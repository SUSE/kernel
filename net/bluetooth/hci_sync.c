// SPDX-License-Identifier: GPL-2.0
/*
 * BlueZ - Bluetooth protocol stack for Linux
 *
 * Copyright (C) 2021 Intel Corporation
 * Copyright 2023 NXP
 */

#include <linux/property.h>

#include <net/bluetooth/bluetooth.h>
#include <net/bluetooth/hci_core.h>
#include <net/bluetooth/mgmt.h>

#include "hci_codec.h"
#include "hci_debugfs.h"
#include "smp.h"
#include "eir.h"
#include "msft.h"
#include "aosp.h"
#include "leds.h"

static void hci_cmd_sync_complete(struct hci_dev *hdev, u8 result, u16 opcode,
				  struct sk_buff *skb)
{
	bt_dev_dbg(hdev, "result 0x%2.2x", result);

	if (hdev->req_status != HCI_REQ_PEND)
		return;

	hdev->req_result = result;
	hdev->req_status = HCI_REQ_DONE;

	/* Free the request command so it is not used as response */
	kfree_skb(hdev->req_skb);
	hdev->req_skb = NULL;

	if (skb) {
		struct sock *sk = hci_skb_sk(skb);

		/* Drop sk reference if set */
		if (sk)
			sock_put(sk);

		hdev->req_rsp = skb_get(skb);
	}

	wake_up_interruptible(&hdev->req_wait_q);
}

struct sk_buff *hci_cmd_sync_alloc(struct hci_dev *hdev, u16 opcode, u32 plen,
				   const void *param, struct sock *sk)
{
	int len = HCI_COMMAND_HDR_SIZE + plen;
	struct hci_command_hdr *hdr;
	struct sk_buff *skb;

	skb = bt_skb_alloc(len, GFP_ATOMIC);
	if (!skb)
		return NULL;

	hdr = skb_put(skb, HCI_COMMAND_HDR_SIZE);
	hdr->opcode = cpu_to_le16(opcode);
	hdr->plen   = plen;

	if (plen)
		skb_put_data(skb, param, plen);

	bt_dev_dbg(hdev, "skb len %d", skb->len);

	hci_skb_pkt_type(skb) = HCI_COMMAND_PKT;
	hci_skb_opcode(skb) = opcode;

	/* Grab a reference if command needs to be associated with a sock (e.g.
	 * likely mgmt socket that initiated the command).
	 */
	if (sk) {
		hci_skb_sk(skb) = sk;
		sock_hold(sk);
	}

	return skb;
}

static void hci_cmd_sync_add(struct hci_request *req, u16 opcode, u32 plen,
			     const void *param, u8 event, struct sock *sk)
{
	struct hci_dev *hdev = req->hdev;
	struct sk_buff *skb;

	bt_dev_dbg(hdev, "opcode 0x%4.4x plen %d", opcode, plen);

	/* If an error occurred during request building, there is no point in
	 * queueing the HCI command. We can simply return.
	 */
	if (req->err)
		return;

	skb = hci_cmd_sync_alloc(hdev, opcode, plen, param, sk);
	if (!skb) {
		bt_dev_err(hdev, "no memory for command (opcode 0x%4.4x)",
			   opcode);
		req->err = -ENOMEM;
		return;
	}

	if (skb_queue_empty(&req->cmd_q))
		bt_cb(skb)->hci.req_flags |= HCI_REQ_START;

	hci_skb_event(skb) = event;

	skb_queue_tail(&req->cmd_q, skb);
}

static int hci_req_sync_run(struct hci_request *req)
{
	struct hci_dev *hdev = req->hdev;
	struct sk_buff *skb;
	unsigned long flags;

	bt_dev_dbg(hdev, "length %u", skb_queue_len(&req->cmd_q));

	/* If an error occurred during request building, remove all HCI
	 * commands queued on the HCI request queue.
	 */
	if (req->err) {
		skb_queue_purge(&req->cmd_q);
		return req->err;
	}

	/* Do not allow empty requests */
	if (skb_queue_empty(&req->cmd_q))
		return -ENODATA;

	skb = skb_peek_tail(&req->cmd_q);
	bt_cb(skb)->hci.req_complete_skb = hci_cmd_sync_complete;
	bt_cb(skb)->hci.req_flags |= HCI_REQ_SKB;

	spin_lock_irqsave(&hdev->cmd_q.lock, flags);
	skb_queue_splice_tail(&req->cmd_q, &hdev->cmd_q);
	spin_unlock_irqrestore(&hdev->cmd_q.lock, flags);

	queue_work(hdev->workqueue, &hdev->cmd_work);

	return 0;
}

static void hci_request_init(struct hci_request *req, struct hci_dev *hdev)
{
	skb_queue_head_init(&req->cmd_q);
	req->hdev = hdev;
	req->err = 0;
}

/* This function requires the caller holds hdev->req_lock. */
struct sk_buff *__hci_cmd_sync_sk(struct hci_dev *hdev, u16 opcode, u32 plen,
				  const void *param, u8 event, u32 timeout,
				  struct sock *sk)
{
	struct hci_request req;
	struct sk_buff *skb;
	int err = 0;

	bt_dev_dbg(hdev, "Opcode 0x%4.4x", opcode);

	hci_request_init(&req, hdev);

	hci_cmd_sync_add(&req, opcode, plen, param, event, sk);

	hdev->req_status = HCI_REQ_PEND;

	err = hci_req_sync_run(&req);
	if (err < 0)
		return ERR_PTR(err);

	err = wait_event_interruptible_timeout(hdev->req_wait_q,
					       hdev->req_status != HCI_REQ_PEND,
					       timeout);

	if (err == -ERESTARTSYS)
		return ERR_PTR(-EINTR);

	switch (hdev->req_status) {
	case HCI_REQ_DONE:
		err = -bt_to_errno(hdev->req_result);
		break;

	case HCI_REQ_CANCELED:
		err = -hdev->req_result;
		break;

	default:
		err = -ETIMEDOUT;
		break;
	}

	hdev->req_status = 0;
	hdev->req_result = 0;
	skb = hdev->req_rsp;
	hdev->req_rsp = NULL;

	bt_dev_dbg(hdev, "end: err %d", err);

	if (err < 0) {
		kfree_skb(skb);
		return ERR_PTR(err);
	}

	/* If command return a status event skb will be set to NULL as there are
	 * no parameters.
	 */
	if (!skb)
		return ERR_PTR(-ENODATA);

	return skb;
}
EXPORT_SYMBOL(__hci_cmd_sync_sk);

/* This function requires the caller holds hdev->req_lock. */
struct sk_buff *__hci_cmd_sync(struct hci_dev *hdev, u16 opcode, u32 plen,
			       const void *param, u32 timeout)
{
	return __hci_cmd_sync_sk(hdev, opcode, plen, param, 0, timeout, NULL);
}
EXPORT_SYMBOL(__hci_cmd_sync);

/* Send HCI command and wait for command complete event */
struct sk_buff *hci_cmd_sync(struct hci_dev *hdev, u16 opcode, u32 plen,
			     const void *param, u32 timeout)
{
	struct sk_buff *skb;

	if (!test_bit(HCI_UP, &hdev->flags))
		return ERR_PTR(-ENETDOWN);

	bt_dev_dbg(hdev, "opcode 0x%4.4x plen %d", opcode, plen);

	hci_req_sync_lock(hdev);
	skb = __hci_cmd_sync(hdev, opcode, plen, param, timeout);
	hci_req_sync_unlock(hdev);

	return skb;
}
EXPORT_SYMBOL(hci_cmd_sync);

/* This function requires the caller holds hdev->req_lock. */
struct sk_buff *__hci_cmd_sync_ev(struct hci_dev *hdev, u16 opcode, u32 plen,
				  const void *param, u8 event, u32 timeout)
{
	return __hci_cmd_sync_sk(hdev, opcode, plen, param, event, timeout,
				 NULL);
}
EXPORT_SYMBOL(__hci_cmd_sync_ev);

/* This function requires the caller holds hdev->req_lock. */
int __hci_cmd_sync_status_sk(struct hci_dev *hdev, u16 opcode, u32 plen,
			     const void *param, u8 event, u32 timeout,
			     struct sock *sk)
{
	struct sk_buff *skb;
	u8 status;

	skb = __hci_cmd_sync_sk(hdev, opcode, plen, param, event, timeout, sk);

	/* If command return a status event, skb will be set to -ENODATA */
	if (skb == ERR_PTR(-ENODATA))
		return 0;

	if (IS_ERR(skb)) {
		if (!event)
			bt_dev_err(hdev, "Opcode 0x%4.4x failed: %ld", opcode,
				   PTR_ERR(skb));
		return PTR_ERR(skb);
	}

	status = skb->data[0];

	kfree_skb(skb);

	return status;
}
EXPORT_SYMBOL(__hci_cmd_sync_status_sk);

int __hci_cmd_sync_status(struct hci_dev *hdev, u16 opcode, u32 plen,
			  const void *param, u32 timeout)
{
	return __hci_cmd_sync_status_sk(hdev, opcode, plen, param, 0, timeout,
					NULL);
}
EXPORT_SYMBOL(__hci_cmd_sync_status);

int hci_cmd_sync_status(struct hci_dev *hdev, u16 opcode, u32 plen,
			const void *param, u32 timeout)
{
	int err;

	hci_req_sync_lock(hdev);
	err = __hci_cmd_sync_status(hdev, opcode, plen, param, timeout);
	hci_req_sync_unlock(hdev);

	return err;
}
EXPORT_SYMBOL(hci_cmd_sync_status);

static void hci_cmd_sync_work(struct work_struct *work)
{
	struct hci_dev *hdev = container_of(work, struct hci_dev, cmd_sync_work);

	bt_dev_dbg(hdev, "");

	/* Dequeue all entries and run them */
	while (1) {
		struct hci_cmd_sync_work_entry *entry;

		mutex_lock(&hdev->cmd_sync_work_lock);
		entry = list_first_entry_or_null(&hdev->cmd_sync_work_list,
						 struct hci_cmd_sync_work_entry,
						 list);
		if (entry)
			list_del(&entry->list);
		mutex_unlock(&hdev->cmd_sync_work_lock);

		if (!entry)
			break;

		bt_dev_dbg(hdev, "entry %p", entry);

		if (entry->func) {
			int err;

			hci_req_sync_lock(hdev);
			err = entry->func(hdev, entry->data);
			if (entry->destroy)
				entry->destroy(hdev, entry->data, err);
			hci_req_sync_unlock(hdev);
		}

		kfree(entry);
	}
}

static void hci_cmd_sync_cancel_work(struct work_struct *work)
{
	struct hci_dev *hdev = container_of(work, struct hci_dev, cmd_sync_cancel_work);

	cancel_delayed_work_sync(&hdev->cmd_timer);
	cancel_delayed_work_sync(&hdev->ncmd_timer);
	atomic_set(&hdev->cmd_cnt, 1);

	wake_up_interruptible(&hdev->req_wait_q);
}

static int hci_scan_disable_sync(struct hci_dev *hdev);
static int scan_disable_sync(struct hci_dev *hdev, void *data)
{
	return hci_scan_disable_sync(hdev);
}

static int interleaved_inquiry_sync(struct hci_dev *hdev, void *data)
{
	return hci_inquiry_sync(hdev, DISCOV_INTERLEAVED_INQUIRY_LEN, 0);
}

static void le_scan_disable(struct work_struct *work)
{
	struct hci_dev *hdev = container_of(work, struct hci_dev,
					    le_scan_disable.work);
	int status;

	bt_dev_dbg(hdev, "");
	hci_dev_lock(hdev);

	if (!hci_dev_test_flag(hdev, HCI_LE_SCAN))
		goto _return;

	status = hci_cmd_sync_queue(hdev, scan_disable_sync, NULL, NULL);
	if (status) {
		bt_dev_err(hdev, "failed to disable LE scan: %d", status);
		goto _return;
	}

	/* If we were running LE only scan, change discovery state. If
	 * we were running both LE and BR/EDR inquiry simultaneously,
	 * and BR/EDR inquiry is already finished, stop discovery,
	 * otherwise BR/EDR inquiry will stop discovery when finished.
	 * If we will resolve remote device name, do not change
	 * discovery state.
	 */

	if (hdev->discovery.type == DISCOV_TYPE_LE)
		goto discov_stopped;

	if (hdev->discovery.type != DISCOV_TYPE_INTERLEAVED)
		goto _return;

	if (hci_test_quirk(hdev, HCI_QUIRK_SIMULTANEOUS_DISCOVERY)) {
		if (!test_bit(HCI_INQUIRY, &hdev->flags) &&
		    hdev->discovery.state != DISCOVERY_RESOLVING)
			goto discov_stopped;

		goto _return;
	}

	status = hci_cmd_sync_queue(hdev, interleaved_inquiry_sync, NULL, NULL);
	if (status) {
		bt_dev_err(hdev, "inquiry failed: status %d", status);
		goto discov_stopped;
	}

	goto _return;

discov_stopped:
	hci_discovery_set_state(hdev, DISCOVERY_STOPPED);

_return:
	hci_dev_unlock(hdev);
}

static int hci_le_set_scan_enable_sync(struct hci_dev *hdev, u8 val,
				       u8 filter_dup);

static int reenable_adv_sync(struct hci_dev *hdev, void *data)
{
	bt_dev_dbg(hdev, "");

	if (!hci_dev_test_flag(hdev, HCI_ADVERTISING) &&
	    list_empty(&hdev->adv_instances))
		return 0;

	if (hdev->cur_adv_instance) {
		return hci_schedule_adv_instance_sync(hdev,
						      hdev->cur_adv_instance,
						      true);
	} else {
		if (ext_adv_capable(hdev)) {
			hci_start_ext_adv_sync(hdev, 0x00);
		} else {
			hci_update_adv_data_sync(hdev, 0x00);
			hci_update_scan_rsp_data_sync(hdev, 0x00);
			hci_enable_advertising_sync(hdev);
		}
	}

	return 0;
}

static void reenable_adv(struct work_struct *work)
{
	struct hci_dev *hdev = container_of(work, struct hci_dev,
					    reenable_adv_work);
	int status;

	bt_dev_dbg(hdev, "");

	hci_dev_lock(hdev);

	status = hci_cmd_sync_queue(hdev, reenable_adv_sync, NULL, NULL);
	if (status)
		bt_dev_err(hdev, "failed to reenable ADV: %d", status);

	hci_dev_unlock(hdev);
}

static void cancel_adv_timeout(struct hci_dev *hdev)
{
	if (hdev->adv_instance_timeout) {
		hdev->adv_instance_timeout = 0;
		cancel_delayed_work(&hdev->adv_instance_expire);
	}
}

/* For a single instance:
 * - force == true: The instance will be removed even when its remaining
 *   lifetime is not zero.
 * - force == false: the instance will be deactivated but kept stored unless
 *   the remaining lifetime is zero.
 *
 * For instance == 0x00:
 * - force == true: All instances will be removed regardless of their timeout
 *   setting.
 * - force == false: Only instances that have a timeout will be removed.
 */
int hci_clear_adv_instance_sync(struct hci_dev *hdev, struct sock *sk,
				u8 instance, bool force)
{
	struct adv_info *adv_instance, *n, *next_instance = NULL;
	int err;
	u8 rem_inst;

	/* Cancel any timeout concerning the removed instance(s). */
	if (!instance || hdev->cur_adv_instance == instance)
		cancel_adv_timeout(hdev);

	/* Get the next instance to advertise BEFORE we remove
	 * the current one. This can be the same instance again
	 * if there is only one instance.
	 */
	if (instance && hdev->cur_adv_instance == instance)
		next_instance = hci_get_next_instance(hdev, instance);

	if (instance == 0x00) {
		list_for_each_entry_safe(adv_instance, n, &hdev->adv_instances,
					 list) {
			if (!(force || adv_instance->timeout))
				continue;

			rem_inst = adv_instance->instance;
			err = hci_remove_adv_instance(hdev, rem_inst);
			if (!err)
				mgmt_advertising_removed(sk, hdev, rem_inst);
		}
	} else {
		adv_instance = hci_find_adv_instance(hdev, instance);

		if (force || (adv_instance && adv_instance->timeout &&
			      !adv_instance->remaining_time)) {
			/* Don't advertise a removed instance. */
			if (next_instance &&
			    next_instance->instance == instance)
				next_instance = NULL;

			err = hci_remove_adv_instance(hdev, instance);
			if (!err)
				mgmt_advertising_removed(sk, hdev, instance);
		}
	}

	if (!hdev_is_powered(hdev) || hci_dev_test_flag(hdev, HCI_ADVERTISING))
		return 0;

	if (next_instance && !ext_adv_capable(hdev))
		return hci_schedule_adv_instance_sync(hdev,
						      next_instance->instance,
						      false);

	return 0;
}

static int adv_timeout_expire_sync(struct hci_dev *hdev, void *data)
{
	u8 instance = *(u8 *)data;

	kfree(data);

	hci_clear_adv_instance_sync(hdev, NULL, instance, false);

	if (list_empty(&hdev->adv_instances))
		return hci_disable_advertising_sync(hdev);

	return 0;
}

static void adv_timeout_expire(struct work_struct *work)
{
	u8 *inst_ptr;
	struct hci_dev *hdev = container_of(work, struct hci_dev,
					    adv_instance_expire.work);

	bt_dev_dbg(hdev, "");

	hci_dev_lock(hdev);

	hdev->adv_instance_timeout = 0;

	if (hdev->cur_adv_instance == 0x00)
		goto unlock;

	inst_ptr = kmalloc(1, GFP_KERNEL);
	if (!inst_ptr)
		goto unlock;

	*inst_ptr = hdev->cur_adv_instance;
	hci_cmd_sync_queue(hdev, adv_timeout_expire_sync, inst_ptr, NULL);

unlock:
	hci_dev_unlock(hdev);
}

static bool is_interleave_scanning(struct hci_dev *hdev)
{
	return hdev->interleave_scan_state != INTERLEAVE_SCAN_NONE;
}

static int hci_passive_scan_sync(struct hci_dev *hdev);

static void interleave_scan_work(struct work_struct *work)
{
	struct hci_dev *hdev = container_of(work, struct hci_dev,
					    interleave_scan.work);
	unsigned long timeout;

	if (hdev->interleave_scan_state == INTERLEAVE_SCAN_ALLOWLIST) {
		timeout = msecs_to_jiffies(hdev->advmon_allowlist_duration);
	} else if (hdev->interleave_scan_state == INTERLEAVE_SCAN_NO_FILTER) {
		timeout = msecs_to_jiffies(hdev->advmon_no_filter_duration);
	} else {
		bt_dev_err(hdev, "unexpected error");
		return;
	}

	hci_passive_scan_sync(hdev);

	hci_dev_lock(hdev);

	switch (hdev->interleave_scan_state) {
	case INTERLEAVE_SCAN_ALLOWLIST:
		bt_dev_dbg(hdev, "next state: allowlist");
		hdev->interleave_scan_state = INTERLEAVE_SCAN_NO_FILTER;
		break;
	case INTERLEAVE_SCAN_NO_FILTER:
		bt_dev_dbg(hdev, "next state: no filter");
		hdev->interleave_scan_state = INTERLEAVE_SCAN_ALLOWLIST;
		break;
	case INTERLEAVE_SCAN_NONE:
		bt_dev_err(hdev, "unexpected error");
	}

	hci_dev_unlock(hdev);

	/* Don't continue interleaving if it was canceled */
	if (is_interleave_scanning(hdev))
		queue_delayed_work(hdev->req_workqueue,
				   &hdev->interleave_scan, timeout);
}

void hci_cmd_sync_init(struct hci_dev *hdev)
{
	INIT_WORK(&hdev->cmd_sync_work, hci_cmd_sync_work);
	INIT_LIST_HEAD(&hdev->cmd_sync_work_list);
	mutex_init(&hdev->cmd_sync_work_lock);
	mutex_init(&hdev->unregister_lock);

	INIT_WORK(&hdev->cmd_sync_cancel_work, hci_cmd_sync_cancel_work);
	INIT_WORK(&hdev->reenable_adv_work, reenable_adv);
	INIT_DELAYED_WORK(&hdev->le_scan_disable, le_scan_disable);
	INIT_DELAYED_WORK(&hdev->adv_instance_expire, adv_timeout_expire);
	INIT_DELAYED_WORK(&hdev->interleave_scan, interleave_scan_work);
}

static void _hci_cmd_sync_cancel_entry(struct hci_dev *hdev,
				       struct hci_cmd_sync_work_entry *entry,
				       int err)
{
	if (entry->destroy)
		entry->destroy(hdev, entry->data, err);

	list_del(&entry->list);
	kfree(entry);
}

void hci_cmd_sync_clear(struct hci_dev *hdev)
{
	struct hci_cmd_sync_work_entry *entry, *tmp;

	cancel_work_sync(&hdev->cmd_sync_work);
	cancel_work_sync(&hdev->reenable_adv_work);

	mutex_lock(&hdev->cmd_sync_work_lock);
	list_for_each_entry_safe(entry, tmp, &hdev->cmd_sync_work_list, list)
		_hci_cmd_sync_cancel_entry(hdev, entry, -ECANCELED);
	mutex_unlock(&hdev->cmd_sync_work_lock);
}

void hci_cmd_sync_cancel(struct hci_dev *hdev, int err)
{
	bt_dev_dbg(hdev, "err 0x%2.2x", err);

	if (hdev->req_status == HCI_REQ_PEND) {
		hdev->req_result = err;
		hdev->req_status = HCI_REQ_CANCELED;

		queue_work(hdev->workqueue, &hdev->cmd_sync_cancel_work);
	}
}
EXPORT_SYMBOL(hci_cmd_sync_cancel);

/* Cancel ongoing command request synchronously:
 *
 * - Set result and mark status to HCI_REQ_CANCELED
 * - Wakeup command sync thread
 */
void hci_cmd_sync_cancel_sync(struct hci_dev *hdev, int err)
{
	bt_dev_dbg(hdev, "err 0x%2.2x", err);

	if (hdev->req_status == HCI_REQ_PEND) {
		/* req_result is __u32 so error must be positive to be properly
		 * propagated.
		 */
		hdev->req_result = err < 0 ? -err : err;
		hdev->req_status = HCI_REQ_CANCELED;

		wake_up_interruptible(&hdev->req_wait_q);
	}
}
EXPORT_SYMBOL(hci_cmd_sync_cancel_sync);

/* Submit HCI command to be run in as cmd_sync_work:
 *
 * - hdev must _not_ be unregistered
 */
int hci_cmd_sync_submit(struct hci_dev *hdev, hci_cmd_sync_work_func_t func,
			void *data, hci_cmd_sync_work_destroy_t destroy)
{
	struct hci_cmd_sync_work_entry *entry;
	int err = 0;

	mutex_lock(&hdev->unregister_lock);
	if (hci_dev_test_flag(hdev, HCI_UNREGISTER)) {
		err = -ENODEV;
		goto unlock;
	}

	entry = kmalloc(sizeof(*entry), GFP_KERNEL);
	if (!entry) {
		err = -ENOMEM;
		goto unlock;
	}
	entry->func = func;
	entry->data = data;
	entry->destroy = destroy;

	mutex_lock(&hdev->cmd_sync_work_lock);
	list_add_tail(&entry->list, &hdev->cmd_sync_work_list);
	mutex_unlock(&hdev->cmd_sync_work_lock);

	queue_work(hdev->req_workqueue, &hdev->cmd_sync_work);

unlock:
	mutex_unlock(&hdev->unregister_lock);
	return err;
}
EXPORT_SYMBOL(hci_cmd_sync_submit);

/* Queue HCI command:
 *
 * - hdev must be running
 */
int hci_cmd_sync_queue(struct hci_dev *hdev, hci_cmd_sync_work_func_t func,
		       void *data, hci_cmd_sync_work_destroy_t destroy)
{
	/* Only queue command if hdev is running which means it had been opened
	 * and is either on init phase or is already up.
	 */
	if (!test_bit(HCI_RUNNING, &hdev->flags))
		return -ENETDOWN;

	return hci_cmd_sync_submit(hdev, func, data, destroy);
}
EXPORT_SYMBOL(hci_cmd_sync_queue);

static struct hci_cmd_sync_work_entry *
_hci_cmd_sync_lookup_entry(struct hci_dev *hdev, hci_cmd_sync_work_func_t func,
			   void *data, hci_cmd_sync_work_destroy_t destroy)
{
	struct hci_cmd_sync_work_entry *entry, *tmp;

	list_for_each_entry_safe(entry, tmp, &hdev->cmd_sync_work_list, list) {
		if (func && entry->func != func)
			continue;

		if (data && entry->data != data)
			continue;

		if (destroy && entry->destroy != destroy)
			continue;

		return entry;
	}

	return NULL;
}

/* Queue HCI command entry once:
 *
 * - Lookup if an entry already exist and only if it doesn't creates a new entry
 *   and queue it.
 */
int hci_cmd_sync_queue_once(struct hci_dev *hdev, hci_cmd_sync_work_func_t func,
			    void *data, hci_cmd_sync_work_destroy_t destroy)
{
	if (hci_cmd_sync_lookup_entry(hdev, func, data, destroy))
		return 0;

	return hci_cmd_sync_queue(hdev, func, data, destroy);
}
EXPORT_SYMBOL(hci_cmd_sync_queue_once);

/* Run HCI command:
 *
 * - hdev must be running
 * - if on cmd_sync_work then run immediately otherwise queue
 */
int hci_cmd_sync_run(struct hci_dev *hdev, hci_cmd_sync_work_func_t func,
		     void *data, hci_cmd_sync_work_destroy_t destroy)
{
	/* Only queue command if hdev is running which means it had been opened
	 * and is either on init phase or is already up.
	 */
	if (!test_bit(HCI_RUNNING, &hdev->flags))
		return -ENETDOWN;

	/* If on cmd_sync_work then run immediately otherwise queue */
	if (current_work() == &hdev->cmd_sync_work)
		return func(hdev, data);

	return hci_cmd_sync_submit(hdev, func, data, destroy);
}
EXPORT_SYMBOL(hci_cmd_sync_run);

/* Run HCI command entry once:
 *
 * - Lookup if an entry already exist and only if it doesn't creates a new entry
 *   and run it.
 * - if on cmd_sync_work then run immediately otherwise queue
 */
int hci_cmd_sync_run_once(struct hci_dev *hdev, hci_cmd_sync_work_func_t func,
			  void *data, hci_cmd_sync_work_destroy_t destroy)
{
	if (hci_cmd_sync_lookup_entry(hdev, func, data, destroy))
		return 0;

	return hci_cmd_sync_run(hdev, func, data, destroy);
}
EXPORT_SYMBOL(hci_cmd_sync_run_once);

/* Lookup HCI command entry:
 *
 * - Return first entry that matches by function callback or data or
 *   destroy callback.
 */
struct hci_cmd_sync_work_entry *
hci_cmd_sync_lookup_entry(struct hci_dev *hdev, hci_cmd_sync_work_func_t func,
			  void *data, hci_cmd_sync_work_destroy_t destroy)
{
	struct hci_cmd_sync_work_entry *entry;

	mutex_lock(&hdev->cmd_sync_work_lock);
	entry = _hci_cmd_sync_lookup_entry(hdev, func, data, destroy);
	mutex_unlock(&hdev->cmd_sync_work_lock);

	return entry;
}
EXPORT_SYMBOL(hci_cmd_sync_lookup_entry);

/* Cancel HCI command entry */
void hci_cmd_sync_cancel_entry(struct hci_dev *hdev,
			       struct hci_cmd_sync_work_entry *entry)
{
	mutex_lock(&hdev->cmd_sync_work_lock);
	_hci_cmd_sync_cancel_entry(hdev, entry, -ECANCELED);
	mutex_unlock(&hdev->cmd_sync_work_lock);
}
EXPORT_SYMBOL(hci_cmd_sync_cancel_entry);

/* Dequeue one HCI command entry:
 *
 * - Lookup and cancel first entry that matches.
 */
bool hci_cmd_sync_dequeue_once(struct hci_dev *hdev,
			       hci_cmd_sync_work_func_t func,
			       void *data, hci_cmd_sync_work_destroy_t destroy)
{
	struct hci_cmd_sync_work_entry *entry;

	entry = hci_cmd_sync_lookup_entry(hdev, func, data, destroy);
	if (!entry)
		return false;

	hci_cmd_sync_cancel_entry(hdev, entry);

	return true;
}
EXPORT_SYMBOL(hci_cmd_sync_dequeue_once);

/* Dequeue HCI command entry:
 *
 * - Lookup and cancel any entry that matches by function callback or data or
 *   destroy callback.
 */
bool hci_cmd_sync_dequeue(struct hci_dev *hdev, hci_cmd_sync_work_func_t func,
			  void *data, hci_cmd_sync_work_destroy_t destroy)
{
	struct hci_cmd_sync_work_entry *entry;
	bool ret = false;

	mutex_lock(&hdev->cmd_sync_work_lock);
	while ((entry = _hci_cmd_sync_lookup_entry(hdev, func, data,
						   destroy))) {
		_hci_cmd_sync_cancel_entry(hdev, entry, -ECANCELED);
		ret = true;
	}
	mutex_unlock(&hdev->cmd_sync_work_lock);

	return ret;
}
EXPORT_SYMBOL(hci_cmd_sync_dequeue);

int hci_update_eir_sync(struct hci_dev *hdev)
{
	struct hci_cp_write_eir cp;

	bt_dev_dbg(hdev, "");

	if (!hdev_is_powered(hdev))
		return 0;

	if (!lmp_ext_inq_capable(hdev))
		return 0;

	if (!hci_dev_test_flag(hdev, HCI_SSP_ENABLED))
		return 0;

	if (hci_dev_test_flag(hdev, HCI_SERVICE_CACHE))
		return 0;

	memset(&cp, 0, sizeof(cp));

	eir_create(hdev, cp.data);

	if (memcmp(cp.data, hdev->eir, sizeof(cp.data)) == 0)
		return 0;

	memcpy(hdev->eir, cp.data, sizeof(cp.data));

	return __hci_cmd_sync_status(hdev, HCI_OP_WRITE_EIR, sizeof(cp), &cp,
				     HCI_CMD_TIMEOUT);
}

static u8 get_service_classes(struct hci_dev *hdev)
{
	struct bt_uuid *uuid;
	u8 val = 0;

	list_for_each_entry(uuid, &hdev->uuids, list)
		val |= uuid->svc_hint;

	return val;
}

int hci_update_class_sync(struct hci_dev *hdev)
{
	u8 cod[3];

	bt_dev_dbg(hdev, "");

	if (!hdev_is_powered(hdev))
		return 0;

	if (!hci_dev_test_flag(hdev, HCI_BREDR_ENABLED))
		return 0;

	if (hci_dev_test_flag(hdev, HCI_SERVICE_CACHE))
		return 0;

	cod[0] = hdev->minor_class;
	cod[1] = hdev->major_class;
	cod[2] = get_service_classes(hdev);

	if (hci_dev_test_flag(hdev, HCI_LIMITED_DISCOVERABLE))
		cod[1] |= 0x20;

	if (memcmp(cod, hdev->dev_class, 3) == 0)
		return 0;

	return __hci_cmd_sync_status(hdev, HCI_OP_WRITE_CLASS_OF_DEV,
				     sizeof(cod), cod, HCI_CMD_TIMEOUT);
}

static bool is_advertising_allowed(struct hci_dev *hdev, bool connectable)
{
	/* If there is no connection we are OK to advertise. */
	if (hci_conn_num(hdev, LE_LINK) == 0)
		return true;

	/* Check le_states if there is any connection in peripheral role. */
	if (hdev->conn_hash.le_num_peripheral > 0) {
		/* Peripheral connection state and non connectable mode
		 * bit 20.
		 */
		if (!connectable && !(hdev->le_states[2] & 0x10))
			return false;

		/* Peripheral connection state and connectable mode bit 38
		 * and scannable bit 21.
		 */
		if (connectable && (!(hdev->le_states[4] & 0x40) ||
				    !(hdev->le_states[2] & 0x20)))
			return false;
	}

	/* Check le_states if there is any connection in central role. */
	if (hci_conn_num(hdev, LE_LINK) != hdev->conn_hash.le_num_peripheral) {
		/* Central connection state and non connectable mode bit 18. */
		if (!connectable && !(hdev->le_states[2] & 0x02))
			return false;

		/* Central connection state and connectable mode bit 35 and
		 * scannable 19.
		 */
		if (connectable && (!(hdev->le_states[4] & 0x08) ||
				    !(hdev->le_states[2] & 0x08)))
			return false;
	}

	return true;
}

static bool adv_use_rpa(struct hci_dev *hdev, uint32_t flags)
{
	/* If privacy is not enabled don't use RPA */
	if (!hci_dev_test_flag(hdev, HCI_PRIVACY))
		return false;

	/* If basic privacy mode is enabled use RPA */
	if (!hci_dev_test_flag(hdev, HCI_LIMITED_PRIVACY))
		return true;

	/* If limited privacy mode is enabled don't use RPA if we're
	 * both discoverable and bondable.
	 */
	if ((flags & MGMT_ADV_FLAG_DISCOV) &&
	    hci_dev_test_flag(hdev, HCI_BONDABLE))
		return false;

	/* We're neither bondable nor discoverable in the limited
	 * privacy mode, therefore use RPA.
	 */
	return true;
}

static int hci_set_random_addr_sync(struct hci_dev *hdev, bdaddr_t *rpa)
{
	/* If a random_addr has been set we're advertising or initiating an LE
	 * connection we can't go ahead and change the random address at this
	 * time. This is because the eventual initiator address used for the
	 * subsequently created connection will be undefined (some
	 * controllers use the new address and others the one we had
	 * when the operation started).
	 *
	 * In this kind of scenario skip the update and let the random
	 * address be updated at the next cycle.
	 */
	if (bacmp(&hdev->random_addr, BDADDR_ANY) &&
	    (hci_dev_test_flag(hdev, HCI_LE_ADV) ||
	    hci_lookup_le_connect(hdev))) {
		bt_dev_dbg(hdev, "Deferring random address update");
		hci_dev_set_flag(hdev, HCI_RPA_EXPIRED);
		return 0;
	}

	return __hci_cmd_sync_status(hdev, HCI_OP_LE_SET_RANDOM_ADDR,
				     6, rpa, HCI_CMD_TIMEOUT);
}

int hci_update_random_address_sync(struct hci_dev *hdev, bool require_privacy,
				   bool rpa, u8 *own_addr_type)
{
	int err;

	/* If privacy is enabled use a resolvable private address. If
	 * current RPA has expired or there is something else than
	 * the current RPA in use, then generate a new one.
	 */
	if (rpa) {
		/* If Controller supports LL Privacy use own address type is
		 * 0x03
		 */
		if (ll_privacy_capable(hdev))
			*own_addr_type = ADDR_LE_DEV_RANDOM_RESOLVED;
		else
			*own_addr_type = ADDR_LE_DEV_RANDOM;

		/* Check if RPA is valid */
		if (rpa_valid(hdev))
			return 0;

		err = smp_generate_rpa(hdev, hdev->irk, &hdev->rpa);
		if (err < 0) {
			bt_dev_err(hdev, "failed to generate new RPA");
			return err;
		}

		err = hci_set_random_addr_sync(hdev, &hdev->rpa);
		if (err)
			return err;

		return 0;
	}

	/* In case of required privacy without resolvable private address,
	 * use an non-resolvable private address. This is useful for active
	 * scanning and non-connectable advertising.
	 */
	if (require_privacy) {
		bdaddr_t nrpa;

		while (true) {
			/* The non-resolvable private address is generated
			 * from random six bytes with the two most significant
			 * bits cleared.
			 */
			get_random_bytes(&nrpa, 6);
			nrpa.b[5] &= 0x3f;

			/* The non-resolvable private address shall not be
			 * equal to the public address.
			 */
			if (bacmp(&hdev->bdaddr, &nrpa))
				break;
		}

		*own_addr_type = ADDR_LE_DEV_RANDOM;

		return hci_set_random_addr_sync(hdev, &nrpa);
	}

	/* If forcing static address is in use or there is no public
	 * address use the static address as random address (but skip
	 * the HCI command if the current random address is already the
	 * static one.
	 *
	 * In case BR/EDR has been disabled on a dual-mode controller
	 * and a static address has been configured, then use that
	 * address instead of the public BR/EDR address.
	 */
	if (hci_dev_test_flag(hdev, HCI_FORCE_STATIC_ADDR) ||
	    !bacmp(&hdev->bdaddr, BDADDR_ANY) ||
	    (!hci_dev_test_flag(hdev, HCI_BREDR_ENABLED) &&
	     bacmp(&hdev->static_addr, BDADDR_ANY))) {
		*own_addr_type = ADDR_LE_DEV_RANDOM;
		if (bacmp(&hdev->static_addr, &hdev->random_addr))
			return hci_set_random_addr_sync(hdev,
							&hdev->static_addr);
		return 0;
	}

	/* Neither privacy nor static address is being used so use a
	 * public address.
	 */
	*own_addr_type = ADDR_LE_DEV_PUBLIC;

	return 0;
}

static int hci_disable_ext_adv_instance_sync(struct hci_dev *hdev, u8 instance)
{
	struct hci_cp_le_set_ext_adv_enable *cp;
	struct hci_cp_ext_adv_set *set;
	u8 data[sizeof(*cp) + sizeof(*set) * 1];
	u8 size;
	struct adv_info *adv = NULL;

	/* If request specifies an instance that doesn't exist, fail */
	if (instance > 0) {
		adv = hci_find_adv_instance(hdev, instance);
		if (!adv)
			return -EINVAL;

		/* If not enabled there is nothing to do */
		if (!adv->enabled)
			return 0;
	}

	memset(data, 0, sizeof(data));

	cp = (void *)data;
	set = (void *)cp->data;

	/* Instance 0x00 indicates all advertising instances will be disabled */
	cp->num_of_sets = !!instance;
	cp->enable = 0x00;

	set->handle = adv ? adv->handle : instance;

	size = sizeof(*cp) + sizeof(*set) * cp->num_of_sets;

	return __hci_cmd_sync_status(hdev, HCI_OP_LE_SET_EXT_ADV_ENABLE,
				     size, data, HCI_CMD_TIMEOUT);
}

static int hci_set_adv_set_random_addr_sync(struct hci_dev *hdev, u8 instance,
					    bdaddr_t *random_addr)
{
	struct hci_cp_le_set_adv_set_rand_addr cp;
	int err;

	if (!instance) {
		/* Instance 0x00 doesn't have an adv_info, instead it uses
		 * hdev->random_addr to track its address so whenever it needs
		 * to be updated this also set the random address since
		 * hdev->random_addr is shared with scan state machine.
		 */
		err = hci_set_random_addr_sync(hdev, random_addr);
		if (err)
			return err;
	}

	memset(&cp, 0, sizeof(cp));

	cp.handle = instance;
	bacpy(&cp.bdaddr, random_addr);

	return __hci_cmd_sync_status(hdev, HCI_OP_LE_SET_ADV_SET_RAND_ADDR,
				     sizeof(cp), &cp, HCI_CMD_TIMEOUT);
}

static int
hci_set_ext_adv_params_sync(struct hci_dev *hdev, struct adv_info *adv,
			    const struct hci_cp_le_set_ext_adv_params *cp,
			    struct hci_rp_le_set_ext_adv_params *rp)
{
	struct sk_buff *skb;

	skb = __hci_cmd_sync(hdev, HCI_OP_LE_SET_EXT_ADV_PARAMS, sizeof(*cp),
			     cp, HCI_CMD_TIMEOUT);

	/* If command return a status event, skb will be set to -ENODATA */
	if (skb == ERR_PTR(-ENODATA))
		return 0;

	if (IS_ERR(skb)) {
		bt_dev_err(hdev, "Opcode 0x%4.4x failed: %ld",
			   HCI_OP_LE_SET_EXT_ADV_PARAMS, PTR_ERR(skb));
		return PTR_ERR(skb);
	}

	if (skb->len != sizeof(*rp)) {
		bt_dev_err(hdev, "Invalid response length for 0x%4.4x: %u",
			   HCI_OP_LE_SET_EXT_ADV_PARAMS, skb->len);
		kfree_skb(skb);
		return -EIO;
	}

	memcpy(rp, skb->data, sizeof(*rp));
	kfree_skb(skb);

	if (!rp->status) {
		hdev->adv_addr_type = cp->own_addr_type;
		if (!cp->handle) {
			/* Store in hdev for instance 0 */
			hdev->adv_tx_power = rp->tx_power;
		} else if (adv) {
			adv->tx_power = rp->tx_power;
		}
	}

	return rp->status;
}

static int hci_set_ext_adv_data_sync(struct hci_dev *hdev, u8 instance)
{
	DEFINE_FLEX(struct hci_cp_le_set_ext_adv_data, pdu, data, length,
		    HCI_MAX_EXT_AD_LENGTH);
	u8 len;
	struct adv_info *adv = NULL;
	int err;

	if (instance) {
		adv = hci_find_adv_instance(hdev, instance);
		if (!adv || !adv->adv_data_changed)
			return 0;
	}

	len = eir_create_adv_data(hdev, instance, pdu->data,
				  HCI_MAX_EXT_AD_LENGTH);

	pdu->length = len;
	pdu->handle = adv ? adv->handle : instance;
	pdu->operation = LE_SET_ADV_DATA_OP_COMPLETE;
	pdu->frag_pref = LE_SET_ADV_DATA_NO_FRAG;

	err = __hci_cmd_sync_status(hdev, HCI_OP_LE_SET_EXT_ADV_DATA,
				    struct_size(pdu, data, len), pdu,
				    HCI_CMD_TIMEOUT);
	if (err)
		return err;

	/* Update data if the command succeed */
	if (adv) {
		adv->adv_data_changed = false;
	} else {
		memcpy(hdev->adv_data, pdu->data, len);
		hdev->adv_data_len = len;
	}

	return 0;
}

static int hci_set_adv_data_sync(struct hci_dev *hdev, u8 instance)
{
	struct hci_cp_le_set_adv_data cp;
	u8 len;

	memset(&cp, 0, sizeof(cp));

	len = eir_create_adv_data(hdev, instance, cp.data, sizeof(cp.data));

	/* There's nothing to do if the data hasn't changed */
	if (hdev->adv_data_len == len &&
	    memcmp(cp.data, hdev->adv_data, len) == 0)
		return 0;

	memcpy(hdev->adv_data, cp.data, sizeof(cp.data));
	hdev->adv_data_len = len;

	cp.length = len;

	return __hci_cmd_sync_status(hdev, HCI_OP_LE_SET_ADV_DATA,
				     sizeof(cp), &cp, HCI_CMD_TIMEOUT);
}

int hci_update_adv_data_sync(struct hci_dev *hdev, u8 instance)
{
	if (!hci_dev_test_flag(hdev, HCI_LE_ENABLED))
		return 0;

	if (ext_adv_capable(hdev))
		return hci_set_ext_adv_data_sync(hdev, instance);

	return hci_set_adv_data_sync(hdev, instance);
}

int hci_setup_ext_adv_instance_sync(struct hci_dev *hdev, u8 instance)
{
	struct hci_cp_le_set_ext_adv_params cp;
	struct hci_rp_le_set_ext_adv_params rp;
	bool connectable;
	u32 flags;
	bdaddr_t random_addr;
	u8 own_addr_type;
	int err;
	struct adv_info *adv;
	bool secondary_adv;

	if (instance > 0) {
		adv = hci_find_adv_instance(hdev, instance);
		if (!adv)
			return -EINVAL;
	} else {
		adv = NULL;
	}

	/* Updating parameters of an active instance will return a
	 * Command Disallowed error, so we must first disable the
	 * instance if it is active.
	 */
	if (adv) {
		err = hci_disable_ext_adv_instance_sync(hdev, instance);
		if (err)
			return err;
	}

	flags = hci_adv_instance_flags(hdev, instance);

	/* If the "connectable" instance flag was not set, then choose between
	 * ADV_IND and ADV_NONCONN_IND based on the global connectable setting.
	 */
	connectable = (flags & MGMT_ADV_FLAG_CONNECTABLE) ||
		      mgmt_get_connectable(hdev);

	if (!is_advertising_allowed(hdev, connectable))
		return -EPERM;

	/* Set require_privacy to true only when non-connectable
	 * advertising is used. In that case it is fine to use a
	 * non-resolvable private address.
	 */
	err = hci_get_random_address(hdev, !connectable,
				     adv_use_rpa(hdev, flags), adv,
				     &own_addr_type, &random_addr);
	if (err < 0)
		return err;

	memset(&cp, 0, sizeof(cp));

	if (adv) {
		hci_cpu_to_le24(adv->min_interval, cp.min_interval);
		hci_cpu_to_le24(adv->max_interval, cp.max_interval);
		cp.tx_power = adv->tx_power;
		cp.sid = adv->sid;
	} else {
		hci_cpu_to_le24(hdev->le_adv_min_interval, cp.min_interval);
		hci_cpu_to_le24(hdev->le_adv_max_interval, cp.max_interval);
		cp.tx_power = HCI_ADV_TX_POWER_NO_PREFERENCE;
		cp.sid = 0x00;
	}

	secondary_adv = (flags & MGMT_ADV_FLAG_SEC_MASK);

	if (connectable) {
		if (secondary_adv)
			cp.evt_properties = cpu_to_le16(LE_EXT_ADV_CONN_IND);
		else
			cp.evt_properties = cpu_to_le16(LE_LEGACY_ADV_IND);
	} else if (hci_adv_instance_is_scannable(hdev, instance) ||
		   (flags & MGMT_ADV_PARAM_SCAN_RSP)) {
		if (secondary_adv)
			cp.evt_properties = cpu_to_le16(LE_EXT_ADV_SCAN_IND);
		else
			cp.evt_properties = cpu_to_le16(LE_LEGACY_ADV_SCAN_IND);
	} else {
		if (secondary_adv)
			cp.evt_properties = cpu_to_le16(LE_EXT_ADV_NON_CONN_IND);
		else
			cp.evt_properties = cpu_to_le16(LE_LEGACY_NONCONN_IND);
	}

	/* If Own_Address_Type equals 0x02 or 0x03, the Peer_Address parameter
	 * contains the peer’s Identity Address and the Peer_Address_Type
	 * parameter contains the peer’s Identity Type (i.e., 0x00 or 0x01).
	 * These parameters are used to locate the corresponding local IRK in
	 * the resolving list; this IRK is used to generate their own address
	 * used in the advertisement.
	 */
	if (own_addr_type == ADDR_LE_DEV_RANDOM_RESOLVED)
		hci_copy_identity_address(hdev, &cp.peer_addr,
					  &cp.peer_addr_type);

	cp.own_addr_type = own_addr_type;
	cp.channel_map = hdev->le_adv_channel_map;
	cp.handle = adv ? adv->handle : instance;

	if (flags & MGMT_ADV_FLAG_SEC_2M) {
		cp.primary_phy = HCI_ADV_PHY_1M;
		cp.secondary_phy = HCI_ADV_PHY_2M;
	} else if (flags & MGMT_ADV_FLAG_SEC_CODED) {
		cp.primary_phy = HCI_ADV_PHY_CODED;
		cp.secondary_phy = HCI_ADV_PHY_CODED;
	} else {
		/* In all other cases use 1M */
		cp.primary_phy = HCI_ADV_PHY_1M;
		cp.secondary_phy = HCI_ADV_PHY_1M;
	}

	err = hci_set_ext_adv_params_sync(hdev, adv, &cp, &rp);
	if (err)
		return err;

	/* Update adv data as tx power is known now */
	err = hci_set_ext_adv_data_sync(hdev, cp.handle);
	if (err)
		return err;

	if ((own_addr_type == ADDR_LE_DEV_RANDOM ||
	     own_addr_type == ADDR_LE_DEV_RANDOM_RESOLVED) &&
	    bacmp(&random_addr, BDADDR_ANY)) {
		/* Check if random address need to be updated */
		if (adv) {
			if (!bacmp(&random_addr, &adv->random_addr))
				return 0;
		} else {
			if (!bacmp(&random_addr, &hdev->random_addr))
				return 0;
		}

		return hci_set_adv_set_random_addr_sync(hdev, instance,
							&random_addr);
	}

	return 0;
}

static int hci_set_ext_scan_rsp_data_sync(struct hci_dev *hdev, u8 instance)
{
	DEFINE_FLEX(struct hci_cp_le_set_ext_scan_rsp_data, pdu, data, length,
		    HCI_MAX_EXT_AD_LENGTH);
	u8 len;
	struct adv_info *adv = NULL;
	int err;

	if (instance) {
		adv = hci_find_adv_instance(hdev, instance);
		if (!adv || !adv->scan_rsp_changed)
			return 0;
	}

	len = eir_create_scan_rsp(hdev, instance, pdu->data);

	pdu->handle = adv ? adv->handle : instance;
	pdu->length = len;
	pdu->operation = LE_SET_ADV_DATA_OP_COMPLETE;
	pdu->frag_pref = LE_SET_ADV_DATA_NO_FRAG;

	err = __hci_cmd_sync_status(hdev, HCI_OP_LE_SET_EXT_SCAN_RSP_DATA,
				    struct_size(pdu, data, len), pdu,
				    HCI_CMD_TIMEOUT);
	if (err)
		return err;

	if (adv) {
		adv->scan_rsp_changed = false;
	} else {
		memcpy(hdev->scan_rsp_data, pdu->data, len);
		hdev->scan_rsp_data_len = len;
	}

	return 0;
}

static int __hci_set_scan_rsp_data_sync(struct hci_dev *hdev, u8 instance)
{
	struct hci_cp_le_set_scan_rsp_data cp;
	u8 len;

	memset(&cp, 0, sizeof(cp));

	len = eir_create_scan_rsp(hdev, instance, cp.data);

	if (hdev->scan_rsp_data_len == len &&
	    !memcmp(cp.data, hdev->scan_rsp_data, len))
		return 0;

	memcpy(hdev->scan_rsp_data, cp.data, sizeof(cp.data));
	hdev->scan_rsp_data_len = len;

	cp.length = len;

	return __hci_cmd_sync_status(hdev, HCI_OP_LE_SET_SCAN_RSP_DATA,
				     sizeof(cp), &cp, HCI_CMD_TIMEOUT);
}

int hci_update_scan_rsp_data_sync(struct hci_dev *hdev, u8 instance)
{
	if (!hci_dev_test_flag(hdev, HCI_LE_ENABLED))
		return 0;

	if (ext_adv_capable(hdev))
		return hci_set_ext_scan_rsp_data_sync(hdev, instance);

	return __hci_set_scan_rsp_data_sync(hdev, instance);
}

int hci_enable_ext_advertising_sync(struct hci_dev *hdev, u8 instance)
{
	struct hci_cp_le_set_ext_adv_enable *cp;
	struct hci_cp_ext_adv_set *set;
	u8 data[sizeof(*cp) + sizeof(*set) * 1];
	struct adv_info *adv;

	if (instance > 0) {
		adv = hci_find_adv_instance(hdev, instance);
		if (!adv)
			return -EINVAL;
		/* If already enabled there is nothing to do */
		if (adv->enabled)
			return 0;
	} else {
		adv = NULL;
	}

	cp = (void *)data;
	set = (void *)cp->data;

	memset(cp, 0, sizeof(*cp));

	cp->enable = 0x01;
	cp->num_of_sets = 0x01;

	memset(set, 0, sizeof(*set));

	set->handle = adv ? adv->handle : instance;

	/* Set duration per instance since controller is responsible for
	 * scheduling it.
	 */
	if (adv && adv->timeout) {
		u16 duration = adv->timeout * MSEC_PER_SEC;

		/* Time = N * 10 ms */
		set->duration = cpu_to_le16(duration / 10);
	}

	return __hci_cmd_sync_status(hdev, HCI_OP_LE_SET_EXT_ADV_ENABLE,
				     sizeof(*cp) +
				     sizeof(*set) * cp->num_of_sets,
				     data, HCI_CMD_TIMEOUT);
}

int hci_start_ext_adv_sync(struct hci_dev *hdev, u8 instance)
{
	int err;

	err = hci_setup_ext_adv_instance_sync(hdev, instance);
	if (err)
		return err;

	err = hci_set_ext_scan_rsp_data_sync(hdev, instance);
	if (err)
		return err;

	return hci_enable_ext_advertising_sync(hdev, instance);
}

int hci_disable_per_advertising_sync(struct hci_dev *hdev, u8 instance)
{
	struct hci_cp_le_set_per_adv_enable cp;
	struct adv_info *adv = NULL;

	/* If periodic advertising already disabled there is nothing to do. */
	adv = hci_find_adv_instance(hdev, instance);
	if (!adv || !adv->periodic || !adv->enabled)
		return 0;

	memset(&cp, 0, sizeof(cp));

	cp.enable = 0x00;
	cp.handle = instance;

	return __hci_cmd_sync_status(hdev, HCI_OP_LE_SET_PER_ADV_ENABLE,
				     sizeof(cp), &cp, HCI_CMD_TIMEOUT);
}

static int hci_set_per_adv_params_sync(struct hci_dev *hdev, u8 instance,
				       u16 min_interval, u16 max_interval)
{
	struct hci_cp_le_set_per_adv_params cp;

	memset(&cp, 0, sizeof(cp));

	if (!min_interval)
		min_interval = DISCOV_LE_PER_ADV_INT_MIN;

	if (!max_interval)
		max_interval = DISCOV_LE_PER_ADV_INT_MAX;

	cp.handle = instance;
	cp.min_interval = cpu_to_le16(min_interval);
	cp.max_interval = cpu_to_le16(max_interval);
	cp.periodic_properties = 0x0000;

	return __hci_cmd_sync_status(hdev, HCI_OP_LE_SET_PER_ADV_PARAMS,
				     sizeof(cp), &cp, HCI_CMD_TIMEOUT);
}

static int hci_set_per_adv_data_sync(struct hci_dev *hdev, u8 instance)
{
	DEFINE_FLEX(struct hci_cp_le_set_per_adv_data, pdu, data, length,
		    HCI_MAX_PER_AD_LENGTH);
	u8 len;
	struct adv_info *adv = NULL;

	if (instance) {
		adv = hci_find_adv_instance(hdev, instance);
		if (!adv || !adv->periodic)
			return 0;
	}

	len = eir_create_per_adv_data(hdev, instance, pdu->data);

	pdu->length = len;
	pdu->handle = adv ? adv->handle : instance;
	pdu->operation = LE_SET_ADV_DATA_OP_COMPLETE;

	return __hci_cmd_sync_status(hdev, HCI_OP_LE_SET_PER_ADV_DATA,
				     struct_size(pdu, data, len), pdu,
				     HCI_CMD_TIMEOUT);
}

static int hci_enable_per_advertising_sync(struct hci_dev *hdev, u8 instance)
{
	struct hci_cp_le_set_per_adv_enable cp;
	struct adv_info *adv = NULL;

	/* If periodic advertising already enabled there is nothing to do. */
	adv = hci_find_adv_instance(hdev, instance);
	if (adv && adv->periodic && adv->enabled)
		return 0;

	memset(&cp, 0, sizeof(cp));

	cp.enable = 0x01;
	cp.handle = instance;

	return __hci_cmd_sync_status(hdev, HCI_OP_LE_SET_PER_ADV_ENABLE,
				     sizeof(cp), &cp, HCI_CMD_TIMEOUT);
}

/* Checks if periodic advertising data contains a Basic Announcement and if it
 * does generates a Broadcast ID and add Broadcast Announcement.
 */
static int hci_adv_bcast_annoucement(struct hci_dev *hdev, struct adv_info *adv)
{
	u8 bid[3];
	u8 ad[HCI_MAX_EXT_AD_LENGTH];
	u8 len;

	/* Skip if NULL adv as instance 0x00 is used for general purpose
	 * advertising so it cannot used for the likes of Broadcast Announcement
	 * as it can be overwritten at any point.
	 */
	if (!adv)
		return 0;

	/* Check if PA data doesn't contains a Basic Audio Announcement then
	 * there is nothing to do.
	 */
	if (!eir_get_service_data(adv->per_adv_data, adv->per_adv_data_len,
				  0x1851, NULL))
		return 0;

	/* Check if advertising data already has a Broadcast Announcement since
	 * the process may want to control the Broadcast ID directly and in that
	 * case the kernel shall no interfere.
	 */
	if (eir_get_service_data(adv->adv_data, adv->adv_data_len, 0x1852,
				 NULL))
		return 0;

	/* Generate Broadcast ID */
	get_random_bytes(bid, sizeof(bid));
	len = eir_append_service_data(ad, 0, 0x1852, bid, sizeof(bid));
	memcpy(ad + len, adv->adv_data, adv->adv_data_len);
	hci_set_adv_instance_data(hdev, adv->instance, len + adv->adv_data_len,
				  ad, 0, NULL);

	return hci_update_adv_data_sync(hdev, adv->instance);
}

int hci_start_per_adv_sync(struct hci_dev *hdev, u8 instance, u8 sid,
			   u8 data_len, u8 *data, u32 flags, u16 min_interval,
			   u16 max_interval, u16 sync_interval)
{
	struct adv_info *adv = NULL;
	int err;
	bool added = false;

	hci_disable_per_advertising_sync(hdev, instance);

	if (instance) {
		adv = hci_find_adv_instance(hdev, instance);
		if (adv) {
<<<<<<< HEAD
=======
			if (sid != HCI_SID_INVALID && adv->sid != sid) {
				/* If the SID don't match attempt to find by
				 * SID.
				 */
				adv = hci_find_adv_sid(hdev, sid);
				if (!adv) {
					bt_dev_err(hdev,
						   "Unable to find adv_info");
					return -EINVAL;
				}
			}

>>>>>>> 3f4ee458
			/* Turn it into periodic advertising */
			adv->periodic = true;
			adv->per_adv_data_len = data_len;
			if (data)
				memcpy(adv->per_adv_data, data, data_len);
			adv->flags = flags;
		} else if (!adv) {
			/* Create an instance if that could not be found */
<<<<<<< HEAD
			adv = hci_add_per_instance(hdev, instance, flags,
=======
			adv = hci_add_per_instance(hdev, instance, sid, flags,
>>>>>>> 3f4ee458
						   data_len, data,
						   sync_interval,
						   sync_interval);
			if (IS_ERR(adv))
				return PTR_ERR(adv);
			adv->pending = false;
			added = true;
		}
	}

	/* Start advertising */
	err = hci_start_ext_adv_sync(hdev, instance);
	if (err < 0)
		goto fail;

	err = hci_adv_bcast_annoucement(hdev, adv);
	if (err < 0)
		goto fail;

	err = hci_set_per_adv_params_sync(hdev, instance, min_interval,
					  max_interval);
	if (err < 0)
		goto fail;

	err = hci_set_per_adv_data_sync(hdev, instance);
	if (err < 0)
		goto fail;

	err = hci_enable_per_advertising_sync(hdev, instance);
	if (err < 0)
		goto fail;

	return 0;

fail:
	if (added)
		hci_remove_adv_instance(hdev, instance);

	return err;
}

static int hci_start_adv_sync(struct hci_dev *hdev, u8 instance)
{
	int err;

	if (ext_adv_capable(hdev))
		return hci_start_ext_adv_sync(hdev, instance);

	err = hci_update_adv_data_sync(hdev, instance);
	if (err)
		return err;

	err = hci_update_scan_rsp_data_sync(hdev, instance);
	if (err)
		return err;

	return hci_enable_advertising_sync(hdev);
}

int hci_enable_advertising_sync(struct hci_dev *hdev)
{
	struct adv_info *adv_instance;
	struct hci_cp_le_set_adv_param cp;
	u8 own_addr_type, enable = 0x01;
	bool connectable;
	u16 adv_min_interval, adv_max_interval;
	u32 flags;
	u8 status;

	if (ext_adv_capable(hdev))
		return hci_enable_ext_advertising_sync(hdev,
						       hdev->cur_adv_instance);

	flags = hci_adv_instance_flags(hdev, hdev->cur_adv_instance);
	adv_instance = hci_find_adv_instance(hdev, hdev->cur_adv_instance);

	/* If the "connectable" instance flag was not set, then choose between
	 * ADV_IND and ADV_NONCONN_IND based on the global connectable setting.
	 */
	connectable = (flags & MGMT_ADV_FLAG_CONNECTABLE) ||
		      mgmt_get_connectable(hdev);

	if (!is_advertising_allowed(hdev, connectable))
		return -EINVAL;

	status = hci_disable_advertising_sync(hdev);
	if (status)
		return status;

	/* Clear the HCI_LE_ADV bit temporarily so that the
	 * hci_update_random_address knows that it's safe to go ahead
	 * and write a new random address. The flag will be set back on
	 * as soon as the SET_ADV_ENABLE HCI command completes.
	 */
	hci_dev_clear_flag(hdev, HCI_LE_ADV);

	/* Set require_privacy to true only when non-connectable
	 * advertising is used. In that case it is fine to use a
	 * non-resolvable private address.
	 */
	status = hci_update_random_address_sync(hdev, !connectable,
						adv_use_rpa(hdev, flags),
						&own_addr_type);
	if (status)
		return status;

	memset(&cp, 0, sizeof(cp));

	if (adv_instance) {
		adv_min_interval = adv_instance->min_interval;
		adv_max_interval = adv_instance->max_interval;
	} else {
		adv_min_interval = hdev->le_adv_min_interval;
		adv_max_interval = hdev->le_adv_max_interval;
	}

	if (connectable) {
		cp.type = LE_ADV_IND;
	} else {
		if (hci_adv_instance_is_scannable(hdev, hdev->cur_adv_instance))
			cp.type = LE_ADV_SCAN_IND;
		else
			cp.type = LE_ADV_NONCONN_IND;

		if (!hci_dev_test_flag(hdev, HCI_DISCOVERABLE) ||
		    hci_dev_test_flag(hdev, HCI_LIMITED_DISCOVERABLE)) {
			adv_min_interval = DISCOV_LE_FAST_ADV_INT_MIN;
			adv_max_interval = DISCOV_LE_FAST_ADV_INT_MAX;
		}
	}

	cp.min_interval = cpu_to_le16(adv_min_interval);
	cp.max_interval = cpu_to_le16(adv_max_interval);
	cp.own_address_type = own_addr_type;
	cp.channel_map = hdev->le_adv_channel_map;

	status = __hci_cmd_sync_status(hdev, HCI_OP_LE_SET_ADV_PARAM,
				       sizeof(cp), &cp, HCI_CMD_TIMEOUT);
	if (status)
		return status;

	return __hci_cmd_sync_status(hdev, HCI_OP_LE_SET_ADV_ENABLE,
				     sizeof(enable), &enable, HCI_CMD_TIMEOUT);
}

static int enable_advertising_sync(struct hci_dev *hdev, void *data)
{
	return hci_enable_advertising_sync(hdev);
}

int hci_enable_advertising(struct hci_dev *hdev)
{
	if (!hci_dev_test_flag(hdev, HCI_ADVERTISING) &&
	    list_empty(&hdev->adv_instances))
		return 0;

	return hci_cmd_sync_queue(hdev, enable_advertising_sync, NULL, NULL);
}

int hci_remove_ext_adv_instance_sync(struct hci_dev *hdev, u8 instance,
				     struct sock *sk)
{
	int err;

	if (!ext_adv_capable(hdev))
		return 0;

	err = hci_disable_ext_adv_instance_sync(hdev, instance);
	if (err)
		return err;

	/* If request specifies an instance that doesn't exist, fail */
	if (instance > 0 && !hci_find_adv_instance(hdev, instance))
		return -EINVAL;

	return __hci_cmd_sync_status_sk(hdev, HCI_OP_LE_REMOVE_ADV_SET,
					sizeof(instance), &instance, 0,
					HCI_CMD_TIMEOUT, sk);
}

int hci_le_terminate_big_sync(struct hci_dev *hdev, u8 handle, u8 reason)
{
	struct hci_cp_le_term_big cp;

	memset(&cp, 0, sizeof(cp));
	cp.handle = handle;
	cp.reason = reason;

	return __hci_cmd_sync_status(hdev, HCI_OP_LE_TERM_BIG,
				     sizeof(cp), &cp, HCI_CMD_TIMEOUT);
}

int hci_schedule_adv_instance_sync(struct hci_dev *hdev, u8 instance,
				   bool force)
{
	struct adv_info *adv = NULL;
	u16 timeout;

	if (hci_dev_test_flag(hdev, HCI_ADVERTISING) && !ext_adv_capable(hdev))
		return -EPERM;

	if (hdev->adv_instance_timeout)
		return -EBUSY;

	adv = hci_find_adv_instance(hdev, instance);
	if (!adv)
		return -ENOENT;

	/* A zero timeout means unlimited advertising. As long as there is
	 * only one instance, duration should be ignored. We still set a timeout
	 * in case further instances are being added later on.
	 *
	 * If the remaining lifetime of the instance is more than the duration
	 * then the timeout corresponds to the duration, otherwise it will be
	 * reduced to the remaining instance lifetime.
	 */
	if (adv->timeout == 0 || adv->duration <= adv->remaining_time)
		timeout = adv->duration;
	else
		timeout = adv->remaining_time;

	/* The remaining time is being reduced unless the instance is being
	 * advertised without time limit.
	 */
	if (adv->timeout)
		adv->remaining_time = adv->remaining_time - timeout;

	/* Only use work for scheduling instances with legacy advertising */
	if (!ext_adv_capable(hdev)) {
		hdev->adv_instance_timeout = timeout;
		queue_delayed_work(hdev->req_workqueue,
				   &hdev->adv_instance_expire,
				   secs_to_jiffies(timeout));
	}

	/* If we're just re-scheduling the same instance again then do not
	 * execute any HCI commands. This happens when a single instance is
	 * being advertised.
	 */
	if (!force && hdev->cur_adv_instance == instance &&
	    hci_dev_test_flag(hdev, HCI_LE_ADV))
		return 0;

	hdev->cur_adv_instance = instance;

	return hci_start_adv_sync(hdev, instance);
}

static int hci_clear_adv_sets_sync(struct hci_dev *hdev, struct sock *sk)
{
	int err;

	if (!ext_adv_capable(hdev))
		return 0;

	/* Disable instance 0x00 to disable all instances */
	err = hci_disable_ext_adv_instance_sync(hdev, 0x00);
	if (err)
		return err;

	return __hci_cmd_sync_status_sk(hdev, HCI_OP_LE_CLEAR_ADV_SETS,
					0, NULL, 0, HCI_CMD_TIMEOUT, sk);
}

static int hci_clear_adv_sync(struct hci_dev *hdev, struct sock *sk, bool force)
{
	struct adv_info *adv, *n;

	if (ext_adv_capable(hdev))
		/* Remove all existing sets */
		return hci_clear_adv_sets_sync(hdev, sk);

	/* This is safe as long as there is no command send while the lock is
	 * held.
	 */
	hci_dev_lock(hdev);

	/* Cleanup non-ext instances */
	list_for_each_entry_safe(adv, n, &hdev->adv_instances, list) {
		u8 instance = adv->instance;
		int err;

		if (!(force || adv->timeout))
			continue;

		err = hci_remove_adv_instance(hdev, instance);
		if (!err)
			mgmt_advertising_removed(sk, hdev, instance);
	}

	hci_dev_unlock(hdev);

	return 0;
}

static int hci_remove_adv_sync(struct hci_dev *hdev, u8 instance,
			       struct sock *sk)
{
	int err;

	/* If we use extended advertising, instance has to be removed first. */
	if (ext_adv_capable(hdev))
		return hci_remove_ext_adv_instance_sync(hdev, instance, sk);

	/* This is safe as long as there is no command send while the lock is
	 * held.
	 */
	hci_dev_lock(hdev);

	err = hci_remove_adv_instance(hdev, instance);
	if (!err)
		mgmt_advertising_removed(sk, hdev, instance);

	hci_dev_unlock(hdev);

	return err;
}

/* For a single instance:
 * - force == true: The instance will be removed even when its remaining
 *   lifetime is not zero.
 * - force == false: the instance will be deactivated but kept stored unless
 *   the remaining lifetime is zero.
 *
 * For instance == 0x00:
 * - force == true: All instances will be removed regardless of their timeout
 *   setting.
 * - force == false: Only instances that have a timeout will be removed.
 */
int hci_remove_advertising_sync(struct hci_dev *hdev, struct sock *sk,
				u8 instance, bool force)
{
	struct adv_info *next = NULL;
	int err;

	/* Cancel any timeout concerning the removed instance(s). */
	if (!instance || hdev->cur_adv_instance == instance)
		cancel_adv_timeout(hdev);

	/* Get the next instance to advertise BEFORE we remove
	 * the current one. This can be the same instance again
	 * if there is only one instance.
	 */
	if (hdev->cur_adv_instance == instance)
		next = hci_get_next_instance(hdev, instance);

	if (!instance) {
		err = hci_clear_adv_sync(hdev, sk, force);
		if (err)
			return err;
	} else {
		struct adv_info *adv = hci_find_adv_instance(hdev, instance);

		if (force || (adv && adv->timeout && !adv->remaining_time)) {
			/* Don't advertise a removed instance. */
			if (next && next->instance == instance)
				next = NULL;

			err = hci_remove_adv_sync(hdev, instance, sk);
			if (err)
				return err;
		}
	}

	if (!hdev_is_powered(hdev) || hci_dev_test_flag(hdev, HCI_ADVERTISING))
		return 0;

	if (next && !ext_adv_capable(hdev))
		hci_schedule_adv_instance_sync(hdev, next->instance, false);

	return 0;
}

int hci_read_rssi_sync(struct hci_dev *hdev, __le16 handle)
{
	struct hci_cp_read_rssi cp;

	cp.handle = handle;
	return __hci_cmd_sync_status(hdev, HCI_OP_READ_RSSI,
					sizeof(cp), &cp, HCI_CMD_TIMEOUT);
}

int hci_read_clock_sync(struct hci_dev *hdev, struct hci_cp_read_clock *cp)
{
	return __hci_cmd_sync_status(hdev, HCI_OP_READ_CLOCK,
					sizeof(*cp), cp, HCI_CMD_TIMEOUT);
}

int hci_read_tx_power_sync(struct hci_dev *hdev, __le16 handle, u8 type)
{
	struct hci_cp_read_tx_power cp;

	cp.handle = handle;
	cp.type = type;
	return __hci_cmd_sync_status(hdev, HCI_OP_READ_TX_POWER,
					sizeof(cp), &cp, HCI_CMD_TIMEOUT);
}

int hci_disable_advertising_sync(struct hci_dev *hdev)
{
	u8 enable = 0x00;

	/* If controller is not advertising we are done. */
	if (!hci_dev_test_flag(hdev, HCI_LE_ADV))
		return 0;

	if (ext_adv_capable(hdev))
		return hci_disable_ext_adv_instance_sync(hdev, 0x00);

	return __hci_cmd_sync_status(hdev, HCI_OP_LE_SET_ADV_ENABLE,
				     sizeof(enable), &enable, HCI_CMD_TIMEOUT);
}

static int hci_le_set_ext_scan_enable_sync(struct hci_dev *hdev, u8 val,
					   u8 filter_dup)
{
	struct hci_cp_le_set_ext_scan_enable cp;

	memset(&cp, 0, sizeof(cp));
	cp.enable = val;

	if (hci_dev_test_flag(hdev, HCI_MESH))
		cp.filter_dup = LE_SCAN_FILTER_DUP_DISABLE;
	else
		cp.filter_dup = filter_dup;

	return __hci_cmd_sync_status(hdev, HCI_OP_LE_SET_EXT_SCAN_ENABLE,
				     sizeof(cp), &cp, HCI_CMD_TIMEOUT);
}

static int hci_le_set_scan_enable_sync(struct hci_dev *hdev, u8 val,
				       u8 filter_dup)
{
	struct hci_cp_le_set_scan_enable cp;

	if (use_ext_scan(hdev))
		return hci_le_set_ext_scan_enable_sync(hdev, val, filter_dup);

	memset(&cp, 0, sizeof(cp));
	cp.enable = val;

	if (val && hci_dev_test_flag(hdev, HCI_MESH))
		cp.filter_dup = LE_SCAN_FILTER_DUP_DISABLE;
	else
		cp.filter_dup = filter_dup;

	return __hci_cmd_sync_status(hdev, HCI_OP_LE_SET_SCAN_ENABLE,
				     sizeof(cp), &cp, HCI_CMD_TIMEOUT);
}

static int hci_le_set_addr_resolution_enable_sync(struct hci_dev *hdev, u8 val)
{
	if (!ll_privacy_capable(hdev))
		return 0;

	/* If controller is not/already resolving we are done. */
	if (val == hci_dev_test_flag(hdev, HCI_LL_RPA_RESOLUTION))
		return 0;

	return __hci_cmd_sync_status(hdev, HCI_OP_LE_SET_ADDR_RESOLV_ENABLE,
				     sizeof(val), &val, HCI_CMD_TIMEOUT);
}

static int hci_scan_disable_sync(struct hci_dev *hdev)
{
	int err;

	/* If controller is not scanning we are done. */
	if (!hci_dev_test_flag(hdev, HCI_LE_SCAN))
		return 0;

	if (hdev->scanning_paused) {
		bt_dev_dbg(hdev, "Scanning is paused for suspend");
		return 0;
	}

	err = hci_le_set_scan_enable_sync(hdev, LE_SCAN_DISABLE, 0x00);
	if (err) {
		bt_dev_err(hdev, "Unable to disable scanning: %d", err);
		return err;
	}

	return err;
}

static bool scan_use_rpa(struct hci_dev *hdev)
{
	return hci_dev_test_flag(hdev, HCI_PRIVACY);
}

static void hci_start_interleave_scan(struct hci_dev *hdev)
{
	hdev->interleave_scan_state = INTERLEAVE_SCAN_NO_FILTER;
	queue_delayed_work(hdev->req_workqueue,
			   &hdev->interleave_scan, 0);
}

static void cancel_interleave_scan(struct hci_dev *hdev)
{
	bt_dev_dbg(hdev, "cancelling interleave scan");

	cancel_delayed_work_sync(&hdev->interleave_scan);

	hdev->interleave_scan_state = INTERLEAVE_SCAN_NONE;
}

/* Return true if interleave_scan wasn't started until exiting this function,
 * otherwise, return false
 */
static bool hci_update_interleaved_scan_sync(struct hci_dev *hdev)
{
	/* Do interleaved scan only if all of the following are true:
	 * - There is at least one ADV monitor
	 * - At least one pending LE connection or one device to be scanned for
	 * - Monitor offloading is not supported
	 * If so, we should alternate between allowlist scan and one without
	 * any filters to save power.
	 */
	bool use_interleaving = hci_is_adv_monitoring(hdev) &&
				!(list_empty(&hdev->pend_le_conns) &&
				  list_empty(&hdev->pend_le_reports)) &&
				hci_get_adv_monitor_offload_ext(hdev) ==
				    HCI_ADV_MONITOR_EXT_NONE;
	bool is_interleaving = is_interleave_scanning(hdev);

	if (use_interleaving && !is_interleaving) {
		hci_start_interleave_scan(hdev);
		bt_dev_dbg(hdev, "starting interleave scan");
		return true;
	}

	if (!use_interleaving && is_interleaving)
		cancel_interleave_scan(hdev);

	return false;
}

/* Removes connection to resolve list if needed.*/
static int hci_le_del_resolve_list_sync(struct hci_dev *hdev,
					bdaddr_t *bdaddr, u8 bdaddr_type)
{
	struct hci_cp_le_del_from_resolv_list cp;
	struct bdaddr_list_with_irk *entry;

	if (!ll_privacy_capable(hdev))
		return 0;

	/* Check if the IRK has been programmed */
	entry = hci_bdaddr_list_lookup_with_irk(&hdev->le_resolv_list, bdaddr,
						bdaddr_type);
	if (!entry)
		return 0;

	cp.bdaddr_type = bdaddr_type;
	bacpy(&cp.bdaddr, bdaddr);

	return __hci_cmd_sync_status(hdev, HCI_OP_LE_DEL_FROM_RESOLV_LIST,
				     sizeof(cp), &cp, HCI_CMD_TIMEOUT);
}

static int hci_le_del_accept_list_sync(struct hci_dev *hdev,
				       bdaddr_t *bdaddr, u8 bdaddr_type)
{
	struct hci_cp_le_del_from_accept_list cp;
	int err;

	/* Check if device is on accept list before removing it */
	if (!hci_bdaddr_list_lookup(&hdev->le_accept_list, bdaddr, bdaddr_type))
		return 0;

	cp.bdaddr_type = bdaddr_type;
	bacpy(&cp.bdaddr, bdaddr);

	/* Ignore errors when removing from resolving list as that is likely
	 * that the device was never added.
	 */
	hci_le_del_resolve_list_sync(hdev, &cp.bdaddr, cp.bdaddr_type);

	err = __hci_cmd_sync_status(hdev, HCI_OP_LE_DEL_FROM_ACCEPT_LIST,
				    sizeof(cp), &cp, HCI_CMD_TIMEOUT);
	if (err) {
		bt_dev_err(hdev, "Unable to remove from allow list: %d", err);
		return err;
	}

	bt_dev_dbg(hdev, "Remove %pMR (0x%x) from allow list", &cp.bdaddr,
		   cp.bdaddr_type);

	return 0;
}

struct conn_params {
	bdaddr_t addr;
	u8 addr_type;
	hci_conn_flags_t flags;
	u8 privacy_mode;
};

/* Adds connection to resolve list if needed.
 * Setting params to NULL programs local hdev->irk
 */
static int hci_le_add_resolve_list_sync(struct hci_dev *hdev,
					struct conn_params *params)
{
	struct hci_cp_le_add_to_resolv_list cp;
	struct smp_irk *irk;
	struct bdaddr_list_with_irk *entry;
	struct hci_conn_params *p;

	if (!ll_privacy_capable(hdev))
		return 0;

	/* Attempt to program local identity address, type and irk if params is
	 * NULL.
	 */
	if (!params) {
		if (!hci_dev_test_flag(hdev, HCI_PRIVACY))
			return 0;

		hci_copy_identity_address(hdev, &cp.bdaddr, &cp.bdaddr_type);
		memcpy(cp.peer_irk, hdev->irk, 16);
		goto done;
	} else if (!(params->flags & HCI_CONN_FLAG_ADDRESS_RESOLUTION))
		return 0;

	irk = hci_find_irk_by_addr(hdev, &params->addr, params->addr_type);
	if (!irk)
		return 0;

	/* Check if the IK has _not_ been programmed yet. */
	entry = hci_bdaddr_list_lookup_with_irk(&hdev->le_resolv_list,
						&params->addr,
						params->addr_type);
	if (entry)
		return 0;

	cp.bdaddr_type = params->addr_type;
	bacpy(&cp.bdaddr, &params->addr);
	memcpy(cp.peer_irk, irk->val, 16);

	/* Default privacy mode is always Network */
	params->privacy_mode = HCI_NETWORK_PRIVACY;

	rcu_read_lock();
	p = hci_pend_le_action_lookup(&hdev->pend_le_conns,
				      &params->addr, params->addr_type);
	if (!p)
		p = hci_pend_le_action_lookup(&hdev->pend_le_reports,
					      &params->addr, params->addr_type);
	if (p)
		WRITE_ONCE(p->privacy_mode, HCI_NETWORK_PRIVACY);
	rcu_read_unlock();

done:
	if (hci_dev_test_flag(hdev, HCI_PRIVACY))
		memcpy(cp.local_irk, hdev->irk, 16);
	else
		memset(cp.local_irk, 0, 16);

	return __hci_cmd_sync_status(hdev, HCI_OP_LE_ADD_TO_RESOLV_LIST,
				     sizeof(cp), &cp, HCI_CMD_TIMEOUT);
}

/* Set Device Privacy Mode. */
static int hci_le_set_privacy_mode_sync(struct hci_dev *hdev,
					struct conn_params *params)
{
	struct hci_cp_le_set_privacy_mode cp;
	struct smp_irk *irk;

	if (!ll_privacy_capable(hdev) ||
	    !(params->flags & HCI_CONN_FLAG_ADDRESS_RESOLUTION))
		return 0;

	/* If device privacy mode has already been set there is nothing to do */
	if (params->privacy_mode == HCI_DEVICE_PRIVACY)
		return 0;

	/* Check if HCI_CONN_FLAG_DEVICE_PRIVACY has been set as it also
	 * indicates that LL Privacy has been enabled and
	 * HCI_OP_LE_SET_PRIVACY_MODE is supported.
	 */
	if (!(params->flags & HCI_CONN_FLAG_DEVICE_PRIVACY))
		return 0;

	irk = hci_find_irk_by_addr(hdev, &params->addr, params->addr_type);
	if (!irk)
		return 0;

	memset(&cp, 0, sizeof(cp));
	cp.bdaddr_type = irk->addr_type;
	bacpy(&cp.bdaddr, &irk->bdaddr);
	cp.mode = HCI_DEVICE_PRIVACY;

	/* Note: params->privacy_mode is not updated since it is a copy */

	return __hci_cmd_sync_status(hdev, HCI_OP_LE_SET_PRIVACY_MODE,
				     sizeof(cp), &cp, HCI_CMD_TIMEOUT);
}

/* Adds connection to allow list if needed, if the device uses RPA (has IRK)
 * this attempts to program the device in the resolving list as well and
 * properly set the privacy mode.
 */
static int hci_le_add_accept_list_sync(struct hci_dev *hdev,
				       struct conn_params *params,
				       u8 *num_entries)
{
	struct hci_cp_le_add_to_accept_list cp;
	int err;

	/* During suspend, only wakeable devices can be in acceptlist */
	if (hdev->suspended &&
	    !(params->flags & HCI_CONN_FLAG_REMOTE_WAKEUP)) {
		hci_le_del_accept_list_sync(hdev, &params->addr,
					    params->addr_type);
		return 0;
	}

	/* Select filter policy to accept all advertising */
	if (*num_entries >= hdev->le_accept_list_size)
		return -ENOSPC;

	/* Attempt to program the device in the resolving list first to avoid
	 * having to rollback in case it fails since the resolving list is
	 * dynamic it can probably be smaller than the accept list.
	 */
	err = hci_le_add_resolve_list_sync(hdev, params);
	if (err) {
		bt_dev_err(hdev, "Unable to add to resolve list: %d", err);
		return err;
	}

	/* Set Privacy Mode */
	err = hci_le_set_privacy_mode_sync(hdev, params);
	if (err) {
		bt_dev_err(hdev, "Unable to set privacy mode: %d", err);
		return err;
	}

	/* Check if already in accept list */
	if (hci_bdaddr_list_lookup(&hdev->le_accept_list, &params->addr,
				   params->addr_type))
		return 0;

	*num_entries += 1;
	cp.bdaddr_type = params->addr_type;
	bacpy(&cp.bdaddr, &params->addr);

	err = __hci_cmd_sync_status(hdev, HCI_OP_LE_ADD_TO_ACCEPT_LIST,
				    sizeof(cp), &cp, HCI_CMD_TIMEOUT);
	if (err) {
		bt_dev_err(hdev, "Unable to add to allow list: %d", err);
		/* Rollback the device from the resolving list */
		hci_le_del_resolve_list_sync(hdev, &cp.bdaddr, cp.bdaddr_type);
		return err;
	}

	bt_dev_dbg(hdev, "Add %pMR (0x%x) to allow list", &cp.bdaddr,
		   cp.bdaddr_type);

	return 0;
}

/* This function disables/pause all advertising instances */
static int hci_pause_advertising_sync(struct hci_dev *hdev)
{
	int err;
	int old_state;

	/* If controller is not advertising we are done. */
	if (!hci_dev_test_flag(hdev, HCI_LE_ADV))
		return 0;

	/* If already been paused there is nothing to do. */
	if (hdev->advertising_paused)
		return 0;

	bt_dev_dbg(hdev, "Pausing directed advertising");

	/* Stop directed advertising */
	old_state = hci_dev_test_flag(hdev, HCI_ADVERTISING);
	if (old_state) {
		/* When discoverable timeout triggers, then just make sure
		 * the limited discoverable flag is cleared. Even in the case
		 * of a timeout triggered from general discoverable, it is
		 * safe to unconditionally clear the flag.
		 */
		hci_dev_clear_flag(hdev, HCI_LIMITED_DISCOVERABLE);
		hci_dev_clear_flag(hdev, HCI_DISCOVERABLE);
		hdev->discov_timeout = 0;
	}

	bt_dev_dbg(hdev, "Pausing advertising instances");

	/* Call to disable any advertisements active on the controller.
	 * This will succeed even if no advertisements are configured.
	 */
	err = hci_disable_advertising_sync(hdev);
	if (err)
		return err;

	/* If we are using software rotation, pause the loop */
	if (!ext_adv_capable(hdev))
		cancel_adv_timeout(hdev);

	hdev->advertising_paused = true;
	hdev->advertising_old_state = old_state;

	return 0;
}

/* This function enables all user advertising instances */
static int hci_resume_advertising_sync(struct hci_dev *hdev)
{
	struct adv_info *adv, *tmp;
	int err;

	/* If advertising has not been paused there is nothing  to do. */
	if (!hdev->advertising_paused)
		return 0;

	/* Resume directed advertising */
	hdev->advertising_paused = false;
	if (hdev->advertising_old_state) {
		hci_dev_set_flag(hdev, HCI_ADVERTISING);
		hdev->advertising_old_state = 0;
	}

	bt_dev_dbg(hdev, "Resuming advertising instances");

	if (ext_adv_capable(hdev)) {
		/* Call for each tracked instance to be re-enabled */
		list_for_each_entry_safe(adv, tmp, &hdev->adv_instances, list) {
			err = hci_enable_ext_advertising_sync(hdev,
							      adv->instance);
			if (!err)
				continue;

			/* If the instance cannot be resumed remove it */
			hci_remove_ext_adv_instance_sync(hdev, adv->instance,
							 NULL);
		}
	} else {
		/* Schedule for most recent instance to be restarted and begin
		 * the software rotation loop
		 */
		err = hci_schedule_adv_instance_sync(hdev,
						     hdev->cur_adv_instance,
						     true);
	}

	hdev->advertising_paused = false;

	return err;
}

static int hci_pause_addr_resolution(struct hci_dev *hdev)
{
	int err;

	if (!ll_privacy_capable(hdev))
		return 0;

	if (!hci_dev_test_flag(hdev, HCI_LL_RPA_RESOLUTION))
		return 0;

	/* Cannot disable addr resolution if scanning is enabled or
	 * when initiating an LE connection.
	 */
	if (hci_dev_test_flag(hdev, HCI_LE_SCAN) ||
	    hci_lookup_le_connect(hdev)) {
		bt_dev_err(hdev, "Command not allowed when scan/LE connect");
		return -EPERM;
	}

	/* Cannot disable addr resolution if advertising is enabled. */
	err = hci_pause_advertising_sync(hdev);
	if (err) {
		bt_dev_err(hdev, "Pause advertising failed: %d", err);
		return err;
	}

	err = hci_le_set_addr_resolution_enable_sync(hdev, 0x00);
	if (err)
		bt_dev_err(hdev, "Unable to disable Address Resolution: %d",
			   err);

	/* Return if address resolution is disabled and RPA is not used. */
	if (!err && scan_use_rpa(hdev))
		return 0;

	hci_resume_advertising_sync(hdev);
	return err;
}

struct sk_buff *hci_read_local_oob_data_sync(struct hci_dev *hdev,
					     bool extended, struct sock *sk)
{
	u16 opcode = extended ? HCI_OP_READ_LOCAL_OOB_EXT_DATA :
					HCI_OP_READ_LOCAL_OOB_DATA;

	return __hci_cmd_sync_sk(hdev, opcode, 0, NULL, 0, HCI_CMD_TIMEOUT, sk);
}

static struct conn_params *conn_params_copy(struct list_head *list, size_t *n)
{
	struct hci_conn_params *params;
	struct conn_params *p;
	size_t i;

	rcu_read_lock();

	i = 0;
	list_for_each_entry_rcu(params, list, action)
		++i;
	*n = i;

	rcu_read_unlock();

	p = kvcalloc(*n, sizeof(struct conn_params), GFP_KERNEL);
	if (!p)
		return NULL;

	rcu_read_lock();

	i = 0;
	list_for_each_entry_rcu(params, list, action) {
		/* Racing adds are handled in next scan update */
		if (i >= *n)
			break;

		/* No hdev->lock, but: addr, addr_type are immutable.
		 * privacy_mode is only written by us or in
		 * hci_cc_le_set_privacy_mode that we wait for.
		 * We should be idempotent so MGMT updating flags
		 * while we are processing is OK.
		 */
		bacpy(&p[i].addr, &params->addr);
		p[i].addr_type = params->addr_type;
		p[i].flags = READ_ONCE(params->flags);
		p[i].privacy_mode = READ_ONCE(params->privacy_mode);
		++i;
	}

	rcu_read_unlock();

	*n = i;
	return p;
}

/* Clear LE Accept List */
static int hci_le_clear_accept_list_sync(struct hci_dev *hdev)
{
	if (!(hdev->commands[26] & 0x80))
		return 0;

	return __hci_cmd_sync_status(hdev, HCI_OP_LE_CLEAR_ACCEPT_LIST, 0, NULL,
				     HCI_CMD_TIMEOUT);
}

/* Device must not be scanning when updating the accept list.
 *
 * Update is done using the following sequence:
 *
 * ll_privacy_capable((Disable Advertising) -> Disable Resolving List) ->
 * Remove Devices From Accept List ->
 * (has IRK && ll_privacy_capable(Remove Devices From Resolving List))->
 * Add Devices to Accept List ->
 * (has IRK && ll_privacy_capable(Remove Devices From Resolving List)) ->
 * ll_privacy_capable(Enable Resolving List -> (Enable Advertising)) ->
 * Enable Scanning
 *
 * In case of failure advertising shall be restored to its original state and
 * return would disable accept list since either accept or resolving list could
 * not be programmed.
 *
 */
static u8 hci_update_accept_list_sync(struct hci_dev *hdev)
{
	struct conn_params *params;
	struct bdaddr_list *b, *t;
	u8 num_entries = 0;
	bool pend_conn, pend_report;
	u8 filter_policy;
	size_t i, n;
	int err;

	/* Pause advertising if resolving list can be used as controllers
	 * cannot accept resolving list modifications while advertising.
	 */
	if (ll_privacy_capable(hdev)) {
		err = hci_pause_advertising_sync(hdev);
		if (err) {
			bt_dev_err(hdev, "pause advertising failed: %d", err);
			return 0x00;
		}
	}

	/* Disable address resolution while reprogramming accept list since
	 * devices that do have an IRK will be programmed in the resolving list
	 * when LL Privacy is enabled.
	 */
	err = hci_le_set_addr_resolution_enable_sync(hdev, 0x00);
	if (err) {
		bt_dev_err(hdev, "Unable to disable LL privacy: %d", err);
		goto done;
	}

	/* Force address filtering if PA Sync is in progress */
	if (hci_dev_test_flag(hdev, HCI_PA_SYNC)) {
		struct hci_conn *conn;

		conn = hci_conn_hash_lookup_create_pa_sync(hdev);
		if (conn) {
			struct conn_params pa;

			memset(&pa, 0, sizeof(pa));

			bacpy(&pa.addr, &conn->dst);
			pa.addr_type = conn->dst_type;

			/* Clear first since there could be addresses left
			 * behind.
			 */
			hci_le_clear_accept_list_sync(hdev);

			num_entries = 1;
			err = hci_le_add_accept_list_sync(hdev, &pa,
							  &num_entries);
			goto done;
		}
	}

	/* Go through the current accept list programmed into the
	 * controller one by one and check if that address is connected or is
	 * still in the list of pending connections or list of devices to
	 * report. If not present in either list, then remove it from
	 * the controller.
	 */
	list_for_each_entry_safe(b, t, &hdev->le_accept_list, list) {
		if (hci_conn_hash_lookup_le(hdev, &b->bdaddr, b->bdaddr_type))
			continue;

		/* Pointers not dereferenced, no locks needed */
		pend_conn = hci_pend_le_action_lookup(&hdev->pend_le_conns,
						      &b->bdaddr,
						      b->bdaddr_type);
		pend_report = hci_pend_le_action_lookup(&hdev->pend_le_reports,
							&b->bdaddr,
							b->bdaddr_type);

		/* If the device is not likely to connect or report,
		 * remove it from the acceptlist.
		 */
		if (!pend_conn && !pend_report) {
			hci_le_del_accept_list_sync(hdev, &b->bdaddr,
						    b->bdaddr_type);
			continue;
		}

		num_entries++;
	}

	/* Since all no longer valid accept list entries have been
	 * removed, walk through the list of pending connections
	 * and ensure that any new device gets programmed into
	 * the controller.
	 *
	 * If the list of the devices is larger than the list of
	 * available accept list entries in the controller, then
	 * just abort and return filer policy value to not use the
	 * accept list.
	 *
	 * The list and params may be mutated while we wait for events,
	 * so make a copy and iterate it.
	 */

	params = conn_params_copy(&hdev->pend_le_conns, &n);
	if (!params) {
		err = -ENOMEM;
		goto done;
	}

	for (i = 0; i < n; ++i) {
		err = hci_le_add_accept_list_sync(hdev, &params[i],
						  &num_entries);
		if (err) {
			kvfree(params);
			goto done;
		}
	}

	kvfree(params);

	/* After adding all new pending connections, walk through
	 * the list of pending reports and also add these to the
	 * accept list if there is still space. Abort if space runs out.
	 */

	params = conn_params_copy(&hdev->pend_le_reports, &n);
	if (!params) {
		err = -ENOMEM;
		goto done;
	}

	for (i = 0; i < n; ++i) {
		err = hci_le_add_accept_list_sync(hdev, &params[i],
						  &num_entries);
		if (err) {
			kvfree(params);
			goto done;
		}
	}

	kvfree(params);

	/* Use the allowlist unless the following conditions are all true:
	 * - We are not currently suspending
	 * - There are 1 or more ADV monitors registered and it's not offloaded
	 * - Interleaved scanning is not currently using the allowlist
	 */
	if (!idr_is_empty(&hdev->adv_monitors_idr) && !hdev->suspended &&
	    hci_get_adv_monitor_offload_ext(hdev) == HCI_ADV_MONITOR_EXT_NONE &&
	    hdev->interleave_scan_state != INTERLEAVE_SCAN_ALLOWLIST)
		err = -EINVAL;

done:
	filter_policy = err ? 0x00 : 0x01;

	/* Enable address resolution when LL Privacy is enabled. */
	err = hci_le_set_addr_resolution_enable_sync(hdev, 0x01);
	if (err)
		bt_dev_err(hdev, "Unable to enable LL privacy: %d", err);

	/* Resume advertising if it was paused */
	if (ll_privacy_capable(hdev))
		hci_resume_advertising_sync(hdev);

	/* Select filter policy to use accept list */
	return filter_policy;
}

static void hci_le_scan_phy_params(struct hci_cp_le_scan_phy_params *cp,
				   u8 type, u16 interval, u16 window)
{
	cp->type = type;
	cp->interval = cpu_to_le16(interval);
	cp->window = cpu_to_le16(window);
}

static int hci_le_set_ext_scan_param_sync(struct hci_dev *hdev, u8 type,
					  u16 interval, u16 window,
					  u8 own_addr_type, u8 filter_policy)
{
	struct hci_cp_le_set_ext_scan_params *cp;
	struct hci_cp_le_scan_phy_params *phy;
	u8 data[sizeof(*cp) + sizeof(*phy) * 2];
	u8 num_phy = 0x00;

	cp = (void *)data;
	phy = (void *)cp->data;

	memset(data, 0, sizeof(data));

	cp->own_addr_type = own_addr_type;
	cp->filter_policy = filter_policy;

	/* Check if PA Sync is in progress then select the PHY based on the
	 * hci_conn.iso_qos.
	 */
	if (hci_dev_test_flag(hdev, HCI_PA_SYNC)) {
		struct hci_cp_le_add_to_accept_list *sent;

		sent = hci_sent_cmd_data(hdev, HCI_OP_LE_ADD_TO_ACCEPT_LIST);
		if (sent) {
			struct hci_conn *conn;

			conn = hci_conn_hash_lookup_ba(hdev, BIS_LINK,
						       &sent->bdaddr);
			if (conn) {
				struct bt_iso_qos *qos = &conn->iso_qos;

				if (qos->bcast.in.phy & BT_ISO_PHY_1M ||
				    qos->bcast.in.phy & BT_ISO_PHY_2M) {
					cp->scanning_phys |= LE_SCAN_PHY_1M;
					hci_le_scan_phy_params(phy, type,
							       interval,
							       window);
					num_phy++;
					phy++;
				}

				if (qos->bcast.in.phy & BT_ISO_PHY_CODED) {
					cp->scanning_phys |= LE_SCAN_PHY_CODED;
					hci_le_scan_phy_params(phy, type,
							       interval * 3,
							       window * 3);
					num_phy++;
					phy++;
				}

				if (num_phy)
					goto done;
			}
		}
	}

	if (scan_1m(hdev) || scan_2m(hdev)) {
		cp->scanning_phys |= LE_SCAN_PHY_1M;
		hci_le_scan_phy_params(phy, type, interval, window);
		num_phy++;
		phy++;
	}

	if (scan_coded(hdev)) {
		cp->scanning_phys |= LE_SCAN_PHY_CODED;
		hci_le_scan_phy_params(phy, type, interval * 3, window * 3);
		num_phy++;
		phy++;
	}

done:
	if (!num_phy)
		return -EINVAL;

	return __hci_cmd_sync_status(hdev, HCI_OP_LE_SET_EXT_SCAN_PARAMS,
				     sizeof(*cp) + sizeof(*phy) * num_phy,
				     data, HCI_CMD_TIMEOUT);
}

static int hci_le_set_scan_param_sync(struct hci_dev *hdev, u8 type,
				      u16 interval, u16 window,
				      u8 own_addr_type, u8 filter_policy)
{
	struct hci_cp_le_set_scan_param cp;

	if (use_ext_scan(hdev))
		return hci_le_set_ext_scan_param_sync(hdev, type, interval,
						      window, own_addr_type,
						      filter_policy);

	memset(&cp, 0, sizeof(cp));
	cp.type = type;
	cp.interval = cpu_to_le16(interval);
	cp.window = cpu_to_le16(window);
	cp.own_address_type = own_addr_type;
	cp.filter_policy = filter_policy;

	return __hci_cmd_sync_status(hdev, HCI_OP_LE_SET_SCAN_PARAM,
				     sizeof(cp), &cp, HCI_CMD_TIMEOUT);
}

static int hci_start_scan_sync(struct hci_dev *hdev, u8 type, u16 interval,
			       u16 window, u8 own_addr_type, u8 filter_policy,
			       u8 filter_dup)
{
	int err;

	if (hdev->scanning_paused) {
		bt_dev_dbg(hdev, "Scanning is paused for suspend");
		return 0;
	}

	err = hci_le_set_scan_param_sync(hdev, type, interval, window,
					 own_addr_type, filter_policy);
	if (err)
		return err;

	return hci_le_set_scan_enable_sync(hdev, LE_SCAN_ENABLE, filter_dup);
}

static int hci_passive_scan_sync(struct hci_dev *hdev)
{
	u8 own_addr_type;
	u8 filter_policy;
	u16 window, interval;
	u8 filter_dups = LE_SCAN_FILTER_DUP_ENABLE;
	int err;

	if (hdev->scanning_paused) {
		bt_dev_dbg(hdev, "Scanning is paused for suspend");
		return 0;
	}

	err = hci_scan_disable_sync(hdev);
	if (err) {
		bt_dev_err(hdev, "disable scanning failed: %d", err);
		return err;
	}

	/* Set require_privacy to false since no SCAN_REQ are send
	 * during passive scanning. Not using an non-resolvable address
	 * here is important so that peer devices using direct
	 * advertising with our address will be correctly reported
	 * by the controller.
	 */
	if (hci_update_random_address_sync(hdev, false, scan_use_rpa(hdev),
					   &own_addr_type))
		return 0;

	if (hdev->enable_advmon_interleave_scan &&
	    hci_update_interleaved_scan_sync(hdev))
		return 0;

	bt_dev_dbg(hdev, "interleave state %d", hdev->interleave_scan_state);

	/* Adding or removing entries from the accept list must
	 * happen before enabling scanning. The controller does
	 * not allow accept list modification while scanning.
	 */
	filter_policy = hci_update_accept_list_sync(hdev);

	/* If suspended and filter_policy set to 0x00 (no acceptlist) then
	 * passive scanning cannot be started since that would require the host
	 * to be woken up to process the reports.
	 */
	if (hdev->suspended && !filter_policy) {
		/* Check if accept list is empty then there is no need to scan
		 * while suspended.
		 */
		if (list_empty(&hdev->le_accept_list))
			return 0;

		/* If there are devices is the accept_list that means some
		 * devices could not be programmed which in non-suspended case
		 * means filter_policy needs to be set to 0x00 so the host needs
		 * to filter, but since this is treating suspended case we
		 * can ignore device needing host to filter to allow devices in
		 * the acceptlist to be able to wakeup the system.
		 */
		filter_policy = 0x01;
	}

	/* When the controller is using random resolvable addresses and
	 * with that having LE privacy enabled, then controllers with
	 * Extended Scanner Filter Policies support can now enable support
	 * for handling directed advertising.
	 *
	 * So instead of using filter polices 0x00 (no acceptlist)
	 * and 0x01 (acceptlist enabled) use the new filter policies
	 * 0x02 (no acceptlist) and 0x03 (acceptlist enabled).
	 */
	if (hci_dev_test_flag(hdev, HCI_PRIVACY) &&
	    (hdev->le_features[0] & HCI_LE_EXT_SCAN_POLICY))
		filter_policy |= 0x02;

	if (hdev->suspended) {
		window = hdev->le_scan_window_suspend;
		interval = hdev->le_scan_int_suspend;
	} else if (hci_is_le_conn_scanning(hdev)) {
		window = hdev->le_scan_window_connect;
		interval = hdev->le_scan_int_connect;
	} else if (hci_is_adv_monitoring(hdev)) {
		window = hdev->le_scan_window_adv_monitor;
		interval = hdev->le_scan_int_adv_monitor;

		/* Disable duplicates filter when scanning for advertisement
		 * monitor for the following reasons.
		 *
		 * For HW pattern filtering (ex. MSFT), Realtek and Qualcomm
		 * controllers ignore RSSI_Sampling_Period when the duplicates
		 * filter is enabled.
		 *
		 * For SW pattern filtering, when we're not doing interleaved
		 * scanning, it is necessary to disable duplicates filter,
		 * otherwise hosts can only receive one advertisement and it's
		 * impossible to know if a peer is still in range.
		 */
		filter_dups = LE_SCAN_FILTER_DUP_DISABLE;
	} else {
		window = hdev->le_scan_window;
		interval = hdev->le_scan_interval;
	}

	/* Disable all filtering for Mesh */
	if (hci_dev_test_flag(hdev, HCI_MESH)) {
		filter_policy = 0;
		filter_dups = LE_SCAN_FILTER_DUP_DISABLE;
	}

	bt_dev_dbg(hdev, "LE passive scan with acceptlist = %d", filter_policy);

	return hci_start_scan_sync(hdev, LE_SCAN_PASSIVE, interval, window,
				   own_addr_type, filter_policy, filter_dups);
}

/* This function controls the passive scanning based on hdev->pend_le_conns
 * list. If there are pending LE connection we start the background scanning,
 * otherwise we stop it in the following sequence:
 *
 * If there are devices to scan:
 *
 * Disable Scanning -> Update Accept List ->
 * ll_privacy_capable((Disable Advertising) -> Disable Resolving List ->
 * Update Resolving List -> Enable Resolving List -> (Enable Advertising)) ->
 * Enable Scanning
 *
 * Otherwise:
 *
 * Disable Scanning
 */
int hci_update_passive_scan_sync(struct hci_dev *hdev)
{
	int err;

	if (!test_bit(HCI_UP, &hdev->flags) ||
	    test_bit(HCI_INIT, &hdev->flags) ||
	    hci_dev_test_flag(hdev, HCI_SETUP) ||
	    hci_dev_test_flag(hdev, HCI_CONFIG) ||
	    hci_dev_test_flag(hdev, HCI_AUTO_OFF) ||
	    hci_dev_test_flag(hdev, HCI_UNREGISTER))
		return 0;

	/* No point in doing scanning if LE support hasn't been enabled */
	if (!hci_dev_test_flag(hdev, HCI_LE_ENABLED))
		return 0;

	/* If discovery is active don't interfere with it */
	if (hdev->discovery.state != DISCOVERY_STOPPED)
		return 0;

	/* Reset RSSI and UUID filters when starting background scanning
	 * since these filters are meant for service discovery only.
	 *
	 * The Start Discovery and Start Service Discovery operations
	 * ensure to set proper values for RSSI threshold and UUID
	 * filter list. So it is safe to just reset them here.
	 */
	hci_discovery_filter_clear(hdev);

	bt_dev_dbg(hdev, "ADV monitoring is %s",
		   hci_is_adv_monitoring(hdev) ? "on" : "off");

	if (!hci_dev_test_flag(hdev, HCI_MESH) &&
	    list_empty(&hdev->pend_le_conns) &&
	    list_empty(&hdev->pend_le_reports) &&
	    !hci_is_adv_monitoring(hdev) &&
	    !hci_dev_test_flag(hdev, HCI_PA_SYNC)) {
		/* If there is no pending LE connections or devices
		 * to be scanned for or no ADV monitors, we should stop the
		 * background scanning.
		 */

		bt_dev_dbg(hdev, "stopping background scanning");

		err = hci_scan_disable_sync(hdev);
		if (err)
			bt_dev_err(hdev, "stop background scanning failed: %d",
				   err);
	} else {
		/* If there is at least one pending LE connection, we should
		 * keep the background scan running.
		 */

		/* If controller is connecting, we should not start scanning
		 * since some controllers are not able to scan and connect at
		 * the same time.
		 */
		if (hci_lookup_le_connect(hdev))
			return 0;

		bt_dev_dbg(hdev, "start background scanning");

		err = hci_passive_scan_sync(hdev);
		if (err)
			bt_dev_err(hdev, "start background scanning failed: %d",
				   err);
	}

	return err;
}

static int update_scan_sync(struct hci_dev *hdev, void *data)
{
	return hci_update_scan_sync(hdev);
}

int hci_update_scan(struct hci_dev *hdev)
{
	return hci_cmd_sync_queue(hdev, update_scan_sync, NULL, NULL);
}

static int update_passive_scan_sync(struct hci_dev *hdev, void *data)
{
	return hci_update_passive_scan_sync(hdev);
}

int hci_update_passive_scan(struct hci_dev *hdev)
{
	/* Only queue if it would have any effect */
	if (!test_bit(HCI_UP, &hdev->flags) ||
	    test_bit(HCI_INIT, &hdev->flags) ||
	    hci_dev_test_flag(hdev, HCI_SETUP) ||
	    hci_dev_test_flag(hdev, HCI_CONFIG) ||
	    hci_dev_test_flag(hdev, HCI_AUTO_OFF) ||
	    hci_dev_test_flag(hdev, HCI_UNREGISTER))
		return 0;

	return hci_cmd_sync_queue_once(hdev, update_passive_scan_sync, NULL,
				       NULL);
}

int hci_write_sc_support_sync(struct hci_dev *hdev, u8 val)
{
	int err;

	if (!bredr_sc_enabled(hdev) || lmp_host_sc_capable(hdev))
		return 0;

	err = __hci_cmd_sync_status(hdev, HCI_OP_WRITE_SC_SUPPORT,
				    sizeof(val), &val, HCI_CMD_TIMEOUT);

	if (!err) {
		if (val) {
			hdev->features[1][0] |= LMP_HOST_SC;
			hci_dev_set_flag(hdev, HCI_SC_ENABLED);
		} else {
			hdev->features[1][0] &= ~LMP_HOST_SC;
			hci_dev_clear_flag(hdev, HCI_SC_ENABLED);
		}
	}

	return err;
}

int hci_write_ssp_mode_sync(struct hci_dev *hdev, u8 mode)
{
	int err;

	if (!hci_dev_test_flag(hdev, HCI_SSP_ENABLED) ||
	    lmp_host_ssp_capable(hdev))
		return 0;

	if (!mode && hci_dev_test_flag(hdev, HCI_USE_DEBUG_KEYS)) {
		__hci_cmd_sync_status(hdev, HCI_OP_WRITE_SSP_DEBUG_MODE,
				      sizeof(mode), &mode, HCI_CMD_TIMEOUT);
	}

	err = __hci_cmd_sync_status(hdev, HCI_OP_WRITE_SSP_MODE,
				    sizeof(mode), &mode, HCI_CMD_TIMEOUT);
	if (err)
		return err;

	return hci_write_sc_support_sync(hdev, 0x01);
}

int hci_write_le_host_supported_sync(struct hci_dev *hdev, u8 le, u8 simul)
{
	struct hci_cp_write_le_host_supported cp;

	if (!hci_dev_test_flag(hdev, HCI_LE_ENABLED) ||
	    !lmp_bredr_capable(hdev))
		return 0;

	/* Check first if we already have the right host state
	 * (host features set)
	 */
	if (le == lmp_host_le_capable(hdev) &&
	    simul == lmp_host_le_br_capable(hdev))
		return 0;

	memset(&cp, 0, sizeof(cp));

	cp.le = le;
	cp.simul = simul;

	return __hci_cmd_sync_status(hdev, HCI_OP_WRITE_LE_HOST_SUPPORTED,
				     sizeof(cp), &cp, HCI_CMD_TIMEOUT);
}

static int hci_powered_update_adv_sync(struct hci_dev *hdev)
{
	struct adv_info *adv, *tmp;
	int err;

	if (!hci_dev_test_flag(hdev, HCI_LE_ENABLED))
		return 0;

	/* If RPA Resolution has not been enable yet it means the
	 * resolving list is empty and we should attempt to program the
	 * local IRK in order to support using own_addr_type
	 * ADDR_LE_DEV_RANDOM_RESOLVED (0x03).
	 */
	if (!hci_dev_test_flag(hdev, HCI_LL_RPA_RESOLUTION)) {
		hci_le_add_resolve_list_sync(hdev, NULL);
		hci_le_set_addr_resolution_enable_sync(hdev, 0x01);
	}

	/* Make sure the controller has a good default for
	 * advertising data. This also applies to the case
	 * where BR/EDR was toggled during the AUTO_OFF phase.
	 */
	if (hci_dev_test_flag(hdev, HCI_ADVERTISING) ||
	    list_empty(&hdev->adv_instances)) {
		if (ext_adv_capable(hdev)) {
			err = hci_setup_ext_adv_instance_sync(hdev, 0x00);
			if (!err)
				hci_update_scan_rsp_data_sync(hdev, 0x00);
		} else {
			err = hci_update_adv_data_sync(hdev, 0x00);
			if (!err)
				hci_update_scan_rsp_data_sync(hdev, 0x00);
		}

		if (hci_dev_test_flag(hdev, HCI_ADVERTISING))
			hci_enable_advertising_sync(hdev);
	}

	/* Call for each tracked instance to be scheduled */
	list_for_each_entry_safe(adv, tmp, &hdev->adv_instances, list)
		hci_schedule_adv_instance_sync(hdev, adv->instance, true);

	return 0;
}

static int hci_write_auth_enable_sync(struct hci_dev *hdev)
{
	u8 link_sec;

	link_sec = hci_dev_test_flag(hdev, HCI_LINK_SECURITY);
	if (link_sec == test_bit(HCI_AUTH, &hdev->flags))
		return 0;

	return __hci_cmd_sync_status(hdev, HCI_OP_WRITE_AUTH_ENABLE,
				     sizeof(link_sec), &link_sec,
				     HCI_CMD_TIMEOUT);
}

int hci_write_fast_connectable_sync(struct hci_dev *hdev, bool enable)
{
	struct hci_cp_write_page_scan_activity cp;
	u8 type;
	int err = 0;

	if (!hci_dev_test_flag(hdev, HCI_BREDR_ENABLED))
		return 0;

	if (hdev->hci_ver < BLUETOOTH_VER_1_2)
		return 0;

	memset(&cp, 0, sizeof(cp));

	if (enable) {
		type = PAGE_SCAN_TYPE_INTERLACED;

		/* 160 msec page scan interval */
		cp.interval = cpu_to_le16(0x0100);
	} else {
		type = hdev->def_page_scan_type;
		cp.interval = cpu_to_le16(hdev->def_page_scan_int);
	}

	cp.window = cpu_to_le16(hdev->def_page_scan_window);

	if (__cpu_to_le16(hdev->page_scan_interval) != cp.interval ||
	    __cpu_to_le16(hdev->page_scan_window) != cp.window) {
		err = __hci_cmd_sync_status(hdev,
					    HCI_OP_WRITE_PAGE_SCAN_ACTIVITY,
					    sizeof(cp), &cp, HCI_CMD_TIMEOUT);
		if (err)
			return err;
	}

	if (hdev->page_scan_type != type)
		err = __hci_cmd_sync_status(hdev,
					    HCI_OP_WRITE_PAGE_SCAN_TYPE,
					    sizeof(type), &type,
					    HCI_CMD_TIMEOUT);

	return err;
}

static bool disconnected_accept_list_entries(struct hci_dev *hdev)
{
	struct bdaddr_list *b;

	list_for_each_entry(b, &hdev->accept_list, list) {
		struct hci_conn *conn;

		conn = hci_conn_hash_lookup_ba(hdev, ACL_LINK, &b->bdaddr);
		if (!conn)
			return true;

		if (conn->state != BT_CONNECTED && conn->state != BT_CONFIG)
			return true;
	}

	return false;
}

static int hci_write_scan_enable_sync(struct hci_dev *hdev, u8 val)
{
	return __hci_cmd_sync_status(hdev, HCI_OP_WRITE_SCAN_ENABLE,
					    sizeof(val), &val,
					    HCI_CMD_TIMEOUT);
}

int hci_update_scan_sync(struct hci_dev *hdev)
{
	u8 scan;

	if (!hci_dev_test_flag(hdev, HCI_BREDR_ENABLED))
		return 0;

	if (!hdev_is_powered(hdev))
		return 0;

	if (mgmt_powering_down(hdev))
		return 0;

	if (hdev->scanning_paused)
		return 0;

	if (hci_dev_test_flag(hdev, HCI_CONNECTABLE) ||
	    disconnected_accept_list_entries(hdev))
		scan = SCAN_PAGE;
	else
		scan = SCAN_DISABLED;

	if (hci_dev_test_flag(hdev, HCI_DISCOVERABLE))
		scan |= SCAN_INQUIRY;

	if (test_bit(HCI_PSCAN, &hdev->flags) == !!(scan & SCAN_PAGE) &&
	    test_bit(HCI_ISCAN, &hdev->flags) == !!(scan & SCAN_INQUIRY))
		return 0;

	return hci_write_scan_enable_sync(hdev, scan);
}

int hci_update_name_sync(struct hci_dev *hdev)
{
	struct hci_cp_write_local_name cp;

	memset(&cp, 0, sizeof(cp));

	memcpy(cp.name, hdev->dev_name, sizeof(cp.name));

	return __hci_cmd_sync_status(hdev, HCI_OP_WRITE_LOCAL_NAME,
					    sizeof(cp), &cp,
					    HCI_CMD_TIMEOUT);
}

/* This function perform powered update HCI command sequence after the HCI init
 * sequence which end up resetting all states, the sequence is as follows:
 *
 * HCI_SSP_ENABLED(Enable SSP)
 * HCI_LE_ENABLED(Enable LE)
 * HCI_LE_ENABLED(ll_privacy_capable(Add local IRK to Resolving List) ->
 * Update adv data)
 * Enable Authentication
 * lmp_bredr_capable(Set Fast Connectable -> Set Scan Type -> Set Class ->
 * Set Name -> Set EIR)
 * HCI_FORCE_STATIC_ADDR | BDADDR_ANY && !HCI_BREDR_ENABLED (Set Static Address)
 */
int hci_powered_update_sync(struct hci_dev *hdev)
{
	int err;

	/* Register the available SMP channels (BR/EDR and LE) only when
	 * successfully powering on the controller. This late
	 * registration is required so that LE SMP can clearly decide if
	 * the public address or static address is used.
	 */
	smp_register(hdev);

	err = hci_write_ssp_mode_sync(hdev, 0x01);
	if (err)
		return err;

	err = hci_write_le_host_supported_sync(hdev, 0x01, 0x00);
	if (err)
		return err;

	err = hci_powered_update_adv_sync(hdev);
	if (err)
		return err;

	err = hci_write_auth_enable_sync(hdev);
	if (err)
		return err;

	if (lmp_bredr_capable(hdev)) {
		if (hci_dev_test_flag(hdev, HCI_FAST_CONNECTABLE))
			hci_write_fast_connectable_sync(hdev, true);
		else
			hci_write_fast_connectable_sync(hdev, false);
		hci_update_scan_sync(hdev);
		hci_update_class_sync(hdev);
		hci_update_name_sync(hdev);
		hci_update_eir_sync(hdev);
	}

	/* If forcing static address is in use or there is no public
	 * address use the static address as random address (but skip
	 * the HCI command if the current random address is already the
	 * static one.
	 *
	 * In case BR/EDR has been disabled on a dual-mode controller
	 * and a static address has been configured, then use that
	 * address instead of the public BR/EDR address.
	 */
	if (hci_dev_test_flag(hdev, HCI_FORCE_STATIC_ADDR) ||
	    (!bacmp(&hdev->bdaddr, BDADDR_ANY) &&
	    !hci_dev_test_flag(hdev, HCI_BREDR_ENABLED))) {
		if (bacmp(&hdev->static_addr, BDADDR_ANY))
			return hci_set_random_addr_sync(hdev,
							&hdev->static_addr);
	}

	return 0;
}

/**
 * hci_dev_get_bd_addr_from_property - Get the Bluetooth Device Address
 *				       (BD_ADDR) for a HCI device from
 *				       a firmware node property.
 * @hdev:	The HCI device
 *
 * Search the firmware node for 'local-bd-address'.
 *
 * All-zero BD addresses are rejected, because those could be properties
 * that exist in the firmware tables, but were not updated by the firmware. For
 * example, the DTS could define 'local-bd-address', with zero BD addresses.
 */
static void hci_dev_get_bd_addr_from_property(struct hci_dev *hdev)
{
	struct fwnode_handle *fwnode = dev_fwnode(hdev->dev.parent);
	bdaddr_t ba;
	int ret;

	ret = fwnode_property_read_u8_array(fwnode, "local-bd-address",
					    (u8 *)&ba, sizeof(ba));
	if (ret < 0 || !bacmp(&ba, BDADDR_ANY))
		return;

	if (hci_test_quirk(hdev, HCI_QUIRK_BDADDR_PROPERTY_BROKEN))
		baswap(&hdev->public_addr, &ba);
	else
		bacpy(&hdev->public_addr, &ba);
}

struct hci_init_stage {
	int (*func)(struct hci_dev *hdev);
};

/* Run init stage NULL terminated function table */
static int hci_init_stage_sync(struct hci_dev *hdev,
			       const struct hci_init_stage *stage)
{
	size_t i;

	for (i = 0; stage[i].func; i++) {
		int err;

		err = stage[i].func(hdev);
		if (err)
			return err;
	}

	return 0;
}

/* Read Local Version */
static int hci_read_local_version_sync(struct hci_dev *hdev)
{
	return __hci_cmd_sync_status(hdev, HCI_OP_READ_LOCAL_VERSION,
				     0, NULL, HCI_CMD_TIMEOUT);
}

/* Read BD Address */
static int hci_read_bd_addr_sync(struct hci_dev *hdev)
{
	return __hci_cmd_sync_status(hdev, HCI_OP_READ_BD_ADDR,
				     0, NULL, HCI_CMD_TIMEOUT);
}

#define HCI_INIT(_func) \
{ \
	.func = _func, \
}

static const struct hci_init_stage hci_init0[] = {
	/* HCI_OP_READ_LOCAL_VERSION */
	HCI_INIT(hci_read_local_version_sync),
	/* HCI_OP_READ_BD_ADDR */
	HCI_INIT(hci_read_bd_addr_sync),
	{}
};

int hci_reset_sync(struct hci_dev *hdev)
{
	int err;

	set_bit(HCI_RESET, &hdev->flags);

	err = __hci_cmd_sync_status(hdev, HCI_OP_RESET, 0, NULL,
				    HCI_CMD_TIMEOUT);
	if (err)
		return err;

	return 0;
}

static int hci_init0_sync(struct hci_dev *hdev)
{
	int err;

	bt_dev_dbg(hdev, "");

	/* Reset */
	if (!hci_test_quirk(hdev, HCI_QUIRK_RESET_ON_CLOSE)) {
		err = hci_reset_sync(hdev);
		if (err)
			return err;
	}

	return hci_init_stage_sync(hdev, hci_init0);
}

static int hci_unconf_init_sync(struct hci_dev *hdev)
{
	int err;

	if (hci_test_quirk(hdev, HCI_QUIRK_RAW_DEVICE))
		return 0;

	err = hci_init0_sync(hdev);
	if (err < 0)
		return err;

	if (hci_dev_test_flag(hdev, HCI_SETUP))
		hci_debugfs_create_basic(hdev);

	return 0;
}

/* Read Local Supported Features. */
static int hci_read_local_features_sync(struct hci_dev *hdev)
{
	return __hci_cmd_sync_status(hdev, HCI_OP_READ_LOCAL_FEATURES,
				     0, NULL, HCI_CMD_TIMEOUT);
}

/* BR Controller init stage 1 command sequence */
static const struct hci_init_stage br_init1[] = {
	/* HCI_OP_READ_LOCAL_FEATURES */
	HCI_INIT(hci_read_local_features_sync),
	/* HCI_OP_READ_LOCAL_VERSION */
	HCI_INIT(hci_read_local_version_sync),
	/* HCI_OP_READ_BD_ADDR */
	HCI_INIT(hci_read_bd_addr_sync),
	{}
};

/* Read Local Commands */
static int hci_read_local_cmds_sync(struct hci_dev *hdev)
{
	/* All Bluetooth 1.2 and later controllers should support the
	 * HCI command for reading the local supported commands.
	 *
	 * Unfortunately some controllers indicate Bluetooth 1.2 support,
	 * but do not have support for this command. If that is the case,
	 * the driver can quirk the behavior and skip reading the local
	 * supported commands.
	 */
	if (hdev->hci_ver > BLUETOOTH_VER_1_1 &&
	    !hci_test_quirk(hdev, HCI_QUIRK_BROKEN_LOCAL_COMMANDS))
		return __hci_cmd_sync_status(hdev, HCI_OP_READ_LOCAL_COMMANDS,
					     0, NULL, HCI_CMD_TIMEOUT);

	return 0;
}

static int hci_init1_sync(struct hci_dev *hdev)
{
	int err;

	bt_dev_dbg(hdev, "");

	/* Reset */
	if (!hci_test_quirk(hdev, HCI_QUIRK_RESET_ON_CLOSE)) {
		err = hci_reset_sync(hdev);
		if (err)
			return err;
	}

	return hci_init_stage_sync(hdev, br_init1);
}

/* Read Buffer Size (ACL mtu, max pkt, etc.) */
static int hci_read_buffer_size_sync(struct hci_dev *hdev)
{
	return __hci_cmd_sync_status(hdev, HCI_OP_READ_BUFFER_SIZE,
				     0, NULL, HCI_CMD_TIMEOUT);
}

/* Read Class of Device */
static int hci_read_dev_class_sync(struct hci_dev *hdev)
{
	return __hci_cmd_sync_status(hdev, HCI_OP_READ_CLASS_OF_DEV,
				     0, NULL, HCI_CMD_TIMEOUT);
}

/* Read Local Name */
static int hci_read_local_name_sync(struct hci_dev *hdev)
{
	return __hci_cmd_sync_status(hdev, HCI_OP_READ_LOCAL_NAME,
				     0, NULL, HCI_CMD_TIMEOUT);
}

/* Read Voice Setting */
static int hci_read_voice_setting_sync(struct hci_dev *hdev)
{
	if (!read_voice_setting_capable(hdev))
		return 0;

	return __hci_cmd_sync_status(hdev, HCI_OP_READ_VOICE_SETTING,
				     0, NULL, HCI_CMD_TIMEOUT);
}

/* Read Number of Supported IAC */
static int hci_read_num_supported_iac_sync(struct hci_dev *hdev)
{
	return __hci_cmd_sync_status(hdev, HCI_OP_READ_NUM_SUPPORTED_IAC,
				     0, NULL, HCI_CMD_TIMEOUT);
}

/* Read Current IAC LAP */
static int hci_read_current_iac_lap_sync(struct hci_dev *hdev)
{
	return __hci_cmd_sync_status(hdev, HCI_OP_READ_CURRENT_IAC_LAP,
				     0, NULL, HCI_CMD_TIMEOUT);
}

static int hci_set_event_filter_sync(struct hci_dev *hdev, u8 flt_type,
				     u8 cond_type, bdaddr_t *bdaddr,
				     u8 auto_accept)
{
	struct hci_cp_set_event_filter cp;

	if (!hci_dev_test_flag(hdev, HCI_BREDR_ENABLED))
		return 0;

	if (hci_test_quirk(hdev, HCI_QUIRK_BROKEN_FILTER_CLEAR_ALL))
		return 0;

	memset(&cp, 0, sizeof(cp));
	cp.flt_type = flt_type;

	if (flt_type != HCI_FLT_CLEAR_ALL) {
		cp.cond_type = cond_type;
		bacpy(&cp.addr_conn_flt.bdaddr, bdaddr);
		cp.addr_conn_flt.auto_accept = auto_accept;
	}

	return __hci_cmd_sync_status(hdev, HCI_OP_SET_EVENT_FLT,
				     flt_type == HCI_FLT_CLEAR_ALL ?
				     sizeof(cp.flt_type) : sizeof(cp), &cp,
				     HCI_CMD_TIMEOUT);
}

static int hci_clear_event_filter_sync(struct hci_dev *hdev)
{
	if (!hci_dev_test_flag(hdev, HCI_EVENT_FILTER_CONFIGURED))
		return 0;

	/* In theory the state machine should not reach here unless
	 * a hci_set_event_filter_sync() call succeeds, but we do
	 * the check both for parity and as a future reminder.
	 */
	if (hci_test_quirk(hdev, HCI_QUIRK_BROKEN_FILTER_CLEAR_ALL))
		return 0;

	return hci_set_event_filter_sync(hdev, HCI_FLT_CLEAR_ALL, 0x00,
					 BDADDR_ANY, 0x00);
}

/* Connection accept timeout ~20 secs */
static int hci_write_ca_timeout_sync(struct hci_dev *hdev)
{
	__le16 param = cpu_to_le16(0x7d00);

	return __hci_cmd_sync_status(hdev, HCI_OP_WRITE_CA_TIMEOUT,
				     sizeof(param), &param, HCI_CMD_TIMEOUT);
}

/* Enable SCO flow control if supported */
static int hci_write_sync_flowctl_sync(struct hci_dev *hdev)
{
	struct hci_cp_write_sync_flowctl cp;
	int err;

	/* Check if the controller supports SCO and HCI_OP_WRITE_SYNC_FLOWCTL */
	if (!lmp_sco_capable(hdev) || !(hdev->commands[10] & BIT(4)) ||
	    !hci_test_quirk(hdev, HCI_QUIRK_SYNC_FLOWCTL_SUPPORTED))
		return 0;

	memset(&cp, 0, sizeof(cp));
	cp.enable = 0x01;

	err = __hci_cmd_sync_status(hdev, HCI_OP_WRITE_SYNC_FLOWCTL,
				    sizeof(cp), &cp, HCI_CMD_TIMEOUT);
	if (!err)
		hci_dev_set_flag(hdev, HCI_SCO_FLOWCTL);

	return err;
}

/* BR Controller init stage 2 command sequence */
static const struct hci_init_stage br_init2[] = {
	/* HCI_OP_READ_BUFFER_SIZE */
	HCI_INIT(hci_read_buffer_size_sync),
	/* HCI_OP_READ_CLASS_OF_DEV */
	HCI_INIT(hci_read_dev_class_sync),
	/* HCI_OP_READ_LOCAL_NAME */
	HCI_INIT(hci_read_local_name_sync),
	/* HCI_OP_READ_VOICE_SETTING */
	HCI_INIT(hci_read_voice_setting_sync),
	/* HCI_OP_READ_NUM_SUPPORTED_IAC */
	HCI_INIT(hci_read_num_supported_iac_sync),
	/* HCI_OP_READ_CURRENT_IAC_LAP */
	HCI_INIT(hci_read_current_iac_lap_sync),
	/* HCI_OP_SET_EVENT_FLT */
	HCI_INIT(hci_clear_event_filter_sync),
	/* HCI_OP_WRITE_CA_TIMEOUT */
	HCI_INIT(hci_write_ca_timeout_sync),
	/* HCI_OP_WRITE_SYNC_FLOWCTL */
	HCI_INIT(hci_write_sync_flowctl_sync),
	{}
};

static int hci_write_ssp_mode_1_sync(struct hci_dev *hdev)
{
	u8 mode = 0x01;

	if (!lmp_ssp_capable(hdev) || !hci_dev_test_flag(hdev, HCI_SSP_ENABLED))
		return 0;

	/* When SSP is available, then the host features page
	 * should also be available as well. However some
	 * controllers list the max_page as 0 as long as SSP
	 * has not been enabled. To achieve proper debugging
	 * output, force the minimum max_page to 1 at least.
	 */
	hdev->max_page = 0x01;

	return __hci_cmd_sync_status(hdev, HCI_OP_WRITE_SSP_MODE,
				     sizeof(mode), &mode, HCI_CMD_TIMEOUT);
}

static int hci_write_eir_sync(struct hci_dev *hdev)
{
	struct hci_cp_write_eir cp;

	if (!lmp_ssp_capable(hdev) || hci_dev_test_flag(hdev, HCI_SSP_ENABLED))
		return 0;

	memset(hdev->eir, 0, sizeof(hdev->eir));
	memset(&cp, 0, sizeof(cp));

	return __hci_cmd_sync_status(hdev, HCI_OP_WRITE_EIR, sizeof(cp), &cp,
				     HCI_CMD_TIMEOUT);
}

static int hci_write_inquiry_mode_sync(struct hci_dev *hdev)
{
	u8 mode;

	if (!lmp_inq_rssi_capable(hdev) &&
	    !hci_test_quirk(hdev, HCI_QUIRK_FIXUP_INQUIRY_MODE))
		return 0;

	/* If Extended Inquiry Result events are supported, then
	 * they are clearly preferred over Inquiry Result with RSSI
	 * events.
	 */
	mode = lmp_ext_inq_capable(hdev) ? 0x02 : 0x01;

	return __hci_cmd_sync_status(hdev, HCI_OP_WRITE_INQUIRY_MODE,
				     sizeof(mode), &mode, HCI_CMD_TIMEOUT);
}

static int hci_read_inq_rsp_tx_power_sync(struct hci_dev *hdev)
{
	if (!lmp_inq_tx_pwr_capable(hdev))
		return 0;

	return __hci_cmd_sync_status(hdev, HCI_OP_READ_INQ_RSP_TX_POWER,
				     0, NULL, HCI_CMD_TIMEOUT);
}

static int hci_read_local_ext_features_sync(struct hci_dev *hdev, u8 page)
{
	struct hci_cp_read_local_ext_features cp;

	if (!lmp_ext_feat_capable(hdev))
		return 0;

	memset(&cp, 0, sizeof(cp));
	cp.page = page;

	return __hci_cmd_sync_status(hdev, HCI_OP_READ_LOCAL_EXT_FEATURES,
				     sizeof(cp), &cp, HCI_CMD_TIMEOUT);
}

static int hci_read_local_ext_features_1_sync(struct hci_dev *hdev)
{
	return hci_read_local_ext_features_sync(hdev, 0x01);
}

/* HCI Controller init stage 2 command sequence */
static const struct hci_init_stage hci_init2[] = {
	/* HCI_OP_READ_LOCAL_COMMANDS */
	HCI_INIT(hci_read_local_cmds_sync),
	/* HCI_OP_WRITE_SSP_MODE */
	HCI_INIT(hci_write_ssp_mode_1_sync),
	/* HCI_OP_WRITE_EIR */
	HCI_INIT(hci_write_eir_sync),
	/* HCI_OP_WRITE_INQUIRY_MODE */
	HCI_INIT(hci_write_inquiry_mode_sync),
	/* HCI_OP_READ_INQ_RSP_TX_POWER */
	HCI_INIT(hci_read_inq_rsp_tx_power_sync),
	/* HCI_OP_READ_LOCAL_EXT_FEATURES */
	HCI_INIT(hci_read_local_ext_features_1_sync),
	/* HCI_OP_WRITE_AUTH_ENABLE */
	HCI_INIT(hci_write_auth_enable_sync),
	{}
};

/* Read LE Buffer Size */
static int hci_le_read_buffer_size_sync(struct hci_dev *hdev)
{
	/* Use Read LE Buffer Size V2 if supported */
	if (iso_capable(hdev) && hdev->commands[41] & 0x20)
		return __hci_cmd_sync_status(hdev,
					     HCI_OP_LE_READ_BUFFER_SIZE_V2,
					     0, NULL, HCI_CMD_TIMEOUT);

	return __hci_cmd_sync_status(hdev, HCI_OP_LE_READ_BUFFER_SIZE,
				     0, NULL, HCI_CMD_TIMEOUT);
}

/* Read LE Local Supported Features */
static int hci_le_read_local_features_sync(struct hci_dev *hdev)
{
	return __hci_cmd_sync_status(hdev, HCI_OP_LE_READ_LOCAL_FEATURES,
				     0, NULL, HCI_CMD_TIMEOUT);
}

/* Read LE Supported States */
static int hci_le_read_supported_states_sync(struct hci_dev *hdev)
{
	return __hci_cmd_sync_status(hdev, HCI_OP_LE_READ_SUPPORTED_STATES,
				     0, NULL, HCI_CMD_TIMEOUT);
}

/* LE Controller init stage 2 command sequence */
static const struct hci_init_stage le_init2[] = {
	/* HCI_OP_LE_READ_LOCAL_FEATURES */
	HCI_INIT(hci_le_read_local_features_sync),
	/* HCI_OP_LE_READ_BUFFER_SIZE */
	HCI_INIT(hci_le_read_buffer_size_sync),
	/* HCI_OP_LE_READ_SUPPORTED_STATES */
	HCI_INIT(hci_le_read_supported_states_sync),
	{}
};

static int hci_init2_sync(struct hci_dev *hdev)
{
	int err;

	bt_dev_dbg(hdev, "");

	err = hci_init_stage_sync(hdev, hci_init2);
	if (err)
		return err;

	if (lmp_bredr_capable(hdev)) {
		err = hci_init_stage_sync(hdev, br_init2);
		if (err)
			return err;
	} else {
		hci_dev_clear_flag(hdev, HCI_BREDR_ENABLED);
	}

	if (lmp_le_capable(hdev)) {
		err = hci_init_stage_sync(hdev, le_init2);
		if (err)
			return err;
		/* LE-only controllers have LE implicitly enabled */
		if (!lmp_bredr_capable(hdev))
			hci_dev_set_flag(hdev, HCI_LE_ENABLED);
	}

	return 0;
}

static int hci_set_event_mask_sync(struct hci_dev *hdev)
{
	/* The second byte is 0xff instead of 0x9f (two reserved bits
	 * disabled) since a Broadcom 1.2 dongle doesn't respond to the
	 * command otherwise.
	 */
	u8 events[8] = { 0xff, 0xff, 0xfb, 0xff, 0x00, 0x00, 0x00, 0x00 };

	/* CSR 1.1 dongles does not accept any bitfield so don't try to set
	 * any event mask for pre 1.2 devices.
	 */
	if (hdev->hci_ver < BLUETOOTH_VER_1_2)
		return 0;

	if (lmp_bredr_capable(hdev)) {
		events[4] |= 0x01; /* Flow Specification Complete */

		/* Don't set Disconnect Complete and mode change when
		 * suspended as that would wakeup the host when disconnecting
		 * due to suspend.
		 */
		if (hdev->suspended) {
			events[0] &= 0xef;
			events[2] &= 0xf7;
		}
	} else {
		/* Use a different default for LE-only devices */
		memset(events, 0, sizeof(events));
		events[1] |= 0x20; /* Command Complete */
		events[1] |= 0x40; /* Command Status */
		events[1] |= 0x80; /* Hardware Error */

		/* If the controller supports the Disconnect command, enable
		 * the corresponding event. In addition enable packet flow
		 * control related events.
		 */
		if (hdev->commands[0] & 0x20) {
			/* Don't set Disconnect Complete when suspended as that
			 * would wakeup the host when disconnecting due to
			 * suspend.
			 */
			if (!hdev->suspended)
				events[0] |= 0x10; /* Disconnection Complete */
			events[2] |= 0x04; /* Number of Completed Packets */
			events[3] |= 0x02; /* Data Buffer Overflow */
		}

		/* If the controller supports the Read Remote Version
		 * Information command, enable the corresponding event.
		 */
		if (hdev->commands[2] & 0x80)
			events[1] |= 0x08; /* Read Remote Version Information
					    * Complete
					    */

		if (hdev->le_features[0] & HCI_LE_ENCRYPTION) {
			events[0] |= 0x80; /* Encryption Change */
			events[5] |= 0x80; /* Encryption Key Refresh Complete */
		}
	}

	if (lmp_inq_rssi_capable(hdev) ||
	    hci_test_quirk(hdev, HCI_QUIRK_FIXUP_INQUIRY_MODE))
		events[4] |= 0x02; /* Inquiry Result with RSSI */

	if (lmp_ext_feat_capable(hdev))
		events[4] |= 0x04; /* Read Remote Extended Features Complete */

	if (lmp_esco_capable(hdev)) {
		events[5] |= 0x08; /* Synchronous Connection Complete */
		events[5] |= 0x10; /* Synchronous Connection Changed */
	}

	if (lmp_sniffsubr_capable(hdev))
		events[5] |= 0x20; /* Sniff Subrating */

	if (lmp_pause_enc_capable(hdev))
		events[5] |= 0x80; /* Encryption Key Refresh Complete */

	if (lmp_ext_inq_capable(hdev))
		events[5] |= 0x40; /* Extended Inquiry Result */

	if (lmp_no_flush_capable(hdev))
		events[7] |= 0x01; /* Enhanced Flush Complete */

	if (lmp_lsto_capable(hdev))
		events[6] |= 0x80; /* Link Supervision Timeout Changed */

	if (lmp_ssp_capable(hdev)) {
		events[6] |= 0x01;	/* IO Capability Request */
		events[6] |= 0x02;	/* IO Capability Response */
		events[6] |= 0x04;	/* User Confirmation Request */
		events[6] |= 0x08;	/* User Passkey Request */
		events[6] |= 0x10;	/* Remote OOB Data Request */
		events[6] |= 0x20;	/* Simple Pairing Complete */
		events[7] |= 0x04;	/* User Passkey Notification */
		events[7] |= 0x08;	/* Keypress Notification */
		events[7] |= 0x10;	/* Remote Host Supported
					 * Features Notification
					 */
	}

	if (lmp_le_capable(hdev))
		events[7] |= 0x20;	/* LE Meta-Event */

	return __hci_cmd_sync_status(hdev, HCI_OP_SET_EVENT_MASK,
				     sizeof(events), events, HCI_CMD_TIMEOUT);
}

static int hci_read_stored_link_key_sync(struct hci_dev *hdev)
{
	struct hci_cp_read_stored_link_key cp;

	if (!(hdev->commands[6] & 0x20) ||
	    hci_test_quirk(hdev, HCI_QUIRK_BROKEN_STORED_LINK_KEY))
		return 0;

	memset(&cp, 0, sizeof(cp));
	bacpy(&cp.bdaddr, BDADDR_ANY);
	cp.read_all = 0x01;

	return __hci_cmd_sync_status(hdev, HCI_OP_READ_STORED_LINK_KEY,
				     sizeof(cp), &cp, HCI_CMD_TIMEOUT);
}

static int hci_setup_link_policy_sync(struct hci_dev *hdev)
{
	struct hci_cp_write_def_link_policy cp;
	u16 link_policy = 0;

	if (!(hdev->commands[5] & 0x10))
		return 0;

	memset(&cp, 0, sizeof(cp));

	if (lmp_rswitch_capable(hdev))
		link_policy |= HCI_LP_RSWITCH;
	if (lmp_hold_capable(hdev))
		link_policy |= HCI_LP_HOLD;
	if (lmp_sniff_capable(hdev))
		link_policy |= HCI_LP_SNIFF;
	if (lmp_park_capable(hdev))
		link_policy |= HCI_LP_PARK;

	cp.policy = cpu_to_le16(link_policy);

	return __hci_cmd_sync_status(hdev, HCI_OP_WRITE_DEF_LINK_POLICY,
				     sizeof(cp), &cp, HCI_CMD_TIMEOUT);
}

static int hci_read_page_scan_activity_sync(struct hci_dev *hdev)
{
	if (!(hdev->commands[8] & 0x01))
		return 0;

	return __hci_cmd_sync_status(hdev, HCI_OP_READ_PAGE_SCAN_ACTIVITY,
				     0, NULL, HCI_CMD_TIMEOUT);
}

static int hci_read_def_err_data_reporting_sync(struct hci_dev *hdev)
{
	if (!(hdev->commands[18] & 0x04) ||
	    !(hdev->features[0][6] & LMP_ERR_DATA_REPORTING) ||
	    hci_test_quirk(hdev, HCI_QUIRK_BROKEN_ERR_DATA_REPORTING))
		return 0;

	return __hci_cmd_sync_status(hdev, HCI_OP_READ_DEF_ERR_DATA_REPORTING,
				     0, NULL, HCI_CMD_TIMEOUT);
}

static int hci_read_page_scan_type_sync(struct hci_dev *hdev)
{
	/* Some older Broadcom based Bluetooth 1.2 controllers do not
	 * support the Read Page Scan Type command. Check support for
	 * this command in the bit mask of supported commands.
	 */
	if (!(hdev->commands[13] & 0x01) ||
	    hci_test_quirk(hdev, HCI_QUIRK_BROKEN_READ_PAGE_SCAN_TYPE))
		return 0;

	return __hci_cmd_sync_status(hdev, HCI_OP_READ_PAGE_SCAN_TYPE,
				     0, NULL, HCI_CMD_TIMEOUT);
}

/* Read features beyond page 1 if available */
static int hci_read_local_ext_features_all_sync(struct hci_dev *hdev)
{
	u8 page;
	int err;

	if (!lmp_ext_feat_capable(hdev))
		return 0;

	for (page = 2; page < HCI_MAX_PAGES && page <= hdev->max_page;
	     page++) {
		err = hci_read_local_ext_features_sync(hdev, page);
		if (err)
			return err;
	}

	return 0;
}

/* HCI Controller init stage 3 command sequence */
static const struct hci_init_stage hci_init3[] = {
	/* HCI_OP_SET_EVENT_MASK */
	HCI_INIT(hci_set_event_mask_sync),
	/* HCI_OP_READ_STORED_LINK_KEY */
	HCI_INIT(hci_read_stored_link_key_sync),
	/* HCI_OP_WRITE_DEF_LINK_POLICY */
	HCI_INIT(hci_setup_link_policy_sync),
	/* HCI_OP_READ_PAGE_SCAN_ACTIVITY */
	HCI_INIT(hci_read_page_scan_activity_sync),
	/* HCI_OP_READ_DEF_ERR_DATA_REPORTING */
	HCI_INIT(hci_read_def_err_data_reporting_sync),
	/* HCI_OP_READ_PAGE_SCAN_TYPE */
	HCI_INIT(hci_read_page_scan_type_sync),
	/* HCI_OP_READ_LOCAL_EXT_FEATURES */
	HCI_INIT(hci_read_local_ext_features_all_sync),
	{}
};

static int hci_le_set_event_mask_sync(struct hci_dev *hdev)
{
	u8 events[8];

	if (!lmp_le_capable(hdev))
		return 0;

	memset(events, 0, sizeof(events));

	if (hdev->le_features[0] & HCI_LE_ENCRYPTION)
		events[0] |= 0x10;	/* LE Long Term Key Request */

	/* If controller supports the Connection Parameters Request
	 * Link Layer Procedure, enable the corresponding event.
	 */
	if (hdev->le_features[0] & HCI_LE_CONN_PARAM_REQ_PROC)
		/* LE Remote Connection Parameter Request */
		events[0] |= 0x20;

	/* If the controller supports the Data Length Extension
	 * feature, enable the corresponding event.
	 */
	if (hdev->le_features[0] & HCI_LE_DATA_LEN_EXT)
		events[0] |= 0x40;	/* LE Data Length Change */

	/* If the controller supports LL Privacy feature or LE Extended Adv,
	 * enable the corresponding event.
	 */
	if (use_enhanced_conn_complete(hdev))
		events[1] |= 0x02;	/* LE Enhanced Connection Complete */

	/* Mark Device Privacy if Privacy Mode is supported */
	if (privacy_mode_capable(hdev))
		hdev->conn_flags |= HCI_CONN_FLAG_DEVICE_PRIVACY;

	/* Mark Address Resolution if LL Privacy is supported */
	if (ll_privacy_capable(hdev))
		hdev->conn_flags |= HCI_CONN_FLAG_ADDRESS_RESOLUTION;

	/* If the controller supports Extended Scanner Filter
	 * Policies, enable the corresponding event.
	 */
	if (hdev->le_features[0] & HCI_LE_EXT_SCAN_POLICY)
		events[1] |= 0x04;	/* LE Direct Advertising Report */

	/* If the controller supports Channel Selection Algorithm #2
	 * feature, enable the corresponding event.
	 */
	if (hdev->le_features[1] & HCI_LE_CHAN_SEL_ALG2)
		events[2] |= 0x08;	/* LE Channel Selection Algorithm */

	/* If the controller supports the LE Set Scan Enable command,
	 * enable the corresponding advertising report event.
	 */
	if (hdev->commands[26] & 0x08)
		events[0] |= 0x02;	/* LE Advertising Report */

	/* If the controller supports the LE Create Connection
	 * command, enable the corresponding event.
	 */
	if (hdev->commands[26] & 0x10)
		events[0] |= 0x01;	/* LE Connection Complete */

	/* If the controller supports the LE Connection Update
	 * command, enable the corresponding event.
	 */
	if (hdev->commands[27] & 0x04)
		events[0] |= 0x04;	/* LE Connection Update Complete */

	/* If the controller supports the LE Read Remote Used Features
	 * command, enable the corresponding event.
	 */
	if (hdev->commands[27] & 0x20)
		/* LE Read Remote Used Features Complete */
		events[0] |= 0x08;

	/* If the controller supports the LE Read Local P-256
	 * Public Key command, enable the corresponding event.
	 */
	if (hdev->commands[34] & 0x02)
		/* LE Read Local P-256 Public Key Complete */
		events[0] |= 0x80;

	/* If the controller supports the LE Generate DHKey
	 * command, enable the corresponding event.
	 */
	if (hdev->commands[34] & 0x04)
		events[1] |= 0x01;	/* LE Generate DHKey Complete */

	/* If the controller supports the LE Set Default PHY or
	 * LE Set PHY commands, enable the corresponding event.
	 */
	if (hdev->commands[35] & (0x20 | 0x40))
		events[1] |= 0x08;        /* LE PHY Update Complete */

	/* If the controller supports LE Set Extended Scan Parameters
	 * and LE Set Extended Scan Enable commands, enable the
	 * corresponding event.
	 */
	if (use_ext_scan(hdev))
		events[1] |= 0x10;	/* LE Extended Advertising Report */

	/* If the controller supports the LE Extended Advertising
	 * command, enable the corresponding event.
	 */
	if (ext_adv_capable(hdev))
		events[2] |= 0x02;	/* LE Advertising Set Terminated */

	if (cis_capable(hdev)) {
		events[3] |= 0x01;	/* LE CIS Established */
		if (cis_peripheral_capable(hdev))
			events[3] |= 0x02; /* LE CIS Request */
	}

	if (bis_capable(hdev)) {
		events[1] |= 0x20;	/* LE PA Report */
		events[1] |= 0x40;	/* LE PA Sync Established */
		events[3] |= 0x04;	/* LE Create BIG Complete */
		events[3] |= 0x08;	/* LE Terminate BIG Complete */
		events[3] |= 0x10;	/* LE BIG Sync Established */
		events[3] |= 0x20;	/* LE BIG Sync Loss */
		events[4] |= 0x02;	/* LE BIG Info Advertising Report */
	}

	return __hci_cmd_sync_status(hdev, HCI_OP_LE_SET_EVENT_MASK,
				     sizeof(events), events, HCI_CMD_TIMEOUT);
}

/* Read LE Advertising Channel TX Power */
static int hci_le_read_adv_tx_power_sync(struct hci_dev *hdev)
{
	if ((hdev->commands[25] & 0x40) && !ext_adv_capable(hdev)) {
		/* HCI TS spec forbids mixing of legacy and extended
		 * advertising commands wherein READ_ADV_TX_POWER is
		 * also included. So do not call it if extended adv
		 * is supported otherwise controller will return
		 * COMMAND_DISALLOWED for extended commands.
		 */
		return __hci_cmd_sync_status(hdev,
					       HCI_OP_LE_READ_ADV_TX_POWER,
					       0, NULL, HCI_CMD_TIMEOUT);
	}

	return 0;
}

/* Read LE Min/Max Tx Power*/
static int hci_le_read_tx_power_sync(struct hci_dev *hdev)
{
	if (!(hdev->commands[38] & 0x80) ||
	    hci_test_quirk(hdev, HCI_QUIRK_BROKEN_READ_TRANSMIT_POWER))
		return 0;

	return __hci_cmd_sync_status(hdev, HCI_OP_LE_READ_TRANSMIT_POWER,
				     0, NULL, HCI_CMD_TIMEOUT);
}

/* Read LE Accept List Size */
static int hci_le_read_accept_list_size_sync(struct hci_dev *hdev)
{
	if (!(hdev->commands[26] & 0x40))
		return 0;

	return __hci_cmd_sync_status(hdev, HCI_OP_LE_READ_ACCEPT_LIST_SIZE,
				     0, NULL, HCI_CMD_TIMEOUT);
}

/* Read LE Resolving List Size */
static int hci_le_read_resolv_list_size_sync(struct hci_dev *hdev)
{
	if (!(hdev->commands[34] & 0x40))
		return 0;

	return __hci_cmd_sync_status(hdev, HCI_OP_LE_READ_RESOLV_LIST_SIZE,
				     0, NULL, HCI_CMD_TIMEOUT);
}

/* Clear LE Resolving List */
static int hci_le_clear_resolv_list_sync(struct hci_dev *hdev)
{
	if (!(hdev->commands[34] & 0x20))
		return 0;

	return __hci_cmd_sync_status(hdev, HCI_OP_LE_CLEAR_RESOLV_LIST, 0, NULL,
				     HCI_CMD_TIMEOUT);
}

/* Set RPA timeout */
static int hci_le_set_rpa_timeout_sync(struct hci_dev *hdev)
{
	__le16 timeout = cpu_to_le16(hdev->rpa_timeout);

	if (!(hdev->commands[35] & 0x04) ||
	    hci_test_quirk(hdev, HCI_QUIRK_BROKEN_SET_RPA_TIMEOUT))
		return 0;

	return __hci_cmd_sync_status(hdev, HCI_OP_LE_SET_RPA_TIMEOUT,
				     sizeof(timeout), &timeout,
				     HCI_CMD_TIMEOUT);
}

/* Read LE Maximum Data Length */
static int hci_le_read_max_data_len_sync(struct hci_dev *hdev)
{
	if (!(hdev->le_features[0] & HCI_LE_DATA_LEN_EXT))
		return 0;

	return __hci_cmd_sync_status(hdev, HCI_OP_LE_READ_MAX_DATA_LEN, 0, NULL,
				     HCI_CMD_TIMEOUT);
}

/* Read LE Suggested Default Data Length */
static int hci_le_read_def_data_len_sync(struct hci_dev *hdev)
{
	if (!(hdev->le_features[0] & HCI_LE_DATA_LEN_EXT))
		return 0;

	return __hci_cmd_sync_status(hdev, HCI_OP_LE_READ_DEF_DATA_LEN, 0, NULL,
				     HCI_CMD_TIMEOUT);
}

/* Read LE Number of Supported Advertising Sets */
static int hci_le_read_num_support_adv_sets_sync(struct hci_dev *hdev)
{
	if (!ext_adv_capable(hdev))
		return 0;

	return __hci_cmd_sync_status(hdev,
				     HCI_OP_LE_READ_NUM_SUPPORTED_ADV_SETS,
				     0, NULL, HCI_CMD_TIMEOUT);
}

/* Write LE Host Supported */
static int hci_set_le_support_sync(struct hci_dev *hdev)
{
	struct hci_cp_write_le_host_supported cp;

	/* LE-only devices do not support explicit enablement */
	if (!lmp_bredr_capable(hdev))
		return 0;

	memset(&cp, 0, sizeof(cp));

	if (hci_dev_test_flag(hdev, HCI_LE_ENABLED)) {
		cp.le = 0x01;
		cp.simul = 0x00;
	}

	if (cp.le == lmp_host_le_capable(hdev))
		return 0;

	return __hci_cmd_sync_status(hdev, HCI_OP_WRITE_LE_HOST_SUPPORTED,
				     sizeof(cp), &cp, HCI_CMD_TIMEOUT);
}

/* LE Set Host Feature */
static int hci_le_set_host_feature_sync(struct hci_dev *hdev)
{
	struct hci_cp_le_set_host_feature cp;

	if (!cis_capable(hdev))
		return 0;

	memset(&cp, 0, sizeof(cp));

	/* Connected Isochronous Channels (Host Support) */
	cp.bit_number = 32;
	cp.bit_value = 1;

	return __hci_cmd_sync_status(hdev, HCI_OP_LE_SET_HOST_FEATURE,
				     sizeof(cp), &cp, HCI_CMD_TIMEOUT);
}

/* LE Controller init stage 3 command sequence */
static const struct hci_init_stage le_init3[] = {
	/* HCI_OP_LE_SET_EVENT_MASK */
	HCI_INIT(hci_le_set_event_mask_sync),
	/* HCI_OP_LE_READ_ADV_TX_POWER */
	HCI_INIT(hci_le_read_adv_tx_power_sync),
	/* HCI_OP_LE_READ_TRANSMIT_POWER */
	HCI_INIT(hci_le_read_tx_power_sync),
	/* HCI_OP_LE_READ_ACCEPT_LIST_SIZE */
	HCI_INIT(hci_le_read_accept_list_size_sync),
	/* HCI_OP_LE_CLEAR_ACCEPT_LIST */
	HCI_INIT(hci_le_clear_accept_list_sync),
	/* HCI_OP_LE_READ_RESOLV_LIST_SIZE */
	HCI_INIT(hci_le_read_resolv_list_size_sync),
	/* HCI_OP_LE_CLEAR_RESOLV_LIST */
	HCI_INIT(hci_le_clear_resolv_list_sync),
	/* HCI_OP_LE_SET_RPA_TIMEOUT */
	HCI_INIT(hci_le_set_rpa_timeout_sync),
	/* HCI_OP_LE_READ_MAX_DATA_LEN */
	HCI_INIT(hci_le_read_max_data_len_sync),
	/* HCI_OP_LE_READ_DEF_DATA_LEN */
	HCI_INIT(hci_le_read_def_data_len_sync),
	/* HCI_OP_LE_READ_NUM_SUPPORTED_ADV_SETS */
	HCI_INIT(hci_le_read_num_support_adv_sets_sync),
	/* HCI_OP_WRITE_LE_HOST_SUPPORTED */
	HCI_INIT(hci_set_le_support_sync),
	/* HCI_OP_LE_SET_HOST_FEATURE */
	HCI_INIT(hci_le_set_host_feature_sync),
	{}
};

static int hci_init3_sync(struct hci_dev *hdev)
{
	int err;

	bt_dev_dbg(hdev, "");

	err = hci_init_stage_sync(hdev, hci_init3);
	if (err)
		return err;

	if (lmp_le_capable(hdev))
		return hci_init_stage_sync(hdev, le_init3);

	return 0;
}

static int hci_delete_stored_link_key_sync(struct hci_dev *hdev)
{
	struct hci_cp_delete_stored_link_key cp;

	/* Some Broadcom based Bluetooth controllers do not support the
	 * Delete Stored Link Key command. They are clearly indicating its
	 * absence in the bit mask of supported commands.
	 *
	 * Check the supported commands and only if the command is marked
	 * as supported send it. If not supported assume that the controller
	 * does not have actual support for stored link keys which makes this
	 * command redundant anyway.
	 *
	 * Some controllers indicate that they support handling deleting
	 * stored link keys, but they don't. The quirk lets a driver
	 * just disable this command.
	 */
	if (!(hdev->commands[6] & 0x80) ||
	    hci_test_quirk(hdev, HCI_QUIRK_BROKEN_STORED_LINK_KEY))
		return 0;

	memset(&cp, 0, sizeof(cp));
	bacpy(&cp.bdaddr, BDADDR_ANY);
	cp.delete_all = 0x01;

	return __hci_cmd_sync_status(hdev, HCI_OP_DELETE_STORED_LINK_KEY,
				     sizeof(cp), &cp, HCI_CMD_TIMEOUT);
}

static int hci_set_event_mask_page_2_sync(struct hci_dev *hdev)
{
	u8 events[8] = { 0x00, 0x00, 0x00, 0x00, 0x00, 0x00, 0x00, 0x00 };
	bool changed = false;

	/* Set event mask page 2 if the HCI command for it is supported */
	if (!(hdev->commands[22] & 0x04))
		return 0;

	/* If Connectionless Peripheral Broadcast central role is supported
	 * enable all necessary events for it.
	 */
	if (lmp_cpb_central_capable(hdev)) {
		events[1] |= 0x40;	/* Triggered Clock Capture */
		events[1] |= 0x80;	/* Synchronization Train Complete */
		events[2] |= 0x08;	/* Truncated Page Complete */
		events[2] |= 0x20;	/* CPB Channel Map Change */
		changed = true;
	}

	/* If Connectionless Peripheral Broadcast peripheral role is supported
	 * enable all necessary events for it.
	 */
	if (lmp_cpb_peripheral_capable(hdev)) {
		events[2] |= 0x01;	/* Synchronization Train Received */
		events[2] |= 0x02;	/* CPB Receive */
		events[2] |= 0x04;	/* CPB Timeout */
		events[2] |= 0x10;	/* Peripheral Page Response Timeout */
		changed = true;
	}

	/* Enable Authenticated Payload Timeout Expired event if supported */
	if (lmp_ping_capable(hdev) || hdev->le_features[0] & HCI_LE_PING) {
		events[2] |= 0x80;
		changed = true;
	}

	/* Some Broadcom based controllers indicate support for Set Event
	 * Mask Page 2 command, but then actually do not support it. Since
	 * the default value is all bits set to zero, the command is only
	 * required if the event mask has to be changed. In case no change
	 * to the event mask is needed, skip this command.
	 */
	if (!changed)
		return 0;

	return __hci_cmd_sync_status(hdev, HCI_OP_SET_EVENT_MASK_PAGE_2,
				     sizeof(events), events, HCI_CMD_TIMEOUT);
}

/* Read local codec list if the HCI command is supported */
static int hci_read_local_codecs_sync(struct hci_dev *hdev)
{
	if (hdev->commands[45] & 0x04)
		hci_read_supported_codecs_v2(hdev);
	else if (hdev->commands[29] & 0x20)
		hci_read_supported_codecs(hdev);

	return 0;
}

/* Read local pairing options if the HCI command is supported */
static int hci_read_local_pairing_opts_sync(struct hci_dev *hdev)
{
	if (!(hdev->commands[41] & 0x08))
		return 0;

	return __hci_cmd_sync_status(hdev, HCI_OP_READ_LOCAL_PAIRING_OPTS,
				     0, NULL, HCI_CMD_TIMEOUT);
}

/* Get MWS transport configuration if the HCI command is supported */
static int hci_get_mws_transport_config_sync(struct hci_dev *hdev)
{
	if (!mws_transport_config_capable(hdev))
		return 0;

	return __hci_cmd_sync_status(hdev, HCI_OP_GET_MWS_TRANSPORT_CONFIG,
				     0, NULL, HCI_CMD_TIMEOUT);
}

/* Check for Synchronization Train support */
static int hci_read_sync_train_params_sync(struct hci_dev *hdev)
{
	if (!lmp_sync_train_capable(hdev))
		return 0;

	return __hci_cmd_sync_status(hdev, HCI_OP_READ_SYNC_TRAIN_PARAMS,
				     0, NULL, HCI_CMD_TIMEOUT);
}

/* Enable Secure Connections if supported and configured */
static int hci_write_sc_support_1_sync(struct hci_dev *hdev)
{
	u8 support = 0x01;

	if (!hci_dev_test_flag(hdev, HCI_SSP_ENABLED) ||
	    !bredr_sc_enabled(hdev))
		return 0;

	return __hci_cmd_sync_status(hdev, HCI_OP_WRITE_SC_SUPPORT,
				     sizeof(support), &support,
				     HCI_CMD_TIMEOUT);
}

/* Set erroneous data reporting if supported to the wideband speech
 * setting value
 */
static int hci_set_err_data_report_sync(struct hci_dev *hdev)
{
	struct hci_cp_write_def_err_data_reporting cp;
	bool enabled = hci_dev_test_flag(hdev, HCI_WIDEBAND_SPEECH_ENABLED);

	if (!(hdev->commands[18] & 0x08) ||
	    !(hdev->features[0][6] & LMP_ERR_DATA_REPORTING) ||
	    hci_test_quirk(hdev, HCI_QUIRK_BROKEN_ERR_DATA_REPORTING))
		return 0;

	if (enabled == hdev->err_data_reporting)
		return 0;

	memset(&cp, 0, sizeof(cp));
	cp.err_data_reporting = enabled ? ERR_DATA_REPORTING_ENABLED :
				ERR_DATA_REPORTING_DISABLED;

	return __hci_cmd_sync_status(hdev, HCI_OP_WRITE_DEF_ERR_DATA_REPORTING,
				    sizeof(cp), &cp, HCI_CMD_TIMEOUT);
}

static const struct hci_init_stage hci_init4[] = {
	 /* HCI_OP_DELETE_STORED_LINK_KEY */
	HCI_INIT(hci_delete_stored_link_key_sync),
	/* HCI_OP_SET_EVENT_MASK_PAGE_2 */
	HCI_INIT(hci_set_event_mask_page_2_sync),
	/* HCI_OP_READ_LOCAL_CODECS */
	HCI_INIT(hci_read_local_codecs_sync),
	 /* HCI_OP_READ_LOCAL_PAIRING_OPTS */
	HCI_INIT(hci_read_local_pairing_opts_sync),
	 /* HCI_OP_GET_MWS_TRANSPORT_CONFIG */
	HCI_INIT(hci_get_mws_transport_config_sync),
	 /* HCI_OP_READ_SYNC_TRAIN_PARAMS */
	HCI_INIT(hci_read_sync_train_params_sync),
	/* HCI_OP_WRITE_SC_SUPPORT */
	HCI_INIT(hci_write_sc_support_1_sync),
	/* HCI_OP_WRITE_DEF_ERR_DATA_REPORTING */
	HCI_INIT(hci_set_err_data_report_sync),
	{}
};

/* Set Suggested Default Data Length to maximum if supported */
static int hci_le_set_write_def_data_len_sync(struct hci_dev *hdev)
{
	struct hci_cp_le_write_def_data_len cp;

	if (!(hdev->le_features[0] & HCI_LE_DATA_LEN_EXT))
		return 0;

	memset(&cp, 0, sizeof(cp));
	cp.tx_len = cpu_to_le16(hdev->le_max_tx_len);
	cp.tx_time = cpu_to_le16(hdev->le_max_tx_time);

	return __hci_cmd_sync_status(hdev, HCI_OP_LE_WRITE_DEF_DATA_LEN,
				     sizeof(cp), &cp, HCI_CMD_TIMEOUT);
}

/* Set Default PHY parameters if command is supported, enables all supported
 * PHYs according to the LE Features bits.
 */
static int hci_le_set_default_phy_sync(struct hci_dev *hdev)
{
	struct hci_cp_le_set_default_phy cp;

	if (!(hdev->commands[35] & 0x20)) {
		/* If the command is not supported it means only 1M PHY is
		 * supported.
		 */
		hdev->le_tx_def_phys = HCI_LE_SET_PHY_1M;
		hdev->le_rx_def_phys = HCI_LE_SET_PHY_1M;
		return 0;
	}

	memset(&cp, 0, sizeof(cp));
	cp.all_phys = 0x00;
	cp.tx_phys = HCI_LE_SET_PHY_1M;
	cp.rx_phys = HCI_LE_SET_PHY_1M;

	/* Enables 2M PHY if supported */
	if (le_2m_capable(hdev)) {
		cp.tx_phys |= HCI_LE_SET_PHY_2M;
		cp.rx_phys |= HCI_LE_SET_PHY_2M;
	}

	/* Enables Coded PHY if supported */
	if (le_coded_capable(hdev)) {
		cp.tx_phys |= HCI_LE_SET_PHY_CODED;
		cp.rx_phys |= HCI_LE_SET_PHY_CODED;
	}

	return __hci_cmd_sync_status(hdev, HCI_OP_LE_SET_DEFAULT_PHY,
				     sizeof(cp), &cp, HCI_CMD_TIMEOUT);
}

static const struct hci_init_stage le_init4[] = {
	/* HCI_OP_LE_WRITE_DEF_DATA_LEN */
	HCI_INIT(hci_le_set_write_def_data_len_sync),
	/* HCI_OP_LE_SET_DEFAULT_PHY */
	HCI_INIT(hci_le_set_default_phy_sync),
	{}
};

static int hci_init4_sync(struct hci_dev *hdev)
{
	int err;

	bt_dev_dbg(hdev, "");

	err = hci_init_stage_sync(hdev, hci_init4);
	if (err)
		return err;

	if (lmp_le_capable(hdev))
		return hci_init_stage_sync(hdev, le_init4);

	return 0;
}

static int hci_init_sync(struct hci_dev *hdev)
{
	int err;

	err = hci_init1_sync(hdev);
	if (err < 0)
		return err;

	if (hci_dev_test_flag(hdev, HCI_SETUP))
		hci_debugfs_create_basic(hdev);

	err = hci_init2_sync(hdev);
	if (err < 0)
		return err;

	err = hci_init3_sync(hdev);
	if (err < 0)
		return err;

	err = hci_init4_sync(hdev);
	if (err < 0)
		return err;

	/* This function is only called when the controller is actually in
	 * configured state. When the controller is marked as unconfigured,
	 * this initialization procedure is not run.
	 *
	 * It means that it is possible that a controller runs through its
	 * setup phase and then discovers missing settings. If that is the
	 * case, then this function will not be called. It then will only
	 * be called during the config phase.
	 *
	 * So only when in setup phase or config phase, create the debugfs
	 * entries and register the SMP channels.
	 */
	if (!hci_dev_test_flag(hdev, HCI_SETUP) &&
	    !hci_dev_test_flag(hdev, HCI_CONFIG))
		return 0;

	if (hci_dev_test_and_set_flag(hdev, HCI_DEBUGFS_CREATED))
		return 0;

	hci_debugfs_create_common(hdev);

	if (lmp_bredr_capable(hdev))
		hci_debugfs_create_bredr(hdev);

	if (lmp_le_capable(hdev))
		hci_debugfs_create_le(hdev);

	return 0;
}

#define HCI_QUIRK_BROKEN(_quirk, _desc) { HCI_QUIRK_BROKEN_##_quirk, _desc }

static const struct {
	unsigned long quirk;
	const char *desc;
} hci_broken_table[] = {
	HCI_QUIRK_BROKEN(LOCAL_COMMANDS,
			 "HCI Read Local Supported Commands not supported"),
	HCI_QUIRK_BROKEN(STORED_LINK_KEY,
			 "HCI Delete Stored Link Key command is advertised, "
			 "but not supported."),
	HCI_QUIRK_BROKEN(ERR_DATA_REPORTING,
			 "HCI Read Default Erroneous Data Reporting command is "
			 "advertised, but not supported."),
	HCI_QUIRK_BROKEN(READ_TRANSMIT_POWER,
			 "HCI Read Transmit Power Level command is advertised, "
			 "but not supported."),
	HCI_QUIRK_BROKEN(FILTER_CLEAR_ALL,
			 "HCI Set Event Filter command not supported."),
	HCI_QUIRK_BROKEN(ENHANCED_SETUP_SYNC_CONN,
			 "HCI Enhanced Setup Synchronous Connection command is "
			 "advertised, but not supported."),
	HCI_QUIRK_BROKEN(SET_RPA_TIMEOUT,
			 "HCI LE Set Random Private Address Timeout command is "
			 "advertised, but not supported."),
	HCI_QUIRK_BROKEN(EXT_CREATE_CONN,
			 "HCI LE Extended Create Connection command is "
			 "advertised, but not supported."),
	HCI_QUIRK_BROKEN(WRITE_AUTH_PAYLOAD_TIMEOUT,
			 "HCI WRITE AUTH PAYLOAD TIMEOUT command leads "
			 "to unexpected SMP errors when pairing "
			 "and will not be used."),
	HCI_QUIRK_BROKEN(LE_CODED,
			 "HCI LE Coded PHY feature bit is set, "
			 "but its usage is not supported.")
};

/* This function handles hdev setup stage:
 *
 * Calls hdev->setup
 * Setup address if HCI_QUIRK_USE_BDADDR_PROPERTY is set.
 */
static int hci_dev_setup_sync(struct hci_dev *hdev)
{
	int ret = 0;
	bool invalid_bdaddr;
	size_t i;

	if (!hci_dev_test_flag(hdev, HCI_SETUP) &&
	    !hci_test_quirk(hdev, HCI_QUIRK_NON_PERSISTENT_SETUP))
		return 0;

	bt_dev_dbg(hdev, "");

	hci_sock_dev_event(hdev, HCI_DEV_SETUP);

	if (hdev->setup)
		ret = hdev->setup(hdev);

	for (i = 0; i < ARRAY_SIZE(hci_broken_table); i++) {
		if (hci_test_quirk(hdev, hci_broken_table[i].quirk))
			bt_dev_warn(hdev, "%s", hci_broken_table[i].desc);
	}

	/* The transport driver can set the quirk to mark the
	 * BD_ADDR invalid before creating the HCI device or in
	 * its setup callback.
	 */
	invalid_bdaddr = hci_test_quirk(hdev, HCI_QUIRK_INVALID_BDADDR) ||
			 hci_test_quirk(hdev, HCI_QUIRK_USE_BDADDR_PROPERTY);
	if (!ret) {
		if (hci_test_quirk(hdev, HCI_QUIRK_USE_BDADDR_PROPERTY) &&
		    !bacmp(&hdev->public_addr, BDADDR_ANY))
			hci_dev_get_bd_addr_from_property(hdev);

		if (invalid_bdaddr && bacmp(&hdev->public_addr, BDADDR_ANY) &&
		    hdev->set_bdaddr) {
			ret = hdev->set_bdaddr(hdev, &hdev->public_addr);
			if (!ret)
				invalid_bdaddr = false;
		}
	}

	/* The transport driver can set these quirks before
	 * creating the HCI device or in its setup callback.
	 *
	 * For the invalid BD_ADDR quirk it is possible that
	 * it becomes a valid address if the bootloader does
	 * provide it (see above).
	 *
	 * In case any of them is set, the controller has to
	 * start up as unconfigured.
	 */
	if (hci_test_quirk(hdev, HCI_QUIRK_EXTERNAL_CONFIG) ||
	    invalid_bdaddr)
		hci_dev_set_flag(hdev, HCI_UNCONFIGURED);

	/* For an unconfigured controller it is required to
	 * read at least the version information provided by
	 * the Read Local Version Information command.
	 *
	 * If the set_bdaddr driver callback is provided, then
	 * also the original Bluetooth public device address
	 * will be read using the Read BD Address command.
	 */
	if (hci_dev_test_flag(hdev, HCI_UNCONFIGURED))
		return hci_unconf_init_sync(hdev);

	return ret;
}

/* This function handles hdev init stage:
 *
 * Calls hci_dev_setup_sync to perform setup stage
 * Calls hci_init_sync to perform HCI command init sequence
 */
static int hci_dev_init_sync(struct hci_dev *hdev)
{
	int ret;

	bt_dev_dbg(hdev, "");

	atomic_set(&hdev->cmd_cnt, 1);
	set_bit(HCI_INIT, &hdev->flags);

	ret = hci_dev_setup_sync(hdev);

	if (hci_dev_test_flag(hdev, HCI_CONFIG)) {
		/* If public address change is configured, ensure that
		 * the address gets programmed. If the driver does not
		 * support changing the public address, fail the power
		 * on procedure.
		 */
		if (bacmp(&hdev->public_addr, BDADDR_ANY) &&
		    hdev->set_bdaddr)
			ret = hdev->set_bdaddr(hdev, &hdev->public_addr);
		else
			ret = -EADDRNOTAVAIL;
	}

	if (!ret) {
		if (!hci_dev_test_flag(hdev, HCI_UNCONFIGURED) &&
		    !hci_dev_test_flag(hdev, HCI_USER_CHANNEL)) {
			ret = hci_init_sync(hdev);
			if (!ret && hdev->post_init)
				ret = hdev->post_init(hdev);
		}
	}

	/* If the HCI Reset command is clearing all diagnostic settings,
	 * then they need to be reprogrammed after the init procedure
	 * completed.
	 */
	if (hci_test_quirk(hdev, HCI_QUIRK_NON_PERSISTENT_DIAG) &&
	    !hci_dev_test_flag(hdev, HCI_USER_CHANNEL) &&
	    hci_dev_test_flag(hdev, HCI_VENDOR_DIAG) && hdev->set_diag)
		ret = hdev->set_diag(hdev, true);

	if (!hci_dev_test_flag(hdev, HCI_USER_CHANNEL)) {
		msft_do_open(hdev);
		aosp_do_open(hdev);
	}

	clear_bit(HCI_INIT, &hdev->flags);

	return ret;
}

int hci_dev_open_sync(struct hci_dev *hdev)
{
	int ret;

	bt_dev_dbg(hdev, "");

	if (hci_dev_test_flag(hdev, HCI_UNREGISTER)) {
		ret = -ENODEV;
		goto done;
	}

	if (!hci_dev_test_flag(hdev, HCI_SETUP) &&
	    !hci_dev_test_flag(hdev, HCI_CONFIG)) {
		/* Check for rfkill but allow the HCI setup stage to
		 * proceed (which in itself doesn't cause any RF activity).
		 */
		if (hci_dev_test_flag(hdev, HCI_RFKILLED)) {
			ret = -ERFKILL;
			goto done;
		}

		/* Check for valid public address or a configured static
		 * random address, but let the HCI setup proceed to
		 * be able to determine if there is a public address
		 * or not.
		 *
		 * In case of user channel usage, it is not important
		 * if a public address or static random address is
		 * available.
		 */
		if (!hci_dev_test_flag(hdev, HCI_USER_CHANNEL) &&
		    !bacmp(&hdev->bdaddr, BDADDR_ANY) &&
		    !bacmp(&hdev->static_addr, BDADDR_ANY)) {
			ret = -EADDRNOTAVAIL;
			goto done;
		}
	}

	if (test_bit(HCI_UP, &hdev->flags)) {
		ret = -EALREADY;
		goto done;
	}

	if (hdev->open(hdev)) {
		ret = -EIO;
		goto done;
	}

	hci_devcd_reset(hdev);

	set_bit(HCI_RUNNING, &hdev->flags);
	hci_sock_dev_event(hdev, HCI_DEV_OPEN);

	ret = hci_dev_init_sync(hdev);
	if (!ret) {
		hci_dev_hold(hdev);
		hci_dev_set_flag(hdev, HCI_RPA_EXPIRED);
		hci_adv_instances_set_rpa_expired(hdev, true);
		set_bit(HCI_UP, &hdev->flags);
		hci_sock_dev_event(hdev, HCI_DEV_UP);
		hci_leds_update_powered(hdev, true);
		if (!hci_dev_test_flag(hdev, HCI_SETUP) &&
		    !hci_dev_test_flag(hdev, HCI_CONFIG) &&
		    !hci_dev_test_flag(hdev, HCI_UNCONFIGURED) &&
		    !hci_dev_test_flag(hdev, HCI_USER_CHANNEL) &&
		    hci_dev_test_flag(hdev, HCI_MGMT)) {
			ret = hci_powered_update_sync(hdev);
			mgmt_power_on(hdev, ret);
		}
	} else {
		/* Init failed, cleanup */
		flush_work(&hdev->tx_work);

		/* Since hci_rx_work() is possible to awake new cmd_work
		 * it should be flushed first to avoid unexpected call of
		 * hci_cmd_work()
		 */
		flush_work(&hdev->rx_work);
		flush_work(&hdev->cmd_work);

		skb_queue_purge(&hdev->cmd_q);
		skb_queue_purge(&hdev->rx_q);

		if (hdev->flush)
			hdev->flush(hdev);

		if (hdev->sent_cmd) {
			cancel_delayed_work_sync(&hdev->cmd_timer);
			kfree_skb(hdev->sent_cmd);
			hdev->sent_cmd = NULL;
		}

		if (hdev->req_skb) {
			kfree_skb(hdev->req_skb);
			hdev->req_skb = NULL;
		}

		clear_bit(HCI_RUNNING, &hdev->flags);
		hci_sock_dev_event(hdev, HCI_DEV_CLOSE);

		hdev->close(hdev);
		hdev->flags &= BIT(HCI_RAW);
	}

done:
	return ret;
}

/* This function requires the caller holds hdev->lock */
static void hci_pend_le_actions_clear(struct hci_dev *hdev)
{
	struct hci_conn_params *p;

	list_for_each_entry(p, &hdev->le_conn_params, list) {
		hci_pend_le_list_del_init(p);
		if (p->conn) {
			hci_conn_drop(p->conn);
			hci_conn_put(p->conn);
			p->conn = NULL;
		}
	}

	BT_DBG("All LE pending actions cleared");
}

static int hci_dev_shutdown(struct hci_dev *hdev)
{
	int err = 0;
	/* Similar to how we first do setup and then set the exclusive access
	 * bit for userspace, we must first unset userchannel and then clean up.
	 * Otherwise, the kernel can't properly use the hci channel to clean up
	 * the controller (some shutdown routines require sending additional
	 * commands to the controller for example).
	 */
	bool was_userchannel =
		hci_dev_test_and_clear_flag(hdev, HCI_USER_CHANNEL);

	if (!hci_dev_test_flag(hdev, HCI_UNREGISTER) &&
	    test_bit(HCI_UP, &hdev->flags)) {
		/* Execute vendor specific shutdown routine */
		if (hdev->shutdown)
			err = hdev->shutdown(hdev);
	}

	if (was_userchannel)
		hci_dev_set_flag(hdev, HCI_USER_CHANNEL);

	return err;
}

int hci_dev_close_sync(struct hci_dev *hdev)
{
	bool auto_off;
	int err = 0;

	bt_dev_dbg(hdev, "");

	if (hci_dev_test_flag(hdev, HCI_UNREGISTER)) {
		disable_delayed_work(&hdev->power_off);
		disable_delayed_work(&hdev->ncmd_timer);
		disable_delayed_work(&hdev->le_scan_disable);
	} else {
		cancel_delayed_work(&hdev->power_off);
		cancel_delayed_work(&hdev->ncmd_timer);
		cancel_delayed_work(&hdev->le_scan_disable);
	}

	hci_cmd_sync_cancel_sync(hdev, ENODEV);

	cancel_interleave_scan(hdev);

	if (hdev->adv_instance_timeout) {
		cancel_delayed_work_sync(&hdev->adv_instance_expire);
		hdev->adv_instance_timeout = 0;
	}

	err = hci_dev_shutdown(hdev);

	if (!test_and_clear_bit(HCI_UP, &hdev->flags)) {
		cancel_delayed_work_sync(&hdev->cmd_timer);
		return err;
	}

	hci_leds_update_powered(hdev, false);

	/* Flush RX and TX works */
	flush_work(&hdev->tx_work);
	flush_work(&hdev->rx_work);

	if (hdev->discov_timeout > 0) {
		hdev->discov_timeout = 0;
		hci_dev_clear_flag(hdev, HCI_DISCOVERABLE);
		hci_dev_clear_flag(hdev, HCI_LIMITED_DISCOVERABLE);
	}

	if (hci_dev_test_and_clear_flag(hdev, HCI_SERVICE_CACHE))
		cancel_delayed_work(&hdev->service_cache);

	if (hci_dev_test_flag(hdev, HCI_MGMT)) {
		struct adv_info *adv_instance;

		cancel_delayed_work_sync(&hdev->rpa_expired);

		list_for_each_entry(adv_instance, &hdev->adv_instances, list)
			cancel_delayed_work_sync(&adv_instance->rpa_expired_cb);
	}

	/* Avoid potential lockdep warnings from the *_flush() calls by
	 * ensuring the workqueue is empty up front.
	 */
	drain_workqueue(hdev->workqueue);

	hci_dev_lock(hdev);

	hci_discovery_set_state(hdev, DISCOVERY_STOPPED);

	auto_off = hci_dev_test_and_clear_flag(hdev, HCI_AUTO_OFF);

	if (!auto_off && !hci_dev_test_flag(hdev, HCI_USER_CHANNEL) &&
	    hci_dev_test_flag(hdev, HCI_MGMT))
		__mgmt_power_off(hdev);

	hci_inquiry_cache_flush(hdev);
	hci_pend_le_actions_clear(hdev);
	hci_conn_hash_flush(hdev);
	/* Prevent data races on hdev->smp_data or hdev->smp_bredr_data */
	smp_unregister(hdev);
	hci_dev_unlock(hdev);

	hci_sock_dev_event(hdev, HCI_DEV_DOWN);

	if (!hci_dev_test_flag(hdev, HCI_USER_CHANNEL)) {
		aosp_do_close(hdev);
		msft_do_close(hdev);
	}

	if (hdev->flush)
		hdev->flush(hdev);

	/* Reset device */
	skb_queue_purge(&hdev->cmd_q);
	atomic_set(&hdev->cmd_cnt, 1);
	if (hci_test_quirk(hdev, HCI_QUIRK_RESET_ON_CLOSE) &&
	    !auto_off && !hci_dev_test_flag(hdev, HCI_UNCONFIGURED)) {
		set_bit(HCI_INIT, &hdev->flags);
		hci_reset_sync(hdev);
		clear_bit(HCI_INIT, &hdev->flags);
	}

	/* flush cmd  work */
	flush_work(&hdev->cmd_work);

	/* Drop queues */
	skb_queue_purge(&hdev->rx_q);
	skb_queue_purge(&hdev->cmd_q);
	skb_queue_purge(&hdev->raw_q);

	/* Drop last sent command */
	if (hdev->sent_cmd) {
		cancel_delayed_work_sync(&hdev->cmd_timer);
		kfree_skb(hdev->sent_cmd);
		hdev->sent_cmd = NULL;
	}

	/* Drop last request */
	if (hdev->req_skb) {
		kfree_skb(hdev->req_skb);
		hdev->req_skb = NULL;
	}

	clear_bit(HCI_RUNNING, &hdev->flags);
	hci_sock_dev_event(hdev, HCI_DEV_CLOSE);

	/* After this point our queues are empty and no tasks are scheduled. */
	hdev->close(hdev);

	/* Clear flags */
	hdev->flags &= BIT(HCI_RAW);
	hci_dev_clear_volatile_flags(hdev);

	memset(hdev->eir, 0, sizeof(hdev->eir));
	memset(hdev->dev_class, 0, sizeof(hdev->dev_class));
	bacpy(&hdev->random_addr, BDADDR_ANY);
	hci_codec_list_clear(&hdev->local_codecs);

	hci_dev_put(hdev);
	return err;
}

/* This function perform power on HCI command sequence as follows:
 *
 * If controller is already up (HCI_UP) performs hci_powered_update_sync
 * sequence otherwise run hci_dev_open_sync which will follow with
 * hci_powered_update_sync after the init sequence is completed.
 */
static int hci_power_on_sync(struct hci_dev *hdev)
{
	int err;

	if (test_bit(HCI_UP, &hdev->flags) &&
	    hci_dev_test_flag(hdev, HCI_MGMT) &&
	    hci_dev_test_and_clear_flag(hdev, HCI_AUTO_OFF)) {
		cancel_delayed_work(&hdev->power_off);
		return hci_powered_update_sync(hdev);
	}

	err = hci_dev_open_sync(hdev);
	if (err < 0)
		return err;

	/* During the HCI setup phase, a few error conditions are
	 * ignored and they need to be checked now. If they are still
	 * valid, it is important to return the device back off.
	 */
	if (hci_dev_test_flag(hdev, HCI_RFKILLED) ||
	    hci_dev_test_flag(hdev, HCI_UNCONFIGURED) ||
	    (!bacmp(&hdev->bdaddr, BDADDR_ANY) &&
	     !bacmp(&hdev->static_addr, BDADDR_ANY))) {
		hci_dev_clear_flag(hdev, HCI_AUTO_OFF);
		hci_dev_close_sync(hdev);
	} else if (hci_dev_test_flag(hdev, HCI_AUTO_OFF)) {
		queue_delayed_work(hdev->req_workqueue, &hdev->power_off,
				   HCI_AUTO_OFF_TIMEOUT);
	}

	if (hci_dev_test_and_clear_flag(hdev, HCI_SETUP)) {
		/* For unconfigured devices, set the HCI_RAW flag
		 * so that userspace can easily identify them.
		 */
		if (hci_dev_test_flag(hdev, HCI_UNCONFIGURED))
			set_bit(HCI_RAW, &hdev->flags);

		/* For fully configured devices, this will send
		 * the Index Added event. For unconfigured devices,
		 * it will send Unconfigued Index Added event.
		 *
		 * Devices with HCI_QUIRK_RAW_DEVICE are ignored
		 * and no event will be send.
		 */
		mgmt_index_added(hdev);
	} else if (hci_dev_test_and_clear_flag(hdev, HCI_CONFIG)) {
		/* When the controller is now configured, then it
		 * is important to clear the HCI_RAW flag.
		 */
		if (!hci_dev_test_flag(hdev, HCI_UNCONFIGURED))
			clear_bit(HCI_RAW, &hdev->flags);

		/* Powering on the controller with HCI_CONFIG set only
		 * happens with the transition from unconfigured to
		 * configured. This will send the Index Added event.
		 */
		mgmt_index_added(hdev);
	}

	return 0;
}

static int hci_remote_name_cancel_sync(struct hci_dev *hdev, bdaddr_t *addr)
{
	struct hci_cp_remote_name_req_cancel cp;

	memset(&cp, 0, sizeof(cp));
	bacpy(&cp.bdaddr, addr);

	return __hci_cmd_sync_status(hdev, HCI_OP_REMOTE_NAME_REQ_CANCEL,
				     sizeof(cp), &cp, HCI_CMD_TIMEOUT);
}

int hci_stop_discovery_sync(struct hci_dev *hdev)
{
	struct discovery_state *d = &hdev->discovery;
	struct inquiry_entry *e;
	int err;

	bt_dev_dbg(hdev, "state %u", hdev->discovery.state);

	if (d->state == DISCOVERY_FINDING || d->state == DISCOVERY_STOPPING) {
		if (test_bit(HCI_INQUIRY, &hdev->flags)) {
			err = __hci_cmd_sync_status(hdev, HCI_OP_INQUIRY_CANCEL,
						    0, NULL, HCI_CMD_TIMEOUT);
			if (err)
				return err;
		}

		if (hci_dev_test_flag(hdev, HCI_LE_SCAN)) {
			cancel_delayed_work(&hdev->le_scan_disable);

			err = hci_scan_disable_sync(hdev);
			if (err)
				return err;
		}

	} else {
		err = hci_scan_disable_sync(hdev);
		if (err)
			return err;
	}

	/* Resume advertising if it was paused */
	if (ll_privacy_capable(hdev))
		hci_resume_advertising_sync(hdev);

	/* No further actions needed for LE-only discovery */
	if (d->type == DISCOV_TYPE_LE)
		return 0;

	if (d->state == DISCOVERY_RESOLVING || d->state == DISCOVERY_STOPPING) {
		e = hci_inquiry_cache_lookup_resolve(hdev, BDADDR_ANY,
						     NAME_PENDING);
		if (!e)
			return 0;

		/* Ignore cancel errors since it should interfere with stopping
		 * of the discovery.
		 */
		hci_remote_name_cancel_sync(hdev, &e->data.bdaddr);
	}

	return 0;
}

static int hci_disconnect_sync(struct hci_dev *hdev, struct hci_conn *conn,
			       u8 reason)
{
	struct hci_cp_disconnect cp;

	if (conn->type == BIS_LINK) {
		/* This is a BIS connection, hci_conn_del will
		 * do the necessary cleanup.
		 */
		hci_dev_lock(hdev);
		hci_conn_failed(conn, reason);
		hci_dev_unlock(hdev);

		return 0;
	}

	memset(&cp, 0, sizeof(cp));
	cp.handle = cpu_to_le16(conn->handle);
	cp.reason = reason;

	/* Wait for HCI_EV_DISCONN_COMPLETE, not HCI_EV_CMD_STATUS, when the
	 * reason is anything but HCI_ERROR_REMOTE_POWER_OFF. This reason is
	 * used when suspending or powering off, where we don't want to wait
	 * for the peer's response.
	 */
	if (reason != HCI_ERROR_REMOTE_POWER_OFF)
		return __hci_cmd_sync_status_sk(hdev, HCI_OP_DISCONNECT,
						sizeof(cp), &cp,
						HCI_EV_DISCONN_COMPLETE,
						HCI_CMD_TIMEOUT, NULL);

	return __hci_cmd_sync_status(hdev, HCI_OP_DISCONNECT, sizeof(cp), &cp,
				     HCI_CMD_TIMEOUT);
}

static int hci_le_connect_cancel_sync(struct hci_dev *hdev,
				      struct hci_conn *conn, u8 reason)
{
	/* Return reason if scanning since the connection shall probably be
	 * cleanup directly.
	 */
	if (test_bit(HCI_CONN_SCANNING, &conn->flags))
		return reason;

	if (conn->role == HCI_ROLE_SLAVE ||
	    test_and_set_bit(HCI_CONN_CANCEL, &conn->flags))
		return 0;

	return __hci_cmd_sync_status(hdev, HCI_OP_LE_CREATE_CONN_CANCEL,
				     0, NULL, HCI_CMD_TIMEOUT);
}

static int hci_connect_cancel_sync(struct hci_dev *hdev, struct hci_conn *conn,
				   u8 reason)
{
	if (conn->type == LE_LINK)
		return hci_le_connect_cancel_sync(hdev, conn, reason);

	if (conn->type == CIS_LINK) {
		/* BLUETOOTH CORE SPECIFICATION Version 5.3 | Vol 4, Part E
		 * page 1857:
		 *
		 * If this command is issued for a CIS on the Central and the
		 * CIS is successfully terminated before being established,
		 * then an HCI_LE_CIS_Established event shall also be sent for
		 * this CIS with the Status Operation Cancelled by Host (0x44).
		 */
		if (test_bit(HCI_CONN_CREATE_CIS, &conn->flags))
			return hci_disconnect_sync(hdev, conn, reason);

		/* CIS with no Create CIS sent have nothing to cancel */
		return HCI_ERROR_LOCAL_HOST_TERM;
	}

	if (conn->type == BIS_LINK) {
		/* There is no way to cancel a BIS without terminating the BIG
		 * which is done later on connection cleanup.
		 */
		return 0;
	}

	if (hdev->hci_ver < BLUETOOTH_VER_1_2)
		return 0;

	/* Wait for HCI_EV_CONN_COMPLETE, not HCI_EV_CMD_STATUS, when the
	 * reason is anything but HCI_ERROR_REMOTE_POWER_OFF. This reason is
	 * used when suspending or powering off, where we don't want to wait
	 * for the peer's response.
	 */
	if (reason != HCI_ERROR_REMOTE_POWER_OFF)
		return __hci_cmd_sync_status_sk(hdev, HCI_OP_CREATE_CONN_CANCEL,
						6, &conn->dst,
						HCI_EV_CONN_COMPLETE,
						HCI_CMD_TIMEOUT, NULL);

	return __hci_cmd_sync_status(hdev, HCI_OP_CREATE_CONN_CANCEL,
				     6, &conn->dst, HCI_CMD_TIMEOUT);
}

static int hci_reject_sco_sync(struct hci_dev *hdev, struct hci_conn *conn,
			       u8 reason)
{
	struct hci_cp_reject_sync_conn_req cp;

	memset(&cp, 0, sizeof(cp));
	bacpy(&cp.bdaddr, &conn->dst);
	cp.reason = reason;

	/* SCO rejection has its own limited set of
	 * allowed error values (0x0D-0x0F).
	 */
	if (reason < 0x0d || reason > 0x0f)
		cp.reason = HCI_ERROR_REJ_LIMITED_RESOURCES;

	return __hci_cmd_sync_status(hdev, HCI_OP_REJECT_SYNC_CONN_REQ,
				     sizeof(cp), &cp, HCI_CMD_TIMEOUT);
}

static int hci_le_reject_cis_sync(struct hci_dev *hdev, struct hci_conn *conn,
				  u8 reason)
{
	struct hci_cp_le_reject_cis cp;

	memset(&cp, 0, sizeof(cp));
	cp.handle = cpu_to_le16(conn->handle);
	cp.reason = reason;

	return __hci_cmd_sync_status(hdev, HCI_OP_LE_REJECT_CIS,
				     sizeof(cp), &cp, HCI_CMD_TIMEOUT);
}

static int hci_reject_conn_sync(struct hci_dev *hdev, struct hci_conn *conn,
				u8 reason)
{
	struct hci_cp_reject_conn_req cp;

	if (conn->type == CIS_LINK)
		return hci_le_reject_cis_sync(hdev, conn, reason);

	if (conn->type == BIS_LINK)
		return -EINVAL;

	if (conn->type == SCO_LINK || conn->type == ESCO_LINK)
		return hci_reject_sco_sync(hdev, conn, reason);

	memset(&cp, 0, sizeof(cp));
	bacpy(&cp.bdaddr, &conn->dst);
	cp.reason = reason;

	return __hci_cmd_sync_status(hdev, HCI_OP_REJECT_CONN_REQ,
				     sizeof(cp), &cp, HCI_CMD_TIMEOUT);
}

int hci_abort_conn_sync(struct hci_dev *hdev, struct hci_conn *conn, u8 reason)
{
	int err = 0;
	u16 handle = conn->handle;
	bool disconnect = false;
	struct hci_conn *c;

	switch (conn->state) {
	case BT_CONNECTED:
	case BT_CONFIG:
		err = hci_disconnect_sync(hdev, conn, reason);
		break;
	case BT_CONNECT:
		err = hci_connect_cancel_sync(hdev, conn, reason);
		break;
	case BT_CONNECT2:
		err = hci_reject_conn_sync(hdev, conn, reason);
		break;
	case BT_OPEN:
	case BT_BOUND:
		break;
	default:
		disconnect = true;
		break;
	}

	hci_dev_lock(hdev);

	/* Check if the connection has been cleaned up concurrently */
	c = hci_conn_hash_lookup_handle(hdev, handle);
	if (!c || c != conn) {
		err = 0;
		goto unlock;
	}

	/* Cleanup hci_conn object if it cannot be cancelled as it
	 * likelly means the controller and host stack are out of sync
	 * or in case of LE it was still scanning so it can be cleanup
	 * safely.
	 */
	if (disconnect) {
		conn->state = BT_CLOSED;
		hci_disconn_cfm(conn, reason);
		hci_conn_del(conn);
	} else {
		hci_conn_failed(conn, reason);
	}

unlock:
	hci_dev_unlock(hdev);
	return err;
}

static int hci_disconnect_all_sync(struct hci_dev *hdev, u8 reason)
{
	struct list_head *head = &hdev->conn_hash.list;
	struct hci_conn *conn;

	rcu_read_lock();
	while ((conn = list_first_or_null_rcu(head, struct hci_conn, list))) {
		/* Make sure the connection is not freed while unlocking */
		conn = hci_conn_get(conn);
		rcu_read_unlock();
		/* Disregard possible errors since hci_conn_del shall have been
		 * called even in case of errors had occurred since it would
		 * then cause hci_conn_failed to be called which calls
		 * hci_conn_del internally.
		 */
		hci_abort_conn_sync(hdev, conn, reason);
		hci_conn_put(conn);
		rcu_read_lock();
	}
	rcu_read_unlock();

	return 0;
}

/* This function perform power off HCI command sequence as follows:
 *
 * Clear Advertising
 * Stop Discovery
 * Disconnect all connections
 * hci_dev_close_sync
 */
static int hci_power_off_sync(struct hci_dev *hdev)
{
	int err;

	/* If controller is already down there is nothing to do */
	if (!test_bit(HCI_UP, &hdev->flags))
		return 0;

	hci_dev_set_flag(hdev, HCI_POWERING_DOWN);

	if (test_bit(HCI_ISCAN, &hdev->flags) ||
	    test_bit(HCI_PSCAN, &hdev->flags)) {
		err = hci_write_scan_enable_sync(hdev, 0x00);
		if (err)
			goto out;
	}

	err = hci_clear_adv_sync(hdev, NULL, false);
	if (err)
		goto out;

	err = hci_stop_discovery_sync(hdev);
	if (err)
		goto out;

	/* Terminated due to Power Off */
	err = hci_disconnect_all_sync(hdev, HCI_ERROR_REMOTE_POWER_OFF);
	if (err)
		goto out;

	err = hci_dev_close_sync(hdev);

out:
	hci_dev_clear_flag(hdev, HCI_POWERING_DOWN);
	return err;
}

int hci_set_powered_sync(struct hci_dev *hdev, u8 val)
{
	if (val)
		return hci_power_on_sync(hdev);

	return hci_power_off_sync(hdev);
}

static int hci_write_iac_sync(struct hci_dev *hdev)
{
	struct hci_cp_write_current_iac_lap cp;

	if (!hci_dev_test_flag(hdev, HCI_DISCOVERABLE))
		return 0;

	memset(&cp, 0, sizeof(cp));

	if (hci_dev_test_flag(hdev, HCI_LIMITED_DISCOVERABLE)) {
		/* Limited discoverable mode */
		cp.num_iac = min_t(u8, hdev->num_iac, 2);
		cp.iac_lap[0] = 0x00;	/* LIAC */
		cp.iac_lap[1] = 0x8b;
		cp.iac_lap[2] = 0x9e;
		cp.iac_lap[3] = 0x33;	/* GIAC */
		cp.iac_lap[4] = 0x8b;
		cp.iac_lap[5] = 0x9e;
	} else {
		/* General discoverable mode */
		cp.num_iac = 1;
		cp.iac_lap[0] = 0x33;	/* GIAC */
		cp.iac_lap[1] = 0x8b;
		cp.iac_lap[2] = 0x9e;
	}

	return __hci_cmd_sync_status(hdev, HCI_OP_WRITE_CURRENT_IAC_LAP,
				     (cp.num_iac * 3) + 1, &cp,
				     HCI_CMD_TIMEOUT);
}

int hci_update_discoverable_sync(struct hci_dev *hdev)
{
	int err = 0;

	if (hci_dev_test_flag(hdev, HCI_BREDR_ENABLED)) {
		err = hci_write_iac_sync(hdev);
		if (err)
			return err;

		err = hci_update_scan_sync(hdev);
		if (err)
			return err;

		err = hci_update_class_sync(hdev);
		if (err)
			return err;
	}

	/* Advertising instances don't use the global discoverable setting, so
	 * only update AD if advertising was enabled using Set Advertising.
	 */
	if (hci_dev_test_flag(hdev, HCI_ADVERTISING)) {
		err = hci_update_adv_data_sync(hdev, 0x00);
		if (err)
			return err;

		/* Discoverable mode affects the local advertising
		 * address in limited privacy mode.
		 */
		if (hci_dev_test_flag(hdev, HCI_LIMITED_PRIVACY)) {
			if (ext_adv_capable(hdev))
				err = hci_start_ext_adv_sync(hdev, 0x00);
			else
				err = hci_enable_advertising_sync(hdev);
		}
	}

	return err;
}

static int update_discoverable_sync(struct hci_dev *hdev, void *data)
{
	return hci_update_discoverable_sync(hdev);
}

int hci_update_discoverable(struct hci_dev *hdev)
{
	/* Only queue if it would have any effect */
	if (hdev_is_powered(hdev) &&
	    hci_dev_test_flag(hdev, HCI_ADVERTISING) &&
	    hci_dev_test_flag(hdev, HCI_DISCOVERABLE) &&
	    hci_dev_test_flag(hdev, HCI_LIMITED_PRIVACY))
		return hci_cmd_sync_queue(hdev, update_discoverable_sync, NULL,
					  NULL);

	return 0;
}

int hci_update_connectable_sync(struct hci_dev *hdev)
{
	int err;

	err = hci_update_scan_sync(hdev);
	if (err)
		return err;

	/* If BR/EDR is not enabled and we disable advertising as a
	 * by-product of disabling connectable, we need to update the
	 * advertising flags.
	 */
	if (!hci_dev_test_flag(hdev, HCI_BREDR_ENABLED))
		err = hci_update_adv_data_sync(hdev, hdev->cur_adv_instance);

	/* Update the advertising parameters if necessary */
	if (hci_dev_test_flag(hdev, HCI_ADVERTISING) ||
	    !list_empty(&hdev->adv_instances)) {
		if (ext_adv_capable(hdev))
			err = hci_start_ext_adv_sync(hdev,
						     hdev->cur_adv_instance);
		else
			err = hci_enable_advertising_sync(hdev);

		if (err)
			return err;
	}

	return hci_update_passive_scan_sync(hdev);
}

int hci_inquiry_sync(struct hci_dev *hdev, u8 length, u8 num_rsp)
{
	const u8 giac[3] = { 0x33, 0x8b, 0x9e };
	const u8 liac[3] = { 0x00, 0x8b, 0x9e };
	struct hci_cp_inquiry cp;

	bt_dev_dbg(hdev, "");

	if (test_bit(HCI_INQUIRY, &hdev->flags))
		return 0;

	hci_dev_lock(hdev);
	hci_inquiry_cache_flush(hdev);
	hci_dev_unlock(hdev);

	memset(&cp, 0, sizeof(cp));

	if (hdev->discovery.limited)
		memcpy(&cp.lap, liac, sizeof(cp.lap));
	else
		memcpy(&cp.lap, giac, sizeof(cp.lap));

	cp.length = length;
	cp.num_rsp = num_rsp;

	return __hci_cmd_sync_status(hdev, HCI_OP_INQUIRY,
				     sizeof(cp), &cp, HCI_CMD_TIMEOUT);
}

static int hci_active_scan_sync(struct hci_dev *hdev, uint16_t interval)
{
	u8 own_addr_type;
	/* Accept list is not used for discovery */
	u8 filter_policy = 0x00;
	/* Default is to enable duplicates filter */
	u8 filter_dup = LE_SCAN_FILTER_DUP_ENABLE;
	int err;

	bt_dev_dbg(hdev, "");

	/* If controller is scanning, it means the passive scanning is
	 * running. Thus, we should temporarily stop it in order to set the
	 * discovery scanning parameters.
	 */
	err = hci_scan_disable_sync(hdev);
	if (err) {
		bt_dev_err(hdev, "Unable to disable scanning: %d", err);
		return err;
	}

	cancel_interleave_scan(hdev);

	/* Pause address resolution for active scan and stop advertising if
	 * privacy is enabled.
	 */
	err = hci_pause_addr_resolution(hdev);
	if (err)
		goto failed;

	/* All active scans will be done with either a resolvable private
	 * address (when privacy feature has been enabled) or non-resolvable
	 * private address.
	 */
	err = hci_update_random_address_sync(hdev, true, scan_use_rpa(hdev),
					     &own_addr_type);
	if (err < 0)
		own_addr_type = ADDR_LE_DEV_PUBLIC;

	if (hci_is_adv_monitoring(hdev) ||
	    (hci_test_quirk(hdev, HCI_QUIRK_STRICT_DUPLICATE_FILTER) &&
	    hdev->discovery.result_filtering)) {
		/* Duplicate filter should be disabled when some advertisement
		 * monitor is activated, otherwise AdvMon can only receive one
		 * advertisement for one peer(*) during active scanning, and
		 * might report loss to these peers.
		 *
		 * If controller does strict duplicate filtering and the
		 * discovery requires result filtering disables controller based
		 * filtering since that can cause reports that would match the
		 * host filter to not be reported.
		 */
		filter_dup = LE_SCAN_FILTER_DUP_DISABLE;
	}

	err = hci_start_scan_sync(hdev, LE_SCAN_ACTIVE, interval,
				  hdev->le_scan_window_discovery,
				  own_addr_type, filter_policy, filter_dup);
	if (!err)
		return err;

failed:
	/* Resume advertising if it was paused */
	if (ll_privacy_capable(hdev))
		hci_resume_advertising_sync(hdev);

	/* Resume passive scanning */
	hci_update_passive_scan_sync(hdev);
	return err;
}

static int hci_start_interleaved_discovery_sync(struct hci_dev *hdev)
{
	int err;

	bt_dev_dbg(hdev, "");

	err = hci_active_scan_sync(hdev, hdev->le_scan_int_discovery * 2);
	if (err)
		return err;

	return hci_inquiry_sync(hdev, DISCOV_BREDR_INQUIRY_LEN, 0);
}

int hci_start_discovery_sync(struct hci_dev *hdev)
{
	unsigned long timeout;
	int err;

	bt_dev_dbg(hdev, "type %u", hdev->discovery.type);

	switch (hdev->discovery.type) {
	case DISCOV_TYPE_BREDR:
		return hci_inquiry_sync(hdev, DISCOV_BREDR_INQUIRY_LEN, 0);
	case DISCOV_TYPE_INTERLEAVED:
		/* When running simultaneous discovery, the LE scanning time
		 * should occupy the whole discovery time sine BR/EDR inquiry
		 * and LE scanning are scheduled by the controller.
		 *
		 * For interleaving discovery in comparison, BR/EDR inquiry
		 * and LE scanning are done sequentially with separate
		 * timeouts.
		 */
		if (hci_test_quirk(hdev, HCI_QUIRK_SIMULTANEOUS_DISCOVERY)) {
			timeout = msecs_to_jiffies(DISCOV_LE_TIMEOUT);
			/* During simultaneous discovery, we double LE scan
			 * interval. We must leave some time for the controller
			 * to do BR/EDR inquiry.
			 */
			err = hci_start_interleaved_discovery_sync(hdev);
			break;
		}

		timeout = msecs_to_jiffies(hdev->discov_interleaved_timeout);
		err = hci_active_scan_sync(hdev, hdev->le_scan_int_discovery);
		break;
	case DISCOV_TYPE_LE:
		timeout = msecs_to_jiffies(DISCOV_LE_TIMEOUT);
		err = hci_active_scan_sync(hdev, hdev->le_scan_int_discovery);
		break;
	default:
		return -EINVAL;
	}

	if (err)
		return err;

	bt_dev_dbg(hdev, "timeout %u ms", jiffies_to_msecs(timeout));

	queue_delayed_work(hdev->req_workqueue, &hdev->le_scan_disable,
			   timeout);
	return 0;
}

static void hci_suspend_monitor_sync(struct hci_dev *hdev)
{
	switch (hci_get_adv_monitor_offload_ext(hdev)) {
	case HCI_ADV_MONITOR_EXT_MSFT:
		msft_suspend_sync(hdev);
		break;
	default:
		return;
	}
}

/* This function disables discovery and mark it as paused */
static int hci_pause_discovery_sync(struct hci_dev *hdev)
{
	int old_state = hdev->discovery.state;
	int err;

	/* If discovery already stopped/stopping/paused there nothing to do */
	if (old_state == DISCOVERY_STOPPED || old_state == DISCOVERY_STOPPING ||
	    hdev->discovery_paused)
		return 0;

	hci_discovery_set_state(hdev, DISCOVERY_STOPPING);
	err = hci_stop_discovery_sync(hdev);
	if (err)
		return err;

	hdev->discovery_paused = true;
	hci_discovery_set_state(hdev, DISCOVERY_STOPPED);

	return 0;
}

static int hci_update_event_filter_sync(struct hci_dev *hdev)
{
	struct bdaddr_list_with_flags *b;
	u8 scan = SCAN_DISABLED;
	bool scanning = test_bit(HCI_PSCAN, &hdev->flags);
	int err;

	if (!hci_dev_test_flag(hdev, HCI_BREDR_ENABLED))
		return 0;

	/* Some fake CSR controllers lock up after setting this type of
	 * filter, so avoid sending the request altogether.
	 */
	if (hci_test_quirk(hdev, HCI_QUIRK_BROKEN_FILTER_CLEAR_ALL))
		return 0;

	/* Always clear event filter when starting */
	hci_clear_event_filter_sync(hdev);

	list_for_each_entry(b, &hdev->accept_list, list) {
		if (!(b->flags & HCI_CONN_FLAG_REMOTE_WAKEUP))
			continue;

		bt_dev_dbg(hdev, "Adding event filters for %pMR", &b->bdaddr);

		err =  hci_set_event_filter_sync(hdev, HCI_FLT_CONN_SETUP,
						 HCI_CONN_SETUP_ALLOW_BDADDR,
						 &b->bdaddr,
						 HCI_CONN_SETUP_AUTO_ON);
		if (err)
			bt_dev_dbg(hdev, "Failed to set event filter for %pMR",
				   &b->bdaddr);
		else
			scan = SCAN_PAGE;
	}

	if (scan && !scanning)
		hci_write_scan_enable_sync(hdev, scan);
	else if (!scan && scanning)
		hci_write_scan_enable_sync(hdev, scan);

	return 0;
}

/* This function disables scan (BR and LE) and mark it as paused */
static int hci_pause_scan_sync(struct hci_dev *hdev)
{
	if (hdev->scanning_paused)
		return 0;

	/* Disable page scan if enabled */
	if (test_bit(HCI_PSCAN, &hdev->flags))
		hci_write_scan_enable_sync(hdev, SCAN_DISABLED);

	hci_scan_disable_sync(hdev);

	hdev->scanning_paused = true;

	return 0;
}

/* This function performs the HCI suspend procedures in the follow order:
 *
 * Pause discovery (active scanning/inquiry)
 * Pause Directed Advertising/Advertising
 * Pause Scanning (passive scanning in case discovery was not active)
 * Disconnect all connections
 * Set suspend_status to BT_SUSPEND_DISCONNECT if hdev cannot wakeup
 * otherwise:
 * Update event mask (only set events that are allowed to wake up the host)
 * Update event filter (with devices marked with HCI_CONN_FLAG_REMOTE_WAKEUP)
 * Update passive scanning (lower duty cycle)
 * Set suspend_status to BT_SUSPEND_CONFIGURE_WAKE
 */
int hci_suspend_sync(struct hci_dev *hdev)
{
	int err;

	/* If marked as suspended there nothing to do */
	if (hdev->suspended)
		return 0;

	/* Mark device as suspended */
	hdev->suspended = true;

	/* Pause discovery if not already stopped */
	hci_pause_discovery_sync(hdev);

	/* Pause other advertisements */
	hci_pause_advertising_sync(hdev);

	/* Suspend monitor filters */
	hci_suspend_monitor_sync(hdev);

	/* Prevent disconnects from causing scanning to be re-enabled */
	hci_pause_scan_sync(hdev);

	if (hci_conn_count(hdev)) {
		/* Soft disconnect everything (power off) */
		err = hci_disconnect_all_sync(hdev, HCI_ERROR_REMOTE_POWER_OFF);
		if (err) {
			/* Set state to BT_RUNNING so resume doesn't notify */
			hdev->suspend_state = BT_RUNNING;
			hci_resume_sync(hdev);
			return err;
		}

		/* Update event mask so only the allowed event can wakeup the
		 * host.
		 */
		hci_set_event_mask_sync(hdev);
	}

	/* Only configure accept list if disconnect succeeded and wake
	 * isn't being prevented.
	 */
	if (!hdev->wakeup || !hdev->wakeup(hdev)) {
		hdev->suspend_state = BT_SUSPEND_DISCONNECT;
		return 0;
	}

	/* Unpause to take care of updating scanning params */
	hdev->scanning_paused = false;

	/* Enable event filter for paired devices */
	hci_update_event_filter_sync(hdev);

	/* Update LE passive scan if enabled */
	hci_update_passive_scan_sync(hdev);

	/* Pause scan changes again. */
	hdev->scanning_paused = true;

	hdev->suspend_state = BT_SUSPEND_CONFIGURE_WAKE;

	return 0;
}

/* This function resumes discovery */
static int hci_resume_discovery_sync(struct hci_dev *hdev)
{
	int err;

	/* If discovery not paused there nothing to do */
	if (!hdev->discovery_paused)
		return 0;

	hdev->discovery_paused = false;

	hci_discovery_set_state(hdev, DISCOVERY_STARTING);

	err = hci_start_discovery_sync(hdev);

	hci_discovery_set_state(hdev, err ? DISCOVERY_STOPPED :
				DISCOVERY_FINDING);

	return err;
}

static void hci_resume_monitor_sync(struct hci_dev *hdev)
{
	switch (hci_get_adv_monitor_offload_ext(hdev)) {
	case HCI_ADV_MONITOR_EXT_MSFT:
		msft_resume_sync(hdev);
		break;
	default:
		return;
	}
}

/* This function resume scan and reset paused flag */
static int hci_resume_scan_sync(struct hci_dev *hdev)
{
	if (!hdev->scanning_paused)
		return 0;

	hdev->scanning_paused = false;

	hci_update_scan_sync(hdev);

	/* Reset passive scanning to normal */
	hci_update_passive_scan_sync(hdev);

	return 0;
}

/* This function performs the HCI suspend procedures in the follow order:
 *
 * Restore event mask
 * Clear event filter
 * Update passive scanning (normal duty cycle)
 * Resume Directed Advertising/Advertising
 * Resume discovery (active scanning/inquiry)
 */
int hci_resume_sync(struct hci_dev *hdev)
{
	/* If not marked as suspended there nothing to do */
	if (!hdev->suspended)
		return 0;

	hdev->suspended = false;

	/* Restore event mask */
	hci_set_event_mask_sync(hdev);

	/* Clear any event filters and restore scan state */
	hci_clear_event_filter_sync(hdev);

	/* Resume scanning */
	hci_resume_scan_sync(hdev);

	/* Resume monitor filters */
	hci_resume_monitor_sync(hdev);

	/* Resume other advertisements */
	hci_resume_advertising_sync(hdev);

	/* Resume discovery */
	hci_resume_discovery_sync(hdev);

	return 0;
}

static bool conn_use_rpa(struct hci_conn *conn)
{
	struct hci_dev *hdev = conn->hdev;

	return hci_dev_test_flag(hdev, HCI_PRIVACY);
}

static int hci_le_ext_directed_advertising_sync(struct hci_dev *hdev,
						struct hci_conn *conn)
{
	struct hci_cp_le_set_ext_adv_params cp;
	struct hci_rp_le_set_ext_adv_params rp;
	int err;
	bdaddr_t random_addr;
	u8 own_addr_type;

	err = hci_update_random_address_sync(hdev, false, conn_use_rpa(conn),
					     &own_addr_type);
	if (err)
		return err;

	/* Set require_privacy to false so that the remote device has a
	 * chance of identifying us.
	 */
	err = hci_get_random_address(hdev, false, conn_use_rpa(conn), NULL,
				     &own_addr_type, &random_addr);
	if (err)
		return err;

	memset(&cp, 0, sizeof(cp));

	cp.evt_properties = cpu_to_le16(LE_LEGACY_ADV_DIRECT_IND);
	cp.channel_map = hdev->le_adv_channel_map;
	cp.tx_power = HCI_TX_POWER_INVALID;
	cp.primary_phy = HCI_ADV_PHY_1M;
	cp.secondary_phy = HCI_ADV_PHY_1M;
	cp.handle = 0x00; /* Use instance 0 for directed adv */
	cp.own_addr_type = own_addr_type;
	cp.peer_addr_type = conn->dst_type;
	bacpy(&cp.peer_addr, &conn->dst);

	/* As per Core Spec 5.2 Vol 2, PART E, Sec 7.8.53, for
	 * advertising_event_property LE_LEGACY_ADV_DIRECT_IND
	 * does not supports advertising data when the advertising set already
	 * contains some, the controller shall return erroc code 'Invalid
	 * HCI Command Parameters(0x12).
	 * So it is required to remove adv set for handle 0x00. since we use
	 * instance 0 for directed adv.
	 */
	err = hci_remove_ext_adv_instance_sync(hdev, cp.handle, NULL);
	if (err)
		return err;

	err = hci_set_ext_adv_params_sync(hdev, NULL, &cp, &rp);
	if (err)
		return err;

	/* Update adv data as tx power is known now */
	err = hci_set_ext_adv_data_sync(hdev, cp.handle);
	if (err)
		return err;

	/* Check if random address need to be updated */
	if (own_addr_type == ADDR_LE_DEV_RANDOM &&
	    bacmp(&random_addr, BDADDR_ANY) &&
	    bacmp(&random_addr, &hdev->random_addr)) {
		err = hci_set_adv_set_random_addr_sync(hdev, 0x00,
						       &random_addr);
		if (err)
			return err;
	}

	return hci_enable_ext_advertising_sync(hdev, 0x00);
}

static int hci_le_directed_advertising_sync(struct hci_dev *hdev,
					    struct hci_conn *conn)
{
	struct hci_cp_le_set_adv_param cp;
	u8 status;
	u8 own_addr_type;
	u8 enable;

	if (ext_adv_capable(hdev))
		return hci_le_ext_directed_advertising_sync(hdev, conn);

	/* Clear the HCI_LE_ADV bit temporarily so that the
	 * hci_update_random_address knows that it's safe to go ahead
	 * and write a new random address. The flag will be set back on
	 * as soon as the SET_ADV_ENABLE HCI command completes.
	 */
	hci_dev_clear_flag(hdev, HCI_LE_ADV);

	/* Set require_privacy to false so that the remote device has a
	 * chance of identifying us.
	 */
	status = hci_update_random_address_sync(hdev, false, conn_use_rpa(conn),
						&own_addr_type);
	if (status)
		return status;

	memset(&cp, 0, sizeof(cp));

	/* Some controllers might reject command if intervals are not
	 * within range for undirected advertising.
	 * BCM20702A0 is known to be affected by this.
	 */
	cp.min_interval = cpu_to_le16(0x0020);
	cp.max_interval = cpu_to_le16(0x0020);

	cp.type = LE_ADV_DIRECT_IND;
	cp.own_address_type = own_addr_type;
	cp.direct_addr_type = conn->dst_type;
	bacpy(&cp.direct_addr, &conn->dst);
	cp.channel_map = hdev->le_adv_channel_map;

	status = __hci_cmd_sync_status(hdev, HCI_OP_LE_SET_ADV_PARAM,
				       sizeof(cp), &cp, HCI_CMD_TIMEOUT);
	if (status)
		return status;

	enable = 0x01;

	return __hci_cmd_sync_status(hdev, HCI_OP_LE_SET_ADV_ENABLE,
				     sizeof(enable), &enable, HCI_CMD_TIMEOUT);
}

static void set_ext_conn_params(struct hci_conn *conn,
				struct hci_cp_le_ext_conn_param *p)
{
	struct hci_dev *hdev = conn->hdev;

	memset(p, 0, sizeof(*p));

	p->scan_interval = cpu_to_le16(hdev->le_scan_int_connect);
	p->scan_window = cpu_to_le16(hdev->le_scan_window_connect);
	p->conn_interval_min = cpu_to_le16(conn->le_conn_min_interval);
	p->conn_interval_max = cpu_to_le16(conn->le_conn_max_interval);
	p->conn_latency = cpu_to_le16(conn->le_conn_latency);
	p->supervision_timeout = cpu_to_le16(conn->le_supv_timeout);
	p->min_ce_len = cpu_to_le16(0x0000);
	p->max_ce_len = cpu_to_le16(0x0000);
}

static int hci_le_ext_create_conn_sync(struct hci_dev *hdev,
				       struct hci_conn *conn, u8 own_addr_type)
{
	struct hci_cp_le_ext_create_conn *cp;
	struct hci_cp_le_ext_conn_param *p;
	u8 data[sizeof(*cp) + sizeof(*p) * 3];
	u32 plen;

	cp = (void *)data;
	p = (void *)cp->data;

	memset(cp, 0, sizeof(*cp));

	bacpy(&cp->peer_addr, &conn->dst);
	cp->peer_addr_type = conn->dst_type;
	cp->own_addr_type = own_addr_type;

	plen = sizeof(*cp);

	if (scan_1m(hdev) && (conn->le_adv_phy == HCI_ADV_PHY_1M ||
			      conn->le_adv_sec_phy == HCI_ADV_PHY_1M)) {
		cp->phys |= LE_SCAN_PHY_1M;
		set_ext_conn_params(conn, p);

		p++;
		plen += sizeof(*p);
	}

	if (scan_2m(hdev) && (conn->le_adv_phy == HCI_ADV_PHY_2M ||
			      conn->le_adv_sec_phy == HCI_ADV_PHY_2M)) {
		cp->phys |= LE_SCAN_PHY_2M;
		set_ext_conn_params(conn, p);

		p++;
		plen += sizeof(*p);
	}

	if (scan_coded(hdev) && (conn->le_adv_phy == HCI_ADV_PHY_CODED ||
				 conn->le_adv_sec_phy == HCI_ADV_PHY_CODED)) {
		cp->phys |= LE_SCAN_PHY_CODED;
		set_ext_conn_params(conn, p);

		plen += sizeof(*p);
	}

	return __hci_cmd_sync_status_sk(hdev, HCI_OP_LE_EXT_CREATE_CONN,
					plen, data,
					HCI_EV_LE_ENHANCED_CONN_COMPLETE,
					conn->conn_timeout, NULL);
}

static int hci_le_create_conn_sync(struct hci_dev *hdev, void *data)
{
	struct hci_cp_le_create_conn cp;
	struct hci_conn_params *params;
	u8 own_addr_type;
	int err;
	struct hci_conn *conn = data;

	if (!hci_conn_valid(hdev, conn))
		return -ECANCELED;

	bt_dev_dbg(hdev, "conn %p", conn);

	clear_bit(HCI_CONN_SCANNING, &conn->flags);
	conn->state = BT_CONNECT;

	/* If requested to connect as peripheral use directed advertising */
	if (conn->role == HCI_ROLE_SLAVE) {
		/* If we're active scanning and simultaneous roles is not
		 * enabled simply reject the attempt.
		 */
		if (hci_dev_test_flag(hdev, HCI_LE_SCAN) &&
		    hdev->le_scan_type == LE_SCAN_ACTIVE &&
		    !hci_dev_test_flag(hdev, HCI_LE_SIMULTANEOUS_ROLES)) {
			hci_conn_del(conn);
			return -EBUSY;
		}

		/* Pause advertising while doing directed advertising. */
		hci_pause_advertising_sync(hdev);

		err = hci_le_directed_advertising_sync(hdev, conn);
		goto done;
	}

	/* Disable advertising if simultaneous roles is not in use. */
	if (!hci_dev_test_flag(hdev, HCI_LE_SIMULTANEOUS_ROLES))
		hci_pause_advertising_sync(hdev);

	params = hci_conn_params_lookup(hdev, &conn->dst, conn->dst_type);
	if (params) {
		conn->le_conn_min_interval = params->conn_min_interval;
		conn->le_conn_max_interval = params->conn_max_interval;
		conn->le_conn_latency = params->conn_latency;
		conn->le_supv_timeout = params->supervision_timeout;
	} else {
		conn->le_conn_min_interval = hdev->le_conn_min_interval;
		conn->le_conn_max_interval = hdev->le_conn_max_interval;
		conn->le_conn_latency = hdev->le_conn_latency;
		conn->le_supv_timeout = hdev->le_supv_timeout;
	}

	/* If controller is scanning, we stop it since some controllers are
	 * not able to scan and connect at the same time. Also set the
	 * HCI_LE_SCAN_INTERRUPTED flag so that the command complete
	 * handler for scan disabling knows to set the correct discovery
	 * state.
	 */
	if (hci_dev_test_flag(hdev, HCI_LE_SCAN)) {
		hci_scan_disable_sync(hdev);
		hci_dev_set_flag(hdev, HCI_LE_SCAN_INTERRUPTED);
	}

	/* Update random address, but set require_privacy to false so
	 * that we never connect with an non-resolvable address.
	 */
	err = hci_update_random_address_sync(hdev, false, conn_use_rpa(conn),
					     &own_addr_type);
	if (err)
		goto done;
	/* Send command LE Extended Create Connection if supported */
	if (use_ext_conn(hdev)) {
		err = hci_le_ext_create_conn_sync(hdev, conn, own_addr_type);
		goto done;
	}

	memset(&cp, 0, sizeof(cp));

	cp.scan_interval = cpu_to_le16(hdev->le_scan_int_connect);
	cp.scan_window = cpu_to_le16(hdev->le_scan_window_connect);

	bacpy(&cp.peer_addr, &conn->dst);
	cp.peer_addr_type = conn->dst_type;
	cp.own_address_type = own_addr_type;
	cp.conn_interval_min = cpu_to_le16(conn->le_conn_min_interval);
	cp.conn_interval_max = cpu_to_le16(conn->le_conn_max_interval);
	cp.conn_latency = cpu_to_le16(conn->le_conn_latency);
	cp.supervision_timeout = cpu_to_le16(conn->le_supv_timeout);
	cp.min_ce_len = cpu_to_le16(0x0000);
	cp.max_ce_len = cpu_to_le16(0x0000);

	/* BLUETOOTH CORE SPECIFICATION Version 5.3 | Vol 4, Part E page 2261:
	 *
	 * If this event is unmasked and the HCI_LE_Connection_Complete event
	 * is unmasked, only the HCI_LE_Enhanced_Connection_Complete event is
	 * sent when a new connection has been created.
	 */
	err = __hci_cmd_sync_status_sk(hdev, HCI_OP_LE_CREATE_CONN,
				       sizeof(cp), &cp,
				       use_enhanced_conn_complete(hdev) ?
				       HCI_EV_LE_ENHANCED_CONN_COMPLETE :
				       HCI_EV_LE_CONN_COMPLETE,
				       conn->conn_timeout, NULL);

done:
	if (err == -ETIMEDOUT)
		hci_le_connect_cancel_sync(hdev, conn, 0x00);

	/* Re-enable advertising after the connection attempt is finished. */
	hci_resume_advertising_sync(hdev);
	return err;
}

int hci_le_create_cis_sync(struct hci_dev *hdev)
{
	DEFINE_FLEX(struct hci_cp_le_create_cis, cmd, cis, num_cis, 0x1f);
	size_t aux_num_cis = 0;
	struct hci_conn *conn;
	u8 cig = BT_ISO_QOS_CIG_UNSET;

	/* The spec allows only one pending LE Create CIS command at a time. If
	 * the command is pending now, don't do anything. We check for pending
	 * connections after each CIS Established event.
	 *
	 * BLUETOOTH CORE SPECIFICATION Version 5.3 | Vol 4, Part E
	 * page 2566:
	 *
	 * If the Host issues this command before all the
	 * HCI_LE_CIS_Established events from the previous use of the
	 * command have been generated, the Controller shall return the
	 * error code Command Disallowed (0x0C).
	 *
	 * BLUETOOTH CORE SPECIFICATION Version 5.3 | Vol 4, Part E
	 * page 2567:
	 *
	 * When the Controller receives the HCI_LE_Create_CIS command, the
	 * Controller sends the HCI_Command_Status event to the Host. An
	 * HCI_LE_CIS_Established event will be generated for each CIS when it
	 * is established or if it is disconnected or considered lost before
	 * being established; until all the events are generated, the command
	 * remains pending.
	 */

	hci_dev_lock(hdev);

	rcu_read_lock();

	/* Wait until previous Create CIS has completed */
	list_for_each_entry_rcu(conn, &hdev->conn_hash.list, list) {
		if (test_bit(HCI_CONN_CREATE_CIS, &conn->flags))
			goto done;
	}

	/* Find CIG with all CIS ready */
	list_for_each_entry_rcu(conn, &hdev->conn_hash.list, list) {
		struct hci_conn *link;

		if (hci_conn_check_create_cis(conn))
			continue;

		cig = conn->iso_qos.ucast.cig;

		list_for_each_entry_rcu(link, &hdev->conn_hash.list, list) {
			if (hci_conn_check_create_cis(link) > 0 &&
			    link->iso_qos.ucast.cig == cig &&
			    link->state != BT_CONNECTED) {
				cig = BT_ISO_QOS_CIG_UNSET;
				break;
			}
		}

		if (cig != BT_ISO_QOS_CIG_UNSET)
			break;
	}

	if (cig == BT_ISO_QOS_CIG_UNSET)
		goto done;

	list_for_each_entry_rcu(conn, &hdev->conn_hash.list, list) {
		struct hci_cis *cis = &cmd->cis[aux_num_cis];

		if (hci_conn_check_create_cis(conn) ||
		    conn->iso_qos.ucast.cig != cig)
			continue;

		set_bit(HCI_CONN_CREATE_CIS, &conn->flags);
		cis->acl_handle = cpu_to_le16(conn->parent->handle);
		cis->cis_handle = cpu_to_le16(conn->handle);
		aux_num_cis++;

		if (aux_num_cis >= cmd->num_cis)
			break;
	}
	cmd->num_cis = aux_num_cis;

done:
	rcu_read_unlock();

	hci_dev_unlock(hdev);

	if (!aux_num_cis)
		return 0;

	/* Wait for HCI_LE_CIS_Established */
	return __hci_cmd_sync_status_sk(hdev, HCI_OP_LE_CREATE_CIS,
					struct_size(cmd, cis, cmd->num_cis),
					cmd, HCI_EVT_LE_CIS_ESTABLISHED,
					conn->conn_timeout, NULL);
}

int hci_le_remove_cig_sync(struct hci_dev *hdev, u8 handle)
{
	struct hci_cp_le_remove_cig cp;

	memset(&cp, 0, sizeof(cp));
	cp.cig_id = handle;

	return __hci_cmd_sync_status(hdev, HCI_OP_LE_REMOVE_CIG, sizeof(cp),
				     &cp, HCI_CMD_TIMEOUT);
}

int hci_le_big_terminate_sync(struct hci_dev *hdev, u8 handle)
{
	struct hci_cp_le_big_term_sync cp;

	memset(&cp, 0, sizeof(cp));
	cp.handle = handle;

	return __hci_cmd_sync_status(hdev, HCI_OP_LE_BIG_TERM_SYNC,
				     sizeof(cp), &cp, HCI_CMD_TIMEOUT);
}

int hci_le_pa_terminate_sync(struct hci_dev *hdev, u16 handle)
{
	struct hci_cp_le_pa_term_sync cp;

	memset(&cp, 0, sizeof(cp));
	cp.handle = cpu_to_le16(handle);

	return __hci_cmd_sync_status(hdev, HCI_OP_LE_PA_TERM_SYNC,
				     sizeof(cp), &cp, HCI_CMD_TIMEOUT);
}

int hci_get_random_address(struct hci_dev *hdev, bool require_privacy,
			   bool use_rpa, struct adv_info *adv_instance,
			   u8 *own_addr_type, bdaddr_t *rand_addr)
{
	int err;

	bacpy(rand_addr, BDADDR_ANY);

	/* If privacy is enabled use a resolvable private address. If
	 * current RPA has expired then generate a new one.
	 */
	if (use_rpa) {
		/* If Controller supports LL Privacy use own address type is
		 * 0x03
		 */
		if (ll_privacy_capable(hdev))
			*own_addr_type = ADDR_LE_DEV_RANDOM_RESOLVED;
		else
			*own_addr_type = ADDR_LE_DEV_RANDOM;

		if (adv_instance) {
			if (adv_rpa_valid(adv_instance))
				return 0;
		} else {
			if (rpa_valid(hdev))
				return 0;
		}

		err = smp_generate_rpa(hdev, hdev->irk, &hdev->rpa);
		if (err < 0) {
			bt_dev_err(hdev, "failed to generate new RPA");
			return err;
		}

		bacpy(rand_addr, &hdev->rpa);

		return 0;
	}

	/* In case of required privacy without resolvable private address,
	 * use an non-resolvable private address. This is useful for
	 * non-connectable advertising.
	 */
	if (require_privacy) {
		bdaddr_t nrpa;

		while (true) {
			/* The non-resolvable private address is generated
			 * from random six bytes with the two most significant
			 * bits cleared.
			 */
			get_random_bytes(&nrpa, 6);
			nrpa.b[5] &= 0x3f;

			/* The non-resolvable private address shall not be
			 * equal to the public address.
			 */
			if (bacmp(&hdev->bdaddr, &nrpa))
				break;
		}

		*own_addr_type = ADDR_LE_DEV_RANDOM;
		bacpy(rand_addr, &nrpa);

		return 0;
	}

	/* No privacy, use the current address */
	hci_copy_identity_address(hdev, rand_addr, own_addr_type);

	return 0;
}

static int _update_adv_data_sync(struct hci_dev *hdev, void *data)
{
	u8 instance = PTR_UINT(data);

	return hci_update_adv_data_sync(hdev, instance);
}

int hci_update_adv_data(struct hci_dev *hdev, u8 instance)
{
	return hci_cmd_sync_queue(hdev, _update_adv_data_sync,
				  UINT_PTR(instance), NULL);
}

static int hci_acl_create_conn_sync(struct hci_dev *hdev, void *data)
{
	struct hci_conn *conn = data;
	struct inquiry_entry *ie;
	struct hci_cp_create_conn cp;
	int err;

	if (!hci_conn_valid(hdev, conn))
		return -ECANCELED;

	/* Many controllers disallow HCI Create Connection while it is doing
	 * HCI Inquiry. So we cancel the Inquiry first before issuing HCI Create
	 * Connection. This may cause the MGMT discovering state to become false
	 * without user space's request but it is okay since the MGMT Discovery
	 * APIs do not promise that discovery should be done forever. Instead,
	 * the user space monitors the status of MGMT discovering and it may
	 * request for discovery again when this flag becomes false.
	 */
	if (test_bit(HCI_INQUIRY, &hdev->flags)) {
		err = __hci_cmd_sync_status(hdev, HCI_OP_INQUIRY_CANCEL, 0,
					    NULL, HCI_CMD_TIMEOUT);
		if (err)
			bt_dev_warn(hdev, "Failed to cancel inquiry %d", err);
	}

	conn->state = BT_CONNECT;
	conn->out = true;
	conn->role = HCI_ROLE_MASTER;

	conn->attempt++;

	conn->link_policy = hdev->link_policy;

	memset(&cp, 0, sizeof(cp));
	bacpy(&cp.bdaddr, &conn->dst);
	cp.pscan_rep_mode = 0x02;

	ie = hci_inquiry_cache_lookup(hdev, &conn->dst);
	if (ie) {
		if (inquiry_entry_age(ie) <= INQUIRY_ENTRY_AGE_MAX) {
			cp.pscan_rep_mode = ie->data.pscan_rep_mode;
			cp.pscan_mode     = ie->data.pscan_mode;
			cp.clock_offset   = ie->data.clock_offset |
					    cpu_to_le16(0x8000);
		}

		memcpy(conn->dev_class, ie->data.dev_class, 3);
	}

	cp.pkt_type = cpu_to_le16(conn->pkt_type);
	if (lmp_rswitch_capable(hdev) && !(hdev->link_mode & HCI_LM_MASTER))
		cp.role_switch = 0x01;
	else
		cp.role_switch = 0x00;

	return __hci_cmd_sync_status_sk(hdev, HCI_OP_CREATE_CONN,
					sizeof(cp), &cp,
					HCI_EV_CONN_COMPLETE,
					conn->conn_timeout, NULL);
}

int hci_connect_acl_sync(struct hci_dev *hdev, struct hci_conn *conn)
{
	return hci_cmd_sync_queue_once(hdev, hci_acl_create_conn_sync, conn,
				       NULL);
}

static void create_le_conn_complete(struct hci_dev *hdev, void *data, int err)
{
	struct hci_conn *conn = data;

	bt_dev_dbg(hdev, "err %d", err);

	if (err == -ECANCELED)
		return;

	hci_dev_lock(hdev);

	if (!hci_conn_valid(hdev, conn))
		goto done;

	if (!err) {
		hci_connect_le_scan_cleanup(conn, 0x00);
		goto done;
	}

	/* Check if connection is still pending */
	if (conn != hci_lookup_le_connect(hdev))
		goto done;

	/* Flush to make sure we send create conn cancel command if needed */
	flush_delayed_work(&conn->le_conn_timeout);
	hci_conn_failed(conn, bt_status(err));

done:
	hci_dev_unlock(hdev);
}

int hci_connect_le_sync(struct hci_dev *hdev, struct hci_conn *conn)
{
	return hci_cmd_sync_queue_once(hdev, hci_le_create_conn_sync, conn,
				       create_le_conn_complete);
}

int hci_cancel_connect_sync(struct hci_dev *hdev, struct hci_conn *conn)
{
	if (conn->state != BT_OPEN)
		return -EINVAL;

	switch (conn->type) {
	case ACL_LINK:
		return !hci_cmd_sync_dequeue_once(hdev,
						  hci_acl_create_conn_sync,
						  conn, NULL);
	case LE_LINK:
		return !hci_cmd_sync_dequeue_once(hdev, hci_le_create_conn_sync,
						  conn, create_le_conn_complete);
	}

	return -ENOENT;
}

int hci_le_conn_update_sync(struct hci_dev *hdev, struct hci_conn *conn,
			    struct hci_conn_params *params)
{
	struct hci_cp_le_conn_update cp;

	memset(&cp, 0, sizeof(cp));
	cp.handle		= cpu_to_le16(conn->handle);
	cp.conn_interval_min	= cpu_to_le16(params->conn_min_interval);
	cp.conn_interval_max	= cpu_to_le16(params->conn_max_interval);
	cp.conn_latency		= cpu_to_le16(params->conn_latency);
	cp.supervision_timeout	= cpu_to_le16(params->supervision_timeout);
	cp.min_ce_len		= cpu_to_le16(0x0000);
	cp.max_ce_len		= cpu_to_le16(0x0000);

	return __hci_cmd_sync_status(hdev, HCI_OP_LE_CONN_UPDATE,
				     sizeof(cp), &cp, HCI_CMD_TIMEOUT);
}

static void create_pa_complete(struct hci_dev *hdev, void *data, int err)
{
	struct hci_conn *conn = data;
	struct hci_conn *pa_sync;

	bt_dev_dbg(hdev, "err %d", err);

	if (err == -ECANCELED)
		return;

	hci_dev_lock(hdev);

	hci_dev_clear_flag(hdev, HCI_PA_SYNC);

	if (!hci_conn_valid(hdev, conn))
		clear_bit(HCI_CONN_CREATE_PA_SYNC, &conn->flags);

	if (!err)
		goto unlock;

	/* Add connection to indicate PA sync error */
	pa_sync = hci_conn_add_unset(hdev, BIS_LINK, BDADDR_ANY,
				     HCI_ROLE_SLAVE);

	if (IS_ERR(pa_sync))
		goto unlock;

	set_bit(HCI_CONN_PA_SYNC_FAILED, &pa_sync->flags);

	/* Notify iso layer */
	hci_connect_cfm(pa_sync, bt_status(err));

unlock:
	hci_dev_unlock(hdev);
}

static int hci_le_pa_create_sync(struct hci_dev *hdev, void *data)
{
	struct hci_cp_le_pa_create_sync cp;
	struct hci_conn *conn = data;
	struct bt_iso_qos *qos = &conn->iso_qos;
	int err;

	if (!hci_conn_valid(hdev, conn))
		return -ECANCELED;

	if (conn->sync_handle != HCI_SYNC_HANDLE_INVALID)
		return -EINVAL;

	if (hci_dev_test_and_set_flag(hdev, HCI_PA_SYNC))
		return -EBUSY;

	/* Stop scanning if SID has not been set and active scanning is enabled
	 * so we use passive scanning which will be scanning using the allow
	 * list programmed to contain only the connection address.
	 */
	if (conn->sid == HCI_SID_INVALID &&
	    hci_dev_test_flag(hdev, HCI_LE_SCAN)) {
		hci_scan_disable_sync(hdev);
		hci_dev_set_flag(hdev, HCI_LE_SCAN_INTERRUPTED);
		hci_discovery_set_state(hdev, DISCOVERY_STOPPED);
	}

	/* Mark HCI_CONN_CREATE_PA_SYNC so hci_update_passive_scan_sync can
	 * program the address in the allow list so PA advertisements can be
	 * received.
	 */
	set_bit(HCI_CONN_CREATE_PA_SYNC, &conn->flags);

	hci_update_passive_scan_sync(hdev);

	/* SID has not been set listen for HCI_EV_LE_EXT_ADV_REPORT to update
	 * it.
	 */
	if (conn->sid == HCI_SID_INVALID)
		__hci_cmd_sync_status_sk(hdev, HCI_OP_NOP, 0, NULL,
					 HCI_EV_LE_EXT_ADV_REPORT,
					 conn->conn_timeout, NULL);

	memset(&cp, 0, sizeof(cp));
	cp.options = qos->bcast.options;
	cp.sid = conn->sid;
	cp.addr_type = conn->dst_type;
	bacpy(&cp.addr, &conn->dst);
	cp.skip = cpu_to_le16(qos->bcast.skip);
	cp.sync_timeout = cpu_to_le16(qos->bcast.sync_timeout);
	cp.sync_cte_type = qos->bcast.sync_cte_type;

	/* The spec allows only one pending LE Periodic Advertising Create
	 * Sync command at a time so we forcefully wait for PA Sync Established
	 * event since cmd_work can only schedule one command at a time.
	 *
	 * BLUETOOTH CORE SPECIFICATION Version 5.3 | Vol 4, Part E
	 * page 2493:
	 *
	 * If the Host issues this command when another HCI_LE_Periodic_
	 * Advertising_Create_Sync command is pending, the Controller shall
	 * return the error code Command Disallowed (0x0C).
	 */
	err = __hci_cmd_sync_status_sk(hdev, HCI_OP_LE_PA_CREATE_SYNC,
				       sizeof(cp), &cp,
				       HCI_EV_LE_PA_SYNC_ESTABLISHED,
				       conn->conn_timeout, NULL);
	if (err == -ETIMEDOUT)
		__hci_cmd_sync_status(hdev, HCI_OP_LE_PA_CREATE_SYNC_CANCEL,
				      0, NULL, HCI_CMD_TIMEOUT);

	return err;
}

int hci_connect_pa_sync(struct hci_dev *hdev, struct hci_conn *conn)
{
	return hci_cmd_sync_queue_once(hdev, hci_le_pa_create_sync, conn,
				       create_pa_complete);
}

static void create_big_complete(struct hci_dev *hdev, void *data, int err)
{
	struct hci_conn *conn = data;

	bt_dev_dbg(hdev, "err %d", err);

	if (err == -ECANCELED)
		return;

	if (hci_conn_valid(hdev, conn))
		clear_bit(HCI_CONN_CREATE_BIG_SYNC, &conn->flags);
}

static int hci_le_big_create_sync(struct hci_dev *hdev, void *data)
{
	DEFINE_FLEX(struct hci_cp_le_big_create_sync, cp, bis, num_bis, 0x11);
	struct hci_conn *conn = data;
	struct bt_iso_qos *qos = &conn->iso_qos;
	int err;

	if (!hci_conn_valid(hdev, conn))
		return -ECANCELED;

	set_bit(HCI_CONN_CREATE_BIG_SYNC, &conn->flags);

	memset(cp, 0, sizeof(*cp));
	cp->handle = qos->bcast.big;
	cp->sync_handle = cpu_to_le16(conn->sync_handle);
	cp->encryption = qos->bcast.encryption;
	memcpy(cp->bcode, qos->bcast.bcode, sizeof(cp->bcode));
	cp->mse = qos->bcast.mse;
	cp->timeout = cpu_to_le16(qos->bcast.timeout);
	cp->num_bis = conn->num_bis;
	memcpy(cp->bis, conn->bis, conn->num_bis);

	/* The spec allows only one pending LE BIG Create Sync command at
	 * a time, so we forcefully wait for BIG Sync Established event since
	 * cmd_work can only schedule one command at a time.
	 *
	 * BLUETOOTH CORE SPECIFICATION Version 5.3 | Vol 4, Part E
	 * page 2586:
	 *
	 * If the Host sends this command when the Controller is in the
	 * process of synchronizing to any BIG, i.e. the HCI_LE_BIG_Sync_
	 * Established event has not been generated, the Controller shall
	 * return the error code Command Disallowed (0x0C).
	 */
	err = __hci_cmd_sync_status_sk(hdev, HCI_OP_LE_BIG_CREATE_SYNC,
				       struct_size(cp, bis, cp->num_bis), cp,
				       HCI_EVT_LE_BIG_SYNC_ESTABLISHED,
				       conn->conn_timeout, NULL);
	if (err == -ETIMEDOUT)
		hci_le_big_terminate_sync(hdev, cp->handle);

	return err;
}

int hci_connect_big_sync(struct hci_dev *hdev, struct hci_conn *conn)
{
	return hci_cmd_sync_queue_once(hdev, hci_le_big_create_sync, conn,
				       create_big_complete);
}<|MERGE_RESOLUTION|>--- conflicted
+++ resolved
@@ -1730,8 +1730,6 @@
 	if (instance) {
 		adv = hci_find_adv_instance(hdev, instance);
 		if (adv) {
-<<<<<<< HEAD
-=======
 			if (sid != HCI_SID_INVALID && adv->sid != sid) {
 				/* If the SID don't match attempt to find by
 				 * SID.
@@ -1744,7 +1742,6 @@
 				}
 			}
 
->>>>>>> 3f4ee458
 			/* Turn it into periodic advertising */
 			adv->periodic = true;
 			adv->per_adv_data_len = data_len;
@@ -1753,11 +1750,7 @@
 			adv->flags = flags;
 		} else if (!adv) {
 			/* Create an instance if that could not be found */
-<<<<<<< HEAD
-			adv = hci_add_per_instance(hdev, instance, flags,
-=======
 			adv = hci_add_per_instance(hdev, instance, sid, flags,
->>>>>>> 3f4ee458
 						   data_len, data,
 						   sync_interval,
 						   sync_interval);
