// SPDX-License-Identifier: GPL-2.0
/*
 * BlueZ - Bluetooth protocol stack for Linux
 *
 * Copyright (C) 2021 Intel Corporation
 * Copyright 2023 NXP
 */

#include <linux/property.h>

#include <net/bluetooth/bluetooth.h>
#include <net/bluetooth/hci_core.h>
#include <net/bluetooth/mgmt.h>

#include "hci_codec.h"
#include "hci_debugfs.h"
#include "smp.h"
#include "eir.h"
#include "msft.h"
#include "aosp.h"
#include "leds.h"

static void hci_cmd_sync_complete(struct hci_dev *hdev, u8 result, u16 opcode,
				  struct sk_buff *skb)
{
	bt_dev_dbg(hdev, "result 0x%2.2x", result);

	if (hdev->req_status != HCI_REQ_PEND)
		return;

	hdev->req_result = result;
	hdev->req_status = HCI_REQ_DONE;

	/* Free the request command so it is not used as response */
	kfree_skb(hdev->req_skb);
	hdev->req_skb = NULL;

	if (skb) {
		struct sock *sk = hci_skb_sk(skb);

		/* Drop sk reference if set */
		if (sk)
			sock_put(sk);

		hdev->req_rsp = skb_get(skb);
	}

	wake_up_interruptible(&hdev->req_wait_q);
}

struct sk_buff *hci_cmd_sync_alloc(struct hci_dev *hdev, u16 opcode, u32 plen,
				   const void *param, struct sock *sk)
{
	int len = HCI_COMMAND_HDR_SIZE + plen;
	struct hci_command_hdr *hdr;
	struct sk_buff *skb;

	skb = bt_skb_alloc(len, GFP_ATOMIC);
	if (!skb)
		return NULL;

	hdr = skb_put(skb, HCI_COMMAND_HDR_SIZE);
	hdr->opcode = cpu_to_le16(opcode);
	hdr->plen   = plen;

	if (plen)
		skb_put_data(skb, param, plen);

	bt_dev_dbg(hdev, "skb len %d", skb->len);

	hci_skb_pkt_type(skb) = HCI_COMMAND_PKT;
	hci_skb_opcode(skb) = opcode;

	/* Grab a reference if command needs to be associated with a sock (e.g.
	 * likely mgmt socket that initiated the command).
	 */
	if (sk) {
		hci_skb_sk(skb) = sk;
		sock_hold(sk);
	}

	return skb;
}

static void hci_cmd_sync_add(struct hci_request *req, u16 opcode, u32 plen,
			     const void *param, u8 event, struct sock *sk)
{
	struct hci_dev *hdev = req->hdev;
	struct sk_buff *skb;

	bt_dev_dbg(hdev, "opcode 0x%4.4x plen %d", opcode, plen);

	/* If an error occurred during request building, there is no point in
	 * queueing the HCI command. We can simply return.
	 */
	if (req->err)
		return;

	skb = hci_cmd_sync_alloc(hdev, opcode, plen, param, sk);
	if (!skb) {
		bt_dev_err(hdev, "no memory for command (opcode 0x%4.4x)",
			   opcode);
		req->err = -ENOMEM;
		return;
	}

	if (skb_queue_empty(&req->cmd_q))
		bt_cb(skb)->hci.req_flags |= HCI_REQ_START;

	hci_skb_event(skb) = event;

	skb_queue_tail(&req->cmd_q, skb);
}

static int hci_req_sync_run(struct hci_request *req)
{
	struct hci_dev *hdev = req->hdev;
	struct sk_buff *skb;
	unsigned long flags;

	bt_dev_dbg(hdev, "length %u", skb_queue_len(&req->cmd_q));

	/* If an error occurred during request building, remove all HCI
	 * commands queued on the HCI request queue.
	 */
	if (req->err) {
		skb_queue_purge(&req->cmd_q);
		return req->err;
	}

	/* Do not allow empty requests */
	if (skb_queue_empty(&req->cmd_q))
		return -ENODATA;

	skb = skb_peek_tail(&req->cmd_q);
	bt_cb(skb)->hci.req_complete_skb = hci_cmd_sync_complete;
	bt_cb(skb)->hci.req_flags |= HCI_REQ_SKB;

	spin_lock_irqsave(&hdev->cmd_q.lock, flags);
	skb_queue_splice_tail(&req->cmd_q, &hdev->cmd_q);
	spin_unlock_irqrestore(&hdev->cmd_q.lock, flags);

	queue_work(hdev->workqueue, &hdev->cmd_work);

	return 0;
}

static void hci_request_init(struct hci_request *req, struct hci_dev *hdev)
{
	skb_queue_head_init(&req->cmd_q);
	req->hdev = hdev;
	req->err = 0;
}

/* This function requires the caller holds hdev->req_lock. */
struct sk_buff *__hci_cmd_sync_sk(struct hci_dev *hdev, u16 opcode, u32 plen,
				  const void *param, u8 event, u32 timeout,
				  struct sock *sk)
{
	struct hci_request req;
	struct sk_buff *skb;
	int err = 0;

	bt_dev_dbg(hdev, "Opcode 0x%4.4x", opcode);

	hci_request_init(&req, hdev);

	hci_cmd_sync_add(&req, opcode, plen, param, event, sk);

	hdev->req_status = HCI_REQ_PEND;

	err = hci_req_sync_run(&req);
	if (err < 0)
		return ERR_PTR(err);

	err = wait_event_interruptible_timeout(hdev->req_wait_q,
					       hdev->req_status != HCI_REQ_PEND,
					       timeout);

	if (err == -ERESTARTSYS)
		return ERR_PTR(-EINTR);

	switch (hdev->req_status) {
	case HCI_REQ_DONE:
		err = -bt_to_errno(hdev->req_result);
		break;

	case HCI_REQ_CANCELED:
		err = -hdev->req_result;
		break;

	default:
		err = -ETIMEDOUT;
		break;
	}

	hdev->req_status = 0;
	hdev->req_result = 0;
	skb = hdev->req_rsp;
	hdev->req_rsp = NULL;

	bt_dev_dbg(hdev, "end: err %d", err);

	if (err < 0) {
		kfree_skb(skb);
		return ERR_PTR(err);
	}

	/* If command return a status event skb will be set to NULL as there are
	 * no parameters.
	 */
	if (!skb)
		return ERR_PTR(-ENODATA);

	return skb;
}
EXPORT_SYMBOL(__hci_cmd_sync_sk);

/* This function requires the caller holds hdev->req_lock. */
struct sk_buff *__hci_cmd_sync(struct hci_dev *hdev, u16 opcode, u32 plen,
			       const void *param, u32 timeout)
{
	return __hci_cmd_sync_sk(hdev, opcode, plen, param, 0, timeout, NULL);
}
EXPORT_SYMBOL(__hci_cmd_sync);

/* Send HCI command and wait for command complete event */
struct sk_buff *hci_cmd_sync(struct hci_dev *hdev, u16 opcode, u32 plen,
			     const void *param, u32 timeout)
{
	struct sk_buff *skb;

	if (!test_bit(HCI_UP, &hdev->flags))
		return ERR_PTR(-ENETDOWN);

	bt_dev_dbg(hdev, "opcode 0x%4.4x plen %d", opcode, plen);

	hci_req_sync_lock(hdev);
	skb = __hci_cmd_sync(hdev, opcode, plen, param, timeout);
	hci_req_sync_unlock(hdev);

	return skb;
}
EXPORT_SYMBOL(hci_cmd_sync);

/* This function requires the caller holds hdev->req_lock. */
struct sk_buff *__hci_cmd_sync_ev(struct hci_dev *hdev, u16 opcode, u32 plen,
				  const void *param, u8 event, u32 timeout)
{
	return __hci_cmd_sync_sk(hdev, opcode, plen, param, event, timeout,
				 NULL);
}
EXPORT_SYMBOL(__hci_cmd_sync_ev);

/* This function requires the caller holds hdev->req_lock. */
int __hci_cmd_sync_status_sk(struct hci_dev *hdev, u16 opcode, u32 plen,
			     const void *param, u8 event, u32 timeout,
			     struct sock *sk)
{
	struct sk_buff *skb;
	u8 status;

	skb = __hci_cmd_sync_sk(hdev, opcode, plen, param, event, timeout, sk);

	/* If command return a status event, skb will be set to -ENODATA */
	if (skb == ERR_PTR(-ENODATA))
		return 0;

	if (IS_ERR(skb)) {
		if (!event)
			bt_dev_err(hdev, "Opcode 0x%4.4x failed: %ld", opcode,
				   PTR_ERR(skb));
		return PTR_ERR(skb);
	}

	status = skb->data[0];

	kfree_skb(skb);

	return status;
}
EXPORT_SYMBOL(__hci_cmd_sync_status_sk);

int __hci_cmd_sync_status(struct hci_dev *hdev, u16 opcode, u32 plen,
			  const void *param, u32 timeout)
{
	return __hci_cmd_sync_status_sk(hdev, opcode, plen, param, 0, timeout,
					NULL);
}
EXPORT_SYMBOL(__hci_cmd_sync_status);

int hci_cmd_sync_status(struct hci_dev *hdev, u16 opcode, u32 plen,
			const void *param, u32 timeout)
{
	int err;

	hci_req_sync_lock(hdev);
	err = __hci_cmd_sync_status(hdev, opcode, plen, param, timeout);
	hci_req_sync_unlock(hdev);

	return err;
}
EXPORT_SYMBOL(hci_cmd_sync_status);

static void hci_cmd_sync_work(struct work_struct *work)
{
	struct hci_dev *hdev = container_of(work, struct hci_dev, cmd_sync_work);

	bt_dev_dbg(hdev, "");

	/* Dequeue all entries and run them */
	while (1) {
		struct hci_cmd_sync_work_entry *entry;

		mutex_lock(&hdev->cmd_sync_work_lock);
		entry = list_first_entry_or_null(&hdev->cmd_sync_work_list,
						 struct hci_cmd_sync_work_entry,
						 list);
		if (entry)
			list_del(&entry->list);
		mutex_unlock(&hdev->cmd_sync_work_lock);

		if (!entry)
			break;

		bt_dev_dbg(hdev, "entry %p", entry);

		if (entry->func) {
			int err;

			hci_req_sync_lock(hdev);
			err = entry->func(hdev, entry->data);
			if (entry->destroy)
				entry->destroy(hdev, entry->data, err);
			hci_req_sync_unlock(hdev);
		}

		kfree(entry);
	}
}

static void hci_cmd_sync_cancel_work(struct work_struct *work)
{
	struct hci_dev *hdev = container_of(work, struct hci_dev, cmd_sync_cancel_work);

	cancel_delayed_work_sync(&hdev->cmd_timer);
	cancel_delayed_work_sync(&hdev->ncmd_timer);
	atomic_set(&hdev->cmd_cnt, 1);

	wake_up_interruptible(&hdev->req_wait_q);
}

static int hci_scan_disable_sync(struct hci_dev *hdev);
static int scan_disable_sync(struct hci_dev *hdev, void *data)
{
	return hci_scan_disable_sync(hdev);
}

static int interleaved_inquiry_sync(struct hci_dev *hdev, void *data)
{
	return hci_inquiry_sync(hdev, DISCOV_INTERLEAVED_INQUIRY_LEN, 0);
}

static void le_scan_disable(struct work_struct *work)
{
	struct hci_dev *hdev = container_of(work, struct hci_dev,
					    le_scan_disable.work);
	int status;

	bt_dev_dbg(hdev, "");
	hci_dev_lock(hdev);

	if (!hci_dev_test_flag(hdev, HCI_LE_SCAN))
		goto _return;

	status = hci_cmd_sync_queue(hdev, scan_disable_sync, NULL, NULL);
	if (status) {
		bt_dev_err(hdev, "failed to disable LE scan: %d", status);
		goto _return;
	}

	/* If we were running LE only scan, change discovery state. If
	 * we were running both LE and BR/EDR inquiry simultaneously,
	 * and BR/EDR inquiry is already finished, stop discovery,
	 * otherwise BR/EDR inquiry will stop discovery when finished.
	 * If we will resolve remote device name, do not change
	 * discovery state.
	 */

	if (hdev->discovery.type == DISCOV_TYPE_LE)
		goto discov_stopped;

	if (hdev->discovery.type != DISCOV_TYPE_INTERLEAVED)
		goto _return;

	if (test_bit(HCI_QUIRK_SIMULTANEOUS_DISCOVERY, &hdev->quirks)) {
		if (!test_bit(HCI_INQUIRY, &hdev->flags) &&
		    hdev->discovery.state != DISCOVERY_RESOLVING)
			goto discov_stopped;

		goto _return;
	}

	status = hci_cmd_sync_queue(hdev, interleaved_inquiry_sync, NULL, NULL);
	if (status) {
		bt_dev_err(hdev, "inquiry failed: status %d", status);
		goto discov_stopped;
	}

	goto _return;

discov_stopped:
	hci_discovery_set_state(hdev, DISCOVERY_STOPPED);

_return:
	hci_dev_unlock(hdev);
}

static int hci_le_set_scan_enable_sync(struct hci_dev *hdev, u8 val,
				       u8 filter_dup);
<<<<<<< HEAD
static int hci_le_scan_restart_sync(struct hci_dev *hdev)
{
	/* If controller is not scanning we are done. */
	if (!hci_dev_test_flag(hdev, HCI_LE_SCAN))
		return 0;

	if (hdev->scanning_paused) {
		bt_dev_dbg(hdev, "Scanning is paused for suspend");
		return 0;
	}

	hci_le_set_scan_enable_sync(hdev, LE_SCAN_DISABLE, 0x00);
	return hci_le_set_scan_enable_sync(hdev, LE_SCAN_ENABLE,
					   LE_SCAN_FILTER_DUP_ENABLE);
}

static void le_scan_restart(struct work_struct *work)
{
	struct hci_dev *hdev = container_of(work, struct hci_dev,
					    le_scan_restart.work);
	unsigned long timeout, duration, scan_start, now;
	int status;

	bt_dev_dbg(hdev, "");

	status = hci_le_scan_restart_sync(hdev);
	if (status) {
		bt_dev_err(hdev, "failed to restart LE scan: status %d",
			   status);
		return;
	}

	hci_dev_lock(hdev);

	if (!test_bit(HCI_QUIRK_STRICT_DUPLICATE_FILTER, &hdev->quirks) ||
	    !hdev->discovery.scan_start)
		goto unlock;

	/* When the scan was started, hdev->le_scan_disable has been queued
	 * after duration from scan_start. During scan restart this job
	 * has been canceled, and we need to queue it again after proper
	 * timeout, to make sure that scan does not run indefinitely.
	 */
	duration = hdev->discovery.scan_duration;
	scan_start = hdev->discovery.scan_start;
	now = jiffies;
	if (now - scan_start <= duration) {
		int elapsed;

		if (now >= scan_start)
			elapsed = now - scan_start;
		else
			elapsed = ULONG_MAX - scan_start + now;

		timeout = duration - elapsed;
	} else {
		timeout = 0;
	}

	queue_delayed_work(hdev->req_workqueue,
			   &hdev->le_scan_disable, timeout);

unlock:
	hci_dev_unlock(hdev);
}
=======
>>>>>>> 2d5404ca

static int reenable_adv_sync(struct hci_dev *hdev, void *data)
{
	bt_dev_dbg(hdev, "");

	if (!hci_dev_test_flag(hdev, HCI_ADVERTISING) &&
	    list_empty(&hdev->adv_instances))
		return 0;

	if (hdev->cur_adv_instance) {
		return hci_schedule_adv_instance_sync(hdev,
						      hdev->cur_adv_instance,
						      true);
	} else {
		if (ext_adv_capable(hdev)) {
			hci_start_ext_adv_sync(hdev, 0x00);
		} else {
			hci_update_adv_data_sync(hdev, 0x00);
			hci_update_scan_rsp_data_sync(hdev, 0x00);
			hci_enable_advertising_sync(hdev);
		}
	}

	return 0;
}

static void reenable_adv(struct work_struct *work)
{
	struct hci_dev *hdev = container_of(work, struct hci_dev,
					    reenable_adv_work);
	int status;

	bt_dev_dbg(hdev, "");

	hci_dev_lock(hdev);

	status = hci_cmd_sync_queue(hdev, reenable_adv_sync, NULL, NULL);
	if (status)
		bt_dev_err(hdev, "failed to reenable ADV: %d", status);

	hci_dev_unlock(hdev);
}

static void cancel_adv_timeout(struct hci_dev *hdev)
{
	if (hdev->adv_instance_timeout) {
		hdev->adv_instance_timeout = 0;
		cancel_delayed_work(&hdev->adv_instance_expire);
	}
}

/* For a single instance:
 * - force == true: The instance will be removed even when its remaining
 *   lifetime is not zero.
 * - force == false: the instance will be deactivated but kept stored unless
 *   the remaining lifetime is zero.
 *
 * For instance == 0x00:
 * - force == true: All instances will be removed regardless of their timeout
 *   setting.
 * - force == false: Only instances that have a timeout will be removed.
 */
int hci_clear_adv_instance_sync(struct hci_dev *hdev, struct sock *sk,
				u8 instance, bool force)
{
	struct adv_info *adv_instance, *n, *next_instance = NULL;
	int err;
	u8 rem_inst;

	/* Cancel any timeout concerning the removed instance(s). */
	if (!instance || hdev->cur_adv_instance == instance)
		cancel_adv_timeout(hdev);

	/* Get the next instance to advertise BEFORE we remove
	 * the current one. This can be the same instance again
	 * if there is only one instance.
	 */
	if (instance && hdev->cur_adv_instance == instance)
		next_instance = hci_get_next_instance(hdev, instance);

	if (instance == 0x00) {
		list_for_each_entry_safe(adv_instance, n, &hdev->adv_instances,
					 list) {
			if (!(force || adv_instance->timeout))
				continue;

			rem_inst = adv_instance->instance;
			err = hci_remove_adv_instance(hdev, rem_inst);
			if (!err)
				mgmt_advertising_removed(sk, hdev, rem_inst);
		}
	} else {
		adv_instance = hci_find_adv_instance(hdev, instance);

		if (force || (adv_instance && adv_instance->timeout &&
			      !adv_instance->remaining_time)) {
			/* Don't advertise a removed instance. */
			if (next_instance &&
			    next_instance->instance == instance)
				next_instance = NULL;

			err = hci_remove_adv_instance(hdev, instance);
			if (!err)
				mgmt_advertising_removed(sk, hdev, instance);
		}
	}

	if (!hdev_is_powered(hdev) || hci_dev_test_flag(hdev, HCI_ADVERTISING))
		return 0;

	if (next_instance && !ext_adv_capable(hdev))
		return hci_schedule_adv_instance_sync(hdev,
						      next_instance->instance,
						      false);

	return 0;
}

static int adv_timeout_expire_sync(struct hci_dev *hdev, void *data)
{
	u8 instance = *(u8 *)data;

	kfree(data);

	hci_clear_adv_instance_sync(hdev, NULL, instance, false);

	if (list_empty(&hdev->adv_instances))
		return hci_disable_advertising_sync(hdev);

	return 0;
}

static void adv_timeout_expire(struct work_struct *work)
{
	u8 *inst_ptr;
	struct hci_dev *hdev = container_of(work, struct hci_dev,
					    adv_instance_expire.work);

	bt_dev_dbg(hdev, "");

	hci_dev_lock(hdev);

	hdev->adv_instance_timeout = 0;

	if (hdev->cur_adv_instance == 0x00)
		goto unlock;

	inst_ptr = kmalloc(1, GFP_KERNEL);
	if (!inst_ptr)
		goto unlock;

	*inst_ptr = hdev->cur_adv_instance;
	hci_cmd_sync_queue(hdev, adv_timeout_expire_sync, inst_ptr, NULL);

unlock:
	hci_dev_unlock(hdev);
}

static bool is_interleave_scanning(struct hci_dev *hdev)
{
	return hdev->interleave_scan_state != INTERLEAVE_SCAN_NONE;
}

static int hci_passive_scan_sync(struct hci_dev *hdev);

static void interleave_scan_work(struct work_struct *work)
{
	struct hci_dev *hdev = container_of(work, struct hci_dev,
					    interleave_scan.work);
	unsigned long timeout;

	if (hdev->interleave_scan_state == INTERLEAVE_SCAN_ALLOWLIST) {
		timeout = msecs_to_jiffies(hdev->advmon_allowlist_duration);
	} else if (hdev->interleave_scan_state == INTERLEAVE_SCAN_NO_FILTER) {
		timeout = msecs_to_jiffies(hdev->advmon_no_filter_duration);
	} else {
		bt_dev_err(hdev, "unexpected error");
		return;
	}

	hci_passive_scan_sync(hdev);

	hci_dev_lock(hdev);

	switch (hdev->interleave_scan_state) {
	case INTERLEAVE_SCAN_ALLOWLIST:
		bt_dev_dbg(hdev, "next state: allowlist");
		hdev->interleave_scan_state = INTERLEAVE_SCAN_NO_FILTER;
		break;
	case INTERLEAVE_SCAN_NO_FILTER:
		bt_dev_dbg(hdev, "next state: no filter");
		hdev->interleave_scan_state = INTERLEAVE_SCAN_ALLOWLIST;
		break;
	case INTERLEAVE_SCAN_NONE:
		bt_dev_err(hdev, "unexpected error");
	}

	hci_dev_unlock(hdev);

	/* Don't continue interleaving if it was canceled */
	if (is_interleave_scanning(hdev))
		queue_delayed_work(hdev->req_workqueue,
				   &hdev->interleave_scan, timeout);
}

void hci_cmd_sync_init(struct hci_dev *hdev)
{
	INIT_WORK(&hdev->cmd_sync_work, hci_cmd_sync_work);
	INIT_LIST_HEAD(&hdev->cmd_sync_work_list);
	mutex_init(&hdev->cmd_sync_work_lock);
	mutex_init(&hdev->unregister_lock);

	INIT_WORK(&hdev->cmd_sync_cancel_work, hci_cmd_sync_cancel_work);
	INIT_WORK(&hdev->reenable_adv_work, reenable_adv);
	INIT_DELAYED_WORK(&hdev->le_scan_disable, le_scan_disable);
	INIT_DELAYED_WORK(&hdev->adv_instance_expire, adv_timeout_expire);
	INIT_DELAYED_WORK(&hdev->interleave_scan, interleave_scan_work);
}

static void _hci_cmd_sync_cancel_entry(struct hci_dev *hdev,
				       struct hci_cmd_sync_work_entry *entry,
				       int err)
{
	if (entry->destroy)
		entry->destroy(hdev, entry->data, err);

	list_del(&entry->list);
	kfree(entry);
}

static void _hci_cmd_sync_cancel_entry(struct hci_dev *hdev,
				       struct hci_cmd_sync_work_entry *entry,
				       int err)
{
	if (entry->destroy)
		entry->destroy(hdev, entry->data, err);

	list_del(&entry->list);
	kfree(entry);
}

void hci_cmd_sync_clear(struct hci_dev *hdev)
{
	struct hci_cmd_sync_work_entry *entry, *tmp;

	cancel_work_sync(&hdev->cmd_sync_work);
	cancel_work_sync(&hdev->reenable_adv_work);

	mutex_lock(&hdev->cmd_sync_work_lock);
	list_for_each_entry_safe(entry, tmp, &hdev->cmd_sync_work_list, list)
		_hci_cmd_sync_cancel_entry(hdev, entry, -ECANCELED);
	mutex_unlock(&hdev->cmd_sync_work_lock);
}

void hci_cmd_sync_cancel(struct hci_dev *hdev, int err)
{
	bt_dev_dbg(hdev, "err 0x%2.2x", err);

	if (hdev->req_status == HCI_REQ_PEND) {
		hdev->req_result = err;
		hdev->req_status = HCI_REQ_CANCELED;

		queue_work(hdev->workqueue, &hdev->cmd_sync_cancel_work);
	}
}
EXPORT_SYMBOL(hci_cmd_sync_cancel);

/* Cancel ongoing command request synchronously:
 *
 * - Set result and mark status to HCI_REQ_CANCELED
 * - Wakeup command sync thread
 */
void hci_cmd_sync_cancel_sync(struct hci_dev *hdev, int err)
{
	bt_dev_dbg(hdev, "err 0x%2.2x", err);

	if (hdev->req_status == HCI_REQ_PEND) {
		/* req_result is __u32 so error must be positive to be properly
		 * propagated.
		 */
		hdev->req_result = err < 0 ? -err : err;
		hdev->req_status = HCI_REQ_CANCELED;

		wake_up_interruptible(&hdev->req_wait_q);
	}
}
EXPORT_SYMBOL(hci_cmd_sync_cancel_sync);

/* Submit HCI command to be run in as cmd_sync_work:
 *
 * - hdev must _not_ be unregistered
 */
int hci_cmd_sync_submit(struct hci_dev *hdev, hci_cmd_sync_work_func_t func,
			void *data, hci_cmd_sync_work_destroy_t destroy)
{
	struct hci_cmd_sync_work_entry *entry;
	int err = 0;

	mutex_lock(&hdev->unregister_lock);
	if (hci_dev_test_flag(hdev, HCI_UNREGISTER)) {
		err = -ENODEV;
		goto unlock;
	}

	entry = kmalloc(sizeof(*entry), GFP_KERNEL);
	if (!entry) {
		err = -ENOMEM;
		goto unlock;
	}
	entry->func = func;
	entry->data = data;
	entry->destroy = destroy;

	mutex_lock(&hdev->cmd_sync_work_lock);
	list_add_tail(&entry->list, &hdev->cmd_sync_work_list);
	mutex_unlock(&hdev->cmd_sync_work_lock);

	queue_work(hdev->req_workqueue, &hdev->cmd_sync_work);

unlock:
	mutex_unlock(&hdev->unregister_lock);
	return err;
}
EXPORT_SYMBOL(hci_cmd_sync_submit);

/* Queue HCI command:
 *
 * - hdev must be running
 */
int hci_cmd_sync_queue(struct hci_dev *hdev, hci_cmd_sync_work_func_t func,
		       void *data, hci_cmd_sync_work_destroy_t destroy)
{
	/* Only queue command if hdev is running which means it had been opened
	 * and is either on init phase or is already up.
	 */
	if (!test_bit(HCI_RUNNING, &hdev->flags))
		return -ENETDOWN;

	return hci_cmd_sync_submit(hdev, func, data, destroy);
}
EXPORT_SYMBOL(hci_cmd_sync_queue);

static struct hci_cmd_sync_work_entry *
_hci_cmd_sync_lookup_entry(struct hci_dev *hdev, hci_cmd_sync_work_func_t func,
			   void *data, hci_cmd_sync_work_destroy_t destroy)
{
	struct hci_cmd_sync_work_entry *entry, *tmp;

	list_for_each_entry_safe(entry, tmp, &hdev->cmd_sync_work_list, list) {
		if (func && entry->func != func)
			continue;

		if (data && entry->data != data)
			continue;

		if (destroy && entry->destroy != destroy)
			continue;

		return entry;
	}

	return NULL;
}

/* Queue HCI command entry once:
 *
 * - Lookup if an entry already exist and only if it doesn't creates a new entry
 *   and queue it.
 */
int hci_cmd_sync_queue_once(struct hci_dev *hdev, hci_cmd_sync_work_func_t func,
			    void *data, hci_cmd_sync_work_destroy_t destroy)
{
	if (hci_cmd_sync_lookup_entry(hdev, func, data, destroy))
		return 0;

	return hci_cmd_sync_queue(hdev, func, data, destroy);
}
EXPORT_SYMBOL(hci_cmd_sync_queue_once);

<<<<<<< HEAD
=======
/* Run HCI command:
 *
 * - hdev must be running
 * - if on cmd_sync_work then run immediately otherwise queue
 */
int hci_cmd_sync_run(struct hci_dev *hdev, hci_cmd_sync_work_func_t func,
		     void *data, hci_cmd_sync_work_destroy_t destroy)
{
	/* Only queue command if hdev is running which means it had been opened
	 * and is either on init phase or is already up.
	 */
	if (!test_bit(HCI_RUNNING, &hdev->flags))
		return -ENETDOWN;

	/* If on cmd_sync_work then run immediately otherwise queue */
	if (current_work() == &hdev->cmd_sync_work)
		return func(hdev, data);

	return hci_cmd_sync_submit(hdev, func, data, destroy);
}
EXPORT_SYMBOL(hci_cmd_sync_run);

/* Run HCI command entry once:
 *
 * - Lookup if an entry already exist and only if it doesn't creates a new entry
 *   and run it.
 * - if on cmd_sync_work then run immediately otherwise queue
 */
int hci_cmd_sync_run_once(struct hci_dev *hdev, hci_cmd_sync_work_func_t func,
			  void *data, hci_cmd_sync_work_destroy_t destroy)
{
	if (hci_cmd_sync_lookup_entry(hdev, func, data, destroy))
		return 0;

	return hci_cmd_sync_run(hdev, func, data, destroy);
}
EXPORT_SYMBOL(hci_cmd_sync_run_once);

>>>>>>> 2d5404ca
/* Lookup HCI command entry:
 *
 * - Return first entry that matches by function callback or data or
 *   destroy callback.
 */
struct hci_cmd_sync_work_entry *
hci_cmd_sync_lookup_entry(struct hci_dev *hdev, hci_cmd_sync_work_func_t func,
			  void *data, hci_cmd_sync_work_destroy_t destroy)
{
	struct hci_cmd_sync_work_entry *entry;

	mutex_lock(&hdev->cmd_sync_work_lock);
	entry = _hci_cmd_sync_lookup_entry(hdev, func, data, destroy);
	mutex_unlock(&hdev->cmd_sync_work_lock);

	return entry;
}
EXPORT_SYMBOL(hci_cmd_sync_lookup_entry);

/* Cancel HCI command entry */
void hci_cmd_sync_cancel_entry(struct hci_dev *hdev,
			       struct hci_cmd_sync_work_entry *entry)
{
	mutex_lock(&hdev->cmd_sync_work_lock);
	_hci_cmd_sync_cancel_entry(hdev, entry, -ECANCELED);
	mutex_unlock(&hdev->cmd_sync_work_lock);
}
EXPORT_SYMBOL(hci_cmd_sync_cancel_entry);

/* Dequeue one HCI command entry:
 *
 * - Lookup and cancel first entry that matches.
 */
bool hci_cmd_sync_dequeue_once(struct hci_dev *hdev,
			       hci_cmd_sync_work_func_t func,
			       void *data, hci_cmd_sync_work_destroy_t destroy)
{
	struct hci_cmd_sync_work_entry *entry;

	entry = hci_cmd_sync_lookup_entry(hdev, func, data, destroy);
	if (!entry)
		return false;

	hci_cmd_sync_cancel_entry(hdev, entry);

	return true;
}
EXPORT_SYMBOL(hci_cmd_sync_dequeue_once);

/* Dequeue HCI command entry:
 *
 * - Lookup and cancel any entry that matches by function callback or data or
 *   destroy callback.
 */
bool hci_cmd_sync_dequeue(struct hci_dev *hdev, hci_cmd_sync_work_func_t func,
			  void *data, hci_cmd_sync_work_destroy_t destroy)
{
	struct hci_cmd_sync_work_entry *entry;
	bool ret = false;

	mutex_lock(&hdev->cmd_sync_work_lock);
	while ((entry = _hci_cmd_sync_lookup_entry(hdev, func, data,
						   destroy))) {
		_hci_cmd_sync_cancel_entry(hdev, entry, -ECANCELED);
		ret = true;
	}
	mutex_unlock(&hdev->cmd_sync_work_lock);

	return ret;
}
EXPORT_SYMBOL(hci_cmd_sync_dequeue);

int hci_update_eir_sync(struct hci_dev *hdev)
{
	struct hci_cp_write_eir cp;

	bt_dev_dbg(hdev, "");

	if (!hdev_is_powered(hdev))
		return 0;

	if (!lmp_ext_inq_capable(hdev))
		return 0;

	if (!hci_dev_test_flag(hdev, HCI_SSP_ENABLED))
		return 0;

	if (hci_dev_test_flag(hdev, HCI_SERVICE_CACHE))
		return 0;

	memset(&cp, 0, sizeof(cp));

	eir_create(hdev, cp.data);

	if (memcmp(cp.data, hdev->eir, sizeof(cp.data)) == 0)
		return 0;

	memcpy(hdev->eir, cp.data, sizeof(cp.data));

	return __hci_cmd_sync_status(hdev, HCI_OP_WRITE_EIR, sizeof(cp), &cp,
				     HCI_CMD_TIMEOUT);
}

static u8 get_service_classes(struct hci_dev *hdev)
{
	struct bt_uuid *uuid;
	u8 val = 0;

	list_for_each_entry(uuid, &hdev->uuids, list)
		val |= uuid->svc_hint;

	return val;
}

int hci_update_class_sync(struct hci_dev *hdev)
{
	u8 cod[3];

	bt_dev_dbg(hdev, "");

	if (!hdev_is_powered(hdev))
		return 0;

	if (!hci_dev_test_flag(hdev, HCI_BREDR_ENABLED))
		return 0;

	if (hci_dev_test_flag(hdev, HCI_SERVICE_CACHE))
		return 0;

	cod[0] = hdev->minor_class;
	cod[1] = hdev->major_class;
	cod[2] = get_service_classes(hdev);

	if (hci_dev_test_flag(hdev, HCI_LIMITED_DISCOVERABLE))
		cod[1] |= 0x20;

	if (memcmp(cod, hdev->dev_class, 3) == 0)
		return 0;

	return __hci_cmd_sync_status(hdev, HCI_OP_WRITE_CLASS_OF_DEV,
				     sizeof(cod), cod, HCI_CMD_TIMEOUT);
}

static bool is_advertising_allowed(struct hci_dev *hdev, bool connectable)
{
	/* If there is no connection we are OK to advertise. */
	if (hci_conn_num(hdev, LE_LINK) == 0)
		return true;

	/* Check le_states if there is any connection in peripheral role. */
	if (hdev->conn_hash.le_num_peripheral > 0) {
		/* Peripheral connection state and non connectable mode
		 * bit 20.
		 */
		if (!connectable && !(hdev->le_states[2] & 0x10))
			return false;

		/* Peripheral connection state and connectable mode bit 38
		 * and scannable bit 21.
		 */
		if (connectable && (!(hdev->le_states[4] & 0x40) ||
				    !(hdev->le_states[2] & 0x20)))
			return false;
	}

	/* Check le_states if there is any connection in central role. */
	if (hci_conn_num(hdev, LE_LINK) != hdev->conn_hash.le_num_peripheral) {
		/* Central connection state and non connectable mode bit 18. */
		if (!connectable && !(hdev->le_states[2] & 0x02))
			return false;

		/* Central connection state and connectable mode bit 35 and
		 * scannable 19.
		 */
		if (connectable && (!(hdev->le_states[4] & 0x08) ||
				    !(hdev->le_states[2] & 0x08)))
			return false;
	}

	return true;
}

static bool adv_use_rpa(struct hci_dev *hdev, uint32_t flags)
{
	/* If privacy is not enabled don't use RPA */
	if (!hci_dev_test_flag(hdev, HCI_PRIVACY))
		return false;

	/* If basic privacy mode is enabled use RPA */
	if (!hci_dev_test_flag(hdev, HCI_LIMITED_PRIVACY))
		return true;

	/* If limited privacy mode is enabled don't use RPA if we're
	 * both discoverable and bondable.
	 */
	if ((flags & MGMT_ADV_FLAG_DISCOV) &&
	    hci_dev_test_flag(hdev, HCI_BONDABLE))
		return false;

	/* We're neither bondable nor discoverable in the limited
	 * privacy mode, therefore use RPA.
	 */
	return true;
}

static int hci_set_random_addr_sync(struct hci_dev *hdev, bdaddr_t *rpa)
{
	/* If we're advertising or initiating an LE connection we can't
	 * go ahead and change the random address at this time. This is
	 * because the eventual initiator address used for the
	 * subsequently created connection will be undefined (some
	 * controllers use the new address and others the one we had
	 * when the operation started).
	 *
	 * In this kind of scenario skip the update and let the random
	 * address be updated at the next cycle.
	 */
	if (hci_dev_test_flag(hdev, HCI_LE_ADV) ||
	    hci_lookup_le_connect(hdev)) {
		bt_dev_dbg(hdev, "Deferring random address update");
		hci_dev_set_flag(hdev, HCI_RPA_EXPIRED);
		return 0;
	}

	return __hci_cmd_sync_status(hdev, HCI_OP_LE_SET_RANDOM_ADDR,
				     6, rpa, HCI_CMD_TIMEOUT);
}

int hci_update_random_address_sync(struct hci_dev *hdev, bool require_privacy,
				   bool rpa, u8 *own_addr_type)
{
	int err;

	/* If privacy is enabled use a resolvable private address. If
	 * current RPA has expired or there is something else than
	 * the current RPA in use, then generate a new one.
	 */
	if (rpa) {
		/* If Controller supports LL Privacy use own address type is
		 * 0x03
		 */
		if (use_ll_privacy(hdev))
			*own_addr_type = ADDR_LE_DEV_RANDOM_RESOLVED;
		else
			*own_addr_type = ADDR_LE_DEV_RANDOM;

		/* Check if RPA is valid */
		if (rpa_valid(hdev))
			return 0;

		err = smp_generate_rpa(hdev, hdev->irk, &hdev->rpa);
		if (err < 0) {
			bt_dev_err(hdev, "failed to generate new RPA");
			return err;
		}

		err = hci_set_random_addr_sync(hdev, &hdev->rpa);
		if (err)
			return err;

		return 0;
	}

	/* In case of required privacy without resolvable private address,
	 * use an non-resolvable private address. This is useful for active
	 * scanning and non-connectable advertising.
	 */
	if (require_privacy) {
		bdaddr_t nrpa;

		while (true) {
			/* The non-resolvable private address is generated
			 * from random six bytes with the two most significant
			 * bits cleared.
			 */
			get_random_bytes(&nrpa, 6);
			nrpa.b[5] &= 0x3f;

			/* The non-resolvable private address shall not be
			 * equal to the public address.
			 */
			if (bacmp(&hdev->bdaddr, &nrpa))
				break;
		}

		*own_addr_type = ADDR_LE_DEV_RANDOM;

		return hci_set_random_addr_sync(hdev, &nrpa);
	}

	/* If forcing static address is in use or there is no public
	 * address use the static address as random address (but skip
	 * the HCI command if the current random address is already the
	 * static one.
	 *
	 * In case BR/EDR has been disabled on a dual-mode controller
	 * and a static address has been configured, then use that
	 * address instead of the public BR/EDR address.
	 */
	if (hci_dev_test_flag(hdev, HCI_FORCE_STATIC_ADDR) ||
	    !bacmp(&hdev->bdaddr, BDADDR_ANY) ||
	    (!hci_dev_test_flag(hdev, HCI_BREDR_ENABLED) &&
	     bacmp(&hdev->static_addr, BDADDR_ANY))) {
		*own_addr_type = ADDR_LE_DEV_RANDOM;
		if (bacmp(&hdev->static_addr, &hdev->random_addr))
			return hci_set_random_addr_sync(hdev,
							&hdev->static_addr);
		return 0;
	}

	/* Neither privacy nor static address is being used so use a
	 * public address.
	 */
	*own_addr_type = ADDR_LE_DEV_PUBLIC;

	return 0;
}

static int hci_disable_ext_adv_instance_sync(struct hci_dev *hdev, u8 instance)
{
	struct hci_cp_le_set_ext_adv_enable *cp;
	struct hci_cp_ext_adv_set *set;
	u8 data[sizeof(*cp) + sizeof(*set) * 1];
	u8 size;
	struct adv_info *adv = NULL;

	/* If request specifies an instance that doesn't exist, fail */
	if (instance > 0) {
		adv = hci_find_adv_instance(hdev, instance);
		if (!adv)
			return -EINVAL;

		/* If not enabled there is nothing to do */
		if (!adv->enabled)
			return 0;
	}

	memset(data, 0, sizeof(data));

	cp = (void *)data;
	set = (void *)cp->data;

	/* Instance 0x00 indicates all advertising instances will be disabled */
	cp->num_of_sets = !!instance;
	cp->enable = 0x00;

	set->handle = adv ? adv->handle : instance;

	size = sizeof(*cp) + sizeof(*set) * cp->num_of_sets;

	return __hci_cmd_sync_status(hdev, HCI_OP_LE_SET_EXT_ADV_ENABLE,
				     size, data, HCI_CMD_TIMEOUT);
}

static int hci_set_adv_set_random_addr_sync(struct hci_dev *hdev, u8 instance,
					    bdaddr_t *random_addr)
{
	struct hci_cp_le_set_adv_set_rand_addr cp;
	int err;

	if (!instance) {
		/* Instance 0x00 doesn't have an adv_info, instead it uses
		 * hdev->random_addr to track its address so whenever it needs
		 * to be updated this also set the random address since
		 * hdev->random_addr is shared with scan state machine.
		 */
		err = hci_set_random_addr_sync(hdev, random_addr);
		if (err)
			return err;
	}

	memset(&cp, 0, sizeof(cp));

	cp.handle = instance;
	bacpy(&cp.bdaddr, random_addr);

	return __hci_cmd_sync_status(hdev, HCI_OP_LE_SET_ADV_SET_RAND_ADDR,
				     sizeof(cp), &cp, HCI_CMD_TIMEOUT);
}

int hci_setup_ext_adv_instance_sync(struct hci_dev *hdev, u8 instance)
{
	struct hci_cp_le_set_ext_adv_params cp;
	bool connectable;
	u32 flags;
	bdaddr_t random_addr;
	u8 own_addr_type;
	int err;
	struct adv_info *adv;
	bool secondary_adv;

	if (instance > 0) {
		adv = hci_find_adv_instance(hdev, instance);
		if (!adv)
			return -EINVAL;
	} else {
		adv = NULL;
	}

	/* Updating parameters of an active instance will return a
	 * Command Disallowed error, so we must first disable the
	 * instance if it is active.
	 */
	if (adv && !adv->pending) {
		err = hci_disable_ext_adv_instance_sync(hdev, instance);
		if (err)
			return err;
	}

	flags = hci_adv_instance_flags(hdev, instance);

	/* If the "connectable" instance flag was not set, then choose between
	 * ADV_IND and ADV_NONCONN_IND based on the global connectable setting.
	 */
	connectable = (flags & MGMT_ADV_FLAG_CONNECTABLE) ||
		      mgmt_get_connectable(hdev);

	if (!is_advertising_allowed(hdev, connectable))
		return -EPERM;

	/* Set require_privacy to true only when non-connectable
	 * advertising is used. In that case it is fine to use a
	 * non-resolvable private address.
	 */
	err = hci_get_random_address(hdev, !connectable,
				     adv_use_rpa(hdev, flags), adv,
				     &own_addr_type, &random_addr);
	if (err < 0)
		return err;

	memset(&cp, 0, sizeof(cp));

	if (adv) {
		hci_cpu_to_le24(adv->min_interval, cp.min_interval);
		hci_cpu_to_le24(adv->max_interval, cp.max_interval);
		cp.tx_power = adv->tx_power;
	} else {
		hci_cpu_to_le24(hdev->le_adv_min_interval, cp.min_interval);
		hci_cpu_to_le24(hdev->le_adv_max_interval, cp.max_interval);
		cp.tx_power = HCI_ADV_TX_POWER_NO_PREFERENCE;
	}

	secondary_adv = (flags & MGMT_ADV_FLAG_SEC_MASK);

	if (connectable) {
		if (secondary_adv)
			cp.evt_properties = cpu_to_le16(LE_EXT_ADV_CONN_IND);
		else
			cp.evt_properties = cpu_to_le16(LE_LEGACY_ADV_IND);
	} else if (hci_adv_instance_is_scannable(hdev, instance) ||
		   (flags & MGMT_ADV_PARAM_SCAN_RSP)) {
		if (secondary_adv)
			cp.evt_properties = cpu_to_le16(LE_EXT_ADV_SCAN_IND);
		else
			cp.evt_properties = cpu_to_le16(LE_LEGACY_ADV_SCAN_IND);
	} else {
		if (secondary_adv)
			cp.evt_properties = cpu_to_le16(LE_EXT_ADV_NON_CONN_IND);
		else
			cp.evt_properties = cpu_to_le16(LE_LEGACY_NONCONN_IND);
	}

	/* If Own_Address_Type equals 0x02 or 0x03, the Peer_Address parameter
	 * contains the peer’s Identity Address and the Peer_Address_Type
	 * parameter contains the peer’s Identity Type (i.e., 0x00 or 0x01).
	 * These parameters are used to locate the corresponding local IRK in
	 * the resolving list; this IRK is used to generate their own address
	 * used in the advertisement.
	 */
	if (own_addr_type == ADDR_LE_DEV_RANDOM_RESOLVED)
		hci_copy_identity_address(hdev, &cp.peer_addr,
					  &cp.peer_addr_type);

	cp.own_addr_type = own_addr_type;
	cp.channel_map = hdev->le_adv_channel_map;
	cp.handle = adv ? adv->handle : instance;

	if (flags & MGMT_ADV_FLAG_SEC_2M) {
		cp.primary_phy = HCI_ADV_PHY_1M;
		cp.secondary_phy = HCI_ADV_PHY_2M;
	} else if (flags & MGMT_ADV_FLAG_SEC_CODED) {
		cp.primary_phy = HCI_ADV_PHY_CODED;
		cp.secondary_phy = HCI_ADV_PHY_CODED;
	} else {
		/* In all other cases use 1M */
		cp.primary_phy = HCI_ADV_PHY_1M;
		cp.secondary_phy = HCI_ADV_PHY_1M;
	}

	err = __hci_cmd_sync_status(hdev, HCI_OP_LE_SET_EXT_ADV_PARAMS,
				    sizeof(cp), &cp, HCI_CMD_TIMEOUT);
	if (err)
		return err;

	if ((own_addr_type == ADDR_LE_DEV_RANDOM ||
	     own_addr_type == ADDR_LE_DEV_RANDOM_RESOLVED) &&
	    bacmp(&random_addr, BDADDR_ANY)) {
		/* Check if random address need to be updated */
		if (adv) {
			if (!bacmp(&random_addr, &adv->random_addr))
				return 0;
		} else {
			if (!bacmp(&random_addr, &hdev->random_addr))
				return 0;
		}

		return hci_set_adv_set_random_addr_sync(hdev, instance,
							&random_addr);
	}

	return 0;
}

static int hci_set_ext_scan_rsp_data_sync(struct hci_dev *hdev, u8 instance)
{
	DEFINE_FLEX(struct hci_cp_le_set_ext_scan_rsp_data, pdu, data, length,
		    HCI_MAX_EXT_AD_LENGTH);
	u8 len;
	struct adv_info *adv = NULL;
	int err;

	if (instance) {
		adv = hci_find_adv_instance(hdev, instance);
		if (!adv || !adv->scan_rsp_changed)
			return 0;
	}

	len = eir_create_scan_rsp(hdev, instance, pdu->data);

	pdu->handle = adv ? adv->handle : instance;
	pdu->length = len;
	pdu->operation = LE_SET_ADV_DATA_OP_COMPLETE;
	pdu->frag_pref = LE_SET_ADV_DATA_NO_FRAG;

	err = __hci_cmd_sync_status(hdev, HCI_OP_LE_SET_EXT_SCAN_RSP_DATA,
				    struct_size(pdu, data, len), pdu,
				    HCI_CMD_TIMEOUT);
	if (err)
		return err;

	if (adv) {
		adv->scan_rsp_changed = false;
	} else {
		memcpy(hdev->scan_rsp_data, pdu->data, len);
		hdev->scan_rsp_data_len = len;
	}

	return 0;
}

static int __hci_set_scan_rsp_data_sync(struct hci_dev *hdev, u8 instance)
{
	struct hci_cp_le_set_scan_rsp_data cp;
	u8 len;

	memset(&cp, 0, sizeof(cp));

	len = eir_create_scan_rsp(hdev, instance, cp.data);

	if (hdev->scan_rsp_data_len == len &&
	    !memcmp(cp.data, hdev->scan_rsp_data, len))
		return 0;

	memcpy(hdev->scan_rsp_data, cp.data, sizeof(cp.data));
	hdev->scan_rsp_data_len = len;

	cp.length = len;

	return __hci_cmd_sync_status(hdev, HCI_OP_LE_SET_SCAN_RSP_DATA,
				     sizeof(cp), &cp, HCI_CMD_TIMEOUT);
}

int hci_update_scan_rsp_data_sync(struct hci_dev *hdev, u8 instance)
{
	if (!hci_dev_test_flag(hdev, HCI_LE_ENABLED))
		return 0;

	if (ext_adv_capable(hdev))
		return hci_set_ext_scan_rsp_data_sync(hdev, instance);

	return __hci_set_scan_rsp_data_sync(hdev, instance);
}

int hci_enable_ext_advertising_sync(struct hci_dev *hdev, u8 instance)
{
	struct hci_cp_le_set_ext_adv_enable *cp;
	struct hci_cp_ext_adv_set *set;
	u8 data[sizeof(*cp) + sizeof(*set) * 1];
	struct adv_info *adv;

	if (instance > 0) {
		adv = hci_find_adv_instance(hdev, instance);
		if (!adv)
			return -EINVAL;
		/* If already enabled there is nothing to do */
		if (adv->enabled)
			return 0;
	} else {
		adv = NULL;
	}

	cp = (void *)data;
	set = (void *)cp->data;

	memset(cp, 0, sizeof(*cp));

	cp->enable = 0x01;
	cp->num_of_sets = 0x01;

	memset(set, 0, sizeof(*set));

	set->handle = adv ? adv->handle : instance;

	/* Set duration per instance since controller is responsible for
	 * scheduling it.
	 */
	if (adv && adv->timeout) {
		u16 duration = adv->timeout * MSEC_PER_SEC;

		/* Time = N * 10 ms */
		set->duration = cpu_to_le16(duration / 10);
	}

	return __hci_cmd_sync_status(hdev, HCI_OP_LE_SET_EXT_ADV_ENABLE,
				     sizeof(*cp) +
				     sizeof(*set) * cp->num_of_sets,
				     data, HCI_CMD_TIMEOUT);
}

int hci_start_ext_adv_sync(struct hci_dev *hdev, u8 instance)
{
	int err;

	err = hci_setup_ext_adv_instance_sync(hdev, instance);
	if (err)
		return err;

	err = hci_set_ext_scan_rsp_data_sync(hdev, instance);
	if (err)
		return err;

	return hci_enable_ext_advertising_sync(hdev, instance);
}

int hci_disable_per_advertising_sync(struct hci_dev *hdev, u8 instance)
{
	struct hci_cp_le_set_per_adv_enable cp;
	struct adv_info *adv = NULL;

	/* If periodic advertising already disabled there is nothing to do. */
	adv = hci_find_adv_instance(hdev, instance);
	if (!adv || !adv->periodic || !adv->enabled)
		return 0;

	memset(&cp, 0, sizeof(cp));

	cp.enable = 0x00;
	cp.handle = instance;

	return __hci_cmd_sync_status(hdev, HCI_OP_LE_SET_PER_ADV_ENABLE,
				     sizeof(cp), &cp, HCI_CMD_TIMEOUT);
}

static int hci_set_per_adv_params_sync(struct hci_dev *hdev, u8 instance,
				       u16 min_interval, u16 max_interval)
{
	struct hci_cp_le_set_per_adv_params cp;

	memset(&cp, 0, sizeof(cp));

	if (!min_interval)
		min_interval = DISCOV_LE_PER_ADV_INT_MIN;

	if (!max_interval)
		max_interval = DISCOV_LE_PER_ADV_INT_MAX;

	cp.handle = instance;
	cp.min_interval = cpu_to_le16(min_interval);
	cp.max_interval = cpu_to_le16(max_interval);
	cp.periodic_properties = 0x0000;

	return __hci_cmd_sync_status(hdev, HCI_OP_LE_SET_PER_ADV_PARAMS,
				     sizeof(cp), &cp, HCI_CMD_TIMEOUT);
}

static int hci_set_per_adv_data_sync(struct hci_dev *hdev, u8 instance)
{
	DEFINE_FLEX(struct hci_cp_le_set_per_adv_data, pdu, data, length,
		    HCI_MAX_PER_AD_LENGTH);
	u8 len;
	struct adv_info *adv = NULL;

	if (instance) {
		adv = hci_find_adv_instance(hdev, instance);
		if (!adv || !adv->periodic)
			return 0;
	}

	len = eir_create_per_adv_data(hdev, instance, pdu->data);

	pdu->length = len;
	pdu->handle = adv ? adv->handle : instance;
	pdu->operation = LE_SET_ADV_DATA_OP_COMPLETE;

	return __hci_cmd_sync_status(hdev, HCI_OP_LE_SET_PER_ADV_DATA,
				     struct_size(pdu, data, len), pdu,
				     HCI_CMD_TIMEOUT);
}

static int hci_enable_per_advertising_sync(struct hci_dev *hdev, u8 instance)
{
	struct hci_cp_le_set_per_adv_enable cp;
	struct adv_info *adv = NULL;

	/* If periodic advertising already enabled there is nothing to do. */
	adv = hci_find_adv_instance(hdev, instance);
	if (adv && adv->periodic && adv->enabled)
		return 0;

	memset(&cp, 0, sizeof(cp));

	cp.enable = 0x01;
	cp.handle = instance;

	return __hci_cmd_sync_status(hdev, HCI_OP_LE_SET_PER_ADV_ENABLE,
				     sizeof(cp), &cp, HCI_CMD_TIMEOUT);
}

/* Checks if periodic advertising data contains a Basic Announcement and if it
 * does generates a Broadcast ID and add Broadcast Announcement.
 */
static int hci_adv_bcast_annoucement(struct hci_dev *hdev, struct adv_info *adv)
{
	u8 bid[3];
	u8 ad[4 + 3];

	/* Skip if NULL adv as instance 0x00 is used for general purpose
	 * advertising so it cannot used for the likes of Broadcast Announcement
	 * as it can be overwritten at any point.
	 */
	if (!adv)
		return 0;

	/* Check if PA data doesn't contains a Basic Audio Announcement then
	 * there is nothing to do.
	 */
	if (!eir_get_service_data(adv->per_adv_data, adv->per_adv_data_len,
				  0x1851, NULL))
		return 0;

	/* Check if advertising data already has a Broadcast Announcement since
	 * the process may want to control the Broadcast ID directly and in that
	 * case the kernel shall no interfere.
	 */
	if (eir_get_service_data(adv->adv_data, adv->adv_data_len, 0x1852,
				 NULL))
		return 0;

	/* Generate Broadcast ID */
	get_random_bytes(bid, sizeof(bid));
	eir_append_service_data(ad, 0, 0x1852, bid, sizeof(bid));
	hci_set_adv_instance_data(hdev, adv->instance, sizeof(ad), ad, 0, NULL);

	return hci_update_adv_data_sync(hdev, adv->instance);
}

int hci_start_per_adv_sync(struct hci_dev *hdev, u8 instance, u8 data_len,
			   u8 *data, u32 flags, u16 min_interval,
			   u16 max_interval, u16 sync_interval)
{
	struct adv_info *adv = NULL;
	int err;
	bool added = false;

	hci_disable_per_advertising_sync(hdev, instance);

	if (instance) {
		adv = hci_find_adv_instance(hdev, instance);
		/* Create an instance if that could not be found */
		if (!adv) {
			adv = hci_add_per_instance(hdev, instance, flags,
						   data_len, data,
						   sync_interval,
						   sync_interval);
			if (IS_ERR(adv))
				return PTR_ERR(adv);
			adv->pending = false;
			added = true;
		}
	}

	/* Start advertising */
	err = hci_start_ext_adv_sync(hdev, instance);
	if (err < 0)
		goto fail;

	err = hci_adv_bcast_annoucement(hdev, adv);
	if (err < 0)
		goto fail;

	err = hci_set_per_adv_params_sync(hdev, instance, min_interval,
					  max_interval);
	if (err < 0)
		goto fail;

	err = hci_set_per_adv_data_sync(hdev, instance);
	if (err < 0)
		goto fail;

	err = hci_enable_per_advertising_sync(hdev, instance);
	if (err < 0)
		goto fail;

	return 0;

fail:
	if (added)
		hci_remove_adv_instance(hdev, instance);

	return err;
}

static int hci_start_adv_sync(struct hci_dev *hdev, u8 instance)
{
	int err;

	if (ext_adv_capable(hdev))
		return hci_start_ext_adv_sync(hdev, instance);

	err = hci_update_adv_data_sync(hdev, instance);
	if (err)
		return err;

	err = hci_update_scan_rsp_data_sync(hdev, instance);
	if (err)
		return err;

	return hci_enable_advertising_sync(hdev);
}

int hci_enable_advertising_sync(struct hci_dev *hdev)
{
	struct adv_info *adv_instance;
	struct hci_cp_le_set_adv_param cp;
	u8 own_addr_type, enable = 0x01;
	bool connectable;
	u16 adv_min_interval, adv_max_interval;
	u32 flags;
	u8 status;

	if (ext_adv_capable(hdev))
		return hci_enable_ext_advertising_sync(hdev,
						       hdev->cur_adv_instance);

	flags = hci_adv_instance_flags(hdev, hdev->cur_adv_instance);
	adv_instance = hci_find_adv_instance(hdev, hdev->cur_adv_instance);

	/* If the "connectable" instance flag was not set, then choose between
	 * ADV_IND and ADV_NONCONN_IND based on the global connectable setting.
	 */
	connectable = (flags & MGMT_ADV_FLAG_CONNECTABLE) ||
		      mgmt_get_connectable(hdev);

	if (!is_advertising_allowed(hdev, connectable))
		return -EINVAL;

	status = hci_disable_advertising_sync(hdev);
	if (status)
		return status;

	/* Clear the HCI_LE_ADV bit temporarily so that the
	 * hci_update_random_address knows that it's safe to go ahead
	 * and write a new random address. The flag will be set back on
	 * as soon as the SET_ADV_ENABLE HCI command completes.
	 */
	hci_dev_clear_flag(hdev, HCI_LE_ADV);

	/* Set require_privacy to true only when non-connectable
	 * advertising is used. In that case it is fine to use a
	 * non-resolvable private address.
	 */
	status = hci_update_random_address_sync(hdev, !connectable,
						adv_use_rpa(hdev, flags),
						&own_addr_type);
	if (status)
		return status;

	memset(&cp, 0, sizeof(cp));

	if (adv_instance) {
		adv_min_interval = adv_instance->min_interval;
		adv_max_interval = adv_instance->max_interval;
	} else {
		adv_min_interval = hdev->le_adv_min_interval;
		adv_max_interval = hdev->le_adv_max_interval;
	}

	if (connectable) {
		cp.type = LE_ADV_IND;
	} else {
		if (hci_adv_instance_is_scannable(hdev, hdev->cur_adv_instance))
			cp.type = LE_ADV_SCAN_IND;
		else
			cp.type = LE_ADV_NONCONN_IND;

		if (!hci_dev_test_flag(hdev, HCI_DISCOVERABLE) ||
		    hci_dev_test_flag(hdev, HCI_LIMITED_DISCOVERABLE)) {
			adv_min_interval = DISCOV_LE_FAST_ADV_INT_MIN;
			adv_max_interval = DISCOV_LE_FAST_ADV_INT_MAX;
		}
	}

	cp.min_interval = cpu_to_le16(adv_min_interval);
	cp.max_interval = cpu_to_le16(adv_max_interval);
	cp.own_address_type = own_addr_type;
	cp.channel_map = hdev->le_adv_channel_map;

	status = __hci_cmd_sync_status(hdev, HCI_OP_LE_SET_ADV_PARAM,
				       sizeof(cp), &cp, HCI_CMD_TIMEOUT);
	if (status)
		return status;

	return __hci_cmd_sync_status(hdev, HCI_OP_LE_SET_ADV_ENABLE,
				     sizeof(enable), &enable, HCI_CMD_TIMEOUT);
}

static int enable_advertising_sync(struct hci_dev *hdev, void *data)
{
	return hci_enable_advertising_sync(hdev);
}

int hci_enable_advertising(struct hci_dev *hdev)
{
	if (!hci_dev_test_flag(hdev, HCI_ADVERTISING) &&
	    list_empty(&hdev->adv_instances))
		return 0;

	return hci_cmd_sync_queue(hdev, enable_advertising_sync, NULL, NULL);
}

int hci_remove_ext_adv_instance_sync(struct hci_dev *hdev, u8 instance,
				     struct sock *sk)
{
	int err;

	if (!ext_adv_capable(hdev))
		return 0;

	err = hci_disable_ext_adv_instance_sync(hdev, instance);
	if (err)
		return err;

	/* If request specifies an instance that doesn't exist, fail */
	if (instance > 0 && !hci_find_adv_instance(hdev, instance))
		return -EINVAL;

	return __hci_cmd_sync_status_sk(hdev, HCI_OP_LE_REMOVE_ADV_SET,
					sizeof(instance), &instance, 0,
					HCI_CMD_TIMEOUT, sk);
}

static int remove_ext_adv_sync(struct hci_dev *hdev, void *data)
{
	struct adv_info *adv = data;
	u8 instance = 0;

	if (adv)
		instance = adv->instance;

	return hci_remove_ext_adv_instance_sync(hdev, instance, NULL);
}

int hci_remove_ext_adv_instance(struct hci_dev *hdev, u8 instance)
{
	struct adv_info *adv = NULL;

	if (instance) {
		adv = hci_find_adv_instance(hdev, instance);
		if (!adv)
			return -EINVAL;
	}

	return hci_cmd_sync_queue(hdev, remove_ext_adv_sync, adv, NULL);
}

int hci_le_terminate_big_sync(struct hci_dev *hdev, u8 handle, u8 reason)
{
	struct hci_cp_le_term_big cp;

	memset(&cp, 0, sizeof(cp));
	cp.handle = handle;
	cp.reason = reason;

	return __hci_cmd_sync_status(hdev, HCI_OP_LE_TERM_BIG,
				     sizeof(cp), &cp, HCI_CMD_TIMEOUT);
}

static int hci_set_ext_adv_data_sync(struct hci_dev *hdev, u8 instance)
{
	DEFINE_FLEX(struct hci_cp_le_set_ext_adv_data, pdu, data, length,
		    HCI_MAX_EXT_AD_LENGTH);
	u8 len;
	struct adv_info *adv = NULL;
	int err;

	if (instance) {
		adv = hci_find_adv_instance(hdev, instance);
		if (!adv || !adv->adv_data_changed)
			return 0;
	}

	len = eir_create_adv_data(hdev, instance, pdu->data);

	pdu->length = len;
	pdu->handle = adv ? adv->handle : instance;
	pdu->operation = LE_SET_ADV_DATA_OP_COMPLETE;
	pdu->frag_pref = LE_SET_ADV_DATA_NO_FRAG;

	err = __hci_cmd_sync_status(hdev, HCI_OP_LE_SET_EXT_ADV_DATA,
				    struct_size(pdu, data, len), pdu,
				    HCI_CMD_TIMEOUT);
	if (err)
		return err;

	/* Update data if the command succeed */
	if (adv) {
		adv->adv_data_changed = false;
	} else {
		memcpy(hdev->adv_data, pdu->data, len);
		hdev->adv_data_len = len;
	}

	return 0;
}

static int hci_set_adv_data_sync(struct hci_dev *hdev, u8 instance)
{
	struct hci_cp_le_set_adv_data cp;
	u8 len;

	memset(&cp, 0, sizeof(cp));

	len = eir_create_adv_data(hdev, instance, cp.data);

	/* There's nothing to do if the data hasn't changed */
	if (hdev->adv_data_len == len &&
	    memcmp(cp.data, hdev->adv_data, len) == 0)
		return 0;

	memcpy(hdev->adv_data, cp.data, sizeof(cp.data));
	hdev->adv_data_len = len;

	cp.length = len;

	return __hci_cmd_sync_status(hdev, HCI_OP_LE_SET_ADV_DATA,
				     sizeof(cp), &cp, HCI_CMD_TIMEOUT);
}

int hci_update_adv_data_sync(struct hci_dev *hdev, u8 instance)
{
	if (!hci_dev_test_flag(hdev, HCI_LE_ENABLED))
		return 0;

	if (ext_adv_capable(hdev))
		return hci_set_ext_adv_data_sync(hdev, instance);

	return hci_set_adv_data_sync(hdev, instance);
}

int hci_schedule_adv_instance_sync(struct hci_dev *hdev, u8 instance,
				   bool force)
{
	struct adv_info *adv = NULL;
	u16 timeout;

	if (hci_dev_test_flag(hdev, HCI_ADVERTISING) && !ext_adv_capable(hdev))
		return -EPERM;

	if (hdev->adv_instance_timeout)
		return -EBUSY;

	adv = hci_find_adv_instance(hdev, instance);
	if (!adv)
		return -ENOENT;

	/* A zero timeout means unlimited advertising. As long as there is
	 * only one instance, duration should be ignored. We still set a timeout
	 * in case further instances are being added later on.
	 *
	 * If the remaining lifetime of the instance is more than the duration
	 * then the timeout corresponds to the duration, otherwise it will be
	 * reduced to the remaining instance lifetime.
	 */
	if (adv->timeout == 0 || adv->duration <= adv->remaining_time)
		timeout = adv->duration;
	else
		timeout = adv->remaining_time;

	/* The remaining time is being reduced unless the instance is being
	 * advertised without time limit.
	 */
	if (adv->timeout)
		adv->remaining_time = adv->remaining_time - timeout;

	/* Only use work for scheduling instances with legacy advertising */
	if (!ext_adv_capable(hdev)) {
		hdev->adv_instance_timeout = timeout;
		queue_delayed_work(hdev->req_workqueue,
				   &hdev->adv_instance_expire,
				   msecs_to_jiffies(timeout * 1000));
	}

	/* If we're just re-scheduling the same instance again then do not
	 * execute any HCI commands. This happens when a single instance is
	 * being advertised.
	 */
	if (!force && hdev->cur_adv_instance == instance &&
	    hci_dev_test_flag(hdev, HCI_LE_ADV))
		return 0;

	hdev->cur_adv_instance = instance;

	return hci_start_adv_sync(hdev, instance);
}

static int hci_clear_adv_sets_sync(struct hci_dev *hdev, struct sock *sk)
{
	int err;

	if (!ext_adv_capable(hdev))
		return 0;

	/* Disable instance 0x00 to disable all instances */
	err = hci_disable_ext_adv_instance_sync(hdev, 0x00);
	if (err)
		return err;

	return __hci_cmd_sync_status_sk(hdev, HCI_OP_LE_CLEAR_ADV_SETS,
					0, NULL, 0, HCI_CMD_TIMEOUT, sk);
}

static int hci_clear_adv_sync(struct hci_dev *hdev, struct sock *sk, bool force)
{
	struct adv_info *adv, *n;
	int err = 0;

	if (ext_adv_capable(hdev))
		/* Remove all existing sets */
		err = hci_clear_adv_sets_sync(hdev, sk);
	if (ext_adv_capable(hdev))
		return err;

	/* This is safe as long as there is no command send while the lock is
	 * held.
	 */
	hci_dev_lock(hdev);

	/* Cleanup non-ext instances */
	list_for_each_entry_safe(adv, n, &hdev->adv_instances, list) {
		u8 instance = adv->instance;
		int err;

		if (!(force || adv->timeout))
			continue;

		err = hci_remove_adv_instance(hdev, instance);
		if (!err)
			mgmt_advertising_removed(sk, hdev, instance);
	}

	hci_dev_unlock(hdev);

	return 0;
}

static int hci_remove_adv_sync(struct hci_dev *hdev, u8 instance,
			       struct sock *sk)
{
	int err = 0;

	/* If we use extended advertising, instance has to be removed first. */
	if (ext_adv_capable(hdev))
		err = hci_remove_ext_adv_instance_sync(hdev, instance, sk);
	if (ext_adv_capable(hdev))
		return err;

	/* This is safe as long as there is no command send while the lock is
	 * held.
	 */
	hci_dev_lock(hdev);

	err = hci_remove_adv_instance(hdev, instance);
	if (!err)
		mgmt_advertising_removed(sk, hdev, instance);

	hci_dev_unlock(hdev);

	return err;
}

/* For a single instance:
 * - force == true: The instance will be removed even when its remaining
 *   lifetime is not zero.
 * - force == false: the instance will be deactivated but kept stored unless
 *   the remaining lifetime is zero.
 *
 * For instance == 0x00:
 * - force == true: All instances will be removed regardless of their timeout
 *   setting.
 * - force == false: Only instances that have a timeout will be removed.
 */
int hci_remove_advertising_sync(struct hci_dev *hdev, struct sock *sk,
				u8 instance, bool force)
{
	struct adv_info *next = NULL;
	int err;

	/* Cancel any timeout concerning the removed instance(s). */
	if (!instance || hdev->cur_adv_instance == instance)
		cancel_adv_timeout(hdev);

	/* Get the next instance to advertise BEFORE we remove
	 * the current one. This can be the same instance again
	 * if there is only one instance.
	 */
	if (hdev->cur_adv_instance == instance)
		next = hci_get_next_instance(hdev, instance);

	if (!instance) {
		err = hci_clear_adv_sync(hdev, sk, force);
		if (err)
			return err;
	} else {
		struct adv_info *adv = hci_find_adv_instance(hdev, instance);

		if (force || (adv && adv->timeout && !adv->remaining_time)) {
			/* Don't advertise a removed instance. */
			if (next && next->instance == instance)
				next = NULL;

			err = hci_remove_adv_sync(hdev, instance, sk);
			if (err)
				return err;
		}
	}

	if (!hdev_is_powered(hdev) || hci_dev_test_flag(hdev, HCI_ADVERTISING))
		return 0;

	if (next && !ext_adv_capable(hdev))
		hci_schedule_adv_instance_sync(hdev, next->instance, false);

	return 0;
}

int hci_read_rssi_sync(struct hci_dev *hdev, __le16 handle)
{
	struct hci_cp_read_rssi cp;

	cp.handle = handle;
	return __hci_cmd_sync_status(hdev, HCI_OP_READ_RSSI,
					sizeof(cp), &cp, HCI_CMD_TIMEOUT);
}

int hci_read_clock_sync(struct hci_dev *hdev, struct hci_cp_read_clock *cp)
{
	return __hci_cmd_sync_status(hdev, HCI_OP_READ_CLOCK,
					sizeof(*cp), cp, HCI_CMD_TIMEOUT);
}

int hci_read_tx_power_sync(struct hci_dev *hdev, __le16 handle, u8 type)
{
	struct hci_cp_read_tx_power cp;

	cp.handle = handle;
	cp.type = type;
	return __hci_cmd_sync_status(hdev, HCI_OP_READ_TX_POWER,
					sizeof(cp), &cp, HCI_CMD_TIMEOUT);
}

int hci_disable_advertising_sync(struct hci_dev *hdev)
{
	u8 enable = 0x00;
	int err = 0;

	/* If controller is not advertising we are done. */
	if (!hci_dev_test_flag(hdev, HCI_LE_ADV))
		return 0;

	if (ext_adv_capable(hdev))
		err = hci_disable_ext_adv_instance_sync(hdev, 0x00);
	if (ext_adv_capable(hdev))
		return err;

	return __hci_cmd_sync_status(hdev, HCI_OP_LE_SET_ADV_ENABLE,
				     sizeof(enable), &enable, HCI_CMD_TIMEOUT);
}

static int hci_le_set_ext_scan_enable_sync(struct hci_dev *hdev, u8 val,
					   u8 filter_dup)
{
	struct hci_cp_le_set_ext_scan_enable cp;

	memset(&cp, 0, sizeof(cp));
	cp.enable = val;

	if (hci_dev_test_flag(hdev, HCI_MESH))
		cp.filter_dup = LE_SCAN_FILTER_DUP_DISABLE;
	else
		cp.filter_dup = filter_dup;

	return __hci_cmd_sync_status(hdev, HCI_OP_LE_SET_EXT_SCAN_ENABLE,
				     sizeof(cp), &cp, HCI_CMD_TIMEOUT);
}

static int hci_le_set_scan_enable_sync(struct hci_dev *hdev, u8 val,
				       u8 filter_dup)
{
	struct hci_cp_le_set_scan_enable cp;

	if (use_ext_scan(hdev))
		return hci_le_set_ext_scan_enable_sync(hdev, val, filter_dup);

	memset(&cp, 0, sizeof(cp));
	cp.enable = val;

	if (val && hci_dev_test_flag(hdev, HCI_MESH))
		cp.filter_dup = LE_SCAN_FILTER_DUP_DISABLE;
	else
		cp.filter_dup = filter_dup;

	return __hci_cmd_sync_status(hdev, HCI_OP_LE_SET_SCAN_ENABLE,
				     sizeof(cp), &cp, HCI_CMD_TIMEOUT);
}

static int hci_le_set_addr_resolution_enable_sync(struct hci_dev *hdev, u8 val)
{
	if (!use_ll_privacy(hdev))
		return 0;

	/* If controller is not/already resolving we are done. */
	if (val == hci_dev_test_flag(hdev, HCI_LL_RPA_RESOLUTION))
		return 0;

	return __hci_cmd_sync_status(hdev, HCI_OP_LE_SET_ADDR_RESOLV_ENABLE,
				     sizeof(val), &val, HCI_CMD_TIMEOUT);
}

static int hci_scan_disable_sync(struct hci_dev *hdev)
{
	int err;

	/* If controller is not scanning we are done. */
	if (!hci_dev_test_flag(hdev, HCI_LE_SCAN))
		return 0;

	if (hdev->scanning_paused) {
		bt_dev_dbg(hdev, "Scanning is paused for suspend");
		return 0;
	}

	err = hci_le_set_scan_enable_sync(hdev, LE_SCAN_DISABLE, 0x00);
	if (err) {
		bt_dev_err(hdev, "Unable to disable scanning: %d", err);
		return err;
	}

	return err;
}

static bool scan_use_rpa(struct hci_dev *hdev)
{
	return hci_dev_test_flag(hdev, HCI_PRIVACY);
}

static void hci_start_interleave_scan(struct hci_dev *hdev)
{
	hdev->interleave_scan_state = INTERLEAVE_SCAN_NO_FILTER;
	queue_delayed_work(hdev->req_workqueue,
			   &hdev->interleave_scan, 0);
}

static void cancel_interleave_scan(struct hci_dev *hdev)
{
	bt_dev_dbg(hdev, "cancelling interleave scan");

	cancel_delayed_work_sync(&hdev->interleave_scan);

	hdev->interleave_scan_state = INTERLEAVE_SCAN_NONE;
}

/* Return true if interleave_scan wasn't started until exiting this function,
 * otherwise, return false
 */
static bool hci_update_interleaved_scan_sync(struct hci_dev *hdev)
{
	/* Do interleaved scan only if all of the following are true:
	 * - There is at least one ADV monitor
	 * - At least one pending LE connection or one device to be scanned for
	 * - Monitor offloading is not supported
	 * If so, we should alternate between allowlist scan and one without
	 * any filters to save power.
	 */
	bool use_interleaving = hci_is_adv_monitoring(hdev) &&
				!(list_empty(&hdev->pend_le_conns) &&
				  list_empty(&hdev->pend_le_reports)) &&
				hci_get_adv_monitor_offload_ext(hdev) ==
				    HCI_ADV_MONITOR_EXT_NONE;
	bool is_interleaving = is_interleave_scanning(hdev);

	if (use_interleaving && !is_interleaving) {
		hci_start_interleave_scan(hdev);
		bt_dev_dbg(hdev, "starting interleave scan");
		return true;
	}

	if (!use_interleaving && is_interleaving)
		cancel_interleave_scan(hdev);

	return false;
}

/* Removes connection to resolve list if needed.*/
static int hci_le_del_resolve_list_sync(struct hci_dev *hdev,
					bdaddr_t *bdaddr, u8 bdaddr_type)
{
	struct hci_cp_le_del_from_resolv_list cp;
	struct bdaddr_list_with_irk *entry;

	if (!use_ll_privacy(hdev))
		return 0;

	/* Check if the IRK has been programmed */
	entry = hci_bdaddr_list_lookup_with_irk(&hdev->le_resolv_list, bdaddr,
						bdaddr_type);
	if (!entry)
		return 0;

	cp.bdaddr_type = bdaddr_type;
	bacpy(&cp.bdaddr, bdaddr);

	return __hci_cmd_sync_status(hdev, HCI_OP_LE_DEL_FROM_RESOLV_LIST,
				     sizeof(cp), &cp, HCI_CMD_TIMEOUT);
}

static int hci_le_del_accept_list_sync(struct hci_dev *hdev,
				       bdaddr_t *bdaddr, u8 bdaddr_type)
{
	struct hci_cp_le_del_from_accept_list cp;
	int err;

	/* Check if device is on accept list before removing it */
	if (!hci_bdaddr_list_lookup(&hdev->le_accept_list, bdaddr, bdaddr_type))
		return 0;

	cp.bdaddr_type = bdaddr_type;
	bacpy(&cp.bdaddr, bdaddr);

	/* Ignore errors when removing from resolving list as that is likely
	 * that the device was never added.
	 */
	hci_le_del_resolve_list_sync(hdev, &cp.bdaddr, cp.bdaddr_type);

	err = __hci_cmd_sync_status(hdev, HCI_OP_LE_DEL_FROM_ACCEPT_LIST,
				    sizeof(cp), &cp, HCI_CMD_TIMEOUT);
	if (err) {
		bt_dev_err(hdev, "Unable to remove from allow list: %d", err);
		return err;
	}

	bt_dev_dbg(hdev, "Remove %pMR (0x%x) from allow list", &cp.bdaddr,
		   cp.bdaddr_type);

	return 0;
}

struct conn_params {
	bdaddr_t addr;
	u8 addr_type;
	hci_conn_flags_t flags;
	u8 privacy_mode;
};

/* Adds connection to resolve list if needed.
 * Setting params to NULL programs local hdev->irk
 */
static int hci_le_add_resolve_list_sync(struct hci_dev *hdev,
					struct conn_params *params)
{
	struct hci_cp_le_add_to_resolv_list cp;
	struct smp_irk *irk;
	struct bdaddr_list_with_irk *entry;
	struct hci_conn_params *p;

	if (!use_ll_privacy(hdev))
		return 0;

	/* Attempt to program local identity address, type and irk if params is
	 * NULL.
	 */
	if (!params) {
		if (!hci_dev_test_flag(hdev, HCI_PRIVACY))
			return 0;

		hci_copy_identity_address(hdev, &cp.bdaddr, &cp.bdaddr_type);
		memcpy(cp.peer_irk, hdev->irk, 16);
		goto done;
	}

	irk = hci_find_irk_by_addr(hdev, &params->addr, params->addr_type);
	if (!irk)
		return 0;

	/* Check if the IK has _not_ been programmed yet. */
	entry = hci_bdaddr_list_lookup_with_irk(&hdev->le_resolv_list,
						&params->addr,
						params->addr_type);
	if (entry)
		return 0;

	cp.bdaddr_type = params->addr_type;
	bacpy(&cp.bdaddr, &params->addr);
	memcpy(cp.peer_irk, irk->val, 16);

	/* Default privacy mode is always Network */
	params->privacy_mode = HCI_NETWORK_PRIVACY;

	rcu_read_lock();
	p = hci_pend_le_action_lookup(&hdev->pend_le_conns,
				      &params->addr, params->addr_type);
	if (!p)
		p = hci_pend_le_action_lookup(&hdev->pend_le_reports,
					      &params->addr, params->addr_type);
	if (p)
		WRITE_ONCE(p->privacy_mode, HCI_NETWORK_PRIVACY);
	rcu_read_unlock();

done:
	if (hci_dev_test_flag(hdev, HCI_PRIVACY))
		memcpy(cp.local_irk, hdev->irk, 16);
	else
		memset(cp.local_irk, 0, 16);

	return __hci_cmd_sync_status(hdev, HCI_OP_LE_ADD_TO_RESOLV_LIST,
				     sizeof(cp), &cp, HCI_CMD_TIMEOUT);
}

/* Set Device Privacy Mode. */
static int hci_le_set_privacy_mode_sync(struct hci_dev *hdev,
					struct conn_params *params)
{
	struct hci_cp_le_set_privacy_mode cp;
	struct smp_irk *irk;

	/* If device privacy mode has already been set there is nothing to do */
	if (params->privacy_mode == HCI_DEVICE_PRIVACY)
		return 0;

	/* Check if HCI_CONN_FLAG_DEVICE_PRIVACY has been set as it also
	 * indicates that LL Privacy has been enabled and
	 * HCI_OP_LE_SET_PRIVACY_MODE is supported.
	 */
	if (!(params->flags & HCI_CONN_FLAG_DEVICE_PRIVACY))
		return 0;

	irk = hci_find_irk_by_addr(hdev, &params->addr, params->addr_type);
	if (!irk)
		return 0;

	memset(&cp, 0, sizeof(cp));
	cp.bdaddr_type = irk->addr_type;
	bacpy(&cp.bdaddr, &irk->bdaddr);
	cp.mode = HCI_DEVICE_PRIVACY;

	/* Note: params->privacy_mode is not updated since it is a copy */

	return __hci_cmd_sync_status(hdev, HCI_OP_LE_SET_PRIVACY_MODE,
				     sizeof(cp), &cp, HCI_CMD_TIMEOUT);
}

/* Adds connection to allow list if needed, if the device uses RPA (has IRK)
 * this attempts to program the device in the resolving list as well and
 * properly set the privacy mode.
 */
static int hci_le_add_accept_list_sync(struct hci_dev *hdev,
				       struct conn_params *params,
				       u8 *num_entries)
{
	struct hci_cp_le_add_to_accept_list cp;
	int err;

	/* During suspend, only wakeable devices can be in acceptlist */
	if (hdev->suspended &&
	    !(params->flags & HCI_CONN_FLAG_REMOTE_WAKEUP)) {
		hci_le_del_accept_list_sync(hdev, &params->addr,
					    params->addr_type);
		return 0;
	}

	/* Select filter policy to accept all advertising */
	if (*num_entries >= hdev->le_accept_list_size)
		return -ENOSPC;

	/* Accept list can not be used with RPAs */
	if (!use_ll_privacy(hdev) &&
	    hci_find_irk_by_addr(hdev, &params->addr, params->addr_type))
		return -EINVAL;

	/* Attempt to program the device in the resolving list first to avoid
	 * having to rollback in case it fails since the resolving list is
	 * dynamic it can probably be smaller than the accept list.
	 */
	err = hci_le_add_resolve_list_sync(hdev, params);
	if (err) {
		bt_dev_err(hdev, "Unable to add to resolve list: %d", err);
		return err;
	}

	/* Set Privacy Mode */
	err = hci_le_set_privacy_mode_sync(hdev, params);
	if (err) {
		bt_dev_err(hdev, "Unable to set privacy mode: %d", err);
		return err;
	}

	/* Check if already in accept list */
	if (hci_bdaddr_list_lookup(&hdev->le_accept_list, &params->addr,
				   params->addr_type))
		return 0;

	*num_entries += 1;
	cp.bdaddr_type = params->addr_type;
	bacpy(&cp.bdaddr, &params->addr);

	err = __hci_cmd_sync_status(hdev, HCI_OP_LE_ADD_TO_ACCEPT_LIST,
				    sizeof(cp), &cp, HCI_CMD_TIMEOUT);
	if (err) {
		bt_dev_err(hdev, "Unable to add to allow list: %d", err);
		/* Rollback the device from the resolving list */
		hci_le_del_resolve_list_sync(hdev, &cp.bdaddr, cp.bdaddr_type);
		return err;
	}

	bt_dev_dbg(hdev, "Add %pMR (0x%x) to allow list", &cp.bdaddr,
		   cp.bdaddr_type);

	return 0;
}

/* This function disables/pause all advertising instances */
static int hci_pause_advertising_sync(struct hci_dev *hdev)
{
	int err;
	int old_state;

	/* If already been paused there is nothing to do. */
	if (hdev->advertising_paused)
		return 0;

	bt_dev_dbg(hdev, "Pausing directed advertising");

	/* Stop directed advertising */
	old_state = hci_dev_test_flag(hdev, HCI_ADVERTISING);
	if (old_state) {
		/* When discoverable timeout triggers, then just make sure
		 * the limited discoverable flag is cleared. Even in the case
		 * of a timeout triggered from general discoverable, it is
		 * safe to unconditionally clear the flag.
		 */
		hci_dev_clear_flag(hdev, HCI_LIMITED_DISCOVERABLE);
		hci_dev_clear_flag(hdev, HCI_DISCOVERABLE);
		hdev->discov_timeout = 0;
	}

	bt_dev_dbg(hdev, "Pausing advertising instances");

	/* Call to disable any advertisements active on the controller.
	 * This will succeed even if no advertisements are configured.
	 */
	err = hci_disable_advertising_sync(hdev);
	if (err)
		return err;

	/* If we are using software rotation, pause the loop */
	if (!ext_adv_capable(hdev))
		cancel_adv_timeout(hdev);

	hdev->advertising_paused = true;
	hdev->advertising_old_state = old_state;

	return 0;
}

/* This function enables all user advertising instances */
static int hci_resume_advertising_sync(struct hci_dev *hdev)
{
	struct adv_info *adv, *tmp;
	int err;

	/* If advertising has not been paused there is nothing  to do. */
	if (!hdev->advertising_paused)
		return 0;

	/* Resume directed advertising */
	hdev->advertising_paused = false;
	if (hdev->advertising_old_state) {
		hci_dev_set_flag(hdev, HCI_ADVERTISING);
		hdev->advertising_old_state = 0;
	}

	bt_dev_dbg(hdev, "Resuming advertising instances");

	if (ext_adv_capable(hdev)) {
		/* Call for each tracked instance to be re-enabled */
		list_for_each_entry_safe(adv, tmp, &hdev->adv_instances, list) {
			err = hci_enable_ext_advertising_sync(hdev,
							      adv->instance);
			if (!err)
				continue;

			/* If the instance cannot be resumed remove it */
			hci_remove_ext_adv_instance_sync(hdev, adv->instance,
							 NULL);
		}
	} else {
		/* Schedule for most recent instance to be restarted and begin
		 * the software rotation loop
		 */
		err = hci_schedule_adv_instance_sync(hdev,
						     hdev->cur_adv_instance,
						     true);
	}

	hdev->advertising_paused = false;

	return err;
}

static int hci_pause_addr_resolution(struct hci_dev *hdev)
{
	int err;

	if (!use_ll_privacy(hdev))
		return 0;

	if (!hci_dev_test_flag(hdev, HCI_LL_RPA_RESOLUTION))
		return 0;

	/* Cannot disable addr resolution if scanning is enabled or
	 * when initiating an LE connection.
	 */
	if (hci_dev_test_flag(hdev, HCI_LE_SCAN) ||
	    hci_lookup_le_connect(hdev)) {
		bt_dev_err(hdev, "Command not allowed when scan/LE connect");
		return -EPERM;
	}

	/* Cannot disable addr resolution if advertising is enabled. */
	err = hci_pause_advertising_sync(hdev);
	if (err) {
		bt_dev_err(hdev, "Pause advertising failed: %d", err);
		return err;
	}

	err = hci_le_set_addr_resolution_enable_sync(hdev, 0x00);
	if (err)
		bt_dev_err(hdev, "Unable to disable Address Resolution: %d",
			   err);

	/* Return if address resolution is disabled and RPA is not used. */
	if (!err && scan_use_rpa(hdev))
		return 0;

	hci_resume_advertising_sync(hdev);
	return err;
}

struct sk_buff *hci_read_local_oob_data_sync(struct hci_dev *hdev,
					     bool extended, struct sock *sk)
{
	u16 opcode = extended ? HCI_OP_READ_LOCAL_OOB_EXT_DATA :
					HCI_OP_READ_LOCAL_OOB_DATA;

	return __hci_cmd_sync_sk(hdev, opcode, 0, NULL, 0, HCI_CMD_TIMEOUT, sk);
}

static struct conn_params *conn_params_copy(struct list_head *list, size_t *n)
{
	struct hci_conn_params *params;
	struct conn_params *p;
	size_t i;

	rcu_read_lock();

	i = 0;
	list_for_each_entry_rcu(params, list, action)
		++i;
	*n = i;

	rcu_read_unlock();

	p = kvcalloc(*n, sizeof(struct conn_params), GFP_KERNEL);
	if (!p)
		return NULL;

	rcu_read_lock();

	i = 0;
	list_for_each_entry_rcu(params, list, action) {
		/* Racing adds are handled in next scan update */
		if (i >= *n)
			break;

		/* No hdev->lock, but: addr, addr_type are immutable.
		 * privacy_mode is only written by us or in
		 * hci_cc_le_set_privacy_mode that we wait for.
		 * We should be idempotent so MGMT updating flags
		 * while we are processing is OK.
		 */
		bacpy(&p[i].addr, &params->addr);
		p[i].addr_type = params->addr_type;
		p[i].flags = READ_ONCE(params->flags);
		p[i].privacy_mode = READ_ONCE(params->privacy_mode);
		++i;
	}

	rcu_read_unlock();

	*n = i;
	return p;
}

<<<<<<< HEAD
=======
/* Clear LE Accept List */
static int hci_le_clear_accept_list_sync(struct hci_dev *hdev)
{
	if (!(hdev->commands[26] & 0x80))
		return 0;

	return __hci_cmd_sync_status(hdev, HCI_OP_LE_CLEAR_ACCEPT_LIST, 0, NULL,
				     HCI_CMD_TIMEOUT);
}

>>>>>>> 2d5404ca
/* Device must not be scanning when updating the accept list.
 *
 * Update is done using the following sequence:
 *
 * use_ll_privacy((Disable Advertising) -> Disable Resolving List) ->
 * Remove Devices From Accept List ->
 * (has IRK && use_ll_privacy(Remove Devices From Resolving List))->
 * Add Devices to Accept List ->
 * (has IRK && use_ll_privacy(Remove Devices From Resolving List)) ->
 * use_ll_privacy(Enable Resolving List -> (Enable Advertising)) ->
 * Enable Scanning
 *
 * In case of failure advertising shall be restored to its original state and
 * return would disable accept list since either accept or resolving list could
 * not be programmed.
 *
 */
static u8 hci_update_accept_list_sync(struct hci_dev *hdev)
{
	struct conn_params *params;
	struct bdaddr_list *b, *t;
	u8 num_entries = 0;
	bool pend_conn, pend_report;
	u8 filter_policy;
	size_t i, n;
	int err;

	/* Pause advertising if resolving list can be used as controllers
	 * cannot accept resolving list modifications while advertising.
	 */
	if (use_ll_privacy(hdev)) {
		err = hci_pause_advertising_sync(hdev);
		if (err) {
			bt_dev_err(hdev, "pause advertising failed: %d", err);
			return 0x00;
		}
	}

	/* Disable address resolution while reprogramming accept list since
	 * devices that do have an IRK will be programmed in the resolving list
	 * when LL Privacy is enabled.
	 */
	err = hci_le_set_addr_resolution_enable_sync(hdev, 0x00);
	if (err) {
		bt_dev_err(hdev, "Unable to disable LL privacy: %d", err);
		goto done;
	}

	/* Force address filtering if PA Sync is in progress */
	if (hci_dev_test_flag(hdev, HCI_PA_SYNC)) {
		struct hci_cp_le_pa_create_sync *sent;

		sent = hci_sent_cmd_data(hdev, HCI_OP_LE_PA_CREATE_SYNC);
		if (sent) {
			struct conn_params pa;

			memset(&pa, 0, sizeof(pa));

			bacpy(&pa.addr, &sent->addr);
			pa.addr_type = sent->addr_type;

			/* Clear first since there could be addresses left
			 * behind.
			 */
			hci_le_clear_accept_list_sync(hdev);

			num_entries = 1;
			err = hci_le_add_accept_list_sync(hdev, &pa,
							  &num_entries);
			goto done;
		}
	}

	/* Go through the current accept list programmed into the
	 * controller one by one and check if that address is connected or is
	 * still in the list of pending connections or list of devices to
	 * report. If not present in either list, then remove it from
	 * the controller.
	 */
	list_for_each_entry_safe(b, t, &hdev->le_accept_list, list) {
		if (hci_conn_hash_lookup_le(hdev, &b->bdaddr, b->bdaddr_type))
			continue;

		/* Pointers not dereferenced, no locks needed */
		pend_conn = hci_pend_le_action_lookup(&hdev->pend_le_conns,
						      &b->bdaddr,
						      b->bdaddr_type);
		pend_report = hci_pend_le_action_lookup(&hdev->pend_le_reports,
							&b->bdaddr,
							b->bdaddr_type);

		/* If the device is not likely to connect or report,
		 * remove it from the acceptlist.
		 */
		if (!pend_conn && !pend_report) {
			hci_le_del_accept_list_sync(hdev, &b->bdaddr,
						    b->bdaddr_type);
			continue;
		}

		num_entries++;
	}

	/* Since all no longer valid accept list entries have been
	 * removed, walk through the list of pending connections
	 * and ensure that any new device gets programmed into
	 * the controller.
	 *
	 * If the list of the devices is larger than the list of
	 * available accept list entries in the controller, then
	 * just abort and return filer policy value to not use the
	 * accept list.
	 *
	 * The list and params may be mutated while we wait for events,
	 * so make a copy and iterate it.
	 */

	params = conn_params_copy(&hdev->pend_le_conns, &n);
	if (!params) {
		err = -ENOMEM;
		goto done;
	}

	for (i = 0; i < n; ++i) {
		err = hci_le_add_accept_list_sync(hdev, &params[i],
						  &num_entries);
		if (err) {
			kvfree(params);
			goto done;
		}
	}

	kvfree(params);

	/* After adding all new pending connections, walk through
	 * the list of pending reports and also add these to the
	 * accept list if there is still space. Abort if space runs out.
	 */

	params = conn_params_copy(&hdev->pend_le_reports, &n);
	if (!params) {
		err = -ENOMEM;
		goto done;
	}

	for (i = 0; i < n; ++i) {
		err = hci_le_add_accept_list_sync(hdev, &params[i],
						  &num_entries);
		if (err) {
			kvfree(params);
			goto done;
		}
	}

	kvfree(params);

	/* Use the allowlist unless the following conditions are all true:
	 * - We are not currently suspending
	 * - There are 1 or more ADV monitors registered and it's not offloaded
	 * - Interleaved scanning is not currently using the allowlist
	 */
	if (!idr_is_empty(&hdev->adv_monitors_idr) && !hdev->suspended &&
	    hci_get_adv_monitor_offload_ext(hdev) == HCI_ADV_MONITOR_EXT_NONE &&
	    hdev->interleave_scan_state != INTERLEAVE_SCAN_ALLOWLIST)
		err = -EINVAL;

done:
	filter_policy = err ? 0x00 : 0x01;

	/* Enable address resolution when LL Privacy is enabled. */
	err = hci_le_set_addr_resolution_enable_sync(hdev, 0x01);
	if (err)
		bt_dev_err(hdev, "Unable to enable LL privacy: %d", err);

	/* Resume advertising if it was paused */
	if (use_ll_privacy(hdev))
		hci_resume_advertising_sync(hdev);

	/* Select filter policy to use accept list */
	return filter_policy;
}

static void hci_le_scan_phy_params(struct hci_cp_le_scan_phy_params *cp,
				   u8 type, u16 interval, u16 window)
{
	cp->type = type;
	cp->interval = cpu_to_le16(interval);
	cp->window = cpu_to_le16(window);
}

static void hci_le_scan_phy_params(struct hci_cp_le_scan_phy_params *cp,
				   u8 type, u16 interval, u16 window)
{
	cp->type = type;
	cp->interval = cpu_to_le16(interval);
	cp->window = cpu_to_le16(window);
}

static int hci_le_set_ext_scan_param_sync(struct hci_dev *hdev, u8 type,
					  u16 interval, u16 window,
					  u8 own_addr_type, u8 filter_policy)
{
	struct hci_cp_le_set_ext_scan_params *cp;
	struct hci_cp_le_scan_phy_params *phy;
	u8 data[sizeof(*cp) + sizeof(*phy) * 2];
	u8 num_phy = 0x00;

	cp = (void *)data;
	phy = (void *)cp->data;

	memset(data, 0, sizeof(data));

	cp->own_addr_type = own_addr_type;
	cp->filter_policy = filter_policy;

	/* Check if PA Sync is in progress then select the PHY based on the
	 * hci_conn.iso_qos.
	 */
	if (hci_dev_test_flag(hdev, HCI_PA_SYNC)) {
		struct hci_cp_le_add_to_accept_list *sent;

		sent = hci_sent_cmd_data(hdev, HCI_OP_LE_ADD_TO_ACCEPT_LIST);
		if (sent) {
			struct hci_conn *conn;

			conn = hci_conn_hash_lookup_ba(hdev, ISO_LINK,
						       &sent->bdaddr);
			if (conn) {
				struct bt_iso_qos *qos = &conn->iso_qos;

				if (qos->bcast.in.phy & BT_ISO_PHY_1M ||
				    qos->bcast.in.phy & BT_ISO_PHY_2M) {
					cp->scanning_phys |= LE_SCAN_PHY_1M;
					hci_le_scan_phy_params(phy, type,
							       interval,
							       window);
					num_phy++;
					phy++;
				}

				if (qos->bcast.in.phy & BT_ISO_PHY_CODED) {
					cp->scanning_phys |= LE_SCAN_PHY_CODED;
					hci_le_scan_phy_params(phy, type,
							       interval * 3,
							       window * 3);
					num_phy++;
					phy++;
				}

				if (num_phy)
					goto done;
			}
		}
	}

	if (scan_1m(hdev) || scan_2m(hdev)) {
		cp->scanning_phys |= LE_SCAN_PHY_1M;
		hci_le_scan_phy_params(phy, type, interval, window);
		num_phy++;
		phy++;
	}

	if (scan_coded(hdev)) {
		cp->scanning_phys |= LE_SCAN_PHY_CODED;
		hci_le_scan_phy_params(phy, type, interval * 3, window * 3);
		num_phy++;
		phy++;
	}

done:
	if (!num_phy)
		return -EINVAL;

	return __hci_cmd_sync_status(hdev, HCI_OP_LE_SET_EXT_SCAN_PARAMS,
				     sizeof(*cp) + sizeof(*phy) * num_phy,
				     data, HCI_CMD_TIMEOUT);
}

static int hci_le_set_scan_param_sync(struct hci_dev *hdev, u8 type,
				      u16 interval, u16 window,
				      u8 own_addr_type, u8 filter_policy)
{
	struct hci_cp_le_set_scan_param cp;

	if (use_ext_scan(hdev))
		return hci_le_set_ext_scan_param_sync(hdev, type, interval,
						      window, own_addr_type,
						      filter_policy);

	memset(&cp, 0, sizeof(cp));
	cp.type = type;
	cp.interval = cpu_to_le16(interval);
	cp.window = cpu_to_le16(window);
	cp.own_address_type = own_addr_type;
	cp.filter_policy = filter_policy;

	return __hci_cmd_sync_status(hdev, HCI_OP_LE_SET_SCAN_PARAM,
				     sizeof(cp), &cp, HCI_CMD_TIMEOUT);
}

static int hci_start_scan_sync(struct hci_dev *hdev, u8 type, u16 interval,
			       u16 window, u8 own_addr_type, u8 filter_policy,
			       u8 filter_dup)
{
	int err;

	if (hdev->scanning_paused) {
		bt_dev_dbg(hdev, "Scanning is paused for suspend");
		return 0;
	}

	err = hci_le_set_scan_param_sync(hdev, type, interval, window,
					 own_addr_type, filter_policy);
	if (err)
		return err;

	return hci_le_set_scan_enable_sync(hdev, LE_SCAN_ENABLE, filter_dup);
}

static int hci_passive_scan_sync(struct hci_dev *hdev)
{
	u8 own_addr_type;
	u8 filter_policy;
	u16 window, interval;
	u8 filter_dups = LE_SCAN_FILTER_DUP_ENABLE;
	int err;

	if (hdev->scanning_paused) {
		bt_dev_dbg(hdev, "Scanning is paused for suspend");
		return 0;
	}

	err = hci_scan_disable_sync(hdev);
	if (err) {
		bt_dev_err(hdev, "disable scanning failed: %d", err);
		return err;
	}

	/* Set require_privacy to false since no SCAN_REQ are send
	 * during passive scanning. Not using an non-resolvable address
	 * here is important so that peer devices using direct
	 * advertising with our address will be correctly reported
	 * by the controller.
	 */
	if (hci_update_random_address_sync(hdev, false, scan_use_rpa(hdev),
					   &own_addr_type))
		return 0;

	if (hdev->enable_advmon_interleave_scan &&
	    hci_update_interleaved_scan_sync(hdev))
		return 0;

	bt_dev_dbg(hdev, "interleave state %d", hdev->interleave_scan_state);

	/* Adding or removing entries from the accept list must
	 * happen before enabling scanning. The controller does
	 * not allow accept list modification while scanning.
	 */
	filter_policy = hci_update_accept_list_sync(hdev);

	/* If suspended and filter_policy set to 0x00 (no acceptlist) then
	 * passive scanning cannot be started since that would require the host
	 * to be woken up to process the reports.
	 */
	if (hdev->suspended && !filter_policy) {
		/* Check if accept list is empty then there is no need to scan
		 * while suspended.
		 */
		if (list_empty(&hdev->le_accept_list))
			return 0;

		/* If there are devices is the accept_list that means some
		 * devices could not be programmed which in non-suspended case
		 * means filter_policy needs to be set to 0x00 so the host needs
		 * to filter, but since this is treating suspended case we
		 * can ignore device needing host to filter to allow devices in
		 * the acceptlist to be able to wakeup the system.
		 */
		filter_policy = 0x01;
	}

	/* When the controller is using random resolvable addresses and
	 * with that having LE privacy enabled, then controllers with
	 * Extended Scanner Filter Policies support can now enable support
	 * for handling directed advertising.
	 *
	 * So instead of using filter polices 0x00 (no acceptlist)
	 * and 0x01 (acceptlist enabled) use the new filter policies
	 * 0x02 (no acceptlist) and 0x03 (acceptlist enabled).
	 */
	if (hci_dev_test_flag(hdev, HCI_PRIVACY) &&
	    (hdev->le_features[0] & HCI_LE_EXT_SCAN_POLICY))
		filter_policy |= 0x02;

	if (hdev->suspended) {
		window = hdev->le_scan_window_suspend;
		interval = hdev->le_scan_int_suspend;
	} else if (hci_is_le_conn_scanning(hdev)) {
		window = hdev->le_scan_window_connect;
		interval = hdev->le_scan_int_connect;
	} else if (hci_is_adv_monitoring(hdev)) {
		window = hdev->le_scan_window_adv_monitor;
		interval = hdev->le_scan_int_adv_monitor;

		/* Disable duplicates filter when scanning for advertisement
		 * monitor for the following reasons.
		 *
		 * For HW pattern filtering (ex. MSFT), Realtek and Qualcomm
		 * controllers ignore RSSI_Sampling_Period when the duplicates
		 * filter is enabled.
		 *
		 * For SW pattern filtering, when we're not doing interleaved
		 * scanning, it is necessary to disable duplicates filter,
		 * otherwise hosts can only receive one advertisement and it's
		 * impossible to know if a peer is still in range.
		 */
		filter_dups = LE_SCAN_FILTER_DUP_DISABLE;
	} else {
		window = hdev->le_scan_window;
		interval = hdev->le_scan_interval;
	}

	/* Disable all filtering for Mesh */
	if (hci_dev_test_flag(hdev, HCI_MESH)) {
		filter_policy = 0;
		filter_dups = LE_SCAN_FILTER_DUP_DISABLE;
	}

	bt_dev_dbg(hdev, "LE passive scan with acceptlist = %d", filter_policy);

	return hci_start_scan_sync(hdev, LE_SCAN_PASSIVE, interval, window,
				   own_addr_type, filter_policy, filter_dups);
}

/* This function controls the passive scanning based on hdev->pend_le_conns
 * list. If there are pending LE connection we start the background scanning,
 * otherwise we stop it in the following sequence:
 *
 * If there are devices to scan:
 *
 * Disable Scanning -> Update Accept List ->
 * use_ll_privacy((Disable Advertising) -> Disable Resolving List ->
 * Update Resolving List -> Enable Resolving List -> (Enable Advertising)) ->
 * Enable Scanning
 *
 * Otherwise:
 *
 * Disable Scanning
 */
int hci_update_passive_scan_sync(struct hci_dev *hdev)
{
	int err;

	if (!test_bit(HCI_UP, &hdev->flags) ||
	    test_bit(HCI_INIT, &hdev->flags) ||
	    hci_dev_test_flag(hdev, HCI_SETUP) ||
	    hci_dev_test_flag(hdev, HCI_CONFIG) ||
	    hci_dev_test_flag(hdev, HCI_AUTO_OFF) ||
	    hci_dev_test_flag(hdev, HCI_UNREGISTER))
		return 0;

	/* No point in doing scanning if LE support hasn't been enabled */
	if (!hci_dev_test_flag(hdev, HCI_LE_ENABLED))
		return 0;

	/* If discovery is active don't interfere with it */
	if (hdev->discovery.state != DISCOVERY_STOPPED)
		return 0;

	/* Reset RSSI and UUID filters when starting background scanning
	 * since these filters are meant for service discovery only.
	 *
	 * The Start Discovery and Start Service Discovery operations
	 * ensure to set proper values for RSSI threshold and UUID
	 * filter list. So it is safe to just reset them here.
	 */
	hci_discovery_filter_clear(hdev);

	bt_dev_dbg(hdev, "ADV monitoring is %s",
		   hci_is_adv_monitoring(hdev) ? "on" : "off");

	if (!hci_dev_test_flag(hdev, HCI_MESH) &&
	    list_empty(&hdev->pend_le_conns) &&
	    list_empty(&hdev->pend_le_reports) &&
	    !hci_is_adv_monitoring(hdev) &&
	    !hci_dev_test_flag(hdev, HCI_PA_SYNC)) {
		/* If there is no pending LE connections or devices
		 * to be scanned for or no ADV monitors, we should stop the
		 * background scanning.
		 */

		bt_dev_dbg(hdev, "stopping background scanning");

		err = hci_scan_disable_sync(hdev);
		if (err)
			bt_dev_err(hdev, "stop background scanning failed: %d",
				   err);
	} else {
		/* If there is at least one pending LE connection, we should
		 * keep the background scan running.
		 */

		/* If controller is connecting, we should not start scanning
		 * since some controllers are not able to scan and connect at
		 * the same time.
		 */
		if (hci_lookup_le_connect(hdev))
			return 0;

		bt_dev_dbg(hdev, "start background scanning");

		err = hci_passive_scan_sync(hdev);
		if (err)
			bt_dev_err(hdev, "start background scanning failed: %d",
				   err);
	}

	return err;
}

static int update_scan_sync(struct hci_dev *hdev, void *data)
{
	return hci_update_scan_sync(hdev);
}

int hci_update_scan(struct hci_dev *hdev)
{
	return hci_cmd_sync_queue(hdev, update_scan_sync, NULL, NULL);
}

static int update_passive_scan_sync(struct hci_dev *hdev, void *data)
{
	return hci_update_passive_scan_sync(hdev);
}

int hci_update_passive_scan(struct hci_dev *hdev)
{
	/* Only queue if it would have any effect */
	if (!test_bit(HCI_UP, &hdev->flags) ||
	    test_bit(HCI_INIT, &hdev->flags) ||
	    hci_dev_test_flag(hdev, HCI_SETUP) ||
	    hci_dev_test_flag(hdev, HCI_CONFIG) ||
	    hci_dev_test_flag(hdev, HCI_AUTO_OFF) ||
	    hci_dev_test_flag(hdev, HCI_UNREGISTER))
		return 0;

	return hci_cmd_sync_queue_once(hdev, update_passive_scan_sync, NULL,
				       NULL);
}

int hci_write_sc_support_sync(struct hci_dev *hdev, u8 val)
{
	int err;

	if (!bredr_sc_enabled(hdev) || lmp_host_sc_capable(hdev))
		return 0;

	err = __hci_cmd_sync_status(hdev, HCI_OP_WRITE_SC_SUPPORT,
				    sizeof(val), &val, HCI_CMD_TIMEOUT);

	if (!err) {
		if (val) {
			hdev->features[1][0] |= LMP_HOST_SC;
			hci_dev_set_flag(hdev, HCI_SC_ENABLED);
		} else {
			hdev->features[1][0] &= ~LMP_HOST_SC;
			hci_dev_clear_flag(hdev, HCI_SC_ENABLED);
		}
	}

	return err;
}

int hci_write_ssp_mode_sync(struct hci_dev *hdev, u8 mode)
{
	int err;

	if (!hci_dev_test_flag(hdev, HCI_SSP_ENABLED) ||
	    lmp_host_ssp_capable(hdev))
		return 0;

	if (!mode && hci_dev_test_flag(hdev, HCI_USE_DEBUG_KEYS)) {
		__hci_cmd_sync_status(hdev, HCI_OP_WRITE_SSP_DEBUG_MODE,
				      sizeof(mode), &mode, HCI_CMD_TIMEOUT);
	}

	err = __hci_cmd_sync_status(hdev, HCI_OP_WRITE_SSP_MODE,
				    sizeof(mode), &mode, HCI_CMD_TIMEOUT);
	if (err)
		return err;

	return hci_write_sc_support_sync(hdev, 0x01);
}

int hci_write_le_host_supported_sync(struct hci_dev *hdev, u8 le, u8 simul)
{
	struct hci_cp_write_le_host_supported cp;

	if (!hci_dev_test_flag(hdev, HCI_LE_ENABLED) ||
	    !lmp_bredr_capable(hdev))
		return 0;

	/* Check first if we already have the right host state
	 * (host features set)
	 */
	if (le == lmp_host_le_capable(hdev) &&
	    simul == lmp_host_le_br_capable(hdev))
		return 0;

	memset(&cp, 0, sizeof(cp));

	cp.le = le;
	cp.simul = simul;

	return __hci_cmd_sync_status(hdev, HCI_OP_WRITE_LE_HOST_SUPPORTED,
				     sizeof(cp), &cp, HCI_CMD_TIMEOUT);
}

static int hci_powered_update_adv_sync(struct hci_dev *hdev)
{
	struct adv_info *adv, *tmp;
	int err;

	if (!hci_dev_test_flag(hdev, HCI_LE_ENABLED))
		return 0;

	/* If RPA Resolution has not been enable yet it means the
	 * resolving list is empty and we should attempt to program the
	 * local IRK in order to support using own_addr_type
	 * ADDR_LE_DEV_RANDOM_RESOLVED (0x03).
	 */
	if (!hci_dev_test_flag(hdev, HCI_LL_RPA_RESOLUTION)) {
		hci_le_add_resolve_list_sync(hdev, NULL);
		hci_le_set_addr_resolution_enable_sync(hdev, 0x01);
	}

	/* Make sure the controller has a good default for
	 * advertising data. This also applies to the case
	 * where BR/EDR was toggled during the AUTO_OFF phase.
	 */
	if (hci_dev_test_flag(hdev, HCI_ADVERTISING) ||
	    list_empty(&hdev->adv_instances)) {
		if (ext_adv_capable(hdev)) {
			err = hci_setup_ext_adv_instance_sync(hdev, 0x00);
			if (!err)
				hci_update_scan_rsp_data_sync(hdev, 0x00);
		} else {
			err = hci_update_adv_data_sync(hdev, 0x00);
			if (!err)
				hci_update_scan_rsp_data_sync(hdev, 0x00);
		}

		if (hci_dev_test_flag(hdev, HCI_ADVERTISING))
			hci_enable_advertising_sync(hdev);
	}

	/* Call for each tracked instance to be scheduled */
	list_for_each_entry_safe(adv, tmp, &hdev->adv_instances, list)
		hci_schedule_adv_instance_sync(hdev, adv->instance, true);

	return 0;
}

static int hci_write_auth_enable_sync(struct hci_dev *hdev)
{
	u8 link_sec;

	link_sec = hci_dev_test_flag(hdev, HCI_LINK_SECURITY);
	if (link_sec == test_bit(HCI_AUTH, &hdev->flags))
		return 0;

	return __hci_cmd_sync_status(hdev, HCI_OP_WRITE_AUTH_ENABLE,
				     sizeof(link_sec), &link_sec,
				     HCI_CMD_TIMEOUT);
}

int hci_write_fast_connectable_sync(struct hci_dev *hdev, bool enable)
{
	struct hci_cp_write_page_scan_activity cp;
	u8 type;
	int err = 0;

	if (!hci_dev_test_flag(hdev, HCI_BREDR_ENABLED))
		return 0;

	if (hdev->hci_ver < BLUETOOTH_VER_1_2)
		return 0;

	memset(&cp, 0, sizeof(cp));

	if (enable) {
		type = PAGE_SCAN_TYPE_INTERLACED;

		/* 160 msec page scan interval */
		cp.interval = cpu_to_le16(0x0100);
	} else {
		type = hdev->def_page_scan_type;
		cp.interval = cpu_to_le16(hdev->def_page_scan_int);
	}

	cp.window = cpu_to_le16(hdev->def_page_scan_window);

	if (__cpu_to_le16(hdev->page_scan_interval) != cp.interval ||
	    __cpu_to_le16(hdev->page_scan_window) != cp.window) {
		err = __hci_cmd_sync_status(hdev,
					    HCI_OP_WRITE_PAGE_SCAN_ACTIVITY,
					    sizeof(cp), &cp, HCI_CMD_TIMEOUT);
		if (err)
			return err;
	}

	if (hdev->page_scan_type != type)
		err = __hci_cmd_sync_status(hdev,
					    HCI_OP_WRITE_PAGE_SCAN_TYPE,
					    sizeof(type), &type,
					    HCI_CMD_TIMEOUT);

	return err;
}

static bool disconnected_accept_list_entries(struct hci_dev *hdev)
{
	struct bdaddr_list *b;

	list_for_each_entry(b, &hdev->accept_list, list) {
		struct hci_conn *conn;

		conn = hci_conn_hash_lookup_ba(hdev, ACL_LINK, &b->bdaddr);
		if (!conn)
			return true;

		if (conn->state != BT_CONNECTED && conn->state != BT_CONFIG)
			return true;
	}

	return false;
}

static int hci_write_scan_enable_sync(struct hci_dev *hdev, u8 val)
{
	return __hci_cmd_sync_status(hdev, HCI_OP_WRITE_SCAN_ENABLE,
					    sizeof(val), &val,
					    HCI_CMD_TIMEOUT);
}

int hci_update_scan_sync(struct hci_dev *hdev)
{
	u8 scan;

	if (!hci_dev_test_flag(hdev, HCI_BREDR_ENABLED))
		return 0;

	if (!hdev_is_powered(hdev))
		return 0;

	if (mgmt_powering_down(hdev))
		return 0;

	if (hdev->scanning_paused)
		return 0;

	if (hci_dev_test_flag(hdev, HCI_CONNECTABLE) ||
	    disconnected_accept_list_entries(hdev))
		scan = SCAN_PAGE;
	else
		scan = SCAN_DISABLED;

	if (hci_dev_test_flag(hdev, HCI_DISCOVERABLE))
		scan |= SCAN_INQUIRY;

	if (test_bit(HCI_PSCAN, &hdev->flags) == !!(scan & SCAN_PAGE) &&
	    test_bit(HCI_ISCAN, &hdev->flags) == !!(scan & SCAN_INQUIRY))
		return 0;

	return hci_write_scan_enable_sync(hdev, scan);
}

int hci_update_name_sync(struct hci_dev *hdev)
{
	struct hci_cp_write_local_name cp;

	memset(&cp, 0, sizeof(cp));

	memcpy(cp.name, hdev->dev_name, sizeof(cp.name));

	return __hci_cmd_sync_status(hdev, HCI_OP_WRITE_LOCAL_NAME,
					    sizeof(cp), &cp,
					    HCI_CMD_TIMEOUT);
}

/* This function perform powered update HCI command sequence after the HCI init
 * sequence which end up resetting all states, the sequence is as follows:
 *
 * HCI_SSP_ENABLED(Enable SSP)
 * HCI_LE_ENABLED(Enable LE)
 * HCI_LE_ENABLED(use_ll_privacy(Add local IRK to Resolving List) ->
 * Update adv data)
 * Enable Authentication
 * lmp_bredr_capable(Set Fast Connectable -> Set Scan Type -> Set Class ->
 * Set Name -> Set EIR)
 * HCI_FORCE_STATIC_ADDR | BDADDR_ANY && !HCI_BREDR_ENABLED (Set Static Address)
 */
int hci_powered_update_sync(struct hci_dev *hdev)
{
	int err;

	/* Register the available SMP channels (BR/EDR and LE) only when
	 * successfully powering on the controller. This late
	 * registration is required so that LE SMP can clearly decide if
	 * the public address or static address is used.
	 */
	smp_register(hdev);

	err = hci_write_ssp_mode_sync(hdev, 0x01);
	if (err)
		return err;

	err = hci_write_le_host_supported_sync(hdev, 0x01, 0x00);
	if (err)
		return err;

	err = hci_powered_update_adv_sync(hdev);
	if (err)
		return err;

	err = hci_write_auth_enable_sync(hdev);
	if (err)
		return err;

	if (lmp_bredr_capable(hdev)) {
		if (hci_dev_test_flag(hdev, HCI_FAST_CONNECTABLE))
			hci_write_fast_connectable_sync(hdev, true);
		else
			hci_write_fast_connectable_sync(hdev, false);
		hci_update_scan_sync(hdev);
		hci_update_class_sync(hdev);
		hci_update_name_sync(hdev);
		hci_update_eir_sync(hdev);
	}

	/* If forcing static address is in use or there is no public
	 * address use the static address as random address (but skip
	 * the HCI command if the current random address is already the
	 * static one.
	 *
	 * In case BR/EDR has been disabled on a dual-mode controller
	 * and a static address has been configured, then use that
	 * address instead of the public BR/EDR address.
	 */
	if (hci_dev_test_flag(hdev, HCI_FORCE_STATIC_ADDR) ||
	    (!bacmp(&hdev->bdaddr, BDADDR_ANY) &&
	    !hci_dev_test_flag(hdev, HCI_BREDR_ENABLED))) {
		if (bacmp(&hdev->static_addr, BDADDR_ANY))
			return hci_set_random_addr_sync(hdev,
							&hdev->static_addr);
	}

	return 0;
}

/**
 * hci_dev_get_bd_addr_from_property - Get the Bluetooth Device Address
 *				       (BD_ADDR) for a HCI device from
 *				       a firmware node property.
 * @hdev:	The HCI device
 *
 * Search the firmware node for 'local-bd-address'.
 *
 * All-zero BD addresses are rejected, because those could be properties
 * that exist in the firmware tables, but were not updated by the firmware. For
 * example, the DTS could define 'local-bd-address', with zero BD addresses.
 */
static void hci_dev_get_bd_addr_from_property(struct hci_dev *hdev)
{
	struct fwnode_handle *fwnode = dev_fwnode(hdev->dev.parent);
	bdaddr_t ba;
	int ret;

	ret = fwnode_property_read_u8_array(fwnode, "local-bd-address",
					    (u8 *)&ba, sizeof(ba));
	if (ret < 0 || !bacmp(&ba, BDADDR_ANY))
		return;

	if (test_bit(HCI_QUIRK_BDADDR_PROPERTY_BROKEN, &hdev->quirks))
		baswap(&hdev->public_addr, &ba);
	else
		bacpy(&hdev->public_addr, &ba);
}

struct hci_init_stage {
	int (*func)(struct hci_dev *hdev);
};

/* Run init stage NULL terminated function table */
static int hci_init_stage_sync(struct hci_dev *hdev,
			       const struct hci_init_stage *stage)
{
	size_t i;

	for (i = 0; stage[i].func; i++) {
		int err;

		err = stage[i].func(hdev);
		if (err)
			return err;
	}

	return 0;
}

/* Read Local Version */
static int hci_read_local_version_sync(struct hci_dev *hdev)
{
	return __hci_cmd_sync_status(hdev, HCI_OP_READ_LOCAL_VERSION,
				     0, NULL, HCI_CMD_TIMEOUT);
}

/* Read BD Address */
static int hci_read_bd_addr_sync(struct hci_dev *hdev)
{
	return __hci_cmd_sync_status(hdev, HCI_OP_READ_BD_ADDR,
				     0, NULL, HCI_CMD_TIMEOUT);
}

#define HCI_INIT(_func) \
{ \
	.func = _func, \
}

static const struct hci_init_stage hci_init0[] = {
	/* HCI_OP_READ_LOCAL_VERSION */
	HCI_INIT(hci_read_local_version_sync),
	/* HCI_OP_READ_BD_ADDR */
	HCI_INIT(hci_read_bd_addr_sync),
	{}
};

int hci_reset_sync(struct hci_dev *hdev)
{
	int err;

	set_bit(HCI_RESET, &hdev->flags);

	err = __hci_cmd_sync_status(hdev, HCI_OP_RESET, 0, NULL,
				    HCI_CMD_TIMEOUT);
	if (err)
		return err;

	return 0;
}

static int hci_init0_sync(struct hci_dev *hdev)
{
	int err;

	bt_dev_dbg(hdev, "");

	/* Reset */
	if (!test_bit(HCI_QUIRK_RESET_ON_CLOSE, &hdev->quirks)) {
		err = hci_reset_sync(hdev);
		if (err)
			return err;
	}

	return hci_init_stage_sync(hdev, hci_init0);
}

static int hci_unconf_init_sync(struct hci_dev *hdev)
{
	int err;

	if (test_bit(HCI_QUIRK_RAW_DEVICE, &hdev->quirks))
		return 0;

	err = hci_init0_sync(hdev);
	if (err < 0)
		return err;

	if (hci_dev_test_flag(hdev, HCI_SETUP))
		hci_debugfs_create_basic(hdev);

	return 0;
}

/* Read Local Supported Features. */
static int hci_read_local_features_sync(struct hci_dev *hdev)
{
	return __hci_cmd_sync_status(hdev, HCI_OP_READ_LOCAL_FEATURES,
				     0, NULL, HCI_CMD_TIMEOUT);
}

/* BR Controller init stage 1 command sequence */
static const struct hci_init_stage br_init1[] = {
	/* HCI_OP_READ_LOCAL_FEATURES */
	HCI_INIT(hci_read_local_features_sync),
	/* HCI_OP_READ_LOCAL_VERSION */
	HCI_INIT(hci_read_local_version_sync),
	/* HCI_OP_READ_BD_ADDR */
	HCI_INIT(hci_read_bd_addr_sync),
	{}
};

/* Read Local Commands */
static int hci_read_local_cmds_sync(struct hci_dev *hdev)
{
	/* All Bluetooth 1.2 and later controllers should support the
	 * HCI command for reading the local supported commands.
	 *
	 * Unfortunately some controllers indicate Bluetooth 1.2 support,
	 * but do not have support for this command. If that is the case,
	 * the driver can quirk the behavior and skip reading the local
	 * supported commands.
	 */
	if (hdev->hci_ver > BLUETOOTH_VER_1_1 &&
	    !test_bit(HCI_QUIRK_BROKEN_LOCAL_COMMANDS, &hdev->quirks))
		return __hci_cmd_sync_status(hdev, HCI_OP_READ_LOCAL_COMMANDS,
					     0, NULL, HCI_CMD_TIMEOUT);

	return 0;
}

static int hci_init1_sync(struct hci_dev *hdev)
{
	int err;

	bt_dev_dbg(hdev, "");

	/* Reset */
	if (!test_bit(HCI_QUIRK_RESET_ON_CLOSE, &hdev->quirks)) {
		err = hci_reset_sync(hdev);
		if (err)
			return err;
	}

	return hci_init_stage_sync(hdev, br_init1);
}

/* Read Buffer Size (ACL mtu, max pkt, etc.) */
static int hci_read_buffer_size_sync(struct hci_dev *hdev)
{
	return __hci_cmd_sync_status(hdev, HCI_OP_READ_BUFFER_SIZE,
				     0, NULL, HCI_CMD_TIMEOUT);
}

/* Read Class of Device */
static int hci_read_dev_class_sync(struct hci_dev *hdev)
{
	return __hci_cmd_sync_status(hdev, HCI_OP_READ_CLASS_OF_DEV,
				     0, NULL, HCI_CMD_TIMEOUT);
}

/* Read Local Name */
static int hci_read_local_name_sync(struct hci_dev *hdev)
{
	return __hci_cmd_sync_status(hdev, HCI_OP_READ_LOCAL_NAME,
				     0, NULL, HCI_CMD_TIMEOUT);
}

/* Read Voice Setting */
static int hci_read_voice_setting_sync(struct hci_dev *hdev)
{
	return __hci_cmd_sync_status(hdev, HCI_OP_READ_VOICE_SETTING,
				     0, NULL, HCI_CMD_TIMEOUT);
}

/* Read Number of Supported IAC */
static int hci_read_num_supported_iac_sync(struct hci_dev *hdev)
{
	return __hci_cmd_sync_status(hdev, HCI_OP_READ_NUM_SUPPORTED_IAC,
				     0, NULL, HCI_CMD_TIMEOUT);
}

/* Read Current IAC LAP */
static int hci_read_current_iac_lap_sync(struct hci_dev *hdev)
{
	return __hci_cmd_sync_status(hdev, HCI_OP_READ_CURRENT_IAC_LAP,
				     0, NULL, HCI_CMD_TIMEOUT);
}

static int hci_set_event_filter_sync(struct hci_dev *hdev, u8 flt_type,
				     u8 cond_type, bdaddr_t *bdaddr,
				     u8 auto_accept)
{
	struct hci_cp_set_event_filter cp;

	if (!hci_dev_test_flag(hdev, HCI_BREDR_ENABLED))
		return 0;

	if (test_bit(HCI_QUIRK_BROKEN_FILTER_CLEAR_ALL, &hdev->quirks))
		return 0;

	memset(&cp, 0, sizeof(cp));
	cp.flt_type = flt_type;

	if (flt_type != HCI_FLT_CLEAR_ALL) {
		cp.cond_type = cond_type;
		bacpy(&cp.addr_conn_flt.bdaddr, bdaddr);
		cp.addr_conn_flt.auto_accept = auto_accept;
	}

	return __hci_cmd_sync_status(hdev, HCI_OP_SET_EVENT_FLT,
				     flt_type == HCI_FLT_CLEAR_ALL ?
				     sizeof(cp.flt_type) : sizeof(cp), &cp,
				     HCI_CMD_TIMEOUT);
}

static int hci_clear_event_filter_sync(struct hci_dev *hdev)
{
	if (!hci_dev_test_flag(hdev, HCI_EVENT_FILTER_CONFIGURED))
		return 0;

	/* In theory the state machine should not reach here unless
	 * a hci_set_event_filter_sync() call succeeds, but we do
	 * the check both for parity and as a future reminder.
	 */
	if (test_bit(HCI_QUIRK_BROKEN_FILTER_CLEAR_ALL, &hdev->quirks))
		return 0;

	return hci_set_event_filter_sync(hdev, HCI_FLT_CLEAR_ALL, 0x00,
					 BDADDR_ANY, 0x00);
}

/* Connection accept timeout ~20 secs */
static int hci_write_ca_timeout_sync(struct hci_dev *hdev)
{
	__le16 param = cpu_to_le16(0x7d00);

	return __hci_cmd_sync_status(hdev, HCI_OP_WRITE_CA_TIMEOUT,
				     sizeof(param), &param, HCI_CMD_TIMEOUT);
}

/* BR Controller init stage 2 command sequence */
static const struct hci_init_stage br_init2[] = {
	/* HCI_OP_READ_BUFFER_SIZE */
	HCI_INIT(hci_read_buffer_size_sync),
	/* HCI_OP_READ_CLASS_OF_DEV */
	HCI_INIT(hci_read_dev_class_sync),
	/* HCI_OP_READ_LOCAL_NAME */
	HCI_INIT(hci_read_local_name_sync),
	/* HCI_OP_READ_VOICE_SETTING */
	HCI_INIT(hci_read_voice_setting_sync),
	/* HCI_OP_READ_NUM_SUPPORTED_IAC */
	HCI_INIT(hci_read_num_supported_iac_sync),
	/* HCI_OP_READ_CURRENT_IAC_LAP */
	HCI_INIT(hci_read_current_iac_lap_sync),
	/* HCI_OP_SET_EVENT_FLT */
	HCI_INIT(hci_clear_event_filter_sync),
	/* HCI_OP_WRITE_CA_TIMEOUT */
	HCI_INIT(hci_write_ca_timeout_sync),
	{}
};

static int hci_write_ssp_mode_1_sync(struct hci_dev *hdev)
{
	u8 mode = 0x01;

	if (!lmp_ssp_capable(hdev) || !hci_dev_test_flag(hdev, HCI_SSP_ENABLED))
		return 0;

	/* When SSP is available, then the host features page
	 * should also be available as well. However some
	 * controllers list the max_page as 0 as long as SSP
	 * has not been enabled. To achieve proper debugging
	 * output, force the minimum max_page to 1 at least.
	 */
	hdev->max_page = 0x01;

	return __hci_cmd_sync_status(hdev, HCI_OP_WRITE_SSP_MODE,
				     sizeof(mode), &mode, HCI_CMD_TIMEOUT);
}

static int hci_write_eir_sync(struct hci_dev *hdev)
{
	struct hci_cp_write_eir cp;

	if (!lmp_ssp_capable(hdev) || hci_dev_test_flag(hdev, HCI_SSP_ENABLED))
		return 0;

	memset(hdev->eir, 0, sizeof(hdev->eir));
	memset(&cp, 0, sizeof(cp));

	return __hci_cmd_sync_status(hdev, HCI_OP_WRITE_EIR, sizeof(cp), &cp,
				     HCI_CMD_TIMEOUT);
}

static int hci_write_inquiry_mode_sync(struct hci_dev *hdev)
{
	u8 mode;

	if (!lmp_inq_rssi_capable(hdev) &&
	    !test_bit(HCI_QUIRK_FIXUP_INQUIRY_MODE, &hdev->quirks))
		return 0;

	/* If Extended Inquiry Result events are supported, then
	 * they are clearly preferred over Inquiry Result with RSSI
	 * events.
	 */
	mode = lmp_ext_inq_capable(hdev) ? 0x02 : 0x01;

	return __hci_cmd_sync_status(hdev, HCI_OP_WRITE_INQUIRY_MODE,
				     sizeof(mode), &mode, HCI_CMD_TIMEOUT);
}

static int hci_read_inq_rsp_tx_power_sync(struct hci_dev *hdev)
{
	if (!lmp_inq_tx_pwr_capable(hdev))
		return 0;

	return __hci_cmd_sync_status(hdev, HCI_OP_READ_INQ_RSP_TX_POWER,
				     0, NULL, HCI_CMD_TIMEOUT);
}

static int hci_read_local_ext_features_sync(struct hci_dev *hdev, u8 page)
{
	struct hci_cp_read_local_ext_features cp;

	if (!lmp_ext_feat_capable(hdev))
		return 0;

	memset(&cp, 0, sizeof(cp));
	cp.page = page;

	return __hci_cmd_sync_status(hdev, HCI_OP_READ_LOCAL_EXT_FEATURES,
				     sizeof(cp), &cp, HCI_CMD_TIMEOUT);
}

static int hci_read_local_ext_features_1_sync(struct hci_dev *hdev)
{
	return hci_read_local_ext_features_sync(hdev, 0x01);
}

/* HCI Controller init stage 2 command sequence */
static const struct hci_init_stage hci_init2[] = {
	/* HCI_OP_READ_LOCAL_COMMANDS */
	HCI_INIT(hci_read_local_cmds_sync),
	/* HCI_OP_WRITE_SSP_MODE */
	HCI_INIT(hci_write_ssp_mode_1_sync),
	/* HCI_OP_WRITE_EIR */
	HCI_INIT(hci_write_eir_sync),
	/* HCI_OP_WRITE_INQUIRY_MODE */
	HCI_INIT(hci_write_inquiry_mode_sync),
	/* HCI_OP_READ_INQ_RSP_TX_POWER */
	HCI_INIT(hci_read_inq_rsp_tx_power_sync),
	/* HCI_OP_READ_LOCAL_EXT_FEATURES */
	HCI_INIT(hci_read_local_ext_features_1_sync),
	/* HCI_OP_WRITE_AUTH_ENABLE */
	HCI_INIT(hci_write_auth_enable_sync),
	{}
};

/* Read LE Buffer Size */
static int hci_le_read_buffer_size_sync(struct hci_dev *hdev)
{
	/* Use Read LE Buffer Size V2 if supported */
	if (iso_capable(hdev) && hdev->commands[41] & 0x20)
		return __hci_cmd_sync_status(hdev,
					     HCI_OP_LE_READ_BUFFER_SIZE_V2,
					     0, NULL, HCI_CMD_TIMEOUT);

	return __hci_cmd_sync_status(hdev, HCI_OP_LE_READ_BUFFER_SIZE,
				     0, NULL, HCI_CMD_TIMEOUT);
}

/* Read LE Local Supported Features */
static int hci_le_read_local_features_sync(struct hci_dev *hdev)
{
	return __hci_cmd_sync_status(hdev, HCI_OP_LE_READ_LOCAL_FEATURES,
				     0, NULL, HCI_CMD_TIMEOUT);
}

/* Read LE Supported States */
static int hci_le_read_supported_states_sync(struct hci_dev *hdev)
{
	return __hci_cmd_sync_status(hdev, HCI_OP_LE_READ_SUPPORTED_STATES,
				     0, NULL, HCI_CMD_TIMEOUT);
}

/* LE Controller init stage 2 command sequence */
static const struct hci_init_stage le_init2[] = {
	/* HCI_OP_LE_READ_LOCAL_FEATURES */
	HCI_INIT(hci_le_read_local_features_sync),
	/* HCI_OP_LE_READ_BUFFER_SIZE */
	HCI_INIT(hci_le_read_buffer_size_sync),
	/* HCI_OP_LE_READ_SUPPORTED_STATES */
	HCI_INIT(hci_le_read_supported_states_sync),
	{}
};

static int hci_init2_sync(struct hci_dev *hdev)
{
	int err;

	bt_dev_dbg(hdev, "");

	err = hci_init_stage_sync(hdev, hci_init2);
	if (err)
		return err;

	if (lmp_bredr_capable(hdev)) {
		err = hci_init_stage_sync(hdev, br_init2);
		if (err)
			return err;
	} else {
		hci_dev_clear_flag(hdev, HCI_BREDR_ENABLED);
	}

	if (lmp_le_capable(hdev)) {
		err = hci_init_stage_sync(hdev, le_init2);
		if (err)
			return err;
		/* LE-only controllers have LE implicitly enabled */
		if (!lmp_bredr_capable(hdev))
			hci_dev_set_flag(hdev, HCI_LE_ENABLED);
	}

	return 0;
}

static int hci_set_event_mask_sync(struct hci_dev *hdev)
{
	/* The second byte is 0xff instead of 0x9f (two reserved bits
	 * disabled) since a Broadcom 1.2 dongle doesn't respond to the
	 * command otherwise.
	 */
	u8 events[8] = { 0xff, 0xff, 0xfb, 0xff, 0x00, 0x00, 0x00, 0x00 };

	/* CSR 1.1 dongles does not accept any bitfield so don't try to set
	 * any event mask for pre 1.2 devices.
	 */
	if (hdev->hci_ver < BLUETOOTH_VER_1_2)
		return 0;

	if (lmp_bredr_capable(hdev)) {
		events[4] |= 0x01; /* Flow Specification Complete */

		/* Don't set Disconnect Complete and mode change when
		 * suspended as that would wakeup the host when disconnecting
		 * due to suspend.
		 */
		if (hdev->suspended) {
			events[0] &= 0xef;
			events[2] &= 0xf7;
		}
	} else {
		/* Use a different default for LE-only devices */
		memset(events, 0, sizeof(events));
		events[1] |= 0x20; /* Command Complete */
		events[1] |= 0x40; /* Command Status */
		events[1] |= 0x80; /* Hardware Error */

		/* If the controller supports the Disconnect command, enable
		 * the corresponding event. In addition enable packet flow
		 * control related events.
		 */
		if (hdev->commands[0] & 0x20) {
			/* Don't set Disconnect Complete when suspended as that
			 * would wakeup the host when disconnecting due to
			 * suspend.
			 */
			if (!hdev->suspended)
				events[0] |= 0x10; /* Disconnection Complete */
			events[2] |= 0x04; /* Number of Completed Packets */
			events[3] |= 0x02; /* Data Buffer Overflow */
		}

		/* If the controller supports the Read Remote Version
		 * Information command, enable the corresponding event.
		 */
		if (hdev->commands[2] & 0x80)
			events[1] |= 0x08; /* Read Remote Version Information
					    * Complete
					    */

		if (hdev->le_features[0] & HCI_LE_ENCRYPTION) {
			events[0] |= 0x80; /* Encryption Change */
			events[5] |= 0x80; /* Encryption Key Refresh Complete */
		}
	}

	if (lmp_inq_rssi_capable(hdev) ||
	    test_bit(HCI_QUIRK_FIXUP_INQUIRY_MODE, &hdev->quirks))
		events[4] |= 0x02; /* Inquiry Result with RSSI */

	if (lmp_ext_feat_capable(hdev))
		events[4] |= 0x04; /* Read Remote Extended Features Complete */

	if (lmp_esco_capable(hdev)) {
		events[5] |= 0x08; /* Synchronous Connection Complete */
		events[5] |= 0x10; /* Synchronous Connection Changed */
	}

	if (lmp_sniffsubr_capable(hdev))
		events[5] |= 0x20; /* Sniff Subrating */

	if (lmp_pause_enc_capable(hdev))
		events[5] |= 0x80; /* Encryption Key Refresh Complete */

	if (lmp_ext_inq_capable(hdev))
		events[5] |= 0x40; /* Extended Inquiry Result */

	if (lmp_no_flush_capable(hdev))
		events[7] |= 0x01; /* Enhanced Flush Complete */

	if (lmp_lsto_capable(hdev))
		events[6] |= 0x80; /* Link Supervision Timeout Changed */

	if (lmp_ssp_capable(hdev)) {
		events[6] |= 0x01;	/* IO Capability Request */
		events[6] |= 0x02;	/* IO Capability Response */
		events[6] |= 0x04;	/* User Confirmation Request */
		events[6] |= 0x08;	/* User Passkey Request */
		events[6] |= 0x10;	/* Remote OOB Data Request */
		events[6] |= 0x20;	/* Simple Pairing Complete */
		events[7] |= 0x04;	/* User Passkey Notification */
		events[7] |= 0x08;	/* Keypress Notification */
		events[7] |= 0x10;	/* Remote Host Supported
					 * Features Notification
					 */
	}

	if (lmp_le_capable(hdev))
		events[7] |= 0x20;	/* LE Meta-Event */

	return __hci_cmd_sync_status(hdev, HCI_OP_SET_EVENT_MASK,
				     sizeof(events), events, HCI_CMD_TIMEOUT);
}

static int hci_read_stored_link_key_sync(struct hci_dev *hdev)
{
	struct hci_cp_read_stored_link_key cp;

	if (!(hdev->commands[6] & 0x20) ||
	    test_bit(HCI_QUIRK_BROKEN_STORED_LINK_KEY, &hdev->quirks))
		return 0;

	memset(&cp, 0, sizeof(cp));
	bacpy(&cp.bdaddr, BDADDR_ANY);
	cp.read_all = 0x01;

	return __hci_cmd_sync_status(hdev, HCI_OP_READ_STORED_LINK_KEY,
				     sizeof(cp), &cp, HCI_CMD_TIMEOUT);
}

static int hci_setup_link_policy_sync(struct hci_dev *hdev)
{
	struct hci_cp_write_def_link_policy cp;
	u16 link_policy = 0;

	if (!(hdev->commands[5] & 0x10))
		return 0;

	memset(&cp, 0, sizeof(cp));

	if (lmp_rswitch_capable(hdev))
		link_policy |= HCI_LP_RSWITCH;
	if (lmp_hold_capable(hdev))
		link_policy |= HCI_LP_HOLD;
	if (lmp_sniff_capable(hdev))
		link_policy |= HCI_LP_SNIFF;
	if (lmp_park_capable(hdev))
		link_policy |= HCI_LP_PARK;

	cp.policy = cpu_to_le16(link_policy);

	return __hci_cmd_sync_status(hdev, HCI_OP_WRITE_DEF_LINK_POLICY,
				     sizeof(cp), &cp, HCI_CMD_TIMEOUT);
}

static int hci_read_page_scan_activity_sync(struct hci_dev *hdev)
{
	if (!(hdev->commands[8] & 0x01))
		return 0;

	return __hci_cmd_sync_status(hdev, HCI_OP_READ_PAGE_SCAN_ACTIVITY,
				     0, NULL, HCI_CMD_TIMEOUT);
}

static int hci_read_def_err_data_reporting_sync(struct hci_dev *hdev)
{
	if (!(hdev->commands[18] & 0x04) ||
	    !(hdev->features[0][6] & LMP_ERR_DATA_REPORTING) ||
	    test_bit(HCI_QUIRK_BROKEN_ERR_DATA_REPORTING, &hdev->quirks))
		return 0;

	return __hci_cmd_sync_status(hdev, HCI_OP_READ_DEF_ERR_DATA_REPORTING,
				     0, NULL, HCI_CMD_TIMEOUT);
}

static int hci_read_page_scan_type_sync(struct hci_dev *hdev)
{
	/* Some older Broadcom based Bluetooth 1.2 controllers do not
	 * support the Read Page Scan Type command. Check support for
	 * this command in the bit mask of supported commands.
	 */
	if (!(hdev->commands[13] & 0x01))
		return 0;

	return __hci_cmd_sync_status(hdev, HCI_OP_READ_PAGE_SCAN_TYPE,
				     0, NULL, HCI_CMD_TIMEOUT);
}

/* Read features beyond page 1 if available */
static int hci_read_local_ext_features_all_sync(struct hci_dev *hdev)
{
	u8 page;
	int err;

	if (!lmp_ext_feat_capable(hdev))
		return 0;

	for (page = 2; page < HCI_MAX_PAGES && page <= hdev->max_page;
	     page++) {
		err = hci_read_local_ext_features_sync(hdev, page);
		if (err)
			return err;
	}

	return 0;
}

/* HCI Controller init stage 3 command sequence */
static const struct hci_init_stage hci_init3[] = {
	/* HCI_OP_SET_EVENT_MASK */
	HCI_INIT(hci_set_event_mask_sync),
	/* HCI_OP_READ_STORED_LINK_KEY */
	HCI_INIT(hci_read_stored_link_key_sync),
	/* HCI_OP_WRITE_DEF_LINK_POLICY */
	HCI_INIT(hci_setup_link_policy_sync),
	/* HCI_OP_READ_PAGE_SCAN_ACTIVITY */
	HCI_INIT(hci_read_page_scan_activity_sync),
	/* HCI_OP_READ_DEF_ERR_DATA_REPORTING */
	HCI_INIT(hci_read_def_err_data_reporting_sync),
	/* HCI_OP_READ_PAGE_SCAN_TYPE */
	HCI_INIT(hci_read_page_scan_type_sync),
	/* HCI_OP_READ_LOCAL_EXT_FEATURES */
	HCI_INIT(hci_read_local_ext_features_all_sync),
	{}
};

static int hci_le_set_event_mask_sync(struct hci_dev *hdev)
{
	u8 events[8];

	if (!lmp_le_capable(hdev))
		return 0;

	memset(events, 0, sizeof(events));

	if (hdev->le_features[0] & HCI_LE_ENCRYPTION)
		events[0] |= 0x10;	/* LE Long Term Key Request */

	/* If controller supports the Connection Parameters Request
	 * Link Layer Procedure, enable the corresponding event.
	 */
	if (hdev->le_features[0] & HCI_LE_CONN_PARAM_REQ_PROC)
		/* LE Remote Connection Parameter Request */
		events[0] |= 0x20;

	/* If the controller supports the Data Length Extension
	 * feature, enable the corresponding event.
	 */
	if (hdev->le_features[0] & HCI_LE_DATA_LEN_EXT)
		events[0] |= 0x40;	/* LE Data Length Change */

	/* If the controller supports LL Privacy feature or LE Extended Adv,
	 * enable the corresponding event.
	 */
	if (use_enhanced_conn_complete(hdev))
		events[1] |= 0x02;	/* LE Enhanced Connection Complete */

	/* If the controller supports Extended Scanner Filter
	 * Policies, enable the corresponding event.
	 */
	if (hdev->le_features[0] & HCI_LE_EXT_SCAN_POLICY)
		events[1] |= 0x04;	/* LE Direct Advertising Report */

	/* If the controller supports Channel Selection Algorithm #2
	 * feature, enable the corresponding event.
	 */
	if (hdev->le_features[1] & HCI_LE_CHAN_SEL_ALG2)
		events[2] |= 0x08;	/* LE Channel Selection Algorithm */

	/* If the controller supports the LE Set Scan Enable command,
	 * enable the corresponding advertising report event.
	 */
	if (hdev->commands[26] & 0x08)
		events[0] |= 0x02;	/* LE Advertising Report */

	/* If the controller supports the LE Create Connection
	 * command, enable the corresponding event.
	 */
	if (hdev->commands[26] & 0x10)
		events[0] |= 0x01;	/* LE Connection Complete */

	/* If the controller supports the LE Connection Update
	 * command, enable the corresponding event.
	 */
	if (hdev->commands[27] & 0x04)
		events[0] |= 0x04;	/* LE Connection Update Complete */

	/* If the controller supports the LE Read Remote Used Features
	 * command, enable the corresponding event.
	 */
	if (hdev->commands[27] & 0x20)
		/* LE Read Remote Used Features Complete */
		events[0] |= 0x08;

	/* If the controller supports the LE Read Local P-256
	 * Public Key command, enable the corresponding event.
	 */
	if (hdev->commands[34] & 0x02)
		/* LE Read Local P-256 Public Key Complete */
		events[0] |= 0x80;

	/* If the controller supports the LE Generate DHKey
	 * command, enable the corresponding event.
	 */
	if (hdev->commands[34] & 0x04)
		events[1] |= 0x01;	/* LE Generate DHKey Complete */

	/* If the controller supports the LE Set Default PHY or
	 * LE Set PHY commands, enable the corresponding event.
	 */
	if (hdev->commands[35] & (0x20 | 0x40))
		events[1] |= 0x08;        /* LE PHY Update Complete */

	/* If the controller supports LE Set Extended Scan Parameters
	 * and LE Set Extended Scan Enable commands, enable the
	 * corresponding event.
	 */
	if (use_ext_scan(hdev))
		events[1] |= 0x10;	/* LE Extended Advertising Report */

	/* If the controller supports the LE Extended Advertising
	 * command, enable the corresponding event.
	 */
	if (ext_adv_capable(hdev))
		events[2] |= 0x02;	/* LE Advertising Set Terminated */

	if (cis_capable(hdev)) {
		events[3] |= 0x01;	/* LE CIS Established */
		if (cis_peripheral_capable(hdev))
			events[3] |= 0x02; /* LE CIS Request */
	}

	if (bis_capable(hdev)) {
		events[1] |= 0x20;	/* LE PA Report */
		events[1] |= 0x40;	/* LE PA Sync Established */
		events[3] |= 0x04;	/* LE Create BIG Complete */
		events[3] |= 0x08;	/* LE Terminate BIG Complete */
		events[3] |= 0x10;	/* LE BIG Sync Established */
		events[3] |= 0x20;	/* LE BIG Sync Loss */
		events[4] |= 0x02;	/* LE BIG Info Advertising Report */
	}

	return __hci_cmd_sync_status(hdev, HCI_OP_LE_SET_EVENT_MASK,
				     sizeof(events), events, HCI_CMD_TIMEOUT);
}

/* Read LE Advertising Channel TX Power */
static int hci_le_read_adv_tx_power_sync(struct hci_dev *hdev)
{
	if ((hdev->commands[25] & 0x40) && !ext_adv_capable(hdev)) {
		/* HCI TS spec forbids mixing of legacy and extended
		 * advertising commands wherein READ_ADV_TX_POWER is
		 * also included. So do not call it if extended adv
		 * is supported otherwise controller will return
		 * COMMAND_DISALLOWED for extended commands.
		 */
		return __hci_cmd_sync_status(hdev,
					       HCI_OP_LE_READ_ADV_TX_POWER,
					       0, NULL, HCI_CMD_TIMEOUT);
	}

	return 0;
}

/* Read LE Min/Max Tx Power*/
static int hci_le_read_tx_power_sync(struct hci_dev *hdev)
{
	if (!(hdev->commands[38] & 0x80) ||
	    test_bit(HCI_QUIRK_BROKEN_READ_TRANSMIT_POWER, &hdev->quirks))
		return 0;

	return __hci_cmd_sync_status(hdev, HCI_OP_LE_READ_TRANSMIT_POWER,
				     0, NULL, HCI_CMD_TIMEOUT);
}

/* Read LE Accept List Size */
static int hci_le_read_accept_list_size_sync(struct hci_dev *hdev)
{
	if (!(hdev->commands[26] & 0x40))
		return 0;

	return __hci_cmd_sync_status(hdev, HCI_OP_LE_READ_ACCEPT_LIST_SIZE,
				     0, NULL, HCI_CMD_TIMEOUT);
}

/* Read LE Resolving List Size */
static int hci_le_read_resolv_list_size_sync(struct hci_dev *hdev)
{
	if (!(hdev->commands[34] & 0x40))
		return 0;

	return __hci_cmd_sync_status(hdev, HCI_OP_LE_READ_RESOLV_LIST_SIZE,
				     0, NULL, HCI_CMD_TIMEOUT);
}

/* Clear LE Resolving List */
static int hci_le_clear_resolv_list_sync(struct hci_dev *hdev)
{
	if (!(hdev->commands[34] & 0x20))
		return 0;

	return __hci_cmd_sync_status(hdev, HCI_OP_LE_CLEAR_RESOLV_LIST, 0, NULL,
				     HCI_CMD_TIMEOUT);
}

/* Set RPA timeout */
static int hci_le_set_rpa_timeout_sync(struct hci_dev *hdev)
{
	__le16 timeout = cpu_to_le16(hdev->rpa_timeout);

	if (!(hdev->commands[35] & 0x04) ||
	    test_bit(HCI_QUIRK_BROKEN_SET_RPA_TIMEOUT, &hdev->quirks))
		return 0;

	return __hci_cmd_sync_status(hdev, HCI_OP_LE_SET_RPA_TIMEOUT,
				     sizeof(timeout), &timeout,
				     HCI_CMD_TIMEOUT);
}

/* Read LE Maximum Data Length */
static int hci_le_read_max_data_len_sync(struct hci_dev *hdev)
{
	if (!(hdev->le_features[0] & HCI_LE_DATA_LEN_EXT))
		return 0;

	return __hci_cmd_sync_status(hdev, HCI_OP_LE_READ_MAX_DATA_LEN, 0, NULL,
				     HCI_CMD_TIMEOUT);
}

/* Read LE Suggested Default Data Length */
static int hci_le_read_def_data_len_sync(struct hci_dev *hdev)
{
	if (!(hdev->le_features[0] & HCI_LE_DATA_LEN_EXT))
		return 0;

	return __hci_cmd_sync_status(hdev, HCI_OP_LE_READ_DEF_DATA_LEN, 0, NULL,
				     HCI_CMD_TIMEOUT);
}

/* Read LE Number of Supported Advertising Sets */
static int hci_le_read_num_support_adv_sets_sync(struct hci_dev *hdev)
{
	if (!ext_adv_capable(hdev))
		return 0;

	return __hci_cmd_sync_status(hdev,
				     HCI_OP_LE_READ_NUM_SUPPORTED_ADV_SETS,
				     0, NULL, HCI_CMD_TIMEOUT);
}

/* Write LE Host Supported */
static int hci_set_le_support_sync(struct hci_dev *hdev)
{
	struct hci_cp_write_le_host_supported cp;

	/* LE-only devices do not support explicit enablement */
	if (!lmp_bredr_capable(hdev))
		return 0;

	memset(&cp, 0, sizeof(cp));

	if (hci_dev_test_flag(hdev, HCI_LE_ENABLED)) {
		cp.le = 0x01;
		cp.simul = 0x00;
	}

	if (cp.le == lmp_host_le_capable(hdev))
		return 0;

	return __hci_cmd_sync_status(hdev, HCI_OP_WRITE_LE_HOST_SUPPORTED,
				     sizeof(cp), &cp, HCI_CMD_TIMEOUT);
}

/* LE Set Host Feature */
static int hci_le_set_host_feature_sync(struct hci_dev *hdev)
{
	struct hci_cp_le_set_host_feature cp;

	if (!cis_capable(hdev))
		return 0;

	memset(&cp, 0, sizeof(cp));

	/* Connected Isochronous Channels (Host Support) */
	cp.bit_number = 32;
	cp.bit_value = 1;

	return __hci_cmd_sync_status(hdev, HCI_OP_LE_SET_HOST_FEATURE,
				     sizeof(cp), &cp, HCI_CMD_TIMEOUT);
}

/* LE Controller init stage 3 command sequence */
static const struct hci_init_stage le_init3[] = {
	/* HCI_OP_LE_SET_EVENT_MASK */
	HCI_INIT(hci_le_set_event_mask_sync),
	/* HCI_OP_LE_READ_ADV_TX_POWER */
	HCI_INIT(hci_le_read_adv_tx_power_sync),
	/* HCI_OP_LE_READ_TRANSMIT_POWER */
	HCI_INIT(hci_le_read_tx_power_sync),
	/* HCI_OP_LE_READ_ACCEPT_LIST_SIZE */
	HCI_INIT(hci_le_read_accept_list_size_sync),
	/* HCI_OP_LE_CLEAR_ACCEPT_LIST */
	HCI_INIT(hci_le_clear_accept_list_sync),
	/* HCI_OP_LE_READ_RESOLV_LIST_SIZE */
	HCI_INIT(hci_le_read_resolv_list_size_sync),
	/* HCI_OP_LE_CLEAR_RESOLV_LIST */
	HCI_INIT(hci_le_clear_resolv_list_sync),
	/* HCI_OP_LE_SET_RPA_TIMEOUT */
	HCI_INIT(hci_le_set_rpa_timeout_sync),
	/* HCI_OP_LE_READ_MAX_DATA_LEN */
	HCI_INIT(hci_le_read_max_data_len_sync),
	/* HCI_OP_LE_READ_DEF_DATA_LEN */
	HCI_INIT(hci_le_read_def_data_len_sync),
	/* HCI_OP_LE_READ_NUM_SUPPORTED_ADV_SETS */
	HCI_INIT(hci_le_read_num_support_adv_sets_sync),
	/* HCI_OP_WRITE_LE_HOST_SUPPORTED */
	HCI_INIT(hci_set_le_support_sync),
	/* HCI_OP_LE_SET_HOST_FEATURE */
	HCI_INIT(hci_le_set_host_feature_sync),
	{}
};

static int hci_init3_sync(struct hci_dev *hdev)
{
	int err;

	bt_dev_dbg(hdev, "");

	err = hci_init_stage_sync(hdev, hci_init3);
	if (err)
		return err;

	if (lmp_le_capable(hdev))
		return hci_init_stage_sync(hdev, le_init3);

	return 0;
}

static int hci_delete_stored_link_key_sync(struct hci_dev *hdev)
{
	struct hci_cp_delete_stored_link_key cp;

	/* Some Broadcom based Bluetooth controllers do not support the
	 * Delete Stored Link Key command. They are clearly indicating its
	 * absence in the bit mask of supported commands.
	 *
	 * Check the supported commands and only if the command is marked
	 * as supported send it. If not supported assume that the controller
	 * does not have actual support for stored link keys which makes this
	 * command redundant anyway.
	 *
	 * Some controllers indicate that they support handling deleting
	 * stored link keys, but they don't. The quirk lets a driver
	 * just disable this command.
	 */
	if (!(hdev->commands[6] & 0x80) ||
	    test_bit(HCI_QUIRK_BROKEN_STORED_LINK_KEY, &hdev->quirks))
		return 0;

	memset(&cp, 0, sizeof(cp));
	bacpy(&cp.bdaddr, BDADDR_ANY);
	cp.delete_all = 0x01;

	return __hci_cmd_sync_status(hdev, HCI_OP_DELETE_STORED_LINK_KEY,
				     sizeof(cp), &cp, HCI_CMD_TIMEOUT);
}

static int hci_set_event_mask_page_2_sync(struct hci_dev *hdev)
{
	u8 events[8] = { 0x00, 0x00, 0x00, 0x00, 0x00, 0x00, 0x00, 0x00 };
	bool changed = false;

	/* Set event mask page 2 if the HCI command for it is supported */
	if (!(hdev->commands[22] & 0x04))
		return 0;

	/* If Connectionless Peripheral Broadcast central role is supported
	 * enable all necessary events for it.
	 */
	if (lmp_cpb_central_capable(hdev)) {
		events[1] |= 0x40;	/* Triggered Clock Capture */
		events[1] |= 0x80;	/* Synchronization Train Complete */
		events[2] |= 0x08;	/* Truncated Page Complete */
		events[2] |= 0x20;	/* CPB Channel Map Change */
		changed = true;
	}

	/* If Connectionless Peripheral Broadcast peripheral role is supported
	 * enable all necessary events for it.
	 */
	if (lmp_cpb_peripheral_capable(hdev)) {
		events[2] |= 0x01;	/* Synchronization Train Received */
		events[2] |= 0x02;	/* CPB Receive */
		events[2] |= 0x04;	/* CPB Timeout */
		events[2] |= 0x10;	/* Peripheral Page Response Timeout */
		changed = true;
	}

	/* Enable Authenticated Payload Timeout Expired event if supported */
	if (lmp_ping_capable(hdev) || hdev->le_features[0] & HCI_LE_PING) {
		events[2] |= 0x80;
		changed = true;
	}

	/* Some Broadcom based controllers indicate support for Set Event
	 * Mask Page 2 command, but then actually do not support it. Since
	 * the default value is all bits set to zero, the command is only
	 * required if the event mask has to be changed. In case no change
	 * to the event mask is needed, skip this command.
	 */
	if (!changed)
		return 0;

	return __hci_cmd_sync_status(hdev, HCI_OP_SET_EVENT_MASK_PAGE_2,
				     sizeof(events), events, HCI_CMD_TIMEOUT);
}

/* Read local codec list if the HCI command is supported */
static int hci_read_local_codecs_sync(struct hci_dev *hdev)
{
	if (hdev->commands[45] & 0x04)
		hci_read_supported_codecs_v2(hdev);
	else if (hdev->commands[29] & 0x20)
		hci_read_supported_codecs(hdev);

	return 0;
}

/* Read local pairing options if the HCI command is supported */
static int hci_read_local_pairing_opts_sync(struct hci_dev *hdev)
{
	if (!(hdev->commands[41] & 0x08))
		return 0;

	return __hci_cmd_sync_status(hdev, HCI_OP_READ_LOCAL_PAIRING_OPTS,
				     0, NULL, HCI_CMD_TIMEOUT);
}

/* Get MWS transport configuration if the HCI command is supported */
static int hci_get_mws_transport_config_sync(struct hci_dev *hdev)
{
	if (!mws_transport_config_capable(hdev))
		return 0;

	return __hci_cmd_sync_status(hdev, HCI_OP_GET_MWS_TRANSPORT_CONFIG,
				     0, NULL, HCI_CMD_TIMEOUT);
}

/* Check for Synchronization Train support */
static int hci_read_sync_train_params_sync(struct hci_dev *hdev)
{
	if (!lmp_sync_train_capable(hdev))
		return 0;

	return __hci_cmd_sync_status(hdev, HCI_OP_READ_SYNC_TRAIN_PARAMS,
				     0, NULL, HCI_CMD_TIMEOUT);
}

/* Enable Secure Connections if supported and configured */
static int hci_write_sc_support_1_sync(struct hci_dev *hdev)
{
	u8 support = 0x01;

	if (!hci_dev_test_flag(hdev, HCI_SSP_ENABLED) ||
	    !bredr_sc_enabled(hdev))
		return 0;

	return __hci_cmd_sync_status(hdev, HCI_OP_WRITE_SC_SUPPORT,
				     sizeof(support), &support,
				     HCI_CMD_TIMEOUT);
}

/* Set erroneous data reporting if supported to the wideband speech
 * setting value
 */
static int hci_set_err_data_report_sync(struct hci_dev *hdev)
{
	struct hci_cp_write_def_err_data_reporting cp;
	bool enabled = hci_dev_test_flag(hdev, HCI_WIDEBAND_SPEECH_ENABLED);

	if (!(hdev->commands[18] & 0x08) ||
	    !(hdev->features[0][6] & LMP_ERR_DATA_REPORTING) ||
	    test_bit(HCI_QUIRK_BROKEN_ERR_DATA_REPORTING, &hdev->quirks))
		return 0;

	if (enabled == hdev->err_data_reporting)
		return 0;

	memset(&cp, 0, sizeof(cp));
	cp.err_data_reporting = enabled ? ERR_DATA_REPORTING_ENABLED :
				ERR_DATA_REPORTING_DISABLED;

	return __hci_cmd_sync_status(hdev, HCI_OP_WRITE_DEF_ERR_DATA_REPORTING,
				    sizeof(cp), &cp, HCI_CMD_TIMEOUT);
}

static const struct hci_init_stage hci_init4[] = {
	 /* HCI_OP_DELETE_STORED_LINK_KEY */
	HCI_INIT(hci_delete_stored_link_key_sync),
	/* HCI_OP_SET_EVENT_MASK_PAGE_2 */
	HCI_INIT(hci_set_event_mask_page_2_sync),
	/* HCI_OP_READ_LOCAL_CODECS */
	HCI_INIT(hci_read_local_codecs_sync),
	 /* HCI_OP_READ_LOCAL_PAIRING_OPTS */
	HCI_INIT(hci_read_local_pairing_opts_sync),
	 /* HCI_OP_GET_MWS_TRANSPORT_CONFIG */
	HCI_INIT(hci_get_mws_transport_config_sync),
	 /* HCI_OP_READ_SYNC_TRAIN_PARAMS */
	HCI_INIT(hci_read_sync_train_params_sync),
	/* HCI_OP_WRITE_SC_SUPPORT */
	HCI_INIT(hci_write_sc_support_1_sync),
	/* HCI_OP_WRITE_DEF_ERR_DATA_REPORTING */
	HCI_INIT(hci_set_err_data_report_sync),
	{}
};

/* Set Suggested Default Data Length to maximum if supported */
static int hci_le_set_write_def_data_len_sync(struct hci_dev *hdev)
{
	struct hci_cp_le_write_def_data_len cp;

	if (!(hdev->le_features[0] & HCI_LE_DATA_LEN_EXT))
		return 0;

	memset(&cp, 0, sizeof(cp));
	cp.tx_len = cpu_to_le16(hdev->le_max_tx_len);
	cp.tx_time = cpu_to_le16(hdev->le_max_tx_time);

	return __hci_cmd_sync_status(hdev, HCI_OP_LE_WRITE_DEF_DATA_LEN,
				     sizeof(cp), &cp, HCI_CMD_TIMEOUT);
}

/* Set Default PHY parameters if command is supported, enables all supported
 * PHYs according to the LE Features bits.
 */
static int hci_le_set_default_phy_sync(struct hci_dev *hdev)
{
	struct hci_cp_le_set_default_phy cp;

	if (!(hdev->commands[35] & 0x20)) {
		/* If the command is not supported it means only 1M PHY is
		 * supported.
		 */
		hdev->le_tx_def_phys = HCI_LE_SET_PHY_1M;
		hdev->le_rx_def_phys = HCI_LE_SET_PHY_1M;
		return 0;
	}

	memset(&cp, 0, sizeof(cp));
	cp.all_phys = 0x00;
	cp.tx_phys = HCI_LE_SET_PHY_1M;
	cp.rx_phys = HCI_LE_SET_PHY_1M;

	/* Enables 2M PHY if supported */
	if (le_2m_capable(hdev)) {
		cp.tx_phys |= HCI_LE_SET_PHY_2M;
		cp.rx_phys |= HCI_LE_SET_PHY_2M;
	}

	/* Enables Coded PHY if supported */
	if (le_coded_capable(hdev)) {
		cp.tx_phys |= HCI_LE_SET_PHY_CODED;
		cp.rx_phys |= HCI_LE_SET_PHY_CODED;
	}

	return __hci_cmd_sync_status(hdev, HCI_OP_LE_SET_DEFAULT_PHY,
				     sizeof(cp), &cp, HCI_CMD_TIMEOUT);
}

static const struct hci_init_stage le_init4[] = {
	/* HCI_OP_LE_WRITE_DEF_DATA_LEN */
	HCI_INIT(hci_le_set_write_def_data_len_sync),
	/* HCI_OP_LE_SET_DEFAULT_PHY */
	HCI_INIT(hci_le_set_default_phy_sync),
	{}
};

static int hci_init4_sync(struct hci_dev *hdev)
{
	int err;

	bt_dev_dbg(hdev, "");

	err = hci_init_stage_sync(hdev, hci_init4);
	if (err)
		return err;

	if (lmp_le_capable(hdev))
		return hci_init_stage_sync(hdev, le_init4);

	return 0;
}

static int hci_init_sync(struct hci_dev *hdev)
{
	int err;

	err = hci_init1_sync(hdev);
	if (err < 0)
		return err;

	if (hci_dev_test_flag(hdev, HCI_SETUP))
		hci_debugfs_create_basic(hdev);

	err = hci_init2_sync(hdev);
	if (err < 0)
		return err;

	err = hci_init3_sync(hdev);
	if (err < 0)
		return err;

	err = hci_init4_sync(hdev);
	if (err < 0)
		return err;

	/* This function is only called when the controller is actually in
	 * configured state. When the controller is marked as unconfigured,
	 * this initialization procedure is not run.
	 *
	 * It means that it is possible that a controller runs through its
	 * setup phase and then discovers missing settings. If that is the
	 * case, then this function will not be called. It then will only
	 * be called during the config phase.
	 *
	 * So only when in setup phase or config phase, create the debugfs
	 * entries and register the SMP channels.
	 */
	if (!hci_dev_test_flag(hdev, HCI_SETUP) &&
	    !hci_dev_test_flag(hdev, HCI_CONFIG))
		return 0;

	if (hci_dev_test_and_set_flag(hdev, HCI_DEBUGFS_CREATED))
		return 0;

	hci_debugfs_create_common(hdev);

	if (lmp_bredr_capable(hdev))
		hci_debugfs_create_bredr(hdev);

	if (lmp_le_capable(hdev))
		hci_debugfs_create_le(hdev);

	return 0;
}

#define HCI_QUIRK_BROKEN(_quirk, _desc) { HCI_QUIRK_BROKEN_##_quirk, _desc }

static const struct {
	unsigned long quirk;
	const char *desc;
} hci_broken_table[] = {
	HCI_QUIRK_BROKEN(LOCAL_COMMANDS,
			 "HCI Read Local Supported Commands not supported"),
	HCI_QUIRK_BROKEN(STORED_LINK_KEY,
			 "HCI Delete Stored Link Key command is advertised, "
			 "but not supported."),
	HCI_QUIRK_BROKEN(ERR_DATA_REPORTING,
			 "HCI Read Default Erroneous Data Reporting command is "
			 "advertised, but not supported."),
	HCI_QUIRK_BROKEN(READ_TRANSMIT_POWER,
			 "HCI Read Transmit Power Level command is advertised, "
			 "but not supported."),
	HCI_QUIRK_BROKEN(FILTER_CLEAR_ALL,
			 "HCI Set Event Filter command not supported."),
	HCI_QUIRK_BROKEN(ENHANCED_SETUP_SYNC_CONN,
			 "HCI Enhanced Setup Synchronous Connection command is "
			 "advertised, but not supported."),
	HCI_QUIRK_BROKEN(SET_RPA_TIMEOUT,
			 "HCI LE Set Random Private Address Timeout command is "
			 "advertised, but not supported."),
	HCI_QUIRK_BROKEN(LE_CODED,
			 "HCI LE Coded PHY feature bit is set, "
			 "but its usage is not supported.")
};

/* This function handles hdev setup stage:
 *
 * Calls hdev->setup
 * Setup address if HCI_QUIRK_USE_BDADDR_PROPERTY is set.
 */
static int hci_dev_setup_sync(struct hci_dev *hdev)
{
	int ret = 0;
	bool invalid_bdaddr;
	size_t i;

	if (!hci_dev_test_flag(hdev, HCI_SETUP) &&
	    !test_bit(HCI_QUIRK_NON_PERSISTENT_SETUP, &hdev->quirks))
		return 0;

	bt_dev_dbg(hdev, "");

	hci_sock_dev_event(hdev, HCI_DEV_SETUP);

	if (hdev->setup)
		ret = hdev->setup(hdev);

	for (i = 0; i < ARRAY_SIZE(hci_broken_table); i++) {
		if (test_bit(hci_broken_table[i].quirk, &hdev->quirks))
			bt_dev_warn(hdev, "%s", hci_broken_table[i].desc);
	}

	/* The transport driver can set the quirk to mark the
	 * BD_ADDR invalid before creating the HCI device or in
	 * its setup callback.
	 */
	invalid_bdaddr = test_bit(HCI_QUIRK_INVALID_BDADDR, &hdev->quirks) ||
			 test_bit(HCI_QUIRK_USE_BDADDR_PROPERTY, &hdev->quirks);
	if (!ret) {
		if (test_bit(HCI_QUIRK_USE_BDADDR_PROPERTY, &hdev->quirks) &&
		    !bacmp(&hdev->public_addr, BDADDR_ANY))
			hci_dev_get_bd_addr_from_property(hdev);

		if (invalid_bdaddr && bacmp(&hdev->public_addr, BDADDR_ANY) &&
		    hdev->set_bdaddr) {
			ret = hdev->set_bdaddr(hdev, &hdev->public_addr);
			if (!ret)
				invalid_bdaddr = false;
		}
	}

	/* The transport driver can set these quirks before
	 * creating the HCI device or in its setup callback.
	 *
	 * For the invalid BD_ADDR quirk it is possible that
	 * it becomes a valid address if the bootloader does
	 * provide it (see above).
	 *
	 * In case any of them is set, the controller has to
	 * start up as unconfigured.
	 */
	if (test_bit(HCI_QUIRK_EXTERNAL_CONFIG, &hdev->quirks) ||
	    invalid_bdaddr)
		hci_dev_set_flag(hdev, HCI_UNCONFIGURED);

	/* For an unconfigured controller it is required to
	 * read at least the version information provided by
	 * the Read Local Version Information command.
	 *
	 * If the set_bdaddr driver callback is provided, then
	 * also the original Bluetooth public device address
	 * will be read using the Read BD Address command.
	 */
	if (hci_dev_test_flag(hdev, HCI_UNCONFIGURED))
		return hci_unconf_init_sync(hdev);

	return ret;
}

/* This function handles hdev init stage:
 *
 * Calls hci_dev_setup_sync to perform setup stage
 * Calls hci_init_sync to perform HCI command init sequence
 */
static int hci_dev_init_sync(struct hci_dev *hdev)
{
	int ret;

	bt_dev_dbg(hdev, "");

	atomic_set(&hdev->cmd_cnt, 1);
	set_bit(HCI_INIT, &hdev->flags);

	ret = hci_dev_setup_sync(hdev);

	if (hci_dev_test_flag(hdev, HCI_CONFIG)) {
		/* If public address change is configured, ensure that
		 * the address gets programmed. If the driver does not
		 * support changing the public address, fail the power
		 * on procedure.
		 */
		if (bacmp(&hdev->public_addr, BDADDR_ANY) &&
		    hdev->set_bdaddr)
			ret = hdev->set_bdaddr(hdev, &hdev->public_addr);
		else
			ret = -EADDRNOTAVAIL;
	}

	if (!ret) {
		if (!hci_dev_test_flag(hdev, HCI_UNCONFIGURED) &&
		    !hci_dev_test_flag(hdev, HCI_USER_CHANNEL)) {
			ret = hci_init_sync(hdev);
			if (!ret && hdev->post_init)
				ret = hdev->post_init(hdev);
		}
	}

	/* If the HCI Reset command is clearing all diagnostic settings,
	 * then they need to be reprogrammed after the init procedure
	 * completed.
	 */
	if (test_bit(HCI_QUIRK_NON_PERSISTENT_DIAG, &hdev->quirks) &&
	    !hci_dev_test_flag(hdev, HCI_USER_CHANNEL) &&
	    hci_dev_test_flag(hdev, HCI_VENDOR_DIAG) && hdev->set_diag)
		ret = hdev->set_diag(hdev, true);

	if (!hci_dev_test_flag(hdev, HCI_USER_CHANNEL)) {
		msft_do_open(hdev);
		aosp_do_open(hdev);
	}

	clear_bit(HCI_INIT, &hdev->flags);

	return ret;
}

int hci_dev_open_sync(struct hci_dev *hdev)
{
	int ret;

	bt_dev_dbg(hdev, "");

	if (hci_dev_test_flag(hdev, HCI_UNREGISTER)) {
		ret = -ENODEV;
		goto done;
	}

	if (!hci_dev_test_flag(hdev, HCI_SETUP) &&
	    !hci_dev_test_flag(hdev, HCI_CONFIG)) {
		/* Check for rfkill but allow the HCI setup stage to
		 * proceed (which in itself doesn't cause any RF activity).
		 */
		if (hci_dev_test_flag(hdev, HCI_RFKILLED)) {
			ret = -ERFKILL;
			goto done;
		}

		/* Check for valid public address or a configured static
		 * random address, but let the HCI setup proceed to
		 * be able to determine if there is a public address
		 * or not.
		 *
		 * In case of user channel usage, it is not important
		 * if a public address or static random address is
		 * available.
		 */
		if (!hci_dev_test_flag(hdev, HCI_USER_CHANNEL) &&
		    !bacmp(&hdev->bdaddr, BDADDR_ANY) &&
		    !bacmp(&hdev->static_addr, BDADDR_ANY)) {
			ret = -EADDRNOTAVAIL;
			goto done;
		}
	}

	if (test_bit(HCI_UP, &hdev->flags)) {
		ret = -EALREADY;
		goto done;
	}

	if (hdev->open(hdev)) {
		ret = -EIO;
		goto done;
	}

	hci_devcd_reset(hdev);

	set_bit(HCI_RUNNING, &hdev->flags);
	hci_sock_dev_event(hdev, HCI_DEV_OPEN);

	ret = hci_dev_init_sync(hdev);
	if (!ret) {
		hci_dev_hold(hdev);
		hci_dev_set_flag(hdev, HCI_RPA_EXPIRED);
		hci_adv_instances_set_rpa_expired(hdev, true);
		set_bit(HCI_UP, &hdev->flags);
		hci_sock_dev_event(hdev, HCI_DEV_UP);
		hci_leds_update_powered(hdev, true);
		if (!hci_dev_test_flag(hdev, HCI_SETUP) &&
		    !hci_dev_test_flag(hdev, HCI_CONFIG) &&
		    !hci_dev_test_flag(hdev, HCI_UNCONFIGURED) &&
		    !hci_dev_test_flag(hdev, HCI_USER_CHANNEL) &&
		    hci_dev_test_flag(hdev, HCI_MGMT)) {
			ret = hci_powered_update_sync(hdev);
			mgmt_power_on(hdev, ret);
		}
	} else {
		/* Init failed, cleanup */
		flush_work(&hdev->tx_work);

		/* Since hci_rx_work() is possible to awake new cmd_work
		 * it should be flushed first to avoid unexpected call of
		 * hci_cmd_work()
		 */
		flush_work(&hdev->rx_work);
		flush_work(&hdev->cmd_work);

		skb_queue_purge(&hdev->cmd_q);
		skb_queue_purge(&hdev->rx_q);

		if (hdev->flush)
			hdev->flush(hdev);

		if (hdev->sent_cmd) {
			cancel_delayed_work_sync(&hdev->cmd_timer);
			kfree_skb(hdev->sent_cmd);
			hdev->sent_cmd = NULL;
		}

		if (hdev->req_skb) {
			kfree_skb(hdev->req_skb);
			hdev->req_skb = NULL;
		}

		clear_bit(HCI_RUNNING, &hdev->flags);
		hci_sock_dev_event(hdev, HCI_DEV_CLOSE);

		hdev->close(hdev);
		hdev->flags &= BIT(HCI_RAW);
	}

done:
	return ret;
}

/* This function requires the caller holds hdev->lock */
static void hci_pend_le_actions_clear(struct hci_dev *hdev)
{
	struct hci_conn_params *p;

	list_for_each_entry(p, &hdev->le_conn_params, list) {
		hci_pend_le_list_del_init(p);
		if (p->conn) {
			hci_conn_drop(p->conn);
			hci_conn_put(p->conn);
			p->conn = NULL;
		}
	}

	BT_DBG("All LE pending actions cleared");
}

static int hci_dev_shutdown(struct hci_dev *hdev)
{
	int err = 0;
	/* Similar to how we first do setup and then set the exclusive access
	 * bit for userspace, we must first unset userchannel and then clean up.
	 * Otherwise, the kernel can't properly use the hci channel to clean up
	 * the controller (some shutdown routines require sending additional
	 * commands to the controller for example).
	 */
	bool was_userchannel =
		hci_dev_test_and_clear_flag(hdev, HCI_USER_CHANNEL);

	if (!hci_dev_test_flag(hdev, HCI_UNREGISTER) &&
	    test_bit(HCI_UP, &hdev->flags)) {
		/* Execute vendor specific shutdown routine */
		if (hdev->shutdown)
			err = hdev->shutdown(hdev);
	}

	if (was_userchannel)
		hci_dev_set_flag(hdev, HCI_USER_CHANNEL);

	return err;
}

int hci_dev_close_sync(struct hci_dev *hdev)
{
	bool auto_off;
	int err = 0;

	bt_dev_dbg(hdev, "");

	if (hci_dev_test_flag(hdev, HCI_UNREGISTER)) {
		disable_delayed_work(&hdev->power_off);
		disable_delayed_work(&hdev->ncmd_timer);
		disable_delayed_work(&hdev->le_scan_disable);
	} else {
		cancel_delayed_work(&hdev->power_off);
		cancel_delayed_work(&hdev->ncmd_timer);
		cancel_delayed_work(&hdev->le_scan_disable);
	}

	hci_cmd_sync_cancel_sync(hdev, ENODEV);

	cancel_interleave_scan(hdev);

	if (hdev->adv_instance_timeout) {
		cancel_delayed_work_sync(&hdev->adv_instance_expire);
		hdev->adv_instance_timeout = 0;
	}

	err = hci_dev_shutdown(hdev);

	if (!test_and_clear_bit(HCI_UP, &hdev->flags)) {
		cancel_delayed_work_sync(&hdev->cmd_timer);
		return err;
	}

	hci_leds_update_powered(hdev, false);

	/* Flush RX and TX works */
	flush_work(&hdev->tx_work);
	flush_work(&hdev->rx_work);

	if (hdev->discov_timeout > 0) {
		hdev->discov_timeout = 0;
		hci_dev_clear_flag(hdev, HCI_DISCOVERABLE);
		hci_dev_clear_flag(hdev, HCI_LIMITED_DISCOVERABLE);
	}

	if (hci_dev_test_and_clear_flag(hdev, HCI_SERVICE_CACHE))
		cancel_delayed_work(&hdev->service_cache);

	if (hci_dev_test_flag(hdev, HCI_MGMT)) {
		struct adv_info *adv_instance;

		cancel_delayed_work_sync(&hdev->rpa_expired);

		list_for_each_entry(adv_instance, &hdev->adv_instances, list)
			cancel_delayed_work_sync(&adv_instance->rpa_expired_cb);
	}

	/* Avoid potential lockdep warnings from the *_flush() calls by
	 * ensuring the workqueue is empty up front.
	 */
	drain_workqueue(hdev->workqueue);

	hci_dev_lock(hdev);

	hci_discovery_set_state(hdev, DISCOVERY_STOPPED);

	auto_off = hci_dev_test_and_clear_flag(hdev, HCI_AUTO_OFF);

	if (!auto_off && !hci_dev_test_flag(hdev, HCI_USER_CHANNEL) &&
	    hci_dev_test_flag(hdev, HCI_MGMT))
		__mgmt_power_off(hdev);

	hci_inquiry_cache_flush(hdev);
	hci_pend_le_actions_clear(hdev);
	hci_conn_hash_flush(hdev);
	/* Prevent data races on hdev->smp_data or hdev->smp_bredr_data */
	smp_unregister(hdev);
	hci_dev_unlock(hdev);

	hci_sock_dev_event(hdev, HCI_DEV_DOWN);

	if (!hci_dev_test_flag(hdev, HCI_USER_CHANNEL)) {
		aosp_do_close(hdev);
		msft_do_close(hdev);
	}

	if (hdev->flush)
		hdev->flush(hdev);

	/* Reset device */
	skb_queue_purge(&hdev->cmd_q);
	atomic_set(&hdev->cmd_cnt, 1);
	if (test_bit(HCI_QUIRK_RESET_ON_CLOSE, &hdev->quirks) &&
	    !auto_off && !hci_dev_test_flag(hdev, HCI_UNCONFIGURED)) {
		set_bit(HCI_INIT, &hdev->flags);
		hci_reset_sync(hdev);
		clear_bit(HCI_INIT, &hdev->flags);
	}

	/* flush cmd  work */
	flush_work(&hdev->cmd_work);

	/* Drop queues */
	skb_queue_purge(&hdev->rx_q);
	skb_queue_purge(&hdev->cmd_q);
	skb_queue_purge(&hdev->raw_q);

	/* Drop last sent command */
	if (hdev->sent_cmd) {
		cancel_delayed_work_sync(&hdev->cmd_timer);
		kfree_skb(hdev->sent_cmd);
		hdev->sent_cmd = NULL;
	}

	/* Drop last request */
	if (hdev->req_skb) {
		kfree_skb(hdev->req_skb);
		hdev->req_skb = NULL;
	}

	clear_bit(HCI_RUNNING, &hdev->flags);
	hci_sock_dev_event(hdev, HCI_DEV_CLOSE);

	/* After this point our queues are empty and no tasks are scheduled. */
	hdev->close(hdev);

	/* Clear flags */
	hdev->flags &= BIT(HCI_RAW);
	hci_dev_clear_volatile_flags(hdev);

	memset(hdev->eir, 0, sizeof(hdev->eir));
	memset(hdev->dev_class, 0, sizeof(hdev->dev_class));
	bacpy(&hdev->random_addr, BDADDR_ANY);
	hci_codec_list_clear(&hdev->local_codecs);

	hci_dev_put(hdev);
	return err;
}

/* This function perform power on HCI command sequence as follows:
 *
 * If controller is already up (HCI_UP) performs hci_powered_update_sync
 * sequence otherwise run hci_dev_open_sync which will follow with
 * hci_powered_update_sync after the init sequence is completed.
 */
static int hci_power_on_sync(struct hci_dev *hdev)
{
	int err;

	if (test_bit(HCI_UP, &hdev->flags) &&
	    hci_dev_test_flag(hdev, HCI_MGMT) &&
	    hci_dev_test_and_clear_flag(hdev, HCI_AUTO_OFF)) {
		cancel_delayed_work(&hdev->power_off);
		return hci_powered_update_sync(hdev);
	}

	err = hci_dev_open_sync(hdev);
	if (err < 0)
		return err;

	/* During the HCI setup phase, a few error conditions are
	 * ignored and they need to be checked now. If they are still
	 * valid, it is important to return the device back off.
	 */
	if (hci_dev_test_flag(hdev, HCI_RFKILLED) ||
	    hci_dev_test_flag(hdev, HCI_UNCONFIGURED) ||
	    (!bacmp(&hdev->bdaddr, BDADDR_ANY) &&
	     !bacmp(&hdev->static_addr, BDADDR_ANY))) {
		hci_dev_clear_flag(hdev, HCI_AUTO_OFF);
		hci_dev_close_sync(hdev);
	} else if (hci_dev_test_flag(hdev, HCI_AUTO_OFF)) {
		queue_delayed_work(hdev->req_workqueue, &hdev->power_off,
				   HCI_AUTO_OFF_TIMEOUT);
	}

	if (hci_dev_test_and_clear_flag(hdev, HCI_SETUP)) {
		/* For unconfigured devices, set the HCI_RAW flag
		 * so that userspace can easily identify them.
		 */
		if (hci_dev_test_flag(hdev, HCI_UNCONFIGURED))
			set_bit(HCI_RAW, &hdev->flags);

		/* For fully configured devices, this will send
		 * the Index Added event. For unconfigured devices,
		 * it will send Unconfigued Index Added event.
		 *
		 * Devices with HCI_QUIRK_RAW_DEVICE are ignored
		 * and no event will be send.
		 */
		mgmt_index_added(hdev);
	} else if (hci_dev_test_and_clear_flag(hdev, HCI_CONFIG)) {
		/* When the controller is now configured, then it
		 * is important to clear the HCI_RAW flag.
		 */
		if (!hci_dev_test_flag(hdev, HCI_UNCONFIGURED))
			clear_bit(HCI_RAW, &hdev->flags);

		/* Powering on the controller with HCI_CONFIG set only
		 * happens with the transition from unconfigured to
		 * configured. This will send the Index Added event.
		 */
		mgmt_index_added(hdev);
	}

	return 0;
}

static int hci_remote_name_cancel_sync(struct hci_dev *hdev, bdaddr_t *addr)
{
	struct hci_cp_remote_name_req_cancel cp;

	memset(&cp, 0, sizeof(cp));
	bacpy(&cp.bdaddr, addr);

	return __hci_cmd_sync_status(hdev, HCI_OP_REMOTE_NAME_REQ_CANCEL,
				     sizeof(cp), &cp, HCI_CMD_TIMEOUT);
}

int hci_stop_discovery_sync(struct hci_dev *hdev)
{
	struct discovery_state *d = &hdev->discovery;
	struct inquiry_entry *e;
	int err;

	bt_dev_dbg(hdev, "state %u", hdev->discovery.state);

	if (d->state == DISCOVERY_FINDING || d->state == DISCOVERY_STOPPING) {
		if (test_bit(HCI_INQUIRY, &hdev->flags)) {
			err = __hci_cmd_sync_status(hdev, HCI_OP_INQUIRY_CANCEL,
						    0, NULL, HCI_CMD_TIMEOUT);
			if (err)
				return err;
		}

		if (hci_dev_test_flag(hdev, HCI_LE_SCAN)) {
			cancel_delayed_work(&hdev->le_scan_disable);

			err = hci_scan_disable_sync(hdev);
			if (err)
				return err;
		}

	} else {
		err = hci_scan_disable_sync(hdev);
		if (err)
			return err;
	}

	/* Resume advertising if it was paused */
	if (use_ll_privacy(hdev))
		hci_resume_advertising_sync(hdev);

	/* No further actions needed for LE-only discovery */
	if (d->type == DISCOV_TYPE_LE)
		return 0;

	if (d->state == DISCOVERY_RESOLVING || d->state == DISCOVERY_STOPPING) {
		e = hci_inquiry_cache_lookup_resolve(hdev, BDADDR_ANY,
						     NAME_PENDING);
		if (!e)
			return 0;

		/* Ignore cancel errors since it should interfere with stopping
		 * of the discovery.
		 */
		hci_remote_name_cancel_sync(hdev, &e->data.bdaddr);
	}

	return 0;
}

static int hci_disconnect_sync(struct hci_dev *hdev, struct hci_conn *conn,
			       u8 reason)
{
	struct hci_cp_disconnect cp;

	if (test_bit(HCI_CONN_BIG_CREATED, &conn->flags)) {
		/* This is a BIS connection, hci_conn_del will
		 * do the necessary cleanup.
		 */
		hci_dev_lock(hdev);
		hci_conn_failed(conn, reason);
		hci_dev_unlock(hdev);

		return 0;
	}

	if (test_bit(HCI_CONN_BIG_CREATED, &conn->flags)) {
		/* This is a BIS connection, hci_conn_del will
		 * do the necessary cleanup.
		 */
		hci_dev_lock(hdev);
		hci_conn_failed(conn, reason);
		hci_dev_unlock(hdev);

		return 0;
	}

	memset(&cp, 0, sizeof(cp));
	cp.handle = cpu_to_le16(conn->handle);
	cp.reason = reason;

	/* Wait for HCI_EV_DISCONN_COMPLETE, not HCI_EV_CMD_STATUS, when the
	 * reason is anything but HCI_ERROR_REMOTE_POWER_OFF. This reason is
	 * used when suspending or powering off, where we don't want to wait
	 * for the peer's response.
	 */
	if (reason != HCI_ERROR_REMOTE_POWER_OFF)
		return __hci_cmd_sync_status_sk(hdev, HCI_OP_DISCONNECT,
						sizeof(cp), &cp,
						HCI_EV_DISCONN_COMPLETE,
						HCI_CMD_TIMEOUT, NULL);

	return __hci_cmd_sync_status(hdev, HCI_OP_DISCONNECT, sizeof(cp), &cp,
				     HCI_CMD_TIMEOUT);
}

static int hci_le_connect_cancel_sync(struct hci_dev *hdev,
				      struct hci_conn *conn, u8 reason)
{
	/* Return reason if scanning since the connection shall probably be
	 * cleanup directly.
	 */
	if (test_bit(HCI_CONN_SCANNING, &conn->flags))
		return reason;

	if (conn->role == HCI_ROLE_SLAVE ||
	    test_and_set_bit(HCI_CONN_CANCEL, &conn->flags))
		return 0;

	return __hci_cmd_sync_status(hdev, HCI_OP_LE_CREATE_CONN_CANCEL,
				     0, NULL, HCI_CMD_TIMEOUT);
}

static int hci_connect_cancel_sync(struct hci_dev *hdev, struct hci_conn *conn,
				   u8 reason)
{
	if (conn->type == LE_LINK)
		return hci_le_connect_cancel_sync(hdev, conn, reason);

	if (conn->type == ISO_LINK) {
		/* BLUETOOTH CORE SPECIFICATION Version 5.3 | Vol 4, Part E
		 * page 1857:
		 *
		 * If this command is issued for a CIS on the Central and the
		 * CIS is successfully terminated before being established,
		 * then an HCI_LE_CIS_Established event shall also be sent for
		 * this CIS with the Status Operation Cancelled by Host (0x44).
		 */
		if (test_bit(HCI_CONN_CREATE_CIS, &conn->flags))
			return hci_disconnect_sync(hdev, conn, reason);

		/* CIS with no Create CIS sent have nothing to cancel */
		if (bacmp(&conn->dst, BDADDR_ANY))
			return HCI_ERROR_LOCAL_HOST_TERM;

		/* There is no way to cancel a BIS without terminating the BIG
		 * which is done later on connection cleanup.
		 */
		return 0;
	}

	if (hdev->hci_ver < BLUETOOTH_VER_1_2)
		return 0;

	/* Wait for HCI_EV_CONN_COMPLETE, not HCI_EV_CMD_STATUS, when the
	 * reason is anything but HCI_ERROR_REMOTE_POWER_OFF. This reason is
	 * used when suspending or powering off, where we don't want to wait
	 * for the peer's response.
	 */
	if (reason != HCI_ERROR_REMOTE_POWER_OFF)
		return __hci_cmd_sync_status_sk(hdev, HCI_OP_CREATE_CONN_CANCEL,
						6, &conn->dst,
						HCI_EV_CONN_COMPLETE,
						HCI_CMD_TIMEOUT, NULL);

	return __hci_cmd_sync_status(hdev, HCI_OP_CREATE_CONN_CANCEL,
				     6, &conn->dst, HCI_CMD_TIMEOUT);
}

static int hci_reject_sco_sync(struct hci_dev *hdev, struct hci_conn *conn,
			       u8 reason)
{
	struct hci_cp_reject_sync_conn_req cp;

	memset(&cp, 0, sizeof(cp));
	bacpy(&cp.bdaddr, &conn->dst);
	cp.reason = reason;

	/* SCO rejection has its own limited set of
	 * allowed error values (0x0D-0x0F).
	 */
	if (reason < 0x0d || reason > 0x0f)
		cp.reason = HCI_ERROR_REJ_LIMITED_RESOURCES;

	return __hci_cmd_sync_status(hdev, HCI_OP_REJECT_SYNC_CONN_REQ,
				     sizeof(cp), &cp, HCI_CMD_TIMEOUT);
}

static int hci_le_reject_cis_sync(struct hci_dev *hdev, struct hci_conn *conn,
				  u8 reason)
{
	struct hci_cp_le_reject_cis cp;

	memset(&cp, 0, sizeof(cp));
	cp.handle = cpu_to_le16(conn->handle);
	cp.reason = reason;

	return __hci_cmd_sync_status(hdev, HCI_OP_LE_REJECT_CIS,
				     sizeof(cp), &cp, HCI_CMD_TIMEOUT);
}

static int hci_reject_conn_sync(struct hci_dev *hdev, struct hci_conn *conn,
				u8 reason)
{
	struct hci_cp_reject_conn_req cp;

	if (conn->type == ISO_LINK)
		return hci_le_reject_cis_sync(hdev, conn, reason);

	if (conn->type == SCO_LINK || conn->type == ESCO_LINK)
		return hci_reject_sco_sync(hdev, conn, reason);

	memset(&cp, 0, sizeof(cp));
	bacpy(&cp.bdaddr, &conn->dst);
	cp.reason = reason;

	return __hci_cmd_sync_status(hdev, HCI_OP_REJECT_CONN_REQ,
				     sizeof(cp), &cp, HCI_CMD_TIMEOUT);
}

int hci_abort_conn_sync(struct hci_dev *hdev, struct hci_conn *conn, u8 reason)
{
	int err = 0;
	u16 handle = conn->handle;
	bool disconnect = false;
	struct hci_conn *c;

	switch (conn->state) {
	case BT_CONNECTED:
	case BT_CONFIG:
		err = hci_disconnect_sync(hdev, conn, reason);
		break;
	case BT_CONNECT:
		err = hci_connect_cancel_sync(hdev, conn, reason);
		break;
	case BT_CONNECT2:
		err = hci_reject_conn_sync(hdev, conn, reason);
		break;
	case BT_OPEN:
	case BT_BOUND:
		break;
	default:
		disconnect = true;
		break;
	}

	hci_dev_lock(hdev);

	/* Check if the connection has been cleaned up concurrently */
	c = hci_conn_hash_lookup_handle(hdev, handle);
	if (!c || c != conn) {
		err = 0;
		goto unlock;
	}

	/* Cleanup hci_conn object if it cannot be cancelled as it
	 * likelly means the controller and host stack are out of sync
	 * or in case of LE it was still scanning so it can be cleanup
	 * safely.
	 */
	if (disconnect) {
		conn->state = BT_CLOSED;
		hci_disconn_cfm(conn, reason);
		hci_conn_del(conn);
	} else {
		hci_conn_failed(conn, reason);
	}

unlock:
	hci_dev_unlock(hdev);
	return err;
}

static int hci_disconnect_all_sync(struct hci_dev *hdev, u8 reason)
{
	struct list_head *head = &hdev->conn_hash.list;
	struct hci_conn *conn;

	rcu_read_lock();
	while ((conn = list_first_or_null_rcu(head, struct hci_conn, list))) {
		/* Make sure the connection is not freed while unlocking */
		conn = hci_conn_get(conn);
		rcu_read_unlock();
		/* Disregard possible errors since hci_conn_del shall have been
		 * called even in case of errors had occurred since it would
		 * then cause hci_conn_failed to be called which calls
		 * hci_conn_del internally.
		 */
		hci_abort_conn_sync(hdev, conn, reason);
		hci_conn_put(conn);
		rcu_read_lock();
	}
	rcu_read_unlock();

	return 0;
}

/* This function perform power off HCI command sequence as follows:
 *
 * Clear Advertising
 * Stop Discovery
 * Disconnect all connections
 * hci_dev_close_sync
 */
static int hci_power_off_sync(struct hci_dev *hdev)
{
	int err;

	/* If controller is already down there is nothing to do */
	if (!test_bit(HCI_UP, &hdev->flags))
		return 0;

	hci_dev_set_flag(hdev, HCI_POWERING_DOWN);

	if (test_bit(HCI_ISCAN, &hdev->flags) ||
	    test_bit(HCI_PSCAN, &hdev->flags)) {
		err = hci_write_scan_enable_sync(hdev, 0x00);
		if (err)
			goto out;
	}

	err = hci_clear_adv_sync(hdev, NULL, false);
	if (err)
		goto out;

	err = hci_stop_discovery_sync(hdev);
	if (err)
		goto out;

	/* Terminated due to Power Off */
	err = hci_disconnect_all_sync(hdev, HCI_ERROR_REMOTE_POWER_OFF);
	if (err)
		goto out;

	err = hci_dev_close_sync(hdev);

out:
	hci_dev_clear_flag(hdev, HCI_POWERING_DOWN);
	return err;
}

int hci_set_powered_sync(struct hci_dev *hdev, u8 val)
{
	if (val)
		return hci_power_on_sync(hdev);

	return hci_power_off_sync(hdev);
}

static int hci_write_iac_sync(struct hci_dev *hdev)
{
	struct hci_cp_write_current_iac_lap cp;

	if (!hci_dev_test_flag(hdev, HCI_DISCOVERABLE))
		return 0;

	memset(&cp, 0, sizeof(cp));

	if (hci_dev_test_flag(hdev, HCI_LIMITED_DISCOVERABLE)) {
		/* Limited discoverable mode */
		cp.num_iac = min_t(u8, hdev->num_iac, 2);
		cp.iac_lap[0] = 0x00;	/* LIAC */
		cp.iac_lap[1] = 0x8b;
		cp.iac_lap[2] = 0x9e;
		cp.iac_lap[3] = 0x33;	/* GIAC */
		cp.iac_lap[4] = 0x8b;
		cp.iac_lap[5] = 0x9e;
	} else {
		/* General discoverable mode */
		cp.num_iac = 1;
		cp.iac_lap[0] = 0x33;	/* GIAC */
		cp.iac_lap[1] = 0x8b;
		cp.iac_lap[2] = 0x9e;
	}

	return __hci_cmd_sync_status(hdev, HCI_OP_WRITE_CURRENT_IAC_LAP,
				     (cp.num_iac * 3) + 1, &cp,
				     HCI_CMD_TIMEOUT);
}

int hci_update_discoverable_sync(struct hci_dev *hdev)
{
	int err = 0;

	if (hci_dev_test_flag(hdev, HCI_BREDR_ENABLED)) {
		err = hci_write_iac_sync(hdev);
		if (err)
			return err;

		err = hci_update_scan_sync(hdev);
		if (err)
			return err;

		err = hci_update_class_sync(hdev);
		if (err)
			return err;
	}

	/* Advertising instances don't use the global discoverable setting, so
	 * only update AD if advertising was enabled using Set Advertising.
	 */
	if (hci_dev_test_flag(hdev, HCI_ADVERTISING)) {
		err = hci_update_adv_data_sync(hdev, 0x00);
		if (err)
			return err;

		/* Discoverable mode affects the local advertising
		 * address in limited privacy mode.
		 */
		if (hci_dev_test_flag(hdev, HCI_LIMITED_PRIVACY)) {
			if (ext_adv_capable(hdev))
				err = hci_start_ext_adv_sync(hdev, 0x00);
			else
				err = hci_enable_advertising_sync(hdev);
		}
	}

	return err;
}

static int update_discoverable_sync(struct hci_dev *hdev, void *data)
{
	return hci_update_discoverable_sync(hdev);
}

int hci_update_discoverable(struct hci_dev *hdev)
{
	/* Only queue if it would have any effect */
	if (hdev_is_powered(hdev) &&
	    hci_dev_test_flag(hdev, HCI_ADVERTISING) &&
	    hci_dev_test_flag(hdev, HCI_DISCOVERABLE) &&
	    hci_dev_test_flag(hdev, HCI_LIMITED_PRIVACY))
		return hci_cmd_sync_queue(hdev, update_discoverable_sync, NULL,
					  NULL);

	return 0;
}

int hci_update_connectable_sync(struct hci_dev *hdev)
{
	int err;

	err = hci_update_scan_sync(hdev);
	if (err)
		return err;

	/* If BR/EDR is not enabled and we disable advertising as a
	 * by-product of disabling connectable, we need to update the
	 * advertising flags.
	 */
	if (!hci_dev_test_flag(hdev, HCI_BREDR_ENABLED))
		err = hci_update_adv_data_sync(hdev, hdev->cur_adv_instance);

	/* Update the advertising parameters if necessary */
	if (hci_dev_test_flag(hdev, HCI_ADVERTISING) ||
	    !list_empty(&hdev->adv_instances)) {
		if (ext_adv_capable(hdev))
			err = hci_start_ext_adv_sync(hdev,
						     hdev->cur_adv_instance);
		else
			err = hci_enable_advertising_sync(hdev);

		if (err)
			return err;
	}

	return hci_update_passive_scan_sync(hdev);
}

int hci_inquiry_sync(struct hci_dev *hdev, u8 length, u8 num_rsp)
{
	const u8 giac[3] = { 0x33, 0x8b, 0x9e };
	const u8 liac[3] = { 0x00, 0x8b, 0x9e };
	struct hci_cp_inquiry cp;

	bt_dev_dbg(hdev, "");

	if (test_bit(HCI_INQUIRY, &hdev->flags))
		return 0;

	hci_dev_lock(hdev);
	hci_inquiry_cache_flush(hdev);
	hci_dev_unlock(hdev);

	memset(&cp, 0, sizeof(cp));

	if (hdev->discovery.limited)
		memcpy(&cp.lap, liac, sizeof(cp.lap));
	else
		memcpy(&cp.lap, giac, sizeof(cp.lap));

	cp.length = length;
	cp.num_rsp = num_rsp;

	return __hci_cmd_sync_status(hdev, HCI_OP_INQUIRY,
				     sizeof(cp), &cp, HCI_CMD_TIMEOUT);
}

static int hci_active_scan_sync(struct hci_dev *hdev, uint16_t interval)
{
	u8 own_addr_type;
	/* Accept list is not used for discovery */
	u8 filter_policy = 0x00;
	/* Default is to enable duplicates filter */
	u8 filter_dup = LE_SCAN_FILTER_DUP_ENABLE;
	int err;

	bt_dev_dbg(hdev, "");

	/* If controller is scanning, it means the passive scanning is
	 * running. Thus, we should temporarily stop it in order to set the
	 * discovery scanning parameters.
	 */
	err = hci_scan_disable_sync(hdev);
	if (err) {
		bt_dev_err(hdev, "Unable to disable scanning: %d", err);
		return err;
	}

	cancel_interleave_scan(hdev);

	/* Pause address resolution for active scan and stop advertising if
	 * privacy is enabled.
	 */
	err = hci_pause_addr_resolution(hdev);
	if (err)
		goto failed;

	/* All active scans will be done with either a resolvable private
	 * address (when privacy feature has been enabled) or non-resolvable
	 * private address.
	 */
	err = hci_update_random_address_sync(hdev, true, scan_use_rpa(hdev),
					     &own_addr_type);
	if (err < 0)
		own_addr_type = ADDR_LE_DEV_PUBLIC;

	if (hci_is_adv_monitoring(hdev) ||
	    (test_bit(HCI_QUIRK_STRICT_DUPLICATE_FILTER, &hdev->quirks) &&
	    hdev->discovery.result_filtering)) {
		/* Duplicate filter should be disabled when some advertisement
		 * monitor is activated, otherwise AdvMon can only receive one
		 * advertisement for one peer(*) during active scanning, and
		 * might report loss to these peers.
		 *
		 * If controller does strict duplicate filtering and the
		 * discovery requires result filtering disables controller based
		 * filtering since that can cause reports that would match the
		 * host filter to not be reported.
		 */
		filter_dup = LE_SCAN_FILTER_DUP_DISABLE;
	}

	err = hci_start_scan_sync(hdev, LE_SCAN_ACTIVE, interval,
				  hdev->le_scan_window_discovery,
				  own_addr_type, filter_policy, filter_dup);
	if (!err)
		return err;

failed:
	/* Resume advertising if it was paused */
	if (use_ll_privacy(hdev))
		hci_resume_advertising_sync(hdev);

	/* Resume passive scanning */
	hci_update_passive_scan_sync(hdev);
	return err;
}

static int hci_start_interleaved_discovery_sync(struct hci_dev *hdev)
{
	int err;

	bt_dev_dbg(hdev, "");

	err = hci_active_scan_sync(hdev, hdev->le_scan_int_discovery * 2);
	if (err)
		return err;

	return hci_inquiry_sync(hdev, DISCOV_BREDR_INQUIRY_LEN, 0);
}

int hci_start_discovery_sync(struct hci_dev *hdev)
{
	unsigned long timeout;
	int err;

	bt_dev_dbg(hdev, "type %u", hdev->discovery.type);

	switch (hdev->discovery.type) {
	case DISCOV_TYPE_BREDR:
		return hci_inquiry_sync(hdev, DISCOV_BREDR_INQUIRY_LEN, 0);
	case DISCOV_TYPE_INTERLEAVED:
		/* When running simultaneous discovery, the LE scanning time
		 * should occupy the whole discovery time sine BR/EDR inquiry
		 * and LE scanning are scheduled by the controller.
		 *
		 * For interleaving discovery in comparison, BR/EDR inquiry
		 * and LE scanning are done sequentially with separate
		 * timeouts.
		 */
		if (test_bit(HCI_QUIRK_SIMULTANEOUS_DISCOVERY,
			     &hdev->quirks)) {
			timeout = msecs_to_jiffies(DISCOV_LE_TIMEOUT);
			/* During simultaneous discovery, we double LE scan
			 * interval. We must leave some time for the controller
			 * to do BR/EDR inquiry.
			 */
			err = hci_start_interleaved_discovery_sync(hdev);
			break;
		}

		timeout = msecs_to_jiffies(hdev->discov_interleaved_timeout);
		err = hci_active_scan_sync(hdev, hdev->le_scan_int_discovery);
		break;
	case DISCOV_TYPE_LE:
		timeout = msecs_to_jiffies(DISCOV_LE_TIMEOUT);
		err = hci_active_scan_sync(hdev, hdev->le_scan_int_discovery);
		break;
	default:
		return -EINVAL;
	}

	if (err)
		return err;

	bt_dev_dbg(hdev, "timeout %u ms", jiffies_to_msecs(timeout));

	queue_delayed_work(hdev->req_workqueue, &hdev->le_scan_disable,
			   timeout);
	return 0;
}

static void hci_suspend_monitor_sync(struct hci_dev *hdev)
{
	switch (hci_get_adv_monitor_offload_ext(hdev)) {
	case HCI_ADV_MONITOR_EXT_MSFT:
		msft_suspend_sync(hdev);
		break;
	default:
		return;
	}
}

/* This function disables discovery and mark it as paused */
static int hci_pause_discovery_sync(struct hci_dev *hdev)
{
	int old_state = hdev->discovery.state;
	int err;

	/* If discovery already stopped/stopping/paused there nothing to do */
	if (old_state == DISCOVERY_STOPPED || old_state == DISCOVERY_STOPPING ||
	    hdev->discovery_paused)
		return 0;

	hci_discovery_set_state(hdev, DISCOVERY_STOPPING);
	err = hci_stop_discovery_sync(hdev);
	if (err)
		return err;

	hdev->discovery_paused = true;
	hci_discovery_set_state(hdev, DISCOVERY_STOPPED);

	return 0;
}

static int hci_update_event_filter_sync(struct hci_dev *hdev)
{
	struct bdaddr_list_with_flags *b;
	u8 scan = SCAN_DISABLED;
	bool scanning = test_bit(HCI_PSCAN, &hdev->flags);
	int err;

	if (!hci_dev_test_flag(hdev, HCI_BREDR_ENABLED))
		return 0;

	/* Some fake CSR controllers lock up after setting this type of
	 * filter, so avoid sending the request altogether.
	 */
	if (test_bit(HCI_QUIRK_BROKEN_FILTER_CLEAR_ALL, &hdev->quirks))
		return 0;

	/* Always clear event filter when starting */
	hci_clear_event_filter_sync(hdev);

	list_for_each_entry(b, &hdev->accept_list, list) {
		if (!(b->flags & HCI_CONN_FLAG_REMOTE_WAKEUP))
			continue;

		bt_dev_dbg(hdev, "Adding event filters for %pMR", &b->bdaddr);

		err =  hci_set_event_filter_sync(hdev, HCI_FLT_CONN_SETUP,
						 HCI_CONN_SETUP_ALLOW_BDADDR,
						 &b->bdaddr,
						 HCI_CONN_SETUP_AUTO_ON);
		if (err)
			bt_dev_dbg(hdev, "Failed to set event filter for %pMR",
				   &b->bdaddr);
		else
			scan = SCAN_PAGE;
	}

	if (scan && !scanning)
		hci_write_scan_enable_sync(hdev, scan);
	else if (!scan && scanning)
		hci_write_scan_enable_sync(hdev, scan);

	return 0;
}

/* This function disables scan (BR and LE) and mark it as paused */
static int hci_pause_scan_sync(struct hci_dev *hdev)
{
	if (hdev->scanning_paused)
		return 0;

	/* Disable page scan if enabled */
	if (test_bit(HCI_PSCAN, &hdev->flags))
		hci_write_scan_enable_sync(hdev, SCAN_DISABLED);

	hci_scan_disable_sync(hdev);

	hdev->scanning_paused = true;

	return 0;
}

/* This function performs the HCI suspend procedures in the follow order:
 *
 * Pause discovery (active scanning/inquiry)
 * Pause Directed Advertising/Advertising
 * Pause Scanning (passive scanning in case discovery was not active)
 * Disconnect all connections
 * Set suspend_status to BT_SUSPEND_DISCONNECT if hdev cannot wakeup
 * otherwise:
 * Update event mask (only set events that are allowed to wake up the host)
 * Update event filter (with devices marked with HCI_CONN_FLAG_REMOTE_WAKEUP)
 * Update passive scanning (lower duty cycle)
 * Set suspend_status to BT_SUSPEND_CONFIGURE_WAKE
 */
int hci_suspend_sync(struct hci_dev *hdev)
{
	int err;

	/* If marked as suspended there nothing to do */
	if (hdev->suspended)
		return 0;

	/* Mark device as suspended */
	hdev->suspended = true;

	/* Pause discovery if not already stopped */
	hci_pause_discovery_sync(hdev);

	/* Pause other advertisements */
	hci_pause_advertising_sync(hdev);

	/* Suspend monitor filters */
	hci_suspend_monitor_sync(hdev);

	/* Prevent disconnects from causing scanning to be re-enabled */
	hci_pause_scan_sync(hdev);

	if (hci_conn_count(hdev)) {
		/* Soft disconnect everything (power off) */
		err = hci_disconnect_all_sync(hdev, HCI_ERROR_REMOTE_POWER_OFF);
		if (err) {
			/* Set state to BT_RUNNING so resume doesn't notify */
			hdev->suspend_state = BT_RUNNING;
			hci_resume_sync(hdev);
			return err;
		}

		/* Update event mask so only the allowed event can wakeup the
		 * host.
		 */
		hci_set_event_mask_sync(hdev);
	}

	/* Only configure accept list if disconnect succeeded and wake
	 * isn't being prevented.
	 */
	if (!hdev->wakeup || !hdev->wakeup(hdev)) {
		hdev->suspend_state = BT_SUSPEND_DISCONNECT;
		return 0;
	}

	/* Unpause to take care of updating scanning params */
	hdev->scanning_paused = false;

	/* Enable event filter for paired devices */
	hci_update_event_filter_sync(hdev);

	/* Update LE passive scan if enabled */
	hci_update_passive_scan_sync(hdev);

	/* Pause scan changes again. */
	hdev->scanning_paused = true;

	hdev->suspend_state = BT_SUSPEND_CONFIGURE_WAKE;

	return 0;
}

/* This function resumes discovery */
static int hci_resume_discovery_sync(struct hci_dev *hdev)
{
	int err;

	/* If discovery not paused there nothing to do */
	if (!hdev->discovery_paused)
		return 0;

	hdev->discovery_paused = false;

	hci_discovery_set_state(hdev, DISCOVERY_STARTING);

	err = hci_start_discovery_sync(hdev);

	hci_discovery_set_state(hdev, err ? DISCOVERY_STOPPED :
				DISCOVERY_FINDING);

	return err;
}

static void hci_resume_monitor_sync(struct hci_dev *hdev)
{
	switch (hci_get_adv_monitor_offload_ext(hdev)) {
	case HCI_ADV_MONITOR_EXT_MSFT:
		msft_resume_sync(hdev);
		break;
	default:
		return;
	}
}

/* This function resume scan and reset paused flag */
static int hci_resume_scan_sync(struct hci_dev *hdev)
{
	if (!hdev->scanning_paused)
		return 0;

	hdev->scanning_paused = false;

	hci_update_scan_sync(hdev);

	/* Reset passive scanning to normal */
	hci_update_passive_scan_sync(hdev);

	return 0;
}

/* This function performs the HCI suspend procedures in the follow order:
 *
 * Restore event mask
 * Clear event filter
 * Update passive scanning (normal duty cycle)
 * Resume Directed Advertising/Advertising
 * Resume discovery (active scanning/inquiry)
 */
int hci_resume_sync(struct hci_dev *hdev)
{
	/* If not marked as suspended there nothing to do */
	if (!hdev->suspended)
		return 0;

	hdev->suspended = false;

	/* Restore event mask */
	hci_set_event_mask_sync(hdev);

	/* Clear any event filters and restore scan state */
	hci_clear_event_filter_sync(hdev);

	/* Resume scanning */
	hci_resume_scan_sync(hdev);

	/* Resume monitor filters */
	hci_resume_monitor_sync(hdev);

	/* Resume other advertisements */
	hci_resume_advertising_sync(hdev);

	/* Resume discovery */
	hci_resume_discovery_sync(hdev);

	return 0;
}

static bool conn_use_rpa(struct hci_conn *conn)
{
	struct hci_dev *hdev = conn->hdev;

	return hci_dev_test_flag(hdev, HCI_PRIVACY);
}

static int hci_le_ext_directed_advertising_sync(struct hci_dev *hdev,
						struct hci_conn *conn)
{
	struct hci_cp_le_set_ext_adv_params cp;
	int err;
	bdaddr_t random_addr;
	u8 own_addr_type;

	err = hci_update_random_address_sync(hdev, false, conn_use_rpa(conn),
					     &own_addr_type);
	if (err)
		return err;

	/* Set require_privacy to false so that the remote device has a
	 * chance of identifying us.
	 */
	err = hci_get_random_address(hdev, false, conn_use_rpa(conn), NULL,
				     &own_addr_type, &random_addr);
	if (err)
		return err;

	memset(&cp, 0, sizeof(cp));

	cp.evt_properties = cpu_to_le16(LE_LEGACY_ADV_DIRECT_IND);
	cp.channel_map = hdev->le_adv_channel_map;
	cp.tx_power = HCI_TX_POWER_INVALID;
	cp.primary_phy = HCI_ADV_PHY_1M;
	cp.secondary_phy = HCI_ADV_PHY_1M;
	cp.handle = 0x00; /* Use instance 0 for directed adv */
	cp.own_addr_type = own_addr_type;
	cp.peer_addr_type = conn->dst_type;
	bacpy(&cp.peer_addr, &conn->dst);

	/* As per Core Spec 5.2 Vol 2, PART E, Sec 7.8.53, for
	 * advertising_event_property LE_LEGACY_ADV_DIRECT_IND
	 * does not supports advertising data when the advertising set already
	 * contains some, the controller shall return erroc code 'Invalid
	 * HCI Command Parameters(0x12).
	 * So it is required to remove adv set for handle 0x00. since we use
	 * instance 0 for directed adv.
	 */
	err = hci_remove_ext_adv_instance_sync(hdev, cp.handle, NULL);
	if (err)
		return err;

	err = __hci_cmd_sync_status(hdev, HCI_OP_LE_SET_EXT_ADV_PARAMS,
				    sizeof(cp), &cp, HCI_CMD_TIMEOUT);
	if (err)
		return err;

	/* Check if random address need to be updated */
	if (own_addr_type == ADDR_LE_DEV_RANDOM &&
	    bacmp(&random_addr, BDADDR_ANY) &&
	    bacmp(&random_addr, &hdev->random_addr)) {
		err = hci_set_adv_set_random_addr_sync(hdev, 0x00,
						       &random_addr);
		if (err)
			return err;
	}

	return hci_enable_ext_advertising_sync(hdev, 0x00);
}

static int hci_le_directed_advertising_sync(struct hci_dev *hdev,
					    struct hci_conn *conn)
{
	struct hci_cp_le_set_adv_param cp;
	u8 status;
	u8 own_addr_type;
	u8 enable;

	if (ext_adv_capable(hdev))
		return hci_le_ext_directed_advertising_sync(hdev, conn);

	/* Clear the HCI_LE_ADV bit temporarily so that the
	 * hci_update_random_address knows that it's safe to go ahead
	 * and write a new random address. The flag will be set back on
	 * as soon as the SET_ADV_ENABLE HCI command completes.
	 */
	hci_dev_clear_flag(hdev, HCI_LE_ADV);

	/* Set require_privacy to false so that the remote device has a
	 * chance of identifying us.
	 */
	status = hci_update_random_address_sync(hdev, false, conn_use_rpa(conn),
						&own_addr_type);
	if (status)
		return status;

	memset(&cp, 0, sizeof(cp));

	/* Some controllers might reject command if intervals are not
	 * within range for undirected advertising.
	 * BCM20702A0 is known to be affected by this.
	 */
	cp.min_interval = cpu_to_le16(0x0020);
	cp.max_interval = cpu_to_le16(0x0020);

	cp.type = LE_ADV_DIRECT_IND;
	cp.own_address_type = own_addr_type;
	cp.direct_addr_type = conn->dst_type;
	bacpy(&cp.direct_addr, &conn->dst);
	cp.channel_map = hdev->le_adv_channel_map;

	status = __hci_cmd_sync_status(hdev, HCI_OP_LE_SET_ADV_PARAM,
				       sizeof(cp), &cp, HCI_CMD_TIMEOUT);
	if (status)
		return status;

	enable = 0x01;

	return __hci_cmd_sync_status(hdev, HCI_OP_LE_SET_ADV_ENABLE,
				     sizeof(enable), &enable, HCI_CMD_TIMEOUT);
}

static void set_ext_conn_params(struct hci_conn *conn,
				struct hci_cp_le_ext_conn_param *p)
{
	struct hci_dev *hdev = conn->hdev;

	memset(p, 0, sizeof(*p));

	p->scan_interval = cpu_to_le16(hdev->le_scan_int_connect);
	p->scan_window = cpu_to_le16(hdev->le_scan_window_connect);
	p->conn_interval_min = cpu_to_le16(conn->le_conn_min_interval);
	p->conn_interval_max = cpu_to_le16(conn->le_conn_max_interval);
	p->conn_latency = cpu_to_le16(conn->le_conn_latency);
	p->supervision_timeout = cpu_to_le16(conn->le_supv_timeout);
	p->min_ce_len = cpu_to_le16(0x0000);
	p->max_ce_len = cpu_to_le16(0x0000);
}

static int hci_le_ext_create_conn_sync(struct hci_dev *hdev,
				       struct hci_conn *conn, u8 own_addr_type)
{
	struct hci_cp_le_ext_create_conn *cp;
	struct hci_cp_le_ext_conn_param *p;
	u8 data[sizeof(*cp) + sizeof(*p) * 3];
	u32 plen;

	cp = (void *)data;
	p = (void *)cp->data;

	memset(cp, 0, sizeof(*cp));

	bacpy(&cp->peer_addr, &conn->dst);
	cp->peer_addr_type = conn->dst_type;
	cp->own_addr_type = own_addr_type;

	plen = sizeof(*cp);

	if (scan_1m(hdev) && (conn->le_adv_phy == HCI_ADV_PHY_1M ||
			      conn->le_adv_sec_phy == HCI_ADV_PHY_1M)) {
		cp->phys |= LE_SCAN_PHY_1M;
		set_ext_conn_params(conn, p);

		p++;
		plen += sizeof(*p);
	}

	if (scan_2m(hdev) && (conn->le_adv_phy == HCI_ADV_PHY_2M ||
			      conn->le_adv_sec_phy == HCI_ADV_PHY_2M)) {
		cp->phys |= LE_SCAN_PHY_2M;
		set_ext_conn_params(conn, p);

		p++;
		plen += sizeof(*p);
	}

	if (scan_coded(hdev) && (conn->le_adv_phy == HCI_ADV_PHY_CODED ||
				 conn->le_adv_sec_phy == HCI_ADV_PHY_CODED)) {
		cp->phys |= LE_SCAN_PHY_CODED;
		set_ext_conn_params(conn, p);

		plen += sizeof(*p);
	}

	return __hci_cmd_sync_status_sk(hdev, HCI_OP_LE_EXT_CREATE_CONN,
					plen, data,
					HCI_EV_LE_ENHANCED_CONN_COMPLETE,
					conn->conn_timeout, NULL);
}

static int hci_le_create_conn_sync(struct hci_dev *hdev, void *data)
{
	struct hci_cp_le_create_conn cp;
	struct hci_conn_params *params;
	u8 own_addr_type;
	int err;
	struct hci_conn *conn = data;

	if (!hci_conn_valid(hdev, conn))
		return -ECANCELED;

	bt_dev_dbg(hdev, "conn %p", conn);

	clear_bit(HCI_CONN_SCANNING, &conn->flags);
	conn->state = BT_CONNECT;

	/* If requested to connect as peripheral use directed advertising */
	if (conn->role == HCI_ROLE_SLAVE) {
		/* If we're active scanning and simultaneous roles is not
		 * enabled simply reject the attempt.
		 */
		if (hci_dev_test_flag(hdev, HCI_LE_SCAN) &&
		    hdev->le_scan_type == LE_SCAN_ACTIVE &&
		    !hci_dev_test_flag(hdev, HCI_LE_SIMULTANEOUS_ROLES)) {
			hci_conn_del(conn);
			return -EBUSY;
		}

		/* Pause advertising while doing directed advertising. */
		hci_pause_advertising_sync(hdev);

		err = hci_le_directed_advertising_sync(hdev, conn);
		goto done;
	}

	/* Disable advertising if simultaneous roles is not in use. */
	if (!hci_dev_test_flag(hdev, HCI_LE_SIMULTANEOUS_ROLES))
		hci_pause_advertising_sync(hdev);

	params = hci_conn_params_lookup(hdev, &conn->dst, conn->dst_type);
	if (params) {
		conn->le_conn_min_interval = params->conn_min_interval;
		conn->le_conn_max_interval = params->conn_max_interval;
		conn->le_conn_latency = params->conn_latency;
		conn->le_supv_timeout = params->supervision_timeout;
	} else {
		conn->le_conn_min_interval = hdev->le_conn_min_interval;
		conn->le_conn_max_interval = hdev->le_conn_max_interval;
		conn->le_conn_latency = hdev->le_conn_latency;
		conn->le_supv_timeout = hdev->le_supv_timeout;
	}

	/* If controller is scanning, we stop it since some controllers are
	 * not able to scan and connect at the same time. Also set the
	 * HCI_LE_SCAN_INTERRUPTED flag so that the command complete
	 * handler for scan disabling knows to set the correct discovery
	 * state.
	 */
	if (hci_dev_test_flag(hdev, HCI_LE_SCAN)) {
		hci_scan_disable_sync(hdev);
		hci_dev_set_flag(hdev, HCI_LE_SCAN_INTERRUPTED);
	}

	/* Update random address, but set require_privacy to false so
	 * that we never connect with an non-resolvable address.
	 */
	err = hci_update_random_address_sync(hdev, false, conn_use_rpa(conn),
					     &own_addr_type);
	if (err)
		goto done;

	if (use_ext_conn(hdev)) {
		err = hci_le_ext_create_conn_sync(hdev, conn, own_addr_type);
		goto done;
	}

	memset(&cp, 0, sizeof(cp));

	cp.scan_interval = cpu_to_le16(hdev->le_scan_int_connect);
	cp.scan_window = cpu_to_le16(hdev->le_scan_window_connect);

	bacpy(&cp.peer_addr, &conn->dst);
	cp.peer_addr_type = conn->dst_type;
	cp.own_address_type = own_addr_type;
	cp.conn_interval_min = cpu_to_le16(conn->le_conn_min_interval);
	cp.conn_interval_max = cpu_to_le16(conn->le_conn_max_interval);
	cp.conn_latency = cpu_to_le16(conn->le_conn_latency);
	cp.supervision_timeout = cpu_to_le16(conn->le_supv_timeout);
	cp.min_ce_len = cpu_to_le16(0x0000);
	cp.max_ce_len = cpu_to_le16(0x0000);

	/* BLUETOOTH CORE SPECIFICATION Version 5.3 | Vol 4, Part E page 2261:
	 *
	 * If this event is unmasked and the HCI_LE_Connection_Complete event
	 * is unmasked, only the HCI_LE_Enhanced_Connection_Complete event is
	 * sent when a new connection has been created.
	 */
	err = __hci_cmd_sync_status_sk(hdev, HCI_OP_LE_CREATE_CONN,
				       sizeof(cp), &cp,
				       use_enhanced_conn_complete(hdev) ?
				       HCI_EV_LE_ENHANCED_CONN_COMPLETE :
				       HCI_EV_LE_CONN_COMPLETE,
				       conn->conn_timeout, NULL);

done:
	if (err == -ETIMEDOUT)
		hci_le_connect_cancel_sync(hdev, conn, 0x00);

	/* Re-enable advertising after the connection attempt is finished. */
	hci_resume_advertising_sync(hdev);
	return err;
}

int hci_le_create_cis_sync(struct hci_dev *hdev)
{
<<<<<<< HEAD
	struct {
		struct hci_cp_le_create_cis cp;
		struct hci_cis cis[0x1f];
	} cmd;
	struct hci_conn *conn;
	u8 cig = BT_ISO_QOS_CIG_UNSET;

	/* The spec allows only one pending LE Create CIS command at a time. If
	 * the command is pending now, don't do anything. We check for pending
	 * connections after each CIS Established event.
	 *
	 * BLUETOOTH CORE SPECIFICATION Version 5.3 | Vol 4, Part E
	 * page 2566:
	 *
	 * If the Host issues this command before all the
	 * HCI_LE_CIS_Established events from the previous use of the
	 * command have been generated, the Controller shall return the
	 * error code Command Disallowed (0x0C).
	 *
	 * BLUETOOTH CORE SPECIFICATION Version 5.3 | Vol 4, Part E
	 * page 2567:
	 *
	 * When the Controller receives the HCI_LE_Create_CIS command, the
	 * Controller sends the HCI_Command_Status event to the Host. An
	 * HCI_LE_CIS_Established event will be generated for each CIS when it
	 * is established or if it is disconnected or considered lost before
	 * being established; until all the events are generated, the command
	 * remains pending.
	 */

	memset(&cmd, 0, sizeof(cmd));
=======
	DEFINE_FLEX(struct hci_cp_le_create_cis, cmd, cis, num_cis, 0x1f);
	size_t aux_num_cis = 0;
	struct hci_conn *conn;
	u8 cig = BT_ISO_QOS_CIG_UNSET;

	/* The spec allows only one pending LE Create CIS command at a time. If
	 * the command is pending now, don't do anything. We check for pending
	 * connections after each CIS Established event.
	 *
	 * BLUETOOTH CORE SPECIFICATION Version 5.3 | Vol 4, Part E
	 * page 2566:
	 *
	 * If the Host issues this command before all the
	 * HCI_LE_CIS_Established events from the previous use of the
	 * command have been generated, the Controller shall return the
	 * error code Command Disallowed (0x0C).
	 *
	 * BLUETOOTH CORE SPECIFICATION Version 5.3 | Vol 4, Part E
	 * page 2567:
	 *
	 * When the Controller receives the HCI_LE_Create_CIS command, the
	 * Controller sends the HCI_Command_Status event to the Host. An
	 * HCI_LE_CIS_Established event will be generated for each CIS when it
	 * is established or if it is disconnected or considered lost before
	 * being established; until all the events are generated, the command
	 * remains pending.
	 */
>>>>>>> 2d5404ca

	hci_dev_lock(hdev);

	rcu_read_lock();

	/* Wait until previous Create CIS has completed */
<<<<<<< HEAD
	list_for_each_entry_rcu(conn, &hdev->conn_hash.list, list) {
		if (test_bit(HCI_CONN_CREATE_CIS, &conn->flags))
			goto done;
	}

	/* Find CIG with all CIS ready */
	list_for_each_entry_rcu(conn, &hdev->conn_hash.list, list) {
		struct hci_conn *link;

=======
	list_for_each_entry_rcu(conn, &hdev->conn_hash.list, list) {
		if (test_bit(HCI_CONN_CREATE_CIS, &conn->flags))
			goto done;
	}

	/* Find CIG with all CIS ready */
	list_for_each_entry_rcu(conn, &hdev->conn_hash.list, list) {
		struct hci_conn *link;

>>>>>>> 2d5404ca
		if (hci_conn_check_create_cis(conn))
			continue;

		cig = conn->iso_qos.ucast.cig;

		list_for_each_entry_rcu(link, &hdev->conn_hash.list, list) {
			if (hci_conn_check_create_cis(link) > 0 &&
			    link->iso_qos.ucast.cig == cig &&
			    link->state != BT_CONNECTED) {
				cig = BT_ISO_QOS_CIG_UNSET;
				break;
			}
		}

		if (cig != BT_ISO_QOS_CIG_UNSET)
			break;
	}

	if (cig == BT_ISO_QOS_CIG_UNSET)
		goto done;

	list_for_each_entry_rcu(conn, &hdev->conn_hash.list, list) {
<<<<<<< HEAD
		struct hci_cis *cis = &cmd.cis[cmd.cp.num_cis];
=======
		struct hci_cis *cis = &cmd->cis[aux_num_cis];
>>>>>>> 2d5404ca

		if (hci_conn_check_create_cis(conn) ||
		    conn->iso_qos.ucast.cig != cig)
			continue;

		set_bit(HCI_CONN_CREATE_CIS, &conn->flags);
		cis->acl_handle = cpu_to_le16(conn->parent->handle);
		cis->cis_handle = cpu_to_le16(conn->handle);
<<<<<<< HEAD
		cmd.cp.num_cis++;

		if (cmd.cp.num_cis >= ARRAY_SIZE(cmd.cis))
=======
		aux_num_cis++;

		if (aux_num_cis >= cmd->num_cis)
>>>>>>> 2d5404ca
			break;
	}
	cmd->num_cis = aux_num_cis;

done:
	rcu_read_unlock();

	hci_dev_unlock(hdev);

	if (!aux_num_cis)
		return 0;

	/* Wait for HCI_LE_CIS_Established */
	return __hci_cmd_sync_status_sk(hdev, HCI_OP_LE_CREATE_CIS,
					struct_size(cmd, cis, cmd->num_cis),
					cmd, HCI_EVT_LE_CIS_ESTABLISHED,
					conn->conn_timeout, NULL);
}

int hci_le_remove_cig_sync(struct hci_dev *hdev, u8 handle)
{
	struct hci_cp_le_remove_cig cp;

	memset(&cp, 0, sizeof(cp));
	cp.cig_id = handle;

	return __hci_cmd_sync_status(hdev, HCI_OP_LE_REMOVE_CIG, sizeof(cp),
				     &cp, HCI_CMD_TIMEOUT);
}

int hci_le_big_terminate_sync(struct hci_dev *hdev, u8 handle)
{
	struct hci_cp_le_big_term_sync cp;

	memset(&cp, 0, sizeof(cp));
	cp.handle = handle;

	return __hci_cmd_sync_status(hdev, HCI_OP_LE_BIG_TERM_SYNC,
				     sizeof(cp), &cp, HCI_CMD_TIMEOUT);
}

int hci_le_pa_terminate_sync(struct hci_dev *hdev, u16 handle)
{
	struct hci_cp_le_pa_term_sync cp;

	memset(&cp, 0, sizeof(cp));
	cp.handle = cpu_to_le16(handle);

	return __hci_cmd_sync_status(hdev, HCI_OP_LE_PA_TERM_SYNC,
				     sizeof(cp), &cp, HCI_CMD_TIMEOUT);
}

int hci_get_random_address(struct hci_dev *hdev, bool require_privacy,
			   bool use_rpa, struct adv_info *adv_instance,
			   u8 *own_addr_type, bdaddr_t *rand_addr)
{
	int err;

	bacpy(rand_addr, BDADDR_ANY);

	/* If privacy is enabled use a resolvable private address. If
	 * current RPA has expired then generate a new one.
	 */
	if (use_rpa) {
		/* If Controller supports LL Privacy use own address type is
		 * 0x03
		 */
		if (use_ll_privacy(hdev))
			*own_addr_type = ADDR_LE_DEV_RANDOM_RESOLVED;
		else
			*own_addr_type = ADDR_LE_DEV_RANDOM;

		if (adv_instance) {
			if (adv_rpa_valid(adv_instance))
				return 0;
		} else {
			if (rpa_valid(hdev))
				return 0;
		}

		err = smp_generate_rpa(hdev, hdev->irk, &hdev->rpa);
		if (err < 0) {
			bt_dev_err(hdev, "failed to generate new RPA");
			return err;
		}

		bacpy(rand_addr, &hdev->rpa);

		return 0;
	}

	/* In case of required privacy without resolvable private address,
	 * use an non-resolvable private address. This is useful for
	 * non-connectable advertising.
	 */
	if (require_privacy) {
		bdaddr_t nrpa;

		while (true) {
			/* The non-resolvable private address is generated
			 * from random six bytes with the two most significant
			 * bits cleared.
			 */
			get_random_bytes(&nrpa, 6);
			nrpa.b[5] &= 0x3f;

			/* The non-resolvable private address shall not be
			 * equal to the public address.
			 */
			if (bacmp(&hdev->bdaddr, &nrpa))
				break;
		}

		*own_addr_type = ADDR_LE_DEV_RANDOM;
		bacpy(rand_addr, &nrpa);

		return 0;
	}

	/* No privacy so use a public address. */
	*own_addr_type = ADDR_LE_DEV_PUBLIC;

	return 0;
}

static int _update_adv_data_sync(struct hci_dev *hdev, void *data)
{
	u8 instance = PTR_UINT(data);

	return hci_update_adv_data_sync(hdev, instance);
}

int hci_update_adv_data(struct hci_dev *hdev, u8 instance)
{
	return hci_cmd_sync_queue(hdev, _update_adv_data_sync,
				  UINT_PTR(instance), NULL);
<<<<<<< HEAD
=======
}

static int hci_acl_create_conn_sync(struct hci_dev *hdev, void *data)
{
	struct hci_conn *conn = data;
	struct inquiry_entry *ie;
	struct hci_cp_create_conn cp;
	int err;

	if (!hci_conn_valid(hdev, conn))
		return -ECANCELED;

	/* Many controllers disallow HCI Create Connection while it is doing
	 * HCI Inquiry. So we cancel the Inquiry first before issuing HCI Create
	 * Connection. This may cause the MGMT discovering state to become false
	 * without user space's request but it is okay since the MGMT Discovery
	 * APIs do not promise that discovery should be done forever. Instead,
	 * the user space monitors the status of MGMT discovering and it may
	 * request for discovery again when this flag becomes false.
	 */
	if (test_bit(HCI_INQUIRY, &hdev->flags)) {
		err = __hci_cmd_sync_status(hdev, HCI_OP_INQUIRY_CANCEL, 0,
					    NULL, HCI_CMD_TIMEOUT);
		if (err)
			bt_dev_warn(hdev, "Failed to cancel inquiry %d", err);
	}

	conn->state = BT_CONNECT;
	conn->out = true;
	conn->role = HCI_ROLE_MASTER;

	conn->attempt++;

	conn->link_policy = hdev->link_policy;

	memset(&cp, 0, sizeof(cp));
	bacpy(&cp.bdaddr, &conn->dst);
	cp.pscan_rep_mode = 0x02;

	ie = hci_inquiry_cache_lookup(hdev, &conn->dst);
	if (ie) {
		if (inquiry_entry_age(ie) <= INQUIRY_ENTRY_AGE_MAX) {
			cp.pscan_rep_mode = ie->data.pscan_rep_mode;
			cp.pscan_mode     = ie->data.pscan_mode;
			cp.clock_offset   = ie->data.clock_offset |
					    cpu_to_le16(0x8000);
		}

		memcpy(conn->dev_class, ie->data.dev_class, 3);
	}

	cp.pkt_type = cpu_to_le16(conn->pkt_type);
	if (lmp_rswitch_capable(hdev) && !(hdev->link_mode & HCI_LM_MASTER))
		cp.role_switch = 0x01;
	else
		cp.role_switch = 0x00;

	return __hci_cmd_sync_status_sk(hdev, HCI_OP_CREATE_CONN,
					sizeof(cp), &cp,
					HCI_EV_CONN_COMPLETE,
					conn->conn_timeout, NULL);
}

int hci_connect_acl_sync(struct hci_dev *hdev, struct hci_conn *conn)
{
	return hci_cmd_sync_queue_once(hdev, hci_acl_create_conn_sync, conn,
				       NULL);
}

static void create_le_conn_complete(struct hci_dev *hdev, void *data, int err)
{
	struct hci_conn *conn = data;

	bt_dev_dbg(hdev, "err %d", err);

	if (err == -ECANCELED)
		return;

	hci_dev_lock(hdev);

	if (!hci_conn_valid(hdev, conn))
		goto done;

	if (!err) {
		hci_connect_le_scan_cleanup(conn, 0x00);
		goto done;
	}

	/* Check if connection is still pending */
	if (conn != hci_lookup_le_connect(hdev))
		goto done;

	/* Flush to make sure we send create conn cancel command if needed */
	flush_delayed_work(&conn->le_conn_timeout);
	hci_conn_failed(conn, bt_status(err));

done:
	hci_dev_unlock(hdev);
}

int hci_connect_le_sync(struct hci_dev *hdev, struct hci_conn *conn)
{
	return hci_cmd_sync_queue_once(hdev, hci_le_create_conn_sync, conn,
				       create_le_conn_complete);
}

int hci_cancel_connect_sync(struct hci_dev *hdev, struct hci_conn *conn)
{
	if (conn->state != BT_OPEN)
		return -EINVAL;

	switch (conn->type) {
	case ACL_LINK:
		return !hci_cmd_sync_dequeue_once(hdev,
						  hci_acl_create_conn_sync,
						  conn, NULL);
	case LE_LINK:
		return !hci_cmd_sync_dequeue_once(hdev, hci_le_create_conn_sync,
						  conn, create_le_conn_complete);
	}

	return -ENOENT;
}

int hci_le_conn_update_sync(struct hci_dev *hdev, struct hci_conn *conn,
			    struct hci_conn_params *params)
{
	struct hci_cp_le_conn_update cp;

	memset(&cp, 0, sizeof(cp));
	cp.handle		= cpu_to_le16(conn->handle);
	cp.conn_interval_min	= cpu_to_le16(params->conn_min_interval);
	cp.conn_interval_max	= cpu_to_le16(params->conn_max_interval);
	cp.conn_latency		= cpu_to_le16(params->conn_latency);
	cp.supervision_timeout	= cpu_to_le16(params->supervision_timeout);
	cp.min_ce_len		= cpu_to_le16(0x0000);
	cp.max_ce_len		= cpu_to_le16(0x0000);

	return __hci_cmd_sync_status(hdev, HCI_OP_LE_CONN_UPDATE,
				     sizeof(cp), &cp, HCI_CMD_TIMEOUT);
>>>>>>> 2d5404ca
}<|MERGE_RESOLUTION|>--- conflicted
+++ resolved
@@ -418,74 +418,6 @@
 
 static int hci_le_set_scan_enable_sync(struct hci_dev *hdev, u8 val,
 				       u8 filter_dup);
-<<<<<<< HEAD
-static int hci_le_scan_restart_sync(struct hci_dev *hdev)
-{
-	/* If controller is not scanning we are done. */
-	if (!hci_dev_test_flag(hdev, HCI_LE_SCAN))
-		return 0;
-
-	if (hdev->scanning_paused) {
-		bt_dev_dbg(hdev, "Scanning is paused for suspend");
-		return 0;
-	}
-
-	hci_le_set_scan_enable_sync(hdev, LE_SCAN_DISABLE, 0x00);
-	return hci_le_set_scan_enable_sync(hdev, LE_SCAN_ENABLE,
-					   LE_SCAN_FILTER_DUP_ENABLE);
-}
-
-static void le_scan_restart(struct work_struct *work)
-{
-	struct hci_dev *hdev = container_of(work, struct hci_dev,
-					    le_scan_restart.work);
-	unsigned long timeout, duration, scan_start, now;
-	int status;
-
-	bt_dev_dbg(hdev, "");
-
-	status = hci_le_scan_restart_sync(hdev);
-	if (status) {
-		bt_dev_err(hdev, "failed to restart LE scan: status %d",
-			   status);
-		return;
-	}
-
-	hci_dev_lock(hdev);
-
-	if (!test_bit(HCI_QUIRK_STRICT_DUPLICATE_FILTER, &hdev->quirks) ||
-	    !hdev->discovery.scan_start)
-		goto unlock;
-
-	/* When the scan was started, hdev->le_scan_disable has been queued
-	 * after duration from scan_start. During scan restart this job
-	 * has been canceled, and we need to queue it again after proper
-	 * timeout, to make sure that scan does not run indefinitely.
-	 */
-	duration = hdev->discovery.scan_duration;
-	scan_start = hdev->discovery.scan_start;
-	now = jiffies;
-	if (now - scan_start <= duration) {
-		int elapsed;
-
-		if (now >= scan_start)
-			elapsed = now - scan_start;
-		else
-			elapsed = ULONG_MAX - scan_start + now;
-
-		timeout = duration - elapsed;
-	} else {
-		timeout = 0;
-	}
-
-	queue_delayed_work(hdev->req_workqueue,
-			   &hdev->le_scan_disable, timeout);
-
-unlock:
-	hci_dev_unlock(hdev);
-}
-=======
->>>>>>> 2d5404ca
 
 static int reenable_adv_sync(struct hci_dev *hdev, void *data)
 {
@@ -716,17 +648,6 @@
 	kfree(entry);
 }
 
-static void _hci_cmd_sync_cancel_entry(struct hci_dev *hdev,
-				       struct hci_cmd_sync_work_entry *entry,
-				       int err)
-{
-	if (entry->destroy)
-		entry->destroy(hdev, entry->data, err);
-
-	list_del(&entry->list);
-	kfree(entry);
-}
-
 void hci_cmd_sync_clear(struct hci_dev *hdev)
 {
 	struct hci_cmd_sync_work_entry *entry, *tmp;
@@ -865,8 +786,6 @@
 }
 EXPORT_SYMBOL(hci_cmd_sync_queue_once);
 
-<<<<<<< HEAD
-=======
 /* Run HCI command:
  *
  * - hdev must be running
@@ -905,7 +824,6 @@
 }
 EXPORT_SYMBOL(hci_cmd_sync_run_once);
 
->>>>>>> 2d5404ca
 /* Lookup HCI command entry:
  *
  * - Return first entry that matches by function callback or data or
@@ -2738,8 +2656,6 @@
 	return p;
 }
 
-<<<<<<< HEAD
-=======
 /* Clear LE Accept List */
 static int hci_le_clear_accept_list_sync(struct hci_dev *hdev)
 {
@@ -2750,7 +2666,6 @@
 				     HCI_CMD_TIMEOUT);
 }
 
->>>>>>> 2d5404ca
 /* Device must not be scanning when updating the accept list.
  *
  * Update is done using the following sequence:
@@ -2931,14 +2846,6 @@
 
 	/* Select filter policy to use accept list */
 	return filter_policy;
-}
-
-static void hci_le_scan_phy_params(struct hci_cp_le_scan_phy_params *cp,
-				   u8 type, u16 interval, u16 window)
-{
-	cp->type = type;
-	cp->interval = cpu_to_le16(interval);
-	cp->window = cpu_to_le16(window);
 }
 
 static void hci_le_scan_phy_params(struct hci_cp_le_scan_phy_params *cp,
@@ -5508,17 +5415,6 @@
 		return 0;
 	}
 
-	if (test_bit(HCI_CONN_BIG_CREATED, &conn->flags)) {
-		/* This is a BIS connection, hci_conn_del will
-		 * do the necessary cleanup.
-		 */
-		hci_dev_lock(hdev);
-		hci_conn_failed(conn, reason);
-		hci_dev_unlock(hdev);
-
-		return 0;
-	}
-
 	memset(&cp, 0, sizeof(cp));
 	cp.handle = cpu_to_le16(conn->handle);
 	cp.reason = reason;
@@ -6626,11 +6522,8 @@
 
 int hci_le_create_cis_sync(struct hci_dev *hdev)
 {
-<<<<<<< HEAD
-	struct {
-		struct hci_cp_le_create_cis cp;
-		struct hci_cis cis[0x1f];
-	} cmd;
+	DEFINE_FLEX(struct hci_cp_le_create_cis, cmd, cis, num_cis, 0x1f);
+	size_t aux_num_cis = 0;
 	struct hci_conn *conn;
 	u8 cig = BT_ISO_QOS_CIG_UNSET;
 
@@ -6657,43 +6550,11 @@
 	 * remains pending.
 	 */
 
-	memset(&cmd, 0, sizeof(cmd));
-=======
-	DEFINE_FLEX(struct hci_cp_le_create_cis, cmd, cis, num_cis, 0x1f);
-	size_t aux_num_cis = 0;
-	struct hci_conn *conn;
-	u8 cig = BT_ISO_QOS_CIG_UNSET;
-
-	/* The spec allows only one pending LE Create CIS command at a time. If
-	 * the command is pending now, don't do anything. We check for pending
-	 * connections after each CIS Established event.
-	 *
-	 * BLUETOOTH CORE SPECIFICATION Version 5.3 | Vol 4, Part E
-	 * page 2566:
-	 *
-	 * If the Host issues this command before all the
-	 * HCI_LE_CIS_Established events from the previous use of the
-	 * command have been generated, the Controller shall return the
-	 * error code Command Disallowed (0x0C).
-	 *
-	 * BLUETOOTH CORE SPECIFICATION Version 5.3 | Vol 4, Part E
-	 * page 2567:
-	 *
-	 * When the Controller receives the HCI_LE_Create_CIS command, the
-	 * Controller sends the HCI_Command_Status event to the Host. An
-	 * HCI_LE_CIS_Established event will be generated for each CIS when it
-	 * is established or if it is disconnected or considered lost before
-	 * being established; until all the events are generated, the command
-	 * remains pending.
-	 */
->>>>>>> 2d5404ca
-
 	hci_dev_lock(hdev);
 
 	rcu_read_lock();
 
 	/* Wait until previous Create CIS has completed */
-<<<<<<< HEAD
 	list_for_each_entry_rcu(conn, &hdev->conn_hash.list, list) {
 		if (test_bit(HCI_CONN_CREATE_CIS, &conn->flags))
 			goto done;
@@ -6703,17 +6564,6 @@
 	list_for_each_entry_rcu(conn, &hdev->conn_hash.list, list) {
 		struct hci_conn *link;
 
-=======
-	list_for_each_entry_rcu(conn, &hdev->conn_hash.list, list) {
-		if (test_bit(HCI_CONN_CREATE_CIS, &conn->flags))
-			goto done;
-	}
-
-	/* Find CIG with all CIS ready */
-	list_for_each_entry_rcu(conn, &hdev->conn_hash.list, list) {
-		struct hci_conn *link;
-
->>>>>>> 2d5404ca
 		if (hci_conn_check_create_cis(conn))
 			continue;
 
@@ -6736,11 +6586,7 @@
 		goto done;
 
 	list_for_each_entry_rcu(conn, &hdev->conn_hash.list, list) {
-<<<<<<< HEAD
-		struct hci_cis *cis = &cmd.cis[cmd.cp.num_cis];
-=======
 		struct hci_cis *cis = &cmd->cis[aux_num_cis];
->>>>>>> 2d5404ca
 
 		if (hci_conn_check_create_cis(conn) ||
 		    conn->iso_qos.ucast.cig != cig)
@@ -6749,15 +6595,9 @@
 		set_bit(HCI_CONN_CREATE_CIS, &conn->flags);
 		cis->acl_handle = cpu_to_le16(conn->parent->handle);
 		cis->cis_handle = cpu_to_le16(conn->handle);
-<<<<<<< HEAD
-		cmd.cp.num_cis++;
-
-		if (cmd.cp.num_cis >= ARRAY_SIZE(cmd.cis))
-=======
 		aux_num_cis++;
 
 		if (aux_num_cis >= cmd->num_cis)
->>>>>>> 2d5404ca
 			break;
 	}
 	cmd->num_cis = aux_num_cis;
@@ -6894,8 +6734,6 @@
 {
 	return hci_cmd_sync_queue(hdev, _update_adv_data_sync,
 				  UINT_PTR(instance), NULL);
-<<<<<<< HEAD
-=======
 }
 
 static int hci_acl_create_conn_sync(struct hci_dev *hdev, void *data)
@@ -7036,5 +6874,4 @@
 
 	return __hci_cmd_sync_status(hdev, HCI_OP_LE_CONN_UPDATE,
 				     sizeof(cp), &cp, HCI_CMD_TIMEOUT);
->>>>>>> 2d5404ca
 }