--- conflicted
+++ resolved
@@ -19,11 +19,7 @@
 	size_t complete_len;
 
 	/* no space left for name (+ type + len) */
-<<<<<<< HEAD
-	if ((HCI_MAX_AD_LENGTH - ad_len) < HCI_MAX_SHORT_NAME_LENGTH + 2)
-=======
 	if ((max_adv_len(hdev) - ad_len) < HCI_MAX_SHORT_NAME_LENGTH + 2)
->>>>>>> 2d5404ca
 		return ad_len;
 
 	/* use complete name if present and fits */
