// SPDX-License-Identifier: GPL-2.0-only
/*
 * Copyright 2002-2005, Instant802 Networks, Inc.
 * Copyright 2005-2006, Devicescape Software, Inc.
 * Copyright 2006-2007	Jiri Benc <jbenc@suse.cz>
 * Copyright 2013-2014  Intel Mobile Communications GmbH
 * Copyright (C) 2017     Intel Deutschland GmbH
 * Copyright (C) 2018-2021 Intel Corporation
 */

#include <net/mac80211.h>
#include <linux/module.h>
#include <linux/fips.h>
#include <linux/init.h>
#include <linux/netdevice.h>
#include <linux/types.h>
#include <linux/slab.h>
#include <linux/skbuff.h>
#include <linux/etherdevice.h>
#include <linux/if_arp.h>
#include <linux/rtnetlink.h>
#include <linux/bitmap.h>
#include <linux/inetdevice.h>
#include <net/net_namespace.h>
#include <net/cfg80211.h>
#include <net/addrconf.h>

#include "ieee80211_i.h"
#include "driver-ops.h"
#include "rate.h"
#include "mesh.h"
#include "wep.h"
#include "led.h"
#include "debugfs.h"

void ieee80211_configure_filter(struct ieee80211_local *local)
{
	u64 mc;
	unsigned int changed_flags;
	unsigned int new_flags = 0;

	if (atomic_read(&local->iff_allmultis))
		new_flags |= FIF_ALLMULTI;

	if (local->monitors || test_bit(SCAN_SW_SCANNING, &local->scanning) ||
	    test_bit(SCAN_ONCHANNEL_SCANNING, &local->scanning))
		new_flags |= FIF_BCN_PRBRESP_PROMISC;

	if (local->fif_probe_req || local->probe_req_reg)
		new_flags |= FIF_PROBE_REQ;

	if (local->fif_fcsfail)
		new_flags |= FIF_FCSFAIL;

	if (local->fif_plcpfail)
		new_flags |= FIF_PLCPFAIL;

	if (local->fif_control)
		new_flags |= FIF_CONTROL;

	if (local->fif_other_bss)
		new_flags |= FIF_OTHER_BSS;

	if (local->fif_pspoll)
		new_flags |= FIF_PSPOLL;

	if (local->rx_mcast_action_reg)
		new_flags |= FIF_MCAST_ACTION;

	spin_lock_bh(&local->filter_lock);
	changed_flags = local->filter_flags ^ new_flags;

	mc = drv_prepare_multicast(local, &local->mc_list);
	spin_unlock_bh(&local->filter_lock);

	/* be a bit nasty */
	new_flags |= (1<<31);

	drv_configure_filter(local, changed_flags, &new_flags, mc);

	WARN_ON(new_flags & (1<<31));

	local->filter_flags = new_flags & ~(1<<31);
}

static void ieee80211_reconfig_filter(struct work_struct *work)
{
	struct ieee80211_local *local =
		container_of(work, struct ieee80211_local, reconfig_filter);

	ieee80211_configure_filter(local);
}

static u32 ieee80211_hw_conf_chan(struct ieee80211_local *local)
{
	struct ieee80211_sub_if_data *sdata;
	struct cfg80211_chan_def chandef = {};
	u32 changed = 0;
	int power;
	u32 offchannel_flag;

	offchannel_flag = local->hw.conf.flags & IEEE80211_CONF_OFFCHANNEL;

	if (local->scan_chandef.chan) {
		chandef = local->scan_chandef;
	} else if (local->tmp_channel) {
		chandef.chan = local->tmp_channel;
		chandef.width = NL80211_CHAN_WIDTH_20_NOHT;
		chandef.center_freq1 = chandef.chan->center_freq;
		chandef.freq1_offset = chandef.chan->freq_offset;
	} else
		chandef = local->_oper_chandef;

	WARN(!cfg80211_chandef_valid(&chandef),
	     "control:%d.%03d MHz width:%d center: %d.%03d/%d MHz",
	     chandef.chan->center_freq, chandef.chan->freq_offset,
	     chandef.width, chandef.center_freq1, chandef.freq1_offset,
	     chandef.center_freq2);

	if (!cfg80211_chandef_identical(&chandef, &local->_oper_chandef))
		local->hw.conf.flags |= IEEE80211_CONF_OFFCHANNEL;
	else
		local->hw.conf.flags &= ~IEEE80211_CONF_OFFCHANNEL;

	offchannel_flag ^= local->hw.conf.flags & IEEE80211_CONF_OFFCHANNEL;

	if (offchannel_flag ||
	    !cfg80211_chandef_identical(&local->hw.conf.chandef,
					&local->_oper_chandef)) {
		local->hw.conf.chandef = chandef;
		changed |= IEEE80211_CONF_CHANGE_CHANNEL;
	}

	if (!conf_is_ht(&local->hw.conf)) {
		/*
		 * mac80211.h documents that this is only valid
		 * when the channel is set to an HT type, and
		 * that otherwise STATIC is used.
		 */
		local->hw.conf.smps_mode = IEEE80211_SMPS_STATIC;
	} else if (local->hw.conf.smps_mode != local->smps_mode) {
		local->hw.conf.smps_mode = local->smps_mode;
		changed |= IEEE80211_CONF_CHANGE_SMPS;
	}

	power = ieee80211_chandef_max_power(&chandef);

	rcu_read_lock();
	list_for_each_entry_rcu(sdata, &local->interfaces, list) {
		if (!rcu_access_pointer(sdata->vif.chanctx_conf))
			continue;
		if (sdata->vif.type == NL80211_IFTYPE_AP_VLAN)
			continue;
		if (sdata->vif.bss_conf.txpower == INT_MIN)
			continue;
		power = min(power, sdata->vif.bss_conf.txpower);
	}
	rcu_read_unlock();

	if (local->hw.conf.power_level != power) {
		changed |= IEEE80211_CONF_CHANGE_POWER;
		local->hw.conf.power_level = power;
	}

	return changed;
}

int ieee80211_hw_config(struct ieee80211_local *local, u32 changed)
{
	int ret = 0;

	might_sleep();

	if (!local->use_chanctx)
		changed |= ieee80211_hw_conf_chan(local);
	else
		changed &= ~(IEEE80211_CONF_CHANGE_CHANNEL |
			     IEEE80211_CONF_CHANGE_POWER);

	if (changed && local->open_count) {
		ret = drv_config(local, changed);
		/*
		 * Goal:
		 * HW reconfiguration should never fail, the driver has told
		 * us what it can support so it should live up to that promise.
		 *
		 * Current status:
		 * rfkill is not integrated with mac80211 and a
		 * configuration command can thus fail if hardware rfkill
		 * is enabled
		 *
		 * FIXME: integrate rfkill with mac80211 and then add this
		 * WARN_ON() back
		 *
		 */
		/* WARN_ON(ret); */
	}

	return ret;
}

void ieee80211_bss_info_change_notify(struct ieee80211_sub_if_data *sdata,
				      u32 changed)
{
	struct ieee80211_local *local = sdata->local;

	if (!changed || sdata->vif.type == NL80211_IFTYPE_AP_VLAN)
		return;

	drv_bss_info_changed(local, sdata, &sdata->vif.bss_conf, changed);
}

u32 ieee80211_reset_erp_info(struct ieee80211_sub_if_data *sdata)
{
	sdata->vif.bss_conf.use_cts_prot = false;
	sdata->vif.bss_conf.use_short_preamble = false;
	sdata->vif.bss_conf.use_short_slot = false;
	return BSS_CHANGED_ERP_CTS_PROT |
	       BSS_CHANGED_ERP_PREAMBLE |
	       BSS_CHANGED_ERP_SLOT;
}

static void ieee80211_tasklet_handler(struct tasklet_struct *t)
{
	struct ieee80211_local *local = from_tasklet(local, t, tasklet);
	struct sk_buff *skb;

	while ((skb = skb_dequeue(&local->skb_queue)) ||
	       (skb = skb_dequeue(&local->skb_queue_unreliable))) {
		switch (skb->pkt_type) {
		case IEEE80211_RX_MSG:
			/* Clear skb->pkt_type in order to not confuse kernel
			 * netstack. */
			skb->pkt_type = 0;
			ieee80211_rx(&local->hw, skb);
			break;
		case IEEE80211_TX_STATUS_MSG:
			skb->pkt_type = 0;
			ieee80211_tx_status(&local->hw, skb);
			break;
		default:
			WARN(1, "mac80211: Packet is of unknown type %d\n",
			     skb->pkt_type);
			dev_kfree_skb(skb);
			break;
		}
	}
}

static void ieee80211_restart_work(struct work_struct *work)
{
	struct ieee80211_local *local =
		container_of(work, struct ieee80211_local, restart_work);
	struct ieee80211_sub_if_data *sdata;
	int ret;

	/* wait for scan work complete */
	flush_workqueue(local->workqueue);
	flush_work(&local->sched_scan_stopped_work);
	flush_work(&local->radar_detected_work);

	rtnl_lock();
	/* we might do interface manipulations, so need both */
	wiphy_lock(local->hw.wiphy);

	WARN(test_bit(SCAN_HW_SCANNING, &local->scanning),
	     "%s called with hardware scan in progress\n", __func__);

	list_for_each_entry(sdata, &local->interfaces, list) {
		/*
		 * XXX: there may be more work for other vif types and even
		 * for station mode: a good thing would be to run most of
		 * the iface type's dependent _stop (ieee80211_mg_stop,
		 * ieee80211_ibss_stop) etc...
		 * For now, fix only the specific bug that was seen: race
		 * between csa_connection_drop_work and us.
		 */
		if (sdata->vif.type == NL80211_IFTYPE_STATION) {
			/*
			 * This worker is scheduled from the iface worker that
			 * runs on mac80211's workqueue, so we can't be
			 * scheduling this worker after the cancel right here.
			 * The exception is ieee80211_chswitch_done.
			 * Then we can have a race...
			 */
			cancel_work_sync(&sdata->u.mgd.csa_connection_drop_work);
			if (sdata->vif.csa_active) {
				sdata_lock(sdata);
				ieee80211_sta_connection_lost(sdata,
							      sdata->u.mgd.associated->bssid,
							      WLAN_REASON_UNSPECIFIED, false);
				sdata_unlock(sdata);
			}
		}
		flush_delayed_work(&sdata->dec_tailroom_needed_wk);
	}
	ieee80211_scan_cancel(local);

	/* make sure any new ROC will consider local->in_reconfig */
	flush_delayed_work(&local->roc_work);
	flush_work(&local->hw_roc_done);

	/* wait for all packet processing to be done */
	synchronize_net();

	ret = ieee80211_reconfig(local);
	wiphy_unlock(local->hw.wiphy);

	if (ret)
		cfg80211_shutdown_all_interfaces(local->hw.wiphy);

	rtnl_unlock();
}

void ieee80211_restart_hw(struct ieee80211_hw *hw)
{
	struct ieee80211_local *local = hw_to_local(hw);

	trace_api_restart_hw(local);

	wiphy_info(hw->wiphy,
		   "Hardware restart was requested\n");

	/* use this reason, ieee80211_reconfig will unblock it */
	ieee80211_stop_queues_by_reason(hw, IEEE80211_MAX_QUEUE_MAP,
					IEEE80211_QUEUE_STOP_REASON_SUSPEND,
					false);

	/*
	 * Stop all Rx during the reconfig. We don't want state changes
	 * or driver callbacks while this is in progress.
	 */
	local->in_reconfig = true;
	barrier();

	queue_work(system_freezable_wq, &local->restart_work);
}
EXPORT_SYMBOL(ieee80211_restart_hw);

#ifdef CONFIG_INET
static int ieee80211_ifa_changed(struct notifier_block *nb,
				 unsigned long data, void *arg)
{
	struct in_ifaddr *ifa = arg;
	struct ieee80211_local *local =
		container_of(nb, struct ieee80211_local,
			     ifa_notifier);
	struct net_device *ndev = ifa->ifa_dev->dev;
	struct wireless_dev *wdev = ndev->ieee80211_ptr;
	struct in_device *idev;
	struct ieee80211_sub_if_data *sdata;
	struct ieee80211_bss_conf *bss_conf;
	struct ieee80211_if_managed *ifmgd;
	int c = 0;

	/* Make sure it's our interface that got changed */
	if (!wdev)
		return NOTIFY_DONE;

	if (wdev->wiphy != local->hw.wiphy)
		return NOTIFY_DONE;

	sdata = IEEE80211_DEV_TO_SUB_IF(ndev);
	bss_conf = &sdata->vif.bss_conf;

	/* ARP filtering is only supported in managed mode */
	if (sdata->vif.type != NL80211_IFTYPE_STATION)
		return NOTIFY_DONE;

	idev = __in_dev_get_rtnl(sdata->dev);
	if (!idev)
		return NOTIFY_DONE;

	ifmgd = &sdata->u.mgd;
	sdata_lock(sdata);

	/* Copy the addresses to the bss_conf list */
	ifa = rtnl_dereference(idev->ifa_list);
	while (ifa) {
		if (c < IEEE80211_BSS_ARP_ADDR_LIST_LEN)
			bss_conf->arp_addr_list[c] = ifa->ifa_address;
		ifa = rtnl_dereference(ifa->ifa_next);
		c++;
	}

	bss_conf->arp_addr_cnt = c;

	/* Configure driver only if associated (which also implies it is up) */
	if (ifmgd->associated)
		ieee80211_bss_info_change_notify(sdata,
						 BSS_CHANGED_ARP_FILTER);

	sdata_unlock(sdata);

	return NOTIFY_OK;
}
#endif

#if IS_ENABLED(CONFIG_IPV6)
static int ieee80211_ifa6_changed(struct notifier_block *nb,
				  unsigned long data, void *arg)
{
	struct inet6_ifaddr *ifa = (struct inet6_ifaddr *)arg;
	struct inet6_dev *idev = ifa->idev;
	struct net_device *ndev = ifa->idev->dev;
	struct ieee80211_local *local =
		container_of(nb, struct ieee80211_local, ifa6_notifier);
	struct wireless_dev *wdev = ndev->ieee80211_ptr;
	struct ieee80211_sub_if_data *sdata;

	/* Make sure it's our interface that got changed */
	if (!wdev || wdev->wiphy != local->hw.wiphy)
		return NOTIFY_DONE;

	sdata = IEEE80211_DEV_TO_SUB_IF(ndev);

	/*
	 * For now only support station mode. This is mostly because
	 * doing AP would have to handle AP_VLAN in some way ...
	 */
	if (sdata->vif.type != NL80211_IFTYPE_STATION)
		return NOTIFY_DONE;

	drv_ipv6_addr_change(local, sdata, idev);

	return NOTIFY_OK;
}
#endif

/* There isn't a lot of sense in it, but you can transmit anything you like */
static const struct ieee80211_txrx_stypes
ieee80211_default_mgmt_stypes[NUM_NL80211_IFTYPES] = {
	[NL80211_IFTYPE_ADHOC] = {
		.tx = 0xffff,
		.rx = BIT(IEEE80211_STYPE_ACTION >> 4) |
			BIT(IEEE80211_STYPE_AUTH >> 4) |
			BIT(IEEE80211_STYPE_DEAUTH >> 4) |
			BIT(IEEE80211_STYPE_PROBE_REQ >> 4),
	},
	[NL80211_IFTYPE_STATION] = {
		.tx = 0xffff,
		/*
		 * To support Pre Association Security Negotiation (PASN) while
		 * already associated to one AP, allow user space to register to
		 * Rx authentication frames, so that the user space logic would
		 * be able to receive/handle authentication frames from a
		 * different AP as part of PASN.
		 * It is expected that user space would intelligently register
		 * for Rx authentication frames, i.e., only when PASN is used
		 * and configure a match filter only for PASN authentication
		 * algorithm, as otherwise the MLME functionality of mac80211
		 * would be broken.
		 */
		.rx = BIT(IEEE80211_STYPE_ACTION >> 4) |
			BIT(IEEE80211_STYPE_AUTH >> 4) |
			BIT(IEEE80211_STYPE_PROBE_REQ >> 4),
	},
	[NL80211_IFTYPE_AP] = {
		.tx = 0xffff,
		.rx = BIT(IEEE80211_STYPE_ASSOC_REQ >> 4) |
			BIT(IEEE80211_STYPE_REASSOC_REQ >> 4) |
			BIT(IEEE80211_STYPE_PROBE_REQ >> 4) |
			BIT(IEEE80211_STYPE_DISASSOC >> 4) |
			BIT(IEEE80211_STYPE_AUTH >> 4) |
			BIT(IEEE80211_STYPE_DEAUTH >> 4) |
			BIT(IEEE80211_STYPE_ACTION >> 4),
	},
	[NL80211_IFTYPE_AP_VLAN] = {
		/* copy AP */
		.tx = 0xffff,
		.rx = BIT(IEEE80211_STYPE_ASSOC_REQ >> 4) |
			BIT(IEEE80211_STYPE_REASSOC_REQ >> 4) |
			BIT(IEEE80211_STYPE_PROBE_REQ >> 4) |
			BIT(IEEE80211_STYPE_DISASSOC >> 4) |
			BIT(IEEE80211_STYPE_AUTH >> 4) |
			BIT(IEEE80211_STYPE_DEAUTH >> 4) |
			BIT(IEEE80211_STYPE_ACTION >> 4),
	},
	[NL80211_IFTYPE_P2P_CLIENT] = {
		.tx = 0xffff,
		.rx = BIT(IEEE80211_STYPE_ACTION >> 4) |
			BIT(IEEE80211_STYPE_PROBE_REQ >> 4),
	},
	[NL80211_IFTYPE_P2P_GO] = {
		.tx = 0xffff,
		.rx = BIT(IEEE80211_STYPE_ASSOC_REQ >> 4) |
			BIT(IEEE80211_STYPE_REASSOC_REQ >> 4) |
			BIT(IEEE80211_STYPE_PROBE_REQ >> 4) |
			BIT(IEEE80211_STYPE_DISASSOC >> 4) |
			BIT(IEEE80211_STYPE_AUTH >> 4) |
			BIT(IEEE80211_STYPE_DEAUTH >> 4) |
			BIT(IEEE80211_STYPE_ACTION >> 4),
	},
	[NL80211_IFTYPE_MESH_POINT] = {
		.tx = 0xffff,
		.rx = BIT(IEEE80211_STYPE_ACTION >> 4) |
			BIT(IEEE80211_STYPE_AUTH >> 4) |
			BIT(IEEE80211_STYPE_DEAUTH >> 4),
	},
	[NL80211_IFTYPE_P2P_DEVICE] = {
		.tx = 0xffff,
		.rx = BIT(IEEE80211_STYPE_ACTION >> 4) |
			BIT(IEEE80211_STYPE_PROBE_REQ >> 4),
	},
};

static const struct ieee80211_ht_cap mac80211_ht_capa_mod_mask = {
	.ampdu_params_info = IEEE80211_HT_AMPDU_PARM_FACTOR |
			     IEEE80211_HT_AMPDU_PARM_DENSITY,

	.cap_info = cpu_to_le16(IEEE80211_HT_CAP_SUP_WIDTH_20_40 |
				IEEE80211_HT_CAP_MAX_AMSDU |
				IEEE80211_HT_CAP_SGI_20 |
				IEEE80211_HT_CAP_SGI_40 |
				IEEE80211_HT_CAP_TX_STBC |
				IEEE80211_HT_CAP_RX_STBC |
				IEEE80211_HT_CAP_LDPC_CODING |
				IEEE80211_HT_CAP_40MHZ_INTOLERANT),
	.mcs = {
		.rx_mask = { 0xff, 0xff, 0xff, 0xff, 0xff,
			     0xff, 0xff, 0xff, 0xff, 0xff, },
	},
};

static const struct ieee80211_vht_cap mac80211_vht_capa_mod_mask = {
	.vht_cap_info =
		cpu_to_le32(IEEE80211_VHT_CAP_RXLDPC |
			    IEEE80211_VHT_CAP_SHORT_GI_80 |
			    IEEE80211_VHT_CAP_SHORT_GI_160 |
			    IEEE80211_VHT_CAP_RXSTBC_MASK |
			    IEEE80211_VHT_CAP_TXSTBC |
			    IEEE80211_VHT_CAP_SU_BEAMFORMER_CAPABLE |
			    IEEE80211_VHT_CAP_SU_BEAMFORMEE_CAPABLE |
			    IEEE80211_VHT_CAP_TX_ANTENNA_PATTERN |
			    IEEE80211_VHT_CAP_RX_ANTENNA_PATTERN |
			    IEEE80211_VHT_CAP_MAX_A_MPDU_LENGTH_EXPONENT_MASK),
	.supp_mcs = {
		.rx_mcs_map = cpu_to_le16(~0),
		.tx_mcs_map = cpu_to_le16(~0),
	},
};

struct ieee80211_hw *ieee80211_alloc_hw_nm(size_t priv_data_len,
					   const struct ieee80211_ops *ops,
					   const char *requested_name)
{
	struct ieee80211_local *local;
	int priv_size, i;
	struct wiphy *wiphy;
	bool use_chanctx;

	if (WARN_ON(!ops->tx || !ops->start || !ops->stop || !ops->config ||
		    !ops->add_interface || !ops->remove_interface ||
		    !ops->configure_filter))
		return NULL;

	if (WARN_ON(ops->sta_state && (ops->sta_add || ops->sta_remove)))
		return NULL;

	/* check all or no channel context operations exist */
	i = !!ops->add_chanctx + !!ops->remove_chanctx +
	    !!ops->change_chanctx + !!ops->assign_vif_chanctx +
	    !!ops->unassign_vif_chanctx;
	if (WARN_ON(i != 0 && i != 5))
		return NULL;
	use_chanctx = i == 5;

	/* Ensure 32-byte alignment of our private data and hw private data.
	 * We use the wiphy priv data for both our ieee80211_local and for
	 * the driver's private data
	 *
	 * In memory it'll be like this:
	 *
	 * +-------------------------+
	 * | struct wiphy	    |
	 * +-------------------------+
	 * | struct ieee80211_local  |
	 * +-------------------------+
	 * | driver's private data   |
	 * +-------------------------+
	 *
	 */
	priv_size = ALIGN(sizeof(*local), NETDEV_ALIGN) + priv_data_len;

	wiphy = wiphy_new_nm(&mac80211_config_ops, priv_size, requested_name);

	if (!wiphy)
		return NULL;

	wiphy->mgmt_stypes = ieee80211_default_mgmt_stypes;

	wiphy->privid = mac80211_wiphy_privid;

	wiphy->flags |= WIPHY_FLAG_NETNS_OK |
			WIPHY_FLAG_4ADDR_AP |
			WIPHY_FLAG_4ADDR_STATION |
			WIPHY_FLAG_REPORTS_OBSS |
			WIPHY_FLAG_OFFCHAN_TX;

	if (!use_chanctx || ops->remain_on_channel)
		wiphy->flags |= WIPHY_FLAG_HAS_REMAIN_ON_CHANNEL;

	wiphy->features |= NL80211_FEATURE_SK_TX_STATUS |
			   NL80211_FEATURE_SAE |
			   NL80211_FEATURE_HT_IBSS |
			   NL80211_FEATURE_VIF_TXPOWER |
			   NL80211_FEATURE_MAC_ON_CREATE |
			   NL80211_FEATURE_USERSPACE_MPM |
			   NL80211_FEATURE_FULL_AP_CLIENT_STATE;
	wiphy_ext_feature_set(wiphy, NL80211_EXT_FEATURE_FILS_STA);
	wiphy_ext_feature_set(wiphy,
			      NL80211_EXT_FEATURE_CONTROL_PORT_OVER_NL80211);
	wiphy_ext_feature_set(wiphy,
			      NL80211_EXT_FEATURE_CONTROL_PORT_NO_PREAUTH);
	wiphy_ext_feature_set(wiphy,
			      NL80211_EXT_FEATURE_CONTROL_PORT_OVER_NL80211_TX_STATUS);
	wiphy_ext_feature_set(wiphy,
			      NL80211_EXT_FEATURE_SCAN_FREQ_KHZ);

	if (!ops->hw_scan) {
		wiphy->features |= NL80211_FEATURE_LOW_PRIORITY_SCAN |
				   NL80211_FEATURE_AP_SCAN;
		/*
		 * if the driver behaves correctly using the probe request
		 * (template) from mac80211, then both of these should be
		 * supported even with hw scan - but let drivers opt in.
		 */
		wiphy_ext_feature_set(wiphy,
				      NL80211_EXT_FEATURE_SCAN_RANDOM_SN);
		wiphy_ext_feature_set(wiphy,
				      NL80211_EXT_FEATURE_SCAN_MIN_PREQ_CONTENT);
	}

	if (!ops->set_key)
		wiphy->flags |= WIPHY_FLAG_IBSS_RSN;

	if (ops->wake_tx_queue)
		wiphy_ext_feature_set(wiphy, NL80211_EXT_FEATURE_TXQS);

	wiphy_ext_feature_set(wiphy, NL80211_EXT_FEATURE_RRM);

	wiphy->bss_priv_size = sizeof(struct ieee80211_bss);

	local = wiphy_priv(wiphy);

	if (sta_info_init(local))
		goto err_free;

	local->hw.wiphy = wiphy;

	local->hw.priv = (char *)local + ALIGN(sizeof(*local), NETDEV_ALIGN);

	local->ops = ops;
	local->use_chanctx = use_chanctx;

	/*
	 * We need a bit of data queued to build aggregates properly, so
	 * instruct the TCP stack to allow more than a single ms of data
	 * to be queued in the stack. The value is a bit-shift of 1
	 * second, so 7 is ~8ms of queued data. Only affects local TCP
	 * sockets.
	 * This is the default, anyhow - drivers may need to override it
	 * for local reasons (longer buffers, longer completion time, or
	 * similar).
	 */
	local->hw.tx_sk_pacing_shift = 7;

	/* set up some defaults */
	local->hw.queues = 1;
	local->hw.max_rates = 1;
	local->hw.max_report_rates = 0;
	local->hw.max_rx_aggregation_subframes = IEEE80211_MAX_AMPDU_BUF_HT;
	local->hw.max_tx_aggregation_subframes = IEEE80211_MAX_AMPDU_BUF_HT;
	local->hw.offchannel_tx_hw_queue = IEEE80211_INVAL_HW_QUEUE;
	local->hw.conf.long_frame_max_tx_count = wiphy->retry_long;
	local->hw.conf.short_frame_max_tx_count = wiphy->retry_short;
	local->hw.radiotap_mcs_details = IEEE80211_RADIOTAP_MCS_HAVE_MCS |
					 IEEE80211_RADIOTAP_MCS_HAVE_GI |
					 IEEE80211_RADIOTAP_MCS_HAVE_BW;
	local->hw.radiotap_vht_details = IEEE80211_RADIOTAP_VHT_KNOWN_GI |
					 IEEE80211_RADIOTAP_VHT_KNOWN_BANDWIDTH;
	local->hw.uapsd_queues = IEEE80211_DEFAULT_UAPSD_QUEUES;
	local->hw.uapsd_max_sp_len = IEEE80211_DEFAULT_MAX_SP_LEN;
	local->hw.max_mtu = IEEE80211_MAX_DATA_LEN;
	local->user_power_level = IEEE80211_UNSET_POWER_LEVEL;
	wiphy->ht_capa_mod_mask = &mac80211_ht_capa_mod_mask;
	wiphy->vht_capa_mod_mask = &mac80211_vht_capa_mod_mask;

	local->ext_capa[7] = WLAN_EXT_CAPA8_OPMODE_NOTIF;

	wiphy->extended_capabilities = local->ext_capa;
	wiphy->extended_capabilities_mask = local->ext_capa;
	wiphy->extended_capabilities_len =
		ARRAY_SIZE(local->ext_capa);

	INIT_LIST_HEAD(&local->interfaces);
	INIT_LIST_HEAD(&local->mon_list);

	__hw_addr_init(&local->mc_list);

	mutex_init(&local->iflist_mtx);
	mutex_init(&local->mtx);

	mutex_init(&local->key_mtx);
	spin_lock_init(&local->filter_lock);
	spin_lock_init(&local->rx_path_lock);
	spin_lock_init(&local->queue_stop_reason_lock);

	for (i = 0; i < IEEE80211_NUM_ACS; i++) {
<<<<<<< HEAD
		INIT_LIST_HEAD(&local->active_txqs[i]);
		spin_lock_init(&local->active_txq_lock[i]);
		local->aql_txq_limit_low[i] = IEEE80211_DEFAULT_AQL_TXQ_LIMIT_L;
		local->aql_txq_limit_high[i] =
=======
		struct airtime_sched_info *air_sched = &local->airtime[i];

		air_sched->active_txqs = RB_ROOT_CACHED;
		INIT_LIST_HEAD(&air_sched->active_list);
		spin_lock_init(&air_sched->lock);
		air_sched->aql_txq_limit_low = IEEE80211_DEFAULT_AQL_TXQ_LIMIT_L;
		air_sched->aql_txq_limit_high =
>>>>>>> 7d2a07b7
			IEEE80211_DEFAULT_AQL_TXQ_LIMIT_H;
	}

	local->airtime_flags = AIRTIME_USE_TX | AIRTIME_USE_RX;
	local->aql_threshold = IEEE80211_AQL_THRESHOLD;
	atomic_set(&local->aql_total_pending_airtime, 0);

	INIT_LIST_HEAD(&local->chanctx_list);
	mutex_init(&local->chanctx_mtx);

	INIT_DELAYED_WORK(&local->scan_work, ieee80211_scan_work);

	INIT_WORK(&local->restart_work, ieee80211_restart_work);

	INIT_WORK(&local->radar_detected_work,
		  ieee80211_dfs_radar_detected_work);

	INIT_WORK(&local->reconfig_filter, ieee80211_reconfig_filter);
	local->smps_mode = IEEE80211_SMPS_OFF;

	INIT_WORK(&local->dynamic_ps_enable_work,
		  ieee80211_dynamic_ps_enable_work);
	INIT_WORK(&local->dynamic_ps_disable_work,
		  ieee80211_dynamic_ps_disable_work);
	timer_setup(&local->dynamic_ps_timer, ieee80211_dynamic_ps_timer, 0);

	INIT_WORK(&local->sched_scan_stopped_work,
		  ieee80211_sched_scan_stopped_work);

	spin_lock_init(&local->ack_status_lock);
	idr_init(&local->ack_status_frames);

	for (i = 0; i < IEEE80211_MAX_QUEUES; i++) {
		skb_queue_head_init(&local->pending[i]);
		atomic_set(&local->agg_queue_stop[i], 0);
	}
	tasklet_setup(&local->tx_pending_tasklet, ieee80211_tx_pending);

	if (ops->wake_tx_queue)
		tasklet_setup(&local->wake_txqs_tasklet, ieee80211_wake_txqs);

	tasklet_setup(&local->tasklet, ieee80211_tasklet_handler);

	skb_queue_head_init(&local->skb_queue);
	skb_queue_head_init(&local->skb_queue_unreliable);

	ieee80211_alloc_led_names(local);

	ieee80211_roc_setup(local);

	local->hw.radiotap_timestamp.units_pos = -1;
	local->hw.radiotap_timestamp.accuracy = -1;

	return &local->hw;
 err_free:
	wiphy_free(wiphy);
	return NULL;
}
EXPORT_SYMBOL(ieee80211_alloc_hw_nm);

static int ieee80211_init_cipher_suites(struct ieee80211_local *local)
{
	bool have_wep = !fips_enabled; /* FIPS does not permit the use of RC4 */
	bool have_mfp = ieee80211_hw_check(&local->hw, MFP_CAPABLE);
	int n_suites = 0, r = 0, w = 0;
	u32 *suites;
	static const u32 cipher_suites[] = {
		/* keep WEP first, it may be removed below */
		WLAN_CIPHER_SUITE_WEP40,
		WLAN_CIPHER_SUITE_WEP104,
		WLAN_CIPHER_SUITE_TKIP,
		WLAN_CIPHER_SUITE_CCMP,
		WLAN_CIPHER_SUITE_CCMP_256,
		WLAN_CIPHER_SUITE_GCMP,
		WLAN_CIPHER_SUITE_GCMP_256,

		/* keep last -- depends on hw flags! */
		WLAN_CIPHER_SUITE_AES_CMAC,
		WLAN_CIPHER_SUITE_BIP_CMAC_256,
		WLAN_CIPHER_SUITE_BIP_GMAC_128,
		WLAN_CIPHER_SUITE_BIP_GMAC_256,
	};

	if (ieee80211_hw_check(&local->hw, SW_CRYPTO_CONTROL) ||
	    local->hw.wiphy->cipher_suites) {
		/* If the driver advertises, or doesn't support SW crypto,
		 * we only need to remove WEP if necessary.
		 */
		if (have_wep)
			return 0;

		/* well if it has _no_ ciphers ... fine */
		if (!local->hw.wiphy->n_cipher_suites)
			return 0;

		/* Driver provides cipher suites, but we need to exclude WEP */
		suites = kmemdup(local->hw.wiphy->cipher_suites,
				 sizeof(u32) * local->hw.wiphy->n_cipher_suites,
				 GFP_KERNEL);
		if (!suites)
			return -ENOMEM;

		for (r = 0; r < local->hw.wiphy->n_cipher_suites; r++) {
			u32 suite = local->hw.wiphy->cipher_suites[r];

			if (suite == WLAN_CIPHER_SUITE_WEP40 ||
			    suite == WLAN_CIPHER_SUITE_WEP104)
				continue;
			suites[w++] = suite;
		}
	} else if (!local->hw.cipher_schemes) {
		/* If the driver doesn't have cipher schemes, there's nothing
		 * else to do other than assign the (software supported and
		 * perhaps offloaded) cipher suites.
		 */
		local->hw.wiphy->cipher_suites = cipher_suites;
		local->hw.wiphy->n_cipher_suites = ARRAY_SIZE(cipher_suites);

		if (!have_mfp)
			local->hw.wiphy->n_cipher_suites -= 4;

		if (!have_wep) {
			local->hw.wiphy->cipher_suites += 2;
			local->hw.wiphy->n_cipher_suites -= 2;
		}

		/* not dynamically allocated, so just return */
		return 0;
	} else {
		const struct ieee80211_cipher_scheme *cs;

		cs = local->hw.cipher_schemes;

		/* Driver specifies cipher schemes only (but not cipher suites
		 * including the schemes)
		 *
		 * We start counting ciphers defined by schemes, TKIP, CCMP,
		 * CCMP-256, GCMP, and GCMP-256
		 */
		n_suites = local->hw.n_cipher_schemes + 5;

		/* check if we have WEP40 and WEP104 */
		if (have_wep)
			n_suites += 2;

		/* check if we have AES_CMAC, BIP-CMAC-256, BIP-GMAC-128,
		 * BIP-GMAC-256
		 */
		if (have_mfp)
			n_suites += 4;

		suites = kmalloc_array(n_suites, sizeof(u32), GFP_KERNEL);
		if (!suites)
			return -ENOMEM;

		suites[w++] = WLAN_CIPHER_SUITE_CCMP;
		suites[w++] = WLAN_CIPHER_SUITE_CCMP_256;
		suites[w++] = WLAN_CIPHER_SUITE_TKIP;
		suites[w++] = WLAN_CIPHER_SUITE_GCMP;
		suites[w++] = WLAN_CIPHER_SUITE_GCMP_256;

		if (have_wep) {
			suites[w++] = WLAN_CIPHER_SUITE_WEP40;
			suites[w++] = WLAN_CIPHER_SUITE_WEP104;
		}

		if (have_mfp) {
			suites[w++] = WLAN_CIPHER_SUITE_AES_CMAC;
			suites[w++] = WLAN_CIPHER_SUITE_BIP_CMAC_256;
			suites[w++] = WLAN_CIPHER_SUITE_BIP_GMAC_128;
			suites[w++] = WLAN_CIPHER_SUITE_BIP_GMAC_256;
		}

		for (r = 0; r < local->hw.n_cipher_schemes; r++) {
			suites[w++] = cs[r].cipher;
			if (WARN_ON(cs[r].pn_len > IEEE80211_MAX_PN_LEN)) {
				kfree(suites);
				return -EINVAL;
			}
		}
	}

	local->hw.wiphy->cipher_suites = suites;
	local->hw.wiphy->n_cipher_suites = w;
	local->wiphy_ciphers_allocated = true;

	return 0;
}

int ieee80211_register_hw(struct ieee80211_hw *hw)
{
	struct ieee80211_local *local = hw_to_local(hw);
	int result, i;
	enum nl80211_band band;
	int channels, max_bitrates;
	bool supp_ht, supp_vht, supp_he;
	struct cfg80211_chan_def dflt_chandef = {};

	if (ieee80211_hw_check(hw, QUEUE_CONTROL) &&
	    (local->hw.offchannel_tx_hw_queue == IEEE80211_INVAL_HW_QUEUE ||
	     local->hw.offchannel_tx_hw_queue >= local->hw.queues))
		return -EINVAL;

	if ((hw->wiphy->features & NL80211_FEATURE_TDLS_CHANNEL_SWITCH) &&
	    (!local->ops->tdls_channel_switch ||
	     !local->ops->tdls_cancel_channel_switch ||
	     !local->ops->tdls_recv_channel_switch))
		return -EOPNOTSUPP;

	if (WARN_ON(ieee80211_hw_check(hw, SUPPORTS_TX_FRAG) &&
		    !local->ops->set_frag_threshold))
		return -EINVAL;

	if (WARN_ON(local->hw.wiphy->interface_modes &
			BIT(NL80211_IFTYPE_NAN) &&
		    (!local->ops->start_nan || !local->ops->stop_nan)))
		return -EINVAL;

#ifdef CONFIG_PM
	if (hw->wiphy->wowlan && (!local->ops->suspend || !local->ops->resume))
		return -EINVAL;
#endif

	if (!local->use_chanctx) {
		for (i = 0; i < local->hw.wiphy->n_iface_combinations; i++) {
			const struct ieee80211_iface_combination *comb;

			comb = &local->hw.wiphy->iface_combinations[i];

			if (comb->num_different_channels > 1)
				return -EINVAL;
		}
	} else {
		/* DFS is not supported with multi-channel combinations yet */
		for (i = 0; i < local->hw.wiphy->n_iface_combinations; i++) {
			const struct ieee80211_iface_combination *comb;

			comb = &local->hw.wiphy->iface_combinations[i];

			if (comb->radar_detect_widths &&
			    comb->num_different_channels > 1)
				return -EINVAL;
		}
	}

	/* Only HW csum features are currently compatible with mac80211 */
	if (WARN_ON(hw->netdev_features & ~MAC80211_SUPPORTED_FEATURES))
		return -EINVAL;

	if (hw->max_report_rates == 0)
		hw->max_report_rates = hw->max_rates;

	local->rx_chains = 1;

	/*
	 * generic code guarantees at least one band,
	 * set this very early because much code assumes
	 * that hw.conf.channel is assigned
	 */
	channels = 0;
	max_bitrates = 0;
	supp_ht = false;
	supp_vht = false;
	supp_he = false;
	for (band = 0; band < NUM_NL80211_BANDS; band++) {
		struct ieee80211_supported_band *sband;

		sband = local->hw.wiphy->bands[band];
		if (!sband)
			continue;

		if (!dflt_chandef.chan) {
			/*
			 * Assign the first enabled channel to dflt_chandef
			 * from the list of channels
			 */
			for (i = 0; i < sband->n_channels; i++)
				if (!(sband->channels[i].flags &
						IEEE80211_CHAN_DISABLED))
					break;
			/* if none found then use the first anyway */
			if (i == sband->n_channels)
				i = 0;
			cfg80211_chandef_create(&dflt_chandef,
						&sband->channels[i],
						NL80211_CHAN_NO_HT);
			/* init channel we're on */
			if (!local->use_chanctx && !local->_oper_chandef.chan) {
				local->hw.conf.chandef = dflt_chandef;
				local->_oper_chandef = dflt_chandef;
			}
			local->monitor_chandef = dflt_chandef;
		}

		channels += sband->n_channels;

		if (max_bitrates < sband->n_bitrates)
			max_bitrates = sband->n_bitrates;
		supp_ht = supp_ht || sband->ht_cap.ht_supported;
		supp_vht = supp_vht || sband->vht_cap.vht_supported;

		for (i = 0; i < sband->n_iftype_data; i++) {
			const struct ieee80211_sband_iftype_data *iftd;

			iftd = &sband->iftype_data[i];

			supp_he = supp_he || (iftd && iftd->he_cap.has_he);
		}

		/* HT, VHT, HE require QoS, thus >= 4 queues */
		if (WARN_ON(local->hw.queues < IEEE80211_NUM_ACS &&
			    (supp_ht || supp_vht || supp_he)))
			return -EINVAL;

		/* HT, VHT, HE require QoS, thus >= 4 queues */
		if (WARN_ON(local->hw.queues < IEEE80211_NUM_ACS &&
			    (supp_ht || supp_vht || supp_he)))
			return -EINVAL;

		if (!sband->ht_cap.ht_supported)
			continue;

		/* TODO: consider VHT for RX chains, hopefully it's the same */
		local->rx_chains =
			max(ieee80211_mcs_to_chains(&sband->ht_cap.mcs),
			    local->rx_chains);

		/* no need to mask, SM_PS_DISABLED has all bits set */
		sband->ht_cap.cap |= WLAN_HT_CAP_SM_PS_DISABLED <<
			             IEEE80211_HT_CAP_SM_PS_SHIFT;
	}

	/* if low-level driver supports AP, we also support VLAN.
	 * drivers advertising SW_CRYPTO_CONTROL should enable AP_VLAN
	 * based on their support to transmit SW encrypted packets.
	 */
	if (local->hw.wiphy->interface_modes & BIT(NL80211_IFTYPE_AP) &&
	    !ieee80211_hw_check(&local->hw, SW_CRYPTO_CONTROL)) {
		hw->wiphy->interface_modes |= BIT(NL80211_IFTYPE_AP_VLAN);
		hw->wiphy->software_iftypes |= BIT(NL80211_IFTYPE_AP_VLAN);
	}

	/* mac80211 always supports monitor */
	hw->wiphy->interface_modes |= BIT(NL80211_IFTYPE_MONITOR);
	hw->wiphy->software_iftypes |= BIT(NL80211_IFTYPE_MONITOR);

	/* mac80211 doesn't support more than one IBSS interface right now */
	for (i = 0; i < hw->wiphy->n_iface_combinations; i++) {
		const struct ieee80211_iface_combination *c;
		int j;

		c = &hw->wiphy->iface_combinations[i];

		for (j = 0; j < c->n_limits; j++)
			if ((c->limits[j].types & BIT(NL80211_IFTYPE_ADHOC)) &&
			    c->limits[j].max > 1)
				return -EINVAL;
	}

	local->int_scan_req = kzalloc(sizeof(*local->int_scan_req) +
				      sizeof(void *) * channels, GFP_KERNEL);
	if (!local->int_scan_req)
		return -ENOMEM;

	for (band = 0; band < NUM_NL80211_BANDS; band++) {
		if (!local->hw.wiphy->bands[band])
			continue;
		local->int_scan_req->rates[band] = (u32) -1;
	}

#ifndef CONFIG_MAC80211_MESH
	/* mesh depends on Kconfig, but drivers should set it if they want */
	local->hw.wiphy->interface_modes &= ~BIT(NL80211_IFTYPE_MESH_POINT);
#endif

	/* if the underlying driver supports mesh, mac80211 will (at least)
	 * provide routing of mesh authentication frames to userspace */
	if (local->hw.wiphy->interface_modes & BIT(NL80211_IFTYPE_MESH_POINT))
		local->hw.wiphy->flags |= WIPHY_FLAG_MESH_AUTH;

	/* mac80211 supports control port protocol changing */
	local->hw.wiphy->flags |= WIPHY_FLAG_CONTROL_PORT_PROTOCOL;

	if (ieee80211_hw_check(&local->hw, SIGNAL_DBM)) {
		local->hw.wiphy->signal_type = CFG80211_SIGNAL_TYPE_MBM;
	} else if (ieee80211_hw_check(&local->hw, SIGNAL_UNSPEC)) {
		local->hw.wiphy->signal_type = CFG80211_SIGNAL_TYPE_UNSPEC;
		if (hw->max_signal <= 0) {
			result = -EINVAL;
			goto fail_workqueue;
		}
	}

	/* Mac80211 and therefore all drivers using SW crypto only
	 * are able to handle PTK rekeys and Extended Key ID.
	 */
	if (!local->ops->set_key) {
		wiphy_ext_feature_set(local->hw.wiphy,
				      NL80211_EXT_FEATURE_CAN_REPLACE_PTK0);
		wiphy_ext_feature_set(local->hw.wiphy,
				      NL80211_EXT_FEATURE_EXT_KEY_ID);
	}

	if (local->hw.wiphy->interface_modes & BIT(NL80211_IFTYPE_ADHOC))
		wiphy_ext_feature_set(local->hw.wiphy,
				      NL80211_EXT_FEATURE_DEL_IBSS_STA);

	/*
	 * Calculate scan IE length -- we need this to alloc
	 * memory and to subtract from the driver limit. It
	 * includes the DS Params, (extended) supported rates, and HT
	 * information -- SSID is the driver's responsibility.
	 */
	local->scan_ies_len = 4 + max_bitrates /* (ext) supp rates */ +
		3 /* DS Params */;
	if (supp_ht)
		local->scan_ies_len += 2 + sizeof(struct ieee80211_ht_cap);

	if (supp_vht)
		local->scan_ies_len +=
			2 + sizeof(struct ieee80211_vht_cap);

	/* HE cap element is variable in size - set len to allow max size */
	/*
	 * TODO: 1 is added at the end of the calculation to accommodate for
	 *	the temporary placing of the HE capabilities IE under EXT.
	 *	Remove it once it is placed in the final place.
	 */
	if (supp_he)
		local->scan_ies_len +=
			2 + sizeof(struct ieee80211_he_cap_elem) +
			sizeof(struct ieee80211_he_mcs_nss_supp) +
			IEEE80211_HE_PPE_THRES_MAX_LEN + 1;

	if (!local->ops->hw_scan) {
		/* For hw_scan, driver needs to set these up. */
		local->hw.wiphy->max_scan_ssids = 4;
		local->hw.wiphy->max_scan_ie_len = IEEE80211_MAX_DATA_LEN;
	}

	/*
	 * If the driver supports any scan IEs, then assume the
	 * limit includes the IEs mac80211 will add, otherwise
	 * leave it at zero and let the driver sort it out; we
	 * still pass our IEs to the driver but userspace will
	 * not be allowed to in that case.
	 */
	if (local->hw.wiphy->max_scan_ie_len)
		local->hw.wiphy->max_scan_ie_len -= local->scan_ies_len;

	if (WARN_ON(!ieee80211_cs_list_valid(local->hw.cipher_schemes,
					     local->hw.n_cipher_schemes))) {
		result = -EINVAL;
		goto fail_workqueue;
	}

	result = ieee80211_init_cipher_suites(local);
	if (result < 0)
		goto fail_workqueue;

	if (!local->ops->remain_on_channel)
		local->hw.wiphy->max_remain_on_channel_duration = 5000;

	/* mac80211 based drivers don't support internal TDLS setup */
	if (local->hw.wiphy->flags & WIPHY_FLAG_SUPPORTS_TDLS)
		local->hw.wiphy->flags |= WIPHY_FLAG_TDLS_EXTERNAL_SETUP;

	/* mac80211 supports eCSA, if the driver supports STA CSA at all */
	if (ieee80211_hw_check(&local->hw, CHANCTX_STA_CSA))
		local->ext_capa[0] |= WLAN_EXT_CAPA1_EXT_CHANNEL_SWITCHING;

	/* mac80211 supports multi BSSID, if the driver supports it */
	if (ieee80211_hw_check(&local->hw, SUPPORTS_MULTI_BSSID)) {
		local->hw.wiphy->support_mbssid = true;
		if (ieee80211_hw_check(&local->hw,
				       SUPPORTS_ONLY_HE_MULTI_BSSID))
			local->hw.wiphy->support_only_he_mbssid = true;
		else
			local->ext_capa[2] |=
				WLAN_EXT_CAPA3_MULTI_BSSID_SUPPORT;
	}

<<<<<<< HEAD
	local->hw.wiphy->max_num_csa_counters = IEEE80211_MAX_CSA_COUNTERS_NUM;
=======
	local->hw.wiphy->max_num_csa_counters = IEEE80211_MAX_CNTDWN_COUNTERS_NUM;
>>>>>>> 7d2a07b7

	/*
	 * We use the number of queues for feature tests (QoS, HT) internally
	 * so restrict them appropriately.
	 */
	if (hw->queues > IEEE80211_MAX_QUEUES)
		hw->queues = IEEE80211_MAX_QUEUES;

	local->workqueue =
		alloc_ordered_workqueue("%s", 0, wiphy_name(local->hw.wiphy));
	if (!local->workqueue) {
		result = -ENOMEM;
		goto fail_workqueue;
	}

	/*
	 * The hardware needs headroom for sending the frame,
	 * and we need some headroom for passing the frame to monitor
	 * interfaces, but never both at the same time.
	 */
	local->tx_headroom = max_t(unsigned int , local->hw.extra_tx_headroom,
				   IEEE80211_TX_STATUS_HEADROOM);

	/*
	 * if the driver doesn't specify a max listen interval we
	 * use 5 which should be a safe default
	 */
	if (local->hw.max_listen_interval == 0)
		local->hw.max_listen_interval = 5;

	local->hw.conf.listen_interval = local->hw.max_listen_interval;

	local->dynamic_ps_forced_timeout = -1;

	if (!local->hw.max_nan_de_entries)
		local->hw.max_nan_de_entries = IEEE80211_MAX_NAN_INSTANCE_ID;

	if (!local->hw.weight_multiplier)
		local->hw.weight_multiplier = 1;

	ieee80211_wep_init(local);

	local->hw.conf.flags = IEEE80211_CONF_IDLE;

	ieee80211_led_init(local);

	result = ieee80211_txq_setup_flows(local);
	if (result)
		goto fail_flows;

	rtnl_lock();
	result = ieee80211_init_rate_ctrl_alg(local,
					      hw->rate_control_algorithm);
	rtnl_unlock();
	if (result < 0) {
		wiphy_debug(local->hw.wiphy,
			    "Failed to initialize rate control algorithm\n");
		goto fail_rate;
	}

	if (local->rate_ctrl) {
		clear_bit(IEEE80211_HW_SUPPORTS_VHT_EXT_NSS_BW, hw->flags);
		if (local->rate_ctrl->ops->capa & RATE_CTRL_CAPA_VHT_EXT_NSS_BW)
			ieee80211_hw_set(hw, SUPPORTS_VHT_EXT_NSS_BW);
	}

	/*
	 * If the VHT capabilities don't have IEEE80211_VHT_EXT_NSS_BW_CAPABLE,
	 * or have it when we don't, copy the sband structure and set/clear it.
	 * This is necessary because rate scaling algorithms could be switched
	 * and have different support values.
	 * Print a message so that in the common case the reallocation can be
	 * avoided.
	 */
	BUILD_BUG_ON(NUM_NL80211_BANDS > 8 * sizeof(local->sband_allocated));
	for (band = 0; band < NUM_NL80211_BANDS; band++) {
		struct ieee80211_supported_band *sband;
		bool local_cap, ie_cap;

		local_cap = ieee80211_hw_check(hw, SUPPORTS_VHT_EXT_NSS_BW);

		sband = local->hw.wiphy->bands[band];
		if (!sband || !sband->vht_cap.vht_supported)
			continue;

		ie_cap = !!(sband->vht_cap.vht_mcs.tx_highest &
			    cpu_to_le16(IEEE80211_VHT_EXT_NSS_BW_CAPABLE));

		if (local_cap == ie_cap)
			continue;

		sband = kmemdup(sband, sizeof(*sband), GFP_KERNEL);
		if (!sband) {
			result = -ENOMEM;
			goto fail_rate;
		}

		wiphy_dbg(hw->wiphy, "copying sband (band %d) due to VHT EXT NSS BW flag\n",
			  band);

		sband->vht_cap.vht_mcs.tx_highest ^=
			cpu_to_le16(IEEE80211_VHT_EXT_NSS_BW_CAPABLE);

		local->hw.wiphy->bands[band] = sband;
		local->sband_allocated |= BIT(band);
	}

	result = wiphy_register(local->hw.wiphy);
	if (result < 0)
		goto fail_wiphy_register;

	debugfs_hw_add(local);
	rate_control_add_debugfs(local);

	rtnl_lock();
<<<<<<< HEAD
=======
	wiphy_lock(hw->wiphy);
>>>>>>> 7d2a07b7

	/* add one default STA interface if supported */
	if (local->hw.wiphy->interface_modes & BIT(NL80211_IFTYPE_STATION) &&
	    !ieee80211_hw_check(hw, NO_AUTO_VIF)) {
		struct vif_params params = {0};

		result = ieee80211_if_add(local, "wlan%d", NET_NAME_ENUM, NULL,
					  NL80211_IFTYPE_STATION, &params);
		if (result)
			wiphy_warn(local->hw.wiphy,
				   "Failed to add default virtual iface\n");
	}

	wiphy_unlock(hw->wiphy);
	rtnl_unlock();

#ifdef CONFIG_INET
	local->ifa_notifier.notifier_call = ieee80211_ifa_changed;
	result = register_inetaddr_notifier(&local->ifa_notifier);
	if (result)
		goto fail_ifa;
#endif

#if IS_ENABLED(CONFIG_IPV6)
	local->ifa6_notifier.notifier_call = ieee80211_ifa6_changed;
	result = register_inet6addr_notifier(&local->ifa6_notifier);
	if (result)
		goto fail_ifa6;
#endif

	return 0;

#if IS_ENABLED(CONFIG_IPV6)
 fail_ifa6:
#ifdef CONFIG_INET
	unregister_inetaddr_notifier(&local->ifa_notifier);
#endif
#endif
#if defined(CONFIG_INET) || defined(CONFIG_IPV6)
 fail_ifa:
#endif
	wiphy_unregister(local->hw.wiphy);
 fail_wiphy_register:
	rtnl_lock();
	rate_control_deinitialize(local);
	ieee80211_remove_interfaces(local);
	rtnl_unlock();
 fail_rate:
 fail_flows:
	ieee80211_led_exit(local);
	destroy_workqueue(local->workqueue);
 fail_workqueue:
	if (local->wiphy_ciphers_allocated)
		kfree(local->hw.wiphy->cipher_suites);
	kfree(local->int_scan_req);
	return result;
}
EXPORT_SYMBOL(ieee80211_register_hw);

void ieee80211_unregister_hw(struct ieee80211_hw *hw)
{
	struct ieee80211_local *local = hw_to_local(hw);

	tasklet_kill(&local->tx_pending_tasklet);
	tasklet_kill(&local->tasklet);

#ifdef CONFIG_INET
	unregister_inetaddr_notifier(&local->ifa_notifier);
#endif
#if IS_ENABLED(CONFIG_IPV6)
	unregister_inet6addr_notifier(&local->ifa6_notifier);
#endif

	rtnl_lock();

	/*
	 * At this point, interface list manipulations are fine
	 * because the driver cannot be handing us frames any
	 * more and the tasklet is killed.
	 */
	ieee80211_remove_interfaces(local);

	rtnl_unlock();

	cancel_delayed_work_sync(&local->roc_work);
	cancel_work_sync(&local->restart_work);
	cancel_work_sync(&local->reconfig_filter);
	flush_work(&local->sched_scan_stopped_work);
	flush_work(&local->radar_detected_work);

	ieee80211_clear_tx_pending(local);
	rate_control_deinitialize(local);

	if (skb_queue_len(&local->skb_queue) ||
	    skb_queue_len(&local->skb_queue_unreliable))
		wiphy_warn(local->hw.wiphy, "skb_queue not empty\n");
	skb_queue_purge(&local->skb_queue);
	skb_queue_purge(&local->skb_queue_unreliable);

	wiphy_unregister(local->hw.wiphy);
	destroy_workqueue(local->workqueue);
	ieee80211_led_exit(local);
	kfree(local->int_scan_req);
}
EXPORT_SYMBOL(ieee80211_unregister_hw);

static int ieee80211_free_ack_frame(int id, void *p, void *data)
{
	WARN_ONCE(1, "Have pending ack frames!\n");
	kfree_skb(p);
	return 0;
}

void ieee80211_free_hw(struct ieee80211_hw *hw)
{
	struct ieee80211_local *local = hw_to_local(hw);
	enum nl80211_band band;

	mutex_destroy(&local->iflist_mtx);
	mutex_destroy(&local->mtx);

	if (local->wiphy_ciphers_allocated)
		kfree(local->hw.wiphy->cipher_suites);

	idr_for_each(&local->ack_status_frames,
		     ieee80211_free_ack_frame, NULL);
	idr_destroy(&local->ack_status_frames);

	sta_info_stop(local);

	ieee80211_free_led_names(local);

	for (band = 0; band < NUM_NL80211_BANDS; band++) {
		if (!(local->sband_allocated & BIT(band)))
			continue;
		kfree(local->hw.wiphy->bands[band]);
	}

	wiphy_free(local->hw.wiphy);
}
EXPORT_SYMBOL(ieee80211_free_hw);

static int __init ieee80211_init(void)
{
	struct sk_buff *skb;
	int ret;

	BUILD_BUG_ON(sizeof(struct ieee80211_tx_info) > sizeof(skb->cb));
	BUILD_BUG_ON(offsetof(struct ieee80211_tx_info, driver_data) +
		     IEEE80211_TX_INFO_DRIVER_DATA_SIZE > sizeof(skb->cb));

	ret = rc80211_minstrel_init();
	if (ret)
		return ret;

	ret = ieee80211_iface_init();
	if (ret)
		goto err_netdev;

	return 0;
 err_netdev:
	rc80211_minstrel_exit();

	return ret;
}

static void __exit ieee80211_exit(void)
{
	rc80211_minstrel_exit();

	ieee80211s_stop();

	ieee80211_iface_exit();

	rcu_barrier();
}


subsys_initcall(ieee80211_init);
module_exit(ieee80211_exit);

MODULE_DESCRIPTION("IEEE 802.11 subsystem");
MODULE_LICENSE("GPL");<|MERGE_RESOLUTION|>--- conflicted
+++ resolved
@@ -707,12 +707,6 @@
 	spin_lock_init(&local->queue_stop_reason_lock);
 
 	for (i = 0; i < IEEE80211_NUM_ACS; i++) {
-<<<<<<< HEAD
-		INIT_LIST_HEAD(&local->active_txqs[i]);
-		spin_lock_init(&local->active_txq_lock[i]);
-		local->aql_txq_limit_low[i] = IEEE80211_DEFAULT_AQL_TXQ_LIMIT_L;
-		local->aql_txq_limit_high[i] =
-=======
 		struct airtime_sched_info *air_sched = &local->airtime[i];
 
 		air_sched->active_txqs = RB_ROOT_CACHED;
@@ -720,7 +714,6 @@
 		spin_lock_init(&air_sched->lock);
 		air_sched->aql_txq_limit_low = IEEE80211_DEFAULT_AQL_TXQ_LIMIT_L;
 		air_sched->aql_txq_limit_high =
->>>>>>> 7d2a07b7
 			IEEE80211_DEFAULT_AQL_TXQ_LIMIT_H;
 	}
 
@@ -1035,11 +1028,6 @@
 			    (supp_ht || supp_vht || supp_he)))
 			return -EINVAL;
 
-		/* HT, VHT, HE require QoS, thus >= 4 queues */
-		if (WARN_ON(local->hw.queues < IEEE80211_NUM_ACS &&
-			    (supp_ht || supp_vht || supp_he)))
-			return -EINVAL;
-
 		if (!sband->ht_cap.ht_supported)
 			continue;
 
@@ -1203,11 +1191,7 @@
 				WLAN_EXT_CAPA3_MULTI_BSSID_SUPPORT;
 	}
 
-<<<<<<< HEAD
-	local->hw.wiphy->max_num_csa_counters = IEEE80211_MAX_CSA_COUNTERS_NUM;
-=======
 	local->hw.wiphy->max_num_csa_counters = IEEE80211_MAX_CNTDWN_COUNTERS_NUM;
->>>>>>> 7d2a07b7
 
 	/*
 	 * We use the number of queues for feature tests (QoS, HT) internally
@@ -1323,10 +1307,7 @@
 	rate_control_add_debugfs(local);
 
 	rtnl_lock();
-<<<<<<< HEAD
-=======
 	wiphy_lock(hw->wiphy);
->>>>>>> 7d2a07b7
 
 	/* add one default STA interface if supported */
 	if (local->hw.wiphy->interface_modes & BIT(NL80211_IFTYPE_STATION) &&
