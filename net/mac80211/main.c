--- conflicted
+++ resolved
@@ -620,10 +620,9 @@
 	},
 };
 
-struct ieee80211_hw *__ieee80211_alloc_hw_nm(size_t priv_data_len,
-					     const struct ieee80211_ops *ops,
-					     const char *requested_name,
-					     unsigned char revision)
+struct ieee80211_hw *ieee80211_alloc_hw_nm(size_t priv_data_len,
+					   const struct ieee80211_ops *ops,
+					   const char *requested_name)
 {
 	struct ieee80211_local *local;
 	int priv_size, i;
@@ -735,7 +734,6 @@
 
 	local->hw.priv = (char *)local + ALIGN(sizeof(*local), NETDEV_ALIGN);
 
-	local->ops_revision = revision; // FIXME: SLE kABI compatibility
 	local->ops = ops;
 	local->use_chanctx = use_chanctx;
 
@@ -854,16 +852,6 @@
  err_free:
 	wiphy_free(wiphy);
 	return NULL;
-}
-EXPORT_SYMBOL(__ieee80211_alloc_hw_nm);
-
-/* FIXME: define ieee80211_alloc_hw_nm for kABI compatibility with GA version */
-#undef ieee80211_alloc_hw_nm
-struct ieee80211_hw *ieee80211_alloc_hw_nm(size_t priv_data_len,
-					   const struct ieee80211_ops *ops,
-					   const char *requested_name)
-{
-	return __ieee80211_alloc_hw_nm(priv_data_len, ops, requested_name, 0);
 }
 EXPORT_SYMBOL(ieee80211_alloc_hw_nm);
 
@@ -1118,10 +1106,7 @@
 			iftd = &sband->iftype_data[i];
 
 			supp_he = supp_he || iftd->he_cap.has_he;
-<<<<<<< HEAD
-=======
 			supp_eht = supp_eht || iftd->eht_cap.has_eht;
->>>>>>> eb3cdb58
 		}
 
 		/* HT, VHT, HE require QoS, thus >= 4 queues */
@@ -1245,15 +1230,12 @@
 			3 + sizeof(struct ieee80211_he_cap_elem) +
 			sizeof(struct ieee80211_he_mcs_nss_supp) +
 			IEEE80211_HE_PPE_THRES_MAX_LEN;
-<<<<<<< HEAD
-=======
 
 		if (supp_eht)
 			local->scan_ies_len +=
 				3 + sizeof(struct ieee80211_eht_cap_elem) +
 				sizeof(struct ieee80211_eht_mcs_nss_supp) +
 				IEEE80211_EHT_PPE_THRES_MAX_LEN;
->>>>>>> eb3cdb58
 	}
 
 	if (!local->ops->hw_scan) {
