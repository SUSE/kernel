// SPDX-License-Identifier: GPL-2.0-only
/*
 * Copyright 2002-2005, Instant802 Networks, Inc.
 * Copyright 2005-2006, Devicescape Software, Inc.
 * Copyright 2006-2007	Jiri Benc <jbenc@suse.cz>
 * Copyright 2013-2014  Intel Mobile Communications GmbH
 * Copyright (C) 2017     Intel Deutschland GmbH
 * Copyright (C) 2018-2023 Intel Corporation
 */

#include <net/mac80211.h>
#include <linux/module.h>
#include <linux/fips.h>
#include <linux/init.h>
#include <linux/netdevice.h>
#include <linux/types.h>
#include <linux/slab.h>
#include <linux/skbuff.h>
#include <linux/etherdevice.h>
#include <linux/if_arp.h>
#include <linux/rtnetlink.h>
#include <linux/bitmap.h>
#include <linux/inetdevice.h>
#include <net/net_namespace.h>
#include <net/dropreason.h>
#include <net/cfg80211.h>
#include <net/addrconf.h>

#include "ieee80211_i.h"
#include "driver-ops.h"
#include "rate.h"
#include "mesh.h"
#include "wep.h"
#include "led.h"
#include "debugfs.h"

void ieee80211_configure_filter(struct ieee80211_local *local)
{
	u64 mc;
	unsigned int changed_flags;
	unsigned int new_flags = 0;

	if (atomic_read(&local->iff_allmultis))
		new_flags |= FIF_ALLMULTI;

	if (local->monitors || test_bit(SCAN_SW_SCANNING, &local->scanning) ||
	    test_bit(SCAN_ONCHANNEL_SCANNING, &local->scanning))
		new_flags |= FIF_BCN_PRBRESP_PROMISC;

	if (local->fif_probe_req || local->probe_req_reg)
		new_flags |= FIF_PROBE_REQ;

	if (local->fif_fcsfail)
		new_flags |= FIF_FCSFAIL;

	if (local->fif_plcpfail)
		new_flags |= FIF_PLCPFAIL;

	if (local->fif_control)
		new_flags |= FIF_CONTROL;

	if (local->fif_other_bss)
		new_flags |= FIF_OTHER_BSS;

	if (local->fif_pspoll)
		new_flags |= FIF_PSPOLL;

	if (local->rx_mcast_action_reg)
		new_flags |= FIF_MCAST_ACTION;

	spin_lock_bh(&local->filter_lock);
	changed_flags = local->filter_flags ^ new_flags;

	mc = drv_prepare_multicast(local, &local->mc_list);
	spin_unlock_bh(&local->filter_lock);

	/* be a bit nasty */
	new_flags |= (1<<31);

	drv_configure_filter(local, changed_flags, &new_flags, mc);

	WARN_ON(new_flags & (1<<31));

	local->filter_flags = new_flags & ~(1<<31);
}

static void ieee80211_reconfig_filter(struct wiphy *wiphy,
				      struct wiphy_work *work)
{
	struct ieee80211_local *local =
		container_of(work, struct ieee80211_local, reconfig_filter);

	ieee80211_configure_filter(local);
}

static u32 ieee80211_calc_hw_conf_chan(struct ieee80211_local *local,
				       struct ieee80211_chanctx_conf *ctx)
{
	struct ieee80211_sub_if_data *sdata;
	struct cfg80211_chan_def chandef = {};
	struct cfg80211_chan_def *oper = NULL;
	enum ieee80211_smps_mode smps_mode = IEEE80211_SMPS_STATIC;
	u32 changed = 0;
	int power;
	u32 offchannel_flag;

	if (!local->emulate_chanctx)
		return 0;

	offchannel_flag = local->hw.conf.flags & IEEE80211_CONF_OFFCHANNEL;

	if (ctx && !WARN_ON(!ctx->def.chan)) {
		oper = &ctx->def;
		if (ctx->rx_chains_static > 1)
			smps_mode = IEEE80211_SMPS_OFF;
		else if (ctx->rx_chains_dynamic > 1)
			smps_mode = IEEE80211_SMPS_DYNAMIC;
		else
			smps_mode = IEEE80211_SMPS_STATIC;
	}

	if (local->scan_chandef.chan) {
		chandef = local->scan_chandef;
	} else if (local->tmp_channel) {
		chandef.chan = local->tmp_channel;
		chandef.width = NL80211_CHAN_WIDTH_20_NOHT;
		chandef.center_freq1 = chandef.chan->center_freq;
		chandef.freq1_offset = chandef.chan->freq_offset;
	} else if (oper) {
		chandef = *oper;
	} else {
		chandef = local->dflt_chandef;
	}

	if (WARN(!cfg80211_chandef_valid(&chandef),
		 "control:%d.%03d MHz width:%d center: %d.%03d/%d MHz",
		 chandef.chan ? chandef.chan->center_freq : -1,
		 chandef.chan ? chandef.chan->freq_offset : 0,
		 chandef.width, chandef.center_freq1, chandef.freq1_offset,
		 chandef.center_freq2))
		return 0;

	if (!oper || !cfg80211_chandef_identical(&chandef, oper))
		local->hw.conf.flags |= IEEE80211_CONF_OFFCHANNEL;
	else
		local->hw.conf.flags &= ~IEEE80211_CONF_OFFCHANNEL;

	offchannel_flag ^= local->hw.conf.flags & IEEE80211_CONF_OFFCHANNEL;

	/* force it also for scanning, since drivers might config differently */
	if (offchannel_flag || local->scanning || local->in_reconfig ||
	    !cfg80211_chandef_identical(&local->hw.conf.chandef, &chandef)) {
		local->hw.conf.chandef = chandef;
		changed |= IEEE80211_CONF_CHANGE_CHANNEL;
	}

	if (!conf_is_ht(&local->hw.conf)) {
		/*
		 * mac80211.h documents that this is only valid
		 * when the channel is set to an HT type, and
		 * that otherwise STATIC is used.
		 */
		local->hw.conf.smps_mode = IEEE80211_SMPS_STATIC;
	} else if (local->hw.conf.smps_mode != smps_mode) {
		local->hw.conf.smps_mode = smps_mode;
		changed |= IEEE80211_CONF_CHANGE_SMPS;
	}

	power = ieee80211_chandef_max_power(&chandef);
	if (local->user_power_level != IEEE80211_UNSET_POWER_LEVEL)
		power = min(local->user_power_level, power);

	rcu_read_lock();
	list_for_each_entry_rcu(sdata, &local->interfaces, list) {
		if (!rcu_access_pointer(sdata->vif.bss_conf.chanctx_conf))
			continue;
		if (sdata->vif.type == NL80211_IFTYPE_AP_VLAN)
			continue;
		if (sdata->vif.bss_conf.txpower == INT_MIN)
			continue;
		power = min(power, sdata->vif.bss_conf.txpower);
	}
	rcu_read_unlock();

	if (local->hw.conf.power_level != power) {
		changed |= IEEE80211_CONF_CHANGE_POWER;
		local->hw.conf.power_level = power;
	}

	return changed;
}

int ieee80211_hw_config(struct ieee80211_local *local, u32 changed)
{
	int ret = 0;

	might_sleep();

	WARN_ON(changed & (IEEE80211_CONF_CHANGE_CHANNEL |
			   IEEE80211_CONF_CHANGE_POWER |
			   IEEE80211_CONF_CHANGE_SMPS));

	if (changed && local->open_count) {
		ret = drv_config(local, changed);
		/*
		 * Goal:
		 * HW reconfiguration should never fail, the driver has told
		 * us what it can support so it should live up to that promise.
		 *
		 * Current status:
		 * rfkill is not integrated with mac80211 and a
		 * configuration command can thus fail if hardware rfkill
		 * is enabled
		 *
		 * FIXME: integrate rfkill with mac80211 and then add this
		 * WARN_ON() back
		 *
		 */
		/* WARN_ON(ret); */
	}

	return ret;
}

/* for scanning, offchannel and chanctx emulation only */
static int _ieee80211_hw_conf_chan(struct ieee80211_local *local,
				   struct ieee80211_chanctx_conf *ctx)
{
	u32 changed;

	if (!local->open_count)
		return 0;

	changed = ieee80211_calc_hw_conf_chan(local, ctx);
	if (!changed)
		return 0;

	return drv_config(local, changed);
}

int ieee80211_hw_conf_chan(struct ieee80211_local *local)
{
	struct ieee80211_chanctx *ctx;

	ctx = list_first_entry_or_null(&local->chanctx_list,
				       struct ieee80211_chanctx,
				       list);

	return _ieee80211_hw_conf_chan(local, ctx ? &ctx->conf : NULL);
}

void ieee80211_hw_conf_init(struct ieee80211_local *local)
{
	u32 changed = ~(IEEE80211_CONF_CHANGE_CHANNEL |
			IEEE80211_CONF_CHANGE_POWER |
			IEEE80211_CONF_CHANGE_SMPS);

	if (WARN_ON(!local->open_count))
		return;

	if (local->emulate_chanctx) {
		struct ieee80211_chanctx *ctx;

		ctx = list_first_entry_or_null(&local->chanctx_list,
					       struct ieee80211_chanctx,
					       list);

		changed |= ieee80211_calc_hw_conf_chan(local,
						       ctx ? &ctx->conf : NULL);
	}

	WARN_ON(drv_config(local, changed));
}

int ieee80211_emulate_add_chanctx(struct ieee80211_hw *hw,
				  struct ieee80211_chanctx_conf *ctx)
{
	struct ieee80211_local *local = hw_to_local(hw);

	local->hw.conf.radar_enabled = ctx->radar_enabled;

	return _ieee80211_hw_conf_chan(local, ctx);
}
EXPORT_SYMBOL(ieee80211_emulate_add_chanctx);

void ieee80211_emulate_remove_chanctx(struct ieee80211_hw *hw,
				      struct ieee80211_chanctx_conf *ctx)
{
	struct ieee80211_local *local = hw_to_local(hw);

	local->hw.conf.radar_enabled = false;

	_ieee80211_hw_conf_chan(local, NULL);
}
EXPORT_SYMBOL(ieee80211_emulate_remove_chanctx);

void ieee80211_emulate_change_chanctx(struct ieee80211_hw *hw,
				      struct ieee80211_chanctx_conf *ctx,
				      u32 changed)
{
	struct ieee80211_local *local = hw_to_local(hw);

	local->hw.conf.radar_enabled = ctx->radar_enabled;

	_ieee80211_hw_conf_chan(local, ctx);
}
EXPORT_SYMBOL(ieee80211_emulate_change_chanctx);

int ieee80211_emulate_switch_vif_chanctx(struct ieee80211_hw *hw,
					 struct ieee80211_vif_chanctx_switch *vifs,
					 int n_vifs,
					 enum ieee80211_chanctx_switch_mode mode)
{
	struct ieee80211_local *local = hw_to_local(hw);

	if (n_vifs <= 0)
		return -EINVAL;

	local->hw.conf.radar_enabled = vifs[0].new_ctx->radar_enabled;
	_ieee80211_hw_conf_chan(local, vifs[0].new_ctx);

	return 0;
}
EXPORT_SYMBOL(ieee80211_emulate_switch_vif_chanctx);

#define BSS_CHANGED_VIF_CFG_FLAGS (BSS_CHANGED_ASSOC |\
				   BSS_CHANGED_IDLE |\
				   BSS_CHANGED_PS |\
				   BSS_CHANGED_IBSS |\
				   BSS_CHANGED_ARP_FILTER |\
				   BSS_CHANGED_SSID |\
				   BSS_CHANGED_MLD_VALID_LINKS |\
				   BSS_CHANGED_MLD_TTLM)

void ieee80211_bss_info_change_notify(struct ieee80211_sub_if_data *sdata,
				      u64 changed)
{
	struct ieee80211_local *local = sdata->local;

	might_sleep();

	WARN_ON_ONCE(ieee80211_vif_is_mld(&sdata->vif));

	if (!changed || sdata->vif.type == NL80211_IFTYPE_AP_VLAN)
		return;

	if (WARN_ON_ONCE(changed & (BSS_CHANGED_BEACON |
				    BSS_CHANGED_BEACON_ENABLED) &&
			 sdata->vif.type != NL80211_IFTYPE_AP &&
			 sdata->vif.type != NL80211_IFTYPE_ADHOC &&
			 sdata->vif.type != NL80211_IFTYPE_MESH_POINT &&
			 sdata->vif.type != NL80211_IFTYPE_OCB))
		return;

	if (WARN_ON_ONCE(sdata->vif.type == NL80211_IFTYPE_P2P_DEVICE ||
			 sdata->vif.type == NL80211_IFTYPE_NAN ||
			 (sdata->vif.type == NL80211_IFTYPE_MONITOR &&
			  !sdata->vif.bss_conf.mu_mimo_owner &&
			  !(changed & BSS_CHANGED_TXPOWER))))
		return;

	if (!check_sdata_in_driver(sdata))
		return;

	if (changed & BSS_CHANGED_VIF_CFG_FLAGS) {
		u64 ch = changed & BSS_CHANGED_VIF_CFG_FLAGS;

		trace_drv_vif_cfg_changed(local, sdata, changed);
		if (local->ops->vif_cfg_changed)
			local->ops->vif_cfg_changed(&local->hw, &sdata->vif, ch);
	}

	if (changed & ~BSS_CHANGED_VIF_CFG_FLAGS) {
		u64 ch = changed & ~BSS_CHANGED_VIF_CFG_FLAGS;

		trace_drv_link_info_changed(local, sdata, &sdata->vif.bss_conf,
					    changed);
		if (local->ops->link_info_changed)
			local->ops->link_info_changed(&local->hw, &sdata->vif,
						      &sdata->vif.bss_conf, ch);
	}

	if (local->ops->bss_info_changed)
		local->ops->bss_info_changed(&local->hw, &sdata->vif,
					     &sdata->vif.bss_conf, changed);
	trace_drv_return_void(local);
}

void ieee80211_vif_cfg_change_notify(struct ieee80211_sub_if_data *sdata,
				     u64 changed)
{
	struct ieee80211_local *local = sdata->local;

	WARN_ON_ONCE(changed & ~BSS_CHANGED_VIF_CFG_FLAGS);

	if (!changed || sdata->vif.type == NL80211_IFTYPE_AP_VLAN)
		return;

	drv_vif_cfg_changed(local, sdata, changed);
}

void ieee80211_link_info_change_notify(struct ieee80211_sub_if_data *sdata,
				       struct ieee80211_link_data *link,
				       u64 changed)
{
	struct ieee80211_local *local = sdata->local;

	WARN_ON_ONCE(changed & BSS_CHANGED_VIF_CFG_FLAGS);

	if (!changed || sdata->vif.type == NL80211_IFTYPE_AP_VLAN)
		return;

	if (!check_sdata_in_driver(sdata))
		return;

	drv_link_info_changed(local, sdata, link->conf, link->link_id, changed);
}

u64 ieee80211_reset_erp_info(struct ieee80211_sub_if_data *sdata)
{
	sdata->vif.bss_conf.use_cts_prot = false;
	sdata->vif.bss_conf.use_short_preamble = false;
	sdata->vif.bss_conf.use_short_slot = false;
	return BSS_CHANGED_ERP_CTS_PROT |
	       BSS_CHANGED_ERP_PREAMBLE |
	       BSS_CHANGED_ERP_SLOT;
}

/* context: requires softirqs disabled */
void ieee80211_handle_queued_frames(struct ieee80211_local *local)
{
	struct sk_buff *skb;

	while ((skb = skb_dequeue(&local->skb_queue)) ||
	       (skb = skb_dequeue(&local->skb_queue_unreliable))) {
		switch (skb->pkt_type) {
		case IEEE80211_RX_MSG:
			/* Clear skb->pkt_type in order to not confuse kernel
			 * netstack. */
			skb->pkt_type = 0;
			ieee80211_rx(&local->hw, skb);
			break;
		case IEEE80211_TX_STATUS_MSG:
			skb->pkt_type = 0;
			ieee80211_tx_status_skb(&local->hw, skb);
			break;
		default:
			WARN(1, "mac80211: Packet is of unknown type %d\n",
			     skb->pkt_type);
			dev_kfree_skb(skb);
			break;
		}
	}
}

static void ieee80211_tasklet_handler(struct tasklet_struct *t)
{
	struct ieee80211_local *local = from_tasklet(local, t, tasklet);

	ieee80211_handle_queued_frames(local);
}

static void ieee80211_restart_work(struct work_struct *work)
{
	struct ieee80211_local *local =
		container_of(work, struct ieee80211_local, restart_work);
	struct ieee80211_sub_if_data *sdata;
	int ret;

	flush_workqueue(local->workqueue);

	rtnl_lock();
	/* we might do interface manipulations, so need both */
	wiphy_lock(local->hw.wiphy);
	wiphy_work_flush(local->hw.wiphy, NULL);

	WARN(test_bit(SCAN_HW_SCANNING, &local->scanning),
	     "%s called with hardware scan in progress\n", __func__);

	list_for_each_entry(sdata, &local->interfaces, list) {
		/*
		 * XXX: there may be more work for other vif types and even
		 * for station mode: a good thing would be to run most of
		 * the iface type's dependent _stop (ieee80211_mg_stop,
		 * ieee80211_ibss_stop) etc...
		 * For now, fix only the specific bug that was seen: race
		 * between csa_connection_drop_work and us.
		 */
		if (sdata->vif.type == NL80211_IFTYPE_STATION) {
			/*
			 * This worker is scheduled from the iface worker that
			 * runs on mac80211's workqueue, so we can't be
			 * scheduling this worker after the cancel right here.
			 * The exception is ieee80211_chswitch_done.
			 * Then we can have a race...
			 */
			wiphy_work_cancel(local->hw.wiphy,
					  &sdata->u.mgd.csa_connection_drop_work);
			if (sdata->vif.bss_conf.csa_active)
				ieee80211_sta_connection_lost(sdata,
							      WLAN_REASON_UNSPECIFIED,
							      false);
		}
		wiphy_delayed_work_flush(local->hw.wiphy,
					 &sdata->dec_tailroom_needed_wk);
	}
	ieee80211_scan_cancel(local);

	/* make sure any new ROC will consider local->in_reconfig */
	wiphy_delayed_work_flush(local->hw.wiphy, &local->roc_work);
	wiphy_work_flush(local->hw.wiphy, &local->hw_roc_done);

	/* wait for all packet processing to be done */
	synchronize_net();

	ret = ieee80211_reconfig(local);
	wiphy_unlock(local->hw.wiphy);

	if (ret)
		cfg80211_shutdown_all_interfaces(local->hw.wiphy);

	rtnl_unlock();
}

void ieee80211_restart_hw(struct ieee80211_hw *hw)
{
	struct ieee80211_local *local = hw_to_local(hw);

	trace_api_restart_hw(local);

	wiphy_info(hw->wiphy,
		   "Hardware restart was requested\n");

	/* use this reason, ieee80211_reconfig will unblock it */
	ieee80211_stop_queues_by_reason(hw, IEEE80211_MAX_QUEUE_MAP,
					IEEE80211_QUEUE_STOP_REASON_SUSPEND,
					false);

	/*
	 * Stop all Rx during the reconfig. We don't want state changes
	 * or driver callbacks while this is in progress.
	 */
	local->in_reconfig = true;
	barrier();

	queue_work(system_freezable_wq, &local->restart_work);
}
EXPORT_SYMBOL(ieee80211_restart_hw);

#ifdef CONFIG_INET
static int ieee80211_ifa_changed(struct notifier_block *nb,
				 unsigned long data, void *arg)
{
	struct in_ifaddr *ifa = arg;
	struct ieee80211_local *local =
		container_of(nb, struct ieee80211_local,
			     ifa_notifier);
	struct net_device *ndev = ifa->ifa_dev->dev;
	struct wireless_dev *wdev = ndev->ieee80211_ptr;
	struct in_device *idev;
	struct ieee80211_sub_if_data *sdata;
	struct ieee80211_vif_cfg *vif_cfg;
	struct ieee80211_if_managed *ifmgd;
	int c = 0;

	/* Make sure it's our interface that got changed */
	if (!wdev)
		return NOTIFY_DONE;

	if (wdev->wiphy != local->hw.wiphy || !wdev->registered)
		return NOTIFY_DONE;

	sdata = IEEE80211_DEV_TO_SUB_IF(ndev);
	vif_cfg = &sdata->vif.cfg;

	/* ARP filtering is only supported in managed mode */
	if (sdata->vif.type != NL80211_IFTYPE_STATION)
		return NOTIFY_DONE;

	idev = __in_dev_get_rtnl(sdata->dev);
	if (!idev)
		return NOTIFY_DONE;

	ifmgd = &sdata->u.mgd;

	/*
	 * The nested here is needed to convince lockdep that this is
	 * all OK. Yes, we lock the wiphy mutex here while we already
	 * hold the notifier rwsem, that's the normal case. And yes,
	 * we also acquire the notifier rwsem again when unregistering
	 * a netdev while we already hold the wiphy mutex, so it does
	 * look like a typical ABBA deadlock.
	 *
	 * However, both of these things happen with the RTNL held
	 * already. Therefore, they can't actually happen, since the
	 * lock orders really are ABC and ACB, which is fine due to
	 * the RTNL (A).
	 *
	 * We still need to prevent recursion, which is accomplished
	 * by the !wdev->registered check above.
	 */
	mutex_lock_nested(&local->hw.wiphy->mtx, 1);
	__acquire(&local->hw.wiphy->mtx);

	/* Copy the addresses to the vif config list */
	ifa = rtnl_dereference(idev->ifa_list);
	while (ifa) {
		if (c < IEEE80211_BSS_ARP_ADDR_LIST_LEN)
			vif_cfg->arp_addr_list[c] = ifa->ifa_address;
		ifa = rtnl_dereference(ifa->ifa_next);
		c++;
	}

	vif_cfg->arp_addr_cnt = c;

	/* Configure driver only if associated (which also implies it is up) */
	if (ifmgd->associated)
		ieee80211_vif_cfg_change_notify(sdata, BSS_CHANGED_ARP_FILTER);

	wiphy_unlock(local->hw.wiphy);

	return NOTIFY_OK;
}
#endif

#if IS_ENABLED(CONFIG_IPV6)
static int ieee80211_ifa6_changed(struct notifier_block *nb,
				  unsigned long data, void *arg)
{
	struct inet6_ifaddr *ifa = (struct inet6_ifaddr *)arg;
	struct inet6_dev *idev = ifa->idev;
	struct net_device *ndev = ifa->idev->dev;
	struct ieee80211_local *local =
		container_of(nb, struct ieee80211_local, ifa6_notifier);
	struct wireless_dev *wdev = ndev->ieee80211_ptr;
	struct ieee80211_sub_if_data *sdata;

	/* Make sure it's our interface that got changed */
	if (!wdev || wdev->wiphy != local->hw.wiphy)
		return NOTIFY_DONE;

	sdata = IEEE80211_DEV_TO_SUB_IF(ndev);

	/*
	 * For now only support station mode. This is mostly because
	 * doing AP would have to handle AP_VLAN in some way ...
	 */
	if (sdata->vif.type != NL80211_IFTYPE_STATION)
		return NOTIFY_DONE;

	drv_ipv6_addr_change(local, sdata, idev);

	return NOTIFY_OK;
}
#endif

/* There isn't a lot of sense in it, but you can transmit anything you like */
static const struct ieee80211_txrx_stypes
ieee80211_default_mgmt_stypes[NUM_NL80211_IFTYPES] = {
	[NL80211_IFTYPE_ADHOC] = {
		.tx = 0xffff,
		.rx = BIT(IEEE80211_STYPE_ACTION >> 4) |
			BIT(IEEE80211_STYPE_AUTH >> 4) |
			BIT(IEEE80211_STYPE_DEAUTH >> 4) |
			BIT(IEEE80211_STYPE_PROBE_REQ >> 4),
	},
	[NL80211_IFTYPE_STATION] = {
		.tx = 0xffff,
		/*
		 * To support Pre Association Security Negotiation (PASN) while
		 * already associated to one AP, allow user space to register to
		 * Rx authentication frames, so that the user space logic would
		 * be able to receive/handle authentication frames from a
		 * different AP as part of PASN.
		 * It is expected that user space would intelligently register
		 * for Rx authentication frames, i.e., only when PASN is used
		 * and configure a match filter only for PASN authentication
		 * algorithm, as otherwise the MLME functionality of mac80211
		 * would be broken.
		 */
		.rx = BIT(IEEE80211_STYPE_ACTION >> 4) |
			BIT(IEEE80211_STYPE_AUTH >> 4) |
			BIT(IEEE80211_STYPE_PROBE_REQ >> 4),
	},
	[NL80211_IFTYPE_AP] = {
		.tx = 0xffff,
		.rx = BIT(IEEE80211_STYPE_ASSOC_REQ >> 4) |
			BIT(IEEE80211_STYPE_REASSOC_REQ >> 4) |
			BIT(IEEE80211_STYPE_PROBE_REQ >> 4) |
			BIT(IEEE80211_STYPE_DISASSOC >> 4) |
			BIT(IEEE80211_STYPE_AUTH >> 4) |
			BIT(IEEE80211_STYPE_DEAUTH >> 4) |
			BIT(IEEE80211_STYPE_ACTION >> 4),
	},
	[NL80211_IFTYPE_AP_VLAN] = {
		/* copy AP */
		.tx = 0xffff,
		.rx = BIT(IEEE80211_STYPE_ASSOC_REQ >> 4) |
			BIT(IEEE80211_STYPE_REASSOC_REQ >> 4) |
			BIT(IEEE80211_STYPE_PROBE_REQ >> 4) |
			BIT(IEEE80211_STYPE_DISASSOC >> 4) |
			BIT(IEEE80211_STYPE_AUTH >> 4) |
			BIT(IEEE80211_STYPE_DEAUTH >> 4) |
			BIT(IEEE80211_STYPE_ACTION >> 4),
	},
	[NL80211_IFTYPE_P2P_CLIENT] = {
		.tx = 0xffff,
		.rx = BIT(IEEE80211_STYPE_ACTION >> 4) |
			BIT(IEEE80211_STYPE_PROBE_REQ >> 4),
	},
	[NL80211_IFTYPE_P2P_GO] = {
		.tx = 0xffff,
		.rx = BIT(IEEE80211_STYPE_ASSOC_REQ >> 4) |
			BIT(IEEE80211_STYPE_REASSOC_REQ >> 4) |
			BIT(IEEE80211_STYPE_PROBE_REQ >> 4) |
			BIT(IEEE80211_STYPE_DISASSOC >> 4) |
			BIT(IEEE80211_STYPE_AUTH >> 4) |
			BIT(IEEE80211_STYPE_DEAUTH >> 4) |
			BIT(IEEE80211_STYPE_ACTION >> 4),
	},
	[NL80211_IFTYPE_MESH_POINT] = {
		.tx = 0xffff,
		.rx = BIT(IEEE80211_STYPE_ACTION >> 4) |
			BIT(IEEE80211_STYPE_AUTH >> 4) |
			BIT(IEEE80211_STYPE_DEAUTH >> 4),
	},
	[NL80211_IFTYPE_P2P_DEVICE] = {
		.tx = 0xffff,
		.rx = BIT(IEEE80211_STYPE_ACTION >> 4) |
			BIT(IEEE80211_STYPE_PROBE_REQ >> 4),
	},
};

static const struct ieee80211_ht_cap mac80211_ht_capa_mod_mask = {
	.ampdu_params_info = IEEE80211_HT_AMPDU_PARM_FACTOR |
			     IEEE80211_HT_AMPDU_PARM_DENSITY,

	.cap_info = cpu_to_le16(IEEE80211_HT_CAP_SUP_WIDTH_20_40 |
				IEEE80211_HT_CAP_MAX_AMSDU |
				IEEE80211_HT_CAP_SGI_20 |
				IEEE80211_HT_CAP_SGI_40 |
				IEEE80211_HT_CAP_TX_STBC |
				IEEE80211_HT_CAP_RX_STBC |
				IEEE80211_HT_CAP_LDPC_CODING |
				IEEE80211_HT_CAP_40MHZ_INTOLERANT),
	.mcs = {
		.rx_mask = { 0xff, 0xff, 0xff, 0xff, 0xff,
			     0xff, 0xff, 0xff, 0xff, 0xff, },
	},
};

static const struct ieee80211_vht_cap mac80211_vht_capa_mod_mask = {
	.vht_cap_info =
		cpu_to_le32(IEEE80211_VHT_CAP_RXLDPC |
			    IEEE80211_VHT_CAP_SHORT_GI_80 |
			    IEEE80211_VHT_CAP_SHORT_GI_160 |
			    IEEE80211_VHT_CAP_RXSTBC_MASK |
			    IEEE80211_VHT_CAP_TXSTBC |
			    IEEE80211_VHT_CAP_SU_BEAMFORMER_CAPABLE |
			    IEEE80211_VHT_CAP_SU_BEAMFORMEE_CAPABLE |
			    IEEE80211_VHT_CAP_TX_ANTENNA_PATTERN |
			    IEEE80211_VHT_CAP_RX_ANTENNA_PATTERN |
			    IEEE80211_VHT_CAP_MAX_A_MPDU_LENGTH_EXPONENT_MASK),
	.supp_mcs = {
		.rx_mcs_map = cpu_to_le16(~0),
		.tx_mcs_map = cpu_to_le16(~0),
	},
};

struct ieee80211_hw *ieee80211_alloc_hw_nm(size_t priv_data_len,
					   const struct ieee80211_ops *ops,
					   const char *requested_name)
{
	struct ieee80211_local *local;
	int priv_size, i;
	struct wiphy *wiphy;
	bool emulate_chanctx;

	if (WARN_ON(!ops->tx || !ops->start || !ops->stop || !ops->config ||
		    !ops->add_interface || !ops->remove_interface ||
		    !ops->configure_filter || !ops->wake_tx_queue))
		return NULL;

	if (WARN_ON(ops->sta_state && (ops->sta_add || ops->sta_remove)))
		return NULL;

	if (WARN_ON(!!ops->link_info_changed != !!ops->vif_cfg_changed ||
		    (ops->link_info_changed && ops->bss_info_changed)))
		return NULL;

	/* check all or no channel context operations exist */
	if (ops->add_chanctx == ieee80211_emulate_add_chanctx &&
	    ops->remove_chanctx == ieee80211_emulate_remove_chanctx &&
	    ops->change_chanctx == ieee80211_emulate_change_chanctx) {
		if (WARN_ON(ops->assign_vif_chanctx ||
			    ops->unassign_vif_chanctx))
			return NULL;
		emulate_chanctx = true;
	} else {
		if (WARN_ON(ops->add_chanctx == ieee80211_emulate_add_chanctx ||
			    ops->remove_chanctx == ieee80211_emulate_remove_chanctx ||
			    ops->change_chanctx == ieee80211_emulate_change_chanctx))
			return NULL;
		if (WARN_ON(!ops->add_chanctx ||
			    !ops->remove_chanctx ||
			    !ops->change_chanctx ||
			    !ops->assign_vif_chanctx ||
			    !ops->unassign_vif_chanctx))
			return NULL;
		emulate_chanctx = false;
	}

	/* Ensure 32-byte alignment of our private data and hw private data.
	 * We use the wiphy priv data for both our ieee80211_local and for
	 * the driver's private data
	 *
	 * In memory it'll be like this:
	 *
	 * +-------------------------+
	 * | struct wiphy	    |
	 * +-------------------------+
	 * | struct ieee80211_local  |
	 * +-------------------------+
	 * | driver's private data   |
	 * +-------------------------+
	 *
	 */
	priv_size = ALIGN(sizeof(*local), NETDEV_ALIGN) + priv_data_len;

	wiphy = wiphy_new_nm(&mac80211_config_ops, priv_size, requested_name);

	if (!wiphy)
		return NULL;

	wiphy->mgmt_stypes = ieee80211_default_mgmt_stypes;

	wiphy->privid = mac80211_wiphy_privid;

	wiphy->flags |= WIPHY_FLAG_NETNS_OK |
			WIPHY_FLAG_4ADDR_AP |
			WIPHY_FLAG_4ADDR_STATION |
			WIPHY_FLAG_REPORTS_OBSS |
			WIPHY_FLAG_OFFCHAN_TX;

	if (emulate_chanctx || ops->remain_on_channel)
		wiphy->flags |= WIPHY_FLAG_HAS_REMAIN_ON_CHANNEL;

	wiphy->features |= NL80211_FEATURE_SK_TX_STATUS |
			   NL80211_FEATURE_SAE |
			   NL80211_FEATURE_HT_IBSS |
			   NL80211_FEATURE_VIF_TXPOWER |
			   NL80211_FEATURE_MAC_ON_CREATE |
			   NL80211_FEATURE_USERSPACE_MPM |
			   NL80211_FEATURE_FULL_AP_CLIENT_STATE;
	wiphy_ext_feature_set(wiphy, NL80211_EXT_FEATURE_FILS_STA);
	wiphy_ext_feature_set(wiphy,
			      NL80211_EXT_FEATURE_CONTROL_PORT_OVER_NL80211);
	wiphy_ext_feature_set(wiphy,
			      NL80211_EXT_FEATURE_CONTROL_PORT_NO_PREAUTH);
	wiphy_ext_feature_set(wiphy,
			      NL80211_EXT_FEATURE_CONTROL_PORT_OVER_NL80211_TX_STATUS);
	wiphy_ext_feature_set(wiphy,
			      NL80211_EXT_FEATURE_SCAN_FREQ_KHZ);
	wiphy_ext_feature_set(wiphy,
			      NL80211_EXT_FEATURE_POWERED_ADDR_CHANGE);

	if (!ops->hw_scan) {
		wiphy->features |= NL80211_FEATURE_LOW_PRIORITY_SCAN |
				   NL80211_FEATURE_AP_SCAN;
		/*
		 * if the driver behaves correctly using the probe request
		 * (template) from mac80211, then both of these should be
		 * supported even with hw scan - but let drivers opt in.
		 */
		wiphy_ext_feature_set(wiphy,
				      NL80211_EXT_FEATURE_SCAN_RANDOM_SN);
		wiphy_ext_feature_set(wiphy,
				      NL80211_EXT_FEATURE_SCAN_MIN_PREQ_CONTENT);
	}

	if (!ops->set_key) {
		wiphy->flags |= WIPHY_FLAG_IBSS_RSN;
		wiphy_ext_feature_set(wiphy,
				      NL80211_EXT_FEATURE_SPP_AMSDU_SUPPORT);
	}

	wiphy_ext_feature_set(wiphy, NL80211_EXT_FEATURE_TXQS);
	wiphy_ext_feature_set(wiphy, NL80211_EXT_FEATURE_RRM);

	wiphy->bss_priv_size = sizeof(struct ieee80211_bss);

	local = wiphy_priv(wiphy);

	if (sta_info_init(local))
		goto err_free;

	local->hw.wiphy = wiphy;

	local->hw.priv = (char *)local + ALIGN(sizeof(*local), NETDEV_ALIGN);

	local->ops = ops;
	local->emulate_chanctx = emulate_chanctx;

	if (emulate_chanctx)
		ieee80211_hw_set(&local->hw, CHANCTX_STA_CSA);

	/*
	 * We need a bit of data queued to build aggregates properly, so
	 * instruct the TCP stack to allow more than a single ms of data
	 * to be queued in the stack. The value is a bit-shift of 1
	 * second, so 7 is ~8ms of queued data. Only affects local TCP
	 * sockets.
	 * This is the default, anyhow - drivers may need to override it
	 * for local reasons (longer buffers, longer completion time, or
	 * similar).
	 */
	local->hw.tx_sk_pacing_shift = 7;

	/* set up some defaults */
	local->hw.queues = 1;
	local->hw.max_rates = 1;
	local->hw.max_report_rates = 0;
	local->hw.max_rx_aggregation_subframes = IEEE80211_MAX_AMPDU_BUF_HT;
	local->hw.max_tx_aggregation_subframes = IEEE80211_MAX_AMPDU_BUF_HT;
	local->hw.offchannel_tx_hw_queue = IEEE80211_INVAL_HW_QUEUE;
	local->hw.conf.long_frame_max_tx_count = wiphy->retry_long;
	local->hw.conf.short_frame_max_tx_count = wiphy->retry_short;
	local->hw.radiotap_mcs_details = IEEE80211_RADIOTAP_MCS_HAVE_MCS |
					 IEEE80211_RADIOTAP_MCS_HAVE_GI |
					 IEEE80211_RADIOTAP_MCS_HAVE_BW;
	local->hw.radiotap_vht_details = IEEE80211_RADIOTAP_VHT_KNOWN_GI |
					 IEEE80211_RADIOTAP_VHT_KNOWN_BANDWIDTH;
	local->hw.uapsd_queues = IEEE80211_DEFAULT_UAPSD_QUEUES;
	local->hw.uapsd_max_sp_len = IEEE80211_DEFAULT_MAX_SP_LEN;
	local->hw.max_mtu = IEEE80211_MAX_DATA_LEN;
	local->user_power_level = IEEE80211_UNSET_POWER_LEVEL;
	wiphy->ht_capa_mod_mask = &mac80211_ht_capa_mod_mask;
	wiphy->vht_capa_mod_mask = &mac80211_vht_capa_mod_mask;

	local->ext_capa[7] = WLAN_EXT_CAPA8_OPMODE_NOTIF;

	wiphy->extended_capabilities = local->ext_capa;
	wiphy->extended_capabilities_mask = local->ext_capa;
	wiphy->extended_capabilities_len =
		ARRAY_SIZE(local->ext_capa);

	INIT_LIST_HEAD(&local->interfaces);
	INIT_LIST_HEAD(&local->mon_list);

	__hw_addr_init(&local->mc_list);

	mutex_init(&local->iflist_mtx);
	spin_lock_init(&local->filter_lock);
	spin_lock_init(&local->rx_path_lock);
	spin_lock_init(&local->queue_stop_reason_lock);

	for (i = 0; i < IEEE80211_NUM_ACS; i++) {
		INIT_LIST_HEAD(&local->active_txqs[i]);
		spin_lock_init(&local->active_txq_lock[i]);
		local->aql_txq_limit_low[i] = IEEE80211_DEFAULT_AQL_TXQ_LIMIT_L;
		local->aql_txq_limit_high[i] =
			IEEE80211_DEFAULT_AQL_TXQ_LIMIT_H;
		atomic_set(&local->aql_ac_pending_airtime[i], 0);
	}

	local->airtime_flags = AIRTIME_USE_TX | AIRTIME_USE_RX;
	local->aql_threshold = IEEE80211_AQL_THRESHOLD;
	atomic_set(&local->aql_total_pending_airtime, 0);

	spin_lock_init(&local->handle_wake_tx_queue_lock);

	INIT_LIST_HEAD(&local->chanctx_list);

	wiphy_delayed_work_init(&local->scan_work, ieee80211_scan_work);

	INIT_WORK(&local->restart_work, ieee80211_restart_work);

	wiphy_work_init(&local->radar_detected_work,
			ieee80211_dfs_radar_detected_work);

	wiphy_work_init(&local->reconfig_filter, ieee80211_reconfig_filter);

	wiphy_work_init(&local->dynamic_ps_enable_work,
			ieee80211_dynamic_ps_enable_work);
	wiphy_work_init(&local->dynamic_ps_disable_work,
			ieee80211_dynamic_ps_disable_work);
	timer_setup(&local->dynamic_ps_timer, ieee80211_dynamic_ps_timer, 0);

	wiphy_work_init(&local->sched_scan_stopped_work,
			ieee80211_sched_scan_stopped_work);

	spin_lock_init(&local->ack_status_lock);
	idr_init(&local->ack_status_frames);

	for (i = 0; i < IEEE80211_MAX_QUEUES; i++) {
		skb_queue_head_init(&local->pending[i]);
		atomic_set(&local->agg_queue_stop[i], 0);
	}
	tasklet_setup(&local->tx_pending_tasklet, ieee80211_tx_pending);
	tasklet_setup(&local->wake_txqs_tasklet, ieee80211_wake_txqs);
	tasklet_setup(&local->tasklet, ieee80211_tasklet_handler);

	skb_queue_head_init(&local->skb_queue);
	skb_queue_head_init(&local->skb_queue_unreliable);

	ieee80211_alloc_led_names(local);

	ieee80211_roc_setup(local);

	local->hw.radiotap_timestamp.units_pos = -1;
	local->hw.radiotap_timestamp.accuracy = -1;

	return &local->hw;
 err_free:
	wiphy_free(wiphy);
	return NULL;
}
EXPORT_SYMBOL(ieee80211_alloc_hw_nm);

static int ieee80211_init_cipher_suites(struct ieee80211_local *local)
{
	bool have_wep = !fips_enabled; /* FIPS does not permit the use of RC4 */
	bool have_mfp = ieee80211_hw_check(&local->hw, MFP_CAPABLE);
	int r = 0, w = 0;
	u32 *suites;
	static const u32 cipher_suites[] = {
		/* keep WEP first, it may be removed below */
		WLAN_CIPHER_SUITE_WEP40,
		WLAN_CIPHER_SUITE_WEP104,
		WLAN_CIPHER_SUITE_TKIP,
		WLAN_CIPHER_SUITE_CCMP,
		WLAN_CIPHER_SUITE_CCMP_256,
		WLAN_CIPHER_SUITE_GCMP,
		WLAN_CIPHER_SUITE_GCMP_256,

		/* keep last -- depends on hw flags! */
		WLAN_CIPHER_SUITE_AES_CMAC,
		WLAN_CIPHER_SUITE_BIP_CMAC_256,
		WLAN_CIPHER_SUITE_BIP_GMAC_128,
		WLAN_CIPHER_SUITE_BIP_GMAC_256,
	};

	if (ieee80211_hw_check(&local->hw, SW_CRYPTO_CONTROL) ||
	    local->hw.wiphy->cipher_suites) {
		/* If the driver advertises, or doesn't support SW crypto,
		 * we only need to remove WEP if necessary.
		 */
		if (have_wep)
			return 0;

		/* well if it has _no_ ciphers ... fine */
		if (!local->hw.wiphy->n_cipher_suites)
			return 0;

		/* Driver provides cipher suites, but we need to exclude WEP */
		suites = kmemdup_array(local->hw.wiphy->cipher_suites,
				       local->hw.wiphy->n_cipher_suites,
				       sizeof(u32), GFP_KERNEL);
		if (!suites)
			return -ENOMEM;

		for (r = 0; r < local->hw.wiphy->n_cipher_suites; r++) {
			u32 suite = local->hw.wiphy->cipher_suites[r];

			if (suite == WLAN_CIPHER_SUITE_WEP40 ||
			    suite == WLAN_CIPHER_SUITE_WEP104)
				continue;
			suites[w++] = suite;
		}
	} else {
		/* assign the (software supported and perhaps offloaded)
		 * cipher suites
		 */
		local->hw.wiphy->cipher_suites = cipher_suites;
		local->hw.wiphy->n_cipher_suites = ARRAY_SIZE(cipher_suites);

		if (!have_mfp)
			local->hw.wiphy->n_cipher_suites -= 4;

		if (!have_wep) {
			local->hw.wiphy->cipher_suites += 2;
			local->hw.wiphy->n_cipher_suites -= 2;
		}

		/* not dynamically allocated, so just return */
		return 0;
	}

	local->hw.wiphy->cipher_suites = suites;
	local->hw.wiphy->n_cipher_suites = w;
	local->wiphy_ciphers_allocated = true;

	return 0;
}

static bool
ieee80211_ifcomb_check(const struct ieee80211_iface_combination *c, int n_comb)
{
	int i, j;

	for (i = 0; i < n_comb; i++, c++) {
		/* DFS is not supported with multi-channel combinations yet */
		if (c->radar_detect_widths &&
		    c->num_different_channels > 1)
			return false;

		/* mac80211 doesn't support more than one IBSS interface */
		for (j = 0; j < c->n_limits; j++)
			if ((c->limits[j].types & BIT(NL80211_IFTYPE_ADHOC)) &&
			    c->limits[j].max > 1)
				return false;
	}

	return true;
}

int ieee80211_register_hw(struct ieee80211_hw *hw)
{
	struct ieee80211_local *local = hw_to_local(hw);
	int result, i;
	enum nl80211_band band;
	int channels, max_bitrates;
	bool supp_ht, supp_vht, supp_he, supp_eht;
	struct cfg80211_chan_def dflt_chandef = {};

	if (ieee80211_hw_check(hw, QUEUE_CONTROL) &&
	    (local->hw.offchannel_tx_hw_queue == IEEE80211_INVAL_HW_QUEUE ||
	     local->hw.offchannel_tx_hw_queue >= local->hw.queues))
		return -EINVAL;

	if ((hw->wiphy->features & NL80211_FEATURE_TDLS_CHANNEL_SWITCH) &&
	    (!local->ops->tdls_channel_switch ||
	     !local->ops->tdls_cancel_channel_switch ||
	     !local->ops->tdls_recv_channel_switch))
		return -EOPNOTSUPP;

	if (WARN_ON(ieee80211_hw_check(hw, SUPPORTS_TX_FRAG) &&
		    !local->ops->set_frag_threshold))
		return -EINVAL;

	if (WARN_ON(local->hw.wiphy->interface_modes &
			BIT(NL80211_IFTYPE_NAN) &&
		    (!local->ops->start_nan || !local->ops->stop_nan)))
		return -EINVAL;

	if (hw->wiphy->flags & WIPHY_FLAG_SUPPORTS_MLO) {
		/*
		 * For drivers capable of doing MLO, assume modern driver
		 * or firmware facilities, so software doesn't have to do
		 * as much, e.g. monitoring beacons would be hard if we
		 * might not even know which link is active at which time.
		 */
		if (WARN_ON(local->emulate_chanctx))
			return -EINVAL;

		if (WARN_ON(!local->ops->link_info_changed))
			return -EINVAL;

		if (WARN_ON(!ieee80211_hw_check(hw, HAS_RATE_CONTROL)))
			return -EINVAL;

		if (WARN_ON(!ieee80211_hw_check(hw, AMPDU_AGGREGATION)))
			return -EINVAL;

		if (WARN_ON(ieee80211_hw_check(hw, HOST_BROADCAST_PS_BUFFERING)))
			return -EINVAL;

		if (WARN_ON(ieee80211_hw_check(hw, SUPPORTS_PS) &&
			    (!ieee80211_hw_check(hw, SUPPORTS_DYNAMIC_PS) ||
			     ieee80211_hw_check(hw, PS_NULLFUNC_STACK))))
			return -EINVAL;

		if (WARN_ON(!ieee80211_hw_check(hw, MFP_CAPABLE)))
			return -EINVAL;

		if (WARN_ON(!ieee80211_hw_check(hw, CONNECTION_MONITOR)))
			return -EINVAL;

		if (WARN_ON(ieee80211_hw_check(hw, NEED_DTIM_BEFORE_ASSOC)))
			return -EINVAL;

		if (WARN_ON(ieee80211_hw_check(hw, TIMING_BEACON_ONLY)))
			return -EINVAL;

		if (WARN_ON(!ieee80211_hw_check(hw, AP_LINK_PS)))
			return -EINVAL;
	}

#ifdef CONFIG_PM
	if (hw->wiphy->wowlan && (!local->ops->suspend || !local->ops->resume))
		return -EINVAL;
#endif

	if (local->emulate_chanctx) {
		for (i = 0; i < local->hw.wiphy->n_iface_combinations; i++) {
			const struct ieee80211_iface_combination *comb;

			comb = &local->hw.wiphy->iface_combinations[i];

			if (comb->num_different_channels > 1)
				return -EINVAL;
		}
	}

	if (hw->wiphy->n_radio) {
		for (i = 0; i < hw->wiphy->n_radio; i++) {
			const struct wiphy_radio *radio = &hw->wiphy->radio[i];

			if (!ieee80211_ifcomb_check(radio->iface_combinations,
						    radio->n_iface_combinations))
				return -EINVAL;
		}
	} else {
		if (!ieee80211_ifcomb_check(hw->wiphy->iface_combinations,
					    hw->wiphy->n_iface_combinations))
			return -EINVAL;
	}

	/* Only HW csum features are currently compatible with mac80211 */
	if (WARN_ON(hw->netdev_features & ~MAC80211_SUPPORTED_FEATURES))
		return -EINVAL;

	if (hw->max_report_rates == 0)
		hw->max_report_rates = hw->max_rates;

	local->rx_chains = 1;

	/*
	 * generic code guarantees at least one band,
	 * set this very early because much code assumes
	 * that hw.conf.channel is assigned
	 */
	channels = 0;
	max_bitrates = 0;
	supp_ht = false;
	supp_vht = false;
	supp_he = false;
	supp_eht = false;
	for (band = 0; band < NUM_NL80211_BANDS; band++) {
		const struct ieee80211_sband_iftype_data *iftd;
		struct ieee80211_supported_band *sband;

		sband = local->hw.wiphy->bands[band];
		if (!sband)
			continue;

		if (!dflt_chandef.chan) {
			/*
			 * Assign the first enabled channel to dflt_chandef
			 * from the list of channels
			 */
			for (i = 0; i < sband->n_channels; i++)
				if (!(sband->channels[i].flags &
						IEEE80211_CHAN_DISABLED))
					break;
			/* if none found then use the first anyway */
			if (i == sband->n_channels)
				i = 0;
			cfg80211_chandef_create(&dflt_chandef,
						&sband->channels[i],
						NL80211_CHAN_NO_HT);
			/* init channel we're on */
<<<<<<< HEAD
			local->monitor_chandef = dflt_chandef;
=======
			local->monitor_chanreq.oper = dflt_chandef;
>>>>>>> 2d5404ca
			if (local->emulate_chanctx) {
				local->dflt_chandef = dflt_chandef;
				local->hw.conf.chandef = dflt_chandef;
			}
		}

		channels += sband->n_channels;

		/*
		 * Due to the way the aggregation code handles this and it
		 * being an HT capability, we can't really support delayed
		 * BA in MLO (yet).
		 */
		if (WARN_ON(sband->ht_cap.ht_supported &&
			    (sband->ht_cap.cap & IEEE80211_HT_CAP_DELAY_BA) &&
			    hw->wiphy->flags & WIPHY_FLAG_SUPPORTS_MLO))
			return -EINVAL;

		if (max_bitrates < sband->n_bitrates)
			max_bitrates = sband->n_bitrates;
		supp_ht = supp_ht || sband->ht_cap.ht_supported;
		supp_vht = supp_vht || sband->vht_cap.vht_supported;

		for_each_sband_iftype_data(sband, i, iftd) {
<<<<<<< HEAD
=======
			u8 he_40_mhz_cap;

>>>>>>> 2d5404ca
			supp_he = supp_he || iftd->he_cap.has_he;
			supp_eht = supp_eht || iftd->eht_cap.has_eht;

			if (band == NL80211_BAND_2GHZ)
				he_40_mhz_cap =
					IEEE80211_HE_PHY_CAP0_CHANNEL_WIDTH_SET_40MHZ_IN_2G;
			else
				he_40_mhz_cap =
					IEEE80211_HE_PHY_CAP0_CHANNEL_WIDTH_SET_40MHZ_80MHZ_IN_5G;

			/* currently no support for HE client where HT has 40 MHz but not HT */
			if (iftd->he_cap.has_he &&
			    iftd->types_mask & (BIT(NL80211_IFTYPE_STATION) |
						BIT(NL80211_IFTYPE_P2P_CLIENT)) &&
			    sband->ht_cap.ht_supported &&
			    sband->ht_cap.cap & IEEE80211_HT_CAP_SUP_WIDTH_20_40 &&
			    !(iftd->he_cap.he_cap_elem.phy_cap_info[0] & he_40_mhz_cap))
				return -EINVAL;
		}

		/* HT, VHT, HE require QoS, thus >= 4 queues */
		if (WARN_ON(local->hw.queues < IEEE80211_NUM_ACS &&
			    (supp_ht || supp_vht || supp_he)))
			return -EINVAL;

		/* EHT requires HE support */
		if (WARN_ON(supp_eht && !supp_he))
			return -EINVAL;

		if (!sband->ht_cap.ht_supported)
			continue;

		/* TODO: consider VHT for RX chains, hopefully it's the same */
		local->rx_chains =
			max(ieee80211_mcs_to_chains(&sband->ht_cap.mcs),
			    local->rx_chains);

		/* no need to mask, SM_PS_DISABLED has all bits set */
		sband->ht_cap.cap |= WLAN_HT_CAP_SM_PS_DISABLED <<
			             IEEE80211_HT_CAP_SM_PS_SHIFT;
	}

	/* if low-level driver supports AP, we also support VLAN.
	 * drivers advertising SW_CRYPTO_CONTROL should enable AP_VLAN
	 * based on their support to transmit SW encrypted packets.
	 */
	if (local->hw.wiphy->interface_modes & BIT(NL80211_IFTYPE_AP) &&
	    !ieee80211_hw_check(&local->hw, SW_CRYPTO_CONTROL)) {
		hw->wiphy->interface_modes |= BIT(NL80211_IFTYPE_AP_VLAN);
		hw->wiphy->software_iftypes |= BIT(NL80211_IFTYPE_AP_VLAN);
	}

	/* mac80211 always supports monitor */
	hw->wiphy->interface_modes |= BIT(NL80211_IFTYPE_MONITOR);
	hw->wiphy->software_iftypes |= BIT(NL80211_IFTYPE_MONITOR);


	local->int_scan_req = kzalloc(sizeof(*local->int_scan_req) +
				      sizeof(void *) * channels, GFP_KERNEL);
	if (!local->int_scan_req)
		return -ENOMEM;

	eth_broadcast_addr(local->int_scan_req->bssid);

	for (band = 0; band < NUM_NL80211_BANDS; band++) {
		if (!local->hw.wiphy->bands[band])
			continue;
		local->int_scan_req->rates[band] = (u32) -1;
	}

#ifndef CONFIG_MAC80211_MESH
	/* mesh depends on Kconfig, but drivers should set it if they want */
	local->hw.wiphy->interface_modes &= ~BIT(NL80211_IFTYPE_MESH_POINT);
#endif

	/* if the underlying driver supports mesh, mac80211 will (at least)
	 * provide routing of mesh authentication frames to userspace */
	if (local->hw.wiphy->interface_modes & BIT(NL80211_IFTYPE_MESH_POINT))
		local->hw.wiphy->flags |= WIPHY_FLAG_MESH_AUTH;

	/* mac80211 supports control port protocol changing */
	local->hw.wiphy->flags |= WIPHY_FLAG_CONTROL_PORT_PROTOCOL;

	if (ieee80211_hw_check(&local->hw, SIGNAL_DBM)) {
		local->hw.wiphy->signal_type = CFG80211_SIGNAL_TYPE_MBM;
	} else if (ieee80211_hw_check(&local->hw, SIGNAL_UNSPEC)) {
		local->hw.wiphy->signal_type = CFG80211_SIGNAL_TYPE_UNSPEC;
		if (hw->max_signal <= 0) {
			result = -EINVAL;
			goto fail_workqueue;
		}
	}

	/* Mac80211 and therefore all drivers using SW crypto only
	 * are able to handle PTK rekeys and Extended Key ID.
	 */
	if (!local->ops->set_key) {
		wiphy_ext_feature_set(local->hw.wiphy,
				      NL80211_EXT_FEATURE_CAN_REPLACE_PTK0);
		wiphy_ext_feature_set(local->hw.wiphy,
				      NL80211_EXT_FEATURE_EXT_KEY_ID);
	}

	if (local->hw.wiphy->interface_modes & BIT(NL80211_IFTYPE_ADHOC))
		wiphy_ext_feature_set(local->hw.wiphy,
				      NL80211_EXT_FEATURE_DEL_IBSS_STA);

	/*
	 * Calculate scan IE length -- we need this to alloc
	 * memory and to subtract from the driver limit. It
	 * includes the DS Params, (extended) supported rates, and HT
	 * information -- SSID is the driver's responsibility.
	 */
	local->scan_ies_len = 4 + max_bitrates /* (ext) supp rates */ +
		3 /* DS Params */;
	if (supp_ht)
		local->scan_ies_len += 2 + sizeof(struct ieee80211_ht_cap);

	if (supp_vht)
		local->scan_ies_len +=
			2 + sizeof(struct ieee80211_vht_cap);

	/*
	 * HE cap element is variable in size - set len to allow max size */
	if (supp_he) {
		local->scan_ies_len +=
			3 + sizeof(struct ieee80211_he_cap_elem) +
			sizeof(struct ieee80211_he_mcs_nss_supp) +
			IEEE80211_HE_PPE_THRES_MAX_LEN;

		if (supp_eht)
			local->scan_ies_len +=
				3 + sizeof(struct ieee80211_eht_cap_elem) +
				sizeof(struct ieee80211_eht_mcs_nss_supp) +
				IEEE80211_EHT_PPE_THRES_MAX_LEN;
	}

	if (!local->ops->hw_scan) {
		/* For hw_scan, driver needs to set these up. */
		local->hw.wiphy->max_scan_ssids = 4;
		local->hw.wiphy->max_scan_ie_len = IEEE80211_MAX_DATA_LEN;
	}

	/*
	 * If the driver supports any scan IEs, then assume the
	 * limit includes the IEs mac80211 will add, otherwise
	 * leave it at zero and let the driver sort it out; we
	 * still pass our IEs to the driver but userspace will
	 * not be allowed to in that case.
	 */
	if (local->hw.wiphy->max_scan_ie_len)
		local->hw.wiphy->max_scan_ie_len -= local->scan_ies_len;

	result = ieee80211_init_cipher_suites(local);
	if (result < 0)
		goto fail_workqueue;

	if (!local->ops->remain_on_channel)
		local->hw.wiphy->max_remain_on_channel_duration = 5000;

	/* mac80211 based drivers don't support internal TDLS setup */
	if (local->hw.wiphy->flags & WIPHY_FLAG_SUPPORTS_TDLS)
		local->hw.wiphy->flags |= WIPHY_FLAG_TDLS_EXTERNAL_SETUP;

	/* mac80211 supports eCSA, if the driver supports STA CSA at all */
	if (ieee80211_hw_check(&local->hw, CHANCTX_STA_CSA))
		local->ext_capa[0] |= WLAN_EXT_CAPA1_EXT_CHANNEL_SWITCHING;

	/* mac80211 supports multi BSSID, if the driver supports it */
	if (ieee80211_hw_check(&local->hw, SUPPORTS_MULTI_BSSID)) {
		local->hw.wiphy->support_mbssid = true;
		if (ieee80211_hw_check(&local->hw,
				       SUPPORTS_ONLY_HE_MULTI_BSSID))
			local->hw.wiphy->support_only_he_mbssid = true;
		else
			local->ext_capa[2] |=
				WLAN_EXT_CAPA3_MULTI_BSSID_SUPPORT;
	}

	local->hw.wiphy->max_num_csa_counters = IEEE80211_MAX_CNTDWN_COUNTERS_NUM;

	/*
	 * We use the number of queues for feature tests (QoS, HT) internally
	 * so restrict them appropriately.
	 */
	if (hw->queues > IEEE80211_MAX_QUEUES)
		hw->queues = IEEE80211_MAX_QUEUES;

	local->workqueue =
		alloc_ordered_workqueue("%s", 0, wiphy_name(local->hw.wiphy));
	if (!local->workqueue) {
		result = -ENOMEM;
		goto fail_workqueue;
	}

	/*
	 * The hardware needs headroom for sending the frame,
	 * and we need some headroom for passing the frame to monitor
	 * interfaces, but never both at the same time.
	 */
	local->tx_headroom = max_t(unsigned int , local->hw.extra_tx_headroom,
				   IEEE80211_TX_STATUS_HEADROOM);

	/*
	 * if the driver doesn't specify a max listen interval we
	 * use 5 which should be a safe default
	 */
	if (local->hw.max_listen_interval == 0)
		local->hw.max_listen_interval = 5;

	local->hw.conf.listen_interval = local->hw.max_listen_interval;

	local->dynamic_ps_forced_timeout = -1;

	if (!local->hw.max_nan_de_entries)
		local->hw.max_nan_de_entries = IEEE80211_MAX_NAN_INSTANCE_ID;

	if (!local->hw.weight_multiplier)
		local->hw.weight_multiplier = 1;

	ieee80211_wep_init(local);

	local->hw.conf.flags = IEEE80211_CONF_IDLE;

	ieee80211_led_init(local);

	result = ieee80211_txq_setup_flows(local);
	if (result)
		goto fail_flows;

	rtnl_lock();
	result = ieee80211_init_rate_ctrl_alg(local,
					      hw->rate_control_algorithm);
	rtnl_unlock();
	if (result < 0) {
		wiphy_debug(local->hw.wiphy,
			    "Failed to initialize rate control algorithm\n");
		goto fail_rate;
	}

	if (local->rate_ctrl) {
		clear_bit(IEEE80211_HW_SUPPORTS_VHT_EXT_NSS_BW, hw->flags);
		if (local->rate_ctrl->ops->capa & RATE_CTRL_CAPA_VHT_EXT_NSS_BW)
			ieee80211_hw_set(hw, SUPPORTS_VHT_EXT_NSS_BW);
	}

	/*
	 * If the VHT capabilities don't have IEEE80211_VHT_EXT_NSS_BW_CAPABLE,
	 * or have it when we don't, copy the sband structure and set/clear it.
	 * This is necessary because rate scaling algorithms could be switched
	 * and have different support values.
	 * Print a message so that in the common case the reallocation can be
	 * avoided.
	 */
	BUILD_BUG_ON(NUM_NL80211_BANDS > 8 * sizeof(local->sband_allocated));
	for (band = 0; band < NUM_NL80211_BANDS; band++) {
		struct ieee80211_supported_band *sband;
		bool local_cap, ie_cap;

		local_cap = ieee80211_hw_check(hw, SUPPORTS_VHT_EXT_NSS_BW);

		sband = local->hw.wiphy->bands[band];
		if (!sband || !sband->vht_cap.vht_supported)
			continue;

		ie_cap = !!(sband->vht_cap.vht_mcs.tx_highest &
			    cpu_to_le16(IEEE80211_VHT_EXT_NSS_BW_CAPABLE));

		if (local_cap == ie_cap)
			continue;

		sband = kmemdup(sband, sizeof(*sband), GFP_KERNEL);
		if (!sband) {
			result = -ENOMEM;
			goto fail_rate;
		}

		wiphy_dbg(hw->wiphy, "copying sband (band %d) due to VHT EXT NSS BW flag\n",
			  band);

		sband->vht_cap.vht_mcs.tx_highest ^=
			cpu_to_le16(IEEE80211_VHT_EXT_NSS_BW_CAPABLE);

		local->hw.wiphy->bands[band] = sband;
		local->sband_allocated |= BIT(band);
	}

	result = wiphy_register(local->hw.wiphy);
	if (result < 0)
		goto fail_wiphy_register;

	debugfs_hw_add(local);
	rate_control_add_debugfs(local);

	ieee80211_check_wbrf_support(local);

	rtnl_lock();
	wiphy_lock(hw->wiphy);

	/* add one default STA interface if supported */
	if (local->hw.wiphy->interface_modes & BIT(NL80211_IFTYPE_STATION) &&
	    !ieee80211_hw_check(hw, NO_AUTO_VIF)) {
		struct vif_params params = {0};

		result = ieee80211_if_add(local, "wlan%d", NET_NAME_ENUM, NULL,
					  NL80211_IFTYPE_STATION, &params);
		if (result)
			wiphy_warn(local->hw.wiphy,
				   "Failed to add default virtual iface\n");
	}

	wiphy_unlock(hw->wiphy);
	rtnl_unlock();

#ifdef CONFIG_INET
	local->ifa_notifier.notifier_call = ieee80211_ifa_changed;
	result = register_inetaddr_notifier(&local->ifa_notifier);
	if (result)
		goto fail_ifa;
#endif

#if IS_ENABLED(CONFIG_IPV6)
	local->ifa6_notifier.notifier_call = ieee80211_ifa6_changed;
	result = register_inet6addr_notifier(&local->ifa6_notifier);
	if (result)
		goto fail_ifa6;
#endif

	return 0;

#if IS_ENABLED(CONFIG_IPV6)
 fail_ifa6:
#ifdef CONFIG_INET
	unregister_inetaddr_notifier(&local->ifa_notifier);
#endif
#endif
#if defined(CONFIG_INET) || defined(CONFIG_IPV6)
 fail_ifa:
#endif
	wiphy_unregister(local->hw.wiphy);
 fail_wiphy_register:
	rtnl_lock();
	rate_control_deinitialize(local);
	ieee80211_remove_interfaces(local);
	rtnl_unlock();
 fail_rate:
	ieee80211_txq_teardown_flows(local);
 fail_flows:
	ieee80211_led_exit(local);
	destroy_workqueue(local->workqueue);
 fail_workqueue:
	if (local->wiphy_ciphers_allocated) {
		kfree(local->hw.wiphy->cipher_suites);
		local->wiphy_ciphers_allocated = false;
	}
	kfree(local->int_scan_req);
	return result;
}
EXPORT_SYMBOL(ieee80211_register_hw);

void ieee80211_unregister_hw(struct ieee80211_hw *hw)
{
	struct ieee80211_local *local = hw_to_local(hw);

	tasklet_kill(&local->tx_pending_tasklet);
	tasklet_kill(&local->tasklet);

#ifdef CONFIG_INET
	unregister_inetaddr_notifier(&local->ifa_notifier);
#endif
#if IS_ENABLED(CONFIG_IPV6)
	unregister_inet6addr_notifier(&local->ifa6_notifier);
#endif

	rtnl_lock();

	/*
	 * At this point, interface list manipulations are fine
	 * because the driver cannot be handing us frames any
	 * more and the tasklet is killed.
	 */
	ieee80211_remove_interfaces(local);

	ieee80211_txq_teardown_flows(local);

	wiphy_lock(local->hw.wiphy);
	wiphy_delayed_work_cancel(local->hw.wiphy, &local->roc_work);
	wiphy_work_cancel(local->hw.wiphy, &local->reconfig_filter);
	wiphy_work_cancel(local->hw.wiphy, &local->sched_scan_stopped_work);
	wiphy_work_cancel(local->hw.wiphy, &local->radar_detected_work);
	wiphy_unlock(local->hw.wiphy);
	rtnl_unlock();

	cancel_work_sync(&local->restart_work);

	ieee80211_clear_tx_pending(local);
	rate_control_deinitialize(local);

	if (skb_queue_len(&local->skb_queue) ||
	    skb_queue_len(&local->skb_queue_unreliable))
		wiphy_warn(local->hw.wiphy, "skb_queue not empty\n");
	skb_queue_purge(&local->skb_queue);
	skb_queue_purge(&local->skb_queue_unreliable);

	wiphy_unregister(local->hw.wiphy);
	destroy_workqueue(local->workqueue);
	ieee80211_led_exit(local);
	kfree(local->int_scan_req);
}
EXPORT_SYMBOL(ieee80211_unregister_hw);

static int ieee80211_free_ack_frame(int id, void *p, void *data)
{
	WARN_ONCE(1, "Have pending ack frames!\n");
	kfree_skb(p);
	return 0;
}

void ieee80211_free_hw(struct ieee80211_hw *hw)
{
	struct ieee80211_local *local = hw_to_local(hw);
	enum nl80211_band band;

	mutex_destroy(&local->iflist_mtx);

	if (local->wiphy_ciphers_allocated) {
		kfree(local->hw.wiphy->cipher_suites);
		local->wiphy_ciphers_allocated = false;
	}

	idr_for_each(&local->ack_status_frames,
		     ieee80211_free_ack_frame, NULL);
	idr_destroy(&local->ack_status_frames);

	sta_info_stop(local);

	ieee80211_free_led_names(local);

	for (band = 0; band < NUM_NL80211_BANDS; band++) {
		if (!(local->sband_allocated & BIT(band)))
			continue;
		kfree(local->hw.wiphy->bands[band]);
	}

	wiphy_free(local->hw.wiphy);
}
EXPORT_SYMBOL(ieee80211_free_hw);

static const char * const drop_reasons_monitor[] = {
#define V(x)	#x,
	[0] = "RX_DROP_MONITOR",
	MAC80211_DROP_REASONS_MONITOR(V)
};

static struct drop_reason_list drop_reason_list_monitor = {
	.reasons = drop_reasons_monitor,
	.n_reasons = ARRAY_SIZE(drop_reasons_monitor),
};

static const char * const drop_reasons_unusable[] = {
	[0] = "RX_DROP_UNUSABLE",
	MAC80211_DROP_REASONS_UNUSABLE(V)
#undef V
};

static struct drop_reason_list drop_reason_list_unusable = {
	.reasons = drop_reasons_unusable,
	.n_reasons = ARRAY_SIZE(drop_reasons_unusable),
};

static int __init ieee80211_init(void)
{
	struct sk_buff *skb;
	int ret;

	BUILD_BUG_ON(sizeof(struct ieee80211_tx_info) > sizeof(skb->cb));
	BUILD_BUG_ON(offsetof(struct ieee80211_tx_info, driver_data) +
		     IEEE80211_TX_INFO_DRIVER_DATA_SIZE > sizeof(skb->cb));

	ret = rc80211_minstrel_init();
	if (ret)
		return ret;

	ret = ieee80211_iface_init();
	if (ret)
		goto err_netdev;

	drop_reasons_register_subsys(SKB_DROP_REASON_SUBSYS_MAC80211_MONITOR,
				     &drop_reason_list_monitor);
	drop_reasons_register_subsys(SKB_DROP_REASON_SUBSYS_MAC80211_UNUSABLE,
				     &drop_reason_list_unusable);

	return 0;
 err_netdev:
	rc80211_minstrel_exit();

	return ret;
}

static void __exit ieee80211_exit(void)
{
	rc80211_minstrel_exit();

	ieee80211s_stop();

	ieee80211_iface_exit();

	drop_reasons_unregister_subsys(SKB_DROP_REASON_SUBSYS_MAC80211_MONITOR);
	drop_reasons_unregister_subsys(SKB_DROP_REASON_SUBSYS_MAC80211_UNUSABLE);

	rcu_barrier();
}


subsys_initcall(ieee80211_init);
module_exit(ieee80211_exit);

MODULE_DESCRIPTION("IEEE 802.11 subsystem");
MODULE_LICENSE("GPL");<|MERGE_RESOLUTION|>--- conflicted
+++ resolved
@@ -1260,11 +1260,7 @@
 						&sband->channels[i],
 						NL80211_CHAN_NO_HT);
 			/* init channel we're on */
-<<<<<<< HEAD
-			local->monitor_chandef = dflt_chandef;
-=======
 			local->monitor_chanreq.oper = dflt_chandef;
->>>>>>> 2d5404ca
 			if (local->emulate_chanctx) {
 				local->dflt_chandef = dflt_chandef;
 				local->hw.conf.chandef = dflt_chandef;
@@ -1289,11 +1285,8 @@
 		supp_vht = supp_vht || sband->vht_cap.vht_supported;
 
 		for_each_sband_iftype_data(sband, i, iftd) {
-<<<<<<< HEAD
-=======
 			u8 he_40_mhz_cap;
 
->>>>>>> 2d5404ca
 			supp_he = supp_he || iftd->he_cap.has_he;
 			supp_eht = supp_eht || iftd->eht_cap.has_eht;
 
