/* SPDX-License-Identifier: GPL-2.0-only */
/*
 * Copyright 2002-2005, Instant802 Networks, Inc.
 * Copyright 2005, Devicescape Software, Inc.
 * Copyright 2006-2007	Jiri Benc <jbenc@suse.cz>
 * Copyright 2007-2010	Johannes Berg <johannes@sipsolutions.net>
 * Copyright 2013-2015  Intel Mobile Communications GmbH
 * Copyright (C) 2018-2022 Intel Corporation
 */

#ifndef IEEE80211_I_H
#define IEEE80211_I_H

#include <linux/kernel.h>
#include <linux/device.h>
#include <linux/if_ether.h>
#include <linux/interrupt.h>
#include <linux/list.h>
#include <linux/netdevice.h>
#include <linux/skbuff.h>
#include <linux/workqueue.h>
#include <linux/types.h>
#include <linux/spinlock.h>
#include <linux/etherdevice.h>
#include <linux/leds.h>
#include <linux/idr.h>
#include <linux/rhashtable.h>
#include <linux/rbtree.h>
#include <net/ieee80211_radiotap.h>
#include <net/cfg80211.h>
#include <net/mac80211.h>
#include <net/fq.h>
#include "key.h"
#include "sta_info.h"
#include "debug.h"
#include "drop.h"

extern const struct cfg80211_ops mac80211_config_ops;

struct ieee80211_local;
struct ieee80211_mesh_fast_tx;

/* Maximum number of broadcast/multicast frames to buffer when some of the
 * associated stations are using power saving. */
#define AP_MAX_BC_BUFFER 128

/* Maximum number of frames buffered to all STAs, including multicast frames.
 * Note: increasing this limit increases the potential memory requirement. Each
 * frame can be up to about 2 kB long. */
#define TOTAL_MAX_TX_BUFFER 512

/* Required encryption head and tailroom */
#define IEEE80211_ENCRYPT_HEADROOM 8
#define IEEE80211_ENCRYPT_TAILROOM 18

/* power level hasn't been configured (or set to automatic) */
#define IEEE80211_UNSET_POWER_LEVEL	INT_MIN

/*
 * Some APs experience problems when working with U-APSD. Decreasing the
 * probability of that happening by using legacy mode for all ACs but VO isn't
 * enough.
 *
 * Cisco 4410N originally forced us to enable VO by default only because it
 * treated non-VO ACs as legacy.
 *
 * However some APs (notably Netgear R7000) silently reclassify packets to
 * different ACs. Since u-APSD ACs require trigger frames for frame retrieval
 * clients would never see some frames (e.g. ARP responses) or would fetch them
 * accidentally after a long time.
 *
 * It makes little sense to enable u-APSD queues by default because it needs
 * userspace applications to be aware of it to actually take advantage of the
 * possible additional powersavings. Implicitly depending on driver autotrigger
 * frame support doesn't make much sense.
 */
#define IEEE80211_DEFAULT_UAPSD_QUEUES 0

#define IEEE80211_DEFAULT_MAX_SP_LEN		\
	IEEE80211_WMM_IE_STA_QOSINFO_SP_ALL

extern const u8 ieee80211_ac_to_qos_mask[IEEE80211_NUM_ACS];

#define IEEE80211_DEAUTH_FRAME_LEN	(24 /* hdr */ + 2 /* reason */)

#define IEEE80211_MAX_NAN_INSTANCE_ID 255


/*
 * Keep a station's queues on the active list for deficit accounting purposes
 * if it was active or queued during the last 100ms
 */
#define AIRTIME_ACTIVE_DURATION (HZ / 10)

struct ieee80211_bss {
	u32 device_ts_beacon, device_ts_presp;

	bool wmm_used;
	bool uapsd_supported;

#define IEEE80211_MAX_SUPP_RATES 32
	u8 supp_rates[IEEE80211_MAX_SUPP_RATES];
	size_t supp_rates_len;
	struct ieee80211_rate *beacon_rate;

	u32 vht_cap_info;

	/*
	 * During association, we save an ERP value from a probe response so
	 * that we can feed ERP info to the driver when handling the
	 * association completes. these fields probably won't be up-to-date
	 * otherwise, you probably don't want to use them.
	 */
	bool has_erp_value;
	u8 erp_value;

	/* Keep track of the corruption of the last beacon/probe response. */
	u8 corrupt_data;

	/* Keep track of what bits of information we have valid info for. */
	u8 valid_data;
};

/**
 * enum ieee80211_corrupt_data_flags - BSS data corruption flags
 * @IEEE80211_BSS_CORRUPT_BEACON: last beacon frame received was corrupted
 * @IEEE80211_BSS_CORRUPT_PROBE_RESP: last probe response received was corrupted
 *
 * These are bss flags that are attached to a bss in the
 * @corrupt_data field of &struct ieee80211_bss.
 */
enum ieee80211_bss_corrupt_data_flags {
	IEEE80211_BSS_CORRUPT_BEACON		= BIT(0),
	IEEE80211_BSS_CORRUPT_PROBE_RESP	= BIT(1)
};

/**
 * enum ieee80211_valid_data_flags - BSS valid data flags
 * @IEEE80211_BSS_VALID_WMM: WMM/UAPSD data was gathered from non-corrupt IE
 * @IEEE80211_BSS_VALID_RATES: Supported rates were gathered from non-corrupt IE
 * @IEEE80211_BSS_VALID_ERP: ERP flag was gathered from non-corrupt IE
 *
 * These are bss flags that are attached to a bss in the
 * @valid_data field of &struct ieee80211_bss.  They show which parts
 * of the data structure were received as a result of an un-corrupted
 * beacon/probe response.
 */
enum ieee80211_bss_valid_data_flags {
	IEEE80211_BSS_VALID_WMM			= BIT(1),
	IEEE80211_BSS_VALID_RATES		= BIT(2),
	IEEE80211_BSS_VALID_ERP			= BIT(3)
};

typedef unsigned __bitwise ieee80211_tx_result;
#define TX_CONTINUE	((__force ieee80211_tx_result) 0u)
#define TX_DROP		((__force ieee80211_tx_result) 1u)
#define TX_QUEUED	((__force ieee80211_tx_result) 2u)

#define IEEE80211_TX_UNICAST		BIT(1)
#define IEEE80211_TX_PS_BUFFERED	BIT(2)

struct ieee80211_tx_data {
	struct sk_buff *skb;
	struct sk_buff_head skbs;
	struct ieee80211_local *local;
	struct ieee80211_sub_if_data *sdata;
	struct sta_info *sta;
	struct ieee80211_key *key;
	struct ieee80211_tx_rate rate;

	unsigned int flags;
};

/**
 * enum ieee80211_packet_rx_flags - packet RX flags
 * @IEEE80211_RX_AMSDU: a-MSDU packet
 * @IEEE80211_RX_MALFORMED_ACTION_FRM: action frame is malformed
 * @IEEE80211_RX_DEFERRED_RELEASE: frame was subjected to receive reordering
 *
 * These are per-frame flags that are attached to a frame in the
 * @rx_flags field of &struct ieee80211_rx_status.
 */
enum ieee80211_packet_rx_flags {
	IEEE80211_RX_AMSDU			= BIT(3),
	IEEE80211_RX_MALFORMED_ACTION_FRM	= BIT(4),
	IEEE80211_RX_DEFERRED_RELEASE		= BIT(5),
};

/**
 * enum ieee80211_rx_flags - RX data flags
 *
 * @IEEE80211_RX_CMNTR: received on cooked monitor already
 * @IEEE80211_RX_BEACON_REPORTED: This frame was already reported
 *	to cfg80211_report_obss_beacon().
 *
 * These flags are used across handling multiple interfaces
 * for a single frame.
 */
enum ieee80211_rx_flags {
	IEEE80211_RX_CMNTR		= BIT(0),
	IEEE80211_RX_BEACON_REPORTED	= BIT(1),
};

struct ieee80211_rx_data {
	struct list_head *list;
	struct sk_buff *skb;
	struct ieee80211_local *local;
	struct ieee80211_sub_if_data *sdata;
	struct ieee80211_link_data *link;
	struct sta_info *sta;
	struct link_sta_info *link_sta;
	struct ieee80211_key *key;

	unsigned int flags;

	/*
	 * Index into sequence numbers array, 0..16
	 * since the last (16) is used for non-QoS,
	 * will be 16 on non-QoS frames.
	 */
	int seqno_idx;

	/*
	 * Index into the security IV/PN arrays, 0..16
	 * since the last (16) is used for CCMP-encrypted
	 * management frames, will be set to 16 on mgmt
	 * frames and 0 on non-QoS frames.
	 */
	int security_idx;

	int link_id;

	union {
		struct {
			u32 iv32;
			u16 iv16;
		} tkip;
		struct {
			u8 pn[IEEE80211_CCMP_PN_LEN];
		} ccm_gcm;
	};
};

struct ieee80211_csa_settings {
	const u16 *counter_offsets_beacon;
	const u16 *counter_offsets_presp;

	int n_counter_offsets_beacon;
	int n_counter_offsets_presp;

	u8 count;
};

struct ieee80211_color_change_settings {
	u16 counter_offset_beacon;
	u16 counter_offset_presp;
	u8 count;
};

struct beacon_data {
	u8 *head, *tail;
	int head_len, tail_len;
	struct ieee80211_meshconf_ie *meshconf;
	u16 cntdwn_counter_offsets[IEEE80211_MAX_CNTDWN_COUNTERS_NUM];
	u8 cntdwn_current_counter;
	struct cfg80211_mbssid_elems *mbssid_ies;
	struct cfg80211_rnr_elems *rnr_ies;
	struct rcu_head rcu_head;
};

struct probe_resp {
	struct rcu_head rcu_head;
	int len;
	u16 cntdwn_counter_offsets[IEEE80211_MAX_CNTDWN_COUNTERS_NUM];
	u8 data[];
};

struct fils_discovery_data {
	struct rcu_head rcu_head;
	int len;
	u8 data[];
};

struct unsol_bcast_probe_resp_data {
	struct rcu_head rcu_head;
	int len;
	u8 data[];
};

struct ps_data {
	/* yes, this looks ugly, but guarantees that we can later use
	 * bitmap_empty :)
	 * NB: don't touch this bitmap, use sta_info_{set,clear}_tim_bit */
	u8 tim[sizeof(unsigned long) * BITS_TO_LONGS(IEEE80211_MAX_AID + 1)]
			__aligned(__alignof__(unsigned long));
	struct sk_buff_head bc_buf;
	atomic_t num_sta_ps; /* number of stations in PS mode */
	int dtim_count;
	bool dtim_bc_mc;
};

struct ieee80211_if_ap {
	struct list_head vlans; /* write-protected with RTNL and local->mtx */

	struct ps_data ps;
	atomic_t num_mcast_sta; /* number of stations receiving multicast */

	bool multicast_to_unicast;
	bool active;
};

struct ieee80211_if_vlan {
	struct list_head list; /* write-protected with RTNL and local->mtx */

	/* used for all tx if the VLAN is configured to 4-addr mode */
	struct sta_info __rcu *sta;
	atomic_t num_mcast_sta; /* number of stations receiving multicast */
};

struct mesh_stats {
	__u32 fwded_mcast;		/* Mesh forwarded multicast frames */
	__u32 fwded_unicast;		/* Mesh forwarded unicast frames */
	__u32 fwded_frames;		/* Mesh total forwarded frames */
	__u32 dropped_frames_ttl;	/* Not transmitted since mesh_ttl == 0*/
	__u32 dropped_frames_no_route;	/* Not transmitted, no route found */
};

#define PREQ_Q_F_START		0x1
#define PREQ_Q_F_REFRESH	0x2
struct mesh_preq_queue {
	struct list_head list;
	u8 dst[ETH_ALEN];
	u8 flags;
};

struct ieee80211_roc_work {
	struct list_head list;

	struct ieee80211_sub_if_data *sdata;

	struct ieee80211_channel *chan;

	bool started, abort, hw_begun, notified;
	bool on_channel;

	unsigned long start_time;

	u32 duration, req_duration;
	struct sk_buff *frame;
	u64 cookie, mgmt_tx_cookie;
	enum ieee80211_roc_type type;
};

/* flags used in struct ieee80211_if_managed.flags */
enum ieee80211_sta_flags {
	IEEE80211_STA_CONNECTION_POLL	= BIT(1),
	IEEE80211_STA_CONTROL_PORT	= BIT(2),
	IEEE80211_STA_MFP_ENABLED	= BIT(6),
	IEEE80211_STA_UAPSD_ENABLED	= BIT(7),
	IEEE80211_STA_NULLFUNC_ACKED	= BIT(8),
	IEEE80211_STA_ENABLE_RRM	= BIT(15),
};

typedef u32 __bitwise ieee80211_conn_flags_t;

enum ieee80211_conn_flags {
	IEEE80211_CONN_DISABLE_HT	= (__force ieee80211_conn_flags_t)BIT(0),
	IEEE80211_CONN_DISABLE_40MHZ	= (__force ieee80211_conn_flags_t)BIT(1),
	IEEE80211_CONN_DISABLE_VHT	= (__force ieee80211_conn_flags_t)BIT(2),
	IEEE80211_CONN_DISABLE_80P80MHZ	= (__force ieee80211_conn_flags_t)BIT(3),
	IEEE80211_CONN_DISABLE_160MHZ	= (__force ieee80211_conn_flags_t)BIT(4),
	IEEE80211_CONN_DISABLE_HE	= (__force ieee80211_conn_flags_t)BIT(5),
	IEEE80211_CONN_DISABLE_EHT	= (__force ieee80211_conn_flags_t)BIT(6),
	IEEE80211_CONN_DISABLE_320MHZ	= (__force ieee80211_conn_flags_t)BIT(7),
};

struct ieee80211_mgd_auth_data {
	struct cfg80211_bss *bss;
	unsigned long timeout;
	int tries;
	u16 algorithm, expected_transaction;

	u8 key[WLAN_KEY_LEN_WEP104];
	u8 key_len, key_idx;
	bool done, waiting;
	bool peer_confirmed;
	bool timeout_started;
	int link_id;

	u8 ap_addr[ETH_ALEN] __aligned(2);

	u16 sae_trans, sae_status;
	size_t data_len;
	u8 data[];
};

struct ieee80211_mgd_assoc_data {
	struct {
		struct cfg80211_bss *bss;

		u8 addr[ETH_ALEN] __aligned(2);

		u8 ap_ht_param;

		struct ieee80211_vht_cap ap_vht_cap;

		size_t elems_len;
		u8 *elems; /* pointing to inside ie[] below */

		ieee80211_conn_flags_t conn_flags;

		u16 status;
	} link[IEEE80211_MLD_MAX_NUM_LINKS];

	u8 ap_addr[ETH_ALEN] __aligned(2);

	/* this is for a workaround, so we use it only for non-MLO */
	const u8 *supp_rates;
	u8 supp_rates_len;

	unsigned long timeout;
	int tries;

	u8 prev_ap_addr[ETH_ALEN];
	u8 ssid[IEEE80211_MAX_SSID_LEN];
	u8 ssid_len;
	bool wmm, uapsd;
	bool need_beacon;
	bool synced;
	bool timeout_started;
	bool s1g;

	unsigned int assoc_link_id;

	u8 fils_nonces[2 * FILS_NONCE_LEN];
	u8 fils_kek[FILS_MAX_KEK_LEN];
	size_t fils_kek_len;

	size_t ie_len;
	u8 *ie_pos; /* used to fill ie[] with link[].elems */
	u8 ie[];
};

struct ieee80211_sta_tx_tspec {
	/* timestamp of the first packet in the time slice */
	unsigned long time_slice_start;

	u32 admitted_time; /* in usecs, unlike over the air */
	u8 tsid;
	s8 up; /* signed to be able to invalidate with -1 during teardown */

	/* consumed TX time in microseconds in the time slice */
	u32 consumed_tx_time;
	enum {
		TX_TSPEC_ACTION_NONE = 0,
		TX_TSPEC_ACTION_DOWNGRADE,
		TX_TSPEC_ACTION_STOP_DOWNGRADE,
	} action;
	bool downgraded;
};

DECLARE_EWMA(beacon_signal, 4, 4)

struct ieee80211_if_managed {
	struct timer_list timer;
	struct timer_list conn_mon_timer;
	struct timer_list bcn_mon_timer;
	struct work_struct monitor_work;
	struct work_struct beacon_connection_loss_work;
	struct work_struct csa_connection_drop_work;

	unsigned long beacon_timeout;
	unsigned long probe_timeout;
	int probe_send_count;
	bool nullfunc_failed;
	u8 connection_loss:1,
	   driver_disconnect:1,
	   reconnect:1,
	   associated:1;

	struct ieee80211_mgd_auth_data *auth_data;
	struct ieee80211_mgd_assoc_data *assoc_data;

	bool powersave; /* powersave requested for this iface */
	bool broken_ap; /* AP is broken -- turn off powersave */

	unsigned int flags;

	bool status_acked;
	bool status_received;
	__le16 status_fc;

	enum {
		IEEE80211_MFP_DISABLED,
		IEEE80211_MFP_OPTIONAL,
		IEEE80211_MFP_REQUIRED
	} mfp; /* management frame protection */

	/*
	 * Bitmask of enabled u-apsd queues,
	 * IEEE80211_WMM_IE_STA_QOSINFO_AC_BE & co. Needs a new association
	 * to take effect.
	 */
	unsigned int uapsd_queues;

	/*
	 * Maximum number of buffered frames AP can deliver during a
	 * service period, IEEE80211_WMM_IE_STA_QOSINFO_SP_ALL or similar.
	 * Needs a new association to take effect.
	 */
	unsigned int uapsd_max_sp_len;

	u8 use_4addr;

	/*
	 * State variables for keeping track of RSSI of the AP currently
	 * connected to and informing driver when RSSI has gone
	 * below/above a certain threshold.
	 */
	int rssi_min_thold, rssi_max_thold;

	struct ieee80211_ht_cap ht_capa; /* configured ht-cap over-rides */
	struct ieee80211_ht_cap ht_capa_mask; /* Valid parts of ht_capa */
	struct ieee80211_vht_cap vht_capa; /* configured VHT overrides */
	struct ieee80211_vht_cap vht_capa_mask; /* Valid parts of vht_capa */
	struct ieee80211_s1g_cap s1g_capa; /* configured S1G overrides */
	struct ieee80211_s1g_cap s1g_capa_mask; /* valid s1g_capa bits */

	/* TDLS support */
	u8 tdls_peer[ETH_ALEN] __aligned(2);
	struct delayed_work tdls_peer_del_work;
	struct sk_buff *orig_teardown_skb; /* The original teardown skb */
	struct sk_buff *teardown_skb; /* A copy to send through the AP */
	spinlock_t teardown_lock; /* To lock changing teardown_skb */
	bool tdls_wider_bw_prohibited;

	/* WMM-AC TSPEC support */
	struct ieee80211_sta_tx_tspec tx_tspec[IEEE80211_NUM_ACS];
	/* Use a separate work struct so that we can do something here
	 * while the sdata->work is flushing the queues, for example.
	 * otherwise, in scenarios where we hardly get any traffic out
	 * on the BE queue, but there's a lot of VO traffic, we might
	 * get stuck in a downgraded situation and flush takes forever.
	 */
	struct delayed_work tx_tspec_wk;

	/* Information elements from the last transmitted (Re)Association
	 * Request frame.
	 */
	u8 *assoc_req_ies;
	size_t assoc_req_ies_len;
};

struct ieee80211_if_ibss {
	struct timer_list timer;
	struct work_struct csa_connection_drop_work;

	unsigned long last_scan_completed;

	u32 basic_rates;

	bool fixed_bssid;
	bool fixed_channel;
	bool privacy;

	bool control_port;
	bool userspace_handles_dfs;

	u8 bssid[ETH_ALEN] __aligned(2);
	u8 ssid[IEEE80211_MAX_SSID_LEN];
	u8 ssid_len, ie_len;
	u8 *ie;
	struct cfg80211_chan_def chandef;

	unsigned long ibss_join_req;
	/* probe response/beacon for IBSS */
	struct beacon_data __rcu *presp;

	struct ieee80211_ht_cap ht_capa; /* configured ht-cap over-rides */
	struct ieee80211_ht_cap ht_capa_mask; /* Valid parts of ht_capa */

	spinlock_t incomplete_lock;
	struct list_head incomplete_stations;

	enum {
		IEEE80211_IBSS_MLME_SEARCH,
		IEEE80211_IBSS_MLME_JOINED,
	} state;
};

/**
 * struct ieee80211_if_ocb - OCB mode state
 *
 * @housekeeping_timer: timer for periodic invocation of a housekeeping task
 * @wrkq_flags: OCB deferred task action
 * @incomplete_lock: delayed STA insertion lock
 * @incomplete_stations: list of STAs waiting for delayed insertion
 * @joined: indication if the interface is connected to an OCB network
 */
struct ieee80211_if_ocb {
	struct timer_list housekeeping_timer;
	unsigned long wrkq_flags;

	spinlock_t incomplete_lock;
	struct list_head incomplete_stations;

	bool joined;
};

/**
 * struct ieee80211_mesh_sync_ops - Extensible synchronization framework interface
 *
 * these declarations define the interface, which enables
 * vendor-specific mesh synchronization
 *
 */
struct ieee802_11_elems;
struct ieee80211_mesh_sync_ops {
	void (*rx_bcn_presp)(struct ieee80211_sub_if_data *sdata, u16 stype,
			     struct ieee80211_mgmt *mgmt, unsigned int len,
			     const struct ieee80211_meshconf_ie *mesh_cfg,
			     struct ieee80211_rx_status *rx_status);

	/* should be called with beacon_data under RCU read lock */
	void (*adjust_tsf)(struct ieee80211_sub_if_data *sdata,
			   struct beacon_data *beacon);
	/* add other framework functions here */
};

struct mesh_csa_settings {
	struct rcu_head rcu_head;
	struct cfg80211_csa_settings settings;
};

/**
 * struct mesh_table
 *
 * @known_gates: list of known mesh gates and their mpaths by the station. The
 * gate's mpath may or may not be resolved and active.
 * @gates_lock: protects updates to known_gates
 * @rhead: the rhashtable containing struct mesh_paths, keyed by dest addr
 * @walk_head: linked list containing all mesh_path objects
 * @walk_lock: lock protecting walk_head
 * @entries: number of entries in the table
 */
struct mesh_table {
	struct hlist_head known_gates;
	spinlock_t gates_lock;
	struct rhashtable rhead;
	struct hlist_head walk_head;
	spinlock_t walk_lock;
	atomic_t entries;		/* Up to MAX_MESH_NEIGHBOURS */
};

<<<<<<< HEAD
=======
/**
 * struct mesh_tx_cache - mesh fast xmit header cache
 *
 * @rht: hash table containing struct ieee80211_mesh_fast_tx, using skb DA as key
 * @walk_head: linked list containing all ieee80211_mesh_fast_tx objects
 * @walk_lock: lock protecting walk_head and rht
 */
struct mesh_tx_cache {
	struct rhashtable rht;
	struct hlist_head walk_head;
	spinlock_t walk_lock;
};

>>>>>>> eb3cdb58
struct ieee80211_if_mesh {
	struct timer_list housekeeping_timer;
	struct timer_list mesh_path_timer;
	struct timer_list mesh_path_root_timer;

	unsigned long wrkq_flags;
	unsigned long mbss_changed;

	bool userspace_handles_dfs;

	u8 mesh_id[IEEE80211_MAX_MESH_ID_LEN];
	size_t mesh_id_len;
	/* Active Path Selection Protocol Identifier */
	u8 mesh_pp_id;
	/* Active Path Selection Metric Identifier */
	u8 mesh_pm_id;
	/* Congestion Control Mode Identifier */
	u8 mesh_cc_id;
	/* Synchronization Protocol Identifier */
	u8 mesh_sp_id;
	/* Authentication Protocol Identifier */
	u8 mesh_auth_id;
	/* Local mesh Sequence Number */
	u32 sn;
	/* Last used PREQ ID */
	u32 preq_id;
	atomic_t mpaths;
	/* Timestamp of last SN update */
	unsigned long last_sn_update;
	/* Time when it's ok to send next PERR */
	unsigned long next_perr;
	/* Timestamp of last PREQ sent */
	unsigned long last_preq;
	struct mesh_rmc *rmc;
	spinlock_t mesh_preq_queue_lock;
	struct mesh_preq_queue preq_queue;
	int preq_queue_len;
	struct mesh_stats mshstats;
	struct mesh_config mshcfg;
	atomic_t estab_plinks;
	atomic_t mesh_seqnum;
	bool accepting_plinks;
	int num_gates;
	struct beacon_data __rcu *beacon;
	const u8 *ie;
	u8 ie_len;
	enum {
		IEEE80211_MESH_SEC_NONE = 0x0,
		IEEE80211_MESH_SEC_AUTHED = 0x1,
		IEEE80211_MESH_SEC_SECURED = 0x2,
	} security;
	bool user_mpm;
	/* Extensible Synchronization Framework */
	const struct ieee80211_mesh_sync_ops *sync_ops;
	s64 sync_offset_clockdrift_max;
	spinlock_t sync_offset_lock;
	/* mesh power save */
	enum nl80211_mesh_power_mode nonpeer_pm;
	int ps_peers_light_sleep;
	int ps_peers_deep_sleep;
	struct ps_data ps;
	/* Channel Switching Support */
	struct mesh_csa_settings __rcu *csa;
	enum {
		IEEE80211_MESH_CSA_ROLE_NONE,
		IEEE80211_MESH_CSA_ROLE_INIT,
		IEEE80211_MESH_CSA_ROLE_REPEATER,
	} csa_role;
	u8 chsw_ttl;
	u16 pre_value;

	/* offset from skb->data while building IE */
	int meshconf_offset;

	struct mesh_table mesh_paths;
	struct mesh_table mpp_paths; /* Store paths for MPP&MAP */
	int mesh_paths_generation;
	int mpp_paths_generation;
	struct mesh_tx_cache tx_cache;
};

#ifdef CONFIG_MAC80211_MESH
#define IEEE80211_IFSTA_MESH_CTR_INC(msh, name)	\
	do { (msh)->mshstats.name++; } while (0)
#else
#define IEEE80211_IFSTA_MESH_CTR_INC(msh, name) \
	do { } while (0)
#endif

/**
 * enum ieee80211_sub_if_data_flags - virtual interface flags
 *
 * @IEEE80211_SDATA_ALLMULTI: interface wants all multicast packets
 * @IEEE80211_SDATA_DONT_BRIDGE_PACKETS: bridge packets between
 *	associated stations and deliver multicast frames both
 *	back to wireless media and to the local net stack.
 * @IEEE80211_SDATA_DISCONNECT_RESUME: Disconnect after resume.
 * @IEEE80211_SDATA_IN_DRIVER: indicates interface was added to driver
 * @IEEE80211_SDATA_DISCONNECT_HW_RESTART: Disconnect after hardware restart
 *  recovery
 */
enum ieee80211_sub_if_data_flags {
	IEEE80211_SDATA_ALLMULTI		= BIT(0),
	IEEE80211_SDATA_DONT_BRIDGE_PACKETS	= BIT(3),
	IEEE80211_SDATA_DISCONNECT_RESUME	= BIT(4),
	IEEE80211_SDATA_IN_DRIVER		= BIT(5),
	IEEE80211_SDATA_DISCONNECT_HW_RESTART	= BIT(6),
};

/**
 * enum ieee80211_sdata_state_bits - virtual interface state bits
 * @SDATA_STATE_RUNNING: virtual interface is up & running; this
 *	mirrors netif_running() but is separate for interface type
 *	change handling while the interface is up
 * @SDATA_STATE_OFFCHANNEL: This interface is currently in offchannel
 *	mode, so queues are stopped
 * @SDATA_STATE_OFFCHANNEL_BEACON_STOPPED: Beaconing was stopped due
 *	to offchannel, reset when offchannel returns
 */
enum ieee80211_sdata_state_bits {
	SDATA_STATE_RUNNING,
	SDATA_STATE_OFFCHANNEL,
	SDATA_STATE_OFFCHANNEL_BEACON_STOPPED,
};

/**
 * enum ieee80211_chanctx_mode - channel context configuration mode
 *
 * @IEEE80211_CHANCTX_SHARED: channel context may be used by
 *	multiple interfaces
 * @IEEE80211_CHANCTX_EXCLUSIVE: channel context can be used
 *	only by a single interface. This can be used for example for
 *	non-fixed channel IBSS.
 */
enum ieee80211_chanctx_mode {
	IEEE80211_CHANCTX_SHARED,
	IEEE80211_CHANCTX_EXCLUSIVE
};

/**
 * enum ieee80211_chanctx_replace_state - channel context replacement state
 *
 * This is used for channel context in-place reservations that require channel
 * context switch/swap.
 *
 * @IEEE80211_CHANCTX_REPLACE_NONE: no replacement is taking place
 * @IEEE80211_CHANCTX_WILL_BE_REPLACED: this channel context will be replaced
 *	by a (not yet registered) channel context pointed by %replace_ctx.
 * @IEEE80211_CHANCTX_REPLACES_OTHER: this (not yet registered) channel context
 *	replaces an existing channel context pointed to by %replace_ctx.
 */
enum ieee80211_chanctx_replace_state {
	IEEE80211_CHANCTX_REPLACE_NONE,
	IEEE80211_CHANCTX_WILL_BE_REPLACED,
	IEEE80211_CHANCTX_REPLACES_OTHER,
};

struct ieee80211_chanctx {
	struct list_head list;
	struct rcu_head rcu_head;

	struct list_head assigned_links;
	struct list_head reserved_links;

	enum ieee80211_chanctx_replace_state replace_state;
	struct ieee80211_chanctx *replace_ctx;

	enum ieee80211_chanctx_mode mode;
	bool driver_present;

	struct ieee80211_chanctx_conf conf;
};

struct mac80211_qos_map {
	struct cfg80211_qos_map qos_map;
	struct rcu_head rcu_head;
};

enum txq_info_flags {
	IEEE80211_TXQ_STOP,
	IEEE80211_TXQ_AMPDU,
	IEEE80211_TXQ_NO_AMSDU,
	IEEE80211_TXQ_DIRTY,
};

/**
 * struct txq_info - per tid queue
 *
 * @tin: contains packets split into multiple flows
 * @def_flow: used as a fallback flow when a packet destined to @tin hashes to
 *	a fq_flow which is already owned by a different tin
 * @def_cvars: codel vars for @def_flow
 * @frags: used to keep fragments created after dequeue
 * @schedule_order: used with ieee80211_local->active_txqs
 * @schedule_round: counter to prevent infinite loops on TXQ scheduling
 */
struct txq_info {
	struct fq_tin tin;
	struct codel_vars def_cvars;
	struct codel_stats cstats;

	u16 schedule_round;
	struct list_head schedule_order;

	struct sk_buff_head frags;

	unsigned long flags;

	/* keep last! */
	struct ieee80211_txq txq;
};

struct ieee80211_if_mntr {
	u32 flags;
	u8 mu_follow_addr[ETH_ALEN] __aligned(2);

	struct list_head list;
};

/**
 * struct ieee80211_if_nan - NAN state
 *
 * @conf: current NAN configuration
 * @func_ids: a bitmap of available instance_id's
 */
struct ieee80211_if_nan {
	struct cfg80211_nan_conf conf;

	/* protects function_inst_ids */
	spinlock_t func_lock;
	struct idr function_inst_ids;
};

struct ieee80211_link_data_managed {
	u8 bssid[ETH_ALEN] __aligned(2);

	u8 dtim_period;
	enum ieee80211_smps_mode req_smps, /* requested smps mode */
				 driver_smps_mode; /* smps mode request */

	ieee80211_conn_flags_t conn_flags;

	s16 p2p_noa_index;

	bool tdls_chan_switch_prohibited;

	bool have_beacon;
	bool tracking_signal_avg;
	bool disable_wmm_tracking;
	bool operating_11g_mode;

	bool csa_waiting_bcn;
	bool csa_ignored_same_chan;
	struct timer_list chswitch_timer;
	struct work_struct chswitch_work;

	struct work_struct request_smps_work;
	bool beacon_crc_valid;
	u32 beacon_crc;
	struct ewma_beacon_signal ave_beacon_signal;
	int last_ave_beacon_signal;

	/*
	 * Number of Beacon frames used in ave_beacon_signal. This can be used
	 * to avoid generating less reliable cqm events that would be based
	 * only on couple of received frames.
	 */
	unsigned int count_beacon_signal;

	/* Number of times beacon loss was invoked. */
	unsigned int beacon_loss_count;

	/*
	 * Last Beacon frame signal strength average (ave_beacon_signal / 16)
	 * that triggered a cqm event. 0 indicates that no event has been
	 * generated for the current association.
	 */
	int last_cqm_event_signal;

	int wmm_last_param_set;
	int mu_edca_last_param_set;

	struct cfg80211_bss *bss;
};

struct ieee80211_link_data_ap {
	struct beacon_data __rcu *beacon;
	struct probe_resp __rcu *probe_resp;
	struct fils_discovery_data __rcu *fils_discovery;
	struct unsol_bcast_probe_resp_data __rcu *unsol_bcast_probe_resp;

	/* to be used after channel switch. */
	struct cfg80211_beacon_data *next_beacon;
};

struct ieee80211_link_data {
	struct ieee80211_sub_if_data *sdata;
	unsigned int link_id;

	struct list_head assigned_chanctx_list; /* protected by chanctx_mtx */
	struct list_head reserved_chanctx_list; /* protected by chanctx_mtx */

	/* multicast keys only */
	struct ieee80211_key __rcu *gtk[NUM_DEFAULT_KEYS +
					NUM_DEFAULT_MGMT_KEYS +
					NUM_DEFAULT_BEACON_KEYS];
	struct ieee80211_key __rcu *default_multicast_key;
	struct ieee80211_key __rcu *default_mgmt_key;
	struct ieee80211_key __rcu *default_beacon_key;

	struct work_struct csa_finalize_work;
	bool csa_block_tx; /* write-protected by sdata_lock and local->mtx */

	bool operating_11g_mode;

	struct cfg80211_chan_def csa_chandef;

	struct work_struct color_change_finalize_work;
	struct delayed_work color_collision_detect_work;
	u64 color_bitmap;

	/* context reservation -- protected with chanctx_mtx */
	struct ieee80211_chanctx *reserved_chanctx;
	struct cfg80211_chan_def reserved_chandef;
	bool reserved_radar_required;
	bool reserved_ready;

	u8 needed_rx_chains;
	enum ieee80211_smps_mode smps_mode;

	int user_power_level; /* in dBm */
	int ap_power_level; /* in dBm */

	bool radar_required;
	struct delayed_work dfs_cac_timer_work;

	union {
		struct ieee80211_link_data_managed mgd;
		struct ieee80211_link_data_ap ap;
	} u;

	struct ieee80211_tx_queue_params tx_conf[IEEE80211_NUM_ACS];

	struct ieee80211_bss_conf *conf;

#ifdef CONFIG_MAC80211_DEBUGFS
	struct dentry *debugfs_dir;
#endif
};

struct ieee80211_sub_if_data {
	struct list_head list;

	struct wireless_dev wdev;

	/* keys */
	struct list_head key_list;

	/* count for keys needing tailroom space allocation */
	int crypto_tx_tailroom_needed_cnt;
	int crypto_tx_tailroom_pending_dec;
	struct delayed_work dec_tailroom_needed_wk;

	struct net_device *dev;
	struct ieee80211_local *local;

	unsigned int flags;

	unsigned long state;

	char name[IFNAMSIZ];

	struct ieee80211_fragment_cache frags;

	/* TID bitmap for NoAck policy */
	u16 noack_map;

	/* bit field of ACM bits (BIT(802.1D tag)) */
	u8 wmm_acm;

	struct ieee80211_key __rcu *keys[NUM_DEFAULT_KEYS];
	struct ieee80211_key __rcu *default_unicast_key;

	u16 sequence_number;
	u16 mld_mcast_seq;
	__be16 control_port_protocol;
	bool control_port_no_encrypt;
	bool control_port_no_preauth;
	bool control_port_over_nl80211;

	atomic_t num_tx_queued;
	struct mac80211_qos_map __rcu *qos_map;

<<<<<<< HEAD
	struct airtime_info airtime[IEEE80211_NUM_ACS];

	struct work_struct csa_finalize_work;
	bool csa_block_tx; /* write-protected by sdata_lock and local->mtx */
	struct cfg80211_chan_def csa_chandef;

	struct work_struct color_change_finalize_work;

	struct list_head assigned_chanctx_list; /* protected by chanctx_mtx */
	struct list_head reserved_chanctx_list; /* protected by chanctx_mtx */

	/* context reservation -- protected with chanctx_mtx */
	struct ieee80211_chanctx *reserved_chanctx;
	struct cfg80211_chan_def reserved_chandef;
	bool reserved_radar_required;
	bool reserved_ready;

=======
>>>>>>> eb3cdb58
	/* used to reconfigure hardware SM PS */
	struct work_struct recalc_smps;

	struct work_struct work;
	struct sk_buff_head skb_queue;
	struct sk_buff_head status_queue;
<<<<<<< HEAD

	u8 needed_rx_chains;
	enum ieee80211_smps_mode smps_mode;

	int user_power_level; /* in dBm */
	int ap_power_level; /* in dBm */

	bool radar_required;
	struct delayed_work dfs_cac_timer_work;
=======
>>>>>>> eb3cdb58

	/*
	 * AP this belongs to: self in AP mode and
	 * corresponding AP in VLAN mode, NULL for
	 * all others (might be needed later in IBSS)
	 */
	struct ieee80211_if_ap *bss;

	/* bitmap of allowed (non-MCS) rate indexes for rate control */
	u32 rc_rateidx_mask[NUM_NL80211_BANDS];

	bool rc_has_mcs_mask[NUM_NL80211_BANDS];
	u8  rc_rateidx_mcs_mask[NUM_NL80211_BANDS][IEEE80211_HT_MCS_MASK_LEN];

	bool rc_has_vht_mcs_mask[NUM_NL80211_BANDS];
	u16 rc_rateidx_vht_mcs_mask[NUM_NL80211_BANDS][NL80211_VHT_NSS_MAX];

	/* Beacon frame (non-MCS) rate (as a bitmap) */
	u32 beacon_rateidx_mask[NUM_NL80211_BANDS];
	bool beacon_rate_set;

	union {
		struct ieee80211_if_ap ap;
		struct ieee80211_if_vlan vlan;
		struct ieee80211_if_managed mgd;
		struct ieee80211_if_ibss ibss;
		struct ieee80211_if_mesh mesh;
		struct ieee80211_if_ocb ocb;
		struct ieee80211_if_mntr mntr;
		struct ieee80211_if_nan nan;
	} u;

	struct ieee80211_link_data deflink;
	struct ieee80211_link_data __rcu *link[IEEE80211_MLD_MAX_NUM_LINKS];

	/* for ieee80211_set_active_links_async() */
	struct work_struct activate_links_work;
	u16 desired_active_links;

#ifdef CONFIG_MAC80211_DEBUGFS
	struct {
		struct dentry *subdir_stations;
		struct dentry *default_unicast_key;
		struct dentry *default_multicast_key;
		struct dentry *default_mgmt_key;
		struct dentry *default_beacon_key;
	} debugfs;
#endif

	/* must be last, dynamically sized area in this! */
	struct ieee80211_vif vif;
};

static inline
struct ieee80211_sub_if_data *vif_to_sdata(struct ieee80211_vif *p)
{
	return container_of(p, struct ieee80211_sub_if_data, vif);
}

static inline void sdata_lock(struct ieee80211_sub_if_data *sdata)
	__acquires(&sdata->wdev.mtx)
{
	mutex_lock(&sdata->wdev.mtx);
	__acquire(&sdata->wdev.mtx);
}

static inline void sdata_unlock(struct ieee80211_sub_if_data *sdata)
	__releases(&sdata->wdev.mtx)
{
	mutex_unlock(&sdata->wdev.mtx);
	__release(&sdata->wdev.mtx);
}

#define sdata_dereference(p, sdata) \
	rcu_dereference_protected(p, lockdep_is_held(&sdata->wdev.mtx))

static inline void
sdata_assert_lock(struct ieee80211_sub_if_data *sdata)
{
	lockdep_assert_held(&sdata->wdev.mtx);
}

static inline int
ieee80211_chanwidth_get_shift(enum nl80211_chan_width width)
{
	switch (width) {
	case NL80211_CHAN_WIDTH_5:
		return 2;
	case NL80211_CHAN_WIDTH_10:
		return 1;
	default:
		return 0;
	}
}

static inline int
ieee80211_chandef_get_shift(struct cfg80211_chan_def *chandef)
{
	return ieee80211_chanwidth_get_shift(chandef->width);
}

static inline int
ieee80211_vif_get_shift(struct ieee80211_vif *vif)
{
	struct ieee80211_chanctx_conf *chanctx_conf;
	int shift = 0;

	rcu_read_lock();
	chanctx_conf = rcu_dereference(vif->bss_conf.chanctx_conf);
	if (chanctx_conf)
		shift = ieee80211_chandef_get_shift(&chanctx_conf->def);
	rcu_read_unlock();

	return shift;
}

static inline int
ieee80211_get_mbssid_beacon_len(struct cfg80211_mbssid_elems *elems,
				struct cfg80211_rnr_elems *rnr_elems,
				u8 i)
{
	int len = 0;

	if (!elems || !elems->cnt || i > elems->cnt)
		return 0;

	if (i < elems->cnt) {
		len = elems->elem[i].len;
		if (rnr_elems) {
			len += rnr_elems->elem[i].len;
			for (i = elems->cnt; i < rnr_elems->cnt; i++)
				len += rnr_elems->elem[i].len;
		}
		return len;
	}

	/* i == elems->cnt, calculate total length of all MBSSID elements */
	for (i = 0; i < elems->cnt; i++)
		len += elems->elem[i].len;

	if (rnr_elems) {
		for (i = 0; i < rnr_elems->cnt; i++)
			len += rnr_elems->elem[i].len;
	}

	return len;
}

enum {
	IEEE80211_RX_MSG	= 1,
	IEEE80211_TX_STATUS_MSG	= 2,
};

enum queue_stop_reason {
	IEEE80211_QUEUE_STOP_REASON_DRIVER,
	IEEE80211_QUEUE_STOP_REASON_PS,
	IEEE80211_QUEUE_STOP_REASON_CSA,
	IEEE80211_QUEUE_STOP_REASON_AGGREGATION,
	IEEE80211_QUEUE_STOP_REASON_SUSPEND,
	IEEE80211_QUEUE_STOP_REASON_SKB_ADD,
	IEEE80211_QUEUE_STOP_REASON_OFFCHANNEL,
	IEEE80211_QUEUE_STOP_REASON_FLUSH,
	IEEE80211_QUEUE_STOP_REASON_TDLS_TEARDOWN,
	IEEE80211_QUEUE_STOP_REASON_RESERVE_TID,
	IEEE80211_QUEUE_STOP_REASON_IFTYPE_CHANGE,

	IEEE80211_QUEUE_STOP_REASONS,
};

#ifdef CONFIG_MAC80211_LEDS
struct tpt_led_trigger {
	char name[32];
	const struct ieee80211_tpt_blink *blink_table;
	unsigned int blink_table_len;
	struct timer_list timer;
	struct ieee80211_local *local;
	unsigned long prev_traffic;
	unsigned long tx_bytes, rx_bytes;
	unsigned int active, want;
	bool running;
};
#endif

/**
 * mac80211 scan flags - currently active scan mode
 *
 * @SCAN_SW_SCANNING: We're currently in the process of scanning but may as
 *	well be on the operating channel
 * @SCAN_HW_SCANNING: The hardware is scanning for us, we have no way to
 *	determine if we are on the operating channel or not
 * @SCAN_ONCHANNEL_SCANNING:  Do a software scan on only the current operating
 *	channel. This should not interrupt normal traffic.
 * @SCAN_COMPLETED: Set for our scan work function when the driver reported
 *	that the scan completed.
 * @SCAN_ABORTED: Set for our scan work function when the driver reported
 *	a scan complete for an aborted scan.
 * @SCAN_HW_CANCELLED: Set for our scan work function when the scan is being
 *	cancelled.
 * @SCAN_BEACON_WAIT: Set whenever we're passive scanning because of radar/no-IR
 *	and could send a probe request after receiving a beacon.
 * @SCAN_BEACON_DONE: Beacon received, we can now send a probe request
 */
enum {
	SCAN_SW_SCANNING,
	SCAN_HW_SCANNING,
	SCAN_ONCHANNEL_SCANNING,
	SCAN_COMPLETED,
	SCAN_ABORTED,
	SCAN_HW_CANCELLED,
	SCAN_BEACON_WAIT,
	SCAN_BEACON_DONE,
};

/**
 * enum mac80211_scan_state - scan state machine states
 *
 * @SCAN_DECISION: Main entry point to the scan state machine, this state
 *	determines if we should keep on scanning or switch back to the
 *	operating channel
 * @SCAN_SET_CHANNEL: Set the next channel to be scanned
 * @SCAN_SEND_PROBE: Send probe requests and wait for probe responses
 * @SCAN_SUSPEND: Suspend the scan and go back to operating channel to
 *	send out data
 * @SCAN_RESUME: Resume the scan and scan the next channel
 * @SCAN_ABORT: Abort the scan and go back to operating channel
 */
enum mac80211_scan_state {
	SCAN_DECISION,
	SCAN_SET_CHANNEL,
	SCAN_SEND_PROBE,
	SCAN_SUSPEND,
	SCAN_RESUME,
	SCAN_ABORT,
};

DECLARE_STATIC_KEY_FALSE(aql_disable);

struct ieee80211_local {
	/* embed the driver visible part.
	 * don't cast (use the static inlines below), but we keep
	 * it first anyway so they become a no-op */
	struct ieee80211_hw hw;

	struct fq fq;
	struct codel_vars *cvars;
	struct codel_params cparams;

	/* protects active_txqs and txqi->schedule_order */
	spinlock_t active_txq_lock[IEEE80211_NUM_ACS];
	struct list_head active_txqs[IEEE80211_NUM_ACS];
	u16 schedule_round[IEEE80211_NUM_ACS];

	/* serializes ieee80211_handle_wake_tx_queue */
	spinlock_t handle_wake_tx_queue_lock;

	u16 airtime_flags;
<<<<<<< HEAD
#ifndef __GENKSYMS__
	u8 ops_revision; /* filled at padding; for kABI compatibility check */
#endif
=======
	u32 aql_txq_limit_low[IEEE80211_NUM_ACS];
	u32 aql_txq_limit_high[IEEE80211_NUM_ACS];
>>>>>>> eb3cdb58
	u32 aql_threshold;
	atomic_t aql_total_pending_airtime;
	atomic_t aql_ac_pending_airtime[IEEE80211_NUM_ACS];

	const struct ieee80211_ops *ops;

	/*
	 * private workqueue to mac80211. mac80211 makes this accessible
	 * via ieee80211_queue_work()
	 */
	struct workqueue_struct *workqueue;

	unsigned long queue_stop_reasons[IEEE80211_MAX_QUEUES];
	int q_stop_reasons[IEEE80211_MAX_QUEUES][IEEE80211_QUEUE_STOP_REASONS];
	/* also used to protect ampdu_ac_queue and amdpu_ac_stop_refcnt */
	spinlock_t queue_stop_reason_lock;

	int open_count;
	int monitors, cooked_mntrs;
	/* number of interfaces with corresponding FIF_ flags */
	int fif_fcsfail, fif_plcpfail, fif_control, fif_other_bss, fif_pspoll,
	    fif_probe_req;
	bool probe_req_reg;
	bool rx_mcast_action_reg;
	unsigned int filter_flags; /* FIF_* */

	bool wiphy_ciphers_allocated;

	bool use_chanctx;

	/* protects the aggregated multicast list and filter calls */
	spinlock_t filter_lock;

	/* used for uploading changed mc list */
	struct work_struct reconfig_filter;

	/* aggregated multicast list */
	struct netdev_hw_addr_list mc_list;

	bool tim_in_locked_section; /* see ieee80211_beacon_get() */

	/*
	 * suspended is true if we finished all the suspend _and_ we have
	 * not yet come up from resume. This is to be used by mac80211
	 * to ensure driver sanity during suspend and mac80211's own
	 * sanity. It can eventually be used for WoW as well.
	 */
	bool suspended;

	/* suspending is true during the whole suspend process */
	bool suspending;

	/*
	 * Resuming is true while suspended, but when we're reprogramming the
	 * hardware -- at that time it's allowed to use ieee80211_queue_work()
	 * again even though some other parts of the stack are still suspended
	 * and we still drop received frames to avoid waking the stack.
	 */
	bool resuming;

	/*
	 * quiescing is true during the suspend process _only_ to
	 * ease timer cancelling etc.
	 */
	bool quiescing;

	/* device is started */
	bool started;

	/* device is during a HW reconfig */
	bool in_reconfig;

	/* wowlan is enabled -- don't reconfig on resume */
	bool wowlan;

	struct work_struct radar_detected_work;

	/* number of RX chains the hardware has */
	u8 rx_chains;

	/* bitmap of which sbands were copied */
	u8 sband_allocated;

	int tx_headroom; /* required headroom for hardware/radiotap */

	/* Tasklet and skb queue to process calls from IRQ mode. All frames
	 * added to skb_queue will be processed, but frames in
	 * skb_queue_unreliable may be dropped if the total length of these
	 * queues increases over the limit. */
#define IEEE80211_IRQSAFE_QUEUE_LIMIT 128
	struct tasklet_struct tasklet;
	struct sk_buff_head skb_queue;
	struct sk_buff_head skb_queue_unreliable;

	spinlock_t rx_path_lock;

	/* Station data */
	/*
	 * The mutex only protects the list, hash table and
	 * counter, reads are done with RCU.
	 */
	struct mutex sta_mtx;
	spinlock_t tim_lock;
	unsigned long num_sta;
	struct list_head sta_list;
	struct rhltable sta_hash;
	struct rhltable link_sta_hash;
	struct timer_list sta_cleanup;
	int sta_generation;

	struct sk_buff_head pending[IEEE80211_MAX_QUEUES];
	struct tasklet_struct tx_pending_tasklet;
	struct tasklet_struct wake_txqs_tasklet;

	atomic_t agg_queue_stop[IEEE80211_MAX_QUEUES];

	/* number of interfaces with allmulti RX */
	atomic_t iff_allmultis;

	struct rate_control_ref *rate_ctrl;

	struct arc4_ctx wep_tx_ctx;
	struct arc4_ctx wep_rx_ctx;
	u32 wep_iv;

	/* see iface.c */
	struct list_head interfaces;
	struct list_head mon_list; /* only that are IFF_UP && !cooked */
	struct mutex iflist_mtx;

	/*
	 * Key mutex, protects sdata's key_list and sta_info's
	 * key pointers and ptk_idx (write access, they're RCU.)
	 */
	struct mutex key_mtx;

	/* mutex for scan and work locking */
	struct mutex mtx;

	/* Scanning and BSS list */
	unsigned long scanning;
	struct cfg80211_ssid scan_ssid;
	struct cfg80211_scan_request *int_scan_req;
	struct cfg80211_scan_request __rcu *scan_req;
	struct ieee80211_scan_request *hw_scan_req;
	struct cfg80211_chan_def scan_chandef;
	enum nl80211_band hw_scan_band;
	int scan_channel_idx;
	int scan_ies_len;
	int hw_scan_ies_bufsize;
	struct cfg80211_scan_info scan_info;

	struct work_struct sched_scan_stopped_work;
	struct ieee80211_sub_if_data __rcu *sched_scan_sdata;
	struct cfg80211_sched_scan_request __rcu *sched_scan_req;
	u8 scan_addr[ETH_ALEN];

	unsigned long leave_oper_channel_time;
	enum mac80211_scan_state next_scan_state;
	struct delayed_work scan_work;
	struct ieee80211_sub_if_data __rcu *scan_sdata;
	/* For backward compatibility only -- do not use */
	struct cfg80211_chan_def _oper_chandef;

	/* Temporary remain-on-channel for off-channel operations */
	struct ieee80211_channel *tmp_channel;

	/* channel contexts */
	struct list_head chanctx_list;
	struct mutex chanctx_mtx;

#ifdef CONFIG_MAC80211_LEDS
	struct led_trigger tx_led, rx_led, assoc_led, radio_led;
	struct led_trigger tpt_led;
	atomic_t tx_led_active, rx_led_active, assoc_led_active;
	atomic_t radio_led_active, tpt_led_active;
	struct tpt_led_trigger *tpt_led_trigger;
#endif

#ifdef CONFIG_MAC80211_DEBUG_COUNTERS
	/* SNMP counters */
	/* dot11CountersTable */
	u32 dot11TransmittedFragmentCount;
	u32 dot11MulticastTransmittedFrameCount;
	u32 dot11FailedCount;
	u32 dot11RetryCount;
	u32 dot11MultipleRetryCount;
	u32 dot11FrameDuplicateCount;
	u32 dot11ReceivedFragmentCount;
	u32 dot11MulticastReceivedFrameCount;
	u32 dot11TransmittedFrameCount;

	/* TX/RX handler statistics */
	unsigned int tx_handlers_drop;
	unsigned int tx_handlers_queued;
	unsigned int tx_handlers_drop_wep;
	unsigned int tx_handlers_drop_not_assoc;
	unsigned int tx_handlers_drop_unauth_port;
	unsigned int rx_handlers_drop;
	unsigned int rx_handlers_queued;
	unsigned int rx_handlers_drop_nullfunc;
	unsigned int rx_handlers_drop_defrag;
	unsigned int tx_expand_skb_head;
	unsigned int tx_expand_skb_head_cloned;
	unsigned int rx_expand_skb_head_defrag;
	unsigned int rx_handlers_fragments;
	unsigned int tx_status_drop;
#define I802_DEBUG_INC(c) (c)++
#else /* CONFIG_MAC80211_DEBUG_COUNTERS */
#define I802_DEBUG_INC(c) do { } while (0)
#endif /* CONFIG_MAC80211_DEBUG_COUNTERS */


	int total_ps_buffered; /* total number of all buffered unicast and
				* multicast packets for power saving stations
				*/

	bool pspolling;
	/*
	 * PS can only be enabled when we have exactly one managed
	 * interface (and monitors) in PS, this then points there.
	 */
	struct ieee80211_sub_if_data *ps_sdata;
	struct work_struct dynamic_ps_enable_work;
	struct work_struct dynamic_ps_disable_work;
	struct timer_list dynamic_ps_timer;
	struct notifier_block ifa_notifier;
	struct notifier_block ifa6_notifier;

	/*
	 * The dynamic ps timeout configured from user space via WEXT -
	 * this will override whatever chosen by mac80211 internally.
	 */
	int dynamic_ps_forced_timeout;

	int user_power_level; /* in dBm, for all interfaces */

	enum ieee80211_smps_mode smps_mode;

	struct work_struct restart_work;

#ifdef CONFIG_MAC80211_DEBUGFS
	struct local_debugfsdentries {
		struct dentry *rcdir;
		struct dentry *keys;
	} debugfs;
	bool force_tx_status;
#endif

	/*
	 * Remain-on-channel support
	 */
	struct delayed_work roc_work;
	struct list_head roc_list;
	struct work_struct hw_roc_start, hw_roc_done;
	unsigned long hw_roc_start_time;
	u64 roc_cookie_counter;

	struct idr ack_status_frames;
	spinlock_t ack_status_lock;

	struct ieee80211_sub_if_data __rcu *p2p_sdata;

	/* virtual monitor interface */
	struct ieee80211_sub_if_data __rcu *monitor_sdata;
	struct cfg80211_chan_def monitor_chandef;

	/* extended capabilities provided by mac80211 */
	u8 ext_capa[8];
};

static inline struct ieee80211_sub_if_data *
IEEE80211_DEV_TO_SUB_IF(const struct net_device *dev)
{
	return netdev_priv(dev);
}

static inline struct ieee80211_sub_if_data *
IEEE80211_WDEV_TO_SUB_IF(struct wireless_dev *wdev)
{
	return container_of(wdev, struct ieee80211_sub_if_data, wdev);
}

static inline struct ieee80211_supported_band *
ieee80211_get_sband(struct ieee80211_sub_if_data *sdata)
{
	struct ieee80211_local *local = sdata->local;
	struct ieee80211_chanctx_conf *chanctx_conf;
	enum nl80211_band band;

	WARN_ON(sdata->vif.valid_links);

	rcu_read_lock();
	chanctx_conf = rcu_dereference(sdata->vif.bss_conf.chanctx_conf);

	if (!chanctx_conf) {
		rcu_read_unlock();
		return NULL;
	}

	band = chanctx_conf->def.chan->band;
	rcu_read_unlock();

	return local->hw.wiphy->bands[band];
}

static inline struct ieee80211_supported_band *
ieee80211_get_link_sband(struct ieee80211_link_data *link)
{
	struct ieee80211_local *local = link->sdata->local;
	struct ieee80211_chanctx_conf *chanctx_conf;
	enum nl80211_band band;

	rcu_read_lock();
	chanctx_conf = rcu_dereference(link->conf->chanctx_conf);
	if (!chanctx_conf) {
		rcu_read_unlock();
		return NULL;
	}

	band = chanctx_conf->def.chan->band;
	rcu_read_unlock();

	return local->hw.wiphy->bands[band];
}

/* this struct holds the value parsing from channel switch IE  */
struct ieee80211_csa_ie {
	struct cfg80211_chan_def chandef;
	u8 mode;
	u8 count;
	u8 ttl;
	u16 pre_value;
	u16 reason_code;
	u32 max_switch_time;
};

/* Parsed Information Elements */
struct ieee802_11_elems {
	const u8 *ie_start;
	size_t total_len;
	u32 crc;

	/* pointers to IEs */
	const struct ieee80211_tdls_lnkie *lnk_id;
	const struct ieee80211_ch_switch_timing *ch_sw_timing;
	const u8 *ext_capab;
	const u8 *ssid;
	const u8 *supp_rates;
	const u8 *ds_params;
	const struct ieee80211_tim_ie *tim;
	const u8 *rsn;
	const u8 *rsnx;
	const u8 *erp_info;
	const u8 *ext_supp_rates;
	const u8 *wmm_info;
	const u8 *wmm_param;
	const struct ieee80211_ht_cap *ht_cap_elem;
	const struct ieee80211_ht_operation *ht_operation;
	const struct ieee80211_vht_cap *vht_cap_elem;
	const struct ieee80211_vht_operation *vht_operation;
	const struct ieee80211_meshconf_ie *mesh_config;
	const u8 *he_cap;
	const struct ieee80211_he_operation *he_operation;
	const struct ieee80211_he_spr *he_spr;
	const struct ieee80211_mu_edca_param_set *mu_edca_param_set;
	const struct ieee80211_he_6ghz_capa *he_6ghz_capa;
	const struct ieee80211_tx_pwr_env *tx_pwr_env[IEEE80211_TPE_MAX_IE_COUNT];
	const u8 *uora_element;
	const u8 *mesh_id;
	const u8 *peering;
	const __le16 *awake_window;
	const u8 *preq;
	const u8 *prep;
	const u8 *perr;
	const struct ieee80211_rann_ie *rann;
	const struct ieee80211_channel_sw_ie *ch_switch_ie;
	const struct ieee80211_ext_chansw_ie *ext_chansw_ie;
	const struct ieee80211_wide_bw_chansw_ie *wide_bw_chansw_ie;
	const u8 *max_channel_switch_time;
	const u8 *country_elem;
	const u8 *pwr_constr_elem;
	const u8 *cisco_dtpc_elem;
	const struct ieee80211_timeout_interval_ie *timeout_int;
	const u8 *opmode_notif;
	const struct ieee80211_sec_chan_offs_ie *sec_chan_offs;
	struct ieee80211_mesh_chansw_params_ie *mesh_chansw_params_ie;
	const struct ieee80211_bss_max_idle_period_ie *max_idle_period_ie;
	const struct ieee80211_multiple_bssid_configuration *mbssid_config_ie;
	const struct ieee80211_bssid_index *bssid_index;
	u8 max_bssid_indicator;
	u8 dtim_count;
	u8 dtim_period;
	const struct ieee80211_addba_ext_ie *addba_ext_ie;
	const struct ieee80211_s1g_cap *s1g_capab;
	const struct ieee80211_s1g_oper_ie *s1g_oper;
	const struct ieee80211_s1g_bcn_compat_ie *s1g_bcn_compat;
	const struct ieee80211_aid_response_ie *aid_resp;
	const struct ieee80211_eht_cap_elem *eht_cap;
	const struct ieee80211_eht_operation *eht_operation;
	const struct ieee80211_multi_link_elem *multi_link;

	/* length of them, respectively */
	u8 ext_capab_len;
	u8 ssid_len;
	u8 supp_rates_len;
	u8 tim_len;
	u8 rsn_len;
	u8 rsnx_len;
	u8 ext_supp_rates_len;
	u8 wmm_info_len;
	u8 wmm_param_len;
	u8 he_cap_len;
	u8 mesh_id_len;
	u8 peering_len;
	u8 preq_len;
	u8 prep_len;
	u8 perr_len;
	u8 country_elem_len;
	u8 bssid_index_len;
	u8 tx_pwr_env_len[IEEE80211_TPE_MAX_IE_COUNT];
	u8 tx_pwr_env_num;
	u8 eht_cap_len;

	/* mult-link element can be de-fragmented and thus u8 is not sufficient */
	size_t multi_link_len;

	/*
	 * store the per station profile pointer and length in case that the
	 * parsing also handled Multi-Link element parsing for a specific link
	 * ID.
	 */
	struct ieee80211_mle_per_sta_profile *prof;
	size_t sta_prof_len;

	/* whether a parse error occurred while retrieving these elements */
	bool parse_error;

	/*
	 * scratch buffer that can be used for various element parsing related
	 * tasks, e.g., element de-fragmentation etc.
	 */
	size_t scratch_len;
	u8 *scratch_pos;
	u8 scratch[];
};

static inline struct ieee80211_local *hw_to_local(
	struct ieee80211_hw *hw)
{
	return container_of(hw, struct ieee80211_local, hw);
}

static inline struct txq_info *to_txq_info(struct ieee80211_txq *txq)
{
	return container_of(txq, struct txq_info, txq);
}

static inline bool txq_has_queue(struct ieee80211_txq *txq)
{
	struct txq_info *txqi = to_txq_info(txq);

	return !(skb_queue_empty(&txqi->frags) && !txqi->tin.backlog_packets);
}

static inline bool
ieee80211_have_rx_timestamp(struct ieee80211_rx_status *status)
{
	WARN_ON_ONCE(status->flag & RX_FLAG_MACTIME_START &&
		     status->flag & RX_FLAG_MACTIME_END);
	return !!(status->flag & (RX_FLAG_MACTIME_START | RX_FLAG_MACTIME_END |
				  RX_FLAG_MACTIME_PLCP_START));
}

void ieee80211_vif_inc_num_mcast(struct ieee80211_sub_if_data *sdata);
void ieee80211_vif_dec_num_mcast(struct ieee80211_sub_if_data *sdata);

/* This function returns the number of multicast stations connected to this
 * interface. It returns -1 if that number is not tracked, that is for netdevs
 * not in AP or AP_VLAN mode or when using 4addr.
 */
static inline int
ieee80211_vif_get_num_mcast_if(struct ieee80211_sub_if_data *sdata)
{
	if (sdata->vif.type == NL80211_IFTYPE_AP)
		return atomic_read(&sdata->u.ap.num_mcast_sta);
	if (sdata->vif.type == NL80211_IFTYPE_AP_VLAN && !sdata->u.vlan.sta)
		return atomic_read(&sdata->u.vlan.num_mcast_sta);
	return -1;
}

u64 ieee80211_calculate_rx_timestamp(struct ieee80211_local *local,
				     struct ieee80211_rx_status *status,
				     unsigned int mpdu_len,
				     unsigned int mpdu_offset);
int ieee80211_hw_config(struct ieee80211_local *local, u32 changed);
void ieee80211_tx_set_protected(struct ieee80211_tx_data *tx);
void ieee80211_bss_info_change_notify(struct ieee80211_sub_if_data *sdata,
				      u64 changed);
void ieee80211_vif_cfg_change_notify(struct ieee80211_sub_if_data *sdata,
				     u64 changed);
void ieee80211_link_info_change_notify(struct ieee80211_sub_if_data *sdata,
				       struct ieee80211_link_data *link,
				       u64 changed);
void ieee80211_configure_filter(struct ieee80211_local *local);
u32 ieee80211_reset_erp_info(struct ieee80211_sub_if_data *sdata);

u64 ieee80211_mgmt_tx_cookie(struct ieee80211_local *local);
int ieee80211_attach_ack_skb(struct ieee80211_local *local, struct sk_buff *skb,
			     u64 *cookie, gfp_t gfp);

void ieee80211_check_fast_rx(struct sta_info *sta);
void __ieee80211_check_fast_rx_iface(struct ieee80211_sub_if_data *sdata);
void ieee80211_check_fast_rx_iface(struct ieee80211_sub_if_data *sdata);
void ieee80211_clear_fast_rx(struct sta_info *sta);

bool ieee80211_is_our_addr(struct ieee80211_sub_if_data *sdata,
			   const u8 *addr, int *out_link_id);

/* STA code */
void ieee80211_sta_setup_sdata(struct ieee80211_sub_if_data *sdata);
int ieee80211_mgd_auth(struct ieee80211_sub_if_data *sdata,
		       struct cfg80211_auth_request *req);
int ieee80211_mgd_assoc(struct ieee80211_sub_if_data *sdata,
			struct cfg80211_assoc_request *req);
int ieee80211_mgd_deauth(struct ieee80211_sub_if_data *sdata,
			 struct cfg80211_deauth_request *req);
int ieee80211_mgd_disassoc(struct ieee80211_sub_if_data *sdata,
			   struct cfg80211_disassoc_request *req);
void ieee80211_send_pspoll(struct ieee80211_local *local,
			   struct ieee80211_sub_if_data *sdata);
void ieee80211_recalc_ps(struct ieee80211_local *local);
void ieee80211_recalc_ps_vif(struct ieee80211_sub_if_data *sdata);
int ieee80211_set_arp_filter(struct ieee80211_sub_if_data *sdata);
void ieee80211_sta_work(struct ieee80211_sub_if_data *sdata);
void ieee80211_sta_rx_queued_mgmt(struct ieee80211_sub_if_data *sdata,
				  struct sk_buff *skb);
void ieee80211_sta_rx_queued_ext(struct ieee80211_sub_if_data *sdata,
				 struct sk_buff *skb);
void ieee80211_sta_reset_beacon_monitor(struct ieee80211_sub_if_data *sdata);
void ieee80211_sta_reset_conn_monitor(struct ieee80211_sub_if_data *sdata);
void ieee80211_mgd_stop(struct ieee80211_sub_if_data *sdata);
void ieee80211_mgd_conn_tx_status(struct ieee80211_sub_if_data *sdata,
				  __le16 fc, bool acked);
void ieee80211_mgd_quiesce(struct ieee80211_sub_if_data *sdata);
void ieee80211_sta_restart(struct ieee80211_sub_if_data *sdata);
void ieee80211_sta_handle_tspec_ac_params(struct ieee80211_sub_if_data *sdata);
void ieee80211_sta_connection_lost(struct ieee80211_sub_if_data *sdata,
				   u8 reason, bool tx);
void ieee80211_mgd_setup_link(struct ieee80211_link_data *link);
void ieee80211_mgd_stop_link(struct ieee80211_link_data *link);
void ieee80211_mgd_set_link_qos_params(struct ieee80211_link_data *link);

/* IBSS code */
void ieee80211_ibss_notify_scan_completed(struct ieee80211_local *local);
void ieee80211_ibss_setup_sdata(struct ieee80211_sub_if_data *sdata);
void ieee80211_ibss_rx_no_sta(struct ieee80211_sub_if_data *sdata,
			      const u8 *bssid, const u8 *addr, u32 supp_rates);
int ieee80211_ibss_join(struct ieee80211_sub_if_data *sdata,
			struct cfg80211_ibss_params *params);
int ieee80211_ibss_leave(struct ieee80211_sub_if_data *sdata);
void ieee80211_ibss_work(struct ieee80211_sub_if_data *sdata);
void ieee80211_ibss_rx_queued_mgmt(struct ieee80211_sub_if_data *sdata,
				   struct sk_buff *skb);
int ieee80211_ibss_csa_beacon(struct ieee80211_sub_if_data *sdata,
			      struct cfg80211_csa_settings *csa_settings);
int ieee80211_ibss_finish_csa(struct ieee80211_sub_if_data *sdata);
void ieee80211_ibss_stop(struct ieee80211_sub_if_data *sdata);

/* OCB code */
void ieee80211_ocb_work(struct ieee80211_sub_if_data *sdata);
void ieee80211_ocb_rx_no_sta(struct ieee80211_sub_if_data *sdata,
			     const u8 *bssid, const u8 *addr, u32 supp_rates);
void ieee80211_ocb_setup_sdata(struct ieee80211_sub_if_data *sdata);
int ieee80211_ocb_join(struct ieee80211_sub_if_data *sdata,
		       struct ocb_setup *setup);
int ieee80211_ocb_leave(struct ieee80211_sub_if_data *sdata);

/* mesh code */
void ieee80211_mesh_work(struct ieee80211_sub_if_data *sdata);
void ieee80211_mesh_rx_queued_mgmt(struct ieee80211_sub_if_data *sdata,
				   struct sk_buff *skb);
int ieee80211_mesh_csa_beacon(struct ieee80211_sub_if_data *sdata,
			      struct cfg80211_csa_settings *csa_settings);
int ieee80211_mesh_finish_csa(struct ieee80211_sub_if_data *sdata);

/* scan/BSS handling */
void ieee80211_scan_work(struct work_struct *work);
int ieee80211_request_ibss_scan(struct ieee80211_sub_if_data *sdata,
				const u8 *ssid, u8 ssid_len,
				struct ieee80211_channel **channels,
				unsigned int n_channels,
				enum nl80211_bss_scan_width scan_width);
int ieee80211_request_scan(struct ieee80211_sub_if_data *sdata,
			   struct cfg80211_scan_request *req);
void ieee80211_scan_cancel(struct ieee80211_local *local);
void ieee80211_run_deferred_scan(struct ieee80211_local *local);
void ieee80211_scan_rx(struct ieee80211_local *local, struct sk_buff *skb);

void ieee80211_mlme_notify_scan_completed(struct ieee80211_local *local);
struct ieee80211_bss *
ieee80211_bss_info_update(struct ieee80211_local *local,
			  struct ieee80211_rx_status *rx_status,
			  struct ieee80211_mgmt *mgmt,
			  size_t len,
			  struct ieee80211_channel *channel);
void ieee80211_rx_bss_put(struct ieee80211_local *local,
			  struct ieee80211_bss *bss);

/* scheduled scan handling */
int
__ieee80211_request_sched_scan_start(struct ieee80211_sub_if_data *sdata,
				     struct cfg80211_sched_scan_request *req);
int ieee80211_request_sched_scan_start(struct ieee80211_sub_if_data *sdata,
				       struct cfg80211_sched_scan_request *req);
int ieee80211_request_sched_scan_stop(struct ieee80211_local *local);
void ieee80211_sched_scan_end(struct ieee80211_local *local);
void ieee80211_sched_scan_stopped_work(struct work_struct *work);

/* off-channel/mgmt-tx */
void ieee80211_offchannel_stop_vifs(struct ieee80211_local *local);
void ieee80211_offchannel_return(struct ieee80211_local *local);
void ieee80211_roc_setup(struct ieee80211_local *local);
void ieee80211_start_next_roc(struct ieee80211_local *local);
void ieee80211_roc_purge(struct ieee80211_local *local,
			 struct ieee80211_sub_if_data *sdata);
int ieee80211_remain_on_channel(struct wiphy *wiphy, struct wireless_dev *wdev,
				struct ieee80211_channel *chan,
				unsigned int duration, u64 *cookie);
int ieee80211_cancel_remain_on_channel(struct wiphy *wiphy,
				       struct wireless_dev *wdev, u64 cookie);
int ieee80211_mgmt_tx(struct wiphy *wiphy, struct wireless_dev *wdev,
		      struct cfg80211_mgmt_tx_params *params, u64 *cookie);
int ieee80211_mgmt_tx_cancel_wait(struct wiphy *wiphy,
				  struct wireless_dev *wdev, u64 cookie);

/* channel switch handling */
void ieee80211_csa_finalize_work(struct work_struct *work);
int ieee80211_channel_switch(struct wiphy *wiphy, struct net_device *dev,
			     struct cfg80211_csa_settings *params);

/* color change handling */
void ieee80211_color_change_finalize_work(struct work_struct *work);
<<<<<<< HEAD
=======
void ieee80211_color_collision_detection_work(struct work_struct *work);
>>>>>>> eb3cdb58

/* interface handling */
#define MAC80211_SUPPORTED_FEATURES_TX	(NETIF_F_IP_CSUM | NETIF_F_IPV6_CSUM | \
					 NETIF_F_HW_CSUM | NETIF_F_SG | \
					 NETIF_F_HIGHDMA | NETIF_F_GSO_SOFTWARE | \
					 NETIF_F_HW_TC)
#define MAC80211_SUPPORTED_FEATURES_RX	(NETIF_F_RXCSUM)
#define MAC80211_SUPPORTED_FEATURES	(MAC80211_SUPPORTED_FEATURES_TX | \
					 MAC80211_SUPPORTED_FEATURES_RX)

int ieee80211_iface_init(void);
void ieee80211_iface_exit(void);
int ieee80211_if_add(struct ieee80211_local *local, const char *name,
		     unsigned char name_assign_type,
		     struct wireless_dev **new_wdev, enum nl80211_iftype type,
		     struct vif_params *params);
int ieee80211_if_change_type(struct ieee80211_sub_if_data *sdata,
			     enum nl80211_iftype type);
void ieee80211_if_remove(struct ieee80211_sub_if_data *sdata);
void ieee80211_remove_interfaces(struct ieee80211_local *local);
u32 ieee80211_idle_off(struct ieee80211_local *local);
void ieee80211_recalc_idle(struct ieee80211_local *local);
void ieee80211_adjust_monitor_flags(struct ieee80211_sub_if_data *sdata,
				    const int offset);
int ieee80211_do_open(struct wireless_dev *wdev, bool coming_up);
void ieee80211_sdata_stop(struct ieee80211_sub_if_data *sdata);
int ieee80211_add_virtual_monitor(struct ieee80211_local *local);
void ieee80211_del_virtual_monitor(struct ieee80211_local *local);

bool __ieee80211_recalc_txpower(struct ieee80211_sub_if_data *sdata);
void ieee80211_recalc_txpower(struct ieee80211_sub_if_data *sdata,
			      bool update_bss);
void ieee80211_recalc_offload(struct ieee80211_local *local);

static inline bool ieee80211_sdata_running(struct ieee80211_sub_if_data *sdata)
{
	return test_bit(SDATA_STATE_RUNNING, &sdata->state);
}

/* link handling */
void ieee80211_link_setup(struct ieee80211_link_data *link);
void ieee80211_link_init(struct ieee80211_sub_if_data *sdata,
			 int link_id,
			 struct ieee80211_link_data *link,
			 struct ieee80211_bss_conf *link_conf);
void ieee80211_link_stop(struct ieee80211_link_data *link);
int ieee80211_vif_set_links(struct ieee80211_sub_if_data *sdata,
			    u16 new_links);
void ieee80211_vif_clear_links(struct ieee80211_sub_if_data *sdata);

/* tx handling */
void ieee80211_clear_tx_pending(struct ieee80211_local *local);
void ieee80211_tx_pending(struct tasklet_struct *t);
netdev_tx_t ieee80211_monitor_start_xmit(struct sk_buff *skb,
					 struct net_device *dev);
netdev_tx_t ieee80211_subif_start_xmit(struct sk_buff *skb,
				       struct net_device *dev);
netdev_tx_t ieee80211_subif_start_xmit_8023(struct sk_buff *skb,
					    struct net_device *dev);
void __ieee80211_subif_start_xmit(struct sk_buff *skb,
				  struct net_device *dev,
				  u32 info_flags,
				  u32 ctrl_flags,
				  u64 *cookie);
void ieee80211_purge_tx_queue(struct ieee80211_hw *hw,
			      struct sk_buff_head *skbs);
struct sk_buff *
ieee80211_build_data_template(struct ieee80211_sub_if_data *sdata,
			      struct sk_buff *skb, u32 info_flags);
void ieee80211_tx_monitor(struct ieee80211_local *local, struct sk_buff *skb,
			  int retry_count, int shift, bool send_to_cooked,
			  struct ieee80211_tx_status *status);

void ieee80211_check_fast_xmit(struct sta_info *sta);
void ieee80211_check_fast_xmit_all(struct ieee80211_local *local);
void ieee80211_check_fast_xmit_iface(struct ieee80211_sub_if_data *sdata);
void ieee80211_clear_fast_xmit(struct sta_info *sta);
int ieee80211_tx_control_port(struct wiphy *wiphy, struct net_device *dev,
			      const u8 *buf, size_t len,
			      const u8 *dest, __be16 proto, bool unencrypted,
			      int link_id, u64 *cookie);
int ieee80211_probe_mesh_link(struct wiphy *wiphy, struct net_device *dev,
			      const u8 *buf, size_t len);
void __ieee80211_xmit_fast(struct ieee80211_sub_if_data *sdata,
			   struct sta_info *sta,
			   struct ieee80211_fast_tx *fast_tx,
			   struct sk_buff *skb, bool ampdu,
			   const u8 *da, const u8 *sa);
void ieee80211_aggr_check(struct ieee80211_sub_if_data *sdata,
			  struct sta_info *sta, struct sk_buff *skb);

/* HT */
void ieee80211_apply_htcap_overrides(struct ieee80211_sub_if_data *sdata,
				     struct ieee80211_sta_ht_cap *ht_cap);
bool ieee80211_ht_cap_ie_to_sta_ht_cap(struct ieee80211_sub_if_data *sdata,
				       struct ieee80211_supported_band *sband,
				       const struct ieee80211_ht_cap *ht_cap_ie,
				       struct link_sta_info *link_sta);
void ieee80211_send_delba(struct ieee80211_sub_if_data *sdata,
			  const u8 *da, u16 tid,
			  u16 initiator, u16 reason_code);
int ieee80211_send_smps_action(struct ieee80211_sub_if_data *sdata,
			       enum ieee80211_smps_mode smps, const u8 *da,
			       const u8 *bssid);
bool ieee80211_smps_is_restrictive(enum ieee80211_smps_mode smps_mode_old,
				   enum ieee80211_smps_mode smps_mode_new);

void ___ieee80211_stop_rx_ba_session(struct sta_info *sta, u16 tid,
				     u16 initiator, u16 reason, bool stop);
void __ieee80211_stop_rx_ba_session(struct sta_info *sta, u16 tid,
				    u16 initiator, u16 reason, bool stop);
void ___ieee80211_start_rx_ba_session(struct sta_info *sta,
				      u8 dialog_token, u16 timeout,
				      u16 start_seq_num, u16 ba_policy, u16 tid,
				      u16 buf_size, bool tx, bool auto_seq,
				      const struct ieee80211_addba_ext_ie *addbaext);
void ieee80211_sta_tear_down_BA_sessions(struct sta_info *sta,
					 enum ieee80211_agg_stop_reason reason);
void ieee80211_process_delba(struct ieee80211_sub_if_data *sdata,
			     struct sta_info *sta,
			     struct ieee80211_mgmt *mgmt, size_t len);
void ieee80211_process_addba_resp(struct ieee80211_local *local,
				  struct sta_info *sta,
				  struct ieee80211_mgmt *mgmt,
				  size_t len);
void ieee80211_process_addba_request(struct ieee80211_local *local,
				     struct sta_info *sta,
				     struct ieee80211_mgmt *mgmt,
				     size_t len);

int __ieee80211_stop_tx_ba_session(struct sta_info *sta, u16 tid,
				   enum ieee80211_agg_stop_reason reason);
int ___ieee80211_stop_tx_ba_session(struct sta_info *sta, u16 tid,
				    enum ieee80211_agg_stop_reason reason);
void ieee80211_start_tx_ba_cb(struct sta_info *sta, int tid,
			      struct tid_ampdu_tx *tid_tx);
void ieee80211_stop_tx_ba_cb(struct sta_info *sta, int tid,
			     struct tid_ampdu_tx *tid_tx);
void ieee80211_ba_session_work(struct work_struct *work);
void ieee80211_tx_ba_session_handle_start(struct sta_info *sta, int tid);
void ieee80211_release_reorder_timeout(struct sta_info *sta, int tid);

u8 ieee80211_mcs_to_chains(const struct ieee80211_mcs_info *mcs);
enum nl80211_smps_mode
ieee80211_smps_mode_to_smps_mode(enum ieee80211_smps_mode smps);

/* VHT */
void
ieee80211_vht_cap_ie_to_sta_vht_cap(struct ieee80211_sub_if_data *sdata,
				    struct ieee80211_supported_band *sband,
				    const struct ieee80211_vht_cap *vht_cap_ie,
				    struct link_sta_info *link_sta);
enum ieee80211_sta_rx_bandwidth
ieee80211_sta_cap_rx_bw(struct link_sta_info *link_sta);
enum ieee80211_sta_rx_bandwidth
ieee80211_sta_cur_vht_bw(struct link_sta_info *link_sta);
void ieee80211_sta_set_rx_nss(struct link_sta_info *link_sta);
enum ieee80211_sta_rx_bandwidth
ieee80211_chan_width_to_rx_bw(enum nl80211_chan_width width);
enum nl80211_chan_width
ieee80211_sta_cap_chan_bw(struct link_sta_info *link_sta);
void ieee80211_process_mu_groups(struct ieee80211_sub_if_data *sdata,
				 struct ieee80211_link_data *link,
				 struct ieee80211_mgmt *mgmt);
u32 __ieee80211_vht_handle_opmode(struct ieee80211_sub_if_data *sdata,
				  struct link_sta_info *sta,
				  u8 opmode, enum nl80211_band band);
void ieee80211_vht_handle_opmode(struct ieee80211_sub_if_data *sdata,
				 struct link_sta_info *sta,
				 u8 opmode, enum nl80211_band band);
void ieee80211_apply_vhtcap_overrides(struct ieee80211_sub_if_data *sdata,
				      struct ieee80211_sta_vht_cap *vht_cap);
void ieee80211_get_vht_mask_from_cap(__le16 vht_cap,
				     u16 vht_mask[NL80211_VHT_NSS_MAX]);
enum nl80211_chan_width
ieee80211_sta_rx_bw_to_chan_width(struct link_sta_info *sta);

/* HE */
void
ieee80211_he_cap_ie_to_sta_he_cap(struct ieee80211_sub_if_data *sdata,
				  struct ieee80211_supported_band *sband,
				  const u8 *he_cap_ie, u8 he_cap_len,
				  const struct ieee80211_he_6ghz_capa *he_6ghz_capa,
				  struct link_sta_info *link_sta);
void
ieee80211_he_spr_ie_to_bss_conf(struct ieee80211_vif *vif,
				const struct ieee80211_he_spr *he_spr_ie_elem);

void
ieee80211_he_op_ie_to_bss_conf(struct ieee80211_vif *vif,
			const struct ieee80211_he_operation *he_op_ie_elem);

/* S1G */
void ieee80211_s1g_sta_rate_init(struct sta_info *sta);
bool ieee80211_s1g_is_twt_setup(struct sk_buff *skb);
void ieee80211_s1g_rx_twt_action(struct ieee80211_sub_if_data *sdata,
				 struct sk_buff *skb);
void ieee80211_s1g_status_twt_action(struct ieee80211_sub_if_data *sdata,
				     struct sk_buff *skb);

/* Spectrum management */
void ieee80211_process_measurement_req(struct ieee80211_sub_if_data *sdata,
				       struct ieee80211_mgmt *mgmt,
				       size_t len);
/**
 * ieee80211_parse_ch_switch_ie - parses channel switch IEs
 * @sdata: the sdata of the interface which has received the frame
 * @elems: parsed 802.11 elements received with the frame
 * @current_band: indicates the current band
 * @vht_cap_info: VHT capabilities of the transmitter
 * @conn_flags: contains information about own capabilities and restrictions
 *	to decide which channel switch announcements can be accepted, using
 *	flags from &enum ieee80211_conn_flags.
 * @bssid: the currently connected bssid (for reporting)
 * @csa_ie: parsed 802.11 csa elements on count, mode, chandef and mesh ttl.
	All of them will be filled with if success only.
 * Return: 0 on success, <0 on error and >0 if there is nothing to parse.
 */
int ieee80211_parse_ch_switch_ie(struct ieee80211_sub_if_data *sdata,
				 struct ieee802_11_elems *elems,
				 enum nl80211_band current_band,
				 u32 vht_cap_info,
				 ieee80211_conn_flags_t conn_flags, u8 *bssid,
				 struct ieee80211_csa_ie *csa_ie);

/* Suspend/resume and hw reconfiguration */
int ieee80211_reconfig(struct ieee80211_local *local);
void ieee80211_stop_device(struct ieee80211_local *local);

int __ieee80211_suspend(struct ieee80211_hw *hw,
			struct cfg80211_wowlan *wowlan);

static inline int __ieee80211_resume(struct ieee80211_hw *hw)
{
	struct ieee80211_local *local = hw_to_local(hw);

	WARN(test_bit(SCAN_HW_SCANNING, &local->scanning) &&
	     !test_bit(SCAN_COMPLETED, &local->scanning),
		"%s: resume with hardware scan still in progress\n",
		wiphy_name(hw->wiphy));

	return ieee80211_reconfig(hw_to_local(hw));
}

/* utility functions/constants */
extern const void *const mac80211_wiphy_privid; /* for wiphy privid */
int ieee80211_frame_duration(enum nl80211_band band, size_t len,
			     int rate, int erp, int short_preamble,
			     int shift);
void ieee80211_regulatory_limit_wmm_params(struct ieee80211_sub_if_data *sdata,
					   struct ieee80211_tx_queue_params *qparam,
					   int ac);
void ieee80211_set_wmm_default(struct ieee80211_link_data *link,
			       bool bss_notify, bool enable_qos);
void ieee80211_xmit(struct ieee80211_sub_if_data *sdata,
		    struct sta_info *sta, struct sk_buff *skb);

void __ieee80211_tx_skb_tid_band(struct ieee80211_sub_if_data *sdata,
				 struct sk_buff *skb, int tid, int link_id,
				 enum nl80211_band band);

/* sta_out needs to be checked for ERR_PTR() before using */
int ieee80211_lookup_ra_sta(struct ieee80211_sub_if_data *sdata,
			    struct sk_buff *skb,
			    struct sta_info **sta_out);

static inline void
ieee80211_tx_skb_tid_band(struct ieee80211_sub_if_data *sdata,
			  struct sk_buff *skb, int tid,
			  enum nl80211_band band)
{
	rcu_read_lock();
	__ieee80211_tx_skb_tid_band(sdata, skb, tid, -1, band);
	rcu_read_unlock();
}

void ieee80211_tx_skb_tid(struct ieee80211_sub_if_data *sdata,
			  struct sk_buff *skb, int tid, int link_id);

static inline void ieee80211_tx_skb(struct ieee80211_sub_if_data *sdata,
				    struct sk_buff *skb)
{
	/* Send all internal mgmt frames on VO. Accordingly set TID to 7. */
	ieee80211_tx_skb_tid(sdata, skb, 7, -1);
}

/**
 * struct ieee80211_elems_parse_params - element parsing parameters
 * @start: pointer to the elements
 * @len: length of the elements
 * @action: %true if the elements came from an action frame
 * @filter: bitmap of element IDs to filter out while calculating
 *	the element CRC
 * @crc: CRC starting value
<<<<<<< HEAD
 * @transmitter_bssid: transmitter BSSID to parse the multi-BSSID
 *	element
 * @bss_bssid: BSSID of the BSS we want to obtain elements for
 *	when parsing the multi-BSSID element
=======
 * @bss: the BSS to parse this as, for multi-BSSID cases this can
 *	represent a non-transmitting BSS in which case the data
 *	for that non-transmitting BSS is returned
 * @link_id: the link ID to parse elements for, if a STA profile
 *	is present in the multi-link element, or -1 to ignore;
 *	note that the code currently assumes parsing an association
 *	(or re-association) response frame if this is given
 * @from_ap: frame is received from an AP (currently used only
 *	for EHT capabilities parsing)
 * @scratch_len: if non zero, specifies the requested length of the scratch
 *      buffer; otherwise, 'len' is used.
>>>>>>> eb3cdb58
 */
struct ieee80211_elems_parse_params {
	const u8 *start;
	size_t len;
	bool action;
	u64 filter;
	u32 crc;
<<<<<<< HEAD
	const u8 *transmitter_bssid;
	const u8 *bss_bssid;
=======
	struct cfg80211_bss *bss;
	int link_id;
	bool from_ap;
	size_t scratch_len;
>>>>>>> eb3cdb58
};

struct ieee802_11_elems *
ieee802_11_parse_elems_full(struct ieee80211_elems_parse_params *params);

static inline struct ieee802_11_elems *
ieee802_11_parse_elems_crc(const u8 *start, size_t len, bool action,
			   u64 filter, u32 crc,
<<<<<<< HEAD
			   const u8 *transmitter_bssid,
			   const u8 *bss_bssid)
{
	struct ieee80211_elems_parse_params params = {
		.start = start,
		.len = len,
		.action = action,
		.filter = filter,
		.crc = crc,
		.transmitter_bssid = transmitter_bssid,
		.bss_bssid = bss_bssid,
	};

	return ieee802_11_parse_elems_full(&params);
}

static inline struct ieee802_11_elems *
ieee802_11_parse_elems(const u8 *start, size_t len, bool action,
		       const u8 *transmitter_bssid,
		       const u8 *bss_bssid)
{
	return ieee802_11_parse_elems_crc(start, len, action, 0, 0,
					  transmitter_bssid, bss_bssid);
=======
			   struct cfg80211_bss *bss)
{
	struct ieee80211_elems_parse_params params = {
		.start = start,
		.len = len,
		.action = action,
		.filter = filter,
		.crc = crc,
		.bss = bss,
		.link_id = -1,
	};

	return ieee802_11_parse_elems_full(&params);
>>>>>>> eb3cdb58
}

static inline struct ieee802_11_elems *
ieee802_11_parse_elems(const u8 *start, size_t len, bool action,
		       struct cfg80211_bss *bss)
{
	return ieee802_11_parse_elems_crc(start, len, action, 0, 0, bss);
}

void ieee80211_fragment_element(struct sk_buff *skb, u8 *len_pos, u8 frag_id);

extern const int ieee802_1d_to_ac[8];

static inline int ieee80211_ac_from_tid(int tid)
{
	return ieee802_1d_to_ac[tid & 7];
}

void ieee80211_dynamic_ps_enable_work(struct work_struct *work);
void ieee80211_dynamic_ps_disable_work(struct work_struct *work);
void ieee80211_dynamic_ps_timer(struct timer_list *t);
void ieee80211_send_nullfunc(struct ieee80211_local *local,
			     struct ieee80211_sub_if_data *sdata,
			     bool powersave);
void ieee80211_send_4addr_nullfunc(struct ieee80211_local *local,
				   struct ieee80211_sub_if_data *sdata);
void ieee80211_sta_tx_notify(struct ieee80211_sub_if_data *sdata,
			     struct ieee80211_hdr *hdr, bool ack, u16 tx_time);

void ieee80211_wake_queues_by_reason(struct ieee80211_hw *hw,
				     unsigned long queues,
				     enum queue_stop_reason reason,
				     bool refcounted);
void ieee80211_stop_vif_queues(struct ieee80211_local *local,
			       struct ieee80211_sub_if_data *sdata,
			       enum queue_stop_reason reason);
void ieee80211_wake_vif_queues(struct ieee80211_local *local,
			       struct ieee80211_sub_if_data *sdata,
			       enum queue_stop_reason reason);
void ieee80211_stop_queues_by_reason(struct ieee80211_hw *hw,
				     unsigned long queues,
				     enum queue_stop_reason reason,
				     bool refcounted);
void ieee80211_wake_queue_by_reason(struct ieee80211_hw *hw, int queue,
				    enum queue_stop_reason reason,
				    bool refcounted);
void ieee80211_stop_queue_by_reason(struct ieee80211_hw *hw, int queue,
				    enum queue_stop_reason reason,
				    bool refcounted);
void ieee80211_add_pending_skb(struct ieee80211_local *local,
			       struct sk_buff *skb);
void ieee80211_add_pending_skbs(struct ieee80211_local *local,
				struct sk_buff_head *skbs);
void ieee80211_flush_queues(struct ieee80211_local *local,
			    struct ieee80211_sub_if_data *sdata, bool drop);
void __ieee80211_flush_queues(struct ieee80211_local *local,
			      struct ieee80211_sub_if_data *sdata,
			      unsigned int queues, bool drop);

static inline bool ieee80211_can_run_worker(struct ieee80211_local *local)
{
	/*
	 * It's unsafe to try to do any work during reconfigure flow.
	 * When the flow ends the work will be requeued.
	 */
	if (local->in_reconfig)
		return false;

	/*
	 * If quiescing is set, we are racing with __ieee80211_suspend.
	 * __ieee80211_suspend flushes the workers after setting quiescing,
	 * and we check quiescing / suspended before enqueing new workers.
	 * We should abort the worker to avoid the races below.
	 */
	if (local->quiescing)
		return false;

	/*
	 * We might already be suspended if the following scenario occurs:
	 * __ieee80211_suspend		Control path
	 *
	 *				if (local->quiescing)
	 *					return;
	 * local->quiescing = true;
	 * flush_workqueue();
	 *				queue_work(...);
	 * local->suspended = true;
	 * local->quiescing = false;
	 *				worker starts running...
	 */
	if (local->suspended)
		return false;

	return true;
}

int ieee80211_txq_setup_flows(struct ieee80211_local *local);
void ieee80211_txq_set_params(struct ieee80211_local *local);
void ieee80211_txq_teardown_flows(struct ieee80211_local *local);
void ieee80211_txq_init(struct ieee80211_sub_if_data *sdata,
			struct sta_info *sta,
			struct txq_info *txq, int tid);
void ieee80211_txq_purge(struct ieee80211_local *local,
			 struct txq_info *txqi);
void ieee80211_txq_remove_vlan(struct ieee80211_local *local,
			       struct ieee80211_sub_if_data *sdata);
void ieee80211_fill_txq_stats(struct cfg80211_txq_stats *txqstats,
			      struct txq_info *txqi);
void ieee80211_wake_txqs(struct tasklet_struct *t);
void ieee80211_send_auth(struct ieee80211_sub_if_data *sdata,
			 u16 transaction, u16 auth_alg, u16 status,
			 const u8 *extra, size_t extra_len, const u8 *bssid,
			 const u8 *da, const u8 *key, u8 key_len, u8 key_idx,
			 u32 tx_flags);
void ieee80211_send_deauth_disassoc(struct ieee80211_sub_if_data *sdata,
				    const u8 *da, const u8 *bssid,
				    u16 stype, u16 reason,
				    bool send_frame, u8 *frame_buf);

enum {
	IEEE80211_PROBE_FLAG_DIRECTED		= BIT(0),
	IEEE80211_PROBE_FLAG_MIN_CONTENT	= BIT(1),
	IEEE80211_PROBE_FLAG_RANDOM_SN		= BIT(2),
};

int ieee80211_build_preq_ies(struct ieee80211_sub_if_data *sdata, u8 *buffer,
			     size_t buffer_len,
			     struct ieee80211_scan_ies *ie_desc,
			     const u8 *ie, size_t ie_len,
			     u8 bands_used, u32 *rate_masks,
			     struct cfg80211_chan_def *chandef,
			     u32 flags);
struct sk_buff *ieee80211_build_probe_req(struct ieee80211_sub_if_data *sdata,
					  const u8 *src, const u8 *dst,
					  u32 ratemask,
					  struct ieee80211_channel *chan,
					  const u8 *ssid, size_t ssid_len,
					  const u8 *ie, size_t ie_len,
					  u32 flags);
u32 ieee80211_sta_get_rates(struct ieee80211_sub_if_data *sdata,
			    struct ieee802_11_elems *elems,
			    enum nl80211_band band, u32 *basic_rates);
int __ieee80211_request_smps_mgd(struct ieee80211_sub_if_data *sdata,
				 struct ieee80211_link_data *link,
				 enum ieee80211_smps_mode smps_mode);
void ieee80211_recalc_smps(struct ieee80211_sub_if_data *sdata,
			   struct ieee80211_link_data *link);
void ieee80211_recalc_min_chandef(struct ieee80211_sub_if_data *sdata,
				  int link_id);

size_t ieee80211_ie_split_vendor(const u8 *ies, size_t ielen, size_t offset);
u8 *ieee80211_ie_build_ht_cap(u8 *pos, struct ieee80211_sta_ht_cap *ht_cap,
			      u16 cap);
u8 *ieee80211_ie_build_ht_oper(u8 *pos, struct ieee80211_sta_ht_cap *ht_cap,
			       const struct cfg80211_chan_def *chandef,
			       u16 prot_mode, bool rifs_mode);
void ieee80211_ie_build_wide_bw_cs(u8 *pos,
				   const struct cfg80211_chan_def *chandef);
u8 *ieee80211_ie_build_vht_cap(u8 *pos, struct ieee80211_sta_vht_cap *vht_cap,
			       u32 cap);
u8 *ieee80211_ie_build_vht_oper(u8 *pos, struct ieee80211_sta_vht_cap *vht_cap,
				const struct cfg80211_chan_def *chandef);
u8 ieee80211_ie_len_he_cap(struct ieee80211_sub_if_data *sdata, u8 iftype);
<<<<<<< HEAD
u8 *ieee80211_ie_build_he_cap(u32 disable_flags, u8 *pos,
=======
u8 *ieee80211_ie_build_he_cap(ieee80211_conn_flags_t disable_flags, u8 *pos,
>>>>>>> eb3cdb58
			      const struct ieee80211_sta_he_cap *he_cap,
			      u8 *end);
void ieee80211_ie_build_he_6ghz_cap(struct ieee80211_sub_if_data *sdata,
				    enum ieee80211_smps_mode smps_mode,
				    struct sk_buff *skb);
u8 *ieee80211_ie_build_he_oper(u8 *pos, struct cfg80211_chan_def *chandef);
u8 *ieee80211_ie_build_eht_oper(u8 *pos, struct cfg80211_chan_def *chandef,
				const struct ieee80211_sta_eht_cap *eht_cap);
int ieee80211_parse_bitrates(enum nl80211_chan_width width,
			     const struct ieee80211_supported_band *sband,
			     const u8 *srates, int srates_len, u32 *rates);
int ieee80211_add_srates_ie(struct ieee80211_sub_if_data *sdata,
			    struct sk_buff *skb, bool need_basic,
			    enum nl80211_band band);
int ieee80211_add_ext_srates_ie(struct ieee80211_sub_if_data *sdata,
				struct sk_buff *skb, bool need_basic,
				enum nl80211_band band);
u8 *ieee80211_add_wmm_info_ie(u8 *buf, u8 qosinfo);
void ieee80211_add_s1g_capab_ie(struct ieee80211_sub_if_data *sdata,
				struct ieee80211_sta_s1g_cap *caps,
				struct sk_buff *skb);
void ieee80211_add_aid_request_ie(struct ieee80211_sub_if_data *sdata,
				  struct sk_buff *skb);
u8 *ieee80211_ie_build_s1g_cap(u8 *pos, struct ieee80211_sta_s1g_cap *s1g_cap);

/* channel management */
bool ieee80211_chandef_ht_oper(const struct ieee80211_ht_operation *ht_oper,
			       struct cfg80211_chan_def *chandef);
bool ieee80211_chandef_vht_oper(struct ieee80211_hw *hw, u32 vht_cap_info,
				const struct ieee80211_vht_operation *oper,
				const struct ieee80211_ht_operation *htop,
				struct cfg80211_chan_def *chandef);
void ieee80211_chandef_eht_oper(const struct ieee80211_eht_operation *eht_oper,
				bool support_160, bool support_320,
				struct cfg80211_chan_def *chandef);
bool ieee80211_chandef_he_6ghz_oper(struct ieee80211_sub_if_data *sdata,
				    const struct ieee80211_he_operation *he_oper,
				    const struct ieee80211_eht_operation *eht_oper,
				    struct cfg80211_chan_def *chandef);
bool ieee80211_chandef_s1g_oper(const struct ieee80211_s1g_oper_ie *oper,
				struct cfg80211_chan_def *chandef);
ieee80211_conn_flags_t ieee80211_chandef_downgrade(struct cfg80211_chan_def *c);

int __must_check
ieee80211_link_use_channel(struct ieee80211_link_data *link,
			   const struct cfg80211_chan_def *chandef,
			   enum ieee80211_chanctx_mode mode);
int __must_check
ieee80211_link_reserve_chanctx(struct ieee80211_link_data *link,
			       const struct cfg80211_chan_def *chandef,
			       enum ieee80211_chanctx_mode mode,
			       bool radar_required);
int __must_check
ieee80211_link_use_reserved_context(struct ieee80211_link_data *link);
int ieee80211_link_unreserve_chanctx(struct ieee80211_link_data *link);

int __must_check
ieee80211_link_change_bandwidth(struct ieee80211_link_data *link,
				const struct cfg80211_chan_def *chandef,
				u64 *changed);
void ieee80211_link_release_channel(struct ieee80211_link_data *link);
void ieee80211_link_vlan_copy_chanctx(struct ieee80211_link_data *link);
void ieee80211_link_copy_chanctx_to_vlans(struct ieee80211_link_data *link,
					  bool clear);
int ieee80211_chanctx_refcount(struct ieee80211_local *local,
			       struct ieee80211_chanctx *ctx);

void ieee80211_recalc_smps_chanctx(struct ieee80211_local *local,
				   struct ieee80211_chanctx *chanctx);
void ieee80211_recalc_chanctx_min_def(struct ieee80211_local *local,
				      struct ieee80211_chanctx *ctx,
				      struct ieee80211_link_data *rsvd_for);
bool ieee80211_is_radar_required(struct ieee80211_local *local);

void ieee80211_dfs_cac_timer(unsigned long data);
void ieee80211_dfs_cac_timer_work(struct work_struct *work);
void ieee80211_dfs_cac_cancel(struct ieee80211_local *local);
void ieee80211_dfs_radar_detected_work(struct work_struct *work);
int ieee80211_send_action_csa(struct ieee80211_sub_if_data *sdata,
			      struct cfg80211_csa_settings *csa_settings);

void ieee80211_recalc_dtim(struct ieee80211_local *local,
			   struct ieee80211_sub_if_data *sdata);
int ieee80211_check_combinations(struct ieee80211_sub_if_data *sdata,
				 const struct cfg80211_chan_def *chandef,
				 enum ieee80211_chanctx_mode chanmode,
				 u8 radar_detect);
int ieee80211_max_num_channels(struct ieee80211_local *local);
void ieee80211_recalc_chanctx_chantype(struct ieee80211_local *local,
				       struct ieee80211_chanctx *ctx);

/* TDLS */
int ieee80211_tdls_mgmt(struct wiphy *wiphy, struct net_device *dev,
			const u8 *peer, u8 action_code, u8 dialog_token,
			u16 status_code, u32 peer_capability,
			bool initiator, const u8 *extra_ies,
			size_t extra_ies_len);
int ieee80211_tdls_oper(struct wiphy *wiphy, struct net_device *dev,
			const u8 *peer, enum nl80211_tdls_operation oper);
void ieee80211_tdls_peer_del_work(struct work_struct *wk);
int ieee80211_tdls_channel_switch(struct wiphy *wiphy, struct net_device *dev,
				  const u8 *addr, u8 oper_class,
				  struct cfg80211_chan_def *chandef);
void ieee80211_tdls_cancel_channel_switch(struct wiphy *wiphy,
					  struct net_device *dev,
					  const u8 *addr);
void ieee80211_teardown_tdls_peers(struct ieee80211_sub_if_data *sdata);
void ieee80211_tdls_handle_disconnect(struct ieee80211_sub_if_data *sdata,
				      const u8 *peer, u16 reason);
void
ieee80211_process_tdls_channel_switch(struct ieee80211_sub_if_data *sdata,
				      struct sk_buff *skb);


const char *ieee80211_get_reason_code_string(u16 reason_code);
u16 ieee80211_encode_usf(int val);
u8 *ieee80211_get_bssid(struct ieee80211_hdr *hdr, size_t len,
			enum nl80211_iftype type);

extern const struct ethtool_ops ieee80211_ethtool_ops;

u32 ieee80211_calc_expected_tx_airtime(struct ieee80211_hw *hw,
				       struct ieee80211_vif *vif,
				       struct ieee80211_sta *pubsta,
				       int len, bool ampdu);
#ifdef CONFIG_MAC80211_NOINLINE
#define debug_noinline noinline
#else
#define debug_noinline
#endif

void ieee80211_init_frag_cache(struct ieee80211_fragment_cache *cache);
void ieee80211_destroy_frag_cache(struct ieee80211_fragment_cache *cache);

u8 ieee80211_ie_len_eht_cap(struct ieee80211_sub_if_data *sdata, u8 iftype);
u8 *ieee80211_ie_build_eht_cap(u8 *pos,
			       const struct ieee80211_sta_he_cap *he_cap,
			       const struct ieee80211_sta_eht_cap *eht_cap,
			       u8 *end,
			       bool for_ap);

void
ieee80211_eht_cap_ie_to_sta_eht_cap(struct ieee80211_sub_if_data *sdata,
				    struct ieee80211_supported_band *sband,
				    const u8 *he_cap_ie, u8 he_cap_len,
				    const struct ieee80211_eht_cap_elem *eht_cap_ie_elem,
				    u8 eht_cap_len,
				    struct link_sta_info *link_sta);
#endif /* IEEE80211_I_H */<|MERGE_RESOLUTION|>--- conflicted
+++ resolved
@@ -652,8 +652,6 @@
 	atomic_t entries;		/* Up to MAX_MESH_NEIGHBOURS */
 };
 
-<<<<<<< HEAD
-=======
 /**
  * struct mesh_tx_cache - mesh fast xmit header cache
  *
@@ -667,7 +665,6 @@
 	spinlock_t walk_lock;
 };
 
->>>>>>> eb3cdb58
 struct ieee80211_if_mesh {
 	struct timer_list housekeeping_timer;
 	struct timer_list mesh_path_timer;
@@ -1061,44 +1058,12 @@
 	atomic_t num_tx_queued;
 	struct mac80211_qos_map __rcu *qos_map;
 
-<<<<<<< HEAD
-	struct airtime_info airtime[IEEE80211_NUM_ACS];
-
-	struct work_struct csa_finalize_work;
-	bool csa_block_tx; /* write-protected by sdata_lock and local->mtx */
-	struct cfg80211_chan_def csa_chandef;
-
-	struct work_struct color_change_finalize_work;
-
-	struct list_head assigned_chanctx_list; /* protected by chanctx_mtx */
-	struct list_head reserved_chanctx_list; /* protected by chanctx_mtx */
-
-	/* context reservation -- protected with chanctx_mtx */
-	struct ieee80211_chanctx *reserved_chanctx;
-	struct cfg80211_chan_def reserved_chandef;
-	bool reserved_radar_required;
-	bool reserved_ready;
-
-=======
->>>>>>> eb3cdb58
 	/* used to reconfigure hardware SM PS */
 	struct work_struct recalc_smps;
 
 	struct work_struct work;
 	struct sk_buff_head skb_queue;
 	struct sk_buff_head status_queue;
-<<<<<<< HEAD
-
-	u8 needed_rx_chains;
-	enum ieee80211_smps_mode smps_mode;
-
-	int user_power_level; /* in dBm */
-	int ap_power_level; /* in dBm */
-
-	bool radar_required;
-	struct delayed_work dfs_cac_timer_work;
-=======
->>>>>>> eb3cdb58
 
 	/*
 	 * AP this belongs to: self in AP mode and
@@ -1355,14 +1320,8 @@
 	spinlock_t handle_wake_tx_queue_lock;
 
 	u16 airtime_flags;
-<<<<<<< HEAD
-#ifndef __GENKSYMS__
-	u8 ops_revision; /* filled at padding; for kABI compatibility check */
-#endif
-=======
 	u32 aql_txq_limit_low[IEEE80211_NUM_ACS];
 	u32 aql_txq_limit_high[IEEE80211_NUM_ACS];
->>>>>>> eb3cdb58
 	u32 aql_threshold;
 	atomic_t aql_total_pending_airtime;
 	atomic_t aql_ac_pending_airtime[IEEE80211_NUM_ACS];
@@ -2006,10 +1965,7 @@
 
 /* color change handling */
 void ieee80211_color_change_finalize_work(struct work_struct *work);
-<<<<<<< HEAD
-=======
 void ieee80211_color_collision_detection_work(struct work_struct *work);
->>>>>>> eb3cdb58
 
 /* interface handling */
 #define MAC80211_SUPPORTED_FEATURES_TX	(NETIF_F_IP_CSUM | NETIF_F_IPV6_CSUM | \
@@ -2304,12 +2260,6 @@
  * @filter: bitmap of element IDs to filter out while calculating
  *	the element CRC
  * @crc: CRC starting value
-<<<<<<< HEAD
- * @transmitter_bssid: transmitter BSSID to parse the multi-BSSID
- *	element
- * @bss_bssid: BSSID of the BSS we want to obtain elements for
- *	when parsing the multi-BSSID element
-=======
  * @bss: the BSS to parse this as, for multi-BSSID cases this can
  *	represent a non-transmitting BSS in which case the data
  *	for that non-transmitting BSS is returned
@@ -2321,7 +2271,6 @@
  *	for EHT capabilities parsing)
  * @scratch_len: if non zero, specifies the requested length of the scratch
  *      buffer; otherwise, 'len' is used.
->>>>>>> eb3cdb58
  */
 struct ieee80211_elems_parse_params {
 	const u8 *start;
@@ -2329,15 +2278,10 @@
 	bool action;
 	u64 filter;
 	u32 crc;
-<<<<<<< HEAD
-	const u8 *transmitter_bssid;
-	const u8 *bss_bssid;
-=======
 	struct cfg80211_bss *bss;
 	int link_id;
 	bool from_ap;
 	size_t scratch_len;
->>>>>>> eb3cdb58
 };
 
 struct ieee802_11_elems *
@@ -2346,31 +2290,6 @@
 static inline struct ieee802_11_elems *
 ieee802_11_parse_elems_crc(const u8 *start, size_t len, bool action,
 			   u64 filter, u32 crc,
-<<<<<<< HEAD
-			   const u8 *transmitter_bssid,
-			   const u8 *bss_bssid)
-{
-	struct ieee80211_elems_parse_params params = {
-		.start = start,
-		.len = len,
-		.action = action,
-		.filter = filter,
-		.crc = crc,
-		.transmitter_bssid = transmitter_bssid,
-		.bss_bssid = bss_bssid,
-	};
-
-	return ieee802_11_parse_elems_full(&params);
-}
-
-static inline struct ieee802_11_elems *
-ieee802_11_parse_elems(const u8 *start, size_t len, bool action,
-		       const u8 *transmitter_bssid,
-		       const u8 *bss_bssid)
-{
-	return ieee802_11_parse_elems_crc(start, len, action, 0, 0,
-					  transmitter_bssid, bss_bssid);
-=======
 			   struct cfg80211_bss *bss)
 {
 	struct ieee80211_elems_parse_params params = {
@@ -2384,7 +2303,6 @@
 	};
 
 	return ieee802_11_parse_elems_full(&params);
->>>>>>> eb3cdb58
 }
 
 static inline struct ieee802_11_elems *
@@ -2548,11 +2466,7 @@
 u8 *ieee80211_ie_build_vht_oper(u8 *pos, struct ieee80211_sta_vht_cap *vht_cap,
 				const struct cfg80211_chan_def *chandef);
 u8 ieee80211_ie_len_he_cap(struct ieee80211_sub_if_data *sdata, u8 iftype);
-<<<<<<< HEAD
-u8 *ieee80211_ie_build_he_cap(u32 disable_flags, u8 *pos,
-=======
 u8 *ieee80211_ie_build_he_cap(ieee80211_conn_flags_t disable_flags, u8 *pos,
->>>>>>> eb3cdb58
 			      const struct ieee80211_sta_he_cap *he_cap,
 			      u8 *end);
 void ieee80211_ie_build_he_6ghz_cap(struct ieee80211_sub_if_data *sdata,
