--- conflicted
+++ resolved
@@ -153,13 +153,6 @@
 	struct ieee80211_local *local = sdata->local;
 	struct sta_info *sta;
 
-<<<<<<< HEAD
-	/* FIXME: SLE kABI compatibility check */
-	if (local->ops_revision < 2)
-		return;
-
-=======
->>>>>>> eb3cdb58
 	mutex_lock(&local->sta_mtx);
 
 	sta = sta_info_get_bss(sdata, mgmt->sa);
@@ -188,13 +181,6 @@
 	struct ieee80211_local *local = sdata->local;
 	struct sta_info *sta;
 
-<<<<<<< HEAD
-	/* FIXME: SLE kABI compatibility check */
-	if (local->ops_revision < 2)
-		return;
-
-=======
->>>>>>> eb3cdb58
 	mutex_lock(&local->sta_mtx);
 
 	sta = sta_info_get_bss(sdata, mgmt->da);
