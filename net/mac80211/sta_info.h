/* SPDX-License-Identifier: GPL-2.0-only */
/*
 * Copyright 2002-2005, Devicescape Software, Inc.
 * Copyright 2013-2014  Intel Mobile Communications GmbH
 * Copyright(c) 2015-2017 Intel Deutschland GmbH
 * Copyright(c) 2020-2022 Intel Corporation
 */

#ifndef STA_INFO_H
#define STA_INFO_H

#include <linux/list.h>
#include <linux/types.h>
#include <linux/if_ether.h>
#include <linux/workqueue.h>
#include <linux/average.h>
#include <linux/bitfield.h>
#include <linux/etherdevice.h>
#include <linux/rhashtable.h>
#include <linux/u64_stats_sync.h>
#include "key.h"

/**
 * enum ieee80211_sta_info_flags - Stations flags
 *
 * These flags are used with &struct sta_info's @flags member, but
 * only indirectly with set_sta_flag() and friends.
 *
 * @WLAN_STA_AUTH: Station is authenticated.
 * @WLAN_STA_ASSOC: Station is associated.
 * @WLAN_STA_PS_STA: Station is in power-save mode
 * @WLAN_STA_AUTHORIZED: Station is authorized to send/receive traffic.
 *	This bit is always checked so needs to be enabled for all stations
 *	when virtual port control is not in use.
 * @WLAN_STA_SHORT_PREAMBLE: Station is capable of receiving short-preamble
 *	frames.
 * @WLAN_STA_WDS: Station is one of our WDS peers.
 * @WLAN_STA_CLEAR_PS_FILT: Clear PS filter in hardware (using the
 *	IEEE80211_TX_CTL_CLEAR_PS_FILT control flag) when the next
 *	frame to this station is transmitted.
 * @WLAN_STA_MFP: Management frame protection is used with this STA.
 * @WLAN_STA_BLOCK_BA: Used to deny ADDBA requests (both TX and RX)
 *	during suspend/resume and station removal.
 * @WLAN_STA_PS_DRIVER: driver requires keeping this station in
 *	power-save mode logically to flush frames that might still
 *	be in the queues
 * @WLAN_STA_PSPOLL: Station sent PS-poll while driver was keeping
 *	station in power-save mode, reply when the driver unblocks.
 * @WLAN_STA_TDLS_PEER: Station is a TDLS peer.
 * @WLAN_STA_TDLS_PEER_AUTH: This TDLS peer is authorized to send direct
 *	packets. This means the link is enabled.
 * @WLAN_STA_TDLS_INITIATOR: We are the initiator of the TDLS link with this
 *	station.
 * @WLAN_STA_TDLS_CHAN_SWITCH: This TDLS peer supports TDLS channel-switching
 * @WLAN_STA_TDLS_OFF_CHANNEL: The local STA is currently off-channel with this
 *	TDLS peer
 * @WLAN_STA_TDLS_WIDER_BW: This TDLS peer supports working on a wider bw on
 *	the BSS base channel.
 * @WLAN_STA_UAPSD: Station requested unscheduled SP while driver was
 *	keeping station in power-save mode, reply when the driver
 *	unblocks the station.
 * @WLAN_STA_SP: Station is in a service period, so don't try to
 *	reply to other uAPSD trigger frames or PS-Poll.
 * @WLAN_STA_4ADDR_EVENT: 4-addr event was already sent for this frame.
 * @WLAN_STA_INSERTED: This station is inserted into the hash table.
 * @WLAN_STA_RATE_CONTROL: rate control was initialized for this station.
 * @WLAN_STA_TOFFSET_KNOWN: toffset calculated for this station is valid.
 * @WLAN_STA_MPSP_OWNER: local STA is owner of a mesh Peer Service Period.
 * @WLAN_STA_MPSP_RECIPIENT: local STA is recipient of a MPSP.
 * @WLAN_STA_PS_DELIVER: station woke up, but we're still blocking TX
 *	until pending frames are delivered
 * @WLAN_STA_USES_ENCRYPTION: This station was configured for encryption,
 *	so drop all packets without a key later.
 * @WLAN_STA_DECAP_OFFLOAD: This station uses rx decap offload
 *
 * @NUM_WLAN_STA_FLAGS: number of defined flags
 */
enum ieee80211_sta_info_flags {
	WLAN_STA_AUTH,
	WLAN_STA_ASSOC,
	WLAN_STA_PS_STA,
	WLAN_STA_AUTHORIZED,
	WLAN_STA_SHORT_PREAMBLE,
	WLAN_STA_WDS,
	WLAN_STA_CLEAR_PS_FILT,
	WLAN_STA_MFP,
	WLAN_STA_BLOCK_BA,
	WLAN_STA_PS_DRIVER,
	WLAN_STA_PSPOLL,
	WLAN_STA_TDLS_PEER,
	WLAN_STA_TDLS_PEER_AUTH,
	WLAN_STA_TDLS_INITIATOR,
	WLAN_STA_TDLS_CHAN_SWITCH,
	WLAN_STA_TDLS_OFF_CHANNEL,
	WLAN_STA_TDLS_WIDER_BW,
	WLAN_STA_UAPSD,
	WLAN_STA_SP,
	WLAN_STA_4ADDR_EVENT,
	WLAN_STA_INSERTED,
	WLAN_STA_RATE_CONTROL,
	WLAN_STA_TOFFSET_KNOWN,
	WLAN_STA_MPSP_OWNER,
	WLAN_STA_MPSP_RECIPIENT,
	WLAN_STA_PS_DELIVER,
	WLAN_STA_USES_ENCRYPTION,
	WLAN_STA_DECAP_OFFLOAD,

	NUM_WLAN_STA_FLAGS,
};

#define ADDBA_RESP_INTERVAL HZ
#define HT_AGG_MAX_RETRIES		15
#define HT_AGG_BURST_RETRIES		3
#define HT_AGG_RETRIES_PERIOD		(15 * HZ)

#define HT_AGG_STATE_DRV_READY		0
#define HT_AGG_STATE_RESPONSE_RECEIVED	1
#define HT_AGG_STATE_OPERATIONAL	2
#define HT_AGG_STATE_STOPPING		3
#define HT_AGG_STATE_WANT_START		4
#define HT_AGG_STATE_WANT_STOP		5
#define HT_AGG_STATE_START_CB		6
#define HT_AGG_STATE_STOP_CB		7
#define HT_AGG_STATE_SENT_ADDBA		8

DECLARE_EWMA(avg_signal, 10, 8)
enum ieee80211_agg_stop_reason {
	AGG_STOP_DECLINED,
	AGG_STOP_LOCAL_REQUEST,
	AGG_STOP_PEER_REQUEST,
	AGG_STOP_DESTROY_STA,
};

/* Debugfs flags to enable/disable use of RX/TX airtime in scheduler */
#define AIRTIME_USE_TX		BIT(0)
#define AIRTIME_USE_RX		BIT(1)

struct airtime_info {
	u64 rx_airtime;
	u64 tx_airtime;
	u32 last_active;
	s32 deficit;
	atomic_t aql_tx_pending; /* Estimated airtime for frames pending */
	u32 aql_limit_low;
	u32 aql_limit_high;
};

void ieee80211_sta_update_pending_airtime(struct ieee80211_local *local,
					  struct sta_info *sta, u8 ac,
					  u16 tx_airtime, bool tx_completed);

struct sta_info;

/**
 * struct tid_ampdu_tx - TID aggregation information (Tx).
 *
 * @rcu_head: rcu head for freeing structure
 * @session_timer: check if we keep Tx-ing on the TID (by timeout value)
 * @addba_resp_timer: timer for peer's response to addba request
 * @pending: pending frames queue -- use sta's spinlock to protect
 * @sta: station we are attached to
 * @dialog_token: dialog token for aggregation session
 * @timeout: session timeout value to be filled in ADDBA requests
 * @tid: TID number
 * @state: session state (see above)
 * @last_tx: jiffies of last tx activity
 * @stop_initiator: initiator of a session stop
 * @tx_stop: TX DelBA frame when stopping
 * @buf_size: reorder buffer size at receiver
 * @failed_bar_ssn: ssn of the last failed BAR tx attempt
 * @bar_pending: BAR needs to be re-sent
 * @amsdu: support A-MSDU withing A-MDPU
 * @ssn: starting sequence number of the session
 *
 * This structure's lifetime is managed by RCU, assignments to
 * the array holding it must hold the aggregation mutex.
 *
 * The TX path can access it under RCU lock-free if, and
 * only if, the state has the flag %HT_AGG_STATE_OPERATIONAL
 * set. Otherwise, the TX path must also acquire the spinlock
 * and re-check the state, see comments in the tx code
 * touching it.
 */
struct tid_ampdu_tx {
	struct rcu_head rcu_head;
	struct timer_list session_timer;
	struct timer_list addba_resp_timer;
	struct sk_buff_head pending;
	struct sta_info *sta;
	unsigned long state;
	unsigned long last_tx;
	u16 timeout;
	u8 dialog_token;
	u8 stop_initiator;
	bool tx_stop;
	u16 buf_size;
	u16 ssn;

	u16 failed_bar_ssn;
	bool bar_pending;
	bool amsdu;
	u8 tid;
};

/**
 * struct tid_ampdu_rx - TID aggregation information (Rx).
 *
 * @reorder_buf: buffer to reorder incoming aggregated MPDUs. An MPDU may be an
 *	A-MSDU with individually reported subframes.
 * @reorder_buf_filtered: bitmap indicating where there are filtered frames in
 *	the reorder buffer that should be ignored when releasing frames
 * @reorder_time: jiffies when skb was added
 * @session_timer: check if peer keeps Tx-ing on the TID (by timeout value)
 * @reorder_timer: releases expired frames from the reorder buffer.
 * @sta: station we are attached to
 * @last_rx: jiffies of last rx activity
 * @head_seq_num: head sequence number in reordering buffer.
 * @stored_mpdu_num: number of MPDUs in reordering buffer
 * @ssn: Starting Sequence Number expected to be aggregated.
 * @buf_size: buffer size for incoming A-MPDUs
 * @timeout: reset timer value (in TUs).
 * @tid: TID number
 * @rcu_head: RCU head used for freeing this struct
 * @reorder_lock: serializes access to reorder buffer, see below.
 * @auto_seq: used for offloaded BA sessions to automatically pick head_seq_and
 *	and ssn.
 * @removed: this session is removed (but might have been found due to RCU)
 * @started: this session has started (head ssn or higher was received)
 *
 * This structure's lifetime is managed by RCU, assignments to
 * the array holding it must hold the aggregation mutex.
 *
 * The @reorder_lock is used to protect the members of this
 * struct, except for @timeout, @buf_size and @dialog_token,
 * which are constant across the lifetime of the struct (the
 * dialog token being used only for debugging).
 */
struct tid_ampdu_rx {
	struct rcu_head rcu_head;
	spinlock_t reorder_lock;
	u64 reorder_buf_filtered;
	struct sk_buff_head *reorder_buf;
	unsigned long *reorder_time;
	struct sta_info *sta;
	struct timer_list session_timer;
	struct timer_list reorder_timer;
	unsigned long last_rx;
	u16 head_seq_num;
	u16 stored_mpdu_num;
	u16 ssn;
	u16 buf_size;
	u16 timeout;
	u8 tid;
	u8 auto_seq:1,
	   removed:1,
	   started:1;
};

/**
 * struct sta_ampdu_mlme - STA aggregation information.
 *
 * @mtx: mutex to protect all TX data (except non-NULL assignments
 *	to tid_tx[idx], which are protected by the sta spinlock)
 *	tid_start_tx is also protected by sta->lock.
 * @tid_rx: aggregation info for Rx per TID -- RCU protected
 * @tid_rx_token: dialog tokens for valid aggregation sessions
 * @tid_rx_timer_expired: bitmap indicating on which TIDs the
 *	RX timer expired until the work for it runs
 * @tid_rx_stop_requested:  bitmap indicating which BA sessions per TID the
 *	driver requested to close until the work for it runs
 * @tid_rx_manage_offl: bitmap indicating which BA sessions were requested
 *	to be treated as started/stopped due to offloading
 * @agg_session_valid: bitmap indicating which TID has a rx BA session open on
 * @unexpected_agg: bitmap indicating which TID already sent a delBA due to
 *	unexpected aggregation related frames outside a session
 * @work: work struct for starting/stopping aggregation
 * @tid_tx: aggregation info for Tx per TID
 * @tid_start_tx: sessions where start was requested
 * @last_addba_req_time: timestamp of the last addBA request.
 * @addba_req_num: number of times addBA request has been sent.
 * @dialog_token_allocator: dialog token enumerator for each new session;
 */
struct sta_ampdu_mlme {
	struct mutex mtx;
	/* rx */
	struct tid_ampdu_rx __rcu *tid_rx[IEEE80211_NUM_TIDS];
	u8 tid_rx_token[IEEE80211_NUM_TIDS];
	unsigned long tid_rx_timer_expired[BITS_TO_LONGS(IEEE80211_NUM_TIDS)];
	unsigned long tid_rx_stop_requested[BITS_TO_LONGS(IEEE80211_NUM_TIDS)];
	unsigned long tid_rx_manage_offl[BITS_TO_LONGS(2 * IEEE80211_NUM_TIDS)];
	unsigned long agg_session_valid[BITS_TO_LONGS(IEEE80211_NUM_TIDS)];
	unsigned long unexpected_agg[BITS_TO_LONGS(IEEE80211_NUM_TIDS)];
	/* tx */
	struct work_struct work;
	struct tid_ampdu_tx __rcu *tid_tx[IEEE80211_NUM_TIDS];
	struct tid_ampdu_tx *tid_start_tx[IEEE80211_NUM_TIDS];
	unsigned long last_addba_req_time[IEEE80211_NUM_TIDS];
	u8 addba_req_num[IEEE80211_NUM_TIDS];
	u8 dialog_token_allocator;
};


/* Value to indicate no TID reservation */
#define IEEE80211_TID_UNRESERVED	0xff

#define IEEE80211_FAST_XMIT_MAX_IV	18

/**
 * struct ieee80211_fast_tx - TX fastpath information
 * @key: key to use for hw crypto
 * @hdr: the 802.11 header to put with the frame
 * @hdr_len: actual 802.11 header length
 * @sa_offs: offset of the SA
 * @da_offs: offset of the DA
 * @pn_offs: offset where to put PN for crypto (or 0 if not needed)
 * @band: band this will be transmitted on, for tx_info
 * @rcu_head: RCU head to free this struct
 *
 * This struct is small enough so that the common case (maximum crypto
 * header length of 8 like for CCMP/GCMP) fits into a single 64-byte
 * cache line.
 */
struct ieee80211_fast_tx {
	struct ieee80211_key *key;
	u8 hdr_len;
	u8 sa_offs, da_offs, pn_offs;
	u8 band;
	u8 hdr[30 + 2 + IEEE80211_FAST_XMIT_MAX_IV +
	       sizeof(rfc1042_header)] __aligned(2);

	struct rcu_head rcu_head;
};

/**
 * struct ieee80211_fast_rx - RX fastpath information
 * @dev: netdevice for reporting the SKB
 * @vif_type: (P2P-less) interface type of the original sdata (sdata->vif.type)
 * @vif_addr: interface address
 * @rfc1042_hdr: copy of the RFC 1042 SNAP header (to have in cache)
 * @control_port_protocol: control port protocol copied from sdata
 * @expected_ds_bits: from/to DS bits expected
 * @icv_len: length of the MIC if present
 * @key: bool indicating encryption is expected (key is set)
 * @internal_forward: forward froms internally on AP/VLAN type interfaces
 * @uses_rss: copy of USES_RSS hw flag
 * @da_offs: offset of the DA in the header (for header conversion)
 * @sa_offs: offset of the SA in the header (for header conversion)
 * @rcu_head: RCU head for freeing this structure
 */
struct ieee80211_fast_rx {
	struct net_device *dev;
	enum nl80211_iftype vif_type;
	u8 vif_addr[ETH_ALEN] __aligned(2);
	u8 rfc1042_hdr[6] __aligned(2);
	__be16 control_port_protocol;
	__le16 expected_ds_bits;
	u8 icv_len;
	u8 key:1,
	   internal_forward:1,
	   uses_rss:1;
	u8 da_offs, sa_offs;

	struct rcu_head rcu_head;
};

/* we use only values in the range 0-100, so pick a large precision */
DECLARE_EWMA(mesh_fail_avg, 20, 8)
DECLARE_EWMA(mesh_tx_rate_avg, 8, 16)

/**
 * struct mesh_sta - mesh STA information
 * @plink_lock: serialize access to plink fields
 * @llid: Local link ID
 * @plid: Peer link ID
 * @aid: local aid supplied by peer
 * @reason: Cancel reason on PLINK_HOLDING state
 * @plink_retries: Retries in establishment
 * @plink_state: peer link state
 * @plink_timeout: timeout of peer link
 * @plink_timer: peer link watch timer
 * @plink_sta: peer link watch timer's sta_info
 * @t_offset: timing offset relative to this host
 * @t_offset_setpoint: reference timing offset of this sta to be used when
 * 	calculating clockdrift
 * @local_pm: local link-specific power save mode
 * @peer_pm: peer-specific power save mode towards local STA
 * @nonpeer_pm: STA power save mode towards non-peer neighbors
 * @processed_beacon: set to true after peer rates and capabilities are
 *	processed
 * @connected_to_gate: true if mesh STA has a path to a mesh gate
 * @connected_to_as: true if mesh STA has a path to a authentication server
 * @fail_avg: moving percentage of failed MSDUs
 * @tx_rate_avg: moving average of tx bitrate
 */
struct mesh_sta {
	struct timer_list plink_timer;
	struct sta_info *plink_sta;

	s64 t_offset;
	s64 t_offset_setpoint;

	spinlock_t plink_lock;
	u16 llid;
	u16 plid;
	u16 aid;
	u16 reason;
	u8 plink_retries;

	bool processed_beacon;
	bool connected_to_gate;
	bool connected_to_as;

	enum nl80211_plink_state plink_state;
	u32 plink_timeout;

	/* mesh power save */
	enum nl80211_mesh_power_mode local_pm;
	enum nl80211_mesh_power_mode peer_pm;
	enum nl80211_mesh_power_mode nonpeer_pm;

	/* moving percentage of failed MSDUs */
	struct ewma_mesh_fail_avg fail_avg;
	/* moving average of tx bitrate */
	struct ewma_mesh_tx_rate_avg tx_rate_avg;
};

DECLARE_EWMA(signal, 10, 8)

struct ieee80211_sta_rx_stats {
	unsigned long packets;
	unsigned long last_rx;
	unsigned long num_duplicates;
	unsigned long fragments;
	unsigned long dropped;
	int last_signal;
	u8 chains;
	s8 chain_signal_last[IEEE80211_MAX_CHAINS];
	u32 last_rate;
	struct u64_stats_sync syncp;
	u64 bytes;
	u64 msdu[IEEE80211_NUM_TIDS + 1];
};

/*
 * IEEE 802.11-2016 (10.6 "Defragmentation") recommends support for "concurrent
 * reception of at least one MSDU per access category per associated STA"
 * on APs, or "at least one MSDU per access category" on other interface types.
 *
 * This limit can be increased by changing this define, at the cost of slower
 * frame reassembly and increased memory use while fragments are pending.
 */
#define IEEE80211_FRAGMENT_MAX 4

struct ieee80211_fragment_entry {
	struct sk_buff_head skb_list;
	unsigned long first_frag_time;
	u16 seq;
	u16 extra_len;
	u16 last_frag;
	u8 rx_queue;
	u8 check_sequential_pn:1, /* needed for CCMP/GCMP */
	   is_protected:1;
	u8 last_pn[6]; /* PN of the last fragment if CCMP was used */
	unsigned int key_color;
};

struct ieee80211_fragment_cache {
	struct ieee80211_fragment_entry	entries[IEEE80211_FRAGMENT_MAX];
	unsigned int next;
};

/*
 * The bandwidth threshold below which the per-station CoDel parameters will be
 * scaled to be more lenient (to prevent starvation of slow stations). This
 * value will be scaled by the number of active stations when it is being
 * applied.
 */
#define STA_SLOW_THRESHOLD 6000 /* 6 Mbps */

/**
 * struct link_sta_info - Link STA information
 * All link specific sta info are stored here for reference. This can be
 * a single entry for non-MLD STA or multiple entries for MLD STA
 * @addr: Link MAC address - Can be same as MLD STA mac address and is always
 *	same for non-MLD STA. This is used as key for searching link STA
 * @link_id: Link ID uniquely identifying the link STA. This is 0 for non-MLD
 *	and set to the corresponding vif LinkId for MLD STA
 * @link_hash_node: hash node for rhashtable
 * @sta: Points to the STA info
 * @gtk: group keys negotiated with this station, if any
 * @tx_stats: TX statistics
 * @tx_stats.packets: # of packets transmitted
 * @tx_stats.bytes: # of bytes in all packets transmitted
 * @tx_stats.last_rate: last TX rate
 * @tx_stats.msdu: # of transmitted MSDUs per TID
 * @rx_stats: RX statistics
 * @rx_stats_avg: averaged RX statistics
 * @rx_stats_avg.signal: averaged signal
 * @rx_stats_avg.chain_signal: averaged per-chain signal
 * @pcpu_rx_stats: per-CPU RX statistics, assigned only if the driver needs
 *	this (by advertising the USES_RSS hw flag)
 * @status_stats: TX status statistics
 * @status_stats.filtered: # of filtered frames
 * @status_stats.retry_failed: # of frames that failed after retry
 * @status_stats.retry_count: # of retries attempted
 * @status_stats.lost_packets: # of lost packets
 * @status_stats.last_pkt_time: timestamp of last ACKed packet
 * @status_stats.msdu_retries: # of MSDU retries
 * @status_stats.msdu_failed: # of failed MSDUs
 * @status_stats.last_ack: last ack timestamp (jiffies)
 * @status_stats.last_ack_signal: last ACK signal
 * @status_stats.ack_signal_filled: last ACK signal validity
 * @status_stats.avg_ack_signal: average ACK signal
 * @cur_max_bandwidth: maximum bandwidth to use for TX to the station,
 *	taken from HT/VHT capabilities or VHT operating mode notification
 * @debugfs_dir: debug filesystem directory dentry
 * @pub: public (driver visible) link STA data
 * TODO Move other link params from sta_info as required for MLD operation
 */
struct link_sta_info {
	u8 addr[ETH_ALEN];
	u8 link_id;

	struct rhlist_head link_hash_node;

	struct sta_info *sta;
	struct ieee80211_key __rcu *gtk[NUM_DEFAULT_KEYS +
					NUM_DEFAULT_MGMT_KEYS +
					NUM_DEFAULT_BEACON_KEYS];
	struct ieee80211_sta_rx_stats __percpu *pcpu_rx_stats;

	/* Updated from RX path only, no locking requirements */
	struct ieee80211_sta_rx_stats rx_stats;
	struct {
		struct ewma_signal signal;
		struct ewma_signal chain_signal[IEEE80211_MAX_CHAINS];
	} rx_stats_avg;

	/* Updated from TX status path only, no locking requirements */
	struct {
		unsigned long filtered;
		unsigned long retry_failed, retry_count;
		unsigned int lost_packets;
		unsigned long last_pkt_time;
		u64 msdu_retries[IEEE80211_NUM_TIDS + 1];
		u64 msdu_failed[IEEE80211_NUM_TIDS + 1];
		unsigned long last_ack;
		s8 last_ack_signal;
		bool ack_signal_filled;
		struct ewma_avg_signal avg_ack_signal;
	} status_stats;

	/* Updated from TX path only, no locking requirements */
	struct {
		u64 packets[IEEE80211_NUM_ACS];
		u64 bytes[IEEE80211_NUM_ACS];
		struct ieee80211_tx_rate last_rate;
		struct rate_info last_rate_info;
		u64 msdu[IEEE80211_NUM_TIDS + 1];
	} tx_stats;

	enum ieee80211_sta_rx_bandwidth cur_max_bandwidth;

#ifdef CONFIG_MAC80211_DEBUGFS
	struct dentry *debugfs_dir;
#endif

	struct ieee80211_link_sta *pub;
};

/**
 * struct sta_info - STA information
 *
 * This structure collects information about a station that
 * mac80211 is communicating with.
 *
 * @list: global linked list entry
 * @free_list: list entry for keeping track of stations to free
 * @hash_node: hash node for rhashtable
 * @addr: station's MAC address - duplicated from public part to
 *	let the hash table work with just a single cacheline
 * @local: pointer to the global information
 * @sdata: virtual interface this station belongs to
 * @ptk: peer keys negotiated with this station, if any
 * @ptk_idx: last installed peer key index
 * @rate_ctrl: rate control algorithm reference
 * @rate_ctrl_lock: spinlock used to protect rate control data
 *	(data inside the algorithm, so serializes calls there)
 * @rate_ctrl_priv: rate control private per-STA pointer
 * @lock: used for locking all fields that require locking, see comments
 *	in the header file.
 * @drv_deliver_wk: used for delivering frames after driver PS unblocking
 * @listen_interval: listen interval of this station, when we're acting as AP
 * @_flags: STA flags, see &enum ieee80211_sta_info_flags, do not use directly
 * @ps_lock: used for powersave (when mac80211 is the AP) related locking
 * @ps_tx_buf: buffers (per AC) of frames to transmit to this station
 *	when it leaves power saving state or polls
 * @tx_filtered: buffers (per AC) of frames we already tried to
 *	transmit but were filtered by hardware due to STA having
 *	entered power saving state, these are also delivered to
 *	the station when it leaves powersave or polls for frames
 * @driver_buffered_tids: bitmap of TIDs the driver has data buffered on
 * @txq_buffered_tids: bitmap of TIDs that mac80211 has txq data buffered on
 * @assoc_at: clock boottime (in ns) of last association
 * @last_connected: time (in seconds) when a station got connected
 * @last_seq_ctrl: last received seq/frag number from this STA (per TID
 *	plus one for non-QoS frames)
 * @tid_seq: per-TID sequence numbers for sending to this STA
 * @airtime: per-AC struct airtime_info describing airtime statistics for this
 *	station
 * @airtime_weight: station weight for airtime fairness calculation purposes
 * @ampdu_mlme: A-MPDU state machine state
 * @mesh: mesh STA information
 * @debugfs_dir: debug filesystem directory dentry
 * @dead: set to true when sta is unlinked
 * @removed: set to true when sta is being removed from sta_list
 * @uploaded: set to true when sta is uploaded to the driver
 * @sta: station information we share with the driver
 * @sta_state: duplicates information about station state (for debug)
 * @rcu_head: RCU head used for freeing this station struct
 * @cur_max_bandwidth: maximum bandwidth to use for TX to the station,
 *	taken from HT/VHT capabilities or VHT operating mode notification
 * @cparams: CoDel parameters for this station.
 * @reserved_tid: reserved TID (if any, otherwise IEEE80211_TID_UNRESERVED)
 * @amsdu_mesh_control: track the mesh A-MSDU format used by the peer:
 *
 *	  * -1: not yet known
 *	  * 0: non-mesh A-MSDU length field
 *	  * 1: big-endian mesh A-MSDU length field
 *	  * 2: little-endian mesh A-MSDU length field
 *
 * @fast_tx: TX fastpath information
 * @fast_rx: RX fastpath information
 * @tdls_chandef: a TDLS peer can have a wider chandef that is compatible to
 *	the BSS one.
 * @frags: fragment cache
 * @cur: storage for aggregation data
 *	&struct ieee80211_sta points either here or to deflink.agg.
 * @deflink: This is the default link STA information, for non MLO STA all link
 *	specific STA information is accessed through @deflink or through
 *	link[0] which points to address of @deflink. For MLO Link STA
 *	the first added link STA will point to deflink.
 * @link: reference to Link Sta entries. For Non MLO STA, except 1st link,
 *	i.e link[0] all links would be assigned to NULL by default and
 *	would access link information via @deflink or link[0]. For MLO
 *	STA, first link STA being added will point its link pointer to
 *	@deflink address and remaining would be allocated and the address
 *	would be assigned to link[link_id] where link_id is the id assigned
 *	by the AP.
 */
struct sta_info {
	/* General information, mostly static */
	struct list_head list, free_list;
	struct rcu_head rcu_head;
	struct rhlist_head hash_node;
	u8 addr[ETH_ALEN];
	struct ieee80211_local *local;
	struct ieee80211_sub_if_data *sdata;
	struct ieee80211_key __rcu *ptk[NUM_DEFAULT_KEYS];
	u8 ptk_idx;
	struct rate_control_ref *rate_ctrl;
	void *rate_ctrl_priv;
	spinlock_t rate_ctrl_lock;
	spinlock_t lock;

	struct ieee80211_fast_tx __rcu *fast_tx;
	struct ieee80211_fast_rx __rcu *fast_rx;

#ifdef CONFIG_MAC80211_MESH
	struct mesh_sta *mesh;
#endif

	struct work_struct drv_deliver_wk;

	u16 listen_interval;

	bool dead;
	bool removed;

	bool uploaded;

	enum ieee80211_sta_state sta_state;

	/* use the accessors defined below */
	unsigned long _flags;

	/* STA powersave lock and frame queues */
	spinlock_t ps_lock;
	struct sk_buff_head ps_tx_buf[IEEE80211_NUM_ACS];
	struct sk_buff_head tx_filtered[IEEE80211_NUM_ACS];
	unsigned long driver_buffered_tids;
	unsigned long txq_buffered_tids;

	u64 assoc_at;
	long last_connected;

	/* Plus 1 for non-QoS frames */
	__le16 last_seq_ctrl[IEEE80211_NUM_TIDS + 1];

	u16 tid_seq[IEEE80211_QOS_CTL_TID_MASK + 1];

	struct airtime_info airtime[IEEE80211_NUM_ACS];
	u16 airtime_weight;

	/*
	 * Aggregation information, locked with lock.
	 */
	struct sta_ampdu_mlme ampdu_mlme;

#ifdef CONFIG_MAC80211_DEBUGFS
	struct dentry *debugfs_dir;
#endif

	struct codel_params cparams;

	u8 reserved_tid;
	s8 amsdu_mesh_control;

	struct cfg80211_chan_def tdls_chandef;

	struct ieee80211_fragment_cache frags;

	struct ieee80211_sta_aggregates cur;
	struct link_sta_info deflink;
	struct link_sta_info __rcu *link[IEEE80211_MLD_MAX_NUM_LINKS];

	/* keep last! */
	struct ieee80211_sta sta;
};

static inline enum nl80211_plink_state sta_plink_state(struct sta_info *sta)
{
#ifdef CONFIG_MAC80211_MESH
	return sta->mesh->plink_state;
#endif
	return NL80211_PLINK_LISTEN;
}

static inline void set_sta_flag(struct sta_info *sta,
				enum ieee80211_sta_info_flags flag)
{
	WARN_ON(flag == WLAN_STA_AUTH ||
		flag == WLAN_STA_ASSOC ||
		flag == WLAN_STA_AUTHORIZED);
	set_bit(flag, &sta->_flags);
}

static inline void clear_sta_flag(struct sta_info *sta,
				  enum ieee80211_sta_info_flags flag)
{
	WARN_ON(flag == WLAN_STA_AUTH ||
		flag == WLAN_STA_ASSOC ||
		flag == WLAN_STA_AUTHORIZED);
	clear_bit(flag, &sta->_flags);
}

static inline int test_sta_flag(struct sta_info *sta,
				enum ieee80211_sta_info_flags flag)
{
	return test_bit(flag, &sta->_flags);
}

static inline int test_and_clear_sta_flag(struct sta_info *sta,
					  enum ieee80211_sta_info_flags flag)
{
	WARN_ON(flag == WLAN_STA_AUTH ||
		flag == WLAN_STA_ASSOC ||
		flag == WLAN_STA_AUTHORIZED);
	return test_and_clear_bit(flag, &sta->_flags);
}

static inline int test_and_set_sta_flag(struct sta_info *sta,
					enum ieee80211_sta_info_flags flag)
{
	WARN_ON(flag == WLAN_STA_AUTH ||
		flag == WLAN_STA_ASSOC ||
		flag == WLAN_STA_AUTHORIZED);
	return test_and_set_bit(flag, &sta->_flags);
}

int sta_info_move_state(struct sta_info *sta,
			enum ieee80211_sta_state new_state);

static inline void sta_info_pre_move_state(struct sta_info *sta,
					   enum ieee80211_sta_state new_state)
{
	int ret;

	WARN_ON_ONCE(test_sta_flag(sta, WLAN_STA_INSERTED));

	ret = sta_info_move_state(sta, new_state);
	WARN_ON_ONCE(ret);
}


void ieee80211_assign_tid_tx(struct sta_info *sta, int tid,
			     struct tid_ampdu_tx *tid_tx);

static inline struct tid_ampdu_tx *
rcu_dereference_protected_tid_tx(struct sta_info *sta, int tid)
{
	return rcu_dereference_protected(sta->ampdu_mlme.tid_tx[tid],
					 lockdep_is_held(&sta->lock) ||
					 lockdep_is_held(&sta->ampdu_mlme.mtx));
}

/* Maximum number of frames to buffer per power saving station per AC */
#define STA_MAX_TX_BUFFER	64

/* Minimum buffered frame expiry time. If STA uses listen interval that is
 * smaller than this value, the minimum value here is used instead. */
#define STA_TX_BUFFER_EXPIRE (10 * HZ)

/* How often station data is cleaned up (e.g., expiration of buffered frames)
 */
#define STA_INFO_CLEANUP_INTERVAL (10 * HZ)

struct rhlist_head *sta_info_hash_lookup(struct ieee80211_local *local,
					 const u8 *addr);

/*
 * Get a STA info, must be under RCU read lock.
 */
struct sta_info *sta_info_get(struct ieee80211_sub_if_data *sdata,
			      const u8 *addr);

struct sta_info *sta_info_get_bss(struct ieee80211_sub_if_data *sdata,
				  const u8 *addr);

/* user must hold sta_mtx or be in RCU critical section */
struct sta_info *sta_info_get_by_addrs(struct ieee80211_local *local,
				       const u8 *sta_addr, const u8 *vif_addr);

#define for_each_sta_info(local, _addr, _sta, _tmp)			\
	rhl_for_each_entry_rcu(_sta, _tmp,				\
			       sta_info_hash_lookup(local, _addr), hash_node)

struct rhlist_head *link_sta_info_hash_lookup(struct ieee80211_local *local,
					      const u8 *addr);

#define for_each_link_sta_info(local, _addr, _sta, _tmp)		\
	rhl_for_each_entry_rcu(_sta, _tmp,				\
			       link_sta_info_hash_lookup(local, _addr),	\
			       link_hash_node)

struct link_sta_info *
link_sta_info_get_bss(struct ieee80211_sub_if_data *sdata, const u8 *addr);

/*
 * Get STA info by index, BROKEN!
 */
struct sta_info *sta_info_get_by_idx(struct ieee80211_sub_if_data *sdata,
				     int idx);
/*
 * Create a new STA info, caller owns returned structure
 * until sta_info_insert().
 */
struct sta_info *sta_info_alloc(struct ieee80211_sub_if_data *sdata,
				const u8 *addr, gfp_t gfp);
struct sta_info *sta_info_alloc_with_link(struct ieee80211_sub_if_data *sdata,
					  const u8 *mld_addr,
					  unsigned int link_id,
					  const u8 *link_addr,
					  gfp_t gfp);

void sta_info_free(struct ieee80211_local *local, struct sta_info *sta);

/*
 * Insert STA info into hash table/list, returns zero or a
 * -EEXIST if (if the same MAC address is already present).
 *
 * Calling the non-rcu version makes the caller relinquish,
 * the _rcu version calls read_lock_rcu() and must be called
 * without it held.
 */
int sta_info_insert(struct sta_info *sta);
int sta_info_insert_rcu(struct sta_info *sta) __acquires(RCU);

int __must_check __sta_info_destroy(struct sta_info *sta);
int sta_info_destroy_addr(struct ieee80211_sub_if_data *sdata,
			  const u8 *addr);
int sta_info_destroy_addr_bss(struct ieee80211_sub_if_data *sdata,
			      const u8 *addr);

void sta_info_recalc_tim(struct sta_info *sta);

int sta_info_init(struct ieee80211_local *local);
void sta_info_stop(struct ieee80211_local *local);

/**
 * __sta_info_flush - flush matching STA entries from the STA table
 *
 * Returns the number of removed STA entries.
 *
 * @sdata: sdata to remove all stations from
 * @vlans: if the given interface is an AP interface, also flush VLANs
 */
int __sta_info_flush(struct ieee80211_sub_if_data *sdata, bool vlans);

/**
 * sta_info_flush - flush matching STA entries from the STA table
 *
 * Returns the number of removed STA entries.
 *
 * @sdata: sdata to remove all stations from
 */
static inline int sta_info_flush(struct ieee80211_sub_if_data *sdata)
{
	return __sta_info_flush(sdata, false);
}

void sta_set_rate_info_tx(struct sta_info *sta,
			  const struct ieee80211_tx_rate *rate,
			  struct rate_info *rinfo);
void sta_set_sinfo(struct sta_info *sta, struct station_info *sinfo,
		   bool tidstats);

u32 sta_get_expected_throughput(struct sta_info *sta);

void ieee80211_sta_expire(struct ieee80211_sub_if_data *sdata,
			  unsigned long exp_time);

int ieee80211_sta_allocate_link(struct sta_info *sta, unsigned int link_id);
void ieee80211_sta_free_link(struct sta_info *sta, unsigned int link_id);
int ieee80211_sta_activate_link(struct sta_info *sta, unsigned int link_id);
void ieee80211_sta_remove_link(struct sta_info *sta, unsigned int link_id);

void ieee80211_sta_ps_deliver_wakeup(struct sta_info *sta);
void ieee80211_sta_ps_deliver_poll_response(struct sta_info *sta);
void ieee80211_sta_ps_deliver_uapsd(struct sta_info *sta);

unsigned long ieee80211_sta_last_active(struct sta_info *sta);

void ieee80211_sta_set_max_amsdu_subframes(struct sta_info *sta,
					   const u8 *ext_capab,
					   unsigned int ext_capab_len);

<<<<<<< HEAD
=======
void __ieee80211_sta_recalc_aggregates(struct sta_info *sta, u16 active_links);

>>>>>>> eb3cdb58
enum sta_stats_type {
	STA_STATS_RATE_TYPE_INVALID = 0,
	STA_STATS_RATE_TYPE_LEGACY,
	STA_STATS_RATE_TYPE_HT,
	STA_STATS_RATE_TYPE_VHT,
	STA_STATS_RATE_TYPE_HE,
	STA_STATS_RATE_TYPE_S1G,
	STA_STATS_RATE_TYPE_EHT,
};

#define STA_STATS_FIELD_HT_MCS		GENMASK( 7,  0)
#define STA_STATS_FIELD_LEGACY_IDX	GENMASK( 3,  0)
#define STA_STATS_FIELD_LEGACY_BAND	GENMASK( 7,  4)
#define STA_STATS_FIELD_VHT_MCS		GENMASK( 3,  0)
#define STA_STATS_FIELD_VHT_NSS		GENMASK( 7,  4)
#define STA_STATS_FIELD_HE_MCS		GENMASK( 3,  0)
#define STA_STATS_FIELD_HE_NSS		GENMASK( 7,  4)
#define STA_STATS_FIELD_EHT_MCS		GENMASK( 3,  0)
#define STA_STATS_FIELD_EHT_NSS		GENMASK( 7,  4)
#define STA_STATS_FIELD_BW		GENMASK(12,  8)
#define STA_STATS_FIELD_SGI		GENMASK(13, 13)
#define STA_STATS_FIELD_TYPE		GENMASK(16, 14)
#define STA_STATS_FIELD_HE_RU		GENMASK(19, 17)
#define STA_STATS_FIELD_HE_GI		GENMASK(21, 20)
#define STA_STATS_FIELD_HE_DCM		GENMASK(22, 22)
#define STA_STATS_FIELD_EHT_RU		GENMASK(20, 17)
#define STA_STATS_FIELD_EHT_GI		GENMASK(22, 21)

#define STA_STATS_FIELD(_n, _v)		FIELD_PREP(STA_STATS_FIELD_ ## _n, _v)
#define STA_STATS_GET(_n, _v)		FIELD_GET(STA_STATS_FIELD_ ## _n, _v)

#define STA_STATS_RATE_INVALID		0

static inline u32 sta_stats_encode_rate(struct ieee80211_rx_status *s)
{
	u32 r;

	r = STA_STATS_FIELD(BW, s->bw);

	if (s->enc_flags & RX_ENC_FLAG_SHORT_GI)
		r |= STA_STATS_FIELD(SGI, 1);

	switch (s->encoding) {
	case RX_ENC_VHT:
		r |= STA_STATS_FIELD(TYPE, STA_STATS_RATE_TYPE_VHT);
		r |= STA_STATS_FIELD(VHT_NSS, s->nss);
		r |= STA_STATS_FIELD(VHT_MCS, s->rate_idx);
		break;
	case RX_ENC_HT:
		r |= STA_STATS_FIELD(TYPE, STA_STATS_RATE_TYPE_HT);
		r |= STA_STATS_FIELD(HT_MCS, s->rate_idx);
		break;
	case RX_ENC_LEGACY:
		r |= STA_STATS_FIELD(TYPE, STA_STATS_RATE_TYPE_LEGACY);
		r |= STA_STATS_FIELD(LEGACY_BAND, s->band);
		r |= STA_STATS_FIELD(LEGACY_IDX, s->rate_idx);
		break;
	case RX_ENC_HE:
		r |= STA_STATS_FIELD(TYPE, STA_STATS_RATE_TYPE_HE);
		r |= STA_STATS_FIELD(HE_NSS, s->nss);
		r |= STA_STATS_FIELD(HE_MCS, s->rate_idx);
		r |= STA_STATS_FIELD(HE_GI, s->he_gi);
		r |= STA_STATS_FIELD(HE_RU, s->he_ru);
		r |= STA_STATS_FIELD(HE_DCM, s->he_dcm);
		break;
	case RX_ENC_EHT:
		r |= STA_STATS_FIELD(TYPE, STA_STATS_RATE_TYPE_EHT);
		r |= STA_STATS_FIELD(EHT_NSS, s->nss);
		r |= STA_STATS_FIELD(EHT_MCS, s->rate_idx);
		r |= STA_STATS_FIELD(EHT_GI, s->eht.gi);
		r |= STA_STATS_FIELD(EHT_RU, s->eht.ru);
		break;
	default:
		WARN_ON(1);
		return STA_STATS_RATE_INVALID;
	}

	return r;
}

#endif /* STA_INFO_H */<|MERGE_RESOLUTION|>--- conflicted
+++ resolved
@@ -935,11 +935,8 @@
 					   const u8 *ext_capab,
 					   unsigned int ext_capab_len);
 
-<<<<<<< HEAD
-=======
 void __ieee80211_sta_recalc_aggregates(struct sta_info *sta, u16 active_links);
 
->>>>>>> eb3cdb58
 enum sta_stats_type {
 	STA_STATS_RATE_TYPE_INVALID = 0,
 	STA_STATS_RATE_TYPE_LEGACY,
