// SPDX-License-Identifier: GPL-2.0-only
/*
 * Copyright 2002-2005, Instant802 Networks, Inc.
 * Copyright 2005-2006, Devicescape Software, Inc.
 * Copyright 2006-2007	Jiri Benc <jbenc@suse.cz>
 * Copyright 2007	Johannes Berg <johannes@sipsolutions.net>
 * Copyright 2013-2014  Intel Mobile Communications GmbH
 * Copyright (C) 2015-2017	Intel Deutschland GmbH
 * Copyright (C) 2018-2021 Intel Corporation
 *
 * utilities for mac80211
 */

#include <net/mac80211.h>
#include <linux/netdevice.h>
#include <linux/export.h>
#include <linux/types.h>
#include <linux/slab.h>
#include <linux/skbuff.h>
#include <linux/etherdevice.h>
#include <linux/if_arp.h>
#include <linux/bitmap.h>
#include <linux/crc32.h>
#include <net/net_namespace.h>
#include <net/cfg80211.h>
#include <net/rtnetlink.h>

#include "ieee80211_i.h"
#include "driver-ops.h"
#include "rate.h"
#include "mesh.h"
#include "wme.h"
#include "led.h"
#include "wep.h"

/* privid for wiphys to determine whether they belong to us or not */
const void *const mac80211_wiphy_privid = &mac80211_wiphy_privid;

struct ieee80211_hw *wiphy_to_ieee80211_hw(struct wiphy *wiphy)
{
	struct ieee80211_local *local;

	local = wiphy_priv(wiphy);
	return &local->hw;
}
EXPORT_SYMBOL(wiphy_to_ieee80211_hw);

u8 *ieee80211_get_bssid(struct ieee80211_hdr *hdr, size_t len,
			enum nl80211_iftype type)
{
	__le16 fc = hdr->frame_control;

	if (ieee80211_is_data(fc)) {
		if (len < 24) /* drop incorrect hdr len (data) */
			return NULL;

		if (ieee80211_has_a4(fc))
			return NULL;
		if (ieee80211_has_tods(fc))
			return hdr->addr1;
		if (ieee80211_has_fromds(fc))
			return hdr->addr2;

		return hdr->addr3;
	}

	if (ieee80211_is_s1g_beacon(fc)) {
		struct ieee80211_ext *ext = (void *) hdr;

		return ext->u.s1g_beacon.sa;
	}

	if (ieee80211_is_mgmt(fc)) {
		if (len < 24) /* drop incorrect hdr len (mgmt) */
			return NULL;
		return hdr->addr3;
	}

	if (ieee80211_is_ctl(fc)) {
		if (ieee80211_is_pspoll(fc))
			return hdr->addr1;

		if (ieee80211_is_back_req(fc)) {
			switch (type) {
			case NL80211_IFTYPE_STATION:
				return hdr->addr2;
			case NL80211_IFTYPE_AP:
			case NL80211_IFTYPE_AP_VLAN:
				return hdr->addr1;
			default:
				break; /* fall through to the return */
			}
		}
	}

	return NULL;
}
EXPORT_SYMBOL(ieee80211_get_bssid);

void ieee80211_tx_set_protected(struct ieee80211_tx_data *tx)
{
	struct sk_buff *skb;
	struct ieee80211_hdr *hdr;

	skb_queue_walk(&tx->skbs, skb) {
		hdr = (struct ieee80211_hdr *) skb->data;
		hdr->frame_control |= cpu_to_le16(IEEE80211_FCTL_PROTECTED);
	}
}

int ieee80211_frame_duration(enum nl80211_band band, size_t len,
			     int rate, int erp, int short_preamble,
			     int shift)
{
	int dur;

	/* calculate duration (in microseconds, rounded up to next higher
	 * integer if it includes a fractional microsecond) to send frame of
	 * len bytes (does not include FCS) at the given rate. Duration will
	 * also include SIFS.
	 *
	 * rate is in 100 kbps, so divident is multiplied by 10 in the
	 * DIV_ROUND_UP() operations.
	 *
	 * shift may be 2 for 5 MHz channels or 1 for 10 MHz channels, and
	 * is assumed to be 0 otherwise.
	 */

	if (band == NL80211_BAND_5GHZ || erp) {
		/*
		 * OFDM:
		 *
		 * N_DBPS = DATARATE x 4
		 * N_SYM = Ceiling((16+8xLENGTH+6) / N_DBPS)
		 *	(16 = SIGNAL time, 6 = tail bits)
		 * TXTIME = T_PREAMBLE + T_SIGNAL + T_SYM x N_SYM + Signal Ext
		 *
		 * T_SYM = 4 usec
		 * 802.11a - 18.5.2: aSIFSTime = 16 usec
		 * 802.11g - 19.8.4: aSIFSTime = 10 usec +
		 *	signal ext = 6 usec
		 */
		dur = 16; /* SIFS + signal ext */
		dur += 16; /* IEEE 802.11-2012 18.3.2.4: T_PREAMBLE = 16 usec */
		dur += 4; /* IEEE 802.11-2012 18.3.2.4: T_SIGNAL = 4 usec */

		/* IEEE 802.11-2012 18.3.2.4: all values above are:
		 *  * times 4 for 5 MHz
		 *  * times 2 for 10 MHz
		 */
		dur *= 1 << shift;

		/* rates should already consider the channel bandwidth,
		 * don't apply divisor again.
		 */
		dur += 4 * DIV_ROUND_UP((16 + 8 * (len + 4) + 6) * 10,
					4 * rate); /* T_SYM x N_SYM */
	} else {
		/*
		 * 802.11b or 802.11g with 802.11b compatibility:
		 * 18.3.4: TXTIME = PreambleLength + PLCPHeaderTime +
		 * Ceiling(((LENGTH+PBCC)x8)/DATARATE). PBCC=0.
		 *
		 * 802.11 (DS): 15.3.3, 802.11b: 18.3.4
		 * aSIFSTime = 10 usec
		 * aPreambleLength = 144 usec or 72 usec with short preamble
		 * aPLCPHeaderLength = 48 usec or 24 usec with short preamble
		 */
		dur = 10; /* aSIFSTime = 10 usec */
		dur += short_preamble ? (72 + 24) : (144 + 48);

		dur += DIV_ROUND_UP(8 * (len + 4) * 10, rate);
	}

	return dur;
}

/* Exported duration function for driver use */
__le16 ieee80211_generic_frame_duration(struct ieee80211_hw *hw,
					struct ieee80211_vif *vif,
					enum nl80211_band band,
					size_t frame_len,
					struct ieee80211_rate *rate)
{
	struct ieee80211_sub_if_data *sdata;
	u16 dur;
	int erp, shift = 0;
	bool short_preamble = false;

	erp = 0;
	if (vif) {
		sdata = vif_to_sdata(vif);
		short_preamble = sdata->vif.bss_conf.use_short_preamble;
		if (sdata->flags & IEEE80211_SDATA_OPERATING_GMODE)
			erp = rate->flags & IEEE80211_RATE_ERP_G;
		shift = ieee80211_vif_get_shift(vif);
	}

	dur = ieee80211_frame_duration(band, frame_len, rate->bitrate, erp,
				       short_preamble, shift);

	return cpu_to_le16(dur);
}
EXPORT_SYMBOL(ieee80211_generic_frame_duration);

__le16 ieee80211_rts_duration(struct ieee80211_hw *hw,
			      struct ieee80211_vif *vif, size_t frame_len,
			      const struct ieee80211_tx_info *frame_txctl)
{
	struct ieee80211_local *local = hw_to_local(hw);
	struct ieee80211_rate *rate;
	struct ieee80211_sub_if_data *sdata;
	bool short_preamble;
	int erp, shift = 0, bitrate;
	u16 dur;
	struct ieee80211_supported_band *sband;

	sband = local->hw.wiphy->bands[frame_txctl->band];

	short_preamble = false;

	rate = &sband->bitrates[frame_txctl->control.rts_cts_rate_idx];

	erp = 0;
	if (vif) {
		sdata = vif_to_sdata(vif);
		short_preamble = sdata->vif.bss_conf.use_short_preamble;
		if (sdata->flags & IEEE80211_SDATA_OPERATING_GMODE)
			erp = rate->flags & IEEE80211_RATE_ERP_G;
		shift = ieee80211_vif_get_shift(vif);
	}

	bitrate = DIV_ROUND_UP(rate->bitrate, 1 << shift);

	/* CTS duration */
	dur = ieee80211_frame_duration(sband->band, 10, bitrate,
				       erp, short_preamble, shift);
	/* Data frame duration */
	dur += ieee80211_frame_duration(sband->band, frame_len, bitrate,
					erp, short_preamble, shift);
	/* ACK duration */
	dur += ieee80211_frame_duration(sband->band, 10, bitrate,
					erp, short_preamble, shift);

	return cpu_to_le16(dur);
}
EXPORT_SYMBOL(ieee80211_rts_duration);

__le16 ieee80211_ctstoself_duration(struct ieee80211_hw *hw,
				    struct ieee80211_vif *vif,
				    size_t frame_len,
				    const struct ieee80211_tx_info *frame_txctl)
{
	struct ieee80211_local *local = hw_to_local(hw);
	struct ieee80211_rate *rate;
	struct ieee80211_sub_if_data *sdata;
	bool short_preamble;
	int erp, shift = 0, bitrate;
	u16 dur;
	struct ieee80211_supported_band *sband;

	sband = local->hw.wiphy->bands[frame_txctl->band];

	short_preamble = false;

	rate = &sband->bitrates[frame_txctl->control.rts_cts_rate_idx];
	erp = 0;
	if (vif) {
		sdata = vif_to_sdata(vif);
		short_preamble = sdata->vif.bss_conf.use_short_preamble;
		if (sdata->flags & IEEE80211_SDATA_OPERATING_GMODE)
			erp = rate->flags & IEEE80211_RATE_ERP_G;
		shift = ieee80211_vif_get_shift(vif);
	}

	bitrate = DIV_ROUND_UP(rate->bitrate, 1 << shift);

	/* Data frame duration */
	dur = ieee80211_frame_duration(sband->band, frame_len, bitrate,
				       erp, short_preamble, shift);
	if (!(frame_txctl->flags & IEEE80211_TX_CTL_NO_ACK)) {
		/* ACK duration */
		dur += ieee80211_frame_duration(sband->band, 10, bitrate,
						erp, short_preamble, shift);
	}

	return cpu_to_le16(dur);
}
EXPORT_SYMBOL(ieee80211_ctstoself_duration);

static void __ieee80211_wake_txqs(struct ieee80211_sub_if_data *sdata, int ac)
{
	struct ieee80211_local *local = sdata->local;
	struct ieee80211_vif *vif = &sdata->vif;
	struct fq *fq = &local->fq;
	struct ps_data *ps = NULL;
	struct txq_info *txqi;
	struct sta_info *sta;
	int i;

	local_bh_disable();
	spin_lock(&fq->lock);

	if (sdata->vif.type == NL80211_IFTYPE_AP)
		ps = &sdata->bss->ps;

	sdata->vif.txqs_stopped[ac] = false;

	list_for_each_entry_rcu(sta, &local->sta_list, list) {
		if (sdata != sta->sdata)
			continue;

		for (i = 0; i < ARRAY_SIZE(sta->sta.txq); i++) {
			struct ieee80211_txq *txq = sta->sta.txq[i];

			if (!txq)
				continue;

			txqi = to_txq_info(txq);

			if (ac != txq->ac)
				continue;

			if (!test_and_clear_bit(IEEE80211_TXQ_STOP_NETIF_TX,
						&txqi->flags))
				continue;

			spin_unlock(&fq->lock);
			drv_wake_tx_queue(local, txqi);
			spin_lock(&fq->lock);
		}
	}

	if (!vif->txq)
		goto out;

	txqi = to_txq_info(vif->txq);

	if (!test_and_clear_bit(IEEE80211_TXQ_STOP_NETIF_TX, &txqi->flags) ||
	    (ps && atomic_read(&ps->num_sta_ps)) || ac != vif->txq->ac)
		goto out;

	spin_unlock(&fq->lock);

	drv_wake_tx_queue(local, txqi);
	local_bh_enable();
	return;
out:
	spin_unlock(&fq->lock);
	local_bh_enable();
}

static void
__releases(&local->queue_stop_reason_lock)
__acquires(&local->queue_stop_reason_lock)
_ieee80211_wake_txqs(struct ieee80211_local *local, unsigned long *flags)
{
	struct ieee80211_sub_if_data *sdata;
	int n_acs = IEEE80211_NUM_ACS;
	int i;

	rcu_read_lock();

	if (local->hw.queues < IEEE80211_NUM_ACS)
		n_acs = 1;

	for (i = 0; i < local->hw.queues; i++) {
		if (local->queue_stop_reasons[i])
			continue;

		spin_unlock_irqrestore(&local->queue_stop_reason_lock, *flags);
		list_for_each_entry_rcu(sdata, &local->interfaces, list) {
			int ac;

			for (ac = 0; ac < n_acs; ac++) {
				int ac_queue = sdata->vif.hw_queue[ac];

				if (ac_queue == i ||
				    sdata->vif.cab_queue == i)
					__ieee80211_wake_txqs(sdata, ac);
			}
		}
		spin_lock_irqsave(&local->queue_stop_reason_lock, *flags);
	}

	rcu_read_unlock();
}

void ieee80211_wake_txqs(struct tasklet_struct *t)
{
	struct ieee80211_local *local = from_tasklet(local, t,
						     wake_txqs_tasklet);
	unsigned long flags;

	spin_lock_irqsave(&local->queue_stop_reason_lock, flags);
	_ieee80211_wake_txqs(local, &flags);
	spin_unlock_irqrestore(&local->queue_stop_reason_lock, flags);
}

void ieee80211_propagate_queue_wake(struct ieee80211_local *local, int queue)
{
	struct ieee80211_sub_if_data *sdata;
	int n_acs = IEEE80211_NUM_ACS;

	if (local->ops->wake_tx_queue)
		return;

	if (local->hw.queues < IEEE80211_NUM_ACS)
		n_acs = 1;

	list_for_each_entry_rcu(sdata, &local->interfaces, list) {
		int ac;

		if (!sdata->dev)
			continue;

		if (sdata->vif.cab_queue != IEEE80211_INVAL_HW_QUEUE &&
		    local->queue_stop_reasons[sdata->vif.cab_queue] != 0)
			continue;

		for (ac = 0; ac < n_acs; ac++) {
			int ac_queue = sdata->vif.hw_queue[ac];

			if (ac_queue == queue ||
			    (sdata->vif.cab_queue == queue &&
			     local->queue_stop_reasons[ac_queue] == 0 &&
			     skb_queue_empty(&local->pending[ac_queue])))
				netif_wake_subqueue(sdata->dev, ac);
		}
	}
}

static void __ieee80211_wake_queue(struct ieee80211_hw *hw, int queue,
				   enum queue_stop_reason reason,
				   bool refcounted,
				   unsigned long *flags)
{
	struct ieee80211_local *local = hw_to_local(hw);

	trace_wake_queue(local, queue, reason);

	if (WARN_ON(queue >= hw->queues))
		return;

	if (!test_bit(reason, &local->queue_stop_reasons[queue]))
		return;

	if (!refcounted) {
		local->q_stop_reasons[queue][reason] = 0;
	} else {
		local->q_stop_reasons[queue][reason]--;
		if (WARN_ON(local->q_stop_reasons[queue][reason] < 0))
			local->q_stop_reasons[queue][reason] = 0;
	}

	if (local->q_stop_reasons[queue][reason] == 0)
		__clear_bit(reason, &local->queue_stop_reasons[queue]);

	if (local->queue_stop_reasons[queue] != 0)
		/* someone still has this queue stopped */
		return;

	if (skb_queue_empty(&local->pending[queue])) {
		rcu_read_lock();
		ieee80211_propagate_queue_wake(local, queue);
		rcu_read_unlock();
	} else
		tasklet_schedule(&local->tx_pending_tasklet);

	/*
	 * Calling _ieee80211_wake_txqs here can be a problem because it may
	 * release queue_stop_reason_lock which has been taken by
	 * __ieee80211_wake_queue's caller. It is certainly not very nice to
	 * release someone's lock, but it is fine because all the callers of
	 * __ieee80211_wake_queue call it right before releasing the lock.
	 */
	if (local->ops->wake_tx_queue) {
		if (reason == IEEE80211_QUEUE_STOP_REASON_DRIVER)
			tasklet_schedule(&local->wake_txqs_tasklet);
		else
			_ieee80211_wake_txqs(local, flags);
	}
}

void ieee80211_wake_queue_by_reason(struct ieee80211_hw *hw, int queue,
				    enum queue_stop_reason reason,
				    bool refcounted)
{
	struct ieee80211_local *local = hw_to_local(hw);
	unsigned long flags;

	spin_lock_irqsave(&local->queue_stop_reason_lock, flags);
	__ieee80211_wake_queue(hw, queue, reason, refcounted, &flags);
	spin_unlock_irqrestore(&local->queue_stop_reason_lock, flags);
}

void ieee80211_wake_queue(struct ieee80211_hw *hw, int queue)
{
	ieee80211_wake_queue_by_reason(hw, queue,
				       IEEE80211_QUEUE_STOP_REASON_DRIVER,
				       false);
}
EXPORT_SYMBOL(ieee80211_wake_queue);

static void __ieee80211_stop_queue(struct ieee80211_hw *hw, int queue,
				   enum queue_stop_reason reason,
				   bool refcounted)
{
	struct ieee80211_local *local = hw_to_local(hw);
	struct ieee80211_sub_if_data *sdata;
	int n_acs = IEEE80211_NUM_ACS;

	trace_stop_queue(local, queue, reason);

	if (WARN_ON(queue >= hw->queues))
		return;

	if (!refcounted)
		local->q_stop_reasons[queue][reason] = 1;
	else
		local->q_stop_reasons[queue][reason]++;

	if (__test_and_set_bit(reason, &local->queue_stop_reasons[queue]))
		return;

	if (local->hw.queues < IEEE80211_NUM_ACS)
		n_acs = 1;

	rcu_read_lock();
	list_for_each_entry_rcu(sdata, &local->interfaces, list) {
		int ac;

		if (!sdata->dev)
			continue;

		for (ac = 0; ac < n_acs; ac++) {
			if (sdata->vif.hw_queue[ac] == queue ||
			    sdata->vif.cab_queue == queue) {
				if (!local->ops->wake_tx_queue) {
					netif_stop_subqueue(sdata->dev, ac);
					continue;
				}
				spin_lock(&local->fq.lock);
				sdata->vif.txqs_stopped[ac] = true;
				spin_unlock(&local->fq.lock);
			}
		}
	}
	rcu_read_unlock();
}

void ieee80211_stop_queue_by_reason(struct ieee80211_hw *hw, int queue,
				    enum queue_stop_reason reason,
				    bool refcounted)
{
	struct ieee80211_local *local = hw_to_local(hw);
	unsigned long flags;

	spin_lock_irqsave(&local->queue_stop_reason_lock, flags);
	__ieee80211_stop_queue(hw, queue, reason, refcounted);
	spin_unlock_irqrestore(&local->queue_stop_reason_lock, flags);
}

void ieee80211_stop_queue(struct ieee80211_hw *hw, int queue)
{
	ieee80211_stop_queue_by_reason(hw, queue,
				       IEEE80211_QUEUE_STOP_REASON_DRIVER,
				       false);
}
EXPORT_SYMBOL(ieee80211_stop_queue);

void ieee80211_add_pending_skb(struct ieee80211_local *local,
			       struct sk_buff *skb)
{
	struct ieee80211_hw *hw = &local->hw;
	unsigned long flags;
	struct ieee80211_tx_info *info = IEEE80211_SKB_CB(skb);
	int queue = info->hw_queue;

	if (WARN_ON(!info->control.vif)) {
		ieee80211_free_txskb(&local->hw, skb);
		return;
	}

	spin_lock_irqsave(&local->queue_stop_reason_lock, flags);
	__ieee80211_stop_queue(hw, queue, IEEE80211_QUEUE_STOP_REASON_SKB_ADD,
			       false);
	__skb_queue_tail(&local->pending[queue], skb);
	__ieee80211_wake_queue(hw, queue, IEEE80211_QUEUE_STOP_REASON_SKB_ADD,
			       false, &flags);
	spin_unlock_irqrestore(&local->queue_stop_reason_lock, flags);
}

void ieee80211_add_pending_skbs(struct ieee80211_local *local,
				struct sk_buff_head *skbs)
{
	struct ieee80211_hw *hw = &local->hw;
	struct sk_buff *skb;
	unsigned long flags;
	int queue, i;

	spin_lock_irqsave(&local->queue_stop_reason_lock, flags);
	while ((skb = skb_dequeue(skbs))) {
		struct ieee80211_tx_info *info = IEEE80211_SKB_CB(skb);

		if (WARN_ON(!info->control.vif)) {
			ieee80211_free_txskb(&local->hw, skb);
			continue;
		}

		queue = info->hw_queue;

		__ieee80211_stop_queue(hw, queue,
				IEEE80211_QUEUE_STOP_REASON_SKB_ADD,
				false);

		__skb_queue_tail(&local->pending[queue], skb);
	}

	for (i = 0; i < hw->queues; i++)
		__ieee80211_wake_queue(hw, i,
			IEEE80211_QUEUE_STOP_REASON_SKB_ADD,
			false, &flags);
	spin_unlock_irqrestore(&local->queue_stop_reason_lock, flags);
}

void ieee80211_stop_queues_by_reason(struct ieee80211_hw *hw,
				     unsigned long queues,
				     enum queue_stop_reason reason,
				     bool refcounted)
{
	struct ieee80211_local *local = hw_to_local(hw);
	unsigned long flags;
	int i;

	spin_lock_irqsave(&local->queue_stop_reason_lock, flags);

	for_each_set_bit(i, &queues, hw->queues)
		__ieee80211_stop_queue(hw, i, reason, refcounted);

	spin_unlock_irqrestore(&local->queue_stop_reason_lock, flags);
}

void ieee80211_stop_queues(struct ieee80211_hw *hw)
{
	ieee80211_stop_queues_by_reason(hw, IEEE80211_MAX_QUEUE_MAP,
					IEEE80211_QUEUE_STOP_REASON_DRIVER,
					false);
}
EXPORT_SYMBOL(ieee80211_stop_queues);

int ieee80211_queue_stopped(struct ieee80211_hw *hw, int queue)
{
	struct ieee80211_local *local = hw_to_local(hw);
	unsigned long flags;
	int ret;

	if (WARN_ON(queue >= hw->queues))
		return true;

	spin_lock_irqsave(&local->queue_stop_reason_lock, flags);
	ret = test_bit(IEEE80211_QUEUE_STOP_REASON_DRIVER,
		       &local->queue_stop_reasons[queue]);
	spin_unlock_irqrestore(&local->queue_stop_reason_lock, flags);
	return ret;
}
EXPORT_SYMBOL(ieee80211_queue_stopped);

void ieee80211_wake_queues_by_reason(struct ieee80211_hw *hw,
				     unsigned long queues,
				     enum queue_stop_reason reason,
				     bool refcounted)
{
	struct ieee80211_local *local = hw_to_local(hw);
	unsigned long flags;
	int i;

	spin_lock_irqsave(&local->queue_stop_reason_lock, flags);

	for_each_set_bit(i, &queues, hw->queues)
		__ieee80211_wake_queue(hw, i, reason, refcounted, &flags);

	spin_unlock_irqrestore(&local->queue_stop_reason_lock, flags);
}

void ieee80211_wake_queues(struct ieee80211_hw *hw)
{
	ieee80211_wake_queues_by_reason(hw, IEEE80211_MAX_QUEUE_MAP,
					IEEE80211_QUEUE_STOP_REASON_DRIVER,
					false);
}
EXPORT_SYMBOL(ieee80211_wake_queues);

static unsigned int
ieee80211_get_vif_queues(struct ieee80211_local *local,
			 struct ieee80211_sub_if_data *sdata)
{
	unsigned int queues;

	if (sdata && ieee80211_hw_check(&local->hw, QUEUE_CONTROL)) {
		int ac;

		queues = 0;

		for (ac = 0; ac < IEEE80211_NUM_ACS; ac++)
			queues |= BIT(sdata->vif.hw_queue[ac]);
		if (sdata->vif.cab_queue != IEEE80211_INVAL_HW_QUEUE)
			queues |= BIT(sdata->vif.cab_queue);
	} else {
		/* all queues */
		queues = BIT(local->hw.queues) - 1;
	}

	return queues;
}

void __ieee80211_flush_queues(struct ieee80211_local *local,
			      struct ieee80211_sub_if_data *sdata,
			      unsigned int queues, bool drop)
{
	if (!local->ops->flush)
		return;

	/*
	 * If no queue was set, or if the HW doesn't support
	 * IEEE80211_HW_QUEUE_CONTROL - flush all queues
	 */
	if (!queues || !ieee80211_hw_check(&local->hw, QUEUE_CONTROL))
		queues = ieee80211_get_vif_queues(local, sdata);

	ieee80211_stop_queues_by_reason(&local->hw, queues,
					IEEE80211_QUEUE_STOP_REASON_FLUSH,
					false);

	drv_flush(local, sdata, queues, drop);

	ieee80211_wake_queues_by_reason(&local->hw, queues,
					IEEE80211_QUEUE_STOP_REASON_FLUSH,
					false);
}

void ieee80211_flush_queues(struct ieee80211_local *local,
			    struct ieee80211_sub_if_data *sdata, bool drop)
{
	__ieee80211_flush_queues(local, sdata, 0, drop);
}

void ieee80211_stop_vif_queues(struct ieee80211_local *local,
			       struct ieee80211_sub_if_data *sdata,
			       enum queue_stop_reason reason)
{
	ieee80211_stop_queues_by_reason(&local->hw,
					ieee80211_get_vif_queues(local, sdata),
					reason, true);
}

void ieee80211_wake_vif_queues(struct ieee80211_local *local,
			       struct ieee80211_sub_if_data *sdata,
			       enum queue_stop_reason reason)
{
	ieee80211_wake_queues_by_reason(&local->hw,
					ieee80211_get_vif_queues(local, sdata),
					reason, true);
}

static void __iterate_interfaces(struct ieee80211_local *local,
				 u32 iter_flags,
				 void (*iterator)(void *data, u8 *mac,
						  struct ieee80211_vif *vif),
				 void *data)
{
	struct ieee80211_sub_if_data *sdata;
	bool active_only = iter_flags & IEEE80211_IFACE_ITER_ACTIVE;

	list_for_each_entry_rcu(sdata, &local->interfaces, list) {
		switch (sdata->vif.type) {
		case NL80211_IFTYPE_MONITOR:
			if (!(sdata->u.mntr.flags & MONITOR_FLAG_ACTIVE))
				continue;
			break;
		case NL80211_IFTYPE_AP_VLAN:
			continue;
		default:
			break;
		}
		if (!(iter_flags & IEEE80211_IFACE_ITER_RESUME_ALL) &&
		    active_only && !(sdata->flags & IEEE80211_SDATA_IN_DRIVER))
			continue;
		if ((iter_flags & IEEE80211_IFACE_SKIP_SDATA_NOT_IN_DRIVER) &&
		    !(sdata->flags & IEEE80211_SDATA_IN_DRIVER))
			continue;
		if (ieee80211_sdata_running(sdata) || !active_only)
			iterator(data, sdata->vif.addr,
				 &sdata->vif);
	}

	sdata = rcu_dereference_check(local->monitor_sdata,
				      lockdep_is_held(&local->iflist_mtx) ||
				      lockdep_is_held(&local->hw.wiphy->mtx));
	if (sdata &&
	    (iter_flags & IEEE80211_IFACE_ITER_RESUME_ALL || !active_only ||
	     sdata->flags & IEEE80211_SDATA_IN_DRIVER))
		iterator(data, sdata->vif.addr, &sdata->vif);
}

void ieee80211_iterate_interfaces(
	struct ieee80211_hw *hw, u32 iter_flags,
	void (*iterator)(void *data, u8 *mac,
			 struct ieee80211_vif *vif),
	void *data)
{
	struct ieee80211_local *local = hw_to_local(hw);

	mutex_lock(&local->iflist_mtx);
	__iterate_interfaces(local, iter_flags, iterator, data);
	mutex_unlock(&local->iflist_mtx);
}
EXPORT_SYMBOL_GPL(ieee80211_iterate_interfaces);

void ieee80211_iterate_active_interfaces_atomic(
	struct ieee80211_hw *hw, u32 iter_flags,
	void (*iterator)(void *data, u8 *mac,
			 struct ieee80211_vif *vif),
	void *data)
{
	struct ieee80211_local *local = hw_to_local(hw);

	rcu_read_lock();
	__iterate_interfaces(local, iter_flags | IEEE80211_IFACE_ITER_ACTIVE,
			     iterator, data);
	rcu_read_unlock();
}
EXPORT_SYMBOL_GPL(ieee80211_iterate_active_interfaces_atomic);

void ieee80211_iterate_active_interfaces_mtx(
	struct ieee80211_hw *hw, u32 iter_flags,
	void (*iterator)(void *data, u8 *mac,
			 struct ieee80211_vif *vif),
	void *data)
{
	struct ieee80211_local *local = hw_to_local(hw);

	lockdep_assert_wiphy(hw->wiphy);

	__iterate_interfaces(local, iter_flags | IEEE80211_IFACE_ITER_ACTIVE,
			     iterator, data);
}
EXPORT_SYMBOL_GPL(ieee80211_iterate_active_interfaces_mtx);

static void __iterate_stations(struct ieee80211_local *local,
			       void (*iterator)(void *data,
						struct ieee80211_sta *sta),
			       void *data)
{
	struct sta_info *sta;

	list_for_each_entry_rcu(sta, &local->sta_list, list) {
		if (!sta->uploaded)
			continue;

		iterator(data, &sta->sta);
	}
}

void ieee80211_iterate_stations(struct ieee80211_hw *hw,
				void (*iterator)(void *data,
						 struct ieee80211_sta *sta),
				void *data)
{
	struct ieee80211_local *local = hw_to_local(hw);

	mutex_lock(&local->sta_mtx);
	__iterate_stations(local, iterator, data);
	mutex_unlock(&local->sta_mtx);
}
EXPORT_SYMBOL_GPL(ieee80211_iterate_stations);

void ieee80211_iterate_stations_atomic(struct ieee80211_hw *hw,
			void (*iterator)(void *data,
					 struct ieee80211_sta *sta),
			void *data)
{
	struct ieee80211_local *local = hw_to_local(hw);

	rcu_read_lock();
	__iterate_stations(local, iterator, data);
	rcu_read_unlock();
}
EXPORT_SYMBOL_GPL(ieee80211_iterate_stations_atomic);

struct ieee80211_vif *wdev_to_ieee80211_vif(struct wireless_dev *wdev)
{
	struct ieee80211_sub_if_data *sdata = IEEE80211_WDEV_TO_SUB_IF(wdev);

	if (!ieee80211_sdata_running(sdata) ||
	    !(sdata->flags & IEEE80211_SDATA_IN_DRIVER))
		return NULL;
	return &sdata->vif;
}
EXPORT_SYMBOL_GPL(wdev_to_ieee80211_vif);

struct wireless_dev *ieee80211_vif_to_wdev(struct ieee80211_vif *vif)
{
	if (!vif)
		return NULL;

	return &vif_to_sdata(vif)->wdev;
}
EXPORT_SYMBOL_GPL(ieee80211_vif_to_wdev);

/*
 * Nothing should have been stuffed into the workqueue during
 * the suspend->resume cycle. Since we can't check each caller
 * of this function if we are already quiescing / suspended,
 * check here and don't WARN since this can actually happen when
 * the rx path (for example) is racing against __ieee80211_suspend
 * and suspending / quiescing was set after the rx path checked
 * them.
 */
static bool ieee80211_can_queue_work(struct ieee80211_local *local)
{
	if (local->quiescing || (local->suspended && !local->resuming)) {
		pr_warn("queueing ieee80211 work while going to suspend\n");
		return false;
	}

	return true;
}

void ieee80211_queue_work(struct ieee80211_hw *hw, struct work_struct *work)
{
	struct ieee80211_local *local = hw_to_local(hw);

	if (!ieee80211_can_queue_work(local))
		return;

	queue_work(local->workqueue, work);
}
EXPORT_SYMBOL(ieee80211_queue_work);

void ieee80211_queue_delayed_work(struct ieee80211_hw *hw,
				  struct delayed_work *dwork,
				  unsigned long delay)
{
	struct ieee80211_local *local = hw_to_local(hw);

	if (!ieee80211_can_queue_work(local))
		return;

	queue_delayed_work(local->workqueue, dwork, delay);
}
EXPORT_SYMBOL(ieee80211_queue_delayed_work);

static void ieee80211_parse_extension_element(u32 *crc,
					      const struct element *elem,
					      struct ieee802_11_elems *elems)
{
	const void *data = elem->data + 1;
	u8 len;

	if (!elem->datalen)
		return;

	len = elem->datalen - 1;

	switch (elem->data[0]) {
	case WLAN_EID_EXT_HE_MU_EDCA:
		if (len >= sizeof(*elems->mu_edca_param_set)) {
			elems->mu_edca_param_set = data;
			if (crc)
				*crc = crc32_be(*crc, (void *)elem,
						elem->datalen + 2);
		}
		break;
	case WLAN_EID_EXT_HE_CAPABILITY:
		if (ieee80211_he_capa_size_ok(data, len)) {
			elems->he_cap = data;
			elems->he_cap_len = len;
		}
		break;
	case WLAN_EID_EXT_HE_OPERATION:
		if (len >= sizeof(*elems->he_operation) &&
		    len >= ieee80211_he_oper_size(data) - 1) {
			if (crc)
				*crc = crc32_be(*crc, (void *)elem,
						elem->datalen + 2);
			elems->he_operation = data;
		}
		break;
	case WLAN_EID_EXT_UORA:
		if (len >= 1)
			elems->uora_element = data;
		break;
	case WLAN_EID_EXT_MAX_CHANNEL_SWITCH_TIME:
		if (len == 3)
			elems->max_channel_switch_time = data;
		break;
	case WLAN_EID_EXT_MULTIPLE_BSSID_CONFIGURATION:
		if (len >= sizeof(*elems->mbssid_config_ie))
			elems->mbssid_config_ie = data;
		break;
	case WLAN_EID_EXT_HE_SPR:
		if (len >= sizeof(*elems->he_spr) &&
		    len >= ieee80211_he_spr_size(data))
			elems->he_spr = data;
		break;
	case WLAN_EID_EXT_HE_6GHZ_CAPA:
		if (len >= sizeof(*elems->he_6ghz_capa))
			elems->he_6ghz_capa = data;
		break;
	case WLAN_EID_EXT_EHT_CAPABILITY:
		if (ieee80211_eht_capa_size_ok(elems->he_cap,
					       data, len)) {
			elems->eht_cap = data;
			elems->eht_cap_len = len;
		}
		break;
	case WLAN_EID_EXT_EHT_OPERATION:
		if (ieee80211_eht_oper_size_ok(data, len))
			elems->eht_operation = data;
		break;
	}
}

static u32
_ieee802_11_parse_elems_crc(const u8 *start, size_t len, bool action,
			    struct ieee802_11_elems *elems,
			    u64 filter, u32 crc,
			    const struct element *check_inherit)
{
	const struct element *elem;
	bool calc_crc = filter != 0;
	DECLARE_BITMAP(seen_elems, 256);
	const u8 *ie;

	bitmap_zero(seen_elems, 256);

	for_each_element(elem, start, len) {
		bool elem_parse_failed;
		u8 id = elem->id;
		u8 elen = elem->datalen;
		const u8 *pos = elem->data;

		if (check_inherit &&
		    !cfg80211_is_element_inherited(elem,
						   check_inherit))
			continue;

		switch (id) {
		case WLAN_EID_SSID:
		case WLAN_EID_SUPP_RATES:
		case WLAN_EID_FH_PARAMS:
		case WLAN_EID_DS_PARAMS:
		case WLAN_EID_CF_PARAMS:
		case WLAN_EID_TIM:
		case WLAN_EID_IBSS_PARAMS:
		case WLAN_EID_CHALLENGE:
		case WLAN_EID_RSN:
		case WLAN_EID_ERP_INFO:
		case WLAN_EID_EXT_SUPP_RATES:
		case WLAN_EID_HT_CAPABILITY:
		case WLAN_EID_HT_OPERATION:
		case WLAN_EID_VHT_CAPABILITY:
		case WLAN_EID_VHT_OPERATION:
		case WLAN_EID_MESH_ID:
		case WLAN_EID_MESH_CONFIG:
		case WLAN_EID_PEER_MGMT:
		case WLAN_EID_PREQ:
		case WLAN_EID_PREP:
		case WLAN_EID_PERR:
		case WLAN_EID_RANN:
		case WLAN_EID_CHANNEL_SWITCH:
		case WLAN_EID_EXT_CHANSWITCH_ANN:
		case WLAN_EID_COUNTRY:
		case WLAN_EID_PWR_CONSTRAINT:
		case WLAN_EID_TIMEOUT_INTERVAL:
		case WLAN_EID_SECONDARY_CHANNEL_OFFSET:
		case WLAN_EID_WIDE_BW_CHANNEL_SWITCH:
		case WLAN_EID_CHAN_SWITCH_PARAM:
		case WLAN_EID_EXT_CAPABILITY:
		case WLAN_EID_CHAN_SWITCH_TIMING:
		case WLAN_EID_LINK_ID:
		case WLAN_EID_BSS_MAX_IDLE_PERIOD:
		case WLAN_EID_RSNX:
		case WLAN_EID_S1G_BCN_COMPAT:
		case WLAN_EID_S1G_CAPABILITIES:
		case WLAN_EID_S1G_OPERATION:
		case WLAN_EID_AID_RESPONSE:
		case WLAN_EID_S1G_SHORT_BCN_INTERVAL:
		/*
		 * not listing WLAN_EID_CHANNEL_SWITCH_WRAPPER -- it seems possible
		 * that if the content gets bigger it might be needed more than once
		 */
			if (test_bit(id, seen_elems)) {
				elems->parse_error = true;
				continue;
			}
			break;
		}

		if (calc_crc && id < 64 && (filter & (1ULL << id)))
			crc = crc32_be(crc, pos - 2, elen + 2);

		elem_parse_failed = false;

		switch (id) {
		case WLAN_EID_LINK_ID:
			if (elen + 2 < sizeof(struct ieee80211_tdls_lnkie)) {
				elem_parse_failed = true;
				break;
			}
			elems->lnk_id = (void *)(pos - 2);
			break;
		case WLAN_EID_CHAN_SWITCH_TIMING:
			if (elen < sizeof(struct ieee80211_ch_switch_timing)) {
				elem_parse_failed = true;
				break;
			}
			elems->ch_sw_timing = (void *)pos;
			break;
		case WLAN_EID_EXT_CAPABILITY:
			elems->ext_capab = pos;
			elems->ext_capab_len = elen;
			break;
		case WLAN_EID_SSID:
			elems->ssid = pos;
			elems->ssid_len = elen;
			break;
		case WLAN_EID_SUPP_RATES:
			elems->supp_rates = pos;
			elems->supp_rates_len = elen;
			break;
		case WLAN_EID_DS_PARAMS:
			if (elen >= 1)
				elems->ds_params = pos;
			else
				elem_parse_failed = true;
			break;
		case WLAN_EID_TIM:
			if (elen >= sizeof(struct ieee80211_tim_ie)) {
				elems->tim = (void *)pos;
				elems->tim_len = elen;
			} else
				elem_parse_failed = true;
			break;
		case WLAN_EID_VENDOR_SPECIFIC:
			if (elen >= 4 && pos[0] == 0x00 && pos[1] == 0x50 &&
			    pos[2] == 0xf2) {
				/* Microsoft OUI (00:50:F2) */

				if (calc_crc)
					crc = crc32_be(crc, pos - 2, elen + 2);

				if (elen >= 5 && pos[3] == 2) {
					/* OUI Type 2 - WMM IE */
					if (pos[4] == 0) {
						elems->wmm_info = pos;
						elems->wmm_info_len = elen;
					} else if (pos[4] == 1) {
						elems->wmm_param = pos;
						elems->wmm_param_len = elen;
					}
				}
			}
			break;
		case WLAN_EID_RSN:
			elems->rsn = pos;
			elems->rsn_len = elen;
			break;
		case WLAN_EID_ERP_INFO:
			if (elen >= 1)
				elems->erp_info = pos;
			else
				elem_parse_failed = true;
			break;
		case WLAN_EID_EXT_SUPP_RATES:
			elems->ext_supp_rates = pos;
			elems->ext_supp_rates_len = elen;
			break;
		case WLAN_EID_HT_CAPABILITY:
			if (elen >= sizeof(struct ieee80211_ht_cap))
				elems->ht_cap_elem = (void *)pos;
			else
				elem_parse_failed = true;
			break;
		case WLAN_EID_HT_OPERATION:
			if (elen >= sizeof(struct ieee80211_ht_operation))
				elems->ht_operation = (void *)pos;
			else
				elem_parse_failed = true;
			break;
		case WLAN_EID_VHT_CAPABILITY:
			if (elen >= sizeof(struct ieee80211_vht_cap))
				elems->vht_cap_elem = (void *)pos;
			else
				elem_parse_failed = true;
			break;
		case WLAN_EID_VHT_OPERATION:
			if (elen >= sizeof(struct ieee80211_vht_operation)) {
				elems->vht_operation = (void *)pos;
				if (calc_crc)
					crc = crc32_be(crc, pos - 2, elen + 2);
				break;
			}
			elem_parse_failed = true;
			break;
		case WLAN_EID_OPMODE_NOTIF:
			if (elen > 0) {
				elems->opmode_notif = pos;
				if (calc_crc)
					crc = crc32_be(crc, pos - 2, elen + 2);
				break;
			}
			elem_parse_failed = true;
			break;
		case WLAN_EID_MESH_ID:
			elems->mesh_id = pos;
			elems->mesh_id_len = elen;
			break;
		case WLAN_EID_MESH_CONFIG:
			if (elen >= sizeof(struct ieee80211_meshconf_ie))
				elems->mesh_config = (void *)pos;
			else
				elem_parse_failed = true;
			break;
		case WLAN_EID_PEER_MGMT:
			elems->peering = pos;
			elems->peering_len = elen;
			break;
		case WLAN_EID_MESH_AWAKE_WINDOW:
			if (elen >= 2)
				elems->awake_window = (void *)pos;
			break;
		case WLAN_EID_PREQ:
			elems->preq = pos;
			elems->preq_len = elen;
			break;
		case WLAN_EID_PREP:
			elems->prep = pos;
			elems->prep_len = elen;
			break;
		case WLAN_EID_PERR:
			elems->perr = pos;
			elems->perr_len = elen;
			break;
		case WLAN_EID_RANN:
			if (elen >= sizeof(struct ieee80211_rann_ie))
				elems->rann = (void *)pos;
			else
				elem_parse_failed = true;
			break;
		case WLAN_EID_CHANNEL_SWITCH:
			if (elen != sizeof(struct ieee80211_channel_sw_ie)) {
				elem_parse_failed = true;
				break;
			}
			elems->ch_switch_ie = (void *)pos;
			break;
		case WLAN_EID_EXT_CHANSWITCH_ANN:
			if (elen != sizeof(struct ieee80211_ext_chansw_ie)) {
				elem_parse_failed = true;
				break;
			}
			elems->ext_chansw_ie = (void *)pos;
			break;
		case WLAN_EID_SECONDARY_CHANNEL_OFFSET:
			if (elen != sizeof(struct ieee80211_sec_chan_offs_ie)) {
				elem_parse_failed = true;
				break;
			}
			elems->sec_chan_offs = (void *)pos;
			break;
		case WLAN_EID_CHAN_SWITCH_PARAM:
			if (elen <
			    sizeof(*elems->mesh_chansw_params_ie)) {
				elem_parse_failed = true;
				break;
			}
			elems->mesh_chansw_params_ie = (void *)pos;
			break;
		case WLAN_EID_WIDE_BW_CHANNEL_SWITCH:
			if (!action ||
			    elen < sizeof(*elems->wide_bw_chansw_ie)) {
				elem_parse_failed = true;
				break;
			}
			elems->wide_bw_chansw_ie = (void *)pos;
			break;
		case WLAN_EID_CHANNEL_SWITCH_WRAPPER:
			if (action) {
				elem_parse_failed = true;
				break;
			}
			/*
			 * This is a bit tricky, but as we only care about
			 * the wide bandwidth channel switch element, so
			 * just parse it out manually.
			 */
			ie = cfg80211_find_ie(WLAN_EID_WIDE_BW_CHANNEL_SWITCH,
					      pos, elen);
			if (ie) {
				if (ie[1] >= sizeof(*elems->wide_bw_chansw_ie))
					elems->wide_bw_chansw_ie =
						(void *)(ie + 2);
				else
					elem_parse_failed = true;
			}
			break;
		case WLAN_EID_COUNTRY:
			elems->country_elem = pos;
			elems->country_elem_len = elen;
			break;
		case WLAN_EID_PWR_CONSTRAINT:
			if (elen != 1) {
				elem_parse_failed = true;
				break;
			}
			elems->pwr_constr_elem = pos;
			break;
		case WLAN_EID_CISCO_VENDOR_SPECIFIC:
			/* Lots of different options exist, but we only care
			 * about the Dynamic Transmit Power Control element.
			 * First check for the Cisco OUI, then for the DTPC
			 * tag (0x00).
			 */
			if (elen < 4) {
				elem_parse_failed = true;
				break;
			}

			if (pos[0] != 0x00 || pos[1] != 0x40 ||
			    pos[2] != 0x96 || pos[3] != 0x00)
				break;

			if (elen != 6) {
				elem_parse_failed = true;
				break;
			}

			if (calc_crc)
				crc = crc32_be(crc, pos - 2, elen + 2);

			elems->cisco_dtpc_elem = pos;
			break;
		case WLAN_EID_ADDBA_EXT:
			if (elen < sizeof(struct ieee80211_addba_ext_ie)) {
				elem_parse_failed = true;
				break;
			}
			elems->addba_ext_ie = (void *)pos;
			break;
		case WLAN_EID_TIMEOUT_INTERVAL:
			if (elen >= sizeof(struct ieee80211_timeout_interval_ie))
				elems->timeout_int = (void *)pos;
			else
				elem_parse_failed = true;
			break;
		case WLAN_EID_BSS_MAX_IDLE_PERIOD:
			if (elen >= sizeof(*elems->max_idle_period_ie))
				elems->max_idle_period_ie = (void *)pos;
			break;
		case WLAN_EID_RSNX:
			elems->rsnx = pos;
			elems->rsnx_len = elen;
			break;
		case WLAN_EID_TX_POWER_ENVELOPE:
			if (elen < 1 ||
			    elen > sizeof(struct ieee80211_tx_pwr_env))
				break;

			if (elems->tx_pwr_env_num >= ARRAY_SIZE(elems->tx_pwr_env))
				break;

			elems->tx_pwr_env[elems->tx_pwr_env_num] = (void *)pos;
			elems->tx_pwr_env_len[elems->tx_pwr_env_num] = elen;
			elems->tx_pwr_env_num++;
			break;
		case WLAN_EID_EXTENSION:
			ieee80211_parse_extension_element(calc_crc ?
								&crc : NULL,
							  elem, elems);
			break;
		case WLAN_EID_S1G_CAPABILITIES:
			if (elen >= sizeof(*elems->s1g_capab))
				elems->s1g_capab = (void *)pos;
			else
				elem_parse_failed = true;
			break;
		case WLAN_EID_S1G_OPERATION:
			if (elen == sizeof(*elems->s1g_oper))
				elems->s1g_oper = (void *)pos;
			else
				elem_parse_failed = true;
			break;
		case WLAN_EID_S1G_BCN_COMPAT:
			if (elen == sizeof(*elems->s1g_bcn_compat))
				elems->s1g_bcn_compat = (void *)pos;
			else
				elem_parse_failed = true;
			break;
		case WLAN_EID_AID_RESPONSE:
			if (elen == sizeof(struct ieee80211_aid_response_ie))
				elems->aid_resp = (void *)pos;
			else
				elem_parse_failed = true;
			break;
		default:
			break;
		}

		if (elem_parse_failed)
			elems->parse_error = true;
		else
			__set_bit(id, seen_elems);
	}

	if (!for_each_element_completed(elem, start, len))
		elems->parse_error = true;

	return crc;
}

static size_t ieee802_11_find_bssid_profile(const u8 *start, size_t len,
					    struct ieee802_11_elems *elems,
					    const u8 *transmitter_bssid,
					    const u8 *bss_bssid,
					    u8 *nontransmitted_profile)
{
	const struct element *elem, *sub;
	size_t profile_len = 0;
	bool found = false;

	if (!bss_bssid || !transmitter_bssid)
		return profile_len;

	for_each_element_id(elem, WLAN_EID_MULTIPLE_BSSID, start, len) {
		if (elem->datalen < 2)
			continue;

		for_each_element(sub, elem->data + 1, elem->datalen - 1) {
			u8 new_bssid[ETH_ALEN];
			const u8 *index;

			if (sub->id != 0 || sub->datalen < 4) {
				/* not a valid BSS profile */
				continue;
			}

			if (sub->data[0] != WLAN_EID_NON_TX_BSSID_CAP ||
			    sub->data[1] != 2) {
				/* The first element of the
				 * Nontransmitted BSSID Profile is not
				 * the Nontransmitted BSSID Capability
				 * element.
				 */
				continue;
			}

			memset(nontransmitted_profile, 0, len);
			profile_len = cfg80211_merge_profile(start, len,
							     elem,
							     sub,
							     nontransmitted_profile,
							     len);

			/* found a Nontransmitted BSSID Profile */
			index = cfg80211_find_ie(WLAN_EID_MULTI_BSSID_IDX,
						 nontransmitted_profile,
						 profile_len);
			if (!index || index[1] < 1 || index[2] == 0) {
				/* Invalid MBSSID Index element */
				continue;
			}

			cfg80211_gen_new_bssid(transmitter_bssid,
					       elem->data[0],
					       index[2],
					       new_bssid);
			if (ether_addr_equal(new_bssid, bss_bssid)) {
				found = true;
				elems->bssid_index_len = index[1];
				elems->bssid_index = (void *)&index[2];
				break;
			}
		}
	}

	return found ? profile_len : 0;
}

struct ieee802_11_elems *ieee802_11_parse_elems_crc(const u8 *start, size_t len,
						    bool action, u64 filter,
						    u32 crc,
						    const u8 *transmitter_bssid,
						    const u8 *bss_bssid)
{
	struct ieee802_11_elems *elems;
	const struct element *non_inherit = NULL;
	u8 *nontransmitted_profile;
	int nontransmitted_profile_len = 0;

	elems = kzalloc(sizeof(*elems), GFP_ATOMIC);
	if (!elems)
		return NULL;
	elems->ie_start = start;
	elems->total_len = len;

	nontransmitted_profile = kmalloc(len, GFP_ATOMIC);
	if (nontransmitted_profile) {
		nontransmitted_profile_len =
			ieee802_11_find_bssid_profile(start, len, elems,
						      transmitter_bssid,
						      bss_bssid,
						      nontransmitted_profile);
		non_inherit =
			cfg80211_find_ext_elem(WLAN_EID_EXT_NON_INHERITANCE,
					       nontransmitted_profile,
					       nontransmitted_profile_len);
	}

	crc = _ieee802_11_parse_elems_crc(start, len, action, elems, filter,
					  crc, non_inherit);

	/* Override with nontransmitted profile, if found */
	if (nontransmitted_profile_len)
		_ieee802_11_parse_elems_crc(nontransmitted_profile,
					    nontransmitted_profile_len,
					    action, elems, 0, 0, NULL);

	if (elems->tim && !elems->parse_error) {
		const struct ieee80211_tim_ie *tim_ie = elems->tim;

		elems->dtim_period = tim_ie->dtim_period;
		elems->dtim_count = tim_ie->dtim_count;
	}

	/* Override DTIM period and count if needed */
	if (elems->bssid_index &&
	    elems->bssid_index_len >=
	    offsetofend(struct ieee80211_bssid_index, dtim_period))
		elems->dtim_period = elems->bssid_index->dtim_period;

	if (elems->bssid_index &&
	    elems->bssid_index_len >=
	    offsetofend(struct ieee80211_bssid_index, dtim_count))
		elems->dtim_count = elems->bssid_index->dtim_count;

	kfree(nontransmitted_profile);

	elems->crc = crc;

	return elems;
}

void ieee80211_regulatory_limit_wmm_params(struct ieee80211_sub_if_data *sdata,
					   struct ieee80211_tx_queue_params
					   *qparam, int ac)
{
	struct ieee80211_chanctx_conf *chanctx_conf;
	const struct ieee80211_reg_rule *rrule;
	const struct ieee80211_wmm_ac *wmm_ac;
	u16 center_freq = 0;

	if (sdata->vif.type != NL80211_IFTYPE_AP &&
	    sdata->vif.type != NL80211_IFTYPE_STATION)
		return;

	rcu_read_lock();
	chanctx_conf = rcu_dereference(sdata->vif.chanctx_conf);
	if (chanctx_conf)
		center_freq = chanctx_conf->def.chan->center_freq;

	if (!center_freq) {
		rcu_read_unlock();
		return;
	}

	rrule = freq_reg_info(sdata->wdev.wiphy, MHZ_TO_KHZ(center_freq));

	if (IS_ERR_OR_NULL(rrule) || !rrule->has_wmm) {
		rcu_read_unlock();
		return;
	}

	if (sdata->vif.type == NL80211_IFTYPE_AP)
		wmm_ac = &rrule->wmm_rule.ap[ac];
	else
		wmm_ac = &rrule->wmm_rule.client[ac];
	qparam->cw_min = max_t(u16, qparam->cw_min, wmm_ac->cw_min);
	qparam->cw_max = max_t(u16, qparam->cw_max, wmm_ac->cw_max);
	qparam->aifs = max_t(u8, qparam->aifs, wmm_ac->aifsn);
	qparam->txop = min_t(u16, qparam->txop, wmm_ac->cot / 32);
	rcu_read_unlock();
}

void ieee80211_set_wmm_default(struct ieee80211_sub_if_data *sdata,
			       bool bss_notify, bool enable_qos)
{
	struct ieee80211_local *local = sdata->local;
	struct ieee80211_tx_queue_params qparam;
	struct ieee80211_chanctx_conf *chanctx_conf;
	int ac;
	bool use_11b;
	bool is_ocb; /* Use another EDCA parameters if dot11OCBActivated=true */
	int aCWmin, aCWmax;

	if (!local->ops->conf_tx)
		return;

	if (local->hw.queues < IEEE80211_NUM_ACS)
		return;

	memset(&qparam, 0, sizeof(qparam));

	rcu_read_lock();
	chanctx_conf = rcu_dereference(sdata->vif.chanctx_conf);
	use_11b = (chanctx_conf &&
		   chanctx_conf->def.chan->band == NL80211_BAND_2GHZ) &&
		 !(sdata->flags & IEEE80211_SDATA_OPERATING_GMODE);
	rcu_read_unlock();

	is_ocb = (sdata->vif.type == NL80211_IFTYPE_OCB);

	/* Set defaults according to 802.11-2007 Table 7-37 */
	aCWmax = 1023;
	if (use_11b)
		aCWmin = 31;
	else
		aCWmin = 15;

	/* Confiure old 802.11b/g medium access rules. */
	qparam.cw_max = aCWmax;
	qparam.cw_min = aCWmin;
	qparam.txop = 0;
	qparam.aifs = 2;

	for (ac = 0; ac < IEEE80211_NUM_ACS; ac++) {
		/* Update if QoS is enabled. */
		if (enable_qos) {
			switch (ac) {
			case IEEE80211_AC_BK:
				qparam.cw_max = aCWmax;
				qparam.cw_min = aCWmin;
				qparam.txop = 0;
				if (is_ocb)
					qparam.aifs = 9;
				else
					qparam.aifs = 7;
				break;
			/* never happens but let's not leave undefined */
			default:
			case IEEE80211_AC_BE:
				qparam.cw_max = aCWmax;
				qparam.cw_min = aCWmin;
				qparam.txop = 0;
				if (is_ocb)
					qparam.aifs = 6;
				else
					qparam.aifs = 3;
				break;
			case IEEE80211_AC_VI:
				qparam.cw_max = aCWmin;
				qparam.cw_min = (aCWmin + 1) / 2 - 1;
				if (is_ocb)
					qparam.txop = 0;
				else if (use_11b)
					qparam.txop = 6016/32;
				else
					qparam.txop = 3008/32;

				if (is_ocb)
					qparam.aifs = 3;
				else
					qparam.aifs = 2;
				break;
			case IEEE80211_AC_VO:
				qparam.cw_max = (aCWmin + 1) / 2 - 1;
				qparam.cw_min = (aCWmin + 1) / 4 - 1;
				if (is_ocb)
					qparam.txop = 0;
				else if (use_11b)
					qparam.txop = 3264/32;
				else
					qparam.txop = 1504/32;
				qparam.aifs = 2;
				break;
			}
		}
		ieee80211_regulatory_limit_wmm_params(sdata, &qparam, ac);

		qparam.uapsd = false;

		sdata->tx_conf[ac] = qparam;
		drv_conf_tx(local, sdata, ac, &qparam);
	}

	if (sdata->vif.type != NL80211_IFTYPE_MONITOR &&
	    sdata->vif.type != NL80211_IFTYPE_P2P_DEVICE &&
	    sdata->vif.type != NL80211_IFTYPE_NAN) {
		sdata->vif.bss_conf.qos = enable_qos;
		if (bss_notify)
			ieee80211_bss_info_change_notify(sdata,
							 BSS_CHANGED_QOS);
	}
}

void ieee80211_send_auth(struct ieee80211_sub_if_data *sdata,
			 u16 transaction, u16 auth_alg, u16 status,
			 const u8 *extra, size_t extra_len, const u8 *da,
			 const u8 *bssid, const u8 *key, u8 key_len, u8 key_idx,
			 u32 tx_flags)
{
	struct ieee80211_local *local = sdata->local;
	struct sk_buff *skb;
	struct ieee80211_mgmt *mgmt;
	int err;

	/* 24 + 6 = header + auth_algo + auth_transaction + status_code */
	skb = dev_alloc_skb(local->hw.extra_tx_headroom + IEEE80211_WEP_IV_LEN +
			    24 + 6 + extra_len + IEEE80211_WEP_ICV_LEN);
	if (!skb)
		return;

	skb_reserve(skb, local->hw.extra_tx_headroom + IEEE80211_WEP_IV_LEN);

	mgmt = skb_put_zero(skb, 24 + 6);
	mgmt->frame_control = cpu_to_le16(IEEE80211_FTYPE_MGMT |
					  IEEE80211_STYPE_AUTH);
	memcpy(mgmt->da, da, ETH_ALEN);
	memcpy(mgmt->sa, sdata->vif.addr, ETH_ALEN);
	memcpy(mgmt->bssid, bssid, ETH_ALEN);
	mgmt->u.auth.auth_alg = cpu_to_le16(auth_alg);
	mgmt->u.auth.auth_transaction = cpu_to_le16(transaction);
	mgmt->u.auth.status_code = cpu_to_le16(status);
	if (extra)
		skb_put_data(skb, extra, extra_len);

	if (auth_alg == WLAN_AUTH_SHARED_KEY && transaction == 3) {
		mgmt->frame_control |= cpu_to_le16(IEEE80211_FCTL_PROTECTED);
		err = ieee80211_wep_encrypt(local, skb, key, key_len, key_idx);
		if (WARN_ON(err)) {
			kfree_skb(skb);
			return;
		}
	}

	IEEE80211_SKB_CB(skb)->flags |= IEEE80211_TX_INTFL_DONT_ENCRYPT |
					tx_flags;
	ieee80211_tx_skb(sdata, skb);
}

void ieee80211_send_deauth_disassoc(struct ieee80211_sub_if_data *sdata,
				    const u8 *da, const u8 *bssid,
				    u16 stype, u16 reason,
				    bool send_frame, u8 *frame_buf)
{
	struct ieee80211_local *local = sdata->local;
	struct sk_buff *skb;
	struct ieee80211_mgmt *mgmt = (void *)frame_buf;

	/* build frame */
	mgmt->frame_control = cpu_to_le16(IEEE80211_FTYPE_MGMT | stype);
	mgmt->duration = 0; /* initialize only */
	mgmt->seq_ctrl = 0; /* initialize only */
	memcpy(mgmt->da, da, ETH_ALEN);
	memcpy(mgmt->sa, sdata->vif.addr, ETH_ALEN);
	memcpy(mgmt->bssid, bssid, ETH_ALEN);
	/* u.deauth.reason_code == u.disassoc.reason_code */
	mgmt->u.deauth.reason_code = cpu_to_le16(reason);

	if (send_frame) {
		skb = dev_alloc_skb(local->hw.extra_tx_headroom +
				    IEEE80211_DEAUTH_FRAME_LEN);
		if (!skb)
			return;

		skb_reserve(skb, local->hw.extra_tx_headroom);

		/* copy in frame */
		skb_put_data(skb, mgmt, IEEE80211_DEAUTH_FRAME_LEN);

		if (sdata->vif.type != NL80211_IFTYPE_STATION ||
		    !(sdata->u.mgd.flags & IEEE80211_STA_MFP_ENABLED))
			IEEE80211_SKB_CB(skb)->flags |=
				IEEE80211_TX_INTFL_DONT_ENCRYPT;

		ieee80211_tx_skb(sdata, skb);
	}
}

static u8 *ieee80211_write_he_6ghz_cap(u8 *pos, __le16 cap, u8 *end)
{
	if ((end - pos) < 5)
		return pos;

	*pos++ = WLAN_EID_EXTENSION;
	*pos++ = 1 + sizeof(cap);
	*pos++ = WLAN_EID_EXT_HE_6GHZ_CAPA;
	memcpy(pos, &cap, sizeof(cap));

	return pos + 2;
}

static int ieee80211_build_preq_ies_band(struct ieee80211_sub_if_data *sdata,
					 u8 *buffer, size_t buffer_len,
					 const u8 *ie, size_t ie_len,
					 enum nl80211_band band,
					 u32 rate_mask,
					 struct cfg80211_chan_def *chandef,
					 size_t *offset, u32 flags)
{
	struct ieee80211_local *local = sdata->local;
	struct ieee80211_supported_band *sband;
	const struct ieee80211_sta_he_cap *he_cap;
	const struct ieee80211_sta_eht_cap *eht_cap;
	u8 *pos = buffer, *end = buffer + buffer_len;
	size_t noffset;
	int supp_rates_len, i;
	u8 rates[32];
	int num_rates;
	int ext_rates_len;
	int shift;
	u32 rate_flags;
	bool have_80mhz = false;

	*offset = 0;

	sband = local->hw.wiphy->bands[band];
	if (WARN_ON_ONCE(!sband))
		return 0;

	rate_flags = ieee80211_chandef_rate_flags(chandef);
	shift = ieee80211_chandef_get_shift(chandef);

	num_rates = 0;
	for (i = 0; i < sband->n_bitrates; i++) {
		if ((BIT(i) & rate_mask) == 0)
			continue; /* skip rate */
		if ((rate_flags & sband->bitrates[i].flags) != rate_flags)
			continue;

		rates[num_rates++] =
			(u8) DIV_ROUND_UP(sband->bitrates[i].bitrate,
					  (1 << shift) * 5);
	}

	supp_rates_len = min_t(int, num_rates, 8);

	if (end - pos < 2 + supp_rates_len)
		goto out_err;
	*pos++ = WLAN_EID_SUPP_RATES;
	*pos++ = supp_rates_len;
	memcpy(pos, rates, supp_rates_len);
	pos += supp_rates_len;

	/* insert "request information" if in custom IEs */
	if (ie && ie_len) {
		static const u8 before_extrates[] = {
			WLAN_EID_SSID,
			WLAN_EID_SUPP_RATES,
			WLAN_EID_REQUEST,
		};
		noffset = ieee80211_ie_split(ie, ie_len,
					     before_extrates,
					     ARRAY_SIZE(before_extrates),
					     *offset);
		if (end - pos < noffset - *offset)
			goto out_err;
		memcpy(pos, ie + *offset, noffset - *offset);
		pos += noffset - *offset;
		*offset = noffset;
	}

	ext_rates_len = num_rates - supp_rates_len;
	if (ext_rates_len > 0) {
		if (end - pos < 2 + ext_rates_len)
			goto out_err;
		*pos++ = WLAN_EID_EXT_SUPP_RATES;
		*pos++ = ext_rates_len;
		memcpy(pos, rates + supp_rates_len, ext_rates_len);
		pos += ext_rates_len;
	}

	if (chandef->chan && sband->band == NL80211_BAND_2GHZ) {
		if (end - pos < 3)
			goto out_err;
		*pos++ = WLAN_EID_DS_PARAMS;
		*pos++ = 1;
		*pos++ = ieee80211_frequency_to_channel(
				chandef->chan->center_freq);
	}

	if (flags & IEEE80211_PROBE_FLAG_MIN_CONTENT)
		goto done;

	/* insert custom IEs that go before HT */
	if (ie && ie_len) {
		static const u8 before_ht[] = {
			/*
			 * no need to list the ones split off already
			 * (or generated here)
			 */
			WLAN_EID_DS_PARAMS,
			WLAN_EID_SUPPORTED_REGULATORY_CLASSES,
		};
		noffset = ieee80211_ie_split(ie, ie_len,
					     before_ht, ARRAY_SIZE(before_ht),
					     *offset);
		if (end - pos < noffset - *offset)
			goto out_err;
		memcpy(pos, ie + *offset, noffset - *offset);
		pos += noffset - *offset;
		*offset = noffset;
	}

	if (sband->ht_cap.ht_supported) {
		if (end - pos < 2 + sizeof(struct ieee80211_ht_cap))
			goto out_err;
		pos = ieee80211_ie_build_ht_cap(pos, &sband->ht_cap,
						sband->ht_cap.cap);
	}

	/* insert custom IEs that go before VHT */
	if (ie && ie_len) {
		static const u8 before_vht[] = {
			/*
			 * no need to list the ones split off already
			 * (or generated here)
			 */
			WLAN_EID_BSS_COEX_2040,
			WLAN_EID_EXT_CAPABILITY,
			WLAN_EID_SSID_LIST,
			WLAN_EID_CHANNEL_USAGE,
			WLAN_EID_INTERWORKING,
			WLAN_EID_MESH_ID,
			/* 60 GHz (Multi-band, DMG, MMS) can't happen */
		};
		noffset = ieee80211_ie_split(ie, ie_len,
					     before_vht, ARRAY_SIZE(before_vht),
					     *offset);
		if (end - pos < noffset - *offset)
			goto out_err;
		memcpy(pos, ie + *offset, noffset - *offset);
		pos += noffset - *offset;
		*offset = noffset;
	}

	/* Check if any channel in this sband supports at least 80 MHz */
	for (i = 0; i < sband->n_channels; i++) {
		if (sband->channels[i].flags & (IEEE80211_CHAN_DISABLED |
						IEEE80211_CHAN_NO_80MHZ))
			continue;

		have_80mhz = true;
		break;
	}

	if (sband->vht_cap.vht_supported && have_80mhz) {
		if (end - pos < 2 + sizeof(struct ieee80211_vht_cap))
			goto out_err;
		pos = ieee80211_ie_build_vht_cap(pos, &sband->vht_cap,
						 sband->vht_cap.cap);
	}

	/* insert custom IEs that go before HE */
	if (ie && ie_len) {
		static const u8 before_he[] = {
			/*
			 * no need to list the ones split off before VHT
			 * or generated here
			 */
			WLAN_EID_EXTENSION, WLAN_EID_EXT_FILS_REQ_PARAMS,
			WLAN_EID_AP_CSN,
			/* TODO: add 11ah/11aj/11ak elements */
		};
		noffset = ieee80211_ie_split(ie, ie_len,
					     before_he, ARRAY_SIZE(before_he),
					     *offset);
		if (end - pos < noffset - *offset)
			goto out_err;
		memcpy(pos, ie + *offset, noffset - *offset);
		pos += noffset - *offset;
		*offset = noffset;
	}

	he_cap = ieee80211_get_he_iftype_cap(sband,
					     ieee80211_vif_type_p2p(&sdata->vif));
	if (he_cap &&
	    cfg80211_any_usable_channels(local->hw.wiphy, BIT(sband->band),
					 IEEE80211_CHAN_NO_HE)) {
		pos = ieee80211_ie_build_he_cap(0, pos, he_cap, end);
<<<<<<< HEAD
=======
		if (!pos)
			goto out_err;
	}

	eht_cap = ieee80211_get_eht_iftype_cap(sband,
					       ieee80211_vif_type_p2p(&sdata->vif));

	if (eht_cap &&
	    cfg80211_any_usable_channels(local->hw.wiphy, BIT(sband->band),
					 IEEE80211_CHAN_NO_HE |
					 IEEE80211_CHAN_NO_EHT)) {
		pos = ieee80211_ie_build_eht_cap(pos, he_cap, eht_cap, end);
>>>>>>> 8db86851
		if (!pos)
			goto out_err;
	}

	if (cfg80211_any_usable_channels(local->hw.wiphy,
					 BIT(NL80211_BAND_6GHZ),
					 IEEE80211_CHAN_NO_HE)) {
		struct ieee80211_supported_band *sband6;

		sband6 = local->hw.wiphy->bands[NL80211_BAND_6GHZ];
		he_cap = ieee80211_get_he_iftype_cap(sband6,
				ieee80211_vif_type_p2p(&sdata->vif));

		if (he_cap) {
			enum nl80211_iftype iftype =
				ieee80211_vif_type_p2p(&sdata->vif);
			__le16 cap = ieee80211_get_he_6ghz_capa(sband, iftype);

			pos = ieee80211_write_he_6ghz_cap(pos, cap, end);
		}
	}

	/*
	 * If adding more here, adjust code in main.c
	 * that calculates local->scan_ies_len.
	 */

	return pos - buffer;
 out_err:
	WARN_ONCE(1, "not enough space for preq IEs\n");
 done:
	return pos - buffer;
}

int ieee80211_build_preq_ies(struct ieee80211_sub_if_data *sdata, u8 *buffer,
			     size_t buffer_len,
			     struct ieee80211_scan_ies *ie_desc,
			     const u8 *ie, size_t ie_len,
			     u8 bands_used, u32 *rate_masks,
			     struct cfg80211_chan_def *chandef,
			     u32 flags)
{
	size_t pos = 0, old_pos = 0, custom_ie_offset = 0;
	int i;

	memset(ie_desc, 0, sizeof(*ie_desc));

	for (i = 0; i < NUM_NL80211_BANDS; i++) {
		if (bands_used & BIT(i)) {
			pos += ieee80211_build_preq_ies_band(sdata,
							     buffer + pos,
							     buffer_len - pos,
							     ie, ie_len, i,
							     rate_masks[i],
							     chandef,
							     &custom_ie_offset,
							     flags);
			ie_desc->ies[i] = buffer + old_pos;
			ie_desc->len[i] = pos - old_pos;
			old_pos = pos;
		}
	}

	/* add any remaining custom IEs */
	if (ie && ie_len) {
		if (WARN_ONCE(buffer_len - pos < ie_len - custom_ie_offset,
			      "not enough space for preq custom IEs\n"))
			return pos;
		memcpy(buffer + pos, ie + custom_ie_offset,
		       ie_len - custom_ie_offset);
		ie_desc->common_ies = buffer + pos;
		ie_desc->common_ie_len = ie_len - custom_ie_offset;
		pos += ie_len - custom_ie_offset;
	}

	return pos;
};

struct sk_buff *ieee80211_build_probe_req(struct ieee80211_sub_if_data *sdata,
					  const u8 *src, const u8 *dst,
					  u32 ratemask,
					  struct ieee80211_channel *chan,
					  const u8 *ssid, size_t ssid_len,
					  const u8 *ie, size_t ie_len,
					  u32 flags)
{
	struct ieee80211_local *local = sdata->local;
	struct cfg80211_chan_def chandef;
	struct sk_buff *skb;
	struct ieee80211_mgmt *mgmt;
	int ies_len;
	u32 rate_masks[NUM_NL80211_BANDS] = {};
	struct ieee80211_scan_ies dummy_ie_desc;

	/*
	 * Do not send DS Channel parameter for directed probe requests
	 * in order to maximize the chance that we get a response.  Some
	 * badly-behaved APs don't respond when this parameter is included.
	 */
	chandef.width = sdata->vif.bss_conf.chandef.width;
	if (flags & IEEE80211_PROBE_FLAG_DIRECTED)
		chandef.chan = NULL;
	else
		chandef.chan = chan;

	skb = ieee80211_probereq_get(&local->hw, src, ssid, ssid_len,
				     local->scan_ies_len + ie_len);
	if (!skb)
		return NULL;

	rate_masks[chan->band] = ratemask;
	ies_len = ieee80211_build_preq_ies(sdata, skb_tail_pointer(skb),
					   skb_tailroom(skb), &dummy_ie_desc,
					   ie, ie_len, BIT(chan->band),
					   rate_masks, &chandef, flags);
	skb_put(skb, ies_len);

	if (dst) {
		mgmt = (struct ieee80211_mgmt *) skb->data;
		memcpy(mgmt->da, dst, ETH_ALEN);
		memcpy(mgmt->bssid, dst, ETH_ALEN);
	}

	IEEE80211_SKB_CB(skb)->flags |= IEEE80211_TX_INTFL_DONT_ENCRYPT;

	return skb;
}

u32 ieee80211_sta_get_rates(struct ieee80211_sub_if_data *sdata,
			    struct ieee802_11_elems *elems,
			    enum nl80211_band band, u32 *basic_rates)
{
	struct ieee80211_supported_band *sband;
	size_t num_rates;
	u32 supp_rates, rate_flags;
	int i, j, shift;

	sband = sdata->local->hw.wiphy->bands[band];
	if (WARN_ON(!sband))
		return 1;

	rate_flags = ieee80211_chandef_rate_flags(&sdata->vif.bss_conf.chandef);
	shift = ieee80211_vif_get_shift(&sdata->vif);

	num_rates = sband->n_bitrates;
	supp_rates = 0;
	for (i = 0; i < elems->supp_rates_len +
		     elems->ext_supp_rates_len; i++) {
		u8 rate = 0;
		int own_rate;
		bool is_basic;
		if (i < elems->supp_rates_len)
			rate = elems->supp_rates[i];
		else if (elems->ext_supp_rates)
			rate = elems->ext_supp_rates
				[i - elems->supp_rates_len];
		own_rate = 5 * (rate & 0x7f);
		is_basic = !!(rate & 0x80);

		if (is_basic && (rate & 0x7f) == BSS_MEMBERSHIP_SELECTOR_HT_PHY)
			continue;

		for (j = 0; j < num_rates; j++) {
			int brate;
			if ((rate_flags & sband->bitrates[j].flags)
			    != rate_flags)
				continue;

			brate = DIV_ROUND_UP(sband->bitrates[j].bitrate,
					     1 << shift);

			if (brate == own_rate) {
				supp_rates |= BIT(j);
				if (basic_rates && is_basic)
					*basic_rates |= BIT(j);
			}
		}
	}
	return supp_rates;
}

void ieee80211_stop_device(struct ieee80211_local *local)
{
	ieee80211_led_radio(local, false);
	ieee80211_mod_tpt_led_trig(local, 0, IEEE80211_TPT_LEDTRIG_FL_RADIO);

	cancel_work_sync(&local->reconfig_filter);

	flush_workqueue(local->workqueue);
	drv_stop(local);
}

static void ieee80211_flush_completed_scan(struct ieee80211_local *local,
					   bool aborted)
{
	/* It's possible that we don't handle the scan completion in
	 * time during suspend, so if it's still marked as completed
	 * here, queue the work and flush it to clean things up.
	 * Instead of calling the worker function directly here, we
	 * really queue it to avoid potential races with other flows
	 * scheduling the same work.
	 */
	if (test_bit(SCAN_COMPLETED, &local->scanning)) {
		/* If coming from reconfiguration failure, abort the scan so
		 * we don't attempt to continue a partial HW scan - which is
		 * possible otherwise if (e.g.) the 2.4 GHz portion was the
		 * completed scan, and a 5 GHz portion is still pending.
		 */
		if (aborted)
			set_bit(SCAN_ABORTED, &local->scanning);
		ieee80211_queue_delayed_work(&local->hw, &local->scan_work, 0);
		flush_delayed_work(&local->scan_work);
	}
}

static void ieee80211_handle_reconfig_failure(struct ieee80211_local *local)
{
	struct ieee80211_sub_if_data *sdata;
	struct ieee80211_chanctx *ctx;

	/*
	 * We get here if during resume the device can't be restarted properly.
	 * We might also get here if this happens during HW reset, which is a
	 * slightly different situation and we need to drop all connections in
	 * the latter case.
	 *
	 * Ask cfg80211 to turn off all interfaces, this will result in more
	 * warnings but at least we'll then get into a clean stopped state.
	 */

	local->resuming = false;
	local->suspended = false;
	local->in_reconfig = false;

	ieee80211_flush_completed_scan(local, true);

	/* scheduled scan clearly can't be running any more, but tell
	 * cfg80211 and clear local state
	 */
	ieee80211_sched_scan_end(local);

	list_for_each_entry(sdata, &local->interfaces, list)
		sdata->flags &= ~IEEE80211_SDATA_IN_DRIVER;

	/* Mark channel contexts as not being in the driver any more to avoid
	 * removing them from the driver during the shutdown process...
	 */
	mutex_lock(&local->chanctx_mtx);
	list_for_each_entry(ctx, &local->chanctx_list, list)
		ctx->driver_present = false;
	mutex_unlock(&local->chanctx_mtx);
}

static void ieee80211_assign_chanctx(struct ieee80211_local *local,
				     struct ieee80211_sub_if_data *sdata)
{
	struct ieee80211_chanctx_conf *conf;
	struct ieee80211_chanctx *ctx;

	if (!local->use_chanctx)
		return;

	mutex_lock(&local->chanctx_mtx);
	conf = rcu_dereference_protected(sdata->vif.chanctx_conf,
					 lockdep_is_held(&local->chanctx_mtx));
	if (conf) {
		ctx = container_of(conf, struct ieee80211_chanctx, conf);
		drv_assign_vif_chanctx(local, sdata, ctx);
	}
	mutex_unlock(&local->chanctx_mtx);
}

static void ieee80211_reconfig_stations(struct ieee80211_sub_if_data *sdata)
{
	struct ieee80211_local *local = sdata->local;
	struct sta_info *sta;

	/* add STAs back */
	mutex_lock(&local->sta_mtx);
	list_for_each_entry(sta, &local->sta_list, list) {
		enum ieee80211_sta_state state;

		if (!sta->uploaded || sta->sdata != sdata)
			continue;

		for (state = IEEE80211_STA_NOTEXIST;
		     state < sta->sta_state; state++)
			WARN_ON(drv_sta_state(local, sta->sdata, sta, state,
					      state + 1));
	}
	mutex_unlock(&local->sta_mtx);
}

static int ieee80211_reconfig_nan(struct ieee80211_sub_if_data *sdata)
{
	struct cfg80211_nan_func *func, **funcs;
	int res, id, i = 0;

	res = drv_start_nan(sdata->local, sdata,
			    &sdata->u.nan.conf);
	if (WARN_ON(res))
		return res;

	funcs = kcalloc(sdata->local->hw.max_nan_de_entries + 1,
			sizeof(*funcs),
			GFP_KERNEL);
	if (!funcs)
		return -ENOMEM;

	/* Add all the functions:
	 * This is a little bit ugly. We need to call a potentially sleeping
	 * callback for each NAN function, so we can't hold the spinlock.
	 */
	spin_lock_bh(&sdata->u.nan.func_lock);

	idr_for_each_entry(&sdata->u.nan.function_inst_ids, func, id)
		funcs[i++] = func;

	spin_unlock_bh(&sdata->u.nan.func_lock);

	for (i = 0; funcs[i]; i++) {
		res = drv_add_nan_func(sdata->local, sdata, funcs[i]);
		if (WARN_ON(res))
			ieee80211_nan_func_terminated(&sdata->vif,
						      funcs[i]->instance_id,
						      NL80211_NAN_FUNC_TERM_REASON_ERROR,
						      GFP_KERNEL);
	}

	kfree(funcs);

	return 0;
}

int ieee80211_reconfig(struct ieee80211_local *local)
{
	struct ieee80211_hw *hw = &local->hw;
	struct ieee80211_sub_if_data *sdata;
	struct ieee80211_chanctx *ctx;
	struct sta_info *sta;
	int res, i;
	bool reconfig_due_to_wowlan = false;
	struct ieee80211_sub_if_data *sched_scan_sdata;
	struct cfg80211_sched_scan_request *sched_scan_req;
	bool sched_scan_stopped = false;
	bool suspended = local->suspended;
	bool in_reconfig = false;

	/* nothing to do if HW shouldn't run */
	if (!local->open_count)
		goto wake_up;

#ifdef CONFIG_PM
	if (suspended)
		local->resuming = true;

	if (local->wowlan) {
		/*
		 * In the wowlan case, both mac80211 and the device
		 * are functional when the resume op is called, so
		 * clear local->suspended so the device could operate
		 * normally (e.g. pass rx frames).
		 */
		local->suspended = false;
		res = drv_resume(local);
		local->wowlan = false;
		if (res < 0) {
			local->resuming = false;
			return res;
		}
		if (res == 0)
			goto wake_up;
		WARN_ON(res > 1);
		/*
		 * res is 1, which means the driver requested
		 * to go through a regular reset on wakeup.
		 * restore local->suspended in this case.
		 */
		reconfig_due_to_wowlan = true;
		local->suspended = true;
	}
#endif

	/*
	 * In case of hw_restart during suspend (without wowlan),
	 * cancel restart work, as we are reconfiguring the device
	 * anyway.
	 * Note that restart_work is scheduled on a frozen workqueue,
	 * so we can't deadlock in this case.
	 */
	if (suspended && local->in_reconfig && !reconfig_due_to_wowlan)
		cancel_work_sync(&local->restart_work);

	local->started = false;

	/*
	 * Upon resume hardware can sometimes be goofy due to
	 * various platform / driver / bus issues, so restarting
	 * the device may at times not work immediately. Propagate
	 * the error.
	 */
	res = drv_start(local);
	if (res) {
		if (suspended)
			WARN(1, "Hardware became unavailable upon resume. This could be a software issue prior to suspend or a hardware issue.\n");
		else
			WARN(1, "Hardware became unavailable during restart.\n");
		ieee80211_handle_reconfig_failure(local);
		return res;
	}

	/* setup fragmentation threshold */
	drv_set_frag_threshold(local, hw->wiphy->frag_threshold);

	/* setup RTS threshold */
	drv_set_rts_threshold(local, hw->wiphy->rts_threshold);

	/* reset coverage class */
	drv_set_coverage_class(local, hw->wiphy->coverage_class);

	ieee80211_led_radio(local, true);
	ieee80211_mod_tpt_led_trig(local,
				   IEEE80211_TPT_LEDTRIG_FL_RADIO, 0);

	/* add interfaces */
	sdata = wiphy_dereference(local->hw.wiphy, local->monitor_sdata);
	if (sdata) {
		/* in HW restart it exists already */
		WARN_ON(local->resuming);
		res = drv_add_interface(local, sdata);
		if (WARN_ON(res)) {
			RCU_INIT_POINTER(local->monitor_sdata, NULL);
			synchronize_net();
			kfree(sdata);
		}
	}

	list_for_each_entry(sdata, &local->interfaces, list) {
		if (sdata->vif.type != NL80211_IFTYPE_AP_VLAN &&
		    sdata->vif.type != NL80211_IFTYPE_MONITOR &&
		    ieee80211_sdata_running(sdata)) {
			res = drv_add_interface(local, sdata);
			if (WARN_ON(res))
				break;
		}
	}

	/* If adding any of the interfaces failed above, roll back and
	 * report failure.
	 */
	if (res) {
		list_for_each_entry_continue_reverse(sdata, &local->interfaces,
						     list)
			if (sdata->vif.type != NL80211_IFTYPE_AP_VLAN &&
			    sdata->vif.type != NL80211_IFTYPE_MONITOR &&
			    ieee80211_sdata_running(sdata))
				drv_remove_interface(local, sdata);
		ieee80211_handle_reconfig_failure(local);
		return res;
	}

	/* add channel contexts */
	if (local->use_chanctx) {
		mutex_lock(&local->chanctx_mtx);
		list_for_each_entry(ctx, &local->chanctx_list, list)
			if (ctx->replace_state !=
			    IEEE80211_CHANCTX_REPLACES_OTHER)
				WARN_ON(drv_add_chanctx(local, ctx));
		mutex_unlock(&local->chanctx_mtx);

		sdata = wiphy_dereference(local->hw.wiphy,
					  local->monitor_sdata);
		if (sdata && ieee80211_sdata_running(sdata))
			ieee80211_assign_chanctx(local, sdata);
	}

	/* reconfigure hardware */
	ieee80211_hw_config(local, ~0);

	ieee80211_configure_filter(local);

	/* Finally also reconfigure all the BSS information */
	list_for_each_entry(sdata, &local->interfaces, list) {
		u32 changed;

		if (!ieee80211_sdata_running(sdata))
			continue;

		ieee80211_assign_chanctx(local, sdata);

		switch (sdata->vif.type) {
		case NL80211_IFTYPE_AP_VLAN:
		case NL80211_IFTYPE_MONITOR:
			break;
		case NL80211_IFTYPE_ADHOC:
			if (sdata->vif.bss_conf.ibss_joined)
				WARN_ON(drv_join_ibss(local, sdata));
			fallthrough;
		default:
			ieee80211_reconfig_stations(sdata);
			fallthrough;
		case NL80211_IFTYPE_AP: /* AP stations are handled later */
			for (i = 0; i < IEEE80211_NUM_ACS; i++)
				drv_conf_tx(local, sdata, i,
					    &sdata->tx_conf[i]);
			break;
		}

		/* common change flags for all interface types */
		changed = BSS_CHANGED_ERP_CTS_PROT |
			  BSS_CHANGED_ERP_PREAMBLE |
			  BSS_CHANGED_ERP_SLOT |
			  BSS_CHANGED_HT |
			  BSS_CHANGED_BASIC_RATES |
			  BSS_CHANGED_BEACON_INT |
			  BSS_CHANGED_BSSID |
			  BSS_CHANGED_CQM |
			  BSS_CHANGED_QOS |
			  BSS_CHANGED_IDLE |
			  BSS_CHANGED_TXPOWER |
			  BSS_CHANGED_MCAST_RATE;

		if (sdata->vif.mu_mimo_owner)
			changed |= BSS_CHANGED_MU_GROUPS;

		switch (sdata->vif.type) {
		case NL80211_IFTYPE_STATION:
			changed |= BSS_CHANGED_ASSOC |
				   BSS_CHANGED_ARP_FILTER |
				   BSS_CHANGED_PS;

			/* Re-send beacon info report to the driver */
			if (sdata->u.mgd.have_beacon)
				changed |= BSS_CHANGED_BEACON_INFO;

			if (sdata->vif.bss_conf.max_idle_period ||
			    sdata->vif.bss_conf.protected_keep_alive)
				changed |= BSS_CHANGED_KEEP_ALIVE;

			sdata_lock(sdata);
			ieee80211_bss_info_change_notify(sdata, changed);
			sdata_unlock(sdata);
			break;
		case NL80211_IFTYPE_OCB:
			changed |= BSS_CHANGED_OCB;
			ieee80211_bss_info_change_notify(sdata, changed);
			break;
		case NL80211_IFTYPE_ADHOC:
			changed |= BSS_CHANGED_IBSS;
			fallthrough;
		case NL80211_IFTYPE_AP:
			changed |= BSS_CHANGED_SSID | BSS_CHANGED_P2P_PS;

			if (sdata->vif.bss_conf.ftm_responder == 1 &&
			    wiphy_ext_feature_isset(sdata->local->hw.wiphy,
					NL80211_EXT_FEATURE_ENABLE_FTM_RESPONDER))
				changed |= BSS_CHANGED_FTM_RESPONDER;

			if (sdata->vif.type == NL80211_IFTYPE_AP) {
				changed |= BSS_CHANGED_AP_PROBE_RESP;

				if (rcu_access_pointer(sdata->u.ap.beacon))
					drv_start_ap(local, sdata);
			}
			fallthrough;
		case NL80211_IFTYPE_MESH_POINT:
			if (sdata->vif.bss_conf.enable_beacon) {
				changed |= BSS_CHANGED_BEACON |
					   BSS_CHANGED_BEACON_ENABLED;
				ieee80211_bss_info_change_notify(sdata, changed);
			}
			break;
		case NL80211_IFTYPE_NAN:
			res = ieee80211_reconfig_nan(sdata);
			if (res < 0) {
				ieee80211_handle_reconfig_failure(local);
				return res;
			}
			break;
		case NL80211_IFTYPE_AP_VLAN:
		case NL80211_IFTYPE_MONITOR:
		case NL80211_IFTYPE_P2P_DEVICE:
			/* nothing to do */
			break;
		case NL80211_IFTYPE_UNSPECIFIED:
		case NUM_NL80211_IFTYPES:
		case NL80211_IFTYPE_P2P_CLIENT:
		case NL80211_IFTYPE_P2P_GO:
		case NL80211_IFTYPE_WDS:
			WARN_ON(1);
			break;
		}
	}

	ieee80211_recalc_ps(local);

	/*
	 * The sta might be in psm against the ap (e.g. because
	 * this was the state before a hw restart), so we
	 * explicitly send a null packet in order to make sure
	 * it'll sync against the ap (and get out of psm).
	 */
	if (!(local->hw.conf.flags & IEEE80211_CONF_PS)) {
		list_for_each_entry(sdata, &local->interfaces, list) {
			if (sdata->vif.type != NL80211_IFTYPE_STATION)
				continue;
			if (!sdata->u.mgd.associated)
				continue;

			ieee80211_send_nullfunc(local, sdata, false);
		}
	}

	/* APs are now beaconing, add back stations */
	mutex_lock(&local->sta_mtx);
	list_for_each_entry(sta, &local->sta_list, list) {
		enum ieee80211_sta_state state;

		if (!sta->uploaded)
			continue;

		if (sta->sdata->vif.type != NL80211_IFTYPE_AP &&
		    sta->sdata->vif.type != NL80211_IFTYPE_AP_VLAN)
			continue;

		for (state = IEEE80211_STA_NOTEXIST;
		     state < sta->sta_state; state++)
			WARN_ON(drv_sta_state(local, sta->sdata, sta, state,
					      state + 1));
	}
	mutex_unlock(&local->sta_mtx);

	/* add back keys */
	list_for_each_entry(sdata, &local->interfaces, list)
		ieee80211_reenable_keys(sdata);

	/* Reconfigure sched scan if it was interrupted by FW restart */
	mutex_lock(&local->mtx);
	sched_scan_sdata = rcu_dereference_protected(local->sched_scan_sdata,
						lockdep_is_held(&local->mtx));
	sched_scan_req = rcu_dereference_protected(local->sched_scan_req,
						lockdep_is_held(&local->mtx));
	if (sched_scan_sdata && sched_scan_req)
		/*
		 * Sched scan stopped, but we don't want to report it. Instead,
		 * we're trying to reschedule. However, if more than one scan
		 * plan was set, we cannot reschedule since we don't know which
		 * scan plan was currently running (and some scan plans may have
		 * already finished).
		 */
		if (sched_scan_req->n_scan_plans > 1 ||
		    __ieee80211_request_sched_scan_start(sched_scan_sdata,
							 sched_scan_req)) {
			RCU_INIT_POINTER(local->sched_scan_sdata, NULL);
			RCU_INIT_POINTER(local->sched_scan_req, NULL);
			sched_scan_stopped = true;
		}
	mutex_unlock(&local->mtx);

	if (sched_scan_stopped)
		cfg80211_sched_scan_stopped_locked(local->hw.wiphy, 0);

 wake_up:

	if (local->monitors == local->open_count && local->monitors > 0)
		ieee80211_add_virtual_monitor(local);

	/*
	 * Clear the WLAN_STA_BLOCK_BA flag so new aggregation
	 * sessions can be established after a resume.
	 *
	 * Also tear down aggregation sessions since reconfiguring
	 * them in a hardware restart scenario is not easily done
	 * right now, and the hardware will have lost information
	 * about the sessions, but we and the AP still think they
	 * are active. This is really a workaround though.
	 */
	if (ieee80211_hw_check(hw, AMPDU_AGGREGATION)) {
		mutex_lock(&local->sta_mtx);

		list_for_each_entry(sta, &local->sta_list, list) {
			if (!local->resuming)
				ieee80211_sta_tear_down_BA_sessions(
						sta, AGG_STOP_LOCAL_REQUEST);
			clear_sta_flag(sta, WLAN_STA_BLOCK_BA);
		}

		mutex_unlock(&local->sta_mtx);
	}

	/*
	 * If this is for hw restart things are still running.
	 * We may want to change that later, however.
	 */
	if (local->open_count && (!suspended || reconfig_due_to_wowlan))
		drv_reconfig_complete(local, IEEE80211_RECONFIG_TYPE_RESTART);

	if (local->in_reconfig) {
		in_reconfig = local->in_reconfig;
		local->in_reconfig = false;
		barrier();

		/* Restart deferred ROCs */
		mutex_lock(&local->mtx);
		ieee80211_start_next_roc(local);
		mutex_unlock(&local->mtx);

		/* Requeue all works */
		list_for_each_entry(sdata, &local->interfaces, list)
			ieee80211_queue_work(&local->hw, &sdata->work);
	}

	ieee80211_wake_queues_by_reason(hw, IEEE80211_MAX_QUEUE_MAP,
					IEEE80211_QUEUE_STOP_REASON_SUSPEND,
					false);

	if (in_reconfig) {
		list_for_each_entry(sdata, &local->interfaces, list) {
			if (!ieee80211_sdata_running(sdata))
				continue;
			if (sdata->vif.type == NL80211_IFTYPE_STATION)
				ieee80211_sta_restart(sdata);
		}
	}

	if (!suspended)
		return 0;

#ifdef CONFIG_PM
	/* first set suspended false, then resuming */
	local->suspended = false;
	mb();
	local->resuming = false;

	ieee80211_flush_completed_scan(local, false);

	if (local->open_count && !reconfig_due_to_wowlan)
		drv_reconfig_complete(local, IEEE80211_RECONFIG_TYPE_SUSPEND);

	list_for_each_entry(sdata, &local->interfaces, list) {
		if (!ieee80211_sdata_running(sdata))
			continue;
		if (sdata->vif.type == NL80211_IFTYPE_STATION)
			ieee80211_sta_restart(sdata);
	}

	mod_timer(&local->sta_cleanup, jiffies + 1);
#else
	WARN_ON(1);
#endif

	return 0;
}

static void ieee80211_reconfig_disconnect(struct ieee80211_vif *vif, u8 flag)
{
	struct ieee80211_sub_if_data *sdata;
	struct ieee80211_local *local;
	struct ieee80211_key *key;

	if (WARN_ON(!vif))
		return;

	sdata = vif_to_sdata(vif);
	local = sdata->local;

	if (WARN_ON(flag & IEEE80211_SDATA_DISCONNECT_RESUME &&
		    !local->resuming))
		return;

	if (WARN_ON(flag & IEEE80211_SDATA_DISCONNECT_HW_RESTART &&
		    !local->in_reconfig))
		return;

	if (WARN_ON(vif->type != NL80211_IFTYPE_STATION))
		return;

	sdata->flags |= flag;

	mutex_lock(&local->key_mtx);
	list_for_each_entry(key, &sdata->key_list, list)
		key->flags |= KEY_FLAG_TAINTED;
	mutex_unlock(&local->key_mtx);
}

void ieee80211_hw_restart_disconnect(struct ieee80211_vif *vif)
{
	ieee80211_reconfig_disconnect(vif, IEEE80211_SDATA_DISCONNECT_HW_RESTART);
}
EXPORT_SYMBOL_GPL(ieee80211_hw_restart_disconnect);

void ieee80211_resume_disconnect(struct ieee80211_vif *vif)
{
	ieee80211_reconfig_disconnect(vif, IEEE80211_SDATA_DISCONNECT_RESUME);
}
EXPORT_SYMBOL_GPL(ieee80211_resume_disconnect);

void ieee80211_recalc_smps(struct ieee80211_sub_if_data *sdata)
{
	struct ieee80211_local *local = sdata->local;
	struct ieee80211_chanctx_conf *chanctx_conf;
	struct ieee80211_chanctx *chanctx;

	mutex_lock(&local->chanctx_mtx);

	chanctx_conf = rcu_dereference_protected(sdata->vif.chanctx_conf,
					lockdep_is_held(&local->chanctx_mtx));

	/*
	 * This function can be called from a work, thus it may be possible
	 * that the chanctx_conf is removed (due to a disconnection, for
	 * example).
	 * So nothing should be done in such case.
	 */
	if (!chanctx_conf)
		goto unlock;

	chanctx = container_of(chanctx_conf, struct ieee80211_chanctx, conf);
	ieee80211_recalc_smps_chanctx(local, chanctx);
 unlock:
	mutex_unlock(&local->chanctx_mtx);
}

void ieee80211_recalc_min_chandef(struct ieee80211_sub_if_data *sdata)
{
	struct ieee80211_local *local = sdata->local;
	struct ieee80211_chanctx_conf *chanctx_conf;
	struct ieee80211_chanctx *chanctx;

	mutex_lock(&local->chanctx_mtx);

	chanctx_conf = rcu_dereference_protected(sdata->vif.chanctx_conf,
					lockdep_is_held(&local->chanctx_mtx));

	if (WARN_ON_ONCE(!chanctx_conf))
		goto unlock;

	chanctx = container_of(chanctx_conf, struct ieee80211_chanctx, conf);
	ieee80211_recalc_chanctx_min_def(local, chanctx);
 unlock:
	mutex_unlock(&local->chanctx_mtx);
}

size_t ieee80211_ie_split_vendor(const u8 *ies, size_t ielen, size_t offset)
{
	size_t pos = offset;

	while (pos < ielen && ies[pos] != WLAN_EID_VENDOR_SPECIFIC)
		pos += 2 + ies[pos + 1];

	return pos;
}

static void _ieee80211_enable_rssi_reports(struct ieee80211_sub_if_data *sdata,
					    int rssi_min_thold,
					    int rssi_max_thold)
{
	trace_api_enable_rssi_reports(sdata, rssi_min_thold, rssi_max_thold);

	if (WARN_ON(sdata->vif.type != NL80211_IFTYPE_STATION))
		return;

	/*
	 * Scale up threshold values before storing it, as the RSSI averaging
	 * algorithm uses a scaled up value as well. Change this scaling
	 * factor if the RSSI averaging algorithm changes.
	 */
	sdata->u.mgd.rssi_min_thold = rssi_min_thold*16;
	sdata->u.mgd.rssi_max_thold = rssi_max_thold*16;
}

void ieee80211_enable_rssi_reports(struct ieee80211_vif *vif,
				    int rssi_min_thold,
				    int rssi_max_thold)
{
	struct ieee80211_sub_if_data *sdata = vif_to_sdata(vif);

	WARN_ON(rssi_min_thold == rssi_max_thold ||
		rssi_min_thold > rssi_max_thold);

	_ieee80211_enable_rssi_reports(sdata, rssi_min_thold,
				       rssi_max_thold);
}
EXPORT_SYMBOL(ieee80211_enable_rssi_reports);

void ieee80211_disable_rssi_reports(struct ieee80211_vif *vif)
{
	struct ieee80211_sub_if_data *sdata = vif_to_sdata(vif);

	_ieee80211_enable_rssi_reports(sdata, 0, 0);
}
EXPORT_SYMBOL(ieee80211_disable_rssi_reports);

u8 *ieee80211_ie_build_ht_cap(u8 *pos, struct ieee80211_sta_ht_cap *ht_cap,
			      u16 cap)
{
	__le16 tmp;

	*pos++ = WLAN_EID_HT_CAPABILITY;
	*pos++ = sizeof(struct ieee80211_ht_cap);
	memset(pos, 0, sizeof(struct ieee80211_ht_cap));

	/* capability flags */
	tmp = cpu_to_le16(cap);
	memcpy(pos, &tmp, sizeof(u16));
	pos += sizeof(u16);

	/* AMPDU parameters */
	*pos++ = ht_cap->ampdu_factor |
		 (ht_cap->ampdu_density <<
			IEEE80211_HT_AMPDU_PARM_DENSITY_SHIFT);

	/* MCS set */
	memcpy(pos, &ht_cap->mcs, sizeof(ht_cap->mcs));
	pos += sizeof(ht_cap->mcs);

	/* extended capabilities */
	pos += sizeof(__le16);

	/* BF capabilities */
	pos += sizeof(__le32);

	/* antenna selection */
	pos += sizeof(u8);

	return pos;
}

u8 *ieee80211_ie_build_vht_cap(u8 *pos, struct ieee80211_sta_vht_cap *vht_cap,
			       u32 cap)
{
	__le32 tmp;

	*pos++ = WLAN_EID_VHT_CAPABILITY;
	*pos++ = sizeof(struct ieee80211_vht_cap);
	memset(pos, 0, sizeof(struct ieee80211_vht_cap));

	/* capability flags */
	tmp = cpu_to_le32(cap);
	memcpy(pos, &tmp, sizeof(u32));
	pos += sizeof(u32);

	/* VHT MCS set */
	memcpy(pos, &vht_cap->vht_mcs, sizeof(vht_cap->vht_mcs));
	pos += sizeof(vht_cap->vht_mcs);

	return pos;
}

u8 ieee80211_ie_len_he_cap(struct ieee80211_sub_if_data *sdata, u8 iftype)
{
	const struct ieee80211_sta_he_cap *he_cap;
	struct ieee80211_supported_band *sband;
	u8 n;

	sband = ieee80211_get_sband(sdata);
	if (!sband)
		return 0;

	he_cap = ieee80211_get_he_iftype_cap(sband, iftype);
	if (!he_cap)
		return 0;

	n = ieee80211_he_mcs_nss_size(&he_cap->he_cap_elem);
	return 2 + 1 +
	       sizeof(he_cap->he_cap_elem) + n +
	       ieee80211_he_ppe_size(he_cap->ppe_thres[0],
				     he_cap->he_cap_elem.phy_cap_info);
}

u8 *ieee80211_ie_build_he_cap(u32 disable_flags, u8 *pos,
			      const struct ieee80211_sta_he_cap *he_cap,
			      u8 *end)
{
	struct ieee80211_he_cap_elem elem;
	u8 n;
	u8 ie_len;
	u8 *orig_pos = pos;

	/* Make sure we have place for the IE */
	/*
	 * TODO: the 1 added is because this temporarily is under the EXTENSION
	 * IE. Get rid of it when it moves.
	 */
	if (!he_cap)
		return orig_pos;

	/* modify on stack first to calculate 'n' and 'ie_len' correctly */
	elem = he_cap->he_cap_elem;

	if (disable_flags & IEEE80211_STA_DISABLE_40MHZ)
		elem.phy_cap_info[0] &=
			~(IEEE80211_HE_PHY_CAP0_CHANNEL_WIDTH_SET_40MHZ_80MHZ_IN_5G |
			  IEEE80211_HE_PHY_CAP0_CHANNEL_WIDTH_SET_40MHZ_IN_2G);

	if (disable_flags & IEEE80211_STA_DISABLE_160MHZ)
		elem.phy_cap_info[0] &=
			~IEEE80211_HE_PHY_CAP0_CHANNEL_WIDTH_SET_160MHZ_IN_5G;

	if (disable_flags & IEEE80211_STA_DISABLE_80P80MHZ)
		elem.phy_cap_info[0] &=
			~IEEE80211_HE_PHY_CAP0_CHANNEL_WIDTH_SET_80PLUS80_MHZ_IN_5G;

	n = ieee80211_he_mcs_nss_size(&elem);
	ie_len = 2 + 1 +
		 sizeof(he_cap->he_cap_elem) + n +
		 ieee80211_he_ppe_size(he_cap->ppe_thres[0],
				       he_cap->he_cap_elem.phy_cap_info);

	if ((end - pos) < ie_len)
		return orig_pos;

	*pos++ = WLAN_EID_EXTENSION;
	pos++; /* We'll set the size later below */
	*pos++ = WLAN_EID_EXT_HE_CAPABILITY;

	/* Fixed data */
	memcpy(pos, &elem, sizeof(elem));
	pos += sizeof(elem);

	memcpy(pos, &he_cap->he_mcs_nss_supp, n);
	pos += n;

	/* Check if PPE Threshold should be present */
	if ((he_cap->he_cap_elem.phy_cap_info[6] &
	     IEEE80211_HE_PHY_CAP6_PPE_THRESHOLD_PRESENT) == 0)
		goto end;

	/*
	 * Calculate how many PPET16/PPET8 pairs are to come. Algorithm:
	 * (NSS_M1 + 1) x (num of 1 bits in RU_INDEX_BITMASK)
	 */
	n = hweight8(he_cap->ppe_thres[0] &
		     IEEE80211_PPE_THRES_RU_INDEX_BITMASK_MASK);
	n *= (1 + ((he_cap->ppe_thres[0] & IEEE80211_PPE_THRES_NSS_MASK) >>
		   IEEE80211_PPE_THRES_NSS_POS));

	/*
	 * Each pair is 6 bits, and we need to add the 7 "header" bits to the
	 * total size.
	 */
	n = (n * IEEE80211_PPE_THRES_INFO_PPET_SIZE * 2) + 7;
	n = DIV_ROUND_UP(n, 8);

	/* Copy PPE Thresholds */
	memcpy(pos, &he_cap->ppe_thres, n);
	pos += n;

end:
	orig_pos[1] = (pos - orig_pos) - 2;
	return pos;
}

void ieee80211_ie_build_he_6ghz_cap(struct ieee80211_sub_if_data *sdata,
				    struct sk_buff *skb)
{
	struct ieee80211_supported_band *sband;
	const struct ieee80211_sband_iftype_data *iftd;
	enum nl80211_iftype iftype = ieee80211_vif_type_p2p(&sdata->vif);
	u8 *pos;
	u16 cap;

	if (!cfg80211_any_usable_channels(sdata->local->hw.wiphy,
					  BIT(NL80211_BAND_6GHZ),
					  IEEE80211_CHAN_NO_HE))
		return;

	sband = sdata->local->hw.wiphy->bands[NL80211_BAND_6GHZ];

	iftd = ieee80211_get_sband_iftype_data(sband, iftype);
	if (!iftd)
		return;

	/* Check for device HE 6 GHz capability before adding element */
	if (!iftd->he_6ghz_capa.capa)
		return;

	cap = le16_to_cpu(iftd->he_6ghz_capa.capa);
	cap &= ~IEEE80211_HE_6GHZ_CAP_SM_PS;

	switch (sdata->smps_mode) {
	case IEEE80211_SMPS_AUTOMATIC:
	case IEEE80211_SMPS_NUM_MODES:
		WARN_ON(1);
		fallthrough;
	case IEEE80211_SMPS_OFF:
		cap |= u16_encode_bits(WLAN_HT_CAP_SM_PS_DISABLED,
				       IEEE80211_HE_6GHZ_CAP_SM_PS);
		break;
	case IEEE80211_SMPS_STATIC:
		cap |= u16_encode_bits(WLAN_HT_CAP_SM_PS_STATIC,
				       IEEE80211_HE_6GHZ_CAP_SM_PS);
		break;
	case IEEE80211_SMPS_DYNAMIC:
		cap |= u16_encode_bits(WLAN_HT_CAP_SM_PS_DYNAMIC,
				       IEEE80211_HE_6GHZ_CAP_SM_PS);
		break;
	}

	pos = skb_put(skb, 2 + 1 + sizeof(cap));
	ieee80211_write_he_6ghz_cap(pos, cpu_to_le16(cap),
				    pos + 2 + 1 + sizeof(cap));
}

u8 *ieee80211_ie_build_ht_oper(u8 *pos, struct ieee80211_sta_ht_cap *ht_cap,
			       const struct cfg80211_chan_def *chandef,
			       u16 prot_mode, bool rifs_mode)
{
	struct ieee80211_ht_operation *ht_oper;
	/* Build HT Information */
	*pos++ = WLAN_EID_HT_OPERATION;
	*pos++ = sizeof(struct ieee80211_ht_operation);
	ht_oper = (struct ieee80211_ht_operation *)pos;
	ht_oper->primary_chan = ieee80211_frequency_to_channel(
					chandef->chan->center_freq);
	switch (chandef->width) {
	case NL80211_CHAN_WIDTH_160:
	case NL80211_CHAN_WIDTH_80P80:
	case NL80211_CHAN_WIDTH_80:
	case NL80211_CHAN_WIDTH_40:
		if (chandef->center_freq1 > chandef->chan->center_freq)
			ht_oper->ht_param = IEEE80211_HT_PARAM_CHA_SEC_ABOVE;
		else
			ht_oper->ht_param = IEEE80211_HT_PARAM_CHA_SEC_BELOW;
		break;
	case NL80211_CHAN_WIDTH_320:
		/* HT information element should not be included on 6GHz */
		WARN_ON(1);
		return pos;
	default:
		ht_oper->ht_param = IEEE80211_HT_PARAM_CHA_SEC_NONE;
		break;
	}
	if (ht_cap->cap & IEEE80211_HT_CAP_SUP_WIDTH_20_40 &&
	    chandef->width != NL80211_CHAN_WIDTH_20_NOHT &&
	    chandef->width != NL80211_CHAN_WIDTH_20)
		ht_oper->ht_param |= IEEE80211_HT_PARAM_CHAN_WIDTH_ANY;

	if (rifs_mode)
		ht_oper->ht_param |= IEEE80211_HT_PARAM_RIFS_MODE;

	ht_oper->operation_mode = cpu_to_le16(prot_mode);
	ht_oper->stbc_param = 0x0000;

	/* It seems that Basic MCS set and Supported MCS set
	   are identical for the first 10 bytes */
	memset(&ht_oper->basic_set, 0, 16);
	memcpy(&ht_oper->basic_set, &ht_cap->mcs, 10);

	return pos + sizeof(struct ieee80211_ht_operation);
}

void ieee80211_ie_build_wide_bw_cs(u8 *pos,
				   const struct cfg80211_chan_def *chandef)
{
	*pos++ = WLAN_EID_WIDE_BW_CHANNEL_SWITCH;	/* EID */
	*pos++ = 3;					/* IE length */
	/* New channel width */
	switch (chandef->width) {
	case NL80211_CHAN_WIDTH_80:
		*pos++ = IEEE80211_VHT_CHANWIDTH_80MHZ;
		break;
	case NL80211_CHAN_WIDTH_160:
		*pos++ = IEEE80211_VHT_CHANWIDTH_160MHZ;
		break;
	case NL80211_CHAN_WIDTH_80P80:
		*pos++ = IEEE80211_VHT_CHANWIDTH_80P80MHZ;
		break;
	case NL80211_CHAN_WIDTH_320:
		/* The behavior is not defined for 320 MHz channels */
		WARN_ON(1);
		fallthrough;
	default:
		*pos++ = IEEE80211_VHT_CHANWIDTH_USE_HT;
	}

	/* new center frequency segment 0 */
	*pos++ = ieee80211_frequency_to_channel(chandef->center_freq1);
	/* new center frequency segment 1 */
	if (chandef->center_freq2)
		*pos++ = ieee80211_frequency_to_channel(chandef->center_freq2);
	else
		*pos++ = 0;
}

u8 *ieee80211_ie_build_vht_oper(u8 *pos, struct ieee80211_sta_vht_cap *vht_cap,
				const struct cfg80211_chan_def *chandef)
{
	struct ieee80211_vht_operation *vht_oper;

	*pos++ = WLAN_EID_VHT_OPERATION;
	*pos++ = sizeof(struct ieee80211_vht_operation);
	vht_oper = (struct ieee80211_vht_operation *)pos;
	vht_oper->center_freq_seg0_idx = ieee80211_frequency_to_channel(
							chandef->center_freq1);
	if (chandef->center_freq2)
		vht_oper->center_freq_seg1_idx =
			ieee80211_frequency_to_channel(chandef->center_freq2);
	else
		vht_oper->center_freq_seg1_idx = 0x00;

	switch (chandef->width) {
	case NL80211_CHAN_WIDTH_160:
		/*
		 * Convert 160 MHz channel width to new style as interop
		 * workaround.
		 */
		vht_oper->chan_width = IEEE80211_VHT_CHANWIDTH_80MHZ;
		vht_oper->center_freq_seg1_idx = vht_oper->center_freq_seg0_idx;
		if (chandef->chan->center_freq < chandef->center_freq1)
			vht_oper->center_freq_seg0_idx -= 8;
		else
			vht_oper->center_freq_seg0_idx += 8;
		break;
	case NL80211_CHAN_WIDTH_80P80:
		/*
		 * Convert 80+80 MHz channel width to new style as interop
		 * workaround.
		 */
		vht_oper->chan_width = IEEE80211_VHT_CHANWIDTH_80MHZ;
		break;
	case NL80211_CHAN_WIDTH_80:
		vht_oper->chan_width = IEEE80211_VHT_CHANWIDTH_80MHZ;
		break;
	case NL80211_CHAN_WIDTH_320:
		/* VHT information element should not be included on 6GHz */
		WARN_ON(1);
		return pos;
	default:
		vht_oper->chan_width = IEEE80211_VHT_CHANWIDTH_USE_HT;
		break;
	}

	/* don't require special VHT peer rates */
	vht_oper->basic_mcs_set = cpu_to_le16(0xffff);

	return pos + sizeof(struct ieee80211_vht_operation);
}

u8 *ieee80211_ie_build_he_oper(u8 *pos, struct cfg80211_chan_def *chandef)
{
	struct ieee80211_he_operation *he_oper;
	struct ieee80211_he_6ghz_oper *he_6ghz_op;
	u32 he_oper_params;
	u8 ie_len = 1 + sizeof(struct ieee80211_he_operation);

	if (chandef->chan->band == NL80211_BAND_6GHZ)
		ie_len += sizeof(struct ieee80211_he_6ghz_oper);

	*pos++ = WLAN_EID_EXTENSION;
	*pos++ = ie_len;
	*pos++ = WLAN_EID_EXT_HE_OPERATION;

	he_oper_params = 0;
	he_oper_params |= u32_encode_bits(1023, /* disabled */
				IEEE80211_HE_OPERATION_RTS_THRESHOLD_MASK);
	he_oper_params |= u32_encode_bits(1,
				IEEE80211_HE_OPERATION_ER_SU_DISABLE);
	he_oper_params |= u32_encode_bits(1,
				IEEE80211_HE_OPERATION_BSS_COLOR_DISABLED);
	if (chandef->chan->band == NL80211_BAND_6GHZ)
		he_oper_params |= u32_encode_bits(1,
				IEEE80211_HE_OPERATION_6GHZ_OP_INFO);

	he_oper = (struct ieee80211_he_operation *)pos;
	he_oper->he_oper_params = cpu_to_le32(he_oper_params);

	/* don't require special HE peer rates */
	he_oper->he_mcs_nss_set = cpu_to_le16(0xffff);
	pos += sizeof(struct ieee80211_he_operation);

	if (chandef->chan->band != NL80211_BAND_6GHZ)
		goto out;

	/* TODO add VHT operational */
	he_6ghz_op = (struct ieee80211_he_6ghz_oper *)pos;
	he_6ghz_op->minrate = 6; /* 6 Mbps */
	he_6ghz_op->primary =
		ieee80211_frequency_to_channel(chandef->chan->center_freq);
	he_6ghz_op->ccfs0 =
		ieee80211_frequency_to_channel(chandef->center_freq1);
	if (chandef->center_freq2)
		he_6ghz_op->ccfs1 =
			ieee80211_frequency_to_channel(chandef->center_freq2);
	else
		he_6ghz_op->ccfs1 = 0;

	switch (chandef->width) {
	case NL80211_CHAN_WIDTH_320:
		/*
		 * TODO: mesh operation is not defined over 6GHz 320 MHz
		 * channels.
		 */
		WARN_ON(1);
		break;
	case NL80211_CHAN_WIDTH_160:
		/* Convert 160 MHz channel width to new style as interop
		 * workaround.
		 */
		he_6ghz_op->control =
			IEEE80211_HE_6GHZ_OPER_CTRL_CHANWIDTH_160MHZ;
		he_6ghz_op->ccfs1 = he_6ghz_op->ccfs0;
		if (chandef->chan->center_freq < chandef->center_freq1)
			he_6ghz_op->ccfs0 -= 8;
		else
			he_6ghz_op->ccfs0 += 8;
		fallthrough;
	case NL80211_CHAN_WIDTH_80P80:
		he_6ghz_op->control =
			IEEE80211_HE_6GHZ_OPER_CTRL_CHANWIDTH_160MHZ;
		break;
	case NL80211_CHAN_WIDTH_80:
		he_6ghz_op->control =
			IEEE80211_HE_6GHZ_OPER_CTRL_CHANWIDTH_80MHZ;
		break;
	case NL80211_CHAN_WIDTH_40:
		he_6ghz_op->control =
			IEEE80211_HE_6GHZ_OPER_CTRL_CHANWIDTH_40MHZ;
		break;
	default:
		he_6ghz_op->control =
			IEEE80211_HE_6GHZ_OPER_CTRL_CHANWIDTH_20MHZ;
		break;
	}

	pos += sizeof(struct ieee80211_he_6ghz_oper);

out:
	return pos;
}

bool ieee80211_chandef_ht_oper(const struct ieee80211_ht_operation *ht_oper,
			       struct cfg80211_chan_def *chandef)
{
	enum nl80211_channel_type channel_type;

	if (!ht_oper)
		return false;

	switch (ht_oper->ht_param & IEEE80211_HT_PARAM_CHA_SEC_OFFSET) {
	case IEEE80211_HT_PARAM_CHA_SEC_NONE:
		channel_type = NL80211_CHAN_HT20;
		break;
	case IEEE80211_HT_PARAM_CHA_SEC_ABOVE:
		channel_type = NL80211_CHAN_HT40PLUS;
		break;
	case IEEE80211_HT_PARAM_CHA_SEC_BELOW:
		channel_type = NL80211_CHAN_HT40MINUS;
		break;
	default:
		return false;
	}

	cfg80211_chandef_create(chandef, chandef->chan, channel_type);
	return true;
}

bool ieee80211_chandef_vht_oper(struct ieee80211_hw *hw, u32 vht_cap_info,
				const struct ieee80211_vht_operation *oper,
				const struct ieee80211_ht_operation *htop,
				struct cfg80211_chan_def *chandef)
{
	struct cfg80211_chan_def new = *chandef;
	int cf0, cf1;
	int ccfs0, ccfs1, ccfs2;
	int ccf0, ccf1;
	u32 vht_cap;
	bool support_80_80 = false;
	bool support_160 = false;
	u8 ext_nss_bw_supp = u32_get_bits(vht_cap_info,
					  IEEE80211_VHT_CAP_EXT_NSS_BW_MASK);
	u8 supp_chwidth = u32_get_bits(vht_cap_info,
				       IEEE80211_VHT_CAP_SUPP_CHAN_WIDTH_MASK);

	if (!oper || !htop)
		return false;

	vht_cap = hw->wiphy->bands[chandef->chan->band]->vht_cap.cap;
	support_160 = (vht_cap & (IEEE80211_VHT_CAP_SUPP_CHAN_WIDTH_MASK |
				  IEEE80211_VHT_CAP_EXT_NSS_BW_MASK));
	support_80_80 = ((vht_cap &
			 IEEE80211_VHT_CAP_SUPP_CHAN_WIDTH_160_80PLUS80MHZ) ||
			(vht_cap & IEEE80211_VHT_CAP_SUPP_CHAN_WIDTH_160MHZ &&
			 vht_cap & IEEE80211_VHT_CAP_EXT_NSS_BW_MASK) ||
			((vht_cap & IEEE80211_VHT_CAP_EXT_NSS_BW_MASK) >>
				    IEEE80211_VHT_CAP_EXT_NSS_BW_SHIFT > 1));
	ccfs0 = oper->center_freq_seg0_idx;
	ccfs1 = oper->center_freq_seg1_idx;
	ccfs2 = (le16_to_cpu(htop->operation_mode) &
				IEEE80211_HT_OP_MODE_CCFS2_MASK)
			>> IEEE80211_HT_OP_MODE_CCFS2_SHIFT;

	ccf0 = ccfs0;

	/* if not supported, parse as though we didn't understand it */
	if (!ieee80211_hw_check(hw, SUPPORTS_VHT_EXT_NSS_BW))
		ext_nss_bw_supp = 0;

	/*
	 * Cf. IEEE 802.11 Table 9-250
	 *
	 * We really just consider that because it's inefficient to connect
	 * at a higher bandwidth than we'll actually be able to use.
	 */
	switch ((supp_chwidth << 4) | ext_nss_bw_supp) {
	default:
	case 0x00:
		ccf1 = 0;
		support_160 = false;
		support_80_80 = false;
		break;
	case 0x01:
		support_80_80 = false;
		fallthrough;
	case 0x02:
	case 0x03:
		ccf1 = ccfs2;
		break;
	case 0x10:
		ccf1 = ccfs1;
		break;
	case 0x11:
	case 0x12:
		if (!ccfs1)
			ccf1 = ccfs2;
		else
			ccf1 = ccfs1;
		break;
	case 0x13:
	case 0x20:
	case 0x23:
		ccf1 = ccfs1;
		break;
	}

	cf0 = ieee80211_channel_to_frequency(ccf0, chandef->chan->band);
	cf1 = ieee80211_channel_to_frequency(ccf1, chandef->chan->band);

	switch (oper->chan_width) {
	case IEEE80211_VHT_CHANWIDTH_USE_HT:
		/* just use HT information directly */
		break;
	case IEEE80211_VHT_CHANWIDTH_80MHZ:
		new.width = NL80211_CHAN_WIDTH_80;
		new.center_freq1 = cf0;
		/* If needed, adjust based on the newer interop workaround. */
		if (ccf1) {
			unsigned int diff;

			diff = abs(ccf1 - ccf0);
			if ((diff == 8) && support_160) {
				new.width = NL80211_CHAN_WIDTH_160;
				new.center_freq1 = cf1;
			} else if ((diff > 8) && support_80_80) {
				new.width = NL80211_CHAN_WIDTH_80P80;
				new.center_freq2 = cf1;
			}
		}
		break;
	case IEEE80211_VHT_CHANWIDTH_160MHZ:
		/* deprecated encoding */
		new.width = NL80211_CHAN_WIDTH_160;
		new.center_freq1 = cf0;
		break;
	case IEEE80211_VHT_CHANWIDTH_80P80MHZ:
		/* deprecated encoding */
		new.width = NL80211_CHAN_WIDTH_80P80;
		new.center_freq1 = cf0;
		new.center_freq2 = cf1;
		break;
	default:
		return false;
	}

	if (!cfg80211_chandef_valid(&new))
		return false;

	*chandef = new;
	return true;
}

bool ieee80211_chandef_he_6ghz_oper(struct ieee80211_sub_if_data *sdata,
				    const struct ieee80211_he_operation *he_oper,
				    const struct ieee80211_eht_operation *eht_oper,
				    struct cfg80211_chan_def *chandef)
{
	struct ieee80211_local *local = sdata->local;
	struct ieee80211_supported_band *sband;
	enum nl80211_iftype iftype = ieee80211_vif_type_p2p(&sdata->vif);
	const struct ieee80211_sta_he_cap *he_cap;
	const struct ieee80211_sta_eht_cap *eht_cap;
	struct cfg80211_chan_def he_chandef = *chandef;
	const struct ieee80211_he_6ghz_oper *he_6ghz_oper;
	struct ieee80211_bss_conf *bss_conf = &sdata->vif.bss_conf;
	bool support_80_80, support_160, support_320;
	u8 he_phy_cap, eht_phy_cap;
	u32 freq;

	if (chandef->chan->band != NL80211_BAND_6GHZ)
		return true;

	sband = local->hw.wiphy->bands[NL80211_BAND_6GHZ];

	he_cap = ieee80211_get_he_iftype_cap(sband, iftype);
	if (!he_cap) {
		sdata_info(sdata, "Missing iftype sband data/HE cap");
		return false;
	}

	he_phy_cap = he_cap->he_cap_elem.phy_cap_info[0];
	support_160 =
		he_phy_cap &
		IEEE80211_HE_PHY_CAP0_CHANNEL_WIDTH_SET_160MHZ_IN_5G;
	support_80_80 =
		he_phy_cap &
		IEEE80211_HE_PHY_CAP0_CHANNEL_WIDTH_SET_80PLUS80_MHZ_IN_5G;

	if (!he_oper) {
		sdata_info(sdata,
			   "HE is not advertised on (on %d MHz), expect issues\n",
			   chandef->chan->center_freq);
		return false;
	}

	eht_cap = ieee80211_get_eht_iftype_cap(sband, iftype);
	if (!eht_cap) {
		sdata_info(sdata, "Missing iftype sband data/EHT cap");
		eht_oper = NULL;
	}

	he_6ghz_oper = ieee80211_he_6ghz_oper(he_oper);

	if (!he_6ghz_oper) {
		sdata_info(sdata,
			   "HE 6GHz operation missing (on %d MHz), expect issues\n",
			   chandef->chan->center_freq);
		return false;
	}

	/*
	 * The EHT operation IE does not contain the primary channel so the
	 * primary channel frequency should be taken from the 6 GHz operation
	 * information.
	 */
	freq = ieee80211_channel_to_frequency(he_6ghz_oper->primary,
					      NL80211_BAND_6GHZ);
	he_chandef.chan = ieee80211_get_channel(sdata->local->hw.wiphy, freq);

	switch (u8_get_bits(he_6ghz_oper->control,
			    IEEE80211_HE_6GHZ_OPER_CTRL_REG_INFO)) {
	case IEEE80211_6GHZ_CTRL_REG_LPI_AP:
		bss_conf->power_type = IEEE80211_REG_LPI_AP;
		break;
	case IEEE80211_6GHZ_CTRL_REG_SP_AP:
		bss_conf->power_type = IEEE80211_REG_SP_AP;
		break;
	default:
		bss_conf->power_type = IEEE80211_REG_UNSET_AP;
		break;
	}

	if (!eht_oper) {
		switch (u8_get_bits(he_6ghz_oper->control,
				    IEEE80211_HE_6GHZ_OPER_CTRL_CHANWIDTH)) {
		case IEEE80211_HE_6GHZ_OPER_CTRL_CHANWIDTH_20MHZ:
			he_chandef.width = NL80211_CHAN_WIDTH_20;
			break;
		case IEEE80211_HE_6GHZ_OPER_CTRL_CHANWIDTH_40MHZ:
			he_chandef.width = NL80211_CHAN_WIDTH_40;
			break;
		case IEEE80211_HE_6GHZ_OPER_CTRL_CHANWIDTH_80MHZ:
			he_chandef.width = NL80211_CHAN_WIDTH_80;
			break;
		case IEEE80211_HE_6GHZ_OPER_CTRL_CHANWIDTH_160MHZ:
			he_chandef.width = NL80211_CHAN_WIDTH_80;
			if (!he_6ghz_oper->ccfs1)
				break;
			if (abs(he_6ghz_oper->ccfs1 - he_6ghz_oper->ccfs0) == 8) {
				if (support_160)
					he_chandef.width = NL80211_CHAN_WIDTH_160;
			} else {
				if (support_80_80)
					he_chandef.width = NL80211_CHAN_WIDTH_80P80;
			}
			break;
		}

		if (he_chandef.width == NL80211_CHAN_WIDTH_160) {
			he_chandef.center_freq1 =
				ieee80211_channel_to_frequency(he_6ghz_oper->ccfs1,
							       NL80211_BAND_6GHZ);
		} else {
			he_chandef.center_freq1 =
				ieee80211_channel_to_frequency(he_6ghz_oper->ccfs0,
							       NL80211_BAND_6GHZ);
			if (support_80_80 || support_160)
				he_chandef.center_freq2 =
					ieee80211_channel_to_frequency(he_6ghz_oper->ccfs1,
								       NL80211_BAND_6GHZ);
		}
	} else {
		eht_phy_cap = eht_cap->eht_cap_elem.phy_cap_info[0];
		support_320 =
			eht_phy_cap & IEEE80211_EHT_PHY_CAP0_320MHZ_IN_6GHZ;

		switch (u8_get_bits(eht_oper->chan_width,
				    IEEE80211_EHT_OPER_CHAN_WIDTH)) {
		case IEEE80211_EHT_OPER_CHAN_WIDTH_20MHZ:
			he_chandef.width = NL80211_CHAN_WIDTH_20;
			break;
		case IEEE80211_EHT_OPER_CHAN_WIDTH_40MHZ:
			he_chandef.width = NL80211_CHAN_WIDTH_40;
			break;
		case IEEE80211_EHT_OPER_CHAN_WIDTH_80MHZ:
			he_chandef.width = NL80211_CHAN_WIDTH_80;
			break;
		case IEEE80211_EHT_OPER_CHAN_WIDTH_160MHZ:
			if (support_160)
				he_chandef.width = NL80211_CHAN_WIDTH_160;
			else
				he_chandef.width = NL80211_CHAN_WIDTH_80;
			break;
		case IEEE80211_EHT_OPER_CHAN_WIDTH_320MHZ:
			if (support_320)
				he_chandef.width = NL80211_CHAN_WIDTH_320;
			else if (support_160)
				he_chandef.width = NL80211_CHAN_WIDTH_160;
			else
				he_chandef.width = NL80211_CHAN_WIDTH_80;
			break;
		}

		he_chandef.center_freq1 =
			ieee80211_channel_to_frequency(eht_oper->ccfs,
						       NL80211_BAND_6GHZ);
	}

	if (!cfg80211_chandef_valid(&he_chandef)) {
		sdata_info(sdata,
			   "HE 6GHz operation resulted in invalid chandef: %d MHz/%d/%d MHz/%d MHz\n",
			   he_chandef.chan ? he_chandef.chan->center_freq : 0,
			   he_chandef.width,
			   he_chandef.center_freq1,
			   he_chandef.center_freq2);
		return false;
	}

	*chandef = he_chandef;

	return true;
}

bool ieee80211_chandef_s1g_oper(const struct ieee80211_s1g_oper_ie *oper,
				struct cfg80211_chan_def *chandef)
{
	u32 oper_freq;

	if (!oper)
		return false;

	switch (FIELD_GET(S1G_OPER_CH_WIDTH_OPER, oper->ch_width)) {
	case IEEE80211_S1G_CHANWIDTH_1MHZ:
		chandef->width = NL80211_CHAN_WIDTH_1;
		break;
	case IEEE80211_S1G_CHANWIDTH_2MHZ:
		chandef->width = NL80211_CHAN_WIDTH_2;
		break;
	case IEEE80211_S1G_CHANWIDTH_4MHZ:
		chandef->width = NL80211_CHAN_WIDTH_4;
		break;
	case IEEE80211_S1G_CHANWIDTH_8MHZ:
		chandef->width = NL80211_CHAN_WIDTH_8;
		break;
	case IEEE80211_S1G_CHANWIDTH_16MHZ:
		chandef->width = NL80211_CHAN_WIDTH_16;
		break;
	default:
		return false;
	}

	oper_freq = ieee80211_channel_to_freq_khz(oper->oper_ch,
						  NL80211_BAND_S1GHZ);
	chandef->center_freq1 = KHZ_TO_MHZ(oper_freq);
	chandef->freq1_offset = oper_freq % 1000;

	return true;
}

int ieee80211_parse_bitrates(struct cfg80211_chan_def *chandef,
			     const struct ieee80211_supported_band *sband,
			     const u8 *srates, int srates_len, u32 *rates)
{
	u32 rate_flags = ieee80211_chandef_rate_flags(chandef);
	int shift = ieee80211_chandef_get_shift(chandef);
	struct ieee80211_rate *br;
	int brate, rate, i, j, count = 0;

	*rates = 0;

	for (i = 0; i < srates_len; i++) {
		rate = srates[i] & 0x7f;

		for (j = 0; j < sband->n_bitrates; j++) {
			br = &sband->bitrates[j];
			if ((rate_flags & br->flags) != rate_flags)
				continue;

			brate = DIV_ROUND_UP(br->bitrate, (1 << shift) * 5);
			if (brate == rate) {
				*rates |= BIT(j);
				count++;
				break;
			}
		}
	}
	return count;
}

int ieee80211_add_srates_ie(struct ieee80211_sub_if_data *sdata,
			    struct sk_buff *skb, bool need_basic,
			    enum nl80211_band band)
{
	struct ieee80211_local *local = sdata->local;
	struct ieee80211_supported_band *sband;
	int rate, shift;
	u8 i, rates, *pos;
	u32 basic_rates = sdata->vif.bss_conf.basic_rates;
	u32 rate_flags;

	shift = ieee80211_vif_get_shift(&sdata->vif);
	rate_flags = ieee80211_chandef_rate_flags(&sdata->vif.bss_conf.chandef);
	sband = local->hw.wiphy->bands[band];
	rates = 0;
	for (i = 0; i < sband->n_bitrates; i++) {
		if ((rate_flags & sband->bitrates[i].flags) != rate_flags)
			continue;
		rates++;
	}
	if (rates > 8)
		rates = 8;

	if (skb_tailroom(skb) < rates + 2)
		return -ENOMEM;

	pos = skb_put(skb, rates + 2);
	*pos++ = WLAN_EID_SUPP_RATES;
	*pos++ = rates;
	for (i = 0; i < rates; i++) {
		u8 basic = 0;
		if ((rate_flags & sband->bitrates[i].flags) != rate_flags)
			continue;

		if (need_basic && basic_rates & BIT(i))
			basic = 0x80;
		rate = DIV_ROUND_UP(sband->bitrates[i].bitrate,
				    5 * (1 << shift));
		*pos++ = basic | (u8) rate;
	}

	return 0;
}

int ieee80211_add_ext_srates_ie(struct ieee80211_sub_if_data *sdata,
				struct sk_buff *skb, bool need_basic,
				enum nl80211_band band)
{
	struct ieee80211_local *local = sdata->local;
	struct ieee80211_supported_band *sband;
	int rate, shift;
	u8 i, exrates, *pos;
	u32 basic_rates = sdata->vif.bss_conf.basic_rates;
	u32 rate_flags;

	rate_flags = ieee80211_chandef_rate_flags(&sdata->vif.bss_conf.chandef);
	shift = ieee80211_vif_get_shift(&sdata->vif);

	sband = local->hw.wiphy->bands[band];
	exrates = 0;
	for (i = 0; i < sband->n_bitrates; i++) {
		if ((rate_flags & sband->bitrates[i].flags) != rate_flags)
			continue;
		exrates++;
	}

	if (exrates > 8)
		exrates -= 8;
	else
		exrates = 0;

	if (skb_tailroom(skb) < exrates + 2)
		return -ENOMEM;

	if (exrates) {
		pos = skb_put(skb, exrates + 2);
		*pos++ = WLAN_EID_EXT_SUPP_RATES;
		*pos++ = exrates;
		for (i = 8; i < sband->n_bitrates; i++) {
			u8 basic = 0;
			if ((rate_flags & sband->bitrates[i].flags)
			    != rate_flags)
				continue;
			if (need_basic && basic_rates & BIT(i))
				basic = 0x80;
			rate = DIV_ROUND_UP(sband->bitrates[i].bitrate,
					    5 * (1 << shift));
			*pos++ = basic | (u8) rate;
		}
	}
	return 0;
}

int ieee80211_ave_rssi(struct ieee80211_vif *vif)
{
	struct ieee80211_sub_if_data *sdata = vif_to_sdata(vif);
	struct ieee80211_if_managed *ifmgd = &sdata->u.mgd;

	if (WARN_ON_ONCE(sdata->vif.type != NL80211_IFTYPE_STATION)) {
		/* non-managed type inferfaces */
		return 0;
	}
	return -ewma_beacon_signal_read(&ifmgd->ave_beacon_signal);
}
EXPORT_SYMBOL_GPL(ieee80211_ave_rssi);

u8 ieee80211_mcs_to_chains(const struct ieee80211_mcs_info *mcs)
{
	if (!mcs)
		return 1;

	/* TODO: consider rx_highest */

	if (mcs->rx_mask[3])
		return 4;
	if (mcs->rx_mask[2])
		return 3;
	if (mcs->rx_mask[1])
		return 2;
	return 1;
}

/**
 * ieee80211_calculate_rx_timestamp - calculate timestamp in frame
 * @local: mac80211 hw info struct
 * @status: RX status
 * @mpdu_len: total MPDU length (including FCS)
 * @mpdu_offset: offset into MPDU to calculate timestamp at
 *
 * This function calculates the RX timestamp at the given MPDU offset, taking
 * into account what the RX timestamp was. An offset of 0 will just normalize
 * the timestamp to TSF at beginning of MPDU reception.
 */
u64 ieee80211_calculate_rx_timestamp(struct ieee80211_local *local,
				     struct ieee80211_rx_status *status,
				     unsigned int mpdu_len,
				     unsigned int mpdu_offset)
{
	u64 ts = status->mactime;
	struct rate_info ri;
	u16 rate;
	u8 n_ltf;

	if (WARN_ON(!ieee80211_have_rx_timestamp(status)))
		return 0;

	memset(&ri, 0, sizeof(ri));

	ri.bw = status->bw;

	/* Fill cfg80211 rate info */
	switch (status->encoding) {
	case RX_ENC_HE:
		ri.flags |= RATE_INFO_FLAGS_HE_MCS;
		ri.mcs = status->rate_idx;
		ri.nss = status->nss;
		ri.he_ru_alloc = status->he_ru;
		if (status->enc_flags & RX_ENC_FLAG_SHORT_GI)
			ri.flags |= RATE_INFO_FLAGS_SHORT_GI;

		/*
		 * See P802.11ax_D6.0, section 27.3.4 for
		 * VHT PPDU format.
		 */
		if (status->flag & RX_FLAG_MACTIME_PLCP_START) {
			mpdu_offset += 2;
			ts += 36;

			/*
			 * TODO:
			 * For HE MU PPDU, add the HE-SIG-B.
			 * For HE ER PPDU, add 8us for the HE-SIG-A.
			 * For HE TB PPDU, add 4us for the HE-STF.
			 * Add the HE-LTF durations - variable.
			 */
		}

		break;
	case RX_ENC_HT:
		ri.mcs = status->rate_idx;
		ri.flags |= RATE_INFO_FLAGS_MCS;
		if (status->enc_flags & RX_ENC_FLAG_SHORT_GI)
			ri.flags |= RATE_INFO_FLAGS_SHORT_GI;

		/*
		 * See P802.11REVmd_D3.0, section 19.3.2 for
		 * HT PPDU format.
		 */
		if (status->flag & RX_FLAG_MACTIME_PLCP_START) {
			mpdu_offset += 2;
			if (status->enc_flags & RX_ENC_FLAG_HT_GF)
				ts += 24;
			else
				ts += 32;

			/*
			 * Add Data HT-LTFs per streams
			 * TODO: add Extension HT-LTFs, 4us per LTF
			 */
			n_ltf = ((ri.mcs >> 3) & 3) + 1;
			n_ltf = n_ltf == 3 ? 4 : n_ltf;
			ts += n_ltf * 4;
		}

		break;
	case RX_ENC_VHT:
		ri.flags |= RATE_INFO_FLAGS_VHT_MCS;
		ri.mcs = status->rate_idx;
		ri.nss = status->nss;
		if (status->enc_flags & RX_ENC_FLAG_SHORT_GI)
			ri.flags |= RATE_INFO_FLAGS_SHORT_GI;

		/*
		 * See P802.11REVmd_D3.0, section 21.3.2 for
		 * VHT PPDU format.
		 */
		if (status->flag & RX_FLAG_MACTIME_PLCP_START) {
			mpdu_offset += 2;
			ts += 36;

			/*
			 * Add VHT-LTFs per streams
			 */
			n_ltf = (ri.nss != 1) && (ri.nss % 2) ?
				ri.nss + 1 : ri.nss;
			ts += 4 * n_ltf;
		}

		break;
	default:
		WARN_ON(1);
		fallthrough;
	case RX_ENC_LEGACY: {
		struct ieee80211_supported_band *sband;
		int shift = 0;
		int bitrate;

		switch (status->bw) {
		case RATE_INFO_BW_10:
			shift = 1;
			break;
		case RATE_INFO_BW_5:
			shift = 2;
			break;
		}

		sband = local->hw.wiphy->bands[status->band];
		bitrate = sband->bitrates[status->rate_idx].bitrate;
		ri.legacy = DIV_ROUND_UP(bitrate, (1 << shift));

		if (status->flag & RX_FLAG_MACTIME_PLCP_START) {
			if (status->band == NL80211_BAND_5GHZ) {
				ts += 20 << shift;
				mpdu_offset += 2;
			} else if (status->enc_flags & RX_ENC_FLAG_SHORTPRE) {
				ts += 96;
			} else {
				ts += 192;
			}
		}
		break;
		}
	}

	rate = cfg80211_calculate_bitrate(&ri);
	if (WARN_ONCE(!rate,
		      "Invalid bitrate: flags=0x%llx, idx=%d, vht_nss=%d\n",
		      (unsigned long long)status->flag, status->rate_idx,
		      status->nss))
		return 0;

	/* rewind from end of MPDU */
	if (status->flag & RX_FLAG_MACTIME_END)
		ts -= mpdu_len * 8 * 10 / rate;

	ts += mpdu_offset * 8 * 10 / rate;

	return ts;
}

void ieee80211_dfs_cac_cancel(struct ieee80211_local *local)
{
	struct ieee80211_sub_if_data *sdata;
	struct cfg80211_chan_def chandef;

	/* for interface list, to avoid linking iflist_mtx and chanctx_mtx */
	lockdep_assert_wiphy(local->hw.wiphy);

	mutex_lock(&local->mtx);
	list_for_each_entry(sdata, &local->interfaces, list) {
		/* it might be waiting for the local->mtx, but then
		 * by the time it gets it, sdata->wdev.cac_started
		 * will no longer be true
		 */
		cancel_delayed_work(&sdata->dfs_cac_timer_work);

		if (sdata->wdev.cac_started) {
			chandef = sdata->vif.bss_conf.chandef;
			ieee80211_vif_release_channel(sdata);
			cfg80211_cac_event(sdata->dev,
					   &chandef,
					   NL80211_RADAR_CAC_ABORTED,
					   GFP_KERNEL);
		}
	}
	mutex_unlock(&local->mtx);
}

void ieee80211_dfs_radar_detected_work(struct work_struct *work)
{
	struct ieee80211_local *local =
		container_of(work, struct ieee80211_local, radar_detected_work);
	struct cfg80211_chan_def chandef = local->hw.conf.chandef;
	struct ieee80211_chanctx *ctx;
	int num_chanctx = 0;

	mutex_lock(&local->chanctx_mtx);
	list_for_each_entry(ctx, &local->chanctx_list, list) {
		if (ctx->replace_state == IEEE80211_CHANCTX_REPLACES_OTHER)
			continue;

		num_chanctx++;
		chandef = ctx->conf.def;
	}
	mutex_unlock(&local->chanctx_mtx);

	wiphy_lock(local->hw.wiphy);
	ieee80211_dfs_cac_cancel(local);
	wiphy_unlock(local->hw.wiphy);

	if (num_chanctx > 1)
		/* XXX: multi-channel is not supported yet */
		WARN_ON(1);
	else
		cfg80211_radar_event(local->hw.wiphy, &chandef, GFP_KERNEL);
}

void ieee80211_radar_detected(struct ieee80211_hw *hw)
{
	struct ieee80211_local *local = hw_to_local(hw);

	trace_api_radar_detected(local);

	schedule_work(&local->radar_detected_work);
}
EXPORT_SYMBOL(ieee80211_radar_detected);

u32 ieee80211_chandef_downgrade(struct cfg80211_chan_def *c)
{
	u32 ret;
	int tmp;

	switch (c->width) {
	case NL80211_CHAN_WIDTH_20:
		c->width = NL80211_CHAN_WIDTH_20_NOHT;
		ret = IEEE80211_STA_DISABLE_HT | IEEE80211_STA_DISABLE_VHT;
		break;
	case NL80211_CHAN_WIDTH_40:
		c->width = NL80211_CHAN_WIDTH_20;
		c->center_freq1 = c->chan->center_freq;
		ret = IEEE80211_STA_DISABLE_40MHZ |
		      IEEE80211_STA_DISABLE_VHT;
		break;
	case NL80211_CHAN_WIDTH_80:
		tmp = (30 + c->chan->center_freq - c->center_freq1)/20;
		/* n_P40 */
		tmp /= 2;
		/* freq_P40 */
		c->center_freq1 = c->center_freq1 - 20 + 40 * tmp;
		c->width = NL80211_CHAN_WIDTH_40;
		ret = IEEE80211_STA_DISABLE_VHT;
		break;
	case NL80211_CHAN_WIDTH_80P80:
		c->center_freq2 = 0;
		c->width = NL80211_CHAN_WIDTH_80;
		ret = IEEE80211_STA_DISABLE_80P80MHZ |
		      IEEE80211_STA_DISABLE_160MHZ;
		break;
	case NL80211_CHAN_WIDTH_160:
		/* n_P20 */
		tmp = (70 + c->chan->center_freq - c->center_freq1)/20;
		/* n_P80 */
		tmp /= 4;
		c->center_freq1 = c->center_freq1 - 40 + 80 * tmp;
		c->width = NL80211_CHAN_WIDTH_80;
		ret = IEEE80211_STA_DISABLE_80P80MHZ |
		      IEEE80211_STA_DISABLE_160MHZ;
		break;
	case NL80211_CHAN_WIDTH_320:
		/* n_P20 */
		tmp = (150 + c->chan->center_freq - c->center_freq1) / 20;
		/* n_P160 */
		tmp /= 80;
		c->center_freq1 = c->center_freq1 - 80 + 160 * tmp;
		c->width = NL80211_CHAN_WIDTH_160;
		ret = IEEE80211_STA_DISABLE_320MHZ;
		break;
	default:
	case NL80211_CHAN_WIDTH_20_NOHT:
		WARN_ON_ONCE(1);
		c->width = NL80211_CHAN_WIDTH_20_NOHT;
		ret = IEEE80211_STA_DISABLE_HT | IEEE80211_STA_DISABLE_VHT;
		break;
	case NL80211_CHAN_WIDTH_1:
	case NL80211_CHAN_WIDTH_2:
	case NL80211_CHAN_WIDTH_4:
	case NL80211_CHAN_WIDTH_8:
	case NL80211_CHAN_WIDTH_16:
	case NL80211_CHAN_WIDTH_5:
	case NL80211_CHAN_WIDTH_10:
		WARN_ON_ONCE(1);
		/* keep c->width */
		ret = IEEE80211_STA_DISABLE_HT | IEEE80211_STA_DISABLE_VHT;
		break;
	}

	WARN_ON_ONCE(!cfg80211_chandef_valid(c));

	return ret;
}

/*
 * Returns true if smps_mode_new is strictly more restrictive than
 * smps_mode_old.
 */
bool ieee80211_smps_is_restrictive(enum ieee80211_smps_mode smps_mode_old,
				   enum ieee80211_smps_mode smps_mode_new)
{
	if (WARN_ON_ONCE(smps_mode_old == IEEE80211_SMPS_AUTOMATIC ||
			 smps_mode_new == IEEE80211_SMPS_AUTOMATIC))
		return false;

	switch (smps_mode_old) {
	case IEEE80211_SMPS_STATIC:
		return false;
	case IEEE80211_SMPS_DYNAMIC:
		return smps_mode_new == IEEE80211_SMPS_STATIC;
	case IEEE80211_SMPS_OFF:
		return smps_mode_new != IEEE80211_SMPS_OFF;
	default:
		WARN_ON(1);
	}

	return false;
}

int ieee80211_send_action_csa(struct ieee80211_sub_if_data *sdata,
			      struct cfg80211_csa_settings *csa_settings)
{
	struct sk_buff *skb;
	struct ieee80211_mgmt *mgmt;
	struct ieee80211_local *local = sdata->local;
	int freq;
	int hdr_len = offsetofend(struct ieee80211_mgmt,
				  u.action.u.chan_switch);
	u8 *pos;

	if (sdata->vif.type != NL80211_IFTYPE_ADHOC &&
	    sdata->vif.type != NL80211_IFTYPE_MESH_POINT)
		return -EOPNOTSUPP;

	skb = dev_alloc_skb(local->tx_headroom + hdr_len +
			    5 + /* channel switch announcement element */
			    3 + /* secondary channel offset element */
			    5 + /* wide bandwidth channel switch announcement */
			    8); /* mesh channel switch parameters element */
	if (!skb)
		return -ENOMEM;

	skb_reserve(skb, local->tx_headroom);
	mgmt = skb_put_zero(skb, hdr_len);
	mgmt->frame_control = cpu_to_le16(IEEE80211_FTYPE_MGMT |
					  IEEE80211_STYPE_ACTION);

	eth_broadcast_addr(mgmt->da);
	memcpy(mgmt->sa, sdata->vif.addr, ETH_ALEN);
	if (ieee80211_vif_is_mesh(&sdata->vif)) {
		memcpy(mgmt->bssid, sdata->vif.addr, ETH_ALEN);
	} else {
		struct ieee80211_if_ibss *ifibss = &sdata->u.ibss;
		memcpy(mgmt->bssid, ifibss->bssid, ETH_ALEN);
	}
	mgmt->u.action.category = WLAN_CATEGORY_SPECTRUM_MGMT;
	mgmt->u.action.u.chan_switch.action_code = WLAN_ACTION_SPCT_CHL_SWITCH;
	pos = skb_put(skb, 5);
	*pos++ = WLAN_EID_CHANNEL_SWITCH;			/* EID */
	*pos++ = 3;						/* IE length */
	*pos++ = csa_settings->block_tx ? 1 : 0;		/* CSA mode */
	freq = csa_settings->chandef.chan->center_freq;
	*pos++ = ieee80211_frequency_to_channel(freq);		/* channel */
	*pos++ = csa_settings->count;				/* count */

	if (csa_settings->chandef.width == NL80211_CHAN_WIDTH_40) {
		enum nl80211_channel_type ch_type;

		skb_put(skb, 3);
		*pos++ = WLAN_EID_SECONDARY_CHANNEL_OFFSET;	/* EID */
		*pos++ = 1;					/* IE length */
		ch_type = cfg80211_get_chandef_type(&csa_settings->chandef);
		if (ch_type == NL80211_CHAN_HT40PLUS)
			*pos++ = IEEE80211_HT_PARAM_CHA_SEC_ABOVE;
		else
			*pos++ = IEEE80211_HT_PARAM_CHA_SEC_BELOW;
	}

	if (ieee80211_vif_is_mesh(&sdata->vif)) {
		struct ieee80211_if_mesh *ifmsh = &sdata->u.mesh;

		skb_put(skb, 8);
		*pos++ = WLAN_EID_CHAN_SWITCH_PARAM;		/* EID */
		*pos++ = 6;					/* IE length */
		*pos++ = sdata->u.mesh.mshcfg.dot11MeshTTL;	/* Mesh TTL */
		*pos = 0x00;	/* Mesh Flag: Tx Restrict, Initiator, Reason */
		*pos |= WLAN_EID_CHAN_SWITCH_PARAM_INITIATOR;
		*pos++ |= csa_settings->block_tx ?
			  WLAN_EID_CHAN_SWITCH_PARAM_TX_RESTRICT : 0x00;
		put_unaligned_le16(WLAN_REASON_MESH_CHAN, pos); /* Reason Cd */
		pos += 2;
		put_unaligned_le16(ifmsh->pre_value, pos);/* Precedence Value */
		pos += 2;
	}

	if (csa_settings->chandef.width == NL80211_CHAN_WIDTH_80 ||
	    csa_settings->chandef.width == NL80211_CHAN_WIDTH_80P80 ||
	    csa_settings->chandef.width == NL80211_CHAN_WIDTH_160) {
		skb_put(skb, 5);
		ieee80211_ie_build_wide_bw_cs(pos, &csa_settings->chandef);
	}

	ieee80211_tx_skb(sdata, skb);
	return 0;
}

bool ieee80211_cs_valid(const struct ieee80211_cipher_scheme *cs)
{
	return !(cs == NULL || cs->cipher == 0 ||
		 cs->hdr_len < cs->pn_len + cs->pn_off ||
		 cs->hdr_len <= cs->key_idx_off ||
		 cs->key_idx_shift > 7 ||
		 cs->key_idx_mask == 0);
}

bool ieee80211_cs_list_valid(const struct ieee80211_cipher_scheme *cs, int n)
{
	int i;

	/* Ensure we have enough iftype bitmap space for all iftype values */
	WARN_ON((NUM_NL80211_IFTYPES / 8 + 1) > sizeof(cs[0].iftype));

	for (i = 0; i < n; i++)
		if (!ieee80211_cs_valid(&cs[i]))
			return false;

	return true;
}

const struct ieee80211_cipher_scheme *
ieee80211_cs_get(struct ieee80211_local *local, u32 cipher,
		 enum nl80211_iftype iftype)
{
	const struct ieee80211_cipher_scheme *l = local->hw.cipher_schemes;
	int n = local->hw.n_cipher_schemes;
	int i;
	const struct ieee80211_cipher_scheme *cs = NULL;

	for (i = 0; i < n; i++) {
		if (l[i].cipher == cipher) {
			cs = &l[i];
			break;
		}
	}

	if (!cs || !(cs->iftype & BIT(iftype)))
		return NULL;

	return cs;
}

int ieee80211_cs_headroom(struct ieee80211_local *local,
			  struct cfg80211_crypto_settings *crypto,
			  enum nl80211_iftype iftype)
{
	const struct ieee80211_cipher_scheme *cs;
	int headroom = IEEE80211_ENCRYPT_HEADROOM;
	int i;

	for (i = 0; i < crypto->n_ciphers_pairwise; i++) {
		cs = ieee80211_cs_get(local, crypto->ciphers_pairwise[i],
				      iftype);

		if (cs && headroom < cs->hdr_len)
			headroom = cs->hdr_len;
	}

	cs = ieee80211_cs_get(local, crypto->cipher_group, iftype);
	if (cs && headroom < cs->hdr_len)
		headroom = cs->hdr_len;

	return headroom;
}

static bool
ieee80211_extend_noa_desc(struct ieee80211_noa_data *data, u32 tsf, int i)
{
	s32 end = data->desc[i].start + data->desc[i].duration - (tsf + 1);
	int skip;

	if (end > 0)
		return false;

	/* One shot NOA  */
	if (data->count[i] == 1)
		return false;

	if (data->desc[i].interval == 0)
		return false;

	/* End time is in the past, check for repetitions */
	skip = DIV_ROUND_UP(-end, data->desc[i].interval);
	if (data->count[i] < 255) {
		if (data->count[i] <= skip) {
			data->count[i] = 0;
			return false;
		}

		data->count[i] -= skip;
	}

	data->desc[i].start += skip * data->desc[i].interval;

	return true;
}

static bool
ieee80211_extend_absent_time(struct ieee80211_noa_data *data, u32 tsf,
			     s32 *offset)
{
	bool ret = false;
	int i;

	for (i = 0; i < IEEE80211_P2P_NOA_DESC_MAX; i++) {
		s32 cur;

		if (!data->count[i])
			continue;

		if (ieee80211_extend_noa_desc(data, tsf + *offset, i))
			ret = true;

		cur = data->desc[i].start - tsf;
		if (cur > *offset)
			continue;

		cur = data->desc[i].start + data->desc[i].duration - tsf;
		if (cur > *offset)
			*offset = cur;
	}

	return ret;
}

static u32
ieee80211_get_noa_absent_time(struct ieee80211_noa_data *data, u32 tsf)
{
	s32 offset = 0;
	int tries = 0;
	/*
	 * arbitrary limit, used to avoid infinite loops when combined NoA
	 * descriptors cover the full time period.
	 */
	int max_tries = 5;

	ieee80211_extend_absent_time(data, tsf, &offset);
	do {
		if (!ieee80211_extend_absent_time(data, tsf, &offset))
			break;

		tries++;
	} while (tries < max_tries);

	return offset;
}

void ieee80211_update_p2p_noa(struct ieee80211_noa_data *data, u32 tsf)
{
	u32 next_offset = BIT(31) - 1;
	int i;

	data->absent = 0;
	data->has_next_tsf = false;
	for (i = 0; i < IEEE80211_P2P_NOA_DESC_MAX; i++) {
		s32 start;

		if (!data->count[i])
			continue;

		ieee80211_extend_noa_desc(data, tsf, i);
		start = data->desc[i].start - tsf;
		if (start <= 0)
			data->absent |= BIT(i);

		if (next_offset > start)
			next_offset = start;

		data->has_next_tsf = true;
	}

	if (data->absent)
		next_offset = ieee80211_get_noa_absent_time(data, tsf);

	data->next_tsf = tsf + next_offset;
}
EXPORT_SYMBOL(ieee80211_update_p2p_noa);

int ieee80211_parse_p2p_noa(const struct ieee80211_p2p_noa_attr *attr,
			    struct ieee80211_noa_data *data, u32 tsf)
{
	int ret = 0;
	int i;

	memset(data, 0, sizeof(*data));

	for (i = 0; i < IEEE80211_P2P_NOA_DESC_MAX; i++) {
		const struct ieee80211_p2p_noa_desc *desc = &attr->desc[i];

		if (!desc->count || !desc->duration)
			continue;

		data->count[i] = desc->count;
		data->desc[i].start = le32_to_cpu(desc->start_time);
		data->desc[i].duration = le32_to_cpu(desc->duration);
		data->desc[i].interval = le32_to_cpu(desc->interval);

		if (data->count[i] > 1 &&
		    data->desc[i].interval < data->desc[i].duration)
			continue;

		ieee80211_extend_noa_desc(data, tsf, i);
		ret++;
	}

	if (ret)
		ieee80211_update_p2p_noa(data, tsf);

	return ret;
}
EXPORT_SYMBOL(ieee80211_parse_p2p_noa);

void ieee80211_recalc_dtim(struct ieee80211_local *local,
			   struct ieee80211_sub_if_data *sdata)
{
	u64 tsf = drv_get_tsf(local, sdata);
	u64 dtim_count = 0;
	u16 beacon_int = sdata->vif.bss_conf.beacon_int * 1024;
	u8 dtim_period = sdata->vif.bss_conf.dtim_period;
	struct ps_data *ps;
	u8 bcns_from_dtim;

	if (tsf == -1ULL || !beacon_int || !dtim_period)
		return;

	if (sdata->vif.type == NL80211_IFTYPE_AP ||
	    sdata->vif.type == NL80211_IFTYPE_AP_VLAN) {
		if (!sdata->bss)
			return;

		ps = &sdata->bss->ps;
	} else if (ieee80211_vif_is_mesh(&sdata->vif)) {
		ps = &sdata->u.mesh.ps;
	} else {
		return;
	}

	/*
	 * actually finds last dtim_count, mac80211 will update in
	 * __beacon_add_tim().
	 * dtim_count = dtim_period - (tsf / bcn_int) % dtim_period
	 */
	do_div(tsf, beacon_int);
	bcns_from_dtim = do_div(tsf, dtim_period);
	/* just had a DTIM */
	if (!bcns_from_dtim)
		dtim_count = 0;
	else
		dtim_count = dtim_period - bcns_from_dtim;

	ps->dtim_count = dtim_count;
}

static u8 ieee80211_chanctx_radar_detect(struct ieee80211_local *local,
					 struct ieee80211_chanctx *ctx)
{
	struct ieee80211_sub_if_data *sdata;
	u8 radar_detect = 0;

	lockdep_assert_held(&local->chanctx_mtx);

	if (WARN_ON(ctx->replace_state == IEEE80211_CHANCTX_WILL_BE_REPLACED))
		return 0;

	list_for_each_entry(sdata, &ctx->reserved_vifs, reserved_chanctx_list)
		if (sdata->reserved_radar_required)
			radar_detect |= BIT(sdata->reserved_chandef.width);

	/*
	 * An in-place reservation context should not have any assigned vifs
	 * until it replaces the other context.
	 */
	WARN_ON(ctx->replace_state == IEEE80211_CHANCTX_REPLACES_OTHER &&
		!list_empty(&ctx->assigned_vifs));

	list_for_each_entry(sdata, &ctx->assigned_vifs, assigned_chanctx_list)
		if (sdata->radar_required)
			radar_detect |= BIT(sdata->vif.bss_conf.chandef.width);

	return radar_detect;
}

int ieee80211_check_combinations(struct ieee80211_sub_if_data *sdata,
				 const struct cfg80211_chan_def *chandef,
				 enum ieee80211_chanctx_mode chanmode,
				 u8 radar_detect)
{
	struct ieee80211_local *local = sdata->local;
	struct ieee80211_sub_if_data *sdata_iter;
	enum nl80211_iftype iftype = sdata->wdev.iftype;
	struct ieee80211_chanctx *ctx;
	int total = 1;
	struct iface_combination_params params = {
		.radar_detect = radar_detect,
	};

	lockdep_assert_held(&local->chanctx_mtx);

	if (WARN_ON(hweight32(radar_detect) > 1))
		return -EINVAL;

	if (WARN_ON(chandef && chanmode == IEEE80211_CHANCTX_SHARED &&
		    !chandef->chan))
		return -EINVAL;

	if (WARN_ON(iftype >= NUM_NL80211_IFTYPES))
		return -EINVAL;

	if (sdata->vif.type == NL80211_IFTYPE_AP ||
	    sdata->vif.type == NL80211_IFTYPE_MESH_POINT) {
		/*
		 * always passing this is harmless, since it'll be the
		 * same value that cfg80211 finds if it finds the same
		 * interface ... and that's always allowed
		 */
		params.new_beacon_int = sdata->vif.bss_conf.beacon_int;
	}

	/* Always allow software iftypes */
	if (cfg80211_iftype_allowed(local->hw.wiphy, iftype, 0, 1)) {
		if (radar_detect)
			return -EINVAL;
		return 0;
	}

	if (chandef)
		params.num_different_channels = 1;

	if (iftype != NL80211_IFTYPE_UNSPECIFIED)
		params.iftype_num[iftype] = 1;

	list_for_each_entry(ctx, &local->chanctx_list, list) {
		if (ctx->replace_state == IEEE80211_CHANCTX_WILL_BE_REPLACED)
			continue;
		params.radar_detect |=
			ieee80211_chanctx_radar_detect(local, ctx);
		if (ctx->mode == IEEE80211_CHANCTX_EXCLUSIVE) {
			params.num_different_channels++;
			continue;
		}
		if (chandef && chanmode == IEEE80211_CHANCTX_SHARED &&
		    cfg80211_chandef_compatible(chandef,
						&ctx->conf.def))
			continue;
		params.num_different_channels++;
	}

	list_for_each_entry_rcu(sdata_iter, &local->interfaces, list) {
		struct wireless_dev *wdev_iter;

		wdev_iter = &sdata_iter->wdev;

		if (sdata_iter == sdata ||
		    !ieee80211_sdata_running(sdata_iter) ||
		    cfg80211_iftype_allowed(local->hw.wiphy,
					    wdev_iter->iftype, 0, 1))
			continue;

		params.iftype_num[wdev_iter->iftype]++;
		total++;
	}

	if (total == 1 && !params.radar_detect)
		return 0;

	return cfg80211_check_combinations(local->hw.wiphy, &params);
}

static void
ieee80211_iter_max_chans(const struct ieee80211_iface_combination *c,
			 void *data)
{
	u32 *max_num_different_channels = data;

	*max_num_different_channels = max(*max_num_different_channels,
					  c->num_different_channels);
}

int ieee80211_max_num_channels(struct ieee80211_local *local)
{
	struct ieee80211_sub_if_data *sdata;
	struct ieee80211_chanctx *ctx;
	u32 max_num_different_channels = 1;
	int err;
	struct iface_combination_params params = {0};

	lockdep_assert_held(&local->chanctx_mtx);

	list_for_each_entry(ctx, &local->chanctx_list, list) {
		if (ctx->replace_state == IEEE80211_CHANCTX_WILL_BE_REPLACED)
			continue;

		params.num_different_channels++;

		params.radar_detect |=
			ieee80211_chanctx_radar_detect(local, ctx);
	}

	list_for_each_entry_rcu(sdata, &local->interfaces, list)
		params.iftype_num[sdata->wdev.iftype]++;

	err = cfg80211_iter_combinations(local->hw.wiphy, &params,
					 ieee80211_iter_max_chans,
					 &max_num_different_channels);
	if (err < 0)
		return err;

	return max_num_different_channels;
}

void ieee80211_add_s1g_capab_ie(struct ieee80211_sub_if_data *sdata,
				struct ieee80211_sta_s1g_cap *caps,
				struct sk_buff *skb)
{
	struct ieee80211_if_managed *ifmgd = &sdata->u.mgd;
	struct ieee80211_s1g_cap s1g_capab;
	u8 *pos;
	int i;

	if (WARN_ON(sdata->vif.type != NL80211_IFTYPE_STATION))
		return;

	if (!caps->s1g)
		return;

	memcpy(s1g_capab.capab_info, caps->cap, sizeof(caps->cap));
	memcpy(s1g_capab.supp_mcs_nss, caps->nss_mcs, sizeof(caps->nss_mcs));

	/* override the capability info */
	for (i = 0; i < sizeof(ifmgd->s1g_capa.capab_info); i++) {
		u8 mask = ifmgd->s1g_capa_mask.capab_info[i];

		s1g_capab.capab_info[i] &= ~mask;
		s1g_capab.capab_info[i] |= ifmgd->s1g_capa.capab_info[i] & mask;
	}

	/* then MCS and NSS set */
	for (i = 0; i < sizeof(ifmgd->s1g_capa.supp_mcs_nss); i++) {
		u8 mask = ifmgd->s1g_capa_mask.supp_mcs_nss[i];

		s1g_capab.supp_mcs_nss[i] &= ~mask;
		s1g_capab.supp_mcs_nss[i] |=
			ifmgd->s1g_capa.supp_mcs_nss[i] & mask;
	}

	pos = skb_put(skb, 2 + sizeof(s1g_capab));
	*pos++ = WLAN_EID_S1G_CAPABILITIES;
	*pos++ = sizeof(s1g_capab);

	memcpy(pos, &s1g_capab, sizeof(s1g_capab));
}

void ieee80211_add_aid_request_ie(struct ieee80211_sub_if_data *sdata,
				  struct sk_buff *skb)
{
	u8 *pos = skb_put(skb, 3);

	*pos++ = WLAN_EID_AID_REQUEST;
	*pos++ = 1;
	*pos++ = 0;
}

u8 *ieee80211_add_wmm_info_ie(u8 *buf, u8 qosinfo)
{
	*buf++ = WLAN_EID_VENDOR_SPECIFIC;
	*buf++ = 7; /* len */
	*buf++ = 0x00; /* Microsoft OUI 00:50:F2 */
	*buf++ = 0x50;
	*buf++ = 0xf2;
	*buf++ = 2; /* WME */
	*buf++ = 0; /* WME info */
	*buf++ = 1; /* WME ver */
	*buf++ = qosinfo; /* U-APSD no in use */

	return buf;
}

void ieee80211_txq_get_depth(struct ieee80211_txq *txq,
			     unsigned long *frame_cnt,
			     unsigned long *byte_cnt)
{
	struct txq_info *txqi = to_txq_info(txq);
	u32 frag_cnt = 0, frag_bytes = 0;
	struct sk_buff *skb;

	skb_queue_walk(&txqi->frags, skb) {
		frag_cnt++;
		frag_bytes += skb->len;
	}

	if (frame_cnt)
		*frame_cnt = txqi->tin.backlog_packets + frag_cnt;

	if (byte_cnt)
		*byte_cnt = txqi->tin.backlog_bytes + frag_bytes;
}
EXPORT_SYMBOL(ieee80211_txq_get_depth);

const u8 ieee80211_ac_to_qos_mask[IEEE80211_NUM_ACS] = {
	IEEE80211_WMM_IE_STA_QOSINFO_AC_VO,
	IEEE80211_WMM_IE_STA_QOSINFO_AC_VI,
	IEEE80211_WMM_IE_STA_QOSINFO_AC_BE,
	IEEE80211_WMM_IE_STA_QOSINFO_AC_BK
};

u16 ieee80211_encode_usf(int listen_interval)
{
	static const int listen_int_usf[] = { 1, 10, 1000, 10000 };
	u16 ui, usf = 0;

	/* find greatest USF */
	while (usf < IEEE80211_MAX_USF) {
		if (listen_interval % listen_int_usf[usf + 1])
			break;
		usf += 1;
	}
	ui = listen_interval / listen_int_usf[usf];

	/* error if there is a remainder. Should've been checked by user */
	WARN_ON_ONCE(ui > IEEE80211_MAX_UI);
	listen_interval = FIELD_PREP(LISTEN_INT_USF, usf) |
			  FIELD_PREP(LISTEN_INT_UI, ui);

	return (u16) listen_interval;
}

u8 ieee80211_ie_len_eht_cap(struct ieee80211_sub_if_data *sdata, u8 iftype)
{
	const struct ieee80211_sta_he_cap *he_cap;
	const struct ieee80211_sta_eht_cap *eht_cap;
	struct ieee80211_supported_band *sband;
	u8 n;

	sband = ieee80211_get_sband(sdata);
	if (!sband)
		return 0;

	he_cap = ieee80211_get_he_iftype_cap(sband, iftype);
	eht_cap = ieee80211_get_eht_iftype_cap(sband, iftype);
	if (!he_cap || !eht_cap)
		return 0;

	n = ieee80211_eht_mcs_nss_size(&he_cap->he_cap_elem,
				       &eht_cap->eht_cap_elem);
	return 2 + 1 +
	       sizeof(he_cap->he_cap_elem) + n +
	       ieee80211_eht_ppe_size(eht_cap->eht_ppe_thres[0],
				      eht_cap->eht_cap_elem.phy_cap_info);
	return 0;
}

u8 *ieee80211_ie_build_eht_cap(u8 *pos,
			       const struct ieee80211_sta_he_cap *he_cap,
			       const struct ieee80211_sta_eht_cap *eht_cap,
			       u8 *end)
{
	u8 mcs_nss_len, ppet_len;
	u8 ie_len;
	u8 *orig_pos = pos;

	/* Make sure we have place for the IE */
	if (!he_cap || !eht_cap)
		return orig_pos;

	mcs_nss_len = ieee80211_eht_mcs_nss_size(&he_cap->he_cap_elem,
						 &eht_cap->eht_cap_elem);
	ppet_len = ieee80211_eht_ppe_size(eht_cap->eht_ppe_thres[0],
					  eht_cap->eht_cap_elem.phy_cap_info);

	ie_len = 2 + 1 + sizeof(eht_cap->eht_cap_elem) + mcs_nss_len + ppet_len;
	if ((end - pos) < ie_len)
		return orig_pos;

	*pos++ = WLAN_EID_EXTENSION;
	*pos++ = ie_len - 2;
	*pos++ = WLAN_EID_EXT_EHT_CAPABILITY;

	/* Fixed data */
	memcpy(pos, &eht_cap->eht_cap_elem, sizeof(eht_cap->eht_cap_elem));
	pos += sizeof(eht_cap->eht_cap_elem);

	memcpy(pos, &eht_cap->eht_mcs_nss_supp, mcs_nss_len);
	pos += mcs_nss_len;

	if (ppet_len) {
		memcpy(pos, &eht_cap->eht_ppe_thres, ppet_len);
		pos += ppet_len;
	}

	return pos;
}<|MERGE_RESOLUTION|>--- conflicted
+++ resolved
@@ -1989,8 +1989,6 @@
 	    cfg80211_any_usable_channels(local->hw.wiphy, BIT(sband->band),
 					 IEEE80211_CHAN_NO_HE)) {
 		pos = ieee80211_ie_build_he_cap(0, pos, he_cap, end);
-<<<<<<< HEAD
-=======
 		if (!pos)
 			goto out_err;
 	}
@@ -2003,7 +2001,6 @@
 					 IEEE80211_CHAN_NO_HE |
 					 IEEE80211_CHAN_NO_EHT)) {
 		pos = ieee80211_ie_build_eht_cap(pos, he_cap, eht_cap, end);
->>>>>>> 8db86851
 		if (!pos)
 			goto out_err;
 	}
