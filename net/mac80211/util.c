// SPDX-License-Identifier: GPL-2.0-only
/*
 * Copyright 2002-2005, Instant802 Networks, Inc.
 * Copyright 2005-2006, Devicescape Software, Inc.
 * Copyright 2006-2007	Jiri Benc <jbenc@suse.cz>
 * Copyright 2007	Johannes Berg <johannes@sipsolutions.net>
 * Copyright 2013-2014  Intel Mobile Communications GmbH
 * Copyright (C) 2015-2017	Intel Deutschland GmbH
 * Copyright (C) 2018-2022 Intel Corporation
 *
 * utilities for mac80211
 */

#include <net/mac80211.h>
#include <linux/netdevice.h>
#include <linux/export.h>
#include <linux/types.h>
#include <linux/slab.h>
#include <linux/skbuff.h>
#include <linux/etherdevice.h>
#include <linux/if_arp.h>
#include <linux/bitmap.h>
#include <linux/crc32.h>
#include <net/net_namespace.h>
#include <net/cfg80211.h>
#include <net/rtnetlink.h>

#include "ieee80211_i.h"
#include "driver-ops.h"
#include "rate.h"
#include "mesh.h"
#include "wme.h"
#include "led.h"
#include "wep.h"

/* privid for wiphys to determine whether they belong to us or not */
const void *const mac80211_wiphy_privid = &mac80211_wiphy_privid;

struct ieee80211_hw *wiphy_to_ieee80211_hw(struct wiphy *wiphy)
{
	struct ieee80211_local *local;

	local = wiphy_priv(wiphy);
	return &local->hw;
}
EXPORT_SYMBOL(wiphy_to_ieee80211_hw);

u8 *ieee80211_get_bssid(struct ieee80211_hdr *hdr, size_t len,
			enum nl80211_iftype type)
{
	__le16 fc = hdr->frame_control;

	if (ieee80211_is_data(fc)) {
		if (len < 24) /* drop incorrect hdr len (data) */
			return NULL;

		if (ieee80211_has_a4(fc))
			return NULL;
		if (ieee80211_has_tods(fc))
			return hdr->addr1;
		if (ieee80211_has_fromds(fc))
			return hdr->addr2;

		return hdr->addr3;
	}

	if (ieee80211_is_s1g_beacon(fc)) {
		struct ieee80211_ext *ext = (void *) hdr;

		return ext->u.s1g_beacon.sa;
	}

	if (ieee80211_is_mgmt(fc)) {
		if (len < 24) /* drop incorrect hdr len (mgmt) */
			return NULL;
		return hdr->addr3;
	}

	if (ieee80211_is_ctl(fc)) {
		if (ieee80211_is_pspoll(fc))
			return hdr->addr1;

		if (ieee80211_is_back_req(fc)) {
			switch (type) {
			case NL80211_IFTYPE_STATION:
				return hdr->addr2;
			case NL80211_IFTYPE_AP:
			case NL80211_IFTYPE_AP_VLAN:
				return hdr->addr1;
			default:
				break; /* fall through to the return */
			}
		}
	}

	return NULL;
}
EXPORT_SYMBOL(ieee80211_get_bssid);

void ieee80211_tx_set_protected(struct ieee80211_tx_data *tx)
{
	struct sk_buff *skb;
	struct ieee80211_hdr *hdr;

	skb_queue_walk(&tx->skbs, skb) {
		hdr = (struct ieee80211_hdr *) skb->data;
		hdr->frame_control |= cpu_to_le16(IEEE80211_FCTL_PROTECTED);
	}
}

int ieee80211_frame_duration(enum nl80211_band band, size_t len,
			     int rate, int erp, int short_preamble,
			     int shift)
{
	int dur;

	/* calculate duration (in microseconds, rounded up to next higher
	 * integer if it includes a fractional microsecond) to send frame of
	 * len bytes (does not include FCS) at the given rate. Duration will
	 * also include SIFS.
	 *
	 * rate is in 100 kbps, so divident is multiplied by 10 in the
	 * DIV_ROUND_UP() operations.
	 *
	 * shift may be 2 for 5 MHz channels or 1 for 10 MHz channels, and
	 * is assumed to be 0 otherwise.
	 */

	if (band == NL80211_BAND_5GHZ || erp) {
		/*
		 * OFDM:
		 *
		 * N_DBPS = DATARATE x 4
		 * N_SYM = Ceiling((16+8xLENGTH+6) / N_DBPS)
		 *	(16 = SIGNAL time, 6 = tail bits)
		 * TXTIME = T_PREAMBLE + T_SIGNAL + T_SYM x N_SYM + Signal Ext
		 *
		 * T_SYM = 4 usec
		 * 802.11a - 18.5.2: aSIFSTime = 16 usec
		 * 802.11g - 19.8.4: aSIFSTime = 10 usec +
		 *	signal ext = 6 usec
		 */
		dur = 16; /* SIFS + signal ext */
		dur += 16; /* IEEE 802.11-2012 18.3.2.4: T_PREAMBLE = 16 usec */
		dur += 4; /* IEEE 802.11-2012 18.3.2.4: T_SIGNAL = 4 usec */

		/* IEEE 802.11-2012 18.3.2.4: all values above are:
		 *  * times 4 for 5 MHz
		 *  * times 2 for 10 MHz
		 */
		dur *= 1 << shift;

		/* rates should already consider the channel bandwidth,
		 * don't apply divisor again.
		 */
		dur += 4 * DIV_ROUND_UP((16 + 8 * (len + 4) + 6) * 10,
					4 * rate); /* T_SYM x N_SYM */
	} else {
		/*
		 * 802.11b or 802.11g with 802.11b compatibility:
		 * 18.3.4: TXTIME = PreambleLength + PLCPHeaderTime +
		 * Ceiling(((LENGTH+PBCC)x8)/DATARATE). PBCC=0.
		 *
		 * 802.11 (DS): 15.3.3, 802.11b: 18.3.4
		 * aSIFSTime = 10 usec
		 * aPreambleLength = 144 usec or 72 usec with short preamble
		 * aPLCPHeaderLength = 48 usec or 24 usec with short preamble
		 */
		dur = 10; /* aSIFSTime = 10 usec */
		dur += short_preamble ? (72 + 24) : (144 + 48);

		dur += DIV_ROUND_UP(8 * (len + 4) * 10, rate);
	}

	return dur;
}

/* Exported duration function for driver use */
__le16 ieee80211_generic_frame_duration(struct ieee80211_hw *hw,
					struct ieee80211_vif *vif,
					enum nl80211_band band,
					size_t frame_len,
					struct ieee80211_rate *rate)
{
	struct ieee80211_sub_if_data *sdata;
	u16 dur;
	int erp, shift = 0;
	bool short_preamble = false;

	erp = 0;
	if (vif) {
		sdata = vif_to_sdata(vif);
		short_preamble = sdata->vif.bss_conf.use_short_preamble;
		if (sdata->deflink.operating_11g_mode)
			erp = rate->flags & IEEE80211_RATE_ERP_G;
		shift = ieee80211_vif_get_shift(vif);
	}

	dur = ieee80211_frame_duration(band, frame_len, rate->bitrate, erp,
				       short_preamble, shift);

	return cpu_to_le16(dur);
}
EXPORT_SYMBOL(ieee80211_generic_frame_duration);

__le16 ieee80211_rts_duration(struct ieee80211_hw *hw,
			      struct ieee80211_vif *vif, size_t frame_len,
			      const struct ieee80211_tx_info *frame_txctl)
{
	struct ieee80211_local *local = hw_to_local(hw);
	struct ieee80211_rate *rate;
	struct ieee80211_sub_if_data *sdata;
	bool short_preamble;
	int erp, shift = 0, bitrate;
	u16 dur;
	struct ieee80211_supported_band *sband;

	sband = local->hw.wiphy->bands[frame_txctl->band];

	short_preamble = false;

	rate = &sband->bitrates[frame_txctl->control.rts_cts_rate_idx];

	erp = 0;
	if (vif) {
		sdata = vif_to_sdata(vif);
		short_preamble = sdata->vif.bss_conf.use_short_preamble;
		if (sdata->deflink.operating_11g_mode)
			erp = rate->flags & IEEE80211_RATE_ERP_G;
		shift = ieee80211_vif_get_shift(vif);
	}

	bitrate = DIV_ROUND_UP(rate->bitrate, 1 << shift);

	/* CTS duration */
	dur = ieee80211_frame_duration(sband->band, 10, bitrate,
				       erp, short_preamble, shift);
	/* Data frame duration */
	dur += ieee80211_frame_duration(sband->band, frame_len, bitrate,
					erp, short_preamble, shift);
	/* ACK duration */
	dur += ieee80211_frame_duration(sband->band, 10, bitrate,
					erp, short_preamble, shift);

	return cpu_to_le16(dur);
}
EXPORT_SYMBOL(ieee80211_rts_duration);

__le16 ieee80211_ctstoself_duration(struct ieee80211_hw *hw,
				    struct ieee80211_vif *vif,
				    size_t frame_len,
				    const struct ieee80211_tx_info *frame_txctl)
{
	struct ieee80211_local *local = hw_to_local(hw);
	struct ieee80211_rate *rate;
	struct ieee80211_sub_if_data *sdata;
	bool short_preamble;
	int erp, shift = 0, bitrate;
	u16 dur;
	struct ieee80211_supported_band *sband;

	sband = local->hw.wiphy->bands[frame_txctl->band];

	short_preamble = false;

	rate = &sband->bitrates[frame_txctl->control.rts_cts_rate_idx];
	erp = 0;
	if (vif) {
		sdata = vif_to_sdata(vif);
		short_preamble = sdata->vif.bss_conf.use_short_preamble;
		if (sdata->deflink.operating_11g_mode)
			erp = rate->flags & IEEE80211_RATE_ERP_G;
		shift = ieee80211_vif_get_shift(vif);
	}

	bitrate = DIV_ROUND_UP(rate->bitrate, 1 << shift);

	/* Data frame duration */
	dur = ieee80211_frame_duration(sband->band, frame_len, bitrate,
				       erp, short_preamble, shift);
	if (!(frame_txctl->flags & IEEE80211_TX_CTL_NO_ACK)) {
		/* ACK duration */
		dur += ieee80211_frame_duration(sband->band, 10, bitrate,
						erp, short_preamble, shift);
	}

	return cpu_to_le16(dur);
}
EXPORT_SYMBOL(ieee80211_ctstoself_duration);

static void __ieee80211_wake_txqs(struct ieee80211_sub_if_data *sdata, int ac)
{
	struct ieee80211_local *local = sdata->local;
	struct ieee80211_vif *vif = &sdata->vif;
	struct fq *fq = &local->fq;
	struct ps_data *ps = NULL;
	struct txq_info *txqi;
	struct sta_info *sta;
	int i;

	local_bh_disable();
	spin_lock(&fq->lock);

	sdata->vif.txqs_stopped[ac] = false;

	if (!test_bit(SDATA_STATE_RUNNING, &sdata->state))
		goto out;

	if (sdata->vif.type == NL80211_IFTYPE_AP)
		ps = &sdata->bss->ps;

	list_for_each_entry_rcu(sta, &local->sta_list, list) {
		if (sdata != sta->sdata)
			continue;

		for (i = 0; i < ARRAY_SIZE(sta->sta.txq); i++) {
			struct ieee80211_txq *txq = sta->sta.txq[i];

			if (!txq)
				continue;

			txqi = to_txq_info(txq);

			if (ac != txq->ac)
				continue;

			if (!test_and_clear_bit(IEEE80211_TXQ_STOP_NETIF_TX,
						&txqi->flags))
				continue;

			spin_unlock(&fq->lock);
			drv_wake_tx_queue(local, txqi);
			spin_lock(&fq->lock);
		}
	}

	if (!vif->txq)
		goto out;

	txqi = to_txq_info(vif->txq);

	if (!test_and_clear_bit(IEEE80211_TXQ_STOP_NETIF_TX, &txqi->flags) ||
	    (ps && atomic_read(&ps->num_sta_ps)) || ac != vif->txq->ac)
		goto out;

	spin_unlock(&fq->lock);

	drv_wake_tx_queue(local, txqi);
	local_bh_enable();
	return;
out:
	spin_unlock(&fq->lock);
	local_bh_enable();
}

static void
__releases(&local->queue_stop_reason_lock)
__acquires(&local->queue_stop_reason_lock)
_ieee80211_wake_txqs(struct ieee80211_local *local, unsigned long *flags)
{
	struct ieee80211_sub_if_data *sdata;
	int n_acs = IEEE80211_NUM_ACS;
	int i;

	rcu_read_lock();

	if (local->hw.queues < IEEE80211_NUM_ACS)
		n_acs = 1;

	for (i = 0; i < local->hw.queues; i++) {
		if (local->queue_stop_reasons[i])
			continue;

		spin_unlock_irqrestore(&local->queue_stop_reason_lock, *flags);
		list_for_each_entry_rcu(sdata, &local->interfaces, list) {
			int ac;

			for (ac = 0; ac < n_acs; ac++) {
				int ac_queue = sdata->vif.hw_queue[ac];

				if (ac_queue == i ||
				    sdata->vif.cab_queue == i)
					__ieee80211_wake_txqs(sdata, ac);
			}
		}
		spin_lock_irqsave(&local->queue_stop_reason_lock, *flags);
	}

	rcu_read_unlock();
}

void ieee80211_wake_txqs(struct tasklet_struct *t)
{
	struct ieee80211_local *local = from_tasklet(local, t,
						     wake_txqs_tasklet);
	unsigned long flags;

	spin_lock_irqsave(&local->queue_stop_reason_lock, flags);
	_ieee80211_wake_txqs(local, &flags);
	spin_unlock_irqrestore(&local->queue_stop_reason_lock, flags);
}

void ieee80211_propagate_queue_wake(struct ieee80211_local *local, int queue)
{
	struct ieee80211_sub_if_data *sdata;
	int n_acs = IEEE80211_NUM_ACS;

	if (local->ops->wake_tx_queue)
		return;

	if (local->hw.queues < IEEE80211_NUM_ACS)
		n_acs = 1;

	list_for_each_entry_rcu(sdata, &local->interfaces, list) {
		int ac;

		if (!sdata->dev)
			continue;

		if (sdata->vif.cab_queue != IEEE80211_INVAL_HW_QUEUE &&
		    local->queue_stop_reasons[sdata->vif.cab_queue] != 0)
			continue;

		for (ac = 0; ac < n_acs; ac++) {
			int ac_queue = sdata->vif.hw_queue[ac];

			if (ac_queue == queue ||
			    (sdata->vif.cab_queue == queue &&
			     local->queue_stop_reasons[ac_queue] == 0 &&
			     skb_queue_empty(&local->pending[ac_queue])))
				netif_wake_subqueue(sdata->dev, ac);
		}
	}
}

static void __ieee80211_wake_queue(struct ieee80211_hw *hw, int queue,
				   enum queue_stop_reason reason,
				   bool refcounted,
				   unsigned long *flags)
{
	struct ieee80211_local *local = hw_to_local(hw);

	trace_wake_queue(local, queue, reason);

	if (WARN_ON(queue >= hw->queues))
		return;

	if (!test_bit(reason, &local->queue_stop_reasons[queue]))
		return;

	if (!refcounted) {
		local->q_stop_reasons[queue][reason] = 0;
	} else {
		local->q_stop_reasons[queue][reason]--;
		if (WARN_ON(local->q_stop_reasons[queue][reason] < 0))
			local->q_stop_reasons[queue][reason] = 0;
	}

	if (local->q_stop_reasons[queue][reason] == 0)
		__clear_bit(reason, &local->queue_stop_reasons[queue]);

	if (local->queue_stop_reasons[queue] != 0)
		/* someone still has this queue stopped */
		return;

	if (skb_queue_empty(&local->pending[queue])) {
		rcu_read_lock();
		ieee80211_propagate_queue_wake(local, queue);
		rcu_read_unlock();
	} else
		tasklet_schedule(&local->tx_pending_tasklet);

	/*
	 * Calling _ieee80211_wake_txqs here can be a problem because it may
	 * release queue_stop_reason_lock which has been taken by
	 * __ieee80211_wake_queue's caller. It is certainly not very nice to
	 * release someone's lock, but it is fine because all the callers of
	 * __ieee80211_wake_queue call it right before releasing the lock.
	 */
	if (local->ops->wake_tx_queue) {
		if (reason == IEEE80211_QUEUE_STOP_REASON_DRIVER)
			tasklet_schedule(&local->wake_txqs_tasklet);
		else
			_ieee80211_wake_txqs(local, flags);
	}
}

void ieee80211_wake_queue_by_reason(struct ieee80211_hw *hw, int queue,
				    enum queue_stop_reason reason,
				    bool refcounted)
{
	struct ieee80211_local *local = hw_to_local(hw);
	unsigned long flags;

	spin_lock_irqsave(&local->queue_stop_reason_lock, flags);
	__ieee80211_wake_queue(hw, queue, reason, refcounted, &flags);
	spin_unlock_irqrestore(&local->queue_stop_reason_lock, flags);
}

void ieee80211_wake_queue(struct ieee80211_hw *hw, int queue)
{
	ieee80211_wake_queue_by_reason(hw, queue,
				       IEEE80211_QUEUE_STOP_REASON_DRIVER,
				       false);
}
EXPORT_SYMBOL(ieee80211_wake_queue);

static void __ieee80211_stop_queue(struct ieee80211_hw *hw, int queue,
				   enum queue_stop_reason reason,
				   bool refcounted)
{
	struct ieee80211_local *local = hw_to_local(hw);
	struct ieee80211_sub_if_data *sdata;
	int n_acs = IEEE80211_NUM_ACS;

	trace_stop_queue(local, queue, reason);

	if (WARN_ON(queue >= hw->queues))
		return;

	if (!refcounted)
		local->q_stop_reasons[queue][reason] = 1;
	else
		local->q_stop_reasons[queue][reason]++;

	if (__test_and_set_bit(reason, &local->queue_stop_reasons[queue]))
		return;

	if (local->hw.queues < IEEE80211_NUM_ACS)
		n_acs = 1;

	rcu_read_lock();
	list_for_each_entry_rcu(sdata, &local->interfaces, list) {
		int ac;

		if (!sdata->dev)
			continue;

		for (ac = 0; ac < n_acs; ac++) {
			if (sdata->vif.hw_queue[ac] == queue ||
			    sdata->vif.cab_queue == queue) {
				if (!local->ops->wake_tx_queue) {
					netif_stop_subqueue(sdata->dev, ac);
					continue;
				}
				spin_lock(&local->fq.lock);
				sdata->vif.txqs_stopped[ac] = true;
				spin_unlock(&local->fq.lock);
			}
		}
	}
	rcu_read_unlock();
}

void ieee80211_stop_queue_by_reason(struct ieee80211_hw *hw, int queue,
				    enum queue_stop_reason reason,
				    bool refcounted)
{
	struct ieee80211_local *local = hw_to_local(hw);
	unsigned long flags;

	spin_lock_irqsave(&local->queue_stop_reason_lock, flags);
	__ieee80211_stop_queue(hw, queue, reason, refcounted);
	spin_unlock_irqrestore(&local->queue_stop_reason_lock, flags);
}

void ieee80211_stop_queue(struct ieee80211_hw *hw, int queue)
{
	ieee80211_stop_queue_by_reason(hw, queue,
				       IEEE80211_QUEUE_STOP_REASON_DRIVER,
				       false);
}
EXPORT_SYMBOL(ieee80211_stop_queue);

void ieee80211_add_pending_skb(struct ieee80211_local *local,
			       struct sk_buff *skb)
{
	struct ieee80211_hw *hw = &local->hw;
	unsigned long flags;
	struct ieee80211_tx_info *info = IEEE80211_SKB_CB(skb);
	int queue = info->hw_queue;

	if (WARN_ON(!info->control.vif)) {
		ieee80211_free_txskb(&local->hw, skb);
		return;
	}

	spin_lock_irqsave(&local->queue_stop_reason_lock, flags);
	__ieee80211_stop_queue(hw, queue, IEEE80211_QUEUE_STOP_REASON_SKB_ADD,
			       false);
	__skb_queue_tail(&local->pending[queue], skb);
	__ieee80211_wake_queue(hw, queue, IEEE80211_QUEUE_STOP_REASON_SKB_ADD,
			       false, &flags);
	spin_unlock_irqrestore(&local->queue_stop_reason_lock, flags);
}

void ieee80211_add_pending_skbs(struct ieee80211_local *local,
				struct sk_buff_head *skbs)
{
	struct ieee80211_hw *hw = &local->hw;
	struct sk_buff *skb;
	unsigned long flags;
	int queue, i;

	spin_lock_irqsave(&local->queue_stop_reason_lock, flags);
	while ((skb = skb_dequeue(skbs))) {
		struct ieee80211_tx_info *info = IEEE80211_SKB_CB(skb);

		if (WARN_ON(!info->control.vif)) {
			ieee80211_free_txskb(&local->hw, skb);
			continue;
		}

		queue = info->hw_queue;

		__ieee80211_stop_queue(hw, queue,
				IEEE80211_QUEUE_STOP_REASON_SKB_ADD,
				false);

		__skb_queue_tail(&local->pending[queue], skb);
	}

	for (i = 0; i < hw->queues; i++)
		__ieee80211_wake_queue(hw, i,
			IEEE80211_QUEUE_STOP_REASON_SKB_ADD,
			false, &flags);
	spin_unlock_irqrestore(&local->queue_stop_reason_lock, flags);
}

void ieee80211_stop_queues_by_reason(struct ieee80211_hw *hw,
				     unsigned long queues,
				     enum queue_stop_reason reason,
				     bool refcounted)
{
	struct ieee80211_local *local = hw_to_local(hw);
	unsigned long flags;
	int i;

	spin_lock_irqsave(&local->queue_stop_reason_lock, flags);

	for_each_set_bit(i, &queues, hw->queues)
		__ieee80211_stop_queue(hw, i, reason, refcounted);

	spin_unlock_irqrestore(&local->queue_stop_reason_lock, flags);
}

void ieee80211_stop_queues(struct ieee80211_hw *hw)
{
	ieee80211_stop_queues_by_reason(hw, IEEE80211_MAX_QUEUE_MAP,
					IEEE80211_QUEUE_STOP_REASON_DRIVER,
					false);
}
EXPORT_SYMBOL(ieee80211_stop_queues);

int ieee80211_queue_stopped(struct ieee80211_hw *hw, int queue)
{
	struct ieee80211_local *local = hw_to_local(hw);
	unsigned long flags;
	int ret;

	if (WARN_ON(queue >= hw->queues))
		return true;

	spin_lock_irqsave(&local->queue_stop_reason_lock, flags);
	ret = test_bit(IEEE80211_QUEUE_STOP_REASON_DRIVER,
		       &local->queue_stop_reasons[queue]);
	spin_unlock_irqrestore(&local->queue_stop_reason_lock, flags);
	return ret;
}
EXPORT_SYMBOL(ieee80211_queue_stopped);

void ieee80211_wake_queues_by_reason(struct ieee80211_hw *hw,
				     unsigned long queues,
				     enum queue_stop_reason reason,
				     bool refcounted)
{
	struct ieee80211_local *local = hw_to_local(hw);
	unsigned long flags;
	int i;

	spin_lock_irqsave(&local->queue_stop_reason_lock, flags);

	for_each_set_bit(i, &queues, hw->queues)
		__ieee80211_wake_queue(hw, i, reason, refcounted, &flags);

	spin_unlock_irqrestore(&local->queue_stop_reason_lock, flags);
}

void ieee80211_wake_queues(struct ieee80211_hw *hw)
{
	ieee80211_wake_queues_by_reason(hw, IEEE80211_MAX_QUEUE_MAP,
					IEEE80211_QUEUE_STOP_REASON_DRIVER,
					false);
}
EXPORT_SYMBOL(ieee80211_wake_queues);

static unsigned int
ieee80211_get_vif_queues(struct ieee80211_local *local,
			 struct ieee80211_sub_if_data *sdata)
{
	unsigned int queues;

	if (sdata && ieee80211_hw_check(&local->hw, QUEUE_CONTROL)) {
		int ac;

		queues = 0;

		for (ac = 0; ac < IEEE80211_NUM_ACS; ac++)
			queues |= BIT(sdata->vif.hw_queue[ac]);
		if (sdata->vif.cab_queue != IEEE80211_INVAL_HW_QUEUE)
			queues |= BIT(sdata->vif.cab_queue);
	} else {
		/* all queues */
		queues = BIT(local->hw.queues) - 1;
	}

	return queues;
}

void __ieee80211_flush_queues(struct ieee80211_local *local,
			      struct ieee80211_sub_if_data *sdata,
			      unsigned int queues, bool drop)
{
	if (!local->ops->flush)
		return;

	/*
	 * If no queue was set, or if the HW doesn't support
	 * IEEE80211_HW_QUEUE_CONTROL - flush all queues
	 */
	if (!queues || !ieee80211_hw_check(&local->hw, QUEUE_CONTROL))
		queues = ieee80211_get_vif_queues(local, sdata);

	ieee80211_stop_queues_by_reason(&local->hw, queues,
					IEEE80211_QUEUE_STOP_REASON_FLUSH,
					false);

	drv_flush(local, sdata, queues, drop);

	ieee80211_wake_queues_by_reason(&local->hw, queues,
					IEEE80211_QUEUE_STOP_REASON_FLUSH,
					false);
}

void ieee80211_flush_queues(struct ieee80211_local *local,
			    struct ieee80211_sub_if_data *sdata, bool drop)
{
	__ieee80211_flush_queues(local, sdata, 0, drop);
}

void ieee80211_stop_vif_queues(struct ieee80211_local *local,
			       struct ieee80211_sub_if_data *sdata,
			       enum queue_stop_reason reason)
{
	ieee80211_stop_queues_by_reason(&local->hw,
					ieee80211_get_vif_queues(local, sdata),
					reason, true);
}

void ieee80211_wake_vif_queues(struct ieee80211_local *local,
			       struct ieee80211_sub_if_data *sdata,
			       enum queue_stop_reason reason)
{
	ieee80211_wake_queues_by_reason(&local->hw,
					ieee80211_get_vif_queues(local, sdata),
					reason, true);
}

static void __iterate_interfaces(struct ieee80211_local *local,
				 u32 iter_flags,
				 void (*iterator)(void *data, u8 *mac,
						  struct ieee80211_vif *vif),
				 void *data)
{
	struct ieee80211_sub_if_data *sdata;
	bool active_only = iter_flags & IEEE80211_IFACE_ITER_ACTIVE;

	list_for_each_entry_rcu(sdata, &local->interfaces, list) {
		switch (sdata->vif.type) {
		case NL80211_IFTYPE_MONITOR:
			if (!(sdata->u.mntr.flags & MONITOR_FLAG_ACTIVE))
				continue;
			break;
		case NL80211_IFTYPE_AP_VLAN:
			continue;
		default:
			break;
		}
		if (!(iter_flags & IEEE80211_IFACE_ITER_RESUME_ALL) &&
		    active_only && !(sdata->flags & IEEE80211_SDATA_IN_DRIVER))
			continue;
		if ((iter_flags & IEEE80211_IFACE_SKIP_SDATA_NOT_IN_DRIVER) &&
		    !(sdata->flags & IEEE80211_SDATA_IN_DRIVER))
			continue;
		if (ieee80211_sdata_running(sdata) || !active_only)
			iterator(data, sdata->vif.addr,
				 &sdata->vif);
	}

	sdata = rcu_dereference_check(local->monitor_sdata,
				      lockdep_is_held(&local->iflist_mtx) ||
				      lockdep_is_held(&local->hw.wiphy->mtx));
	if (sdata &&
	    (iter_flags & IEEE80211_IFACE_ITER_RESUME_ALL || !active_only ||
	     sdata->flags & IEEE80211_SDATA_IN_DRIVER))
		iterator(data, sdata->vif.addr, &sdata->vif);
}

void ieee80211_iterate_interfaces(
	struct ieee80211_hw *hw, u32 iter_flags,
	void (*iterator)(void *data, u8 *mac,
			 struct ieee80211_vif *vif),
	void *data)
{
	struct ieee80211_local *local = hw_to_local(hw);

	mutex_lock(&local->iflist_mtx);
	__iterate_interfaces(local, iter_flags, iterator, data);
	mutex_unlock(&local->iflist_mtx);
}
EXPORT_SYMBOL_GPL(ieee80211_iterate_interfaces);

void ieee80211_iterate_active_interfaces_atomic(
	struct ieee80211_hw *hw, u32 iter_flags,
	void (*iterator)(void *data, u8 *mac,
			 struct ieee80211_vif *vif),
	void *data)
{
	struct ieee80211_local *local = hw_to_local(hw);

	rcu_read_lock();
	__iterate_interfaces(local, iter_flags | IEEE80211_IFACE_ITER_ACTIVE,
			     iterator, data);
	rcu_read_unlock();
}
EXPORT_SYMBOL_GPL(ieee80211_iterate_active_interfaces_atomic);

void ieee80211_iterate_active_interfaces_mtx(
	struct ieee80211_hw *hw, u32 iter_flags,
	void (*iterator)(void *data, u8 *mac,
			 struct ieee80211_vif *vif),
	void *data)
{
	struct ieee80211_local *local = hw_to_local(hw);

	lockdep_assert_wiphy(hw->wiphy);

	__iterate_interfaces(local, iter_flags | IEEE80211_IFACE_ITER_ACTIVE,
			     iterator, data);
}
EXPORT_SYMBOL_GPL(ieee80211_iterate_active_interfaces_mtx);

static void __iterate_stations(struct ieee80211_local *local,
			       void (*iterator)(void *data,
						struct ieee80211_sta *sta),
			       void *data)
{
	struct sta_info *sta;

	list_for_each_entry_rcu(sta, &local->sta_list, list) {
		if (!sta->uploaded)
			continue;

		iterator(data, &sta->sta);
	}
}

void ieee80211_iterate_stations(struct ieee80211_hw *hw,
				void (*iterator)(void *data,
						 struct ieee80211_sta *sta),
				void *data)
{
	struct ieee80211_local *local = hw_to_local(hw);

	mutex_lock(&local->sta_mtx);
	__iterate_stations(local, iterator, data);
	mutex_unlock(&local->sta_mtx);
}
EXPORT_SYMBOL_GPL(ieee80211_iterate_stations);

void ieee80211_iterate_stations_atomic(struct ieee80211_hw *hw,
			void (*iterator)(void *data,
					 struct ieee80211_sta *sta),
			void *data)
{
	struct ieee80211_local *local = hw_to_local(hw);

	rcu_read_lock();
	__iterate_stations(local, iterator, data);
	rcu_read_unlock();
}
EXPORT_SYMBOL_GPL(ieee80211_iterate_stations_atomic);

struct ieee80211_vif *wdev_to_ieee80211_vif(struct wireless_dev *wdev)
{
	struct ieee80211_sub_if_data *sdata = IEEE80211_WDEV_TO_SUB_IF(wdev);

	if (!ieee80211_sdata_running(sdata) ||
	    !(sdata->flags & IEEE80211_SDATA_IN_DRIVER))
		return NULL;
	return &sdata->vif;
}
EXPORT_SYMBOL_GPL(wdev_to_ieee80211_vif);

struct wireless_dev *ieee80211_vif_to_wdev(struct ieee80211_vif *vif)
{
	if (!vif)
		return NULL;

	return &vif_to_sdata(vif)->wdev;
}
EXPORT_SYMBOL_GPL(ieee80211_vif_to_wdev);

/*
 * Nothing should have been stuffed into the workqueue during
 * the suspend->resume cycle. Since we can't check each caller
 * of this function if we are already quiescing / suspended,
 * check here and don't WARN since this can actually happen when
 * the rx path (for example) is racing against __ieee80211_suspend
 * and suspending / quiescing was set after the rx path checked
 * them.
 */
static bool ieee80211_can_queue_work(struct ieee80211_local *local)
{
	if (local->quiescing || (local->suspended && !local->resuming)) {
		pr_warn("queueing ieee80211 work while going to suspend\n");
		return false;
	}

	return true;
}

void ieee80211_queue_work(struct ieee80211_hw *hw, struct work_struct *work)
{
	struct ieee80211_local *local = hw_to_local(hw);

	if (!ieee80211_can_queue_work(local))
		return;

	queue_work(local->workqueue, work);
}
EXPORT_SYMBOL(ieee80211_queue_work);

void ieee80211_queue_delayed_work(struct ieee80211_hw *hw,
				  struct delayed_work *dwork,
				  unsigned long delay)
{
	struct ieee80211_local *local = hw_to_local(hw);

	if (!ieee80211_can_queue_work(local))
		return;

	queue_delayed_work(local->workqueue, dwork, delay);
}
EXPORT_SYMBOL(ieee80211_queue_delayed_work);

static void ieee80211_parse_extension_element(u32 *crc,
					      const struct element *elem,
					      struct ieee802_11_elems *elems)
{
	const void *data = elem->data + 1;
	u8 len;

	if (!elem->datalen)
		return;

	len = elem->datalen - 1;

	switch (elem->data[0]) {
	case WLAN_EID_EXT_HE_MU_EDCA:
		if (len >= sizeof(*elems->mu_edca_param_set)) {
			elems->mu_edca_param_set = data;
			if (crc)
				*crc = crc32_be(*crc, (void *)elem,
						elem->datalen + 2);
		}
		break;
	case WLAN_EID_EXT_HE_CAPABILITY:
		if (ieee80211_he_capa_size_ok(data, len)) {
			elems->he_cap = data;
			elems->he_cap_len = len;
		}
		break;
	case WLAN_EID_EXT_HE_OPERATION:
		if (len >= sizeof(*elems->he_operation) &&
		    len >= ieee80211_he_oper_size(data) - 1) {
			if (crc)
				*crc = crc32_be(*crc, (void *)elem,
						elem->datalen + 2);
			elems->he_operation = data;
		}
		break;
	case WLAN_EID_EXT_UORA:
		if (len >= 1)
			elems->uora_element = data;
		break;
	case WLAN_EID_EXT_MAX_CHANNEL_SWITCH_TIME:
		if (len == 3)
			elems->max_channel_switch_time = data;
		break;
	case WLAN_EID_EXT_MULTIPLE_BSSID_CONFIGURATION:
		if (len >= sizeof(*elems->mbssid_config_ie))
			elems->mbssid_config_ie = data;
		break;
	case WLAN_EID_EXT_HE_SPR:
		if (len >= sizeof(*elems->he_spr) &&
		    len >= ieee80211_he_spr_size(data))
			elems->he_spr = data;
		break;
	case WLAN_EID_EXT_HE_6GHZ_CAPA:
		if (len >= sizeof(*elems->he_6ghz_capa))
			elems->he_6ghz_capa = data;
		break;
	case WLAN_EID_EXT_EHT_CAPABILITY:
		if (ieee80211_eht_capa_size_ok(elems->he_cap,
					       data, len)) {
			elems->eht_cap = data;
			elems->eht_cap_len = len;
		}
		break;
	case WLAN_EID_EXT_EHT_OPERATION:
		if (ieee80211_eht_oper_size_ok(data, len))
			elems->eht_operation = data;
		break;
	case WLAN_EID_EXT_EHT_MULTI_LINK:
		if (ieee80211_mle_size_ok(data, len))
			elems->multi_link = (void *)data;
		break;
	}
}

static u32
_ieee802_11_parse_elems_full(struct ieee80211_elems_parse_params *params,
			     struct ieee802_11_elems *elems,
			     const struct element *check_inherit)
{
	const struct element *elem;
	bool calc_crc = params->filter != 0;
	DECLARE_BITMAP(seen_elems, 256);
	u32 crc = params->crc;
	const u8 *ie;

	bitmap_zero(seen_elems, 256);

	for_each_element(elem, params->start, params->len) {
		bool elem_parse_failed;
		u8 id = elem->id;
		u8 elen = elem->datalen;
		const u8 *pos = elem->data;

		if (check_inherit &&
		    !cfg80211_is_element_inherited(elem,
						   check_inherit))
			continue;

		switch (id) {
		case WLAN_EID_SSID:
		case WLAN_EID_SUPP_RATES:
		case WLAN_EID_FH_PARAMS:
		case WLAN_EID_DS_PARAMS:
		case WLAN_EID_CF_PARAMS:
		case WLAN_EID_TIM:
		case WLAN_EID_IBSS_PARAMS:
		case WLAN_EID_CHALLENGE:
		case WLAN_EID_RSN:
		case WLAN_EID_ERP_INFO:
		case WLAN_EID_EXT_SUPP_RATES:
		case WLAN_EID_HT_CAPABILITY:
		case WLAN_EID_HT_OPERATION:
		case WLAN_EID_VHT_CAPABILITY:
		case WLAN_EID_VHT_OPERATION:
		case WLAN_EID_MESH_ID:
		case WLAN_EID_MESH_CONFIG:
		case WLAN_EID_PEER_MGMT:
		case WLAN_EID_PREQ:
		case WLAN_EID_PREP:
		case WLAN_EID_PERR:
		case WLAN_EID_RANN:
		case WLAN_EID_CHANNEL_SWITCH:
		case WLAN_EID_EXT_CHANSWITCH_ANN:
		case WLAN_EID_COUNTRY:
		case WLAN_EID_PWR_CONSTRAINT:
		case WLAN_EID_TIMEOUT_INTERVAL:
		case WLAN_EID_SECONDARY_CHANNEL_OFFSET:
		case WLAN_EID_WIDE_BW_CHANNEL_SWITCH:
		case WLAN_EID_CHAN_SWITCH_PARAM:
		case WLAN_EID_EXT_CAPABILITY:
		case WLAN_EID_CHAN_SWITCH_TIMING:
		case WLAN_EID_LINK_ID:
		case WLAN_EID_BSS_MAX_IDLE_PERIOD:
		case WLAN_EID_RSNX:
		case WLAN_EID_S1G_BCN_COMPAT:
		case WLAN_EID_S1G_CAPABILITIES:
		case WLAN_EID_S1G_OPERATION:
		case WLAN_EID_AID_RESPONSE:
		case WLAN_EID_S1G_SHORT_BCN_INTERVAL:
		/*
		 * not listing WLAN_EID_CHANNEL_SWITCH_WRAPPER -- it seems possible
		 * that if the content gets bigger it might be needed more than once
		 */
			if (test_bit(id, seen_elems)) {
				elems->parse_error = true;
				continue;
			}
			break;
		}

		if (calc_crc && id < 64 && (params->filter & (1ULL << id)))
			crc = crc32_be(crc, pos - 2, elen + 2);

		elem_parse_failed = false;

		switch (id) {
		case WLAN_EID_LINK_ID:
			if (elen + 2 < sizeof(struct ieee80211_tdls_lnkie)) {
				elem_parse_failed = true;
				break;
			}
			elems->lnk_id = (void *)(pos - 2);
			break;
		case WLAN_EID_CHAN_SWITCH_TIMING:
			if (elen < sizeof(struct ieee80211_ch_switch_timing)) {
				elem_parse_failed = true;
				break;
			}
			elems->ch_sw_timing = (void *)pos;
			break;
		case WLAN_EID_EXT_CAPABILITY:
			elems->ext_capab = pos;
			elems->ext_capab_len = elen;
			break;
		case WLAN_EID_SSID:
			elems->ssid = pos;
			elems->ssid_len = elen;
			break;
		case WLAN_EID_SUPP_RATES:
			elems->supp_rates = pos;
			elems->supp_rates_len = elen;
			break;
		case WLAN_EID_DS_PARAMS:
			if (elen >= 1)
				elems->ds_params = pos;
			else
				elem_parse_failed = true;
			break;
		case WLAN_EID_TIM:
			if (elen >= sizeof(struct ieee80211_tim_ie)) {
				elems->tim = (void *)pos;
				elems->tim_len = elen;
			} else
				elem_parse_failed = true;
			break;
		case WLAN_EID_VENDOR_SPECIFIC:
			if (elen >= 4 && pos[0] == 0x00 && pos[1] == 0x50 &&
			    pos[2] == 0xf2) {
				/* Microsoft OUI (00:50:F2) */

				if (calc_crc)
					crc = crc32_be(crc, pos - 2, elen + 2);

				if (elen >= 5 && pos[3] == 2) {
					/* OUI Type 2 - WMM IE */
					if (pos[4] == 0) {
						elems->wmm_info = pos;
						elems->wmm_info_len = elen;
					} else if (pos[4] == 1) {
						elems->wmm_param = pos;
						elems->wmm_param_len = elen;
					}
				}
			}
			break;
		case WLAN_EID_RSN:
			elems->rsn = pos;
			elems->rsn_len = elen;
			break;
		case WLAN_EID_ERP_INFO:
			if (elen >= 1)
				elems->erp_info = pos;
			else
				elem_parse_failed = true;
			break;
		case WLAN_EID_EXT_SUPP_RATES:
			elems->ext_supp_rates = pos;
			elems->ext_supp_rates_len = elen;
			break;
		case WLAN_EID_HT_CAPABILITY:
			if (elen >= sizeof(struct ieee80211_ht_cap))
				elems->ht_cap_elem = (void *)pos;
			else
				elem_parse_failed = true;
			break;
		case WLAN_EID_HT_OPERATION:
			if (elen >= sizeof(struct ieee80211_ht_operation))
				elems->ht_operation = (void *)pos;
			else
				elem_parse_failed = true;
			break;
		case WLAN_EID_VHT_CAPABILITY:
			if (elen >= sizeof(struct ieee80211_vht_cap))
				elems->vht_cap_elem = (void *)pos;
			else
				elem_parse_failed = true;
			break;
		case WLAN_EID_VHT_OPERATION:
			if (elen >= sizeof(struct ieee80211_vht_operation)) {
				elems->vht_operation = (void *)pos;
				if (calc_crc)
					crc = crc32_be(crc, pos - 2, elen + 2);
				break;
			}
			elem_parse_failed = true;
			break;
		case WLAN_EID_OPMODE_NOTIF:
			if (elen > 0) {
				elems->opmode_notif = pos;
				if (calc_crc)
					crc = crc32_be(crc, pos - 2, elen + 2);
				break;
			}
			elem_parse_failed = true;
			break;
		case WLAN_EID_MESH_ID:
			elems->mesh_id = pos;
			elems->mesh_id_len = elen;
			break;
		case WLAN_EID_MESH_CONFIG:
			if (elen >= sizeof(struct ieee80211_meshconf_ie))
				elems->mesh_config = (void *)pos;
			else
				elem_parse_failed = true;
			break;
		case WLAN_EID_PEER_MGMT:
			elems->peering = pos;
			elems->peering_len = elen;
			break;
		case WLAN_EID_MESH_AWAKE_WINDOW:
			if (elen >= 2)
				elems->awake_window = (void *)pos;
			break;
		case WLAN_EID_PREQ:
			elems->preq = pos;
			elems->preq_len = elen;
			break;
		case WLAN_EID_PREP:
			elems->prep = pos;
			elems->prep_len = elen;
			break;
		case WLAN_EID_PERR:
			elems->perr = pos;
			elems->perr_len = elen;
			break;
		case WLAN_EID_RANN:
			if (elen >= sizeof(struct ieee80211_rann_ie))
				elems->rann = (void *)pos;
			else
				elem_parse_failed = true;
			break;
		case WLAN_EID_CHANNEL_SWITCH:
			if (elen != sizeof(struct ieee80211_channel_sw_ie)) {
				elem_parse_failed = true;
				break;
			}
			elems->ch_switch_ie = (void *)pos;
			break;
		case WLAN_EID_EXT_CHANSWITCH_ANN:
			if (elen != sizeof(struct ieee80211_ext_chansw_ie)) {
				elem_parse_failed = true;
				break;
			}
			elems->ext_chansw_ie = (void *)pos;
			break;
		case WLAN_EID_SECONDARY_CHANNEL_OFFSET:
			if (elen != sizeof(struct ieee80211_sec_chan_offs_ie)) {
				elem_parse_failed = true;
				break;
			}
			elems->sec_chan_offs = (void *)pos;
			break;
		case WLAN_EID_CHAN_SWITCH_PARAM:
			if (elen <
			    sizeof(*elems->mesh_chansw_params_ie)) {
				elem_parse_failed = true;
				break;
			}
			elems->mesh_chansw_params_ie = (void *)pos;
			break;
		case WLAN_EID_WIDE_BW_CHANNEL_SWITCH:
			if (!params->action ||
			    elen < sizeof(*elems->wide_bw_chansw_ie)) {
				elem_parse_failed = true;
				break;
			}
			elems->wide_bw_chansw_ie = (void *)pos;
			break;
		case WLAN_EID_CHANNEL_SWITCH_WRAPPER:
			if (params->action) {
				elem_parse_failed = true;
				break;
			}
			/*
			 * This is a bit tricky, but as we only care about
			 * the wide bandwidth channel switch element, so
			 * just parse it out manually.
			 */
			ie = cfg80211_find_ie(WLAN_EID_WIDE_BW_CHANNEL_SWITCH,
					      pos, elen);
			if (ie) {
				if (ie[1] >= sizeof(*elems->wide_bw_chansw_ie))
					elems->wide_bw_chansw_ie =
						(void *)(ie + 2);
				else
					elem_parse_failed = true;
			}
			break;
		case WLAN_EID_COUNTRY:
			elems->country_elem = pos;
			elems->country_elem_len = elen;
			break;
		case WLAN_EID_PWR_CONSTRAINT:
			if (elen != 1) {
				elem_parse_failed = true;
				break;
			}
			elems->pwr_constr_elem = pos;
			break;
		case WLAN_EID_CISCO_VENDOR_SPECIFIC:
			/* Lots of different options exist, but we only care
			 * about the Dynamic Transmit Power Control element.
			 * First check for the Cisco OUI, then for the DTPC
			 * tag (0x00).
			 */
			if (elen < 4) {
				elem_parse_failed = true;
				break;
			}

			if (pos[0] != 0x00 || pos[1] != 0x40 ||
			    pos[2] != 0x96 || pos[3] != 0x00)
				break;

			if (elen != 6) {
				elem_parse_failed = true;
				break;
			}

			if (calc_crc)
				crc = crc32_be(crc, pos - 2, elen + 2);

			elems->cisco_dtpc_elem = pos;
			break;
		case WLAN_EID_ADDBA_EXT:
			if (elen < sizeof(struct ieee80211_addba_ext_ie)) {
				elem_parse_failed = true;
				break;
			}
			elems->addba_ext_ie = (void *)pos;
			break;
		case WLAN_EID_TIMEOUT_INTERVAL:
			if (elen >= sizeof(struct ieee80211_timeout_interval_ie))
				elems->timeout_int = (void *)pos;
			else
				elem_parse_failed = true;
			break;
		case WLAN_EID_BSS_MAX_IDLE_PERIOD:
			if (elen >= sizeof(*elems->max_idle_period_ie))
				elems->max_idle_period_ie = (void *)pos;
			break;
		case WLAN_EID_RSNX:
			elems->rsnx = pos;
			elems->rsnx_len = elen;
			break;
		case WLAN_EID_TX_POWER_ENVELOPE:
			if (elen < 1 ||
			    elen > sizeof(struct ieee80211_tx_pwr_env))
				break;

			if (elems->tx_pwr_env_num >= ARRAY_SIZE(elems->tx_pwr_env))
				break;

			elems->tx_pwr_env[elems->tx_pwr_env_num] = (void *)pos;
			elems->tx_pwr_env_len[elems->tx_pwr_env_num] = elen;
			elems->tx_pwr_env_num++;
			break;
		case WLAN_EID_EXTENSION:
			ieee80211_parse_extension_element(calc_crc ?
								&crc : NULL,
							  elem, elems);
			break;
		case WLAN_EID_S1G_CAPABILITIES:
			if (elen >= sizeof(*elems->s1g_capab))
				elems->s1g_capab = (void *)pos;
			else
				elem_parse_failed = true;
			break;
		case WLAN_EID_S1G_OPERATION:
			if (elen == sizeof(*elems->s1g_oper))
				elems->s1g_oper = (void *)pos;
			else
				elem_parse_failed = true;
			break;
		case WLAN_EID_S1G_BCN_COMPAT:
			if (elen == sizeof(*elems->s1g_bcn_compat))
				elems->s1g_bcn_compat = (void *)pos;
			else
				elem_parse_failed = true;
			break;
		case WLAN_EID_AID_RESPONSE:
			if (elen == sizeof(struct ieee80211_aid_response_ie))
				elems->aid_resp = (void *)pos;
			else
				elem_parse_failed = true;
			break;
		default:
			break;
		}

		if (elem_parse_failed)
			elems->parse_error = true;
		else
			__set_bit(id, seen_elems);
	}

	if (!for_each_element_completed(elem, params->start, params->len))
		elems->parse_error = true;

	return crc;
}

static size_t ieee802_11_find_bssid_profile(const u8 *start, size_t len,
					    struct ieee802_11_elems *elems,
					    struct cfg80211_bss *bss,
					    u8 *nontransmitted_profile)
{
	const struct element *elem, *sub;
	size_t profile_len = 0;
	bool found = false;

	if (!bss || !bss->transmitted_bss)
		return profile_len;

	for_each_element_id(elem, WLAN_EID_MULTIPLE_BSSID, start, len) {
		if (elem->datalen < 2)
			continue;

		for_each_element(sub, elem->data + 1, elem->datalen - 1) {
			u8 new_bssid[ETH_ALEN];
			const u8 *index;

			if (sub->id != 0 || sub->datalen < 4) {
				/* not a valid BSS profile */
				continue;
			}

			if (sub->data[0] != WLAN_EID_NON_TX_BSSID_CAP ||
			    sub->data[1] != 2) {
				/* The first element of the
				 * Nontransmitted BSSID Profile is not
				 * the Nontransmitted BSSID Capability
				 * element.
				 */
				continue;
			}

			memset(nontransmitted_profile, 0, len);
			profile_len = cfg80211_merge_profile(start, len,
							     elem,
							     sub,
							     nontransmitted_profile,
							     len);

			/* found a Nontransmitted BSSID Profile */
			index = cfg80211_find_ie(WLAN_EID_MULTI_BSSID_IDX,
						 nontransmitted_profile,
						 profile_len);
			if (!index || index[1] < 1 || index[2] == 0) {
				/* Invalid MBSSID Index element */
				continue;
			}

			cfg80211_gen_new_bssid(bss->transmitted_bss->bssid,
					       elem->data[0],
					       index[2],
					       new_bssid);
			if (ether_addr_equal(new_bssid, bss->bssid)) {
				found = true;
				elems->bssid_index_len = index[1];
				elems->bssid_index = (void *)&index[2];
				break;
			}
		}
	}

	return found ? profile_len : 0;
}

struct ieee802_11_elems *
ieee802_11_parse_elems_full(struct ieee80211_elems_parse_params *params)
{
	struct ieee802_11_elems *elems;
	const struct element *non_inherit = NULL;
	u8 *nontransmitted_profile;
	int nontransmitted_profile_len = 0;

	elems = kzalloc(sizeof(*elems), GFP_ATOMIC);
	if (!elems)
		return NULL;
	elems->ie_start = params->start;
	elems->total_len = params->len;

	nontransmitted_profile = kmalloc(params->len, GFP_ATOMIC);
	if (nontransmitted_profile) {
		nontransmitted_profile_len =
			ieee802_11_find_bssid_profile(params->start, params->len,
						      elems, params->bss,
						      nontransmitted_profile);
		non_inherit =
			cfg80211_find_ext_elem(WLAN_EID_EXT_NON_INHERITANCE,
					       nontransmitted_profile,
					       nontransmitted_profile_len);
	}

	elems->crc = _ieee802_11_parse_elems_full(params, elems, non_inherit);

	/* Override with nontransmitted profile, if found */
	if (nontransmitted_profile_len) {
		struct ieee80211_elems_parse_params sub = {
			.start = nontransmitted_profile,
			.len = nontransmitted_profile_len,
			.action = params->action,
			.link_id = params->link_id,
		};

		_ieee802_11_parse_elems_full(&sub, elems, NULL);
	}

	if (elems->tim && !elems->parse_error) {
		const struct ieee80211_tim_ie *tim_ie = elems->tim;

		elems->dtim_period = tim_ie->dtim_period;
		elems->dtim_count = tim_ie->dtim_count;
	}

	/* Override DTIM period and count if needed */
	if (elems->bssid_index &&
	    elems->bssid_index_len >=
	    offsetofend(struct ieee80211_bssid_index, dtim_period))
		elems->dtim_period = elems->bssid_index->dtim_period;

	if (elems->bssid_index &&
	    elems->bssid_index_len >=
	    offsetofend(struct ieee80211_bssid_index, dtim_count))
		elems->dtim_count = elems->bssid_index->dtim_count;

	kfree(nontransmitted_profile);

	return elems;
}

void ieee80211_regulatory_limit_wmm_params(struct ieee80211_sub_if_data *sdata,
					   struct ieee80211_tx_queue_params
					   *qparam, int ac)
{
	struct ieee80211_chanctx_conf *chanctx_conf;
	const struct ieee80211_reg_rule *rrule;
	const struct ieee80211_wmm_ac *wmm_ac;
	u16 center_freq = 0;

	if (sdata->vif.type != NL80211_IFTYPE_AP &&
	    sdata->vif.type != NL80211_IFTYPE_STATION)
		return;

	rcu_read_lock();
	chanctx_conf = rcu_dereference(sdata->vif.bss_conf.chanctx_conf);
	if (chanctx_conf)
		center_freq = chanctx_conf->def.chan->center_freq;

	if (!center_freq) {
		rcu_read_unlock();
		return;
	}

	rrule = freq_reg_info(sdata->wdev.wiphy, MHZ_TO_KHZ(center_freq));

	if (IS_ERR_OR_NULL(rrule) || !rrule->has_wmm) {
		rcu_read_unlock();
		return;
	}

	if (sdata->vif.type == NL80211_IFTYPE_AP)
		wmm_ac = &rrule->wmm_rule.ap[ac];
	else
		wmm_ac = &rrule->wmm_rule.client[ac];
	qparam->cw_min = max_t(u16, qparam->cw_min, wmm_ac->cw_min);
	qparam->cw_max = max_t(u16, qparam->cw_max, wmm_ac->cw_max);
	qparam->aifs = max_t(u8, qparam->aifs, wmm_ac->aifsn);
	qparam->txop = min_t(u16, qparam->txop, wmm_ac->cot / 32);
	rcu_read_unlock();
}

void ieee80211_set_wmm_default(struct ieee80211_link_data *link,
			       bool bss_notify, bool enable_qos)
{
	struct ieee80211_sub_if_data *sdata = link->sdata;
	struct ieee80211_local *local = sdata->local;
	struct ieee80211_tx_queue_params qparam;
	struct ieee80211_chanctx_conf *chanctx_conf;
	int ac;
	bool use_11b;
	bool is_ocb; /* Use another EDCA parameters if dot11OCBActivated=true */
	int aCWmin, aCWmax;

	if (!local->ops->conf_tx)
		return;

	if (local->hw.queues < IEEE80211_NUM_ACS)
		return;

	memset(&qparam, 0, sizeof(qparam));

	rcu_read_lock();
<<<<<<< HEAD
	chanctx_conf = rcu_dereference(sdata->vif.bss_conf.chanctx_conf);
=======
	chanctx_conf = rcu_dereference(link->conf->chanctx_conf);
>>>>>>> e7c3f58a
	use_11b = (chanctx_conf &&
		   chanctx_conf->def.chan->band == NL80211_BAND_2GHZ) &&
		 !link->operating_11g_mode;
	rcu_read_unlock();

	is_ocb = (sdata->vif.type == NL80211_IFTYPE_OCB);

	/* Set defaults according to 802.11-2007 Table 7-37 */
	aCWmax = 1023;
	if (use_11b)
		aCWmin = 31;
	else
		aCWmin = 15;

	/* Confiure old 802.11b/g medium access rules. */
	qparam.cw_max = aCWmax;
	qparam.cw_min = aCWmin;
	qparam.txop = 0;
	qparam.aifs = 2;

	for (ac = 0; ac < IEEE80211_NUM_ACS; ac++) {
		/* Update if QoS is enabled. */
		if (enable_qos) {
			switch (ac) {
			case IEEE80211_AC_BK:
				qparam.cw_max = aCWmax;
				qparam.cw_min = aCWmin;
				qparam.txop = 0;
				if (is_ocb)
					qparam.aifs = 9;
				else
					qparam.aifs = 7;
				break;
			/* never happens but let's not leave undefined */
			default:
			case IEEE80211_AC_BE:
				qparam.cw_max = aCWmax;
				qparam.cw_min = aCWmin;
				qparam.txop = 0;
				if (is_ocb)
					qparam.aifs = 6;
				else
					qparam.aifs = 3;
				break;
			case IEEE80211_AC_VI:
				qparam.cw_max = aCWmin;
				qparam.cw_min = (aCWmin + 1) / 2 - 1;
				if (is_ocb)
					qparam.txop = 0;
				else if (use_11b)
					qparam.txop = 6016/32;
				else
					qparam.txop = 3008/32;

				if (is_ocb)
					qparam.aifs = 3;
				else
					qparam.aifs = 2;
				break;
			case IEEE80211_AC_VO:
				qparam.cw_max = (aCWmin + 1) / 2 - 1;
				qparam.cw_min = (aCWmin + 1) / 4 - 1;
				if (is_ocb)
					qparam.txop = 0;
				else if (use_11b)
					qparam.txop = 3264/32;
				else
					qparam.txop = 1504/32;
				qparam.aifs = 2;
				break;
			}
		}
		ieee80211_regulatory_limit_wmm_params(sdata, &qparam, ac);

		qparam.uapsd = false;

		link->tx_conf[ac] = qparam;
		drv_conf_tx(local, link, ac, &qparam);
	}

	if (sdata->vif.type != NL80211_IFTYPE_MONITOR &&
	    sdata->vif.type != NL80211_IFTYPE_P2P_DEVICE &&
	    sdata->vif.type != NL80211_IFTYPE_NAN) {
		link->conf->qos = enable_qos;
		if (bss_notify)
			ieee80211_link_info_change_notify(sdata, link,
							  BSS_CHANGED_QOS);
	}
}

void ieee80211_send_auth(struct ieee80211_sub_if_data *sdata,
			 u16 transaction, u16 auth_alg, u16 status,
			 const u8 *extra, size_t extra_len, const u8 *da,
			 const u8 *bssid, const u8 *key, u8 key_len, u8 key_idx,
			 u32 tx_flags)
{
	struct ieee80211_local *local = sdata->local;
	struct sk_buff *skb;
	struct ieee80211_mgmt *mgmt;
	bool multi_link = sdata->vif.valid_links;
	struct {
		u8 id;
		u8 len;
		u8 ext_id;
		struct ieee80211_multi_link_elem ml;
		struct ieee80211_mle_basic_common_info basic;
	} __packed mle = {
		.id = WLAN_EID_EXTENSION,
		.len = sizeof(mle) - 2,
		.ext_id = WLAN_EID_EXT_EHT_MULTI_LINK,
		.ml.control = cpu_to_le16(IEEE80211_ML_CONTROL_TYPE_BASIC),
		.basic.len = sizeof(mle.basic),
	};
	int err;

	memcpy(mle.basic.mld_mac_addr, sdata->vif.addr, ETH_ALEN);

	/* 24 + 6 = header + auth_algo + auth_transaction + status_code */
	skb = dev_alloc_skb(local->hw.extra_tx_headroom + IEEE80211_WEP_IV_LEN +
			    24 + 6 + extra_len + IEEE80211_WEP_ICV_LEN +
			    multi_link * sizeof(mle));
	if (!skb)
		return;

	skb_reserve(skb, local->hw.extra_tx_headroom + IEEE80211_WEP_IV_LEN);

	mgmt = skb_put_zero(skb, 24 + 6);
	mgmt->frame_control = cpu_to_le16(IEEE80211_FTYPE_MGMT |
					  IEEE80211_STYPE_AUTH);
	memcpy(mgmt->da, da, ETH_ALEN);
	memcpy(mgmt->sa, sdata->vif.addr, ETH_ALEN);
	memcpy(mgmt->bssid, bssid, ETH_ALEN);
	mgmt->u.auth.auth_alg = cpu_to_le16(auth_alg);
	mgmt->u.auth.auth_transaction = cpu_to_le16(transaction);
	mgmt->u.auth.status_code = cpu_to_le16(status);
	if (extra)
		skb_put_data(skb, extra, extra_len);
	if (multi_link)
		skb_put_data(skb, &mle, sizeof(mle));

	if (auth_alg == WLAN_AUTH_SHARED_KEY && transaction == 3) {
		mgmt->frame_control |= cpu_to_le16(IEEE80211_FCTL_PROTECTED);
		err = ieee80211_wep_encrypt(local, skb, key, key_len, key_idx);
		if (WARN_ON(err)) {
			kfree_skb(skb);
			return;
		}
	}

	IEEE80211_SKB_CB(skb)->flags |= IEEE80211_TX_INTFL_DONT_ENCRYPT |
					tx_flags;
	ieee80211_tx_skb(sdata, skb);
}

void ieee80211_send_deauth_disassoc(struct ieee80211_sub_if_data *sdata,
				    const u8 *da, const u8 *bssid,
				    u16 stype, u16 reason,
				    bool send_frame, u8 *frame_buf)
{
	struct ieee80211_local *local = sdata->local;
	struct sk_buff *skb;
	struct ieee80211_mgmt *mgmt = (void *)frame_buf;

	/* build frame */
	mgmt->frame_control = cpu_to_le16(IEEE80211_FTYPE_MGMT | stype);
	mgmt->duration = 0; /* initialize only */
	mgmt->seq_ctrl = 0; /* initialize only */
	memcpy(mgmt->da, da, ETH_ALEN);
	memcpy(mgmt->sa, sdata->vif.addr, ETH_ALEN);
	memcpy(mgmt->bssid, bssid, ETH_ALEN);
	/* u.deauth.reason_code == u.disassoc.reason_code */
	mgmt->u.deauth.reason_code = cpu_to_le16(reason);

	if (send_frame) {
		skb = dev_alloc_skb(local->hw.extra_tx_headroom +
				    IEEE80211_DEAUTH_FRAME_LEN);
		if (!skb)
			return;

		skb_reserve(skb, local->hw.extra_tx_headroom);

		/* copy in frame */
		skb_put_data(skb, mgmt, IEEE80211_DEAUTH_FRAME_LEN);

		if (sdata->vif.type != NL80211_IFTYPE_STATION ||
		    !(sdata->u.mgd.flags & IEEE80211_STA_MFP_ENABLED))
			IEEE80211_SKB_CB(skb)->flags |=
				IEEE80211_TX_INTFL_DONT_ENCRYPT;

		ieee80211_tx_skb(sdata, skb);
	}
}

static u8 *ieee80211_write_he_6ghz_cap(u8 *pos, __le16 cap, u8 *end)
{
	if ((end - pos) < 5)
		return pos;

	*pos++ = WLAN_EID_EXTENSION;
	*pos++ = 1 + sizeof(cap);
	*pos++ = WLAN_EID_EXT_HE_6GHZ_CAPA;
	memcpy(pos, &cap, sizeof(cap));

	return pos + 2;
}

static int ieee80211_build_preq_ies_band(struct ieee80211_sub_if_data *sdata,
					 u8 *buffer, size_t buffer_len,
					 const u8 *ie, size_t ie_len,
					 enum nl80211_band band,
					 u32 rate_mask,
					 struct cfg80211_chan_def *chandef,
					 size_t *offset, u32 flags)
{
	struct ieee80211_local *local = sdata->local;
	struct ieee80211_supported_band *sband;
	const struct ieee80211_sta_he_cap *he_cap;
	const struct ieee80211_sta_eht_cap *eht_cap;
	u8 *pos = buffer, *end = buffer + buffer_len;
	size_t noffset;
	int supp_rates_len, i;
	u8 rates[32];
	int num_rates;
	int ext_rates_len;
	int shift;
	u32 rate_flags;
	bool have_80mhz = false;

	*offset = 0;

	sband = local->hw.wiphy->bands[band];
	if (WARN_ON_ONCE(!sband))
		return 0;

	rate_flags = ieee80211_chandef_rate_flags(chandef);
	shift = ieee80211_chandef_get_shift(chandef);

	num_rates = 0;
	for (i = 0; i < sband->n_bitrates; i++) {
		if ((BIT(i) & rate_mask) == 0)
			continue; /* skip rate */
		if ((rate_flags & sband->bitrates[i].flags) != rate_flags)
			continue;

		rates[num_rates++] =
			(u8) DIV_ROUND_UP(sband->bitrates[i].bitrate,
					  (1 << shift) * 5);
	}

	supp_rates_len = min_t(int, num_rates, 8);

	if (end - pos < 2 + supp_rates_len)
		goto out_err;
	*pos++ = WLAN_EID_SUPP_RATES;
	*pos++ = supp_rates_len;
	memcpy(pos, rates, supp_rates_len);
	pos += supp_rates_len;

	/* insert "request information" if in custom IEs */
	if (ie && ie_len) {
		static const u8 before_extrates[] = {
			WLAN_EID_SSID,
			WLAN_EID_SUPP_RATES,
			WLAN_EID_REQUEST,
		};
		noffset = ieee80211_ie_split(ie, ie_len,
					     before_extrates,
					     ARRAY_SIZE(before_extrates),
					     *offset);
		if (end - pos < noffset - *offset)
			goto out_err;
		memcpy(pos, ie + *offset, noffset - *offset);
		pos += noffset - *offset;
		*offset = noffset;
	}

	ext_rates_len = num_rates - supp_rates_len;
	if (ext_rates_len > 0) {
		if (end - pos < 2 + ext_rates_len)
			goto out_err;
		*pos++ = WLAN_EID_EXT_SUPP_RATES;
		*pos++ = ext_rates_len;
		memcpy(pos, rates + supp_rates_len, ext_rates_len);
		pos += ext_rates_len;
	}

	if (chandef->chan && sband->band == NL80211_BAND_2GHZ) {
		if (end - pos < 3)
			goto out_err;
		*pos++ = WLAN_EID_DS_PARAMS;
		*pos++ = 1;
		*pos++ = ieee80211_frequency_to_channel(
				chandef->chan->center_freq);
	}

	if (flags & IEEE80211_PROBE_FLAG_MIN_CONTENT)
		goto done;

	/* insert custom IEs that go before HT */
	if (ie && ie_len) {
		static const u8 before_ht[] = {
			/*
			 * no need to list the ones split off already
			 * (or generated here)
			 */
			WLAN_EID_DS_PARAMS,
			WLAN_EID_SUPPORTED_REGULATORY_CLASSES,
		};
		noffset = ieee80211_ie_split(ie, ie_len,
					     before_ht, ARRAY_SIZE(before_ht),
					     *offset);
		if (end - pos < noffset - *offset)
			goto out_err;
		memcpy(pos, ie + *offset, noffset - *offset);
		pos += noffset - *offset;
		*offset = noffset;
	}

	if (sband->ht_cap.ht_supported) {
		if (end - pos < 2 + sizeof(struct ieee80211_ht_cap))
			goto out_err;
		pos = ieee80211_ie_build_ht_cap(pos, &sband->ht_cap,
						sband->ht_cap.cap);
	}

	/* insert custom IEs that go before VHT */
	if (ie && ie_len) {
		static const u8 before_vht[] = {
			/*
			 * no need to list the ones split off already
			 * (or generated here)
			 */
			WLAN_EID_BSS_COEX_2040,
			WLAN_EID_EXT_CAPABILITY,
			WLAN_EID_SSID_LIST,
			WLAN_EID_CHANNEL_USAGE,
			WLAN_EID_INTERWORKING,
			WLAN_EID_MESH_ID,
			/* 60 GHz (Multi-band, DMG, MMS) can't happen */
		};
		noffset = ieee80211_ie_split(ie, ie_len,
					     before_vht, ARRAY_SIZE(before_vht),
					     *offset);
		if (end - pos < noffset - *offset)
			goto out_err;
		memcpy(pos, ie + *offset, noffset - *offset);
		pos += noffset - *offset;
		*offset = noffset;
	}

	/* Check if any channel in this sband supports at least 80 MHz */
	for (i = 0; i < sband->n_channels; i++) {
		if (sband->channels[i].flags & (IEEE80211_CHAN_DISABLED |
						IEEE80211_CHAN_NO_80MHZ))
			continue;

		have_80mhz = true;
		break;
	}

	if (sband->vht_cap.vht_supported && have_80mhz) {
		if (end - pos < 2 + sizeof(struct ieee80211_vht_cap))
			goto out_err;
		pos = ieee80211_ie_build_vht_cap(pos, &sband->vht_cap,
						 sband->vht_cap.cap);
	}

	/* insert custom IEs that go before HE */
	if (ie && ie_len) {
		static const u8 before_he[] = {
			/*
			 * no need to list the ones split off before VHT
			 * or generated here
			 */
			WLAN_EID_EXTENSION, WLAN_EID_EXT_FILS_REQ_PARAMS,
			WLAN_EID_AP_CSN,
			/* TODO: add 11ah/11aj/11ak elements */
		};
		noffset = ieee80211_ie_split(ie, ie_len,
					     before_he, ARRAY_SIZE(before_he),
					     *offset);
		if (end - pos < noffset - *offset)
			goto out_err;
		memcpy(pos, ie + *offset, noffset - *offset);
		pos += noffset - *offset;
		*offset = noffset;
	}

	he_cap = ieee80211_get_he_iftype_cap(sband,
					     ieee80211_vif_type_p2p(&sdata->vif));
	if (he_cap &&
	    cfg80211_any_usable_channels(local->hw.wiphy, BIT(sband->band),
					 IEEE80211_CHAN_NO_HE)) {
		pos = ieee80211_ie_build_he_cap(0, pos, he_cap, end);
		if (!pos)
			goto out_err;
	}

	eht_cap = ieee80211_get_eht_iftype_cap(sband,
					       ieee80211_vif_type_p2p(&sdata->vif));

	if (eht_cap &&
	    cfg80211_any_usable_channels(local->hw.wiphy, BIT(sband->band),
					 IEEE80211_CHAN_NO_HE |
					 IEEE80211_CHAN_NO_EHT)) {
		pos = ieee80211_ie_build_eht_cap(pos, he_cap, eht_cap, end);
		if (!pos)
			goto out_err;
	}

	if (cfg80211_any_usable_channels(local->hw.wiphy,
					 BIT(NL80211_BAND_6GHZ),
					 IEEE80211_CHAN_NO_HE)) {
		struct ieee80211_supported_band *sband6;

		sband6 = local->hw.wiphy->bands[NL80211_BAND_6GHZ];
		he_cap = ieee80211_get_he_iftype_cap(sband6,
				ieee80211_vif_type_p2p(&sdata->vif));

		if (he_cap) {
			enum nl80211_iftype iftype =
				ieee80211_vif_type_p2p(&sdata->vif);
			__le16 cap = ieee80211_get_he_6ghz_capa(sband, iftype);

			pos = ieee80211_write_he_6ghz_cap(pos, cap, end);
		}
	}

	/*
	 * If adding more here, adjust code in main.c
	 * that calculates local->scan_ies_len.
	 */

	return pos - buffer;
 out_err:
	WARN_ONCE(1, "not enough space for preq IEs\n");
 done:
	return pos - buffer;
}

int ieee80211_build_preq_ies(struct ieee80211_sub_if_data *sdata, u8 *buffer,
			     size_t buffer_len,
			     struct ieee80211_scan_ies *ie_desc,
			     const u8 *ie, size_t ie_len,
			     u8 bands_used, u32 *rate_masks,
			     struct cfg80211_chan_def *chandef,
			     u32 flags)
{
	size_t pos = 0, old_pos = 0, custom_ie_offset = 0;
	int i;

	memset(ie_desc, 0, sizeof(*ie_desc));

	for (i = 0; i < NUM_NL80211_BANDS; i++) {
		if (bands_used & BIT(i)) {
			pos += ieee80211_build_preq_ies_band(sdata,
							     buffer + pos,
							     buffer_len - pos,
							     ie, ie_len, i,
							     rate_masks[i],
							     chandef,
							     &custom_ie_offset,
							     flags);
			ie_desc->ies[i] = buffer + old_pos;
			ie_desc->len[i] = pos - old_pos;
			old_pos = pos;
		}
	}

	/* add any remaining custom IEs */
	if (ie && ie_len) {
		if (WARN_ONCE(buffer_len - pos < ie_len - custom_ie_offset,
			      "not enough space for preq custom IEs\n"))
			return pos;
		memcpy(buffer + pos, ie + custom_ie_offset,
		       ie_len - custom_ie_offset);
		ie_desc->common_ies = buffer + pos;
		ie_desc->common_ie_len = ie_len - custom_ie_offset;
		pos += ie_len - custom_ie_offset;
	}

	return pos;
};

struct sk_buff *ieee80211_build_probe_req(struct ieee80211_sub_if_data *sdata,
					  const u8 *src, const u8 *dst,
					  u32 ratemask,
					  struct ieee80211_channel *chan,
					  const u8 *ssid, size_t ssid_len,
					  const u8 *ie, size_t ie_len,
					  u32 flags)
{
	struct ieee80211_local *local = sdata->local;
	struct cfg80211_chan_def chandef;
	struct sk_buff *skb;
	struct ieee80211_mgmt *mgmt;
	int ies_len;
	u32 rate_masks[NUM_NL80211_BANDS] = {};
	struct ieee80211_scan_ies dummy_ie_desc;

	/*
	 * Do not send DS Channel parameter for directed probe requests
	 * in order to maximize the chance that we get a response.  Some
	 * badly-behaved APs don't respond when this parameter is included.
	 */
	chandef.width = sdata->vif.bss_conf.chandef.width;
	if (flags & IEEE80211_PROBE_FLAG_DIRECTED)
		chandef.chan = NULL;
	else
		chandef.chan = chan;

	skb = ieee80211_probereq_get(&local->hw, src, ssid, ssid_len,
				     local->scan_ies_len + ie_len);
	if (!skb)
		return NULL;

	rate_masks[chan->band] = ratemask;
	ies_len = ieee80211_build_preq_ies(sdata, skb_tail_pointer(skb),
					   skb_tailroom(skb), &dummy_ie_desc,
					   ie, ie_len, BIT(chan->band),
					   rate_masks, &chandef, flags);
	skb_put(skb, ies_len);

	if (dst) {
		mgmt = (struct ieee80211_mgmt *) skb->data;
		memcpy(mgmt->da, dst, ETH_ALEN);
		memcpy(mgmt->bssid, dst, ETH_ALEN);
	}

	IEEE80211_SKB_CB(skb)->flags |= IEEE80211_TX_INTFL_DONT_ENCRYPT;

	return skb;
}

u32 ieee80211_sta_get_rates(struct ieee80211_sub_if_data *sdata,
			    struct ieee802_11_elems *elems,
			    enum nl80211_band band, u32 *basic_rates)
{
	struct ieee80211_supported_band *sband;
	size_t num_rates;
	u32 supp_rates, rate_flags;
	int i, j, shift;

	sband = sdata->local->hw.wiphy->bands[band];
	if (WARN_ON(!sband))
		return 1;

	rate_flags = ieee80211_chandef_rate_flags(&sdata->vif.bss_conf.chandef);
	shift = ieee80211_vif_get_shift(&sdata->vif);

	num_rates = sband->n_bitrates;
	supp_rates = 0;
	for (i = 0; i < elems->supp_rates_len +
		     elems->ext_supp_rates_len; i++) {
		u8 rate = 0;
		int own_rate;
		bool is_basic;
		if (i < elems->supp_rates_len)
			rate = elems->supp_rates[i];
		else if (elems->ext_supp_rates)
			rate = elems->ext_supp_rates
				[i - elems->supp_rates_len];
		own_rate = 5 * (rate & 0x7f);
		is_basic = !!(rate & 0x80);

		if (is_basic && (rate & 0x7f) == BSS_MEMBERSHIP_SELECTOR_HT_PHY)
			continue;

		for (j = 0; j < num_rates; j++) {
			int brate;
			if ((rate_flags & sband->bitrates[j].flags)
			    != rate_flags)
				continue;

			brate = DIV_ROUND_UP(sband->bitrates[j].bitrate,
					     1 << shift);

			if (brate == own_rate) {
				supp_rates |= BIT(j);
				if (basic_rates && is_basic)
					*basic_rates |= BIT(j);
			}
		}
	}
	return supp_rates;
}

void ieee80211_stop_device(struct ieee80211_local *local)
{
	ieee80211_led_radio(local, false);
	ieee80211_mod_tpt_led_trig(local, 0, IEEE80211_TPT_LEDTRIG_FL_RADIO);

	cancel_work_sync(&local->reconfig_filter);

	flush_workqueue(local->workqueue);
	drv_stop(local);
}

static void ieee80211_flush_completed_scan(struct ieee80211_local *local,
					   bool aborted)
{
	/* It's possible that we don't handle the scan completion in
	 * time during suspend, so if it's still marked as completed
	 * here, queue the work and flush it to clean things up.
	 * Instead of calling the worker function directly here, we
	 * really queue it to avoid potential races with other flows
	 * scheduling the same work.
	 */
	if (test_bit(SCAN_COMPLETED, &local->scanning)) {
		/* If coming from reconfiguration failure, abort the scan so
		 * we don't attempt to continue a partial HW scan - which is
		 * possible otherwise if (e.g.) the 2.4 GHz portion was the
		 * completed scan, and a 5 GHz portion is still pending.
		 */
		if (aborted)
			set_bit(SCAN_ABORTED, &local->scanning);
		ieee80211_queue_delayed_work(&local->hw, &local->scan_work, 0);
		flush_delayed_work(&local->scan_work);
	}
}

static void ieee80211_handle_reconfig_failure(struct ieee80211_local *local)
{
	struct ieee80211_sub_if_data *sdata;
	struct ieee80211_chanctx *ctx;

	/*
	 * We get here if during resume the device can't be restarted properly.
	 * We might also get here if this happens during HW reset, which is a
	 * slightly different situation and we need to drop all connections in
	 * the latter case.
	 *
	 * Ask cfg80211 to turn off all interfaces, this will result in more
	 * warnings but at least we'll then get into a clean stopped state.
	 */

	local->resuming = false;
	local->suspended = false;
	local->in_reconfig = false;

	ieee80211_flush_completed_scan(local, true);

	/* scheduled scan clearly can't be running any more, but tell
	 * cfg80211 and clear local state
	 */
	ieee80211_sched_scan_end(local);

	list_for_each_entry(sdata, &local->interfaces, list)
		sdata->flags &= ~IEEE80211_SDATA_IN_DRIVER;

	/* Mark channel contexts as not being in the driver any more to avoid
	 * removing them from the driver during the shutdown process...
	 */
	mutex_lock(&local->chanctx_mtx);
	list_for_each_entry(ctx, &local->chanctx_list, list)
		ctx->driver_present = false;
	mutex_unlock(&local->chanctx_mtx);
}

static void ieee80211_assign_chanctx(struct ieee80211_local *local,
				     struct ieee80211_sub_if_data *sdata,
				     struct ieee80211_link_data *link)
{
	struct ieee80211_chanctx_conf *conf;
	struct ieee80211_chanctx *ctx;

	if (!local->use_chanctx)
		return;

	mutex_lock(&local->chanctx_mtx);
<<<<<<< HEAD
	conf = rcu_dereference_protected(sdata->vif.bss_conf.chanctx_conf,
=======
	conf = rcu_dereference_protected(link->conf->chanctx_conf,
>>>>>>> e7c3f58a
					 lockdep_is_held(&local->chanctx_mtx));
	if (conf) {
		ctx = container_of(conf, struct ieee80211_chanctx, conf);
		drv_assign_vif_chanctx(local, sdata, link->conf, ctx);
	}
	mutex_unlock(&local->chanctx_mtx);
}

static void ieee80211_reconfig_stations(struct ieee80211_sub_if_data *sdata)
{
	struct ieee80211_local *local = sdata->local;
	struct sta_info *sta;

	/* add STAs back */
	mutex_lock(&local->sta_mtx);
	list_for_each_entry(sta, &local->sta_list, list) {
		enum ieee80211_sta_state state;

		if (!sta->uploaded || sta->sdata != sdata)
			continue;

		for (state = IEEE80211_STA_NOTEXIST;
		     state < sta->sta_state; state++)
			WARN_ON(drv_sta_state(local, sta->sdata, sta, state,
					      state + 1));
	}
	mutex_unlock(&local->sta_mtx);
}

static int ieee80211_reconfig_nan(struct ieee80211_sub_if_data *sdata)
{
	struct cfg80211_nan_func *func, **funcs;
	int res, id, i = 0;

	res = drv_start_nan(sdata->local, sdata,
			    &sdata->u.nan.conf);
	if (WARN_ON(res))
		return res;

	funcs = kcalloc(sdata->local->hw.max_nan_de_entries + 1,
			sizeof(*funcs),
			GFP_KERNEL);
	if (!funcs)
		return -ENOMEM;

	/* Add all the functions:
	 * This is a little bit ugly. We need to call a potentially sleeping
	 * callback for each NAN function, so we can't hold the spinlock.
	 */
	spin_lock_bh(&sdata->u.nan.func_lock);

	idr_for_each_entry(&sdata->u.nan.function_inst_ids, func, id)
		funcs[i++] = func;

	spin_unlock_bh(&sdata->u.nan.func_lock);

	for (i = 0; funcs[i]; i++) {
		res = drv_add_nan_func(sdata->local, sdata, funcs[i]);
		if (WARN_ON(res))
			ieee80211_nan_func_terminated(&sdata->vif,
						      funcs[i]->instance_id,
						      NL80211_NAN_FUNC_TERM_REASON_ERROR,
						      GFP_KERNEL);
	}

	kfree(funcs);

	return 0;
}

int ieee80211_reconfig(struct ieee80211_local *local)
{
	struct ieee80211_hw *hw = &local->hw;
	struct ieee80211_sub_if_data *sdata;
	struct ieee80211_chanctx *ctx;
	struct sta_info *sta;
	int res, i;
	bool reconfig_due_to_wowlan = false;
	struct ieee80211_sub_if_data *sched_scan_sdata;
	struct cfg80211_sched_scan_request *sched_scan_req;
	bool sched_scan_stopped = false;
	bool suspended = local->suspended;
	bool in_reconfig = false;

	/* nothing to do if HW shouldn't run */
	if (!local->open_count)
		goto wake_up;

#ifdef CONFIG_PM
	if (suspended)
		local->resuming = true;

	if (local->wowlan) {
		/*
		 * In the wowlan case, both mac80211 and the device
		 * are functional when the resume op is called, so
		 * clear local->suspended so the device could operate
		 * normally (e.g. pass rx frames).
		 */
		local->suspended = false;
		res = drv_resume(local);
		local->wowlan = false;
		if (res < 0) {
			local->resuming = false;
			return res;
		}
		if (res == 0)
			goto wake_up;
		WARN_ON(res > 1);
		/*
		 * res is 1, which means the driver requested
		 * to go through a regular reset on wakeup.
		 * restore local->suspended in this case.
		 */
		reconfig_due_to_wowlan = true;
		local->suspended = true;
	}
#endif

	/*
	 * In case of hw_restart during suspend (without wowlan),
	 * cancel restart work, as we are reconfiguring the device
	 * anyway.
	 * Note that restart_work is scheduled on a frozen workqueue,
	 * so we can't deadlock in this case.
	 */
	if (suspended && local->in_reconfig && !reconfig_due_to_wowlan)
		cancel_work_sync(&local->restart_work);

	local->started = false;

	/*
	 * Upon resume hardware can sometimes be goofy due to
	 * various platform / driver / bus issues, so restarting
	 * the device may at times not work immediately. Propagate
	 * the error.
	 */
	res = drv_start(local);
	if (res) {
		if (suspended)
			WARN(1, "Hardware became unavailable upon resume. This could be a software issue prior to suspend or a hardware issue.\n");
		else
			WARN(1, "Hardware became unavailable during restart.\n");
		ieee80211_handle_reconfig_failure(local);
		return res;
	}

	/* setup fragmentation threshold */
	drv_set_frag_threshold(local, hw->wiphy->frag_threshold);

	/* setup RTS threshold */
	drv_set_rts_threshold(local, hw->wiphy->rts_threshold);

	/* reset coverage class */
	drv_set_coverage_class(local, hw->wiphy->coverage_class);

	ieee80211_led_radio(local, true);
	ieee80211_mod_tpt_led_trig(local,
				   IEEE80211_TPT_LEDTRIG_FL_RADIO, 0);

	/* add interfaces */
	sdata = wiphy_dereference(local->hw.wiphy, local->monitor_sdata);
	if (sdata) {
		/* in HW restart it exists already */
		WARN_ON(local->resuming);
		res = drv_add_interface(local, sdata);
		if (WARN_ON(res)) {
			RCU_INIT_POINTER(local->monitor_sdata, NULL);
			synchronize_net();
			kfree(sdata);
		}
	}

	list_for_each_entry(sdata, &local->interfaces, list) {
		if (sdata->vif.type != NL80211_IFTYPE_AP_VLAN &&
		    sdata->vif.type != NL80211_IFTYPE_MONITOR &&
		    ieee80211_sdata_running(sdata)) {
			res = drv_add_interface(local, sdata);
			if (WARN_ON(res))
				break;
		}
	}

	/* If adding any of the interfaces failed above, roll back and
	 * report failure.
	 */
	if (res) {
		list_for_each_entry_continue_reverse(sdata, &local->interfaces,
						     list)
			if (sdata->vif.type != NL80211_IFTYPE_AP_VLAN &&
			    sdata->vif.type != NL80211_IFTYPE_MONITOR &&
			    ieee80211_sdata_running(sdata))
				drv_remove_interface(local, sdata);
		ieee80211_handle_reconfig_failure(local);
		return res;
	}

	/* add channel contexts */
	if (local->use_chanctx) {
		mutex_lock(&local->chanctx_mtx);
		list_for_each_entry(ctx, &local->chanctx_list, list)
			if (ctx->replace_state !=
			    IEEE80211_CHANCTX_REPLACES_OTHER)
				WARN_ON(drv_add_chanctx(local, ctx));
		mutex_unlock(&local->chanctx_mtx);

		sdata = wiphy_dereference(local->hw.wiphy,
					  local->monitor_sdata);
		if (sdata && ieee80211_sdata_running(sdata))
			ieee80211_assign_chanctx(local, sdata, &sdata->deflink);
	}

	/* reconfigure hardware */
	ieee80211_hw_config(local, ~0);

	ieee80211_configure_filter(local);

	/* Finally also reconfigure all the BSS information */
	list_for_each_entry(sdata, &local->interfaces, list) {
		unsigned int link_id;
		u32 changed;

		if (!ieee80211_sdata_running(sdata))
			continue;

		sdata_lock(sdata);
		for (link_id = 0;
		     link_id < ARRAY_SIZE(sdata->vif.link_conf);
		     link_id++) {
			struct ieee80211_link_data *link;

			link = sdata_dereference(sdata->link[link_id], sdata);
			if (link)
				ieee80211_assign_chanctx(local, sdata, link);
		}
		sdata_unlock(sdata);

		switch (sdata->vif.type) {
		case NL80211_IFTYPE_AP_VLAN:
		case NL80211_IFTYPE_MONITOR:
			break;
		case NL80211_IFTYPE_ADHOC:
			if (sdata->vif.cfg.ibss_joined)
				WARN_ON(drv_join_ibss(local, sdata));
			fallthrough;
		default:
			ieee80211_reconfig_stations(sdata);
			fallthrough;
		case NL80211_IFTYPE_AP: /* AP stations are handled later */
			for (i = 0; i < IEEE80211_NUM_ACS; i++)
				drv_conf_tx(local, &sdata->deflink, i,
					    &sdata->deflink.tx_conf[i]);
			break;
		}

		/* common change flags for all interface types */
		changed = BSS_CHANGED_ERP_CTS_PROT |
			  BSS_CHANGED_ERP_PREAMBLE |
			  BSS_CHANGED_ERP_SLOT |
			  BSS_CHANGED_HT |
			  BSS_CHANGED_BASIC_RATES |
			  BSS_CHANGED_BEACON_INT |
			  BSS_CHANGED_BSSID |
			  BSS_CHANGED_CQM |
			  BSS_CHANGED_QOS |
			  BSS_CHANGED_IDLE |
			  BSS_CHANGED_TXPOWER |
			  BSS_CHANGED_MCAST_RATE;

		if (sdata->vif.bss_conf.mu_mimo_owner)
			changed |= BSS_CHANGED_MU_GROUPS;

		switch (sdata->vif.type) {
		case NL80211_IFTYPE_STATION:
			changed |= BSS_CHANGED_ASSOC |
				   BSS_CHANGED_ARP_FILTER |
				   BSS_CHANGED_PS;

			/* Re-send beacon info report to the driver */
			if (sdata->deflink.u.mgd.have_beacon)
				changed |= BSS_CHANGED_BEACON_INFO;

			if (sdata->vif.bss_conf.max_idle_period ||
			    sdata->vif.bss_conf.protected_keep_alive)
				changed |= BSS_CHANGED_KEEP_ALIVE;

			sdata_lock(sdata);
			ieee80211_bss_info_change_notify(sdata, changed);
			sdata_unlock(sdata);
			break;
		case NL80211_IFTYPE_OCB:
			changed |= BSS_CHANGED_OCB;
			ieee80211_bss_info_change_notify(sdata, changed);
			break;
		case NL80211_IFTYPE_ADHOC:
			changed |= BSS_CHANGED_IBSS;
			fallthrough;
		case NL80211_IFTYPE_AP:
			changed |= BSS_CHANGED_SSID | BSS_CHANGED_P2P_PS;

			if (sdata->vif.bss_conf.ftm_responder == 1 &&
			    wiphy_ext_feature_isset(sdata->local->hw.wiphy,
					NL80211_EXT_FEATURE_ENABLE_FTM_RESPONDER))
				changed |= BSS_CHANGED_FTM_RESPONDER;

			if (sdata->vif.type == NL80211_IFTYPE_AP) {
				changed |= BSS_CHANGED_AP_PROBE_RESP;

				if (rcu_access_pointer(sdata->deflink.u.ap.beacon))
					drv_start_ap(local, sdata,
						     sdata->deflink.conf);
			}
			fallthrough;
		case NL80211_IFTYPE_MESH_POINT:
			if (sdata->vif.bss_conf.enable_beacon) {
				changed |= BSS_CHANGED_BEACON |
					   BSS_CHANGED_BEACON_ENABLED;
				ieee80211_bss_info_change_notify(sdata, changed);
			}
			break;
		case NL80211_IFTYPE_NAN:
			res = ieee80211_reconfig_nan(sdata);
			if (res < 0) {
				ieee80211_handle_reconfig_failure(local);
				return res;
			}
			break;
		case NL80211_IFTYPE_AP_VLAN:
		case NL80211_IFTYPE_MONITOR:
		case NL80211_IFTYPE_P2P_DEVICE:
			/* nothing to do */
			break;
		case NL80211_IFTYPE_UNSPECIFIED:
		case NUM_NL80211_IFTYPES:
		case NL80211_IFTYPE_P2P_CLIENT:
		case NL80211_IFTYPE_P2P_GO:
		case NL80211_IFTYPE_WDS:
			WARN_ON(1);
			break;
		}
	}

	ieee80211_recalc_ps(local);

	/*
	 * The sta might be in psm against the ap (e.g. because
	 * this was the state before a hw restart), so we
	 * explicitly send a null packet in order to make sure
	 * it'll sync against the ap (and get out of psm).
	 */
	if (!(local->hw.conf.flags & IEEE80211_CONF_PS)) {
		list_for_each_entry(sdata, &local->interfaces, list) {
			if (sdata->vif.type != NL80211_IFTYPE_STATION)
				continue;
			if (!sdata->u.mgd.associated)
				continue;

			ieee80211_send_nullfunc(local, sdata, false);
		}
	}

	/* APs are now beaconing, add back stations */
	mutex_lock(&local->sta_mtx);
	list_for_each_entry(sta, &local->sta_list, list) {
		enum ieee80211_sta_state state;

		if (!sta->uploaded)
			continue;

		if (sta->sdata->vif.type != NL80211_IFTYPE_AP &&
		    sta->sdata->vif.type != NL80211_IFTYPE_AP_VLAN)
			continue;

		for (state = IEEE80211_STA_NOTEXIST;
		     state < sta->sta_state; state++)
			WARN_ON(drv_sta_state(local, sta->sdata, sta, state,
					      state + 1));
	}
	mutex_unlock(&local->sta_mtx);

	/* add back keys */
	list_for_each_entry(sdata, &local->interfaces, list)
		ieee80211_reenable_keys(sdata);

	/* Reconfigure sched scan if it was interrupted by FW restart */
	mutex_lock(&local->mtx);
	sched_scan_sdata = rcu_dereference_protected(local->sched_scan_sdata,
						lockdep_is_held(&local->mtx));
	sched_scan_req = rcu_dereference_protected(local->sched_scan_req,
						lockdep_is_held(&local->mtx));
	if (sched_scan_sdata && sched_scan_req)
		/*
		 * Sched scan stopped, but we don't want to report it. Instead,
		 * we're trying to reschedule. However, if more than one scan
		 * plan was set, we cannot reschedule since we don't know which
		 * scan plan was currently running (and some scan plans may have
		 * already finished).
		 */
		if (sched_scan_req->n_scan_plans > 1 ||
		    __ieee80211_request_sched_scan_start(sched_scan_sdata,
							 sched_scan_req)) {
			RCU_INIT_POINTER(local->sched_scan_sdata, NULL);
			RCU_INIT_POINTER(local->sched_scan_req, NULL);
			sched_scan_stopped = true;
		}
	mutex_unlock(&local->mtx);

	if (sched_scan_stopped)
		cfg80211_sched_scan_stopped_locked(local->hw.wiphy, 0);

 wake_up:

	if (local->monitors == local->open_count && local->monitors > 0)
		ieee80211_add_virtual_monitor(local);

	/*
	 * Clear the WLAN_STA_BLOCK_BA flag so new aggregation
	 * sessions can be established after a resume.
	 *
	 * Also tear down aggregation sessions since reconfiguring
	 * them in a hardware restart scenario is not easily done
	 * right now, and the hardware will have lost information
	 * about the sessions, but we and the AP still think they
	 * are active. This is really a workaround though.
	 */
	if (ieee80211_hw_check(hw, AMPDU_AGGREGATION)) {
		mutex_lock(&local->sta_mtx);

		list_for_each_entry(sta, &local->sta_list, list) {
			if (!local->resuming)
				ieee80211_sta_tear_down_BA_sessions(
						sta, AGG_STOP_LOCAL_REQUEST);
			clear_sta_flag(sta, WLAN_STA_BLOCK_BA);
		}

		mutex_unlock(&local->sta_mtx);
	}

	/*
	 * If this is for hw restart things are still running.
	 * We may want to change that later, however.
	 */
	if (local->open_count && (!suspended || reconfig_due_to_wowlan))
		drv_reconfig_complete(local, IEEE80211_RECONFIG_TYPE_RESTART);

	if (local->in_reconfig) {
		in_reconfig = local->in_reconfig;
		local->in_reconfig = false;
		barrier();

		/* Restart deferred ROCs */
		mutex_lock(&local->mtx);
		ieee80211_start_next_roc(local);
		mutex_unlock(&local->mtx);

		/* Requeue all works */
		list_for_each_entry(sdata, &local->interfaces, list)
			ieee80211_queue_work(&local->hw, &sdata->work);
	}

	ieee80211_wake_queues_by_reason(hw, IEEE80211_MAX_QUEUE_MAP,
					IEEE80211_QUEUE_STOP_REASON_SUSPEND,
					false);

	if (in_reconfig) {
		list_for_each_entry(sdata, &local->interfaces, list) {
			if (!ieee80211_sdata_running(sdata))
				continue;
			if (sdata->vif.type == NL80211_IFTYPE_STATION)
				ieee80211_sta_restart(sdata);
		}
	}

	if (!suspended)
		return 0;

#ifdef CONFIG_PM
	/* first set suspended false, then resuming */
	local->suspended = false;
	mb();
	local->resuming = false;

	ieee80211_flush_completed_scan(local, false);

	if (local->open_count && !reconfig_due_to_wowlan)
		drv_reconfig_complete(local, IEEE80211_RECONFIG_TYPE_SUSPEND);

	list_for_each_entry(sdata, &local->interfaces, list) {
		if (!ieee80211_sdata_running(sdata))
			continue;
		if (sdata->vif.type == NL80211_IFTYPE_STATION)
			ieee80211_sta_restart(sdata);
	}

	mod_timer(&local->sta_cleanup, jiffies + 1);
#else
	WARN_ON(1);
#endif

	return 0;
}

static void ieee80211_reconfig_disconnect(struct ieee80211_vif *vif, u8 flag)
{
	struct ieee80211_sub_if_data *sdata;
	struct ieee80211_local *local;
	struct ieee80211_key *key;

	if (WARN_ON(!vif))
		return;

	sdata = vif_to_sdata(vif);
	local = sdata->local;

	if (WARN_ON(flag & IEEE80211_SDATA_DISCONNECT_RESUME &&
		    !local->resuming))
		return;

	if (WARN_ON(flag & IEEE80211_SDATA_DISCONNECT_HW_RESTART &&
		    !local->in_reconfig))
		return;

	if (WARN_ON(vif->type != NL80211_IFTYPE_STATION))
		return;

	sdata->flags |= flag;

	mutex_lock(&local->key_mtx);
	list_for_each_entry(key, &sdata->key_list, list)
		key->flags |= KEY_FLAG_TAINTED;
	mutex_unlock(&local->key_mtx);
}

void ieee80211_hw_restart_disconnect(struct ieee80211_vif *vif)
{
	ieee80211_reconfig_disconnect(vif, IEEE80211_SDATA_DISCONNECT_HW_RESTART);
}
EXPORT_SYMBOL_GPL(ieee80211_hw_restart_disconnect);

void ieee80211_resume_disconnect(struct ieee80211_vif *vif)
{
	ieee80211_reconfig_disconnect(vif, IEEE80211_SDATA_DISCONNECT_RESUME);
}
EXPORT_SYMBOL_GPL(ieee80211_resume_disconnect);

void ieee80211_recalc_smps(struct ieee80211_sub_if_data *sdata,
			   struct ieee80211_link_data *link)
{
	struct ieee80211_local *local = sdata->local;
	struct ieee80211_chanctx_conf *chanctx_conf;
	struct ieee80211_chanctx *chanctx;

	mutex_lock(&local->chanctx_mtx);

<<<<<<< HEAD
	chanctx_conf = rcu_dereference_protected(sdata->vif.bss_conf.chanctx_conf,
=======
	chanctx_conf = rcu_dereference_protected(link->conf->chanctx_conf,
>>>>>>> e7c3f58a
						 lockdep_is_held(&local->chanctx_mtx));

	/*
	 * This function can be called from a work, thus it may be possible
	 * that the chanctx_conf is removed (due to a disconnection, for
	 * example).
	 * So nothing should be done in such case.
	 */
	if (!chanctx_conf)
		goto unlock;

	chanctx = container_of(chanctx_conf, struct ieee80211_chanctx, conf);
	ieee80211_recalc_smps_chanctx(local, chanctx);
 unlock:
	mutex_unlock(&local->chanctx_mtx);
}

void ieee80211_recalc_min_chandef(struct ieee80211_sub_if_data *sdata,
				  int link_id)
{
	struct ieee80211_local *local = sdata->local;
	struct ieee80211_chanctx_conf *chanctx_conf;
	struct ieee80211_chanctx *chanctx;
	int i;

	mutex_lock(&local->chanctx_mtx);

<<<<<<< HEAD
	chanctx_conf = rcu_dereference_protected(sdata->vif.bss_conf.chanctx_conf,
						 lockdep_is_held(&local->chanctx_mtx));
=======
	for (i = 0; i < ARRAY_SIZE(sdata->vif.link_conf); i++) {
		struct ieee80211_bss_conf *bss_conf;
>>>>>>> e7c3f58a

		if (link_id >= 0 && link_id != i)
			continue;

		rcu_read_lock();
		bss_conf = rcu_dereference(sdata->vif.link_conf[i]);
		if (!bss_conf) {
			rcu_read_unlock();
			continue;
		}

		chanctx_conf = rcu_dereference_protected(bss_conf->chanctx_conf,
							 lockdep_is_held(&local->chanctx_mtx));
		/*
		 * Since we hold the chanctx_mtx (checked above)
		 * we can take the chanctx_conf pointer out of the
		 * RCU critical section, it cannot go away without
		 * the mutex. Just the way we reached it could - in
		 * theory - go away, but we don't really care and
		 * it really shouldn't happen anyway.
		 */
		rcu_read_unlock();

		if (WARN_ON_ONCE(!chanctx_conf))
			goto unlock;

		chanctx = container_of(chanctx_conf, struct ieee80211_chanctx,
				       conf);
		ieee80211_recalc_chanctx_min_def(local, chanctx);
	}
 unlock:
	mutex_unlock(&local->chanctx_mtx);
}

size_t ieee80211_ie_split_vendor(const u8 *ies, size_t ielen, size_t offset)
{
	size_t pos = offset;

	while (pos < ielen && ies[pos] != WLAN_EID_VENDOR_SPECIFIC)
		pos += 2 + ies[pos + 1];

	return pos;
}

u8 *ieee80211_ie_build_ht_cap(u8 *pos, struct ieee80211_sta_ht_cap *ht_cap,
			      u16 cap)
{
	__le16 tmp;

	*pos++ = WLAN_EID_HT_CAPABILITY;
	*pos++ = sizeof(struct ieee80211_ht_cap);
	memset(pos, 0, sizeof(struct ieee80211_ht_cap));

	/* capability flags */
	tmp = cpu_to_le16(cap);
	memcpy(pos, &tmp, sizeof(u16));
	pos += sizeof(u16);

	/* AMPDU parameters */
	*pos++ = ht_cap->ampdu_factor |
		 (ht_cap->ampdu_density <<
			IEEE80211_HT_AMPDU_PARM_DENSITY_SHIFT);

	/* MCS set */
	memcpy(pos, &ht_cap->mcs, sizeof(ht_cap->mcs));
	pos += sizeof(ht_cap->mcs);

	/* extended capabilities */
	pos += sizeof(__le16);

	/* BF capabilities */
	pos += sizeof(__le32);

	/* antenna selection */
	pos += sizeof(u8);

	return pos;
}

u8 *ieee80211_ie_build_vht_cap(u8 *pos, struct ieee80211_sta_vht_cap *vht_cap,
			       u32 cap)
{
	__le32 tmp;

	*pos++ = WLAN_EID_VHT_CAPABILITY;
	*pos++ = sizeof(struct ieee80211_vht_cap);
	memset(pos, 0, sizeof(struct ieee80211_vht_cap));

	/* capability flags */
	tmp = cpu_to_le32(cap);
	memcpy(pos, &tmp, sizeof(u32));
	pos += sizeof(u32);

	/* VHT MCS set */
	memcpy(pos, &vht_cap->vht_mcs, sizeof(vht_cap->vht_mcs));
	pos += sizeof(vht_cap->vht_mcs);

	return pos;
}

u8 ieee80211_ie_len_he_cap(struct ieee80211_sub_if_data *sdata, u8 iftype)
{
	const struct ieee80211_sta_he_cap *he_cap;
	struct ieee80211_supported_band *sband;
	u8 n;

	sband = ieee80211_get_sband(sdata);
	if (!sband)
		return 0;

	he_cap = ieee80211_get_he_iftype_cap(sband, iftype);
	if (!he_cap)
		return 0;

	n = ieee80211_he_mcs_nss_size(&he_cap->he_cap_elem);
	return 2 + 1 +
	       sizeof(he_cap->he_cap_elem) + n +
	       ieee80211_he_ppe_size(he_cap->ppe_thres[0],
				     he_cap->he_cap_elem.phy_cap_info);
}

u8 *ieee80211_ie_build_he_cap(ieee80211_conn_flags_t disable_flags, u8 *pos,
			      const struct ieee80211_sta_he_cap *he_cap,
			      u8 *end)
{
	struct ieee80211_he_cap_elem elem;
	u8 n;
	u8 ie_len;
	u8 *orig_pos = pos;

	/* Make sure we have place for the IE */
	/*
	 * TODO: the 1 added is because this temporarily is under the EXTENSION
	 * IE. Get rid of it when it moves.
	 */
	if (!he_cap)
		return orig_pos;

	/* modify on stack first to calculate 'n' and 'ie_len' correctly */
	elem = he_cap->he_cap_elem;

	if (disable_flags & IEEE80211_CONN_DISABLE_40MHZ)
		elem.phy_cap_info[0] &=
			~(IEEE80211_HE_PHY_CAP0_CHANNEL_WIDTH_SET_40MHZ_80MHZ_IN_5G |
			  IEEE80211_HE_PHY_CAP0_CHANNEL_WIDTH_SET_40MHZ_IN_2G);

	if (disable_flags & IEEE80211_CONN_DISABLE_160MHZ)
		elem.phy_cap_info[0] &=
			~IEEE80211_HE_PHY_CAP0_CHANNEL_WIDTH_SET_160MHZ_IN_5G;

	if (disable_flags & IEEE80211_CONN_DISABLE_80P80MHZ)
		elem.phy_cap_info[0] &=
			~IEEE80211_HE_PHY_CAP0_CHANNEL_WIDTH_SET_80PLUS80_MHZ_IN_5G;

	n = ieee80211_he_mcs_nss_size(&elem);
	ie_len = 2 + 1 +
		 sizeof(he_cap->he_cap_elem) + n +
		 ieee80211_he_ppe_size(he_cap->ppe_thres[0],
				       he_cap->he_cap_elem.phy_cap_info);

	if ((end - pos) < ie_len)
		return orig_pos;

	*pos++ = WLAN_EID_EXTENSION;
	pos++; /* We'll set the size later below */
	*pos++ = WLAN_EID_EXT_HE_CAPABILITY;

	/* Fixed data */
	memcpy(pos, &elem, sizeof(elem));
	pos += sizeof(elem);

	memcpy(pos, &he_cap->he_mcs_nss_supp, n);
	pos += n;

	/* Check if PPE Threshold should be present */
	if ((he_cap->he_cap_elem.phy_cap_info[6] &
	     IEEE80211_HE_PHY_CAP6_PPE_THRESHOLD_PRESENT) == 0)
		goto end;

	/*
	 * Calculate how many PPET16/PPET8 pairs are to come. Algorithm:
	 * (NSS_M1 + 1) x (num of 1 bits in RU_INDEX_BITMASK)
	 */
	n = hweight8(he_cap->ppe_thres[0] &
		     IEEE80211_PPE_THRES_RU_INDEX_BITMASK_MASK);
	n *= (1 + ((he_cap->ppe_thres[0] & IEEE80211_PPE_THRES_NSS_MASK) >>
		   IEEE80211_PPE_THRES_NSS_POS));

	/*
	 * Each pair is 6 bits, and we need to add the 7 "header" bits to the
	 * total size.
	 */
	n = (n * IEEE80211_PPE_THRES_INFO_PPET_SIZE * 2) + 7;
	n = DIV_ROUND_UP(n, 8);

	/* Copy PPE Thresholds */
	memcpy(pos, &he_cap->ppe_thres, n);
	pos += n;

end:
	orig_pos[1] = (pos - orig_pos) - 2;
	return pos;
}

void ieee80211_ie_build_he_6ghz_cap(struct ieee80211_sub_if_data *sdata,
				    struct sk_buff *skb)
{
	struct ieee80211_supported_band *sband;
	const struct ieee80211_sband_iftype_data *iftd;
	enum nl80211_iftype iftype = ieee80211_vif_type_p2p(&sdata->vif);
	u8 *pos;
	u16 cap;

	if (!cfg80211_any_usable_channels(sdata->local->hw.wiphy,
					  BIT(NL80211_BAND_6GHZ),
					  IEEE80211_CHAN_NO_HE))
		return;

	sband = sdata->local->hw.wiphy->bands[NL80211_BAND_6GHZ];

	iftd = ieee80211_get_sband_iftype_data(sband, iftype);
	if (!iftd)
		return;

	/* Check for device HE 6 GHz capability before adding element */
	if (!iftd->he_6ghz_capa.capa)
		return;

	cap = le16_to_cpu(iftd->he_6ghz_capa.capa);
	cap &= ~IEEE80211_HE_6GHZ_CAP_SM_PS;

	switch (sdata->deflink.smps_mode) {
	case IEEE80211_SMPS_AUTOMATIC:
	case IEEE80211_SMPS_NUM_MODES:
		WARN_ON(1);
		fallthrough;
	case IEEE80211_SMPS_OFF:
		cap |= u16_encode_bits(WLAN_HT_CAP_SM_PS_DISABLED,
				       IEEE80211_HE_6GHZ_CAP_SM_PS);
		break;
	case IEEE80211_SMPS_STATIC:
		cap |= u16_encode_bits(WLAN_HT_CAP_SM_PS_STATIC,
				       IEEE80211_HE_6GHZ_CAP_SM_PS);
		break;
	case IEEE80211_SMPS_DYNAMIC:
		cap |= u16_encode_bits(WLAN_HT_CAP_SM_PS_DYNAMIC,
				       IEEE80211_HE_6GHZ_CAP_SM_PS);
		break;
	}

	pos = skb_put(skb, 2 + 1 + sizeof(cap));
	ieee80211_write_he_6ghz_cap(pos, cpu_to_le16(cap),
				    pos + 2 + 1 + sizeof(cap));
}

u8 *ieee80211_ie_build_ht_oper(u8 *pos, struct ieee80211_sta_ht_cap *ht_cap,
			       const struct cfg80211_chan_def *chandef,
			       u16 prot_mode, bool rifs_mode)
{
	struct ieee80211_ht_operation *ht_oper;
	/* Build HT Information */
	*pos++ = WLAN_EID_HT_OPERATION;
	*pos++ = sizeof(struct ieee80211_ht_operation);
	ht_oper = (struct ieee80211_ht_operation *)pos;
	ht_oper->primary_chan = ieee80211_frequency_to_channel(
					chandef->chan->center_freq);
	switch (chandef->width) {
	case NL80211_CHAN_WIDTH_160:
	case NL80211_CHAN_WIDTH_80P80:
	case NL80211_CHAN_WIDTH_80:
	case NL80211_CHAN_WIDTH_40:
		if (chandef->center_freq1 > chandef->chan->center_freq)
			ht_oper->ht_param = IEEE80211_HT_PARAM_CHA_SEC_ABOVE;
		else
			ht_oper->ht_param = IEEE80211_HT_PARAM_CHA_SEC_BELOW;
		break;
	case NL80211_CHAN_WIDTH_320:
		/* HT information element should not be included on 6GHz */
		WARN_ON(1);
		return pos;
	default:
		ht_oper->ht_param = IEEE80211_HT_PARAM_CHA_SEC_NONE;
		break;
	}
	if (ht_cap->cap & IEEE80211_HT_CAP_SUP_WIDTH_20_40 &&
	    chandef->width != NL80211_CHAN_WIDTH_20_NOHT &&
	    chandef->width != NL80211_CHAN_WIDTH_20)
		ht_oper->ht_param |= IEEE80211_HT_PARAM_CHAN_WIDTH_ANY;

	if (rifs_mode)
		ht_oper->ht_param |= IEEE80211_HT_PARAM_RIFS_MODE;

	ht_oper->operation_mode = cpu_to_le16(prot_mode);
	ht_oper->stbc_param = 0x0000;

	/* It seems that Basic MCS set and Supported MCS set
	   are identical for the first 10 bytes */
	memset(&ht_oper->basic_set, 0, 16);
	memcpy(&ht_oper->basic_set, &ht_cap->mcs, 10);

	return pos + sizeof(struct ieee80211_ht_operation);
}

void ieee80211_ie_build_wide_bw_cs(u8 *pos,
				   const struct cfg80211_chan_def *chandef)
{
	*pos++ = WLAN_EID_WIDE_BW_CHANNEL_SWITCH;	/* EID */
	*pos++ = 3;					/* IE length */
	/* New channel width */
	switch (chandef->width) {
	case NL80211_CHAN_WIDTH_80:
		*pos++ = IEEE80211_VHT_CHANWIDTH_80MHZ;
		break;
	case NL80211_CHAN_WIDTH_160:
		*pos++ = IEEE80211_VHT_CHANWIDTH_160MHZ;
		break;
	case NL80211_CHAN_WIDTH_80P80:
		*pos++ = IEEE80211_VHT_CHANWIDTH_80P80MHZ;
		break;
	case NL80211_CHAN_WIDTH_320:
		/* The behavior is not defined for 320 MHz channels */
		WARN_ON(1);
		fallthrough;
	default:
		*pos++ = IEEE80211_VHT_CHANWIDTH_USE_HT;
	}

	/* new center frequency segment 0 */
	*pos++ = ieee80211_frequency_to_channel(chandef->center_freq1);
	/* new center frequency segment 1 */
	if (chandef->center_freq2)
		*pos++ = ieee80211_frequency_to_channel(chandef->center_freq2);
	else
		*pos++ = 0;
}

u8 *ieee80211_ie_build_vht_oper(u8 *pos, struct ieee80211_sta_vht_cap *vht_cap,
				const struct cfg80211_chan_def *chandef)
{
	struct ieee80211_vht_operation *vht_oper;

	*pos++ = WLAN_EID_VHT_OPERATION;
	*pos++ = sizeof(struct ieee80211_vht_operation);
	vht_oper = (struct ieee80211_vht_operation *)pos;
	vht_oper->center_freq_seg0_idx = ieee80211_frequency_to_channel(
							chandef->center_freq1);
	if (chandef->center_freq2)
		vht_oper->center_freq_seg1_idx =
			ieee80211_frequency_to_channel(chandef->center_freq2);
	else
		vht_oper->center_freq_seg1_idx = 0x00;

	switch (chandef->width) {
	case NL80211_CHAN_WIDTH_160:
		/*
		 * Convert 160 MHz channel width to new style as interop
		 * workaround.
		 */
		vht_oper->chan_width = IEEE80211_VHT_CHANWIDTH_80MHZ;
		vht_oper->center_freq_seg1_idx = vht_oper->center_freq_seg0_idx;
		if (chandef->chan->center_freq < chandef->center_freq1)
			vht_oper->center_freq_seg0_idx -= 8;
		else
			vht_oper->center_freq_seg0_idx += 8;
		break;
	case NL80211_CHAN_WIDTH_80P80:
		/*
		 * Convert 80+80 MHz channel width to new style as interop
		 * workaround.
		 */
		vht_oper->chan_width = IEEE80211_VHT_CHANWIDTH_80MHZ;
		break;
	case NL80211_CHAN_WIDTH_80:
		vht_oper->chan_width = IEEE80211_VHT_CHANWIDTH_80MHZ;
		break;
	case NL80211_CHAN_WIDTH_320:
		/* VHT information element should not be included on 6GHz */
		WARN_ON(1);
		return pos;
	default:
		vht_oper->chan_width = IEEE80211_VHT_CHANWIDTH_USE_HT;
		break;
	}

	/* don't require special VHT peer rates */
	vht_oper->basic_mcs_set = cpu_to_le16(0xffff);

	return pos + sizeof(struct ieee80211_vht_operation);
}

u8 *ieee80211_ie_build_he_oper(u8 *pos, struct cfg80211_chan_def *chandef)
{
	struct ieee80211_he_operation *he_oper;
	struct ieee80211_he_6ghz_oper *he_6ghz_op;
	u32 he_oper_params;
	u8 ie_len = 1 + sizeof(struct ieee80211_he_operation);

	if (chandef->chan->band == NL80211_BAND_6GHZ)
		ie_len += sizeof(struct ieee80211_he_6ghz_oper);

	*pos++ = WLAN_EID_EXTENSION;
	*pos++ = ie_len;
	*pos++ = WLAN_EID_EXT_HE_OPERATION;

	he_oper_params = 0;
	he_oper_params |= u32_encode_bits(1023, /* disabled */
				IEEE80211_HE_OPERATION_RTS_THRESHOLD_MASK);
	he_oper_params |= u32_encode_bits(1,
				IEEE80211_HE_OPERATION_ER_SU_DISABLE);
	he_oper_params |= u32_encode_bits(1,
				IEEE80211_HE_OPERATION_BSS_COLOR_DISABLED);
	if (chandef->chan->band == NL80211_BAND_6GHZ)
		he_oper_params |= u32_encode_bits(1,
				IEEE80211_HE_OPERATION_6GHZ_OP_INFO);

	he_oper = (struct ieee80211_he_operation *)pos;
	he_oper->he_oper_params = cpu_to_le32(he_oper_params);

	/* don't require special HE peer rates */
	he_oper->he_mcs_nss_set = cpu_to_le16(0xffff);
	pos += sizeof(struct ieee80211_he_operation);

	if (chandef->chan->band != NL80211_BAND_6GHZ)
		goto out;

	/* TODO add VHT operational */
	he_6ghz_op = (struct ieee80211_he_6ghz_oper *)pos;
	he_6ghz_op->minrate = 6; /* 6 Mbps */
	he_6ghz_op->primary =
		ieee80211_frequency_to_channel(chandef->chan->center_freq);
	he_6ghz_op->ccfs0 =
		ieee80211_frequency_to_channel(chandef->center_freq1);
	if (chandef->center_freq2)
		he_6ghz_op->ccfs1 =
			ieee80211_frequency_to_channel(chandef->center_freq2);
	else
		he_6ghz_op->ccfs1 = 0;

	switch (chandef->width) {
	case NL80211_CHAN_WIDTH_320:
		/*
		 * TODO: mesh operation is not defined over 6GHz 320 MHz
		 * channels.
		 */
		WARN_ON(1);
		break;
	case NL80211_CHAN_WIDTH_160:
		/* Convert 160 MHz channel width to new style as interop
		 * workaround.
		 */
		he_6ghz_op->control =
			IEEE80211_HE_6GHZ_OPER_CTRL_CHANWIDTH_160MHZ;
		he_6ghz_op->ccfs1 = he_6ghz_op->ccfs0;
		if (chandef->chan->center_freq < chandef->center_freq1)
			he_6ghz_op->ccfs0 -= 8;
		else
			he_6ghz_op->ccfs0 += 8;
		fallthrough;
	case NL80211_CHAN_WIDTH_80P80:
		he_6ghz_op->control =
			IEEE80211_HE_6GHZ_OPER_CTRL_CHANWIDTH_160MHZ;
		break;
	case NL80211_CHAN_WIDTH_80:
		he_6ghz_op->control =
			IEEE80211_HE_6GHZ_OPER_CTRL_CHANWIDTH_80MHZ;
		break;
	case NL80211_CHAN_WIDTH_40:
		he_6ghz_op->control =
			IEEE80211_HE_6GHZ_OPER_CTRL_CHANWIDTH_40MHZ;
		break;
	default:
		he_6ghz_op->control =
			IEEE80211_HE_6GHZ_OPER_CTRL_CHANWIDTH_20MHZ;
		break;
	}

	pos += sizeof(struct ieee80211_he_6ghz_oper);

out:
	return pos;
}

bool ieee80211_chandef_ht_oper(const struct ieee80211_ht_operation *ht_oper,
			       struct cfg80211_chan_def *chandef)
{
	enum nl80211_channel_type channel_type;

	if (!ht_oper)
		return false;

	switch (ht_oper->ht_param & IEEE80211_HT_PARAM_CHA_SEC_OFFSET) {
	case IEEE80211_HT_PARAM_CHA_SEC_NONE:
		channel_type = NL80211_CHAN_HT20;
		break;
	case IEEE80211_HT_PARAM_CHA_SEC_ABOVE:
		channel_type = NL80211_CHAN_HT40PLUS;
		break;
	case IEEE80211_HT_PARAM_CHA_SEC_BELOW:
		channel_type = NL80211_CHAN_HT40MINUS;
		break;
	default:
		return false;
	}

	cfg80211_chandef_create(chandef, chandef->chan, channel_type);
	return true;
}

bool ieee80211_chandef_vht_oper(struct ieee80211_hw *hw, u32 vht_cap_info,
				const struct ieee80211_vht_operation *oper,
				const struct ieee80211_ht_operation *htop,
				struct cfg80211_chan_def *chandef)
{
	struct cfg80211_chan_def new = *chandef;
	int cf0, cf1;
	int ccfs0, ccfs1, ccfs2;
	int ccf0, ccf1;
	u32 vht_cap;
	bool support_80_80 = false;
	bool support_160 = false;
	u8 ext_nss_bw_supp = u32_get_bits(vht_cap_info,
					  IEEE80211_VHT_CAP_EXT_NSS_BW_MASK);
	u8 supp_chwidth = u32_get_bits(vht_cap_info,
				       IEEE80211_VHT_CAP_SUPP_CHAN_WIDTH_MASK);

	if (!oper || !htop)
		return false;

	vht_cap = hw->wiphy->bands[chandef->chan->band]->vht_cap.cap;
	support_160 = (vht_cap & (IEEE80211_VHT_CAP_SUPP_CHAN_WIDTH_MASK |
				  IEEE80211_VHT_CAP_EXT_NSS_BW_MASK));
	support_80_80 = ((vht_cap &
			 IEEE80211_VHT_CAP_SUPP_CHAN_WIDTH_160_80PLUS80MHZ) ||
			(vht_cap & IEEE80211_VHT_CAP_SUPP_CHAN_WIDTH_160MHZ &&
			 vht_cap & IEEE80211_VHT_CAP_EXT_NSS_BW_MASK) ||
			((vht_cap & IEEE80211_VHT_CAP_EXT_NSS_BW_MASK) >>
				    IEEE80211_VHT_CAP_EXT_NSS_BW_SHIFT > 1));
	ccfs0 = oper->center_freq_seg0_idx;
	ccfs1 = oper->center_freq_seg1_idx;
	ccfs2 = (le16_to_cpu(htop->operation_mode) &
				IEEE80211_HT_OP_MODE_CCFS2_MASK)
			>> IEEE80211_HT_OP_MODE_CCFS2_SHIFT;

	ccf0 = ccfs0;

	/* if not supported, parse as though we didn't understand it */
	if (!ieee80211_hw_check(hw, SUPPORTS_VHT_EXT_NSS_BW))
		ext_nss_bw_supp = 0;

	/*
	 * Cf. IEEE 802.11 Table 9-250
	 *
	 * We really just consider that because it's inefficient to connect
	 * at a higher bandwidth than we'll actually be able to use.
	 */
	switch ((supp_chwidth << 4) | ext_nss_bw_supp) {
	default:
	case 0x00:
		ccf1 = 0;
		support_160 = false;
		support_80_80 = false;
		break;
	case 0x01:
		support_80_80 = false;
		fallthrough;
	case 0x02:
	case 0x03:
		ccf1 = ccfs2;
		break;
	case 0x10:
		ccf1 = ccfs1;
		break;
	case 0x11:
	case 0x12:
		if (!ccfs1)
			ccf1 = ccfs2;
		else
			ccf1 = ccfs1;
		break;
	case 0x13:
	case 0x20:
	case 0x23:
		ccf1 = ccfs1;
		break;
	}

	cf0 = ieee80211_channel_to_frequency(ccf0, chandef->chan->band);
	cf1 = ieee80211_channel_to_frequency(ccf1, chandef->chan->band);

	switch (oper->chan_width) {
	case IEEE80211_VHT_CHANWIDTH_USE_HT:
		/* just use HT information directly */
		break;
	case IEEE80211_VHT_CHANWIDTH_80MHZ:
		new.width = NL80211_CHAN_WIDTH_80;
		new.center_freq1 = cf0;
		/* If needed, adjust based on the newer interop workaround. */
		if (ccf1) {
			unsigned int diff;

			diff = abs(ccf1 - ccf0);
			if ((diff == 8) && support_160) {
				new.width = NL80211_CHAN_WIDTH_160;
				new.center_freq1 = cf1;
			} else if ((diff > 8) && support_80_80) {
				new.width = NL80211_CHAN_WIDTH_80P80;
				new.center_freq2 = cf1;
			}
		}
		break;
	case IEEE80211_VHT_CHANWIDTH_160MHZ:
		/* deprecated encoding */
		new.width = NL80211_CHAN_WIDTH_160;
		new.center_freq1 = cf0;
		break;
	case IEEE80211_VHT_CHANWIDTH_80P80MHZ:
		/* deprecated encoding */
		new.width = NL80211_CHAN_WIDTH_80P80;
		new.center_freq1 = cf0;
		new.center_freq2 = cf1;
		break;
	default:
		return false;
	}

	if (!cfg80211_chandef_valid(&new))
		return false;

	*chandef = new;
	return true;
}

void ieee80211_chandef_eht_oper(struct ieee80211_sub_if_data *sdata,
				const struct ieee80211_eht_operation *eht_oper,
				bool support_160, bool support_320,
				struct cfg80211_chan_def *chandef)
{
	struct ieee80211_eht_operation_info *info = (void *)eht_oper->optional;

	chandef->center_freq1 =
		ieee80211_channel_to_frequency(info->ccfs0,
					       chandef->chan->band);

	switch (u8_get_bits(info->control,
			    IEEE80211_EHT_OPER_CHAN_WIDTH)) {
	case IEEE80211_EHT_OPER_CHAN_WIDTH_20MHZ:
		chandef->width = NL80211_CHAN_WIDTH_20;
		break;
	case IEEE80211_EHT_OPER_CHAN_WIDTH_40MHZ:
		chandef->width = NL80211_CHAN_WIDTH_40;
		break;
	case IEEE80211_EHT_OPER_CHAN_WIDTH_80MHZ:
		chandef->width = NL80211_CHAN_WIDTH_80;
		break;
	case IEEE80211_EHT_OPER_CHAN_WIDTH_160MHZ:
		if (support_160) {
			chandef->width = NL80211_CHAN_WIDTH_160;
			chandef->center_freq1 =
				ieee80211_channel_to_frequency(info->ccfs1,
							       chandef->chan->band);
		} else {
			chandef->width = NL80211_CHAN_WIDTH_80;
		}
		break;
	case IEEE80211_EHT_OPER_CHAN_WIDTH_320MHZ:
		if (support_320) {
			chandef->width = NL80211_CHAN_WIDTH_320;
			chandef->center_freq1 =
				ieee80211_channel_to_frequency(info->ccfs1,
							       chandef->chan->band);
		} else if (support_160) {
			chandef->width = NL80211_CHAN_WIDTH_160;
		} else {
			chandef->width = NL80211_CHAN_WIDTH_80;

			if (chandef->center_freq1 > chandef->chan->center_freq)
				chandef->center_freq1 -= 40;
			else
				chandef->center_freq1 += 40;
		}
		break;
	}
}

bool ieee80211_chandef_he_6ghz_oper(struct ieee80211_sub_if_data *sdata,
				    const struct ieee80211_he_operation *he_oper,
				    const struct ieee80211_eht_operation *eht_oper,
				    struct cfg80211_chan_def *chandef)
{
	struct ieee80211_local *local = sdata->local;
	struct ieee80211_supported_band *sband;
	enum nl80211_iftype iftype = ieee80211_vif_type_p2p(&sdata->vif);
	const struct ieee80211_sta_he_cap *he_cap;
	const struct ieee80211_sta_eht_cap *eht_cap;
	struct cfg80211_chan_def he_chandef = *chandef;
	const struct ieee80211_he_6ghz_oper *he_6ghz_oper;
	struct ieee80211_bss_conf *bss_conf = &sdata->vif.bss_conf;
	bool support_80_80, support_160, support_320;
	u8 he_phy_cap, eht_phy_cap;
	u32 freq;

	if (chandef->chan->band != NL80211_BAND_6GHZ)
		return true;

	sband = local->hw.wiphy->bands[NL80211_BAND_6GHZ];

	he_cap = ieee80211_get_he_iftype_cap(sband, iftype);
	if (!he_cap) {
		sdata_info(sdata, "Missing iftype sband data/HE cap");
		return false;
	}

	he_phy_cap = he_cap->he_cap_elem.phy_cap_info[0];
	support_160 =
		he_phy_cap &
		IEEE80211_HE_PHY_CAP0_CHANNEL_WIDTH_SET_160MHZ_IN_5G;
	support_80_80 =
		he_phy_cap &
		IEEE80211_HE_PHY_CAP0_CHANNEL_WIDTH_SET_80PLUS80_MHZ_IN_5G;

	if (!he_oper) {
		sdata_info(sdata,
			   "HE is not advertised on (on %d MHz), expect issues\n",
			   chandef->chan->center_freq);
		return false;
	}

	eht_cap = ieee80211_get_eht_iftype_cap(sband, iftype);
	if (!eht_cap) {
		sdata_info(sdata, "Missing iftype sband data/EHT cap");
		eht_oper = NULL;
	}

	he_6ghz_oper = ieee80211_he_6ghz_oper(he_oper);

	if (!he_6ghz_oper) {
		sdata_info(sdata,
			   "HE 6GHz operation missing (on %d MHz), expect issues\n",
			   chandef->chan->center_freq);
		return false;
	}

	/*
	 * The EHT operation IE does not contain the primary channel so the
	 * primary channel frequency should be taken from the 6 GHz operation
	 * information.
	 */
	freq = ieee80211_channel_to_frequency(he_6ghz_oper->primary,
					      NL80211_BAND_6GHZ);
	he_chandef.chan = ieee80211_get_channel(sdata->local->hw.wiphy, freq);

	switch (u8_get_bits(he_6ghz_oper->control,
			    IEEE80211_HE_6GHZ_OPER_CTRL_REG_INFO)) {
	case IEEE80211_6GHZ_CTRL_REG_LPI_AP:
		bss_conf->power_type = IEEE80211_REG_LPI_AP;
		break;
	case IEEE80211_6GHZ_CTRL_REG_SP_AP:
		bss_conf->power_type = IEEE80211_REG_SP_AP;
		break;
	default:
		bss_conf->power_type = IEEE80211_REG_UNSET_AP;
		break;
	}

	if (!eht_oper ||
	    !(eht_oper->params & IEEE80211_EHT_OPER_INFO_PRESENT)) {
		switch (u8_get_bits(he_6ghz_oper->control,
				    IEEE80211_HE_6GHZ_OPER_CTRL_CHANWIDTH)) {
		case IEEE80211_HE_6GHZ_OPER_CTRL_CHANWIDTH_20MHZ:
			he_chandef.width = NL80211_CHAN_WIDTH_20;
			break;
		case IEEE80211_HE_6GHZ_OPER_CTRL_CHANWIDTH_40MHZ:
			he_chandef.width = NL80211_CHAN_WIDTH_40;
			break;
		case IEEE80211_HE_6GHZ_OPER_CTRL_CHANWIDTH_80MHZ:
			he_chandef.width = NL80211_CHAN_WIDTH_80;
			break;
		case IEEE80211_HE_6GHZ_OPER_CTRL_CHANWIDTH_160MHZ:
			he_chandef.width = NL80211_CHAN_WIDTH_80;
			if (!he_6ghz_oper->ccfs1)
				break;
			if (abs(he_6ghz_oper->ccfs1 - he_6ghz_oper->ccfs0) == 8) {
				if (support_160)
					he_chandef.width = NL80211_CHAN_WIDTH_160;
			} else {
				if (support_80_80)
					he_chandef.width = NL80211_CHAN_WIDTH_80P80;
			}
			break;
		}

		if (he_chandef.width == NL80211_CHAN_WIDTH_160) {
			he_chandef.center_freq1 =
				ieee80211_channel_to_frequency(he_6ghz_oper->ccfs1,
							       NL80211_BAND_6GHZ);
		} else {
			he_chandef.center_freq1 =
				ieee80211_channel_to_frequency(he_6ghz_oper->ccfs0,
							       NL80211_BAND_6GHZ);
			if (support_80_80 || support_160)
				he_chandef.center_freq2 =
					ieee80211_channel_to_frequency(he_6ghz_oper->ccfs1,
								       NL80211_BAND_6GHZ);
		}
	} else {
		eht_phy_cap = eht_cap->eht_cap_elem.phy_cap_info[0];
		support_320 =
			eht_phy_cap & IEEE80211_EHT_PHY_CAP0_320MHZ_IN_6GHZ;

		ieee80211_chandef_eht_oper(sdata, eht_oper, support_160,
					   support_320, &he_chandef);
	}

	if (!cfg80211_chandef_valid(&he_chandef)) {
		sdata_info(sdata,
			   "HE 6GHz operation resulted in invalid chandef: %d MHz/%d/%d MHz/%d MHz\n",
			   he_chandef.chan ? he_chandef.chan->center_freq : 0,
			   he_chandef.width,
			   he_chandef.center_freq1,
			   he_chandef.center_freq2);
		return false;
	}

	*chandef = he_chandef;

	return true;
}

bool ieee80211_chandef_s1g_oper(const struct ieee80211_s1g_oper_ie *oper,
				struct cfg80211_chan_def *chandef)
{
	u32 oper_freq;

	if (!oper)
		return false;

	switch (FIELD_GET(S1G_OPER_CH_WIDTH_OPER, oper->ch_width)) {
	case IEEE80211_S1G_CHANWIDTH_1MHZ:
		chandef->width = NL80211_CHAN_WIDTH_1;
		break;
	case IEEE80211_S1G_CHANWIDTH_2MHZ:
		chandef->width = NL80211_CHAN_WIDTH_2;
		break;
	case IEEE80211_S1G_CHANWIDTH_4MHZ:
		chandef->width = NL80211_CHAN_WIDTH_4;
		break;
	case IEEE80211_S1G_CHANWIDTH_8MHZ:
		chandef->width = NL80211_CHAN_WIDTH_8;
		break;
	case IEEE80211_S1G_CHANWIDTH_16MHZ:
		chandef->width = NL80211_CHAN_WIDTH_16;
		break;
	default:
		return false;
	}

	oper_freq = ieee80211_channel_to_freq_khz(oper->oper_ch,
						  NL80211_BAND_S1GHZ);
	chandef->center_freq1 = KHZ_TO_MHZ(oper_freq);
	chandef->freq1_offset = oper_freq % 1000;

	return true;
}

int ieee80211_parse_bitrates(enum nl80211_chan_width width,
			     const struct ieee80211_supported_band *sband,
			     const u8 *srates, int srates_len, u32 *rates)
{
	u32 rate_flags = ieee80211_chanwidth_rate_flags(width);
	int shift = ieee80211_chanwidth_get_shift(width);
	struct ieee80211_rate *br;
	int brate, rate, i, j, count = 0;

	*rates = 0;

	for (i = 0; i < srates_len; i++) {
		rate = srates[i] & 0x7f;

		for (j = 0; j < sband->n_bitrates; j++) {
			br = &sband->bitrates[j];
			if ((rate_flags & br->flags) != rate_flags)
				continue;

			brate = DIV_ROUND_UP(br->bitrate, (1 << shift) * 5);
			if (brate == rate) {
				*rates |= BIT(j);
				count++;
				break;
			}
		}
	}
	return count;
}

int ieee80211_add_srates_ie(struct ieee80211_sub_if_data *sdata,
			    struct sk_buff *skb, bool need_basic,
			    enum nl80211_band band)
{
	struct ieee80211_local *local = sdata->local;
	struct ieee80211_supported_band *sband;
	int rate, shift;
	u8 i, rates, *pos;
	u32 basic_rates = sdata->vif.bss_conf.basic_rates;
	u32 rate_flags;

	shift = ieee80211_vif_get_shift(&sdata->vif);
	rate_flags = ieee80211_chandef_rate_flags(&sdata->vif.bss_conf.chandef);
	sband = local->hw.wiphy->bands[band];
	rates = 0;
	for (i = 0; i < sband->n_bitrates; i++) {
		if ((rate_flags & sband->bitrates[i].flags) != rate_flags)
			continue;
		rates++;
	}
	if (rates > 8)
		rates = 8;

	if (skb_tailroom(skb) < rates + 2)
		return -ENOMEM;

	pos = skb_put(skb, rates + 2);
	*pos++ = WLAN_EID_SUPP_RATES;
	*pos++ = rates;
	for (i = 0; i < rates; i++) {
		u8 basic = 0;
		if ((rate_flags & sband->bitrates[i].flags) != rate_flags)
			continue;

		if (need_basic && basic_rates & BIT(i))
			basic = 0x80;
		rate = DIV_ROUND_UP(sband->bitrates[i].bitrate,
				    5 * (1 << shift));
		*pos++ = basic | (u8) rate;
	}

	return 0;
}

int ieee80211_add_ext_srates_ie(struct ieee80211_sub_if_data *sdata,
				struct sk_buff *skb, bool need_basic,
				enum nl80211_band band)
{
	struct ieee80211_local *local = sdata->local;
	struct ieee80211_supported_band *sband;
	int rate, shift;
	u8 i, exrates, *pos;
	u32 basic_rates = sdata->vif.bss_conf.basic_rates;
	u32 rate_flags;

	rate_flags = ieee80211_chandef_rate_flags(&sdata->vif.bss_conf.chandef);
	shift = ieee80211_vif_get_shift(&sdata->vif);

	sband = local->hw.wiphy->bands[band];
	exrates = 0;
	for (i = 0; i < sband->n_bitrates; i++) {
		if ((rate_flags & sband->bitrates[i].flags) != rate_flags)
			continue;
		exrates++;
	}

	if (exrates > 8)
		exrates -= 8;
	else
		exrates = 0;

	if (skb_tailroom(skb) < exrates + 2)
		return -ENOMEM;

	if (exrates) {
		pos = skb_put(skb, exrates + 2);
		*pos++ = WLAN_EID_EXT_SUPP_RATES;
		*pos++ = exrates;
		for (i = 8; i < sband->n_bitrates; i++) {
			u8 basic = 0;
			if ((rate_flags & sband->bitrates[i].flags)
			    != rate_flags)
				continue;
			if (need_basic && basic_rates & BIT(i))
				basic = 0x80;
			rate = DIV_ROUND_UP(sband->bitrates[i].bitrate,
					    5 * (1 << shift));
			*pos++ = basic | (u8) rate;
		}
	}
	return 0;
}

int ieee80211_ave_rssi(struct ieee80211_vif *vif)
{
	struct ieee80211_sub_if_data *sdata = vif_to_sdata(vif);

	if (WARN_ON_ONCE(sdata->vif.type != NL80211_IFTYPE_STATION))
		return 0;

	return -ewma_beacon_signal_read(&sdata->deflink.u.mgd.ave_beacon_signal);
}
EXPORT_SYMBOL_GPL(ieee80211_ave_rssi);

u8 ieee80211_mcs_to_chains(const struct ieee80211_mcs_info *mcs)
{
	if (!mcs)
		return 1;

	/* TODO: consider rx_highest */

	if (mcs->rx_mask[3])
		return 4;
	if (mcs->rx_mask[2])
		return 3;
	if (mcs->rx_mask[1])
		return 2;
	return 1;
}

/**
 * ieee80211_calculate_rx_timestamp - calculate timestamp in frame
 * @local: mac80211 hw info struct
 * @status: RX status
 * @mpdu_len: total MPDU length (including FCS)
 * @mpdu_offset: offset into MPDU to calculate timestamp at
 *
 * This function calculates the RX timestamp at the given MPDU offset, taking
 * into account what the RX timestamp was. An offset of 0 will just normalize
 * the timestamp to TSF at beginning of MPDU reception.
 */
u64 ieee80211_calculate_rx_timestamp(struct ieee80211_local *local,
				     struct ieee80211_rx_status *status,
				     unsigned int mpdu_len,
				     unsigned int mpdu_offset)
{
	u64 ts = status->mactime;
	struct rate_info ri;
	u16 rate;
	u8 n_ltf;

	if (WARN_ON(!ieee80211_have_rx_timestamp(status)))
		return 0;

	memset(&ri, 0, sizeof(ri));

	ri.bw = status->bw;

	/* Fill cfg80211 rate info */
	switch (status->encoding) {
	case RX_ENC_HE:
		ri.flags |= RATE_INFO_FLAGS_HE_MCS;
		ri.mcs = status->rate_idx;
		ri.nss = status->nss;
		ri.he_ru_alloc = status->he_ru;
		if (status->enc_flags & RX_ENC_FLAG_SHORT_GI)
			ri.flags |= RATE_INFO_FLAGS_SHORT_GI;

		/*
		 * See P802.11ax_D6.0, section 27.3.4 for
		 * VHT PPDU format.
		 */
		if (status->flag & RX_FLAG_MACTIME_PLCP_START) {
			mpdu_offset += 2;
			ts += 36;

			/*
			 * TODO:
			 * For HE MU PPDU, add the HE-SIG-B.
			 * For HE ER PPDU, add 8us for the HE-SIG-A.
			 * For HE TB PPDU, add 4us for the HE-STF.
			 * Add the HE-LTF durations - variable.
			 */
		}

		break;
	case RX_ENC_HT:
		ri.mcs = status->rate_idx;
		ri.flags |= RATE_INFO_FLAGS_MCS;
		if (status->enc_flags & RX_ENC_FLAG_SHORT_GI)
			ri.flags |= RATE_INFO_FLAGS_SHORT_GI;

		/*
		 * See P802.11REVmd_D3.0, section 19.3.2 for
		 * HT PPDU format.
		 */
		if (status->flag & RX_FLAG_MACTIME_PLCP_START) {
			mpdu_offset += 2;
			if (status->enc_flags & RX_ENC_FLAG_HT_GF)
				ts += 24;
			else
				ts += 32;

			/*
			 * Add Data HT-LTFs per streams
			 * TODO: add Extension HT-LTFs, 4us per LTF
			 */
			n_ltf = ((ri.mcs >> 3) & 3) + 1;
			n_ltf = n_ltf == 3 ? 4 : n_ltf;
			ts += n_ltf * 4;
		}

		break;
	case RX_ENC_VHT:
		ri.flags |= RATE_INFO_FLAGS_VHT_MCS;
		ri.mcs = status->rate_idx;
		ri.nss = status->nss;
		if (status->enc_flags & RX_ENC_FLAG_SHORT_GI)
			ri.flags |= RATE_INFO_FLAGS_SHORT_GI;

		/*
		 * See P802.11REVmd_D3.0, section 21.3.2 for
		 * VHT PPDU format.
		 */
		if (status->flag & RX_FLAG_MACTIME_PLCP_START) {
			mpdu_offset += 2;
			ts += 36;

			/*
			 * Add VHT-LTFs per streams
			 */
			n_ltf = (ri.nss != 1) && (ri.nss % 2) ?
				ri.nss + 1 : ri.nss;
			ts += 4 * n_ltf;
		}

		break;
	default:
		WARN_ON(1);
		fallthrough;
	case RX_ENC_LEGACY: {
		struct ieee80211_supported_band *sband;
		int shift = 0;
		int bitrate;

		switch (status->bw) {
		case RATE_INFO_BW_10:
			shift = 1;
			break;
		case RATE_INFO_BW_5:
			shift = 2;
			break;
		}

		sband = local->hw.wiphy->bands[status->band];
		bitrate = sband->bitrates[status->rate_idx].bitrate;
		ri.legacy = DIV_ROUND_UP(bitrate, (1 << shift));

		if (status->flag & RX_FLAG_MACTIME_PLCP_START) {
			if (status->band == NL80211_BAND_5GHZ) {
				ts += 20 << shift;
				mpdu_offset += 2;
			} else if (status->enc_flags & RX_ENC_FLAG_SHORTPRE) {
				ts += 96;
			} else {
				ts += 192;
			}
		}
		break;
		}
	}

	rate = cfg80211_calculate_bitrate(&ri);
	if (WARN_ONCE(!rate,
		      "Invalid bitrate: flags=0x%llx, idx=%d, vht_nss=%d\n",
		      (unsigned long long)status->flag, status->rate_idx,
		      status->nss))
		return 0;

	/* rewind from end of MPDU */
	if (status->flag & RX_FLAG_MACTIME_END)
		ts -= mpdu_len * 8 * 10 / rate;

	ts += mpdu_offset * 8 * 10 / rate;

	return ts;
}

void ieee80211_dfs_cac_cancel(struct ieee80211_local *local)
{
	struct ieee80211_sub_if_data *sdata;
	struct cfg80211_chan_def chandef;

	/* for interface list, to avoid linking iflist_mtx and chanctx_mtx */
	lockdep_assert_wiphy(local->hw.wiphy);

	mutex_lock(&local->mtx);
	list_for_each_entry(sdata, &local->interfaces, list) {
		/* it might be waiting for the local->mtx, but then
		 * by the time it gets it, sdata->wdev.cac_started
		 * will no longer be true
		 */
		cancel_delayed_work(&sdata->deflink.dfs_cac_timer_work);

		if (sdata->wdev.cac_started) {
			chandef = sdata->vif.bss_conf.chandef;
			ieee80211_link_release_channel(&sdata->deflink);
			cfg80211_cac_event(sdata->dev,
					   &chandef,
					   NL80211_RADAR_CAC_ABORTED,
					   GFP_KERNEL);
		}
	}
	mutex_unlock(&local->mtx);
}

void ieee80211_dfs_radar_detected_work(struct work_struct *work)
{
	struct ieee80211_local *local =
		container_of(work, struct ieee80211_local, radar_detected_work);
	struct cfg80211_chan_def chandef = local->hw.conf.chandef;
	struct ieee80211_chanctx *ctx;
	int num_chanctx = 0;

	mutex_lock(&local->chanctx_mtx);
	list_for_each_entry(ctx, &local->chanctx_list, list) {
		if (ctx->replace_state == IEEE80211_CHANCTX_REPLACES_OTHER)
			continue;

		num_chanctx++;
		chandef = ctx->conf.def;
	}
	mutex_unlock(&local->chanctx_mtx);

	wiphy_lock(local->hw.wiphy);
	ieee80211_dfs_cac_cancel(local);
	wiphy_unlock(local->hw.wiphy);

	if (num_chanctx > 1)
		/* XXX: multi-channel is not supported yet */
		WARN_ON(1);
	else
		cfg80211_radar_event(local->hw.wiphy, &chandef, GFP_KERNEL);
}

void ieee80211_radar_detected(struct ieee80211_hw *hw)
{
	struct ieee80211_local *local = hw_to_local(hw);

	trace_api_radar_detected(local);

	schedule_work(&local->radar_detected_work);
}
EXPORT_SYMBOL(ieee80211_radar_detected);

ieee80211_conn_flags_t ieee80211_chandef_downgrade(struct cfg80211_chan_def *c)
{
	ieee80211_conn_flags_t ret;
	int tmp;

	switch (c->width) {
	case NL80211_CHAN_WIDTH_20:
		c->width = NL80211_CHAN_WIDTH_20_NOHT;
		ret = IEEE80211_CONN_DISABLE_HT | IEEE80211_CONN_DISABLE_VHT;
		break;
	case NL80211_CHAN_WIDTH_40:
		c->width = NL80211_CHAN_WIDTH_20;
		c->center_freq1 = c->chan->center_freq;
		ret = IEEE80211_CONN_DISABLE_40MHZ |
		      IEEE80211_CONN_DISABLE_VHT;
		break;
	case NL80211_CHAN_WIDTH_80:
		tmp = (30 + c->chan->center_freq - c->center_freq1)/20;
		/* n_P40 */
		tmp /= 2;
		/* freq_P40 */
		c->center_freq1 = c->center_freq1 - 20 + 40 * tmp;
		c->width = NL80211_CHAN_WIDTH_40;
		ret = IEEE80211_CONN_DISABLE_VHT;
		break;
	case NL80211_CHAN_WIDTH_80P80:
		c->center_freq2 = 0;
		c->width = NL80211_CHAN_WIDTH_80;
		ret = IEEE80211_CONN_DISABLE_80P80MHZ |
		      IEEE80211_CONN_DISABLE_160MHZ;
		break;
	case NL80211_CHAN_WIDTH_160:
		/* n_P20 */
		tmp = (70 + c->chan->center_freq - c->center_freq1)/20;
		/* n_P80 */
		tmp /= 4;
		c->center_freq1 = c->center_freq1 - 40 + 80 * tmp;
		c->width = NL80211_CHAN_WIDTH_80;
		ret = IEEE80211_CONN_DISABLE_80P80MHZ |
		      IEEE80211_CONN_DISABLE_160MHZ;
		break;
	case NL80211_CHAN_WIDTH_320:
		/* n_P20 */
		tmp = (150 + c->chan->center_freq - c->center_freq1) / 20;
		/* n_P160 */
		tmp /= 8;
		c->center_freq1 = c->center_freq1 - 80 + 160 * tmp;
		c->width = NL80211_CHAN_WIDTH_160;
		ret = IEEE80211_CONN_DISABLE_320MHZ;
		break;
	default:
	case NL80211_CHAN_WIDTH_20_NOHT:
		WARN_ON_ONCE(1);
		c->width = NL80211_CHAN_WIDTH_20_NOHT;
		ret = IEEE80211_CONN_DISABLE_HT | IEEE80211_CONN_DISABLE_VHT;
		break;
	case NL80211_CHAN_WIDTH_1:
	case NL80211_CHAN_WIDTH_2:
	case NL80211_CHAN_WIDTH_4:
	case NL80211_CHAN_WIDTH_8:
	case NL80211_CHAN_WIDTH_16:
	case NL80211_CHAN_WIDTH_5:
	case NL80211_CHAN_WIDTH_10:
		WARN_ON_ONCE(1);
		/* keep c->width */
		ret = IEEE80211_CONN_DISABLE_HT | IEEE80211_CONN_DISABLE_VHT;
		break;
	}

	WARN_ON_ONCE(!cfg80211_chandef_valid(c));

	return ret;
}

/*
 * Returns true if smps_mode_new is strictly more restrictive than
 * smps_mode_old.
 */
bool ieee80211_smps_is_restrictive(enum ieee80211_smps_mode smps_mode_old,
				   enum ieee80211_smps_mode smps_mode_new)
{
	if (WARN_ON_ONCE(smps_mode_old == IEEE80211_SMPS_AUTOMATIC ||
			 smps_mode_new == IEEE80211_SMPS_AUTOMATIC))
		return false;

	switch (smps_mode_old) {
	case IEEE80211_SMPS_STATIC:
		return false;
	case IEEE80211_SMPS_DYNAMIC:
		return smps_mode_new == IEEE80211_SMPS_STATIC;
	case IEEE80211_SMPS_OFF:
		return smps_mode_new != IEEE80211_SMPS_OFF;
	default:
		WARN_ON(1);
	}

	return false;
}

int ieee80211_send_action_csa(struct ieee80211_sub_if_data *sdata,
			      struct cfg80211_csa_settings *csa_settings)
{
	struct sk_buff *skb;
	struct ieee80211_mgmt *mgmt;
	struct ieee80211_local *local = sdata->local;
	int freq;
	int hdr_len = offsetofend(struct ieee80211_mgmt,
				  u.action.u.chan_switch);
	u8 *pos;

	if (sdata->vif.type != NL80211_IFTYPE_ADHOC &&
	    sdata->vif.type != NL80211_IFTYPE_MESH_POINT)
		return -EOPNOTSUPP;

	skb = dev_alloc_skb(local->tx_headroom + hdr_len +
			    5 + /* channel switch announcement element */
			    3 + /* secondary channel offset element */
			    5 + /* wide bandwidth channel switch announcement */
			    8); /* mesh channel switch parameters element */
	if (!skb)
		return -ENOMEM;

	skb_reserve(skb, local->tx_headroom);
	mgmt = skb_put_zero(skb, hdr_len);
	mgmt->frame_control = cpu_to_le16(IEEE80211_FTYPE_MGMT |
					  IEEE80211_STYPE_ACTION);

	eth_broadcast_addr(mgmt->da);
	memcpy(mgmt->sa, sdata->vif.addr, ETH_ALEN);
	if (ieee80211_vif_is_mesh(&sdata->vif)) {
		memcpy(mgmt->bssid, sdata->vif.addr, ETH_ALEN);
	} else {
		struct ieee80211_if_ibss *ifibss = &sdata->u.ibss;
		memcpy(mgmt->bssid, ifibss->bssid, ETH_ALEN);
	}
	mgmt->u.action.category = WLAN_CATEGORY_SPECTRUM_MGMT;
	mgmt->u.action.u.chan_switch.action_code = WLAN_ACTION_SPCT_CHL_SWITCH;
	pos = skb_put(skb, 5);
	*pos++ = WLAN_EID_CHANNEL_SWITCH;			/* EID */
	*pos++ = 3;						/* IE length */
	*pos++ = csa_settings->block_tx ? 1 : 0;		/* CSA mode */
	freq = csa_settings->chandef.chan->center_freq;
	*pos++ = ieee80211_frequency_to_channel(freq);		/* channel */
	*pos++ = csa_settings->count;				/* count */

	if (csa_settings->chandef.width == NL80211_CHAN_WIDTH_40) {
		enum nl80211_channel_type ch_type;

		skb_put(skb, 3);
		*pos++ = WLAN_EID_SECONDARY_CHANNEL_OFFSET;	/* EID */
		*pos++ = 1;					/* IE length */
		ch_type = cfg80211_get_chandef_type(&csa_settings->chandef);
		if (ch_type == NL80211_CHAN_HT40PLUS)
			*pos++ = IEEE80211_HT_PARAM_CHA_SEC_ABOVE;
		else
			*pos++ = IEEE80211_HT_PARAM_CHA_SEC_BELOW;
	}

	if (ieee80211_vif_is_mesh(&sdata->vif)) {
		struct ieee80211_if_mesh *ifmsh = &sdata->u.mesh;

		skb_put(skb, 8);
		*pos++ = WLAN_EID_CHAN_SWITCH_PARAM;		/* EID */
		*pos++ = 6;					/* IE length */
		*pos++ = sdata->u.mesh.mshcfg.dot11MeshTTL;	/* Mesh TTL */
		*pos = 0x00;	/* Mesh Flag: Tx Restrict, Initiator, Reason */
		*pos |= WLAN_EID_CHAN_SWITCH_PARAM_INITIATOR;
		*pos++ |= csa_settings->block_tx ?
			  WLAN_EID_CHAN_SWITCH_PARAM_TX_RESTRICT : 0x00;
		put_unaligned_le16(WLAN_REASON_MESH_CHAN, pos); /* Reason Cd */
		pos += 2;
		put_unaligned_le16(ifmsh->pre_value, pos);/* Precedence Value */
		pos += 2;
	}

	if (csa_settings->chandef.width == NL80211_CHAN_WIDTH_80 ||
	    csa_settings->chandef.width == NL80211_CHAN_WIDTH_80P80 ||
	    csa_settings->chandef.width == NL80211_CHAN_WIDTH_160) {
		skb_put(skb, 5);
		ieee80211_ie_build_wide_bw_cs(pos, &csa_settings->chandef);
	}

	ieee80211_tx_skb(sdata, skb);
	return 0;
}

static bool
ieee80211_extend_noa_desc(struct ieee80211_noa_data *data, u32 tsf, int i)
{
	s32 end = data->desc[i].start + data->desc[i].duration - (tsf + 1);
	int skip;

	if (end > 0)
		return false;

	/* One shot NOA  */
	if (data->count[i] == 1)
		return false;

	if (data->desc[i].interval == 0)
		return false;

	/* End time is in the past, check for repetitions */
	skip = DIV_ROUND_UP(-end, data->desc[i].interval);
	if (data->count[i] < 255) {
		if (data->count[i] <= skip) {
			data->count[i] = 0;
			return false;
		}

		data->count[i] -= skip;
	}

	data->desc[i].start += skip * data->desc[i].interval;

	return true;
}

static bool
ieee80211_extend_absent_time(struct ieee80211_noa_data *data, u32 tsf,
			     s32 *offset)
{
	bool ret = false;
	int i;

	for (i = 0; i < IEEE80211_P2P_NOA_DESC_MAX; i++) {
		s32 cur;

		if (!data->count[i])
			continue;

		if (ieee80211_extend_noa_desc(data, tsf + *offset, i))
			ret = true;

		cur = data->desc[i].start - tsf;
		if (cur > *offset)
			continue;

		cur = data->desc[i].start + data->desc[i].duration - tsf;
		if (cur > *offset)
			*offset = cur;
	}

	return ret;
}

static u32
ieee80211_get_noa_absent_time(struct ieee80211_noa_data *data, u32 tsf)
{
	s32 offset = 0;
	int tries = 0;
	/*
	 * arbitrary limit, used to avoid infinite loops when combined NoA
	 * descriptors cover the full time period.
	 */
	int max_tries = 5;

	ieee80211_extend_absent_time(data, tsf, &offset);
	do {
		if (!ieee80211_extend_absent_time(data, tsf, &offset))
			break;

		tries++;
	} while (tries < max_tries);

	return offset;
}

void ieee80211_update_p2p_noa(struct ieee80211_noa_data *data, u32 tsf)
{
	u32 next_offset = BIT(31) - 1;
	int i;

	data->absent = 0;
	data->has_next_tsf = false;
	for (i = 0; i < IEEE80211_P2P_NOA_DESC_MAX; i++) {
		s32 start;

		if (!data->count[i])
			continue;

		ieee80211_extend_noa_desc(data, tsf, i);
		start = data->desc[i].start - tsf;
		if (start <= 0)
			data->absent |= BIT(i);

		if (next_offset > start)
			next_offset = start;

		data->has_next_tsf = true;
	}

	if (data->absent)
		next_offset = ieee80211_get_noa_absent_time(data, tsf);

	data->next_tsf = tsf + next_offset;
}
EXPORT_SYMBOL(ieee80211_update_p2p_noa);

int ieee80211_parse_p2p_noa(const struct ieee80211_p2p_noa_attr *attr,
			    struct ieee80211_noa_data *data, u32 tsf)
{
	int ret = 0;
	int i;

	memset(data, 0, sizeof(*data));

	for (i = 0; i < IEEE80211_P2P_NOA_DESC_MAX; i++) {
		const struct ieee80211_p2p_noa_desc *desc = &attr->desc[i];

		if (!desc->count || !desc->duration)
			continue;

		data->count[i] = desc->count;
		data->desc[i].start = le32_to_cpu(desc->start_time);
		data->desc[i].duration = le32_to_cpu(desc->duration);
		data->desc[i].interval = le32_to_cpu(desc->interval);

		if (data->count[i] > 1 &&
		    data->desc[i].interval < data->desc[i].duration)
			continue;

		ieee80211_extend_noa_desc(data, tsf, i);
		ret++;
	}

	if (ret)
		ieee80211_update_p2p_noa(data, tsf);

	return ret;
}
EXPORT_SYMBOL(ieee80211_parse_p2p_noa);

void ieee80211_recalc_dtim(struct ieee80211_local *local,
			   struct ieee80211_sub_if_data *sdata)
{
	u64 tsf = drv_get_tsf(local, sdata);
	u64 dtim_count = 0;
	u16 beacon_int = sdata->vif.bss_conf.beacon_int * 1024;
	u8 dtim_period = sdata->vif.bss_conf.dtim_period;
	struct ps_data *ps;
	u8 bcns_from_dtim;

	if (tsf == -1ULL || !beacon_int || !dtim_period)
		return;

	if (sdata->vif.type == NL80211_IFTYPE_AP ||
	    sdata->vif.type == NL80211_IFTYPE_AP_VLAN) {
		if (!sdata->bss)
			return;

		ps = &sdata->bss->ps;
	} else if (ieee80211_vif_is_mesh(&sdata->vif)) {
		ps = &sdata->u.mesh.ps;
	} else {
		return;
	}

	/*
	 * actually finds last dtim_count, mac80211 will update in
	 * __beacon_add_tim().
	 * dtim_count = dtim_period - (tsf / bcn_int) % dtim_period
	 */
	do_div(tsf, beacon_int);
	bcns_from_dtim = do_div(tsf, dtim_period);
	/* just had a DTIM */
	if (!bcns_from_dtim)
		dtim_count = 0;
	else
		dtim_count = dtim_period - bcns_from_dtim;

	ps->dtim_count = dtim_count;
}

static u8 ieee80211_chanctx_radar_detect(struct ieee80211_local *local,
					 struct ieee80211_chanctx *ctx)
{
	struct ieee80211_link_data *link;
	u8 radar_detect = 0;

	lockdep_assert_held(&local->chanctx_mtx);

	if (WARN_ON(ctx->replace_state == IEEE80211_CHANCTX_WILL_BE_REPLACED))
		return 0;

	list_for_each_entry(link, &ctx->reserved_links, reserved_chanctx_list)
		if (link->reserved_radar_required)
			radar_detect |= BIT(link->reserved_chandef.width);

	/*
	 * An in-place reservation context should not have any assigned vifs
	 * until it replaces the other context.
	 */
	WARN_ON(ctx->replace_state == IEEE80211_CHANCTX_REPLACES_OTHER &&
		!list_empty(&ctx->assigned_links));

	list_for_each_entry(link, &ctx->assigned_links, assigned_chanctx_list) {
		if (!link->radar_required)
			continue;

		radar_detect |=
			BIT(link->conf->chandef.width);
	}

	return radar_detect;
}

int ieee80211_check_combinations(struct ieee80211_sub_if_data *sdata,
				 const struct cfg80211_chan_def *chandef,
				 enum ieee80211_chanctx_mode chanmode,
				 u8 radar_detect)
{
	struct ieee80211_local *local = sdata->local;
	struct ieee80211_sub_if_data *sdata_iter;
	enum nl80211_iftype iftype = sdata->wdev.iftype;
	struct ieee80211_chanctx *ctx;
	int total = 1;
	struct iface_combination_params params = {
		.radar_detect = radar_detect,
	};

	lockdep_assert_held(&local->chanctx_mtx);

	if (WARN_ON(hweight32(radar_detect) > 1))
		return -EINVAL;

	if (WARN_ON(chandef && chanmode == IEEE80211_CHANCTX_SHARED &&
		    !chandef->chan))
		return -EINVAL;

	if (WARN_ON(iftype >= NUM_NL80211_IFTYPES))
		return -EINVAL;

	if (sdata->vif.type == NL80211_IFTYPE_AP ||
	    sdata->vif.type == NL80211_IFTYPE_MESH_POINT) {
		/*
		 * always passing this is harmless, since it'll be the
		 * same value that cfg80211 finds if it finds the same
		 * interface ... and that's always allowed
		 */
		params.new_beacon_int = sdata->vif.bss_conf.beacon_int;
	}

	/* Always allow software iftypes */
	if (cfg80211_iftype_allowed(local->hw.wiphy, iftype, 0, 1)) {
		if (radar_detect)
			return -EINVAL;
		return 0;
	}

	if (chandef)
		params.num_different_channels = 1;

	if (iftype != NL80211_IFTYPE_UNSPECIFIED)
		params.iftype_num[iftype] = 1;

	list_for_each_entry(ctx, &local->chanctx_list, list) {
		if (ctx->replace_state == IEEE80211_CHANCTX_WILL_BE_REPLACED)
			continue;
		params.radar_detect |=
			ieee80211_chanctx_radar_detect(local, ctx);
		if (ctx->mode == IEEE80211_CHANCTX_EXCLUSIVE) {
			params.num_different_channels++;
			continue;
		}
		if (chandef && chanmode == IEEE80211_CHANCTX_SHARED &&
		    cfg80211_chandef_compatible(chandef,
						&ctx->conf.def))
			continue;
		params.num_different_channels++;
	}

	list_for_each_entry_rcu(sdata_iter, &local->interfaces, list) {
		struct wireless_dev *wdev_iter;

		wdev_iter = &sdata_iter->wdev;

		if (sdata_iter == sdata ||
		    !ieee80211_sdata_running(sdata_iter) ||
		    cfg80211_iftype_allowed(local->hw.wiphy,
					    wdev_iter->iftype, 0, 1))
			continue;

		params.iftype_num[wdev_iter->iftype]++;
		total++;
	}

	if (total == 1 && !params.radar_detect)
		return 0;

	return cfg80211_check_combinations(local->hw.wiphy, &params);
}

static void
ieee80211_iter_max_chans(const struct ieee80211_iface_combination *c,
			 void *data)
{
	u32 *max_num_different_channels = data;

	*max_num_different_channels = max(*max_num_different_channels,
					  c->num_different_channels);
}

int ieee80211_max_num_channels(struct ieee80211_local *local)
{
	struct ieee80211_sub_if_data *sdata;
	struct ieee80211_chanctx *ctx;
	u32 max_num_different_channels = 1;
	int err;
	struct iface_combination_params params = {0};

	lockdep_assert_held(&local->chanctx_mtx);

	list_for_each_entry(ctx, &local->chanctx_list, list) {
		if (ctx->replace_state == IEEE80211_CHANCTX_WILL_BE_REPLACED)
			continue;

		params.num_different_channels++;

		params.radar_detect |=
			ieee80211_chanctx_radar_detect(local, ctx);
	}

	list_for_each_entry_rcu(sdata, &local->interfaces, list)
		params.iftype_num[sdata->wdev.iftype]++;

	err = cfg80211_iter_combinations(local->hw.wiphy, &params,
					 ieee80211_iter_max_chans,
					 &max_num_different_channels);
	if (err < 0)
		return err;

	return max_num_different_channels;
}

void ieee80211_add_s1g_capab_ie(struct ieee80211_sub_if_data *sdata,
				struct ieee80211_sta_s1g_cap *caps,
				struct sk_buff *skb)
{
	struct ieee80211_if_managed *ifmgd = &sdata->u.mgd;
	struct ieee80211_s1g_cap s1g_capab;
	u8 *pos;
	int i;

	if (WARN_ON(sdata->vif.type != NL80211_IFTYPE_STATION))
		return;

	if (!caps->s1g)
		return;

	memcpy(s1g_capab.capab_info, caps->cap, sizeof(caps->cap));
	memcpy(s1g_capab.supp_mcs_nss, caps->nss_mcs, sizeof(caps->nss_mcs));

	/* override the capability info */
	for (i = 0; i < sizeof(ifmgd->s1g_capa.capab_info); i++) {
		u8 mask = ifmgd->s1g_capa_mask.capab_info[i];

		s1g_capab.capab_info[i] &= ~mask;
		s1g_capab.capab_info[i] |= ifmgd->s1g_capa.capab_info[i] & mask;
	}

	/* then MCS and NSS set */
	for (i = 0; i < sizeof(ifmgd->s1g_capa.supp_mcs_nss); i++) {
		u8 mask = ifmgd->s1g_capa_mask.supp_mcs_nss[i];

		s1g_capab.supp_mcs_nss[i] &= ~mask;
		s1g_capab.supp_mcs_nss[i] |=
			ifmgd->s1g_capa.supp_mcs_nss[i] & mask;
	}

	pos = skb_put(skb, 2 + sizeof(s1g_capab));
	*pos++ = WLAN_EID_S1G_CAPABILITIES;
	*pos++ = sizeof(s1g_capab);

	memcpy(pos, &s1g_capab, sizeof(s1g_capab));
}

void ieee80211_add_aid_request_ie(struct ieee80211_sub_if_data *sdata,
				  struct sk_buff *skb)
{
	u8 *pos = skb_put(skb, 3);

	*pos++ = WLAN_EID_AID_REQUEST;
	*pos++ = 1;
	*pos++ = 0;
}

u8 *ieee80211_add_wmm_info_ie(u8 *buf, u8 qosinfo)
{
	*buf++ = WLAN_EID_VENDOR_SPECIFIC;
	*buf++ = 7; /* len */
	*buf++ = 0x00; /* Microsoft OUI 00:50:F2 */
	*buf++ = 0x50;
	*buf++ = 0xf2;
	*buf++ = 2; /* WME */
	*buf++ = 0; /* WME info */
	*buf++ = 1; /* WME ver */
	*buf++ = qosinfo; /* U-APSD no in use */

	return buf;
}

void ieee80211_txq_get_depth(struct ieee80211_txq *txq,
			     unsigned long *frame_cnt,
			     unsigned long *byte_cnt)
{
	struct txq_info *txqi = to_txq_info(txq);
	u32 frag_cnt = 0, frag_bytes = 0;
	struct sk_buff *skb;

	skb_queue_walk(&txqi->frags, skb) {
		frag_cnt++;
		frag_bytes += skb->len;
	}

	if (frame_cnt)
		*frame_cnt = txqi->tin.backlog_packets + frag_cnt;

	if (byte_cnt)
		*byte_cnt = txqi->tin.backlog_bytes + frag_bytes;
}
EXPORT_SYMBOL(ieee80211_txq_get_depth);

const u8 ieee80211_ac_to_qos_mask[IEEE80211_NUM_ACS] = {
	IEEE80211_WMM_IE_STA_QOSINFO_AC_VO,
	IEEE80211_WMM_IE_STA_QOSINFO_AC_VI,
	IEEE80211_WMM_IE_STA_QOSINFO_AC_BE,
	IEEE80211_WMM_IE_STA_QOSINFO_AC_BK
};

u16 ieee80211_encode_usf(int listen_interval)
{
	static const int listen_int_usf[] = { 1, 10, 1000, 10000 };
	u16 ui, usf = 0;

	/* find greatest USF */
	while (usf < IEEE80211_MAX_USF) {
		if (listen_interval % listen_int_usf[usf + 1])
			break;
		usf += 1;
	}
	ui = listen_interval / listen_int_usf[usf];

	/* error if there is a remainder. Should've been checked by user */
	WARN_ON_ONCE(ui > IEEE80211_MAX_UI);
	listen_interval = FIELD_PREP(LISTEN_INT_USF, usf) |
			  FIELD_PREP(LISTEN_INT_UI, ui);

	return (u16) listen_interval;
}

u8 ieee80211_ie_len_eht_cap(struct ieee80211_sub_if_data *sdata, u8 iftype)
{
	const struct ieee80211_sta_he_cap *he_cap;
	const struct ieee80211_sta_eht_cap *eht_cap;
	struct ieee80211_supported_band *sband;
	u8 n;

	sband = ieee80211_get_sband(sdata);
	if (!sband)
		return 0;

	he_cap = ieee80211_get_he_iftype_cap(sband, iftype);
	eht_cap = ieee80211_get_eht_iftype_cap(sband, iftype);
	if (!he_cap || !eht_cap)
		return 0;

	n = ieee80211_eht_mcs_nss_size(&he_cap->he_cap_elem,
				       &eht_cap->eht_cap_elem);
	return 2 + 1 +
	       sizeof(he_cap->he_cap_elem) + n +
	       ieee80211_eht_ppe_size(eht_cap->eht_ppe_thres[0],
				      eht_cap->eht_cap_elem.phy_cap_info);
	return 0;
}

u8 *ieee80211_ie_build_eht_cap(u8 *pos,
			       const struct ieee80211_sta_he_cap *he_cap,
			       const struct ieee80211_sta_eht_cap *eht_cap,
			       u8 *end)
{
	u8 mcs_nss_len, ppet_len;
	u8 ie_len;
	u8 *orig_pos = pos;

	/* Make sure we have place for the IE */
	if (!he_cap || !eht_cap)
		return orig_pos;

	mcs_nss_len = ieee80211_eht_mcs_nss_size(&he_cap->he_cap_elem,
						 &eht_cap->eht_cap_elem);
	ppet_len = ieee80211_eht_ppe_size(eht_cap->eht_ppe_thres[0],
					  eht_cap->eht_cap_elem.phy_cap_info);

	ie_len = 2 + 1 + sizeof(eht_cap->eht_cap_elem) + mcs_nss_len + ppet_len;
	if ((end - pos) < ie_len)
		return orig_pos;

	*pos++ = WLAN_EID_EXTENSION;
	*pos++ = ie_len - 2;
	*pos++ = WLAN_EID_EXT_EHT_CAPABILITY;

	/* Fixed data */
	memcpy(pos, &eht_cap->eht_cap_elem, sizeof(eht_cap->eht_cap_elem));
	pos += sizeof(eht_cap->eht_cap_elem);

	memcpy(pos, &eht_cap->eht_mcs_nss_supp, mcs_nss_len);
	pos += mcs_nss_len;

	if (ppet_len) {
		memcpy(pos, &eht_cap->eht_ppe_thres, ppet_len);
		pos += ppet_len;
	}

	return pos;
}

void ieee80211_fragment_element(struct sk_buff *skb, u8 *len_pos)
{
	unsigned int elem_len;

	if (!len_pos)
		return;

	elem_len = skb->data + skb->len - len_pos - 1;

	while (elem_len > 255) {
		/* this one is 255 */
		*len_pos = 255;
		/* remaining data gets smaller */
		elem_len -= 255;
		/* make space for the fragment ID/len in SKB */
		skb_put(skb, 2);
		/* shift back the remaining data to place fragment ID/len */
		memmove(len_pos + 255 + 3, len_pos + 255 + 1, elem_len);
		/* place the fragment ID */
		len_pos += 255 + 1;
		*len_pos = WLAN_EID_FRAGMENT;
		/* and point to fragment length to update later */
		len_pos++;
	}

	*len_pos = elem_len;
}<|MERGE_RESOLUTION|>--- conflicted
+++ resolved
@@ -1619,11 +1619,7 @@
 	memset(&qparam, 0, sizeof(qparam));
 
 	rcu_read_lock();
-<<<<<<< HEAD
-	chanctx_conf = rcu_dereference(sdata->vif.bss_conf.chanctx_conf);
-=======
 	chanctx_conf = rcu_dereference(link->conf->chanctx_conf);
->>>>>>> e7c3f58a
 	use_11b = (chanctx_conf &&
 		   chanctx_conf->def.chan->band == NL80211_BAND_2GHZ) &&
 		 !link->operating_11g_mode;
@@ -2294,11 +2290,7 @@
 		return;
 
 	mutex_lock(&local->chanctx_mtx);
-<<<<<<< HEAD
-	conf = rcu_dereference_protected(sdata->vif.bss_conf.chanctx_conf,
-=======
 	conf = rcu_dereference_protected(link->conf->chanctx_conf,
->>>>>>> e7c3f58a
 					 lockdep_is_held(&local->chanctx_mtx));
 	if (conf) {
 		ctx = container_of(conf, struct ieee80211_chanctx, conf);
@@ -2853,11 +2845,7 @@
 
 	mutex_lock(&local->chanctx_mtx);
 
-<<<<<<< HEAD
-	chanctx_conf = rcu_dereference_protected(sdata->vif.bss_conf.chanctx_conf,
-=======
 	chanctx_conf = rcu_dereference_protected(link->conf->chanctx_conf,
->>>>>>> e7c3f58a
 						 lockdep_is_held(&local->chanctx_mtx));
 
 	/*
@@ -2885,13 +2873,8 @@
 
 	mutex_lock(&local->chanctx_mtx);
 
-<<<<<<< HEAD
-	chanctx_conf = rcu_dereference_protected(sdata->vif.bss_conf.chanctx_conf,
-						 lockdep_is_held(&local->chanctx_mtx));
-=======
 	for (i = 0; i < ARRAY_SIZE(sdata->vif.link_conf); i++) {
 		struct ieee80211_bss_conf *bss_conf;
->>>>>>> e7c3f58a
 
 		if (link_id >= 0 && link_id != i)
 			continue;
