// SPDX-License-Identifier: GPL-2.0-only
/*
 * Copyright 2002-2005, Instant802 Networks, Inc.
 * Copyright 2005-2006, Devicescape Software, Inc.
 * Copyright 2006-2007	Jiri Benc <jbenc@suse.cz>
 * Copyright 2007	Johannes Berg <johannes@sipsolutions.net>
 * Copyright 2013-2014  Intel Mobile Communications GmbH
 * Copyright (C) 2015-2017	Intel Deutschland GmbH
 * Copyright (C) 2018-2023 Intel Corporation
 *
 * utilities for mac80211
 */

#include <net/mac80211.h>
#include <linux/netdevice.h>
#include <linux/export.h>
#include <linux/types.h>
#include <linux/slab.h>
#include <linux/skbuff.h>
#include <linux/etherdevice.h>
#include <linux/if_arp.h>
#include <linux/bitmap.h>
#include <linux/crc32.h>
#include <net/net_namespace.h>
#include <net/cfg80211.h>
#include <net/rtnetlink.h>

#include "ieee80211_i.h"
#include "driver-ops.h"
#include "rate.h"
#include "mesh.h"
#include "wme.h"
#include "led.h"
#include "wep.h"

/* privid for wiphys to determine whether they belong to us or not */
const void *const mac80211_wiphy_privid = &mac80211_wiphy_privid;

struct ieee80211_hw *wiphy_to_ieee80211_hw(struct wiphy *wiphy)
{
	struct ieee80211_local *local;

	local = wiphy_priv(wiphy);
	return &local->hw;
}
EXPORT_SYMBOL(wiphy_to_ieee80211_hw);

u8 *ieee80211_get_bssid(struct ieee80211_hdr *hdr, size_t len,
			enum nl80211_iftype type)
{
	__le16 fc = hdr->frame_control;

	if (ieee80211_is_data(fc)) {
		if (len < 24) /* drop incorrect hdr len (data) */
			return NULL;

		if (ieee80211_has_a4(fc))
			return NULL;
		if (ieee80211_has_tods(fc))
			return hdr->addr1;
		if (ieee80211_has_fromds(fc))
			return hdr->addr2;

		return hdr->addr3;
	}

	if (ieee80211_is_s1g_beacon(fc)) {
		struct ieee80211_ext *ext = (void *) hdr;

		return ext->u.s1g_beacon.sa;
	}

	if (ieee80211_is_mgmt(fc)) {
		if (len < 24) /* drop incorrect hdr len (mgmt) */
			return NULL;
		return hdr->addr3;
	}

	if (ieee80211_is_ctl(fc)) {
		if (ieee80211_is_pspoll(fc))
			return hdr->addr1;

		if (ieee80211_is_back_req(fc)) {
			switch (type) {
			case NL80211_IFTYPE_STATION:
				return hdr->addr2;
			case NL80211_IFTYPE_AP:
			case NL80211_IFTYPE_AP_VLAN:
				return hdr->addr1;
			default:
				break; /* fall through to the return */
			}
		}
	}

	return NULL;
}
EXPORT_SYMBOL(ieee80211_get_bssid);

void ieee80211_tx_set_protected(struct ieee80211_tx_data *tx)
{
	struct sk_buff *skb;
	struct ieee80211_hdr *hdr;

	skb_queue_walk(&tx->skbs, skb) {
		hdr = (struct ieee80211_hdr *) skb->data;
		hdr->frame_control |= cpu_to_le16(IEEE80211_FCTL_PROTECTED);
	}
}

int ieee80211_frame_duration(enum nl80211_band band, size_t len,
			     int rate, int erp, int short_preamble,
			     int shift)
{
	int dur;

	/* calculate duration (in microseconds, rounded up to next higher
	 * integer if it includes a fractional microsecond) to send frame of
	 * len bytes (does not include FCS) at the given rate. Duration will
	 * also include SIFS.
	 *
	 * rate is in 100 kbps, so divident is multiplied by 10 in the
	 * DIV_ROUND_UP() operations.
	 *
	 * shift may be 2 for 5 MHz channels or 1 for 10 MHz channels, and
	 * is assumed to be 0 otherwise.
	 */

	if (band == NL80211_BAND_5GHZ || erp) {
		/*
		 * OFDM:
		 *
		 * N_DBPS = DATARATE x 4
		 * N_SYM = Ceiling((16+8xLENGTH+6) / N_DBPS)
		 *	(16 = SIGNAL time, 6 = tail bits)
		 * TXTIME = T_PREAMBLE + T_SIGNAL + T_SYM x N_SYM + Signal Ext
		 *
		 * T_SYM = 4 usec
		 * 802.11a - 18.5.2: aSIFSTime = 16 usec
		 * 802.11g - 19.8.4: aSIFSTime = 10 usec +
		 *	signal ext = 6 usec
		 */
		dur = 16; /* SIFS + signal ext */
		dur += 16; /* IEEE 802.11-2012 18.3.2.4: T_PREAMBLE = 16 usec */
		dur += 4; /* IEEE 802.11-2012 18.3.2.4: T_SIGNAL = 4 usec */

		/* IEEE 802.11-2012 18.3.2.4: all values above are:
		 *  * times 4 for 5 MHz
		 *  * times 2 for 10 MHz
		 */
		dur *= 1 << shift;

		/* rates should already consider the channel bandwidth,
		 * don't apply divisor again.
		 */
		dur += 4 * DIV_ROUND_UP((16 + 8 * (len + 4) + 6) * 10,
					4 * rate); /* T_SYM x N_SYM */
	} else {
		/*
		 * 802.11b or 802.11g with 802.11b compatibility:
		 * 18.3.4: TXTIME = PreambleLength + PLCPHeaderTime +
		 * Ceiling(((LENGTH+PBCC)x8)/DATARATE). PBCC=0.
		 *
		 * 802.11 (DS): 15.3.3, 802.11b: 18.3.4
		 * aSIFSTime = 10 usec
		 * aPreambleLength = 144 usec or 72 usec with short preamble
		 * aPLCPHeaderLength = 48 usec or 24 usec with short preamble
		 */
		dur = 10; /* aSIFSTime = 10 usec */
		dur += short_preamble ? (72 + 24) : (144 + 48);

		dur += DIV_ROUND_UP(8 * (len + 4) * 10, rate);
	}

	return dur;
}

/* Exported duration function for driver use */
__le16 ieee80211_generic_frame_duration(struct ieee80211_hw *hw,
					struct ieee80211_vif *vif,
					enum nl80211_band band,
					size_t frame_len,
					struct ieee80211_rate *rate)
{
	struct ieee80211_sub_if_data *sdata;
	u16 dur;
	int erp, shift = 0;
	bool short_preamble = false;

	erp = 0;
	if (vif) {
		sdata = vif_to_sdata(vif);
		short_preamble = sdata->vif.bss_conf.use_short_preamble;
		if (sdata->deflink.operating_11g_mode)
			erp = rate->flags & IEEE80211_RATE_ERP_G;
		shift = ieee80211_vif_get_shift(vif);
	}

	dur = ieee80211_frame_duration(band, frame_len, rate->bitrate, erp,
				       short_preamble, shift);

	return cpu_to_le16(dur);
}
EXPORT_SYMBOL(ieee80211_generic_frame_duration);

__le16 ieee80211_rts_duration(struct ieee80211_hw *hw,
			      struct ieee80211_vif *vif, size_t frame_len,
			      const struct ieee80211_tx_info *frame_txctl)
{
	struct ieee80211_local *local = hw_to_local(hw);
	struct ieee80211_rate *rate;
	struct ieee80211_sub_if_data *sdata;
	bool short_preamble;
	int erp, shift = 0, bitrate;
	u16 dur;
	struct ieee80211_supported_band *sband;

	sband = local->hw.wiphy->bands[frame_txctl->band];

	short_preamble = false;

	rate = &sband->bitrates[frame_txctl->control.rts_cts_rate_idx];

	erp = 0;
	if (vif) {
		sdata = vif_to_sdata(vif);
		short_preamble = sdata->vif.bss_conf.use_short_preamble;
		if (sdata->deflink.operating_11g_mode)
			erp = rate->flags & IEEE80211_RATE_ERP_G;
		shift = ieee80211_vif_get_shift(vif);
	}

	bitrate = DIV_ROUND_UP(rate->bitrate, 1 << shift);

	/* CTS duration */
	dur = ieee80211_frame_duration(sband->band, 10, bitrate,
				       erp, short_preamble, shift);
	/* Data frame duration */
	dur += ieee80211_frame_duration(sband->band, frame_len, bitrate,
					erp, short_preamble, shift);
	/* ACK duration */
	dur += ieee80211_frame_duration(sband->band, 10, bitrate,
					erp, short_preamble, shift);

	return cpu_to_le16(dur);
}
EXPORT_SYMBOL(ieee80211_rts_duration);

__le16 ieee80211_ctstoself_duration(struct ieee80211_hw *hw,
				    struct ieee80211_vif *vif,
				    size_t frame_len,
				    const struct ieee80211_tx_info *frame_txctl)
{
	struct ieee80211_local *local = hw_to_local(hw);
	struct ieee80211_rate *rate;
	struct ieee80211_sub_if_data *sdata;
	bool short_preamble;
	int erp, shift = 0, bitrate;
	u16 dur;
	struct ieee80211_supported_band *sband;

	sband = local->hw.wiphy->bands[frame_txctl->band];

	short_preamble = false;

	rate = &sband->bitrates[frame_txctl->control.rts_cts_rate_idx];
	erp = 0;
	if (vif) {
		sdata = vif_to_sdata(vif);
		short_preamble = sdata->vif.bss_conf.use_short_preamble;
		if (sdata->deflink.operating_11g_mode)
			erp = rate->flags & IEEE80211_RATE_ERP_G;
		shift = ieee80211_vif_get_shift(vif);
	}

	bitrate = DIV_ROUND_UP(rate->bitrate, 1 << shift);

	/* Data frame duration */
	dur = ieee80211_frame_duration(sband->band, frame_len, bitrate,
				       erp, short_preamble, shift);
	if (!(frame_txctl->flags & IEEE80211_TX_CTL_NO_ACK)) {
		/* ACK duration */
		dur += ieee80211_frame_duration(sband->band, 10, bitrate,
						erp, short_preamble, shift);
	}

	return cpu_to_le16(dur);
}
EXPORT_SYMBOL(ieee80211_ctstoself_duration);

static void wake_tx_push_queue(struct ieee80211_local *local,
			       struct ieee80211_sub_if_data *sdata,
			       struct ieee80211_txq *queue)
{
	struct ieee80211_tx_control control = {
		.sta = queue->sta,
	};
	struct sk_buff *skb;

	while (1) {
		skb = ieee80211_tx_dequeue(&local->hw, queue);
		if (!skb)
			break;

		drv_tx(local, &control, skb);
	}
}

/* wake_tx_queue handler for driver not implementing a custom one*/
void ieee80211_handle_wake_tx_queue(struct ieee80211_hw *hw,
				    struct ieee80211_txq *txq)
{
	struct ieee80211_local *local = hw_to_local(hw);
	struct ieee80211_sub_if_data *sdata = vif_to_sdata(txq->vif);
	struct ieee80211_txq *queue;

	spin_lock(&local->handle_wake_tx_queue_lock);

	/* Use ieee80211_next_txq() for airtime fairness accounting */
	ieee80211_txq_schedule_start(hw, txq->ac);
	while ((queue = ieee80211_next_txq(hw, txq->ac))) {
		wake_tx_push_queue(local, sdata, queue);
		ieee80211_return_txq(hw, queue, false);
	}
	ieee80211_txq_schedule_end(hw, txq->ac);
	spin_unlock(&local->handle_wake_tx_queue_lock);
}
EXPORT_SYMBOL(ieee80211_handle_wake_tx_queue);

static void __ieee80211_wake_txqs(struct ieee80211_sub_if_data *sdata, int ac)
{
	struct ieee80211_local *local = sdata->local;
	struct ieee80211_vif *vif = &sdata->vif;
	struct fq *fq = &local->fq;
	struct ps_data *ps = NULL;
	struct txq_info *txqi;
	struct sta_info *sta;
	int i;

	local_bh_disable();
	spin_lock(&fq->lock);

	if (!test_bit(SDATA_STATE_RUNNING, &sdata->state))
		goto out;

	if (sdata->vif.type == NL80211_IFTYPE_AP)
		ps = &sdata->bss->ps;

	list_for_each_entry_rcu(sta, &local->sta_list, list) {
		if (sdata != sta->sdata)
			continue;

		for (i = 0; i < ARRAY_SIZE(sta->sta.txq); i++) {
			struct ieee80211_txq *txq = sta->sta.txq[i];

			if (!txq)
				continue;

			txqi = to_txq_info(txq);

			if (ac != txq->ac)
				continue;

			if (!test_and_clear_bit(IEEE80211_TXQ_DIRTY,
						&txqi->flags))
				continue;

			spin_unlock(&fq->lock);
			drv_wake_tx_queue(local, txqi);
			spin_lock(&fq->lock);
		}
	}

	if (!vif->txq)
		goto out;

	txqi = to_txq_info(vif->txq);

	if (!test_and_clear_bit(IEEE80211_TXQ_DIRTY, &txqi->flags) ||
	    (ps && atomic_read(&ps->num_sta_ps)) || ac != vif->txq->ac)
		goto out;

	spin_unlock(&fq->lock);

	drv_wake_tx_queue(local, txqi);
	local_bh_enable();
	return;
out:
	spin_unlock(&fq->lock);
	local_bh_enable();
}

static void
__releases(&local->queue_stop_reason_lock)
__acquires(&local->queue_stop_reason_lock)
_ieee80211_wake_txqs(struct ieee80211_local *local, unsigned long *flags)
{
	struct ieee80211_sub_if_data *sdata;
	int n_acs = IEEE80211_NUM_ACS;
	int i;

	rcu_read_lock();

	if (local->hw.queues < IEEE80211_NUM_ACS)
		n_acs = 1;

	for (i = 0; i < local->hw.queues; i++) {
		if (local->queue_stop_reasons[i])
			continue;

		spin_unlock_irqrestore(&local->queue_stop_reason_lock, *flags);
		list_for_each_entry_rcu(sdata, &local->interfaces, list) {
			int ac;

			for (ac = 0; ac < n_acs; ac++) {
				int ac_queue = sdata->vif.hw_queue[ac];

				if (ac_queue == i ||
				    sdata->vif.cab_queue == i)
					__ieee80211_wake_txqs(sdata, ac);
			}
		}
		spin_lock_irqsave(&local->queue_stop_reason_lock, *flags);
	}

	rcu_read_unlock();
}

void ieee80211_wake_txqs(struct tasklet_struct *t)
{
	struct ieee80211_local *local = from_tasklet(local, t,
						     wake_txqs_tasklet);
	unsigned long flags;

	spin_lock_irqsave(&local->queue_stop_reason_lock, flags);
	_ieee80211_wake_txqs(local, &flags);
	spin_unlock_irqrestore(&local->queue_stop_reason_lock, flags);
}

static void __ieee80211_wake_queue(struct ieee80211_hw *hw, int queue,
				   enum queue_stop_reason reason,
				   bool refcounted,
				   unsigned long *flags)
{
	struct ieee80211_local *local = hw_to_local(hw);

	trace_wake_queue(local, queue, reason);

	if (WARN_ON(queue >= hw->queues))
		return;

	if (!test_bit(reason, &local->queue_stop_reasons[queue]))
		return;

	if (!refcounted) {
		local->q_stop_reasons[queue][reason] = 0;
	} else {
		local->q_stop_reasons[queue][reason]--;
		if (WARN_ON(local->q_stop_reasons[queue][reason] < 0))
			local->q_stop_reasons[queue][reason] = 0;
	}

	if (local->q_stop_reasons[queue][reason] == 0)
		__clear_bit(reason, &local->queue_stop_reasons[queue]);

	if (local->queue_stop_reasons[queue] != 0)
		/* someone still has this queue stopped */
		return;

	if (!skb_queue_empty(&local->pending[queue]))
		tasklet_schedule(&local->tx_pending_tasklet);

	/*
	 * Calling _ieee80211_wake_txqs here can be a problem because it may
	 * release queue_stop_reason_lock which has been taken by
	 * __ieee80211_wake_queue's caller. It is certainly not very nice to
	 * release someone's lock, but it is fine because all the callers of
	 * __ieee80211_wake_queue call it right before releasing the lock.
	 */
	if (reason == IEEE80211_QUEUE_STOP_REASON_DRIVER)
		tasklet_schedule(&local->wake_txqs_tasklet);
	else
		_ieee80211_wake_txqs(local, flags);
}

void ieee80211_wake_queue_by_reason(struct ieee80211_hw *hw, int queue,
				    enum queue_stop_reason reason,
				    bool refcounted)
{
	struct ieee80211_local *local = hw_to_local(hw);
	unsigned long flags;

	spin_lock_irqsave(&local->queue_stop_reason_lock, flags);
	__ieee80211_wake_queue(hw, queue, reason, refcounted, &flags);
	spin_unlock_irqrestore(&local->queue_stop_reason_lock, flags);
}

void ieee80211_wake_queue(struct ieee80211_hw *hw, int queue)
{
	ieee80211_wake_queue_by_reason(hw, queue,
				       IEEE80211_QUEUE_STOP_REASON_DRIVER,
				       false);
}
EXPORT_SYMBOL(ieee80211_wake_queue);

static void __ieee80211_stop_queue(struct ieee80211_hw *hw, int queue,
				   enum queue_stop_reason reason,
				   bool refcounted)
{
	struct ieee80211_local *local = hw_to_local(hw);

	trace_stop_queue(local, queue, reason);

	if (WARN_ON(queue >= hw->queues))
		return;

	if (!refcounted)
		local->q_stop_reasons[queue][reason] = 1;
	else
		local->q_stop_reasons[queue][reason]++;

	set_bit(reason, &local->queue_stop_reasons[queue]);
}

void ieee80211_stop_queue_by_reason(struct ieee80211_hw *hw, int queue,
				    enum queue_stop_reason reason,
				    bool refcounted)
{
	struct ieee80211_local *local = hw_to_local(hw);
	unsigned long flags;

	spin_lock_irqsave(&local->queue_stop_reason_lock, flags);
	__ieee80211_stop_queue(hw, queue, reason, refcounted);
	spin_unlock_irqrestore(&local->queue_stop_reason_lock, flags);
}

void ieee80211_stop_queue(struct ieee80211_hw *hw, int queue)
{
	ieee80211_stop_queue_by_reason(hw, queue,
				       IEEE80211_QUEUE_STOP_REASON_DRIVER,
				       false);
}
EXPORT_SYMBOL(ieee80211_stop_queue);

void ieee80211_add_pending_skb(struct ieee80211_local *local,
			       struct sk_buff *skb)
{
	struct ieee80211_hw *hw = &local->hw;
	unsigned long flags;
	struct ieee80211_tx_info *info = IEEE80211_SKB_CB(skb);
	int queue = info->hw_queue;

	if (WARN_ON(!info->control.vif)) {
		ieee80211_free_txskb(&local->hw, skb);
		return;
	}

	spin_lock_irqsave(&local->queue_stop_reason_lock, flags);
	__ieee80211_stop_queue(hw, queue, IEEE80211_QUEUE_STOP_REASON_SKB_ADD,
			       false);
	__skb_queue_tail(&local->pending[queue], skb);
	__ieee80211_wake_queue(hw, queue, IEEE80211_QUEUE_STOP_REASON_SKB_ADD,
			       false, &flags);
	spin_unlock_irqrestore(&local->queue_stop_reason_lock, flags);
}

void ieee80211_add_pending_skbs(struct ieee80211_local *local,
				struct sk_buff_head *skbs)
{
	struct ieee80211_hw *hw = &local->hw;
	struct sk_buff *skb;
	unsigned long flags;
	int queue, i;

	spin_lock_irqsave(&local->queue_stop_reason_lock, flags);
	while ((skb = skb_dequeue(skbs))) {
		struct ieee80211_tx_info *info = IEEE80211_SKB_CB(skb);

		if (WARN_ON(!info->control.vif)) {
			ieee80211_free_txskb(&local->hw, skb);
			continue;
		}

		queue = info->hw_queue;

		__ieee80211_stop_queue(hw, queue,
				IEEE80211_QUEUE_STOP_REASON_SKB_ADD,
				false);

		__skb_queue_tail(&local->pending[queue], skb);
	}

	for (i = 0; i < hw->queues; i++)
		__ieee80211_wake_queue(hw, i,
			IEEE80211_QUEUE_STOP_REASON_SKB_ADD,
			false, &flags);
	spin_unlock_irqrestore(&local->queue_stop_reason_lock, flags);
}

void ieee80211_stop_queues_by_reason(struct ieee80211_hw *hw,
				     unsigned long queues,
				     enum queue_stop_reason reason,
				     bool refcounted)
{
	struct ieee80211_local *local = hw_to_local(hw);
	unsigned long flags;
	int i;

	spin_lock_irqsave(&local->queue_stop_reason_lock, flags);

	for_each_set_bit(i, &queues, hw->queues)
		__ieee80211_stop_queue(hw, i, reason, refcounted);

	spin_unlock_irqrestore(&local->queue_stop_reason_lock, flags);
}

void ieee80211_stop_queues(struct ieee80211_hw *hw)
{
	ieee80211_stop_queues_by_reason(hw, IEEE80211_MAX_QUEUE_MAP,
					IEEE80211_QUEUE_STOP_REASON_DRIVER,
					false);
}
EXPORT_SYMBOL(ieee80211_stop_queues);

int ieee80211_queue_stopped(struct ieee80211_hw *hw, int queue)
{
	struct ieee80211_local *local = hw_to_local(hw);
	unsigned long flags;
	int ret;

	if (WARN_ON(queue >= hw->queues))
		return true;

	spin_lock_irqsave(&local->queue_stop_reason_lock, flags);
	ret = test_bit(IEEE80211_QUEUE_STOP_REASON_DRIVER,
		       &local->queue_stop_reasons[queue]);
	spin_unlock_irqrestore(&local->queue_stop_reason_lock, flags);
	return ret;
}
EXPORT_SYMBOL(ieee80211_queue_stopped);

void ieee80211_wake_queues_by_reason(struct ieee80211_hw *hw,
				     unsigned long queues,
				     enum queue_stop_reason reason,
				     bool refcounted)
{
	struct ieee80211_local *local = hw_to_local(hw);
	unsigned long flags;
	int i;

	spin_lock_irqsave(&local->queue_stop_reason_lock, flags);

	for_each_set_bit(i, &queues, hw->queues)
		__ieee80211_wake_queue(hw, i, reason, refcounted, &flags);

	spin_unlock_irqrestore(&local->queue_stop_reason_lock, flags);
}

void ieee80211_wake_queues(struct ieee80211_hw *hw)
{
	ieee80211_wake_queues_by_reason(hw, IEEE80211_MAX_QUEUE_MAP,
					IEEE80211_QUEUE_STOP_REASON_DRIVER,
					false);
}
EXPORT_SYMBOL(ieee80211_wake_queues);

static unsigned int
ieee80211_get_vif_queues(struct ieee80211_local *local,
			 struct ieee80211_sub_if_data *sdata)
{
	unsigned int queues;

	if (sdata && ieee80211_hw_check(&local->hw, QUEUE_CONTROL)) {
		int ac;

		queues = 0;

		for (ac = 0; ac < IEEE80211_NUM_ACS; ac++)
			queues |= BIT(sdata->vif.hw_queue[ac]);
		if (sdata->vif.cab_queue != IEEE80211_INVAL_HW_QUEUE)
			queues |= BIT(sdata->vif.cab_queue);
	} else {
		/* all queues */
		queues = BIT(local->hw.queues) - 1;
	}

	return queues;
}

void __ieee80211_flush_queues(struct ieee80211_local *local,
			      struct ieee80211_sub_if_data *sdata,
			      unsigned int queues, bool drop)
{
	if (!local->ops->flush)
		return;

	/*
	 * If no queue was set, or if the HW doesn't support
	 * IEEE80211_HW_QUEUE_CONTROL - flush all queues
	 */
	if (!queues || !ieee80211_hw_check(&local->hw, QUEUE_CONTROL))
		queues = ieee80211_get_vif_queues(local, sdata);

	ieee80211_stop_queues_by_reason(&local->hw, queues,
					IEEE80211_QUEUE_STOP_REASON_FLUSH,
					false);

	drv_flush(local, sdata, queues, drop);

	ieee80211_wake_queues_by_reason(&local->hw, queues,
					IEEE80211_QUEUE_STOP_REASON_FLUSH,
					false);
}

void ieee80211_flush_queues(struct ieee80211_local *local,
			    struct ieee80211_sub_if_data *sdata, bool drop)
{
	__ieee80211_flush_queues(local, sdata, 0, drop);
}

void ieee80211_stop_vif_queues(struct ieee80211_local *local,
			       struct ieee80211_sub_if_data *sdata,
			       enum queue_stop_reason reason)
{
	ieee80211_stop_queues_by_reason(&local->hw,
					ieee80211_get_vif_queues(local, sdata),
					reason, true);
}

void ieee80211_wake_vif_queues(struct ieee80211_local *local,
			       struct ieee80211_sub_if_data *sdata,
			       enum queue_stop_reason reason)
{
	ieee80211_wake_queues_by_reason(&local->hw,
					ieee80211_get_vif_queues(local, sdata),
					reason, true);
}

static void __iterate_interfaces(struct ieee80211_local *local,
				 u32 iter_flags,
				 void (*iterator)(void *data, u8 *mac,
						  struct ieee80211_vif *vif),
				 void *data)
{
	struct ieee80211_sub_if_data *sdata;
	bool active_only = iter_flags & IEEE80211_IFACE_ITER_ACTIVE;

	list_for_each_entry_rcu(sdata, &local->interfaces, list) {
		switch (sdata->vif.type) {
		case NL80211_IFTYPE_MONITOR:
			if (!(sdata->u.mntr.flags & MONITOR_FLAG_ACTIVE))
				continue;
			break;
		case NL80211_IFTYPE_AP_VLAN:
			continue;
		default:
			break;
		}
		if (!(iter_flags & IEEE80211_IFACE_ITER_RESUME_ALL) &&
		    active_only && !(sdata->flags & IEEE80211_SDATA_IN_DRIVER))
			continue;
		if ((iter_flags & IEEE80211_IFACE_SKIP_SDATA_NOT_IN_DRIVER) &&
		    !(sdata->flags & IEEE80211_SDATA_IN_DRIVER))
			continue;
		if (ieee80211_sdata_running(sdata) || !active_only)
			iterator(data, sdata->vif.addr,
				 &sdata->vif);
	}

	sdata = rcu_dereference_check(local->monitor_sdata,
				      lockdep_is_held(&local->iflist_mtx) ||
				      lockdep_is_held(&local->hw.wiphy->mtx));
	if (sdata &&
	    (iter_flags & IEEE80211_IFACE_ITER_RESUME_ALL || !active_only ||
	     sdata->flags & IEEE80211_SDATA_IN_DRIVER))
		iterator(data, sdata->vif.addr, &sdata->vif);
}

void ieee80211_iterate_interfaces(
	struct ieee80211_hw *hw, u32 iter_flags,
	void (*iterator)(void *data, u8 *mac,
			 struct ieee80211_vif *vif),
	void *data)
{
	struct ieee80211_local *local = hw_to_local(hw);

	mutex_lock(&local->iflist_mtx);
	__iterate_interfaces(local, iter_flags, iterator, data);
	mutex_unlock(&local->iflist_mtx);
}
EXPORT_SYMBOL_GPL(ieee80211_iterate_interfaces);

void ieee80211_iterate_active_interfaces_atomic(
	struct ieee80211_hw *hw, u32 iter_flags,
	void (*iterator)(void *data, u8 *mac,
			 struct ieee80211_vif *vif),
	void *data)
{
	struct ieee80211_local *local = hw_to_local(hw);

	rcu_read_lock();
	__iterate_interfaces(local, iter_flags | IEEE80211_IFACE_ITER_ACTIVE,
			     iterator, data);
	rcu_read_unlock();
}
EXPORT_SYMBOL_GPL(ieee80211_iterate_active_interfaces_atomic);

void ieee80211_iterate_active_interfaces_mtx(
	struct ieee80211_hw *hw, u32 iter_flags,
	void (*iterator)(void *data, u8 *mac,
			 struct ieee80211_vif *vif),
	void *data)
{
	struct ieee80211_local *local = hw_to_local(hw);

	lockdep_assert_wiphy(hw->wiphy);

	__iterate_interfaces(local, iter_flags | IEEE80211_IFACE_ITER_ACTIVE,
			     iterator, data);
}
EXPORT_SYMBOL_GPL(ieee80211_iterate_active_interfaces_mtx);

static void __iterate_stations(struct ieee80211_local *local,
			       void (*iterator)(void *data,
						struct ieee80211_sta *sta),
			       void *data)
{
	struct sta_info *sta;

	list_for_each_entry_rcu(sta, &local->sta_list, list) {
		if (!sta->uploaded)
			continue;

		iterator(data, &sta->sta);
	}
}

void ieee80211_iterate_stations_atomic(struct ieee80211_hw *hw,
			void (*iterator)(void *data,
					 struct ieee80211_sta *sta),
			void *data)
{
	struct ieee80211_local *local = hw_to_local(hw);

	rcu_read_lock();
	__iterate_stations(local, iterator, data);
	rcu_read_unlock();
}
EXPORT_SYMBOL_GPL(ieee80211_iterate_stations_atomic);

struct ieee80211_vif *wdev_to_ieee80211_vif(struct wireless_dev *wdev)
{
	struct ieee80211_sub_if_data *sdata = IEEE80211_WDEV_TO_SUB_IF(wdev);

	if (!ieee80211_sdata_running(sdata) ||
	    !(sdata->flags & IEEE80211_SDATA_IN_DRIVER))
		return NULL;
	return &sdata->vif;
}
EXPORT_SYMBOL_GPL(wdev_to_ieee80211_vif);

struct wireless_dev *ieee80211_vif_to_wdev(struct ieee80211_vif *vif)
{
	if (!vif)
		return NULL;

	return &vif_to_sdata(vif)->wdev;
}
EXPORT_SYMBOL_GPL(ieee80211_vif_to_wdev);

/*
 * Nothing should have been stuffed into the workqueue during
 * the suspend->resume cycle. Since we can't check each caller
 * of this function if we are already quiescing / suspended,
 * check here and don't WARN since this can actually happen when
 * the rx path (for example) is racing against __ieee80211_suspend
 * and suspending / quiescing was set after the rx path checked
 * them.
 */
static bool ieee80211_can_queue_work(struct ieee80211_local *local)
{
	if (local->quiescing || (local->suspended && !local->resuming)) {
		pr_warn("queueing ieee80211 work while going to suspend\n");
		return false;
	}

	return true;
}

void ieee80211_queue_work(struct ieee80211_hw *hw, struct work_struct *work)
{
	struct ieee80211_local *local = hw_to_local(hw);

	if (!ieee80211_can_queue_work(local))
		return;

	queue_work(local->workqueue, work);
}
EXPORT_SYMBOL(ieee80211_queue_work);

void ieee80211_queue_delayed_work(struct ieee80211_hw *hw,
				  struct delayed_work *dwork,
				  unsigned long delay)
{
	struct ieee80211_local *local = hw_to_local(hw);

	if (!ieee80211_can_queue_work(local))
		return;

	queue_delayed_work(local->workqueue, dwork, delay);
}
EXPORT_SYMBOL(ieee80211_queue_delayed_work);

static void
ieee80211_parse_extension_element(u32 *crc,
				  const struct element *elem,
				  struct ieee802_11_elems *elems,
				  struct ieee80211_elems_parse_params *params)
{
	const void *data = elem->data + 1;
	u8 len;

	if (!elem->datalen)
		return;

	len = elem->datalen - 1;

	switch (elem->data[0]) {
	case WLAN_EID_EXT_HE_MU_EDCA:
		if (len >= sizeof(*elems->mu_edca_param_set)) {
			elems->mu_edca_param_set = data;
			if (crc)
				*crc = crc32_be(*crc, (void *)elem,
						elem->datalen + 2);
		}
		break;
	case WLAN_EID_EXT_HE_CAPABILITY:
		if (ieee80211_he_capa_size_ok(data, len)) {
			elems->he_cap = data;
			elems->he_cap_len = len;
		}
		break;
	case WLAN_EID_EXT_HE_OPERATION:
		if (len >= sizeof(*elems->he_operation) &&
		    len >= ieee80211_he_oper_size(data) - 1) {
			if (crc)
				*crc = crc32_be(*crc, (void *)elem,
						elem->datalen + 2);
			elems->he_operation = data;
		}
		break;
	case WLAN_EID_EXT_UORA:
		if (len >= 1)
			elems->uora_element = data;
		break;
	case WLAN_EID_EXT_MAX_CHANNEL_SWITCH_TIME:
		if (len == 3)
			elems->max_channel_switch_time = data;
		break;
	case WLAN_EID_EXT_MULTIPLE_BSSID_CONFIGURATION:
		if (len >= sizeof(*elems->mbssid_config_ie))
			elems->mbssid_config_ie = data;
		break;
	case WLAN_EID_EXT_HE_SPR:
		if (len >= sizeof(*elems->he_spr) &&
		    len >= ieee80211_he_spr_size(data))
			elems->he_spr = data;
		break;
	case WLAN_EID_EXT_HE_6GHZ_CAPA:
		if (len >= sizeof(*elems->he_6ghz_capa))
			elems->he_6ghz_capa = data;
		break;
	case WLAN_EID_EXT_EHT_CAPABILITY:
		if (ieee80211_eht_capa_size_ok(elems->he_cap,
					       data, len,
					       params->from_ap)) {
			elems->eht_cap = data;
			elems->eht_cap_len = len;
		}
		break;
	case WLAN_EID_EXT_EHT_OPERATION:
		if (ieee80211_eht_oper_size_ok(data, len))
			elems->eht_operation = data;
		break;
	case WLAN_EID_EXT_EHT_MULTI_LINK:
		if (ieee80211_mle_size_ok(data, len)) {
			elems->multi_link = (void *)data;
			elems->multi_link_len = len;
		}
		break;
	}
}

static u32
_ieee802_11_parse_elems_full(struct ieee80211_elems_parse_params *params,
			     struct ieee802_11_elems *elems,
			     const struct element *check_inherit)
{
	const struct element *elem;
	bool calc_crc = params->filter != 0;
	DECLARE_BITMAP(seen_elems, 256);
	u32 crc = params->crc;
	const u8 *ie;

	bitmap_zero(seen_elems, 256);

	for_each_element(elem, params->start, params->len) {
		bool elem_parse_failed;
		u8 id = elem->id;
		u8 elen = elem->datalen;
		const u8 *pos = elem->data;

		if (check_inherit &&
		    !cfg80211_is_element_inherited(elem,
						   check_inherit))
			continue;

		switch (id) {
		case WLAN_EID_SSID:
		case WLAN_EID_SUPP_RATES:
		case WLAN_EID_FH_PARAMS:
		case WLAN_EID_DS_PARAMS:
		case WLAN_EID_CF_PARAMS:
		case WLAN_EID_TIM:
		case WLAN_EID_IBSS_PARAMS:
		case WLAN_EID_CHALLENGE:
		case WLAN_EID_RSN:
		case WLAN_EID_ERP_INFO:
		case WLAN_EID_EXT_SUPP_RATES:
		case WLAN_EID_HT_CAPABILITY:
		case WLAN_EID_HT_OPERATION:
		case WLAN_EID_VHT_CAPABILITY:
		case WLAN_EID_VHT_OPERATION:
		case WLAN_EID_MESH_ID:
		case WLAN_EID_MESH_CONFIG:
		case WLAN_EID_PEER_MGMT:
		case WLAN_EID_PREQ:
		case WLAN_EID_PREP:
		case WLAN_EID_PERR:
		case WLAN_EID_RANN:
		case WLAN_EID_CHANNEL_SWITCH:
		case WLAN_EID_EXT_CHANSWITCH_ANN:
		case WLAN_EID_COUNTRY:
		case WLAN_EID_PWR_CONSTRAINT:
		case WLAN_EID_TIMEOUT_INTERVAL:
		case WLAN_EID_SECONDARY_CHANNEL_OFFSET:
		case WLAN_EID_WIDE_BW_CHANNEL_SWITCH:
		case WLAN_EID_CHAN_SWITCH_PARAM:
		case WLAN_EID_EXT_CAPABILITY:
		case WLAN_EID_CHAN_SWITCH_TIMING:
		case WLAN_EID_LINK_ID:
		case WLAN_EID_BSS_MAX_IDLE_PERIOD:
		case WLAN_EID_RSNX:
		case WLAN_EID_S1G_BCN_COMPAT:
		case WLAN_EID_S1G_CAPABILITIES:
		case WLAN_EID_S1G_OPERATION:
		case WLAN_EID_AID_RESPONSE:
		case WLAN_EID_S1G_SHORT_BCN_INTERVAL:
		/*
		 * not listing WLAN_EID_CHANNEL_SWITCH_WRAPPER -- it seems possible
		 * that if the content gets bigger it might be needed more than once
		 */
			if (test_bit(id, seen_elems)) {
				elems->parse_error = true;
				continue;
			}
			break;
		}

		if (calc_crc && id < 64 && (params->filter & (1ULL << id)))
			crc = crc32_be(crc, pos - 2, elen + 2);

		elem_parse_failed = false;

		switch (id) {
		case WLAN_EID_LINK_ID:
			if (elen + 2 < sizeof(struct ieee80211_tdls_lnkie)) {
				elem_parse_failed = true;
				break;
			}
			elems->lnk_id = (void *)(pos - 2);
			break;
		case WLAN_EID_CHAN_SWITCH_TIMING:
			if (elen < sizeof(struct ieee80211_ch_switch_timing)) {
				elem_parse_failed = true;
				break;
			}
			elems->ch_sw_timing = (void *)pos;
			break;
		case WLAN_EID_EXT_CAPABILITY:
			elems->ext_capab = pos;
			elems->ext_capab_len = elen;
			break;
		case WLAN_EID_SSID:
			elems->ssid = pos;
			elems->ssid_len = elen;
			break;
		case WLAN_EID_SUPP_RATES:
			elems->supp_rates = pos;
			elems->supp_rates_len = elen;
			break;
		case WLAN_EID_DS_PARAMS:
			if (elen >= 1)
				elems->ds_params = pos;
			else
				elem_parse_failed = true;
			break;
		case WLAN_EID_TIM:
			if (elen >= sizeof(struct ieee80211_tim_ie)) {
				elems->tim = (void *)pos;
				elems->tim_len = elen;
			} else
				elem_parse_failed = true;
			break;
		case WLAN_EID_VENDOR_SPECIFIC:
			if (elen >= 4 && pos[0] == 0x00 && pos[1] == 0x50 &&
			    pos[2] == 0xf2) {
				/* Microsoft OUI (00:50:F2) */

				if (calc_crc)
					crc = crc32_be(crc, pos - 2, elen + 2);

				if (elen >= 5 && pos[3] == 2) {
					/* OUI Type 2 - WMM IE */
					if (pos[4] == 0) {
						elems->wmm_info = pos;
						elems->wmm_info_len = elen;
					} else if (pos[4] == 1) {
						elems->wmm_param = pos;
						elems->wmm_param_len = elen;
					}
				}
			}
			break;
		case WLAN_EID_RSN:
			elems->rsn = pos;
			elems->rsn_len = elen;
			break;
		case WLAN_EID_ERP_INFO:
			if (elen >= 1)
				elems->erp_info = pos;
			else
				elem_parse_failed = true;
			break;
		case WLAN_EID_EXT_SUPP_RATES:
			elems->ext_supp_rates = pos;
			elems->ext_supp_rates_len = elen;
			break;
		case WLAN_EID_HT_CAPABILITY:
			if (elen >= sizeof(struct ieee80211_ht_cap))
				elems->ht_cap_elem = (void *)pos;
			else
				elem_parse_failed = true;
			break;
		case WLAN_EID_HT_OPERATION:
			if (elen >= sizeof(struct ieee80211_ht_operation))
				elems->ht_operation = (void *)pos;
			else
				elem_parse_failed = true;
			break;
		case WLAN_EID_VHT_CAPABILITY:
			if (elen >= sizeof(struct ieee80211_vht_cap))
				elems->vht_cap_elem = (void *)pos;
			else
				elem_parse_failed = true;
			break;
		case WLAN_EID_VHT_OPERATION:
			if (elen >= sizeof(struct ieee80211_vht_operation)) {
				elems->vht_operation = (void *)pos;
				if (calc_crc)
					crc = crc32_be(crc, pos - 2, elen + 2);
				break;
			}
			elem_parse_failed = true;
			break;
		case WLAN_EID_OPMODE_NOTIF:
			if (elen > 0) {
				elems->opmode_notif = pos;
				if (calc_crc)
					crc = crc32_be(crc, pos - 2, elen + 2);
				break;
			}
			elem_parse_failed = true;
			break;
		case WLAN_EID_MESH_ID:
			elems->mesh_id = pos;
			elems->mesh_id_len = elen;
			break;
		case WLAN_EID_MESH_CONFIG:
			if (elen >= sizeof(struct ieee80211_meshconf_ie))
				elems->mesh_config = (void *)pos;
			else
				elem_parse_failed = true;
			break;
		case WLAN_EID_PEER_MGMT:
			elems->peering = pos;
			elems->peering_len = elen;
			break;
		case WLAN_EID_MESH_AWAKE_WINDOW:
			if (elen >= 2)
				elems->awake_window = (void *)pos;
			break;
		case WLAN_EID_PREQ:
			elems->preq = pos;
			elems->preq_len = elen;
			break;
		case WLAN_EID_PREP:
			elems->prep = pos;
			elems->prep_len = elen;
			break;
		case WLAN_EID_PERR:
			elems->perr = pos;
			elems->perr_len = elen;
			break;
		case WLAN_EID_RANN:
			if (elen >= sizeof(struct ieee80211_rann_ie))
				elems->rann = (void *)pos;
			else
				elem_parse_failed = true;
			break;
		case WLAN_EID_CHANNEL_SWITCH:
			if (elen != sizeof(struct ieee80211_channel_sw_ie)) {
				elem_parse_failed = true;
				break;
			}
			elems->ch_switch_ie = (void *)pos;
			break;
		case WLAN_EID_EXT_CHANSWITCH_ANN:
			if (elen != sizeof(struct ieee80211_ext_chansw_ie)) {
				elem_parse_failed = true;
				break;
			}
			elems->ext_chansw_ie = (void *)pos;
			break;
		case WLAN_EID_SECONDARY_CHANNEL_OFFSET:
			if (elen != sizeof(struct ieee80211_sec_chan_offs_ie)) {
				elem_parse_failed = true;
				break;
			}
			elems->sec_chan_offs = (void *)pos;
			break;
		case WLAN_EID_CHAN_SWITCH_PARAM:
			if (elen <
			    sizeof(*elems->mesh_chansw_params_ie)) {
				elem_parse_failed = true;
				break;
			}
			elems->mesh_chansw_params_ie = (void *)pos;
			break;
		case WLAN_EID_WIDE_BW_CHANNEL_SWITCH:
			if (!params->action ||
			    elen < sizeof(*elems->wide_bw_chansw_ie)) {
				elem_parse_failed = true;
				break;
			}
			elems->wide_bw_chansw_ie = (void *)pos;
			break;
		case WLAN_EID_CHANNEL_SWITCH_WRAPPER:
			if (params->action) {
				elem_parse_failed = true;
				break;
			}
			/*
			 * This is a bit tricky, but as we only care about
			 * the wide bandwidth channel switch element, so
			 * just parse it out manually.
			 */
			ie = cfg80211_find_ie(WLAN_EID_WIDE_BW_CHANNEL_SWITCH,
					      pos, elen);
			if (ie) {
				if (ie[1] >= sizeof(*elems->wide_bw_chansw_ie))
					elems->wide_bw_chansw_ie =
						(void *)(ie + 2);
				else
					elem_parse_failed = true;
			}
			break;
		case WLAN_EID_COUNTRY:
			elems->country_elem = pos;
			elems->country_elem_len = elen;
			break;
		case WLAN_EID_PWR_CONSTRAINT:
			if (elen != 1) {
				elem_parse_failed = true;
				break;
			}
			elems->pwr_constr_elem = pos;
			break;
		case WLAN_EID_CISCO_VENDOR_SPECIFIC:
			/* Lots of different options exist, but we only care
			 * about the Dynamic Transmit Power Control element.
			 * First check for the Cisco OUI, then for the DTPC
			 * tag (0x00).
			 */
			if (elen < 4) {
				elem_parse_failed = true;
				break;
			}

			if (pos[0] != 0x00 || pos[1] != 0x40 ||
			    pos[2] != 0x96 || pos[3] != 0x00)
				break;

			if (elen != 6) {
				elem_parse_failed = true;
				break;
			}

			if (calc_crc)
				crc = crc32_be(crc, pos - 2, elen + 2);

			elems->cisco_dtpc_elem = pos;
			break;
		case WLAN_EID_ADDBA_EXT:
			if (elen < sizeof(struct ieee80211_addba_ext_ie)) {
				elem_parse_failed = true;
				break;
			}
			elems->addba_ext_ie = (void *)pos;
			break;
		case WLAN_EID_TIMEOUT_INTERVAL:
			if (elen >= sizeof(struct ieee80211_timeout_interval_ie))
				elems->timeout_int = (void *)pos;
			else
				elem_parse_failed = true;
			break;
		case WLAN_EID_BSS_MAX_IDLE_PERIOD:
			if (elen >= sizeof(*elems->max_idle_period_ie))
				elems->max_idle_period_ie = (void *)pos;
			break;
		case WLAN_EID_RSNX:
			elems->rsnx = pos;
			elems->rsnx_len = elen;
			break;
		case WLAN_EID_TX_POWER_ENVELOPE:
			if (elen < 1 ||
			    elen > sizeof(struct ieee80211_tx_pwr_env))
				break;

			if (elems->tx_pwr_env_num >= ARRAY_SIZE(elems->tx_pwr_env))
				break;

			elems->tx_pwr_env[elems->tx_pwr_env_num] = (void *)pos;
			elems->tx_pwr_env_len[elems->tx_pwr_env_num] = elen;
			elems->tx_pwr_env_num++;
			break;
		case WLAN_EID_EXTENSION:
			ieee80211_parse_extension_element(calc_crc ?
								&crc : NULL,
							  elem, elems, params);
			break;
		case WLAN_EID_S1G_CAPABILITIES:
			if (elen >= sizeof(*elems->s1g_capab))
				elems->s1g_capab = (void *)pos;
			else
				elem_parse_failed = true;
			break;
		case WLAN_EID_S1G_OPERATION:
			if (elen == sizeof(*elems->s1g_oper))
				elems->s1g_oper = (void *)pos;
			else
				elem_parse_failed = true;
			break;
		case WLAN_EID_S1G_BCN_COMPAT:
			if (elen == sizeof(*elems->s1g_bcn_compat))
				elems->s1g_bcn_compat = (void *)pos;
			else
				elem_parse_failed = true;
			break;
		case WLAN_EID_AID_RESPONSE:
			if (elen == sizeof(struct ieee80211_aid_response_ie))
				elems->aid_resp = (void *)pos;
			else
				elem_parse_failed = true;
			break;
		default:
			break;
		}

		if (elem_parse_failed)
			elems->parse_error = true;
		else
			__set_bit(id, seen_elems);
	}

	if (!for_each_element_completed(elem, params->start, params->len))
		elems->parse_error = true;

	return crc;
}

static size_t ieee802_11_find_bssid_profile(const u8 *start, size_t len,
					    struct ieee802_11_elems *elems,
<<<<<<< HEAD
					    const u8 *transmitter_bssid,
					    const u8 *bss_bssid,
=======
					    struct cfg80211_bss *bss,
>>>>>>> eb3cdb58
					    u8 *nontransmitted_profile)
{
	const struct element *elem, *sub;
	size_t profile_len = 0;
	bool found = false;

	if (!bss || !bss->transmitted_bss)
		return profile_len;

	for_each_element_id(elem, WLAN_EID_MULTIPLE_BSSID, start, len) {
		if (elem->datalen < 2)
			continue;
		if (elem->data[0] < 1 || elem->data[0] > 8)
			continue;

		for_each_element(sub, elem->data + 1, elem->datalen - 1) {
			u8 new_bssid[ETH_ALEN];
			const u8 *index;

			if (sub->id != 0 || sub->datalen < 4) {
				/* not a valid BSS profile */
				continue;
			}

			if (sub->data[0] != WLAN_EID_NON_TX_BSSID_CAP ||
			    sub->data[1] != 2) {
				/* The first element of the
				 * Nontransmitted BSSID Profile is not
				 * the Nontransmitted BSSID Capability
				 * element.
				 */
				continue;
			}

			memset(nontransmitted_profile, 0, len);
			profile_len = cfg80211_merge_profile(start, len,
							     elem,
							     sub,
							     nontransmitted_profile,
							     len);

			/* found a Nontransmitted BSSID Profile */
			index = cfg80211_find_ie(WLAN_EID_MULTI_BSSID_IDX,
						 nontransmitted_profile,
						 profile_len);
			if (!index || index[1] < 1 || index[2] == 0) {
				/* Invalid MBSSID Index element */
				continue;
			}

			cfg80211_gen_new_bssid(bss->transmitted_bss->bssid,
					       elem->data[0],
					       index[2],
					       new_bssid);
			if (ether_addr_equal(new_bssid, bss->bssid)) {
				found = true;
				elems->bssid_index_len = index[1];
				elems->bssid_index = (void *)&index[2];
				break;
			}
		}
	}

	return found ? profile_len : 0;
}

<<<<<<< HEAD
struct ieee802_11_elems *
ieee802_11_parse_elems_full(struct ieee80211_elems_parse_params *params)
{
	struct ieee802_11_elems *elems;
	const struct element *non_inherit = NULL;
	u8 *nontransmitted_profile;
	int nontransmitted_profile_len = 0;
	size_t scratch_len = params->len;

=======
static void ieee80211_defragment_element(struct ieee802_11_elems *elems,
					 void **elem_ptr, size_t *len,
					 size_t total_len, u8 frag_id)
{
	u8 *data = *elem_ptr, *pos, *start;
	const struct element *elem;

	/*
	 * Since 'data' points to the data of the element, not the element
	 * itself, allow 254 in case it was an extended element where the
	 * extended ID isn't part of the data we see here and thus not part of
	 * 'len' either.
	 */
	if (!data || (*len != 254 && *len != 255))
		return;

	start = elems->scratch_pos;

	if (WARN_ON(*len > (elems->scratch + elems->scratch_len -
			    elems->scratch_pos)))
		return;

	memcpy(elems->scratch_pos, data, *len);
	elems->scratch_pos += *len;

	pos = data + *len;
	total_len -= *len;
	for_each_element(elem, pos, total_len) {
		if (elem->id != frag_id)
			break;

		if (WARN_ON(elem->datalen >
			    (elems->scratch + elems->scratch_len -
			     elems->scratch_pos)))
			return;

		memcpy(elems->scratch_pos, elem->data, elem->datalen);
		elems->scratch_pos += elem->datalen;

		*len += elem->datalen;
	}

	*elem_ptr = start;
}

static void ieee80211_mle_get_sta_prof(struct ieee802_11_elems *elems,
				       u8 link_id)
{
	const struct ieee80211_multi_link_elem *ml = elems->multi_link;
	size_t ml_len = elems->multi_link_len;
	const struct element *sub;

	if (!ml || !ml_len)
		return;

	if (le16_get_bits(ml->control, IEEE80211_ML_CONTROL_TYPE) !=
	    IEEE80211_ML_CONTROL_TYPE_BASIC)
		return;

	for_each_mle_subelement(sub, (u8 *)ml, ml_len) {
		struct ieee80211_mle_per_sta_profile *prof = (void *)sub->data;
		u16 control;

		if (sub->id != IEEE80211_MLE_SUBELEM_PER_STA_PROFILE)
			continue;

		if (!ieee80211_mle_sta_prof_size_ok(sub->data, sub->datalen))
			return;

		control = le16_to_cpu(prof->control);

		if (link_id != u16_get_bits(control,
					    IEEE80211_MLE_STA_CONTROL_LINK_ID))
			continue;

		if (!(control & IEEE80211_MLE_STA_CONTROL_COMPLETE_PROFILE))
			return;

		elems->prof = prof;
		elems->sta_prof_len = sub->datalen;

		/* the sub element can be fragmented */
		ieee80211_defragment_element(elems, (void **)&elems->prof,
					     &elems->sta_prof_len,
					     ml_len - (sub->data - (u8 *)ml),
					     IEEE80211_MLE_SUBELEM_FRAGMENT);
		return;
	}
}

static void ieee80211_mle_parse_link(struct ieee802_11_elems *elems,
				     struct ieee80211_elems_parse_params *params)
{
	struct ieee80211_mle_per_sta_profile *prof;
	struct ieee80211_elems_parse_params sub = {
		.action = params->action,
		.from_ap = params->from_ap,
		.link_id = -1,
	};
	const struct element *non_inherit = NULL;
	const u8 *end;

	if (params->link_id == -1)
		return;

	ieee80211_defragment_element(elems, (void **)&elems->multi_link,
				     &elems->multi_link_len,
				     elems->total_len - ((u8 *)elems->multi_link -
							 elems->ie_start),
				     WLAN_EID_FRAGMENT);

	ieee80211_mle_get_sta_prof(elems, params->link_id);
	prof = elems->prof;

	if (!prof)
		return;

	/* check if we have the 4 bytes for the fixed part in assoc response */
	if (elems->sta_prof_len < sizeof(*prof) + prof->sta_info_len - 1 + 4) {
		elems->prof = NULL;
		elems->sta_prof_len = 0;
		return;
	}

	/*
	 * Skip the capability information and the status code that are expected
	 * as part of the station profile in association response frames. Note
	 * the -1 is because the 'sta_info_len' is accounted to as part of the
	 * per-STA profile, but not part of the 'u8 variable[]' portion.
	 */
	sub.start = prof->variable + prof->sta_info_len - 1 + 4;
	end = (const u8 *)prof + elems->sta_prof_len;
	sub.len = end - sub.start;

	non_inherit = cfg80211_find_ext_elem(WLAN_EID_EXT_NON_INHERITANCE,
					     sub.start, sub.len);
	_ieee802_11_parse_elems_full(&sub, elems, non_inherit);
}

struct ieee802_11_elems *
ieee802_11_parse_elems_full(struct ieee80211_elems_parse_params *params)
{
	struct ieee802_11_elems *elems;
	const struct element *non_inherit = NULL;
	u8 *nontransmitted_profile;
	int nontransmitted_profile_len = 0;
	size_t scratch_len = params->scratch_len ?: 3 * params->len;

>>>>>>> eb3cdb58
	elems = kzalloc(sizeof(*elems) + scratch_len, GFP_ATOMIC);
	if (!elems)
		return NULL;
	elems->ie_start = params->start;
	elems->total_len = params->len;
	elems->scratch_len = scratch_len;
	elems->scratch_pos = elems->scratch;

	nontransmitted_profile = elems->scratch_pos;
	nontransmitted_profile_len =
		ieee802_11_find_bssid_profile(params->start, params->len,
<<<<<<< HEAD
					      elems,
					      params->transmitter_bssid,
					      params->bss_bssid,
=======
					      elems, params->bss,
>>>>>>> eb3cdb58
					      nontransmitted_profile);
	elems->scratch_pos += nontransmitted_profile_len;
	elems->scratch_len -= nontransmitted_profile_len;
	non_inherit = cfg80211_find_ext_elem(WLAN_EID_EXT_NON_INHERITANCE,
					     nontransmitted_profile,
					     nontransmitted_profile_len);

	elems->crc = _ieee802_11_parse_elems_full(params, elems, non_inherit);

	/* Override with nontransmitted profile, if found */
	if (nontransmitted_profile_len) {
		struct ieee80211_elems_parse_params sub = {
			.start = nontransmitted_profile,
			.len = nontransmitted_profile_len,
			.action = params->action,
<<<<<<< HEAD
=======
			.link_id = params->link_id,
>>>>>>> eb3cdb58
		};

		_ieee802_11_parse_elems_full(&sub, elems, NULL);
	}
<<<<<<< HEAD
=======

	ieee80211_mle_parse_link(elems, params);
>>>>>>> eb3cdb58

	if (elems->tim && !elems->parse_error) {
		const struct ieee80211_tim_ie *tim_ie = elems->tim;

		elems->dtim_period = tim_ie->dtim_period;
		elems->dtim_count = tim_ie->dtim_count;
	}

	/* Override DTIM period and count if needed */
	if (elems->bssid_index &&
	    elems->bssid_index_len >=
	    offsetofend(struct ieee80211_bssid_index, dtim_period))
		elems->dtim_period = elems->bssid_index->dtim_period;

	if (elems->bssid_index &&
	    elems->bssid_index_len >=
	    offsetofend(struct ieee80211_bssid_index, dtim_count))
		elems->dtim_count = elems->bssid_index->dtim_count;

	return elems;
}

void ieee80211_regulatory_limit_wmm_params(struct ieee80211_sub_if_data *sdata,
					   struct ieee80211_tx_queue_params
					   *qparam, int ac)
{
	struct ieee80211_chanctx_conf *chanctx_conf;
	const struct ieee80211_reg_rule *rrule;
	const struct ieee80211_wmm_ac *wmm_ac;
	u16 center_freq = 0;

	if (sdata->vif.type != NL80211_IFTYPE_AP &&
	    sdata->vif.type != NL80211_IFTYPE_STATION)
		return;

	rcu_read_lock();
	chanctx_conf = rcu_dereference(sdata->vif.bss_conf.chanctx_conf);
	if (chanctx_conf)
		center_freq = chanctx_conf->def.chan->center_freq;

	if (!center_freq) {
		rcu_read_unlock();
		return;
	}

	rrule = freq_reg_info(sdata->wdev.wiphy, MHZ_TO_KHZ(center_freq));

	if (IS_ERR_OR_NULL(rrule) || !rrule->has_wmm) {
		rcu_read_unlock();
		return;
	}

	if (sdata->vif.type == NL80211_IFTYPE_AP)
		wmm_ac = &rrule->wmm_rule.ap[ac];
	else
		wmm_ac = &rrule->wmm_rule.client[ac];
	qparam->cw_min = max_t(u16, qparam->cw_min, wmm_ac->cw_min);
	qparam->cw_max = max_t(u16, qparam->cw_max, wmm_ac->cw_max);
	qparam->aifs = max_t(u8, qparam->aifs, wmm_ac->aifsn);
	qparam->txop = min_t(u16, qparam->txop, wmm_ac->cot / 32);
	rcu_read_unlock();
}

void ieee80211_set_wmm_default(struct ieee80211_link_data *link,
			       bool bss_notify, bool enable_qos)
{
	struct ieee80211_sub_if_data *sdata = link->sdata;
	struct ieee80211_local *local = sdata->local;
	struct ieee80211_tx_queue_params qparam;
	struct ieee80211_chanctx_conf *chanctx_conf;
	int ac;
	bool use_11b;
	bool is_ocb; /* Use another EDCA parameters if dot11OCBActivated=true */
	int aCWmin, aCWmax;

	if (!local->ops->conf_tx)
		return;

	if (local->hw.queues < IEEE80211_NUM_ACS)
		return;

	memset(&qparam, 0, sizeof(qparam));

	rcu_read_lock();
	chanctx_conf = rcu_dereference(link->conf->chanctx_conf);
	use_11b = (chanctx_conf &&
		   chanctx_conf->def.chan->band == NL80211_BAND_2GHZ) &&
		 !link->operating_11g_mode;
	rcu_read_unlock();

	is_ocb = (sdata->vif.type == NL80211_IFTYPE_OCB);

	/* Set defaults according to 802.11-2007 Table 7-37 */
	aCWmax = 1023;
	if (use_11b)
		aCWmin = 31;
	else
		aCWmin = 15;

	/* Confiure old 802.11b/g medium access rules. */
	qparam.cw_max = aCWmax;
	qparam.cw_min = aCWmin;
	qparam.txop = 0;
	qparam.aifs = 2;

	for (ac = 0; ac < IEEE80211_NUM_ACS; ac++) {
		/* Update if QoS is enabled. */
		if (enable_qos) {
			switch (ac) {
			case IEEE80211_AC_BK:
				qparam.cw_max = aCWmax;
				qparam.cw_min = aCWmin;
				qparam.txop = 0;
				if (is_ocb)
					qparam.aifs = 9;
				else
					qparam.aifs = 7;
				break;
			/* never happens but let's not leave undefined */
			default:
			case IEEE80211_AC_BE:
				qparam.cw_max = aCWmax;
				qparam.cw_min = aCWmin;
				qparam.txop = 0;
				if (is_ocb)
					qparam.aifs = 6;
				else
					qparam.aifs = 3;
				break;
			case IEEE80211_AC_VI:
				qparam.cw_max = aCWmin;
				qparam.cw_min = (aCWmin + 1) / 2 - 1;
				if (is_ocb)
					qparam.txop = 0;
				else if (use_11b)
					qparam.txop = 6016/32;
				else
					qparam.txop = 3008/32;

				if (is_ocb)
					qparam.aifs = 3;
				else
					qparam.aifs = 2;
				break;
			case IEEE80211_AC_VO:
				qparam.cw_max = (aCWmin + 1) / 2 - 1;
				qparam.cw_min = (aCWmin + 1) / 4 - 1;
				if (is_ocb)
					qparam.txop = 0;
				else if (use_11b)
					qparam.txop = 3264/32;
				else
					qparam.txop = 1504/32;
				qparam.aifs = 2;
				break;
			}
		}
		ieee80211_regulatory_limit_wmm_params(sdata, &qparam, ac);

		qparam.uapsd = false;

		link->tx_conf[ac] = qparam;
		drv_conf_tx(local, link, ac, &qparam);
	}

	if (sdata->vif.type != NL80211_IFTYPE_MONITOR &&
	    sdata->vif.type != NL80211_IFTYPE_P2P_DEVICE &&
	    sdata->vif.type != NL80211_IFTYPE_NAN) {
		link->conf->qos = enable_qos;
		if (bss_notify)
			ieee80211_link_info_change_notify(sdata, link,
							  BSS_CHANGED_QOS);
	}
}

void ieee80211_send_auth(struct ieee80211_sub_if_data *sdata,
			 u16 transaction, u16 auth_alg, u16 status,
			 const u8 *extra, size_t extra_len, const u8 *da,
			 const u8 *bssid, const u8 *key, u8 key_len, u8 key_idx,
			 u32 tx_flags)
{
	struct ieee80211_local *local = sdata->local;
	struct sk_buff *skb;
	struct ieee80211_mgmt *mgmt;
	bool multi_link = sdata->vif.valid_links;
	struct {
		u8 id;
		u8 len;
		u8 ext_id;
		struct ieee80211_multi_link_elem ml;
		struct ieee80211_mle_basic_common_info basic;
	} __packed mle = {
		.id = WLAN_EID_EXTENSION,
		.len = sizeof(mle) - 2,
		.ext_id = WLAN_EID_EXT_EHT_MULTI_LINK,
		.ml.control = cpu_to_le16(IEEE80211_ML_CONTROL_TYPE_BASIC),
		.basic.len = sizeof(mle.basic),
	};
	int err;

	memcpy(mle.basic.mld_mac_addr, sdata->vif.addr, ETH_ALEN);

	/* 24 + 6 = header + auth_algo + auth_transaction + status_code */
	skb = dev_alloc_skb(local->hw.extra_tx_headroom + IEEE80211_WEP_IV_LEN +
			    24 + 6 + extra_len + IEEE80211_WEP_ICV_LEN +
			    multi_link * sizeof(mle));
	if (!skb)
		return;

	skb_reserve(skb, local->hw.extra_tx_headroom + IEEE80211_WEP_IV_LEN);

	mgmt = skb_put_zero(skb, 24 + 6);
	mgmt->frame_control = cpu_to_le16(IEEE80211_FTYPE_MGMT |
					  IEEE80211_STYPE_AUTH);
	memcpy(mgmt->da, da, ETH_ALEN);
	memcpy(mgmt->sa, sdata->vif.addr, ETH_ALEN);
	memcpy(mgmt->bssid, bssid, ETH_ALEN);
	mgmt->u.auth.auth_alg = cpu_to_le16(auth_alg);
	mgmt->u.auth.auth_transaction = cpu_to_le16(transaction);
	mgmt->u.auth.status_code = cpu_to_le16(status);
	if (extra)
		skb_put_data(skb, extra, extra_len);
	if (multi_link)
		skb_put_data(skb, &mle, sizeof(mle));

	if (auth_alg == WLAN_AUTH_SHARED_KEY && transaction == 3) {
		mgmt->frame_control |= cpu_to_le16(IEEE80211_FCTL_PROTECTED);
		err = ieee80211_wep_encrypt(local, skb, key, key_len, key_idx);
		if (WARN_ON(err)) {
			kfree_skb(skb);
			return;
		}
	}

	IEEE80211_SKB_CB(skb)->flags |= IEEE80211_TX_INTFL_DONT_ENCRYPT |
					tx_flags;
	ieee80211_tx_skb(sdata, skb);
}

void ieee80211_send_deauth_disassoc(struct ieee80211_sub_if_data *sdata,
				    const u8 *da, const u8 *bssid,
				    u16 stype, u16 reason,
				    bool send_frame, u8 *frame_buf)
{
	struct ieee80211_local *local = sdata->local;
	struct sk_buff *skb;
	struct ieee80211_mgmt *mgmt = (void *)frame_buf;

	/* build frame */
	mgmt->frame_control = cpu_to_le16(IEEE80211_FTYPE_MGMT | stype);
	mgmt->duration = 0; /* initialize only */
	mgmt->seq_ctrl = 0; /* initialize only */
	memcpy(mgmt->da, da, ETH_ALEN);
	memcpy(mgmt->sa, sdata->vif.addr, ETH_ALEN);
	memcpy(mgmt->bssid, bssid, ETH_ALEN);
	/* u.deauth.reason_code == u.disassoc.reason_code */
	mgmt->u.deauth.reason_code = cpu_to_le16(reason);

	if (send_frame) {
		skb = dev_alloc_skb(local->hw.extra_tx_headroom +
				    IEEE80211_DEAUTH_FRAME_LEN);
		if (!skb)
			return;

		skb_reserve(skb, local->hw.extra_tx_headroom);

		/* copy in frame */
		skb_put_data(skb, mgmt, IEEE80211_DEAUTH_FRAME_LEN);

		if (sdata->vif.type != NL80211_IFTYPE_STATION ||
		    !(sdata->u.mgd.flags & IEEE80211_STA_MFP_ENABLED))
			IEEE80211_SKB_CB(skb)->flags |=
				IEEE80211_TX_INTFL_DONT_ENCRYPT;

		ieee80211_tx_skb(sdata, skb);
	}
}

static u8 *ieee80211_write_he_6ghz_cap(u8 *pos, __le16 cap, u8 *end)
{
	if ((end - pos) < 5)
		return pos;

	*pos++ = WLAN_EID_EXTENSION;
	*pos++ = 1 + sizeof(cap);
	*pos++ = WLAN_EID_EXT_HE_6GHZ_CAPA;
	memcpy(pos, &cap, sizeof(cap));

	return pos + 2;
}

static int ieee80211_build_preq_ies_band(struct ieee80211_sub_if_data *sdata,
					 u8 *buffer, size_t buffer_len,
					 const u8 *ie, size_t ie_len,
					 enum nl80211_band band,
					 u32 rate_mask,
					 struct cfg80211_chan_def *chandef,
					 size_t *offset, u32 flags)
{
	struct ieee80211_local *local = sdata->local;
	struct ieee80211_supported_band *sband;
	const struct ieee80211_sta_he_cap *he_cap;
	const struct ieee80211_sta_eht_cap *eht_cap;
	u8 *pos = buffer, *end = buffer + buffer_len;
	size_t noffset;
	int supp_rates_len, i;
	u8 rates[32];
	int num_rates;
	int ext_rates_len;
	int shift;
	u32 rate_flags;
	bool have_80mhz = false;

	*offset = 0;

	sband = local->hw.wiphy->bands[band];
	if (WARN_ON_ONCE(!sband))
		return 0;

	rate_flags = ieee80211_chandef_rate_flags(chandef);
	shift = ieee80211_chandef_get_shift(chandef);

	/* For direct scan add S1G IE and consider its override bits */
	if (band == NL80211_BAND_S1GHZ) {
		if (end - pos < 2 + sizeof(struct ieee80211_s1g_cap))
			goto out_err;
		pos = ieee80211_ie_build_s1g_cap(pos, &sband->s1g_cap);
		goto done;
	}

	num_rates = 0;
	for (i = 0; i < sband->n_bitrates; i++) {
		if ((BIT(i) & rate_mask) == 0)
			continue; /* skip rate */
		if ((rate_flags & sband->bitrates[i].flags) != rate_flags)
			continue;

		rates[num_rates++] =
			(u8) DIV_ROUND_UP(sband->bitrates[i].bitrate,
					  (1 << shift) * 5);
	}

	supp_rates_len = min_t(int, num_rates, 8);

	if (end - pos < 2 + supp_rates_len)
		goto out_err;
	*pos++ = WLAN_EID_SUPP_RATES;
	*pos++ = supp_rates_len;
	memcpy(pos, rates, supp_rates_len);
	pos += supp_rates_len;

	/* insert "request information" if in custom IEs */
	if (ie && ie_len) {
		static const u8 before_extrates[] = {
			WLAN_EID_SSID,
			WLAN_EID_SUPP_RATES,
			WLAN_EID_REQUEST,
		};
		noffset = ieee80211_ie_split(ie, ie_len,
					     before_extrates,
					     ARRAY_SIZE(before_extrates),
					     *offset);
		if (end - pos < noffset - *offset)
			goto out_err;
		memcpy(pos, ie + *offset, noffset - *offset);
		pos += noffset - *offset;
		*offset = noffset;
	}

	ext_rates_len = num_rates - supp_rates_len;
	if (ext_rates_len > 0) {
		if (end - pos < 2 + ext_rates_len)
			goto out_err;
		*pos++ = WLAN_EID_EXT_SUPP_RATES;
		*pos++ = ext_rates_len;
		memcpy(pos, rates + supp_rates_len, ext_rates_len);
		pos += ext_rates_len;
	}

	if (chandef->chan && sband->band == NL80211_BAND_2GHZ) {
		if (end - pos < 3)
			goto out_err;
		*pos++ = WLAN_EID_DS_PARAMS;
		*pos++ = 1;
		*pos++ = ieee80211_frequency_to_channel(
				chandef->chan->center_freq);
	}

	if (flags & IEEE80211_PROBE_FLAG_MIN_CONTENT)
		goto done;

	/* insert custom IEs that go before HT */
	if (ie && ie_len) {
		static const u8 before_ht[] = {
			/*
			 * no need to list the ones split off already
			 * (or generated here)
			 */
			WLAN_EID_DS_PARAMS,
			WLAN_EID_SUPPORTED_REGULATORY_CLASSES,
		};
		noffset = ieee80211_ie_split(ie, ie_len,
					     before_ht, ARRAY_SIZE(before_ht),
					     *offset);
		if (end - pos < noffset - *offset)
			goto out_err;
		memcpy(pos, ie + *offset, noffset - *offset);
		pos += noffset - *offset;
		*offset = noffset;
	}

	if (sband->ht_cap.ht_supported) {
		if (end - pos < 2 + sizeof(struct ieee80211_ht_cap))
			goto out_err;
		pos = ieee80211_ie_build_ht_cap(pos, &sband->ht_cap,
						sband->ht_cap.cap);
	}

	/* insert custom IEs that go before VHT */
	if (ie && ie_len) {
		static const u8 before_vht[] = {
			/*
			 * no need to list the ones split off already
			 * (or generated here)
			 */
			WLAN_EID_BSS_COEX_2040,
			WLAN_EID_EXT_CAPABILITY,
			WLAN_EID_SSID_LIST,
			WLAN_EID_CHANNEL_USAGE,
			WLAN_EID_INTERWORKING,
			WLAN_EID_MESH_ID,
			/* 60 GHz (Multi-band, DMG, MMS) can't happen */
		};
		noffset = ieee80211_ie_split(ie, ie_len,
					     before_vht, ARRAY_SIZE(before_vht),
					     *offset);
		if (end - pos < noffset - *offset)
			goto out_err;
		memcpy(pos, ie + *offset, noffset - *offset);
		pos += noffset - *offset;
		*offset = noffset;
	}

	/* Check if any channel in this sband supports at least 80 MHz */
	for (i = 0; i < sband->n_channels; i++) {
		if (sband->channels[i].flags & (IEEE80211_CHAN_DISABLED |
						IEEE80211_CHAN_NO_80MHZ))
			continue;

		have_80mhz = true;
		break;
	}

	if (sband->vht_cap.vht_supported && have_80mhz) {
		if (end - pos < 2 + sizeof(struct ieee80211_vht_cap))
			goto out_err;
		pos = ieee80211_ie_build_vht_cap(pos, &sband->vht_cap,
						 sband->vht_cap.cap);
	}

	/* insert custom IEs that go before HE */
	if (ie && ie_len) {
		static const u8 before_he[] = {
			/*
			 * no need to list the ones split off before VHT
			 * or generated here
			 */
			WLAN_EID_EXTENSION, WLAN_EID_EXT_FILS_REQ_PARAMS,
			WLAN_EID_AP_CSN,
			/* TODO: add 11ah/11aj/11ak elements */
		};
		noffset = ieee80211_ie_split(ie, ie_len,
					     before_he, ARRAY_SIZE(before_he),
					     *offset);
		if (end - pos < noffset - *offset)
			goto out_err;
		memcpy(pos, ie + *offset, noffset - *offset);
		pos += noffset - *offset;
		*offset = noffset;
	}

	he_cap = ieee80211_get_he_iftype_cap_vif(sband, &sdata->vif);
	if (he_cap &&
	    cfg80211_any_usable_channels(local->hw.wiphy, BIT(sband->band),
					 IEEE80211_CHAN_NO_HE)) {
		pos = ieee80211_ie_build_he_cap(0, pos, he_cap, end);
<<<<<<< HEAD
=======
		if (!pos)
			goto out_err;
	}

	eht_cap = ieee80211_get_eht_iftype_cap_vif(sband, &sdata->vif);

	if (eht_cap &&
	    cfg80211_any_usable_channels(local->hw.wiphy, BIT(sband->band),
					 IEEE80211_CHAN_NO_HE |
					 IEEE80211_CHAN_NO_EHT)) {
		pos = ieee80211_ie_build_eht_cap(pos, he_cap, eht_cap, end,
						 sdata->vif.type == NL80211_IFTYPE_AP);
>>>>>>> eb3cdb58
		if (!pos)
			goto out_err;
	}

	if (cfg80211_any_usable_channels(local->hw.wiphy,
					 BIT(NL80211_BAND_6GHZ),
					 IEEE80211_CHAN_NO_HE)) {
		struct ieee80211_supported_band *sband6;

		sband6 = local->hw.wiphy->bands[NL80211_BAND_6GHZ];
		he_cap = ieee80211_get_he_iftype_cap_vif(sband6, &sdata->vif);

		if (he_cap) {
			enum nl80211_iftype iftype =
				ieee80211_vif_type_p2p(&sdata->vif);
			__le16 cap = ieee80211_get_he_6ghz_capa(sband6, iftype);

			pos = ieee80211_write_he_6ghz_cap(pos, cap, end);
		}
	}

	/*
	 * If adding more here, adjust code in main.c
	 * that calculates local->scan_ies_len.
	 */

	return pos - buffer;
 out_err:
	WARN_ONCE(1, "not enough space for preq IEs\n");
 done:
	return pos - buffer;
}

int ieee80211_build_preq_ies(struct ieee80211_sub_if_data *sdata, u8 *buffer,
			     size_t buffer_len,
			     struct ieee80211_scan_ies *ie_desc,
			     const u8 *ie, size_t ie_len,
			     u8 bands_used, u32 *rate_masks,
			     struct cfg80211_chan_def *chandef,
			     u32 flags)
{
	size_t pos = 0, old_pos = 0, custom_ie_offset = 0;
	int i;

	memset(ie_desc, 0, sizeof(*ie_desc));

	for (i = 0; i < NUM_NL80211_BANDS; i++) {
		if (bands_used & BIT(i)) {
			pos += ieee80211_build_preq_ies_band(sdata,
							     buffer + pos,
							     buffer_len - pos,
							     ie, ie_len, i,
							     rate_masks[i],
							     chandef,
							     &custom_ie_offset,
							     flags);
			ie_desc->ies[i] = buffer + old_pos;
			ie_desc->len[i] = pos - old_pos;
			old_pos = pos;
		}
	}

	/* add any remaining custom IEs */
	if (ie && ie_len) {
		if (WARN_ONCE(buffer_len - pos < ie_len - custom_ie_offset,
			      "not enough space for preq custom IEs\n"))
			return pos;
		memcpy(buffer + pos, ie + custom_ie_offset,
		       ie_len - custom_ie_offset);
		ie_desc->common_ies = buffer + pos;
		ie_desc->common_ie_len = ie_len - custom_ie_offset;
		pos += ie_len - custom_ie_offset;
	}

	return pos;
};

struct sk_buff *ieee80211_build_probe_req(struct ieee80211_sub_if_data *sdata,
					  const u8 *src, const u8 *dst,
					  u32 ratemask,
					  struct ieee80211_channel *chan,
					  const u8 *ssid, size_t ssid_len,
					  const u8 *ie, size_t ie_len,
					  u32 flags)
{
	struct ieee80211_local *local = sdata->local;
	struct cfg80211_chan_def chandef;
	struct sk_buff *skb;
	struct ieee80211_mgmt *mgmt;
	int ies_len;
	u32 rate_masks[NUM_NL80211_BANDS] = {};
	struct ieee80211_scan_ies dummy_ie_desc;

	/*
	 * Do not send DS Channel parameter for directed probe requests
	 * in order to maximize the chance that we get a response.  Some
	 * badly-behaved APs don't respond when this parameter is included.
	 */
	chandef.width = sdata->vif.bss_conf.chandef.width;
	if (flags & IEEE80211_PROBE_FLAG_DIRECTED)
		chandef.chan = NULL;
	else
		chandef.chan = chan;

	skb = ieee80211_probereq_get(&local->hw, src, ssid, ssid_len,
				     local->scan_ies_len + ie_len);
	if (!skb)
		return NULL;

	rate_masks[chan->band] = ratemask;
	ies_len = ieee80211_build_preq_ies(sdata, skb_tail_pointer(skb),
					   skb_tailroom(skb), &dummy_ie_desc,
					   ie, ie_len, BIT(chan->band),
					   rate_masks, &chandef, flags);
	skb_put(skb, ies_len);

	if (dst) {
		mgmt = (struct ieee80211_mgmt *) skb->data;
		memcpy(mgmt->da, dst, ETH_ALEN);
		memcpy(mgmt->bssid, dst, ETH_ALEN);
	}

	IEEE80211_SKB_CB(skb)->flags |= IEEE80211_TX_INTFL_DONT_ENCRYPT;

	return skb;
}

u32 ieee80211_sta_get_rates(struct ieee80211_sub_if_data *sdata,
			    struct ieee802_11_elems *elems,
			    enum nl80211_band band, u32 *basic_rates)
{
	struct ieee80211_supported_band *sband;
	size_t num_rates;
	u32 supp_rates, rate_flags;
	int i, j, shift;

	sband = sdata->local->hw.wiphy->bands[band];
	if (WARN_ON(!sband))
		return 1;

	rate_flags = ieee80211_chandef_rate_flags(&sdata->vif.bss_conf.chandef);
	shift = ieee80211_vif_get_shift(&sdata->vif);

	num_rates = sband->n_bitrates;
	supp_rates = 0;
	for (i = 0; i < elems->supp_rates_len +
		     elems->ext_supp_rates_len; i++) {
		u8 rate = 0;
		int own_rate;
		bool is_basic;
		if (i < elems->supp_rates_len)
			rate = elems->supp_rates[i];
		else if (elems->ext_supp_rates)
			rate = elems->ext_supp_rates
				[i - elems->supp_rates_len];
		own_rate = 5 * (rate & 0x7f);
		is_basic = !!(rate & 0x80);

		if (is_basic && (rate & 0x7f) == BSS_MEMBERSHIP_SELECTOR_HT_PHY)
			continue;

		for (j = 0; j < num_rates; j++) {
			int brate;
			if ((rate_flags & sband->bitrates[j].flags)
			    != rate_flags)
				continue;

			brate = DIV_ROUND_UP(sband->bitrates[j].bitrate,
					     1 << shift);

			if (brate == own_rate) {
				supp_rates |= BIT(j);
				if (basic_rates && is_basic)
					*basic_rates |= BIT(j);
			}
		}
	}
	return supp_rates;
}

void ieee80211_stop_device(struct ieee80211_local *local)
{
	ieee80211_led_radio(local, false);
	ieee80211_mod_tpt_led_trig(local, 0, IEEE80211_TPT_LEDTRIG_FL_RADIO);

	cancel_work_sync(&local->reconfig_filter);

	flush_workqueue(local->workqueue);
	drv_stop(local);
}

static void ieee80211_flush_completed_scan(struct ieee80211_local *local,
					   bool aborted)
{
	/* It's possible that we don't handle the scan completion in
	 * time during suspend, so if it's still marked as completed
	 * here, queue the work and flush it to clean things up.
	 * Instead of calling the worker function directly here, we
	 * really queue it to avoid potential races with other flows
	 * scheduling the same work.
	 */
	if (test_bit(SCAN_COMPLETED, &local->scanning)) {
		/* If coming from reconfiguration failure, abort the scan so
		 * we don't attempt to continue a partial HW scan - which is
		 * possible otherwise if (e.g.) the 2.4 GHz portion was the
		 * completed scan, and a 5 GHz portion is still pending.
		 */
		if (aborted)
			set_bit(SCAN_ABORTED, &local->scanning);
		ieee80211_queue_delayed_work(&local->hw, &local->scan_work, 0);
		flush_delayed_work(&local->scan_work);
	}
}

static void ieee80211_handle_reconfig_failure(struct ieee80211_local *local)
{
	struct ieee80211_sub_if_data *sdata;
	struct ieee80211_chanctx *ctx;

	/*
	 * We get here if during resume the device can't be restarted properly.
	 * We might also get here if this happens during HW reset, which is a
	 * slightly different situation and we need to drop all connections in
	 * the latter case.
	 *
	 * Ask cfg80211 to turn off all interfaces, this will result in more
	 * warnings but at least we'll then get into a clean stopped state.
	 */

	local->resuming = false;
	local->suspended = false;
	local->in_reconfig = false;

	ieee80211_flush_completed_scan(local, true);

	/* scheduled scan clearly can't be running any more, but tell
	 * cfg80211 and clear local state
	 */
	ieee80211_sched_scan_end(local);

	list_for_each_entry(sdata, &local->interfaces, list)
		sdata->flags &= ~IEEE80211_SDATA_IN_DRIVER;

	/* Mark channel contexts as not being in the driver any more to avoid
	 * removing them from the driver during the shutdown process...
	 */
	mutex_lock(&local->chanctx_mtx);
	list_for_each_entry(ctx, &local->chanctx_list, list)
		ctx->driver_present = false;
	mutex_unlock(&local->chanctx_mtx);
}

static void ieee80211_assign_chanctx(struct ieee80211_local *local,
				     struct ieee80211_sub_if_data *sdata,
				     struct ieee80211_link_data *link)
{
	struct ieee80211_chanctx_conf *conf;
	struct ieee80211_chanctx *ctx;

	if (!local->use_chanctx)
		return;

	mutex_lock(&local->chanctx_mtx);
	conf = rcu_dereference_protected(link->conf->chanctx_conf,
					 lockdep_is_held(&local->chanctx_mtx));
	if (conf) {
		ctx = container_of(conf, struct ieee80211_chanctx, conf);
		drv_assign_vif_chanctx(local, sdata, link->conf, ctx);
	}
	mutex_unlock(&local->chanctx_mtx);
}

static void ieee80211_reconfig_stations(struct ieee80211_sub_if_data *sdata)
{
	struct ieee80211_local *local = sdata->local;
	struct sta_info *sta;

	/* add STAs back */
	mutex_lock(&local->sta_mtx);
	list_for_each_entry(sta, &local->sta_list, list) {
		enum ieee80211_sta_state state;

		if (!sta->uploaded || sta->sdata != sdata)
			continue;

		for (state = IEEE80211_STA_NOTEXIST;
		     state < sta->sta_state; state++)
			WARN_ON(drv_sta_state(local, sta->sdata, sta, state,
					      state + 1));
	}
	mutex_unlock(&local->sta_mtx);
}

static int ieee80211_reconfig_nan(struct ieee80211_sub_if_data *sdata)
{
	struct cfg80211_nan_func *func, **funcs;
	int res, id, i = 0;

	res = drv_start_nan(sdata->local, sdata,
			    &sdata->u.nan.conf);
	if (WARN_ON(res))
		return res;

	funcs = kcalloc(sdata->local->hw.max_nan_de_entries + 1,
			sizeof(*funcs),
			GFP_KERNEL);
	if (!funcs)
		return -ENOMEM;

	/* Add all the functions:
	 * This is a little bit ugly. We need to call a potentially sleeping
	 * callback for each NAN function, so we can't hold the spinlock.
	 */
	spin_lock_bh(&sdata->u.nan.func_lock);

	idr_for_each_entry(&sdata->u.nan.function_inst_ids, func, id)
		funcs[i++] = func;

	spin_unlock_bh(&sdata->u.nan.func_lock);

	for (i = 0; funcs[i]; i++) {
		res = drv_add_nan_func(sdata->local, sdata, funcs[i]);
		if (WARN_ON(res))
			ieee80211_nan_func_terminated(&sdata->vif,
						      funcs[i]->instance_id,
						      NL80211_NAN_FUNC_TERM_REASON_ERROR,
						      GFP_KERNEL);
	}

	kfree(funcs);

	return 0;
}

int ieee80211_reconfig(struct ieee80211_local *local)
{
	struct ieee80211_hw *hw = &local->hw;
	struct ieee80211_sub_if_data *sdata;
	struct ieee80211_chanctx *ctx;
	struct sta_info *sta;
	int res, i;
	bool reconfig_due_to_wowlan = false;
	struct ieee80211_sub_if_data *sched_scan_sdata;
	struct cfg80211_sched_scan_request *sched_scan_req;
	bool sched_scan_stopped = false;
	bool suspended = local->suspended;
	bool in_reconfig = false;

	/* nothing to do if HW shouldn't run */
	if (!local->open_count)
		goto wake_up;

#ifdef CONFIG_PM
	if (suspended)
		local->resuming = true;

	if (local->wowlan) {
		/*
		 * In the wowlan case, both mac80211 and the device
		 * are functional when the resume op is called, so
		 * clear local->suspended so the device could operate
		 * normally (e.g. pass rx frames).
		 */
		local->suspended = false;
		res = drv_resume(local);
		local->wowlan = false;
		if (res < 0) {
			local->resuming = false;
			return res;
		}
		if (res == 0)
			goto wake_up;
		WARN_ON(res > 1);
		/*
		 * res is 1, which means the driver requested
		 * to go through a regular reset on wakeup.
		 * restore local->suspended in this case.
		 */
		reconfig_due_to_wowlan = true;
		local->suspended = true;
	}
#endif

	/*
	 * In case of hw_restart during suspend (without wowlan),
	 * cancel restart work, as we are reconfiguring the device
	 * anyway.
	 * Note that restart_work is scheduled on a frozen workqueue,
	 * so we can't deadlock in this case.
	 */
	if (suspended && local->in_reconfig && !reconfig_due_to_wowlan)
		cancel_work_sync(&local->restart_work);

	local->started = false;

	/*
	 * Upon resume hardware can sometimes be goofy due to
	 * various platform / driver / bus issues, so restarting
	 * the device may at times not work immediately. Propagate
	 * the error.
	 */
	res = drv_start(local);
	if (res) {
		if (suspended)
			WARN(1, "Hardware became unavailable upon resume. This could be a software issue prior to suspend or a hardware issue.\n");
		else
			WARN(1, "Hardware became unavailable during restart.\n");
		ieee80211_handle_reconfig_failure(local);
		return res;
	}

	/* setup fragmentation threshold */
	drv_set_frag_threshold(local, hw->wiphy->frag_threshold);

	/* setup RTS threshold */
	drv_set_rts_threshold(local, hw->wiphy->rts_threshold);

	/* reset coverage class */
	drv_set_coverage_class(local, hw->wiphy->coverage_class);

	ieee80211_led_radio(local, true);
	ieee80211_mod_tpt_led_trig(local,
				   IEEE80211_TPT_LEDTRIG_FL_RADIO, 0);

	/* add interfaces */
	sdata = wiphy_dereference(local->hw.wiphy, local->monitor_sdata);
	if (sdata) {
		/* in HW restart it exists already */
		WARN_ON(local->resuming);
		res = drv_add_interface(local, sdata);
		if (WARN_ON(res)) {
			RCU_INIT_POINTER(local->monitor_sdata, NULL);
			synchronize_net();
			kfree(sdata);
		}
	}

	list_for_each_entry(sdata, &local->interfaces, list) {
		if (sdata->vif.type != NL80211_IFTYPE_AP_VLAN &&
		    sdata->vif.type != NL80211_IFTYPE_MONITOR &&
		    ieee80211_sdata_running(sdata)) {
			res = drv_add_interface(local, sdata);
			if (WARN_ON(res))
				break;
		}
	}

	/* If adding any of the interfaces failed above, roll back and
	 * report failure.
	 */
	if (res) {
		list_for_each_entry_continue_reverse(sdata, &local->interfaces,
						     list)
			if (sdata->vif.type != NL80211_IFTYPE_AP_VLAN &&
			    sdata->vif.type != NL80211_IFTYPE_MONITOR &&
			    ieee80211_sdata_running(sdata))
				drv_remove_interface(local, sdata);
		ieee80211_handle_reconfig_failure(local);
		return res;
	}

	/* add channel contexts */
	if (local->use_chanctx) {
		mutex_lock(&local->chanctx_mtx);
		list_for_each_entry(ctx, &local->chanctx_list, list)
			if (ctx->replace_state !=
			    IEEE80211_CHANCTX_REPLACES_OTHER)
				WARN_ON(drv_add_chanctx(local, ctx));
		mutex_unlock(&local->chanctx_mtx);

		sdata = wiphy_dereference(local->hw.wiphy,
					  local->monitor_sdata);
		if (sdata && ieee80211_sdata_running(sdata))
			ieee80211_assign_chanctx(local, sdata, &sdata->deflink);
	}

	/* reconfigure hardware */
	ieee80211_hw_config(local, ~0);

	ieee80211_configure_filter(local);

	/* Finally also reconfigure all the BSS information */
	list_for_each_entry(sdata, &local->interfaces, list) {
		unsigned int link_id;
		u32 changed;

		if (!ieee80211_sdata_running(sdata))
			continue;

		sdata_lock(sdata);
		for (link_id = 0;
		     link_id < ARRAY_SIZE(sdata->vif.link_conf);
		     link_id++) {
			struct ieee80211_link_data *link;

			link = sdata_dereference(sdata->link[link_id], sdata);
			if (link)
				ieee80211_assign_chanctx(local, sdata, link);
		}

		switch (sdata->vif.type) {
		case NL80211_IFTYPE_AP_VLAN:
		case NL80211_IFTYPE_MONITOR:
			break;
		case NL80211_IFTYPE_ADHOC:
			if (sdata->vif.cfg.ibss_joined)
				WARN_ON(drv_join_ibss(local, sdata));
			fallthrough;
		default:
			ieee80211_reconfig_stations(sdata);
			fallthrough;
		case NL80211_IFTYPE_AP: /* AP stations are handled later */
			for (i = 0; i < IEEE80211_NUM_ACS; i++)
				drv_conf_tx(local, &sdata->deflink, i,
					    &sdata->deflink.tx_conf[i]);
			break;
		}
		sdata_unlock(sdata);

		/* common change flags for all interface types */
		changed = BSS_CHANGED_ERP_CTS_PROT |
			  BSS_CHANGED_ERP_PREAMBLE |
			  BSS_CHANGED_ERP_SLOT |
			  BSS_CHANGED_HT |
			  BSS_CHANGED_BASIC_RATES |
			  BSS_CHANGED_BEACON_INT |
			  BSS_CHANGED_BSSID |
			  BSS_CHANGED_CQM |
			  BSS_CHANGED_QOS |
			  BSS_CHANGED_IDLE |
			  BSS_CHANGED_TXPOWER |
			  BSS_CHANGED_MCAST_RATE;

		if (sdata->vif.bss_conf.mu_mimo_owner)
			changed |= BSS_CHANGED_MU_GROUPS;

		switch (sdata->vif.type) {
		case NL80211_IFTYPE_STATION:
			changed |= BSS_CHANGED_ASSOC |
				   BSS_CHANGED_ARP_FILTER |
				   BSS_CHANGED_PS;

			/* Re-send beacon info report to the driver */
			if (sdata->deflink.u.mgd.have_beacon)
				changed |= BSS_CHANGED_BEACON_INFO;

			if (sdata->vif.bss_conf.max_idle_period ||
			    sdata->vif.bss_conf.protected_keep_alive)
				changed |= BSS_CHANGED_KEEP_ALIVE;

			sdata_lock(sdata);
			ieee80211_bss_info_change_notify(sdata, changed);
			sdata_unlock(sdata);
			break;
		case NL80211_IFTYPE_OCB:
			changed |= BSS_CHANGED_OCB;
			ieee80211_bss_info_change_notify(sdata, changed);
			break;
		case NL80211_IFTYPE_ADHOC:
			changed |= BSS_CHANGED_IBSS;
			fallthrough;
		case NL80211_IFTYPE_AP:
			changed |= BSS_CHANGED_SSID | BSS_CHANGED_P2P_PS;

			if (sdata->vif.bss_conf.ftm_responder == 1 &&
			    wiphy_ext_feature_isset(sdata->local->hw.wiphy,
					NL80211_EXT_FEATURE_ENABLE_FTM_RESPONDER))
				changed |= BSS_CHANGED_FTM_RESPONDER;

			if (sdata->vif.type == NL80211_IFTYPE_AP) {
				changed |= BSS_CHANGED_AP_PROBE_RESP;

				if (rcu_access_pointer(sdata->deflink.u.ap.beacon))
					drv_start_ap(local, sdata,
						     sdata->deflink.conf);
			}
			fallthrough;
		case NL80211_IFTYPE_MESH_POINT:
			if (sdata->vif.bss_conf.enable_beacon) {
				changed |= BSS_CHANGED_BEACON |
					   BSS_CHANGED_BEACON_ENABLED;
				ieee80211_bss_info_change_notify(sdata, changed);
			}
			break;
		case NL80211_IFTYPE_NAN:
			res = ieee80211_reconfig_nan(sdata);
			if (res < 0) {
				ieee80211_handle_reconfig_failure(local);
				return res;
			}
			break;
		case NL80211_IFTYPE_AP_VLAN:
		case NL80211_IFTYPE_MONITOR:
		case NL80211_IFTYPE_P2P_DEVICE:
			/* nothing to do */
			break;
		case NL80211_IFTYPE_UNSPECIFIED:
		case NUM_NL80211_IFTYPES:
		case NL80211_IFTYPE_P2P_CLIENT:
		case NL80211_IFTYPE_P2P_GO:
		case NL80211_IFTYPE_WDS:
			WARN_ON(1);
			break;
		}
	}

	ieee80211_recalc_ps(local);

	/*
	 * The sta might be in psm against the ap (e.g. because
	 * this was the state before a hw restart), so we
	 * explicitly send a null packet in order to make sure
	 * it'll sync against the ap (and get out of psm).
	 */
	if (!(local->hw.conf.flags & IEEE80211_CONF_PS)) {
		list_for_each_entry(sdata, &local->interfaces, list) {
			if (sdata->vif.type != NL80211_IFTYPE_STATION)
				continue;
			if (!sdata->u.mgd.associated)
				continue;

			ieee80211_send_nullfunc(local, sdata, false);
		}
	}

	/* APs are now beaconing, add back stations */
	list_for_each_entry(sdata, &local->interfaces, list) {
		if (!ieee80211_sdata_running(sdata))
			continue;

		sdata_lock(sdata);
		switch (sdata->vif.type) {
		case NL80211_IFTYPE_AP_VLAN:
		case NL80211_IFTYPE_AP:
			ieee80211_reconfig_stations(sdata);
			break;
		default:
			break;
		}
		sdata_unlock(sdata);
	}

	/* add back keys */
	list_for_each_entry(sdata, &local->interfaces, list)
		ieee80211_reenable_keys(sdata);

	/* Reconfigure sched scan if it was interrupted by FW restart */
	mutex_lock(&local->mtx);
	sched_scan_sdata = rcu_dereference_protected(local->sched_scan_sdata,
						lockdep_is_held(&local->mtx));
	sched_scan_req = rcu_dereference_protected(local->sched_scan_req,
						lockdep_is_held(&local->mtx));
	if (sched_scan_sdata && sched_scan_req)
		/*
		 * Sched scan stopped, but we don't want to report it. Instead,
		 * we're trying to reschedule. However, if more than one scan
		 * plan was set, we cannot reschedule since we don't know which
		 * scan plan was currently running (and some scan plans may have
		 * already finished).
		 */
		if (sched_scan_req->n_scan_plans > 1 ||
		    __ieee80211_request_sched_scan_start(sched_scan_sdata,
							 sched_scan_req)) {
			RCU_INIT_POINTER(local->sched_scan_sdata, NULL);
			RCU_INIT_POINTER(local->sched_scan_req, NULL);
			sched_scan_stopped = true;
		}
	mutex_unlock(&local->mtx);

	if (sched_scan_stopped)
		cfg80211_sched_scan_stopped_locked(local->hw.wiphy, 0);

 wake_up:

	if (local->monitors == local->open_count && local->monitors > 0)
		ieee80211_add_virtual_monitor(local);

	/*
	 * Clear the WLAN_STA_BLOCK_BA flag so new aggregation
	 * sessions can be established after a resume.
	 *
	 * Also tear down aggregation sessions since reconfiguring
	 * them in a hardware restart scenario is not easily done
	 * right now, and the hardware will have lost information
	 * about the sessions, but we and the AP still think they
	 * are active. This is really a workaround though.
	 */
	if (ieee80211_hw_check(hw, AMPDU_AGGREGATION)) {
		mutex_lock(&local->sta_mtx);

		list_for_each_entry(sta, &local->sta_list, list) {
			if (!local->resuming)
				ieee80211_sta_tear_down_BA_sessions(
						sta, AGG_STOP_LOCAL_REQUEST);
			clear_sta_flag(sta, WLAN_STA_BLOCK_BA);
		}

		mutex_unlock(&local->sta_mtx);
	}

	/*
	 * If this is for hw restart things are still running.
	 * We may want to change that later, however.
	 */
	if (local->open_count && (!suspended || reconfig_due_to_wowlan))
		drv_reconfig_complete(local, IEEE80211_RECONFIG_TYPE_RESTART);

	if (local->in_reconfig) {
		in_reconfig = local->in_reconfig;
		local->in_reconfig = false;
		barrier();

		/* Restart deferred ROCs */
		mutex_lock(&local->mtx);
		ieee80211_start_next_roc(local);
		mutex_unlock(&local->mtx);

		/* Requeue all works */
		list_for_each_entry(sdata, &local->interfaces, list)
			ieee80211_queue_work(&local->hw, &sdata->work);
	}

	ieee80211_wake_queues_by_reason(hw, IEEE80211_MAX_QUEUE_MAP,
					IEEE80211_QUEUE_STOP_REASON_SUSPEND,
					false);

	if (in_reconfig) {
		list_for_each_entry(sdata, &local->interfaces, list) {
			if (!ieee80211_sdata_running(sdata))
				continue;
			if (sdata->vif.type == NL80211_IFTYPE_STATION)
				ieee80211_sta_restart(sdata);
		}
	}

	if (in_reconfig) {
		list_for_each_entry(sdata, &local->interfaces, list) {
			if (!ieee80211_sdata_running(sdata))
				continue;
			if (sdata->vif.type == NL80211_IFTYPE_STATION)
				ieee80211_sta_restart(sdata);
		}
	}

	if (!suspended)
		return 0;

#ifdef CONFIG_PM
	/* first set suspended false, then resuming */
	local->suspended = false;
	mb();
	local->resuming = false;

	ieee80211_flush_completed_scan(local, false);

	if (local->open_count && !reconfig_due_to_wowlan)
		drv_reconfig_complete(local, IEEE80211_RECONFIG_TYPE_SUSPEND);

	list_for_each_entry(sdata, &local->interfaces, list) {
		if (!ieee80211_sdata_running(sdata))
			continue;
		if (sdata->vif.type == NL80211_IFTYPE_STATION)
			ieee80211_sta_restart(sdata);
	}

	mod_timer(&local->sta_cleanup, jiffies + 1);
#else
	WARN_ON(1);
#endif

	return 0;
}

static void ieee80211_reconfig_disconnect(struct ieee80211_vif *vif, u8 flag)
{
	struct ieee80211_sub_if_data *sdata;
	struct ieee80211_local *local;
	struct ieee80211_key *key;

	if (WARN_ON(!vif))
		return;

	sdata = vif_to_sdata(vif);
	local = sdata->local;

	if (WARN_ON(flag & IEEE80211_SDATA_DISCONNECT_RESUME &&
		    !local->resuming))
		return;

	if (WARN_ON(flag & IEEE80211_SDATA_DISCONNECT_HW_RESTART &&
		    !local->in_reconfig))
		return;

	if (WARN_ON(vif->type != NL80211_IFTYPE_STATION))
		return;

	sdata->flags |= flag;

	mutex_lock(&local->key_mtx);
	list_for_each_entry(key, &sdata->key_list, list)
		key->flags |= KEY_FLAG_TAINTED;
	mutex_unlock(&local->key_mtx);
}

void ieee80211_hw_restart_disconnect(struct ieee80211_vif *vif)
{
	ieee80211_reconfig_disconnect(vif, IEEE80211_SDATA_DISCONNECT_HW_RESTART);
}
EXPORT_SYMBOL_GPL(ieee80211_hw_restart_disconnect);

void ieee80211_resume_disconnect(struct ieee80211_vif *vif)
{
	ieee80211_reconfig_disconnect(vif, IEEE80211_SDATA_DISCONNECT_RESUME);
}
EXPORT_SYMBOL_GPL(ieee80211_resume_disconnect);

void ieee80211_recalc_smps(struct ieee80211_sub_if_data *sdata,
			   struct ieee80211_link_data *link)
{
	struct ieee80211_local *local = sdata->local;
	struct ieee80211_chanctx_conf *chanctx_conf;
	struct ieee80211_chanctx *chanctx;

	mutex_lock(&local->chanctx_mtx);

	chanctx_conf = rcu_dereference_protected(link->conf->chanctx_conf,
						 lockdep_is_held(&local->chanctx_mtx));

	/*
	 * This function can be called from a work, thus it may be possible
	 * that the chanctx_conf is removed (due to a disconnection, for
	 * example).
	 * So nothing should be done in such case.
	 */
	if (!chanctx_conf)
		goto unlock;

	chanctx = container_of(chanctx_conf, struct ieee80211_chanctx, conf);
	ieee80211_recalc_smps_chanctx(local, chanctx);
 unlock:
	mutex_unlock(&local->chanctx_mtx);
}

void ieee80211_recalc_min_chandef(struct ieee80211_sub_if_data *sdata,
				  int link_id)
{
	struct ieee80211_local *local = sdata->local;
	struct ieee80211_chanctx_conf *chanctx_conf;
	struct ieee80211_chanctx *chanctx;
	int i;

	mutex_lock(&local->chanctx_mtx);

	for (i = 0; i < ARRAY_SIZE(sdata->vif.link_conf); i++) {
		struct ieee80211_bss_conf *bss_conf;

		if (link_id >= 0 && link_id != i)
			continue;

		rcu_read_lock();
		bss_conf = rcu_dereference(sdata->vif.link_conf[i]);
		if (!bss_conf) {
			rcu_read_unlock();
			continue;
		}

		chanctx_conf = rcu_dereference_protected(bss_conf->chanctx_conf,
							 lockdep_is_held(&local->chanctx_mtx));
		/*
		 * Since we hold the chanctx_mtx (checked above)
		 * we can take the chanctx_conf pointer out of the
		 * RCU critical section, it cannot go away without
		 * the mutex. Just the way we reached it could - in
		 * theory - go away, but we don't really care and
		 * it really shouldn't happen anyway.
		 */
		rcu_read_unlock();

		if (!chanctx_conf)
			goto unlock;

		chanctx = container_of(chanctx_conf, struct ieee80211_chanctx,
				       conf);
		ieee80211_recalc_chanctx_min_def(local, chanctx, NULL);
	}
 unlock:
	mutex_unlock(&local->chanctx_mtx);
}

size_t ieee80211_ie_split_vendor(const u8 *ies, size_t ielen, size_t offset)
{
	size_t pos = offset;

	while (pos < ielen && ies[pos] != WLAN_EID_VENDOR_SPECIFIC)
		pos += 2 + ies[pos + 1];

	return pos;
}

u8 *ieee80211_ie_build_s1g_cap(u8 *pos, struct ieee80211_sta_s1g_cap *s1g_cap)
{
	*pos++ = WLAN_EID_S1G_CAPABILITIES;
	*pos++ = sizeof(struct ieee80211_s1g_cap);
	memset(pos, 0, sizeof(struct ieee80211_s1g_cap));

	memcpy(pos, &s1g_cap->cap, sizeof(s1g_cap->cap));
	pos += sizeof(s1g_cap->cap);

	memcpy(pos, &s1g_cap->nss_mcs, sizeof(s1g_cap->nss_mcs));
	pos += sizeof(s1g_cap->nss_mcs);

	return pos;
}

u8 *ieee80211_ie_build_ht_cap(u8 *pos, struct ieee80211_sta_ht_cap *ht_cap,
			      u16 cap)
{
	__le16 tmp;

	*pos++ = WLAN_EID_HT_CAPABILITY;
	*pos++ = sizeof(struct ieee80211_ht_cap);
	memset(pos, 0, sizeof(struct ieee80211_ht_cap));

	/* capability flags */
	tmp = cpu_to_le16(cap);
	memcpy(pos, &tmp, sizeof(u16));
	pos += sizeof(u16);

	/* AMPDU parameters */
	*pos++ = ht_cap->ampdu_factor |
		 (ht_cap->ampdu_density <<
			IEEE80211_HT_AMPDU_PARM_DENSITY_SHIFT);

	/* MCS set */
	memcpy(pos, &ht_cap->mcs, sizeof(ht_cap->mcs));
	pos += sizeof(ht_cap->mcs);

	/* extended capabilities */
	pos += sizeof(__le16);

	/* BF capabilities */
	pos += sizeof(__le32);

	/* antenna selection */
	pos += sizeof(u8);

	return pos;
}

u8 *ieee80211_ie_build_vht_cap(u8 *pos, struct ieee80211_sta_vht_cap *vht_cap,
			       u32 cap)
{
	__le32 tmp;

	*pos++ = WLAN_EID_VHT_CAPABILITY;
	*pos++ = sizeof(struct ieee80211_vht_cap);
	memset(pos, 0, sizeof(struct ieee80211_vht_cap));

	/* capability flags */
	tmp = cpu_to_le32(cap);
	memcpy(pos, &tmp, sizeof(u32));
	pos += sizeof(u32);

	/* VHT MCS set */
	memcpy(pos, &vht_cap->vht_mcs, sizeof(vht_cap->vht_mcs));
	pos += sizeof(vht_cap->vht_mcs);

	return pos;
}

u8 ieee80211_ie_len_he_cap(struct ieee80211_sub_if_data *sdata, u8 iftype)
{
	const struct ieee80211_sta_he_cap *he_cap;
	struct ieee80211_supported_band *sband;
	u8 n;

	sband = ieee80211_get_sband(sdata);
	if (!sband)
		return 0;

	he_cap = ieee80211_get_he_iftype_cap(sband, iftype);
	if (!he_cap)
		return 0;

	n = ieee80211_he_mcs_nss_size(&he_cap->he_cap_elem);
	return 2 + 1 +
	       sizeof(he_cap->he_cap_elem) + n +
	       ieee80211_he_ppe_size(he_cap->ppe_thres[0],
				     he_cap->he_cap_elem.phy_cap_info);
}

<<<<<<< HEAD
u8 *ieee80211_ie_build_he_cap(u32 disable_flags, u8 *pos,
=======
u8 *ieee80211_ie_build_he_cap(ieee80211_conn_flags_t disable_flags, u8 *pos,
>>>>>>> eb3cdb58
			      const struct ieee80211_sta_he_cap *he_cap,
			      u8 *end)
{
	struct ieee80211_he_cap_elem elem;
	u8 n;
	u8 ie_len;
	u8 *orig_pos = pos;

	/* Make sure we have place for the IE */
	/*
	 * TODO: the 1 added is because this temporarily is under the EXTENSION
	 * IE. Get rid of it when it moves.
	 */
	if (!he_cap)
		return orig_pos;

	/* modify on stack first to calculate 'n' and 'ie_len' correctly */
	elem = he_cap->he_cap_elem;

<<<<<<< HEAD
	if (disable_flags & IEEE80211_STA_DISABLE_40MHZ)
=======
	if (disable_flags & IEEE80211_CONN_DISABLE_40MHZ)
>>>>>>> eb3cdb58
		elem.phy_cap_info[0] &=
			~(IEEE80211_HE_PHY_CAP0_CHANNEL_WIDTH_SET_40MHZ_80MHZ_IN_5G |
			  IEEE80211_HE_PHY_CAP0_CHANNEL_WIDTH_SET_40MHZ_IN_2G);

<<<<<<< HEAD
	if (disable_flags & IEEE80211_STA_DISABLE_160MHZ)
		elem.phy_cap_info[0] &=
			~IEEE80211_HE_PHY_CAP0_CHANNEL_WIDTH_SET_160MHZ_IN_5G;

	if (disable_flags & IEEE80211_STA_DISABLE_80P80MHZ)
=======
	if (disable_flags & IEEE80211_CONN_DISABLE_160MHZ)
		elem.phy_cap_info[0] &=
			~IEEE80211_HE_PHY_CAP0_CHANNEL_WIDTH_SET_160MHZ_IN_5G;

	if (disable_flags & IEEE80211_CONN_DISABLE_80P80MHZ)
>>>>>>> eb3cdb58
		elem.phy_cap_info[0] &=
			~IEEE80211_HE_PHY_CAP0_CHANNEL_WIDTH_SET_80PLUS80_MHZ_IN_5G;

	n = ieee80211_he_mcs_nss_size(&elem);
	ie_len = 2 + 1 +
		 sizeof(he_cap->he_cap_elem) + n +
		 ieee80211_he_ppe_size(he_cap->ppe_thres[0],
				       he_cap->he_cap_elem.phy_cap_info);

	if ((end - pos) < ie_len)
		return orig_pos;

	*pos++ = WLAN_EID_EXTENSION;
	pos++; /* We'll set the size later below */
	*pos++ = WLAN_EID_EXT_HE_CAPABILITY;

	/* Fixed data */
	memcpy(pos, &elem, sizeof(elem));
	pos += sizeof(elem);

	memcpy(pos, &he_cap->he_mcs_nss_supp, n);
	pos += n;

	/* Check if PPE Threshold should be present */
	if ((he_cap->he_cap_elem.phy_cap_info[6] &
	     IEEE80211_HE_PHY_CAP6_PPE_THRESHOLD_PRESENT) == 0)
		goto end;

	/*
	 * Calculate how many PPET16/PPET8 pairs are to come. Algorithm:
	 * (NSS_M1 + 1) x (num of 1 bits in RU_INDEX_BITMASK)
	 */
	n = hweight8(he_cap->ppe_thres[0] &
		     IEEE80211_PPE_THRES_RU_INDEX_BITMASK_MASK);
	n *= (1 + ((he_cap->ppe_thres[0] & IEEE80211_PPE_THRES_NSS_MASK) >>
		   IEEE80211_PPE_THRES_NSS_POS));

	/*
	 * Each pair is 6 bits, and we need to add the 7 "header" bits to the
	 * total size.
	 */
	n = (n * IEEE80211_PPE_THRES_INFO_PPET_SIZE * 2) + 7;
	n = DIV_ROUND_UP(n, 8);

	/* Copy PPE Thresholds */
	memcpy(pos, &he_cap->ppe_thres, n);
	pos += n;

end:
	orig_pos[1] = (pos - orig_pos) - 2;
	return pos;
}

void ieee80211_ie_build_he_6ghz_cap(struct ieee80211_sub_if_data *sdata,
				    enum ieee80211_smps_mode smps_mode,
				    struct sk_buff *skb)
{
	struct ieee80211_supported_band *sband;
	const struct ieee80211_sband_iftype_data *iftd;
	enum nl80211_iftype iftype = ieee80211_vif_type_p2p(&sdata->vif);
	u8 *pos;
	u16 cap;

	if (!cfg80211_any_usable_channels(sdata->local->hw.wiphy,
					  BIT(NL80211_BAND_6GHZ),
					  IEEE80211_CHAN_NO_HE))
		return;

	sband = sdata->local->hw.wiphy->bands[NL80211_BAND_6GHZ];

	iftd = ieee80211_get_sband_iftype_data(sband, iftype);
	if (!iftd)
		return;

	/* Check for device HE 6 GHz capability before adding element */
	if (!iftd->he_6ghz_capa.capa)
		return;

	cap = le16_to_cpu(iftd->he_6ghz_capa.capa);
	cap &= ~IEEE80211_HE_6GHZ_CAP_SM_PS;

	switch (smps_mode) {
	case IEEE80211_SMPS_AUTOMATIC:
	case IEEE80211_SMPS_NUM_MODES:
		WARN_ON(1);
		fallthrough;
	case IEEE80211_SMPS_OFF:
		cap |= u16_encode_bits(WLAN_HT_CAP_SM_PS_DISABLED,
				       IEEE80211_HE_6GHZ_CAP_SM_PS);
		break;
	case IEEE80211_SMPS_STATIC:
		cap |= u16_encode_bits(WLAN_HT_CAP_SM_PS_STATIC,
				       IEEE80211_HE_6GHZ_CAP_SM_PS);
		break;
	case IEEE80211_SMPS_DYNAMIC:
		cap |= u16_encode_bits(WLAN_HT_CAP_SM_PS_DYNAMIC,
				       IEEE80211_HE_6GHZ_CAP_SM_PS);
		break;
	}

	pos = skb_put(skb, 2 + 1 + sizeof(cap));
	ieee80211_write_he_6ghz_cap(pos, cpu_to_le16(cap),
				    pos + 2 + 1 + sizeof(cap));
}

u8 *ieee80211_ie_build_ht_oper(u8 *pos, struct ieee80211_sta_ht_cap *ht_cap,
			       const struct cfg80211_chan_def *chandef,
			       u16 prot_mode, bool rifs_mode)
{
	struct ieee80211_ht_operation *ht_oper;
	/* Build HT Information */
	*pos++ = WLAN_EID_HT_OPERATION;
	*pos++ = sizeof(struct ieee80211_ht_operation);
	ht_oper = (struct ieee80211_ht_operation *)pos;
	ht_oper->primary_chan = ieee80211_frequency_to_channel(
					chandef->chan->center_freq);
	switch (chandef->width) {
	case NL80211_CHAN_WIDTH_160:
	case NL80211_CHAN_WIDTH_80P80:
	case NL80211_CHAN_WIDTH_80:
	case NL80211_CHAN_WIDTH_40:
		if (chandef->center_freq1 > chandef->chan->center_freq)
			ht_oper->ht_param = IEEE80211_HT_PARAM_CHA_SEC_ABOVE;
		else
			ht_oper->ht_param = IEEE80211_HT_PARAM_CHA_SEC_BELOW;
		break;
	case NL80211_CHAN_WIDTH_320:
		/* HT information element should not be included on 6GHz */
		WARN_ON(1);
		return pos;
	default:
		ht_oper->ht_param = IEEE80211_HT_PARAM_CHA_SEC_NONE;
		break;
	}
	if (ht_cap->cap & IEEE80211_HT_CAP_SUP_WIDTH_20_40 &&
	    chandef->width != NL80211_CHAN_WIDTH_20_NOHT &&
	    chandef->width != NL80211_CHAN_WIDTH_20)
		ht_oper->ht_param |= IEEE80211_HT_PARAM_CHAN_WIDTH_ANY;

	if (rifs_mode)
		ht_oper->ht_param |= IEEE80211_HT_PARAM_RIFS_MODE;

	ht_oper->operation_mode = cpu_to_le16(prot_mode);
	ht_oper->stbc_param = 0x0000;

	/* It seems that Basic MCS set and Supported MCS set
	   are identical for the first 10 bytes */
	memset(&ht_oper->basic_set, 0, 16);
	memcpy(&ht_oper->basic_set, &ht_cap->mcs, 10);

	return pos + sizeof(struct ieee80211_ht_operation);
}

void ieee80211_ie_build_wide_bw_cs(u8 *pos,
				   const struct cfg80211_chan_def *chandef)
{
	*pos++ = WLAN_EID_WIDE_BW_CHANNEL_SWITCH;	/* EID */
	*pos++ = 3;					/* IE length */
	/* New channel width */
	switch (chandef->width) {
	case NL80211_CHAN_WIDTH_80:
		*pos++ = IEEE80211_VHT_CHANWIDTH_80MHZ;
		break;
	case NL80211_CHAN_WIDTH_160:
		*pos++ = IEEE80211_VHT_CHANWIDTH_160MHZ;
		break;
	case NL80211_CHAN_WIDTH_80P80:
		*pos++ = IEEE80211_VHT_CHANWIDTH_80P80MHZ;
		break;
	case NL80211_CHAN_WIDTH_320:
		/* The behavior is not defined for 320 MHz channels */
		WARN_ON(1);
		fallthrough;
	default:
		*pos++ = IEEE80211_VHT_CHANWIDTH_USE_HT;
	}

	/* new center frequency segment 0 */
	*pos++ = ieee80211_frequency_to_channel(chandef->center_freq1);
	/* new center frequency segment 1 */
	if (chandef->center_freq2)
		*pos++ = ieee80211_frequency_to_channel(chandef->center_freq2);
	else
		*pos++ = 0;
}

u8 *ieee80211_ie_build_vht_oper(u8 *pos, struct ieee80211_sta_vht_cap *vht_cap,
				const struct cfg80211_chan_def *chandef)
{
	struct ieee80211_vht_operation *vht_oper;

	*pos++ = WLAN_EID_VHT_OPERATION;
	*pos++ = sizeof(struct ieee80211_vht_operation);
	vht_oper = (struct ieee80211_vht_operation *)pos;
	vht_oper->center_freq_seg0_idx = ieee80211_frequency_to_channel(
							chandef->center_freq1);
	if (chandef->center_freq2)
		vht_oper->center_freq_seg1_idx =
			ieee80211_frequency_to_channel(chandef->center_freq2);
	else
		vht_oper->center_freq_seg1_idx = 0x00;

	switch (chandef->width) {
	case NL80211_CHAN_WIDTH_160:
		/*
		 * Convert 160 MHz channel width to new style as interop
		 * workaround.
		 */
		vht_oper->chan_width = IEEE80211_VHT_CHANWIDTH_80MHZ;
		vht_oper->center_freq_seg1_idx = vht_oper->center_freq_seg0_idx;
		if (chandef->chan->center_freq < chandef->center_freq1)
			vht_oper->center_freq_seg0_idx -= 8;
		else
			vht_oper->center_freq_seg0_idx += 8;
		break;
	case NL80211_CHAN_WIDTH_80P80:
		/*
		 * Convert 80+80 MHz channel width to new style as interop
		 * workaround.
		 */
		vht_oper->chan_width = IEEE80211_VHT_CHANWIDTH_80MHZ;
		break;
	case NL80211_CHAN_WIDTH_80:
		vht_oper->chan_width = IEEE80211_VHT_CHANWIDTH_80MHZ;
		break;
	case NL80211_CHAN_WIDTH_320:
		/* VHT information element should not be included on 6GHz */
		WARN_ON(1);
		return pos;
	default:
		vht_oper->chan_width = IEEE80211_VHT_CHANWIDTH_USE_HT;
		break;
	}

	/* don't require special VHT peer rates */
	vht_oper->basic_mcs_set = cpu_to_le16(0xffff);

	return pos + sizeof(struct ieee80211_vht_operation);
}

u8 *ieee80211_ie_build_he_oper(u8 *pos, struct cfg80211_chan_def *chandef)
{
	struct ieee80211_he_operation *he_oper;
	struct ieee80211_he_6ghz_oper *he_6ghz_op;
	u32 he_oper_params;
	u8 ie_len = 1 + sizeof(struct ieee80211_he_operation);

	if (chandef->chan->band == NL80211_BAND_6GHZ)
		ie_len += sizeof(struct ieee80211_he_6ghz_oper);

	*pos++ = WLAN_EID_EXTENSION;
	*pos++ = ie_len;
	*pos++ = WLAN_EID_EXT_HE_OPERATION;

	he_oper_params = 0;
	he_oper_params |= u32_encode_bits(1023, /* disabled */
				IEEE80211_HE_OPERATION_RTS_THRESHOLD_MASK);
	he_oper_params |= u32_encode_bits(1,
				IEEE80211_HE_OPERATION_ER_SU_DISABLE);
	he_oper_params |= u32_encode_bits(1,
				IEEE80211_HE_OPERATION_BSS_COLOR_DISABLED);
	if (chandef->chan->band == NL80211_BAND_6GHZ)
		he_oper_params |= u32_encode_bits(1,
				IEEE80211_HE_OPERATION_6GHZ_OP_INFO);

	he_oper = (struct ieee80211_he_operation *)pos;
	he_oper->he_oper_params = cpu_to_le32(he_oper_params);

	/* don't require special HE peer rates */
	he_oper->he_mcs_nss_set = cpu_to_le16(0xffff);
	pos += sizeof(struct ieee80211_he_operation);

	if (chandef->chan->band != NL80211_BAND_6GHZ)
		goto out;

	/* TODO add VHT operational */
	he_6ghz_op = (struct ieee80211_he_6ghz_oper *)pos;
	he_6ghz_op->minrate = 6; /* 6 Mbps */
	he_6ghz_op->primary =
		ieee80211_frequency_to_channel(chandef->chan->center_freq);
	he_6ghz_op->ccfs0 =
		ieee80211_frequency_to_channel(chandef->center_freq1);
	if (chandef->center_freq2)
		he_6ghz_op->ccfs1 =
			ieee80211_frequency_to_channel(chandef->center_freq2);
	else
		he_6ghz_op->ccfs1 = 0;

	switch (chandef->width) {
	case NL80211_CHAN_WIDTH_320:
		/*
		 * TODO: mesh operation is not defined over 6GHz 320 MHz
		 * channels.
		 */
		WARN_ON(1);
		break;
	case NL80211_CHAN_WIDTH_160:
		/* Convert 160 MHz channel width to new style as interop
		 * workaround.
		 */
		he_6ghz_op->control =
			IEEE80211_HE_6GHZ_OPER_CTRL_CHANWIDTH_160MHZ;
		he_6ghz_op->ccfs1 = he_6ghz_op->ccfs0;
		if (chandef->chan->center_freq < chandef->center_freq1)
			he_6ghz_op->ccfs0 -= 8;
		else
			he_6ghz_op->ccfs0 += 8;
		fallthrough;
	case NL80211_CHAN_WIDTH_80P80:
		he_6ghz_op->control =
			IEEE80211_HE_6GHZ_OPER_CTRL_CHANWIDTH_160MHZ;
		break;
	case NL80211_CHAN_WIDTH_80:
		he_6ghz_op->control =
			IEEE80211_HE_6GHZ_OPER_CTRL_CHANWIDTH_80MHZ;
		break;
	case NL80211_CHAN_WIDTH_40:
		he_6ghz_op->control =
			IEEE80211_HE_6GHZ_OPER_CTRL_CHANWIDTH_40MHZ;
		break;
	default:
		he_6ghz_op->control =
			IEEE80211_HE_6GHZ_OPER_CTRL_CHANWIDTH_20MHZ;
		break;
	}

	pos += sizeof(struct ieee80211_he_6ghz_oper);

out:
	return pos;
}

u8 *ieee80211_ie_build_eht_oper(u8 *pos, struct cfg80211_chan_def *chandef,
				const struct ieee80211_sta_eht_cap *eht_cap)

{
	const struct ieee80211_eht_mcs_nss_supp_20mhz_only *eht_mcs_nss =
					&eht_cap->eht_mcs_nss_supp.only_20mhz;
	struct ieee80211_eht_operation *eht_oper;
	struct ieee80211_eht_operation_info *eht_oper_info;
	u8 eht_oper_len = offsetof(struct ieee80211_eht_operation, optional);
	u8 eht_oper_info_len =
		offsetof(struct ieee80211_eht_operation_info, optional);
	u8 chan_width = 0;

	*pos++ = WLAN_EID_EXTENSION;
	*pos++ = 1 + eht_oper_len + eht_oper_info_len;
	*pos++ = WLAN_EID_EXT_EHT_OPERATION;

	eht_oper = (struct ieee80211_eht_operation *)pos;

	memcpy(&eht_oper->basic_mcs_nss, eht_mcs_nss, sizeof(*eht_mcs_nss));
	eht_oper->params |= IEEE80211_EHT_OPER_INFO_PRESENT;
	pos += eht_oper_len;

	eht_oper_info =
		(struct ieee80211_eht_operation_info *)eht_oper->optional;

	eht_oper_info->ccfs0 =
		ieee80211_frequency_to_channel(chandef->center_freq1);
	if (chandef->center_freq2)
		eht_oper_info->ccfs1 =
			ieee80211_frequency_to_channel(chandef->center_freq2);
	else
		eht_oper_info->ccfs1 = 0;

	switch (chandef->width) {
	case NL80211_CHAN_WIDTH_320:
		chan_width = IEEE80211_EHT_OPER_CHAN_WIDTH_320MHZ;
		eht_oper_info->ccfs1 = eht_oper_info->ccfs0;
		if (chandef->chan->center_freq < chandef->center_freq1)
			eht_oper_info->ccfs0 -= 16;
		else
			eht_oper_info->ccfs0 += 16;
		break;
	case NL80211_CHAN_WIDTH_160:
		eht_oper_info->ccfs1 = eht_oper_info->ccfs0;
		if (chandef->chan->center_freq < chandef->center_freq1)
			eht_oper_info->ccfs0 -= 8;
		else
			eht_oper_info->ccfs0 += 8;
		fallthrough;
	case NL80211_CHAN_WIDTH_80P80:
		chan_width = IEEE80211_EHT_OPER_CHAN_WIDTH_160MHZ;
		break;
	case NL80211_CHAN_WIDTH_80:
		chan_width = IEEE80211_EHT_OPER_CHAN_WIDTH_80MHZ;
		break;
	case NL80211_CHAN_WIDTH_40:
		chan_width = IEEE80211_EHT_OPER_CHAN_WIDTH_40MHZ;
		break;
	default:
		chan_width = IEEE80211_EHT_OPER_CHAN_WIDTH_20MHZ;
		break;
	}
	eht_oper_info->control = chan_width;
	pos += eht_oper_info_len;

	/* TODO: eht_oper_info->optional */

	return pos;
}

bool ieee80211_chandef_ht_oper(const struct ieee80211_ht_operation *ht_oper,
			       struct cfg80211_chan_def *chandef)
{
	enum nl80211_channel_type channel_type;

	if (!ht_oper)
		return false;

	switch (ht_oper->ht_param & IEEE80211_HT_PARAM_CHA_SEC_OFFSET) {
	case IEEE80211_HT_PARAM_CHA_SEC_NONE:
		channel_type = NL80211_CHAN_HT20;
		break;
	case IEEE80211_HT_PARAM_CHA_SEC_ABOVE:
		channel_type = NL80211_CHAN_HT40PLUS;
		break;
	case IEEE80211_HT_PARAM_CHA_SEC_BELOW:
		channel_type = NL80211_CHAN_HT40MINUS;
		break;
	default:
		return false;
	}

	cfg80211_chandef_create(chandef, chandef->chan, channel_type);
	return true;
}

bool ieee80211_chandef_vht_oper(struct ieee80211_hw *hw, u32 vht_cap_info,
				const struct ieee80211_vht_operation *oper,
				const struct ieee80211_ht_operation *htop,
				struct cfg80211_chan_def *chandef)
{
	struct cfg80211_chan_def new = *chandef;
	int cf0, cf1;
	int ccfs0, ccfs1, ccfs2;
	int ccf0, ccf1;
	u32 vht_cap;
	bool support_80_80 = false;
	bool support_160 = false;
	u8 ext_nss_bw_supp = u32_get_bits(vht_cap_info,
					  IEEE80211_VHT_CAP_EXT_NSS_BW_MASK);
	u8 supp_chwidth = u32_get_bits(vht_cap_info,
				       IEEE80211_VHT_CAP_SUPP_CHAN_WIDTH_MASK);

	if (!oper || !htop)
		return false;

	vht_cap = hw->wiphy->bands[chandef->chan->band]->vht_cap.cap;
	support_160 = (vht_cap & (IEEE80211_VHT_CAP_SUPP_CHAN_WIDTH_MASK |
				  IEEE80211_VHT_CAP_EXT_NSS_BW_MASK));
	support_80_80 = ((vht_cap &
			 IEEE80211_VHT_CAP_SUPP_CHAN_WIDTH_160_80PLUS80MHZ) ||
			(vht_cap & IEEE80211_VHT_CAP_SUPP_CHAN_WIDTH_160MHZ &&
			 vht_cap & IEEE80211_VHT_CAP_EXT_NSS_BW_MASK) ||
			((vht_cap & IEEE80211_VHT_CAP_EXT_NSS_BW_MASK) >>
				    IEEE80211_VHT_CAP_EXT_NSS_BW_SHIFT > 1));
	ccfs0 = oper->center_freq_seg0_idx;
	ccfs1 = oper->center_freq_seg1_idx;
	ccfs2 = (le16_to_cpu(htop->operation_mode) &
				IEEE80211_HT_OP_MODE_CCFS2_MASK)
			>> IEEE80211_HT_OP_MODE_CCFS2_SHIFT;

	ccf0 = ccfs0;

	/* if not supported, parse as though we didn't understand it */
	if (!ieee80211_hw_check(hw, SUPPORTS_VHT_EXT_NSS_BW))
		ext_nss_bw_supp = 0;

	/*
	 * Cf. IEEE 802.11 Table 9-250
	 *
	 * We really just consider that because it's inefficient to connect
	 * at a higher bandwidth than we'll actually be able to use.
	 */
	switch ((supp_chwidth << 4) | ext_nss_bw_supp) {
	default:
	case 0x00:
		ccf1 = 0;
		support_160 = false;
		support_80_80 = false;
		break;
	case 0x01:
		support_80_80 = false;
		fallthrough;
	case 0x02:
	case 0x03:
		ccf1 = ccfs2;
		break;
	case 0x10:
		ccf1 = ccfs1;
		break;
	case 0x11:
	case 0x12:
		if (!ccfs1)
			ccf1 = ccfs2;
		else
			ccf1 = ccfs1;
		break;
	case 0x13:
	case 0x20:
	case 0x23:
		ccf1 = ccfs1;
		break;
	}

	cf0 = ieee80211_channel_to_frequency(ccf0, chandef->chan->band);
	cf1 = ieee80211_channel_to_frequency(ccf1, chandef->chan->band);

	switch (oper->chan_width) {
	case IEEE80211_VHT_CHANWIDTH_USE_HT:
		/* just use HT information directly */
		break;
	case IEEE80211_VHT_CHANWIDTH_80MHZ:
		new.width = NL80211_CHAN_WIDTH_80;
		new.center_freq1 = cf0;
		/* If needed, adjust based on the newer interop workaround. */
		if (ccf1) {
			unsigned int diff;

			diff = abs(ccf1 - ccf0);
			if ((diff == 8) && support_160) {
				new.width = NL80211_CHAN_WIDTH_160;
				new.center_freq1 = cf1;
			} else if ((diff > 8) && support_80_80) {
				new.width = NL80211_CHAN_WIDTH_80P80;
				new.center_freq2 = cf1;
			}
		}
		break;
	case IEEE80211_VHT_CHANWIDTH_160MHZ:
		/* deprecated encoding */
		new.width = NL80211_CHAN_WIDTH_160;
		new.center_freq1 = cf0;
		break;
	case IEEE80211_VHT_CHANWIDTH_80P80MHZ:
		/* deprecated encoding */
		new.width = NL80211_CHAN_WIDTH_80P80;
		new.center_freq1 = cf0;
		new.center_freq2 = cf1;
		break;
	default:
		return false;
	}

	if (!cfg80211_chandef_valid(&new))
		return false;

	*chandef = new;
	return true;
}

void ieee80211_chandef_eht_oper(const struct ieee80211_eht_operation *eht_oper,
				bool support_160, bool support_320,
				struct cfg80211_chan_def *chandef)
{
	struct ieee80211_eht_operation_info *info = (void *)eht_oper->optional;

	chandef->center_freq1 =
		ieee80211_channel_to_frequency(info->ccfs0,
					       chandef->chan->band);

	switch (u8_get_bits(info->control,
			    IEEE80211_EHT_OPER_CHAN_WIDTH)) {
	case IEEE80211_EHT_OPER_CHAN_WIDTH_20MHZ:
		chandef->width = NL80211_CHAN_WIDTH_20;
		break;
	case IEEE80211_EHT_OPER_CHAN_WIDTH_40MHZ:
		chandef->width = NL80211_CHAN_WIDTH_40;
		break;
	case IEEE80211_EHT_OPER_CHAN_WIDTH_80MHZ:
		chandef->width = NL80211_CHAN_WIDTH_80;
		break;
	case IEEE80211_EHT_OPER_CHAN_WIDTH_160MHZ:
		if (support_160) {
			chandef->width = NL80211_CHAN_WIDTH_160;
			chandef->center_freq1 =
				ieee80211_channel_to_frequency(info->ccfs1,
							       chandef->chan->band);
		} else {
			chandef->width = NL80211_CHAN_WIDTH_80;
		}
		break;
	case IEEE80211_EHT_OPER_CHAN_WIDTH_320MHZ:
		if (support_320) {
			chandef->width = NL80211_CHAN_WIDTH_320;
			chandef->center_freq1 =
				ieee80211_channel_to_frequency(info->ccfs1,
							       chandef->chan->band);
		} else if (support_160) {
			chandef->width = NL80211_CHAN_WIDTH_160;
		} else {
			chandef->width = NL80211_CHAN_WIDTH_80;

			if (chandef->center_freq1 > chandef->chan->center_freq)
				chandef->center_freq1 -= 40;
			else
				chandef->center_freq1 += 40;
		}
		break;
	}
}

bool ieee80211_chandef_he_6ghz_oper(struct ieee80211_sub_if_data *sdata,
				    const struct ieee80211_he_operation *he_oper,
				    const struct ieee80211_eht_operation *eht_oper,
				    struct cfg80211_chan_def *chandef)
{
	struct ieee80211_local *local = sdata->local;
	struct ieee80211_supported_band *sband;
	enum nl80211_iftype iftype = ieee80211_vif_type_p2p(&sdata->vif);
	const struct ieee80211_sta_he_cap *he_cap;
	const struct ieee80211_sta_eht_cap *eht_cap;
	struct cfg80211_chan_def he_chandef = *chandef;
	const struct ieee80211_he_6ghz_oper *he_6ghz_oper;
	struct ieee80211_bss_conf *bss_conf = &sdata->vif.bss_conf;
	bool support_80_80, support_160, support_320;
	u8 he_phy_cap, eht_phy_cap;
	u32 freq;

	if (chandef->chan->band != NL80211_BAND_6GHZ)
		return true;

	sband = local->hw.wiphy->bands[NL80211_BAND_6GHZ];

	he_cap = ieee80211_get_he_iftype_cap(sband, iftype);
	if (!he_cap) {
		sdata_info(sdata, "Missing iftype sband data/HE cap");
		return false;
	}

	he_phy_cap = he_cap->he_cap_elem.phy_cap_info[0];
	support_160 =
		he_phy_cap &
		IEEE80211_HE_PHY_CAP0_CHANNEL_WIDTH_SET_160MHZ_IN_5G;
	support_80_80 =
		he_phy_cap &
		IEEE80211_HE_PHY_CAP0_CHANNEL_WIDTH_SET_80PLUS80_MHZ_IN_5G;

	if (!he_oper) {
		sdata_info(sdata,
			   "HE is not advertised on (on %d MHz), expect issues\n",
			   chandef->chan->center_freq);
		return false;
	}

	eht_cap = ieee80211_get_eht_iftype_cap(sband, iftype);
	if (!eht_cap)
		eht_oper = NULL;

	he_6ghz_oper = ieee80211_he_6ghz_oper(he_oper);

	if (!he_6ghz_oper) {
		sdata_info(sdata,
			   "HE 6GHz operation missing (on %d MHz), expect issues\n",
			   chandef->chan->center_freq);
		return false;
	}

	/*
	 * The EHT operation IE does not contain the primary channel so the
	 * primary channel frequency should be taken from the 6 GHz operation
	 * information.
	 */
	freq = ieee80211_channel_to_frequency(he_6ghz_oper->primary,
					      NL80211_BAND_6GHZ);
	he_chandef.chan = ieee80211_get_channel(sdata->local->hw.wiphy, freq);

	switch (u8_get_bits(he_6ghz_oper->control,
			    IEEE80211_HE_6GHZ_OPER_CTRL_REG_INFO)) {
	case IEEE80211_6GHZ_CTRL_REG_LPI_AP:
		bss_conf->power_type = IEEE80211_REG_LPI_AP;
		break;
	case IEEE80211_6GHZ_CTRL_REG_SP_AP:
		bss_conf->power_type = IEEE80211_REG_SP_AP;
		break;
	default:
		bss_conf->power_type = IEEE80211_REG_UNSET_AP;
		break;
	}

	if (!eht_oper ||
	    !(eht_oper->params & IEEE80211_EHT_OPER_INFO_PRESENT)) {
		switch (u8_get_bits(he_6ghz_oper->control,
				    IEEE80211_HE_6GHZ_OPER_CTRL_CHANWIDTH)) {
		case IEEE80211_HE_6GHZ_OPER_CTRL_CHANWIDTH_20MHZ:
			he_chandef.width = NL80211_CHAN_WIDTH_20;
			break;
		case IEEE80211_HE_6GHZ_OPER_CTRL_CHANWIDTH_40MHZ:
			he_chandef.width = NL80211_CHAN_WIDTH_40;
			break;
		case IEEE80211_HE_6GHZ_OPER_CTRL_CHANWIDTH_80MHZ:
			he_chandef.width = NL80211_CHAN_WIDTH_80;
			break;
		case IEEE80211_HE_6GHZ_OPER_CTRL_CHANWIDTH_160MHZ:
			he_chandef.width = NL80211_CHAN_WIDTH_80;
			if (!he_6ghz_oper->ccfs1)
				break;
			if (abs(he_6ghz_oper->ccfs1 - he_6ghz_oper->ccfs0) == 8) {
				if (support_160)
					he_chandef.width = NL80211_CHAN_WIDTH_160;
			} else {
				if (support_80_80)
					he_chandef.width = NL80211_CHAN_WIDTH_80P80;
			}
			break;
		}

		if (he_chandef.width == NL80211_CHAN_WIDTH_160) {
			he_chandef.center_freq1 =
				ieee80211_channel_to_frequency(he_6ghz_oper->ccfs1,
							       NL80211_BAND_6GHZ);
		} else {
			he_chandef.center_freq1 =
				ieee80211_channel_to_frequency(he_6ghz_oper->ccfs0,
							       NL80211_BAND_6GHZ);
			if (support_80_80 || support_160)
				he_chandef.center_freq2 =
					ieee80211_channel_to_frequency(he_6ghz_oper->ccfs1,
								       NL80211_BAND_6GHZ);
		}
	} else {
		eht_phy_cap = eht_cap->eht_cap_elem.phy_cap_info[0];
		support_320 =
			eht_phy_cap & IEEE80211_EHT_PHY_CAP0_320MHZ_IN_6GHZ;

		ieee80211_chandef_eht_oper(eht_oper, support_160,
					   support_320, &he_chandef);
	}

	if (!cfg80211_chandef_valid(&he_chandef)) {
		sdata_info(sdata,
			   "HE 6GHz operation resulted in invalid chandef: %d MHz/%d/%d MHz/%d MHz\n",
			   he_chandef.chan ? he_chandef.chan->center_freq : 0,
			   he_chandef.width,
			   he_chandef.center_freq1,
			   he_chandef.center_freq2);
		return false;
	}

	*chandef = he_chandef;

	return true;
}

bool ieee80211_chandef_s1g_oper(const struct ieee80211_s1g_oper_ie *oper,
				struct cfg80211_chan_def *chandef)
{
	u32 oper_freq;

	if (!oper)
		return false;

	switch (FIELD_GET(S1G_OPER_CH_WIDTH_OPER, oper->ch_width)) {
	case IEEE80211_S1G_CHANWIDTH_1MHZ:
		chandef->width = NL80211_CHAN_WIDTH_1;
		break;
	case IEEE80211_S1G_CHANWIDTH_2MHZ:
		chandef->width = NL80211_CHAN_WIDTH_2;
		break;
	case IEEE80211_S1G_CHANWIDTH_4MHZ:
		chandef->width = NL80211_CHAN_WIDTH_4;
		break;
	case IEEE80211_S1G_CHANWIDTH_8MHZ:
		chandef->width = NL80211_CHAN_WIDTH_8;
		break;
	case IEEE80211_S1G_CHANWIDTH_16MHZ:
		chandef->width = NL80211_CHAN_WIDTH_16;
		break;
	default:
		return false;
	}

	oper_freq = ieee80211_channel_to_freq_khz(oper->oper_ch,
						  NL80211_BAND_S1GHZ);
	chandef->center_freq1 = KHZ_TO_MHZ(oper_freq);
	chandef->freq1_offset = oper_freq % 1000;

	return true;
}

int ieee80211_parse_bitrates(enum nl80211_chan_width width,
			     const struct ieee80211_supported_band *sband,
			     const u8 *srates, int srates_len, u32 *rates)
{
	u32 rate_flags = ieee80211_chanwidth_rate_flags(width);
	int shift = ieee80211_chanwidth_get_shift(width);
	struct ieee80211_rate *br;
	int brate, rate, i, j, count = 0;

	*rates = 0;

	for (i = 0; i < srates_len; i++) {
		rate = srates[i] & 0x7f;

		for (j = 0; j < sband->n_bitrates; j++) {
			br = &sband->bitrates[j];
			if ((rate_flags & br->flags) != rate_flags)
				continue;

			brate = DIV_ROUND_UP(br->bitrate, (1 << shift) * 5);
			if (brate == rate) {
				*rates |= BIT(j);
				count++;
				break;
			}
		}
	}
	return count;
}

int ieee80211_add_srates_ie(struct ieee80211_sub_if_data *sdata,
			    struct sk_buff *skb, bool need_basic,
			    enum nl80211_band band)
{
	struct ieee80211_local *local = sdata->local;
	struct ieee80211_supported_band *sband;
	int rate, shift;
	u8 i, rates, *pos;
	u32 basic_rates = sdata->vif.bss_conf.basic_rates;
	u32 rate_flags;

	shift = ieee80211_vif_get_shift(&sdata->vif);
	rate_flags = ieee80211_chandef_rate_flags(&sdata->vif.bss_conf.chandef);
	sband = local->hw.wiphy->bands[band];
	rates = 0;
	for (i = 0; i < sband->n_bitrates; i++) {
		if ((rate_flags & sband->bitrates[i].flags) != rate_flags)
			continue;
		rates++;
	}
	if (rates > 8)
		rates = 8;

	if (skb_tailroom(skb) < rates + 2)
		return -ENOMEM;

	pos = skb_put(skb, rates + 2);
	*pos++ = WLAN_EID_SUPP_RATES;
	*pos++ = rates;
	for (i = 0; i < rates; i++) {
		u8 basic = 0;
		if ((rate_flags & sband->bitrates[i].flags) != rate_flags)
			continue;

		if (need_basic && basic_rates & BIT(i))
			basic = 0x80;
		rate = DIV_ROUND_UP(sband->bitrates[i].bitrate,
				    5 * (1 << shift));
		*pos++ = basic | (u8) rate;
	}

	return 0;
}

int ieee80211_add_ext_srates_ie(struct ieee80211_sub_if_data *sdata,
				struct sk_buff *skb, bool need_basic,
				enum nl80211_band band)
{
	struct ieee80211_local *local = sdata->local;
	struct ieee80211_supported_band *sband;
	int rate, shift;
	u8 i, exrates, *pos;
	u32 basic_rates = sdata->vif.bss_conf.basic_rates;
	u32 rate_flags;

	rate_flags = ieee80211_chandef_rate_flags(&sdata->vif.bss_conf.chandef);
	shift = ieee80211_vif_get_shift(&sdata->vif);

	sband = local->hw.wiphy->bands[band];
	exrates = 0;
	for (i = 0; i < sband->n_bitrates; i++) {
		if ((rate_flags & sband->bitrates[i].flags) != rate_flags)
			continue;
		exrates++;
	}

	if (exrates > 8)
		exrates -= 8;
	else
		exrates = 0;

	if (skb_tailroom(skb) < exrates + 2)
		return -ENOMEM;

	if (exrates) {
		pos = skb_put(skb, exrates + 2);
		*pos++ = WLAN_EID_EXT_SUPP_RATES;
		*pos++ = exrates;
		for (i = 8; i < sband->n_bitrates; i++) {
			u8 basic = 0;
			if ((rate_flags & sband->bitrates[i].flags)
			    != rate_flags)
				continue;
			if (need_basic && basic_rates & BIT(i))
				basic = 0x80;
			rate = DIV_ROUND_UP(sband->bitrates[i].bitrate,
					    5 * (1 << shift));
			*pos++ = basic | (u8) rate;
		}
	}
	return 0;
}

int ieee80211_ave_rssi(struct ieee80211_vif *vif)
{
	struct ieee80211_sub_if_data *sdata = vif_to_sdata(vif);

	if (WARN_ON_ONCE(sdata->vif.type != NL80211_IFTYPE_STATION))
		return 0;

	return -ewma_beacon_signal_read(&sdata->deflink.u.mgd.ave_beacon_signal);
}
EXPORT_SYMBOL_GPL(ieee80211_ave_rssi);

u8 ieee80211_mcs_to_chains(const struct ieee80211_mcs_info *mcs)
{
	if (!mcs)
		return 1;

	/* TODO: consider rx_highest */

	if (mcs->rx_mask[3])
		return 4;
	if (mcs->rx_mask[2])
		return 3;
	if (mcs->rx_mask[1])
		return 2;
	return 1;
}

/**
 * ieee80211_calculate_rx_timestamp - calculate timestamp in frame
 * @local: mac80211 hw info struct
 * @status: RX status
 * @mpdu_len: total MPDU length (including FCS)
 * @mpdu_offset: offset into MPDU to calculate timestamp at
 *
 * This function calculates the RX timestamp at the given MPDU offset, taking
 * into account what the RX timestamp was. An offset of 0 will just normalize
 * the timestamp to TSF at beginning of MPDU reception.
 */
u64 ieee80211_calculate_rx_timestamp(struct ieee80211_local *local,
				     struct ieee80211_rx_status *status,
				     unsigned int mpdu_len,
				     unsigned int mpdu_offset)
{
	u64 ts = status->mactime;
	struct rate_info ri;
	u16 rate;
	u8 n_ltf;

	if (WARN_ON(!ieee80211_have_rx_timestamp(status)))
		return 0;

	memset(&ri, 0, sizeof(ri));

	ri.bw = status->bw;

	/* Fill cfg80211 rate info */
	switch (status->encoding) {
	case RX_ENC_EHT:
		ri.flags |= RATE_INFO_FLAGS_EHT_MCS;
		ri.mcs = status->rate_idx;
		ri.nss = status->nss;
		ri.eht_ru_alloc = status->eht.ru;
		if (status->enc_flags & RX_ENC_FLAG_SHORT_GI)
			ri.flags |= RATE_INFO_FLAGS_SHORT_GI;
		/* TODO/FIXME: is this right? handle other PPDUs */
		if (status->flag & RX_FLAG_MACTIME_PLCP_START) {
			mpdu_offset += 2;
			ts += 36;
		}
		break;
	case RX_ENC_HE:
		ri.flags |= RATE_INFO_FLAGS_HE_MCS;
		ri.mcs = status->rate_idx;
		ri.nss = status->nss;
		ri.he_ru_alloc = status->he_ru;
		if (status->enc_flags & RX_ENC_FLAG_SHORT_GI)
			ri.flags |= RATE_INFO_FLAGS_SHORT_GI;

		/*
		 * See P802.11ax_D6.0, section 27.3.4 for
		 * VHT PPDU format.
		 */
		if (status->flag & RX_FLAG_MACTIME_PLCP_START) {
			mpdu_offset += 2;
			ts += 36;

			/*
			 * TODO:
			 * For HE MU PPDU, add the HE-SIG-B.
			 * For HE ER PPDU, add 8us for the HE-SIG-A.
			 * For HE TB PPDU, add 4us for the HE-STF.
			 * Add the HE-LTF durations - variable.
			 */
		}

		break;
	case RX_ENC_HT:
		ri.mcs = status->rate_idx;
		ri.flags |= RATE_INFO_FLAGS_MCS;
		if (status->enc_flags & RX_ENC_FLAG_SHORT_GI)
			ri.flags |= RATE_INFO_FLAGS_SHORT_GI;

		/*
		 * See P802.11REVmd_D3.0, section 19.3.2 for
		 * HT PPDU format.
		 */
		if (status->flag & RX_FLAG_MACTIME_PLCP_START) {
			mpdu_offset += 2;
			if (status->enc_flags & RX_ENC_FLAG_HT_GF)
				ts += 24;
			else
				ts += 32;

			/*
			 * Add Data HT-LTFs per streams
			 * TODO: add Extension HT-LTFs, 4us per LTF
			 */
			n_ltf = ((ri.mcs >> 3) & 3) + 1;
			n_ltf = n_ltf == 3 ? 4 : n_ltf;
			ts += n_ltf * 4;
		}

		break;
	case RX_ENC_VHT:
		ri.flags |= RATE_INFO_FLAGS_VHT_MCS;
		ri.mcs = status->rate_idx;
		ri.nss = status->nss;
		if (status->enc_flags & RX_ENC_FLAG_SHORT_GI)
			ri.flags |= RATE_INFO_FLAGS_SHORT_GI;

		/*
		 * See P802.11REVmd_D3.0, section 21.3.2 for
		 * VHT PPDU format.
		 */
		if (status->flag & RX_FLAG_MACTIME_PLCP_START) {
			mpdu_offset += 2;
			ts += 36;

			/*
			 * Add VHT-LTFs per streams
			 */
			n_ltf = (ri.nss != 1) && (ri.nss % 2) ?
				ri.nss + 1 : ri.nss;
			ts += 4 * n_ltf;
		}

		break;
	default:
		WARN_ON(1);
		fallthrough;
	case RX_ENC_LEGACY: {
		struct ieee80211_supported_band *sband;
		int shift = 0;
		int bitrate;

		switch (status->bw) {
		case RATE_INFO_BW_10:
			shift = 1;
			break;
		case RATE_INFO_BW_5:
			shift = 2;
			break;
		}

		sband = local->hw.wiphy->bands[status->band];
		bitrate = sband->bitrates[status->rate_idx].bitrate;
		ri.legacy = DIV_ROUND_UP(bitrate, (1 << shift));

		if (status->flag & RX_FLAG_MACTIME_PLCP_START) {
			if (status->band == NL80211_BAND_5GHZ) {
				ts += 20 << shift;
				mpdu_offset += 2;
			} else if (status->enc_flags & RX_ENC_FLAG_SHORTPRE) {
				ts += 96;
			} else {
				ts += 192;
			}
		}
		break;
		}
	}

	rate = cfg80211_calculate_bitrate(&ri);
	if (WARN_ONCE(!rate,
		      "Invalid bitrate: flags=0x%llx, idx=%d, vht_nss=%d\n",
		      (unsigned long long)status->flag, status->rate_idx,
		      status->nss))
		return 0;

	/* rewind from end of MPDU */
	if (status->flag & RX_FLAG_MACTIME_END)
		ts -= mpdu_len * 8 * 10 / rate;

	ts += mpdu_offset * 8 * 10 / rate;

	return ts;
}

void ieee80211_dfs_cac_cancel(struct ieee80211_local *local)
{
	struct ieee80211_sub_if_data *sdata;
	struct cfg80211_chan_def chandef;

	/* for interface list, to avoid linking iflist_mtx and chanctx_mtx */
	lockdep_assert_wiphy(local->hw.wiphy);

	mutex_lock(&local->mtx);
	list_for_each_entry(sdata, &local->interfaces, list) {
		/* it might be waiting for the local->mtx, but then
		 * by the time it gets it, sdata->wdev.cac_started
		 * will no longer be true
		 */
		cancel_delayed_work(&sdata->deflink.dfs_cac_timer_work);

		if (sdata->wdev.cac_started) {
			chandef = sdata->vif.bss_conf.chandef;
			ieee80211_link_release_channel(&sdata->deflink);
			cfg80211_cac_event(sdata->dev,
					   &chandef,
					   NL80211_RADAR_CAC_ABORTED,
					   GFP_KERNEL);
		}
	}
	mutex_unlock(&local->mtx);
}

void ieee80211_dfs_radar_detected_work(struct work_struct *work)
{
	struct ieee80211_local *local =
		container_of(work, struct ieee80211_local, radar_detected_work);
	struct cfg80211_chan_def chandef = local->hw.conf.chandef;
	struct ieee80211_chanctx *ctx;
	int num_chanctx = 0;

	mutex_lock(&local->chanctx_mtx);
	list_for_each_entry(ctx, &local->chanctx_list, list) {
		if (ctx->replace_state == IEEE80211_CHANCTX_REPLACES_OTHER)
			continue;

		num_chanctx++;
		chandef = ctx->conf.def;
	}
	mutex_unlock(&local->chanctx_mtx);

	wiphy_lock(local->hw.wiphy);
	ieee80211_dfs_cac_cancel(local);
	wiphy_unlock(local->hw.wiphy);

	if (num_chanctx > 1)
		/* XXX: multi-channel is not supported yet */
		WARN_ON(1);
	else
		cfg80211_radar_event(local->hw.wiphy, &chandef, GFP_KERNEL);
}

void ieee80211_radar_detected(struct ieee80211_hw *hw)
{
	struct ieee80211_local *local = hw_to_local(hw);

	trace_api_radar_detected(local);

	schedule_work(&local->radar_detected_work);
}
EXPORT_SYMBOL(ieee80211_radar_detected);

ieee80211_conn_flags_t ieee80211_chandef_downgrade(struct cfg80211_chan_def *c)
{
	ieee80211_conn_flags_t ret;
	int tmp;

	switch (c->width) {
	case NL80211_CHAN_WIDTH_20:
		c->width = NL80211_CHAN_WIDTH_20_NOHT;
		ret = IEEE80211_CONN_DISABLE_HT | IEEE80211_CONN_DISABLE_VHT;
		break;
	case NL80211_CHAN_WIDTH_40:
		c->width = NL80211_CHAN_WIDTH_20;
		c->center_freq1 = c->chan->center_freq;
		ret = IEEE80211_CONN_DISABLE_40MHZ |
		      IEEE80211_CONN_DISABLE_VHT;
		break;
	case NL80211_CHAN_WIDTH_80:
		tmp = (30 + c->chan->center_freq - c->center_freq1)/20;
		/* n_P40 */
		tmp /= 2;
		/* freq_P40 */
		c->center_freq1 = c->center_freq1 - 20 + 40 * tmp;
		c->width = NL80211_CHAN_WIDTH_40;
		ret = IEEE80211_CONN_DISABLE_VHT;
		break;
	case NL80211_CHAN_WIDTH_80P80:
		c->center_freq2 = 0;
		c->width = NL80211_CHAN_WIDTH_80;
		ret = IEEE80211_CONN_DISABLE_80P80MHZ |
		      IEEE80211_CONN_DISABLE_160MHZ;
		break;
	case NL80211_CHAN_WIDTH_160:
		/* n_P20 */
		tmp = (70 + c->chan->center_freq - c->center_freq1)/20;
		/* n_P80 */
		tmp /= 4;
		c->center_freq1 = c->center_freq1 - 40 + 80 * tmp;
		c->width = NL80211_CHAN_WIDTH_80;
		ret = IEEE80211_CONN_DISABLE_80P80MHZ |
		      IEEE80211_CONN_DISABLE_160MHZ;
		break;
	case NL80211_CHAN_WIDTH_320:
		/* n_P20 */
		tmp = (150 + c->chan->center_freq - c->center_freq1) / 20;
		/* n_P160 */
		tmp /= 8;
		c->center_freq1 = c->center_freq1 - 80 + 160 * tmp;
		c->width = NL80211_CHAN_WIDTH_160;
		ret = IEEE80211_CONN_DISABLE_320MHZ;
		break;
	default:
	case NL80211_CHAN_WIDTH_20_NOHT:
		WARN_ON_ONCE(1);
		c->width = NL80211_CHAN_WIDTH_20_NOHT;
		ret = IEEE80211_CONN_DISABLE_HT | IEEE80211_CONN_DISABLE_VHT;
		break;
	case NL80211_CHAN_WIDTH_1:
	case NL80211_CHAN_WIDTH_2:
	case NL80211_CHAN_WIDTH_4:
	case NL80211_CHAN_WIDTH_8:
	case NL80211_CHAN_WIDTH_16:
	case NL80211_CHAN_WIDTH_5:
	case NL80211_CHAN_WIDTH_10:
		WARN_ON_ONCE(1);
		/* keep c->width */
		ret = IEEE80211_CONN_DISABLE_HT | IEEE80211_CONN_DISABLE_VHT;
		break;
	}

	WARN_ON_ONCE(!cfg80211_chandef_valid(c));

	return ret;
}

/*
 * Returns true if smps_mode_new is strictly more restrictive than
 * smps_mode_old.
 */
bool ieee80211_smps_is_restrictive(enum ieee80211_smps_mode smps_mode_old,
				   enum ieee80211_smps_mode smps_mode_new)
{
	if (WARN_ON_ONCE(smps_mode_old == IEEE80211_SMPS_AUTOMATIC ||
			 smps_mode_new == IEEE80211_SMPS_AUTOMATIC))
		return false;

	switch (smps_mode_old) {
	case IEEE80211_SMPS_STATIC:
		return false;
	case IEEE80211_SMPS_DYNAMIC:
		return smps_mode_new == IEEE80211_SMPS_STATIC;
	case IEEE80211_SMPS_OFF:
		return smps_mode_new != IEEE80211_SMPS_OFF;
	default:
		WARN_ON(1);
	}

	return false;
}

int ieee80211_send_action_csa(struct ieee80211_sub_if_data *sdata,
			      struct cfg80211_csa_settings *csa_settings)
{
	struct sk_buff *skb;
	struct ieee80211_mgmt *mgmt;
	struct ieee80211_local *local = sdata->local;
	int freq;
	int hdr_len = offsetofend(struct ieee80211_mgmt,
				  u.action.u.chan_switch);
	u8 *pos;

	if (sdata->vif.type != NL80211_IFTYPE_ADHOC &&
	    sdata->vif.type != NL80211_IFTYPE_MESH_POINT)
		return -EOPNOTSUPP;

	skb = dev_alloc_skb(local->tx_headroom + hdr_len +
			    5 + /* channel switch announcement element */
			    3 + /* secondary channel offset element */
			    5 + /* wide bandwidth channel switch announcement */
			    8); /* mesh channel switch parameters element */
	if (!skb)
		return -ENOMEM;

	skb_reserve(skb, local->tx_headroom);
	mgmt = skb_put_zero(skb, hdr_len);
	mgmt->frame_control = cpu_to_le16(IEEE80211_FTYPE_MGMT |
					  IEEE80211_STYPE_ACTION);

	eth_broadcast_addr(mgmt->da);
	memcpy(mgmt->sa, sdata->vif.addr, ETH_ALEN);
	if (ieee80211_vif_is_mesh(&sdata->vif)) {
		memcpy(mgmt->bssid, sdata->vif.addr, ETH_ALEN);
	} else {
		struct ieee80211_if_ibss *ifibss = &sdata->u.ibss;
		memcpy(mgmt->bssid, ifibss->bssid, ETH_ALEN);
	}
	mgmt->u.action.category = WLAN_CATEGORY_SPECTRUM_MGMT;
	mgmt->u.action.u.chan_switch.action_code = WLAN_ACTION_SPCT_CHL_SWITCH;
	pos = skb_put(skb, 5);
	*pos++ = WLAN_EID_CHANNEL_SWITCH;			/* EID */
	*pos++ = 3;						/* IE length */
	*pos++ = csa_settings->block_tx ? 1 : 0;		/* CSA mode */
	freq = csa_settings->chandef.chan->center_freq;
	*pos++ = ieee80211_frequency_to_channel(freq);		/* channel */
	*pos++ = csa_settings->count;				/* count */

	if (csa_settings->chandef.width == NL80211_CHAN_WIDTH_40) {
		enum nl80211_channel_type ch_type;

		skb_put(skb, 3);
		*pos++ = WLAN_EID_SECONDARY_CHANNEL_OFFSET;	/* EID */
		*pos++ = 1;					/* IE length */
		ch_type = cfg80211_get_chandef_type(&csa_settings->chandef);
		if (ch_type == NL80211_CHAN_HT40PLUS)
			*pos++ = IEEE80211_HT_PARAM_CHA_SEC_ABOVE;
		else
			*pos++ = IEEE80211_HT_PARAM_CHA_SEC_BELOW;
	}

	if (ieee80211_vif_is_mesh(&sdata->vif)) {
		struct ieee80211_if_mesh *ifmsh = &sdata->u.mesh;

		skb_put(skb, 8);
		*pos++ = WLAN_EID_CHAN_SWITCH_PARAM;		/* EID */
		*pos++ = 6;					/* IE length */
		*pos++ = sdata->u.mesh.mshcfg.dot11MeshTTL;	/* Mesh TTL */
		*pos = 0x00;	/* Mesh Flag: Tx Restrict, Initiator, Reason */
		*pos |= WLAN_EID_CHAN_SWITCH_PARAM_INITIATOR;
		*pos++ |= csa_settings->block_tx ?
			  WLAN_EID_CHAN_SWITCH_PARAM_TX_RESTRICT : 0x00;
		put_unaligned_le16(WLAN_REASON_MESH_CHAN, pos); /* Reason Cd */
		pos += 2;
		put_unaligned_le16(ifmsh->pre_value, pos);/* Precedence Value */
		pos += 2;
	}

	if (csa_settings->chandef.width == NL80211_CHAN_WIDTH_80 ||
	    csa_settings->chandef.width == NL80211_CHAN_WIDTH_80P80 ||
	    csa_settings->chandef.width == NL80211_CHAN_WIDTH_160) {
		skb_put(skb, 5);
		ieee80211_ie_build_wide_bw_cs(pos, &csa_settings->chandef);
	}

	ieee80211_tx_skb(sdata, skb);
	return 0;
}

static bool
ieee80211_extend_noa_desc(struct ieee80211_noa_data *data, u32 tsf, int i)
{
	s32 end = data->desc[i].start + data->desc[i].duration - (tsf + 1);
	int skip;

	if (end > 0)
		return false;

	/* One shot NOA  */
	if (data->count[i] == 1)
		return false;

	if (data->desc[i].interval == 0)
		return false;

	/* End time is in the past, check for repetitions */
	skip = DIV_ROUND_UP(-end, data->desc[i].interval);
	if (data->count[i] < 255) {
		if (data->count[i] <= skip) {
			data->count[i] = 0;
			return false;
		}

		data->count[i] -= skip;
	}

	data->desc[i].start += skip * data->desc[i].interval;

	return true;
}

static bool
ieee80211_extend_absent_time(struct ieee80211_noa_data *data, u32 tsf,
			     s32 *offset)
{
	bool ret = false;
	int i;

	for (i = 0; i < IEEE80211_P2P_NOA_DESC_MAX; i++) {
		s32 cur;

		if (!data->count[i])
			continue;

		if (ieee80211_extend_noa_desc(data, tsf + *offset, i))
			ret = true;

		cur = data->desc[i].start - tsf;
		if (cur > *offset)
			continue;

		cur = data->desc[i].start + data->desc[i].duration - tsf;
		if (cur > *offset)
			*offset = cur;
	}

	return ret;
}

static u32
ieee80211_get_noa_absent_time(struct ieee80211_noa_data *data, u32 tsf)
{
	s32 offset = 0;
	int tries = 0;
	/*
	 * arbitrary limit, used to avoid infinite loops when combined NoA
	 * descriptors cover the full time period.
	 */
	int max_tries = 5;

	ieee80211_extend_absent_time(data, tsf, &offset);
	do {
		if (!ieee80211_extend_absent_time(data, tsf, &offset))
			break;

		tries++;
	} while (tries < max_tries);

	return offset;
}

void ieee80211_update_p2p_noa(struct ieee80211_noa_data *data, u32 tsf)
{
	u32 next_offset = BIT(31) - 1;
	int i;

	data->absent = 0;
	data->has_next_tsf = false;
	for (i = 0; i < IEEE80211_P2P_NOA_DESC_MAX; i++) {
		s32 start;

		if (!data->count[i])
			continue;

		ieee80211_extend_noa_desc(data, tsf, i);
		start = data->desc[i].start - tsf;
		if (start <= 0)
			data->absent |= BIT(i);

		if (next_offset > start)
			next_offset = start;

		data->has_next_tsf = true;
	}

	if (data->absent)
		next_offset = ieee80211_get_noa_absent_time(data, tsf);

	data->next_tsf = tsf + next_offset;
}
EXPORT_SYMBOL(ieee80211_update_p2p_noa);

int ieee80211_parse_p2p_noa(const struct ieee80211_p2p_noa_attr *attr,
			    struct ieee80211_noa_data *data, u32 tsf)
{
	int ret = 0;
	int i;

	memset(data, 0, sizeof(*data));

	for (i = 0; i < IEEE80211_P2P_NOA_DESC_MAX; i++) {
		const struct ieee80211_p2p_noa_desc *desc = &attr->desc[i];

		if (!desc->count || !desc->duration)
			continue;

		data->count[i] = desc->count;
		data->desc[i].start = le32_to_cpu(desc->start_time);
		data->desc[i].duration = le32_to_cpu(desc->duration);
		data->desc[i].interval = le32_to_cpu(desc->interval);

		if (data->count[i] > 1 &&
		    data->desc[i].interval < data->desc[i].duration)
			continue;

		ieee80211_extend_noa_desc(data, tsf, i);
		ret++;
	}

	if (ret)
		ieee80211_update_p2p_noa(data, tsf);

	return ret;
}
EXPORT_SYMBOL(ieee80211_parse_p2p_noa);

void ieee80211_recalc_dtim(struct ieee80211_local *local,
			   struct ieee80211_sub_if_data *sdata)
{
	u64 tsf = drv_get_tsf(local, sdata);
	u64 dtim_count = 0;
	u16 beacon_int = sdata->vif.bss_conf.beacon_int * 1024;
	u8 dtim_period = sdata->vif.bss_conf.dtim_period;
	struct ps_data *ps;
	u8 bcns_from_dtim;

	if (tsf == -1ULL || !beacon_int || !dtim_period)
		return;

	if (sdata->vif.type == NL80211_IFTYPE_AP ||
	    sdata->vif.type == NL80211_IFTYPE_AP_VLAN) {
		if (!sdata->bss)
			return;

		ps = &sdata->bss->ps;
	} else if (ieee80211_vif_is_mesh(&sdata->vif)) {
		ps = &sdata->u.mesh.ps;
	} else {
		return;
	}

	/*
	 * actually finds last dtim_count, mac80211 will update in
	 * __beacon_add_tim().
	 * dtim_count = dtim_period - (tsf / bcn_int) % dtim_period
	 */
	do_div(tsf, beacon_int);
	bcns_from_dtim = do_div(tsf, dtim_period);
	/* just had a DTIM */
	if (!bcns_from_dtim)
		dtim_count = 0;
	else
		dtim_count = dtim_period - bcns_from_dtim;

	ps->dtim_count = dtim_count;
}

static u8 ieee80211_chanctx_radar_detect(struct ieee80211_local *local,
					 struct ieee80211_chanctx *ctx)
{
	struct ieee80211_link_data *link;
	u8 radar_detect = 0;

	lockdep_assert_held(&local->chanctx_mtx);

	if (WARN_ON(ctx->replace_state == IEEE80211_CHANCTX_WILL_BE_REPLACED))
		return 0;

	list_for_each_entry(link, &ctx->reserved_links, reserved_chanctx_list)
		if (link->reserved_radar_required)
			radar_detect |= BIT(link->reserved_chandef.width);

	/*
	 * An in-place reservation context should not have any assigned vifs
	 * until it replaces the other context.
	 */
	WARN_ON(ctx->replace_state == IEEE80211_CHANCTX_REPLACES_OTHER &&
		!list_empty(&ctx->assigned_links));

	list_for_each_entry(link, &ctx->assigned_links, assigned_chanctx_list) {
		if (!link->radar_required)
			continue;

		radar_detect |=
			BIT(link->conf->chandef.width);
	}

	return radar_detect;
}

int ieee80211_check_combinations(struct ieee80211_sub_if_data *sdata,
				 const struct cfg80211_chan_def *chandef,
				 enum ieee80211_chanctx_mode chanmode,
				 u8 radar_detect)
{
	struct ieee80211_local *local = sdata->local;
	struct ieee80211_sub_if_data *sdata_iter;
	enum nl80211_iftype iftype = sdata->wdev.iftype;
	struct ieee80211_chanctx *ctx;
	int total = 1;
	struct iface_combination_params params = {
		.radar_detect = radar_detect,
	};

	lockdep_assert_held(&local->chanctx_mtx);

	if (WARN_ON(hweight32(radar_detect) > 1))
		return -EINVAL;

	if (WARN_ON(chandef && chanmode == IEEE80211_CHANCTX_SHARED &&
		    !chandef->chan))
		return -EINVAL;

	if (WARN_ON(iftype >= NUM_NL80211_IFTYPES))
		return -EINVAL;

	if (sdata->vif.type == NL80211_IFTYPE_AP ||
	    sdata->vif.type == NL80211_IFTYPE_MESH_POINT) {
		/*
		 * always passing this is harmless, since it'll be the
		 * same value that cfg80211 finds if it finds the same
		 * interface ... and that's always allowed
		 */
		params.new_beacon_int = sdata->vif.bss_conf.beacon_int;
	}

	/* Always allow software iftypes */
	if (cfg80211_iftype_allowed(local->hw.wiphy, iftype, 0, 1)) {
		if (radar_detect)
			return -EINVAL;
		return 0;
	}

	if (chandef)
		params.num_different_channels = 1;

	if (iftype != NL80211_IFTYPE_UNSPECIFIED)
		params.iftype_num[iftype] = 1;

	list_for_each_entry(ctx, &local->chanctx_list, list) {
		if (ctx->replace_state == IEEE80211_CHANCTX_WILL_BE_REPLACED)
			continue;
		params.radar_detect |=
			ieee80211_chanctx_radar_detect(local, ctx);
		if (ctx->mode == IEEE80211_CHANCTX_EXCLUSIVE) {
			params.num_different_channels++;
			continue;
		}
		if (chandef && chanmode == IEEE80211_CHANCTX_SHARED &&
		    cfg80211_chandef_compatible(chandef,
						&ctx->conf.def))
			continue;
		params.num_different_channels++;
	}

	list_for_each_entry_rcu(sdata_iter, &local->interfaces, list) {
		struct wireless_dev *wdev_iter;

		wdev_iter = &sdata_iter->wdev;

		if (sdata_iter == sdata ||
		    !ieee80211_sdata_running(sdata_iter) ||
		    cfg80211_iftype_allowed(local->hw.wiphy,
					    wdev_iter->iftype, 0, 1))
			continue;

		params.iftype_num[wdev_iter->iftype]++;
		total++;
	}

	if (total == 1 && !params.radar_detect)
		return 0;

	return cfg80211_check_combinations(local->hw.wiphy, &params);
}

static void
ieee80211_iter_max_chans(const struct ieee80211_iface_combination *c,
			 void *data)
{
	u32 *max_num_different_channels = data;

	*max_num_different_channels = max(*max_num_different_channels,
					  c->num_different_channels);
}

int ieee80211_max_num_channels(struct ieee80211_local *local)
{
	struct ieee80211_sub_if_data *sdata;
	struct ieee80211_chanctx *ctx;
	u32 max_num_different_channels = 1;
	int err;
	struct iface_combination_params params = {0};

	lockdep_assert_held(&local->chanctx_mtx);

	list_for_each_entry(ctx, &local->chanctx_list, list) {
		if (ctx->replace_state == IEEE80211_CHANCTX_WILL_BE_REPLACED)
			continue;

		params.num_different_channels++;

		params.radar_detect |=
			ieee80211_chanctx_radar_detect(local, ctx);
	}

	list_for_each_entry_rcu(sdata, &local->interfaces, list)
		params.iftype_num[sdata->wdev.iftype]++;

	err = cfg80211_iter_combinations(local->hw.wiphy, &params,
					 ieee80211_iter_max_chans,
					 &max_num_different_channels);
	if (err < 0)
		return err;

	return max_num_different_channels;
}

void ieee80211_add_s1g_capab_ie(struct ieee80211_sub_if_data *sdata,
				struct ieee80211_sta_s1g_cap *caps,
				struct sk_buff *skb)
{
	struct ieee80211_if_managed *ifmgd = &sdata->u.mgd;
	struct ieee80211_s1g_cap s1g_capab;
	u8 *pos;
	int i;

	if (WARN_ON(sdata->vif.type != NL80211_IFTYPE_STATION))
		return;

	if (!caps->s1g)
		return;

	memcpy(s1g_capab.capab_info, caps->cap, sizeof(caps->cap));
	memcpy(s1g_capab.supp_mcs_nss, caps->nss_mcs, sizeof(caps->nss_mcs));

	/* override the capability info */
	for (i = 0; i < sizeof(ifmgd->s1g_capa.capab_info); i++) {
		u8 mask = ifmgd->s1g_capa_mask.capab_info[i];

		s1g_capab.capab_info[i] &= ~mask;
		s1g_capab.capab_info[i] |= ifmgd->s1g_capa.capab_info[i] & mask;
	}

	/* then MCS and NSS set */
	for (i = 0; i < sizeof(ifmgd->s1g_capa.supp_mcs_nss); i++) {
		u8 mask = ifmgd->s1g_capa_mask.supp_mcs_nss[i];

		s1g_capab.supp_mcs_nss[i] &= ~mask;
		s1g_capab.supp_mcs_nss[i] |=
			ifmgd->s1g_capa.supp_mcs_nss[i] & mask;
	}

	pos = skb_put(skb, 2 + sizeof(s1g_capab));
	*pos++ = WLAN_EID_S1G_CAPABILITIES;
	*pos++ = sizeof(s1g_capab);

	memcpy(pos, &s1g_capab, sizeof(s1g_capab));
}

void ieee80211_add_aid_request_ie(struct ieee80211_sub_if_data *sdata,
				  struct sk_buff *skb)
{
	u8 *pos = skb_put(skb, 3);

	*pos++ = WLAN_EID_AID_REQUEST;
	*pos++ = 1;
	*pos++ = 0;
}

u8 *ieee80211_add_wmm_info_ie(u8 *buf, u8 qosinfo)
{
	*buf++ = WLAN_EID_VENDOR_SPECIFIC;
	*buf++ = 7; /* len */
	*buf++ = 0x00; /* Microsoft OUI 00:50:F2 */
	*buf++ = 0x50;
	*buf++ = 0xf2;
	*buf++ = 2; /* WME */
	*buf++ = 0; /* WME info */
	*buf++ = 1; /* WME ver */
	*buf++ = qosinfo; /* U-APSD no in use */

	return buf;
}

void ieee80211_txq_get_depth(struct ieee80211_txq *txq,
			     unsigned long *frame_cnt,
			     unsigned long *byte_cnt)
{
	struct txq_info *txqi = to_txq_info(txq);
	u32 frag_cnt = 0, frag_bytes = 0;
	struct sk_buff *skb;

	skb_queue_walk(&txqi->frags, skb) {
		frag_cnt++;
		frag_bytes += skb->len;
	}

	if (frame_cnt)
		*frame_cnt = txqi->tin.backlog_packets + frag_cnt;

	if (byte_cnt)
		*byte_cnt = txqi->tin.backlog_bytes + frag_bytes;
}
EXPORT_SYMBOL(ieee80211_txq_get_depth);

const u8 ieee80211_ac_to_qos_mask[IEEE80211_NUM_ACS] = {
	IEEE80211_WMM_IE_STA_QOSINFO_AC_VO,
	IEEE80211_WMM_IE_STA_QOSINFO_AC_VI,
	IEEE80211_WMM_IE_STA_QOSINFO_AC_BE,
	IEEE80211_WMM_IE_STA_QOSINFO_AC_BK
};

u16 ieee80211_encode_usf(int listen_interval)
{
	static const int listen_int_usf[] = { 1, 10, 1000, 10000 };
	u16 ui, usf = 0;

	/* find greatest USF */
	while (usf < IEEE80211_MAX_USF) {
		if (listen_interval % listen_int_usf[usf + 1])
			break;
		usf += 1;
	}
	ui = listen_interval / listen_int_usf[usf];

	/* error if there is a remainder. Should've been checked by user */
	WARN_ON_ONCE(ui > IEEE80211_MAX_UI);
	listen_interval = FIELD_PREP(LISTEN_INT_USF, usf) |
			  FIELD_PREP(LISTEN_INT_UI, ui);

	return (u16) listen_interval;
}

u8 ieee80211_ie_len_eht_cap(struct ieee80211_sub_if_data *sdata, u8 iftype)
{
	const struct ieee80211_sta_he_cap *he_cap;
	const struct ieee80211_sta_eht_cap *eht_cap;
	struct ieee80211_supported_band *sband;
	bool is_ap;
	u8 n;

	sband = ieee80211_get_sband(sdata);
	if (!sband)
		return 0;

	he_cap = ieee80211_get_he_iftype_cap(sband, iftype);
	eht_cap = ieee80211_get_eht_iftype_cap(sband, iftype);
	if (!he_cap || !eht_cap)
		return 0;

	is_ap = iftype == NL80211_IFTYPE_AP ||
		iftype == NL80211_IFTYPE_P2P_GO;

	n = ieee80211_eht_mcs_nss_size(&he_cap->he_cap_elem,
				       &eht_cap->eht_cap_elem,
				       is_ap);
	return 2 + 1 +
	       sizeof(eht_cap->eht_cap_elem) + n +
	       ieee80211_eht_ppe_size(eht_cap->eht_ppe_thres[0],
				      eht_cap->eht_cap_elem.phy_cap_info);
	return 0;
}

u8 *ieee80211_ie_build_eht_cap(u8 *pos,
			       const struct ieee80211_sta_he_cap *he_cap,
			       const struct ieee80211_sta_eht_cap *eht_cap,
			       u8 *end,
			       bool for_ap)
{
	u8 mcs_nss_len, ppet_len;
	u8 ie_len;
	u8 *orig_pos = pos;

	/* Make sure we have place for the IE */
	if (!he_cap || !eht_cap)
		return orig_pos;

	mcs_nss_len = ieee80211_eht_mcs_nss_size(&he_cap->he_cap_elem,
						 &eht_cap->eht_cap_elem,
						 for_ap);
	ppet_len = ieee80211_eht_ppe_size(eht_cap->eht_ppe_thres[0],
					  eht_cap->eht_cap_elem.phy_cap_info);

	ie_len = 2 + 1 + sizeof(eht_cap->eht_cap_elem) + mcs_nss_len + ppet_len;
	if ((end - pos) < ie_len)
		return orig_pos;

	*pos++ = WLAN_EID_EXTENSION;
	*pos++ = ie_len - 2;
	*pos++ = WLAN_EID_EXT_EHT_CAPABILITY;

	/* Fixed data */
	memcpy(pos, &eht_cap->eht_cap_elem, sizeof(eht_cap->eht_cap_elem));
	pos += sizeof(eht_cap->eht_cap_elem);

	memcpy(pos, &eht_cap->eht_mcs_nss_supp, mcs_nss_len);
	pos += mcs_nss_len;

	if (ppet_len) {
		memcpy(pos, &eht_cap->eht_ppe_thres, ppet_len);
		pos += ppet_len;
	}

	return pos;
}

void ieee80211_fragment_element(struct sk_buff *skb, u8 *len_pos, u8 frag_id)
{
	unsigned int elem_len;

	if (!len_pos)
		return;

	elem_len = skb->data + skb->len - len_pos - 1;

	while (elem_len > 255) {
		/* this one is 255 */
		*len_pos = 255;
		/* remaining data gets smaller */
		elem_len -= 255;
		/* make space for the fragment ID/len in SKB */
		skb_put(skb, 2);
		/* shift back the remaining data to place fragment ID/len */
		memmove(len_pos + 255 + 3, len_pos + 255 + 1, elem_len);
		/* place the fragment ID */
		len_pos += 255 + 1;
		*len_pos = frag_id;
		/* and point to fragment length to update later */
		len_pos++;
	}

	*len_pos = elem_len;
}<|MERGE_RESOLUTION|>--- conflicted
+++ resolved
@@ -1391,12 +1391,7 @@
 
 static size_t ieee802_11_find_bssid_profile(const u8 *start, size_t len,
 					    struct ieee802_11_elems *elems,
-<<<<<<< HEAD
-					    const u8 *transmitter_bssid,
-					    const u8 *bss_bssid,
-=======
 					    struct cfg80211_bss *bss,
->>>>>>> eb3cdb58
 					    u8 *nontransmitted_profile)
 {
 	const struct element *elem, *sub;
@@ -1463,17 +1458,6 @@
 	return found ? profile_len : 0;
 }
 
-<<<<<<< HEAD
-struct ieee802_11_elems *
-ieee802_11_parse_elems_full(struct ieee80211_elems_parse_params *params)
-{
-	struct ieee802_11_elems *elems;
-	const struct element *non_inherit = NULL;
-	u8 *nontransmitted_profile;
-	int nontransmitted_profile_len = 0;
-	size_t scratch_len = params->len;
-
-=======
 static void ieee80211_defragment_element(struct ieee802_11_elems *elems,
 					 void **elem_ptr, size_t *len,
 					 size_t total_len, u8 frag_id)
@@ -1622,7 +1606,6 @@
 	int nontransmitted_profile_len = 0;
 	size_t scratch_len = params->scratch_len ?: 3 * params->len;
 
->>>>>>> eb3cdb58
 	elems = kzalloc(sizeof(*elems) + scratch_len, GFP_ATOMIC);
 	if (!elems)
 		return NULL;
@@ -1634,13 +1617,7 @@
 	nontransmitted_profile = elems->scratch_pos;
 	nontransmitted_profile_len =
 		ieee802_11_find_bssid_profile(params->start, params->len,
-<<<<<<< HEAD
-					      elems,
-					      params->transmitter_bssid,
-					      params->bss_bssid,
-=======
 					      elems, params->bss,
->>>>>>> eb3cdb58
 					      nontransmitted_profile);
 	elems->scratch_pos += nontransmitted_profile_len;
 	elems->scratch_len -= nontransmitted_profile_len;
@@ -1656,19 +1633,13 @@
 			.start = nontransmitted_profile,
 			.len = nontransmitted_profile_len,
 			.action = params->action,
-<<<<<<< HEAD
-=======
 			.link_id = params->link_id,
->>>>>>> eb3cdb58
 		};
 
 		_ieee802_11_parse_elems_full(&sub, elems, NULL);
 	}
-<<<<<<< HEAD
-=======
 
 	ieee80211_mle_parse_link(elems, params);
->>>>>>> eb3cdb58
 
 	if (elems->tim && !elems->parse_error) {
 		const struct ieee80211_tim_ie *tim_ie = elems->tim;
@@ -2155,8 +2126,6 @@
 	    cfg80211_any_usable_channels(local->hw.wiphy, BIT(sband->band),
 					 IEEE80211_CHAN_NO_HE)) {
 		pos = ieee80211_ie_build_he_cap(0, pos, he_cap, end);
-<<<<<<< HEAD
-=======
 		if (!pos)
 			goto out_err;
 	}
@@ -2169,7 +2138,6 @@
 					 IEEE80211_CHAN_NO_EHT)) {
 		pos = ieee80211_ie_build_eht_cap(pos, he_cap, eht_cap, end,
 						 sdata->vif.type == NL80211_IFTYPE_AP);
->>>>>>> eb3cdb58
 		if (!pos)
 			goto out_err;
 	}
@@ -2905,15 +2873,6 @@
 		}
 	}
 
-	if (in_reconfig) {
-		list_for_each_entry(sdata, &local->interfaces, list) {
-			if (!ieee80211_sdata_running(sdata))
-				continue;
-			if (sdata->vif.type == NL80211_IFTYPE_STATION)
-				ieee80211_sta_restart(sdata);
-		}
-	}
-
 	if (!suspended)
 		return 0;
 
@@ -3161,11 +3120,7 @@
 				     he_cap->he_cap_elem.phy_cap_info);
 }
 
-<<<<<<< HEAD
-u8 *ieee80211_ie_build_he_cap(u32 disable_flags, u8 *pos,
-=======
 u8 *ieee80211_ie_build_he_cap(ieee80211_conn_flags_t disable_flags, u8 *pos,
->>>>>>> eb3cdb58
 			      const struct ieee80211_sta_he_cap *he_cap,
 			      u8 *end)
 {
@@ -3185,28 +3140,16 @@
 	/* modify on stack first to calculate 'n' and 'ie_len' correctly */
 	elem = he_cap->he_cap_elem;
 
-<<<<<<< HEAD
-	if (disable_flags & IEEE80211_STA_DISABLE_40MHZ)
-=======
 	if (disable_flags & IEEE80211_CONN_DISABLE_40MHZ)
->>>>>>> eb3cdb58
 		elem.phy_cap_info[0] &=
 			~(IEEE80211_HE_PHY_CAP0_CHANNEL_WIDTH_SET_40MHZ_80MHZ_IN_5G |
 			  IEEE80211_HE_PHY_CAP0_CHANNEL_WIDTH_SET_40MHZ_IN_2G);
 
-<<<<<<< HEAD
-	if (disable_flags & IEEE80211_STA_DISABLE_160MHZ)
-		elem.phy_cap_info[0] &=
-			~IEEE80211_HE_PHY_CAP0_CHANNEL_WIDTH_SET_160MHZ_IN_5G;
-
-	if (disable_flags & IEEE80211_STA_DISABLE_80P80MHZ)
-=======
 	if (disable_flags & IEEE80211_CONN_DISABLE_160MHZ)
 		elem.phy_cap_info[0] &=
 			~IEEE80211_HE_PHY_CAP0_CHANNEL_WIDTH_SET_160MHZ_IN_5G;
 
 	if (disable_flags & IEEE80211_CONN_DISABLE_80P80MHZ)
->>>>>>> eb3cdb58
 		elem.phy_cap_info[0] &=
 			~IEEE80211_HE_PHY_CAP0_CHANNEL_WIDTH_SET_80PLUS80_MHZ_IN_5G;
 
