--- conflicted
+++ resolved
@@ -9,11 +9,7 @@
  * Copyright 2009, Johannes Berg <johannes@sipsolutions.net>
  * Copyright 2013-2014  Intel Mobile Communications GmbH
  * Copyright(c) 2016 Intel Deutschland GmbH
-<<<<<<< HEAD
- * Copyright(c) 2018-2023 Intel Corporation
-=======
  * Copyright(c) 2018-2024 Intel Corporation
->>>>>>> 2d5404ca
  */
 
 #include <linux/delay.h>
@@ -227,11 +223,7 @@
 	struct ieee80211_mgmt *mgmt;
 	struct cfg80211_bss *bss;
 	u64 bss_change;
-<<<<<<< HEAD
-	struct cfg80211_chan_def chandef;
-=======
 	struct ieee80211_chan_req chanreq = {};
->>>>>>> 2d5404ca
 	struct ieee80211_channel *chan;
 	struct beacon_data *presp;
 	struct cfg80211_inform_bss bss_meta = {};
@@ -303,11 +295,7 @@
 
 	radar_required = err;
 
-<<<<<<< HEAD
-	if (ieee80211_link_use_channel(&sdata->deflink, &chandef,
-=======
 	if (ieee80211_link_use_channel(&sdata->deflink, &chanreq,
->>>>>>> 2d5404ca
 				       ifibss->fixed_channel ?
 					IEEE80211_CHANCTX_SHARED :
 					IEEE80211_CHANCTX_EXCLUSIVE)) {
@@ -776,11 +764,6 @@
 	u32 vht_cap_info = 0;
 
 	lockdep_assert_wiphy(sdata->local->hw.wiphy);
-<<<<<<< HEAD
-
-	conn_flags = IEEE80211_CONN_DISABLE_VHT;
-=======
->>>>>>> 2d5404ca
 
 	switch (ifibss->chandef.width) {
 	case NL80211_CHAN_WIDTH_5:
@@ -1763,11 +1746,7 @@
 		IEEE80211_CHANCTX_SHARED : IEEE80211_CHANCTX_EXCLUSIVE;
 
 	ret = ieee80211_check_combinations(sdata, &params->chandef, chanmode,
-<<<<<<< HEAD
-					   radar_detect_width);
-=======
 					   radar_detect_width, -1);
->>>>>>> 2d5404ca
 	if (ret < 0)
 		return ret;
 
