--- conflicted
+++ resolved
@@ -657,12 +657,6 @@
 	struct ieee80211_mesh_fast_tx *entry;
 	int i;
 
-<<<<<<< HEAD
-	spin_lock_bh(&cache->walk_lock);
-	entry = rhashtable_lookup_fast(&cache->rht, addr, fast_tx_rht_params);
-	if (entry)
-		mesh_fast_tx_entry_free(cache, entry);
-=======
 	ether_addr_copy(key.addr, addr);
 	spin_lock_bh(&cache->walk_lock);
 	for (i = 0; i < NUM_MESH_FAST_TX_TYPE; i++) {
@@ -671,7 +665,6 @@
 		if (entry)
 			mesh_fast_tx_entry_free(cache, entry);
 	}
->>>>>>> 2d5404ca
 	spin_unlock_bh(&cache->walk_lock);
 }
 
