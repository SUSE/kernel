/* SPDX-License-Identifier: GPL-2.0-only */
/*
 * Copyright (c) 2008, 2009 open80211s Ltd.
<<<<<<< HEAD
 * Copyright (C) 2023 Intel Corporation
=======
 * Copyright (C) 2023-2024 Intel Corporation
>>>>>>> 2d5404ca
 * Authors:    Luis Carlos Cobo <luisca@cozybit.com>
 *             Javier Cardona <javier@cozybit.com>
 */

#ifndef IEEE80211S_H
#define IEEE80211S_H

#include <linux/types.h>
#include <linux/jhash.h>
#include "ieee80211_i.h"


/* Data structures */

/**
 * enum mesh_path_flags - mac80211 mesh path flags
 *
 * @MESH_PATH_ACTIVE: the mesh path can be used for forwarding
 * @MESH_PATH_RESOLVING: the discovery process is running for this mesh path
 * @MESH_PATH_SN_VALID: the mesh path contains a valid destination sequence
 *	number
 * @MESH_PATH_FIXED: the mesh path has been manually set and should not be
 *	modified
 * @MESH_PATH_RESOLVED: the mesh path can has been resolved
 * @MESH_PATH_REQ_QUEUED: there is an unsent path request for this destination
 *	already queued up, waiting for the discovery process to start.
 * @MESH_PATH_DELETED: the mesh path has been deleted and should no longer
 *	be used
 *
 * MESH_PATH_RESOLVED is used by the mesh path timer to
 * decide when to stop or cancel the mesh path discovery.
 */
enum mesh_path_flags {
	MESH_PATH_ACTIVE =	BIT(0),
	MESH_PATH_RESOLVING =	BIT(1),
	MESH_PATH_SN_VALID =	BIT(2),
	MESH_PATH_FIXED	=	BIT(3),
	MESH_PATH_RESOLVED =	BIT(4),
	MESH_PATH_REQ_QUEUED =	BIT(5),
	MESH_PATH_DELETED =	BIT(6),
};

/**
 * enum mesh_deferred_task_flags - mac80211 mesh deferred tasks
 *
 *
 *
 * @MESH_WORK_HOUSEKEEPING: run the periodic mesh housekeeping tasks
 * @MESH_WORK_ROOT: the mesh root station needs to send a frame
 * @MESH_WORK_DRIFT_ADJUST: time to compensate for clock drift relative to other
 * mesh nodes
 * @MESH_WORK_MBSS_CHANGED: rebuild beacon and notify driver of BSS changes
 */
enum mesh_deferred_task_flags {
	MESH_WORK_HOUSEKEEPING,
	MESH_WORK_ROOT,
	MESH_WORK_DRIFT_ADJUST,
	MESH_WORK_MBSS_CHANGED,
};

/**
 * struct mesh_path - mac80211 mesh path structure
 *
 * @dst: mesh path destination mac address
 * @mpp: mesh proxy mac address
 * @rhash: rhashtable list pointer
 * @walk_list: linked list containing all mesh_path objects.
 * @gate_list: list pointer for known gates list
 * @sdata: mesh subif
 * @next_hop: mesh neighbor to which frames for this destination will be
 *	forwarded
 * @timer: mesh path discovery timer
 * @frame_queue: pending queue for frames sent to this destination while the
 *	path is unresolved
 * @rcu: rcu head for freeing mesh path
 * @sn: target sequence number
 * @metric: current metric to this destination
 * @hop_count: hops to destination
 * @exp_time: in jiffies, when the path will expire or when it expired
 * @discovery_timeout: timeout (lapse in jiffies) used for the last discovery
 *	retry
 * @discovery_retries: number of discovery retries
 * @flags: mesh path flags, as specified on &enum mesh_path_flags
 * @state_lock: mesh path state lock used to protect changes to the
 * mpath itself.  No need to take this lock when adding or removing
 * an mpath to a hash bucket on a path table.
 * @rann_snd_addr: the RANN sender address
 * @rann_metric: the aggregated path metric towards the root node
 * @last_preq_to_root: Timestamp of last PREQ sent to root
 * @is_root: the destination station of this path is a root node
 * @is_gate: the destination station of this path is a mesh gate
 * @path_change_count: the number of path changes to destination
 * @fast_tx_check: timestamp of last fast-xmit enable attempt
 *
 *
 * The dst address is unique in the mesh path table. Since the mesh_path is
 * protected by RCU, deleting the next_hop STA must remove / substitute the
 * mesh_path structure and wait until that is no longer reachable before
 * destroying the STA completely.
 */
struct mesh_path {
	u8 dst[ETH_ALEN];
	u8 mpp[ETH_ALEN];	/* used for MPP or MAP */
	struct rhash_head rhash;
	struct hlist_node walk_list;
	struct hlist_node gate_list;
	struct ieee80211_sub_if_data *sdata;
	struct sta_info __rcu *next_hop;
	struct timer_list timer;
	struct sk_buff_head frame_queue;
	struct rcu_head rcu;
	u32 sn;
	u32 metric;
	u8 hop_count;
	unsigned long exp_time;
	u32 discovery_timeout;
	u8 discovery_retries;
	enum mesh_path_flags flags;
	spinlock_t state_lock;
	u8 rann_snd_addr[ETH_ALEN];
	u32 rann_metric;
	unsigned long last_preq_to_root;
	unsigned long fast_tx_check;
	bool is_root;
	bool is_gate;
	u32 path_change_count;
};

#define MESH_FAST_TX_CACHE_MAX_SIZE		512
#define MESH_FAST_TX_CACHE_THRESHOLD_SIZE	384
#define MESH_FAST_TX_CACHE_TIMEOUT		8000 /* msecs */

/**
 * enum ieee80211_mesh_fast_tx_type - cached mesh fast tx entry type
 *
 * @MESH_FAST_TX_TYPE_LOCAL: tx from the local vif address as SA
 * @MESH_FAST_TX_TYPE_PROXIED: local tx with a different SA (e.g. bridged)
 * @MESH_FAST_TX_TYPE_FORWARDED: forwarded from a different mesh point
 * @NUM_MESH_FAST_TX_TYPE: number of entry types
 */
enum ieee80211_mesh_fast_tx_type {
	MESH_FAST_TX_TYPE_LOCAL,
	MESH_FAST_TX_TYPE_PROXIED,
	MESH_FAST_TX_TYPE_FORWARDED,

	/* must be last */
	NUM_MESH_FAST_TX_TYPE
};


/**
 * struct ieee80211_mesh_fast_tx_key - cached mesh fast tx entry key
 *
 * @addr: The Ethernet DA for this entry
 * @type: cache entry type
 */
struct ieee80211_mesh_fast_tx_key {
	u8 addr[ETH_ALEN] __aligned(2);
	u16 type;
};

/**
 * struct ieee80211_mesh_fast_tx - cached mesh fast tx entry
 * @rhash: rhashtable pointer
 * @key: the lookup key for this cache entry
 * @fast_tx: base fast_tx data
 * @hdr: cached mesh and rfc1042 headers
 * @hdrlen: length of mesh + rfc1042
 * @walk_list: list containing all the fast tx entries
 * @mpath: mesh path corresponding to the Mesh DA
 * @mppath: MPP entry corresponding to this DA
 * @timestamp: Last used time of this entry
 */
struct ieee80211_mesh_fast_tx {
	struct rhash_head rhash;
	struct ieee80211_mesh_fast_tx_key key;

	struct ieee80211_fast_tx fast_tx;
	u8 hdr[sizeof(struct ieee80211s_hdr) + sizeof(rfc1042_header)];
	u16 hdrlen;

	struct mesh_path *mpath, *mppath;
	struct hlist_node walk_list;
	unsigned long timestamp;
};

/* Recent multicast cache */
/* RMC_BUCKETS must be a power of 2, maximum 256 */
#define RMC_BUCKETS		256
#define RMC_QUEUE_MAX_LEN	4
#define RMC_TIMEOUT		(3 * HZ)

/**
 * struct rmc_entry - entry in the Recent Multicast Cache
 *
 * @seqnum: mesh sequence number of the frame
 * @exp_time: expiration time of the entry, in jiffies
 * @sa: source address of the frame
 * @list: hashtable list pointer
 *
 * The Recent Multicast Cache keeps track of the latest multicast frames that
 * have been received by a mesh interface and discards received multicast frames
 * that are found in the cache.
 */
struct rmc_entry {
	struct hlist_node list;
	unsigned long exp_time;
	u32 seqnum;
	u8 sa[ETH_ALEN];
};

struct mesh_rmc {
	struct hlist_head bucket[RMC_BUCKETS];
	u32 idx_mask;
};

#define IEEE80211_MESH_HOUSEKEEPING_INTERVAL (60 * HZ)

#define MESH_PATH_EXPIRE (600 * HZ)

/* Default maximum number of plinks per interface */
#define MESH_MAX_PLINKS		256

/* Maximum number of paths per interface */
#define MESH_MAX_MPATHS		1024

/* Number of frames buffered per destination for unresolved destinations */
#define MESH_FRAME_QUEUE_LEN	10

/* Public interfaces */
/* Various */
int ieee80211_fill_mesh_addresses(struct ieee80211_hdr *hdr, __le16 *fc,
				  const u8 *da, const u8 *sa);
unsigned int ieee80211_new_mesh_header(struct ieee80211_sub_if_data *sdata,
				       struct ieee80211s_hdr *meshhdr,
				       const char *addr4or5, const char *addr6);
int mesh_rmc_check(struct ieee80211_sub_if_data *sdata,
		   const u8 *addr, struct ieee80211s_hdr *mesh_hdr);
bool mesh_matches_local(struct ieee80211_sub_if_data *sdata,
			struct ieee802_11_elems *ie);
int mesh_add_meshconf_ie(struct ieee80211_sub_if_data *sdata,
			 struct sk_buff *skb);
int mesh_add_meshid_ie(struct ieee80211_sub_if_data *sdata,
		       struct sk_buff *skb);
int mesh_add_rsn_ie(struct ieee80211_sub_if_data *sdata,
		    struct sk_buff *skb);
int mesh_add_vendor_ies(struct ieee80211_sub_if_data *sdata,
			struct sk_buff *skb);
int mesh_add_ht_cap_ie(struct ieee80211_sub_if_data *sdata,
		       struct sk_buff *skb);
int mesh_add_ht_oper_ie(struct ieee80211_sub_if_data *sdata,
			struct sk_buff *skb);
int mesh_add_vht_cap_ie(struct ieee80211_sub_if_data *sdata,
			struct sk_buff *skb);
int mesh_add_vht_oper_ie(struct ieee80211_sub_if_data *sdata,
			 struct sk_buff *skb);
int mesh_add_he_cap_ie(struct ieee80211_sub_if_data *sdata,
		       struct sk_buff *skb, u8 ie_len);
int mesh_add_he_oper_ie(struct ieee80211_sub_if_data *sdata,
			struct sk_buff *skb);
int mesh_add_he_6ghz_cap_ie(struct ieee80211_sub_if_data *sdata,
			    struct sk_buff *skb);
int mesh_add_eht_cap_ie(struct ieee80211_sub_if_data *sdata,
			struct sk_buff *skb, u8 ie_len);
int mesh_add_eht_oper_ie(struct ieee80211_sub_if_data *sdata,
			 struct sk_buff *skb);
void mesh_rmc_free(struct ieee80211_sub_if_data *sdata);
int mesh_rmc_init(struct ieee80211_sub_if_data *sdata);
void ieee80211s_init(void);
void ieee80211s_update_metric(struct ieee80211_local *local,
			      struct sta_info *sta,
			      struct ieee80211_tx_status *st);
void ieee80211_mesh_init_sdata(struct ieee80211_sub_if_data *sdata);
void ieee80211_mesh_teardown_sdata(struct ieee80211_sub_if_data *sdata);
int ieee80211_start_mesh(struct ieee80211_sub_if_data *sdata);
void ieee80211_stop_mesh(struct ieee80211_sub_if_data *sdata);
void ieee80211_mesh_root_setup(struct ieee80211_if_mesh *ifmsh);
const struct ieee80211_mesh_sync_ops *ieee80211_mesh_sync_ops_get(u8 method);
/* wrapper for ieee80211_bss_info_change_notify() */
void ieee80211_mbss_info_change_notify(struct ieee80211_sub_if_data *sdata,
				       u64 changed);

/* mesh power save */
u64 ieee80211_mps_local_status_update(struct ieee80211_sub_if_data *sdata);
u64 ieee80211_mps_set_sta_local_pm(struct sta_info *sta,
				   enum nl80211_mesh_power_mode pm);
void ieee80211_mps_set_frame_flags(struct ieee80211_sub_if_data *sdata,
				   struct sta_info *sta,
				   struct ieee80211_hdr *hdr);
void ieee80211_mps_sta_status_update(struct sta_info *sta);
void ieee80211_mps_rx_h_sta_process(struct sta_info *sta,
				    struct ieee80211_hdr *hdr);
void ieee80211_mpsp_trigger_process(u8 *qc, struct sta_info *sta,
				    bool tx, bool acked);
void ieee80211_mps_frame_release(struct sta_info *sta,
				 struct ieee802_11_elems *elems);

/* Mesh paths */
int mesh_nexthop_lookup(struct ieee80211_sub_if_data *sdata,
			struct sk_buff *skb);
int mesh_nexthop_resolve(struct ieee80211_sub_if_data *sdata,
			 struct sk_buff *skb);
void mesh_path_start_discovery(struct ieee80211_sub_if_data *sdata);
struct mesh_path *mesh_path_lookup(struct ieee80211_sub_if_data *sdata,
				   const u8 *dst);
struct mesh_path *mpp_path_lookup(struct ieee80211_sub_if_data *sdata,
				  const u8 *dst);
int mpp_path_add(struct ieee80211_sub_if_data *sdata,
		 const u8 *dst, const u8 *mpp);
struct mesh_path *
mesh_path_lookup_by_idx(struct ieee80211_sub_if_data *sdata, int idx);
struct mesh_path *
mpp_path_lookup_by_idx(struct ieee80211_sub_if_data *sdata, int idx);
void mesh_path_fix_nexthop(struct mesh_path *mpath, struct sta_info *next_hop);
void mesh_path_expire(struct ieee80211_sub_if_data *sdata);
void mesh_rx_path_sel_frame(struct ieee80211_sub_if_data *sdata,
			    struct ieee80211_mgmt *mgmt, size_t len);
struct mesh_path *
mesh_path_add(struct ieee80211_sub_if_data *sdata, const u8 *dst);

int mesh_path_add_gate(struct mesh_path *mpath);
int mesh_path_send_to_gates(struct mesh_path *mpath);
int mesh_gate_num(struct ieee80211_sub_if_data *sdata);
u32 airtime_link_metric_get(struct ieee80211_local *local,
			    struct sta_info *sta);

/* Mesh plinks */
void mesh_neighbour_update(struct ieee80211_sub_if_data *sdata,
			   u8 *hw_addr, struct ieee802_11_elems *ie,
			   struct ieee80211_rx_status *rx_status);
bool mesh_peer_accepts_plinks(struct ieee802_11_elems *ie);
u64 mesh_accept_plinks_update(struct ieee80211_sub_if_data *sdata);
void mesh_plink_timer(struct timer_list *t);
void mesh_plink_broken(struct sta_info *sta);
u64 mesh_plink_deactivate(struct sta_info *sta);
u64 mesh_plink_open(struct sta_info *sta);
u64 mesh_plink_block(struct sta_info *sta);
void mesh_rx_plink_frame(struct ieee80211_sub_if_data *sdata,
			 struct ieee80211_mgmt *mgmt, size_t len,
			 struct ieee80211_rx_status *rx_status);
void mesh_sta_cleanup(struct sta_info *sta);

/* Private interfaces */
/* Mesh paths */
int mesh_path_error_tx(struct ieee80211_sub_if_data *sdata,
		       u8 ttl, const u8 *target, u32 target_sn,
		       u16 target_rcode, const u8 *ra);
void mesh_path_assign_nexthop(struct mesh_path *mpath, struct sta_info *sta);
void mesh_path_flush_pending(struct mesh_path *mpath);
void mesh_path_tx_pending(struct mesh_path *mpath);
void mesh_pathtbl_init(struct ieee80211_sub_if_data *sdata);
void mesh_pathtbl_unregister(struct ieee80211_sub_if_data *sdata);
int mesh_path_del(struct ieee80211_sub_if_data *sdata, const u8 *addr);
void mesh_path_timer(struct timer_list *t);
void mesh_path_flush_by_nexthop(struct sta_info *sta);
void mesh_path_discard_frame(struct ieee80211_sub_if_data *sdata,
			     struct sk_buff *skb);
void mesh_path_tx_root_frame(struct ieee80211_sub_if_data *sdata);

bool mesh_action_is_path_sel(struct ieee80211_mgmt *mgmt);
struct ieee80211_mesh_fast_tx *
mesh_fast_tx_get(struct ieee80211_sub_if_data *sdata,
		 struct ieee80211_mesh_fast_tx_key *key);
bool ieee80211_mesh_xmit_fast(struct ieee80211_sub_if_data *sdata,
			      struct sk_buff *skb, u32 ctrl_flags);
void mesh_fast_tx_cache(struct ieee80211_sub_if_data *sdata,
			struct sk_buff *skb, struct mesh_path *mpath);
void mesh_fast_tx_gc(struct ieee80211_sub_if_data *sdata);
void mesh_fast_tx_flush_addr(struct ieee80211_sub_if_data *sdata,
			     const u8 *addr);
void mesh_fast_tx_flush_mpath(struct mesh_path *mpath);
void mesh_fast_tx_flush_sta(struct ieee80211_sub_if_data *sdata,
			    struct sta_info *sta);
void mesh_path_refresh(struct ieee80211_sub_if_data *sdata,
		       struct mesh_path *mpath, const u8 *addr);

#ifdef CONFIG_MAC80211_MESH
static inline
u64 mesh_plink_inc_estab_count(struct ieee80211_sub_if_data *sdata)
{
	atomic_inc(&sdata->u.mesh.estab_plinks);
	return mesh_accept_plinks_update(sdata) | BSS_CHANGED_BEACON;
}

static inline
u64 mesh_plink_dec_estab_count(struct ieee80211_sub_if_data *sdata)
{
	atomic_dec(&sdata->u.mesh.estab_plinks);
	return mesh_accept_plinks_update(sdata) | BSS_CHANGED_BEACON;
}

static inline int mesh_plink_free_count(struct ieee80211_sub_if_data *sdata)
{
	return sdata->u.mesh.mshcfg.dot11MeshMaxPeerLinks -
	       atomic_read(&sdata->u.mesh.estab_plinks);
}

static inline bool mesh_plink_availables(struct ieee80211_sub_if_data *sdata)
{
	return (min_t(long, mesh_plink_free_count(sdata),
		   MESH_MAX_PLINKS - sdata->local->num_sta)) > 0;
}

static inline void mesh_path_activate(struct mesh_path *mpath)
{
	mpath->flags |= MESH_PATH_ACTIVE | MESH_PATH_RESOLVED;
}

static inline bool mesh_path_sel_is_hwmp(struct ieee80211_sub_if_data *sdata)
{
	return sdata->u.mesh.mesh_pp_id == IEEE80211_PATH_PROTOCOL_HWMP;
}

void mesh_path_flush_by_iface(struct ieee80211_sub_if_data *sdata);
void mesh_sync_adjust_tsf(struct ieee80211_sub_if_data *sdata);
void ieee80211s_stop(void);
#else
static inline bool mesh_path_sel_is_hwmp(struct ieee80211_sub_if_data *sdata)
{ return false; }
static inline void mesh_path_flush_by_iface(struct ieee80211_sub_if_data *sdata)
{}
static inline void ieee80211s_stop(void) {}
#endif

#endif /* IEEE80211S_H */<|MERGE_RESOLUTION|>--- conflicted
+++ resolved
@@ -1,11 +1,7 @@
 /* SPDX-License-Identifier: GPL-2.0-only */
 /*
  * Copyright (c) 2008, 2009 open80211s Ltd.
-<<<<<<< HEAD
- * Copyright (C) 2023 Intel Corporation
-=======
  * Copyright (C) 2023-2024 Intel Corporation
->>>>>>> 2d5404ca
  * Authors:    Luis Carlos Cobo <luisca@cozybit.com>
  *             Javier Cardona <javier@cozybit.com>
  */
