--- conflicted
+++ resolved
@@ -2,11 +2,7 @@
 /*
  * Portions of this file
  * Copyright(c) 2016-2017 Intel Deutschland GmbH
-<<<<<<< HEAD
- * Copyright (C) 2018 - 2023 Intel Corporation
-=======
  * Copyright (C) 2018 - 2024 Intel Corporation
->>>>>>> 2d5404ca
  */
 
 #if !defined(__MAC80211_DRIVER_TRACE) || defined(TRACE_HEADER_MULTI_READ)
