/*
 * Copyright 2002-2005, Instant802 Networks, Inc.
 * Copyright 2005-2006, Devicescape Software, Inc.
 * Copyright 2006-2007	Jiri Benc <jbenc@suse.cz>
 * Copyright 2007-2010	Johannes Berg <johannes@sipsolutions.net>
 * Copyright 2013-2014  Intel Mobile Communications GmbH
 * Copyright(c) 2015 - 2016 Intel Deutschland GmbH
 *
 * This program is free software; you can redistribute it and/or modify
 * it under the terms of the GNU General Public License version 2 as
 * published by the Free Software Foundation.
 */

#include <linux/jiffies.h>
#include <linux/slab.h>
#include <linux/kernel.h>
#include <linux/skbuff.h>
#include <linux/netdevice.h>
#include <linux/etherdevice.h>
#include <linux/rcupdate.h>
#include <linux/export.h>
#include <linux/bitops.h>
#include <net/mac80211.h>
#include <net/ieee80211_radiotap.h>
#include <asm/unaligned.h>

#include "ieee80211_i.h"
#include "driver-ops.h"
#include "led.h"
#include "mesh.h"
#include "wep.h"
#include "wpa.h"
#include "tkip.h"
#include "wme.h"
#include "rate.h"

static inline void ieee80211_rx_stats(struct net_device *dev, u32 len)
{
	struct pcpu_sw_netstats *tstats = this_cpu_ptr(dev->tstats);

	u64_stats_update_begin(&tstats->syncp);
	tstats->rx_packets++;
	tstats->rx_bytes += len;
	u64_stats_update_end(&tstats->syncp);
}

static u8 *ieee80211_get_bssid(struct ieee80211_hdr *hdr, size_t len,
			       enum nl80211_iftype type)
{
	__le16 fc = hdr->frame_control;

	if (ieee80211_is_data(fc)) {
		if (len < 24) /* drop incorrect hdr len (data) */
			return NULL;

		if (ieee80211_has_a4(fc))
			return NULL;
		if (ieee80211_has_tods(fc))
			return hdr->addr1;
		if (ieee80211_has_fromds(fc))
			return hdr->addr2;

		return hdr->addr3;
	}

	if (ieee80211_is_mgmt(fc)) {
		if (len < 24) /* drop incorrect hdr len (mgmt) */
			return NULL;
		return hdr->addr3;
	}

	if (ieee80211_is_ctl(fc)) {
		if (ieee80211_is_pspoll(fc))
			return hdr->addr1;

		if (ieee80211_is_back_req(fc)) {
			switch (type) {
			case NL80211_IFTYPE_STATION:
				return hdr->addr2;
			case NL80211_IFTYPE_AP:
			case NL80211_IFTYPE_AP_VLAN:
				return hdr->addr1;
			default:
				break; /* fall through to the return */
			}
		}
	}

	return NULL;
}

/*
 * monitor mode reception
 *
 * This function cleans up the SKB, i.e. it removes all the stuff
 * only useful for monitoring.
 */
static struct sk_buff *remove_monitor_info(struct ieee80211_local *local,
					   struct sk_buff *skb,
					   unsigned int rtap_vendor_space)
{
	if (ieee80211_hw_check(&local->hw, RX_INCLUDES_FCS)) {
		if (likely(skb->len > FCS_LEN))
			__pskb_trim(skb, skb->len - FCS_LEN);
		else {
			/* driver bug */
			WARN_ON(1);
			dev_kfree_skb(skb);
			return NULL;
		}
	}

	__pskb_pull(skb, rtap_vendor_space);

	return skb;
}

static inline bool should_drop_frame(struct sk_buff *skb, int present_fcs_len,
				     unsigned int rtap_vendor_space)
{
	struct ieee80211_rx_status *status = IEEE80211_SKB_RXCB(skb);
	struct ieee80211_hdr *hdr;

	hdr = (void *)(skb->data + rtap_vendor_space);

	if (status->flag & (RX_FLAG_FAILED_FCS_CRC |
			    RX_FLAG_FAILED_PLCP_CRC |
			    RX_FLAG_ONLY_MONITOR))
		return true;

	if (unlikely(skb->len < 16 + present_fcs_len + rtap_vendor_space))
		return true;

	if (ieee80211_is_ctl(hdr->frame_control) &&
	    !ieee80211_is_pspoll(hdr->frame_control) &&
	    !ieee80211_is_back_req(hdr->frame_control))
		return true;

	return false;
}

static int
ieee80211_rx_radiotap_hdrlen(struct ieee80211_local *local,
			     struct ieee80211_rx_status *status,
			     struct sk_buff *skb)
{
	int len;

	/* always present fields */
	len = sizeof(struct ieee80211_radiotap_header) + 8;

	/* allocate extra bitmaps */
	if (status->chains)
		len += 4 * hweight8(status->chains);

	if (ieee80211_have_rx_timestamp(status)) {
		len = ALIGN(len, 8);
		len += 8;
	}
	if (ieee80211_hw_check(&local->hw, SIGNAL_DBM))
		len += 1;

	/* antenna field, if we don't have per-chain info */
	if (!status->chains)
		len += 1;

	/* padding for RX_FLAGS if necessary */
	len = ALIGN(len, 2);

	if (status->flag & RX_FLAG_HT) /* HT info */
		len += 3;

	if (status->flag & RX_FLAG_AMPDU_DETAILS) {
		len = ALIGN(len, 4);
		len += 8;
	}

	if (status->flag & RX_FLAG_VHT) {
		len = ALIGN(len, 2);
		len += 12;
	}

	if (local->hw.radiotap_timestamp.units_pos >= 0) {
		len = ALIGN(len, 8);
		len += 12;
	}

	if (status->chains) {
		/* antenna and antenna signal fields */
		len += 2 * hweight8(status->chains);
	}

	if (status->flag & RX_FLAG_RADIOTAP_VENDOR_DATA) {
		struct ieee80211_vendor_radiotap *rtap = (void *)skb->data;

		/* vendor presence bitmap */
		len += 4;
		/* alignment for fixed 6-byte vendor data header */
		len = ALIGN(len, 2);
		/* vendor data header */
		len += 6;
		if (WARN_ON(rtap->align == 0))
			rtap->align = 1;
		len = ALIGN(len, rtap->align);
		len += rtap->len + rtap->pad;
	}

	return len;
}

/*
 * ieee80211_add_rx_radiotap_header - add radiotap header
 *
 * add a radiotap header containing all the fields which the hardware provided.
 */
static void
ieee80211_add_rx_radiotap_header(struct ieee80211_local *local,
				 struct sk_buff *skb,
				 struct ieee80211_rate *rate,
				 int rtap_len, bool has_fcs)
{
	struct ieee80211_rx_status *status = IEEE80211_SKB_RXCB(skb);
	struct ieee80211_radiotap_header *rthdr;
	unsigned char *pos;
	__le32 *it_present;
	u32 it_present_val;
	u16 rx_flags = 0;
	u16 channel_flags = 0;
	int mpdulen, chain;
	unsigned long chains = status->chains;
	struct ieee80211_vendor_radiotap rtap = {};

	if (status->flag & RX_FLAG_RADIOTAP_VENDOR_DATA) {
		rtap = *(struct ieee80211_vendor_radiotap *)skb->data;
		/* rtap.len and rtap.pad are undone immediately */
		skb_pull(skb, sizeof(rtap) + rtap.len + rtap.pad);
	}

	mpdulen = skb->len;
	if (!(has_fcs && ieee80211_hw_check(&local->hw, RX_INCLUDES_FCS)))
		mpdulen += FCS_LEN;

	rthdr = (struct ieee80211_radiotap_header *)skb_push(skb, rtap_len);
	memset(rthdr, 0, rtap_len - rtap.len - rtap.pad);
	it_present = &rthdr->it_present;

	/* radiotap header, set always present flags */
	rthdr->it_len = cpu_to_le16(rtap_len);
	it_present_val = BIT(IEEE80211_RADIOTAP_FLAGS) |
			 BIT(IEEE80211_RADIOTAP_CHANNEL) |
			 BIT(IEEE80211_RADIOTAP_RX_FLAGS);

	if (!status->chains)
		it_present_val |= BIT(IEEE80211_RADIOTAP_ANTENNA);

	for_each_set_bit(chain, &chains, IEEE80211_MAX_CHAINS) {
		it_present_val |=
			BIT(IEEE80211_RADIOTAP_EXT) |
			BIT(IEEE80211_RADIOTAP_RADIOTAP_NAMESPACE);
		put_unaligned_le32(it_present_val, it_present);
		it_present++;
		it_present_val = BIT(IEEE80211_RADIOTAP_ANTENNA) |
				 BIT(IEEE80211_RADIOTAP_DBM_ANTSIGNAL);
	}

	if (status->flag & RX_FLAG_RADIOTAP_VENDOR_DATA) {
		it_present_val |= BIT(IEEE80211_RADIOTAP_VENDOR_NAMESPACE) |
				  BIT(IEEE80211_RADIOTAP_EXT);
		put_unaligned_le32(it_present_val, it_present);
		it_present++;
		it_present_val = rtap.present;
	}

	put_unaligned_le32(it_present_val, it_present);

	pos = (void *)(it_present + 1);

	/* the order of the following fields is important */

	/* IEEE80211_RADIOTAP_TSFT */
	if (ieee80211_have_rx_timestamp(status)) {
		/* padding */
		while ((pos - (u8 *)rthdr) & 7)
			*pos++ = 0;
		put_unaligned_le64(
			ieee80211_calculate_rx_timestamp(local, status,
							 mpdulen, 0),
			pos);
		rthdr->it_present |= cpu_to_le32(1 << IEEE80211_RADIOTAP_TSFT);
		pos += 8;
	}

	/* IEEE80211_RADIOTAP_FLAGS */
	if (has_fcs && ieee80211_hw_check(&local->hw, RX_INCLUDES_FCS))
		*pos |= IEEE80211_RADIOTAP_F_FCS;
	if (status->flag & (RX_FLAG_FAILED_FCS_CRC | RX_FLAG_FAILED_PLCP_CRC))
		*pos |= IEEE80211_RADIOTAP_F_BADFCS;
	if (status->flag & RX_FLAG_SHORTPRE)
		*pos |= IEEE80211_RADIOTAP_F_SHORTPRE;
	pos++;

	/* IEEE80211_RADIOTAP_RATE */
	if (!rate || status->flag & (RX_FLAG_HT | RX_FLAG_VHT)) {
		/*
		 * Without rate information don't add it. If we have,
		 * MCS information is a separate field in radiotap,
		 * added below. The byte here is needed as padding
		 * for the channel though, so initialise it to 0.
		 */
		*pos = 0;
	} else {
		int shift = 0;
		rthdr->it_present |= cpu_to_le32(1 << IEEE80211_RADIOTAP_RATE);
		if (status->flag & RX_FLAG_10MHZ)
			shift = 1;
		else if (status->flag & RX_FLAG_5MHZ)
			shift = 2;
		*pos = DIV_ROUND_UP(rate->bitrate, 5 * (1 << shift));
	}
	pos++;

	/* IEEE80211_RADIOTAP_CHANNEL */
	put_unaligned_le16(status->freq, pos);
	pos += 2;
	if (status->flag & RX_FLAG_10MHZ)
		channel_flags |= IEEE80211_CHAN_HALF;
	else if (status->flag & RX_FLAG_5MHZ)
		channel_flags |= IEEE80211_CHAN_QUARTER;

	if (status->band == NL80211_BAND_5GHZ)
		channel_flags |= IEEE80211_CHAN_OFDM | IEEE80211_CHAN_5GHZ;
	else if (status->flag & (RX_FLAG_HT | RX_FLAG_VHT))
		channel_flags |= IEEE80211_CHAN_DYN | IEEE80211_CHAN_2GHZ;
	else if (rate && rate->flags & IEEE80211_RATE_ERP_G)
		channel_flags |= IEEE80211_CHAN_OFDM | IEEE80211_CHAN_2GHZ;
	else if (rate)
		channel_flags |= IEEE80211_CHAN_CCK | IEEE80211_CHAN_2GHZ;
	else
		channel_flags |= IEEE80211_CHAN_2GHZ;
	put_unaligned_le16(channel_flags, pos);
	pos += 2;

	/* IEEE80211_RADIOTAP_DBM_ANTSIGNAL */
	if (ieee80211_hw_check(&local->hw, SIGNAL_DBM) &&
	    !(status->flag & RX_FLAG_NO_SIGNAL_VAL)) {
		*pos = status->signal;
		rthdr->it_present |=
			cpu_to_le32(1 << IEEE80211_RADIOTAP_DBM_ANTSIGNAL);
		pos++;
	}

	/* IEEE80211_RADIOTAP_LOCK_QUALITY is missing */

	if (!status->chains) {
		/* IEEE80211_RADIOTAP_ANTENNA */
		*pos = status->antenna;
		pos++;
	}

	/* IEEE80211_RADIOTAP_DB_ANTNOISE is not used */

	/* IEEE80211_RADIOTAP_RX_FLAGS */
	/* ensure 2 byte alignment for the 2 byte field as required */
	if ((pos - (u8 *)rthdr) & 1)
		*pos++ = 0;
	if (status->flag & RX_FLAG_FAILED_PLCP_CRC)
		rx_flags |= IEEE80211_RADIOTAP_F_RX_BADPLCP;
	put_unaligned_le16(rx_flags, pos);
	pos += 2;

	if (status->flag & RX_FLAG_HT) {
		unsigned int stbc;

		rthdr->it_present |= cpu_to_le32(1 << IEEE80211_RADIOTAP_MCS);
		*pos++ = local->hw.radiotap_mcs_details;
		*pos = 0;
		if (status->flag & RX_FLAG_SHORT_GI)
			*pos |= IEEE80211_RADIOTAP_MCS_SGI;
		if (status->flag & RX_FLAG_40MHZ)
			*pos |= IEEE80211_RADIOTAP_MCS_BW_40;
		if (status->flag & RX_FLAG_HT_GF)
			*pos |= IEEE80211_RADIOTAP_MCS_FMT_GF;
		if (status->flag & RX_FLAG_LDPC)
			*pos |= IEEE80211_RADIOTAP_MCS_FEC_LDPC;
		stbc = (status->flag & RX_FLAG_STBC_MASK) >> RX_FLAG_STBC_SHIFT;
		*pos |= stbc << IEEE80211_RADIOTAP_MCS_STBC_SHIFT;
		pos++;
		*pos++ = status->rate_idx;
	}

	if (status->flag & RX_FLAG_AMPDU_DETAILS) {
		u16 flags = 0;

		/* ensure 4 byte alignment */
		while ((pos - (u8 *)rthdr) & 3)
			pos++;
		rthdr->it_present |=
			cpu_to_le32(1 << IEEE80211_RADIOTAP_AMPDU_STATUS);
		put_unaligned_le32(status->ampdu_reference, pos);
		pos += 4;
		if (status->flag & RX_FLAG_AMPDU_LAST_KNOWN)
			flags |= IEEE80211_RADIOTAP_AMPDU_LAST_KNOWN;
		if (status->flag & RX_FLAG_AMPDU_IS_LAST)
			flags |= IEEE80211_RADIOTAP_AMPDU_IS_LAST;
		if (status->flag & RX_FLAG_AMPDU_DELIM_CRC_ERROR)
			flags |= IEEE80211_RADIOTAP_AMPDU_DELIM_CRC_ERR;
		if (status->flag & RX_FLAG_AMPDU_DELIM_CRC_KNOWN)
			flags |= IEEE80211_RADIOTAP_AMPDU_DELIM_CRC_KNOWN;
		put_unaligned_le16(flags, pos);
		pos += 2;
		if (status->flag & RX_FLAG_AMPDU_DELIM_CRC_KNOWN)
			*pos++ = status->ampdu_delimiter_crc;
		else
			*pos++ = 0;
		*pos++ = 0;
	}

	if (status->flag & RX_FLAG_VHT) {
		u16 known = local->hw.radiotap_vht_details;

		rthdr->it_present |= cpu_to_le32(1 << IEEE80211_RADIOTAP_VHT);
		put_unaligned_le16(known, pos);
		pos += 2;
		/* flags */
		if (status->flag & RX_FLAG_SHORT_GI)
			*pos |= IEEE80211_RADIOTAP_VHT_FLAG_SGI;
		/* in VHT, STBC is binary */
		if (status->flag & RX_FLAG_STBC_MASK)
			*pos |= IEEE80211_RADIOTAP_VHT_FLAG_STBC;
		if (status->vht_flag & RX_VHT_FLAG_BF)
			*pos |= IEEE80211_RADIOTAP_VHT_FLAG_BEAMFORMED;
		pos++;
		/* bandwidth */
		if (status->vht_flag & RX_VHT_FLAG_80MHZ)
			*pos++ = 4;
		else if (status->vht_flag & RX_VHT_FLAG_160MHZ)
			*pos++ = 11;
		else if (status->flag & RX_FLAG_40MHZ)
			*pos++ = 1;
		else /* 20 MHz */
			*pos++ = 0;
		/* MCS/NSS */
		*pos = (status->rate_idx << 4) | status->vht_nss;
		pos += 4;
		/* coding field */
		if (status->flag & RX_FLAG_LDPC)
			*pos |= IEEE80211_RADIOTAP_CODING_LDPC_USER0;
		pos++;
		/* group ID */
		pos++;
		/* partial_aid */
		pos += 2;
	}

	if (local->hw.radiotap_timestamp.units_pos >= 0) {
		u16 accuracy = 0;
		u8 flags = IEEE80211_RADIOTAP_TIMESTAMP_FLAG_32BIT;

		rthdr->it_present |=
			cpu_to_le32(1 << IEEE80211_RADIOTAP_TIMESTAMP);

		/* ensure 8 byte alignment */
		while ((pos - (u8 *)rthdr) & 7)
			pos++;

		put_unaligned_le64(status->device_timestamp, pos);
		pos += sizeof(u64);

		if (local->hw.radiotap_timestamp.accuracy >= 0) {
			accuracy = local->hw.radiotap_timestamp.accuracy;
			flags |= IEEE80211_RADIOTAP_TIMESTAMP_FLAG_ACCURACY;
		}
		put_unaligned_le16(accuracy, pos);
		pos += sizeof(u16);

		*pos++ = local->hw.radiotap_timestamp.units_pos;
		*pos++ = flags;
	}

	for_each_set_bit(chain, &chains, IEEE80211_MAX_CHAINS) {
		*pos++ = status->chain_signal[chain];
		*pos++ = chain;
	}

	if (status->flag & RX_FLAG_RADIOTAP_VENDOR_DATA) {
		/* ensure 2 byte alignment for the vendor field as required */
		if ((pos - (u8 *)rthdr) & 1)
			*pos++ = 0;
		*pos++ = rtap.oui[0];
		*pos++ = rtap.oui[1];
		*pos++ = rtap.oui[2];
		*pos++ = rtap.subns;
		put_unaligned_le16(rtap.len, pos);
		pos += 2;
		/* align the actual payload as requested */
		while ((pos - (u8 *)rthdr) & (rtap.align - 1))
			*pos++ = 0;
		/* data (and possible padding) already follows */
	}
}

/*
 * This function copies a received frame to all monitor interfaces and
 * returns a cleaned-up SKB that no longer includes the FCS nor the
 * radiotap header the driver might have added.
 */
static struct sk_buff *
ieee80211_rx_monitor(struct ieee80211_local *local, struct sk_buff *origskb,
		     struct ieee80211_rate *rate)
{
	struct ieee80211_rx_status *status = IEEE80211_SKB_RXCB(origskb);
	struct ieee80211_sub_if_data *sdata;
	int rt_hdrlen, needed_headroom;
	struct sk_buff *skb, *skb2;
	struct net_device *prev_dev = NULL;
	int present_fcs_len = 0;
	unsigned int rtap_vendor_space = 0;
	struct ieee80211_mgmt *mgmt;
	struct ieee80211_sub_if_data *monitor_sdata =
		rcu_dereference(local->monitor_sdata);

	if (unlikely(status->flag & RX_FLAG_RADIOTAP_VENDOR_DATA)) {
		struct ieee80211_vendor_radiotap *rtap = (void *)origskb->data;

		rtap_vendor_space = sizeof(*rtap) + rtap->len + rtap->pad;
	}

	/*
	 * First, we may need to make a copy of the skb because
	 *  (1) we need to modify it for radiotap (if not present), and
	 *  (2) the other RX handlers will modify the skb we got.
	 *
	 * We don't need to, of course, if we aren't going to return
	 * the SKB because it has a bad FCS/PLCP checksum.
	 */

	if (ieee80211_hw_check(&local->hw, RX_INCLUDES_FCS))
		present_fcs_len = FCS_LEN;

	/* ensure hdr->frame_control and vendor radiotap data are in skb head */
	if (!pskb_may_pull(origskb, 2 + rtap_vendor_space)) {
		dev_kfree_skb(origskb);
		return NULL;
	}

	if (!local->monitors || (status->flag & RX_FLAG_SKIP_MONITOR)) {
		if (should_drop_frame(origskb, present_fcs_len,
				      rtap_vendor_space)) {
			dev_kfree_skb(origskb);
			return NULL;
		}

		return remove_monitor_info(local, origskb, rtap_vendor_space);
	}

	/* room for the radiotap header based on driver features */
	rt_hdrlen = ieee80211_rx_radiotap_hdrlen(local, status, origskb);
	needed_headroom = rt_hdrlen - rtap_vendor_space;

	if (should_drop_frame(origskb, present_fcs_len, rtap_vendor_space)) {
		/* only need to expand headroom if necessary */
		skb = origskb;
		origskb = NULL;

		/*
		 * This shouldn't trigger often because most devices have an
		 * RX header they pull before we get here, and that should
		 * be big enough for our radiotap information. We should
		 * probably export the length to drivers so that we can have
		 * them allocate enough headroom to start with.
		 */
		if (skb_headroom(skb) < needed_headroom &&
		    pskb_expand_head(skb, needed_headroom, 0, GFP_ATOMIC)) {
			dev_kfree_skb(skb);
			return NULL;
		}
	} else {
		/*
		 * Need to make a copy and possibly remove radiotap header
		 * and FCS from the original.
		 */
		skb = skb_copy_expand(origskb, needed_headroom, 0, GFP_ATOMIC);

		origskb = remove_monitor_info(local, origskb,
					      rtap_vendor_space);

		if (!skb)
			return origskb;
	}

	/* prepend radiotap information */
	ieee80211_add_rx_radiotap_header(local, skb, rate, rt_hdrlen, true);

	skb_reset_mac_header(skb);
	skb->ip_summed = CHECKSUM_UNNECESSARY;
	skb->pkt_type = PACKET_OTHERHOST;
	skb->protocol = htons(ETH_P_802_2);

	list_for_each_entry_rcu(sdata, &local->interfaces, list) {
		if (sdata->vif.type != NL80211_IFTYPE_MONITOR)
			continue;

		if (sdata->u.mntr.flags & MONITOR_FLAG_COOK_FRAMES)
			continue;

		if (!ieee80211_sdata_running(sdata))
			continue;

		if (prev_dev) {
			skb2 = skb_clone(skb, GFP_ATOMIC);
			if (skb2) {
				skb2->dev = prev_dev;
				netif_receive_skb(skb2);
			}
		}

		prev_dev = sdata->dev;
		ieee80211_rx_stats(sdata->dev, skb->len);
	}

	mgmt = (void *)skb->data;
	if (monitor_sdata &&
	    skb->len >= IEEE80211_MIN_ACTION_SIZE + 1 + VHT_MUMIMO_GROUPS_DATA_LEN &&
	    ieee80211_is_action(mgmt->frame_control) &&
	    mgmt->u.action.category == WLAN_CATEGORY_VHT &&
	    mgmt->u.action.u.vht_group_notif.action_code == WLAN_VHT_ACTION_GROUPID_MGMT &&
	    is_valid_ether_addr(monitor_sdata->u.mntr.mu_follow_addr) &&
	    ether_addr_equal(mgmt->da, monitor_sdata->u.mntr.mu_follow_addr)) {
		struct sk_buff *mu_skb = skb_copy(skb, GFP_ATOMIC);

		if (mu_skb) {
			mu_skb->pkt_type = IEEE80211_SDATA_QUEUE_TYPE_FRAME;
			skb_queue_tail(&monitor_sdata->skb_queue, mu_skb);
			ieee80211_queue_work(&local->hw, &monitor_sdata->work);
		}
	}

	if (prev_dev) {
		skb->dev = prev_dev;
		netif_receive_skb(skb);
	} else
		dev_kfree_skb(skb);

	return origskb;
}

static void ieee80211_parse_qos(struct ieee80211_rx_data *rx)
{
	struct ieee80211_hdr *hdr = (struct ieee80211_hdr *)rx->skb->data;
	struct ieee80211_rx_status *status = IEEE80211_SKB_RXCB(rx->skb);
	int tid, seqno_idx, security_idx;

	/* does the frame have a qos control field? */
	if (ieee80211_is_data_qos(hdr->frame_control)) {
		u8 *qc = ieee80211_get_qos_ctl(hdr);
		/* frame has qos control */
		tid = *qc & IEEE80211_QOS_CTL_TID_MASK;
		if (*qc & IEEE80211_QOS_CTL_A_MSDU_PRESENT)
			status->rx_flags |= IEEE80211_RX_AMSDU;

		seqno_idx = tid;
		security_idx = tid;
	} else {
		/*
		 * IEEE 802.11-2007, 7.1.3.4.1 ("Sequence Number field"):
		 *
		 *	Sequence numbers for management frames, QoS data
		 *	frames with a broadcast/multicast address in the
		 *	Address 1 field, and all non-QoS data frames sent
		 *	by QoS STAs are assigned using an additional single
		 *	modulo-4096 counter, [...]
		 *
		 * We also use that counter for non-QoS STAs.
		 */
		seqno_idx = IEEE80211_NUM_TIDS;
		security_idx = 0;
		if (ieee80211_is_mgmt(hdr->frame_control))
			security_idx = IEEE80211_NUM_TIDS;
		tid = 0;
	}

	rx->seqno_idx = seqno_idx;
	rx->security_idx = security_idx;
	/* Set skb->priority to 1d tag if highest order bit of TID is not set.
	 * For now, set skb->priority to 0 for other cases. */
	rx->skb->priority = (tid > 7) ? 0 : tid;
}

/**
 * DOC: Packet alignment
 *
 * Drivers always need to pass packets that are aligned to two-byte boundaries
 * to the stack.
 *
 * Additionally, should, if possible, align the payload data in a way that
 * guarantees that the contained IP header is aligned to a four-byte
 * boundary. In the case of regular frames, this simply means aligning the
 * payload to a four-byte boundary (because either the IP header is directly
 * contained, or IV/RFC1042 headers that have a length divisible by four are
 * in front of it).  If the payload data is not properly aligned and the
 * architecture doesn't support efficient unaligned operations, mac80211
 * will align the data.
 *
 * With A-MSDU frames, however, the payload data address must yield two modulo
 * four because there are 14-byte 802.3 headers within the A-MSDU frames that
 * push the IP header further back to a multiple of four again. Thankfully, the
 * specs were sane enough this time around to require padding each A-MSDU
 * subframe to a length that is a multiple of four.
 *
 * Padding like Atheros hardware adds which is between the 802.11 header and
 * the payload is not supported, the driver is required to move the 802.11
 * header to be directly in front of the payload in that case.
 */
static void ieee80211_verify_alignment(struct ieee80211_rx_data *rx)
{
#ifdef CONFIG_MAC80211_VERBOSE_DEBUG
	WARN_ON_ONCE((unsigned long)rx->skb->data & 1);
#endif
}


/* rx handlers */

static int ieee80211_is_unicast_robust_mgmt_frame(struct sk_buff *skb)
{
	struct ieee80211_hdr *hdr = (struct ieee80211_hdr *) skb->data;

	if (is_multicast_ether_addr(hdr->addr1))
		return 0;

	return ieee80211_is_robust_mgmt_frame(skb);
}


static int ieee80211_is_multicast_robust_mgmt_frame(struct sk_buff *skb)
{
	struct ieee80211_hdr *hdr = (struct ieee80211_hdr *) skb->data;

	if (!is_multicast_ether_addr(hdr->addr1))
		return 0;

	return ieee80211_is_robust_mgmt_frame(skb);
}


/* Get the BIP key index from MMIE; return -1 if this is not a BIP frame */
static int ieee80211_get_mmie_keyidx(struct sk_buff *skb)
{
	struct ieee80211_mgmt *hdr = (struct ieee80211_mgmt *) skb->data;
	struct ieee80211_mmie *mmie;
	struct ieee80211_mmie_16 *mmie16;

	if (skb->len < 24 + sizeof(*mmie) || !is_multicast_ether_addr(hdr->da))
		return -1;

	if (!ieee80211_is_robust_mgmt_frame(skb))
		return -1; /* not a robust management frame */

	mmie = (struct ieee80211_mmie *)
		(skb->data + skb->len - sizeof(*mmie));
	if (mmie->element_id == WLAN_EID_MMIE &&
	    mmie->length == sizeof(*mmie) - 2)
		return le16_to_cpu(mmie->key_id);

	mmie16 = (struct ieee80211_mmie_16 *)
		(skb->data + skb->len - sizeof(*mmie16));
	if (skb->len >= 24 + sizeof(*mmie16) &&
	    mmie16->element_id == WLAN_EID_MMIE &&
	    mmie16->length == sizeof(*mmie16) - 2)
		return le16_to_cpu(mmie16->key_id);

	return -1;
}

static int ieee80211_get_cs_keyid(const struct ieee80211_cipher_scheme *cs,
				  struct sk_buff *skb)
{
	struct ieee80211_hdr *hdr = (struct ieee80211_hdr *)skb->data;
	__le16 fc;
	int hdrlen;
	u8 keyid;

	fc = hdr->frame_control;
	hdrlen = ieee80211_hdrlen(fc);

	if (skb->len < hdrlen + cs->hdr_len)
		return -EINVAL;

	skb_copy_bits(skb, hdrlen + cs->key_idx_off, &keyid, 1);
	keyid &= cs->key_idx_mask;
	keyid >>= cs->key_idx_shift;

	return keyid;
}

static ieee80211_rx_result ieee80211_rx_mesh_check(struct ieee80211_rx_data *rx)
{
	struct ieee80211_hdr *hdr = (struct ieee80211_hdr *)rx->skb->data;
	char *dev_addr = rx->sdata->vif.addr;

	if (ieee80211_is_data(hdr->frame_control)) {
		if (is_multicast_ether_addr(hdr->addr1)) {
			if (ieee80211_has_tods(hdr->frame_control) ||
			    !ieee80211_has_fromds(hdr->frame_control))
				return RX_DROP_MONITOR;
			if (ether_addr_equal(hdr->addr3, dev_addr))
				return RX_DROP_MONITOR;
		} else {
			if (!ieee80211_has_a4(hdr->frame_control))
				return RX_DROP_MONITOR;
			if (ether_addr_equal(hdr->addr4, dev_addr))
				return RX_DROP_MONITOR;
		}
	}

	/* If there is not an established peer link and this is not a peer link
	 * establisment frame, beacon or probe, drop the frame.
	 */

	if (!rx->sta || sta_plink_state(rx->sta) != NL80211_PLINK_ESTAB) {
		struct ieee80211_mgmt *mgmt;

		if (!ieee80211_is_mgmt(hdr->frame_control))
			return RX_DROP_MONITOR;

		if (ieee80211_is_action(hdr->frame_control)) {
			u8 category;

			/* make sure category field is present */
			if (rx->skb->len < IEEE80211_MIN_ACTION_SIZE)
				return RX_DROP_MONITOR;

			mgmt = (struct ieee80211_mgmt *)hdr;
			category = mgmt->u.action.category;
			if (category != WLAN_CATEGORY_MESH_ACTION &&
			    category != WLAN_CATEGORY_SELF_PROTECTED)
				return RX_DROP_MONITOR;
			return RX_CONTINUE;
		}

		if (ieee80211_is_probe_req(hdr->frame_control) ||
		    ieee80211_is_probe_resp(hdr->frame_control) ||
		    ieee80211_is_beacon(hdr->frame_control) ||
		    ieee80211_is_auth(hdr->frame_control))
			return RX_CONTINUE;

		return RX_DROP_MONITOR;
	}

	return RX_CONTINUE;
}

static inline bool ieee80211_rx_reorder_ready(struct tid_ampdu_rx *tid_agg_rx,
					      int index)
{
	struct sk_buff_head *frames = &tid_agg_rx->reorder_buf[index];
	struct sk_buff *tail = skb_peek_tail(frames);
	struct ieee80211_rx_status *status;

	if (tid_agg_rx->reorder_buf_filtered & BIT_ULL(index))
		return true;

	if (!tail)
		return false;

	status = IEEE80211_SKB_RXCB(tail);
	if (status->flag & RX_FLAG_AMSDU_MORE)
		return false;

	return true;
}

static void ieee80211_release_reorder_frame(struct ieee80211_sub_if_data *sdata,
					    struct tid_ampdu_rx *tid_agg_rx,
					    int index,
					    struct sk_buff_head *frames)
{
	struct sk_buff_head *skb_list = &tid_agg_rx->reorder_buf[index];
	struct sk_buff *skb;
	struct ieee80211_rx_status *status;

	lockdep_assert_held(&tid_agg_rx->reorder_lock);

	if (skb_queue_empty(skb_list))
		goto no_frame;

	if (!ieee80211_rx_reorder_ready(tid_agg_rx, index)) {
		__skb_queue_purge(skb_list);
		goto no_frame;
	}

	/* release frames from the reorder ring buffer */
	tid_agg_rx->stored_mpdu_num--;
	while ((skb = __skb_dequeue(skb_list))) {
		status = IEEE80211_SKB_RXCB(skb);
		status->rx_flags |= IEEE80211_RX_DEFERRED_RELEASE;
		__skb_queue_tail(frames, skb);
	}

no_frame:
	tid_agg_rx->reorder_buf_filtered &= ~BIT_ULL(index);
	tid_agg_rx->head_seq_num = ieee80211_sn_inc(tid_agg_rx->head_seq_num);
}

static void ieee80211_release_reorder_frames(struct ieee80211_sub_if_data *sdata,
					     struct tid_ampdu_rx *tid_agg_rx,
					     u16 head_seq_num,
					     struct sk_buff_head *frames)
{
	int index;

	lockdep_assert_held(&tid_agg_rx->reorder_lock);

	while (ieee80211_sn_less(tid_agg_rx->head_seq_num, head_seq_num)) {
		index = tid_agg_rx->head_seq_num % tid_agg_rx->buf_size;
		ieee80211_release_reorder_frame(sdata, tid_agg_rx, index,
						frames);
	}
}

/*
 * Timeout (in jiffies) for skb's that are waiting in the RX reorder buffer. If
 * the skb was added to the buffer longer than this time ago, the earlier
 * frames that have not yet been received are assumed to be lost and the skb
 * can be released for processing. This may also release other skb's from the
 * reorder buffer if there are no additional gaps between the frames.
 *
 * Callers must hold tid_agg_rx->reorder_lock.
 */
#define HT_RX_REORDER_BUF_TIMEOUT (HZ / 10)

static void ieee80211_sta_reorder_release(struct ieee80211_sub_if_data *sdata,
					  struct tid_ampdu_rx *tid_agg_rx,
					  struct sk_buff_head *frames)
{
	int index, i, j;

	lockdep_assert_held(&tid_agg_rx->reorder_lock);

	/* release the buffer until next missing frame */
	index = tid_agg_rx->head_seq_num % tid_agg_rx->buf_size;
	if (!ieee80211_rx_reorder_ready(tid_agg_rx, index) &&
	    tid_agg_rx->stored_mpdu_num) {
		/*
		 * No buffers ready to be released, but check whether any
		 * frames in the reorder buffer have timed out.
		 */
		int skipped = 1;
		for (j = (index + 1) % tid_agg_rx->buf_size; j != index;
		     j = (j + 1) % tid_agg_rx->buf_size) {
			if (!ieee80211_rx_reorder_ready(tid_agg_rx, j)) {
				skipped++;
				continue;
			}
			if (skipped &&
			    !time_after(jiffies, tid_agg_rx->reorder_time[j] +
					HT_RX_REORDER_BUF_TIMEOUT))
				goto set_release_timer;

			/* don't leave incomplete A-MSDUs around */
			for (i = (index + 1) % tid_agg_rx->buf_size; i != j;
			     i = (i + 1) % tid_agg_rx->buf_size)
				__skb_queue_purge(&tid_agg_rx->reorder_buf[i]);

			ht_dbg_ratelimited(sdata,
					   "release an RX reorder frame due to timeout on earlier frames\n");
			ieee80211_release_reorder_frame(sdata, tid_agg_rx, j,
							frames);

			/*
			 * Increment the head seq# also for the skipped slots.
			 */
			tid_agg_rx->head_seq_num =
				(tid_agg_rx->head_seq_num +
				 skipped) & IEEE80211_SN_MASK;
			skipped = 0;
		}
	} else while (ieee80211_rx_reorder_ready(tid_agg_rx, index)) {
		ieee80211_release_reorder_frame(sdata, tid_agg_rx, index,
						frames);
		index =	tid_agg_rx->head_seq_num % tid_agg_rx->buf_size;
	}

	if (tid_agg_rx->stored_mpdu_num) {
		j = index = tid_agg_rx->head_seq_num % tid_agg_rx->buf_size;

		for (; j != (index - 1) % tid_agg_rx->buf_size;
		     j = (j + 1) % tid_agg_rx->buf_size) {
			if (ieee80211_rx_reorder_ready(tid_agg_rx, j))
				break;
		}

 set_release_timer:

		if (!tid_agg_rx->removed)
			mod_timer(&tid_agg_rx->reorder_timer,
				  tid_agg_rx->reorder_time[j] + 1 +
				  HT_RX_REORDER_BUF_TIMEOUT);
	} else {
		del_timer(&tid_agg_rx->reorder_timer);
	}
}

/*
 * As this function belongs to the RX path it must be under
 * rcu_read_lock protection. It returns false if the frame
 * can be processed immediately, true if it was consumed.
 */
static bool ieee80211_sta_manage_reorder_buf(struct ieee80211_sub_if_data *sdata,
					     struct tid_ampdu_rx *tid_agg_rx,
					     struct sk_buff *skb,
					     struct sk_buff_head *frames)
{
	struct ieee80211_hdr *hdr = (struct ieee80211_hdr *) skb->data;
	struct ieee80211_rx_status *status = IEEE80211_SKB_RXCB(skb);
	u16 sc = le16_to_cpu(hdr->seq_ctrl);
	u16 mpdu_seq_num = (sc & IEEE80211_SCTL_SEQ) >> 4;
	u16 head_seq_num, buf_size;
	int index;
	bool ret = true;

	spin_lock(&tid_agg_rx->reorder_lock);

	/*
	 * Offloaded BA sessions have no known starting sequence number so pick
	 * one from first Rxed frame for this tid after BA was started.
	 */
	if (unlikely(tid_agg_rx->auto_seq)) {
		tid_agg_rx->auto_seq = false;
		tid_agg_rx->ssn = mpdu_seq_num;
		tid_agg_rx->head_seq_num = mpdu_seq_num;
	}

	buf_size = tid_agg_rx->buf_size;
	head_seq_num = tid_agg_rx->head_seq_num;

	/* frame with out of date sequence number */
	if (ieee80211_sn_less(mpdu_seq_num, head_seq_num)) {
		dev_kfree_skb(skb);
		goto out;
	}

	/*
	 * If frame the sequence number exceeds our buffering window
	 * size release some previous frames to make room for this one.
	 */
	if (!ieee80211_sn_less(mpdu_seq_num, head_seq_num + buf_size)) {
		head_seq_num = ieee80211_sn_inc(
				ieee80211_sn_sub(mpdu_seq_num, buf_size));
		/* release stored frames up to new head to stack */
		ieee80211_release_reorder_frames(sdata, tid_agg_rx,
						 head_seq_num, frames);
	}

	/* Now the new frame is always in the range of the reordering buffer */

	index = mpdu_seq_num % tid_agg_rx->buf_size;

	/* check if we already stored this frame */
	if (ieee80211_rx_reorder_ready(tid_agg_rx, index)) {
		dev_kfree_skb(skb);
		goto out;
	}

	/*
	 * If the current MPDU is in the right order and nothing else
	 * is stored we can process it directly, no need to buffer it.
	 * If it is first but there's something stored, we may be able
	 * to release frames after this one.
	 */
	if (mpdu_seq_num == tid_agg_rx->head_seq_num &&
	    tid_agg_rx->stored_mpdu_num == 0) {
		if (!(status->flag & RX_FLAG_AMSDU_MORE))
			tid_agg_rx->head_seq_num =
				ieee80211_sn_inc(tid_agg_rx->head_seq_num);
		ret = false;
		goto out;
	}

	/* put the frame in the reordering buffer */
	__skb_queue_tail(&tid_agg_rx->reorder_buf[index], skb);
	if (!(status->flag & RX_FLAG_AMSDU_MORE)) {
		tid_agg_rx->reorder_time[index] = jiffies;
		tid_agg_rx->stored_mpdu_num++;
		ieee80211_sta_reorder_release(sdata, tid_agg_rx, frames);
	}

 out:
	spin_unlock(&tid_agg_rx->reorder_lock);
	return ret;
}

/*
 * Reorder MPDUs from A-MPDUs, keeping them on a buffer. Returns
 * true if the MPDU was buffered, false if it should be processed.
 */
static void ieee80211_rx_reorder_ampdu(struct ieee80211_rx_data *rx,
				       struct sk_buff_head *frames)
{
	struct sk_buff *skb = rx->skb;
	struct ieee80211_local *local = rx->local;
	struct ieee80211_hdr *hdr = (struct ieee80211_hdr *) skb->data;
	struct sta_info *sta = rx->sta;
	struct tid_ampdu_rx *tid_agg_rx;
	u16 sc;
	u8 tid, ack_policy;

	if (!ieee80211_is_data_qos(hdr->frame_control) ||
	    is_multicast_ether_addr(hdr->addr1))
		goto dont_reorder;

	/*
	 * filter the QoS data rx stream according to
	 * STA/TID and check if this STA/TID is on aggregation
	 */

	if (!sta)
		goto dont_reorder;

	ack_policy = *ieee80211_get_qos_ctl(hdr) &
		     IEEE80211_QOS_CTL_ACK_POLICY_MASK;
	tid = *ieee80211_get_qos_ctl(hdr) & IEEE80211_QOS_CTL_TID_MASK;

	tid_agg_rx = rcu_dereference(sta->ampdu_mlme.tid_rx[tid]);
	if (!tid_agg_rx) {
		if (ack_policy == IEEE80211_QOS_CTL_ACK_POLICY_BLOCKACK &&
		    !test_bit(tid, rx->sta->ampdu_mlme.agg_session_valid) &&
		    !test_and_set_bit(tid, rx->sta->ampdu_mlme.unexpected_agg))
			ieee80211_send_delba(rx->sdata, rx->sta->sta.addr, tid,
					     WLAN_BACK_RECIPIENT,
					     WLAN_REASON_QSTA_REQUIRE_SETUP);
		goto dont_reorder;
	}

	/* qos null data frames are excluded */
	if (unlikely(hdr->frame_control & cpu_to_le16(IEEE80211_STYPE_NULLFUNC)))
		goto dont_reorder;

	/* not part of a BA session */
	if (ack_policy != IEEE80211_QOS_CTL_ACK_POLICY_BLOCKACK &&
	    ack_policy != IEEE80211_QOS_CTL_ACK_POLICY_NORMAL)
		goto dont_reorder;

	/* new, potentially un-ordered, ampdu frame - process it */

	/* reset session timer */
	if (tid_agg_rx->timeout)
		tid_agg_rx->last_rx = jiffies;

	/* if this mpdu is fragmented - terminate rx aggregation session */
	sc = le16_to_cpu(hdr->seq_ctrl);
	if (sc & IEEE80211_SCTL_FRAG) {
		skb->pkt_type = IEEE80211_SDATA_QUEUE_TYPE_FRAME;
		skb_queue_tail(&rx->sdata->skb_queue, skb);
		ieee80211_queue_work(&local->hw, &rx->sdata->work);
		return;
	}

	/*
	 * No locking needed -- we will only ever process one
	 * RX packet at a time, and thus own tid_agg_rx. All
	 * other code manipulating it needs to (and does) make
	 * sure that we cannot get to it any more before doing
	 * anything with it.
	 */
	if (ieee80211_sta_manage_reorder_buf(rx->sdata, tid_agg_rx, skb,
					     frames))
		return;

 dont_reorder:
	__skb_queue_tail(frames, skb);
}

static ieee80211_rx_result debug_noinline
ieee80211_rx_h_check_dup(struct ieee80211_rx_data *rx)
{
	struct ieee80211_hdr *hdr = (struct ieee80211_hdr *)rx->skb->data;
	struct ieee80211_rx_status *status = IEEE80211_SKB_RXCB(rx->skb);

	if (status->flag & RX_FLAG_DUP_VALIDATED)
		return RX_CONTINUE;

	/*
	 * Drop duplicate 802.11 retransmissions
	 * (IEEE 802.11-2012: 9.3.2.10 "Duplicate detection and recovery")
	 */

	if (rx->skb->len < 24)
		return RX_CONTINUE;

	if (ieee80211_is_ctl(hdr->frame_control) ||
	    ieee80211_is_qos_nullfunc(hdr->frame_control) ||
	    is_multicast_ether_addr(hdr->addr1))
		return RX_CONTINUE;

	if (!rx->sta)
		return RX_CONTINUE;

	if (unlikely(ieee80211_has_retry(hdr->frame_control) &&
		     rx->sta->last_seq_ctrl[rx->seqno_idx] == hdr->seq_ctrl)) {
		I802_DEBUG_INC(rx->local->dot11FrameDuplicateCount);
		rx->sta->rx_stats.num_duplicates++;
		return RX_DROP_UNUSABLE;
	} else if (!(status->flag & RX_FLAG_AMSDU_MORE)) {
		rx->sta->last_seq_ctrl[rx->seqno_idx] = hdr->seq_ctrl;
	}

	return RX_CONTINUE;
}

static ieee80211_rx_result debug_noinline
ieee80211_rx_h_check(struct ieee80211_rx_data *rx)
{
	struct ieee80211_hdr *hdr = (struct ieee80211_hdr *)rx->skb->data;

	/* Drop disallowed frame classes based on STA auth/assoc state;
	 * IEEE 802.11, Chap 5.5.
	 *
	 * mac80211 filters only based on association state, i.e. it drops
	 * Class 3 frames from not associated stations. hostapd sends
	 * deauth/disassoc frames when needed. In addition, hostapd is
	 * responsible for filtering on both auth and assoc states.
	 */

	if (ieee80211_vif_is_mesh(&rx->sdata->vif))
		return ieee80211_rx_mesh_check(rx);

	if (unlikely((ieee80211_is_data(hdr->frame_control) ||
		      ieee80211_is_pspoll(hdr->frame_control)) &&
		     rx->sdata->vif.type != NL80211_IFTYPE_ADHOC &&
		     rx->sdata->vif.type != NL80211_IFTYPE_WDS &&
		     rx->sdata->vif.type != NL80211_IFTYPE_OCB &&
		     (!rx->sta || !test_sta_flag(rx->sta, WLAN_STA_ASSOC)))) {
		/*
		 * accept port control frames from the AP even when it's not
		 * yet marked ASSOC to prevent a race where we don't set the
		 * assoc bit quickly enough before it sends the first frame
		 */
		if (rx->sta && rx->sdata->vif.type == NL80211_IFTYPE_STATION &&
		    ieee80211_is_data_present(hdr->frame_control)) {
			unsigned int hdrlen;
			__be16 ethertype;

			hdrlen = ieee80211_hdrlen(hdr->frame_control);

			if (rx->skb->len < hdrlen + 8)
				return RX_DROP_MONITOR;

			skb_copy_bits(rx->skb, hdrlen + 6, &ethertype, 2);
			if (ethertype == rx->sdata->control_port_protocol)
				return RX_CONTINUE;
		}

		if (rx->sdata->vif.type == NL80211_IFTYPE_AP &&
		    cfg80211_rx_spurious_frame(rx->sdata->dev,
					       hdr->addr2,
					       GFP_ATOMIC))
			return RX_DROP_UNUSABLE;

		return RX_DROP_MONITOR;
	}

	return RX_CONTINUE;
}


static ieee80211_rx_result debug_noinline
ieee80211_rx_h_check_more_data(struct ieee80211_rx_data *rx)
{
	struct ieee80211_local *local;
	struct ieee80211_hdr *hdr;
	struct sk_buff *skb;

	local = rx->local;
	skb = rx->skb;
	hdr = (struct ieee80211_hdr *) skb->data;

	if (!local->pspolling)
		return RX_CONTINUE;

	if (!ieee80211_has_fromds(hdr->frame_control))
		/* this is not from AP */
		return RX_CONTINUE;

	if (!ieee80211_is_data(hdr->frame_control))
		return RX_CONTINUE;

	if (!ieee80211_has_moredata(hdr->frame_control)) {
		/* AP has no more frames buffered for us */
		local->pspolling = false;
		return RX_CONTINUE;
	}

	/* more data bit is set, let's request a new frame from the AP */
	ieee80211_send_pspoll(local, rx->sdata);

	return RX_CONTINUE;
}

static void sta_ps_start(struct sta_info *sta)
{
	struct ieee80211_sub_if_data *sdata = sta->sdata;
	struct ieee80211_local *local = sdata->local;
	struct ps_data *ps;
	int tid;

	if (sta->sdata->vif.type == NL80211_IFTYPE_AP ||
	    sta->sdata->vif.type == NL80211_IFTYPE_AP_VLAN)
		ps = &sdata->bss->ps;
	else
		return;

	atomic_inc(&ps->num_sta_ps);
	set_sta_flag(sta, WLAN_STA_PS_STA);
	if (!ieee80211_hw_check(&local->hw, AP_LINK_PS))
		drv_sta_notify(local, sdata, STA_NOTIFY_SLEEP, &sta->sta);
	ps_dbg(sdata, "STA %pM aid %d enters power save mode\n",
	       sta->sta.addr, sta->sta.aid);

	ieee80211_clear_fast_xmit(sta);

	if (!sta->sta.txq[0])
		return;

	for (tid = 0; tid < ARRAY_SIZE(sta->sta.txq); tid++) {
		if (txq_has_queue(sta->sta.txq[tid]))
			set_bit(tid, &sta->txq_buffered_tids);
		else
			clear_bit(tid, &sta->txq_buffered_tids);
	}
}

static void sta_ps_end(struct sta_info *sta)
{
	ps_dbg(sta->sdata, "STA %pM aid %d exits power save mode\n",
	       sta->sta.addr, sta->sta.aid);

	if (test_sta_flag(sta, WLAN_STA_PS_DRIVER)) {
		/*
		 * Clear the flag only if the other one is still set
		 * so that the TX path won't start TX'ing new frames
		 * directly ... In the case that the driver flag isn't
		 * set ieee80211_sta_ps_deliver_wakeup() will clear it.
		 */
		clear_sta_flag(sta, WLAN_STA_PS_STA);
		ps_dbg(sta->sdata, "STA %pM aid %d driver-ps-blocked\n",
		       sta->sta.addr, sta->sta.aid);
		return;
	}

	set_sta_flag(sta, WLAN_STA_PS_DELIVER);
	clear_sta_flag(sta, WLAN_STA_PS_STA);
	ieee80211_sta_ps_deliver_wakeup(sta);
}

int ieee80211_sta_ps_transition(struct ieee80211_sta *pubsta, bool start)
{
	struct sta_info *sta = container_of(pubsta, struct sta_info, sta);
	bool in_ps;

	WARN_ON(!ieee80211_hw_check(&sta->local->hw, AP_LINK_PS));

	/* Don't let the same PS state be set twice */
	in_ps = test_sta_flag(sta, WLAN_STA_PS_STA);
	if ((start && in_ps) || (!start && !in_ps))
		return -EINVAL;

	if (start)
		sta_ps_start(sta);
	else
		sta_ps_end(sta);

	return 0;
}
EXPORT_SYMBOL(ieee80211_sta_ps_transition);

void ieee80211_sta_pspoll(struct ieee80211_sta *pubsta)
{
	struct sta_info *sta = container_of(pubsta, struct sta_info, sta);

	if (test_sta_flag(sta, WLAN_STA_SP))
		return;

	if (!test_sta_flag(sta, WLAN_STA_PS_DRIVER))
		ieee80211_sta_ps_deliver_poll_response(sta);
	else
		set_sta_flag(sta, WLAN_STA_PSPOLL);
}
EXPORT_SYMBOL(ieee80211_sta_pspoll);

void ieee80211_sta_uapsd_trigger(struct ieee80211_sta *pubsta, u8 tid)
{
	struct sta_info *sta = container_of(pubsta, struct sta_info, sta);
	u8 ac = ieee802_1d_to_ac[tid & 7];

	/*
	 * If this AC is not trigger-enabled do nothing.
	 *
	 * NB: This could/should check a separate bitmap of trigger-
	 * enabled queues, but for now we only implement uAPSD w/o
	 * TSPEC changes to the ACs, so they're always the same.
	 */
	if (!(sta->sta.uapsd_queues & BIT(ac)))
		return;

	/* if we are in a service period, do nothing */
	if (test_sta_flag(sta, WLAN_STA_SP))
		return;

	if (!test_sta_flag(sta, WLAN_STA_PS_DRIVER))
		ieee80211_sta_ps_deliver_uapsd(sta);
	else
		set_sta_flag(sta, WLAN_STA_UAPSD);
}
EXPORT_SYMBOL(ieee80211_sta_uapsd_trigger);

static ieee80211_rx_result debug_noinline
ieee80211_rx_h_uapsd_and_pspoll(struct ieee80211_rx_data *rx)
{
	struct ieee80211_sub_if_data *sdata = rx->sdata;
	struct ieee80211_hdr *hdr = (void *)rx->skb->data;
	struct ieee80211_rx_status *status = IEEE80211_SKB_RXCB(rx->skb);

	if (!rx->sta)
		return RX_CONTINUE;

	if (sdata->vif.type != NL80211_IFTYPE_AP &&
	    sdata->vif.type != NL80211_IFTYPE_AP_VLAN)
		return RX_CONTINUE;

	/*
	 * The device handles station powersave, so don't do anything about
	 * uAPSD and PS-Poll frames (the latter shouldn't even come up from
	 * it to mac80211 since they're handled.)
	 */
	if (ieee80211_hw_check(&sdata->local->hw, AP_LINK_PS))
		return RX_CONTINUE;

	/*
	 * Don't do anything if the station isn't already asleep. In
	 * the uAPSD case, the station will probably be marked asleep,
	 * in the PS-Poll case the station must be confused ...
	 */
	if (!test_sta_flag(rx->sta, WLAN_STA_PS_STA))
		return RX_CONTINUE;

	if (unlikely(ieee80211_is_pspoll(hdr->frame_control))) {
		ieee80211_sta_pspoll(&rx->sta->sta);

		/* Free PS Poll skb here instead of returning RX_DROP that would
		 * count as an dropped frame. */
		dev_kfree_skb(rx->skb);

		return RX_QUEUED;
	} else if (!ieee80211_has_morefrags(hdr->frame_control) &&
		   !(status->rx_flags & IEEE80211_RX_DEFERRED_RELEASE) &&
		   ieee80211_has_pm(hdr->frame_control) &&
		   (ieee80211_is_data_qos(hdr->frame_control) ||
		    ieee80211_is_qos_nullfunc(hdr->frame_control))) {
		u8 tid;

		tid = *ieee80211_get_qos_ctl(hdr) & IEEE80211_QOS_CTL_TID_MASK;

		ieee80211_sta_uapsd_trigger(&rx->sta->sta, tid);
	}

	return RX_CONTINUE;
}

static ieee80211_rx_result debug_noinline
ieee80211_rx_h_sta_process(struct ieee80211_rx_data *rx)
{
	struct sta_info *sta = rx->sta;
	struct sk_buff *skb = rx->skb;
	struct ieee80211_rx_status *status = IEEE80211_SKB_RXCB(skb);
	struct ieee80211_hdr *hdr = (struct ieee80211_hdr *)skb->data;
	int i;

	if (!sta)
		return RX_CONTINUE;

	/*
	 * Update last_rx only for IBSS packets which are for the current
	 * BSSID and for station already AUTHORIZED to avoid keeping the
	 * current IBSS network alive in cases where other STAs start
	 * using different BSSID. This will also give the station another
	 * chance to restart the authentication/authorization in case
	 * something went wrong the first time.
	 */
	if (rx->sdata->vif.type == NL80211_IFTYPE_ADHOC) {
		u8 *bssid = ieee80211_get_bssid(hdr, rx->skb->len,
						NL80211_IFTYPE_ADHOC);
		if (ether_addr_equal(bssid, rx->sdata->u.ibss.bssid) &&
		    test_sta_flag(sta, WLAN_STA_AUTHORIZED)) {
			sta->rx_stats.last_rx = jiffies;
			if (ieee80211_is_data(hdr->frame_control) &&
			    !is_multicast_ether_addr(hdr->addr1))
				sta->rx_stats.last_rate =
					sta_stats_encode_rate(status);
		}
	} else if (rx->sdata->vif.type == NL80211_IFTYPE_OCB) {
		sta->rx_stats.last_rx = jiffies;
	} else if (!is_multicast_ether_addr(hdr->addr1)) {
		/*
		 * Mesh beacons will update last_rx when if they are found to
		 * match the current local configuration when processed.
		 */
		sta->rx_stats.last_rx = jiffies;
		if (ieee80211_is_data(hdr->frame_control))
			sta->rx_stats.last_rate = sta_stats_encode_rate(status);
	}

	if (rx->sdata->vif.type == NL80211_IFTYPE_STATION)
		ieee80211_sta_rx_notify(rx->sdata, hdr);

	sta->rx_stats.fragments++;

	u64_stats_update_begin(&rx->sta->rx_stats.syncp);
	sta->rx_stats.bytes += rx->skb->len;
	u64_stats_update_end(&rx->sta->rx_stats.syncp);

	if (!(status->flag & RX_FLAG_NO_SIGNAL_VAL)) {
		sta->rx_stats.last_signal = status->signal;
		ewma_signal_add(&sta->rx_stats_avg.signal, -status->signal);
	}

	if (status->chains) {
		sta->rx_stats.chains = status->chains;
		for (i = 0; i < ARRAY_SIZE(status->chain_signal); i++) {
			int signal = status->chain_signal[i];

			if (!(status->chains & BIT(i)))
				continue;

			sta->rx_stats.chain_signal_last[i] = signal;
			ewma_signal_add(&sta->rx_stats_avg.chain_signal[i],
					-signal);
		}
	}

	/*
	 * Change STA power saving mode only at the end of a frame
	 * exchange sequence.
	 */
	if (!ieee80211_hw_check(&sta->local->hw, AP_LINK_PS) &&
	    !ieee80211_has_morefrags(hdr->frame_control) &&
	    !(status->rx_flags & IEEE80211_RX_DEFERRED_RELEASE) &&
	    (rx->sdata->vif.type == NL80211_IFTYPE_AP ||
	     rx->sdata->vif.type == NL80211_IFTYPE_AP_VLAN) &&
	    /* PM bit is only checked in frames where it isn't reserved,
	     * in AP mode it's reserved in non-bufferable management frames
	     * (cf. IEEE 802.11-2012 8.2.4.1.7 Power Management field)
	     */
	    (!ieee80211_is_mgmt(hdr->frame_control) ||
	     ieee80211_is_bufferable_mmpdu(hdr->frame_control))) {
		if (test_sta_flag(sta, WLAN_STA_PS_STA)) {
			if (!ieee80211_has_pm(hdr->frame_control))
				sta_ps_end(sta);
		} else {
			if (ieee80211_has_pm(hdr->frame_control))
				sta_ps_start(sta);
		}
	}

	/* mesh power save support */
	if (ieee80211_vif_is_mesh(&rx->sdata->vif))
		ieee80211_mps_rx_h_sta_process(sta, hdr);

	/*
	 * Drop (qos-)data::nullfunc frames silently, since they
	 * are used only to control station power saving mode.
	 */
	if (ieee80211_is_nullfunc(hdr->frame_control) ||
	    ieee80211_is_qos_nullfunc(hdr->frame_control)) {
		I802_DEBUG_INC(rx->local->rx_handlers_drop_nullfunc);

		/*
		 * If we receive a 4-addr nullfunc frame from a STA
		 * that was not moved to a 4-addr STA vlan yet send
		 * the event to userspace and for older hostapd drop
		 * the frame to the monitor interface.
		 */
		if (ieee80211_has_a4(hdr->frame_control) &&
		    (rx->sdata->vif.type == NL80211_IFTYPE_AP ||
		     (rx->sdata->vif.type == NL80211_IFTYPE_AP_VLAN &&
		      !rx->sdata->u.vlan.sta))) {
			if (!test_and_set_sta_flag(sta, WLAN_STA_4ADDR_EVENT))
				cfg80211_rx_unexpected_4addr_frame(
					rx->sdata->dev, sta->sta.addr,
					GFP_ATOMIC);
			return RX_DROP_MONITOR;
		}
		/*
		 * Update counter and free packet here to avoid
		 * counting this as a dropped packed.
		 */
		sta->rx_stats.packets++;
		dev_kfree_skb(rx->skb);
		return RX_QUEUED;
	}

	return RX_CONTINUE;
} /* ieee80211_rx_h_sta_process */

static ieee80211_rx_result debug_noinline
ieee80211_rx_h_decrypt(struct ieee80211_rx_data *rx)
{
	struct sk_buff *skb = rx->skb;
	struct ieee80211_rx_status *status = IEEE80211_SKB_RXCB(skb);
	struct ieee80211_hdr *hdr = (struct ieee80211_hdr *)skb->data;
	int keyidx;
	int hdrlen;
	ieee80211_rx_result result = RX_DROP_UNUSABLE;
	struct ieee80211_key *sta_ptk = NULL;
	int mmie_keyidx = -1;
	__le16 fc;
	const struct ieee80211_cipher_scheme *cs = NULL;

	/*
	 * Key selection 101
	 *
	 * There are four types of keys:
	 *  - GTK (group keys)
	 *  - IGTK (group keys for management frames)
	 *  - PTK (pairwise keys)
	 *  - STK (station-to-station pairwise keys)
	 *
	 * When selecting a key, we have to distinguish between multicast
	 * (including broadcast) and unicast frames, the latter can only
	 * use PTKs and STKs while the former always use GTKs and IGTKs.
	 * Unless, of course, actual WEP keys ("pre-RSNA") are used, then
	 * unicast frames can also use key indices like GTKs. Hence, if we
	 * don't have a PTK/STK we check the key index for a WEP key.
	 *
	 * Note that in a regular BSS, multicast frames are sent by the
	 * AP only, associated stations unicast the frame to the AP first
	 * which then multicasts it on their behalf.
	 *
	 * There is also a slight problem in IBSS mode: GTKs are negotiated
	 * with each station, that is something we don't currently handle.
	 * The spec seems to expect that one negotiates the same key with
	 * every station but there's no such requirement; VLANs could be
	 * possible.
	 */

	/* start without a key */
	rx->key = NULL;
	fc = hdr->frame_control;

	if (rx->sta) {
		int keyid = rx->sta->ptk_idx;

		if (ieee80211_has_protected(fc) && rx->sta->cipher_scheme) {
			cs = rx->sta->cipher_scheme;
			keyid = ieee80211_get_cs_keyid(cs, rx->skb);
			if (unlikely(keyid < 0))
				return RX_DROP_UNUSABLE;
		}
		sta_ptk = rcu_dereference(rx->sta->ptk[keyid]);
	}

	if (!ieee80211_has_protected(fc))
		mmie_keyidx = ieee80211_get_mmie_keyidx(rx->skb);

	if (!is_multicast_ether_addr(hdr->addr1) && sta_ptk) {
		rx->key = sta_ptk;
		if ((status->flag & RX_FLAG_DECRYPTED) &&
		    (status->flag & RX_FLAG_IV_STRIPPED))
			return RX_CONTINUE;
		/* Skip decryption if the frame is not protected. */
		if (!ieee80211_has_protected(fc))
			return RX_CONTINUE;
	} else if (mmie_keyidx >= 0) {
		/* Broadcast/multicast robust management frame / BIP */
		if ((status->flag & RX_FLAG_DECRYPTED) &&
		    (status->flag & RX_FLAG_IV_STRIPPED))
			return RX_CONTINUE;

		if (mmie_keyidx < NUM_DEFAULT_KEYS ||
		    mmie_keyidx >= NUM_DEFAULT_KEYS + NUM_DEFAULT_MGMT_KEYS)
			return RX_DROP_MONITOR; /* unexpected BIP keyidx */
		if (rx->sta) {
			if (ieee80211_is_group_privacy_action(skb) &&
			    test_sta_flag(rx->sta, WLAN_STA_MFP))
				return RX_DROP_MONITOR;

			rx->key = rcu_dereference(rx->sta->gtk[mmie_keyidx]);
		}
		if (!rx->key)
			rx->key = rcu_dereference(rx->sdata->keys[mmie_keyidx]);
	} else if (!ieee80211_has_protected(fc)) {
		/*
		 * The frame was not protected, so skip decryption. However, we
		 * need to set rx->key if there is a key that could have been
		 * used so that the frame may be dropped if encryption would
		 * have been expected.
		 */
		struct ieee80211_key *key = NULL;
		struct ieee80211_sub_if_data *sdata = rx->sdata;
		int i;

		if (ieee80211_is_mgmt(fc) &&
		    is_multicast_ether_addr(hdr->addr1) &&
		    (key = rcu_dereference(rx->sdata->default_mgmt_key)))
			rx->key = key;
		else {
			if (rx->sta) {
				for (i = 0; i < NUM_DEFAULT_KEYS; i++) {
					key = rcu_dereference(rx->sta->gtk[i]);
					if (key)
						break;
				}
			}
			if (!key) {
				for (i = 0; i < NUM_DEFAULT_KEYS; i++) {
					key = rcu_dereference(sdata->keys[i]);
					if (key)
						break;
				}
			}
			if (key)
				rx->key = key;
		}
		return RX_CONTINUE;
	} else {
		u8 keyid;

		/*
		 * The device doesn't give us the IV so we won't be
		 * able to look up the key. That's ok though, we
		 * don't need to decrypt the frame, we just won't
		 * be able to keep statistics accurate.
		 * Except for key threshold notifications, should
		 * we somehow allow the driver to tell us which key
		 * the hardware used if this flag is set?
		 */
		if ((status->flag & RX_FLAG_DECRYPTED) &&
		    (status->flag & RX_FLAG_IV_STRIPPED))
			return RX_CONTINUE;

		hdrlen = ieee80211_hdrlen(fc);

		if (cs) {
			keyidx = ieee80211_get_cs_keyid(cs, rx->skb);

			if (unlikely(keyidx < 0))
				return RX_DROP_UNUSABLE;
		} else {
			if (rx->skb->len < 8 + hdrlen)
				return RX_DROP_UNUSABLE; /* TODO: count this? */
			/*
			 * no need to call ieee80211_wep_get_keyidx,
			 * it verifies a bunch of things we've done already
			 */
			skb_copy_bits(rx->skb, hdrlen + 3, &keyid, 1);
			keyidx = keyid >> 6;
		}

		/* check per-station GTK first, if multicast packet */
		if (is_multicast_ether_addr(hdr->addr1) && rx->sta)
			rx->key = rcu_dereference(rx->sta->gtk[keyidx]);

		/* if not found, try default key */
		if (!rx->key) {
			rx->key = rcu_dereference(rx->sdata->keys[keyidx]);

			/*
			 * RSNA-protected unicast frames should always be
			 * sent with pairwise or station-to-station keys,
			 * but for WEP we allow using a key index as well.
			 */
			if (rx->key &&
			    rx->key->conf.cipher != WLAN_CIPHER_SUITE_WEP40 &&
			    rx->key->conf.cipher != WLAN_CIPHER_SUITE_WEP104 &&
			    !is_multicast_ether_addr(hdr->addr1))
				rx->key = NULL;
		}
	}

	if (rx->key) {
		if (unlikely(rx->key->flags & KEY_FLAG_TAINTED))
			return RX_DROP_MONITOR;

		/* TODO: add threshold stuff again */
	} else {
		return RX_DROP_MONITOR;
	}

	switch (rx->key->conf.cipher) {
	case WLAN_CIPHER_SUITE_WEP40:
	case WLAN_CIPHER_SUITE_WEP104:
		result = ieee80211_crypto_wep_decrypt(rx);
		break;
	case WLAN_CIPHER_SUITE_TKIP:
		result = ieee80211_crypto_tkip_decrypt(rx);
		break;
	case WLAN_CIPHER_SUITE_CCMP:
		result = ieee80211_crypto_ccmp_decrypt(
			rx, IEEE80211_CCMP_MIC_LEN);
		break;
	case WLAN_CIPHER_SUITE_CCMP_256:
		result = ieee80211_crypto_ccmp_decrypt(
			rx, IEEE80211_CCMP_256_MIC_LEN);
		break;
	case WLAN_CIPHER_SUITE_AES_CMAC:
		result = ieee80211_crypto_aes_cmac_decrypt(rx);
		break;
	case WLAN_CIPHER_SUITE_BIP_CMAC_256:
		result = ieee80211_crypto_aes_cmac_256_decrypt(rx);
		break;
	case WLAN_CIPHER_SUITE_BIP_GMAC_128:
	case WLAN_CIPHER_SUITE_BIP_GMAC_256:
		result = ieee80211_crypto_aes_gmac_decrypt(rx);
		break;
	case WLAN_CIPHER_SUITE_GCMP:
	case WLAN_CIPHER_SUITE_GCMP_256:
		result = ieee80211_crypto_gcmp_decrypt(rx);
		break;
	default:
		result = ieee80211_crypto_hw_decrypt(rx);
	}

	/* the hdr variable is invalid after the decrypt handlers */

	/* either the frame has been decrypted or will be dropped */
	status->flag |= RX_FLAG_DECRYPTED;

	return result;
}

static inline struct ieee80211_fragment_entry *
ieee80211_reassemble_add(struct ieee80211_sub_if_data *sdata,
			 unsigned int frag, unsigned int seq, int rx_queue,
			 struct sk_buff **skb)
{
	struct ieee80211_fragment_entry *entry;

	entry = &sdata->fragments[sdata->fragment_next++];
	if (sdata->fragment_next >= IEEE80211_FRAGMENT_MAX)
		sdata->fragment_next = 0;

	if (!skb_queue_empty(&entry->skb_list))
		__skb_queue_purge(&entry->skb_list);

	__skb_queue_tail(&entry->skb_list, *skb); /* no need for locking */
	*skb = NULL;
	entry->first_frag_time = jiffies;
	entry->seq = seq;
	entry->rx_queue = rx_queue;
	entry->last_frag = frag;
	entry->check_sequential_pn = false;
	entry->extra_len = 0;

	return entry;
}

static inline struct ieee80211_fragment_entry *
ieee80211_reassemble_find(struct ieee80211_sub_if_data *sdata,
			  unsigned int frag, unsigned int seq,
			  int rx_queue, struct ieee80211_hdr *hdr)
{
	struct ieee80211_fragment_entry *entry;
	int i, idx;

	idx = sdata->fragment_next;
	for (i = 0; i < IEEE80211_FRAGMENT_MAX; i++) {
		struct ieee80211_hdr *f_hdr;

		idx--;
		if (idx < 0)
			idx = IEEE80211_FRAGMENT_MAX - 1;

		entry = &sdata->fragments[idx];
		if (skb_queue_empty(&entry->skb_list) || entry->seq != seq ||
		    entry->rx_queue != rx_queue ||
		    entry->last_frag + 1 != frag)
			continue;

		f_hdr = (struct ieee80211_hdr *)entry->skb_list.next->data;

		/*
		 * Check ftype and addresses are equal, else check next fragment
		 */
		if (((hdr->frame_control ^ f_hdr->frame_control) &
		     cpu_to_le16(IEEE80211_FCTL_FTYPE)) ||
		    !ether_addr_equal(hdr->addr1, f_hdr->addr1) ||
		    !ether_addr_equal(hdr->addr2, f_hdr->addr2))
			continue;

		if (time_after(jiffies, entry->first_frag_time + 2 * HZ)) {
			__skb_queue_purge(&entry->skb_list);
			continue;
		}
		return entry;
	}

	return NULL;
}

static ieee80211_rx_result debug_noinline
ieee80211_rx_h_defragment(struct ieee80211_rx_data *rx)
{
	struct ieee80211_hdr *hdr;
	u16 sc;
	__le16 fc;
	unsigned int frag, seq;
	struct ieee80211_fragment_entry *entry;
	struct sk_buff *skb;
	struct ieee80211_rx_status *status;

	hdr = (struct ieee80211_hdr *)rx->skb->data;
	fc = hdr->frame_control;

	if (ieee80211_is_ctl(fc))
		return RX_CONTINUE;

	sc = le16_to_cpu(hdr->seq_ctrl);
	frag = sc & IEEE80211_SCTL_FRAG;

	if (is_multicast_ether_addr(hdr->addr1)) {
		I802_DEBUG_INC(rx->local->dot11MulticastReceivedFrameCount);
		goto out_no_led;
	}

	if (likely(!ieee80211_has_morefrags(fc) && frag == 0))
		goto out;

	I802_DEBUG_INC(rx->local->rx_handlers_fragments);

	if (skb_linearize(rx->skb))
		return RX_DROP_UNUSABLE;

	/*
	 *  skb_linearize() might change the skb->data and
	 *  previously cached variables (in this case, hdr) need to
	 *  be refreshed with the new data.
	 */
	hdr = (struct ieee80211_hdr *)rx->skb->data;
	seq = (sc & IEEE80211_SCTL_SEQ) >> 4;

	if (frag == 0) {
		/* This is the first fragment of a new frame. */
		entry = ieee80211_reassemble_add(rx->sdata, frag, seq,
						 rx->seqno_idx, &(rx->skb));
		if (rx->key &&
		    (rx->key->conf.cipher == WLAN_CIPHER_SUITE_CCMP ||
		     rx->key->conf.cipher == WLAN_CIPHER_SUITE_CCMP_256 ||
		     rx->key->conf.cipher == WLAN_CIPHER_SUITE_GCMP ||
		     rx->key->conf.cipher == WLAN_CIPHER_SUITE_GCMP_256) &&
		    ieee80211_has_protected(fc)) {
			int queue = rx->security_idx;

			/* Store CCMP/GCMP PN so that we can verify that the
			 * next fragment has a sequential PN value.
			 */
			entry->check_sequential_pn = true;
			memcpy(entry->last_pn,
			       rx->key->u.ccmp.rx_pn[queue],
			       IEEE80211_CCMP_PN_LEN);
			BUILD_BUG_ON(offsetof(struct ieee80211_key,
					      u.ccmp.rx_pn) !=
				     offsetof(struct ieee80211_key,
					      u.gcmp.rx_pn));
			BUILD_BUG_ON(sizeof(rx->key->u.ccmp.rx_pn[queue]) !=
				     sizeof(rx->key->u.gcmp.rx_pn[queue]));
			BUILD_BUG_ON(IEEE80211_CCMP_PN_LEN !=
				     IEEE80211_GCMP_PN_LEN);
		}
		return RX_QUEUED;
	}

	/* This is a fragment for a frame that should already be pending in
	 * fragment cache. Add this fragment to the end of the pending entry.
	 */
	entry = ieee80211_reassemble_find(rx->sdata, frag, seq,
					  rx->seqno_idx, hdr);
	if (!entry) {
		I802_DEBUG_INC(rx->local->rx_handlers_drop_defrag);
		return RX_DROP_MONITOR;
	}

	/* "The receiver shall discard MSDUs and MMPDUs whose constituent
	 *  MPDU PN values are not incrementing in steps of 1."
	 * see IEEE P802.11-REVmc/D5.0, 12.5.3.4.4, item d (for CCMP)
	 * and IEEE P802.11-REVmc/D5.0, 12.5.5.4.4, item d (for GCMP)
	 */
	if (entry->check_sequential_pn) {
		int i;
		u8 pn[IEEE80211_CCMP_PN_LEN], *rpn;
		int queue;

		if (!rx->key ||
		    (rx->key->conf.cipher != WLAN_CIPHER_SUITE_CCMP &&
		     rx->key->conf.cipher != WLAN_CIPHER_SUITE_CCMP_256 &&
		     rx->key->conf.cipher != WLAN_CIPHER_SUITE_GCMP &&
		     rx->key->conf.cipher != WLAN_CIPHER_SUITE_GCMP_256))
			return RX_DROP_UNUSABLE;
		memcpy(pn, entry->last_pn, IEEE80211_CCMP_PN_LEN);
		for (i = IEEE80211_CCMP_PN_LEN - 1; i >= 0; i--) {
			pn[i]++;
			if (pn[i])
				break;
		}
		queue = rx->security_idx;
		rpn = rx->key->u.ccmp.rx_pn[queue];
		if (memcmp(pn, rpn, IEEE80211_CCMP_PN_LEN))
			return RX_DROP_UNUSABLE;
		memcpy(entry->last_pn, pn, IEEE80211_CCMP_PN_LEN);
	}

	skb_pull(rx->skb, ieee80211_hdrlen(fc));
	__skb_queue_tail(&entry->skb_list, rx->skb);
	entry->last_frag = frag;
	entry->extra_len += rx->skb->len;
	if (ieee80211_has_morefrags(fc)) {
		rx->skb = NULL;
		return RX_QUEUED;
	}

	rx->skb = __skb_dequeue(&entry->skb_list);
	if (skb_tailroom(rx->skb) < entry->extra_len) {
		I802_DEBUG_INC(rx->local->rx_expand_skb_head_defrag);
		if (unlikely(pskb_expand_head(rx->skb, 0, entry->extra_len,
					      GFP_ATOMIC))) {
			I802_DEBUG_INC(rx->local->rx_handlers_drop_defrag);
			__skb_queue_purge(&entry->skb_list);
			return RX_DROP_UNUSABLE;
		}
	}
	while ((skb = __skb_dequeue(&entry->skb_list))) {
		memcpy(skb_put(rx->skb, skb->len), skb->data, skb->len);
		dev_kfree_skb(skb);
	}

	/* Complete frame has been reassembled - process it now */
	status = IEEE80211_SKB_RXCB(rx->skb);

 out:
	ieee80211_led_rx(rx->local);
 out_no_led:
	if (rx->sta)
		rx->sta->rx_stats.packets++;
	return RX_CONTINUE;
}

static int ieee80211_802_1x_port_control(struct ieee80211_rx_data *rx)
{
	if (unlikely(!rx->sta || !test_sta_flag(rx->sta, WLAN_STA_AUTHORIZED)))
		return -EACCES;

	return 0;
}

static int ieee80211_drop_unencrypted(struct ieee80211_rx_data *rx, __le16 fc)
{
	struct sk_buff *skb = rx->skb;
	struct ieee80211_rx_status *status = IEEE80211_SKB_RXCB(skb);

	/*
	 * Pass through unencrypted frames if the hardware has
	 * decrypted them already.
	 */
	if (status->flag & RX_FLAG_DECRYPTED)
		return 0;

	/* Drop unencrypted frames if key is set. */
	if (unlikely(!ieee80211_has_protected(fc) &&
		     !ieee80211_is_nullfunc(fc) &&
		     ieee80211_is_data(fc) && rx->key))
		return -EACCES;

	return 0;
}

static int ieee80211_drop_unencrypted_mgmt(struct ieee80211_rx_data *rx)
{
	struct ieee80211_hdr *hdr = (struct ieee80211_hdr *)rx->skb->data;
	struct ieee80211_rx_status *status = IEEE80211_SKB_RXCB(rx->skb);
	__le16 fc = hdr->frame_control;

	/*
	 * Pass through unencrypted frames if the hardware has
	 * decrypted them already.
	 */
	if (status->flag & RX_FLAG_DECRYPTED)
		return 0;

	if (rx->sta && test_sta_flag(rx->sta, WLAN_STA_MFP)) {
		if (unlikely(!ieee80211_has_protected(fc) &&
			     ieee80211_is_unicast_robust_mgmt_frame(rx->skb) &&
			     rx->key)) {
			if (ieee80211_is_deauth(fc) ||
			    ieee80211_is_disassoc(fc))
				cfg80211_rx_unprot_mlme_mgmt(rx->sdata->dev,
							     rx->skb->data,
							     rx->skb->len);
			return -EACCES;
		}
		/* BIP does not use Protected field, so need to check MMIE */
		if (unlikely(ieee80211_is_multicast_robust_mgmt_frame(rx->skb) &&
			     ieee80211_get_mmie_keyidx(rx->skb) < 0)) {
			if (ieee80211_is_deauth(fc) ||
			    ieee80211_is_disassoc(fc))
				cfg80211_rx_unprot_mlme_mgmt(rx->sdata->dev,
							     rx->skb->data,
							     rx->skb->len);
			return -EACCES;
		}
		/*
		 * When using MFP, Action frames are not allowed prior to
		 * having configured keys.
		 */
		if (unlikely(ieee80211_is_action(fc) && !rx->key &&
			     ieee80211_is_robust_mgmt_frame(rx->skb)))
			return -EACCES;
	}

	return 0;
}

static int
__ieee80211_data_to_8023(struct ieee80211_rx_data *rx, bool *port_control)
{
	struct ieee80211_sub_if_data *sdata = rx->sdata;
	struct ieee80211_hdr *hdr = (struct ieee80211_hdr *)rx->skb->data;
	bool check_port_control = false;
	struct ethhdr *ehdr;
	int ret;

	*port_control = false;
	if (ieee80211_has_a4(hdr->frame_control) &&
	    sdata->vif.type == NL80211_IFTYPE_AP_VLAN && !sdata->u.vlan.sta)
		return -1;

	if (sdata->vif.type == NL80211_IFTYPE_STATION &&
	    !!sdata->u.mgd.use_4addr != !!ieee80211_has_a4(hdr->frame_control)) {

		if (!sdata->u.mgd.use_4addr)
			return -1;
		else
			check_port_control = true;
	}

	if (is_multicast_ether_addr(hdr->addr1) &&
	    sdata->vif.type == NL80211_IFTYPE_AP_VLAN && sdata->u.vlan.sta)
		return -1;

	ret = ieee80211_data_to_8023(rx->skb, sdata->vif.addr, sdata->vif.type);
	if (ret < 0)
		return ret;

	ehdr = (struct ethhdr *) rx->skb->data;
	if (ehdr->h_proto == rx->sdata->control_port_protocol)
		*port_control = true;
	else if (check_port_control)
		return -1;

	return 0;
}

/*
 * requires that rx->skb is a frame with ethernet header
 */
static bool ieee80211_frame_allowed(struct ieee80211_rx_data *rx, __le16 fc)
{
	static const u8 pae_group_addr[ETH_ALEN] __aligned(2)
		= { 0x01, 0x80, 0xC2, 0x00, 0x00, 0x03 };
	struct ethhdr *ehdr = (struct ethhdr *) rx->skb->data;

	/*
	 * Allow EAPOL frames to us/the PAE group address regardless
	 * of whether the frame was encrypted or not.
	 */
	if (ehdr->h_proto == rx->sdata->control_port_protocol &&
	    (ether_addr_equal(ehdr->h_dest, rx->sdata->vif.addr) ||
	     ether_addr_equal(ehdr->h_dest, pae_group_addr)))
		return true;

	if (ieee80211_802_1x_port_control(rx) ||
	    ieee80211_drop_unencrypted(rx, fc))
		return false;

	return true;
}

/*
 * requires that rx->skb is a frame with ethernet header
 */
static void
ieee80211_deliver_skb(struct ieee80211_rx_data *rx)
{
	struct ieee80211_sub_if_data *sdata = rx->sdata;
	struct net_device *dev = sdata->dev;
	struct sk_buff *skb, *xmit_skb;
	struct ethhdr *ehdr = (struct ethhdr *) rx->skb->data;
	struct sta_info *dsta;

	skb = rx->skb;
	xmit_skb = NULL;

	ieee80211_rx_stats(dev, skb->len);

	if (rx->sta) {
		/* The seqno index has the same property as needed
		 * for the rx_msdu field, i.e. it is IEEE80211_NUM_TIDS
		 * for non-QoS-data frames. Here we know it's a data
		 * frame, so count MSDUs.
		 */
		u64_stats_update_begin(&rx->sta->rx_stats.syncp);
		rx->sta->rx_stats.msdu[rx->seqno_idx]++;
		u64_stats_update_end(&rx->sta->rx_stats.syncp);
	}

	if ((sdata->vif.type == NL80211_IFTYPE_AP ||
	     sdata->vif.type == NL80211_IFTYPE_AP_VLAN) &&
	    !(sdata->flags & IEEE80211_SDATA_DONT_BRIDGE_PACKETS) &&
	    (sdata->vif.type != NL80211_IFTYPE_AP_VLAN || !sdata->u.vlan.sta)) {
		if (is_multicast_ether_addr(ehdr->h_dest)) {
			/*
			 * send multicast frames both to higher layers in
			 * local net stack and back to the wireless medium
			 */
			xmit_skb = skb_copy(skb, GFP_ATOMIC);
			if (!xmit_skb)
				net_info_ratelimited("%s: failed to clone multicast frame\n",
						    dev->name);
		} else {
			dsta = sta_info_get(sdata, skb->data);
			if (dsta) {
				/*
				 * The destination station is associated to
				 * this AP (in this VLAN), so send the frame
				 * directly to it and do not pass it to local
				 * net stack.
				 */
				xmit_skb = skb;
				skb = NULL;
			}
		}
	}

#ifndef CONFIG_HAVE_EFFICIENT_UNALIGNED_ACCESS
	if (skb) {
		/* 'align' will only take the values 0 or 2 here since all
		 * frames are required to be aligned to 2-byte boundaries
		 * when being passed to mac80211; the code here works just
		 * as well if that isn't true, but mac80211 assumes it can
		 * access fields as 2-byte aligned (e.g. for ether_addr_equal)
		 */
		int align;

		align = (unsigned long)(skb->data + sizeof(struct ethhdr)) & 3;
		if (align) {
			if (WARN_ON(skb_headroom(skb) < 3)) {
				dev_kfree_skb(skb);
				skb = NULL;
			} else {
				u8 *data = skb->data;
				size_t len = skb_headlen(skb);
				skb->data -= align;
				memmove(skb->data, data, len);
				skb_set_tail_pointer(skb, len);
			}
		}
	}
#endif

	if (skb) {
		/* deliver to local stack */
		skb->protocol = eth_type_trans(skb, dev);
		memset(skb->cb, 0, sizeof(skb->cb));
		if (rx->napi)
			napi_gro_receive(rx->napi, skb);
		else
			netif_receive_skb(skb);
	}

	if (xmit_skb) {
		/*
		 * Send to wireless media and increase priority by 256 to
		 * keep the received priority instead of reclassifying
		 * the frame (see cfg80211_classify8021d).
		 */
		xmit_skb->priority += 256;
		xmit_skb->protocol = htons(ETH_P_802_3);
		skb_reset_network_header(xmit_skb);
		skb_reset_mac_header(xmit_skb);
		dev_queue_xmit(xmit_skb);
	}
}

static ieee80211_rx_result debug_noinline
ieee80211_rx_h_amsdu(struct ieee80211_rx_data *rx)
{
	struct net_device *dev = rx->sdata->dev;
	struct sk_buff *skb = rx->skb;
	struct ieee80211_hdr *hdr = (struct ieee80211_hdr *)skb->data;
	__le16 fc = hdr->frame_control;
	struct sk_buff_head frame_list;
	struct ieee80211_rx_status *status = IEEE80211_SKB_RXCB(rx->skb);
	struct ethhdr ethhdr;
	const u8 *check_da = ethhdr.h_dest, *check_sa = ethhdr.h_source;

	if (unlikely(!ieee80211_is_data(fc)))
		return RX_CONTINUE;

	if (unlikely(!ieee80211_is_data_present(fc)))
		return RX_DROP_MONITOR;

	if (!(status->rx_flags & IEEE80211_RX_AMSDU))
		return RX_CONTINUE;

	if (unlikely(ieee80211_has_a4(hdr->frame_control))) {
		switch (rx->sdata->vif.type) {
		case NL80211_IFTYPE_AP_VLAN:
			if (!rx->sdata->u.vlan.sta)
				return RX_DROP_UNUSABLE;
			break;
		case NL80211_IFTYPE_STATION:
			if (!rx->sdata->u.mgd.use_4addr)
				return RX_DROP_UNUSABLE;
			break;
		default:
			return RX_DROP_UNUSABLE;
		}
<<<<<<< HEAD
=======
		check_da = NULL;
		check_sa = NULL;
	} else switch (rx->sdata->vif.type) {
		case NL80211_IFTYPE_AP:
		case NL80211_IFTYPE_AP_VLAN:
			check_da = NULL;
			break;
		case NL80211_IFTYPE_STATION:
			if (!rx->sta ||
			    !test_sta_flag(rx->sta, WLAN_STA_TDLS_PEER))
				check_sa = NULL;
			break;
		case NL80211_IFTYPE_MESH_POINT:
			check_sa = NULL;
			break;
		default:
			break;
>>>>>>> 2cfef0c3
	}

	if (is_multicast_ether_addr(hdr->addr1))
		return RX_DROP_UNUSABLE;

	skb->dev = dev;
	__skb_queue_head_init(&frame_list);

	if (ieee80211_data_to_8023_exthdr(skb, &ethhdr,
					  rx->sdata->vif.addr,
					  rx->sdata->vif.type))
		return RX_DROP_UNUSABLE;

	ieee80211_amsdu_to_8023s(skb, &frame_list, dev->dev_addr,
				 rx->sdata->vif.type,
				 rx->local->hw.extra_tx_headroom,
				 check_da, check_sa);

	while (!skb_queue_empty(&frame_list)) {
		rx->skb = __skb_dequeue(&frame_list);

		if (!ieee80211_frame_allowed(rx, fc)) {
			dev_kfree_skb(rx->skb);
			continue;
		}

		ieee80211_deliver_skb(rx);
	}

	return RX_QUEUED;
}

#ifdef CONFIG_MAC80211_MESH
static ieee80211_rx_result
ieee80211_rx_h_mesh_fwding(struct ieee80211_rx_data *rx)
{
	struct ieee80211_hdr *fwd_hdr, *hdr;
	struct ieee80211_tx_info *info;
	struct ieee80211s_hdr *mesh_hdr;
	struct sk_buff *skb = rx->skb, *fwd_skb;
	struct ieee80211_local *local = rx->local;
	struct ieee80211_sub_if_data *sdata = rx->sdata;
	struct ieee80211_if_mesh *ifmsh = &sdata->u.mesh;
	u16 ac, q, hdrlen;

	hdr = (struct ieee80211_hdr *) skb->data;
	hdrlen = ieee80211_hdrlen(hdr->frame_control);

	/* make sure fixed part of mesh header is there, also checks skb len */
	if (!pskb_may_pull(rx->skb, hdrlen + 6))
		return RX_DROP_MONITOR;

	mesh_hdr = (struct ieee80211s_hdr *) (skb->data + hdrlen);

	/* make sure full mesh header is there, also checks skb len */
	if (!pskb_may_pull(rx->skb,
			   hdrlen + ieee80211_get_mesh_hdrlen(mesh_hdr)))
		return RX_DROP_MONITOR;

	/* reload pointers */
	hdr = (struct ieee80211_hdr *) skb->data;
	mesh_hdr = (struct ieee80211s_hdr *) (skb->data + hdrlen);

	if (ieee80211_drop_unencrypted(rx, hdr->frame_control))
		return RX_DROP_MONITOR;

	/* frame is in RMC, don't forward */
	if (ieee80211_is_data(hdr->frame_control) &&
	    is_multicast_ether_addr(hdr->addr1) &&
	    mesh_rmc_check(rx->sdata, hdr->addr3, mesh_hdr))
		return RX_DROP_MONITOR;

	if (!ieee80211_is_data(hdr->frame_control))
		return RX_CONTINUE;

	if (!mesh_hdr->ttl)
		return RX_DROP_MONITOR;

	if (mesh_hdr->flags & MESH_FLAGS_AE) {
		struct mesh_path *mppath;
		char *proxied_addr;
		char *mpp_addr;

		if (is_multicast_ether_addr(hdr->addr1)) {
			mpp_addr = hdr->addr3;
			proxied_addr = mesh_hdr->eaddr1;
		} else if (mesh_hdr->flags & MESH_FLAGS_AE_A5_A6) {
			/* has_a4 already checked in ieee80211_rx_mesh_check */
			mpp_addr = hdr->addr4;
			proxied_addr = mesh_hdr->eaddr2;
		} else {
			return RX_DROP_MONITOR;
		}

		rcu_read_lock();
		mppath = mpp_path_lookup(sdata, proxied_addr);
		if (!mppath) {
			mpp_path_add(sdata, proxied_addr, mpp_addr);
		} else {
			spin_lock_bh(&mppath->state_lock);
			if (!ether_addr_equal(mppath->mpp, mpp_addr))
				memcpy(mppath->mpp, mpp_addr, ETH_ALEN);
			mppath->exp_time = jiffies;
			spin_unlock_bh(&mppath->state_lock);
		}
		rcu_read_unlock();
	}

	/* Frame has reached destination.  Don't forward */
	if (!is_multicast_ether_addr(hdr->addr1) &&
	    ether_addr_equal(sdata->vif.addr, hdr->addr3))
		return RX_CONTINUE;

	ac = ieee80211_select_queue_80211(sdata, skb, hdr);
	q = sdata->vif.hw_queue[ac];
	if (ieee80211_queue_stopped(&local->hw, q)) {
		IEEE80211_IFSTA_MESH_CTR_INC(ifmsh, dropped_frames_congestion);
		return RX_DROP_MONITOR;
	}
	skb_set_queue_mapping(skb, q);

	if (!--mesh_hdr->ttl) {
		IEEE80211_IFSTA_MESH_CTR_INC(ifmsh, dropped_frames_ttl);
		goto out;
	}

	if (!ifmsh->mshcfg.dot11MeshForwarding)
		goto out;

	fwd_skb = skb_copy(skb, GFP_ATOMIC);
	if (!fwd_skb) {
		net_info_ratelimited("%s: failed to clone mesh frame\n",
				    sdata->name);
		goto out;
	}

	fwd_hdr =  (struct ieee80211_hdr *) fwd_skb->data;
	fwd_hdr->frame_control &= ~cpu_to_le16(IEEE80211_FCTL_RETRY);
	info = IEEE80211_SKB_CB(fwd_skb);
	memset(info, 0, sizeof(*info));
	info->flags |= IEEE80211_TX_INTFL_NEED_TXPROCESSING;
	info->control.vif = &rx->sdata->vif;
	info->control.jiffies = jiffies;
	if (is_multicast_ether_addr(fwd_hdr->addr1)) {
		IEEE80211_IFSTA_MESH_CTR_INC(ifmsh, fwded_mcast);
		memcpy(fwd_hdr->addr2, sdata->vif.addr, ETH_ALEN);
		/* update power mode indication when forwarding */
		ieee80211_mps_set_frame_flags(sdata, NULL, fwd_hdr);
	} else if (!mesh_nexthop_lookup(sdata, fwd_skb)) {
		/* mesh power mode flags updated in mesh_nexthop_lookup */
		IEEE80211_IFSTA_MESH_CTR_INC(ifmsh, fwded_unicast);
	} else {
		/* unable to resolve next hop */
		mesh_path_error_tx(sdata, ifmsh->mshcfg.element_ttl,
				   fwd_hdr->addr3, 0,
				   WLAN_REASON_MESH_PATH_NOFORWARD,
				   fwd_hdr->addr2);
		IEEE80211_IFSTA_MESH_CTR_INC(ifmsh, dropped_frames_no_route);
		kfree_skb(fwd_skb);
		return RX_DROP_MONITOR;
	}

	IEEE80211_IFSTA_MESH_CTR_INC(ifmsh, fwded_frames);
	ieee80211_add_pending_skb(local, fwd_skb);
 out:
	if (is_multicast_ether_addr(hdr->addr1))
		return RX_CONTINUE;
	return RX_DROP_MONITOR;
}
#endif

static ieee80211_rx_result debug_noinline
ieee80211_rx_h_data(struct ieee80211_rx_data *rx)
{
	struct ieee80211_sub_if_data *sdata = rx->sdata;
	struct ieee80211_local *local = rx->local;
	struct net_device *dev = sdata->dev;
	struct ieee80211_hdr *hdr = (struct ieee80211_hdr *)rx->skb->data;
	__le16 fc = hdr->frame_control;
	bool port_control;
	int err;

	if (unlikely(!ieee80211_is_data(hdr->frame_control)))
		return RX_CONTINUE;

	if (unlikely(!ieee80211_is_data_present(hdr->frame_control)))
		return RX_DROP_MONITOR;

	/*
	 * Send unexpected-4addr-frame event to hostapd. For older versions,
	 * also drop the frame to cooked monitor interfaces.
	 */
	if (ieee80211_has_a4(hdr->frame_control) &&
	    sdata->vif.type == NL80211_IFTYPE_AP) {
		if (rx->sta &&
		    !test_and_set_sta_flag(rx->sta, WLAN_STA_4ADDR_EVENT))
			cfg80211_rx_unexpected_4addr_frame(
				rx->sdata->dev, rx->sta->sta.addr, GFP_ATOMIC);
		return RX_DROP_MONITOR;
	}

	err = __ieee80211_data_to_8023(rx, &port_control);
	if (unlikely(err))
		return RX_DROP_UNUSABLE;

	if (!ieee80211_frame_allowed(rx, fc))
		return RX_DROP_MONITOR;

	/* directly handle TDLS channel switch requests/responses */
	if (unlikely(((struct ethhdr *)rx->skb->data)->h_proto ==
						cpu_to_be16(ETH_P_TDLS))) {
		struct ieee80211_tdls_data *tf = (void *)rx->skb->data;

		if (pskb_may_pull(rx->skb,
				  offsetof(struct ieee80211_tdls_data, u)) &&
		    tf->payload_type == WLAN_TDLS_SNAP_RFTYPE &&
		    tf->category == WLAN_CATEGORY_TDLS &&
		    (tf->action_code == WLAN_TDLS_CHANNEL_SWITCH_REQUEST ||
		     tf->action_code == WLAN_TDLS_CHANNEL_SWITCH_RESPONSE)) {
			skb_queue_tail(&local->skb_queue_tdls_chsw, rx->skb);
			schedule_work(&local->tdls_chsw_work);
			if (rx->sta)
				rx->sta->rx_stats.packets++;

			return RX_QUEUED;
		}
	}

	if (rx->sdata->vif.type == NL80211_IFTYPE_AP_VLAN &&
	    unlikely(port_control) && sdata->bss) {
		sdata = container_of(sdata->bss, struct ieee80211_sub_if_data,
				     u.ap);
		dev = sdata->dev;
		rx->sdata = sdata;
	}

	rx->skb->dev = dev;

	if (!ieee80211_hw_check(&local->hw, SUPPORTS_DYNAMIC_PS) &&
	    local->ps_sdata && local->hw.conf.dynamic_ps_timeout > 0 &&
	    !is_multicast_ether_addr(
		    ((struct ethhdr *)rx->skb->data)->h_dest) &&
	    (!local->scanning &&
	     !test_bit(SDATA_STATE_OFFCHANNEL, &sdata->state)))
		mod_timer(&local->dynamic_ps_timer, jiffies +
			  msecs_to_jiffies(local->hw.conf.dynamic_ps_timeout));

	ieee80211_deliver_skb(rx);

	return RX_QUEUED;
}

static ieee80211_rx_result debug_noinline
ieee80211_rx_h_ctrl(struct ieee80211_rx_data *rx, struct sk_buff_head *frames)
{
	struct sk_buff *skb = rx->skb;
	struct ieee80211_bar *bar = (struct ieee80211_bar *)skb->data;
	struct tid_ampdu_rx *tid_agg_rx;
	u16 start_seq_num;
	u16 tid;

	if (likely(!ieee80211_is_ctl(bar->frame_control)))
		return RX_CONTINUE;

	if (ieee80211_is_back_req(bar->frame_control)) {
		struct {
			__le16 control, start_seq_num;
		} __packed bar_data;
		struct ieee80211_event event = {
			.type = BAR_RX_EVENT,
		};

		if (!rx->sta)
			return RX_DROP_MONITOR;

		if (skb_copy_bits(skb, offsetof(struct ieee80211_bar, control),
				  &bar_data, sizeof(bar_data)))
			return RX_DROP_MONITOR;

		tid = le16_to_cpu(bar_data.control) >> 12;

		if (!test_bit(tid, rx->sta->ampdu_mlme.agg_session_valid) &&
		    !test_and_set_bit(tid, rx->sta->ampdu_mlme.unexpected_agg))
			ieee80211_send_delba(rx->sdata, rx->sta->sta.addr, tid,
					     WLAN_BACK_RECIPIENT,
					     WLAN_REASON_QSTA_REQUIRE_SETUP);

		tid_agg_rx = rcu_dereference(rx->sta->ampdu_mlme.tid_rx[tid]);
		if (!tid_agg_rx)
			return RX_DROP_MONITOR;

		start_seq_num = le16_to_cpu(bar_data.start_seq_num) >> 4;
		event.u.ba.tid = tid;
		event.u.ba.ssn = start_seq_num;
		event.u.ba.sta = &rx->sta->sta;

		/* reset session timer */
		if (tid_agg_rx->timeout)
			mod_timer(&tid_agg_rx->session_timer,
				  TU_TO_EXP_TIME(tid_agg_rx->timeout));

		spin_lock(&tid_agg_rx->reorder_lock);
		/* release stored frames up to start of BAR */
		ieee80211_release_reorder_frames(rx->sdata, tid_agg_rx,
						 start_seq_num, frames);
		spin_unlock(&tid_agg_rx->reorder_lock);

		drv_event_callback(rx->local, rx->sdata, &event);

		kfree_skb(skb);
		return RX_QUEUED;
	}

	/*
	 * After this point, we only want management frames,
	 * so we can drop all remaining control frames to
	 * cooked monitor interfaces.
	 */
	return RX_DROP_MONITOR;
}

static void ieee80211_process_sa_query_req(struct ieee80211_sub_if_data *sdata,
					   struct ieee80211_mgmt *mgmt,
					   size_t len)
{
	struct ieee80211_local *local = sdata->local;
	struct sk_buff *skb;
	struct ieee80211_mgmt *resp;

	if (!ether_addr_equal(mgmt->da, sdata->vif.addr)) {
		/* Not to own unicast address */
		return;
	}

	if (!ether_addr_equal(mgmt->sa, sdata->u.mgd.bssid) ||
	    !ether_addr_equal(mgmt->bssid, sdata->u.mgd.bssid)) {
		/* Not from the current AP or not associated yet. */
		return;
	}

	if (len < 24 + 1 + sizeof(resp->u.action.u.sa_query)) {
		/* Too short SA Query request frame */
		return;
	}

	skb = dev_alloc_skb(sizeof(*resp) + local->hw.extra_tx_headroom);
	if (skb == NULL)
		return;

	skb_reserve(skb, local->hw.extra_tx_headroom);
	resp = (struct ieee80211_mgmt *) skb_put(skb, 24);
	memset(resp, 0, 24);
	memcpy(resp->da, mgmt->sa, ETH_ALEN);
	memcpy(resp->sa, sdata->vif.addr, ETH_ALEN);
	memcpy(resp->bssid, sdata->u.mgd.bssid, ETH_ALEN);
	resp->frame_control = cpu_to_le16(IEEE80211_FTYPE_MGMT |
					  IEEE80211_STYPE_ACTION);
	skb_put(skb, 1 + sizeof(resp->u.action.u.sa_query));
	resp->u.action.category = WLAN_CATEGORY_SA_QUERY;
	resp->u.action.u.sa_query.action = WLAN_ACTION_SA_QUERY_RESPONSE;
	memcpy(resp->u.action.u.sa_query.trans_id,
	       mgmt->u.action.u.sa_query.trans_id,
	       WLAN_SA_QUERY_TR_ID_LEN);

	ieee80211_tx_skb(sdata, skb);
}

static ieee80211_rx_result debug_noinline
ieee80211_rx_h_mgmt_check(struct ieee80211_rx_data *rx)
{
	struct ieee80211_mgmt *mgmt = (struct ieee80211_mgmt *) rx->skb->data;
	struct ieee80211_rx_status *status = IEEE80211_SKB_RXCB(rx->skb);

	/*
	 * From here on, look only at management frames.
	 * Data and control frames are already handled,
	 * and unknown (reserved) frames are useless.
	 */
	if (rx->skb->len < 24)
		return RX_DROP_MONITOR;

	if (!ieee80211_is_mgmt(mgmt->frame_control))
		return RX_DROP_MONITOR;

	if (rx->sdata->vif.type == NL80211_IFTYPE_AP &&
	    ieee80211_is_beacon(mgmt->frame_control) &&
	    !(rx->flags & IEEE80211_RX_BEACON_REPORTED)) {
		int sig = 0;

		if (ieee80211_hw_check(&rx->local->hw, SIGNAL_DBM))
			sig = status->signal;

		cfg80211_report_obss_beacon(rx->local->hw.wiphy,
					    rx->skb->data, rx->skb->len,
					    status->freq, sig);
		rx->flags |= IEEE80211_RX_BEACON_REPORTED;
	}

	if (ieee80211_drop_unencrypted_mgmt(rx))
		return RX_DROP_UNUSABLE;

	return RX_CONTINUE;
}

static ieee80211_rx_result debug_noinline
ieee80211_rx_h_action(struct ieee80211_rx_data *rx)
{
	struct ieee80211_local *local = rx->local;
	struct ieee80211_sub_if_data *sdata = rx->sdata;
	struct ieee80211_mgmt *mgmt = (struct ieee80211_mgmt *) rx->skb->data;
	struct ieee80211_rx_status *status = IEEE80211_SKB_RXCB(rx->skb);
	int len = rx->skb->len;

	if (!ieee80211_is_action(mgmt->frame_control))
		return RX_CONTINUE;

	/* drop too small frames */
	if (len < IEEE80211_MIN_ACTION_SIZE)
		return RX_DROP_UNUSABLE;

	if (!rx->sta && mgmt->u.action.category != WLAN_CATEGORY_PUBLIC &&
	    mgmt->u.action.category != WLAN_CATEGORY_SELF_PROTECTED &&
	    mgmt->u.action.category != WLAN_CATEGORY_SPECTRUM_MGMT)
		return RX_DROP_UNUSABLE;

	switch (mgmt->u.action.category) {
	case WLAN_CATEGORY_HT:
		/* reject HT action frames from stations not supporting HT */
		if (!rx->sta->sta.ht_cap.ht_supported)
			goto invalid;

		if (sdata->vif.type != NL80211_IFTYPE_STATION &&
		    sdata->vif.type != NL80211_IFTYPE_MESH_POINT &&
		    sdata->vif.type != NL80211_IFTYPE_AP_VLAN &&
		    sdata->vif.type != NL80211_IFTYPE_AP &&
		    sdata->vif.type != NL80211_IFTYPE_ADHOC)
			break;

		/* verify action & smps_control/chanwidth are present */
		if (len < IEEE80211_MIN_ACTION_SIZE + 2)
			goto invalid;

		switch (mgmt->u.action.u.ht_smps.action) {
		case WLAN_HT_ACTION_SMPS: {
			struct ieee80211_supported_band *sband;
			enum ieee80211_smps_mode smps_mode;

			/* convert to HT capability */
			switch (mgmt->u.action.u.ht_smps.smps_control) {
			case WLAN_HT_SMPS_CONTROL_DISABLED:
				smps_mode = IEEE80211_SMPS_OFF;
				break;
			case WLAN_HT_SMPS_CONTROL_STATIC:
				smps_mode = IEEE80211_SMPS_STATIC;
				break;
			case WLAN_HT_SMPS_CONTROL_DYNAMIC:
				smps_mode = IEEE80211_SMPS_DYNAMIC;
				break;
			default:
				goto invalid;
			}

			/* if no change do nothing */
			if (rx->sta->sta.smps_mode == smps_mode)
				goto handled;
			rx->sta->sta.smps_mode = smps_mode;

			sband = rx->local->hw.wiphy->bands[status->band];

			rate_control_rate_update(local, sband, rx->sta,
						 IEEE80211_RC_SMPS_CHANGED);
			goto handled;
		}
		case WLAN_HT_ACTION_NOTIFY_CHANWIDTH: {
			struct ieee80211_supported_band *sband;
			u8 chanwidth = mgmt->u.action.u.ht_notify_cw.chanwidth;
			enum ieee80211_sta_rx_bandwidth max_bw, new_bw;

			/* If it doesn't support 40 MHz it can't change ... */
			if (!(rx->sta->sta.ht_cap.cap &
					IEEE80211_HT_CAP_SUP_WIDTH_20_40))
				goto handled;

			if (chanwidth == IEEE80211_HT_CHANWIDTH_20MHZ)
				max_bw = IEEE80211_STA_RX_BW_20;
			else
				max_bw = ieee80211_sta_cap_rx_bw(rx->sta);

			/* set cur_max_bandwidth and recalc sta bw */
			rx->sta->cur_max_bandwidth = max_bw;
			new_bw = ieee80211_sta_cur_vht_bw(rx->sta);

			if (rx->sta->sta.bandwidth == new_bw)
				goto handled;

			rx->sta->sta.bandwidth = new_bw;
			sband = rx->local->hw.wiphy->bands[status->band];

			rate_control_rate_update(local, sband, rx->sta,
						 IEEE80211_RC_BW_CHANGED);
			goto handled;
		}
		default:
			goto invalid;
		}

		break;
	case WLAN_CATEGORY_PUBLIC:
		if (len < IEEE80211_MIN_ACTION_SIZE + 1)
			goto invalid;
		if (sdata->vif.type != NL80211_IFTYPE_STATION)
			break;
		if (!rx->sta)
			break;
		if (!ether_addr_equal(mgmt->bssid, sdata->u.mgd.bssid))
			break;
		if (mgmt->u.action.u.ext_chan_switch.action_code !=
				WLAN_PUB_ACTION_EXT_CHANSW_ANN)
			break;
		if (len < offsetof(struct ieee80211_mgmt,
				   u.action.u.ext_chan_switch.variable))
			goto invalid;
		goto queue;
	case WLAN_CATEGORY_VHT:
		if (sdata->vif.type != NL80211_IFTYPE_STATION &&
		    sdata->vif.type != NL80211_IFTYPE_MESH_POINT &&
		    sdata->vif.type != NL80211_IFTYPE_AP_VLAN &&
		    sdata->vif.type != NL80211_IFTYPE_AP &&
		    sdata->vif.type != NL80211_IFTYPE_ADHOC)
			break;

		/* verify action code is present */
		if (len < IEEE80211_MIN_ACTION_SIZE + 1)
			goto invalid;

		switch (mgmt->u.action.u.vht_opmode_notif.action_code) {
		case WLAN_VHT_ACTION_OPMODE_NOTIF: {
			u8 opmode;

			/* verify opmode is present */
			if (len < IEEE80211_MIN_ACTION_SIZE + 2)
				goto invalid;

			opmode = mgmt->u.action.u.vht_opmode_notif.operating_mode;

			ieee80211_vht_handle_opmode(rx->sdata, rx->sta,
						    opmode, status->band);
			goto handled;
		}
		case WLAN_VHT_ACTION_GROUPID_MGMT: {
			if (len < IEEE80211_MIN_ACTION_SIZE + 25)
				goto invalid;
			goto queue;
		}
		default:
			break;
		}
		break;
	case WLAN_CATEGORY_BACK:
		if (sdata->vif.type != NL80211_IFTYPE_STATION &&
		    sdata->vif.type != NL80211_IFTYPE_MESH_POINT &&
		    sdata->vif.type != NL80211_IFTYPE_AP_VLAN &&
		    sdata->vif.type != NL80211_IFTYPE_AP &&
		    sdata->vif.type != NL80211_IFTYPE_ADHOC)
			break;

		/* verify action_code is present */
		if (len < IEEE80211_MIN_ACTION_SIZE + 1)
			break;

		switch (mgmt->u.action.u.addba_req.action_code) {
		case WLAN_ACTION_ADDBA_REQ:
			if (len < (IEEE80211_MIN_ACTION_SIZE +
				   sizeof(mgmt->u.action.u.addba_req)))
				goto invalid;
			break;
		case WLAN_ACTION_ADDBA_RESP:
			if (len < (IEEE80211_MIN_ACTION_SIZE +
				   sizeof(mgmt->u.action.u.addba_resp)))
				goto invalid;
			break;
		case WLAN_ACTION_DELBA:
			if (len < (IEEE80211_MIN_ACTION_SIZE +
				   sizeof(mgmt->u.action.u.delba)))
				goto invalid;
			break;
		default:
			goto invalid;
		}

		goto queue;
	case WLAN_CATEGORY_SPECTRUM_MGMT:
		/* verify action_code is present */
		if (len < IEEE80211_MIN_ACTION_SIZE + 1)
			break;

		switch (mgmt->u.action.u.measurement.action_code) {
		case WLAN_ACTION_SPCT_MSR_REQ:
			if (status->band != NL80211_BAND_5GHZ)
				break;

			if (len < (IEEE80211_MIN_ACTION_SIZE +
				   sizeof(mgmt->u.action.u.measurement)))
				break;

			if (sdata->vif.type != NL80211_IFTYPE_STATION)
				break;

			ieee80211_process_measurement_req(sdata, mgmt, len);
			goto handled;
		case WLAN_ACTION_SPCT_CHL_SWITCH: {
			u8 *bssid;
			if (len < (IEEE80211_MIN_ACTION_SIZE +
				   sizeof(mgmt->u.action.u.chan_switch)))
				break;

			if (sdata->vif.type != NL80211_IFTYPE_STATION &&
			    sdata->vif.type != NL80211_IFTYPE_ADHOC &&
			    sdata->vif.type != NL80211_IFTYPE_MESH_POINT)
				break;

			if (sdata->vif.type == NL80211_IFTYPE_STATION)
				bssid = sdata->u.mgd.bssid;
			else if (sdata->vif.type == NL80211_IFTYPE_ADHOC)
				bssid = sdata->u.ibss.bssid;
			else if (sdata->vif.type == NL80211_IFTYPE_MESH_POINT)
				bssid = mgmt->sa;
			else
				break;

			if (!ether_addr_equal(mgmt->bssid, bssid))
				break;

			goto queue;
			}
		}
		break;
	case WLAN_CATEGORY_SA_QUERY:
		if (len < (IEEE80211_MIN_ACTION_SIZE +
			   sizeof(mgmt->u.action.u.sa_query)))
			break;

		switch (mgmt->u.action.u.sa_query.action) {
		case WLAN_ACTION_SA_QUERY_REQUEST:
			if (sdata->vif.type != NL80211_IFTYPE_STATION)
				break;
			ieee80211_process_sa_query_req(sdata, mgmt, len);
			goto handled;
		}
		break;
	case WLAN_CATEGORY_SELF_PROTECTED:
		if (len < (IEEE80211_MIN_ACTION_SIZE +
			   sizeof(mgmt->u.action.u.self_prot.action_code)))
			break;

		switch (mgmt->u.action.u.self_prot.action_code) {
		case WLAN_SP_MESH_PEERING_OPEN:
		case WLAN_SP_MESH_PEERING_CLOSE:
		case WLAN_SP_MESH_PEERING_CONFIRM:
			if (!ieee80211_vif_is_mesh(&sdata->vif))
				goto invalid;
			if (sdata->u.mesh.user_mpm)
				/* userspace handles this frame */
				break;
			goto queue;
		case WLAN_SP_MGK_INFORM:
		case WLAN_SP_MGK_ACK:
			if (!ieee80211_vif_is_mesh(&sdata->vif))
				goto invalid;
			break;
		}
		break;
	case WLAN_CATEGORY_MESH_ACTION:
		if (len < (IEEE80211_MIN_ACTION_SIZE +
			   sizeof(mgmt->u.action.u.mesh_action.action_code)))
			break;

		if (!ieee80211_vif_is_mesh(&sdata->vif))
			break;
		if (mesh_action_is_path_sel(mgmt) &&
		    !mesh_path_sel_is_hwmp(sdata))
			break;
		goto queue;
	}

	return RX_CONTINUE;

 invalid:
	status->rx_flags |= IEEE80211_RX_MALFORMED_ACTION_FRM;
	/* will return in the next handlers */
	return RX_CONTINUE;

 handled:
	if (rx->sta)
		rx->sta->rx_stats.packets++;
	dev_kfree_skb(rx->skb);
	return RX_QUEUED;

 queue:
	rx->skb->pkt_type = IEEE80211_SDATA_QUEUE_TYPE_FRAME;
	skb_queue_tail(&sdata->skb_queue, rx->skb);
	ieee80211_queue_work(&local->hw, &sdata->work);
	if (rx->sta)
		rx->sta->rx_stats.packets++;
	return RX_QUEUED;
}

static ieee80211_rx_result debug_noinline
ieee80211_rx_h_userspace_mgmt(struct ieee80211_rx_data *rx)
{
	struct ieee80211_rx_status *status = IEEE80211_SKB_RXCB(rx->skb);
	int sig = 0;

	/* skip known-bad action frames and return them in the next handler */
	if (status->rx_flags & IEEE80211_RX_MALFORMED_ACTION_FRM)
		return RX_CONTINUE;

	/*
	 * Getting here means the kernel doesn't know how to handle
	 * it, but maybe userspace does ... include returned frames
	 * so userspace can register for those to know whether ones
	 * it transmitted were processed or returned.
	 */

	if (ieee80211_hw_check(&rx->local->hw, SIGNAL_DBM))
		sig = status->signal;

	if (cfg80211_rx_mgmt(&rx->sdata->wdev, status->freq, sig,
			     rx->skb->data, rx->skb->len, 0)) {
		if (rx->sta)
			rx->sta->rx_stats.packets++;
		dev_kfree_skb(rx->skb);
		return RX_QUEUED;
	}

	return RX_CONTINUE;
}

static ieee80211_rx_result debug_noinline
ieee80211_rx_h_action_return(struct ieee80211_rx_data *rx)
{
	struct ieee80211_local *local = rx->local;
	struct ieee80211_mgmt *mgmt = (struct ieee80211_mgmt *) rx->skb->data;
	struct sk_buff *nskb;
	struct ieee80211_sub_if_data *sdata = rx->sdata;
	struct ieee80211_rx_status *status = IEEE80211_SKB_RXCB(rx->skb);

	if (!ieee80211_is_action(mgmt->frame_control))
		return RX_CONTINUE;

	/*
	 * For AP mode, hostapd is responsible for handling any action
	 * frames that we didn't handle, including returning unknown
	 * ones. For all other modes we will return them to the sender,
	 * setting the 0x80 bit in the action category, as required by
	 * 802.11-2012 9.24.4.
	 * Newer versions of hostapd shall also use the management frame
	 * registration mechanisms, but older ones still use cooked
	 * monitor interfaces so push all frames there.
	 */
	if (!(status->rx_flags & IEEE80211_RX_MALFORMED_ACTION_FRM) &&
	    (sdata->vif.type == NL80211_IFTYPE_AP ||
	     sdata->vif.type == NL80211_IFTYPE_AP_VLAN))
		return RX_DROP_MONITOR;

	if (is_multicast_ether_addr(mgmt->da))
		return RX_DROP_MONITOR;

	/* do not return rejected action frames */
	if (mgmt->u.action.category & 0x80)
		return RX_DROP_UNUSABLE;

	nskb = skb_copy_expand(rx->skb, local->hw.extra_tx_headroom, 0,
			       GFP_ATOMIC);
	if (nskb) {
		struct ieee80211_mgmt *nmgmt = (void *)nskb->data;

		nmgmt->u.action.category |= 0x80;
		memcpy(nmgmt->da, nmgmt->sa, ETH_ALEN);
		memcpy(nmgmt->sa, rx->sdata->vif.addr, ETH_ALEN);

		memset(nskb->cb, 0, sizeof(nskb->cb));

		if (rx->sdata->vif.type == NL80211_IFTYPE_P2P_DEVICE) {
			struct ieee80211_tx_info *info = IEEE80211_SKB_CB(nskb);

			info->flags = IEEE80211_TX_CTL_TX_OFFCHAN |
				      IEEE80211_TX_INTFL_OFFCHAN_TX_OK |
				      IEEE80211_TX_CTL_NO_CCK_RATE;
			if (ieee80211_hw_check(&local->hw, QUEUE_CONTROL))
				info->hw_queue =
					local->hw.offchannel_tx_hw_queue;
		}

		__ieee80211_tx_skb_tid_band(rx->sdata, nskb, 7,
					    status->band);
	}
	dev_kfree_skb(rx->skb);
	return RX_QUEUED;
}

static ieee80211_rx_result debug_noinline
ieee80211_rx_h_mgmt(struct ieee80211_rx_data *rx)
{
	struct ieee80211_sub_if_data *sdata = rx->sdata;
	struct ieee80211_mgmt *mgmt = (void *)rx->skb->data;
	__le16 stype;

	stype = mgmt->frame_control & cpu_to_le16(IEEE80211_FCTL_STYPE);

	if (!ieee80211_vif_is_mesh(&sdata->vif) &&
	    sdata->vif.type != NL80211_IFTYPE_ADHOC &&
	    sdata->vif.type != NL80211_IFTYPE_OCB &&
	    sdata->vif.type != NL80211_IFTYPE_STATION)
		return RX_DROP_MONITOR;

	switch (stype) {
	case cpu_to_le16(IEEE80211_STYPE_AUTH):
	case cpu_to_le16(IEEE80211_STYPE_BEACON):
	case cpu_to_le16(IEEE80211_STYPE_PROBE_RESP):
		/* process for all: mesh, mlme, ibss */
		break;
	case cpu_to_le16(IEEE80211_STYPE_ASSOC_RESP):
	case cpu_to_le16(IEEE80211_STYPE_REASSOC_RESP):
	case cpu_to_le16(IEEE80211_STYPE_DEAUTH):
	case cpu_to_le16(IEEE80211_STYPE_DISASSOC):
		if (is_multicast_ether_addr(mgmt->da) &&
		    !is_broadcast_ether_addr(mgmt->da))
			return RX_DROP_MONITOR;

		/* process only for station */
		if (sdata->vif.type != NL80211_IFTYPE_STATION)
			return RX_DROP_MONITOR;
		break;
	case cpu_to_le16(IEEE80211_STYPE_PROBE_REQ):
		/* process only for ibss and mesh */
		if (sdata->vif.type != NL80211_IFTYPE_ADHOC &&
		    sdata->vif.type != NL80211_IFTYPE_MESH_POINT)
			return RX_DROP_MONITOR;
		break;
	default:
		return RX_DROP_MONITOR;
	}

	/* queue up frame and kick off work to process it */
	rx->skb->pkt_type = IEEE80211_SDATA_QUEUE_TYPE_FRAME;
	skb_queue_tail(&sdata->skb_queue, rx->skb);
	ieee80211_queue_work(&rx->local->hw, &sdata->work);
	if (rx->sta)
		rx->sta->rx_stats.packets++;

	return RX_QUEUED;
}

static void ieee80211_rx_cooked_monitor(struct ieee80211_rx_data *rx,
					struct ieee80211_rate *rate)
{
	struct ieee80211_sub_if_data *sdata;
	struct ieee80211_local *local = rx->local;
	struct sk_buff *skb = rx->skb, *skb2;
	struct net_device *prev_dev = NULL;
	struct ieee80211_rx_status *status = IEEE80211_SKB_RXCB(skb);
	int needed_headroom;

	/*
	 * If cooked monitor has been processed already, then
	 * don't do it again. If not, set the flag.
	 */
	if (rx->flags & IEEE80211_RX_CMNTR)
		goto out_free_skb;
	rx->flags |= IEEE80211_RX_CMNTR;

	/* If there are no cooked monitor interfaces, just free the SKB */
	if (!local->cooked_mntrs)
		goto out_free_skb;

	/* vendor data is long removed here */
	status->flag &= ~RX_FLAG_RADIOTAP_VENDOR_DATA;
	/* room for the radiotap header based on driver features */
	needed_headroom = ieee80211_rx_radiotap_hdrlen(local, status, skb);

	if (skb_headroom(skb) < needed_headroom &&
	    pskb_expand_head(skb, needed_headroom, 0, GFP_ATOMIC))
		goto out_free_skb;

	/* prepend radiotap information */
	ieee80211_add_rx_radiotap_header(local, skb, rate, needed_headroom,
					 false);

	skb_reset_mac_header(skb);
	skb->ip_summed = CHECKSUM_UNNECESSARY;
	skb->pkt_type = PACKET_OTHERHOST;
	skb->protocol = htons(ETH_P_802_2);

	list_for_each_entry_rcu(sdata, &local->interfaces, list) {
		if (!ieee80211_sdata_running(sdata))
			continue;

		if (sdata->vif.type != NL80211_IFTYPE_MONITOR ||
		    !(sdata->u.mntr.flags & MONITOR_FLAG_COOK_FRAMES))
			continue;

		if (prev_dev) {
			skb2 = skb_clone(skb, GFP_ATOMIC);
			if (skb2) {
				skb2->dev = prev_dev;
				netif_receive_skb(skb2);
			}
		}

		prev_dev = sdata->dev;
		ieee80211_rx_stats(sdata->dev, skb->len);
	}

	if (prev_dev) {
		skb->dev = prev_dev;
		netif_receive_skb(skb);
		return;
	}

 out_free_skb:
	dev_kfree_skb(skb);
}

static void ieee80211_rx_handlers_result(struct ieee80211_rx_data *rx,
					 ieee80211_rx_result res)
{
	switch (res) {
	case RX_DROP_MONITOR:
		I802_DEBUG_INC(rx->sdata->local->rx_handlers_drop);
		if (rx->sta)
			rx->sta->rx_stats.dropped++;
		/* fall through */
	case RX_CONTINUE: {
		struct ieee80211_rate *rate = NULL;
		struct ieee80211_supported_band *sband;
		struct ieee80211_rx_status *status;

		status = IEEE80211_SKB_RXCB((rx->skb));

		sband = rx->local->hw.wiphy->bands[status->band];
		if (!(status->flag & RX_FLAG_HT) &&
		    !(status->flag & RX_FLAG_VHT))
			rate = &sband->bitrates[status->rate_idx];

		ieee80211_rx_cooked_monitor(rx, rate);
		break;
		}
	case RX_DROP_UNUSABLE:
		I802_DEBUG_INC(rx->sdata->local->rx_handlers_drop);
		if (rx->sta)
			rx->sta->rx_stats.dropped++;
		dev_kfree_skb(rx->skb);
		break;
	case RX_QUEUED:
		I802_DEBUG_INC(rx->sdata->local->rx_handlers_queued);
		break;
	}
}

static void ieee80211_rx_handlers(struct ieee80211_rx_data *rx,
				  struct sk_buff_head *frames)
{
	ieee80211_rx_result res = RX_DROP_MONITOR;
	struct sk_buff *skb;

#define CALL_RXH(rxh)			\
	do {				\
		res = rxh(rx);		\
		if (res != RX_CONTINUE)	\
			goto rxh_next;  \
	} while (0)

	/* Lock here to avoid hitting all of the data used in the RX
	 * path (e.g. key data, station data, ...) concurrently when
	 * a frame is released from the reorder buffer due to timeout
	 * from the timer, potentially concurrently with RX from the
	 * driver.
	 */
	spin_lock_bh(&rx->local->rx_path_lock);

	while ((skb = __skb_dequeue(frames))) {
		/*
		 * all the other fields are valid across frames
		 * that belong to an aMPDU since they are on the
		 * same TID from the same station
		 */
		rx->skb = skb;

		CALL_RXH(ieee80211_rx_h_check_more_data);
		CALL_RXH(ieee80211_rx_h_uapsd_and_pspoll);
		CALL_RXH(ieee80211_rx_h_sta_process);
		CALL_RXH(ieee80211_rx_h_decrypt);
		CALL_RXH(ieee80211_rx_h_defragment);
		CALL_RXH(ieee80211_rx_h_michael_mic_verify);
		/* must be after MMIC verify so header is counted in MPDU mic */
#ifdef CONFIG_MAC80211_MESH
		if (ieee80211_vif_is_mesh(&rx->sdata->vif))
			CALL_RXH(ieee80211_rx_h_mesh_fwding);
#endif
		CALL_RXH(ieee80211_rx_h_amsdu);
		CALL_RXH(ieee80211_rx_h_data);

		/* special treatment -- needs the queue */
		res = ieee80211_rx_h_ctrl(rx, frames);
		if (res != RX_CONTINUE)
			goto rxh_next;

		CALL_RXH(ieee80211_rx_h_mgmt_check);
		CALL_RXH(ieee80211_rx_h_action);
		CALL_RXH(ieee80211_rx_h_userspace_mgmt);
		CALL_RXH(ieee80211_rx_h_action_return);
		CALL_RXH(ieee80211_rx_h_mgmt);

 rxh_next:
		ieee80211_rx_handlers_result(rx, res);

#undef CALL_RXH
	}

	spin_unlock_bh(&rx->local->rx_path_lock);
}

static void ieee80211_invoke_rx_handlers(struct ieee80211_rx_data *rx)
{
	struct sk_buff_head reorder_release;
	ieee80211_rx_result res = RX_DROP_MONITOR;

	__skb_queue_head_init(&reorder_release);

#define CALL_RXH(rxh)			\
	do {				\
		res = rxh(rx);		\
		if (res != RX_CONTINUE)	\
			goto rxh_next;  \
	} while (0)

	CALL_RXH(ieee80211_rx_h_check_dup);
	CALL_RXH(ieee80211_rx_h_check);

	ieee80211_rx_reorder_ampdu(rx, &reorder_release);

	ieee80211_rx_handlers(rx, &reorder_release);
	return;

 rxh_next:
	ieee80211_rx_handlers_result(rx, res);

#undef CALL_RXH
}

/*
 * This function makes calls into the RX path, therefore
 * it has to be invoked under RCU read lock.
 */
void ieee80211_release_reorder_timeout(struct sta_info *sta, int tid)
{
	struct sk_buff_head frames;
	struct ieee80211_rx_data rx = {
		.sta = sta,
		.sdata = sta->sdata,
		.local = sta->local,
		/* This is OK -- must be QoS data frame */
		.security_idx = tid,
		.seqno_idx = tid,
		.napi = NULL, /* must be NULL to not have races */
	};
	struct tid_ampdu_rx *tid_agg_rx;

	tid_agg_rx = rcu_dereference(sta->ampdu_mlme.tid_rx[tid]);
	if (!tid_agg_rx)
		return;

	__skb_queue_head_init(&frames);

	spin_lock(&tid_agg_rx->reorder_lock);
	ieee80211_sta_reorder_release(sta->sdata, tid_agg_rx, &frames);
	spin_unlock(&tid_agg_rx->reorder_lock);

	if (!skb_queue_empty(&frames)) {
		struct ieee80211_event event = {
			.type = BA_FRAME_TIMEOUT,
			.u.ba.tid = tid,
			.u.ba.sta = &sta->sta,
		};
		drv_event_callback(rx.local, rx.sdata, &event);
	}

	ieee80211_rx_handlers(&rx, &frames);
}

void ieee80211_mark_rx_ba_filtered_frames(struct ieee80211_sta *pubsta, u8 tid,
					  u16 ssn, u64 filtered,
					  u16 received_mpdus)
{
	struct sta_info *sta;
	struct tid_ampdu_rx *tid_agg_rx;
	struct sk_buff_head frames;
	struct ieee80211_rx_data rx = {
		/* This is OK -- must be QoS data frame */
		.security_idx = tid,
		.seqno_idx = tid,
	};
	int i, diff;

	if (WARN_ON(!pubsta || tid >= IEEE80211_NUM_TIDS))
		return;

	__skb_queue_head_init(&frames);

	sta = container_of(pubsta, struct sta_info, sta);

	rx.sta = sta;
	rx.sdata = sta->sdata;
	rx.local = sta->local;

	rcu_read_lock();
	tid_agg_rx = rcu_dereference(sta->ampdu_mlme.tid_rx[tid]);
	if (!tid_agg_rx)
		goto out;

	spin_lock_bh(&tid_agg_rx->reorder_lock);

	if (received_mpdus >= IEEE80211_SN_MODULO >> 1) {
		int release;

		/* release all frames in the reorder buffer */
		release = (tid_agg_rx->head_seq_num + tid_agg_rx->buf_size) %
			   IEEE80211_SN_MODULO;
		ieee80211_release_reorder_frames(sta->sdata, tid_agg_rx,
						 release, &frames);
		/* update ssn to match received ssn */
		tid_agg_rx->head_seq_num = ssn;
	} else {
		ieee80211_release_reorder_frames(sta->sdata, tid_agg_rx, ssn,
						 &frames);
	}

	/* handle the case that received ssn is behind the mac ssn.
	 * it can be tid_agg_rx->buf_size behind and still be valid */
	diff = (tid_agg_rx->head_seq_num - ssn) & IEEE80211_SN_MASK;
	if (diff >= tid_agg_rx->buf_size) {
		tid_agg_rx->reorder_buf_filtered = 0;
		goto release;
	}
	filtered = filtered >> diff;
	ssn += diff;

	/* update bitmap */
	for (i = 0; i < tid_agg_rx->buf_size; i++) {
		int index = (ssn + i) % tid_agg_rx->buf_size;

		tid_agg_rx->reorder_buf_filtered &= ~BIT_ULL(index);
		if (filtered & BIT_ULL(i))
			tid_agg_rx->reorder_buf_filtered |= BIT_ULL(index);
	}

	/* now process also frames that the filter marking released */
	ieee80211_sta_reorder_release(sta->sdata, tid_agg_rx, &frames);

release:
	spin_unlock_bh(&tid_agg_rx->reorder_lock);

	ieee80211_rx_handlers(&rx, &frames);

 out:
	rcu_read_unlock();
}
EXPORT_SYMBOL(ieee80211_mark_rx_ba_filtered_frames);

/* main receive path */

static bool ieee80211_accept_frame(struct ieee80211_rx_data *rx)
{
	struct ieee80211_sub_if_data *sdata = rx->sdata;
	struct sk_buff *skb = rx->skb;
	struct ieee80211_hdr *hdr = (void *)skb->data;
	struct ieee80211_rx_status *status = IEEE80211_SKB_RXCB(skb);
	u8 *bssid = ieee80211_get_bssid(hdr, skb->len, sdata->vif.type);
	int multicast = is_multicast_ether_addr(hdr->addr1);

	switch (sdata->vif.type) {
	case NL80211_IFTYPE_STATION:
		if (!bssid && !sdata->u.mgd.use_4addr)
			return false;
		if (multicast)
			return true;
		return ether_addr_equal(sdata->vif.addr, hdr->addr1);
	case NL80211_IFTYPE_ADHOC:
		if (!bssid)
			return false;
		if (ether_addr_equal(sdata->vif.addr, hdr->addr2) ||
		    ether_addr_equal(sdata->u.ibss.bssid, hdr->addr2))
			return false;
		if (ieee80211_is_beacon(hdr->frame_control))
			return true;
		if (!ieee80211_bssid_match(bssid, sdata->u.ibss.bssid))
			return false;
		if (!multicast &&
		    !ether_addr_equal(sdata->vif.addr, hdr->addr1))
			return false;
		if (!rx->sta) {
			int rate_idx;
			if (status->flag & (RX_FLAG_HT | RX_FLAG_VHT))
				rate_idx = 0; /* TODO: HT/VHT rates */
			else
				rate_idx = status->rate_idx;
			ieee80211_ibss_rx_no_sta(sdata, bssid, hdr->addr2,
						 BIT(rate_idx));
		}
		return true;
	case NL80211_IFTYPE_OCB:
		if (!bssid)
			return false;
		if (!ieee80211_is_data_present(hdr->frame_control))
			return false;
		if (!is_broadcast_ether_addr(bssid))
			return false;
		if (!multicast &&
		    !ether_addr_equal(sdata->dev->dev_addr, hdr->addr1))
			return false;
		if (!rx->sta) {
			int rate_idx;
			if (status->flag & RX_FLAG_HT)
				rate_idx = 0; /* TODO: HT rates */
			else
				rate_idx = status->rate_idx;
			ieee80211_ocb_rx_no_sta(sdata, bssid, hdr->addr2,
						BIT(rate_idx));
		}
		return true;
	case NL80211_IFTYPE_MESH_POINT:
		if (multicast)
			return true;
		return ether_addr_equal(sdata->vif.addr, hdr->addr1);
	case NL80211_IFTYPE_AP_VLAN:
	case NL80211_IFTYPE_AP:
		if (!bssid)
			return ether_addr_equal(sdata->vif.addr, hdr->addr1);

		if (!ieee80211_bssid_match(bssid, sdata->vif.addr)) {
			/*
			 * Accept public action frames even when the
			 * BSSID doesn't match, this is used for P2P
			 * and location updates. Note that mac80211
			 * itself never looks at these frames.
			 */
			if (!multicast &&
			    !ether_addr_equal(sdata->vif.addr, hdr->addr1))
				return false;
			if (ieee80211_is_public_action(hdr, skb->len))
				return true;
			return ieee80211_is_beacon(hdr->frame_control);
		}

		if (!ieee80211_has_tods(hdr->frame_control)) {
			/* ignore data frames to TDLS-peers */
			if (ieee80211_is_data(hdr->frame_control))
				return false;
			/* ignore action frames to TDLS-peers */
			if (ieee80211_is_action(hdr->frame_control) &&
			    !is_broadcast_ether_addr(bssid) &&
			    !ether_addr_equal(bssid, hdr->addr1))
				return false;
		}
		return true;
	case NL80211_IFTYPE_WDS:
		if (bssid || !ieee80211_is_data(hdr->frame_control))
			return false;
		return ether_addr_equal(sdata->u.wds.remote_addr, hdr->addr2);
	case NL80211_IFTYPE_P2P_DEVICE:
		return ieee80211_is_public_action(hdr, skb->len) ||
		       ieee80211_is_probe_req(hdr->frame_control) ||
		       ieee80211_is_probe_resp(hdr->frame_control) ||
		       ieee80211_is_beacon(hdr->frame_control);
	case NL80211_IFTYPE_NAN:
		/* Currently no frames on NAN interface are allowed */
		return false;
	default:
		break;
	}

	WARN_ON_ONCE(1);
	return false;
}

void ieee80211_check_fast_rx(struct sta_info *sta)
{
	struct ieee80211_sub_if_data *sdata = sta->sdata;
	struct ieee80211_local *local = sdata->local;
	struct ieee80211_key *key;
	struct ieee80211_fast_rx fastrx = {
		.dev = sdata->dev,
		.vif_type = sdata->vif.type,
		.control_port_protocol = sdata->control_port_protocol,
	}, *old, *new = NULL;
	bool assign = false;

	/* use sparse to check that we don't return without updating */
	__acquire(check_fast_rx);

	BUILD_BUG_ON(sizeof(fastrx.rfc1042_hdr) != sizeof(rfc1042_header));
	BUILD_BUG_ON(sizeof(fastrx.rfc1042_hdr) != ETH_ALEN);
	ether_addr_copy(fastrx.rfc1042_hdr, rfc1042_header);
	ether_addr_copy(fastrx.vif_addr, sdata->vif.addr);

	fastrx.uses_rss = ieee80211_hw_check(&local->hw, USES_RSS);

	/* fast-rx doesn't do reordering */
	if (ieee80211_hw_check(&local->hw, AMPDU_AGGREGATION) &&
	    !ieee80211_hw_check(&local->hw, SUPPORTS_REORDERING_BUFFER))
		goto clear;

	switch (sdata->vif.type) {
	case NL80211_IFTYPE_STATION:
		/* 4-addr is harder to deal with, later maybe */
		if (sdata->u.mgd.use_4addr)
			goto clear;
		/* software powersave is a huge mess, avoid all of it */
		if (ieee80211_hw_check(&local->hw, PS_NULLFUNC_STACK))
			goto clear;
		if (ieee80211_hw_check(&local->hw, SUPPORTS_PS) &&
		    !ieee80211_hw_check(&local->hw, SUPPORTS_DYNAMIC_PS))
			goto clear;
		if (sta->sta.tdls) {
			fastrx.da_offs = offsetof(struct ieee80211_hdr, addr1);
			fastrx.sa_offs = offsetof(struct ieee80211_hdr, addr2);
			fastrx.expected_ds_bits = 0;
		} else {
			fastrx.sta_notify = sdata->u.mgd.probe_send_count > 0;
			fastrx.da_offs = offsetof(struct ieee80211_hdr, addr1);
			fastrx.sa_offs = offsetof(struct ieee80211_hdr, addr3);
			fastrx.expected_ds_bits =
				cpu_to_le16(IEEE80211_FCTL_FROMDS);
		}
		break;
	case NL80211_IFTYPE_AP_VLAN:
	case NL80211_IFTYPE_AP:
		/* parallel-rx requires this, at least with calls to
		 * ieee80211_sta_ps_transition()
		 */
		if (!ieee80211_hw_check(&local->hw, AP_LINK_PS))
			goto clear;
		fastrx.da_offs = offsetof(struct ieee80211_hdr, addr3);
		fastrx.sa_offs = offsetof(struct ieee80211_hdr, addr2);
		fastrx.expected_ds_bits = cpu_to_le16(IEEE80211_FCTL_TODS);

		fastrx.internal_forward =
			!(sdata->flags & IEEE80211_SDATA_DONT_BRIDGE_PACKETS) &&
			(sdata->vif.type != NL80211_IFTYPE_AP_VLAN ||
			 !sdata->u.vlan.sta);
		break;
	default:
		goto clear;
	}

	if (!test_sta_flag(sta, WLAN_STA_AUTHORIZED))
		goto clear;

	rcu_read_lock();
	key = rcu_dereference(sta->ptk[sta->ptk_idx]);
	if (key) {
		switch (key->conf.cipher) {
		case WLAN_CIPHER_SUITE_TKIP:
			/* we don't want to deal with MMIC in fast-rx */
			goto clear_rcu;
		case WLAN_CIPHER_SUITE_CCMP:
		case WLAN_CIPHER_SUITE_CCMP_256:
		case WLAN_CIPHER_SUITE_GCMP:
		case WLAN_CIPHER_SUITE_GCMP_256:
			break;
		default:
			/* we also don't want to deal with WEP or cipher scheme
			 * since those require looking up the key idx in the
			 * frame, rather than assuming the PTK is used
			 * (we need to revisit this once we implement the real
			 * PTK index, which is now valid in the spec, but we
			 * haven't implemented that part yet)
			 */
			goto clear_rcu;
		}

		fastrx.key = true;
		fastrx.icv_len = key->conf.icv_len;
	}

	assign = true;
 clear_rcu:
	rcu_read_unlock();
 clear:
	__release(check_fast_rx);

	if (assign)
		new = kmemdup(&fastrx, sizeof(fastrx), GFP_KERNEL);

	spin_lock_bh(&sta->lock);
	old = rcu_dereference_protected(sta->fast_rx, true);
	rcu_assign_pointer(sta->fast_rx, new);
	spin_unlock_bh(&sta->lock);

	if (old)
		kfree_rcu(old, rcu_head);
}

void ieee80211_clear_fast_rx(struct sta_info *sta)
{
	struct ieee80211_fast_rx *old;

	spin_lock_bh(&sta->lock);
	old = rcu_dereference_protected(sta->fast_rx, true);
	RCU_INIT_POINTER(sta->fast_rx, NULL);
	spin_unlock_bh(&sta->lock);

	if (old)
		kfree_rcu(old, rcu_head);
}

void __ieee80211_check_fast_rx_iface(struct ieee80211_sub_if_data *sdata)
{
	struct ieee80211_local *local = sdata->local;
	struct sta_info *sta;

	lockdep_assert_held(&local->sta_mtx);

	list_for_each_entry_rcu(sta, &local->sta_list, list) {
		if (sdata != sta->sdata &&
		    (!sta->sdata->bss || sta->sdata->bss != sdata->bss))
			continue;
		ieee80211_check_fast_rx(sta);
	}
}

void ieee80211_check_fast_rx_iface(struct ieee80211_sub_if_data *sdata)
{
	struct ieee80211_local *local = sdata->local;

	mutex_lock(&local->sta_mtx);
	__ieee80211_check_fast_rx_iface(sdata);
	mutex_unlock(&local->sta_mtx);
}

static bool ieee80211_invoke_fast_rx(struct ieee80211_rx_data *rx,
				     struct ieee80211_fast_rx *fast_rx)
{
	struct sk_buff *skb = rx->skb;
	struct ieee80211_hdr *hdr = (void *)skb->data;
	struct ieee80211_rx_status *status = IEEE80211_SKB_RXCB(skb);
	struct sta_info *sta = rx->sta;
	int orig_len = skb->len;
	int snap_offs = ieee80211_hdrlen(hdr->frame_control);
	struct {
		u8 snap[sizeof(rfc1042_header)];
		__be16 proto;
	} *payload __aligned(2);
	struct {
		u8 da[ETH_ALEN];
		u8 sa[ETH_ALEN];
	} addrs __aligned(2);
	struct ieee80211_sta_rx_stats *stats = &sta->rx_stats;

	if (fast_rx->uses_rss)
		stats = this_cpu_ptr(sta->pcpu_rx_stats);

	/* for parallel-rx, we need to have DUP_VALIDATED, otherwise we write
	 * to a common data structure; drivers can implement that per queue
	 * but we don't have that information in mac80211
	 */
	if (!(status->flag & RX_FLAG_DUP_VALIDATED))
		return false;

#define FAST_RX_CRYPT_FLAGS	(RX_FLAG_PN_VALIDATED | RX_FLAG_DECRYPTED)

	/* If using encryption, we also need to have:
	 *  - PN_VALIDATED: similar, but the implementation is tricky
	 *  - DECRYPTED: necessary for PN_VALIDATED
	 */
	if (fast_rx->key &&
	    (status->flag & FAST_RX_CRYPT_FLAGS) != FAST_RX_CRYPT_FLAGS)
		return false;

	/* we don't deal with A-MSDU deaggregation here */
	if (status->rx_flags & IEEE80211_RX_AMSDU)
		return false;

	if (unlikely(!ieee80211_is_data_present(hdr->frame_control)))
		return false;

	if (unlikely(ieee80211_is_frag(hdr)))
		return false;

	/* Since our interface address cannot be multicast, this
	 * implicitly also rejects multicast frames without the
	 * explicit check.
	 *
	 * We shouldn't get any *data* frames not addressed to us
	 * (AP mode will accept multicast *management* frames), but
	 * punting here will make it go through the full checks in
	 * ieee80211_accept_frame().
	 */
	if (!ether_addr_equal(fast_rx->vif_addr, hdr->addr1))
		return false;

	if ((hdr->frame_control & cpu_to_le16(IEEE80211_FCTL_FROMDS |
					      IEEE80211_FCTL_TODS)) !=
	    fast_rx->expected_ds_bits)
		goto drop;

	/* assign the key to drop unencrypted frames (later)
	 * and strip the IV/MIC if necessary
	 */
	if (fast_rx->key && !(status->flag & RX_FLAG_IV_STRIPPED)) {
		/* GCMP header length is the same */
		snap_offs += IEEE80211_CCMP_HDR_LEN;
	}

	if (!pskb_may_pull(skb, snap_offs + sizeof(*payload)))
		goto drop;
	payload = (void *)(skb->data + snap_offs);

	if (!ether_addr_equal(payload->snap, fast_rx->rfc1042_hdr))
		return false;

	/* Don't handle these here since they require special code.
	 * Accept AARP and IPX even though they should come with a
	 * bridge-tunnel header - but if we get them this way then
	 * there's little point in discarding them.
	 */
	if (unlikely(payload->proto == cpu_to_be16(ETH_P_TDLS) ||
		     payload->proto == fast_rx->control_port_protocol))
		return false;

	/* after this point, don't punt to the slowpath! */

	if (rx->key && !(status->flag & RX_FLAG_MIC_STRIPPED) &&
	    pskb_trim(skb, skb->len - fast_rx->icv_len))
		goto drop;

	if (unlikely(fast_rx->sta_notify)) {
		ieee80211_sta_rx_notify(rx->sdata, hdr);
		fast_rx->sta_notify = false;
	}

	/* statistics part of ieee80211_rx_h_sta_process() */
	stats->last_rx = jiffies;
	stats->last_rate = sta_stats_encode_rate(status);

	stats->fragments++;

	if (!(status->flag & RX_FLAG_NO_SIGNAL_VAL)) {
		stats->last_signal = status->signal;
		if (!fast_rx->uses_rss)
			ewma_signal_add(&sta->rx_stats_avg.signal,
					-status->signal);
	}

	if (status->chains) {
		int i;

		stats->chains = status->chains;
		for (i = 0; i < ARRAY_SIZE(status->chain_signal); i++) {
			int signal = status->chain_signal[i];

			if (!(status->chains & BIT(i)))
				continue;

			stats->chain_signal_last[i] = signal;
			if (!fast_rx->uses_rss)
				ewma_signal_add(&sta->rx_stats_avg.chain_signal[i],
						-signal);
		}
	}
	/* end of statistics */

	if (rx->key && !ieee80211_has_protected(hdr->frame_control))
		goto drop;

	/* do the header conversion - first grab the addresses */
	ether_addr_copy(addrs.da, skb->data + fast_rx->da_offs);
	ether_addr_copy(addrs.sa, skb->data + fast_rx->sa_offs);
	/* remove the SNAP but leave the ethertype */
	skb_pull(skb, snap_offs + sizeof(rfc1042_header));
	/* push the addresses in front */
	memcpy(skb_push(skb, sizeof(addrs)), &addrs, sizeof(addrs));

	skb->dev = fast_rx->dev;

	ieee80211_rx_stats(fast_rx->dev, skb->len);

	/* The seqno index has the same property as needed
	 * for the rx_msdu field, i.e. it is IEEE80211_NUM_TIDS
	 * for non-QoS-data frames. Here we know it's a data
	 * frame, so count MSDUs.
	 */
	u64_stats_update_begin(&stats->syncp);
	stats->msdu[rx->seqno_idx]++;
	stats->bytes += orig_len;
	u64_stats_update_end(&stats->syncp);

	if (fast_rx->internal_forward) {
		struct sta_info *dsta = sta_info_get(rx->sdata, skb->data);

		if (dsta) {
			/*
			 * Send to wireless media and increase priority by 256
			 * to keep the received priority instead of
			 * reclassifying the frame (see cfg80211_classify8021d).
			 */
			skb->priority += 256;
			skb->protocol = htons(ETH_P_802_3);
			skb_reset_network_header(skb);
			skb_reset_mac_header(skb);
			dev_queue_xmit(skb);
			return true;
		}
	}

	/* deliver to local stack */
	skb->protocol = eth_type_trans(skb, fast_rx->dev);
	memset(skb->cb, 0, sizeof(skb->cb));
	if (rx->napi)
		napi_gro_receive(rx->napi, skb);
	else
		netif_receive_skb(skb);

	return true;
 drop:
	dev_kfree_skb(skb);
	stats->dropped++;
	return true;
}

/*
 * This function returns whether or not the SKB
 * was destined for RX processing or not, which,
 * if consume is true, is equivalent to whether
 * or not the skb was consumed.
 */
static bool ieee80211_prepare_and_rx_handle(struct ieee80211_rx_data *rx,
					    struct sk_buff *skb, bool consume)
{
	struct ieee80211_local *local = rx->local;
	struct ieee80211_sub_if_data *sdata = rx->sdata;

	rx->skb = skb;

	/* See if we can do fast-rx; if we have to copy we already lost,
	 * so punt in that case. We should never have to deliver a data
	 * frame to multiple interfaces anyway.
	 *
	 * We skip the ieee80211_accept_frame() call and do the necessary
	 * checking inside ieee80211_invoke_fast_rx().
	 */
	if (consume && rx->sta) {
		struct ieee80211_fast_rx *fast_rx;

		fast_rx = rcu_dereference(rx->sta->fast_rx);
		if (fast_rx && ieee80211_invoke_fast_rx(rx, fast_rx))
			return true;
	}

	if (!ieee80211_accept_frame(rx))
		return false;

	if (!consume) {
		skb = skb_copy(skb, GFP_ATOMIC);
		if (!skb) {
			if (net_ratelimit())
				wiphy_debug(local->hw.wiphy,
					"failed to copy skb for %s\n",
					sdata->name);
			return true;
		}

		rx->skb = skb;
	}

	ieee80211_invoke_rx_handlers(rx);
	return true;
}

/*
 * This is the actual Rx frames handler. as it belongs to Rx path it must
 * be called with rcu_read_lock protection.
 */
static void __ieee80211_rx_handle_packet(struct ieee80211_hw *hw,
					 struct ieee80211_sta *pubsta,
					 struct sk_buff *skb,
					 struct napi_struct *napi)
{
	struct ieee80211_local *local = hw_to_local(hw);
	struct ieee80211_sub_if_data *sdata;
	struct ieee80211_hdr *hdr;
	__le16 fc;
	struct ieee80211_rx_data rx;
	struct ieee80211_sub_if_data *prev;
	struct rhlist_head *tmp;
	int err = 0;

	fc = ((struct ieee80211_hdr *)skb->data)->frame_control;
	memset(&rx, 0, sizeof(rx));
	rx.skb = skb;
	rx.local = local;
	rx.napi = napi;

	if (ieee80211_is_data(fc) || ieee80211_is_mgmt(fc))
		I802_DEBUG_INC(local->dot11ReceivedFragmentCount);

	if (ieee80211_is_mgmt(fc)) {
		/* drop frame if too short for header */
		if (skb->len < ieee80211_hdrlen(fc))
			err = -ENOBUFS;
		else
			err = skb_linearize(skb);
	} else {
		err = !pskb_may_pull(skb, ieee80211_hdrlen(fc));
	}

	if (err) {
		dev_kfree_skb(skb);
		return;
	}

	hdr = (struct ieee80211_hdr *)skb->data;
	ieee80211_parse_qos(&rx);
	ieee80211_verify_alignment(&rx);

	if (unlikely(ieee80211_is_probe_resp(hdr->frame_control) ||
		     ieee80211_is_beacon(hdr->frame_control)))
		ieee80211_scan_rx(local, skb);

	if (pubsta) {
		rx.sta = container_of(pubsta, struct sta_info, sta);
		rx.sdata = rx.sta->sdata;
		if (ieee80211_prepare_and_rx_handle(&rx, skb, true))
			return;
		goto out;
	} else if (ieee80211_is_data(fc)) {
		struct sta_info *sta, *prev_sta;

		prev_sta = NULL;

		for_each_sta_info(local, hdr->addr2, sta, tmp) {
			if (!prev_sta) {
				prev_sta = sta;
				continue;
			}

			rx.sta = prev_sta;
			rx.sdata = prev_sta->sdata;
			ieee80211_prepare_and_rx_handle(&rx, skb, false);

			prev_sta = sta;
		}

		if (prev_sta) {
			rx.sta = prev_sta;
			rx.sdata = prev_sta->sdata;

			if (ieee80211_prepare_and_rx_handle(&rx, skb, true))
				return;
			goto out;
		}
	}

	prev = NULL;

	list_for_each_entry_rcu(sdata, &local->interfaces, list) {
		if (!ieee80211_sdata_running(sdata))
			continue;

		if (sdata->vif.type == NL80211_IFTYPE_MONITOR ||
		    sdata->vif.type == NL80211_IFTYPE_AP_VLAN)
			continue;

		/*
		 * frame is destined for this interface, but if it's
		 * not also for the previous one we handle that after
		 * the loop to avoid copying the SKB once too much
		 */

		if (!prev) {
			prev = sdata;
			continue;
		}

		rx.sta = sta_info_get_bss(prev, hdr->addr2);
		rx.sdata = prev;
		ieee80211_prepare_and_rx_handle(&rx, skb, false);

		prev = sdata;
	}

	if (prev) {
		rx.sta = sta_info_get_bss(prev, hdr->addr2);
		rx.sdata = prev;

		if (ieee80211_prepare_and_rx_handle(&rx, skb, true))
			return;
	}

 out:
	dev_kfree_skb(skb);
}

/*
 * This is the receive path handler. It is called by a low level driver when an
 * 802.11 MPDU is received from the hardware.
 */
void ieee80211_rx_napi(struct ieee80211_hw *hw, struct ieee80211_sta *pubsta,
		       struct sk_buff *skb, struct napi_struct *napi)
{
	struct ieee80211_local *local = hw_to_local(hw);
	struct ieee80211_rate *rate = NULL;
	struct ieee80211_supported_band *sband;
	struct ieee80211_rx_status *status = IEEE80211_SKB_RXCB(skb);

	WARN_ON_ONCE(softirq_count() == 0);

	if (WARN_ON(status->band >= NUM_NL80211_BANDS))
		goto drop;

	sband = local->hw.wiphy->bands[status->band];
	if (WARN_ON(!sband))
		goto drop;

	/*
	 * If we're suspending, it is possible although not too likely
	 * that we'd be receiving frames after having already partially
	 * quiesced the stack. We can't process such frames then since
	 * that might, for example, cause stations to be added or other
	 * driver callbacks be invoked.
	 */
	if (unlikely(local->quiescing || local->suspended))
		goto drop;

	/* We might be during a HW reconfig, prevent Rx for the same reason */
	if (unlikely(local->in_reconfig))
		goto drop;

	/*
	 * The same happens when we're not even started,
	 * but that's worth a warning.
	 */
	if (WARN_ON(!local->started))
		goto drop;

	if (likely(!(status->flag & RX_FLAG_FAILED_PLCP_CRC))) {
		/*
		 * Validate the rate, unless a PLCP error means that
		 * we probably can't have a valid rate here anyway.
		 */

		if (status->flag & RX_FLAG_HT) {
			/*
			 * rate_idx is MCS index, which can be [0-76]
			 * as documented on:
			 *
			 * http://wireless.kernel.org/en/developers/Documentation/ieee80211/802.11n
			 *
			 * Anything else would be some sort of driver or
			 * hardware error. The driver should catch hardware
			 * errors.
			 */
			if (WARN(status->rate_idx > 76,
				 "Rate marked as an HT rate but passed "
				 "status->rate_idx is not "
				 "an MCS index [0-76]: %d (0x%02x)\n",
				 status->rate_idx,
				 status->rate_idx))
				goto drop;
		} else if (status->flag & RX_FLAG_VHT) {
			if (WARN_ONCE(status->rate_idx > 9 ||
				      !status->vht_nss ||
				      status->vht_nss > 8,
				      "Rate marked as a VHT rate but data is invalid: MCS: %d, NSS: %d\n",
				      status->rate_idx, status->vht_nss))
				goto drop;
		} else {
			if (WARN_ON(status->rate_idx >= sband->n_bitrates))
				goto drop;
			rate = &sband->bitrates[status->rate_idx];
		}
	}

	status->rx_flags = 0;

	/*
	 * key references and virtual interfaces are protected using RCU
	 * and this requires that we are in a read-side RCU section during
	 * receive processing
	 */
	rcu_read_lock();

	/*
	 * Frames with failed FCS/PLCP checksum are not returned,
	 * all other frames are returned without radiotap header
	 * if it was previously present.
	 * Also, frames with less than 16 bytes are dropped.
	 */
	skb = ieee80211_rx_monitor(local, skb, rate);
	if (!skb) {
		rcu_read_unlock();
		return;
	}

	ieee80211_tpt_led_trig_rx(local,
			((struct ieee80211_hdr *)skb->data)->frame_control,
			skb->len);

	__ieee80211_rx_handle_packet(hw, pubsta, skb, napi);

	rcu_read_unlock();

	return;
 drop:
	kfree_skb(skb);
}
EXPORT_SYMBOL(ieee80211_rx_napi);

/* This is a version of the rx handler that can be called from hard irq
 * context. Post the skb on the queue and schedule the tasklet */
void ieee80211_rx_irqsafe(struct ieee80211_hw *hw, struct sk_buff *skb)
{
	struct ieee80211_local *local = hw_to_local(hw);

	BUILD_BUG_ON(sizeof(struct ieee80211_rx_status) > sizeof(skb->cb));

	skb->pkt_type = IEEE80211_RX_MSG;
	skb_queue_tail(&local->skb_queue, skb);
	tasklet_schedule(&local->tasklet);
}
EXPORT_SYMBOL(ieee80211_rx_irqsafe);<|MERGE_RESOLUTION|>--- conflicted
+++ resolved
@@ -2323,8 +2323,6 @@
 		default:
 			return RX_DROP_UNUSABLE;
 		}
-<<<<<<< HEAD
-=======
 		check_da = NULL;
 		check_sa = NULL;
 	} else switch (rx->sdata->vif.type) {
@@ -2342,7 +2340,6 @@
 			break;
 		default:
 			break;
->>>>>>> 2cfef0c3
 	}
 
 	if (is_multicast_ether_addr(hdr->addr1))
