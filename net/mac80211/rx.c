// SPDX-License-Identifier: GPL-2.0-only
/*
 * Copyright 2002-2005, Instant802 Networks, Inc.
 * Copyright 2005-2006, Devicescape Software, Inc.
 * Copyright 2006-2007	Jiri Benc <jbenc@suse.cz>
 * Copyright 2007-2010	Johannes Berg <johannes@sipsolutions.net>
 * Copyright 2013-2014  Intel Mobile Communications GmbH
 * Copyright(c) 2015 - 2017 Intel Deutschland GmbH
 * Copyright (C) 2018-2022 Intel Corporation
 */

#include <linux/jiffies.h>
#include <linux/slab.h>
#include <linux/kernel.h>
#include <linux/skbuff.h>
#include <linux/netdevice.h>
#include <linux/etherdevice.h>
#include <linux/rcupdate.h>
#include <linux/export.h>
#include <linux/kcov.h>
#include <linux/bitops.h>
#include <net/mac80211.h>
#include <net/ieee80211_radiotap.h>
#include <asm/unaligned.h>

#include "ieee80211_i.h"
#include "driver-ops.h"
#include "led.h"
#include "mesh.h"
#include "wep.h"
#include "wpa.h"
#include "tkip.h"
#include "wme.h"
#include "rate.h"

/*
 * monitor mode reception
 *
 * This function cleans up the SKB, i.e. it removes all the stuff
 * only useful for monitoring.
 */
static struct sk_buff *ieee80211_clean_skb(struct sk_buff *skb,
					   unsigned int present_fcs_len,
					   unsigned int rtap_space)
{
	struct ieee80211_rx_status *status = IEEE80211_SKB_RXCB(skb);
	struct ieee80211_hdr *hdr;
	unsigned int hdrlen;
	__le16 fc;

	if (present_fcs_len)
		__pskb_trim(skb, skb->len - present_fcs_len);
	pskb_pull(skb, rtap_space);

	/* After pulling radiotap header, clear all flags that indicate
	 * info in skb->data.
	 */
	status->flag &= ~(RX_FLAG_RADIOTAP_TLV_AT_END |
			  RX_FLAG_RADIOTAP_LSIG |
			  RX_FLAG_RADIOTAP_HE_MU |
			  RX_FLAG_RADIOTAP_HE);

	hdr = (void *)skb->data;
	fc = hdr->frame_control;

	/*
	 * Remove the HT-Control field (if present) on management
	 * frames after we've sent the frame to monitoring. We
	 * (currently) don't need it, and don't properly parse
	 * frames with it present, due to the assumption of a
	 * fixed management header length.
	 */
	if (likely(!ieee80211_is_mgmt(fc) || !ieee80211_has_order(fc)))
		return skb;

	hdrlen = ieee80211_hdrlen(fc);
	hdr->frame_control &= ~cpu_to_le16(IEEE80211_FCTL_ORDER);

	if (!pskb_may_pull(skb, hdrlen)) {
		dev_kfree_skb(skb);
		return NULL;
	}

	memmove(skb->data + IEEE80211_HT_CTL_LEN, skb->data,
		hdrlen - IEEE80211_HT_CTL_LEN);
	pskb_pull(skb, IEEE80211_HT_CTL_LEN);

	return skb;
}

static inline bool should_drop_frame(struct sk_buff *skb, int present_fcs_len,
				     unsigned int rtap_space)
{
	struct ieee80211_rx_status *status = IEEE80211_SKB_RXCB(skb);
	struct ieee80211_hdr *hdr;

	hdr = (void *)(skb->data + rtap_space);

	if (status->flag & (RX_FLAG_FAILED_FCS_CRC |
			    RX_FLAG_FAILED_PLCP_CRC |
			    RX_FLAG_ONLY_MONITOR |
			    RX_FLAG_NO_PSDU))
		return true;

	if (unlikely(skb->len < 16 + present_fcs_len + rtap_space))
		return true;

	if (ieee80211_is_ctl(hdr->frame_control) &&
	    !ieee80211_is_pspoll(hdr->frame_control) &&
	    !ieee80211_is_back_req(hdr->frame_control))
		return true;

	return false;
}

static int
ieee80211_rx_radiotap_hdrlen(struct ieee80211_local *local,
			     struct ieee80211_rx_status *status,
			     struct sk_buff *skb)
{
	int len;

	/* always present fields */
	len = sizeof(struct ieee80211_radiotap_header) + 8;

	/* allocate extra bitmaps */
	if (status->chains)
		len += 4 * hweight8(status->chains);

	if (ieee80211_have_rx_timestamp(status)) {
		len = ALIGN(len, 8);
		len += 8;
	}
	if (ieee80211_hw_check(&local->hw, SIGNAL_DBM))
		len += 1;

	/* antenna field, if we don't have per-chain info */
	if (!status->chains)
		len += 1;

	/* padding for RX_FLAGS if necessary */
	len = ALIGN(len, 2);

	if (status->encoding == RX_ENC_HT) /* HT info */
		len += 3;

	if (status->flag & RX_FLAG_AMPDU_DETAILS) {
		len = ALIGN(len, 4);
		len += 8;
	}

	if (status->encoding == RX_ENC_VHT) {
		len = ALIGN(len, 2);
		len += 12;
	}

	if (local->hw.radiotap_timestamp.units_pos >= 0) {
		len = ALIGN(len, 8);
		len += 12;
	}

	if (status->encoding == RX_ENC_HE &&
	    status->flag & RX_FLAG_RADIOTAP_HE) {
		len = ALIGN(len, 2);
		len += 12;
		BUILD_BUG_ON(sizeof(struct ieee80211_radiotap_he) != 12);
	}

	if (status->encoding == RX_ENC_HE &&
	    status->flag & RX_FLAG_RADIOTAP_HE_MU) {
		len = ALIGN(len, 2);
		len += 12;
		BUILD_BUG_ON(sizeof(struct ieee80211_radiotap_he_mu) != 12);
	}

	if (status->flag & RX_FLAG_NO_PSDU)
		len += 1;

	if (status->flag & RX_FLAG_RADIOTAP_LSIG) {
		len = ALIGN(len, 2);
		len += 4;
		BUILD_BUG_ON(sizeof(struct ieee80211_radiotap_lsig) != 4);
	}

	if (status->chains) {
		/* antenna and antenna signal fields */
		len += 2 * hweight8(status->chains);
	}

	if (status->flag & RX_FLAG_RADIOTAP_TLV_AT_END) {
		int tlv_offset = 0;

		/*
		 * The position to look at depends on the existence (or non-
		 * existence) of other elements, so take that into account...
		 */
		if (status->flag & RX_FLAG_RADIOTAP_HE)
			tlv_offset +=
				sizeof(struct ieee80211_radiotap_he);
		if (status->flag & RX_FLAG_RADIOTAP_HE_MU)
			tlv_offset +=
				sizeof(struct ieee80211_radiotap_he_mu);
		if (status->flag & RX_FLAG_RADIOTAP_LSIG)
			tlv_offset +=
				sizeof(struct ieee80211_radiotap_lsig);

		/* ensure 4 byte alignment for TLV */
		len = ALIGN(len, 4);

		/* TLVs until the mac header */
		len += skb_mac_header(skb) - &skb->data[tlv_offset];
	}

	return len;
}

static void __ieee80211_queue_skb_to_iface(struct ieee80211_sub_if_data *sdata,
					   int link_id,
					   struct sta_info *sta,
					   struct sk_buff *skb)
{
	struct ieee80211_rx_status *status = IEEE80211_SKB_RXCB(skb);

	if (link_id >= 0) {
		status->link_valid = 1;
		status->link_id = link_id;
	} else {
		status->link_valid = 0;
	}

	skb_queue_tail(&sdata->skb_queue, skb);
	ieee80211_queue_work(&sdata->local->hw, &sdata->work);
	if (sta)
		sta->deflink.rx_stats.packets++;
}

static void ieee80211_queue_skb_to_iface(struct ieee80211_sub_if_data *sdata,
					 int link_id,
					 struct sta_info *sta,
					 struct sk_buff *skb)
{
	skb->protocol = 0;
	__ieee80211_queue_skb_to_iface(sdata, link_id, sta, skb);
}

static void ieee80211_handle_mu_mimo_mon(struct ieee80211_sub_if_data *sdata,
					 struct sk_buff *skb,
					 int rtap_space)
{
	struct {
		struct ieee80211_hdr_3addr hdr;
		u8 category;
		u8 action_code;
	} __packed __aligned(2) action;

	if (!sdata)
		return;

	BUILD_BUG_ON(sizeof(action) != IEEE80211_MIN_ACTION_SIZE + 1);

	if (skb->len < rtap_space + sizeof(action) +
		       VHT_MUMIMO_GROUPS_DATA_LEN)
		return;

	if (!is_valid_ether_addr(sdata->u.mntr.mu_follow_addr))
		return;

	skb_copy_bits(skb, rtap_space, &action, sizeof(action));

	if (!ieee80211_is_action(action.hdr.frame_control))
		return;

	if (action.category != WLAN_CATEGORY_VHT)
		return;

	if (action.action_code != WLAN_VHT_ACTION_GROUPID_MGMT)
		return;

	if (!ether_addr_equal(action.hdr.addr1, sdata->u.mntr.mu_follow_addr))
		return;

	skb = skb_copy(skb, GFP_ATOMIC);
	if (!skb)
		return;

	ieee80211_queue_skb_to_iface(sdata, -1, NULL, skb);
}

/*
 * ieee80211_add_rx_radiotap_header - add radiotap header
 *
 * add a radiotap header containing all the fields which the hardware provided.
 */
static void
ieee80211_add_rx_radiotap_header(struct ieee80211_local *local,
				 struct sk_buff *skb,
				 struct ieee80211_rate *rate,
				 int rtap_len, bool has_fcs)
{
	struct ieee80211_rx_status *status = IEEE80211_SKB_RXCB(skb);
	struct ieee80211_radiotap_header *rthdr;
	unsigned char *pos;
	__le32 *it_present;
	u32 it_present_val;
	u16 rx_flags = 0;
	u16 channel_flags = 0;
	u32 tlvs_len = 0;
	int mpdulen, chain;
	unsigned long chains = status->chains;
	struct ieee80211_radiotap_he he = {};
	struct ieee80211_radiotap_he_mu he_mu = {};
	struct ieee80211_radiotap_lsig lsig = {};

	if (status->flag & RX_FLAG_RADIOTAP_HE) {
		he = *(struct ieee80211_radiotap_he *)skb->data;
		skb_pull(skb, sizeof(he));
		WARN_ON_ONCE(status->encoding != RX_ENC_HE);
	}

	if (status->flag & RX_FLAG_RADIOTAP_HE_MU) {
		he_mu = *(struct ieee80211_radiotap_he_mu *)skb->data;
		skb_pull(skb, sizeof(he_mu));
	}

	if (status->flag & RX_FLAG_RADIOTAP_LSIG) {
		lsig = *(struct ieee80211_radiotap_lsig *)skb->data;
		skb_pull(skb, sizeof(lsig));
	}

	if (status->flag & RX_FLAG_RADIOTAP_TLV_AT_END) {
		/* data is pointer at tlv all other info was pulled off */
		tlvs_len = skb_mac_header(skb) - skb->data;
	}

	mpdulen = skb->len;
	if (!(has_fcs && ieee80211_hw_check(&local->hw, RX_INCLUDES_FCS)))
		mpdulen += FCS_LEN;

	rthdr = skb_push(skb, rtap_len - tlvs_len);
	memset(rthdr, 0, rtap_len - tlvs_len);
	it_present = &rthdr->it_present;

	/* radiotap header, set always present flags */
	rthdr->it_len = cpu_to_le16(rtap_len);
	it_present_val = BIT(IEEE80211_RADIOTAP_FLAGS) |
			 BIT(IEEE80211_RADIOTAP_CHANNEL) |
			 BIT(IEEE80211_RADIOTAP_RX_FLAGS);

	if (!status->chains)
		it_present_val |= BIT(IEEE80211_RADIOTAP_ANTENNA);

	for_each_set_bit(chain, &chains, IEEE80211_MAX_CHAINS) {
		it_present_val |=
			BIT(IEEE80211_RADIOTAP_EXT) |
			BIT(IEEE80211_RADIOTAP_RADIOTAP_NAMESPACE);
		put_unaligned_le32(it_present_val, it_present);
		it_present++;
		it_present_val = BIT(IEEE80211_RADIOTAP_ANTENNA) |
				 BIT(IEEE80211_RADIOTAP_DBM_ANTSIGNAL);
	}

	if (status->flag & RX_FLAG_RADIOTAP_TLV_AT_END)
		it_present_val |= BIT(IEEE80211_RADIOTAP_TLV);

	put_unaligned_le32(it_present_val, it_present);

	/* This references through an offset into it_optional[] rather
	 * than via it_present otherwise later uses of pos will cause
	 * the compiler to think we have walked past the end of the
	 * struct member.
	 */
	pos = (void *)&rthdr->it_optional[it_present + 1 - rthdr->it_optional];

	/* the order of the following fields is important */

	/* IEEE80211_RADIOTAP_TSFT */
	if (ieee80211_have_rx_timestamp(status)) {
		/* padding */
		while ((pos - (u8 *)rthdr) & 7)
			*pos++ = 0;
		put_unaligned_le64(
			ieee80211_calculate_rx_timestamp(local, status,
							 mpdulen, 0),
			pos);
		rthdr->it_present |= cpu_to_le32(BIT(IEEE80211_RADIOTAP_TSFT));
		pos += 8;
	}

	/* IEEE80211_RADIOTAP_FLAGS */
	if (has_fcs && ieee80211_hw_check(&local->hw, RX_INCLUDES_FCS))
		*pos |= IEEE80211_RADIOTAP_F_FCS;
	if (status->flag & (RX_FLAG_FAILED_FCS_CRC | RX_FLAG_FAILED_PLCP_CRC))
		*pos |= IEEE80211_RADIOTAP_F_BADFCS;
	if (status->enc_flags & RX_ENC_FLAG_SHORTPRE)
		*pos |= IEEE80211_RADIOTAP_F_SHORTPRE;
	pos++;

	/* IEEE80211_RADIOTAP_RATE */
	if (!rate || status->encoding != RX_ENC_LEGACY) {
		/*
		 * Without rate information don't add it. If we have,
		 * MCS information is a separate field in radiotap,
		 * added below. The byte here is needed as padding
		 * for the channel though, so initialise it to 0.
		 */
		*pos = 0;
	} else {
		int shift = 0;
		rthdr->it_present |= cpu_to_le32(BIT(IEEE80211_RADIOTAP_RATE));
		if (status->bw == RATE_INFO_BW_10)
			shift = 1;
		else if (status->bw == RATE_INFO_BW_5)
			shift = 2;
		*pos = DIV_ROUND_UP(rate->bitrate, 5 * (1 << shift));
	}
	pos++;

	/* IEEE80211_RADIOTAP_CHANNEL */
	/* TODO: frequency offset in KHz */
	put_unaligned_le16(status->freq, pos);
	pos += 2;
	if (status->bw == RATE_INFO_BW_10)
		channel_flags |= IEEE80211_CHAN_HALF;
	else if (status->bw == RATE_INFO_BW_5)
		channel_flags |= IEEE80211_CHAN_QUARTER;

	if (status->band == NL80211_BAND_5GHZ ||
	    status->band == NL80211_BAND_6GHZ)
		channel_flags |= IEEE80211_CHAN_OFDM | IEEE80211_CHAN_5GHZ;
	else if (status->encoding != RX_ENC_LEGACY)
		channel_flags |= IEEE80211_CHAN_DYN | IEEE80211_CHAN_2GHZ;
	else if (rate && rate->flags & IEEE80211_RATE_ERP_G)
		channel_flags |= IEEE80211_CHAN_OFDM | IEEE80211_CHAN_2GHZ;
	else if (rate)
		channel_flags |= IEEE80211_CHAN_CCK | IEEE80211_CHAN_2GHZ;
	else
		channel_flags |= IEEE80211_CHAN_2GHZ;
	put_unaligned_le16(channel_flags, pos);
	pos += 2;

	/* IEEE80211_RADIOTAP_DBM_ANTSIGNAL */
	if (ieee80211_hw_check(&local->hw, SIGNAL_DBM) &&
	    !(status->flag & RX_FLAG_NO_SIGNAL_VAL)) {
		*pos = status->signal;
		rthdr->it_present |=
			cpu_to_le32(BIT(IEEE80211_RADIOTAP_DBM_ANTSIGNAL));
		pos++;
	}

	/* IEEE80211_RADIOTAP_LOCK_QUALITY is missing */

	if (!status->chains) {
		/* IEEE80211_RADIOTAP_ANTENNA */
		*pos = status->antenna;
		pos++;
	}

	/* IEEE80211_RADIOTAP_DB_ANTNOISE is not used */

	/* IEEE80211_RADIOTAP_RX_FLAGS */
	/* ensure 2 byte alignment for the 2 byte field as required */
	if ((pos - (u8 *)rthdr) & 1)
		*pos++ = 0;
	if (status->flag & RX_FLAG_FAILED_PLCP_CRC)
		rx_flags |= IEEE80211_RADIOTAP_F_RX_BADPLCP;
	put_unaligned_le16(rx_flags, pos);
	pos += 2;

	if (status->encoding == RX_ENC_HT) {
		unsigned int stbc;

		rthdr->it_present |= cpu_to_le32(BIT(IEEE80211_RADIOTAP_MCS));
<<<<<<< HEAD
		*pos++ = local->hw.radiotap_mcs_details;
=======
		*pos = local->hw.radiotap_mcs_details;
		if (status->enc_flags & RX_ENC_FLAG_HT_GF)
			*pos |= IEEE80211_RADIOTAP_MCS_HAVE_FMT;
		if (status->enc_flags & RX_ENC_FLAG_LDPC)
			*pos |= IEEE80211_RADIOTAP_MCS_HAVE_FEC;
		pos++;
>>>>>>> eb3cdb58
		*pos = 0;
		if (status->enc_flags & RX_ENC_FLAG_SHORT_GI)
			*pos |= IEEE80211_RADIOTAP_MCS_SGI;
		if (status->bw == RATE_INFO_BW_40)
			*pos |= IEEE80211_RADIOTAP_MCS_BW_40;
		if (status->enc_flags & RX_ENC_FLAG_HT_GF)
			*pos |= IEEE80211_RADIOTAP_MCS_FMT_GF;
		if (status->enc_flags & RX_ENC_FLAG_LDPC)
			*pos |= IEEE80211_RADIOTAP_MCS_FEC_LDPC;
		stbc = (status->enc_flags & RX_ENC_FLAG_STBC_MASK) >> RX_ENC_FLAG_STBC_SHIFT;
		*pos |= stbc << IEEE80211_RADIOTAP_MCS_STBC_SHIFT;
		pos++;
		*pos++ = status->rate_idx;
	}

	if (status->flag & RX_FLAG_AMPDU_DETAILS) {
		u16 flags = 0;

		/* ensure 4 byte alignment */
		while ((pos - (u8 *)rthdr) & 3)
			pos++;
		rthdr->it_present |=
			cpu_to_le32(BIT(IEEE80211_RADIOTAP_AMPDU_STATUS));
		put_unaligned_le32(status->ampdu_reference, pos);
		pos += 4;
		if (status->flag & RX_FLAG_AMPDU_LAST_KNOWN)
			flags |= IEEE80211_RADIOTAP_AMPDU_LAST_KNOWN;
		if (status->flag & RX_FLAG_AMPDU_IS_LAST)
			flags |= IEEE80211_RADIOTAP_AMPDU_IS_LAST;
		if (status->flag & RX_FLAG_AMPDU_DELIM_CRC_ERROR)
			flags |= IEEE80211_RADIOTAP_AMPDU_DELIM_CRC_ERR;
		if (status->flag & RX_FLAG_AMPDU_DELIM_CRC_KNOWN)
			flags |= IEEE80211_RADIOTAP_AMPDU_DELIM_CRC_KNOWN;
		if (status->flag & RX_FLAG_AMPDU_EOF_BIT_KNOWN)
			flags |= IEEE80211_RADIOTAP_AMPDU_EOF_KNOWN;
		if (status->flag & RX_FLAG_AMPDU_EOF_BIT)
			flags |= IEEE80211_RADIOTAP_AMPDU_EOF;
		put_unaligned_le16(flags, pos);
		pos += 2;
		if (status->flag & RX_FLAG_AMPDU_DELIM_CRC_KNOWN)
			*pos++ = status->ampdu_delimiter_crc;
		else
			*pos++ = 0;
		*pos++ = 0;
	}

	if (status->encoding == RX_ENC_VHT) {
		u16 known = local->hw.radiotap_vht_details;

		rthdr->it_present |= cpu_to_le32(BIT(IEEE80211_RADIOTAP_VHT));
		put_unaligned_le16(known, pos);
		pos += 2;
		/* flags */
		if (status->enc_flags & RX_ENC_FLAG_SHORT_GI)
			*pos |= IEEE80211_RADIOTAP_VHT_FLAG_SGI;
		/* in VHT, STBC is binary */
		if (status->enc_flags & RX_ENC_FLAG_STBC_MASK)
			*pos |= IEEE80211_RADIOTAP_VHT_FLAG_STBC;
		if (status->enc_flags & RX_ENC_FLAG_BF)
			*pos |= IEEE80211_RADIOTAP_VHT_FLAG_BEAMFORMED;
		pos++;
		/* bandwidth */
		switch (status->bw) {
		case RATE_INFO_BW_80:
			*pos++ = 4;
			break;
		case RATE_INFO_BW_160:
			*pos++ = 11;
			break;
		case RATE_INFO_BW_40:
			*pos++ = 1;
			break;
		default:
			*pos++ = 0;
		}
		/* MCS/NSS */
		*pos = (status->rate_idx << 4) | status->nss;
		pos += 4;
		/* coding field */
		if (status->enc_flags & RX_ENC_FLAG_LDPC)
			*pos |= IEEE80211_RADIOTAP_CODING_LDPC_USER0;
		pos++;
		/* group ID */
		pos++;
		/* partial_aid */
		pos += 2;
	}

	if (local->hw.radiotap_timestamp.units_pos >= 0) {
		u16 accuracy = 0;
		u8 flags = IEEE80211_RADIOTAP_TIMESTAMP_FLAG_32BIT;

		rthdr->it_present |=
			cpu_to_le32(BIT(IEEE80211_RADIOTAP_TIMESTAMP));

		/* ensure 8 byte alignment */
		while ((pos - (u8 *)rthdr) & 7)
			pos++;

		put_unaligned_le64(status->device_timestamp, pos);
		pos += sizeof(u64);

		if (local->hw.radiotap_timestamp.accuracy >= 0) {
			accuracy = local->hw.radiotap_timestamp.accuracy;
			flags |= IEEE80211_RADIOTAP_TIMESTAMP_FLAG_ACCURACY;
		}
		put_unaligned_le16(accuracy, pos);
		pos += sizeof(u16);

		*pos++ = local->hw.radiotap_timestamp.units_pos;
		*pos++ = flags;
	}

	if (status->encoding == RX_ENC_HE &&
	    status->flag & RX_FLAG_RADIOTAP_HE) {
#define HE_PREP(f, val)	le16_encode_bits(val, IEEE80211_RADIOTAP_HE_##f)

		if (status->enc_flags & RX_ENC_FLAG_STBC_MASK) {
			he.data6 |= HE_PREP(DATA6_NSTS,
					    FIELD_GET(RX_ENC_FLAG_STBC_MASK,
						      status->enc_flags));
			he.data3 |= HE_PREP(DATA3_STBC, 1);
		} else {
			he.data6 |= HE_PREP(DATA6_NSTS, status->nss);
		}

#define CHECK_GI(s) \
	BUILD_BUG_ON(IEEE80211_RADIOTAP_HE_DATA5_GI_##s != \
		     (int)NL80211_RATE_INFO_HE_GI_##s)

		CHECK_GI(0_8);
		CHECK_GI(1_6);
		CHECK_GI(3_2);

		he.data3 |= HE_PREP(DATA3_DATA_MCS, status->rate_idx);
		he.data3 |= HE_PREP(DATA3_DATA_DCM, status->he_dcm);
		he.data3 |= HE_PREP(DATA3_CODING,
				    !!(status->enc_flags & RX_ENC_FLAG_LDPC));

		he.data5 |= HE_PREP(DATA5_GI, status->he_gi);

		switch (status->bw) {
		case RATE_INFO_BW_20:
			he.data5 |= HE_PREP(DATA5_DATA_BW_RU_ALLOC,
					    IEEE80211_RADIOTAP_HE_DATA5_DATA_BW_RU_ALLOC_20MHZ);
			break;
		case RATE_INFO_BW_40:
			he.data5 |= HE_PREP(DATA5_DATA_BW_RU_ALLOC,
					    IEEE80211_RADIOTAP_HE_DATA5_DATA_BW_RU_ALLOC_40MHZ);
			break;
		case RATE_INFO_BW_80:
			he.data5 |= HE_PREP(DATA5_DATA_BW_RU_ALLOC,
					    IEEE80211_RADIOTAP_HE_DATA5_DATA_BW_RU_ALLOC_80MHZ);
			break;
		case RATE_INFO_BW_160:
			he.data5 |= HE_PREP(DATA5_DATA_BW_RU_ALLOC,
					    IEEE80211_RADIOTAP_HE_DATA5_DATA_BW_RU_ALLOC_160MHZ);
			break;
		case RATE_INFO_BW_HE_RU:
#define CHECK_RU_ALLOC(s) \
	BUILD_BUG_ON(IEEE80211_RADIOTAP_HE_DATA5_DATA_BW_RU_ALLOC_##s##T != \
		     NL80211_RATE_INFO_HE_RU_ALLOC_##s + 4)

			CHECK_RU_ALLOC(26);
			CHECK_RU_ALLOC(52);
			CHECK_RU_ALLOC(106);
			CHECK_RU_ALLOC(242);
			CHECK_RU_ALLOC(484);
			CHECK_RU_ALLOC(996);
			CHECK_RU_ALLOC(2x996);

			he.data5 |= HE_PREP(DATA5_DATA_BW_RU_ALLOC,
					    status->he_ru + 4);
			break;
		default:
			WARN_ONCE(1, "Invalid SU BW %d\n", status->bw);
		}

		/* ensure 2 byte alignment */
		while ((pos - (u8 *)rthdr) & 1)
			pos++;
		rthdr->it_present |= cpu_to_le32(BIT(IEEE80211_RADIOTAP_HE));
		memcpy(pos, &he, sizeof(he));
		pos += sizeof(he);
	}

	if (status->encoding == RX_ENC_HE &&
	    status->flag & RX_FLAG_RADIOTAP_HE_MU) {
		/* ensure 2 byte alignment */
		while ((pos - (u8 *)rthdr) & 1)
			pos++;
		rthdr->it_present |= cpu_to_le32(BIT(IEEE80211_RADIOTAP_HE_MU));
		memcpy(pos, &he_mu, sizeof(he_mu));
		pos += sizeof(he_mu);
	}

	if (status->flag & RX_FLAG_NO_PSDU) {
		rthdr->it_present |=
			cpu_to_le32(BIT(IEEE80211_RADIOTAP_ZERO_LEN_PSDU));
		*pos++ = status->zero_length_psdu_type;
	}

	if (status->flag & RX_FLAG_RADIOTAP_LSIG) {
		/* ensure 2 byte alignment */
		while ((pos - (u8 *)rthdr) & 1)
			pos++;
		rthdr->it_present |= cpu_to_le32(BIT(IEEE80211_RADIOTAP_LSIG));
		memcpy(pos, &lsig, sizeof(lsig));
		pos += sizeof(lsig);
	}

	for_each_set_bit(chain, &chains, IEEE80211_MAX_CHAINS) {
		*pos++ = status->chain_signal[chain];
		*pos++ = chain;
	}
}

static struct sk_buff *
ieee80211_make_monitor_skb(struct ieee80211_local *local,
			   struct sk_buff **origskb,
			   struct ieee80211_rate *rate,
			   int rtap_space, bool use_origskb)
{
	struct ieee80211_rx_status *status = IEEE80211_SKB_RXCB(*origskb);
	int rt_hdrlen, needed_headroom;
	struct sk_buff *skb;

	/* room for the radiotap header based on driver features */
	rt_hdrlen = ieee80211_rx_radiotap_hdrlen(local, status, *origskb);
	needed_headroom = rt_hdrlen - rtap_space;

	if (use_origskb) {
		/* only need to expand headroom if necessary */
		skb = *origskb;
		*origskb = NULL;

		/*
		 * This shouldn't trigger often because most devices have an
		 * RX header they pull before we get here, and that should
		 * be big enough for our radiotap information. We should
		 * probably export the length to drivers so that we can have
		 * them allocate enough headroom to start with.
		 */
		if (skb_headroom(skb) < needed_headroom &&
		    pskb_expand_head(skb, needed_headroom, 0, GFP_ATOMIC)) {
			dev_kfree_skb(skb);
			return NULL;
		}
	} else {
		/*
		 * Need to make a copy and possibly remove radiotap header
		 * and FCS from the original.
		 */
		skb = skb_copy_expand(*origskb, needed_headroom + NET_SKB_PAD,
				      0, GFP_ATOMIC);

		if (!skb)
			return NULL;
	}

	/* prepend radiotap information */
	ieee80211_add_rx_radiotap_header(local, skb, rate, rt_hdrlen, true);

	skb_reset_mac_header(skb);
	skb->ip_summed = CHECKSUM_UNNECESSARY;
	skb->pkt_type = PACKET_OTHERHOST;
	skb->protocol = htons(ETH_P_802_2);

	return skb;
}

/*
 * This function copies a received frame to all monitor interfaces and
 * returns a cleaned-up SKB that no longer includes the FCS nor the
 * radiotap header the driver might have added.
 */
static struct sk_buff *
ieee80211_rx_monitor(struct ieee80211_local *local, struct sk_buff *origskb,
		     struct ieee80211_rate *rate)
{
	struct ieee80211_rx_status *status = IEEE80211_SKB_RXCB(origskb);
	struct ieee80211_sub_if_data *sdata;
	struct sk_buff *monskb = NULL;
	int present_fcs_len = 0;
	unsigned int rtap_space = 0;
	struct ieee80211_sub_if_data *monitor_sdata =
		rcu_dereference(local->monitor_sdata);
	bool only_monitor = false;
	unsigned int min_head_len;

	if (WARN_ON_ONCE(status->flag & RX_FLAG_RADIOTAP_TLV_AT_END &&
			 !skb_mac_header_was_set(origskb))) {
		/* with this skb no way to know where frame payload starts */
		dev_kfree_skb(origskb);
		return NULL;
	}

	if (status->flag & RX_FLAG_RADIOTAP_HE)
		rtap_space += sizeof(struct ieee80211_radiotap_he);

	if (status->flag & RX_FLAG_RADIOTAP_HE_MU)
		rtap_space += sizeof(struct ieee80211_radiotap_he_mu);

	if (status->flag & RX_FLAG_RADIOTAP_LSIG)
		rtap_space += sizeof(struct ieee80211_radiotap_lsig);

	if (status->flag & RX_FLAG_RADIOTAP_TLV_AT_END)
		rtap_space += skb_mac_header(origskb) - &origskb->data[rtap_space];

	min_head_len = rtap_space;

	/*
	 * First, we may need to make a copy of the skb because
	 *  (1) we need to modify it for radiotap (if not present), and
	 *  (2) the other RX handlers will modify the skb we got.
	 *
	 * We don't need to, of course, if we aren't going to return
	 * the SKB because it has a bad FCS/PLCP checksum.
	 */

	if (!(status->flag & RX_FLAG_NO_PSDU)) {
		if (ieee80211_hw_check(&local->hw, RX_INCLUDES_FCS)) {
			if (unlikely(origskb->len <= FCS_LEN + rtap_space)) {
				/* driver bug */
				WARN_ON(1);
				dev_kfree_skb(origskb);
				return NULL;
			}
			present_fcs_len = FCS_LEN;
		}

		/* also consider the hdr->frame_control */
		min_head_len += 2;
	}

	/* ensure that the expected data elements are in skb head */
	if (!pskb_may_pull(origskb, min_head_len)) {
		dev_kfree_skb(origskb);
		return NULL;
	}

	only_monitor = should_drop_frame(origskb, present_fcs_len, rtap_space);

	if (!local->monitors || (status->flag & RX_FLAG_SKIP_MONITOR)) {
		if (only_monitor) {
			dev_kfree_skb(origskb);
			return NULL;
		}

		return ieee80211_clean_skb(origskb, present_fcs_len,
					   rtap_space);
	}

	ieee80211_handle_mu_mimo_mon(monitor_sdata, origskb, rtap_space);

	list_for_each_entry_rcu(sdata, &local->mon_list, u.mntr.list) {
		bool last_monitor = list_is_last(&sdata->u.mntr.list,
						 &local->mon_list);

		if (!monskb)
			monskb = ieee80211_make_monitor_skb(local, &origskb,
							    rate, rtap_space,
							    only_monitor &&
							    last_monitor);

		if (monskb) {
			struct sk_buff *skb;

			if (last_monitor) {
				skb = monskb;
				monskb = NULL;
			} else {
				skb = skb_clone(monskb, GFP_ATOMIC);
			}

			if (skb) {
				skb->dev = sdata->dev;
				dev_sw_netstats_rx_add(skb->dev, skb->len);
				netif_receive_skb(skb);
			}
		}

		if (last_monitor)
			break;
	}

	/* this happens if last_monitor was erroneously false */
	dev_kfree_skb(monskb);

	/* ditto */
	if (!origskb)
		return NULL;

	return ieee80211_clean_skb(origskb, present_fcs_len, rtap_space);
}

static void ieee80211_parse_qos(struct ieee80211_rx_data *rx)
{
	struct ieee80211_hdr *hdr = (struct ieee80211_hdr *)rx->skb->data;
	struct ieee80211_rx_status *status = IEEE80211_SKB_RXCB(rx->skb);
	int tid, seqno_idx, security_idx;

	/* does the frame have a qos control field? */
	if (ieee80211_is_data_qos(hdr->frame_control)) {
		u8 *qc = ieee80211_get_qos_ctl(hdr);
		/* frame has qos control */
		tid = *qc & IEEE80211_QOS_CTL_TID_MASK;
		if (*qc & IEEE80211_QOS_CTL_A_MSDU_PRESENT)
			status->rx_flags |= IEEE80211_RX_AMSDU;

		seqno_idx = tid;
		security_idx = tid;
	} else {
		/*
		 * IEEE 802.11-2007, 7.1.3.4.1 ("Sequence Number field"):
		 *
		 *	Sequence numbers for management frames, QoS data
		 *	frames with a broadcast/multicast address in the
		 *	Address 1 field, and all non-QoS data frames sent
		 *	by QoS STAs are assigned using an additional single
		 *	modulo-4096 counter, [...]
		 *
		 * We also use that counter for non-QoS STAs.
		 */
		seqno_idx = IEEE80211_NUM_TIDS;
		security_idx = 0;
		if (ieee80211_is_mgmt(hdr->frame_control))
			security_idx = IEEE80211_NUM_TIDS;
		tid = 0;
	}

	rx->seqno_idx = seqno_idx;
	rx->security_idx = security_idx;
	/* Set skb->priority to 1d tag if highest order bit of TID is not set.
	 * For now, set skb->priority to 0 for other cases. */
	rx->skb->priority = (tid > 7) ? 0 : tid;
}

/**
 * DOC: Packet alignment
 *
 * Drivers always need to pass packets that are aligned to two-byte boundaries
 * to the stack.
 *
 * Additionally, should, if possible, align the payload data in a way that
 * guarantees that the contained IP header is aligned to a four-byte
 * boundary. In the case of regular frames, this simply means aligning the
 * payload to a four-byte boundary (because either the IP header is directly
 * contained, or IV/RFC1042 headers that have a length divisible by four are
 * in front of it).  If the payload data is not properly aligned and the
 * architecture doesn't support efficient unaligned operations, mac80211
 * will align the data.
 *
 * With A-MSDU frames, however, the payload data address must yield two modulo
 * four because there are 14-byte 802.3 headers within the A-MSDU frames that
 * push the IP header further back to a multiple of four again. Thankfully, the
 * specs were sane enough this time around to require padding each A-MSDU
 * subframe to a length that is a multiple of four.
 *
 * Padding like Atheros hardware adds which is between the 802.11 header and
 * the payload is not supported, the driver is required to move the 802.11
 * header to be directly in front of the payload in that case.
 */
static void ieee80211_verify_alignment(struct ieee80211_rx_data *rx)
{
#ifdef CONFIG_MAC80211_VERBOSE_DEBUG
	WARN_ON_ONCE((unsigned long)rx->skb->data & 1);
#endif
}


/* rx handlers */

static int ieee80211_is_unicast_robust_mgmt_frame(struct sk_buff *skb)
{
	struct ieee80211_hdr *hdr = (struct ieee80211_hdr *) skb->data;

	if (is_multicast_ether_addr(hdr->addr1))
		return 0;

	return ieee80211_is_robust_mgmt_frame(skb);
}


static int ieee80211_is_multicast_robust_mgmt_frame(struct sk_buff *skb)
{
	struct ieee80211_hdr *hdr = (struct ieee80211_hdr *) skb->data;

	if (!is_multicast_ether_addr(hdr->addr1))
		return 0;

	return ieee80211_is_robust_mgmt_frame(skb);
}


/* Get the BIP key index from MMIE; return -1 if this is not a BIP frame */
static int ieee80211_get_mmie_keyidx(struct sk_buff *skb)
{
	struct ieee80211_mgmt *hdr = (struct ieee80211_mgmt *) skb->data;
	struct ieee80211_mmie *mmie;
	struct ieee80211_mmie_16 *mmie16;

	if (skb->len < 24 + sizeof(*mmie) || !is_multicast_ether_addr(hdr->da))
		return -1;

	if (!ieee80211_is_robust_mgmt_frame(skb) &&
	    !ieee80211_is_beacon(hdr->frame_control))
		return -1; /* not a robust management frame */

	mmie = (struct ieee80211_mmie *)
		(skb->data + skb->len - sizeof(*mmie));
	if (mmie->element_id == WLAN_EID_MMIE &&
	    mmie->length == sizeof(*mmie) - 2)
		return le16_to_cpu(mmie->key_id);

	mmie16 = (struct ieee80211_mmie_16 *)
		(skb->data + skb->len - sizeof(*mmie16));
	if (skb->len >= 24 + sizeof(*mmie16) &&
	    mmie16->element_id == WLAN_EID_MMIE &&
	    mmie16->length == sizeof(*mmie16) - 2)
		return le16_to_cpu(mmie16->key_id);

	return -1;
}

static int ieee80211_get_keyid(struct sk_buff *skb)
{
	struct ieee80211_hdr *hdr = (struct ieee80211_hdr *)skb->data;
	__le16 fc = hdr->frame_control;
	int hdrlen = ieee80211_hdrlen(fc);
	u8 keyid;

	/* WEP, TKIP, CCMP and GCMP */
	if (unlikely(skb->len < hdrlen + IEEE80211_WEP_IV_LEN))
		return -EINVAL;

	skb_copy_bits(skb, hdrlen + 3, &keyid, 1);

	keyid >>= 6;

	return keyid;
}

static ieee80211_rx_result ieee80211_rx_mesh_check(struct ieee80211_rx_data *rx)
{
	struct ieee80211_hdr *hdr = (struct ieee80211_hdr *)rx->skb->data;
	char *dev_addr = rx->sdata->vif.addr;

	if (ieee80211_is_data(hdr->frame_control)) {
		if (is_multicast_ether_addr(hdr->addr1)) {
			if (ieee80211_has_tods(hdr->frame_control) ||
			    !ieee80211_has_fromds(hdr->frame_control))
				return RX_DROP_MONITOR;
			if (ether_addr_equal(hdr->addr3, dev_addr))
				return RX_DROP_MONITOR;
		} else {
			if (!ieee80211_has_a4(hdr->frame_control))
				return RX_DROP_MONITOR;
			if (ether_addr_equal(hdr->addr4, dev_addr))
				return RX_DROP_MONITOR;
		}
	}

	/* If there is not an established peer link and this is not a peer link
	 * establisment frame, beacon or probe, drop the frame.
	 */

	if (!rx->sta || sta_plink_state(rx->sta) != NL80211_PLINK_ESTAB) {
		struct ieee80211_mgmt *mgmt;

		if (!ieee80211_is_mgmt(hdr->frame_control))
			return RX_DROP_MONITOR;

		if (ieee80211_is_action(hdr->frame_control)) {
			u8 category;

			/* make sure category field is present */
			if (rx->skb->len < IEEE80211_MIN_ACTION_SIZE)
				return RX_DROP_MONITOR;

			mgmt = (struct ieee80211_mgmt *)hdr;
			category = mgmt->u.action.category;
			if (category != WLAN_CATEGORY_MESH_ACTION &&
			    category != WLAN_CATEGORY_SELF_PROTECTED)
				return RX_DROP_MONITOR;
			return RX_CONTINUE;
		}

		if (ieee80211_is_probe_req(hdr->frame_control) ||
		    ieee80211_is_probe_resp(hdr->frame_control) ||
		    ieee80211_is_beacon(hdr->frame_control) ||
		    ieee80211_is_auth(hdr->frame_control))
			return RX_CONTINUE;

		return RX_DROP_MONITOR;
	}

	return RX_CONTINUE;
}

static inline bool ieee80211_rx_reorder_ready(struct tid_ampdu_rx *tid_agg_rx,
					      int index)
{
	struct sk_buff_head *frames = &tid_agg_rx->reorder_buf[index];
	struct sk_buff *tail = skb_peek_tail(frames);
	struct ieee80211_rx_status *status;

	if (tid_agg_rx->reorder_buf_filtered & BIT_ULL(index))
		return true;

	if (!tail)
		return false;

	status = IEEE80211_SKB_RXCB(tail);
	if (status->flag & RX_FLAG_AMSDU_MORE)
		return false;

	return true;
}

static void ieee80211_release_reorder_frame(struct ieee80211_sub_if_data *sdata,
					    struct tid_ampdu_rx *tid_agg_rx,
					    int index,
					    struct sk_buff_head *frames)
{
	struct sk_buff_head *skb_list = &tid_agg_rx->reorder_buf[index];
	struct sk_buff *skb;
	struct ieee80211_rx_status *status;

	lockdep_assert_held(&tid_agg_rx->reorder_lock);

	if (skb_queue_empty(skb_list))
		goto no_frame;

	if (!ieee80211_rx_reorder_ready(tid_agg_rx, index)) {
		__skb_queue_purge(skb_list);
		goto no_frame;
	}

	/* release frames from the reorder ring buffer */
	tid_agg_rx->stored_mpdu_num--;
	while ((skb = __skb_dequeue(skb_list))) {
		status = IEEE80211_SKB_RXCB(skb);
		status->rx_flags |= IEEE80211_RX_DEFERRED_RELEASE;
		__skb_queue_tail(frames, skb);
	}

no_frame:
	tid_agg_rx->reorder_buf_filtered &= ~BIT_ULL(index);
	tid_agg_rx->head_seq_num = ieee80211_sn_inc(tid_agg_rx->head_seq_num);
}

static void ieee80211_release_reorder_frames(struct ieee80211_sub_if_data *sdata,
					     struct tid_ampdu_rx *tid_agg_rx,
					     u16 head_seq_num,
					     struct sk_buff_head *frames)
{
	int index;

	lockdep_assert_held(&tid_agg_rx->reorder_lock);

	while (ieee80211_sn_less(tid_agg_rx->head_seq_num, head_seq_num)) {
		index = tid_agg_rx->head_seq_num % tid_agg_rx->buf_size;
		ieee80211_release_reorder_frame(sdata, tid_agg_rx, index,
						frames);
	}
}

/*
 * Timeout (in jiffies) for skb's that are waiting in the RX reorder buffer. If
 * the skb was added to the buffer longer than this time ago, the earlier
 * frames that have not yet been received are assumed to be lost and the skb
 * can be released for processing. This may also release other skb's from the
 * reorder buffer if there are no additional gaps between the frames.
 *
 * Callers must hold tid_agg_rx->reorder_lock.
 */
#define HT_RX_REORDER_BUF_TIMEOUT (HZ / 10)

static void ieee80211_sta_reorder_release(struct ieee80211_sub_if_data *sdata,
					  struct tid_ampdu_rx *tid_agg_rx,
					  struct sk_buff_head *frames)
{
	int index, i, j;

	lockdep_assert_held(&tid_agg_rx->reorder_lock);

	/* release the buffer until next missing frame */
	index = tid_agg_rx->head_seq_num % tid_agg_rx->buf_size;
	if (!ieee80211_rx_reorder_ready(tid_agg_rx, index) &&
	    tid_agg_rx->stored_mpdu_num) {
		/*
		 * No buffers ready to be released, but check whether any
		 * frames in the reorder buffer have timed out.
		 */
		int skipped = 1;
		for (j = (index + 1) % tid_agg_rx->buf_size; j != index;
		     j = (j + 1) % tid_agg_rx->buf_size) {
			if (!ieee80211_rx_reorder_ready(tid_agg_rx, j)) {
				skipped++;
				continue;
			}
			if (skipped &&
			    !time_after(jiffies, tid_agg_rx->reorder_time[j] +
					HT_RX_REORDER_BUF_TIMEOUT))
				goto set_release_timer;

			/* don't leave incomplete A-MSDUs around */
			for (i = (index + 1) % tid_agg_rx->buf_size; i != j;
			     i = (i + 1) % tid_agg_rx->buf_size)
				__skb_queue_purge(&tid_agg_rx->reorder_buf[i]);

			ht_dbg_ratelimited(sdata,
					   "release an RX reorder frame due to timeout on earlier frames\n");
			ieee80211_release_reorder_frame(sdata, tid_agg_rx, j,
							frames);

			/*
			 * Increment the head seq# also for the skipped slots.
			 */
			tid_agg_rx->head_seq_num =
				(tid_agg_rx->head_seq_num +
				 skipped) & IEEE80211_SN_MASK;
			skipped = 0;
		}
	} else while (ieee80211_rx_reorder_ready(tid_agg_rx, index)) {
		ieee80211_release_reorder_frame(sdata, tid_agg_rx, index,
						frames);
		index =	tid_agg_rx->head_seq_num % tid_agg_rx->buf_size;
	}

	if (tid_agg_rx->stored_mpdu_num) {
		j = index = tid_agg_rx->head_seq_num % tid_agg_rx->buf_size;

		for (; j != (index - 1) % tid_agg_rx->buf_size;
		     j = (j + 1) % tid_agg_rx->buf_size) {
			if (ieee80211_rx_reorder_ready(tid_agg_rx, j))
				break;
		}

 set_release_timer:

		if (!tid_agg_rx->removed)
			mod_timer(&tid_agg_rx->reorder_timer,
				  tid_agg_rx->reorder_time[j] + 1 +
				  HT_RX_REORDER_BUF_TIMEOUT);
	} else {
		del_timer(&tid_agg_rx->reorder_timer);
	}
}

/*
 * As this function belongs to the RX path it must be under
 * rcu_read_lock protection. It returns false if the frame
 * can be processed immediately, true if it was consumed.
 */
static bool ieee80211_sta_manage_reorder_buf(struct ieee80211_sub_if_data *sdata,
					     struct tid_ampdu_rx *tid_agg_rx,
					     struct sk_buff *skb,
					     struct sk_buff_head *frames)
{
	struct ieee80211_hdr *hdr = (struct ieee80211_hdr *) skb->data;
	struct ieee80211_rx_status *status = IEEE80211_SKB_RXCB(skb);
	u16 sc = le16_to_cpu(hdr->seq_ctrl);
	u16 mpdu_seq_num = (sc & IEEE80211_SCTL_SEQ) >> 4;
	u16 head_seq_num, buf_size;
	int index;
	bool ret = true;

	spin_lock(&tid_agg_rx->reorder_lock);

	/*
	 * Offloaded BA sessions have no known starting sequence number so pick
	 * one from first Rxed frame for this tid after BA was started.
	 */
	if (unlikely(tid_agg_rx->auto_seq)) {
		tid_agg_rx->auto_seq = false;
		tid_agg_rx->ssn = mpdu_seq_num;
		tid_agg_rx->head_seq_num = mpdu_seq_num;
	}

	buf_size = tid_agg_rx->buf_size;
	head_seq_num = tid_agg_rx->head_seq_num;

	/*
	 * If the current MPDU's SN is smaller than the SSN, it shouldn't
	 * be reordered.
	 */
	if (unlikely(!tid_agg_rx->started)) {
		if (ieee80211_sn_less(mpdu_seq_num, head_seq_num)) {
			ret = false;
			goto out;
		}
		tid_agg_rx->started = true;
	}

	/* frame with out of date sequence number */
	if (ieee80211_sn_less(mpdu_seq_num, head_seq_num)) {
		dev_kfree_skb(skb);
		goto out;
	}

	/*
	 * If frame the sequence number exceeds our buffering window
	 * size release some previous frames to make room for this one.
	 */
	if (!ieee80211_sn_less(mpdu_seq_num, head_seq_num + buf_size)) {
		head_seq_num = ieee80211_sn_inc(
				ieee80211_sn_sub(mpdu_seq_num, buf_size));
		/* release stored frames up to new head to stack */
		ieee80211_release_reorder_frames(sdata, tid_agg_rx,
						 head_seq_num, frames);
	}

	/* Now the new frame is always in the range of the reordering buffer */

	index = mpdu_seq_num % tid_agg_rx->buf_size;

	/* check if we already stored this frame */
	if (ieee80211_rx_reorder_ready(tid_agg_rx, index)) {
		dev_kfree_skb(skb);
		goto out;
	}

	/*
	 * If the current MPDU is in the right order and nothing else
	 * is stored we can process it directly, no need to buffer it.
	 * If it is first but there's something stored, we may be able
	 * to release frames after this one.
	 */
	if (mpdu_seq_num == tid_agg_rx->head_seq_num &&
	    tid_agg_rx->stored_mpdu_num == 0) {
		if (!(status->flag & RX_FLAG_AMSDU_MORE))
			tid_agg_rx->head_seq_num =
				ieee80211_sn_inc(tid_agg_rx->head_seq_num);
		ret = false;
		goto out;
	}

	/* put the frame in the reordering buffer */
	__skb_queue_tail(&tid_agg_rx->reorder_buf[index], skb);
	if (!(status->flag & RX_FLAG_AMSDU_MORE)) {
		tid_agg_rx->reorder_time[index] = jiffies;
		tid_agg_rx->stored_mpdu_num++;
		ieee80211_sta_reorder_release(sdata, tid_agg_rx, frames);
	}

 out:
	spin_unlock(&tid_agg_rx->reorder_lock);
	return ret;
}

/*
 * Reorder MPDUs from A-MPDUs, keeping them on a buffer. Returns
 * true if the MPDU was buffered, false if it should be processed.
 */
static void ieee80211_rx_reorder_ampdu(struct ieee80211_rx_data *rx,
				       struct sk_buff_head *frames)
{
	struct sk_buff *skb = rx->skb;
	struct ieee80211_hdr *hdr = (struct ieee80211_hdr *) skb->data;
	struct sta_info *sta = rx->sta;
	struct tid_ampdu_rx *tid_agg_rx;
	u16 sc;
	u8 tid, ack_policy;

	if (!ieee80211_is_data_qos(hdr->frame_control) ||
	    is_multicast_ether_addr(hdr->addr1))
		goto dont_reorder;

	/*
	 * filter the QoS data rx stream according to
	 * STA/TID and check if this STA/TID is on aggregation
	 */

	if (!sta)
		goto dont_reorder;

	ack_policy = *ieee80211_get_qos_ctl(hdr) &
		     IEEE80211_QOS_CTL_ACK_POLICY_MASK;
	tid = ieee80211_get_tid(hdr);

	tid_agg_rx = rcu_dereference(sta->ampdu_mlme.tid_rx[tid]);
	if (!tid_agg_rx) {
		if (ack_policy == IEEE80211_QOS_CTL_ACK_POLICY_BLOCKACK &&
		    !test_bit(tid, rx->sta->ampdu_mlme.agg_session_valid) &&
		    !test_and_set_bit(tid, rx->sta->ampdu_mlme.unexpected_agg))
			ieee80211_send_delba(rx->sdata, rx->sta->sta.addr, tid,
					     WLAN_BACK_RECIPIENT,
					     WLAN_REASON_QSTA_REQUIRE_SETUP);
		goto dont_reorder;
	}

	/* qos null data frames are excluded */
	if (unlikely(hdr->frame_control & cpu_to_le16(IEEE80211_STYPE_NULLFUNC)))
		goto dont_reorder;

	/* not part of a BA session */
	if (ack_policy == IEEE80211_QOS_CTL_ACK_POLICY_NOACK)
		goto dont_reorder;

	/* new, potentially un-ordered, ampdu frame - process it */

	/* reset session timer */
	if (tid_agg_rx->timeout)
		tid_agg_rx->last_rx = jiffies;

	/* if this mpdu is fragmented - terminate rx aggregation session */
	sc = le16_to_cpu(hdr->seq_ctrl);
	if (sc & IEEE80211_SCTL_FRAG) {
		ieee80211_queue_skb_to_iface(rx->sdata, rx->link_id, NULL, skb);
		return;
	}

	/*
	 * No locking needed -- we will only ever process one
	 * RX packet at a time, and thus own tid_agg_rx. All
	 * other code manipulating it needs to (and does) make
	 * sure that we cannot get to it any more before doing
	 * anything with it.
	 */
	if (ieee80211_sta_manage_reorder_buf(rx->sdata, tid_agg_rx, skb,
					     frames))
		return;

 dont_reorder:
	__skb_queue_tail(frames, skb);
}

static ieee80211_rx_result debug_noinline
ieee80211_rx_h_check_dup(struct ieee80211_rx_data *rx)
{
	struct ieee80211_hdr *hdr = (struct ieee80211_hdr *)rx->skb->data;
	struct ieee80211_rx_status *status = IEEE80211_SKB_RXCB(rx->skb);

	if (status->flag & RX_FLAG_DUP_VALIDATED)
		return RX_CONTINUE;

	/*
	 * Drop duplicate 802.11 retransmissions
	 * (IEEE 802.11-2012: 9.3.2.10 "Duplicate detection and recovery")
	 */

	if (rx->skb->len < 24)
		return RX_CONTINUE;

	if (ieee80211_is_ctl(hdr->frame_control) ||
	    ieee80211_is_any_nullfunc(hdr->frame_control) ||
	    is_multicast_ether_addr(hdr->addr1))
		return RX_CONTINUE;

	if (!rx->sta)
		return RX_CONTINUE;

	if (unlikely(ieee80211_has_retry(hdr->frame_control) &&
		     rx->sta->last_seq_ctrl[rx->seqno_idx] == hdr->seq_ctrl)) {
		I802_DEBUG_INC(rx->local->dot11FrameDuplicateCount);
		rx->link_sta->rx_stats.num_duplicates++;
		return RX_DROP_UNUSABLE;
	} else if (!(status->flag & RX_FLAG_AMSDU_MORE)) {
		rx->sta->last_seq_ctrl[rx->seqno_idx] = hdr->seq_ctrl;
	}

	return RX_CONTINUE;
}

static ieee80211_rx_result debug_noinline
ieee80211_rx_h_check(struct ieee80211_rx_data *rx)
{
	struct ieee80211_hdr *hdr = (struct ieee80211_hdr *)rx->skb->data;

	/* Drop disallowed frame classes based on STA auth/assoc state;
	 * IEEE 802.11, Chap 5.5.
	 *
	 * mac80211 filters only based on association state, i.e. it drops
	 * Class 3 frames from not associated stations. hostapd sends
	 * deauth/disassoc frames when needed. In addition, hostapd is
	 * responsible for filtering on both auth and assoc states.
	 */

	if (ieee80211_vif_is_mesh(&rx->sdata->vif))
		return ieee80211_rx_mesh_check(rx);

	if (unlikely((ieee80211_is_data(hdr->frame_control) ||
		      ieee80211_is_pspoll(hdr->frame_control)) &&
		     rx->sdata->vif.type != NL80211_IFTYPE_ADHOC &&
		     rx->sdata->vif.type != NL80211_IFTYPE_OCB &&
		     (!rx->sta || !test_sta_flag(rx->sta, WLAN_STA_ASSOC)))) {
		/*
		 * accept port control frames from the AP even when it's not
		 * yet marked ASSOC to prevent a race where we don't set the
		 * assoc bit quickly enough before it sends the first frame
		 */
		if (rx->sta && rx->sdata->vif.type == NL80211_IFTYPE_STATION &&
		    ieee80211_is_data_present(hdr->frame_control)) {
			unsigned int hdrlen;
			__be16 ethertype;

			hdrlen = ieee80211_hdrlen(hdr->frame_control);

			if (rx->skb->len < hdrlen + 8)
				return RX_DROP_MONITOR;

			skb_copy_bits(rx->skb, hdrlen + 6, &ethertype, 2);
			if (ethertype == rx->sdata->control_port_protocol)
				return RX_CONTINUE;
		}

		if (rx->sdata->vif.type == NL80211_IFTYPE_AP &&
		    cfg80211_rx_spurious_frame(rx->sdata->dev,
					       hdr->addr2,
					       GFP_ATOMIC))
			return RX_DROP_UNUSABLE;

		return RX_DROP_MONITOR;
	}

	return RX_CONTINUE;
}


static ieee80211_rx_result debug_noinline
ieee80211_rx_h_check_more_data(struct ieee80211_rx_data *rx)
{
	struct ieee80211_local *local;
	struct ieee80211_hdr *hdr;
	struct sk_buff *skb;

	local = rx->local;
	skb = rx->skb;
	hdr = (struct ieee80211_hdr *) skb->data;

	if (!local->pspolling)
		return RX_CONTINUE;

	if (!ieee80211_has_fromds(hdr->frame_control))
		/* this is not from AP */
		return RX_CONTINUE;

	if (!ieee80211_is_data(hdr->frame_control))
		return RX_CONTINUE;

	if (!ieee80211_has_moredata(hdr->frame_control)) {
		/* AP has no more frames buffered for us */
		local->pspolling = false;
		return RX_CONTINUE;
	}

	/* more data bit is set, let's request a new frame from the AP */
	ieee80211_send_pspoll(local, rx->sdata);

	return RX_CONTINUE;
}

static void sta_ps_start(struct sta_info *sta)
{
	struct ieee80211_sub_if_data *sdata = sta->sdata;
	struct ieee80211_local *local = sdata->local;
	struct ps_data *ps;
	int tid;

	if (sta->sdata->vif.type == NL80211_IFTYPE_AP ||
	    sta->sdata->vif.type == NL80211_IFTYPE_AP_VLAN)
		ps = &sdata->bss->ps;
	else
		return;

	atomic_inc(&ps->num_sta_ps);
	set_sta_flag(sta, WLAN_STA_PS_STA);
	if (!ieee80211_hw_check(&local->hw, AP_LINK_PS))
		drv_sta_notify(local, sdata, STA_NOTIFY_SLEEP, &sta->sta);
	ps_dbg(sdata, "STA %pM aid %d enters power save mode\n",
	       sta->sta.addr, sta->sta.aid);

	ieee80211_clear_fast_xmit(sta);

	for (tid = 0; tid < IEEE80211_NUM_TIDS; tid++) {
		struct ieee80211_txq *txq = sta->sta.txq[tid];
		struct txq_info *txqi = to_txq_info(txq);

		spin_lock(&local->active_txq_lock[txq->ac]);
		if (!list_empty(&txqi->schedule_order))
			list_del_init(&txqi->schedule_order);
		spin_unlock(&local->active_txq_lock[txq->ac]);

		if (txq_has_queue(txq))
			set_bit(tid, &sta->txq_buffered_tids);
		else
			clear_bit(tid, &sta->txq_buffered_tids);
	}
}

static void sta_ps_end(struct sta_info *sta)
{
	ps_dbg(sta->sdata, "STA %pM aid %d exits power save mode\n",
	       sta->sta.addr, sta->sta.aid);

	if (test_sta_flag(sta, WLAN_STA_PS_DRIVER)) {
		/*
		 * Clear the flag only if the other one is still set
		 * so that the TX path won't start TX'ing new frames
		 * directly ... In the case that the driver flag isn't
		 * set ieee80211_sta_ps_deliver_wakeup() will clear it.
		 */
		clear_sta_flag(sta, WLAN_STA_PS_STA);
		ps_dbg(sta->sdata, "STA %pM aid %d driver-ps-blocked\n",
		       sta->sta.addr, sta->sta.aid);
		return;
	}

	set_sta_flag(sta, WLAN_STA_PS_DELIVER);
	clear_sta_flag(sta, WLAN_STA_PS_STA);
	ieee80211_sta_ps_deliver_wakeup(sta);
}

int ieee80211_sta_ps_transition(struct ieee80211_sta *pubsta, bool start)
{
	struct sta_info *sta = container_of(pubsta, struct sta_info, sta);
	bool in_ps;

	WARN_ON(!ieee80211_hw_check(&sta->local->hw, AP_LINK_PS));

	/* Don't let the same PS state be set twice */
	in_ps = test_sta_flag(sta, WLAN_STA_PS_STA);
	if ((start && in_ps) || (!start && !in_ps))
		return -EINVAL;

	if (start)
		sta_ps_start(sta);
	else
		sta_ps_end(sta);

	return 0;
}
EXPORT_SYMBOL(ieee80211_sta_ps_transition);

void ieee80211_sta_pspoll(struct ieee80211_sta *pubsta)
{
	struct sta_info *sta = container_of(pubsta, struct sta_info, sta);

	if (test_sta_flag(sta, WLAN_STA_SP))
		return;

	if (!test_sta_flag(sta, WLAN_STA_PS_DRIVER))
		ieee80211_sta_ps_deliver_poll_response(sta);
	else
		set_sta_flag(sta, WLAN_STA_PSPOLL);
}
EXPORT_SYMBOL(ieee80211_sta_pspoll);

void ieee80211_sta_uapsd_trigger(struct ieee80211_sta *pubsta, u8 tid)
{
	struct sta_info *sta = container_of(pubsta, struct sta_info, sta);
	int ac = ieee80211_ac_from_tid(tid);

	/*
	 * If this AC is not trigger-enabled do nothing unless the
	 * driver is calling us after it already checked.
	 *
	 * NB: This could/should check a separate bitmap of trigger-
	 * enabled queues, but for now we only implement uAPSD w/o
	 * TSPEC changes to the ACs, so they're always the same.
	 */
	if (!(sta->sta.uapsd_queues & ieee80211_ac_to_qos_mask[ac]) &&
	    tid != IEEE80211_NUM_TIDS)
		return;

	/* if we are in a service period, do nothing */
	if (test_sta_flag(sta, WLAN_STA_SP))
		return;

	if (!test_sta_flag(sta, WLAN_STA_PS_DRIVER))
		ieee80211_sta_ps_deliver_uapsd(sta);
	else
		set_sta_flag(sta, WLAN_STA_UAPSD);
}
EXPORT_SYMBOL(ieee80211_sta_uapsd_trigger);

static ieee80211_rx_result debug_noinline
ieee80211_rx_h_uapsd_and_pspoll(struct ieee80211_rx_data *rx)
{
	struct ieee80211_sub_if_data *sdata = rx->sdata;
	struct ieee80211_hdr *hdr = (void *)rx->skb->data;
	struct ieee80211_rx_status *status = IEEE80211_SKB_RXCB(rx->skb);

	if (!rx->sta)
		return RX_CONTINUE;

	if (sdata->vif.type != NL80211_IFTYPE_AP &&
	    sdata->vif.type != NL80211_IFTYPE_AP_VLAN)
		return RX_CONTINUE;

	/*
	 * The device handles station powersave, so don't do anything about
	 * uAPSD and PS-Poll frames (the latter shouldn't even come up from
	 * it to mac80211 since they're handled.)
	 */
	if (ieee80211_hw_check(&sdata->local->hw, AP_LINK_PS))
		return RX_CONTINUE;

	/*
	 * Don't do anything if the station isn't already asleep. In
	 * the uAPSD case, the station will probably be marked asleep,
	 * in the PS-Poll case the station must be confused ...
	 */
	if (!test_sta_flag(rx->sta, WLAN_STA_PS_STA))
		return RX_CONTINUE;

	if (unlikely(ieee80211_is_pspoll(hdr->frame_control))) {
		ieee80211_sta_pspoll(&rx->sta->sta);

		/* Free PS Poll skb here instead of returning RX_DROP that would
		 * count as an dropped frame. */
		dev_kfree_skb(rx->skb);

		return RX_QUEUED;
	} else if (!ieee80211_has_morefrags(hdr->frame_control) &&
		   !(status->rx_flags & IEEE80211_RX_DEFERRED_RELEASE) &&
		   ieee80211_has_pm(hdr->frame_control) &&
		   (ieee80211_is_data_qos(hdr->frame_control) ||
		    ieee80211_is_qos_nullfunc(hdr->frame_control))) {
		u8 tid = ieee80211_get_tid(hdr);

		ieee80211_sta_uapsd_trigger(&rx->sta->sta, tid);
	}

	return RX_CONTINUE;
}

static ieee80211_rx_result debug_noinline
ieee80211_rx_h_sta_process(struct ieee80211_rx_data *rx)
{
	struct sta_info *sta = rx->sta;
	struct link_sta_info *link_sta = rx->link_sta;
	struct sk_buff *skb = rx->skb;
	struct ieee80211_rx_status *status = IEEE80211_SKB_RXCB(skb);
	struct ieee80211_hdr *hdr = (struct ieee80211_hdr *)skb->data;
	int i;

	if (!sta || !link_sta)
		return RX_CONTINUE;

	/*
	 * Update last_rx only for IBSS packets which are for the current
	 * BSSID and for station already AUTHORIZED to avoid keeping the
	 * current IBSS network alive in cases where other STAs start
	 * using different BSSID. This will also give the station another
	 * chance to restart the authentication/authorization in case
	 * something went wrong the first time.
	 */
	if (rx->sdata->vif.type == NL80211_IFTYPE_ADHOC) {
		u8 *bssid = ieee80211_get_bssid(hdr, rx->skb->len,
						NL80211_IFTYPE_ADHOC);
		if (ether_addr_equal(bssid, rx->sdata->u.ibss.bssid) &&
		    test_sta_flag(sta, WLAN_STA_AUTHORIZED)) {
			link_sta->rx_stats.last_rx = jiffies;
			if (ieee80211_is_data(hdr->frame_control) &&
			    !is_multicast_ether_addr(hdr->addr1))
				link_sta->rx_stats.last_rate =
					sta_stats_encode_rate(status);
		}
	} else if (rx->sdata->vif.type == NL80211_IFTYPE_OCB) {
		link_sta->rx_stats.last_rx = jiffies;
	} else if (!ieee80211_is_s1g_beacon(hdr->frame_control) &&
		   !is_multicast_ether_addr(hdr->addr1)) {
		/*
		 * Mesh beacons will update last_rx when if they are found to
		 * match the current local configuration when processed.
		 */
		link_sta->rx_stats.last_rx = jiffies;
		if (ieee80211_is_data(hdr->frame_control))
			link_sta->rx_stats.last_rate = sta_stats_encode_rate(status);
	}

	link_sta->rx_stats.fragments++;

	u64_stats_update_begin(&link_sta->rx_stats.syncp);
	link_sta->rx_stats.bytes += rx->skb->len;
	u64_stats_update_end(&link_sta->rx_stats.syncp);

	if (!(status->flag & RX_FLAG_NO_SIGNAL_VAL)) {
		link_sta->rx_stats.last_signal = status->signal;
		ewma_signal_add(&link_sta->rx_stats_avg.signal,
				-status->signal);
	}

	if (status->chains) {
		link_sta->rx_stats.chains = status->chains;
		for (i = 0; i < ARRAY_SIZE(status->chain_signal); i++) {
			int signal = status->chain_signal[i];

			if (!(status->chains & BIT(i)))
				continue;

			link_sta->rx_stats.chain_signal_last[i] = signal;
			ewma_signal_add(&link_sta->rx_stats_avg.chain_signal[i],
					-signal);
		}
	}

	if (ieee80211_is_s1g_beacon(hdr->frame_control))
		return RX_CONTINUE;

	/*
	 * Change STA power saving mode only at the end of a frame
	 * exchange sequence, and only for a data or management
	 * frame as specified in IEEE 802.11-2016 11.2.3.2
	 */
	if (!ieee80211_hw_check(&sta->local->hw, AP_LINK_PS) &&
	    !ieee80211_has_morefrags(hdr->frame_control) &&
	    !is_multicast_ether_addr(hdr->addr1) &&
	    (ieee80211_is_mgmt(hdr->frame_control) ||
	     ieee80211_is_data(hdr->frame_control)) &&
	    !(status->rx_flags & IEEE80211_RX_DEFERRED_RELEASE) &&
	    (rx->sdata->vif.type == NL80211_IFTYPE_AP ||
	     rx->sdata->vif.type == NL80211_IFTYPE_AP_VLAN)) {
		if (test_sta_flag(sta, WLAN_STA_PS_STA)) {
			if (!ieee80211_has_pm(hdr->frame_control))
				sta_ps_end(sta);
		} else {
			if (ieee80211_has_pm(hdr->frame_control))
				sta_ps_start(sta);
		}
	}

	/* mesh power save support */
	if (ieee80211_vif_is_mesh(&rx->sdata->vif))
		ieee80211_mps_rx_h_sta_process(sta, hdr);

	/*
	 * Drop (qos-)data::nullfunc frames silently, since they
	 * are used only to control station power saving mode.
	 */
	if (ieee80211_is_any_nullfunc(hdr->frame_control)) {
		I802_DEBUG_INC(rx->local->rx_handlers_drop_nullfunc);

		/*
		 * If we receive a 4-addr nullfunc frame from a STA
		 * that was not moved to a 4-addr STA vlan yet send
		 * the event to userspace and for older hostapd drop
		 * the frame to the monitor interface.
		 */
		if (ieee80211_has_a4(hdr->frame_control) &&
		    (rx->sdata->vif.type == NL80211_IFTYPE_AP ||
		     (rx->sdata->vif.type == NL80211_IFTYPE_AP_VLAN &&
		      !rx->sdata->u.vlan.sta))) {
			if (!test_and_set_sta_flag(sta, WLAN_STA_4ADDR_EVENT))
				cfg80211_rx_unexpected_4addr_frame(
					rx->sdata->dev, sta->sta.addr,
					GFP_ATOMIC);
			return RX_DROP_M_UNEXPECTED_4ADDR_FRAME;
		}
		/*
		 * Update counter and free packet here to avoid
		 * counting this as a dropped packed.
		 */
		link_sta->rx_stats.packets++;
		dev_kfree_skb(rx->skb);
		return RX_QUEUED;
	}

	return RX_CONTINUE;
} /* ieee80211_rx_h_sta_process */

static struct ieee80211_key *
ieee80211_rx_get_bigtk(struct ieee80211_rx_data *rx, int idx)
{
	struct ieee80211_key *key = NULL;
	int idx2;

	/* Make sure key gets set if either BIGTK key index is set so that
	 * ieee80211_drop_unencrypted_mgmt() can properly drop both unprotected
	 * Beacon frames and Beacon frames that claim to use another BIGTK key
	 * index (i.e., a key that we do not have).
	 */

	if (idx < 0) {
		idx = NUM_DEFAULT_KEYS + NUM_DEFAULT_MGMT_KEYS;
		idx2 = idx + 1;
	} else {
		if (idx == NUM_DEFAULT_KEYS + NUM_DEFAULT_MGMT_KEYS)
			idx2 = idx + 1;
		else
			idx2 = idx - 1;
	}

	if (rx->link_sta)
		key = rcu_dereference(rx->link_sta->gtk[idx]);
	if (!key)
		key = rcu_dereference(rx->link->gtk[idx]);
	if (!key && rx->link_sta)
		key = rcu_dereference(rx->link_sta->gtk[idx2]);
	if (!key)
		key = rcu_dereference(rx->link->gtk[idx2]);

	return key;
}

static ieee80211_rx_result debug_noinline
ieee80211_rx_h_decrypt(struct ieee80211_rx_data *rx)
{
	struct sk_buff *skb = rx->skb;
	struct ieee80211_rx_status *status = IEEE80211_SKB_RXCB(skb);
	struct ieee80211_hdr *hdr = (struct ieee80211_hdr *)skb->data;
	int keyidx;
	ieee80211_rx_result result = RX_DROP_UNUSABLE;
	struct ieee80211_key *sta_ptk = NULL;
	struct ieee80211_key *ptk_idx = NULL;
	int mmie_keyidx = -1;
	__le16 fc;

	if (ieee80211_is_ext(hdr->frame_control))
		return RX_CONTINUE;

	/*
	 * Key selection 101
	 *
	 * There are five types of keys:
	 *  - GTK (group keys)
	 *  - IGTK (group keys for management frames)
	 *  - BIGTK (group keys for Beacon frames)
	 *  - PTK (pairwise keys)
	 *  - STK (station-to-station pairwise keys)
	 *
	 * When selecting a key, we have to distinguish between multicast
	 * (including broadcast) and unicast frames, the latter can only
	 * use PTKs and STKs while the former always use GTKs, IGTKs, and
	 * BIGTKs. Unless, of course, actual WEP keys ("pre-RSNA") are used,
	 * then unicast frames can also use key indices like GTKs. Hence, if we
	 * don't have a PTK/STK we check the key index for a WEP key.
	 *
	 * Note that in a regular BSS, multicast frames are sent by the
	 * AP only, associated stations unicast the frame to the AP first
	 * which then multicasts it on their behalf.
	 *
	 * There is also a slight problem in IBSS mode: GTKs are negotiated
	 * with each station, that is something we don't currently handle.
	 * The spec seems to expect that one negotiates the same key with
	 * every station but there's no such requirement; VLANs could be
	 * possible.
	 */

	/* start without a key */
	rx->key = NULL;
	fc = hdr->frame_control;

	if (rx->sta) {
		int keyid = rx->sta->ptk_idx;
		sta_ptk = rcu_dereference(rx->sta->ptk[keyid]);

		if (ieee80211_has_protected(fc) &&
		    !(status->flag & RX_FLAG_IV_STRIPPED)) {
<<<<<<< HEAD
			cs = rx->sta->cipher_scheme;
			keyid = ieee80211_get_keyid(rx->skb, cs);
=======
			keyid = ieee80211_get_keyid(rx->skb);
>>>>>>> eb3cdb58

			if (unlikely(keyid < 0))
				return RX_DROP_UNUSABLE;

			ptk_idx = rcu_dereference(rx->sta->ptk[keyid]);
		}
	}

	if (!ieee80211_has_protected(fc))
		mmie_keyidx = ieee80211_get_mmie_keyidx(rx->skb);

	if (!is_multicast_ether_addr(hdr->addr1) && sta_ptk) {
		rx->key = ptk_idx ? ptk_idx : sta_ptk;
		if ((status->flag & RX_FLAG_DECRYPTED) &&
		    (status->flag & RX_FLAG_IV_STRIPPED))
			return RX_CONTINUE;
		/* Skip decryption if the frame is not protected. */
		if (!ieee80211_has_protected(fc))
			return RX_CONTINUE;
	} else if (mmie_keyidx >= 0 && ieee80211_is_beacon(fc)) {
		/* Broadcast/multicast robust management frame / BIP */
		if ((status->flag & RX_FLAG_DECRYPTED) &&
		    (status->flag & RX_FLAG_IV_STRIPPED))
			return RX_CONTINUE;

		if (mmie_keyidx < NUM_DEFAULT_KEYS + NUM_DEFAULT_MGMT_KEYS ||
		    mmie_keyidx >= NUM_DEFAULT_KEYS + NUM_DEFAULT_MGMT_KEYS +
				   NUM_DEFAULT_BEACON_KEYS) {
			if (rx->sdata->dev)
				cfg80211_rx_unprot_mlme_mgmt(rx->sdata->dev,
							     skb->data,
							     skb->len);
<<<<<<< HEAD
			return RX_DROP_MONITOR; /* unexpected BIP keyidx */
=======
			return RX_DROP_M_BAD_BCN_KEYIDX;
>>>>>>> eb3cdb58
		}

		rx->key = ieee80211_rx_get_bigtk(rx, mmie_keyidx);
		if (!rx->key)
			return RX_CONTINUE; /* Beacon protection not in use */
	} else if (mmie_keyidx >= 0) {
		/* Broadcast/multicast robust management frame / BIP */
		if ((status->flag & RX_FLAG_DECRYPTED) &&
		    (status->flag & RX_FLAG_IV_STRIPPED))
			return RX_CONTINUE;

		if (mmie_keyidx < NUM_DEFAULT_KEYS ||
		    mmie_keyidx >= NUM_DEFAULT_KEYS + NUM_DEFAULT_MGMT_KEYS)
			return RX_DROP_M_BAD_MGMT_KEYIDX; /* unexpected BIP keyidx */
		if (rx->link_sta) {
			if (ieee80211_is_group_privacy_action(skb) &&
			    test_sta_flag(rx->sta, WLAN_STA_MFP))
				return RX_DROP_MONITOR;

			rx->key = rcu_dereference(rx->link_sta->gtk[mmie_keyidx]);
		}
		if (!rx->key)
			rx->key = rcu_dereference(rx->link->gtk[mmie_keyidx]);
	} else if (!ieee80211_has_protected(fc)) {
		/*
		 * The frame was not protected, so skip decryption. However, we
		 * need to set rx->key if there is a key that could have been
		 * used so that the frame may be dropped if encryption would
		 * have been expected.
		 */
		struct ieee80211_key *key = NULL;
		int i;

		if (ieee80211_is_beacon(fc)) {
			key = ieee80211_rx_get_bigtk(rx, -1);
		} else if (ieee80211_is_mgmt(fc) &&
			   is_multicast_ether_addr(hdr->addr1)) {
			key = rcu_dereference(rx->link->default_mgmt_key);
		} else {
			if (rx->link_sta) {
				for (i = 0; i < NUM_DEFAULT_KEYS; i++) {
					key = rcu_dereference(rx->link_sta->gtk[i]);
					if (key)
						break;
				}
			}
			if (!key) {
				for (i = 0; i < NUM_DEFAULT_KEYS; i++) {
					key = rcu_dereference(rx->link->gtk[i]);
					if (key)
						break;
				}
			}
		}
		if (key)
			rx->key = key;
		return RX_CONTINUE;
	} else {
		/*
		 * The device doesn't give us the IV so we won't be
		 * able to look up the key. That's ok though, we
		 * don't need to decrypt the frame, we just won't
		 * be able to keep statistics accurate.
		 * Except for key threshold notifications, should
		 * we somehow allow the driver to tell us which key
		 * the hardware used if this flag is set?
		 */
		if ((status->flag & RX_FLAG_DECRYPTED) &&
		    (status->flag & RX_FLAG_IV_STRIPPED))
			return RX_CONTINUE;

		keyidx = ieee80211_get_keyid(rx->skb);

		if (unlikely(keyidx < 0))
			return RX_DROP_UNUSABLE;

		/* check per-station GTK first, if multicast packet */
		if (is_multicast_ether_addr(hdr->addr1) && rx->link_sta)
			rx->key = rcu_dereference(rx->link_sta->gtk[keyidx]);

		/* if not found, try default key */
		if (!rx->key) {
			if (is_multicast_ether_addr(hdr->addr1))
				rx->key = rcu_dereference(rx->link->gtk[keyidx]);
			if (!rx->key)
				rx->key = rcu_dereference(rx->sdata->keys[keyidx]);

			/*
			 * RSNA-protected unicast frames should always be
			 * sent with pairwise or station-to-station keys,
			 * but for WEP we allow using a key index as well.
			 */
			if (rx->key &&
			    rx->key->conf.cipher != WLAN_CIPHER_SUITE_WEP40 &&
			    rx->key->conf.cipher != WLAN_CIPHER_SUITE_WEP104 &&
			    !is_multicast_ether_addr(hdr->addr1))
				rx->key = NULL;
		}
	}

	if (rx->key) {
		if (unlikely(rx->key->flags & KEY_FLAG_TAINTED))
			return RX_DROP_MONITOR;

		/* TODO: add threshold stuff again */
	} else {
		return RX_DROP_MONITOR;
	}

	switch (rx->key->conf.cipher) {
	case WLAN_CIPHER_SUITE_WEP40:
	case WLAN_CIPHER_SUITE_WEP104:
		result = ieee80211_crypto_wep_decrypt(rx);
		break;
	case WLAN_CIPHER_SUITE_TKIP:
		result = ieee80211_crypto_tkip_decrypt(rx);
		break;
	case WLAN_CIPHER_SUITE_CCMP:
		result = ieee80211_crypto_ccmp_decrypt(
			rx, IEEE80211_CCMP_MIC_LEN);
		break;
	case WLAN_CIPHER_SUITE_CCMP_256:
		result = ieee80211_crypto_ccmp_decrypt(
			rx, IEEE80211_CCMP_256_MIC_LEN);
		break;
	case WLAN_CIPHER_SUITE_AES_CMAC:
		result = ieee80211_crypto_aes_cmac_decrypt(rx);
		break;
	case WLAN_CIPHER_SUITE_BIP_CMAC_256:
		result = ieee80211_crypto_aes_cmac_256_decrypt(rx);
		break;
	case WLAN_CIPHER_SUITE_BIP_GMAC_128:
	case WLAN_CIPHER_SUITE_BIP_GMAC_256:
		result = ieee80211_crypto_aes_gmac_decrypt(rx);
		break;
	case WLAN_CIPHER_SUITE_GCMP:
	case WLAN_CIPHER_SUITE_GCMP_256:
		result = ieee80211_crypto_gcmp_decrypt(rx);
		break;
	default:
		result = RX_DROP_UNUSABLE;
	}

	/* the hdr variable is invalid after the decrypt handlers */

	/* either the frame has been decrypted or will be dropped */
	status->flag |= RX_FLAG_DECRYPTED;

<<<<<<< HEAD
	if (unlikely(ieee80211_is_beacon(fc) && result == RX_DROP_UNUSABLE &&
=======
	if (unlikely(ieee80211_is_beacon(fc) && (result & RX_DROP_UNUSABLE) &&
>>>>>>> eb3cdb58
		     rx->sdata->dev))
		cfg80211_rx_unprot_mlme_mgmt(rx->sdata->dev,
					     skb->data, skb->len);

	return result;
}

void ieee80211_init_frag_cache(struct ieee80211_fragment_cache *cache)
{
	int i;

	for (i = 0; i < ARRAY_SIZE(cache->entries); i++)
		skb_queue_head_init(&cache->entries[i].skb_list);
}

void ieee80211_destroy_frag_cache(struct ieee80211_fragment_cache *cache)
{
	int i;

	for (i = 0; i < ARRAY_SIZE(cache->entries); i++)
		__skb_queue_purge(&cache->entries[i].skb_list);
}

static inline struct ieee80211_fragment_entry *
ieee80211_reassemble_add(struct ieee80211_fragment_cache *cache,
			 unsigned int frag, unsigned int seq, int rx_queue,
			 struct sk_buff **skb)
{
	struct ieee80211_fragment_entry *entry;

	entry = &cache->entries[cache->next++];
	if (cache->next >= IEEE80211_FRAGMENT_MAX)
		cache->next = 0;

	__skb_queue_purge(&entry->skb_list);

	__skb_queue_tail(&entry->skb_list, *skb); /* no need for locking */
	*skb = NULL;
	entry->first_frag_time = jiffies;
	entry->seq = seq;
	entry->rx_queue = rx_queue;
	entry->last_frag = frag;
	entry->check_sequential_pn = false;
	entry->extra_len = 0;

	return entry;
}

static inline struct ieee80211_fragment_entry *
ieee80211_reassemble_find(struct ieee80211_fragment_cache *cache,
			  unsigned int frag, unsigned int seq,
			  int rx_queue, struct ieee80211_hdr *hdr)
{
	struct ieee80211_fragment_entry *entry;
	int i, idx;

	idx = cache->next;
	for (i = 0; i < IEEE80211_FRAGMENT_MAX; i++) {
		struct ieee80211_hdr *f_hdr;
		struct sk_buff *f_skb;

		idx--;
		if (idx < 0)
			idx = IEEE80211_FRAGMENT_MAX - 1;

		entry = &cache->entries[idx];
		if (skb_queue_empty(&entry->skb_list) || entry->seq != seq ||
		    entry->rx_queue != rx_queue ||
		    entry->last_frag + 1 != frag)
			continue;

		f_skb = __skb_peek(&entry->skb_list);
		f_hdr = (struct ieee80211_hdr *) f_skb->data;

		/*
		 * Check ftype and addresses are equal, else check next fragment
		 */
		if (((hdr->frame_control ^ f_hdr->frame_control) &
		     cpu_to_le16(IEEE80211_FCTL_FTYPE)) ||
		    !ether_addr_equal(hdr->addr1, f_hdr->addr1) ||
		    !ether_addr_equal(hdr->addr2, f_hdr->addr2))
			continue;

		if (time_after(jiffies, entry->first_frag_time + 2 * HZ)) {
			__skb_queue_purge(&entry->skb_list);
			continue;
		}
		return entry;
	}

	return NULL;
}

static bool requires_sequential_pn(struct ieee80211_rx_data *rx, __le16 fc)
{
	return rx->key &&
		(rx->key->conf.cipher == WLAN_CIPHER_SUITE_CCMP ||
		 rx->key->conf.cipher == WLAN_CIPHER_SUITE_CCMP_256 ||
		 rx->key->conf.cipher == WLAN_CIPHER_SUITE_GCMP ||
		 rx->key->conf.cipher == WLAN_CIPHER_SUITE_GCMP_256) &&
		ieee80211_has_protected(fc);
}

static ieee80211_rx_result debug_noinline
ieee80211_rx_h_defragment(struct ieee80211_rx_data *rx)
{
	struct ieee80211_fragment_cache *cache = &rx->sdata->frags;
	struct ieee80211_hdr *hdr;
	u16 sc;
	__le16 fc;
	unsigned int frag, seq;
	struct ieee80211_fragment_entry *entry;
	struct sk_buff *skb;
	struct ieee80211_rx_status *status = IEEE80211_SKB_RXCB(rx->skb);

	hdr = (struct ieee80211_hdr *)rx->skb->data;
	fc = hdr->frame_control;

	if (ieee80211_is_ctl(fc) || ieee80211_is_ext(fc))
		return RX_CONTINUE;

	sc = le16_to_cpu(hdr->seq_ctrl);
	frag = sc & IEEE80211_SCTL_FRAG;

	if (rx->sta)
		cache = &rx->sta->frags;

	if (likely(!ieee80211_has_morefrags(fc) && frag == 0))
		goto out;

	if (is_multicast_ether_addr(hdr->addr1))
		return RX_DROP_MONITOR;

	I802_DEBUG_INC(rx->local->rx_handlers_fragments);

	if (skb_linearize(rx->skb))
		return RX_DROP_UNUSABLE;

	/*
	 *  skb_linearize() might change the skb->data and
	 *  previously cached variables (in this case, hdr) need to
	 *  be refreshed with the new data.
	 */
	hdr = (struct ieee80211_hdr *)rx->skb->data;
	seq = (sc & IEEE80211_SCTL_SEQ) >> 4;

	if (frag == 0) {
		/* This is the first fragment of a new frame. */
		entry = ieee80211_reassemble_add(cache, frag, seq,
						 rx->seqno_idx, &(rx->skb));
		if (requires_sequential_pn(rx, fc)) {
			int queue = rx->security_idx;

			/* Store CCMP/GCMP PN so that we can verify that the
			 * next fragment has a sequential PN value.
			 */
			entry->check_sequential_pn = true;
			entry->is_protected = true;
			entry->key_color = rx->key->color;
			memcpy(entry->last_pn,
			       rx->key->u.ccmp.rx_pn[queue],
			       IEEE80211_CCMP_PN_LEN);
			BUILD_BUG_ON(offsetof(struct ieee80211_key,
					      u.ccmp.rx_pn) !=
				     offsetof(struct ieee80211_key,
					      u.gcmp.rx_pn));
			BUILD_BUG_ON(sizeof(rx->key->u.ccmp.rx_pn[queue]) !=
				     sizeof(rx->key->u.gcmp.rx_pn[queue]));
			BUILD_BUG_ON(IEEE80211_CCMP_PN_LEN !=
				     IEEE80211_GCMP_PN_LEN);
		} else if (rx->key &&
			   (ieee80211_has_protected(fc) ||
			    (status->flag & RX_FLAG_DECRYPTED))) {
			entry->is_protected = true;
			entry->key_color = rx->key->color;
		}
		return RX_QUEUED;
	}

	/* This is a fragment for a frame that should already be pending in
	 * fragment cache. Add this fragment to the end of the pending entry.
	 */
	entry = ieee80211_reassemble_find(cache, frag, seq,
					  rx->seqno_idx, hdr);
	if (!entry) {
		I802_DEBUG_INC(rx->local->rx_handlers_drop_defrag);
		return RX_DROP_MONITOR;
	}

	/* "The receiver shall discard MSDUs and MMPDUs whose constituent
	 *  MPDU PN values are not incrementing in steps of 1."
	 * see IEEE P802.11-REVmc/D5.0, 12.5.3.4.4, item d (for CCMP)
	 * and IEEE P802.11-REVmc/D5.0, 12.5.5.4.4, item d (for GCMP)
	 */
	if (entry->check_sequential_pn) {
		int i;
		u8 pn[IEEE80211_CCMP_PN_LEN], *rpn;

		if (!requires_sequential_pn(rx, fc))
			return RX_DROP_UNUSABLE;

		/* Prevent mixed key and fragment cache attacks */
		if (entry->key_color != rx->key->color)
			return RX_DROP_UNUSABLE;

		memcpy(pn, entry->last_pn, IEEE80211_CCMP_PN_LEN);
		for (i = IEEE80211_CCMP_PN_LEN - 1; i >= 0; i--) {
			pn[i]++;
			if (pn[i])
				break;
		}

		rpn = rx->ccm_gcm.pn;
		if (memcmp(pn, rpn, IEEE80211_CCMP_PN_LEN))
			return RX_DROP_UNUSABLE;
		memcpy(entry->last_pn, pn, IEEE80211_CCMP_PN_LEN);
	} else if (entry->is_protected &&
		   (!rx->key ||
		    (!ieee80211_has_protected(fc) &&
		     !(status->flag & RX_FLAG_DECRYPTED)) ||
		    rx->key->color != entry->key_color)) {
		/* Drop this as a mixed key or fragment cache attack, even
		 * if for TKIP Michael MIC should protect us, and WEP is a
		 * lost cause anyway.
		 */
		return RX_DROP_UNUSABLE;
	} else if (entry->is_protected && rx->key &&
		   entry->key_color != rx->key->color &&
		   (status->flag & RX_FLAG_DECRYPTED)) {
		return RX_DROP_UNUSABLE;
	}

	skb_pull(rx->skb, ieee80211_hdrlen(fc));
	__skb_queue_tail(&entry->skb_list, rx->skb);
	entry->last_frag = frag;
	entry->extra_len += rx->skb->len;
	if (ieee80211_has_morefrags(fc)) {
		rx->skb = NULL;
		return RX_QUEUED;
	}

	rx->skb = __skb_dequeue(&entry->skb_list);
	if (skb_tailroom(rx->skb) < entry->extra_len) {
		I802_DEBUG_INC(rx->local->rx_expand_skb_head_defrag);
		if (unlikely(pskb_expand_head(rx->skb, 0, entry->extra_len,
					      GFP_ATOMIC))) {
			I802_DEBUG_INC(rx->local->rx_handlers_drop_defrag);
			__skb_queue_purge(&entry->skb_list);
			return RX_DROP_UNUSABLE;
		}
	}
	while ((skb = __skb_dequeue(&entry->skb_list))) {
		skb_put_data(rx->skb, skb->data, skb->len);
		dev_kfree_skb(skb);
	}

 out:
	ieee80211_led_rx(rx->local);
	if (rx->sta)
		rx->link_sta->rx_stats.packets++;
	return RX_CONTINUE;
}

static int ieee80211_802_1x_port_control(struct ieee80211_rx_data *rx)
{
	if (unlikely(!rx->sta || !test_sta_flag(rx->sta, WLAN_STA_AUTHORIZED)))
		return -EACCES;

	return 0;
}

static int ieee80211_drop_unencrypted(struct ieee80211_rx_data *rx, __le16 fc)
{
	struct sk_buff *skb = rx->skb;
	struct ieee80211_rx_status *status = IEEE80211_SKB_RXCB(skb);

	/*
	 * Pass through unencrypted frames if the hardware has
	 * decrypted them already.
	 */
	if (status->flag & RX_FLAG_DECRYPTED)
		return 0;

	/* Drop unencrypted frames if key is set. */
	if (unlikely(!ieee80211_has_protected(fc) &&
		     !ieee80211_is_any_nullfunc(fc) &&
		     ieee80211_is_data(fc) && rx->key))
		return -EACCES;

	return 0;
}

static int ieee80211_drop_unencrypted_mgmt(struct ieee80211_rx_data *rx)
{
	struct ieee80211_hdr *hdr = (struct ieee80211_hdr *)rx->skb->data;
	struct ieee80211_rx_status *status = IEEE80211_SKB_RXCB(rx->skb);
	__le16 fc = hdr->frame_control;

	/*
	 * Pass through unencrypted frames if the hardware has
	 * decrypted them already.
	 */
	if (status->flag & RX_FLAG_DECRYPTED)
		return 0;

	if (rx->sta && test_sta_flag(rx->sta, WLAN_STA_MFP)) {
		if (unlikely(!ieee80211_has_protected(fc) &&
			     ieee80211_is_unicast_robust_mgmt_frame(rx->skb) &&
			     rx->key)) {
			if (ieee80211_is_deauth(fc) ||
			    ieee80211_is_disassoc(fc))
				cfg80211_rx_unprot_mlme_mgmt(rx->sdata->dev,
							     rx->skb->data,
							     rx->skb->len);
			return -EACCES;
		}
		/* BIP does not use Protected field, so need to check MMIE */
		if (unlikely(ieee80211_is_multicast_robust_mgmt_frame(rx->skb) &&
			     ieee80211_get_mmie_keyidx(rx->skb) < 0)) {
			if (ieee80211_is_deauth(fc) ||
			    ieee80211_is_disassoc(fc))
				cfg80211_rx_unprot_mlme_mgmt(rx->sdata->dev,
							     rx->skb->data,
							     rx->skb->len);
			return -EACCES;
		}
		if (unlikely(ieee80211_is_beacon(fc) && rx->key &&
			     ieee80211_get_mmie_keyidx(rx->skb) < 0)) {
			cfg80211_rx_unprot_mlme_mgmt(rx->sdata->dev,
						     rx->skb->data,
						     rx->skb->len);
			return -EACCES;
		}
		/*
		 * When using MFP, Action frames are not allowed prior to
		 * having configured keys.
		 */
		if (unlikely(ieee80211_is_action(fc) && !rx->key &&
			     ieee80211_is_robust_mgmt_frame(rx->skb)))
			return -EACCES;
	}

	return 0;
}

static int
__ieee80211_data_to_8023(struct ieee80211_rx_data *rx, bool *port_control)
{
	struct ieee80211_sub_if_data *sdata = rx->sdata;
	struct ieee80211_hdr *hdr = (struct ieee80211_hdr *)rx->skb->data;
	bool check_port_control = false;
	struct ethhdr *ehdr;
	int ret;

	*port_control = false;
	if (ieee80211_has_a4(hdr->frame_control) &&
	    sdata->vif.type == NL80211_IFTYPE_AP_VLAN && !sdata->u.vlan.sta)
		return -1;

	if (sdata->vif.type == NL80211_IFTYPE_STATION &&
	    !!sdata->u.mgd.use_4addr != !!ieee80211_has_a4(hdr->frame_control)) {

		if (!sdata->u.mgd.use_4addr)
			return -1;
		else if (!ether_addr_equal(hdr->addr1, sdata->vif.addr))
			check_port_control = true;
	}

	if (is_multicast_ether_addr(hdr->addr1) &&
	    sdata->vif.type == NL80211_IFTYPE_AP_VLAN && sdata->u.vlan.sta)
		return -1;

	ret = ieee80211_data_to_8023(rx->skb, sdata->vif.addr, sdata->vif.type);
	if (ret < 0)
		return ret;

	ehdr = (struct ethhdr *) rx->skb->data;
	if (ehdr->h_proto == rx->sdata->control_port_protocol)
		*port_control = true;
	else if (check_port_control)
		return -1;

	return 0;
}

bool ieee80211_is_our_addr(struct ieee80211_sub_if_data *sdata,
			   const u8 *addr, int *out_link_id)
{
	unsigned int link_id;

	/* non-MLO, or MLD address replaced by hardware */
	if (ether_addr_equal(sdata->vif.addr, addr))
		return true;

	if (!sdata->vif.valid_links)
		return false;

	for (link_id = 0; link_id < ARRAY_SIZE(sdata->vif.link_conf); link_id++) {
		struct ieee80211_bss_conf *conf;

		conf = rcu_dereference(sdata->vif.link_conf[link_id]);

		if (!conf)
			continue;
		if (ether_addr_equal(conf->addr, addr)) {
			if (out_link_id)
				*out_link_id = link_id;
			return true;
		}
	}

	return false;
}

/*
 * requires that rx->skb is a frame with ethernet header
 */
static bool ieee80211_frame_allowed(struct ieee80211_rx_data *rx, __le16 fc)
{
	static const u8 pae_group_addr[ETH_ALEN] __aligned(2)
		= { 0x01, 0x80, 0xC2, 0x00, 0x00, 0x03 };
	struct ethhdr *ehdr = (struct ethhdr *) rx->skb->data;

	/*
	 * Allow EAPOL frames to us/the PAE group address regardless of
	 * whether the frame was encrypted or not, and always disallow
	 * all other destination addresses for them.
	 */
	if (unlikely(ehdr->h_proto == rx->sdata->control_port_protocol))
		return ieee80211_is_our_addr(rx->sdata, ehdr->h_dest, NULL) ||
		       ether_addr_equal(ehdr->h_dest, pae_group_addr);

	if (ieee80211_802_1x_port_control(rx) ||
	    ieee80211_drop_unencrypted(rx, fc))
		return false;

	return true;
}

static void ieee80211_deliver_skb_to_local_stack(struct sk_buff *skb,
						 struct ieee80211_rx_data *rx)
{
	struct ieee80211_sub_if_data *sdata = rx->sdata;
	struct net_device *dev = sdata->dev;

	if (unlikely((skb->protocol == sdata->control_port_protocol ||
		     (skb->protocol == cpu_to_be16(ETH_P_PREAUTH) &&
		      !sdata->control_port_no_preauth)) &&
		     sdata->control_port_over_nl80211)) {
		struct ieee80211_rx_status *status = IEEE80211_SKB_RXCB(skb);
		bool noencrypt = !(status->flag & RX_FLAG_DECRYPTED);

		cfg80211_rx_control_port(dev, skb, noencrypt, rx->link_id);
		dev_kfree_skb(skb);
	} else {
		struct ethhdr *ehdr = (void *)skb_mac_header(skb);

		memset(skb->cb, 0, sizeof(skb->cb));

		/*
		 * 802.1X over 802.11 requires that the authenticator address
		 * be used for EAPOL frames. However, 802.1X allows the use of
		 * the PAE group address instead. If the interface is part of
		 * a bridge and we pass the frame with the PAE group address,
		 * then the bridge will forward it to the network (even if the
		 * client was not associated yet), which isn't supposed to
		 * happen.
		 * To avoid that, rewrite the destination address to our own
		 * address, so that the authenticator (e.g. hostapd) will see
		 * the frame, but bridge won't forward it anywhere else. Note
		 * that due to earlier filtering, the only other address can
		 * be the PAE group address, unless the hardware allowed them
		 * through in 802.3 offloaded mode.
		 */
		if (unlikely(skb->protocol == sdata->control_port_protocol &&
			     !ether_addr_equal(ehdr->h_dest, sdata->vif.addr)))
			ether_addr_copy(ehdr->h_dest, sdata->vif.addr);

		/* deliver to local stack */
		if (rx->list)
			list_add_tail(&skb->list, rx->list);
		else
			netif_receive_skb(skb);
	}
}

/*
 * requires that rx->skb is a frame with ethernet header
 */
static void
ieee80211_deliver_skb(struct ieee80211_rx_data *rx)
{
	struct ieee80211_sub_if_data *sdata = rx->sdata;
	struct net_device *dev = sdata->dev;
	struct sk_buff *skb, *xmit_skb;
	struct ethhdr *ehdr = (struct ethhdr *) rx->skb->data;
	struct sta_info *dsta;

	skb = rx->skb;
	xmit_skb = NULL;

	dev_sw_netstats_rx_add(dev, skb->len);

	if (rx->sta) {
		/* The seqno index has the same property as needed
		 * for the rx_msdu field, i.e. it is IEEE80211_NUM_TIDS
		 * for non-QoS-data frames. Here we know it's a data
		 * frame, so count MSDUs.
		 */
		u64_stats_update_begin(&rx->link_sta->rx_stats.syncp);
		rx->link_sta->rx_stats.msdu[rx->seqno_idx]++;
		u64_stats_update_end(&rx->link_sta->rx_stats.syncp);
	}

	if ((sdata->vif.type == NL80211_IFTYPE_AP ||
	     sdata->vif.type == NL80211_IFTYPE_AP_VLAN) &&
	    !(sdata->flags & IEEE80211_SDATA_DONT_BRIDGE_PACKETS) &&
	    ehdr->h_proto != rx->sdata->control_port_protocol &&
	    (sdata->vif.type != NL80211_IFTYPE_AP_VLAN || !sdata->u.vlan.sta)) {
		if (is_multicast_ether_addr(ehdr->h_dest) &&
		    ieee80211_vif_get_num_mcast_if(sdata) != 0) {
			/*
			 * send multicast frames both to higher layers in
			 * local net stack and back to the wireless medium
			 */
			xmit_skb = skb_copy(skb, GFP_ATOMIC);
			if (!xmit_skb)
				net_info_ratelimited("%s: failed to clone multicast frame\n",
						    dev->name);
		} else if (!is_multicast_ether_addr(ehdr->h_dest) &&
			   !ether_addr_equal(ehdr->h_dest, ehdr->h_source)) {
			dsta = sta_info_get(sdata, ehdr->h_dest);
			if (dsta) {
				/*
				 * The destination station is associated to
				 * this AP (in this VLAN), so send the frame
				 * directly to it and do not pass it to local
				 * net stack.
				 */
				xmit_skb = skb;
				skb = NULL;
			}
		}
	}

#ifndef CONFIG_HAVE_EFFICIENT_UNALIGNED_ACCESS
	if (skb) {
		/* 'align' will only take the values 0 or 2 here since all
		 * frames are required to be aligned to 2-byte boundaries
		 * when being passed to mac80211; the code here works just
		 * as well if that isn't true, but mac80211 assumes it can
		 * access fields as 2-byte aligned (e.g. for ether_addr_equal)
		 */
		int align;

		align = (unsigned long)(skb->data + sizeof(struct ethhdr)) & 3;
		if (align) {
			if (WARN_ON(skb_headroom(skb) < 3)) {
				dev_kfree_skb(skb);
				skb = NULL;
			} else {
				u8 *data = skb->data;
				size_t len = skb_headlen(skb);
				skb->data -= align;
				memmove(skb->data, data, len);
				skb_set_tail_pointer(skb, len);
			}
		}
	}
#endif

	if (skb) {
		skb->protocol = eth_type_trans(skb, dev);
		ieee80211_deliver_skb_to_local_stack(skb, rx);
	}

	if (xmit_skb) {
		/*
		 * Send to wireless media and increase priority by 256 to
		 * keep the received priority instead of reclassifying
		 * the frame (see cfg80211_classify8021d).
		 */
		xmit_skb->priority += 256;
		xmit_skb->protocol = htons(ETH_P_802_3);
		skb_reset_network_header(xmit_skb);
		skb_reset_mac_header(xmit_skb);
		dev_queue_xmit(xmit_skb);
	}
}

#ifdef CONFIG_MAC80211_MESH
static bool
ieee80211_rx_mesh_fast_forward(struct ieee80211_sub_if_data *sdata,
			       struct sk_buff *skb, int hdrlen)
{
	struct ieee80211_if_mesh *ifmsh = &sdata->u.mesh;
	struct ieee80211_mesh_fast_tx *entry = NULL;
	struct ieee80211s_hdr *mesh_hdr;
	struct tid_ampdu_tx *tid_tx;
	struct sta_info *sta;
	struct ethhdr eth;
	u8 tid;

	mesh_hdr = (struct ieee80211s_hdr *)(skb->data + sizeof(eth));
	if ((mesh_hdr->flags & MESH_FLAGS_AE) == MESH_FLAGS_AE_A5_A6)
		entry = mesh_fast_tx_get(sdata, mesh_hdr->eaddr1);
	else if (!(mesh_hdr->flags & MESH_FLAGS_AE))
		entry = mesh_fast_tx_get(sdata, skb->data);
	if (!entry)
		return false;

	sta = rcu_dereference(entry->mpath->next_hop);
	if (!sta)
		return false;

	if (skb_linearize(skb))
		return false;

	tid = skb->priority & IEEE80211_QOS_CTL_TAG1D_MASK;
	tid_tx = rcu_dereference(sta->ampdu_mlme.tid_tx[tid]);
	if (tid_tx) {
		if (!test_bit(HT_AGG_STATE_OPERATIONAL, &tid_tx->state))
			return false;

		if (tid_tx->timeout)
			tid_tx->last_tx = jiffies;
	}

	ieee80211_aggr_check(sdata, sta, skb);

	if (ieee80211_get_8023_tunnel_proto(skb->data + hdrlen,
					    &skb->protocol))
		hdrlen += ETH_ALEN;
	else
		skb->protocol = htons(skb->len - hdrlen);
	skb_set_network_header(skb, hdrlen + 2);

	skb->dev = sdata->dev;
	memcpy(&eth, skb->data, ETH_HLEN - 2);
	skb_pull(skb, 2);
	__ieee80211_xmit_fast(sdata, sta, &entry->fast_tx, skb, tid_tx,
			      eth.h_dest, eth.h_source);
	IEEE80211_IFSTA_MESH_CTR_INC(ifmsh, fwded_unicast);
	IEEE80211_IFSTA_MESH_CTR_INC(ifmsh, fwded_frames);

	return true;
}
#endif

static ieee80211_rx_result
ieee80211_rx_mesh_data(struct ieee80211_sub_if_data *sdata, struct sta_info *sta,
		       struct sk_buff *skb)
{
#ifdef CONFIG_MAC80211_MESH
	struct ieee80211_if_mesh *ifmsh = &sdata->u.mesh;
	struct ieee80211_local *local = sdata->local;
	uint16_t fc = IEEE80211_FTYPE_DATA | IEEE80211_STYPE_QOS_DATA;
	struct ieee80211_hdr hdr = {
		.frame_control = cpu_to_le16(fc)
	};
	struct ieee80211_hdr *fwd_hdr;
	struct ieee80211s_hdr *mesh_hdr;
	struct ieee80211_tx_info *info;
	struct sk_buff *fwd_skb;
	struct ethhdr *eth;
	bool multicast;
	int tailroom = 0;
	int hdrlen, mesh_hdrlen;
	u8 *qos;

	if (!ieee80211_vif_is_mesh(&sdata->vif))
		return RX_CONTINUE;

	if (!pskb_may_pull(skb, sizeof(*eth) + 6))
		return RX_DROP_MONITOR;

	mesh_hdr = (struct ieee80211s_hdr *)(skb->data + sizeof(*eth));
	mesh_hdrlen = ieee80211_get_mesh_hdrlen(mesh_hdr);

	if (!pskb_may_pull(skb, sizeof(*eth) + mesh_hdrlen))
		return RX_DROP_MONITOR;

	eth = (struct ethhdr *)skb->data;
	multicast = is_multicast_ether_addr(eth->h_dest);

	mesh_hdr = (struct ieee80211s_hdr *)(eth + 1);
	if (!mesh_hdr->ttl)
		return RX_DROP_MONITOR;

	/* frame is in RMC, don't forward */
	if (is_multicast_ether_addr(eth->h_dest) &&
	    mesh_rmc_check(sdata, eth->h_source, mesh_hdr))
		return RX_DROP_MONITOR;

	/* forward packet */
	if (sdata->crypto_tx_tailroom_needed_cnt)
		tailroom = IEEE80211_ENCRYPT_TAILROOM;

	if (mesh_hdr->flags & MESH_FLAGS_AE) {
		struct mesh_path *mppath;
		char *proxied_addr;
		bool update = false;

		if (multicast)
			proxied_addr = mesh_hdr->eaddr1;
		else if ((mesh_hdr->flags & MESH_FLAGS_AE) == MESH_FLAGS_AE_A5_A6)
			/* has_a4 already checked in ieee80211_rx_mesh_check */
			proxied_addr = mesh_hdr->eaddr2;
		else
			return RX_DROP_MONITOR;

		rcu_read_lock();
		mppath = mpp_path_lookup(sdata, proxied_addr);
		if (!mppath) {
			mpp_path_add(sdata, proxied_addr, eth->h_source);
		} else {
			spin_lock_bh(&mppath->state_lock);
			if (!ether_addr_equal(mppath->mpp, eth->h_source)) {
				memcpy(mppath->mpp, eth->h_source, ETH_ALEN);
				update = true;
			}
			mppath->exp_time = jiffies;
			spin_unlock_bh(&mppath->state_lock);
		}

		/* flush fast xmit cache if the address path changed */
		if (update)
			mesh_fast_tx_flush_addr(sdata, proxied_addr);

		rcu_read_unlock();
	}

	/* Frame has reached destination.  Don't forward */
	if (ether_addr_equal(sdata->vif.addr, eth->h_dest))
		goto rx_accept;

	if (!--mesh_hdr->ttl) {
		if (multicast)
			goto rx_accept;

		IEEE80211_IFSTA_MESH_CTR_INC(ifmsh, dropped_frames_ttl);
		return RX_DROP_MONITOR;
	}

	if (!ifmsh->mshcfg.dot11MeshForwarding) {
		if (is_multicast_ether_addr(eth->h_dest))
			goto rx_accept;

		return RX_DROP_MONITOR;
	}

	skb_set_queue_mapping(skb, ieee802_1d_to_ac[skb->priority]);

	if (!multicast &&
	    ieee80211_rx_mesh_fast_forward(sdata, skb, mesh_hdrlen))
		return RX_QUEUED;

	ieee80211_fill_mesh_addresses(&hdr, &hdr.frame_control,
				      eth->h_dest, eth->h_source);
	hdrlen = ieee80211_hdrlen(hdr.frame_control);
	if (multicast) {
		int extra_head = sizeof(struct ieee80211_hdr) - sizeof(*eth);

		fwd_skb = skb_copy_expand(skb, local->tx_headroom + extra_head +
					       IEEE80211_ENCRYPT_HEADROOM,
					  tailroom, GFP_ATOMIC);
		if (!fwd_skb)
			goto rx_accept;
	} else {
		fwd_skb = skb;
		skb = NULL;

		if (skb_cow_head(fwd_skb, hdrlen - sizeof(struct ethhdr)))
			return RX_DROP_UNUSABLE;

		if (skb_linearize(fwd_skb))
			return RX_DROP_UNUSABLE;
	}

	fwd_hdr = skb_push(fwd_skb, hdrlen - sizeof(struct ethhdr));
	memcpy(fwd_hdr, &hdr, hdrlen - 2);
	qos = ieee80211_get_qos_ctl(fwd_hdr);
	qos[0] = qos[1] = 0;

	skb_reset_mac_header(fwd_skb);
	hdrlen += mesh_hdrlen;
	if (ieee80211_get_8023_tunnel_proto(fwd_skb->data + hdrlen,
					    &fwd_skb->protocol))
		hdrlen += ETH_ALEN;
	else
		fwd_skb->protocol = htons(fwd_skb->len - hdrlen);
	skb_set_network_header(fwd_skb, hdrlen + 2);

	info = IEEE80211_SKB_CB(fwd_skb);
	memset(info, 0, sizeof(*info));
	info->control.flags |= IEEE80211_TX_INTCFL_NEED_TXPROCESSING;
	info->control.vif = &sdata->vif;
	info->control.jiffies = jiffies;
	fwd_skb->dev = sdata->dev;
	if (multicast) {
		IEEE80211_IFSTA_MESH_CTR_INC(ifmsh, fwded_mcast);
		memcpy(fwd_hdr->addr2, sdata->vif.addr, ETH_ALEN);
		/* update power mode indication when forwarding */
		ieee80211_mps_set_frame_flags(sdata, NULL, fwd_hdr);
	} else if (!mesh_nexthop_lookup(sdata, fwd_skb)) {
		/* mesh power mode flags updated in mesh_nexthop_lookup */
		IEEE80211_IFSTA_MESH_CTR_INC(ifmsh, fwded_unicast);
	} else {
		/* unable to resolve next hop */
		if (sta)
			mesh_path_error_tx(sdata, ifmsh->mshcfg.element_ttl,
					   hdr.addr3, 0,
					   WLAN_REASON_MESH_PATH_NOFORWARD,
					   sta->sta.addr);
		IEEE80211_IFSTA_MESH_CTR_INC(ifmsh, dropped_frames_no_route);
		kfree_skb(fwd_skb);
		goto rx_accept;
	}

	IEEE80211_IFSTA_MESH_CTR_INC(ifmsh, fwded_frames);
	ieee80211_add_pending_skb(local, fwd_skb);

rx_accept:
	if (!skb)
		return RX_QUEUED;

	ieee80211_strip_8023_mesh_hdr(skb);
#endif

	return RX_CONTINUE;
}

static ieee80211_rx_result debug_noinline
__ieee80211_rx_h_amsdu(struct ieee80211_rx_data *rx, u8 data_offset)
{
	struct net_device *dev = rx->sdata->dev;
	struct sk_buff *skb = rx->skb;
	struct ieee80211_hdr *hdr = (struct ieee80211_hdr *)skb->data;
	__le16 fc = hdr->frame_control;
	struct sk_buff_head frame_list;
	ieee80211_rx_result res;
	struct ethhdr ethhdr;
	const u8 *check_da = ethhdr.h_dest, *check_sa = ethhdr.h_source;

	if (unlikely(ieee80211_has_a4(hdr->frame_control))) {
		check_da = NULL;
		check_sa = NULL;
	} else switch (rx->sdata->vif.type) {
		case NL80211_IFTYPE_AP:
		case NL80211_IFTYPE_AP_VLAN:
			check_da = NULL;
			break;
		case NL80211_IFTYPE_STATION:
			if (!rx->sta ||
			    !test_sta_flag(rx->sta, WLAN_STA_TDLS_PEER))
				check_sa = NULL;
			break;
		case NL80211_IFTYPE_MESH_POINT:
			check_sa = NULL;
			check_da = NULL;
			break;
		default:
			break;
	}

	skb->dev = dev;
	__skb_queue_head_init(&frame_list);

	if (ieee80211_data_to_8023_exthdr(skb, &ethhdr,
					  rx->sdata->vif.addr,
					  rx->sdata->vif.type,
					  data_offset, true))
		return RX_DROP_UNUSABLE;

	if (rx->sta->amsdu_mesh_control < 0) {
		s8 valid = -1;
		int i;

		for (i = 0; i <= 2; i++) {
			if (!ieee80211_is_valid_amsdu(skb, i))
				continue;

			if (valid >= 0) {
				/* ambiguous */
				valid = -1;
				break;
			}

			valid = i;
		}

		rx->sta->amsdu_mesh_control = valid;
	}

	ieee80211_amsdu_to_8023s(skb, &frame_list, dev->dev_addr,
				 rx->sdata->vif.type,
				 rx->local->hw.extra_tx_headroom,
				 check_da, check_sa,
				 rx->sta->amsdu_mesh_control);

	while (!skb_queue_empty(&frame_list)) {
		rx->skb = __skb_dequeue(&frame_list);

		res = ieee80211_rx_mesh_data(rx->sdata, rx->sta, rx->skb);
		switch (res) {
		case RX_QUEUED:
			continue;
		case RX_CONTINUE:
			break;
		default:
			goto free;
		}

		if (!ieee80211_frame_allowed(rx, fc))
			goto free;

		ieee80211_deliver_skb(rx);
		continue;

free:
		dev_kfree_skb(rx->skb);
	}

	return RX_QUEUED;
}

static ieee80211_rx_result debug_noinline
ieee80211_rx_h_amsdu(struct ieee80211_rx_data *rx)
{
	struct sk_buff *skb = rx->skb;
	struct ieee80211_rx_status *status = IEEE80211_SKB_RXCB(skb);
	struct ieee80211_hdr *hdr = (struct ieee80211_hdr *)skb->data;
	__le16 fc = hdr->frame_control;

	if (!(status->rx_flags & IEEE80211_RX_AMSDU))
		return RX_CONTINUE;

	if (unlikely(!ieee80211_is_data(fc)))
		return RX_CONTINUE;

	if (unlikely(!ieee80211_is_data_present(fc)))
		return RX_DROP_MONITOR;

	if (unlikely(ieee80211_has_a4(hdr->frame_control))) {
		switch (rx->sdata->vif.type) {
		case NL80211_IFTYPE_AP_VLAN:
			if (!rx->sdata->u.vlan.sta)
				return RX_DROP_UNUSABLE;
			break;
		case NL80211_IFTYPE_STATION:
			if (!rx->sdata->u.mgd.use_4addr)
				return RX_DROP_UNUSABLE;
			break;
		case NL80211_IFTYPE_MESH_POINT:
			break;
		default:
			return RX_DROP_UNUSABLE;
		}
	}

	if (is_multicast_ether_addr(hdr->addr1) || !rx->sta)
		return RX_DROP_UNUSABLE;

	if (rx->key) {
		/*
		 * We should not receive A-MSDUs on pre-HT connections,
		 * and HT connections cannot use old ciphers. Thus drop
		 * them, as in those cases we couldn't even have SPP
		 * A-MSDUs or such.
		 */
		switch (rx->key->conf.cipher) {
		case WLAN_CIPHER_SUITE_WEP40:
		case WLAN_CIPHER_SUITE_WEP104:
		case WLAN_CIPHER_SUITE_TKIP:
			return RX_DROP_UNUSABLE;
		default:
			break;
		}
	}

	return __ieee80211_rx_h_amsdu(rx, 0);
}

<<<<<<< HEAD
#ifdef CONFIG_MAC80211_MESH
static ieee80211_rx_result
ieee80211_rx_h_mesh_fwding(struct ieee80211_rx_data *rx)
{
	struct ieee80211_hdr *fwd_hdr, *hdr;
	struct ieee80211_tx_info *info;
	struct ieee80211s_hdr *mesh_hdr;
	struct sk_buff *skb = rx->skb, *fwd_skb;
	struct ieee80211_local *local = rx->local;
	struct ieee80211_sub_if_data *sdata = rx->sdata;
	struct ieee80211_if_mesh *ifmsh = &sdata->u.mesh;
	u16 ac, q, hdrlen;
	int tailroom = 0;

	hdr = (struct ieee80211_hdr *) skb->data;
	hdrlen = ieee80211_hdrlen(hdr->frame_control);

	/* make sure fixed part of mesh header is there, also checks skb len */
	if (!pskb_may_pull(rx->skb, hdrlen + 6))
		return RX_DROP_MONITOR;

	mesh_hdr = (struct ieee80211s_hdr *) (skb->data + hdrlen);

	/* make sure full mesh header is there, also checks skb len */
	if (!pskb_may_pull(rx->skb,
			   hdrlen + ieee80211_get_mesh_hdrlen(mesh_hdr)))
		return RX_DROP_MONITOR;

	/* reload pointers */
	hdr = (struct ieee80211_hdr *) skb->data;
	mesh_hdr = (struct ieee80211s_hdr *) (skb->data + hdrlen);

	if (ieee80211_drop_unencrypted(rx, hdr->frame_control))
		return RX_DROP_MONITOR;

	/* frame is in RMC, don't forward */
	if (ieee80211_is_data(hdr->frame_control) &&
	    is_multicast_ether_addr(hdr->addr1) &&
	    mesh_rmc_check(rx->sdata, hdr->addr3, mesh_hdr))
		return RX_DROP_MONITOR;

	if (!ieee80211_is_data(hdr->frame_control))
		return RX_CONTINUE;

	if (!mesh_hdr->ttl)
		return RX_DROP_MONITOR;

	if (mesh_hdr->flags & MESH_FLAGS_AE) {
		struct mesh_path *mppath;
		char *proxied_addr;
		char *mpp_addr;

		if (is_multicast_ether_addr(hdr->addr1)) {
			mpp_addr = hdr->addr3;
			proxied_addr = mesh_hdr->eaddr1;
		} else if ((mesh_hdr->flags & MESH_FLAGS_AE) ==
			    MESH_FLAGS_AE_A5_A6) {
			/* has_a4 already checked in ieee80211_rx_mesh_check */
			mpp_addr = hdr->addr4;
			proxied_addr = mesh_hdr->eaddr2;
		} else {
			return RX_DROP_MONITOR;
		}

		rcu_read_lock();
		mppath = mpp_path_lookup(sdata, proxied_addr);
		if (!mppath) {
			mpp_path_add(sdata, proxied_addr, mpp_addr);
		} else {
			spin_lock_bh(&mppath->state_lock);
			if (!ether_addr_equal(mppath->mpp, mpp_addr))
				memcpy(mppath->mpp, mpp_addr, ETH_ALEN);
			mppath->exp_time = jiffies;
			spin_unlock_bh(&mppath->state_lock);
		}
		rcu_read_unlock();
	}

	/* Frame has reached destination.  Don't forward */
	if (!is_multicast_ether_addr(hdr->addr1) &&
	    ether_addr_equal(sdata->vif.addr, hdr->addr3))
		return RX_CONTINUE;

	ac = ieee802_1d_to_ac[skb->priority];
	q = sdata->vif.hw_queue[ac];
	if (ieee80211_queue_stopped(&local->hw, q)) {
		IEEE80211_IFSTA_MESH_CTR_INC(ifmsh, dropped_frames_congestion);
		return RX_DROP_MONITOR;
	}
	skb_set_queue_mapping(skb, ac);

	if (!--mesh_hdr->ttl) {
		if (!is_multicast_ether_addr(hdr->addr1))
			IEEE80211_IFSTA_MESH_CTR_INC(ifmsh,
						     dropped_frames_ttl);
		goto out;
	}

	if (!ifmsh->mshcfg.dot11MeshForwarding)
		goto out;

	if (sdata->crypto_tx_tailroom_needed_cnt)
		tailroom = IEEE80211_ENCRYPT_TAILROOM;

	fwd_skb = skb_copy_expand(skb, local->tx_headroom +
				       sdata->encrypt_headroom,
				  tailroom, GFP_ATOMIC);
	if (!fwd_skb)
		goto out;

	fwd_hdr =  (struct ieee80211_hdr *) fwd_skb->data;
	fwd_hdr->frame_control &= ~cpu_to_le16(IEEE80211_FCTL_RETRY);
	info = IEEE80211_SKB_CB(fwd_skb);
	memset(info, 0, sizeof(*info));
	info->control.flags |= IEEE80211_TX_INTCFL_NEED_TXPROCESSING;
	info->control.vif = &rx->sdata->vif;
	info->control.jiffies = jiffies;
	if (is_multicast_ether_addr(fwd_hdr->addr1)) {
		IEEE80211_IFSTA_MESH_CTR_INC(ifmsh, fwded_mcast);
		memcpy(fwd_hdr->addr2, sdata->vif.addr, ETH_ALEN);
		/* update power mode indication when forwarding */
		ieee80211_mps_set_frame_flags(sdata, NULL, fwd_hdr);
	} else if (!mesh_nexthop_lookup(sdata, fwd_skb)) {
		/* mesh power mode flags updated in mesh_nexthop_lookup */
		IEEE80211_IFSTA_MESH_CTR_INC(ifmsh, fwded_unicast);
	} else {
		/* unable to resolve next hop */
		mesh_path_error_tx(sdata, ifmsh->mshcfg.element_ttl,
				   fwd_hdr->addr3, 0,
				   WLAN_REASON_MESH_PATH_NOFORWARD,
				   fwd_hdr->addr2);
		IEEE80211_IFSTA_MESH_CTR_INC(ifmsh, dropped_frames_no_route);
		kfree_skb(fwd_skb);
		return RX_DROP_MONITOR;
	}

	IEEE80211_IFSTA_MESH_CTR_INC(ifmsh, fwded_frames);
	ieee80211_add_pending_skb(local, fwd_skb);
 out:
	if (is_multicast_ether_addr(hdr->addr1))
		return RX_CONTINUE;
	return RX_DROP_MONITOR;
}
#endif

=======
>>>>>>> eb3cdb58
static ieee80211_rx_result debug_noinline
ieee80211_rx_h_data(struct ieee80211_rx_data *rx)
{
	struct ieee80211_sub_if_data *sdata = rx->sdata;
	struct ieee80211_local *local = rx->local;
	struct net_device *dev = sdata->dev;
	struct ieee80211_hdr *hdr = (struct ieee80211_hdr *)rx->skb->data;
	__le16 fc = hdr->frame_control;
	ieee80211_rx_result res;
	bool port_control;
	int err;

	if (unlikely(!ieee80211_is_data(hdr->frame_control)))
		return RX_CONTINUE;

	if (unlikely(!ieee80211_is_data_present(hdr->frame_control)))
		return RX_DROP_MONITOR;

	/*
	 * Send unexpected-4addr-frame event to hostapd. For older versions,
	 * also drop the frame to cooked monitor interfaces.
	 */
	if (ieee80211_has_a4(hdr->frame_control) &&
	    sdata->vif.type == NL80211_IFTYPE_AP) {
		if (rx->sta &&
		    !test_and_set_sta_flag(rx->sta, WLAN_STA_4ADDR_EVENT))
			cfg80211_rx_unexpected_4addr_frame(
				rx->sdata->dev, rx->sta->sta.addr, GFP_ATOMIC);
		return RX_DROP_MONITOR;
	}

	err = __ieee80211_data_to_8023(rx, &port_control);
	if (unlikely(err))
		return RX_DROP_UNUSABLE;

	res = ieee80211_rx_mesh_data(rx->sdata, rx->sta, rx->skb);
	if (res != RX_CONTINUE)
		return res;

	if (!ieee80211_frame_allowed(rx, fc))
		return RX_DROP_MONITOR;

	/* directly handle TDLS channel switch requests/responses */
	if (unlikely(((struct ethhdr *)rx->skb->data)->h_proto ==
						cpu_to_be16(ETH_P_TDLS))) {
		struct ieee80211_tdls_data *tf = (void *)rx->skb->data;

		if (pskb_may_pull(rx->skb,
				  offsetof(struct ieee80211_tdls_data, u)) &&
		    tf->payload_type == WLAN_TDLS_SNAP_RFTYPE &&
		    tf->category == WLAN_CATEGORY_TDLS &&
		    (tf->action_code == WLAN_TDLS_CHANNEL_SWITCH_REQUEST ||
		     tf->action_code == WLAN_TDLS_CHANNEL_SWITCH_RESPONSE)) {
			rx->skb->protocol = cpu_to_be16(ETH_P_TDLS);
			__ieee80211_queue_skb_to_iface(sdata, rx->link_id,
						       rx->sta, rx->skb);
			return RX_QUEUED;
		}
	}

	if (rx->sdata->vif.type == NL80211_IFTYPE_AP_VLAN &&
	    unlikely(port_control) && sdata->bss) {
		sdata = container_of(sdata->bss, struct ieee80211_sub_if_data,
				     u.ap);
		dev = sdata->dev;
		rx->sdata = sdata;
	}

	rx->skb->dev = dev;

	if (!ieee80211_hw_check(&local->hw, SUPPORTS_DYNAMIC_PS) &&
	    local->ps_sdata && local->hw.conf.dynamic_ps_timeout > 0 &&
	    !is_multicast_ether_addr(
		    ((struct ethhdr *)rx->skb->data)->h_dest) &&
	    (!local->scanning &&
	     !test_bit(SDATA_STATE_OFFCHANNEL, &sdata->state)))
		mod_timer(&local->dynamic_ps_timer, jiffies +
			  msecs_to_jiffies(local->hw.conf.dynamic_ps_timeout));

	ieee80211_deliver_skb(rx);

	return RX_QUEUED;
}

static ieee80211_rx_result debug_noinline
ieee80211_rx_h_ctrl(struct ieee80211_rx_data *rx, struct sk_buff_head *frames)
{
	struct sk_buff *skb = rx->skb;
	struct ieee80211_bar *bar = (struct ieee80211_bar *)skb->data;
	struct tid_ampdu_rx *tid_agg_rx;
	u16 start_seq_num;
	u16 tid;

	if (likely(!ieee80211_is_ctl(bar->frame_control)))
		return RX_CONTINUE;

	if (ieee80211_is_back_req(bar->frame_control)) {
		struct {
			__le16 control, start_seq_num;
		} __packed bar_data;
		struct ieee80211_event event = {
			.type = BAR_RX_EVENT,
		};

		if (!rx->sta)
			return RX_DROP_MONITOR;

		if (skb_copy_bits(skb, offsetof(struct ieee80211_bar, control),
				  &bar_data, sizeof(bar_data)))
			return RX_DROP_MONITOR;

		tid = le16_to_cpu(bar_data.control) >> 12;

		if (!test_bit(tid, rx->sta->ampdu_mlme.agg_session_valid) &&
		    !test_and_set_bit(tid, rx->sta->ampdu_mlme.unexpected_agg))
			ieee80211_send_delba(rx->sdata, rx->sta->sta.addr, tid,
					     WLAN_BACK_RECIPIENT,
					     WLAN_REASON_QSTA_REQUIRE_SETUP);

		tid_agg_rx = rcu_dereference(rx->sta->ampdu_mlme.tid_rx[tid]);
		if (!tid_agg_rx)
			return RX_DROP_MONITOR;

		start_seq_num = le16_to_cpu(bar_data.start_seq_num) >> 4;
		event.u.ba.tid = tid;
		event.u.ba.ssn = start_seq_num;
		event.u.ba.sta = &rx->sta->sta;

		/* reset session timer */
		if (tid_agg_rx->timeout)
			mod_timer(&tid_agg_rx->session_timer,
				  TU_TO_EXP_TIME(tid_agg_rx->timeout));

		spin_lock(&tid_agg_rx->reorder_lock);
		/* release stored frames up to start of BAR */
		ieee80211_release_reorder_frames(rx->sdata, tid_agg_rx,
						 start_seq_num, frames);
		spin_unlock(&tid_agg_rx->reorder_lock);

		drv_event_callback(rx->local, rx->sdata, &event);

		kfree_skb(skb);
		return RX_QUEUED;
	}

	/*
	 * After this point, we only want management frames,
	 * so we can drop all remaining control frames to
	 * cooked monitor interfaces.
	 */
	return RX_DROP_MONITOR;
}

static void ieee80211_process_sa_query_req(struct ieee80211_sub_if_data *sdata,
					   struct ieee80211_mgmt *mgmt,
					   size_t len)
{
	struct ieee80211_local *local = sdata->local;
	struct sk_buff *skb;
	struct ieee80211_mgmt *resp;

	if (!ether_addr_equal(mgmt->da, sdata->vif.addr)) {
		/* Not to own unicast address */
		return;
	}

	if (!ether_addr_equal(mgmt->sa, sdata->deflink.u.mgd.bssid) ||
	    !ether_addr_equal(mgmt->bssid, sdata->deflink.u.mgd.bssid)) {
		/* Not from the current AP or not associated yet. */
		return;
	}

	if (len < 24 + 1 + sizeof(resp->u.action.u.sa_query)) {
		/* Too short SA Query request frame */
		return;
	}

	skb = dev_alloc_skb(sizeof(*resp) + local->hw.extra_tx_headroom);
	if (skb == NULL)
		return;

	skb_reserve(skb, local->hw.extra_tx_headroom);
	resp = skb_put_zero(skb, 24);
	memcpy(resp->da, mgmt->sa, ETH_ALEN);
	memcpy(resp->sa, sdata->vif.addr, ETH_ALEN);
	memcpy(resp->bssid, sdata->deflink.u.mgd.bssid, ETH_ALEN);
	resp->frame_control = cpu_to_le16(IEEE80211_FTYPE_MGMT |
					  IEEE80211_STYPE_ACTION);
	skb_put(skb, 1 + sizeof(resp->u.action.u.sa_query));
	resp->u.action.category = WLAN_CATEGORY_SA_QUERY;
	resp->u.action.u.sa_query.action = WLAN_ACTION_SA_QUERY_RESPONSE;
	memcpy(resp->u.action.u.sa_query.trans_id,
	       mgmt->u.action.u.sa_query.trans_id,
	       WLAN_SA_QUERY_TR_ID_LEN);

	ieee80211_tx_skb(sdata, skb);
}

static void
ieee80211_rx_check_bss_color_collision(struct ieee80211_rx_data *rx)
{
	struct ieee80211_mgmt *mgmt = (void *)rx->skb->data;
	const struct element *ie;
	size_t baselen;

	if (!wiphy_ext_feature_isset(rx->local->hw.wiphy,
				     NL80211_EXT_FEATURE_BSS_COLOR))
		return;

	if (ieee80211_hw_check(&rx->local->hw, DETECTS_COLOR_COLLISION))
		return;

<<<<<<< HEAD
	if (rx->sdata->vif.csa_active)
=======
	if (rx->sdata->vif.bss_conf.csa_active)
>>>>>>> eb3cdb58
		return;

	baselen = mgmt->u.beacon.variable - rx->skb->data;
	if (baselen > rx->skb->len)
		return;

	ie = cfg80211_find_ext_elem(WLAN_EID_EXT_HE_OPERATION,
				    mgmt->u.beacon.variable,
				    rx->skb->len - baselen);
	if (ie && ie->datalen >= sizeof(struct ieee80211_he_operation) &&
	    ie->datalen >= ieee80211_he_oper_size(ie->data + 1)) {
		struct ieee80211_bss_conf *bss_conf = &rx->sdata->vif.bss_conf;
		const struct ieee80211_he_operation *he_oper;
		u8 color;

		he_oper = (void *)(ie->data + 1);
		if (le32_get_bits(he_oper->he_oper_params,
				  IEEE80211_HE_OPERATION_BSS_COLOR_DISABLED))
			return;

		color = le32_get_bits(he_oper->he_oper_params,
				      IEEE80211_HE_OPERATION_BSS_COLOR_MASK);
		if (color == bss_conf->he_bss_color.color)
<<<<<<< HEAD
			ieeee80211_obss_color_collision_notify(&rx->sdata->vif,
							       BIT_ULL(color),
							       GFP_ATOMIC);
=======
			ieee80211_obss_color_collision_notify(&rx->sdata->vif,
							      BIT_ULL(color),
							      GFP_ATOMIC);
>>>>>>> eb3cdb58
	}
}

static ieee80211_rx_result debug_noinline
ieee80211_rx_h_mgmt_check(struct ieee80211_rx_data *rx)
{
	struct ieee80211_mgmt *mgmt = (struct ieee80211_mgmt *) rx->skb->data;
	struct ieee80211_rx_status *status = IEEE80211_SKB_RXCB(rx->skb);

	if (ieee80211_is_s1g_beacon(mgmt->frame_control))
		return RX_CONTINUE;

	/*
	 * From here on, look only at management frames.
	 * Data and control frames are already handled,
	 * and unknown (reserved) frames are useless.
	 */
	if (rx->skb->len < 24)
		return RX_DROP_MONITOR;

	if (!ieee80211_is_mgmt(mgmt->frame_control))
		return RX_DROP_MONITOR;

	if (rx->sdata->vif.type == NL80211_IFTYPE_AP &&
	    ieee80211_is_beacon(mgmt->frame_control) &&
	    !(rx->flags & IEEE80211_RX_BEACON_REPORTED)) {
		int sig = 0;

		/* sw bss color collision detection */
		ieee80211_rx_check_bss_color_collision(rx);

		if (ieee80211_hw_check(&rx->local->hw, SIGNAL_DBM) &&
		    !(status->flag & RX_FLAG_NO_SIGNAL_VAL))
			sig = status->signal;

		cfg80211_report_obss_beacon_khz(rx->local->hw.wiphy,
						rx->skb->data, rx->skb->len,
						ieee80211_rx_status_to_khz(status),
						sig);
		rx->flags |= IEEE80211_RX_BEACON_REPORTED;
	}

	if (ieee80211_drop_unencrypted_mgmt(rx))
		return RX_DROP_UNUSABLE;

	return RX_CONTINUE;
}

static bool
ieee80211_process_rx_twt_action(struct ieee80211_rx_data *rx)
{
	struct ieee80211_mgmt *mgmt = (struct ieee80211_mgmt *)rx->skb->data;
<<<<<<< HEAD
	struct ieee80211_rx_status *status = IEEE80211_SKB_RXCB(rx->skb);
	struct ieee80211_sub_if_data *sdata = rx->sdata;
	const struct ieee80211_sta_he_cap *hecap;
	struct ieee80211_supported_band *sband;
=======
	struct ieee80211_sub_if_data *sdata = rx->sdata;
>>>>>>> eb3cdb58

	/* TWT actions are only supported in AP for the moment */
	if (sdata->vif.type != NL80211_IFTYPE_AP)
		return false;

<<<<<<< HEAD
	/* FIXME: SLE kABI compatibility check */
	if (rx->local->ops_revision < 2)
		return false;

	if (!rx->local->ops->add_twt_setup)
		return false;

	sband = rx->local->hw.wiphy->bands[status->band];
	hecap = ieee80211_get_he_iftype_cap(sband,
					    ieee80211_vif_type_p2p(&sdata->vif));
	if (!hecap)
		return false;

	if (!(hecap->he_cap_elem.mac_cap_info[0] &
	      IEEE80211_HE_MAC_CAP0_TWT_RES))
=======
	if (!rx->local->ops->add_twt_setup)
		return false;

	if (!sdata->vif.bss_conf.twt_responder)
>>>>>>> eb3cdb58
		return false;

	if (!rx->sta)
		return false;

	switch (mgmt->u.action.u.s1g.action_code) {
	case WLAN_S1G_TWT_SETUP: {
		struct ieee80211_twt_setup *twt;

		if (rx->skb->len < IEEE80211_MIN_ACTION_SIZE +
				   1 + /* action code */
				   sizeof(struct ieee80211_twt_setup) +
				   2 /* TWT req_type agrt */)
			break;

		twt = (void *)mgmt->u.action.u.s1g.variable;
		if (twt->element_id != WLAN_EID_S1G_TWT)
			break;

		if (rx->skb->len < IEEE80211_MIN_ACTION_SIZE +
				   4 + /* action code + token + tlv */
				   twt->length)
			break;

		return true; /* queue the frame */
	}
	case WLAN_S1G_TWT_TEARDOWN:
		if (rx->skb->len < IEEE80211_MIN_ACTION_SIZE + 2)
			break;

		return true; /* queue the frame */
	default:
		break;
	}

	return false;
}

static ieee80211_rx_result debug_noinline
ieee80211_rx_h_action(struct ieee80211_rx_data *rx)
{
	struct ieee80211_local *local = rx->local;
	struct ieee80211_sub_if_data *sdata = rx->sdata;
	struct ieee80211_mgmt *mgmt = (struct ieee80211_mgmt *) rx->skb->data;
	struct ieee80211_rx_status *status = IEEE80211_SKB_RXCB(rx->skb);
	int len = rx->skb->len;

	if (!ieee80211_is_action(mgmt->frame_control))
		return RX_CONTINUE;

	/* drop too small frames */
	if (len < IEEE80211_MIN_ACTION_SIZE)
		return RX_DROP_UNUSABLE;

	if (!rx->sta && mgmt->u.action.category != WLAN_CATEGORY_PUBLIC &&
	    mgmt->u.action.category != WLAN_CATEGORY_SELF_PROTECTED &&
	    mgmt->u.action.category != WLAN_CATEGORY_SPECTRUM_MGMT)
		return RX_DROP_UNUSABLE;

	switch (mgmt->u.action.category) {
	case WLAN_CATEGORY_HT:
		/* reject HT action frames from stations not supporting HT */
		if (!rx->link_sta->pub->ht_cap.ht_supported)
			goto invalid;

		if (sdata->vif.type != NL80211_IFTYPE_STATION &&
		    sdata->vif.type != NL80211_IFTYPE_MESH_POINT &&
		    sdata->vif.type != NL80211_IFTYPE_AP_VLAN &&
		    sdata->vif.type != NL80211_IFTYPE_AP &&
		    sdata->vif.type != NL80211_IFTYPE_ADHOC)
			break;

		/* verify action & smps_control/chanwidth are present */
		if (len < IEEE80211_MIN_ACTION_SIZE + 2)
			goto invalid;

		switch (mgmt->u.action.u.ht_smps.action) {
		case WLAN_HT_ACTION_SMPS: {
			struct ieee80211_supported_band *sband;
			enum ieee80211_smps_mode smps_mode;
			struct sta_opmode_info sta_opmode = {};

			if (sdata->vif.type != NL80211_IFTYPE_AP &&
			    sdata->vif.type != NL80211_IFTYPE_AP_VLAN)
				goto handled;

			/* convert to HT capability */
			switch (mgmt->u.action.u.ht_smps.smps_control) {
			case WLAN_HT_SMPS_CONTROL_DISABLED:
				smps_mode = IEEE80211_SMPS_OFF;
				break;
			case WLAN_HT_SMPS_CONTROL_STATIC:
				smps_mode = IEEE80211_SMPS_STATIC;
				break;
			case WLAN_HT_SMPS_CONTROL_DYNAMIC:
				smps_mode = IEEE80211_SMPS_DYNAMIC;
				break;
			default:
				goto invalid;
			}

			/* if no change do nothing */
			if (rx->link_sta->pub->smps_mode == smps_mode)
				goto handled;
			rx->link_sta->pub->smps_mode = smps_mode;
			sta_opmode.smps_mode =
				ieee80211_smps_mode_to_smps_mode(smps_mode);
			sta_opmode.changed = STA_OPMODE_SMPS_MODE_CHANGED;

			sband = rx->local->hw.wiphy->bands[status->band];

			rate_control_rate_update(local, sband, rx->sta, 0,
						 IEEE80211_RC_SMPS_CHANGED);
			cfg80211_sta_opmode_change_notify(sdata->dev,
							  rx->sta->addr,
							  &sta_opmode,
							  GFP_ATOMIC);
			goto handled;
		}
		case WLAN_HT_ACTION_NOTIFY_CHANWIDTH: {
			struct ieee80211_supported_band *sband;
			u8 chanwidth = mgmt->u.action.u.ht_notify_cw.chanwidth;
			enum ieee80211_sta_rx_bandwidth max_bw, new_bw;
			struct sta_opmode_info sta_opmode = {};

			/* If it doesn't support 40 MHz it can't change ... */
			if (!(rx->link_sta->pub->ht_cap.cap &
					IEEE80211_HT_CAP_SUP_WIDTH_20_40))
				goto handled;

			if (chanwidth == IEEE80211_HT_CHANWIDTH_20MHZ)
				max_bw = IEEE80211_STA_RX_BW_20;
			else
				max_bw = ieee80211_sta_cap_rx_bw(rx->link_sta);

			/* set cur_max_bandwidth and recalc sta bw */
			rx->link_sta->cur_max_bandwidth = max_bw;
			new_bw = ieee80211_sta_cur_vht_bw(rx->link_sta);

			if (rx->link_sta->pub->bandwidth == new_bw)
				goto handled;

			rx->link_sta->pub->bandwidth = new_bw;
			sband = rx->local->hw.wiphy->bands[status->band];
			sta_opmode.bw =
				ieee80211_sta_rx_bw_to_chan_width(rx->link_sta);
			sta_opmode.changed = STA_OPMODE_MAX_BW_CHANGED;

			rate_control_rate_update(local, sband, rx->sta, 0,
						 IEEE80211_RC_BW_CHANGED);
			cfg80211_sta_opmode_change_notify(sdata->dev,
							  rx->sta->addr,
							  &sta_opmode,
							  GFP_ATOMIC);
			goto handled;
		}
		default:
			goto invalid;
		}

		break;
	case WLAN_CATEGORY_PUBLIC:
		if (len < IEEE80211_MIN_ACTION_SIZE + 1)
			goto invalid;
		if (sdata->vif.type != NL80211_IFTYPE_STATION)
			break;
		if (!rx->sta)
			break;
		if (!ether_addr_equal(mgmt->bssid, sdata->deflink.u.mgd.bssid))
			break;
		if (mgmt->u.action.u.ext_chan_switch.action_code !=
				WLAN_PUB_ACTION_EXT_CHANSW_ANN)
			break;
		if (len < offsetof(struct ieee80211_mgmt,
				   u.action.u.ext_chan_switch.variable))
			goto invalid;
		goto queue;
	case WLAN_CATEGORY_VHT:
		if (sdata->vif.type != NL80211_IFTYPE_STATION &&
		    sdata->vif.type != NL80211_IFTYPE_MESH_POINT &&
		    sdata->vif.type != NL80211_IFTYPE_AP_VLAN &&
		    sdata->vif.type != NL80211_IFTYPE_AP &&
		    sdata->vif.type != NL80211_IFTYPE_ADHOC)
			break;

		/* verify action code is present */
		if (len < IEEE80211_MIN_ACTION_SIZE + 1)
			goto invalid;

		switch (mgmt->u.action.u.vht_opmode_notif.action_code) {
		case WLAN_VHT_ACTION_OPMODE_NOTIF: {
			/* verify opmode is present */
			if (len < IEEE80211_MIN_ACTION_SIZE + 2)
				goto invalid;
			goto queue;
		}
		case WLAN_VHT_ACTION_GROUPID_MGMT: {
			if (len < IEEE80211_MIN_ACTION_SIZE + 25)
				goto invalid;
			goto queue;
		}
		default:
			break;
		}
		break;
	case WLAN_CATEGORY_BACK:
		if (sdata->vif.type != NL80211_IFTYPE_STATION &&
		    sdata->vif.type != NL80211_IFTYPE_MESH_POINT &&
		    sdata->vif.type != NL80211_IFTYPE_AP_VLAN &&
		    sdata->vif.type != NL80211_IFTYPE_AP &&
		    sdata->vif.type != NL80211_IFTYPE_ADHOC)
			break;

		/* verify action_code is present */
		if (len < IEEE80211_MIN_ACTION_SIZE + 1)
			break;

		switch (mgmt->u.action.u.addba_req.action_code) {
		case WLAN_ACTION_ADDBA_REQ:
			if (len < (IEEE80211_MIN_ACTION_SIZE +
				   sizeof(mgmt->u.action.u.addba_req)))
				goto invalid;
			break;
		case WLAN_ACTION_ADDBA_RESP:
			if (len < (IEEE80211_MIN_ACTION_SIZE +
				   sizeof(mgmt->u.action.u.addba_resp)))
				goto invalid;
			break;
		case WLAN_ACTION_DELBA:
			if (len < (IEEE80211_MIN_ACTION_SIZE +
				   sizeof(mgmt->u.action.u.delba)))
				goto invalid;
			break;
		default:
			goto invalid;
		}

		goto queue;
	case WLAN_CATEGORY_SPECTRUM_MGMT:
		/* verify action_code is present */
		if (len < IEEE80211_MIN_ACTION_SIZE + 1)
			break;

		switch (mgmt->u.action.u.measurement.action_code) {
		case WLAN_ACTION_SPCT_MSR_REQ:
			if (status->band != NL80211_BAND_5GHZ)
				break;

			if (len < (IEEE80211_MIN_ACTION_SIZE +
				   sizeof(mgmt->u.action.u.measurement)))
				break;

			if (sdata->vif.type != NL80211_IFTYPE_STATION)
				break;

			ieee80211_process_measurement_req(sdata, mgmt, len);
			goto handled;
		case WLAN_ACTION_SPCT_CHL_SWITCH: {
			u8 *bssid;
			if (len < (IEEE80211_MIN_ACTION_SIZE +
				   sizeof(mgmt->u.action.u.chan_switch)))
				break;

			if (sdata->vif.type != NL80211_IFTYPE_STATION &&
			    sdata->vif.type != NL80211_IFTYPE_ADHOC &&
			    sdata->vif.type != NL80211_IFTYPE_MESH_POINT)
				break;

			if (sdata->vif.type == NL80211_IFTYPE_STATION)
				bssid = sdata->deflink.u.mgd.bssid;
			else if (sdata->vif.type == NL80211_IFTYPE_ADHOC)
				bssid = sdata->u.ibss.bssid;
			else if (sdata->vif.type == NL80211_IFTYPE_MESH_POINT)
				bssid = mgmt->sa;
			else
				break;

			if (!ether_addr_equal(mgmt->bssid, bssid))
				break;

			goto queue;
			}
		}
		break;
	case WLAN_CATEGORY_SELF_PROTECTED:
		if (len < (IEEE80211_MIN_ACTION_SIZE +
			   sizeof(mgmt->u.action.u.self_prot.action_code)))
			break;

		switch (mgmt->u.action.u.self_prot.action_code) {
		case WLAN_SP_MESH_PEERING_OPEN:
		case WLAN_SP_MESH_PEERING_CLOSE:
		case WLAN_SP_MESH_PEERING_CONFIRM:
			if (!ieee80211_vif_is_mesh(&sdata->vif))
				goto invalid;
			if (sdata->u.mesh.user_mpm)
				/* userspace handles this frame */
				break;
			goto queue;
		case WLAN_SP_MGK_INFORM:
		case WLAN_SP_MGK_ACK:
			if (!ieee80211_vif_is_mesh(&sdata->vif))
				goto invalid;
			break;
		}
		break;
	case WLAN_CATEGORY_MESH_ACTION:
		if (len < (IEEE80211_MIN_ACTION_SIZE +
			   sizeof(mgmt->u.action.u.mesh_action.action_code)))
			break;

		if (!ieee80211_vif_is_mesh(&sdata->vif))
			break;
		if (mesh_action_is_path_sel(mgmt) &&
		    !mesh_path_sel_is_hwmp(sdata))
			break;
		goto queue;
	case WLAN_CATEGORY_S1G:
		switch (mgmt->u.action.u.s1g.action_code) {
		case WLAN_S1G_TWT_SETUP:
		case WLAN_S1G_TWT_TEARDOWN:
			if (ieee80211_process_rx_twt_action(rx))
				goto queue;
			break;
		default:
			break;
		}
		break;
	}

	return RX_CONTINUE;

 invalid:
	status->rx_flags |= IEEE80211_RX_MALFORMED_ACTION_FRM;
	/* will return in the next handlers */
	return RX_CONTINUE;

 handled:
	if (rx->sta)
		rx->link_sta->rx_stats.packets++;
	dev_kfree_skb(rx->skb);
	return RX_QUEUED;

 queue:
	ieee80211_queue_skb_to_iface(sdata, rx->link_id, rx->sta, rx->skb);
	return RX_QUEUED;
}

static ieee80211_rx_result debug_noinline
ieee80211_rx_h_userspace_mgmt(struct ieee80211_rx_data *rx)
{
	struct ieee80211_rx_status *status = IEEE80211_SKB_RXCB(rx->skb);
	struct cfg80211_rx_info info = {
		.freq = ieee80211_rx_status_to_khz(status),
		.buf = rx->skb->data,
		.len = rx->skb->len,
		.link_id = rx->link_id,
		.have_link_id = rx->link_id >= 0,
	};

	/* skip known-bad action frames and return them in the next handler */
	if (status->rx_flags & IEEE80211_RX_MALFORMED_ACTION_FRM)
		return RX_CONTINUE;

	/*
	 * Getting here means the kernel doesn't know how to handle
	 * it, but maybe userspace does ... include returned frames
	 * so userspace can register for those to know whether ones
	 * it transmitted were processed or returned.
	 */

	if (ieee80211_hw_check(&rx->local->hw, SIGNAL_DBM) &&
	    !(status->flag & RX_FLAG_NO_SIGNAL_VAL))
		info.sig_dbm = status->signal;

	if (ieee80211_is_timing_measurement(rx->skb) ||
	    ieee80211_is_ftm(rx->skb)) {
		info.rx_tstamp = ktime_to_ns(skb_hwtstamps(rx->skb)->hwtstamp);
		info.ack_tstamp = ktime_to_ns(status->ack_tx_hwtstamp);
	}

	if (cfg80211_rx_mgmt_ext(&rx->sdata->wdev, &info)) {
		if (rx->sta)
			rx->link_sta->rx_stats.packets++;
		dev_kfree_skb(rx->skb);
		return RX_QUEUED;
	}

	return RX_CONTINUE;
}

static ieee80211_rx_result debug_noinline
ieee80211_rx_h_action_post_userspace(struct ieee80211_rx_data *rx)
{
	struct ieee80211_sub_if_data *sdata = rx->sdata;
	struct ieee80211_mgmt *mgmt = (struct ieee80211_mgmt *) rx->skb->data;
	int len = rx->skb->len;

	if (!ieee80211_is_action(mgmt->frame_control))
		return RX_CONTINUE;

	switch (mgmt->u.action.category) {
	case WLAN_CATEGORY_SA_QUERY:
		if (len < (IEEE80211_MIN_ACTION_SIZE +
			   sizeof(mgmt->u.action.u.sa_query)))
			break;

		switch (mgmt->u.action.u.sa_query.action) {
		case WLAN_ACTION_SA_QUERY_REQUEST:
			if (sdata->vif.type != NL80211_IFTYPE_STATION)
				break;
			ieee80211_process_sa_query_req(sdata, mgmt, len);
			goto handled;
		}
		break;
	}

	return RX_CONTINUE;

 handled:
	if (rx->sta)
		rx->link_sta->rx_stats.packets++;
	dev_kfree_skb(rx->skb);
	return RX_QUEUED;
}

static ieee80211_rx_result debug_noinline
ieee80211_rx_h_action_return(struct ieee80211_rx_data *rx)
{
	struct ieee80211_local *local = rx->local;
	struct ieee80211_mgmt *mgmt = (struct ieee80211_mgmt *) rx->skb->data;
	struct sk_buff *nskb;
	struct ieee80211_sub_if_data *sdata = rx->sdata;
	struct ieee80211_rx_status *status = IEEE80211_SKB_RXCB(rx->skb);

	if (!ieee80211_is_action(mgmt->frame_control))
		return RX_CONTINUE;

	/*
	 * For AP mode, hostapd is responsible for handling any action
	 * frames that we didn't handle, including returning unknown
	 * ones. For all other modes we will return them to the sender,
	 * setting the 0x80 bit in the action category, as required by
	 * 802.11-2012 9.24.4.
	 * Newer versions of hostapd shall also use the management frame
	 * registration mechanisms, but older ones still use cooked
	 * monitor interfaces so push all frames there.
	 */
	if (!(status->rx_flags & IEEE80211_RX_MALFORMED_ACTION_FRM) &&
	    (sdata->vif.type == NL80211_IFTYPE_AP ||
	     sdata->vif.type == NL80211_IFTYPE_AP_VLAN))
		return RX_DROP_MONITOR;

	if (is_multicast_ether_addr(mgmt->da))
		return RX_DROP_MONITOR;

	/* do not return rejected action frames */
	if (mgmt->u.action.category & 0x80)
		return RX_DROP_UNUSABLE;

	nskb = skb_copy_expand(rx->skb, local->hw.extra_tx_headroom, 0,
			       GFP_ATOMIC);
	if (nskb) {
		struct ieee80211_mgmt *nmgmt = (void *)nskb->data;

		nmgmt->u.action.category |= 0x80;
		memcpy(nmgmt->da, nmgmt->sa, ETH_ALEN);
		memcpy(nmgmt->sa, rx->sdata->vif.addr, ETH_ALEN);

		memset(nskb->cb, 0, sizeof(nskb->cb));

		if (rx->sdata->vif.type == NL80211_IFTYPE_P2P_DEVICE) {
			struct ieee80211_tx_info *info = IEEE80211_SKB_CB(nskb);

			info->flags = IEEE80211_TX_CTL_TX_OFFCHAN |
				      IEEE80211_TX_INTFL_OFFCHAN_TX_OK |
				      IEEE80211_TX_CTL_NO_CCK_RATE;
			if (ieee80211_hw_check(&local->hw, QUEUE_CONTROL))
				info->hw_queue =
					local->hw.offchannel_tx_hw_queue;
		}

		__ieee80211_tx_skb_tid_band(rx->sdata, nskb, 7, -1,
					    status->band);
	}
	dev_kfree_skb(rx->skb);
	return RX_QUEUED;
}

static ieee80211_rx_result debug_noinline
ieee80211_rx_h_ext(struct ieee80211_rx_data *rx)
{
	struct ieee80211_sub_if_data *sdata = rx->sdata;
	struct ieee80211_hdr *hdr = (void *)rx->skb->data;

	if (!ieee80211_is_ext(hdr->frame_control))
		return RX_CONTINUE;

	if (sdata->vif.type != NL80211_IFTYPE_STATION)
		return RX_DROP_MONITOR;

	/* for now only beacons are ext, so queue them */
	ieee80211_queue_skb_to_iface(sdata, rx->link_id, rx->sta, rx->skb);

	return RX_QUEUED;
}

static ieee80211_rx_result debug_noinline
ieee80211_rx_h_mgmt(struct ieee80211_rx_data *rx)
{
	struct ieee80211_sub_if_data *sdata = rx->sdata;
	struct ieee80211_mgmt *mgmt = (void *)rx->skb->data;
	__le16 stype;

	stype = mgmt->frame_control & cpu_to_le16(IEEE80211_FCTL_STYPE);

	if (!ieee80211_vif_is_mesh(&sdata->vif) &&
	    sdata->vif.type != NL80211_IFTYPE_ADHOC &&
	    sdata->vif.type != NL80211_IFTYPE_OCB &&
	    sdata->vif.type != NL80211_IFTYPE_STATION)
		return RX_DROP_MONITOR;

	switch (stype) {
	case cpu_to_le16(IEEE80211_STYPE_AUTH):
	case cpu_to_le16(IEEE80211_STYPE_BEACON):
	case cpu_to_le16(IEEE80211_STYPE_PROBE_RESP):
		/* process for all: mesh, mlme, ibss */
		break;
	case cpu_to_le16(IEEE80211_STYPE_DEAUTH):
		if (is_multicast_ether_addr(mgmt->da) &&
		    !is_broadcast_ether_addr(mgmt->da))
			return RX_DROP_MONITOR;

		/* process only for station/IBSS */
		if (sdata->vif.type != NL80211_IFTYPE_STATION &&
		    sdata->vif.type != NL80211_IFTYPE_ADHOC)
			return RX_DROP_MONITOR;
		break;
	case cpu_to_le16(IEEE80211_STYPE_ASSOC_RESP):
	case cpu_to_le16(IEEE80211_STYPE_REASSOC_RESP):
	case cpu_to_le16(IEEE80211_STYPE_DISASSOC):
		if (is_multicast_ether_addr(mgmt->da) &&
		    !is_broadcast_ether_addr(mgmt->da))
			return RX_DROP_MONITOR;

		/* process only for station */
		if (sdata->vif.type != NL80211_IFTYPE_STATION)
			return RX_DROP_MONITOR;
		break;
	case cpu_to_le16(IEEE80211_STYPE_PROBE_REQ):
		/* process only for ibss and mesh */
		if (sdata->vif.type != NL80211_IFTYPE_ADHOC &&
		    sdata->vif.type != NL80211_IFTYPE_MESH_POINT)
			return RX_DROP_MONITOR;
		break;
	default:
		return RX_DROP_MONITOR;
	}

	ieee80211_queue_skb_to_iface(sdata, rx->link_id, rx->sta, rx->skb);

	return RX_QUEUED;
}

static void ieee80211_rx_cooked_monitor(struct ieee80211_rx_data *rx,
					struct ieee80211_rate *rate,
					ieee80211_rx_result reason)
{
	struct ieee80211_sub_if_data *sdata;
	struct ieee80211_local *local = rx->local;
	struct sk_buff *skb = rx->skb, *skb2;
	struct net_device *prev_dev = NULL;
	struct ieee80211_rx_status *status = IEEE80211_SKB_RXCB(skb);
	int needed_headroom;

	/*
	 * If cooked monitor has been processed already, then
	 * don't do it again. If not, set the flag.
	 */
	if (rx->flags & IEEE80211_RX_CMNTR)
		goto out_free_skb;
	rx->flags |= IEEE80211_RX_CMNTR;

	/* If there are no cooked monitor interfaces, just free the SKB */
	if (!local->cooked_mntrs)
		goto out_free_skb;

	/* room for the radiotap header based on driver features */
	needed_headroom = ieee80211_rx_radiotap_hdrlen(local, status, skb);

	if (skb_headroom(skb) < needed_headroom &&
	    pskb_expand_head(skb, needed_headroom, 0, GFP_ATOMIC))
		goto out_free_skb;

	/* prepend radiotap information */
	ieee80211_add_rx_radiotap_header(local, skb, rate, needed_headroom,
					 false);

	skb_reset_mac_header(skb);
	skb->ip_summed = CHECKSUM_UNNECESSARY;
	skb->pkt_type = PACKET_OTHERHOST;
	skb->protocol = htons(ETH_P_802_2);

	list_for_each_entry_rcu(sdata, &local->interfaces, list) {
		if (!ieee80211_sdata_running(sdata))
			continue;

		if (sdata->vif.type != NL80211_IFTYPE_MONITOR ||
		    !(sdata->u.mntr.flags & MONITOR_FLAG_COOK_FRAMES))
			continue;

		if (prev_dev) {
			skb2 = skb_clone(skb, GFP_ATOMIC);
			if (skb2) {
				skb2->dev = prev_dev;
				netif_receive_skb(skb2);
			}
		}

		prev_dev = sdata->dev;
		dev_sw_netstats_rx_add(sdata->dev, skb->len);
	}

	if (prev_dev) {
		skb->dev = prev_dev;
		netif_receive_skb(skb);
		return;
	}

 out_free_skb:
	kfree_skb_reason(skb, (__force u32)reason);
}

static void ieee80211_rx_handlers_result(struct ieee80211_rx_data *rx,
					 ieee80211_rx_result res)
{
	struct ieee80211_rx_status *status = IEEE80211_SKB_RXCB(rx->skb);
	struct ieee80211_supported_band *sband;
	struct ieee80211_rate *rate = NULL;

	if (res == RX_QUEUED) {
		I802_DEBUG_INC(rx->sdata->local->rx_handlers_queued);
		return;
	}

	if (res != RX_CONTINUE) {
		I802_DEBUG_INC(rx->sdata->local->rx_handlers_drop);
		if (rx->sta)
			rx->link_sta->rx_stats.dropped++;
	}

	if (u32_get_bits((__force u32)res, SKB_DROP_REASON_SUBSYS_MASK) ==
			SKB_DROP_REASON_SUBSYS_MAC80211_UNUSABLE) {
		kfree_skb_reason(rx->skb, (__force u32)res);
		return;
	}

	sband = rx->local->hw.wiphy->bands[status->band];
	if (status->encoding == RX_ENC_LEGACY)
		rate = &sband->bitrates[status->rate_idx];

	ieee80211_rx_cooked_monitor(rx, rate, res);
}

static void ieee80211_rx_handlers(struct ieee80211_rx_data *rx,
				  struct sk_buff_head *frames)
{
	ieee80211_rx_result res = RX_DROP_MONITOR;
	struct sk_buff *skb;

#define CALL_RXH(rxh)			\
	do {				\
		res = rxh(rx);		\
		if (res != RX_CONTINUE)	\
			goto rxh_next;  \
	} while (0)

	/* Lock here to avoid hitting all of the data used in the RX
	 * path (e.g. key data, station data, ...) concurrently when
	 * a frame is released from the reorder buffer due to timeout
	 * from the timer, potentially concurrently with RX from the
	 * driver.
	 */
	spin_lock_bh(&rx->local->rx_path_lock);

	while ((skb = __skb_dequeue(frames))) {
		/*
		 * all the other fields are valid across frames
		 * that belong to an aMPDU since they are on the
		 * same TID from the same station
		 */
		rx->skb = skb;

		if (WARN_ON_ONCE(!rx->link))
			goto rxh_next;

		CALL_RXH(ieee80211_rx_h_check_more_data);
		CALL_RXH(ieee80211_rx_h_uapsd_and_pspoll);
		CALL_RXH(ieee80211_rx_h_sta_process);
		CALL_RXH(ieee80211_rx_h_decrypt);
		CALL_RXH(ieee80211_rx_h_defragment);
		CALL_RXH(ieee80211_rx_h_michael_mic_verify);
		/* must be after MMIC verify so header is counted in MPDU mic */
		CALL_RXH(ieee80211_rx_h_amsdu);
		CALL_RXH(ieee80211_rx_h_data);

		/* special treatment -- needs the queue */
		res = ieee80211_rx_h_ctrl(rx, frames);
		if (res != RX_CONTINUE)
			goto rxh_next;

		CALL_RXH(ieee80211_rx_h_mgmt_check);
		CALL_RXH(ieee80211_rx_h_action);
		CALL_RXH(ieee80211_rx_h_userspace_mgmt);
		CALL_RXH(ieee80211_rx_h_action_post_userspace);
		CALL_RXH(ieee80211_rx_h_action_return);
		CALL_RXH(ieee80211_rx_h_ext);
		CALL_RXH(ieee80211_rx_h_mgmt);

 rxh_next:
		ieee80211_rx_handlers_result(rx, res);

#undef CALL_RXH
	}

	spin_unlock_bh(&rx->local->rx_path_lock);
}

static void ieee80211_invoke_rx_handlers(struct ieee80211_rx_data *rx)
{
	struct sk_buff_head reorder_release;
	ieee80211_rx_result res = RX_DROP_MONITOR;

	__skb_queue_head_init(&reorder_release);

#define CALL_RXH(rxh)			\
	do {				\
		res = rxh(rx);		\
		if (res != RX_CONTINUE)	\
			goto rxh_next;  \
	} while (0)

	CALL_RXH(ieee80211_rx_h_check_dup);
	CALL_RXH(ieee80211_rx_h_check);

	ieee80211_rx_reorder_ampdu(rx, &reorder_release);

	ieee80211_rx_handlers(rx, &reorder_release);
	return;

 rxh_next:
	ieee80211_rx_handlers_result(rx, res);

#undef CALL_RXH
}

static bool
ieee80211_rx_is_valid_sta_link_id(struct ieee80211_sta *sta, u8 link_id)
{
	return !!(sta->valid_links & BIT(link_id));
}

static bool ieee80211_rx_data_set_link(struct ieee80211_rx_data *rx,
				       u8 link_id)
{
	rx->link_id = link_id;
	rx->link = rcu_dereference(rx->sdata->link[link_id]);

	if (!rx->sta)
		return rx->link;

	if (!ieee80211_rx_is_valid_sta_link_id(&rx->sta->sta, link_id))
		return false;

	rx->link_sta = rcu_dereference(rx->sta->link[link_id]);

	return rx->link && rx->link_sta;
}

static bool ieee80211_rx_data_set_sta(struct ieee80211_rx_data *rx,
				      struct sta_info *sta, int link_id)
{
	rx->link_id = link_id;
	rx->sta = sta;

	if (sta) {
		rx->local = sta->sdata->local;
		if (!rx->sdata)
			rx->sdata = sta->sdata;
		rx->link_sta = &sta->deflink;
	} else {
		rx->link_sta = NULL;
	}

	if (link_id < 0)
		rx->link = &rx->sdata->deflink;
	else if (!ieee80211_rx_data_set_link(rx, link_id))
		return false;

	return true;
}

/*
 * This function makes calls into the RX path, therefore
 * it has to be invoked under RCU read lock.
 */
void ieee80211_release_reorder_timeout(struct sta_info *sta, int tid)
{
	struct sk_buff_head frames;
	struct ieee80211_rx_data rx = {
		/* This is OK -- must be QoS data frame */
		.security_idx = tid,
		.seqno_idx = tid,
	};
	struct tid_ampdu_rx *tid_agg_rx;
	int link_id = -1;

	/* FIXME: statistics won't be right with this */
	if (sta->sta.valid_links)
		link_id = ffs(sta->sta.valid_links) - 1;

	if (!ieee80211_rx_data_set_sta(&rx, sta, link_id))
		return;

	tid_agg_rx = rcu_dereference(sta->ampdu_mlme.tid_rx[tid]);
	if (!tid_agg_rx)
		return;

	__skb_queue_head_init(&frames);

	spin_lock(&tid_agg_rx->reorder_lock);
	ieee80211_sta_reorder_release(sta->sdata, tid_agg_rx, &frames);
	spin_unlock(&tid_agg_rx->reorder_lock);

	if (!skb_queue_empty(&frames)) {
		struct ieee80211_event event = {
			.type = BA_FRAME_TIMEOUT,
			.u.ba.tid = tid,
			.u.ba.sta = &sta->sta,
		};
		drv_event_callback(rx.local, rx.sdata, &event);
	}

	ieee80211_rx_handlers(&rx, &frames);
}

void ieee80211_mark_rx_ba_filtered_frames(struct ieee80211_sta *pubsta, u8 tid,
					  u16 ssn, u64 filtered,
					  u16 received_mpdus)
{
	struct sta_info *sta;
	struct tid_ampdu_rx *tid_agg_rx;
	struct sk_buff_head frames;
	struct ieee80211_rx_data rx = {
		/* This is OK -- must be QoS data frame */
		.security_idx = tid,
		.seqno_idx = tid,
	};
	int i, diff;

	if (WARN_ON(!pubsta || tid >= IEEE80211_NUM_TIDS))
		return;

	__skb_queue_head_init(&frames);

	sta = container_of(pubsta, struct sta_info, sta);

	if (!ieee80211_rx_data_set_sta(&rx, sta, -1))
		return;

	rcu_read_lock();
	tid_agg_rx = rcu_dereference(sta->ampdu_mlme.tid_rx[tid]);
	if (!tid_agg_rx)
		goto out;

	spin_lock_bh(&tid_agg_rx->reorder_lock);

	if (received_mpdus >= IEEE80211_SN_MODULO >> 1) {
		int release;

		/* release all frames in the reorder buffer */
		release = (tid_agg_rx->head_seq_num + tid_agg_rx->buf_size) %
			   IEEE80211_SN_MODULO;
		ieee80211_release_reorder_frames(sta->sdata, tid_agg_rx,
						 release, &frames);
		/* update ssn to match received ssn */
		tid_agg_rx->head_seq_num = ssn;
	} else {
		ieee80211_release_reorder_frames(sta->sdata, tid_agg_rx, ssn,
						 &frames);
	}

	/* handle the case that received ssn is behind the mac ssn.
	 * it can be tid_agg_rx->buf_size behind and still be valid */
	diff = (tid_agg_rx->head_seq_num - ssn) & IEEE80211_SN_MASK;
	if (diff >= tid_agg_rx->buf_size) {
		tid_agg_rx->reorder_buf_filtered = 0;
		goto release;
	}
	filtered = filtered >> diff;
	ssn += diff;

	/* update bitmap */
	for (i = 0; i < tid_agg_rx->buf_size; i++) {
		int index = (ssn + i) % tid_agg_rx->buf_size;

		tid_agg_rx->reorder_buf_filtered &= ~BIT_ULL(index);
		if (filtered & BIT_ULL(i))
			tid_agg_rx->reorder_buf_filtered |= BIT_ULL(index);
	}

	/* now process also frames that the filter marking released */
	ieee80211_sta_reorder_release(sta->sdata, tid_agg_rx, &frames);

release:
	spin_unlock_bh(&tid_agg_rx->reorder_lock);

	ieee80211_rx_handlers(&rx, &frames);

 out:
	rcu_read_unlock();
}
EXPORT_SYMBOL(ieee80211_mark_rx_ba_filtered_frames);

/* main receive path */

static inline int ieee80211_bssid_match(const u8 *raddr, const u8 *addr)
{
	return ether_addr_equal(raddr, addr) ||
	       is_broadcast_ether_addr(raddr);
}

static bool ieee80211_accept_frame(struct ieee80211_rx_data *rx)
{
	struct ieee80211_sub_if_data *sdata = rx->sdata;
	struct sk_buff *skb = rx->skb;
	struct ieee80211_hdr *hdr = (void *)skb->data;
	struct ieee80211_rx_status *status = IEEE80211_SKB_RXCB(skb);
	u8 *bssid = ieee80211_get_bssid(hdr, skb->len, sdata->vif.type);
	bool multicast = is_multicast_ether_addr(hdr->addr1) ||
			 ieee80211_is_s1g_beacon(hdr->frame_control);

	switch (sdata->vif.type) {
	case NL80211_IFTYPE_STATION:
		if (!bssid && !sdata->u.mgd.use_4addr)
			return false;
		if (ieee80211_is_first_frag(hdr->seq_ctrl) &&
		    ieee80211_is_robust_mgmt_frame(skb) && !rx->sta)
			return false;
		if (multicast)
			return true;
		return ieee80211_is_our_addr(sdata, hdr->addr1, &rx->link_id);
	case NL80211_IFTYPE_ADHOC:
		if (!bssid)
			return false;
		if (ether_addr_equal(sdata->vif.addr, hdr->addr2) ||
		    ether_addr_equal(sdata->u.ibss.bssid, hdr->addr2) ||
		    !is_valid_ether_addr(hdr->addr2))
			return false;
		if (ieee80211_is_beacon(hdr->frame_control))
			return true;
		if (!ieee80211_bssid_match(bssid, sdata->u.ibss.bssid))
			return false;
		if (!multicast &&
		    !ether_addr_equal(sdata->vif.addr, hdr->addr1))
			return false;
		if (!rx->sta) {
			int rate_idx;
			if (status->encoding != RX_ENC_LEGACY)
				rate_idx = 0; /* TODO: HT/VHT rates */
			else
				rate_idx = status->rate_idx;
			ieee80211_ibss_rx_no_sta(sdata, bssid, hdr->addr2,
						 BIT(rate_idx));
		}
		return true;
	case NL80211_IFTYPE_OCB:
		if (!bssid)
			return false;
		if (!ieee80211_is_data_present(hdr->frame_control))
			return false;
		if (!is_broadcast_ether_addr(bssid))
			return false;
		if (!multicast &&
		    !ether_addr_equal(sdata->dev->dev_addr, hdr->addr1))
			return false;
		if (!rx->sta) {
			int rate_idx;
			if (status->encoding != RX_ENC_LEGACY)
				rate_idx = 0; /* TODO: HT rates */
			else
				rate_idx = status->rate_idx;
			ieee80211_ocb_rx_no_sta(sdata, bssid, hdr->addr2,
						BIT(rate_idx));
		}
		return true;
	case NL80211_IFTYPE_MESH_POINT:
		if (ether_addr_equal(sdata->vif.addr, hdr->addr2))
			return false;
		if (multicast)
			return true;
		return ether_addr_equal(sdata->vif.addr, hdr->addr1);
	case NL80211_IFTYPE_AP_VLAN:
	case NL80211_IFTYPE_AP:
		if (!bssid)
			return ieee80211_is_our_addr(sdata, hdr->addr1,
						     &rx->link_id);

		if (!is_broadcast_ether_addr(bssid) &&
		    !ieee80211_is_our_addr(sdata, bssid, NULL)) {
			/*
			 * Accept public action frames even when the
			 * BSSID doesn't match, this is used for P2P
			 * and location updates. Note that mac80211
			 * itself never looks at these frames.
			 */
			if (!multicast &&
			    !ieee80211_is_our_addr(sdata, hdr->addr1,
						   &rx->link_id))
				return false;
			if (ieee80211_is_public_action(hdr, skb->len))
				return true;
			return ieee80211_is_beacon(hdr->frame_control);
		}

		if (!ieee80211_has_tods(hdr->frame_control)) {
			/* ignore data frames to TDLS-peers */
			if (ieee80211_is_data(hdr->frame_control))
				return false;
			/* ignore action frames to TDLS-peers */
			if (ieee80211_is_action(hdr->frame_control) &&
			    !is_broadcast_ether_addr(bssid) &&
			    !ether_addr_equal(bssid, hdr->addr1))
				return false;
		}

		/*
		 * 802.11-2016 Table 9-26 says that for data frames, A1 must be
		 * the BSSID - we've checked that already but may have accepted
		 * the wildcard (ff:ff:ff:ff:ff:ff).
		 *
		 * It also says:
		 *	The BSSID of the Data frame is determined as follows:
		 *	a) If the STA is contained within an AP or is associated
		 *	   with an AP, the BSSID is the address currently in use
		 *	   by the STA contained in the AP.
		 *
		 * So we should not accept data frames with an address that's
		 * multicast.
		 *
		 * Accepting it also opens a security problem because stations
		 * could encrypt it with the GTK and inject traffic that way.
		 */
		if (ieee80211_is_data(hdr->frame_control) && multicast)
			return false;

		return true;
	case NL80211_IFTYPE_P2P_DEVICE:
		return ieee80211_is_public_action(hdr, skb->len) ||
		       ieee80211_is_probe_req(hdr->frame_control) ||
		       ieee80211_is_probe_resp(hdr->frame_control) ||
		       ieee80211_is_beacon(hdr->frame_control);
	case NL80211_IFTYPE_NAN:
		/* Currently no frames on NAN interface are allowed */
		return false;
	default:
		break;
	}

	WARN_ON_ONCE(1);
	return false;
}

void ieee80211_check_fast_rx(struct sta_info *sta)
{
	struct ieee80211_sub_if_data *sdata = sta->sdata;
	struct ieee80211_local *local = sdata->local;
	struct ieee80211_key *key;
	struct ieee80211_fast_rx fastrx = {
		.dev = sdata->dev,
		.vif_type = sdata->vif.type,
		.control_port_protocol = sdata->control_port_protocol,
	}, *old, *new = NULL;
	u32 offload_flags;
	bool set_offload = false;
	bool assign = false;
	bool offload;

	/* use sparse to check that we don't return without updating */
	__acquire(check_fast_rx);

	BUILD_BUG_ON(sizeof(fastrx.rfc1042_hdr) != sizeof(rfc1042_header));
	BUILD_BUG_ON(sizeof(fastrx.rfc1042_hdr) != ETH_ALEN);
	ether_addr_copy(fastrx.rfc1042_hdr, rfc1042_header);
	ether_addr_copy(fastrx.vif_addr, sdata->vif.addr);

	fastrx.uses_rss = ieee80211_hw_check(&local->hw, USES_RSS);

	/* fast-rx doesn't do reordering */
	if (ieee80211_hw_check(&local->hw, AMPDU_AGGREGATION) &&
	    !ieee80211_hw_check(&local->hw, SUPPORTS_REORDERING_BUFFER))
		goto clear;

	switch (sdata->vif.type) {
	case NL80211_IFTYPE_STATION:
		if (sta->sta.tdls) {
			fastrx.da_offs = offsetof(struct ieee80211_hdr, addr1);
			fastrx.sa_offs = offsetof(struct ieee80211_hdr, addr2);
			fastrx.expected_ds_bits = 0;
		} else {
			fastrx.da_offs = offsetof(struct ieee80211_hdr, addr1);
			fastrx.sa_offs = offsetof(struct ieee80211_hdr, addr3);
			fastrx.expected_ds_bits =
				cpu_to_le16(IEEE80211_FCTL_FROMDS);
		}

		if (sdata->u.mgd.use_4addr && !sta->sta.tdls) {
			fastrx.expected_ds_bits |=
				cpu_to_le16(IEEE80211_FCTL_TODS);
			fastrx.da_offs = offsetof(struct ieee80211_hdr, addr3);
			fastrx.sa_offs = offsetof(struct ieee80211_hdr, addr4);
		}

		if (!sdata->u.mgd.powersave)
			break;

		/* software powersave is a huge mess, avoid all of it */
		if (ieee80211_hw_check(&local->hw, PS_NULLFUNC_STACK))
			goto clear;
		if (ieee80211_hw_check(&local->hw, SUPPORTS_PS) &&
		    !ieee80211_hw_check(&local->hw, SUPPORTS_DYNAMIC_PS))
			goto clear;
		break;
	case NL80211_IFTYPE_AP_VLAN:
	case NL80211_IFTYPE_AP:
		/* parallel-rx requires this, at least with calls to
		 * ieee80211_sta_ps_transition()
		 */
		if (!ieee80211_hw_check(&local->hw, AP_LINK_PS))
			goto clear;
		fastrx.da_offs = offsetof(struct ieee80211_hdr, addr3);
		fastrx.sa_offs = offsetof(struct ieee80211_hdr, addr2);
		fastrx.expected_ds_bits = cpu_to_le16(IEEE80211_FCTL_TODS);

		fastrx.internal_forward =
			!(sdata->flags & IEEE80211_SDATA_DONT_BRIDGE_PACKETS) &&
			(sdata->vif.type != NL80211_IFTYPE_AP_VLAN ||
			 !sdata->u.vlan.sta);

		if (sdata->vif.type == NL80211_IFTYPE_AP_VLAN &&
		    sdata->u.vlan.sta) {
			fastrx.expected_ds_bits |=
				cpu_to_le16(IEEE80211_FCTL_FROMDS);
			fastrx.sa_offs = offsetof(struct ieee80211_hdr, addr4);
			fastrx.internal_forward = 0;
		}

		break;
	case NL80211_IFTYPE_MESH_POINT:
		fastrx.expected_ds_bits = cpu_to_le16(IEEE80211_FCTL_FROMDS |
						      IEEE80211_FCTL_TODS);
		fastrx.da_offs = offsetof(struct ieee80211_hdr, addr3);
		fastrx.sa_offs = offsetof(struct ieee80211_hdr, addr4);
		break;
	default:
		goto clear;
	}

	if (!test_sta_flag(sta, WLAN_STA_AUTHORIZED))
		goto clear;

	rcu_read_lock();
	key = rcu_dereference(sta->ptk[sta->ptk_idx]);
	if (!key)
		key = rcu_dereference(sdata->default_unicast_key);
	if (key) {
		switch (key->conf.cipher) {
		case WLAN_CIPHER_SUITE_TKIP:
			/* we don't want to deal with MMIC in fast-rx */
			goto clear_rcu;
		case WLAN_CIPHER_SUITE_CCMP:
		case WLAN_CIPHER_SUITE_CCMP_256:
		case WLAN_CIPHER_SUITE_GCMP:
		case WLAN_CIPHER_SUITE_GCMP_256:
			break;
		default:
			/* We also don't want to deal with
			 * WEP or cipher scheme.
			 */
			goto clear_rcu;
		}

		fastrx.key = true;
		fastrx.icv_len = key->conf.icv_len;
	}

	assign = true;
 clear_rcu:
	rcu_read_unlock();
 clear:
	__release(check_fast_rx);

	if (assign)
		new = kmemdup(&fastrx, sizeof(fastrx), GFP_KERNEL);

	offload_flags = get_bss_sdata(sdata)->vif.offload_flags;
	offload = offload_flags & IEEE80211_OFFLOAD_DECAP_ENABLED;

	if (assign && offload)
		set_offload = !test_and_set_sta_flag(sta, WLAN_STA_DECAP_OFFLOAD);
	else
		set_offload = test_and_clear_sta_flag(sta, WLAN_STA_DECAP_OFFLOAD);

	if (set_offload)
		drv_sta_set_decap_offload(local, sdata, &sta->sta, assign);

	spin_lock_bh(&sta->lock);
	old = rcu_dereference_protected(sta->fast_rx, true);
	rcu_assign_pointer(sta->fast_rx, new);
	spin_unlock_bh(&sta->lock);

	if (old)
		kfree_rcu(old, rcu_head);
}

void ieee80211_clear_fast_rx(struct sta_info *sta)
{
	struct ieee80211_fast_rx *old;

	spin_lock_bh(&sta->lock);
	old = rcu_dereference_protected(sta->fast_rx, true);
	RCU_INIT_POINTER(sta->fast_rx, NULL);
	spin_unlock_bh(&sta->lock);

	if (old)
		kfree_rcu(old, rcu_head);
}

void __ieee80211_check_fast_rx_iface(struct ieee80211_sub_if_data *sdata)
{
	struct ieee80211_local *local = sdata->local;
	struct sta_info *sta;

	lockdep_assert_held(&local->sta_mtx);

	list_for_each_entry(sta, &local->sta_list, list) {
		if (sdata != sta->sdata &&
		    (!sta->sdata->bss || sta->sdata->bss != sdata->bss))
			continue;
		ieee80211_check_fast_rx(sta);
	}
}

void ieee80211_check_fast_rx_iface(struct ieee80211_sub_if_data *sdata)
{
	struct ieee80211_local *local = sdata->local;

	mutex_lock(&local->sta_mtx);
	__ieee80211_check_fast_rx_iface(sdata);
	mutex_unlock(&local->sta_mtx);
}

static void ieee80211_rx_8023(struct ieee80211_rx_data *rx,
			      struct ieee80211_fast_rx *fast_rx,
			      int orig_len)
{
	struct ieee80211_sta_rx_stats *stats;
	struct ieee80211_rx_status *status = IEEE80211_SKB_RXCB(rx->skb);
	struct sta_info *sta = rx->sta;
	struct link_sta_info *link_sta;
	struct sk_buff *skb = rx->skb;
	void *sa = skb->data + ETH_ALEN;
	void *da = skb->data;

	if (rx->link_id >= 0) {
		link_sta = rcu_dereference(sta->link[rx->link_id]);
		if (WARN_ON_ONCE(!link_sta)) {
			dev_kfree_skb(rx->skb);
			return;
		}
	} else {
		link_sta = &sta->deflink;
	}

	stats = &link_sta->rx_stats;
	if (fast_rx->uses_rss)
		stats = this_cpu_ptr(link_sta->pcpu_rx_stats);

	/* statistics part of ieee80211_rx_h_sta_process() */
	if (!(status->flag & RX_FLAG_NO_SIGNAL_VAL)) {
		stats->last_signal = status->signal;
		if (!fast_rx->uses_rss)
			ewma_signal_add(&link_sta->rx_stats_avg.signal,
					-status->signal);
	}

	if (status->chains) {
		int i;

		stats->chains = status->chains;
		for (i = 0; i < ARRAY_SIZE(status->chain_signal); i++) {
			int signal = status->chain_signal[i];

			if (!(status->chains & BIT(i)))
				continue;

			stats->chain_signal_last[i] = signal;
			if (!fast_rx->uses_rss)
				ewma_signal_add(&link_sta->rx_stats_avg.chain_signal[i],
						-signal);
		}
	}
	/* end of statistics */

	stats->last_rx = jiffies;
	stats->last_rate = sta_stats_encode_rate(status);

	stats->fragments++;
	stats->packets++;

	skb->dev = fast_rx->dev;

	dev_sw_netstats_rx_add(fast_rx->dev, skb->len);

	/* The seqno index has the same property as needed
	 * for the rx_msdu field, i.e. it is IEEE80211_NUM_TIDS
	 * for non-QoS-data frames. Here we know it's a data
	 * frame, so count MSDUs.
	 */
	u64_stats_update_begin(&stats->syncp);
	stats->msdu[rx->seqno_idx]++;
	stats->bytes += orig_len;
	u64_stats_update_end(&stats->syncp);

	if (fast_rx->internal_forward) {
		struct sk_buff *xmit_skb = NULL;
		if (is_multicast_ether_addr(da)) {
			xmit_skb = skb_copy(skb, GFP_ATOMIC);
		} else if (!ether_addr_equal(da, sa) &&
			   sta_info_get(rx->sdata, da)) {
			xmit_skb = skb;
			skb = NULL;
		}

		if (xmit_skb) {
			/*
			 * Send to wireless media and increase priority by 256
			 * to keep the received priority instead of
			 * reclassifying the frame (see cfg80211_classify8021d).
			 */
			xmit_skb->priority += 256;
			xmit_skb->protocol = htons(ETH_P_802_3);
			skb_reset_network_header(xmit_skb);
			skb_reset_mac_header(xmit_skb);
			dev_queue_xmit(xmit_skb);
		}

		if (!skb)
			return;
	}

	/* deliver to local stack */
	skb->protocol = eth_type_trans(skb, fast_rx->dev);
	ieee80211_deliver_skb_to_local_stack(skb, rx);
}

static bool ieee80211_invoke_fast_rx(struct ieee80211_rx_data *rx,
				     struct ieee80211_fast_rx *fast_rx)
{
	struct sk_buff *skb = rx->skb;
	struct ieee80211_hdr *hdr = (void *)skb->data;
	struct ieee80211_rx_status *status = IEEE80211_SKB_RXCB(skb);
	static ieee80211_rx_result res;
	int orig_len = skb->len;
	int hdrlen = ieee80211_hdrlen(hdr->frame_control);
	int snap_offs = hdrlen;
	struct {
		u8 snap[sizeof(rfc1042_header)];
		__be16 proto;
	} *payload __aligned(2);
	struct {
		u8 da[ETH_ALEN];
		u8 sa[ETH_ALEN];
	} addrs __aligned(2);
	struct ieee80211_sta_rx_stats *stats;

	/* for parallel-rx, we need to have DUP_VALIDATED, otherwise we write
	 * to a common data structure; drivers can implement that per queue
	 * but we don't have that information in mac80211
	 */
	if (!(status->flag & RX_FLAG_DUP_VALIDATED))
		return false;

#define FAST_RX_CRYPT_FLAGS	(RX_FLAG_PN_VALIDATED | RX_FLAG_DECRYPTED)

	/* If using encryption, we also need to have:
	 *  - PN_VALIDATED: similar, but the implementation is tricky
	 *  - DECRYPTED: necessary for PN_VALIDATED
	 */
	if (fast_rx->key &&
	    (status->flag & FAST_RX_CRYPT_FLAGS) != FAST_RX_CRYPT_FLAGS)
		return false;

	if (unlikely(!ieee80211_is_data_present(hdr->frame_control)))
		return false;

	if (unlikely(ieee80211_is_frag(hdr)))
		return false;

	/* Since our interface address cannot be multicast, this
	 * implicitly also rejects multicast frames without the
	 * explicit check.
	 *
	 * We shouldn't get any *data* frames not addressed to us
	 * (AP mode will accept multicast *management* frames), but
	 * punting here will make it go through the full checks in
	 * ieee80211_accept_frame().
	 */
	if (!ether_addr_equal(fast_rx->vif_addr, hdr->addr1))
		return false;

	if ((hdr->frame_control & cpu_to_le16(IEEE80211_FCTL_FROMDS |
					      IEEE80211_FCTL_TODS)) !=
	    fast_rx->expected_ds_bits)
		return false;

	/* assign the key to drop unencrypted frames (later)
	 * and strip the IV/MIC if necessary
	 */
	if (fast_rx->key && !(status->flag & RX_FLAG_IV_STRIPPED)) {
		/* GCMP header length is the same */
		snap_offs += IEEE80211_CCMP_HDR_LEN;
	}

	if (!ieee80211_vif_is_mesh(&rx->sdata->vif) &&
	    !(status->rx_flags & IEEE80211_RX_AMSDU)) {
		if (!pskb_may_pull(skb, snap_offs + sizeof(*payload)))
			return false;

		payload = (void *)(skb->data + snap_offs);

		if (!ether_addr_equal(payload->snap, fast_rx->rfc1042_hdr))
			return false;

		/* Don't handle these here since they require special code.
		 * Accept AARP and IPX even though they should come with a
		 * bridge-tunnel header - but if we get them this way then
		 * there's little point in discarding them.
		 */
		if (unlikely(payload->proto == cpu_to_be16(ETH_P_TDLS) ||
			     payload->proto == fast_rx->control_port_protocol))
			return false;
	}

	/* after this point, don't punt to the slowpath! */

	if (rx->key && !(status->flag & RX_FLAG_MIC_STRIPPED) &&
	    pskb_trim(skb, skb->len - fast_rx->icv_len))
		goto drop;

	if (rx->key && !ieee80211_has_protected(hdr->frame_control))
		goto drop;

	if (status->rx_flags & IEEE80211_RX_AMSDU) {
		if (__ieee80211_rx_h_amsdu(rx, snap_offs - hdrlen) !=
		    RX_QUEUED)
			goto drop;

		return true;
	}

	/* do the header conversion - first grab the addresses */
	ether_addr_copy(addrs.da, skb->data + fast_rx->da_offs);
	ether_addr_copy(addrs.sa, skb->data + fast_rx->sa_offs);
<<<<<<< HEAD
	skb_postpull_rcsum(skb, skb->data + snap_offs,
			   sizeof(rfc1042_header) + 2);
	/* remove the SNAP but leave the ethertype */
	skb_pull(skb, snap_offs + sizeof(rfc1042_header));
=======
	if (ieee80211_vif_is_mesh(&rx->sdata->vif)) {
	    skb_pull(skb, snap_offs - 2);
	    put_unaligned_be16(skb->len - 2, skb->data);
	} else {
	    skb_postpull_rcsum(skb, skb->data + snap_offs,
			       sizeof(rfc1042_header) + 2);

	    /* remove the SNAP but leave the ethertype */
	    skb_pull(skb, snap_offs + sizeof(rfc1042_header));
	}
>>>>>>> eb3cdb58
	/* push the addresses in front */
	memcpy(skb_push(skb, sizeof(addrs)), &addrs, sizeof(addrs));

	res = ieee80211_rx_mesh_data(rx->sdata, rx->sta, rx->skb);
	switch (res) {
	case RX_QUEUED:
		return true;
	case RX_CONTINUE:
		break;
	default:
		goto drop;
	}

	ieee80211_rx_8023(rx, fast_rx, orig_len);

	return true;
 drop:
	dev_kfree_skb(skb);

	if (fast_rx->uses_rss)
		stats = this_cpu_ptr(rx->link_sta->pcpu_rx_stats);
	else
		stats = &rx->link_sta->rx_stats;

	stats->dropped++;
	return true;
}

/*
 * This function returns whether or not the SKB
 * was destined for RX processing or not, which,
 * if consume is true, is equivalent to whether
 * or not the skb was consumed.
 */
static bool ieee80211_prepare_and_rx_handle(struct ieee80211_rx_data *rx,
					    struct sk_buff *skb, bool consume)
{
	struct ieee80211_local *local = rx->local;
	struct ieee80211_sub_if_data *sdata = rx->sdata;
	struct ieee80211_hdr *hdr = (void *)skb->data;
	struct link_sta_info *link_sta = rx->link_sta;
	struct ieee80211_link_data *link = rx->link;

	rx->skb = skb;

	/* See if we can do fast-rx; if we have to copy we already lost,
	 * so punt in that case. We should never have to deliver a data
	 * frame to multiple interfaces anyway.
	 *
	 * We skip the ieee80211_accept_frame() call and do the necessary
	 * checking inside ieee80211_invoke_fast_rx().
	 */
	if (consume && rx->sta) {
		struct ieee80211_fast_rx *fast_rx;

		fast_rx = rcu_dereference(rx->sta->fast_rx);
		if (fast_rx && ieee80211_invoke_fast_rx(rx, fast_rx))
			return true;
	}

	if (!ieee80211_accept_frame(rx))
		return false;

	if (!consume) {
		struct skb_shared_hwtstamps *shwt;

		rx->skb = skb_copy(skb, GFP_ATOMIC);
		if (!rx->skb) {
			if (net_ratelimit())
				wiphy_debug(local->hw.wiphy,
					"failed to copy skb for %s\n",
					sdata->name);
			return true;
		}

		/* skb_copy() does not copy the hw timestamps, so copy it
		 * explicitly
		 */
		shwt = skb_hwtstamps(rx->skb);
		shwt->hwtstamp = skb_hwtstamps(skb)->hwtstamp;

		/* Update the hdr pointer to the new skb for translation below */
		hdr = (struct ieee80211_hdr *)rx->skb->data;
	}

	if (unlikely(rx->sta && rx->sta->sta.mlo) &&
	    is_unicast_ether_addr(hdr->addr1) &&
	    !ieee80211_is_probe_resp(hdr->frame_control) &&
	    !ieee80211_is_beacon(hdr->frame_control)) {
		/* translate to MLD addresses */
		if (ether_addr_equal(link->conf->addr, hdr->addr1))
			ether_addr_copy(hdr->addr1, rx->sdata->vif.addr);
		if (ether_addr_equal(link_sta->addr, hdr->addr2))
			ether_addr_copy(hdr->addr2, rx->sta->addr);
		/* translate A3 only if it's the BSSID */
		if (!ieee80211_has_tods(hdr->frame_control) &&
		    !ieee80211_has_fromds(hdr->frame_control)) {
			if (ether_addr_equal(link_sta->addr, hdr->addr3))
				ether_addr_copy(hdr->addr3, rx->sta->addr);
			else if (ether_addr_equal(link->conf->addr, hdr->addr3))
				ether_addr_copy(hdr->addr3, rx->sdata->vif.addr);
		}
		/* not needed for A4 since it can only carry the SA */
	}

	ieee80211_invoke_rx_handlers(rx);
	return true;
}

static void __ieee80211_rx_handle_8023(struct ieee80211_hw *hw,
				       struct ieee80211_sta *pubsta,
				       struct sk_buff *skb,
				       struct list_head *list)
{
	struct ieee80211_local *local = hw_to_local(hw);
	struct ieee80211_rx_status *status = IEEE80211_SKB_RXCB(skb);
	struct ieee80211_fast_rx *fast_rx;
	struct ieee80211_rx_data rx;
	struct sta_info *sta;
	int link_id = -1;

	memset(&rx, 0, sizeof(rx));
	rx.skb = skb;
	rx.local = local;
	rx.list = list;
	rx.link_id = -1;

	I802_DEBUG_INC(local->dot11ReceivedFragmentCount);

	/* drop frame if too short for header */
	if (skb->len < sizeof(struct ethhdr))
		goto drop;

	if (!pubsta)
		goto drop;

	if (status->link_valid)
		link_id = status->link_id;

	/*
	 * TODO: Should the frame be dropped if the right link_id is not
	 * available? Or may be it is fine in the current form to proceed with
	 * the frame processing because with frame being in 802.3 format,
	 * link_id is used only for stats purpose and updating the stats on
	 * the deflink is fine?
	 */
	sta = container_of(pubsta, struct sta_info, sta);
	if (!ieee80211_rx_data_set_sta(&rx, sta, link_id))
		goto drop;

	fast_rx = rcu_dereference(rx.sta->fast_rx);
	if (!fast_rx)
		goto drop;

	ieee80211_rx_8023(&rx, fast_rx, skb->len);
	return;

drop:
	dev_kfree_skb(skb);
}

static bool ieee80211_rx_for_interface(struct ieee80211_rx_data *rx,
				       struct sk_buff *skb, bool consume)
{
	struct link_sta_info *link_sta;
	struct ieee80211_hdr *hdr = (void *)skb->data;
	struct sta_info *sta;
	int link_id = -1;

	/*
	 * Look up link station first, in case there's a
	 * chance that they might have a link address that
	 * is identical to the MLD address, that way we'll
	 * have the link information if needed.
	 */
	link_sta = link_sta_info_get_bss(rx->sdata, hdr->addr2);
	if (link_sta) {
		sta = link_sta->sta;
		link_id = link_sta->link_id;
	} else {
		struct ieee80211_rx_status *status = IEEE80211_SKB_RXCB(skb);

		sta = sta_info_get_bss(rx->sdata, hdr->addr2);
		if (status->link_valid)
			link_id = status->link_id;
	}

	if (!ieee80211_rx_data_set_sta(rx, sta, link_id))
		return false;

	return ieee80211_prepare_and_rx_handle(rx, skb, consume);
}

/*
 * This is the actual Rx frames handler. as it belongs to Rx path it must
 * be called with rcu_read_lock protection.
 */
static void __ieee80211_rx_handle_packet(struct ieee80211_hw *hw,
					 struct ieee80211_sta *pubsta,
					 struct sk_buff *skb,
					 struct list_head *list)
{
	struct ieee80211_local *local = hw_to_local(hw);
	struct ieee80211_rx_status *status = IEEE80211_SKB_RXCB(skb);
	struct ieee80211_sub_if_data *sdata;
	struct ieee80211_hdr *hdr;
	__le16 fc;
	struct ieee80211_rx_data rx;
	struct ieee80211_sub_if_data *prev;
	struct rhlist_head *tmp;
	int err = 0;

	fc = ((struct ieee80211_hdr *)skb->data)->frame_control;
	memset(&rx, 0, sizeof(rx));
	rx.skb = skb;
	rx.local = local;
	rx.list = list;
	rx.link_id = -1;

	if (ieee80211_is_data(fc) || ieee80211_is_mgmt(fc))
		I802_DEBUG_INC(local->dot11ReceivedFragmentCount);

	if (ieee80211_is_mgmt(fc)) {
		/* drop frame if too short for header */
		if (skb->len < ieee80211_hdrlen(fc))
			err = -ENOBUFS;
		else
			err = skb_linearize(skb);
	} else {
		err = !pskb_may_pull(skb, ieee80211_hdrlen(fc));
	}

	if (err) {
		dev_kfree_skb(skb);
		return;
	}

	hdr = (struct ieee80211_hdr *)skb->data;
	ieee80211_parse_qos(&rx);
	ieee80211_verify_alignment(&rx);

	if (unlikely(ieee80211_is_probe_resp(hdr->frame_control) ||
		     ieee80211_is_beacon(hdr->frame_control) ||
		     ieee80211_is_s1g_beacon(hdr->frame_control)))
		ieee80211_scan_rx(local, skb);

	if (ieee80211_is_data(fc)) {
		struct sta_info *sta, *prev_sta;
		int link_id = -1;

		if (status->link_valid)
			link_id = status->link_id;

		if (pubsta) {
			sta = container_of(pubsta, struct sta_info, sta);
			if (!ieee80211_rx_data_set_sta(&rx, sta, link_id))
				goto out;

			/*
			 * In MLO connection, fetch the link_id using addr2
			 * when the driver does not pass link_id in status.
			 * When the address translation is already performed by
			 * driver/hw, the valid link_id must be passed in
			 * status.
			 */

			if (!status->link_valid && pubsta->mlo) {
				struct ieee80211_hdr *hdr = (void *)skb->data;
				struct link_sta_info *link_sta;

				link_sta = link_sta_info_get_bss(rx.sdata,
								 hdr->addr2);
				if (!link_sta)
					goto out;

				ieee80211_rx_data_set_link(&rx, link_sta->link_id);
			}

			if (ieee80211_prepare_and_rx_handle(&rx, skb, true))
				return;
			goto out;
		}

		prev_sta = NULL;

		for_each_sta_info(local, hdr->addr2, sta, tmp) {
			if (!prev_sta) {
				prev_sta = sta;
				continue;
			}

			rx.sdata = prev_sta->sdata;
			if (!ieee80211_rx_data_set_sta(&rx, prev_sta, link_id))
				goto out;

			if (!status->link_valid && prev_sta->sta.mlo)
				continue;

			ieee80211_prepare_and_rx_handle(&rx, skb, false);

			prev_sta = sta;
		}

		if (prev_sta) {
			rx.sdata = prev_sta->sdata;
			if (!ieee80211_rx_data_set_sta(&rx, prev_sta, link_id))
				goto out;

			if (!status->link_valid && prev_sta->sta.mlo)
				goto out;

			if (ieee80211_prepare_and_rx_handle(&rx, skb, true))
				return;
			goto out;
		}
	}

	prev = NULL;

	list_for_each_entry_rcu(sdata, &local->interfaces, list) {
		if (!ieee80211_sdata_running(sdata))
			continue;

		if (sdata->vif.type == NL80211_IFTYPE_MONITOR ||
		    sdata->vif.type == NL80211_IFTYPE_AP_VLAN)
			continue;

		/*
		 * frame is destined for this interface, but if it's
		 * not also for the previous one we handle that after
		 * the loop to avoid copying the SKB once too much
		 */

		if (!prev) {
			prev = sdata;
			continue;
		}

		rx.sdata = prev;
		ieee80211_rx_for_interface(&rx, skb, false);

		prev = sdata;
	}

	if (prev) {
		rx.sdata = prev;

		if (ieee80211_rx_for_interface(&rx, skb, true))
			return;
	}

 out:
	dev_kfree_skb(skb);
}

/*
 * This is the receive path handler. It is called by a low level driver when an
 * 802.11 MPDU is received from the hardware.
 */
void ieee80211_rx_list(struct ieee80211_hw *hw, struct ieee80211_sta *pubsta,
		       struct sk_buff *skb, struct list_head *list)
{
	struct ieee80211_local *local = hw_to_local(hw);
	struct ieee80211_rate *rate = NULL;
	struct ieee80211_supported_band *sband;
	struct ieee80211_rx_status *status = IEEE80211_SKB_RXCB(skb);
	struct ieee80211_hdr *hdr = (struct ieee80211_hdr *)skb->data;

	WARN_ON_ONCE(softirq_count() == 0);

	if (WARN_ON(status->band >= NUM_NL80211_BANDS))
		goto drop;

	sband = local->hw.wiphy->bands[status->band];
	if (WARN_ON(!sband))
		goto drop;

	/*
	 * If we're suspending, it is possible although not too likely
	 * that we'd be receiving frames after having already partially
	 * quiesced the stack. We can't process such frames then since
	 * that might, for example, cause stations to be added or other
	 * driver callbacks be invoked.
	 */
	if (unlikely(local->quiescing || local->suspended))
		goto drop;

	/* We might be during a HW reconfig, prevent Rx for the same reason */
	if (unlikely(local->in_reconfig))
		goto drop;

	/*
	 * The same happens when we're not even started,
	 * but that's worth a warning.
	 */
	if (WARN_ON(!local->started))
		goto drop;

	if (likely(!(status->flag & RX_FLAG_FAILED_PLCP_CRC))) {
		/*
		 * Validate the rate, unless a PLCP error means that
		 * we probably can't have a valid rate here anyway.
		 */

		switch (status->encoding) {
		case RX_ENC_HT:
			/*
			 * rate_idx is MCS index, which can be [0-76]
			 * as documented on:
			 *
			 * https://wireless.wiki.kernel.org/en/developers/Documentation/ieee80211/802.11n
			 *
			 * Anything else would be some sort of driver or
			 * hardware error. The driver should catch hardware
			 * errors.
			 */
			if (WARN(status->rate_idx > 76,
				 "Rate marked as an HT rate but passed "
				 "status->rate_idx is not "
				 "an MCS index [0-76]: %d (0x%02x)\n",
				 status->rate_idx,
				 status->rate_idx))
				goto drop;
			break;
		case RX_ENC_VHT:
			if (WARN_ONCE(status->rate_idx > 11 ||
				      !status->nss ||
				      status->nss > 8,
				      "Rate marked as a VHT rate but data is invalid: MCS: %d, NSS: %d\n",
				      status->rate_idx, status->nss))
				goto drop;
			break;
		case RX_ENC_HE:
			if (WARN_ONCE(status->rate_idx > 11 ||
				      !status->nss ||
				      status->nss > 8,
				      "Rate marked as an HE rate but data is invalid: MCS: %d, NSS: %d\n",
				      status->rate_idx, status->nss))
				goto drop;
			break;
		case RX_ENC_EHT:
			if (WARN_ONCE(status->rate_idx > 15 ||
				      !status->nss ||
				      status->nss > 8 ||
				      status->eht.gi > NL80211_RATE_INFO_EHT_GI_3_2,
				      "Rate marked as an EHT rate but data is invalid: MCS:%d, NSS:%d, GI:%d\n",
				      status->rate_idx, status->nss, status->eht.gi))
				goto drop;
			break;
		default:
			WARN_ON_ONCE(1);
			fallthrough;
		case RX_ENC_LEGACY:
			if (WARN_ON(status->rate_idx >= sband->n_bitrates))
				goto drop;
			rate = &sband->bitrates[status->rate_idx];
		}
	}

	if (WARN_ON_ONCE(status->link_id >= IEEE80211_LINK_UNSPECIFIED))
		goto drop;

	status->rx_flags = 0;

	kcov_remote_start_common(skb_get_kcov_handle(skb));

	/*
	 * Frames with failed FCS/PLCP checksum are not returned,
	 * all other frames are returned without radiotap header
	 * if it was previously present.
	 * Also, frames with less than 16 bytes are dropped.
	 */
	if (!(status->flag & RX_FLAG_8023))
		skb = ieee80211_rx_monitor(local, skb, rate);
	if (skb) {
		if ((status->flag & RX_FLAG_8023) ||
			ieee80211_is_data_present(hdr->frame_control))
			ieee80211_tpt_led_trig_rx(local, skb->len);

		if (status->flag & RX_FLAG_8023)
			__ieee80211_rx_handle_8023(hw, pubsta, skb, list);
		else
			__ieee80211_rx_handle_packet(hw, pubsta, skb, list);
	}

	kcov_remote_stop();
	return;
 drop:
	kfree_skb(skb);
}
EXPORT_SYMBOL(ieee80211_rx_list);

void ieee80211_rx_napi(struct ieee80211_hw *hw, struct ieee80211_sta *pubsta,
		       struct sk_buff *skb, struct napi_struct *napi)
{
	struct sk_buff *tmp;
	LIST_HEAD(list);


	/*
	 * key references and virtual interfaces are protected using RCU
	 * and this requires that we are in a read-side RCU section during
	 * receive processing
	 */
	rcu_read_lock();
	ieee80211_rx_list(hw, pubsta, skb, &list);
	rcu_read_unlock();

	if (!napi) {
		netif_receive_skb_list(&list);
		return;
	}

	list_for_each_entry_safe(skb, tmp, &list, list) {
		skb_list_del_init(skb);
		napi_gro_receive(napi, skb);
	}
}
EXPORT_SYMBOL(ieee80211_rx_napi);

/* This is a version of the rx handler that can be called from hard irq
 * context. Post the skb on the queue and schedule the tasklet */
void ieee80211_rx_irqsafe(struct ieee80211_hw *hw, struct sk_buff *skb)
{
	struct ieee80211_local *local = hw_to_local(hw);

	BUILD_BUG_ON(sizeof(struct ieee80211_rx_status) > sizeof(skb->cb));

	skb->pkt_type = IEEE80211_RX_MSG;
	skb_queue_tail(&local->skb_queue, skb);
	tasklet_schedule(&local->tasklet);
}
EXPORT_SYMBOL(ieee80211_rx_irqsafe);<|MERGE_RESOLUTION|>--- conflicted
+++ resolved
@@ -470,16 +470,12 @@
 		unsigned int stbc;
 
 		rthdr->it_present |= cpu_to_le32(BIT(IEEE80211_RADIOTAP_MCS));
-<<<<<<< HEAD
-		*pos++ = local->hw.radiotap_mcs_details;
-=======
 		*pos = local->hw.radiotap_mcs_details;
 		if (status->enc_flags & RX_ENC_FLAG_HT_GF)
 			*pos |= IEEE80211_RADIOTAP_MCS_HAVE_FMT;
 		if (status->enc_flags & RX_ENC_FLAG_LDPC)
 			*pos |= IEEE80211_RADIOTAP_MCS_HAVE_FEC;
 		pos++;
->>>>>>> eb3cdb58
 		*pos = 0;
 		if (status->enc_flags & RX_ENC_FLAG_SHORT_GI)
 			*pos |= IEEE80211_RADIOTAP_MCS_SGI;
@@ -1932,12 +1928,7 @@
 
 		if (ieee80211_has_protected(fc) &&
 		    !(status->flag & RX_FLAG_IV_STRIPPED)) {
-<<<<<<< HEAD
-			cs = rx->sta->cipher_scheme;
-			keyid = ieee80211_get_keyid(rx->skb, cs);
-=======
 			keyid = ieee80211_get_keyid(rx->skb);
->>>>>>> eb3cdb58
 
 			if (unlikely(keyid < 0))
 				return RX_DROP_UNUSABLE;
@@ -1970,11 +1961,7 @@
 				cfg80211_rx_unprot_mlme_mgmt(rx->sdata->dev,
 							     skb->data,
 							     skb->len);
-<<<<<<< HEAD
-			return RX_DROP_MONITOR; /* unexpected BIP keyidx */
-=======
 			return RX_DROP_M_BAD_BCN_KEYIDX;
->>>>>>> eb3cdb58
 		}
 
 		rx->key = ieee80211_rx_get_bigtk(rx, mmie_keyidx);
@@ -2123,11 +2110,7 @@
 	/* either the frame has been decrypted or will be dropped */
 	status->flag |= RX_FLAG_DECRYPTED;
 
-<<<<<<< HEAD
-	if (unlikely(ieee80211_is_beacon(fc) && result == RX_DROP_UNUSABLE &&
-=======
 	if (unlikely(ieee80211_is_beacon(fc) && (result & RX_DROP_UNUSABLE) &&
->>>>>>> eb3cdb58
 		     rx->sdata->dev))
 		cfg80211_rx_unprot_mlme_mgmt(rx->sdata->dev,
 					     skb->data, skb->len);
@@ -3111,154 +3094,6 @@
 	return __ieee80211_rx_h_amsdu(rx, 0);
 }
 
-<<<<<<< HEAD
-#ifdef CONFIG_MAC80211_MESH
-static ieee80211_rx_result
-ieee80211_rx_h_mesh_fwding(struct ieee80211_rx_data *rx)
-{
-	struct ieee80211_hdr *fwd_hdr, *hdr;
-	struct ieee80211_tx_info *info;
-	struct ieee80211s_hdr *mesh_hdr;
-	struct sk_buff *skb = rx->skb, *fwd_skb;
-	struct ieee80211_local *local = rx->local;
-	struct ieee80211_sub_if_data *sdata = rx->sdata;
-	struct ieee80211_if_mesh *ifmsh = &sdata->u.mesh;
-	u16 ac, q, hdrlen;
-	int tailroom = 0;
-
-	hdr = (struct ieee80211_hdr *) skb->data;
-	hdrlen = ieee80211_hdrlen(hdr->frame_control);
-
-	/* make sure fixed part of mesh header is there, also checks skb len */
-	if (!pskb_may_pull(rx->skb, hdrlen + 6))
-		return RX_DROP_MONITOR;
-
-	mesh_hdr = (struct ieee80211s_hdr *) (skb->data + hdrlen);
-
-	/* make sure full mesh header is there, also checks skb len */
-	if (!pskb_may_pull(rx->skb,
-			   hdrlen + ieee80211_get_mesh_hdrlen(mesh_hdr)))
-		return RX_DROP_MONITOR;
-
-	/* reload pointers */
-	hdr = (struct ieee80211_hdr *) skb->data;
-	mesh_hdr = (struct ieee80211s_hdr *) (skb->data + hdrlen);
-
-	if (ieee80211_drop_unencrypted(rx, hdr->frame_control))
-		return RX_DROP_MONITOR;
-
-	/* frame is in RMC, don't forward */
-	if (ieee80211_is_data(hdr->frame_control) &&
-	    is_multicast_ether_addr(hdr->addr1) &&
-	    mesh_rmc_check(rx->sdata, hdr->addr3, mesh_hdr))
-		return RX_DROP_MONITOR;
-
-	if (!ieee80211_is_data(hdr->frame_control))
-		return RX_CONTINUE;
-
-	if (!mesh_hdr->ttl)
-		return RX_DROP_MONITOR;
-
-	if (mesh_hdr->flags & MESH_FLAGS_AE) {
-		struct mesh_path *mppath;
-		char *proxied_addr;
-		char *mpp_addr;
-
-		if (is_multicast_ether_addr(hdr->addr1)) {
-			mpp_addr = hdr->addr3;
-			proxied_addr = mesh_hdr->eaddr1;
-		} else if ((mesh_hdr->flags & MESH_FLAGS_AE) ==
-			    MESH_FLAGS_AE_A5_A6) {
-			/* has_a4 already checked in ieee80211_rx_mesh_check */
-			mpp_addr = hdr->addr4;
-			proxied_addr = mesh_hdr->eaddr2;
-		} else {
-			return RX_DROP_MONITOR;
-		}
-
-		rcu_read_lock();
-		mppath = mpp_path_lookup(sdata, proxied_addr);
-		if (!mppath) {
-			mpp_path_add(sdata, proxied_addr, mpp_addr);
-		} else {
-			spin_lock_bh(&mppath->state_lock);
-			if (!ether_addr_equal(mppath->mpp, mpp_addr))
-				memcpy(mppath->mpp, mpp_addr, ETH_ALEN);
-			mppath->exp_time = jiffies;
-			spin_unlock_bh(&mppath->state_lock);
-		}
-		rcu_read_unlock();
-	}
-
-	/* Frame has reached destination.  Don't forward */
-	if (!is_multicast_ether_addr(hdr->addr1) &&
-	    ether_addr_equal(sdata->vif.addr, hdr->addr3))
-		return RX_CONTINUE;
-
-	ac = ieee802_1d_to_ac[skb->priority];
-	q = sdata->vif.hw_queue[ac];
-	if (ieee80211_queue_stopped(&local->hw, q)) {
-		IEEE80211_IFSTA_MESH_CTR_INC(ifmsh, dropped_frames_congestion);
-		return RX_DROP_MONITOR;
-	}
-	skb_set_queue_mapping(skb, ac);
-
-	if (!--mesh_hdr->ttl) {
-		if (!is_multicast_ether_addr(hdr->addr1))
-			IEEE80211_IFSTA_MESH_CTR_INC(ifmsh,
-						     dropped_frames_ttl);
-		goto out;
-	}
-
-	if (!ifmsh->mshcfg.dot11MeshForwarding)
-		goto out;
-
-	if (sdata->crypto_tx_tailroom_needed_cnt)
-		tailroom = IEEE80211_ENCRYPT_TAILROOM;
-
-	fwd_skb = skb_copy_expand(skb, local->tx_headroom +
-				       sdata->encrypt_headroom,
-				  tailroom, GFP_ATOMIC);
-	if (!fwd_skb)
-		goto out;
-
-	fwd_hdr =  (struct ieee80211_hdr *) fwd_skb->data;
-	fwd_hdr->frame_control &= ~cpu_to_le16(IEEE80211_FCTL_RETRY);
-	info = IEEE80211_SKB_CB(fwd_skb);
-	memset(info, 0, sizeof(*info));
-	info->control.flags |= IEEE80211_TX_INTCFL_NEED_TXPROCESSING;
-	info->control.vif = &rx->sdata->vif;
-	info->control.jiffies = jiffies;
-	if (is_multicast_ether_addr(fwd_hdr->addr1)) {
-		IEEE80211_IFSTA_MESH_CTR_INC(ifmsh, fwded_mcast);
-		memcpy(fwd_hdr->addr2, sdata->vif.addr, ETH_ALEN);
-		/* update power mode indication when forwarding */
-		ieee80211_mps_set_frame_flags(sdata, NULL, fwd_hdr);
-	} else if (!mesh_nexthop_lookup(sdata, fwd_skb)) {
-		/* mesh power mode flags updated in mesh_nexthop_lookup */
-		IEEE80211_IFSTA_MESH_CTR_INC(ifmsh, fwded_unicast);
-	} else {
-		/* unable to resolve next hop */
-		mesh_path_error_tx(sdata, ifmsh->mshcfg.element_ttl,
-				   fwd_hdr->addr3, 0,
-				   WLAN_REASON_MESH_PATH_NOFORWARD,
-				   fwd_hdr->addr2);
-		IEEE80211_IFSTA_MESH_CTR_INC(ifmsh, dropped_frames_no_route);
-		kfree_skb(fwd_skb);
-		return RX_DROP_MONITOR;
-	}
-
-	IEEE80211_IFSTA_MESH_CTR_INC(ifmsh, fwded_frames);
-	ieee80211_add_pending_skb(local, fwd_skb);
- out:
-	if (is_multicast_ether_addr(hdr->addr1))
-		return RX_CONTINUE;
-	return RX_DROP_MONITOR;
-}
-#endif
-
-=======
->>>>>>> eb3cdb58
 static ieee80211_rx_result debug_noinline
 ieee80211_rx_h_data(struct ieee80211_rx_data *rx)
 {
@@ -3471,11 +3306,7 @@
 	if (ieee80211_hw_check(&rx->local->hw, DETECTS_COLOR_COLLISION))
 		return;
 
-<<<<<<< HEAD
-	if (rx->sdata->vif.csa_active)
-=======
 	if (rx->sdata->vif.bss_conf.csa_active)
->>>>>>> eb3cdb58
 		return;
 
 	baselen = mgmt->u.beacon.variable - rx->skb->data;
@@ -3499,15 +3330,9 @@
 		color = le32_get_bits(he_oper->he_oper_params,
 				      IEEE80211_HE_OPERATION_BSS_COLOR_MASK);
 		if (color == bss_conf->he_bss_color.color)
-<<<<<<< HEAD
-			ieeee80211_obss_color_collision_notify(&rx->sdata->vif,
-							       BIT_ULL(color),
-							       GFP_ATOMIC);
-=======
 			ieee80211_obss_color_collision_notify(&rx->sdata->vif,
 							      BIT_ULL(color),
 							      GFP_ATOMIC);
->>>>>>> eb3cdb58
 	}
 }
 
@@ -3560,41 +3385,16 @@
 ieee80211_process_rx_twt_action(struct ieee80211_rx_data *rx)
 {
 	struct ieee80211_mgmt *mgmt = (struct ieee80211_mgmt *)rx->skb->data;
-<<<<<<< HEAD
-	struct ieee80211_rx_status *status = IEEE80211_SKB_RXCB(rx->skb);
 	struct ieee80211_sub_if_data *sdata = rx->sdata;
-	const struct ieee80211_sta_he_cap *hecap;
-	struct ieee80211_supported_band *sband;
-=======
-	struct ieee80211_sub_if_data *sdata = rx->sdata;
->>>>>>> eb3cdb58
 
 	/* TWT actions are only supported in AP for the moment */
 	if (sdata->vif.type != NL80211_IFTYPE_AP)
 		return false;
 
-<<<<<<< HEAD
-	/* FIXME: SLE kABI compatibility check */
-	if (rx->local->ops_revision < 2)
-		return false;
-
 	if (!rx->local->ops->add_twt_setup)
 		return false;
 
-	sband = rx->local->hw.wiphy->bands[status->band];
-	hecap = ieee80211_get_he_iftype_cap(sband,
-					    ieee80211_vif_type_p2p(&sdata->vif));
-	if (!hecap)
-		return false;
-
-	if (!(hecap->he_cap_elem.mac_cap_info[0] &
-	      IEEE80211_HE_MAC_CAP0_TWT_RES))
-=======
-	if (!rx->local->ops->add_twt_setup)
-		return false;
-
 	if (!sdata->vif.bss_conf.twt_responder)
->>>>>>> eb3cdb58
 		return false;
 
 	if (!rx->sta)
@@ -5069,12 +4869,6 @@
 	/* do the header conversion - first grab the addresses */
 	ether_addr_copy(addrs.da, skb->data + fast_rx->da_offs);
 	ether_addr_copy(addrs.sa, skb->data + fast_rx->sa_offs);
-<<<<<<< HEAD
-	skb_postpull_rcsum(skb, skb->data + snap_offs,
-			   sizeof(rfc1042_header) + 2);
-	/* remove the SNAP but leave the ethertype */
-	skb_pull(skb, snap_offs + sizeof(rfc1042_header));
-=======
 	if (ieee80211_vif_is_mesh(&rx->sdata->vif)) {
 	    skb_pull(skb, snap_offs - 2);
 	    put_unaligned_be16(skb->len - 2, skb->data);
@@ -5085,7 +4879,6 @@
 	    /* remove the SNAP but leave the ethertype */
 	    skb_pull(skb, snap_offs + sizeof(rfc1042_header));
 	}
->>>>>>> eb3cdb58
 	/* push the addresses in front */
 	memcpy(skb_push(skb, sizeof(addrs)), &addrs, sizeof(addrs));
 
