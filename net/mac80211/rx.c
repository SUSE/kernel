// SPDX-License-Identifier: GPL-2.0-only
/*
 * Copyright 2002-2005, Instant802 Networks, Inc.
 * Copyright 2005-2006, Devicescape Software, Inc.
 * Copyright 2006-2007	Jiri Benc <jbenc@suse.cz>
 * Copyright 2007-2010	Johannes Berg <johannes@sipsolutions.net>
 * Copyright 2013-2014  Intel Mobile Communications GmbH
 * Copyright(c) 2015 - 2017 Intel Deutschland GmbH
 * Copyright (C) 2018-2025 Intel Corporation
 */

#include <linux/jiffies.h>
#include <linux/slab.h>
#include <linux/kernel.h>
#include <linux/skbuff.h>
#include <linux/netdevice.h>
#include <linux/etherdevice.h>
#include <linux/rcupdate.h>
#include <linux/export.h>
#include <linux/kcov.h>
#include <linux/bitops.h>
#include <kunit/visibility.h>
#include <net/mac80211.h>
#include <net/ieee80211_radiotap.h>
#include <linux/unaligned.h>

#include "ieee80211_i.h"
#include "driver-ops.h"
#include "led.h"
#include "mesh.h"
#include "wep.h"
#include "wpa.h"
#include "tkip.h"
#include "wme.h"
#include "rate.h"

/*
 * monitor mode reception
 *
 * This function cleans up the SKB, i.e. it removes all the stuff
 * only useful for monitoring.
 */
static struct sk_buff *ieee80211_clean_skb(struct sk_buff *skb,
					   unsigned int present_fcs_len,
					   unsigned int rtap_space)
{
	struct ieee80211_rx_status *status = IEEE80211_SKB_RXCB(skb);
	struct ieee80211_hdr *hdr;
	unsigned int hdrlen;
	__le16 fc;

	if (present_fcs_len)
		__pskb_trim(skb, skb->len - present_fcs_len);
	pskb_pull(skb, rtap_space);

	/* After pulling radiotap header, clear all flags that indicate
	 * info in skb->data.
	 */
	status->flag &= ~(RX_FLAG_RADIOTAP_TLV_AT_END |
			  RX_FLAG_RADIOTAP_LSIG |
			  RX_FLAG_RADIOTAP_HE_MU |
			  RX_FLAG_RADIOTAP_HE);

	hdr = (void *)skb->data;
	fc = hdr->frame_control;

	/*
	 * Remove the HT-Control field (if present) on management
	 * frames after we've sent the frame to monitoring. We
	 * (currently) don't need it, and don't properly parse
	 * frames with it present, due to the assumption of a
	 * fixed management header length.
	 */
	if (likely(!ieee80211_is_mgmt(fc) || !ieee80211_has_order(fc)))
		return skb;

	hdrlen = ieee80211_hdrlen(fc);
	hdr->frame_control &= ~cpu_to_le16(IEEE80211_FCTL_ORDER);

	if (!pskb_may_pull(skb, hdrlen)) {
		dev_kfree_skb(skb);
		return NULL;
	}

	memmove(skb->data + IEEE80211_HT_CTL_LEN, skb->data,
		hdrlen - IEEE80211_HT_CTL_LEN);
	pskb_pull(skb, IEEE80211_HT_CTL_LEN);

	return skb;
}

static inline bool should_drop_frame(struct sk_buff *skb, int present_fcs_len,
				     unsigned int rtap_space)
{
	struct ieee80211_rx_status *status = IEEE80211_SKB_RXCB(skb);
	struct ieee80211_hdr *hdr;

	hdr = (void *)(skb->data + rtap_space);

	if (status->flag & (RX_FLAG_FAILED_FCS_CRC |
			    RX_FLAG_FAILED_PLCP_CRC |
			    RX_FLAG_ONLY_MONITOR |
			    RX_FLAG_NO_PSDU))
		return true;

	if (unlikely(skb->len < 16 + present_fcs_len + rtap_space))
		return true;

	if (ieee80211_is_ctl(hdr->frame_control) &&
	    !ieee80211_is_pspoll(hdr->frame_control) &&
	    !ieee80211_is_back_req(hdr->frame_control))
		return true;

	return false;
}

static int
ieee80211_rx_radiotap_hdrlen(struct ieee80211_local *local,
			     struct ieee80211_rx_status *status,
			     struct sk_buff *skb)
{
	int len;

	/* always present fields */
	len = sizeof(struct ieee80211_radiotap_header) + 8;

	/* allocate extra bitmaps */
	if (status->chains)
		len += 4 * hweight8(status->chains);

	if (ieee80211_have_rx_timestamp(status)) {
		len = ALIGN(len, 8);
		len += 8;
	}
	if (ieee80211_hw_check(&local->hw, SIGNAL_DBM))
		len += 1;

	/* antenna field, if we don't have per-chain info */
	if (!status->chains)
		len += 1;

	/* padding for RX_FLAGS if necessary */
	len = ALIGN(len, 2);

	if (status->encoding == RX_ENC_HT) /* HT info */
		len += 3;

	if (status->flag & RX_FLAG_AMPDU_DETAILS) {
		len = ALIGN(len, 4);
		len += 8;
	}

	if (status->encoding == RX_ENC_VHT) {
		len = ALIGN(len, 2);
		len += 12;
	}

	if (local->hw.radiotap_timestamp.units_pos >= 0) {
		len = ALIGN(len, 8);
		len += 12;
	}

	if (status->encoding == RX_ENC_HE &&
	    status->flag & RX_FLAG_RADIOTAP_HE) {
		len = ALIGN(len, 2);
		len += 12;
		BUILD_BUG_ON(sizeof(struct ieee80211_radiotap_he) != 12);
	}

	if (status->encoding == RX_ENC_HE &&
	    status->flag & RX_FLAG_RADIOTAP_HE_MU) {
		len = ALIGN(len, 2);
		len += 12;
		BUILD_BUG_ON(sizeof(struct ieee80211_radiotap_he_mu) != 12);
	}

	if (status->flag & RX_FLAG_NO_PSDU)
		len += 1;

	if (status->flag & RX_FLAG_RADIOTAP_LSIG) {
		len = ALIGN(len, 2);
		len += 4;
		BUILD_BUG_ON(sizeof(struct ieee80211_radiotap_lsig) != 4);
	}

	if (status->chains) {
		/* antenna and antenna signal fields */
		len += 2 * hweight8(status->chains);
	}

	if (status->flag & RX_FLAG_RADIOTAP_TLV_AT_END) {
		int tlv_offset = 0;

		/*
		 * The position to look at depends on the existence (or non-
		 * existence) of other elements, so take that into account...
		 */
		if (status->flag & RX_FLAG_RADIOTAP_HE)
			tlv_offset +=
				sizeof(struct ieee80211_radiotap_he);
		if (status->flag & RX_FLAG_RADIOTAP_HE_MU)
			tlv_offset +=
				sizeof(struct ieee80211_radiotap_he_mu);
		if (status->flag & RX_FLAG_RADIOTAP_LSIG)
			tlv_offset +=
				sizeof(struct ieee80211_radiotap_lsig);

		/* ensure 4 byte alignment for TLV */
		len = ALIGN(len, 4);

		/* TLVs until the mac header */
		len += skb_mac_header(skb) - &skb->data[tlv_offset];
	}

	return len;
}

static void __ieee80211_queue_skb_to_iface(struct ieee80211_sub_if_data *sdata,
					   int link_id,
					   struct sta_info *sta,
					   struct sk_buff *skb)
{
	struct ieee80211_rx_status *status = IEEE80211_SKB_RXCB(skb);

	if (link_id >= 0) {
		status->link_valid = 1;
		status->link_id = link_id;
	} else {
		status->link_valid = 0;
	}

	skb_queue_tail(&sdata->skb_queue, skb);
	wiphy_work_queue(sdata->local->hw.wiphy, &sdata->work);
	if (sta) {
		struct link_sta_info *link_sta_info;

		if (link_id >= 0) {
			link_sta_info = rcu_dereference(sta->link[link_id]);
			if (!link_sta_info)
				return;
		} else {
			link_sta_info = &sta->deflink;
		}

		link_sta_info->rx_stats.packets++;
	}
}

static void ieee80211_queue_skb_to_iface(struct ieee80211_sub_if_data *sdata,
					 int link_id,
					 struct sta_info *sta,
					 struct sk_buff *skb)
{
	skb->protocol = 0;
	__ieee80211_queue_skb_to_iface(sdata, link_id, sta, skb);
}

static void ieee80211_handle_mu_mimo_mon(struct ieee80211_sub_if_data *sdata,
					 struct sk_buff *skb,
					 int rtap_space)
{
	struct {
		struct ieee80211_hdr_3addr hdr;
		u8 category;
		u8 action_code;
	} __packed __aligned(2) action;

	if (!sdata)
		return;

	BUILD_BUG_ON(sizeof(action) != IEEE80211_MIN_ACTION_SIZE + 1);

	if (skb->len < rtap_space + sizeof(action) +
		       VHT_MUMIMO_GROUPS_DATA_LEN)
		return;

	if (!is_valid_ether_addr(sdata->u.mntr.mu_follow_addr))
		return;

	skb_copy_bits(skb, rtap_space, &action, sizeof(action));

	if (!ieee80211_is_action(action.hdr.frame_control))
		return;

	if (action.category != WLAN_CATEGORY_VHT)
		return;

	if (action.action_code != WLAN_VHT_ACTION_GROUPID_MGMT)
		return;

	if (!ether_addr_equal(action.hdr.addr1, sdata->u.mntr.mu_follow_addr))
		return;

	skb = skb_copy(skb, GFP_ATOMIC);
	if (!skb)
		return;

	ieee80211_queue_skb_to_iface(sdata, -1, NULL, skb);
}

/*
 * ieee80211_add_rx_radiotap_header - add radiotap header
 *
 * add a radiotap header containing all the fields which the hardware provided.
 */
static void
ieee80211_add_rx_radiotap_header(struct ieee80211_local *local,
				 struct sk_buff *skb,
				 struct ieee80211_rate *rate,
				 int rtap_len, bool has_fcs)
{
	struct ieee80211_rx_status *status = IEEE80211_SKB_RXCB(skb);
	struct ieee80211_radiotap_header *rthdr;
	unsigned char *pos;
	__le32 *it_present;
	u32 it_present_val;
	u16 rx_flags = 0;
	u16 channel_flags = 0;
	u32 tlvs_len = 0;
	int mpdulen, chain;
	unsigned long chains = status->chains;
	struct ieee80211_radiotap_he he = {};
	struct ieee80211_radiotap_he_mu he_mu = {};
	struct ieee80211_radiotap_lsig lsig = {};

	if (status->flag & RX_FLAG_RADIOTAP_HE) {
		he = *(struct ieee80211_radiotap_he *)skb->data;
		skb_pull(skb, sizeof(he));
		WARN_ON_ONCE(status->encoding != RX_ENC_HE);
	}

	if (status->flag & RX_FLAG_RADIOTAP_HE_MU) {
		he_mu = *(struct ieee80211_radiotap_he_mu *)skb->data;
		skb_pull(skb, sizeof(he_mu));
	}

	if (status->flag & RX_FLAG_RADIOTAP_LSIG) {
		lsig = *(struct ieee80211_radiotap_lsig *)skb->data;
		skb_pull(skb, sizeof(lsig));
	}

	if (status->flag & RX_FLAG_RADIOTAP_TLV_AT_END) {
		/* data is pointer at tlv all other info was pulled off */
		tlvs_len = skb_mac_header(skb) - skb->data;
	}

	mpdulen = skb->len;
	if (!(has_fcs && ieee80211_hw_check(&local->hw, RX_INCLUDES_FCS)))
		mpdulen += FCS_LEN;

	rthdr = skb_push(skb, rtap_len - tlvs_len);
	memset(rthdr, 0, rtap_len - tlvs_len);
	it_present = &rthdr->it_present;

	/* radiotap header, set always present flags */
	rthdr->it_len = cpu_to_le16(rtap_len);
	it_present_val = BIT(IEEE80211_RADIOTAP_FLAGS) |
			 BIT(IEEE80211_RADIOTAP_CHANNEL) |
			 BIT(IEEE80211_RADIOTAP_RX_FLAGS);

	if (!status->chains)
		it_present_val |= BIT(IEEE80211_RADIOTAP_ANTENNA);

	for_each_set_bit(chain, &chains, IEEE80211_MAX_CHAINS) {
		it_present_val |=
			BIT(IEEE80211_RADIOTAP_EXT) |
			BIT(IEEE80211_RADIOTAP_RADIOTAP_NAMESPACE);
		put_unaligned_le32(it_present_val, it_present);
		it_present++;
		it_present_val = BIT(IEEE80211_RADIOTAP_ANTENNA) |
				 BIT(IEEE80211_RADIOTAP_DBM_ANTSIGNAL);
	}

	if (status->flag & RX_FLAG_RADIOTAP_TLV_AT_END)
		it_present_val |= BIT(IEEE80211_RADIOTAP_TLV);

	put_unaligned_le32(it_present_val, it_present);

	/* This references through an offset into it_optional[] rather
	 * than via it_present otherwise later uses of pos will cause
	 * the compiler to think we have walked past the end of the
	 * struct member.
	 */
	pos = (void *)&rthdr->it_optional[it_present + 1 - rthdr->it_optional];

	/* the order of the following fields is important */

	/* IEEE80211_RADIOTAP_TSFT */
	if (ieee80211_have_rx_timestamp(status)) {
		/* padding */
		while ((pos - (u8 *)rthdr) & 7)
			*pos++ = 0;
		put_unaligned_le64(
			ieee80211_calculate_rx_timestamp(local, status,
							 mpdulen, 0),
			pos);
		rthdr->it_present |= cpu_to_le32(BIT(IEEE80211_RADIOTAP_TSFT));
		pos += 8;
	}

	/* IEEE80211_RADIOTAP_FLAGS */
	if (has_fcs && ieee80211_hw_check(&local->hw, RX_INCLUDES_FCS))
		*pos |= IEEE80211_RADIOTAP_F_FCS;
	if (status->flag & (RX_FLAG_FAILED_FCS_CRC | RX_FLAG_FAILED_PLCP_CRC))
		*pos |= IEEE80211_RADIOTAP_F_BADFCS;
	if (status->enc_flags & RX_ENC_FLAG_SHORTPRE)
		*pos |= IEEE80211_RADIOTAP_F_SHORTPRE;
	pos++;

	/* IEEE80211_RADIOTAP_RATE */
	if (!rate || status->encoding != RX_ENC_LEGACY) {
		/*
		 * Without rate information don't add it. If we have,
		 * MCS information is a separate field in radiotap,
		 * added below. The byte here is needed as padding
		 * for the channel though, so initialise it to 0.
		 */
		*pos = 0;
	} else {
		int shift = 0;
		rthdr->it_present |= cpu_to_le32(BIT(IEEE80211_RADIOTAP_RATE));
		if (status->bw == RATE_INFO_BW_10)
			shift = 1;
		else if (status->bw == RATE_INFO_BW_5)
			shift = 2;
		*pos = DIV_ROUND_UP(rate->bitrate, 5 * (1 << shift));
	}
	pos++;

	/* IEEE80211_RADIOTAP_CHANNEL */
	/* TODO: frequency offset in KHz */
	put_unaligned_le16(status->freq, pos);
	pos += 2;
	if (status->bw == RATE_INFO_BW_10)
		channel_flags |= IEEE80211_CHAN_HALF;
	else if (status->bw == RATE_INFO_BW_5)
		channel_flags |= IEEE80211_CHAN_QUARTER;

	if (status->band == NL80211_BAND_5GHZ ||
	    status->band == NL80211_BAND_6GHZ)
		channel_flags |= IEEE80211_CHAN_OFDM | IEEE80211_CHAN_5GHZ;
	else if (status->encoding != RX_ENC_LEGACY)
		channel_flags |= IEEE80211_CHAN_DYN | IEEE80211_CHAN_2GHZ;
	else if (rate && rate->flags & IEEE80211_RATE_ERP_G)
		channel_flags |= IEEE80211_CHAN_OFDM | IEEE80211_CHAN_2GHZ;
	else if (rate)
		channel_flags |= IEEE80211_CHAN_CCK | IEEE80211_CHAN_2GHZ;
	else
		channel_flags |= IEEE80211_CHAN_2GHZ;
	put_unaligned_le16(channel_flags, pos);
	pos += 2;

	/* IEEE80211_RADIOTAP_DBM_ANTSIGNAL */
	if (ieee80211_hw_check(&local->hw, SIGNAL_DBM) &&
	    !(status->flag & RX_FLAG_NO_SIGNAL_VAL)) {
		*pos = status->signal;
		rthdr->it_present |=
			cpu_to_le32(BIT(IEEE80211_RADIOTAP_DBM_ANTSIGNAL));
		pos++;
	}

	/* IEEE80211_RADIOTAP_LOCK_QUALITY is missing */

	if (!status->chains) {
		/* IEEE80211_RADIOTAP_ANTENNA */
		*pos = status->antenna;
		pos++;
	}

	/* IEEE80211_RADIOTAP_DB_ANTNOISE is not used */

	/* IEEE80211_RADIOTAP_RX_FLAGS */
	/* ensure 2 byte alignment for the 2 byte field as required */
	if ((pos - (u8 *)rthdr) & 1)
		*pos++ = 0;
	if (status->flag & RX_FLAG_FAILED_PLCP_CRC)
		rx_flags |= IEEE80211_RADIOTAP_F_RX_BADPLCP;
	put_unaligned_le16(rx_flags, pos);
	pos += 2;

	if (status->encoding == RX_ENC_HT) {
		unsigned int stbc;

		rthdr->it_present |= cpu_to_le32(BIT(IEEE80211_RADIOTAP_MCS));
		*pos = local->hw.radiotap_mcs_details;
		if (status->enc_flags & RX_ENC_FLAG_HT_GF)
			*pos |= IEEE80211_RADIOTAP_MCS_HAVE_FMT;
		if (status->enc_flags & RX_ENC_FLAG_LDPC)
			*pos |= IEEE80211_RADIOTAP_MCS_HAVE_FEC;
		pos++;
		*pos = 0;
		if (status->enc_flags & RX_ENC_FLAG_SHORT_GI)
			*pos |= IEEE80211_RADIOTAP_MCS_SGI;
		if (status->bw == RATE_INFO_BW_40)
			*pos |= IEEE80211_RADIOTAP_MCS_BW_40;
		if (status->enc_flags & RX_ENC_FLAG_HT_GF)
			*pos |= IEEE80211_RADIOTAP_MCS_FMT_GF;
		if (status->enc_flags & RX_ENC_FLAG_LDPC)
			*pos |= IEEE80211_RADIOTAP_MCS_FEC_LDPC;
		stbc = (status->enc_flags & RX_ENC_FLAG_STBC_MASK) >> RX_ENC_FLAG_STBC_SHIFT;
		*pos |= stbc << IEEE80211_RADIOTAP_MCS_STBC_SHIFT;
		pos++;
		*pos++ = status->rate_idx;
	}

	if (status->flag & RX_FLAG_AMPDU_DETAILS) {
		u16 flags = 0;

		/* ensure 4 byte alignment */
		while ((pos - (u8 *)rthdr) & 3)
			pos++;
		rthdr->it_present |=
			cpu_to_le32(BIT(IEEE80211_RADIOTAP_AMPDU_STATUS));
		put_unaligned_le32(status->ampdu_reference, pos);
		pos += 4;
		if (status->flag & RX_FLAG_AMPDU_LAST_KNOWN)
			flags |= IEEE80211_RADIOTAP_AMPDU_LAST_KNOWN;
		if (status->flag & RX_FLAG_AMPDU_IS_LAST)
			flags |= IEEE80211_RADIOTAP_AMPDU_IS_LAST;
		if (status->flag & RX_FLAG_AMPDU_DELIM_CRC_ERROR)
			flags |= IEEE80211_RADIOTAP_AMPDU_DELIM_CRC_ERR;
		if (status->flag & RX_FLAG_AMPDU_EOF_BIT_KNOWN)
			flags |= IEEE80211_RADIOTAP_AMPDU_EOF_KNOWN;
		if (status->flag & RX_FLAG_AMPDU_EOF_BIT)
			flags |= IEEE80211_RADIOTAP_AMPDU_EOF;
		put_unaligned_le16(flags, pos);
		pos += 2;
		*pos++ = 0;
		*pos++ = 0;
	}

	if (status->encoding == RX_ENC_VHT) {
		u16 known = local->hw.radiotap_vht_details;

		rthdr->it_present |= cpu_to_le32(BIT(IEEE80211_RADIOTAP_VHT));
		put_unaligned_le16(known, pos);
		pos += 2;
		/* flags */
		if (status->enc_flags & RX_ENC_FLAG_SHORT_GI)
			*pos |= IEEE80211_RADIOTAP_VHT_FLAG_SGI;
		/* in VHT, STBC is binary */
		if (status->enc_flags & RX_ENC_FLAG_STBC_MASK)
			*pos |= IEEE80211_RADIOTAP_VHT_FLAG_STBC;
		if (status->enc_flags & RX_ENC_FLAG_BF)
			*pos |= IEEE80211_RADIOTAP_VHT_FLAG_BEAMFORMED;
		pos++;
		/* bandwidth */
		switch (status->bw) {
		case RATE_INFO_BW_80:
			*pos++ = 4;
			break;
		case RATE_INFO_BW_160:
			*pos++ = 11;
			break;
		case RATE_INFO_BW_40:
			*pos++ = 1;
			break;
		default:
			*pos++ = 0;
		}
		/* MCS/NSS */
		*pos = (status->rate_idx << 4) | status->nss;
		pos += 4;
		/* coding field */
		if (status->enc_flags & RX_ENC_FLAG_LDPC)
			*pos |= IEEE80211_RADIOTAP_CODING_LDPC_USER0;
		pos++;
		/* group ID */
		pos++;
		/* partial_aid */
		pos += 2;
	}

	if (local->hw.radiotap_timestamp.units_pos >= 0) {
		u16 accuracy = 0;
		u8 flags;
		u64 ts;

		rthdr->it_present |=
			cpu_to_le32(BIT(IEEE80211_RADIOTAP_TIMESTAMP));

		/* ensure 8 byte alignment */
		while ((pos - (u8 *)rthdr) & 7)
			pos++;

		if (status->flag & RX_FLAG_MACTIME_IS_RTAP_TS64) {
			flags = IEEE80211_RADIOTAP_TIMESTAMP_FLAG_64BIT;
			ts = status->mactime;
		} else {
			flags = IEEE80211_RADIOTAP_TIMESTAMP_FLAG_32BIT;
			ts = status->device_timestamp;
		}

		put_unaligned_le64(ts, pos);
		pos += sizeof(u64);

		if (local->hw.radiotap_timestamp.accuracy >= 0) {
			accuracy = local->hw.radiotap_timestamp.accuracy;
			flags |= IEEE80211_RADIOTAP_TIMESTAMP_FLAG_ACCURACY;
		}
		put_unaligned_le16(accuracy, pos);
		pos += sizeof(u16);

		*pos++ = local->hw.radiotap_timestamp.units_pos;
		*pos++ = flags;
	}

	if (status->encoding == RX_ENC_HE &&
	    status->flag & RX_FLAG_RADIOTAP_HE) {
#define HE_PREP(f, val)	le16_encode_bits(val, IEEE80211_RADIOTAP_HE_##f)

		if (status->enc_flags & RX_ENC_FLAG_STBC_MASK) {
			he.data6 |= HE_PREP(DATA6_NSTS,
					    FIELD_GET(RX_ENC_FLAG_STBC_MASK,
						      status->enc_flags));
			he.data3 |= HE_PREP(DATA3_STBC, 1);
		} else {
			he.data6 |= HE_PREP(DATA6_NSTS, status->nss);
		}

#define CHECK_GI(s) \
	BUILD_BUG_ON(IEEE80211_RADIOTAP_HE_DATA5_GI_##s != \
		     (int)NL80211_RATE_INFO_HE_GI_##s)

		CHECK_GI(0_8);
		CHECK_GI(1_6);
		CHECK_GI(3_2);

		he.data3 |= HE_PREP(DATA3_DATA_MCS, status->rate_idx);
		he.data3 |= HE_PREP(DATA3_DATA_DCM, status->he_dcm);
		he.data3 |= HE_PREP(DATA3_CODING,
				    !!(status->enc_flags & RX_ENC_FLAG_LDPC));

		he.data5 |= HE_PREP(DATA5_GI, status->he_gi);

		switch (status->bw) {
		case RATE_INFO_BW_20:
			he.data5 |= HE_PREP(DATA5_DATA_BW_RU_ALLOC,
					    IEEE80211_RADIOTAP_HE_DATA5_DATA_BW_RU_ALLOC_20MHZ);
			break;
		case RATE_INFO_BW_40:
			he.data5 |= HE_PREP(DATA5_DATA_BW_RU_ALLOC,
					    IEEE80211_RADIOTAP_HE_DATA5_DATA_BW_RU_ALLOC_40MHZ);
			break;
		case RATE_INFO_BW_80:
			he.data5 |= HE_PREP(DATA5_DATA_BW_RU_ALLOC,
					    IEEE80211_RADIOTAP_HE_DATA5_DATA_BW_RU_ALLOC_80MHZ);
			break;
		case RATE_INFO_BW_160:
			he.data5 |= HE_PREP(DATA5_DATA_BW_RU_ALLOC,
					    IEEE80211_RADIOTAP_HE_DATA5_DATA_BW_RU_ALLOC_160MHZ);
			break;
		case RATE_INFO_BW_HE_RU:
#define CHECK_RU_ALLOC(s) \
	BUILD_BUG_ON(IEEE80211_RADIOTAP_HE_DATA5_DATA_BW_RU_ALLOC_##s##T != \
		     NL80211_RATE_INFO_HE_RU_ALLOC_##s + 4)

			CHECK_RU_ALLOC(26);
			CHECK_RU_ALLOC(52);
			CHECK_RU_ALLOC(106);
			CHECK_RU_ALLOC(242);
			CHECK_RU_ALLOC(484);
			CHECK_RU_ALLOC(996);
			CHECK_RU_ALLOC(2x996);

			he.data5 |= HE_PREP(DATA5_DATA_BW_RU_ALLOC,
					    status->he_ru + 4);
			break;
		default:
			WARN_ONCE(1, "Invalid SU BW %d\n", status->bw);
		}

		/* ensure 2 byte alignment */
		while ((pos - (u8 *)rthdr) & 1)
			pos++;
		rthdr->it_present |= cpu_to_le32(BIT(IEEE80211_RADIOTAP_HE));
		memcpy(pos, &he, sizeof(he));
		pos += sizeof(he);
	}

	if (status->encoding == RX_ENC_HE &&
	    status->flag & RX_FLAG_RADIOTAP_HE_MU) {
		/* ensure 2 byte alignment */
		while ((pos - (u8 *)rthdr) & 1)
			pos++;
		rthdr->it_present |= cpu_to_le32(BIT(IEEE80211_RADIOTAP_HE_MU));
		memcpy(pos, &he_mu, sizeof(he_mu));
		pos += sizeof(he_mu);
	}

	if (status->flag & RX_FLAG_NO_PSDU) {
		rthdr->it_present |=
			cpu_to_le32(BIT(IEEE80211_RADIOTAP_ZERO_LEN_PSDU));
		*pos++ = status->zero_length_psdu_type;
	}

	if (status->flag & RX_FLAG_RADIOTAP_LSIG) {
		/* ensure 2 byte alignment */
		while ((pos - (u8 *)rthdr) & 1)
			pos++;
		rthdr->it_present |= cpu_to_le32(BIT(IEEE80211_RADIOTAP_LSIG));
		memcpy(pos, &lsig, sizeof(lsig));
		pos += sizeof(lsig);
	}

	for_each_set_bit(chain, &chains, IEEE80211_MAX_CHAINS) {
		*pos++ = status->chain_signal[chain];
		*pos++ = chain;
	}
}

static struct sk_buff *
ieee80211_make_monitor_skb(struct ieee80211_local *local,
			   struct sk_buff **origskb,
			   struct ieee80211_rate *rate,
			   int rtap_space, bool use_origskb)
{
	struct ieee80211_rx_status *status = IEEE80211_SKB_RXCB(*origskb);
	int rt_hdrlen, needed_headroom;
	struct sk_buff *skb;

	/* room for the radiotap header based on driver features */
	rt_hdrlen = ieee80211_rx_radiotap_hdrlen(local, status, *origskb);
	needed_headroom = rt_hdrlen - rtap_space;

	if (use_origskb) {
		/* only need to expand headroom if necessary */
		skb = *origskb;
		*origskb = NULL;

		/*
		 * This shouldn't trigger often because most devices have an
		 * RX header they pull before we get here, and that should
		 * be big enough for our radiotap information. We should
		 * probably export the length to drivers so that we can have
		 * them allocate enough headroom to start with.
		 */
		if (skb_headroom(skb) < needed_headroom &&
		    pskb_expand_head(skb, needed_headroom, 0, GFP_ATOMIC)) {
			dev_kfree_skb(skb);
			return NULL;
		}
	} else {
		/*
		 * Need to make a copy and possibly remove radiotap header
		 * and FCS from the original.
		 */
		skb = skb_copy_expand(*origskb, needed_headroom + NET_SKB_PAD,
				      0, GFP_ATOMIC);

		if (!skb)
			return NULL;
	}

	/* prepend radiotap information */
	ieee80211_add_rx_radiotap_header(local, skb, rate, rt_hdrlen, true);

	skb_reset_mac_header(skb);
	skb->ip_summed = CHECKSUM_UNNECESSARY;
	skb->pkt_type = PACKET_OTHERHOST;
	skb->protocol = htons(ETH_P_802_2);

	return skb;
}

/*
 * This function copies a received frame to all monitor interfaces and
 * returns a cleaned-up SKB that no longer includes the FCS nor the
 * radiotap header the driver might have added.
 */
static struct sk_buff *
ieee80211_rx_monitor(struct ieee80211_local *local, struct sk_buff *origskb,
		     struct ieee80211_rate *rate)
{
	struct ieee80211_rx_status *status = IEEE80211_SKB_RXCB(origskb);
	struct ieee80211_sub_if_data *sdata, *prev_sdata = NULL;
	struct sk_buff *skb, *monskb = NULL;
	int present_fcs_len = 0;
	unsigned int rtap_space = 0;
	struct ieee80211_sub_if_data *monitor_sdata =
		rcu_dereference(local->monitor_sdata);
	bool only_monitor = false;
	unsigned int min_head_len;

	if (WARN_ON_ONCE(status->flag & RX_FLAG_RADIOTAP_TLV_AT_END &&
			 !skb_mac_header_was_set(origskb))) {
		/* with this skb no way to know where frame payload starts */
		dev_kfree_skb(origskb);
		return NULL;
	}

	if (status->flag & RX_FLAG_RADIOTAP_HE)
		rtap_space += sizeof(struct ieee80211_radiotap_he);

	if (status->flag & RX_FLAG_RADIOTAP_HE_MU)
		rtap_space += sizeof(struct ieee80211_radiotap_he_mu);

	if (status->flag & RX_FLAG_RADIOTAP_LSIG)
		rtap_space += sizeof(struct ieee80211_radiotap_lsig);

	if (status->flag & RX_FLAG_RADIOTAP_TLV_AT_END)
		rtap_space += skb_mac_header(origskb) - &origskb->data[rtap_space];

	min_head_len = rtap_space;

	/*
	 * First, we may need to make a copy of the skb because
	 *  (1) we need to modify it for radiotap (if not present), and
	 *  (2) the other RX handlers will modify the skb we got.
	 *
	 * We don't need to, of course, if we aren't going to return
	 * the SKB because it has a bad FCS/PLCP checksum.
	 */

	if (!(status->flag & RX_FLAG_NO_PSDU)) {
		if (ieee80211_hw_check(&local->hw, RX_INCLUDES_FCS)) {
			if (unlikely(origskb->len <= FCS_LEN + rtap_space)) {
				/* driver bug */
				WARN_ON(1);
				dev_kfree_skb(origskb);
				return NULL;
			}
			present_fcs_len = FCS_LEN;
		}

		/* also consider the hdr->frame_control */
		min_head_len += 2;
	}

	/* ensure that the expected data elements are in skb head */
	if (!pskb_may_pull(origskb, min_head_len)) {
		dev_kfree_skb(origskb);
		return NULL;
	}

	only_monitor = should_drop_frame(origskb, present_fcs_len, rtap_space);

	if (!local->monitors || (status->flag & RX_FLAG_SKIP_MONITOR)) {
		if (only_monitor) {
			dev_kfree_skb(origskb);
			return NULL;
		}

		return ieee80211_clean_skb(origskb, present_fcs_len,
					   rtap_space);
	}

	ieee80211_handle_mu_mimo_mon(monitor_sdata, origskb, rtap_space);

	list_for_each_entry_rcu(sdata, &local->mon_list, u.mntr.list) {
		struct cfg80211_chan_def *chandef;

		chandef = &sdata->vif.bss_conf.chanreq.oper;
		if (chandef->chan &&
		    chandef->chan->center_freq != status->freq)
			continue;

		if (!prev_sdata) {
			prev_sdata = sdata;
			continue;
		}

		if (ieee80211_hw_check(&local->hw, NO_VIRTUAL_MONITOR))
			ieee80211_handle_mu_mimo_mon(sdata, origskb, rtap_space);

		if (!monskb)
			monskb = ieee80211_make_monitor_skb(local, &origskb,
							    rate, rtap_space,
							    false);
		if (!monskb)
			continue;

		skb = skb_clone(monskb, GFP_ATOMIC);
		if (!skb)
			continue;

		skb->dev = prev_sdata->dev;
		dev_sw_netstats_rx_add(skb->dev, skb->len);
		netif_receive_skb(skb);
		prev_sdata = sdata;
	}

	if (prev_sdata) {
		if (monskb)
			skb = monskb;
		else
			skb = ieee80211_make_monitor_skb(local, &origskb,
							 rate, rtap_space,
							 only_monitor);
		if (skb) {
			skb->dev = prev_sdata->dev;
			dev_sw_netstats_rx_add(skb->dev, skb->len);
			netif_receive_skb(skb);
		}
	}

	if (!origskb)
		return NULL;

	return ieee80211_clean_skb(origskb, present_fcs_len, rtap_space);
}

static void ieee80211_parse_qos(struct ieee80211_rx_data *rx)
{
	struct ieee80211_hdr *hdr = (struct ieee80211_hdr *)rx->skb->data;
	struct ieee80211_rx_status *status = IEEE80211_SKB_RXCB(rx->skb);
	int tid, seqno_idx, security_idx;

	/* does the frame have a qos control field? */
	if (ieee80211_is_data_qos(hdr->frame_control)) {
		u8 *qc = ieee80211_get_qos_ctl(hdr);
		/* frame has qos control */
		tid = *qc & IEEE80211_QOS_CTL_TID_MASK;
		if (*qc & IEEE80211_QOS_CTL_A_MSDU_PRESENT)
			status->rx_flags |= IEEE80211_RX_AMSDU;

		seqno_idx = tid;
		security_idx = tid;
	} else {
		/*
		 * IEEE 802.11-2007, 7.1.3.4.1 ("Sequence Number field"):
		 *
		 *	Sequence numbers for management frames, QoS data
		 *	frames with a broadcast/multicast address in the
		 *	Address 1 field, and all non-QoS data frames sent
		 *	by QoS STAs are assigned using an additional single
		 *	modulo-4096 counter, [...]
		 *
		 * We also use that counter for non-QoS STAs.
		 */
		seqno_idx = IEEE80211_NUM_TIDS;
		security_idx = 0;
		if (ieee80211_is_mgmt(hdr->frame_control))
			security_idx = IEEE80211_NUM_TIDS;
		tid = 0;
	}

	rx->seqno_idx = seqno_idx;
	rx->security_idx = security_idx;
	/* Set skb->priority to 1d tag if highest order bit of TID is not set.
	 * For now, set skb->priority to 0 for other cases. */
	rx->skb->priority = (tid > 7) ? 0 : tid;
}

/**
 * DOC: Packet alignment
 *
 * Drivers always need to pass packets that are aligned to two-byte boundaries
 * to the stack.
 *
 * Additionally, they should, if possible, align the payload data in a way that
 * guarantees that the contained IP header is aligned to a four-byte
 * boundary. In the case of regular frames, this simply means aligning the
 * payload to a four-byte boundary (because either the IP header is directly
 * contained, or IV/RFC1042 headers that have a length divisible by four are
 * in front of it).  If the payload data is not properly aligned and the
 * architecture doesn't support efficient unaligned operations, mac80211
 * will align the data.
 *
 * With A-MSDU frames, however, the payload data address must yield two modulo
 * four because there are 14-byte 802.3 headers within the A-MSDU frames that
 * push the IP header further back to a multiple of four again. Thankfully, the
 * specs were sane enough this time around to require padding each A-MSDU
 * subframe to a length that is a multiple of four.
 *
 * Padding like Atheros hardware adds which is between the 802.11 header and
 * the payload is not supported; the driver is required to move the 802.11
 * header to be directly in front of the payload in that case.
 */
static void ieee80211_verify_alignment(struct ieee80211_rx_data *rx)
{
#ifdef CONFIG_MAC80211_VERBOSE_DEBUG
	WARN_ON_ONCE((unsigned long)rx->skb->data & 1);
#endif
}


/* rx handlers */

static int ieee80211_is_unicast_robust_mgmt_frame(struct sk_buff *skb)
{
	struct ieee80211_hdr *hdr = (struct ieee80211_hdr *) skb->data;

	if (is_multicast_ether_addr(hdr->addr1))
		return 0;

	return ieee80211_is_robust_mgmt_frame(skb);
}


static int ieee80211_is_multicast_robust_mgmt_frame(struct sk_buff *skb)
{
	struct ieee80211_hdr *hdr = (struct ieee80211_hdr *) skb->data;

	if (!is_multicast_ether_addr(hdr->addr1))
		return 0;

	return ieee80211_is_robust_mgmt_frame(skb);
}


/* Get the BIP key index from MMIE; return -1 if this is not a BIP frame */
static int ieee80211_get_mmie_keyidx(struct sk_buff *skb)
{
	struct ieee80211_mgmt *hdr = (struct ieee80211_mgmt *) skb->data;
	struct ieee80211_mmie *mmie;
	struct ieee80211_mmie_16 *mmie16;

	if (skb->len < 24 + sizeof(*mmie) || !is_multicast_ether_addr(hdr->da))
		return -1;

	if (!ieee80211_is_robust_mgmt_frame(skb) &&
	    !ieee80211_is_beacon(hdr->frame_control))
		return -1; /* not a robust management frame */

	mmie = (struct ieee80211_mmie *)
		(skb->data + skb->len - sizeof(*mmie));
	if (mmie->element_id == WLAN_EID_MMIE &&
	    mmie->length == sizeof(*mmie) - 2)
		return le16_to_cpu(mmie->key_id);

	mmie16 = (struct ieee80211_mmie_16 *)
		(skb->data + skb->len - sizeof(*mmie16));
	if (skb->len >= 24 + sizeof(*mmie16) &&
	    mmie16->element_id == WLAN_EID_MMIE &&
	    mmie16->length == sizeof(*mmie16) - 2)
		return le16_to_cpu(mmie16->key_id);

	return -1;
}

static int ieee80211_get_keyid(struct sk_buff *skb)
{
	struct ieee80211_hdr *hdr = (struct ieee80211_hdr *)skb->data;
	__le16 fc = hdr->frame_control;
	int hdrlen = ieee80211_hdrlen(fc);
	u8 keyid;

	/* WEP, TKIP, CCMP and GCMP */
	if (unlikely(skb->len < hdrlen + IEEE80211_WEP_IV_LEN))
		return -EINVAL;

	skb_copy_bits(skb, hdrlen + 3, &keyid, 1);

	keyid >>= 6;

	return keyid;
}

static ieee80211_rx_result ieee80211_rx_mesh_check(struct ieee80211_rx_data *rx)
{
	struct ieee80211_hdr *hdr = (struct ieee80211_hdr *)rx->skb->data;
	char *dev_addr = rx->sdata->vif.addr;

	if (ieee80211_is_data(hdr->frame_control)) {
		if (is_multicast_ether_addr(hdr->addr1)) {
			if (ieee80211_has_tods(hdr->frame_control) ||
			    !ieee80211_has_fromds(hdr->frame_control))
				return RX_DROP;
			if (ether_addr_equal(hdr->addr3, dev_addr))
				return RX_DROP;
		} else {
			if (!ieee80211_has_a4(hdr->frame_control))
				return RX_DROP;
			if (ether_addr_equal(hdr->addr4, dev_addr))
				return RX_DROP;
		}
	}

	/* If there is not an established peer link and this is not a peer link
	 * establisment frame, beacon or probe, drop the frame.
	 */

	if (!rx->sta || sta_plink_state(rx->sta) != NL80211_PLINK_ESTAB) {
		struct ieee80211_mgmt *mgmt;

		if (!ieee80211_is_mgmt(hdr->frame_control))
			return RX_DROP;

		if (ieee80211_is_action(hdr->frame_control)) {
			u8 category;

			/* make sure category field is present */
			if (rx->skb->len < IEEE80211_MIN_ACTION_SIZE)
				return RX_DROP;

			mgmt = (struct ieee80211_mgmt *)hdr;
			category = mgmt->u.action.category;
			if (category != WLAN_CATEGORY_MESH_ACTION &&
			    category != WLAN_CATEGORY_SELF_PROTECTED)
				return RX_DROP;
			return RX_CONTINUE;
		}

		if (ieee80211_is_probe_req(hdr->frame_control) ||
		    ieee80211_is_probe_resp(hdr->frame_control) ||
		    ieee80211_is_beacon(hdr->frame_control) ||
		    ieee80211_is_auth(hdr->frame_control))
			return RX_CONTINUE;

		return RX_DROP;
	}

	return RX_CONTINUE;
}

static inline bool ieee80211_rx_reorder_ready(struct tid_ampdu_rx *tid_agg_rx,
					      int index)
{
	struct sk_buff_head *frames = &tid_agg_rx->reorder_buf[index];
	struct sk_buff *tail = skb_peek_tail(frames);
	struct ieee80211_rx_status *status;

	if (tid_agg_rx->reorder_buf_filtered &&
	    tid_agg_rx->reorder_buf_filtered & BIT_ULL(index))
		return true;

	if (!tail)
		return false;

	status = IEEE80211_SKB_RXCB(tail);
	if (status->flag & RX_FLAG_AMSDU_MORE)
		return false;

	return true;
}

static void ieee80211_release_reorder_frame(struct ieee80211_sub_if_data *sdata,
					    struct tid_ampdu_rx *tid_agg_rx,
					    int index,
					    struct sk_buff_head *frames)
{
	struct sk_buff_head *skb_list = &tid_agg_rx->reorder_buf[index];
	struct sk_buff *skb;
	struct ieee80211_rx_status *status;

	lockdep_assert_held(&tid_agg_rx->reorder_lock);

	if (skb_queue_empty(skb_list))
		goto no_frame;

	if (!ieee80211_rx_reorder_ready(tid_agg_rx, index)) {
		__skb_queue_purge(skb_list);
		goto no_frame;
	}

	/* release frames from the reorder ring buffer */
	tid_agg_rx->stored_mpdu_num--;
	while ((skb = __skb_dequeue(skb_list))) {
		status = IEEE80211_SKB_RXCB(skb);
		status->rx_flags |= IEEE80211_RX_DEFERRED_RELEASE;
		__skb_queue_tail(frames, skb);
	}

no_frame:
	if (tid_agg_rx->reorder_buf_filtered)
		tid_agg_rx->reorder_buf_filtered &= ~BIT_ULL(index);
	tid_agg_rx->head_seq_num = ieee80211_sn_inc(tid_agg_rx->head_seq_num);
}

static void ieee80211_release_reorder_frames(struct ieee80211_sub_if_data *sdata,
					     struct tid_ampdu_rx *tid_agg_rx,
					     u16 head_seq_num,
					     struct sk_buff_head *frames)
{
	int index;

	lockdep_assert_held(&tid_agg_rx->reorder_lock);

	while (ieee80211_sn_less(tid_agg_rx->head_seq_num, head_seq_num)) {
		index = tid_agg_rx->head_seq_num % tid_agg_rx->buf_size;
		ieee80211_release_reorder_frame(sdata, tid_agg_rx, index,
						frames);
	}
}

/*
 * Timeout (in jiffies) for skb's that are waiting in the RX reorder buffer. If
 * the skb was added to the buffer longer than this time ago, the earlier
 * frames that have not yet been received are assumed to be lost and the skb
 * can be released for processing. This may also release other skb's from the
 * reorder buffer if there are no additional gaps between the frames.
 *
 * Callers must hold tid_agg_rx->reorder_lock.
 */
#define HT_RX_REORDER_BUF_TIMEOUT (HZ / 10)

static void ieee80211_sta_reorder_release(struct ieee80211_sub_if_data *sdata,
					  struct tid_ampdu_rx *tid_agg_rx,
					  struct sk_buff_head *frames)
{
	int index, i, j;

	lockdep_assert_held(&tid_agg_rx->reorder_lock);

	/* release the buffer until next missing frame */
	index = tid_agg_rx->head_seq_num % tid_agg_rx->buf_size;
	if (!ieee80211_rx_reorder_ready(tid_agg_rx, index) &&
	    tid_agg_rx->stored_mpdu_num) {
		/*
		 * No buffers ready to be released, but check whether any
		 * frames in the reorder buffer have timed out.
		 */
		int skipped = 1;
		for (j = (index + 1) % tid_agg_rx->buf_size; j != index;
		     j = (j + 1) % tid_agg_rx->buf_size) {
			if (!ieee80211_rx_reorder_ready(tid_agg_rx, j)) {
				skipped++;
				continue;
			}
			if (skipped &&
			    !time_after(jiffies, tid_agg_rx->reorder_time[j] +
					HT_RX_REORDER_BUF_TIMEOUT))
				goto set_release_timer;

			/* don't leave incomplete A-MSDUs around */
			for (i = (index + 1) % tid_agg_rx->buf_size; i != j;
			     i = (i + 1) % tid_agg_rx->buf_size)
				__skb_queue_purge(&tid_agg_rx->reorder_buf[i]);

			ht_dbg_ratelimited(sdata,
					   "release an RX reorder frame due to timeout on earlier frames\n");
			ieee80211_release_reorder_frame(sdata, tid_agg_rx, j,
							frames);

			/*
			 * Increment the head seq# also for the skipped slots.
			 */
			tid_agg_rx->head_seq_num =
				(tid_agg_rx->head_seq_num +
				 skipped) & IEEE80211_SN_MASK;
			skipped = 0;
		}
	} else while (ieee80211_rx_reorder_ready(tid_agg_rx, index)) {
		ieee80211_release_reorder_frame(sdata, tid_agg_rx, index,
						frames);
		index =	tid_agg_rx->head_seq_num % tid_agg_rx->buf_size;
	}

	if (tid_agg_rx->stored_mpdu_num) {
		j = index = tid_agg_rx->head_seq_num % tid_agg_rx->buf_size;

		for (; j != (index - 1) % tid_agg_rx->buf_size;
		     j = (j + 1) % tid_agg_rx->buf_size) {
			if (ieee80211_rx_reorder_ready(tid_agg_rx, j))
				break;
		}

 set_release_timer:

		if (!tid_agg_rx->removed)
			mod_timer(&tid_agg_rx->reorder_timer,
				  tid_agg_rx->reorder_time[j] + 1 +
				  HT_RX_REORDER_BUF_TIMEOUT);
	} else {
		timer_delete(&tid_agg_rx->reorder_timer);
	}
}

/*
 * As this function belongs to the RX path it must be under
 * rcu_read_lock protection. It returns false if the frame
 * can be processed immediately, true if it was consumed.
 */
static bool ieee80211_sta_manage_reorder_buf(struct ieee80211_sub_if_data *sdata,
					     struct tid_ampdu_rx *tid_agg_rx,
					     struct sk_buff *skb,
					     struct sk_buff_head *frames)
{
	struct ieee80211_hdr *hdr = (struct ieee80211_hdr *) skb->data;
	struct ieee80211_rx_status *status = IEEE80211_SKB_RXCB(skb);
	u16 mpdu_seq_num = ieee80211_get_sn(hdr);
	u16 head_seq_num, buf_size;
	int index;
	bool ret = true;

	spin_lock(&tid_agg_rx->reorder_lock);

	/*
	 * Offloaded BA sessions have no known starting sequence number so pick
	 * one from first Rxed frame for this tid after BA was started.
	 */
	if (unlikely(tid_agg_rx->auto_seq)) {
		tid_agg_rx->auto_seq = false;
		tid_agg_rx->ssn = mpdu_seq_num;
		tid_agg_rx->head_seq_num = mpdu_seq_num;
	}

	buf_size = tid_agg_rx->buf_size;
	head_seq_num = tid_agg_rx->head_seq_num;

	/*
	 * If the current MPDU's SN is smaller than the SSN, it shouldn't
	 * be reordered.
	 */
	if (unlikely(!tid_agg_rx->started)) {
		if (ieee80211_sn_less(mpdu_seq_num, head_seq_num)) {
			ret = false;
			goto out;
		}
		tid_agg_rx->started = true;
	}

	/* frame with out of date sequence number */
	if (ieee80211_sn_less(mpdu_seq_num, head_seq_num)) {
		dev_kfree_skb(skb);
		goto out;
	}

	/*
	 * If frame the sequence number exceeds our buffering window
	 * size release some previous frames to make room for this one.
	 */
	if (!ieee80211_sn_less(mpdu_seq_num, head_seq_num + buf_size)) {
		head_seq_num = ieee80211_sn_inc(
				ieee80211_sn_sub(mpdu_seq_num, buf_size));
		/* release stored frames up to new head to stack */
		ieee80211_release_reorder_frames(sdata, tid_agg_rx,
						 head_seq_num, frames);
	}

	/* Now the new frame is always in the range of the reordering buffer */

	index = mpdu_seq_num % tid_agg_rx->buf_size;

	/* check if we already stored this frame */
	if (ieee80211_rx_reorder_ready(tid_agg_rx, index)) {
		dev_kfree_skb(skb);
		goto out;
	}

	/*
	 * If the current MPDU is in the right order and nothing else
	 * is stored we can process it directly, no need to buffer it.
	 * If it is first but there's something stored, we may be able
	 * to release frames after this one.
	 */
	if (mpdu_seq_num == tid_agg_rx->head_seq_num &&
	    tid_agg_rx->stored_mpdu_num == 0) {
		if (!(status->flag & RX_FLAG_AMSDU_MORE))
			tid_agg_rx->head_seq_num =
				ieee80211_sn_inc(tid_agg_rx->head_seq_num);
		ret = false;
		goto out;
	}

	/* put the frame in the reordering buffer */
	__skb_queue_tail(&tid_agg_rx->reorder_buf[index], skb);
	if (!(status->flag & RX_FLAG_AMSDU_MORE)) {
		tid_agg_rx->reorder_time[index] = jiffies;
		tid_agg_rx->stored_mpdu_num++;
		ieee80211_sta_reorder_release(sdata, tid_agg_rx, frames);
	}

 out:
	spin_unlock(&tid_agg_rx->reorder_lock);
	return ret;
}

/*
 * Reorder MPDUs from A-MPDUs, keeping them on a buffer. Returns
 * true if the MPDU was buffered, false if it should be processed.
 */
static void ieee80211_rx_reorder_ampdu(struct ieee80211_rx_data *rx,
				       struct sk_buff_head *frames)
{
	struct sk_buff *skb = rx->skb;
	struct ieee80211_hdr *hdr = (struct ieee80211_hdr *) skb->data;
	struct sta_info *sta = rx->sta;
	struct tid_ampdu_rx *tid_agg_rx;
	u16 sc;
	u8 tid, ack_policy;

	if (!ieee80211_is_data_qos(hdr->frame_control) ||
	    is_multicast_ether_addr(hdr->addr1))
		goto dont_reorder;

	/*
	 * filter the QoS data rx stream according to
	 * STA/TID and check if this STA/TID is on aggregation
	 */

	if (!sta)
		goto dont_reorder;

	ack_policy = *ieee80211_get_qos_ctl(hdr) &
		     IEEE80211_QOS_CTL_ACK_POLICY_MASK;
	tid = ieee80211_get_tid(hdr);

	tid_agg_rx = rcu_dereference(sta->ampdu_mlme.tid_rx[tid]);
	if (!tid_agg_rx) {
		if (ack_policy == IEEE80211_QOS_CTL_ACK_POLICY_BLOCKACK &&
		    !test_bit(tid, rx->sta->ampdu_mlme.agg_session_valid) &&
		    !test_and_set_bit(tid, rx->sta->ampdu_mlme.unexpected_agg))
			ieee80211_send_delba(rx->sdata, rx->sta->sta.addr, tid,
					     WLAN_BACK_RECIPIENT,
					     WLAN_REASON_QSTA_REQUIRE_SETUP);
		goto dont_reorder;
	}

	/* qos null data frames are excluded */
	if (unlikely(hdr->frame_control & cpu_to_le16(IEEE80211_STYPE_NULLFUNC)))
		goto dont_reorder;

	/* not part of a BA session */
	if (ack_policy == IEEE80211_QOS_CTL_ACK_POLICY_NOACK)
		goto dont_reorder;

	/* new, potentially un-ordered, ampdu frame - process it */

	/* reset session timer */
	if (tid_agg_rx->timeout)
		tid_agg_rx->last_rx = jiffies;

	/* if this mpdu is fragmented - terminate rx aggregation session */
	sc = le16_to_cpu(hdr->seq_ctrl);
	if (sc & IEEE80211_SCTL_FRAG) {
		ieee80211_queue_skb_to_iface(rx->sdata, rx->link_id, NULL, skb);
		return;
	}

	/*
	 * No locking needed -- we will only ever process one
	 * RX packet at a time, and thus own tid_agg_rx. All
	 * other code manipulating it needs to (and does) make
	 * sure that we cannot get to it any more before doing
	 * anything with it.
	 */
	if (ieee80211_sta_manage_reorder_buf(rx->sdata, tid_agg_rx, skb,
					     frames))
		return;

 dont_reorder:
	__skb_queue_tail(frames, skb);
}

static ieee80211_rx_result debug_noinline
ieee80211_rx_h_check_dup(struct ieee80211_rx_data *rx)
{
	struct ieee80211_hdr *hdr = (struct ieee80211_hdr *)rx->skb->data;
	struct ieee80211_rx_status *status = IEEE80211_SKB_RXCB(rx->skb);

	if (status->flag & RX_FLAG_DUP_VALIDATED)
		return RX_CONTINUE;

	/*
	 * Drop duplicate 802.11 retransmissions
	 * (IEEE 802.11-2012: 9.3.2.10 "Duplicate detection and recovery")
	 */

	if (rx->skb->len < 24)
		return RX_CONTINUE;

	if (ieee80211_is_ctl(hdr->frame_control) ||
	    ieee80211_is_any_nullfunc(hdr->frame_control))
		return RX_CONTINUE;

	if (!rx->sta)
		return RX_CONTINUE;

	if (unlikely(is_multicast_ether_addr(hdr->addr1))) {
		struct ieee80211_sub_if_data *sdata = rx->sdata;
		u16 sn = ieee80211_get_sn(hdr);

		if (!ieee80211_is_data_present(hdr->frame_control))
			return RX_CONTINUE;

		if (!ieee80211_vif_is_mld(&sdata->vif) ||
		    sdata->vif.type != NL80211_IFTYPE_STATION)
			return RX_CONTINUE;

		if (sdata->u.mgd.mcast_seq_last != IEEE80211_SN_MODULO &&
		    ieee80211_sn_less_eq(sn, sdata->u.mgd.mcast_seq_last))
			return RX_DROP_U_DUP;

		sdata->u.mgd.mcast_seq_last = sn;
		return RX_CONTINUE;
	}

	if (unlikely(ieee80211_has_retry(hdr->frame_control) &&
		     rx->sta->last_seq_ctrl[rx->seqno_idx] == hdr->seq_ctrl)) {
		I802_DEBUG_INC(rx->local->dot11FrameDuplicateCount);
		rx->link_sta->rx_stats.num_duplicates++;
		return RX_DROP_U_DUP;
	} else if (!(status->flag & RX_FLAG_AMSDU_MORE)) {
		rx->sta->last_seq_ctrl[rx->seqno_idx] = hdr->seq_ctrl;
	}

	return RX_CONTINUE;
}

static ieee80211_rx_result debug_noinline
ieee80211_rx_h_check(struct ieee80211_rx_data *rx)
{
	struct ieee80211_hdr *hdr = (struct ieee80211_hdr *)rx->skb->data;

	/* Drop disallowed frame classes based on STA auth/assoc state;
	 * IEEE 802.11, Chap 5.5.
	 *
	 * mac80211 filters only based on association state, i.e. it drops
	 * Class 3 frames from not associated stations. hostapd sends
	 * deauth/disassoc frames when needed. In addition, hostapd is
	 * responsible for filtering on both auth and assoc states.
	 */

	if (ieee80211_vif_is_mesh(&rx->sdata->vif))
		return ieee80211_rx_mesh_check(rx);

	if (unlikely((ieee80211_is_data(hdr->frame_control) ||
		      ieee80211_is_pspoll(hdr->frame_control)) &&
		     rx->sdata->vif.type != NL80211_IFTYPE_ADHOC &&
		     rx->sdata->vif.type != NL80211_IFTYPE_OCB &&
		     (!rx->sta || !test_sta_flag(rx->sta, WLAN_STA_ASSOC)))) {
		/*
		 * accept port control frames from the AP even when it's not
		 * yet marked ASSOC to prevent a race where we don't set the
		 * assoc bit quickly enough before it sends the first frame
		 */
		if (rx->sta && rx->sdata->vif.type == NL80211_IFTYPE_STATION &&
		    ieee80211_is_data_present(hdr->frame_control)) {
			unsigned int hdrlen;
			__be16 ethertype;

			hdrlen = ieee80211_hdrlen(hdr->frame_control);

			if (rx->skb->len < hdrlen + 8)
				return RX_DROP;

			skb_copy_bits(rx->skb, hdrlen + 6, &ethertype, 2);
			if (ethertype == rx->sdata->control_port_protocol)
				return RX_CONTINUE;
		}

		if (rx->sdata->vif.type == NL80211_IFTYPE_AP &&
		    cfg80211_rx_spurious_frame(rx->sdata->dev, hdr->addr2,
					       rx->link_id, GFP_ATOMIC))
			return RX_DROP_U_SPURIOUS;

		return RX_DROP;
	}

	return RX_CONTINUE;
}


static ieee80211_rx_result debug_noinline
ieee80211_rx_h_check_more_data(struct ieee80211_rx_data *rx)
{
	struct ieee80211_local *local;
	struct ieee80211_hdr *hdr;
	struct sk_buff *skb;

	local = rx->local;
	skb = rx->skb;
	hdr = (struct ieee80211_hdr *) skb->data;

	if (!local->pspolling)
		return RX_CONTINUE;

	if (!ieee80211_has_fromds(hdr->frame_control))
		/* this is not from AP */
		return RX_CONTINUE;

	if (!ieee80211_is_data(hdr->frame_control))
		return RX_CONTINUE;

	if (!ieee80211_has_moredata(hdr->frame_control)) {
		/* AP has no more frames buffered for us */
		local->pspolling = false;
		return RX_CONTINUE;
	}

	/* more data bit is set, let's request a new frame from the AP */
	ieee80211_send_pspoll(local, rx->sdata);

	return RX_CONTINUE;
}

static void sta_ps_start(struct sta_info *sta)
{
	struct ieee80211_sub_if_data *sdata = sta->sdata;
	struct ieee80211_local *local = sdata->local;
	struct ps_data *ps;
	int tid;

	if (sta->sdata->vif.type == NL80211_IFTYPE_AP ||
	    sta->sdata->vif.type == NL80211_IFTYPE_AP_VLAN)
		ps = &sdata->bss->ps;
	else
		return;

	atomic_inc(&ps->num_sta_ps);
	set_sta_flag(sta, WLAN_STA_PS_STA);
	if (!ieee80211_hw_check(&local->hw, AP_LINK_PS))
		drv_sta_notify(local, sdata, STA_NOTIFY_SLEEP, &sta->sta);
	ps_dbg(sdata, "STA %pM aid %d enters power save mode\n",
	       sta->sta.addr, sta->sta.aid);

	ieee80211_clear_fast_xmit(sta);

	for (tid = 0; tid < IEEE80211_NUM_TIDS; tid++) {
		struct ieee80211_txq *txq = sta->sta.txq[tid];
		struct txq_info *txqi = to_txq_info(txq);

		spin_lock(&local->active_txq_lock[txq->ac]);
		if (!list_empty(&txqi->schedule_order))
			list_del_init(&txqi->schedule_order);
		spin_unlock(&local->active_txq_lock[txq->ac]);

		if (txq_has_queue(txq))
			set_bit(tid, &sta->txq_buffered_tids);
		else
			clear_bit(tid, &sta->txq_buffered_tids);
	}
}

static void sta_ps_end(struct sta_info *sta)
{
	ps_dbg(sta->sdata, "STA %pM aid %d exits power save mode\n",
	       sta->sta.addr, sta->sta.aid);

	if (test_sta_flag(sta, WLAN_STA_PS_DRIVER)) {
		/*
		 * Clear the flag only if the other one is still set
		 * so that the TX path won't start TX'ing new frames
		 * directly ... In the case that the driver flag isn't
		 * set ieee80211_sta_ps_deliver_wakeup() will clear it.
		 */
		clear_sta_flag(sta, WLAN_STA_PS_STA);
		ps_dbg(sta->sdata, "STA %pM aid %d driver-ps-blocked\n",
		       sta->sta.addr, sta->sta.aid);
		return;
	}

	set_sta_flag(sta, WLAN_STA_PS_DELIVER);
	clear_sta_flag(sta, WLAN_STA_PS_STA);
	ieee80211_sta_ps_deliver_wakeup(sta);
}

int ieee80211_sta_ps_transition(struct ieee80211_sta *pubsta, bool start)
{
	struct sta_info *sta = container_of(pubsta, struct sta_info, sta);
	bool in_ps;

	WARN_ON(!ieee80211_hw_check(&sta->local->hw, AP_LINK_PS));

	/* Don't let the same PS state be set twice */
	in_ps = test_sta_flag(sta, WLAN_STA_PS_STA);
	if ((start && in_ps) || (!start && !in_ps))
		return -EINVAL;

	if (start)
		sta_ps_start(sta);
	else
		sta_ps_end(sta);

	return 0;
}
EXPORT_SYMBOL(ieee80211_sta_ps_transition);

void ieee80211_sta_pspoll(struct ieee80211_sta *pubsta)
{
	struct sta_info *sta = container_of(pubsta, struct sta_info, sta);

	if (test_sta_flag(sta, WLAN_STA_SP))
		return;

	if (!test_sta_flag(sta, WLAN_STA_PS_DRIVER))
		ieee80211_sta_ps_deliver_poll_response(sta);
	else
		set_sta_flag(sta, WLAN_STA_PSPOLL);
}
EXPORT_SYMBOL(ieee80211_sta_pspoll);

void ieee80211_sta_uapsd_trigger(struct ieee80211_sta *pubsta, u8 tid)
{
	struct sta_info *sta = container_of(pubsta, struct sta_info, sta);
	int ac = ieee80211_ac_from_tid(tid);

	/*
	 * If this AC is not trigger-enabled do nothing unless the
	 * driver is calling us after it already checked.
	 *
	 * NB: This could/should check a separate bitmap of trigger-
	 * enabled queues, but for now we only implement uAPSD w/o
	 * TSPEC changes to the ACs, so they're always the same.
	 */
	if (!(sta->sta.uapsd_queues & ieee80211_ac_to_qos_mask[ac]) &&
	    tid != IEEE80211_NUM_TIDS)
		return;

	/* if we are in a service period, do nothing */
	if (test_sta_flag(sta, WLAN_STA_SP))
		return;

	if (!test_sta_flag(sta, WLAN_STA_PS_DRIVER))
		ieee80211_sta_ps_deliver_uapsd(sta);
	else
		set_sta_flag(sta, WLAN_STA_UAPSD);
}
EXPORT_SYMBOL(ieee80211_sta_uapsd_trigger);

static ieee80211_rx_result debug_noinline
ieee80211_rx_h_uapsd_and_pspoll(struct ieee80211_rx_data *rx)
{
	struct ieee80211_sub_if_data *sdata = rx->sdata;
	struct ieee80211_hdr *hdr = (void *)rx->skb->data;
	struct ieee80211_rx_status *status = IEEE80211_SKB_RXCB(rx->skb);

	if (!rx->sta)
		return RX_CONTINUE;

	if (sdata->vif.type != NL80211_IFTYPE_AP &&
	    sdata->vif.type != NL80211_IFTYPE_AP_VLAN)
		return RX_CONTINUE;

	/*
	 * The device handles station powersave, so don't do anything about
	 * uAPSD and PS-Poll frames (the latter shouldn't even come up from
	 * it to mac80211 since they're handled.)
	 */
	if (ieee80211_hw_check(&sdata->local->hw, AP_LINK_PS))
		return RX_CONTINUE;

	/*
	 * Don't do anything if the station isn't already asleep. In
	 * the uAPSD case, the station will probably be marked asleep,
	 * in the PS-Poll case the station must be confused ...
	 */
	if (!test_sta_flag(rx->sta, WLAN_STA_PS_STA))
		return RX_CONTINUE;

	if (unlikely(ieee80211_is_pspoll(hdr->frame_control))) {
		ieee80211_sta_pspoll(&rx->sta->sta);

		/* Free PS Poll skb here instead of returning RX_DROP that would
		 * count as an dropped frame. */
		dev_kfree_skb(rx->skb);

		return RX_QUEUED;
	} else if (!ieee80211_has_morefrags(hdr->frame_control) &&
		   !(status->rx_flags & IEEE80211_RX_DEFERRED_RELEASE) &&
		   ieee80211_has_pm(hdr->frame_control) &&
		   (ieee80211_is_data_qos(hdr->frame_control) ||
		    ieee80211_is_qos_nullfunc(hdr->frame_control))) {
		u8 tid = ieee80211_get_tid(hdr);

		ieee80211_sta_uapsd_trigger(&rx->sta->sta, tid);
	}

	return RX_CONTINUE;
}

static ieee80211_rx_result debug_noinline
ieee80211_rx_h_sta_process(struct ieee80211_rx_data *rx)
{
	struct sta_info *sta = rx->sta;
	struct link_sta_info *link_sta = rx->link_sta;
	struct sk_buff *skb = rx->skb;
	struct ieee80211_rx_status *status = IEEE80211_SKB_RXCB(skb);
	struct ieee80211_hdr *hdr = (struct ieee80211_hdr *)skb->data;
	int i;

	if (!sta || !link_sta)
		return RX_CONTINUE;

	/*
	 * Update last_rx only for IBSS packets which are for the current
	 * BSSID and for station already AUTHORIZED to avoid keeping the
	 * current IBSS network alive in cases where other STAs start
	 * using different BSSID. This will also give the station another
	 * chance to restart the authentication/authorization in case
	 * something went wrong the first time.
	 */
	if (rx->sdata->vif.type == NL80211_IFTYPE_ADHOC) {
		u8 *bssid = ieee80211_get_bssid(hdr, rx->skb->len,
						NL80211_IFTYPE_ADHOC);
		if (ether_addr_equal(bssid, rx->sdata->u.ibss.bssid) &&
		    test_sta_flag(sta, WLAN_STA_AUTHORIZED)) {
			link_sta->rx_stats.last_rx = jiffies;
			if (ieee80211_is_data_present(hdr->frame_control) &&
			    !is_multicast_ether_addr(hdr->addr1))
				link_sta->rx_stats.last_rate =
					sta_stats_encode_rate(status);
		}
	} else if (rx->sdata->vif.type == NL80211_IFTYPE_OCB) {
		link_sta->rx_stats.last_rx = jiffies;
	} else if (!ieee80211_is_s1g_beacon(hdr->frame_control) &&
		   !is_multicast_ether_addr(hdr->addr1)) {
		/*
		 * Mesh beacons will update last_rx when if they are found to
		 * match the current local configuration when processed.
		 */
		link_sta->rx_stats.last_rx = jiffies;
		if (ieee80211_is_data_present(hdr->frame_control))
			link_sta->rx_stats.last_rate = sta_stats_encode_rate(status);
	}

	link_sta->rx_stats.fragments++;

	u64_stats_update_begin(&link_sta->rx_stats.syncp);
	link_sta->rx_stats.bytes += rx->skb->len;
	u64_stats_update_end(&link_sta->rx_stats.syncp);

	if (!(status->flag & RX_FLAG_NO_SIGNAL_VAL)) {
		link_sta->rx_stats.last_signal = status->signal;
		ewma_signal_add(&link_sta->rx_stats_avg.signal,
				-status->signal);
	}

	if (status->chains) {
		link_sta->rx_stats.chains = status->chains;
		for (i = 0; i < ARRAY_SIZE(status->chain_signal); i++) {
			int signal = status->chain_signal[i];

			if (!(status->chains & BIT(i)))
				continue;

			link_sta->rx_stats.chain_signal_last[i] = signal;
			ewma_signal_add(&link_sta->rx_stats_avg.chain_signal[i],
					-signal);
		}
	}

	if (ieee80211_is_s1g_beacon(hdr->frame_control))
		return RX_CONTINUE;

	/*
	 * Change STA power saving mode only at the end of a frame
	 * exchange sequence, and only for a data or management
	 * frame as specified in IEEE 802.11-2016 11.2.3.2
	 */
	if (!ieee80211_hw_check(&sta->local->hw, AP_LINK_PS) &&
	    !ieee80211_has_morefrags(hdr->frame_control) &&
	    !is_multicast_ether_addr(hdr->addr1) &&
	    (ieee80211_is_mgmt(hdr->frame_control) ||
	     ieee80211_is_data(hdr->frame_control)) &&
	    !(status->rx_flags & IEEE80211_RX_DEFERRED_RELEASE) &&
	    (rx->sdata->vif.type == NL80211_IFTYPE_AP ||
	     rx->sdata->vif.type == NL80211_IFTYPE_AP_VLAN)) {
		if (test_sta_flag(sta, WLAN_STA_PS_STA)) {
			if (!ieee80211_has_pm(hdr->frame_control))
				sta_ps_end(sta);
		} else {
			if (ieee80211_has_pm(hdr->frame_control))
				sta_ps_start(sta);
		}
	}

	/* mesh power save support */
	if (ieee80211_vif_is_mesh(&rx->sdata->vif))
		ieee80211_mps_rx_h_sta_process(sta, hdr);

	/*
	 * Drop (qos-)data::nullfunc frames silently, since they
	 * are used only to control station power saving mode.
	 */
	if (ieee80211_is_any_nullfunc(hdr->frame_control)) {
		I802_DEBUG_INC(rx->local->rx_handlers_drop_nullfunc);

		/*
		 * If we receive a 4-addr nullfunc frame from a STA
		 * that was not moved to a 4-addr STA vlan yet send
		 * the event to userspace and for older hostapd drop
		 * the frame to the monitor interface.
		 */
		if (ieee80211_has_a4(hdr->frame_control) &&
		    (rx->sdata->vif.type == NL80211_IFTYPE_AP ||
		     (rx->sdata->vif.type == NL80211_IFTYPE_AP_VLAN &&
		      !rx->sdata->u.vlan.sta))) {
			if (!test_and_set_sta_flag(sta, WLAN_STA_4ADDR_EVENT))
				cfg80211_rx_unexpected_4addr_frame(
					rx->sdata->dev, sta->sta.addr,
					rx->link_id, GFP_ATOMIC);
			return RX_DROP_U_UNEXPECTED_4ADDR_FRAME;
		}
		/*
		 * Update counter and free packet here to avoid
		 * counting this as a dropped packed.
		 */
		link_sta->rx_stats.packets++;
		dev_kfree_skb(rx->skb);
		return RX_QUEUED;
	}

	return RX_CONTINUE;
} /* ieee80211_rx_h_sta_process */

static struct ieee80211_key *
ieee80211_rx_get_bigtk(struct ieee80211_rx_data *rx, int idx)
{
	struct ieee80211_key *key = NULL;
	int idx2;

	/* Make sure key gets set if either BIGTK key index is set so that
	 * ieee80211_drop_unencrypted_mgmt() can properly drop both unprotected
	 * Beacon frames and Beacon frames that claim to use another BIGTK key
	 * index (i.e., a key that we do not have).
	 */

	if (idx < 0) {
		idx = NUM_DEFAULT_KEYS + NUM_DEFAULT_MGMT_KEYS;
		idx2 = idx + 1;
	} else {
		if (idx == NUM_DEFAULT_KEYS + NUM_DEFAULT_MGMT_KEYS)
			idx2 = idx + 1;
		else
			idx2 = idx - 1;
	}

	if (rx->link_sta)
		key = rcu_dereference(rx->link_sta->gtk[idx]);
	if (!key)
		key = rcu_dereference(rx->link->gtk[idx]);
	if (!key && rx->link_sta)
		key = rcu_dereference(rx->link_sta->gtk[idx2]);
	if (!key)
		key = rcu_dereference(rx->link->gtk[idx2]);

	return key;
}

static ieee80211_rx_result debug_noinline
ieee80211_rx_h_decrypt(struct ieee80211_rx_data *rx)
{
	struct sk_buff *skb = rx->skb;
	struct ieee80211_rx_status *status = IEEE80211_SKB_RXCB(skb);
	struct ieee80211_hdr *hdr = (struct ieee80211_hdr *)skb->data;
	int keyidx;
	ieee80211_rx_result result = RX_DROP_U_DECRYPT_FAIL;
	struct ieee80211_key *sta_ptk = NULL;
	struct ieee80211_key *ptk_idx = NULL;
	int mmie_keyidx = -1;
	__le16 fc;

	if (ieee80211_is_ext(hdr->frame_control))
		return RX_CONTINUE;

	/*
	 * Key selection 101
	 *
	 * There are five types of keys:
	 *  - GTK (group keys)
	 *  - IGTK (group keys for management frames)
	 *  - BIGTK (group keys for Beacon frames)
	 *  - PTK (pairwise keys)
	 *  - STK (station-to-station pairwise keys)
	 *
	 * When selecting a key, we have to distinguish between multicast
	 * (including broadcast) and unicast frames, the latter can only
	 * use PTKs and STKs while the former always use GTKs, IGTKs, and
	 * BIGTKs. Unless, of course, actual WEP keys ("pre-RSNA") are used,
	 * then unicast frames can also use key indices like GTKs. Hence, if we
	 * don't have a PTK/STK we check the key index for a WEP key.
	 *
	 * Note that in a regular BSS, multicast frames are sent by the
	 * AP only, associated stations unicast the frame to the AP first
	 * which then multicasts it on their behalf.
	 *
	 * There is also a slight problem in IBSS mode: GTKs are negotiated
	 * with each station, that is something we don't currently handle.
	 * The spec seems to expect that one negotiates the same key with
	 * every station but there's no such requirement; VLANs could be
	 * possible.
	 */

	/* start without a key */
	rx->key = NULL;
	fc = hdr->frame_control;

	if (rx->sta) {
		int keyid = rx->sta->ptk_idx;
		sta_ptk = rcu_dereference(rx->sta->ptk[keyid]);

		if (ieee80211_has_protected(fc) &&
		    !(status->flag & RX_FLAG_IV_STRIPPED)) {
			keyid = ieee80211_get_keyid(rx->skb);

			if (unlikely(keyid < 0))
				return RX_DROP_U_NO_KEY_ID;

			ptk_idx = rcu_dereference(rx->sta->ptk[keyid]);
		}
	}

	if (!ieee80211_has_protected(fc))
		mmie_keyidx = ieee80211_get_mmie_keyidx(rx->skb);

	if (!is_multicast_ether_addr(hdr->addr1) && sta_ptk) {
		rx->key = ptk_idx ? ptk_idx : sta_ptk;
		if ((status->flag & RX_FLAG_DECRYPTED) &&
		    (status->flag & RX_FLAG_IV_STRIPPED))
			return RX_CONTINUE;
		/* Skip decryption if the frame is not protected. */
		if (!ieee80211_has_protected(fc))
			return RX_CONTINUE;
	} else if (mmie_keyidx >= 0 && ieee80211_is_beacon(fc)) {
		/* Broadcast/multicast robust management frame / BIP */
		if ((status->flag & RX_FLAG_DECRYPTED) &&
		    (status->flag & RX_FLAG_IV_STRIPPED))
			return RX_CONTINUE;

		if (mmie_keyidx < NUM_DEFAULT_KEYS + NUM_DEFAULT_MGMT_KEYS ||
		    mmie_keyidx >= NUM_DEFAULT_KEYS + NUM_DEFAULT_MGMT_KEYS +
				   NUM_DEFAULT_BEACON_KEYS) {
			if (rx->sdata->dev)
				cfg80211_rx_unprot_mlme_mgmt(rx->sdata->dev,
							     skb->data,
							     skb->len);
			return RX_DROP_U_BAD_BCN_KEYIDX;
		}

		rx->key = ieee80211_rx_get_bigtk(rx, mmie_keyidx);
		if (!rx->key)
			return RX_CONTINUE; /* Beacon protection not in use */
	} else if (mmie_keyidx >= 0) {
		/* Broadcast/multicast robust management frame / BIP */
		if ((status->flag & RX_FLAG_DECRYPTED) &&
		    (status->flag & RX_FLAG_IV_STRIPPED))
			return RX_CONTINUE;

		if (mmie_keyidx < NUM_DEFAULT_KEYS ||
		    mmie_keyidx >= NUM_DEFAULT_KEYS + NUM_DEFAULT_MGMT_KEYS)
			return RX_DROP_U_BAD_MGMT_KEYIDX; /* unexpected BIP keyidx */
		if (rx->link_sta) {
			if (ieee80211_is_group_privacy_action(skb) &&
			    test_sta_flag(rx->sta, WLAN_STA_MFP))
				return RX_DROP;

			rx->key = rcu_dereference(rx->link_sta->gtk[mmie_keyidx]);
		}
		if (!rx->key)
			rx->key = rcu_dereference(rx->link->gtk[mmie_keyidx]);
	} else if (!ieee80211_has_protected(fc)) {
		/*
		 * The frame was not protected, so skip decryption. However, we
		 * need to set rx->key if there is a key that could have been
		 * used so that the frame may be dropped if encryption would
		 * have been expected.
		 */
		struct ieee80211_key *key = NULL;
		int i;

		if (ieee80211_is_beacon(fc)) {
			key = ieee80211_rx_get_bigtk(rx, -1);
		} else if (ieee80211_is_mgmt(fc) &&
			   is_multicast_ether_addr(hdr->addr1)) {
			key = rcu_dereference(rx->link->default_mgmt_key);
		} else {
			if (rx->link_sta) {
				for (i = 0; i < NUM_DEFAULT_KEYS; i++) {
					key = rcu_dereference(rx->link_sta->gtk[i]);
					if (key)
						break;
				}
			}
			if (!key) {
				for (i = 0; i < NUM_DEFAULT_KEYS; i++) {
					key = rcu_dereference(rx->link->gtk[i]);
					if (key)
						break;
				}
			}
		}
		if (key)
			rx->key = key;
		return RX_CONTINUE;
	} else {
		/*
		 * The device doesn't give us the IV so we won't be
		 * able to look up the key. That's ok though, we
		 * don't need to decrypt the frame, we just won't
		 * be able to keep statistics accurate.
		 * Except for key threshold notifications, should
		 * we somehow allow the driver to tell us which key
		 * the hardware used if this flag is set?
		 */
		if ((status->flag & RX_FLAG_DECRYPTED) &&
		    (status->flag & RX_FLAG_IV_STRIPPED))
			return RX_CONTINUE;

		keyidx = ieee80211_get_keyid(rx->skb);

		if (unlikely(keyidx < 0))
			return RX_DROP_U_NO_KEY_ID;

		/* check per-station GTK first, if multicast packet */
		if (is_multicast_ether_addr(hdr->addr1) && rx->link_sta)
			rx->key = rcu_dereference(rx->link_sta->gtk[keyidx]);

		/* if not found, try default key */
		if (!rx->key) {
			if (is_multicast_ether_addr(hdr->addr1))
				rx->key = rcu_dereference(rx->link->gtk[keyidx]);
			if (!rx->key)
				rx->key = rcu_dereference(rx->sdata->keys[keyidx]);

			/*
			 * RSNA-protected unicast frames should always be
			 * sent with pairwise or station-to-station keys,
			 * but for WEP we allow using a key index as well.
			 */
			if (rx->key &&
			    rx->key->conf.cipher != WLAN_CIPHER_SUITE_WEP40 &&
			    rx->key->conf.cipher != WLAN_CIPHER_SUITE_WEP104 &&
			    !is_multicast_ether_addr(hdr->addr1))
				rx->key = NULL;
		}
	}

	if (rx->key) {
		if (unlikely(rx->key->flags & KEY_FLAG_TAINTED))
			return RX_DROP;

		/* TODO: add threshold stuff again */
	} else {
		return RX_DROP;
	}

	switch (rx->key->conf.cipher) {
	case WLAN_CIPHER_SUITE_WEP40:
	case WLAN_CIPHER_SUITE_WEP104:
		result = ieee80211_crypto_wep_decrypt(rx);
		break;
	case WLAN_CIPHER_SUITE_TKIP:
		result = ieee80211_crypto_tkip_decrypt(rx);
		break;
	case WLAN_CIPHER_SUITE_CCMP:
		result = ieee80211_crypto_ccmp_decrypt(
			rx, IEEE80211_CCMP_MIC_LEN);
		break;
	case WLAN_CIPHER_SUITE_CCMP_256:
		result = ieee80211_crypto_ccmp_decrypt(
			rx, IEEE80211_CCMP_256_MIC_LEN);
		break;
	case WLAN_CIPHER_SUITE_AES_CMAC:
		result = ieee80211_crypto_aes_cmac_decrypt(rx);
		break;
	case WLAN_CIPHER_SUITE_BIP_CMAC_256:
		result = ieee80211_crypto_aes_cmac_256_decrypt(rx);
		break;
	case WLAN_CIPHER_SUITE_BIP_GMAC_128:
	case WLAN_CIPHER_SUITE_BIP_GMAC_256:
		result = ieee80211_crypto_aes_gmac_decrypt(rx);
		break;
	case WLAN_CIPHER_SUITE_GCMP:
	case WLAN_CIPHER_SUITE_GCMP_256:
		result = ieee80211_crypto_gcmp_decrypt(rx);
		break;
	default:
		result = RX_DROP_U_BAD_CIPHER;
	}

	/* the hdr variable is invalid after the decrypt handlers */

	/* either the frame has been decrypted or will be dropped */
	status->flag |= RX_FLAG_DECRYPTED;

	if (unlikely(ieee80211_is_beacon(fc) && RX_RES_IS_UNUSABLE(result) &&
		     rx->sdata->dev))
		cfg80211_rx_unprot_mlme_mgmt(rx->sdata->dev,
					     skb->data, skb->len);

	return result;
}

void ieee80211_init_frag_cache(struct ieee80211_fragment_cache *cache)
{
	int i;

	for (i = 0; i < ARRAY_SIZE(cache->entries); i++)
		skb_queue_head_init(&cache->entries[i].skb_list);
}

void ieee80211_destroy_frag_cache(struct ieee80211_fragment_cache *cache)
{
	int i;

	for (i = 0; i < ARRAY_SIZE(cache->entries); i++)
		__skb_queue_purge(&cache->entries[i].skb_list);
}

static inline struct ieee80211_fragment_entry *
ieee80211_reassemble_add(struct ieee80211_fragment_cache *cache,
			 unsigned int frag, unsigned int seq, int rx_queue,
			 struct sk_buff **skb)
{
	struct ieee80211_fragment_entry *entry;

	entry = &cache->entries[cache->next++];
	if (cache->next >= IEEE80211_FRAGMENT_MAX)
		cache->next = 0;

	__skb_queue_purge(&entry->skb_list);

	__skb_queue_tail(&entry->skb_list, *skb); /* no need for locking */
	*skb = NULL;
	entry->first_frag_time = jiffies;
	entry->seq = seq;
	entry->rx_queue = rx_queue;
	entry->last_frag = frag;
	entry->check_sequential_pn = false;
	entry->extra_len = 0;

	return entry;
}

static inline struct ieee80211_fragment_entry *
ieee80211_reassemble_find(struct ieee80211_fragment_cache *cache,
			  unsigned int frag, unsigned int seq,
			  int rx_queue, struct ieee80211_hdr *hdr)
{
	struct ieee80211_fragment_entry *entry;
	int i, idx;

	idx = cache->next;
	for (i = 0; i < IEEE80211_FRAGMENT_MAX; i++) {
		struct ieee80211_hdr *f_hdr;
		struct sk_buff *f_skb;

		idx--;
		if (idx < 0)
			idx = IEEE80211_FRAGMENT_MAX - 1;

		entry = &cache->entries[idx];
		if (skb_queue_empty(&entry->skb_list) || entry->seq != seq ||
		    entry->rx_queue != rx_queue ||
		    entry->last_frag + 1 != frag)
			continue;

		f_skb = __skb_peek(&entry->skb_list);
		f_hdr = (struct ieee80211_hdr *) f_skb->data;

		/*
		 * Check ftype and addresses are equal, else check next fragment
		 */
		if (((hdr->frame_control ^ f_hdr->frame_control) &
		     cpu_to_le16(IEEE80211_FCTL_FTYPE)) ||
		    !ether_addr_equal(hdr->addr1, f_hdr->addr1) ||
		    !ether_addr_equal(hdr->addr2, f_hdr->addr2))
			continue;

		if (time_after(jiffies, entry->first_frag_time + 2 * HZ)) {
			__skb_queue_purge(&entry->skb_list);
			continue;
		}
		return entry;
	}

	return NULL;
}

static bool requires_sequential_pn(struct ieee80211_rx_data *rx, __le16 fc)
{
	return rx->key &&
		(rx->key->conf.cipher == WLAN_CIPHER_SUITE_CCMP ||
		 rx->key->conf.cipher == WLAN_CIPHER_SUITE_CCMP_256 ||
		 rx->key->conf.cipher == WLAN_CIPHER_SUITE_GCMP ||
		 rx->key->conf.cipher == WLAN_CIPHER_SUITE_GCMP_256) &&
		ieee80211_has_protected(fc);
}

static ieee80211_rx_result debug_noinline
ieee80211_rx_h_defragment(struct ieee80211_rx_data *rx)
{
	struct ieee80211_fragment_cache *cache = &rx->sdata->frags;
	struct ieee80211_hdr *hdr;
	u16 sc;
	__le16 fc;
	unsigned int frag, seq;
	struct ieee80211_fragment_entry *entry;
	struct sk_buff *skb;
	struct ieee80211_rx_status *status = IEEE80211_SKB_RXCB(rx->skb);

	hdr = (struct ieee80211_hdr *)rx->skb->data;
	fc = hdr->frame_control;

	if (ieee80211_is_ctl(fc) || ieee80211_is_ext(fc))
		return RX_CONTINUE;

	sc = le16_to_cpu(hdr->seq_ctrl);
	frag = sc & IEEE80211_SCTL_FRAG;

	if (rx->sta)
		cache = &rx->sta->frags;

	if (likely(!ieee80211_has_morefrags(fc) && frag == 0))
		goto out;

	if (is_multicast_ether_addr(hdr->addr1))
		return RX_DROP;

	I802_DEBUG_INC(rx->local->rx_handlers_fragments);

	if (skb_linearize(rx->skb))
		return RX_DROP_U_OOM;

	/*
	 *  skb_linearize() might change the skb->data and
	 *  previously cached variables (in this case, hdr) need to
	 *  be refreshed with the new data.
	 */
	hdr = (struct ieee80211_hdr *)rx->skb->data;
	seq = (sc & IEEE80211_SCTL_SEQ) >> 4;

	if (frag == 0) {
		/* This is the first fragment of a new frame. */
		entry = ieee80211_reassemble_add(cache, frag, seq,
						 rx->seqno_idx, &(rx->skb));
		if (requires_sequential_pn(rx, fc)) {
			int queue = rx->security_idx;

			/* Store CCMP/GCMP PN so that we can verify that the
			 * next fragment has a sequential PN value.
			 */
			entry->check_sequential_pn = true;
			entry->is_protected = true;
			entry->key_color = rx->key->color;
			memcpy(entry->last_pn,
			       rx->key->u.ccmp.rx_pn[queue],
			       IEEE80211_CCMP_PN_LEN);
			BUILD_BUG_ON(offsetof(struct ieee80211_key,
					      u.ccmp.rx_pn) !=
				     offsetof(struct ieee80211_key,
					      u.gcmp.rx_pn));
			BUILD_BUG_ON(sizeof(rx->key->u.ccmp.rx_pn[queue]) !=
				     sizeof(rx->key->u.gcmp.rx_pn[queue]));
			BUILD_BUG_ON(IEEE80211_CCMP_PN_LEN !=
				     IEEE80211_GCMP_PN_LEN);
		} else if (rx->key &&
			   (ieee80211_has_protected(fc) ||
			    (status->flag & RX_FLAG_DECRYPTED))) {
			entry->is_protected = true;
			entry->key_color = rx->key->color;
		}
		return RX_QUEUED;
	}

	/* This is a fragment for a frame that should already be pending in
	 * fragment cache. Add this fragment to the end of the pending entry.
	 */
	entry = ieee80211_reassemble_find(cache, frag, seq,
					  rx->seqno_idx, hdr);
	if (!entry) {
		I802_DEBUG_INC(rx->local->rx_handlers_drop_defrag);
		return RX_DROP;
	}

	/* "The receiver shall discard MSDUs and MMPDUs whose constituent
	 *  MPDU PN values are not incrementing in steps of 1."
	 * see IEEE P802.11-REVmc/D5.0, 12.5.3.4.4, item d (for CCMP)
	 * and IEEE P802.11-REVmc/D5.0, 12.5.5.4.4, item d (for GCMP)
	 */
	if (entry->check_sequential_pn) {
		int i;
		u8 pn[IEEE80211_CCMP_PN_LEN], *rpn;

		if (!requires_sequential_pn(rx, fc))
			return RX_DROP_U_NONSEQ_PN;

		/* Prevent mixed key and fragment cache attacks */
		if (entry->key_color != rx->key->color)
			return RX_DROP_U_BAD_KEY_COLOR;

		memcpy(pn, entry->last_pn, IEEE80211_CCMP_PN_LEN);
		for (i = IEEE80211_CCMP_PN_LEN - 1; i >= 0; i--) {
			pn[i]++;
			if (pn[i])
				break;
		}

		rpn = rx->ccm_gcm.pn;
		if (memcmp(pn, rpn, IEEE80211_CCMP_PN_LEN))
			return RX_DROP_U_REPLAY;
		memcpy(entry->last_pn, pn, IEEE80211_CCMP_PN_LEN);
	} else if (entry->is_protected &&
		   (!rx->key ||
		    (!ieee80211_has_protected(fc) &&
		     !(status->flag & RX_FLAG_DECRYPTED)) ||
		    rx->key->color != entry->key_color)) {
		/* Drop this as a mixed key or fragment cache attack, even
		 * if for TKIP Michael MIC should protect us, and WEP is a
		 * lost cause anyway.
		 */
		return RX_DROP_U_EXPECT_DEFRAG_PROT;
	} else if (entry->is_protected && rx->key &&
		   entry->key_color != rx->key->color &&
		   (status->flag & RX_FLAG_DECRYPTED)) {
		return RX_DROP_U_BAD_KEY_COLOR;
	}

	skb_pull(rx->skb, ieee80211_hdrlen(fc));
	__skb_queue_tail(&entry->skb_list, rx->skb);
	entry->last_frag = frag;
	entry->extra_len += rx->skb->len;
	if (ieee80211_has_morefrags(fc)) {
		rx->skb = NULL;
		return RX_QUEUED;
	}

	rx->skb = __skb_dequeue(&entry->skb_list);
	if (skb_tailroom(rx->skb) < entry->extra_len) {
		I802_DEBUG_INC(rx->local->rx_expand_skb_head_defrag);
		if (unlikely(pskb_expand_head(rx->skb, 0, entry->extra_len,
					      GFP_ATOMIC))) {
			I802_DEBUG_INC(rx->local->rx_handlers_drop_defrag);
			__skb_queue_purge(&entry->skb_list);
			return RX_DROP_U_OOM;
		}
	}
	while ((skb = __skb_dequeue(&entry->skb_list))) {
		skb_put_data(rx->skb, skb->data, skb->len);
		dev_kfree_skb(skb);
	}

 out:
	ieee80211_led_rx(rx->local);
	if (rx->sta)
		rx->link_sta->rx_stats.packets++;
	return RX_CONTINUE;
}

static int ieee80211_802_1x_port_control(struct ieee80211_rx_data *rx)
{
	if (unlikely(!rx->sta || !test_sta_flag(rx->sta, WLAN_STA_AUTHORIZED)))
		return -EACCES;

	return 0;
}

static int ieee80211_drop_unencrypted(struct ieee80211_rx_data *rx, __le16 fc)
{
	struct sk_buff *skb = rx->skb;
	struct ieee80211_rx_status *status = IEEE80211_SKB_RXCB(skb);

	/*
	 * Pass through unencrypted frames if the hardware has
	 * decrypted them already.
	 */
	if (status->flag & RX_FLAG_DECRYPTED)
		return 0;

	/* Drop unencrypted frames if key is set. */
	if (unlikely(!ieee80211_has_protected(fc) &&
		     !ieee80211_is_any_nullfunc(fc) &&
		     ieee80211_is_data(fc) && rx->key))
		return -EACCES;

	return 0;
}

VISIBLE_IF_MAC80211_KUNIT ieee80211_rx_result
ieee80211_drop_unencrypted_mgmt(struct ieee80211_rx_data *rx)
{
	struct ieee80211_rx_status *status = IEEE80211_SKB_RXCB(rx->skb);
	struct ieee80211_mgmt *mgmt = (void *)rx->skb->data;
	__le16 fc = mgmt->frame_control;

	/*
	 * Pass through unencrypted frames if the hardware has
	 * decrypted them already.
	 */
	if (status->flag & RX_FLAG_DECRYPTED)
		return RX_CONTINUE;

	/* drop unicast protected dual (that wasn't protected) */
	if (ieee80211_is_action(fc) &&
	    mgmt->u.action.category == WLAN_CATEGORY_PROTECTED_DUAL_OF_ACTION)
		return RX_DROP_U_UNPROT_DUAL;

	if (rx->sta && test_sta_flag(rx->sta, WLAN_STA_MFP)) {
		if (unlikely(!ieee80211_has_protected(fc) &&
			     ieee80211_is_unicast_robust_mgmt_frame(rx->skb))) {
			if (ieee80211_is_deauth(fc) ||
			    ieee80211_is_disassoc(fc)) {
				/*
				 * Permit unprotected deauth/disassoc frames
				 * during 4-way-HS (key is installed after HS).
				 */
				if (!rx->key)
					return RX_CONTINUE;

				cfg80211_rx_unprot_mlme_mgmt(rx->sdata->dev,
							     rx->skb->data,
							     rx->skb->len);
			}
			return RX_DROP_U_UNPROT_UCAST_MGMT;
		}
		/* BIP does not use Protected field, so need to check MMIE */
		if (unlikely(ieee80211_is_multicast_robust_mgmt_frame(rx->skb) &&
			     ieee80211_get_mmie_keyidx(rx->skb) < 0)) {
			if (ieee80211_is_deauth(fc) ||
			    ieee80211_is_disassoc(fc))
				cfg80211_rx_unprot_mlme_mgmt(rx->sdata->dev,
							     rx->skb->data,
							     rx->skb->len);
			return RX_DROP_U_UNPROT_MCAST_MGMT;
		}
		if (unlikely(ieee80211_is_beacon(fc) && rx->key &&
			     ieee80211_get_mmie_keyidx(rx->skb) < 0)) {
			cfg80211_rx_unprot_mlme_mgmt(rx->sdata->dev,
						     rx->skb->data,
						     rx->skb->len);
			return RX_DROP_U_UNPROT_BEACON;
		}
		/*
		 * When using MFP, Action frames are not allowed prior to
		 * having configured keys.
		 */
		if (unlikely(ieee80211_is_action(fc) && !rx->key &&
			     ieee80211_is_robust_mgmt_frame(rx->skb)))
			return RX_DROP_U_UNPROT_ACTION;

		/* drop unicast public action frames when using MPF */
		if (is_unicast_ether_addr(mgmt->da) &&
		    ieee80211_is_protected_dual_of_public_action(rx->skb))
			return RX_DROP_U_UNPROT_UNICAST_PUB_ACTION;
	}

	/*
	 * Drop robust action frames before assoc regardless of MFP state,
	 * after assoc we also have decided on MFP or not.
	 */
	if (ieee80211_is_action(fc) &&
	    ieee80211_is_robust_mgmt_frame(rx->skb) &&
	    (!rx->sta || !test_sta_flag(rx->sta, WLAN_STA_ASSOC)))
		return RX_DROP_U_UNPROT_ROBUST_ACTION;

	return RX_CONTINUE;
}
EXPORT_SYMBOL_IF_MAC80211_KUNIT(ieee80211_drop_unencrypted_mgmt);

static ieee80211_rx_result
__ieee80211_data_to_8023(struct ieee80211_rx_data *rx, bool *port_control)
{
	struct ieee80211_sub_if_data *sdata = rx->sdata;
	struct ieee80211_hdr *hdr = (struct ieee80211_hdr *)rx->skb->data;
	bool check_port_control = false;
	struct ethhdr *ehdr;
	int ret;

	*port_control = false;
	if (ieee80211_has_a4(hdr->frame_control) &&
	    sdata->vif.type == NL80211_IFTYPE_AP_VLAN && !sdata->u.vlan.sta)
		return RX_DROP_U_UNEXPECTED_VLAN_4ADDR;

	if (sdata->vif.type == NL80211_IFTYPE_STATION &&
	    !!sdata->u.mgd.use_4addr != !!ieee80211_has_a4(hdr->frame_control)) {
		if (!sdata->u.mgd.use_4addr)
			return RX_DROP_U_UNEXPECTED_STA_4ADDR;
		else if (!ether_addr_equal(hdr->addr1, sdata->vif.addr))
			check_port_control = true;
	}

	if (is_multicast_ether_addr(hdr->addr1) &&
	    sdata->vif.type == NL80211_IFTYPE_AP_VLAN && sdata->u.vlan.sta)
		return RX_DROP_U_UNEXPECTED_VLAN_MCAST;

	ret = ieee80211_data_to_8023(rx->skb, sdata->vif.addr, sdata->vif.type);
	if (ret < 0)
		return RX_DROP_U_INVALID_8023;

	ehdr = (struct ethhdr *) rx->skb->data;
	if (ehdr->h_proto == rx->sdata->control_port_protocol)
		*port_control = true;
	else if (check_port_control)
		return RX_DROP_U_NOT_PORT_CONTROL;

	return RX_CONTINUE;
}

bool ieee80211_is_our_addr(struct ieee80211_sub_if_data *sdata,
			   const u8 *addr, int *out_link_id)
{
	unsigned int link_id;

	/* non-MLO, or MLD address replaced by hardware */
	if (ether_addr_equal(sdata->vif.addr, addr))
		return true;

	if (!ieee80211_vif_is_mld(&sdata->vif))
		return false;

	for (link_id = 0; link_id < ARRAY_SIZE(sdata->vif.link_conf); link_id++) {
		struct ieee80211_bss_conf *conf;

		conf = rcu_dereference(sdata->vif.link_conf[link_id]);

		if (!conf)
			continue;
		if (ether_addr_equal(conf->addr, addr)) {
			if (out_link_id)
				*out_link_id = link_id;
			return true;
		}
	}

	return false;
}

/*
 * requires that rx->skb is a frame with ethernet header
 */
static bool ieee80211_frame_allowed(struct ieee80211_rx_data *rx, __le16 fc)
{
	static const u8 pae_group_addr[ETH_ALEN] __aligned(2)
		= { 0x01, 0x80, 0xC2, 0x00, 0x00, 0x03 };
	struct ethhdr *ehdr = (struct ethhdr *) rx->skb->data;

	/*
	 * Allow EAPOL frames to us/the PAE group address regardless of
	 * whether the frame was encrypted or not, and always disallow
	 * all other destination addresses for them.
	 */
	if (unlikely(ehdr->h_proto == rx->sdata->control_port_protocol))
		return ieee80211_is_our_addr(rx->sdata, ehdr->h_dest, NULL) ||
		       ether_addr_equal(ehdr->h_dest, pae_group_addr);

	if (ieee80211_802_1x_port_control(rx) ||
	    ieee80211_drop_unencrypted(rx, fc))
		return false;

	return true;
}

static void ieee80211_deliver_skb_to_local_stack(struct sk_buff *skb,
						 struct ieee80211_rx_data *rx)
{
	struct ieee80211_sub_if_data *sdata = rx->sdata;
	struct net_device *dev = sdata->dev;

	if (unlikely((skb->protocol == sdata->control_port_protocol ||
		     (skb->protocol == cpu_to_be16(ETH_P_PREAUTH) &&
		      !sdata->control_port_no_preauth)) &&
		     sdata->control_port_over_nl80211)) {
		struct ieee80211_rx_status *status = IEEE80211_SKB_RXCB(skb);
		bool noencrypt = !(status->flag & RX_FLAG_DECRYPTED);

		cfg80211_rx_control_port(dev, skb, noencrypt, rx->link_id);
		dev_kfree_skb(skb);
	} else {
		struct ethhdr *ehdr = (void *)skb_mac_header(skb);

		memset(skb->cb, 0, sizeof(skb->cb));

		/*
		 * 802.1X over 802.11 requires that the authenticator address
		 * be used for EAPOL frames. However, 802.1X allows the use of
		 * the PAE group address instead. If the interface is part of
		 * a bridge and we pass the frame with the PAE group address,
		 * then the bridge will forward it to the network (even if the
		 * client was not associated yet), which isn't supposed to
		 * happen.
		 * To avoid that, rewrite the destination address to our own
		 * address, so that the authenticator (e.g. hostapd) will see
		 * the frame, but bridge won't forward it anywhere else. Note
		 * that due to earlier filtering, the only other address can
		 * be the PAE group address, unless the hardware allowed them
		 * through in 802.3 offloaded mode.
		 */
		if (unlikely(skb->protocol == sdata->control_port_protocol &&
			     !ether_addr_equal(ehdr->h_dest, sdata->vif.addr)))
			ether_addr_copy(ehdr->h_dest, sdata->vif.addr);

		/* deliver to local stack */
		if (rx->list)
			list_add_tail(&skb->list, rx->list);
		else
			netif_receive_skb(skb);
	}
}

/*
 * requires that rx->skb is a frame with ethernet header
 */
static void
ieee80211_deliver_skb(struct ieee80211_rx_data *rx)
{
	struct ieee80211_sub_if_data *sdata = rx->sdata;
	struct net_device *dev = sdata->dev;
	struct sk_buff *skb, *xmit_skb;
	struct ethhdr *ehdr = (struct ethhdr *) rx->skb->data;
	struct sta_info *dsta;

	skb = rx->skb;
	xmit_skb = NULL;

	dev_sw_netstats_rx_add(dev, skb->len);

	if (rx->sta) {
		/* The seqno index has the same property as needed
		 * for the rx_msdu field, i.e. it is IEEE80211_NUM_TIDS
		 * for non-QoS-data frames. Here we know it's a data
		 * frame, so count MSDUs.
		 */
		u64_stats_update_begin(&rx->link_sta->rx_stats.syncp);
		rx->link_sta->rx_stats.msdu[rx->seqno_idx]++;
		u64_stats_update_end(&rx->link_sta->rx_stats.syncp);
	}

	if ((sdata->vif.type == NL80211_IFTYPE_AP ||
	     sdata->vif.type == NL80211_IFTYPE_AP_VLAN) &&
	    !(sdata->flags & IEEE80211_SDATA_DONT_BRIDGE_PACKETS) &&
	    ehdr->h_proto != rx->sdata->control_port_protocol &&
	    (sdata->vif.type != NL80211_IFTYPE_AP_VLAN || !sdata->u.vlan.sta)) {
		if (is_multicast_ether_addr(ehdr->h_dest) &&
		    ieee80211_vif_get_num_mcast_if(sdata) != 0) {
			/*
			 * send multicast frames both to higher layers in
			 * local net stack and back to the wireless medium
			 */
			xmit_skb = skb_copy(skb, GFP_ATOMIC);
			if (!xmit_skb)
				net_info_ratelimited("%s: failed to clone multicast frame\n",
						    dev->name);
		} else if (!is_multicast_ether_addr(ehdr->h_dest) &&
			   !ether_addr_equal(ehdr->h_dest, ehdr->h_source)) {
			dsta = sta_info_get(sdata, ehdr->h_dest);
			if (dsta) {
				/*
				 * The destination station is associated to
				 * this AP (in this VLAN), so send the frame
				 * directly to it and do not pass it to local
				 * net stack.
				 */
				xmit_skb = skb;
				skb = NULL;
			}
		}
	}

#ifndef CONFIG_HAVE_EFFICIENT_UNALIGNED_ACCESS
	if (skb) {
		/* 'align' will only take the values 0 or 2 here since all
		 * frames are required to be aligned to 2-byte boundaries
		 * when being passed to mac80211; the code here works just
		 * as well if that isn't true, but mac80211 assumes it can
		 * access fields as 2-byte aligned (e.g. for ether_addr_equal)
		 */
		int align;

		align = (unsigned long)(skb->data + sizeof(struct ethhdr)) & 3;
		if (align) {
			if (WARN_ON(skb_headroom(skb) < 3)) {
				dev_kfree_skb(skb);
				skb = NULL;
			} else {
				u8 *data = skb->data;
				size_t len = skb_headlen(skb);
				skb->data -= align;
				memmove(skb->data, data, len);
				skb_set_tail_pointer(skb, len);
			}
		}
	}
#endif

	if (skb) {
		skb->protocol = eth_type_trans(skb, dev);
		ieee80211_deliver_skb_to_local_stack(skb, rx);
	}

	if (xmit_skb) {
		/*
		 * Send to wireless media and increase priority by 256 to
		 * keep the received priority instead of reclassifying
		 * the frame (see cfg80211_classify8021d).
		 */
		xmit_skb->priority += 256;
		xmit_skb->protocol = htons(ETH_P_802_3);
		skb_reset_network_header(xmit_skb);
		skb_reset_mac_header(xmit_skb);
		dev_queue_xmit(xmit_skb);
	}
}

#ifdef CONFIG_MAC80211_MESH
static bool
ieee80211_rx_mesh_fast_forward(struct ieee80211_sub_if_data *sdata,
			       struct sk_buff *skb, int hdrlen)
{
	struct ieee80211_if_mesh *ifmsh = &sdata->u.mesh;
	struct ieee80211_mesh_fast_tx_key key = {
		.type = MESH_FAST_TX_TYPE_FORWARDED
	};
	struct ieee80211_mesh_fast_tx *entry;
	struct ieee80211s_hdr *mesh_hdr;
	struct tid_ampdu_tx *tid_tx;
	struct sta_info *sta;
	struct ethhdr eth;
	u8 tid;

	mesh_hdr = (struct ieee80211s_hdr *)(skb->data + sizeof(eth));
	if ((mesh_hdr->flags & MESH_FLAGS_AE) == MESH_FLAGS_AE_A5_A6)
		ether_addr_copy(key.addr, mesh_hdr->eaddr1);
	else if (!(mesh_hdr->flags & MESH_FLAGS_AE))
		ether_addr_copy(key.addr, skb->data);
	else
		return false;

	entry = mesh_fast_tx_get(sdata, &key);
	if (!entry)
		return false;

	sta = rcu_dereference(entry->mpath->next_hop);
	if (!sta)
		return false;

	if (skb_linearize(skb))
		return false;

	tid = skb->priority & IEEE80211_QOS_CTL_TAG1D_MASK;
	tid_tx = rcu_dereference(sta->ampdu_mlme.tid_tx[tid]);
	if (tid_tx) {
		if (!test_bit(HT_AGG_STATE_OPERATIONAL, &tid_tx->state))
			return false;

		if (tid_tx->timeout)
			tid_tx->last_tx = jiffies;
	}

	ieee80211_aggr_check(sdata, sta, skb);

	if (ieee80211_get_8023_tunnel_proto(skb->data + hdrlen,
					    &skb->protocol))
		hdrlen += ETH_ALEN;
	else
		skb->protocol = htons(skb->len - hdrlen);
	skb_set_network_header(skb, hdrlen + 2);

	skb->dev = sdata->dev;
	memcpy(&eth, skb->data, ETH_HLEN - 2);
	skb_pull(skb, 2);
	__ieee80211_xmit_fast(sdata, sta, &entry->fast_tx, skb, tid_tx,
			      eth.h_dest, eth.h_source);
	IEEE80211_IFSTA_MESH_CTR_INC(ifmsh, fwded_unicast);
	IEEE80211_IFSTA_MESH_CTR_INC(ifmsh, fwded_frames);

	return true;
}
#endif

static ieee80211_rx_result
ieee80211_rx_mesh_data(struct ieee80211_sub_if_data *sdata, struct sta_info *sta,
		       struct sk_buff *skb)
{
#ifdef CONFIG_MAC80211_MESH
	struct ieee80211_if_mesh *ifmsh = &sdata->u.mesh;
	struct ieee80211_local *local = sdata->local;
	uint16_t fc = IEEE80211_FTYPE_DATA | IEEE80211_STYPE_QOS_DATA;
	struct ieee80211_hdr hdr = {
		.frame_control = cpu_to_le16(fc)
	};
	struct ieee80211_hdr *fwd_hdr;
	struct ieee80211s_hdr *mesh_hdr;
	struct ieee80211_tx_info *info;
	struct sk_buff *fwd_skb;
	struct ethhdr *eth;
	bool multicast;
	int tailroom = 0;
	int hdrlen, mesh_hdrlen;
	u8 *qos;

	if (!ieee80211_vif_is_mesh(&sdata->vif))
		return RX_CONTINUE;

	if (!pskb_may_pull(skb, sizeof(*eth) + 6))
		return RX_DROP;

	mesh_hdr = (struct ieee80211s_hdr *)(skb->data + sizeof(*eth));
	mesh_hdrlen = ieee80211_get_mesh_hdrlen(mesh_hdr);

	if (!pskb_may_pull(skb, sizeof(*eth) + mesh_hdrlen))
		return RX_DROP;

	eth = (struct ethhdr *)skb->data;
	multicast = is_multicast_ether_addr(eth->h_dest);

	mesh_hdr = (struct ieee80211s_hdr *)(eth + 1);
	if (!mesh_hdr->ttl)
		return RX_DROP;

	/* frame is in RMC, don't forward */
	if (is_multicast_ether_addr(eth->h_dest) &&
	    mesh_rmc_check(sdata, eth->h_source, mesh_hdr))
		return RX_DROP;

	/* forward packet */
	if (sdata->crypto_tx_tailroom_needed_cnt)
		tailroom = IEEE80211_ENCRYPT_TAILROOM;

	if (mesh_hdr->flags & MESH_FLAGS_AE) {
		struct mesh_path *mppath;
		char *proxied_addr;
		bool update = false;

		if (multicast)
			proxied_addr = mesh_hdr->eaddr1;
		else if ((mesh_hdr->flags & MESH_FLAGS_AE) == MESH_FLAGS_AE_A5_A6)
			/* has_a4 already checked in ieee80211_rx_mesh_check */
			proxied_addr = mesh_hdr->eaddr2;
		else
			return RX_DROP;

		rcu_read_lock();
		mppath = mpp_path_lookup(sdata, proxied_addr);
		if (!mppath) {
			mpp_path_add(sdata, proxied_addr, eth->h_source);
		} else {
			spin_lock_bh(&mppath->state_lock);
			if (!ether_addr_equal(mppath->mpp, eth->h_source)) {
				memcpy(mppath->mpp, eth->h_source, ETH_ALEN);
				update = true;
			}
			mppath->exp_time = jiffies;
			spin_unlock_bh(&mppath->state_lock);
		}

		/* flush fast xmit cache if the address path changed */
		if (update)
			mesh_fast_tx_flush_addr(sdata, proxied_addr);

		rcu_read_unlock();
	}

	/* Frame has reached destination.  Don't forward */
	if (ether_addr_equal(sdata->vif.addr, eth->h_dest))
		goto rx_accept;

	if (!--mesh_hdr->ttl) {
		if (multicast)
			goto rx_accept;

		IEEE80211_IFSTA_MESH_CTR_INC(ifmsh, dropped_frames_ttl);
		return RX_DROP;
	}

	if (!ifmsh->mshcfg.dot11MeshForwarding) {
		if (is_multicast_ether_addr(eth->h_dest))
			goto rx_accept;

		return RX_DROP;
	}

	skb_set_queue_mapping(skb, ieee802_1d_to_ac[skb->priority]);

	if (!multicast &&
	    ieee80211_rx_mesh_fast_forward(sdata, skb, mesh_hdrlen))
		return RX_QUEUED;

	ieee80211_fill_mesh_addresses(&hdr, &hdr.frame_control,
				      eth->h_dest, eth->h_source);
	hdrlen = ieee80211_hdrlen(hdr.frame_control);
	if (multicast) {
		int extra_head = sizeof(struct ieee80211_hdr) - sizeof(*eth);

		fwd_skb = skb_copy_expand(skb, local->tx_headroom + extra_head +
					       IEEE80211_ENCRYPT_HEADROOM,
					  tailroom, GFP_ATOMIC);
		if (!fwd_skb)
			goto rx_accept;
	} else {
		fwd_skb = skb;
		skb = NULL;

		if (skb_cow_head(fwd_skb, hdrlen - sizeof(struct ethhdr)))
			return RX_DROP_U_OOM;

		if (skb_linearize(fwd_skb))
			return RX_DROP_U_OOM;
	}

	fwd_hdr = skb_push(fwd_skb, hdrlen - sizeof(struct ethhdr));
	memcpy(fwd_hdr, &hdr, hdrlen - 2);
	qos = ieee80211_get_qos_ctl(fwd_hdr);
	qos[0] = qos[1] = 0;

	skb_reset_mac_header(fwd_skb);
	hdrlen += mesh_hdrlen;
	if (ieee80211_get_8023_tunnel_proto(fwd_skb->data + hdrlen,
					    &fwd_skb->protocol))
		hdrlen += ETH_ALEN;
	else
		fwd_skb->protocol = htons(fwd_skb->len - hdrlen);
	skb_set_network_header(fwd_skb, hdrlen + 2);

	info = IEEE80211_SKB_CB(fwd_skb);
	memset(info, 0, sizeof(*info));
	info->control.flags |= IEEE80211_TX_INTCFL_NEED_TXPROCESSING;
	info->control.vif = &sdata->vif;
	info->control.jiffies = jiffies;
	fwd_skb->dev = sdata->dev;
	if (multicast) {
		IEEE80211_IFSTA_MESH_CTR_INC(ifmsh, fwded_mcast);
		memcpy(fwd_hdr->addr2, sdata->vif.addr, ETH_ALEN);
		/* update power mode indication when forwarding */
		ieee80211_mps_set_frame_flags(sdata, NULL, fwd_hdr);
	} else if (!mesh_nexthop_lookup(sdata, fwd_skb)) {
		/* mesh power mode flags updated in mesh_nexthop_lookup */
		IEEE80211_IFSTA_MESH_CTR_INC(ifmsh, fwded_unicast);
	} else {
		/* unable to resolve next hop */
		if (sta)
			mesh_path_error_tx(sdata, ifmsh->mshcfg.element_ttl,
					   hdr.addr3, 0,
					   WLAN_REASON_MESH_PATH_NOFORWARD,
					   sta->sta.addr);
		IEEE80211_IFSTA_MESH_CTR_INC(ifmsh, dropped_frames_no_route);
		kfree_skb(fwd_skb);
		goto rx_accept;
	}

	IEEE80211_IFSTA_MESH_CTR_INC(ifmsh, fwded_frames);
	ieee80211_set_qos_hdr(sdata, fwd_skb);
	ieee80211_add_pending_skb(local, fwd_skb);

rx_accept:
	if (!skb)
		return RX_QUEUED;

	ieee80211_strip_8023_mesh_hdr(skb);
#endif

	return RX_CONTINUE;
}

static ieee80211_rx_result debug_noinline
__ieee80211_rx_h_amsdu(struct ieee80211_rx_data *rx, u8 data_offset)
{
	struct net_device *dev = rx->sdata->dev;
	struct sk_buff *skb = rx->skb;
	struct ieee80211_hdr *hdr = (struct ieee80211_hdr *)skb->data;
	__le16 fc = hdr->frame_control;
	struct sk_buff_head frame_list;
	struct ethhdr ethhdr;
	const u8 *check_da = ethhdr.h_dest, *check_sa = ethhdr.h_source;

	if (unlikely(ieee80211_has_a4(hdr->frame_control))) {
		check_da = NULL;
		check_sa = NULL;
	} else switch (rx->sdata->vif.type) {
		case NL80211_IFTYPE_AP:
		case NL80211_IFTYPE_AP_VLAN:
			check_da = NULL;
			break;
		case NL80211_IFTYPE_STATION:
			if (!test_sta_flag(rx->sta, WLAN_STA_TDLS_PEER))
				check_sa = NULL;
			break;
		case NL80211_IFTYPE_MESH_POINT:
			check_sa = NULL;
			check_da = NULL;
			break;
		default:
			break;
	}

	skb->dev = dev;
	__skb_queue_head_init(&frame_list);

	if (ieee80211_data_to_8023_exthdr(skb, &ethhdr,
					  rx->sdata->vif.addr,
					  rx->sdata->vif.type,
					  data_offset, true))
		return RX_DROP_U_BAD_AMSDU;

	if (rx->sta->amsdu_mesh_control < 0) {
		s8 valid = -1;
		int i;

		for (i = 0; i <= 2; i++) {
			if (!ieee80211_is_valid_amsdu(skb, i))
				continue;

			if (valid >= 0) {
				/* ambiguous */
				valid = -1;
				break;
			}

			valid = i;
		}

		rx->sta->amsdu_mesh_control = valid;
	}

	ieee80211_amsdu_to_8023s(skb, &frame_list, dev->dev_addr,
				 rx->sdata->vif.type,
				 rx->local->hw.extra_tx_headroom,
				 check_da, check_sa,
				 rx->sta->amsdu_mesh_control);

	while (!skb_queue_empty(&frame_list)) {
		rx->skb = __skb_dequeue(&frame_list);

		switch (ieee80211_rx_mesh_data(rx->sdata, rx->sta, rx->skb)) {
		case RX_QUEUED:
			break;
		case RX_CONTINUE:
			if (ieee80211_frame_allowed(rx, fc)) {
				ieee80211_deliver_skb(rx);
				break;
			}
			fallthrough;
		default:
			dev_kfree_skb(rx->skb);
		}
	}

	return RX_QUEUED;
}

static ieee80211_rx_result debug_noinline
ieee80211_rx_h_amsdu(struct ieee80211_rx_data *rx)
{
	struct sk_buff *skb = rx->skb;
	struct ieee80211_rx_status *status = IEEE80211_SKB_RXCB(skb);
	struct ieee80211_hdr *hdr = (struct ieee80211_hdr *)skb->data;
	__le16 fc = hdr->frame_control;

	if (!(status->rx_flags & IEEE80211_RX_AMSDU))
		return RX_CONTINUE;

	if (unlikely(!ieee80211_is_data(fc)))
		return RX_CONTINUE;

	if (unlikely(!ieee80211_is_data_present(fc)))
		return RX_DROP;

	if (unlikely(ieee80211_has_a4(hdr->frame_control))) {
		switch (rx->sdata->vif.type) {
		case NL80211_IFTYPE_AP_VLAN:
			if (!rx->sdata->u.vlan.sta)
				return RX_DROP_U_BAD_4ADDR;
			break;
		case NL80211_IFTYPE_STATION:
			if (!rx->sdata->u.mgd.use_4addr)
				return RX_DROP_U_BAD_4ADDR;
			break;
		case NL80211_IFTYPE_MESH_POINT:
			break;
		default:
			return RX_DROP_U_BAD_4ADDR;
		}
	}

	if (is_multicast_ether_addr(hdr->addr1) || !rx->sta)
		return RX_DROP_U_BAD_AMSDU;

	if (rx->key) {
		/*
		 * We should not receive A-MSDUs on pre-HT connections,
		 * and HT connections cannot use old ciphers. Thus drop
		 * them, as in those cases we couldn't even have SPP
		 * A-MSDUs or such.
		 */
		switch (rx->key->conf.cipher) {
		case WLAN_CIPHER_SUITE_WEP40:
		case WLAN_CIPHER_SUITE_WEP104:
		case WLAN_CIPHER_SUITE_TKIP:
			return RX_DROP_U_BAD_AMSDU_CIPHER;
		default:
			break;
		}
	}

	return __ieee80211_rx_h_amsdu(rx, 0);
}

static ieee80211_rx_result debug_noinline
ieee80211_rx_h_data(struct ieee80211_rx_data *rx)
{
	struct ieee80211_sub_if_data *sdata = rx->sdata;
	struct ieee80211_local *local = rx->local;
	struct net_device *dev = sdata->dev;
	struct ieee80211_hdr *hdr = (struct ieee80211_hdr *)rx->skb->data;
	__le16 fc = hdr->frame_control;
	ieee80211_rx_result res;
	bool port_control;

	if (unlikely(!ieee80211_is_data(hdr->frame_control)))
		return RX_CONTINUE;

	if (unlikely(!ieee80211_is_data_present(hdr->frame_control)))
		return RX_DROP;

	/* Send unexpected-4addr-frame event to hostapd */
	if (ieee80211_has_a4(hdr->frame_control) &&
	    sdata->vif.type == NL80211_IFTYPE_AP) {
		if (rx->sta &&
		    !test_and_set_sta_flag(rx->sta, WLAN_STA_4ADDR_EVENT))
			cfg80211_rx_unexpected_4addr_frame(
				rx->sdata->dev, rx->sta->sta.addr, rx->link_id,
				GFP_ATOMIC);
		return RX_DROP;
	}

	res = __ieee80211_data_to_8023(rx, &port_control);
	if (unlikely(res != RX_CONTINUE))
		return res;

	res = ieee80211_rx_mesh_data(rx->sdata, rx->sta, rx->skb);
	if (res != RX_CONTINUE)
		return res;

	if (!ieee80211_frame_allowed(rx, fc))
		return RX_DROP;

	/* directly handle TDLS channel switch requests/responses */
	if (unlikely(((struct ethhdr *)rx->skb->data)->h_proto ==
						cpu_to_be16(ETH_P_TDLS))) {
		struct ieee80211_tdls_data *tf = (void *)rx->skb->data;

		if (pskb_may_pull(rx->skb,
				  offsetof(struct ieee80211_tdls_data, u)) &&
		    tf->payload_type == WLAN_TDLS_SNAP_RFTYPE &&
		    tf->category == WLAN_CATEGORY_TDLS &&
		    (tf->action_code == WLAN_TDLS_CHANNEL_SWITCH_REQUEST ||
		     tf->action_code == WLAN_TDLS_CHANNEL_SWITCH_RESPONSE)) {
			rx->skb->protocol = cpu_to_be16(ETH_P_TDLS);
			__ieee80211_queue_skb_to_iface(sdata, rx->link_id,
						       rx->sta, rx->skb);
			return RX_QUEUED;
		}
	}

	if (rx->sdata->vif.type == NL80211_IFTYPE_AP_VLAN &&
	    unlikely(port_control) && sdata->bss) {
		sdata = container_of(sdata->bss, struct ieee80211_sub_if_data,
				     u.ap);
		dev = sdata->dev;
		rx->sdata = sdata;
	}

	rx->skb->dev = dev;

	if (!ieee80211_hw_check(&local->hw, SUPPORTS_DYNAMIC_PS) &&
	    local->ps_sdata && local->hw.conf.dynamic_ps_timeout > 0 &&
	    !is_multicast_ether_addr(
		    ((struct ethhdr *)rx->skb->data)->h_dest) &&
	    (!local->scanning &&
	     !test_bit(SDATA_STATE_OFFCHANNEL, &sdata->state)))
		mod_timer(&local->dynamic_ps_timer, jiffies +
			  msecs_to_jiffies(local->hw.conf.dynamic_ps_timeout));

	ieee80211_deliver_skb(rx);

	return RX_QUEUED;
}

static ieee80211_rx_result debug_noinline
ieee80211_rx_h_ctrl(struct ieee80211_rx_data *rx, struct sk_buff_head *frames)
{
	struct sk_buff *skb = rx->skb;
	struct ieee80211_bar *bar = (struct ieee80211_bar *)skb->data;
	struct tid_ampdu_rx *tid_agg_rx;
	u16 start_seq_num;
	u16 tid;

	if (likely(!ieee80211_is_ctl(bar->frame_control)))
		return RX_CONTINUE;

	if (ieee80211_is_back_req(bar->frame_control)) {
		struct {
			__le16 control, start_seq_num;
		} __packed bar_data;
		struct ieee80211_event event = {
			.type = BAR_RX_EVENT,
		};

		if (!rx->sta)
			return RX_DROP;

		if (skb_copy_bits(skb, offsetof(struct ieee80211_bar, control),
				  &bar_data, sizeof(bar_data)))
			return RX_DROP;

		tid = le16_to_cpu(bar_data.control) >> 12;

		if (!test_bit(tid, rx->sta->ampdu_mlme.agg_session_valid) &&
		    !test_and_set_bit(tid, rx->sta->ampdu_mlme.unexpected_agg))
			ieee80211_send_delba(rx->sdata, rx->sta->sta.addr, tid,
					     WLAN_BACK_RECIPIENT,
					     WLAN_REASON_QSTA_REQUIRE_SETUP);

		tid_agg_rx = rcu_dereference(rx->sta->ampdu_mlme.tid_rx[tid]);
		if (!tid_agg_rx)
			return RX_DROP;

		start_seq_num = le16_to_cpu(bar_data.start_seq_num) >> 4;
		event.u.ba.tid = tid;
		event.u.ba.ssn = start_seq_num;
		event.u.ba.sta = &rx->sta->sta;

		/* reset session timer */
		if (tid_agg_rx->timeout)
			mod_timer(&tid_agg_rx->session_timer,
				  TU_TO_EXP_TIME(tid_agg_rx->timeout));

		spin_lock(&tid_agg_rx->reorder_lock);
		/* release stored frames up to start of BAR */
		ieee80211_release_reorder_frames(rx->sdata, tid_agg_rx,
						 start_seq_num, frames);
		spin_unlock(&tid_agg_rx->reorder_lock);

		drv_event_callback(rx->local, rx->sdata, &event);

		kfree_skb(skb);
		return RX_QUEUED;
	}

	return RX_DROP;
}

static void ieee80211_process_sa_query_req(struct ieee80211_sub_if_data *sdata,
					   struct ieee80211_mgmt *mgmt,
					   size_t len)
{
	struct ieee80211_local *local = sdata->local;
	struct sk_buff *skb;
	struct ieee80211_mgmt *resp;

	if (!ether_addr_equal(mgmt->da, sdata->vif.addr)) {
		/* Not to own unicast address */
		return;
	}

	if (!ether_addr_equal(mgmt->sa, sdata->vif.cfg.ap_addr) ||
	    !ether_addr_equal(mgmt->bssid, sdata->vif.cfg.ap_addr)) {
		/* Not from the current AP or not associated yet. */
		return;
	}

	if (len < 24 + 1 + sizeof(resp->u.action.u.sa_query)) {
		/* Too short SA Query request frame */
		return;
	}

	skb = dev_alloc_skb(sizeof(*resp) + local->hw.extra_tx_headroom);
	if (skb == NULL)
		return;

	skb_reserve(skb, local->hw.extra_tx_headroom);
	resp = skb_put_zero(skb, 24);
	memcpy(resp->da, sdata->vif.cfg.ap_addr, ETH_ALEN);
	memcpy(resp->sa, sdata->vif.addr, ETH_ALEN);
	memcpy(resp->bssid, sdata->vif.cfg.ap_addr, ETH_ALEN);
	resp->frame_control = cpu_to_le16(IEEE80211_FTYPE_MGMT |
					  IEEE80211_STYPE_ACTION);
	skb_put(skb, 1 + sizeof(resp->u.action.u.sa_query));
	resp->u.action.category = WLAN_CATEGORY_SA_QUERY;
	resp->u.action.u.sa_query.action = WLAN_ACTION_SA_QUERY_RESPONSE;
	memcpy(resp->u.action.u.sa_query.trans_id,
	       mgmt->u.action.u.sa_query.trans_id,
	       WLAN_SA_QUERY_TR_ID_LEN);

	ieee80211_tx_skb(sdata, skb);
}

static void
ieee80211_rx_check_bss_color_collision(struct ieee80211_rx_data *rx)
{
	struct ieee80211_mgmt *mgmt = (void *)rx->skb->data;
	struct ieee80211_bss_conf *bss_conf;
	const struct element *ie;
	size_t baselen;

	if (!wiphy_ext_feature_isset(rx->local->hw.wiphy,
				     NL80211_EXT_FEATURE_BSS_COLOR))
		return;

	if (ieee80211_hw_check(&rx->local->hw, DETECTS_COLOR_COLLISION))
		return;

	bss_conf = rx->link->conf;
	if (bss_conf->csa_active || bss_conf->color_change_active ||
	    !bss_conf->he_bss_color.enabled)
		return;

	baselen = mgmt->u.beacon.variable - rx->skb->data;
	if (baselen > rx->skb->len)
		return;

	ie = cfg80211_find_ext_elem(WLAN_EID_EXT_HE_OPERATION,
				    mgmt->u.beacon.variable,
				    rx->skb->len - baselen);
	if (ie && ie->datalen >= sizeof(struct ieee80211_he_operation) &&
	    ie->datalen >= ieee80211_he_oper_size(ie->data + 1)) {
		const struct ieee80211_he_operation *he_oper;
		u8 color;

		he_oper = (void *)(ie->data + 1);
		if (le32_get_bits(he_oper->he_oper_params,
				  IEEE80211_HE_OPERATION_BSS_COLOR_DISABLED))
			return;

		color = le32_get_bits(he_oper->he_oper_params,
				      IEEE80211_HE_OPERATION_BSS_COLOR_MASK);
		if (color == bss_conf->he_bss_color.color)
			ieee80211_obss_color_collision_notify(&rx->sdata->vif,
							      BIT_ULL(color),
							      bss_conf->link_id);
	}
}

static ieee80211_rx_result debug_noinline
ieee80211_rx_h_mgmt_check(struct ieee80211_rx_data *rx)
{
	struct ieee80211_mgmt *mgmt = (struct ieee80211_mgmt *) rx->skb->data;
	struct ieee80211_rx_status *status = IEEE80211_SKB_RXCB(rx->skb);

	if (ieee80211_is_s1g_beacon(mgmt->frame_control))
		return RX_CONTINUE;

	/*
	 * From here on, look only at management frames.
	 * Data and control frames are already handled,
	 * and unknown (reserved) frames are useless.
	 */
	if (rx->skb->len < 24)
		return RX_DROP;

	if (!ieee80211_is_mgmt(mgmt->frame_control))
		return RX_DROP;

	/* drop too small action frames */
	if (ieee80211_is_action(mgmt->frame_control) &&
	    rx->skb->len < IEEE80211_MIN_ACTION_SIZE)
		return RX_DROP_U_RUNT_ACTION;

	if (rx->sdata->vif.type == NL80211_IFTYPE_AP &&
	    ieee80211_is_beacon(mgmt->frame_control) &&
	    !(rx->flags & IEEE80211_RX_BEACON_REPORTED)) {
		int sig = 0;

		/* sw bss color collision detection */
		ieee80211_rx_check_bss_color_collision(rx);

		if (ieee80211_hw_check(&rx->local->hw, SIGNAL_DBM) &&
		    !(status->flag & RX_FLAG_NO_SIGNAL_VAL))
			sig = status->signal;

		cfg80211_report_obss_beacon_khz(rx->local->hw.wiphy,
						rx->skb->data, rx->skb->len,
						ieee80211_rx_status_to_khz(status),
						sig);
		rx->flags |= IEEE80211_RX_BEACON_REPORTED;
	}

	return ieee80211_drop_unencrypted_mgmt(rx);
}

static bool
ieee80211_process_rx_twt_action(struct ieee80211_rx_data *rx)
{
	struct ieee80211_mgmt *mgmt = (struct ieee80211_mgmt *)rx->skb->data;
	struct ieee80211_sub_if_data *sdata = rx->sdata;

	/* TWT actions are only supported in AP for the moment */
	if (sdata->vif.type != NL80211_IFTYPE_AP)
		return false;

	if (!rx->local->ops->add_twt_setup)
		return false;

	if (!sdata->vif.bss_conf.twt_responder)
		return false;

	if (!rx->sta)
		return false;

	switch (mgmt->u.action.u.s1g.action_code) {
	case WLAN_S1G_TWT_SETUP: {
		struct ieee80211_twt_setup *twt;

		if (rx->skb->len < IEEE80211_MIN_ACTION_SIZE +
				   1 + /* action code */
				   sizeof(struct ieee80211_twt_setup) +
				   2 /* TWT req_type agrt */)
			break;

		twt = (void *)mgmt->u.action.u.s1g.variable;
		if (twt->element_id != WLAN_EID_S1G_TWT)
			break;

		if (rx->skb->len < IEEE80211_MIN_ACTION_SIZE +
				   4 + /* action code + token + tlv */
				   twt->length)
			break;

		return true; /* queue the frame */
	}
	case WLAN_S1G_TWT_TEARDOWN:
		if (rx->skb->len < IEEE80211_MIN_ACTION_SIZE + 2)
			break;

		return true; /* queue the frame */
	default:
		break;
	}

	return false;
}

static ieee80211_rx_result debug_noinline
ieee80211_rx_h_action(struct ieee80211_rx_data *rx)
{
	struct ieee80211_local *local = rx->local;
	struct ieee80211_sub_if_data *sdata = rx->sdata;
	struct ieee80211_mgmt *mgmt = (struct ieee80211_mgmt *) rx->skb->data;
	struct ieee80211_rx_status *status = IEEE80211_SKB_RXCB(rx->skb);
	int len = rx->skb->len;

	if (!ieee80211_is_action(mgmt->frame_control))
		return RX_CONTINUE;

	if (!rx->sta && mgmt->u.action.category != WLAN_CATEGORY_PUBLIC &&
	    mgmt->u.action.category != WLAN_CATEGORY_SELF_PROTECTED &&
	    mgmt->u.action.category != WLAN_CATEGORY_SPECTRUM_MGMT)
		return RX_DROP_U_ACTION_UNKNOWN_SRC;

	switch (mgmt->u.action.category) {
	case WLAN_CATEGORY_HT:
		/* reject HT action frames from stations not supporting HT */
		if (!rx->link_sta->pub->ht_cap.ht_supported)
			goto invalid;

		if (sdata->vif.type != NL80211_IFTYPE_STATION &&
		    sdata->vif.type != NL80211_IFTYPE_MESH_POINT &&
		    sdata->vif.type != NL80211_IFTYPE_AP_VLAN &&
		    sdata->vif.type != NL80211_IFTYPE_AP &&
		    sdata->vif.type != NL80211_IFTYPE_ADHOC)
			break;

		/* verify action & smps_control/chanwidth are present */
		if (len < IEEE80211_MIN_ACTION_SIZE + 2)
			goto invalid;

		switch (mgmt->u.action.u.ht_smps.action) {
		case WLAN_HT_ACTION_SMPS: {
			struct ieee80211_supported_band *sband;
			enum ieee80211_smps_mode smps_mode;
			struct sta_opmode_info sta_opmode = {};

			if (sdata->vif.type != NL80211_IFTYPE_AP &&
			    sdata->vif.type != NL80211_IFTYPE_AP_VLAN)
				goto handled;

			/* convert to HT capability */
			switch (mgmt->u.action.u.ht_smps.smps_control) {
			case WLAN_HT_SMPS_CONTROL_DISABLED:
				smps_mode = IEEE80211_SMPS_OFF;
				break;
			case WLAN_HT_SMPS_CONTROL_STATIC:
				smps_mode = IEEE80211_SMPS_STATIC;
				break;
			case WLAN_HT_SMPS_CONTROL_DYNAMIC:
				smps_mode = IEEE80211_SMPS_DYNAMIC;
				break;
			default:
				goto invalid;
			}

			/* if no change do nothing */
			if (rx->link_sta->pub->smps_mode == smps_mode)
				goto handled;
			rx->link_sta->pub->smps_mode = smps_mode;
			sta_opmode.smps_mode =
				ieee80211_smps_mode_to_smps_mode(smps_mode);
			sta_opmode.changed = STA_OPMODE_SMPS_MODE_CHANGED;

			sband = rx->local->hw.wiphy->bands[status->band];

			rate_control_rate_update(local, sband, rx->link_sta,
						 IEEE80211_RC_SMPS_CHANGED);
			cfg80211_sta_opmode_change_notify(sdata->dev,
							  rx->sta->addr,
							  &sta_opmode,
							  GFP_ATOMIC);
			goto handled;
		}
		case WLAN_HT_ACTION_NOTIFY_CHANWIDTH: {
			u8 chanwidth = mgmt->u.action.u.ht_notify_cw.chanwidth;

			if (chanwidth != IEEE80211_HT_CHANWIDTH_20MHZ &&
			    chanwidth != IEEE80211_HT_CHANWIDTH_ANY)
				goto invalid;

			/* If it doesn't support 40 MHz it can't change ... */
			if (!(rx->link_sta->pub->ht_cap.cap &
				IEEE80211_HT_CAP_SUP_WIDTH_20_40))
				goto handled;

			goto queue;
		}
		default:
			goto invalid;
		}

		break;
	case WLAN_CATEGORY_PUBLIC:
	case WLAN_CATEGORY_PROTECTED_DUAL_OF_ACTION:
		if (len < IEEE80211_MIN_ACTION_SIZE + 1)
			goto invalid;
		if (sdata->vif.type != NL80211_IFTYPE_STATION)
			break;
		if (!rx->sta)
			break;
		if (!ether_addr_equal(mgmt->bssid, sdata->deflink.u.mgd.bssid))
			break;
		if (mgmt->u.action.u.ext_chan_switch.action_code !=
				WLAN_PUB_ACTION_EXT_CHANSW_ANN)
			break;
		if (len < offsetof(struct ieee80211_mgmt,
				   u.action.u.ext_chan_switch.variable))
			goto invalid;
		goto queue;
	case WLAN_CATEGORY_VHT:
		if (sdata->vif.type != NL80211_IFTYPE_STATION &&
		    sdata->vif.type != NL80211_IFTYPE_MESH_POINT &&
		    sdata->vif.type != NL80211_IFTYPE_AP_VLAN &&
		    sdata->vif.type != NL80211_IFTYPE_AP &&
		    sdata->vif.type != NL80211_IFTYPE_ADHOC)
			break;

		/* verify action code is present */
		if (len < IEEE80211_MIN_ACTION_SIZE + 1)
			goto invalid;

		switch (mgmt->u.action.u.vht_opmode_notif.action_code) {
		case WLAN_VHT_ACTION_OPMODE_NOTIF: {
			/* verify opmode is present */
			if (len < IEEE80211_MIN_ACTION_SIZE + 2)
				goto invalid;
			goto queue;
		}
		case WLAN_VHT_ACTION_GROUPID_MGMT: {
			if (len < IEEE80211_MIN_ACTION_SIZE + 25)
				goto invalid;
			goto queue;
		}
		default:
			break;
		}
		break;
	case WLAN_CATEGORY_BACK:
		if (sdata->vif.type != NL80211_IFTYPE_STATION &&
		    sdata->vif.type != NL80211_IFTYPE_MESH_POINT &&
		    sdata->vif.type != NL80211_IFTYPE_AP_VLAN &&
		    sdata->vif.type != NL80211_IFTYPE_AP &&
		    sdata->vif.type != NL80211_IFTYPE_ADHOC)
			break;

		/* verify action_code is present */
		if (len < IEEE80211_MIN_ACTION_SIZE + 1)
			break;

		switch (mgmt->u.action.u.addba_req.action_code) {
		case WLAN_ACTION_ADDBA_REQ:
			if (len < (IEEE80211_MIN_ACTION_SIZE +
				   sizeof(mgmt->u.action.u.addba_req)))
				goto invalid;
			break;
		case WLAN_ACTION_ADDBA_RESP:
			if (len < (IEEE80211_MIN_ACTION_SIZE +
				   sizeof(mgmt->u.action.u.addba_resp)))
				goto invalid;
			break;
		case WLAN_ACTION_DELBA:
			if (len < (IEEE80211_MIN_ACTION_SIZE +
				   sizeof(mgmt->u.action.u.delba)))
				goto invalid;
			break;
		default:
			goto invalid;
		}

		goto queue;
	case WLAN_CATEGORY_SPECTRUM_MGMT:
		/* verify action_code is present */
		if (len < IEEE80211_MIN_ACTION_SIZE + 1)
			break;

		switch (mgmt->u.action.u.measurement.action_code) {
		case WLAN_ACTION_SPCT_MSR_REQ:
			if (status->band != NL80211_BAND_5GHZ)
				break;

			if (len < (IEEE80211_MIN_ACTION_SIZE +
				   sizeof(mgmt->u.action.u.measurement)))
				break;

			if (sdata->vif.type != NL80211_IFTYPE_STATION)
				break;

			ieee80211_process_measurement_req(sdata, mgmt, len);
			goto handled;
		case WLAN_ACTION_SPCT_CHL_SWITCH: {
			u8 *bssid;
			if (len < (IEEE80211_MIN_ACTION_SIZE +
				   sizeof(mgmt->u.action.u.chan_switch)))
				break;

			if (sdata->vif.type != NL80211_IFTYPE_STATION &&
			    sdata->vif.type != NL80211_IFTYPE_ADHOC &&
			    sdata->vif.type != NL80211_IFTYPE_MESH_POINT)
				break;

			if (sdata->vif.type == NL80211_IFTYPE_STATION)
				bssid = sdata->deflink.u.mgd.bssid;
			else if (sdata->vif.type == NL80211_IFTYPE_ADHOC)
				bssid = sdata->u.ibss.bssid;
			else if (sdata->vif.type == NL80211_IFTYPE_MESH_POINT)
				bssid = mgmt->sa;
			else
				break;

			if (!ether_addr_equal(mgmt->bssid, bssid))
				break;

			goto queue;
			}
		}
		break;
	case WLAN_CATEGORY_SELF_PROTECTED:
		if (len < (IEEE80211_MIN_ACTION_SIZE +
			   sizeof(mgmt->u.action.u.self_prot.action_code)))
			break;

		switch (mgmt->u.action.u.self_prot.action_code) {
		case WLAN_SP_MESH_PEERING_OPEN:
		case WLAN_SP_MESH_PEERING_CLOSE:
		case WLAN_SP_MESH_PEERING_CONFIRM:
			if (!ieee80211_vif_is_mesh(&sdata->vif))
				goto invalid;
			if (sdata->u.mesh.user_mpm)
				/* userspace handles this frame */
				break;
			goto queue;
		case WLAN_SP_MGK_INFORM:
		case WLAN_SP_MGK_ACK:
			if (!ieee80211_vif_is_mesh(&sdata->vif))
				goto invalid;
			break;
		}
		break;
	case WLAN_CATEGORY_MESH_ACTION:
		if (len < (IEEE80211_MIN_ACTION_SIZE +
			   sizeof(mgmt->u.action.u.mesh_action.action_code)))
			break;

		if (!ieee80211_vif_is_mesh(&sdata->vif))
			break;
		if (mesh_action_is_path_sel(mgmt) &&
		    !mesh_path_sel_is_hwmp(sdata))
			break;
		goto queue;
	case WLAN_CATEGORY_S1G:
		if (len < offsetofend(typeof(*mgmt),
				      u.action.u.s1g.action_code))
			break;

		switch (mgmt->u.action.u.s1g.action_code) {
		case WLAN_S1G_TWT_SETUP:
		case WLAN_S1G_TWT_TEARDOWN:
			if (ieee80211_process_rx_twt_action(rx))
				goto queue;
			break;
		default:
			break;
		}
		break;
	case WLAN_CATEGORY_PROTECTED_EHT:
		if (len < offsetofend(typeof(*mgmt),
				      u.action.u.ttlm_req.action_code))
			break;

		switch (mgmt->u.action.u.ttlm_req.action_code) {
		case WLAN_PROTECTED_EHT_ACTION_TTLM_REQ:
			if (sdata->vif.type != NL80211_IFTYPE_STATION)
				break;

			if (len < offsetofend(typeof(*mgmt),
					      u.action.u.ttlm_req))
				goto invalid;
			goto queue;
		case WLAN_PROTECTED_EHT_ACTION_TTLM_RES:
			if (sdata->vif.type != NL80211_IFTYPE_STATION)
				break;

			if (len < offsetofend(typeof(*mgmt),
					      u.action.u.ttlm_res))
				goto invalid;
			goto queue;
		case WLAN_PROTECTED_EHT_ACTION_TTLM_TEARDOWN:
			if (sdata->vif.type != NL80211_IFTYPE_STATION)
				break;

			if (len < offsetofend(typeof(*mgmt),
					      u.action.u.ttlm_tear_down))
				goto invalid;
			goto queue;
		case WLAN_PROTECTED_EHT_ACTION_LINK_RECONFIG_RESP:
			if (sdata->vif.type != NL80211_IFTYPE_STATION)
				break;

			/* The reconfiguration response action frame must
			 * least one 'Status Duple' entry (3 octets)
			 */
			if (len <
			    offsetofend(typeof(*mgmt),
					u.action.u.ml_reconf_resp) + 3)
				goto invalid;
			goto queue;
		case WLAN_PROTECTED_EHT_ACTION_EPCS_ENABLE_RESP:
			if (sdata->vif.type != NL80211_IFTYPE_STATION)
				break;

			if (len < offsetofend(typeof(*mgmt),
					      u.action.u.epcs) +
			    IEEE80211_EPCS_ENA_RESP_BODY_LEN)
				goto invalid;
			goto queue;
		case WLAN_PROTECTED_EHT_ACTION_EPCS_ENABLE_TEARDOWN:
			if (sdata->vif.type != NL80211_IFTYPE_STATION)
				break;

			if (len < offsetofend(typeof(*mgmt),
					      u.action.u.epcs))
				goto invalid;
			goto queue;
		default:
			break;
		}
		break;
	}

	return RX_CONTINUE;

 invalid:
	status->rx_flags |= IEEE80211_RX_MALFORMED_ACTION_FRM;
	/* will return in the next handlers */
	return RX_CONTINUE;

 handled:
	if (rx->sta)
		rx->link_sta->rx_stats.packets++;
	dev_kfree_skb(rx->skb);
	return RX_QUEUED;

 queue:
	ieee80211_queue_skb_to_iface(sdata, rx->link_id, rx->sta, rx->skb);
	return RX_QUEUED;
}

static ieee80211_rx_result debug_noinline
ieee80211_rx_h_userspace_mgmt(struct ieee80211_rx_data *rx)
{
	struct ieee80211_rx_status *status = IEEE80211_SKB_RXCB(rx->skb);
	struct cfg80211_rx_info info = {
		.freq = ieee80211_rx_status_to_khz(status),
		.buf = rx->skb->data,
		.len = rx->skb->len,
		.link_id = rx->link_id,
		.have_link_id = rx->link_id >= 0,
	};

	/* skip known-bad action frames and return them in the next handler */
	if (status->rx_flags & IEEE80211_RX_MALFORMED_ACTION_FRM)
		return RX_CONTINUE;

	/*
	 * Getting here means the kernel doesn't know how to handle
	 * it, but maybe userspace does ... include returned frames
	 * so userspace can register for those to know whether ones
	 * it transmitted were processed or returned.
	 */

	if (ieee80211_hw_check(&rx->local->hw, SIGNAL_DBM) &&
	    !(status->flag & RX_FLAG_NO_SIGNAL_VAL))
		info.sig_dbm = status->signal;

	if (ieee80211_is_timing_measurement(rx->skb) ||
	    ieee80211_is_ftm(rx->skb)) {
		info.rx_tstamp = ktime_to_ns(skb_hwtstamps(rx->skb)->hwtstamp);
		info.ack_tstamp = ktime_to_ns(status->ack_tx_hwtstamp);
	}

	if (cfg80211_rx_mgmt_ext(&rx->sdata->wdev, &info)) {
		if (rx->sta)
			rx->link_sta->rx_stats.packets++;
		dev_kfree_skb(rx->skb);
		return RX_QUEUED;
	}

	return RX_CONTINUE;
}

static ieee80211_rx_result debug_noinline
ieee80211_rx_h_action_post_userspace(struct ieee80211_rx_data *rx)
{
	struct ieee80211_sub_if_data *sdata = rx->sdata;
	struct ieee80211_mgmt *mgmt = (struct ieee80211_mgmt *) rx->skb->data;
	int len = rx->skb->len;

	if (!ieee80211_is_action(mgmt->frame_control))
		return RX_CONTINUE;

	switch (mgmt->u.action.category) {
	case WLAN_CATEGORY_SA_QUERY:
		if (len < (IEEE80211_MIN_ACTION_SIZE +
			   sizeof(mgmt->u.action.u.sa_query)))
			break;

		switch (mgmt->u.action.u.sa_query.action) {
		case WLAN_ACTION_SA_QUERY_REQUEST:
			if (sdata->vif.type != NL80211_IFTYPE_STATION)
				break;
			ieee80211_process_sa_query_req(sdata, mgmt, len);
			goto handled;
		}
		break;
	}

	return RX_CONTINUE;

 handled:
	if (rx->sta)
		rx->link_sta->rx_stats.packets++;
	dev_kfree_skb(rx->skb);
	return RX_QUEUED;
}

static ieee80211_rx_result debug_noinline
ieee80211_rx_h_action_return(struct ieee80211_rx_data *rx)
{
	struct ieee80211_local *local = rx->local;
	struct ieee80211_mgmt *mgmt = (struct ieee80211_mgmt *) rx->skb->data;
	struct sk_buff *nskb;
	struct ieee80211_sub_if_data *sdata = rx->sdata;
	struct ieee80211_rx_status *status = IEEE80211_SKB_RXCB(rx->skb);

	if (!ieee80211_is_action(mgmt->frame_control))
		return RX_CONTINUE;

	/*
	 * For AP mode, hostapd is responsible for handling any action
	 * frames that we didn't handle, including returning unknown
	 * ones. For all other modes we will return them to the sender,
	 * setting the 0x80 bit in the action category, as required by
	 * 802.11-2012 9.24.4.
	 * Newer versions of hostapd use the management frame registration
	 * mechanisms and old cooked monitor interface is no longer supported.
	 */
	if (!(status->rx_flags & IEEE80211_RX_MALFORMED_ACTION_FRM) &&
	    (sdata->vif.type == NL80211_IFTYPE_AP ||
	     sdata->vif.type == NL80211_IFTYPE_AP_VLAN))
		return RX_DROP;

	if (is_multicast_ether_addr(mgmt->da))
		return RX_DROP;

	/* do not return rejected action frames */
	if (mgmt->u.action.category & 0x80)
		return RX_DROP_U_REJECTED_ACTION_RESPONSE;

	nskb = skb_copy_expand(rx->skb, local->hw.extra_tx_headroom, 0,
			       GFP_ATOMIC);
	if (nskb) {
		struct ieee80211_mgmt *nmgmt = (void *)nskb->data;

		nmgmt->u.action.category |= 0x80;
		memcpy(nmgmt->da, nmgmt->sa, ETH_ALEN);
		memcpy(nmgmt->sa, rx->sdata->vif.addr, ETH_ALEN);

		memset(nskb->cb, 0, sizeof(nskb->cb));

		if (rx->sdata->vif.type == NL80211_IFTYPE_P2P_DEVICE) {
			struct ieee80211_tx_info *info = IEEE80211_SKB_CB(nskb);

			info->flags = IEEE80211_TX_CTL_TX_OFFCHAN |
				      IEEE80211_TX_INTFL_OFFCHAN_TX_OK |
				      IEEE80211_TX_CTL_NO_CCK_RATE;
			if (ieee80211_hw_check(&local->hw, QUEUE_CONTROL))
				info->hw_queue =
					local->hw.offchannel_tx_hw_queue;
		}

		__ieee80211_tx_skb_tid_band(rx->sdata, nskb, 7, -1,
					    status->band);
	}

	return RX_DROP_U_UNKNOWN_ACTION_REJECTED;
}

static ieee80211_rx_result debug_noinline
ieee80211_rx_h_ext(struct ieee80211_rx_data *rx)
{
	struct ieee80211_sub_if_data *sdata = rx->sdata;
	struct ieee80211_hdr *hdr = (void *)rx->skb->data;

	if (!ieee80211_is_ext(hdr->frame_control))
		return RX_CONTINUE;

	if (sdata->vif.type != NL80211_IFTYPE_STATION)
		return RX_DROP;

	/* for now only beacons are ext, so queue them */
	ieee80211_queue_skb_to_iface(sdata, rx->link_id, rx->sta, rx->skb);

	return RX_QUEUED;
}

static ieee80211_rx_result debug_noinline
ieee80211_rx_h_mgmt(struct ieee80211_rx_data *rx)
{
	struct ieee80211_sub_if_data *sdata = rx->sdata;
	struct ieee80211_mgmt *mgmt = (void *)rx->skb->data;
	__le16 stype;

	stype = mgmt->frame_control & cpu_to_le16(IEEE80211_FCTL_STYPE);

	if (!ieee80211_vif_is_mesh(&sdata->vif) &&
	    sdata->vif.type != NL80211_IFTYPE_ADHOC &&
	    sdata->vif.type != NL80211_IFTYPE_OCB &&
	    sdata->vif.type != NL80211_IFTYPE_STATION)
		return RX_DROP;

	switch (stype) {
	case cpu_to_le16(IEEE80211_STYPE_AUTH):
	case cpu_to_le16(IEEE80211_STYPE_BEACON):
	case cpu_to_le16(IEEE80211_STYPE_PROBE_RESP):
		/* process for all: mesh, mlme, ibss */
		break;
	case cpu_to_le16(IEEE80211_STYPE_DEAUTH):
		if (is_multicast_ether_addr(mgmt->da) &&
		    !is_broadcast_ether_addr(mgmt->da))
			return RX_DROP;

		/* process only for station/IBSS */
		if (sdata->vif.type != NL80211_IFTYPE_STATION &&
		    sdata->vif.type != NL80211_IFTYPE_ADHOC)
			return RX_DROP;
		break;
	case cpu_to_le16(IEEE80211_STYPE_ASSOC_RESP):
	case cpu_to_le16(IEEE80211_STYPE_REASSOC_RESP):
	case cpu_to_le16(IEEE80211_STYPE_DISASSOC):
		if (is_multicast_ether_addr(mgmt->da) &&
		    !is_broadcast_ether_addr(mgmt->da))
			return RX_DROP;

		/* process only for station */
		if (sdata->vif.type != NL80211_IFTYPE_STATION)
			return RX_DROP;
		break;
	case cpu_to_le16(IEEE80211_STYPE_PROBE_REQ):
		/* process only for ibss and mesh */
		if (sdata->vif.type != NL80211_IFTYPE_ADHOC &&
		    sdata->vif.type != NL80211_IFTYPE_MESH_POINT)
			return RX_DROP;
		break;
	default:
		return RX_DROP;
	}

	ieee80211_queue_skb_to_iface(sdata, rx->link_id, rx->sta, rx->skb);

	return RX_QUEUED;
}

static void ieee80211_rx_handlers_result(struct ieee80211_rx_data *rx,
					 ieee80211_rx_result res)
{
	if (res == RX_QUEUED) {
		I802_DEBUG_INC(rx->sdata->local->rx_handlers_queued);
		return;
	}

	if (res != RX_CONTINUE) {
		I802_DEBUG_INC(rx->sdata->local->rx_handlers_drop);
		if (rx->sta)
			rx->link_sta->rx_stats.dropped++;
	}

	kfree_skb_reason(rx->skb, (__force u32)res);
}

static void ieee80211_rx_handlers(struct ieee80211_rx_data *rx,
				  struct sk_buff_head *frames)
{
	ieee80211_rx_result res = RX_DROP;
	struct sk_buff *skb;

#define CALL_RXH(rxh)			\
	do {				\
		res = rxh(rx);		\
		if (res != RX_CONTINUE)	\
			goto rxh_next;  \
	} while (0)

	/* Lock here to avoid hitting all of the data used in the RX
	 * path (e.g. key data, station data, ...) concurrently when
	 * a frame is released from the reorder buffer due to timeout
	 * from the timer, potentially concurrently with RX from the
	 * driver.
	 */
	spin_lock_bh(&rx->local->rx_path_lock);

	while ((skb = __skb_dequeue(frames))) {
		/*
		 * all the other fields are valid across frames
		 * that belong to an aMPDU since they are on the
		 * same TID from the same station
		 */
		rx->skb = skb;

		if (WARN_ON_ONCE(!rx->link))
			goto rxh_next;

		CALL_RXH(ieee80211_rx_h_check_more_data);
		CALL_RXH(ieee80211_rx_h_uapsd_and_pspoll);
		CALL_RXH(ieee80211_rx_h_sta_process);
		CALL_RXH(ieee80211_rx_h_decrypt);
		CALL_RXH(ieee80211_rx_h_defragment);
		CALL_RXH(ieee80211_rx_h_michael_mic_verify);
		/* must be after MMIC verify so header is counted in MPDU mic */
		CALL_RXH(ieee80211_rx_h_amsdu);
		CALL_RXH(ieee80211_rx_h_data);

		/* special treatment -- needs the queue */
		res = ieee80211_rx_h_ctrl(rx, frames);
		if (res != RX_CONTINUE)
			goto rxh_next;

		CALL_RXH(ieee80211_rx_h_mgmt_check);
		CALL_RXH(ieee80211_rx_h_action);
		CALL_RXH(ieee80211_rx_h_userspace_mgmt);
		CALL_RXH(ieee80211_rx_h_action_post_userspace);
		CALL_RXH(ieee80211_rx_h_action_return);
		CALL_RXH(ieee80211_rx_h_ext);
		CALL_RXH(ieee80211_rx_h_mgmt);

 rxh_next:
		ieee80211_rx_handlers_result(rx, res);

#undef CALL_RXH
	}

	spin_unlock_bh(&rx->local->rx_path_lock);
}

static void ieee80211_invoke_rx_handlers(struct ieee80211_rx_data *rx)
{
	struct sk_buff_head reorder_release;
	ieee80211_rx_result res = RX_DROP;

	__skb_queue_head_init(&reorder_release);

#define CALL_RXH(rxh)			\
	do {				\
		res = rxh(rx);		\
		if (res != RX_CONTINUE)	\
			goto rxh_next;  \
	} while (0)

	CALL_RXH(ieee80211_rx_h_check_dup);
	CALL_RXH(ieee80211_rx_h_check);

	ieee80211_rx_reorder_ampdu(rx, &reorder_release);

	ieee80211_rx_handlers(rx, &reorder_release);
	return;

 rxh_next:
	ieee80211_rx_handlers_result(rx, res);

#undef CALL_RXH
}

static bool
ieee80211_rx_is_valid_sta_link_id(struct ieee80211_sta *sta, u8 link_id)
{
	return !!(sta->valid_links & BIT(link_id));
}

static bool ieee80211_rx_data_set_link(struct ieee80211_rx_data *rx,
				       u8 link_id)
{
	rx->link_id = link_id;
	rx->link = rcu_dereference(rx->sdata->link[link_id]);

	if (!rx->sta)
		return rx->link;

	if (!ieee80211_rx_is_valid_sta_link_id(&rx->sta->sta, link_id))
		return false;

	rx->link_sta = rcu_dereference(rx->sta->link[link_id]);

	return rx->link && rx->link_sta;
}

static bool ieee80211_rx_data_set_sta(struct ieee80211_rx_data *rx,
				      struct sta_info *sta, int link_id)
{
	rx->link_id = link_id;
	rx->sta = sta;

	if (sta) {
		rx->local = sta->sdata->local;
		if (!rx->sdata)
			rx->sdata = sta->sdata;
		rx->link_sta = &sta->deflink;
	} else {
		rx->link_sta = NULL;
	}

	if (link_id < 0) {
		if (ieee80211_vif_is_mld(&rx->sdata->vif) &&
		    sta && !sta->sta.valid_links)
			rx->link =
				rcu_dereference(rx->sdata->link[sta->deflink.link_id]);
		else
			rx->link = &rx->sdata->deflink;
	} else if (!ieee80211_rx_data_set_link(rx, link_id)) {
		return false;
	}

	return true;
}

/*
 * This function makes calls into the RX path, therefore
 * it has to be invoked under RCU read lock.
 */
void ieee80211_release_reorder_timeout(struct sta_info *sta, int tid)
{
	struct sk_buff_head frames;
	struct ieee80211_rx_data rx = {
		/* This is OK -- must be QoS data frame */
		.security_idx = tid,
		.seqno_idx = tid,
	};
	struct tid_ampdu_rx *tid_agg_rx;
	int link_id = -1;

	/* FIXME: statistics won't be right with this */
	if (sta->sta.valid_links)
		link_id = ffs(sta->sta.valid_links) - 1;

	if (!ieee80211_rx_data_set_sta(&rx, sta, link_id))
		return;

	tid_agg_rx = rcu_dereference(sta->ampdu_mlme.tid_rx[tid]);
	if (!tid_agg_rx)
		return;

	__skb_queue_head_init(&frames);

	spin_lock(&tid_agg_rx->reorder_lock);
	ieee80211_sta_reorder_release(sta->sdata, tid_agg_rx, &frames);
	spin_unlock(&tid_agg_rx->reorder_lock);

	if (!skb_queue_empty(&frames)) {
		struct ieee80211_event event = {
			.type = BA_FRAME_TIMEOUT,
			.u.ba.tid = tid,
			.u.ba.sta = &sta->sta,
		};
		drv_event_callback(rx.local, rx.sdata, &event);
	}

	ieee80211_rx_handlers(&rx, &frames);
}

void ieee80211_mark_rx_ba_filtered_frames(struct ieee80211_sta *pubsta, u8 tid,
					  u16 ssn, u64 filtered,
					  u16 received_mpdus)
{
	struct ieee80211_local *local;
	struct sta_info *sta;
	struct tid_ampdu_rx *tid_agg_rx;
	struct sk_buff_head frames;
	struct ieee80211_rx_data rx = {
		/* This is OK -- must be QoS data frame */
		.security_idx = tid,
		.seqno_idx = tid,
	};
	int i, diff;

	if (WARN_ON(!pubsta || tid >= IEEE80211_NUM_TIDS))
		return;

	__skb_queue_head_init(&frames);

	sta = container_of(pubsta, struct sta_info, sta);

	local = sta->sdata->local;
	WARN_ONCE(local->hw.max_rx_aggregation_subframes > 64,
		  "RX BA marker can't support max_rx_aggregation_subframes %u > 64\n",
		  local->hw.max_rx_aggregation_subframes);

	if (!ieee80211_rx_data_set_sta(&rx, sta, -1))
		return;

	rcu_read_lock();
	tid_agg_rx = rcu_dereference(sta->ampdu_mlme.tid_rx[tid]);
	if (!tid_agg_rx)
		goto out;

	spin_lock_bh(&tid_agg_rx->reorder_lock);

	if (received_mpdus >= IEEE80211_SN_MODULO >> 1) {
		int release;

		/* release all frames in the reorder buffer */
		release = (tid_agg_rx->head_seq_num + tid_agg_rx->buf_size) %
			   IEEE80211_SN_MODULO;
		ieee80211_release_reorder_frames(sta->sdata, tid_agg_rx,
						 release, &frames);
		/* update ssn to match received ssn */
		tid_agg_rx->head_seq_num = ssn;
	} else {
		ieee80211_release_reorder_frames(sta->sdata, tid_agg_rx, ssn,
						 &frames);
	}

	/* handle the case that received ssn is behind the mac ssn.
	 * it can be tid_agg_rx->buf_size behind and still be valid */
	diff = (tid_agg_rx->head_seq_num - ssn) & IEEE80211_SN_MASK;
	if (diff >= tid_agg_rx->buf_size) {
		tid_agg_rx->reorder_buf_filtered = 0;
		goto release;
	}
	filtered = filtered >> diff;
	ssn += diff;

	/* update bitmap */
	for (i = 0; i < tid_agg_rx->buf_size; i++) {
		int index = (ssn + i) % tid_agg_rx->buf_size;

		tid_agg_rx->reorder_buf_filtered &= ~BIT_ULL(index);
		if (filtered & BIT_ULL(i))
			tid_agg_rx->reorder_buf_filtered |= BIT_ULL(index);
	}

	/* now process also frames that the filter marking released */
	ieee80211_sta_reorder_release(sta->sdata, tid_agg_rx, &frames);

release:
	spin_unlock_bh(&tid_agg_rx->reorder_lock);

	ieee80211_rx_handlers(&rx, &frames);

 out:
	rcu_read_unlock();
}
EXPORT_SYMBOL(ieee80211_mark_rx_ba_filtered_frames);

/* main receive path */

static inline int ieee80211_bssid_match(const u8 *raddr, const u8 *addr)
{
	return ether_addr_equal(raddr, addr) ||
	       is_broadcast_ether_addr(raddr);
}

static bool ieee80211_accept_frame(struct ieee80211_rx_data *rx)
{
	struct ieee80211_sub_if_data *sdata = rx->sdata;
	struct sk_buff *skb = rx->skb;
	struct ieee80211_hdr *hdr = (void *)skb->data;
	struct ieee80211_rx_status *status = IEEE80211_SKB_RXCB(skb);
	u8 *bssid = ieee80211_get_bssid(hdr, skb->len, sdata->vif.type);
	bool multicast = is_multicast_ether_addr(hdr->addr1) ||
			 ieee80211_is_s1g_beacon(hdr->frame_control);

	switch (sdata->vif.type) {
	case NL80211_IFTYPE_STATION:
		if (!bssid && !sdata->u.mgd.use_4addr)
			return false;
		if (ieee80211_is_first_frag(hdr->seq_ctrl) &&
		    ieee80211_is_robust_mgmt_frame(skb) && !rx->sta)
			return false;
		if (multicast)
			return true;
		return ieee80211_is_our_addr(sdata, hdr->addr1, &rx->link_id);
	case NL80211_IFTYPE_ADHOC:
		if (!bssid)
			return false;
		if (ether_addr_equal(sdata->vif.addr, hdr->addr2) ||
		    ether_addr_equal(sdata->u.ibss.bssid, hdr->addr2) ||
		    !is_valid_ether_addr(hdr->addr2))
			return false;
		if (ieee80211_is_beacon(hdr->frame_control))
			return true;
		if (!ieee80211_bssid_match(bssid, sdata->u.ibss.bssid))
			return false;
		if (!multicast &&
		    !ether_addr_equal(sdata->vif.addr, hdr->addr1))
			return false;
		if (!rx->sta) {
			int rate_idx;
			if (status->encoding != RX_ENC_LEGACY)
				rate_idx = 0; /* TODO: HT/VHT rates */
			else
				rate_idx = status->rate_idx;
			ieee80211_ibss_rx_no_sta(sdata, bssid, hdr->addr2,
						 BIT(rate_idx));
		}
		return true;
	case NL80211_IFTYPE_OCB:
		if (!bssid)
			return false;
		if (!ieee80211_is_data_present(hdr->frame_control))
			return false;
		if (!is_broadcast_ether_addr(bssid))
			return false;
		if (!multicast &&
		    !ether_addr_equal(sdata->dev->dev_addr, hdr->addr1))
			return false;
		/* reject invalid/our STA address */
		if (!is_valid_ether_addr(hdr->addr2) ||
		    ether_addr_equal(sdata->dev->dev_addr, hdr->addr2))
			return false;
		if (!rx->sta) {
			int rate_idx;
			if (status->encoding != RX_ENC_LEGACY)
				rate_idx = 0; /* TODO: HT rates */
			else
				rate_idx = status->rate_idx;
			ieee80211_ocb_rx_no_sta(sdata, bssid, hdr->addr2,
						BIT(rate_idx));
		}
		return true;
	case NL80211_IFTYPE_MESH_POINT:
		if (ether_addr_equal(sdata->vif.addr, hdr->addr2))
			return false;
		if (multicast)
			return true;
		return ether_addr_equal(sdata->vif.addr, hdr->addr1);
	case NL80211_IFTYPE_AP_VLAN:
	case NL80211_IFTYPE_AP:
		if (!bssid)
			return ieee80211_is_our_addr(sdata, hdr->addr1,
						     &rx->link_id);

		if (!is_broadcast_ether_addr(bssid) &&
		    !ieee80211_is_our_addr(sdata, bssid, NULL)) {
			/*
			 * Accept public action frames even when the
			 * BSSID doesn't match, this is used for P2P
			 * and location updates. Note that mac80211
			 * itself never looks at these frames.
			 */
			if (!multicast &&
			    !ieee80211_is_our_addr(sdata, hdr->addr1,
						   &rx->link_id))
				return false;
			if (ieee80211_is_public_action(hdr, skb->len))
				return true;
			return ieee80211_is_beacon(hdr->frame_control);
		}

		if (!ieee80211_has_tods(hdr->frame_control)) {
			/* ignore data frames to TDLS-peers */
			if (ieee80211_is_data(hdr->frame_control))
				return false;
			/* ignore action frames to TDLS-peers */
			if (ieee80211_is_action(hdr->frame_control) &&
			    !is_broadcast_ether_addr(bssid) &&
			    !ether_addr_equal(bssid, hdr->addr1))
				return false;
		}

		/*
		 * 802.11-2016 Table 9-26 says that for data frames, A1 must be
		 * the BSSID - we've checked that already but may have accepted
		 * the wildcard (ff:ff:ff:ff:ff:ff).
		 *
		 * It also says:
		 *	The BSSID of the Data frame is determined as follows:
		 *	a) If the STA is contained within an AP or is associated
		 *	   with an AP, the BSSID is the address currently in use
		 *	   by the STA contained in the AP.
		 *
		 * So we should not accept data frames with an address that's
		 * multicast.
		 *
		 * Accepting it also opens a security problem because stations
		 * could encrypt it with the GTK and inject traffic that way.
		 */
		if (ieee80211_is_data(hdr->frame_control) && multicast)
			return false;

		return true;
	case NL80211_IFTYPE_P2P_DEVICE:
		return ieee80211_is_public_action(hdr, skb->len) ||
		       ieee80211_is_probe_req(hdr->frame_control) ||
		       ieee80211_is_probe_resp(hdr->frame_control) ||
		       ieee80211_is_beacon(hdr->frame_control) ||
		       (ieee80211_is_auth(hdr->frame_control) &&
			ether_addr_equal(sdata->vif.addr, hdr->addr1));
	case NL80211_IFTYPE_NAN:
		/* Accept only frames that are addressed to the NAN cluster
		 * (based on the Cluster ID). From these frames, accept only
		 * action frames or authentication frames that are addressed to
		 * the local NAN interface.
		 */
		return memcmp(sdata->wdev.u.nan.cluster_id,
			      hdr->addr3, ETH_ALEN) == 0 &&
			(ieee80211_is_public_action(hdr, skb->len) ||
			 (ieee80211_is_auth(hdr->frame_control) &&
			  ether_addr_equal(sdata->vif.addr, hdr->addr1)));
	default:
		break;
	}

	WARN_ON_ONCE(1);
	return false;
}

void ieee80211_check_fast_rx(struct sta_info *sta)
{
	struct ieee80211_sub_if_data *sdata = sta->sdata;
	struct ieee80211_local *local = sdata->local;
	struct ieee80211_key *key;
	struct ieee80211_fast_rx fastrx = {
		.dev = sdata->dev,
		.vif_type = sdata->vif.type,
		.control_port_protocol = sdata->control_port_protocol,
	}, *old, *new = NULL;
	u32 offload_flags;
	bool set_offload = false;
	bool assign = false;
	bool offload;

	/* use sparse to check that we don't return without updating */
	__acquire(check_fast_rx);

	BUILD_BUG_ON(sizeof(fastrx.rfc1042_hdr) != sizeof(rfc1042_header));
	BUILD_BUG_ON(sizeof(fastrx.rfc1042_hdr) != ETH_ALEN);
	ether_addr_copy(fastrx.rfc1042_hdr, rfc1042_header);
	ether_addr_copy(fastrx.vif_addr, sdata->vif.addr);

	fastrx.uses_rss = ieee80211_hw_check(&local->hw, USES_RSS);

	/* fast-rx doesn't do reordering */
	if (ieee80211_hw_check(&local->hw, AMPDU_AGGREGATION) &&
	    !ieee80211_hw_check(&local->hw, SUPPORTS_REORDERING_BUFFER))
		goto clear;

	switch (sdata->vif.type) {
	case NL80211_IFTYPE_STATION:
		if (sta->sta.tdls) {
			fastrx.da_offs = offsetof(struct ieee80211_hdr, addr1);
			fastrx.sa_offs = offsetof(struct ieee80211_hdr, addr2);
			fastrx.expected_ds_bits = 0;
		} else {
			fastrx.da_offs = offsetof(struct ieee80211_hdr, addr1);
			fastrx.sa_offs = offsetof(struct ieee80211_hdr, addr3);
			fastrx.expected_ds_bits =
				cpu_to_le16(IEEE80211_FCTL_FROMDS);
		}

		if (sdata->u.mgd.use_4addr && !sta->sta.tdls) {
			fastrx.expected_ds_bits |=
				cpu_to_le16(IEEE80211_FCTL_TODS);
			fastrx.da_offs = offsetof(struct ieee80211_hdr, addr3);
			fastrx.sa_offs = offsetof(struct ieee80211_hdr, addr4);
		}

		if (!sdata->u.mgd.powersave)
			break;

		/* software powersave is a huge mess, avoid all of it */
		if (ieee80211_hw_check(&local->hw, PS_NULLFUNC_STACK))
			goto clear;
		if (ieee80211_hw_check(&local->hw, SUPPORTS_PS) &&
		    !ieee80211_hw_check(&local->hw, SUPPORTS_DYNAMIC_PS))
			goto clear;
		break;
	case NL80211_IFTYPE_AP_VLAN:
	case NL80211_IFTYPE_AP:
		/* parallel-rx requires this, at least with calls to
		 * ieee80211_sta_ps_transition()
		 */
		if (!ieee80211_hw_check(&local->hw, AP_LINK_PS))
			goto clear;
		fastrx.da_offs = offsetof(struct ieee80211_hdr, addr3);
		fastrx.sa_offs = offsetof(struct ieee80211_hdr, addr2);
		fastrx.expected_ds_bits = cpu_to_le16(IEEE80211_FCTL_TODS);

		fastrx.internal_forward =
			!(sdata->flags & IEEE80211_SDATA_DONT_BRIDGE_PACKETS) &&
			(sdata->vif.type != NL80211_IFTYPE_AP_VLAN ||
			 !sdata->u.vlan.sta);

		if (sdata->vif.type == NL80211_IFTYPE_AP_VLAN &&
		    sdata->u.vlan.sta) {
			fastrx.expected_ds_bits |=
				cpu_to_le16(IEEE80211_FCTL_FROMDS);
			fastrx.sa_offs = offsetof(struct ieee80211_hdr, addr4);
			fastrx.internal_forward = 0;
		}

		break;
	case NL80211_IFTYPE_MESH_POINT:
		fastrx.expected_ds_bits = cpu_to_le16(IEEE80211_FCTL_FROMDS |
						      IEEE80211_FCTL_TODS);
		fastrx.da_offs = offsetof(struct ieee80211_hdr, addr3);
		fastrx.sa_offs = offsetof(struct ieee80211_hdr, addr4);
		break;
	default:
		goto clear;
	}

	if (!test_sta_flag(sta, WLAN_STA_AUTHORIZED))
		goto clear;

	rcu_read_lock();
	key = rcu_dereference(sta->ptk[sta->ptk_idx]);
	if (!key)
		key = rcu_dereference(sdata->default_unicast_key);
	if (key) {
		switch (key->conf.cipher) {
		case WLAN_CIPHER_SUITE_TKIP:
			/* we don't want to deal with MMIC in fast-rx */
			goto clear_rcu;
		case WLAN_CIPHER_SUITE_CCMP:
		case WLAN_CIPHER_SUITE_CCMP_256:
		case WLAN_CIPHER_SUITE_GCMP:
		case WLAN_CIPHER_SUITE_GCMP_256:
			break;
		default:
			/* We also don't want to deal with
			 * WEP or cipher scheme.
			 */
			goto clear_rcu;
		}

		fastrx.key = true;
		fastrx.icv_len = key->conf.icv_len;
	}

	assign = true;
 clear_rcu:
	rcu_read_unlock();
 clear:
	__release(check_fast_rx);

	if (assign)
		new = kmemdup(&fastrx, sizeof(fastrx), GFP_KERNEL);

	offload_flags = get_bss_sdata(sdata)->vif.offload_flags;
	offload = offload_flags & IEEE80211_OFFLOAD_DECAP_ENABLED;

	if (assign && offload)
		set_offload = !test_and_set_sta_flag(sta, WLAN_STA_DECAP_OFFLOAD);
	else
		set_offload = test_and_clear_sta_flag(sta, WLAN_STA_DECAP_OFFLOAD);

	if (set_offload)
		drv_sta_set_decap_offload(local, sdata, &sta->sta, assign);

	spin_lock_bh(&sta->lock);
	old = rcu_dereference_protected(sta->fast_rx, true);
	rcu_assign_pointer(sta->fast_rx, new);
	spin_unlock_bh(&sta->lock);

	if (old)
		kfree_rcu(old, rcu_head);
}

void ieee80211_clear_fast_rx(struct sta_info *sta)
{
	struct ieee80211_fast_rx *old;

	spin_lock_bh(&sta->lock);
	old = rcu_dereference_protected(sta->fast_rx, true);
	RCU_INIT_POINTER(sta->fast_rx, NULL);
	spin_unlock_bh(&sta->lock);

	if (old)
		kfree_rcu(old, rcu_head);
}

void __ieee80211_check_fast_rx_iface(struct ieee80211_sub_if_data *sdata)
{
	struct ieee80211_local *local = sdata->local;
	struct sta_info *sta;

	lockdep_assert_wiphy(local->hw.wiphy);

	list_for_each_entry(sta, &local->sta_list, list) {
		if (sdata != sta->sdata &&
		    (!sta->sdata->bss || sta->sdata->bss != sdata->bss))
			continue;
		ieee80211_check_fast_rx(sta);
	}
}

void ieee80211_check_fast_rx_iface(struct ieee80211_sub_if_data *sdata)
{
	struct ieee80211_local *local = sdata->local;

	lockdep_assert_wiphy(local->hw.wiphy);

	__ieee80211_check_fast_rx_iface(sdata);
}

static void ieee80211_rx_8023(struct ieee80211_rx_data *rx,
			      struct ieee80211_fast_rx *fast_rx,
			      int orig_len)
{
	struct ieee80211_sta_rx_stats *stats;
	struct ieee80211_rx_status *status = IEEE80211_SKB_RXCB(rx->skb);
	struct sta_info *sta = rx->sta;
	struct link_sta_info *link_sta;
	struct sk_buff *skb = rx->skb;
	void *sa = skb->data + ETH_ALEN;
	void *da = skb->data;

	if (rx->link_id >= 0) {
		link_sta = rcu_dereference(sta->link[rx->link_id]);
		if (WARN_ON_ONCE(!link_sta)) {
			dev_kfree_skb(rx->skb);
			return;
		}
	} else {
		link_sta = &sta->deflink;
	}

	stats = &link_sta->rx_stats;
	if (fast_rx->uses_rss)
		stats = this_cpu_ptr(link_sta->pcpu_rx_stats);

	/* statistics part of ieee80211_rx_h_sta_process() */
	if (!(status->flag & RX_FLAG_NO_SIGNAL_VAL)) {
		stats->last_signal = status->signal;
		if (!fast_rx->uses_rss)
			ewma_signal_add(&link_sta->rx_stats_avg.signal,
					-status->signal);
	}

	if (status->chains) {
		int i;

		stats->chains = status->chains;
		for (i = 0; i < ARRAY_SIZE(status->chain_signal); i++) {
			int signal = status->chain_signal[i];

			if (!(status->chains & BIT(i)))
				continue;

			stats->chain_signal_last[i] = signal;
			if (!fast_rx->uses_rss)
				ewma_signal_add(&link_sta->rx_stats_avg.chain_signal[i],
						-signal);
		}
	}
	/* end of statistics */

	stats->last_rx = jiffies;
	stats->last_rate = sta_stats_encode_rate(status);

	stats->fragments++;
	stats->packets++;

	skb->dev = fast_rx->dev;

	dev_sw_netstats_rx_add(fast_rx->dev, skb->len);

	/* The seqno index has the same property as needed
	 * for the rx_msdu field, i.e. it is IEEE80211_NUM_TIDS
	 * for non-QoS-data frames. Here we know it's a data
	 * frame, so count MSDUs.
	 */
	u64_stats_update_begin(&stats->syncp);
	stats->msdu[rx->seqno_idx]++;
	stats->bytes += orig_len;
	u64_stats_update_end(&stats->syncp);

	if (fast_rx->internal_forward) {
		struct sk_buff *xmit_skb = NULL;
		if (is_multicast_ether_addr(da)) {
			xmit_skb = skb_copy(skb, GFP_ATOMIC);
		} else if (!ether_addr_equal(da, sa) &&
			   sta_info_get(rx->sdata, da)) {
			xmit_skb = skb;
			skb = NULL;
		}

		if (xmit_skb) {
			/*
			 * Send to wireless media and increase priority by 256
			 * to keep the received priority instead of
			 * reclassifying the frame (see cfg80211_classify8021d).
			 */
			xmit_skb->priority += 256;
			xmit_skb->protocol = htons(ETH_P_802_3);
			skb_reset_network_header(xmit_skb);
			skb_reset_mac_header(xmit_skb);
			dev_queue_xmit(xmit_skb);
		}

		if (!skb)
			return;
	}

	/* deliver to local stack */
	skb->protocol = eth_type_trans(skb, fast_rx->dev);
	ieee80211_deliver_skb_to_local_stack(skb, rx);
}

static bool ieee80211_invoke_fast_rx(struct ieee80211_rx_data *rx,
				     struct ieee80211_fast_rx *fast_rx)
{
	struct sk_buff *skb = rx->skb;
	struct ieee80211_hdr *hdr = (void *)skb->data;
	struct ieee80211_rx_status *status = IEEE80211_SKB_RXCB(skb);
	static ieee80211_rx_result res;
	int orig_len = skb->len;
	int hdrlen = ieee80211_hdrlen(hdr->frame_control);
	int snap_offs = hdrlen;
	struct {
		u8 snap[sizeof(rfc1042_header)];
		__be16 proto;
	} *payload __aligned(2);
	struct {
		u8 da[ETH_ALEN];
		u8 sa[ETH_ALEN];
	} addrs __aligned(2);
	struct ieee80211_sta_rx_stats *stats;

	/* for parallel-rx, we need to have DUP_VALIDATED, otherwise we write
	 * to a common data structure; drivers can implement that per queue
	 * but we don't have that information in mac80211
	 */
	if (!(status->flag & RX_FLAG_DUP_VALIDATED))
		return false;

#define FAST_RX_CRYPT_FLAGS	(RX_FLAG_PN_VALIDATED | RX_FLAG_DECRYPTED)

	/* If using encryption, we also need to have:
	 *  - PN_VALIDATED: similar, but the implementation is tricky
	 *  - DECRYPTED: necessary for PN_VALIDATED
	 */
	if (fast_rx->key &&
	    (status->flag & FAST_RX_CRYPT_FLAGS) != FAST_RX_CRYPT_FLAGS)
		return false;

	if (unlikely(!ieee80211_is_data_present(hdr->frame_control)))
		return false;

	if (unlikely(ieee80211_is_frag(hdr)))
		return false;

	/* Since our interface address cannot be multicast, this
	 * implicitly also rejects multicast frames without the
	 * explicit check.
	 *
	 * We shouldn't get any *data* frames not addressed to us
	 * (AP mode will accept multicast *management* frames), but
	 * punting here will make it go through the full checks in
	 * ieee80211_accept_frame().
	 */
	if (!ether_addr_equal(fast_rx->vif_addr, hdr->addr1))
		return false;

	if ((hdr->frame_control & cpu_to_le16(IEEE80211_FCTL_FROMDS |
					      IEEE80211_FCTL_TODS)) !=
	    fast_rx->expected_ds_bits)
		return false;

	/* assign the key to drop unencrypted frames (later)
	 * and strip the IV/MIC if necessary
	 */
	if (fast_rx->key && !(status->flag & RX_FLAG_IV_STRIPPED)) {
		/* GCMP header length is the same */
		snap_offs += IEEE80211_CCMP_HDR_LEN;
	}

	if (!ieee80211_vif_is_mesh(&rx->sdata->vif) &&
	    !(status->rx_flags & IEEE80211_RX_AMSDU)) {
		if (!pskb_may_pull(skb, snap_offs + sizeof(*payload)))
			return false;

		payload = (void *)(skb->data + snap_offs);

		if (!ether_addr_equal(payload->snap, fast_rx->rfc1042_hdr))
			return false;

		/* Don't handle these here since they require special code.
		 * Accept AARP and IPX even though they should come with a
		 * bridge-tunnel header - but if we get them this way then
		 * there's little point in discarding them.
		 */
		if (unlikely(payload->proto == cpu_to_be16(ETH_P_TDLS) ||
			     payload->proto == fast_rx->control_port_protocol))
			return false;
	}

	/* after this point, don't punt to the slowpath! */

	if (rx->key && !(status->flag & RX_FLAG_MIC_STRIPPED) &&
	    pskb_trim(skb, skb->len - fast_rx->icv_len))
		goto drop;

	if (rx->key && !ieee80211_has_protected(hdr->frame_control))
		goto drop;

	if (status->rx_flags & IEEE80211_RX_AMSDU) {
		if (__ieee80211_rx_h_amsdu(rx, snap_offs - hdrlen) !=
		    RX_QUEUED)
			goto drop;

		return true;
	}

	/* do the header conversion - first grab the addresses */
	ether_addr_copy(addrs.da, skb->data + fast_rx->da_offs);
	ether_addr_copy(addrs.sa, skb->data + fast_rx->sa_offs);
	if (ieee80211_vif_is_mesh(&rx->sdata->vif)) {
	    skb_pull(skb, snap_offs - 2);
	    put_unaligned_be16(skb->len - 2, skb->data);
	} else {
	    skb_postpull_rcsum(skb, skb->data + snap_offs,
			       sizeof(rfc1042_header) + 2);

	    /* remove the SNAP but leave the ethertype */
	    skb_pull(skb, snap_offs + sizeof(rfc1042_header));
	}
	/* push the addresses in front */
	memcpy(skb_push(skb, sizeof(addrs)), &addrs, sizeof(addrs));

	res = ieee80211_rx_mesh_data(rx->sdata, rx->sta, rx->skb);
	switch (res) {
	case RX_QUEUED:
		return true;
	case RX_CONTINUE:
		break;
	default:
		goto drop;
	}

	ieee80211_rx_8023(rx, fast_rx, orig_len);

	return true;
 drop:
	dev_kfree_skb(skb);

	if (fast_rx->uses_rss)
		stats = this_cpu_ptr(rx->link_sta->pcpu_rx_stats);
	else
		stats = &rx->link_sta->rx_stats;

	stats->dropped++;
	return true;
}

/*
 * This function returns whether or not the SKB
 * was destined for RX processing or not, which,
 * if consume is true, is equivalent to whether
 * or not the skb was consumed.
 */
static bool ieee80211_prepare_and_rx_handle(struct ieee80211_rx_data *rx,
					    struct sk_buff *skb, bool consume)
{
	struct ieee80211_local *local = rx->local;
	struct ieee80211_sub_if_data *sdata = rx->sdata;
	struct ieee80211_hdr *hdr = (void *)skb->data;
	struct link_sta_info *link_sta = rx->link_sta;
	struct ieee80211_link_data *link = rx->link;

	rx->skb = skb;

	/* See if we can do fast-rx; if we have to copy we already lost,
	 * so punt in that case. We should never have to deliver a data
	 * frame to multiple interfaces anyway.
	 *
	 * We skip the ieee80211_accept_frame() call and do the necessary
	 * checking inside ieee80211_invoke_fast_rx().
	 */
	if (consume && rx->sta) {
		struct ieee80211_fast_rx *fast_rx;

		fast_rx = rcu_dereference(rx->sta->fast_rx);
		if (fast_rx && ieee80211_invoke_fast_rx(rx, fast_rx))
			return true;
	}

	if (!ieee80211_accept_frame(rx))
		return false;

	if (!consume) {
		struct skb_shared_hwtstamps *shwt;

		rx->skb = skb_copy(skb, GFP_ATOMIC);
		if (!rx->skb) {
			if (net_ratelimit())
				wiphy_debug(local->hw.wiphy,
					"failed to copy skb for %s\n",
					sdata->name);
			return true;
		}

		/* skb_copy() does not copy the hw timestamps, so copy it
		 * explicitly
		 */
		shwt = skb_hwtstamps(rx->skb);
		shwt->hwtstamp = skb_hwtstamps(skb)->hwtstamp;

		/* Update the hdr pointer to the new skb for translation below */
		hdr = (struct ieee80211_hdr *)rx->skb->data;
	}

	if (unlikely(rx->sta && rx->sta->sta.mlo) &&
	    is_unicast_ether_addr(hdr->addr1) &&
	    !ieee80211_is_probe_resp(hdr->frame_control) &&
	    !ieee80211_is_beacon(hdr->frame_control)) {
		/* translate to MLD addresses */
		if (ether_addr_equal(link->conf->addr, hdr->addr1))
			ether_addr_copy(hdr->addr1, rx->sdata->vif.addr);
		if (ether_addr_equal(link_sta->addr, hdr->addr2))
			ether_addr_copy(hdr->addr2, rx->sta->addr);
		/* translate A3 only if it's the BSSID */
		if (!ieee80211_has_tods(hdr->frame_control) &&
		    !ieee80211_has_fromds(hdr->frame_control)) {
			if (ether_addr_equal(link_sta->addr, hdr->addr3))
				ether_addr_copy(hdr->addr3, rx->sta->addr);
			else if (ether_addr_equal(link->conf->addr, hdr->addr3))
				ether_addr_copy(hdr->addr3, rx->sdata->vif.addr);
		}
		/* not needed for A4 since it can only carry the SA */
	}

	ieee80211_invoke_rx_handlers(rx);
	return true;
}

static void __ieee80211_rx_handle_8023(struct ieee80211_hw *hw,
				       struct ieee80211_sta *pubsta,
				       struct sk_buff *skb,
				       struct list_head *list)
{
	struct ieee80211_local *local = hw_to_local(hw);
	struct ieee80211_rx_status *status = IEEE80211_SKB_RXCB(skb);
	struct ieee80211_fast_rx *fast_rx;
	struct ieee80211_rx_data rx;
	struct sta_info *sta;
	int link_id = -1;

	memset(&rx, 0, sizeof(rx));
	rx.skb = skb;
	rx.local = local;
	rx.list = list;
	rx.link_id = -1;

	I802_DEBUG_INC(local->dot11ReceivedFragmentCount);

	/* drop frame if too short for header */
	if (skb->len < sizeof(struct ethhdr))
		goto drop;

	if (!pubsta)
		goto drop;

	if (status->link_valid)
		link_id = status->link_id;

	/*
	 * TODO: Should the frame be dropped if the right link_id is not
	 * available? Or may be it is fine in the current form to proceed with
	 * the frame processing because with frame being in 802.3 format,
	 * link_id is used only for stats purpose and updating the stats on
	 * the deflink is fine?
	 */
	sta = container_of(pubsta, struct sta_info, sta);
	if (!ieee80211_rx_data_set_sta(&rx, sta, link_id))
		goto drop;

	fast_rx = rcu_dereference(rx.sta->fast_rx);
	if (!fast_rx)
		goto drop;

	ieee80211_rx_8023(&rx, fast_rx, skb->len);
	return;

drop:
	dev_kfree_skb(skb);
}

static bool ieee80211_rx_for_interface(struct ieee80211_rx_data *rx,
				       struct sk_buff *skb, bool consume)
{
	struct link_sta_info *link_sta;
	struct ieee80211_hdr *hdr = (void *)skb->data;
	struct sta_info *sta;
	int link_id = -1;

	/*
	 * Look up link station first, in case there's a
	 * chance that they might have a link address that
	 * is identical to the MLD address, that way we'll
	 * have the link information if needed.
	 */
	link_sta = link_sta_info_get_bss(rx->sdata, hdr->addr2);
	if (link_sta) {
		sta = link_sta->sta;
		link_id = link_sta->link_id;
	} else {
		struct ieee80211_rx_status *status = IEEE80211_SKB_RXCB(skb);

		sta = sta_info_get_bss(rx->sdata, hdr->addr2);
		if (status->link_valid) {
			link_id = status->link_id;
		} else if (ieee80211_vif_is_mld(&rx->sdata->vif) &&
			   status->freq) {
			struct ieee80211_link_data *link;
			struct ieee80211_chanctx_conf *conf;

			for_each_link_data_rcu(rx->sdata, link) {
				conf = rcu_dereference(link->conf->chanctx_conf);
				if (!conf || !conf->def.chan)
					continue;

				if (status->freq == conf->def.chan->center_freq) {
					link_id = link->link_id;
					break;
				}
			}
		}
	}

	if (!ieee80211_rx_data_set_sta(rx, sta, link_id))
		return false;

	return ieee80211_prepare_and_rx_handle(rx, skb, consume);
}

/*
 * This is the actual Rx frames handler. as it belongs to Rx path it must
 * be called with rcu_read_lock protection.
 */
static void __ieee80211_rx_handle_packet(struct ieee80211_hw *hw,
					 struct ieee80211_sta *pubsta,
					 struct sk_buff *skb,
					 struct list_head *list)
{
	struct ieee80211_local *local = hw_to_local(hw);
	struct ieee80211_rx_status *status = IEEE80211_SKB_RXCB(skb);
	struct ieee80211_sub_if_data *sdata;
	struct ieee80211_hdr *hdr;
	__le16 fc;
	struct ieee80211_rx_data rx;
	struct ieee80211_sub_if_data *prev;
	struct rhlist_head *tmp;
	int err = 0;

	fc = ((struct ieee80211_hdr *)skb->data)->frame_control;
	memset(&rx, 0, sizeof(rx));
	rx.skb = skb;
	rx.local = local;
	rx.list = list;
	rx.link_id = -1;

	if (ieee80211_is_data(fc) || ieee80211_is_mgmt(fc))
		I802_DEBUG_INC(local->dot11ReceivedFragmentCount);

	if (ieee80211_is_mgmt(fc)) {
		/* drop frame if too short for header */
		if (skb->len < ieee80211_hdrlen(fc))
			err = -ENOBUFS;
		else
			err = skb_linearize(skb);
	} else {
		err = !pskb_may_pull(skb, ieee80211_hdrlen(fc));
	}

	if (err) {
		dev_kfree_skb(skb);
		return;
	}

	hdr = (struct ieee80211_hdr *)skb->data;
	ieee80211_parse_qos(&rx);
	ieee80211_verify_alignment(&rx);

	if (unlikely(ieee80211_is_probe_resp(hdr->frame_control) ||
		     ieee80211_is_beacon(hdr->frame_control) ||
		     ieee80211_is_s1g_beacon(hdr->frame_control)))
		ieee80211_scan_rx(local, skb);

	if (ieee80211_is_data(fc)) {
		struct sta_info *sta, *prev_sta;
		int link_id = -1;

		if (status->link_valid)
			link_id = status->link_id;

		if (pubsta) {
			sta = container_of(pubsta, struct sta_info, sta);
			if (!ieee80211_rx_data_set_sta(&rx, sta, link_id))
				goto out;

			/*
			 * In MLO connection, fetch the link_id using addr2
			 * when the driver does not pass link_id in status.
			 * When the address translation is already performed by
			 * driver/hw, the valid link_id must be passed in
			 * status.
			 */

			if (!status->link_valid && pubsta->mlo) {
				struct link_sta_info *link_sta;

				link_sta = link_sta_info_get_bss(rx.sdata,
								 hdr->addr2);
				if (!link_sta)
					goto out;

				ieee80211_rx_data_set_link(&rx, link_sta->link_id);
			}

			if (ieee80211_prepare_and_rx_handle(&rx, skb, true))
				return;
			goto out;
		}

		prev_sta = NULL;

		for_each_sta_info(local, hdr->addr2, sta, tmp) {
			if (!prev_sta) {
				prev_sta = sta;
				continue;
			}

			rx.sdata = prev_sta->sdata;
			if (!status->link_valid && prev_sta->sta.mlo) {
				struct link_sta_info *link_sta;

				link_sta = link_sta_info_get_bss(rx.sdata,
								 hdr->addr2);
				if (!link_sta)
					continue;

				link_id = link_sta->link_id;
			}

			if (!ieee80211_rx_data_set_sta(&rx, prev_sta, link_id))
				goto out;

			ieee80211_prepare_and_rx_handle(&rx, skb, false);

			prev_sta = sta;
		}

		if (prev_sta) {
			rx.sdata = prev_sta->sdata;
			if (!status->link_valid && prev_sta->sta.mlo) {
				struct link_sta_info *link_sta;
<<<<<<< HEAD

				link_sta = link_sta_info_get_bss(rx.sdata,
								 hdr->addr2);
				if (!link_sta)
					goto out;

=======

				link_sta = link_sta_info_get_bss(rx.sdata,
								 hdr->addr2);
				if (!link_sta)
					goto out;

>>>>>>> b35fc656
				link_id = link_sta->link_id;
			}

			if (!ieee80211_rx_data_set_sta(&rx, prev_sta, link_id))
				goto out;

			if (ieee80211_prepare_and_rx_handle(&rx, skb, true))
				return;
			goto out;
		}
	}

	prev = NULL;

	list_for_each_entry_rcu(sdata, &local->interfaces, list) {
		if (!ieee80211_sdata_running(sdata))
			continue;

		if (sdata->vif.type == NL80211_IFTYPE_MONITOR ||
		    sdata->vif.type == NL80211_IFTYPE_AP_VLAN)
			continue;

		/*
		 * frame is destined for this interface, but if it's
		 * not also for the previous one we handle that after
		 * the loop to avoid copying the SKB once too much
		 */

		if (!prev) {
			prev = sdata;
			continue;
		}

		rx.sdata = prev;
		ieee80211_rx_for_interface(&rx, skb, false);

		prev = sdata;
	}

	if (prev) {
		rx.sdata = prev;

		if (ieee80211_rx_for_interface(&rx, skb, true))
			return;
	}

 out:
	dev_kfree_skb(skb);
}

/*
 * This is the receive path handler. It is called by a low level driver when an
 * 802.11 MPDU is received from the hardware.
 */
void ieee80211_rx_list(struct ieee80211_hw *hw, struct ieee80211_sta *pubsta,
		       struct sk_buff *skb, struct list_head *list)
{
	struct ieee80211_local *local = hw_to_local(hw);
	struct ieee80211_rate *rate = NULL;
	struct ieee80211_supported_band *sband;
	struct ieee80211_rx_status *status = IEEE80211_SKB_RXCB(skb);
	struct ieee80211_hdr *hdr = (struct ieee80211_hdr *)skb->data;

	WARN_ON_ONCE(softirq_count() == 0);

	if (WARN_ON(status->band >= NUM_NL80211_BANDS))
		goto drop;

	sband = local->hw.wiphy->bands[status->band];
	if (WARN_ON(!sband))
		goto drop;

	/*
	 * If we're suspending, it is possible although not too likely
	 * that we'd be receiving frames after having already partially
	 * quiesced the stack. We can't process such frames then since
	 * that might, for example, cause stations to be added or other
	 * driver callbacks be invoked.
	 */
	if (unlikely(local->quiescing || local->suspended))
		goto drop;

	/* We might be during a HW reconfig, prevent Rx for the same reason */
	if (unlikely(local->in_reconfig))
		goto drop;

	/*
	 * The same happens when we're not even started,
	 * but that's worth a warning.
	 */
	if (WARN_ON(!local->started))
		goto drop;

	if (likely(!(status->flag & RX_FLAG_FAILED_PLCP_CRC) &&
		   !(status->flag & RX_FLAG_NO_PSDU &&
		     status->zero_length_psdu_type ==
		     IEEE80211_RADIOTAP_ZERO_LEN_PSDU_NOT_CAPTURED))) {
		/*
		 * Validate the rate, unless there was a PLCP error which may
		 * have an invalid rate or the PSDU was not capture and may be
		 * missing rate information.
		 */

		switch (status->encoding) {
		case RX_ENC_HT:
			/*
			 * rate_idx is MCS index, which can be [0-76]
			 * as documented on:
			 *
			 * https://wireless.wiki.kernel.org/en/developers/Documentation/ieee80211/802.11n
			 *
			 * Anything else would be some sort of driver or
			 * hardware error. The driver should catch hardware
			 * errors.
			 */
			if (WARN(status->rate_idx > 76,
				 "Rate marked as an HT rate but passed "
				 "status->rate_idx is not "
				 "an MCS index [0-76]: %d (0x%02x)\n",
				 status->rate_idx,
				 status->rate_idx))
				goto drop;
			break;
		case RX_ENC_VHT:
			if (WARN_ONCE(status->rate_idx > 11 ||
				      !status->nss ||
				      status->nss > 8,
				      "Rate marked as a VHT rate but data is invalid: MCS: %d, NSS: %d\n",
				      status->rate_idx, status->nss))
				goto drop;
			break;
		case RX_ENC_HE:
			if (WARN_ONCE(status->rate_idx > 11 ||
				      !status->nss ||
				      status->nss > 8,
				      "Rate marked as an HE rate but data is invalid: MCS: %d, NSS: %d\n",
				      status->rate_idx, status->nss))
				goto drop;
			break;
		case RX_ENC_EHT:
			if (WARN_ONCE(status->rate_idx > 15 ||
				      !status->nss ||
				      status->nss > 8 ||
				      status->eht.gi > NL80211_RATE_INFO_EHT_GI_3_2,
				      "Rate marked as an EHT rate but data is invalid: MCS:%d, NSS:%d, GI:%d\n",
				      status->rate_idx, status->nss, status->eht.gi))
				goto drop;
			break;
		default:
			WARN_ON_ONCE(1);
			fallthrough;
		case RX_ENC_LEGACY:
			if (WARN_ON(status->rate_idx >= sband->n_bitrates))
				goto drop;
			rate = &sband->bitrates[status->rate_idx];
		}
	}

	if (WARN_ON_ONCE(status->link_id >= IEEE80211_LINK_UNSPECIFIED))
		goto drop;

	status->rx_flags = 0;

	kcov_remote_start_common(skb_get_kcov_handle(skb));

	/*
	 * Frames with failed FCS/PLCP checksum are not returned,
	 * all other frames are returned without radiotap header
	 * if it was previously present.
	 * Also, frames with less than 16 bytes are dropped.
	 */
	if (!(status->flag & RX_FLAG_8023))
		skb = ieee80211_rx_monitor(local, skb, rate);
	if (skb) {
		if ((status->flag & RX_FLAG_8023) ||
			ieee80211_is_data_present(hdr->frame_control))
			ieee80211_tpt_led_trig_rx(local, skb->len);

		if (status->flag & RX_FLAG_8023)
			__ieee80211_rx_handle_8023(hw, pubsta, skb, list);
		else
			__ieee80211_rx_handle_packet(hw, pubsta, skb, list);
	}

	kcov_remote_stop();
	return;
 drop:
	kfree_skb(skb);
}
EXPORT_SYMBOL(ieee80211_rx_list);

void ieee80211_rx_napi(struct ieee80211_hw *hw, struct ieee80211_sta *pubsta,
		       struct sk_buff *skb, struct napi_struct *napi)
{
	struct sk_buff *tmp;
	LIST_HEAD(list);


	/*
	 * key references and virtual interfaces are protected using RCU
	 * and this requires that we are in a read-side RCU section during
	 * receive processing
	 */
	rcu_read_lock();
	ieee80211_rx_list(hw, pubsta, skb, &list);
	rcu_read_unlock();

	if (!napi) {
		netif_receive_skb_list(&list);
		return;
	}

	list_for_each_entry_safe(skb, tmp, &list, list) {
		skb_list_del_init(skb);
		napi_gro_receive(napi, skb);
	}
}
EXPORT_SYMBOL(ieee80211_rx_napi);

/* This is a version of the rx handler that can be called from hard irq
 * context. Post the skb on the queue and schedule the tasklet */
void ieee80211_rx_irqsafe(struct ieee80211_hw *hw, struct sk_buff *skb)
{
	struct ieee80211_local *local = hw_to_local(hw);

	BUILD_BUG_ON(sizeof(struct ieee80211_rx_status) > sizeof(skb->cb));

	skb->pkt_type = IEEE80211_RX_MSG;
	skb_queue_tail(&local->skb_queue, skb);
	tasklet_schedule(&local->tasklet);
}
EXPORT_SYMBOL(ieee80211_rx_irqsafe);<|MERGE_RESOLUTION|>--- conflicted
+++ resolved
@@ -5261,21 +5261,12 @@
 			rx.sdata = prev_sta->sdata;
 			if (!status->link_valid && prev_sta->sta.mlo) {
 				struct link_sta_info *link_sta;
-<<<<<<< HEAD
 
 				link_sta = link_sta_info_get_bss(rx.sdata,
 								 hdr->addr2);
 				if (!link_sta)
 					goto out;
 
-=======
-
-				link_sta = link_sta_info_get_bss(rx.sdata,
-								 hdr->addr2);
-				if (!link_sta)
-					goto out;
-
->>>>>>> b35fc656
 				link_id = link_sta->link_id;
 			}
 
