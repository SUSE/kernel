--- conflicted
+++ resolved
@@ -4,11 +4,7 @@
  *
  * Copyright 2007	Johannes Berg <johannes@sipsolutions.net>
  * Copyright 2013-2014  Intel Mobile Communications GmbH
-<<<<<<< HEAD
- * Copyright (C) 2018 - 2019, 2021-2023 Intel Corporation
-=======
  * Copyright (C) 2018 - 2019, 2021-2024 Intel Corporation
->>>>>>> 2d5404ca
  */
 
 #include <linux/debugfs.h>
@@ -501,11 +497,8 @@
 	FLAG(DETECTS_COLOR_COLLISION),
 	FLAG(MLO_MCAST_MULTI_LINK_TX),
 	FLAG(DISALLOW_PUNCTURING),
-<<<<<<< HEAD
-=======
 	FLAG(DISALLOW_PUNCTURING_5GHZ),
 	FLAG(HANDLES_QUIET_CSA),
->>>>>>> 2d5404ca
 #undef FLAG
 };
 
