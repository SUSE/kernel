/*
 * Scanning implementation
 *
 * Copyright 2003, Jouni Malinen <jkmaline@cc.hut.fi>
 * Copyright 2004, Instant802 Networks, Inc.
 * Copyright 2005, Devicescape Software, Inc.
 * Copyright 2006-2007	Jiri Benc <jbenc@suse.cz>
 * Copyright 2007, Michael Wu <flamingice@sourmilk.net>
 *
 * This program is free software; you can redistribute it and/or modify
 * it under the terms of the GNU General Public License version 2 as
 * published by the Free Software Foundation.
 */

#include <linux/if_arp.h>
#include <linux/rtnetlink.h>
#include <linux/pm_qos.h>
#include <net/sch_generic.h>
#include <linux/slab.h>
#include <linux/export.h>
#include <net/mac80211.h>

#include "ieee80211_i.h"
#include "driver-ops.h"
#include "mesh.h"

#define IEEE80211_PROBE_DELAY (HZ / 33)
#define IEEE80211_CHANNEL_TIME (HZ / 33)
#define IEEE80211_PASSIVE_CHANNEL_TIME (HZ / 8)

struct ieee80211_bss *
ieee80211_rx_bss_get(struct ieee80211_local *local, u8 *bssid, int freq,
		     u8 *ssid, u8 ssid_len)
{
	struct cfg80211_bss *cbss;

	cbss = cfg80211_get_bss(local->hw.wiphy,
				ieee80211_get_channel(local->hw.wiphy, freq),
				bssid, ssid, ssid_len, 0, 0);
	if (!cbss)
		return NULL;
	return (void *)cbss->priv;
}

static void ieee80211_rx_bss_free(struct cfg80211_bss *cbss)
{
	struct ieee80211_bss *bss = (void *)cbss->priv;

	kfree(bss_mesh_id(bss));
	kfree(bss_mesh_cfg(bss));
}

void ieee80211_rx_bss_put(struct ieee80211_local *local,
			  struct ieee80211_bss *bss)
{
	if (!bss)
		return;
	cfg80211_put_bss(container_of((void *)bss, struct cfg80211_bss, priv));
}

static bool is_uapsd_supported(struct ieee802_11_elems *elems)
{
	u8 qos_info;

	if (elems->wmm_info && elems->wmm_info_len == 7
	    && elems->wmm_info[5] == 1)
		qos_info = elems->wmm_info[6];
	else if (elems->wmm_param && elems->wmm_param_len == 24
		 && elems->wmm_param[5] == 1)
		qos_info = elems->wmm_param[6];
	else
		/* no valid wmm information or parameter element found */
		return false;

	return qos_info & IEEE80211_WMM_IE_AP_QOSINFO_UAPSD;
}

struct ieee80211_bss *
ieee80211_bss_info_update(struct ieee80211_local *local,
			  struct ieee80211_rx_status *rx_status,
			  struct ieee80211_mgmt *mgmt,
			  size_t len,
			  struct ieee802_11_elems *elems,
			  struct ieee80211_channel *channel,
			  bool beacon)
{
	struct cfg80211_bss *cbss;
	struct ieee80211_bss *bss;
	int clen, srlen;
	s32 signal = 0;

	if (local->hw.flags & IEEE80211_HW_SIGNAL_DBM)
		signal = rx_status->signal * 100;
	else if (local->hw.flags & IEEE80211_HW_SIGNAL_UNSPEC)
		signal = (rx_status->signal * 100) / local->hw.max_signal;

	cbss = cfg80211_inform_bss_frame(local->hw.wiphy, channel,
					 mgmt, len, signal, GFP_ATOMIC);

	if (!cbss)
		return NULL;

	cbss->free_priv = ieee80211_rx_bss_free;
	bss = (void *)cbss->priv;

	/* save the ERP value so that it is available at association time */
	if (elems->erp_info && elems->erp_info_len >= 1) {
		bss->erp_value = elems->erp_info[0];
		bss->has_erp_value = true;
	}

	if (elems->tim) {
		struct ieee80211_tim_ie *tim_ie =
			(struct ieee80211_tim_ie *)elems->tim;
		bss->dtim_period = tim_ie->dtim_period;
	}

	/* If the beacon had no TIM IE, or it was invalid, use 1 */
	if (beacon && !bss->dtim_period)
		bss->dtim_period = 1;

	/* replace old supported rates if we get new values */
	srlen = 0;
	if (elems->supp_rates) {
		clen = IEEE80211_MAX_SUPP_RATES;
		if (clen > elems->supp_rates_len)
			clen = elems->supp_rates_len;
		memcpy(bss->supp_rates, elems->supp_rates, clen);
		srlen += clen;
	}
	if (elems->ext_supp_rates) {
		clen = IEEE80211_MAX_SUPP_RATES - srlen;
		if (clen > elems->ext_supp_rates_len)
			clen = elems->ext_supp_rates_len;
		memcpy(bss->supp_rates + srlen, elems->ext_supp_rates, clen);
		srlen += clen;
	}
	if (srlen)
		bss->supp_rates_len = srlen;

	bss->wmm_used = elems->wmm_param || elems->wmm_info;
	bss->uapsd_supported = is_uapsd_supported(elems);

	if (!beacon)
		bss->last_probe_resp = jiffies;

	return bss;
}

ieee80211_rx_result
ieee80211_scan_rx(struct ieee80211_sub_if_data *sdata, struct sk_buff *skb)
{
	struct ieee80211_rx_status *rx_status = IEEE80211_SKB_RXCB(skb);
	struct ieee80211_mgmt *mgmt;
	struct ieee80211_bss *bss;
	u8 *elements;
	struct ieee80211_channel *channel;
	size_t baselen;
	int freq;
	__le16 fc;
	bool presp, beacon = false;
	struct ieee802_11_elems elems;

	if (skb->len < 2)
		return RX_DROP_UNUSABLE;

	mgmt = (struct ieee80211_mgmt *) skb->data;
	fc = mgmt->frame_control;

	if (ieee80211_is_ctl(fc))
		return RX_CONTINUE;

	if (skb->len < 24)
		return RX_CONTINUE;

	presp = ieee80211_is_probe_resp(fc);
	if (presp) {
		/* ignore ProbeResp to foreign address */
		if (memcmp(mgmt->da, sdata->vif.addr, ETH_ALEN))
			return RX_DROP_MONITOR;

		presp = true;
		elements = mgmt->u.probe_resp.variable;
		baselen = offsetof(struct ieee80211_mgmt, u.probe_resp.variable);
	} else {
		beacon = ieee80211_is_beacon(fc);
		baselen = offsetof(struct ieee80211_mgmt, u.beacon.variable);
		elements = mgmt->u.beacon.variable;
	}

	if (!presp && !beacon)
		return RX_CONTINUE;

	if (baselen > skb->len)
		return RX_DROP_MONITOR;

	ieee802_11_parse_elems(elements, skb->len - baselen, &elems);

	if (elems.ds_params && elems.ds_params_len == 1)
		freq = ieee80211_channel_to_frequency(elems.ds_params[0],
						      rx_status->band);
	else
		freq = rx_status->freq;

	channel = ieee80211_get_channel(sdata->local->hw.wiphy, freq);

	if (!channel || channel->flags & IEEE80211_CHAN_DISABLED)
		return RX_DROP_MONITOR;

	bss = ieee80211_bss_info_update(sdata->local, rx_status,
					mgmt, skb->len, &elems,
					channel, beacon);
	if (bss)
		ieee80211_rx_bss_put(sdata->local, bss);

<<<<<<< HEAD
=======
	if (channel == sdata->local->oper_channel)
		return RX_CONTINUE;

>>>>>>> 6f5c871d
	dev_kfree_skb(skb);
	return RX_QUEUED;
}

/* return false if no more work */
static bool ieee80211_prep_hw_scan(struct ieee80211_local *local)
{
	struct cfg80211_scan_request *req = local->scan_req;
	enum ieee80211_band band;
	int i, ielen, n_chans;

	do {
		if (local->hw_scan_band == IEEE80211_NUM_BANDS)
			return false;

		band = local->hw_scan_band;
		n_chans = 0;
		for (i = 0; i < req->n_channels; i++) {
			if (req->channels[i]->band == band) {
				local->hw_scan_req->channels[n_chans] =
							req->channels[i];
				n_chans++;
			}
		}

		local->hw_scan_band++;
	} while (!n_chans);

	local->hw_scan_req->n_channels = n_chans;

	ielen = ieee80211_build_preq_ies(local, (u8 *)local->hw_scan_req->ie,
					 req->ie, req->ie_len, band,
					 req->rates[band], 0);
	local->hw_scan_req->ie_len = ielen;
	local->hw_scan_req->no_cck = req->no_cck;

	return true;
}

static void __ieee80211_scan_completed(struct ieee80211_hw *hw, bool aborted,
				       bool was_hw_scan)
{
	struct ieee80211_local *local = hw_to_local(hw);

	lockdep_assert_held(&local->mtx);

	/*
	 * It's ok to abort a not-yet-running scan (that
	 * we have one at all will be verified by checking
	 * local->scan_req next), but not to complete it
	 * successfully.
	 */
	if (WARN_ON(!local->scanning && !aborted))
		aborted = true;

	if (WARN_ON(!local->scan_req))
		return;

	if (was_hw_scan && !aborted && ieee80211_prep_hw_scan(local)) {
		int rc = drv_hw_scan(local, local->scan_sdata, local->hw_scan_req);
		if (rc == 0)
			return;
	}

	kfree(local->hw_scan_req);
	local->hw_scan_req = NULL;

	if (local->scan_req != local->int_scan_req)
		cfg80211_scan_done(local->scan_req, aborted);
	local->scan_req = NULL;
	local->scan_sdata = NULL;

	local->scanning = 0;
	local->scan_channel = NULL;

<<<<<<< HEAD
	ieee80211_hw_config(local, IEEE80211_CONF_CHANGE_CHANNEL);
=======
	/* Set power back to normal operating levels. */
	ieee80211_hw_config(local, 0);

>>>>>>> 6f5c871d
	if (!was_hw_scan) {
		ieee80211_configure_filter(local);
		drv_sw_scan_complete(local);
		ieee80211_offchannel_return(local, true);
	}

	ieee80211_recalc_idle(local);

	ieee80211_mlme_notify_scan_completed(local);
	ieee80211_ibss_notify_scan_completed(local);
	ieee80211_mesh_notify_scan_completed(local);
	ieee80211_queue_work(&local->hw, &local->work_work);
}

void ieee80211_scan_completed(struct ieee80211_hw *hw, bool aborted)
{
	struct ieee80211_local *local = hw_to_local(hw);

	trace_api_scan_completed(local, aborted);

	set_bit(SCAN_COMPLETED, &local->scanning);
	if (aborted)
		set_bit(SCAN_ABORTED, &local->scanning);
	ieee80211_queue_delayed_work(&local->hw, &local->scan_work, 0);
}
EXPORT_SYMBOL(ieee80211_scan_completed);

static int ieee80211_start_sw_scan(struct ieee80211_local *local)
{
	/*
	 * Hardware/driver doesn't support hw_scan, so use software
	 * scanning instead. First send a nullfunc frame with power save
	 * bit on so that AP will buffer the frames for us while we are not
	 * listening, then send probe requests to each channel and wait for
	 * the responses. After all channels are scanned, tune back to the
	 * original channel and send a nullfunc frame with power save bit
	 * off to trigger the AP to send us all the buffered frames.
	 *
	 * Note that while local->sw_scanning is true everything else but
	 * nullfunc frames and probe requests will be dropped in
	 * ieee80211_tx_h_check_assoc().
	 */
	drv_sw_scan_start(local);

	ieee80211_offchannel_stop_beaconing(local);

	local->leave_oper_channel_time = 0;
	local->next_scan_state = SCAN_DECISION;
	local->scan_channel_idx = 0;

<<<<<<< HEAD
	drv_flush(local, false);
=======
	ieee80211_offchannel_stop_vifs(local, true);
>>>>>>> 6f5c871d

	ieee80211_configure_filter(local);

	/* We need to set power level at maximum rate for scanning. */
	ieee80211_hw_config(local, 0);

	ieee80211_queue_delayed_work(&local->hw,
				     &local->scan_work, 0);

	return 0;
}


static int __ieee80211_start_scan(struct ieee80211_sub_if_data *sdata,
				  struct cfg80211_scan_request *req)
{
	struct ieee80211_local *local = sdata->local;
	int rc;

	lockdep_assert_held(&local->mtx);

	if (local->scan_req)
		return -EBUSY;

	if (!list_empty(&local->work_list)) {
		/* wait for the work to finish/time out */
		local->scan_req = req;
		local->scan_sdata = sdata;
		return 0;
	}

	if (local->ops->hw_scan) {
		u8 *ies;

		local->hw_scan_req = kmalloc(
				sizeof(*local->hw_scan_req) +
				req->n_channels * sizeof(req->channels[0]) +
				2 + IEEE80211_MAX_SSID_LEN + local->scan_ies_len +
				req->ie_len, GFP_KERNEL);
		if (!local->hw_scan_req)
			return -ENOMEM;

		local->hw_scan_req->ssids = req->ssids;
		local->hw_scan_req->n_ssids = req->n_ssids;
		ies = (u8 *)local->hw_scan_req +
			sizeof(*local->hw_scan_req) +
			req->n_channels * sizeof(req->channels[0]);
		local->hw_scan_req->ie = ies;

		local->hw_scan_band = 0;

		/*
		 * After allocating local->hw_scan_req, we must
		 * go through until ieee80211_prep_hw_scan(), so
		 * anything that might be changed here and leave
		 * this function early must not go after this
		 * allocation.
		 */
	}

	local->scan_req = req;
	local->scan_sdata = sdata;

	if (local->ops->hw_scan)
		__set_bit(SCAN_HW_SCANNING, &local->scanning);
	else
		__set_bit(SCAN_SW_SCANNING, &local->scanning);

	ieee80211_recalc_idle(local);

	if (local->ops->hw_scan) {
		WARN_ON(!ieee80211_prep_hw_scan(local));
		rc = drv_hw_scan(local, sdata, local->hw_scan_req);
	} else
		rc = ieee80211_start_sw_scan(local);

	if (rc) {
		kfree(local->hw_scan_req);
		local->hw_scan_req = NULL;
		local->scanning = 0;

		ieee80211_recalc_idle(local);

		local->scan_req = NULL;
		local->scan_sdata = NULL;
	}

	return rc;
}

static unsigned long
ieee80211_scan_get_channel_time(struct ieee80211_channel *chan)
{
	/*
	 * TODO: channel switching also consumes quite some time,
	 * add that delay as well to get a better estimation
	 */
	if (chan->flags & IEEE80211_CHAN_PASSIVE_SCAN)
		return IEEE80211_PASSIVE_CHANNEL_TIME;
	return IEEE80211_PROBE_DELAY + IEEE80211_CHANNEL_TIME;
}

static void ieee80211_scan_state_decision(struct ieee80211_local *local,
					  unsigned long *next_delay)
{
	bool associated = false;
	bool tx_empty = true;
	bool bad_latency;
	bool listen_int_exceeded;
	unsigned long min_beacon_int = 0;
	struct ieee80211_sub_if_data *sdata;
	struct ieee80211_channel *next_chan;

	/*
	 * check if at least one STA interface is associated,
	 * check if at least one STA interface has pending tx frames
	 * and grab the lowest used beacon interval
	 */
	mutex_lock(&local->iflist_mtx);
	list_for_each_entry(sdata, &local->interfaces, list) {
		if (!ieee80211_sdata_running(sdata))
			continue;

		if (sdata->vif.type == NL80211_IFTYPE_STATION) {
			if (sdata->u.mgd.associated) {
				associated = true;

				if (sdata->vif.bss_conf.beacon_int <
				    min_beacon_int || min_beacon_int == 0)
					min_beacon_int =
						sdata->vif.bss_conf.beacon_int;

				if (!qdisc_all_tx_empty(sdata->dev)) {
					tx_empty = false;
					break;
				}
			}
		}
	}
	mutex_unlock(&local->iflist_mtx);

<<<<<<< HEAD
	if (local->scan_channel) {
		/*
		 * we're currently scanning a different channel, let's
		 * see if we can scan another channel without interfering
		 * with the current traffic situation.
		 *
		 * Since we don't know if the AP has pending frames for us
		 * we can only check for our tx queues and use the current
		 * pm_qos requirements for rx. Hence, if no tx traffic occurs
		 * at all we will scan as many channels in a row as the pm_qos
		 * latency allows us to. Additionally we also check for the
		 * currently negotiated listen interval to prevent losing
		 * frames unnecessarily.
		 *
		 * Otherwise switch back to the operating channel.
		 */
		next_chan = local->scan_req->channels[local->scan_channel_idx];

		bad_latency = time_after(jiffies +
				ieee80211_scan_get_channel_time(next_chan),
				local->leave_oper_channel_time +
				usecs_to_jiffies(pm_qos_request(PM_QOS_NETWORK_LATENCY)));

		listen_int_exceeded = time_after(jiffies +
				ieee80211_scan_get_channel_time(next_chan),
				local->leave_oper_channel_time +
				usecs_to_jiffies(min_beacon_int * 1024) *
				local->hw.conf.listen_interval);

		if (associated && ( !tx_empty || bad_latency ||
		    listen_int_exceeded))
			local->next_scan_state = SCAN_ENTER_OPER_CHANNEL;
		else
			local->next_scan_state = SCAN_SET_CHANNEL;
	} else {
		/*
		 * we're on the operating channel currently, let's
		 * leave that channel now to scan another one
		 */
		local->next_scan_state = SCAN_LEAVE_OPER_CHANNEL;
	}

	*next_delay = 0;
}

static void ieee80211_scan_state_leave_oper_channel(struct ieee80211_local *local,
						    unsigned long *next_delay)
{
	ieee80211_offchannel_stop_station(local);

	__set_bit(SCAN_OFF_CHANNEL, &local->scanning);
=======
	next_chan = local->scan_req->channels[local->scan_channel_idx];
>>>>>>> 6f5c871d

	/*
	 * we're currently scanning a different channel, let's
	 * see if we can scan another channel without interfering
	 * with the current traffic situation.
	 *
	 * Since we don't know if the AP has pending frames for us
	 * we can only check for our tx queues and use the current
	 * pm_qos requirements for rx. Hence, if no tx traffic occurs
	 * at all we will scan as many channels in a row as the pm_qos
	 * latency allows us to. Additionally we also check for the
	 * currently negotiated listen interval to prevent losing
	 * frames unnecessarily.
	 *
	 * Otherwise switch back to the operating channel.
	 */

	bad_latency = time_after(jiffies +
			ieee80211_scan_get_channel_time(next_chan),
			local->leave_oper_channel_time +
			usecs_to_jiffies(pm_qos_request(PM_QOS_NETWORK_LATENCY)));

<<<<<<< HEAD
	/* advance to the next channel to be scanned */
	local->next_scan_state = SCAN_SET_CHANNEL;
}

static void ieee80211_scan_state_enter_oper_channel(struct ieee80211_local *local,
						    unsigned long *next_delay)
{
	/* switch back to the operating channel */
	local->scan_channel = NULL;
	ieee80211_hw_config(local, IEEE80211_CONF_CHANGE_CHANNEL);

	/*
	 * Only re-enable station mode interface now; beaconing will be
	 * re-enabled once the full scan has been completed.
	 */
	ieee80211_offchannel_return(local, false);

	__clear_bit(SCAN_OFF_CHANNEL, &local->scanning);
=======
	listen_int_exceeded = time_after(jiffies +
			ieee80211_scan_get_channel_time(next_chan),
			local->leave_oper_channel_time +
			usecs_to_jiffies(min_beacon_int * 1024) *
			local->hw.conf.listen_interval);

	if (associated && (!tx_empty || bad_latency || listen_int_exceeded))
		local->next_scan_state = SCAN_SUSPEND;
	else
		local->next_scan_state = SCAN_SET_CHANNEL;
>>>>>>> 6f5c871d

	*next_delay = 0;
}

static void ieee80211_scan_state_set_channel(struct ieee80211_local *local,
					     unsigned long *next_delay)
{
	int skip;
	struct ieee80211_channel *chan;

	skip = 0;
	chan = local->scan_req->channels[local->scan_channel_idx];

	local->scan_channel = chan;

	if (ieee80211_hw_config(local, IEEE80211_CONF_CHANGE_CHANNEL))
		skip = 1;

	/* advance state machine to next channel/band */
	local->scan_channel_idx++;

	if (skip) {
		/* if we skip this channel return to the decision state */
		local->next_scan_state = SCAN_DECISION;
		return;
	}

	/*
	 * Probe delay is used to update the NAV, cf. 11.1.3.2.2
	 * (which unfortunately doesn't say _why_ step a) is done,
	 * but it waits for the probe delay or until a frame is
	 * received - and the received frame would update the NAV).
	 * For now, we do not support waiting until a frame is
	 * received.
	 *
	 * In any case, it is not necessary for a passive scan.
	 */
	if (chan->flags & IEEE80211_CHAN_PASSIVE_SCAN ||
	    !local->scan_req->n_ssids) {
		*next_delay = IEEE80211_PASSIVE_CHANNEL_TIME;
		local->next_scan_state = SCAN_DECISION;
		return;
	}

	/* active scan, send probes */
	*next_delay = IEEE80211_PROBE_DELAY;
	local->next_scan_state = SCAN_SEND_PROBE;
}

static void ieee80211_scan_state_send_probe(struct ieee80211_local *local,
					    unsigned long *next_delay)
{
	int i;
	struct ieee80211_sub_if_data *sdata = local->scan_sdata;
	enum ieee80211_band band = local->hw.conf.channel->band;

	for (i = 0; i < local->scan_req->n_ssids; i++)
		ieee80211_send_probe_req(
			sdata, NULL,
			local->scan_req->ssids[i].ssid,
			local->scan_req->ssids[i].ssid_len,
			local->scan_req->ie, local->scan_req->ie_len,
			local->scan_req->rates[band], false,
			local->scan_req->no_cck);

	/*
	 * After sending probe requests, wait for probe responses
	 * on the channel.
	 */
	*next_delay = IEEE80211_CHANNEL_TIME;
	local->next_scan_state = SCAN_DECISION;
}

static void ieee80211_scan_state_suspend(struct ieee80211_local *local,
					 unsigned long *next_delay)
{
	/* switch back to the operating channel */
	local->scan_channel = NULL;
	ieee80211_hw_config(local, IEEE80211_CONF_CHANGE_CHANNEL);

	/*
	 * Re-enable vifs and beaconing.  Leave PS
	 * in off-channel state..will put that back
	 * on-channel at the end of scanning.
	 */
	ieee80211_offchannel_return(local, false);

	*next_delay = HZ / 5;
	/* afterwards, resume scan & go to next channel */
	local->next_scan_state = SCAN_RESUME;
}

static void ieee80211_scan_state_resume(struct ieee80211_local *local,
					unsigned long *next_delay)
{
	/* PS already is in off-channel mode */
	ieee80211_offchannel_stop_vifs(local, false);

	if (local->ops->flush) {
		drv_flush(local, false);
		*next_delay = 0;
	} else
		*next_delay = HZ / 10;

	/* remember when we left the operating channel */
	local->leave_oper_channel_time = jiffies;

	/* advance to the next channel to be scanned */
	local->next_scan_state = SCAN_SET_CHANNEL;
}

void ieee80211_scan_work(struct work_struct *work)
{
	struct ieee80211_local *local =
		container_of(work, struct ieee80211_local, scan_work.work);
	struct ieee80211_sub_if_data *sdata;
	unsigned long next_delay = 0;
	bool aborted, hw_scan;

	mutex_lock(&local->mtx);

	sdata = local->scan_sdata;

	if (test_and_clear_bit(SCAN_COMPLETED, &local->scanning)) {
		aborted = test_and_clear_bit(SCAN_ABORTED, &local->scanning);
		goto out_complete;
	}

	if (!sdata || !local->scan_req)
		goto out;

	if (local->scan_req && !local->scanning) {
		struct cfg80211_scan_request *req = local->scan_req;
		int rc;

		local->scan_req = NULL;
		local->scan_sdata = NULL;

		rc = __ieee80211_start_scan(sdata, req);
		if (rc) {
			/* need to complete scan in cfg80211 */
			local->scan_req = req;
			aborted = true;
			goto out_complete;
		} else
			goto out;
	}

	/*
	 * Avoid re-scheduling when the sdata is going away.
	 */
	if (!ieee80211_sdata_running(sdata)) {
		aborted = true;
		goto out_complete;
	}

	/*
	 * as long as no delay is required advance immediately
	 * without scheduling a new work
	 */
	do {
		if (!ieee80211_sdata_running(sdata)) {
			aborted = true;
			goto out_complete;
		}

		switch (local->next_scan_state) {
		case SCAN_DECISION:
			/* if no more bands/channels left, complete scan */
			if (local->scan_channel_idx >= local->scan_req->n_channels) {
				aborted = false;
				goto out_complete;
			}
			ieee80211_scan_state_decision(local, &next_delay);
			break;
		case SCAN_SET_CHANNEL:
			ieee80211_scan_state_set_channel(local, &next_delay);
			break;
		case SCAN_SEND_PROBE:
			ieee80211_scan_state_send_probe(local, &next_delay);
			break;
		case SCAN_SUSPEND:
			ieee80211_scan_state_suspend(local, &next_delay);
			break;
		case SCAN_RESUME:
			ieee80211_scan_state_resume(local, &next_delay);
			break;
		}
	} while (next_delay == 0);

	ieee80211_queue_delayed_work(&local->hw, &local->scan_work, next_delay);
	goto out;

out_complete:
	hw_scan = test_bit(SCAN_HW_SCANNING, &local->scanning);
	__ieee80211_scan_completed(&local->hw, aborted, hw_scan);
out:
	mutex_unlock(&local->mtx);
}

int ieee80211_request_scan(struct ieee80211_sub_if_data *sdata,
			   struct cfg80211_scan_request *req)
{
	int res;

	mutex_lock(&sdata->local->mtx);
	res = __ieee80211_start_scan(sdata, req);
	mutex_unlock(&sdata->local->mtx);

	return res;
}

int ieee80211_request_internal_scan(struct ieee80211_sub_if_data *sdata,
				    const u8 *ssid, u8 ssid_len,
				    struct ieee80211_channel *chan)
{
	struct ieee80211_local *local = sdata->local;
	int ret = -EBUSY;
	enum ieee80211_band band;

	mutex_lock(&local->mtx);

	/* busy scanning */
	if (local->scan_req)
		goto unlock;

	/* fill internal scan request */
	if (!chan) {
		int i, nchan = 0;

		for (band = 0; band < IEEE80211_NUM_BANDS; band++) {
			if (!local->hw.wiphy->bands[band])
				continue;
			for (i = 0;
			     i < local->hw.wiphy->bands[band]->n_channels;
			     i++) {
				local->int_scan_req->channels[nchan] =
				    &local->hw.wiphy->bands[band]->channels[i];
				nchan++;
			}
		}

		local->int_scan_req->n_channels = nchan;
	} else {
		local->int_scan_req->channels[0] = chan;
		local->int_scan_req->n_channels = 1;
	}

	local->int_scan_req->ssids = &local->scan_ssid;
	local->int_scan_req->n_ssids = 1;
	memcpy(local->int_scan_req->ssids[0].ssid, ssid, IEEE80211_MAX_SSID_LEN);
	local->int_scan_req->ssids[0].ssid_len = ssid_len;

	ret = __ieee80211_start_scan(sdata, sdata->local->int_scan_req);
 unlock:
	mutex_unlock(&local->mtx);
	return ret;
}

/*
 * Only call this function when a scan can't be queued -- under RTNL.
 */
void ieee80211_scan_cancel(struct ieee80211_local *local)
{
	/*
	 * We are canceling software scan, or deferred scan that was not
	 * yet really started (see __ieee80211_start_scan ).
	 *
	 * Regarding hardware scan:
	 * - we can not call  __ieee80211_scan_completed() as when
	 *   SCAN_HW_SCANNING bit is set this function change
	 *   local->hw_scan_req to operate on 5G band, what race with
	 *   driver which can use local->hw_scan_req
	 *
	 * - we can not cancel scan_work since driver can schedule it
	 *   by ieee80211_scan_completed(..., true) to finish scan
	 *
	 * Hence we only call the cancel_hw_scan() callback, but the low-level
	 * driver is still responsible for calling ieee80211_scan_completed()
	 * after the scan was completed/aborted.
	 */

	mutex_lock(&local->mtx);
	if (!local->scan_req)
		goto out;

	if (test_bit(SCAN_HW_SCANNING, &local->scanning)) {
		if (local->ops->cancel_hw_scan)
			drv_cancel_hw_scan(local, local->scan_sdata);
		goto out;
	}

	/*
	 * If the work is currently running, it must be blocked on
	 * the mutex, but we'll set scan_sdata = NULL and it'll
	 * simply exit once it acquires the mutex.
	 */
	cancel_delayed_work(&local->scan_work);
	/* and clean up */
	__ieee80211_scan_completed(&local->hw, true, false);
out:
	mutex_unlock(&local->mtx);
}

int ieee80211_request_sched_scan_start(struct ieee80211_sub_if_data *sdata,
				       struct cfg80211_sched_scan_request *req)
{
	struct ieee80211_local *local = sdata->local;
	int ret, i;

	mutex_lock(&sdata->local->mtx);

	if (local->sched_scanning) {
		ret = -EBUSY;
		goto out;
	}

	if (!local->ops->sched_scan_start) {
		ret = -ENOTSUPP;
		goto out;
	}

	for (i = 0; i < IEEE80211_NUM_BANDS; i++) {
		local->sched_scan_ies.ie[i] = kzalloc(2 +
						      IEEE80211_MAX_SSID_LEN +
						      local->scan_ies_len +
						      req->ie_len,
						      GFP_KERNEL);
		if (!local->sched_scan_ies.ie[i]) {
			ret = -ENOMEM;
			goto out_free;
		}

		local->sched_scan_ies.len[i] =
			ieee80211_build_preq_ies(local,
						 local->sched_scan_ies.ie[i],
						 req->ie, req->ie_len, i,
						 (u32) -1, 0);
	}

	ret = drv_sched_scan_start(local, sdata, req,
				   &local->sched_scan_ies);
	if (ret == 0) {
		local->sched_scanning = true;
		goto out;
	}

out_free:
	while (i > 0)
		kfree(local->sched_scan_ies.ie[--i]);
out:
	mutex_unlock(&sdata->local->mtx);
	return ret;
}

int ieee80211_request_sched_scan_stop(struct ieee80211_sub_if_data *sdata)
{
	struct ieee80211_local *local = sdata->local;
	int ret = 0, i;

	mutex_lock(&sdata->local->mtx);

	if (!local->ops->sched_scan_stop) {
		ret = -ENOTSUPP;
		goto out;
	}

	if (local->sched_scanning) {
		for (i = 0; i < IEEE80211_NUM_BANDS; i++)
			kfree(local->sched_scan_ies.ie[i]);

		drv_sched_scan_stop(local, sdata);
		local->sched_scanning = false;
	}
out:
	mutex_unlock(&sdata->local->mtx);

	return ret;
}

void ieee80211_sched_scan_results(struct ieee80211_hw *hw)
{
	struct ieee80211_local *local = hw_to_local(hw);

	trace_api_sched_scan_results(local);

	cfg80211_sched_scan_results(hw->wiphy);
}
EXPORT_SYMBOL(ieee80211_sched_scan_results);

void ieee80211_sched_scan_stopped_work(struct work_struct *work)
{
	struct ieee80211_local *local =
		container_of(work, struct ieee80211_local,
			     sched_scan_stopped_work);
	int i;

	mutex_lock(&local->mtx);

	if (!local->sched_scanning) {
		mutex_unlock(&local->mtx);
		return;
	}

	for (i = 0; i < IEEE80211_NUM_BANDS; i++)
		kfree(local->sched_scan_ies.ie[i]);

	local->sched_scanning = false;

	mutex_unlock(&local->mtx);

	cfg80211_sched_scan_stopped(local->hw.wiphy);
}

void ieee80211_sched_scan_stopped(struct ieee80211_hw *hw)
{
	struct ieee80211_local *local = hw_to_local(hw);

	trace_api_sched_scan_stopped(local);

	ieee80211_queue_work(&local->hw, &local->sched_scan_stopped_work);
}
EXPORT_SYMBOL(ieee80211_sched_scan_stopped);<|MERGE_RESOLUTION|>--- conflicted
+++ resolved
@@ -213,12 +213,9 @@
 	if (bss)
 		ieee80211_rx_bss_put(sdata->local, bss);
 
-<<<<<<< HEAD
-=======
 	if (channel == sdata->local->oper_channel)
 		return RX_CONTINUE;
 
->>>>>>> 6f5c871d
 	dev_kfree_skb(skb);
 	return RX_QUEUED;
 }
@@ -294,13 +291,9 @@
 	local->scanning = 0;
 	local->scan_channel = NULL;
 
-<<<<<<< HEAD
-	ieee80211_hw_config(local, IEEE80211_CONF_CHANGE_CHANNEL);
-=======
 	/* Set power back to normal operating levels. */
 	ieee80211_hw_config(local, 0);
 
->>>>>>> 6f5c871d
 	if (!was_hw_scan) {
 		ieee80211_configure_filter(local);
 		drv_sw_scan_complete(local);
@@ -345,17 +338,11 @@
 	 */
 	drv_sw_scan_start(local);
 
-	ieee80211_offchannel_stop_beaconing(local);
-
 	local->leave_oper_channel_time = 0;
 	local->next_scan_state = SCAN_DECISION;
 	local->scan_channel_idx = 0;
 
-<<<<<<< HEAD
-	drv_flush(local, false);
-=======
 	ieee80211_offchannel_stop_vifs(local, true);
->>>>>>> 6f5c871d
 
 	ieee80211_configure_filter(local);
 
@@ -497,61 +484,7 @@
 	}
 	mutex_unlock(&local->iflist_mtx);
 
-<<<<<<< HEAD
-	if (local->scan_channel) {
-		/*
-		 * we're currently scanning a different channel, let's
-		 * see if we can scan another channel without interfering
-		 * with the current traffic situation.
-		 *
-		 * Since we don't know if the AP has pending frames for us
-		 * we can only check for our tx queues and use the current
-		 * pm_qos requirements for rx. Hence, if no tx traffic occurs
-		 * at all we will scan as many channels in a row as the pm_qos
-		 * latency allows us to. Additionally we also check for the
-		 * currently negotiated listen interval to prevent losing
-		 * frames unnecessarily.
-		 *
-		 * Otherwise switch back to the operating channel.
-		 */
-		next_chan = local->scan_req->channels[local->scan_channel_idx];
-
-		bad_latency = time_after(jiffies +
-				ieee80211_scan_get_channel_time(next_chan),
-				local->leave_oper_channel_time +
-				usecs_to_jiffies(pm_qos_request(PM_QOS_NETWORK_LATENCY)));
-
-		listen_int_exceeded = time_after(jiffies +
-				ieee80211_scan_get_channel_time(next_chan),
-				local->leave_oper_channel_time +
-				usecs_to_jiffies(min_beacon_int * 1024) *
-				local->hw.conf.listen_interval);
-
-		if (associated && ( !tx_empty || bad_latency ||
-		    listen_int_exceeded))
-			local->next_scan_state = SCAN_ENTER_OPER_CHANNEL;
-		else
-			local->next_scan_state = SCAN_SET_CHANNEL;
-	} else {
-		/*
-		 * we're on the operating channel currently, let's
-		 * leave that channel now to scan another one
-		 */
-		local->next_scan_state = SCAN_LEAVE_OPER_CHANNEL;
-	}
-
-	*next_delay = 0;
-}
-
-static void ieee80211_scan_state_leave_oper_channel(struct ieee80211_local *local,
-						    unsigned long *next_delay)
-{
-	ieee80211_offchannel_stop_station(local);
-
-	__set_bit(SCAN_OFF_CHANNEL, &local->scanning);
-=======
 	next_chan = local->scan_req->channels[local->scan_channel_idx];
->>>>>>> 6f5c871d
 
 	/*
 	 * we're currently scanning a different channel, let's
@@ -574,26 +507,6 @@
 			local->leave_oper_channel_time +
 			usecs_to_jiffies(pm_qos_request(PM_QOS_NETWORK_LATENCY)));
 
-<<<<<<< HEAD
-	/* advance to the next channel to be scanned */
-	local->next_scan_state = SCAN_SET_CHANNEL;
-}
-
-static void ieee80211_scan_state_enter_oper_channel(struct ieee80211_local *local,
-						    unsigned long *next_delay)
-{
-	/* switch back to the operating channel */
-	local->scan_channel = NULL;
-	ieee80211_hw_config(local, IEEE80211_CONF_CHANGE_CHANNEL);
-
-	/*
-	 * Only re-enable station mode interface now; beaconing will be
-	 * re-enabled once the full scan has been completed.
-	 */
-	ieee80211_offchannel_return(local, false);
-
-	__clear_bit(SCAN_OFF_CHANNEL, &local->scanning);
-=======
 	listen_int_exceeded = time_after(jiffies +
 			ieee80211_scan_get_channel_time(next_chan),
 			local->leave_oper_channel_time +
@@ -604,7 +517,6 @@
 		local->next_scan_state = SCAN_SUSPEND;
 	else
 		local->next_scan_state = SCAN_SET_CHANNEL;
->>>>>>> 6f5c871d
 
 	*next_delay = 0;
 }
