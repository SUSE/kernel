--- conflicted
+++ resolved
@@ -333,13 +333,10 @@
 			return;
 	}
 
-<<<<<<< HEAD
-=======
 	/* Do not update the BSS table in case of only monitor interfaces */
 	if (local->open_count == local->monitors)
 		return;
 
->>>>>>> 2d5404ca
 	bss = ieee80211_bss_info_update(local, rx_status,
 					mgmt, skb->len,
 					channel);
@@ -582,8 +579,6 @@
 
 	lockdep_assert_wiphy(local->hw.wiphy);
 
-	lockdep_assert_wiphy(local->hw.wiphy);
-
 	if (!ieee80211_is_radar_required(local))
 		return true;
 
@@ -591,14 +586,9 @@
 		return false;
 
 	list_for_each_entry(sdata_iter, &local->interfaces, list) {
-<<<<<<< HEAD
-		if (sdata_iter->wdev.cac_started)
-			return false;
-=======
 		for_each_valid_link(&sdata_iter->wdev, link_id)
 			if (sdata_iter->wdev.links[link_id].cac_started)
 				return false;
->>>>>>> 2d5404ca
 	}
 
 	return true;
