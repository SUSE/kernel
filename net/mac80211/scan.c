// SPDX-License-Identifier: GPL-2.0-only
/*
 * Scanning implementation
 *
 * Copyright 2003, Jouni Malinen <jkmaline@cc.hut.fi>
 * Copyright 2004, Instant802 Networks, Inc.
 * Copyright 2005, Devicescape Software, Inc.
 * Copyright 2006-2007	Jiri Benc <jbenc@suse.cz>
 * Copyright 2007, Michael Wu <flamingice@sourmilk.net>
 * Copyright 2013-2015  Intel Mobile Communications GmbH
 * Copyright 2016-2017  Intel Deutschland GmbH
 * Copyright (C) 2018-2023 Intel Corporation
 */

#include <linux/if_arp.h>
#include <linux/etherdevice.h>
#include <linux/rtnetlink.h>
#include <net/sch_generic.h>
#include <linux/slab.h>
#include <linux/export.h>
#include <linux/random.h>
#include <net/mac80211.h>

#include "ieee80211_i.h"
#include "driver-ops.h"
#include "mesh.h"

#define IEEE80211_PROBE_DELAY (HZ / 33)
#define IEEE80211_CHANNEL_TIME (HZ / 33)
#define IEEE80211_PASSIVE_CHANNEL_TIME (HZ / 9)

void ieee80211_rx_bss_put(struct ieee80211_local *local,
			  struct ieee80211_bss *bss)
{
	if (!bss)
		return;
	cfg80211_put_bss(local->hw.wiphy,
			 container_of((void *)bss, struct cfg80211_bss, priv));
}

static bool is_uapsd_supported(struct ieee802_11_elems *elems)
{
	u8 qos_info;

	if (elems->wmm_info && elems->wmm_info_len == 7
	    && elems->wmm_info[5] == 1)
		qos_info = elems->wmm_info[6];
	else if (elems->wmm_param && elems->wmm_param_len == 24
		 && elems->wmm_param[5] == 1)
		qos_info = elems->wmm_param[6];
	else
		/* no valid wmm information or parameter element found */
		return false;

	return qos_info & IEEE80211_WMM_IE_AP_QOSINFO_UAPSD;
}

struct inform_bss_update_data {
	struct ieee80211_rx_status *rx_status;
	bool beacon;
};

void ieee80211_inform_bss(struct wiphy *wiphy,
			  struct cfg80211_bss *cbss,
			  const struct cfg80211_bss_ies *ies,
			  void *data)
{
	struct ieee80211_local *local = wiphy_priv(wiphy);
	struct inform_bss_update_data *update_data = data;
	struct ieee80211_bss *bss = (void *)cbss->priv;
	struct ieee80211_rx_status *rx_status;
	struct ieee802_11_elems *elems;
	int clen, srlen;

	/* This happens while joining an IBSS */
	if (!update_data)
		return;

	elems = ieee802_11_parse_elems(ies->data, ies->len, false, NULL);
	if (!elems)
		return;

	rx_status = update_data->rx_status;

	if (update_data->beacon)
		bss->device_ts_beacon = rx_status->device_timestamp;
	else
		bss->device_ts_presp = rx_status->device_timestamp;

	if (elems->parse_error) {
		if (update_data->beacon)
			bss->corrupt_data |= IEEE80211_BSS_CORRUPT_BEACON;
		else
			bss->corrupt_data |= IEEE80211_BSS_CORRUPT_PROBE_RESP;
	} else {
		if (update_data->beacon)
			bss->corrupt_data &= ~IEEE80211_BSS_CORRUPT_BEACON;
		else
			bss->corrupt_data &= ~IEEE80211_BSS_CORRUPT_PROBE_RESP;
	}

	/* save the ERP value so that it is available at association time */
	if (elems->erp_info && (!elems->parse_error ||
				!(bss->valid_data & IEEE80211_BSS_VALID_ERP))) {
		bss->erp_value = elems->erp_info[0];
		bss->has_erp_value = true;
		if (!elems->parse_error)
			bss->valid_data |= IEEE80211_BSS_VALID_ERP;
	}

	/* replace old supported rates if we get new values */
	if (!elems->parse_error ||
	    !(bss->valid_data & IEEE80211_BSS_VALID_RATES)) {
		srlen = 0;
		if (elems->supp_rates) {
			clen = IEEE80211_MAX_SUPP_RATES;
			if (clen > elems->supp_rates_len)
				clen = elems->supp_rates_len;
			memcpy(bss->supp_rates, elems->supp_rates, clen);
			srlen += clen;
		}
		if (elems->ext_supp_rates) {
			clen = IEEE80211_MAX_SUPP_RATES - srlen;
			if (clen > elems->ext_supp_rates_len)
				clen = elems->ext_supp_rates_len;
			memcpy(bss->supp_rates + srlen, elems->ext_supp_rates,
			       clen);
			srlen += clen;
		}
		if (srlen) {
			bss->supp_rates_len = srlen;
			if (!elems->parse_error)
				bss->valid_data |= IEEE80211_BSS_VALID_RATES;
		}
	}

	if (!elems->parse_error ||
	    !(bss->valid_data & IEEE80211_BSS_VALID_WMM)) {
		bss->wmm_used = elems->wmm_param || elems->wmm_info;
		bss->uapsd_supported = is_uapsd_supported(elems);
		if (!elems->parse_error)
			bss->valid_data |= IEEE80211_BSS_VALID_WMM;
	}

	if (update_data->beacon) {
		struct ieee80211_supported_band *sband =
			local->hw.wiphy->bands[rx_status->band];
		if (!(rx_status->encoding == RX_ENC_HT) &&
		    !(rx_status->encoding == RX_ENC_VHT))
			bss->beacon_rate =
				&sband->bitrates[rx_status->rate_idx];
	}

	if (elems->vht_cap_elem)
		bss->vht_cap_info =
			le32_to_cpu(elems->vht_cap_elem->vht_cap_info);
	else
		bss->vht_cap_info = 0;

	kfree(elems);
}

struct ieee80211_bss *
ieee80211_bss_info_update(struct ieee80211_local *local,
			  struct ieee80211_rx_status *rx_status,
			  struct ieee80211_mgmt *mgmt, size_t len,
			  struct ieee80211_channel *channel)
{
	bool beacon = ieee80211_is_beacon(mgmt->frame_control) ||
		      ieee80211_is_s1g_beacon(mgmt->frame_control);
	struct cfg80211_bss *cbss;
	struct inform_bss_update_data update_data = {
		.rx_status = rx_status,
		.beacon = beacon,
	};
	struct cfg80211_inform_bss bss_meta = {
		.boottime_ns = rx_status->boottime_ns,
		.drv_data = (void *)&update_data,
	};
	bool signal_valid;
	struct ieee80211_sub_if_data *scan_sdata;

	if (rx_status->flag & RX_FLAG_NO_SIGNAL_VAL)
		bss_meta.signal = 0; /* invalid signal indication */
	else if (ieee80211_hw_check(&local->hw, SIGNAL_DBM))
		bss_meta.signal = rx_status->signal * 100;
	else if (ieee80211_hw_check(&local->hw, SIGNAL_UNSPEC))
		bss_meta.signal = (rx_status->signal * 100) / local->hw.max_signal;

	bss_meta.chan = channel;

	rcu_read_lock();
	scan_sdata = rcu_dereference(local->scan_sdata);
	if (scan_sdata && scan_sdata->vif.type == NL80211_IFTYPE_STATION &&
	    scan_sdata->vif.cfg.assoc &&
	    ieee80211_have_rx_timestamp(rx_status)) {
		bss_meta.parent_tsf =
			ieee80211_calculate_rx_timestamp(local, rx_status,
							 len + FCS_LEN, 24);
		ether_addr_copy(bss_meta.parent_bssid,
				scan_sdata->vif.bss_conf.bssid);
	}
	rcu_read_unlock();

	cbss = cfg80211_inform_bss_frame_data(local->hw.wiphy, &bss_meta,
					      mgmt, len, GFP_ATOMIC);
	if (!cbss)
		return NULL;

	/* In case the signal is invalid update the status */
	signal_valid = channel == cbss->channel;
	if (!signal_valid)
		rx_status->flag |= RX_FLAG_NO_SIGNAL_VAL;

	return (void *)cbss->priv;
}

static bool ieee80211_scan_accept_presp(struct ieee80211_sub_if_data *sdata,
					u32 scan_flags, const u8 *da)
{
	if (!sdata)
		return false;
	/* accept broadcast for OCE */
	if (scan_flags & NL80211_SCAN_FLAG_ACCEPT_BCAST_PROBE_RESP &&
	    is_broadcast_ether_addr(da))
		return true;
	if (scan_flags & NL80211_SCAN_FLAG_RANDOM_ADDR)
		return true;
	return ether_addr_equal(da, sdata->vif.addr);
}

void ieee80211_scan_rx(struct ieee80211_local *local, struct sk_buff *skb)
{
	struct ieee80211_rx_status *rx_status = IEEE80211_SKB_RXCB(skb);
	struct ieee80211_sub_if_data *sdata1, *sdata2;
	struct ieee80211_mgmt *mgmt = (void *)skb->data;
	struct ieee80211_bss *bss;
	struct ieee80211_channel *channel;
	size_t min_hdr_len = offsetof(struct ieee80211_mgmt,
				      u.probe_resp.variable);

	if (!ieee80211_is_probe_resp(mgmt->frame_control) &&
	    !ieee80211_is_beacon(mgmt->frame_control) &&
	    !ieee80211_is_s1g_beacon(mgmt->frame_control))
		return;

	if (ieee80211_is_s1g_beacon(mgmt->frame_control)) {
		if (ieee80211_is_s1g_short_beacon(mgmt->frame_control))
			min_hdr_len = offsetof(struct ieee80211_ext,
					       u.s1g_short_beacon.variable);
		else
			min_hdr_len = offsetof(struct ieee80211_ext,
					       u.s1g_beacon);
	}

	if (skb->len < min_hdr_len)
		return;

	sdata1 = rcu_dereference(local->scan_sdata);
	sdata2 = rcu_dereference(local->sched_scan_sdata);

	if (likely(!sdata1 && !sdata2))
		return;

	if (test_and_clear_bit(SCAN_BEACON_WAIT, &local->scanning)) {
		/*
		 * we were passive scanning because of radar/no-IR, but
		 * the beacon/proberesp rx gives us an opportunity to upgrade
		 * to active scan
		 */
		set_bit(SCAN_BEACON_DONE, &local->scanning);
		wiphy_delayed_work_queue(local->hw.wiphy, &local->scan_work, 0);
	}

	if (ieee80211_is_probe_resp(mgmt->frame_control)) {
		struct cfg80211_scan_request *scan_req;
		struct cfg80211_sched_scan_request *sched_scan_req;
		u32 scan_req_flags = 0, sched_scan_req_flags = 0;

		scan_req = rcu_dereference(local->scan_req);
		sched_scan_req = rcu_dereference(local->sched_scan_req);

		if (scan_req)
			scan_req_flags = scan_req->flags;

		if (sched_scan_req)
			sched_scan_req_flags = sched_scan_req->flags;

		/* ignore ProbeResp to foreign address or non-bcast (OCE)
		 * unless scanning with randomised address
		 */
		if (!ieee80211_scan_accept_presp(sdata1, scan_req_flags,
						 mgmt->da) &&
		    !ieee80211_scan_accept_presp(sdata2, sched_scan_req_flags,
						 mgmt->da))
			return;
	}

	channel = ieee80211_get_channel_khz(local->hw.wiphy,
					ieee80211_rx_status_to_khz(rx_status));

	if (!channel || channel->flags & IEEE80211_CHAN_DISABLED)
		return;

	bss = ieee80211_bss_info_update(local, rx_status,
					mgmt, skb->len,
					channel);
	if (bss)
		ieee80211_rx_bss_put(local, bss);
}

static void ieee80211_prepare_scan_chandef(struct cfg80211_chan_def *chandef)
{
	memset(chandef, 0, sizeof(*chandef));

	chandef->width = NL80211_CHAN_WIDTH_20_NOHT;
}

/* return false if no more work */
static bool ieee80211_prep_hw_scan(struct ieee80211_sub_if_data *sdata)
{
	struct ieee80211_local *local = sdata->local;
	struct cfg80211_scan_request *req;
	struct cfg80211_chan_def chandef;
	u8 bands_used = 0;
	int i, ielen, n_chans;
	u32 flags = 0;

	req = rcu_dereference_protected(local->scan_req,
					lockdep_is_held(&local->hw.wiphy->mtx));

	if (test_bit(SCAN_HW_CANCELLED, &local->scanning))
		return false;

	if (ieee80211_hw_check(&local->hw, SINGLE_SCAN_ON_ALL_BANDS)) {
		for (i = 0; i < req->n_channels; i++) {
			local->hw_scan_req->req.channels[i] = req->channels[i];
			bands_used |= BIT(req->channels[i]->band);
		}

		n_chans = req->n_channels;
	} else {
		do {
			if (local->hw_scan_band == NUM_NL80211_BANDS)
				return false;

			n_chans = 0;

			for (i = 0; i < req->n_channels; i++) {
				if (req->channels[i]->band !=
				    local->hw_scan_band)
					continue;
				local->hw_scan_req->req.channels[n_chans] =
							req->channels[i];
				n_chans++;
				bands_used |= BIT(req->channels[i]->band);
			}

			local->hw_scan_band++;
		} while (!n_chans);
	}

	local->hw_scan_req->req.n_channels = n_chans;
	ieee80211_prepare_scan_chandef(&chandef);

	if (req->flags & NL80211_SCAN_FLAG_MIN_PREQ_CONTENT)
		flags |= IEEE80211_PROBE_FLAG_MIN_CONTENT;

	ielen = ieee80211_build_preq_ies(sdata,
					 (u8 *)local->hw_scan_req->req.ie,
					 local->hw_scan_ies_bufsize,
					 &local->hw_scan_req->ies,
					 req->ie, req->ie_len,
					 bands_used, req->rates, &chandef,
					 flags);
	local->hw_scan_req->req.ie_len = ielen;
	local->hw_scan_req->req.no_cck = req->no_cck;
	ether_addr_copy(local->hw_scan_req->req.mac_addr, req->mac_addr);
	ether_addr_copy(local->hw_scan_req->req.mac_addr_mask,
			req->mac_addr_mask);
	ether_addr_copy(local->hw_scan_req->req.bssid, req->bssid);

	return true;
}

static void __ieee80211_scan_completed(struct ieee80211_hw *hw, bool aborted)
{
	struct ieee80211_local *local = hw_to_local(hw);
	bool hw_scan = test_bit(SCAN_HW_SCANNING, &local->scanning);
	bool was_scanning = local->scanning;
	struct cfg80211_scan_request *scan_req;
	struct ieee80211_sub_if_data *scan_sdata;
	struct ieee80211_sub_if_data *sdata;

	lockdep_assert_wiphy(local->hw.wiphy);

	/*
	 * It's ok to abort a not-yet-running scan (that
	 * we have one at all will be verified by checking
	 * local->scan_req next), but not to complete it
	 * successfully.
	 */
	if (WARN_ON(!local->scanning && !aborted))
		aborted = true;

	if (WARN_ON(!local->scan_req))
		return;

	scan_sdata = rcu_dereference_protected(local->scan_sdata,
					       lockdep_is_held(&local->hw.wiphy->mtx));

	if (hw_scan && !aborted &&
	    !ieee80211_hw_check(&local->hw, SINGLE_SCAN_ON_ALL_BANDS) &&
	    ieee80211_prep_hw_scan(scan_sdata)) {
		int rc;

		rc = drv_hw_scan(local,
			rcu_dereference_protected(local->scan_sdata,
						  lockdep_is_held(&local->hw.wiphy->mtx)),
			local->hw_scan_req);

		if (rc == 0)
			return;

		/* HW scan failed and is going to be reported as aborted,
		 * so clear old scan info.
		 */
		memset(&local->scan_info, 0, sizeof(local->scan_info));
		aborted = true;
	}

	kfree(local->hw_scan_req);
	local->hw_scan_req = NULL;

	scan_req = rcu_dereference_protected(local->scan_req,
					     lockdep_is_held(&local->hw.wiphy->mtx));

	RCU_INIT_POINTER(local->scan_req, NULL);
	RCU_INIT_POINTER(local->scan_sdata, NULL);

	local->scanning = 0;
	local->scan_chandef.chan = NULL;

	synchronize_rcu();

	if (scan_req != local->int_scan_req) {
		local->scan_info.aborted = aborted;
		cfg80211_scan_done(scan_req, &local->scan_info);
	}

	/* Set power back to normal operating levels. */
	ieee80211_hw_config(local, 0);

	if (!hw_scan && was_scanning) {
		ieee80211_configure_filter(local);
		drv_sw_scan_complete(local, scan_sdata);
		ieee80211_offchannel_return(local);
	}

	ieee80211_recalc_idle(local);

	ieee80211_mlme_notify_scan_completed(local);
	ieee80211_ibss_notify_scan_completed(local);

	/* Requeue all the work that might have been ignored while
	 * the scan was in progress; if there was none this will
	 * just be a no-op for the particular interface.
	 */
	list_for_each_entry_rcu(sdata, &local->interfaces, list) {
		if (ieee80211_sdata_running(sdata))
			wiphy_work_queue(sdata->local->hw.wiphy, &sdata->work);
	}

	if (was_scanning)
		ieee80211_start_next_roc(local);
}

void ieee80211_scan_completed(struct ieee80211_hw *hw,
			      struct cfg80211_scan_info *info)
{
	struct ieee80211_local *local = hw_to_local(hw);

	trace_api_scan_completed(local, info->aborted);

	set_bit(SCAN_COMPLETED, &local->scanning);
	if (info->aborted)
		set_bit(SCAN_ABORTED, &local->scanning);

	memcpy(&local->scan_info, info, sizeof(*info));

	wiphy_delayed_work_queue(local->hw.wiphy, &local->scan_work, 0);
}
EXPORT_SYMBOL(ieee80211_scan_completed);

static int ieee80211_start_sw_scan(struct ieee80211_local *local,
				   struct ieee80211_sub_if_data *sdata)
{
	/* Software scan is not supported in multi-channel cases */
	if (local->use_chanctx)
		return -EOPNOTSUPP;

	/*
	 * Hardware/driver doesn't support hw_scan, so use software
	 * scanning instead. First send a nullfunc frame with power save
	 * bit on so that AP will buffer the frames for us while we are not
	 * listening, then send probe requests to each channel and wait for
	 * the responses. After all channels are scanned, tune back to the
	 * original channel and send a nullfunc frame with power save bit
	 * off to trigger the AP to send us all the buffered frames.
	 *
	 * Note that while local->sw_scanning is true everything else but
	 * nullfunc frames and probe requests will be dropped in
	 * ieee80211_tx_h_check_assoc().
	 */
	drv_sw_scan_start(local, sdata, local->scan_addr);

	local->leave_oper_channel_time = jiffies;
	local->next_scan_state = SCAN_DECISION;
	local->scan_channel_idx = 0;

	ieee80211_offchannel_stop_vifs(local);

	/* ensure nullfunc is transmitted before leaving operating channel */
	ieee80211_flush_queues(local, NULL, false);

	ieee80211_configure_filter(local);

	/* We need to set power level at maximum rate for scanning. */
	ieee80211_hw_config(local, 0);

	wiphy_delayed_work_queue(local->hw.wiphy, &local->scan_work, 0);

	return 0;
}

static bool __ieee80211_can_leave_ch(struct ieee80211_sub_if_data *sdata)
{
	struct ieee80211_local *local = sdata->local;
	struct ieee80211_sub_if_data *sdata_iter;

	lockdep_assert_wiphy(local->hw.wiphy);

	if (!ieee80211_is_radar_required(local))
		return true;

	if (!regulatory_pre_cac_allowed(local->hw.wiphy))
		return false;

	list_for_each_entry(sdata_iter, &local->interfaces, list) {
		if (sdata_iter->wdev.cac_started)
			return false;
	}

	return true;
}

static bool ieee80211_can_scan(struct ieee80211_local *local,
			       struct ieee80211_sub_if_data *sdata)
{
	if (!__ieee80211_can_leave_ch(sdata))
		return false;

	if (!list_empty(&local->roc_list))
		return false;

	if (sdata->vif.type == NL80211_IFTYPE_STATION &&
	    sdata->u.mgd.flags & IEEE80211_STA_CONNECTION_POLL)
		return false;

	return true;
}

void ieee80211_run_deferred_scan(struct ieee80211_local *local)
{
	lockdep_assert_wiphy(local->hw.wiphy);

	if (!local->scan_req || local->scanning)
		return;

	if (!ieee80211_can_scan(local,
				rcu_dereference_protected(
					local->scan_sdata,
					lockdep_is_held(&local->hw.wiphy->mtx))))
		return;

	wiphy_delayed_work_queue(local->hw.wiphy, &local->scan_work,
				 round_jiffies_relative(0));
}

static void ieee80211_send_scan_probe_req(struct ieee80211_sub_if_data *sdata,
					  const u8 *src, const u8 *dst,
					  const u8 *ssid, size_t ssid_len,
					  const u8 *ie, size_t ie_len,
					  u32 ratemask, u32 flags, u32 tx_flags,
					  struct ieee80211_channel *channel)
{
	struct sk_buff *skb;

	skb = ieee80211_build_probe_req(sdata, src, dst, ratemask, channel,
					ssid, ssid_len,
					ie, ie_len, flags);

	if (skb) {
		if (flags & IEEE80211_PROBE_FLAG_RANDOM_SN) {
			struct ieee80211_hdr *hdr = (void *)skb->data;
			struct ieee80211_tx_info *info = IEEE80211_SKB_CB(skb);
			u16 sn = get_random_u16();

			info->control.flags |= IEEE80211_TX_CTRL_NO_SEQNO;
			hdr->seq_ctrl =
				cpu_to_le16(IEEE80211_SN_TO_SEQ(sn));
		}
		IEEE80211_SKB_CB(skb)->flags |= tx_flags;
		ieee80211_tx_skb_tid_band(sdata, skb, 7, channel->band);
	}
}

static void ieee80211_scan_state_send_probe(struct ieee80211_local *local,
					    unsigned long *next_delay)
{
	int i;
	struct ieee80211_sub_if_data *sdata;
	struct cfg80211_scan_request *scan_req;
	enum nl80211_band band = local->hw.conf.chandef.chan->band;
	u32 flags = 0, tx_flags;

	scan_req = rcu_dereference_protected(local->scan_req,
					     lockdep_is_held(&local->hw.wiphy->mtx));

	tx_flags = IEEE80211_TX_INTFL_OFFCHAN_TX_OK;
	if (scan_req->no_cck)
		tx_flags |= IEEE80211_TX_CTL_NO_CCK_RATE;
	if (scan_req->flags & NL80211_SCAN_FLAG_MIN_PREQ_CONTENT)
		flags |= IEEE80211_PROBE_FLAG_MIN_CONTENT;
	if (scan_req->flags & NL80211_SCAN_FLAG_RANDOM_SN)
		flags |= IEEE80211_PROBE_FLAG_RANDOM_SN;

	sdata = rcu_dereference_protected(local->scan_sdata,
					  lockdep_is_held(&local->hw.wiphy->mtx));

	for (i = 0; i < scan_req->n_ssids; i++)
		ieee80211_send_scan_probe_req(
			sdata, local->scan_addr, scan_req->bssid,
			scan_req->ssids[i].ssid, scan_req->ssids[i].ssid_len,
			scan_req->ie, scan_req->ie_len,
			scan_req->rates[band], flags,
			tx_flags, local->hw.conf.chandef.chan);

	/*
	 * After sending probe requests, wait for probe responses
	 * on the channel.
	 */
	*next_delay = IEEE80211_CHANNEL_TIME;
	local->next_scan_state = SCAN_DECISION;
}

static int __ieee80211_start_scan(struct ieee80211_sub_if_data *sdata,
				  struct cfg80211_scan_request *req)
{
	struct ieee80211_local *local = sdata->local;
	bool hw_scan = local->ops->hw_scan;
	int rc;

	lockdep_assert_wiphy(local->hw.wiphy);

	if (local->scan_req)
		return -EBUSY;

	if (!__ieee80211_can_leave_ch(sdata))
		return -EBUSY;

	if (!ieee80211_can_scan(local, sdata)) {
		/* wait for the work to finish/time out */
		rcu_assign_pointer(local->scan_req, req);
		rcu_assign_pointer(local->scan_sdata, sdata);
		return 0;
	}

 again:
	if (hw_scan) {
		u8 *ies;

		local->hw_scan_ies_bufsize = local->scan_ies_len + req->ie_len;

		if (ieee80211_hw_check(&local->hw, SINGLE_SCAN_ON_ALL_BANDS)) {
			int i, n_bands = 0;
			u8 bands_counted = 0;

			for (i = 0; i < req->n_channels; i++) {
				if (bands_counted & BIT(req->channels[i]->band))
					continue;
				bands_counted |= BIT(req->channels[i]->band);
				n_bands++;
			}

			local->hw_scan_ies_bufsize *= n_bands;
		}

		local->hw_scan_req = kmalloc(
				sizeof(*local->hw_scan_req) +
				req->n_channels * sizeof(req->channels[0]) +
				local->hw_scan_ies_bufsize, GFP_KERNEL);
		if (!local->hw_scan_req)
			return -ENOMEM;

		local->hw_scan_req->req.ssids = req->ssids;
		local->hw_scan_req->req.n_ssids = req->n_ssids;
		ies = (u8 *)local->hw_scan_req +
			sizeof(*local->hw_scan_req) +
			req->n_channels * sizeof(req->channels[0]);
		local->hw_scan_req->req.ie = ies;
		local->hw_scan_req->req.flags = req->flags;
		eth_broadcast_addr(local->hw_scan_req->req.bssid);
		local->hw_scan_req->req.duration = req->duration;
		local->hw_scan_req->req.duration_mandatory =
			req->duration_mandatory;

		local->hw_scan_band = 0;
		local->hw_scan_req->req.n_6ghz_params = req->n_6ghz_params;
		local->hw_scan_req->req.scan_6ghz_params =
			req->scan_6ghz_params;
		local->hw_scan_req->req.scan_6ghz = req->scan_6ghz;

		/*
		 * After allocating local->hw_scan_req, we must
		 * go through until ieee80211_prep_hw_scan(), so
		 * anything that might be changed here and leave
		 * this function early must not go after this
		 * allocation.
		 */
	}

	rcu_assign_pointer(local->scan_req, req);
	rcu_assign_pointer(local->scan_sdata, sdata);

	if (req->flags & NL80211_SCAN_FLAG_RANDOM_ADDR)
		get_random_mask_addr(local->scan_addr,
				     req->mac_addr,
				     req->mac_addr_mask);
	else
		memcpy(local->scan_addr, sdata->vif.addr, ETH_ALEN);

	if (hw_scan) {
		__set_bit(SCAN_HW_SCANNING, &local->scanning);
	} else if ((req->n_channels == 1) &&
		   (req->channels[0] == local->_oper_chandef.chan)) {
		/*
		 * If we are scanning only on the operating channel
		 * then we do not need to stop normal activities
		 */
		unsigned long next_delay;

		__set_bit(SCAN_ONCHANNEL_SCANNING, &local->scanning);

		ieee80211_recalc_idle(local);

		/* Notify driver scan is starting, keep order of operations
		 * same as normal software scan, in case that matters. */
		drv_sw_scan_start(local, sdata, local->scan_addr);

		ieee80211_configure_filter(local); /* accept probe-responses */

		/* We need to ensure power level is at max for scanning. */
		ieee80211_hw_config(local, 0);

		if ((req->channels[0]->flags & (IEEE80211_CHAN_NO_IR |
						IEEE80211_CHAN_RADAR)) ||
		    !req->n_ssids) {
			next_delay = IEEE80211_PASSIVE_CHANNEL_TIME;
			if (req->n_ssids)
				set_bit(SCAN_BEACON_WAIT, &local->scanning);
		} else {
			ieee80211_scan_state_send_probe(local, &next_delay);
			next_delay = IEEE80211_CHANNEL_TIME;
		}

		/* Now, just wait a bit and we are all done! */
		wiphy_delayed_work_queue(local->hw.wiphy, &local->scan_work,
					 next_delay);
		return 0;
	} else {
		/* Do normal software scan */
		__set_bit(SCAN_SW_SCANNING, &local->scanning);
	}

	ieee80211_recalc_idle(local);

	if (hw_scan) {
		WARN_ON(!ieee80211_prep_hw_scan(sdata));
		rc = drv_hw_scan(local, sdata, local->hw_scan_req);
	} else {
		rc = ieee80211_start_sw_scan(local, sdata);
	}

	if (rc) {
		kfree(local->hw_scan_req);
		local->hw_scan_req = NULL;
		local->scanning = 0;

		ieee80211_recalc_idle(local);

		local->scan_req = NULL;
		RCU_INIT_POINTER(local->scan_sdata, NULL);
	}

	if (hw_scan && rc == 1) {
		/*
		 * we can't fall back to software for P2P-GO
		 * as it must update NoA etc.
		 */
		if (ieee80211_vif_type_p2p(&sdata->vif) ==
				NL80211_IFTYPE_P2P_GO)
			return -EOPNOTSUPP;
		hw_scan = false;
		goto again;
	}

	return rc;
}

static unsigned long
ieee80211_scan_get_channel_time(struct ieee80211_channel *chan)
{
	/*
	 * TODO: channel switching also consumes quite some time,
	 * add that delay as well to get a better estimation
	 */
	if (chan->flags & (IEEE80211_CHAN_NO_IR | IEEE80211_CHAN_RADAR))
		return IEEE80211_PASSIVE_CHANNEL_TIME;
	return IEEE80211_PROBE_DELAY + IEEE80211_CHANNEL_TIME;
}

static void ieee80211_scan_state_decision(struct ieee80211_local *local,
					  unsigned long *next_delay)
{
	bool associated = false;
	bool tx_empty = true;
	bool bad_latency;
	struct ieee80211_sub_if_data *sdata;
	struct ieee80211_channel *next_chan;
	enum mac80211_scan_state next_scan_state;
	struct cfg80211_scan_request *scan_req;

	lockdep_assert_wiphy(local->hw.wiphy);

	/*
	 * check if at least one STA interface is associated,
	 * check if at least one STA interface has pending tx frames
	 * and grab the lowest used beacon interval
	 */
	list_for_each_entry(sdata, &local->interfaces, list) {
		if (!ieee80211_sdata_running(sdata))
			continue;

		if (sdata->vif.type == NL80211_IFTYPE_STATION) {
			if (sdata->u.mgd.associated) {
				associated = true;

				if (!qdisc_all_tx_empty(sdata->dev)) {
					tx_empty = false;
					break;
				}
			}
		}
	}

	scan_req = rcu_dereference_protected(local->scan_req,
					     lockdep_is_held(&local->hw.wiphy->mtx));

	next_chan = scan_req->channels[local->scan_channel_idx];

	/*
	 * we're currently scanning a different channel, let's
	 * see if we can scan another channel without interfering
	 * with the current traffic situation.
	 *
	 * Keep good latency, do not stay off-channel more than 125 ms.
	 */

	bad_latency = time_after(jiffies +
				 ieee80211_scan_get_channel_time(next_chan),
				 local->leave_oper_channel_time + HZ / 8);

	if (associated && !tx_empty) {
		if (scan_req->flags & NL80211_SCAN_FLAG_LOW_PRIORITY)
			next_scan_state = SCAN_ABORT;
		else
			next_scan_state = SCAN_SUSPEND;
	} else if (associated && bad_latency) {
		next_scan_state = SCAN_SUSPEND;
	} else {
		next_scan_state = SCAN_SET_CHANNEL;
	}

	local->next_scan_state = next_scan_state;

	*next_delay = 0;
}

static void ieee80211_scan_state_set_channel(struct ieee80211_local *local,
					     unsigned long *next_delay)
{
	int skip;
	struct ieee80211_channel *chan;
	struct cfg80211_scan_request *scan_req;

	scan_req = rcu_dereference_protected(local->scan_req,
					     lockdep_is_held(&local->hw.wiphy->mtx));

	skip = 0;
	chan = scan_req->channels[local->scan_channel_idx];

	local->scan_chandef.chan = chan;
	local->scan_chandef.center_freq1 = chan->center_freq;
	local->scan_chandef.freq1_offset = chan->freq_offset;
	local->scan_chandef.center_freq2 = 0;

	/* For scanning on the S1G band, detect the channel width according to
	 * the channel being scanned.
	 */
	if (chan->band == NL80211_BAND_S1GHZ) {
		local->scan_chandef.width = ieee80211_s1g_channel_width(chan);
		goto set_channel;
	}

	/* If scanning on oper channel, use whatever channel-type
	 * is currently in use.
	 */
	if (chan == local->_oper_chandef.chan)
		local->scan_chandef = local->_oper_chandef;
	else
		local->scan_chandef.width = NL80211_CHAN_WIDTH_20_NOHT;

set_channel:
	if (ieee80211_hw_config(local, IEEE80211_CONF_CHANGE_CHANNEL))
		skip = 1;

	/* advance state machine to next channel/band */
	local->scan_channel_idx++;

	if (skip) {
		/* if we skip this channel return to the decision state */
		local->next_scan_state = SCAN_DECISION;
		return;
	}

	/*
	 * Probe delay is used to update the NAV, cf. 11.1.3.2.2
	 * (which unfortunately doesn't say _why_ step a) is done,
	 * but it waits for the probe delay or until a frame is
	 * received - and the received frame would update the NAV).
	 * For now, we do not support waiting until a frame is
	 * received.
	 *
	 * In any case, it is not necessary for a passive scan.
	 */
	if ((chan->flags & (IEEE80211_CHAN_NO_IR | IEEE80211_CHAN_RADAR)) ||
	    !scan_req->n_ssids) {
		*next_delay = IEEE80211_PASSIVE_CHANNEL_TIME;
		local->next_scan_state = SCAN_DECISION;
		if (scan_req->n_ssids)
			set_bit(SCAN_BEACON_WAIT, &local->scanning);
		return;
	}

	/* active scan, send probes */
	*next_delay = IEEE80211_PROBE_DELAY;
	local->next_scan_state = SCAN_SEND_PROBE;
}

static void ieee80211_scan_state_suspend(struct ieee80211_local *local,
					 unsigned long *next_delay)
{
	/* switch back to the operating channel */
	local->scan_chandef.chan = NULL;
	ieee80211_hw_config(local, IEEE80211_CONF_CHANGE_CHANNEL);

	/* disable PS */
	ieee80211_offchannel_return(local);

	*next_delay = HZ / 5;
	/* afterwards, resume scan & go to next channel */
	local->next_scan_state = SCAN_RESUME;
}

static void ieee80211_scan_state_resume(struct ieee80211_local *local,
					unsigned long *next_delay)
{
	ieee80211_offchannel_stop_vifs(local);

	if (local->ops->flush) {
		ieee80211_flush_queues(local, NULL, false);
		*next_delay = 0;
	} else
		*next_delay = HZ / 10;

	/* remember when we left the operating channel */
	local->leave_oper_channel_time = jiffies;

	/* advance to the next channel to be scanned */
	local->next_scan_state = SCAN_SET_CHANNEL;
}

void ieee80211_scan_work(struct wiphy *wiphy, struct wiphy_work *work)
{
	struct ieee80211_local *local =
		container_of(work, struct ieee80211_local, scan_work.work);
	struct ieee80211_sub_if_data *sdata;
	struct cfg80211_scan_request *scan_req;
	unsigned long next_delay = 0;
	bool aborted;

	lockdep_assert_wiphy(local->hw.wiphy);

	if (!ieee80211_can_run_worker(local)) {
		aborted = true;
		goto out_complete;
	}

	sdata = rcu_dereference_protected(local->scan_sdata,
					  lockdep_is_held(&local->hw.wiphy->mtx));
	scan_req = rcu_dereference_protected(local->scan_req,
					     lockdep_is_held(&local->hw.wiphy->mtx));

	/* When scanning on-channel, the first-callback means completed. */
	if (test_bit(SCAN_ONCHANNEL_SCANNING, &local->scanning)) {
		aborted = test_and_clear_bit(SCAN_ABORTED, &local->scanning);
		goto out_complete;
	}

	if (test_and_clear_bit(SCAN_COMPLETED, &local->scanning)) {
		aborted = test_and_clear_bit(SCAN_ABORTED, &local->scanning);
		goto out_complete;
	}

	if (!sdata || !scan_req)
		return;

	if (!local->scanning) {
		int rc;

		RCU_INIT_POINTER(local->scan_req, NULL);
		RCU_INIT_POINTER(local->scan_sdata, NULL);

		rc = __ieee80211_start_scan(sdata, scan_req);
		if (!rc)
			return;
		/* need to complete scan in cfg80211 */
		rcu_assign_pointer(local->scan_req, scan_req);
		aborted = true;
		goto out_complete;
	}

	clear_bit(SCAN_BEACON_WAIT, &local->scanning);

	/*
	 * as long as no delay is required advance immediately
	 * without scheduling a new work
	 */
	do {
		if (!ieee80211_sdata_running(sdata)) {
			aborted = true;
			goto out_complete;
		}

		if (test_and_clear_bit(SCAN_BEACON_DONE, &local->scanning) &&
		    local->next_scan_state == SCAN_DECISION)
			local->next_scan_state = SCAN_SEND_PROBE;

		switch (local->next_scan_state) {
		case SCAN_DECISION:
			/* if no more bands/channels left, complete scan */
			if (local->scan_channel_idx >= scan_req->n_channels) {
				aborted = false;
				goto out_complete;
			}
			ieee80211_scan_state_decision(local, &next_delay);
			break;
		case SCAN_SET_CHANNEL:
			ieee80211_scan_state_set_channel(local, &next_delay);
			break;
		case SCAN_SEND_PROBE:
			ieee80211_scan_state_send_probe(local, &next_delay);
			break;
		case SCAN_SUSPEND:
			ieee80211_scan_state_suspend(local, &next_delay);
			break;
		case SCAN_RESUME:
			ieee80211_scan_state_resume(local, &next_delay);
			break;
		case SCAN_ABORT:
			aborted = true;
			goto out_complete;
		}
	} while (next_delay == 0);

	wiphy_delayed_work_queue(local->hw.wiphy, &local->scan_work,
				 next_delay);
<<<<<<< HEAD
	goto out;
=======
	return;
>>>>>>> 05b5b70f

out_complete:
	__ieee80211_scan_completed(&local->hw, aborted);
}

int ieee80211_request_scan(struct ieee80211_sub_if_data *sdata,
			   struct cfg80211_scan_request *req)
{
	lockdep_assert_wiphy(sdata->local->hw.wiphy);

	return __ieee80211_start_scan(sdata, req);
}

int ieee80211_request_ibss_scan(struct ieee80211_sub_if_data *sdata,
				const u8 *ssid, u8 ssid_len,
				struct ieee80211_channel **channels,
				unsigned int n_channels)
{
	struct ieee80211_local *local = sdata->local;
	int ret = -EBUSY, i, n_ch = 0;
	enum nl80211_band band;

	lockdep_assert_wiphy(local->hw.wiphy);

	/* busy scanning */
	if (local->scan_req)
		goto unlock;

	/* fill internal scan request */
	if (!channels) {
		int max_n;

		for (band = 0; band < NUM_NL80211_BANDS; band++) {
			if (!local->hw.wiphy->bands[band] ||
			    band == NL80211_BAND_6GHZ)
				continue;

			max_n = local->hw.wiphy->bands[band]->n_channels;
			for (i = 0; i < max_n; i++) {
				struct ieee80211_channel *tmp_ch =
				    &local->hw.wiphy->bands[band]->channels[i];

				if (tmp_ch->flags & (IEEE80211_CHAN_NO_IR |
						     IEEE80211_CHAN_DISABLED))
					continue;

				local->int_scan_req->channels[n_ch] = tmp_ch;
				n_ch++;
			}
		}

		if (WARN_ON_ONCE(n_ch == 0))
			goto unlock;

		local->int_scan_req->n_channels = n_ch;
	} else {
		for (i = 0; i < n_channels; i++) {
			if (channels[i]->flags & (IEEE80211_CHAN_NO_IR |
						  IEEE80211_CHAN_DISABLED))
				continue;

			local->int_scan_req->channels[n_ch] = channels[i];
			n_ch++;
		}

		if (WARN_ON_ONCE(n_ch == 0))
			goto unlock;

		local->int_scan_req->n_channels = n_ch;
	}

	local->int_scan_req->ssids = &local->scan_ssid;
	local->int_scan_req->n_ssids = 1;
	memcpy(local->int_scan_req->ssids[0].ssid, ssid, IEEE80211_MAX_SSID_LEN);
	local->int_scan_req->ssids[0].ssid_len = ssid_len;

	ret = __ieee80211_start_scan(sdata, sdata->local->int_scan_req);
 unlock:
	return ret;
}

void ieee80211_scan_cancel(struct ieee80211_local *local)
{
	/* ensure a new scan cannot be queued */
	lockdep_assert_wiphy(local->hw.wiphy);

	/*
	 * We are canceling software scan, or deferred scan that was not
	 * yet really started (see __ieee80211_start_scan ).
	 *
	 * Regarding hardware scan:
	 * - we can not call  __ieee80211_scan_completed() as when
	 *   SCAN_HW_SCANNING bit is set this function change
	 *   local->hw_scan_req to operate on 5G band, what race with
	 *   driver which can use local->hw_scan_req
	 *
	 * - we can not cancel scan_work since driver can schedule it
	 *   by ieee80211_scan_completed(..., true) to finish scan
	 *
	 * Hence we only call the cancel_hw_scan() callback, but the low-level
	 * driver is still responsible for calling ieee80211_scan_completed()
	 * after the scan was completed/aborted.
	 */

	if (!local->scan_req)
		return;

	/*
	 * We have a scan running and the driver already reported completion,
	 * but the worker hasn't run yet or is stuck on the mutex - mark it as
	 * cancelled.
	 */
	if (test_bit(SCAN_HW_SCANNING, &local->scanning) &&
	    test_bit(SCAN_COMPLETED, &local->scanning)) {
		set_bit(SCAN_HW_CANCELLED, &local->scanning);
		return;
	}

	if (test_bit(SCAN_HW_SCANNING, &local->scanning)) {
		/*
		 * Make sure that __ieee80211_scan_completed doesn't trigger a
		 * scan on another band.
		 */
		set_bit(SCAN_HW_CANCELLED, &local->scanning);
		if (local->ops->cancel_hw_scan)
			drv_cancel_hw_scan(local,
				rcu_dereference_protected(local->scan_sdata,
						lockdep_is_held(&local->hw.wiphy->mtx)));
		return;
	}

	wiphy_delayed_work_cancel(local->hw.wiphy, &local->scan_work);
	/* and clean up */
	memset(&local->scan_info, 0, sizeof(local->scan_info));
	__ieee80211_scan_completed(&local->hw, true);
}

int __ieee80211_request_sched_scan_start(struct ieee80211_sub_if_data *sdata,
					struct cfg80211_sched_scan_request *req)
{
	struct ieee80211_local *local = sdata->local;
	struct ieee80211_scan_ies sched_scan_ies = {};
	struct cfg80211_chan_def chandef;
	int ret, i, iebufsz, num_bands = 0;
	u32 rate_masks[NUM_NL80211_BANDS] = {};
	u8 bands_used = 0;
	u8 *ie;
	u32 flags = 0;

	lockdep_assert_wiphy(local->hw.wiphy);

	iebufsz = local->scan_ies_len + req->ie_len;

	if (!local->ops->sched_scan_start)
		return -ENOTSUPP;

	for (i = 0; i < NUM_NL80211_BANDS; i++) {
		if (local->hw.wiphy->bands[i]) {
			bands_used |= BIT(i);
			rate_masks[i] = (u32) -1;
			num_bands++;
		}
	}

	if (req->flags & NL80211_SCAN_FLAG_MIN_PREQ_CONTENT)
		flags |= IEEE80211_PROBE_FLAG_MIN_CONTENT;

	ie = kcalloc(iebufsz, num_bands, GFP_KERNEL);
	if (!ie) {
		ret = -ENOMEM;
		goto out;
	}

	ieee80211_prepare_scan_chandef(&chandef);

	ieee80211_build_preq_ies(sdata, ie, num_bands * iebufsz,
				 &sched_scan_ies, req->ie,
				 req->ie_len, bands_used, rate_masks, &chandef,
				 flags);

	ret = drv_sched_scan_start(local, sdata, req, &sched_scan_ies);
	if (ret == 0) {
		rcu_assign_pointer(local->sched_scan_sdata, sdata);
		rcu_assign_pointer(local->sched_scan_req, req);
	}

	kfree(ie);

out:
	if (ret) {
		/* Clean in case of failure after HW restart or upon resume. */
		RCU_INIT_POINTER(local->sched_scan_sdata, NULL);
		RCU_INIT_POINTER(local->sched_scan_req, NULL);
	}

	return ret;
}

int ieee80211_request_sched_scan_start(struct ieee80211_sub_if_data *sdata,
				       struct cfg80211_sched_scan_request *req)
{
	struct ieee80211_local *local = sdata->local;

	lockdep_assert_wiphy(local->hw.wiphy);

	if (rcu_access_pointer(local->sched_scan_sdata))
		return -EBUSY;

	return __ieee80211_request_sched_scan_start(sdata, req);
}

int ieee80211_request_sched_scan_stop(struct ieee80211_local *local)
{
	struct ieee80211_sub_if_data *sched_scan_sdata;
	int ret = -ENOENT;

	lockdep_assert_wiphy(local->hw.wiphy);

	if (!local->ops->sched_scan_stop)
		return -ENOTSUPP;

	/* We don't want to restart sched scan anymore. */
	RCU_INIT_POINTER(local->sched_scan_req, NULL);

	sched_scan_sdata = rcu_dereference_protected(local->sched_scan_sdata,
						lockdep_is_held(&local->hw.wiphy->mtx));
	if (sched_scan_sdata) {
		ret = drv_sched_scan_stop(local, sched_scan_sdata);
		if (!ret)
			RCU_INIT_POINTER(local->sched_scan_sdata, NULL);
	}

	return ret;
}

void ieee80211_sched_scan_results(struct ieee80211_hw *hw)
{
	struct ieee80211_local *local = hw_to_local(hw);

	trace_api_sched_scan_results(local);

	cfg80211_sched_scan_results(hw->wiphy, 0);
}
EXPORT_SYMBOL(ieee80211_sched_scan_results);

void ieee80211_sched_scan_end(struct ieee80211_local *local)
{
	lockdep_assert_wiphy(local->hw.wiphy);

	if (!rcu_access_pointer(local->sched_scan_sdata))
		return;

	RCU_INIT_POINTER(local->sched_scan_sdata, NULL);

	/* If sched scan was aborted by the driver. */
	RCU_INIT_POINTER(local->sched_scan_req, NULL);

<<<<<<< HEAD
	mutex_unlock(&local->mtx);

=======
>>>>>>> 05b5b70f
	cfg80211_sched_scan_stopped_locked(local->hw.wiphy, 0);
}

void ieee80211_sched_scan_stopped_work(struct wiphy *wiphy,
				       struct wiphy_work *work)
{
	struct ieee80211_local *local =
		container_of(work, struct ieee80211_local,
			     sched_scan_stopped_work);

	ieee80211_sched_scan_end(local);
}

void ieee80211_sched_scan_stopped(struct ieee80211_hw *hw)
{
	struct ieee80211_local *local = hw_to_local(hw);

	trace_api_sched_scan_stopped(local);

	/*
	 * this shouldn't really happen, so for simplicity
	 * simply ignore it, and let mac80211 reconfigure
	 * the sched scan later on.
	 */
	if (local->in_reconfig)
		return;

	wiphy_work_queue(hw->wiphy, &local->sched_scan_stopped_work);
}
EXPORT_SYMBOL(ieee80211_sched_scan_stopped);<|MERGE_RESOLUTION|>--- conflicted
+++ resolved
@@ -1096,11 +1096,7 @@
 
 	wiphy_delayed_work_queue(local->hw.wiphy, &local->scan_work,
 				 next_delay);
-<<<<<<< HEAD
-	goto out;
-=======
 	return;
->>>>>>> 05b5b70f
 
 out_complete:
 	__ieee80211_scan_completed(&local->hw, aborted);
@@ -1358,11 +1354,6 @@
 	/* If sched scan was aborted by the driver. */
 	RCU_INIT_POINTER(local->sched_scan_req, NULL);
 
-<<<<<<< HEAD
-	mutex_unlock(&local->mtx);
-
-=======
->>>>>>> 05b5b70f
 	cfg80211_sched_scan_stopped_locked(local->hw.wiphy, 0);
 }
 
