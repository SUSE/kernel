--- conflicted
+++ resolved
@@ -538,11 +538,7 @@
 	if (ret)
 		return ret;
 
-<<<<<<< HEAD
-	if (!local->in_reconfig) {
-=======
 	if (!local->in_reconfig && !local->resuming) {
->>>>>>> 05b5b70f
 		for_each_set_bit(link_id, &links_to_add,
 				 IEEE80211_MLD_MAX_NUM_LINKS) {
 			link = rcu_access_pointer(sdata->link[link_id]);
@@ -598,11 +594,7 @@
 		return ret;
 
 	/* during reconfig don't add it to debugfs again */
-<<<<<<< HEAD
-	if (local->in_reconfig)
-=======
 	if (local->in_reconfig || local->resuming)
->>>>>>> 05b5b70f
 		return 0;
 
 	for_each_set_bit(link_id, &links_to_add, IEEE80211_MLD_MAX_NUM_LINKS) {
