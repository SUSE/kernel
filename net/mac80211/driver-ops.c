--- conflicted
+++ resolved
@@ -1,11 +1,7 @@
 // SPDX-License-Identifier: GPL-2.0-only
 /*
  * Copyright 2015 Intel Deutschland GmbH
-<<<<<<< HEAD
- * Copyright (C) 2022-2023 Intel Corporation
-=======
  * Copyright (C) 2022-2024 Intel Corporation
->>>>>>> 2d5404ca
  */
 #include <net/mac80211.h>
 #include "ieee80211_i.h"
