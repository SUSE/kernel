// SPDX-License-Identifier: GPL-2.0-only
/*
 * Copyright 2002-2005, Instant802 Networks, Inc.
 * Copyright 2006-2007	Jiri Benc <jbenc@suse.cz>
 * Copyright 2013-2014  Intel Mobile Communications GmbH
 * Copyright (C) 2015 - 2017 Intel Deutschland GmbH
 * Copyright (C) 2018-2022 Intel Corporation
 */

#include <linux/module.h>
#include <linux/init.h>
#include <linux/etherdevice.h>
#include <linux/netdevice.h>
#include <linux/types.h>
#include <linux/slab.h>
#include <linux/skbuff.h>
#include <linux/if_arp.h>
#include <linux/timer.h>
#include <linux/rtnetlink.h>

#include <net/codel.h>
#include <net/mac80211.h>
#include "ieee80211_i.h"
#include "driver-ops.h"
#include "rate.h"
#include "sta_info.h"
#include "debugfs_sta.h"
#include "mesh.h"
#include "wme.h"

/**
 * DOC: STA information lifetime rules
 *
 * STA info structures (&struct sta_info) are managed in a hash table
 * for faster lookup and a list for iteration. They are managed using
 * RCU, i.e. access to the list and hash table is protected by RCU.
 *
 * Upon allocating a STA info structure with sta_info_alloc(), the caller
 * owns that structure. It must then insert it into the hash table using
 * either sta_info_insert() or sta_info_insert_rcu(); only in the latter
 * case (which acquires an rcu read section but must not be called from
 * within one) will the pointer still be valid after the call. Note that
 * the caller may not do much with the STA info before inserting it, in
 * particular, it may not start any mesh peer link management or add
 * encryption keys.
 *
 * When the insertion fails (sta_info_insert()) returns non-zero), the
 * structure will have been freed by sta_info_insert()!
 *
 * Station entries are added by mac80211 when you establish a link with a
 * peer. This means different things for the different type of interfaces
 * we support. For a regular station this mean we add the AP sta when we
 * receive an association response from the AP. For IBSS this occurs when
 * get to know about a peer on the same IBSS. For WDS we add the sta for
 * the peer immediately upon device open. When using AP mode we add stations
 * for each respective station upon request from userspace through nl80211.
 *
 * In order to remove a STA info structure, various sta_info_destroy_*()
 * calls are available.
 *
 * There is no concept of ownership on a STA entry, each structure is
 * owned by the global hash table/list until it is removed. All users of
 * the structure need to be RCU protected so that the structure won't be
 * freed before they are done using it.
 */

struct sta_link_alloc {
	struct link_sta_info info;
	struct ieee80211_link_sta sta;
	struct rcu_head rcu_head;
};

static const struct rhashtable_params sta_rht_params = {
	.nelem_hint = 3, /* start small */
	.automatic_shrinking = true,
	.head_offset = offsetof(struct sta_info, hash_node),
	.key_offset = offsetof(struct sta_info, addr),
	.key_len = ETH_ALEN,
	.max_size = CONFIG_MAC80211_STA_HASH_MAX_SIZE,
};

static const struct rhashtable_params link_sta_rht_params = {
	.nelem_hint = 3, /* start small */
	.automatic_shrinking = true,
	.head_offset = offsetof(struct link_sta_info, link_hash_node),
	.key_offset = offsetof(struct link_sta_info, addr),
	.key_len = ETH_ALEN,
	.max_size = CONFIG_MAC80211_STA_HASH_MAX_SIZE,
};

/* Caller must hold local->sta_mtx */
static int sta_info_hash_del(struct ieee80211_local *local,
			     struct sta_info *sta)
{
	return rhltable_remove(&local->sta_hash, &sta->hash_node,
			       sta_rht_params);
}

static int link_sta_info_hash_add(struct ieee80211_local *local,
				  struct link_sta_info *link_sta)
{
	lockdep_assert_held(&local->sta_mtx);
	return rhltable_insert(&local->link_sta_hash,
			       &link_sta->link_hash_node,
			       link_sta_rht_params);
}

static int link_sta_info_hash_del(struct ieee80211_local *local,
				  struct link_sta_info *link_sta)
{
	lockdep_assert_held(&local->sta_mtx);
	return rhltable_remove(&local->link_sta_hash,
			       &link_sta->link_hash_node,
			       link_sta_rht_params);
}

static void __cleanup_single_sta(struct sta_info *sta)
{
	int ac, i;
	struct tid_ampdu_tx *tid_tx;
	struct ieee80211_sub_if_data *sdata = sta->sdata;
	struct ieee80211_local *local = sdata->local;
	struct ps_data *ps;

	if (test_sta_flag(sta, WLAN_STA_PS_STA) ||
	    test_sta_flag(sta, WLAN_STA_PS_DRIVER) ||
	    test_sta_flag(sta, WLAN_STA_PS_DELIVER)) {
		if (sta->sdata->vif.type == NL80211_IFTYPE_AP ||
		    sta->sdata->vif.type == NL80211_IFTYPE_AP_VLAN)
			ps = &sdata->bss->ps;
		else if (ieee80211_vif_is_mesh(&sdata->vif))
			ps = &sdata->u.mesh.ps;
		else
			return;

		clear_sta_flag(sta, WLAN_STA_PS_STA);
		clear_sta_flag(sta, WLAN_STA_PS_DRIVER);
		clear_sta_flag(sta, WLAN_STA_PS_DELIVER);

		atomic_dec(&ps->num_sta_ps);
	}

	for (i = 0; i < ARRAY_SIZE(sta->sta.txq); i++) {
		struct txq_info *txqi;

		if (!sta->sta.txq[i])
			continue;

		txqi = to_txq_info(sta->sta.txq[i]);

		ieee80211_txq_purge(local, txqi);
	}

	for (ac = 0; ac < IEEE80211_NUM_ACS; ac++) {
		local->total_ps_buffered -= skb_queue_len(&sta->ps_tx_buf[ac]);
		ieee80211_purge_tx_queue(&local->hw, &sta->ps_tx_buf[ac]);
		ieee80211_purge_tx_queue(&local->hw, &sta->tx_filtered[ac]);
	}

	if (ieee80211_vif_is_mesh(&sdata->vif))
		mesh_sta_cleanup(sta);

	cancel_work_sync(&sta->drv_deliver_wk);

	/*
	 * Destroy aggregation state here. It would be nice to wait for the
	 * driver to finish aggregation stop and then clean up, but for now
	 * drivers have to handle aggregation stop being requested, followed
	 * directly by station destruction.
	 */
	for (i = 0; i < IEEE80211_NUM_TIDS; i++) {
		kfree(sta->ampdu_mlme.tid_start_tx[i]);
		tid_tx = rcu_dereference_raw(sta->ampdu_mlme.tid_tx[i]);
		if (!tid_tx)
			continue;
		ieee80211_purge_tx_queue(&local->hw, &tid_tx->pending);
		kfree(tid_tx);
	}
}

static void cleanup_single_sta(struct sta_info *sta)
{
	struct ieee80211_sub_if_data *sdata = sta->sdata;
	struct ieee80211_local *local = sdata->local;

	__cleanup_single_sta(sta);
	sta_info_free(local, sta);
}

struct rhlist_head *sta_info_hash_lookup(struct ieee80211_local *local,
					 const u8 *addr)
{
	return rhltable_lookup(&local->sta_hash, addr, sta_rht_params);
}

/* protected by RCU */
struct sta_info *sta_info_get(struct ieee80211_sub_if_data *sdata,
			      const u8 *addr)
{
	struct ieee80211_local *local = sdata->local;
	struct rhlist_head *tmp;
	struct sta_info *sta;

	rcu_read_lock();
	for_each_sta_info(local, addr, sta, tmp) {
		if (sta->sdata == sdata) {
			rcu_read_unlock();
			/* this is safe as the caller must already hold
			 * another rcu read section or the mutex
			 */
			return sta;
		}
	}
	rcu_read_unlock();
	return NULL;
}

/*
 * Get sta info either from the specified interface
 * or from one of its vlans
 */
struct sta_info *sta_info_get_bss(struct ieee80211_sub_if_data *sdata,
				  const u8 *addr)
{
	struct ieee80211_local *local = sdata->local;
	struct rhlist_head *tmp;
	struct sta_info *sta;

	rcu_read_lock();
	for_each_sta_info(local, addr, sta, tmp) {
		if (sta->sdata == sdata ||
		    (sta->sdata->bss && sta->sdata->bss == sdata->bss)) {
			rcu_read_unlock();
			/* this is safe as the caller must already hold
			 * another rcu read section or the mutex
			 */
			return sta;
		}
	}
	rcu_read_unlock();
	return NULL;
}

struct rhlist_head *link_sta_info_hash_lookup(struct ieee80211_local *local,
					      const u8 *addr)
{
	return rhltable_lookup(&local->link_sta_hash, addr,
			       link_sta_rht_params);
}

struct link_sta_info *
link_sta_info_get_bss(struct ieee80211_sub_if_data *sdata, const u8 *addr)
{
	struct ieee80211_local *local = sdata->local;
	struct rhlist_head *tmp;
	struct link_sta_info *link_sta;

	rcu_read_lock();
	for_each_link_sta_info(local, addr, link_sta, tmp) {
		struct sta_info *sta = link_sta->sta;

		if (sta->sdata == sdata ||
		    (sta->sdata->bss && sta->sdata->bss == sdata->bss)) {
			rcu_read_unlock();
			/* this is safe as the caller must already hold
			 * another rcu read section or the mutex
			 */
			return link_sta;
		}
	}
	rcu_read_unlock();
	return NULL;
}

struct ieee80211_sta *
ieee80211_find_sta_by_link_addrs(struct ieee80211_hw *hw,
				 const u8 *addr,
				 const u8 *localaddr,
				 unsigned int *link_id)
{
	struct ieee80211_local *local = hw_to_local(hw);
	struct link_sta_info *link_sta;
	struct rhlist_head *tmp;

	for_each_link_sta_info(local, addr, link_sta, tmp) {
		struct sta_info *sta = link_sta->sta;
		struct ieee80211_link_data *link;
		u8 _link_id = link_sta->link_id;

		if (!localaddr) {
			if (link_id)
				*link_id = _link_id;
			return &sta->sta;
		}

		link = rcu_dereference(sta->sdata->link[_link_id]);
		if (!link)
			continue;

		if (memcmp(link->conf->addr, localaddr, ETH_ALEN))
			continue;

		if (link_id)
			*link_id = _link_id;
		return &sta->sta;
	}

	return NULL;
}
EXPORT_SYMBOL_GPL(ieee80211_find_sta_by_link_addrs);

struct sta_info *sta_info_get_by_addrs(struct ieee80211_local *local,
				       const u8 *sta_addr, const u8 *vif_addr)
{
	struct rhlist_head *tmp;
	struct sta_info *sta;

	for_each_sta_info(local, sta_addr, sta, tmp) {
		if (ether_addr_equal(vif_addr, sta->sdata->vif.addr))
			return sta;
	}

	return NULL;
}

struct sta_info *sta_info_get_by_idx(struct ieee80211_sub_if_data *sdata,
				     int idx)
{
	struct ieee80211_local *local = sdata->local;
	struct sta_info *sta;
	int i = 0;

	list_for_each_entry_rcu(sta, &local->sta_list, list,
				lockdep_is_held(&local->sta_mtx)) {
		if (sdata != sta->sdata)
			continue;
		if (i < idx) {
			++i;
			continue;
		}
		return sta;
	}

	return NULL;
}

static void sta_info_free_link(struct link_sta_info *link_sta)
{
	free_percpu(link_sta->pcpu_rx_stats);
}

static void sta_remove_link(struct sta_info *sta, unsigned int link_id,
			    bool unhash)
{
	struct sta_link_alloc *alloc = NULL;
	struct link_sta_info *link_sta;

	link_sta = rcu_dereference_protected(sta->link[link_id],
					     lockdep_is_held(&sta->local->sta_mtx));

	if (WARN_ON(!link_sta))
		return;

	if (unhash)
		link_sta_info_hash_del(sta->local, link_sta);

	if (test_sta_flag(sta, WLAN_STA_INSERTED))
		ieee80211_link_sta_debugfs_remove(link_sta);

	if (link_sta != &sta->deflink)
		alloc = container_of(link_sta, typeof(*alloc), info);

	sta->sta.valid_links &= ~BIT(link_id);
	RCU_INIT_POINTER(sta->link[link_id], NULL);
	RCU_INIT_POINTER(sta->sta.link[link_id], NULL);
	if (alloc) {
		sta_info_free_link(&alloc->info);
		kfree_rcu(alloc, rcu_head);
	}

	ieee80211_sta_recalc_aggregates(&sta->sta);
}

/**
 * sta_info_free - free STA
 *
 * @local: pointer to the global information
 * @sta: STA info to free
 *
 * This function must undo everything done by sta_info_alloc()
 * that may happen before sta_info_insert(). It may only be
 * called when sta_info_insert() has not been attempted (and
 * if that fails, the station is freed anyway.)
 */
void sta_info_free(struct ieee80211_local *local, struct sta_info *sta)
{
	int i;

	for (i = 0; i < ARRAY_SIZE(sta->link); i++) {
		if (!(sta->sta.valid_links & BIT(i)))
			continue;

		sta_remove_link(sta, i, false);
	}

	/*
	 * If we had used sta_info_pre_move_state() then we might not
	 * have gone through the state transitions down again, so do
	 * it here now (and warn if it's inserted).
	 *
	 * This will clear state such as fast TX/RX that may have been
	 * allocated during state transitions.
	 */
	while (sta->sta_state > IEEE80211_STA_NONE) {
		int ret;

		WARN_ON_ONCE(test_sta_flag(sta, WLAN_STA_INSERTED));

		ret = sta_info_move_state(sta, sta->sta_state - 1);
		if (WARN_ONCE(ret, "sta_info_move_state() returned %d\n", ret))
			break;
	}

	if (sta->rate_ctrl)
		rate_control_free_sta(sta);

	sta_dbg(sta->sdata, "Destroyed STA %pM\n", sta->sta.addr);

	kfree(to_txq_info(sta->sta.txq[0]));
	kfree(rcu_dereference_raw(sta->sta.rates));
#ifdef CONFIG_MAC80211_MESH
	kfree(sta->mesh);
#endif

	sta_info_free_link(&sta->deflink);
	kfree(sta);
}

/* Caller must hold local->sta_mtx */
static int sta_info_hash_add(struct ieee80211_local *local,
			     struct sta_info *sta)
{
	return rhltable_insert(&local->sta_hash, &sta->hash_node,
			       sta_rht_params);
}

static void sta_deliver_ps_frames(struct work_struct *wk)
{
	struct sta_info *sta;

	sta = container_of(wk, struct sta_info, drv_deliver_wk);

	if (sta->dead)
		return;

	local_bh_disable();
	if (!test_sta_flag(sta, WLAN_STA_PS_STA))
		ieee80211_sta_ps_deliver_wakeup(sta);
	else if (test_and_clear_sta_flag(sta, WLAN_STA_PSPOLL))
		ieee80211_sta_ps_deliver_poll_response(sta);
	else if (test_and_clear_sta_flag(sta, WLAN_STA_UAPSD))
		ieee80211_sta_ps_deliver_uapsd(sta);
	local_bh_enable();
}

static int sta_prepare_rate_control(struct ieee80211_local *local,
				    struct sta_info *sta, gfp_t gfp)
{
	if (ieee80211_hw_check(&local->hw, HAS_RATE_CONTROL))
		return 0;

	sta->rate_ctrl = local->rate_ctrl;
	sta->rate_ctrl_priv = rate_control_alloc_sta(sta->rate_ctrl,
						     sta, gfp);
	if (!sta->rate_ctrl_priv)
		return -ENOMEM;

	return 0;
}

static int sta_info_alloc_link(struct ieee80211_local *local,
			       struct link_sta_info *link_info,
			       gfp_t gfp)
{
	struct ieee80211_hw *hw = &local->hw;
	int i;

	if (ieee80211_hw_check(hw, USES_RSS)) {
		link_info->pcpu_rx_stats =
			alloc_percpu_gfp(struct ieee80211_sta_rx_stats, gfp);
		if (!link_info->pcpu_rx_stats)
			return -ENOMEM;
	}

	link_info->rx_stats.last_rx = jiffies;
	u64_stats_init(&link_info->rx_stats.syncp);

	ewma_signal_init(&link_info->rx_stats_avg.signal);
	ewma_avg_signal_init(&link_info->status_stats.avg_ack_signal);
	for (i = 0; i < ARRAY_SIZE(link_info->rx_stats_avg.chain_signal); i++)
		ewma_signal_init(&link_info->rx_stats_avg.chain_signal[i]);

	return 0;
}

static void sta_info_add_link(struct sta_info *sta,
			      unsigned int link_id,
			      struct link_sta_info *link_info,
			      struct ieee80211_link_sta *link_sta)
{
	link_info->sta = sta;
	link_info->link_id = link_id;
	link_info->pub = link_sta;
	link_info->pub->sta = &sta->sta;
	link_sta->link_id = link_id;
	rcu_assign_pointer(sta->link[link_id], link_info);
	rcu_assign_pointer(sta->sta.link[link_id], link_sta);

	link_sta->smps_mode = IEEE80211_SMPS_OFF;
	link_sta->agg.max_rc_amsdu_len = IEEE80211_MAX_MPDU_LEN_HT_BA;
}

static struct sta_info *
__sta_info_alloc(struct ieee80211_sub_if_data *sdata,
		 const u8 *addr, int link_id, const u8 *link_addr,
		 gfp_t gfp)
{
	struct ieee80211_local *local = sdata->local;
	struct ieee80211_hw *hw = &local->hw;
	struct sta_info *sta;
	void *txq_data;
	int size;
	int i;

	sta = kzalloc(sizeof(*sta) + hw->sta_data_size, gfp);
	if (!sta)
		return NULL;

	sta->local = local;
	sta->sdata = sdata;

	if (sta_info_alloc_link(local, &sta->deflink, gfp))
		goto free;

	if (link_id >= 0) {
		sta_info_add_link(sta, link_id, &sta->deflink,
				  &sta->sta.deflink);
		sta->sta.valid_links = BIT(link_id);
	} else {
		sta_info_add_link(sta, 0, &sta->deflink, &sta->sta.deflink);
	}

	sta->sta.cur = &sta->sta.deflink.agg;

	spin_lock_init(&sta->lock);
	spin_lock_init(&sta->ps_lock);
	INIT_WORK(&sta->drv_deliver_wk, sta_deliver_ps_frames);
	INIT_WORK(&sta->ampdu_mlme.work, ieee80211_ba_session_work);
	mutex_init(&sta->ampdu_mlme.mtx);
#ifdef CONFIG_MAC80211_MESH
	if (ieee80211_vif_is_mesh(&sdata->vif)) {
		sta->mesh = kzalloc(sizeof(*sta->mesh), gfp);
		if (!sta->mesh)
			goto free;
		sta->mesh->plink_sta = sta;
		spin_lock_init(&sta->mesh->plink_lock);
		if (!sdata->u.mesh.user_mpm)
			timer_setup(&sta->mesh->plink_timer, mesh_plink_timer,
				    0);
		sta->mesh->nonpeer_pm = NL80211_MESH_POWER_ACTIVE;
	}
#endif

	memcpy(sta->addr, addr, ETH_ALEN);
	memcpy(sta->sta.addr, addr, ETH_ALEN);
	memcpy(sta->deflink.addr, link_addr, ETH_ALEN);
	memcpy(sta->sta.deflink.addr, link_addr, ETH_ALEN);
	sta->sta.max_rx_aggregation_subframes =
		local->hw.max_rx_aggregation_subframes;

	/* TODO link specific alloc and assignments for MLO Link STA */

	/* Extended Key ID needs to install keys for keyid 0 and 1 Rx-only.
	 * The Tx path starts to use a key as soon as the key slot ptk_idx
	 * references to is not NULL. To not use the initial Rx-only key
	 * prematurely for Tx initialize ptk_idx to an impossible PTK keyid
	 * which always will refer to a NULL key.
	 */
	BUILD_BUG_ON(ARRAY_SIZE(sta->ptk) <= INVALID_PTK_KEYIDX);
	sta->ptk_idx = INVALID_PTK_KEYIDX;


	ieee80211_init_frag_cache(&sta->frags);

	sta->sta_state = IEEE80211_STA_NONE;

	if (sdata->vif.type == NL80211_IFTYPE_MESH_POINT)
		sta->amsdu_mesh_control = -1;

	/* Mark TID as unreserved */
	sta->reserved_tid = IEEE80211_TID_UNRESERVED;

	sta->last_connected = ktime_get_seconds();

	size = sizeof(struct txq_info) +
	       ALIGN(hw->txq_data_size, sizeof(void *));

	txq_data = kcalloc(ARRAY_SIZE(sta->sta.txq), size, gfp);
	if (!txq_data)
		goto free;

	for (i = 0; i < ARRAY_SIZE(sta->sta.txq); i++) {
		struct txq_info *txq = txq_data + i * size;

		/* might not do anything for the (bufferable) MMPDU TXQ */
		ieee80211_txq_init(sdata, sta, txq, i);
	}

	if (sta_prepare_rate_control(local, sta, gfp))
		goto free_txq;

	sta->airtime_weight = IEEE80211_DEFAULT_AIRTIME_WEIGHT;

	for (i = 0; i < IEEE80211_NUM_ACS; i++) {
		skb_queue_head_init(&sta->ps_tx_buf[i]);
		skb_queue_head_init(&sta->tx_filtered[i]);
		sta->airtime[i].deficit = sta->airtime_weight;
		atomic_set(&sta->airtime[i].aql_tx_pending, 0);
		sta->airtime[i].aql_limit_low = local->aql_txq_limit_low[i];
		sta->airtime[i].aql_limit_high = local->aql_txq_limit_high[i];
	}

	for (i = 0; i < IEEE80211_NUM_TIDS; i++)
		sta->last_seq_ctrl[i] = cpu_to_le16(USHRT_MAX);

	for (i = 0; i < NUM_NL80211_BANDS; i++) {
		u32 mandatory = 0;
		int r;

		if (!hw->wiphy->bands[i])
			continue;

		switch (i) {
		case NL80211_BAND_2GHZ:
		case NL80211_BAND_LC:
			/*
			 * We use both here, even if we cannot really know for
			 * sure the station will support both, but the only use
			 * for this is when we don't know anything yet and send
			 * management frames, and then we'll pick the lowest
			 * possible rate anyway.
			 * If we don't include _G here, we cannot find a rate
			 * in P2P, and thus trigger the WARN_ONCE() in rate.c
			 */
			mandatory = IEEE80211_RATE_MANDATORY_B |
				    IEEE80211_RATE_MANDATORY_G;
			break;
		case NL80211_BAND_5GHZ:
			mandatory = IEEE80211_RATE_MANDATORY_A;
			break;
		case NL80211_BAND_60GHZ:
			WARN_ON(1);
			mandatory = 0;
			break;
		}

		for (r = 0; r < hw->wiphy->bands[i]->n_bitrates; r++) {
			struct ieee80211_rate *rate;

			rate = &hw->wiphy->bands[i]->bitrates[r];

			if (!(rate->flags & mandatory))
				continue;
			sta->sta.deflink.supp_rates[i] |= BIT(r);
		}
	}

	sta->cparams.ce_threshold = CODEL_DISABLED_THRESHOLD;
	sta->cparams.target = MS2TIME(20);
	sta->cparams.interval = MS2TIME(100);
	sta->cparams.ecn = true;
	sta->cparams.ce_threshold_selector = 0;
	sta->cparams.ce_threshold_mask = 0;

	sta_dbg(sdata, "Allocated STA %pM\n", sta->sta.addr);

	return sta;

free_txq:
	kfree(to_txq_info(sta->sta.txq[0]));
free:
	sta_info_free_link(&sta->deflink);
#ifdef CONFIG_MAC80211_MESH
	kfree(sta->mesh);
#endif
	kfree(sta);
	return NULL;
}

struct sta_info *sta_info_alloc(struct ieee80211_sub_if_data *sdata,
				const u8 *addr, gfp_t gfp)
{
	return __sta_info_alloc(sdata, addr, -1, addr, gfp);
}

struct sta_info *sta_info_alloc_with_link(struct ieee80211_sub_if_data *sdata,
					  const u8 *mld_addr,
					  unsigned int link_id,
					  const u8 *link_addr,
					  gfp_t gfp)
{
	return __sta_info_alloc(sdata, mld_addr, link_id, link_addr, gfp);
}

static int sta_info_insert_check(struct sta_info *sta)
{
	struct ieee80211_sub_if_data *sdata = sta->sdata;

	/*
	 * Can't be a WARN_ON because it can be triggered through a race:
	 * something inserts a STA (on one CPU) without holding the RTNL
	 * and another CPU turns off the net device.
	 */
	if (unlikely(!ieee80211_sdata_running(sdata)))
		return -ENETDOWN;

	if (WARN_ON(ether_addr_equal(sta->sta.addr, sdata->vif.addr) ||
		    !is_valid_ether_addr(sta->sta.addr)))
		return -EINVAL;

	/* The RCU read lock is required by rhashtable due to
	 * asynchronous resize/rehash.  We also require the mutex
	 * for correctness.
	 */
	rcu_read_lock();
	lockdep_assert_held(&sdata->local->sta_mtx);
	if (ieee80211_hw_check(&sdata->local->hw, NEEDS_UNIQUE_STA_ADDR) &&
	    ieee80211_find_sta_by_ifaddr(&sdata->local->hw, sta->addr, NULL)) {
		rcu_read_unlock();
		return -ENOTUNIQ;
	}
	rcu_read_unlock();

	return 0;
}

static int sta_info_insert_drv_state(struct ieee80211_local *local,
				     struct ieee80211_sub_if_data *sdata,
				     struct sta_info *sta)
{
	enum ieee80211_sta_state state;
	int err = 0;

	for (state = IEEE80211_STA_NOTEXIST; state < sta->sta_state; state++) {
		err = drv_sta_state(local, sdata, sta, state, state + 1);
		if (err)
			break;
	}

	if (!err) {
		/*
		 * Drivers using legacy sta_add/sta_remove callbacks only
		 * get uploaded set to true after sta_add is called.
		 */
		if (!local->ops->sta_add)
			sta->uploaded = true;
		return 0;
	}

	if (sdata->vif.type == NL80211_IFTYPE_ADHOC) {
		sdata_info(sdata,
			   "failed to move IBSS STA %pM to state %d (%d) - keeping it anyway\n",
			   sta->sta.addr, state + 1, err);
		err = 0;
	}

	/* unwind on error */
	for (; state > IEEE80211_STA_NOTEXIST; state--)
		WARN_ON(drv_sta_state(local, sdata, sta, state, state - 1));

	return err;
}

static void
ieee80211_recalc_p2p_go_ps_allowed(struct ieee80211_sub_if_data *sdata)
{
	struct ieee80211_local *local = sdata->local;
	bool allow_p2p_go_ps = sdata->vif.p2p;
	struct sta_info *sta;

	rcu_read_lock();
	list_for_each_entry_rcu(sta, &local->sta_list, list) {
		if (sdata != sta->sdata ||
		    !test_sta_flag(sta, WLAN_STA_ASSOC))
			continue;
		if (!sta->sta.support_p2p_ps) {
			allow_p2p_go_ps = false;
			break;
		}
	}
	rcu_read_unlock();

	if (allow_p2p_go_ps != sdata->vif.bss_conf.allow_p2p_go_ps) {
		sdata->vif.bss_conf.allow_p2p_go_ps = allow_p2p_go_ps;
		ieee80211_link_info_change_notify(sdata, &sdata->deflink,
						  BSS_CHANGED_P2P_PS);
	}
}

/*
 * should be called with sta_mtx locked
 * this function replaces the mutex lock
 * with a RCU lock
 */
static int sta_info_insert_finish(struct sta_info *sta) __acquires(RCU)
{
	struct ieee80211_local *local = sta->local;
	struct ieee80211_sub_if_data *sdata = sta->sdata;
	struct station_info *sinfo = NULL;
	int err = 0;

	lockdep_assert_held(&local->sta_mtx);

	/* check if STA exists already */
	if (sta_info_get_bss(sdata, sta->sta.addr)) {
		err = -EEXIST;
		goto out_cleanup;
	}

	sinfo = kzalloc(sizeof(struct station_info), GFP_KERNEL);
	if (!sinfo) {
		err = -ENOMEM;
		goto out_cleanup;
	}

	local->num_sta++;
	local->sta_generation++;
	smp_mb();

	/* simplify things and don't accept BA sessions yet */
	set_sta_flag(sta, WLAN_STA_BLOCK_BA);

	/* make the station visible */
	err = sta_info_hash_add(local, sta);
	if (err)
		goto out_drop_sta;

	if (sta->sta.valid_links) {
		err = link_sta_info_hash_add(local, &sta->deflink);
		if (err) {
			sta_info_hash_del(local, sta);
			goto out_drop_sta;
		}
	}

	list_add_tail_rcu(&sta->list, &local->sta_list);

	/* update channel context before notifying the driver about state
	 * change, this enables driver using the updated channel context right away.
	 */
	if (sta->sta_state >= IEEE80211_STA_ASSOC) {
		ieee80211_recalc_min_chandef(sta->sdata, -1);
		if (!sta->sta.support_p2p_ps)
			ieee80211_recalc_p2p_go_ps_allowed(sta->sdata);
	}

	/* notify driver */
	err = sta_info_insert_drv_state(local, sdata, sta);
	if (err)
		goto out_remove;

	set_sta_flag(sta, WLAN_STA_INSERTED);

	/* accept BA sessions now */
	clear_sta_flag(sta, WLAN_STA_BLOCK_BA);

	ieee80211_sta_debugfs_add(sta);
	rate_control_add_sta_debugfs(sta);
	if (sta->sta.valid_links) {
		int i;

		for (i = 0; i < ARRAY_SIZE(sta->link); i++) {
			struct link_sta_info *link_sta;

			link_sta = rcu_dereference_protected(sta->link[i],
							     lockdep_is_held(&local->sta_mtx));

			if (!link_sta)
				continue;

			ieee80211_link_sta_debugfs_add(link_sta);
			if (sdata->vif.active_links & BIT(i))
				ieee80211_link_sta_debugfs_drv_add(link_sta);
		}
	} else {
		ieee80211_link_sta_debugfs_add(&sta->deflink);
		ieee80211_link_sta_debugfs_drv_add(&sta->deflink);
	}

	sinfo->generation = local->sta_generation;
	cfg80211_new_sta(sdata->dev, sta->sta.addr, sinfo, GFP_KERNEL);
	kfree(sinfo);

	sta_dbg(sdata, "Inserted STA %pM\n", sta->sta.addr);

	/* move reference to rcu-protected */
	rcu_read_lock();
	mutex_unlock(&local->sta_mtx);

	if (ieee80211_vif_is_mesh(&sdata->vif))
		mesh_accept_plinks_update(sdata);

	return 0;
 out_remove:
	if (sta->sta.valid_links)
		link_sta_info_hash_del(local, &sta->deflink);
	sta_info_hash_del(local, sta);
	list_del_rcu(&sta->list);
 out_drop_sta:
	local->num_sta--;
	synchronize_net();
 out_cleanup:
	cleanup_single_sta(sta);
	mutex_unlock(&local->sta_mtx);
	kfree(sinfo);
	rcu_read_lock();
	return err;
}

int sta_info_insert_rcu(struct sta_info *sta) __acquires(RCU)
{
	struct ieee80211_local *local = sta->local;
	int err;

	might_sleep();

	mutex_lock(&local->sta_mtx);

	err = sta_info_insert_check(sta);
	if (err) {
		sta_info_free(local, sta);
		mutex_unlock(&local->sta_mtx);
		rcu_read_lock();
		return err;
	}

	return sta_info_insert_finish(sta);
}

int sta_info_insert(struct sta_info *sta)
{
	int err = sta_info_insert_rcu(sta);

	rcu_read_unlock();

	return err;
}

static inline void __bss_tim_set(u8 *tim, u16 id)
{
	/*
	 * This format has been mandated by the IEEE specifications,
	 * so this line may not be changed to use the __set_bit() format.
	 */
	tim[id / 8] |= (1 << (id % 8));
}

static inline void __bss_tim_clear(u8 *tim, u16 id)
{
	/*
	 * This format has been mandated by the IEEE specifications,
	 * so this line may not be changed to use the __clear_bit() format.
	 */
	tim[id / 8] &= ~(1 << (id % 8));
}

static inline bool __bss_tim_get(u8 *tim, u16 id)
{
	/*
	 * This format has been mandated by the IEEE specifications,
	 * so this line may not be changed to use the test_bit() format.
	 */
	return tim[id / 8] & (1 << (id % 8));
}

static unsigned long ieee80211_tids_for_ac(int ac)
{
	/* If we ever support TIDs > 7, this obviously needs to be adjusted */
	switch (ac) {
	case IEEE80211_AC_VO:
		return BIT(6) | BIT(7);
	case IEEE80211_AC_VI:
		return BIT(4) | BIT(5);
	case IEEE80211_AC_BE:
		return BIT(0) | BIT(3);
	case IEEE80211_AC_BK:
		return BIT(1) | BIT(2);
	default:
		WARN_ON(1);
		return 0;
	}
}

static void __sta_info_recalc_tim(struct sta_info *sta, bool ignore_pending)
{
	struct ieee80211_local *local = sta->local;
	struct ps_data *ps;
	bool indicate_tim = false;
	u8 ignore_for_tim = sta->sta.uapsd_queues;
	int ac;
	u16 id = sta->sta.aid;

	if (sta->sdata->vif.type == NL80211_IFTYPE_AP ||
	    sta->sdata->vif.type == NL80211_IFTYPE_AP_VLAN) {
		if (WARN_ON_ONCE(!sta->sdata->bss))
			return;

		ps = &sta->sdata->bss->ps;
#ifdef CONFIG_MAC80211_MESH
	} else if (ieee80211_vif_is_mesh(&sta->sdata->vif)) {
		ps = &sta->sdata->u.mesh.ps;
#endif
	} else {
		return;
	}

	/* No need to do anything if the driver does all */
	if (ieee80211_hw_check(&local->hw, AP_LINK_PS) && !local->ops->set_tim)
		return;

	if (sta->dead)
		goto done;

	/*
	 * If all ACs are delivery-enabled then we should build
	 * the TIM bit for all ACs anyway; if only some are then
	 * we ignore those and build the TIM bit using only the
	 * non-enabled ones.
	 */
	if (ignore_for_tim == BIT(IEEE80211_NUM_ACS) - 1)
		ignore_for_tim = 0;

	if (ignore_pending)
		ignore_for_tim = BIT(IEEE80211_NUM_ACS) - 1;

	for (ac = 0; ac < IEEE80211_NUM_ACS; ac++) {
		unsigned long tids;

		if (ignore_for_tim & ieee80211_ac_to_qos_mask[ac])
			continue;

		indicate_tim |= !skb_queue_empty(&sta->tx_filtered[ac]) ||
				!skb_queue_empty(&sta->ps_tx_buf[ac]);
		if (indicate_tim)
			break;

		tids = ieee80211_tids_for_ac(ac);

		indicate_tim |=
			sta->driver_buffered_tids & tids;
		indicate_tim |=
			sta->txq_buffered_tids & tids;
	}

 done:
	spin_lock_bh(&local->tim_lock);

	if (indicate_tim == __bss_tim_get(ps->tim, id))
		goto out_unlock;

	if (indicate_tim)
		__bss_tim_set(ps->tim, id);
	else
		__bss_tim_clear(ps->tim, id);

	if (local->ops->set_tim && !WARN_ON(sta->dead)) {
		local->tim_in_locked_section = true;
		drv_set_tim(local, &sta->sta, indicate_tim);
		local->tim_in_locked_section = false;
	}

out_unlock:
	spin_unlock_bh(&local->tim_lock);
}

void sta_info_recalc_tim(struct sta_info *sta)
{
	__sta_info_recalc_tim(sta, false);
}

static bool sta_info_buffer_expired(struct sta_info *sta, struct sk_buff *skb)
{
	struct ieee80211_tx_info *info;
	int timeout;

	if (!skb)
		return false;

	info = IEEE80211_SKB_CB(skb);

	/* Timeout: (2 * listen_interval * beacon_int * 1024 / 1000000) sec */
	timeout = (sta->listen_interval *
		   sta->sdata->vif.bss_conf.beacon_int *
		   32 / 15625) * HZ;
	if (timeout < STA_TX_BUFFER_EXPIRE)
		timeout = STA_TX_BUFFER_EXPIRE;
	return time_after(jiffies, info->control.jiffies + timeout);
}


static bool sta_info_cleanup_expire_buffered_ac(struct ieee80211_local *local,
						struct sta_info *sta, int ac)
{
	unsigned long flags;
	struct sk_buff *skb;

	/*
	 * First check for frames that should expire on the filtered
	 * queue. Frames here were rejected by the driver and are on
	 * a separate queue to avoid reordering with normal PS-buffered
	 * frames. They also aren't accounted for right now in the
	 * total_ps_buffered counter.
	 */
	for (;;) {
		spin_lock_irqsave(&sta->tx_filtered[ac].lock, flags);
		skb = skb_peek(&sta->tx_filtered[ac]);
		if (sta_info_buffer_expired(sta, skb))
			skb = __skb_dequeue(&sta->tx_filtered[ac]);
		else
			skb = NULL;
		spin_unlock_irqrestore(&sta->tx_filtered[ac].lock, flags);

		/*
		 * Frames are queued in order, so if this one
		 * hasn't expired yet we can stop testing. If
		 * we actually reached the end of the queue we
		 * also need to stop, of course.
		 */
		if (!skb)
			break;
		ieee80211_free_txskb(&local->hw, skb);
	}

	/*
	 * Now also check the normal PS-buffered queue, this will
	 * only find something if the filtered queue was emptied
	 * since the filtered frames are all before the normal PS
	 * buffered frames.
	 */
	for (;;) {
		spin_lock_irqsave(&sta->ps_tx_buf[ac].lock, flags);
		skb = skb_peek(&sta->ps_tx_buf[ac]);
		if (sta_info_buffer_expired(sta, skb))
			skb = __skb_dequeue(&sta->ps_tx_buf[ac]);
		else
			skb = NULL;
		spin_unlock_irqrestore(&sta->ps_tx_buf[ac].lock, flags);

		/*
		 * frames are queued in order, so if this one
		 * hasn't expired yet (or we reached the end of
		 * the queue) we can stop testing
		 */
		if (!skb)
			break;

		local->total_ps_buffered--;
		ps_dbg(sta->sdata, "Buffered frame expired (STA %pM)\n",
		       sta->sta.addr);
		ieee80211_free_txskb(&local->hw, skb);
	}

	/*
	 * Finally, recalculate the TIM bit for this station -- it might
	 * now be clear because the station was too slow to retrieve its
	 * frames.
	 */
	sta_info_recalc_tim(sta);

	/*
	 * Return whether there are any frames still buffered, this is
	 * used to check whether the cleanup timer still needs to run,
	 * if there are no frames we don't need to rearm the timer.
	 */
	return !(skb_queue_empty(&sta->ps_tx_buf[ac]) &&
		 skb_queue_empty(&sta->tx_filtered[ac]));
}

static bool sta_info_cleanup_expire_buffered(struct ieee80211_local *local,
					     struct sta_info *sta)
{
	bool have_buffered = false;
	int ac;

	/* This is only necessary for stations on BSS/MBSS interfaces */
	if (!sta->sdata->bss &&
	    !ieee80211_vif_is_mesh(&sta->sdata->vif))
		return false;

	for (ac = 0; ac < IEEE80211_NUM_ACS; ac++)
		have_buffered |=
			sta_info_cleanup_expire_buffered_ac(local, sta, ac);

	return have_buffered;
}

static int __must_check __sta_info_destroy_part1(struct sta_info *sta)
{
	struct ieee80211_local *local;
	struct ieee80211_sub_if_data *sdata;
	int ret, i;

	might_sleep();

	if (!sta)
		return -ENOENT;

	local = sta->local;
	sdata = sta->sdata;

	lockdep_assert_held(&local->sta_mtx);

	/*
	 * Before removing the station from the driver and
	 * rate control, it might still start new aggregation
	 * sessions -- block that to make sure the tear-down
	 * will be sufficient.
	 */
	set_sta_flag(sta, WLAN_STA_BLOCK_BA);
	ieee80211_sta_tear_down_BA_sessions(sta, AGG_STOP_DESTROY_STA);

	/*
	 * Before removing the station from the driver there might be pending
	 * rx frames on RSS queues sent prior to the disassociation - wait for
	 * all such frames to be processed.
	 */
	drv_sync_rx_queues(local, sta);

	for (i = 0; i < ARRAY_SIZE(sta->link); i++) {
		struct link_sta_info *link_sta;

		if (!(sta->sta.valid_links & BIT(i)))
			continue;

		link_sta = rcu_dereference_protected(sta->link[i],
						     lockdep_is_held(&local->sta_mtx));

		link_sta_info_hash_del(local, link_sta);
	}

	ret = sta_info_hash_del(local, sta);
	if (WARN_ON(ret))
		return ret;

	/*
	 * for TDLS peers, make sure to return to the base channel before
	 * removal.
	 */
	if (test_sta_flag(sta, WLAN_STA_TDLS_OFF_CHANNEL)) {
		drv_tdls_cancel_channel_switch(local, sdata, &sta->sta);
		clear_sta_flag(sta, WLAN_STA_TDLS_OFF_CHANNEL);
	}

	list_del_rcu(&sta->list);
	sta->removed = true;

	if (sta->uploaded)
		drv_sta_pre_rcu_remove(local, sta->sdata, sta);

	if (sdata->vif.type == NL80211_IFTYPE_AP_VLAN &&
	    rcu_access_pointer(sdata->u.vlan.sta) == sta)
		RCU_INIT_POINTER(sdata->u.vlan.sta, NULL);

	return 0;
}

static void __sta_info_destroy_part2(struct sta_info *sta)
{
	struct ieee80211_local *local = sta->local;
	struct ieee80211_sub_if_data *sdata = sta->sdata;
	struct station_info *sinfo;
	int ret;

	/*
	 * NOTE: This assumes at least synchronize_net() was done
	 *	 after _part1 and before _part2!
	 */

	might_sleep();
	lockdep_assert_held(&local->sta_mtx);

	if (sta->sta_state == IEEE80211_STA_AUTHORIZED) {
		ret = sta_info_move_state(sta, IEEE80211_STA_ASSOC);
		WARN_ON_ONCE(ret);
	}

	/* Flush queues before removing keys, as that might remove them
	 * from hardware, and then depending on the offload method, any
	 * frames sitting on hardware queues might be sent out without
	 * any encryption at all.
	 */
	if (local->ops->set_key) {
		if (local->ops->flush_sta)
			drv_flush_sta(local, sta->sdata, sta);
		else
			ieee80211_flush_queues(local, sta->sdata, false);
	}

	/* now keys can no longer be reached */
	ieee80211_free_sta_keys(local, sta);

	/* disable TIM bit - last chance to tell driver */
	__sta_info_recalc_tim(sta, true);

	sta->dead = true;

	local->num_sta--;
	local->sta_generation++;

	while (sta->sta_state > IEEE80211_STA_NONE) {
		ret = sta_info_move_state(sta, sta->sta_state - 1);
		if (ret) {
			WARN_ON_ONCE(1);
			break;
		}
	}

	if (sta->uploaded) {
		ret = drv_sta_state(local, sdata, sta, IEEE80211_STA_NONE,
				    IEEE80211_STA_NOTEXIST);
		WARN_ON_ONCE(ret != 0);
	}

	sta_dbg(sdata, "Removed STA %pM\n", sta->sta.addr);

	sinfo = kzalloc(sizeof(*sinfo), GFP_KERNEL);
	if (sinfo)
		sta_set_sinfo(sta, sinfo, true);
	cfg80211_del_sta_sinfo(sdata->dev, sta->sta.addr, sinfo, GFP_KERNEL);
	kfree(sinfo);

	ieee80211_sta_debugfs_remove(sta);

	ieee80211_destroy_frag_cache(&sta->frags);

	cleanup_single_sta(sta);
}

int __must_check __sta_info_destroy(struct sta_info *sta)
{
	int err = __sta_info_destroy_part1(sta);

	if (err)
		return err;

	synchronize_net();

	__sta_info_destroy_part2(sta);

	return 0;
}

int sta_info_destroy_addr(struct ieee80211_sub_if_data *sdata, const u8 *addr)
{
	struct sta_info *sta;
	int ret;

	mutex_lock(&sdata->local->sta_mtx);
	sta = sta_info_get(sdata, addr);
	ret = __sta_info_destroy(sta);
	mutex_unlock(&sdata->local->sta_mtx);

	return ret;
}

int sta_info_destroy_addr_bss(struct ieee80211_sub_if_data *sdata,
			      const u8 *addr)
{
	struct sta_info *sta;
	int ret;

	mutex_lock(&sdata->local->sta_mtx);
	sta = sta_info_get_bss(sdata, addr);
	ret = __sta_info_destroy(sta);
	mutex_unlock(&sdata->local->sta_mtx);

	return ret;
}

static void sta_info_cleanup(struct timer_list *t)
{
	struct ieee80211_local *local = from_timer(local, t, sta_cleanup);
	struct sta_info *sta;
	bool timer_needed = false;

	rcu_read_lock();
	list_for_each_entry_rcu(sta, &local->sta_list, list)
		if (sta_info_cleanup_expire_buffered(local, sta))
			timer_needed = true;
	rcu_read_unlock();

	if (local->quiescing)
		return;

	if (!timer_needed)
		return;

	mod_timer(&local->sta_cleanup,
		  round_jiffies(jiffies + STA_INFO_CLEANUP_INTERVAL));
}

int sta_info_init(struct ieee80211_local *local)
{
	int err;

	err = rhltable_init(&local->sta_hash, &sta_rht_params);
	if (err)
		return err;

	err = rhltable_init(&local->link_sta_hash, &link_sta_rht_params);
	if (err) {
		rhltable_destroy(&local->sta_hash);
		return err;
	}

	spin_lock_init(&local->tim_lock);
	mutex_init(&local->sta_mtx);
	INIT_LIST_HEAD(&local->sta_list);

	timer_setup(&local->sta_cleanup, sta_info_cleanup, 0);
	return 0;
}

void sta_info_stop(struct ieee80211_local *local)
{
	del_timer_sync(&local->sta_cleanup);
	rhltable_destroy(&local->sta_hash);
	rhltable_destroy(&local->link_sta_hash);
}


int __sta_info_flush(struct ieee80211_sub_if_data *sdata, bool vlans)
{
	struct ieee80211_local *local = sdata->local;
	struct sta_info *sta, *tmp;
	LIST_HEAD(free_list);
	int ret = 0;

	might_sleep();

	WARN_ON(vlans && sdata->vif.type != NL80211_IFTYPE_AP);
	WARN_ON(vlans && !sdata->bss);

	mutex_lock(&local->sta_mtx);
	list_for_each_entry_safe(sta, tmp, &local->sta_list, list) {
		if (sdata == sta->sdata ||
		    (vlans && sdata->bss == sta->sdata->bss)) {
			if (!WARN_ON(__sta_info_destroy_part1(sta)))
				list_add(&sta->free_list, &free_list);
			ret++;
		}
	}

	if (!list_empty(&free_list)) {
		synchronize_net();
		list_for_each_entry_safe(sta, tmp, &free_list, free_list)
			__sta_info_destroy_part2(sta);
	}
	mutex_unlock(&local->sta_mtx);

	return ret;
}

void ieee80211_sta_expire(struct ieee80211_sub_if_data *sdata,
			  unsigned long exp_time)
{
	struct ieee80211_local *local = sdata->local;
	struct sta_info *sta, *tmp;

	mutex_lock(&local->sta_mtx);

	list_for_each_entry_safe(sta, tmp, &local->sta_list, list) {
		unsigned long last_active = ieee80211_sta_last_active(sta);

		if (sdata != sta->sdata)
			continue;

		if (time_is_before_jiffies(last_active + exp_time)) {
			sta_dbg(sta->sdata, "expiring inactive STA %pM\n",
				sta->sta.addr);

			if (ieee80211_vif_is_mesh(&sdata->vif) &&
			    test_sta_flag(sta, WLAN_STA_PS_STA))
				atomic_dec(&sdata->u.mesh.ps.num_sta_ps);

			WARN_ON(__sta_info_destroy(sta));
		}
	}

	mutex_unlock(&local->sta_mtx);
}

struct ieee80211_sta *ieee80211_find_sta_by_ifaddr(struct ieee80211_hw *hw,
						   const u8 *addr,
						   const u8 *localaddr)
{
	struct ieee80211_local *local = hw_to_local(hw);
	struct rhlist_head *tmp;
	struct sta_info *sta;

	/*
	 * Just return a random station if localaddr is NULL
	 * ... first in list.
	 */
	for_each_sta_info(local, addr, sta, tmp) {
		if (localaddr &&
		    !ether_addr_equal(sta->sdata->vif.addr, localaddr))
			continue;
		if (!sta->uploaded)
			return NULL;
		return &sta->sta;
	}

	return NULL;
}
EXPORT_SYMBOL_GPL(ieee80211_find_sta_by_ifaddr);

struct ieee80211_sta *ieee80211_find_sta(struct ieee80211_vif *vif,
					 const u8 *addr)
{
	struct sta_info *sta;

	if (!vif)
		return NULL;

	sta = sta_info_get_bss(vif_to_sdata(vif), addr);
	if (!sta)
		return NULL;

	if (!sta->uploaded)
		return NULL;

	return &sta->sta;
}
EXPORT_SYMBOL(ieee80211_find_sta);

/* powersave support code */
void ieee80211_sta_ps_deliver_wakeup(struct sta_info *sta)
{
	struct ieee80211_sub_if_data *sdata = sta->sdata;
	struct ieee80211_local *local = sdata->local;
	struct sk_buff_head pending;
	int filtered = 0, buffered = 0, ac, i;
	unsigned long flags;
	struct ps_data *ps;

	if (sdata->vif.type == NL80211_IFTYPE_AP_VLAN)
		sdata = container_of(sdata->bss, struct ieee80211_sub_if_data,
				     u.ap);

	if (sdata->vif.type == NL80211_IFTYPE_AP)
		ps = &sdata->bss->ps;
	else if (ieee80211_vif_is_mesh(&sdata->vif))
		ps = &sdata->u.mesh.ps;
	else
		return;

	clear_sta_flag(sta, WLAN_STA_SP);

	BUILD_BUG_ON(BITS_TO_LONGS(IEEE80211_NUM_TIDS) > 1);
	sta->driver_buffered_tids = 0;
	sta->txq_buffered_tids = 0;

	if (!ieee80211_hw_check(&local->hw, AP_LINK_PS))
		drv_sta_notify(local, sdata, STA_NOTIFY_AWAKE, &sta->sta);

	for (i = 0; i < ARRAY_SIZE(sta->sta.txq); i++) {
		if (!sta->sta.txq[i] || !txq_has_queue(sta->sta.txq[i]))
			continue;

		schedule_and_wake_txq(local, to_txq_info(sta->sta.txq[i]));
	}

	skb_queue_head_init(&pending);

	/* sync with ieee80211_tx_h_unicast_ps_buf */
	spin_lock(&sta->ps_lock);
	/* Send all buffered frames to the station */
	for (ac = 0; ac < IEEE80211_NUM_ACS; ac++) {
		int count = skb_queue_len(&pending), tmp;

		spin_lock_irqsave(&sta->tx_filtered[ac].lock, flags);
		skb_queue_splice_tail_init(&sta->tx_filtered[ac], &pending);
		spin_unlock_irqrestore(&sta->tx_filtered[ac].lock, flags);
		tmp = skb_queue_len(&pending);
		filtered += tmp - count;
		count = tmp;

		spin_lock_irqsave(&sta->ps_tx_buf[ac].lock, flags);
		skb_queue_splice_tail_init(&sta->ps_tx_buf[ac], &pending);
		spin_unlock_irqrestore(&sta->ps_tx_buf[ac].lock, flags);
		tmp = skb_queue_len(&pending);
		buffered += tmp - count;
	}

	ieee80211_add_pending_skbs(local, &pending);

	/* now we're no longer in the deliver code */
	clear_sta_flag(sta, WLAN_STA_PS_DELIVER);

	/* The station might have polled and then woken up before we responded,
	 * so clear these flags now to avoid them sticking around.
	 */
	clear_sta_flag(sta, WLAN_STA_PSPOLL);
	clear_sta_flag(sta, WLAN_STA_UAPSD);
	spin_unlock(&sta->ps_lock);

	atomic_dec(&ps->num_sta_ps);

	local->total_ps_buffered -= buffered;

	sta_info_recalc_tim(sta);

	ps_dbg(sdata,
	       "STA %pM aid %d sending %d filtered/%d PS frames since STA woke up\n",
	       sta->sta.addr, sta->sta.aid, filtered, buffered);

	ieee80211_check_fast_xmit(sta);
}

static void ieee80211_send_null_response(struct sta_info *sta, int tid,
					 enum ieee80211_frame_release_type reason,
					 bool call_driver, bool more_data)
{
	struct ieee80211_sub_if_data *sdata = sta->sdata;
	struct ieee80211_local *local = sdata->local;
	struct ieee80211_qos_hdr *nullfunc;
	struct sk_buff *skb;
	int size = sizeof(*nullfunc);
	__le16 fc;
	bool qos = sta->sta.wme;
	struct ieee80211_tx_info *info;
	struct ieee80211_chanctx_conf *chanctx_conf;

	if (qos) {
		fc = cpu_to_le16(IEEE80211_FTYPE_DATA |
				 IEEE80211_STYPE_QOS_NULLFUNC |
				 IEEE80211_FCTL_FROMDS);
	} else {
		size -= 2;
		fc = cpu_to_le16(IEEE80211_FTYPE_DATA |
				 IEEE80211_STYPE_NULLFUNC |
				 IEEE80211_FCTL_FROMDS);
	}

	skb = dev_alloc_skb(local->hw.extra_tx_headroom + size);
	if (!skb)
		return;

	skb_reserve(skb, local->hw.extra_tx_headroom);

	nullfunc = skb_put(skb, size);
	nullfunc->frame_control = fc;
	nullfunc->duration_id = 0;
	memcpy(nullfunc->addr1, sta->sta.addr, ETH_ALEN);
	memcpy(nullfunc->addr2, sdata->vif.addr, ETH_ALEN);
	memcpy(nullfunc->addr3, sdata->vif.addr, ETH_ALEN);
	nullfunc->seq_ctrl = 0;

	skb->priority = tid;
	skb_set_queue_mapping(skb, ieee802_1d_to_ac[tid]);
	if (qos) {
		nullfunc->qos_ctrl = cpu_to_le16(tid);

		if (reason == IEEE80211_FRAME_RELEASE_UAPSD) {
			nullfunc->qos_ctrl |=
				cpu_to_le16(IEEE80211_QOS_CTL_EOSP);
			if (more_data)
				nullfunc->frame_control |=
					cpu_to_le16(IEEE80211_FCTL_MOREDATA);
		}
	}

	info = IEEE80211_SKB_CB(skb);

	/*
	 * Tell TX path to send this frame even though the
	 * STA may still remain is PS mode after this frame
	 * exchange. Also set EOSP to indicate this packet
	 * ends the poll/service period.
	 */
	info->flags |= IEEE80211_TX_CTL_NO_PS_BUFFER |
		       IEEE80211_TX_STATUS_EOSP |
		       IEEE80211_TX_CTL_REQ_TX_STATUS;

	info->control.flags |= IEEE80211_TX_CTRL_PS_RESPONSE;

	if (call_driver)
		drv_allow_buffered_frames(local, sta, BIT(tid), 1,
					  reason, false);

	skb->dev = sdata->dev;

	rcu_read_lock();
	chanctx_conf = rcu_dereference(sdata->vif.bss_conf.chanctx_conf);
	if (WARN_ON(!chanctx_conf)) {
		rcu_read_unlock();
		kfree_skb(skb);
		return;
	}

	info->band = chanctx_conf->def.chan->band;
	ieee80211_xmit(sdata, sta, skb);
	rcu_read_unlock();
}

static int find_highest_prio_tid(unsigned long tids)
{
	/* lower 3 TIDs aren't ordered perfectly */
	if (tids & 0xF8)
		return fls(tids) - 1;
	/* TID 0 is BE just like TID 3 */
	if (tids & BIT(0))
		return 0;
	return fls(tids) - 1;
}

/* Indicates if the MORE_DATA bit should be set in the last
 * frame obtained by ieee80211_sta_ps_get_frames.
 * Note that driver_release_tids is relevant only if
 * reason = IEEE80211_FRAME_RELEASE_PSPOLL
 */
static bool
ieee80211_sta_ps_more_data(struct sta_info *sta, u8 ignored_acs,
			   enum ieee80211_frame_release_type reason,
			   unsigned long driver_release_tids)
{
	int ac;

	/* If the driver has data on more than one TID then
	 * certainly there's more data if we release just a
	 * single frame now (from a single TID). This will
	 * only happen for PS-Poll.
	 */
	if (reason == IEEE80211_FRAME_RELEASE_PSPOLL &&
	    hweight16(driver_release_tids) > 1)
		return true;

	for (ac = 0; ac < IEEE80211_NUM_ACS; ac++) {
		if (ignored_acs & ieee80211_ac_to_qos_mask[ac])
			continue;

		if (!skb_queue_empty(&sta->tx_filtered[ac]) ||
		    !skb_queue_empty(&sta->ps_tx_buf[ac]))
			return true;
	}

	return false;
}

static void
ieee80211_sta_ps_get_frames(struct sta_info *sta, int n_frames, u8 ignored_acs,
			    enum ieee80211_frame_release_type reason,
			    struct sk_buff_head *frames,
			    unsigned long *driver_release_tids)
{
	struct ieee80211_sub_if_data *sdata = sta->sdata;
	struct ieee80211_local *local = sdata->local;
	int ac;

	/* Get response frame(s) and more data bit for the last one. */
	for (ac = 0; ac < IEEE80211_NUM_ACS; ac++) {
		unsigned long tids;

		if (ignored_acs & ieee80211_ac_to_qos_mask[ac])
			continue;

		tids = ieee80211_tids_for_ac(ac);

		/* if we already have frames from software, then we can't also
		 * release from hardware queues
		 */
		if (skb_queue_empty(frames)) {
			*driver_release_tids |=
				sta->driver_buffered_tids & tids;
			*driver_release_tids |= sta->txq_buffered_tids & tids;
		}

		if (!*driver_release_tids) {
			struct sk_buff *skb;

			while (n_frames > 0) {
				skb = skb_dequeue(&sta->tx_filtered[ac]);
				if (!skb) {
					skb = skb_dequeue(
						&sta->ps_tx_buf[ac]);
					if (skb)
						local->total_ps_buffered--;
				}
				if (!skb)
					break;
				n_frames--;
				__skb_queue_tail(frames, skb);
			}
		}

		/* If we have more frames buffered on this AC, then abort the
		 * loop since we can't send more data from other ACs before
		 * the buffered frames from this.
		 */
		if (!skb_queue_empty(&sta->tx_filtered[ac]) ||
		    !skb_queue_empty(&sta->ps_tx_buf[ac]))
			break;
	}
}

static void
ieee80211_sta_ps_deliver_response(struct sta_info *sta,
				  int n_frames, u8 ignored_acs,
				  enum ieee80211_frame_release_type reason)
{
	struct ieee80211_sub_if_data *sdata = sta->sdata;
	struct ieee80211_local *local = sdata->local;
	unsigned long driver_release_tids = 0;
	struct sk_buff_head frames;
	bool more_data;

	/* Service or PS-Poll period starts */
	set_sta_flag(sta, WLAN_STA_SP);

	__skb_queue_head_init(&frames);

	ieee80211_sta_ps_get_frames(sta, n_frames, ignored_acs, reason,
				    &frames, &driver_release_tids);

	more_data = ieee80211_sta_ps_more_data(sta, ignored_acs, reason, driver_release_tids);

	if (driver_release_tids && reason == IEEE80211_FRAME_RELEASE_PSPOLL)
		driver_release_tids =
			BIT(find_highest_prio_tid(driver_release_tids));

	if (skb_queue_empty(&frames) && !driver_release_tids) {
		int tid, ac;

		/*
		 * For PS-Poll, this can only happen due to a race condition
		 * when we set the TIM bit and the station notices it, but
		 * before it can poll for the frame we expire it.
		 *
		 * For uAPSD, this is said in the standard (11.2.1.5 h):
		 *	At each unscheduled SP for a non-AP STA, the AP shall
		 *	attempt to transmit at least one MSDU or MMPDU, but no
		 *	more than the value specified in the Max SP Length field
		 *	in the QoS Capability element from delivery-enabled ACs,
		 *	that are destined for the non-AP STA.
		 *
		 * Since we have no other MSDU/MMPDU, transmit a QoS null frame.
		 */

		/* This will evaluate to 1, 3, 5 or 7. */
		for (ac = IEEE80211_AC_VO; ac < IEEE80211_NUM_ACS; ac++)
			if (!(ignored_acs & ieee80211_ac_to_qos_mask[ac]))
				break;
		tid = 7 - 2 * ac;

		ieee80211_send_null_response(sta, tid, reason, true, false);
	} else if (!driver_release_tids) {
		struct sk_buff_head pending;
		struct sk_buff *skb;
		int num = 0;
		u16 tids = 0;
		bool need_null = false;

		skb_queue_head_init(&pending);

		while ((skb = __skb_dequeue(&frames))) {
			struct ieee80211_tx_info *info = IEEE80211_SKB_CB(skb);
			struct ieee80211_hdr *hdr = (void *) skb->data;
			u8 *qoshdr = NULL;

			num++;

			/*
			 * Tell TX path to send this frame even though the
			 * STA may still remain is PS mode after this frame
			 * exchange.
			 */
			info->flags |= IEEE80211_TX_CTL_NO_PS_BUFFER;
			info->control.flags |= IEEE80211_TX_CTRL_PS_RESPONSE;

			/*
			 * Use MoreData flag to indicate whether there are
			 * more buffered frames for this STA
			 */
			if (more_data || !skb_queue_empty(&frames))
				hdr->frame_control |=
					cpu_to_le16(IEEE80211_FCTL_MOREDATA);
			else
				hdr->frame_control &=
					cpu_to_le16(~IEEE80211_FCTL_MOREDATA);

			if (ieee80211_is_data_qos(hdr->frame_control) ||
			    ieee80211_is_qos_nullfunc(hdr->frame_control))
				qoshdr = ieee80211_get_qos_ctl(hdr);

			tids |= BIT(skb->priority);

			__skb_queue_tail(&pending, skb);

			/* end service period after last frame or add one */
			if (!skb_queue_empty(&frames))
				continue;

			if (reason != IEEE80211_FRAME_RELEASE_UAPSD) {
				/* for PS-Poll, there's only one frame */
				info->flags |= IEEE80211_TX_STATUS_EOSP |
					       IEEE80211_TX_CTL_REQ_TX_STATUS;
				break;
			}

			/* For uAPSD, things are a bit more complicated. If the
			 * last frame has a QoS header (i.e. is a QoS-data or
			 * QoS-nulldata frame) then just set the EOSP bit there
			 * and be done.
			 * If the frame doesn't have a QoS header (which means
			 * it should be a bufferable MMPDU) then we can't set
			 * the EOSP bit in the QoS header; add a QoS-nulldata
			 * frame to the list to send it after the MMPDU.
			 *
			 * Note that this code is only in the mac80211-release
			 * code path, we assume that the driver will not buffer
			 * anything but QoS-data frames, or if it does, will
			 * create the QoS-nulldata frame by itself if needed.
			 *
			 * Cf. 802.11-2012 10.2.1.10 (c).
			 */
			if (qoshdr) {
				*qoshdr |= IEEE80211_QOS_CTL_EOSP;

				info->flags |= IEEE80211_TX_STATUS_EOSP |
					       IEEE80211_TX_CTL_REQ_TX_STATUS;
			} else {
				/* The standard isn't completely clear on this
				 * as it says the more-data bit should be set
				 * if there are more BUs. The QoS-Null frame
				 * we're about to send isn't buffered yet, we
				 * only create it below, but let's pretend it
				 * was buffered just in case some clients only
				 * expect more-data=0 when eosp=1.
				 */
				hdr->frame_control |=
					cpu_to_le16(IEEE80211_FCTL_MOREDATA);
				need_null = true;
				num++;
			}
			break;
		}

		drv_allow_buffered_frames(local, sta, tids, num,
					  reason, more_data);

		ieee80211_add_pending_skbs(local, &pending);

		if (need_null)
			ieee80211_send_null_response(
				sta, find_highest_prio_tid(tids),
				reason, false, false);

		sta_info_recalc_tim(sta);
	} else {
		int tid;

		/*
		 * We need to release a frame that is buffered somewhere in the
		 * driver ... it'll have to handle that.
		 * Note that the driver also has to check the number of frames
		 * on the TIDs we're releasing from - if there are more than
		 * n_frames it has to set the more-data bit (if we didn't ask
		 * it to set it anyway due to other buffered frames); if there
		 * are fewer than n_frames it has to make sure to adjust that
		 * to allow the service period to end properly.
		 */
		drv_release_buffered_frames(local, sta, driver_release_tids,
					    n_frames, reason, more_data);

		/*
		 * Note that we don't recalculate the TIM bit here as it would
		 * most likely have no effect at all unless the driver told us
		 * that the TID(s) became empty before returning here from the
		 * release function.
		 * Either way, however, when the driver tells us that the TID(s)
		 * became empty or we find that a txq became empty, we'll do the
		 * TIM recalculation.
		 */

		for (tid = 0; tid < ARRAY_SIZE(sta->sta.txq); tid++) {
			if (!sta->sta.txq[tid] ||
			    !(driver_release_tids & BIT(tid)) ||
			    txq_has_queue(sta->sta.txq[tid]))
				continue;

			sta_info_recalc_tim(sta);
			break;
		}
	}
}

void ieee80211_sta_ps_deliver_poll_response(struct sta_info *sta)
{
	u8 ignore_for_response = sta->sta.uapsd_queues;

	/*
	 * If all ACs are delivery-enabled then we should reply
	 * from any of them, if only some are enabled we reply
	 * only from the non-enabled ones.
	 */
	if (ignore_for_response == BIT(IEEE80211_NUM_ACS) - 1)
		ignore_for_response = 0;

	ieee80211_sta_ps_deliver_response(sta, 1, ignore_for_response,
					  IEEE80211_FRAME_RELEASE_PSPOLL);
}

void ieee80211_sta_ps_deliver_uapsd(struct sta_info *sta)
{
	int n_frames = sta->sta.max_sp;
	u8 delivery_enabled = sta->sta.uapsd_queues;

	/*
	 * If we ever grow support for TSPEC this might happen if
	 * the TSPEC update from hostapd comes in between a trigger
	 * frame setting WLAN_STA_UAPSD in the RX path and this
	 * actually getting called.
	 */
	if (!delivery_enabled)
		return;

	switch (sta->sta.max_sp) {
	case 1:
		n_frames = 2;
		break;
	case 2:
		n_frames = 4;
		break;
	case 3:
		n_frames = 6;
		break;
	case 0:
		/* XXX: what is a good value? */
		n_frames = 128;
		break;
	}

	ieee80211_sta_ps_deliver_response(sta, n_frames, ~delivery_enabled,
					  IEEE80211_FRAME_RELEASE_UAPSD);
}

void ieee80211_sta_block_awake(struct ieee80211_hw *hw,
			       struct ieee80211_sta *pubsta, bool block)
{
	struct sta_info *sta = container_of(pubsta, struct sta_info, sta);

	trace_api_sta_block_awake(sta->local, pubsta, block);

	if (block) {
		set_sta_flag(sta, WLAN_STA_PS_DRIVER);
		ieee80211_clear_fast_xmit(sta);
		return;
	}

	if (!test_sta_flag(sta, WLAN_STA_PS_DRIVER))
		return;

	if (!test_sta_flag(sta, WLAN_STA_PS_STA)) {
		set_sta_flag(sta, WLAN_STA_PS_DELIVER);
		clear_sta_flag(sta, WLAN_STA_PS_DRIVER);
		ieee80211_queue_work(hw, &sta->drv_deliver_wk);
	} else if (test_sta_flag(sta, WLAN_STA_PSPOLL) ||
		   test_sta_flag(sta, WLAN_STA_UAPSD)) {
		/* must be asleep in this case */
		clear_sta_flag(sta, WLAN_STA_PS_DRIVER);
		ieee80211_queue_work(hw, &sta->drv_deliver_wk);
	} else {
		clear_sta_flag(sta, WLAN_STA_PS_DRIVER);
		ieee80211_check_fast_xmit(sta);
	}
}
EXPORT_SYMBOL(ieee80211_sta_block_awake);

void ieee80211_sta_eosp(struct ieee80211_sta *pubsta)
{
	struct sta_info *sta = container_of(pubsta, struct sta_info, sta);
	struct ieee80211_local *local = sta->local;

	trace_api_eosp(local, pubsta);

	clear_sta_flag(sta, WLAN_STA_SP);
}
EXPORT_SYMBOL(ieee80211_sta_eosp);

void ieee80211_send_eosp_nullfunc(struct ieee80211_sta *pubsta, int tid)
{
	struct sta_info *sta = container_of(pubsta, struct sta_info, sta);
	enum ieee80211_frame_release_type reason;
	bool more_data;

	trace_api_send_eosp_nullfunc(sta->local, pubsta, tid);

	reason = IEEE80211_FRAME_RELEASE_UAPSD;
	more_data = ieee80211_sta_ps_more_data(sta, ~sta->sta.uapsd_queues,
					       reason, 0);

	ieee80211_send_null_response(sta, tid, reason, false, more_data);
}
EXPORT_SYMBOL(ieee80211_send_eosp_nullfunc);

void ieee80211_sta_set_buffered(struct ieee80211_sta *pubsta,
				u8 tid, bool buffered)
{
	struct sta_info *sta = container_of(pubsta, struct sta_info, sta);

	if (WARN_ON(tid >= IEEE80211_NUM_TIDS))
		return;

	trace_api_sta_set_buffered(sta->local, pubsta, tid, buffered);

	if (buffered)
		set_bit(tid, &sta->driver_buffered_tids);
	else
		clear_bit(tid, &sta->driver_buffered_tids);

	sta_info_recalc_tim(sta);
}
EXPORT_SYMBOL(ieee80211_sta_set_buffered);

void ieee80211_sta_register_airtime(struct ieee80211_sta *pubsta, u8 tid,
				    u32 tx_airtime, u32 rx_airtime)
{
	struct sta_info *sta = container_of(pubsta, struct sta_info, sta);
	struct ieee80211_local *local = sta->sdata->local;
	u8 ac = ieee80211_ac_from_tid(tid);
	u32 airtime = 0;
	u32 diff;

	if (sta->local->airtime_flags & AIRTIME_USE_TX)
		airtime += tx_airtime;
	if (sta->local->airtime_flags & AIRTIME_USE_RX)
		airtime += rx_airtime;

	spin_lock_bh(&local->active_txq_lock[ac]);
	sta->airtime[ac].tx_airtime += tx_airtime;
	sta->airtime[ac].rx_airtime += rx_airtime;

	diff = (u32)jiffies - sta->airtime[ac].last_active;
	if (diff <= AIRTIME_ACTIVE_DURATION)
		sta->airtime[ac].deficit -= airtime;

	spin_unlock_bh(&local->active_txq_lock[ac]);
}
EXPORT_SYMBOL(ieee80211_sta_register_airtime);

void __ieee80211_sta_recalc_aggregates(struct sta_info *sta, u16 active_links)
{
	bool first = true;
	int link_id;

	if (!sta->sta.valid_links || !sta->sta.mlo) {
		sta->sta.cur = &sta->sta.deflink.agg;
		return;
	}

	rcu_read_lock();
	for (link_id = 0; link_id < ARRAY_SIZE((sta)->link); link_id++) {
		struct ieee80211_link_sta *link_sta;
		int i;

		if (!(active_links & BIT(link_id)))
			continue;

		link_sta = rcu_dereference(sta->sta.link[link_id]);
		if (!link_sta)
			continue;

		if (first) {
			sta->cur = sta->sta.deflink.agg;
			first = false;
			continue;
		}

		sta->cur.max_amsdu_len =
			min(sta->cur.max_amsdu_len,
			    link_sta->agg.max_amsdu_len);
		sta->cur.max_rc_amsdu_len =
			min(sta->cur.max_rc_amsdu_len,
			    link_sta->agg.max_rc_amsdu_len);

		for (i = 0; i < ARRAY_SIZE(sta->cur.max_tid_amsdu_len); i++)
			sta->cur.max_tid_amsdu_len[i] =
				min(sta->cur.max_tid_amsdu_len[i],
				    link_sta->agg.max_tid_amsdu_len[i]);
	}
	rcu_read_unlock();

	sta->sta.cur = &sta->cur;
}

void ieee80211_sta_recalc_aggregates(struct ieee80211_sta *pubsta)
{
	struct sta_info *sta = container_of(pubsta, struct sta_info, sta);

	__ieee80211_sta_recalc_aggregates(sta, sta->sdata->vif.active_links);
}
EXPORT_SYMBOL(ieee80211_sta_recalc_aggregates);

void ieee80211_sta_update_pending_airtime(struct ieee80211_local *local,
					  struct sta_info *sta, u8 ac,
					  u16 tx_airtime, bool tx_completed)
{
	int tx_pending;

	if (!wiphy_ext_feature_isset(local->hw.wiphy, NL80211_EXT_FEATURE_AQL))
		return;

	if (!tx_completed) {
		if (sta)
			atomic_add(tx_airtime,
				   &sta->airtime[ac].aql_tx_pending);

		atomic_add(tx_airtime, &local->aql_total_pending_airtime);
		atomic_add(tx_airtime, &local->aql_ac_pending_airtime[ac]);
		return;
	}

	if (sta) {
		tx_pending = atomic_sub_return(tx_airtime,
					       &sta->airtime[ac].aql_tx_pending);
		if (tx_pending < 0)
			atomic_cmpxchg(&sta->airtime[ac].aql_tx_pending,
				       tx_pending, 0);
	}

	atomic_sub(tx_airtime, &local->aql_total_pending_airtime);
	tx_pending = atomic_sub_return(tx_airtime,
				       &local->aql_ac_pending_airtime[ac]);
	if (WARN_ONCE(tx_pending < 0,
		      "Device %s AC %d pending airtime underflow: %u, %u",
		      wiphy_name(local->hw.wiphy), ac, tx_pending,
		      tx_airtime)) {
		atomic_cmpxchg(&local->aql_ac_pending_airtime[ac],
			       tx_pending, 0);
		atomic_sub(tx_pending, &local->aql_total_pending_airtime);
	}
}

int sta_info_move_state(struct sta_info *sta,
			enum ieee80211_sta_state new_state)
{
	might_sleep();

	if (sta->sta_state == new_state)
		return 0;

	/* check allowed transitions first */

	switch (new_state) {
	case IEEE80211_STA_NONE:
		if (sta->sta_state != IEEE80211_STA_AUTH)
			return -EINVAL;
		break;
	case IEEE80211_STA_AUTH:
		if (sta->sta_state != IEEE80211_STA_NONE &&
		    sta->sta_state != IEEE80211_STA_ASSOC)
			return -EINVAL;
		break;
	case IEEE80211_STA_ASSOC:
		if (sta->sta_state != IEEE80211_STA_AUTH &&
		    sta->sta_state != IEEE80211_STA_AUTHORIZED)
			return -EINVAL;
		break;
	case IEEE80211_STA_AUTHORIZED:
		if (sta->sta_state != IEEE80211_STA_ASSOC)
			return -EINVAL;
		break;
	default:
		WARN(1, "invalid state %d", new_state);
		return -EINVAL;
	}

	sta_dbg(sta->sdata, "moving STA %pM to state %d\n",
		sta->sta.addr, new_state);

	/*
	 * notify the driver before the actual changes so it can
	 * fail the transition
	 */
	if (test_sta_flag(sta, WLAN_STA_INSERTED)) {
		int err = drv_sta_state(sta->local, sta->sdata, sta,
					sta->sta_state, new_state);
		if (err)
			return err;
	}

	/* reflect the change in all state variables */

	switch (new_state) {
	case IEEE80211_STA_NONE:
		if (sta->sta_state == IEEE80211_STA_AUTH)
			clear_bit(WLAN_STA_AUTH, &sta->_flags);
		break;
	case IEEE80211_STA_AUTH:
		if (sta->sta_state == IEEE80211_STA_NONE) {
			set_bit(WLAN_STA_AUTH, &sta->_flags);
		} else if (sta->sta_state == IEEE80211_STA_ASSOC) {
			clear_bit(WLAN_STA_ASSOC, &sta->_flags);
			ieee80211_recalc_min_chandef(sta->sdata, -1);
			if (!sta->sta.support_p2p_ps)
				ieee80211_recalc_p2p_go_ps_allowed(sta->sdata);
		}
		break;
	case IEEE80211_STA_ASSOC:
		if (sta->sta_state == IEEE80211_STA_AUTH) {
			set_bit(WLAN_STA_ASSOC, &sta->_flags);
			sta->assoc_at = ktime_get_boottime_ns();
			ieee80211_recalc_min_chandef(sta->sdata, -1);
			if (!sta->sta.support_p2p_ps)
				ieee80211_recalc_p2p_go_ps_allowed(sta->sdata);
		} else if (sta->sta_state == IEEE80211_STA_AUTHORIZED) {
			ieee80211_vif_dec_num_mcast(sta->sdata);
			clear_bit(WLAN_STA_AUTHORIZED, &sta->_flags);
			ieee80211_clear_fast_xmit(sta);
			ieee80211_clear_fast_rx(sta);
		}
		break;
	case IEEE80211_STA_AUTHORIZED:
		if (sta->sta_state == IEEE80211_STA_ASSOC) {
			ieee80211_vif_inc_num_mcast(sta->sdata);
			set_bit(WLAN_STA_AUTHORIZED, &sta->_flags);
			ieee80211_check_fast_xmit(sta);
			ieee80211_check_fast_rx(sta);
		}
		if (sta->sdata->vif.type == NL80211_IFTYPE_AP_VLAN ||
		    sta->sdata->vif.type == NL80211_IFTYPE_AP)
			cfg80211_send_layer2_update(sta->sdata->dev,
						    sta->sta.addr);
		break;
	default:
		break;
	}

	sta->sta_state = new_state;

	return 0;
}

static struct ieee80211_sta_rx_stats *
sta_get_last_rx_stats(struct sta_info *sta)
{
	struct ieee80211_sta_rx_stats *stats = &sta->deflink.rx_stats;
	int cpu;

	if (!sta->deflink.pcpu_rx_stats)
		return stats;

	for_each_possible_cpu(cpu) {
		struct ieee80211_sta_rx_stats *cpustats;

		cpustats = per_cpu_ptr(sta->deflink.pcpu_rx_stats, cpu);

		if (time_after(cpustats->last_rx, stats->last_rx))
			stats = cpustats;
	}

	return stats;
}

static void sta_stats_decode_rate(struct ieee80211_local *local, u32 rate,
				  struct rate_info *rinfo)
{
	rinfo->bw = STA_STATS_GET(BW, rate);

	switch (STA_STATS_GET(TYPE, rate)) {
	case STA_STATS_RATE_TYPE_VHT:
		rinfo->flags = RATE_INFO_FLAGS_VHT_MCS;
		rinfo->mcs = STA_STATS_GET(VHT_MCS, rate);
		rinfo->nss = STA_STATS_GET(VHT_NSS, rate);
		if (STA_STATS_GET(SGI, rate))
			rinfo->flags |= RATE_INFO_FLAGS_SHORT_GI;
		break;
	case STA_STATS_RATE_TYPE_HT:
		rinfo->flags = RATE_INFO_FLAGS_MCS;
		rinfo->mcs = STA_STATS_GET(HT_MCS, rate);
		if (STA_STATS_GET(SGI, rate))
			rinfo->flags |= RATE_INFO_FLAGS_SHORT_GI;
		break;
	case STA_STATS_RATE_TYPE_LEGACY: {
		struct ieee80211_supported_band *sband;
		u16 brate;
		unsigned int shift;
		int band = STA_STATS_GET(LEGACY_BAND, rate);
		int rate_idx = STA_STATS_GET(LEGACY_IDX, rate);

		sband = local->hw.wiphy->bands[band];

		if (WARN_ON_ONCE(!sband->bitrates))
			break;

		brate = sband->bitrates[rate_idx].bitrate;
		if (rinfo->bw == RATE_INFO_BW_5)
			shift = 2;
		else if (rinfo->bw == RATE_INFO_BW_10)
			shift = 1;
		else
			shift = 0;
		rinfo->legacy = DIV_ROUND_UP(brate, 1 << shift);
		break;
		}
	case STA_STATS_RATE_TYPE_HE:
		rinfo->flags = RATE_INFO_FLAGS_HE_MCS;
		rinfo->mcs = STA_STATS_GET(HE_MCS, rate);
		rinfo->nss = STA_STATS_GET(HE_NSS, rate);
		rinfo->he_gi = STA_STATS_GET(HE_GI, rate);
		rinfo->he_ru_alloc = STA_STATS_GET(HE_RU, rate);
		rinfo->he_dcm = STA_STATS_GET(HE_DCM, rate);
		break;
	case STA_STATS_RATE_TYPE_EHT:
		rinfo->flags = RATE_INFO_FLAGS_EHT_MCS;
		rinfo->mcs = STA_STATS_GET(EHT_MCS, rate);
		rinfo->nss = STA_STATS_GET(EHT_NSS, rate);
		rinfo->eht_gi = STA_STATS_GET(EHT_GI, rate);
		rinfo->eht_ru_alloc = STA_STATS_GET(EHT_RU, rate);
		break;
	}
}

static int sta_set_rate_info_rx(struct sta_info *sta, struct rate_info *rinfo)
{
	u32 rate = READ_ONCE(sta_get_last_rx_stats(sta)->last_rate);

	if (rate == STA_STATS_RATE_INVALID)
		return -EINVAL;

	sta_stats_decode_rate(sta->local, rate, rinfo);
	return 0;
}

static inline u64 sta_get_tidstats_msdu(struct ieee80211_sta_rx_stats *rxstats,
					int tid)
{
	unsigned int start;
	u64 value;

	do {
		start = u64_stats_fetch_begin(&rxstats->syncp);
		value = rxstats->msdu[tid];
	} while (u64_stats_fetch_retry(&rxstats->syncp, start));

	return value;
}

static void sta_set_tidstats(struct sta_info *sta,
			     struct cfg80211_tid_stats *tidstats,
			     int tid)
{
	struct ieee80211_local *local = sta->local;
	int cpu;

	if (!(tidstats->filled & BIT(NL80211_TID_STATS_RX_MSDU))) {
		tidstats->rx_msdu += sta_get_tidstats_msdu(&sta->deflink.rx_stats,
							   tid);

		if (sta->deflink.pcpu_rx_stats) {
			for_each_possible_cpu(cpu) {
				struct ieee80211_sta_rx_stats *cpurxs;

				cpurxs = per_cpu_ptr(sta->deflink.pcpu_rx_stats,
						     cpu);
				tidstats->rx_msdu +=
					sta_get_tidstats_msdu(cpurxs, tid);
			}
		}

		tidstats->filled |= BIT(NL80211_TID_STATS_RX_MSDU);
	}

	if (!(tidstats->filled & BIT(NL80211_TID_STATS_TX_MSDU))) {
		tidstats->filled |= BIT(NL80211_TID_STATS_TX_MSDU);
		tidstats->tx_msdu = sta->deflink.tx_stats.msdu[tid];
	}

	if (!(tidstats->filled & BIT(NL80211_TID_STATS_TX_MSDU_RETRIES)) &&
	    ieee80211_hw_check(&local->hw, REPORTS_TX_ACK_STATUS)) {
		tidstats->filled |= BIT(NL80211_TID_STATS_TX_MSDU_RETRIES);
		tidstats->tx_msdu_retries = sta->deflink.status_stats.msdu_retries[tid];
	}

	if (!(tidstats->filled & BIT(NL80211_TID_STATS_TX_MSDU_FAILED)) &&
	    ieee80211_hw_check(&local->hw, REPORTS_TX_ACK_STATUS)) {
		tidstats->filled |= BIT(NL80211_TID_STATS_TX_MSDU_FAILED);
		tidstats->tx_msdu_failed = sta->deflink.status_stats.msdu_failed[tid];
	}

	if (tid < IEEE80211_NUM_TIDS) {
		spin_lock_bh(&local->fq.lock);
		rcu_read_lock();

		tidstats->filled |= BIT(NL80211_TID_STATS_TXQ_STATS);
		ieee80211_fill_txq_stats(&tidstats->txq_stats,
					 to_txq_info(sta->sta.txq[tid]));

		rcu_read_unlock();
		spin_unlock_bh(&local->fq.lock);
	}
}

static inline u64 sta_get_stats_bytes(struct ieee80211_sta_rx_stats *rxstats)
{
	unsigned int start;
	u64 value;

	do {
		start = u64_stats_fetch_begin(&rxstats->syncp);
		value = rxstats->bytes;
	} while (u64_stats_fetch_retry(&rxstats->syncp, start));

	return value;
}

void sta_set_sinfo(struct sta_info *sta, struct station_info *sinfo,
		   bool tidstats)
{
	struct ieee80211_sub_if_data *sdata = sta->sdata;
	struct ieee80211_local *local = sdata->local;
	u32 thr = 0;
	int i, ac, cpu;
	struct ieee80211_sta_rx_stats *last_rxstats;

	last_rxstats = sta_get_last_rx_stats(sta);

	sinfo->generation = sdata->local->sta_generation;

	/* do before driver, so beacon filtering drivers have a
	 * chance to e.g. just add the number of filtered beacons
	 * (or just modify the value entirely, of course)
	 */
	if (sdata->vif.type == NL80211_IFTYPE_STATION)
		sinfo->rx_beacon = sdata->deflink.u.mgd.count_beacon_signal;

	drv_sta_statistics(local, sdata, &sta->sta, sinfo);
	sinfo->filled |= BIT_ULL(NL80211_STA_INFO_INACTIVE_TIME) |
			 BIT_ULL(NL80211_STA_INFO_STA_FLAGS) |
			 BIT_ULL(NL80211_STA_INFO_BSS_PARAM) |
			 BIT_ULL(NL80211_STA_INFO_CONNECTED_TIME) |
			 BIT_ULL(NL80211_STA_INFO_ASSOC_AT_BOOTTIME) |
			 BIT_ULL(NL80211_STA_INFO_RX_DROP_MISC);

	if (sdata->vif.type == NL80211_IFTYPE_STATION) {
		sinfo->beacon_loss_count =
			sdata->deflink.u.mgd.beacon_loss_count;
		sinfo->filled |= BIT_ULL(NL80211_STA_INFO_BEACON_LOSS);
	}

	sinfo->connected_time = ktime_get_seconds() - sta->last_connected;
	sinfo->assoc_at = sta->assoc_at;
	sinfo->inactive_time =
		jiffies_to_msecs(jiffies - ieee80211_sta_last_active(sta));

	if (!(sinfo->filled & (BIT_ULL(NL80211_STA_INFO_TX_BYTES64) |
			       BIT_ULL(NL80211_STA_INFO_TX_BYTES)))) {
		sinfo->tx_bytes = 0;
		for (ac = 0; ac < IEEE80211_NUM_ACS; ac++)
			sinfo->tx_bytes += sta->deflink.tx_stats.bytes[ac];
		sinfo->filled |= BIT_ULL(NL80211_STA_INFO_TX_BYTES64);
	}

	if (!(sinfo->filled & BIT_ULL(NL80211_STA_INFO_TX_PACKETS))) {
		sinfo->tx_packets = 0;
		for (ac = 0; ac < IEEE80211_NUM_ACS; ac++)
			sinfo->tx_packets += sta->deflink.tx_stats.packets[ac];
		sinfo->filled |= BIT_ULL(NL80211_STA_INFO_TX_PACKETS);
	}

	if (!(sinfo->filled & (BIT_ULL(NL80211_STA_INFO_RX_BYTES64) |
			       BIT_ULL(NL80211_STA_INFO_RX_BYTES)))) {
		sinfo->rx_bytes += sta_get_stats_bytes(&sta->deflink.rx_stats);

		if (sta->deflink.pcpu_rx_stats) {
			for_each_possible_cpu(cpu) {
				struct ieee80211_sta_rx_stats *cpurxs;

				cpurxs = per_cpu_ptr(sta->deflink.pcpu_rx_stats,
						     cpu);
				sinfo->rx_bytes += sta_get_stats_bytes(cpurxs);
			}
		}

		sinfo->filled |= BIT_ULL(NL80211_STA_INFO_RX_BYTES64);
	}

	if (!(sinfo->filled & BIT_ULL(NL80211_STA_INFO_RX_PACKETS))) {
		sinfo->rx_packets = sta->deflink.rx_stats.packets;
		if (sta->deflink.pcpu_rx_stats) {
			for_each_possible_cpu(cpu) {
				struct ieee80211_sta_rx_stats *cpurxs;

				cpurxs = per_cpu_ptr(sta->deflink.pcpu_rx_stats,
						     cpu);
				sinfo->rx_packets += cpurxs->packets;
			}
		}
		sinfo->filled |= BIT_ULL(NL80211_STA_INFO_RX_PACKETS);
	}

	if (!(sinfo->filled & BIT_ULL(NL80211_STA_INFO_TX_RETRIES))) {
		sinfo->tx_retries = sta->deflink.status_stats.retry_count;
		sinfo->filled |= BIT_ULL(NL80211_STA_INFO_TX_RETRIES);
	}

	if (!(sinfo->filled & BIT_ULL(NL80211_STA_INFO_TX_FAILED))) {
		sinfo->tx_failed = sta->deflink.status_stats.retry_failed;
		sinfo->filled |= BIT_ULL(NL80211_STA_INFO_TX_FAILED);
	}

	if (!(sinfo->filled & BIT_ULL(NL80211_STA_INFO_RX_DURATION))) {
		for (ac = 0; ac < IEEE80211_NUM_ACS; ac++)
			sinfo->rx_duration += sta->airtime[ac].rx_airtime;
		sinfo->filled |= BIT_ULL(NL80211_STA_INFO_RX_DURATION);
	}

	if (!(sinfo->filled & BIT_ULL(NL80211_STA_INFO_TX_DURATION))) {
		for (ac = 0; ac < IEEE80211_NUM_ACS; ac++)
			sinfo->tx_duration += sta->airtime[ac].tx_airtime;
		sinfo->filled |= BIT_ULL(NL80211_STA_INFO_TX_DURATION);
	}

	if (!(sinfo->filled & BIT_ULL(NL80211_STA_INFO_AIRTIME_WEIGHT))) {
		sinfo->airtime_weight = sta->airtime_weight;
		sinfo->filled |= BIT_ULL(NL80211_STA_INFO_AIRTIME_WEIGHT);
	}

	sinfo->rx_dropped_misc = sta->deflink.rx_stats.dropped;
	if (sta->deflink.pcpu_rx_stats) {
		for_each_possible_cpu(cpu) {
			struct ieee80211_sta_rx_stats *cpurxs;

			cpurxs = per_cpu_ptr(sta->deflink.pcpu_rx_stats, cpu);
			sinfo->rx_dropped_misc += cpurxs->dropped;
		}
	}

	if (sdata->vif.type == NL80211_IFTYPE_STATION &&
	    !(sdata->vif.driver_flags & IEEE80211_VIF_BEACON_FILTER)) {
		sinfo->filled |= BIT_ULL(NL80211_STA_INFO_BEACON_RX) |
				 BIT_ULL(NL80211_STA_INFO_BEACON_SIGNAL_AVG);
		sinfo->rx_beacon_signal_avg = ieee80211_ave_rssi(&sdata->vif);
	}

	if (ieee80211_hw_check(&sta->local->hw, SIGNAL_DBM) ||
	    ieee80211_hw_check(&sta->local->hw, SIGNAL_UNSPEC)) {
		if (!(sinfo->filled & BIT_ULL(NL80211_STA_INFO_SIGNAL))) {
			sinfo->signal = (s8)last_rxstats->last_signal;
			sinfo->filled |= BIT_ULL(NL80211_STA_INFO_SIGNAL);
		}

		if (!sta->deflink.pcpu_rx_stats &&
		    !(sinfo->filled & BIT_ULL(NL80211_STA_INFO_SIGNAL_AVG))) {
			sinfo->signal_avg =
				-ewma_signal_read(&sta->deflink.rx_stats_avg.signal);
			sinfo->filled |= BIT_ULL(NL80211_STA_INFO_SIGNAL_AVG);
		}
	}

	/* for the average - if pcpu_rx_stats isn't set - rxstats must point to
	 * the sta->rx_stats struct, so the check here is fine with and without
	 * pcpu statistics
	 */
	if (last_rxstats->chains &&
	    !(sinfo->filled & (BIT_ULL(NL80211_STA_INFO_CHAIN_SIGNAL) |
			       BIT_ULL(NL80211_STA_INFO_CHAIN_SIGNAL_AVG)))) {
		sinfo->filled |= BIT_ULL(NL80211_STA_INFO_CHAIN_SIGNAL);
		if (!sta->deflink.pcpu_rx_stats)
			sinfo->filled |= BIT_ULL(NL80211_STA_INFO_CHAIN_SIGNAL_AVG);

		sinfo->chains = last_rxstats->chains;

		for (i = 0; i < ARRAY_SIZE(sinfo->chain_signal); i++) {
			sinfo->chain_signal[i] =
				last_rxstats->chain_signal_last[i];
			sinfo->chain_signal_avg[i] =
				-ewma_signal_read(&sta->deflink.rx_stats_avg.chain_signal[i]);
		}
	}

	if (!(sinfo->filled & BIT_ULL(NL80211_STA_INFO_TX_BITRATE)) &&
	    !sta->sta.valid_links) {
		sta_set_rate_info_tx(sta, &sta->deflink.tx_stats.last_rate,
				     &sinfo->txrate);
		sinfo->filled |= BIT_ULL(NL80211_STA_INFO_TX_BITRATE);
	}

	if (!(sinfo->filled & BIT_ULL(NL80211_STA_INFO_RX_BITRATE)) &&
	    !sta->sta.valid_links) {
		if (sta_set_rate_info_rx(sta, &sinfo->rxrate) == 0)
			sinfo->filled |= BIT_ULL(NL80211_STA_INFO_RX_BITRATE);
	}

	if (tidstats && !cfg80211_sinfo_alloc_tid_stats(sinfo, GFP_KERNEL)) {
		for (i = 0; i < IEEE80211_NUM_TIDS + 1; i++)
			sta_set_tidstats(sta, &sinfo->pertid[i], i);
	}

	if (ieee80211_vif_is_mesh(&sdata->vif)) {
#ifdef CONFIG_MAC80211_MESH
		sinfo->filled |= BIT_ULL(NL80211_STA_INFO_LLID) |
				 BIT_ULL(NL80211_STA_INFO_PLID) |
				 BIT_ULL(NL80211_STA_INFO_PLINK_STATE) |
				 BIT_ULL(NL80211_STA_INFO_LOCAL_PM) |
				 BIT_ULL(NL80211_STA_INFO_PEER_PM) |
				 BIT_ULL(NL80211_STA_INFO_NONPEER_PM) |
				 BIT_ULL(NL80211_STA_INFO_CONNECTED_TO_GATE) |
				 BIT_ULL(NL80211_STA_INFO_CONNECTED_TO_AS);

		sinfo->llid = sta->mesh->llid;
		sinfo->plid = sta->mesh->plid;
		sinfo->plink_state = sta->mesh->plink_state;
		if (test_sta_flag(sta, WLAN_STA_TOFFSET_KNOWN)) {
			sinfo->filled |= BIT_ULL(NL80211_STA_INFO_T_OFFSET);
			sinfo->t_offset = sta->mesh->t_offset;
		}
		sinfo->local_pm = sta->mesh->local_pm;
		sinfo->peer_pm = sta->mesh->peer_pm;
		sinfo->nonpeer_pm = sta->mesh->nonpeer_pm;
		sinfo->connected_to_gate = sta->mesh->connected_to_gate;
		sinfo->connected_to_as = sta->mesh->connected_to_as;
#endif
	}

	sinfo->bss_param.flags = 0;
	if (sdata->vif.bss_conf.use_cts_prot)
		sinfo->bss_param.flags |= BSS_PARAM_FLAGS_CTS_PROT;
	if (sdata->vif.bss_conf.use_short_preamble)
		sinfo->bss_param.flags |= BSS_PARAM_FLAGS_SHORT_PREAMBLE;
	if (sdata->vif.bss_conf.use_short_slot)
		sinfo->bss_param.flags |= BSS_PARAM_FLAGS_SHORT_SLOT_TIME;
	sinfo->bss_param.dtim_period = sdata->vif.bss_conf.dtim_period;
	sinfo->bss_param.beacon_interval = sdata->vif.bss_conf.beacon_int;

	sinfo->sta_flags.set = 0;
	sinfo->sta_flags.mask = BIT(NL80211_STA_FLAG_AUTHORIZED) |
				BIT(NL80211_STA_FLAG_SHORT_PREAMBLE) |
				BIT(NL80211_STA_FLAG_WME) |
				BIT(NL80211_STA_FLAG_MFP) |
				BIT(NL80211_STA_FLAG_AUTHENTICATED) |
				BIT(NL80211_STA_FLAG_ASSOCIATED) |
				BIT(NL80211_STA_FLAG_TDLS_PEER);
	if (test_sta_flag(sta, WLAN_STA_AUTHORIZED))
		sinfo->sta_flags.set |= BIT(NL80211_STA_FLAG_AUTHORIZED);
	if (test_sta_flag(sta, WLAN_STA_SHORT_PREAMBLE))
		sinfo->sta_flags.set |= BIT(NL80211_STA_FLAG_SHORT_PREAMBLE);
	if (sta->sta.wme)
		sinfo->sta_flags.set |= BIT(NL80211_STA_FLAG_WME);
	if (test_sta_flag(sta, WLAN_STA_MFP))
		sinfo->sta_flags.set |= BIT(NL80211_STA_FLAG_MFP);
	if (test_sta_flag(sta, WLAN_STA_AUTH))
		sinfo->sta_flags.set |= BIT(NL80211_STA_FLAG_AUTHENTICATED);
	if (test_sta_flag(sta, WLAN_STA_ASSOC))
		sinfo->sta_flags.set |= BIT(NL80211_STA_FLAG_ASSOCIATED);
	if (test_sta_flag(sta, WLAN_STA_TDLS_PEER))
		sinfo->sta_flags.set |= BIT(NL80211_STA_FLAG_TDLS_PEER);

	thr = sta_get_expected_throughput(sta);

	if (thr != 0) {
		sinfo->filled |= BIT_ULL(NL80211_STA_INFO_EXPECTED_THROUGHPUT);
		sinfo->expected_throughput = thr;
	}

	if (!(sinfo->filled & BIT_ULL(NL80211_STA_INFO_ACK_SIGNAL)) &&
	    sta->deflink.status_stats.ack_signal_filled) {
		sinfo->ack_signal = sta->deflink.status_stats.last_ack_signal;
		sinfo->filled |= BIT_ULL(NL80211_STA_INFO_ACK_SIGNAL);
	}

	if (!(sinfo->filled & BIT_ULL(NL80211_STA_INFO_ACK_SIGNAL_AVG)) &&
	    sta->deflink.status_stats.ack_signal_filled) {
		sinfo->avg_ack_signal =
			-(s8)ewma_avg_signal_read(
				&sta->deflink.status_stats.avg_ack_signal);
		sinfo->filled |=
			BIT_ULL(NL80211_STA_INFO_ACK_SIGNAL_AVG);
	}

	if (ieee80211_vif_is_mesh(&sdata->vif)) {
		sinfo->filled |= BIT_ULL(NL80211_STA_INFO_AIRTIME_LINK_METRIC);
		sinfo->airtime_link_metric =
			airtime_link_metric_get(local, sta);
	}
}

u32 sta_get_expected_throughput(struct sta_info *sta)
{
	struct ieee80211_sub_if_data *sdata = sta->sdata;
	struct ieee80211_local *local = sdata->local;
	struct rate_control_ref *ref = NULL;
	u32 thr = 0;

	if (test_sta_flag(sta, WLAN_STA_RATE_CONTROL))
		ref = local->rate_ctrl;

	/* check if the driver has a SW RC implementation */
	if (ref && ref->ops->get_expected_throughput)
		thr = ref->ops->get_expected_throughput(sta->rate_ctrl_priv);
	else
		thr = drv_get_expected_throughput(local, sta);

	return thr;
}

unsigned long ieee80211_sta_last_active(struct sta_info *sta)
{
	struct ieee80211_sta_rx_stats *stats = sta_get_last_rx_stats(sta);

	if (!sta->deflink.status_stats.last_ack ||
	    time_after(stats->last_rx, sta->deflink.status_stats.last_ack))
		return stats->last_rx;
	return sta->deflink.status_stats.last_ack;
}

static void sta_update_codel_params(struct sta_info *sta, u32 thr)
{
	if (thr && thr < STA_SLOW_THRESHOLD * sta->local->num_sta) {
		sta->cparams.target = MS2TIME(50);
		sta->cparams.interval = MS2TIME(300);
		sta->cparams.ecn = false;
	} else {
		sta->cparams.target = MS2TIME(20);
		sta->cparams.interval = MS2TIME(100);
		sta->cparams.ecn = true;
	}
}

void ieee80211_sta_set_expected_throughput(struct ieee80211_sta *pubsta,
					   u32 thr)
{
	struct sta_info *sta = container_of(pubsta, struct sta_info, sta);

	sta_update_codel_params(sta, thr);
}

<<<<<<< HEAD
=======
int ieee80211_sta_allocate_link(struct sta_info *sta, unsigned int link_id)
{
	struct ieee80211_sub_if_data *sdata = sta->sdata;
	struct sta_link_alloc *alloc;
	int ret;

	lockdep_assert_held(&sdata->local->sta_mtx);

	/* must represent an MLD from the start */
	if (WARN_ON(!sta->sta.valid_links))
		return -EINVAL;

	if (WARN_ON(sta->sta.valid_links & BIT(link_id) ||
		    sta->link[link_id]))
		return -EBUSY;

	alloc = kzalloc(sizeof(*alloc), GFP_KERNEL);
	if (!alloc)
		return -ENOMEM;

	ret = sta_info_alloc_link(sdata->local, &alloc->info, GFP_KERNEL);
	if (ret) {
		kfree(alloc);
		return ret;
	}

	sta_info_add_link(sta, link_id, &alloc->info, &alloc->sta);

	ieee80211_link_sta_debugfs_add(&alloc->info);

	return 0;
}

void ieee80211_sta_free_link(struct sta_info *sta, unsigned int link_id)
{
	lockdep_assert_held(&sta->sdata->local->sta_mtx);

	sta_remove_link(sta, link_id, false);
}

int ieee80211_sta_activate_link(struct sta_info *sta, unsigned int link_id)
{
	struct ieee80211_sub_if_data *sdata = sta->sdata;
	struct link_sta_info *link_sta;
	u16 old_links = sta->sta.valid_links;
	u16 new_links = old_links | BIT(link_id);
	int ret;

	link_sta = rcu_dereference_protected(sta->link[link_id],
					     lockdep_is_held(&sdata->local->sta_mtx));

	if (WARN_ON(old_links == new_links || !link_sta))
		return -EINVAL;

	rcu_read_lock();
	if (link_sta_info_hash_lookup(sdata->local, link_sta->addr)) {
		rcu_read_unlock();
		return -EALREADY;
	}
	/* we only modify under the mutex so this is fine */
	rcu_read_unlock();

	sta->sta.valid_links = new_links;

	if (!test_sta_flag(sta, WLAN_STA_INSERTED))
		goto hash;

	ieee80211_recalc_min_chandef(sdata, link_id);

	/* Ensure the values are updated for the driver,
	 * redone by sta_remove_link on failure.
	 */
	ieee80211_sta_recalc_aggregates(&sta->sta);

	ret = drv_change_sta_links(sdata->local, sdata, &sta->sta,
				   old_links, new_links);
	if (ret) {
		sta->sta.valid_links = old_links;
		sta_remove_link(sta, link_id, false);
		return ret;
	}

hash:
	ret = link_sta_info_hash_add(sdata->local, link_sta);
	WARN_ON(ret);
	return 0;
}

void ieee80211_sta_remove_link(struct sta_info *sta, unsigned int link_id)
{
	struct ieee80211_sub_if_data *sdata = sta->sdata;
	u16 old_links = sta->sta.valid_links;

	lockdep_assert_held(&sdata->local->sta_mtx);

	sta->sta.valid_links &= ~BIT(link_id);

	if (test_sta_flag(sta, WLAN_STA_INSERTED))
		drv_change_sta_links(sdata->local, sdata, &sta->sta,
				     old_links, sta->sta.valid_links);

	sta_remove_link(sta, link_id, true);
}

>>>>>>> eb3cdb58
void ieee80211_sta_set_max_amsdu_subframes(struct sta_info *sta,
					   const u8 *ext_capab,
					   unsigned int ext_capab_len)
{
	u8 val;

	sta->sta.max_amsdu_subframes = 0;

	if (ext_capab_len < 8)
		return;

	/* The sender might not have sent the last bit, consider it to be 0 */
	val = u8_get_bits(ext_capab[7], WLAN_EXT_CAPA8_MAX_MSDU_IN_AMSDU_LSB);

	/* we did get all the bits, take the MSB as well */
	if (ext_capab_len >= 9)
		val |= u8_get_bits(ext_capab[8],
				   WLAN_EXT_CAPA9_MAX_MSDU_IN_AMSDU_MSB) << 1;

	if (val)
		sta->sta.max_amsdu_subframes = 4 << val;
<<<<<<< HEAD
}
=======
}

#ifdef CONFIG_LOCKDEP
bool lockdep_sta_mutex_held(struct ieee80211_sta *pubsta)
{
	struct sta_info *sta = container_of(pubsta, struct sta_info, sta);

	return lockdep_is_held(&sta->local->sta_mtx);
}
EXPORT_SYMBOL(lockdep_sta_mutex_held);
#endif
>>>>>>> eb3cdb58
<|MERGE_RESOLUTION|>--- conflicted
+++ resolved
@@ -2846,8 +2846,6 @@
 	sta_update_codel_params(sta, thr);
 }
 
-<<<<<<< HEAD
-=======
 int ieee80211_sta_allocate_link(struct sta_info *sta, unsigned int link_id)
 {
 	struct ieee80211_sub_if_data *sdata = sta->sdata;
@@ -2952,7 +2950,6 @@
 	sta_remove_link(sta, link_id, true);
 }
 
->>>>>>> eb3cdb58
 void ieee80211_sta_set_max_amsdu_subframes(struct sta_info *sta,
 					   const u8 *ext_capab,
 					   unsigned int ext_capab_len)
@@ -2974,9 +2971,6 @@
 
 	if (val)
 		sta->sta.max_amsdu_subframes = 4 << val;
-<<<<<<< HEAD
-}
-=======
 }
 
 #ifdef CONFIG_LOCKDEP
@@ -2987,5 +2981,4 @@
 	return lockdep_is_held(&sta->local->sta_mtx);
 }
 EXPORT_SYMBOL(lockdep_sta_mutex_held);
-#endif
->>>>>>> eb3cdb58
+#endif