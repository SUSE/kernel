// SPDX-License-Identifier: GPL-2.0-only
/*
 * mac80211 configuration hooks for cfg80211
 *
 * Copyright 2006-2010	Johannes Berg <johannes@sipsolutions.net>
 * Copyright 2013-2015  Intel Mobile Communications GmbH
 * Copyright (C) 2015-2017 Intel Deutschland GmbH
 * Copyright (C) 2018-2025 Intel Corporation
 */

#include <linux/ieee80211.h>
#include <linux/nl80211.h>
#include <linux/rtnetlink.h>
#include <linux/slab.h>
#include <net/net_namespace.h>
#include <linux/rcupdate.h>
#include <linux/fips.h>
#include <linux/if_ether.h>
#include <net/cfg80211.h>
#include "ieee80211_i.h"
#include "driver-ops.h"
#include "rate.h"
#include "mesh.h"
#include "wme.h"

static struct ieee80211_link_data *
ieee80211_link_or_deflink(struct ieee80211_sub_if_data *sdata, int link_id,
			  bool require_valid)
{
	struct ieee80211_link_data *link;

	if (link_id < 0) {
		/*
		 * For keys, if sdata is not an MLD, we might not use
		 * the return value at all (if it's not a pairwise key),
		 * so in that case (require_valid==false) don't error.
		 */
		if (require_valid && ieee80211_vif_is_mld(&sdata->vif))
			return ERR_PTR(-EINVAL);

		return &sdata->deflink;
	}

	link = sdata_dereference(sdata->link[link_id], sdata);
	if (!link)
		return ERR_PTR(-ENOLINK);
	return link;
}

static void ieee80211_set_mu_mimo_follow(struct ieee80211_sub_if_data *sdata,
					 struct vif_params *params)
{
	bool mu_mimo_groups = false;
	bool mu_mimo_follow = false;

	if (params->vht_mumimo_groups) {
		u64 membership;

		BUILD_BUG_ON(sizeof(membership) != WLAN_MEMBERSHIP_LEN);

		memcpy(sdata->vif.bss_conf.mu_group.membership,
		       params->vht_mumimo_groups, WLAN_MEMBERSHIP_LEN);
		memcpy(sdata->vif.bss_conf.mu_group.position,
		       params->vht_mumimo_groups + WLAN_MEMBERSHIP_LEN,
		       WLAN_USER_POSITION_LEN);
		ieee80211_link_info_change_notify(sdata, &sdata->deflink,
						  BSS_CHANGED_MU_GROUPS);
		/* don't care about endianness - just check for 0 */
		memcpy(&membership, params->vht_mumimo_groups,
		       WLAN_MEMBERSHIP_LEN);
		mu_mimo_groups = membership != 0;
	}

	if (params->vht_mumimo_follow_addr) {
		mu_mimo_follow =
			is_valid_ether_addr(params->vht_mumimo_follow_addr);
		ether_addr_copy(sdata->u.mntr.mu_follow_addr,
				params->vht_mumimo_follow_addr);
	}

	sdata->vif.bss_conf.mu_mimo_owner = mu_mimo_groups || mu_mimo_follow;
}

static int ieee80211_set_mon_options(struct ieee80211_sub_if_data *sdata,
				     struct vif_params *params)
{
	struct ieee80211_local *local = sdata->local;
	struct ieee80211_sub_if_data *monitor_sdata;

	/* check flags first */
	if (params->flags && ieee80211_sdata_running(sdata)) {
		u32 mask = MONITOR_FLAG_ACTIVE;

		/*
		 * Prohibit MONITOR_FLAG_ACTIVE to be changed
		 * while the interface is up.
		 * Else we would need to add a lot of cruft
		 * to update everything:
		 *	monitor and all fif_* counters
		 *	reconfigure hardware
		 */
		if ((params->flags & mask) != (sdata->u.mntr.flags & mask))
			return -EBUSY;
	}

	/* also validate MU-MIMO change */
	if (ieee80211_hw_check(&local->hw, NO_VIRTUAL_MONITOR))
		monitor_sdata = sdata;
	else
		monitor_sdata = wiphy_dereference(local->hw.wiphy,
						  local->monitor_sdata);

	if (!monitor_sdata &&
	    (params->vht_mumimo_groups || params->vht_mumimo_follow_addr))
		return -EOPNOTSUPP;

	/* apply all changes now - no failures allowed */

	if (monitor_sdata &&
		(ieee80211_hw_check(&local->hw, WANT_MONITOR_VIF) ||
		 ieee80211_hw_check(&local->hw, NO_VIRTUAL_MONITOR)))
		ieee80211_set_mu_mimo_follow(monitor_sdata, params);

	if (params->flags) {
		if (ieee80211_sdata_running(sdata)) {
			ieee80211_adjust_monitor_flags(sdata, -1);
			sdata->u.mntr.flags = params->flags;
			ieee80211_adjust_monitor_flags(sdata, 1);

			ieee80211_configure_filter(local);
		} else {
			/*
			 * Because the interface is down, ieee80211_do_stop
			 * and ieee80211_do_open take care of "everything"
			 * mentioned in the comment above.
			 */
			sdata->u.mntr.flags = params->flags;
		}
	}

	return 0;
}

static int ieee80211_set_ap_mbssid_options(struct ieee80211_sub_if_data *sdata,
					   struct cfg80211_mbssid_config *params,
					   struct ieee80211_bss_conf *link_conf)
{
	struct ieee80211_sub_if_data *tx_sdata;
	struct ieee80211_bss_conf *old;

	link_conf->bssid_index = 0;
	link_conf->nontransmitted = false;
	link_conf->ema_ap = false;
	link_conf->bssid_indicator = 0;

	if (sdata->vif.type != NL80211_IFTYPE_AP || !params->tx_wdev)
		return -EINVAL;

	old = sdata_dereference(link_conf->tx_bss_conf, sdata);
	if (old)
		return -EALREADY;

	tx_sdata = IEEE80211_WDEV_TO_SUB_IF(params->tx_wdev);
	if (!tx_sdata)
		return -EINVAL;

	if (tx_sdata == sdata) {
		rcu_assign_pointer(link_conf->tx_bss_conf, link_conf);
	} else {
		struct ieee80211_bss_conf *tx_bss_conf;

		tx_bss_conf = sdata_dereference(tx_sdata->vif.link_conf[params->tx_link_id],
						sdata);
		if (rcu_access_pointer(tx_bss_conf->tx_bss_conf) != tx_bss_conf)
			return -EINVAL;

		rcu_assign_pointer(link_conf->tx_bss_conf, tx_bss_conf);

		link_conf->nontransmitted = true;
		link_conf->bssid_index = params->index;
		link_conf->bssid_indicator = tx_bss_conf->bssid_indicator;
	}
	if (params->ema)
		link_conf->ema_ap = true;

	return 0;
}

static struct wireless_dev *ieee80211_add_iface(struct wiphy *wiphy,
						const char *name,
						unsigned char name_assign_type,
						enum nl80211_iftype type,
						struct vif_params *params)
{
	struct ieee80211_local *local = wiphy_priv(wiphy);
	struct wireless_dev *wdev;
	struct ieee80211_sub_if_data *sdata;
	int err;

	err = ieee80211_if_add(local, name, name_assign_type, &wdev, type, params);
	if (err)
		return ERR_PTR(err);

	sdata = IEEE80211_WDEV_TO_SUB_IF(wdev);

	if (type == NL80211_IFTYPE_MONITOR) {
		err = ieee80211_set_mon_options(sdata, params);
		if (err) {
			ieee80211_if_remove(sdata);
			return NULL;
		}
	}

	/* Let the driver know that an interface is going to be added.
	 * Indicate so only for interface types that will be added to the
	 * driver.
	 */
	switch (type) {
	case NL80211_IFTYPE_AP_VLAN:
		break;
	case NL80211_IFTYPE_MONITOR:
		if (!ieee80211_hw_check(&local->hw, WANT_MONITOR_VIF) ||
		    !(params->flags & MONITOR_FLAG_ACTIVE))
			break;
		fallthrough;
	default:
		drv_prep_add_interface(local,
				       ieee80211_vif_type_p2p(&sdata->vif));
		break;
	}

	return wdev;
}

static int ieee80211_del_iface(struct wiphy *wiphy, struct wireless_dev *wdev)
{
	ieee80211_if_remove(IEEE80211_WDEV_TO_SUB_IF(wdev));

	return 0;
}

static int ieee80211_change_iface(struct wiphy *wiphy,
				  struct net_device *dev,
				  enum nl80211_iftype type,
				  struct vif_params *params)
{
	struct ieee80211_sub_if_data *sdata = IEEE80211_DEV_TO_SUB_IF(dev);
	struct ieee80211_local *local = sdata->local;
	struct sta_info *sta;
	int ret;

	lockdep_assert_wiphy(local->hw.wiphy);

	ret = ieee80211_if_change_type(sdata, type);
	if (ret)
		return ret;

	if (type == NL80211_IFTYPE_AP_VLAN && params->use_4addr == 0) {
		RCU_INIT_POINTER(sdata->u.vlan.sta, NULL);
		ieee80211_check_fast_rx_iface(sdata);
	} else if (type == NL80211_IFTYPE_STATION && params->use_4addr >= 0) {
		struct ieee80211_if_managed *ifmgd = &sdata->u.mgd;

		if (params->use_4addr == ifmgd->use_4addr)
			return 0;

		/* FIXME: no support for 4-addr MLO yet */
		if (ieee80211_vif_is_mld(&sdata->vif))
			return -EOPNOTSUPP;

		sdata->u.mgd.use_4addr = params->use_4addr;
		if (!ifmgd->associated)
			return 0;

		sta = sta_info_get(sdata, sdata->deflink.u.mgd.bssid);
		if (sta)
			drv_sta_set_4addr(local, sdata, &sta->sta,
					  params->use_4addr);

		if (params->use_4addr)
			ieee80211_send_4addr_nullfunc(local, sdata);
	}

	if (sdata->vif.type == NL80211_IFTYPE_MONITOR) {
		ret = ieee80211_set_mon_options(sdata, params);
		if (ret)
			return ret;
	}

	return 0;
}

static int ieee80211_start_p2p_device(struct wiphy *wiphy,
				      struct wireless_dev *wdev)
{
	struct ieee80211_sub_if_data *sdata = IEEE80211_WDEV_TO_SUB_IF(wdev);
	int ret;

	lockdep_assert_wiphy(sdata->local->hw.wiphy);

	ret = ieee80211_check_combinations(sdata, NULL, 0, 0, -1);
	if (ret < 0)
		return ret;

	return ieee80211_do_open(wdev, true);
}

static void ieee80211_stop_p2p_device(struct wiphy *wiphy,
				      struct wireless_dev *wdev)
{
	ieee80211_sdata_stop(IEEE80211_WDEV_TO_SUB_IF(wdev));
}

static void ieee80211_nan_conf_free(struct cfg80211_nan_conf *conf)
{
	kfree(conf->cluster_id);
	kfree(conf->extra_nan_attrs);
	kfree(conf->vendor_elems);
	memset(conf, 0, sizeof(*conf));
}

static void ieee80211_stop_nan(struct wiphy *wiphy,
			       struct wireless_dev *wdev)
{
	struct ieee80211_sub_if_data *sdata = IEEE80211_WDEV_TO_SUB_IF(wdev);

	if (!sdata->u.nan.started)
		return;

	drv_stop_nan(sdata->local, sdata);
	sdata->u.nan.started = false;

	ieee80211_nan_conf_free(&sdata->u.nan.conf);

	ieee80211_sdata_stop(sdata);
	ieee80211_recalc_idle(sdata->local);
}

static int ieee80211_nan_conf_copy(struct cfg80211_nan_conf *dst,
				   struct cfg80211_nan_conf *src,
				   u32 changes)
{
	if (changes & CFG80211_NAN_CONF_CHANGED_PREF)
		dst->master_pref = src->master_pref;

	if (changes & CFG80211_NAN_CONF_CHANGED_BANDS)
		dst->bands = src->bands;

	if (changes & CFG80211_NAN_CONF_CHANGED_CONFIG) {
		dst->scan_period = src->scan_period;
		dst->scan_dwell_time = src->scan_dwell_time;
		dst->discovery_beacon_interval =
			src->discovery_beacon_interval;
		dst->enable_dw_notification = src->enable_dw_notification;
		memcpy(&dst->band_cfgs, &src->band_cfgs,
		       sizeof(dst->band_cfgs));

		kfree(dst->cluster_id);
		dst->cluster_id = NULL;

		kfree(dst->extra_nan_attrs);
		dst->extra_nan_attrs = NULL;
		dst->extra_nan_attrs_len = 0;

		kfree(dst->vendor_elems);
		dst->vendor_elems = NULL;
		dst->vendor_elems_len = 0;

		if (src->cluster_id) {
			dst->cluster_id = kmemdup(src->cluster_id, ETH_ALEN,
						  GFP_KERNEL);
			if (!dst->cluster_id)
				goto no_mem;
		}

		if (src->extra_nan_attrs && src->extra_nan_attrs_len) {
			dst->extra_nan_attrs = kmemdup(src->extra_nan_attrs,
						       src->extra_nan_attrs_len,
						       GFP_KERNEL);
			if (!dst->extra_nan_attrs)
				goto no_mem;

			dst->extra_nan_attrs_len = src->extra_nan_attrs_len;
		}

		if (src->vendor_elems && src->vendor_elems_len) {
			dst->vendor_elems = kmemdup(src->vendor_elems,
						    src->vendor_elems_len,
						    GFP_KERNEL);
			if (!dst->vendor_elems)
				goto no_mem;

			dst->vendor_elems_len = src->vendor_elems_len;
		}
	}

	return 0;

no_mem:
	ieee80211_nan_conf_free(dst);
	return -ENOMEM;
}

static int ieee80211_start_nan(struct wiphy *wiphy,
			       struct wireless_dev *wdev,
			       struct cfg80211_nan_conf *conf)
{
	struct ieee80211_sub_if_data *sdata = IEEE80211_WDEV_TO_SUB_IF(wdev);
	int ret;

	lockdep_assert_wiphy(sdata->local->hw.wiphy);

	if (sdata->u.nan.started)
		return -EALREADY;

	ret = ieee80211_check_combinations(sdata, NULL, 0, 0, -1);
	if (ret < 0)
		return ret;

	ret = ieee80211_do_open(wdev, true);
	if (ret)
		return ret;

	ret = drv_start_nan(sdata->local, sdata, conf);
	if (ret) {
		ieee80211_sdata_stop(sdata);
		return ret;
	}

	sdata->u.nan.started = true;
	ieee80211_recalc_idle(sdata->local);
<<<<<<< HEAD

	sdata->u.nan.conf.master_pref = conf->master_pref;
	sdata->u.nan.conf.bands = conf->bands;

	return 0;
}
=======
>>>>>>> b35fc656

	ret = ieee80211_nan_conf_copy(&sdata->u.nan.conf, conf, 0xFFFFFFFF);
	if (ret) {
		ieee80211_stop_nan(wiphy, wdev);
		return ret;
	}

<<<<<<< HEAD
	if (!sdata->u.nan.started)
		return;

	drv_stop_nan(sdata->local, sdata);
	sdata->u.nan.started = false;
	ieee80211_sdata_stop(sdata);
	ieee80211_recalc_idle(sdata->local);
=======
	return 0;
>>>>>>> b35fc656
}

static int ieee80211_nan_change_conf(struct wiphy *wiphy,
				     struct wireless_dev *wdev,
				     struct cfg80211_nan_conf *conf,
				     u32 changes)
{
	struct ieee80211_sub_if_data *sdata = IEEE80211_WDEV_TO_SUB_IF(wdev);
	struct cfg80211_nan_conf new_conf = {};
	int ret = 0;

	if (sdata->vif.type != NL80211_IFTYPE_NAN)
		return -EOPNOTSUPP;

	if (!ieee80211_sdata_running(sdata))
		return -ENETDOWN;

	if (!changes)
		return 0;

	/* First make a full copy of the previous configuration and then apply
	 * the changes. This might be a little wasteful, but it is simpler.
	 */
	ret = ieee80211_nan_conf_copy(&new_conf, &sdata->u.nan.conf,
				      0xFFFFFFFF);
	if (ret < 0)
		return ret;

	ret = ieee80211_nan_conf_copy(&new_conf, conf, changes);
	if (ret < 0)
		return ret;

	ret = drv_nan_change_conf(sdata->local, sdata, &new_conf, changes);
	if (ret) {
		ieee80211_nan_conf_free(&new_conf);
	} else {
		ieee80211_nan_conf_free(&sdata->u.nan.conf);
		sdata->u.nan.conf = new_conf;
	}

	return ret;
}

static int ieee80211_add_nan_func(struct wiphy *wiphy,
				  struct wireless_dev *wdev,
				  struct cfg80211_nan_func *nan_func)
{
	struct ieee80211_sub_if_data *sdata = IEEE80211_WDEV_TO_SUB_IF(wdev);
	int ret;

	if (sdata->vif.type != NL80211_IFTYPE_NAN)
		return -EOPNOTSUPP;

	if (!ieee80211_sdata_running(sdata))
		return -ENETDOWN;

	spin_lock_bh(&sdata->u.nan.func_lock);

	ret = idr_alloc(&sdata->u.nan.function_inst_ids,
			nan_func, 1, sdata->local->hw.max_nan_de_entries + 1,
			GFP_ATOMIC);
	spin_unlock_bh(&sdata->u.nan.func_lock);

	if (ret < 0)
		return ret;

	nan_func->instance_id = ret;

	WARN_ON(nan_func->instance_id == 0);

	ret = drv_add_nan_func(sdata->local, sdata, nan_func);
	if (ret) {
		spin_lock_bh(&sdata->u.nan.func_lock);
		idr_remove(&sdata->u.nan.function_inst_ids,
			   nan_func->instance_id);
		spin_unlock_bh(&sdata->u.nan.func_lock);
	}

	return ret;
}

static struct cfg80211_nan_func *
ieee80211_find_nan_func_by_cookie(struct ieee80211_sub_if_data *sdata,
				  u64 cookie)
{
	struct cfg80211_nan_func *func;
	int id;

	lockdep_assert_held(&sdata->u.nan.func_lock);

	idr_for_each_entry(&sdata->u.nan.function_inst_ids, func, id) {
		if (func->cookie == cookie)
			return func;
	}

	return NULL;
}

static void ieee80211_del_nan_func(struct wiphy *wiphy,
				  struct wireless_dev *wdev, u64 cookie)
{
	struct ieee80211_sub_if_data *sdata = IEEE80211_WDEV_TO_SUB_IF(wdev);
	struct cfg80211_nan_func *func;
	u8 instance_id = 0;

	if (sdata->vif.type != NL80211_IFTYPE_NAN ||
	    !ieee80211_sdata_running(sdata))
		return;

	spin_lock_bh(&sdata->u.nan.func_lock);

	func = ieee80211_find_nan_func_by_cookie(sdata, cookie);
	if (func)
		instance_id = func->instance_id;

	spin_unlock_bh(&sdata->u.nan.func_lock);

	if (instance_id)
		drv_del_nan_func(sdata->local, sdata, instance_id);
}

static int ieee80211_set_noack_map(struct wiphy *wiphy,
				  struct net_device *dev,
				  u16 noack_map)
{
	struct ieee80211_sub_if_data *sdata = IEEE80211_DEV_TO_SUB_IF(dev);

	sdata->noack_map = noack_map;

	ieee80211_check_fast_xmit_iface(sdata);

	return 0;
}

static int ieee80211_set_tx(struct ieee80211_sub_if_data *sdata,
			    const u8 *mac_addr, u8 key_idx)
{
	struct ieee80211_local *local = sdata->local;
	struct ieee80211_key *key;
	struct sta_info *sta;
	int ret = -EINVAL;

	if (!wiphy_ext_feature_isset(local->hw.wiphy,
				     NL80211_EXT_FEATURE_EXT_KEY_ID))
		return -EINVAL;

	sta = sta_info_get_bss(sdata, mac_addr);

	if (!sta)
		return -EINVAL;

	if (sta->ptk_idx == key_idx)
		return 0;

	key = wiphy_dereference(local->hw.wiphy, sta->ptk[key_idx]);

	if (key && key->conf.flags & IEEE80211_KEY_FLAG_NO_AUTO_TX)
		ret = ieee80211_set_tx_key(key);

	return ret;
}

static int ieee80211_add_key(struct wiphy *wiphy, struct net_device *dev,
			     int link_id, u8 key_idx, bool pairwise,
			     const u8 *mac_addr, struct key_params *params)
{
	struct ieee80211_sub_if_data *sdata = IEEE80211_DEV_TO_SUB_IF(dev);
	struct ieee80211_link_data *link =
		ieee80211_link_or_deflink(sdata, link_id, false);
	struct ieee80211_local *local = sdata->local;
	struct sta_info *sta = NULL;
	struct ieee80211_key *key;
	int err;

	lockdep_assert_wiphy(local->hw.wiphy);

	if (!ieee80211_sdata_running(sdata))
		return -ENETDOWN;

	if (IS_ERR(link))
		return PTR_ERR(link);

	if (WARN_ON(pairwise && link_id >= 0))
		return -EINVAL;

	if (pairwise && params->mode == NL80211_KEY_SET_TX)
		return ieee80211_set_tx(sdata, mac_addr, key_idx);

	/* reject WEP and TKIP keys if WEP failed to initialize */
	switch (params->cipher) {
	case WLAN_CIPHER_SUITE_WEP40:
	case WLAN_CIPHER_SUITE_TKIP:
	case WLAN_CIPHER_SUITE_WEP104:
		if (link_id >= 0)
			return -EINVAL;
		if (WARN_ON_ONCE(fips_enabled))
			return -EINVAL;
		break;
	default:
		break;
	}

	key = ieee80211_key_alloc(params->cipher, key_idx, params->key_len,
				  params->key, params->seq_len, params->seq);
	if (IS_ERR(key))
		return PTR_ERR(key);

	if (pairwise) {
		key->conf.flags |= IEEE80211_KEY_FLAG_PAIRWISE;
		key->conf.link_id = -1;
	} else {
		key->conf.link_id = link->link_id;
	}

	if (params->mode == NL80211_KEY_NO_TX)
		key->conf.flags |= IEEE80211_KEY_FLAG_NO_AUTO_TX;

	if (mac_addr) {
		sta = sta_info_get_bss(sdata, mac_addr);
		/*
		 * The ASSOC test makes sure the driver is ready to
		 * receive the key. When wpa_supplicant has roamed
		 * using FT, it attempts to set the key before
		 * association has completed, this rejects that attempt
		 * so it will set the key again after association.
		 *
		 * TODO: accept the key if we have a station entry and
		 *       add it to the device after the station.
		 */
		if (!sta || !test_sta_flag(sta, WLAN_STA_ASSOC)) {
			ieee80211_key_free_unused(key);
			return -ENOENT;
		}
	}

	switch (sdata->vif.type) {
	case NL80211_IFTYPE_STATION:
		if (sdata->u.mgd.mfp != IEEE80211_MFP_DISABLED)
			key->conf.flags |= IEEE80211_KEY_FLAG_RX_MGMT;
		break;
	case NL80211_IFTYPE_AP:
	case NL80211_IFTYPE_AP_VLAN:
		/* Keys without a station are used for TX only */
		if (sta && test_sta_flag(sta, WLAN_STA_MFP))
			key->conf.flags |= IEEE80211_KEY_FLAG_RX_MGMT;
		break;
	case NL80211_IFTYPE_ADHOC:
		/* no MFP (yet) */
		break;
	case NL80211_IFTYPE_MESH_POINT:
#ifdef CONFIG_MAC80211_MESH
		if (sdata->u.mesh.security != IEEE80211_MESH_SEC_NONE)
			key->conf.flags |= IEEE80211_KEY_FLAG_RX_MGMT;
		break;
#endif
	case NL80211_IFTYPE_WDS:
	case NL80211_IFTYPE_MONITOR:
	case NL80211_IFTYPE_P2P_DEVICE:
	case NL80211_IFTYPE_NAN:
	case NL80211_IFTYPE_UNSPECIFIED:
	case NUM_NL80211_IFTYPES:
	case NL80211_IFTYPE_P2P_CLIENT:
	case NL80211_IFTYPE_P2P_GO:
	case NL80211_IFTYPE_OCB:
		/* shouldn't happen */
		WARN_ON_ONCE(1);
		break;
	}

	err = ieee80211_key_link(key, link, sta);
	/* KRACK protection, shouldn't happen but just silently accept key */
	if (err == -EALREADY)
		err = 0;

	return err;
}

static struct ieee80211_key *
ieee80211_lookup_key(struct ieee80211_sub_if_data *sdata, int link_id,
		     u8 key_idx, bool pairwise, const u8 *mac_addr)
{
	struct ieee80211_local *local __maybe_unused = sdata->local;
	struct ieee80211_link_data *link = &sdata->deflink;
	struct ieee80211_key *key;

	if (link_id >= 0) {
		link = sdata_dereference(sdata->link[link_id], sdata);
		if (!link)
			return NULL;
	}

	if (mac_addr) {
		struct sta_info *sta;
		struct link_sta_info *link_sta;

		sta = sta_info_get_bss(sdata, mac_addr);
		if (!sta)
			return NULL;

		if (link_id >= 0) {
			link_sta = rcu_dereference_check(sta->link[link_id],
							 lockdep_is_held(&local->hw.wiphy->mtx));
			if (!link_sta)
				return NULL;
		} else {
			link_sta = &sta->deflink;
		}

		if (pairwise && key_idx < NUM_DEFAULT_KEYS)
			return wiphy_dereference(local->hw.wiphy,
						 sta->ptk[key_idx]);

		if (!pairwise &&
		    key_idx < NUM_DEFAULT_KEYS +
			      NUM_DEFAULT_MGMT_KEYS +
			      NUM_DEFAULT_BEACON_KEYS)
			return wiphy_dereference(local->hw.wiphy,
						 link_sta->gtk[key_idx]);

		return NULL;
	}

	if (pairwise && key_idx < NUM_DEFAULT_KEYS)
		return wiphy_dereference(local->hw.wiphy, sdata->keys[key_idx]);

	key = wiphy_dereference(local->hw.wiphy, link->gtk[key_idx]);
	if (key)
		return key;

	/* or maybe it was a WEP key */
	if (key_idx < NUM_DEFAULT_KEYS)
		return wiphy_dereference(local->hw.wiphy, sdata->keys[key_idx]);

	return NULL;
}

static int ieee80211_del_key(struct wiphy *wiphy, struct net_device *dev,
			     int link_id, u8 key_idx, bool pairwise,
			     const u8 *mac_addr)
{
	struct ieee80211_sub_if_data *sdata = IEEE80211_DEV_TO_SUB_IF(dev);
	struct ieee80211_local *local = sdata->local;
	struct ieee80211_key *key;

	lockdep_assert_wiphy(local->hw.wiphy);

	key = ieee80211_lookup_key(sdata, link_id, key_idx, pairwise, mac_addr);
	if (!key)
		return -ENOENT;

	ieee80211_key_free(key, sdata->vif.type == NL80211_IFTYPE_STATION);

	return 0;
}

static int ieee80211_get_key(struct wiphy *wiphy, struct net_device *dev,
			     int link_id, u8 key_idx, bool pairwise,
			     const u8 *mac_addr, void *cookie,
			     void (*callback)(void *cookie,
					      struct key_params *params))
{
	struct ieee80211_sub_if_data *sdata;
	u8 seq[6] = {0};
	struct key_params params;
	struct ieee80211_key *key;
	u64 pn64;
	u32 iv32;
	u16 iv16;
	int err = -ENOENT;
	struct ieee80211_key_seq kseq = {};

	sdata = IEEE80211_DEV_TO_SUB_IF(dev);

	rcu_read_lock();

	key = ieee80211_lookup_key(sdata, link_id, key_idx, pairwise, mac_addr);
	if (!key)
		goto out;

	memset(&params, 0, sizeof(params));

	params.cipher = key->conf.cipher;

	switch (key->conf.cipher) {
	case WLAN_CIPHER_SUITE_TKIP:
		pn64 = atomic64_read(&key->conf.tx_pn);
		iv32 = TKIP_PN_TO_IV32(pn64);
		iv16 = TKIP_PN_TO_IV16(pn64);

		if (key->flags & KEY_FLAG_UPLOADED_TO_HARDWARE &&
		    !(key->conf.flags & IEEE80211_KEY_FLAG_GENERATE_IV)) {
			drv_get_key_seq(sdata->local, key, &kseq);
			iv32 = kseq.tkip.iv32;
			iv16 = kseq.tkip.iv16;
		}

		seq[0] = iv16 & 0xff;
		seq[1] = (iv16 >> 8) & 0xff;
		seq[2] = iv32 & 0xff;
		seq[3] = (iv32 >> 8) & 0xff;
		seq[4] = (iv32 >> 16) & 0xff;
		seq[5] = (iv32 >> 24) & 0xff;
		params.seq = seq;
		params.seq_len = 6;
		break;
	case WLAN_CIPHER_SUITE_CCMP:
	case WLAN_CIPHER_SUITE_CCMP_256:
	case WLAN_CIPHER_SUITE_AES_CMAC:
	case WLAN_CIPHER_SUITE_BIP_CMAC_256:
		BUILD_BUG_ON(offsetof(typeof(kseq), ccmp) !=
			     offsetof(typeof(kseq), aes_cmac));
		fallthrough;
	case WLAN_CIPHER_SUITE_BIP_GMAC_128:
	case WLAN_CIPHER_SUITE_BIP_GMAC_256:
		BUILD_BUG_ON(offsetof(typeof(kseq), ccmp) !=
			     offsetof(typeof(kseq), aes_gmac));
		fallthrough;
	case WLAN_CIPHER_SUITE_GCMP:
	case WLAN_CIPHER_SUITE_GCMP_256:
		BUILD_BUG_ON(offsetof(typeof(kseq), ccmp) !=
			     offsetof(typeof(kseq), gcmp));

		if (key->flags & KEY_FLAG_UPLOADED_TO_HARDWARE &&
		    !(key->conf.flags & IEEE80211_KEY_FLAG_GENERATE_IV)) {
			drv_get_key_seq(sdata->local, key, &kseq);
			memcpy(seq, kseq.ccmp.pn, 6);
		} else {
			pn64 = atomic64_read(&key->conf.tx_pn);
			seq[0] = pn64;
			seq[1] = pn64 >> 8;
			seq[2] = pn64 >> 16;
			seq[3] = pn64 >> 24;
			seq[4] = pn64 >> 32;
			seq[5] = pn64 >> 40;
		}
		params.seq = seq;
		params.seq_len = 6;
		break;
	default:
		if (!(key->flags & KEY_FLAG_UPLOADED_TO_HARDWARE))
			break;
		if (WARN_ON(key->conf.flags & IEEE80211_KEY_FLAG_GENERATE_IV))
			break;
		drv_get_key_seq(sdata->local, key, &kseq);
		params.seq = kseq.hw.seq;
		params.seq_len = kseq.hw.seq_len;
		break;
	}

	callback(cookie, &params);
	err = 0;

 out:
	rcu_read_unlock();
	return err;
}

static int ieee80211_config_default_key(struct wiphy *wiphy,
					struct net_device *dev,
					int link_id, u8 key_idx, bool uni,
					bool multi)
{
	struct ieee80211_sub_if_data *sdata = IEEE80211_DEV_TO_SUB_IF(dev);
	struct ieee80211_link_data *link =
		ieee80211_link_or_deflink(sdata, link_id, false);

	if (IS_ERR(link))
		return PTR_ERR(link);

	ieee80211_set_default_key(link, key_idx, uni, multi);

	return 0;
}

static int ieee80211_config_default_mgmt_key(struct wiphy *wiphy,
					     struct net_device *dev,
					     int link_id, u8 key_idx)
{
	struct ieee80211_sub_if_data *sdata = IEEE80211_DEV_TO_SUB_IF(dev);
	struct ieee80211_link_data *link =
		ieee80211_link_or_deflink(sdata, link_id, true);

	if (IS_ERR(link))
		return PTR_ERR(link);

	ieee80211_set_default_mgmt_key(link, key_idx);

	return 0;
}

static int ieee80211_config_default_beacon_key(struct wiphy *wiphy,
					       struct net_device *dev,
					       int link_id, u8 key_idx)
{
	struct ieee80211_sub_if_data *sdata = IEEE80211_DEV_TO_SUB_IF(dev);
	struct ieee80211_link_data *link =
		ieee80211_link_or_deflink(sdata, link_id, true);

	if (IS_ERR(link))
		return PTR_ERR(link);

	ieee80211_set_default_beacon_key(link, key_idx);

	return 0;
}

void sta_set_rate_info_tx(struct sta_info *sta,
			  const struct ieee80211_tx_rate *rate,
			  struct rate_info *rinfo)
{
	rinfo->flags = 0;
	if (rate->flags & IEEE80211_TX_RC_MCS) {
		rinfo->flags |= RATE_INFO_FLAGS_MCS;
		rinfo->mcs = rate->idx;
	} else if (rate->flags & IEEE80211_TX_RC_VHT_MCS) {
		rinfo->flags |= RATE_INFO_FLAGS_VHT_MCS;
		rinfo->mcs = ieee80211_rate_get_vht_mcs(rate);
		rinfo->nss = ieee80211_rate_get_vht_nss(rate);
	} else {
		struct ieee80211_supported_band *sband;

		sband = ieee80211_get_sband(sta->sdata);
		WARN_ON_ONCE(sband && !sband->bitrates);
		if (sband && sband->bitrates)
			rinfo->legacy = sband->bitrates[rate->idx].bitrate;
	}
	if (rate->flags & IEEE80211_TX_RC_40_MHZ_WIDTH)
		rinfo->bw = RATE_INFO_BW_40;
	else if (rate->flags & IEEE80211_TX_RC_80_MHZ_WIDTH)
		rinfo->bw = RATE_INFO_BW_80;
	else if (rate->flags & IEEE80211_TX_RC_160_MHZ_WIDTH)
		rinfo->bw = RATE_INFO_BW_160;
	else
		rinfo->bw = RATE_INFO_BW_20;
	if (rate->flags & IEEE80211_TX_RC_SHORT_GI)
		rinfo->flags |= RATE_INFO_FLAGS_SHORT_GI;
}

static int ieee80211_dump_station(struct wiphy *wiphy, struct net_device *dev,
				  int idx, u8 *mac, struct station_info *sinfo)
{
	struct ieee80211_sub_if_data *sdata = IEEE80211_DEV_TO_SUB_IF(dev);
	struct ieee80211_local *local = sdata->local;
	struct sta_info *sta;
	int ret = -ENOENT;

	lockdep_assert_wiphy(local->hw.wiphy);

	sta = sta_info_get_by_idx(sdata, idx);
	if (sta) {
		ret = 0;
		memcpy(mac, sta->sta.addr, ETH_ALEN);
		sta_set_sinfo(sta, sinfo, true);

		/* Add accumulated removed link data to sinfo data for
		 * consistency for MLO
		 */
		if (sinfo->valid_links)
			sta_set_accumulated_removed_links_sinfo(sta, sinfo);

	}

	return ret;
}

static int ieee80211_dump_survey(struct wiphy *wiphy, struct net_device *dev,
				 int idx, struct survey_info *survey)
{
	struct ieee80211_local *local = wdev_priv(dev->ieee80211_ptr);

	return drv_get_survey(local, idx, survey);
}

static int ieee80211_get_station(struct wiphy *wiphy, struct net_device *dev,
				 const u8 *mac, struct station_info *sinfo)
{
	struct ieee80211_sub_if_data *sdata = IEEE80211_DEV_TO_SUB_IF(dev);
	struct ieee80211_local *local = sdata->local;
	struct sta_info *sta;
	int ret = -ENOENT;

	lockdep_assert_wiphy(local->hw.wiphy);

	sta = sta_info_get_bss(sdata, mac);
	if (sta) {
		ret = 0;
		sta_set_sinfo(sta, sinfo, true);

		/* Add accumulated removed link data to sinfo data for
		 * consistency for MLO
		 */
		if (sinfo->valid_links)
			sta_set_accumulated_removed_links_sinfo(sta, sinfo);
	}

	return ret;
}

static int ieee80211_set_monitor_channel(struct wiphy *wiphy,
					 struct net_device *dev,
					 struct cfg80211_chan_def *chandef)
{
	struct ieee80211_local *local = wiphy_priv(wiphy);
	struct ieee80211_sub_if_data *sdata;
	struct ieee80211_chan_req chanreq = { .oper = *chandef };
	int ret;

	lockdep_assert_wiphy(local->hw.wiphy);

	sdata = IEEE80211_DEV_TO_SUB_IF(dev);
	if (!ieee80211_hw_check(&local->hw, NO_VIRTUAL_MONITOR)) {
		if (cfg80211_chandef_identical(&local->monitor_chanreq.oper,
					       &chanreq.oper))
			return 0;

		sdata = wiphy_dereference(wiphy, local->monitor_sdata);
		if (!sdata)
			goto done;
	}

	if (rcu_access_pointer(sdata->deflink.conf->chanctx_conf) &&
	    cfg80211_chandef_identical(&sdata->vif.bss_conf.chanreq.oper,
				       &chanreq.oper))
		return 0;

	ieee80211_link_release_channel(&sdata->deflink);
	ret = ieee80211_link_use_channel(&sdata->deflink, &chanreq,
					 IEEE80211_CHANCTX_SHARED);
	if (ret)
		return ret;
done:
	local->monitor_chanreq = chanreq;
	return 0;
}

static int
ieee80211_set_probe_resp(struct ieee80211_sub_if_data *sdata,
			 const u8 *resp, size_t resp_len,
			 const struct ieee80211_csa_settings *csa,
			 const struct ieee80211_color_change_settings *cca,
			 struct ieee80211_link_data *link)
{
	struct probe_resp *new, *old;

	if (!resp || !resp_len)
		return 1;

	old = sdata_dereference(link->u.ap.probe_resp, sdata);

	new = kzalloc(sizeof(struct probe_resp) + resp_len, GFP_KERNEL);
	if (!new)
		return -ENOMEM;

	new->len = resp_len;
	memcpy(new->data, resp, resp_len);

	if (csa)
		memcpy(new->cntdwn_counter_offsets, csa->counter_offsets_presp,
		       csa->n_counter_offsets_presp *
		       sizeof(new->cntdwn_counter_offsets[0]));
	else if (cca)
		new->cntdwn_counter_offsets[0] = cca->counter_offset_presp;

	rcu_assign_pointer(link->u.ap.probe_resp, new);
	if (old)
		kfree_rcu(old, rcu_head);

	return 0;
}

static int ieee80211_set_fils_discovery(struct ieee80211_sub_if_data *sdata,
					struct cfg80211_fils_discovery *params,
					struct ieee80211_link_data *link,
					struct ieee80211_bss_conf *link_conf,
					u64 *changed)
{
	struct fils_discovery_data *new, *old = NULL;
	struct ieee80211_fils_discovery *fd;

	if (!params->update)
		return 0;

	fd = &link_conf->fils_discovery;
	fd->min_interval = params->min_interval;
	fd->max_interval = params->max_interval;

	old = sdata_dereference(link->u.ap.fils_discovery, sdata);
	if (old)
		kfree_rcu(old, rcu_head);

	if (params->tmpl && params->tmpl_len) {
		new = kzalloc(sizeof(*new) + params->tmpl_len, GFP_KERNEL);
		if (!new)
			return -ENOMEM;
		new->len = params->tmpl_len;
		memcpy(new->data, params->tmpl, params->tmpl_len);
		rcu_assign_pointer(link->u.ap.fils_discovery, new);
	} else {
		RCU_INIT_POINTER(link->u.ap.fils_discovery, NULL);
	}

	*changed |= BSS_CHANGED_FILS_DISCOVERY;
	return 0;
}

static int
ieee80211_set_unsol_bcast_probe_resp(struct ieee80211_sub_if_data *sdata,
				     struct cfg80211_unsol_bcast_probe_resp *params,
				     struct ieee80211_link_data *link,
				     struct ieee80211_bss_conf *link_conf,
				     u64 *changed)
{
	struct unsol_bcast_probe_resp_data *new, *old = NULL;

	if (!params->update)
		return 0;

	link_conf->unsol_bcast_probe_resp_interval = params->interval;

	old = sdata_dereference(link->u.ap.unsol_bcast_probe_resp, sdata);
	if (old)
		kfree_rcu(old, rcu_head);

	if (params->tmpl && params->tmpl_len) {
		new = kzalloc(sizeof(*new) + params->tmpl_len, GFP_KERNEL);
		if (!new)
			return -ENOMEM;
		new->len = params->tmpl_len;
		memcpy(new->data, params->tmpl, params->tmpl_len);
		rcu_assign_pointer(link->u.ap.unsol_bcast_probe_resp, new);
	} else {
		RCU_INIT_POINTER(link->u.ap.unsol_bcast_probe_resp, NULL);
	}

	*changed |= BSS_CHANGED_UNSOL_BCAST_PROBE_RESP;
	return 0;
}

static int
ieee80211_set_s1g_short_beacon(struct ieee80211_sub_if_data *sdata,
			       struct ieee80211_link_data *link,
			       struct cfg80211_s1g_short_beacon *params)
{
	struct s1g_short_beacon_data *new;
	struct s1g_short_beacon_data *old =
		sdata_dereference(link->u.ap.s1g_short_beacon, sdata);
	size_t new_len =
		sizeof(*new) + params->short_head_len + params->short_tail_len;

	if (!params->update)
		return 0;

	if (!params->short_head)
		return -EINVAL;

	new = kzalloc(new_len, GFP_KERNEL);
	if (!new)
		return -ENOMEM;

	/* Memory layout: | struct | head | tail | */
	new->short_head = (u8 *)new + sizeof(*new);
	new->short_head_len = params->short_head_len;
	memcpy(new->short_head, params->short_head, params->short_head_len);

	if (params->short_tail) {
		new->short_tail = new->short_head + params->short_head_len;
		new->short_tail_len = params->short_tail_len;
		memcpy(new->short_tail, params->short_tail,
		       params->short_tail_len);
	}

	rcu_assign_pointer(link->u.ap.s1g_short_beacon, new);

	if (old)
		kfree_rcu(old, rcu_head);

	return 0;
}

static int ieee80211_set_ftm_responder_params(
				struct ieee80211_sub_if_data *sdata,
				const u8 *lci, size_t lci_len,
				const u8 *civicloc, size_t civicloc_len,
				struct ieee80211_bss_conf *link_conf)
{
	struct ieee80211_ftm_responder_params *new, *old;
	u8 *pos;
	int len;

	if (!lci_len && !civicloc_len)
		return 0;

	old = link_conf->ftmr_params;
	len = lci_len + civicloc_len;

	new = kzalloc(sizeof(*new) + len, GFP_KERNEL);
	if (!new)
		return -ENOMEM;

	pos = (u8 *)(new + 1);
	if (lci_len) {
		new->lci_len = lci_len;
		new->lci = pos;
		memcpy(pos, lci, lci_len);
		pos += lci_len;
	}

	if (civicloc_len) {
		new->civicloc_len = civicloc_len;
		new->civicloc = pos;
		memcpy(pos, civicloc, civicloc_len);
		pos += civicloc_len;
	}

	link_conf->ftmr_params = new;
	kfree(old);

	return 0;
}

static int
ieee80211_copy_mbssid_beacon(u8 *pos, struct cfg80211_mbssid_elems *dst,
			     struct cfg80211_mbssid_elems *src)
{
	int i, offset = 0;

	dst->cnt = src->cnt;
	for (i = 0; i < src->cnt; i++) {
		memcpy(pos + offset, src->elem[i].data, src->elem[i].len);
		dst->elem[i].len = src->elem[i].len;
		dst->elem[i].data = pos + offset;
		offset += dst->elem[i].len;
	}

	return offset;
}

static int
ieee80211_copy_rnr_beacon(u8 *pos, struct cfg80211_rnr_elems *dst,
			  struct cfg80211_rnr_elems *src)
{
	int i, offset = 0;

	dst->cnt = src->cnt;
	for (i = 0; i < src->cnt; i++) {
		memcpy(pos + offset, src->elem[i].data, src->elem[i].len);
		dst->elem[i].len = src->elem[i].len;
		dst->elem[i].data = pos + offset;
		offset += dst->elem[i].len;
	}

	return offset;
}

static int
ieee80211_assign_beacon(struct ieee80211_sub_if_data *sdata,
			struct ieee80211_link_data *link,
			struct cfg80211_beacon_data *params,
			const struct ieee80211_csa_settings *csa,
			const struct ieee80211_color_change_settings *cca,
			u64 *changed)
{
	struct cfg80211_mbssid_elems *mbssid = NULL;
	struct cfg80211_rnr_elems *rnr = NULL;
	struct beacon_data *new, *old;
	int new_head_len, new_tail_len;
	int size, err;
	u64 _changed = BSS_CHANGED_BEACON;
	struct ieee80211_bss_conf *link_conf = link->conf;

	old = sdata_dereference(link->u.ap.beacon, sdata);

	/* Need to have a beacon head if we don't have one yet */
	if (!params->head && !old)
		return -EINVAL;

	/* new or old head? */
	if (params->head)
		new_head_len = params->head_len;
	else
		new_head_len = old->head_len;

	/* new or old tail? */
	if (params->tail || !old)
		/* params->tail_len will be zero for !params->tail */
		new_tail_len = params->tail_len;
	else
		new_tail_len = old->tail_len;

	size = sizeof(*new) + new_head_len + new_tail_len;

	/* new or old multiple BSSID elements? */
	if (params->mbssid_ies) {
		mbssid = params->mbssid_ies;
		size += struct_size(new->mbssid_ies, elem, mbssid->cnt);
		if (params->rnr_ies) {
			rnr = params->rnr_ies;
			size += struct_size(new->rnr_ies, elem, rnr->cnt);
		}
		size += ieee80211_get_mbssid_beacon_len(mbssid, rnr,
							mbssid->cnt);
	} else if (old && old->mbssid_ies) {
		mbssid = old->mbssid_ies;
		size += struct_size(new->mbssid_ies, elem, mbssid->cnt);
		if (old && old->rnr_ies) {
			rnr = old->rnr_ies;
			size += struct_size(new->rnr_ies, elem, rnr->cnt);
		}
		size += ieee80211_get_mbssid_beacon_len(mbssid, rnr,
							mbssid->cnt);
	}

	new = kzalloc(size, GFP_KERNEL);
	if (!new)
		return -ENOMEM;

	/* start filling the new info now */

	/*
	 * pointers go into the block we allocated,
	 * memory is | beacon_data | head | tail | mbssid_ies | rnr_ies
	 */
	new->head = ((u8 *) new) + sizeof(*new);
	new->tail = new->head + new_head_len;
	new->head_len = new_head_len;
	new->tail_len = new_tail_len;
	/* copy in optional mbssid_ies */
	if (mbssid) {
		u8 *pos = new->tail + new->tail_len;

		new->mbssid_ies = (void *)pos;
		pos += struct_size(new->mbssid_ies, elem, mbssid->cnt);
		pos += ieee80211_copy_mbssid_beacon(pos, new->mbssid_ies,
						    mbssid);
		if (rnr) {
			new->rnr_ies = (void *)pos;
			pos += struct_size(new->rnr_ies, elem, rnr->cnt);
			ieee80211_copy_rnr_beacon(pos, new->rnr_ies, rnr);
		}
		/* update bssid_indicator */
		if (new->mbssid_ies->cnt && new->mbssid_ies->elem[0].len > 2)
			link_conf->bssid_indicator =
					*(new->mbssid_ies->elem[0].data + 2);
		else
			link_conf->bssid_indicator = 0;
	}

	if (csa) {
		new->cntdwn_current_counter = csa->count;
		memcpy(new->cntdwn_counter_offsets, csa->counter_offsets_beacon,
		       csa->n_counter_offsets_beacon *
		       sizeof(new->cntdwn_counter_offsets[0]));
	} else if (cca) {
		new->cntdwn_current_counter = cca->count;
		new->cntdwn_counter_offsets[0] = cca->counter_offset_beacon;
	}

	/* copy in head */
	if (params->head)
		memcpy(new->head, params->head, new_head_len);
	else
		memcpy(new->head, old->head, new_head_len);

	/* copy in optional tail */
	if (params->tail)
		memcpy(new->tail, params->tail, new_tail_len);
	else
		if (old)
			memcpy(new->tail, old->tail, new_tail_len);

	err = ieee80211_set_probe_resp(sdata, params->probe_resp,
				       params->probe_resp_len, csa, cca, link);
	if (err < 0) {
		kfree(new);
		return err;
	}
	if (err == 0)
		_changed |= BSS_CHANGED_AP_PROBE_RESP;

	if (params->ftm_responder != -1) {
		link_conf->ftm_responder = params->ftm_responder;
		err = ieee80211_set_ftm_responder_params(sdata,
							 params->lci,
							 params->lci_len,
							 params->civicloc,
							 params->civicloc_len,
							 link_conf);

		if (err < 0) {
			kfree(new);
			return err;
		}

		_changed |= BSS_CHANGED_FTM_RESPONDER;
	}

	rcu_assign_pointer(link->u.ap.beacon, new);
	sdata->u.ap.active = true;

	if (old)
		kfree_rcu(old, rcu_head);

	*changed |= _changed;
	return 0;
}

static u8 ieee80211_num_beaconing_links(struct ieee80211_sub_if_data *sdata)
{
	struct ieee80211_link_data *link;
	u8 link_id, num = 0;

	if (sdata->vif.type != NL80211_IFTYPE_AP &&
	    sdata->vif.type != NL80211_IFTYPE_P2P_GO)
		return num;

	/* non-MLO mode of operation also uses link_id 0 in sdata so it is
	 * safe to directly proceed with the below loop
	 */
	for (link_id = 0; link_id < IEEE80211_MLD_MAX_NUM_LINKS; link_id++) {
		link = sdata_dereference(sdata->link[link_id], sdata);
		if (!link)
			continue;

		if (sdata_dereference(link->u.ap.beacon, sdata))
			num++;
	}

	return num;
}

static int ieee80211_start_ap(struct wiphy *wiphy, struct net_device *dev,
			      struct cfg80211_ap_settings *params)
{
	struct ieee80211_sub_if_data *sdata = IEEE80211_DEV_TO_SUB_IF(dev);
	struct ieee80211_local *local = sdata->local;
	struct beacon_data *old;
	struct ieee80211_sub_if_data *vlan;
	u64 changed = BSS_CHANGED_BEACON_INT |
		      BSS_CHANGED_BEACON_ENABLED |
		      BSS_CHANGED_BEACON |
		      BSS_CHANGED_P2P_PS |
		      BSS_CHANGED_TXPOWER |
		      BSS_CHANGED_TWT;
	int i, err;
	int prev_beacon_int;
	unsigned int link_id = params->beacon.link_id;
	struct ieee80211_link_data *link;
	struct ieee80211_bss_conf *link_conf;
	struct ieee80211_chan_req chanreq = { .oper = params->chandef };
	u64 tsf;

	lockdep_assert_wiphy(local->hw.wiphy);

	link = sdata_dereference(sdata->link[link_id], sdata);
	if (!link)
		return -ENOLINK;

	link_conf = link->conf;

	old = sdata_dereference(link->u.ap.beacon, sdata);
	if (old)
		return -EALREADY;

	link->smps_mode = IEEE80211_SMPS_OFF;

	link->needed_rx_chains = sdata->local->rx_chains;

	prev_beacon_int = link_conf->beacon_int;
	link_conf->beacon_int = params->beacon_interval;

	if (params->ht_cap)
		link_conf->ht_ldpc =
			params->ht_cap->cap_info &
				cpu_to_le16(IEEE80211_HT_CAP_LDPC_CODING);

	if (params->vht_cap) {
		link_conf->vht_ldpc =
			params->vht_cap->vht_cap_info &
				cpu_to_le32(IEEE80211_VHT_CAP_RXLDPC);
		link_conf->vht_su_beamformer =
			params->vht_cap->vht_cap_info &
				cpu_to_le32(IEEE80211_VHT_CAP_SU_BEAMFORMER_CAPABLE);
		link_conf->vht_su_beamformee =
			params->vht_cap->vht_cap_info &
				cpu_to_le32(IEEE80211_VHT_CAP_SU_BEAMFORMEE_CAPABLE);
		link_conf->vht_mu_beamformer =
			params->vht_cap->vht_cap_info &
				cpu_to_le32(IEEE80211_VHT_CAP_MU_BEAMFORMER_CAPABLE);
		link_conf->vht_mu_beamformee =
			params->vht_cap->vht_cap_info &
				cpu_to_le32(IEEE80211_VHT_CAP_MU_BEAMFORMEE_CAPABLE);
	}

	if (params->he_cap && params->he_oper) {
		link_conf->he_support = true;
		link_conf->htc_trig_based_pkt_ext =
			le32_get_bits(params->he_oper->he_oper_params,
			      IEEE80211_HE_OPERATION_DFLT_PE_DURATION_MASK);
		link_conf->frame_time_rts_th =
			le32_get_bits(params->he_oper->he_oper_params,
			      IEEE80211_HE_OPERATION_RTS_THRESHOLD_MASK);
		changed |= BSS_CHANGED_HE_OBSS_PD;

		if (params->beacon.he_bss_color.enabled)
			changed |= BSS_CHANGED_HE_BSS_COLOR;
	}

	if (params->he_cap) {
		link_conf->he_ldpc =
			params->he_cap->phy_cap_info[1] &
				IEEE80211_HE_PHY_CAP1_LDPC_CODING_IN_PAYLOAD;
		link_conf->he_su_beamformer =
			params->he_cap->phy_cap_info[3] &
				IEEE80211_HE_PHY_CAP3_SU_BEAMFORMER;
		link_conf->he_su_beamformee =
			params->he_cap->phy_cap_info[4] &
				IEEE80211_HE_PHY_CAP4_SU_BEAMFORMEE;
		link_conf->he_mu_beamformer =
			params->he_cap->phy_cap_info[4] &
				IEEE80211_HE_PHY_CAP4_MU_BEAMFORMER;
		link_conf->he_full_ul_mumimo =
			params->he_cap->phy_cap_info[2] &
				IEEE80211_HE_PHY_CAP2_UL_MU_FULL_MU_MIMO;
	}

	if (params->eht_cap) {
		if (!link_conf->he_support)
			return -EOPNOTSUPP;

		link_conf->eht_support = true;

		link_conf->eht_su_beamformer =
			params->eht_cap->fixed.phy_cap_info[0] &
				IEEE80211_EHT_PHY_CAP0_SU_BEAMFORMER;
		link_conf->eht_su_beamformee =
			params->eht_cap->fixed.phy_cap_info[0] &
				IEEE80211_EHT_PHY_CAP0_SU_BEAMFORMEE;
		link_conf->eht_mu_beamformer =
			params->eht_cap->fixed.phy_cap_info[7] &
				(IEEE80211_EHT_PHY_CAP7_MU_BEAMFORMER_80MHZ |
				 IEEE80211_EHT_PHY_CAP7_MU_BEAMFORMER_160MHZ |
				 IEEE80211_EHT_PHY_CAP7_MU_BEAMFORMER_320MHZ);
		link_conf->eht_80mhz_full_bw_ul_mumimo =
			params->eht_cap->fixed.phy_cap_info[7] &
				(IEEE80211_EHT_PHY_CAP7_NON_OFDMA_UL_MU_MIMO_80MHZ |
				 IEEE80211_EHT_PHY_CAP7_NON_OFDMA_UL_MU_MIMO_160MHZ |
				 IEEE80211_EHT_PHY_CAP7_NON_OFDMA_UL_MU_MIMO_320MHZ);
		link_conf->eht_disable_mcs15 =
			u8_get_bits(params->eht_oper->params,
				    IEEE80211_EHT_OPER_MCS15_DISABLE);
	} else {
		link_conf->eht_su_beamformer = false;
		link_conf->eht_su_beamformee = false;
		link_conf->eht_mu_beamformer = false;
	}

	if (sdata->vif.type == NL80211_IFTYPE_AP &&
	    params->mbssid_config.tx_wdev) {
		err = ieee80211_set_ap_mbssid_options(sdata,
						      &params->mbssid_config,
						      link_conf);
		if (err)
			return err;
	}

	err = ieee80211_link_use_channel(link, &chanreq,
					 IEEE80211_CHANCTX_SHARED);
	if (!err)
		ieee80211_link_copy_chanctx_to_vlans(link, false);
	if (err) {
		link_conf->beacon_int = prev_beacon_int;
		return err;
	}

	/*
	 * Apply control port protocol, this allows us to
	 * not encrypt dynamic WEP control frames.
	 */
	sdata->control_port_protocol = params->crypto.control_port_ethertype;
	sdata->control_port_no_encrypt = params->crypto.control_port_no_encrypt;
	sdata->control_port_over_nl80211 =
				params->crypto.control_port_over_nl80211;
	sdata->control_port_no_preauth =
				params->crypto.control_port_no_preauth;

	list_for_each_entry(vlan, &sdata->u.ap.vlans, u.vlan.list) {
		vlan->control_port_protocol =
			params->crypto.control_port_ethertype;
		vlan->control_port_no_encrypt =
			params->crypto.control_port_no_encrypt;
		vlan->control_port_over_nl80211 =
			params->crypto.control_port_over_nl80211;
		vlan->control_port_no_preauth =
			params->crypto.control_port_no_preauth;
	}

	link_conf->dtim_period = params->dtim_period;
	link_conf->enable_beacon = true;
	link_conf->allow_p2p_go_ps = sdata->vif.p2p;
	link_conf->twt_responder = params->twt_responder;
	link_conf->he_obss_pd = params->he_obss_pd;
	link_conf->he_bss_color = params->beacon.he_bss_color;
	link_conf->s1g_long_beacon_period = params->s1g_long_beacon_period;
	sdata->vif.cfg.s1g = params->chandef.chan->band == NL80211_BAND_S1GHZ;

	sdata->vif.cfg.ssid_len = params->ssid_len;
	if (params->ssid_len)
		memcpy(sdata->vif.cfg.ssid, params->ssid,
		       params->ssid_len);
	link_conf->hidden_ssid =
		(params->hidden_ssid != NL80211_HIDDEN_SSID_NOT_IN_USE);

	memset(&link_conf->p2p_noa_attr, 0,
	       sizeof(link_conf->p2p_noa_attr));
	link_conf->p2p_noa_attr.oppps_ctwindow =
		params->p2p_ctwindow & IEEE80211_P2P_OPPPS_CTWINDOW_MASK;
	if (params->p2p_opp_ps)
		link_conf->p2p_noa_attr.oppps_ctwindow |=
					IEEE80211_P2P_OPPPS_ENABLE_BIT;

	sdata->beacon_rate_set = false;
	if (wiphy_ext_feature_isset(local->hw.wiphy,
				    NL80211_EXT_FEATURE_BEACON_RATE_LEGACY)) {
		for (i = 0; i < NUM_NL80211_BANDS; i++) {
			sdata->beacon_rateidx_mask[i] =
				params->beacon_rate.control[i].legacy;
			if (sdata->beacon_rateidx_mask[i])
				sdata->beacon_rate_set = true;
		}
	}

	if (ieee80211_hw_check(&local->hw, HAS_RATE_CONTROL))
		link_conf->beacon_tx_rate = params->beacon_rate;

	err = ieee80211_assign_beacon(sdata, link, &params->beacon, NULL, NULL,
				      &changed);
	if (err < 0)
		goto error;

	err = ieee80211_set_fils_discovery(sdata, &params->fils_discovery,
					   link, link_conf, &changed);
	if (err < 0)
		goto error;

	err = ieee80211_set_unsol_bcast_probe_resp(sdata,
						   &params->unsol_bcast_probe_resp,
						   link, link_conf, &changed);
	if (err < 0)
		goto error;

	if (sdata->vif.cfg.s1g) {
		err = ieee80211_set_s1g_short_beacon(sdata, link,
						     &params->s1g_short_beacon);
		if (err < 0)
			goto error;
	}

	err = drv_start_ap(sdata->local, sdata, link_conf);
	if (err) {
		old = sdata_dereference(link->u.ap.beacon, sdata);

		if (old)
			kfree_rcu(old, rcu_head);
		RCU_INIT_POINTER(link->u.ap.beacon, NULL);

		if (ieee80211_num_beaconing_links(sdata) == 0)
			sdata->u.ap.active = false;

		goto error;
	}

	tsf = drv_get_tsf(local, sdata);
	ieee80211_recalc_dtim(sdata, tsf);

	if (link->u.ap.s1g_short_beacon)
		ieee80211_recalc_sb_count(sdata, tsf);

	ieee80211_vif_cfg_change_notify(sdata, BSS_CHANGED_SSID);
	ieee80211_link_info_change_notify(sdata, link, changed);

	if (ieee80211_num_beaconing_links(sdata) <= 1)
		netif_carrier_on(dev);

	list_for_each_entry(vlan, &sdata->u.ap.vlans, u.vlan.list)
		netif_carrier_on(vlan->dev);

	return 0;

error:
	ieee80211_link_release_channel(link);

	return err;
}

static int ieee80211_change_beacon(struct wiphy *wiphy, struct net_device *dev,
				   struct cfg80211_ap_update *params)

{
	struct ieee80211_sub_if_data *sdata = IEEE80211_DEV_TO_SUB_IF(dev);
	struct ieee80211_link_data *link;
	struct cfg80211_beacon_data *beacon = &params->beacon;
	struct beacon_data *old;
	int err;
	struct ieee80211_bss_conf *link_conf;
	u64 changed = 0;

	lockdep_assert_wiphy(wiphy);

	link = sdata_dereference(sdata->link[beacon->link_id], sdata);
	if (!link)
		return -ENOLINK;

	link_conf = link->conf;

	/* don't allow changing the beacon while a countdown is in place - offset
	 * of channel switch counter may change
	 */
	if (link_conf->csa_active || link_conf->color_change_active)
		return -EBUSY;

	old = sdata_dereference(link->u.ap.beacon, sdata);
	if (!old)
		return -ENOENT;

	err = ieee80211_assign_beacon(sdata, link, beacon, NULL, NULL,
				      &changed);
	if (err < 0)
		return err;

	err = ieee80211_set_fils_discovery(sdata, &params->fils_discovery,
					   link, link_conf, &changed);
	if (err < 0)
		return err;

	err = ieee80211_set_unsol_bcast_probe_resp(sdata,
						   &params->unsol_bcast_probe_resp,
						   link, link_conf, &changed);
	if (err < 0)
		return err;

	if (link->u.ap.s1g_short_beacon) {
		err = ieee80211_set_s1g_short_beacon(sdata, link,
						     &params->s1g_short_beacon);
		if (err < 0)
			return err;
	}

	if (beacon->he_bss_color_valid &&
	    beacon->he_bss_color.enabled != link_conf->he_bss_color.enabled) {
		link_conf->he_bss_color.enabled = beacon->he_bss_color.enabled;
		changed |= BSS_CHANGED_HE_BSS_COLOR;
	}

	ieee80211_link_info_change_notify(sdata, link, changed);
	return 0;
}

static void ieee80211_free_next_beacon(struct ieee80211_link_data *link)
{
	if (!link->u.ap.next_beacon)
		return;

	kfree(link->u.ap.next_beacon->mbssid_ies);
	kfree(link->u.ap.next_beacon->rnr_ies);
	kfree(link->u.ap.next_beacon);
	link->u.ap.next_beacon = NULL;
}

static int ieee80211_stop_ap(struct wiphy *wiphy, struct net_device *dev,
			     unsigned int link_id)
{
	struct ieee80211_sub_if_data *sdata = IEEE80211_DEV_TO_SUB_IF(dev);
	struct ieee80211_sub_if_data *vlan;
	struct ieee80211_local *local = sdata->local;
	struct beacon_data *old_beacon;
	struct probe_resp *old_probe_resp;
	struct fils_discovery_data *old_fils_discovery;
	struct unsol_bcast_probe_resp_data *old_unsol_bcast_probe_resp;
	struct s1g_short_beacon_data *old_s1g_short_beacon;
	struct cfg80211_chan_def chandef;
	struct ieee80211_link_data *link =
		sdata_dereference(sdata->link[link_id], sdata);
	struct ieee80211_bss_conf *link_conf = link->conf;
	LIST_HEAD(keys);

	lockdep_assert_wiphy(local->hw.wiphy);

	old_beacon = sdata_dereference(link->u.ap.beacon, sdata);
	if (!old_beacon)
		return -ENOENT;
	old_probe_resp = sdata_dereference(link->u.ap.probe_resp,
					   sdata);
	old_fils_discovery = sdata_dereference(link->u.ap.fils_discovery,
					       sdata);
	old_unsol_bcast_probe_resp =
		sdata_dereference(link->u.ap.unsol_bcast_probe_resp,
				  sdata);
	old_s1g_short_beacon =
		sdata_dereference(link->u.ap.s1g_short_beacon, sdata);

	/* abort any running channel switch or color change */
	link_conf->csa_active = false;
	link_conf->color_change_active = false;
	ieee80211_vif_unblock_queues_csa(sdata);

	ieee80211_free_next_beacon(link);

	/* turn off carrier for this interface and dependent VLANs */
	list_for_each_entry(vlan, &sdata->u.ap.vlans, u.vlan.list)
		netif_carrier_off(vlan->dev);

	if (ieee80211_num_beaconing_links(sdata) <= 1) {
		netif_carrier_off(dev);
		sdata->u.ap.active = false;
	}

	/* remove beacon and probe response */
	RCU_INIT_POINTER(link->u.ap.beacon, NULL);
	RCU_INIT_POINTER(link->u.ap.probe_resp, NULL);
	RCU_INIT_POINTER(link->u.ap.fils_discovery, NULL);
	RCU_INIT_POINTER(link->u.ap.unsol_bcast_probe_resp, NULL);
	RCU_INIT_POINTER(link->u.ap.s1g_short_beacon, NULL);
	kfree_rcu(old_beacon, rcu_head);
	if (old_probe_resp)
		kfree_rcu(old_probe_resp, rcu_head);
	if (old_fils_discovery)
		kfree_rcu(old_fils_discovery, rcu_head);
	if (old_unsol_bcast_probe_resp)
		kfree_rcu(old_unsol_bcast_probe_resp, rcu_head);
	if (old_s1g_short_beacon)
		kfree_rcu(old_s1g_short_beacon, rcu_head);

	kfree(link_conf->ftmr_params);
	link_conf->ftmr_params = NULL;

	link_conf->bssid_index = 0;
	link_conf->nontransmitted = false;
	link_conf->ema_ap = false;
	link_conf->bssid_indicator = 0;
	link_conf->fils_discovery.min_interval = 0;
	link_conf->fils_discovery.max_interval = 0;
	link_conf->unsol_bcast_probe_resp_interval = 0;

	__sta_info_flush(sdata, true, link_id, NULL);

	ieee80211_remove_link_keys(link, &keys);
	if (!list_empty(&keys)) {
		synchronize_net();
		ieee80211_free_key_list(local, &keys);
	}

	ieee80211_stop_mbssid(sdata);
	RCU_INIT_POINTER(link_conf->tx_bss_conf, NULL);

	link_conf->enable_beacon = false;
	sdata->beacon_rate_set = false;
	sdata->vif.cfg.ssid_len = 0;
	sdata->vif.cfg.s1g = false;
	clear_bit(SDATA_STATE_OFFCHANNEL_BEACON_STOPPED, &sdata->state);
	ieee80211_link_info_change_notify(sdata, link,
					  BSS_CHANGED_BEACON_ENABLED);

	if (sdata->wdev.links[link_id].cac_started) {
		chandef = link_conf->chanreq.oper;
		wiphy_delayed_work_cancel(wiphy, &link->dfs_cac_timer_work);
		cfg80211_cac_event(sdata->dev, &chandef,
				   NL80211_RADAR_CAC_ABORTED,
				   GFP_KERNEL, link_id);
	}

	drv_stop_ap(sdata->local, sdata, link_conf);

	/* free all potentially still buffered bcast frames */
	local->total_ps_buffered -= skb_queue_len(&sdata->u.ap.ps.bc_buf);
	ieee80211_purge_tx_queue(&local->hw, &sdata->u.ap.ps.bc_buf);

	ieee80211_link_copy_chanctx_to_vlans(link, true);
	ieee80211_link_release_channel(link);

	return 0;
}

static int sta_apply_auth_flags(struct ieee80211_local *local,
				struct sta_info *sta,
				u32 mask, u32 set)
{
	int ret;

	if (mask & BIT(NL80211_STA_FLAG_AUTHENTICATED) &&
	    set & BIT(NL80211_STA_FLAG_AUTHENTICATED) &&
	    !test_sta_flag(sta, WLAN_STA_AUTH)) {
		ret = sta_info_move_state(sta, IEEE80211_STA_AUTH);
		if (ret)
			return ret;
	}

	if (mask & BIT(NL80211_STA_FLAG_ASSOCIATED) &&
	    set & BIT(NL80211_STA_FLAG_ASSOCIATED) &&
	    !test_sta_flag(sta, WLAN_STA_ASSOC)) {
		/*
		 * When peer becomes associated, init rate control as
		 * well. Some drivers require rate control initialized
		 * before drv_sta_state() is called.
		 */
		if (!test_sta_flag(sta, WLAN_STA_RATE_CONTROL))
			rate_control_rate_init_all_links(sta);

		ret = sta_info_move_state(sta, IEEE80211_STA_ASSOC);
		if (ret)
			return ret;
	}

	if (mask & BIT(NL80211_STA_FLAG_AUTHORIZED)) {
		if (set & BIT(NL80211_STA_FLAG_AUTHORIZED))
			ret = sta_info_move_state(sta, IEEE80211_STA_AUTHORIZED);
		else if (test_sta_flag(sta, WLAN_STA_AUTHORIZED))
			ret = sta_info_move_state(sta, IEEE80211_STA_ASSOC);
		else
			ret = 0;
		if (ret)
			return ret;
	}

	if (mask & BIT(NL80211_STA_FLAG_ASSOCIATED) &&
	    !(set & BIT(NL80211_STA_FLAG_ASSOCIATED)) &&
	    test_sta_flag(sta, WLAN_STA_ASSOC)) {
		ret = sta_info_move_state(sta, IEEE80211_STA_AUTH);
		if (ret)
			return ret;
	}

	if (mask & BIT(NL80211_STA_FLAG_AUTHENTICATED) &&
	    !(set & BIT(NL80211_STA_FLAG_AUTHENTICATED)) &&
	    test_sta_flag(sta, WLAN_STA_AUTH)) {
		ret = sta_info_move_state(sta, IEEE80211_STA_NONE);
		if (ret)
			return ret;
	}

	return 0;
}

static void sta_apply_mesh_params(struct ieee80211_local *local,
				  struct sta_info *sta,
				  struct station_parameters *params)
{
#ifdef CONFIG_MAC80211_MESH
	struct ieee80211_sub_if_data *sdata = sta->sdata;
	u64 changed = 0;

	if (params->sta_modify_mask & STATION_PARAM_APPLY_PLINK_STATE) {
		switch (params->plink_state) {
		case NL80211_PLINK_ESTAB:
			if (sta->mesh->plink_state != NL80211_PLINK_ESTAB)
				changed = mesh_plink_inc_estab_count(sdata);
			sta->mesh->plink_state = params->plink_state;
			sta->mesh->aid = params->peer_aid;

			ieee80211_mps_sta_status_update(sta);
			changed |= ieee80211_mps_set_sta_local_pm(sta,
				      sdata->u.mesh.mshcfg.power_mode);

			ewma_mesh_tx_rate_avg_init(&sta->mesh->tx_rate_avg);
			/* init at low value */
			ewma_mesh_tx_rate_avg_add(&sta->mesh->tx_rate_avg, 10);

			break;
		case NL80211_PLINK_LISTEN:
		case NL80211_PLINK_BLOCKED:
		case NL80211_PLINK_OPN_SNT:
		case NL80211_PLINK_OPN_RCVD:
		case NL80211_PLINK_CNF_RCVD:
		case NL80211_PLINK_HOLDING:
			if (sta->mesh->plink_state == NL80211_PLINK_ESTAB)
				changed = mesh_plink_dec_estab_count(sdata);
			sta->mesh->plink_state = params->plink_state;

			ieee80211_mps_sta_status_update(sta);
			changed |= ieee80211_mps_set_sta_local_pm(sta,
					NL80211_MESH_POWER_UNKNOWN);
			break;
		default:
			/*  nothing  */
			break;
		}
	}

	switch (params->plink_action) {
	case NL80211_PLINK_ACTION_NO_ACTION:
		/* nothing */
		break;
	case NL80211_PLINK_ACTION_OPEN:
		changed |= mesh_plink_open(sta);
		break;
	case NL80211_PLINK_ACTION_BLOCK:
		changed |= mesh_plink_block(sta);
		break;
	}

	if (params->local_pm)
		changed |= ieee80211_mps_set_sta_local_pm(sta,
							  params->local_pm);

	ieee80211_mbss_info_change_notify(sdata, changed);
#endif
}

enum sta_link_apply_mode {
	STA_LINK_MODE_NEW,
	STA_LINK_MODE_STA_MODIFY,
	STA_LINK_MODE_LINK_MODIFY,
};

static int sta_link_apply_parameters(struct ieee80211_local *local,
				     struct sta_info *sta,
				     enum sta_link_apply_mode mode,
				     struct link_station_parameters *params)
{
	struct ieee80211_supported_band *sband;
	struct ieee80211_sub_if_data *sdata = sta->sdata;
	u32 link_id = params->link_id < 0 ? 0 : params->link_id;
	struct ieee80211_link_data *link =
		sdata_dereference(sdata->link[link_id], sdata);
	struct link_sta_info *link_sta =
		rcu_dereference_protected(sta->link[link_id],
					  lockdep_is_held(&local->hw.wiphy->mtx));
	bool changes = params->link_mac ||
		       params->txpwr_set ||
		       params->supported_rates_len ||
		       params->ht_capa ||
		       params->vht_capa ||
		       params->he_capa ||
		       params->eht_capa ||
		       params->s1g_capa ||
		       params->opmode_notif_used;

	switch (mode) {
	case STA_LINK_MODE_NEW:
		if (!params->link_mac)
			return -EINVAL;
		break;
	case STA_LINK_MODE_LINK_MODIFY:
		break;
	case STA_LINK_MODE_STA_MODIFY:
		if (params->link_id >= 0)
			break;
		if (!changes)
			return 0;
		break;
	}

	if (!link || !link_sta)
		return -EINVAL;

	sband = ieee80211_get_link_sband(link);
	if (!sband)
		return -EINVAL;

	if (params->link_mac) {
		if (mode == STA_LINK_MODE_NEW) {
			memcpy(link_sta->addr, params->link_mac, ETH_ALEN);
			memcpy(link_sta->pub->addr, params->link_mac, ETH_ALEN);
		} else if (!ether_addr_equal(link_sta->addr,
					     params->link_mac)) {
			return -EINVAL;
		}
	}

	if (params->txpwr_set) {
		int ret;

		link_sta->pub->txpwr.type = params->txpwr.type;
		if (params->txpwr.type == NL80211_TX_POWER_LIMITED)
			link_sta->pub->txpwr.power = params->txpwr.power;
		ret = drv_sta_set_txpwr(local, sdata, sta);
		if (ret)
			return ret;
	}

	if (params->supported_rates &&
	    params->supported_rates_len &&
	    !ieee80211_parse_bitrates(link->conf->chanreq.oper.width,
				      sband, params->supported_rates,
				      params->supported_rates_len,
				      &link_sta->pub->supp_rates[sband->band]))
		return -EINVAL;

	if (params->ht_capa)
		ieee80211_ht_cap_ie_to_sta_ht_cap(sdata, sband,
						  params->ht_capa, link_sta);

	/* VHT can override some HT caps such as the A-MSDU max length */
	if (params->vht_capa)
		ieee80211_vht_cap_ie_to_sta_vht_cap(sdata, sband,
						    params->vht_capa, NULL,
						    link_sta);

	if (params->he_capa)
		ieee80211_he_cap_ie_to_sta_he_cap(sdata, sband,
						  (void *)params->he_capa,
						  params->he_capa_len,
						  (void *)params->he_6ghz_capa,
						  link_sta);

	if (params->he_capa && params->eht_capa)
		ieee80211_eht_cap_ie_to_sta_eht_cap(sdata, sband,
						    (u8 *)params->he_capa,
						    params->he_capa_len,
						    params->eht_capa,
						    params->eht_capa_len,
						    link_sta);

	if (params->s1g_capa)
		ieee80211_s1g_cap_to_sta_s1g_cap(sdata, params->s1g_capa,
						 link_sta);

	ieee80211_sta_init_nss(link_sta);

	if (params->opmode_notif_used) {
		enum nl80211_chan_width width = link->conf->chanreq.oper.width;

		switch (width) {
		case NL80211_CHAN_WIDTH_20:
		case NL80211_CHAN_WIDTH_40:
		case NL80211_CHAN_WIDTH_80:
		case NL80211_CHAN_WIDTH_160:
		case NL80211_CHAN_WIDTH_80P80:
		case NL80211_CHAN_WIDTH_320: /* not VHT, allowed for HE/EHT */
			break;
		default:
			return -EINVAL;
		}

		/* returned value is only needed for rc update, but the
		 * rc isn't initialized here yet, so ignore it
		 */
		__ieee80211_vht_handle_opmode(sdata, link_sta,
					      params->opmode_notif,
					      sband->band);
	}

	return 0;
}

static int sta_apply_parameters(struct ieee80211_local *local,
				struct sta_info *sta,
				struct station_parameters *params)
{
	struct ieee80211_sub_if_data *sdata = sta->sdata;
	u32 mask, set;
	int ret = 0;

	mask = params->sta_flags_mask;
	set = params->sta_flags_set;

	if (ieee80211_vif_is_mesh(&sdata->vif)) {
		/*
		 * In mesh mode, ASSOCIATED isn't part of the nl80211
		 * API but must follow AUTHENTICATED for driver state.
		 */
		if (mask & BIT(NL80211_STA_FLAG_AUTHENTICATED))
			mask |= BIT(NL80211_STA_FLAG_ASSOCIATED);
		if (set & BIT(NL80211_STA_FLAG_AUTHENTICATED))
			set |= BIT(NL80211_STA_FLAG_ASSOCIATED);
	} else if (test_sta_flag(sta, WLAN_STA_TDLS_PEER)) {
		/*
		 * TDLS -- everything follows authorized, but
		 * only becoming authorized is possible, not
		 * going back
		 */
		if (set & BIT(NL80211_STA_FLAG_AUTHORIZED)) {
			set |= BIT(NL80211_STA_FLAG_AUTHENTICATED) |
			       BIT(NL80211_STA_FLAG_ASSOCIATED);
			mask |= BIT(NL80211_STA_FLAG_AUTHENTICATED) |
				BIT(NL80211_STA_FLAG_ASSOCIATED);
		}
	}

	if (mask & BIT(NL80211_STA_FLAG_WME) &&
	    local->hw.queues >= IEEE80211_NUM_ACS)
		sta->sta.wme = set & BIT(NL80211_STA_FLAG_WME);

	/* auth flags will be set later for TDLS,
	 * and for unassociated stations that move to associated */
	if (!test_sta_flag(sta, WLAN_STA_TDLS_PEER) &&
	    !((mask & BIT(NL80211_STA_FLAG_ASSOCIATED)) &&
	      (set & BIT(NL80211_STA_FLAG_ASSOCIATED)))) {
		ret = sta_apply_auth_flags(local, sta, mask, set);
		if (ret)
			return ret;
	}

	if (mask & BIT(NL80211_STA_FLAG_SHORT_PREAMBLE)) {
		if (set & BIT(NL80211_STA_FLAG_SHORT_PREAMBLE))
			set_sta_flag(sta, WLAN_STA_SHORT_PREAMBLE);
		else
			clear_sta_flag(sta, WLAN_STA_SHORT_PREAMBLE);
	}

	if (mask & BIT(NL80211_STA_FLAG_MFP)) {
		sta->sta.mfp = !!(set & BIT(NL80211_STA_FLAG_MFP));
		if (set & BIT(NL80211_STA_FLAG_MFP))
			set_sta_flag(sta, WLAN_STA_MFP);
		else
			clear_sta_flag(sta, WLAN_STA_MFP);
	}

	if (mask & BIT(NL80211_STA_FLAG_TDLS_PEER)) {
		if (set & BIT(NL80211_STA_FLAG_TDLS_PEER))
			set_sta_flag(sta, WLAN_STA_TDLS_PEER);
		else
			clear_sta_flag(sta, WLAN_STA_TDLS_PEER);
	}

	if (mask & BIT(NL80211_STA_FLAG_SPP_AMSDU))
		sta->sta.spp_amsdu = set & BIT(NL80211_STA_FLAG_SPP_AMSDU);

	/* mark TDLS channel switch support, if the AP allows it */
	if (test_sta_flag(sta, WLAN_STA_TDLS_PEER) &&
	    !sdata->deflink.u.mgd.tdls_chan_switch_prohibited &&
	    params->ext_capab_len >= 4 &&
	    params->ext_capab[3] & WLAN_EXT_CAPA4_TDLS_CHAN_SWITCH)
		set_sta_flag(sta, WLAN_STA_TDLS_CHAN_SWITCH);

	if (test_sta_flag(sta, WLAN_STA_TDLS_PEER) &&
	    !sdata->u.mgd.tdls_wider_bw_prohibited &&
	    ieee80211_hw_check(&local->hw, TDLS_WIDER_BW) &&
	    params->ext_capab_len >= 8 &&
	    params->ext_capab[7] & WLAN_EXT_CAPA8_TDLS_WIDE_BW_ENABLED)
		set_sta_flag(sta, WLAN_STA_TDLS_WIDER_BW);

	if (params->sta_modify_mask & STATION_PARAM_APPLY_UAPSD) {
		sta->sta.uapsd_queues = params->uapsd_queues;
		sta->sta.max_sp = params->max_sp;
	}

	ieee80211_sta_set_max_amsdu_subframes(sta, params->ext_capab,
					      params->ext_capab_len);

	/*
	 * cfg80211 validates this (1-2007) and allows setting the AID
	 * only when creating a new station entry. For S1G APs, the current
	 * implementation supports a maximum of 1600 AIDs.
	 */
	if (params->aid) {
		if (sdata->vif.cfg.s1g &&
		    params->aid > IEEE80211_MAX_SUPPORTED_S1G_AID)
			return -EINVAL;

		sta->sta.aid = params->aid;
	}

	/*
	 * Some of the following updates would be racy if called on an
	 * existing station, via ieee80211_change_station(). However,
	 * all such changes are rejected by cfg80211 except for updates
	 * changing the supported rates on an existing but not yet used
	 * TDLS peer.
	 */

	if (params->listen_interval >= 0)
		sta->listen_interval = params->listen_interval;

	if (params->eml_cap_present)
		sta->sta.eml_cap = params->eml_cap;

	ret = sta_link_apply_parameters(local, sta, STA_LINK_MODE_STA_MODIFY,
					&params->link_sta_params);
	if (ret)
		return ret;

	if (params->support_p2p_ps >= 0)
		sta->sta.support_p2p_ps = params->support_p2p_ps;

	if (ieee80211_vif_is_mesh(&sdata->vif))
		sta_apply_mesh_params(local, sta, params);

	if (params->airtime_weight)
		sta->airtime_weight = params->airtime_weight;

	/* set the STA state after all sta info from usermode has been set */
	if (test_sta_flag(sta, WLAN_STA_TDLS_PEER) ||
	    set & BIT(NL80211_STA_FLAG_ASSOCIATED)) {
		ret = sta_apply_auth_flags(local, sta, mask, set);
		if (ret)
			return ret;
	}

	/* Mark the STA as MLO if MLD MAC address is available */
	if (params->link_sta_params.mld_mac)
		sta->sta.mlo = true;

	return 0;
}

static int ieee80211_add_station(struct wiphy *wiphy, struct net_device *dev,
				 const u8 *mac,
				 struct station_parameters *params)
{
	struct ieee80211_local *local = wiphy_priv(wiphy);
	struct sta_info *sta;
	struct ieee80211_sub_if_data *sdata;
	int err;

	lockdep_assert_wiphy(local->hw.wiphy);

	if (params->vlan) {
		sdata = IEEE80211_DEV_TO_SUB_IF(params->vlan);

		if (sdata->vif.type != NL80211_IFTYPE_AP_VLAN &&
		    sdata->vif.type != NL80211_IFTYPE_AP)
			return -EINVAL;
	} else
		sdata = IEEE80211_DEV_TO_SUB_IF(dev);

	if (ether_addr_equal(mac, sdata->vif.addr))
		return -EINVAL;

	if (!is_valid_ether_addr(mac))
		return -EINVAL;

	if (params->sta_flags_set & BIT(NL80211_STA_FLAG_TDLS_PEER) &&
	    sdata->vif.type == NL80211_IFTYPE_STATION &&
	    !sdata->u.mgd.associated)
		return -EINVAL;

	/*
	 * If we have a link ID, it can be a non-MLO station on an AP MLD,
	 * but we need to have a link_mac in that case as well, so use the
	 * STA's MAC address in that case.
	 */
	if (params->link_sta_params.link_id >= 0)
		sta = sta_info_alloc_with_link(sdata, mac,
					       params->link_sta_params.link_id,
					       params->link_sta_params.link_mac ?: mac,
					       GFP_KERNEL);
	else
		sta = sta_info_alloc(sdata, mac, GFP_KERNEL);

	if (!sta)
		return -ENOMEM;

	if (params->sta_flags_set & BIT(NL80211_STA_FLAG_TDLS_PEER))
		sta->sta.tdls = true;

	/* Though the mutex is not needed here (since the station is not
	 * visible yet), sta_apply_parameters (and inner functions) require
	 * the mutex due to other paths.
	 */
	err = sta_apply_parameters(local, sta, params);
	if (err) {
		sta_info_free(local, sta);
		return err;
	}

	/*
	 * for TDLS and for unassociated station, rate control should be
	 * initialized only when rates are known and station is marked
	 * authorized/associated
	 */
	if (!test_sta_flag(sta, WLAN_STA_TDLS_PEER) &&
	    test_sta_flag(sta, WLAN_STA_ASSOC))
		rate_control_rate_init_all_links(sta);

	return sta_info_insert(sta);
}

static int ieee80211_del_station(struct wiphy *wiphy, struct net_device *dev,
				 struct station_del_parameters *params)
{
	struct ieee80211_sub_if_data *sdata;

	sdata = IEEE80211_DEV_TO_SUB_IF(dev);

	if (params->mac)
		return sta_info_destroy_addr_bss(sdata, params->mac);

	sta_info_flush(sdata, params->link_id);
	return 0;
}

static int ieee80211_change_station(struct wiphy *wiphy,
				    struct net_device *dev, const u8 *mac,
				    struct station_parameters *params)
{
	struct ieee80211_sub_if_data *sdata = IEEE80211_DEV_TO_SUB_IF(dev);
	struct ieee80211_local *local = wiphy_priv(wiphy);
	struct sta_info *sta;
	struct ieee80211_sub_if_data *vlansdata;
	enum cfg80211_station_type statype;
	int err;

	lockdep_assert_wiphy(local->hw.wiphy);

	sta = sta_info_get_bss(sdata, mac);
	if (!sta)
		return -ENOENT;

	switch (sdata->vif.type) {
	case NL80211_IFTYPE_MESH_POINT:
		if (sdata->u.mesh.user_mpm)
			statype = CFG80211_STA_MESH_PEER_USER;
		else
			statype = CFG80211_STA_MESH_PEER_KERNEL;
		break;
	case NL80211_IFTYPE_ADHOC:
		statype = CFG80211_STA_IBSS;
		break;
	case NL80211_IFTYPE_STATION:
		if (!test_sta_flag(sta, WLAN_STA_TDLS_PEER)) {
			statype = CFG80211_STA_AP_STA;
			break;
		}
		if (test_sta_flag(sta, WLAN_STA_AUTHORIZED))
			statype = CFG80211_STA_TDLS_PEER_ACTIVE;
		else
			statype = CFG80211_STA_TDLS_PEER_SETUP;
		break;
	case NL80211_IFTYPE_AP:
	case NL80211_IFTYPE_AP_VLAN:
		if (test_sta_flag(sta, WLAN_STA_ASSOC))
			statype = CFG80211_STA_AP_CLIENT;
		else
			statype = CFG80211_STA_AP_CLIENT_UNASSOC;
		break;
	default:
		return -EOPNOTSUPP;
	}

	err = cfg80211_check_station_change(wiphy, params, statype);
	if (err)
		return err;

	if (params->vlan && params->vlan != sta->sdata->dev) {
		vlansdata = IEEE80211_DEV_TO_SUB_IF(params->vlan);

		if (params->vlan->ieee80211_ptr->use_4addr) {
			if (vlansdata->u.vlan.sta)
				return -EBUSY;

			rcu_assign_pointer(vlansdata->u.vlan.sta, sta);
			__ieee80211_check_fast_rx_iface(vlansdata);
			drv_sta_set_4addr(local, sta->sdata, &sta->sta, true);
		}

		if (sta->sdata->vif.type == NL80211_IFTYPE_AP_VLAN &&
		    sta->sdata->u.vlan.sta)
			RCU_INIT_POINTER(sta->sdata->u.vlan.sta, NULL);

		if (test_sta_flag(sta, WLAN_STA_AUTHORIZED))
			ieee80211_vif_dec_num_mcast(sta->sdata);

		sta->sdata = vlansdata;
		ieee80211_check_fast_rx(sta);
		ieee80211_check_fast_xmit(sta);

		if (test_sta_flag(sta, WLAN_STA_AUTHORIZED)) {
			ieee80211_vif_inc_num_mcast(sta->sdata);
			cfg80211_send_layer2_update(sta->sdata->dev,
						    sta->sta.addr);
		}
	}

	err = sta_apply_parameters(local, sta, params);
	if (err)
		return err;

	if (sdata->vif.type == NL80211_IFTYPE_STATION &&
	    params->sta_flags_mask & BIT(NL80211_STA_FLAG_AUTHORIZED)) {
		ieee80211_recalc_ps(local);
		ieee80211_recalc_ps_vif(sdata);
	}

	return 0;
}

#ifdef CONFIG_MAC80211_MESH
static int ieee80211_add_mpath(struct wiphy *wiphy, struct net_device *dev,
			       const u8 *dst, const u8 *next_hop)
{
	struct ieee80211_sub_if_data *sdata;
	struct mesh_path *mpath;
	struct sta_info *sta;

	sdata = IEEE80211_DEV_TO_SUB_IF(dev);

	rcu_read_lock();
	sta = sta_info_get(sdata, next_hop);
	if (!sta) {
		rcu_read_unlock();
		return -ENOENT;
	}

	mpath = mesh_path_add(sdata, dst);
	if (IS_ERR(mpath)) {
		rcu_read_unlock();
		return PTR_ERR(mpath);
	}

	mesh_path_fix_nexthop(mpath, sta);

	rcu_read_unlock();
	return 0;
}

static int ieee80211_del_mpath(struct wiphy *wiphy, struct net_device *dev,
			       const u8 *dst)
{
	struct ieee80211_sub_if_data *sdata = IEEE80211_DEV_TO_SUB_IF(dev);

	if (dst)
		return mesh_path_del(sdata, dst);

	mesh_path_flush_by_iface(sdata);
	return 0;
}

static int ieee80211_change_mpath(struct wiphy *wiphy, struct net_device *dev,
				  const u8 *dst, const u8 *next_hop)
{
	struct ieee80211_sub_if_data *sdata;
	struct mesh_path *mpath;
	struct sta_info *sta;

	sdata = IEEE80211_DEV_TO_SUB_IF(dev);

	rcu_read_lock();

	sta = sta_info_get(sdata, next_hop);
	if (!sta) {
		rcu_read_unlock();
		return -ENOENT;
	}

	mpath = mesh_path_lookup(sdata, dst);
	if (!mpath) {
		rcu_read_unlock();
		return -ENOENT;
	}

	mesh_path_fix_nexthop(mpath, sta);

	rcu_read_unlock();
	return 0;
}

static void mpath_set_pinfo(struct mesh_path *mpath, u8 *next_hop,
			    struct mpath_info *pinfo)
{
	struct sta_info *next_hop_sta = rcu_dereference(mpath->next_hop);

	if (next_hop_sta)
		memcpy(next_hop, next_hop_sta->sta.addr, ETH_ALEN);
	else
		eth_zero_addr(next_hop);

	memset(pinfo, 0, sizeof(*pinfo));

	pinfo->generation = mpath->sdata->u.mesh.mesh_paths_generation;

	pinfo->filled = MPATH_INFO_FRAME_QLEN |
			MPATH_INFO_SN |
			MPATH_INFO_METRIC |
			MPATH_INFO_EXPTIME |
			MPATH_INFO_DISCOVERY_TIMEOUT |
			MPATH_INFO_DISCOVERY_RETRIES |
			MPATH_INFO_FLAGS |
			MPATH_INFO_HOP_COUNT |
			MPATH_INFO_PATH_CHANGE;

	pinfo->frame_qlen = mpath->frame_queue.qlen;
	pinfo->sn = mpath->sn;
	pinfo->metric = mpath->metric;
	if (time_before(jiffies, mpath->exp_time))
		pinfo->exptime = jiffies_to_msecs(mpath->exp_time - jiffies);
	pinfo->discovery_timeout =
			jiffies_to_msecs(mpath->discovery_timeout);
	pinfo->discovery_retries = mpath->discovery_retries;
	if (mpath->flags & MESH_PATH_ACTIVE)
		pinfo->flags |= NL80211_MPATH_FLAG_ACTIVE;
	if (mpath->flags & MESH_PATH_RESOLVING)
		pinfo->flags |= NL80211_MPATH_FLAG_RESOLVING;
	if (mpath->flags & MESH_PATH_SN_VALID)
		pinfo->flags |= NL80211_MPATH_FLAG_SN_VALID;
	if (mpath->flags & MESH_PATH_FIXED)
		pinfo->flags |= NL80211_MPATH_FLAG_FIXED;
	if (mpath->flags & MESH_PATH_RESOLVED)
		pinfo->flags |= NL80211_MPATH_FLAG_RESOLVED;
	pinfo->hop_count = mpath->hop_count;
	pinfo->path_change_count = mpath->path_change_count;
}

static int ieee80211_get_mpath(struct wiphy *wiphy, struct net_device *dev,
			       u8 *dst, u8 *next_hop, struct mpath_info *pinfo)

{
	struct ieee80211_sub_if_data *sdata;
	struct mesh_path *mpath;

	sdata = IEEE80211_DEV_TO_SUB_IF(dev);

	rcu_read_lock();
	mpath = mesh_path_lookup(sdata, dst);
	if (!mpath) {
		rcu_read_unlock();
		return -ENOENT;
	}
	memcpy(dst, mpath->dst, ETH_ALEN);
	mpath_set_pinfo(mpath, next_hop, pinfo);
	rcu_read_unlock();
	return 0;
}

static int ieee80211_dump_mpath(struct wiphy *wiphy, struct net_device *dev,
				int idx, u8 *dst, u8 *next_hop,
				struct mpath_info *pinfo)
{
	struct ieee80211_sub_if_data *sdata;
	struct mesh_path *mpath;

	sdata = IEEE80211_DEV_TO_SUB_IF(dev);

	rcu_read_lock();
	mpath = mesh_path_lookup_by_idx(sdata, idx);
	if (!mpath) {
		rcu_read_unlock();
		return -ENOENT;
	}
	memcpy(dst, mpath->dst, ETH_ALEN);
	mpath_set_pinfo(mpath, next_hop, pinfo);
	rcu_read_unlock();
	return 0;
}

static void mpp_set_pinfo(struct mesh_path *mpath, u8 *mpp,
			  struct mpath_info *pinfo)
{
	memset(pinfo, 0, sizeof(*pinfo));
	memcpy(mpp, mpath->mpp, ETH_ALEN);

	pinfo->generation = mpath->sdata->u.mesh.mpp_paths_generation;
}

static int ieee80211_get_mpp(struct wiphy *wiphy, struct net_device *dev,
			     u8 *dst, u8 *mpp, struct mpath_info *pinfo)

{
	struct ieee80211_sub_if_data *sdata;
	struct mesh_path *mpath;

	sdata = IEEE80211_DEV_TO_SUB_IF(dev);

	rcu_read_lock();
	mpath = mpp_path_lookup(sdata, dst);
	if (!mpath) {
		rcu_read_unlock();
		return -ENOENT;
	}
	memcpy(dst, mpath->dst, ETH_ALEN);
	mpp_set_pinfo(mpath, mpp, pinfo);
	rcu_read_unlock();
	return 0;
}

static int ieee80211_dump_mpp(struct wiphy *wiphy, struct net_device *dev,
			      int idx, u8 *dst, u8 *mpp,
			      struct mpath_info *pinfo)
{
	struct ieee80211_sub_if_data *sdata;
	struct mesh_path *mpath;

	sdata = IEEE80211_DEV_TO_SUB_IF(dev);

	rcu_read_lock();
	mpath = mpp_path_lookup_by_idx(sdata, idx);
	if (!mpath) {
		rcu_read_unlock();
		return -ENOENT;
	}
	memcpy(dst, mpath->dst, ETH_ALEN);
	mpp_set_pinfo(mpath, mpp, pinfo);
	rcu_read_unlock();
	return 0;
}

static int ieee80211_get_mesh_config(struct wiphy *wiphy,
				struct net_device *dev,
				struct mesh_config *conf)
{
	struct ieee80211_sub_if_data *sdata;
	sdata = IEEE80211_DEV_TO_SUB_IF(dev);

	memcpy(conf, &(sdata->u.mesh.mshcfg), sizeof(struct mesh_config));
	return 0;
}

static inline bool _chg_mesh_attr(enum nl80211_meshconf_params parm, u32 mask)
{
	return (mask >> (parm-1)) & 0x1;
}

static int copy_mesh_setup(struct ieee80211_if_mesh *ifmsh,
		const struct mesh_setup *setup)
{
	u8 *new_ie;
	struct ieee80211_sub_if_data *sdata = container_of(ifmsh,
					struct ieee80211_sub_if_data, u.mesh);
	int i;

	/* allocate information elements */
	new_ie = NULL;

	if (setup->ie_len) {
		new_ie = kmemdup(setup->ie, setup->ie_len,
				GFP_KERNEL);
		if (!new_ie)
			return -ENOMEM;
	}
	ifmsh->ie_len = setup->ie_len;
	ifmsh->ie = new_ie;

	/* now copy the rest of the setup parameters */
	ifmsh->mesh_id_len = setup->mesh_id_len;
	memcpy(ifmsh->mesh_id, setup->mesh_id, ifmsh->mesh_id_len);
	ifmsh->mesh_sp_id = setup->sync_method;
	ifmsh->mesh_pp_id = setup->path_sel_proto;
	ifmsh->mesh_pm_id = setup->path_metric;
	ifmsh->user_mpm = setup->user_mpm;
	ifmsh->mesh_auth_id = setup->auth_id;
	ifmsh->security = IEEE80211_MESH_SEC_NONE;
	ifmsh->userspace_handles_dfs = setup->userspace_handles_dfs;
	if (setup->is_authenticated)
		ifmsh->security |= IEEE80211_MESH_SEC_AUTHED;
	if (setup->is_secure)
		ifmsh->security |= IEEE80211_MESH_SEC_SECURED;

	/* mcast rate setting in Mesh Node */
	memcpy(sdata->vif.bss_conf.mcast_rate, setup->mcast_rate,
						sizeof(setup->mcast_rate));
	sdata->vif.bss_conf.basic_rates = setup->basic_rates;

	sdata->vif.bss_conf.beacon_int = setup->beacon_interval;
	sdata->vif.bss_conf.dtim_period = setup->dtim_period;

	sdata->beacon_rate_set = false;
	if (wiphy_ext_feature_isset(sdata->local->hw.wiphy,
				    NL80211_EXT_FEATURE_BEACON_RATE_LEGACY)) {
		for (i = 0; i < NUM_NL80211_BANDS; i++) {
			sdata->beacon_rateidx_mask[i] =
				setup->beacon_rate.control[i].legacy;
			if (sdata->beacon_rateidx_mask[i])
				sdata->beacon_rate_set = true;
		}
	}

	return 0;
}

static int ieee80211_update_mesh_config(struct wiphy *wiphy,
					struct net_device *dev, u32 mask,
					const struct mesh_config *nconf)
{
	struct mesh_config *conf;
	struct ieee80211_sub_if_data *sdata;
	struct ieee80211_if_mesh *ifmsh;

	sdata = IEEE80211_DEV_TO_SUB_IF(dev);
	ifmsh = &sdata->u.mesh;

	/* Set the config options which we are interested in setting */
	conf = &(sdata->u.mesh.mshcfg);
	if (_chg_mesh_attr(NL80211_MESHCONF_RETRY_TIMEOUT, mask))
		conf->dot11MeshRetryTimeout = nconf->dot11MeshRetryTimeout;
	if (_chg_mesh_attr(NL80211_MESHCONF_CONFIRM_TIMEOUT, mask))
		conf->dot11MeshConfirmTimeout = nconf->dot11MeshConfirmTimeout;
	if (_chg_mesh_attr(NL80211_MESHCONF_HOLDING_TIMEOUT, mask))
		conf->dot11MeshHoldingTimeout = nconf->dot11MeshHoldingTimeout;
	if (_chg_mesh_attr(NL80211_MESHCONF_MAX_PEER_LINKS, mask))
		conf->dot11MeshMaxPeerLinks = nconf->dot11MeshMaxPeerLinks;
	if (_chg_mesh_attr(NL80211_MESHCONF_MAX_RETRIES, mask))
		conf->dot11MeshMaxRetries = nconf->dot11MeshMaxRetries;
	if (_chg_mesh_attr(NL80211_MESHCONF_TTL, mask))
		conf->dot11MeshTTL = nconf->dot11MeshTTL;
	if (_chg_mesh_attr(NL80211_MESHCONF_ELEMENT_TTL, mask))
		conf->element_ttl = nconf->element_ttl;
	if (_chg_mesh_attr(NL80211_MESHCONF_AUTO_OPEN_PLINKS, mask)) {
		if (ifmsh->user_mpm)
			return -EBUSY;
		conf->auto_open_plinks = nconf->auto_open_plinks;
	}
	if (_chg_mesh_attr(NL80211_MESHCONF_SYNC_OFFSET_MAX_NEIGHBOR, mask))
		conf->dot11MeshNbrOffsetMaxNeighbor =
			nconf->dot11MeshNbrOffsetMaxNeighbor;
	if (_chg_mesh_attr(NL80211_MESHCONF_HWMP_MAX_PREQ_RETRIES, mask))
		conf->dot11MeshHWMPmaxPREQretries =
			nconf->dot11MeshHWMPmaxPREQretries;
	if (_chg_mesh_attr(NL80211_MESHCONF_PATH_REFRESH_TIME, mask))
		conf->path_refresh_time = nconf->path_refresh_time;
	if (_chg_mesh_attr(NL80211_MESHCONF_MIN_DISCOVERY_TIMEOUT, mask))
		conf->min_discovery_timeout = nconf->min_discovery_timeout;
	if (_chg_mesh_attr(NL80211_MESHCONF_HWMP_ACTIVE_PATH_TIMEOUT, mask))
		conf->dot11MeshHWMPactivePathTimeout =
			nconf->dot11MeshHWMPactivePathTimeout;
	if (_chg_mesh_attr(NL80211_MESHCONF_HWMP_PREQ_MIN_INTERVAL, mask))
		conf->dot11MeshHWMPpreqMinInterval =
			nconf->dot11MeshHWMPpreqMinInterval;
	if (_chg_mesh_attr(NL80211_MESHCONF_HWMP_PERR_MIN_INTERVAL, mask))
		conf->dot11MeshHWMPperrMinInterval =
			nconf->dot11MeshHWMPperrMinInterval;
	if (_chg_mesh_attr(NL80211_MESHCONF_HWMP_NET_DIAM_TRVS_TIME,
			   mask))
		conf->dot11MeshHWMPnetDiameterTraversalTime =
			nconf->dot11MeshHWMPnetDiameterTraversalTime;
	if (_chg_mesh_attr(NL80211_MESHCONF_HWMP_ROOTMODE, mask)) {
		conf->dot11MeshHWMPRootMode = nconf->dot11MeshHWMPRootMode;
		ieee80211_mesh_root_setup(ifmsh);
	}
	if (_chg_mesh_attr(NL80211_MESHCONF_GATE_ANNOUNCEMENTS, mask)) {
		/* our current gate announcement implementation rides on root
		 * announcements, so require this ifmsh to also be a root node
		 * */
		if (nconf->dot11MeshGateAnnouncementProtocol &&
		    !(conf->dot11MeshHWMPRootMode > IEEE80211_ROOTMODE_ROOT)) {
			conf->dot11MeshHWMPRootMode = IEEE80211_PROACTIVE_RANN;
			ieee80211_mesh_root_setup(ifmsh);
		}
		conf->dot11MeshGateAnnouncementProtocol =
			nconf->dot11MeshGateAnnouncementProtocol;
	}
	if (_chg_mesh_attr(NL80211_MESHCONF_HWMP_RANN_INTERVAL, mask))
		conf->dot11MeshHWMPRannInterval =
			nconf->dot11MeshHWMPRannInterval;
	if (_chg_mesh_attr(NL80211_MESHCONF_FORWARDING, mask))
		conf->dot11MeshForwarding = nconf->dot11MeshForwarding;
	if (_chg_mesh_attr(NL80211_MESHCONF_RSSI_THRESHOLD, mask)) {
		/* our RSSI threshold implementation is supported only for
		 * devices that report signal in dBm.
		 */
		if (!ieee80211_hw_check(&sdata->local->hw, SIGNAL_DBM))
			return -EOPNOTSUPP;
		conf->rssi_threshold = nconf->rssi_threshold;
	}
	if (_chg_mesh_attr(NL80211_MESHCONF_HT_OPMODE, mask)) {
		conf->ht_opmode = nconf->ht_opmode;
		sdata->vif.bss_conf.ht_operation_mode = nconf->ht_opmode;
		ieee80211_link_info_change_notify(sdata, &sdata->deflink,
						  BSS_CHANGED_HT);
	}
	if (_chg_mesh_attr(NL80211_MESHCONF_HWMP_PATH_TO_ROOT_TIMEOUT, mask))
		conf->dot11MeshHWMPactivePathToRootTimeout =
			nconf->dot11MeshHWMPactivePathToRootTimeout;
	if (_chg_mesh_attr(NL80211_MESHCONF_HWMP_ROOT_INTERVAL, mask))
		conf->dot11MeshHWMProotInterval =
			nconf->dot11MeshHWMProotInterval;
	if (_chg_mesh_attr(NL80211_MESHCONF_HWMP_CONFIRMATION_INTERVAL, mask))
		conf->dot11MeshHWMPconfirmationInterval =
			nconf->dot11MeshHWMPconfirmationInterval;
	if (_chg_mesh_attr(NL80211_MESHCONF_POWER_MODE, mask)) {
		conf->power_mode = nconf->power_mode;
		ieee80211_mps_local_status_update(sdata);
	}
	if (_chg_mesh_attr(NL80211_MESHCONF_AWAKE_WINDOW, mask))
		conf->dot11MeshAwakeWindowDuration =
			nconf->dot11MeshAwakeWindowDuration;
	if (_chg_mesh_attr(NL80211_MESHCONF_PLINK_TIMEOUT, mask))
		conf->plink_timeout = nconf->plink_timeout;
	if (_chg_mesh_attr(NL80211_MESHCONF_CONNECTED_TO_GATE, mask))
		conf->dot11MeshConnectedToMeshGate =
			nconf->dot11MeshConnectedToMeshGate;
	if (_chg_mesh_attr(NL80211_MESHCONF_NOLEARN, mask))
		conf->dot11MeshNolearn = nconf->dot11MeshNolearn;
	if (_chg_mesh_attr(NL80211_MESHCONF_CONNECTED_TO_AS, mask))
		conf->dot11MeshConnectedToAuthServer =
			nconf->dot11MeshConnectedToAuthServer;
	ieee80211_mbss_info_change_notify(sdata, BSS_CHANGED_BEACON);
	return 0;
}

static int ieee80211_join_mesh(struct wiphy *wiphy, struct net_device *dev,
			       const struct mesh_config *conf,
			       const struct mesh_setup *setup)
{
	struct ieee80211_sub_if_data *sdata = IEEE80211_DEV_TO_SUB_IF(dev);
	struct ieee80211_chan_req chanreq = { .oper = setup->chandef };
	struct ieee80211_if_mesh *ifmsh = &sdata->u.mesh;
	int err;

	lockdep_assert_wiphy(sdata->local->hw.wiphy);

	memcpy(&ifmsh->mshcfg, conf, sizeof(struct mesh_config));
	err = copy_mesh_setup(ifmsh, setup);
	if (err)
		return err;

	sdata->control_port_over_nl80211 = setup->control_port_over_nl80211;

	/* can mesh use other SMPS modes? */
	sdata->deflink.smps_mode = IEEE80211_SMPS_OFF;
	sdata->deflink.needed_rx_chains = sdata->local->rx_chains;

	err = ieee80211_link_use_channel(&sdata->deflink, &chanreq,
					 IEEE80211_CHANCTX_SHARED);
	if (err)
		return err;

	return ieee80211_start_mesh(sdata);
}

static int ieee80211_leave_mesh(struct wiphy *wiphy, struct net_device *dev)
{
	struct ieee80211_sub_if_data *sdata = IEEE80211_DEV_TO_SUB_IF(dev);

	lockdep_assert_wiphy(sdata->local->hw.wiphy);

	ieee80211_stop_mesh(sdata);
	ieee80211_link_release_channel(&sdata->deflink);
	kfree(sdata->u.mesh.ie);

	return 0;
}
#endif

static int ieee80211_change_bss(struct wiphy *wiphy,
				struct net_device *dev,
				struct bss_parameters *params)
{
	struct ieee80211_sub_if_data *sdata = IEEE80211_DEV_TO_SUB_IF(dev);
	struct ieee80211_link_data *link;
	struct ieee80211_supported_band *sband;
	u64 changed = 0;

	link = ieee80211_link_or_deflink(sdata, params->link_id, true);
	if (IS_ERR(link))
		return PTR_ERR(link);

	if (!sdata_dereference(link->u.ap.beacon, sdata))
		return -ENOENT;

	sband = ieee80211_get_link_sband(link);
	if (!sband)
		return -EINVAL;

	if (params->basic_rates) {
		if (!ieee80211_parse_bitrates(link->conf->chanreq.oper.width,
					      wiphy->bands[sband->band],
					      params->basic_rates,
					      params->basic_rates_len,
					      &link->conf->basic_rates))
			return -EINVAL;
		changed |= BSS_CHANGED_BASIC_RATES;
		ieee80211_check_rate_mask(link);
	}

	if (params->use_cts_prot >= 0) {
		link->conf->use_cts_prot = params->use_cts_prot;
		changed |= BSS_CHANGED_ERP_CTS_PROT;
	}
	if (params->use_short_preamble >= 0) {
		link->conf->use_short_preamble = params->use_short_preamble;
		changed |= BSS_CHANGED_ERP_PREAMBLE;
	}

	if (!link->conf->use_short_slot &&
	    (sband->band == NL80211_BAND_5GHZ ||
	     sband->band == NL80211_BAND_6GHZ)) {
		link->conf->use_short_slot = true;
		changed |= BSS_CHANGED_ERP_SLOT;
	}

	if (params->use_short_slot_time >= 0) {
		link->conf->use_short_slot = params->use_short_slot_time;
		changed |= BSS_CHANGED_ERP_SLOT;
	}

	if (params->ap_isolate >= 0) {
		if (params->ap_isolate)
			sdata->flags |= IEEE80211_SDATA_DONT_BRIDGE_PACKETS;
		else
			sdata->flags &= ~IEEE80211_SDATA_DONT_BRIDGE_PACKETS;
		ieee80211_check_fast_rx_iface(sdata);
	}

	if (params->ht_opmode >= 0) {
		link->conf->ht_operation_mode = (u16)params->ht_opmode;
		changed |= BSS_CHANGED_HT;
	}

	if (params->p2p_ctwindow >= 0) {
		link->conf->p2p_noa_attr.oppps_ctwindow &=
					~IEEE80211_P2P_OPPPS_CTWINDOW_MASK;
		link->conf->p2p_noa_attr.oppps_ctwindow |=
			params->p2p_ctwindow & IEEE80211_P2P_OPPPS_CTWINDOW_MASK;
		changed |= BSS_CHANGED_P2P_PS;
	}

	if (params->p2p_opp_ps > 0) {
		link->conf->p2p_noa_attr.oppps_ctwindow |=
					IEEE80211_P2P_OPPPS_ENABLE_BIT;
		changed |= BSS_CHANGED_P2P_PS;
	} else if (params->p2p_opp_ps == 0) {
		link->conf->p2p_noa_attr.oppps_ctwindow &=
					~IEEE80211_P2P_OPPPS_ENABLE_BIT;
		changed |= BSS_CHANGED_P2P_PS;
	}

	ieee80211_link_info_change_notify(sdata, link, changed);

	return 0;
}

static int ieee80211_set_txq_params(struct wiphy *wiphy,
				    struct net_device *dev,
				    struct ieee80211_txq_params *params)
{
	struct ieee80211_local *local = wiphy_priv(wiphy);
	struct ieee80211_sub_if_data *sdata = IEEE80211_DEV_TO_SUB_IF(dev);
	struct ieee80211_link_data *link =
		ieee80211_link_or_deflink(sdata, params->link_id, true);
	struct ieee80211_tx_queue_params p;

	if (!local->ops->conf_tx)
		return -EOPNOTSUPP;

	if (local->hw.queues < IEEE80211_NUM_ACS)
		return -EOPNOTSUPP;

	if (IS_ERR(link))
		return PTR_ERR(link);

	memset(&p, 0, sizeof(p));
	p.aifs = params->aifs;
	p.cw_max = params->cwmax;
	p.cw_min = params->cwmin;
	p.txop = params->txop;

	/*
	 * Setting tx queue params disables u-apsd because it's only
	 * called in master mode.
	 */
	p.uapsd = false;

	ieee80211_regulatory_limit_wmm_params(sdata, &p, params->ac);

	link->tx_conf[params->ac] = p;
	if (drv_conf_tx(local, link, params->ac, &p)) {
		wiphy_debug(local->hw.wiphy,
			    "failed to set TX queue parameters for AC %d\n",
			    params->ac);
		return -EINVAL;
	}

	ieee80211_link_info_change_notify(sdata, link,
					  BSS_CHANGED_QOS);

	return 0;
}

#ifdef CONFIG_PM
static int ieee80211_suspend(struct wiphy *wiphy,
			     struct cfg80211_wowlan *wowlan)
{
	return __ieee80211_suspend(wiphy_priv(wiphy), wowlan);
}

static int ieee80211_resume(struct wiphy *wiphy)
{
	return __ieee80211_resume(wiphy_priv(wiphy));
}
#else
#define ieee80211_suspend NULL
#define ieee80211_resume NULL
#endif

static int ieee80211_scan(struct wiphy *wiphy,
			  struct cfg80211_scan_request *req)
{
	struct ieee80211_sub_if_data *sdata;
	struct ieee80211_link_data *link;
	struct ieee80211_channel *chan;
	int radio_idx;

	sdata = IEEE80211_WDEV_TO_SUB_IF(req->wdev);

	switch (ieee80211_vif_type_p2p(&sdata->vif)) {
	case NL80211_IFTYPE_STATION:
	case NL80211_IFTYPE_ADHOC:
	case NL80211_IFTYPE_MESH_POINT:
	case NL80211_IFTYPE_P2P_CLIENT:
	case NL80211_IFTYPE_P2P_DEVICE:
		break;
	case NL80211_IFTYPE_P2P_GO:
		if (sdata->local->ops->hw_scan)
			break;
		/*
		 * FIXME: implement NoA while scanning in software,
		 * for now fall through to allow scanning only when
		 * beaconing hasn't been configured yet
		 */
		fallthrough;
	case NL80211_IFTYPE_AP:
		/*
		 * If the scan has been forced (and the driver supports
		 * forcing), don't care about being beaconing already.
		 * This will create problems to the attached stations (e.g. all
		 * the frames sent while scanning on other channel will be
		 * lost)
		 */
		for_each_link_data(sdata, link) {
			/* if the link is not beaconing, ignore it */
			if (!sdata_dereference(link->u.ap.beacon, sdata))
				continue;

			chan = link->conf->chanreq.oper.chan;
			radio_idx = cfg80211_get_radio_idx_by_chan(wiphy, chan);

			if (ieee80211_is_radio_idx_in_scan_req(wiphy, req,
							       radio_idx) &&
			    (!(wiphy->features & NL80211_FEATURE_AP_SCAN) ||
			     !(req->flags & NL80211_SCAN_FLAG_AP)))
				return -EOPNOTSUPP;
		}
		break;
	case NL80211_IFTYPE_NAN:
	default:
		return -EOPNOTSUPP;
	}

	return ieee80211_request_scan(sdata, req);
}

static void ieee80211_abort_scan(struct wiphy *wiphy, struct wireless_dev *wdev)
{
	ieee80211_scan_cancel(wiphy_priv(wiphy));
}

static int
ieee80211_sched_scan_start(struct wiphy *wiphy,
			   struct net_device *dev,
			   struct cfg80211_sched_scan_request *req)
{
	struct ieee80211_sub_if_data *sdata = IEEE80211_DEV_TO_SUB_IF(dev);

	if (!sdata->local->ops->sched_scan_start)
		return -EOPNOTSUPP;

	return ieee80211_request_sched_scan_start(sdata, req);
}

static int
ieee80211_sched_scan_stop(struct wiphy *wiphy, struct net_device *dev,
			  u64 reqid)
{
	struct ieee80211_local *local = wiphy_priv(wiphy);

	if (!local->ops->sched_scan_stop)
		return -EOPNOTSUPP;

	return ieee80211_request_sched_scan_stop(local);
}

static int ieee80211_auth(struct wiphy *wiphy, struct net_device *dev,
			  struct cfg80211_auth_request *req)
{
	return ieee80211_mgd_auth(IEEE80211_DEV_TO_SUB_IF(dev), req);
}

static int ieee80211_assoc(struct wiphy *wiphy, struct net_device *dev,
			   struct cfg80211_assoc_request *req)
{
	return ieee80211_mgd_assoc(IEEE80211_DEV_TO_SUB_IF(dev), req);
}

static int ieee80211_deauth(struct wiphy *wiphy, struct net_device *dev,
			    struct cfg80211_deauth_request *req)
{
	return ieee80211_mgd_deauth(IEEE80211_DEV_TO_SUB_IF(dev), req);
}

static int ieee80211_disassoc(struct wiphy *wiphy, struct net_device *dev,
			      struct cfg80211_disassoc_request *req)
{
	return ieee80211_mgd_disassoc(IEEE80211_DEV_TO_SUB_IF(dev), req);
}

static int ieee80211_join_ibss(struct wiphy *wiphy, struct net_device *dev,
			       struct cfg80211_ibss_params *params)
{
	return ieee80211_ibss_join(IEEE80211_DEV_TO_SUB_IF(dev), params);
}

static int ieee80211_leave_ibss(struct wiphy *wiphy, struct net_device *dev)
{
	return ieee80211_ibss_leave(IEEE80211_DEV_TO_SUB_IF(dev));
}

static int ieee80211_join_ocb(struct wiphy *wiphy, struct net_device *dev,
			      struct ocb_setup *setup)
{
	return ieee80211_ocb_join(IEEE80211_DEV_TO_SUB_IF(dev), setup);
}

static int ieee80211_leave_ocb(struct wiphy *wiphy, struct net_device *dev)
{
	return ieee80211_ocb_leave(IEEE80211_DEV_TO_SUB_IF(dev));
}

static int ieee80211_set_mcast_rate(struct wiphy *wiphy, struct net_device *dev,
				    int rate[NUM_NL80211_BANDS])
{
	struct ieee80211_sub_if_data *sdata = IEEE80211_DEV_TO_SUB_IF(dev);

	memcpy(sdata->vif.bss_conf.mcast_rate, rate,
	       sizeof(int) * NUM_NL80211_BANDS);

	if (ieee80211_sdata_running(sdata))
		ieee80211_link_info_change_notify(sdata, &sdata->deflink,
						  BSS_CHANGED_MCAST_RATE);

	return 0;
}

static int ieee80211_set_wiphy_params(struct wiphy *wiphy, int radio_idx,
				      u32 changed)
{
	struct ieee80211_local *local = wiphy_priv(wiphy);
	int err;

	if (changed & WIPHY_PARAM_FRAG_THRESHOLD) {
		ieee80211_check_fast_xmit_all(local);

		err = drv_set_frag_threshold(local, radio_idx,
					     wiphy->frag_threshold);

		if (err) {
			ieee80211_check_fast_xmit_all(local);
			return err;
		}
	}

	if ((changed & WIPHY_PARAM_COVERAGE_CLASS) ||
	    (changed & WIPHY_PARAM_DYN_ACK)) {
		s16 coverage_class;

		coverage_class = changed & WIPHY_PARAM_COVERAGE_CLASS ?
					wiphy->coverage_class : -1;
		err = drv_set_coverage_class(local, radio_idx,
					     coverage_class);

		if (err)
			return err;
	}

	if (changed & WIPHY_PARAM_RTS_THRESHOLD) {
		u32 rts_threshold;

		if ((radio_idx == -1) || (radio_idx >= wiphy->n_radio))
			rts_threshold = wiphy->rts_threshold;
		else
			rts_threshold =
				wiphy->radio_cfg[radio_idx].rts_threshold;

		err = drv_set_rts_threshold(local, radio_idx, rts_threshold);

		if (err)
			return err;
	}

	if (changed & WIPHY_PARAM_RETRY_SHORT) {
		if (wiphy->retry_short > IEEE80211_MAX_TX_RETRY)
			return -EINVAL;
		local->hw.conf.short_frame_max_tx_count = wiphy->retry_short;
	}
	if (changed & WIPHY_PARAM_RETRY_LONG) {
		if (wiphy->retry_long > IEEE80211_MAX_TX_RETRY)
			return -EINVAL;
		local->hw.conf.long_frame_max_tx_count = wiphy->retry_long;
	}
	if (changed &
	    (WIPHY_PARAM_RETRY_SHORT | WIPHY_PARAM_RETRY_LONG))
		ieee80211_hw_config(local, radio_idx,
				    IEEE80211_CONF_CHANGE_RETRY_LIMITS);

	if (changed & (WIPHY_PARAM_TXQ_LIMIT |
		       WIPHY_PARAM_TXQ_MEMORY_LIMIT |
		       WIPHY_PARAM_TXQ_QUANTUM))
		ieee80211_txq_set_params(local, radio_idx);

	return 0;
}

static int ieee80211_set_tx_power(struct wiphy *wiphy,
				  struct wireless_dev *wdev, int radio_idx,
				  enum nl80211_tx_power_setting type, int mbm)
{
	struct ieee80211_local *local = wiphy_priv(wiphy);
	struct ieee80211_sub_if_data *sdata;
	enum nl80211_tx_power_setting txp_type = type;
	bool update_txp_type = false;
	bool has_monitor = false;
	int user_power_level;
	int old_power = local->user_power_level;

	lockdep_assert_wiphy(local->hw.wiphy);

	switch (type) {
	case NL80211_TX_POWER_AUTOMATIC:
		user_power_level = IEEE80211_UNSET_POWER_LEVEL;
		txp_type = NL80211_TX_POWER_LIMITED;
		break;
	case NL80211_TX_POWER_LIMITED:
	case NL80211_TX_POWER_FIXED:
		if (mbm < 0 || (mbm % 100))
			return -EOPNOTSUPP;
		user_power_level = MBM_TO_DBM(mbm);
		break;
	default:
		return -EINVAL;
	}

	if (wdev) {
		sdata = IEEE80211_WDEV_TO_SUB_IF(wdev);

		if (sdata->vif.type == NL80211_IFTYPE_MONITOR &&
		    !ieee80211_hw_check(&local->hw, NO_VIRTUAL_MONITOR)) {
			if (!ieee80211_hw_check(&local->hw, WANT_MONITOR_VIF))
				return -EOPNOTSUPP;

			sdata = wiphy_dereference(local->hw.wiphy,
						  local->monitor_sdata);
			if (!sdata)
				return -EOPNOTSUPP;
		}

		for (int link_id = 0;
		     link_id < ARRAY_SIZE(sdata->link);
		     link_id++) {
			struct ieee80211_link_data *link =
				wiphy_dereference(wiphy, sdata->link[link_id]);

			if (!link)
				continue;

			link->user_power_level = user_power_level;

			if (txp_type != link->conf->txpower_type) {
				update_txp_type = true;
				link->conf->txpower_type = txp_type;
			}

			ieee80211_recalc_txpower(link, update_txp_type);
		}
		return 0;
	}

	local->user_power_level = user_power_level;

	list_for_each_entry(sdata, &local->interfaces, list) {
		if (sdata->vif.type == NL80211_IFTYPE_MONITOR &&
		    !ieee80211_hw_check(&local->hw, NO_VIRTUAL_MONITOR)) {
			has_monitor = true;
			continue;
		}

		for (int link_id = 0;
		     link_id < ARRAY_SIZE(sdata->link);
		     link_id++) {
			struct ieee80211_link_data *link =
				wiphy_dereference(wiphy, sdata->link[link_id]);

			if (!link)
				continue;

			link->user_power_level = local->user_power_level;
			if (txp_type != link->conf->txpower_type)
				update_txp_type = true;
			link->conf->txpower_type = txp_type;
		}
	}
	list_for_each_entry(sdata, &local->interfaces, list) {
		if (sdata->vif.type == NL80211_IFTYPE_MONITOR &&
		    !ieee80211_hw_check(&local->hw, NO_VIRTUAL_MONITOR))
			continue;

		for (int link_id = 0;
		     link_id < ARRAY_SIZE(sdata->link);
		     link_id++) {
			struct ieee80211_link_data *link =
				wiphy_dereference(wiphy, sdata->link[link_id]);

			if (!link)
				continue;

			ieee80211_recalc_txpower(link, update_txp_type);
		}
	}

	if (has_monitor) {
		sdata = wiphy_dereference(local->hw.wiphy,
					  local->monitor_sdata);
		if (sdata && ieee80211_hw_check(&local->hw, WANT_MONITOR_VIF)) {
			sdata->deflink.user_power_level = local->user_power_level;
			if (txp_type != sdata->vif.bss_conf.txpower_type)
				update_txp_type = true;
			sdata->vif.bss_conf.txpower_type = txp_type;

			ieee80211_recalc_txpower(&sdata->deflink,
						 update_txp_type);
		}
	}

	if (local->emulate_chanctx &&
	    (old_power != local->user_power_level))
		ieee80211_hw_conf_chan(local);

	return 0;
}

static int ieee80211_get_tx_power(struct wiphy *wiphy,
				  struct wireless_dev *wdev,
				  int radio_idx,
				  unsigned int link_id,
				  int *dbm)
{
	struct ieee80211_local *local = wiphy_priv(wiphy);
	struct ieee80211_sub_if_data *sdata = IEEE80211_WDEV_TO_SUB_IF(wdev);
	struct ieee80211_link_data *link_data;

	if (local->ops->get_txpower &&
	    (sdata->flags & IEEE80211_SDATA_IN_DRIVER))
		return drv_get_txpower(local, sdata, link_id, dbm);

	if (local->emulate_chanctx) {
		*dbm = local->hw.conf.power_level;
	} else {
		link_data = wiphy_dereference(wiphy, sdata->link[link_id]);

		if (link_data)
			*dbm = link_data->conf->txpower;
		else
			return -ENOLINK;
	}

	/* INT_MIN indicates no power level was set yet */
	if (*dbm == INT_MIN)
		return -EINVAL;

	return 0;
}

static void ieee80211_rfkill_poll(struct wiphy *wiphy)
{
	struct ieee80211_local *local = wiphy_priv(wiphy);

	drv_rfkill_poll(local);
}

#ifdef CONFIG_NL80211_TESTMODE
static int ieee80211_testmode_cmd(struct wiphy *wiphy,
				  struct wireless_dev *wdev,
				  void *data, int len)
{
	struct ieee80211_local *local = wiphy_priv(wiphy);
	struct ieee80211_vif *vif = NULL;

	if (!local->ops->testmode_cmd)
		return -EOPNOTSUPP;

	if (wdev) {
		struct ieee80211_sub_if_data *sdata;

		sdata = IEEE80211_WDEV_TO_SUB_IF(wdev);
		if (sdata->flags & IEEE80211_SDATA_IN_DRIVER)
			vif = &sdata->vif;
	}

	return local->ops->testmode_cmd(&local->hw, vif, data, len);
}

static int ieee80211_testmode_dump(struct wiphy *wiphy,
				   struct sk_buff *skb,
				   struct netlink_callback *cb,
				   void *data, int len)
{
	struct ieee80211_local *local = wiphy_priv(wiphy);

	if (!local->ops->testmode_dump)
		return -EOPNOTSUPP;

	return local->ops->testmode_dump(&local->hw, skb, cb, data, len);
}
#endif

int __ieee80211_request_smps_mgd(struct ieee80211_sub_if_data *sdata,
				 struct ieee80211_link_data *link,
				 enum ieee80211_smps_mode smps_mode)
{
	const u8 *ap;
	enum ieee80211_smps_mode old_req;
	int err;
	struct sta_info *sta;
	bool tdls_peer_found = false;

	lockdep_assert_wiphy(sdata->local->hw.wiphy);

	if (WARN_ON_ONCE(sdata->vif.type != NL80211_IFTYPE_STATION))
		return -EINVAL;

	if (!ieee80211_vif_link_active(&sdata->vif, link->link_id))
		return 0;

	old_req = link->u.mgd.req_smps;
	link->u.mgd.req_smps = smps_mode;

	/* The driver indicated that EML is enabled for the interface, which
	 * implies that SMPS flows towards the AP should be stopped.
	 */
	if (sdata->vif.driver_flags & IEEE80211_VIF_EML_ACTIVE)
		return 0;

	if (old_req == smps_mode &&
	    smps_mode != IEEE80211_SMPS_AUTOMATIC)
		return 0;

	/*
	 * If not associated, or current association is not an HT
	 * association, there's no need to do anything, just store
	 * the new value until we associate.
	 */
	if (!sdata->u.mgd.associated ||
	    link->conf->chanreq.oper.width == NL80211_CHAN_WIDTH_20_NOHT)
		return 0;

	ap = sdata->vif.cfg.ap_addr;

	rcu_read_lock();
	list_for_each_entry_rcu(sta, &sdata->local->sta_list, list) {
		if (!sta->sta.tdls || sta->sdata != sdata || !sta->uploaded ||
		    !test_sta_flag(sta, WLAN_STA_AUTHORIZED))
			continue;

		tdls_peer_found = true;
		break;
	}
	rcu_read_unlock();

	if (smps_mode == IEEE80211_SMPS_AUTOMATIC) {
		if (tdls_peer_found || !sdata->u.mgd.powersave)
			smps_mode = IEEE80211_SMPS_OFF;
		else
			smps_mode = IEEE80211_SMPS_DYNAMIC;
	}

	/* send SM PS frame to AP */
	err = ieee80211_send_smps_action(sdata, smps_mode,
					 ap, ap,
					 ieee80211_vif_is_mld(&sdata->vif) ?
					 link->link_id : -1);
	if (err)
		link->u.mgd.req_smps = old_req;
	else if (smps_mode != IEEE80211_SMPS_OFF && tdls_peer_found)
		ieee80211_teardown_tdls_peers(link);

	return err;
}

static int ieee80211_set_power_mgmt(struct wiphy *wiphy, struct net_device *dev,
				    bool enabled, int timeout)
{
	struct ieee80211_sub_if_data *sdata = IEEE80211_DEV_TO_SUB_IF(dev);
	struct ieee80211_local *local = wdev_priv(dev->ieee80211_ptr);
	unsigned int link_id;

	if (sdata->vif.type != NL80211_IFTYPE_STATION)
		return -EOPNOTSUPP;

	if (!ieee80211_hw_check(&local->hw, SUPPORTS_PS))
		return -EOPNOTSUPP;

	if (enabled == sdata->u.mgd.powersave &&
	    timeout == local->dynamic_ps_forced_timeout)
		return 0;

	sdata->u.mgd.powersave = enabled;
	local->dynamic_ps_forced_timeout = timeout;

	/* no change, but if automatic follow powersave */
	for (link_id = 0; link_id < ARRAY_SIZE(sdata->link); link_id++) {
		struct ieee80211_link_data *link;

		link = sdata_dereference(sdata->link[link_id], sdata);

		if (!link)
			continue;
		__ieee80211_request_smps_mgd(sdata, link,
					     link->u.mgd.req_smps);
	}

	if (ieee80211_hw_check(&local->hw, SUPPORTS_DYNAMIC_PS))
		ieee80211_hw_config(local, -1, IEEE80211_CONF_CHANGE_PS);

	ieee80211_recalc_ps(local);
	ieee80211_recalc_ps_vif(sdata);
	ieee80211_check_fast_rx_iface(sdata);

	return 0;
}

static void ieee80211_set_cqm_rssi_link(struct ieee80211_sub_if_data *sdata,
					struct ieee80211_link_data *link,
					s32 rssi_thold, u32 rssi_hyst,
					s32 rssi_low, s32 rssi_high)
{
	struct ieee80211_bss_conf *conf;

	if (!link || !link->conf)
		return;

	conf = link->conf;

	if (rssi_thold && rssi_hyst &&
	    rssi_thold == conf->cqm_rssi_thold &&
	    rssi_hyst == conf->cqm_rssi_hyst)
		return;

	conf->cqm_rssi_thold = rssi_thold;
	conf->cqm_rssi_hyst = rssi_hyst;
	conf->cqm_rssi_low = rssi_low;
	conf->cqm_rssi_high = rssi_high;
	link->u.mgd.last_cqm_event_signal = 0;

	if (!ieee80211_vif_link_active(&sdata->vif, link->link_id))
		return;

	if (sdata->u.mgd.associated &&
	    (sdata->vif.driver_flags & IEEE80211_VIF_SUPPORTS_CQM_RSSI))
		ieee80211_link_info_change_notify(sdata, link, BSS_CHANGED_CQM);
}

static int ieee80211_set_cqm_rssi_config(struct wiphy *wiphy,
					 struct net_device *dev,
					 s32 rssi_thold, u32 rssi_hyst)
{
	struct ieee80211_sub_if_data *sdata = IEEE80211_DEV_TO_SUB_IF(dev);
	struct ieee80211_vif *vif = &sdata->vif;
	int link_id;

	if (vif->driver_flags & IEEE80211_VIF_BEACON_FILTER &&
	    !(vif->driver_flags & IEEE80211_VIF_SUPPORTS_CQM_RSSI))
		return -EOPNOTSUPP;

	/* For MLD, handle CQM change on all the active links */
	for (link_id = 0; link_id < IEEE80211_MLD_MAX_NUM_LINKS; link_id++) {
		struct ieee80211_link_data *link =
			sdata_dereference(sdata->link[link_id], sdata);

		ieee80211_set_cqm_rssi_link(sdata, link, rssi_thold, rssi_hyst,
					    0, 0);
	}

	return 0;
}

static int ieee80211_set_cqm_rssi_range_config(struct wiphy *wiphy,
					       struct net_device *dev,
					       s32 rssi_low, s32 rssi_high)
{
	struct ieee80211_sub_if_data *sdata = IEEE80211_DEV_TO_SUB_IF(dev);
	struct ieee80211_vif *vif = &sdata->vif;
	int link_id;

	if (vif->driver_flags & IEEE80211_VIF_BEACON_FILTER)
		return -EOPNOTSUPP;

	/* For MLD, handle CQM change on all the active links */
	for (link_id = 0; link_id < IEEE80211_MLD_MAX_NUM_LINKS; link_id++) {
		struct ieee80211_link_data *link =
			sdata_dereference(sdata->link[link_id], sdata);

		ieee80211_set_cqm_rssi_link(sdata, link, 0, 0,
					    rssi_low, rssi_high);
	}

	return 0;
}

static int ieee80211_set_bitrate_mask(struct wiphy *wiphy,
				      struct net_device *dev,
				      unsigned int link_id,
				      const u8 *addr,
				      const struct cfg80211_bitrate_mask *mask)
{
	struct ieee80211_sub_if_data *sdata = IEEE80211_DEV_TO_SUB_IF(dev);
	struct ieee80211_local *local = wdev_priv(dev->ieee80211_ptr);
	int i, ret;

	if (!ieee80211_sdata_running(sdata))
		return -ENETDOWN;

	/*
	 * If active validate the setting and reject it if it doesn't leave
	 * at least one basic rate usable, since we really have to be able
	 * to send something, and if we're an AP we have to be able to do
	 * so at a basic rate so that all clients can receive it.
	 */
	if (rcu_access_pointer(sdata->vif.bss_conf.chanctx_conf) &&
	    sdata->vif.bss_conf.chanreq.oper.chan) {
		u32 basic_rates = sdata->vif.bss_conf.basic_rates;
		enum nl80211_band band;

		band = sdata->vif.bss_conf.chanreq.oper.chan->band;

		if (!(mask->control[band].legacy & basic_rates))
			return -EINVAL;
	}

	if (ieee80211_hw_check(&local->hw, HAS_RATE_CONTROL)) {
		ret = drv_set_bitrate_mask(local, sdata, mask);
		if (ret)
			return ret;
	}

	for (i = 0; i < NUM_NL80211_BANDS; i++) {
		struct ieee80211_supported_band *sband = wiphy->bands[i];
		int j;

		sdata->rc_rateidx_mask[i] = mask->control[i].legacy;
		memcpy(sdata->rc_rateidx_mcs_mask[i], mask->control[i].ht_mcs,
		       sizeof(mask->control[i].ht_mcs));
		memcpy(sdata->rc_rateidx_vht_mcs_mask[i],
		       mask->control[i].vht_mcs,
		       sizeof(mask->control[i].vht_mcs));

		sdata->rc_has_mcs_mask[i] = false;
		sdata->rc_has_vht_mcs_mask[i] = false;
		if (!sband)
			continue;

		for (j = 0; j < IEEE80211_HT_MCS_MASK_LEN; j++) {
			if (sdata->rc_rateidx_mcs_mask[i][j] != 0xff) {
				sdata->rc_has_mcs_mask[i] = true;
				break;
			}
		}

		for (j = 0; j < NL80211_VHT_NSS_MAX; j++) {
			if (sdata->rc_rateidx_vht_mcs_mask[i][j] != 0xffff) {
				sdata->rc_has_vht_mcs_mask[i] = true;
				break;
			}
		}
	}

	return 0;
}

static bool ieee80211_is_scan_ongoing(struct wiphy *wiphy,
				      struct ieee80211_local *local,
				      struct cfg80211_chan_def *chandef)
{
	struct cfg80211_scan_request *scan_req;
	int chan_radio_idx, req_radio_idx;
	struct ieee80211_roc_work *roc;

	if (list_empty(&local->roc_list) && !local->scanning)
		return false;

	req_radio_idx = cfg80211_get_radio_idx_by_chan(wiphy, chandef->chan);

	if (local->scanning) {
		scan_req = wiphy_dereference(wiphy, local->scan_req);
		/*
		 * Scan is going on but info is not there. Should not happen
		 * but if it does, let's not take risk and assume we can't use
		 * the hw hence return true
		 */
		if (WARN_ON_ONCE(!scan_req))
			return true;

		return ieee80211_is_radio_idx_in_scan_req(wiphy, scan_req,
							  req_radio_idx);
	}

	list_for_each_entry(roc, &local->roc_list, list) {
		chan_radio_idx = cfg80211_get_radio_idx_by_chan(wiphy,
								roc->chan);
		if (chan_radio_idx == req_radio_idx)
			return true;
	}

	return false;
}

static int ieee80211_start_radar_detection(struct wiphy *wiphy,
					   struct net_device *dev,
					   struct cfg80211_chan_def *chandef,
					   u32 cac_time_ms, int link_id)
{
	struct ieee80211_sub_if_data *sdata = IEEE80211_DEV_TO_SUB_IF(dev);
	struct ieee80211_chan_req chanreq = { .oper = *chandef };
	struct ieee80211_local *local = sdata->local;
	struct ieee80211_link_data *link_data;
	int err;

	lockdep_assert_wiphy(local->hw.wiphy);

	if (ieee80211_is_scan_ongoing(wiphy, local, chandef))
		return -EBUSY;

	link_data = sdata_dereference(sdata->link[link_id], sdata);
	if (!link_data)
		return -ENOLINK;

	/* whatever, but channel contexts should not complain about that one */
	link_data->smps_mode = IEEE80211_SMPS_OFF;
	link_data->needed_rx_chains = local->rx_chains;

	err = ieee80211_link_use_channel(link_data, &chanreq,
					 IEEE80211_CHANCTX_SHARED);
	if (err)
		return err;

	wiphy_delayed_work_queue(wiphy, &link_data->dfs_cac_timer_work,
				 msecs_to_jiffies(cac_time_ms));

	return 0;
}

static void ieee80211_end_cac(struct wiphy *wiphy,
			      struct net_device *dev, unsigned int link_id)
{
	struct ieee80211_sub_if_data *sdata = IEEE80211_DEV_TO_SUB_IF(dev);
	struct ieee80211_local *local = sdata->local;
	struct ieee80211_link_data *link_data;

	lockdep_assert_wiphy(local->hw.wiphy);

	list_for_each_entry(sdata, &local->interfaces, list) {
		link_data = sdata_dereference(sdata->link[link_id], sdata);
		if (!link_data)
			continue;

		wiphy_delayed_work_cancel(wiphy,
					  &link_data->dfs_cac_timer_work);

		if (sdata->wdev.links[link_id].cac_started) {
			ieee80211_link_release_channel(link_data);
			sdata->wdev.links[link_id].cac_started = false;
		}
	}
}

static struct cfg80211_beacon_data *
cfg80211_beacon_dup(struct cfg80211_beacon_data *beacon)
{
	struct cfg80211_beacon_data *new_beacon;
	u8 *pos;
	int len;

	len = beacon->head_len + beacon->tail_len + beacon->beacon_ies_len +
	      beacon->proberesp_ies_len + beacon->assocresp_ies_len +
	      beacon->probe_resp_len + beacon->lci_len + beacon->civicloc_len;

	if (beacon->mbssid_ies)
		len += ieee80211_get_mbssid_beacon_len(beacon->mbssid_ies,
						       beacon->rnr_ies,
						       beacon->mbssid_ies->cnt);

	new_beacon = kzalloc(sizeof(*new_beacon) + len, GFP_KERNEL);
	if (!new_beacon)
		return NULL;

	if (beacon->mbssid_ies && beacon->mbssid_ies->cnt) {
		new_beacon->mbssid_ies =
			kzalloc(struct_size(new_beacon->mbssid_ies,
					    elem, beacon->mbssid_ies->cnt),
				GFP_KERNEL);
		if (!new_beacon->mbssid_ies) {
			kfree(new_beacon);
			return NULL;
		}

		if (beacon->rnr_ies && beacon->rnr_ies->cnt) {
			new_beacon->rnr_ies =
				kzalloc(struct_size(new_beacon->rnr_ies,
						    elem, beacon->rnr_ies->cnt),
					GFP_KERNEL);
			if (!new_beacon->rnr_ies) {
				kfree(new_beacon->mbssid_ies);
				kfree(new_beacon);
				return NULL;
			}
		}
	}

	pos = (u8 *)(new_beacon + 1);
	if (beacon->head_len) {
		new_beacon->head_len = beacon->head_len;
		new_beacon->head = pos;
		memcpy(pos, beacon->head, beacon->head_len);
		pos += beacon->head_len;
	}
	if (beacon->tail_len) {
		new_beacon->tail_len = beacon->tail_len;
		new_beacon->tail = pos;
		memcpy(pos, beacon->tail, beacon->tail_len);
		pos += beacon->tail_len;
	}
	if (beacon->beacon_ies_len) {
		new_beacon->beacon_ies_len = beacon->beacon_ies_len;
		new_beacon->beacon_ies = pos;
		memcpy(pos, beacon->beacon_ies, beacon->beacon_ies_len);
		pos += beacon->beacon_ies_len;
	}
	if (beacon->proberesp_ies_len) {
		new_beacon->proberesp_ies_len = beacon->proberesp_ies_len;
		new_beacon->proberesp_ies = pos;
		memcpy(pos, beacon->proberesp_ies, beacon->proberesp_ies_len);
		pos += beacon->proberesp_ies_len;
	}
	if (beacon->assocresp_ies_len) {
		new_beacon->assocresp_ies_len = beacon->assocresp_ies_len;
		new_beacon->assocresp_ies = pos;
		memcpy(pos, beacon->assocresp_ies, beacon->assocresp_ies_len);
		pos += beacon->assocresp_ies_len;
	}
	if (beacon->probe_resp_len) {
		new_beacon->probe_resp_len = beacon->probe_resp_len;
		new_beacon->probe_resp = pos;
		memcpy(pos, beacon->probe_resp, beacon->probe_resp_len);
		pos += beacon->probe_resp_len;
	}
	if (beacon->mbssid_ies && beacon->mbssid_ies->cnt) {
		pos += ieee80211_copy_mbssid_beacon(pos,
						    new_beacon->mbssid_ies,
						    beacon->mbssid_ies);
		if (beacon->rnr_ies && beacon->rnr_ies->cnt)
			pos += ieee80211_copy_rnr_beacon(pos,
							 new_beacon->rnr_ies,
							 beacon->rnr_ies);
	}

	/* might copy -1, meaning no changes requested */
	new_beacon->ftm_responder = beacon->ftm_responder;
	if (beacon->lci) {
		new_beacon->lci_len = beacon->lci_len;
		new_beacon->lci = pos;
		memcpy(pos, beacon->lci, beacon->lci_len);
		pos += beacon->lci_len;
	}
	if (beacon->civicloc) {
		new_beacon->civicloc_len = beacon->civicloc_len;
		new_beacon->civicloc = pos;
		memcpy(pos, beacon->civicloc, beacon->civicloc_len);
		pos += beacon->civicloc_len;
	}

	return new_beacon;
}

void ieee80211_csa_finish(struct ieee80211_vif *vif, unsigned int link_id)
{
	struct ieee80211_sub_if_data *sdata = vif_to_sdata(vif);
	struct ieee80211_local *local = sdata->local;
	struct ieee80211_bss_conf *tx_bss_conf;
	struct ieee80211_link_data *link_data;

	if (WARN_ON(link_id >= IEEE80211_MLD_MAX_NUM_LINKS))
		return;

	rcu_read_lock();

	link_data = rcu_dereference(sdata->link[link_id]);
	if (WARN_ON(!link_data)) {
		rcu_read_unlock();
		return;
	}

	tx_bss_conf = rcu_dereference(link_data->conf->tx_bss_conf);
	if (tx_bss_conf == link_data->conf) {
		/* Trigger ieee80211_csa_finish() on the non-transmitting
		 * interfaces when channel switch is received on
		 * transmitting interface
		 */
		struct ieee80211_link_data *iter;

		for_each_sdata_link_rcu(local, iter) {
			if (iter->sdata == sdata ||
			    rcu_access_pointer(iter->conf->tx_bss_conf) != tx_bss_conf)
				continue;

			wiphy_work_queue(iter->sdata->local->hw.wiphy,
					 &iter->csa.finalize_work);
		}
	}

	wiphy_work_queue(local->hw.wiphy, &link_data->csa.finalize_work);

	rcu_read_unlock();
}
EXPORT_SYMBOL(ieee80211_csa_finish);

void ieee80211_channel_switch_disconnect(struct ieee80211_vif *vif)
{
	struct ieee80211_sub_if_data *sdata = vif_to_sdata(vif);
	struct ieee80211_if_managed *ifmgd = &sdata->u.mgd;
	struct ieee80211_local *local = sdata->local;

	sdata_info(sdata, "channel switch failed, disconnecting\n");
	wiphy_work_queue(local->hw.wiphy, &ifmgd->csa_connection_drop_work);
}
EXPORT_SYMBOL(ieee80211_channel_switch_disconnect);

static int ieee80211_set_after_csa_beacon(struct ieee80211_link_data *link_data,
					  u64 *changed)
{
	struct ieee80211_sub_if_data *sdata = link_data->sdata;
	int err;

	switch (sdata->vif.type) {
	case NL80211_IFTYPE_AP:
		if (!link_data->u.ap.next_beacon)
			return -EINVAL;

		err = ieee80211_assign_beacon(sdata, link_data,
					      link_data->u.ap.next_beacon,
					      NULL, NULL, changed);
		ieee80211_free_next_beacon(link_data);

		if (err < 0)
			return err;
		break;
	case NL80211_IFTYPE_ADHOC:
		err = ieee80211_ibss_finish_csa(sdata, changed);
		if (err < 0)
			return err;
		break;
#ifdef CONFIG_MAC80211_MESH
	case NL80211_IFTYPE_MESH_POINT:
		err = ieee80211_mesh_finish_csa(sdata, changed);
		if (err < 0)
			return err;
		break;
#endif
	default:
		WARN_ON(1);
		return -EINVAL;
	}

	return 0;
}

static int __ieee80211_csa_finalize(struct ieee80211_link_data *link_data)
{
	struct ieee80211_sub_if_data *sdata = link_data->sdata;
	struct ieee80211_local *local = sdata->local;
	struct ieee80211_bss_conf *link_conf = link_data->conf;
	u64 changed = 0;
	int err;

	lockdep_assert_wiphy(local->hw.wiphy);

	/*
	 * using reservation isn't immediate as it may be deferred until later
	 * with multi-vif. once reservation is complete it will re-schedule the
	 * work with no reserved_chanctx so verify chandef to check if it
	 * completed successfully
	 */

	if (link_data->reserved_chanctx) {
		/*
		 * with multi-vif csa driver may call ieee80211_csa_finish()
		 * many times while waiting for other interfaces to use their
		 * reservations
		 */
		if (link_data->reserved_ready)
			return 0;

		return ieee80211_link_use_reserved_context(link_data);
	}

	if (!cfg80211_chandef_identical(&link_conf->chanreq.oper,
					&link_data->csa.chanreq.oper))
		return -EINVAL;

	link_conf->csa_active = false;

	err = ieee80211_set_after_csa_beacon(link_data, &changed);
	if (err)
		return err;

	ieee80211_link_info_change_notify(sdata, link_data, changed);

	ieee80211_vif_unblock_queues_csa(sdata);

	err = drv_post_channel_switch(link_data);
	if (err)
		return err;

	cfg80211_ch_switch_notify(sdata->dev, &link_data->csa.chanreq.oper,
				  link_data->link_id);

	return 0;
}

static void ieee80211_csa_finalize(struct ieee80211_link_data *link_data)
{
	struct ieee80211_sub_if_data *sdata = link_data->sdata;

	if (__ieee80211_csa_finalize(link_data)) {
		sdata_info(sdata, "failed to finalize CSA on link %d, disconnecting\n",
			   link_data->link_id);
		cfg80211_stop_iface(sdata->local->hw.wiphy, &sdata->wdev,
				    GFP_KERNEL);
	}
}

void ieee80211_csa_finalize_work(struct wiphy *wiphy, struct wiphy_work *work)
{
	struct ieee80211_link_data *link =
		container_of(work, struct ieee80211_link_data, csa.finalize_work);
	struct ieee80211_sub_if_data *sdata = link->sdata;
	struct ieee80211_local *local = sdata->local;

	lockdep_assert_wiphy(local->hw.wiphy);

	/* AP might have been stopped while waiting for the lock. */
	if (!link->conf->csa_active)
		return;

	if (!ieee80211_sdata_running(sdata))
		return;

	ieee80211_csa_finalize(link);
}

static int ieee80211_set_csa_beacon(struct ieee80211_link_data *link_data,
				    struct cfg80211_csa_settings *params,
				    u64 *changed)
{
	struct ieee80211_sub_if_data *sdata = link_data->sdata;
	struct ieee80211_csa_settings csa = {};
	int err;

	switch (sdata->vif.type) {
	case NL80211_IFTYPE_AP:
		link_data->u.ap.next_beacon =
			cfg80211_beacon_dup(&params->beacon_after);
		if (!link_data->u.ap.next_beacon)
			return -ENOMEM;

		/*
		 * With a count of 0, we don't have to wait for any
		 * TBTT before switching, so complete the CSA
		 * immediately.  In theory, with a count == 1 we
		 * should delay the switch until just before the next
		 * TBTT, but that would complicate things so we switch
		 * immediately too.  If we would delay the switch
		 * until the next TBTT, we would have to set the probe
		 * response here.
		 *
		 * TODO: A channel switch with count <= 1 without
		 * sending a CSA action frame is kind of useless,
		 * because the clients won't know we're changing
		 * channels.  The action frame must be implemented
		 * either here or in the userspace.
		 */
		if (params->count <= 1)
			break;

		if ((params->n_counter_offsets_beacon >
		     IEEE80211_MAX_CNTDWN_COUNTERS_NUM) ||
		    (params->n_counter_offsets_presp >
		     IEEE80211_MAX_CNTDWN_COUNTERS_NUM)) {
			ieee80211_free_next_beacon(link_data);
			return -EINVAL;
		}

		csa.counter_offsets_beacon = params->counter_offsets_beacon;
		csa.counter_offsets_presp = params->counter_offsets_presp;
		csa.n_counter_offsets_beacon = params->n_counter_offsets_beacon;
		csa.n_counter_offsets_presp = params->n_counter_offsets_presp;
		csa.count = params->count;

		err = ieee80211_assign_beacon(sdata, link_data,
					      &params->beacon_csa, &csa,
					      NULL, changed);
		if (err < 0) {
			ieee80211_free_next_beacon(link_data);
			return err;
		}

		break;
	case NL80211_IFTYPE_ADHOC:
		if (!sdata->vif.cfg.ibss_joined)
			return -EINVAL;

		if (params->chandef.width != sdata->u.ibss.chandef.width)
			return -EINVAL;

		switch (params->chandef.width) {
		case NL80211_CHAN_WIDTH_40:
			if (cfg80211_get_chandef_type(&params->chandef) !=
			    cfg80211_get_chandef_type(&sdata->u.ibss.chandef))
				return -EINVAL;
			break;
		case NL80211_CHAN_WIDTH_5:
		case NL80211_CHAN_WIDTH_10:
		case NL80211_CHAN_WIDTH_20_NOHT:
		case NL80211_CHAN_WIDTH_20:
			break;
		default:
			return -EINVAL;
		}

		/* changes into another band are not supported */
		if (sdata->u.ibss.chandef.chan->band !=
		    params->chandef.chan->band)
			return -EINVAL;

		/* see comments in the NL80211_IFTYPE_AP block */
		if (params->count > 1) {
			err = ieee80211_ibss_csa_beacon(sdata, params, changed);
			if (err < 0)
				return err;
		}

		ieee80211_send_action_csa(sdata, params);

		break;
#ifdef CONFIG_MAC80211_MESH
	case NL80211_IFTYPE_MESH_POINT: {
		struct ieee80211_if_mesh *ifmsh = &sdata->u.mesh;

		/* changes into another band are not supported */
		if (sdata->vif.bss_conf.chanreq.oper.chan->band !=
		    params->chandef.chan->band)
			return -EINVAL;

		if (ifmsh->csa_role == IEEE80211_MESH_CSA_ROLE_NONE) {
			ifmsh->csa_role = IEEE80211_MESH_CSA_ROLE_INIT;
			if (!ifmsh->pre_value)
				ifmsh->pre_value = 1;
			else
				ifmsh->pre_value++;
		}

		/* see comments in the NL80211_IFTYPE_AP block */
		if (params->count > 1) {
			err = ieee80211_mesh_csa_beacon(sdata, params, changed);
			if (err < 0) {
				ifmsh->csa_role = IEEE80211_MESH_CSA_ROLE_NONE;
				return err;
			}
		}

		if (ifmsh->csa_role == IEEE80211_MESH_CSA_ROLE_INIT)
			ieee80211_send_action_csa(sdata, params);

		break;
		}
#endif
	default:
		return -EOPNOTSUPP;
	}

	return 0;
}

static void ieee80211_color_change_abort(struct ieee80211_link_data *link)
{
	link->conf->color_change_active = false;

	ieee80211_free_next_beacon(link);

	cfg80211_color_change_aborted_notify(link->sdata->dev, link->link_id);
}

static int
__ieee80211_channel_switch(struct wiphy *wiphy, struct net_device *dev,
			   struct cfg80211_csa_settings *params)
{
	struct ieee80211_sub_if_data *sdata = IEEE80211_DEV_TO_SUB_IF(dev);
	struct ieee80211_chan_req chanreq = { .oper = params->chandef };
	struct ieee80211_local *local = sdata->local;
	struct ieee80211_channel_switch ch_switch = {
		.link_id = params->link_id,
	};
	struct ieee80211_chanctx_conf *conf;
	struct ieee80211_chanctx *chanctx;
	struct ieee80211_bss_conf *link_conf;
	struct ieee80211_link_data *link_data;
	u64 changed = 0;
	u8 link_id = params->link_id;
	int err;

	lockdep_assert_wiphy(local->hw.wiphy);

	if (ieee80211_is_scan_ongoing(wiphy, local, &params->chandef))
		return -EBUSY;

	if (sdata->wdev.links[link_id].cac_started)
		return -EBUSY;

	if (WARN_ON(link_id >= IEEE80211_MLD_MAX_NUM_LINKS))
		return -EINVAL;

	link_data = wiphy_dereference(wiphy, sdata->link[link_id]);
	if (!link_data)
		return -ENOLINK;

	link_conf = link_data->conf;

	if (chanreq.oper.punctured && !link_conf->eht_support)
		return -EINVAL;

	/* don't allow another channel switch if one is already active. */
	if (link_conf->csa_active)
		return -EBUSY;

	conf = wiphy_dereference(wiphy, link_conf->chanctx_conf);
	if (!conf) {
		err = -EBUSY;
		goto out;
	}

	if (params->chandef.chan->freq_offset) {
		/* this may work, but is untested */
		err = -EOPNOTSUPP;
		goto out;
	}

	err = ieee80211_set_unsol_bcast_probe_resp(sdata,
						   &params->unsol_bcast_probe_resp,
						   link_data, link_conf, &changed);
	if (err)
		goto out;

	chanctx = container_of(conf, struct ieee80211_chanctx, conf);

	ch_switch.timestamp = 0;
	ch_switch.device_timestamp = 0;
	ch_switch.block_tx = params->block_tx;
	ch_switch.chandef = chanreq.oper;
	ch_switch.count = params->count;

	err = drv_pre_channel_switch(sdata, &ch_switch);
	if (err)
		goto out;

	err = ieee80211_link_reserve_chanctx(link_data, &chanreq,
					     chanctx->mode,
					     params->radar_required);
	if (err)
		goto out;

	/* if reservation is invalid then this will fail */
	err = ieee80211_check_combinations(sdata, NULL, chanctx->mode, 0, -1);
	if (err) {
		ieee80211_link_unreserve_chanctx(link_data);
		goto out;
	}

	/* if there is a color change in progress, abort it */
	if (link_conf->color_change_active)
		ieee80211_color_change_abort(link_data);

	err = ieee80211_set_csa_beacon(link_data, params, &changed);
	if (err) {
		ieee80211_link_unreserve_chanctx(link_data);
		goto out;
	}

	link_data->csa.chanreq = chanreq;
	link_conf->csa_active = true;

	if (params->block_tx)
		ieee80211_vif_block_queues_csa(sdata);

	cfg80211_ch_switch_started_notify(sdata->dev,
					  &link_data->csa.chanreq.oper, link_id,
					  params->count, params->block_tx);

	if (changed) {
		ieee80211_link_info_change_notify(sdata, link_data, changed);
		drv_channel_switch_beacon(sdata, &link_data->csa.chanreq.oper);
	} else {
		/* if the beacon didn't change, we can finalize immediately */
		ieee80211_csa_finalize(link_data);
	}

out:
	return err;
}

int ieee80211_channel_switch(struct wiphy *wiphy, struct net_device *dev,
			     struct cfg80211_csa_settings *params)
{
	struct ieee80211_sub_if_data *sdata = IEEE80211_DEV_TO_SUB_IF(dev);
	struct ieee80211_local *local = sdata->local;

	lockdep_assert_wiphy(local->hw.wiphy);

	return __ieee80211_channel_switch(wiphy, dev, params);
}

u64 ieee80211_mgmt_tx_cookie(struct ieee80211_local *local)
{
	lockdep_assert_wiphy(local->hw.wiphy);

	local->roc_cookie_counter++;

	/* wow, you wrapped 64 bits ... more likely a bug */
	if (WARN_ON(local->roc_cookie_counter == 0))
		local->roc_cookie_counter++;

	return local->roc_cookie_counter;
}

int ieee80211_attach_ack_skb(struct ieee80211_local *local, struct sk_buff *skb,
			     u64 *cookie, gfp_t gfp)
{
	unsigned long spin_flags;
	struct sk_buff *ack_skb;
	int id;

	ack_skb = skb_copy(skb, gfp);
	if (!ack_skb)
		return -ENOMEM;

	spin_lock_irqsave(&local->ack_status_lock, spin_flags);
	id = idr_alloc(&local->ack_status_frames, ack_skb,
		       1, 0x2000, GFP_ATOMIC);
	spin_unlock_irqrestore(&local->ack_status_lock, spin_flags);

	if (id < 0) {
		kfree_skb(ack_skb);
		return -ENOMEM;
	}

	IEEE80211_SKB_CB(skb)->status_data_idr = 1;
	IEEE80211_SKB_CB(skb)->status_data = id;

	*cookie = ieee80211_mgmt_tx_cookie(local);
	IEEE80211_SKB_CB(ack_skb)->ack.cookie = *cookie;

	return 0;
}

static void
ieee80211_update_mgmt_frame_registrations(struct wiphy *wiphy,
					  struct wireless_dev *wdev,
					  struct mgmt_frame_regs *upd)
{
	struct ieee80211_local *local = wiphy_priv(wiphy);
	struct ieee80211_sub_if_data *sdata = IEEE80211_WDEV_TO_SUB_IF(wdev);
	u32 preq_mask = BIT(IEEE80211_STYPE_PROBE_REQ >> 4);
	u32 action_mask = BIT(IEEE80211_STYPE_ACTION >> 4);
	bool global_change, intf_change;

	global_change =
		(local->probe_req_reg != !!(upd->global_stypes & preq_mask)) ||
		(local->rx_mcast_action_reg !=
		 !!(upd->global_mcast_stypes & action_mask));
	local->probe_req_reg = upd->global_stypes & preq_mask;
	local->rx_mcast_action_reg = upd->global_mcast_stypes & action_mask;

	intf_change = (sdata->vif.probe_req_reg !=
		       !!(upd->interface_stypes & preq_mask)) ||
		(sdata->vif.rx_mcast_action_reg !=
		 !!(upd->interface_mcast_stypes & action_mask));
	sdata->vif.probe_req_reg = upd->interface_stypes & preq_mask;
	sdata->vif.rx_mcast_action_reg =
		upd->interface_mcast_stypes & action_mask;

	if (!local->open_count)
		return;

	if (intf_change && ieee80211_sdata_running(sdata))
		drv_config_iface_filter(local, sdata,
					sdata->vif.probe_req_reg ?
						FIF_PROBE_REQ : 0,
					FIF_PROBE_REQ);

	if (global_change)
		ieee80211_configure_filter(local);
}

static int ieee80211_set_antenna(struct wiphy *wiphy, int radio_idx,
				 u32 tx_ant, u32 rx_ant)
{
	struct ieee80211_local *local = wiphy_priv(wiphy);
	int ret;

	if (local->started)
		return -EOPNOTSUPP;

	ret = drv_set_antenna(local, tx_ant, rx_ant);
	if (ret)
		return ret;

	local->rx_chains = hweight8(rx_ant);
	return 0;
}

static int ieee80211_get_antenna(struct wiphy *wiphy, int radio_idx,
				 u32 *tx_ant, u32 *rx_ant)
{
	struct ieee80211_local *local = wiphy_priv(wiphy);

	return drv_get_antenna(local, radio_idx, tx_ant, rx_ant);
}

static int ieee80211_set_rekey_data(struct wiphy *wiphy,
				    struct net_device *dev,
				    struct cfg80211_gtk_rekey_data *data)
{
	struct ieee80211_local *local = wiphy_priv(wiphy);
	struct ieee80211_sub_if_data *sdata = IEEE80211_DEV_TO_SUB_IF(dev);

	if (!local->ops->set_rekey_data)
		return -EOPNOTSUPP;

	drv_set_rekey_data(local, sdata, data);

	return 0;
}

static int ieee80211_probe_client(struct wiphy *wiphy, struct net_device *dev,
				  const u8 *peer, u64 *cookie)
{
	struct ieee80211_sub_if_data *sdata = IEEE80211_DEV_TO_SUB_IF(dev);
	struct ieee80211_local *local = sdata->local;
	struct ieee80211_qos_hdr *nullfunc;
	struct sk_buff *skb;
	int size = sizeof(*nullfunc);
	__le16 fc;
	bool qos;
	struct ieee80211_tx_info *info;
	struct sta_info *sta;
	struct ieee80211_chanctx_conf *chanctx_conf;
	enum nl80211_band band;
	int ret;

	/* the lock is needed to assign the cookie later */
	lockdep_assert_wiphy(local->hw.wiphy);

	rcu_read_lock();
	sta = sta_info_get_bss(sdata, peer);
	if (!sta) {
		ret = -ENOLINK;
		goto unlock;
	}

	qos = sta->sta.wme;

	chanctx_conf = rcu_dereference(sdata->vif.bss_conf.chanctx_conf);
	if (WARN_ON(!chanctx_conf)) {
		ret = -EINVAL;
		goto unlock;
	}
	band = chanctx_conf->def.chan->band;

	if (qos) {
		fc = cpu_to_le16(IEEE80211_FTYPE_DATA |
				 IEEE80211_STYPE_QOS_NULLFUNC |
				 IEEE80211_FCTL_FROMDS);
	} else {
		size -= 2;
		fc = cpu_to_le16(IEEE80211_FTYPE_DATA |
				 IEEE80211_STYPE_NULLFUNC |
				 IEEE80211_FCTL_FROMDS);
	}

	skb = dev_alloc_skb(local->hw.extra_tx_headroom + size);
	if (!skb) {
		ret = -ENOMEM;
		goto unlock;
	}

	skb->dev = dev;

	skb_reserve(skb, local->hw.extra_tx_headroom);

	nullfunc = skb_put(skb, size);
	nullfunc->frame_control = fc;
	nullfunc->duration_id = 0;
	memcpy(nullfunc->addr1, sta->sta.addr, ETH_ALEN);
	memcpy(nullfunc->addr2, sdata->vif.addr, ETH_ALEN);
	memcpy(nullfunc->addr3, sdata->vif.addr, ETH_ALEN);
	nullfunc->seq_ctrl = 0;

	info = IEEE80211_SKB_CB(skb);

	info->flags |= IEEE80211_TX_CTL_REQ_TX_STATUS |
		       IEEE80211_TX_INTFL_NL80211_FRAME_TX;
	info->band = band;

	skb_set_queue_mapping(skb, IEEE80211_AC_VO);
	skb->priority = 7;
	if (qos)
		nullfunc->qos_ctrl = cpu_to_le16(7);

	ret = ieee80211_attach_ack_skb(local, skb, cookie, GFP_ATOMIC);
	if (ret) {
		kfree_skb(skb);
		goto unlock;
	}

	local_bh_disable();
	ieee80211_xmit(sdata, sta, skb);
	local_bh_enable();

	ret = 0;
unlock:
	rcu_read_unlock();

	return ret;
}

static int ieee80211_cfg_get_channel(struct wiphy *wiphy,
				     struct wireless_dev *wdev,
				     unsigned int link_id,
				     struct cfg80211_chan_def *chandef)
{
	struct ieee80211_sub_if_data *sdata = IEEE80211_WDEV_TO_SUB_IF(wdev);
	struct ieee80211_local *local = wiphy_priv(wiphy);
	struct ieee80211_chanctx_conf *chanctx_conf;
	struct ieee80211_link_data *link;
	int ret = -ENODATA;

	rcu_read_lock();
	link = rcu_dereference(sdata->link[link_id]);
	if (!link) {
		ret = -ENOLINK;
		goto out;
	}

	chanctx_conf = rcu_dereference(link->conf->chanctx_conf);
	if (chanctx_conf) {
		*chandef = link->conf->chanreq.oper;
		ret = 0;
	} else if (local->open_count > 0 &&
		   local->open_count == local->virt_monitors &&
		   sdata->vif.type == NL80211_IFTYPE_MONITOR) {
		*chandef = local->monitor_chanreq.oper;
		ret = 0;
	}
out:
	rcu_read_unlock();

	return ret;
}

#ifdef CONFIG_PM
static void ieee80211_set_wakeup(struct wiphy *wiphy, bool enabled)
{
	drv_set_wakeup(wiphy_priv(wiphy), enabled);
}
#endif

static int ieee80211_set_qos_map(struct wiphy *wiphy,
				 struct net_device *dev,
				 struct cfg80211_qos_map *qos_map)
{
	struct ieee80211_sub_if_data *sdata = IEEE80211_DEV_TO_SUB_IF(dev);
	struct mac80211_qos_map *new_qos_map, *old_qos_map;

	if (qos_map) {
		new_qos_map = kzalloc(sizeof(*new_qos_map), GFP_KERNEL);
		if (!new_qos_map)
			return -ENOMEM;
		memcpy(&new_qos_map->qos_map, qos_map, sizeof(*qos_map));
	} else {
		/* A NULL qos_map was passed to disable QoS mapping */
		new_qos_map = NULL;
	}

	old_qos_map = sdata_dereference(sdata->qos_map, sdata);
	rcu_assign_pointer(sdata->qos_map, new_qos_map);
	if (old_qos_map)
		kfree_rcu(old_qos_map, rcu_head);

	return 0;
}

static int ieee80211_set_ap_chanwidth(struct wiphy *wiphy,
				      struct net_device *dev,
				      unsigned int link_id,
				      struct cfg80211_chan_def *chandef)
{
	struct ieee80211_sub_if_data *sdata = IEEE80211_DEV_TO_SUB_IF(dev);
	struct ieee80211_link_data *link;
	struct ieee80211_chan_req chanreq = { .oper = *chandef };
	int ret;
	u64 changed = 0;

	link = sdata_dereference(sdata->link[link_id], sdata);

	ret = ieee80211_link_change_chanreq(link, &chanreq, &changed);
	if (ret == 0)
		ieee80211_link_info_change_notify(sdata, link, changed);

	return ret;
}

static int ieee80211_add_tx_ts(struct wiphy *wiphy, struct net_device *dev,
			       u8 tsid, const u8 *peer, u8 up,
			       u16 admitted_time)
{
	struct ieee80211_sub_if_data *sdata = IEEE80211_DEV_TO_SUB_IF(dev);
	struct ieee80211_if_managed *ifmgd = &sdata->u.mgd;
	int ac = ieee802_1d_to_ac[up];

	if (sdata->vif.type != NL80211_IFTYPE_STATION)
		return -EOPNOTSUPP;

	if (!(sdata->wmm_acm & BIT(up)))
		return -EINVAL;

	if (ifmgd->tx_tspec[ac].admitted_time)
		return -EBUSY;

	if (admitted_time) {
		ifmgd->tx_tspec[ac].admitted_time = 32 * admitted_time;
		ifmgd->tx_tspec[ac].tsid = tsid;
		ifmgd->tx_tspec[ac].up = up;
	}

	return 0;
}

static int ieee80211_del_tx_ts(struct wiphy *wiphy, struct net_device *dev,
			       u8 tsid, const u8 *peer)
{
	struct ieee80211_sub_if_data *sdata = IEEE80211_DEV_TO_SUB_IF(dev);
	struct ieee80211_if_managed *ifmgd = &sdata->u.mgd;
	struct ieee80211_local *local = wiphy_priv(wiphy);
	int ac;

	for (ac = 0; ac < IEEE80211_NUM_ACS; ac++) {
		struct ieee80211_sta_tx_tspec *tx_tspec = &ifmgd->tx_tspec[ac];

		/* skip unused entries */
		if (!tx_tspec->admitted_time)
			continue;

		if (tx_tspec->tsid != tsid)
			continue;

		/* due to this new packets will be reassigned to non-ACM ACs */
		tx_tspec->up = -1;

		/* Make sure that all packets have been sent to avoid to
		 * restore the QoS params on packets that are still on the
		 * queues.
		 */
		synchronize_net();
		ieee80211_flush_queues(local, sdata, false);

		/* restore the normal QoS parameters
		 * (unconditionally to avoid races)
		 */
		tx_tspec->action = TX_TSPEC_ACTION_STOP_DOWNGRADE;
		tx_tspec->downgraded = false;
		ieee80211_sta_handle_tspec_ac_params(sdata);

		/* finally clear all the data */
		memset(tx_tspec, 0, sizeof(*tx_tspec));

		return 0;
	}

	return -ENOENT;
}

void ieee80211_nan_func_terminated(struct ieee80211_vif *vif,
				   u8 inst_id,
				   enum nl80211_nan_func_term_reason reason,
				   gfp_t gfp)
{
	struct ieee80211_sub_if_data *sdata = vif_to_sdata(vif);
	struct cfg80211_nan_func *func;
	u64 cookie;

	if (WARN_ON(vif->type != NL80211_IFTYPE_NAN))
		return;

	spin_lock_bh(&sdata->u.nan.func_lock);

	func = idr_find(&sdata->u.nan.function_inst_ids, inst_id);
	if (WARN_ON(!func)) {
		spin_unlock_bh(&sdata->u.nan.func_lock);
		return;
	}

	cookie = func->cookie;
	idr_remove(&sdata->u.nan.function_inst_ids, inst_id);

	spin_unlock_bh(&sdata->u.nan.func_lock);

	cfg80211_free_nan_func(func);

	cfg80211_nan_func_terminated(ieee80211_vif_to_wdev(vif), inst_id,
				     reason, cookie, gfp);
}
EXPORT_SYMBOL(ieee80211_nan_func_terminated);

void ieee80211_nan_func_match(struct ieee80211_vif *vif,
			      struct cfg80211_nan_match_params *match,
			      gfp_t gfp)
{
	struct ieee80211_sub_if_data *sdata = vif_to_sdata(vif);
	struct cfg80211_nan_func *func;

	if (WARN_ON(vif->type != NL80211_IFTYPE_NAN))
		return;

	spin_lock_bh(&sdata->u.nan.func_lock);

	func = idr_find(&sdata->u.nan.function_inst_ids,  match->inst_id);
	if (WARN_ON(!func)) {
		spin_unlock_bh(&sdata->u.nan.func_lock);
		return;
	}
	match->cookie = func->cookie;

	spin_unlock_bh(&sdata->u.nan.func_lock);

	cfg80211_nan_match(ieee80211_vif_to_wdev(vif), match, gfp);
}
EXPORT_SYMBOL(ieee80211_nan_func_match);

static int ieee80211_set_multicast_to_unicast(struct wiphy *wiphy,
					      struct net_device *dev,
					      const bool enabled)
{
	struct ieee80211_sub_if_data *sdata = IEEE80211_DEV_TO_SUB_IF(dev);

	sdata->u.ap.multicast_to_unicast = enabled;

	return 0;
}

void ieee80211_fill_txq_stats(struct cfg80211_txq_stats *txqstats,
			      struct txq_info *txqi)
{
	if (!(txqstats->filled & BIT(NL80211_TXQ_STATS_BACKLOG_BYTES))) {
		txqstats->filled |= BIT(NL80211_TXQ_STATS_BACKLOG_BYTES);
		txqstats->backlog_bytes = txqi->tin.backlog_bytes;
	}

	if (!(txqstats->filled & BIT(NL80211_TXQ_STATS_BACKLOG_PACKETS))) {
		txqstats->filled |= BIT(NL80211_TXQ_STATS_BACKLOG_PACKETS);
		txqstats->backlog_packets = txqi->tin.backlog_packets;
	}

	if (!(txqstats->filled & BIT(NL80211_TXQ_STATS_FLOWS))) {
		txqstats->filled |= BIT(NL80211_TXQ_STATS_FLOWS);
		txqstats->flows = txqi->tin.flows;
	}

	if (!(txqstats->filled & BIT(NL80211_TXQ_STATS_DROPS))) {
		txqstats->filled |= BIT(NL80211_TXQ_STATS_DROPS);
		txqstats->drops = txqi->cstats.drop_count;
	}

	if (!(txqstats->filled & BIT(NL80211_TXQ_STATS_ECN_MARKS))) {
		txqstats->filled |= BIT(NL80211_TXQ_STATS_ECN_MARKS);
		txqstats->ecn_marks = txqi->cstats.ecn_mark;
	}

	if (!(txqstats->filled & BIT(NL80211_TXQ_STATS_OVERLIMIT))) {
		txqstats->filled |= BIT(NL80211_TXQ_STATS_OVERLIMIT);
		txqstats->overlimit = txqi->tin.overlimit;
	}

	if (!(txqstats->filled & BIT(NL80211_TXQ_STATS_COLLISIONS))) {
		txqstats->filled |= BIT(NL80211_TXQ_STATS_COLLISIONS);
		txqstats->collisions = txqi->tin.collisions;
	}

	if (!(txqstats->filled & BIT(NL80211_TXQ_STATS_TX_BYTES))) {
		txqstats->filled |= BIT(NL80211_TXQ_STATS_TX_BYTES);
		txqstats->tx_bytes = txqi->tin.tx_bytes;
	}

	if (!(txqstats->filled & BIT(NL80211_TXQ_STATS_TX_PACKETS))) {
		txqstats->filled |= BIT(NL80211_TXQ_STATS_TX_PACKETS);
		txqstats->tx_packets = txqi->tin.tx_packets;
	}
}

static int ieee80211_get_txq_stats(struct wiphy *wiphy,
				   struct wireless_dev *wdev,
				   struct cfg80211_txq_stats *txqstats)
{
	struct ieee80211_local *local = wiphy_priv(wiphy);
	struct ieee80211_sub_if_data *sdata;
	int ret = 0;

	spin_lock_bh(&local->fq.lock);

	if (wdev) {
		sdata = IEEE80211_WDEV_TO_SUB_IF(wdev);
		if (!sdata->vif.txq) {
			ret = 1;
			goto out;
		}
		ieee80211_fill_txq_stats(txqstats, to_txq_info(sdata->vif.txq));
	} else {
		/* phy stats */
		txqstats->filled |= BIT(NL80211_TXQ_STATS_BACKLOG_PACKETS) |
				    BIT(NL80211_TXQ_STATS_BACKLOG_BYTES) |
				    BIT(NL80211_TXQ_STATS_OVERLIMIT) |
				    BIT(NL80211_TXQ_STATS_OVERMEMORY) |
				    BIT(NL80211_TXQ_STATS_COLLISIONS) |
				    BIT(NL80211_TXQ_STATS_MAX_FLOWS);
		txqstats->backlog_packets = local->fq.backlog;
		txqstats->backlog_bytes = local->fq.memory_usage;
		txqstats->overlimit = local->fq.overlimit;
		txqstats->overmemory = local->fq.overmemory;
		txqstats->collisions = local->fq.collisions;
		txqstats->max_flows = local->fq.flows_cnt;
	}

out:
	spin_unlock_bh(&local->fq.lock);

	return ret;
}

static int
ieee80211_get_ftm_responder_stats(struct wiphy *wiphy,
				  struct net_device *dev,
				  struct cfg80211_ftm_responder_stats *ftm_stats)
{
	struct ieee80211_local *local = wiphy_priv(wiphy);
	struct ieee80211_sub_if_data *sdata = IEEE80211_DEV_TO_SUB_IF(dev);

	return drv_get_ftm_responder_stats(local, sdata, ftm_stats);
}

static int
ieee80211_start_pmsr(struct wiphy *wiphy, struct wireless_dev *dev,
		     struct cfg80211_pmsr_request *request)
{
	struct ieee80211_local *local = wiphy_priv(wiphy);
	struct ieee80211_sub_if_data *sdata = IEEE80211_WDEV_TO_SUB_IF(dev);

	return drv_start_pmsr(local, sdata, request);
}

static void
ieee80211_abort_pmsr(struct wiphy *wiphy, struct wireless_dev *dev,
		     struct cfg80211_pmsr_request *request)
{
	struct ieee80211_local *local = wiphy_priv(wiphy);
	struct ieee80211_sub_if_data *sdata = IEEE80211_WDEV_TO_SUB_IF(dev);

	return drv_abort_pmsr(local, sdata, request);
}

static int ieee80211_set_tid_config(struct wiphy *wiphy,
				    struct net_device *dev,
				    struct cfg80211_tid_config *tid_conf)
{
	struct ieee80211_sub_if_data *sdata = IEEE80211_DEV_TO_SUB_IF(dev);
	struct sta_info *sta;

	lockdep_assert_wiphy(sdata->local->hw.wiphy);

	if (!sdata->local->ops->set_tid_config)
		return -EOPNOTSUPP;

	if (!tid_conf->peer)
		return drv_set_tid_config(sdata->local, sdata, NULL, tid_conf);

	sta = sta_info_get_bss(sdata, tid_conf->peer);
	if (!sta)
		return -ENOENT;

	return drv_set_tid_config(sdata->local, sdata, &sta->sta, tid_conf);
}

static int ieee80211_reset_tid_config(struct wiphy *wiphy,
				      struct net_device *dev,
				      const u8 *peer, u8 tids)
{
	struct ieee80211_sub_if_data *sdata = IEEE80211_DEV_TO_SUB_IF(dev);
	struct sta_info *sta;

	lockdep_assert_wiphy(sdata->local->hw.wiphy);

	if (!sdata->local->ops->reset_tid_config)
		return -EOPNOTSUPP;

	if (!peer)
		return drv_reset_tid_config(sdata->local, sdata, NULL, tids);

	sta = sta_info_get_bss(sdata, peer);
	if (!sta)
		return -ENOENT;

	return drv_reset_tid_config(sdata->local, sdata, &sta->sta, tids);
}

static int ieee80211_set_sar_specs(struct wiphy *wiphy,
				   struct cfg80211_sar_specs *sar)
{
	struct ieee80211_local *local = wiphy_priv(wiphy);

	if (!local->ops->set_sar_specs)
		return -EOPNOTSUPP;

	return local->ops->set_sar_specs(&local->hw, sar);
}

static int
ieee80211_set_after_color_change_beacon(struct ieee80211_link_data *link,
					u64 *changed)
{
	struct ieee80211_sub_if_data *sdata = link->sdata;

	switch (sdata->vif.type) {
	case NL80211_IFTYPE_AP: {
		int ret;

		if (!link->u.ap.next_beacon)
			return -EINVAL;

		ret = ieee80211_assign_beacon(sdata, link,
					      link->u.ap.next_beacon,
					      NULL, NULL, changed);
		ieee80211_free_next_beacon(link);

		if (ret < 0)
			return ret;

		break;
	}
	default:
		WARN_ON_ONCE(1);
		return -EINVAL;
	}

	return 0;
}

static int
ieee80211_set_color_change_beacon(struct ieee80211_link_data *link,
				  struct cfg80211_color_change_settings *params,
				  u64 *changed)
{
	struct ieee80211_sub_if_data *sdata = link->sdata;
	struct ieee80211_color_change_settings color_change = {};
	int err;

	switch (sdata->vif.type) {
	case NL80211_IFTYPE_AP:
		link->u.ap.next_beacon =
			cfg80211_beacon_dup(&params->beacon_next);
		if (!link->u.ap.next_beacon)
			return -ENOMEM;

		if (params->count <= 1)
			break;

		color_change.counter_offset_beacon =
			params->counter_offset_beacon;
		color_change.counter_offset_presp =
			params->counter_offset_presp;
		color_change.count = params->count;

		err = ieee80211_assign_beacon(sdata, link,
					      &params->beacon_color_change,
					      NULL, &color_change, changed);
		if (err < 0) {
			ieee80211_free_next_beacon(link);
			return err;
		}
		break;
	default:
		return -EOPNOTSUPP;
	}

	return 0;
}

static void
ieee80211_color_change_bss_config_notify(struct ieee80211_link_data *link,
					 u8 color, int enable, u64 changed)
{
	struct ieee80211_sub_if_data *sdata = link->sdata;

	lockdep_assert_wiphy(sdata->local->hw.wiphy);

	link->conf->he_bss_color.color = color;
	link->conf->he_bss_color.enabled = enable;
	changed |= BSS_CHANGED_HE_BSS_COLOR;

	ieee80211_link_info_change_notify(sdata, link, changed);

	if (!link->conf->nontransmitted &&
	    rcu_access_pointer(link->conf->tx_bss_conf)) {
		struct ieee80211_link_data *tmp;

		for_each_sdata_link(sdata->local, tmp) {
			if (tmp->sdata == sdata ||
			    rcu_access_pointer(tmp->conf->tx_bss_conf) != link->conf)
				continue;

			tmp->conf->he_bss_color.color = color;
			tmp->conf->he_bss_color.enabled = enable;
			ieee80211_link_info_change_notify(tmp->sdata, tmp,
							  BSS_CHANGED_HE_BSS_COLOR);
		}
	}
}

static int ieee80211_color_change_finalize(struct ieee80211_link_data *link)
{
	struct ieee80211_sub_if_data *sdata = link->sdata;
	struct ieee80211_local *local = sdata->local;
	u64 changed = 0;
	int err;

	lockdep_assert_wiphy(local->hw.wiphy);

	link->conf->color_change_active = false;

	err = ieee80211_set_after_color_change_beacon(link, &changed);
	if (err) {
		cfg80211_color_change_aborted_notify(sdata->dev, link->link_id);
		return err;
	}

	ieee80211_color_change_bss_config_notify(link,
						 link->conf->color_change_color,
						 1, changed);
	cfg80211_color_change_notify(sdata->dev, link->link_id);

	return 0;
}

void ieee80211_color_change_finalize_work(struct wiphy *wiphy,
					  struct wiphy_work *work)
{
	struct ieee80211_link_data *link =
		container_of(work, struct ieee80211_link_data,
			     color_change_finalize_work);
	struct ieee80211_sub_if_data *sdata = link->sdata;
	struct ieee80211_bss_conf *link_conf = link->conf;
	struct ieee80211_local *local = sdata->local;

	lockdep_assert_wiphy(local->hw.wiphy);

	/* AP might have been stopped while waiting for the lock. */
	if (!link_conf->color_change_active)
		return;

	if (!ieee80211_sdata_running(sdata))
		return;

	ieee80211_color_change_finalize(link);
}

void ieee80211_color_collision_detection_work(struct wiphy *wiphy,
					      struct wiphy_work *work)
{
	struct ieee80211_link_data *link =
		container_of(work, struct ieee80211_link_data,
			     color_collision_detect_work.work);
	struct ieee80211_sub_if_data *sdata = link->sdata;

	cfg80211_obss_color_collision_notify(sdata->dev, link->color_bitmap,
					     link->link_id);
}

void ieee80211_color_change_finish(struct ieee80211_vif *vif, u8 link_id)
{
	struct ieee80211_sub_if_data *sdata = vif_to_sdata(vif);
	struct ieee80211_link_data *link;

	if (WARN_ON(link_id >= IEEE80211_MLD_MAX_NUM_LINKS))
		return;

	rcu_read_lock();

	link = rcu_dereference(sdata->link[link_id]);
	if (WARN_ON(!link)) {
		rcu_read_unlock();
		return;
	}

	wiphy_work_queue(sdata->local->hw.wiphy,
			 &link->color_change_finalize_work);

	rcu_read_unlock();
}
EXPORT_SYMBOL_GPL(ieee80211_color_change_finish);

void
ieee80211_obss_color_collision_notify(struct ieee80211_vif *vif,
				      u64 color_bitmap, u8 link_id)
{
	struct ieee80211_sub_if_data *sdata = vif_to_sdata(vif);
	struct ieee80211_link_data *link;

	if (WARN_ON(link_id >= IEEE80211_MLD_MAX_NUM_LINKS))
		return;

	rcu_read_lock();

	link = rcu_dereference(sdata->link[link_id]);
	if (WARN_ON(!link)) {
		rcu_read_unlock();
		return;
	}

	if (link->conf->color_change_active || link->conf->csa_active) {
		rcu_read_unlock();
		return;
	}

	if (wiphy_delayed_work_pending(sdata->local->hw.wiphy,
				       &link->color_collision_detect_work)) {
		rcu_read_unlock();
		return;
	}

	link->color_bitmap = color_bitmap;
	/* queue the color collision detection event every 500 ms in order to
	 * avoid sending too much netlink messages to userspace.
	 */
	wiphy_delayed_work_queue(sdata->local->hw.wiphy,
				 &link->color_collision_detect_work,
				 msecs_to_jiffies(500));

	rcu_read_unlock();
}
EXPORT_SYMBOL_GPL(ieee80211_obss_color_collision_notify);

static int
ieee80211_color_change(struct wiphy *wiphy, struct net_device *dev,
		       struct cfg80211_color_change_settings *params)
{
	struct ieee80211_sub_if_data *sdata = IEEE80211_DEV_TO_SUB_IF(dev);
	struct ieee80211_local *local = sdata->local;
	struct ieee80211_bss_conf *link_conf;
	struct ieee80211_link_data *link;
	u8 link_id = params->link_id;
	u64 changed = 0;
	int err;

	lockdep_assert_wiphy(local->hw.wiphy);

	if (WARN_ON(link_id >= IEEE80211_MLD_MAX_NUM_LINKS))
		return -EINVAL;

	link = wiphy_dereference(wiphy, sdata->link[link_id]);
	if (!link)
		return -ENOLINK;

	link_conf = link->conf;

	if (link_conf->nontransmitted)
		return -EINVAL;

	/* don't allow another color change if one is already active or if csa
	 * is active
	 */
	if (link_conf->color_change_active || link_conf->csa_active) {
		err = -EBUSY;
		goto out;
	}

	err = ieee80211_set_unsol_bcast_probe_resp(sdata,
						   &params->unsol_bcast_probe_resp,
						   link, link_conf, &changed);
	if (err)
		goto out;

	err = ieee80211_set_color_change_beacon(link, params, &changed);
	if (err)
		goto out;

	link_conf->color_change_active = true;
	link_conf->color_change_color = params->color;

	cfg80211_color_change_started_notify(sdata->dev, params->count, link_id);

	if (changed)
		ieee80211_color_change_bss_config_notify(link, 0, 0, changed);
	else
		/* if the beacon didn't change, we can finalize immediately */
		ieee80211_color_change_finalize(link);

out:

	return err;
}

static int
ieee80211_set_radar_background(struct wiphy *wiphy,
			       struct cfg80211_chan_def *chandef)
{
	struct ieee80211_local *local = wiphy_priv(wiphy);

	if (!local->ops->set_radar_background)
		return -EOPNOTSUPP;

	return local->ops->set_radar_background(&local->hw, chandef);
}

static int ieee80211_add_intf_link(struct wiphy *wiphy,
				   struct wireless_dev *wdev,
				   unsigned int link_id)
{
	struct ieee80211_sub_if_data *sdata = IEEE80211_WDEV_TO_SUB_IF(wdev);

	lockdep_assert_wiphy(sdata->local->hw.wiphy);

	if (wdev->use_4addr)
		return -EOPNOTSUPP;

	return ieee80211_vif_set_links(sdata, wdev->valid_links, 0);
}

static void ieee80211_del_intf_link(struct wiphy *wiphy,
				    struct wireless_dev *wdev,
				    unsigned int link_id)
{
	struct ieee80211_sub_if_data *sdata = IEEE80211_WDEV_TO_SUB_IF(wdev);
	u16 new_links = wdev->valid_links & ~BIT(link_id);

	lockdep_assert_wiphy(sdata->local->hw.wiphy);

	/* During the link teardown process, certain functions require the
	 * link_id to remain in the valid_links bitmap. Therefore, instead
	 * of removing the link_id from the bitmap, pass a masked value to
	 * simulate as if link_id does not exist anymore.
	 */
	ieee80211_vif_set_links(sdata, new_links, 0);
}

static int
ieee80211_add_link_station(struct wiphy *wiphy, struct net_device *dev,
			   struct link_station_parameters *params)
{
	struct ieee80211_sub_if_data *sdata = IEEE80211_DEV_TO_SUB_IF(dev);
	struct ieee80211_local *local = wiphy_priv(wiphy);
	struct sta_info *sta;
	int ret;

	lockdep_assert_wiphy(local->hw.wiphy);

	sta = sta_info_get_bss(sdata, params->mld_mac);
	if (!sta)
		return -ENOENT;

	if (!sta->sta.valid_links)
		return -EINVAL;

	if (sta->sta.valid_links & BIT(params->link_id))
		return -EALREADY;

	ret = ieee80211_sta_allocate_link(sta, params->link_id);
	if (ret)
		return ret;

	ret = sta_link_apply_parameters(local, sta, STA_LINK_MODE_NEW, params);
	if (ret) {
		ieee80211_sta_free_link(sta, params->link_id);
		return ret;
	}

	if (test_sta_flag(sta, WLAN_STA_ASSOC)) {
		struct link_sta_info *link_sta;

		link_sta = sdata_dereference(sta->link[params->link_id], sdata);
		rate_control_rate_init(link_sta);
	}

	/* ieee80211_sta_activate_link frees the link upon failure */
	return ieee80211_sta_activate_link(sta, params->link_id);
}

static int
ieee80211_mod_link_station(struct wiphy *wiphy, struct net_device *dev,
			   struct link_station_parameters *params)
{
	struct ieee80211_sub_if_data *sdata = IEEE80211_DEV_TO_SUB_IF(dev);
	struct ieee80211_local *local = wiphy_priv(wiphy);
	struct sta_info *sta;

	lockdep_assert_wiphy(local->hw.wiphy);

	sta = sta_info_get_bss(sdata, params->mld_mac);
	if (!sta)
		return -ENOENT;

	if (!(sta->sta.valid_links & BIT(params->link_id)))
		return -EINVAL;

	return sta_link_apply_parameters(local, sta, STA_LINK_MODE_LINK_MODIFY,
					 params);
}

static int
ieee80211_del_link_station(struct wiphy *wiphy, struct net_device *dev,
			   struct link_station_del_parameters *params)
{
	struct ieee80211_sub_if_data *sdata = IEEE80211_DEV_TO_SUB_IF(dev);
	struct sta_info *sta;

	lockdep_assert_wiphy(sdata->local->hw.wiphy);

	sta = sta_info_get_bss(sdata, params->mld_mac);
	if (!sta)
		return -ENOENT;

	if (!(sta->sta.valid_links & BIT(params->link_id)))
		return -EINVAL;

	/* must not create a STA without links */
	if (sta->sta.valid_links == BIT(params->link_id))
		return -EINVAL;

	ieee80211_sta_remove_link(sta, params->link_id);

	return 0;
}

static int ieee80211_set_hw_timestamp(struct wiphy *wiphy,
				      struct net_device *dev,
				      struct cfg80211_set_hw_timestamp *hwts)
{
	struct ieee80211_sub_if_data *sdata = IEEE80211_DEV_TO_SUB_IF(dev);
	struct ieee80211_local *local = sdata->local;

	if (!local->ops->set_hw_timestamp)
		return -EOPNOTSUPP;

	if (!check_sdata_in_driver(sdata))
		return -EIO;

	return local->ops->set_hw_timestamp(&local->hw, &sdata->vif, hwts);
}

static int
ieee80211_set_ttlm(struct wiphy *wiphy, struct net_device *dev,
		   struct cfg80211_ttlm_params *params)
{
	struct ieee80211_sub_if_data *sdata = IEEE80211_DEV_TO_SUB_IF(dev);

	lockdep_assert_wiphy(sdata->local->hw.wiphy);

	return ieee80211_req_neg_ttlm(sdata, params);
}

static int
ieee80211_assoc_ml_reconf(struct wiphy *wiphy, struct net_device *dev,
			  struct cfg80211_ml_reconf_req *req)
{
	struct ieee80211_sub_if_data *sdata = IEEE80211_DEV_TO_SUB_IF(dev);

	lockdep_assert_wiphy(sdata->local->hw.wiphy);

	return ieee80211_mgd_assoc_ml_reconf(sdata, req);
}

static int
ieee80211_set_epcs(struct wiphy *wiphy, struct net_device *dev, bool enable)
{
	struct ieee80211_sub_if_data *sdata = IEEE80211_DEV_TO_SUB_IF(dev);

	return ieee80211_mgd_set_epcs(sdata, enable);
}

const struct cfg80211_ops mac80211_config_ops = {
	.add_virtual_intf = ieee80211_add_iface,
	.del_virtual_intf = ieee80211_del_iface,
	.change_virtual_intf = ieee80211_change_iface,
	.start_p2p_device = ieee80211_start_p2p_device,
	.stop_p2p_device = ieee80211_stop_p2p_device,
	.add_key = ieee80211_add_key,
	.del_key = ieee80211_del_key,
	.get_key = ieee80211_get_key,
	.set_default_key = ieee80211_config_default_key,
	.set_default_mgmt_key = ieee80211_config_default_mgmt_key,
	.set_default_beacon_key = ieee80211_config_default_beacon_key,
	.start_ap = ieee80211_start_ap,
	.change_beacon = ieee80211_change_beacon,
	.stop_ap = ieee80211_stop_ap,
	.add_station = ieee80211_add_station,
	.del_station = ieee80211_del_station,
	.change_station = ieee80211_change_station,
	.get_station = ieee80211_get_station,
	.dump_station = ieee80211_dump_station,
	.dump_survey = ieee80211_dump_survey,
#ifdef CONFIG_MAC80211_MESH
	.add_mpath = ieee80211_add_mpath,
	.del_mpath = ieee80211_del_mpath,
	.change_mpath = ieee80211_change_mpath,
	.get_mpath = ieee80211_get_mpath,
	.dump_mpath = ieee80211_dump_mpath,
	.get_mpp = ieee80211_get_mpp,
	.dump_mpp = ieee80211_dump_mpp,
	.update_mesh_config = ieee80211_update_mesh_config,
	.get_mesh_config = ieee80211_get_mesh_config,
	.join_mesh = ieee80211_join_mesh,
	.leave_mesh = ieee80211_leave_mesh,
#endif
	.join_ocb = ieee80211_join_ocb,
	.leave_ocb = ieee80211_leave_ocb,
	.change_bss = ieee80211_change_bss,
	.inform_bss = ieee80211_inform_bss,
	.set_txq_params = ieee80211_set_txq_params,
	.set_monitor_channel = ieee80211_set_monitor_channel,
	.suspend = ieee80211_suspend,
	.resume = ieee80211_resume,
	.scan = ieee80211_scan,
	.abort_scan = ieee80211_abort_scan,
	.sched_scan_start = ieee80211_sched_scan_start,
	.sched_scan_stop = ieee80211_sched_scan_stop,
	.auth = ieee80211_auth,
	.assoc = ieee80211_assoc,
	.deauth = ieee80211_deauth,
	.disassoc = ieee80211_disassoc,
	.join_ibss = ieee80211_join_ibss,
	.leave_ibss = ieee80211_leave_ibss,
	.set_mcast_rate = ieee80211_set_mcast_rate,
	.set_wiphy_params = ieee80211_set_wiphy_params,
	.set_tx_power = ieee80211_set_tx_power,
	.get_tx_power = ieee80211_get_tx_power,
	.rfkill_poll = ieee80211_rfkill_poll,
	CFG80211_TESTMODE_CMD(ieee80211_testmode_cmd)
	CFG80211_TESTMODE_DUMP(ieee80211_testmode_dump)
	.set_power_mgmt = ieee80211_set_power_mgmt,
	.set_bitrate_mask = ieee80211_set_bitrate_mask,
	.remain_on_channel = ieee80211_remain_on_channel,
	.cancel_remain_on_channel = ieee80211_cancel_remain_on_channel,
	.mgmt_tx = ieee80211_mgmt_tx,
	.mgmt_tx_cancel_wait = ieee80211_mgmt_tx_cancel_wait,
	.set_cqm_rssi_config = ieee80211_set_cqm_rssi_config,
	.set_cqm_rssi_range_config = ieee80211_set_cqm_rssi_range_config,
	.update_mgmt_frame_registrations =
		ieee80211_update_mgmt_frame_registrations,
	.set_antenna = ieee80211_set_antenna,
	.get_antenna = ieee80211_get_antenna,
	.set_rekey_data = ieee80211_set_rekey_data,
	.tdls_oper = ieee80211_tdls_oper,
	.tdls_mgmt = ieee80211_tdls_mgmt,
	.tdls_channel_switch = ieee80211_tdls_channel_switch,
	.tdls_cancel_channel_switch = ieee80211_tdls_cancel_channel_switch,
	.probe_client = ieee80211_probe_client,
	.set_noack_map = ieee80211_set_noack_map,
#ifdef CONFIG_PM
	.set_wakeup = ieee80211_set_wakeup,
#endif
	.get_channel = ieee80211_cfg_get_channel,
	.start_radar_detection = ieee80211_start_radar_detection,
	.end_cac = ieee80211_end_cac,
	.channel_switch = ieee80211_channel_switch,
	.set_qos_map = ieee80211_set_qos_map,
	.set_ap_chanwidth = ieee80211_set_ap_chanwidth,
	.add_tx_ts = ieee80211_add_tx_ts,
	.del_tx_ts = ieee80211_del_tx_ts,
	.start_nan = ieee80211_start_nan,
	.stop_nan = ieee80211_stop_nan,
	.nan_change_conf = ieee80211_nan_change_conf,
	.add_nan_func = ieee80211_add_nan_func,
	.del_nan_func = ieee80211_del_nan_func,
	.set_multicast_to_unicast = ieee80211_set_multicast_to_unicast,
	.tx_control_port = ieee80211_tx_control_port,
	.get_txq_stats = ieee80211_get_txq_stats,
	.get_ftm_responder_stats = ieee80211_get_ftm_responder_stats,
	.start_pmsr = ieee80211_start_pmsr,
	.abort_pmsr = ieee80211_abort_pmsr,
	.probe_mesh_link = ieee80211_probe_mesh_link,
	.set_tid_config = ieee80211_set_tid_config,
	.reset_tid_config = ieee80211_reset_tid_config,
	.set_sar_specs = ieee80211_set_sar_specs,
	.color_change = ieee80211_color_change,
	.set_radar_background = ieee80211_set_radar_background,
	.add_intf_link = ieee80211_add_intf_link,
	.del_intf_link = ieee80211_del_intf_link,
	.add_link_station = ieee80211_add_link_station,
	.mod_link_station = ieee80211_mod_link_station,
	.del_link_station = ieee80211_del_link_station,
	.set_hw_timestamp = ieee80211_set_hw_timestamp,
	.set_ttlm = ieee80211_set_ttlm,
	.get_radio_mask = ieee80211_get_radio_mask,
	.assoc_ml_reconf = ieee80211_assoc_ml_reconf,
	.set_epcs = ieee80211_set_epcs,
};<|MERGE_RESOLUTION|>--- conflicted
+++ resolved
@@ -429,15 +429,6 @@
 
 	sdata->u.nan.started = true;
 	ieee80211_recalc_idle(sdata->local);
-<<<<<<< HEAD
-
-	sdata->u.nan.conf.master_pref = conf->master_pref;
-	sdata->u.nan.conf.bands = conf->bands;
-
-	return 0;
-}
-=======
->>>>>>> b35fc656
 
 	ret = ieee80211_nan_conf_copy(&sdata->u.nan.conf, conf, 0xFFFFFFFF);
 	if (ret) {
@@ -445,17 +436,7 @@
 		return ret;
 	}
 
-<<<<<<< HEAD
-	if (!sdata->u.nan.started)
-		return;
-
-	drv_stop_nan(sdata->local, sdata);
-	sdata->u.nan.started = false;
-	ieee80211_sdata_stop(sdata);
-	ieee80211_recalc_idle(sdata->local);
-=======
-	return 0;
->>>>>>> b35fc656
+	return 0;
 }
 
 static int ieee80211_nan_change_conf(struct wiphy *wiphy,
