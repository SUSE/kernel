// SPDX-License-Identifier: GPL-2.0-only
/*
 * mac80211 configuration hooks for cfg80211
 *
 * Copyright 2006-2010	Johannes Berg <johannes@sipsolutions.net>
 * Copyright 2013-2015  Intel Mobile Communications GmbH
 * Copyright (C) 2015-2017 Intel Deutschland GmbH
<<<<<<< HEAD
 * Copyright (C) 2018-2021 Intel Corporation
=======
 * Copyright (C) 2018-2022 Intel Corporation
>>>>>>> eb3cdb58
 */

#include <linux/ieee80211.h>
#include <linux/nl80211.h>
#include <linux/rtnetlink.h>
#include <linux/slab.h>
#include <net/net_namespace.h>
#include <linux/rcupdate.h>
#include <linux/fips.h>
#include <linux/if_ether.h>
#include <net/cfg80211.h>
#include "ieee80211_i.h"
#include "driver-ops.h"
#include "rate.h"
#include "mesh.h"
#include "wme.h"

static struct ieee80211_link_data *
ieee80211_link_or_deflink(struct ieee80211_sub_if_data *sdata, int link_id,
			  bool require_valid)
{
	struct ieee80211_link_data *link;

	if (link_id < 0) {
		/*
		 * For keys, if sdata is not an MLD, we might not use
		 * the return value at all (if it's not a pairwise key),
		 * so in that case (require_valid==false) don't error.
		 */
		if (require_valid && sdata->vif.valid_links)
			return ERR_PTR(-EINVAL);

		return &sdata->deflink;
	}

	link = sdata_dereference(sdata->link[link_id], sdata);
	if (!link)
		return ERR_PTR(-ENOLINK);
	return link;
}

static void ieee80211_set_mu_mimo_follow(struct ieee80211_sub_if_data *sdata,
					 struct vif_params *params)
{
	bool mu_mimo_groups = false;
	bool mu_mimo_follow = false;

	if (params->vht_mumimo_groups) {
		u64 membership;

		BUILD_BUG_ON(sizeof(membership) != WLAN_MEMBERSHIP_LEN);

		memcpy(sdata->vif.bss_conf.mu_group.membership,
		       params->vht_mumimo_groups, WLAN_MEMBERSHIP_LEN);
		memcpy(sdata->vif.bss_conf.mu_group.position,
		       params->vht_mumimo_groups + WLAN_MEMBERSHIP_LEN,
		       WLAN_USER_POSITION_LEN);
		ieee80211_link_info_change_notify(sdata, &sdata->deflink,
						  BSS_CHANGED_MU_GROUPS);
		/* don't care about endianness - just check for 0 */
		memcpy(&membership, params->vht_mumimo_groups,
		       WLAN_MEMBERSHIP_LEN);
		mu_mimo_groups = membership != 0;
	}

	if (params->vht_mumimo_follow_addr) {
		mu_mimo_follow =
			is_valid_ether_addr(params->vht_mumimo_follow_addr);
		ether_addr_copy(sdata->u.mntr.mu_follow_addr,
				params->vht_mumimo_follow_addr);
	}

	sdata->vif.bss_conf.mu_mimo_owner = mu_mimo_groups || mu_mimo_follow;
}

static int ieee80211_set_mon_options(struct ieee80211_sub_if_data *sdata,
				     struct vif_params *params)
{
	struct ieee80211_local *local = sdata->local;
	struct ieee80211_sub_if_data *monitor_sdata;

	/* check flags first */
	if (params->flags && ieee80211_sdata_running(sdata)) {
		u32 mask = MONITOR_FLAG_COOK_FRAMES | MONITOR_FLAG_ACTIVE;

		/*
		 * Prohibit MONITOR_FLAG_COOK_FRAMES and
		 * MONITOR_FLAG_ACTIVE to be changed while the
		 * interface is up.
		 * Else we would need to add a lot of cruft
		 * to update everything:
		 *	cooked_mntrs, monitor and all fif_* counters
		 *	reconfigure hardware
		 */
		if ((params->flags & mask) != (sdata->u.mntr.flags & mask))
			return -EBUSY;
	}

	/* also validate MU-MIMO change */
	monitor_sdata = wiphy_dereference(local->hw.wiphy,
					  local->monitor_sdata);

	if (!monitor_sdata &&
	    (params->vht_mumimo_groups || params->vht_mumimo_follow_addr))
		return -EOPNOTSUPP;

	/* apply all changes now - no failures allowed */

	if (monitor_sdata)
		ieee80211_set_mu_mimo_follow(monitor_sdata, params);

	if (params->flags) {
		if (ieee80211_sdata_running(sdata)) {
			ieee80211_adjust_monitor_flags(sdata, -1);
			sdata->u.mntr.flags = params->flags;
			ieee80211_adjust_monitor_flags(sdata, 1);

			ieee80211_configure_filter(local);
		} else {
			/*
			 * Because the interface is down, ieee80211_do_stop
			 * and ieee80211_do_open take care of "everything"
			 * mentioned in the comment above.
			 */
			sdata->u.mntr.flags = params->flags;
		}
	}

	return 0;
}

static int ieee80211_set_ap_mbssid_options(struct ieee80211_sub_if_data *sdata,
					   struct cfg80211_mbssid_config params,
					   struct ieee80211_bss_conf *link_conf)
{
	struct ieee80211_sub_if_data *tx_sdata;

	sdata->vif.mbssid_tx_vif = NULL;
	link_conf->bssid_index = 0;
	link_conf->nontransmitted = false;
	link_conf->ema_ap = false;
	link_conf->bssid_indicator = 0;

	if (sdata->vif.type != NL80211_IFTYPE_AP || !params.tx_wdev)
		return -EINVAL;

	tx_sdata = IEEE80211_WDEV_TO_SUB_IF(params.tx_wdev);
	if (!tx_sdata)
		return -EINVAL;

	if (tx_sdata == sdata) {
		sdata->vif.mbssid_tx_vif = &sdata->vif;
	} else {
		sdata->vif.mbssid_tx_vif = &tx_sdata->vif;
		link_conf->nontransmitted = true;
		link_conf->bssid_index = params.index;
	}
	if (params.ema)
		link_conf->ema_ap = true;

	return 0;
}

static struct wireless_dev *ieee80211_add_iface(struct wiphy *wiphy,
						const char *name,
						unsigned char name_assign_type,
						enum nl80211_iftype type,
						struct vif_params *params)
{
	struct ieee80211_local *local = wiphy_priv(wiphy);
	struct wireless_dev *wdev;
	struct ieee80211_sub_if_data *sdata;
	int err;

	err = ieee80211_if_add(local, name, name_assign_type, &wdev, type, params);
	if (err)
		return ERR_PTR(err);

	sdata = IEEE80211_WDEV_TO_SUB_IF(wdev);

	if (type == NL80211_IFTYPE_MONITOR) {
		err = ieee80211_set_mon_options(sdata, params);
		if (err) {
			ieee80211_if_remove(sdata);
			return NULL;
		}
	}

	return wdev;
}

static int ieee80211_del_iface(struct wiphy *wiphy, struct wireless_dev *wdev)
{
	ieee80211_if_remove(IEEE80211_WDEV_TO_SUB_IF(wdev));

	return 0;
}

static int ieee80211_change_iface(struct wiphy *wiphy,
				  struct net_device *dev,
				  enum nl80211_iftype type,
				  struct vif_params *params)
{
	struct ieee80211_sub_if_data *sdata = IEEE80211_DEV_TO_SUB_IF(dev);
	struct ieee80211_local *local = sdata->local;
	struct sta_info *sta;
	int ret;

	ret = ieee80211_if_change_type(sdata, type);
	if (ret)
		return ret;

	if (type == NL80211_IFTYPE_AP_VLAN && params->use_4addr == 0) {
		RCU_INIT_POINTER(sdata->u.vlan.sta, NULL);
		ieee80211_check_fast_rx_iface(sdata);
	} else if (type == NL80211_IFTYPE_STATION && params->use_4addr >= 0) {
		struct ieee80211_if_managed *ifmgd = &sdata->u.mgd;

		if (params->use_4addr == ifmgd->use_4addr)
			return 0;

		/* FIXME: no support for 4-addr MLO yet */
		if (sdata->vif.valid_links)
			return -EOPNOTSUPP;

		sdata->u.mgd.use_4addr = params->use_4addr;
		if (!ifmgd->associated)
			return 0;

		mutex_lock(&local->sta_mtx);
		sta = sta_info_get(sdata, sdata->deflink.u.mgd.bssid);
		if (sta)
			drv_sta_set_4addr(local, sdata, &sta->sta,
					  params->use_4addr);
		mutex_unlock(&local->sta_mtx);

		if (params->use_4addr)
			ieee80211_send_4addr_nullfunc(local, sdata);
	}

	if (sdata->vif.type == NL80211_IFTYPE_MONITOR) {
		ret = ieee80211_set_mon_options(sdata, params);
		if (ret)
			return ret;
	}

	return 0;
}

static int ieee80211_start_p2p_device(struct wiphy *wiphy,
				      struct wireless_dev *wdev)
{
	struct ieee80211_sub_if_data *sdata = IEEE80211_WDEV_TO_SUB_IF(wdev);
	int ret;

	mutex_lock(&sdata->local->chanctx_mtx);
	ret = ieee80211_check_combinations(sdata, NULL, 0, 0);
	mutex_unlock(&sdata->local->chanctx_mtx);
	if (ret < 0)
		return ret;

	return ieee80211_do_open(wdev, true);
}

static void ieee80211_stop_p2p_device(struct wiphy *wiphy,
				      struct wireless_dev *wdev)
{
	ieee80211_sdata_stop(IEEE80211_WDEV_TO_SUB_IF(wdev));
}

static int ieee80211_start_nan(struct wiphy *wiphy,
			       struct wireless_dev *wdev,
			       struct cfg80211_nan_conf *conf)
{
	struct ieee80211_sub_if_data *sdata = IEEE80211_WDEV_TO_SUB_IF(wdev);
	int ret;

	mutex_lock(&sdata->local->chanctx_mtx);
	ret = ieee80211_check_combinations(sdata, NULL, 0, 0);
	mutex_unlock(&sdata->local->chanctx_mtx);
	if (ret < 0)
		return ret;

	ret = ieee80211_do_open(wdev, true);
	if (ret)
		return ret;

	ret = drv_start_nan(sdata->local, sdata, conf);
	if (ret)
		ieee80211_sdata_stop(sdata);

	sdata->u.nan.conf = *conf;

	return ret;
}

static void ieee80211_stop_nan(struct wiphy *wiphy,
			       struct wireless_dev *wdev)
{
	struct ieee80211_sub_if_data *sdata = IEEE80211_WDEV_TO_SUB_IF(wdev);

	drv_stop_nan(sdata->local, sdata);
	ieee80211_sdata_stop(sdata);
}

static int ieee80211_nan_change_conf(struct wiphy *wiphy,
				     struct wireless_dev *wdev,
				     struct cfg80211_nan_conf *conf,
				     u32 changes)
{
	struct ieee80211_sub_if_data *sdata = IEEE80211_WDEV_TO_SUB_IF(wdev);
	struct cfg80211_nan_conf new_conf;
	int ret = 0;

	if (sdata->vif.type != NL80211_IFTYPE_NAN)
		return -EOPNOTSUPP;

	if (!ieee80211_sdata_running(sdata))
		return -ENETDOWN;

	new_conf = sdata->u.nan.conf;

	if (changes & CFG80211_NAN_CONF_CHANGED_PREF)
		new_conf.master_pref = conf->master_pref;

	if (changes & CFG80211_NAN_CONF_CHANGED_BANDS)
		new_conf.bands = conf->bands;

	ret = drv_nan_change_conf(sdata->local, sdata, &new_conf, changes);
	if (!ret)
		sdata->u.nan.conf = new_conf;

	return ret;
}

static int ieee80211_add_nan_func(struct wiphy *wiphy,
				  struct wireless_dev *wdev,
				  struct cfg80211_nan_func *nan_func)
{
	struct ieee80211_sub_if_data *sdata = IEEE80211_WDEV_TO_SUB_IF(wdev);
	int ret;

	if (sdata->vif.type != NL80211_IFTYPE_NAN)
		return -EOPNOTSUPP;

	if (!ieee80211_sdata_running(sdata))
		return -ENETDOWN;

	spin_lock_bh(&sdata->u.nan.func_lock);

	ret = idr_alloc(&sdata->u.nan.function_inst_ids,
			nan_func, 1, sdata->local->hw.max_nan_de_entries + 1,
			GFP_ATOMIC);
	spin_unlock_bh(&sdata->u.nan.func_lock);

	if (ret < 0)
		return ret;

	nan_func->instance_id = ret;

	WARN_ON(nan_func->instance_id == 0);

	ret = drv_add_nan_func(sdata->local, sdata, nan_func);
	if (ret) {
		spin_lock_bh(&sdata->u.nan.func_lock);
		idr_remove(&sdata->u.nan.function_inst_ids,
			   nan_func->instance_id);
		spin_unlock_bh(&sdata->u.nan.func_lock);
	}

	return ret;
}

static struct cfg80211_nan_func *
ieee80211_find_nan_func_by_cookie(struct ieee80211_sub_if_data *sdata,
				  u64 cookie)
{
	struct cfg80211_nan_func *func;
	int id;

	lockdep_assert_held(&sdata->u.nan.func_lock);

	idr_for_each_entry(&sdata->u.nan.function_inst_ids, func, id) {
		if (func->cookie == cookie)
			return func;
	}

	return NULL;
}

static void ieee80211_del_nan_func(struct wiphy *wiphy,
				  struct wireless_dev *wdev, u64 cookie)
{
	struct ieee80211_sub_if_data *sdata = IEEE80211_WDEV_TO_SUB_IF(wdev);
	struct cfg80211_nan_func *func;
	u8 instance_id = 0;

	if (sdata->vif.type != NL80211_IFTYPE_NAN ||
	    !ieee80211_sdata_running(sdata))
		return;

	spin_lock_bh(&sdata->u.nan.func_lock);

	func = ieee80211_find_nan_func_by_cookie(sdata, cookie);
	if (func)
		instance_id = func->instance_id;

	spin_unlock_bh(&sdata->u.nan.func_lock);

	if (instance_id)
		drv_del_nan_func(sdata->local, sdata, instance_id);
}

static int ieee80211_set_noack_map(struct wiphy *wiphy,
				  struct net_device *dev,
				  u16 noack_map)
{
	struct ieee80211_sub_if_data *sdata = IEEE80211_DEV_TO_SUB_IF(dev);

	sdata->noack_map = noack_map;

	ieee80211_check_fast_xmit_iface(sdata);

	return 0;
}

static int ieee80211_set_tx(struct ieee80211_sub_if_data *sdata,
			    const u8 *mac_addr, u8 key_idx)
{
	struct ieee80211_local *local = sdata->local;
	struct ieee80211_key *key;
	struct sta_info *sta;
	int ret = -EINVAL;

	if (!wiphy_ext_feature_isset(local->hw.wiphy,
				     NL80211_EXT_FEATURE_EXT_KEY_ID))
		return -EINVAL;

	sta = sta_info_get_bss(sdata, mac_addr);

	if (!sta)
		return -EINVAL;

	if (sta->ptk_idx == key_idx)
		return 0;

	mutex_lock(&local->key_mtx);
	key = key_mtx_dereference(local, sta->ptk[key_idx]);

	if (key && key->conf.flags & IEEE80211_KEY_FLAG_NO_AUTO_TX)
		ret = ieee80211_set_tx_key(key);

	mutex_unlock(&local->key_mtx);
	return ret;
}

static int ieee80211_add_key(struct wiphy *wiphy, struct net_device *dev,
			     int link_id, u8 key_idx, bool pairwise,
			     const u8 *mac_addr, struct key_params *params)
{
	struct ieee80211_sub_if_data *sdata = IEEE80211_DEV_TO_SUB_IF(dev);
	struct ieee80211_link_data *link =
		ieee80211_link_or_deflink(sdata, link_id, false);
	struct ieee80211_local *local = sdata->local;
	struct sta_info *sta = NULL;
	struct ieee80211_key *key;
	int err;

	if (!ieee80211_sdata_running(sdata))
		return -ENETDOWN;

	if (IS_ERR(link))
		return PTR_ERR(link);

	if (pairwise && params->mode == NL80211_KEY_SET_TX)
		return ieee80211_set_tx(sdata, mac_addr, key_idx);

	/* reject WEP and TKIP keys if WEP failed to initialize */
	switch (params->cipher) {
	case WLAN_CIPHER_SUITE_WEP40:
	case WLAN_CIPHER_SUITE_TKIP:
	case WLAN_CIPHER_SUITE_WEP104:
		if (link_id >= 0)
			return -EINVAL;
		if (WARN_ON_ONCE(fips_enabled))
			return -EINVAL;
		break;
	default:
		break;
	}

	key = ieee80211_key_alloc(params->cipher, key_idx, params->key_len,
				  params->key, params->seq_len, params->seq);
	if (IS_ERR(key))
		return PTR_ERR(key);

	key->conf.link_id = link_id;

	if (pairwise)
		key->conf.flags |= IEEE80211_KEY_FLAG_PAIRWISE;

	if (params->mode == NL80211_KEY_NO_TX)
		key->conf.flags |= IEEE80211_KEY_FLAG_NO_AUTO_TX;

	mutex_lock(&local->sta_mtx);

	if (mac_addr) {
		sta = sta_info_get_bss(sdata, mac_addr);
		/*
		 * The ASSOC test makes sure the driver is ready to
		 * receive the key. When wpa_supplicant has roamed
		 * using FT, it attempts to set the key before
		 * association has completed, this rejects that attempt
		 * so it will set the key again after association.
		 *
		 * TODO: accept the key if we have a station entry and
		 *       add it to the device after the station.
		 */
		if (!sta || !test_sta_flag(sta, WLAN_STA_ASSOC)) {
			ieee80211_key_free_unused(key);
			err = -ENOENT;
			goto out_unlock;
		}
	}

	switch (sdata->vif.type) {
	case NL80211_IFTYPE_STATION:
		if (sdata->u.mgd.mfp != IEEE80211_MFP_DISABLED)
			key->conf.flags |= IEEE80211_KEY_FLAG_RX_MGMT;
		break;
	case NL80211_IFTYPE_AP:
	case NL80211_IFTYPE_AP_VLAN:
		/* Keys without a station are used for TX only */
		if (sta && test_sta_flag(sta, WLAN_STA_MFP))
			key->conf.flags |= IEEE80211_KEY_FLAG_RX_MGMT;
		break;
	case NL80211_IFTYPE_ADHOC:
		/* no MFP (yet) */
		break;
	case NL80211_IFTYPE_MESH_POINT:
#ifdef CONFIG_MAC80211_MESH
		if (sdata->u.mesh.security != IEEE80211_MESH_SEC_NONE)
			key->conf.flags |= IEEE80211_KEY_FLAG_RX_MGMT;
		break;
#endif
	case NL80211_IFTYPE_WDS:
	case NL80211_IFTYPE_MONITOR:
	case NL80211_IFTYPE_P2P_DEVICE:
	case NL80211_IFTYPE_NAN:
	case NL80211_IFTYPE_UNSPECIFIED:
	case NUM_NL80211_IFTYPES:
	case NL80211_IFTYPE_P2P_CLIENT:
	case NL80211_IFTYPE_P2P_GO:
	case NL80211_IFTYPE_OCB:
		/* shouldn't happen */
		WARN_ON_ONCE(1);
		break;
	}

	err = ieee80211_key_link(key, link, sta);

 out_unlock:
	mutex_unlock(&local->sta_mtx);

	return err;
}

static struct ieee80211_key *
ieee80211_lookup_key(struct ieee80211_sub_if_data *sdata, int link_id,
		     u8 key_idx, bool pairwise, const u8 *mac_addr)
{
	struct ieee80211_local *local __maybe_unused = sdata->local;
	struct ieee80211_link_data *link = &sdata->deflink;
	struct ieee80211_key *key;

	if (link_id >= 0) {
		link = rcu_dereference_check(sdata->link[link_id],
					     lockdep_is_held(&sdata->wdev.mtx));
		if (!link)
			return NULL;
	}

	if (mac_addr) {
		struct sta_info *sta;
		struct link_sta_info *link_sta;

		sta = sta_info_get_bss(sdata, mac_addr);
		if (!sta)
			return NULL;

		if (link_id >= 0) {
			link_sta = rcu_dereference_check(sta->link[link_id],
							 lockdep_is_held(&local->sta_mtx));
			if (!link_sta)
				return NULL;
		} else {
			link_sta = &sta->deflink;
		}

		if (pairwise && key_idx < NUM_DEFAULT_KEYS)
			return rcu_dereference_check_key_mtx(local,
							     sta->ptk[key_idx]);

		if (!pairwise &&
		    key_idx < NUM_DEFAULT_KEYS +
			      NUM_DEFAULT_MGMT_KEYS +
			      NUM_DEFAULT_BEACON_KEYS)
			return rcu_dereference_check_key_mtx(local,
							     link_sta->gtk[key_idx]);

		return NULL;
	}

	if (pairwise && key_idx < NUM_DEFAULT_KEYS)
		return rcu_dereference_check_key_mtx(local,
						     sdata->keys[key_idx]);

	key = rcu_dereference_check_key_mtx(local, link->gtk[key_idx]);
	if (key)
		return key;

	/* or maybe it was a WEP key */
	if (key_idx < NUM_DEFAULT_KEYS)
		return rcu_dereference_check_key_mtx(local, sdata->keys[key_idx]);

	return NULL;
}

static int ieee80211_del_key(struct wiphy *wiphy, struct net_device *dev,
			     int link_id, u8 key_idx, bool pairwise,
			     const u8 *mac_addr)
{
	struct ieee80211_sub_if_data *sdata = IEEE80211_DEV_TO_SUB_IF(dev);
	struct ieee80211_local *local = sdata->local;
	struct ieee80211_key *key;
	int ret;

	mutex_lock(&local->sta_mtx);
	mutex_lock(&local->key_mtx);

	key = ieee80211_lookup_key(sdata, link_id, key_idx, pairwise, mac_addr);
	if (!key) {
		ret = -ENOENT;
		goto out_unlock;
	}

	ieee80211_key_free(key, sdata->vif.type == NL80211_IFTYPE_STATION);

	ret = 0;
 out_unlock:
	mutex_unlock(&local->key_mtx);
	mutex_unlock(&local->sta_mtx);

	return ret;
}

static int ieee80211_get_key(struct wiphy *wiphy, struct net_device *dev,
			     int link_id, u8 key_idx, bool pairwise,
			     const u8 *mac_addr, void *cookie,
			     void (*callback)(void *cookie,
					      struct key_params *params))
{
	struct ieee80211_sub_if_data *sdata;
	u8 seq[6] = {0};
	struct key_params params;
	struct ieee80211_key *key;
	u64 pn64;
	u32 iv32;
	u16 iv16;
	int err = -ENOENT;
	struct ieee80211_key_seq kseq = {};

	sdata = IEEE80211_DEV_TO_SUB_IF(dev);

	rcu_read_lock();

	key = ieee80211_lookup_key(sdata, link_id, key_idx, pairwise, mac_addr);
	if (!key)
		goto out;

	memset(&params, 0, sizeof(params));

	params.cipher = key->conf.cipher;

	switch (key->conf.cipher) {
	case WLAN_CIPHER_SUITE_TKIP:
		pn64 = atomic64_read(&key->conf.tx_pn);
		iv32 = TKIP_PN_TO_IV32(pn64);
		iv16 = TKIP_PN_TO_IV16(pn64);

		if (key->flags & KEY_FLAG_UPLOADED_TO_HARDWARE &&
		    !(key->conf.flags & IEEE80211_KEY_FLAG_GENERATE_IV)) {
			drv_get_key_seq(sdata->local, key, &kseq);
			iv32 = kseq.tkip.iv32;
			iv16 = kseq.tkip.iv16;
		}

		seq[0] = iv16 & 0xff;
		seq[1] = (iv16 >> 8) & 0xff;
		seq[2] = iv32 & 0xff;
		seq[3] = (iv32 >> 8) & 0xff;
		seq[4] = (iv32 >> 16) & 0xff;
		seq[5] = (iv32 >> 24) & 0xff;
		params.seq = seq;
		params.seq_len = 6;
		break;
	case WLAN_CIPHER_SUITE_CCMP:
	case WLAN_CIPHER_SUITE_CCMP_256:
	case WLAN_CIPHER_SUITE_AES_CMAC:
	case WLAN_CIPHER_SUITE_BIP_CMAC_256:
		BUILD_BUG_ON(offsetof(typeof(kseq), ccmp) !=
			     offsetof(typeof(kseq), aes_cmac));
		fallthrough;
	case WLAN_CIPHER_SUITE_BIP_GMAC_128:
	case WLAN_CIPHER_SUITE_BIP_GMAC_256:
		BUILD_BUG_ON(offsetof(typeof(kseq), ccmp) !=
			     offsetof(typeof(kseq), aes_gmac));
		fallthrough;
	case WLAN_CIPHER_SUITE_GCMP:
	case WLAN_CIPHER_SUITE_GCMP_256:
		BUILD_BUG_ON(offsetof(typeof(kseq), ccmp) !=
			     offsetof(typeof(kseq), gcmp));

		if (key->flags & KEY_FLAG_UPLOADED_TO_HARDWARE &&
		    !(key->conf.flags & IEEE80211_KEY_FLAG_GENERATE_IV)) {
			drv_get_key_seq(sdata->local, key, &kseq);
			memcpy(seq, kseq.ccmp.pn, 6);
		} else {
			pn64 = atomic64_read(&key->conf.tx_pn);
			seq[0] = pn64;
			seq[1] = pn64 >> 8;
			seq[2] = pn64 >> 16;
			seq[3] = pn64 >> 24;
			seq[4] = pn64 >> 32;
			seq[5] = pn64 >> 40;
		}
		params.seq = seq;
		params.seq_len = 6;
		break;
	default:
		if (!(key->flags & KEY_FLAG_UPLOADED_TO_HARDWARE))
			break;
		if (WARN_ON(key->conf.flags & IEEE80211_KEY_FLAG_GENERATE_IV))
			break;
		drv_get_key_seq(sdata->local, key, &kseq);
		params.seq = kseq.hw.seq;
		params.seq_len = kseq.hw.seq_len;
		break;
	}

	params.key = key->conf.key;
	params.key_len = key->conf.keylen;

	callback(cookie, &params);
	err = 0;

 out:
	rcu_read_unlock();
	return err;
}

static int ieee80211_config_default_key(struct wiphy *wiphy,
					struct net_device *dev,
					int link_id, u8 key_idx, bool uni,
					bool multi)
{
	struct ieee80211_sub_if_data *sdata = IEEE80211_DEV_TO_SUB_IF(dev);
	struct ieee80211_link_data *link =
		ieee80211_link_or_deflink(sdata, link_id, false);

	if (IS_ERR(link))
		return PTR_ERR(link);

	ieee80211_set_default_key(link, key_idx, uni, multi);

	return 0;
}

static int ieee80211_config_default_mgmt_key(struct wiphy *wiphy,
					     struct net_device *dev,
					     int link_id, u8 key_idx)
{
	struct ieee80211_sub_if_data *sdata = IEEE80211_DEV_TO_SUB_IF(dev);
	struct ieee80211_link_data *link =
		ieee80211_link_or_deflink(sdata, link_id, true);

	if (IS_ERR(link))
		return PTR_ERR(link);

	ieee80211_set_default_mgmt_key(link, key_idx);

	return 0;
}

static int ieee80211_config_default_beacon_key(struct wiphy *wiphy,
					       struct net_device *dev,
					       int link_id, u8 key_idx)
{
	struct ieee80211_sub_if_data *sdata = IEEE80211_DEV_TO_SUB_IF(dev);
	struct ieee80211_link_data *link =
		ieee80211_link_or_deflink(sdata, link_id, true);

	if (IS_ERR(link))
		return PTR_ERR(link);

	ieee80211_set_default_beacon_key(link, key_idx);

	return 0;
}

void sta_set_rate_info_tx(struct sta_info *sta,
			  const struct ieee80211_tx_rate *rate,
			  struct rate_info *rinfo)
{
	rinfo->flags = 0;
	if (rate->flags & IEEE80211_TX_RC_MCS) {
		rinfo->flags |= RATE_INFO_FLAGS_MCS;
		rinfo->mcs = rate->idx;
	} else if (rate->flags & IEEE80211_TX_RC_VHT_MCS) {
		rinfo->flags |= RATE_INFO_FLAGS_VHT_MCS;
		rinfo->mcs = ieee80211_rate_get_vht_mcs(rate);
		rinfo->nss = ieee80211_rate_get_vht_nss(rate);
	} else {
		struct ieee80211_supported_band *sband;
		int shift = ieee80211_vif_get_shift(&sta->sdata->vif);
		u16 brate;

		sband = ieee80211_get_sband(sta->sdata);
		WARN_ON_ONCE(sband && !sband->bitrates);
		if (sband && sband->bitrates) {
			brate = sband->bitrates[rate->idx].bitrate;
			rinfo->legacy = DIV_ROUND_UP(brate, 1 << shift);
		}
	}
	if (rate->flags & IEEE80211_TX_RC_40_MHZ_WIDTH)
		rinfo->bw = RATE_INFO_BW_40;
	else if (rate->flags & IEEE80211_TX_RC_80_MHZ_WIDTH)
		rinfo->bw = RATE_INFO_BW_80;
	else if (rate->flags & IEEE80211_TX_RC_160_MHZ_WIDTH)
		rinfo->bw = RATE_INFO_BW_160;
	else
		rinfo->bw = RATE_INFO_BW_20;
	if (rate->flags & IEEE80211_TX_RC_SHORT_GI)
		rinfo->flags |= RATE_INFO_FLAGS_SHORT_GI;
}

static int ieee80211_dump_station(struct wiphy *wiphy, struct net_device *dev,
				  int idx, u8 *mac, struct station_info *sinfo)
{
	struct ieee80211_sub_if_data *sdata = IEEE80211_DEV_TO_SUB_IF(dev);
	struct ieee80211_local *local = sdata->local;
	struct sta_info *sta;
	int ret = -ENOENT;

	mutex_lock(&local->sta_mtx);

	sta = sta_info_get_by_idx(sdata, idx);
	if (sta) {
		ret = 0;
		memcpy(mac, sta->sta.addr, ETH_ALEN);
		sta_set_sinfo(sta, sinfo, true);
	}

	mutex_unlock(&local->sta_mtx);

	return ret;
}

static int ieee80211_dump_survey(struct wiphy *wiphy, struct net_device *dev,
				 int idx, struct survey_info *survey)
{
	struct ieee80211_local *local = wdev_priv(dev->ieee80211_ptr);

	return drv_get_survey(local, idx, survey);
}

static int ieee80211_get_station(struct wiphy *wiphy, struct net_device *dev,
				 const u8 *mac, struct station_info *sinfo)
{
	struct ieee80211_sub_if_data *sdata = IEEE80211_DEV_TO_SUB_IF(dev);
	struct ieee80211_local *local = sdata->local;
	struct sta_info *sta;
	int ret = -ENOENT;

	mutex_lock(&local->sta_mtx);

	sta = sta_info_get_bss(sdata, mac);
	if (sta) {
		ret = 0;
		sta_set_sinfo(sta, sinfo, true);
	}

	mutex_unlock(&local->sta_mtx);

	return ret;
}

static int ieee80211_set_monitor_channel(struct wiphy *wiphy,
					 struct cfg80211_chan_def *chandef)
{
	struct ieee80211_local *local = wiphy_priv(wiphy);
	struct ieee80211_sub_if_data *sdata;
	int ret = 0;

	if (cfg80211_chandef_identical(&local->monitor_chandef, chandef))
		return 0;

	mutex_lock(&local->mtx);
	if (local->use_chanctx) {
		sdata = wiphy_dereference(local->hw.wiphy,
					  local->monitor_sdata);
		if (sdata) {
			ieee80211_link_release_channel(&sdata->deflink);
			ret = ieee80211_link_use_channel(&sdata->deflink,
							 chandef,
							 IEEE80211_CHANCTX_EXCLUSIVE);
		}
	} else if (local->open_count == local->monitors) {
		local->_oper_chandef = *chandef;
		ieee80211_hw_config(local, 0);
	}

	if (ret == 0)
		local->monitor_chandef = *chandef;
	mutex_unlock(&local->mtx);

	return ret;
}

static int
ieee80211_set_probe_resp(struct ieee80211_sub_if_data *sdata,
			 const u8 *resp, size_t resp_len,
			 const struct ieee80211_csa_settings *csa,
<<<<<<< HEAD
			 const struct ieee80211_color_change_settings *cca)
=======
			 const struct ieee80211_color_change_settings *cca,
			 struct ieee80211_link_data *link)
>>>>>>> eb3cdb58
{
	struct probe_resp *new, *old;

	if (!resp || !resp_len)
		return 1;

	old = sdata_dereference(link->u.ap.probe_resp, sdata);

	new = kzalloc(sizeof(struct probe_resp) + resp_len, GFP_KERNEL);
	if (!new)
		return -ENOMEM;

	new->len = resp_len;
	memcpy(new->data, resp, resp_len);

	if (csa)
		memcpy(new->cntdwn_counter_offsets, csa->counter_offsets_presp,
		       csa->n_counter_offsets_presp *
		       sizeof(new->cntdwn_counter_offsets[0]));
	else if (cca)
		new->cntdwn_counter_offsets[0] = cca->counter_offset_presp;

	rcu_assign_pointer(link->u.ap.probe_resp, new);
	if (old)
		kfree_rcu(old, rcu_head);

	return 0;
}

static int ieee80211_set_fils_discovery(struct ieee80211_sub_if_data *sdata,
					struct cfg80211_fils_discovery *params,
					struct ieee80211_link_data *link,
					struct ieee80211_bss_conf *link_conf)
{
	struct fils_discovery_data *new, *old = NULL;
	struct ieee80211_fils_discovery *fd;

	if (!params->tmpl || !params->tmpl_len)
		return -EINVAL;

	fd = &link_conf->fils_discovery;
	fd->min_interval = params->min_interval;
	fd->max_interval = params->max_interval;

	old = sdata_dereference(link->u.ap.fils_discovery, sdata);
	new = kzalloc(sizeof(*new) + params->tmpl_len, GFP_KERNEL);
	if (!new)
		return -ENOMEM;
	new->len = params->tmpl_len;
	memcpy(new->data, params->tmpl, params->tmpl_len);
	rcu_assign_pointer(link->u.ap.fils_discovery, new);

	if (old)
		kfree_rcu(old, rcu_head);

	return 0;
}

static int
ieee80211_set_unsol_bcast_probe_resp(struct ieee80211_sub_if_data *sdata,
				     struct cfg80211_unsol_bcast_probe_resp *params,
				     struct ieee80211_link_data *link,
				     struct ieee80211_bss_conf *link_conf)
{
	struct unsol_bcast_probe_resp_data *new, *old = NULL;

	if (!params->tmpl || !params->tmpl_len)
		return -EINVAL;

	old = sdata_dereference(link->u.ap.unsol_bcast_probe_resp, sdata);
	new = kzalloc(sizeof(*new) + params->tmpl_len, GFP_KERNEL);
	if (!new)
		return -ENOMEM;
	new->len = params->tmpl_len;
	memcpy(new->data, params->tmpl, params->tmpl_len);
	rcu_assign_pointer(link->u.ap.unsol_bcast_probe_resp, new);

	if (old)
		kfree_rcu(old, rcu_head);

	link_conf->unsol_bcast_probe_resp_interval = params->interval;

	return 0;
}

static int ieee80211_set_ftm_responder_params(
				struct ieee80211_sub_if_data *sdata,
				const u8 *lci, size_t lci_len,
				const u8 *civicloc, size_t civicloc_len,
				struct ieee80211_bss_conf *link_conf)
{
	struct ieee80211_ftm_responder_params *new, *old;
	u8 *pos;
	int len;

	if (!lci_len && !civicloc_len)
		return 0;

	old = link_conf->ftmr_params;
	len = lci_len + civicloc_len;

	new = kzalloc(sizeof(*new) + len, GFP_KERNEL);
	if (!new)
		return -ENOMEM;

	pos = (u8 *)(new + 1);
	if (lci_len) {
		new->lci_len = lci_len;
		new->lci = pos;
		memcpy(pos, lci, lci_len);
		pos += lci_len;
	}

	if (civicloc_len) {
		new->civicloc_len = civicloc_len;
		new->civicloc = pos;
		memcpy(pos, civicloc, civicloc_len);
		pos += civicloc_len;
	}

	link_conf->ftmr_params = new;
	kfree(old);

	return 0;
}

static int
ieee80211_copy_mbssid_beacon(u8 *pos, struct cfg80211_mbssid_elems *dst,
			     struct cfg80211_mbssid_elems *src)
{
	int i, offset = 0;

	for (i = 0; i < src->cnt; i++) {
		memcpy(pos + offset, src->elem[i].data, src->elem[i].len);
		dst->elem[i].len = src->elem[i].len;
		dst->elem[i].data = pos + offset;
		offset += dst->elem[i].len;
	}
	dst->cnt = src->cnt;

	return offset;
}

static int
ieee80211_copy_rnr_beacon(u8 *pos, struct cfg80211_rnr_elems *dst,
			  struct cfg80211_rnr_elems *src)
{
	int i, offset = 0;

	for (i = 0; i < src->cnt; i++) {
		memcpy(pos + offset, src->elem[i].data, src->elem[i].len);
		dst->elem[i].len = src->elem[i].len;
		dst->elem[i].data = pos + offset;
		offset += dst->elem[i].len;
	}
	dst->cnt = src->cnt;

	return offset;
}

static int ieee80211_assign_beacon(struct ieee80211_sub_if_data *sdata,
				   struct ieee80211_link_data *link,
				   struct cfg80211_beacon_data *params,
				   const struct ieee80211_csa_settings *csa,
				   const struct ieee80211_color_change_settings *cca)
{
	struct cfg80211_mbssid_elems *mbssid = NULL;
	struct cfg80211_rnr_elems *rnr = NULL;
	struct beacon_data *new, *old;
	int new_head_len, new_tail_len;
	int size, err;
	u32 changed = BSS_CHANGED_BEACON;
	struct ieee80211_bss_conf *link_conf = link->conf;

	old = sdata_dereference(link->u.ap.beacon, sdata);

	/* Need to have a beacon head if we don't have one yet */
	if (!params->head && !old)
		return -EINVAL;

	/* new or old head? */
	if (params->head)
		new_head_len = params->head_len;
	else
		new_head_len = old->head_len;

	/* new or old tail? */
	if (params->tail || !old)
		/* params->tail_len will be zero for !params->tail */
		new_tail_len = params->tail_len;
	else
		new_tail_len = old->tail_len;

	size = sizeof(*new) + new_head_len + new_tail_len;

	/* new or old multiple BSSID elements? */
	if (params->mbssid_ies) {
		mbssid = params->mbssid_ies;
		size += struct_size(new->mbssid_ies, elem, mbssid->cnt);
		if (params->rnr_ies) {
			rnr = params->rnr_ies;
			size += struct_size(new->rnr_ies, elem, rnr->cnt);
		}
		size += ieee80211_get_mbssid_beacon_len(mbssid, rnr,
							mbssid->cnt);
	} else if (old && old->mbssid_ies) {
		mbssid = old->mbssid_ies;
		size += struct_size(new->mbssid_ies, elem, mbssid->cnt);
		if (old && old->rnr_ies) {
			rnr = old->rnr_ies;
			size += struct_size(new->rnr_ies, elem, rnr->cnt);
		}
		size += ieee80211_get_mbssid_beacon_len(mbssid, rnr,
							mbssid->cnt);
	}

	new = kzalloc(size, GFP_KERNEL);
	if (!new)
		return -ENOMEM;

	/* start filling the new info now */

	/*
	 * pointers go into the block we allocated,
	 * memory is | beacon_data | head | tail | mbssid_ies | rnr_ies
	 */
	new->head = ((u8 *) new) + sizeof(*new);
	new->tail = new->head + new_head_len;
	new->head_len = new_head_len;
	new->tail_len = new_tail_len;
	/* copy in optional mbssid_ies */
	if (mbssid) {
		u8 *pos = new->tail + new->tail_len;

		new->mbssid_ies = (void *)pos;
		pos += struct_size(new->mbssid_ies, elem, mbssid->cnt);
		pos += ieee80211_copy_mbssid_beacon(pos, new->mbssid_ies,
						    mbssid);
		if (rnr) {
			new->rnr_ies = (void *)pos;
			pos += struct_size(new->rnr_ies, elem, rnr->cnt);
			ieee80211_copy_rnr_beacon(pos, new->rnr_ies, rnr);
		}
		/* update bssid_indicator */
		link_conf->bssid_indicator =
			ilog2(__roundup_pow_of_two(mbssid->cnt + 1));
	}

	if (csa) {
		new->cntdwn_current_counter = csa->count;
		memcpy(new->cntdwn_counter_offsets, csa->counter_offsets_beacon,
		       csa->n_counter_offsets_beacon *
		       sizeof(new->cntdwn_counter_offsets[0]));
	} else if (cca) {
		new->cntdwn_current_counter = cca->count;
		new->cntdwn_counter_offsets[0] = cca->counter_offset_beacon;
	}

	/* copy in head */
	if (params->head)
		memcpy(new->head, params->head, new_head_len);
	else
		memcpy(new->head, old->head, new_head_len);

	/* copy in optional tail */
	if (params->tail)
		memcpy(new->tail, params->tail, new_tail_len);
	else
		if (old)
			memcpy(new->tail, old->tail, new_tail_len);

	err = ieee80211_set_probe_resp(sdata, params->probe_resp,
<<<<<<< HEAD
				       params->probe_resp_len, csa, cca);
=======
				       params->probe_resp_len, csa, cca, link);
>>>>>>> eb3cdb58
	if (err < 0) {
		kfree(new);
		return err;
	}
	if (err == 0)
		changed |= BSS_CHANGED_AP_PROBE_RESP;

	if (params->ftm_responder != -1) {
		link_conf->ftm_responder = params->ftm_responder;
		err = ieee80211_set_ftm_responder_params(sdata,
							 params->lci,
							 params->lci_len,
							 params->civicloc,
							 params->civicloc_len,
							 link_conf);

		if (err < 0) {
			kfree(new);
			return err;
		}

		changed |= BSS_CHANGED_FTM_RESPONDER;
	}

	rcu_assign_pointer(link->u.ap.beacon, new);
	sdata->u.ap.active = true;

	if (old)
		kfree_rcu(old, rcu_head);

	return changed;
}

static int ieee80211_start_ap(struct wiphy *wiphy, struct net_device *dev,
			      struct cfg80211_ap_settings *params)
{
	struct ieee80211_sub_if_data *sdata = IEEE80211_DEV_TO_SUB_IF(dev);
	struct ieee80211_local *local = sdata->local;
	struct beacon_data *old;
	struct ieee80211_sub_if_data *vlan;
	u64 changed = BSS_CHANGED_BEACON_INT |
		      BSS_CHANGED_BEACON_ENABLED |
		      BSS_CHANGED_BEACON |
		      BSS_CHANGED_P2P_PS |
		      BSS_CHANGED_TXPOWER |
		      BSS_CHANGED_TWT;
	int i, err;
	int prev_beacon_int;
	unsigned int link_id = params->beacon.link_id;
	struct ieee80211_link_data *link;
	struct ieee80211_bss_conf *link_conf;

	link = sdata_dereference(sdata->link[link_id], sdata);
	if (!link)
		return -ENOLINK;

	link_conf = link->conf;

	old = sdata_dereference(link->u.ap.beacon, sdata);
	if (old)
		return -EALREADY;

	if (params->smps_mode != NL80211_SMPS_OFF)
		return -ENOTSUPP;

	link->smps_mode = IEEE80211_SMPS_OFF;

	link->needed_rx_chains = sdata->local->rx_chains;

	prev_beacon_int = link_conf->beacon_int;
	link_conf->beacon_int = params->beacon_interval;

	if (params->ht_cap)
		link_conf->ht_ldpc =
			params->ht_cap->cap_info &
				cpu_to_le16(IEEE80211_HT_CAP_LDPC_CODING);

	if (params->vht_cap) {
		link_conf->vht_ldpc =
			params->vht_cap->vht_cap_info &
				cpu_to_le32(IEEE80211_VHT_CAP_RXLDPC);
		link_conf->vht_su_beamformer =
			params->vht_cap->vht_cap_info &
				cpu_to_le32(IEEE80211_VHT_CAP_SU_BEAMFORMER_CAPABLE);
		link_conf->vht_su_beamformee =
			params->vht_cap->vht_cap_info &
				cpu_to_le32(IEEE80211_VHT_CAP_SU_BEAMFORMEE_CAPABLE);
		link_conf->vht_mu_beamformer =
			params->vht_cap->vht_cap_info &
				cpu_to_le32(IEEE80211_VHT_CAP_MU_BEAMFORMER_CAPABLE);
		link_conf->vht_mu_beamformee =
			params->vht_cap->vht_cap_info &
				cpu_to_le32(IEEE80211_VHT_CAP_MU_BEAMFORMEE_CAPABLE);
	}

	if (params->he_cap && params->he_oper) {
		link_conf->he_support = true;
		link_conf->htc_trig_based_pkt_ext =
			le32_get_bits(params->he_oper->he_oper_params,
			      IEEE80211_HE_OPERATION_DFLT_PE_DURATION_MASK);
		link_conf->frame_time_rts_th =
			le32_get_bits(params->he_oper->he_oper_params,
			      IEEE80211_HE_OPERATION_RTS_THRESHOLD_MASK);
		changed |= BSS_CHANGED_HE_OBSS_PD;

		if (params->beacon.he_bss_color.enabled)
			changed |= BSS_CHANGED_HE_BSS_COLOR;
	}

	if (params->he_cap) {
		link_conf->he_ldpc =
			params->he_cap->phy_cap_info[1] &
				IEEE80211_HE_PHY_CAP1_LDPC_CODING_IN_PAYLOAD;
		link_conf->he_su_beamformer =
			params->he_cap->phy_cap_info[3] &
				IEEE80211_HE_PHY_CAP3_SU_BEAMFORMER;
		link_conf->he_su_beamformee =
			params->he_cap->phy_cap_info[4] &
				IEEE80211_HE_PHY_CAP4_SU_BEAMFORMEE;
		link_conf->he_mu_beamformer =
			params->he_cap->phy_cap_info[4] &
				IEEE80211_HE_PHY_CAP4_MU_BEAMFORMER;
		link_conf->he_full_ul_mumimo =
			params->he_cap->phy_cap_info[2] &
				IEEE80211_HE_PHY_CAP2_UL_MU_FULL_MU_MIMO;
	}

	if (params->eht_cap) {
		if (!link_conf->he_support)
			return -EOPNOTSUPP;

		link_conf->eht_support = true;
		link_conf->eht_puncturing = params->punct_bitmap;
		changed |= BSS_CHANGED_EHT_PUNCTURING;

		link_conf->eht_su_beamformer =
			params->eht_cap->fixed.phy_cap_info[0] &
				IEEE80211_EHT_PHY_CAP0_SU_BEAMFORMER;
		link_conf->eht_su_beamformee =
			params->eht_cap->fixed.phy_cap_info[0] &
				IEEE80211_EHT_PHY_CAP0_SU_BEAMFORMEE;
		link_conf->eht_mu_beamformer =
			params->eht_cap->fixed.phy_cap_info[7] &
				(IEEE80211_EHT_PHY_CAP7_MU_BEAMFORMER_80MHZ |
				 IEEE80211_EHT_PHY_CAP7_MU_BEAMFORMER_160MHZ |
				 IEEE80211_EHT_PHY_CAP7_MU_BEAMFORMER_320MHZ);
	} else {
		link_conf->eht_su_beamformer = false;
		link_conf->eht_su_beamformee = false;
		link_conf->eht_mu_beamformer = false;
	}

	if (sdata->vif.type == NL80211_IFTYPE_AP &&
	    params->mbssid_config.tx_wdev) {
		err = ieee80211_set_ap_mbssid_options(sdata,
						      params->mbssid_config,
						      link_conf);
		if (err)
			return err;
	}

	mutex_lock(&local->mtx);
	err = ieee80211_link_use_channel(link, &params->chandef,
					 IEEE80211_CHANCTX_SHARED);
	if (!err)
		ieee80211_link_copy_chanctx_to_vlans(link, false);
	mutex_unlock(&local->mtx);
	if (err) {
		link_conf->beacon_int = prev_beacon_int;
		return err;
	}

	/*
	 * Apply control port protocol, this allows us to
	 * not encrypt dynamic WEP control frames.
	 */
	sdata->control_port_protocol = params->crypto.control_port_ethertype;
	sdata->control_port_no_encrypt = params->crypto.control_port_no_encrypt;
	sdata->control_port_over_nl80211 =
				params->crypto.control_port_over_nl80211;
	sdata->control_port_no_preauth =
				params->crypto.control_port_no_preauth;

	list_for_each_entry(vlan, &sdata->u.ap.vlans, u.vlan.list) {
		vlan->control_port_protocol =
			params->crypto.control_port_ethertype;
		vlan->control_port_no_encrypt =
			params->crypto.control_port_no_encrypt;
		vlan->control_port_over_nl80211 =
			params->crypto.control_port_over_nl80211;
		vlan->control_port_no_preauth =
			params->crypto.control_port_no_preauth;
	}

	link_conf->dtim_period = params->dtim_period;
	link_conf->enable_beacon = true;
	link_conf->allow_p2p_go_ps = sdata->vif.p2p;
	link_conf->twt_responder = params->twt_responder;
	link_conf->he_obss_pd = params->he_obss_pd;
	link_conf->he_bss_color = params->beacon.he_bss_color;
	sdata->vif.cfg.s1g = params->chandef.chan->band ==
				  NL80211_BAND_S1GHZ;

	sdata->vif.cfg.ssid_len = params->ssid_len;
	if (params->ssid_len)
		memcpy(sdata->vif.cfg.ssid, params->ssid,
		       params->ssid_len);
	link_conf->hidden_ssid =
		(params->hidden_ssid != NL80211_HIDDEN_SSID_NOT_IN_USE);

	memset(&link_conf->p2p_noa_attr, 0,
	       sizeof(link_conf->p2p_noa_attr));
	link_conf->p2p_noa_attr.oppps_ctwindow =
		params->p2p_ctwindow & IEEE80211_P2P_OPPPS_CTWINDOW_MASK;
	if (params->p2p_opp_ps)
		link_conf->p2p_noa_attr.oppps_ctwindow |=
					IEEE80211_P2P_OPPPS_ENABLE_BIT;

	sdata->beacon_rate_set = false;
	if (wiphy_ext_feature_isset(local->hw.wiphy,
				    NL80211_EXT_FEATURE_BEACON_RATE_LEGACY)) {
		for (i = 0; i < NUM_NL80211_BANDS; i++) {
			sdata->beacon_rateidx_mask[i] =
				params->beacon_rate.control[i].legacy;
			if (sdata->beacon_rateidx_mask[i])
				sdata->beacon_rate_set = true;
		}
	}

	if (ieee80211_hw_check(&local->hw, HAS_RATE_CONTROL))
		link_conf->beacon_tx_rate = params->beacon_rate;

<<<<<<< HEAD
	err = ieee80211_assign_beacon(sdata, &params->beacon, NULL, NULL);
=======
	err = ieee80211_assign_beacon(sdata, link, &params->beacon, NULL, NULL);
>>>>>>> eb3cdb58
	if (err < 0)
		goto error;
	changed |= err;

	if (params->fils_discovery.max_interval) {
		err = ieee80211_set_fils_discovery(sdata,
						   &params->fils_discovery,
						   link, link_conf);
		if (err < 0)
			goto error;
		changed |= BSS_CHANGED_FILS_DISCOVERY;
	}

	if (params->unsol_bcast_probe_resp.interval) {
		err = ieee80211_set_unsol_bcast_probe_resp(sdata,
							   &params->unsol_bcast_probe_resp,
							   link, link_conf);
		if (err < 0)
			goto error;
		changed |= BSS_CHANGED_UNSOL_BCAST_PROBE_RESP;
	}

	err = drv_start_ap(sdata->local, sdata, link_conf);
	if (err) {
		old = sdata_dereference(link->u.ap.beacon, sdata);

		if (old)
			kfree_rcu(old, rcu_head);
		RCU_INIT_POINTER(link->u.ap.beacon, NULL);
		sdata->u.ap.active = false;
		goto error;
	}

	ieee80211_recalc_dtim(local, sdata);
	ieee80211_vif_cfg_change_notify(sdata, BSS_CHANGED_SSID);
	ieee80211_link_info_change_notify(sdata, link, changed);

	netif_carrier_on(dev);
	list_for_each_entry(vlan, &sdata->u.ap.vlans, u.vlan.list)
		netif_carrier_on(vlan->dev);

	return 0;

error:
	mutex_lock(&local->mtx);
<<<<<<< HEAD
	ieee80211_vif_release_channel(sdata);
=======
	ieee80211_link_release_channel(link);
>>>>>>> eb3cdb58
	mutex_unlock(&local->mtx);

	return err;
}

static int ieee80211_change_beacon(struct wiphy *wiphy, struct net_device *dev,
				   struct cfg80211_beacon_data *params)
{
	struct ieee80211_sub_if_data *sdata = IEEE80211_DEV_TO_SUB_IF(dev);
	struct ieee80211_link_data *link;
	struct beacon_data *old;
	int err;
	struct ieee80211_bss_conf *link_conf;

	sdata_assert_lock(sdata);

<<<<<<< HEAD
	/* don't allow changing the beacon while a countdown is in place - offset
	 * of channel switch counter may change
	 */
	if (sdata->vif.csa_active || sdata->vif.color_change_active)
=======
	link = sdata_dereference(sdata->link[params->link_id], sdata);
	if (!link)
		return -ENOLINK;

	link_conf = link->conf;

	/* don't allow changing the beacon while a countdown is in place - offset
	 * of channel switch counter may change
	 */
	if (link_conf->csa_active || link_conf->color_change_active)
>>>>>>> eb3cdb58
		return -EBUSY;

	old = sdata_dereference(link->u.ap.beacon, sdata);
	if (!old)
		return -ENOENT;

<<<<<<< HEAD
	err = ieee80211_assign_beacon(sdata, params, NULL, NULL);
=======
	err = ieee80211_assign_beacon(sdata, link, params, NULL, NULL);
>>>>>>> eb3cdb58
	if (err < 0)
		return err;

	if (params->he_bss_color_valid &&
	    params->he_bss_color.enabled != link_conf->he_bss_color.enabled) {
		link_conf->he_bss_color.enabled = params->he_bss_color.enabled;
		err |= BSS_CHANGED_HE_BSS_COLOR;
	}

	ieee80211_link_info_change_notify(sdata, link, err);
	return 0;
}

static void ieee80211_free_next_beacon(struct ieee80211_link_data *link)
{
	if (!link->u.ap.next_beacon)
		return;

	kfree(link->u.ap.next_beacon->mbssid_ies);
	kfree(link->u.ap.next_beacon->rnr_ies);
	kfree(link->u.ap.next_beacon);
	link->u.ap.next_beacon = NULL;
}

static int ieee80211_stop_ap(struct wiphy *wiphy, struct net_device *dev,
			     unsigned int link_id)
{
	struct ieee80211_sub_if_data *sdata = IEEE80211_DEV_TO_SUB_IF(dev);
	struct ieee80211_sub_if_data *vlan;
	struct ieee80211_local *local = sdata->local;
	struct beacon_data *old_beacon;
	struct probe_resp *old_probe_resp;
	struct fils_discovery_data *old_fils_discovery;
	struct unsol_bcast_probe_resp_data *old_unsol_bcast_probe_resp;
	struct cfg80211_chan_def chandef;
	struct ieee80211_link_data *link =
		sdata_dereference(sdata->link[link_id], sdata);
	struct ieee80211_bss_conf *link_conf = link->conf;

	sdata_assert_lock(sdata);

	old_beacon = sdata_dereference(link->u.ap.beacon, sdata);
	if (!old_beacon)
		return -ENOENT;
	old_probe_resp = sdata_dereference(link->u.ap.probe_resp,
					   sdata);
	old_fils_discovery = sdata_dereference(link->u.ap.fils_discovery,
					       sdata);
	old_unsol_bcast_probe_resp =
		sdata_dereference(link->u.ap.unsol_bcast_probe_resp,
				  sdata);

	/* abort any running channel switch or color change */
	mutex_lock(&local->mtx);
	link_conf->csa_active = false;
	link_conf->color_change_active = false;
	if (link->csa_block_tx) {
		ieee80211_wake_vif_queues(local, sdata,
					  IEEE80211_QUEUE_STOP_REASON_CSA);
		link->csa_block_tx = false;
	}

	mutex_unlock(&local->mtx);

	ieee80211_free_next_beacon(link);

	/* turn off carrier for this interface and dependent VLANs */
	list_for_each_entry(vlan, &sdata->u.ap.vlans, u.vlan.list)
		netif_carrier_off(vlan->dev);
	netif_carrier_off(dev);

	/* remove beacon and probe response */
	sdata->u.ap.active = false;
	RCU_INIT_POINTER(link->u.ap.beacon, NULL);
	RCU_INIT_POINTER(link->u.ap.probe_resp, NULL);
	RCU_INIT_POINTER(link->u.ap.fils_discovery, NULL);
	RCU_INIT_POINTER(link->u.ap.unsol_bcast_probe_resp, NULL);
	kfree_rcu(old_beacon, rcu_head);
	if (old_probe_resp)
		kfree_rcu(old_probe_resp, rcu_head);
	if (old_fils_discovery)
		kfree_rcu(old_fils_discovery, rcu_head);
	if (old_unsol_bcast_probe_resp)
		kfree_rcu(old_unsol_bcast_probe_resp, rcu_head);

	kfree(link_conf->ftmr_params);
	link_conf->ftmr_params = NULL;

	sdata->vif.mbssid_tx_vif = NULL;
	link_conf->bssid_index = 0;
	link_conf->nontransmitted = false;
	link_conf->ema_ap = false;
	link_conf->bssid_indicator = 0;

	__sta_info_flush(sdata, true);
	ieee80211_free_keys(sdata, true);

	link_conf->enable_beacon = false;
	sdata->beacon_rate_set = false;
	sdata->vif.cfg.ssid_len = 0;
	clear_bit(SDATA_STATE_OFFCHANNEL_BEACON_STOPPED, &sdata->state);
	ieee80211_link_info_change_notify(sdata, link,
					  BSS_CHANGED_BEACON_ENABLED);

	if (sdata->wdev.cac_started) {
		chandef = link_conf->chandef;
		cancel_delayed_work_sync(&link->dfs_cac_timer_work);
		cfg80211_cac_event(sdata->dev, &chandef,
				   NL80211_RADAR_CAC_ABORTED,
				   GFP_KERNEL);
	}

	drv_stop_ap(sdata->local, sdata, link_conf);

	/* free all potentially still buffered bcast frames */
	local->total_ps_buffered -= skb_queue_len(&sdata->u.ap.ps.bc_buf);
	ieee80211_purge_tx_queue(&local->hw, &sdata->u.ap.ps.bc_buf);

	mutex_lock(&local->mtx);
	ieee80211_link_copy_chanctx_to_vlans(link, true);
	ieee80211_link_release_channel(link);
	mutex_unlock(&local->mtx);

	return 0;
}

static int sta_apply_auth_flags(struct ieee80211_local *local,
				struct sta_info *sta,
				u32 mask, u32 set)
{
	int ret;

	if (mask & BIT(NL80211_STA_FLAG_AUTHENTICATED) &&
	    set & BIT(NL80211_STA_FLAG_AUTHENTICATED) &&
	    !test_sta_flag(sta, WLAN_STA_AUTH)) {
		ret = sta_info_move_state(sta, IEEE80211_STA_AUTH);
		if (ret)
			return ret;
	}

	if (mask & BIT(NL80211_STA_FLAG_ASSOCIATED) &&
	    set & BIT(NL80211_STA_FLAG_ASSOCIATED) &&
	    !test_sta_flag(sta, WLAN_STA_ASSOC)) {
		/*
		 * When peer becomes associated, init rate control as
		 * well. Some drivers require rate control initialized
		 * before drv_sta_state() is called.
		 */
		if (!test_sta_flag(sta, WLAN_STA_RATE_CONTROL))
			rate_control_rate_init(sta);

		ret = sta_info_move_state(sta, IEEE80211_STA_ASSOC);
		if (ret)
			return ret;
	}

	if (mask & BIT(NL80211_STA_FLAG_AUTHORIZED)) {
		if (set & BIT(NL80211_STA_FLAG_AUTHORIZED))
			ret = sta_info_move_state(sta, IEEE80211_STA_AUTHORIZED);
		else if (test_sta_flag(sta, WLAN_STA_AUTHORIZED))
			ret = sta_info_move_state(sta, IEEE80211_STA_ASSOC);
		else
			ret = 0;
		if (ret)
			return ret;
	}

	if (mask & BIT(NL80211_STA_FLAG_ASSOCIATED) &&
	    !(set & BIT(NL80211_STA_FLAG_ASSOCIATED)) &&
	    test_sta_flag(sta, WLAN_STA_ASSOC)) {
		ret = sta_info_move_state(sta, IEEE80211_STA_AUTH);
		if (ret)
			return ret;
	}

	if (mask & BIT(NL80211_STA_FLAG_AUTHENTICATED) &&
	    !(set & BIT(NL80211_STA_FLAG_AUTHENTICATED)) &&
	    test_sta_flag(sta, WLAN_STA_AUTH)) {
		ret = sta_info_move_state(sta, IEEE80211_STA_NONE);
		if (ret)
			return ret;
	}

	return 0;
}

static void sta_apply_mesh_params(struct ieee80211_local *local,
				  struct sta_info *sta,
				  struct station_parameters *params)
{
#ifdef CONFIG_MAC80211_MESH
	struct ieee80211_sub_if_data *sdata = sta->sdata;
	u32 changed = 0;

	if (params->sta_modify_mask & STATION_PARAM_APPLY_PLINK_STATE) {
		switch (params->plink_state) {
		case NL80211_PLINK_ESTAB:
			if (sta->mesh->plink_state != NL80211_PLINK_ESTAB)
				changed = mesh_plink_inc_estab_count(sdata);
			sta->mesh->plink_state = params->plink_state;
			sta->mesh->aid = params->peer_aid;

			ieee80211_mps_sta_status_update(sta);
			changed |= ieee80211_mps_set_sta_local_pm(sta,
				      sdata->u.mesh.mshcfg.power_mode);

			ewma_mesh_tx_rate_avg_init(&sta->mesh->tx_rate_avg);
			/* init at low value */
			ewma_mesh_tx_rate_avg_add(&sta->mesh->tx_rate_avg, 10);

			break;
		case NL80211_PLINK_LISTEN:
		case NL80211_PLINK_BLOCKED:
		case NL80211_PLINK_OPN_SNT:
		case NL80211_PLINK_OPN_RCVD:
		case NL80211_PLINK_CNF_RCVD:
		case NL80211_PLINK_HOLDING:
			if (sta->mesh->plink_state == NL80211_PLINK_ESTAB)
				changed = mesh_plink_dec_estab_count(sdata);
			sta->mesh->plink_state = params->plink_state;

			ieee80211_mps_sta_status_update(sta);
			changed |= ieee80211_mps_set_sta_local_pm(sta,
					NL80211_MESH_POWER_UNKNOWN);
			break;
		default:
			/*  nothing  */
			break;
		}
	}

	switch (params->plink_action) {
	case NL80211_PLINK_ACTION_NO_ACTION:
		/* nothing */
		break;
	case NL80211_PLINK_ACTION_OPEN:
		changed |= mesh_plink_open(sta);
		break;
	case NL80211_PLINK_ACTION_BLOCK:
		changed |= mesh_plink_block(sta);
		break;
	}

	if (params->local_pm)
		changed |= ieee80211_mps_set_sta_local_pm(sta,
							  params->local_pm);

	ieee80211_mbss_info_change_notify(sdata, changed);
#endif
}

static int sta_link_apply_parameters(struct ieee80211_local *local,
				     struct sta_info *sta, bool new_link,
				     struct link_station_parameters *params)
{
	int ret = 0;
	struct ieee80211_supported_band *sband;
	struct ieee80211_sub_if_data *sdata = sta->sdata;
	u32 link_id = params->link_id < 0 ? 0 : params->link_id;
	struct ieee80211_link_data *link =
		sdata_dereference(sdata->link[link_id], sdata);
	struct link_sta_info *link_sta =
		rcu_dereference_protected(sta->link[link_id],
					  lockdep_is_held(&local->sta_mtx));

	/*
	 * If there are no changes, then accept a link that doesn't exist,
	 * unless it's a new link.
	 */
	if (params->link_id < 0 && !new_link &&
	    !params->link_mac && !params->txpwr_set &&
	    !params->supported_rates_len &&
	    !params->ht_capa && !params->vht_capa &&
	    !params->he_capa && !params->eht_capa &&
	    !params->opmode_notif_used)
		return 0;

	if (!link || !link_sta)
		return -EINVAL;

	sband = ieee80211_get_link_sband(link);
	if (!sband)
		return -EINVAL;

	if (params->link_mac) {
		if (new_link) {
			memcpy(link_sta->addr, params->link_mac, ETH_ALEN);
			memcpy(link_sta->pub->addr, params->link_mac, ETH_ALEN);
		} else if (!ether_addr_equal(link_sta->addr,
					     params->link_mac)) {
			return -EINVAL;
		}
	} else if (new_link) {
		return -EINVAL;
	}

	if (params->txpwr_set) {
		link_sta->pub->txpwr.type = params->txpwr.type;
		if (params->txpwr.type == NL80211_TX_POWER_LIMITED)
			link_sta->pub->txpwr.power = params->txpwr.power;
		ret = drv_sta_set_txpwr(local, sdata, sta);
		if (ret)
			return ret;
	}

	if (params->supported_rates &&
	    params->supported_rates_len) {
		ieee80211_parse_bitrates(link->conf->chandef.width,
					 sband, params->supported_rates,
					 params->supported_rates_len,
					 &link_sta->pub->supp_rates[sband->band]);
	}

	if (params->ht_capa)
		ieee80211_ht_cap_ie_to_sta_ht_cap(sdata, sband,
						  params->ht_capa, link_sta);

	/* VHT can override some HT caps such as the A-MSDU max length */
	if (params->vht_capa)
		ieee80211_vht_cap_ie_to_sta_vht_cap(sdata, sband,
						    params->vht_capa, link_sta);

	if (params->he_capa)
		ieee80211_he_cap_ie_to_sta_he_cap(sdata, sband,
						  (void *)params->he_capa,
						  params->he_capa_len,
						  (void *)params->he_6ghz_capa,
						  link_sta);

	if (params->he_capa && params->eht_capa)
		ieee80211_eht_cap_ie_to_sta_eht_cap(sdata, sband,
						    (u8 *)params->he_capa,
						    params->he_capa_len,
						    params->eht_capa,
						    params->eht_capa_len,
						    link_sta);

	if (params->opmode_notif_used) {
		/* returned value is only needed for rc update, but the
		 * rc isn't initialized here yet, so ignore it
		 */
		__ieee80211_vht_handle_opmode(sdata, link_sta,
					      params->opmode_notif,
					      sband->band);
	}

	return ret;
}

static int sta_apply_parameters(struct ieee80211_local *local,
				struct sta_info *sta,
				struct station_parameters *params)
{
	struct ieee80211_sub_if_data *sdata = sta->sdata;
	u32 mask, set;
	int ret = 0;

	mask = params->sta_flags_mask;
	set = params->sta_flags_set;

	if (ieee80211_vif_is_mesh(&sdata->vif)) {
		/*
		 * In mesh mode, ASSOCIATED isn't part of the nl80211
		 * API but must follow AUTHENTICATED for driver state.
		 */
		if (mask & BIT(NL80211_STA_FLAG_AUTHENTICATED))
			mask |= BIT(NL80211_STA_FLAG_ASSOCIATED);
		if (set & BIT(NL80211_STA_FLAG_AUTHENTICATED))
			set |= BIT(NL80211_STA_FLAG_ASSOCIATED);
	} else if (test_sta_flag(sta, WLAN_STA_TDLS_PEER)) {
		/*
		 * TDLS -- everything follows authorized, but
		 * only becoming authorized is possible, not
		 * going back
		 */
		if (set & BIT(NL80211_STA_FLAG_AUTHORIZED)) {
			set |= BIT(NL80211_STA_FLAG_AUTHENTICATED) |
			       BIT(NL80211_STA_FLAG_ASSOCIATED);
			mask |= BIT(NL80211_STA_FLAG_AUTHENTICATED) |
				BIT(NL80211_STA_FLAG_ASSOCIATED);
		}
	}

	if (mask & BIT(NL80211_STA_FLAG_WME) &&
	    local->hw.queues >= IEEE80211_NUM_ACS)
		sta->sta.wme = set & BIT(NL80211_STA_FLAG_WME);

	/* auth flags will be set later for TDLS,
	 * and for unassociated stations that move to associated */
	if (!test_sta_flag(sta, WLAN_STA_TDLS_PEER) &&
	    !((mask & BIT(NL80211_STA_FLAG_ASSOCIATED)) &&
	      (set & BIT(NL80211_STA_FLAG_ASSOCIATED)))) {
		ret = sta_apply_auth_flags(local, sta, mask, set);
		if (ret)
			return ret;
	}

	if (mask & BIT(NL80211_STA_FLAG_SHORT_PREAMBLE)) {
		if (set & BIT(NL80211_STA_FLAG_SHORT_PREAMBLE))
			set_sta_flag(sta, WLAN_STA_SHORT_PREAMBLE);
		else
			clear_sta_flag(sta, WLAN_STA_SHORT_PREAMBLE);
	}

	if (mask & BIT(NL80211_STA_FLAG_MFP)) {
		sta->sta.mfp = !!(set & BIT(NL80211_STA_FLAG_MFP));
		if (set & BIT(NL80211_STA_FLAG_MFP))
			set_sta_flag(sta, WLAN_STA_MFP);
		else
			clear_sta_flag(sta, WLAN_STA_MFP);
	}

	if (mask & BIT(NL80211_STA_FLAG_TDLS_PEER)) {
		if (set & BIT(NL80211_STA_FLAG_TDLS_PEER))
			set_sta_flag(sta, WLAN_STA_TDLS_PEER);
		else
			clear_sta_flag(sta, WLAN_STA_TDLS_PEER);
	}

	/* mark TDLS channel switch support, if the AP allows it */
	if (test_sta_flag(sta, WLAN_STA_TDLS_PEER) &&
	    !sdata->deflink.u.mgd.tdls_chan_switch_prohibited &&
	    params->ext_capab_len >= 4 &&
	    params->ext_capab[3] & WLAN_EXT_CAPA4_TDLS_CHAN_SWITCH)
		set_sta_flag(sta, WLAN_STA_TDLS_CHAN_SWITCH);

	if (test_sta_flag(sta, WLAN_STA_TDLS_PEER) &&
	    !sdata->u.mgd.tdls_wider_bw_prohibited &&
	    ieee80211_hw_check(&local->hw, TDLS_WIDER_BW) &&
	    params->ext_capab_len >= 8 &&
	    params->ext_capab[7] & WLAN_EXT_CAPA8_TDLS_WIDE_BW_ENABLED)
		set_sta_flag(sta, WLAN_STA_TDLS_WIDER_BW);

	if (params->sta_modify_mask & STATION_PARAM_APPLY_UAPSD) {
		sta->sta.uapsd_queues = params->uapsd_queues;
		sta->sta.max_sp = params->max_sp;
	}

	ieee80211_sta_set_max_amsdu_subframes(sta, params->ext_capab,
					      params->ext_capab_len);

	/*
	 * cfg80211 validates this (1-2007) and allows setting the AID
	 * only when creating a new station entry
	 */
	if (params->aid)
		sta->sta.aid = params->aid;

	/*
	 * Some of the following updates would be racy if called on an
	 * existing station, via ieee80211_change_station(). However,
	 * all such changes are rejected by cfg80211 except for updates
	 * changing the supported rates on an existing but not yet used
	 * TDLS peer.
	 */

	if (params->listen_interval >= 0)
		sta->listen_interval = params->listen_interval;

	ret = sta_link_apply_parameters(local, sta, false,
					&params->link_sta_params);
	if (ret)
		return ret;

	if (params->support_p2p_ps >= 0)
		sta->sta.support_p2p_ps = params->support_p2p_ps;

	if (ieee80211_vif_is_mesh(&sdata->vif))
		sta_apply_mesh_params(local, sta, params);

	if (params->airtime_weight)
		sta->airtime_weight = params->airtime_weight;

	/* set the STA state after all sta info from usermode has been set */
	if (test_sta_flag(sta, WLAN_STA_TDLS_PEER) ||
	    set & BIT(NL80211_STA_FLAG_ASSOCIATED)) {
		ret = sta_apply_auth_flags(local, sta, mask, set);
		if (ret)
			return ret;
	}

	/* Mark the STA as MLO if MLD MAC address is available */
	if (params->link_sta_params.mld_mac)
		sta->sta.mlo = true;

	return 0;
}

static int ieee80211_add_station(struct wiphy *wiphy, struct net_device *dev,
				 const u8 *mac,
				 struct station_parameters *params)
{
	struct ieee80211_local *local = wiphy_priv(wiphy);
	struct sta_info *sta;
	struct ieee80211_sub_if_data *sdata;
	int err;

	if (params->vlan) {
		sdata = IEEE80211_DEV_TO_SUB_IF(params->vlan);

		if (sdata->vif.type != NL80211_IFTYPE_AP_VLAN &&
		    sdata->vif.type != NL80211_IFTYPE_AP)
			return -EINVAL;
	} else
		sdata = IEEE80211_DEV_TO_SUB_IF(dev);

	if (ether_addr_equal(mac, sdata->vif.addr))
		return -EINVAL;

	if (!is_valid_ether_addr(mac))
		return -EINVAL;

	if (params->sta_flags_set & BIT(NL80211_STA_FLAG_TDLS_PEER) &&
	    sdata->vif.type == NL80211_IFTYPE_STATION &&
	    !sdata->u.mgd.associated)
		return -EINVAL;

	/*
	 * If we have a link ID, it can be a non-MLO station on an AP MLD,
	 * but we need to have a link_mac in that case as well, so use the
	 * STA's MAC address in that case.
	 */
	if (params->link_sta_params.link_id >= 0)
		sta = sta_info_alloc_with_link(sdata, mac,
					       params->link_sta_params.link_id,
					       params->link_sta_params.link_mac ?: mac,
					       GFP_KERNEL);
	else
		sta = sta_info_alloc(sdata, mac, GFP_KERNEL);

	if (!sta)
		return -ENOMEM;

	if (params->sta_flags_set & BIT(NL80211_STA_FLAG_TDLS_PEER))
		sta->sta.tdls = true;

	/* Though the mutex is not needed here (since the station is not
	 * visible yet), sta_apply_parameters (and inner functions) require
	 * the mutex due to other paths.
	 */
	mutex_lock(&local->sta_mtx);
	err = sta_apply_parameters(local, sta, params);
	mutex_unlock(&local->sta_mtx);
	if (err) {
		sta_info_free(local, sta);
		return err;
	}

	/*
	 * for TDLS and for unassociated station, rate control should be
	 * initialized only when rates are known and station is marked
	 * authorized/associated
	 */
	if (!test_sta_flag(sta, WLAN_STA_TDLS_PEER) &&
	    test_sta_flag(sta, WLAN_STA_ASSOC))
		rate_control_rate_init(sta);

	return sta_info_insert(sta);
}

static int ieee80211_del_station(struct wiphy *wiphy, struct net_device *dev,
				 struct station_del_parameters *params)
{
	struct ieee80211_sub_if_data *sdata;

	sdata = IEEE80211_DEV_TO_SUB_IF(dev);

	if (params->mac)
		return sta_info_destroy_addr_bss(sdata, params->mac);

	sta_info_flush(sdata);
	return 0;
}

static int ieee80211_change_station(struct wiphy *wiphy,
				    struct net_device *dev, const u8 *mac,
				    struct station_parameters *params)
{
	struct ieee80211_sub_if_data *sdata = IEEE80211_DEV_TO_SUB_IF(dev);
	struct ieee80211_local *local = wiphy_priv(wiphy);
	struct sta_info *sta;
	struct ieee80211_sub_if_data *vlansdata;
	enum cfg80211_station_type statype;
	int err;

	mutex_lock(&local->sta_mtx);

	sta = sta_info_get_bss(sdata, mac);
	if (!sta) {
		err = -ENOENT;
		goto out_err;
	}

	switch (sdata->vif.type) {
	case NL80211_IFTYPE_MESH_POINT:
		if (sdata->u.mesh.user_mpm)
			statype = CFG80211_STA_MESH_PEER_USER;
		else
			statype = CFG80211_STA_MESH_PEER_KERNEL;
		break;
	case NL80211_IFTYPE_ADHOC:
		statype = CFG80211_STA_IBSS;
		break;
	case NL80211_IFTYPE_STATION:
		if (!test_sta_flag(sta, WLAN_STA_TDLS_PEER)) {
			statype = CFG80211_STA_AP_STA;
			break;
		}
		if (test_sta_flag(sta, WLAN_STA_AUTHORIZED))
			statype = CFG80211_STA_TDLS_PEER_ACTIVE;
		else
			statype = CFG80211_STA_TDLS_PEER_SETUP;
		break;
	case NL80211_IFTYPE_AP:
	case NL80211_IFTYPE_AP_VLAN:
		if (test_sta_flag(sta, WLAN_STA_ASSOC))
			statype = CFG80211_STA_AP_CLIENT;
		else
			statype = CFG80211_STA_AP_CLIENT_UNASSOC;
		break;
	default:
		err = -EOPNOTSUPP;
		goto out_err;
	}

	err = cfg80211_check_station_change(wiphy, params, statype);
	if (err)
		goto out_err;

	if (params->vlan && params->vlan != sta->sdata->dev) {
		vlansdata = IEEE80211_DEV_TO_SUB_IF(params->vlan);

		if (params->vlan->ieee80211_ptr->use_4addr) {
			if (vlansdata->u.vlan.sta) {
				err = -EBUSY;
				goto out_err;
			}

			rcu_assign_pointer(vlansdata->u.vlan.sta, sta);
			__ieee80211_check_fast_rx_iface(vlansdata);
			drv_sta_set_4addr(local, sta->sdata, &sta->sta, true);
		}

		if (sta->sdata->vif.type == NL80211_IFTYPE_AP_VLAN &&
		    sta->sdata->u.vlan.sta) {
			ieee80211_clear_fast_rx(sta);
			RCU_INIT_POINTER(sta->sdata->u.vlan.sta, NULL);
		}

		if (test_sta_flag(sta, WLAN_STA_AUTHORIZED))
			ieee80211_vif_dec_num_mcast(sta->sdata);

		sta->sdata = vlansdata;
		ieee80211_check_fast_xmit(sta);

		if (test_sta_flag(sta, WLAN_STA_AUTHORIZED)) {
			ieee80211_vif_inc_num_mcast(sta->sdata);
			cfg80211_send_layer2_update(sta->sdata->dev,
						    sta->sta.addr);
		}
	}

	/* we use sta_info_get_bss() so this might be different */
	if (sdata != sta->sdata) {
		mutex_lock_nested(&sta->sdata->wdev.mtx, 1);
		err = sta_apply_parameters(local, sta, params);
		mutex_unlock(&sta->sdata->wdev.mtx);
	} else {
		err = sta_apply_parameters(local, sta, params);
	}
	if (err)
		goto out_err;

	mutex_unlock(&local->sta_mtx);

	if (sdata->vif.type == NL80211_IFTYPE_STATION &&
	    params->sta_flags_mask & BIT(NL80211_STA_FLAG_AUTHORIZED)) {
		ieee80211_recalc_ps(local);
		ieee80211_recalc_ps_vif(sdata);
	}

	return 0;
out_err:
	mutex_unlock(&local->sta_mtx);
	return err;
}

#ifdef CONFIG_MAC80211_MESH
static int ieee80211_add_mpath(struct wiphy *wiphy, struct net_device *dev,
			       const u8 *dst, const u8 *next_hop)
{
	struct ieee80211_sub_if_data *sdata;
	struct mesh_path *mpath;
	struct sta_info *sta;

	sdata = IEEE80211_DEV_TO_SUB_IF(dev);

	rcu_read_lock();
	sta = sta_info_get(sdata, next_hop);
	if (!sta) {
		rcu_read_unlock();
		return -ENOENT;
	}

	mpath = mesh_path_add(sdata, dst);
	if (IS_ERR(mpath)) {
		rcu_read_unlock();
		return PTR_ERR(mpath);
	}

	mesh_path_fix_nexthop(mpath, sta);

	rcu_read_unlock();
	return 0;
}

static int ieee80211_del_mpath(struct wiphy *wiphy, struct net_device *dev,
			       const u8 *dst)
{
	struct ieee80211_sub_if_data *sdata = IEEE80211_DEV_TO_SUB_IF(dev);

	if (dst)
		return mesh_path_del(sdata, dst);

	mesh_path_flush_by_iface(sdata);
	return 0;
}

static int ieee80211_change_mpath(struct wiphy *wiphy, struct net_device *dev,
				  const u8 *dst, const u8 *next_hop)
{
	struct ieee80211_sub_if_data *sdata;
	struct mesh_path *mpath;
	struct sta_info *sta;

	sdata = IEEE80211_DEV_TO_SUB_IF(dev);

	rcu_read_lock();

	sta = sta_info_get(sdata, next_hop);
	if (!sta) {
		rcu_read_unlock();
		return -ENOENT;
	}

	mpath = mesh_path_lookup(sdata, dst);
	if (!mpath) {
		rcu_read_unlock();
		return -ENOENT;
	}

	mesh_path_fix_nexthop(mpath, sta);

	rcu_read_unlock();
	return 0;
}

static void mpath_set_pinfo(struct mesh_path *mpath, u8 *next_hop,
			    struct mpath_info *pinfo)
{
	struct sta_info *next_hop_sta = rcu_dereference(mpath->next_hop);

	if (next_hop_sta)
		memcpy(next_hop, next_hop_sta->sta.addr, ETH_ALEN);
	else
		eth_zero_addr(next_hop);

	memset(pinfo, 0, sizeof(*pinfo));

	pinfo->generation = mpath->sdata->u.mesh.mesh_paths_generation;

	pinfo->filled = MPATH_INFO_FRAME_QLEN |
			MPATH_INFO_SN |
			MPATH_INFO_METRIC |
			MPATH_INFO_EXPTIME |
			MPATH_INFO_DISCOVERY_TIMEOUT |
			MPATH_INFO_DISCOVERY_RETRIES |
			MPATH_INFO_FLAGS |
			MPATH_INFO_HOP_COUNT |
			MPATH_INFO_PATH_CHANGE;

	pinfo->frame_qlen = mpath->frame_queue.qlen;
	pinfo->sn = mpath->sn;
	pinfo->metric = mpath->metric;
	if (time_before(jiffies, mpath->exp_time))
		pinfo->exptime = jiffies_to_msecs(mpath->exp_time - jiffies);
	pinfo->discovery_timeout =
			jiffies_to_msecs(mpath->discovery_timeout);
	pinfo->discovery_retries = mpath->discovery_retries;
	if (mpath->flags & MESH_PATH_ACTIVE)
		pinfo->flags |= NL80211_MPATH_FLAG_ACTIVE;
	if (mpath->flags & MESH_PATH_RESOLVING)
		pinfo->flags |= NL80211_MPATH_FLAG_RESOLVING;
	if (mpath->flags & MESH_PATH_SN_VALID)
		pinfo->flags |= NL80211_MPATH_FLAG_SN_VALID;
	if (mpath->flags & MESH_PATH_FIXED)
		pinfo->flags |= NL80211_MPATH_FLAG_FIXED;
	if (mpath->flags & MESH_PATH_RESOLVED)
		pinfo->flags |= NL80211_MPATH_FLAG_RESOLVED;
	pinfo->hop_count = mpath->hop_count;
	pinfo->path_change_count = mpath->path_change_count;
}

static int ieee80211_get_mpath(struct wiphy *wiphy, struct net_device *dev,
			       u8 *dst, u8 *next_hop, struct mpath_info *pinfo)

{
	struct ieee80211_sub_if_data *sdata;
	struct mesh_path *mpath;

	sdata = IEEE80211_DEV_TO_SUB_IF(dev);

	rcu_read_lock();
	mpath = mesh_path_lookup(sdata, dst);
	if (!mpath) {
		rcu_read_unlock();
		return -ENOENT;
	}
	memcpy(dst, mpath->dst, ETH_ALEN);
	mpath_set_pinfo(mpath, next_hop, pinfo);
	rcu_read_unlock();
	return 0;
}

static int ieee80211_dump_mpath(struct wiphy *wiphy, struct net_device *dev,
				int idx, u8 *dst, u8 *next_hop,
				struct mpath_info *pinfo)
{
	struct ieee80211_sub_if_data *sdata;
	struct mesh_path *mpath;

	sdata = IEEE80211_DEV_TO_SUB_IF(dev);

	rcu_read_lock();
	mpath = mesh_path_lookup_by_idx(sdata, idx);
	if (!mpath) {
		rcu_read_unlock();
		return -ENOENT;
	}
	memcpy(dst, mpath->dst, ETH_ALEN);
	mpath_set_pinfo(mpath, next_hop, pinfo);
	rcu_read_unlock();
	return 0;
}

static void mpp_set_pinfo(struct mesh_path *mpath, u8 *mpp,
			  struct mpath_info *pinfo)
{
	memset(pinfo, 0, sizeof(*pinfo));
	memcpy(mpp, mpath->mpp, ETH_ALEN);

	pinfo->generation = mpath->sdata->u.mesh.mpp_paths_generation;
}

static int ieee80211_get_mpp(struct wiphy *wiphy, struct net_device *dev,
			     u8 *dst, u8 *mpp, struct mpath_info *pinfo)

{
	struct ieee80211_sub_if_data *sdata;
	struct mesh_path *mpath;

	sdata = IEEE80211_DEV_TO_SUB_IF(dev);

	rcu_read_lock();
	mpath = mpp_path_lookup(sdata, dst);
	if (!mpath) {
		rcu_read_unlock();
		return -ENOENT;
	}
	memcpy(dst, mpath->dst, ETH_ALEN);
	mpp_set_pinfo(mpath, mpp, pinfo);
	rcu_read_unlock();
	return 0;
}

static int ieee80211_dump_mpp(struct wiphy *wiphy, struct net_device *dev,
			      int idx, u8 *dst, u8 *mpp,
			      struct mpath_info *pinfo)
{
	struct ieee80211_sub_if_data *sdata;
	struct mesh_path *mpath;

	sdata = IEEE80211_DEV_TO_SUB_IF(dev);

	rcu_read_lock();
	mpath = mpp_path_lookup_by_idx(sdata, idx);
	if (!mpath) {
		rcu_read_unlock();
		return -ENOENT;
	}
	memcpy(dst, mpath->dst, ETH_ALEN);
	mpp_set_pinfo(mpath, mpp, pinfo);
	rcu_read_unlock();
	return 0;
}

static int ieee80211_get_mesh_config(struct wiphy *wiphy,
				struct net_device *dev,
				struct mesh_config *conf)
{
	struct ieee80211_sub_if_data *sdata;
	sdata = IEEE80211_DEV_TO_SUB_IF(dev);

	memcpy(conf, &(sdata->u.mesh.mshcfg), sizeof(struct mesh_config));
	return 0;
}

static inline bool _chg_mesh_attr(enum nl80211_meshconf_params parm, u32 mask)
{
	return (mask >> (parm-1)) & 0x1;
}

static int copy_mesh_setup(struct ieee80211_if_mesh *ifmsh,
		const struct mesh_setup *setup)
{
	u8 *new_ie;
	struct ieee80211_sub_if_data *sdata = container_of(ifmsh,
					struct ieee80211_sub_if_data, u.mesh);
	int i;

	/* allocate information elements */
	new_ie = NULL;

	if (setup->ie_len) {
		new_ie = kmemdup(setup->ie, setup->ie_len,
				GFP_KERNEL);
		if (!new_ie)
			return -ENOMEM;
	}
	ifmsh->ie_len = setup->ie_len;
	ifmsh->ie = new_ie;

	/* now copy the rest of the setup parameters */
	ifmsh->mesh_id_len = setup->mesh_id_len;
	memcpy(ifmsh->mesh_id, setup->mesh_id, ifmsh->mesh_id_len);
	ifmsh->mesh_sp_id = setup->sync_method;
	ifmsh->mesh_pp_id = setup->path_sel_proto;
	ifmsh->mesh_pm_id = setup->path_metric;
	ifmsh->user_mpm = setup->user_mpm;
	ifmsh->mesh_auth_id = setup->auth_id;
	ifmsh->security = IEEE80211_MESH_SEC_NONE;
	ifmsh->userspace_handles_dfs = setup->userspace_handles_dfs;
	if (setup->is_authenticated)
		ifmsh->security |= IEEE80211_MESH_SEC_AUTHED;
	if (setup->is_secure)
		ifmsh->security |= IEEE80211_MESH_SEC_SECURED;

	/* mcast rate setting in Mesh Node */
	memcpy(sdata->vif.bss_conf.mcast_rate, setup->mcast_rate,
						sizeof(setup->mcast_rate));
	sdata->vif.bss_conf.basic_rates = setup->basic_rates;

	sdata->vif.bss_conf.beacon_int = setup->beacon_interval;
	sdata->vif.bss_conf.dtim_period = setup->dtim_period;

	sdata->beacon_rate_set = false;
	if (wiphy_ext_feature_isset(sdata->local->hw.wiphy,
				    NL80211_EXT_FEATURE_BEACON_RATE_LEGACY)) {
		for (i = 0; i < NUM_NL80211_BANDS; i++) {
			sdata->beacon_rateidx_mask[i] =
				setup->beacon_rate.control[i].legacy;
			if (sdata->beacon_rateidx_mask[i])
				sdata->beacon_rate_set = true;
		}
	}

	return 0;
}

static int ieee80211_update_mesh_config(struct wiphy *wiphy,
					struct net_device *dev, u32 mask,
					const struct mesh_config *nconf)
{
	struct mesh_config *conf;
	struct ieee80211_sub_if_data *sdata;
	struct ieee80211_if_mesh *ifmsh;

	sdata = IEEE80211_DEV_TO_SUB_IF(dev);
	ifmsh = &sdata->u.mesh;

	/* Set the config options which we are interested in setting */
	conf = &(sdata->u.mesh.mshcfg);
	if (_chg_mesh_attr(NL80211_MESHCONF_RETRY_TIMEOUT, mask))
		conf->dot11MeshRetryTimeout = nconf->dot11MeshRetryTimeout;
	if (_chg_mesh_attr(NL80211_MESHCONF_CONFIRM_TIMEOUT, mask))
		conf->dot11MeshConfirmTimeout = nconf->dot11MeshConfirmTimeout;
	if (_chg_mesh_attr(NL80211_MESHCONF_HOLDING_TIMEOUT, mask))
		conf->dot11MeshHoldingTimeout = nconf->dot11MeshHoldingTimeout;
	if (_chg_mesh_attr(NL80211_MESHCONF_MAX_PEER_LINKS, mask))
		conf->dot11MeshMaxPeerLinks = nconf->dot11MeshMaxPeerLinks;
	if (_chg_mesh_attr(NL80211_MESHCONF_MAX_RETRIES, mask))
		conf->dot11MeshMaxRetries = nconf->dot11MeshMaxRetries;
	if (_chg_mesh_attr(NL80211_MESHCONF_TTL, mask))
		conf->dot11MeshTTL = nconf->dot11MeshTTL;
	if (_chg_mesh_attr(NL80211_MESHCONF_ELEMENT_TTL, mask))
		conf->element_ttl = nconf->element_ttl;
	if (_chg_mesh_attr(NL80211_MESHCONF_AUTO_OPEN_PLINKS, mask)) {
		if (ifmsh->user_mpm)
			return -EBUSY;
		conf->auto_open_plinks = nconf->auto_open_plinks;
	}
	if (_chg_mesh_attr(NL80211_MESHCONF_SYNC_OFFSET_MAX_NEIGHBOR, mask))
		conf->dot11MeshNbrOffsetMaxNeighbor =
			nconf->dot11MeshNbrOffsetMaxNeighbor;
	if (_chg_mesh_attr(NL80211_MESHCONF_HWMP_MAX_PREQ_RETRIES, mask))
		conf->dot11MeshHWMPmaxPREQretries =
			nconf->dot11MeshHWMPmaxPREQretries;
	if (_chg_mesh_attr(NL80211_MESHCONF_PATH_REFRESH_TIME, mask))
		conf->path_refresh_time = nconf->path_refresh_time;
	if (_chg_mesh_attr(NL80211_MESHCONF_MIN_DISCOVERY_TIMEOUT, mask))
		conf->min_discovery_timeout = nconf->min_discovery_timeout;
	if (_chg_mesh_attr(NL80211_MESHCONF_HWMP_ACTIVE_PATH_TIMEOUT, mask))
		conf->dot11MeshHWMPactivePathTimeout =
			nconf->dot11MeshHWMPactivePathTimeout;
	if (_chg_mesh_attr(NL80211_MESHCONF_HWMP_PREQ_MIN_INTERVAL, mask))
		conf->dot11MeshHWMPpreqMinInterval =
			nconf->dot11MeshHWMPpreqMinInterval;
	if (_chg_mesh_attr(NL80211_MESHCONF_HWMP_PERR_MIN_INTERVAL, mask))
		conf->dot11MeshHWMPperrMinInterval =
			nconf->dot11MeshHWMPperrMinInterval;
	if (_chg_mesh_attr(NL80211_MESHCONF_HWMP_NET_DIAM_TRVS_TIME,
			   mask))
		conf->dot11MeshHWMPnetDiameterTraversalTime =
			nconf->dot11MeshHWMPnetDiameterTraversalTime;
	if (_chg_mesh_attr(NL80211_MESHCONF_HWMP_ROOTMODE, mask)) {
		conf->dot11MeshHWMPRootMode = nconf->dot11MeshHWMPRootMode;
		ieee80211_mesh_root_setup(ifmsh);
	}
	if (_chg_mesh_attr(NL80211_MESHCONF_GATE_ANNOUNCEMENTS, mask)) {
		/* our current gate announcement implementation rides on root
		 * announcements, so require this ifmsh to also be a root node
		 * */
		if (nconf->dot11MeshGateAnnouncementProtocol &&
		    !(conf->dot11MeshHWMPRootMode > IEEE80211_ROOTMODE_ROOT)) {
			conf->dot11MeshHWMPRootMode = IEEE80211_PROACTIVE_RANN;
			ieee80211_mesh_root_setup(ifmsh);
		}
		conf->dot11MeshGateAnnouncementProtocol =
			nconf->dot11MeshGateAnnouncementProtocol;
	}
	if (_chg_mesh_attr(NL80211_MESHCONF_HWMP_RANN_INTERVAL, mask))
		conf->dot11MeshHWMPRannInterval =
			nconf->dot11MeshHWMPRannInterval;
	if (_chg_mesh_attr(NL80211_MESHCONF_FORWARDING, mask))
		conf->dot11MeshForwarding = nconf->dot11MeshForwarding;
	if (_chg_mesh_attr(NL80211_MESHCONF_RSSI_THRESHOLD, mask)) {
		/* our RSSI threshold implementation is supported only for
		 * devices that report signal in dBm.
		 */
		if (!ieee80211_hw_check(&sdata->local->hw, SIGNAL_DBM))
			return -ENOTSUPP;
		conf->rssi_threshold = nconf->rssi_threshold;
	}
	if (_chg_mesh_attr(NL80211_MESHCONF_HT_OPMODE, mask)) {
		conf->ht_opmode = nconf->ht_opmode;
		sdata->vif.bss_conf.ht_operation_mode = nconf->ht_opmode;
		ieee80211_link_info_change_notify(sdata, &sdata->deflink,
						  BSS_CHANGED_HT);
	}
	if (_chg_mesh_attr(NL80211_MESHCONF_HWMP_PATH_TO_ROOT_TIMEOUT, mask))
		conf->dot11MeshHWMPactivePathToRootTimeout =
			nconf->dot11MeshHWMPactivePathToRootTimeout;
	if (_chg_mesh_attr(NL80211_MESHCONF_HWMP_ROOT_INTERVAL, mask))
		conf->dot11MeshHWMProotInterval =
			nconf->dot11MeshHWMProotInterval;
	if (_chg_mesh_attr(NL80211_MESHCONF_HWMP_CONFIRMATION_INTERVAL, mask))
		conf->dot11MeshHWMPconfirmationInterval =
			nconf->dot11MeshHWMPconfirmationInterval;
	if (_chg_mesh_attr(NL80211_MESHCONF_POWER_MODE, mask)) {
		conf->power_mode = nconf->power_mode;
		ieee80211_mps_local_status_update(sdata);
	}
	if (_chg_mesh_attr(NL80211_MESHCONF_AWAKE_WINDOW, mask))
		conf->dot11MeshAwakeWindowDuration =
			nconf->dot11MeshAwakeWindowDuration;
	if (_chg_mesh_attr(NL80211_MESHCONF_PLINK_TIMEOUT, mask))
		conf->plink_timeout = nconf->plink_timeout;
	if (_chg_mesh_attr(NL80211_MESHCONF_CONNECTED_TO_GATE, mask))
		conf->dot11MeshConnectedToMeshGate =
			nconf->dot11MeshConnectedToMeshGate;
	if (_chg_mesh_attr(NL80211_MESHCONF_NOLEARN, mask))
		conf->dot11MeshNolearn = nconf->dot11MeshNolearn;
	if (_chg_mesh_attr(NL80211_MESHCONF_CONNECTED_TO_AS, mask))
		conf->dot11MeshConnectedToAuthServer =
			nconf->dot11MeshConnectedToAuthServer;
	ieee80211_mbss_info_change_notify(sdata, BSS_CHANGED_BEACON);
	return 0;
}

static int ieee80211_join_mesh(struct wiphy *wiphy, struct net_device *dev,
			       const struct mesh_config *conf,
			       const struct mesh_setup *setup)
{
	struct ieee80211_sub_if_data *sdata = IEEE80211_DEV_TO_SUB_IF(dev);
	struct ieee80211_if_mesh *ifmsh = &sdata->u.mesh;
	int err;

	memcpy(&ifmsh->mshcfg, conf, sizeof(struct mesh_config));
	err = copy_mesh_setup(ifmsh, setup);
	if (err)
		return err;

	sdata->control_port_over_nl80211 = setup->control_port_over_nl80211;

	/* can mesh use other SMPS modes? */
	sdata->deflink.smps_mode = IEEE80211_SMPS_OFF;
	sdata->deflink.needed_rx_chains = sdata->local->rx_chains;

	mutex_lock(&sdata->local->mtx);
	err = ieee80211_link_use_channel(&sdata->deflink, &setup->chandef,
					 IEEE80211_CHANCTX_SHARED);
	mutex_unlock(&sdata->local->mtx);
	if (err)
		return err;

	return ieee80211_start_mesh(sdata);
}

static int ieee80211_leave_mesh(struct wiphy *wiphy, struct net_device *dev)
{
	struct ieee80211_sub_if_data *sdata = IEEE80211_DEV_TO_SUB_IF(dev);

	ieee80211_stop_mesh(sdata);
	mutex_lock(&sdata->local->mtx);
	ieee80211_link_release_channel(&sdata->deflink);
	kfree(sdata->u.mesh.ie);
	mutex_unlock(&sdata->local->mtx);

	return 0;
}
#endif

static int ieee80211_change_bss(struct wiphy *wiphy,
				struct net_device *dev,
				struct bss_parameters *params)
{
	struct ieee80211_sub_if_data *sdata = IEEE80211_DEV_TO_SUB_IF(dev);
	struct ieee80211_link_data *link;
	struct ieee80211_supported_band *sband;
	u32 changed = 0;

	link = ieee80211_link_or_deflink(sdata, params->link_id, true);
	if (IS_ERR(link))
		return PTR_ERR(link);

	if (!sdata_dereference(link->u.ap.beacon, sdata))
		return -ENOENT;

	sband = ieee80211_get_link_sband(link);
	if (!sband)
		return -EINVAL;

	if (params->basic_rates) {
		if (!ieee80211_parse_bitrates(link->conf->chandef.width,
					      wiphy->bands[sband->band],
					      params->basic_rates,
					      params->basic_rates_len,
					      &link->conf->basic_rates))
			return -EINVAL;
		changed |= BSS_CHANGED_BASIC_RATES;
		ieee80211_check_rate_mask(link);
	}

	if (params->use_cts_prot >= 0) {
		link->conf->use_cts_prot = params->use_cts_prot;
		changed |= BSS_CHANGED_ERP_CTS_PROT;
	}
	if (params->use_short_preamble >= 0) {
		link->conf->use_short_preamble = params->use_short_preamble;
		changed |= BSS_CHANGED_ERP_PREAMBLE;
	}

	if (!link->conf->use_short_slot &&
	    (sband->band == NL80211_BAND_5GHZ ||
	     sband->band == NL80211_BAND_6GHZ)) {
		link->conf->use_short_slot = true;
		changed |= BSS_CHANGED_ERP_SLOT;
	}

	if (params->use_short_slot_time >= 0) {
		link->conf->use_short_slot = params->use_short_slot_time;
		changed |= BSS_CHANGED_ERP_SLOT;
	}

	if (params->ap_isolate >= 0) {
		if (params->ap_isolate)
			sdata->flags |= IEEE80211_SDATA_DONT_BRIDGE_PACKETS;
		else
			sdata->flags &= ~IEEE80211_SDATA_DONT_BRIDGE_PACKETS;
		ieee80211_check_fast_rx_iface(sdata);
	}

	if (params->ht_opmode >= 0) {
		link->conf->ht_operation_mode = (u16)params->ht_opmode;
		changed |= BSS_CHANGED_HT;
	}

	if (params->p2p_ctwindow >= 0) {
		link->conf->p2p_noa_attr.oppps_ctwindow &=
					~IEEE80211_P2P_OPPPS_CTWINDOW_MASK;
		link->conf->p2p_noa_attr.oppps_ctwindow |=
			params->p2p_ctwindow & IEEE80211_P2P_OPPPS_CTWINDOW_MASK;
		changed |= BSS_CHANGED_P2P_PS;
	}

	if (params->p2p_opp_ps > 0) {
		link->conf->p2p_noa_attr.oppps_ctwindow |=
					IEEE80211_P2P_OPPPS_ENABLE_BIT;
		changed |= BSS_CHANGED_P2P_PS;
	} else if (params->p2p_opp_ps == 0) {
		link->conf->p2p_noa_attr.oppps_ctwindow &=
					~IEEE80211_P2P_OPPPS_ENABLE_BIT;
		changed |= BSS_CHANGED_P2P_PS;
	}

	ieee80211_link_info_change_notify(sdata, link, changed);

	return 0;
}

static int ieee80211_set_txq_params(struct wiphy *wiphy,
				    struct net_device *dev,
				    struct ieee80211_txq_params *params)
{
	struct ieee80211_local *local = wiphy_priv(wiphy);
	struct ieee80211_sub_if_data *sdata = IEEE80211_DEV_TO_SUB_IF(dev);
	struct ieee80211_link_data *link =
		ieee80211_link_or_deflink(sdata, params->link_id, true);
	struct ieee80211_tx_queue_params p;

	if (!local->ops->conf_tx)
		return -EOPNOTSUPP;

	if (local->hw.queues < IEEE80211_NUM_ACS)
		return -EOPNOTSUPP;

	if (IS_ERR(link))
		return PTR_ERR(link);

	memset(&p, 0, sizeof(p));
	p.aifs = params->aifs;
	p.cw_max = params->cwmax;
	p.cw_min = params->cwmin;
	p.txop = params->txop;

	/*
	 * Setting tx queue params disables u-apsd because it's only
	 * called in master mode.
	 */
	p.uapsd = false;

	ieee80211_regulatory_limit_wmm_params(sdata, &p, params->ac);

	link->tx_conf[params->ac] = p;
	if (drv_conf_tx(local, link, params->ac, &p)) {
		wiphy_debug(local->hw.wiphy,
			    "failed to set TX queue parameters for AC %d\n",
			    params->ac);
		return -EINVAL;
	}

	ieee80211_link_info_change_notify(sdata, link,
					  BSS_CHANGED_QOS);

	return 0;
}

#ifdef CONFIG_PM
static int ieee80211_suspend(struct wiphy *wiphy,
			     struct cfg80211_wowlan *wowlan)
{
	return __ieee80211_suspend(wiphy_priv(wiphy), wowlan);
}

static int ieee80211_resume(struct wiphy *wiphy)
{
	return __ieee80211_resume(wiphy_priv(wiphy));
}
#else
#define ieee80211_suspend NULL
#define ieee80211_resume NULL
#endif

static int ieee80211_scan(struct wiphy *wiphy,
			  struct cfg80211_scan_request *req)
{
	struct ieee80211_sub_if_data *sdata;

	sdata = IEEE80211_WDEV_TO_SUB_IF(req->wdev);

	switch (ieee80211_vif_type_p2p(&sdata->vif)) {
	case NL80211_IFTYPE_STATION:
	case NL80211_IFTYPE_ADHOC:
	case NL80211_IFTYPE_MESH_POINT:
	case NL80211_IFTYPE_P2P_CLIENT:
	case NL80211_IFTYPE_P2P_DEVICE:
		break;
	case NL80211_IFTYPE_P2P_GO:
		if (sdata->local->ops->hw_scan)
			break;
		/*
		 * FIXME: implement NoA while scanning in software,
		 * for now fall through to allow scanning only when
		 * beaconing hasn't been configured yet
		 */
		fallthrough;
	case NL80211_IFTYPE_AP:
		/*
		 * If the scan has been forced (and the driver supports
		 * forcing), don't care about being beaconing already.
		 * This will create problems to the attached stations (e.g. all
		 * the frames sent while scanning on other channel will be
		 * lost)
		 */
		if (sdata->deflink.u.ap.beacon &&
		    (!(wiphy->features & NL80211_FEATURE_AP_SCAN) ||
		     !(req->flags & NL80211_SCAN_FLAG_AP)))
			return -EOPNOTSUPP;
		break;
	case NL80211_IFTYPE_NAN:
	default:
		return -EOPNOTSUPP;
	}

	return ieee80211_request_scan(sdata, req);
}

static void ieee80211_abort_scan(struct wiphy *wiphy, struct wireless_dev *wdev)
{
	ieee80211_scan_cancel(wiphy_priv(wiphy));
}

static int
ieee80211_sched_scan_start(struct wiphy *wiphy,
			   struct net_device *dev,
			   struct cfg80211_sched_scan_request *req)
{
	struct ieee80211_sub_if_data *sdata = IEEE80211_DEV_TO_SUB_IF(dev);

	if (!sdata->local->ops->sched_scan_start)
		return -EOPNOTSUPP;

	return ieee80211_request_sched_scan_start(sdata, req);
}

static int
ieee80211_sched_scan_stop(struct wiphy *wiphy, struct net_device *dev,
			  u64 reqid)
{
	struct ieee80211_local *local = wiphy_priv(wiphy);

	if (!local->ops->sched_scan_stop)
		return -EOPNOTSUPP;

	return ieee80211_request_sched_scan_stop(local);
}

static int ieee80211_auth(struct wiphy *wiphy, struct net_device *dev,
			  struct cfg80211_auth_request *req)
{
	return ieee80211_mgd_auth(IEEE80211_DEV_TO_SUB_IF(dev), req);
}

static int ieee80211_assoc(struct wiphy *wiphy, struct net_device *dev,
			   struct cfg80211_assoc_request *req)
{
	return ieee80211_mgd_assoc(IEEE80211_DEV_TO_SUB_IF(dev), req);
}

static int ieee80211_deauth(struct wiphy *wiphy, struct net_device *dev,
			    struct cfg80211_deauth_request *req)
{
	return ieee80211_mgd_deauth(IEEE80211_DEV_TO_SUB_IF(dev), req);
}

static int ieee80211_disassoc(struct wiphy *wiphy, struct net_device *dev,
			      struct cfg80211_disassoc_request *req)
{
	return ieee80211_mgd_disassoc(IEEE80211_DEV_TO_SUB_IF(dev), req);
}

static int ieee80211_join_ibss(struct wiphy *wiphy, struct net_device *dev,
			       struct cfg80211_ibss_params *params)
{
	return ieee80211_ibss_join(IEEE80211_DEV_TO_SUB_IF(dev), params);
}

static int ieee80211_leave_ibss(struct wiphy *wiphy, struct net_device *dev)
{
	return ieee80211_ibss_leave(IEEE80211_DEV_TO_SUB_IF(dev));
}

static int ieee80211_join_ocb(struct wiphy *wiphy, struct net_device *dev,
			      struct ocb_setup *setup)
{
	return ieee80211_ocb_join(IEEE80211_DEV_TO_SUB_IF(dev), setup);
}

static int ieee80211_leave_ocb(struct wiphy *wiphy, struct net_device *dev)
{
	return ieee80211_ocb_leave(IEEE80211_DEV_TO_SUB_IF(dev));
}

static int ieee80211_set_mcast_rate(struct wiphy *wiphy, struct net_device *dev,
				    int rate[NUM_NL80211_BANDS])
{
	struct ieee80211_sub_if_data *sdata = IEEE80211_DEV_TO_SUB_IF(dev);

	memcpy(sdata->vif.bss_conf.mcast_rate, rate,
	       sizeof(int) * NUM_NL80211_BANDS);

	ieee80211_link_info_change_notify(sdata, &sdata->deflink,
					  BSS_CHANGED_MCAST_RATE);

	return 0;
}

static int ieee80211_set_wiphy_params(struct wiphy *wiphy, u32 changed)
{
	struct ieee80211_local *local = wiphy_priv(wiphy);
	int err;

	if (changed & WIPHY_PARAM_FRAG_THRESHOLD) {
		ieee80211_check_fast_xmit_all(local);

		err = drv_set_frag_threshold(local, wiphy->frag_threshold);

		if (err) {
			ieee80211_check_fast_xmit_all(local);
			return err;
		}
	}

	if ((changed & WIPHY_PARAM_COVERAGE_CLASS) ||
	    (changed & WIPHY_PARAM_DYN_ACK)) {
		s16 coverage_class;

		coverage_class = changed & WIPHY_PARAM_COVERAGE_CLASS ?
					wiphy->coverage_class : -1;
		err = drv_set_coverage_class(local, coverage_class);

		if (err)
			return err;
	}

	if (changed & WIPHY_PARAM_RTS_THRESHOLD) {
		err = drv_set_rts_threshold(local, wiphy->rts_threshold);

		if (err)
			return err;
	}

	if (changed & WIPHY_PARAM_RETRY_SHORT) {
		if (wiphy->retry_short > IEEE80211_MAX_TX_RETRY)
			return -EINVAL;
		local->hw.conf.short_frame_max_tx_count = wiphy->retry_short;
	}
	if (changed & WIPHY_PARAM_RETRY_LONG) {
		if (wiphy->retry_long > IEEE80211_MAX_TX_RETRY)
			return -EINVAL;
		local->hw.conf.long_frame_max_tx_count = wiphy->retry_long;
	}
	if (changed &
	    (WIPHY_PARAM_RETRY_SHORT | WIPHY_PARAM_RETRY_LONG))
		ieee80211_hw_config(local, IEEE80211_CONF_CHANGE_RETRY_LIMITS);

	if (changed & (WIPHY_PARAM_TXQ_LIMIT |
		       WIPHY_PARAM_TXQ_MEMORY_LIMIT |
		       WIPHY_PARAM_TXQ_QUANTUM))
		ieee80211_txq_set_params(local);

	return 0;
}

static int ieee80211_set_tx_power(struct wiphy *wiphy,
				  struct wireless_dev *wdev,
				  enum nl80211_tx_power_setting type, int mbm)
{
	struct ieee80211_local *local = wiphy_priv(wiphy);
	struct ieee80211_sub_if_data *sdata;
	enum nl80211_tx_power_setting txp_type = type;
	bool update_txp_type = false;
	bool has_monitor = false;

	if (wdev) {
		sdata = IEEE80211_WDEV_TO_SUB_IF(wdev);

		if (sdata->vif.type == NL80211_IFTYPE_MONITOR) {
			sdata = wiphy_dereference(local->hw.wiphy,
						  local->monitor_sdata);
			if (!sdata)
				return -EOPNOTSUPP;
		}

		switch (type) {
		case NL80211_TX_POWER_AUTOMATIC:
			sdata->deflink.user_power_level =
				IEEE80211_UNSET_POWER_LEVEL;
			txp_type = NL80211_TX_POWER_LIMITED;
			break;
		case NL80211_TX_POWER_LIMITED:
		case NL80211_TX_POWER_FIXED:
			if (mbm < 0 || (mbm % 100))
				return -EOPNOTSUPP;
			sdata->deflink.user_power_level = MBM_TO_DBM(mbm);
			break;
		}

		if (txp_type != sdata->vif.bss_conf.txpower_type) {
			update_txp_type = true;
			sdata->vif.bss_conf.txpower_type = txp_type;
		}

		ieee80211_recalc_txpower(sdata, update_txp_type);

		return 0;
	}

	switch (type) {
	case NL80211_TX_POWER_AUTOMATIC:
		local->user_power_level = IEEE80211_UNSET_POWER_LEVEL;
		txp_type = NL80211_TX_POWER_LIMITED;
		break;
	case NL80211_TX_POWER_LIMITED:
	case NL80211_TX_POWER_FIXED:
		if (mbm < 0 || (mbm % 100))
			return -EOPNOTSUPP;
		local->user_power_level = MBM_TO_DBM(mbm);
		break;
	}

	mutex_lock(&local->iflist_mtx);
	list_for_each_entry(sdata, &local->interfaces, list) {
		if (sdata->vif.type == NL80211_IFTYPE_MONITOR) {
			has_monitor = true;
			continue;
		}
		sdata->deflink.user_power_level = local->user_power_level;
		if (txp_type != sdata->vif.bss_conf.txpower_type)
			update_txp_type = true;
		sdata->vif.bss_conf.txpower_type = txp_type;
	}
	list_for_each_entry(sdata, &local->interfaces, list) {
		if (sdata->vif.type == NL80211_IFTYPE_MONITOR)
			continue;
		ieee80211_recalc_txpower(sdata, update_txp_type);
	}
	mutex_unlock(&local->iflist_mtx);

	if (has_monitor) {
		sdata = wiphy_dereference(local->hw.wiphy,
					  local->monitor_sdata);
		if (sdata) {
			sdata->deflink.user_power_level = local->user_power_level;
			if (txp_type != sdata->vif.bss_conf.txpower_type)
				update_txp_type = true;
			sdata->vif.bss_conf.txpower_type = txp_type;

			ieee80211_recalc_txpower(sdata, update_txp_type);
		}
	}

	return 0;
}

static int ieee80211_get_tx_power(struct wiphy *wiphy,
				  struct wireless_dev *wdev,
				  int *dbm)
{
	struct ieee80211_local *local = wiphy_priv(wiphy);
	struct ieee80211_sub_if_data *sdata = IEEE80211_WDEV_TO_SUB_IF(wdev);

	if (local->ops->get_txpower)
		return drv_get_txpower(local, sdata, dbm);

	if (!local->use_chanctx)
		*dbm = local->hw.conf.power_level;
	else
		*dbm = sdata->vif.bss_conf.txpower;

	return 0;
}

static void ieee80211_rfkill_poll(struct wiphy *wiphy)
{
	struct ieee80211_local *local = wiphy_priv(wiphy);

	drv_rfkill_poll(local);
}

#ifdef CONFIG_NL80211_TESTMODE
static int ieee80211_testmode_cmd(struct wiphy *wiphy,
				  struct wireless_dev *wdev,
				  void *data, int len)
{
	struct ieee80211_local *local = wiphy_priv(wiphy);
	struct ieee80211_vif *vif = NULL;

	if (!local->ops->testmode_cmd)
		return -EOPNOTSUPP;

	if (wdev) {
		struct ieee80211_sub_if_data *sdata;

		sdata = IEEE80211_WDEV_TO_SUB_IF(wdev);
		if (sdata->flags & IEEE80211_SDATA_IN_DRIVER)
			vif = &sdata->vif;
	}

	return local->ops->testmode_cmd(&local->hw, vif, data, len);
}

static int ieee80211_testmode_dump(struct wiphy *wiphy,
				   struct sk_buff *skb,
				   struct netlink_callback *cb,
				   void *data, int len)
{
	struct ieee80211_local *local = wiphy_priv(wiphy);

	if (!local->ops->testmode_dump)
		return -EOPNOTSUPP;

	return local->ops->testmode_dump(&local->hw, skb, cb, data, len);
}
#endif

int __ieee80211_request_smps_mgd(struct ieee80211_sub_if_data *sdata,
				 struct ieee80211_link_data *link,
				 enum ieee80211_smps_mode smps_mode)
{
	const u8 *ap;
	enum ieee80211_smps_mode old_req;
	int err;
	struct sta_info *sta;
	bool tdls_peer_found = false;

	lockdep_assert_held(&sdata->wdev.mtx);

	if (WARN_ON_ONCE(sdata->vif.type != NL80211_IFTYPE_STATION))
		return -EINVAL;

	old_req = link->u.mgd.req_smps;
	link->u.mgd.req_smps = smps_mode;

	if (old_req == smps_mode &&
	    smps_mode != IEEE80211_SMPS_AUTOMATIC)
		return 0;

	/*
	 * If not associated, or current association is not an HT
	 * association, there's no need to do anything, just store
	 * the new value until we associate.
	 */
	if (!sdata->u.mgd.associated ||
	    link->conf->chandef.width == NL80211_CHAN_WIDTH_20_NOHT)
		return 0;

	ap = link->u.mgd.bssid;

	rcu_read_lock();
	list_for_each_entry_rcu(sta, &sdata->local->sta_list, list) {
		if (!sta->sta.tdls || sta->sdata != sdata || !sta->uploaded ||
		    !test_sta_flag(sta, WLAN_STA_AUTHORIZED))
			continue;

		tdls_peer_found = true;
		break;
	}
	rcu_read_unlock();

	if (smps_mode == IEEE80211_SMPS_AUTOMATIC) {
		if (tdls_peer_found || !sdata->u.mgd.powersave)
			smps_mode = IEEE80211_SMPS_OFF;
		else
			smps_mode = IEEE80211_SMPS_DYNAMIC;
	}

	/* send SM PS frame to AP */
	err = ieee80211_send_smps_action(sdata, smps_mode,
					 ap, ap);
	if (err)
		link->u.mgd.req_smps = old_req;
	else if (smps_mode != IEEE80211_SMPS_OFF && tdls_peer_found)
		ieee80211_teardown_tdls_peers(sdata);

	return err;
}

static int ieee80211_set_power_mgmt(struct wiphy *wiphy, struct net_device *dev,
				    bool enabled, int timeout)
{
	struct ieee80211_sub_if_data *sdata = IEEE80211_DEV_TO_SUB_IF(dev);
	struct ieee80211_local *local = wdev_priv(dev->ieee80211_ptr);
	unsigned int link_id;

	if (sdata->vif.type != NL80211_IFTYPE_STATION)
		return -EOPNOTSUPP;

	if (!ieee80211_hw_check(&local->hw, SUPPORTS_PS))
		return -EOPNOTSUPP;

	if (enabled == sdata->u.mgd.powersave &&
	    timeout == local->dynamic_ps_forced_timeout)
		return 0;

	sdata->u.mgd.powersave = enabled;
	local->dynamic_ps_forced_timeout = timeout;

	/* no change, but if automatic follow powersave */
	sdata_lock(sdata);
	for (link_id = 0; link_id < ARRAY_SIZE(sdata->link); link_id++) {
		struct ieee80211_link_data *link;

		link = sdata_dereference(sdata->link[link_id], sdata);

		if (!link)
			continue;
		__ieee80211_request_smps_mgd(sdata, link,
					     link->u.mgd.req_smps);
	}
	sdata_unlock(sdata);

	if (ieee80211_hw_check(&local->hw, SUPPORTS_DYNAMIC_PS))
		ieee80211_hw_config(local, IEEE80211_CONF_CHANGE_PS);

	ieee80211_recalc_ps(local);
	ieee80211_recalc_ps_vif(sdata);
	ieee80211_check_fast_rx_iface(sdata);

	return 0;
}

static int ieee80211_set_cqm_rssi_config(struct wiphy *wiphy,
					 struct net_device *dev,
					 s32 rssi_thold, u32 rssi_hyst)
{
	struct ieee80211_sub_if_data *sdata = IEEE80211_DEV_TO_SUB_IF(dev);
	struct ieee80211_vif *vif = &sdata->vif;
	struct ieee80211_bss_conf *bss_conf = &vif->bss_conf;

	if (rssi_thold == bss_conf->cqm_rssi_thold &&
	    rssi_hyst == bss_conf->cqm_rssi_hyst)
		return 0;

	if (sdata->vif.driver_flags & IEEE80211_VIF_BEACON_FILTER &&
	    !(sdata->vif.driver_flags & IEEE80211_VIF_SUPPORTS_CQM_RSSI))
		return -EOPNOTSUPP;

	bss_conf->cqm_rssi_thold = rssi_thold;
	bss_conf->cqm_rssi_hyst = rssi_hyst;
	bss_conf->cqm_rssi_low = 0;
	bss_conf->cqm_rssi_high = 0;
	sdata->deflink.u.mgd.last_cqm_event_signal = 0;

	/* tell the driver upon association, unless already associated */
	if (sdata->u.mgd.associated &&
	    sdata->vif.driver_flags & IEEE80211_VIF_SUPPORTS_CQM_RSSI)
		ieee80211_link_info_change_notify(sdata, &sdata->deflink,
						  BSS_CHANGED_CQM);

	return 0;
}

static int ieee80211_set_cqm_rssi_range_config(struct wiphy *wiphy,
					       struct net_device *dev,
					       s32 rssi_low, s32 rssi_high)
{
	struct ieee80211_sub_if_data *sdata = IEEE80211_DEV_TO_SUB_IF(dev);
	struct ieee80211_vif *vif = &sdata->vif;
	struct ieee80211_bss_conf *bss_conf = &vif->bss_conf;

	if (sdata->vif.driver_flags & IEEE80211_VIF_BEACON_FILTER)
		return -EOPNOTSUPP;

	bss_conf->cqm_rssi_low = rssi_low;
	bss_conf->cqm_rssi_high = rssi_high;
	bss_conf->cqm_rssi_thold = 0;
	bss_conf->cqm_rssi_hyst = 0;
	sdata->deflink.u.mgd.last_cqm_event_signal = 0;

	/* tell the driver upon association, unless already associated */
	if (sdata->u.mgd.associated &&
	    sdata->vif.driver_flags & IEEE80211_VIF_SUPPORTS_CQM_RSSI)
		ieee80211_link_info_change_notify(sdata, &sdata->deflink,
						  BSS_CHANGED_CQM);

	return 0;
}

static int ieee80211_set_bitrate_mask(struct wiphy *wiphy,
				      struct net_device *dev,
				      unsigned int link_id,
				      const u8 *addr,
				      const struct cfg80211_bitrate_mask *mask)
{
	struct ieee80211_sub_if_data *sdata = IEEE80211_DEV_TO_SUB_IF(dev);
	struct ieee80211_local *local = wdev_priv(dev->ieee80211_ptr);
	int i, ret;

	if (!ieee80211_sdata_running(sdata))
		return -ENETDOWN;

	/*
	 * If active validate the setting and reject it if it doesn't leave
	 * at least one basic rate usable, since we really have to be able
	 * to send something, and if we're an AP we have to be able to do
	 * so at a basic rate so that all clients can receive it.
	 */
	if (rcu_access_pointer(sdata->vif.bss_conf.chanctx_conf) &&
	    sdata->vif.bss_conf.chandef.chan) {
		u32 basic_rates = sdata->vif.bss_conf.basic_rates;
		enum nl80211_band band = sdata->vif.bss_conf.chandef.chan->band;

		if (!(mask->control[band].legacy & basic_rates))
			return -EINVAL;
	}

	if (ieee80211_hw_check(&local->hw, HAS_RATE_CONTROL)) {
		ret = drv_set_bitrate_mask(local, sdata, mask);
		if (ret)
			return ret;
	}

	for (i = 0; i < NUM_NL80211_BANDS; i++) {
		struct ieee80211_supported_band *sband = wiphy->bands[i];
		int j;

		sdata->rc_rateidx_mask[i] = mask->control[i].legacy;
		memcpy(sdata->rc_rateidx_mcs_mask[i], mask->control[i].ht_mcs,
		       sizeof(mask->control[i].ht_mcs));
		memcpy(sdata->rc_rateidx_vht_mcs_mask[i],
		       mask->control[i].vht_mcs,
		       sizeof(mask->control[i].vht_mcs));

		sdata->rc_has_mcs_mask[i] = false;
		sdata->rc_has_vht_mcs_mask[i] = false;
		if (!sband)
			continue;

		for (j = 0; j < IEEE80211_HT_MCS_MASK_LEN; j++) {
			if (sdata->rc_rateidx_mcs_mask[i][j] != 0xff) {
				sdata->rc_has_mcs_mask[i] = true;
				break;
			}
		}

		for (j = 0; j < NL80211_VHT_NSS_MAX; j++) {
			if (sdata->rc_rateidx_vht_mcs_mask[i][j] != 0xffff) {
				sdata->rc_has_vht_mcs_mask[i] = true;
				break;
			}
		}
	}

	return 0;
}

static int ieee80211_start_radar_detection(struct wiphy *wiphy,
					   struct net_device *dev,
					   struct cfg80211_chan_def *chandef,
					   u32 cac_time_ms)
{
	struct ieee80211_sub_if_data *sdata = IEEE80211_DEV_TO_SUB_IF(dev);
	struct ieee80211_local *local = sdata->local;
	int err;

	mutex_lock(&local->mtx);
	if (!list_empty(&local->roc_list) || local->scanning) {
		err = -EBUSY;
		goto out_unlock;
	}

	/* whatever, but channel contexts should not complain about that one */
	sdata->deflink.smps_mode = IEEE80211_SMPS_OFF;
	sdata->deflink.needed_rx_chains = local->rx_chains;

	err = ieee80211_link_use_channel(&sdata->deflink, chandef,
					 IEEE80211_CHANCTX_SHARED);
	if (err)
		goto out_unlock;

	ieee80211_queue_delayed_work(&sdata->local->hw,
				     &sdata->deflink.dfs_cac_timer_work,
				     msecs_to_jiffies(cac_time_ms));

 out_unlock:
	mutex_unlock(&local->mtx);
	return err;
}

static void ieee80211_end_cac(struct wiphy *wiphy,
			      struct net_device *dev)
{
	struct ieee80211_sub_if_data *sdata = IEEE80211_DEV_TO_SUB_IF(dev);
	struct ieee80211_local *local = sdata->local;

	mutex_lock(&local->mtx);
	list_for_each_entry(sdata, &local->interfaces, list) {
		/* it might be waiting for the local->mtx, but then
		 * by the time it gets it, sdata->wdev.cac_started
		 * will no longer be true
		 */
		cancel_delayed_work(&sdata->deflink.dfs_cac_timer_work);

		if (sdata->wdev.cac_started) {
			ieee80211_link_release_channel(&sdata->deflink);
			sdata->wdev.cac_started = false;
		}
	}
	mutex_unlock(&local->mtx);
}

static struct cfg80211_beacon_data *
cfg80211_beacon_dup(struct cfg80211_beacon_data *beacon)
{
	struct cfg80211_beacon_data *new_beacon;
	u8 *pos;
	int len;

	len = beacon->head_len + beacon->tail_len + beacon->beacon_ies_len +
	      beacon->proberesp_ies_len + beacon->assocresp_ies_len +
	      beacon->probe_resp_len + beacon->lci_len + beacon->civicloc_len;

	if (beacon->mbssid_ies)
		len += ieee80211_get_mbssid_beacon_len(beacon->mbssid_ies,
						       beacon->rnr_ies,
						       beacon->mbssid_ies->cnt);

	new_beacon = kzalloc(sizeof(*new_beacon) + len, GFP_KERNEL);
	if (!new_beacon)
		return NULL;

	if (beacon->mbssid_ies && beacon->mbssid_ies->cnt) {
		new_beacon->mbssid_ies =
			kzalloc(struct_size(new_beacon->mbssid_ies,
					    elem, beacon->mbssid_ies->cnt),
				GFP_KERNEL);
		if (!new_beacon->mbssid_ies) {
			kfree(new_beacon);
			return NULL;
		}

		if (beacon->rnr_ies && beacon->rnr_ies->cnt) {
			new_beacon->rnr_ies =
				kzalloc(struct_size(new_beacon->rnr_ies,
						    elem, beacon->rnr_ies->cnt),
					GFP_KERNEL);
			if (!new_beacon->rnr_ies) {
				kfree(new_beacon->mbssid_ies);
				kfree(new_beacon);
				return NULL;
			}
		}
	}

	pos = (u8 *)(new_beacon + 1);
	if (beacon->head_len) {
		new_beacon->head_len = beacon->head_len;
		new_beacon->head = pos;
		memcpy(pos, beacon->head, beacon->head_len);
		pos += beacon->head_len;
	}
	if (beacon->tail_len) {
		new_beacon->tail_len = beacon->tail_len;
		new_beacon->tail = pos;
		memcpy(pos, beacon->tail, beacon->tail_len);
		pos += beacon->tail_len;
	}
	if (beacon->beacon_ies_len) {
		new_beacon->beacon_ies_len = beacon->beacon_ies_len;
		new_beacon->beacon_ies = pos;
		memcpy(pos, beacon->beacon_ies, beacon->beacon_ies_len);
		pos += beacon->beacon_ies_len;
	}
	if (beacon->proberesp_ies_len) {
		new_beacon->proberesp_ies_len = beacon->proberesp_ies_len;
		new_beacon->proberesp_ies = pos;
		memcpy(pos, beacon->proberesp_ies, beacon->proberesp_ies_len);
		pos += beacon->proberesp_ies_len;
	}
	if (beacon->assocresp_ies_len) {
		new_beacon->assocresp_ies_len = beacon->assocresp_ies_len;
		new_beacon->assocresp_ies = pos;
		memcpy(pos, beacon->assocresp_ies, beacon->assocresp_ies_len);
		pos += beacon->assocresp_ies_len;
	}
	if (beacon->probe_resp_len) {
		new_beacon->probe_resp_len = beacon->probe_resp_len;
		new_beacon->probe_resp = pos;
		memcpy(pos, beacon->probe_resp, beacon->probe_resp_len);
		pos += beacon->probe_resp_len;
	}
	if (beacon->mbssid_ies && beacon->mbssid_ies->cnt) {
		pos += ieee80211_copy_mbssid_beacon(pos,
						    new_beacon->mbssid_ies,
						    beacon->mbssid_ies);
		if (beacon->rnr_ies && beacon->rnr_ies->cnt)
			pos += ieee80211_copy_rnr_beacon(pos,
							 new_beacon->rnr_ies,
							 beacon->rnr_ies);
	}

	/* might copy -1, meaning no changes requested */
	new_beacon->ftm_responder = beacon->ftm_responder;
	if (beacon->lci) {
		new_beacon->lci_len = beacon->lci_len;
		new_beacon->lci = pos;
		memcpy(pos, beacon->lci, beacon->lci_len);
		pos += beacon->lci_len;
	}
	if (beacon->civicloc) {
		new_beacon->civicloc_len = beacon->civicloc_len;
		new_beacon->civicloc = pos;
		memcpy(pos, beacon->civicloc, beacon->civicloc_len);
		pos += beacon->civicloc_len;
	}

	return new_beacon;
}

void ieee80211_csa_finish(struct ieee80211_vif *vif)
{
	struct ieee80211_sub_if_data *sdata = vif_to_sdata(vif);
	struct ieee80211_local *local = sdata->local;

	rcu_read_lock();

	if (vif->mbssid_tx_vif == vif) {
		/* Trigger ieee80211_csa_finish() on the non-transmitting
		 * interfaces when channel switch is received on
		 * transmitting interface
		 */
		struct ieee80211_sub_if_data *iter;

		list_for_each_entry_rcu(iter, &local->interfaces, list) {
			if (!ieee80211_sdata_running(iter))
				continue;

			if (iter == sdata || iter->vif.mbssid_tx_vif != vif)
				continue;

			ieee80211_queue_work(&iter->local->hw,
					     &iter->deflink.csa_finalize_work);
		}
	}
	ieee80211_queue_work(&local->hw, &sdata->deflink.csa_finalize_work);

	rcu_read_unlock();
}
EXPORT_SYMBOL(ieee80211_csa_finish);

void ieee80211_channel_switch_disconnect(struct ieee80211_vif *vif, bool block_tx)
{
	struct ieee80211_sub_if_data *sdata = vif_to_sdata(vif);
	struct ieee80211_if_managed *ifmgd = &sdata->u.mgd;
	struct ieee80211_local *local = sdata->local;

<<<<<<< HEAD
	sdata->csa_block_tx = block_tx;
=======
	sdata->deflink.csa_block_tx = block_tx;
>>>>>>> eb3cdb58
	sdata_info(sdata, "channel switch failed, disconnecting\n");
	ieee80211_queue_work(&local->hw, &ifmgd->csa_connection_drop_work);
}
EXPORT_SYMBOL(ieee80211_channel_switch_disconnect);

static int ieee80211_set_after_csa_beacon(struct ieee80211_sub_if_data *sdata,
					  u64 *changed)
{
	int err;

	switch (sdata->vif.type) {
	case NL80211_IFTYPE_AP:
<<<<<<< HEAD
		err = ieee80211_assign_beacon(sdata, sdata->u.ap.next_beacon,
					      NULL, NULL);
		kfree(sdata->u.ap.next_beacon);
		sdata->u.ap.next_beacon = NULL;
=======
		if (!sdata->deflink.u.ap.next_beacon)
			return -EINVAL;

		err = ieee80211_assign_beacon(sdata, &sdata->deflink,
					      sdata->deflink.u.ap.next_beacon,
					      NULL, NULL);
		ieee80211_free_next_beacon(&sdata->deflink);
>>>>>>> eb3cdb58

		if (err < 0)
			return err;
		*changed |= err;
		break;
	case NL80211_IFTYPE_ADHOC:
		err = ieee80211_ibss_finish_csa(sdata);
		if (err < 0)
			return err;
		*changed |= err;
		break;
#ifdef CONFIG_MAC80211_MESH
	case NL80211_IFTYPE_MESH_POINT:
		err = ieee80211_mesh_finish_csa(sdata);
		if (err < 0)
			return err;
		*changed |= err;
		break;
#endif
	default:
		WARN_ON(1);
		return -EINVAL;
	}

	return 0;
}

static int __ieee80211_csa_finalize(struct ieee80211_sub_if_data *sdata)
{
	struct ieee80211_local *local = sdata->local;
	u64 changed = 0;
	int err;

	sdata_assert_lock(sdata);
	lockdep_assert_held(&local->mtx);
	lockdep_assert_held(&local->chanctx_mtx);

	if (sdata->vif.bss_conf.eht_puncturing != sdata->vif.bss_conf.csa_punct_bitmap) {
		sdata->vif.bss_conf.eht_puncturing =
					sdata->vif.bss_conf.csa_punct_bitmap;
		changed |= BSS_CHANGED_EHT_PUNCTURING;
	}

	/*
	 * using reservation isn't immediate as it may be deferred until later
	 * with multi-vif. once reservation is complete it will re-schedule the
	 * work with no reserved_chanctx so verify chandef to check if it
	 * completed successfully
	 */

	if (sdata->deflink.reserved_chanctx) {
		/*
		 * with multi-vif csa driver may call ieee80211_csa_finish()
		 * many times while waiting for other interfaces to use their
		 * reservations
		 */
		if (sdata->deflink.reserved_ready)
			return 0;

		return ieee80211_link_use_reserved_context(&sdata->deflink);
	}

	if (!cfg80211_chandef_identical(&sdata->vif.bss_conf.chandef,
					&sdata->deflink.csa_chandef))
		return -EINVAL;

	sdata->vif.bss_conf.csa_active = false;

	err = ieee80211_set_after_csa_beacon(sdata, &changed);
	if (err)
		return err;

	ieee80211_link_info_change_notify(sdata, &sdata->deflink, changed);

	if (sdata->deflink.csa_block_tx) {
		ieee80211_wake_vif_queues(local, sdata,
					  IEEE80211_QUEUE_STOP_REASON_CSA);
		sdata->deflink.csa_block_tx = false;
	}

	err = drv_post_channel_switch(sdata);
	if (err)
		return err;

	cfg80211_ch_switch_notify(sdata->dev, &sdata->deflink.csa_chandef, 0,
				  sdata->vif.bss_conf.eht_puncturing);

	return 0;
}

static void ieee80211_csa_finalize(struct ieee80211_sub_if_data *sdata)
{
	if (__ieee80211_csa_finalize(sdata)) {
		sdata_info(sdata, "failed to finalize CSA, disconnecting\n");
		cfg80211_stop_iface(sdata->local->hw.wiphy, &sdata->wdev,
				    GFP_KERNEL);
	}
}

void ieee80211_csa_finalize_work(struct work_struct *work)
{
	struct ieee80211_sub_if_data *sdata =
		container_of(work, struct ieee80211_sub_if_data,
			     deflink.csa_finalize_work);
	struct ieee80211_local *local = sdata->local;

	sdata_lock(sdata);
	mutex_lock(&local->mtx);
	mutex_lock(&local->chanctx_mtx);

	/* AP might have been stopped while waiting for the lock. */
	if (!sdata->vif.bss_conf.csa_active)
		goto unlock;

	if (!ieee80211_sdata_running(sdata))
		goto unlock;

	ieee80211_csa_finalize(sdata);

unlock:
	mutex_unlock(&local->chanctx_mtx);
	mutex_unlock(&local->mtx);
	sdata_unlock(sdata);
}

static int ieee80211_set_csa_beacon(struct ieee80211_sub_if_data *sdata,
				    struct cfg80211_csa_settings *params,
				    u32 *changed)
{
	struct ieee80211_csa_settings csa = {};
	int err;

	switch (sdata->vif.type) {
	case NL80211_IFTYPE_AP:
		sdata->deflink.u.ap.next_beacon =
			cfg80211_beacon_dup(&params->beacon_after);
		if (!sdata->deflink.u.ap.next_beacon)
			return -ENOMEM;

		/*
		 * With a count of 0, we don't have to wait for any
		 * TBTT before switching, so complete the CSA
		 * immediately.  In theory, with a count == 1 we
		 * should delay the switch until just before the next
		 * TBTT, but that would complicate things so we switch
		 * immediately too.  If we would delay the switch
		 * until the next TBTT, we would have to set the probe
		 * response here.
		 *
		 * TODO: A channel switch with count <= 1 without
		 * sending a CSA action frame is kind of useless,
		 * because the clients won't know we're changing
		 * channels.  The action frame must be implemented
		 * either here or in the userspace.
		 */
		if (params->count <= 1)
			break;

		if ((params->n_counter_offsets_beacon >
		     IEEE80211_MAX_CNTDWN_COUNTERS_NUM) ||
		    (params->n_counter_offsets_presp >
		     IEEE80211_MAX_CNTDWN_COUNTERS_NUM)) {
			ieee80211_free_next_beacon(&sdata->deflink);
			return -EINVAL;
		}

		csa.counter_offsets_beacon = params->counter_offsets_beacon;
		csa.counter_offsets_presp = params->counter_offsets_presp;
		csa.n_counter_offsets_beacon = params->n_counter_offsets_beacon;
		csa.n_counter_offsets_presp = params->n_counter_offsets_presp;
		csa.count = params->count;

<<<<<<< HEAD
		err = ieee80211_assign_beacon(sdata, &params->beacon_csa, &csa, NULL);
=======
		err = ieee80211_assign_beacon(sdata, &sdata->deflink,
					      &params->beacon_csa, &csa,
					      NULL);
>>>>>>> eb3cdb58
		if (err < 0) {
			ieee80211_free_next_beacon(&sdata->deflink);
			return err;
		}
		*changed |= err;

		break;
	case NL80211_IFTYPE_ADHOC:
		if (!sdata->vif.cfg.ibss_joined)
			return -EINVAL;

		if (params->chandef.width != sdata->u.ibss.chandef.width)
			return -EINVAL;

		switch (params->chandef.width) {
		case NL80211_CHAN_WIDTH_40:
			if (cfg80211_get_chandef_type(&params->chandef) !=
			    cfg80211_get_chandef_type(&sdata->u.ibss.chandef))
				return -EINVAL;
			break;
		case NL80211_CHAN_WIDTH_5:
		case NL80211_CHAN_WIDTH_10:
		case NL80211_CHAN_WIDTH_20_NOHT:
		case NL80211_CHAN_WIDTH_20:
			break;
		default:
			return -EINVAL;
		}

		/* changes into another band are not supported */
		if (sdata->u.ibss.chandef.chan->band !=
		    params->chandef.chan->band)
			return -EINVAL;

		/* see comments in the NL80211_IFTYPE_AP block */
		if (params->count > 1) {
			err = ieee80211_ibss_csa_beacon(sdata, params);
			if (err < 0)
				return err;
			*changed |= err;
		}

		ieee80211_send_action_csa(sdata, params);

		break;
#ifdef CONFIG_MAC80211_MESH
	case NL80211_IFTYPE_MESH_POINT: {
		struct ieee80211_if_mesh *ifmsh = &sdata->u.mesh;

		/* changes into another band are not supported */
		if (sdata->vif.bss_conf.chandef.chan->band !=
		    params->chandef.chan->band)
			return -EINVAL;

		if (ifmsh->csa_role == IEEE80211_MESH_CSA_ROLE_NONE) {
			ifmsh->csa_role = IEEE80211_MESH_CSA_ROLE_INIT;
			if (!ifmsh->pre_value)
				ifmsh->pre_value = 1;
			else
				ifmsh->pre_value++;
		}

		/* see comments in the NL80211_IFTYPE_AP block */
		if (params->count > 1) {
			err = ieee80211_mesh_csa_beacon(sdata, params);
			if (err < 0) {
				ifmsh->csa_role = IEEE80211_MESH_CSA_ROLE_NONE;
				return err;
			}
			*changed |= err;
		}

		if (ifmsh->csa_role == IEEE80211_MESH_CSA_ROLE_INIT)
			ieee80211_send_action_csa(sdata, params);

		break;
		}
#endif
	default:
		return -EOPNOTSUPP;
	}

	return 0;
}

static void ieee80211_color_change_abort(struct ieee80211_sub_if_data  *sdata)
{
<<<<<<< HEAD
	sdata->vif.color_change_active = false;
	kfree(sdata->u.ap.next_beacon);
	sdata->u.ap.next_beacon = NULL;
=======
	sdata->vif.bss_conf.color_change_active = false;

	ieee80211_free_next_beacon(&sdata->deflink);
>>>>>>> eb3cdb58

	cfg80211_color_change_aborted_notify(sdata->dev);
}

static int
__ieee80211_channel_switch(struct wiphy *wiphy, struct net_device *dev,
			   struct cfg80211_csa_settings *params)
{
	struct ieee80211_sub_if_data *sdata = IEEE80211_DEV_TO_SUB_IF(dev);
	struct ieee80211_local *local = sdata->local;
	struct ieee80211_channel_switch ch_switch;
	struct ieee80211_chanctx_conf *conf;
	struct ieee80211_chanctx *chanctx;
	u32 changed = 0;
	int err;

	sdata_assert_lock(sdata);
	lockdep_assert_held(&local->mtx);

	if (!list_empty(&local->roc_list) || local->scanning)
		return -EBUSY;

	if (sdata->wdev.cac_started)
		return -EBUSY;

	if (cfg80211_chandef_identical(&params->chandef,
				       &sdata->vif.bss_conf.chandef))
		return -EINVAL;

	/* don't allow another channel switch if one is already active. */
	if (sdata->vif.bss_conf.csa_active)
		return -EBUSY;

	mutex_lock(&local->chanctx_mtx);
	conf = rcu_dereference_protected(sdata->vif.bss_conf.chanctx_conf,
					 lockdep_is_held(&local->chanctx_mtx));
	if (!conf) {
		err = -EBUSY;
		goto out;
	}

	if (params->chandef.chan->freq_offset) {
		/* this may work, but is untested */
		err = -EOPNOTSUPP;
		goto out;
	}

	chanctx = container_of(conf, struct ieee80211_chanctx, conf);

	ch_switch.timestamp = 0;
	ch_switch.device_timestamp = 0;
	ch_switch.block_tx = params->block_tx;
	ch_switch.chandef = params->chandef;
	ch_switch.count = params->count;

	err = drv_pre_channel_switch(sdata, &ch_switch);
	if (err)
		goto out;

	err = ieee80211_link_reserve_chanctx(&sdata->deflink, &params->chandef,
					     chanctx->mode,
					     params->radar_required);
	if (err)
		goto out;

	/* if reservation is invalid then this will fail */
	err = ieee80211_check_combinations(sdata, NULL, chanctx->mode, 0);
	if (err) {
		ieee80211_link_unreserve_chanctx(&sdata->deflink);
		goto out;
	}

	/* if there is a color change in progress, abort it */
<<<<<<< HEAD
	if (sdata->vif.color_change_active)
=======
	if (sdata->vif.bss_conf.color_change_active)
>>>>>>> eb3cdb58
		ieee80211_color_change_abort(sdata);

	err = ieee80211_set_csa_beacon(sdata, params, &changed);
	if (err) {
		ieee80211_link_unreserve_chanctx(&sdata->deflink);
		goto out;
	}

	if (params->punct_bitmap && !sdata->vif.bss_conf.eht_support)
		goto out;

	sdata->deflink.csa_chandef = params->chandef;
	sdata->deflink.csa_block_tx = params->block_tx;
	sdata->vif.bss_conf.csa_active = true;
	sdata->vif.bss_conf.csa_punct_bitmap = params->punct_bitmap;

	if (sdata->deflink.csa_block_tx)
		ieee80211_stop_vif_queues(local, sdata,
					  IEEE80211_QUEUE_STOP_REASON_CSA);

	cfg80211_ch_switch_started_notify(sdata->dev,
					  &sdata->deflink.csa_chandef, 0,
					  params->count, params->block_tx,
					  sdata->vif.bss_conf.csa_punct_bitmap);

	if (changed) {
		ieee80211_link_info_change_notify(sdata, &sdata->deflink,
						  changed);
		drv_channel_switch_beacon(sdata, &params->chandef);
	} else {
		/* if the beacon didn't change, we can finalize immediately */
		ieee80211_csa_finalize(sdata);
	}

out:
	mutex_unlock(&local->chanctx_mtx);
	return err;
}

int ieee80211_channel_switch(struct wiphy *wiphy, struct net_device *dev,
			     struct cfg80211_csa_settings *params)
{
	struct ieee80211_sub_if_data *sdata = IEEE80211_DEV_TO_SUB_IF(dev);
	struct ieee80211_local *local = sdata->local;
	int err;

	mutex_lock(&local->mtx);
	err = __ieee80211_channel_switch(wiphy, dev, params);
	mutex_unlock(&local->mtx);

	return err;
}

u64 ieee80211_mgmt_tx_cookie(struct ieee80211_local *local)
{
	lockdep_assert_held(&local->mtx);

	local->roc_cookie_counter++;

	/* wow, you wrapped 64 bits ... more likely a bug */
	if (WARN_ON(local->roc_cookie_counter == 0))
		local->roc_cookie_counter++;

	return local->roc_cookie_counter;
}

int ieee80211_attach_ack_skb(struct ieee80211_local *local, struct sk_buff *skb,
			     u64 *cookie, gfp_t gfp)
{
	unsigned long spin_flags;
	struct sk_buff *ack_skb;
	int id;

	ack_skb = skb_copy(skb, gfp);
	if (!ack_skb)
		return -ENOMEM;

	spin_lock_irqsave(&local->ack_status_lock, spin_flags);
	id = idr_alloc(&local->ack_status_frames, ack_skb,
		       1, 0x2000, GFP_ATOMIC);
	spin_unlock_irqrestore(&local->ack_status_lock, spin_flags);

	if (id < 0) {
		kfree_skb(ack_skb);
		return -ENOMEM;
	}

	IEEE80211_SKB_CB(skb)->ack_frame_id = id;

	*cookie = ieee80211_mgmt_tx_cookie(local);
	IEEE80211_SKB_CB(ack_skb)->ack.cookie = *cookie;

	return 0;
}

static void
ieee80211_update_mgmt_frame_registrations(struct wiphy *wiphy,
					  struct wireless_dev *wdev,
					  struct mgmt_frame_regs *upd)
{
	struct ieee80211_local *local = wiphy_priv(wiphy);
	struct ieee80211_sub_if_data *sdata = IEEE80211_WDEV_TO_SUB_IF(wdev);
	u32 preq_mask = BIT(IEEE80211_STYPE_PROBE_REQ >> 4);
	u32 action_mask = BIT(IEEE80211_STYPE_ACTION >> 4);
	bool global_change, intf_change;

	global_change =
		(local->probe_req_reg != !!(upd->global_stypes & preq_mask)) ||
		(local->rx_mcast_action_reg !=
		 !!(upd->global_mcast_stypes & action_mask));
	local->probe_req_reg = upd->global_stypes & preq_mask;
	local->rx_mcast_action_reg = upd->global_mcast_stypes & action_mask;

	intf_change = (sdata->vif.probe_req_reg !=
		       !!(upd->interface_stypes & preq_mask)) ||
		(sdata->vif.rx_mcast_action_reg !=
		 !!(upd->interface_mcast_stypes & action_mask));
	sdata->vif.probe_req_reg = upd->interface_stypes & preq_mask;
	sdata->vif.rx_mcast_action_reg =
		upd->interface_mcast_stypes & action_mask;

	if (!local->open_count)
		return;

	if (intf_change && ieee80211_sdata_running(sdata))
		drv_config_iface_filter(local, sdata,
					sdata->vif.probe_req_reg ?
						FIF_PROBE_REQ : 0,
					FIF_PROBE_REQ);

	if (global_change)
		ieee80211_configure_filter(local);
}

static int ieee80211_set_antenna(struct wiphy *wiphy, u32 tx_ant, u32 rx_ant)
{
	struct ieee80211_local *local = wiphy_priv(wiphy);

	if (local->started)
		return -EOPNOTSUPP;

	return drv_set_antenna(local, tx_ant, rx_ant);
}

static int ieee80211_get_antenna(struct wiphy *wiphy, u32 *tx_ant, u32 *rx_ant)
{
	struct ieee80211_local *local = wiphy_priv(wiphy);

	return drv_get_antenna(local, tx_ant, rx_ant);
}

static int ieee80211_set_rekey_data(struct wiphy *wiphy,
				    struct net_device *dev,
				    struct cfg80211_gtk_rekey_data *data)
{
	struct ieee80211_local *local = wiphy_priv(wiphy);
	struct ieee80211_sub_if_data *sdata = IEEE80211_DEV_TO_SUB_IF(dev);

	if (!local->ops->set_rekey_data)
		return -EOPNOTSUPP;

	drv_set_rekey_data(local, sdata, data);

	return 0;
}

static int ieee80211_probe_client(struct wiphy *wiphy, struct net_device *dev,
				  const u8 *peer, u64 *cookie)
{
	struct ieee80211_sub_if_data *sdata = IEEE80211_DEV_TO_SUB_IF(dev);
	struct ieee80211_local *local = sdata->local;
	struct ieee80211_qos_hdr *nullfunc;
	struct sk_buff *skb;
	int size = sizeof(*nullfunc);
	__le16 fc;
	bool qos;
	struct ieee80211_tx_info *info;
	struct sta_info *sta;
	struct ieee80211_chanctx_conf *chanctx_conf;
	enum nl80211_band band;
	int ret;

	/* the lock is needed to assign the cookie later */
	mutex_lock(&local->mtx);

	rcu_read_lock();
	chanctx_conf = rcu_dereference(sdata->vif.bss_conf.chanctx_conf);
	if (WARN_ON(!chanctx_conf)) {
		ret = -EINVAL;
		goto unlock;
	}
	band = chanctx_conf->def.chan->band;
	sta = sta_info_get_bss(sdata, peer);
	if (sta) {
		qos = sta->sta.wme;
	} else {
		ret = -ENOLINK;
		goto unlock;
	}

	if (qos) {
		fc = cpu_to_le16(IEEE80211_FTYPE_DATA |
				 IEEE80211_STYPE_QOS_NULLFUNC |
				 IEEE80211_FCTL_FROMDS);
	} else {
		size -= 2;
		fc = cpu_to_le16(IEEE80211_FTYPE_DATA |
				 IEEE80211_STYPE_NULLFUNC |
				 IEEE80211_FCTL_FROMDS);
	}

	skb = dev_alloc_skb(local->hw.extra_tx_headroom + size);
	if (!skb) {
		ret = -ENOMEM;
		goto unlock;
	}

	skb->dev = dev;

	skb_reserve(skb, local->hw.extra_tx_headroom);

	nullfunc = skb_put(skb, size);
	nullfunc->frame_control = fc;
	nullfunc->duration_id = 0;
	memcpy(nullfunc->addr1, sta->sta.addr, ETH_ALEN);
	memcpy(nullfunc->addr2, sdata->vif.addr, ETH_ALEN);
	memcpy(nullfunc->addr3, sdata->vif.addr, ETH_ALEN);
	nullfunc->seq_ctrl = 0;

	info = IEEE80211_SKB_CB(skb);

	info->flags |= IEEE80211_TX_CTL_REQ_TX_STATUS |
		       IEEE80211_TX_INTFL_NL80211_FRAME_TX;
	info->band = band;

	skb_set_queue_mapping(skb, IEEE80211_AC_VO);
	skb->priority = 7;
	if (qos)
		nullfunc->qos_ctrl = cpu_to_le16(7);

	ret = ieee80211_attach_ack_skb(local, skb, cookie, GFP_ATOMIC);
	if (ret) {
		kfree_skb(skb);
		goto unlock;
	}

	local_bh_disable();
	ieee80211_xmit(sdata, sta, skb);
	local_bh_enable();

	ret = 0;
unlock:
	rcu_read_unlock();
	mutex_unlock(&local->mtx);

	return ret;
}

static int ieee80211_cfg_get_channel(struct wiphy *wiphy,
				     struct wireless_dev *wdev,
				     unsigned int link_id,
				     struct cfg80211_chan_def *chandef)
{
	struct ieee80211_sub_if_data *sdata = IEEE80211_WDEV_TO_SUB_IF(wdev);
	struct ieee80211_local *local = wiphy_priv(wiphy);
	struct ieee80211_chanctx_conf *chanctx_conf;
	struct ieee80211_link_data *link;
	int ret = -ENODATA;

	rcu_read_lock();
	link = rcu_dereference(sdata->link[link_id]);
	if (!link) {
		ret = -ENOLINK;
		goto out;
	}

	chanctx_conf = rcu_dereference(link->conf->chanctx_conf);
	if (chanctx_conf) {
		*chandef = link->conf->chandef;
		ret = 0;
	} else if (local->open_count > 0 &&
		   local->open_count == local->monitors &&
		   sdata->vif.type == NL80211_IFTYPE_MONITOR) {
		if (local->use_chanctx)
			*chandef = local->monitor_chandef;
		else
			*chandef = local->_oper_chandef;
		ret = 0;
	}
out:
	rcu_read_unlock();

	return ret;
}

#ifdef CONFIG_PM
static void ieee80211_set_wakeup(struct wiphy *wiphy, bool enabled)
{
	drv_set_wakeup(wiphy_priv(wiphy), enabled);
}
#endif

static int ieee80211_set_qos_map(struct wiphy *wiphy,
				 struct net_device *dev,
				 struct cfg80211_qos_map *qos_map)
{
	struct ieee80211_sub_if_data *sdata = IEEE80211_DEV_TO_SUB_IF(dev);
	struct mac80211_qos_map *new_qos_map, *old_qos_map;

	if (qos_map) {
		new_qos_map = kzalloc(sizeof(*new_qos_map), GFP_KERNEL);
		if (!new_qos_map)
			return -ENOMEM;
		memcpy(&new_qos_map->qos_map, qos_map, sizeof(*qos_map));
	} else {
		/* A NULL qos_map was passed to disable QoS mapping */
		new_qos_map = NULL;
	}

	old_qos_map = sdata_dereference(sdata->qos_map, sdata);
	rcu_assign_pointer(sdata->qos_map, new_qos_map);
	if (old_qos_map)
		kfree_rcu(old_qos_map, rcu_head);

	return 0;
}

static int ieee80211_set_ap_chanwidth(struct wiphy *wiphy,
				      struct net_device *dev,
				      unsigned int link_id,
				      struct cfg80211_chan_def *chandef)
{
	struct ieee80211_sub_if_data *sdata = IEEE80211_DEV_TO_SUB_IF(dev);
	struct ieee80211_link_data *link;
	int ret;
	u64 changed = 0;

	link = sdata_dereference(sdata->link[link_id], sdata);

	ret = ieee80211_link_change_bandwidth(link, chandef, &changed);
	if (ret == 0)
		ieee80211_link_info_change_notify(sdata, link, changed);

	return ret;
}

static int ieee80211_add_tx_ts(struct wiphy *wiphy, struct net_device *dev,
			       u8 tsid, const u8 *peer, u8 up,
			       u16 admitted_time)
{
	struct ieee80211_sub_if_data *sdata = IEEE80211_DEV_TO_SUB_IF(dev);
	struct ieee80211_if_managed *ifmgd = &sdata->u.mgd;
	int ac = ieee802_1d_to_ac[up];

	if (sdata->vif.type != NL80211_IFTYPE_STATION)
		return -EOPNOTSUPP;

	if (!(sdata->wmm_acm & BIT(up)))
		return -EINVAL;

	if (ifmgd->tx_tspec[ac].admitted_time)
		return -EBUSY;

	if (admitted_time) {
		ifmgd->tx_tspec[ac].admitted_time = 32 * admitted_time;
		ifmgd->tx_tspec[ac].tsid = tsid;
		ifmgd->tx_tspec[ac].up = up;
	}

	return 0;
}

static int ieee80211_del_tx_ts(struct wiphy *wiphy, struct net_device *dev,
			       u8 tsid, const u8 *peer)
{
	struct ieee80211_sub_if_data *sdata = IEEE80211_DEV_TO_SUB_IF(dev);
	struct ieee80211_if_managed *ifmgd = &sdata->u.mgd;
	struct ieee80211_local *local = wiphy_priv(wiphy);
	int ac;

	for (ac = 0; ac < IEEE80211_NUM_ACS; ac++) {
		struct ieee80211_sta_tx_tspec *tx_tspec = &ifmgd->tx_tspec[ac];

		/* skip unused entries */
		if (!tx_tspec->admitted_time)
			continue;

		if (tx_tspec->tsid != tsid)
			continue;

		/* due to this new packets will be reassigned to non-ACM ACs */
		tx_tspec->up = -1;

		/* Make sure that all packets have been sent to avoid to
		 * restore the QoS params on packets that are still on the
		 * queues.
		 */
		synchronize_net();
		ieee80211_flush_queues(local, sdata, false);

		/* restore the normal QoS parameters
		 * (unconditionally to avoid races)
		 */
		tx_tspec->action = TX_TSPEC_ACTION_STOP_DOWNGRADE;
		tx_tspec->downgraded = false;
		ieee80211_sta_handle_tspec_ac_params(sdata);

		/* finally clear all the data */
		memset(tx_tspec, 0, sizeof(*tx_tspec));

		return 0;
	}

	return -ENOENT;
}

void ieee80211_nan_func_terminated(struct ieee80211_vif *vif,
				   u8 inst_id,
				   enum nl80211_nan_func_term_reason reason,
				   gfp_t gfp)
{
	struct ieee80211_sub_if_data *sdata = vif_to_sdata(vif);
	struct cfg80211_nan_func *func;
	u64 cookie;

	if (WARN_ON(vif->type != NL80211_IFTYPE_NAN))
		return;

	spin_lock_bh(&sdata->u.nan.func_lock);

	func = idr_find(&sdata->u.nan.function_inst_ids, inst_id);
	if (WARN_ON(!func)) {
		spin_unlock_bh(&sdata->u.nan.func_lock);
		return;
	}

	cookie = func->cookie;
	idr_remove(&sdata->u.nan.function_inst_ids, inst_id);

	spin_unlock_bh(&sdata->u.nan.func_lock);

	cfg80211_free_nan_func(func);

	cfg80211_nan_func_terminated(ieee80211_vif_to_wdev(vif), inst_id,
				     reason, cookie, gfp);
}
EXPORT_SYMBOL(ieee80211_nan_func_terminated);

void ieee80211_nan_func_match(struct ieee80211_vif *vif,
			      struct cfg80211_nan_match_params *match,
			      gfp_t gfp)
{
	struct ieee80211_sub_if_data *sdata = vif_to_sdata(vif);
	struct cfg80211_nan_func *func;

	if (WARN_ON(vif->type != NL80211_IFTYPE_NAN))
		return;

	spin_lock_bh(&sdata->u.nan.func_lock);

	func = idr_find(&sdata->u.nan.function_inst_ids,  match->inst_id);
	if (WARN_ON(!func)) {
		spin_unlock_bh(&sdata->u.nan.func_lock);
		return;
	}
	match->cookie = func->cookie;

	spin_unlock_bh(&sdata->u.nan.func_lock);

	cfg80211_nan_match(ieee80211_vif_to_wdev(vif), match, gfp);
}
EXPORT_SYMBOL(ieee80211_nan_func_match);

static int ieee80211_set_multicast_to_unicast(struct wiphy *wiphy,
					      struct net_device *dev,
					      const bool enabled)
{
	struct ieee80211_sub_if_data *sdata = IEEE80211_DEV_TO_SUB_IF(dev);

	sdata->u.ap.multicast_to_unicast = enabled;

	return 0;
}

void ieee80211_fill_txq_stats(struct cfg80211_txq_stats *txqstats,
			      struct txq_info *txqi)
{
	if (!(txqstats->filled & BIT(NL80211_TXQ_STATS_BACKLOG_BYTES))) {
		txqstats->filled |= BIT(NL80211_TXQ_STATS_BACKLOG_BYTES);
		txqstats->backlog_bytes = txqi->tin.backlog_bytes;
	}

	if (!(txqstats->filled & BIT(NL80211_TXQ_STATS_BACKLOG_PACKETS))) {
		txqstats->filled |= BIT(NL80211_TXQ_STATS_BACKLOG_PACKETS);
		txqstats->backlog_packets = txqi->tin.backlog_packets;
	}

	if (!(txqstats->filled & BIT(NL80211_TXQ_STATS_FLOWS))) {
		txqstats->filled |= BIT(NL80211_TXQ_STATS_FLOWS);
		txqstats->flows = txqi->tin.flows;
	}

	if (!(txqstats->filled & BIT(NL80211_TXQ_STATS_DROPS))) {
		txqstats->filled |= BIT(NL80211_TXQ_STATS_DROPS);
		txqstats->drops = txqi->cstats.drop_count;
	}

	if (!(txqstats->filled & BIT(NL80211_TXQ_STATS_ECN_MARKS))) {
		txqstats->filled |= BIT(NL80211_TXQ_STATS_ECN_MARKS);
		txqstats->ecn_marks = txqi->cstats.ecn_mark;
	}

	if (!(txqstats->filled & BIT(NL80211_TXQ_STATS_OVERLIMIT))) {
		txqstats->filled |= BIT(NL80211_TXQ_STATS_OVERLIMIT);
		txqstats->overlimit = txqi->tin.overlimit;
	}

	if (!(txqstats->filled & BIT(NL80211_TXQ_STATS_COLLISIONS))) {
		txqstats->filled |= BIT(NL80211_TXQ_STATS_COLLISIONS);
		txqstats->collisions = txqi->tin.collisions;
	}

	if (!(txqstats->filled & BIT(NL80211_TXQ_STATS_TX_BYTES))) {
		txqstats->filled |= BIT(NL80211_TXQ_STATS_TX_BYTES);
		txqstats->tx_bytes = txqi->tin.tx_bytes;
	}

	if (!(txqstats->filled & BIT(NL80211_TXQ_STATS_TX_PACKETS))) {
		txqstats->filled |= BIT(NL80211_TXQ_STATS_TX_PACKETS);
		txqstats->tx_packets = txqi->tin.tx_packets;
	}
}

static int ieee80211_get_txq_stats(struct wiphy *wiphy,
				   struct wireless_dev *wdev,
				   struct cfg80211_txq_stats *txqstats)
{
	struct ieee80211_local *local = wiphy_priv(wiphy);
	struct ieee80211_sub_if_data *sdata;
	int ret = 0;

	spin_lock_bh(&local->fq.lock);
	rcu_read_lock();

	if (wdev) {
		sdata = IEEE80211_WDEV_TO_SUB_IF(wdev);
		if (!sdata->vif.txq) {
			ret = 1;
			goto out;
		}
		ieee80211_fill_txq_stats(txqstats, to_txq_info(sdata->vif.txq));
	} else {
		/* phy stats */
		txqstats->filled |= BIT(NL80211_TXQ_STATS_BACKLOG_PACKETS) |
				    BIT(NL80211_TXQ_STATS_BACKLOG_BYTES) |
				    BIT(NL80211_TXQ_STATS_OVERLIMIT) |
				    BIT(NL80211_TXQ_STATS_OVERMEMORY) |
				    BIT(NL80211_TXQ_STATS_COLLISIONS) |
				    BIT(NL80211_TXQ_STATS_MAX_FLOWS);
		txqstats->backlog_packets = local->fq.backlog;
		txqstats->backlog_bytes = local->fq.memory_usage;
		txqstats->overlimit = local->fq.overlimit;
		txqstats->overmemory = local->fq.overmemory;
		txqstats->collisions = local->fq.collisions;
		txqstats->max_flows = local->fq.flows_cnt;
	}

out:
	rcu_read_unlock();
	spin_unlock_bh(&local->fq.lock);

	return ret;
}

static int
ieee80211_get_ftm_responder_stats(struct wiphy *wiphy,
				  struct net_device *dev,
				  struct cfg80211_ftm_responder_stats *ftm_stats)
{
	struct ieee80211_local *local = wiphy_priv(wiphy);
	struct ieee80211_sub_if_data *sdata = IEEE80211_DEV_TO_SUB_IF(dev);

	return drv_get_ftm_responder_stats(local, sdata, ftm_stats);
}

static int
ieee80211_start_pmsr(struct wiphy *wiphy, struct wireless_dev *dev,
		     struct cfg80211_pmsr_request *request)
{
	struct ieee80211_local *local = wiphy_priv(wiphy);
	struct ieee80211_sub_if_data *sdata = IEEE80211_WDEV_TO_SUB_IF(dev);

	return drv_start_pmsr(local, sdata, request);
}

static void
ieee80211_abort_pmsr(struct wiphy *wiphy, struct wireless_dev *dev,
		     struct cfg80211_pmsr_request *request)
{
	struct ieee80211_local *local = wiphy_priv(wiphy);
	struct ieee80211_sub_if_data *sdata = IEEE80211_WDEV_TO_SUB_IF(dev);

	return drv_abort_pmsr(local, sdata, request);
}

static int ieee80211_set_tid_config(struct wiphy *wiphy,
				    struct net_device *dev,
				    struct cfg80211_tid_config *tid_conf)
{
	struct ieee80211_sub_if_data *sdata = IEEE80211_DEV_TO_SUB_IF(dev);
	struct sta_info *sta;
	int ret;

	if (!sdata->local->ops->set_tid_config)
		return -EOPNOTSUPP;

	if (!tid_conf->peer)
		return drv_set_tid_config(sdata->local, sdata, NULL, tid_conf);

	mutex_lock(&sdata->local->sta_mtx);
	sta = sta_info_get_bss(sdata, tid_conf->peer);
	if (!sta) {
		mutex_unlock(&sdata->local->sta_mtx);
		return -ENOENT;
	}

	ret = drv_set_tid_config(sdata->local, sdata, &sta->sta, tid_conf);
	mutex_unlock(&sdata->local->sta_mtx);

	return ret;
}

static int ieee80211_reset_tid_config(struct wiphy *wiphy,
				      struct net_device *dev,
				      const u8 *peer, u8 tids)
{
	struct ieee80211_sub_if_data *sdata = IEEE80211_DEV_TO_SUB_IF(dev);
	struct sta_info *sta;
	int ret;

	if (!sdata->local->ops->reset_tid_config)
		return -EOPNOTSUPP;

	if (!peer)
		return drv_reset_tid_config(sdata->local, sdata, NULL, tids);

	mutex_lock(&sdata->local->sta_mtx);
	sta = sta_info_get_bss(sdata, peer);
	if (!sta) {
		mutex_unlock(&sdata->local->sta_mtx);
		return -ENOENT;
	}

	ret = drv_reset_tid_config(sdata->local, sdata, &sta->sta, tids);
	mutex_unlock(&sdata->local->sta_mtx);

	return ret;
}

static int ieee80211_set_sar_specs(struct wiphy *wiphy,
				   struct cfg80211_sar_specs *sar)
{
	struct ieee80211_local *local = wiphy_priv(wiphy);

	if (!local->ops->set_sar_specs)
		return -EOPNOTSUPP;

	return local->ops->set_sar_specs(&local->hw, sar);
}

static int
ieee80211_set_after_color_change_beacon(struct ieee80211_sub_if_data *sdata,
					u32 *changed)
{
	switch (sdata->vif.type) {
	case NL80211_IFTYPE_AP: {
		int ret;

<<<<<<< HEAD
		ret = ieee80211_assign_beacon(sdata, sdata->u.ap.next_beacon,
					      NULL, NULL);
		kfree(sdata->u.ap.next_beacon);
		sdata->u.ap.next_beacon = NULL;
=======
		if (!sdata->deflink.u.ap.next_beacon)
			return -EINVAL;

		ret = ieee80211_assign_beacon(sdata, &sdata->deflink,
					      sdata->deflink.u.ap.next_beacon,
					      NULL, NULL);
		ieee80211_free_next_beacon(&sdata->deflink);
>>>>>>> eb3cdb58

		if (ret < 0)
			return ret;

		*changed |= ret;
		break;
	}
	default:
		WARN_ON_ONCE(1);
		return -EINVAL;
	}

	return 0;
}

static int
ieee80211_set_color_change_beacon(struct ieee80211_sub_if_data *sdata,
				  struct cfg80211_color_change_settings *params,
				  u32 *changed)
{
	struct ieee80211_color_change_settings color_change = {};
	int err;

	switch (sdata->vif.type) {
	case NL80211_IFTYPE_AP:
<<<<<<< HEAD
		sdata->u.ap.next_beacon =
			cfg80211_beacon_dup(&params->beacon_next);
		if (!sdata->u.ap.next_beacon)
=======
		sdata->deflink.u.ap.next_beacon =
			cfg80211_beacon_dup(&params->beacon_next);
		if (!sdata->deflink.u.ap.next_beacon)
>>>>>>> eb3cdb58
			return -ENOMEM;

		if (params->count <= 1)
			break;

		color_change.counter_offset_beacon =
			params->counter_offset_beacon;
		color_change.counter_offset_presp =
			params->counter_offset_presp;
		color_change.count = params->count;

<<<<<<< HEAD
		err = ieee80211_assign_beacon(sdata, &params->beacon_color_change,
					      NULL, &color_change);
		if (err < 0) {
			kfree(sdata->u.ap.next_beacon);
=======
		err = ieee80211_assign_beacon(sdata, &sdata->deflink,
					      &params->beacon_color_change,
					      NULL, &color_change);
		if (err < 0) {
			ieee80211_free_next_beacon(&sdata->deflink);
>>>>>>> eb3cdb58
			return err;
		}
		*changed |= err;
		break;
	default:
		return -EOPNOTSUPP;
	}

	return 0;
}

static void
ieee80211_color_change_bss_config_notify(struct ieee80211_sub_if_data *sdata,
					 u8 color, int enable, u32 changed)
{
	sdata->vif.bss_conf.he_bss_color.color = color;
	sdata->vif.bss_conf.he_bss_color.enabled = enable;
	changed |= BSS_CHANGED_HE_BSS_COLOR;

<<<<<<< HEAD
	ieee80211_bss_info_change_notify(sdata, changed);
=======
	ieee80211_link_info_change_notify(sdata, &sdata->deflink, changed);

	if (!sdata->vif.bss_conf.nontransmitted && sdata->vif.mbssid_tx_vif) {
		struct ieee80211_sub_if_data *child;

		mutex_lock(&sdata->local->iflist_mtx);
		list_for_each_entry(child, &sdata->local->interfaces, list) {
			if (child != sdata && child->vif.mbssid_tx_vif == &sdata->vif) {
				child->vif.bss_conf.he_bss_color.color = color;
				child->vif.bss_conf.he_bss_color.enabled = enable;
				ieee80211_link_info_change_notify(child,
								  &child->deflink,
								  BSS_CHANGED_HE_BSS_COLOR);
			}
		}
		mutex_unlock(&sdata->local->iflist_mtx);
	}
>>>>>>> eb3cdb58
}

static int ieee80211_color_change_finalize(struct ieee80211_sub_if_data *sdata)
{
	struct ieee80211_local *local = sdata->local;
	u32 changed = 0;
	int err;

	sdata_assert_lock(sdata);
	lockdep_assert_held(&local->mtx);

<<<<<<< HEAD
	sdata->vif.color_change_active = false;
=======
	sdata->vif.bss_conf.color_change_active = false;
>>>>>>> eb3cdb58

	err = ieee80211_set_after_color_change_beacon(sdata, &changed);
	if (err) {
		cfg80211_color_change_aborted_notify(sdata->dev);
		return err;
	}

	ieee80211_color_change_bss_config_notify(sdata,
<<<<<<< HEAD
						 sdata->vif.color_change_color,
=======
						 sdata->vif.bss_conf.color_change_color,
>>>>>>> eb3cdb58
						 1, changed);
	cfg80211_color_change_notify(sdata->dev);

	return 0;
}

void ieee80211_color_change_finalize_work(struct work_struct *work)
{
	struct ieee80211_sub_if_data *sdata =
		container_of(work, struct ieee80211_sub_if_data,
<<<<<<< HEAD
			     color_change_finalize_work);
=======
			     deflink.color_change_finalize_work);
>>>>>>> eb3cdb58
	struct ieee80211_local *local = sdata->local;

	sdata_lock(sdata);
	mutex_lock(&local->mtx);

	/* AP might have been stopped while waiting for the lock. */
<<<<<<< HEAD
	if (!sdata->vif.color_change_active)
=======
	if (!sdata->vif.bss_conf.color_change_active)
>>>>>>> eb3cdb58
		goto unlock;

	if (!ieee80211_sdata_running(sdata))
		goto unlock;

	ieee80211_color_change_finalize(sdata);

unlock:
	mutex_unlock(&local->mtx);
	sdata_unlock(sdata);
}

<<<<<<< HEAD
=======
void ieee80211_color_collision_detection_work(struct work_struct *work)
{
	struct delayed_work *delayed_work = to_delayed_work(work);
	struct ieee80211_link_data *link =
		container_of(delayed_work, struct ieee80211_link_data,
			     color_collision_detect_work);
	struct ieee80211_sub_if_data *sdata = link->sdata;

	sdata_lock(sdata);
	cfg80211_obss_color_collision_notify(sdata->dev, link->color_bitmap);
	sdata_unlock(sdata);
}

>>>>>>> eb3cdb58
void ieee80211_color_change_finish(struct ieee80211_vif *vif)
{
	struct ieee80211_sub_if_data *sdata = vif_to_sdata(vif);

	ieee80211_queue_work(&sdata->local->hw,
<<<<<<< HEAD
			     &sdata->color_change_finalize_work);
=======
			     &sdata->deflink.color_change_finalize_work);
>>>>>>> eb3cdb58
}
EXPORT_SYMBOL_GPL(ieee80211_color_change_finish);

void
<<<<<<< HEAD
ieeee80211_obss_color_collision_notify(struct ieee80211_vif *vif,
				       u64 color_bitmap, gfp_t gfp)
{
	struct ieee80211_sub_if_data *sdata = vif_to_sdata(vif);

	if (sdata->vif.color_change_active || sdata->vif.csa_active)
		return;

	cfg80211_obss_color_collision_notify(sdata->dev, color_bitmap, gfp);
}
EXPORT_SYMBOL_GPL(ieeee80211_obss_color_collision_notify);
=======
ieee80211_obss_color_collision_notify(struct ieee80211_vif *vif,
				       u64 color_bitmap, gfp_t gfp)
{
	struct ieee80211_sub_if_data *sdata = vif_to_sdata(vif);
	struct ieee80211_link_data *link = &sdata->deflink;

	if (sdata->vif.bss_conf.color_change_active || sdata->vif.bss_conf.csa_active)
		return;

	if (delayed_work_pending(&link->color_collision_detect_work))
		return;

	link->color_bitmap = color_bitmap;
	/* queue the color collision detection event every 500 ms in order to
	 * avoid sending too much netlink messages to userspace.
	 */
	ieee80211_queue_delayed_work(&sdata->local->hw,
				     &link->color_collision_detect_work,
				     msecs_to_jiffies(500));
}
EXPORT_SYMBOL_GPL(ieee80211_obss_color_collision_notify);
>>>>>>> eb3cdb58

static int
ieee80211_color_change(struct wiphy *wiphy, struct net_device *dev,
		       struct cfg80211_color_change_settings *params)
{
	struct ieee80211_sub_if_data *sdata = IEEE80211_DEV_TO_SUB_IF(dev);
	struct ieee80211_local *local = sdata->local;
	u32 changed = 0;
	int err;

	sdata_assert_lock(sdata);

<<<<<<< HEAD
=======
	if (sdata->vif.bss_conf.nontransmitted)
		return -EINVAL;

>>>>>>> eb3cdb58
	mutex_lock(&local->mtx);

	/* don't allow another color change if one is already active or if csa
	 * is active
	 */
<<<<<<< HEAD
	if (sdata->vif.color_change_active || sdata->vif.csa_active) {
=======
	if (sdata->vif.bss_conf.color_change_active || sdata->vif.bss_conf.csa_active) {
>>>>>>> eb3cdb58
		err = -EBUSY;
		goto out;
	}

	err = ieee80211_set_color_change_beacon(sdata, params, &changed);
	if (err)
		goto out;

<<<<<<< HEAD
	sdata->vif.color_change_active = true;
	sdata->vif.color_change_color = params->color;
=======
	sdata->vif.bss_conf.color_change_active = true;
	sdata->vif.bss_conf.color_change_color = params->color;
>>>>>>> eb3cdb58

	cfg80211_color_change_started_notify(sdata->dev, params->count);

	if (changed)
		ieee80211_color_change_bss_config_notify(sdata, 0, 0, changed);
	else
		/* if the beacon didn't change, we can finalize immediately */
		ieee80211_color_change_finalize(sdata);

out:
	mutex_unlock(&local->mtx);

	return err;
}

static int
ieee80211_set_radar_background(struct wiphy *wiphy,
			       struct cfg80211_chan_def *chandef)
{
	struct ieee80211_local *local = wiphy_priv(wiphy);

<<<<<<< HEAD
	/* FIXME: SLE kABI compatibility check */
	if (local->ops_revision < 2)
		return -EOPNOTSUPP;

=======
>>>>>>> eb3cdb58
	if (!local->ops->set_radar_background)
		return -EOPNOTSUPP;

	return local->ops->set_radar_background(&local->hw, chandef);
}

<<<<<<< HEAD
=======
static int ieee80211_add_intf_link(struct wiphy *wiphy,
				   struct wireless_dev *wdev,
				   unsigned int link_id)
{
	struct ieee80211_sub_if_data *sdata = IEEE80211_WDEV_TO_SUB_IF(wdev);
	int res;

	if (wdev->use_4addr)
		return -EOPNOTSUPP;

	mutex_lock(&sdata->local->mtx);
	res = ieee80211_vif_set_links(sdata, wdev->valid_links);
	mutex_unlock(&sdata->local->mtx);

	return res;
}

static void ieee80211_del_intf_link(struct wiphy *wiphy,
				    struct wireless_dev *wdev,
				    unsigned int link_id)
{
	struct ieee80211_sub_if_data *sdata = IEEE80211_WDEV_TO_SUB_IF(wdev);

	mutex_lock(&sdata->local->mtx);
	ieee80211_vif_set_links(sdata, wdev->valid_links);
	mutex_unlock(&sdata->local->mtx);
}

static int sta_add_link_station(struct ieee80211_local *local,
				struct ieee80211_sub_if_data *sdata,
				struct link_station_parameters *params)
{
	struct sta_info *sta;
	int ret;

	sta = sta_info_get_bss(sdata, params->mld_mac);
	if (!sta)
		return -ENOENT;

	if (!sta->sta.valid_links)
		return -EINVAL;

	if (sta->sta.valid_links & BIT(params->link_id))
		return -EALREADY;

	ret = ieee80211_sta_allocate_link(sta, params->link_id);
	if (ret)
		return ret;

	ret = sta_link_apply_parameters(local, sta, true, params);
	if (ret) {
		ieee80211_sta_free_link(sta, params->link_id);
		return ret;
	}

	/* ieee80211_sta_activate_link frees the link upon failure */
	return ieee80211_sta_activate_link(sta, params->link_id);
}

static int
ieee80211_add_link_station(struct wiphy *wiphy, struct net_device *dev,
			   struct link_station_parameters *params)
{
	struct ieee80211_sub_if_data *sdata = IEEE80211_DEV_TO_SUB_IF(dev);
	struct ieee80211_local *local = wiphy_priv(wiphy);
	int ret;

	mutex_lock(&sdata->local->sta_mtx);
	ret = sta_add_link_station(local, sdata, params);
	mutex_unlock(&sdata->local->sta_mtx);

	return ret;
}

static int sta_mod_link_station(struct ieee80211_local *local,
				struct ieee80211_sub_if_data *sdata,
				struct link_station_parameters *params)
{
	struct sta_info *sta;

	sta = sta_info_get_bss(sdata, params->mld_mac);
	if (!sta)
		return -ENOENT;

	if (!(sta->sta.valid_links & BIT(params->link_id)))
		return -EINVAL;

	return sta_link_apply_parameters(local, sta, false, params);
}

static int
ieee80211_mod_link_station(struct wiphy *wiphy, struct net_device *dev,
			   struct link_station_parameters *params)
{
	struct ieee80211_sub_if_data *sdata = IEEE80211_DEV_TO_SUB_IF(dev);
	struct ieee80211_local *local = wiphy_priv(wiphy);
	int ret;

	mutex_lock(&sdata->local->sta_mtx);
	ret = sta_mod_link_station(local, sdata, params);
	mutex_unlock(&sdata->local->sta_mtx);

	return ret;
}

static int sta_del_link_station(struct ieee80211_sub_if_data *sdata,
				struct link_station_del_parameters *params)
{
	struct sta_info *sta;

	sta = sta_info_get_bss(sdata, params->mld_mac);
	if (!sta)
		return -ENOENT;

	if (!(sta->sta.valid_links & BIT(params->link_id)))
		return -EINVAL;

	/* must not create a STA without links */
	if (sta->sta.valid_links == BIT(params->link_id))
		return -EINVAL;

	ieee80211_sta_remove_link(sta, params->link_id);

	return 0;
}

static int
ieee80211_del_link_station(struct wiphy *wiphy, struct net_device *dev,
			   struct link_station_del_parameters *params)
{
	struct ieee80211_sub_if_data *sdata = IEEE80211_DEV_TO_SUB_IF(dev);
	int ret;

	mutex_lock(&sdata->local->sta_mtx);
	ret = sta_del_link_station(sdata, params);
	mutex_unlock(&sdata->local->sta_mtx);

	return ret;
}

static int ieee80211_set_hw_timestamp(struct wiphy *wiphy,
				      struct net_device *dev,
				      struct cfg80211_set_hw_timestamp *hwts)
{
	struct ieee80211_sub_if_data *sdata = IEEE80211_DEV_TO_SUB_IF(dev);
	struct ieee80211_local *local = sdata->local;

	if (!local->ops->set_hw_timestamp)
		return -EOPNOTSUPP;

	if (!check_sdata_in_driver(sdata))
		return -EIO;

	return local->ops->set_hw_timestamp(&local->hw, &sdata->vif, hwts);
}

>>>>>>> eb3cdb58
const struct cfg80211_ops mac80211_config_ops = {
	.add_virtual_intf = ieee80211_add_iface,
	.del_virtual_intf = ieee80211_del_iface,
	.change_virtual_intf = ieee80211_change_iface,
	.start_p2p_device = ieee80211_start_p2p_device,
	.stop_p2p_device = ieee80211_stop_p2p_device,
	.add_key = ieee80211_add_key,
	.del_key = ieee80211_del_key,
	.get_key = ieee80211_get_key,
	.set_default_key = ieee80211_config_default_key,
	.set_default_mgmt_key = ieee80211_config_default_mgmt_key,
	.set_default_beacon_key = ieee80211_config_default_beacon_key,
	.start_ap = ieee80211_start_ap,
	.change_beacon = ieee80211_change_beacon,
	.stop_ap = ieee80211_stop_ap,
	.add_station = ieee80211_add_station,
	.del_station = ieee80211_del_station,
	.change_station = ieee80211_change_station,
	.get_station = ieee80211_get_station,
	.dump_station = ieee80211_dump_station,
	.dump_survey = ieee80211_dump_survey,
#ifdef CONFIG_MAC80211_MESH
	.add_mpath = ieee80211_add_mpath,
	.del_mpath = ieee80211_del_mpath,
	.change_mpath = ieee80211_change_mpath,
	.get_mpath = ieee80211_get_mpath,
	.dump_mpath = ieee80211_dump_mpath,
	.get_mpp = ieee80211_get_mpp,
	.dump_mpp = ieee80211_dump_mpp,
	.update_mesh_config = ieee80211_update_mesh_config,
	.get_mesh_config = ieee80211_get_mesh_config,
	.join_mesh = ieee80211_join_mesh,
	.leave_mesh = ieee80211_leave_mesh,
#endif
	.join_ocb = ieee80211_join_ocb,
	.leave_ocb = ieee80211_leave_ocb,
	.change_bss = ieee80211_change_bss,
	.set_txq_params = ieee80211_set_txq_params,
	.set_monitor_channel = ieee80211_set_monitor_channel,
	.suspend = ieee80211_suspend,
	.resume = ieee80211_resume,
	.scan = ieee80211_scan,
	.abort_scan = ieee80211_abort_scan,
	.sched_scan_start = ieee80211_sched_scan_start,
	.sched_scan_stop = ieee80211_sched_scan_stop,
	.auth = ieee80211_auth,
	.assoc = ieee80211_assoc,
	.deauth = ieee80211_deauth,
	.disassoc = ieee80211_disassoc,
	.join_ibss = ieee80211_join_ibss,
	.leave_ibss = ieee80211_leave_ibss,
	.set_mcast_rate = ieee80211_set_mcast_rate,
	.set_wiphy_params = ieee80211_set_wiphy_params,
	.set_tx_power = ieee80211_set_tx_power,
	.get_tx_power = ieee80211_get_tx_power,
	.rfkill_poll = ieee80211_rfkill_poll,
	CFG80211_TESTMODE_CMD(ieee80211_testmode_cmd)
	CFG80211_TESTMODE_DUMP(ieee80211_testmode_dump)
	.set_power_mgmt = ieee80211_set_power_mgmt,
	.set_bitrate_mask = ieee80211_set_bitrate_mask,
	.remain_on_channel = ieee80211_remain_on_channel,
	.cancel_remain_on_channel = ieee80211_cancel_remain_on_channel,
	.mgmt_tx = ieee80211_mgmt_tx,
	.mgmt_tx_cancel_wait = ieee80211_mgmt_tx_cancel_wait,
	.set_cqm_rssi_config = ieee80211_set_cqm_rssi_config,
	.set_cqm_rssi_range_config = ieee80211_set_cqm_rssi_range_config,
	.update_mgmt_frame_registrations =
		ieee80211_update_mgmt_frame_registrations,
	.set_antenna = ieee80211_set_antenna,
	.get_antenna = ieee80211_get_antenna,
	.set_rekey_data = ieee80211_set_rekey_data,
	.tdls_oper = ieee80211_tdls_oper,
	.tdls_mgmt = ieee80211_tdls_mgmt,
	.tdls_channel_switch = ieee80211_tdls_channel_switch,
	.tdls_cancel_channel_switch = ieee80211_tdls_cancel_channel_switch,
	.probe_client = ieee80211_probe_client,
	.set_noack_map = ieee80211_set_noack_map,
#ifdef CONFIG_PM
	.set_wakeup = ieee80211_set_wakeup,
#endif
	.get_channel = ieee80211_cfg_get_channel,
	.start_radar_detection = ieee80211_start_radar_detection,
	.end_cac = ieee80211_end_cac,
	.channel_switch = ieee80211_channel_switch,
	.set_qos_map = ieee80211_set_qos_map,
	.set_ap_chanwidth = ieee80211_set_ap_chanwidth,
	.add_tx_ts = ieee80211_add_tx_ts,
	.del_tx_ts = ieee80211_del_tx_ts,
	.start_nan = ieee80211_start_nan,
	.stop_nan = ieee80211_stop_nan,
	.nan_change_conf = ieee80211_nan_change_conf,
	.add_nan_func = ieee80211_add_nan_func,
	.del_nan_func = ieee80211_del_nan_func,
	.set_multicast_to_unicast = ieee80211_set_multicast_to_unicast,
	.tx_control_port = ieee80211_tx_control_port,
	.get_txq_stats = ieee80211_get_txq_stats,
	.get_ftm_responder_stats = ieee80211_get_ftm_responder_stats,
	.start_pmsr = ieee80211_start_pmsr,
	.abort_pmsr = ieee80211_abort_pmsr,
	.probe_mesh_link = ieee80211_probe_mesh_link,
	.set_tid_config = ieee80211_set_tid_config,
	.reset_tid_config = ieee80211_reset_tid_config,
	.set_sar_specs = ieee80211_set_sar_specs,
	.color_change = ieee80211_color_change,
	.set_radar_background = ieee80211_set_radar_background,
<<<<<<< HEAD
=======
	.add_intf_link = ieee80211_add_intf_link,
	.del_intf_link = ieee80211_del_intf_link,
	.add_link_station = ieee80211_add_link_station,
	.mod_link_station = ieee80211_mod_link_station,
	.del_link_station = ieee80211_del_link_station,
	.set_hw_timestamp = ieee80211_set_hw_timestamp,
>>>>>>> eb3cdb58
};<|MERGE_RESOLUTION|>--- conflicted
+++ resolved
@@ -5,11 +5,7 @@
  * Copyright 2006-2010	Johannes Berg <johannes@sipsolutions.net>
  * Copyright 2013-2015  Intel Mobile Communications GmbH
  * Copyright (C) 2015-2017 Intel Deutschland GmbH
-<<<<<<< HEAD
- * Copyright (C) 2018-2021 Intel Corporation
-=======
  * Copyright (C) 2018-2022 Intel Corporation
->>>>>>> eb3cdb58
  */
 
 #include <linux/ieee80211.h>
@@ -943,12 +939,8 @@
 ieee80211_set_probe_resp(struct ieee80211_sub_if_data *sdata,
 			 const u8 *resp, size_t resp_len,
 			 const struct ieee80211_csa_settings *csa,
-<<<<<<< HEAD
-			 const struct ieee80211_color_change_settings *cca)
-=======
 			 const struct ieee80211_color_change_settings *cca,
 			 struct ieee80211_link_data *link)
->>>>>>> eb3cdb58
 {
 	struct probe_resp *new, *old;
 
@@ -1221,11 +1213,7 @@
 			memcpy(new->tail, old->tail, new_tail_len);
 
 	err = ieee80211_set_probe_resp(sdata, params->probe_resp,
-<<<<<<< HEAD
-				       params->probe_resp_len, csa, cca);
-=======
 				       params->probe_resp_len, csa, cca, link);
->>>>>>> eb3cdb58
 	if (err < 0) {
 		kfree(new);
 		return err;
@@ -1458,11 +1446,7 @@
 	if (ieee80211_hw_check(&local->hw, HAS_RATE_CONTROL))
 		link_conf->beacon_tx_rate = params->beacon_rate;
 
-<<<<<<< HEAD
-	err = ieee80211_assign_beacon(sdata, &params->beacon, NULL, NULL);
-=======
 	err = ieee80211_assign_beacon(sdata, link, &params->beacon, NULL, NULL);
->>>>>>> eb3cdb58
 	if (err < 0)
 		goto error;
 	changed |= err;
@@ -1508,11 +1492,7 @@
 
 error:
 	mutex_lock(&local->mtx);
-<<<<<<< HEAD
-	ieee80211_vif_release_channel(sdata);
-=======
 	ieee80211_link_release_channel(link);
->>>>>>> eb3cdb58
 	mutex_unlock(&local->mtx);
 
 	return err;
@@ -1529,12 +1509,6 @@
 
 	sdata_assert_lock(sdata);
 
-<<<<<<< HEAD
-	/* don't allow changing the beacon while a countdown is in place - offset
-	 * of channel switch counter may change
-	 */
-	if (sdata->vif.csa_active || sdata->vif.color_change_active)
-=======
 	link = sdata_dereference(sdata->link[params->link_id], sdata);
 	if (!link)
 		return -ENOLINK;
@@ -1545,18 +1519,13 @@
 	 * of channel switch counter may change
 	 */
 	if (link_conf->csa_active || link_conf->color_change_active)
->>>>>>> eb3cdb58
 		return -EBUSY;
 
 	old = sdata_dereference(link->u.ap.beacon, sdata);
 	if (!old)
 		return -ENOENT;
 
-<<<<<<< HEAD
-	err = ieee80211_assign_beacon(sdata, params, NULL, NULL);
-=======
 	err = ieee80211_assign_beacon(sdata, link, params, NULL, NULL);
->>>>>>> eb3cdb58
 	if (err < 0)
 		return err;
 
@@ -3614,11 +3583,7 @@
 	struct ieee80211_if_managed *ifmgd = &sdata->u.mgd;
 	struct ieee80211_local *local = sdata->local;
 
-<<<<<<< HEAD
-	sdata->csa_block_tx = block_tx;
-=======
 	sdata->deflink.csa_block_tx = block_tx;
->>>>>>> eb3cdb58
 	sdata_info(sdata, "channel switch failed, disconnecting\n");
 	ieee80211_queue_work(&local->hw, &ifmgd->csa_connection_drop_work);
 }
@@ -3631,12 +3596,6 @@
 
 	switch (sdata->vif.type) {
 	case NL80211_IFTYPE_AP:
-<<<<<<< HEAD
-		err = ieee80211_assign_beacon(sdata, sdata->u.ap.next_beacon,
-					      NULL, NULL);
-		kfree(sdata->u.ap.next_beacon);
-		sdata->u.ap.next_beacon = NULL;
-=======
 		if (!sdata->deflink.u.ap.next_beacon)
 			return -EINVAL;
 
@@ -3644,7 +3603,6 @@
 					      sdata->deflink.u.ap.next_beacon,
 					      NULL, NULL);
 		ieee80211_free_next_beacon(&sdata->deflink);
->>>>>>> eb3cdb58
 
 		if (err < 0)
 			return err;
@@ -3817,13 +3775,9 @@
 		csa.n_counter_offsets_presp = params->n_counter_offsets_presp;
 		csa.count = params->count;
 
-<<<<<<< HEAD
-		err = ieee80211_assign_beacon(sdata, &params->beacon_csa, &csa, NULL);
-=======
 		err = ieee80211_assign_beacon(sdata, &sdata->deflink,
 					      &params->beacon_csa, &csa,
 					      NULL);
->>>>>>> eb3cdb58
 		if (err < 0) {
 			ieee80211_free_next_beacon(&sdata->deflink);
 			return err;
@@ -3911,15 +3865,9 @@
 
 static void ieee80211_color_change_abort(struct ieee80211_sub_if_data  *sdata)
 {
-<<<<<<< HEAD
-	sdata->vif.color_change_active = false;
-	kfree(sdata->u.ap.next_beacon);
-	sdata->u.ap.next_beacon = NULL;
-=======
 	sdata->vif.bss_conf.color_change_active = false;
 
 	ieee80211_free_next_beacon(&sdata->deflink);
->>>>>>> eb3cdb58
 
 	cfg80211_color_change_aborted_notify(sdata->dev);
 }
@@ -3993,11 +3941,7 @@
 	}
 
 	/* if there is a color change in progress, abort it */
-<<<<<<< HEAD
-	if (sdata->vif.color_change_active)
-=======
 	if (sdata->vif.bss_conf.color_change_active)
->>>>>>> eb3cdb58
 		ieee80211_color_change_abort(sdata);
 
 	err = ieee80211_set_csa_beacon(sdata, params, &changed);
@@ -4676,12 +4620,6 @@
 	case NL80211_IFTYPE_AP: {
 		int ret;
 
-<<<<<<< HEAD
-		ret = ieee80211_assign_beacon(sdata, sdata->u.ap.next_beacon,
-					      NULL, NULL);
-		kfree(sdata->u.ap.next_beacon);
-		sdata->u.ap.next_beacon = NULL;
-=======
 		if (!sdata->deflink.u.ap.next_beacon)
 			return -EINVAL;
 
@@ -4689,7 +4627,6 @@
 					      sdata->deflink.u.ap.next_beacon,
 					      NULL, NULL);
 		ieee80211_free_next_beacon(&sdata->deflink);
->>>>>>> eb3cdb58
 
 		if (ret < 0)
 			return ret;
@@ -4715,15 +4652,9 @@
 
 	switch (sdata->vif.type) {
 	case NL80211_IFTYPE_AP:
-<<<<<<< HEAD
-		sdata->u.ap.next_beacon =
-			cfg80211_beacon_dup(&params->beacon_next);
-		if (!sdata->u.ap.next_beacon)
-=======
 		sdata->deflink.u.ap.next_beacon =
 			cfg80211_beacon_dup(&params->beacon_next);
 		if (!sdata->deflink.u.ap.next_beacon)
->>>>>>> eb3cdb58
 			return -ENOMEM;
 
 		if (params->count <= 1)
@@ -4735,18 +4666,11 @@
 			params->counter_offset_presp;
 		color_change.count = params->count;
 
-<<<<<<< HEAD
-		err = ieee80211_assign_beacon(sdata, &params->beacon_color_change,
-					      NULL, &color_change);
-		if (err < 0) {
-			kfree(sdata->u.ap.next_beacon);
-=======
 		err = ieee80211_assign_beacon(sdata, &sdata->deflink,
 					      &params->beacon_color_change,
 					      NULL, &color_change);
 		if (err < 0) {
 			ieee80211_free_next_beacon(&sdata->deflink);
->>>>>>> eb3cdb58
 			return err;
 		}
 		*changed |= err;
@@ -4766,9 +4690,6 @@
 	sdata->vif.bss_conf.he_bss_color.enabled = enable;
 	changed |= BSS_CHANGED_HE_BSS_COLOR;
 
-<<<<<<< HEAD
-	ieee80211_bss_info_change_notify(sdata, changed);
-=======
 	ieee80211_link_info_change_notify(sdata, &sdata->deflink, changed);
 
 	if (!sdata->vif.bss_conf.nontransmitted && sdata->vif.mbssid_tx_vif) {
@@ -4786,7 +4707,6 @@
 		}
 		mutex_unlock(&sdata->local->iflist_mtx);
 	}
->>>>>>> eb3cdb58
 }
 
 static int ieee80211_color_change_finalize(struct ieee80211_sub_if_data *sdata)
@@ -4798,11 +4718,7 @@
 	sdata_assert_lock(sdata);
 	lockdep_assert_held(&local->mtx);
 
-<<<<<<< HEAD
-	sdata->vif.color_change_active = false;
-=======
 	sdata->vif.bss_conf.color_change_active = false;
->>>>>>> eb3cdb58
 
 	err = ieee80211_set_after_color_change_beacon(sdata, &changed);
 	if (err) {
@@ -4811,11 +4727,7 @@
 	}
 
 	ieee80211_color_change_bss_config_notify(sdata,
-<<<<<<< HEAD
-						 sdata->vif.color_change_color,
-=======
 						 sdata->vif.bss_conf.color_change_color,
->>>>>>> eb3cdb58
 						 1, changed);
 	cfg80211_color_change_notify(sdata->dev);
 
@@ -4826,22 +4738,14 @@
 {
 	struct ieee80211_sub_if_data *sdata =
 		container_of(work, struct ieee80211_sub_if_data,
-<<<<<<< HEAD
-			     color_change_finalize_work);
-=======
 			     deflink.color_change_finalize_work);
->>>>>>> eb3cdb58
 	struct ieee80211_local *local = sdata->local;
 
 	sdata_lock(sdata);
 	mutex_lock(&local->mtx);
 
 	/* AP might have been stopped while waiting for the lock. */
-<<<<<<< HEAD
-	if (!sdata->vif.color_change_active)
-=======
 	if (!sdata->vif.bss_conf.color_change_active)
->>>>>>> eb3cdb58
 		goto unlock;
 
 	if (!ieee80211_sdata_running(sdata))
@@ -4854,8 +4758,6 @@
 	sdata_unlock(sdata);
 }
 
-<<<<<<< HEAD
-=======
 void ieee80211_color_collision_detection_work(struct work_struct *work)
 {
 	struct delayed_work *delayed_work = to_delayed_work(work);
@@ -4869,34 +4771,16 @@
 	sdata_unlock(sdata);
 }
 
->>>>>>> eb3cdb58
 void ieee80211_color_change_finish(struct ieee80211_vif *vif)
 {
 	struct ieee80211_sub_if_data *sdata = vif_to_sdata(vif);
 
 	ieee80211_queue_work(&sdata->local->hw,
-<<<<<<< HEAD
-			     &sdata->color_change_finalize_work);
-=======
 			     &sdata->deflink.color_change_finalize_work);
->>>>>>> eb3cdb58
 }
 EXPORT_SYMBOL_GPL(ieee80211_color_change_finish);
 
 void
-<<<<<<< HEAD
-ieeee80211_obss_color_collision_notify(struct ieee80211_vif *vif,
-				       u64 color_bitmap, gfp_t gfp)
-{
-	struct ieee80211_sub_if_data *sdata = vif_to_sdata(vif);
-
-	if (sdata->vif.color_change_active || sdata->vif.csa_active)
-		return;
-
-	cfg80211_obss_color_collision_notify(sdata->dev, color_bitmap, gfp);
-}
-EXPORT_SYMBOL_GPL(ieeee80211_obss_color_collision_notify);
-=======
 ieee80211_obss_color_collision_notify(struct ieee80211_vif *vif,
 				       u64 color_bitmap, gfp_t gfp)
 {
@@ -4918,7 +4802,6 @@
 				     msecs_to_jiffies(500));
 }
 EXPORT_SYMBOL_GPL(ieee80211_obss_color_collision_notify);
->>>>>>> eb3cdb58
 
 static int
 ieee80211_color_change(struct wiphy *wiphy, struct net_device *dev,
@@ -4931,22 +4814,15 @@
 
 	sdata_assert_lock(sdata);
 
-<<<<<<< HEAD
-=======
 	if (sdata->vif.bss_conf.nontransmitted)
 		return -EINVAL;
 
->>>>>>> eb3cdb58
 	mutex_lock(&local->mtx);
 
 	/* don't allow another color change if one is already active or if csa
 	 * is active
 	 */
-<<<<<<< HEAD
-	if (sdata->vif.color_change_active || sdata->vif.csa_active) {
-=======
 	if (sdata->vif.bss_conf.color_change_active || sdata->vif.bss_conf.csa_active) {
->>>>>>> eb3cdb58
 		err = -EBUSY;
 		goto out;
 	}
@@ -4955,13 +4831,8 @@
 	if (err)
 		goto out;
 
-<<<<<<< HEAD
-	sdata->vif.color_change_active = true;
-	sdata->vif.color_change_color = params->color;
-=======
 	sdata->vif.bss_conf.color_change_active = true;
 	sdata->vif.bss_conf.color_change_color = params->color;
->>>>>>> eb3cdb58
 
 	cfg80211_color_change_started_notify(sdata->dev, params->count);
 
@@ -4983,21 +4854,12 @@
 {
 	struct ieee80211_local *local = wiphy_priv(wiphy);
 
-<<<<<<< HEAD
-	/* FIXME: SLE kABI compatibility check */
-	if (local->ops_revision < 2)
-		return -EOPNOTSUPP;
-
-=======
->>>>>>> eb3cdb58
 	if (!local->ops->set_radar_background)
 		return -EOPNOTSUPP;
 
 	return local->ops->set_radar_background(&local->hw, chandef);
 }
 
-<<<<<<< HEAD
-=======
 static int ieee80211_add_intf_link(struct wiphy *wiphy,
 				   struct wireless_dev *wdev,
 				   unsigned int link_id)
@@ -5154,7 +5016,6 @@
 	return local->ops->set_hw_timestamp(&local->hw, &sdata->vif, hwts);
 }
 
->>>>>>> eb3cdb58
 const struct cfg80211_ops mac80211_config_ops = {
 	.add_virtual_intf = ieee80211_add_iface,
 	.del_virtual_intf = ieee80211_del_iface,
@@ -5260,13 +5121,10 @@
 	.set_sar_specs = ieee80211_set_sar_specs,
 	.color_change = ieee80211_color_change,
 	.set_radar_background = ieee80211_set_radar_background,
-<<<<<<< HEAD
-=======
 	.add_intf_link = ieee80211_add_intf_link,
 	.del_intf_link = ieee80211_del_intf_link,
 	.add_link_station = ieee80211_add_link_station,
 	.mod_link_station = ieee80211_mod_link_station,
 	.del_link_station = ieee80211_del_link_station,
 	.set_hw_timestamp = ieee80211_set_hw_timestamp,
->>>>>>> eb3cdb58
 };