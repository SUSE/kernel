--- conflicted
+++ resolved
@@ -263,11 +263,7 @@
 
 	lockdep_assert_wiphy(sdata->local->hw.wiphy);
 
-<<<<<<< HEAD
-	ret = ieee80211_check_combinations(sdata, NULL, 0, 0);
-=======
 	ret = ieee80211_check_combinations(sdata, NULL, 0, 0, -1);
->>>>>>> 2d5404ca
 	if (ret < 0)
 		return ret;
 
@@ -289,11 +285,7 @@
 
 	lockdep_assert_wiphy(sdata->local->hw.wiphy);
 
-<<<<<<< HEAD
-	ret = ieee80211_check_combinations(sdata, NULL, 0, 0);
-=======
 	ret = ieee80211_check_combinations(sdata, NULL, 0, 0, -1);
->>>>>>> 2d5404ca
 	if (ret < 0)
 		return ret;
 
@@ -891,14 +883,8 @@
 {
 	struct ieee80211_local *local = wiphy_priv(wiphy);
 	struct ieee80211_sub_if_data *sdata;
-<<<<<<< HEAD
-	int ret;
-
-	lockdep_assert_wiphy(local->hw.wiphy);
-=======
 	struct ieee80211_chan_req chanreq = { .oper = *chandef };
 	int ret;
->>>>>>> 2d5404ca
 
 	lockdep_assert_wiphy(local->hw.wiphy);
 
@@ -911,30 +897,17 @@
 	if (!sdata)
 		goto done;
 
-<<<<<<< HEAD
-	if (cfg80211_chandef_identical(&sdata->vif.bss_conf.chandef, chandef))
-		return 0;
-
-	ieee80211_link_release_channel(&sdata->deflink);
-	ret = ieee80211_link_use_channel(&sdata->deflink,
-					 chandef,
-=======
 	if (cfg80211_chandef_identical(&sdata->vif.bss_conf.chanreq.oper,
 				       &chanreq.oper))
 		return 0;
 
 	ieee80211_link_release_channel(&sdata->deflink);
 	ret = ieee80211_link_use_channel(&sdata->deflink, &chanreq,
->>>>>>> 2d5404ca
 					 IEEE80211_CHANCTX_EXCLUSIVE);
 	if (ret)
 		return ret;
 done:
-<<<<<<< HEAD
-	local->monitor_chandef = *chandef;
-=======
 	local->monitor_chanreq = chanreq;
->>>>>>> 2d5404ca
 	return 0;
 }
 
@@ -1004,12 +977,8 @@
 		RCU_INIT_POINTER(link->u.ap.fils_discovery, NULL);
 	}
 
-<<<<<<< HEAD
-	return BSS_CHANGED_FILS_DISCOVERY;
-=======
 	*changed |= BSS_CHANGED_FILS_DISCOVERY;
 	return 0;
->>>>>>> 2d5404ca
 }
 
 static int
@@ -1267,8 +1236,6 @@
 
 	*changed |= _changed;
 	return 0;
-<<<<<<< HEAD
-=======
 }
 
 static u8 ieee80211_num_beaconing_links(struct ieee80211_sub_if_data *sdata)
@@ -1293,7 +1260,6 @@
 	}
 
 	return num;
->>>>>>> 2d5404ca
 }
 
 static int ieee80211_start_ap(struct wiphy *wiphy, struct net_device *dev,
@@ -1315,8 +1281,6 @@
 	struct ieee80211_link_data *link;
 	struct ieee80211_bss_conf *link_conf;
 	struct ieee80211_chan_req chanreq = { .oper = params->chandef };
-
-	lockdep_assert_wiphy(local->hw.wiphy);
 
 	lockdep_assert_wiphy(local->hw.wiphy);
 
@@ -1432,11 +1396,7 @@
 			return err;
 	}
 
-<<<<<<< HEAD
-	err = ieee80211_link_use_channel(link, &params->chandef,
-=======
 	err = ieee80211_link_use_channel(link, &chanreq,
->>>>>>> 2d5404ca
 					 IEEE80211_CHANCTX_SHARED);
 	if (!err)
 		ieee80211_link_copy_chanctx_to_vlans(link, false);
@@ -1511,16 +1471,9 @@
 		goto error;
 
 	err = ieee80211_set_fils_discovery(sdata, &params->fils_discovery,
-<<<<<<< HEAD
-					   link, link_conf);
-	if (err < 0)
-		goto error;
-	changed |= err;
-=======
 					   link, link_conf, &changed);
 	if (err < 0)
 		goto error;
->>>>>>> 2d5404ca
 
 	err = ieee80211_set_unsol_bcast_probe_resp(sdata,
 						   &params->unsol_bcast_probe_resp,
@@ -1592,26 +1545,14 @@
 
 	err = ieee80211_assign_beacon(sdata, link, beacon, NULL, NULL,
 				      &changed);
-<<<<<<< HEAD
 	if (err < 0)
 		return err;
 
-	err = ieee80211_set_fils_discovery(sdata, &params->fils_discovery,
-					   link, link_conf);
-=======
->>>>>>> 2d5404ca
-	if (err < 0)
-		return err;
-	changed |= err;
-
-<<<<<<< HEAD
-=======
 	err = ieee80211_set_fils_discovery(sdata, &params->fils_discovery,
 					   link, link_conf, &changed);
 	if (err < 0)
 		return err;
 
->>>>>>> 2d5404ca
 	err = ieee80211_set_unsol_bcast_probe_resp(sdata,
 						   &params->unsol_bcast_probe_resp,
 						   link, link_conf, &changed);
@@ -1671,15 +1612,7 @@
 	/* abort any running channel switch or color change */
 	link_conf->csa_active = false;
 	link_conf->color_change_active = false;
-<<<<<<< HEAD
-	if (link->csa_block_tx) {
-		ieee80211_wake_vif_queues(local, sdata,
-					  IEEE80211_QUEUE_STOP_REASON_CSA);
-		link->csa_block_tx = false;
-	}
-=======
 	ieee80211_vif_unblock_queues_csa(sdata);
->>>>>>> 2d5404ca
 
 	ieee80211_free_next_beacon(link);
 
@@ -1729,13 +1662,8 @@
 	ieee80211_link_info_change_notify(sdata, link,
 					  BSS_CHANGED_BEACON_ENABLED);
 
-<<<<<<< HEAD
-	if (sdata->wdev.cac_started) {
-		chandef = link_conf->chandef;
-=======
 	if (sdata->wdev.links[link_id].cac_started) {
 		chandef = link_conf->chanreq.oper;
->>>>>>> 2d5404ca
 		wiphy_delayed_work_cancel(wiphy, &link->dfs_cac_timer_work);
 		cfg80211_cac_event(sdata->dev, &chandef,
 				   NL80211_RADAR_CAC_ABORTED,
@@ -1898,20 +1826,6 @@
 	struct link_sta_info *link_sta =
 		rcu_dereference_protected(sta->link[link_id],
 					  lockdep_is_held(&local->hw.wiphy->mtx));
-<<<<<<< HEAD
-
-	/*
-	 * If there are no changes, then accept a link that exist,
-	 * unless it's a new link.
-	 */
-	if (params->link_id >= 0 && !new_link &&
-	    !params->link_mac && !params->txpwr_set &&
-	    !params->supported_rates_len &&
-	    !params->ht_capa && !params->vht_capa &&
-	    !params->he_capa && !params->eht_capa &&
-	    !params->opmode_notif_used)
-		return 0;
-=======
 	bool changes = params->link_mac ||
 		       params->txpwr_set ||
 		       params->supported_rates_len ||
@@ -1935,7 +1849,6 @@
 			return 0;
 		break;
 	}
->>>>>>> 2d5404ca
 
 	if (!link || !link_sta)
 		return -EINVAL;
@@ -2009,11 +1922,7 @@
 
 	ieee80211_sta_init_nss(link_sta);
 
-<<<<<<< HEAD
-	return ret;
-=======
-	return 0;
->>>>>>> 2d5404ca
+	return 0;
 }
 
 static int sta_apply_parameters(struct ieee80211_local *local,
@@ -2763,11 +2672,7 @@
 	sdata->deflink.smps_mode = IEEE80211_SMPS_OFF;
 	sdata->deflink.needed_rx_chains = sdata->local->rx_chains;
 
-<<<<<<< HEAD
-	err = ieee80211_link_use_channel(&sdata->deflink, &setup->chandef,
-=======
 	err = ieee80211_link_use_channel(&sdata->deflink, &chanreq,
->>>>>>> 2d5404ca
 					 IEEE80211_CHANCTX_SHARED);
 	if (err)
 		return err;
@@ -3145,8 +3050,6 @@
 
 	lockdep_assert_wiphy(local->hw.wiphy);
 
-	lockdep_assert_wiphy(local->hw.wiphy);
-
 	if (wdev) {
 		sdata = IEEE80211_WDEV_TO_SUB_IF(wdev);
 
@@ -3314,12 +3217,7 @@
 	if (WARN_ON_ONCE(sdata->vif.type != NL80211_IFTYPE_STATION))
 		return -EINVAL;
 
-<<<<<<< HEAD
-	if (ieee80211_vif_is_mld(&sdata->vif) &&
-	    !(sdata->vif.active_links & BIT(link->link_id)))
-=======
 	if (!ieee80211_vif_link_active(&sdata->vif, link->link_id))
->>>>>>> 2d5404ca
 		return 0;
 
 	old_req = link->u.mgd.req_smps;
@@ -3580,19 +3478,12 @@
 
 	lockdep_assert_wiphy(local->hw.wiphy);
 
-<<<<<<< HEAD
-	if (!list_empty(&local->roc_list) || local->scanning) {
-		err = -EBUSY;
-		goto out_unlock;
-	}
-=======
 	if (!list_empty(&local->roc_list) || local->scanning)
 		return -EBUSY;
 
 	link_data = sdata_dereference(sdata->link[link_id], sdata);
 	if (!link_data)
 		return -ENOLINK;
->>>>>>> 2d5404ca
 
 	/* whatever, but channel contexts should not complain about that one */
 	link_data->smps_mode = IEEE80211_SMPS_OFF;
@@ -3603,18 +3494,10 @@
 	if (err)
 		return err;
 
-<<<<<<< HEAD
-	wiphy_delayed_work_queue(wiphy, &sdata->deflink.dfs_cac_timer_work,
-				 msecs_to_jiffies(cac_time_ms));
-
- out_unlock:
-	return err;
-=======
 	wiphy_delayed_work_queue(wiphy, &link_data->dfs_cac_timer_work,
 				 msecs_to_jiffies(cac_time_ms));
 
 	return 0;
->>>>>>> 2d5404ca
 }
 
 static void ieee80211_end_cac(struct wiphy *wiphy,
@@ -3626,17 +3509,6 @@
 
 	lockdep_assert_wiphy(local->hw.wiphy);
 
-<<<<<<< HEAD
-	lockdep_assert_wiphy(local->hw.wiphy);
-
-	list_for_each_entry(sdata, &local->interfaces, list) {
-		/* it might be waiting for the local->mtx, but then
-		 * by the time it gets it, sdata->wdev.cac_started
-		 * will no longer be true
-		 */
-		wiphy_delayed_work_cancel(wiphy,
-					  &sdata->deflink.dfs_cac_timer_work);
-=======
 	list_for_each_entry(sdata, &local->interfaces, list) {
 		link_data = sdata_dereference(sdata->link[link_id], sdata);
 		if (!link_data)
@@ -3644,7 +3516,6 @@
 
 		wiphy_delayed_work_cancel(wiphy,
 					  &link_data->dfs_cac_timer_work);
->>>>>>> 2d5404ca
 
 		if (sdata->wdev.links[link_id].cac_started) {
 			ieee80211_link_release_channel(link_data);
@@ -3794,17 +3665,10 @@
 				continue;
 
 			wiphy_work_queue(iter->local->hw.wiphy,
-<<<<<<< HEAD
-					 &iter->deflink.csa_finalize_work);
-		}
-	}
-	wiphy_work_queue(local->hw.wiphy, &sdata->deflink.csa_finalize_work);
-=======
 					 &iter->deflink.csa.finalize_work);
 		}
 	}
 	wiphy_work_queue(local->hw.wiphy, &link_data->csa.finalize_work);
->>>>>>> 2d5404ca
 
 	rcu_read_unlock();
 }
@@ -3833,17 +3697,10 @@
 		if (!link_data->u.ap.next_beacon)
 			return -EINVAL;
 
-<<<<<<< HEAD
-		err = ieee80211_assign_beacon(sdata, &sdata->deflink,
-					      sdata->deflink.u.ap.next_beacon,
-					      NULL, NULL, changed);
-		ieee80211_free_next_beacon(&sdata->deflink);
-=======
 		err = ieee80211_assign_beacon(sdata, link_data,
 					      link_data->u.ap.next_beacon,
 					      NULL, NULL, changed);
 		ieee80211_free_next_beacon(link_data);
->>>>>>> 2d5404ca
 
 		if (err < 0)
 			return err;
@@ -3897,13 +3754,8 @@
 		return ieee80211_link_use_reserved_context(link_data);
 	}
 
-<<<<<<< HEAD
-	if (!cfg80211_chandef_identical(&link_data->conf->chandef,
-					&link_data->csa_chandef))
-=======
 	if (!cfg80211_chandef_identical(&link_conf->chanreq.oper,
 					&link_data->csa.chanreq.oper))
->>>>>>> 2d5404ca
 		return -EINVAL;
 
 	link_conf->csa_active = false;
@@ -3912,38 +3764,16 @@
 	if (err)
 		return err;
 
-<<<<<<< HEAD
-	if (sdata->vif.bss_conf.eht_puncturing != sdata->vif.bss_conf.csa_punct_bitmap) {
-		sdata->vif.bss_conf.eht_puncturing =
-					sdata->vif.bss_conf.csa_punct_bitmap;
-		changed |= BSS_CHANGED_EHT_PUNCTURING;
-	}
-
 	ieee80211_link_info_change_notify(sdata, link_data, changed);
 
-	if (link_data->csa_block_tx) {
-		ieee80211_wake_vif_queues(local, sdata,
-					  IEEE80211_QUEUE_STOP_REASON_CSA);
-		link_data->csa_block_tx = false;
-	}
-=======
-	ieee80211_link_info_change_notify(sdata, link_data, changed);
-
 	ieee80211_vif_unblock_queues_csa(sdata);
->>>>>>> 2d5404ca
 
 	err = drv_post_channel_switch(link_data);
 	if (err)
 		return err;
 
-<<<<<<< HEAD
-	cfg80211_ch_switch_notify(sdata->dev, &link_data->csa_chandef,
-				  link_data->link_id,
-				  link_data->conf->eht_puncturing);
-=======
 	cfg80211_ch_switch_notify(sdata->dev, &link_data->csa.chanreq.oper,
 				  link_data->link_id);
->>>>>>> 2d5404ca
 
 	return 0;
 }
@@ -3953,12 +3783,8 @@
 	struct ieee80211_sub_if_data *sdata = link_data->sdata;
 
 	if (__ieee80211_csa_finalize(link_data)) {
-<<<<<<< HEAD
-		sdata_info(sdata, "failed to finalize CSA, disconnecting\n");
-=======
 		sdata_info(sdata, "failed to finalize CSA on link %d, disconnecting\n",
 			   link_data->link_id);
->>>>>>> 2d5404ca
 		cfg80211_stop_iface(sdata->local->hw.wiphy, &sdata->wdev,
 				    GFP_KERNEL);
 	}
@@ -3967,11 +3793,7 @@
 void ieee80211_csa_finalize_work(struct wiphy *wiphy, struct wiphy_work *work)
 {
 	struct ieee80211_link_data *link =
-<<<<<<< HEAD
-		container_of(work, struct ieee80211_link_data, csa_finalize_work);
-=======
 		container_of(work, struct ieee80211_link_data, csa.finalize_work);
->>>>>>> 2d5404ca
 	struct ieee80211_sub_if_data *sdata = link->sdata;
 	struct ieee80211_local *local = sdata->local;
 
@@ -4141,14 +3963,10 @@
 	};
 	struct ieee80211_chanctx_conf *conf;
 	struct ieee80211_chanctx *chanctx;
-<<<<<<< HEAD
-	u64 changed = 0;
-=======
 	struct ieee80211_bss_conf *link_conf;
 	struct ieee80211_link_data *link_data;
 	u64 changed = 0;
 	u8 link_id = params->link_id;
->>>>>>> 2d5404ca
 	int err;
 
 	lockdep_assert_wiphy(local->hw.wiphy);
@@ -4175,12 +3993,7 @@
 	if (link_conf->csa_active)
 		return -EBUSY;
 
-<<<<<<< HEAD
-	conf = rcu_dereference_protected(sdata->vif.bss_conf.chanctx_conf,
-					 lockdep_is_held(&local->hw.wiphy->mtx));
-=======
 	conf = wiphy_dereference(wiphy, link_conf->chanctx_conf);
->>>>>>> 2d5404ca
 	if (!conf) {
 		err = -EBUSY;
 		goto out;
@@ -4242,11 +4055,7 @@
 		drv_channel_switch_beacon(sdata, &link_data->csa.chanreq.oper);
 	} else {
 		/* if the beacon didn't change, we can finalize immediately */
-<<<<<<< HEAD
-		ieee80211_csa_finalize(&sdata->deflink);
-=======
 		ieee80211_csa_finalize(link_data);
->>>>>>> 2d5404ca
 	}
 
 out:
@@ -4501,11 +4310,7 @@
 	} else if (local->open_count > 0 &&
 		   local->open_count == local->monitors &&
 		   sdata->vif.type == NL80211_IFTYPE_MONITOR) {
-<<<<<<< HEAD
-		*chandef = local->monitor_chandef;
-=======
 		*chandef = local->monitor_chanreq.oper;
->>>>>>> 2d5404ca
 		ret = 0;
 	}
 out:
@@ -4881,11 +4686,7 @@
 }
 
 static int
-<<<<<<< HEAD
-ieee80211_set_after_color_change_beacon(struct ieee80211_sub_if_data *sdata,
-=======
 ieee80211_set_after_color_change_beacon(struct ieee80211_link_data *link,
->>>>>>> 2d5404ca
 					u64 *changed)
 {
 	struct ieee80211_sub_if_data *sdata = link->sdata;
@@ -4897,17 +4698,10 @@
 		if (!link->u.ap.next_beacon)
 			return -EINVAL;
 
-<<<<<<< HEAD
-		ret = ieee80211_assign_beacon(sdata, &sdata->deflink,
-					      sdata->deflink.u.ap.next_beacon,
-					      NULL, NULL, changed);
-		ieee80211_free_next_beacon(&sdata->deflink);
-=======
 		ret = ieee80211_assign_beacon(sdata, link,
 					      link->u.ap.next_beacon,
 					      NULL, NULL, changed);
 		ieee80211_free_next_beacon(link);
->>>>>>> 2d5404ca
 
 		if (ret < 0)
 			return ret;
@@ -4963,15 +4757,6 @@
 }
 
 static void
-<<<<<<< HEAD
-ieee80211_color_change_bss_config_notify(struct ieee80211_sub_if_data *sdata,
-					 u8 color, int enable, u64 changed)
-{
-	lockdep_assert_wiphy(sdata->local->hw.wiphy);
-
-	sdata->vif.bss_conf.he_bss_color.color = color;
-	sdata->vif.bss_conf.he_bss_color.enabled = enable;
-=======
 ieee80211_color_change_bss_config_notify(struct ieee80211_link_data *link,
 					 u8 color, int enable, u64 changed)
 {
@@ -4981,7 +4766,6 @@
 
 	link->conf->he_bss_color.color = color;
 	link->conf->he_bss_color.enabled = enable;
->>>>>>> 2d5404ca
 	changed |= BSS_CHANGED_HE_BSS_COLOR;
 
 	ieee80211_link_info_change_notify(sdata, link, changed);
@@ -5039,21 +4823,13 @@
 	lockdep_assert_wiphy(local->hw.wiphy);
 
 	/* AP might have been stopped while waiting for the lock. */
-<<<<<<< HEAD
-	if (!sdata->vif.bss_conf.color_change_active)
-=======
 	if (!link_conf->color_change_active)
->>>>>>> 2d5404ca
 		return;
 
 	if (!ieee80211_sdata_running(sdata))
 		return;
 
-<<<<<<< HEAD
-	ieee80211_color_change_finalize(sdata);
-=======
 	ieee80211_color_change_finalize(link);
->>>>>>> 2d5404ca
 }
 
 void ieee80211_color_collision_detection_work(struct wiphy *wiphy,
@@ -5064,12 +4840,8 @@
 			     color_collision_detect_work.work);
 	struct ieee80211_sub_if_data *sdata = link->sdata;
 
-<<<<<<< HEAD
-	cfg80211_obss_color_collision_notify(sdata->dev, link->color_bitmap);
-=======
 	cfg80211_obss_color_collision_notify(sdata->dev, link->color_bitmap,
 					     link->link_id);
->>>>>>> 2d5404ca
 }
 
 void ieee80211_color_change_finish(struct ieee80211_vif *vif, u8 link_id)
@@ -5091,12 +4863,7 @@
 	wiphy_work_queue(sdata->local->hw.wiphy,
 			 &link->color_change_finalize_work);
 
-<<<<<<< HEAD
-	wiphy_work_queue(sdata->local->hw.wiphy,
-			 &sdata->deflink.color_change_finalize_work);
-=======
 	rcu_read_unlock();
->>>>>>> 2d5404ca
 }
 EXPORT_SYMBOL_GPL(ieee80211_color_change_finish);
 
@@ -5147,12 +4914,9 @@
 {
 	struct ieee80211_sub_if_data *sdata = IEEE80211_DEV_TO_SUB_IF(dev);
 	struct ieee80211_local *local = sdata->local;
-<<<<<<< HEAD
-=======
 	struct ieee80211_bss_conf *link_conf;
 	struct ieee80211_link_data *link;
 	u8 link_id = params->link_id;
->>>>>>> 2d5404ca
 	u64 changed = 0;
 	int err;
 
@@ -5161,8 +4925,6 @@
 	if (WARN_ON(link_id >= IEEE80211_MLD_MAX_NUM_LINKS))
 		return -EINVAL;
 
-<<<<<<< HEAD
-=======
 	link = wiphy_dereference(wiphy, sdata->link[link_id]);
 	if (!link)
 		return -ENOLINK;
@@ -5172,7 +4934,6 @@
 	if (link_conf->nontransmitted)
 		return -EINVAL;
 
->>>>>>> 2d5404ca
 	/* don't allow another color change if one is already active or if csa
 	 * is active
 	 */
@@ -5279,19 +5040,6 @@
 {
 	struct ieee80211_sub_if_data *sdata = IEEE80211_DEV_TO_SUB_IF(dev);
 	struct ieee80211_local *local = wiphy_priv(wiphy);
-<<<<<<< HEAD
-
-	lockdep_assert_wiphy(sdata->local->hw.wiphy);
-
-	return sta_add_link_station(local, sdata, params);
-}
-
-static int sta_mod_link_station(struct ieee80211_local *local,
-				struct ieee80211_sub_if_data *sdata,
-				struct link_station_parameters *params)
-{
-=======
->>>>>>> 2d5404ca
 	struct sta_info *sta;
 
 	lockdep_assert_wiphy(local->hw.wiphy);
@@ -5312,19 +5060,6 @@
 			   struct link_station_del_parameters *params)
 {
 	struct ieee80211_sub_if_data *sdata = IEEE80211_DEV_TO_SUB_IF(dev);
-<<<<<<< HEAD
-	struct ieee80211_local *local = wiphy_priv(wiphy);
-
-	lockdep_assert_wiphy(sdata->local->hw.wiphy);
-
-	return sta_mod_link_station(local, sdata, params);
-}
-
-static int sta_del_link_station(struct ieee80211_sub_if_data *sdata,
-				struct link_station_del_parameters *params)
-{
-=======
->>>>>>> 2d5404ca
 	struct sta_info *sta;
 
 	lockdep_assert_wiphy(sdata->local->hw.wiphy);
@@ -5345,20 +5080,6 @@
 	return 0;
 }
 
-<<<<<<< HEAD
-static int
-ieee80211_del_link_station(struct wiphy *wiphy, struct net_device *dev,
-			   struct link_station_del_parameters *params)
-{
-	struct ieee80211_sub_if_data *sdata = IEEE80211_DEV_TO_SUB_IF(dev);
-
-	lockdep_assert_wiphy(sdata->local->hw.wiphy);
-
-	return sta_del_link_station(sdata, params);
-}
-
-=======
->>>>>>> 2d5404ca
 static int ieee80211_set_hw_timestamp(struct wiphy *wiphy,
 				      struct net_device *dev,
 				      struct cfg80211_set_hw_timestamp *hwts)
