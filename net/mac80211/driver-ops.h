--- conflicted
+++ resolved
@@ -2,11 +2,7 @@
 /*
 * Portions of this file
 * Copyright(c) 2016 Intel Deutschland GmbH
-<<<<<<< HEAD
-* Copyright (C) 2018 - 2019, 2021 - 2023 Intel Corporation
-=======
 * Copyright (C) 2018-2019, 2021-2024 Intel Corporation
->>>>>>> 2d5404ca
 */
 
 #ifndef __MAC80211_DRIVER_OPS
