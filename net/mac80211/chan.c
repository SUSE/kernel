--- conflicted
+++ resolved
@@ -654,11 +654,7 @@
 	ctx->conf.rx_chains_dynamic = 1;
 	ctx->mode = mode;
 	ctx->conf.radar_enabled = false;
-<<<<<<< HEAD
-	_ieee80211_recalc_chanctx_min_def(local, ctx);
-=======
 	_ieee80211_recalc_chanctx_min_def(local, ctx, NULL);
->>>>>>> eb3cdb58
 
 	return ctx;
 }
@@ -1903,15 +1899,9 @@
 
 	if (new_ctx->replace_state == IEEE80211_CHANCTX_REPLACE_NONE) {
 		if (old_ctx)
-<<<<<<< HEAD
-			return ieee80211_vif_use_reserved_reassign(sdata);
-
-		return ieee80211_vif_use_reserved_assign(sdata);
-=======
 			return ieee80211_link_use_reserved_reassign(link);
 
 		return ieee80211_link_use_reserved_assign(link);
->>>>>>> eb3cdb58
 	}
 
 	/*
