--- conflicted
+++ resolved
@@ -9918,17 +9918,6 @@
 }
 EXPORT_SYMBOL(ieee80211_disable_rssi_reports);
 
-<<<<<<< HEAD
-static void ieee80211_ml_reconf_selectors(unsigned long *userspace_selectors)
-{
-	/* these selectors are mandatory for ML reconfiguration */
-	set_bit(BSS_MEMBERSHIP_SELECTOR_SAE_H2E, userspace_selectors);
-	set_bit(BSS_MEMBERSHIP_SELECTOR_HE_PHY, userspace_selectors);
-	set_bit(BSS_MEMBERSHIP_SELECTOR_EHT_PHY, userspace_selectors);
-}
-
-=======
->>>>>>> e747403a
 void ieee80211_process_ml_reconf_resp(struct ieee80211_sub_if_data *sdata,
 				      struct ieee80211_mgmt *mgmt, size_t len)
 {
@@ -9942,10 +9931,6 @@
 		                sdata->u.mgd.reconf.removed_links;
 	u16 link_mask, valid_links;
 	unsigned int link_id;
-<<<<<<< HEAD
-	unsigned long userspace_selectors[BITS_TO_LONGS(128)] = {};
-=======
->>>>>>> e747403a
 	size_t orig_len = len;
 	u8 i, group_key_data_len;
 	u8 *pos;
@@ -10053,10 +10038,6 @@
 	}
 
 	ieee80211_vif_set_links(sdata, valid_links, sdata->vif.dormant_links);
-<<<<<<< HEAD
-	ieee80211_ml_reconf_selectors(userspace_selectors);
-=======
->>>>>>> e747403a
 	link_mask = 0;
 	for (link_id = 0; link_id < IEEE80211_MLD_MAX_NUM_LINKS; link_id++) {
 		struct cfg80211_bss *cbss = add_links_data->link[link_id].bss;
@@ -10102,11 +10083,7 @@
 		link->u.mgd.conn = add_links_data->link[link_id].conn;
 		if (ieee80211_prep_channel(sdata, link, link_id, cbss,
 					   true, &link->u.mgd.conn,
-<<<<<<< HEAD
-					   userspace_selectors)) {
-=======
 					   sdata->u.mgd.userspace_selectors)) {
->>>>>>> e747403a
 			link_info(link, "mlo: reconf: prep_channel failed\n");
 			goto disconnect;
 		}
@@ -10442,10 +10419,6 @@
 	 */
 	if (added_links) {
 		bool uapsd_supported;
-<<<<<<< HEAD
-		unsigned long userspace_selectors[BITS_TO_LONGS(128)] = {};
-=======
->>>>>>> e747403a
 
 		data = kzalloc(sizeof(*data), GFP_KERNEL);
 		if (!data)
@@ -10455,10 +10428,6 @@
 		data->wmm = true;
 
 		uapsd_supported = true;
-<<<<<<< HEAD
-		ieee80211_ml_reconf_selectors(userspace_selectors);
-=======
->>>>>>> e747403a
 		for (link_id = 0; link_id < IEEE80211_MLD_MAX_NUM_LINKS;
 		     link_id++) {
 			struct ieee80211_supported_band *sband;
@@ -10534,11 +10503,7 @@
 						     data->link[link_id].bss,
 						     true,
 						     &data->link[link_id].conn,
-<<<<<<< HEAD
-						     userspace_selectors);
-=======
 						     sdata->u.mgd.userspace_selectors);
->>>>>>> e747403a
 			if (err)
 				goto err_free;
 		}
