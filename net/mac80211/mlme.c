--- conflicted
+++ resolved
@@ -3558,11 +3558,7 @@
 			 struct cfg80211_deauth_request *req)
 {
 	struct ieee80211_if_managed *ifmgd = &sdata->u.mgd;
-<<<<<<< HEAD
-	u8 frame_buf[DEAUTH_DISASSOC_LEN];
-=======
 	u8 frame_buf[IEEE80211_DEAUTH_FRAME_LEN];
->>>>>>> 35681f62
 	bool tx = !req->local_state_change;
 
 	mutex_lock(&ifmgd->mtx);
@@ -3581,12 +3577,8 @@
 	    ether_addr_equal(ifmgd->associated->bssid, req->bssid)) {
 		ieee80211_set_disassoc(sdata, IEEE80211_STYPE_DEAUTH,
 				       req->reason_code, tx, frame_buf);
-<<<<<<< HEAD
-	else
-=======
 	} else {
 		drv_mgd_prepare_tx(sdata->local, sdata);
->>>>>>> 35681f62
 		ieee80211_send_deauth_disassoc(sdata, req->bssid,
 					       IEEE80211_STYPE_DEAUTH,
 					       req->reason_code, tx,
