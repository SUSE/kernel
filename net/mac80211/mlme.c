// SPDX-License-Identifier: GPL-2.0-only
/*
 * BSS client mode implementation
 * Copyright 2003-2008, Jouni Malinen <j@w1.fi>
 * Copyright 2004, Instant802 Networks, Inc.
 * Copyright 2005, Devicescape Software, Inc.
 * Copyright 2006-2007	Jiri Benc <jbenc@suse.cz>
 * Copyright 2007, Michael Wu <flamingice@sourmilk.net>
 * Copyright 2013-2014  Intel Mobile Communications GmbH
 * Copyright (C) 2015 - 2017 Intel Deutschland GmbH
 * Copyright (C) 2018 - 2022 Intel Corporation
 */

#include <linux/delay.h>
#include <linux/fips.h>
#include <linux/if_ether.h>
#include <linux/skbuff.h>
#include <linux/if_arp.h>
#include <linux/etherdevice.h>
#include <linux/moduleparam.h>
#include <linux/rtnetlink.h>
#include <linux/crc32.h>
#include <linux/slab.h>
#include <linux/export.h>
#include <net/mac80211.h>
#include <asm/unaligned.h>

#include "ieee80211_i.h"
#include "driver-ops.h"
#include "rate.h"
#include "led.h"
#include "fils_aead.h"

#define IEEE80211_AUTH_TIMEOUT		(HZ / 5)
#define IEEE80211_AUTH_TIMEOUT_LONG	(HZ / 2)
#define IEEE80211_AUTH_TIMEOUT_SHORT	(HZ / 10)
#define IEEE80211_AUTH_TIMEOUT_SAE	(HZ * 2)
#define IEEE80211_AUTH_MAX_TRIES	3
#define IEEE80211_AUTH_WAIT_ASSOC	(HZ * 5)
#define IEEE80211_AUTH_WAIT_SAE_RETRY	(HZ * 2)
#define IEEE80211_ASSOC_TIMEOUT		(HZ / 5)
#define IEEE80211_ASSOC_TIMEOUT_LONG	(HZ / 2)
#define IEEE80211_ASSOC_TIMEOUT_SHORT	(HZ / 10)
#define IEEE80211_ASSOC_MAX_TRIES	3

static int max_nullfunc_tries = 2;
module_param(max_nullfunc_tries, int, 0644);
MODULE_PARM_DESC(max_nullfunc_tries,
		 "Maximum nullfunc tx tries before disconnecting (reason 4).");

static int max_probe_tries = 5;
module_param(max_probe_tries, int, 0644);
MODULE_PARM_DESC(max_probe_tries,
		 "Maximum probe tries before disconnecting (reason 4).");

/*
 * Beacon loss timeout is calculated as N frames times the
 * advertised beacon interval.  This may need to be somewhat
 * higher than what hardware might detect to account for
 * delays in the host processing frames. But since we also
 * probe on beacon miss before declaring the connection lost
 * default to what we want.
 */
static int beacon_loss_count = 7;
module_param(beacon_loss_count, int, 0644);
MODULE_PARM_DESC(beacon_loss_count,
		 "Number of beacon intervals before we decide beacon was lost.");

/*
 * Time the connection can be idle before we probe
 * it to see if we can still talk to the AP.
 */
#define IEEE80211_CONNECTION_IDLE_TIME	(30 * HZ)
/*
 * Time we wait for a probe response after sending
 * a probe request because of beacon loss or for
 * checking the connection still works.
 */
static int probe_wait_ms = 500;
module_param(probe_wait_ms, int, 0644);
MODULE_PARM_DESC(probe_wait_ms,
		 "Maximum time(ms) to wait for probe response"
		 " before disconnecting (reason 4).");

/*
 * How many Beacon frames need to have been used in average signal strength
 * before starting to indicate signal change events.
 */
#define IEEE80211_SIGNAL_AVE_MIN_COUNT	4

/*
 * We can have multiple work items (and connection probing)
 * scheduling this timer, but we need to take care to only
 * reschedule it when it should fire _earlier_ than it was
 * asked for before, or if it's not pending right now. This
 * function ensures that. Note that it then is required to
 * run this function for all timeouts after the first one
 * has happened -- the work that runs from this timer will
 * do that.
 */
static void run_again(struct ieee80211_sub_if_data *sdata,
		      unsigned long timeout)
{
	sdata_assert_lock(sdata);

	if (!timer_pending(&sdata->u.mgd.timer) ||
	    time_before(timeout, sdata->u.mgd.timer.expires))
		mod_timer(&sdata->u.mgd.timer, timeout);
}

void ieee80211_sta_reset_beacon_monitor(struct ieee80211_sub_if_data *sdata)
{
	if (sdata->vif.driver_flags & IEEE80211_VIF_BEACON_FILTER)
		return;

	if (ieee80211_hw_check(&sdata->local->hw, CONNECTION_MONITOR))
		return;

	mod_timer(&sdata->u.mgd.bcn_mon_timer,
		  round_jiffies_up(jiffies + sdata->u.mgd.beacon_timeout));
}

void ieee80211_sta_reset_conn_monitor(struct ieee80211_sub_if_data *sdata)
{
	struct ieee80211_if_managed *ifmgd = &sdata->u.mgd;

	if (unlikely(!ifmgd->associated))
		return;

	if (ifmgd->probe_send_count)
		ifmgd->probe_send_count = 0;

	if (ieee80211_hw_check(&sdata->local->hw, CONNECTION_MONITOR))
		return;

	mod_timer(&ifmgd->conn_mon_timer,
		  round_jiffies_up(jiffies + IEEE80211_CONNECTION_IDLE_TIME));
}

static int ecw2cw(int ecw)
{
	return (1 << ecw) - 1;
}

static ieee80211_conn_flags_t
ieee80211_determine_chantype(struct ieee80211_sub_if_data *sdata,
			     struct ieee80211_link_data *link,
			     ieee80211_conn_flags_t conn_flags,
			     struct ieee80211_supported_band *sband,
			     struct ieee80211_channel *channel,
			     u32 vht_cap_info,
			     const struct ieee80211_ht_operation *ht_oper,
			     const struct ieee80211_vht_operation *vht_oper,
			     const struct ieee80211_he_operation *he_oper,
			     const struct ieee80211_eht_operation *eht_oper,
			     const struct ieee80211_s1g_oper_ie *s1g_oper,
			     struct cfg80211_chan_def *chandef, bool tracking)
{
	struct cfg80211_chan_def vht_chandef;
	struct ieee80211_sta_ht_cap sta_ht_cap;
	ieee80211_conn_flags_t ret;
	u32 ht_cfreq;

	memset(chandef, 0, sizeof(struct cfg80211_chan_def));
	chandef->chan = channel;
	chandef->width = NL80211_CHAN_WIDTH_20_NOHT;
	chandef->center_freq1 = channel->center_freq;
	chandef->freq1_offset = channel->freq_offset;

	if (channel->band == NL80211_BAND_6GHZ) {
		if (!ieee80211_chandef_he_6ghz_oper(sdata, he_oper, eht_oper,
						    chandef)) {
			mlme_dbg(sdata,
				 "bad 6 GHz operation, disabling HT/VHT/HE/EHT\n");
			ret = IEEE80211_CONN_DISABLE_HT |
			      IEEE80211_CONN_DISABLE_VHT |
			      IEEE80211_CONN_DISABLE_HE |
			      IEEE80211_CONN_DISABLE_EHT;
		} else {
			ret = 0;
		}
		vht_chandef = *chandef;
		goto out;
	} else if (sband->band == NL80211_BAND_S1GHZ) {
		if (!ieee80211_chandef_s1g_oper(s1g_oper, chandef)) {
			sdata_info(sdata,
				   "Missing S1G Operation Element? Trying operating == primary\n");
			chandef->width = ieee80211_s1g_channel_width(channel);
		}

		ret = IEEE80211_CONN_DISABLE_HT | IEEE80211_CONN_DISABLE_40MHZ |
		      IEEE80211_CONN_DISABLE_VHT |
		      IEEE80211_CONN_DISABLE_80P80MHZ |
		      IEEE80211_CONN_DISABLE_160MHZ;
		goto out;
	}

	memcpy(&sta_ht_cap, &sband->ht_cap, sizeof(sta_ht_cap));
	ieee80211_apply_htcap_overrides(sdata, &sta_ht_cap);

	if (!ht_oper || !sta_ht_cap.ht_supported) {
		mlme_dbg(sdata, "HT operation missing / HT not supported\n");
		ret = IEEE80211_CONN_DISABLE_HT |
		      IEEE80211_CONN_DISABLE_VHT |
		      IEEE80211_CONN_DISABLE_HE |
		      IEEE80211_CONN_DISABLE_EHT;
		goto out;
	}

	chandef->width = NL80211_CHAN_WIDTH_20;

	ht_cfreq = ieee80211_channel_to_frequency(ht_oper->primary_chan,
						  channel->band);
	/* check that channel matches the right operating channel */
	if (!tracking && channel->center_freq != ht_cfreq) {
		/*
		 * It's possible that some APs are confused here;
		 * Netgear WNDR3700 sometimes reports 4 higher than
		 * the actual channel in association responses, but
		 * since we look at probe response/beacon data here
		 * it should be OK.
		 */
		sdata_info(sdata,
			   "Wrong control channel: center-freq: %d ht-cfreq: %d ht->primary_chan: %d band: %d - Disabling HT\n",
			   channel->center_freq, ht_cfreq,
			   ht_oper->primary_chan, channel->band);
		ret = IEEE80211_CONN_DISABLE_HT |
		      IEEE80211_CONN_DISABLE_VHT |
		      IEEE80211_CONN_DISABLE_HE |
		      IEEE80211_CONN_DISABLE_EHT;
		goto out;
	}

	/* check 40 MHz support, if we have it */
	if (sta_ht_cap.cap & IEEE80211_HT_CAP_SUP_WIDTH_20_40) {
		ieee80211_chandef_ht_oper(ht_oper, chandef);
	} else {
		mlme_dbg(sdata, "40 MHz not supported\n");
		/* 40 MHz (and 80 MHz) must be supported for VHT */
		ret = IEEE80211_CONN_DISABLE_VHT;
		/* also mark 40 MHz disabled */
		ret |= IEEE80211_CONN_DISABLE_40MHZ;
		goto out;
	}

	if (!vht_oper || !sband->vht_cap.vht_supported) {
		mlme_dbg(sdata, "VHT operation missing / VHT not supported\n");
		ret = IEEE80211_CONN_DISABLE_VHT;
		goto out;
	}

	vht_chandef = *chandef;
	if (!(conn_flags & IEEE80211_CONN_DISABLE_HE) &&
	    he_oper &&
	    (le32_to_cpu(he_oper->he_oper_params) &
	     IEEE80211_HE_OPERATION_VHT_OPER_INFO)) {
		struct ieee80211_vht_operation he_oper_vht_cap;

		/*
		 * Set only first 3 bytes (other 2 aren't used in
		 * ieee80211_chandef_vht_oper() anyway)
		 */
		memcpy(&he_oper_vht_cap, he_oper->optional, 3);
		he_oper_vht_cap.basic_mcs_set = cpu_to_le16(0);

		if (!ieee80211_chandef_vht_oper(&sdata->local->hw, vht_cap_info,
						&he_oper_vht_cap, ht_oper,
						&vht_chandef)) {
			if (!(conn_flags & IEEE80211_CONN_DISABLE_HE))
				sdata_info(sdata,
					   "HE AP VHT information is invalid, disabling HE\n");
			ret = IEEE80211_CONN_DISABLE_HE | IEEE80211_CONN_DISABLE_EHT;
			goto out;
		}
	} else if (!ieee80211_chandef_vht_oper(&sdata->local->hw,
					       vht_cap_info,
					       vht_oper, ht_oper,
					       &vht_chandef)) {
		if (!(conn_flags & IEEE80211_CONN_DISABLE_VHT))
			sdata_info(sdata,
				   "AP VHT information is invalid, disabling VHT\n");
		ret = IEEE80211_CONN_DISABLE_VHT;
		goto out;
	}

	if (!cfg80211_chandef_valid(&vht_chandef)) {
		if (!(conn_flags & IEEE80211_CONN_DISABLE_VHT))
			sdata_info(sdata,
				   "AP VHT information is invalid, disabling VHT\n");
		ret = IEEE80211_CONN_DISABLE_VHT;
		goto out;
	}

	if (cfg80211_chandef_identical(chandef, &vht_chandef)) {
		ret = 0;
		goto out;
	}

	if (!cfg80211_chandef_compatible(chandef, &vht_chandef)) {
		if (!(conn_flags & IEEE80211_CONN_DISABLE_VHT))
			sdata_info(sdata,
				   "AP VHT information doesn't match HT, disabling VHT\n");
		ret = IEEE80211_CONN_DISABLE_VHT;
		goto out;
	}

	*chandef = vht_chandef;

	/*
	 * handle the case that the EHT operation indicates that it holds EHT
	 * operation information (in case that the channel width differs from
	 * the channel width reported in HT/VHT/HE).
	 */
	if (eht_oper && (eht_oper->params & IEEE80211_EHT_OPER_INFO_PRESENT)) {
		struct cfg80211_chan_def eht_chandef = *chandef;

		ieee80211_chandef_eht_oper(sdata, eht_oper,
					   eht_chandef.width ==
					   NL80211_CHAN_WIDTH_160,
					   false, &eht_chandef);

		if (!cfg80211_chandef_valid(&eht_chandef)) {
			if (!(conn_flags & IEEE80211_CONN_DISABLE_EHT))
				sdata_info(sdata,
					   "AP EHT information is invalid, disabling EHT\n");
			ret = IEEE80211_CONN_DISABLE_EHT;
			goto out;
		}

		if (!cfg80211_chandef_compatible(chandef, &eht_chandef)) {
			if (!(conn_flags & IEEE80211_CONN_DISABLE_EHT))
				sdata_info(sdata,
					   "AP EHT information is incompatible, disabling EHT\n");
			ret = IEEE80211_CONN_DISABLE_EHT;
			goto out;
		}

		*chandef = eht_chandef;
	}

	ret = 0;

out:
	/*
	 * When tracking the current AP, don't do any further checks if the
	 * new chandef is identical to the one we're currently using for the
	 * connection. This keeps us from playing ping-pong with regulatory,
	 * without it the following can happen (for example):
	 *  - connect to an AP with 80 MHz, world regdom allows 80 MHz
	 *  - AP advertises regdom US
	 *  - CRDA loads regdom US with 80 MHz prohibited (old database)
	 *  - the code below detects an unsupported channel, downgrades, and
	 *    we disconnect from the AP in the caller
	 *  - disconnect causes CRDA to reload world regdomain and the game
	 *    starts anew.
	 * (see https://bugzilla.kernel.org/show_bug.cgi?id=70881)
	 *
	 * It seems possible that there are still scenarios with CSA or real
	 * bandwidth changes where a this could happen, but those cases are
	 * less common and wouldn't completely prevent using the AP.
	 */
	if (tracking &&
	    cfg80211_chandef_identical(chandef, &link->conf->chandef))
		return ret;

	/* don't print the message below for VHT mismatch if VHT is disabled */
	if (ret & IEEE80211_CONN_DISABLE_VHT)
		vht_chandef = *chandef;

	/*
	 * Ignore the DISABLED flag when we're already connected and only
	 * tracking the APs beacon for bandwidth changes - otherwise we
	 * might get disconnected here if we connect to an AP, update our
	 * regulatory information based on the AP's country IE and the
	 * information we have is wrong/outdated and disables the channel
	 * that we're actually using for the connection to the AP.
	 */
	while (!cfg80211_chandef_usable(sdata->local->hw.wiphy, chandef,
					tracking ? 0 :
						   IEEE80211_CHAN_DISABLED)) {
		if (WARN_ON(chandef->width == NL80211_CHAN_WIDTH_20_NOHT)) {
			ret = IEEE80211_CONN_DISABLE_HT |
			      IEEE80211_CONN_DISABLE_VHT |
			      IEEE80211_CONN_DISABLE_HE |
			      IEEE80211_CONN_DISABLE_EHT;
			break;
		}

		ret |= ieee80211_chandef_downgrade(chandef);
	}

	if (!he_oper || !cfg80211_chandef_usable(sdata->wdev.wiphy, chandef,
						 IEEE80211_CHAN_NO_HE))
		ret |= IEEE80211_CONN_DISABLE_HE | IEEE80211_CONN_DISABLE_EHT;

	if (!eht_oper || !cfg80211_chandef_usable(sdata->wdev.wiphy, chandef,
						  IEEE80211_CHAN_NO_EHT))
		ret |= IEEE80211_CONN_DISABLE_EHT;

	if (chandef->width != vht_chandef.width && !tracking)
		sdata_info(sdata,
			   "capabilities/regulatory prevented using AP HT/VHT configuration, downgraded\n");

	WARN_ON_ONCE(!cfg80211_chandef_valid(chandef));
	return ret;
}

static int ieee80211_config_bw(struct ieee80211_link_data *link,
			       const struct ieee80211_ht_cap *ht_cap,
			       const struct ieee80211_vht_cap *vht_cap,
			       const struct ieee80211_ht_operation *ht_oper,
			       const struct ieee80211_vht_operation *vht_oper,
			       const struct ieee80211_he_operation *he_oper,
			       const struct ieee80211_eht_operation *eht_oper,
			       const struct ieee80211_s1g_oper_ie *s1g_oper,
			       const u8 *bssid, u32 *changed)
{
	struct ieee80211_sub_if_data *sdata = link->sdata;
	struct ieee80211_local *local = sdata->local;
	struct ieee80211_if_managed *ifmgd = &sdata->u.mgd;
	struct ieee80211_channel *chan = link->conf->chandef.chan;
	struct ieee80211_supported_band *sband =
		local->hw.wiphy->bands[chan->band];
	struct cfg80211_chan_def chandef;
	u16 ht_opmode;
	ieee80211_conn_flags_t flags;
	u32 vht_cap_info = 0;
	int ret;

	/* if HT was/is disabled, don't track any bandwidth changes */
	if (link->u.mgd.conn_flags & IEEE80211_CONN_DISABLE_HT || !ht_oper)
		return 0;

	/* don't check VHT if we associated as non-VHT station */
	if (link->u.mgd.conn_flags & IEEE80211_CONN_DISABLE_VHT)
		vht_oper = NULL;

	/* don't check HE if we associated as non-HE station */
	if (link->u.mgd.conn_flags & IEEE80211_CONN_DISABLE_HE ||
	    !ieee80211_get_he_iftype_cap(sband,
					 ieee80211_vif_type_p2p(&sdata->vif))) {
		he_oper = NULL;
		eht_oper = NULL;
	}

	/* don't check EHT if we associated as non-EHT station */
	if (link->u.mgd.conn_flags & IEEE80211_CONN_DISABLE_EHT ||
	    !ieee80211_get_eht_iftype_cap(sband,
					 ieee80211_vif_type_p2p(&sdata->vif)))
		eht_oper = NULL;

	/*
	 * if bss configuration changed store the new one -
	 * this may be applicable even if channel is identical
	 */
	ht_opmode = le16_to_cpu(ht_oper->operation_mode);
	if (link->conf->ht_operation_mode != ht_opmode) {
		*changed |= BSS_CHANGED_HT;
		link->conf->ht_operation_mode = ht_opmode;
	}

	if (vht_cap)
		vht_cap_info = le32_to_cpu(vht_cap->vht_cap_info);

	/* calculate new channel (type) based on HT/VHT/HE operation IEs */
	flags = ieee80211_determine_chantype(sdata, link,
					     link->u.mgd.conn_flags,
					     sband, chan, vht_cap_info,
					     ht_oper, vht_oper,
					     he_oper, eht_oper,
					     s1g_oper, &chandef, true);

	/*
	 * Downgrade the new channel if we associated with restricted
	 * capabilities. For example, if we associated as a 20 MHz STA
	 * to a 40 MHz AP (due to regulatory, capabilities or config
	 * reasons) then switching to a 40 MHz channel now won't do us
	 * any good -- we couldn't use it with the AP.
	 */
	if (link->u.mgd.conn_flags & IEEE80211_CONN_DISABLE_80P80MHZ &&
	    chandef.width == NL80211_CHAN_WIDTH_80P80)
		flags |= ieee80211_chandef_downgrade(&chandef);
	if (link->u.mgd.conn_flags & IEEE80211_CONN_DISABLE_160MHZ &&
	    chandef.width == NL80211_CHAN_WIDTH_160)
		flags |= ieee80211_chandef_downgrade(&chandef);
	if (link->u.mgd.conn_flags & IEEE80211_CONN_DISABLE_40MHZ &&
	    chandef.width > NL80211_CHAN_WIDTH_20)
		flags |= ieee80211_chandef_downgrade(&chandef);

	if (cfg80211_chandef_identical(&chandef, &link->conf->chandef))
		return 0;

	link_info(link,
		  "AP %pM changed bandwidth, new config is %d.%03d MHz, width %d (%d.%03d/%d MHz)\n",
		  link->u.mgd.bssid, chandef.chan->center_freq,
		  chandef.chan->freq_offset, chandef.width,
		  chandef.center_freq1, chandef.freq1_offset,
		  chandef.center_freq2);

	if (flags != (link->u.mgd.conn_flags &
				(IEEE80211_CONN_DISABLE_HT |
				 IEEE80211_CONN_DISABLE_VHT |
				 IEEE80211_CONN_DISABLE_HE |
				 IEEE80211_CONN_DISABLE_EHT |
				 IEEE80211_CONN_DISABLE_40MHZ |
				 IEEE80211_CONN_DISABLE_80P80MHZ |
				 IEEE80211_CONN_DISABLE_160MHZ |
				 IEEE80211_CONN_DISABLE_320MHZ)) ||
	    !cfg80211_chandef_valid(&chandef)) {
		sdata_info(sdata,
			   "AP %pM changed caps/bw in a way we can't support (0x%x/0x%x) - disconnect\n",
			   link->u.mgd.bssid, flags, ifmgd->flags);
		return -EINVAL;
	}

	ret = ieee80211_link_change_bandwidth(link, &chandef, changed);

	if (ret) {
		sdata_info(sdata,
			   "AP %pM changed bandwidth to incompatible one - disconnect\n",
			   link->u.mgd.bssid);
		return ret;
	}

	return 0;
}

/* frame sending functions */

static void ieee80211_add_ht_ie(struct ieee80211_sub_if_data *sdata,
				struct sk_buff *skb, u8 ap_ht_param,
				struct ieee80211_supported_band *sband,
				struct ieee80211_channel *channel,
				enum ieee80211_smps_mode smps,
				ieee80211_conn_flags_t conn_flags)
{
	u8 *pos;
	u32 flags = channel->flags;
	u16 cap;
	struct ieee80211_sta_ht_cap ht_cap;

	BUILD_BUG_ON(sizeof(ht_cap) != sizeof(sband->ht_cap));

	memcpy(&ht_cap, &sband->ht_cap, sizeof(ht_cap));
	ieee80211_apply_htcap_overrides(sdata, &ht_cap);

	/* determine capability flags */
	cap = ht_cap.cap;

	switch (ap_ht_param & IEEE80211_HT_PARAM_CHA_SEC_OFFSET) {
	case IEEE80211_HT_PARAM_CHA_SEC_ABOVE:
		if (flags & IEEE80211_CHAN_NO_HT40PLUS) {
			cap &= ~IEEE80211_HT_CAP_SUP_WIDTH_20_40;
			cap &= ~IEEE80211_HT_CAP_SGI_40;
		}
		break;
	case IEEE80211_HT_PARAM_CHA_SEC_BELOW:
		if (flags & IEEE80211_CHAN_NO_HT40MINUS) {
			cap &= ~IEEE80211_HT_CAP_SUP_WIDTH_20_40;
			cap &= ~IEEE80211_HT_CAP_SGI_40;
		}
		break;
	}

	/*
	 * If 40 MHz was disabled associate as though we weren't
	 * capable of 40 MHz -- some broken APs will never fall
	 * back to trying to transmit in 20 MHz.
	 */
	if (conn_flags & IEEE80211_CONN_DISABLE_40MHZ) {
		cap &= ~IEEE80211_HT_CAP_SUP_WIDTH_20_40;
		cap &= ~IEEE80211_HT_CAP_SGI_40;
	}

	/* set SM PS mode properly */
	cap &= ~IEEE80211_HT_CAP_SM_PS;
	switch (smps) {
	case IEEE80211_SMPS_AUTOMATIC:
	case IEEE80211_SMPS_NUM_MODES:
		WARN_ON(1);
		fallthrough;
	case IEEE80211_SMPS_OFF:
		cap |= WLAN_HT_CAP_SM_PS_DISABLED <<
			IEEE80211_HT_CAP_SM_PS_SHIFT;
		break;
	case IEEE80211_SMPS_STATIC:
		cap |= WLAN_HT_CAP_SM_PS_STATIC <<
			IEEE80211_HT_CAP_SM_PS_SHIFT;
		break;
	case IEEE80211_SMPS_DYNAMIC:
		cap |= WLAN_HT_CAP_SM_PS_DYNAMIC <<
			IEEE80211_HT_CAP_SM_PS_SHIFT;
		break;
	}

	/* reserve and fill IE */
	pos = skb_put(skb, sizeof(struct ieee80211_ht_cap) + 2);
	ieee80211_ie_build_ht_cap(pos, &ht_cap, cap);
}

/* This function determines vht capability flags for the association
 * and builds the IE.
 * Note - the function returns true to own the MU-MIMO capability
 */
static bool ieee80211_add_vht_ie(struct ieee80211_sub_if_data *sdata,
				 struct sk_buff *skb,
				 struct ieee80211_supported_band *sband,
				 struct ieee80211_vht_cap *ap_vht_cap,
				 ieee80211_conn_flags_t conn_flags)
{
	struct ieee80211_local *local = sdata->local;
	u8 *pos;
	u32 cap;
	struct ieee80211_sta_vht_cap vht_cap;
	u32 mask, ap_bf_sts, our_bf_sts;
	bool mu_mimo_owner = false;

	BUILD_BUG_ON(sizeof(vht_cap) != sizeof(sband->vht_cap));

	memcpy(&vht_cap, &sband->vht_cap, sizeof(vht_cap));
	ieee80211_apply_vhtcap_overrides(sdata, &vht_cap);

	/* determine capability flags */
	cap = vht_cap.cap;

	if (conn_flags & IEEE80211_CONN_DISABLE_80P80MHZ) {
		u32 bw = cap & IEEE80211_VHT_CAP_SUPP_CHAN_WIDTH_MASK;

		cap &= ~IEEE80211_VHT_CAP_SUPP_CHAN_WIDTH_MASK;
		if (bw == IEEE80211_VHT_CAP_SUPP_CHAN_WIDTH_160MHZ ||
		    bw == IEEE80211_VHT_CAP_SUPP_CHAN_WIDTH_160_80PLUS80MHZ)
			cap |= IEEE80211_VHT_CAP_SUPP_CHAN_WIDTH_160MHZ;
	}

	if (conn_flags & IEEE80211_CONN_DISABLE_160MHZ) {
		cap &= ~IEEE80211_VHT_CAP_SHORT_GI_160;
		cap &= ~IEEE80211_VHT_CAP_SUPP_CHAN_WIDTH_MASK;
	}

	/*
	 * Some APs apparently get confused if our capabilities are better
	 * than theirs, so restrict what we advertise in the assoc request.
	 */
	if (!(ap_vht_cap->vht_cap_info &
			cpu_to_le32(IEEE80211_VHT_CAP_SU_BEAMFORMER_CAPABLE)))
		cap &= ~(IEEE80211_VHT_CAP_SU_BEAMFORMEE_CAPABLE |
			 IEEE80211_VHT_CAP_MU_BEAMFORMEE_CAPABLE);
	else if (!(ap_vht_cap->vht_cap_info &
			cpu_to_le32(IEEE80211_VHT_CAP_MU_BEAMFORMER_CAPABLE)))
		cap &= ~IEEE80211_VHT_CAP_MU_BEAMFORMEE_CAPABLE;

	/*
	 * If some other vif is using the MU-MIMO capability we cannot associate
	 * using MU-MIMO - this will lead to contradictions in the group-id
	 * mechanism.
	 * Ownership is defined since association request, in order to avoid
	 * simultaneous associations with MU-MIMO.
	 */
	if (cap & IEEE80211_VHT_CAP_MU_BEAMFORMEE_CAPABLE) {
		bool disable_mu_mimo = false;
		struct ieee80211_sub_if_data *other;

		list_for_each_entry_rcu(other, &local->interfaces, list) {
			if (other->vif.bss_conf.mu_mimo_owner) {
				disable_mu_mimo = true;
				break;
			}
		}
		if (disable_mu_mimo)
			cap &= ~IEEE80211_VHT_CAP_MU_BEAMFORMEE_CAPABLE;
		else
<<<<<<< HEAD
			sdata->vif.bss_conf.mu_mimo_owner = true;
=======
			mu_mimo_owner = true;
>>>>>>> e7c3f58a
	}

	mask = IEEE80211_VHT_CAP_BEAMFORMEE_STS_MASK;

	ap_bf_sts = le32_to_cpu(ap_vht_cap->vht_cap_info) & mask;
	our_bf_sts = cap & mask;

	if (ap_bf_sts < our_bf_sts) {
		cap &= ~mask;
		cap |= ap_bf_sts;
	}

	/* reserve and fill IE */
	pos = skb_put(skb, sizeof(struct ieee80211_vht_cap) + 2);
	ieee80211_ie_build_vht_cap(pos, &vht_cap, cap);

	return mu_mimo_owner;
}

/* This function determines HE capability flags for the association
 * and builds the IE.
 */
static void ieee80211_add_he_ie(struct ieee80211_sub_if_data *sdata,
				struct sk_buff *skb,
				struct ieee80211_supported_band *sband,
				ieee80211_conn_flags_t conn_flags)
{
	u8 *pos, *pre_he_pos;
	const struct ieee80211_sta_he_cap *he_cap;
	u8 he_cap_size;
<<<<<<< HEAD
	bool reg_cap = false;

	rcu_read_lock();
	chanctx_conf = rcu_dereference(sdata->vif.bss_conf.chanctx_conf);
	if (!WARN_ON_ONCE(!chanctx_conf))
		reg_cap = cfg80211_chandef_usable(sdata->wdev.wiphy,
						  &chanctx_conf->def,
						  IEEE80211_CHAN_NO_HE);

	rcu_read_unlock();
=======
>>>>>>> e7c3f58a

	he_cap = ieee80211_get_he_iftype_cap(sband,
					     ieee80211_vif_type_p2p(&sdata->vif));
	if (WARN_ON(!he_cap))
		return;

	/* get a max size estimate */
	he_cap_size =
		2 + 1 + sizeof(he_cap->he_cap_elem) +
		ieee80211_he_mcs_nss_size(&he_cap->he_cap_elem) +
		ieee80211_he_ppe_size(he_cap->ppe_thres[0],
				      he_cap->he_cap_elem.phy_cap_info);
	pos = skb_put(skb, he_cap_size);
	pre_he_pos = pos;
	pos = ieee80211_ie_build_he_cap(conn_flags,
					pos, he_cap, pos + he_cap_size);
	/* trim excess if any */
	skb_trim(skb, skb->len - (pre_he_pos + he_cap_size - pos));

	ieee80211_ie_build_he_6ghz_cap(sdata, skb);
}

static void ieee80211_add_eht_ie(struct ieee80211_sub_if_data *sdata,
				 struct sk_buff *skb,
				 struct ieee80211_supported_band *sband)
{
	u8 *pos;
	const struct ieee80211_sta_he_cap *he_cap;
	const struct ieee80211_sta_eht_cap *eht_cap;
	u8 eht_cap_size;
<<<<<<< HEAD
	bool reg_cap = false;

	rcu_read_lock();
	chanctx_conf = rcu_dereference(sdata->vif.bss_conf.chanctx_conf);
	if (!WARN_ON_ONCE(!chanctx_conf))
		reg_cap = cfg80211_chandef_usable(sdata->wdev.wiphy,
						  &chanctx_conf->def,
						  IEEE80211_CHAN_NO_HE |
						  IEEE80211_CHAN_NO_EHT);
	rcu_read_unlock();
=======
>>>>>>> e7c3f58a

	he_cap = ieee80211_get_he_iftype_cap(sband,
					     ieee80211_vif_type_p2p(&sdata->vif));
	eht_cap = ieee80211_get_eht_iftype_cap(sband,
					       ieee80211_vif_type_p2p(&sdata->vif));

	/*
	 * EHT capabilities element is only added if the HE capabilities element
	 * was added so assume that 'he_cap' is valid and don't check it.
	 */
	if (WARN_ON(!he_cap || !eht_cap))
		return;

	eht_cap_size =
		2 + 1 + sizeof(eht_cap->eht_cap_elem) +
		ieee80211_eht_mcs_nss_size(&he_cap->he_cap_elem,
					   &eht_cap->eht_cap_elem) +
		ieee80211_eht_ppe_size(eht_cap->eht_ppe_thres[0],
				       eht_cap->eht_cap_elem.phy_cap_info);
	pos = skb_put(skb, eht_cap_size);
	ieee80211_ie_build_eht_cap(pos, he_cap, eht_cap, pos + eht_cap_size);
}

static void ieee80211_assoc_add_rates(struct sk_buff *skb,
				      enum nl80211_chan_width width,
				      struct ieee80211_supported_band *sband,
				      struct ieee80211_mgd_assoc_data *assoc_data)
{
	unsigned int shift = ieee80211_chanwidth_get_shift(width);
	unsigned int rates_len, supp_rates_len;
	u32 rates = 0;
<<<<<<< HEAD
	__le16 listen_int;
	struct element *ext_capa = NULL;
	enum nl80211_iftype iftype = ieee80211_vif_type_p2p(&sdata->vif);
	const struct ieee80211_sband_iftype_data *iftd;
	struct ieee80211_prep_tx_info info = {};
	int ret;

	/* we know it's writable, cast away the const */
	if (assoc_data->ie_len)
		ext_capa = (void *)cfg80211_find_elem(WLAN_EID_EXT_CAPABILITY,
						      assoc_data->ie,
						      assoc_data->ie_len);

	sdata_assert_lock(sdata);

	rcu_read_lock();
	chanctx_conf = rcu_dereference(sdata->vif.bss_conf.chanctx_conf);
	if (WARN_ON(!chanctx_conf)) {
		rcu_read_unlock();
		return -EINVAL;
	}
	chan = chanctx_conf->def.chan;
	rcu_read_unlock();
	sband = local->hw.wiphy->bands[chan->band];
	shift = ieee80211_vif_get_shift(&sdata->vif);
=======
	int i, count;
	u8 *pos;
>>>>>>> e7c3f58a

	if (assoc_data->supp_rates_len) {
		/*
		 * Get all rates supported by the device and the AP as
		 * some APs don't like getting a superset of their rates
		 * in the association request (e.g. D-Link DAP 1353 in
		 * b-only mode)...
		 */
		rates_len = ieee80211_parse_bitrates(width, sband,
						     assoc_data->supp_rates,
						     assoc_data->supp_rates_len,
						     &rates);
	} else {
		/*
		 * In case AP not provide any supported rates information
		 * before association, we send information element(s) with
		 * all rates that we support.
		 */
		rates_len = sband->n_bitrates;
		for (i = 0; i < sband->n_bitrates; i++)
			rates |= BIT(i);
	}

	supp_rates_len = rates_len;
	if (supp_rates_len > 8)
		supp_rates_len = 8;

	pos = skb_put(skb, supp_rates_len + 2);
	*pos++ = WLAN_EID_SUPP_RATES;
	*pos++ = supp_rates_len;

	count = 0;
	for (i = 0; i < sband->n_bitrates; i++) {
		if (BIT(i) & rates) {
			int rate = DIV_ROUND_UP(sband->bitrates[i].bitrate,
						5 * (1 << shift));
			*pos++ = (u8)rate;
			if (++count == 8)
				break;
		}
	}

	if (rates_len > count) {
		pos = skb_put(skb, rates_len - count + 2);
		*pos++ = WLAN_EID_EXT_SUPP_RATES;
		*pos++ = rates_len - count;

		for (i++; i < sband->n_bitrates; i++) {
			if (BIT(i) & rates) {
				int rate;

				rate = DIV_ROUND_UP(sband->bitrates[i].bitrate,
						    5 * (1 << shift));
				*pos++ = (u8)rate;
			}
		}
	}
}

static size_t ieee80211_add_before_ht_elems(struct sk_buff *skb,
					    const u8 *elems,
					    size_t elems_len,
					    size_t offset)
{
	size_t noffset;

	static const u8 before_ht[] = {
		WLAN_EID_SSID,
		WLAN_EID_SUPP_RATES,
		WLAN_EID_EXT_SUPP_RATES,
		WLAN_EID_PWR_CAPABILITY,
		WLAN_EID_SUPPORTED_CHANNELS,
		WLAN_EID_RSN,
		WLAN_EID_QOS_CAPA,
		WLAN_EID_RRM_ENABLED_CAPABILITIES,
		WLAN_EID_MOBILITY_DOMAIN,
		WLAN_EID_FAST_BSS_TRANSITION,	/* reassoc only */
		WLAN_EID_RIC_DATA,		/* reassoc only */
		WLAN_EID_SUPPORTED_REGULATORY_CLASSES,
	};
	static const u8 after_ric[] = {
		WLAN_EID_SUPPORTED_REGULATORY_CLASSES,
		WLAN_EID_HT_CAPABILITY,
		WLAN_EID_BSS_COEX_2040,
		/* luckily this is almost always there */
		WLAN_EID_EXT_CAPABILITY,
		WLAN_EID_QOS_TRAFFIC_CAPA,
		WLAN_EID_TIM_BCAST_REQ,
		WLAN_EID_INTERWORKING,
		/* 60 GHz (Multi-band, DMG, MMS) can't happen */
		WLAN_EID_VHT_CAPABILITY,
		WLAN_EID_OPMODE_NOTIF,
	};

	if (!elems_len)
		return offset;

	noffset = ieee80211_ie_split_ric(elems, elems_len,
					 before_ht,
					 ARRAY_SIZE(before_ht),
					 after_ric,
					 ARRAY_SIZE(after_ric),
					 offset);
	skb_put_data(skb, elems + offset, noffset - offset);

	return noffset;
}

static size_t ieee80211_add_before_vht_elems(struct sk_buff *skb,
					     const u8 *elems,
					     size_t elems_len,
					     size_t offset)
{
	static const u8 before_vht[] = {
		/*
		 * no need to list the ones split off before HT
		 * or generated here
		 */
		WLAN_EID_BSS_COEX_2040,
		WLAN_EID_EXT_CAPABILITY,
		WLAN_EID_QOS_TRAFFIC_CAPA,
		WLAN_EID_TIM_BCAST_REQ,
		WLAN_EID_INTERWORKING,
		/* 60 GHz (Multi-band, DMG, MMS) can't happen */
	};
	size_t noffset;

	if (!elems_len)
		return offset;

	/* RIC already taken care of in ieee80211_add_before_ht_elems() */
	noffset = ieee80211_ie_split(elems, elems_len,
				     before_vht, ARRAY_SIZE(before_vht),
				     offset);
	skb_put_data(skb, elems + offset, noffset - offset);

	return noffset;
}

static size_t ieee80211_add_before_he_elems(struct sk_buff *skb,
					    const u8 *elems,
					    size_t elems_len,
					    size_t offset)
{
	static const u8 before_he[] = {
		/*
		 * no need to list the ones split off before VHT
		 * or generated here
		 */
		WLAN_EID_OPMODE_NOTIF,
		WLAN_EID_EXTENSION, WLAN_EID_EXT_FUTURE_CHAN_GUIDANCE,
		/* 11ai elements */
		WLAN_EID_EXTENSION, WLAN_EID_EXT_FILS_SESSION,
		WLAN_EID_EXTENSION, WLAN_EID_EXT_FILS_PUBLIC_KEY,
		WLAN_EID_EXTENSION, WLAN_EID_EXT_FILS_KEY_CONFIRM,
		WLAN_EID_EXTENSION, WLAN_EID_EXT_FILS_HLP_CONTAINER,
		WLAN_EID_EXTENSION, WLAN_EID_EXT_FILS_IP_ADDR_ASSIGN,
		/* TODO: add 11ah/11aj/11ak elements */
	};
	size_t noffset;

	if (!elems_len)
		return offset;

	/* RIC already taken care of in ieee80211_add_before_ht_elems() */
	noffset = ieee80211_ie_split(elems, elems_len,
				     before_he, ARRAY_SIZE(before_he),
				     offset);
	skb_put_data(skb, elems + offset, noffset - offset);

	return noffset;
}

#define PRESENT_ELEMS_MAX	8
#define PRESENT_ELEM_EXT_OFFS	0x100

static void ieee80211_assoc_add_ml_elem(struct ieee80211_sub_if_data *sdata,
					struct sk_buff *skb, u16 capab,
					const struct element *ext_capa,
					const u16 *present_elems);

static size_t ieee80211_assoc_link_elems(struct ieee80211_sub_if_data *sdata,
					 struct sk_buff *skb, u16 *capab,
					 const struct element *ext_capa,
					 const u8 *extra_elems,
					 size_t extra_elems_len,
					 unsigned int link_id,
					 struct ieee80211_link_data *link,
					 u16 *present_elems)
{
	enum nl80211_iftype iftype = ieee80211_vif_type_p2p(&sdata->vif);
	struct ieee80211_if_managed *ifmgd = &sdata->u.mgd;
	struct ieee80211_mgd_assoc_data *assoc_data = ifmgd->assoc_data;
	struct cfg80211_bss *cbss = assoc_data->link[link_id].bss;
	struct ieee80211_channel *chan = cbss->channel;
	const struct ieee80211_sband_iftype_data *iftd;
	struct ieee80211_local *local = sdata->local;
	struct ieee80211_supported_band *sband;
	enum nl80211_chan_width width = NL80211_CHAN_WIDTH_20;
	struct ieee80211_chanctx_conf *chanctx_conf;
	enum ieee80211_smps_mode smps_mode;
	u16 orig_capab = *capab;
	size_t offset = 0;
	int present_elems_len = 0;
	u8 *pos;
	int i;

#define ADD_PRESENT_ELEM(id) do {					\
	/* need a last for termination - we use 0 == SSID */		\
	if (!WARN_ON(present_elems_len >= PRESENT_ELEMS_MAX - 1))	\
		present_elems[present_elems_len++] = (id);		\
} while (0)
#define ADD_PRESENT_EXT_ELEM(id) ADD_PRESENT_ELEM(PRESENT_ELEM_EXT_OFFS | (id))

	if (link)
		smps_mode = link->smps_mode;
	else if (sdata->u.mgd.powersave)
		smps_mode = IEEE80211_SMPS_DYNAMIC;
	else
		smps_mode = IEEE80211_SMPS_OFF;

	if (link) {
		/*
		 * 5/10 MHz scenarios are only viable without MLO, in which
		 * case this pointer should be used ... All of this is a bit
		 * unclear though, not sure this even works at all.
		 */
		rcu_read_lock();
		chanctx_conf = rcu_dereference(link->conf->chanctx_conf);
		if (chanctx_conf)
			width = chanctx_conf->def.width;
		rcu_read_unlock();
	}

	sband = local->hw.wiphy->bands[chan->band];
	iftd = ieee80211_get_sband_iftype_data(sband, iftype);

	if (sband->band == NL80211_BAND_2GHZ) {
		*capab |= WLAN_CAPABILITY_SHORT_SLOT_TIME;
		*capab |= WLAN_CAPABILITY_SHORT_PREAMBLE;
	}

	if ((cbss->capability & WLAN_CAPABILITY_SPECTRUM_MGMT) &&
	    ieee80211_hw_check(&local->hw, SPECTRUM_MGMT))
		*capab |= WLAN_CAPABILITY_SPECTRUM_MGMT;

	if (sband->band != NL80211_BAND_S1GHZ)
		ieee80211_assoc_add_rates(skb, width, sband, assoc_data);

	if (*capab & WLAN_CAPABILITY_SPECTRUM_MGMT ||
	    *capab & WLAN_CAPABILITY_RADIO_MEASURE) {
		struct cfg80211_chan_def chandef = {
			.width = width,
			.chan = chan,
		};

		pos = skb_put(skb, 4);
		*pos++ = WLAN_EID_PWR_CAPABILITY;
		*pos++ = 2;
		*pos++ = 0; /* min tx power */
		 /* max tx power */
		*pos++ = ieee80211_chandef_max_power(&chandef);
		ADD_PRESENT_ELEM(WLAN_EID_PWR_CAPABILITY);
	}

	/*
	 * Per spec, we shouldn't include the list of channels if we advertise
	 * support for extended channel switching, but we've always done that;
	 * (for now?) apply this restriction only on the (new) 6 GHz band.
	 */
	if (*capab & WLAN_CAPABILITY_SPECTRUM_MGMT &&
	    (sband->band != NL80211_BAND_6GHZ ||
	     !ext_capa || ext_capa->datalen < 1 ||
	     !(ext_capa->data[0] & WLAN_EXT_CAPA1_EXT_CHANNEL_SWITCHING))) {
		/* TODO: get this in reg domain format */
		pos = skb_put(skb, 2 * sband->n_channels + 2);
		*pos++ = WLAN_EID_SUPPORTED_CHANNELS;
		*pos++ = 2 * sband->n_channels;
		for (i = 0; i < sband->n_channels; i++) {
			int cf = sband->channels[i].center_freq;

			*pos++ = ieee80211_frequency_to_channel(cf);
			*pos++ = 1; /* one channel in the subband*/
		}
		ADD_PRESENT_ELEM(WLAN_EID_SUPPORTED_CHANNELS);
	}

	/* if present, add any custom IEs that go before HT */
	offset = ieee80211_add_before_ht_elems(skb, extra_elems,
					       extra_elems_len,
					       offset);

	if (sband->band != NL80211_BAND_6GHZ &&
	    !(assoc_data->link[link_id].conn_flags & IEEE80211_CONN_DISABLE_HT)) {
		ieee80211_add_ht_ie(sdata, skb,
				    assoc_data->link[link_id].ap_ht_param,
				    sband, chan, smps_mode,
				    assoc_data->link[link_id].conn_flags);
		ADD_PRESENT_ELEM(WLAN_EID_HT_CAPABILITY);
	}

	/* if present, add any custom IEs that go before VHT */
	offset = ieee80211_add_before_vht_elems(skb, extra_elems,
						extra_elems_len,
						offset);

	if (sband->band != NL80211_BAND_6GHZ &&
	    !(assoc_data->link[link_id].conn_flags & IEEE80211_CONN_DISABLE_VHT)) {
		bool mu_mimo_owner =
			ieee80211_add_vht_ie(sdata, skb, sband,
					     &assoc_data->link[link_id].ap_vht_cap,
					     assoc_data->link[link_id].conn_flags);

		if (link)
			link->conf->mu_mimo_owner = mu_mimo_owner;
		ADD_PRESENT_ELEM(WLAN_EID_VHT_CAPABILITY);
	}

	/*
	 * If AP doesn't support HT, mark HE and EHT as disabled.
	 * If on the 5GHz band, make sure it supports VHT.
	 */
	if (assoc_data->link[link_id].conn_flags & IEEE80211_CONN_DISABLE_HT ||
	    (sband->band == NL80211_BAND_5GHZ &&
	     assoc_data->link[link_id].conn_flags & IEEE80211_CONN_DISABLE_VHT))
		assoc_data->link[link_id].conn_flags |=
			IEEE80211_CONN_DISABLE_HE |
			IEEE80211_CONN_DISABLE_EHT;

	/* if present, add any custom IEs that go before HE */
	offset = ieee80211_add_before_he_elems(skb, extra_elems,
					       extra_elems_len,
					       offset);

	if (!(assoc_data->link[link_id].conn_flags & IEEE80211_CONN_DISABLE_HE)) {
		ieee80211_add_he_ie(sdata, skb, sband,
				    assoc_data->link[link_id].conn_flags);
		ADD_PRESENT_EXT_ELEM(WLAN_EID_EXT_HE_CAPABILITY);
	}

	/*
	 * careful - need to know about all the present elems before
	 * calling ieee80211_assoc_add_ml_elem(), so add this one if
	 * we're going to put it after the ML element
	 */
	if (!(assoc_data->link[link_id].conn_flags & IEEE80211_CONN_DISABLE_EHT))
		ADD_PRESENT_EXT_ELEM(WLAN_EID_EXT_EHT_CAPABILITY);

	if (link_id == assoc_data->assoc_link_id)
		ieee80211_assoc_add_ml_elem(sdata, skb, orig_capab, ext_capa,
					    present_elems);

	/* crash if somebody gets it wrong */
	present_elems = NULL;

	if (!(assoc_data->link[link_id].conn_flags & IEEE80211_CONN_DISABLE_EHT))
		ieee80211_add_eht_ie(sdata, skb, sband);

	if (sband->band == NL80211_BAND_S1GHZ) {
		ieee80211_add_aid_request_ie(sdata, skb);
		ieee80211_add_s1g_capab_ie(sdata, &sband->s1g_cap, skb);
	}

	if (iftd && iftd->vendor_elems.data && iftd->vendor_elems.len)
		skb_put_data(skb, iftd->vendor_elems.data, iftd->vendor_elems.len);

	if (link)
		link->u.mgd.conn_flags = assoc_data->link[link_id].conn_flags;

	return offset;
}

static void ieee80211_add_non_inheritance_elem(struct sk_buff *skb,
					       const u16 *outer,
					       const u16 *inner)
{
	unsigned int skb_len = skb->len;
	bool added = false;
	int i, j;
	u8 *len, *list_len = NULL;

	skb_put_u8(skb, WLAN_EID_EXTENSION);
	len = skb_put(skb, 1);
	skb_put_u8(skb, WLAN_EID_EXT_NON_INHERITANCE);

	for (i = 0; i < PRESENT_ELEMS_MAX && outer[i]; i++) {
		u16 elem = outer[i];
		bool have_inner = false;
		bool at_extension = false;

		/* should at least be sorted in the sense of normal -> ext */
		WARN_ON(at_extension && elem < PRESENT_ELEM_EXT_OFFS);

		/* switch to extension list */
		if (!at_extension && elem >= PRESENT_ELEM_EXT_OFFS) {
			at_extension = true;
			if (!list_len)
				skb_put_u8(skb, 0);
			list_len = NULL;
		}

		for (j = 0; j < PRESENT_ELEMS_MAX && inner[j]; j++) {
			if (elem == inner[j]) {
				have_inner = true;
				break;
			}
		}

		if (have_inner)
			continue;

		if (!list_len) {
			list_len = skb_put(skb, 1);
			*list_len = 0;
		}
		*list_len += 1;
		skb_put_u8(skb, (u8)elem);
	}

	if (!added)
		skb_trim(skb, skb_len);
	else
		*len = skb->len - skb_len - 2;
}

static void ieee80211_assoc_add_ml_elem(struct ieee80211_sub_if_data *sdata,
					struct sk_buff *skb, u16 capab,
					const struct element *ext_capa,
					const u16 *outer_present_elems)
{
	struct ieee80211_local *local = sdata->local;
	struct ieee80211_if_managed *ifmgd = &sdata->u.mgd;
	struct ieee80211_mgd_assoc_data *assoc_data = ifmgd->assoc_data;
	struct ieee80211_multi_link_elem *ml_elem;
	struct ieee80211_mle_basic_common_info *common;
	const struct wiphy_iftype_ext_capab *ift_ext_capa;
	__le16 eml_capa = 0, mld_capa_ops = 0;
	unsigned int link_id;
	u8 *ml_elem_len;
	void *capab_pos;

	if (!sdata->vif.valid_links)
		return;

	ift_ext_capa = cfg80211_get_iftype_ext_capa(local->hw.wiphy,
						    ieee80211_vif_type_p2p(&sdata->vif));
	if (ift_ext_capa) {
		eml_capa = cpu_to_le16(ift_ext_capa->eml_capabilities);
		mld_capa_ops = cpu_to_le16(ift_ext_capa->mld_capa_and_ops);
	}

	skb_put_u8(skb, WLAN_EID_EXTENSION);
	ml_elem_len = skb_put(skb, 1);
	skb_put_u8(skb, WLAN_EID_EXT_EHT_MULTI_LINK);
	ml_elem = skb_put(skb, sizeof(*ml_elem));
	ml_elem->control =
		cpu_to_le16(IEEE80211_ML_CONTROL_TYPE_BASIC |
			    IEEE80211_MLC_BASIC_PRES_EML_CAPA |
			    IEEE80211_MLC_BASIC_PRES_MLD_CAPA_OP);
	common = skb_put(skb, sizeof(*common));
	common->len = sizeof(*common) +
		      2 + /* EML capabilities */
		      2;  /* MLD capa/ops */
	memcpy(common->mld_mac_addr, sdata->vif.addr, ETH_ALEN);
	skb_put_data(skb, &eml_capa, sizeof(eml_capa));
	/* need indication from userspace to support this */
	mld_capa_ops &= ~cpu_to_le16(IEEE80211_MLD_CAP_OP_TID_TO_LINK_MAP_NEG_SUPP);
	skb_put_data(skb, &mld_capa_ops, sizeof(mld_capa_ops));

	for (link_id = 0; link_id < IEEE80211_MLD_MAX_NUM_LINKS; link_id++) {
		u16 link_present_elems[PRESENT_ELEMS_MAX] = {};
		const u8 *extra_elems;
		size_t extra_elems_len;
		size_t extra_used;
		u8 *subelem_len = NULL;
		__le16 ctrl;

		if (!assoc_data->link[link_id].bss ||
		    link_id == assoc_data->assoc_link_id)
			continue;

		extra_elems = assoc_data->link[link_id].elems;
		extra_elems_len = assoc_data->link[link_id].elems_len;

		skb_put_u8(skb, IEEE80211_MLE_SUBELEM_PER_STA_PROFILE);
		subelem_len = skb_put(skb, 1);

		ctrl = cpu_to_le16(link_id |
				   IEEE80211_MLE_STA_CONTROL_COMPLETE_PROFILE |
				   IEEE80211_MLE_STA_CONTROL_STA_MAC_ADDR_PRESENT);
		skb_put_data(skb, &ctrl, sizeof(ctrl));
		skb_put_u8(skb, 1 + ETH_ALEN); /* STA Info Length */
		skb_put_data(skb, assoc_data->link[link_id].addr,
			     ETH_ALEN);
		/*
		 * Now add the contents of the (re)association request,
		 * but the "listen interval" and "current AP address"
		 * (if applicable) are skipped. So we only have
		 * the capability field (remember the position and fill
		 * later), followed by the elements added below by
		 * calling ieee80211_assoc_link_elems().
		 */
		capab_pos = skb_put(skb, 2);

		extra_used = ieee80211_assoc_link_elems(sdata, skb, &capab,
							ext_capa,
							extra_elems,
							extra_elems_len,
							link_id, NULL,
							link_present_elems);
		if (extra_elems)
			skb_put_data(skb, extra_elems + extra_used,
				     extra_elems_len - extra_used);

		put_unaligned_le16(capab, capab_pos);

		ieee80211_add_non_inheritance_elem(skb, outer_present_elems,
						   link_present_elems);

		ieee80211_fragment_element(skb, subelem_len);
	}

	ieee80211_fragment_element(skb, ml_elem_len);
}

static int ieee80211_send_assoc(struct ieee80211_sub_if_data *sdata)
{
	struct ieee80211_local *local = sdata->local;
	struct ieee80211_if_managed *ifmgd = &sdata->u.mgd;
	struct ieee80211_mgd_assoc_data *assoc_data = ifmgd->assoc_data;
	struct ieee80211_link_data *link;
	struct sk_buff *skb;
	struct ieee80211_mgmt *mgmt;
	u8 *pos, qos_info, *ie_start;
	size_t offset, noffset;
	u16 capab = WLAN_CAPABILITY_ESS, link_capab;
	__le16 listen_int;
	struct element *ext_capa = NULL;
	enum nl80211_iftype iftype = ieee80211_vif_type_p2p(&sdata->vif);
	struct ieee80211_prep_tx_info info = {};
	unsigned int link_id, n_links = 0;
	u16 present_elems[PRESENT_ELEMS_MAX] = {};
	void *capab_pos;
	size_t size;
	int ret;

	/* we know it's writable, cast away the const */
	if (assoc_data->ie_len)
		ext_capa = (void *)cfg80211_find_elem(WLAN_EID_EXT_CAPABILITY,
						      assoc_data->ie,
						      assoc_data->ie_len);

	sdata_assert_lock(sdata);

	size = local->hw.extra_tx_headroom +
	       sizeof(*mgmt) + /* bit too much but doesn't matter */
	       2 + assoc_data->ssid_len + /* SSID */
	       assoc_data->ie_len + /* extra IEs */
	       (assoc_data->fils_kek_len ? 16 /* AES-SIV */ : 0) +
	       9; /* WMM */

	for (link_id = 0; link_id < IEEE80211_MLD_MAX_NUM_LINKS; link_id++) {
		struct cfg80211_bss *cbss = assoc_data->link[link_id].bss;
		const struct ieee80211_sband_iftype_data *iftd;
		struct ieee80211_supported_band *sband;

		if (!cbss)
			continue;

		sband = local->hw.wiphy->bands[cbss->channel->band];

		n_links++;
		/* add STA profile elements length */
		size += assoc_data->link[link_id].elems_len;
		/* and supported rates length */
		size += 4 + sband->n_bitrates;
		/* supported channels */
		size += 2 + 2 * sband->n_channels;

		iftd = ieee80211_get_sband_iftype_data(sband, iftype);
		if (iftd)
			size += iftd->vendor_elems.len;

		/* power capability */
		size += 4;

		/* HT, VHT, HE, EHT */
		size += 2 + sizeof(struct ieee80211_ht_cap);
		size += 2 + sizeof(struct ieee80211_vht_cap);
		size += 2 + 1 + sizeof(struct ieee80211_he_cap_elem) +
			sizeof(struct ieee80211_he_mcs_nss_supp) +
			IEEE80211_HE_PPE_THRES_MAX_LEN;

		if (sband->band == NL80211_BAND_6GHZ)
			size += 2 + 1 + sizeof(struct ieee80211_he_6ghz_capa);

		size += 2 + 1 + sizeof(struct ieee80211_eht_cap_elem) +
			sizeof(struct ieee80211_eht_mcs_nss_supp) +
			IEEE80211_EHT_PPE_THRES_MAX_LEN;

		/* non-inheritance element */
		size += 2 + 2 + PRESENT_ELEMS_MAX;

		/* should be the same across all BSSes */
		if (cbss->capability & WLAN_CAPABILITY_PRIVACY)
			capab |= WLAN_CAPABILITY_PRIVACY;
	}

	if (sdata->vif.valid_links) {
		/* consider the multi-link element with STA profile */
		size += sizeof(struct ieee80211_multi_link_elem);
		/* max common info field in basic multi-link element */
		size += sizeof(struct ieee80211_mle_basic_common_info) +
			2 + /* capa & op */
			2; /* EML capa */

		/*
		 * The capability elements were already considered above;
		 * note this over-estimates a bit because there's no
		 * STA profile for the assoc link.
		 */
		size += (n_links - 1) *
			(1 + 1 + /* subelement ID/length */
			 2 + /* STA control */
			 1 + ETH_ALEN + 2 /* STA Info field */);
	}

	link = sdata_dereference(sdata->link[assoc_data->assoc_link_id], sdata);
	if (WARN_ON(!link))
		return -EINVAL;

	if (WARN_ON(!assoc_data->link[assoc_data->assoc_link_id].bss))
		return -EINVAL;

	skb = alloc_skb(size, GFP_KERNEL);
	if (!skb)
		return -ENOMEM;

	skb_reserve(skb, local->hw.extra_tx_headroom);

	if (ifmgd->flags & IEEE80211_STA_ENABLE_RRM)
		capab |= WLAN_CAPABILITY_RADIO_MEASURE;

	/* Set MBSSID support for HE AP if needed */
	if (ieee80211_hw_check(&local->hw, SUPPORTS_ONLY_HE_MULTI_BSSID) &&
	    !(link->u.mgd.conn_flags & IEEE80211_CONN_DISABLE_HE) &&
	    ext_capa && ext_capa->datalen >= 3)
		ext_capa->data[2] |= WLAN_EXT_CAPA3_MULTI_BSSID_SUPPORT;

	mgmt = skb_put_zero(skb, 24);
	memcpy(mgmt->da, sdata->vif.cfg.ap_addr, ETH_ALEN);
	memcpy(mgmt->sa, sdata->vif.addr, ETH_ALEN);
	memcpy(mgmt->bssid, sdata->vif.cfg.ap_addr, ETH_ALEN);

	listen_int = cpu_to_le16(assoc_data->s1g ?
			ieee80211_encode_usf(local->hw.conf.listen_interval) :
			local->hw.conf.listen_interval);
	if (!is_zero_ether_addr(assoc_data->prev_ap_addr)) {
		skb_put(skb, 10);
		mgmt->frame_control = cpu_to_le16(IEEE80211_FTYPE_MGMT |
						  IEEE80211_STYPE_REASSOC_REQ);
		capab_pos = &mgmt->u.reassoc_req.capab_info;
		mgmt->u.reassoc_req.listen_interval = listen_int;
		memcpy(mgmt->u.reassoc_req.current_ap,
		       assoc_data->prev_ap_addr, ETH_ALEN);
		info.subtype = IEEE80211_STYPE_REASSOC_REQ;
	} else {
		skb_put(skb, 4);
		mgmt->frame_control = cpu_to_le16(IEEE80211_FTYPE_MGMT |
						  IEEE80211_STYPE_ASSOC_REQ);
		capab_pos = &mgmt->u.assoc_req.capab_info;
		mgmt->u.assoc_req.listen_interval = listen_int;
		info.subtype = IEEE80211_STYPE_ASSOC_REQ;
	}

	/* SSID */
	pos = skb_put(skb, 2 + assoc_data->ssid_len);
	ie_start = pos;
	*pos++ = WLAN_EID_SSID;
	*pos++ = assoc_data->ssid_len;
	memcpy(pos, assoc_data->ssid, assoc_data->ssid_len);

	/* add the elements for the assoc (main) link */
	link_capab = capab;
	offset = ieee80211_assoc_link_elems(sdata, skb, &link_capab,
					    ext_capa,
					    assoc_data->ie,
					    assoc_data->ie_len,
					    assoc_data->assoc_link_id, link,
					    present_elems);
	put_unaligned_le16(link_capab, capab_pos);

	/* if present, add any custom non-vendor IEs */
	if (assoc_data->ie_len) {
		noffset = ieee80211_ie_split_vendor(assoc_data->ie,
						    assoc_data->ie_len,
						    offset);
		skb_put_data(skb, assoc_data->ie + offset, noffset - offset);
		offset = noffset;
	}

	if (assoc_data->wmm) {
		if (assoc_data->uapsd) {
			qos_info = ifmgd->uapsd_queues;
			qos_info |= (ifmgd->uapsd_max_sp_len <<
				     IEEE80211_WMM_IE_STA_QOSINFO_SP_SHIFT);
		} else {
			qos_info = 0;
		}

		pos = ieee80211_add_wmm_info_ie(skb_put(skb, 9), qos_info);
	}

	/* add any remaining custom (i.e. vendor specific here) IEs */
	if (assoc_data->ie_len) {
		noffset = assoc_data->ie_len;
		skb_put_data(skb, assoc_data->ie + offset, noffset - offset);
	}

	if (assoc_data->fils_kek_len) {
		ret = fils_encrypt_assoc_req(skb, assoc_data);
		if (ret < 0) {
			dev_kfree_skb(skb);
			return ret;
		}
	}

	pos = skb_tail_pointer(skb);
	kfree(ifmgd->assoc_req_ies);
	ifmgd->assoc_req_ies = kmemdup(ie_start, pos - ie_start, GFP_ATOMIC);
	if (!ifmgd->assoc_req_ies) {
		dev_kfree_skb(skb);
		return -ENOMEM;
	}

	ifmgd->assoc_req_ies_len = pos - ie_start;

	drv_mgd_prepare_tx(local, sdata, &info);

	IEEE80211_SKB_CB(skb)->flags |= IEEE80211_TX_INTFL_DONT_ENCRYPT;
	if (ieee80211_hw_check(&local->hw, REPORTS_TX_ACK_STATUS))
		IEEE80211_SKB_CB(skb)->flags |= IEEE80211_TX_CTL_REQ_TX_STATUS |
						IEEE80211_TX_INTFL_MLME_CONN_TX;
	ieee80211_tx_skb(sdata, skb);

	return 0;
}

void ieee80211_send_pspoll(struct ieee80211_local *local,
			   struct ieee80211_sub_if_data *sdata)
{
	struct ieee80211_pspoll *pspoll;
	struct sk_buff *skb;

	skb = ieee80211_pspoll_get(&local->hw, &sdata->vif);
	if (!skb)
		return;

	pspoll = (struct ieee80211_pspoll *) skb->data;
	pspoll->frame_control |= cpu_to_le16(IEEE80211_FCTL_PM);

	IEEE80211_SKB_CB(skb)->flags |= IEEE80211_TX_INTFL_DONT_ENCRYPT;
	ieee80211_tx_skb(sdata, skb);
}

void ieee80211_send_nullfunc(struct ieee80211_local *local,
			     struct ieee80211_sub_if_data *sdata,
			     bool powersave)
{
	struct sk_buff *skb;
	struct ieee80211_hdr_3addr *nullfunc;
	struct ieee80211_if_managed *ifmgd = &sdata->u.mgd;

	skb = ieee80211_nullfunc_get(&local->hw, &sdata->vif,
		!ieee80211_hw_check(&local->hw, DOESNT_SUPPORT_QOS_NDP));
	if (!skb)
		return;

	nullfunc = (struct ieee80211_hdr_3addr *) skb->data;
	if (powersave)
		nullfunc->frame_control |= cpu_to_le16(IEEE80211_FCTL_PM);

	IEEE80211_SKB_CB(skb)->flags |= IEEE80211_TX_INTFL_DONT_ENCRYPT |
					IEEE80211_TX_INTFL_OFFCHAN_TX_OK;

	if (ieee80211_hw_check(&local->hw, REPORTS_TX_ACK_STATUS))
		IEEE80211_SKB_CB(skb)->flags |= IEEE80211_TX_CTL_REQ_TX_STATUS;

	if (ifmgd->flags & IEEE80211_STA_CONNECTION_POLL)
		IEEE80211_SKB_CB(skb)->flags |= IEEE80211_TX_CTL_USE_MINRATE;

	ieee80211_tx_skb(sdata, skb);
}

void ieee80211_send_4addr_nullfunc(struct ieee80211_local *local,
				   struct ieee80211_sub_if_data *sdata)
{
	struct sk_buff *skb;
	struct ieee80211_hdr *nullfunc;
	__le16 fc;

	if (WARN_ON(sdata->vif.type != NL80211_IFTYPE_STATION))
		return;

	skb = dev_alloc_skb(local->hw.extra_tx_headroom + 30);
	if (!skb)
		return;

	skb_reserve(skb, local->hw.extra_tx_headroom);

	nullfunc = skb_put_zero(skb, 30);
	fc = cpu_to_le16(IEEE80211_FTYPE_DATA | IEEE80211_STYPE_NULLFUNC |
			 IEEE80211_FCTL_FROMDS | IEEE80211_FCTL_TODS);
	nullfunc->frame_control = fc;
	memcpy(nullfunc->addr1, sdata->deflink.u.mgd.bssid, ETH_ALEN);
	memcpy(nullfunc->addr2, sdata->vif.addr, ETH_ALEN);
	memcpy(nullfunc->addr3, sdata->deflink.u.mgd.bssid, ETH_ALEN);
	memcpy(nullfunc->addr4, sdata->vif.addr, ETH_ALEN);

	IEEE80211_SKB_CB(skb)->flags |= IEEE80211_TX_INTFL_DONT_ENCRYPT;
	IEEE80211_SKB_CB(skb)->flags |= IEEE80211_TX_CTL_USE_MINRATE;
	ieee80211_tx_skb(sdata, skb);
}

/* spectrum management related things */
static void ieee80211_chswitch_work(struct work_struct *work)
{
	struct ieee80211_link_data *link =
		container_of(work, struct ieee80211_link_data, u.mgd.chswitch_work);
	struct ieee80211_sub_if_data *sdata = link->sdata;
	struct ieee80211_local *local = sdata->local;
	struct ieee80211_if_managed *ifmgd = &sdata->u.mgd;
	int ret;

	if (!ieee80211_sdata_running(sdata))
		return;

	sdata_lock(sdata);
	mutex_lock(&local->mtx);
	mutex_lock(&local->chanctx_mtx);

	if (!ifmgd->associated)
		goto out;

<<<<<<< HEAD
	if (!sdata->vif.bss_conf.csa_active)
=======
	if (!link->conf->csa_active)
>>>>>>> e7c3f58a
		goto out;

	/*
	 * using reservation isn't immediate as it may be deferred until later
	 * with multi-vif. once reservation is complete it will re-schedule the
	 * work with no reserved_chanctx so verify chandef to check if it
	 * completed successfully
	 */

	if (link->reserved_chanctx) {
		/*
		 * with multi-vif csa driver may call ieee80211_csa_finish()
		 * many times while waiting for other interfaces to use their
		 * reservations
		 */
		if (link->reserved_ready)
			goto out;

		ret = ieee80211_link_use_reserved_context(link);
		if (ret) {
			sdata_info(sdata,
				   "failed to use reserved channel context, disconnecting (err=%d)\n",
				   ret);
			ieee80211_queue_work(&sdata->local->hw,
					     &ifmgd->csa_connection_drop_work);
			goto out;
		}

		goto out;
	}

	if (!cfg80211_chandef_identical(&link->conf->chandef,
					&link->csa_chandef)) {
		sdata_info(sdata,
			   "failed to finalize channel switch, disconnecting\n");
		ieee80211_queue_work(&sdata->local->hw,
				     &ifmgd->csa_connection_drop_work);
		goto out;
	}

	link->u.mgd.csa_waiting_bcn = true;

	ieee80211_sta_reset_beacon_monitor(sdata);
	ieee80211_sta_reset_conn_monitor(sdata);

out:
	mutex_unlock(&local->chanctx_mtx);
	mutex_unlock(&local->mtx);
	sdata_unlock(sdata);
}

static void ieee80211_chswitch_post_beacon(struct ieee80211_link_data *link)
{
	struct ieee80211_sub_if_data *sdata = link->sdata;
	struct ieee80211_local *local = sdata->local;
	struct ieee80211_if_managed *ifmgd = &sdata->u.mgd;
	int ret;

	sdata_assert_lock(sdata);

<<<<<<< HEAD
	WARN_ON(!sdata->vif.bss_conf.csa_active);
=======
	WARN_ON(!link->conf->csa_active);
>>>>>>> e7c3f58a

	if (link->csa_block_tx) {
		ieee80211_wake_vif_queues(local, sdata,
					  IEEE80211_QUEUE_STOP_REASON_CSA);
		link->csa_block_tx = false;
	}

<<<<<<< HEAD
	sdata->vif.bss_conf.csa_active = false;
	ifmgd->csa_waiting_bcn = false;
=======
	link->conf->csa_active = false;
	link->u.mgd.csa_waiting_bcn = false;
>>>>>>> e7c3f58a
	/*
	 * If the CSA IE is still present on the beacon after the switch,
	 * we need to consider it as a new CSA (possibly to self).
	 */
	link->u.mgd.beacon_crc_valid = false;

	ret = drv_post_channel_switch(sdata);
	if (ret) {
		sdata_info(sdata,
			   "driver post channel switch failed, disconnecting\n");
		ieee80211_queue_work(&local->hw,
				     &ifmgd->csa_connection_drop_work);
		return;
	}

<<<<<<< HEAD
	cfg80211_ch_switch_notify(sdata->dev, &sdata->reserved_chandef, 0);
=======
	cfg80211_ch_switch_notify(sdata->dev, &link->reserved_chandef, 0);
>>>>>>> e7c3f58a
}

void ieee80211_chswitch_done(struct ieee80211_vif *vif, bool success)
{
	struct ieee80211_sub_if_data *sdata = vif_to_sdata(vif);
	struct ieee80211_if_managed *ifmgd = &sdata->u.mgd;

	if (WARN_ON(sdata->vif.valid_links))
		success = false;

	trace_api_chswitch_done(sdata, success);
	if (!success) {
		sdata_info(sdata,
			   "driver channel switch failed, disconnecting\n");
		ieee80211_queue_work(&sdata->local->hw,
				     &ifmgd->csa_connection_drop_work);
	} else {
		ieee80211_queue_work(&sdata->local->hw,
				     &sdata->deflink.u.mgd.chswitch_work);
	}
}
EXPORT_SYMBOL(ieee80211_chswitch_done);

static void ieee80211_chswitch_timer(struct timer_list *t)
{
	struct ieee80211_link_data *link =
		from_timer(link, t, u.mgd.chswitch_timer);

	ieee80211_queue_work(&link->sdata->local->hw,
			     &link->u.mgd.chswitch_work);
}

static void
ieee80211_sta_abort_chanswitch(struct ieee80211_link_data *link)
{
	struct ieee80211_sub_if_data *sdata = link->sdata;
	struct ieee80211_local *local = sdata->local;

	if (!local->ops->abort_channel_switch)
		return;

	mutex_lock(&local->mtx);

	mutex_lock(&local->chanctx_mtx);
	ieee80211_link_unreserve_chanctx(link);
	mutex_unlock(&local->chanctx_mtx);

	if (link->csa_block_tx)
		ieee80211_wake_vif_queues(local, sdata,
					  IEEE80211_QUEUE_STOP_REASON_CSA);

<<<<<<< HEAD
	sdata->csa_block_tx = false;
	sdata->vif.bss_conf.csa_active = false;
=======
	link->csa_block_tx = false;
	link->conf->csa_active = false;
>>>>>>> e7c3f58a

	mutex_unlock(&local->mtx);

	drv_abort_channel_switch(sdata);
}

static void
ieee80211_sta_process_chanswitch(struct ieee80211_link_data *link,
				 u64 timestamp, u32 device_timestamp,
				 struct ieee802_11_elems *elems,
				 bool beacon)
{
	struct ieee80211_sub_if_data *sdata = link->sdata;
	struct ieee80211_local *local = sdata->local;
	struct ieee80211_if_managed *ifmgd = &sdata->u.mgd;
	struct cfg80211_bss *cbss = link->u.mgd.bss;
	struct ieee80211_chanctx_conf *conf;
	struct ieee80211_chanctx *chanctx;
	enum nl80211_band current_band;
	struct ieee80211_csa_ie csa_ie;
	struct ieee80211_channel_switch ch_switch;
	struct ieee80211_bss *bss;
	int res;

	sdata_assert_lock(sdata);

	if (!cbss)
		return;

	if (local->scanning)
		return;

	current_band = cbss->channel->band;
	bss = (void *)cbss->priv;
	res = ieee80211_parse_ch_switch_ie(sdata, elems, current_band,
					   bss->vht_cap_info,
					   link->u.mgd.conn_flags,
					   link->u.mgd.bssid, &csa_ie);

	if (!res) {
		ch_switch.timestamp = timestamp;
		ch_switch.device_timestamp = device_timestamp;
		ch_switch.block_tx = csa_ie.mode;
		ch_switch.chandef = csa_ie.chandef;
		ch_switch.count = csa_ie.count;
		ch_switch.delay = csa_ie.max_switch_time;
	}

	if (res < 0)
		goto lock_and_drop_connection;

<<<<<<< HEAD
	if (beacon && sdata->vif.bss_conf.csa_active && !ifmgd->csa_waiting_bcn) {
=======
	if (beacon && link->conf->csa_active &&
	    !link->u.mgd.csa_waiting_bcn) {
>>>>>>> e7c3f58a
		if (res)
			ieee80211_sta_abort_chanswitch(link);
		else
			drv_channel_switch_rx_beacon(sdata, &ch_switch);
		return;
<<<<<<< HEAD
	} else if (sdata->vif.bss_conf.csa_active || res) {
=======
	} else if (link->conf->csa_active || res) {
>>>>>>> e7c3f58a
		/* disregard subsequent announcements if already processing */
		return;
	}

	if (link->conf->chandef.chan->band !=
	    csa_ie.chandef.chan->band) {
		sdata_info(sdata,
			   "AP %pM switches to different band (%d MHz, width:%d, CF1/2: %d/%d MHz), disconnecting\n",
			   link->u.mgd.bssid,
			   csa_ie.chandef.chan->center_freq,
			   csa_ie.chandef.width, csa_ie.chandef.center_freq1,
			   csa_ie.chandef.center_freq2);
		goto lock_and_drop_connection;
	}

	if (!cfg80211_chandef_usable(local->hw.wiphy, &csa_ie.chandef,
				     IEEE80211_CHAN_DISABLED)) {
		sdata_info(sdata,
			   "AP %pM switches to unsupported channel "
			   "(%d.%03d MHz, width:%d, CF1/2: %d.%03d/%d MHz), "
			   "disconnecting\n",
			   link->u.mgd.bssid,
			   csa_ie.chandef.chan->center_freq,
			   csa_ie.chandef.chan->freq_offset,
			   csa_ie.chandef.width, csa_ie.chandef.center_freq1,
			   csa_ie.chandef.freq1_offset,
			   csa_ie.chandef.center_freq2);
		goto lock_and_drop_connection;
	}

	if (cfg80211_chandef_identical(&csa_ie.chandef,
				       &link->conf->chandef) &&
	    (!csa_ie.mode || !beacon)) {
		if (link->u.mgd.csa_ignored_same_chan)
			return;
		sdata_info(sdata,
			   "AP %pM tries to chanswitch to same channel, ignore\n",
			   link->u.mgd.bssid);
		link->u.mgd.csa_ignored_same_chan = true;
		return;
	}

	/*
	 * Drop all TDLS peers - either we disconnect or move to a different
	 * channel from this point on. There's no telling what our peer will do.
	 * The TDLS WIDER_BW scenario is also problematic, as peers might now
	 * have an incompatible wider chandef.
	 */
	ieee80211_teardown_tdls_peers(sdata);

	mutex_lock(&local->mtx);
	mutex_lock(&local->chanctx_mtx);
<<<<<<< HEAD
	conf = rcu_dereference_protected(sdata->vif.bss_conf.chanctx_conf,
=======
	conf = rcu_dereference_protected(link->conf->chanctx_conf,
>>>>>>> e7c3f58a
					 lockdep_is_held(&local->chanctx_mtx));
	if (!conf) {
		sdata_info(sdata,
			   "no channel context assigned to vif?, disconnecting\n");
		goto drop_connection;
	}

	chanctx = container_of(conf, struct ieee80211_chanctx, conf);

	if (local->use_chanctx &&
	    !ieee80211_hw_check(&local->hw, CHANCTX_STA_CSA)) {
		sdata_info(sdata,
			   "driver doesn't support chan-switch with channel contexts\n");
		goto drop_connection;
	}

	if (drv_pre_channel_switch(sdata, &ch_switch)) {
		sdata_info(sdata,
			   "preparing for channel switch failed, disconnecting\n");
		goto drop_connection;
	}

	res = ieee80211_link_reserve_chanctx(link, &csa_ie.chandef,
					     chanctx->mode, false);
	if (res) {
		sdata_info(sdata,
			   "failed to reserve channel context for channel switch, disconnecting (err=%d)\n",
			   res);
		goto drop_connection;
	}
	mutex_unlock(&local->chanctx_mtx);

<<<<<<< HEAD
	sdata->vif.bss_conf.csa_active = true;
	sdata->csa_chandef = csa_ie.chandef;
	sdata->csa_block_tx = csa_ie.mode;
	ifmgd->csa_ignored_same_chan = false;
	ifmgd->beacon_crc_valid = false;
=======
	link->conf->csa_active = true;
	link->csa_chandef = csa_ie.chandef;
	link->csa_block_tx = csa_ie.mode;
	link->u.mgd.csa_ignored_same_chan = false;
	link->u.mgd.beacon_crc_valid = false;
>>>>>>> e7c3f58a

	if (link->csa_block_tx)
		ieee80211_stop_vif_queues(local, sdata,
					  IEEE80211_QUEUE_STOP_REASON_CSA);
	mutex_unlock(&local->mtx);

	cfg80211_ch_switch_started_notify(sdata->dev, &csa_ie.chandef,
					  csa_ie.count, csa_ie.mode);

	if (local->ops->channel_switch) {
		/* use driver's channel switch callback */
		drv_channel_switch(local, sdata, &ch_switch);
		return;
	}

	/* channel switch handled in software */
	if (csa_ie.count <= 1)
		ieee80211_queue_work(&local->hw, &link->u.mgd.chswitch_work);
	else
		mod_timer(&link->u.mgd.chswitch_timer,
			  TU_TO_EXP_TIME((csa_ie.count - 1) *
					 cbss->beacon_interval));
	return;
 lock_and_drop_connection:
	mutex_lock(&local->mtx);
	mutex_lock(&local->chanctx_mtx);
 drop_connection:
	/*
	 * This is just so that the disconnect flow will know that
	 * we were trying to switch channel and failed. In case the
	 * mode is 1 (we are not allowed to Tx), we will know not to
	 * send a deauthentication frame. Those two fields will be
	 * reset when the disconnection worker runs.
	 */
<<<<<<< HEAD
	sdata->vif.bss_conf.csa_active = true;
	sdata->csa_block_tx = csa_ie.mode;
=======
	link->conf->csa_active = true;
	link->csa_block_tx = csa_ie.mode;
>>>>>>> e7c3f58a

	ieee80211_queue_work(&local->hw, &ifmgd->csa_connection_drop_work);
	mutex_unlock(&local->chanctx_mtx);
	mutex_unlock(&local->mtx);
}

static bool
ieee80211_find_80211h_pwr_constr(struct ieee80211_sub_if_data *sdata,
				 struct ieee80211_channel *channel,
				 const u8 *country_ie, u8 country_ie_len,
				 const u8 *pwr_constr_elem,
				 int *chan_pwr, int *pwr_reduction)
{
	struct ieee80211_country_ie_triplet *triplet;
	int chan = ieee80211_frequency_to_channel(channel->center_freq);
	int i, chan_increment;
	bool have_chan_pwr = false;

	/* Invalid IE */
	if (country_ie_len % 2 || country_ie_len < IEEE80211_COUNTRY_IE_MIN_LEN)
		return false;

	triplet = (void *)(country_ie + 3);
	country_ie_len -= 3;

	switch (channel->band) {
	default:
		WARN_ON_ONCE(1);
		fallthrough;
	case NL80211_BAND_2GHZ:
	case NL80211_BAND_60GHZ:
	case NL80211_BAND_LC:
		chan_increment = 1;
		break;
	case NL80211_BAND_5GHZ:
		chan_increment = 4;
		break;
	case NL80211_BAND_6GHZ:
		/*
		 * In the 6 GHz band, the "maximum transmit power level"
		 * field in the triplets is reserved, and thus will be
		 * zero and we shouldn't use it to control TX power.
		 * The actual TX power will be given in the transmit
		 * power envelope element instead.
		 */
		return false;
	}

	/* find channel */
	while (country_ie_len >= 3) {
		u8 first_channel = triplet->chans.first_channel;

		if (first_channel >= IEEE80211_COUNTRY_EXTENSION_ID)
			goto next;

		for (i = 0; i < triplet->chans.num_channels; i++) {
			if (first_channel + i * chan_increment == chan) {
				have_chan_pwr = true;
				*chan_pwr = triplet->chans.max_power;
				break;
			}
		}
		if (have_chan_pwr)
			break;

 next:
		triplet++;
		country_ie_len -= 3;
	}

	if (have_chan_pwr && pwr_constr_elem)
		*pwr_reduction = *pwr_constr_elem;
	else
		*pwr_reduction = 0;

	return have_chan_pwr;
}

static void ieee80211_find_cisco_dtpc(struct ieee80211_sub_if_data *sdata,
				      struct ieee80211_channel *channel,
				      const u8 *cisco_dtpc_ie,
				      int *pwr_level)
{
	/* From practical testing, the first data byte of the DTPC element
	 * seems to contain the requested dBm level, and the CLI on Cisco
	 * APs clearly state the range is -127 to 127 dBm, which indicates
	 * a signed byte, although it seemingly never actually goes negative.
	 * The other byte seems to always be zero.
	 */
	*pwr_level = (__s8)cisco_dtpc_ie[4];
}

static u32 ieee80211_handle_pwr_constr(struct ieee80211_link_data *link,
				       struct ieee80211_channel *channel,
				       struct ieee80211_mgmt *mgmt,
				       const u8 *country_ie, u8 country_ie_len,
				       const u8 *pwr_constr_ie,
				       const u8 *cisco_dtpc_ie)
{
	struct ieee80211_sub_if_data *sdata = link->sdata;
	bool has_80211h_pwr = false, has_cisco_pwr = false;
	int chan_pwr = 0, pwr_reduction_80211h = 0;
	int pwr_level_cisco, pwr_level_80211h;
	int new_ap_level;
	__le16 capab = mgmt->u.probe_resp.capab_info;

	if (ieee80211_is_s1g_beacon(mgmt->frame_control))
		return 0;	/* TODO */

	if (country_ie &&
	    (capab & cpu_to_le16(WLAN_CAPABILITY_SPECTRUM_MGMT) ||
	     capab & cpu_to_le16(WLAN_CAPABILITY_RADIO_MEASURE))) {
		has_80211h_pwr = ieee80211_find_80211h_pwr_constr(
			sdata, channel, country_ie, country_ie_len,
			pwr_constr_ie, &chan_pwr, &pwr_reduction_80211h);
		pwr_level_80211h =
			max_t(int, 0, chan_pwr - pwr_reduction_80211h);
	}

	if (cisco_dtpc_ie) {
		ieee80211_find_cisco_dtpc(
			sdata, channel, cisco_dtpc_ie, &pwr_level_cisco);
		has_cisco_pwr = true;
	}

	if (!has_80211h_pwr && !has_cisco_pwr)
		return 0;

	/* If we have both 802.11h and Cisco DTPC, apply both limits
	 * by picking the smallest of the two power levels advertised.
	 */
	if (has_80211h_pwr &&
	    (!has_cisco_pwr || pwr_level_80211h <= pwr_level_cisco)) {
		new_ap_level = pwr_level_80211h;

		if (link->ap_power_level == new_ap_level)
			return 0;

		sdata_dbg(sdata,
			  "Limiting TX power to %d (%d - %d) dBm as advertised by %pM\n",
			  pwr_level_80211h, chan_pwr, pwr_reduction_80211h,
			  link->u.mgd.bssid);
	} else {  /* has_cisco_pwr is always true here. */
		new_ap_level = pwr_level_cisco;

		if (link->ap_power_level == new_ap_level)
			return 0;

		sdata_dbg(sdata,
			  "Limiting TX power to %d dBm as advertised by %pM\n",
			  pwr_level_cisco, link->u.mgd.bssid);
	}

	link->ap_power_level = new_ap_level;
	if (__ieee80211_recalc_txpower(sdata))
		return BSS_CHANGED_TXPOWER;
	return 0;
}

/* powersave */
static void ieee80211_enable_ps(struct ieee80211_local *local,
				struct ieee80211_sub_if_data *sdata)
{
	struct ieee80211_conf *conf = &local->hw.conf;

	/*
	 * If we are scanning right now then the parameters will
	 * take effect when scan finishes.
	 */
	if (local->scanning)
		return;

	if (conf->dynamic_ps_timeout > 0 &&
	    !ieee80211_hw_check(&local->hw, SUPPORTS_DYNAMIC_PS)) {
		mod_timer(&local->dynamic_ps_timer, jiffies +
			  msecs_to_jiffies(conf->dynamic_ps_timeout));
	} else {
		if (ieee80211_hw_check(&local->hw, PS_NULLFUNC_STACK))
			ieee80211_send_nullfunc(local, sdata, true);

		if (ieee80211_hw_check(&local->hw, PS_NULLFUNC_STACK) &&
		    ieee80211_hw_check(&local->hw, REPORTS_TX_ACK_STATUS))
			return;

		conf->flags |= IEEE80211_CONF_PS;
		ieee80211_hw_config(local, IEEE80211_CONF_CHANGE_PS);
	}
}

static void ieee80211_change_ps(struct ieee80211_local *local)
{
	struct ieee80211_conf *conf = &local->hw.conf;

	if (local->ps_sdata) {
		ieee80211_enable_ps(local, local->ps_sdata);
	} else if (conf->flags & IEEE80211_CONF_PS) {
		conf->flags &= ~IEEE80211_CONF_PS;
		ieee80211_hw_config(local, IEEE80211_CONF_CHANGE_PS);
		del_timer_sync(&local->dynamic_ps_timer);
		cancel_work_sync(&local->dynamic_ps_enable_work);
	}
}

static bool ieee80211_powersave_allowed(struct ieee80211_sub_if_data *sdata)
{
	struct ieee80211_local *local = sdata->local;
	struct ieee80211_if_managed *mgd = &sdata->u.mgd;
	struct sta_info *sta = NULL;
	bool authorized = false;

	if (!mgd->powersave)
		return false;

	if (mgd->broken_ap)
		return false;

	if (!mgd->associated)
		return false;

	if (mgd->flags & IEEE80211_STA_CONNECTION_POLL)
		return false;

	if (!(local->hw.wiphy->flags & WIPHY_FLAG_SUPPORTS_MLO) &&
	    !sdata->deflink.u.mgd.have_beacon)
		return false;

	rcu_read_lock();
	sta = sta_info_get(sdata, sdata->vif.cfg.ap_addr);
	if (sta)
		authorized = test_sta_flag(sta, WLAN_STA_AUTHORIZED);
	rcu_read_unlock();

	return authorized;
}

/* need to hold RTNL or interface lock */
void ieee80211_recalc_ps(struct ieee80211_local *local)
{
	struct ieee80211_sub_if_data *sdata, *found = NULL;
	int count = 0;
	int timeout;

	if (!ieee80211_hw_check(&local->hw, SUPPORTS_PS) ||
	    ieee80211_hw_check(&local->hw, SUPPORTS_DYNAMIC_PS)) {
		local->ps_sdata = NULL;
		return;
	}

	list_for_each_entry(sdata, &local->interfaces, list) {
		if (!ieee80211_sdata_running(sdata))
			continue;
		if (sdata->vif.type == NL80211_IFTYPE_AP) {
			/* If an AP vif is found, then disable PS
			 * by setting the count to zero thereby setting
			 * ps_sdata to NULL.
			 */
			count = 0;
			break;
		}
		if (sdata->vif.type != NL80211_IFTYPE_STATION)
			continue;
		found = sdata;
		count++;
	}

	if (count == 1 && ieee80211_powersave_allowed(found)) {
		u8 dtimper = found->deflink.u.mgd.dtim_period;

		timeout = local->dynamic_ps_forced_timeout;
		if (timeout < 0)
			timeout = 100;
		local->hw.conf.dynamic_ps_timeout = timeout;

		/* If the TIM IE is invalid, pretend the value is 1 */
		if (!dtimper)
			dtimper = 1;

		local->hw.conf.ps_dtim_period = dtimper;
		local->ps_sdata = found;
	} else {
		local->ps_sdata = NULL;
	}

	ieee80211_change_ps(local);
}

void ieee80211_recalc_ps_vif(struct ieee80211_sub_if_data *sdata)
{
	bool ps_allowed = ieee80211_powersave_allowed(sdata);

	if (sdata->vif.cfg.ps != ps_allowed) {
		sdata->vif.cfg.ps = ps_allowed;
		ieee80211_vif_cfg_change_notify(sdata, BSS_CHANGED_PS);
	}
}

void ieee80211_dynamic_ps_disable_work(struct work_struct *work)
{
	struct ieee80211_local *local =
		container_of(work, struct ieee80211_local,
			     dynamic_ps_disable_work);

	if (local->hw.conf.flags & IEEE80211_CONF_PS) {
		local->hw.conf.flags &= ~IEEE80211_CONF_PS;
		ieee80211_hw_config(local, IEEE80211_CONF_CHANGE_PS);
	}

	ieee80211_wake_queues_by_reason(&local->hw,
					IEEE80211_MAX_QUEUE_MAP,
					IEEE80211_QUEUE_STOP_REASON_PS,
					false);
}

void ieee80211_dynamic_ps_enable_work(struct work_struct *work)
{
	struct ieee80211_local *local =
		container_of(work, struct ieee80211_local,
			     dynamic_ps_enable_work);
	struct ieee80211_sub_if_data *sdata = local->ps_sdata;
	struct ieee80211_if_managed *ifmgd;
	unsigned long flags;
	int q;

	/* can only happen when PS was just disabled anyway */
	if (!sdata)
		return;

	ifmgd = &sdata->u.mgd;

	if (local->hw.conf.flags & IEEE80211_CONF_PS)
		return;

	if (local->hw.conf.dynamic_ps_timeout > 0) {
		/* don't enter PS if TX frames are pending */
		if (drv_tx_frames_pending(local)) {
			mod_timer(&local->dynamic_ps_timer, jiffies +
				  msecs_to_jiffies(
				  local->hw.conf.dynamic_ps_timeout));
			return;
		}

		/*
		 * transmission can be stopped by others which leads to
		 * dynamic_ps_timer expiry. Postpone the ps timer if it
		 * is not the actual idle state.
		 */
		spin_lock_irqsave(&local->queue_stop_reason_lock, flags);
		for (q = 0; q < local->hw.queues; q++) {
			if (local->queue_stop_reasons[q]) {
				spin_unlock_irqrestore(&local->queue_stop_reason_lock,
						       flags);
				mod_timer(&local->dynamic_ps_timer, jiffies +
					  msecs_to_jiffies(
					  local->hw.conf.dynamic_ps_timeout));
				return;
			}
		}
		spin_unlock_irqrestore(&local->queue_stop_reason_lock, flags);
	}

	if (ieee80211_hw_check(&local->hw, PS_NULLFUNC_STACK) &&
	    !(ifmgd->flags & IEEE80211_STA_NULLFUNC_ACKED)) {
		if (drv_tx_frames_pending(local)) {
			mod_timer(&local->dynamic_ps_timer, jiffies +
				  msecs_to_jiffies(
				  local->hw.conf.dynamic_ps_timeout));
		} else {
			ieee80211_send_nullfunc(local, sdata, true);
			/* Flush to get the tx status of nullfunc frame */
			ieee80211_flush_queues(local, sdata, false);
		}
	}

	if (!(ieee80211_hw_check(&local->hw, REPORTS_TX_ACK_STATUS) &&
	      ieee80211_hw_check(&local->hw, PS_NULLFUNC_STACK)) ||
	    (ifmgd->flags & IEEE80211_STA_NULLFUNC_ACKED)) {
		ifmgd->flags &= ~IEEE80211_STA_NULLFUNC_ACKED;
		local->hw.conf.flags |= IEEE80211_CONF_PS;
		ieee80211_hw_config(local, IEEE80211_CONF_CHANGE_PS);
	}
}

void ieee80211_dynamic_ps_timer(struct timer_list *t)
{
	struct ieee80211_local *local = from_timer(local, t, dynamic_ps_timer);

	ieee80211_queue_work(&local->hw, &local->dynamic_ps_enable_work);
}

void ieee80211_dfs_cac_timer_work(struct work_struct *work)
{
	struct delayed_work *delayed_work = to_delayed_work(work);
	struct ieee80211_link_data *link =
		container_of(delayed_work, struct ieee80211_link_data,
			     dfs_cac_timer_work);
	struct cfg80211_chan_def chandef = link->conf->chandef;
	struct ieee80211_sub_if_data *sdata = link->sdata;

	mutex_lock(&sdata->local->mtx);
	if (sdata->wdev.cac_started) {
		ieee80211_link_release_channel(link);
		cfg80211_cac_event(sdata->dev, &chandef,
				   NL80211_RADAR_CAC_FINISHED,
				   GFP_KERNEL);
	}
	mutex_unlock(&sdata->local->mtx);
}

static bool
__ieee80211_sta_handle_tspec_ac_params(struct ieee80211_sub_if_data *sdata)
{
	struct ieee80211_local *local = sdata->local;
	struct ieee80211_if_managed *ifmgd = &sdata->u.mgd;
	bool ret = false;
	int ac;

	if (local->hw.queues < IEEE80211_NUM_ACS)
		return false;

	for (ac = 0; ac < IEEE80211_NUM_ACS; ac++) {
		struct ieee80211_sta_tx_tspec *tx_tspec = &ifmgd->tx_tspec[ac];
		int non_acm_ac;
		unsigned long now = jiffies;

		if (tx_tspec->action == TX_TSPEC_ACTION_NONE &&
		    tx_tspec->admitted_time &&
		    time_after(now, tx_tspec->time_slice_start + HZ)) {
			tx_tspec->consumed_tx_time = 0;
			tx_tspec->time_slice_start = now;

			if (tx_tspec->downgraded)
				tx_tspec->action =
					TX_TSPEC_ACTION_STOP_DOWNGRADE;
		}

		switch (tx_tspec->action) {
		case TX_TSPEC_ACTION_STOP_DOWNGRADE:
			/* take the original parameters */
			if (drv_conf_tx(local, &sdata->deflink, ac,
					&sdata->deflink.tx_conf[ac]))
				link_err(&sdata->deflink,
					 "failed to set TX queue parameters for queue %d\n",
					 ac);
			tx_tspec->action = TX_TSPEC_ACTION_NONE;
			tx_tspec->downgraded = false;
			ret = true;
			break;
		case TX_TSPEC_ACTION_DOWNGRADE:
			if (time_after(now, tx_tspec->time_slice_start + HZ)) {
				tx_tspec->action = TX_TSPEC_ACTION_NONE;
				ret = true;
				break;
			}
			/* downgrade next lower non-ACM AC */
			for (non_acm_ac = ac + 1;
			     non_acm_ac < IEEE80211_NUM_ACS;
			     non_acm_ac++)
				if (!(sdata->wmm_acm & BIT(7 - 2 * non_acm_ac)))
					break;
			/* Usually the loop will result in using BK even if it
			 * requires admission control, but such a configuration
			 * makes no sense and we have to transmit somehow - the
			 * AC selection does the same thing.
			 * If we started out trying to downgrade from BK, then
			 * the extra condition here might be needed.
			 */
			if (non_acm_ac >= IEEE80211_NUM_ACS)
				non_acm_ac = IEEE80211_AC_BK;
			if (drv_conf_tx(local, &sdata->deflink, ac,
					&sdata->deflink.tx_conf[non_acm_ac]))
				link_err(&sdata->deflink,
					 "failed to set TX queue parameters for queue %d\n",
					 ac);
			tx_tspec->action = TX_TSPEC_ACTION_NONE;
			ret = true;
			schedule_delayed_work(&ifmgd->tx_tspec_wk,
				tx_tspec->time_slice_start + HZ - now + 1);
			break;
		case TX_TSPEC_ACTION_NONE:
			/* nothing now */
			break;
		}
	}

	return ret;
}

void ieee80211_sta_handle_tspec_ac_params(struct ieee80211_sub_if_data *sdata)
{
	if (__ieee80211_sta_handle_tspec_ac_params(sdata))
		ieee80211_link_info_change_notify(sdata, &sdata->deflink,
						  BSS_CHANGED_QOS);
}

static void ieee80211_sta_handle_tspec_ac_params_wk(struct work_struct *work)
{
	struct ieee80211_sub_if_data *sdata;

	sdata = container_of(work, struct ieee80211_sub_if_data,
			     u.mgd.tx_tspec_wk.work);
	ieee80211_sta_handle_tspec_ac_params(sdata);
}

/* MLME */
static bool
ieee80211_sta_wmm_params(struct ieee80211_local *local,
			 struct ieee80211_link_data *link,
			 const u8 *wmm_param, size_t wmm_param_len,
			 const struct ieee80211_mu_edca_param_set *mu_edca)
{
	struct ieee80211_sub_if_data *sdata = link->sdata;
	struct ieee80211_tx_queue_params params[IEEE80211_NUM_ACS];
	struct ieee80211_if_managed *ifmgd = &sdata->u.mgd;
	size_t left;
	int count, mu_edca_count, ac;
	const u8 *pos;
	u8 uapsd_queues = 0;

	if (!local->ops->conf_tx)
		return false;

	if (local->hw.queues < IEEE80211_NUM_ACS)
		return false;

	if (!wmm_param)
		return false;

	if (wmm_param_len < 8 || wmm_param[5] /* version */ != 1)
		return false;

	if (ifmgd->flags & IEEE80211_STA_UAPSD_ENABLED)
		uapsd_queues = ifmgd->uapsd_queues;

	count = wmm_param[6] & 0x0f;
	/* -1 is the initial value of ifmgd->mu_edca_last_param_set.
	 * if mu_edca was preset before and now it disappeared tell
	 * the driver about it.
	 */
	mu_edca_count = mu_edca ? mu_edca->mu_qos_info & 0x0f : -1;
	if (count == link->u.mgd.wmm_last_param_set &&
	    mu_edca_count == link->u.mgd.mu_edca_last_param_set)
		return false;
	link->u.mgd.wmm_last_param_set = count;
	link->u.mgd.mu_edca_last_param_set = mu_edca_count;

	pos = wmm_param + 8;
	left = wmm_param_len - 8;

	memset(&params, 0, sizeof(params));

	sdata->wmm_acm = 0;
	for (; left >= 4; left -= 4, pos += 4) {
		int aci = (pos[0] >> 5) & 0x03;
		int acm = (pos[0] >> 4) & 0x01;
		bool uapsd = false;

		switch (aci) {
		case 1: /* AC_BK */
			ac = IEEE80211_AC_BK;
			if (acm)
				sdata->wmm_acm |= BIT(1) | BIT(2); /* BK/- */
			if (uapsd_queues & IEEE80211_WMM_IE_STA_QOSINFO_AC_BK)
				uapsd = true;
			params[ac].mu_edca = !!mu_edca;
			if (mu_edca)
				params[ac].mu_edca_param_rec = mu_edca->ac_bk;
			break;
		case 2: /* AC_VI */
			ac = IEEE80211_AC_VI;
			if (acm)
				sdata->wmm_acm |= BIT(4) | BIT(5); /* CL/VI */
			if (uapsd_queues & IEEE80211_WMM_IE_STA_QOSINFO_AC_VI)
				uapsd = true;
			params[ac].mu_edca = !!mu_edca;
			if (mu_edca)
				params[ac].mu_edca_param_rec = mu_edca->ac_vi;
			break;
		case 3: /* AC_VO */
			ac = IEEE80211_AC_VO;
			if (acm)
				sdata->wmm_acm |= BIT(6) | BIT(7); /* VO/NC */
			if (uapsd_queues & IEEE80211_WMM_IE_STA_QOSINFO_AC_VO)
				uapsd = true;
			params[ac].mu_edca = !!mu_edca;
			if (mu_edca)
				params[ac].mu_edca_param_rec = mu_edca->ac_vo;
			break;
		case 0: /* AC_BE */
		default:
			ac = IEEE80211_AC_BE;
			if (acm)
				sdata->wmm_acm |= BIT(0) | BIT(3); /* BE/EE */
			if (uapsd_queues & IEEE80211_WMM_IE_STA_QOSINFO_AC_BE)
				uapsd = true;
			params[ac].mu_edca = !!mu_edca;
			if (mu_edca)
				params[ac].mu_edca_param_rec = mu_edca->ac_be;
			break;
		}

		params[ac].aifs = pos[0] & 0x0f;

		if (params[ac].aifs < 2) {
			sdata_info(sdata,
				   "AP has invalid WMM params (AIFSN=%d for ACI %d), will use 2\n",
				   params[ac].aifs, aci);
			params[ac].aifs = 2;
		}
		params[ac].cw_max = ecw2cw((pos[1] & 0xf0) >> 4);
		params[ac].cw_min = ecw2cw(pos[1] & 0x0f);
		params[ac].txop = get_unaligned_le16(pos + 2);
		params[ac].acm = acm;
		params[ac].uapsd = uapsd;

		if (params[ac].cw_min == 0 ||
		    params[ac].cw_min > params[ac].cw_max) {
			sdata_info(sdata,
				   "AP has invalid WMM params (CWmin/max=%d/%d for ACI %d), using defaults\n",
				   params[ac].cw_min, params[ac].cw_max, aci);
			return false;
		}
		ieee80211_regulatory_limit_wmm_params(sdata, &params[ac], ac);
	}

	/* WMM specification requires all 4 ACIs. */
	for (ac = 0; ac < IEEE80211_NUM_ACS; ac++) {
		if (params[ac].cw_min == 0) {
			sdata_info(sdata,
				   "AP has invalid WMM params (missing AC %d), using defaults\n",
				   ac);
			return false;
		}
	}

	for (ac = 0; ac < IEEE80211_NUM_ACS; ac++) {
		mlme_dbg(sdata,
			 "WMM AC=%d acm=%d aifs=%d cWmin=%d cWmax=%d txop=%d uapsd=%d, downgraded=%d\n",
			 ac, params[ac].acm,
			 params[ac].aifs, params[ac].cw_min, params[ac].cw_max,
			 params[ac].txop, params[ac].uapsd,
			 ifmgd->tx_tspec[ac].downgraded);
		link->tx_conf[ac] = params[ac];
		if (!ifmgd->tx_tspec[ac].downgraded &&
		    drv_conf_tx(local, link, ac, &params[ac]))
			link_err(link,
				 "failed to set TX queue parameters for AC %d\n",
				 ac);
	}

	/* enable WMM or activate new settings */
	link->conf->qos = true;
	return true;
}

static void __ieee80211_stop_poll(struct ieee80211_sub_if_data *sdata)
{
	lockdep_assert_held(&sdata->local->mtx);

	sdata->u.mgd.flags &= ~IEEE80211_STA_CONNECTION_POLL;
	ieee80211_run_deferred_scan(sdata->local);
}

static void ieee80211_stop_poll(struct ieee80211_sub_if_data *sdata)
{
	mutex_lock(&sdata->local->mtx);
	__ieee80211_stop_poll(sdata);
	mutex_unlock(&sdata->local->mtx);
}

static u32 ieee80211_handle_bss_capability(struct ieee80211_link_data *link,
					   u16 capab, bool erp_valid, u8 erp)
{
	struct ieee80211_bss_conf *bss_conf = link->conf;
	struct ieee80211_supported_band *sband;
	u32 changed = 0;
	bool use_protection;
	bool use_short_preamble;
	bool use_short_slot;

	sband = ieee80211_get_link_sband(link);
	if (!sband)
		return changed;

	if (erp_valid) {
		use_protection = (erp & WLAN_ERP_USE_PROTECTION) != 0;
		use_short_preamble = (erp & WLAN_ERP_BARKER_PREAMBLE) == 0;
	} else {
		use_protection = false;
		use_short_preamble = !!(capab & WLAN_CAPABILITY_SHORT_PREAMBLE);
	}

	use_short_slot = !!(capab & WLAN_CAPABILITY_SHORT_SLOT_TIME);
	if (sband->band == NL80211_BAND_5GHZ ||
	    sband->band == NL80211_BAND_6GHZ)
		use_short_slot = true;

	if (use_protection != bss_conf->use_cts_prot) {
		bss_conf->use_cts_prot = use_protection;
		changed |= BSS_CHANGED_ERP_CTS_PROT;
	}

	if (use_short_preamble != bss_conf->use_short_preamble) {
		bss_conf->use_short_preamble = use_short_preamble;
		changed |= BSS_CHANGED_ERP_PREAMBLE;
	}

	if (use_short_slot != bss_conf->use_short_slot) {
		bss_conf->use_short_slot = use_short_slot;
		changed |= BSS_CHANGED_ERP_SLOT;
	}

	return changed;
}

static u32 ieee80211_link_set_associated(struct ieee80211_link_data *link,
					 struct cfg80211_bss *cbss)
{
	struct ieee80211_sub_if_data *sdata = link->sdata;
	struct ieee80211_bss_conf *bss_conf = link->conf;
	struct ieee80211_bss *bss = (void *)cbss->priv;
	u32 changed = BSS_CHANGED_QOS;

	/* not really used in MLO */
	sdata->u.mgd.beacon_timeout =
		usecs_to_jiffies(ieee80211_tu_to_usec(beacon_loss_count *
						      bss_conf->beacon_int));

	changed |= ieee80211_handle_bss_capability(link,
						   bss_conf->assoc_capability,
						   bss->has_erp_value,
						   bss->erp_value);

	ieee80211_check_rate_mask(link);

	link->u.mgd.bss = cbss;
	memcpy(link->u.mgd.bssid, cbss->bssid, ETH_ALEN);

	if (sdata->vif.p2p ||
	    sdata->vif.driver_flags & IEEE80211_VIF_GET_NOA_UPDATE) {
		const struct cfg80211_bss_ies *ies;

		rcu_read_lock();
		ies = rcu_dereference(cbss->ies);
		if (ies) {
			int ret;

			ret = cfg80211_get_p2p_attr(
					ies->data, ies->len,
					IEEE80211_P2P_ATTR_ABSENCE_NOTICE,
					(u8 *) &bss_conf->p2p_noa_attr,
					sizeof(bss_conf->p2p_noa_attr));
			if (ret >= 2) {
				link->u.mgd.p2p_noa_index =
					bss_conf->p2p_noa_attr.index;
				changed |= BSS_CHANGED_P2P_PS;
			}
		}
		rcu_read_unlock();
	}

	if (link->u.mgd.have_beacon) {
		/*
		 * If the AP is buggy we may get here with no DTIM period
		 * known, so assume it's 1 which is the only safe assumption
		 * in that case, although if the TIM IE is broken powersave
		 * probably just won't work at all.
		 */
		bss_conf->dtim_period = link->u.mgd.dtim_period ?: 1;
		bss_conf->beacon_rate = bss->beacon_rate;
		changed |= BSS_CHANGED_BEACON_INFO;
	} else {
		bss_conf->beacon_rate = NULL;
		bss_conf->dtim_period = 0;
	}

	/* Tell the driver to monitor connection quality (if supported) */
	if (sdata->vif.driver_flags & IEEE80211_VIF_SUPPORTS_CQM_RSSI &&
	    bss_conf->cqm_rssi_thold)
		changed |= BSS_CHANGED_CQM;

	return changed;
}

static void ieee80211_set_associated(struct ieee80211_sub_if_data *sdata,
				     struct ieee80211_mgd_assoc_data *assoc_data,
				     u64 changed[IEEE80211_MLD_MAX_NUM_LINKS])
{
	struct ieee80211_local *local = sdata->local;
	struct ieee80211_vif_cfg *vif_cfg = &sdata->vif.cfg;
	u64 vif_changed = BSS_CHANGED_ASSOC;
	unsigned int link_id;

	sdata->u.mgd.associated = true;

	for (link_id = 0; link_id < IEEE80211_MLD_MAX_NUM_LINKS; link_id++) {
		struct cfg80211_bss *cbss = assoc_data->link[link_id].bss;
		struct ieee80211_link_data *link;

		if (!cbss)
			continue;

		link = sdata_dereference(sdata->link[link_id], sdata);
		if (WARN_ON(!link))
			return;

		changed[link_id] |= ieee80211_link_set_associated(link, cbss);
	}

	/* just to be sure */
	ieee80211_stop_poll(sdata);

	ieee80211_led_assoc(local, 1);

	vif_cfg->assoc = 1;

	/* Enable ARP filtering */
	if (vif_cfg->arp_addr_cnt)
		vif_changed |= BSS_CHANGED_ARP_FILTER;

	if (sdata->vif.valid_links) {
		for (link_id = 0;
		     link_id < IEEE80211_MLD_MAX_NUM_LINKS;
		     link_id++) {
			struct ieee80211_link_data *link;
			struct cfg80211_bss *cbss = assoc_data->link[link_id].bss;

			if (!cbss)
				continue;

			link = sdata_dereference(sdata->link[link_id], sdata);
			if (WARN_ON(!link))
				return;

			ieee80211_link_info_change_notify(sdata, link,
							  changed[link_id]);

			ieee80211_recalc_smps(sdata, link);
		}

		ieee80211_vif_cfg_change_notify(sdata, vif_changed);
	} else {
		ieee80211_bss_info_change_notify(sdata,
						 vif_changed | changed[0]);
	}

	mutex_lock(&local->iflist_mtx);
	ieee80211_recalc_ps(local);
	mutex_unlock(&local->iflist_mtx);

	/* leave this here to not change ordering in non-MLO cases */
	if (!sdata->vif.valid_links)
		ieee80211_recalc_smps(sdata, &sdata->deflink);
	ieee80211_recalc_ps_vif(sdata);

	netif_carrier_on(sdata->dev);
}

static void ieee80211_set_disassoc(struct ieee80211_sub_if_data *sdata,
				   u16 stype, u16 reason, bool tx,
				   u8 *frame_buf)
{
	struct ieee80211_if_managed *ifmgd = &sdata->u.mgd;
	struct ieee80211_local *local = sdata->local;
	unsigned int link_id;
	u32 changed = 0;
	struct ieee80211_prep_tx_info info = {
		.subtype = stype,
	};

	sdata_assert_lock(sdata);

	if (WARN_ON_ONCE(tx && !frame_buf))
		return;

	if (WARN_ON(!ifmgd->associated))
		return;

	ieee80211_stop_poll(sdata);

	ifmgd->associated = false;

	/* other links will be destroyed */
	sdata->deflink.u.mgd.bss = NULL;

	netif_carrier_off(sdata->dev);

	/*
	 * if we want to get out of ps before disassoc (why?) we have
	 * to do it before sending disassoc, as otherwise the null-packet
	 * won't be valid.
	 */
	if (local->hw.conf.flags & IEEE80211_CONF_PS) {
		local->hw.conf.flags &= ~IEEE80211_CONF_PS;
		ieee80211_hw_config(local, IEEE80211_CONF_CHANGE_PS);
	}
	local->ps_sdata = NULL;

	/* disable per-vif ps */
	ieee80211_recalc_ps_vif(sdata);

	/* make sure ongoing transmission finishes */
	synchronize_net();

	/*
	 * drop any frame before deauth/disassoc, this can be data or
	 * management frame. Since we are disconnecting, we should not
	 * insist sending these frames which can take time and delay
	 * the disconnection and possible the roaming.
	 */
	if (tx)
		ieee80211_flush_queues(local, sdata, true);

	/* deauthenticate/disassociate now */
	if (tx || frame_buf) {
		/*
		 * In multi channel scenarios guarantee that the virtual
		 * interface is granted immediate airtime to transmit the
		 * deauthentication frame by calling mgd_prepare_tx, if the
		 * driver requested so.
		 */
		if (ieee80211_hw_check(&local->hw, DEAUTH_NEED_MGD_TX_PREP) &&
		    !sdata->deflink.u.mgd.have_beacon) {
			drv_mgd_prepare_tx(sdata->local, sdata, &info);
		}

		ieee80211_send_deauth_disassoc(sdata, sdata->vif.cfg.ap_addr,
					       sdata->vif.cfg.ap_addr, stype,
					       reason, tx, frame_buf);
	}

	/* flush out frame - make sure the deauth was actually sent */
	if (tx)
		ieee80211_flush_queues(local, sdata, false);

	drv_mgd_complete_tx(sdata->local, sdata, &info);

	/* clear AP addr only after building the needed mgmt frames */
	eth_zero_addr(sdata->deflink.u.mgd.bssid);
	eth_zero_addr(sdata->vif.cfg.ap_addr);

	sdata->vif.cfg.ssid_len = 0;

	/* remove AP and TDLS peers */
	sta_info_flush(sdata);

	/* finally reset all BSS / config parameters */
	if (!sdata->vif.valid_links)
		changed |= ieee80211_reset_erp_info(sdata);

	ieee80211_led_assoc(local, 0);
	changed |= BSS_CHANGED_ASSOC;
	sdata->vif.cfg.assoc = false;

	sdata->deflink.u.mgd.p2p_noa_index = -1;
	memset(&sdata->vif.bss_conf.p2p_noa_attr, 0,
	       sizeof(sdata->vif.bss_conf.p2p_noa_attr));

	/* on the next assoc, re-program HT/VHT parameters */
	memset(&ifmgd->ht_capa, 0, sizeof(ifmgd->ht_capa));
	memset(&ifmgd->ht_capa_mask, 0, sizeof(ifmgd->ht_capa_mask));
	memset(&ifmgd->vht_capa, 0, sizeof(ifmgd->vht_capa));
	memset(&ifmgd->vht_capa_mask, 0, sizeof(ifmgd->vht_capa_mask));

	/*
	 * reset MU-MIMO ownership and group data in default link,
	 * if used, other links are destroyed
	 */
	memset(sdata->vif.bss_conf.mu_group.membership, 0,
	       sizeof(sdata->vif.bss_conf.mu_group.membership));
	memset(sdata->vif.bss_conf.mu_group.position, 0,
	       sizeof(sdata->vif.bss_conf.mu_group.position));
<<<<<<< HEAD
	changed |= BSS_CHANGED_MU_GROUPS;
=======
	if (!sdata->vif.valid_links)
		changed |= BSS_CHANGED_MU_GROUPS;
>>>>>>> e7c3f58a
	sdata->vif.bss_conf.mu_mimo_owner = false;

	sdata->deflink.ap_power_level = IEEE80211_UNSET_POWER_LEVEL;

	del_timer_sync(&local->dynamic_ps_timer);
	cancel_work_sync(&local->dynamic_ps_enable_work);

	/* Disable ARP filtering */
	if (sdata->vif.cfg.arp_addr_cnt)
		changed |= BSS_CHANGED_ARP_FILTER;

	sdata->vif.bss_conf.qos = false;
	if (!sdata->vif.valid_links) {
		changed |= BSS_CHANGED_QOS;
		/* The BSSID (not really interesting) and HT changed */
		changed |= BSS_CHANGED_BSSID | BSS_CHANGED_HT;
		ieee80211_bss_info_change_notify(sdata, changed);
	} else {
		ieee80211_vif_cfg_change_notify(sdata, changed);
	}

	/* disassociated - set to defaults now */
	ieee80211_set_wmm_default(&sdata->deflink, false, false);

	del_timer_sync(&sdata->u.mgd.conn_mon_timer);
	del_timer_sync(&sdata->u.mgd.bcn_mon_timer);
	del_timer_sync(&sdata->u.mgd.timer);
	del_timer_sync(&sdata->deflink.u.mgd.chswitch_timer);

	sdata->vif.bss_conf.dtim_period = 0;
	sdata->vif.bss_conf.beacon_rate = NULL;

	sdata->deflink.u.mgd.have_beacon = false;
	sdata->deflink.u.mgd.tracking_signal_avg = false;
	sdata->deflink.u.mgd.disable_wmm_tracking = false;

	ifmgd->flags = 0;
	sdata->deflink.u.mgd.conn_flags = 0;
	mutex_lock(&local->mtx);

<<<<<<< HEAD
	sdata->vif.bss_conf.csa_active = false;
	ifmgd->csa_waiting_bcn = false;
	ifmgd->csa_ignored_same_chan = false;
	if (sdata->csa_block_tx) {
=======
	for (link_id = 0; link_id < ARRAY_SIZE(sdata->link); link_id++) {
		struct ieee80211_link_data *link;

		link = sdata_dereference(sdata->link[link_id], sdata);
		if (!link)
			continue;
		ieee80211_link_release_channel(link);
	}

	sdata->vif.bss_conf.csa_active = false;
	sdata->deflink.u.mgd.csa_waiting_bcn = false;
	sdata->deflink.u.mgd.csa_ignored_same_chan = false;
	if (sdata->deflink.csa_block_tx) {
>>>>>>> e7c3f58a
		ieee80211_wake_vif_queues(local, sdata,
					  IEEE80211_QUEUE_STOP_REASON_CSA);
		sdata->deflink.csa_block_tx = false;
	}
	mutex_unlock(&local->mtx);

	/* existing TX TSPEC sessions no longer exist */
	memset(ifmgd->tx_tspec, 0, sizeof(ifmgd->tx_tspec));
	cancel_delayed_work_sync(&ifmgd->tx_tspec_wk);

	sdata->vif.bss_conf.pwr_reduction = 0;
	sdata->vif.bss_conf.tx_pwr_env_num = 0;
	memset(sdata->vif.bss_conf.tx_pwr_env, 0,
	       sizeof(sdata->vif.bss_conf.tx_pwr_env));

	ieee80211_vif_set_links(sdata, 0);
}

static void ieee80211_reset_ap_probe(struct ieee80211_sub_if_data *sdata)
{
	struct ieee80211_if_managed *ifmgd = &sdata->u.mgd;
	struct ieee80211_local *local = sdata->local;

	mutex_lock(&local->mtx);
	if (!(ifmgd->flags & IEEE80211_STA_CONNECTION_POLL))
		goto out;

	__ieee80211_stop_poll(sdata);

	mutex_lock(&local->iflist_mtx);
	ieee80211_recalc_ps(local);
	mutex_unlock(&local->iflist_mtx);

	if (ieee80211_hw_check(&sdata->local->hw, CONNECTION_MONITOR))
		goto out;

	/*
	 * We've received a probe response, but are not sure whether
	 * we have or will be receiving any beacons or data, so let's
	 * schedule the timers again, just in case.
	 */
	ieee80211_sta_reset_beacon_monitor(sdata);

	mod_timer(&ifmgd->conn_mon_timer,
		  round_jiffies_up(jiffies +
				   IEEE80211_CONNECTION_IDLE_TIME));
out:
	mutex_unlock(&local->mtx);
}

static void ieee80211_sta_tx_wmm_ac_notify(struct ieee80211_sub_if_data *sdata,
					   struct ieee80211_hdr *hdr,
					   u16 tx_time)
{
	struct ieee80211_if_managed *ifmgd = &sdata->u.mgd;
	u16 tid;
	int ac;
	struct ieee80211_sta_tx_tspec *tx_tspec;
	unsigned long now = jiffies;

	if (!ieee80211_is_data_qos(hdr->frame_control))
		return;

	tid = ieee80211_get_tid(hdr);
	ac = ieee80211_ac_from_tid(tid);
	tx_tspec = &ifmgd->tx_tspec[ac];

	if (likely(!tx_tspec->admitted_time))
		return;

	if (time_after(now, tx_tspec->time_slice_start + HZ)) {
		tx_tspec->consumed_tx_time = 0;
		tx_tspec->time_slice_start = now;

		if (tx_tspec->downgraded) {
			tx_tspec->action = TX_TSPEC_ACTION_STOP_DOWNGRADE;
			schedule_delayed_work(&ifmgd->tx_tspec_wk, 0);
		}
	}

	if (tx_tspec->downgraded)
		return;

	tx_tspec->consumed_tx_time += tx_time;

	if (tx_tspec->consumed_tx_time >= tx_tspec->admitted_time) {
		tx_tspec->downgraded = true;
		tx_tspec->action = TX_TSPEC_ACTION_DOWNGRADE;
		schedule_delayed_work(&ifmgd->tx_tspec_wk, 0);
	}
}

void ieee80211_sta_tx_notify(struct ieee80211_sub_if_data *sdata,
			     struct ieee80211_hdr *hdr, bool ack, u16 tx_time)
{
	ieee80211_sta_tx_wmm_ac_notify(sdata, hdr, tx_time);

	if (!ieee80211_is_any_nullfunc(hdr->frame_control) ||
	    !sdata->u.mgd.probe_send_count)
		return;

	if (ack)
		sdata->u.mgd.probe_send_count = 0;
	else
		sdata->u.mgd.nullfunc_failed = true;
	ieee80211_queue_work(&sdata->local->hw, &sdata->work);
}

static void ieee80211_mlme_send_probe_req(struct ieee80211_sub_if_data *sdata,
					  const u8 *src, const u8 *dst,
					  const u8 *ssid, size_t ssid_len,
					  struct ieee80211_channel *channel)
{
	struct sk_buff *skb;

	skb = ieee80211_build_probe_req(sdata, src, dst, (u32)-1, channel,
					ssid, ssid_len, NULL, 0,
					IEEE80211_PROBE_FLAG_DIRECTED);
	if (skb)
		ieee80211_tx_skb(sdata, skb);
}

static void ieee80211_mgd_probe_ap_send(struct ieee80211_sub_if_data *sdata)
{
	struct ieee80211_if_managed *ifmgd = &sdata->u.mgd;
	u8 *dst = sdata->vif.cfg.ap_addr;
	u8 unicast_limit = max(1, max_probe_tries - 3);
	struct sta_info *sta;

	if (WARN_ON(sdata->vif.valid_links))
		return;

	/*
	 * Try sending broadcast probe requests for the last three
	 * probe requests after the first ones failed since some
	 * buggy APs only support broadcast probe requests.
	 */
	if (ifmgd->probe_send_count >= unicast_limit)
		dst = NULL;

	/*
	 * When the hardware reports an accurate Tx ACK status, it's
	 * better to send a nullfunc frame instead of a probe request,
	 * as it will kick us off the AP quickly if we aren't associated
	 * anymore. The timeout will be reset if the frame is ACKed by
	 * the AP.
	 */
	ifmgd->probe_send_count++;

	if (dst) {
		mutex_lock(&sdata->local->sta_mtx);
		sta = sta_info_get(sdata, dst);
		if (!WARN_ON(!sta))
			ieee80211_check_fast_rx(sta);
		mutex_unlock(&sdata->local->sta_mtx);
	}

	if (ieee80211_hw_check(&sdata->local->hw, REPORTS_TX_ACK_STATUS)) {
		ifmgd->nullfunc_failed = false;
		ieee80211_send_nullfunc(sdata->local, sdata, false);
	} else {
		ieee80211_mlme_send_probe_req(sdata, sdata->vif.addr, dst,
					      sdata->vif.cfg.ssid,
					      sdata->vif.cfg.ssid_len,
					      sdata->deflink.u.mgd.bss->channel);
	}

	ifmgd->probe_timeout = jiffies + msecs_to_jiffies(probe_wait_ms);
	run_again(sdata, ifmgd->probe_timeout);
}

static void ieee80211_mgd_probe_ap(struct ieee80211_sub_if_data *sdata,
				   bool beacon)
{
	struct ieee80211_if_managed *ifmgd = &sdata->u.mgd;
	bool already = false;

	if (WARN_ON(sdata->vif.valid_links))
		return;

	if (!ieee80211_sdata_running(sdata))
		return;

	sdata_lock(sdata);

	if (!ifmgd->associated)
		goto out;

	mutex_lock(&sdata->local->mtx);

	if (sdata->local->tmp_channel || sdata->local->scanning) {
		mutex_unlock(&sdata->local->mtx);
		goto out;
	}

	if (sdata->local->suspending) {
		/* reschedule after resume */
		mutex_unlock(&sdata->local->mtx);
		ieee80211_reset_ap_probe(sdata);
		goto out;
	}

	if (beacon) {
		mlme_dbg_ratelimited(sdata,
				     "detected beacon loss from AP (missed %d beacons) - probing\n",
				     beacon_loss_count);

		ieee80211_cqm_beacon_loss_notify(&sdata->vif, GFP_KERNEL);
	}

	/*
	 * The driver/our work has already reported this event or the
	 * connection monitoring has kicked in and we have already sent
	 * a probe request. Or maybe the AP died and the driver keeps
	 * reporting until we disassociate...
	 *
	 * In either case we have to ignore the current call to this
	 * function (except for setting the correct probe reason bit)
	 * because otherwise we would reset the timer every time and
	 * never check whether we received a probe response!
	 */
	if (ifmgd->flags & IEEE80211_STA_CONNECTION_POLL)
		already = true;

	ifmgd->flags |= IEEE80211_STA_CONNECTION_POLL;

	mutex_unlock(&sdata->local->mtx);

	if (already)
		goto out;

	mutex_lock(&sdata->local->iflist_mtx);
	ieee80211_recalc_ps(sdata->local);
	mutex_unlock(&sdata->local->iflist_mtx);

	ifmgd->probe_send_count = 0;
	ieee80211_mgd_probe_ap_send(sdata);
 out:
	sdata_unlock(sdata);
}

struct sk_buff *ieee80211_ap_probereq_get(struct ieee80211_hw *hw,
					  struct ieee80211_vif *vif)
{
	struct ieee80211_sub_if_data *sdata = vif_to_sdata(vif);
	struct ieee80211_if_managed *ifmgd = &sdata->u.mgd;
	struct cfg80211_bss *cbss;
	struct sk_buff *skb;
	const struct element *ssid;
	int ssid_len;

	if (WARN_ON(sdata->vif.type != NL80211_IFTYPE_STATION ||
		    sdata->vif.valid_links))
		return NULL;

	sdata_assert_lock(sdata);

	if (ifmgd->associated)
		cbss = sdata->deflink.u.mgd.bss;
	else if (ifmgd->auth_data)
		cbss = ifmgd->auth_data->bss;
	else if (ifmgd->assoc_data && ifmgd->assoc_data->link[0].bss)
		cbss = ifmgd->assoc_data->link[0].bss;
	else
		return NULL;

	rcu_read_lock();
	ssid = ieee80211_bss_get_elem(cbss, WLAN_EID_SSID);
	if (WARN_ONCE(!ssid || ssid->datalen > IEEE80211_MAX_SSID_LEN,
		      "invalid SSID element (len=%d)",
		      ssid ? ssid->datalen : -1))
		ssid_len = 0;
	else
		ssid_len = ssid->datalen;

	skb = ieee80211_build_probe_req(sdata, sdata->vif.addr, cbss->bssid,
					(u32) -1, cbss->channel,
					ssid->data, ssid_len,
					NULL, 0, IEEE80211_PROBE_FLAG_DIRECTED);
	rcu_read_unlock();

	return skb;
}
EXPORT_SYMBOL(ieee80211_ap_probereq_get);

static void ieee80211_report_disconnect(struct ieee80211_sub_if_data *sdata,
					const u8 *buf, size_t len, bool tx,
					u16 reason, bool reconnect)
{
	struct ieee80211_event event = {
		.type = MLME_EVENT,
		.u.mlme.data = tx ? DEAUTH_TX_EVENT : DEAUTH_RX_EVENT,
		.u.mlme.reason = reason,
	};

	if (tx)
		cfg80211_tx_mlme_mgmt(sdata->dev, buf, len, reconnect);
	else
		cfg80211_rx_mlme_mgmt(sdata->dev, buf, len);

	drv_event_callback(sdata->local, sdata, &event);
}

static void __ieee80211_disconnect(struct ieee80211_sub_if_data *sdata)
{
	struct ieee80211_local *local = sdata->local;
	struct ieee80211_if_managed *ifmgd = &sdata->u.mgd;
	u8 frame_buf[IEEE80211_DEAUTH_FRAME_LEN];
	bool tx;

	sdata_lock(sdata);
	if (!ifmgd->associated) {
		sdata_unlock(sdata);
		return;
	}

	/* in MLO assume we have a link where we can TX the frame */
	tx = sdata->vif.valid_links || !sdata->deflink.csa_block_tx;

	if (!ifmgd->driver_disconnect) {
		unsigned int link_id;

		/*
		 * AP is probably out of range (or not reachable for another
		 * reason) so remove the bss structs for that AP. In the case
		 * of multi-link, it's not clear that all of them really are
		 * out of range, but if they weren't the driver likely would
		 * have switched to just have a single link active?
		 */
		for (link_id = 0;
		     link_id < ARRAY_SIZE(sdata->link);
		     link_id++) {
			struct ieee80211_link_data *link;

			link = sdata_dereference(sdata->link[link_id], sdata);
			if (!link)
				continue;
			cfg80211_unlink_bss(local->hw.wiphy, link->u.mgd.bss);
			link->u.mgd.bss = NULL;
		}
	}

	ieee80211_set_disassoc(sdata, IEEE80211_STYPE_DEAUTH,
			       ifmgd->driver_disconnect ?
					WLAN_REASON_DEAUTH_LEAVING :
					WLAN_REASON_DISASSOC_DUE_TO_INACTIVITY,
			       tx, frame_buf);
	mutex_lock(&local->mtx);
<<<<<<< HEAD
	sdata->vif.bss_conf.csa_active = false;
	ifmgd->csa_waiting_bcn = false;
	if (sdata->csa_block_tx) {
=======
	/* the other links will be destroyed */
	sdata->vif.bss_conf.csa_active = false;
	sdata->deflink.u.mgd.csa_waiting_bcn = false;
	if (sdata->deflink.csa_block_tx) {
>>>>>>> e7c3f58a
		ieee80211_wake_vif_queues(local, sdata,
					  IEEE80211_QUEUE_STOP_REASON_CSA);
		sdata->deflink.csa_block_tx = false;
	}
	mutex_unlock(&local->mtx);

	ieee80211_report_disconnect(sdata, frame_buf, sizeof(frame_buf), tx,
				    WLAN_REASON_DISASSOC_DUE_TO_INACTIVITY,
				    ifmgd->reconnect);
	ifmgd->reconnect = false;

	sdata_unlock(sdata);
}

static void ieee80211_beacon_connection_loss_work(struct work_struct *work)
{
	struct ieee80211_sub_if_data *sdata =
		container_of(work, struct ieee80211_sub_if_data,
			     u.mgd.beacon_connection_loss_work);
	struct ieee80211_if_managed *ifmgd = &sdata->u.mgd;

	if (ifmgd->connection_loss) {
		sdata_info(sdata, "Connection to AP %pM lost\n",
			   sdata->vif.cfg.ap_addr);
		__ieee80211_disconnect(sdata);
		ifmgd->connection_loss = false;
	} else if (ifmgd->driver_disconnect) {
		sdata_info(sdata,
			   "Driver requested disconnection from AP %pM\n",
			   sdata->vif.cfg.ap_addr);
		__ieee80211_disconnect(sdata);
		ifmgd->driver_disconnect = false;
	} else {
		if (ifmgd->associated)
			sdata->deflink.u.mgd.beacon_loss_count++;
		ieee80211_mgd_probe_ap(sdata, true);
	}
}

static void ieee80211_csa_connection_drop_work(struct work_struct *work)
{
	struct ieee80211_sub_if_data *sdata =
		container_of(work, struct ieee80211_sub_if_data,
			     u.mgd.csa_connection_drop_work);

	__ieee80211_disconnect(sdata);
}

void ieee80211_beacon_loss(struct ieee80211_vif *vif)
{
	struct ieee80211_sub_if_data *sdata = vif_to_sdata(vif);
	struct ieee80211_hw *hw = &sdata->local->hw;

	trace_api_beacon_loss(sdata);

	sdata->u.mgd.connection_loss = false;
	ieee80211_queue_work(hw, &sdata->u.mgd.beacon_connection_loss_work);
}
EXPORT_SYMBOL(ieee80211_beacon_loss);

void ieee80211_connection_loss(struct ieee80211_vif *vif)
{
	struct ieee80211_sub_if_data *sdata = vif_to_sdata(vif);
	struct ieee80211_hw *hw = &sdata->local->hw;

	trace_api_connection_loss(sdata);

	sdata->u.mgd.connection_loss = true;
	ieee80211_queue_work(hw, &sdata->u.mgd.beacon_connection_loss_work);
}
EXPORT_SYMBOL(ieee80211_connection_loss);

void ieee80211_disconnect(struct ieee80211_vif *vif, bool reconnect)
{
	struct ieee80211_sub_if_data *sdata = vif_to_sdata(vif);
	struct ieee80211_hw *hw = &sdata->local->hw;

	trace_api_disconnect(sdata, reconnect);

	if (WARN_ON(sdata->vif.type != NL80211_IFTYPE_STATION))
		return;

	sdata->u.mgd.driver_disconnect = true;
	sdata->u.mgd.reconnect = reconnect;
	ieee80211_queue_work(hw, &sdata->u.mgd.beacon_connection_loss_work);
}
EXPORT_SYMBOL(ieee80211_disconnect);

static void ieee80211_destroy_auth_data(struct ieee80211_sub_if_data *sdata,
					bool assoc)
{
	struct ieee80211_mgd_auth_data *auth_data = sdata->u.mgd.auth_data;

	sdata_assert_lock(sdata);

	if (!assoc) {
		/*
		 * we are not authenticated yet, the only timer that could be
		 * running is the timeout for the authentication response which
		 * which is not relevant anymore.
		 */
		del_timer_sync(&sdata->u.mgd.timer);
		sta_info_destroy_addr(sdata, auth_data->ap_addr);

		/* other links are destroyed */
		sdata->deflink.u.mgd.conn_flags = 0;
		eth_zero_addr(sdata->deflink.u.mgd.bssid);
		ieee80211_link_info_change_notify(sdata, &sdata->deflink,
						  BSS_CHANGED_BSSID);
		sdata->u.mgd.flags = 0;

		mutex_lock(&sdata->local->mtx);
		ieee80211_link_release_channel(&sdata->deflink);
		ieee80211_vif_set_links(sdata, 0);
		mutex_unlock(&sdata->local->mtx);
	}

	cfg80211_put_bss(sdata->local->hw.wiphy, auth_data->bss);
	kfree(auth_data);
	sdata->u.mgd.auth_data = NULL;
}

enum assoc_status {
	ASSOC_SUCCESS,
	ASSOC_REJECTED,
	ASSOC_TIMEOUT,
	ASSOC_ABANDON,
};

static void ieee80211_destroy_assoc_data(struct ieee80211_sub_if_data *sdata,
					 enum assoc_status status)
{
	struct ieee80211_mgd_assoc_data *assoc_data = sdata->u.mgd.assoc_data;

	sdata_assert_lock(sdata);

	if (status != ASSOC_SUCCESS) {
		/*
		 * we are not associated yet, the only timer that could be
		 * running is the timeout for the association response which
		 * which is not relevant anymore.
		 */
		del_timer_sync(&sdata->u.mgd.timer);
		sta_info_destroy_addr(sdata, assoc_data->ap_addr);

		sdata->deflink.u.mgd.conn_flags = 0;
		eth_zero_addr(sdata->deflink.u.mgd.bssid);
		ieee80211_link_info_change_notify(sdata, &sdata->deflink,
						  BSS_CHANGED_BSSID);
		sdata->u.mgd.flags = 0;
		sdata->vif.bss_conf.mu_mimo_owner = false;
<<<<<<< HEAD
=======

		if (status != ASSOC_REJECTED) {
			struct cfg80211_assoc_failure data = {
				.timeout = status == ASSOC_TIMEOUT,
			};
			int i;

			BUILD_BUG_ON(ARRAY_SIZE(data.bss) !=
				     ARRAY_SIZE(assoc_data->link));

			for (i = 0; i < ARRAY_SIZE(data.bss); i++)
				data.bss[i] = assoc_data->link[i].bss;

			if (sdata->vif.valid_links)
				data.ap_mld_addr = assoc_data->ap_addr;

			cfg80211_assoc_failure(sdata->dev, &data);
		}
>>>>>>> e7c3f58a

		mutex_lock(&sdata->local->mtx);
		ieee80211_link_release_channel(&sdata->deflink);
		ieee80211_vif_set_links(sdata, 0);
		mutex_unlock(&sdata->local->mtx);
	}

	kfree(assoc_data);
	sdata->u.mgd.assoc_data = NULL;
}

static void ieee80211_auth_challenge(struct ieee80211_sub_if_data *sdata,
				     struct ieee80211_mgmt *mgmt, size_t len)
{
	struct ieee80211_local *local = sdata->local;
	struct ieee80211_mgd_auth_data *auth_data = sdata->u.mgd.auth_data;
	const struct element *challenge;
	u8 *pos;
	u32 tx_flags = 0;
	struct ieee80211_prep_tx_info info = {
		.subtype = IEEE80211_STYPE_AUTH,
	};

	pos = mgmt->u.auth.variable;
	challenge = cfg80211_find_elem(WLAN_EID_CHALLENGE, pos,
				       len - (pos - (u8 *)mgmt));
	if (!challenge)
		return;
	auth_data->expected_transaction = 4;
	drv_mgd_prepare_tx(sdata->local, sdata, &info);
	if (ieee80211_hw_check(&local->hw, REPORTS_TX_ACK_STATUS))
		tx_flags = IEEE80211_TX_CTL_REQ_TX_STATUS |
			   IEEE80211_TX_INTFL_MLME_CONN_TX;
	ieee80211_send_auth(sdata, 3, auth_data->algorithm, 0,
			    (void *)challenge,
			    challenge->datalen + sizeof(*challenge),
			    auth_data->ap_addr, auth_data->ap_addr,
			    auth_data->key, auth_data->key_len,
			    auth_data->key_idx, tx_flags);
}

static bool ieee80211_mark_sta_auth(struct ieee80211_sub_if_data *sdata)
{
	struct ieee80211_if_managed *ifmgd = &sdata->u.mgd;
	const u8 *ap_addr = ifmgd->auth_data->ap_addr;
	struct sta_info *sta;
	bool result = true;

	sdata_info(sdata, "authenticated\n");
	ifmgd->auth_data->done = true;
	ifmgd->auth_data->timeout = jiffies + IEEE80211_AUTH_WAIT_ASSOC;
	ifmgd->auth_data->timeout_started = true;
	run_again(sdata, ifmgd->auth_data->timeout);

	/* move station state to auth */
	mutex_lock(&sdata->local->sta_mtx);
	sta = sta_info_get(sdata, ap_addr);
	if (!sta) {
		WARN_ONCE(1, "%s: STA %pM not found", sdata->name, ap_addr);
		result = false;
		goto out;
	}
	if (sta_info_move_state(sta, IEEE80211_STA_AUTH)) {
		sdata_info(sdata, "failed moving %pM to auth\n", ap_addr);
		result = false;
		goto out;
	}

out:
	mutex_unlock(&sdata->local->sta_mtx);
	return result;
}

static void ieee80211_rx_mgmt_auth(struct ieee80211_sub_if_data *sdata,
				   struct ieee80211_mgmt *mgmt, size_t len)
{
	struct ieee80211_if_managed *ifmgd = &sdata->u.mgd;
	u16 auth_alg, auth_transaction, status_code;
	struct ieee80211_event event = {
		.type = MLME_EVENT,
		.u.mlme.data = AUTH_EVENT,
	};
	struct ieee80211_prep_tx_info info = {
		.subtype = IEEE80211_STYPE_AUTH,
	};

	sdata_assert_lock(sdata);

	if (len < 24 + 6)
		return;

	if (!ifmgd->auth_data || ifmgd->auth_data->done)
		return;

	if (!ether_addr_equal(ifmgd->auth_data->ap_addr, mgmt->bssid))
		return;

	auth_alg = le16_to_cpu(mgmt->u.auth.auth_alg);
	auth_transaction = le16_to_cpu(mgmt->u.auth.auth_transaction);
	status_code = le16_to_cpu(mgmt->u.auth.status_code);

	if (auth_alg != ifmgd->auth_data->algorithm ||
	    (auth_alg != WLAN_AUTH_SAE &&
	     auth_transaction != ifmgd->auth_data->expected_transaction) ||
	    (auth_alg == WLAN_AUTH_SAE &&
	     (auth_transaction < ifmgd->auth_data->expected_transaction ||
	      auth_transaction > 2))) {
		sdata_info(sdata, "%pM unexpected authentication state: alg %d (expected %d) transact %d (expected %d)\n",
			   mgmt->sa, auth_alg, ifmgd->auth_data->algorithm,
			   auth_transaction,
			   ifmgd->auth_data->expected_transaction);
		goto notify_driver;
	}

	if (status_code != WLAN_STATUS_SUCCESS) {
		cfg80211_rx_mlme_mgmt(sdata->dev, (u8 *)mgmt, len);

		if (auth_alg == WLAN_AUTH_SAE &&
		    (status_code == WLAN_STATUS_ANTI_CLOG_REQUIRED ||
		     (auth_transaction == 1 &&
		      (status_code == WLAN_STATUS_SAE_HASH_TO_ELEMENT ||
		       status_code == WLAN_STATUS_SAE_PK)))) {
			/* waiting for userspace now */
			ifmgd->auth_data->waiting = true;
			ifmgd->auth_data->timeout =
				jiffies + IEEE80211_AUTH_WAIT_SAE_RETRY;
			ifmgd->auth_data->timeout_started = true;
			run_again(sdata, ifmgd->auth_data->timeout);
			goto notify_driver;
		}

		sdata_info(sdata, "%pM denied authentication (status %d)\n",
			   mgmt->sa, status_code);
		ieee80211_destroy_auth_data(sdata, false);
		event.u.mlme.status = MLME_DENIED;
		event.u.mlme.reason = status_code;
		drv_event_callback(sdata->local, sdata, &event);
		goto notify_driver;
	}

	switch (ifmgd->auth_data->algorithm) {
	case WLAN_AUTH_OPEN:
	case WLAN_AUTH_LEAP:
	case WLAN_AUTH_FT:
	case WLAN_AUTH_SAE:
	case WLAN_AUTH_FILS_SK:
	case WLAN_AUTH_FILS_SK_PFS:
	case WLAN_AUTH_FILS_PK:
		break;
	case WLAN_AUTH_SHARED_KEY:
		if (ifmgd->auth_data->expected_transaction != 4) {
			ieee80211_auth_challenge(sdata, mgmt, len);
			/* need another frame */
			return;
		}
		break;
	default:
		WARN_ONCE(1, "invalid auth alg %d",
			  ifmgd->auth_data->algorithm);
		goto notify_driver;
	}

	event.u.mlme.status = MLME_SUCCESS;
	info.success = 1;
	drv_event_callback(sdata->local, sdata, &event);
	if (ifmgd->auth_data->algorithm != WLAN_AUTH_SAE ||
	    (auth_transaction == 2 &&
	     ifmgd->auth_data->expected_transaction == 2)) {
		if (!ieee80211_mark_sta_auth(sdata))
			return; /* ignore frame -- wait for timeout */
	} else if (ifmgd->auth_data->algorithm == WLAN_AUTH_SAE &&
		   auth_transaction == 2) {
		sdata_info(sdata, "SAE peer confirmed\n");
		ifmgd->auth_data->peer_confirmed = true;
	}

	cfg80211_rx_mlme_mgmt(sdata->dev, (u8 *)mgmt, len);
notify_driver:
	drv_mgd_complete_tx(sdata->local, sdata, &info);
}

#define case_WLAN(type) \
	case WLAN_REASON_##type: return #type

const char *ieee80211_get_reason_code_string(u16 reason_code)
{
	switch (reason_code) {
	case_WLAN(UNSPECIFIED);
	case_WLAN(PREV_AUTH_NOT_VALID);
	case_WLAN(DEAUTH_LEAVING);
	case_WLAN(DISASSOC_DUE_TO_INACTIVITY);
	case_WLAN(DISASSOC_AP_BUSY);
	case_WLAN(CLASS2_FRAME_FROM_NONAUTH_STA);
	case_WLAN(CLASS3_FRAME_FROM_NONASSOC_STA);
	case_WLAN(DISASSOC_STA_HAS_LEFT);
	case_WLAN(STA_REQ_ASSOC_WITHOUT_AUTH);
	case_WLAN(DISASSOC_BAD_POWER);
	case_WLAN(DISASSOC_BAD_SUPP_CHAN);
	case_WLAN(INVALID_IE);
	case_WLAN(MIC_FAILURE);
	case_WLAN(4WAY_HANDSHAKE_TIMEOUT);
	case_WLAN(GROUP_KEY_HANDSHAKE_TIMEOUT);
	case_WLAN(IE_DIFFERENT);
	case_WLAN(INVALID_GROUP_CIPHER);
	case_WLAN(INVALID_PAIRWISE_CIPHER);
	case_WLAN(INVALID_AKMP);
	case_WLAN(UNSUPP_RSN_VERSION);
	case_WLAN(INVALID_RSN_IE_CAP);
	case_WLAN(IEEE8021X_FAILED);
	case_WLAN(CIPHER_SUITE_REJECTED);
	case_WLAN(DISASSOC_UNSPECIFIED_QOS);
	case_WLAN(DISASSOC_QAP_NO_BANDWIDTH);
	case_WLAN(DISASSOC_LOW_ACK);
	case_WLAN(DISASSOC_QAP_EXCEED_TXOP);
	case_WLAN(QSTA_LEAVE_QBSS);
	case_WLAN(QSTA_NOT_USE);
	case_WLAN(QSTA_REQUIRE_SETUP);
	case_WLAN(QSTA_TIMEOUT);
	case_WLAN(QSTA_CIPHER_NOT_SUPP);
	case_WLAN(MESH_PEER_CANCELED);
	case_WLAN(MESH_MAX_PEERS);
	case_WLAN(MESH_CONFIG);
	case_WLAN(MESH_CLOSE);
	case_WLAN(MESH_MAX_RETRIES);
	case_WLAN(MESH_CONFIRM_TIMEOUT);
	case_WLAN(MESH_INVALID_GTK);
	case_WLAN(MESH_INCONSISTENT_PARAM);
	case_WLAN(MESH_INVALID_SECURITY);
	case_WLAN(MESH_PATH_ERROR);
	case_WLAN(MESH_PATH_NOFORWARD);
	case_WLAN(MESH_PATH_DEST_UNREACHABLE);
	case_WLAN(MAC_EXISTS_IN_MBSS);
	case_WLAN(MESH_CHAN_REGULATORY);
	case_WLAN(MESH_CHAN);
	default: return "<unknown>";
	}
}

static void ieee80211_rx_mgmt_deauth(struct ieee80211_sub_if_data *sdata,
				     struct ieee80211_mgmt *mgmt, size_t len)
{
	struct ieee80211_if_managed *ifmgd = &sdata->u.mgd;
	u16 reason_code = le16_to_cpu(mgmt->u.deauth.reason_code);

	sdata_assert_lock(sdata);

	if (len < 24 + 2)
		return;

	if (!ether_addr_equal(mgmt->bssid, mgmt->sa)) {
		ieee80211_tdls_handle_disconnect(sdata, mgmt->sa, reason_code);
		return;
	}

	if (ifmgd->associated &&
	    ether_addr_equal(mgmt->bssid, sdata->vif.cfg.ap_addr)) {
		sdata_info(sdata, "deauthenticated from %pM (Reason: %u=%s)\n",
			   sdata->vif.cfg.ap_addr, reason_code,
			   ieee80211_get_reason_code_string(reason_code));

		ieee80211_set_disassoc(sdata, 0, 0, false, NULL);

		ieee80211_report_disconnect(sdata, (u8 *)mgmt, len, false,
					    reason_code, false);
		return;
	}

	if (ifmgd->assoc_data &&
	    ether_addr_equal(mgmt->bssid, ifmgd->assoc_data->ap_addr)) {
		sdata_info(sdata,
			   "deauthenticated from %pM while associating (Reason: %u=%s)\n",
			   ifmgd->assoc_data->ap_addr, reason_code,
			   ieee80211_get_reason_code_string(reason_code));

		ieee80211_destroy_assoc_data(sdata, ASSOC_ABANDON);

		cfg80211_rx_mlme_mgmt(sdata->dev, (u8 *)mgmt, len);
		return;
	}
}


static void ieee80211_rx_mgmt_disassoc(struct ieee80211_sub_if_data *sdata,
				       struct ieee80211_mgmt *mgmt, size_t len)
{
	struct ieee80211_if_managed *ifmgd = &sdata->u.mgd;
	u16 reason_code;

	sdata_assert_lock(sdata);

	if (len < 24 + 2)
		return;

	if (!ifmgd->associated ||
	    !ether_addr_equal(mgmt->bssid, sdata->vif.cfg.ap_addr))
		return;

	reason_code = le16_to_cpu(mgmt->u.disassoc.reason_code);

	if (!ether_addr_equal(mgmt->bssid, mgmt->sa)) {
		ieee80211_tdls_handle_disconnect(sdata, mgmt->sa, reason_code);
		return;
	}

	sdata_info(sdata, "disassociated from %pM (Reason: %u=%s)\n",
		   sdata->vif.cfg.ap_addr, reason_code,
		   ieee80211_get_reason_code_string(reason_code));

	ieee80211_set_disassoc(sdata, 0, 0, false, NULL);

	ieee80211_report_disconnect(sdata, (u8 *)mgmt, len, false, reason_code,
				    false);
}

static void ieee80211_get_rates(struct ieee80211_supported_band *sband,
				u8 *supp_rates, unsigned int supp_rates_len,
				u32 *rates, u32 *basic_rates,
				bool *have_higher_than_11mbit,
				int *min_rate, int *min_rate_index,
				int shift)
{
	int i, j;

	for (i = 0; i < supp_rates_len; i++) {
		int rate = supp_rates[i] & 0x7f;
		bool is_basic = !!(supp_rates[i] & 0x80);

		if ((rate * 5 * (1 << shift)) > 110)
			*have_higher_than_11mbit = true;

		/*
		 * Skip HT, VHT, HE and SAE H2E only BSS membership selectors
		 * since they're not rates.
		 *
		 * Note: Even though the membership selector and the basic
		 *	 rate flag share the same bit, they are not exactly
		 *	 the same.
		 */
		if (supp_rates[i] == (0x80 | BSS_MEMBERSHIP_SELECTOR_HT_PHY) ||
		    supp_rates[i] == (0x80 | BSS_MEMBERSHIP_SELECTOR_VHT_PHY) ||
		    supp_rates[i] == (0x80 | BSS_MEMBERSHIP_SELECTOR_HE_PHY) ||
		    supp_rates[i] == (0x80 | BSS_MEMBERSHIP_SELECTOR_SAE_H2E))
			continue;

		for (j = 0; j < sband->n_bitrates; j++) {
			struct ieee80211_rate *br;
			int brate;

			br = &sband->bitrates[j];

			brate = DIV_ROUND_UP(br->bitrate, (1 << shift) * 5);
			if (brate == rate) {
				*rates |= BIT(j);
				if (is_basic)
					*basic_rates |= BIT(j);
				if ((rate * 5) < *min_rate) {
					*min_rate = rate * 5;
					*min_rate_index = j;
				}
				break;
			}
		}
	}
}

static bool ieee80211_twt_req_supported(const struct link_sta_info *link_sta,
					const struct ieee802_11_elems *elems)
{
	if (elems->ext_capab_len < 10)
		return false;

	if (!(elems->ext_capab[9] & WLAN_EXT_CAPA10_TWT_RESPONDER_SUPPORT))
		return false;

	return link_sta->pub->he_cap.he_cap_elem.mac_cap_info[0] &
		IEEE80211_HE_MAC_CAP0_TWT_RES;
}

static int ieee80211_recalc_twt_req(struct ieee80211_link_data *link,
				    struct link_sta_info *link_sta,
				    struct ieee802_11_elems *elems)
{
	bool twt = ieee80211_twt_req_supported(link_sta, elems);

	if (link->conf->twt_requester != twt) {
		link->conf->twt_requester = twt;
		return BSS_CHANGED_TWT;
	}
	return 0;
}

static bool ieee80211_twt_bcast_support(struct ieee80211_sub_if_data *sdata,
					struct ieee80211_bss_conf *bss_conf,
					struct ieee80211_supported_band *sband,
					struct link_sta_info *link_sta)
{
	const struct ieee80211_sta_he_cap *own_he_cap =
		ieee80211_get_he_iftype_cap(sband,
					    ieee80211_vif_type_p2p(&sdata->vif));

	return bss_conf->he_support &&
		(link_sta->pub->he_cap.he_cap_elem.mac_cap_info[2] &
			IEEE80211_HE_MAC_CAP2_BCAST_TWT) &&
		own_he_cap &&
		(own_he_cap->he_cap_elem.mac_cap_info[2] &
			IEEE80211_HE_MAC_CAP2_BCAST_TWT);
}

static bool ieee80211_assoc_config_link(struct ieee80211_link_data *link,
					struct link_sta_info *link_sta,
					struct cfg80211_bss *cbss,
					struct ieee80211_mgmt *mgmt,
					const u8 *elem_start,
					unsigned int elem_len,
					u64 *changed)
{
	struct ieee80211_sub_if_data *sdata = link->sdata;
	struct ieee80211_mgd_assoc_data *assoc_data = sdata->u.mgd.assoc_data;
	struct ieee80211_bss_conf *bss_conf = link->conf;
	struct ieee80211_local *local = sdata->local;
	struct ieee80211_elems_parse_params parse_params = {
		.start = elem_start,
		.len = elem_len,
		.bss = cbss,
		.link_id = link == &sdata->deflink ? -1 : link->link_id,
	};
	bool is_6ghz = cbss->channel->band == NL80211_BAND_6GHZ;
	bool is_s1g = cbss->channel->band == NL80211_BAND_S1GHZ;
	const struct cfg80211_bss_ies *bss_ies = NULL;
	struct ieee80211_supported_band *sband;
	struct ieee802_11_elems *elems;
	u16 capab_info;
	bool ret;

	elems = ieee802_11_parse_elems_full(&parse_params);
	if (!elems)
		return false;

	/* FIXME: use from STA profile element after parsing that */
	capab_info = le16_to_cpu(mgmt->u.assoc_resp.capab_info);

	if (!is_s1g && !elems->supp_rates) {
		sdata_info(sdata, "no SuppRates element in AssocResp\n");
		ret = false;
		goto out;
	}

	link->u.mgd.tdls_chan_switch_prohibited =
		elems->ext_capab && elems->ext_capab_len >= 5 &&
		(elems->ext_capab[4] & WLAN_EXT_CAPA5_TDLS_CH_SW_PROHIBITED);

	/*
	 * Some APs are erroneously not including some information in their
	 * (re)association response frames. Try to recover by using the data
	 * from the beacon or probe response. This seems to afflict mobile
	 * 2G/3G/4G wifi routers, reported models include the "Onda PN51T",
	 * "Vodafone PocketWiFi 2", "ZTE MF60" and a similar T-Mobile device.
	 */
	if (!is_6ghz &&
	    ((assoc_data->wmm && !elems->wmm_param) ||
	     (!(link->u.mgd.conn_flags & IEEE80211_CONN_DISABLE_HT) &&
	      (!elems->ht_cap_elem || !elems->ht_operation)) ||
	     (!(link->u.mgd.conn_flags & IEEE80211_CONN_DISABLE_VHT) &&
	      (!elems->vht_cap_elem || !elems->vht_operation)))) {
		const struct cfg80211_bss_ies *ies;
		struct ieee802_11_elems *bss_elems;

		rcu_read_lock();
		ies = rcu_dereference(cbss->ies);
		if (ies)
			bss_ies = kmemdup(ies, sizeof(*ies) + ies->len,
					  GFP_ATOMIC);
		rcu_read_unlock();
		if (!bss_ies) {
			ret = false;
			goto out;
		}

		parse_params.start = bss_ies->data;
		parse_params.len = bss_ies->len;
		bss_elems = ieee802_11_parse_elems_full(&parse_params);
		if (!bss_elems) {
			ret = false;
			goto out;
		}

		if (assoc_data->wmm &&
		    !elems->wmm_param && bss_elems->wmm_param) {
			elems->wmm_param = bss_elems->wmm_param;
			sdata_info(sdata,
				   "AP bug: WMM param missing from AssocResp\n");
		}

		/*
		 * Also check if we requested HT/VHT, otherwise the AP doesn't
		 * have to include the IEs in the (re)association response.
		 */
		if (!elems->ht_cap_elem && bss_elems->ht_cap_elem &&
		    !(link->u.mgd.conn_flags & IEEE80211_CONN_DISABLE_HT)) {
			elems->ht_cap_elem = bss_elems->ht_cap_elem;
			sdata_info(sdata,
				   "AP bug: HT capability missing from AssocResp\n");
		}
		if (!elems->ht_operation && bss_elems->ht_operation &&
		    !(link->u.mgd.conn_flags & IEEE80211_CONN_DISABLE_HT)) {
			elems->ht_operation = bss_elems->ht_operation;
			sdata_info(sdata,
				   "AP bug: HT operation missing from AssocResp\n");
		}
		if (!elems->vht_cap_elem && bss_elems->vht_cap_elem &&
		    !(link->u.mgd.conn_flags & IEEE80211_CONN_DISABLE_VHT)) {
			elems->vht_cap_elem = bss_elems->vht_cap_elem;
			sdata_info(sdata,
				   "AP bug: VHT capa missing from AssocResp\n");
		}
		if (!elems->vht_operation && bss_elems->vht_operation &&
		    !(link->u.mgd.conn_flags & IEEE80211_CONN_DISABLE_VHT)) {
			elems->vht_operation = bss_elems->vht_operation;
			sdata_info(sdata,
				   "AP bug: VHT operation missing from AssocResp\n");
		}

		kfree(bss_elems);
	}

	/*
	 * We previously checked these in the beacon/probe response, so
	 * they should be present here. This is just a safety net.
	 */
	if (!is_6ghz && !(link->u.mgd.conn_flags & IEEE80211_CONN_DISABLE_HT) &&
	    (!elems->wmm_param || !elems->ht_cap_elem || !elems->ht_operation)) {
		sdata_info(sdata,
			   "HT AP is missing WMM params or HT capability/operation\n");
		ret = false;
		goto out;
	}

	if (!is_6ghz && !(link->u.mgd.conn_flags & IEEE80211_CONN_DISABLE_VHT) &&
	    (!elems->vht_cap_elem || !elems->vht_operation)) {
		sdata_info(sdata,
			   "VHT AP is missing VHT capability/operation\n");
		ret = false;
		goto out;
	}

	if (is_6ghz && !(link->u.mgd.conn_flags & IEEE80211_CONN_DISABLE_HE) &&
	    !elems->he_6ghz_capa) {
		sdata_info(sdata,
			   "HE 6 GHz AP is missing HE 6 GHz band capability\n");
		ret = false;
		goto out;
	}

	sband = ieee80211_get_link_sband(link);
	if (!sband) {
		ret = false;
		goto out;
	}

	if (!(link->u.mgd.conn_flags & IEEE80211_CONN_DISABLE_HE) &&
	    (!elems->he_cap || !elems->he_operation)) {
		sdata_info(sdata,
			   "HE AP is missing HE capability/operation\n");
		ret = false;
		goto out;
	}

	/* Set up internal HT/VHT capabilities */
	if (elems->ht_cap_elem && !(link->u.mgd.conn_flags & IEEE80211_CONN_DISABLE_HT))
		ieee80211_ht_cap_ie_to_sta_ht_cap(sdata, sband,
						  elems->ht_cap_elem,
						  link_sta);

	if (elems->vht_cap_elem && !(link->u.mgd.conn_flags & IEEE80211_CONN_DISABLE_VHT))
		ieee80211_vht_cap_ie_to_sta_vht_cap(sdata, sband,
						    elems->vht_cap_elem,
						    link_sta);

	if (elems->he_operation && !(link->u.mgd.conn_flags & IEEE80211_CONN_DISABLE_HE) &&
	    elems->he_cap) {
		ieee80211_he_cap_ie_to_sta_he_cap(sdata, sband,
						  elems->he_cap,
						  elems->he_cap_len,
						  elems->he_6ghz_capa,
						  link_sta);

		bss_conf->he_support = link_sta->pub->he_cap.has_he;
		if (elems->rsnx && elems->rsnx_len &&
		    (elems->rsnx[0] & WLAN_RSNX_CAPA_PROTECTED_TWT) &&
		    wiphy_ext_feature_isset(local->hw.wiphy,
					    NL80211_EXT_FEATURE_PROTECTED_TWT))
			bss_conf->twt_protected = true;
		else
			bss_conf->twt_protected = false;

		*changed |= ieee80211_recalc_twt_req(link, link_sta, elems);

		if (elems->eht_operation && elems->eht_cap &&
		    !(link->u.mgd.conn_flags & IEEE80211_CONN_DISABLE_EHT)) {
			ieee80211_eht_cap_ie_to_sta_eht_cap(sdata, sband,
							    elems->he_cap,
							    elems->he_cap_len,
							    elems->eht_cap,
							    elems->eht_cap_len,
							    link_sta);

			bss_conf->eht_support = link_sta->pub->eht_cap.has_eht;
		} else {
			bss_conf->eht_support = false;
		}
	} else {
		bss_conf->he_support = false;
		bss_conf->twt_requester = false;
		bss_conf->twt_protected = false;
		bss_conf->eht_support = false;
	}

	bss_conf->twt_broadcast =
		ieee80211_twt_bcast_support(sdata, bss_conf, sband, link_sta);

	if (bss_conf->he_support) {
		bss_conf->he_bss_color.color =
			le32_get_bits(elems->he_operation->he_oper_params,
				      IEEE80211_HE_OPERATION_BSS_COLOR_MASK);
		bss_conf->he_bss_color.partial =
			le32_get_bits(elems->he_operation->he_oper_params,
				      IEEE80211_HE_OPERATION_PARTIAL_BSS_COLOR);
		bss_conf->he_bss_color.enabled =
			!le32_get_bits(elems->he_operation->he_oper_params,
				       IEEE80211_HE_OPERATION_BSS_COLOR_DISABLED);

		if (bss_conf->he_bss_color.enabled)
			*changed |= BSS_CHANGED_HE_BSS_COLOR;

		bss_conf->htc_trig_based_pkt_ext =
			le32_get_bits(elems->he_operation->he_oper_params,
				      IEEE80211_HE_OPERATION_DFLT_PE_DURATION_MASK);
		bss_conf->frame_time_rts_th =
			le32_get_bits(elems->he_operation->he_oper_params,
				      IEEE80211_HE_OPERATION_RTS_THRESHOLD_MASK);

		bss_conf->uora_exists = !!elems->uora_element;
		if (elems->uora_element)
			bss_conf->uora_ocw_range = elems->uora_element[0];

		ieee80211_he_op_ie_to_bss_conf(&sdata->vif, elems->he_operation);
		ieee80211_he_spr_ie_to_bss_conf(&sdata->vif, elems->he_spr);
		/* TODO: OPEN: what happens if BSS color disable is set? */
	}

	if (cbss->transmitted_bss) {
		bss_conf->nontransmitted = true;
		ether_addr_copy(bss_conf->transmitter_bssid,
				cbss->transmitted_bss->bssid);
		bss_conf->bssid_indicator = cbss->max_bssid_indicator;
		bss_conf->bssid_index = cbss->bssid_index;
	}

	/*
	 * Some APs, e.g. Netgear WNDR3700, report invalid HT operation data
	 * in their association response, so ignore that data for our own
	 * configuration. If it changed since the last beacon, we'll get the
	 * next beacon and update then.
	 */

	/*
	 * If an operating mode notification IE is present, override the
	 * NSS calculation (that would be done in rate_control_rate_init())
	 * and use the # of streams from that element.
	 */
	if (elems->opmode_notif &&
	    !(*elems->opmode_notif & IEEE80211_OPMODE_NOTIF_RX_NSS_TYPE_BF)) {
		u8 nss;

		nss = *elems->opmode_notif & IEEE80211_OPMODE_NOTIF_RX_NSS_MASK;
		nss >>= IEEE80211_OPMODE_NOTIF_RX_NSS_SHIFT;
		nss += 1;
		link_sta->pub->rx_nss = nss;
	}

	/*
	 * Always handle WMM once after association regardless
	 * of the first value the AP uses. Setting -1 here has
	 * that effect because the AP values is an unsigned
	 * 4-bit value.
	 */
	link->u.mgd.wmm_last_param_set = -1;
	link->u.mgd.mu_edca_last_param_set = -1;

	if (link->u.mgd.disable_wmm_tracking) {
		ieee80211_set_wmm_default(link, false, false);
	} else if (!ieee80211_sta_wmm_params(local, link, elems->wmm_param,
					     elems->wmm_param_len,
					     elems->mu_edca_param_set)) {
		/* still enable QoS since we might have HT/VHT */
		ieee80211_set_wmm_default(link, false, true);
		/* disable WMM tracking in this case to disable
		 * tracking WMM parameter changes in the beacon if
		 * the parameters weren't actually valid. Doing so
		 * avoids changing parameters very strangely when
		 * the AP is going back and forth between valid and
		 * invalid parameters.
		 */
		link->u.mgd.disable_wmm_tracking = true;
	}

	if (elems->max_idle_period_ie) {
		bss_conf->max_idle_period =
			le16_to_cpu(elems->max_idle_period_ie->max_idle_period);
		bss_conf->protected_keep_alive =
			!!(elems->max_idle_period_ie->idle_options &
			   WLAN_IDLE_OPTIONS_PROTECTED_KEEP_ALIVE);
		*changed |= BSS_CHANGED_KEEP_ALIVE;
	} else {
		bss_conf->max_idle_period = 0;
		bss_conf->protected_keep_alive = false;
	}

	/* set assoc capability (AID was already set earlier),
	 * ieee80211_set_associated() will tell the driver */
	bss_conf->assoc_capability = capab_info;

	ret = true;
out:
	kfree(elems);
	kfree(bss_ies);
	return ret;
}

static int ieee80211_mgd_setup_link_sta(struct ieee80211_link_data *link,
					struct sta_info *sta,
					struct link_sta_info *link_sta,
					struct cfg80211_bss *cbss)
{
	struct ieee80211_sub_if_data *sdata = link->sdata;
	struct ieee80211_local *local = sdata->local;
	struct ieee80211_bss *bss = (void *)cbss->priv;
	u32 rates = 0, basic_rates = 0;
	bool have_higher_than_11mbit = false;
	int min_rate = INT_MAX, min_rate_index = -1;
	/* this is clearly wrong for MLO but we'll just remove it later */
	int shift = ieee80211_vif_get_shift(&sdata->vif);
	struct ieee80211_supported_band *sband;

	memcpy(link_sta->addr, cbss->bssid, ETH_ALEN);
	memcpy(link_sta->pub->addr, cbss->bssid, ETH_ALEN);

	/* TODO: S1G Basic Rate Set is expressed elsewhere */
	if (cbss->channel->band == NL80211_BAND_S1GHZ) {
		ieee80211_s1g_sta_rate_init(sta);
		return 0;
	}

	sband = local->hw.wiphy->bands[cbss->channel->band];

	ieee80211_get_rates(sband, bss->supp_rates, bss->supp_rates_len,
			    &rates, &basic_rates, &have_higher_than_11mbit,
			    &min_rate, &min_rate_index, shift);

	/*
	 * This used to be a workaround for basic rates missing
	 * in the association response frame. Now that we no
	 * longer use the basic rates from there, it probably
	 * doesn't happen any more, but keep the workaround so
	 * in case some *other* APs are buggy in different ways
	 * we can connect -- with a warning.
	 * Allow this workaround only in case the AP provided at least
	 * one rate.
	 */
	if (min_rate_index < 0) {
		link_info(link, "No legacy rates in association response\n");
		return -EINVAL;
	} else if (!basic_rates) {
		link_info(link, "No basic rates, using min rate instead\n");
		basic_rates = BIT(min_rate_index);
	}

	if (rates)
		link_sta->pub->supp_rates[cbss->channel->band] = rates;
	else
		link_info(link, "No rates found, keeping mandatory only\n");

	link->conf->basic_rates = basic_rates;

	/* cf. IEEE 802.11 9.2.12 */
	link->operating_11g_mode = sband->band == NL80211_BAND_2GHZ &&
				   have_higher_than_11mbit;

	return 0;
}

static u8 ieee80211_max_rx_chains(struct ieee80211_link_data *link,
				  struct cfg80211_bss *cbss)
{
	struct ieee80211_he_mcs_nss_supp *he_mcs_nss_supp;
	const struct element *ht_cap_elem, *vht_cap_elem;
	const struct cfg80211_bss_ies *ies;
	const struct ieee80211_ht_cap *ht_cap;
	const struct ieee80211_vht_cap *vht_cap;
	const struct ieee80211_he_cap_elem *he_cap;
	const struct element *he_cap_elem;
	u16 mcs_80_map, mcs_160_map;
	int i, mcs_nss_size;
	bool support_160;
	u8 chains = 1;

	if (link->u.mgd.conn_flags & IEEE80211_CONN_DISABLE_HT)
		return chains;

	ht_cap_elem = ieee80211_bss_get_elem(cbss, WLAN_EID_HT_CAPABILITY);
	if (ht_cap_elem && ht_cap_elem->datalen >= sizeof(*ht_cap)) {
		ht_cap = (void *)ht_cap_elem->data;
		chains = ieee80211_mcs_to_chains(&ht_cap->mcs);
		/*
		 * TODO: use "Tx Maximum Number Spatial Streams Supported" and
		 *	 "Tx Unequal Modulation Supported" fields.
		 */
	}

	if (link->u.mgd.conn_flags & IEEE80211_CONN_DISABLE_VHT)
		return chains;

	vht_cap_elem = ieee80211_bss_get_elem(cbss, WLAN_EID_VHT_CAPABILITY);
	if (vht_cap_elem && vht_cap_elem->datalen >= sizeof(*vht_cap)) {
		u8 nss;
		u16 tx_mcs_map;

		vht_cap = (void *)vht_cap_elem->data;
		tx_mcs_map = le16_to_cpu(vht_cap->supp_mcs.tx_mcs_map);
		for (nss = 8; nss > 0; nss--) {
			if (((tx_mcs_map >> (2 * (nss - 1))) & 3) !=
					IEEE80211_VHT_MCS_NOT_SUPPORTED)
				break;
		}
		/* TODO: use "Tx Highest Supported Long GI Data Rate" field? */
		chains = max(chains, nss);
	}

	if (link->u.mgd.conn_flags & IEEE80211_CONN_DISABLE_HE)
		return chains;

	ies = rcu_dereference(cbss->ies);
	he_cap_elem = cfg80211_find_ext_elem(WLAN_EID_EXT_HE_CAPABILITY,
					     ies->data, ies->len);

	if (!he_cap_elem || he_cap_elem->datalen < sizeof(*he_cap))
		return chains;

	/* skip one byte ext_tag_id */
	he_cap = (void *)(he_cap_elem->data + 1);
	mcs_nss_size = ieee80211_he_mcs_nss_size(he_cap);

	/* invalid HE IE */
	if (he_cap_elem->datalen < 1 + mcs_nss_size + sizeof(*he_cap))
		return chains;

	/* mcs_nss is right after he_cap info */
	he_mcs_nss_supp = (void *)(he_cap + 1);

	mcs_80_map = le16_to_cpu(he_mcs_nss_supp->tx_mcs_80);

	for (i = 7; i >= 0; i--) {
		u8 mcs_80 = mcs_80_map >> (2 * i) & 3;

		if (mcs_80 != IEEE80211_VHT_MCS_NOT_SUPPORTED) {
			chains = max_t(u8, chains, i + 1);
			break;
		}
	}

	support_160 = he_cap->phy_cap_info[0] &
		      IEEE80211_HE_PHY_CAP0_CHANNEL_WIDTH_SET_160MHZ_IN_5G;

	if (!support_160)
		return chains;

	mcs_160_map = le16_to_cpu(he_mcs_nss_supp->tx_mcs_160);
	for (i = 7; i >= 0; i--) {
		u8 mcs_160 = mcs_160_map >> (2 * i) & 3;

		if (mcs_160 != IEEE80211_VHT_MCS_NOT_SUPPORTED) {
			chains = max_t(u8, chains, i + 1);
			break;
		}
	}

	return chains;
}

static bool
ieee80211_verify_peer_he_mcs_support(struct ieee80211_sub_if_data *sdata,
				     const struct cfg80211_bss_ies *ies,
				     const struct ieee80211_he_operation *he_op)
{
	const struct element *he_cap_elem;
	const struct ieee80211_he_cap_elem *he_cap;
	struct ieee80211_he_mcs_nss_supp *he_mcs_nss_supp;
	u16 mcs_80_map_tx, mcs_80_map_rx;
	u16 ap_min_req_set;
	int mcs_nss_size;
	int nss;

	he_cap_elem = cfg80211_find_ext_elem(WLAN_EID_EXT_HE_CAPABILITY,
					     ies->data, ies->len);

	/* invalid HE IE */
	if (!he_cap_elem || he_cap_elem->datalen < 1 + sizeof(*he_cap)) {
		sdata_info(sdata,
			   "Invalid HE elem, Disable HE\n");
		return false;
	}

	/* skip one byte ext_tag_id */
	he_cap = (void *)(he_cap_elem->data + 1);
	mcs_nss_size = ieee80211_he_mcs_nss_size(he_cap);

	/* invalid HE IE */
	if (he_cap_elem->datalen < 1 + sizeof(*he_cap) + mcs_nss_size) {
		sdata_info(sdata,
			   "Invalid HE elem with nss size, Disable HE\n");
		return false;
	}

	/* mcs_nss is right after he_cap info */
	he_mcs_nss_supp = (void *)(he_cap + 1);

	mcs_80_map_tx = le16_to_cpu(he_mcs_nss_supp->tx_mcs_80);
	mcs_80_map_rx = le16_to_cpu(he_mcs_nss_supp->rx_mcs_80);

	/* P802.11-REVme/D0.3
	 * 27.1.1 Introduction to the HE PHY
	 * ...
	 * An HE STA shall support the following features:
	 * ...
	 * Single spatial stream HE-MCSs 0 to 7 (transmit and receive) in all
	 * supported channel widths for HE SU PPDUs
	 */
	if ((mcs_80_map_tx & 0x3) == IEEE80211_HE_MCS_NOT_SUPPORTED ||
	    (mcs_80_map_rx & 0x3) == IEEE80211_HE_MCS_NOT_SUPPORTED) {
		sdata_info(sdata,
			   "Missing mandatory rates for 1 Nss, rx 0x%x, tx 0x%x, disable HE\n",
			   mcs_80_map_tx, mcs_80_map_rx);
		return false;
	}

	if (!he_op)
		return true;

	ap_min_req_set = le16_to_cpu(he_op->he_mcs_nss_set);

	/*
	 * Apparently iPhone 13 (at least iOS version 15.3.1) sets this to all
	 * zeroes, which is nonsense, and completely inconsistent with itself
	 * (it doesn't have 8 streams). Accept the settings in this case anyway.
	 */
	if (!ap_min_req_set)
		return true;

	/* make sure the AP is consistent with itself
	 *
	 * P802.11-REVme/D0.3
	 * 26.17.1 Basic HE BSS operation
	 *
	 * A STA that is operating in an HE BSS shall be able to receive and
	 * transmit at each of the <HE-MCS, NSS> tuple values indicated by the
	 * Basic HE-MCS And NSS Set field of the HE Operation parameter of the
	 * MLME-START.request primitive and shall be able to receive at each of
	 * the <HE-MCS, NSS> tuple values indicated by the Supported HE-MCS and
	 * NSS Set field in the HE Capabilities parameter of the MLMESTART.request
	 * primitive
	 */
	for (nss = 8; nss > 0; nss--) {
		u8 ap_op_val = (ap_min_req_set >> (2 * (nss - 1))) & 3;
		u8 ap_rx_val;
		u8 ap_tx_val;

		if (ap_op_val == IEEE80211_HE_MCS_NOT_SUPPORTED)
			continue;

		ap_rx_val = (mcs_80_map_rx >> (2 * (nss - 1))) & 3;
		ap_tx_val = (mcs_80_map_tx >> (2 * (nss - 1))) & 3;

		if (ap_rx_val == IEEE80211_HE_MCS_NOT_SUPPORTED ||
		    ap_tx_val == IEEE80211_HE_MCS_NOT_SUPPORTED ||
		    ap_rx_val < ap_op_val || ap_tx_val < ap_op_val) {
			sdata_info(sdata,
				   "Invalid rates for %d Nss, rx %d, tx %d oper %d, disable HE\n",
				   nss, ap_rx_val, ap_rx_val, ap_op_val);
			return false;
		}
	}

	return true;
}

static bool
ieee80211_verify_sta_he_mcs_support(struct ieee80211_sub_if_data *sdata,
				    struct ieee80211_supported_band *sband,
				    const struct ieee80211_he_operation *he_op)
{
	const struct ieee80211_sta_he_cap *sta_he_cap =
		ieee80211_get_he_iftype_cap(sband,
					    ieee80211_vif_type_p2p(&sdata->vif));
	u16 ap_min_req_set;
	int i;

	if (!sta_he_cap || !he_op)
		return false;

	ap_min_req_set = le16_to_cpu(he_op->he_mcs_nss_set);

<<<<<<< HEAD
	baselen = (u8 *) variable - (u8 *) mgmt;
	if (baselen > len)
		return;

	rcu_read_lock();
	chanctx_conf = rcu_dereference(sdata->vif.bss_conf.chanctx_conf);
	if (!chanctx_conf) {
		rcu_read_unlock();
		return;
	}
=======
	/*
	 * Apparently iPhone 13 (at least iOS version 15.3.1) sets this to all
	 * zeroes, which is nonsense, and completely inconsistent with itself
	 * (it doesn't have 8 streams). Accept the settings in this case anyway.
	 */
	if (!ap_min_req_set)
		return true;
>>>>>>> e7c3f58a

	/* Need to go over for 80MHz, 160MHz and for 80+80 */
	for (i = 0; i < 3; i++) {
		const struct ieee80211_he_mcs_nss_supp *sta_mcs_nss_supp =
			&sta_he_cap->he_mcs_nss_supp;
		u16 sta_mcs_map_rx =
			le16_to_cpu(((__le16 *)sta_mcs_nss_supp)[2 * i]);
		u16 sta_mcs_map_tx =
			le16_to_cpu(((__le16 *)sta_mcs_nss_supp)[2 * i + 1]);
		u8 nss;
		bool verified = true;

		/*
		 * For each band there is a maximum of 8 spatial streams
		 * possible. Each of the sta_mcs_map_* is a 16-bit struct built
		 * of 2 bits per NSS (1-8), with the values defined in enum
		 * ieee80211_he_mcs_support. Need to make sure STA TX and RX
		 * capabilities aren't less than the AP's minimum requirements
		 * for this HE BSS per SS.
		 * It is enough to find one such band that meets the reqs.
		 */
		for (nss = 8; nss > 0; nss--) {
			u8 sta_rx_val = (sta_mcs_map_rx >> (2 * (nss - 1))) & 3;
			u8 sta_tx_val = (sta_mcs_map_tx >> (2 * (nss - 1))) & 3;
			u8 ap_val = (ap_min_req_set >> (2 * (nss - 1))) & 3;

			if (ap_val == IEEE80211_HE_MCS_NOT_SUPPORTED)
				continue;

			/*
			 * Make sure the HE AP doesn't require MCSs that aren't
			 * supported by the client as required by spec
			 *
			 * P802.11-REVme/D0.3
			 * 26.17.1 Basic HE BSS operation
			 *
			 * An HE STA shall not attempt to join * (MLME-JOIN.request primitive)
			 * a BSS, unless it supports (i.e., is able to both transmit and
			 * receive using) all of the <HE-MCS, NSS> tuples in the basic
			 * HE-MCS and NSS set.
			 */
			if (sta_rx_val == IEEE80211_HE_MCS_NOT_SUPPORTED ||
			    sta_tx_val == IEEE80211_HE_MCS_NOT_SUPPORTED ||
			    (ap_val > sta_rx_val) || (ap_val > sta_tx_val)) {
				verified = false;
				break;
			}
		}

		if (verified)
			return true;
	}

	/* If here, STA doesn't meet AP's HE min requirements */
	return false;
}

static int ieee80211_prep_channel(struct ieee80211_sub_if_data *sdata,
				  struct ieee80211_link_data *link,
				  struct cfg80211_bss *cbss,
				  ieee80211_conn_flags_t *conn_flags)
{
	struct ieee80211_local *local = sdata->local;
	const struct ieee80211_ht_cap *ht_cap = NULL;
	const struct ieee80211_ht_operation *ht_oper = NULL;
	const struct ieee80211_vht_operation *vht_oper = NULL;
	const struct ieee80211_he_operation *he_oper = NULL;
	const struct ieee80211_eht_operation *eht_oper = NULL;
	const struct ieee80211_s1g_oper_ie *s1g_oper = NULL;
	struct ieee80211_supported_band *sband;
	struct cfg80211_chan_def chandef;
	bool is_6ghz = cbss->channel->band == NL80211_BAND_6GHZ;
	bool is_5ghz = cbss->channel->band == NL80211_BAND_5GHZ;
	struct ieee80211_bss *bss = (void *)cbss->priv;
	struct ieee802_11_elems *elems;
	const struct cfg80211_bss_ies *ies;
	int ret;
	u32 i;
	bool have_80mhz;

	rcu_read_lock();

	ies = rcu_dereference(cbss->ies);
	elems = ieee802_11_parse_elems(ies->data, ies->len, false, cbss);
	if (!elems) {
		rcu_read_unlock();
		return -ENOMEM;
	}

	sband = local->hw.wiphy->bands[cbss->channel->band];

	*conn_flags &= ~(IEEE80211_CONN_DISABLE_40MHZ |
			 IEEE80211_CONN_DISABLE_80P80MHZ |
			 IEEE80211_CONN_DISABLE_160MHZ);

	/* disable HT/VHT/HE if we don't support them */
	if (!sband->ht_cap.ht_supported && !is_6ghz) {
		mlme_dbg(sdata, "HT not supported, disabling HT/VHT/HE/EHT\n");
		*conn_flags |= IEEE80211_CONN_DISABLE_HT;
		*conn_flags |= IEEE80211_CONN_DISABLE_VHT;
		*conn_flags |= IEEE80211_CONN_DISABLE_HE;
		*conn_flags |= IEEE80211_CONN_DISABLE_EHT;
	}

	if (!sband->vht_cap.vht_supported && is_5ghz) {
		mlme_dbg(sdata, "VHT not supported, disabling VHT/HE/EHT\n");
		*conn_flags |= IEEE80211_CONN_DISABLE_VHT;
		*conn_flags |= IEEE80211_CONN_DISABLE_HE;
		*conn_flags |= IEEE80211_CONN_DISABLE_EHT;
	}

	if (!ieee80211_get_he_iftype_cap(sband,
					 ieee80211_vif_type_p2p(&sdata->vif))) {
		mlme_dbg(sdata, "HE not supported, disabling HE and EHT\n");
		*conn_flags |= IEEE80211_CONN_DISABLE_HE;
		*conn_flags |= IEEE80211_CONN_DISABLE_EHT;
	}

	if (!ieee80211_get_eht_iftype_cap(sband,
					  ieee80211_vif_type_p2p(&sdata->vif))) {
		mlme_dbg(sdata, "EHT not supported, disabling EHT\n");
		*conn_flags |= IEEE80211_CONN_DISABLE_EHT;
	}

	if (!(*conn_flags & IEEE80211_CONN_DISABLE_HT) && !is_6ghz) {
		ht_oper = elems->ht_operation;
		ht_cap = elems->ht_cap_elem;

		if (!ht_cap) {
			*conn_flags |= IEEE80211_CONN_DISABLE_HT;
			ht_oper = NULL;
		}
	}

	if (!(*conn_flags & IEEE80211_CONN_DISABLE_VHT) && !is_6ghz) {
		vht_oper = elems->vht_operation;
		if (vht_oper && !ht_oper) {
			vht_oper = NULL;
			sdata_info(sdata,
				   "AP advertised VHT without HT, disabling HT/VHT/HE\n");
			*conn_flags |= IEEE80211_CONN_DISABLE_HT;
			*conn_flags |= IEEE80211_CONN_DISABLE_VHT;
			*conn_flags |= IEEE80211_CONN_DISABLE_HE;
			*conn_flags |= IEEE80211_CONN_DISABLE_EHT;
		}

		if (!elems->vht_cap_elem) {
			sdata_info(sdata,
				   "bad VHT capabilities, disabling VHT\n");
			*conn_flags |= IEEE80211_CONN_DISABLE_VHT;
			vht_oper = NULL;
		}
	}

	if (!(*conn_flags & IEEE80211_CONN_DISABLE_HE)) {
		he_oper = elems->he_operation;

		if (link && is_6ghz) {
			struct ieee80211_bss_conf *bss_conf;
			u8 j = 0;

			bss_conf = link->conf;

			if (elems->pwr_constr_elem)
				bss_conf->pwr_reduction = *elems->pwr_constr_elem;

			BUILD_BUG_ON(ARRAY_SIZE(bss_conf->tx_pwr_env) !=
				     ARRAY_SIZE(elems->tx_pwr_env));

			for (i = 0; i < elems->tx_pwr_env_num; i++) {
				if (elems->tx_pwr_env_len[i] >
				    sizeof(bss_conf->tx_pwr_env[j]))
					continue;

				bss_conf->tx_pwr_env_num++;
				memcpy(&bss_conf->tx_pwr_env[j], elems->tx_pwr_env[i],
				       elems->tx_pwr_env_len[i]);
				j++;
			}
		}

		if (!ieee80211_verify_peer_he_mcs_support(sdata, ies, he_oper) ||
		    !ieee80211_verify_sta_he_mcs_support(sdata, sband, he_oper))
			*conn_flags |= IEEE80211_CONN_DISABLE_HE |
				       IEEE80211_CONN_DISABLE_EHT;
	}

	/*
	 * EHT requires HE to be supported as well. Specifically for 6 GHz
	 * channels, the operation channel information can only be deduced from
	 * both the 6 GHz operation information (from the HE operation IE) and
	 * EHT operation.
	 */
	if (!(*conn_flags &
			(IEEE80211_CONN_DISABLE_HE |
			 IEEE80211_CONN_DISABLE_EHT)) &&
	    he_oper) {
		const struct cfg80211_bss_ies *cbss_ies;
		const u8 *eht_oper_ie;

		cbss_ies = rcu_dereference(cbss->ies);
		eht_oper_ie = cfg80211_find_ext_ie(WLAN_EID_EXT_EHT_OPERATION,
						   cbss_ies->data, cbss_ies->len);
		if (eht_oper_ie && eht_oper_ie[1] >=
		    1 + sizeof(struct ieee80211_eht_operation))
			eht_oper = (void *)(eht_oper_ie + 3);
		else
			eht_oper = NULL;
	}

	/* Allow VHT if at least one channel on the sband supports 80 MHz */
	have_80mhz = false;
	for (i = 0; i < sband->n_channels; i++) {
		if (sband->channels[i].flags & (IEEE80211_CHAN_DISABLED |
						IEEE80211_CHAN_NO_80MHZ))
			continue;

		have_80mhz = true;
		break;
	}

	if (!have_80mhz) {
		sdata_info(sdata, "80 MHz not supported, disabling VHT\n");
		*conn_flags |= IEEE80211_CONN_DISABLE_VHT;
	}

	if (sband->band == NL80211_BAND_S1GHZ) {
		s1g_oper = elems->s1g_oper;
		if (!s1g_oper)
			sdata_info(sdata,
				   "AP missing S1G operation element?\n");
	}

	*conn_flags |=
		ieee80211_determine_chantype(sdata, link, *conn_flags,
					     sband,
					     cbss->channel,
					     bss->vht_cap_info,
					     ht_oper, vht_oper,
					     he_oper, eht_oper,
					     s1g_oper,
					     &chandef, false);

	if (link)
		link->needed_rx_chains =
			min(ieee80211_max_rx_chains(link, cbss),
			    local->rx_chains);

	rcu_read_unlock();
	/* the element data was RCU protected so no longer valid anyway */
	kfree(elems);
	elems = NULL;

	if (*conn_flags & IEEE80211_CONN_DISABLE_HE && is_6ghz) {
		sdata_info(sdata, "Rejecting non-HE 6/7 GHz connection");
		return -EINVAL;
	}

	if (!link)
		return 0;

	/* will change later if needed */
	link->smps_mode = IEEE80211_SMPS_OFF;

	mutex_lock(&local->mtx);
	/*
	 * If this fails (possibly due to channel context sharing
	 * on incompatible channels, e.g. 80+80 and 160 sharing the
	 * same control channel) try to use a smaller bandwidth.
	 */
	ret = ieee80211_link_use_channel(link, &chandef,
					 IEEE80211_CHANCTX_SHARED);

	/* don't downgrade for 5 and 10 MHz channels, though. */
	if (chandef.width == NL80211_CHAN_WIDTH_5 ||
	    chandef.width == NL80211_CHAN_WIDTH_10)
		goto out;

	while (ret && chandef.width != NL80211_CHAN_WIDTH_20_NOHT) {
		*conn_flags |=
			ieee80211_chandef_downgrade(&chandef);
		ret = ieee80211_link_use_channel(link, &chandef,
						 IEEE80211_CHANCTX_SHARED);
	}
 out:
	mutex_unlock(&local->mtx);
	return ret;
}

static bool ieee80211_assoc_success(struct ieee80211_sub_if_data *sdata,
				    struct ieee80211_mgmt *mgmt,
				    struct ieee802_11_elems *elems,
				    const u8 *elem_start, unsigned int elem_len)
{
	struct ieee80211_if_managed *ifmgd = &sdata->u.mgd;
	struct ieee80211_mgd_assoc_data *assoc_data = ifmgd->assoc_data;
	struct ieee80211_local *local = sdata->local;
	unsigned int link_id;
	struct sta_info *sta;
	u64 changed[IEEE80211_MLD_MAX_NUM_LINKS] = {};
	int err;

	mutex_lock(&sdata->local->sta_mtx);
	/*
	 * station info was already allocated and inserted before
	 * the association and should be available to us
	 */
	sta = sta_info_get(sdata, assoc_data->ap_addr);
	if (WARN_ON(!sta))
		goto out_err;

	if (sdata->vif.valid_links) {
		u16 valid_links = 0;

		for (link_id = 0; link_id < IEEE80211_MLD_MAX_NUM_LINKS; link_id++) {
			if (!assoc_data->link[link_id].bss)
				continue;
			valid_links |= BIT(link_id);

			if (link_id != assoc_data->assoc_link_id) {
				err = ieee80211_sta_allocate_link(sta, link_id);
				if (err)
					goto out_err;
			}
		}

		ieee80211_vif_set_links(sdata, valid_links);
	}

	for (link_id = 0; link_id < IEEE80211_MLD_MAX_NUM_LINKS; link_id++) {
		struct ieee80211_link_data *link;
		struct link_sta_info *link_sta;

		if (!assoc_data->link[link_id].bss)
			continue;

		link = sdata_dereference(sdata->link[link_id], sdata);
		if (WARN_ON(!link))
			goto out_err;

		if (sdata->vif.valid_links)
			link_info(link,
				  "local address %pM, AP link address %pM\n",
				  link->conf->addr,
				  assoc_data->link[link_id].bss->bssid);

		link_sta = rcu_dereference_protected(sta->link[link_id],
						     lockdep_is_held(&local->sta_mtx));
		if (WARN_ON(!link_sta))
			goto out_err;

		if (link_id != assoc_data->assoc_link_id) {
			err = ieee80211_prep_channel(sdata, link,
						     assoc_data->link[link_id].bss,
						     &link->u.mgd.conn_flags);
			if (err)
				goto out_err;
		}

		err = ieee80211_mgd_setup_link_sta(link, sta, link_sta,
						   assoc_data->link[link_id].bss);
		if (err)
			goto out_err;

		if (!ieee80211_assoc_config_link(link, link_sta,
						 assoc_data->link[link_id].bss,
						 mgmt, elem_start, elem_len,
						 &changed[link_id]))
			goto out_err;

		if (link_id != assoc_data->assoc_link_id) {
			err = ieee80211_sta_activate_link(sta, link_id);
			if (err)
				goto out_err;
		}
	}

	rate_control_rate_init(sta);

	if (ifmgd->flags & IEEE80211_STA_MFP_ENABLED) {
		set_sta_flag(sta, WLAN_STA_MFP);
		sta->sta.mfp = true;
	} else {
		sta->sta.mfp = false;
	}

	ieee80211_sta_set_max_amsdu_subframes(sta, elems->ext_capab,
					      elems->ext_capab_len);

	sta->sta.wme = (elems->wmm_param || elems->s1g_capab) &&
		       local->hw.queues >= IEEE80211_NUM_ACS;

	err = sta_info_move_state(sta, IEEE80211_STA_ASSOC);
	if (!err && !(ifmgd->flags & IEEE80211_STA_CONTROL_PORT))
		err = sta_info_move_state(sta, IEEE80211_STA_AUTHORIZED);
	if (err) {
		sdata_info(sdata,
			   "failed to move station %pM to desired state\n",
			   sta->sta.addr);
		WARN_ON(__sta_info_destroy(sta));
		goto out_err;
	}

	if (sdata->wdev.use_4addr)
		drv_sta_set_4addr(local, sdata, &sta->sta, true);

	mutex_unlock(&sdata->local->sta_mtx);

	ieee80211_set_associated(sdata, assoc_data, changed);

	/*
	 * If we're using 4-addr mode, let the AP know that we're
	 * doing so, so that it can create the STA VLAN on its side
	 */
	if (ifmgd->use_4addr)
		ieee80211_send_4addr_nullfunc(local, sdata);

	/*
	 * Start timer to probe the connection to the AP now.
	 * Also start the timer that will detect beacon loss.
	 */
	ieee80211_sta_reset_beacon_monitor(sdata);
	ieee80211_sta_reset_conn_monitor(sdata);

	return true;
out_err:
	eth_zero_addr(sdata->vif.cfg.ap_addr);
	mutex_unlock(&sdata->local->sta_mtx);
	return false;
}

static void ieee80211_rx_mgmt_assoc_resp(struct ieee80211_sub_if_data *sdata,
					 struct ieee80211_mgmt *mgmt,
					 size_t len)
{
	struct ieee80211_if_managed *ifmgd = &sdata->u.mgd;
	struct ieee80211_mgd_assoc_data *assoc_data = ifmgd->assoc_data;
	u16 capab_info, status_code, aid;
	struct ieee802_11_elems *elems;
	int ac;
	const u8 *elem_start;
	unsigned int elem_len;
	bool reassoc;
	struct ieee80211_event event = {
		.type = MLME_EVENT,
		.u.mlme.data = ASSOC_EVENT,
	};
	struct ieee80211_prep_tx_info info = {};
	struct cfg80211_rx_assoc_resp resp = {
		.uapsd_queues = -1,
	};
	unsigned int link_id;

	sdata_assert_lock(sdata);

	if (!assoc_data)
		return;

	if (!ether_addr_equal(assoc_data->ap_addr, mgmt->bssid) ||
	    !ether_addr_equal(assoc_data->ap_addr, mgmt->sa))
		return;

	/*
	 * AssocResp and ReassocResp have identical structure, so process both
	 * of them in this function.
	 */

	if (len < 24 + 6)
		return;

	reassoc = ieee80211_is_reassoc_resp(mgmt->frame_control);
	capab_info = le16_to_cpu(mgmt->u.assoc_resp.capab_info);
	status_code = le16_to_cpu(mgmt->u.assoc_resp.status_code);
	if (assoc_data->s1g)
		elem_start = mgmt->u.s1g_assoc_resp.variable;
	else
		elem_start = mgmt->u.assoc_resp.variable;

	/*
	 * Note: this may not be perfect, AP might misbehave - if
	 * anyone needs to rely on perfect complete notification
	 * with the exact right subtype, then we need to track what
	 * we actually transmitted.
	 */
	info.subtype = reassoc ? IEEE80211_STYPE_REASSOC_REQ :
				 IEEE80211_STYPE_ASSOC_REQ;

	if (assoc_data->fils_kek_len &&
	    fils_decrypt_assoc_resp(sdata, (u8 *)mgmt, &len, assoc_data) < 0)
		return;

	elem_len = len - (elem_start - (u8 *)mgmt);
	elems = ieee802_11_parse_elems(elem_start, elem_len, false, NULL);
	if (!elems)
		goto notify_driver;

	if (elems->aid_resp)
		aid = le16_to_cpu(elems->aid_resp->aid);
	else if (assoc_data->s1g)
		aid = 0; /* TODO */
	else
		aid = le16_to_cpu(mgmt->u.assoc_resp.aid);

	/*
	 * The 5 MSB of the AID field are reserved
	 * (802.11-2016 9.4.1.8 AID field)
	 */
	aid &= 0x7ff;

	sdata_info(sdata,
		   "RX %sssocResp from %pM (capab=0x%x status=%d aid=%d)\n",
		   reassoc ? "Rea" : "A", assoc_data->ap_addr,
		   capab_info, status_code, (u16)(aid & ~(BIT(15) | BIT(14))));

	ifmgd->broken_ap = false;

	if (status_code == WLAN_STATUS_ASSOC_REJECTED_TEMPORARILY &&
	    elems->timeout_int &&
	    elems->timeout_int->type == WLAN_TIMEOUT_ASSOC_COMEBACK) {
		u32 tu, ms;

		cfg80211_assoc_comeback(sdata->dev, assoc_data->ap_addr,
					le32_to_cpu(elems->timeout_int->value));

		tu = le32_to_cpu(elems->timeout_int->value);
		ms = tu * 1024 / 1000;
		sdata_info(sdata,
			   "%pM rejected association temporarily; comeback duration %u TU (%u ms)\n",
			   assoc_data->ap_addr, tu, ms);
		assoc_data->timeout = jiffies + msecs_to_jiffies(ms);
		assoc_data->timeout_started = true;
		if (ms > IEEE80211_ASSOC_TIMEOUT)
			run_again(sdata, assoc_data->timeout);
		goto notify_driver;
	}

	if (status_code != WLAN_STATUS_SUCCESS) {
		sdata_info(sdata, "%pM denied association (code=%d)\n",
			   assoc_data->ap_addr, status_code);
		event.u.mlme.status = MLME_DENIED;
		event.u.mlme.reason = status_code;
		drv_event_callback(sdata->local, sdata, &event);
	} else {
		if (aid == 0 || aid > IEEE80211_MAX_AID) {
			sdata_info(sdata,
				   "invalid AID value %d (out of range), turn off PS\n",
				   aid);
			aid = 0;
			ifmgd->broken_ap = true;
		}

		if (sdata->vif.valid_links) {
			if (!elems->multi_link) {
				sdata_info(sdata,
					   "MLO association with %pM but no multi-link element in response!\n",
					   assoc_data->ap_addr);
				goto abandon_assoc;
			}

			if (le16_get_bits(elems->multi_link->control,
					  IEEE80211_ML_CONTROL_TYPE) !=
					IEEE80211_ML_CONTROL_TYPE_BASIC) {
				sdata_info(sdata,
					   "bad multi-link element (control=0x%x)\n",
					   le16_to_cpu(elems->multi_link->control));
				goto abandon_assoc;
			} else {
				struct ieee80211_mle_basic_common_info *common;

				common = (void *)elems->multi_link->variable;

				if (memcmp(assoc_data->ap_addr,
					   common->mld_mac_addr, ETH_ALEN)) {
					sdata_info(sdata,
						   "AP MLD MAC address mismatch: got %pM expected %pM\n",
						   common->mld_mac_addr,
						   assoc_data->ap_addr);
					goto abandon_assoc;
				}
			}
		}

		sdata->vif.cfg.aid = aid;

		if (!ieee80211_assoc_success(sdata, mgmt, elems,
					     elem_start, elem_len)) {
			/* oops -- internal error -- send timeout for now */
			ieee80211_destroy_assoc_data(sdata, ASSOC_TIMEOUT);
			goto notify_driver;
		}
		event.u.mlme.status = MLME_SUCCESS;
		drv_event_callback(sdata->local, sdata, &event);
		sdata_info(sdata, "associated\n");

		info.success = 1;
	}

	for (link_id = 0; link_id < IEEE80211_MLD_MAX_NUM_LINKS; link_id++) {
		struct ieee80211_link_data *link;

		link = sdata_dereference(sdata->link[link_id], sdata);
		if (!link)
			continue;
		if (!assoc_data->link[link_id].bss)
			continue;
		resp.links[link_id].bss = assoc_data->link[link_id].bss;
		resp.links[link_id].addr = link->conf->addr;

		/* get uapsd queues configuration - same for all links */
		resp.uapsd_queues = 0;
		for (ac = 0; ac < IEEE80211_NUM_ACS; ac++)
			if (link->tx_conf[ac].uapsd)
				resp.uapsd_queues |= ieee80211_ac_to_qos_mask[ac];
	}

	ieee80211_destroy_assoc_data(sdata,
				     status_code == WLAN_STATUS_SUCCESS ?
					ASSOC_SUCCESS :
					ASSOC_REJECTED);

	resp.buf = (u8 *)mgmt;
	resp.len = len;
	resp.req_ies = ifmgd->assoc_req_ies;
	resp.req_ies_len = ifmgd->assoc_req_ies_len;
	if (sdata->vif.valid_links)
		resp.ap_mld_addr = assoc_data->ap_addr;
	cfg80211_rx_assoc_resp(sdata->dev, &resp);
notify_driver:
	drv_mgd_complete_tx(sdata->local, sdata, &info);
	kfree(elems);
	return;
abandon_assoc:
	ieee80211_destroy_assoc_data(sdata, ASSOC_ABANDON);
	goto notify_driver;
}

static void ieee80211_rx_bss_info(struct ieee80211_link_data *link,
				  struct ieee80211_mgmt *mgmt, size_t len,
				  struct ieee80211_rx_status *rx_status)
{
	struct ieee80211_sub_if_data *sdata = link->sdata;
	struct ieee80211_local *local = sdata->local;
	struct ieee80211_bss *bss;
	struct ieee80211_channel *channel;

	sdata_assert_lock(sdata);

	channel = ieee80211_get_channel_khz(local->hw.wiphy,
					ieee80211_rx_status_to_khz(rx_status));
	if (!channel)
		return;

	bss = ieee80211_bss_info_update(local, rx_status, mgmt, len, channel);
	if (bss) {
		link->conf->beacon_rate = bss->beacon_rate;
		ieee80211_rx_bss_put(local, bss);
	}
}


static void ieee80211_rx_mgmt_probe_resp(struct ieee80211_link_data *link,
					 struct sk_buff *skb)
{
	struct ieee80211_sub_if_data *sdata = link->sdata;
	struct ieee80211_mgmt *mgmt = (void *)skb->data;
	struct ieee80211_if_managed *ifmgd;
	struct ieee80211_rx_status *rx_status = (void *) skb->cb;
	struct ieee80211_channel *channel;
	size_t baselen, len = skb->len;

	ifmgd = &sdata->u.mgd;

	sdata_assert_lock(sdata);

	/*
	 * According to Draft P802.11ax D6.0 clause 26.17.2.3.2:
	 * "If a 6 GHz AP receives a Probe Request frame  and responds with
	 * a Probe Response frame [..], the Address 1 field of the Probe
	 * Response frame shall be set to the broadcast address [..]"
	 * So, on 6GHz band we should also accept broadcast responses.
	 */
	channel = ieee80211_get_channel(sdata->local->hw.wiphy,
					rx_status->freq);
	if (!channel)
		return;

	if (!ether_addr_equal(mgmt->da, sdata->vif.addr) &&
	    (channel->band != NL80211_BAND_6GHZ ||
	     !is_broadcast_ether_addr(mgmt->da)))
		return; /* ignore ProbeResp to foreign address */

	baselen = (u8 *) mgmt->u.probe_resp.variable - (u8 *) mgmt;
	if (baselen > len)
		return;

	ieee80211_rx_bss_info(link, mgmt, len, rx_status);

	if (ifmgd->associated &&
	    ether_addr_equal(mgmt->bssid, link->u.mgd.bssid))
		ieee80211_reset_ap_probe(sdata);
}

/*
 * This is the canonical list of information elements we care about,
 * the filter code also gives us all changes to the Microsoft OUI
 * (00:50:F2) vendor IE which is used for WMM which we need to track,
 * as well as the DTPC IE (part of the Cisco OUI) used for signaling
 * changes to requested client power.
 *
 * We implement beacon filtering in software since that means we can
 * avoid processing the frame here and in cfg80211, and userspace
 * will not be able to tell whether the hardware supports it or not.
 *
 * XXX: This list needs to be dynamic -- userspace needs to be able to
 *	add items it requires. It also needs to be able to tell us to
 *	look out for other vendor IEs.
 */
static const u64 care_about_ies =
	(1ULL << WLAN_EID_COUNTRY) |
	(1ULL << WLAN_EID_ERP_INFO) |
	(1ULL << WLAN_EID_CHANNEL_SWITCH) |
	(1ULL << WLAN_EID_PWR_CONSTRAINT) |
	(1ULL << WLAN_EID_HT_CAPABILITY) |
	(1ULL << WLAN_EID_HT_OPERATION) |
	(1ULL << WLAN_EID_EXT_CHANSWITCH_ANN);

static void ieee80211_handle_beacon_sig(struct ieee80211_link_data *link,
					struct ieee80211_if_managed *ifmgd,
					struct ieee80211_bss_conf *bss_conf,
					struct ieee80211_local *local,
					struct ieee80211_rx_status *rx_status)
{
	struct ieee80211_sub_if_data *sdata = link->sdata;

	/* Track average RSSI from the Beacon frames of the current AP */

	if (!link->u.mgd.tracking_signal_avg) {
		link->u.mgd.tracking_signal_avg = true;
		ewma_beacon_signal_init(&link->u.mgd.ave_beacon_signal);
		link->u.mgd.last_cqm_event_signal = 0;
		link->u.mgd.count_beacon_signal = 1;
		link->u.mgd.last_ave_beacon_signal = 0;
	} else {
		link->u.mgd.count_beacon_signal++;
	}

	ewma_beacon_signal_add(&link->u.mgd.ave_beacon_signal,
			       -rx_status->signal);

	if (ifmgd->rssi_min_thold != ifmgd->rssi_max_thold &&
	    link->u.mgd.count_beacon_signal >= IEEE80211_SIGNAL_AVE_MIN_COUNT) {
		int sig = -ewma_beacon_signal_read(&link->u.mgd.ave_beacon_signal);
		int last_sig = link->u.mgd.last_ave_beacon_signal;
		struct ieee80211_event event = {
			.type = RSSI_EVENT,
		};

		/*
		 * if signal crosses either of the boundaries, invoke callback
		 * with appropriate parameters
		 */
		if (sig > ifmgd->rssi_max_thold &&
		    (last_sig <= ifmgd->rssi_min_thold || last_sig == 0)) {
			link->u.mgd.last_ave_beacon_signal = sig;
			event.u.rssi.data = RSSI_EVENT_HIGH;
			drv_event_callback(local, sdata, &event);
		} else if (sig < ifmgd->rssi_min_thold &&
			   (last_sig >= ifmgd->rssi_max_thold ||
			   last_sig == 0)) {
			link->u.mgd.last_ave_beacon_signal = sig;
			event.u.rssi.data = RSSI_EVENT_LOW;
			drv_event_callback(local, sdata, &event);
		}
	}

	if (bss_conf->cqm_rssi_thold &&
	    link->u.mgd.count_beacon_signal >= IEEE80211_SIGNAL_AVE_MIN_COUNT &&
	    !(sdata->vif.driver_flags & IEEE80211_VIF_SUPPORTS_CQM_RSSI)) {
		int sig = -ewma_beacon_signal_read(&link->u.mgd.ave_beacon_signal);
		int last_event = link->u.mgd.last_cqm_event_signal;
		int thold = bss_conf->cqm_rssi_thold;
		int hyst = bss_conf->cqm_rssi_hyst;

		if (sig < thold &&
		    (last_event == 0 || sig < last_event - hyst)) {
			link->u.mgd.last_cqm_event_signal = sig;
			ieee80211_cqm_rssi_notify(
				&sdata->vif,
				NL80211_CQM_RSSI_THRESHOLD_EVENT_LOW,
				sig, GFP_KERNEL);
		} else if (sig > thold &&
			   (last_event == 0 || sig > last_event + hyst)) {
			link->u.mgd.last_cqm_event_signal = sig;
			ieee80211_cqm_rssi_notify(
				&sdata->vif,
				NL80211_CQM_RSSI_THRESHOLD_EVENT_HIGH,
				sig, GFP_KERNEL);
		}
	}

	if (bss_conf->cqm_rssi_low &&
	    link->u.mgd.count_beacon_signal >= IEEE80211_SIGNAL_AVE_MIN_COUNT) {
		int sig = -ewma_beacon_signal_read(&link->u.mgd.ave_beacon_signal);
		int last_event = link->u.mgd.last_cqm_event_signal;
		int low = bss_conf->cqm_rssi_low;
		int high = bss_conf->cqm_rssi_high;

		if (sig < low &&
		    (last_event == 0 || last_event >= low)) {
			link->u.mgd.last_cqm_event_signal = sig;
			ieee80211_cqm_rssi_notify(
				&sdata->vif,
				NL80211_CQM_RSSI_THRESHOLD_EVENT_LOW,
				sig, GFP_KERNEL);
		} else if (sig > high &&
			   (last_event == 0 || last_event <= high)) {
			link->u.mgd.last_cqm_event_signal = sig;
			ieee80211_cqm_rssi_notify(
				&sdata->vif,
				NL80211_CQM_RSSI_THRESHOLD_EVENT_HIGH,
				sig, GFP_KERNEL);
		}
	}
}

static bool ieee80211_rx_our_beacon(const u8 *tx_bssid,
				    struct cfg80211_bss *bss)
{
	if (ether_addr_equal(tx_bssid, bss->bssid))
		return true;
	if (!bss->transmitted_bss)
		return false;
	return ether_addr_equal(tx_bssid, bss->transmitted_bss->bssid);
}

static void ieee80211_rx_mgmt_beacon(struct ieee80211_link_data *link,
				     struct ieee80211_hdr *hdr, size_t len,
				     struct ieee80211_rx_status *rx_status)
{
	struct ieee80211_sub_if_data *sdata = link->sdata;
	struct ieee80211_if_managed *ifmgd = &sdata->u.mgd;
	struct ieee80211_bss_conf *bss_conf = &sdata->vif.bss_conf;
	struct ieee80211_vif_cfg *vif_cfg = &sdata->vif.cfg;
	struct ieee80211_mgmt *mgmt = (void *) hdr;
	size_t baselen;
	struct ieee802_11_elems *elems;
	struct ieee80211_local *local = sdata->local;
	struct ieee80211_chanctx_conf *chanctx_conf;
	struct ieee80211_channel *chan;
	struct link_sta_info *link_sta;
	struct sta_info *sta;
	u32 changed = 0;
	bool erp_valid;
	u8 erp_value = 0;
	u32 ncrc = 0;
	u8 *bssid, *variable = mgmt->u.beacon.variable;
	u8 deauth_buf[IEEE80211_DEAUTH_FRAME_LEN];

	sdata_assert_lock(sdata);

	/* Process beacon from the current BSS */
	bssid = ieee80211_get_bssid(hdr, len, sdata->vif.type);
	if (ieee80211_is_s1g_beacon(mgmt->frame_control)) {
		struct ieee80211_ext *ext = (void *) mgmt;

		if (ieee80211_is_s1g_short_beacon(ext->frame_control))
			variable = ext->u.s1g_short_beacon.variable;
		else
			variable = ext->u.s1g_beacon.variable;
	}

<<<<<<< HEAD
	if (sdata->vif.bss_conf.csa_active && !ifmgd->csa_waiting_bcn)
=======
	baselen = (u8 *) variable - (u8 *) mgmt;
	if (baselen > len)
>>>>>>> e7c3f58a
		return;

	rcu_read_lock();
	chanctx_conf = rcu_dereference(link->conf->chanctx_conf);
	if (!chanctx_conf) {
		rcu_read_unlock();
		return;
	}

	if (ieee80211_rx_status_to_khz(rx_status) !=
	    ieee80211_channel_to_khz(chanctx_conf->def.chan)) {
		rcu_read_unlock();
		return;
	}
	chan = chanctx_conf->def.chan;
	rcu_read_unlock();

	if (ifmgd->assoc_data && ifmgd->assoc_data->need_beacon &&
	    !WARN_ON(sdata->vif.valid_links) &&
	    ieee80211_rx_our_beacon(bssid, ifmgd->assoc_data->link[0].bss)) {
		elems = ieee802_11_parse_elems(variable, len - baselen, false,
					       ifmgd->assoc_data->link[0].bss);
		if (!elems)
			return;

		ieee80211_rx_bss_info(link, mgmt, len, rx_status);

		if (elems->dtim_period)
			link->u.mgd.dtim_period = elems->dtim_period;
		link->u.mgd.have_beacon = true;
		ifmgd->assoc_data->need_beacon = false;
		if (ieee80211_hw_check(&local->hw, TIMING_BEACON_ONLY)) {
			link->conf->sync_tsf =
				le64_to_cpu(mgmt->u.beacon.timestamp);
			link->conf->sync_device_ts =
				rx_status->device_timestamp;
			link->conf->sync_dtim_count = elems->dtim_count;
		}

		if (elems->mbssid_config_ie)
			bss_conf->profile_periodicity =
				elems->mbssid_config_ie->profile_periodicity;
		else
			bss_conf->profile_periodicity = 0;

		if (elems->ext_capab_len >= 11 &&
		    (elems->ext_capab[10] & WLAN_EXT_CAPA11_EMA_SUPPORT))
			bss_conf->ema_ap = true;
		else
			bss_conf->ema_ap = false;

		/* continue assoc process */
		ifmgd->assoc_data->timeout = jiffies;
		ifmgd->assoc_data->timeout_started = true;
		run_again(sdata, ifmgd->assoc_data->timeout);
		kfree(elems);
		return;
	}

	if (!ifmgd->associated ||
	    !ieee80211_rx_our_beacon(bssid, link->u.mgd.bss))
		return;
	bssid = link->u.mgd.bssid;

	if (!(rx_status->flag & RX_FLAG_NO_SIGNAL_VAL))
		ieee80211_handle_beacon_sig(link, ifmgd, bss_conf,
					    local, rx_status);

	if (ifmgd->flags & IEEE80211_STA_CONNECTION_POLL) {
		mlme_dbg_ratelimited(sdata,
				     "cancelling AP probe due to a received beacon\n");
		ieee80211_reset_ap_probe(sdata);
	}

	/*
	 * Push the beacon loss detection into the future since
	 * we are processing a beacon from the AP just now.
	 */
	ieee80211_sta_reset_beacon_monitor(sdata);

	/* TODO: CRC urrently not calculated on S1G Beacon Compatibility
	 * element (which carries the beacon interval). Don't forget to add a
	 * bit to care_about_ies[] above if mac80211 is interested in a
	 * changing S1G element.
	 */
	if (!ieee80211_is_s1g_beacon(hdr->frame_control))
		ncrc = crc32_be(0, (void *)&mgmt->u.beacon.beacon_int, 4);
	elems = ieee802_11_parse_elems_crc(variable, len - baselen,
					   false, care_about_ies, ncrc,
					   link->u.mgd.bss);
	if (!elems)
		return;
	ncrc = elems->crc;

	if (ieee80211_hw_check(&local->hw, PS_NULLFUNC_STACK) &&
	    ieee80211_check_tim(elems->tim, elems->tim_len, vif_cfg->aid)) {
		if (local->hw.conf.dynamic_ps_timeout > 0) {
			if (local->hw.conf.flags & IEEE80211_CONF_PS) {
				local->hw.conf.flags &= ~IEEE80211_CONF_PS;
				ieee80211_hw_config(local,
						    IEEE80211_CONF_CHANGE_PS);
			}
			ieee80211_send_nullfunc(local, sdata, false);
		} else if (!local->pspolling && sdata->u.mgd.powersave) {
			local->pspolling = true;

			/*
			 * Here is assumed that the driver will be
			 * able to send ps-poll frame and receive a
			 * response even though power save mode is
			 * enabled, but some drivers might require
			 * to disable power save here. This needs
			 * to be investigated.
			 */
			ieee80211_send_pspoll(local, sdata);
		}
	}

	if (sdata->vif.p2p ||
	    sdata->vif.driver_flags & IEEE80211_VIF_GET_NOA_UPDATE) {
		struct ieee80211_p2p_noa_attr noa = {};
		int ret;

		ret = cfg80211_get_p2p_attr(variable,
					    len - baselen,
					    IEEE80211_P2P_ATTR_ABSENCE_NOTICE,
					    (u8 *) &noa, sizeof(noa));
		if (ret >= 2) {
			if (link->u.mgd.p2p_noa_index != noa.index) {
				/* valid noa_attr and index changed */
				link->u.mgd.p2p_noa_index = noa.index;
				memcpy(&bss_conf->p2p_noa_attr, &noa, sizeof(noa));
				changed |= BSS_CHANGED_P2P_PS;
				/*
				 * make sure we update all information, the CRC
				 * mechanism doesn't look at P2P attributes.
				 */
				link->u.mgd.beacon_crc_valid = false;
			}
		} else if (link->u.mgd.p2p_noa_index != -1) {
			/* noa_attr not found and we had valid noa_attr before */
			link->u.mgd.p2p_noa_index = -1;
			memset(&bss_conf->p2p_noa_attr, 0, sizeof(bss_conf->p2p_noa_attr));
			changed |= BSS_CHANGED_P2P_PS;
			link->u.mgd.beacon_crc_valid = false;
		}
	}

	if (link->u.mgd.csa_waiting_bcn)
		ieee80211_chswitch_post_beacon(link);

	/*
	 * Update beacon timing and dtim count on every beacon appearance. This
	 * will allow the driver to use the most updated values. Do it before
	 * comparing this one with last received beacon.
	 * IMPORTANT: These parameters would possibly be out of sync by the time
	 * the driver will use them. The synchronized view is currently
	 * guaranteed only in certain callbacks.
	 */
	if (ieee80211_hw_check(&local->hw, TIMING_BEACON_ONLY) &&
	    !ieee80211_is_s1g_beacon(hdr->frame_control)) {
		link->conf->sync_tsf =
			le64_to_cpu(mgmt->u.beacon.timestamp);
		link->conf->sync_device_ts =
			rx_status->device_timestamp;
		link->conf->sync_dtim_count = elems->dtim_count;
	}

	if ((ncrc == link->u.mgd.beacon_crc && link->u.mgd.beacon_crc_valid) ||
	    ieee80211_is_s1g_short_beacon(mgmt->frame_control))
		goto free;
	link->u.mgd.beacon_crc = ncrc;
	link->u.mgd.beacon_crc_valid = true;

<<<<<<< HEAD
	if (sdata->vif.bss_conf.csa_active && !ifmgd->csa_waiting_bcn)
		return;
=======
	ieee80211_rx_bss_info(link, mgmt, len, rx_status);
>>>>>>> e7c3f58a

	ieee80211_sta_process_chanswitch(link, rx_status->mactime,
					 rx_status->device_timestamp,
					 elems, true);

	if (!link->u.mgd.disable_wmm_tracking &&
	    ieee80211_sta_wmm_params(local, link, elems->wmm_param,
				     elems->wmm_param_len,
				     elems->mu_edca_param_set))
		changed |= BSS_CHANGED_QOS;

	/*
	 * If we haven't had a beacon before, tell the driver about the
	 * DTIM period (and beacon timing if desired) now.
	 */
	if (!link->u.mgd.have_beacon) {
		/* a few bogus AP send dtim_period = 0 or no TIM IE */
		bss_conf->dtim_period = elems->dtim_period ?: 1;

		changed |= BSS_CHANGED_BEACON_INFO;
		link->u.mgd.have_beacon = true;

		mutex_lock(&local->iflist_mtx);
		ieee80211_recalc_ps(local);
		mutex_unlock(&local->iflist_mtx);

		ieee80211_recalc_ps_vif(sdata);
	}

	if (elems->erp_info) {
		erp_valid = true;
		erp_value = elems->erp_info[0];
	} else {
		erp_valid = false;
	}

	if (!ieee80211_is_s1g_beacon(hdr->frame_control))
		changed |= ieee80211_handle_bss_capability(link,
				le16_to_cpu(mgmt->u.beacon.capab_info),
				erp_valid, erp_value);

	mutex_lock(&local->sta_mtx);
	sta = sta_info_get(sdata, sdata->vif.cfg.ap_addr);
	if (WARN_ON(!sta)) {
		mutex_unlock(&local->sta_mtx);
		goto free;
	}
	link_sta = rcu_dereference_protected(sta->link[link->link_id],
					     lockdep_is_held(&local->sta_mtx));
	if (WARN_ON(!link_sta)) {
		mutex_unlock(&local->sta_mtx);
		goto free;
	}

	changed |= ieee80211_recalc_twt_req(link, link_sta, elems);

	if (ieee80211_config_bw(link, elems->ht_cap_elem,
				elems->vht_cap_elem, elems->ht_operation,
				elems->vht_operation, elems->he_operation,
				elems->eht_operation,
				elems->s1g_oper, bssid, &changed)) {
		mutex_unlock(&local->sta_mtx);
		sdata_info(sdata,
			   "failed to follow AP %pM bandwidth change, disconnect\n",
			   bssid);
		ieee80211_set_disassoc(sdata, IEEE80211_STYPE_DEAUTH,
				       WLAN_REASON_DEAUTH_LEAVING,
				       true, deauth_buf);
		ieee80211_report_disconnect(sdata, deauth_buf,
					    sizeof(deauth_buf), true,
					    WLAN_REASON_DEAUTH_LEAVING,
					    false);
		goto free;
	}

	if (sta && elems->opmode_notif)
		ieee80211_vht_handle_opmode(sdata, link_sta,
					    *elems->opmode_notif,
					    rx_status->band);
	mutex_unlock(&local->sta_mtx);

	changed |= ieee80211_handle_pwr_constr(link, chan, mgmt,
					       elems->country_elem,
					       elems->country_elem_len,
					       elems->pwr_constr_elem,
					       elems->cisco_dtpc_elem);

	ieee80211_link_info_change_notify(sdata, link, changed);
free:
	kfree(elems);
}

void ieee80211_sta_rx_queued_ext(struct ieee80211_sub_if_data *sdata,
				 struct sk_buff *skb)
{
	struct ieee80211_link_data *link = &sdata->deflink;
	struct ieee80211_rx_status *rx_status;
	struct ieee80211_hdr *hdr;
	u16 fc;

	rx_status = (struct ieee80211_rx_status *) skb->cb;
	hdr = (struct ieee80211_hdr *) skb->data;
	fc = le16_to_cpu(hdr->frame_control);

	sdata_lock(sdata);
	switch (fc & IEEE80211_FCTL_STYPE) {
	case IEEE80211_STYPE_S1G_BEACON:
		ieee80211_rx_mgmt_beacon(link, hdr, skb->len, rx_status);
		break;
	}
	sdata_unlock(sdata);
}

void ieee80211_sta_rx_queued_mgmt(struct ieee80211_sub_if_data *sdata,
				  struct sk_buff *skb)
{
	struct ieee80211_link_data *link = &sdata->deflink;
	struct ieee80211_rx_status *rx_status;
	struct ieee80211_mgmt *mgmt;
	u16 fc;
	int ies_len;

	rx_status = (struct ieee80211_rx_status *) skb->cb;
	mgmt = (struct ieee80211_mgmt *) skb->data;
	fc = le16_to_cpu(mgmt->frame_control);

	sdata_lock(sdata);

	switch (fc & IEEE80211_FCTL_STYPE) {
	case IEEE80211_STYPE_BEACON:
		ieee80211_rx_mgmt_beacon(link, (void *)mgmt,
					 skb->len, rx_status);
		break;
	case IEEE80211_STYPE_PROBE_RESP:
		ieee80211_rx_mgmt_probe_resp(link, skb);
		break;
	case IEEE80211_STYPE_AUTH:
		ieee80211_rx_mgmt_auth(sdata, mgmt, skb->len);
		break;
	case IEEE80211_STYPE_DEAUTH:
		ieee80211_rx_mgmt_deauth(sdata, mgmt, skb->len);
		break;
	case IEEE80211_STYPE_DISASSOC:
		ieee80211_rx_mgmt_disassoc(sdata, mgmt, skb->len);
		break;
	case IEEE80211_STYPE_ASSOC_RESP:
	case IEEE80211_STYPE_REASSOC_RESP:
		ieee80211_rx_mgmt_assoc_resp(sdata, mgmt, skb->len);
		break;
	case IEEE80211_STYPE_ACTION:
		if (mgmt->u.action.category == WLAN_CATEGORY_SPECTRUM_MGMT) {
			struct ieee802_11_elems *elems;

			ies_len = skb->len -
				  offsetof(struct ieee80211_mgmt,
					   u.action.u.chan_switch.variable);

			if (ies_len < 0)
				break;

			/* CSA IE cannot be overridden, no need for BSSID */
			elems = ieee802_11_parse_elems(
					mgmt->u.action.u.chan_switch.variable,
					ies_len, true, NULL);

			if (elems && !elems->parse_error)
				ieee80211_sta_process_chanswitch(link,
								 rx_status->mactime,
								 rx_status->device_timestamp,
								 elems, false);
			kfree(elems);
		} else if (mgmt->u.action.category == WLAN_CATEGORY_PUBLIC) {
			struct ieee802_11_elems *elems;

			ies_len = skb->len -
				  offsetof(struct ieee80211_mgmt,
					   u.action.u.ext_chan_switch.variable);

			if (ies_len < 0)
				break;

			/*
			 * extended CSA IE can't be overridden, no need for
			 * BSSID
			 */
			elems = ieee802_11_parse_elems(
					mgmt->u.action.u.ext_chan_switch.variable,
					ies_len, true, NULL);

			if (elems && !elems->parse_error) {
				/* for the handling code pretend it was an IE */
				elems->ext_chansw_ie =
					&mgmt->u.action.u.ext_chan_switch.data;

				ieee80211_sta_process_chanswitch(link,
								 rx_status->mactime,
								 rx_status->device_timestamp,
								 elems, false);
			}

			kfree(elems);
		}
		break;
	}
	sdata_unlock(sdata);
}

static void ieee80211_sta_timer(struct timer_list *t)
{
	struct ieee80211_sub_if_data *sdata =
		from_timer(sdata, t, u.mgd.timer);

	ieee80211_queue_work(&sdata->local->hw, &sdata->work);
}

void ieee80211_sta_connection_lost(struct ieee80211_sub_if_data *sdata,
				   u8 reason, bool tx)
{
	u8 frame_buf[IEEE80211_DEAUTH_FRAME_LEN];

	ieee80211_set_disassoc(sdata, IEEE80211_STYPE_DEAUTH, reason,
			       tx, frame_buf);

	ieee80211_report_disconnect(sdata, frame_buf, sizeof(frame_buf), true,
				    reason, false);
}

static int ieee80211_auth(struct ieee80211_sub_if_data *sdata)
{
	struct ieee80211_local *local = sdata->local;
	struct ieee80211_if_managed *ifmgd = &sdata->u.mgd;
	struct ieee80211_mgd_auth_data *auth_data = ifmgd->auth_data;
	u32 tx_flags = 0;
	u16 trans = 1;
	u16 status = 0;
	struct ieee80211_prep_tx_info info = {
		.subtype = IEEE80211_STYPE_AUTH,
	};

	sdata_assert_lock(sdata);

	if (WARN_ON_ONCE(!auth_data))
		return -EINVAL;

	auth_data->tries++;

	if (auth_data->tries > IEEE80211_AUTH_MAX_TRIES) {
		sdata_info(sdata, "authentication with %pM timed out\n",
			   auth_data->ap_addr);

		/*
		 * Most likely AP is not in the range so remove the
		 * bss struct for that AP.
		 */
		cfg80211_unlink_bss(local->hw.wiphy, auth_data->bss);

		return -ETIMEDOUT;
	}

	if (auth_data->algorithm == WLAN_AUTH_SAE)
		info.duration = jiffies_to_msecs(IEEE80211_AUTH_TIMEOUT_SAE);

	drv_mgd_prepare_tx(local, sdata, &info);

	sdata_info(sdata, "send auth to %pM (try %d/%d)\n",
		   auth_data->ap_addr, auth_data->tries,
		   IEEE80211_AUTH_MAX_TRIES);

	auth_data->expected_transaction = 2;

	if (auth_data->algorithm == WLAN_AUTH_SAE) {
		trans = auth_data->sae_trans;
		status = auth_data->sae_status;
		auth_data->expected_transaction = trans;
	}

	if (ieee80211_hw_check(&local->hw, REPORTS_TX_ACK_STATUS))
		tx_flags = IEEE80211_TX_CTL_REQ_TX_STATUS |
			   IEEE80211_TX_INTFL_MLME_CONN_TX;

	ieee80211_send_auth(sdata, trans, auth_data->algorithm, status,
			    auth_data->data, auth_data->data_len,
			    auth_data->ap_addr, auth_data->ap_addr,
			    NULL, 0, 0, tx_flags);

	if (tx_flags == 0) {
		if (auth_data->algorithm == WLAN_AUTH_SAE)
			auth_data->timeout = jiffies +
				IEEE80211_AUTH_TIMEOUT_SAE;
		else
			auth_data->timeout = jiffies + IEEE80211_AUTH_TIMEOUT;
	} else {
		auth_data->timeout =
			round_jiffies_up(jiffies + IEEE80211_AUTH_TIMEOUT_LONG);
	}

	auth_data->timeout_started = true;
	run_again(sdata, auth_data->timeout);

	return 0;
}

static int ieee80211_do_assoc(struct ieee80211_sub_if_data *sdata)
{
	struct ieee80211_mgd_assoc_data *assoc_data = sdata->u.mgd.assoc_data;
	struct ieee80211_local *local = sdata->local;
	int ret;

	sdata_assert_lock(sdata);

	assoc_data->tries++;
	if (assoc_data->tries > IEEE80211_ASSOC_MAX_TRIES) {
		sdata_info(sdata, "association with %pM timed out\n",
			   assoc_data->ap_addr);

		/*
		 * Most likely AP is not in the range so remove the
		 * bss struct for that AP.
		 */
		cfg80211_unlink_bss(local->hw.wiphy,
				    assoc_data->link[assoc_data->assoc_link_id].bss);

		return -ETIMEDOUT;
	}

	sdata_info(sdata, "associate with %pM (try %d/%d)\n",
		   assoc_data->ap_addr, assoc_data->tries,
		   IEEE80211_ASSOC_MAX_TRIES);
	ret = ieee80211_send_assoc(sdata);
	if (ret)
		return ret;

	if (!ieee80211_hw_check(&local->hw, REPORTS_TX_ACK_STATUS)) {
		assoc_data->timeout = jiffies + IEEE80211_ASSOC_TIMEOUT;
		assoc_data->timeout_started = true;
		run_again(sdata, assoc_data->timeout);
	} else {
		assoc_data->timeout =
			round_jiffies_up(jiffies +
					 IEEE80211_ASSOC_TIMEOUT_LONG);
		assoc_data->timeout_started = true;
		run_again(sdata, assoc_data->timeout);
	}

	return 0;
}

void ieee80211_mgd_conn_tx_status(struct ieee80211_sub_if_data *sdata,
				  __le16 fc, bool acked)
{
	struct ieee80211_local *local = sdata->local;

	sdata->u.mgd.status_fc = fc;
	sdata->u.mgd.status_acked = acked;
	sdata->u.mgd.status_received = true;

	ieee80211_queue_work(&local->hw, &sdata->work);
}

void ieee80211_sta_work(struct ieee80211_sub_if_data *sdata)
{
	struct ieee80211_local *local = sdata->local;
	struct ieee80211_if_managed *ifmgd = &sdata->u.mgd;

	sdata_lock(sdata);

	if (ifmgd->status_received) {
		__le16 fc = ifmgd->status_fc;
		bool status_acked = ifmgd->status_acked;

		ifmgd->status_received = false;
		if (ifmgd->auth_data && ieee80211_is_auth(fc)) {
			if (status_acked) {
				if (ifmgd->auth_data->algorithm ==
				    WLAN_AUTH_SAE)
					ifmgd->auth_data->timeout =
						jiffies +
						IEEE80211_AUTH_TIMEOUT_SAE;
				else
					ifmgd->auth_data->timeout =
						jiffies +
						IEEE80211_AUTH_TIMEOUT_SHORT;
				run_again(sdata, ifmgd->auth_data->timeout);
			} else {
				ifmgd->auth_data->timeout = jiffies - 1;
			}
			ifmgd->auth_data->timeout_started = true;
		} else if (ifmgd->assoc_data &&
			   (ieee80211_is_assoc_req(fc) ||
			    ieee80211_is_reassoc_req(fc))) {
			if (status_acked) {
				ifmgd->assoc_data->timeout =
					jiffies + IEEE80211_ASSOC_TIMEOUT_SHORT;
				run_again(sdata, ifmgd->assoc_data->timeout);
			} else {
				ifmgd->assoc_data->timeout = jiffies - 1;
			}
			ifmgd->assoc_data->timeout_started = true;
		}
	}

	if (ifmgd->auth_data && ifmgd->auth_data->timeout_started &&
	    time_after(jiffies, ifmgd->auth_data->timeout)) {
		if (ifmgd->auth_data->done || ifmgd->auth_data->waiting) {
			/*
			 * ok ... we waited for assoc or continuation but
			 * userspace didn't do it, so kill the auth data
			 */
			ieee80211_destroy_auth_data(sdata, false);
		} else if (ieee80211_auth(sdata)) {
			u8 ap_addr[ETH_ALEN];
			struct ieee80211_event event = {
				.type = MLME_EVENT,
				.u.mlme.data = AUTH_EVENT,
				.u.mlme.status = MLME_TIMEOUT,
			};

			memcpy(ap_addr, ifmgd->auth_data->ap_addr, ETH_ALEN);

			ieee80211_destroy_auth_data(sdata, false);

			cfg80211_auth_timeout(sdata->dev, ap_addr);
			drv_event_callback(sdata->local, sdata, &event);
		}
	} else if (ifmgd->auth_data && ifmgd->auth_data->timeout_started)
		run_again(sdata, ifmgd->auth_data->timeout);

	if (ifmgd->assoc_data && ifmgd->assoc_data->timeout_started &&
	    time_after(jiffies, ifmgd->assoc_data->timeout)) {
		if ((ifmgd->assoc_data->need_beacon &&
		     !sdata->deflink.u.mgd.have_beacon) ||
		    ieee80211_do_assoc(sdata)) {
			struct ieee80211_event event = {
				.type = MLME_EVENT,
				.u.mlme.data = ASSOC_EVENT,
				.u.mlme.status = MLME_TIMEOUT,
			};

			ieee80211_destroy_assoc_data(sdata, ASSOC_TIMEOUT);
			drv_event_callback(sdata->local, sdata, &event);
		}
	} else if (ifmgd->assoc_data && ifmgd->assoc_data->timeout_started)
		run_again(sdata, ifmgd->assoc_data->timeout);

	if (ifmgd->flags & IEEE80211_STA_CONNECTION_POLL &&
	    ifmgd->associated) {
		u8 *bssid = sdata->deflink.u.mgd.bssid;
		int max_tries;

		if (ieee80211_hw_check(&local->hw, REPORTS_TX_ACK_STATUS))
			max_tries = max_nullfunc_tries;
		else
			max_tries = max_probe_tries;

		/* ACK received for nullfunc probing frame */
		if (!ifmgd->probe_send_count)
			ieee80211_reset_ap_probe(sdata);
		else if (ifmgd->nullfunc_failed) {
			if (ifmgd->probe_send_count < max_tries) {
				mlme_dbg(sdata,
					 "No ack for nullfunc frame to AP %pM, try %d/%i\n",
					 bssid, ifmgd->probe_send_count,
					 max_tries);
				ieee80211_mgd_probe_ap_send(sdata);
			} else {
				mlme_dbg(sdata,
					 "No ack for nullfunc frame to AP %pM, disconnecting.\n",
					 bssid);
				ieee80211_sta_connection_lost(sdata,
					WLAN_REASON_DISASSOC_DUE_TO_INACTIVITY,
					false);
			}
		} else if (time_is_after_jiffies(ifmgd->probe_timeout))
			run_again(sdata, ifmgd->probe_timeout);
		else if (ieee80211_hw_check(&local->hw, REPORTS_TX_ACK_STATUS)) {
			mlme_dbg(sdata,
				 "Failed to send nullfunc to AP %pM after %dms, disconnecting\n",
				 bssid, probe_wait_ms);
			ieee80211_sta_connection_lost(sdata,
				WLAN_REASON_DISASSOC_DUE_TO_INACTIVITY, false);
		} else if (ifmgd->probe_send_count < max_tries) {
			mlme_dbg(sdata,
				 "No probe response from AP %pM after %dms, try %d/%i\n",
				 bssid, probe_wait_ms,
				 ifmgd->probe_send_count, max_tries);
			ieee80211_mgd_probe_ap_send(sdata);
		} else {
			/*
			 * We actually lost the connection ... or did we?
			 * Let's make sure!
			 */
			mlme_dbg(sdata,
				 "No probe response from AP %pM after %dms, disconnecting.\n",
				 bssid, probe_wait_ms);

			ieee80211_sta_connection_lost(sdata,
				WLAN_REASON_DISASSOC_DUE_TO_INACTIVITY, false);
		}
	}

	sdata_unlock(sdata);
}

static void ieee80211_sta_bcn_mon_timer(struct timer_list *t)
{
	struct ieee80211_sub_if_data *sdata =
		from_timer(sdata, t, u.mgd.bcn_mon_timer);

	if (WARN_ON(sdata->vif.valid_links))
		return;

	if (sdata->vif.bss_conf.csa_active &&
	    !sdata->deflink.u.mgd.csa_waiting_bcn)
		return;

	if (sdata->vif.driver_flags & IEEE80211_VIF_BEACON_FILTER)
		return;

	sdata->u.mgd.connection_loss = false;
	ieee80211_queue_work(&sdata->local->hw,
			     &sdata->u.mgd.beacon_connection_loss_work);
}

static void ieee80211_sta_conn_mon_timer(struct timer_list *t)
{
	struct ieee80211_sub_if_data *sdata =
		from_timer(sdata, t, u.mgd.conn_mon_timer);
	struct ieee80211_if_managed *ifmgd = &sdata->u.mgd;
	struct ieee80211_local *local = sdata->local;
	struct sta_info *sta;
	unsigned long timeout;

	if (WARN_ON(sdata->vif.valid_links))
		return;

	if (sdata->vif.bss_conf.csa_active &&
	    !sdata->deflink.u.mgd.csa_waiting_bcn)
		return;

	sta = sta_info_get(sdata, sdata->vif.cfg.ap_addr);
	if (!sta)
		return;

	timeout = sta->deflink.status_stats.last_ack;
	if (time_before(sta->deflink.status_stats.last_ack, sta->deflink.rx_stats.last_rx))
		timeout = sta->deflink.rx_stats.last_rx;
	timeout += IEEE80211_CONNECTION_IDLE_TIME;

	/* If timeout is after now, then update timer to fire at
	 * the later date, but do not actually probe at this time.
	 */
	if (time_is_after_jiffies(timeout)) {
		mod_timer(&ifmgd->conn_mon_timer, round_jiffies_up(timeout));
		return;
	}

	ieee80211_queue_work(&local->hw, &ifmgd->monitor_work);
}

static void ieee80211_sta_monitor_work(struct work_struct *work)
{
	struct ieee80211_sub_if_data *sdata =
		container_of(work, struct ieee80211_sub_if_data,
			     u.mgd.monitor_work);

	ieee80211_mgd_probe_ap(sdata, false);
}

static void ieee80211_restart_sta_timer(struct ieee80211_sub_if_data *sdata)
{
	if (sdata->vif.type == NL80211_IFTYPE_STATION) {
		__ieee80211_stop_poll(sdata);

		/* let's probe the connection once */
		if (!ieee80211_hw_check(&sdata->local->hw, CONNECTION_MONITOR))
			ieee80211_queue_work(&sdata->local->hw,
					     &sdata->u.mgd.monitor_work);
	}
}

#ifdef CONFIG_PM
void ieee80211_mgd_quiesce(struct ieee80211_sub_if_data *sdata)
{
	struct ieee80211_if_managed *ifmgd = &sdata->u.mgd;
	u8 frame_buf[IEEE80211_DEAUTH_FRAME_LEN];

	sdata_lock(sdata);

	if (ifmgd->auth_data || ifmgd->assoc_data) {
		const u8 *ap_addr = ifmgd->auth_data ?
				ifmgd->auth_data->ap_addr :
				ifmgd->assoc_data->ap_addr;

		/*
		 * If we are trying to authenticate / associate while suspending,
		 * cfg80211 won't know and won't actually abort those attempts,
		 * thus we need to do that ourselves.
		 */
		ieee80211_send_deauth_disassoc(sdata, ap_addr, ap_addr,
					       IEEE80211_STYPE_DEAUTH,
					       WLAN_REASON_DEAUTH_LEAVING,
					       false, frame_buf);
		if (ifmgd->assoc_data)
			ieee80211_destroy_assoc_data(sdata, ASSOC_ABANDON);
		if (ifmgd->auth_data)
			ieee80211_destroy_auth_data(sdata, false);
		cfg80211_tx_mlme_mgmt(sdata->dev, frame_buf,
				      IEEE80211_DEAUTH_FRAME_LEN,
				      false);
	}

	/* This is a bit of a hack - we should find a better and more generic
	 * solution to this. Normally when suspending, cfg80211 will in fact
	 * deauthenticate. However, it doesn't (and cannot) stop an ongoing
	 * auth (not so important) or assoc (this is the problem) process.
	 *
	 * As a consequence, it can happen that we are in the process of both
	 * associating and suspending, and receive an association response
	 * after cfg80211 has checked if it needs to disconnect, but before
	 * we actually set the flag to drop incoming frames. This will then
	 * cause the workqueue flush to process the association response in
	 * the suspend, resulting in a successful association just before it
	 * tries to remove the interface from the driver, which now though
	 * has a channel context assigned ... this results in issues.
	 *
	 * To work around this (for now) simply deauth here again if we're
	 * now connected.
	 */
	if (ifmgd->associated && !sdata->local->wowlan) {
		u8 bssid[ETH_ALEN];
		struct cfg80211_deauth_request req = {
			.reason_code = WLAN_REASON_DEAUTH_LEAVING,
			.bssid = bssid,
		};

		memcpy(bssid, sdata->vif.cfg.ap_addr, ETH_ALEN);
		ieee80211_mgd_deauth(sdata, &req);
	}

	sdata_unlock(sdata);
}
#endif

void ieee80211_sta_restart(struct ieee80211_sub_if_data *sdata)
{
	struct ieee80211_if_managed *ifmgd = &sdata->u.mgd;

	sdata_lock(sdata);
	if (!ifmgd->associated) {
		sdata_unlock(sdata);
		return;
	}

	if (sdata->flags & IEEE80211_SDATA_DISCONNECT_RESUME) {
		sdata->flags &= ~IEEE80211_SDATA_DISCONNECT_RESUME;
		mlme_dbg(sdata, "driver requested disconnect after resume\n");
		ieee80211_sta_connection_lost(sdata,
					      WLAN_REASON_UNSPECIFIED,
					      true);
		sdata_unlock(sdata);
		return;
	}

	if (sdata->flags & IEEE80211_SDATA_DISCONNECT_HW_RESTART) {
		sdata->flags &= ~IEEE80211_SDATA_DISCONNECT_HW_RESTART;
		mlme_dbg(sdata, "driver requested disconnect after hardware restart\n");
		ieee80211_sta_connection_lost(sdata,
					      WLAN_REASON_UNSPECIFIED,
					      true);
		sdata_unlock(sdata);
		return;
	}

	sdata_unlock(sdata);
}

static void ieee80211_request_smps_mgd_work(struct work_struct *work)
{
	struct ieee80211_link_data *link =
		container_of(work, struct ieee80211_link_data,
			     u.mgd.request_smps_work);

	sdata_lock(link->sdata);
	__ieee80211_request_smps_mgd(link->sdata, link,
				     link->u.mgd.driver_smps_mode);
	sdata_unlock(link->sdata);
}

/* interface setup */
void ieee80211_sta_setup_sdata(struct ieee80211_sub_if_data *sdata)
{
	struct ieee80211_if_managed *ifmgd = &sdata->u.mgd;

	INIT_WORK(&ifmgd->monitor_work, ieee80211_sta_monitor_work);
	INIT_WORK(&ifmgd->beacon_connection_loss_work,
		  ieee80211_beacon_connection_loss_work);
	INIT_WORK(&ifmgd->csa_connection_drop_work,
		  ieee80211_csa_connection_drop_work);
	INIT_DELAYED_WORK(&ifmgd->tdls_peer_del_work,
			  ieee80211_tdls_peer_del_work);
	timer_setup(&ifmgd->timer, ieee80211_sta_timer, 0);
	timer_setup(&ifmgd->bcn_mon_timer, ieee80211_sta_bcn_mon_timer, 0);
	timer_setup(&ifmgd->conn_mon_timer, ieee80211_sta_conn_mon_timer, 0);
	INIT_DELAYED_WORK(&ifmgd->tx_tspec_wk,
			  ieee80211_sta_handle_tspec_ac_params_wk);

	ifmgd->flags = 0;
	ifmgd->powersave = sdata->wdev.ps;
	ifmgd->uapsd_queues = sdata->local->hw.uapsd_queues;
	ifmgd->uapsd_max_sp_len = sdata->local->hw.uapsd_max_sp_len;
	/* Setup TDLS data */
	spin_lock_init(&ifmgd->teardown_lock);
	ifmgd->teardown_skb = NULL;
	ifmgd->orig_teardown_skb = NULL;
}

void ieee80211_mgd_setup_link(struct ieee80211_link_data *link)
{
	struct ieee80211_sub_if_data *sdata = link->sdata;
	struct ieee80211_local *local = sdata->local;
	unsigned int link_id = link->link_id;

	link->u.mgd.p2p_noa_index = -1;
	link->u.mgd.conn_flags = 0;
	link->conf->bssid = link->u.mgd.bssid;

	INIT_WORK(&link->u.mgd.request_smps_work,
		  ieee80211_request_smps_mgd_work);
	if (local->hw.wiphy->features & NL80211_FEATURE_DYNAMIC_SMPS)
		link->u.mgd.req_smps = IEEE80211_SMPS_AUTOMATIC;
	else
		link->u.mgd.req_smps = IEEE80211_SMPS_OFF;

	INIT_WORK(&link->u.mgd.chswitch_work, ieee80211_chswitch_work);
	timer_setup(&link->u.mgd.chswitch_timer, ieee80211_chswitch_timer, 0);

	if (sdata->u.mgd.assoc_data)
		ether_addr_copy(link->conf->addr,
				sdata->u.mgd.assoc_data->link[link_id].addr);
}

/* scan finished notification */
void ieee80211_mlme_notify_scan_completed(struct ieee80211_local *local)
{
	struct ieee80211_sub_if_data *sdata;

	/* Restart STA timers */
	rcu_read_lock();
	list_for_each_entry_rcu(sdata, &local->interfaces, list) {
		if (ieee80211_sdata_running(sdata))
			ieee80211_restart_sta_timer(sdata);
	}
	rcu_read_unlock();
}

static bool ieee80211_get_dtim(const struct cfg80211_bss_ies *ies,
			       u8 *dtim_count, u8 *dtim_period)
{
	const u8 *tim_ie = cfg80211_find_ie(WLAN_EID_TIM, ies->data, ies->len);
	const u8 *idx_ie = cfg80211_find_ie(WLAN_EID_MULTI_BSSID_IDX, ies->data,
					 ies->len);
	const struct ieee80211_tim_ie *tim = NULL;
	const struct ieee80211_bssid_index *idx;
	bool valid = tim_ie && tim_ie[1] >= 2;

	if (valid)
		tim = (void *)(tim_ie + 2);

	if (dtim_count)
		*dtim_count = valid ? tim->dtim_count : 0;

	if (dtim_period)
		*dtim_period = valid ? tim->dtim_period : 0;

	/* Check if value is overridden by non-transmitted profile */
	if (!idx_ie || idx_ie[1] < 3)
		return valid;

	idx = (void *)(idx_ie + 2);

	if (dtim_count)
		*dtim_count = idx->dtim_count;

	if (dtim_period)
		*dtim_period = idx->dtim_period;

	return true;
}

static int ieee80211_prep_connection(struct ieee80211_sub_if_data *sdata,
				     struct cfg80211_bss *cbss, s8 link_id,
				     const u8 *ap_mld_addr, bool assoc,
				     bool override)
{
	struct ieee80211_local *local = sdata->local;
	struct ieee80211_if_managed *ifmgd = &sdata->u.mgd;
	struct ieee80211_bss *bss = (void *)cbss->priv;
	struct sta_info *new_sta = NULL;
	struct ieee80211_link_data *link;
	bool have_sta = false;
	bool mlo;
	int err;

	if (link_id >= 0) {
		mlo = true;
		if (WARN_ON(!ap_mld_addr))
			return -EINVAL;
		err = ieee80211_vif_set_links(sdata, BIT(link_id));
	} else {
		if (WARN_ON(ap_mld_addr))
			return -EINVAL;
		ap_mld_addr = cbss->bssid;
		err = ieee80211_vif_set_links(sdata, 0);
		link_id = 0;
		mlo = false;
	}

	if (err)
		return err;

	link = sdata_dereference(sdata->link[link_id], sdata);
	if (WARN_ON(!link)) {
		err = -ENOLINK;
		goto out_err;
	}

	if (mlo && !is_valid_ether_addr(link->conf->addr))
		eth_random_addr(link->conf->addr);

	if (WARN_ON(!ifmgd->auth_data && !ifmgd->assoc_data)) {
		err = -EINVAL;
		goto out_err;
	}

	/* If a reconfig is happening, bail out */
	if (local->in_reconfig) {
		err = -EBUSY;
		goto out_err;
	}

	if (assoc) {
		rcu_read_lock();
		have_sta = sta_info_get(sdata, ap_mld_addr);
		rcu_read_unlock();
	}

	if (!have_sta) {
		if (mlo)
			new_sta = sta_info_alloc_with_link(sdata, ap_mld_addr,
							   link_id, cbss->bssid,
							   GFP_KERNEL);
		else
			new_sta = sta_info_alloc(sdata, ap_mld_addr, GFP_KERNEL);

		if (!new_sta) {
			err = -ENOMEM;
			goto out_err;
		}

		new_sta->sta.mlo = mlo;
	}

	/*
	 * Set up the information for the new channel before setting the
	 * new channel. We can't - completely race-free - change the basic
	 * rates bitmap and the channel (sband) that it refers to, but if
	 * we set it up before we at least avoid calling into the driver's
	 * bss_info_changed() method with invalid information (since we do
	 * call that from changing the channel - only for IDLE and perhaps
	 * some others, but ...).
	 *
	 * So to avoid that, just set up all the new information before the
	 * channel, but tell the driver to apply it only afterwards, since
	 * it might need the new channel for that.
	 */
	if (new_sta) {
		const struct cfg80211_bss_ies *ies;
		struct link_sta_info *link_sta;

		rcu_read_lock();
		link_sta = rcu_dereference(new_sta->link[link_id]);
		if (WARN_ON(!link_sta)) {
			rcu_read_unlock();
			sta_info_free(local, new_sta);
			err = -EINVAL;
			goto out_err;
		}

		err = ieee80211_mgd_setup_link_sta(link, new_sta,
						   link_sta, cbss);
		if (err) {
			rcu_read_unlock();
			sta_info_free(local, new_sta);
			goto out_err;
		}

		memcpy(link->u.mgd.bssid, cbss->bssid, ETH_ALEN);

		/* set timing information */
		link->conf->beacon_int = cbss->beacon_interval;
		ies = rcu_dereference(cbss->beacon_ies);
		if (ies) {
			link->conf->sync_tsf = ies->tsf;
			link->conf->sync_device_ts =
				bss->device_ts_beacon;

			ieee80211_get_dtim(ies,
					   &link->conf->sync_dtim_count,
					   NULL);
		} else if (!ieee80211_hw_check(&sdata->local->hw,
					       TIMING_BEACON_ONLY)) {
			ies = rcu_dereference(cbss->proberesp_ies);
			/* must be non-NULL since beacon IEs were NULL */
			link->conf->sync_tsf = ies->tsf;
			link->conf->sync_device_ts =
				bss->device_ts_presp;
			link->conf->sync_dtim_count = 0;
		} else {
			link->conf->sync_tsf = 0;
			link->conf->sync_device_ts = 0;
			link->conf->sync_dtim_count = 0;
		}
		rcu_read_unlock();
	}

	if (new_sta || override) {
		err = ieee80211_prep_channel(sdata, link, cbss,
					     &link->u.mgd.conn_flags);
		if (err) {
			if (new_sta)
				sta_info_free(local, new_sta);
			goto out_err;
		}
	}

	if (new_sta) {
		/*
		 * tell driver about BSSID, basic rates and timing
		 * this was set up above, before setting the channel
		 */
		ieee80211_link_info_change_notify(sdata, link,
						  BSS_CHANGED_BSSID |
						  BSS_CHANGED_BASIC_RATES |
						  BSS_CHANGED_BEACON_INT);

		if (assoc)
			sta_info_pre_move_state(new_sta, IEEE80211_STA_AUTH);

		err = sta_info_insert(new_sta);
		new_sta = NULL;
		if (err) {
			sdata_info(sdata,
				   "failed to insert STA entry for the AP (error %d)\n",
				   err);
			goto out_err;
		}
	} else
		WARN_ON_ONCE(!ether_addr_equal(link->u.mgd.bssid, cbss->bssid));

	/* Cancel scan to ensure that nothing interferes with connection */
	if (local->scanning)
		ieee80211_scan_cancel(local);

	return 0;

out_err:
	ieee80211_link_release_channel(&sdata->deflink);
	ieee80211_vif_set_links(sdata, 0);
	return err;
}

/* config hooks */
int ieee80211_mgd_auth(struct ieee80211_sub_if_data *sdata,
		       struct cfg80211_auth_request *req)
{
	struct ieee80211_local *local = sdata->local;
	struct ieee80211_if_managed *ifmgd = &sdata->u.mgd;
	struct ieee80211_mgd_auth_data *auth_data;
	u16 auth_alg;
	int err;
	bool cont_auth;

	/* prepare auth data structure */

	switch (req->auth_type) {
	case NL80211_AUTHTYPE_OPEN_SYSTEM:
		auth_alg = WLAN_AUTH_OPEN;
		break;
	case NL80211_AUTHTYPE_SHARED_KEY:
		if (fips_enabled)
			return -EOPNOTSUPP;
		auth_alg = WLAN_AUTH_SHARED_KEY;
		break;
	case NL80211_AUTHTYPE_FT:
		auth_alg = WLAN_AUTH_FT;
		break;
	case NL80211_AUTHTYPE_NETWORK_EAP:
		auth_alg = WLAN_AUTH_LEAP;
		break;
	case NL80211_AUTHTYPE_SAE:
		auth_alg = WLAN_AUTH_SAE;
		break;
	case NL80211_AUTHTYPE_FILS_SK:
		auth_alg = WLAN_AUTH_FILS_SK;
		break;
	case NL80211_AUTHTYPE_FILS_SK_PFS:
		auth_alg = WLAN_AUTH_FILS_SK_PFS;
		break;
	case NL80211_AUTHTYPE_FILS_PK:
		auth_alg = WLAN_AUTH_FILS_PK;
		break;
	default:
		return -EOPNOTSUPP;
	}

	if (ifmgd->assoc_data)
		return -EBUSY;

	auth_data = kzalloc(sizeof(*auth_data) + req->auth_data_len +
			    req->ie_len, GFP_KERNEL);
	if (!auth_data)
		return -ENOMEM;

	memcpy(auth_data->ap_addr,
	       req->ap_mld_addr ?: req->bss->bssid,
	       ETH_ALEN);
	auth_data->bss = req->bss;

	if (req->auth_data_len >= 4) {
		if (req->auth_type == NL80211_AUTHTYPE_SAE) {
			__le16 *pos = (__le16 *) req->auth_data;

			auth_data->sae_trans = le16_to_cpu(pos[0]);
			auth_data->sae_status = le16_to_cpu(pos[1]);
		}
		memcpy(auth_data->data, req->auth_data + 4,
		       req->auth_data_len - 4);
		auth_data->data_len += req->auth_data_len - 4;
	}

	/* Check if continuing authentication or trying to authenticate with the
	 * same BSS that we were in the process of authenticating with and avoid
	 * removal and re-addition of the STA entry in
	 * ieee80211_prep_connection().
	 */
	cont_auth = ifmgd->auth_data && req->bss == ifmgd->auth_data->bss;

	if (req->ie && req->ie_len) {
		memcpy(&auth_data->data[auth_data->data_len],
		       req->ie, req->ie_len);
		auth_data->data_len += req->ie_len;
	}

	if (req->key && req->key_len) {
		auth_data->key_len = req->key_len;
		auth_data->key_idx = req->key_idx;
		memcpy(auth_data->key, req->key, req->key_len);
	}

	auth_data->algorithm = auth_alg;

	/* try to authenticate/probe */

	if (ifmgd->auth_data) {
		if (cont_auth && req->auth_type == NL80211_AUTHTYPE_SAE) {
			auth_data->peer_confirmed =
				ifmgd->auth_data->peer_confirmed;
		}
		ieee80211_destroy_auth_data(sdata, cont_auth);
	}

	/* prep auth_data so we don't go into idle on disassoc */
	ifmgd->auth_data = auth_data;

	/* If this is continuation of an ongoing SAE authentication exchange
	 * (i.e., request to send SAE Confirm) and the peer has already
	 * confirmed, mark authentication completed since we are about to send
	 * out SAE Confirm.
	 */
	if (cont_auth && req->auth_type == NL80211_AUTHTYPE_SAE &&
	    auth_data->peer_confirmed && auth_data->sae_trans == 2)
		ieee80211_mark_sta_auth(sdata);

	if (ifmgd->associated) {
		u8 frame_buf[IEEE80211_DEAUTH_FRAME_LEN];

		sdata_info(sdata,
			   "disconnect from AP %pM for new auth to %pM\n",
			   sdata->vif.cfg.ap_addr, auth_data->ap_addr);
		ieee80211_set_disassoc(sdata, IEEE80211_STYPE_DEAUTH,
				       WLAN_REASON_UNSPECIFIED,
				       false, frame_buf);

		ieee80211_report_disconnect(sdata, frame_buf,
					    sizeof(frame_buf), true,
					    WLAN_REASON_UNSPECIFIED,
					    false);
	}

	sdata_info(sdata, "authenticate with %pM\n", auth_data->ap_addr);

	/* needed for transmitting the auth frame(s) properly */
	memcpy(sdata->vif.cfg.ap_addr, auth_data->ap_addr, ETH_ALEN);

	err = ieee80211_prep_connection(sdata, req->bss, req->link_id,
					req->ap_mld_addr, cont_auth, false);
	if (err)
		goto err_clear;

	err = ieee80211_auth(sdata);
	if (err) {
		sta_info_destroy_addr(sdata, auth_data->ap_addr);
		goto err_clear;
	}

	/* hold our own reference */
	cfg80211_ref_bss(local->hw.wiphy, auth_data->bss);
	return 0;

 err_clear:
	if (!sdata->vif.valid_links) {
		eth_zero_addr(sdata->deflink.u.mgd.bssid);
		ieee80211_link_info_change_notify(sdata, &sdata->deflink,
						  BSS_CHANGED_BSSID);
		mutex_lock(&sdata->local->mtx);
		ieee80211_link_release_channel(&sdata->deflink);
		mutex_unlock(&sdata->local->mtx);
	}
	ifmgd->auth_data = NULL;
	kfree(auth_data);
	return err;
}

static ieee80211_conn_flags_t
ieee80211_setup_assoc_link(struct ieee80211_sub_if_data *sdata,
			   struct ieee80211_mgd_assoc_data *assoc_data,
			   struct cfg80211_assoc_request *req,
			   ieee80211_conn_flags_t conn_flags,
			   unsigned int link_id)
{
	struct ieee80211_local *local = sdata->local;
	const struct cfg80211_bss_ies *beacon_ies;
	struct ieee80211_supported_band *sband;
	const struct element *ht_elem, *vht_elem;
	struct ieee80211_link_data *link;
	struct cfg80211_bss *cbss;
	struct ieee80211_bss *bss;
	bool is_5ghz, is_6ghz;

	cbss = assoc_data->link[link_id].bss;
	if (WARN_ON(!cbss))
		return 0;

	bss = (void *)cbss->priv;

	sband = local->hw.wiphy->bands[cbss->channel->band];
	if (WARN_ON(!sband))
		return 0;

	link = sdata_dereference(sdata->link[link_id], sdata);
	if (WARN_ON(!link))
		return 0;

	is_5ghz = cbss->channel->band == NL80211_BAND_5GHZ;
	is_6ghz = cbss->channel->band == NL80211_BAND_6GHZ;

	/* for MLO connections assume advertising all rates is OK */
	if (!req->ap_mld_addr) {
		assoc_data->supp_rates = bss->supp_rates;
		assoc_data->supp_rates_len = bss->supp_rates_len;
	}

	/* copy and link elems for the STA profile */
	if (req->links[link_id].elems_len) {
		memcpy(assoc_data->ie_pos, req->links[link_id].elems,
		       req->links[link_id].elems_len);
		assoc_data->link[link_id].elems = assoc_data->ie_pos;
		assoc_data->link[link_id].elems_len = req->links[link_id].elems_len;
		assoc_data->ie_pos += req->links[link_id].elems_len;
	}

	rcu_read_lock();
	ht_elem = ieee80211_bss_get_elem(cbss, WLAN_EID_HT_OPERATION);
	if (ht_elem && ht_elem->datalen >= sizeof(struct ieee80211_ht_operation))
		assoc_data->link[link_id].ap_ht_param =
			((struct ieee80211_ht_operation *)(ht_elem->data))->ht_param;
	else if (!is_6ghz)
		conn_flags |= IEEE80211_CONN_DISABLE_HT;
	vht_elem = ieee80211_bss_get_elem(cbss, WLAN_EID_VHT_CAPABILITY);
	if (vht_elem && vht_elem->datalen >= sizeof(struct ieee80211_vht_cap)) {
		memcpy(&assoc_data->link[link_id].ap_vht_cap, vht_elem->data,
		       sizeof(struct ieee80211_vht_cap));
	} else if (is_5ghz) {
		link_info(link,
			  "VHT capa missing/short, disabling VHT/HE/EHT\n");
		conn_flags |= IEEE80211_CONN_DISABLE_VHT |
			      IEEE80211_CONN_DISABLE_HE |
			      IEEE80211_CONN_DISABLE_EHT;
	}
	rcu_read_unlock();

	link->u.mgd.beacon_crc_valid = false;
	link->u.mgd.dtim_period = 0;
	link->u.mgd.have_beacon = false;

	/* override HT/VHT configuration only if the AP and we support it */
	if (!(conn_flags & IEEE80211_CONN_DISABLE_HT)) {
		struct ieee80211_sta_ht_cap sta_ht_cap;

		memcpy(&sta_ht_cap, &sband->ht_cap, sizeof(sta_ht_cap));
		ieee80211_apply_htcap_overrides(sdata, &sta_ht_cap);
	}

	rcu_read_lock();
	beacon_ies = rcu_dereference(cbss->beacon_ies);
	if (beacon_ies) {
		const struct element *elem;
		u8 dtim_count = 0;

		ieee80211_get_dtim(beacon_ies, &dtim_count,
				   &link->u.mgd.dtim_period);

		sdata->deflink.u.mgd.have_beacon = true;

		if (ieee80211_hw_check(&local->hw, TIMING_BEACON_ONLY)) {
			link->conf->sync_tsf = beacon_ies->tsf;
			link->conf->sync_device_ts = bss->device_ts_beacon;
			link->conf->sync_dtim_count = dtim_count;
		}

		elem = cfg80211_find_ext_elem(WLAN_EID_EXT_MULTIPLE_BSSID_CONFIGURATION,
					      beacon_ies->data, beacon_ies->len);
		if (elem && elem->datalen >= 3)
			link->conf->profile_periodicity = elem->data[2];
		else
			link->conf->profile_periodicity = 0;

		elem = cfg80211_find_elem(WLAN_EID_EXT_CAPABILITY,
					  beacon_ies->data, beacon_ies->len);
		if (elem && elem->datalen >= 11 &&
		    (elem->data[10] & WLAN_EXT_CAPA11_EMA_SUPPORT))
			link->conf->ema_ap = true;
		else
			link->conf->ema_ap = false;
	}
	rcu_read_unlock();

	if (bss->corrupt_data) {
		char *corrupt_type = "data";

		if (bss->corrupt_data & IEEE80211_BSS_CORRUPT_BEACON) {
			if (bss->corrupt_data & IEEE80211_BSS_CORRUPT_PROBE_RESP)
				corrupt_type = "beacon and probe response";
			else
				corrupt_type = "beacon";
		} else if (bss->corrupt_data & IEEE80211_BSS_CORRUPT_PROBE_RESP) {
			corrupt_type = "probe response";
		}
		sdata_info(sdata, "associating to AP %pM with corrupt %s\n",
			   cbss->bssid, corrupt_type);
	}

	if (link->u.mgd.req_smps == IEEE80211_SMPS_AUTOMATIC) {
		if (sdata->u.mgd.powersave)
			link->smps_mode = IEEE80211_SMPS_DYNAMIC;
		else
			link->smps_mode = IEEE80211_SMPS_OFF;
	} else {
		link->smps_mode = link->u.mgd.req_smps;
	}

	return conn_flags;
}

int ieee80211_mgd_assoc(struct ieee80211_sub_if_data *sdata,
			struct cfg80211_assoc_request *req)
{
	unsigned int assoc_link_id = req->link_id < 0 ? 0 : req->link_id;
	struct ieee80211_local *local = sdata->local;
	struct ieee80211_if_managed *ifmgd = &sdata->u.mgd;
	struct ieee80211_mgd_assoc_data *assoc_data;
	const struct element *ssid_elem;
	struct ieee80211_vif_cfg *vif_cfg = &sdata->vif.cfg;
	ieee80211_conn_flags_t conn_flags = 0;
	struct ieee80211_link_data *link;
	struct cfg80211_bss *cbss;
	struct ieee80211_bss *bss;
	bool override;
	int i, err;
	size_t size = sizeof(*assoc_data) + req->ie_len;

	for (i = 0; i < IEEE80211_MLD_MAX_NUM_LINKS; i++)
		size += req->links[i].elems_len;

	if (req->ap_mld_addr) {
		for (i = 0; i < IEEE80211_MLD_MAX_NUM_LINKS; i++) {
			if (!req->links[i].bss)
				continue;
			if (i == assoc_link_id)
				continue;
			/*
			 * For now, support only a single link in MLO, we
			 * don't have the necessary parsing of the multi-
			 * link element in the association response, etc.
			 */
			sdata_info(sdata,
				   "refusing MLO association with >1 links\n");
			return -EINVAL;
		}
	}

	assoc_data = kzalloc(size, GFP_KERNEL);
	if (!assoc_data)
		return -ENOMEM;

	cbss = req->link_id < 0 ? req->bss : req->links[req->link_id].bss;

	rcu_read_lock();
	ssid_elem = ieee80211_bss_get_elem(cbss, WLAN_EID_SSID);
	if (!ssid_elem || ssid_elem->datalen > sizeof(assoc_data->ssid)) {
		rcu_read_unlock();
		kfree(assoc_data);
		return -EINVAL;
	}
	memcpy(assoc_data->ssid, ssid_elem->data, ssid_elem->datalen);
	assoc_data->ssid_len = ssid_elem->datalen;
	memcpy(vif_cfg->ssid, assoc_data->ssid, assoc_data->ssid_len);
	vif_cfg->ssid_len = assoc_data->ssid_len;
	rcu_read_unlock();

	if (req->ap_mld_addr) {
		for (i = 0; i < IEEE80211_MLD_MAX_NUM_LINKS; i++) {
			if (!req->links[i].bss)
				continue;
			link = sdata_dereference(sdata->link[i], sdata);
			if (link)
				ether_addr_copy(assoc_data->link[i].addr,
						link->conf->addr);
			else
				eth_random_addr(assoc_data->link[i].addr);
		}
	} else {
		memcpy(assoc_data->link[0].addr, sdata->vif.addr, ETH_ALEN);
	}

	assoc_data->s1g = cbss->channel->band == NL80211_BAND_S1GHZ;

	memcpy(assoc_data->ap_addr,
	       req->ap_mld_addr ?: req->bss->bssid,
	       ETH_ALEN);

	if (ifmgd->associated) {
		u8 frame_buf[IEEE80211_DEAUTH_FRAME_LEN];

		sdata_info(sdata,
			   "disconnect from AP %pM for new assoc to %pM\n",
			   sdata->vif.cfg.ap_addr, assoc_data->ap_addr);
		ieee80211_set_disassoc(sdata, IEEE80211_STYPE_DEAUTH,
				       WLAN_REASON_UNSPECIFIED,
				       false, frame_buf);

		ieee80211_report_disconnect(sdata, frame_buf,
					    sizeof(frame_buf), true,
					    WLAN_REASON_UNSPECIFIED,
					    false);
	}

	if (ifmgd->auth_data && !ifmgd->auth_data->done) {
		err = -EBUSY;
		goto err_free;
	}

	if (ifmgd->assoc_data) {
		err = -EBUSY;
		goto err_free;
	}

	if (ifmgd->auth_data) {
		bool match;

		/* keep sta info, bssid if matching */
		match = ether_addr_equal(ifmgd->auth_data->ap_addr,
					 assoc_data->ap_addr);
		ieee80211_destroy_auth_data(sdata, match);
	}

	/* prepare assoc data */

	bss = (void *)cbss->priv;
	assoc_data->wmm = bss->wmm_used &&
			  (local->hw.queues >= IEEE80211_NUM_ACS);

	/*
	 * IEEE802.11n does not allow TKIP/WEP as pairwise ciphers in HT mode.
	 * We still associate in non-HT mode (11a/b/g) if any one of these
	 * ciphers is configured as pairwise.
	 * We can set this to true for non-11n hardware, that'll be checked
	 * separately along with the peer capabilities.
	 */
	for (i = 0; i < req->crypto.n_ciphers_pairwise; i++) {
		if (req->crypto.ciphers_pairwise[i] == WLAN_CIPHER_SUITE_WEP40 ||
		    req->crypto.ciphers_pairwise[i] == WLAN_CIPHER_SUITE_TKIP ||
		    req->crypto.ciphers_pairwise[i] == WLAN_CIPHER_SUITE_WEP104) {
			conn_flags |= IEEE80211_CONN_DISABLE_HT;
			conn_flags |= IEEE80211_CONN_DISABLE_VHT;
			conn_flags |= IEEE80211_CONN_DISABLE_HE;
			conn_flags |= IEEE80211_CONN_DISABLE_EHT;
			netdev_info(sdata->dev,
				    "disabling HT/VHT/HE due to WEP/TKIP use\n");
		}
	}

	/* also disable HT/VHT/HE/EHT if the AP doesn't use WMM */
	if (!bss->wmm_used) {
		conn_flags |= IEEE80211_CONN_DISABLE_HT;
		conn_flags |= IEEE80211_CONN_DISABLE_VHT;
		conn_flags |= IEEE80211_CONN_DISABLE_HE;
		conn_flags |= IEEE80211_CONN_DISABLE_EHT;
		netdev_info(sdata->dev,
			    "disabling HT/VHT/HE as WMM/QoS is not supported by the AP\n");
	}

	if (req->flags & ASSOC_REQ_DISABLE_HT) {
		mlme_dbg(sdata, "HT disabled by flag, disabling HT/VHT/HE\n");
		conn_flags |= IEEE80211_CONN_DISABLE_HT;
		conn_flags |= IEEE80211_CONN_DISABLE_VHT;
		conn_flags |= IEEE80211_CONN_DISABLE_HE;
		conn_flags |= IEEE80211_CONN_DISABLE_EHT;
	}

	if (req->flags & ASSOC_REQ_DISABLE_VHT) {
		mlme_dbg(sdata, "VHT disabled by flag, disabling VHT\n");
		conn_flags |= IEEE80211_CONN_DISABLE_VHT;
	}

	if (req->flags & ASSOC_REQ_DISABLE_HE) {
		mlme_dbg(sdata, "HE disabled by flag, disabling HE/EHT\n");
		conn_flags |= IEEE80211_CONN_DISABLE_HE;
		conn_flags |= IEEE80211_CONN_DISABLE_EHT;
	}

	if (req->flags & ASSOC_REQ_DISABLE_EHT)
		conn_flags |= IEEE80211_CONN_DISABLE_EHT;

	memcpy(&ifmgd->ht_capa, &req->ht_capa, sizeof(ifmgd->ht_capa));
	memcpy(&ifmgd->ht_capa_mask, &req->ht_capa_mask,
	       sizeof(ifmgd->ht_capa_mask));

	memcpy(&ifmgd->vht_capa, &req->vht_capa, sizeof(ifmgd->vht_capa));
	memcpy(&ifmgd->vht_capa_mask, &req->vht_capa_mask,
	       sizeof(ifmgd->vht_capa_mask));

	memcpy(&ifmgd->s1g_capa, &req->s1g_capa, sizeof(ifmgd->s1g_capa));
	memcpy(&ifmgd->s1g_capa_mask, &req->s1g_capa_mask,
	       sizeof(ifmgd->s1g_capa_mask));

	if (req->ie && req->ie_len) {
		memcpy(assoc_data->ie, req->ie, req->ie_len);
		assoc_data->ie_len = req->ie_len;
		assoc_data->ie_pos = assoc_data->ie + assoc_data->ie_len;
	} else {
		assoc_data->ie_pos = assoc_data->ie;
	}

	if (req->fils_kek) {
		/* should already be checked in cfg80211 - so warn */
		if (WARN_ON(req->fils_kek_len > FILS_MAX_KEK_LEN)) {
			err = -EINVAL;
			goto err_free;
		}
		memcpy(assoc_data->fils_kek, req->fils_kek,
		       req->fils_kek_len);
		assoc_data->fils_kek_len = req->fils_kek_len;
	}

	if (req->fils_nonces)
		memcpy(assoc_data->fils_nonces, req->fils_nonces,
		       2 * FILS_NONCE_LEN);

	/* default timeout */
	assoc_data->timeout = jiffies;
	assoc_data->timeout_started = true;

	assoc_data->assoc_link_id = assoc_link_id;

	if (req->ap_mld_addr) {
		for (i = 0; i < ARRAY_SIZE(assoc_data->link); i++) {
			assoc_data->link[i].conn_flags = conn_flags;
			assoc_data->link[i].bss = req->links[i].bss;
		}

		/* if there was no authentication, set up the link */
		err = ieee80211_vif_set_links(sdata, BIT(assoc_link_id));
		if (err)
			goto err_clear;
	} else {
		assoc_data->link[0].conn_flags = conn_flags;
		assoc_data->link[0].bss = cbss;
	}

	link = sdata_dereference(sdata->link[assoc_link_id], sdata);
	if (WARN_ON(!link)) {
		err = -EINVAL;
		goto err_clear;
	}

	/* keep old conn_flags from ieee80211_prep_channel() from auth */
	conn_flags |= link->u.mgd.conn_flags;
	conn_flags |= ieee80211_setup_assoc_link(sdata, assoc_data, req,
						 conn_flags, assoc_link_id);
	override = link->u.mgd.conn_flags != conn_flags;
	link->u.mgd.conn_flags |= conn_flags;

	if (WARN((sdata->vif.driver_flags & IEEE80211_VIF_SUPPORTS_UAPSD) &&
		 ieee80211_hw_check(&local->hw, PS_NULLFUNC_STACK),
	     "U-APSD not supported with HW_PS_NULLFUNC_STACK\n"))
		sdata->vif.driver_flags &= ~IEEE80211_VIF_SUPPORTS_UAPSD;

	if (bss->wmm_used && bss->uapsd_supported &&
	    (sdata->vif.driver_flags & IEEE80211_VIF_SUPPORTS_UAPSD)) {
		assoc_data->uapsd = true;
		ifmgd->flags |= IEEE80211_STA_UAPSD_ENABLED;
	} else {
		assoc_data->uapsd = false;
		ifmgd->flags &= ~IEEE80211_STA_UAPSD_ENABLED;
	}

	if (req->prev_bssid)
		memcpy(assoc_data->prev_ap_addr, req->prev_bssid, ETH_ALEN);

	if (req->use_mfp) {
		ifmgd->mfp = IEEE80211_MFP_REQUIRED;
		ifmgd->flags |= IEEE80211_STA_MFP_ENABLED;
	} else {
		ifmgd->mfp = IEEE80211_MFP_DISABLED;
		ifmgd->flags &= ~IEEE80211_STA_MFP_ENABLED;
	}

	if (req->flags & ASSOC_REQ_USE_RRM)
		ifmgd->flags |= IEEE80211_STA_ENABLE_RRM;
	else
		ifmgd->flags &= ~IEEE80211_STA_ENABLE_RRM;

	if (req->crypto.control_port)
		ifmgd->flags |= IEEE80211_STA_CONTROL_PORT;
	else
		ifmgd->flags &= ~IEEE80211_STA_CONTROL_PORT;

	sdata->control_port_protocol = req->crypto.control_port_ethertype;
	sdata->control_port_no_encrypt = req->crypto.control_port_no_encrypt;
	sdata->control_port_over_nl80211 =
					req->crypto.control_port_over_nl80211;
	sdata->control_port_no_preauth = req->crypto.control_port_no_preauth;

	/* kick off associate process */
	ifmgd->assoc_data = assoc_data;

	for (i = 0; i < ARRAY_SIZE(assoc_data->link); i++) {
		if (!assoc_data->link[i].bss)
			continue;
		if (i == assoc_data->assoc_link_id)
			continue;
		/* only calculate the flags, hence link == NULL */
		err = ieee80211_prep_channel(sdata, NULL, assoc_data->link[i].bss,
					     &assoc_data->link[i].conn_flags);
		if (err)
			goto err_clear;
	}

	/* needed for transmitting the assoc frames properly */
	memcpy(sdata->vif.cfg.ap_addr, assoc_data->ap_addr, ETH_ALEN);

	err = ieee80211_prep_connection(sdata, cbss, req->link_id,
					req->ap_mld_addr, true, override);
	if (err)
		goto err_clear;

	assoc_data->link[assoc_data->assoc_link_id].conn_flags =
		link->u.mgd.conn_flags;

	if (ieee80211_hw_check(&sdata->local->hw, NEED_DTIM_BEFORE_ASSOC)) {
		const struct cfg80211_bss_ies *beacon_ies;

		rcu_read_lock();
		beacon_ies = rcu_dereference(req->bss->beacon_ies);

		if (beacon_ies) {
			/*
			 * Wait up to one beacon interval ...
			 * should this be more if we miss one?
			 */
			sdata_info(sdata, "waiting for beacon from %pM\n",
				   link->u.mgd.bssid);
			assoc_data->timeout = TU_TO_EXP_TIME(req->bss->beacon_interval);
			assoc_data->timeout_started = true;
			assoc_data->need_beacon = true;
		}
		rcu_read_unlock();
	}

	run_again(sdata, assoc_data->timeout);

	return 0;
 err_clear:
	eth_zero_addr(sdata->deflink.u.mgd.bssid);
	ieee80211_link_info_change_notify(sdata, &sdata->deflink,
					  BSS_CHANGED_BSSID);
	ifmgd->assoc_data = NULL;
 err_free:
	kfree(assoc_data);
	return err;
}

int ieee80211_mgd_deauth(struct ieee80211_sub_if_data *sdata,
			 struct cfg80211_deauth_request *req)
{
	struct ieee80211_if_managed *ifmgd = &sdata->u.mgd;
	u8 frame_buf[IEEE80211_DEAUTH_FRAME_LEN];
	bool tx = !req->local_state_change;
	struct ieee80211_prep_tx_info info = {
		.subtype = IEEE80211_STYPE_DEAUTH,
	};

	if (ifmgd->auth_data &&
	    ether_addr_equal(ifmgd->auth_data->ap_addr, req->bssid)) {
		sdata_info(sdata,
			   "aborting authentication with %pM by local choice (Reason: %u=%s)\n",
			   req->bssid, req->reason_code,
			   ieee80211_get_reason_code_string(req->reason_code));

		drv_mgd_prepare_tx(sdata->local, sdata, &info);
		ieee80211_send_deauth_disassoc(sdata, req->bssid, req->bssid,
					       IEEE80211_STYPE_DEAUTH,
					       req->reason_code, tx,
					       frame_buf);
		ieee80211_destroy_auth_data(sdata, false);
		ieee80211_report_disconnect(sdata, frame_buf,
					    sizeof(frame_buf), true,
					    req->reason_code, false);
		drv_mgd_complete_tx(sdata->local, sdata, &info);
		return 0;
	}

	if (ifmgd->assoc_data &&
	    ether_addr_equal(ifmgd->assoc_data->ap_addr, req->bssid)) {
		sdata_info(sdata,
			   "aborting association with %pM by local choice (Reason: %u=%s)\n",
			   req->bssid, req->reason_code,
			   ieee80211_get_reason_code_string(req->reason_code));

		drv_mgd_prepare_tx(sdata->local, sdata, &info);
		ieee80211_send_deauth_disassoc(sdata, req->bssid, req->bssid,
					       IEEE80211_STYPE_DEAUTH,
					       req->reason_code, tx,
					       frame_buf);
		ieee80211_destroy_assoc_data(sdata, ASSOC_ABANDON);
		ieee80211_report_disconnect(sdata, frame_buf,
					    sizeof(frame_buf), true,
					    req->reason_code, false);
		return 0;
	}

	if (ifmgd->associated &&
	    ether_addr_equal(sdata->vif.cfg.ap_addr, req->bssid)) {
		sdata_info(sdata,
			   "deauthenticating from %pM by local choice (Reason: %u=%s)\n",
			   req->bssid, req->reason_code,
			   ieee80211_get_reason_code_string(req->reason_code));

		ieee80211_set_disassoc(sdata, IEEE80211_STYPE_DEAUTH,
				       req->reason_code, tx, frame_buf);
		ieee80211_report_disconnect(sdata, frame_buf,
					    sizeof(frame_buf), true,
					    req->reason_code, false);
		drv_mgd_complete_tx(sdata->local, sdata, &info);
		return 0;
	}

	return -ENOTCONN;
}

int ieee80211_mgd_disassoc(struct ieee80211_sub_if_data *sdata,
			   struct cfg80211_disassoc_request *req)
{
	u8 frame_buf[IEEE80211_DEAUTH_FRAME_LEN];

	if (!sdata->u.mgd.associated ||
	    memcmp(sdata->vif.cfg.ap_addr, req->ap_addr, ETH_ALEN))
		return -ENOTCONN;

	sdata_info(sdata,
		   "disassociating from %pM by local choice (Reason: %u=%s)\n",
		   req->ap_addr, req->reason_code,
		   ieee80211_get_reason_code_string(req->reason_code));

	ieee80211_set_disassoc(sdata, IEEE80211_STYPE_DISASSOC,
			       req->reason_code, !req->local_state_change,
			       frame_buf);

	ieee80211_report_disconnect(sdata, frame_buf, sizeof(frame_buf), true,
				    req->reason_code, false);

	return 0;
}

void ieee80211_mgd_stop_link(struct ieee80211_link_data *link)
{
	cancel_work_sync(&link->u.mgd.request_smps_work);
	cancel_work_sync(&link->u.mgd.chswitch_work);
}

void ieee80211_mgd_stop(struct ieee80211_sub_if_data *sdata)
{
	struct ieee80211_if_managed *ifmgd = &sdata->u.mgd;

	/*
	 * Make sure some work items will not run after this,
	 * they will not do anything but might not have been
	 * cancelled when disconnecting.
	 */
	cancel_work_sync(&ifmgd->monitor_work);
	cancel_work_sync(&ifmgd->beacon_connection_loss_work);
	cancel_work_sync(&ifmgd->csa_connection_drop_work);
	cancel_delayed_work_sync(&ifmgd->tdls_peer_del_work);

	sdata_lock(sdata);
	if (ifmgd->assoc_data)
		ieee80211_destroy_assoc_data(sdata, ASSOC_TIMEOUT);
	if (ifmgd->auth_data)
		ieee80211_destroy_auth_data(sdata, false);
	spin_lock_bh(&ifmgd->teardown_lock);
	if (ifmgd->teardown_skb) {
		kfree_skb(ifmgd->teardown_skb);
		ifmgd->teardown_skb = NULL;
		ifmgd->orig_teardown_skb = NULL;
	}
	kfree(ifmgd->assoc_req_ies);
	ifmgd->assoc_req_ies = NULL;
	ifmgd->assoc_req_ies_len = 0;
	spin_unlock_bh(&ifmgd->teardown_lock);
	del_timer_sync(&ifmgd->timer);
	sdata_unlock(sdata);
}

void ieee80211_cqm_rssi_notify(struct ieee80211_vif *vif,
			       enum nl80211_cqm_rssi_threshold_event rssi_event,
			       s32 rssi_level,
			       gfp_t gfp)
{
	struct ieee80211_sub_if_data *sdata = vif_to_sdata(vif);

	trace_api_cqm_rssi_notify(sdata, rssi_event, rssi_level);

	cfg80211_cqm_rssi_notify(sdata->dev, rssi_event, rssi_level, gfp);
}
EXPORT_SYMBOL(ieee80211_cqm_rssi_notify);

void ieee80211_cqm_beacon_loss_notify(struct ieee80211_vif *vif, gfp_t gfp)
{
	struct ieee80211_sub_if_data *sdata = vif_to_sdata(vif);

	trace_api_cqm_beacon_loss_notify(sdata->local, sdata);

	cfg80211_cqm_beacon_loss_notify(sdata->dev, gfp);
}
EXPORT_SYMBOL(ieee80211_cqm_beacon_loss_notify);

static void _ieee80211_enable_rssi_reports(struct ieee80211_sub_if_data *sdata,
					    int rssi_min_thold,
					    int rssi_max_thold)
{
	trace_api_enable_rssi_reports(sdata, rssi_min_thold, rssi_max_thold);

	if (WARN_ON(sdata->vif.type != NL80211_IFTYPE_STATION))
		return;

	/*
	 * Scale up threshold values before storing it, as the RSSI averaging
	 * algorithm uses a scaled up value as well. Change this scaling
	 * factor if the RSSI averaging algorithm changes.
	 */
	sdata->u.mgd.rssi_min_thold = rssi_min_thold*16;
	sdata->u.mgd.rssi_max_thold = rssi_max_thold*16;
}

void ieee80211_enable_rssi_reports(struct ieee80211_vif *vif,
				    int rssi_min_thold,
				    int rssi_max_thold)
{
	struct ieee80211_sub_if_data *sdata = vif_to_sdata(vif);

	WARN_ON(rssi_min_thold == rssi_max_thold ||
		rssi_min_thold > rssi_max_thold);

	_ieee80211_enable_rssi_reports(sdata, rssi_min_thold,
				       rssi_max_thold);
}
EXPORT_SYMBOL(ieee80211_enable_rssi_reports);

void ieee80211_disable_rssi_reports(struct ieee80211_vif *vif)
{
	struct ieee80211_sub_if_data *sdata = vif_to_sdata(vif);

	_ieee80211_enable_rssi_reports(sdata, 0, 0);
}
EXPORT_SYMBOL(ieee80211_disable_rssi_reports);<|MERGE_RESOLUTION|>--- conflicted
+++ resolved
@@ -669,11 +669,7 @@
 		if (disable_mu_mimo)
 			cap &= ~IEEE80211_VHT_CAP_MU_BEAMFORMEE_CAPABLE;
 		else
-<<<<<<< HEAD
-			sdata->vif.bss_conf.mu_mimo_owner = true;
-=======
 			mu_mimo_owner = true;
->>>>>>> e7c3f58a
 	}
 
 	mask = IEEE80211_VHT_CAP_BEAMFORMEE_STS_MASK;
@@ -704,19 +700,6 @@
 	u8 *pos, *pre_he_pos;
 	const struct ieee80211_sta_he_cap *he_cap;
 	u8 he_cap_size;
-<<<<<<< HEAD
-	bool reg_cap = false;
-
-	rcu_read_lock();
-	chanctx_conf = rcu_dereference(sdata->vif.bss_conf.chanctx_conf);
-	if (!WARN_ON_ONCE(!chanctx_conf))
-		reg_cap = cfg80211_chandef_usable(sdata->wdev.wiphy,
-						  &chanctx_conf->def,
-						  IEEE80211_CHAN_NO_HE);
-
-	rcu_read_unlock();
-=======
->>>>>>> e7c3f58a
 
 	he_cap = ieee80211_get_he_iftype_cap(sband,
 					     ieee80211_vif_type_p2p(&sdata->vif));
@@ -747,19 +730,6 @@
 	const struct ieee80211_sta_he_cap *he_cap;
 	const struct ieee80211_sta_eht_cap *eht_cap;
 	u8 eht_cap_size;
-<<<<<<< HEAD
-	bool reg_cap = false;
-
-	rcu_read_lock();
-	chanctx_conf = rcu_dereference(sdata->vif.bss_conf.chanctx_conf);
-	if (!WARN_ON_ONCE(!chanctx_conf))
-		reg_cap = cfg80211_chandef_usable(sdata->wdev.wiphy,
-						  &chanctx_conf->def,
-						  IEEE80211_CHAN_NO_HE |
-						  IEEE80211_CHAN_NO_EHT);
-	rcu_read_unlock();
-=======
->>>>>>> e7c3f58a
 
 	he_cap = ieee80211_get_he_iftype_cap(sband,
 					     ieee80211_vif_type_p2p(&sdata->vif));
@@ -791,36 +761,8 @@
 	unsigned int shift = ieee80211_chanwidth_get_shift(width);
 	unsigned int rates_len, supp_rates_len;
 	u32 rates = 0;
-<<<<<<< HEAD
-	__le16 listen_int;
-	struct element *ext_capa = NULL;
-	enum nl80211_iftype iftype = ieee80211_vif_type_p2p(&sdata->vif);
-	const struct ieee80211_sband_iftype_data *iftd;
-	struct ieee80211_prep_tx_info info = {};
-	int ret;
-
-	/* we know it's writable, cast away the const */
-	if (assoc_data->ie_len)
-		ext_capa = (void *)cfg80211_find_elem(WLAN_EID_EXT_CAPABILITY,
-						      assoc_data->ie,
-						      assoc_data->ie_len);
-
-	sdata_assert_lock(sdata);
-
-	rcu_read_lock();
-	chanctx_conf = rcu_dereference(sdata->vif.bss_conf.chanctx_conf);
-	if (WARN_ON(!chanctx_conf)) {
-		rcu_read_unlock();
-		return -EINVAL;
-	}
-	chan = chanctx_conf->def.chan;
-	rcu_read_unlock();
-	sband = local->hw.wiphy->bands[chan->band];
-	shift = ieee80211_vif_get_shift(&sdata->vif);
-=======
 	int i, count;
 	u8 *pos;
->>>>>>> e7c3f58a
 
 	if (assoc_data->supp_rates_len) {
 		/*
@@ -1665,11 +1607,7 @@
 	if (!ifmgd->associated)
 		goto out;
 
-<<<<<<< HEAD
-	if (!sdata->vif.bss_conf.csa_active)
-=======
 	if (!link->conf->csa_active)
->>>>>>> e7c3f58a
 		goto out;
 
 	/*
@@ -1730,11 +1668,7 @@
 
 	sdata_assert_lock(sdata);
 
-<<<<<<< HEAD
-	WARN_ON(!sdata->vif.bss_conf.csa_active);
-=======
 	WARN_ON(!link->conf->csa_active);
->>>>>>> e7c3f58a
 
 	if (link->csa_block_tx) {
 		ieee80211_wake_vif_queues(local, sdata,
@@ -1742,13 +1676,8 @@
 		link->csa_block_tx = false;
 	}
 
-<<<<<<< HEAD
-	sdata->vif.bss_conf.csa_active = false;
-	ifmgd->csa_waiting_bcn = false;
-=======
 	link->conf->csa_active = false;
 	link->u.mgd.csa_waiting_bcn = false;
->>>>>>> e7c3f58a
 	/*
 	 * If the CSA IE is still present on the beacon after the switch,
 	 * we need to consider it as a new CSA (possibly to self).
@@ -1764,11 +1693,7 @@
 		return;
 	}
 
-<<<<<<< HEAD
-	cfg80211_ch_switch_notify(sdata->dev, &sdata->reserved_chandef, 0);
-=======
 	cfg80211_ch_switch_notify(sdata->dev, &link->reserved_chandef, 0);
->>>>>>> e7c3f58a
 }
 
 void ieee80211_chswitch_done(struct ieee80211_vif *vif, bool success)
@@ -1820,13 +1745,8 @@
 		ieee80211_wake_vif_queues(local, sdata,
 					  IEEE80211_QUEUE_STOP_REASON_CSA);
 
-<<<<<<< HEAD
-	sdata->csa_block_tx = false;
-	sdata->vif.bss_conf.csa_active = false;
-=======
 	link->csa_block_tx = false;
 	link->conf->csa_active = false;
->>>>>>> e7c3f58a
 
 	mutex_unlock(&local->mtx);
 
@@ -1878,22 +1798,14 @@
 	if (res < 0)
 		goto lock_and_drop_connection;
 
-<<<<<<< HEAD
-	if (beacon && sdata->vif.bss_conf.csa_active && !ifmgd->csa_waiting_bcn) {
-=======
 	if (beacon && link->conf->csa_active &&
 	    !link->u.mgd.csa_waiting_bcn) {
->>>>>>> e7c3f58a
 		if (res)
 			ieee80211_sta_abort_chanswitch(link);
 		else
 			drv_channel_switch_rx_beacon(sdata, &ch_switch);
 		return;
-<<<<<<< HEAD
-	} else if (sdata->vif.bss_conf.csa_active || res) {
-=======
 	} else if (link->conf->csa_active || res) {
->>>>>>> e7c3f58a
 		/* disregard subsequent announcements if already processing */
 		return;
 	}
@@ -1946,11 +1858,7 @@
 
 	mutex_lock(&local->mtx);
 	mutex_lock(&local->chanctx_mtx);
-<<<<<<< HEAD
-	conf = rcu_dereference_protected(sdata->vif.bss_conf.chanctx_conf,
-=======
 	conf = rcu_dereference_protected(link->conf->chanctx_conf,
->>>>>>> e7c3f58a
 					 lockdep_is_held(&local->chanctx_mtx));
 	if (!conf) {
 		sdata_info(sdata,
@@ -1983,19 +1891,11 @@
 	}
 	mutex_unlock(&local->chanctx_mtx);
 
-<<<<<<< HEAD
-	sdata->vif.bss_conf.csa_active = true;
-	sdata->csa_chandef = csa_ie.chandef;
-	sdata->csa_block_tx = csa_ie.mode;
-	ifmgd->csa_ignored_same_chan = false;
-	ifmgd->beacon_crc_valid = false;
-=======
 	link->conf->csa_active = true;
 	link->csa_chandef = csa_ie.chandef;
 	link->csa_block_tx = csa_ie.mode;
 	link->u.mgd.csa_ignored_same_chan = false;
 	link->u.mgd.beacon_crc_valid = false;
->>>>>>> e7c3f58a
 
 	if (link->csa_block_tx)
 		ieee80211_stop_vif_queues(local, sdata,
@@ -2030,13 +1930,8 @@
 	 * send a deauthentication frame. Those two fields will be
 	 * reset when the disconnection worker runs.
 	 */
-<<<<<<< HEAD
-	sdata->vif.bss_conf.csa_active = true;
-	sdata->csa_block_tx = csa_ie.mode;
-=======
 	link->conf->csa_active = true;
 	link->csa_block_tx = csa_ie.mode;
->>>>>>> e7c3f58a
 
 	ieee80211_queue_work(&local->hw, &ifmgd->csa_connection_drop_work);
 	mutex_unlock(&local->chanctx_mtx);
@@ -3008,12 +2903,8 @@
 	       sizeof(sdata->vif.bss_conf.mu_group.membership));
 	memset(sdata->vif.bss_conf.mu_group.position, 0,
 	       sizeof(sdata->vif.bss_conf.mu_group.position));
-<<<<<<< HEAD
-	changed |= BSS_CHANGED_MU_GROUPS;
-=======
 	if (!sdata->vif.valid_links)
 		changed |= BSS_CHANGED_MU_GROUPS;
->>>>>>> e7c3f58a
 	sdata->vif.bss_conf.mu_mimo_owner = false;
 
 	sdata->deflink.ap_power_level = IEEE80211_UNSET_POWER_LEVEL;
@@ -3054,12 +2945,6 @@
 	sdata->deflink.u.mgd.conn_flags = 0;
 	mutex_lock(&local->mtx);
 
-<<<<<<< HEAD
-	sdata->vif.bss_conf.csa_active = false;
-	ifmgd->csa_waiting_bcn = false;
-	ifmgd->csa_ignored_same_chan = false;
-	if (sdata->csa_block_tx) {
-=======
 	for (link_id = 0; link_id < ARRAY_SIZE(sdata->link); link_id++) {
 		struct ieee80211_link_data *link;
 
@@ -3073,7 +2958,6 @@
 	sdata->deflink.u.mgd.csa_waiting_bcn = false;
 	sdata->deflink.u.mgd.csa_ignored_same_chan = false;
 	if (sdata->deflink.csa_block_tx) {
->>>>>>> e7c3f58a
 		ieee80211_wake_vif_queues(local, sdata,
 					  IEEE80211_QUEUE_STOP_REASON_CSA);
 		sdata->deflink.csa_block_tx = false;
@@ -3422,16 +3306,10 @@
 					WLAN_REASON_DISASSOC_DUE_TO_INACTIVITY,
 			       tx, frame_buf);
 	mutex_lock(&local->mtx);
-<<<<<<< HEAD
-	sdata->vif.bss_conf.csa_active = false;
-	ifmgd->csa_waiting_bcn = false;
-	if (sdata->csa_block_tx) {
-=======
 	/* the other links will be destroyed */
 	sdata->vif.bss_conf.csa_active = false;
 	sdata->deflink.u.mgd.csa_waiting_bcn = false;
 	if (sdata->deflink.csa_block_tx) {
->>>>>>> e7c3f58a
 		ieee80211_wake_vif_queues(local, sdata,
 					  IEEE80211_QUEUE_STOP_REASON_CSA);
 		sdata->deflink.csa_block_tx = false;
@@ -3583,8 +3461,6 @@
 						  BSS_CHANGED_BSSID);
 		sdata->u.mgd.flags = 0;
 		sdata->vif.bss_conf.mu_mimo_owner = false;
-<<<<<<< HEAD
-=======
 
 		if (status != ASSOC_REJECTED) {
 			struct cfg80211_assoc_failure data = {
@@ -3603,7 +3479,6 @@
 
 			cfg80211_assoc_failure(sdata->dev, &data);
 		}
->>>>>>> e7c3f58a
 
 		mutex_lock(&sdata->local->mtx);
 		ieee80211_link_release_channel(&sdata->deflink);
@@ -4615,18 +4490,6 @@
 
 	ap_min_req_set = le16_to_cpu(he_op->he_mcs_nss_set);
 
-<<<<<<< HEAD
-	baselen = (u8 *) variable - (u8 *) mgmt;
-	if (baselen > len)
-		return;
-
-	rcu_read_lock();
-	chanctx_conf = rcu_dereference(sdata->vif.bss_conf.chanctx_conf);
-	if (!chanctx_conf) {
-		rcu_read_unlock();
-		return;
-	}
-=======
 	/*
 	 * Apparently iPhone 13 (at least iOS version 15.3.1) sets this to all
 	 * zeroes, which is nonsense, and completely inconsistent with itself
@@ -4634,7 +4497,6 @@
 	 */
 	if (!ap_min_req_set)
 		return true;
->>>>>>> e7c3f58a
 
 	/* Need to go over for 80MHz, 160MHz and for 80+80 */
 	for (i = 0; i < 3; i++) {
@@ -5506,12 +5368,8 @@
 			variable = ext->u.s1g_beacon.variable;
 	}
 
-<<<<<<< HEAD
-	if (sdata->vif.bss_conf.csa_active && !ifmgd->csa_waiting_bcn)
-=======
 	baselen = (u8 *) variable - (u8 *) mgmt;
 	if (baselen > len)
->>>>>>> e7c3f58a
 		return;
 
 	rcu_read_lock();
@@ -5686,12 +5544,7 @@
 	link->u.mgd.beacon_crc = ncrc;
 	link->u.mgd.beacon_crc_valid = true;
 
-<<<<<<< HEAD
-	if (sdata->vif.bss_conf.csa_active && !ifmgd->csa_waiting_bcn)
-		return;
-=======
 	ieee80211_rx_bss_info(link, mgmt, len, rx_status);
->>>>>>> e7c3f58a
 
 	ieee80211_sta_process_chanswitch(link, rx_status->mactime,
 					 rx_status->device_timestamp,
