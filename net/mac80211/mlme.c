--- conflicted
+++ resolved
@@ -3339,13 +3339,8 @@
 			return false;
 
 		if (assoc_data->wmm &&
-<<<<<<< HEAD
-		    !elems->wmm_param && bss_elems.wmm_param) {
-			elems->wmm_param = bss_elems.wmm_param;
-=======
 		    !elems->wmm_param && bss_elems->wmm_param) {
 			elems->wmm_param = bss_elems->wmm_param;
->>>>>>> e1756344
 			sdata_info(sdata,
 				   "AP bug: WMM param missing from AssocResp\n");
 		}
@@ -3354,29 +3349,6 @@
 		 * Also check if we requested HT/VHT, otherwise the AP doesn't
 		 * have to include the IEs in the (re)association response.
 		 */
-<<<<<<< HEAD
-		if (!elems->ht_cap_elem && bss_elems.ht_cap_elem &&
-		    !(ifmgd->flags & IEEE80211_STA_DISABLE_HT)) {
-			elems->ht_cap_elem = bss_elems.ht_cap_elem;
-			sdata_info(sdata,
-				   "AP bug: HT capability missing from AssocResp\n");
-		}
-		if (!elems->ht_operation && bss_elems.ht_operation &&
-		    !(ifmgd->flags & IEEE80211_STA_DISABLE_HT)) {
-			elems->ht_operation = bss_elems.ht_operation;
-			sdata_info(sdata,
-				   "AP bug: HT operation missing from AssocResp\n");
-		}
-		if (!elems->vht_cap_elem && bss_elems.vht_cap_elem &&
-		    !(ifmgd->flags & IEEE80211_STA_DISABLE_VHT)) {
-			elems->vht_cap_elem = bss_elems.vht_cap_elem;
-			sdata_info(sdata,
-				   "AP bug: VHT capa missing from AssocResp\n");
-		}
-		if (!elems->vht_operation && bss_elems.vht_operation &&
-		    !(ifmgd->flags & IEEE80211_STA_DISABLE_VHT)) {
-			elems->vht_operation = bss_elems.vht_operation;
-=======
 		if (!elems->ht_cap_elem && bss_elems->ht_cap_elem &&
 		    !(ifmgd->flags & IEEE80211_STA_DISABLE_HT)) {
 			elems->ht_cap_elem = bss_elems->ht_cap_elem;
@@ -3398,7 +3370,6 @@
 		if (!elems->vht_operation && bss_elems->vht_operation &&
 		    !(ifmgd->flags & IEEE80211_STA_DISABLE_VHT)) {
 			elems->vht_operation = bss_elems->vht_operation;
->>>>>>> e1756344
 			sdata_info(sdata,
 				   "AP bug: VHT operation missing from AssocResp\n");
 		}
@@ -3737,11 +3708,7 @@
 		event.u.mlme.reason = status_code;
 		drv_event_callback(sdata->local, sdata, &event);
 	} else {
-<<<<<<< HEAD
-		if (!ieee80211_assoc_success(sdata, bss, mgmt, len, &elems)) {
-=======
 		if (!ieee80211_assoc_success(sdata, bss, mgmt, len, elems)) {
->>>>>>> e1756344
 			/* oops -- internal error -- send timeout for now */
 			ieee80211_destroy_assoc_data(sdata, false, false);
 			cfg80211_assoc_timeout(sdata->dev, bss);
@@ -4032,11 +3999,7 @@
 
 		if (elems->mbssid_config_ie)
 			bss_conf->profile_periodicity =
-<<<<<<< HEAD
-				elems.mbssid_config_ie->profile_periodicity;
-=======
 				elems->mbssid_config_ie->profile_periodicity;
->>>>>>> e1756344
 		else
 			bss_conf->profile_periodicity = 0;
 
@@ -4085,11 +4048,7 @@
 	ncrc = elems->crc;
 
 	if (ieee80211_hw_check(&local->hw, PS_NULLFUNC_STACK) &&
-<<<<<<< HEAD
-	    ieee80211_check_tim(elems.tim, elems.tim_len, bss_conf->aid)) {
-=======
 	    ieee80211_check_tim(elems->tim, elems->tim_len, bss_conf->aid)) {
->>>>>>> e1756344
 		if (local->hw.conf.dynamic_ps_timeout > 0) {
 			if (local->hw.conf.flags & IEEE80211_CONF_PS) {
 				local->hw.conf.flags &= ~IEEE80211_CONF_PS;
@@ -4211,15 +4170,9 @@
 
 	changed |= ieee80211_recalc_twt_req(sdata, sta, elems);
 
-<<<<<<< HEAD
-	if (ieee80211_config_bw(sdata, sta, elems.ht_cap_elem,
-				elems.vht_cap_elem, elems.ht_operation,
-				elems.vht_operation, elems.he_operation,
-=======
 	if (ieee80211_config_bw(sdata, sta, elems->ht_cap_elem,
 				elems->vht_cap_elem, elems->ht_operation,
 				elems->vht_operation, elems->he_operation,
->>>>>>> e1756344
 				bssid, &changed)) {
 		mutex_unlock(&local->sta_mtx);
 		sdata_info(sdata,
