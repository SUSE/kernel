/*
 * Copyright (c) 2006, 2019 Oracle and/or its affiliates. All rights reserved.
 *
 * This software is available to you under a choice of one of two
 * licenses.  You may choose to be licensed under the terms of the GNU
 * General Public License (GPL) Version 2, available from the file
 * COPYING in the main directory of this source tree, or the
 * OpenIB.org BSD license below:
 *
 *     Redistribution and use in source and binary forms, with or
 *     without modification, are permitted provided that the following
 *     conditions are met:
 *
 *      - Redistributions of source code must retain the above
 *        copyright notice, this list of conditions and the following
 *        disclaimer.
 *
 *      - Redistributions in binary form must reproduce the above
 *        copyright notice, this list of conditions and the following
 *        disclaimer in the documentation and/or other materials
 *        provided with the distribution.
 *
 * THE SOFTWARE IS PROVIDED "AS IS", WITHOUT WARRANTY OF ANY KIND,
 * EXPRESS OR IMPLIED, INCLUDING BUT NOT LIMITED TO THE WARRANTIES OF
 * MERCHANTABILITY, FITNESS FOR A PARTICULAR PURPOSE AND
 * NONINFRINGEMENT. IN NO EVENT SHALL THE AUTHORS OR COPYRIGHT HOLDERS
 * BE LIABLE FOR ANY CLAIM, DAMAGES OR OTHER LIABILITY, WHETHER IN AN
 * ACTION OF CONTRACT, TORT OR OTHERWISE, ARISING FROM, OUT OF OR IN
 * CONNECTION WITH THE SOFTWARE OR THE USE OR OTHER DEALINGS IN THE
 * SOFTWARE.
 *
 */
#include <linux/kernel.h>
#include <linux/in.h>
#include <linux/device.h>
#include <linux/dmapool.h>
#include <linux/ratelimit.h>

#include "rds_single_path.h"
#include "rds.h"
#include "ib.h"
#include "ib_mr.h"

/*
 * Convert IB-specific error message to RDS error message and call core
 * completion handler.
 */
static void rds_ib_send_complete(struct rds_message *rm,
				 int wc_status,
				 void (*complete)(struct rds_message *rm, int status))
{
	int notify_status;

	switch (wc_status) {
	case IB_WC_WR_FLUSH_ERR:
		return;

	case IB_WC_SUCCESS:
		notify_status = RDS_RDMA_SUCCESS;
		break;

	case IB_WC_REM_ACCESS_ERR:
		notify_status = RDS_RDMA_REMOTE_ERROR;
		break;

	default:
		notify_status = RDS_RDMA_OTHER_ERROR;
		break;
	}
	complete(rm, notify_status);
}

static void rds_ib_send_unmap_data(struct rds_ib_connection *ic,
				   struct rm_data_op *op,
				   int wc_status)
{
	if (op->op_nents)
		ib_dma_unmap_sg(ic->i_cm_id->device,
				op->op_sg, op->op_nents,
				DMA_TO_DEVICE);
}

static void rds_ib_send_unmap_rdma(struct rds_ib_connection *ic,
				   struct rm_rdma_op *op,
				   int wc_status)
{
	if (op->op_mapped) {
		ib_dma_unmap_sg(ic->i_cm_id->device,
				op->op_sg, op->op_nents,
				op->op_write ? DMA_TO_DEVICE : DMA_FROM_DEVICE);
		op->op_mapped = 0;
	}

	/* If the user asked for a completion notification on this
	 * message, we can implement three different semantics:
	 *  1.	Notify when we received the ACK on the RDS message
	 *	that was queued with the RDMA. This provides reliable
	 *	notification of RDMA status at the expense of a one-way
	 *	packet delay.
	 *  2.	Notify when the IB stack gives us the completion event for
	 *	the RDMA operation.
	 *  3.	Notify when the IB stack gives us the completion event for
	 *	the accompanying RDS messages.
	 * Here, we implement approach #3. To implement approach #2,
	 * we would need to take an event for the rdma WR. To implement #1,
	 * don't call rds_rdma_send_complete at all, and fall back to the notify
	 * handling in the ACK processing code.
	 *
	 * Note: There's no need to explicitly sync any RDMA buffers using
	 * ib_dma_sync_sg_for_cpu - the completion for the RDMA
	 * operation itself unmapped the RDMA buffers, which takes care
	 * of synching.
	 */
	rds_ib_send_complete(container_of(op, struct rds_message, rdma),
			     wc_status, rds_rdma_send_complete);

	if (op->op_write)
		rds_stats_add(s_send_rdma_bytes, op->op_bytes);
	else
		rds_stats_add(s_recv_rdma_bytes, op->op_bytes);
}

static void rds_ib_send_unmap_atomic(struct rds_ib_connection *ic,
				     struct rm_atomic_op *op,
				     int wc_status)
{
	/* unmap atomic recvbuf */
	if (op->op_mapped) {
		ib_dma_unmap_sg(ic->i_cm_id->device, op->op_sg, 1,
				DMA_FROM_DEVICE);
		op->op_mapped = 0;
	}

	rds_ib_send_complete(container_of(op, struct rds_message, atomic),
			     wc_status, rds_atomic_send_complete);

	if (op->op_type == RDS_ATOMIC_TYPE_CSWP)
		rds_ib_stats_inc(s_ib_atomic_cswp);
	else
		rds_ib_stats_inc(s_ib_atomic_fadd);
}

/*
 * Unmap the resources associated with a struct send_work.
 *
 * Returns the rm for no good reason other than it is unobtainable
 * other than by switching on wr.opcode, currently, and the caller,
 * the event handler, needs it.
 */
static struct rds_message *rds_ib_send_unmap_op(struct rds_ib_connection *ic,
						struct rds_ib_send_work *send,
						int wc_status)
{
	struct rds_message *rm = NULL;

	/* In the error case, wc.opcode sometimes contains garbage */
	switch (send->s_wr.opcode) {
	case IB_WR_SEND:
		if (send->s_op) {
			rm = container_of(send->s_op, struct rds_message, data);
			rds_ib_send_unmap_data(ic, send->s_op, wc_status);
		}
		break;
	case IB_WR_RDMA_WRITE:
	case IB_WR_RDMA_READ:
		if (send->s_op) {
			rm = container_of(send->s_op, struct rds_message, rdma);
			rds_ib_send_unmap_rdma(ic, send->s_op, wc_status);
		}
		break;
	case IB_WR_ATOMIC_FETCH_AND_ADD:
	case IB_WR_ATOMIC_CMP_AND_SWP:
		if (send->s_op) {
			rm = container_of(send->s_op, struct rds_message, atomic);
			rds_ib_send_unmap_atomic(ic, send->s_op, wc_status);
		}
		break;
	default:
		printk_ratelimited(KERN_NOTICE
			       "RDS/IB: %s: unexpected opcode 0x%x in WR!\n",
			       __func__, send->s_wr.opcode);
		break;
	}

	send->s_wr.opcode = 0xdead;

	return rm;
}

void rds_ib_send_init_ring(struct rds_ib_connection *ic)
{
	struct rds_ib_send_work *send;
	u32 i;

	for (i = 0, send = ic->i_sends; i < ic->i_send_ring.w_nr; i++, send++) {
		struct ib_sge *sge;

		send->s_op = NULL;

		send->s_wr.wr_id = i;
		send->s_wr.sg_list = send->s_sge;
		send->s_wr.ex.imm_data = 0;

		sge = &send->s_sge[0];
		sge->addr = ic->i_send_hdrs_dma[i];

		sge->length = sizeof(struct rds_header);
		sge->lkey = ic->i_pd->local_dma_lkey;

		send->s_sge[1].lkey = ic->i_pd->local_dma_lkey;
	}
}

void rds_ib_send_clear_ring(struct rds_ib_connection *ic)
{
	struct rds_ib_send_work *send;
	u32 i;

	for (i = 0, send = ic->i_sends; i < ic->i_send_ring.w_nr; i++, send++) {
		if (send->s_op && send->s_wr.opcode != 0xdead)
			rds_ib_send_unmap_op(ic, send, IB_WC_WR_FLUSH_ERR);
	}
}

/*
 * The only fast path caller always has a non-zero nr, so we don't
 * bother testing nr before performing the atomic sub.
 */
static void rds_ib_sub_signaled(struct rds_ib_connection *ic, int nr)
{
	if ((atomic_sub_return(nr, &ic->i_signaled_sends) == 0) &&
	    waitqueue_active(&rds_ib_ring_empty_wait))
		wake_up(&rds_ib_ring_empty_wait);
	BUG_ON(atomic_read(&ic->i_signaled_sends) < 0);
}

/*
 * The _oldest/_free ring operations here race cleanly with the alloc/unalloc
 * operations performed in the send path.  As the sender allocs and potentially
 * unallocs the next free entry in the ring it doesn't alter which is
 * the next to be freed, which is what this is concerned with.
 */
void rds_ib_send_cqe_handler(struct rds_ib_connection *ic, struct ib_wc *wc)
{
	struct rds_message *rm = NULL;
	struct rds_connection *conn = ic->conn;
	struct rds_ib_send_work *send;
	u32 completed;
	u32 oldest;
	u32 i = 0;
	int nr_sig = 0;


	rdsdebug("wc wr_id 0x%llx status %u (%s) byte_len %u imm_data %u\n",
		 (unsigned long long)wc->wr_id, wc->status,
		 ib_wc_status_msg(wc->status), wc->byte_len,
		 be32_to_cpu(wc->ex.imm_data));
	rds_ib_stats_inc(s_ib_tx_cq_event);

	if (wc->wr_id == RDS_IB_ACK_WR_ID) {
		if (time_after(jiffies, ic->i_ack_queued + HZ / 2))
			rds_ib_stats_inc(s_ib_tx_stalled);
		rds_ib_ack_send_complete(ic);
		return;
	}

	oldest = rds_ib_ring_oldest(&ic->i_send_ring);

	completed = rds_ib_ring_completed(&ic->i_send_ring, wc->wr_id, oldest);

	for (i = 0; i < completed; i++) {
		send = &ic->i_sends[oldest];
		if (send->s_wr.send_flags & IB_SEND_SIGNALED)
			nr_sig++;

		rm = rds_ib_send_unmap_op(ic, send, wc->status);

		if (time_after(jiffies, send->s_queued + HZ / 2))
			rds_ib_stats_inc(s_ib_tx_stalled);

		if (send->s_op) {
			if (send->s_op == rm->m_final_op) {
				/* If anyone waited for this message to get
				 * flushed out, wake them up now
				 */
				rds_message_unmapped(rm);
			}
			rds_message_put(rm);
			send->s_op = NULL;
		}

		oldest = (oldest + 1) % ic->i_send_ring.w_nr;
	}

	rds_ib_ring_free(&ic->i_send_ring, completed);
	rds_ib_sub_signaled(ic, nr_sig);

	if (test_and_clear_bit(RDS_LL_SEND_FULL, &conn->c_flags) ||
	    test_bit(0, &conn->c_map_queued))
		queue_delayed_work(rds_wq, &conn->c_send_w, 0);

	/* We expect errors as the qp is drained during shutdown */
	if (wc->status != IB_WC_SUCCESS && rds_conn_up(conn)) {
		rds_ib_conn_error(conn, "send completion on <%pI6c,%pI6c,%d> had status %u (%s), vendor err 0x%x, disconnecting and reconnecting\n",
				  &conn->c_laddr, &conn->c_faddr,
				  conn->c_tos, wc->status,
				  ib_wc_status_msg(wc->status), wc->vendor_err);
	}
}

/*
 * This is the main function for allocating credits when sending
 * messages.
 *
 * Conceptually, we have two counters:
 *  -	send credits: this tells us how many WRs we're allowed
 *	to submit without overruning the receiver's queue. For
 *	each SEND WR we post, we decrement this by one.
 *
 *  -	posted credits: this tells us how many WRs we recently
 *	posted to the receive queue. This value is transferred
 *	to the peer as a "credit update" in a RDS header field.
 *	Every time we transmit credits to the peer, we subtract
 *	the amount of transferred credits from this counter.
 *
 * It is essential that we avoid situations where both sides have
 * exhausted their send credits, and are unable to send new credits
 * to the peer. We achieve this by requiring that we send at least
 * one credit update to the peer before exhausting our credits.
 * When new credits arrive, we subtract one credit that is withheld
 * until we've posted new buffers and are ready to transmit these
 * credits (see rds_ib_send_add_credits below).
 *
 * The RDS send code is essentially single-threaded; rds_send_xmit
 * sets RDS_IN_XMIT to ensure exclusive access to the send ring.
 * However, the ACK sending code is independent and can race with
 * message SENDs.
 *
 * In the send path, we need to update the counters for send credits
 * and the counter of posted buffers atomically - when we use the
 * last available credit, we cannot allow another thread to race us
 * and grab the posted credits counter.  Hence, we have to use a
 * spinlock to protect the credit counter, or use atomics.
 *
 * Spinlocks shared between the send and the receive path are bad,
 * because they create unnecessary delays. An early implementation
 * using a spinlock showed a 5% degradation in throughput at some
 * loads.
 *
 * This implementation avoids spinlocks completely, putting both
 * counters into a single atomic, and updating that atomic using
 * atomic_add (in the receive path, when receiving fresh credits),
 * and using atomic_cmpxchg when updating the two counters.
 */
int rds_ib_send_grab_credits(struct rds_ib_connection *ic,
			     u32 wanted, u32 *adv_credits, int need_posted, int max_posted)
{
	unsigned int avail, posted, got = 0, advertise;
	long oldval, newval;

	*adv_credits = 0;
	if (!ic->i_flowctl)
		return wanted;

try_again:
	advertise = 0;
	oldval = newval = atomic_read(&ic->i_credits);
	posted = IB_GET_POST_CREDITS(oldval);
	avail = IB_GET_SEND_CREDITS(oldval);

	rdsdebug("wanted=%u credits=%u posted=%u\n",
			wanted, avail, posted);

	/* The last credit must be used to send a credit update. */
	if (avail && !posted)
		avail--;

	if (avail < wanted) {
		struct rds_connection *conn = ic->i_cm_id->context;

		/* Oops, there aren't that many credits left! */
		set_bit(RDS_LL_SEND_FULL, &conn->c_flags);
		got = avail;
	} else {
		/* Sometimes you get what you want, lalala. */
		got = wanted;
	}
	newval -= IB_SET_SEND_CREDITS(got);

	/*
	 * If need_posted is non-zero, then the caller wants
	 * the posted regardless of whether any send credits are
	 * available.
	 */
	if (posted && (got || need_posted)) {
		advertise = min_t(unsigned int, posted, max_posted);
		newval -= IB_SET_POST_CREDITS(advertise);
	}

	/* Finally bill everything */
	if (atomic_cmpxchg(&ic->i_credits, oldval, newval) != oldval)
		goto try_again;

	*adv_credits = advertise;
	return got;
}

void rds_ib_send_add_credits(struct rds_connection *conn, unsigned int credits)
{
	struct rds_ib_connection *ic = conn->c_transport_data;

	if (credits == 0)
		return;

	rdsdebug("credits=%u current=%u%s\n",
			credits,
			IB_GET_SEND_CREDITS(atomic_read(&ic->i_credits)),
			test_bit(RDS_LL_SEND_FULL, &conn->c_flags) ? ", ll_send_full" : "");

	atomic_add(IB_SET_SEND_CREDITS(credits), &ic->i_credits);
	if (test_and_clear_bit(RDS_LL_SEND_FULL, &conn->c_flags))
		queue_delayed_work(rds_wq, &conn->c_send_w, 0);

	WARN_ON(IB_GET_SEND_CREDITS(credits) >= 16384);

	rds_ib_stats_inc(s_ib_rx_credit_updates);
}

void rds_ib_advertise_credits(struct rds_connection *conn, unsigned int posted)
{
	struct rds_ib_connection *ic = conn->c_transport_data;

	if (posted == 0)
		return;

	atomic_add(IB_SET_POST_CREDITS(posted), &ic->i_credits);

	/* Decide whether to send an update to the peer now.
	 * If we would send a credit update for every single buffer we
	 * post, we would end up with an ACK storm (ACK arrives,
	 * consumes buffer, we refill the ring, send ACK to remote
	 * advertising the newly posted buffer... ad inf)
	 *
	 * Performance pretty much depends on how often we send
	 * credit updates - too frequent updates mean lots of ACKs.
	 * Too infrequent updates, and the peer will run out of
	 * credits and has to throttle.
	 * For the time being, 16 seems to be a good compromise.
	 */
	if (IB_GET_POST_CREDITS(atomic_read(&ic->i_credits)) >= 16)
		set_bit(IB_ACK_REQUESTED, &ic->i_ack_flags);
}

static inline int rds_ib_set_wr_signal_state(struct rds_ib_connection *ic,
					     struct rds_ib_send_work *send,
					     bool notify)
{
	/*
	 * We want to delay signaling completions just enough to get
	 * the batching benefits but not so much that we create dead time
	 * on the wire.
	 */
	if (ic->i_unsignaled_wrs-- == 0 || notify) {
		ic->i_unsignaled_wrs = rds_ib_sysctl_max_unsig_wrs;
		send->s_wr.send_flags |= IB_SEND_SIGNALED;
		return 1;
	}
	return 0;
}

/*
 * This can be called multiple times for a given message.  The first time
 * we see a message we map its scatterlist into the IB device so that
 * we can provide that mapped address to the IB scatter gather entries
 * in the IB work requests.  We translate the scatterlist into a series
 * of work requests that fragment the message.  These work requests complete
 * in order so we pass ownership of the message to the completion handler
 * once we send the final fragment.
 *
 * The RDS core uses the c_send_lock to only enter this function once
 * per connection.  This makes sure that the tx ring alloc/unalloc pairs
 * don't get out of sync and confuse the ring.
 */
int rds_ib_xmit(struct rds_connection *conn, struct rds_message *rm,
		unsigned int hdr_off, unsigned int sg, unsigned int off)
{
	struct rds_ib_connection *ic = conn->c_transport_data;
	struct ib_device *dev = ic->i_cm_id->device;
	struct rds_ib_send_work *send = NULL;
	struct rds_ib_send_work *first;
	struct rds_ib_send_work *prev;
	const struct ib_send_wr *failed_wr;
	struct scatterlist *scat;
	u32 pos;
	u32 i;
	u32 work_alloc;
	u32 credit_alloc = 0;
	u32 posted;
	u32 adv_credits = 0;
	int send_flags = 0;
	int bytes_sent = 0;
	int ret;
	int flow_controlled = 0;
	int nr_sig = 0;

	BUG_ON(off % RDS_FRAG_SIZE);
	BUG_ON(hdr_off != 0 && hdr_off != sizeof(struct rds_header));

	/* Do not send cong updates to IB loopback */
	if (conn->c_loopback
	    && rm->m_inc.i_hdr.h_flags & RDS_FLAG_CONG_BITMAP) {
		rds_cong_map_updated(conn->c_fcong, ~(u64) 0);
		scat = &rm->data.op_sg[sg];
		ret = max_t(int, RDS_CONG_MAP_BYTES, scat->length);
		return sizeof(struct rds_header) + ret;
	}

	/* FIXME we may overallocate here */
	if (be32_to_cpu(rm->m_inc.i_hdr.h_len) == 0)
		i = 1;
	else
		i = DIV_ROUND_UP(be32_to_cpu(rm->m_inc.i_hdr.h_len), RDS_FRAG_SIZE);

	work_alloc = rds_ib_ring_alloc(&ic->i_send_ring, i, &pos);
	if (work_alloc == 0) {
		set_bit(RDS_LL_SEND_FULL, &conn->c_flags);
		rds_ib_stats_inc(s_ib_tx_ring_full);
		ret = -ENOMEM;
		goto out;
	}

	if (ic->i_flowctl) {
		credit_alloc = rds_ib_send_grab_credits(ic, work_alloc, &posted, 0, RDS_MAX_ADV_CREDIT);
		adv_credits += posted;
		if (credit_alloc < work_alloc) {
			rds_ib_ring_unalloc(&ic->i_send_ring, work_alloc - credit_alloc);
			work_alloc = credit_alloc;
			flow_controlled = 1;
		}
		if (work_alloc == 0) {
			set_bit(RDS_LL_SEND_FULL, &conn->c_flags);
			rds_ib_stats_inc(s_ib_tx_throttle);
			ret = -ENOMEM;
			goto out;
		}
	}

	/* map the message the first time we see it */
	if (!ic->i_data_op) {
		if (rm->data.op_nents) {
			rm->data.op_count = ib_dma_map_sg(dev,
							  rm->data.op_sg,
							  rm->data.op_nents,
							  DMA_TO_DEVICE);
			rdsdebug("ic %p mapping rm %p: %d\n", ic, rm, rm->data.op_count);
			if (rm->data.op_count == 0) {
				rds_ib_stats_inc(s_ib_tx_sg_mapping_failure);
				rds_ib_ring_unalloc(&ic->i_send_ring, work_alloc);
				ret = -ENOMEM; /* XXX ? */
				goto out;
			}
		} else {
			rm->data.op_count = 0;
		}

		rds_message_addref(rm);
		rm->data.op_dmasg = 0;
		rm->data.op_dmaoff = 0;
		ic->i_data_op = &rm->data;

		/* Finalize the header */
		if (test_bit(RDS_MSG_ACK_REQUIRED, &rm->m_flags))
			rm->m_inc.i_hdr.h_flags |= RDS_FLAG_ACK_REQUIRED;
		if (test_bit(RDS_MSG_RETRANSMITTED, &rm->m_flags))
			rm->m_inc.i_hdr.h_flags |= RDS_FLAG_RETRANSMITTED;

		/* If it has a RDMA op, tell the peer we did it. This is
		 * used by the peer to release use-once RDMA MRs. */
		if (rm->rdma.op_active) {
			struct rds_ext_header_rdma ext_hdr;

			ext_hdr.h_rdma_rkey = cpu_to_be32(rm->rdma.op_rkey);
			rds_message_add_extension(&rm->m_inc.i_hdr,
					RDS_EXTHDR_RDMA, &ext_hdr, sizeof(ext_hdr));
		}
		if (rm->m_rdma_cookie) {
			rds_message_add_rdma_dest_extension(&rm->m_inc.i_hdr,
					rds_rdma_cookie_key(rm->m_rdma_cookie),
					rds_rdma_cookie_offset(rm->m_rdma_cookie));
		}

		/* Note - rds_ib_piggyb_ack clears the ACK_REQUIRED bit, so
		 * we should not do this unless we have a chance of at least
		 * sticking the header into the send ring. Which is why we
		 * should call rds_ib_ring_alloc first. */
		rm->m_inc.i_hdr.h_ack = cpu_to_be64(rds_ib_piggyb_ack(ic));
		rds_message_make_checksum(&rm->m_inc.i_hdr);

		/*
		 * Update adv_credits since we reset the ACK_REQUIRED bit.
		 */
		if (ic->i_flowctl) {
			rds_ib_send_grab_credits(ic, 0, &posted, 1, RDS_MAX_ADV_CREDIT - adv_credits);
			adv_credits += posted;
			BUG_ON(adv_credits > 255);
		}
	}

	/* Sometimes you want to put a fence between an RDMA
	 * READ and the following SEND.
	 * We could either do this all the time
	 * or when requested by the user. Right now, we let
	 * the application choose.
	 */
	if (rm->rdma.op_active && rm->rdma.op_fence)
		send_flags = IB_SEND_FENCE;

	/* Each frag gets a header. Msgs may be 0 bytes */
	send = &ic->i_sends[pos];
	first = send;
	prev = NULL;
	scat = &ic->i_data_op->op_sg[rm->data.op_dmasg];
	i = 0;
	do {
		unsigned int len = 0;

		/* Set up the header */
		send->s_wr.send_flags = send_flags;
		send->s_wr.opcode = IB_WR_SEND;
		send->s_wr.num_sge = 1;
		send->s_wr.next = NULL;
		send->s_queued = jiffies;
		send->s_op = NULL;

		send->s_sge[0].addr = ic->i_send_hdrs_dma[pos];

		send->s_sge[0].length = sizeof(struct rds_header);
		send->s_sge[0].lkey = ic->i_pd->local_dma_lkey;

<<<<<<< HEAD
=======
		ib_dma_sync_single_for_cpu(ic->rds_ibdev->dev,
					   ic->i_send_hdrs_dma[pos],
					   sizeof(struct rds_header),
					   DMA_TO_DEVICE);
>>>>>>> 7d2a07b7
		memcpy(ic->i_send_hdrs[pos], &rm->m_inc.i_hdr,
		       sizeof(struct rds_header));


		/* Set up the data, if present */
		if (i < work_alloc
		    && scat != &rm->data.op_sg[rm->data.op_count]) {
			len = min(RDS_FRAG_SIZE,
				  sg_dma_len(scat) - rm->data.op_dmaoff);
			send->s_wr.num_sge = 2;

			send->s_sge[1].addr = sg_dma_address(scat);
			send->s_sge[1].addr += rm->data.op_dmaoff;
			send->s_sge[1].length = len;
			send->s_sge[1].lkey = ic->i_pd->local_dma_lkey;

			bytes_sent += len;
			rm->data.op_dmaoff += len;
			if (rm->data.op_dmaoff == sg_dma_len(scat)) {
				scat++;
				rm->data.op_dmasg++;
				rm->data.op_dmaoff = 0;
			}
		}

		rds_ib_set_wr_signal_state(ic, send, false);

		/*
		 * Always signal the last one if we're stopping due to flow control.
		 */
		if (ic->i_flowctl && flow_controlled && i == (work_alloc - 1)) {
			rds_ib_set_wr_signal_state(ic, send, true);
			send->s_wr.send_flags |= IB_SEND_SOLICITED;
		}

		if (send->s_wr.send_flags & IB_SEND_SIGNALED)
			nr_sig++;

		rdsdebug("send %p wr %p num_sge %u next %p\n", send,
			 &send->s_wr, send->s_wr.num_sge, send->s_wr.next);

		if (ic->i_flowctl && adv_credits) {
			struct rds_header *hdr = ic->i_send_hdrs[pos];

			/* add credit and redo the header checksum */
			hdr->h_credit = adv_credits;
			rds_message_make_checksum(hdr);
			adv_credits = 0;
			rds_ib_stats_inc(s_ib_tx_credit_updates);
		}
		ib_dma_sync_single_for_device(ic->rds_ibdev->dev,
					      ic->i_send_hdrs_dma[pos],
					      sizeof(struct rds_header),
					      DMA_TO_DEVICE);

		if (prev)
			prev->s_wr.next = &send->s_wr;
		prev = send;

		pos = (pos + 1) % ic->i_send_ring.w_nr;
		send = &ic->i_sends[pos];
		i++;

	} while (i < work_alloc
		 && scat != &rm->data.op_sg[rm->data.op_count]);

	/* Account the RDS header in the number of bytes we sent, but just once.
	 * The caller has no concept of fragmentation. */
	if (hdr_off == 0)
		bytes_sent += sizeof(struct rds_header);

	/* if we finished the message then send completion owns it */
	if (scat == &rm->data.op_sg[rm->data.op_count]) {
		prev->s_op = ic->i_data_op;
		prev->s_wr.send_flags |= IB_SEND_SOLICITED;
		if (!(prev->s_wr.send_flags & IB_SEND_SIGNALED))
			nr_sig += rds_ib_set_wr_signal_state(ic, prev, true);
		ic->i_data_op = NULL;
	}

	/* Put back wrs & credits we didn't use */
	if (i < work_alloc) {
		rds_ib_ring_unalloc(&ic->i_send_ring, work_alloc - i);
		work_alloc = i;
	}
	if (ic->i_flowctl && i < credit_alloc)
		rds_ib_send_add_credits(conn, credit_alloc - i);

	if (nr_sig)
		atomic_add(nr_sig, &ic->i_signaled_sends);

	/* XXX need to worry about failed_wr and partial sends. */
	failed_wr = &first->s_wr;
	ret = ib_post_send(ic->i_cm_id->qp, &first->s_wr, &failed_wr);
	rdsdebug("ic %p first %p (wr %p) ret %d wr %p\n", ic,
		 first, &first->s_wr, ret, failed_wr);
	BUG_ON(failed_wr != &first->s_wr);
	if (ret) {
		printk(KERN_WARNING "RDS/IB: ib_post_send to %pI6c "
		       "returned %d\n", &conn->c_faddr, ret);
		rds_ib_ring_unalloc(&ic->i_send_ring, work_alloc);
		rds_ib_sub_signaled(ic, nr_sig);
		if (prev->s_op) {
			ic->i_data_op = prev->s_op;
			prev->s_op = NULL;
		}

		rds_ib_conn_error(ic->conn, "ib_post_send failed\n");
		goto out;
	}

	ret = bytes_sent;
out:
	BUG_ON(adv_credits);
	return ret;
}

/*
 * Issue atomic operation.
 * A simplified version of the rdma case, we always map 1 SG, and
 * only 8 bytes, for the return value from the atomic operation.
 */
int rds_ib_xmit_atomic(struct rds_connection *conn, struct rm_atomic_op *op)
{
	struct rds_ib_connection *ic = conn->c_transport_data;
	struct rds_ib_send_work *send = NULL;
	const struct ib_send_wr *failed_wr;
	u32 pos;
	u32 work_alloc;
	int ret;
	int nr_sig = 0;

	work_alloc = rds_ib_ring_alloc(&ic->i_send_ring, 1, &pos);
	if (work_alloc != 1) {
		rds_ib_stats_inc(s_ib_tx_ring_full);
		ret = -ENOMEM;
		goto out;
	}

	/* address of send request in ring */
	send = &ic->i_sends[pos];
	send->s_queued = jiffies;

	if (op->op_type == RDS_ATOMIC_TYPE_CSWP) {
		send->s_atomic_wr.wr.opcode = IB_WR_MASKED_ATOMIC_CMP_AND_SWP;
		send->s_atomic_wr.compare_add = op->op_m_cswp.compare;
		send->s_atomic_wr.swap = op->op_m_cswp.swap;
		send->s_atomic_wr.compare_add_mask = op->op_m_cswp.compare_mask;
		send->s_atomic_wr.swap_mask = op->op_m_cswp.swap_mask;
	} else { /* FADD */
		send->s_atomic_wr.wr.opcode = IB_WR_MASKED_ATOMIC_FETCH_AND_ADD;
		send->s_atomic_wr.compare_add = op->op_m_fadd.add;
		send->s_atomic_wr.swap = 0;
		send->s_atomic_wr.compare_add_mask = op->op_m_fadd.nocarry_mask;
		send->s_atomic_wr.swap_mask = 0;
	}
	send->s_wr.send_flags = 0;
	nr_sig = rds_ib_set_wr_signal_state(ic, send, op->op_notify);
	send->s_atomic_wr.wr.num_sge = 1;
	send->s_atomic_wr.wr.next = NULL;
	send->s_atomic_wr.remote_addr = op->op_remote_addr;
	send->s_atomic_wr.rkey = op->op_rkey;
	send->s_op = op;
	rds_message_addref(container_of(send->s_op, struct rds_message, atomic));

	/* map 8 byte retval buffer to the device */
	ret = ib_dma_map_sg(ic->i_cm_id->device, op->op_sg, 1, DMA_FROM_DEVICE);
	rdsdebug("ic %p mapping atomic op %p. mapped %d pg\n", ic, op, ret);
	if (ret != 1) {
		rds_ib_ring_unalloc(&ic->i_send_ring, work_alloc);
		rds_ib_stats_inc(s_ib_tx_sg_mapping_failure);
		ret = -ENOMEM; /* XXX ? */
		goto out;
	}

	/* Convert our struct scatterlist to struct ib_sge */
	send->s_sge[0].addr = sg_dma_address(op->op_sg);
	send->s_sge[0].length = sg_dma_len(op->op_sg);
	send->s_sge[0].lkey = ic->i_pd->local_dma_lkey;

	rdsdebug("rva %Lx rpa %Lx len %u\n", op->op_remote_addr,
		 send->s_sge[0].addr, send->s_sge[0].length);

	if (nr_sig)
		atomic_add(nr_sig, &ic->i_signaled_sends);

	failed_wr = &send->s_atomic_wr.wr;
	ret = ib_post_send(ic->i_cm_id->qp, &send->s_atomic_wr.wr, &failed_wr);
	rdsdebug("ic %p send %p (wr %p) ret %d wr %p\n", ic,
		 send, &send->s_atomic_wr, ret, failed_wr);
	BUG_ON(failed_wr != &send->s_atomic_wr.wr);
	if (ret) {
		printk(KERN_WARNING "RDS/IB: atomic ib_post_send to %pI6c "
		       "returned %d\n", &conn->c_faddr, ret);
		rds_ib_ring_unalloc(&ic->i_send_ring, work_alloc);
		rds_ib_sub_signaled(ic, nr_sig);
		goto out;
	}

	if (unlikely(failed_wr != &send->s_atomic_wr.wr)) {
		printk(KERN_WARNING "RDS/IB: atomic ib_post_send() rc=%d, but failed_wqe updated!\n", ret);
		BUG_ON(failed_wr != &send->s_atomic_wr.wr);
	}

out:
	return ret;
}

int rds_ib_xmit_rdma(struct rds_connection *conn, struct rm_rdma_op *op)
{
	struct rds_ib_connection *ic = conn->c_transport_data;
	struct rds_ib_send_work *send = NULL;
	struct rds_ib_send_work *first;
	struct rds_ib_send_work *prev;
	const struct ib_send_wr *failed_wr;
	struct scatterlist *scat;
	unsigned long len;
	u64 remote_addr = op->op_remote_addr;
	u32 max_sge = ic->rds_ibdev->max_sge;
	u32 pos;
	u32 work_alloc;
	u32 i;
	u32 j;
	int sent;
	int ret;
	int num_sge;
	int nr_sig = 0;
	u64 odp_addr = op->op_odp_addr;
	u32 odp_lkey = 0;

	/* map the op the first time we see it */
	if (!op->op_odp_mr) {
		if (!op->op_mapped) {
			op->op_count =
				ib_dma_map_sg(ic->i_cm_id->device, op->op_sg,
					      op->op_nents,
					      (op->op_write) ? DMA_TO_DEVICE :
							       DMA_FROM_DEVICE);
			rdsdebug("ic %p mapping op %p: %d\n", ic, op,
				 op->op_count);
			if (op->op_count == 0) {
				rds_ib_stats_inc(s_ib_tx_sg_mapping_failure);
				ret = -ENOMEM; /* XXX ? */
				goto out;
			}
			op->op_mapped = 1;
		}
	} else {
		op->op_count = op->op_nents;
		odp_lkey = rds_ib_get_lkey(op->op_odp_mr->r_trans_private);
	}

	/*
	 * Instead of knowing how to return a partial rdma read/write we insist that there
	 * be enough work requests to send the entire message.
	 */
	i = DIV_ROUND_UP(op->op_count, max_sge);

	work_alloc = rds_ib_ring_alloc(&ic->i_send_ring, i, &pos);
	if (work_alloc != i) {
		rds_ib_ring_unalloc(&ic->i_send_ring, work_alloc);
		rds_ib_stats_inc(s_ib_tx_ring_full);
		ret = -ENOMEM;
		goto out;
	}

	send = &ic->i_sends[pos];
	first = send;
	prev = NULL;
	scat = &op->op_sg[0];
	sent = 0;
	num_sge = op->op_count;

	for (i = 0; i < work_alloc && scat != &op->op_sg[op->op_count]; i++) {
		send->s_wr.send_flags = 0;
		send->s_queued = jiffies;
		send->s_op = NULL;

		if (!op->op_notify)
			nr_sig += rds_ib_set_wr_signal_state(ic, send,
							     op->op_notify);

		send->s_wr.opcode = op->op_write ? IB_WR_RDMA_WRITE : IB_WR_RDMA_READ;
		send->s_rdma_wr.remote_addr = remote_addr;
		send->s_rdma_wr.rkey = op->op_rkey;

		if (num_sge > max_sge) {
			send->s_rdma_wr.wr.num_sge = max_sge;
			num_sge -= max_sge;
		} else {
			send->s_rdma_wr.wr.num_sge = num_sge;
		}

		send->s_rdma_wr.wr.next = NULL;

		if (prev)
			prev->s_rdma_wr.wr.next = &send->s_rdma_wr.wr;

		for (j = 0; j < send->s_rdma_wr.wr.num_sge &&
		     scat != &op->op_sg[op->op_count]; j++) {
			len = sg_dma_len(scat);
			if (!op->op_odp_mr) {
				send->s_sge[j].addr = sg_dma_address(scat);
				send->s_sge[j].lkey = ic->i_pd->local_dma_lkey;
			} else {
				send->s_sge[j].addr = odp_addr;
				send->s_sge[j].lkey = odp_lkey;
			}
			send->s_sge[j].length = len;

			sent += len;
			rdsdebug("ic %p sent %d remote_addr %llu\n", ic, sent, remote_addr);

			remote_addr += len;
			odp_addr += len;
			scat++;
		}

		rdsdebug("send %p wr %p num_sge %u next %p\n", send,
			&send->s_rdma_wr.wr,
			send->s_rdma_wr.wr.num_sge,
			send->s_rdma_wr.wr.next);

		prev = send;
		if (++send == &ic->i_sends[ic->i_send_ring.w_nr])
			send = ic->i_sends;
	}

	/* give a reference to the last op */
	if (scat == &op->op_sg[op->op_count]) {
		prev->s_op = op;
		rds_message_addref(container_of(op, struct rds_message, rdma));
	}

	if (i < work_alloc) {
		rds_ib_ring_unalloc(&ic->i_send_ring, work_alloc - i);
		work_alloc = i;
	}

	if (nr_sig)
		atomic_add(nr_sig, &ic->i_signaled_sends);

	failed_wr = &first->s_rdma_wr.wr;
	ret = ib_post_send(ic->i_cm_id->qp, &first->s_rdma_wr.wr, &failed_wr);
	rdsdebug("ic %p first %p (wr %p) ret %d wr %p\n", ic,
		 first, &first->s_rdma_wr.wr, ret, failed_wr);
	BUG_ON(failed_wr != &first->s_rdma_wr.wr);
	if (ret) {
		printk(KERN_WARNING "RDS/IB: rdma ib_post_send to %pI6c "
		       "returned %d\n", &conn->c_faddr, ret);
		rds_ib_ring_unalloc(&ic->i_send_ring, work_alloc);
		rds_ib_sub_signaled(ic, nr_sig);
		goto out;
	}

	if (unlikely(failed_wr != &first->s_rdma_wr.wr)) {
		printk(KERN_WARNING "RDS/IB: ib_post_send() rc=%d, but failed_wqe updated!\n", ret);
		BUG_ON(failed_wr != &first->s_rdma_wr.wr);
	}


out:
	return ret;
}

void rds_ib_xmit_path_complete(struct rds_conn_path *cp)
{
	struct rds_connection *conn = cp->cp_conn;
	struct rds_ib_connection *ic = conn->c_transport_data;

	/* We may have a pending ACK or window update we were unable
	 * to send previously (due to flow control). Try again. */
	rds_ib_attempt_ack(ic);
}<|MERGE_RESOLUTION|>--- conflicted
+++ resolved
@@ -637,13 +637,10 @@
 		send->s_sge[0].length = sizeof(struct rds_header);
 		send->s_sge[0].lkey = ic->i_pd->local_dma_lkey;
 
-<<<<<<< HEAD
-=======
 		ib_dma_sync_single_for_cpu(ic->rds_ibdev->dev,
 					   ic->i_send_hdrs_dma[pos],
 					   sizeof(struct rds_header),
 					   DMA_TO_DEVICE);
->>>>>>> 7d2a07b7
 		memcpy(ic->i_send_hdrs[pos], &rm->m_inc.i_hdr,
 		       sizeof(struct rds_header));
 
