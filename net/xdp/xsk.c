--- conflicted
+++ resolved
@@ -338,7 +338,6 @@
 {
 	struct net_device *dev = xs->dev;
 	int err;
-<<<<<<< HEAD
 
 	rcu_read_lock();
 	err = dev->netdev_ops->ndo_xsk_wakeup(dev, xs->queue_id, flags);
@@ -347,16 +346,6 @@
 	return err;
 }
 
-=======
-
-	rcu_read_lock();
-	err = dev->netdev_ops->ndo_xsk_wakeup(dev, xs->queue_id, flags);
-	rcu_read_unlock();
-
-	return err;
-}
-
->>>>>>> 0d3821eb
 static int xsk_zc_xmit(struct xdp_sock *xs)
 {
 	return xsk_wakeup(xs, XDP_WAKEUP_TX);
