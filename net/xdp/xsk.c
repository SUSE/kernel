--- conflicted
+++ resolved
@@ -356,11 +356,7 @@
 	return nb_pkts;
 }
 
-<<<<<<< HEAD
-u32 xsk_tx_peek_release_desc_batch(struct xsk_buff_pool *pool, u32 max_entries)
-=======
 u32 xsk_tx_peek_release_desc_batch(struct xsk_buff_pool *pool, u32 nb_pkts)
->>>>>>> eb3cdb58
 {
 	struct xdp_sock *xs;
 
@@ -368,11 +364,7 @@
 	if (!list_is_singular(&pool->xsk_tx_list)) {
 		/* Fallback to the non-batched version */
 		rcu_read_unlock();
-<<<<<<< HEAD
-		return xsk_tx_peek_release_fallback(pool, max_entries);
-=======
 		return xsk_tx_peek_release_fallback(pool, nb_pkts);
->>>>>>> eb3cdb58
 	}
 
 	xs = list_first_or_null_rcu(&pool->xsk_tx_list, struct xdp_sock, tx_list);
@@ -381,16 +373,7 @@
 		goto out;
 	}
 
-<<<<<<< HEAD
-	max_entries = xskq_cons_nb_entries(xs->tx, max_entries);
-	nb_pkts = xskq_cons_read_desc_batch(xs->tx, pool, max_entries);
-	if (!nb_pkts) {
-		xs->tx->queue_empty_descs++;
-		goto out;
-	}
-=======
 	nb_pkts = xskq_cons_nb_entries(xs->tx, nb_pkts);
->>>>>>> eb3cdb58
 
 	/* This is the backpressure mechanism for the Tx path. Try to
 	 * reserve space in the completion queue for all packets, but
@@ -398,13 +381,6 @@
 	 * packets. This avoids having to implement any buffering in
 	 * the Tx path.
 	 */
-<<<<<<< HEAD
-	nb_pkts = xskq_prod_reserve_addr_batch(pool->cq, pool->tx_descs, nb_pkts);
-	if (!nb_pkts)
-		goto out;
-
-	xskq_cons_release_n(xs->tx, max_entries);
-=======
 	nb_pkts = xskq_prod_nb_free(pool->cq, nb_pkts);
 	if (!nb_pkts)
 		goto out;
@@ -415,7 +391,6 @@
 		goto out;
 	}
 
->>>>>>> eb3cdb58
 	__xskq_cons_release(xs->tx);
 	xskq_prod_write_addr_batch(pool->cq, pool->tx_descs, nb_pkts);
 	xs->sk.sk_write_space(&xs->sk);
@@ -620,14 +595,8 @@
 	return err;
 }
 
-<<<<<<< HEAD
-static int xsk_xmit(struct sock *sk)
-{
-	struct xdp_sock *xs = xdp_sk(sk);
-=======
 static int xsk_generic_xmit(struct sock *sk)
 {
->>>>>>> eb3cdb58
 	int ret;
 
 	/* Drop the RCU lock since the SKB path might sleep. */
@@ -636,18 +605,6 @@
 	/* Reaquire RCU lock before going into common code. */
 	rcu_read_lock();
 
-<<<<<<< HEAD
-	if (xs->zc)
-		return xsk_wakeup(xs, XDP_WAKEUP_TX);
-
-	/* Drop the RCU lock since the SKB path might sleep. */
-	rcu_read_unlock();
-	ret = xsk_generic_xmit(sk);
-	/* Reaquire RCU lock before going into common code. */
-	rcu_read_lock();
-
-=======
->>>>>>> eb3cdb58
 	return ret;
 }
 
@@ -662,8 +619,6 @@
 #endif
 }
 
-<<<<<<< HEAD
-=======
 static int xsk_check_common(struct xdp_sock *xs)
 {
 	if (unlikely(!xsk_is_bound(xs)))
@@ -674,7 +629,6 @@
 	return 0;
 }
 
->>>>>>> eb3cdb58
 static int __xsk_sendmsg(struct socket *sock, struct msghdr *m, size_t total_len)
 {
 	bool need_wait = !(m->msg_flags & MSG_DONTWAIT);
@@ -701,16 +655,11 @@
 		return 0;
 
 	pool = xs->pool;
-<<<<<<< HEAD
-	if (pool->cached_need_wakeup & XDP_WAKEUP_TX)
-		return xsk_xmit(sk);
-=======
 	if (pool->cached_need_wakeup & XDP_WAKEUP_TX) {
 		if (xs->zc)
 			return xsk_wakeup(xs, XDP_WAKEUP_TX);
 		return xsk_generic_xmit(sk);
 	}
->>>>>>> eb3cdb58
 	return 0;
 }
 
@@ -773,15 +722,8 @@
 	sock_poll_wait(file, sock, wait);
 
 	rcu_read_lock();
-<<<<<<< HEAD
-	if (unlikely(!xsk_is_bound(xs))) {
-		rcu_read_unlock();
-		return mask;
-	}
-=======
 	if (xsk_check_common(xs))
 		goto skip_tx;
->>>>>>> eb3cdb58
 
 	pool = xs->pool;
 
@@ -790,11 +732,7 @@
 			xsk_wakeup(xs, pool->cached_need_wakeup);
 		else if (xs->tx)
 			/* Poll needs to drive Tx also in copy mode */
-<<<<<<< HEAD
-			xsk_xmit(sk);
-=======
 			xsk_generic_xmit(sk);
->>>>>>> eb3cdb58
 	}
 
 skip_tx:
@@ -1056,10 +994,7 @@
 				err = xp_alloc_tx_descs(xs->pool, xs);
 				if (err) {
 					xp_put_pool(xs->pool);
-<<<<<<< HEAD
-=======
 					xs->pool = NULL;
->>>>>>> eb3cdb58
 					sockfd_put(sock);
 					goto out_unlock;
 				}
