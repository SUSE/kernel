// SPDX-License-Identifier: GPL-2.0

#include <net/xsk_buff_pool.h>
#include <net/xdp_sock.h>
#include <net/xdp_sock_drv.h>

#include "xsk_queue.h"
#include "xdp_umem.h"
#include "xsk.h"

void xp_add_xsk(struct xsk_buff_pool *pool, struct xdp_sock *xs)
{
	unsigned long flags;

	if (!xs->tx)
		return;

	spin_lock_irqsave(&pool->xsk_tx_list_lock, flags);
	list_add_rcu(&xs->tx_list, &pool->xsk_tx_list);
	spin_unlock_irqrestore(&pool->xsk_tx_list_lock, flags);
}

void xp_del_xsk(struct xsk_buff_pool *pool, struct xdp_sock *xs)
{
	unsigned long flags;

	if (!xs->tx)
		return;

	spin_lock_irqsave(&pool->xsk_tx_list_lock, flags);
	list_del_rcu(&xs->tx_list);
	spin_unlock_irqrestore(&pool->xsk_tx_list_lock, flags);
}

void xp_destroy(struct xsk_buff_pool *pool)
{
	if (!pool)
		return;

	kvfree(pool->tx_descs);
	kvfree(pool->heads);
	kvfree(pool);
}

int xp_alloc_tx_descs(struct xsk_buff_pool *pool, struct xdp_sock *xs)
{
	pool->tx_descs = kvcalloc(xs->tx->nentries, sizeof(*pool->tx_descs),
				  GFP_KERNEL);
	if (!pool->tx_descs)
		return -ENOMEM;

	return 0;
}

struct xsk_buff_pool *xp_create_and_assign_umem(struct xdp_sock *xs,
						struct xdp_umem *umem)
{
	bool unaligned = umem->flags & XDP_UMEM_UNALIGNED_CHUNK_FLAG;
	struct xsk_buff_pool *pool;
	struct xdp_buff_xsk *xskb;
	u32 i, entries;

	entries = unaligned ? umem->chunks : 0;
	pool = kvzalloc(struct_size(pool, free_heads, entries),	GFP_KERNEL);
	if (!pool)
		goto out;

	pool->heads = kvcalloc(umem->chunks, sizeof(*pool->heads), GFP_KERNEL);
	if (!pool->heads)
		goto out;

	if (xs->tx)
		if (xp_alloc_tx_descs(pool, xs))
			goto out;

	pool->chunk_mask = ~((u64)umem->chunk_size - 1);
	pool->addrs_cnt = umem->size;
	pool->heads_cnt = umem->chunks;
	pool->free_heads_cnt = umem->chunks;
	pool->headroom = umem->headroom;
	pool->chunk_size = umem->chunk_size;
	pool->chunk_shift = ffs(umem->chunk_size) - 1;
	pool->unaligned = unaligned;
	pool->frame_len = umem->chunk_size - umem->headroom -
		XDP_PACKET_HEADROOM;
	pool->umem = umem;
	pool->addrs = umem->addrs;
	pool->tx_metadata_len = umem->tx_metadata_len;
	pool->tx_sw_csum = umem->flags & XDP_UMEM_TX_SW_CSUM;
	INIT_LIST_HEAD(&pool->free_list);
	INIT_LIST_HEAD(&pool->xskb_list);
	INIT_LIST_HEAD(&pool->xsk_tx_list);
	spin_lock_init(&pool->xsk_tx_list_lock);
	spin_lock_init(&pool->cq_lock);
	refcount_set(&pool->users, 1);

	pool->fq = xs->fq_tmp;
	pool->cq = xs->cq_tmp;

	for (i = 0; i < pool->free_heads_cnt; i++) {
		xskb = &pool->heads[i];
		xskb->pool = pool;
		xskb->xdp.frame_sz = umem->chunk_size - umem->headroom;
		INIT_LIST_HEAD(&xskb->free_list_node);
		INIT_LIST_HEAD(&xskb->xskb_list_node);
		if (pool->unaligned)
			pool->free_heads[i] = xskb;
		else
			xp_init_xskb_addr(xskb, pool, i * pool->chunk_size);
	}

	return pool;

out:
	xp_destroy(pool);
	return NULL;
}

void xp_set_rxq_info(struct xsk_buff_pool *pool, struct xdp_rxq_info *rxq)
{
	u32 i;

	for (i = 0; i < pool->heads_cnt; i++)
		pool->heads[i].xdp.rxq = rxq;
}
EXPORT_SYMBOL(xp_set_rxq_info);

void xp_fill_cb(struct xsk_buff_pool *pool, struct xsk_cb_desc *desc)
{
	u32 i;

	for (i = 0; i < pool->heads_cnt; i++) {
		struct xdp_buff_xsk *xskb = &pool->heads[i];

		memcpy(xskb->cb + desc->off, desc->src, desc->bytes);
	}
}
EXPORT_SYMBOL(xp_fill_cb);

static void xp_disable_drv_zc(struct xsk_buff_pool *pool)
{
	struct netdev_bpf bpf;
	int err;

	ASSERT_RTNL();

	if (pool->umem->zc) {
		bpf.command = XDP_SETUP_XSK_POOL;
		bpf.xsk.pool = NULL;
		bpf.xsk.queue_id = pool->queue_id;

		err = pool->netdev->netdev_ops->ndo_bpf(pool->netdev, &bpf);

		if (err)
			WARN(1, "Failed to disable zero-copy!\n");
	}
}

#define NETDEV_XDP_ACT_ZC	(NETDEV_XDP_ACT_BASIC |		\
				 NETDEV_XDP_ACT_REDIRECT |	\
				 NETDEV_XDP_ACT_XSK_ZEROCOPY)

int xp_assign_dev(struct xsk_buff_pool *pool,
		  struct net_device *netdev, u16 queue_id, u16 flags)
{
	bool force_zc, force_copy;
	struct netdev_bpf bpf;
	int err = 0;

	ASSERT_RTNL();

	force_zc = flags & XDP_ZEROCOPY;
	force_copy = flags & XDP_COPY;

	if (force_zc && force_copy)
		return -EINVAL;

	if (xsk_get_pool_from_qid(netdev, queue_id))
		return -EBUSY;

	pool->netdev = netdev;
	pool->queue_id = queue_id;
	err = xsk_reg_pool_at_qid(netdev, pool, queue_id);
	if (err)
		return err;

	if (flags & XDP_USE_SG)
		pool->umem->flags |= XDP_UMEM_SG_FLAG;

	if (flags & XDP_USE_NEED_WAKEUP)
		pool->uses_need_wakeup = true;
	/* Tx needs to be explicitly woken up the first time.  Also
	 * for supporting drivers that do not implement this
	 * feature. They will always have to call sendto() or poll().
	 */
	pool->cached_need_wakeup = XDP_WAKEUP_TX;

	dev_hold(netdev);

	if (force_copy)
		/* For copy-mode, we are done. */
		return 0;

	if ((netdev->xdp_features & NETDEV_XDP_ACT_ZC) != NETDEV_XDP_ACT_ZC) {
		err = -EOPNOTSUPP;
		goto err_unreg_pool;
	}

	if (netdev->xdp_zc_max_segs == 1 && (flags & XDP_USE_SG)) {
		err = -EOPNOTSUPP;
		goto err_unreg_pool;
	}

<<<<<<< HEAD
=======
	if (dev_get_min_mp_channel_count(netdev)) {
		err = -EBUSY;
		goto err_unreg_pool;
	}

>>>>>>> 2d5404ca
	bpf.command = XDP_SETUP_XSK_POOL;
	bpf.xsk.pool = pool;
	bpf.xsk.queue_id = queue_id;

	err = netdev->netdev_ops->ndo_bpf(netdev, &bpf);
	if (err)
		goto err_unreg_pool;

	if (!pool->dma_pages) {
		WARN(1, "Driver did not DMA map zero-copy buffers");
		err = -EINVAL;
		goto err_unreg_xsk;
	}
	pool->umem->zc = true;
	return 0;

err_unreg_xsk:
	xp_disable_drv_zc(pool);
err_unreg_pool:
	if (!force_zc)
		err = 0; /* fallback to copy mode */
	if (err) {
		xsk_clear_pool_at_qid(netdev, queue_id);
		dev_put(netdev);
	}
	return err;
}

int xp_assign_dev_shared(struct xsk_buff_pool *pool, struct xdp_sock *umem_xs,
			 struct net_device *dev, u16 queue_id)
{
	u16 flags;
	struct xdp_umem *umem = umem_xs->umem;

	/* One fill and completion ring required for each queue id. */
	if (!pool->fq || !pool->cq)
		return -EINVAL;

	flags = umem->zc ? XDP_ZEROCOPY : XDP_COPY;
	if (umem_xs->pool->uses_need_wakeup)
		flags |= XDP_USE_NEED_WAKEUP;

	return xp_assign_dev(pool, dev, queue_id, flags);
}

void xp_clear_dev(struct xsk_buff_pool *pool)
{
	if (!pool->netdev)
		return;

	xp_disable_drv_zc(pool);
	xsk_clear_pool_at_qid(pool->netdev, pool->queue_id);
	dev_put(pool->netdev);
	pool->netdev = NULL;
}

static void xp_release_deferred(struct work_struct *work)
{
	struct xsk_buff_pool *pool = container_of(work, struct xsk_buff_pool,
						  work);

	rtnl_lock();
	xp_clear_dev(pool);
	rtnl_unlock();

	if (pool->fq) {
		xskq_destroy(pool->fq);
		pool->fq = NULL;
	}

	if (pool->cq) {
		xskq_destroy(pool->cq);
		pool->cq = NULL;
	}

	xdp_put_umem(pool->umem, false);
	xp_destroy(pool);
}

void xp_get_pool(struct xsk_buff_pool *pool)
{
	refcount_inc(&pool->users);
}

bool xp_put_pool(struct xsk_buff_pool *pool)
{
	if (!pool)
		return false;

	if (refcount_dec_and_test(&pool->users)) {
		INIT_WORK(&pool->work, xp_release_deferred);
		schedule_work(&pool->work);
		return true;
	}

	return false;
}

static struct xsk_dma_map *xp_find_dma_map(struct xsk_buff_pool *pool)
{
	struct xsk_dma_map *dma_map;

	list_for_each_entry(dma_map, &pool->umem->xsk_dma_list, list) {
		if (dma_map->netdev == pool->netdev)
			return dma_map;
	}

	return NULL;
}

static struct xsk_dma_map *xp_create_dma_map(struct device *dev, struct net_device *netdev,
					     u32 nr_pages, struct xdp_umem *umem)
{
	struct xsk_dma_map *dma_map;

	dma_map = kzalloc(sizeof(*dma_map), GFP_KERNEL);
	if (!dma_map)
		return NULL;

	dma_map->dma_pages = kvcalloc(nr_pages, sizeof(*dma_map->dma_pages), GFP_KERNEL);
	if (!dma_map->dma_pages) {
		kfree(dma_map);
		return NULL;
	}

	dma_map->netdev = netdev;
	dma_map->dev = dev;
	dma_map->dma_pages_cnt = nr_pages;
	refcount_set(&dma_map->users, 1);
	list_add(&dma_map->list, &umem->xsk_dma_list);
	return dma_map;
}

static void xp_destroy_dma_map(struct xsk_dma_map *dma_map)
{
	list_del(&dma_map->list);
	kvfree(dma_map->dma_pages);
	kfree(dma_map);
}

static void __xp_dma_unmap(struct xsk_dma_map *dma_map, unsigned long attrs)
{
	dma_addr_t *dma;
	u32 i;

	for (i = 0; i < dma_map->dma_pages_cnt; i++) {
		dma = &dma_map->dma_pages[i];
		if (*dma) {
			*dma &= ~XSK_NEXT_PG_CONTIG_MASK;
			dma_unmap_page_attrs(dma_map->dev, *dma, PAGE_SIZE,
					     DMA_BIDIRECTIONAL, attrs);
			*dma = 0;
		}
	}

	xp_destroy_dma_map(dma_map);
}

void xp_dma_unmap(struct xsk_buff_pool *pool, unsigned long attrs)
{
	struct xsk_dma_map *dma_map;

	if (!pool->dma_pages)
		return;

	dma_map = xp_find_dma_map(pool);
	if (!dma_map) {
		WARN(1, "Could not find dma_map for device");
		return;
	}

	if (!refcount_dec_and_test(&dma_map->users))
		return;

	__xp_dma_unmap(dma_map, attrs);
	kvfree(pool->dma_pages);
	pool->dma_pages = NULL;
	pool->dma_pages_cnt = 0;
	pool->dev = NULL;
}
EXPORT_SYMBOL(xp_dma_unmap);

static void xp_check_dma_contiguity(struct xsk_dma_map *dma_map)
{
	u32 i;

	for (i = 0; i < dma_map->dma_pages_cnt - 1; i++) {
		if (dma_map->dma_pages[i] + PAGE_SIZE == dma_map->dma_pages[i + 1])
			dma_map->dma_pages[i] |= XSK_NEXT_PG_CONTIG_MASK;
		else
			dma_map->dma_pages[i] &= ~XSK_NEXT_PG_CONTIG_MASK;
	}
}

static int xp_init_dma_info(struct xsk_buff_pool *pool, struct xsk_dma_map *dma_map)
{
	if (!pool->unaligned) {
		u32 i;

		for (i = 0; i < pool->heads_cnt; i++) {
			struct xdp_buff_xsk *xskb = &pool->heads[i];

			xp_init_xskb_dma(xskb, pool, dma_map->dma_pages, xskb->orig_addr);
		}
	}

	pool->dma_pages = kvcalloc(dma_map->dma_pages_cnt, sizeof(*pool->dma_pages), GFP_KERNEL);
	if (!pool->dma_pages)
		return -ENOMEM;

	pool->dev = dma_map->dev;
	pool->dma_pages_cnt = dma_map->dma_pages_cnt;
	memcpy(pool->dma_pages, dma_map->dma_pages,
	       pool->dma_pages_cnt * sizeof(*pool->dma_pages));

	return 0;
}

int xp_dma_map(struct xsk_buff_pool *pool, struct device *dev,
	       unsigned long attrs, struct page **pages, u32 nr_pages)
{
	struct xsk_dma_map *dma_map;
	dma_addr_t dma;
	int err;
	u32 i;

	dma_map = xp_find_dma_map(pool);
	if (dma_map) {
		err = xp_init_dma_info(pool, dma_map);
		if (err)
			return err;

		refcount_inc(&dma_map->users);
		return 0;
	}

	dma_map = xp_create_dma_map(dev, pool->netdev, nr_pages, pool->umem);
	if (!dma_map)
		return -ENOMEM;

	for (i = 0; i < dma_map->dma_pages_cnt; i++) {
		dma = dma_map_page_attrs(dev, pages[i], 0, PAGE_SIZE,
					 DMA_BIDIRECTIONAL, attrs);
		if (dma_mapping_error(dev, dma)) {
			__xp_dma_unmap(dma_map, attrs);
			return -ENOMEM;
		}
		dma_map->dma_pages[i] = dma;
	}

	if (pool->unaligned)
		xp_check_dma_contiguity(dma_map);

	err = xp_init_dma_info(pool, dma_map);
	if (err) {
		__xp_dma_unmap(dma_map, attrs);
		return err;
	}

	return 0;
}
EXPORT_SYMBOL(xp_dma_map);

static bool xp_addr_crosses_non_contig_pg(struct xsk_buff_pool *pool,
					  u64 addr)
{
	return xp_desc_crosses_non_contig_pg(pool, addr, pool->chunk_size);
}

static bool xp_check_unaligned(struct xsk_buff_pool *pool, u64 *addr)
{
	*addr = xp_unaligned_extract_addr(*addr);
	if (*addr >= pool->addrs_cnt ||
	    *addr + pool->chunk_size > pool->addrs_cnt ||
	    xp_addr_crosses_non_contig_pg(pool, *addr))
		return false;
	return true;
}

static bool xp_check_aligned(struct xsk_buff_pool *pool, u64 *addr)
{
	*addr = xp_aligned_extract_addr(pool, *addr);
	return *addr < pool->addrs_cnt;
}

static struct xdp_buff_xsk *__xp_alloc(struct xsk_buff_pool *pool)
{
	struct xdp_buff_xsk *xskb;
	u64 addr;
	bool ok;

	if (pool->free_heads_cnt == 0)
		return NULL;

	for (;;) {
		if (!xskq_cons_peek_addr_unchecked(pool->fq, &addr)) {
			pool->fq->queue_empty_descs++;
			return NULL;
		}

		ok = pool->unaligned ? xp_check_unaligned(pool, &addr) :
		     xp_check_aligned(pool, &addr);
		if (!ok) {
			pool->fq->invalid_descs++;
			xskq_cons_release(pool->fq);
			continue;
		}
		break;
	}

	if (pool->unaligned) {
		xskb = pool->free_heads[--pool->free_heads_cnt];
		xp_init_xskb_addr(xskb, pool, addr);
		if (pool->dma_pages)
			xp_init_xskb_dma(xskb, pool, pool->dma_pages, addr);
	} else {
		xskb = &pool->heads[xp_aligned_extract_idx(pool, addr)];
	}

	xskq_cons_release(pool->fq);
	return xskb;
}

struct xdp_buff *xp_alloc(struct xsk_buff_pool *pool)
{
	struct xdp_buff_xsk *xskb;

	if (!pool->free_list_cnt) {
		xskb = __xp_alloc(pool);
		if (!xskb)
			return NULL;
	} else {
		pool->free_list_cnt--;
		xskb = list_first_entry(&pool->free_list, struct xdp_buff_xsk,
					free_list_node);
		list_del_init(&xskb->free_list_node);
	}

	xskb->xdp.data = xskb->xdp.data_hard_start + XDP_PACKET_HEADROOM;
	xskb->xdp.data_meta = xskb->xdp.data;
	xskb->xdp.flags = 0;
<<<<<<< HEAD
=======

	if (pool->dev)
		xp_dma_sync_for_device(pool, xskb->dma, pool->frame_len);
>>>>>>> 2d5404ca

	return &xskb->xdp;
}
EXPORT_SYMBOL(xp_alloc);

static u32 xp_alloc_new_from_fq(struct xsk_buff_pool *pool, struct xdp_buff **xdp, u32 max)
{
	u32 i, cached_cons, nb_entries;

	if (max > pool->free_heads_cnt)
		max = pool->free_heads_cnt;
	max = xskq_cons_nb_entries(pool->fq, max);

	cached_cons = pool->fq->cached_cons;
	nb_entries = max;
	i = max;
	while (i--) {
		struct xdp_buff_xsk *xskb;
		u64 addr;
		bool ok;

		__xskq_cons_read_addr_unchecked(pool->fq, cached_cons++, &addr);

		ok = pool->unaligned ? xp_check_unaligned(pool, &addr) :
			xp_check_aligned(pool, &addr);
		if (unlikely(!ok)) {
			pool->fq->invalid_descs++;
			nb_entries--;
			continue;
		}

		if (pool->unaligned) {
			xskb = pool->free_heads[--pool->free_heads_cnt];
			xp_init_xskb_addr(xskb, pool, addr);
			if (pool->dma_pages)
				xp_init_xskb_dma(xskb, pool, pool->dma_pages, addr);
		} else {
			xskb = &pool->heads[xp_aligned_extract_idx(pool, addr)];
		}

		*xdp = &xskb->xdp;
		xdp++;
	}

	xskq_cons_release_n(pool->fq, max);
	return nb_entries;
}

static u32 xp_alloc_reused(struct xsk_buff_pool *pool, struct xdp_buff **xdp, u32 nb_entries)
{
	struct xdp_buff_xsk *xskb;
	u32 i;

	nb_entries = min_t(u32, nb_entries, pool->free_list_cnt);

	i = nb_entries;
	while (i--) {
		xskb = list_first_entry(&pool->free_list, struct xdp_buff_xsk, free_list_node);
		list_del_init(&xskb->free_list_node);

		*xdp = &xskb->xdp;
		xdp++;
	}
	pool->free_list_cnt -= nb_entries;

	return nb_entries;
}

static u32 xp_alloc_slow(struct xsk_buff_pool *pool, struct xdp_buff **xdp,
			 u32 max)
{
	int i;

	for (i = 0; i < max; i++) {
		struct xdp_buff *buff;

		buff = xp_alloc(pool);
		if (unlikely(!buff))
			return i;
		*xdp = buff;
		xdp++;
	}

	return max;
}

u32 xp_alloc_batch(struct xsk_buff_pool *pool, struct xdp_buff **xdp, u32 max)
{
	u32 nb_entries1 = 0, nb_entries2;

	if (unlikely(pool->dev && dma_dev_need_sync(pool->dev)))
		return xp_alloc_slow(pool, xdp, max);

	if (unlikely(pool->free_list_cnt)) {
		nb_entries1 = xp_alloc_reused(pool, xdp, max);
		if (nb_entries1 == max)
			return nb_entries1;

		max -= nb_entries1;
		xdp += nb_entries1;
	}

	nb_entries2 = xp_alloc_new_from_fq(pool, xdp, max);
	if (!nb_entries2)
		pool->fq->queue_empty_descs++;

	return nb_entries1 + nb_entries2;
}
EXPORT_SYMBOL(xp_alloc_batch);

bool xp_can_alloc(struct xsk_buff_pool *pool, u32 count)
{
	u32 req_count, avail_count;

	if (pool->free_list_cnt >= count)
		return true;

	req_count = count - pool->free_list_cnt;
	avail_count = xskq_cons_nb_entries(pool->fq, req_count);
	if (!avail_count)
		pool->fq->queue_empty_descs++;

	return avail_count >= req_count;
}
EXPORT_SYMBOL(xp_can_alloc);

void xp_free(struct xdp_buff_xsk *xskb)
{
	if (!list_empty(&xskb->free_list_node))
		return;

	xskb->pool->free_list_cnt++;
	list_add(&xskb->free_list_node, &xskb->pool->free_list);
}
EXPORT_SYMBOL(xp_free);

void *xp_raw_get_data(struct xsk_buff_pool *pool, u64 addr)
{
	addr = pool->unaligned ? xp_unaligned_add_offset_to_addr(addr) : addr;
	return pool->addrs + addr;
}
EXPORT_SYMBOL(xp_raw_get_data);

dma_addr_t xp_raw_get_dma(struct xsk_buff_pool *pool, u64 addr)
{
	addr = pool->unaligned ? xp_unaligned_add_offset_to_addr(addr) : addr;
	return (pool->dma_pages[addr >> PAGE_SHIFT] &
		~XSK_NEXT_PG_CONTIG_MASK) +
		(addr & ~PAGE_MASK);
}
EXPORT_SYMBOL(xp_raw_get_dma);<|MERGE_RESOLUTION|>--- conflicted
+++ resolved
@@ -211,14 +211,11 @@
 		goto err_unreg_pool;
 	}
 
-<<<<<<< HEAD
-=======
 	if (dev_get_min_mp_channel_count(netdev)) {
 		err = -EBUSY;
 		goto err_unreg_pool;
 	}
 
->>>>>>> 2d5404ca
 	bpf.command = XDP_SETUP_XSK_POOL;
 	bpf.xsk.pool = pool;
 	bpf.xsk.queue_id = queue_id;
@@ -560,12 +557,9 @@
 	xskb->xdp.data = xskb->xdp.data_hard_start + XDP_PACKET_HEADROOM;
 	xskb->xdp.data_meta = xskb->xdp.data;
 	xskb->xdp.flags = 0;
-<<<<<<< HEAD
-=======
 
 	if (pool->dev)
 		xp_dma_sync_for_device(pool, xskb->dma, pool->frame_len);
->>>>>>> 2d5404ca
 
 	return &xskb->xdp;
 }
