--- conflicted
+++ resolved
@@ -46,11 +46,7 @@
 		u32 obj_index;
 		devlink_rel_notify_cb_t *notify_cb;
 		devlink_rel_cleanup_cb_t *cleanup_cb;
-<<<<<<< HEAD
-		struct work_struct notify_work;
-=======
 		struct delayed_work notify_work;
->>>>>>> 2d5404ca
 	} nested_in;
 };
 
@@ -74,11 +70,7 @@
 static void devlink_rel_nested_in_notify_work(struct work_struct *work)
 {
 	struct devlink_rel *rel = container_of(work, struct devlink_rel,
-<<<<<<< HEAD
-					       nested_in.notify_work);
-=======
 					       nested_in.notify_work.work);
->>>>>>> 2d5404ca
 	struct devlink *devlink;
 
 	devlink = devlinks_xa_get(rel->nested_in.devlink_index);
@@ -104,21 +96,13 @@
 	return;
 
 reschedule_work:
-<<<<<<< HEAD
-	schedule_work(&rel->nested_in.notify_work);
-=======
 	schedule_delayed_work(&rel->nested_in.notify_work, 1);
->>>>>>> 2d5404ca
 }
 
 static void devlink_rel_nested_in_notify_work_schedule(struct devlink_rel *rel)
 {
 	__devlink_rel_get(rel);
-<<<<<<< HEAD
-	schedule_work(&rel->nested_in.notify_work);
-=======
 	schedule_delayed_work(&rel->nested_in.notify_work, 0);
->>>>>>> 2d5404ca
 }
 
 static struct devlink_rel *devlink_rel_alloc(void)
@@ -139,13 +123,8 @@
 	}
 
 	refcount_set(&rel->refcount, 1);
-<<<<<<< HEAD
-	INIT_WORK(&rel->nested_in.notify_work,
-		  &devlink_rel_nested_in_notify_work);
-=======
 	INIT_DELAYED_WORK(&rel->nested_in.notify_work,
 			  &devlink_rel_nested_in_notify_work);
->>>>>>> 2d5404ca
 	return rel;
 }
 
@@ -335,11 +314,7 @@
 	mutex_destroy(&devlink->lock);
 	lockdep_unregister_key(&devlink->lock_key);
 	put_device(devlink->dev);
-<<<<<<< HEAD
-	kfree(devlink);
-=======
 	kvfree(devlink);
->>>>>>> 2d5404ca
 }
 
 void devlink_put(struct devlink *devlink)
