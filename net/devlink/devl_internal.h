--- conflicted
+++ resolved
@@ -3,10 +3,7 @@
  * Copyright (c) 2016 Jiri Pirko <jiri@mellanox.com>
  */
 
-<<<<<<< HEAD
-=======
 #include <linux/device.h>
->>>>>>> 2d5404ca
 #include <linux/etherdevice.h>
 #include <linux/mutex.h>
 #include <linux/netdevice.h>
@@ -105,8 +102,6 @@
 	return __devl_is_registered(devlink);
 }
 
-<<<<<<< HEAD
-=======
 static inline void devl_dev_lock(struct devlink *devlink, bool dev_lock)
 {
 	if (dev_lock)
@@ -121,7 +116,6 @@
 		device_unlock(devlink->dev);
 }
 
->>>>>>> 2d5404ca
 typedef void devlink_rel_notify_cb_t(struct devlink *devlink, u32 obj_index);
 typedef void devlink_rel_cleanup_cb_t(struct devlink *devlink, u32 obj_index,
 				      u32 rel_index);
@@ -135,13 +129,6 @@
 int devlink_rel_devlink_handle_put(struct sk_buff *msg, struct devlink *devlink,
 				   u32 rel_index, int attrtype,
 				   bool *msg_updated);
-<<<<<<< HEAD
-
-/* Netlink */
-#define DEVLINK_NL_FLAG_NEED_PORT		BIT(0)
-#define DEVLINK_NL_FLAG_NEED_DEVLINK_OR_PORT	BIT(1)
-=======
->>>>>>> 2d5404ca
 
 /* Netlink */
 enum devlink_multicast_groups {
@@ -197,8 +184,6 @@
 int devlink_nl_put_nested_handle(struct sk_buff *msg, struct net *net,
 				 struct devlink *devlink, int attrtype);
 int devlink_nl_msg_reply_and_new(struct sk_buff **msg, struct genl_info *info);
-<<<<<<< HEAD
-=======
 
 static inline bool devlink_nl_notify_need(struct devlink *devlink)
 {
@@ -251,7 +236,6 @@
 	devlink_nl_obj_desc_init(&desc, devlink);
 	devlink_nl_notify_send_desc(devlink, msg, &desc);
 }
->>>>>>> 2d5404ca
 
 /* Notify */
 void devlink_notify_register(struct devlink *devlink);
