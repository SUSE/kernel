// SPDX-License-Identifier: GPL-2.0-only
/*
 * 9P Client
 *
 *  Copyright (C) 2008 by Eric Van Hensbergen <ericvh@gmail.com>
 *  Copyright (C) 2007 by Latchesar Ionkov <lucho@ionkov.net>
 */

#define pr_fmt(fmt) KBUILD_MODNAME ": " fmt

#include <linux/module.h>
#include <linux/errno.h>
#include <linux/fs.h>
#include <linux/poll.h>
#include <linux/idr.h>
#include <linux/mutex.h>
#include <linux/slab.h>
#include <linux/sched/signal.h>
#include <linux/uaccess.h>
#include <linux/uio.h>
#include <net/9p/9p.h>
#include <linux/parser.h>
#include <linux/seq_file.h>
#include <net/9p/client.h>
#include <net/9p/transport.h>
#include "protocol.h"

#define CREATE_TRACE_POINTS
#include <trace/events/9p.h>

/* DEFAULT MSIZE = 32 pages worth of payload + P9_HDRSZ +
 * room for write (16 extra) or read (11 extra) operands.
 */

#define DEFAULT_MSIZE ((128 * 1024) + P9_IOHDRSZ)

/* Client Option Parsing (code inspired by NFS code)
 *  - a little lazy - parse all client options
 */

enum {
	Opt_msize,
	Opt_trans,
	Opt_legacy,
	Opt_version,
	Opt_err,
};

static const match_table_t tokens = {
	{Opt_msize, "msize=%u"},
	{Opt_legacy, "noextend"},
	{Opt_trans, "trans=%s"},
	{Opt_version, "version=%s"},
	{Opt_err, NULL},
};

inline int p9_is_proto_dotl(struct p9_client *clnt)
{
	return clnt->proto_version == p9_proto_2000L;
}
EXPORT_SYMBOL(p9_is_proto_dotl);

inline int p9_is_proto_dotu(struct p9_client *clnt)
{
	return clnt->proto_version == p9_proto_2000u;
}
EXPORT_SYMBOL(p9_is_proto_dotu);

int p9_show_client_options(struct seq_file *m, struct p9_client *clnt)
{
	if (clnt->msize != DEFAULT_MSIZE)
		seq_printf(m, ",msize=%u", clnt->msize);
	seq_printf(m, ",trans=%s", clnt->trans_mod->name);

	switch (clnt->proto_version) {
	case p9_proto_legacy:
		seq_puts(m, ",noextend");
		break;
	case p9_proto_2000u:
		seq_puts(m, ",version=9p2000.u");
		break;
	case p9_proto_2000L:
		/* Default */
		break;
	}

	if (clnt->trans_mod->show_options)
		return clnt->trans_mod->show_options(m, clnt);
	return 0;
}
EXPORT_SYMBOL(p9_show_client_options);

/* Some error codes are taken directly from the server replies,
 * make sure they are valid.
 */
static int safe_errno(int err)
{
	if (err > 0 || err < -MAX_ERRNO) {
		p9_debug(P9_DEBUG_ERROR, "Invalid error code %d\n", err);
		return -EPROTO;
	}
	return err;
}

/* Interpret mount option for protocol version */
static int get_protocol_version(char *s)
{
	int version = -EINVAL;

	if (!strcmp(s, "9p2000")) {
		version = p9_proto_legacy;
		p9_debug(P9_DEBUG_9P, "Protocol version: Legacy\n");
	} else if (!strcmp(s, "9p2000.u")) {
		version = p9_proto_2000u;
		p9_debug(P9_DEBUG_9P, "Protocol version: 9P2000.u\n");
	} else if (!strcmp(s, "9p2000.L")) {
		version = p9_proto_2000L;
		p9_debug(P9_DEBUG_9P, "Protocol version: 9P2000.L\n");
	} else {
		pr_info("Unknown protocol version %s\n", s);
	}

	return version;
}

/**
 * parse_opts - parse mount options into client structure
 * @opts: options string passed from mount
 * @clnt: existing v9fs client information
 *
 * Return 0 upon success, -ERRNO upon failure
 */

static int parse_opts(char *opts, struct p9_client *clnt)
{
	char *options, *tmp_options;
	char *p;
	substring_t args[MAX_OPT_ARGS];
	int option;
	char *s;
	int ret = 0;

	clnt->proto_version = p9_proto_2000L;
	clnt->msize = DEFAULT_MSIZE;

	if (!opts)
		return 0;

	tmp_options = kstrdup(opts, GFP_KERNEL);
	if (!tmp_options)
		return -ENOMEM;
	options = tmp_options;

	while ((p = strsep(&options, ",")) != NULL) {
		int token, r;

		if (!*p)
			continue;
		token = match_token(p, tokens, args);
		switch (token) {
		case Opt_msize:
			r = match_int(&args[0], &option);
			if (r < 0) {
				p9_debug(P9_DEBUG_ERROR,
					 "integer field, but no integer?\n");
				ret = r;
				continue;
			}
			if (option < 4096) {
				p9_debug(P9_DEBUG_ERROR,
					 "msize should be at least 4k\n");
				ret = -EINVAL;
				continue;
			}
			clnt->msize = option;
			break;
		case Opt_trans:
			s = match_strdup(&args[0]);
			if (!s) {
				ret = -ENOMEM;
				p9_debug(P9_DEBUG_ERROR,
					 "problem allocating copy of trans arg\n");
				goto free_and_return;
			}

			v9fs_put_trans(clnt->trans_mod);
			clnt->trans_mod = v9fs_get_trans_by_name(s);
			if (!clnt->trans_mod) {
				pr_info("Could not find request transport: %s\n",
					s);
				ret = -EINVAL;
			}
			kfree(s);
			break;
		case Opt_legacy:
			clnt->proto_version = p9_proto_legacy;
			break;
		case Opt_version:
			s = match_strdup(&args[0]);
			if (!s) {
				ret = -ENOMEM;
				p9_debug(P9_DEBUG_ERROR,
					 "problem allocating copy of version arg\n");
				goto free_and_return;
			}
			r = get_protocol_version(s);
			if (r < 0)
				ret = r;
			else
				clnt->proto_version = r;
			kfree(s);
			break;
		default:
			continue;
		}
	}

free_and_return:
	if (ret)
		v9fs_put_trans(clnt->trans_mod);
	kfree(tmp_options);
	return ret;
}

static int p9_fcall_init(struct p9_client *c, struct p9_fcall *fc,
			 int alloc_msize)
{
	if (likely(c->fcall_cache) && alloc_msize == c->msize) {
		fc->sdata = kmem_cache_alloc(c->fcall_cache, GFP_NOFS);
		fc->cache = c->fcall_cache;
	} else {
		fc->sdata = kmalloc(alloc_msize, GFP_NOFS);
		fc->cache = NULL;
	}
	if (!fc->sdata)
		return -ENOMEM;
	fc->capacity = alloc_msize;
	return 0;
}

void p9_fcall_fini(struct p9_fcall *fc)
{
	/* sdata can be NULL for interrupted requests in trans_rdma,
	 * and kmem_cache_free does not do NULL-check for us
	 */
	if (unlikely(!fc->sdata))
		return;

	if (fc->cache)
		kmem_cache_free(fc->cache, fc->sdata);
	else
		kfree(fc->sdata);
}
EXPORT_SYMBOL(p9_fcall_fini);

static struct kmem_cache *p9_req_cache;

/**
 * p9_tag_alloc - Allocate a new request.
 * @c: Client session.
 * @type: Transaction type.
 * @t_size: Buffer size for holding this request
 * (automatic calculation by format template if 0).
 * @r_size: Buffer size for holding server's reply on this request
 * (automatic calculation by format template if 0).
 * @fmt: Format template for assembling 9p request message
 * (see p9pdu_vwritef).
 * @ap: Variable arguments to be fed to passed format template
 * (see p9pdu_vwritef).
 *
 * Context: Process context.
 * Return: Pointer to new request.
 */
static struct p9_req_t *
p9_tag_alloc(struct p9_client *c, int8_t type, uint t_size, uint r_size,
	      const char *fmt, va_list ap)
{
	struct p9_req_t *req = kmem_cache_alloc(p9_req_cache, GFP_NOFS);
	int alloc_tsize;
	int alloc_rsize;
	int tag;
	va_list apc;

	va_copy(apc, ap);
	alloc_tsize = min_t(size_t, c->msize,
			    t_size ?: p9_msg_buf_size(c, type, fmt, apc));
	va_end(apc);

	alloc_rsize = min_t(size_t, c->msize,
			    r_size ?: p9_msg_buf_size(c, type + 1, fmt, ap));

	if (!req)
		return ERR_PTR(-ENOMEM);

	if (p9_fcall_init(c, &req->tc, alloc_tsize))
		goto free_req;
	if (p9_fcall_init(c, &req->rc, alloc_rsize))
		goto free;

	p9pdu_reset(&req->tc);
	p9pdu_reset(&req->rc);
	req->t_err = 0;
	req->status = REQ_STATUS_ALLOC;
	/* refcount needs to be set to 0 before inserting into the idr
	 * so p9_tag_lookup does not accept a request that is not fully
	 * initialized. refcount_set to 2 below will mark request ready.
	 */
	refcount_set(&req->refcount, 0);
	init_waitqueue_head(&req->wq);
	INIT_LIST_HEAD(&req->req_list);

	idr_preload(GFP_NOFS);
	spin_lock_irq(&c->lock);
	if (type == P9_TVERSION)
		tag = idr_alloc(&c->reqs, req, P9_NOTAG, P9_NOTAG + 1,
				GFP_NOWAIT);
	else
		tag = idr_alloc(&c->reqs, req, 0, P9_NOTAG, GFP_NOWAIT);
	req->tc.tag = tag;
	spin_unlock_irq(&c->lock);
	idr_preload_end();
	if (tag < 0)
		goto free;

	/* Init ref to two because in the general case there is one ref
	 * that is put asynchronously by a writer thread, one ref
	 * temporarily given by p9_tag_lookup and put by p9_client_cb
	 * in the recv thread, and one ref put by p9_req_put in the
	 * main thread. The only exception is virtio that does not use
	 * p9_tag_lookup but does not have a writer thread either
	 * (the write happens synchronously in the request/zc_request
	 * callback), so p9_client_cb eats the second ref there
	 * as the pointer is duplicated directly by virtqueue_add_sgs()
	 */
	refcount_set(&req->refcount, 2);

	return req;

free:
	p9_fcall_fini(&req->tc);
	p9_fcall_fini(&req->rc);
free_req:
	kmem_cache_free(p9_req_cache, req);
	return ERR_PTR(-ENOMEM);
}

/**
 * p9_tag_lookup - Look up a request by tag.
 * @c: Client session.
 * @tag: Transaction ID.
 *
 * Context: Any context.
 * Return: A request, or %NULL if there is no request with that tag.
 */
struct p9_req_t *p9_tag_lookup(struct p9_client *c, u16 tag)
{
	struct p9_req_t *req;

	rcu_read_lock();
again:
	req = idr_find(&c->reqs, tag);
	if (req) {
		/* We have to be careful with the req found under rcu_read_lock
		 * Thanks to SLAB_TYPESAFE_BY_RCU we can safely try to get the
		 * ref again without corrupting other data, then check again
		 * that the tag matches once we have the ref
		 */
		if (!p9_req_try_get(req))
			goto again;
		if (req->tc.tag != tag) {
			p9_req_put(c, req);
			goto again;
		}
	}
	rcu_read_unlock();

	return req;
}
EXPORT_SYMBOL(p9_tag_lookup);

/**
 * p9_tag_remove - Remove a tag.
 * @c: Client session.
 * @r: Request of reference.
 *
 * Context: Any context.
 */
static void p9_tag_remove(struct p9_client *c, struct p9_req_t *r)
{
	unsigned long flags;
	u16 tag = r->tc.tag;

	p9_debug(P9_DEBUG_MUX, "freeing clnt %p req %p tag: %d\n", c, r, tag);
	spin_lock_irqsave(&c->lock, flags);
	idr_remove(&c->reqs, tag);
	spin_unlock_irqrestore(&c->lock, flags);
}

int p9_req_put(struct p9_client *c, struct p9_req_t *r)
{
	if (refcount_dec_and_test(&r->refcount)) {
		p9_tag_remove(c, r);

		p9_fcall_fini(&r->tc);
		p9_fcall_fini(&r->rc);
		kmem_cache_free(p9_req_cache, r);
		return 1;
	}
	return 0;
}
EXPORT_SYMBOL(p9_req_put);

/**
 * p9_tag_cleanup - cleans up tags structure and reclaims resources
 * @c:  v9fs client struct
 *
 * This frees resources associated with the tags structure
 *
 */
static void p9_tag_cleanup(struct p9_client *c)
{
	struct p9_req_t *req;
	int id;

	rcu_read_lock();
	idr_for_each_entry(&c->reqs, req, id) {
		pr_info("Tag %d still in use\n", id);
		if (p9_req_put(c, req) == 0)
			pr_warn("Packet with tag %d has still references",
				req->tc.tag);
	}
	rcu_read_unlock();
}

/**
 * p9_client_cb - call back from transport to client
 * @c: client state
 * @req: request received
 * @status: request status, one of REQ_STATUS_*
 *
 */
void p9_client_cb(struct p9_client *c, struct p9_req_t *req, int status)
{
	p9_debug(P9_DEBUG_MUX, " tag %d\n", req->tc.tag);

	/* This barrier is needed to make sure any change made to req before
	 * the status change is visible to another thread
	 */
	smp_wmb();
	WRITE_ONCE(req->status, status);

	wake_up(&req->wq);
	p9_debug(P9_DEBUG_MUX, "wakeup: %d\n", req->tc.tag);
	p9_req_put(c, req);
}
EXPORT_SYMBOL(p9_client_cb);

/**
 * p9_parse_header - parse header arguments out of a packet
 * @pdu: packet to parse
 * @size: size of packet
 * @type: type of request
 * @tag: tag of packet
 * @rewind: set if we need to rewind offset afterwards
 */

int
p9_parse_header(struct p9_fcall *pdu, int32_t *size, int8_t *type,
		int16_t *tag, int rewind)
{
	s8 r_type;
	s16 r_tag;
	s32 r_size;
	int offset = pdu->offset;
	int err;

	pdu->offset = 0;

	err = p9pdu_readf(pdu, 0, "dbw", &r_size, &r_type, &r_tag);
	if (err)
		goto rewind_and_exit;

	if (type)
		*type = r_type;
	if (tag)
		*tag = r_tag;
	if (size)
		*size = r_size;

	if (pdu->size != r_size || r_size < 7) {
		err = -EINVAL;
		goto rewind_and_exit;
	}

	pdu->id = r_type;
	pdu->tag = r_tag;

	p9_debug(P9_DEBUG_9P, "<<< size=%d type: %d tag: %d\n",
		 pdu->size, pdu->id, pdu->tag);

rewind_and_exit:
	if (rewind)
		pdu->offset = offset;
	return err;
}
EXPORT_SYMBOL(p9_parse_header);

/**
 * p9_check_errors - check 9p packet for error return and process it
 * @c: current client instance
 * @req: request to parse and check for error conditions
 *
 * returns error code if one is discovered, otherwise returns 0
 *
 * this will have to be more complicated if we have multiple
 * error packet types
 */

static int p9_check_errors(struct p9_client *c, struct p9_req_t *req)
{
	s8 type;
	int err;
	int ecode;

	err = p9_parse_header(&req->rc, NULL, &type, NULL, 0);
	if (req->rc.size > req->rc.capacity && !req->rc.zc) {
		pr_err("requested packet size too big: %d does not fit %zu (type=%d)\n",
		       req->rc.size, req->rc.capacity, req->rc.id);
		return -EIO;
	}
	/* dump the response from server
	 * This should be after check errors which poplulate pdu_fcall.
	 */
	trace_9p_protocol_dump(c, &req->rc);
	if (err) {
		p9_debug(P9_DEBUG_ERROR, "couldn't parse header %d\n", err);
		return err;
	}
	if (type != P9_RERROR && type != P9_RLERROR)
		return 0;

	if (!p9_is_proto_dotl(c)) {
		char *ename;

		err = p9pdu_readf(&req->rc, c->proto_version, "s?d",
				  &ename, &ecode);
		if (err)
			goto out_err;

		if (p9_is_proto_dotu(c) && ecode < 512)
			err = -ecode;

		if (!err) {
			err = p9_errstr2errno(ename, strlen(ename));

			p9_debug(P9_DEBUG_9P, "<<< RERROR (%d) %s\n",
				 -ecode, ename);
		}
		kfree(ename);
	} else {
		err = p9pdu_readf(&req->rc, c->proto_version, "d", &ecode);
<<<<<<< HEAD
		if (err)
			goto out_err;
		err = -ecode;

		p9_debug(P9_DEBUG_9P, "<<< RLERROR (%d)\n", -ecode);
	}

	return err;

out_err:
	p9_debug(P9_DEBUG_ERROR, "couldn't parse error%d\n", err);

	return err;
}

/**
 * p9_check_zc_errors - check 9p packet for error return and process it
 * @c: current client instance
 * @req: request to parse and check for error conditions
 * @uidata: external buffer containing error
 * @in_hdrlen: Size of response protocol buffer.
 *
 * returns error code if one is discovered, otherwise returns 0
 *
 * this will have to be more complicated if we have multiple
 * error packet types
 */

static int p9_check_zc_errors(struct p9_client *c, struct p9_req_t *req,
			      struct iov_iter *uidata, int in_hdrlen)
{
	int err;
	int ecode;
	int8_t type;
	char *ename = NULL;

	err = p9_parse_header(&req->rc, NULL, &type, NULL, 0);
	/*
	 * dump the response from server
	 * This should be after parse_header which poplulate pdu_fcall.
	 */
	trace_9p_protocol_dump(c, &req->rc);
	if (err) {
		p9_debug(P9_DEBUG_ERROR, "couldn't parse header %d\n", err);
		return err;
	}

	if (type != P9_RERROR && type != P9_RLERROR)
		return 0;

	if (!p9_is_proto_dotl(c)) {
		/* Error is reported in string format */
		int len;
		/* 7 = header size for RERROR; */
		int inline_len = in_hdrlen - 7;

		len = req->rc.size - req->rc.offset;
		if (len > (P9_ZC_HDR_SZ - 7)) {
			err = -EFAULT;
			goto out_err;
		}

		ename = &req->rc.sdata[req->rc.offset];
		if (len > inline_len) {
			/* We have error in external buffer */
			if (!copy_from_iter_full(ename + inline_len,
					     len - inline_len, uidata)) {
				err = -EFAULT;
				goto out_err;
			}
		}
		ename = NULL;
		err = p9pdu_readf(&req->rc, c->proto_version, "s?d",
				  &ename, &ecode);
=======
>>>>>>> eb3cdb58
		if (err)
			goto out_err;
		err = -ecode;

		p9_debug(P9_DEBUG_9P, "<<< RLERROR (%d)\n", -ecode);
	}

	return err;

out_err:
	p9_debug(P9_DEBUG_ERROR, "couldn't parse error%d\n", err);

	return err;
}

static struct p9_req_t *
p9_client_rpc(struct p9_client *c, int8_t type, const char *fmt, ...);

/**
 * p9_client_flush - flush (cancel) a request
 * @c: client state
 * @oldreq: request to cancel
 *
 * This sents a flush for a particular request and links
 * the flush request to the original request.  The current
 * code only supports a single flush request although the protocol
 * allows for multiple flush requests to be sent for a single request.
 *
 */

static int p9_client_flush(struct p9_client *c, struct p9_req_t *oldreq)
{
	struct p9_req_t *req;
	s16 oldtag;
	int err;

	err = p9_parse_header(&oldreq->tc, NULL, NULL, &oldtag, 1);
	if (err)
		return err;

	p9_debug(P9_DEBUG_9P, ">>> TFLUSH tag %d\n", oldtag);

	req = p9_client_rpc(c, P9_TFLUSH, "w", oldtag);
	if (IS_ERR(req))
		return PTR_ERR(req);

	/* if we haven't received a response for oldreq,
	 * remove it from the list
	 */
	if (READ_ONCE(oldreq->status) == REQ_STATUS_SENT) {
		if (c->trans_mod->cancelled)
			c->trans_mod->cancelled(c, oldreq);
	}

	p9_req_put(c, req);
	return 0;
}

static struct p9_req_t *p9_client_prepare_req(struct p9_client *c,
					      int8_t type, uint t_size, uint r_size,
					      const char *fmt, va_list ap)
{
	int err;
	struct p9_req_t *req;
	va_list apc;

	p9_debug(P9_DEBUG_MUX, "client %p op %d\n", c, type);

	/* we allow for any status other than disconnected */
	if (c->status == Disconnected)
		return ERR_PTR(-EIO);

	/* if status is begin_disconnected we allow only clunk request */
	if (c->status == BeginDisconnect && type != P9_TCLUNK)
		return ERR_PTR(-EIO);

	va_copy(apc, ap);
	req = p9_tag_alloc(c, type, t_size, r_size, fmt, apc);
	va_end(apc);
	if (IS_ERR(req))
		return req;

	/* marshall the data */
	p9pdu_prepare(&req->tc, req->tc.tag, type);
	err = p9pdu_vwritef(&req->tc, c->proto_version, fmt, ap);
	if (err)
		goto reterr;
	p9pdu_finalize(c, &req->tc);
	trace_9p_client_req(c, type, req->tc.tag);
	return req;
reterr:
	p9_req_put(c, req);
	/* We have to put also the 2nd reference as it won't be used */
	p9_req_put(c, req);
	return ERR_PTR(err);
}

/**
 * p9_client_rpc - issue a request and wait for a response
 * @c: client session
 * @type: type of request
 * @fmt: protocol format string (see protocol.c)
 *
 * Returns request structure (which client must free using p9_req_put)
 */

static struct p9_req_t *
p9_client_rpc(struct p9_client *c, int8_t type, const char *fmt, ...)
{
	va_list ap;
	int sigpending, err;
	unsigned long flags;
	struct p9_req_t *req;
	/* Passing zero for tsize/rsize to p9_client_prepare_req() tells it to
	 * auto determine an appropriate (small) request/response size
	 * according to actual message data being sent. Currently RDMA
	 * transport is excluded from this response message size optimization,
	 * as it would not cope with it, due to its pooled response buffers
	 * (using an optimized request size for RDMA as well though).
	 */
	const uint tsize = 0;
	const uint rsize = c->trans_mod->pooled_rbuffers ? c->msize : 0;

	va_start(ap, fmt);
	req = p9_client_prepare_req(c, type, tsize, rsize, fmt, ap);
	va_end(ap);
	if (IS_ERR(req))
		return req;

	req->tc.zc = false;
	req->rc.zc = false;

	if (signal_pending(current)) {
		sigpending = 1;
		clear_thread_flag(TIF_SIGPENDING);
	} else {
		sigpending = 0;
	}

	err = c->trans_mod->request(c, req);
	if (err < 0) {
		/* write won't happen */
		p9_req_put(c, req);
		if (err != -ERESTARTSYS && err != -EFAULT)
			c->status = Disconnected;
		goto recalc_sigpending;
	}
again:
	/* Wait for the response */
	err = wait_event_killable(req->wq,
				  READ_ONCE(req->status) >= REQ_STATUS_RCVD);

	/* Make sure our req is coherent with regard to updates in other
	 * threads - echoes to wmb() in the callback
	 */
	smp_rmb();

	if (err == -ERESTARTSYS && c->status == Connected &&
	    type == P9_TFLUSH) {
		sigpending = 1;
		clear_thread_flag(TIF_SIGPENDING);
		goto again;
	}

	if (READ_ONCE(req->status) == REQ_STATUS_ERROR) {
		p9_debug(P9_DEBUG_ERROR, "req_status error %d\n", req->t_err);
		err = req->t_err;
	}
	if (err == -ERESTARTSYS && c->status == Connected) {
		p9_debug(P9_DEBUG_MUX, "flushing\n");
		sigpending = 1;
		clear_thread_flag(TIF_SIGPENDING);

		if (c->trans_mod->cancel(c, req))
			p9_client_flush(c, req);

		/* if we received the response anyway, don't signal error */
		if (READ_ONCE(req->status) == REQ_STATUS_RCVD)
			err = 0;
	}
recalc_sigpending:
	if (sigpending) {
		spin_lock_irqsave(&current->sighand->siglock, flags);
		recalc_sigpending();
		spin_unlock_irqrestore(&current->sighand->siglock, flags);
	}
	if (err < 0)
		goto reterr;

	err = p9_check_errors(c, req);
	trace_9p_client_res(c, type, req->rc.tag, err);
	if (!err)
		return req;
reterr:
	p9_req_put(c, req);
	return ERR_PTR(safe_errno(err));
}

/**
 * p9_client_zc_rpc - issue a request and wait for a response
 * @c: client session
 * @type: type of request
 * @uidata: destination for zero copy read
 * @uodata: source for zero copy write
 * @inlen: read buffer size
 * @olen: write buffer size
 * @in_hdrlen: reader header size, This is the size of response protocol data
 * @fmt: protocol format string (see protocol.c)
 *
 * Returns request structure (which client must free using p9_req_put)
 */
static struct p9_req_t *p9_client_zc_rpc(struct p9_client *c, int8_t type,
					 struct iov_iter *uidata,
					 struct iov_iter *uodata,
					 int inlen, int olen, int in_hdrlen,
					 const char *fmt, ...)
{
	va_list ap;
	int sigpending, err;
	unsigned long flags;
	struct p9_req_t *req;

	va_start(ap, fmt);
	/* We allocate a inline protocol data of only 4k bytes.
	 * The actual content is passed in zero-copy fashion.
	 */
	req = p9_client_prepare_req(c, type, P9_ZC_HDR_SZ, P9_ZC_HDR_SZ, fmt, ap);
	va_end(ap);
	if (IS_ERR(req))
		return req;

	req->tc.zc = true;
	req->rc.zc = true;

	if (signal_pending(current)) {
		sigpending = 1;
		clear_thread_flag(TIF_SIGPENDING);
	} else {
		sigpending = 0;
	}

	err = c->trans_mod->zc_request(c, req, uidata, uodata,
				       inlen, olen, in_hdrlen);
	if (err < 0) {
		if (err == -EIO)
			c->status = Disconnected;
		if (err != -ERESTARTSYS)
			goto recalc_sigpending;
	}
	if (READ_ONCE(req->status) == REQ_STATUS_ERROR) {
		p9_debug(P9_DEBUG_ERROR, "req_status error %d\n", req->t_err);
		err = req->t_err;
	}
	if (err == -ERESTARTSYS && c->status == Connected) {
		p9_debug(P9_DEBUG_MUX, "flushing\n");
		sigpending = 1;
		clear_thread_flag(TIF_SIGPENDING);

		if (c->trans_mod->cancel(c, req))
			p9_client_flush(c, req);

		/* if we received the response anyway, don't signal error */
		if (READ_ONCE(req->status) == REQ_STATUS_RCVD)
			err = 0;
	}
recalc_sigpending:
	if (sigpending) {
		spin_lock_irqsave(&current->sighand->siglock, flags);
		recalc_sigpending();
		spin_unlock_irqrestore(&current->sighand->siglock, flags);
	}
	if (err < 0)
		goto reterr;

	err = p9_check_errors(c, req);
	trace_9p_client_res(c, type, req->rc.tag, err);
	if (!err)
		return req;
reterr:
	p9_req_put(c, req);
	return ERR_PTR(safe_errno(err));
}

static struct p9_fid *p9_fid_create(struct p9_client *clnt)
{
	int ret;
	struct p9_fid *fid;

	p9_debug(P9_DEBUG_FID, "clnt %p\n", clnt);
	fid = kzalloc(sizeof(*fid), GFP_KERNEL);
	if (!fid)
		return NULL;

	fid->mode = -1;
	fid->uid = current_fsuid();
	fid->clnt = clnt;
	refcount_set(&fid->count, 1);

	idr_preload(GFP_KERNEL);
	spin_lock_irq(&clnt->lock);
	ret = idr_alloc_u32(&clnt->fids, fid, &fid->fid, P9_NOFID - 1,
			    GFP_NOWAIT);
	spin_unlock_irq(&clnt->lock);
	idr_preload_end();
	if (!ret) {
		trace_9p_fid_ref(fid, P9_FID_REF_CREATE);
		return fid;
	}

	kfree(fid);
	return NULL;
}

static void p9_fid_destroy(struct p9_fid *fid)
{
	struct p9_client *clnt;
	unsigned long flags;

	p9_debug(P9_DEBUG_FID, "fid %d\n", fid->fid);
	trace_9p_fid_ref(fid, P9_FID_REF_DESTROY);
	clnt = fid->clnt;
	spin_lock_irqsave(&clnt->lock, flags);
	idr_remove(&clnt->fids, fid->fid);
	spin_unlock_irqrestore(&clnt->lock, flags);
	kfree(fid->rdir);
	kfree(fid);
}

/* We also need to export tracepoint symbols for tracepoint_enabled() */
EXPORT_TRACEPOINT_SYMBOL(9p_fid_ref);

void do_trace_9p_fid_get(struct p9_fid *fid)
{
	trace_9p_fid_ref(fid, P9_FID_REF_GET);
}
EXPORT_SYMBOL(do_trace_9p_fid_get);

void do_trace_9p_fid_put(struct p9_fid *fid)
{
	trace_9p_fid_ref(fid, P9_FID_REF_PUT);
}
EXPORT_SYMBOL(do_trace_9p_fid_put);

static int p9_client_version(struct p9_client *c)
{
	int err = 0;
	struct p9_req_t *req;
	char *version = NULL;
	int msize;

	p9_debug(P9_DEBUG_9P, ">>> TVERSION msize %d protocol %d\n",
		 c->msize, c->proto_version);

	switch (c->proto_version) {
	case p9_proto_2000L:
		req = p9_client_rpc(c, P9_TVERSION, "ds",
				    c->msize, "9P2000.L");
		break;
	case p9_proto_2000u:
		req = p9_client_rpc(c, P9_TVERSION, "ds",
				    c->msize, "9P2000.u");
		break;
	case p9_proto_legacy:
		req = p9_client_rpc(c, P9_TVERSION, "ds",
				    c->msize, "9P2000");
		break;
	default:
		return -EINVAL;
	}

	if (IS_ERR(req))
		return PTR_ERR(req);

	err = p9pdu_readf(&req->rc, c->proto_version, "ds", &msize, &version);
	if (err) {
		p9_debug(P9_DEBUG_9P, "version error %d\n", err);
		trace_9p_protocol_dump(c, &req->rc);
		goto error;
	}

	p9_debug(P9_DEBUG_9P, "<<< RVERSION msize %d %s\n", msize, version);
	if (!strncmp(version, "9P2000.L", 8)) {
		c->proto_version = p9_proto_2000L;
	} else if (!strncmp(version, "9P2000.u", 8)) {
		c->proto_version = p9_proto_2000u;
	} else if (!strncmp(version, "9P2000", 6)) {
		c->proto_version = p9_proto_legacy;
	} else {
		p9_debug(P9_DEBUG_ERROR,
			 "server returned an unknown version: %s\n", version);
		err = -EREMOTEIO;
		goto error;
	}

	if (msize < 4096) {
		p9_debug(P9_DEBUG_ERROR,
			 "server returned a msize < 4096: %d\n", msize);
		err = -EREMOTEIO;
		goto error;
	}
	if (msize < c->msize)
		c->msize = msize;

error:
	kfree(version);
	p9_req_put(c, req);

	return err;
}

struct p9_client *p9_client_create(const char *dev_name, char *options)
{
	int err;
	struct p9_client *clnt;
	char *client_id;

	err = 0;
	clnt = kmalloc(sizeof(*clnt), GFP_KERNEL);
	if (!clnt)
		return ERR_PTR(-ENOMEM);

	clnt->trans_mod = NULL;
	clnt->trans = NULL;
	clnt->fcall_cache = NULL;

	client_id = utsname()->nodename;
	memcpy(clnt->name, client_id, strlen(client_id) + 1);

	spin_lock_init(&clnt->lock);
	idr_init(&clnt->fids);
	idr_init(&clnt->reqs);

	err = parse_opts(options, clnt);
	if (err < 0)
		goto free_client;

	if (!clnt->trans_mod)
		clnt->trans_mod = v9fs_get_default_trans();

	if (!clnt->trans_mod) {
		err = -EPROTONOSUPPORT;
		p9_debug(P9_DEBUG_ERROR,
			 "No transport defined or default transport\n");
		goto free_client;
	}

	p9_debug(P9_DEBUG_MUX, "clnt %p trans %p msize %d protocol %d\n",
		 clnt, clnt->trans_mod, clnt->msize, clnt->proto_version);

	err = clnt->trans_mod->create(clnt, dev_name, options);
	if (err)
		goto put_trans;

	if (clnt->msize > clnt->trans_mod->maxsize) {
		clnt->msize = clnt->trans_mod->maxsize;
		pr_info("Limiting 'msize' to %d as this is the maximum "
			"supported by transport %s\n",
			clnt->msize, clnt->trans_mod->name
		);
	}

	if (clnt->msize < 4096) {
		p9_debug(P9_DEBUG_ERROR,
			 "Please specify a msize of at least 4k\n");
		err = -EINVAL;
		goto close_trans;
	}

	err = p9_client_version(clnt);
	if (err)
		goto close_trans;

	/* P9_HDRSZ + 4 is the smallest packet header we can have that is
	 * followed by data accessed from userspace by read
	 */
	clnt->fcall_cache =
		kmem_cache_create_usercopy("9p-fcall-cache", clnt->msize,
					   0, 0, P9_HDRSZ + 4,
					   clnt->msize - (P9_HDRSZ + 4),
					   NULL);

	return clnt;

close_trans:
	clnt->trans_mod->close(clnt);
put_trans:
	v9fs_put_trans(clnt->trans_mod);
free_client:
	kfree(clnt);
	return ERR_PTR(err);
}
EXPORT_SYMBOL(p9_client_create);

void p9_client_destroy(struct p9_client *clnt)
{
	struct p9_fid *fid;
	int id;

	p9_debug(P9_DEBUG_MUX, "clnt %p\n", clnt);

	if (clnt->trans_mod)
		clnt->trans_mod->close(clnt);

	v9fs_put_trans(clnt->trans_mod);

	idr_for_each_entry(&clnt->fids, fid, id) {
		pr_info("Found fid %d not clunked\n", fid->fid);
		p9_fid_destroy(fid);
	}

	p9_tag_cleanup(clnt);

	kmem_cache_destroy(clnt->fcall_cache);
	kfree(clnt);
}
EXPORT_SYMBOL(p9_client_destroy);

void p9_client_disconnect(struct p9_client *clnt)
{
	p9_debug(P9_DEBUG_9P, "clnt %p\n", clnt);
	clnt->status = Disconnected;
}
EXPORT_SYMBOL(p9_client_disconnect);

void p9_client_begin_disconnect(struct p9_client *clnt)
{
	p9_debug(P9_DEBUG_9P, "clnt %p\n", clnt);
	clnt->status = BeginDisconnect;
}
EXPORT_SYMBOL(p9_client_begin_disconnect);

struct p9_fid *p9_client_attach(struct p9_client *clnt, struct p9_fid *afid,
				const char *uname, kuid_t n_uname,
				const char *aname)
{
	int err = 0;
	struct p9_req_t *req;
	struct p9_fid *fid;
	struct p9_qid qid;

	p9_debug(P9_DEBUG_9P, ">>> TATTACH afid %d uname %s aname %s\n",
		 afid ? afid->fid : -1, uname, aname);
	fid = p9_fid_create(clnt);
	if (!fid) {
		err = -ENOMEM;
		goto error;
	}
	fid->uid = n_uname;

	req = p9_client_rpc(clnt, P9_TATTACH, "ddss?u", fid->fid,
			    afid ? afid->fid : P9_NOFID, uname, aname, n_uname);
	if (IS_ERR(req)) {
		err = PTR_ERR(req);
		goto error;
	}

	err = p9pdu_readf(&req->rc, clnt->proto_version, "Q", &qid);
	if (err) {
		trace_9p_protocol_dump(clnt, &req->rc);
		p9_req_put(clnt, req);
		goto error;
	}

	p9_debug(P9_DEBUG_9P, "<<< RATTACH qid %x.%llx.%x\n",
		 qid.type, qid.path, qid.version);

	memmove(&fid->qid, &qid, sizeof(struct p9_qid));

	p9_req_put(clnt, req);
	return fid;

error:
	if (fid)
		p9_fid_destroy(fid);
	return ERR_PTR(err);
}
EXPORT_SYMBOL(p9_client_attach);

struct p9_fid *p9_client_walk(struct p9_fid *oldfid, uint16_t nwname,
			      const unsigned char * const *wnames, int clone)
{
	int err;
	struct p9_client *clnt;
	struct p9_fid *fid;
	struct p9_qid *wqids;
	struct p9_req_t *req;
	u16 nwqids, count;

	err = 0;
	wqids = NULL;
	clnt = oldfid->clnt;
	if (clone) {
		fid = p9_fid_create(clnt);
		if (!fid) {
			err = -ENOMEM;
			goto error;
		}

		fid->uid = oldfid->uid;
	} else {
		fid = oldfid;
	}

	p9_debug(P9_DEBUG_9P, ">>> TWALK fids %d,%d nwname %ud wname[0] %s\n",
		 oldfid->fid, fid->fid, nwname, wnames ? wnames[0] : NULL);
	req = p9_client_rpc(clnt, P9_TWALK, "ddT", oldfid->fid, fid->fid,
			    nwname, wnames);
	if (IS_ERR(req)) {
		err = PTR_ERR(req);
		goto error;
	}

	err = p9pdu_readf(&req->rc, clnt->proto_version, "R", &nwqids, &wqids);
	if (err) {
		trace_9p_protocol_dump(clnt, &req->rc);
		p9_req_put(clnt, req);
		goto clunk_fid;
	}
	p9_req_put(clnt, req);

	p9_debug(P9_DEBUG_9P, "<<< RWALK nwqid %d:\n", nwqids);

	if (nwqids != nwname) {
		err = -ENOENT;
		goto clunk_fid;
	}

	for (count = 0; count < nwqids; count++)
		p9_debug(P9_DEBUG_9P, "<<<     [%d] %x.%llx.%x\n",
			 count, wqids[count].type,
			 wqids[count].path,
			 wqids[count].version);

	if (nwname)
		memmove(&fid->qid, &wqids[nwqids - 1], sizeof(struct p9_qid));
	else
		memmove(&fid->qid, &oldfid->qid, sizeof(struct p9_qid));

	kfree(wqids);
	return fid;

clunk_fid:
	kfree(wqids);
	p9_fid_put(fid);
	fid = NULL;

error:
	if (fid && fid != oldfid)
		p9_fid_destroy(fid);

	return ERR_PTR(err);
}
EXPORT_SYMBOL(p9_client_walk);

int p9_client_open(struct p9_fid *fid, int mode)
{
	int err;
	struct p9_client *clnt;
	struct p9_req_t *req;
	struct p9_qid qid;
	int iounit;

	clnt = fid->clnt;
	p9_debug(P9_DEBUG_9P, ">>> %s fid %d mode %d\n",
		 p9_is_proto_dotl(clnt) ? "TLOPEN" : "TOPEN", fid->fid, mode);
	err = 0;

	if (fid->mode != -1)
		return -EINVAL;

	if (p9_is_proto_dotl(clnt))
		req = p9_client_rpc(clnt, P9_TLOPEN, "dd", fid->fid, mode & P9L_MODE_MASK);
	else
		req = p9_client_rpc(clnt, P9_TOPEN, "db", fid->fid, mode & P9L_MODE_MASK);
	if (IS_ERR(req)) {
		err = PTR_ERR(req);
		goto error;
	}

	err = p9pdu_readf(&req->rc, clnt->proto_version, "Qd", &qid, &iounit);
	if (err) {
		trace_9p_protocol_dump(clnt, &req->rc);
		goto free_and_error;
	}

	p9_debug(P9_DEBUG_9P, "<<< %s qid %x.%llx.%x iounit %x\n",
		 p9_is_proto_dotl(clnt) ? "RLOPEN" : "ROPEN",  qid.type,
		 qid.path, qid.version, iounit);

	memmove(&fid->qid, &qid, sizeof(struct p9_qid));
	fid->mode = mode;
	fid->iounit = iounit;

free_and_error:
	p9_req_put(clnt, req);
error:
	return err;
}
EXPORT_SYMBOL(p9_client_open);

int p9_client_create_dotl(struct p9_fid *ofid, const char *name, u32 flags,
			  u32 mode, kgid_t gid, struct p9_qid *qid)
{
	int err = 0;
	struct p9_client *clnt;
	struct p9_req_t *req;
	int iounit;

	p9_debug(P9_DEBUG_9P,
		 ">>> TLCREATE fid %d name %s flags %d mode %d gid %d\n",
		 ofid->fid, name, flags, mode,
		 from_kgid(&init_user_ns, gid));
	clnt = ofid->clnt;

	if (ofid->mode != -1)
		return -EINVAL;

	req = p9_client_rpc(clnt, P9_TLCREATE, "dsddg", ofid->fid, name, flags,
			    mode & P9L_MODE_MASK, gid);
	if (IS_ERR(req)) {
		err = PTR_ERR(req);
		goto error;
	}

	err = p9pdu_readf(&req->rc, clnt->proto_version, "Qd", qid, &iounit);
	if (err) {
		trace_9p_protocol_dump(clnt, &req->rc);
		goto free_and_error;
	}

	p9_debug(P9_DEBUG_9P, "<<< RLCREATE qid %x.%llx.%x iounit %x\n",
		 qid->type, qid->path, qid->version, iounit);

	memmove(&ofid->qid, qid, sizeof(struct p9_qid));
	ofid->mode = flags;
	ofid->iounit = iounit;

free_and_error:
	p9_req_put(clnt, req);
error:
	return err;
}
EXPORT_SYMBOL(p9_client_create_dotl);

int p9_client_fcreate(struct p9_fid *fid, const char *name, u32 perm, int mode,
		     char *extension)
{
	int err;
	struct p9_client *clnt;
	struct p9_req_t *req;
	struct p9_qid qid;
	int iounit;

	p9_debug(P9_DEBUG_9P, ">>> TCREATE fid %d name %s perm %d mode %d\n",
		 fid->fid, name, perm, mode);
	err = 0;
	clnt = fid->clnt;

	if (fid->mode != -1)
		return -EINVAL;

	req = p9_client_rpc(clnt, P9_TCREATE, "dsdb?s", fid->fid, name, perm,
			    mode & P9L_MODE_MASK, extension);
	if (IS_ERR(req)) {
		err = PTR_ERR(req);
		goto error;
	}

	err = p9pdu_readf(&req->rc, clnt->proto_version, "Qd", &qid, &iounit);
	if (err) {
		trace_9p_protocol_dump(clnt, &req->rc);
		goto free_and_error;
	}

	p9_debug(P9_DEBUG_9P, "<<< RCREATE qid %x.%llx.%x iounit %x\n",
		 qid.type, qid.path, qid.version, iounit);

	memmove(&fid->qid, &qid, sizeof(struct p9_qid));
	fid->mode = mode;
	fid->iounit = iounit;

free_and_error:
	p9_req_put(clnt, req);
error:
	return err;
}
EXPORT_SYMBOL(p9_client_fcreate);

int p9_client_symlink(struct p9_fid *dfid, const char *name,
		      const char *symtgt, kgid_t gid, struct p9_qid *qid)
{
	int err = 0;
	struct p9_client *clnt;
	struct p9_req_t *req;

	p9_debug(P9_DEBUG_9P, ">>> TSYMLINK dfid %d name %s  symtgt %s\n",
		 dfid->fid, name, symtgt);
	clnt = dfid->clnt;

	req = p9_client_rpc(clnt, P9_TSYMLINK, "dssg", dfid->fid, name, symtgt,
			    gid);
	if (IS_ERR(req)) {
		err = PTR_ERR(req);
		goto error;
	}

	err = p9pdu_readf(&req->rc, clnt->proto_version, "Q", qid);
	if (err) {
		trace_9p_protocol_dump(clnt, &req->rc);
		goto free_and_error;
	}

	p9_debug(P9_DEBUG_9P, "<<< RSYMLINK qid %x.%llx.%x\n",
		 qid->type, qid->path, qid->version);

free_and_error:
	p9_req_put(clnt, req);
error:
	return err;
}
EXPORT_SYMBOL(p9_client_symlink);

int p9_client_link(struct p9_fid *dfid, struct p9_fid *oldfid, const char *newname)
{
	struct p9_client *clnt;
	struct p9_req_t *req;

	p9_debug(P9_DEBUG_9P, ">>> TLINK dfid %d oldfid %d newname %s\n",
		 dfid->fid, oldfid->fid, newname);
	clnt = dfid->clnt;
	req = p9_client_rpc(clnt, P9_TLINK, "dds", dfid->fid, oldfid->fid,
			    newname);
	if (IS_ERR(req))
		return PTR_ERR(req);

	p9_debug(P9_DEBUG_9P, "<<< RLINK\n");
	p9_req_put(clnt, req);
	return 0;
}
EXPORT_SYMBOL(p9_client_link);

int p9_client_fsync(struct p9_fid *fid, int datasync)
{
	int err;
	struct p9_client *clnt;
	struct p9_req_t *req;

	p9_debug(P9_DEBUG_9P, ">>> TFSYNC fid %d datasync:%d\n",
		 fid->fid, datasync);
	err = 0;
	clnt = fid->clnt;

	req = p9_client_rpc(clnt, P9_TFSYNC, "dd", fid->fid, datasync);
	if (IS_ERR(req)) {
		err = PTR_ERR(req);
		goto error;
	}

	p9_debug(P9_DEBUG_9P, "<<< RFSYNC fid %d\n", fid->fid);

	p9_req_put(clnt, req);

error:
	return err;
}
EXPORT_SYMBOL(p9_client_fsync);

int p9_client_clunk(struct p9_fid *fid)
{
	int err;
	struct p9_client *clnt;
	struct p9_req_t *req;
	int retries = 0;

again:
	p9_debug(P9_DEBUG_9P, ">>> TCLUNK fid %d (try %d)\n",
		 fid->fid, retries);
	err = 0;
	clnt = fid->clnt;

	req = p9_client_rpc(clnt, P9_TCLUNK, "d", fid->fid);
	if (IS_ERR(req)) {
		err = PTR_ERR(req);
		goto error;
	}

	p9_debug(P9_DEBUG_9P, "<<< RCLUNK fid %d\n", fid->fid);

	p9_req_put(clnt, req);
error:
	/* Fid is not valid even after a failed clunk
	 * If interrupted, retry once then give up and
	 * leak fid until umount.
	 */
	if (err == -ERESTARTSYS) {
		if (retries++ == 0)
			goto again;
	} else {
		p9_fid_destroy(fid);
	}
	return err;
}
EXPORT_SYMBOL(p9_client_clunk);

int p9_client_remove(struct p9_fid *fid)
{
	int err;
	struct p9_client *clnt;
	struct p9_req_t *req;

	p9_debug(P9_DEBUG_9P, ">>> TREMOVE fid %d\n", fid->fid);
	err = 0;
	clnt = fid->clnt;

	req = p9_client_rpc(clnt, P9_TREMOVE, "d", fid->fid);
	if (IS_ERR(req)) {
		err = PTR_ERR(req);
		goto error;
	}

	p9_debug(P9_DEBUG_9P, "<<< RREMOVE fid %d\n", fid->fid);

	p9_req_put(clnt, req);
error:
	if (err == -ERESTARTSYS)
		p9_fid_put(fid);
	else
		p9_fid_destroy(fid);
	return err;
}
EXPORT_SYMBOL(p9_client_remove);

int p9_client_unlinkat(struct p9_fid *dfid, const char *name, int flags)
{
	int err = 0;
	struct p9_req_t *req;
	struct p9_client *clnt;

	p9_debug(P9_DEBUG_9P, ">>> TUNLINKAT fid %d %s %d\n",
		 dfid->fid, name, flags);

	clnt = dfid->clnt;
	req = p9_client_rpc(clnt, P9_TUNLINKAT, "dsd", dfid->fid, name, flags);
	if (IS_ERR(req)) {
		err = PTR_ERR(req);
		goto error;
	}
	p9_debug(P9_DEBUG_9P, "<<< RUNLINKAT fid %d %s\n", dfid->fid, name);

	p9_req_put(clnt, req);
error:
	return err;
}
EXPORT_SYMBOL(p9_client_unlinkat);

int
p9_client_read(struct p9_fid *fid, u64 offset, struct iov_iter *to, int *err)
{
	int total = 0;
	*err = 0;

	while (iov_iter_count(to)) {
		int count;

		count = p9_client_read_once(fid, offset, to, err);
		if (!count || *err)
			break;
		offset += count;
		total += count;
	}
	return total;
}
EXPORT_SYMBOL(p9_client_read);

int
p9_client_read_once(struct p9_fid *fid, u64 offset, struct iov_iter *to,
		    int *err)
{
	struct p9_client *clnt = fid->clnt;
	struct p9_req_t *req;
	int count = iov_iter_count(to);
	int rsize, received, non_zc = 0;
	char *dataptr;

	*err = 0;
	p9_debug(P9_DEBUG_9P, ">>> TREAD fid %d offset %llu %zu\n",
		 fid->fid, offset, iov_iter_count(to));

	rsize = fid->iounit;
	if (!rsize || rsize > clnt->msize - P9_IOHDRSZ)
		rsize = clnt->msize - P9_IOHDRSZ;

	if (count < rsize)
		rsize = count;

	/* Don't bother zerocopy for small IO (< 1024) */
	if (clnt->trans_mod->zc_request && rsize > 1024) {
		/* response header len is 11
		 * PDU Header(7) + IO Size (4)
		 */
		req = p9_client_zc_rpc(clnt, P9_TREAD, to, NULL, rsize,
				       0, 11, "dqd", fid->fid,
				       offset, rsize);
	} else {
		non_zc = 1;
		req = p9_client_rpc(clnt, P9_TREAD, "dqd", fid->fid, offset,
				    rsize);
	}
	if (IS_ERR(req)) {
		*err = PTR_ERR(req);
		if (!non_zc)
			iov_iter_revert(to, count - iov_iter_count(to));
		return 0;
	}

	*err = p9pdu_readf(&req->rc, clnt->proto_version,
			   "D", &received, &dataptr);
	if (*err) {
		if (!non_zc)
			iov_iter_revert(to, count - iov_iter_count(to));
		trace_9p_protocol_dump(clnt, &req->rc);
		p9_req_put(clnt, req);
		return 0;
	}
	if (rsize < received) {
		pr_err("bogus RREAD count (%d > %d)\n", received, rsize);
		received = rsize;
	}

	p9_debug(P9_DEBUG_9P, "<<< RREAD count %d\n", count);

	if (non_zc) {
		int n = copy_to_iter(dataptr, received, to);

		if (n != received) {
			*err = -EFAULT;
			p9_req_put(clnt, req);
			return n;
		}
	} else {
		iov_iter_revert(to, count - received - iov_iter_count(to));
	}
	p9_req_put(clnt, req);
	return received;
}
EXPORT_SYMBOL(p9_client_read_once);

int
p9_client_write(struct p9_fid *fid, u64 offset, struct iov_iter *from, int *err)
{
	struct p9_client *clnt = fid->clnt;
	struct p9_req_t *req;
	int total = 0;
	*err = 0;

	p9_debug(P9_DEBUG_9P, ">>> TWRITE fid %d offset %llu count %zd\n",
		 fid->fid, offset, iov_iter_count(from));

	while (iov_iter_count(from)) {
		int count = iov_iter_count(from);
		int rsize = fid->iounit;
		int written;

		if (!rsize || rsize > clnt->msize - P9_IOHDRSZ)
			rsize = clnt->msize - P9_IOHDRSZ;

		if (count < rsize)
			rsize = count;

		/* Don't bother zerocopy for small IO (< 1024) */
		if (clnt->trans_mod->zc_request && rsize > 1024) {
			req = p9_client_zc_rpc(clnt, P9_TWRITE, NULL, from, 0,
					       rsize, P9_ZC_HDR_SZ, "dqd",
					       fid->fid, offset, rsize);
		} else {
			req = p9_client_rpc(clnt, P9_TWRITE, "dqV", fid->fid,
					    offset, rsize, from);
		}
		if (IS_ERR(req)) {
			iov_iter_revert(from, count - iov_iter_count(from));
			*err = PTR_ERR(req);
			break;
		}

		*err = p9pdu_readf(&req->rc, clnt->proto_version, "d", &written);
		if (*err) {
			iov_iter_revert(from, count - iov_iter_count(from));
			trace_9p_protocol_dump(clnt, &req->rc);
			p9_req_put(clnt, req);
			break;
		}
		if (rsize < written) {
			pr_err("bogus RWRITE count (%d > %d)\n", written, rsize);
			written = rsize;
		}

		p9_debug(P9_DEBUG_9P, "<<< RWRITE count %d\n", count);

		p9_req_put(clnt, req);
		iov_iter_revert(from, count - written - iov_iter_count(from));
		total += written;
		offset += written;
	}
	return total;
}
EXPORT_SYMBOL(p9_client_write);

struct p9_wstat *p9_client_stat(struct p9_fid *fid)
{
	int err;
	struct p9_client *clnt;
	struct p9_wstat *ret;
	struct p9_req_t *req;
	u16 ignored;

	p9_debug(P9_DEBUG_9P, ">>> TSTAT fid %d\n", fid->fid);

	ret = kmalloc(sizeof(*ret), GFP_KERNEL);
	if (!ret)
		return ERR_PTR(-ENOMEM);

	err = 0;
	clnt = fid->clnt;

	req = p9_client_rpc(clnt, P9_TSTAT, "d", fid->fid);
	if (IS_ERR(req)) {
		err = PTR_ERR(req);
		goto error;
	}

	err = p9pdu_readf(&req->rc, clnt->proto_version, "wS", &ignored, ret);
	if (err) {
		trace_9p_protocol_dump(clnt, &req->rc);
		p9_req_put(clnt, req);
		goto error;
	}

	p9_debug(P9_DEBUG_9P,
		 "<<< RSTAT sz=%x type=%x dev=%x qid=%x.%llx.%x\n"
		 "<<<    mode=%8.8x atime=%8.8x mtime=%8.8x length=%llx\n"
		 "<<<    name=%s uid=%s gid=%s muid=%s extension=(%s)\n"
		 "<<<    uid=%d gid=%d n_muid=%d\n",
		 ret->size, ret->type, ret->dev, ret->qid.type, ret->qid.path,
		 ret->qid.version, ret->mode,
		 ret->atime, ret->mtime, ret->length,
		 ret->name, ret->uid, ret->gid, ret->muid, ret->extension,
		 from_kuid(&init_user_ns, ret->n_uid),
		 from_kgid(&init_user_ns, ret->n_gid),
		 from_kuid(&init_user_ns, ret->n_muid));

	p9_req_put(clnt, req);
	return ret;

error:
	kfree(ret);
	return ERR_PTR(err);
}
EXPORT_SYMBOL(p9_client_stat);

struct p9_stat_dotl *p9_client_getattr_dotl(struct p9_fid *fid,
					    u64 request_mask)
{
	int err;
	struct p9_client *clnt;
	struct p9_stat_dotl *ret;
	struct p9_req_t *req;

	p9_debug(P9_DEBUG_9P, ">>> TGETATTR fid %d, request_mask %lld\n",
		 fid->fid, request_mask);

	ret = kmalloc(sizeof(*ret), GFP_KERNEL);
	if (!ret)
		return ERR_PTR(-ENOMEM);

	err = 0;
	clnt = fid->clnt;

	req = p9_client_rpc(clnt, P9_TGETATTR, "dq", fid->fid, request_mask);
	if (IS_ERR(req)) {
		err = PTR_ERR(req);
		goto error;
	}

	err = p9pdu_readf(&req->rc, clnt->proto_version, "A", ret);
	if (err) {
		trace_9p_protocol_dump(clnt, &req->rc);
		p9_req_put(clnt, req);
		goto error;
	}

	p9_debug(P9_DEBUG_9P, "<<< RGETATTR st_result_mask=%lld\n"
		 "<<< qid=%x.%llx.%x\n"
		 "<<< st_mode=%8.8x st_nlink=%llu\n"
		 "<<< st_uid=%d st_gid=%d\n"
		 "<<< st_rdev=%llx st_size=%llx st_blksize=%llu st_blocks=%llu\n"
		 "<<< st_atime_sec=%lld st_atime_nsec=%lld\n"
		 "<<< st_mtime_sec=%lld st_mtime_nsec=%lld\n"
		 "<<< st_ctime_sec=%lld st_ctime_nsec=%lld\n"
		 "<<< st_btime_sec=%lld st_btime_nsec=%lld\n"
		 "<<< st_gen=%lld st_data_version=%lld\n",
		 ret->st_result_mask,
		 ret->qid.type, ret->qid.path, ret->qid.version,
		 ret->st_mode, ret->st_nlink,
		 from_kuid(&init_user_ns, ret->st_uid),
		 from_kgid(&init_user_ns, ret->st_gid),
		 ret->st_rdev, ret->st_size, ret->st_blksize, ret->st_blocks,
		 ret->st_atime_sec, ret->st_atime_nsec,
		 ret->st_mtime_sec, ret->st_mtime_nsec,
		 ret->st_ctime_sec, ret->st_ctime_nsec,
		 ret->st_btime_sec, ret->st_btime_nsec,
		 ret->st_gen, ret->st_data_version);

	p9_req_put(clnt, req);
	return ret;

error:
	kfree(ret);
	return ERR_PTR(err);
}
EXPORT_SYMBOL(p9_client_getattr_dotl);

static int p9_client_statsize(struct p9_wstat *wst, int proto_version)
{
	int ret;

	/* NOTE: size shouldn't include its own length */
	/* size[2] type[2] dev[4] qid[13] */
	/* mode[4] atime[4] mtime[4] length[8]*/
	/* name[s] uid[s] gid[s] muid[s] */
	ret = 2 + 4 + 13 + 4 + 4 + 4 + 8 + 2 + 2 + 2 + 2;

	if (wst->name)
		ret += strlen(wst->name);
	if (wst->uid)
		ret += strlen(wst->uid);
	if (wst->gid)
		ret += strlen(wst->gid);
	if (wst->muid)
		ret += strlen(wst->muid);

	if (proto_version == p9_proto_2000u ||
	    proto_version == p9_proto_2000L) {
		/* extension[s] n_uid[4] n_gid[4] n_muid[4] */
		ret += 2 + 4 + 4 + 4;
		if (wst->extension)
			ret += strlen(wst->extension);
	}

	return ret;
}

int p9_client_wstat(struct p9_fid *fid, struct p9_wstat *wst)
{
	int err;
	struct p9_req_t *req;
	struct p9_client *clnt;

	err = 0;
	clnt = fid->clnt;
	wst->size = p9_client_statsize(wst, clnt->proto_version);
	p9_debug(P9_DEBUG_9P, ">>> TWSTAT fid %d\n",
		 fid->fid);
	p9_debug(P9_DEBUG_9P,
		 "     sz=%x type=%x dev=%x qid=%x.%llx.%x\n"
		 "     mode=%8.8x atime=%8.8x mtime=%8.8x length=%llx\n"
		 "     name=%s uid=%s gid=%s muid=%s extension=(%s)\n"
		 "     uid=%d gid=%d n_muid=%d\n",
		 wst->size, wst->type, wst->dev, wst->qid.type,
		 wst->qid.path, wst->qid.version,
		 wst->mode, wst->atime, wst->mtime, wst->length,
		 wst->name, wst->uid, wst->gid, wst->muid, wst->extension,
		 from_kuid(&init_user_ns, wst->n_uid),
		 from_kgid(&init_user_ns, wst->n_gid),
		 from_kuid(&init_user_ns, wst->n_muid));

	req = p9_client_rpc(clnt, P9_TWSTAT, "dwS",
			    fid->fid, wst->size + 2, wst);
	if (IS_ERR(req)) {
		err = PTR_ERR(req);
		goto error;
	}

	p9_debug(P9_DEBUG_9P, "<<< RWSTAT fid %d\n", fid->fid);

	p9_req_put(clnt, req);
error:
	return err;
}
EXPORT_SYMBOL(p9_client_wstat);

int p9_client_setattr(struct p9_fid *fid, struct p9_iattr_dotl *p9attr)
{
	int err;
	struct p9_req_t *req;
	struct p9_client *clnt;

	err = 0;
	clnt = fid->clnt;
	p9_debug(P9_DEBUG_9P, ">>> TSETATTR fid %d\n", fid->fid);
	p9_debug(P9_DEBUG_9P, "    valid=%x mode=%x uid=%d gid=%d size=%lld\n",
		 p9attr->valid, p9attr->mode,
		 from_kuid(&init_user_ns, p9attr->uid),
		 from_kgid(&init_user_ns, p9attr->gid),
		 p9attr->size);
	p9_debug(P9_DEBUG_9P, "    atime_sec=%lld atime_nsec=%lld\n",
		 p9attr->atime_sec, p9attr->atime_nsec);
	p9_debug(P9_DEBUG_9P, "    mtime_sec=%lld mtime_nsec=%lld\n",
		 p9attr->mtime_sec, p9attr->mtime_nsec);

	req = p9_client_rpc(clnt, P9_TSETATTR, "dI", fid->fid, p9attr);

	if (IS_ERR(req)) {
		err = PTR_ERR(req);
		goto error;
	}
	p9_debug(P9_DEBUG_9P, "<<< RSETATTR fid %d\n", fid->fid);
	p9_req_put(clnt, req);
error:
	return err;
}
EXPORT_SYMBOL(p9_client_setattr);

int p9_client_statfs(struct p9_fid *fid, struct p9_rstatfs *sb)
{
	int err;
	struct p9_req_t *req;
	struct p9_client *clnt;

	err = 0;
	clnt = fid->clnt;

	p9_debug(P9_DEBUG_9P, ">>> TSTATFS fid %d\n", fid->fid);

	req = p9_client_rpc(clnt, P9_TSTATFS, "d", fid->fid);
	if (IS_ERR(req)) {
		err = PTR_ERR(req);
		goto error;
	}

	err = p9pdu_readf(&req->rc, clnt->proto_version, "ddqqqqqqd", &sb->type,
			  &sb->bsize, &sb->blocks, &sb->bfree, &sb->bavail,
			  &sb->files, &sb->ffree, &sb->fsid, &sb->namelen);
	if (err) {
		trace_9p_protocol_dump(clnt, &req->rc);
		p9_req_put(clnt, req);
		goto error;
	}

	p9_debug(P9_DEBUG_9P,
		 "<<< RSTATFS fid %d type 0x%x bsize %u blocks %llu bfree %llu bavail %llu files %llu ffree %llu fsid %llu namelen %u\n",
		 fid->fid, sb->type, sb->bsize, sb->blocks, sb->bfree,
		 sb->bavail, sb->files, sb->ffree, sb->fsid, sb->namelen);

	p9_req_put(clnt, req);
error:
	return err;
}
EXPORT_SYMBOL(p9_client_statfs);

int p9_client_rename(struct p9_fid *fid,
		     struct p9_fid *newdirfid, const char *name)
{
	int err;
	struct p9_req_t *req;
	struct p9_client *clnt;

	err = 0;
	clnt = fid->clnt;

	p9_debug(P9_DEBUG_9P, ">>> TRENAME fid %d newdirfid %d name %s\n",
		 fid->fid, newdirfid->fid, name);

	req = p9_client_rpc(clnt, P9_TRENAME, "dds", fid->fid,
			    newdirfid->fid, name);
	if (IS_ERR(req)) {
		err = PTR_ERR(req);
		goto error;
	}

	p9_debug(P9_DEBUG_9P, "<<< RRENAME fid %d\n", fid->fid);

	p9_req_put(clnt, req);
error:
	return err;
}
EXPORT_SYMBOL(p9_client_rename);

int p9_client_renameat(struct p9_fid *olddirfid, const char *old_name,
		       struct p9_fid *newdirfid, const char *new_name)
{
	int err;
	struct p9_req_t *req;
	struct p9_client *clnt;

	err = 0;
	clnt = olddirfid->clnt;

	p9_debug(P9_DEBUG_9P,
		 ">>> TRENAMEAT olddirfid %d old name %s newdirfid %d new name %s\n",
		 olddirfid->fid, old_name, newdirfid->fid, new_name);

	req = p9_client_rpc(clnt, P9_TRENAMEAT, "dsds", olddirfid->fid,
			    old_name, newdirfid->fid, new_name);
	if (IS_ERR(req)) {
		err = PTR_ERR(req);
		goto error;
	}

	p9_debug(P9_DEBUG_9P, "<<< RRENAMEAT newdirfid %d new name %s\n",
		 newdirfid->fid, new_name);

	p9_req_put(clnt, req);
error:
	return err;
}
EXPORT_SYMBOL(p9_client_renameat);

/* An xattrwalk without @attr_name gives the fid for the lisxattr namespace
 */
struct p9_fid *p9_client_xattrwalk(struct p9_fid *file_fid,
				   const char *attr_name, u64 *attr_size)
{
	int err;
	struct p9_req_t *req;
	struct p9_client *clnt;
	struct p9_fid *attr_fid;

	err = 0;
	clnt = file_fid->clnt;
	attr_fid = p9_fid_create(clnt);
	if (!attr_fid) {
		err = -ENOMEM;
		goto error;
	}
	p9_debug(P9_DEBUG_9P,
		 ">>> TXATTRWALK file_fid %d, attr_fid %d name %s\n",
		 file_fid->fid, attr_fid->fid, attr_name);

	req = p9_client_rpc(clnt, P9_TXATTRWALK, "dds",
			    file_fid->fid, attr_fid->fid, attr_name);
	if (IS_ERR(req)) {
		err = PTR_ERR(req);
		goto error;
	}
	err = p9pdu_readf(&req->rc, clnt->proto_version, "q", attr_size);
	if (err) {
		trace_9p_protocol_dump(clnt, &req->rc);
		p9_req_put(clnt, req);
		goto clunk_fid;
	}
	p9_req_put(clnt, req);
	p9_debug(P9_DEBUG_9P, "<<<  RXATTRWALK fid %d size %llu\n",
		 attr_fid->fid, *attr_size);
	return attr_fid;
clunk_fid:
	p9_fid_put(attr_fid);
	attr_fid = NULL;
error:
	if (attr_fid && attr_fid != file_fid)
		p9_fid_destroy(attr_fid);

	return ERR_PTR(err);
}
EXPORT_SYMBOL_GPL(p9_client_xattrwalk);

int p9_client_xattrcreate(struct p9_fid *fid, const char *name,
			  u64 attr_size, int flags)
{
	int err;
	struct p9_req_t *req;
	struct p9_client *clnt;

	p9_debug(P9_DEBUG_9P,
		 ">>> TXATTRCREATE fid %d name  %s size %llu flag %d\n",
		 fid->fid, name, attr_size, flags);
	err = 0;
	clnt = fid->clnt;
	req = p9_client_rpc(clnt, P9_TXATTRCREATE, "dsqd",
			    fid->fid, name, attr_size, flags);
	if (IS_ERR(req)) {
		err = PTR_ERR(req);
		goto error;
	}
	p9_debug(P9_DEBUG_9P, "<<< RXATTRCREATE fid %d\n", fid->fid);
	p9_req_put(clnt, req);
error:
	return err;
}
EXPORT_SYMBOL_GPL(p9_client_xattrcreate);

int p9_client_readdir(struct p9_fid *fid, char *data, u32 count, u64 offset)
{
	int err, rsize, non_zc = 0;
	struct p9_client *clnt;
	struct p9_req_t *req;
	char *dataptr;
	struct kvec kv = {.iov_base = data, .iov_len = count};
	struct iov_iter to;

	iov_iter_kvec(&to, ITER_DEST, &kv, 1, count);

	p9_debug(P9_DEBUG_9P, ">>> TREADDIR fid %d offset %llu count %d\n",
		 fid->fid, offset, count);

	err = 0;
	clnt = fid->clnt;

	rsize = fid->iounit;
	if (!rsize || rsize > clnt->msize - P9_READDIRHDRSZ)
		rsize = clnt->msize - P9_READDIRHDRSZ;

	if (count < rsize)
		rsize = count;

	/* Don't bother zerocopy for small IO (< 1024) */
	if (clnt->trans_mod->zc_request && rsize > 1024) {
		/* response header len is 11
		 * PDU Header(7) + IO Size (4)
		 */
		req = p9_client_zc_rpc(clnt, P9_TREADDIR, &to, NULL, rsize, 0,
				       11, "dqd", fid->fid, offset, rsize);
	} else {
		non_zc = 1;
		req = p9_client_rpc(clnt, P9_TREADDIR, "dqd", fid->fid,
				    offset, rsize);
	}
	if (IS_ERR(req)) {
		err = PTR_ERR(req);
		goto error;
	}

	err = p9pdu_readf(&req->rc, clnt->proto_version, "D", &count, &dataptr);
	if (err) {
		trace_9p_protocol_dump(clnt, &req->rc);
		goto free_and_error;
	}
	if (rsize < count) {
		pr_err("bogus RREADDIR count (%d > %d)\n", count, rsize);
		count = rsize;
	}

	p9_debug(P9_DEBUG_9P, "<<< RREADDIR count %d\n", count);

	if (non_zc)
		memmove(data, dataptr, count);

	p9_req_put(clnt, req);
	return count;

free_and_error:
	p9_req_put(clnt, req);
error:
	return err;
}
EXPORT_SYMBOL(p9_client_readdir);

int p9_client_mknod_dotl(struct p9_fid *fid, const char *name, int mode,
			 dev_t rdev, kgid_t gid, struct p9_qid *qid)
{
	int err;
	struct p9_client *clnt;
	struct p9_req_t *req;

	err = 0;
	clnt = fid->clnt;
	p9_debug(P9_DEBUG_9P,
		 ">>> TMKNOD fid %d name %s mode %d major %d minor %d\n",
		 fid->fid, name, mode, MAJOR(rdev), MINOR(rdev));
	req = p9_client_rpc(clnt, P9_TMKNOD, "dsdddg", fid->fid, name, mode,
			    MAJOR(rdev), MINOR(rdev), gid);
	if (IS_ERR(req))
		return PTR_ERR(req);

	err = p9pdu_readf(&req->rc, clnt->proto_version, "Q", qid);
	if (err) {
		trace_9p_protocol_dump(clnt, &req->rc);
		goto error;
	}
	p9_debug(P9_DEBUG_9P, "<<< RMKNOD qid %x.%llx.%x\n",
		 qid->type, qid->path, qid->version);

error:
	p9_req_put(clnt, req);
	return err;
}
EXPORT_SYMBOL(p9_client_mknod_dotl);

int p9_client_mkdir_dotl(struct p9_fid *fid, const char *name, int mode,
			 kgid_t gid, struct p9_qid *qid)
{
	int err;
	struct p9_client *clnt;
	struct p9_req_t *req;

	err = 0;
	clnt = fid->clnt;
	p9_debug(P9_DEBUG_9P, ">>> TMKDIR fid %d name %s mode %d gid %d\n",
		 fid->fid, name, mode, from_kgid(&init_user_ns, gid));
	req = p9_client_rpc(clnt, P9_TMKDIR, "dsdg",
			    fid->fid, name, mode, gid);
	if (IS_ERR(req))
		return PTR_ERR(req);

	err = p9pdu_readf(&req->rc, clnt->proto_version, "Q", qid);
	if (err) {
		trace_9p_protocol_dump(clnt, &req->rc);
		goto error;
	}
	p9_debug(P9_DEBUG_9P, "<<< RMKDIR qid %x.%llx.%x\n", qid->type,
		 qid->path, qid->version);

error:
	p9_req_put(clnt, req);
	return err;
}
EXPORT_SYMBOL(p9_client_mkdir_dotl);

int p9_client_lock_dotl(struct p9_fid *fid, struct p9_flock *flock, u8 *status)
{
	int err;
	struct p9_client *clnt;
	struct p9_req_t *req;

	err = 0;
	clnt = fid->clnt;
	p9_debug(P9_DEBUG_9P,
		 ">>> TLOCK fid %d type %i flags %d start %lld length %lld proc_id %d client_id %s\n",
		 fid->fid, flock->type, flock->flags, flock->start,
		 flock->length, flock->proc_id, flock->client_id);

	req = p9_client_rpc(clnt, P9_TLOCK, "dbdqqds", fid->fid, flock->type,
			    flock->flags, flock->start, flock->length,
			    flock->proc_id, flock->client_id);

	if (IS_ERR(req))
		return PTR_ERR(req);

	err = p9pdu_readf(&req->rc, clnt->proto_version, "b", status);
	if (err) {
		trace_9p_protocol_dump(clnt, &req->rc);
		goto error;
	}
	p9_debug(P9_DEBUG_9P, "<<< RLOCK status %i\n", *status);
error:
	p9_req_put(clnt, req);
	return err;
}
EXPORT_SYMBOL(p9_client_lock_dotl);

int p9_client_getlock_dotl(struct p9_fid *fid, struct p9_getlock *glock)
{
	int err;
	struct p9_client *clnt;
	struct p9_req_t *req;

	err = 0;
	clnt = fid->clnt;
	p9_debug(P9_DEBUG_9P,
		 ">>> TGETLOCK fid %d, type %i start %lld length %lld proc_id %d client_id %s\n",
		 fid->fid, glock->type, glock->start, glock->length,
		 glock->proc_id, glock->client_id);

	req = p9_client_rpc(clnt, P9_TGETLOCK, "dbqqds", fid->fid,
			    glock->type, glock->start, glock->length,
			    glock->proc_id, glock->client_id);

	if (IS_ERR(req))
		return PTR_ERR(req);

	err = p9pdu_readf(&req->rc, clnt->proto_version, "bqqds", &glock->type,
			  &glock->start, &glock->length, &glock->proc_id,
			  &glock->client_id);
	if (err) {
		trace_9p_protocol_dump(clnt, &req->rc);
		goto error;
	}
	p9_debug(P9_DEBUG_9P,
		 "<<< RGETLOCK type %i start %lld length %lld proc_id %d client_id %s\n",
		 glock->type, glock->start, glock->length,
		 glock->proc_id, glock->client_id);
error:
	p9_req_put(clnt, req);
	return err;
}
EXPORT_SYMBOL(p9_client_getlock_dotl);

int p9_client_readlink(struct p9_fid *fid, char **target)
{
	int err;
	struct p9_client *clnt;
	struct p9_req_t *req;

	err = 0;
	clnt = fid->clnt;
	p9_debug(P9_DEBUG_9P, ">>> TREADLINK fid %d\n", fid->fid);

	req = p9_client_rpc(clnt, P9_TREADLINK, "d", fid->fid);
	if (IS_ERR(req))
		return PTR_ERR(req);

	err = p9pdu_readf(&req->rc, clnt->proto_version, "s", target);
	if (err) {
		trace_9p_protocol_dump(clnt, &req->rc);
		goto error;
	}
	p9_debug(P9_DEBUG_9P, "<<< RREADLINK target %s\n", *target);
error:
	p9_req_put(clnt, req);
	return err;
}
EXPORT_SYMBOL(p9_client_readlink);

int __init p9_client_init(void)
{
	p9_req_cache = KMEM_CACHE(p9_req_t, SLAB_TYPESAFE_BY_RCU);
	return p9_req_cache ? 0 : -ENOMEM;
}

void __exit p9_client_exit(void)
{
	kmem_cache_destroy(p9_req_cache);
}<|MERGE_RESOLUTION|>--- conflicted
+++ resolved
@@ -559,83 +559,6 @@
 		kfree(ename);
 	} else {
 		err = p9pdu_readf(&req->rc, c->proto_version, "d", &ecode);
-<<<<<<< HEAD
-		if (err)
-			goto out_err;
-		err = -ecode;
-
-		p9_debug(P9_DEBUG_9P, "<<< RLERROR (%d)\n", -ecode);
-	}
-
-	return err;
-
-out_err:
-	p9_debug(P9_DEBUG_ERROR, "couldn't parse error%d\n", err);
-
-	return err;
-}
-
-/**
- * p9_check_zc_errors - check 9p packet for error return and process it
- * @c: current client instance
- * @req: request to parse and check for error conditions
- * @uidata: external buffer containing error
- * @in_hdrlen: Size of response protocol buffer.
- *
- * returns error code if one is discovered, otherwise returns 0
- *
- * this will have to be more complicated if we have multiple
- * error packet types
- */
-
-static int p9_check_zc_errors(struct p9_client *c, struct p9_req_t *req,
-			      struct iov_iter *uidata, int in_hdrlen)
-{
-	int err;
-	int ecode;
-	int8_t type;
-	char *ename = NULL;
-
-	err = p9_parse_header(&req->rc, NULL, &type, NULL, 0);
-	/*
-	 * dump the response from server
-	 * This should be after parse_header which poplulate pdu_fcall.
-	 */
-	trace_9p_protocol_dump(c, &req->rc);
-	if (err) {
-		p9_debug(P9_DEBUG_ERROR, "couldn't parse header %d\n", err);
-		return err;
-	}
-
-	if (type != P9_RERROR && type != P9_RLERROR)
-		return 0;
-
-	if (!p9_is_proto_dotl(c)) {
-		/* Error is reported in string format */
-		int len;
-		/* 7 = header size for RERROR; */
-		int inline_len = in_hdrlen - 7;
-
-		len = req->rc.size - req->rc.offset;
-		if (len > (P9_ZC_HDR_SZ - 7)) {
-			err = -EFAULT;
-			goto out_err;
-		}
-
-		ename = &req->rc.sdata[req->rc.offset];
-		if (len > inline_len) {
-			/* We have error in external buffer */
-			if (!copy_from_iter_full(ename + inline_len,
-					     len - inline_len, uidata)) {
-				err = -EFAULT;
-				goto out_err;
-			}
-		}
-		ename = NULL;
-		err = p9pdu_readf(&req->rc, c->proto_version, "s?d",
-				  &ename, &ecode);
-=======
->>>>>>> eb3cdb58
 		if (err)
 			goto out_err;
 		err = -ecode;
