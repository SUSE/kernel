// SPDX-License-Identifier: GPL-2.0-or-later
/* DataCenter TCP (DCTCP) congestion control.
 *
 * http://simula.stanford.edu/~alizade/Site/DCTCP.html
 *
 * This is an implementation of DCTCP over Reno, an enhancement to the
 * TCP congestion control algorithm designed for data centers. DCTCP
 * leverages Explicit Congestion Notification (ECN) in the network to
 * provide multi-bit feedback to the end hosts. DCTCP's goal is to meet
 * the following three data center transport requirements:
 *
 *  - High burst tolerance (incast due to partition/aggregate)
 *  - Low latency (short flows, queries)
 *  - High throughput (continuous data updates, large file transfers)
 *    with commodity shallow buffered switches
 *
 * The algorithm is described in detail in the following two papers:
 *
 * 1) Mohammad Alizadeh, Albert Greenberg, David A. Maltz, Jitendra Padhye,
 *    Parveen Patel, Balaji Prabhakar, Sudipta Sengupta, and Murari Sridharan:
 *      "Data Center TCP (DCTCP)", Data Center Networks session
 *      Proc. ACM SIGCOMM, New Delhi, 2010.
 *   http://simula.stanford.edu/~alizade/Site/DCTCP_files/dctcp-final.pdf
 *
 * 2) Mohammad Alizadeh, Adel Javanmard, and Balaji Prabhakar:
 *      "Analysis of DCTCP: Stability, Convergence, and Fairness"
 *      Proc. ACM SIGMETRICS, San Jose, 2011.
 *   http://simula.stanford.edu/~alizade/Site/DCTCP_files/dctcp_analysis-full.pdf
 *
 * Initial prototype from Abdul Kabbani, Masato Yasuda and Mohammad Alizadeh.
 *
 * Authors:
 *
 *	Daniel Borkmann <dborkman@redhat.com>
 *	Florian Westphal <fw@strlen.de>
 *	Glenn Judd <glenn.judd@morganstanley.com>
 */

#include <linux/btf.h>
#include <linux/btf_ids.h>
#include <linux/module.h>
#include <linux/mm.h>
#include <net/tcp.h>
#include <linux/inet_diag.h>
#include "tcp_dctcp.h"

#define DCTCP_MAX_ALPHA	1024U

struct dctcp {
	u32 old_delivered;
	u32 old_delivered_ce;
	u32 prior_rcv_nxt;
	u32 dctcp_alpha;
	u32 next_seq;
	u32 ce_state;
	u32 loss_cwnd;
	struct tcp_plb_state plb;
};

static unsigned int dctcp_shift_g __read_mostly = 4; /* g = 1/2^4 */
module_param(dctcp_shift_g, uint, 0644);
MODULE_PARM_DESC(dctcp_shift_g, "parameter g for updating dctcp_alpha");

static unsigned int dctcp_alpha_on_init __read_mostly = DCTCP_MAX_ALPHA;
module_param(dctcp_alpha_on_init, uint, 0644);
MODULE_PARM_DESC(dctcp_alpha_on_init, "parameter for initial alpha value");

static struct tcp_congestion_ops dctcp_reno;

static void dctcp_reset(const struct tcp_sock *tp, struct dctcp *ca)
{
	ca->next_seq = tp->snd_nxt;

	ca->old_delivered = tp->delivered;
	ca->old_delivered_ce = tp->delivered_ce;
}

__bpf_kfunc static void dctcp_init(struct sock *sk)
{
	const struct tcp_sock *tp = tcp_sk(sk);

	if ((tp->ecn_flags & TCP_ECN_OK) ||
	    (sk->sk_state == TCP_LISTEN ||
	     sk->sk_state == TCP_CLOSE)) {
		struct dctcp *ca = inet_csk_ca(sk);

		ca->prior_rcv_nxt = tp->rcv_nxt;

		ca->dctcp_alpha = min(dctcp_alpha_on_init, DCTCP_MAX_ALPHA);

		ca->loss_cwnd = 0;
		ca->ce_state = 0;

		dctcp_reset(tp, ca);
		tcp_plb_init(sk, &ca->plb);

		return;
	}

	/* No ECN support? Fall back to Reno. Also need to clear
	 * ECT from sk since it is set during 3WHS for DCTCP.
	 */
	inet_csk(sk)->icsk_ca_ops = &dctcp_reno;
	INET_ECN_dontxmit(sk);
}

__bpf_kfunc static u32 dctcp_ssthresh(struct sock *sk)
{
	struct dctcp *ca = inet_csk_ca(sk);
	struct tcp_sock *tp = tcp_sk(sk);

	ca->loss_cwnd = tcp_snd_cwnd(tp);
	return max(tcp_snd_cwnd(tp) - ((tcp_snd_cwnd(tp) * ca->dctcp_alpha) >> 11U), 2U);
}

__bpf_kfunc static void dctcp_update_alpha(struct sock *sk, u32 flags)
{
	const struct tcp_sock *tp = tcp_sk(sk);
	struct dctcp *ca = inet_csk_ca(sk);

	/* Expired RTT */
	if (!before(tp->snd_una, ca->next_seq)) {
		u32 delivered = tp->delivered - ca->old_delivered;
		u32 delivered_ce = tp->delivered_ce - ca->old_delivered_ce;
		u32 alpha = ca->dctcp_alpha;
		u32 ce_ratio = 0;

		if (delivered > 0) {
			/* dctcp_alpha keeps EWMA of fraction of ECN marked
			 * packets. Because of EWMA smoothing, PLB reaction can
			 * be slow so we use ce_ratio which is an instantaneous
			 * measure of congestion. ce_ratio is the fraction of
			 * ECN marked packets in the previous RTT.
			 */
			if (delivered_ce > 0)
				ce_ratio = (delivered_ce << TCP_PLB_SCALE) / delivered;
			tcp_plb_update_state(sk, &ca->plb, (int)ce_ratio);
			tcp_plb_check_rehash(sk, &ca->plb);
		}

		/* alpha = (1 - g) * alpha + g * F */

		alpha -= min_not_zero(alpha, alpha >> dctcp_shift_g);
		if (delivered_ce) {

			/* If dctcp_shift_g == 1, a 32bit value would overflow
			 * after 8 M packets.
			 */
			delivered_ce <<= (10 - dctcp_shift_g);
			delivered_ce /= max(1U, delivered);

			alpha = min(alpha + delivered_ce, DCTCP_MAX_ALPHA);
		}
		/* dctcp_alpha can be read from dctcp_get_info() without
		 * synchro, so we ask compiler to not use dctcp_alpha
		 * as a temporary variable in prior operations.
		 */
		WRITE_ONCE(ca->dctcp_alpha, alpha);
		dctcp_reset(tp, ca);
	}
}

static void dctcp_react_to_loss(struct sock *sk)
{
	struct dctcp *ca = inet_csk_ca(sk);
	struct tcp_sock *tp = tcp_sk(sk);

	ca->loss_cwnd = tcp_snd_cwnd(tp);
	tp->snd_ssthresh = max(tcp_snd_cwnd(tp) >> 1U, 2U);
}

__bpf_kfunc static void dctcp_state(struct sock *sk, u8 new_state)
{
	if (new_state == TCP_CA_Recovery &&
	    new_state != inet_csk(sk)->icsk_ca_state)
		dctcp_react_to_loss(sk);
	/* We handle RTO in dctcp_cwnd_event to ensure that we perform only
	 * one loss-adjustment per RTT.
	 */
}

__bpf_kfunc static void dctcp_cwnd_event(struct sock *sk, enum tcp_ca_event ev)
{
	struct dctcp *ca = inet_csk_ca(sk);

	switch (ev) {
	case CA_EVENT_ECN_IS_CE:
	case CA_EVENT_ECN_NO_CE:
		dctcp_ece_ack_update(sk, ev, &ca->prior_rcv_nxt, &ca->ce_state);
		break;
	case CA_EVENT_LOSS:
		tcp_plb_update_state_upon_rto(sk, &ca->plb);
		dctcp_react_to_loss(sk);
		break;
	case CA_EVENT_TX_START:
		tcp_plb_check_rehash(sk, &ca->plb); /* Maybe rehash when inflight is 0 */
		break;
	default:
		/* Don't care for the rest. */
		break;
	}
}

static size_t dctcp_get_info(struct sock *sk, u32 ext, int *attr,
			     union tcp_cc_info *info)
{
	const struct dctcp *ca = inet_csk_ca(sk);
	const struct tcp_sock *tp = tcp_sk(sk);

	/* Fill it also in case of VEGASINFO due to req struct limits.
	 * We can still correctly retrieve it later.
	 */
	if (ext & (1 << (INET_DIAG_DCTCPINFO - 1)) ||
	    ext & (1 << (INET_DIAG_VEGASINFO - 1))) {
		memset(&info->dctcp, 0, sizeof(info->dctcp));
		if (inet_csk(sk)->icsk_ca_ops != &dctcp_reno) {
			info->dctcp.dctcp_enabled = 1;
			info->dctcp.dctcp_ce_state = (u16) ca->ce_state;
			info->dctcp.dctcp_alpha = ca->dctcp_alpha;
			info->dctcp.dctcp_ab_ecn = tp->mss_cache *
						   (tp->delivered_ce - ca->old_delivered_ce);
			info->dctcp.dctcp_ab_tot = tp->mss_cache *
						   (tp->delivered - ca->old_delivered);
		}

		*attr = INET_DIAG_DCTCPINFO;
		return sizeof(info->dctcp);
	}
	return 0;
}

__bpf_kfunc static u32 dctcp_cwnd_undo(struct sock *sk)
{
	const struct dctcp *ca = inet_csk_ca(sk);
	struct tcp_sock *tp = tcp_sk(sk);

	return max(tcp_snd_cwnd(tp), ca->loss_cwnd);
}

static struct tcp_congestion_ops dctcp __read_mostly = {
	.init		= dctcp_init,
	.in_ack_event   = dctcp_update_alpha,
	.cwnd_event	= dctcp_cwnd_event,
	.ssthresh	= dctcp_ssthresh,
	.cong_avoid	= tcp_reno_cong_avoid,
	.undo_cwnd	= dctcp_cwnd_undo,
	.set_state	= dctcp_state,
	.get_info	= dctcp_get_info,
	.flags		= TCP_CONG_NEEDS_ECN,
	.owner		= THIS_MODULE,
	.name		= "dctcp",
};

static struct tcp_congestion_ops dctcp_reno __read_mostly = {
	.ssthresh	= tcp_reno_ssthresh,
	.cong_avoid	= tcp_reno_cong_avoid,
	.undo_cwnd	= tcp_reno_undo_cwnd,
	.get_info	= dctcp_get_info,
	.owner		= THIS_MODULE,
	.name		= "dctcp-reno",
};

<<<<<<< HEAD
BTF_SET_START(tcp_dctcp_check_kfunc_ids)
#ifdef CONFIG_X86
#ifdef CONFIG_DYNAMIC_FTRACE
BTF_ID(func, dctcp_init)
BTF_ID(func, dctcp_update_alpha)
BTF_ID(func, dctcp_cwnd_event)
BTF_ID(func, dctcp_ssthresh)
BTF_ID(func, dctcp_cwnd_undo)
BTF_ID(func, dctcp_state)
#endif
#endif
BTF_SET_END(tcp_dctcp_check_kfunc_ids)

static const struct btf_kfunc_id_set tcp_dctcp_kfunc_set = {
	.owner     = THIS_MODULE,
	.check_set = &tcp_dctcp_check_kfunc_ids,
=======
BTF_SET8_START(tcp_dctcp_check_kfunc_ids)
#ifdef CONFIG_X86
#ifdef CONFIG_DYNAMIC_FTRACE
BTF_ID_FLAGS(func, dctcp_init)
BTF_ID_FLAGS(func, dctcp_update_alpha)
BTF_ID_FLAGS(func, dctcp_cwnd_event)
BTF_ID_FLAGS(func, dctcp_ssthresh)
BTF_ID_FLAGS(func, dctcp_cwnd_undo)
BTF_ID_FLAGS(func, dctcp_state)
#endif
#endif
BTF_SET8_END(tcp_dctcp_check_kfunc_ids)

static const struct btf_kfunc_id_set tcp_dctcp_kfunc_set = {
	.owner = THIS_MODULE,
	.set   = &tcp_dctcp_check_kfunc_ids,
>>>>>>> eb3cdb58
};

static int __init dctcp_register(void)
{
	int ret;

	BUILD_BUG_ON(sizeof(struct dctcp) > ICSK_CA_PRIV_SIZE);

	ret = register_btf_kfunc_id_set(BPF_PROG_TYPE_STRUCT_OPS, &tcp_dctcp_kfunc_set);
	if (ret < 0)
		return ret;
	return tcp_register_congestion_control(&dctcp);
}

static void __exit dctcp_unregister(void)
{
	tcp_unregister_congestion_control(&dctcp);
}

module_init(dctcp_register);
module_exit(dctcp_unregister);

MODULE_AUTHOR("Daniel Borkmann <dborkman@redhat.com>");
MODULE_AUTHOR("Florian Westphal <fw@strlen.de>");
MODULE_AUTHOR("Glenn Judd <glenn.judd@morganstanley.com>");

MODULE_LICENSE("GPL v2");
MODULE_DESCRIPTION("DataCenter TCP (DCTCP)");<|MERGE_RESOLUTION|>--- conflicted
+++ resolved
@@ -260,24 +260,6 @@
 	.name		= "dctcp-reno",
 };
 
-<<<<<<< HEAD
-BTF_SET_START(tcp_dctcp_check_kfunc_ids)
-#ifdef CONFIG_X86
-#ifdef CONFIG_DYNAMIC_FTRACE
-BTF_ID(func, dctcp_init)
-BTF_ID(func, dctcp_update_alpha)
-BTF_ID(func, dctcp_cwnd_event)
-BTF_ID(func, dctcp_ssthresh)
-BTF_ID(func, dctcp_cwnd_undo)
-BTF_ID(func, dctcp_state)
-#endif
-#endif
-BTF_SET_END(tcp_dctcp_check_kfunc_ids)
-
-static const struct btf_kfunc_id_set tcp_dctcp_kfunc_set = {
-	.owner     = THIS_MODULE,
-	.check_set = &tcp_dctcp_check_kfunc_ids,
-=======
 BTF_SET8_START(tcp_dctcp_check_kfunc_ids)
 #ifdef CONFIG_X86
 #ifdef CONFIG_DYNAMIC_FTRACE
@@ -294,7 +276,6 @@
 static const struct btf_kfunc_id_set tcp_dctcp_kfunc_set = {
 	.owner = THIS_MODULE,
 	.set   = &tcp_dctcp_check_kfunc_ids,
->>>>>>> eb3cdb58
 };
 
 static int __init dctcp_register(void)
