// SPDX-License-Identifier: GPL-2.0
/*
 * sysctl_net_ipv4.c: sysctl interface to net IPV4 subsystem.
 *
 * Begun April 1, 1996, Mike Shaver.
 * Added /proc/sys/net/ipv4 directory entry (empty =) ). [MS]
 */

#include <linux/sysctl.h>
#include <linux/seqlock.h>
#include <linux/init.h>
#include <linux/slab.h>
#include <net/icmp.h>
#include <net/ip.h>
#include <net/ip_fib.h>
#include <net/tcp.h>
#include <net/udp.h>
#include <net/cipso_ipv4.h>
#include <net/ping.h>
#include <net/protocol.h>
#include <net/netevent.h>

static int tcp_retr1_max = 255;
static int ip_local_port_range_min[] = { 1, 1 };
static int ip_local_port_range_max[] = { 65535, 65535 };
static int tcp_adv_win_scale_min = -31;
static int tcp_adv_win_scale_max = 31;
static int tcp_app_win_max = 31;
static int tcp_min_snd_mss_min = TCP_MIN_SND_MSS;
static int tcp_min_snd_mss_max = 65535;
static int ip_privileged_port_min;
static int ip_privileged_port_max = 65535;
static int ip_ttl_min = 1;
static int ip_ttl_max = 255;
static int tcp_syn_retries_min = 1;
static int tcp_syn_retries_max = MAX_TCP_SYNCNT;
static int tcp_syn_linear_timeouts_max = MAX_TCP_SYNCNT;
static unsigned long ip_ping_group_range_min[] = { 0, 0 };
static unsigned long ip_ping_group_range_max[] = { GID_T_MAX, GID_T_MAX };
static u32 u32_max_div_HZ = UINT_MAX / HZ;
static int one_day_secs = 24 * 3600;
static u32 fib_multipath_hash_fields_all_mask __maybe_unused =
	FIB_MULTIPATH_HASH_FIELD_ALL_MASK;
static unsigned int tcp_child_ehash_entries_max = 16 * 1024 * 1024;
static unsigned int udp_child_hash_entries_max = UDP_HTABLE_SIZE_MAX;
static int tcp_plb_max_rounds = 31;
static int tcp_plb_max_cong_thresh = 256;

/* obsolete */
static int sysctl_tcp_low_latency __read_mostly;

/* Update system visible IP port range */
static void set_local_port_range(struct net *net, unsigned int low, unsigned int high)
{
	bool same_parity = !((low ^ high) & 1);

	if (same_parity && !net->ipv4.ip_local_ports.warned) {
		net->ipv4.ip_local_ports.warned = true;
		pr_err_ratelimited("ip_local_port_range: prefer different parity for start/end values.\n");
	}
	WRITE_ONCE(net->ipv4.ip_local_ports.range, high << 16 | low);
}

/* Validate changes from /proc interface. */
static int ipv4_local_port_range(const struct ctl_table *table, int write,
				 void *buffer, size_t *lenp, loff_t *ppos)
{
	struct net *net = table->data;
	int ret;
	int range[2];
	struct ctl_table tmp = {
		.data = &range,
		.maxlen = sizeof(range),
		.mode = table->mode,
		.extra1 = &ip_local_port_range_min,
		.extra2 = &ip_local_port_range_max,
	};

	inet_get_local_port_range(net, &range[0], &range[1]);

	ret = proc_dointvec_minmax(&tmp, write, buffer, lenp, ppos);

	if (write && ret == 0) {
		/* Ensure that the upper limit is not smaller than the lower,
		 * and that the lower does not encroach upon the privileged
		 * port limit.
		 */
		if ((range[1] < range[0]) ||
		    (range[0] < READ_ONCE(net->ipv4.sysctl_ip_prot_sock)))
			ret = -EINVAL;
		else
			set_local_port_range(net, range[0], range[1]);
	}

	return ret;
}

/* Validate changes from /proc interface. */
static int ipv4_privileged_ports(const struct ctl_table *table, int write,
				void *buffer, size_t *lenp, loff_t *ppos)
{
	struct net *net = container_of(table->data, struct net,
	    ipv4.sysctl_ip_prot_sock);
	int ret;
	int pports;
	int range[2];
	struct ctl_table tmp = {
		.data = &pports,
		.maxlen = sizeof(pports),
		.mode = table->mode,
		.extra1 = &ip_privileged_port_min,
		.extra2 = &ip_privileged_port_max,
	};

	pports = READ_ONCE(net->ipv4.sysctl_ip_prot_sock);

	ret = proc_dointvec_minmax(&tmp, write, buffer, lenp, ppos);

	if (write && ret == 0) {
		inet_get_local_port_range(net, &range[0], &range[1]);
		/* Ensure that the local port range doesn't overlap with the
		 * privileged port range.
		 */
		if (range[0] < pports)
			ret = -EINVAL;
		else
			WRITE_ONCE(net->ipv4.sysctl_ip_prot_sock, pports);
	}

	return ret;
}

static void inet_get_ping_group_range_table(const struct ctl_table *table,
					    kgid_t *low, kgid_t *high)
{
	kgid_t *data = table->data;
	struct net *net =
		container_of(table->data, struct net, ipv4.ping_group_range.range);
	unsigned int seq;
	do {
		seq = read_seqbegin(&net->ipv4.ping_group_range.lock);

		*low = data[0];
		*high = data[1];
	} while (read_seqretry(&net->ipv4.ping_group_range.lock, seq));
}

/* Update system visible IP port range */
static void set_ping_group_range(const struct ctl_table *table,
				 kgid_t low, kgid_t high)
{
	kgid_t *data = table->data;
	struct net *net =
		container_of(table->data, struct net, ipv4.ping_group_range.range);
	write_seqlock(&net->ipv4.ping_group_range.lock);
	data[0] = low;
	data[1] = high;
	write_sequnlock(&net->ipv4.ping_group_range.lock);
}

/* Validate changes from /proc interface. */
static int ipv4_ping_group_range(const struct ctl_table *table, int write,
				 void *buffer, size_t *lenp, loff_t *ppos)
{
	struct user_namespace *user_ns = current_user_ns();
	int ret;
	unsigned long urange[2];
	kgid_t low, high;
	struct ctl_table tmp = {
		.data = &urange,
		.maxlen = sizeof(urange),
		.mode = table->mode,
		.extra1 = &ip_ping_group_range_min,
		.extra2 = &ip_ping_group_range_max,
	};

	inet_get_ping_group_range_table(table, &low, &high);
	urange[0] = from_kgid_munged(user_ns, low);
	urange[1] = from_kgid_munged(user_ns, high);
	ret = proc_doulongvec_minmax(&tmp, write, buffer, lenp, ppos);

	if (write && ret == 0) {
		low = make_kgid(user_ns, urange[0]);
		high = make_kgid(user_ns, urange[1]);
		if (!gid_valid(low) || !gid_valid(high))
			return -EINVAL;
		if (urange[1] < urange[0] || gid_lt(high, low)) {
			low = make_kgid(&init_user_ns, 1);
			high = make_kgid(&init_user_ns, 0);
		}
		set_ping_group_range(table, low, high);
	}

	return ret;
}

static int ipv4_fwd_update_priority(const struct ctl_table *table, int write,
				    void *buffer, size_t *lenp, loff_t *ppos)
{
	struct net *net;
	int ret;

	net = container_of(table->data, struct net,
			   ipv4.sysctl_ip_fwd_update_priority);
	ret = proc_dou8vec_minmax(table, write, buffer, lenp, ppos);
	if (write && ret == 0)
		call_netevent_notifiers(NETEVENT_IPV4_FWD_UPDATE_PRIORITY_UPDATE,
					net);

	return ret;
}

static int proc_tcp_congestion_control(const struct ctl_table *ctl, int write,
				       void *buffer, size_t *lenp, loff_t *ppos)
{
	struct net *net = container_of(ctl->data, struct net,
				       ipv4.tcp_congestion_control);
	char val[TCP_CA_NAME_MAX];
	struct ctl_table tbl = {
		.data = val,
		.maxlen = TCP_CA_NAME_MAX,
	};
	int ret;

	tcp_get_default_congestion_control(net, val);

	ret = proc_dostring(&tbl, write, buffer, lenp, ppos);
	if (write && ret == 0)
		ret = tcp_set_default_congestion_control(net, val);
	return ret;
}

static int proc_tcp_available_congestion_control(const struct ctl_table *ctl,
						 int write, void *buffer,
						 size_t *lenp, loff_t *ppos)
{
	struct ctl_table tbl = { .maxlen = TCP_CA_BUF_MAX, };
	int ret;

	tbl.data = kmalloc(tbl.maxlen, GFP_USER);
	if (!tbl.data)
		return -ENOMEM;
	tcp_get_available_congestion_control(tbl.data, TCP_CA_BUF_MAX);
	ret = proc_dostring(&tbl, write, buffer, lenp, ppos);
	kfree(tbl.data);
	return ret;
}

static int proc_allowed_congestion_control(const struct ctl_table *ctl,
					   int write, void *buffer,
					   size_t *lenp, loff_t *ppos)
{
	struct ctl_table tbl = { .maxlen = TCP_CA_BUF_MAX };
	int ret;

	tbl.data = kmalloc(tbl.maxlen, GFP_USER);
	if (!tbl.data)
		return -ENOMEM;

	tcp_get_allowed_congestion_control(tbl.data, tbl.maxlen);
	ret = proc_dostring(&tbl, write, buffer, lenp, ppos);
	if (write && ret == 0)
		ret = tcp_set_allowed_congestion_control(tbl.data);
	kfree(tbl.data);
	return ret;
}

static int sscanf_key(char *buf, __le32 *key)
{
	u32 user_key[4];
	int i, ret = 0;

	if (sscanf(buf, "%x-%x-%x-%x", user_key, user_key + 1,
		   user_key + 2, user_key + 3) != 4) {
		ret = -EINVAL;
	} else {
		for (i = 0; i < ARRAY_SIZE(user_key); i++)
			key[i] = cpu_to_le32(user_key[i]);
	}
	pr_debug("proc TFO key set 0x%x-%x-%x-%x <- 0x%s: %u\n",
		 user_key[0], user_key[1], user_key[2], user_key[3], buf, ret);

	return ret;
}

static int proc_tcp_fastopen_key(const struct ctl_table *table, int write,
				 void *buffer, size_t *lenp, loff_t *ppos)
{
	struct net *net = container_of(table->data, struct net,
	    ipv4.sysctl_tcp_fastopen);
	/* maxlen to print the list of keys in hex (*2), with dashes
	 * separating doublewords and a comma in between keys.
	 */
	struct ctl_table tbl = { .maxlen = ((TCP_FASTOPEN_KEY_LENGTH *
					    2 * TCP_FASTOPEN_KEY_MAX) +
					    (TCP_FASTOPEN_KEY_MAX * 5)) };
	u32 user_key[TCP_FASTOPEN_KEY_BUF_LENGTH / sizeof(u32)];
	__le32 key[TCP_FASTOPEN_KEY_BUF_LENGTH / sizeof(__le32)];
	char *backup_data;
	int ret, i = 0, off = 0, n_keys;

	tbl.data = kmalloc(tbl.maxlen, GFP_KERNEL);
	if (!tbl.data)
		return -ENOMEM;

	n_keys = tcp_fastopen_get_cipher(net, NULL, (u64 *)key);
	if (!n_keys) {
		memset(&key[0], 0, TCP_FASTOPEN_KEY_LENGTH);
		n_keys = 1;
	}

	for (i = 0; i < n_keys * 4; i++)
		user_key[i] = le32_to_cpu(key[i]);

	for (i = 0; i < n_keys; i++) {
		off += snprintf(tbl.data + off, tbl.maxlen - off,
				"%08x-%08x-%08x-%08x",
				user_key[i * 4],
				user_key[i * 4 + 1],
				user_key[i * 4 + 2],
				user_key[i * 4 + 3]);

		if (WARN_ON_ONCE(off >= tbl.maxlen - 1))
			break;

		if (i + 1 < n_keys)
			off += snprintf(tbl.data + off, tbl.maxlen - off, ",");
	}

	ret = proc_dostring(&tbl, write, buffer, lenp, ppos);

	if (write && ret == 0) {
		backup_data = strchr(tbl.data, ',');
		if (backup_data) {
			*backup_data = '\0';
			backup_data++;
		}
		if (sscanf_key(tbl.data, key)) {
			ret = -EINVAL;
			goto bad_key;
		}
		if (backup_data) {
			if (sscanf_key(backup_data, key + 4)) {
				ret = -EINVAL;
				goto bad_key;
			}
		}
		tcp_fastopen_reset_cipher(net, NULL, key,
					  backup_data ? key + 4 : NULL);
	}

bad_key:
	kfree(tbl.data);
	return ret;
}

static int proc_tfo_blackhole_detect_timeout(const struct ctl_table *table,
					     int write, void *buffer,
					     size_t *lenp, loff_t *ppos)
{
	struct net *net = container_of(table->data, struct net,
	    ipv4.sysctl_tcp_fastopen_blackhole_timeout);
	int ret;

	ret = proc_dointvec_minmax(table, write, buffer, lenp, ppos);
	if (write && ret == 0)
		atomic_set(&net->ipv4.tfo_active_disable_times, 0);

	return ret;
}

static int proc_tcp_available_ulp(const struct ctl_table *ctl,
				  int write, void *buffer, size_t *lenp,
				  loff_t *ppos)
{
	struct ctl_table tbl = { .maxlen = TCP_ULP_BUF_MAX, };
	int ret;

	tbl.data = kmalloc(tbl.maxlen, GFP_USER);
	if (!tbl.data)
		return -ENOMEM;
	tcp_get_available_ulp(tbl.data, TCP_ULP_BUF_MAX);
	ret = proc_dostring(&tbl, write, buffer, lenp, ppos);
	kfree(tbl.data);

	return ret;
}

static int proc_tcp_ehash_entries(const struct ctl_table *table, int write,
				  void *buffer, size_t *lenp, loff_t *ppos)
{
	struct net *net = container_of(table->data, struct net,
				       ipv4.sysctl_tcp_child_ehash_entries);
	struct inet_hashinfo *hinfo = net->ipv4.tcp_death_row.hashinfo;
	int tcp_ehash_entries;
	struct ctl_table tbl;

	tcp_ehash_entries = hinfo->ehash_mask + 1;

	/* A negative number indicates that the child netns
	 * shares the global ehash.
	 */
	if (!net_eq(net, &init_net) && !hinfo->pernet)
		tcp_ehash_entries *= -1;

	memset(&tbl, 0, sizeof(tbl));
	tbl.data = &tcp_ehash_entries;
	tbl.maxlen = sizeof(int);

	return proc_dointvec(&tbl, write, buffer, lenp, ppos);
}

static int proc_udp_hash_entries(const struct ctl_table *table, int write,
				 void *buffer, size_t *lenp, loff_t *ppos)
{
	struct net *net = container_of(table->data, struct net,
				       ipv4.sysctl_udp_child_hash_entries);
	int udp_hash_entries;
	struct ctl_table tbl;

	udp_hash_entries = net->ipv4.udp_table->mask + 1;

	/* A negative number indicates that the child netns
	 * shares the global udp_table.
	 */
	if (!net_eq(net, &init_net) && net->ipv4.udp_table == &udp_table)
		udp_hash_entries *= -1;

	memset(&tbl, 0, sizeof(tbl));
	tbl.data = &udp_hash_entries;
	tbl.maxlen = sizeof(int);

	return proc_dointvec(&tbl, write, buffer, lenp, ppos);
}

#ifdef CONFIG_IP_ROUTE_MULTIPATH
static int proc_fib_multipath_hash_policy(const struct ctl_table *table, int write,
					  void *buffer, size_t *lenp,
					  loff_t *ppos)
{
	struct net *net = container_of(table->data, struct net,
	    ipv4.sysctl_fib_multipath_hash_policy);
	int ret;

	ret = proc_dou8vec_minmax(table, write, buffer, lenp, ppos);
	if (write && ret == 0)
		call_netevent_notifiers(NETEVENT_IPV4_MPATH_HASH_UPDATE, net);

	return ret;
}

static int proc_fib_multipath_hash_fields(const struct ctl_table *table, int write,
					  void *buffer, size_t *lenp,
					  loff_t *ppos)
{
	struct net *net;
	int ret;

	net = container_of(table->data, struct net,
			   ipv4.sysctl_fib_multipath_hash_fields);
	ret = proc_douintvec_minmax(table, write, buffer, lenp, ppos);
	if (write && ret == 0)
		call_netevent_notifiers(NETEVENT_IPV4_MPATH_HASH_UPDATE, net);

	return ret;
}

static u32 proc_fib_multipath_hash_rand_seed __ro_after_init;

static void proc_fib_multipath_hash_init_rand_seed(void)
{
	get_random_bytes(&proc_fib_multipath_hash_rand_seed,
			 sizeof(proc_fib_multipath_hash_rand_seed));
}

static void proc_fib_multipath_hash_set_seed(struct net *net, u32 user_seed)
{
	struct sysctl_fib_multipath_hash_seed new = {
		.user_seed = user_seed,
		.mp_seed = (user_seed ? user_seed :
			    proc_fib_multipath_hash_rand_seed),
	};

	WRITE_ONCE(net->ipv4.sysctl_fib_multipath_hash_seed, new);
}

static int proc_fib_multipath_hash_seed(const struct ctl_table *table, int write,
					void *buffer, size_t *lenp,
					loff_t *ppos)
{
	struct sysctl_fib_multipath_hash_seed *mphs;
	struct net *net = table->data;
	struct ctl_table tmp;
	u32 user_seed;
	int ret;

	mphs = &net->ipv4.sysctl_fib_multipath_hash_seed;
	user_seed = mphs->user_seed;

	tmp = *table;
	tmp.data = &user_seed;

	ret = proc_douintvec_minmax(&tmp, write, buffer, lenp, ppos);

	if (write && ret == 0) {
		proc_fib_multipath_hash_set_seed(net, user_seed);
		call_netevent_notifiers(NETEVENT_IPV4_MPATH_HASH_UPDATE, net);
	}

	return ret;
}
#else

static void proc_fib_multipath_hash_init_rand_seed(void)
{
}

static void proc_fib_multipath_hash_set_seed(struct net *net, u32 user_seed)
{
}

#endif

static struct ctl_table ipv4_table[] = {
	{
		.procname	= "tcp_max_orphans",
		.data		= &sysctl_tcp_max_orphans,
		.maxlen		= sizeof(int),
		.mode		= 0644,
		.proc_handler	= proc_dointvec
	},
	{
		.procname	= "inet_peer_threshold",
		.data		= &inet_peer_threshold,
		.maxlen		= sizeof(int),
		.mode		= 0644,
		.proc_handler	= proc_dointvec
	},
	{
		.procname	= "inet_peer_minttl",
		.data		= &inet_peer_minttl,
		.maxlen		= sizeof(int),
		.mode		= 0644,
		.proc_handler	= proc_dointvec_jiffies,
	},
	{
		.procname	= "inet_peer_maxttl",
		.data		= &inet_peer_maxttl,
		.maxlen		= sizeof(int),
		.mode		= 0644,
		.proc_handler	= proc_dointvec_jiffies,
	},
	{
		.procname	= "tcp_mem",
		.maxlen		= sizeof(sysctl_tcp_mem),
		.data		= &sysctl_tcp_mem,
		.mode		= 0644,
		.proc_handler	= proc_doulongvec_minmax,
	},
	{
		.procname	= "tcp_low_latency",
		.data		= &sysctl_tcp_low_latency,
		.maxlen		= sizeof(int),
		.mode		= 0644,
		.proc_handler	= proc_dointvec
	},
#ifdef CONFIG_NETLABEL
	{
		.procname	= "cipso_cache_enable",
		.data		= &cipso_v4_cache_enabled,
		.maxlen		= sizeof(int),
		.mode		= 0644,
		.proc_handler	= proc_dointvec,
	},
	{
		.procname	= "cipso_cache_bucket_size",
		.data		= &cipso_v4_cache_bucketsize,
		.maxlen		= sizeof(int),
		.mode		= 0644,
		.proc_handler	= proc_dointvec,
	},
	{
		.procname	= "cipso_rbm_optfmt",
		.data		= &cipso_v4_rbm_optfmt,
		.maxlen		= sizeof(int),
		.mode		= 0644,
		.proc_handler	= proc_dointvec,
	},
	{
		.procname	= "cipso_rbm_strictvalid",
		.data		= &cipso_v4_rbm_strictvalid,
		.maxlen		= sizeof(int),
		.mode		= 0644,
		.proc_handler	= proc_dointvec,
	},
#endif /* CONFIG_NETLABEL */
	{
		.procname	= "tcp_available_ulp",
		.maxlen		= TCP_ULP_BUF_MAX,
		.mode		= 0444,
		.proc_handler   = proc_tcp_available_ulp,
	},
	{
		.procname	= "udp_mem",
		.data		= &sysctl_udp_mem,
		.maxlen		= sizeof(sysctl_udp_mem),
		.mode		= 0644,
		.proc_handler	= proc_doulongvec_minmax,
	},
	{
		.procname	= "fib_sync_mem",
		.data		= &sysctl_fib_sync_mem,
		.maxlen		= sizeof(sysctl_fib_sync_mem),
		.mode		= 0644,
		.proc_handler	= proc_douintvec_minmax,
		.extra1		= &sysctl_fib_sync_mem_min,
		.extra2		= &sysctl_fib_sync_mem_max,
	},
};

static struct ctl_table ipv4_net_table[] = {
	{
		.procname	= "tcp_max_tw_buckets",
		.data		= &init_net.ipv4.tcp_death_row.sysctl_max_tw_buckets,
		.maxlen		= sizeof(int),
		.mode		= 0644,
		.proc_handler	= proc_dointvec
	},
	{
		.procname	= "icmp_echo_ignore_all",
		.data		= &init_net.ipv4.sysctl_icmp_echo_ignore_all,
		.maxlen		= sizeof(u8),
		.mode		= 0644,
		.proc_handler	= proc_dou8vec_minmax,
		.extra1		= SYSCTL_ZERO,
		.extra2		= SYSCTL_ONE
	},
	{
		.procname	= "icmp_echo_enable_probe",
		.data		= &init_net.ipv4.sysctl_icmp_echo_enable_probe,
		.maxlen		= sizeof(u8),
		.mode		= 0644,
		.proc_handler	= proc_dou8vec_minmax,
		.extra1		= SYSCTL_ZERO,
		.extra2		= SYSCTL_ONE
	},
	{
		.procname	= "icmp_echo_ignore_broadcasts",
		.data		= &init_net.ipv4.sysctl_icmp_echo_ignore_broadcasts,
		.maxlen		= sizeof(u8),
		.mode		= 0644,
		.proc_handler	= proc_dou8vec_minmax,
		.extra1		= SYSCTL_ZERO,
		.extra2		= SYSCTL_ONE
	},
	{
		.procname	= "icmp_ignore_bogus_error_responses",
		.data		= &init_net.ipv4.sysctl_icmp_ignore_bogus_error_responses,
		.maxlen		= sizeof(u8),
		.mode		= 0644,
		.proc_handler	= proc_dou8vec_minmax,
		.extra1		= SYSCTL_ZERO,
		.extra2		= SYSCTL_ONE
	},
	{
		.procname	= "icmp_errors_use_inbound_ifaddr",
		.data		= &init_net.ipv4.sysctl_icmp_errors_use_inbound_ifaddr,
		.maxlen		= sizeof(u8),
		.mode		= 0644,
		.proc_handler	= proc_dou8vec_minmax,
		.extra1		= SYSCTL_ZERO,
		.extra2		= SYSCTL_ONE
	},
	{
		.procname	= "icmp_ratelimit",
		.data		= &init_net.ipv4.sysctl_icmp_ratelimit,
		.maxlen		= sizeof(int),
		.mode		= 0644,
		.proc_handler	= proc_dointvec_ms_jiffies,
	},
	{
		.procname	= "icmp_ratemask",
		.data		= &init_net.ipv4.sysctl_icmp_ratemask,
		.maxlen		= sizeof(int),
		.mode		= 0644,
		.proc_handler	= proc_dointvec
	},
	{
		.procname	= "icmp_msgs_per_sec",
		.data		= &init_net.ipv4.sysctl_icmp_msgs_per_sec,
		.maxlen		= sizeof(int),
		.mode		= 0644,
		.proc_handler	= proc_dointvec_minmax,
		.extra1		= SYSCTL_ZERO,
	},
	{
		.procname	= "icmp_msgs_burst",
		.data		= &init_net.ipv4.sysctl_icmp_msgs_burst,
		.maxlen		= sizeof(int),
		.mode		= 0644,
		.proc_handler	= proc_dointvec_minmax,
		.extra1		= SYSCTL_ZERO,
	},
	{
		.procname	= "ping_group_range",
		.data		= &init_net.ipv4.ping_group_range.range,
		.maxlen		= sizeof(gid_t)*2,
		.mode		= 0644,
		.proc_handler	= ipv4_ping_group_range,
	},
#ifdef CONFIG_NET_L3_MASTER_DEV
	{
		.procname	= "raw_l3mdev_accept",
		.data		= &init_net.ipv4.sysctl_raw_l3mdev_accept,
		.maxlen		= sizeof(u8),
		.mode		= 0644,
		.proc_handler	= proc_dou8vec_minmax,
		.extra1		= SYSCTL_ZERO,
		.extra2		= SYSCTL_ONE,
	},
#endif
	{
		.procname	= "tcp_ecn",
		.data		= &init_net.ipv4.sysctl_tcp_ecn,
		.maxlen		= sizeof(u8),
		.mode		= 0644,
		.proc_handler	= proc_dou8vec_minmax,
		.extra1		= SYSCTL_ZERO,
		.extra2		= SYSCTL_TWO,
	},
	{
		.procname	= "tcp_ecn_fallback",
		.data		= &init_net.ipv4.sysctl_tcp_ecn_fallback,
		.maxlen		= sizeof(u8),
		.mode		= 0644,
		.proc_handler	= proc_dou8vec_minmax,
		.extra1		= SYSCTL_ZERO,
		.extra2		= SYSCTL_ONE,
	},
	{
		.procname	= "ip_dynaddr",
		.data		= &init_net.ipv4.sysctl_ip_dynaddr,
		.maxlen		= sizeof(u8),
		.mode		= 0644,
		.proc_handler	= proc_dou8vec_minmax,
	},
	{
		.procname	= "ip_early_demux",
		.data		= &init_net.ipv4.sysctl_ip_early_demux,
		.maxlen		= sizeof(u8),
		.mode		= 0644,
		.proc_handler	= proc_dou8vec_minmax,
	},
	{
		.procname       = "udp_early_demux",
		.data           = &init_net.ipv4.sysctl_udp_early_demux,
		.maxlen         = sizeof(u8),
		.mode           = 0644,
		.proc_handler   = proc_dou8vec_minmax,
	},
	{
		.procname       = "tcp_early_demux",
		.data           = &init_net.ipv4.sysctl_tcp_early_demux,
		.maxlen         = sizeof(u8),
		.mode           = 0644,
		.proc_handler   = proc_dou8vec_minmax,
	},
	{
		.procname       = "nexthop_compat_mode",
		.data           = &init_net.ipv4.sysctl_nexthop_compat_mode,
		.maxlen         = sizeof(u8),
		.mode           = 0644,
		.proc_handler   = proc_dou8vec_minmax,
		.extra1		= SYSCTL_ZERO,
		.extra2		= SYSCTL_ONE,
	},
	{
		.procname	= "ip_default_ttl",
		.data		= &init_net.ipv4.sysctl_ip_default_ttl,
		.maxlen		= sizeof(u8),
		.mode		= 0644,
		.proc_handler	= proc_dou8vec_minmax,
		.extra1		= &ip_ttl_min,
		.extra2		= &ip_ttl_max,
	},
	{
		.procname	= "ip_local_port_range",
		.maxlen		= 0,
		.data		= &init_net,
		.mode		= 0644,
		.proc_handler	= ipv4_local_port_range,
	},
	{
		.procname	= "ip_local_reserved_ports",
		.data		= &init_net.ipv4.sysctl_local_reserved_ports,
		.maxlen		= 65536,
		.mode		= 0644,
		.proc_handler	= proc_do_large_bitmap,
	},
	{
		.procname	= "ip_no_pmtu_disc",
		.data		= &init_net.ipv4.sysctl_ip_no_pmtu_disc,
		.maxlen		= sizeof(u8),
		.mode		= 0644,
		.proc_handler	= proc_dou8vec_minmax,
	},
	{
		.procname	= "ip_forward_use_pmtu",
		.data		= &init_net.ipv4.sysctl_ip_fwd_use_pmtu,
		.maxlen		= sizeof(u8),
		.mode		= 0644,
		.proc_handler	= proc_dou8vec_minmax,
	},
	{
		.procname	= "ip_forward_update_priority",
		.data		= &init_net.ipv4.sysctl_ip_fwd_update_priority,
		.maxlen		= sizeof(u8),
		.mode		= 0644,
		.proc_handler   = ipv4_fwd_update_priority,
		.extra1		= SYSCTL_ZERO,
		.extra2		= SYSCTL_ONE,
	},
	{
		.procname	= "ip_nonlocal_bind",
		.data		= &init_net.ipv4.sysctl_ip_nonlocal_bind,
		.maxlen		= sizeof(u8),
		.mode		= 0644,
		.proc_handler	= proc_dou8vec_minmax,
	},
	{
		.procname	= "ip_autobind_reuse",
		.data		= &init_net.ipv4.sysctl_ip_autobind_reuse,
		.maxlen		= sizeof(u8),
		.mode		= 0644,
		.proc_handler	= proc_dou8vec_minmax,
		.extra1         = SYSCTL_ZERO,
		.extra2         = SYSCTL_ONE,
	},
	{
		.procname	= "fwmark_reflect",
		.data		= &init_net.ipv4.sysctl_fwmark_reflect,
		.maxlen		= sizeof(u8),
		.mode		= 0644,
		.proc_handler	= proc_dou8vec_minmax,
	},
	{
		.procname	= "tcp_fwmark_accept",
		.data		= &init_net.ipv4.sysctl_tcp_fwmark_accept,
		.maxlen		= sizeof(u8),
		.mode		= 0644,
		.proc_handler	= proc_dou8vec_minmax,
	},
#ifdef CONFIG_NET_L3_MASTER_DEV
	{
		.procname	= "tcp_l3mdev_accept",
		.data		= &init_net.ipv4.sysctl_tcp_l3mdev_accept,
		.maxlen		= sizeof(u8),
		.mode		= 0644,
		.proc_handler	= proc_dou8vec_minmax,
		.extra1		= SYSCTL_ZERO,
		.extra2		= SYSCTL_ONE,
	},
#endif
	{
		.procname	= "tcp_mtu_probing",
		.data		= &init_net.ipv4.sysctl_tcp_mtu_probing,
		.maxlen		= sizeof(u8),
		.mode		= 0644,
		.proc_handler	= proc_dou8vec_minmax,
	},
	{
		.procname	= "tcp_base_mss",
		.data		= &init_net.ipv4.sysctl_tcp_base_mss,
		.maxlen		= sizeof(int),
		.mode		= 0644,
		.proc_handler	= proc_dointvec,
	},
	{
		.procname	= "tcp_min_snd_mss",
		.data		= &init_net.ipv4.sysctl_tcp_min_snd_mss,
		.maxlen		= sizeof(int),
		.mode		= 0644,
		.proc_handler	= proc_dointvec_minmax,
		.extra1		= &tcp_min_snd_mss_min,
		.extra2		= &tcp_min_snd_mss_max,
	},
	{
		.procname	= "tcp_mtu_probe_floor",
		.data		= &init_net.ipv4.sysctl_tcp_mtu_probe_floor,
		.maxlen		= sizeof(int),
		.mode		= 0644,
		.proc_handler	= proc_dointvec_minmax,
		.extra1		= &tcp_min_snd_mss_min,
		.extra2		= &tcp_min_snd_mss_max,
	},
	{
		.procname	= "tcp_probe_threshold",
		.data		= &init_net.ipv4.sysctl_tcp_probe_threshold,
		.maxlen		= sizeof(int),
		.mode		= 0644,
		.proc_handler	= proc_dointvec,
	},
	{
		.procname	= "tcp_probe_interval",
		.data		= &init_net.ipv4.sysctl_tcp_probe_interval,
		.maxlen		= sizeof(u32),
		.mode		= 0644,
		.proc_handler	= proc_douintvec_minmax,
		.extra2		= &u32_max_div_HZ,
	},
	{
		.procname	= "igmp_link_local_mcast_reports",
		.data		= &init_net.ipv4.sysctl_igmp_llm_reports,
		.maxlen		= sizeof(u8),
		.mode		= 0644,
		.proc_handler	= proc_dou8vec_minmax,
	},
	{
		.procname	= "igmp_max_memberships",
		.data		= &init_net.ipv4.sysctl_igmp_max_memberships,
		.maxlen		= sizeof(int),
		.mode		= 0644,
		.proc_handler	= proc_dointvec
	},
	{
		.procname	= "igmp_max_msf",
		.data		= &init_net.ipv4.sysctl_igmp_max_msf,
		.maxlen		= sizeof(int),
		.mode		= 0644,
		.proc_handler	= proc_dointvec
	},
#ifdef CONFIG_IP_MULTICAST
	{
		.procname	= "igmp_qrv",
		.data		= &init_net.ipv4.sysctl_igmp_qrv,
		.maxlen		= sizeof(int),
		.mode		= 0644,
		.proc_handler	= proc_dointvec_minmax,
		.extra1		= SYSCTL_ONE
	},
#endif
	{
		.procname	= "tcp_congestion_control",
		.data		= &init_net.ipv4.tcp_congestion_control,
		.mode		= 0644,
		.maxlen		= TCP_CA_NAME_MAX,
		.proc_handler	= proc_tcp_congestion_control,
	},
	{
		.procname	= "tcp_available_congestion_control",
		.maxlen		= TCP_CA_BUF_MAX,
		.mode		= 0444,
		.proc_handler   = proc_tcp_available_congestion_control,
	},
	{
		.procname	= "tcp_allowed_congestion_control",
		.maxlen		= TCP_CA_BUF_MAX,
		.mode		= 0644,
		.proc_handler   = proc_allowed_congestion_control,
	},
	{
		.procname	= "tcp_keepalive_time",
		.data		= &init_net.ipv4.sysctl_tcp_keepalive_time,
		.maxlen		= sizeof(int),
		.mode		= 0644,
		.proc_handler	= proc_dointvec_jiffies,
	},
	{
		.procname	= "tcp_keepalive_probes",
		.data		= &init_net.ipv4.sysctl_tcp_keepalive_probes,
		.maxlen		= sizeof(u8),
		.mode		= 0644,
		.proc_handler	= proc_dou8vec_minmax,
	},
	{
		.procname	= "tcp_keepalive_intvl",
		.data		= &init_net.ipv4.sysctl_tcp_keepalive_intvl,
		.maxlen		= sizeof(int),
		.mode		= 0644,
		.proc_handler	= proc_dointvec_jiffies,
	},
	{
		.procname	= "tcp_syn_retries",
		.data		= &init_net.ipv4.sysctl_tcp_syn_retries,
		.maxlen		= sizeof(u8),
		.mode		= 0644,
		.proc_handler	= proc_dou8vec_minmax,
		.extra1		= &tcp_syn_retries_min,
		.extra2		= &tcp_syn_retries_max
	},
	{
		.procname	= "tcp_synack_retries",
		.data		= &init_net.ipv4.sysctl_tcp_synack_retries,
		.maxlen		= sizeof(u8),
		.mode		= 0644,
		.proc_handler	= proc_dou8vec_minmax,
	},
#ifdef CONFIG_SYN_COOKIES
	{
		.procname	= "tcp_syncookies",
		.data		= &init_net.ipv4.sysctl_tcp_syncookies,
		.maxlen		= sizeof(u8),
		.mode		= 0644,
		.proc_handler	= proc_dou8vec_minmax,
	},
#endif
	{
		.procname	= "tcp_migrate_req",
		.data		= &init_net.ipv4.sysctl_tcp_migrate_req,
		.maxlen		= sizeof(u8),
		.mode		= 0644,
		.proc_handler	= proc_dou8vec_minmax,
		.extra1		= SYSCTL_ZERO,
		.extra2		= SYSCTL_ONE
	},
	{
		.procname	= "tcp_reordering",
		.data		= &init_net.ipv4.sysctl_tcp_reordering,
		.maxlen		= sizeof(int),
		.mode		= 0644,
		.proc_handler	= proc_dointvec
	},
	{
		.procname	= "tcp_retries1",
		.data		= &init_net.ipv4.sysctl_tcp_retries1,
		.maxlen		= sizeof(u8),
		.mode		= 0644,
		.proc_handler	= proc_dou8vec_minmax,
		.extra2		= &tcp_retr1_max
	},
	{
		.procname	= "tcp_retries2",
		.data		= &init_net.ipv4.sysctl_tcp_retries2,
		.maxlen		= sizeof(u8),
		.mode		= 0644,
		.proc_handler	= proc_dou8vec_minmax,
	},
	{
		.procname	= "tcp_orphan_retries",
		.data		= &init_net.ipv4.sysctl_tcp_orphan_retries,
		.maxlen		= sizeof(u8),
		.mode		= 0644,
		.proc_handler	= proc_dou8vec_minmax,
	},
	{
		.procname	= "tcp_fin_timeout",
		.data		= &init_net.ipv4.sysctl_tcp_fin_timeout,
		.maxlen		= sizeof(int),
		.mode		= 0644,
		.proc_handler	= proc_dointvec_jiffies,
	},
	{
		.procname	= "tcp_notsent_lowat",
		.data		= &init_net.ipv4.sysctl_tcp_notsent_lowat,
		.maxlen		= sizeof(unsigned int),
		.mode		= 0644,
		.proc_handler	= proc_douintvec,
	},
	{
		.procname	= "tcp_tw_reuse",
		.data		= &init_net.ipv4.sysctl_tcp_tw_reuse,
		.maxlen		= sizeof(u8),
		.mode		= 0644,
		.proc_handler	= proc_dou8vec_minmax,
		.extra1		= SYSCTL_ZERO,
		.extra2		= SYSCTL_TWO,
	},
	{
		.procname	= "tcp_max_syn_backlog",
		.data		= &init_net.ipv4.sysctl_max_syn_backlog,
		.maxlen		= sizeof(int),
		.mode		= 0644,
		.proc_handler	= proc_dointvec
	},
	{
		.procname	= "tcp_fastopen",
		.data		= &init_net.ipv4.sysctl_tcp_fastopen,
		.maxlen		= sizeof(int),
		.mode		= 0644,
		.proc_handler	= proc_dointvec,
	},
	{
		.procname	= "tcp_fastopen_key",
		.mode		= 0600,
		.data		= &init_net.ipv4.sysctl_tcp_fastopen,
		/* maxlen to print the list of keys in hex (*2), with dashes
		 * separating doublewords and a comma in between keys.
		 */
		.maxlen		= ((TCP_FASTOPEN_KEY_LENGTH *
				   2 * TCP_FASTOPEN_KEY_MAX) +
				   (TCP_FASTOPEN_KEY_MAX * 5)),
		.proc_handler	= proc_tcp_fastopen_key,
	},
	{
		.procname	= "tcp_fastopen_blackhole_timeout_sec",
		.data		= &init_net.ipv4.sysctl_tcp_fastopen_blackhole_timeout,
		.maxlen		= sizeof(int),
		.mode		= 0644,
		.proc_handler	= proc_tfo_blackhole_detect_timeout,
		.extra1		= SYSCTL_ZERO,
	},
#ifdef CONFIG_IP_ROUTE_MULTIPATH
	{
		.procname	= "fib_multipath_use_neigh",
		.data		= &init_net.ipv4.sysctl_fib_multipath_use_neigh,
		.maxlen		= sizeof(u8),
		.mode		= 0644,
		.proc_handler	= proc_dou8vec_minmax,
		.extra1		= SYSCTL_ZERO,
		.extra2		= SYSCTL_ONE,
	},
	{
		.procname	= "fib_multipath_hash_policy",
		.data		= &init_net.ipv4.sysctl_fib_multipath_hash_policy,
		.maxlen		= sizeof(u8),
		.mode		= 0644,
		.proc_handler	= proc_fib_multipath_hash_policy,
		.extra1		= SYSCTL_ZERO,
		.extra2		= SYSCTL_THREE,
	},
	{
		.procname	= "fib_multipath_hash_fields",
		.data		= &init_net.ipv4.sysctl_fib_multipath_hash_fields,
		.maxlen		= sizeof(u32),
		.mode		= 0644,
		.proc_handler	= proc_fib_multipath_hash_fields,
		.extra1		= SYSCTL_ONE,
		.extra2		= &fib_multipath_hash_fields_all_mask,
	},
	{
		.procname	= "fib_multipath_hash_seed",
		.data		= &init_net,
		.maxlen		= sizeof(u32),
		.mode		= 0644,
		.proc_handler	= proc_fib_multipath_hash_seed,
	},
#endif
	{
		.procname	= "ip_unprivileged_port_start",
		.maxlen		= sizeof(int),
		.data		= &init_net.ipv4.sysctl_ip_prot_sock,
		.mode		= 0644,
		.proc_handler	= ipv4_privileged_ports,
	},
#ifdef CONFIG_NET_L3_MASTER_DEV
	{
		.procname	= "udp_l3mdev_accept",
		.data		= &init_net.ipv4.sysctl_udp_l3mdev_accept,
		.maxlen		= sizeof(u8),
		.mode		= 0644,
		.proc_handler	= proc_dou8vec_minmax,
		.extra1		= SYSCTL_ZERO,
		.extra2		= SYSCTL_ONE,
	},
#endif
	{
		.procname	= "tcp_sack",
		.data		= &init_net.ipv4.sysctl_tcp_sack,
		.maxlen		= sizeof(u8),
		.mode		= 0644,
		.proc_handler	= proc_dou8vec_minmax,
	},
	{
		.procname	= "tcp_window_scaling",
		.data		= &init_net.ipv4.sysctl_tcp_window_scaling,
		.maxlen		= sizeof(u8),
		.mode		= 0644,
		.proc_handler	= proc_dou8vec_minmax,
	},
	{
		.procname	= "tcp_timestamps",
		.data		= &init_net.ipv4.sysctl_tcp_timestamps,
		.maxlen		= sizeof(u8),
		.mode		= 0644,
		.proc_handler	= proc_dou8vec_minmax,
	},
	{
		.procname	= "tcp_early_retrans",
		.data		= &init_net.ipv4.sysctl_tcp_early_retrans,
		.maxlen		= sizeof(u8),
		.mode		= 0644,
		.proc_handler	= proc_dou8vec_minmax,
		.extra1		= SYSCTL_ZERO,
		.extra2		= SYSCTL_FOUR,
	},
	{
		.procname	= "tcp_recovery",
		.data		= &init_net.ipv4.sysctl_tcp_recovery,
		.maxlen		= sizeof(u8),
		.mode		= 0644,
		.proc_handler	= proc_dou8vec_minmax,
	},
	{
		.procname       = "tcp_thin_linear_timeouts",
		.data           = &init_net.ipv4.sysctl_tcp_thin_linear_timeouts,
		.maxlen         = sizeof(u8),
		.mode           = 0644,
		.proc_handler   = proc_dou8vec_minmax,
	},
	{
		.procname	= "tcp_slow_start_after_idle",
		.data		= &init_net.ipv4.sysctl_tcp_slow_start_after_idle,
		.maxlen		= sizeof(u8),
		.mode		= 0644,
		.proc_handler	= proc_dou8vec_minmax,
	},
	{
		.procname	= "tcp_retrans_collapse",
		.data		= &init_net.ipv4.sysctl_tcp_retrans_collapse,
		.maxlen		= sizeof(u8),
		.mode		= 0644,
		.proc_handler	= proc_dou8vec_minmax,
	},
	{
		.procname	= "tcp_stdurg",
		.data		= &init_net.ipv4.sysctl_tcp_stdurg,
		.maxlen		= sizeof(u8),
		.mode		= 0644,
		.proc_handler	= proc_dou8vec_minmax,
	},
	{
		.procname	= "tcp_rfc1337",
		.data		= &init_net.ipv4.sysctl_tcp_rfc1337,
		.maxlen		= sizeof(u8),
		.mode		= 0644,
		.proc_handler	= proc_dou8vec_minmax,
	},
	{
		.procname	= "tcp_abort_on_overflow",
		.data		= &init_net.ipv4.sysctl_tcp_abort_on_overflow,
		.maxlen		= sizeof(u8),
		.mode		= 0644,
		.proc_handler	= proc_dou8vec_minmax,
	},
	{
		.procname	= "tcp_fack",
		.data		= &init_net.ipv4.sysctl_tcp_fack,
		.maxlen		= sizeof(u8),
		.mode		= 0644,
		.proc_handler	= proc_dou8vec_minmax,
	},
	{
		.procname	= "tcp_max_reordering",
		.data		= &init_net.ipv4.sysctl_tcp_max_reordering,
		.maxlen		= sizeof(int),
		.mode		= 0644,
		.proc_handler	= proc_dointvec
	},
	{
		.procname	= "tcp_dsack",
		.data		= &init_net.ipv4.sysctl_tcp_dsack,
		.maxlen		= sizeof(u8),
		.mode		= 0644,
		.proc_handler	= proc_dou8vec_minmax,
	},
	{
		.procname	= "tcp_app_win",
		.data		= &init_net.ipv4.sysctl_tcp_app_win,
		.maxlen		= sizeof(u8),
		.mode		= 0644,
		.proc_handler	= proc_dou8vec_minmax,
		.extra1		= SYSCTL_ZERO,
		.extra2		= &tcp_app_win_max,
	},
	{
		.procname	= "tcp_adv_win_scale",
		.data		= &init_net.ipv4.sysctl_tcp_adv_win_scale,
		.maxlen		= sizeof(int),
		.mode		= 0644,
		.proc_handler	= proc_dointvec_minmax,
		.extra1		= &tcp_adv_win_scale_min,
		.extra2		= &tcp_adv_win_scale_max,
	},
	{
		.procname	= "tcp_frto",
		.data		= &init_net.ipv4.sysctl_tcp_frto,
		.maxlen		= sizeof(u8),
		.mode		= 0644,
		.proc_handler	= proc_dou8vec_minmax,
	},
	{
		.procname	= "tcp_no_metrics_save",
		.data		= &init_net.ipv4.sysctl_tcp_nometrics_save,
		.maxlen		= sizeof(u8),
		.mode		= 0644,
		.proc_handler	= proc_dou8vec_minmax,
	},
	{
		.procname	= "tcp_no_ssthresh_metrics_save",
		.data		= &init_net.ipv4.sysctl_tcp_no_ssthresh_metrics_save,
		.maxlen		= sizeof(u8),
		.mode		= 0644,
		.proc_handler	= proc_dou8vec_minmax,
		.extra1		= SYSCTL_ZERO,
		.extra2		= SYSCTL_ONE,
	},
	{
		.procname	= "tcp_moderate_rcvbuf",
		.data		= &init_net.ipv4.sysctl_tcp_moderate_rcvbuf,
		.maxlen		= sizeof(u8),
		.mode		= 0644,
		.proc_handler	= proc_dou8vec_minmax,
	},
	{
		.procname	= "tcp_tso_win_divisor",
		.data		= &init_net.ipv4.sysctl_tcp_tso_win_divisor,
		.maxlen		= sizeof(u8),
		.mode		= 0644,
		.proc_handler	= proc_dou8vec_minmax,
	},
	{
		.procname	= "tcp_workaround_signed_windows",
		.data		= &init_net.ipv4.sysctl_tcp_workaround_signed_windows,
		.maxlen		= sizeof(u8),
		.mode		= 0644,
		.proc_handler	= proc_dou8vec_minmax,
	},
	{
		.procname	= "tcp_limit_output_bytes",
		.data		= &init_net.ipv4.sysctl_tcp_limit_output_bytes,
		.maxlen		= sizeof(int),
		.mode		= 0644,
		.proc_handler	= proc_dointvec
	},
	{
		.procname	= "tcp_challenge_ack_limit",
		.data		= &init_net.ipv4.sysctl_tcp_challenge_ack_limit,
		.maxlen		= sizeof(int),
		.mode		= 0644,
		.proc_handler	= proc_dointvec
	},
	{
		.procname	= "tcp_min_tso_segs",
		.data		= &init_net.ipv4.sysctl_tcp_min_tso_segs,
		.maxlen		= sizeof(u8),
		.mode		= 0644,
		.proc_handler	= proc_dou8vec_minmax,
		.extra1		= SYSCTL_ONE,
	},
	{
		.procname	= "tcp_tso_rtt_log",
		.data		= &init_net.ipv4.sysctl_tcp_tso_rtt_log,
		.maxlen		= sizeof(u8),
		.mode		= 0644,
		.proc_handler	= proc_dou8vec_minmax,
	},
	{
		.procname	= "tcp_min_rtt_wlen",
		.data		= &init_net.ipv4.sysctl_tcp_min_rtt_wlen,
		.maxlen		= sizeof(int),
		.mode		= 0644,
		.proc_handler	= proc_dointvec_minmax,
		.extra1		= SYSCTL_ZERO,
		.extra2		= &one_day_secs
	},
	{
		.procname	= "tcp_autocorking",
		.data		= &init_net.ipv4.sysctl_tcp_autocorking,
		.maxlen		= sizeof(u8),
		.mode		= 0644,
		.proc_handler	= proc_dou8vec_minmax,
		.extra1		= SYSCTL_ZERO,
		.extra2		= SYSCTL_ONE,
	},
	{
		.procname	= "tcp_invalid_ratelimit",
		.data		= &init_net.ipv4.sysctl_tcp_invalid_ratelimit,
		.maxlen		= sizeof(int),
		.mode		= 0644,
		.proc_handler	= proc_dointvec_ms_jiffies,
	},
	{
		.procname	= "tcp_pacing_ss_ratio",
		.data		= &init_net.ipv4.sysctl_tcp_pacing_ss_ratio,
		.maxlen		= sizeof(int),
		.mode		= 0644,
		.proc_handler	= proc_dointvec_minmax,
		.extra1		= SYSCTL_ZERO,
		.extra2		= SYSCTL_ONE_THOUSAND,
	},
	{
		.procname	= "tcp_pacing_ca_ratio",
		.data		= &init_net.ipv4.sysctl_tcp_pacing_ca_ratio,
		.maxlen		= sizeof(int),
		.mode		= 0644,
		.proc_handler	= proc_dointvec_minmax,
		.extra1		= SYSCTL_ZERO,
		.extra2		= SYSCTL_ONE_THOUSAND,
	},
	{
		.procname	= "tcp_wmem",
		.data		= &init_net.ipv4.sysctl_tcp_wmem,
		.maxlen		= sizeof(init_net.ipv4.sysctl_tcp_wmem),
		.mode		= 0644,
		.proc_handler	= proc_dointvec_minmax,
		.extra1		= SYSCTL_ONE,
	},
	{
		.procname	= "tcp_rmem",
		.data		= &init_net.ipv4.sysctl_tcp_rmem,
		.maxlen		= sizeof(init_net.ipv4.sysctl_tcp_rmem),
		.mode		= 0644,
		.proc_handler	= proc_dointvec_minmax,
		.extra1		= SYSCTL_ONE,
	},
	{
		.procname	= "tcp_comp_sack_delay_ns",
		.data		= &init_net.ipv4.sysctl_tcp_comp_sack_delay_ns,
		.maxlen		= sizeof(unsigned long),
		.mode		= 0644,
		.proc_handler	= proc_doulongvec_minmax,
	},
	{
		.procname	= "tcp_comp_sack_slack_ns",
		.data		= &init_net.ipv4.sysctl_tcp_comp_sack_slack_ns,
		.maxlen		= sizeof(unsigned long),
		.mode		= 0644,
		.proc_handler	= proc_doulongvec_minmax,
	},
	{
		.procname	= "tcp_comp_sack_nr",
		.data		= &init_net.ipv4.sysctl_tcp_comp_sack_nr,
		.maxlen		= sizeof(u8),
		.mode		= 0644,
		.proc_handler	= proc_dou8vec_minmax,
		.extra1		= SYSCTL_ZERO,
	},
	{
		.procname	= "tcp_backlog_ack_defer",
		.data		= &init_net.ipv4.sysctl_tcp_backlog_ack_defer,
		.maxlen		= sizeof(u8),
		.mode		= 0644,
		.proc_handler	= proc_dou8vec_minmax,
		.extra1		= SYSCTL_ZERO,
		.extra2		= SYSCTL_ONE,
	},
	{
		.procname       = "tcp_reflect_tos",
		.data           = &init_net.ipv4.sysctl_tcp_reflect_tos,
		.maxlen         = sizeof(u8),
		.mode           = 0644,
		.proc_handler   = proc_dou8vec_minmax,
		.extra1         = SYSCTL_ZERO,
		.extra2         = SYSCTL_ONE,
	},
	{
		.procname	= "tcp_ehash_entries",
		.data		= &init_net.ipv4.sysctl_tcp_child_ehash_entries,
		.mode		= 0444,
		.proc_handler	= proc_tcp_ehash_entries,
	},
	{
		.procname	= "tcp_child_ehash_entries",
		.data		= &init_net.ipv4.sysctl_tcp_child_ehash_entries,
		.maxlen		= sizeof(unsigned int),
		.mode		= 0644,
		.proc_handler	= proc_douintvec_minmax,
		.extra1		= SYSCTL_ZERO,
		.extra2		= &tcp_child_ehash_entries_max,
	},
	{
		.procname	= "udp_hash_entries",
		.data		= &init_net.ipv4.sysctl_udp_child_hash_entries,
		.mode		= 0444,
		.proc_handler	= proc_udp_hash_entries,
	},
	{
		.procname	= "udp_child_hash_entries",
		.data		= &init_net.ipv4.sysctl_udp_child_hash_entries,
		.maxlen		= sizeof(unsigned int),
		.mode		= 0644,
		.proc_handler	= proc_douintvec_minmax,
		.extra1		= SYSCTL_ZERO,
		.extra2		= &udp_child_hash_entries_max,
	},
	{
		.procname	= "udp_rmem_min",
		.data		= &init_net.ipv4.sysctl_udp_rmem_min,
		.maxlen		= sizeof(init_net.ipv4.sysctl_udp_rmem_min),
		.mode		= 0644,
		.proc_handler	= proc_dointvec_minmax,
		.extra1		= SYSCTL_ONE
	},
	{
		.procname	= "udp_wmem_min",
		.data		= &init_net.ipv4.sysctl_udp_wmem_min,
		.maxlen		= sizeof(init_net.ipv4.sysctl_udp_wmem_min),
		.mode		= 0644,
		.proc_handler	= proc_dointvec_minmax,
		.extra1		= SYSCTL_ONE
	},
	{
		.procname	= "fib_notify_on_flag_change",
		.data		= &init_net.ipv4.sysctl_fib_notify_on_flag_change,
		.maxlen		= sizeof(u8),
		.mode		= 0644,
		.proc_handler	= proc_dou8vec_minmax,
		.extra1		= SYSCTL_ZERO,
		.extra2		= SYSCTL_TWO,
	},
	{
		.procname       = "tcp_plb_enabled",
		.data           = &init_net.ipv4.sysctl_tcp_plb_enabled,
		.maxlen         = sizeof(u8),
		.mode           = 0644,
		.proc_handler   = proc_dou8vec_minmax,
		.extra1         = SYSCTL_ZERO,
		.extra2         = SYSCTL_ONE,
	},
	{
		.procname       = "tcp_plb_idle_rehash_rounds",
		.data           = &init_net.ipv4.sysctl_tcp_plb_idle_rehash_rounds,
		.maxlen         = sizeof(u8),
		.mode           = 0644,
		.proc_handler   = proc_dou8vec_minmax,
		.extra2		= &tcp_plb_max_rounds,
	},
	{
		.procname       = "tcp_plb_rehash_rounds",
		.data           = &init_net.ipv4.sysctl_tcp_plb_rehash_rounds,
		.maxlen         = sizeof(u8),
		.mode           = 0644,
		.proc_handler   = proc_dou8vec_minmax,
		.extra2         = &tcp_plb_max_rounds,
	},
	{
		.procname       = "tcp_plb_suspend_rto_sec",
		.data           = &init_net.ipv4.sysctl_tcp_plb_suspend_rto_sec,
		.maxlen         = sizeof(u8),
		.mode           = 0644,
		.proc_handler   = proc_dou8vec_minmax,
	},
	{
		.procname       = "tcp_plb_cong_thresh",
		.data           = &init_net.ipv4.sysctl_tcp_plb_cong_thresh,
		.maxlen         = sizeof(int),
		.mode           = 0644,
		.proc_handler   = proc_dointvec_minmax,
		.extra1         = SYSCTL_ZERO,
		.extra2         = &tcp_plb_max_cong_thresh,
	},
	{
		.procname	= "tcp_syn_linear_timeouts",
		.data		= &init_net.ipv4.sysctl_tcp_syn_linear_timeouts,
		.maxlen		= sizeof(u8),
		.mode		= 0644,
		.proc_handler	= proc_dou8vec_minmax,
		.extra1		= SYSCTL_ZERO,
		.extra2		= &tcp_syn_linear_timeouts_max,
	},
	{
		.procname	= "tcp_shrink_window",
		.data		= &init_net.ipv4.sysctl_tcp_shrink_window,
		.maxlen		= sizeof(u8),
		.mode		= 0644,
		.proc_handler	= proc_dou8vec_minmax,
		.extra1		= SYSCTL_ZERO,
		.extra2		= SYSCTL_ONE,
	},
	{
		.procname	= "tcp_pingpong_thresh",
		.data		= &init_net.ipv4.sysctl_tcp_pingpong_thresh,
		.maxlen		= sizeof(u8),
		.mode		= 0644,
		.proc_handler	= proc_dou8vec_minmax,
		.extra1		= SYSCTL_ONE,
	},
<<<<<<< HEAD
	{ }
=======
	{
		.procname	= "tcp_rto_min_us",
		.data		= &init_net.ipv4.sysctl_tcp_rto_min_us,
		.maxlen		= sizeof(int),
		.mode		= 0644,
		.proc_handler	= proc_dointvec_minmax,
		.extra1		= SYSCTL_ONE,
	},
>>>>>>> 2d5404ca
};

static __net_init int ipv4_sysctl_init_net(struct net *net)
{
	size_t table_size = ARRAY_SIZE(ipv4_net_table);
	struct ctl_table *table;

	table = ipv4_net_table;
	if (!net_eq(net, &init_net)) {
		int i;

		table = kmemdup(table, sizeof(ipv4_net_table), GFP_KERNEL);
		if (!table)
			goto err_alloc;

		for (i = 0; i < table_size; i++) {
			if (table[i].data) {
				/* Update the variables to point into
				 * the current struct net
				 */
				table[i].data += (void *)net - (void *)&init_net;
			} else {
				/* Entries without data pointer are global;
				 * Make them read-only in non-init_net ns
				 */
				table[i].mode &= ~0222;
			}
		}
	}

	net->ipv4.ipv4_hdr = register_net_sysctl_sz(net, "net/ipv4", table,
						    table_size);
	if (!net->ipv4.ipv4_hdr)
		goto err_reg;

	net->ipv4.sysctl_local_reserved_ports = kzalloc(65536 / 8, GFP_KERNEL);
	if (!net->ipv4.sysctl_local_reserved_ports)
		goto err_ports;

	proc_fib_multipath_hash_set_seed(net, 0);

	return 0;

err_ports:
	unregister_net_sysctl_table(net->ipv4.ipv4_hdr);
err_reg:
	if (!net_eq(net, &init_net))
		kfree(table);
err_alloc:
	return -ENOMEM;
}

static __net_exit void ipv4_sysctl_exit_net(struct net *net)
{
	const struct ctl_table *table;

	kfree(net->ipv4.sysctl_local_reserved_ports);
	table = net->ipv4.ipv4_hdr->ctl_table_arg;
	unregister_net_sysctl_table(net->ipv4.ipv4_hdr);
	kfree(table);
}

static __net_initdata struct pernet_operations ipv4_sysctl_ops = {
	.init = ipv4_sysctl_init_net,
	.exit = ipv4_sysctl_exit_net,
};

static __init int sysctl_ipv4_init(void)
{
	struct ctl_table_header *hdr;

	hdr = register_net_sysctl(&init_net, "net/ipv4", ipv4_table);
	if (!hdr)
		return -ENOMEM;

	proc_fib_multipath_hash_init_rand_seed();

	if (register_pernet_subsys(&ipv4_sysctl_ops)) {
		unregister_net_sysctl_table(hdr);
		return -ENOMEM;
	}

	return 0;
}

__initcall(sysctl_ipv4_init);<|MERGE_RESOLUTION|>--- conflicted
+++ resolved
@@ -1565,9 +1565,6 @@
 		.proc_handler	= proc_dou8vec_minmax,
 		.extra1		= SYSCTL_ONE,
 	},
-<<<<<<< HEAD
-	{ }
-=======
 	{
 		.procname	= "tcp_rto_min_us",
 		.data		= &init_net.ipv4.sysctl_tcp_rto_min_us,
@@ -1576,7 +1573,6 @@
 		.proc_handler	= proc_dointvec_minmax,
 		.extra1		= SYSCTL_ONE,
 	},
->>>>>>> 2d5404ca
 };
 
 static __net_init int ipv4_sysctl_init_net(struct net *net)
