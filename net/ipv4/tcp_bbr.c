/* Bottleneck Bandwidth and RTT (BBR) congestion control
 *
 * BBR congestion control computes the sending rate based on the delivery
 * rate (throughput) estimated from ACKs. In a nutshell:
 *
 *   On each ACK, update our model of the network path:
 *      bottleneck_bandwidth = windowed_max(delivered / elapsed, 10 round trips)
 *      min_rtt = windowed_min(rtt, 10 seconds)
 *   pacing_rate = pacing_gain * bottleneck_bandwidth
 *   cwnd = max(cwnd_gain * bottleneck_bandwidth * min_rtt, 4)
 *
 * The core algorithm does not react directly to packet losses or delays,
 * although BBR may adjust the size of next send per ACK when loss is
 * observed, or adjust the sending rate if it estimates there is a
 * traffic policer, in order to keep the drop rate reasonable.
 *
 * Here is a state transition diagram for BBR:
 *
 *             |
 *             V
 *    +---> STARTUP  ----+
 *    |        |         |
 *    |        V         |
 *    |      DRAIN   ----+
 *    |        |         |
 *    |        V         |
 *    +---> PROBE_BW ----+
 *    |      ^    |      |
 *    |      |    |      |
 *    |      +----+      |
 *    |                  |
 *    +---- PROBE_RTT <--+
 *
 * A BBR flow starts in STARTUP, and ramps up its sending rate quickly.
 * When it estimates the pipe is full, it enters DRAIN to drain the queue.
 * In steady state a BBR flow only uses PROBE_BW and PROBE_RTT.
 * A long-lived BBR flow spends the vast majority of its time remaining
 * (repeatedly) in PROBE_BW, fully probing and utilizing the pipe's bandwidth
 * in a fair manner, with a small, bounded queue. *If* a flow has been
 * continuously sending for the entire min_rtt window, and hasn't seen an RTT
 * sample that matches or decreases its min_rtt estimate for 10 seconds, then
 * it briefly enters PROBE_RTT to cut inflight to a minimum value to re-probe
 * the path's two-way propagation delay (min_rtt). When exiting PROBE_RTT, if
 * we estimated that we reached the full bw of the pipe then we enter PROBE_BW;
 * otherwise we enter STARTUP to try to fill the pipe.
 *
 * BBR is described in detail in:
 *   "BBR: Congestion-Based Congestion Control",
 *   Neal Cardwell, Yuchung Cheng, C. Stephen Gunn, Soheil Hassas Yeganeh,
 *   Van Jacobson. ACM Queue, Vol. 14 No. 5, September-October 2016.
 *
 * There is a public e-mail list for discussing BBR development and testing:
 *   https://groups.google.com/forum/#!forum/bbr-dev
 *
 * NOTE: BBR might be used with the fq qdisc ("man tc-fq") with pacing enabled,
 * otherwise TCP stack falls back to an internal pacing using one high
 * resolution timer per TCP socket and may use more resources.
 */
#include <linux/btf.h>
#include <linux/btf_ids.h>
#include <linux/module.h>
#include <net/tcp.h>
#include <linux/inet_diag.h>
#include <linux/inet.h>
#include <linux/random.h>
#include <linux/win_minmax.h>

/* Scale factor for rate in pkt/uSec unit to avoid truncation in bandwidth
 * estimation. The rate unit ~= (1500 bytes / 1 usec / 2^24) ~= 715 bps.
 * This handles bandwidths from 0.06pps (715bps) to 256Mpps (3Tbps) in a u32.
 * Since the minimum window is >=4 packets, the lower bound isn't
 * an issue. The upper bound isn't an issue with existing technologies.
 */
#define BW_SCALE 24
#define BW_UNIT (1 << BW_SCALE)

#define BBR_SCALE 8	/* scaling factor for fractions in BBR (e.g. gains) */
#define BBR_UNIT (1 << BBR_SCALE)

/* BBR has the following modes for deciding how fast to send: */
enum bbr_mode {
	BBR_STARTUP,	/* ramp up sending rate rapidly to fill pipe */
	BBR_DRAIN,	/* drain any queue created during startup */
	BBR_PROBE_BW,	/* discover, share bw: pace around estimated bw */
	BBR_PROBE_RTT,	/* cut inflight to min to probe min_rtt */
};

/* BBR congestion control block */
struct bbr {
	u32	min_rtt_us;	        /* min RTT in min_rtt_win_sec window */
	u32	min_rtt_stamp;	        /* timestamp of min_rtt_us */
	u32	probe_rtt_done_stamp;   /* end time for BBR_PROBE_RTT mode */
	struct minmax bw;	/* Max recent delivery rate in pkts/uS << 24 */
	u32	rtt_cnt;	    /* count of packet-timed rounds elapsed */
	u32     next_rtt_delivered; /* scb->tx.delivered at end of round */
	u64	cycle_mstamp;	     /* time of this cycle phase start */
	u32     mode:3,		     /* current bbr_mode in state machine */
		prev_ca_state:3,     /* CA state on previous ACK */
		packet_conservation:1,  /* use packet conservation? */
		round_start:1,	     /* start of packet-timed tx->ack round? */
		idle_restart:1,	     /* restarting after idle? */
		probe_rtt_round_done:1,  /* a BBR_PROBE_RTT round at 4 pkts? */
		unused:13,
		lt_is_sampling:1,    /* taking long-term ("LT") samples now? */
		lt_rtt_cnt:7,	     /* round trips in long-term interval */
		lt_use_bw:1;	     /* use lt_bw as our bw estimate? */
	u32	lt_bw;		     /* LT est delivery rate in pkts/uS << 24 */
	u32	lt_last_delivered;   /* LT intvl start: tp->delivered */
	u32	lt_last_stamp;	     /* LT intvl start: tp->delivered_mstamp */
	u32	lt_last_lost;	     /* LT intvl start: tp->lost */
	u32	pacing_gain:10,	/* current gain for setting pacing rate */
		cwnd_gain:10,	/* current gain for setting cwnd */
		full_bw_reached:1,   /* reached full bw in Startup? */
		full_bw_cnt:2,	/* number of rounds without large bw gains */
		cycle_idx:3,	/* current index in pacing_gain cycle array */
		has_seen_rtt:1, /* have we seen an RTT sample yet? */
		unused_b:5;
	u32	prior_cwnd;	/* prior cwnd upon entering loss recovery */
	u32	full_bw;	/* recent bw, to estimate if pipe is full */

	/* For tracking ACK aggregation: */
	u64	ack_epoch_mstamp;	/* start of ACK sampling epoch */
	u16	extra_acked[2];		/* max excess data ACKed in epoch */
	u32	ack_epoch_acked:20,	/* packets (S)ACKed in sampling epoch */
		extra_acked_win_rtts:5,	/* age of extra_acked, in round trips */
		extra_acked_win_idx:1,	/* current index in extra_acked array */
		unused_c:6;
};

#define CYCLE_LEN	8	/* number of phases in a pacing gain cycle */

/* Window length of bw filter (in rounds): */
static const int bbr_bw_rtts = CYCLE_LEN + 2;
/* Window length of min_rtt filter (in sec): */
static const u32 bbr_min_rtt_win_sec = 10;
/* Minimum time (in ms) spent at bbr_cwnd_min_target in BBR_PROBE_RTT mode: */
static const u32 bbr_probe_rtt_mode_ms = 200;
/* Skip TSO below the following bandwidth (bits/sec): */
static const int bbr_min_tso_rate = 1200000;

/* Pace at ~1% below estimated bw, on average, to reduce queue at bottleneck.
 * In order to help drive the network toward lower queues and low latency while
 * maintaining high utilization, the average pacing rate aims to be slightly
 * lower than the estimated bandwidth. This is an important aspect of the
 * design.
 */
static const int bbr_pacing_margin_percent = 1;

/* We use a high_gain value of 2/ln(2) because it's the smallest pacing gain
 * that will allow a smoothly increasing pacing rate that will double each RTT
 * and send the same number of packets per RTT that an un-paced, slow-starting
 * Reno or CUBIC flow would:
 */
static const int bbr_high_gain  = BBR_UNIT * 2885 / 1000 + 1;
/* The pacing gain of 1/high_gain in BBR_DRAIN is calculated to typically drain
 * the queue created in BBR_STARTUP in a single round:
 */
static const int bbr_drain_gain = BBR_UNIT * 1000 / 2885;
/* The gain for deriving steady-state cwnd tolerates delayed/stretched ACKs: */
static const int bbr_cwnd_gain  = BBR_UNIT * 2;
/* The pacing_gain values for the PROBE_BW gain cycle, to discover/share bw: */
static const int bbr_pacing_gain[] = {
	BBR_UNIT * 5 / 4,	/* probe for more available bw */
	BBR_UNIT * 3 / 4,	/* drain queue and/or yield bw to other flows */
	BBR_UNIT, BBR_UNIT, BBR_UNIT,	/* cruise at 1.0*bw to utilize pipe, */
	BBR_UNIT, BBR_UNIT, BBR_UNIT	/* without creating excess queue... */
};
/* Randomize the starting gain cycling phase over N phases: */
static const u32 bbr_cycle_rand = 7;

/* Try to keep at least this many packets in flight, if things go smoothly. For
 * smooth functioning, a sliding window protocol ACKing every other packet
 * needs at least 4 packets in flight:
 */
static const u32 bbr_cwnd_min_target = 4;

/* To estimate if BBR_STARTUP mode (i.e. high_gain) has filled pipe... */
/* If bw has increased significantly (1.25x), there may be more bw available: */
static const u32 bbr_full_bw_thresh = BBR_UNIT * 5 / 4;
/* But after 3 rounds w/o significant bw growth, estimate pipe is full: */
static const u32 bbr_full_bw_cnt = 3;

/* "long-term" ("LT") bandwidth estimator parameters... */
/* The minimum number of rounds in an LT bw sampling interval: */
static const u32 bbr_lt_intvl_min_rtts = 4;
/* If lost/delivered ratio > 20%, interval is "lossy" and we may be policed: */
static const u32 bbr_lt_loss_thresh = 50;
/* If 2 intervals have a bw ratio <= 1/8, their bw is "consistent": */
static const u32 bbr_lt_bw_ratio = BBR_UNIT / 8;
/* If 2 intervals have a bw diff <= 4 Kbit/sec their bw is "consistent": */
static const u32 bbr_lt_bw_diff = 4000 / 8;
/* If we estimate we're policed, use lt_bw for this many round trips: */
static const u32 bbr_lt_bw_max_rtts = 48;

/* Gain factor for adding extra_acked to target cwnd: */
static const int bbr_extra_acked_gain = BBR_UNIT;
/* Window length of extra_acked window. */
static const u32 bbr_extra_acked_win_rtts = 5;
/* Max allowed val for ack_epoch_acked, after which sampling epoch is reset */
static const u32 bbr_ack_epoch_acked_reset_thresh = 1U << 20;
/* Time period for clamping cwnd increment due to ack aggregation */
static const u32 bbr_extra_acked_max_us = 100 * 1000;

static void bbr_check_probe_rtt_done(struct sock *sk);

/* Do we estimate that STARTUP filled the pipe? */
static bool bbr_full_bw_reached(const struct sock *sk)
{
	const struct bbr *bbr = inet_csk_ca(sk);

	return bbr->full_bw_reached;
}

/* Return the windowed max recent bandwidth sample, in pkts/uS << BW_SCALE. */
static u32 bbr_max_bw(const struct sock *sk)
{
	struct bbr *bbr = inet_csk_ca(sk);

	return minmax_get(&bbr->bw);
}

/* Return the estimated bandwidth of the path, in pkts/uS << BW_SCALE. */
static u32 bbr_bw(const struct sock *sk)
{
	struct bbr *bbr = inet_csk_ca(sk);

	return bbr->lt_use_bw ? bbr->lt_bw : bbr_max_bw(sk);
}

/* Return maximum extra acked in past k-2k round trips,
 * where k = bbr_extra_acked_win_rtts.
 */
static u16 bbr_extra_acked(const struct sock *sk)
{
	struct bbr *bbr = inet_csk_ca(sk);

	return max(bbr->extra_acked[0], bbr->extra_acked[1]);
}

/* Return rate in bytes per second, optionally with a gain.
 * The order here is chosen carefully to avoid overflow of u64. This should
 * work for input rates of up to 2.9Tbit/sec and gain of 2.89x.
 */
static u64 bbr_rate_bytes_per_sec(struct sock *sk, u64 rate, int gain)
{
	unsigned int mss = tcp_sk(sk)->mss_cache;

	rate *= mss;
	rate *= gain;
	rate >>= BBR_SCALE;
	rate *= USEC_PER_SEC / 100 * (100 - bbr_pacing_margin_percent);
	return rate >> BW_SCALE;
}

/* Convert a BBR bw and gain factor to a pacing rate in bytes per second. */
static unsigned long bbr_bw_to_pacing_rate(struct sock *sk, u32 bw, int gain)
{
	u64 rate = bw;

	rate = bbr_rate_bytes_per_sec(sk, rate, gain);
	rate = min_t(u64, rate, sk->sk_max_pacing_rate);
	return rate;
}

/* Initialize pacing rate to: high_gain * init_cwnd / RTT. */
static void bbr_init_pacing_rate_from_rtt(struct sock *sk)
{
	struct tcp_sock *tp = tcp_sk(sk);
	struct bbr *bbr = inet_csk_ca(sk);
	u64 bw;
	u32 rtt_us;

	if (tp->srtt_us) {		/* any RTT sample yet? */
		rtt_us = max(tp->srtt_us >> 3, 1U);
		bbr->has_seen_rtt = 1;
	} else {			 /* no RTT sample yet */
		rtt_us = USEC_PER_MSEC;	 /* use nominal default RTT */
	}
	bw = (u64)tcp_snd_cwnd(tp) * BW_UNIT;
	do_div(bw, rtt_us);
	sk->sk_pacing_rate = bbr_bw_to_pacing_rate(sk, bw, bbr_high_gain);
}

/* Pace using current bw estimate and a gain factor. */
static void bbr_set_pacing_rate(struct sock *sk, u32 bw, int gain)
{
	struct tcp_sock *tp = tcp_sk(sk);
	struct bbr *bbr = inet_csk_ca(sk);
	unsigned long rate = bbr_bw_to_pacing_rate(sk, bw, gain);

	if (unlikely(!bbr->has_seen_rtt && tp->srtt_us))
		bbr_init_pacing_rate_from_rtt(sk);
	if (bbr_full_bw_reached(sk) || rate > sk->sk_pacing_rate)
		sk->sk_pacing_rate = rate;
}

/* override sysctl_tcp_min_tso_segs */
__bpf_kfunc static u32 bbr_min_tso_segs(struct sock *sk)
{
	return sk->sk_pacing_rate < (bbr_min_tso_rate >> 3) ? 1 : 2;
}

static u32 bbr_tso_segs_goal(struct sock *sk)
{
	struct tcp_sock *tp = tcp_sk(sk);
	u32 segs, bytes;

	/* Sort of tcp_tso_autosize() but ignoring
	 * driver provided sk_gso_max_size.
	 */
	bytes = min_t(unsigned long,
		      sk->sk_pacing_rate >> READ_ONCE(sk->sk_pacing_shift),
		      GSO_LEGACY_MAX_SIZE - 1 - MAX_TCP_HEADER);
	segs = max_t(u32, bytes / tp->mss_cache, bbr_min_tso_segs(sk));

	return min(segs, 0x7FU);
}

/* Save "last known good" cwnd so we can restore it after losses or PROBE_RTT */
static void bbr_save_cwnd(struct sock *sk)
{
	struct tcp_sock *tp = tcp_sk(sk);
	struct bbr *bbr = inet_csk_ca(sk);

	if (bbr->prev_ca_state < TCP_CA_Recovery && bbr->mode != BBR_PROBE_RTT)
		bbr->prior_cwnd = tcp_snd_cwnd(tp);  /* this cwnd is good enough */
	else  /* loss recovery or BBR_PROBE_RTT have temporarily cut cwnd */
		bbr->prior_cwnd = max(bbr->prior_cwnd, tcp_snd_cwnd(tp));
}

__bpf_kfunc static void bbr_cwnd_event(struct sock *sk, enum tcp_ca_event event)
{
	struct tcp_sock *tp = tcp_sk(sk);
	struct bbr *bbr = inet_csk_ca(sk);

	if (event == CA_EVENT_TX_START && tp->app_limited) {
		bbr->idle_restart = 1;
		bbr->ack_epoch_mstamp = tp->tcp_mstamp;
		bbr->ack_epoch_acked = 0;
		/* Avoid pointless buffer overflows: pace at est. bw if we don't
		 * need more speed (we're restarting from idle and app-limited).
		 */
		if (bbr->mode == BBR_PROBE_BW)
			bbr_set_pacing_rate(sk, bbr_bw(sk), BBR_UNIT);
		else if (bbr->mode == BBR_PROBE_RTT)
			bbr_check_probe_rtt_done(sk);
	}
}

/* Calculate bdp based on min RTT and the estimated bottleneck bandwidth:
 *
 * bdp = ceil(bw * min_rtt * gain)
 *
 * The key factor, gain, controls the amount of queue. While a small gain
 * builds a smaller queue, it becomes more vulnerable to noise in RTT
 * measurements (e.g., delayed ACKs or other ACK compression effects). This
 * noise may cause BBR to under-estimate the rate.
 */
static u32 bbr_bdp(struct sock *sk, u32 bw, int gain)
{
	struct bbr *bbr = inet_csk_ca(sk);
	u32 bdp;
	u64 w;

	/* If we've never had a valid RTT sample, cap cwnd at the initial
	 * default. This should only happen when the connection is not using TCP
	 * timestamps and has retransmitted all of the SYN/SYNACK/data packets
	 * ACKed so far. In this case, an RTO can cut cwnd to 1, in which
	 * case we need to slow-start up toward something safe: TCP_INIT_CWND.
	 */
	if (unlikely(bbr->min_rtt_us == ~0U))	 /* no valid RTT samples yet? */
		return TCP_INIT_CWND;  /* be safe: cap at default initial cwnd*/

	w = (u64)bw * bbr->min_rtt_us;

	/* Apply a gain to the given value, remove the BW_SCALE shift, and
	 * round the value up to avoid a negative feedback loop.
	 */
	bdp = (((w * gain) >> BBR_SCALE) + BW_UNIT - 1) / BW_UNIT;

	return bdp;
}

/* To achieve full performance in high-speed paths, we budget enough cwnd to
 * fit full-sized skbs in-flight on both end hosts to fully utilize the path:
 *   - one skb in sending host Qdisc,
 *   - one skb in sending host TSO/GSO engine
 *   - one skb being received by receiver host LRO/GRO/delayed-ACK engine
 * Don't worry, at low rates (bbr_min_tso_rate) this won't bloat cwnd because
 * in such cases tso_segs_goal is 1. The minimum cwnd is 4 packets,
 * which allows 2 outstanding 2-packet sequences, to try to keep pipe
 * full even with ACK-every-other-packet delayed ACKs.
 */
static u32 bbr_quantization_budget(struct sock *sk, u32 cwnd)
{
	struct bbr *bbr = inet_csk_ca(sk);

	/* Allow enough full-sized skbs in flight to utilize end systems. */
	cwnd += 3 * bbr_tso_segs_goal(sk);

	/* Reduce delayed ACKs by rounding up cwnd to the next even number. */
	cwnd = (cwnd + 1) & ~1U;

	/* Ensure gain cycling gets inflight above BDP even for small BDPs. */
	if (bbr->mode == BBR_PROBE_BW && bbr->cycle_idx == 0)
		cwnd += 2;

	return cwnd;
}

/* Find inflight based on min RTT and the estimated bottleneck bandwidth. */
static u32 bbr_inflight(struct sock *sk, u32 bw, int gain)
{
	u32 inflight;

	inflight = bbr_bdp(sk, bw, gain);
	inflight = bbr_quantization_budget(sk, inflight);

	return inflight;
}

/* With pacing at lower layers, there's often less data "in the network" than
 * "in flight". With TSQ and departure time pacing at lower layers (e.g. fq),
 * we often have several skbs queued in the pacing layer with a pre-scheduled
 * earliest departure time (EDT). BBR adapts its pacing rate based on the
 * inflight level that it estimates has already been "baked in" by previous
 * departure time decisions. We calculate a rough estimate of the number of our
 * packets that might be in the network at the earliest departure time for the
 * next skb scheduled:
 *   in_network_at_edt = inflight_at_edt - (EDT - now) * bw
 * If we're increasing inflight, then we want to know if the transmit of the
 * EDT skb will push inflight above the target, so inflight_at_edt includes
 * bbr_tso_segs_goal() from the skb departing at EDT. If decreasing inflight,
 * then estimate if inflight will sink too low just before the EDT transmit.
 */
static u32 bbr_packets_in_net_at_edt(struct sock *sk, u32 inflight_now)
{
	struct tcp_sock *tp = tcp_sk(sk);
	struct bbr *bbr = inet_csk_ca(sk);
	u64 now_ns, edt_ns, interval_us;
	u32 interval_delivered, inflight_at_edt;

	now_ns = tp->tcp_clock_cache;
	edt_ns = max(tp->tcp_wstamp_ns, now_ns);
	interval_us = div_u64(edt_ns - now_ns, NSEC_PER_USEC);
	interval_delivered = (u64)bbr_bw(sk) * interval_us >> BW_SCALE;
	inflight_at_edt = inflight_now;
	if (bbr->pacing_gain > BBR_UNIT)              /* increasing inflight */
		inflight_at_edt += bbr_tso_segs_goal(sk);  /* include EDT skb */
	if (interval_delivered >= inflight_at_edt)
		return 0;
	return inflight_at_edt - interval_delivered;
}

/* Find the cwnd increment based on estimate of ack aggregation */
static u32 bbr_ack_aggregation_cwnd(struct sock *sk)
{
	u32 max_aggr_cwnd, aggr_cwnd = 0;

	if (bbr_extra_acked_gain && bbr_full_bw_reached(sk)) {
		max_aggr_cwnd = ((u64)bbr_bw(sk) * bbr_extra_acked_max_us)
				/ BW_UNIT;
		aggr_cwnd = (bbr_extra_acked_gain * bbr_extra_acked(sk))
			     >> BBR_SCALE;
		aggr_cwnd = min(aggr_cwnd, max_aggr_cwnd);
	}

	return aggr_cwnd;
}

/* An optimization in BBR to reduce losses: On the first round of recovery, we
 * follow the packet conservation principle: send P packets per P packets acked.
 * After that, we slow-start and send at most 2*P packets per P packets acked.
 * After recovery finishes, or upon undo, we restore the cwnd we had when
 * recovery started (capped by the target cwnd based on estimated BDP).
 *
 * TODO(ycheng/ncardwell): implement a rate-based approach.
 */
static bool bbr_set_cwnd_to_recover_or_restore(
	struct sock *sk, const struct rate_sample *rs, u32 acked, u32 *new_cwnd)
{
	struct tcp_sock *tp = tcp_sk(sk);
	struct bbr *bbr = inet_csk_ca(sk);
	u8 prev_state = bbr->prev_ca_state, state = inet_csk(sk)->icsk_ca_state;
	u32 cwnd = tcp_snd_cwnd(tp);

	/* An ACK for P pkts should release at most 2*P packets. We do this
	 * in two steps. First, here we deduct the number of lost packets.
	 * Then, in bbr_set_cwnd() we slow start up toward the target cwnd.
	 */
	if (rs->losses > 0)
		cwnd = max_t(s32, cwnd - rs->losses, 1);

	if (state == TCP_CA_Recovery && prev_state != TCP_CA_Recovery) {
		/* Starting 1st round of Recovery, so do packet conservation. */
		bbr->packet_conservation = 1;
		bbr->next_rtt_delivered = tp->delivered;  /* start round now */
		/* Cut unused cwnd from app behavior, TSQ, or TSO deferral: */
		cwnd = tcp_packets_in_flight(tp) + acked;
	} else if (prev_state >= TCP_CA_Recovery && state < TCP_CA_Recovery) {
		/* Exiting loss recovery; restore cwnd saved before recovery. */
		cwnd = max(cwnd, bbr->prior_cwnd);
		bbr->packet_conservation = 0;
	}
	bbr->prev_ca_state = state;

	if (bbr->packet_conservation) {
		*new_cwnd = max(cwnd, tcp_packets_in_flight(tp) + acked);
		return true;	/* yes, using packet conservation */
	}
	*new_cwnd = cwnd;
	return false;
}

/* Slow-start up toward target cwnd (if bw estimate is growing, or packet loss
 * has drawn us down below target), or snap down to target if we're above it.
 */
static void bbr_set_cwnd(struct sock *sk, const struct rate_sample *rs,
			 u32 acked, u32 bw, int gain)
{
	struct tcp_sock *tp = tcp_sk(sk);
	struct bbr *bbr = inet_csk_ca(sk);
	u32 cwnd = tcp_snd_cwnd(tp), target_cwnd = 0;

	if (!acked)
		goto done;  /* no packet fully ACKed; just apply caps */

	if (bbr_set_cwnd_to_recover_or_restore(sk, rs, acked, &cwnd))
		goto done;

	target_cwnd = bbr_bdp(sk, bw, gain);

	/* Increment the cwnd to account for excess ACKed data that seems
	 * due to aggregation (of data and/or ACKs) visible in the ACK stream.
	 */
	target_cwnd += bbr_ack_aggregation_cwnd(sk);
	target_cwnd = bbr_quantization_budget(sk, target_cwnd);

	/* If we're below target cwnd, slow start cwnd toward target cwnd. */
	if (bbr_full_bw_reached(sk))  /* only cut cwnd if we filled the pipe */
		cwnd = min(cwnd + acked, target_cwnd);
	else if (cwnd < target_cwnd || tp->delivered < TCP_INIT_CWND)
		cwnd = cwnd + acked;
	cwnd = max(cwnd, bbr_cwnd_min_target);

done:
	tcp_snd_cwnd_set(tp, min(cwnd, tp->snd_cwnd_clamp));	/* apply global cap */
	if (bbr->mode == BBR_PROBE_RTT)  /* drain queue, refresh min_rtt */
		tcp_snd_cwnd_set(tp, min(tcp_snd_cwnd(tp), bbr_cwnd_min_target));
}

/* End cycle phase if it's time and/or we hit the phase's in-flight target. */
static bool bbr_is_next_cycle_phase(struct sock *sk,
				    const struct rate_sample *rs)
{
	struct tcp_sock *tp = tcp_sk(sk);
	struct bbr *bbr = inet_csk_ca(sk);
	bool is_full_length =
		tcp_stamp_us_delta(tp->delivered_mstamp, bbr->cycle_mstamp) >
		bbr->min_rtt_us;
	u32 inflight, bw;

	/* The pacing_gain of 1.0 paces at the estimated bw to try to fully
	 * use the pipe without increasing the queue.
	 */
	if (bbr->pacing_gain == BBR_UNIT)
		return is_full_length;		/* just use wall clock time */

	inflight = bbr_packets_in_net_at_edt(sk, rs->prior_in_flight);
	bw = bbr_max_bw(sk);

	/* A pacing_gain > 1.0 probes for bw by trying to raise inflight to at
	 * least pacing_gain*BDP; this may take more than min_rtt if min_rtt is
	 * small (e.g. on a LAN). We do not persist if packets are lost, since
	 * a path with small buffers may not hold that much.
	 */
	if (bbr->pacing_gain > BBR_UNIT)
		return is_full_length &&
			(rs->losses ||  /* perhaps pacing_gain*BDP won't fit */
			 inflight >= bbr_inflight(sk, bw, bbr->pacing_gain));

	/* A pacing_gain < 1.0 tries to drain extra queue we added if bw
	 * probing didn't find more bw. If inflight falls to match BDP then we
	 * estimate queue is drained; persisting would underutilize the pipe.
	 */
	return is_full_length ||
		inflight <= bbr_inflight(sk, bw, BBR_UNIT);
}

static void bbr_advance_cycle_phase(struct sock *sk)
{
	struct tcp_sock *tp = tcp_sk(sk);
	struct bbr *bbr = inet_csk_ca(sk);

	bbr->cycle_idx = (bbr->cycle_idx + 1) & (CYCLE_LEN - 1);
	bbr->cycle_mstamp = tp->delivered_mstamp;
}

/* Gain cycling: cycle pacing gain to converge to fair share of available bw. */
static void bbr_update_cycle_phase(struct sock *sk,
				   const struct rate_sample *rs)
{
	struct bbr *bbr = inet_csk_ca(sk);

	if (bbr->mode == BBR_PROBE_BW && bbr_is_next_cycle_phase(sk, rs))
		bbr_advance_cycle_phase(sk);
}

static void bbr_reset_startup_mode(struct sock *sk)
{
	struct bbr *bbr = inet_csk_ca(sk);

	bbr->mode = BBR_STARTUP;
}

static void bbr_reset_probe_bw_mode(struct sock *sk)
{
	struct bbr *bbr = inet_csk_ca(sk);

	bbr->mode = BBR_PROBE_BW;
	bbr->cycle_idx = CYCLE_LEN - 1 - get_random_u32_below(bbr_cycle_rand);
	bbr_advance_cycle_phase(sk);	/* flip to next phase of gain cycle */
}

static void bbr_reset_mode(struct sock *sk)
{
	if (!bbr_full_bw_reached(sk))
		bbr_reset_startup_mode(sk);
	else
		bbr_reset_probe_bw_mode(sk);
}

/* Start a new long-term sampling interval. */
static void bbr_reset_lt_bw_sampling_interval(struct sock *sk)
{
	struct tcp_sock *tp = tcp_sk(sk);
	struct bbr *bbr = inet_csk_ca(sk);

	bbr->lt_last_stamp = div_u64(tp->delivered_mstamp, USEC_PER_MSEC);
	bbr->lt_last_delivered = tp->delivered;
	bbr->lt_last_lost = tp->lost;
	bbr->lt_rtt_cnt = 0;
}

/* Completely reset long-term bandwidth sampling. */
static void bbr_reset_lt_bw_sampling(struct sock *sk)
{
	struct bbr *bbr = inet_csk_ca(sk);

	bbr->lt_bw = 0;
	bbr->lt_use_bw = 0;
	bbr->lt_is_sampling = false;
	bbr_reset_lt_bw_sampling_interval(sk);
}

/* Long-term bw sampling interval is done. Estimate whether we're policed. */
static void bbr_lt_bw_interval_done(struct sock *sk, u32 bw)
{
	struct bbr *bbr = inet_csk_ca(sk);
	u32 diff;

	if (bbr->lt_bw) {  /* do we have bw from a previous interval? */
		/* Is new bw close to the lt_bw from the previous interval? */
		diff = abs(bw - bbr->lt_bw);
		if ((diff * BBR_UNIT <= bbr_lt_bw_ratio * bbr->lt_bw) ||
		    (bbr_rate_bytes_per_sec(sk, diff, BBR_UNIT) <=
		     bbr_lt_bw_diff)) {
			/* All criteria are met; estimate we're policed. */
			bbr->lt_bw = (bw + bbr->lt_bw) >> 1;  /* avg 2 intvls */
			bbr->lt_use_bw = 1;
			bbr->pacing_gain = BBR_UNIT;  /* try to avoid drops */
			bbr->lt_rtt_cnt = 0;
			return;
		}
	}
	bbr->lt_bw = bw;
	bbr_reset_lt_bw_sampling_interval(sk);
}

/* Token-bucket traffic policers are common (see "An Internet-Wide Analysis of
 * Traffic Policing", SIGCOMM 2016). BBR detects token-bucket policers and
 * explicitly models their policed rate, to reduce unnecessary losses. We
 * estimate that we're policed if we see 2 consecutive sampling intervals with
 * consistent throughput and high packet loss. If we think we're being policed,
 * set lt_bw to the "long-term" average delivery rate from those 2 intervals.
 */
static void bbr_lt_bw_sampling(struct sock *sk, const struct rate_sample *rs)
{
	struct tcp_sock *tp = tcp_sk(sk);
	struct bbr *bbr = inet_csk_ca(sk);
	u32 lost, delivered;
	u64 bw;
	u32 t;

	if (bbr->lt_use_bw) {	/* already using long-term rate, lt_bw? */
		if (bbr->mode == BBR_PROBE_BW && bbr->round_start &&
		    ++bbr->lt_rtt_cnt >= bbr_lt_bw_max_rtts) {
			bbr_reset_lt_bw_sampling(sk);    /* stop using lt_bw */
			bbr_reset_probe_bw_mode(sk);  /* restart gain cycling */
		}
		return;
	}

	/* Wait for the first loss before sampling, to let the policer exhaust
	 * its tokens and estimate the steady-state rate allowed by the policer.
	 * Starting samples earlier includes bursts that over-estimate the bw.
	 */
	if (!bbr->lt_is_sampling) {
		if (!rs->losses)
			return;
		bbr_reset_lt_bw_sampling_interval(sk);
		bbr->lt_is_sampling = true;
	}

	/* To avoid underestimates, reset sampling if we run out of data. */
	if (rs->is_app_limited) {
		bbr_reset_lt_bw_sampling(sk);
		return;
	}

	if (bbr->round_start)
		bbr->lt_rtt_cnt++;	/* count round trips in this interval */
	if (bbr->lt_rtt_cnt < bbr_lt_intvl_min_rtts)
		return;		/* sampling interval needs to be longer */
	if (bbr->lt_rtt_cnt > 4 * bbr_lt_intvl_min_rtts) {
		bbr_reset_lt_bw_sampling(sk);  /* interval is too long */
		return;
	}

	/* End sampling interval when a packet is lost, so we estimate the
	 * policer tokens were exhausted. Stopping the sampling before the
	 * tokens are exhausted under-estimates the policed rate.
	 */
	if (!rs->losses)
		return;

	/* Calculate packets lost and delivered in sampling interval. */
	lost = tp->lost - bbr->lt_last_lost;
	delivered = tp->delivered - bbr->lt_last_delivered;
	/* Is loss rate (lost/delivered) >= lt_loss_thresh? If not, wait. */
	if (!delivered || (lost << BBR_SCALE) < bbr_lt_loss_thresh * delivered)
		return;

	/* Find average delivery rate in this sampling interval. */
	t = div_u64(tp->delivered_mstamp, USEC_PER_MSEC) - bbr->lt_last_stamp;
	if ((s32)t < 1)
		return;		/* interval is less than one ms, so wait */
	/* Check if can multiply without overflow */
	if (t >= ~0U / USEC_PER_MSEC) {
		bbr_reset_lt_bw_sampling(sk);  /* interval too long; reset */
		return;
	}
	t *= USEC_PER_MSEC;
	bw = (u64)delivered * BW_UNIT;
	do_div(bw, t);
	bbr_lt_bw_interval_done(sk, bw);
}

/* Estimate the bandwidth based on how fast packets are delivered */
static void bbr_update_bw(struct sock *sk, const struct rate_sample *rs)
{
	struct tcp_sock *tp = tcp_sk(sk);
	struct bbr *bbr = inet_csk_ca(sk);
	u64 bw;

	bbr->round_start = 0;
	if (rs->delivered < 0 || rs->interval_us <= 0)
		return; /* Not a valid observation */

	/* See if we've reached the next RTT */
	if (!before(rs->prior_delivered, bbr->next_rtt_delivered)) {
		bbr->next_rtt_delivered = tp->delivered;
		bbr->rtt_cnt++;
		bbr->round_start = 1;
		bbr->packet_conservation = 0;
	}

	bbr_lt_bw_sampling(sk, rs);

	/* Divide delivered by the interval to find a (lower bound) bottleneck
	 * bandwidth sample. Delivered is in packets and interval_us in uS and
	 * ratio will be <<1 for most connections. So delivered is first scaled.
	 */
	bw = div64_long((u64)rs->delivered * BW_UNIT, rs->interval_us);

	/* If this sample is application-limited, it is likely to have a very
	 * low delivered count that represents application behavior rather than
	 * the available network rate. Such a sample could drag down estimated
	 * bw, causing needless slow-down. Thus, to continue to send at the
	 * last measured network rate, we filter out app-limited samples unless
	 * they describe the path bw at least as well as our bw model.
	 *
	 * So the goal during app-limited phase is to proceed with the best
	 * network rate no matter how long. We automatically leave this
	 * phase when app writes faster than the network can deliver :)
	 */
	if (!rs->is_app_limited || bw >= bbr_max_bw(sk)) {
		/* Incorporate new sample into our max bw filter. */
		minmax_running_max(&bbr->bw, bbr_bw_rtts, bbr->rtt_cnt, bw);
	}
}

/* Estimates the windowed max degree of ack aggregation.
 * This is used to provision extra in-flight data to keep sending during
 * inter-ACK silences.
 *
 * Degree of ack aggregation is estimated as extra data acked beyond expected.
 *
 * max_extra_acked = "maximum recent excess data ACKed beyond max_bw * interval"
 * cwnd += max_extra_acked
 *
 * Max extra_acked is clamped by cwnd and bw * bbr_extra_acked_max_us (100 ms).
 * Max filter is an approximate sliding window of 5-10 (packet timed) round
 * trips.
 */
static void bbr_update_ack_aggregation(struct sock *sk,
				       const struct rate_sample *rs)
{
	u32 epoch_us, expected_acked, extra_acked;
	struct bbr *bbr = inet_csk_ca(sk);
	struct tcp_sock *tp = tcp_sk(sk);

	if (!bbr_extra_acked_gain || rs->acked_sacked <= 0 ||
	    rs->delivered < 0 || rs->interval_us <= 0)
		return;

	if (bbr->round_start) {
		bbr->extra_acked_win_rtts = min(0x1F,
						bbr->extra_acked_win_rtts + 1);
		if (bbr->extra_acked_win_rtts >= bbr_extra_acked_win_rtts) {
			bbr->extra_acked_win_rtts = 0;
			bbr->extra_acked_win_idx = bbr->extra_acked_win_idx ?
						   0 : 1;
			bbr->extra_acked[bbr->extra_acked_win_idx] = 0;
		}
	}

	/* Compute how many packets we expected to be delivered over epoch. */
	epoch_us = tcp_stamp_us_delta(tp->delivered_mstamp,
				      bbr->ack_epoch_mstamp);
	expected_acked = ((u64)bbr_bw(sk) * epoch_us) / BW_UNIT;

	/* Reset the aggregation epoch if ACK rate is below expected rate or
	 * significantly large no. of ack received since epoch (potentially
	 * quite old epoch).
	 */
	if (bbr->ack_epoch_acked <= expected_acked ||
	    (bbr->ack_epoch_acked + rs->acked_sacked >=
	     bbr_ack_epoch_acked_reset_thresh)) {
		bbr->ack_epoch_acked = 0;
		bbr->ack_epoch_mstamp = tp->delivered_mstamp;
		expected_acked = 0;
	}

	/* Compute excess data delivered, beyond what was expected. */
	bbr->ack_epoch_acked = min_t(u32, 0xFFFFF,
				     bbr->ack_epoch_acked + rs->acked_sacked);
	extra_acked = bbr->ack_epoch_acked - expected_acked;
	extra_acked = min(extra_acked, tcp_snd_cwnd(tp));
	if (extra_acked > bbr->extra_acked[bbr->extra_acked_win_idx])
		bbr->extra_acked[bbr->extra_acked_win_idx] = extra_acked;
}

/* Estimate when the pipe is full, using the change in delivery rate: BBR
 * estimates that STARTUP filled the pipe if the estimated bw hasn't changed by
 * at least bbr_full_bw_thresh (25%) after bbr_full_bw_cnt (3) non-app-limited
 * rounds. Why 3 rounds: 1: rwin autotuning grows the rwin, 2: we fill the
 * higher rwin, 3: we get higher delivery rate samples. Or transient
 * cross-traffic or radio noise can go away. CUBIC Hystart shares a similar
 * design goal, but uses delay and inter-ACK spacing instead of bandwidth.
 */
static void bbr_check_full_bw_reached(struct sock *sk,
				      const struct rate_sample *rs)
{
	struct bbr *bbr = inet_csk_ca(sk);
	u32 bw_thresh;

	if (bbr_full_bw_reached(sk) || !bbr->round_start || rs->is_app_limited)
		return;

	bw_thresh = (u64)bbr->full_bw * bbr_full_bw_thresh >> BBR_SCALE;
	if (bbr_max_bw(sk) >= bw_thresh) {
		bbr->full_bw = bbr_max_bw(sk);
		bbr->full_bw_cnt = 0;
		return;
	}
	++bbr->full_bw_cnt;
	bbr->full_bw_reached = bbr->full_bw_cnt >= bbr_full_bw_cnt;
}

/* If pipe is probably full, drain the queue and then enter steady-state. */
static void bbr_check_drain(struct sock *sk, const struct rate_sample *rs)
{
	struct bbr *bbr = inet_csk_ca(sk);

	if (bbr->mode == BBR_STARTUP && bbr_full_bw_reached(sk)) {
		bbr->mode = BBR_DRAIN;	/* drain queue we created */
		tcp_sk(sk)->snd_ssthresh =
				bbr_inflight(sk, bbr_max_bw(sk), BBR_UNIT);
	}	/* fall through to check if in-flight is already small: */
	if (bbr->mode == BBR_DRAIN &&
	    bbr_packets_in_net_at_edt(sk, tcp_packets_in_flight(tcp_sk(sk))) <=
	    bbr_inflight(sk, bbr_max_bw(sk), BBR_UNIT))
		bbr_reset_probe_bw_mode(sk);  /* we estimate queue is drained */
}

static void bbr_check_probe_rtt_done(struct sock *sk)
{
	struct tcp_sock *tp = tcp_sk(sk);
	struct bbr *bbr = inet_csk_ca(sk);

	if (!(bbr->probe_rtt_done_stamp &&
	      after(tcp_jiffies32, bbr->probe_rtt_done_stamp)))
		return;

	bbr->min_rtt_stamp = tcp_jiffies32;  /* wait a while until PROBE_RTT */
	tcp_snd_cwnd_set(tp, max(tcp_snd_cwnd(tp), bbr->prior_cwnd));
	bbr_reset_mode(sk);
}

/* The goal of PROBE_RTT mode is to have BBR flows cooperatively and
 * periodically drain the bottleneck queue, to converge to measure the true
 * min_rtt (unloaded propagation delay). This allows the flows to keep queues
 * small (reducing queuing delay and packet loss) and achieve fairness among
 * BBR flows.
 *
 * The min_rtt filter window is 10 seconds. When the min_rtt estimate expires,
 * we enter PROBE_RTT mode and cap the cwnd at bbr_cwnd_min_target=4 packets.
 * After at least bbr_probe_rtt_mode_ms=200ms and at least one packet-timed
 * round trip elapsed with that flight size <= 4, we leave PROBE_RTT mode and
 * re-enter the previous mode. BBR uses 200ms to approximately bound the
 * performance penalty of PROBE_RTT's cwnd capping to roughly 2% (200ms/10s).
 *
 * Note that flows need only pay 2% if they are busy sending over the last 10
 * seconds. Interactive applications (e.g., Web, RPCs, video chunks) often have
 * natural silences or low-rate periods within 10 seconds where the rate is low
 * enough for long enough to drain its queue in the bottleneck. We pick up
 * these min RTT measurements opportunistically with our min_rtt filter. :-)
 */
static void bbr_update_min_rtt(struct sock *sk, const struct rate_sample *rs)
{
	struct tcp_sock *tp = tcp_sk(sk);
	struct bbr *bbr = inet_csk_ca(sk);
	bool filter_expired;

	/* Track min RTT seen in the min_rtt_win_sec filter window: */
	filter_expired = after(tcp_jiffies32,
			       bbr->min_rtt_stamp + bbr_min_rtt_win_sec * HZ);
	if (rs->rtt_us >= 0 &&
	    (rs->rtt_us < bbr->min_rtt_us ||
	     (filter_expired && !rs->is_ack_delayed))) {
		bbr->min_rtt_us = rs->rtt_us;
		bbr->min_rtt_stamp = tcp_jiffies32;
	}

	if (bbr_probe_rtt_mode_ms > 0 && filter_expired &&
	    !bbr->idle_restart && bbr->mode != BBR_PROBE_RTT) {
		bbr->mode = BBR_PROBE_RTT;  /* dip, drain queue */
		bbr_save_cwnd(sk);  /* note cwnd so we can restore it */
		bbr->probe_rtt_done_stamp = 0;
	}

	if (bbr->mode == BBR_PROBE_RTT) {
		/* Ignore low rate samples during this mode. */
		tp->app_limited =
			(tp->delivered + tcp_packets_in_flight(tp)) ? : 1;
		/* Maintain min packets in flight for max(200 ms, 1 round). */
		if (!bbr->probe_rtt_done_stamp &&
		    tcp_packets_in_flight(tp) <= bbr_cwnd_min_target) {
			bbr->probe_rtt_done_stamp = tcp_jiffies32 +
				msecs_to_jiffies(bbr_probe_rtt_mode_ms);
			bbr->probe_rtt_round_done = 0;
			bbr->next_rtt_delivered = tp->delivered;
		} else if (bbr->probe_rtt_done_stamp) {
			if (bbr->round_start)
				bbr->probe_rtt_round_done = 1;
			if (bbr->probe_rtt_round_done)
				bbr_check_probe_rtt_done(sk);
		}
	}
	/* Restart after idle ends only once we process a new S/ACK for data */
	if (rs->delivered > 0)
		bbr->idle_restart = 0;
}

static void bbr_update_gains(struct sock *sk)
{
	struct bbr *bbr = inet_csk_ca(sk);

	switch (bbr->mode) {
	case BBR_STARTUP:
		bbr->pacing_gain = bbr_high_gain;
		bbr->cwnd_gain	 = bbr_high_gain;
		break;
	case BBR_DRAIN:
		bbr->pacing_gain = bbr_drain_gain;	/* slow, to drain */
		bbr->cwnd_gain	 = bbr_high_gain;	/* keep cwnd */
		break;
	case BBR_PROBE_BW:
		bbr->pacing_gain = (bbr->lt_use_bw ?
				    BBR_UNIT :
				    bbr_pacing_gain[bbr->cycle_idx]);
		bbr->cwnd_gain	 = bbr_cwnd_gain;
		break;
	case BBR_PROBE_RTT:
		bbr->pacing_gain = BBR_UNIT;
		bbr->cwnd_gain	 = BBR_UNIT;
		break;
	default:
		WARN_ONCE(1, "BBR bad mode: %u\n", bbr->mode);
		break;
	}
}

static void bbr_update_model(struct sock *sk, const struct rate_sample *rs)
{
	bbr_update_bw(sk, rs);
	bbr_update_ack_aggregation(sk, rs);
	bbr_update_cycle_phase(sk, rs);
	bbr_check_full_bw_reached(sk, rs);
	bbr_check_drain(sk, rs);
	bbr_update_min_rtt(sk, rs);
	bbr_update_gains(sk);
}

__bpf_kfunc static void bbr_main(struct sock *sk, const struct rate_sample *rs)
{
	struct bbr *bbr = inet_csk_ca(sk);
	u32 bw;

	bbr_update_model(sk, rs);

	bw = bbr_bw(sk);
	bbr_set_pacing_rate(sk, bw, bbr->pacing_gain);
	bbr_set_cwnd(sk, rs, rs->acked_sacked, bw, bbr->cwnd_gain);
}

__bpf_kfunc static void bbr_init(struct sock *sk)
{
	struct tcp_sock *tp = tcp_sk(sk);
	struct bbr *bbr = inet_csk_ca(sk);

	bbr->prior_cwnd = 0;
	tp->snd_ssthresh = TCP_INFINITE_SSTHRESH;
	bbr->rtt_cnt = 0;
	bbr->next_rtt_delivered = tp->delivered;
	bbr->prev_ca_state = TCP_CA_Open;
	bbr->packet_conservation = 0;

	bbr->probe_rtt_done_stamp = 0;
	bbr->probe_rtt_round_done = 0;
	bbr->min_rtt_us = tcp_min_rtt(tp);
	bbr->min_rtt_stamp = tcp_jiffies32;

	minmax_reset(&bbr->bw, bbr->rtt_cnt, 0);  /* init max bw to 0 */

	bbr->has_seen_rtt = 0;
	bbr_init_pacing_rate_from_rtt(sk);

	bbr->round_start = 0;
	bbr->idle_restart = 0;
	bbr->full_bw_reached = 0;
	bbr->full_bw = 0;
	bbr->full_bw_cnt = 0;
	bbr->cycle_mstamp = 0;
	bbr->cycle_idx = 0;
	bbr_reset_lt_bw_sampling(sk);
	bbr_reset_startup_mode(sk);

	bbr->ack_epoch_mstamp = tp->tcp_mstamp;
	bbr->ack_epoch_acked = 0;
	bbr->extra_acked_win_rtts = 0;
	bbr->extra_acked_win_idx = 0;
	bbr->extra_acked[0] = 0;
	bbr->extra_acked[1] = 0;

	cmpxchg(&sk->sk_pacing_status, SK_PACING_NONE, SK_PACING_NEEDED);
}

__bpf_kfunc static u32 bbr_sndbuf_expand(struct sock *sk)
{
	/* Provision 3 * cwnd since BBR may slow-start even during recovery. */
	return 3;
}

/* In theory BBR does not need to undo the cwnd since it does not
 * always reduce cwnd on losses (see bbr_main()). Keep it for now.
 */
__bpf_kfunc static u32 bbr_undo_cwnd(struct sock *sk)
{
	struct bbr *bbr = inet_csk_ca(sk);

	bbr->full_bw = 0;   /* spurious slow-down; reset full pipe detection */
	bbr->full_bw_cnt = 0;
	bbr_reset_lt_bw_sampling(sk);
	return tcp_snd_cwnd(tcp_sk(sk));
}

/* Entering loss recovery, so save cwnd for when we exit or undo recovery. */
__bpf_kfunc static u32 bbr_ssthresh(struct sock *sk)
{
	bbr_save_cwnd(sk);
	return tcp_sk(sk)->snd_ssthresh;
}

static size_t bbr_get_info(struct sock *sk, u32 ext, int *attr,
			   union tcp_cc_info *info)
{
	if (ext & (1 << (INET_DIAG_BBRINFO - 1)) ||
	    ext & (1 << (INET_DIAG_VEGASINFO - 1))) {
		struct tcp_sock *tp = tcp_sk(sk);
		struct bbr *bbr = inet_csk_ca(sk);
		u64 bw = bbr_bw(sk);

		bw = bw * tp->mss_cache * USEC_PER_SEC >> BW_SCALE;
		memset(&info->bbr, 0, sizeof(info->bbr));
		info->bbr.bbr_bw_lo		= (u32)bw;
		info->bbr.bbr_bw_hi		= (u32)(bw >> 32);
		info->bbr.bbr_min_rtt		= bbr->min_rtt_us;
		info->bbr.bbr_pacing_gain	= bbr->pacing_gain;
		info->bbr.bbr_cwnd_gain		= bbr->cwnd_gain;
		*attr = INET_DIAG_BBRINFO;
		return sizeof(info->bbr);
	}
	return 0;
}

__bpf_kfunc static void bbr_set_state(struct sock *sk, u8 new_state)
{
	struct bbr *bbr = inet_csk_ca(sk);

	if (new_state == TCP_CA_Loss) {
		struct rate_sample rs = { .losses = 1 };

		bbr->prev_ca_state = TCP_CA_Loss;
		bbr->full_bw = 0;
		bbr->round_start = 1;	/* treat RTO like end of a round */
		bbr_lt_bw_sampling(sk, &rs);
	}
}

static struct tcp_congestion_ops tcp_bbr_cong_ops __read_mostly = {
	.flags		= TCP_CONG_NON_RESTRICTED,
	.name		= "bbr",
	.owner		= THIS_MODULE,
	.init		= bbr_init,
	.cong_control	= bbr_main,
	.sndbuf_expand	= bbr_sndbuf_expand,
	.undo_cwnd	= bbr_undo_cwnd,
	.cwnd_event	= bbr_cwnd_event,
	.ssthresh	= bbr_ssthresh,
	.min_tso_segs	= bbr_min_tso_segs,
	.get_info	= bbr_get_info,
	.set_state	= bbr_set_state,
};

<<<<<<< HEAD
BTF_SET_START(tcp_bbr_check_kfunc_ids)
#ifdef CONFIG_X86
#ifdef CONFIG_DYNAMIC_FTRACE
BTF_ID(func, bbr_init)
BTF_ID(func, bbr_main)
BTF_ID(func, bbr_sndbuf_expand)
BTF_ID(func, bbr_undo_cwnd)
BTF_ID(func, bbr_cwnd_event)
BTF_ID(func, bbr_ssthresh)
BTF_ID(func, bbr_min_tso_segs)
BTF_ID(func, bbr_set_state)
#endif
#endif
BTF_SET_END(tcp_bbr_check_kfunc_ids)

static const struct btf_kfunc_id_set tcp_bbr_kfunc_set = {
	.owner     = THIS_MODULE,
	.check_set = &tcp_bbr_check_kfunc_ids,
=======
BTF_SET8_START(tcp_bbr_check_kfunc_ids)
#ifdef CONFIG_X86
#ifdef CONFIG_DYNAMIC_FTRACE
BTF_ID_FLAGS(func, bbr_init)
BTF_ID_FLAGS(func, bbr_main)
BTF_ID_FLAGS(func, bbr_sndbuf_expand)
BTF_ID_FLAGS(func, bbr_undo_cwnd)
BTF_ID_FLAGS(func, bbr_cwnd_event)
BTF_ID_FLAGS(func, bbr_ssthresh)
BTF_ID_FLAGS(func, bbr_min_tso_segs)
BTF_ID_FLAGS(func, bbr_set_state)
#endif
#endif
BTF_SET8_END(tcp_bbr_check_kfunc_ids)

static const struct btf_kfunc_id_set tcp_bbr_kfunc_set = {
	.owner = THIS_MODULE,
	.set   = &tcp_bbr_check_kfunc_ids,
>>>>>>> eb3cdb58
};

static int __init bbr_register(void)
{
	int ret;

	BUILD_BUG_ON(sizeof(struct bbr) > ICSK_CA_PRIV_SIZE);

	ret = register_btf_kfunc_id_set(BPF_PROG_TYPE_STRUCT_OPS, &tcp_bbr_kfunc_set);
	if (ret < 0)
		return ret;
	return tcp_register_congestion_control(&tcp_bbr_cong_ops);
}

static void __exit bbr_unregister(void)
{
	tcp_unregister_congestion_control(&tcp_bbr_cong_ops);
}

module_init(bbr_register);
module_exit(bbr_unregister);

MODULE_AUTHOR("Van Jacobson <vanj@google.com>");
MODULE_AUTHOR("Neal Cardwell <ncardwell@google.com>");
MODULE_AUTHOR("Yuchung Cheng <ycheng@google.com>");
MODULE_AUTHOR("Soheil Hassas Yeganeh <soheil@google.com>");
MODULE_LICENSE("Dual BSD/GPL");
MODULE_DESCRIPTION("TCP BBR (Bottleneck Bandwidth and RTT)");<|MERGE_RESOLUTION|>--- conflicted
+++ resolved
@@ -1154,26 +1154,6 @@
 	.set_state	= bbr_set_state,
 };
 
-<<<<<<< HEAD
-BTF_SET_START(tcp_bbr_check_kfunc_ids)
-#ifdef CONFIG_X86
-#ifdef CONFIG_DYNAMIC_FTRACE
-BTF_ID(func, bbr_init)
-BTF_ID(func, bbr_main)
-BTF_ID(func, bbr_sndbuf_expand)
-BTF_ID(func, bbr_undo_cwnd)
-BTF_ID(func, bbr_cwnd_event)
-BTF_ID(func, bbr_ssthresh)
-BTF_ID(func, bbr_min_tso_segs)
-BTF_ID(func, bbr_set_state)
-#endif
-#endif
-BTF_SET_END(tcp_bbr_check_kfunc_ids)
-
-static const struct btf_kfunc_id_set tcp_bbr_kfunc_set = {
-	.owner     = THIS_MODULE,
-	.check_set = &tcp_bbr_check_kfunc_ids,
-=======
 BTF_SET8_START(tcp_bbr_check_kfunc_ids)
 #ifdef CONFIG_X86
 #ifdef CONFIG_DYNAMIC_FTRACE
@@ -1192,7 +1172,6 @@
 static const struct btf_kfunc_id_set tcp_bbr_kfunc_set = {
 	.owner = THIS_MODULE,
 	.set   = &tcp_bbr_check_kfunc_ids,
->>>>>>> eb3cdb58
 };
 
 static int __init bbr_register(void)
