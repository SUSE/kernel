--- conflicted
+++ resolved
@@ -1586,11 +1586,6 @@
 
 	skb_split(skb, buff, len);
 
-<<<<<<< HEAD
-	buff->ip_summed = CHECKSUM_PARTIAL;
-
-=======
->>>>>>> eb3cdb58
 	skb_set_delivery_time(buff, skb->tstamp, true);
 	tcp_fragment_tstamp(skb, buff);
 
@@ -2793,9 +2788,7 @@
 		if (skb_fclone_busy(sk, skb)) {
 			NET_INC_STATS(sock_net(sk),
 				      LINUX_MIB_TCPSPURIOUS_RTX_HOSTQUEUES);
-			/* unclog the qdisc queue if previous transmit is still
-			 * there because of a race condition
-			 */
+			return true;
 		}
 	}
 	return false;
