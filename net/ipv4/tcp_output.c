// SPDX-License-Identifier: GPL-2.0-only
/*
 * INET		An implementation of the TCP/IP protocol suite for the LINUX
 *		operating system.  INET is implemented using the  BSD Socket
 *		interface as the means of communication with the user level.
 *
 *		Implementation of the Transmission Control Protocol(TCP).
 *
 * Authors:	Ross Biro
 *		Fred N. van Kempen, <waltje@uWalt.NL.Mugnet.ORG>
 *		Mark Evans, <evansmp@uhura.aston.ac.uk>
 *		Corey Minyard <wf-rch!minyard@relay.EU.net>
 *		Florian La Roche, <flla@stud.uni-sb.de>
 *		Charles Hedrick, <hedrick@klinzhai.rutgers.edu>
 *		Linus Torvalds, <torvalds@cs.helsinki.fi>
 *		Alan Cox, <gw4pts@gw4pts.ampr.org>
 *		Matthew Dillon, <dillon@apollo.west.oic.com>
 *		Arnt Gulbrandsen, <agulbra@nvg.unit.no>
 *		Jorge Cwik, <jorge@laser.satlink.net>
 */

/*
 * Changes:	Pedro Roque	:	Retransmit queue handled by TCP.
 *				:	Fragmentation on mtu decrease
 *				:	Segment collapse on retransmit
 *				:	AF independence
 *
 *		Linus Torvalds	:	send_delayed_ack
 *		David S. Miller	:	Charge memory using the right skb
 *					during syn/ack processing.
 *		David S. Miller :	Output engine completely rewritten.
 *		Andrea Arcangeli:	SYNACK carry ts_recent in tsecr.
 *		Cacophonix Gaul :	draft-minshall-nagle-01
 *		J Hadi Salim	:	ECN support
 *
 */

#define pr_fmt(fmt) "TCP: " fmt

#include <net/tcp.h>
#include <net/mptcp.h>
#include <net/proto_memory.h>

#include <linux/compiler.h>
#include <linux/gfp.h>
#include <linux/module.h>
#include <linux/static_key.h>
#include <linux/skbuff_ref.h>

#include <trace/events/tcp.h>

/* Refresh clocks of a TCP socket,
 * ensuring monotically increasing values.
 */
void tcp_mstamp_refresh(struct tcp_sock *tp)
{
	u64 val = tcp_clock_ns();

	tp->tcp_clock_cache = val;
	tp->tcp_mstamp = div_u64(val, NSEC_PER_USEC);
}

static bool tcp_write_xmit(struct sock *sk, unsigned int mss_now, int nonagle,
			   int push_one, gfp_t gfp);

/* Account for new data that has been sent to the network. */
static void tcp_event_new_data_sent(struct sock *sk, struct sk_buff *skb)
{
	struct inet_connection_sock *icsk = inet_csk(sk);
	struct tcp_sock *tp = tcp_sk(sk);
	unsigned int prior_packets = tp->packets_out;

	WRITE_ONCE(tp->snd_nxt, TCP_SKB_CB(skb)->end_seq);

	__skb_unlink(skb, &sk->sk_write_queue);
	tcp_rbtree_insert(&sk->tcp_rtx_queue, skb);

	if (tp->highest_sack == NULL)
		tp->highest_sack = skb;

	tp->packets_out += tcp_skb_pcount(skb);
	if (!prior_packets || icsk->icsk_pending == ICSK_TIME_LOSS_PROBE)
		tcp_rearm_rto(sk);

	NET_ADD_STATS(sock_net(sk), LINUX_MIB_TCPORIGDATASENT,
		      tcp_skb_pcount(skb));
	tcp_check_space(sk);
}

/* SND.NXT, if window was not shrunk or the amount of shrunk was less than one
 * window scaling factor due to loss of precision.
 * If window has been shrunk, what should we make? It is not clear at all.
 * Using SND.UNA we will fail to open window, SND.NXT is out of window. :-(
 * Anything in between SND.UNA...SND.UNA+SND.WND also can be already
 * invalid. OK, let's make this for now:
 */
static inline __u32 tcp_acceptable_seq(const struct sock *sk)
{
	const struct tcp_sock *tp = tcp_sk(sk);

	if (!before(tcp_wnd_end(tp), tp->snd_nxt) ||
	    (tp->rx_opt.wscale_ok &&
	     ((tp->snd_nxt - tcp_wnd_end(tp)) < (1 << tp->rx_opt.rcv_wscale))))
		return tp->snd_nxt;
	else
		return tcp_wnd_end(tp);
}

/* Calculate mss to advertise in SYN segment.
 * RFC1122, RFC1063, draft-ietf-tcpimpl-pmtud-01 state that:
 *
 * 1. It is independent of path mtu.
 * 2. Ideally, it is maximal possible segment size i.e. 65535-40.
 * 3. For IPv4 it is reasonable to calculate it from maximal MTU of
 *    attached devices, because some buggy hosts are confused by
 *    large MSS.
 * 4. We do not make 3, we advertise MSS, calculated from first
 *    hop device mtu, but allow to raise it to ip_rt_min_advmss.
 *    This may be overridden via information stored in routing table.
 * 5. Value 65535 for MSS is valid in IPv6 and means "as large as possible,
 *    probably even Jumbo".
 */
static __u16 tcp_advertise_mss(struct sock *sk)
{
	struct tcp_sock *tp = tcp_sk(sk);
	const struct dst_entry *dst = __sk_dst_get(sk);
	int mss = tp->advmss;

	if (dst) {
		unsigned int metric = dst_metric_advmss(dst);

		if (metric < mss) {
			mss = metric;
			tp->advmss = mss;
		}
	}

	return (__u16)mss;
}

/* RFC2861. Reset CWND after idle period longer RTO to "restart window".
 * This is the first part of cwnd validation mechanism.
 */
void tcp_cwnd_restart(struct sock *sk, s32 delta)
{
	struct tcp_sock *tp = tcp_sk(sk);
	u32 restart_cwnd = tcp_init_cwnd(tp, __sk_dst_get(sk));
	u32 cwnd = tcp_snd_cwnd(tp);

	tcp_ca_event(sk, CA_EVENT_CWND_RESTART);

	tp->snd_ssthresh = tcp_current_ssthresh(sk);
	restart_cwnd = min(restart_cwnd, cwnd);

	while ((delta -= inet_csk(sk)->icsk_rto) > 0 && cwnd > restart_cwnd)
		cwnd >>= 1;
	tcp_snd_cwnd_set(tp, max(cwnd, restart_cwnd));
	tp->snd_cwnd_stamp = tcp_jiffies32;
	tp->snd_cwnd_used = 0;
}

/* Congestion state accounting after a packet has been sent. */
static void tcp_event_data_sent(struct tcp_sock *tp,
				struct sock *sk)
{
	struct inet_connection_sock *icsk = inet_csk(sk);
	const u32 now = tcp_jiffies32;

	if (tcp_packets_in_flight(tp) == 0)
		tcp_ca_event(sk, CA_EVENT_TX_START);

	tp->lsndtime = now;

	/* If it is a reply for ato after last received
	 * packet, increase pingpong count.
	 */
	if ((u32)(now - icsk->icsk_ack.lrcvtime) < icsk->icsk_ack.ato)
		inet_csk_inc_pingpong_cnt(sk);
}

/* Account for an ACK we sent. */
static inline void tcp_event_ack_sent(struct sock *sk, u32 rcv_nxt)
{
	struct tcp_sock *tp = tcp_sk(sk);

	if (unlikely(tp->compressed_ack)) {
		NET_ADD_STATS(sock_net(sk), LINUX_MIB_TCPACKCOMPRESSED,
			      tp->compressed_ack);
		tp->compressed_ack = 0;
		if (hrtimer_try_to_cancel(&tp->compressed_ack_timer) == 1)
			__sock_put(sk);
	}

	if (unlikely(rcv_nxt != tp->rcv_nxt))
		return;  /* Special ACK sent by DCTCP to reflect ECN */
	tcp_dec_quickack_mode(sk);
	inet_csk_clear_xmit_timer(sk, ICSK_TIME_DACK);
}

/* Determine a window scaling and initial window to offer.
 * Based on the assumption that the given amount of space
 * will be offered. Store the results in the tp structure.
 * NOTE: for smooth operation initial space offering should
 * be a multiple of mss if possible. We assume here that mss >= 1.
 * This MUST be enforced by all callers.
 */
void tcp_select_initial_window(const struct sock *sk, int __space, __u32 mss,
			       __u32 *rcv_wnd, __u32 *__window_clamp,
			       int wscale_ok, __u8 *rcv_wscale,
			       __u32 init_rcv_wnd)
{
	unsigned int space = (__space < 0 ? 0 : __space);
	u32 window_clamp = READ_ONCE(*__window_clamp);

	/* If no clamp set the clamp to the max possible scaled window */
	if (window_clamp == 0)
		window_clamp = (U16_MAX << TCP_MAX_WSCALE);
	space = min(window_clamp, space);

	/* Quantize space offering to a multiple of mss if possible. */
	if (space > mss)
		space = rounddown(space, mss);

	/* NOTE: offering an initial window larger than 32767
	 * will break some buggy TCP stacks. If the admin tells us
	 * it is likely we could be speaking with such a buggy stack
	 * we will truncate our initial window offering to 32K-1
	 * unless the remote has sent us a window scaling option,
	 * which we interpret as a sign the remote TCP is not
	 * misinterpreting the window field as a signed quantity.
	 */
	if (READ_ONCE(sock_net(sk)->ipv4.sysctl_tcp_workaround_signed_windows))
		(*rcv_wnd) = min(space, MAX_TCP_WINDOW);
	else
		(*rcv_wnd) = space;

	if (init_rcv_wnd)
		*rcv_wnd = min(*rcv_wnd, init_rcv_wnd * mss);

	*rcv_wscale = 0;
	if (wscale_ok) {
		/* Set window scaling on max possible window */
		space = max_t(u32, space, READ_ONCE(sock_net(sk)->ipv4.sysctl_tcp_rmem[2]));
		space = max_t(u32, space, READ_ONCE(sysctl_rmem_max));
		space = min_t(u32, space, window_clamp);
		*rcv_wscale = clamp_t(int, ilog2(space) - 15,
				      0, TCP_MAX_WSCALE);
	}
	/* Set the clamp no higher than max representable value */
	WRITE_ONCE(*__window_clamp,
		   min_t(__u32, U16_MAX << (*rcv_wscale), window_clamp));
}
EXPORT_SYMBOL(tcp_select_initial_window);

/* Chose a new window to advertise, update state in tcp_sock for the
 * socket, and return result with RFC1323 scaling applied.  The return
 * value can be stuffed directly into th->window for an outgoing
 * frame.
 */
static u16 tcp_select_window(struct sock *sk)
{
	struct tcp_sock *tp = tcp_sk(sk);
	struct net *net = sock_net(sk);
	u32 old_win = tp->rcv_wnd;
<<<<<<< HEAD
	u32 cur_win = tcp_receive_window(tp);
	u32 new_win = __tcp_select_window(sk);
	struct net *net = sock_net(sk);

=======
	u32 cur_win, new_win;

	/* Make the window 0 if we failed to queue the data because we
	 * are out of memory. The window is temporary, so we don't store
	 * it on the socket.
	 */
	if (unlikely(inet_csk(sk)->icsk_ack.pending & ICSK_ACK_NOMEM))
		return 0;

	cur_win = tcp_receive_window(tp);
	new_win = __tcp_select_window(sk);
>>>>>>> 2d5404ca
	if (new_win < cur_win) {
		/* Danger Will Robinson!
		 * Don't update rcv_wup/rcv_wnd here or else
		 * we will not be able to advertise a zero
		 * window in time.  --DaveM
		 *
		 * Relax Will Robinson.
		 */
		if (!READ_ONCE(net->ipv4.sysctl_tcp_shrink_window) || !tp->rx_opt.rcv_wscale) {
			/* Never shrink the offered window */
			if (new_win == 0)
				NET_INC_STATS(net, LINUX_MIB_TCPWANTZEROWINDOWADV);
			new_win = ALIGN(cur_win, 1 << tp->rx_opt.rcv_wscale);
		}
	}

	tp->rcv_wnd = new_win;
	tp->rcv_wup = tp->rcv_nxt;

	/* Make sure we do not exceed the maximum possible
	 * scaled window.
	 */
	if (!tp->rx_opt.rcv_wscale &&
	    READ_ONCE(net->ipv4.sysctl_tcp_workaround_signed_windows))
		new_win = min(new_win, MAX_TCP_WINDOW);
	else
		new_win = min(new_win, (65535U << tp->rx_opt.rcv_wscale));

	/* RFC1323 scaling applied */
	new_win >>= tp->rx_opt.rcv_wscale;

	/* If we advertise zero window, disable fast path. */
	if (new_win == 0) {
		tp->pred_flags = 0;
		if (old_win)
			NET_INC_STATS(net, LINUX_MIB_TCPTOZEROWINDOWADV);
	} else if (old_win == 0) {
		NET_INC_STATS(net, LINUX_MIB_TCPFROMZEROWINDOWADV);
	}

	return new_win;
}

/* Packet ECN state for a SYN-ACK */
static void tcp_ecn_send_synack(struct sock *sk, struct sk_buff *skb)
{
	const struct tcp_sock *tp = tcp_sk(sk);

	TCP_SKB_CB(skb)->tcp_flags &= ~TCPHDR_CWR;
	if (!(tp->ecn_flags & TCP_ECN_OK))
		TCP_SKB_CB(skb)->tcp_flags &= ~TCPHDR_ECE;
	else if (tcp_ca_needs_ecn(sk) ||
		 tcp_bpf_ca_needs_ecn(sk))
		INET_ECN_xmit(sk);
}

/* Packet ECN state for a SYN.  */
static void tcp_ecn_send_syn(struct sock *sk, struct sk_buff *skb)
{
	struct tcp_sock *tp = tcp_sk(sk);
	bool bpf_needs_ecn = tcp_bpf_ca_needs_ecn(sk);
	bool use_ecn = READ_ONCE(sock_net(sk)->ipv4.sysctl_tcp_ecn) == 1 ||
		tcp_ca_needs_ecn(sk) || bpf_needs_ecn;

	if (!use_ecn) {
		const struct dst_entry *dst = __sk_dst_get(sk);

		if (dst && dst_feature(dst, RTAX_FEATURE_ECN))
			use_ecn = true;
	}

	tp->ecn_flags = 0;

	if (use_ecn) {
		TCP_SKB_CB(skb)->tcp_flags |= TCPHDR_ECE | TCPHDR_CWR;
		tp->ecn_flags = TCP_ECN_OK;
		if (tcp_ca_needs_ecn(sk) || bpf_needs_ecn)
			INET_ECN_xmit(sk);
	}
}

static void tcp_ecn_clear_syn(struct sock *sk, struct sk_buff *skb)
{
	if (READ_ONCE(sock_net(sk)->ipv4.sysctl_tcp_ecn_fallback))
		/* tp->ecn_flags are cleared at a later point in time when
		 * SYN ACK is ultimatively being received.
		 */
		TCP_SKB_CB(skb)->tcp_flags &= ~(TCPHDR_ECE | TCPHDR_CWR);
}

static void
tcp_ecn_make_synack(const struct request_sock *req, struct tcphdr *th)
{
	if (inet_rsk(req)->ecn_ok)
		th->ece = 1;
}

/* Set up ECN state for a packet on a ESTABLISHED socket that is about to
 * be sent.
 */
static void tcp_ecn_send(struct sock *sk, struct sk_buff *skb,
			 struct tcphdr *th, int tcp_header_len)
{
	struct tcp_sock *tp = tcp_sk(sk);

	if (tp->ecn_flags & TCP_ECN_OK) {
		/* Not-retransmitted data segment: set ECT and inject CWR. */
		if (skb->len != tcp_header_len &&
		    !before(TCP_SKB_CB(skb)->seq, tp->snd_nxt)) {
			INET_ECN_xmit(sk);
			if (tp->ecn_flags & TCP_ECN_QUEUE_CWR) {
				tp->ecn_flags &= ~TCP_ECN_QUEUE_CWR;
				th->cwr = 1;
				skb_shinfo(skb)->gso_type |= SKB_GSO_TCP_ECN;
			}
		} else if (!tcp_ca_needs_ecn(sk)) {
			/* ACK or retransmitted segment: clear ECT|CE */
			INET_ECN_dontxmit(sk);
		}
		if (tp->ecn_flags & TCP_ECN_DEMAND_CWR)
			th->ece = 1;
	}
}

/* Constructs common control bits of non-data skb. If SYN/FIN is present,
 * auto increment end seqno.
 */
static void tcp_init_nondata_skb(struct sk_buff *skb, u32 seq, u8 flags)
{
	skb->ip_summed = CHECKSUM_PARTIAL;

	TCP_SKB_CB(skb)->tcp_flags = flags;

	tcp_skb_pcount_set(skb, 1);

	TCP_SKB_CB(skb)->seq = seq;
	if (flags & (TCPHDR_SYN | TCPHDR_FIN))
		seq++;
	TCP_SKB_CB(skb)->end_seq = seq;
}

static inline bool tcp_urg_mode(const struct tcp_sock *tp)
{
	return tp->snd_una != tp->snd_up;
}

#define OPTION_SACK_ADVERTISE	BIT(0)
#define OPTION_TS		BIT(1)
#define OPTION_MD5		BIT(2)
#define OPTION_WSCALE		BIT(3)
#define OPTION_FAST_OPEN_COOKIE	BIT(8)
#define OPTION_SMC		BIT(9)
#define OPTION_MPTCP		BIT(10)
#define OPTION_AO		BIT(11)

static void smc_options_write(__be32 *ptr, u16 *options)
{
#if IS_ENABLED(CONFIG_SMC)
	if (static_branch_unlikely(&tcp_have_smc)) {
		if (unlikely(OPTION_SMC & *options)) {
			*ptr++ = htonl((TCPOPT_NOP  << 24) |
				       (TCPOPT_NOP  << 16) |
				       (TCPOPT_EXP <<  8) |
				       (TCPOLEN_EXP_SMC_BASE));
			*ptr++ = htonl(TCPOPT_SMC_MAGIC);
		}
	}
#endif
}

struct tcp_out_options {
	u16 options;		/* bit field of OPTION_* */
	u16 mss;		/* 0 to disable */
	u8 ws;			/* window scale, 0 to disable */
	u8 num_sack_blocks;	/* number of SACK blocks to include */
	u8 hash_size;		/* bytes in hash_location */
	u8 bpf_opt_len;		/* length of BPF hdr option */
	__u8 *hash_location;	/* temporary pointer, overloaded */
	__u32 tsval, tsecr;	/* need to include OPTION_TS */
	struct tcp_fastopen_cookie *fastopen_cookie;	/* Fast open cookie */
	struct mptcp_out_options mptcp;
};

static void mptcp_options_write(struct tcphdr *th, __be32 *ptr,
				struct tcp_sock *tp,
				struct tcp_out_options *opts)
{
#if IS_ENABLED(CONFIG_MPTCP)
	if (unlikely(OPTION_MPTCP & opts->options))
		mptcp_write_options(th, ptr, tp, &opts->mptcp);
#endif
}

#ifdef CONFIG_CGROUP_BPF
static int bpf_skops_write_hdr_opt_arg0(struct sk_buff *skb,
					enum tcp_synack_type synack_type)
{
	if (unlikely(!skb))
		return BPF_WRITE_HDR_TCP_CURRENT_MSS;

	if (unlikely(synack_type == TCP_SYNACK_COOKIE))
		return BPF_WRITE_HDR_TCP_SYNACK_COOKIE;

	return 0;
}

/* req, syn_skb and synack_type are used when writing synack */
static void bpf_skops_hdr_opt_len(struct sock *sk, struct sk_buff *skb,
				  struct request_sock *req,
				  struct sk_buff *syn_skb,
				  enum tcp_synack_type synack_type,
				  struct tcp_out_options *opts,
				  unsigned int *remaining)
{
	struct bpf_sock_ops_kern sock_ops;
	int err;

	if (likely(!BPF_SOCK_OPS_TEST_FLAG(tcp_sk(sk),
					   BPF_SOCK_OPS_WRITE_HDR_OPT_CB_FLAG)) ||
	    !*remaining)
		return;

	/* *remaining has already been aligned to 4 bytes, so *remaining >= 4 */

	/* init sock_ops */
	memset(&sock_ops, 0, offsetof(struct bpf_sock_ops_kern, temp));

	sock_ops.op = BPF_SOCK_OPS_HDR_OPT_LEN_CB;

	if (req) {
		/* The listen "sk" cannot be passed here because
		 * it is not locked.  It would not make too much
		 * sense to do bpf_setsockopt(listen_sk) based
		 * on individual connection request also.
		 *
		 * Thus, "req" is passed here and the cgroup-bpf-progs
		 * of the listen "sk" will be run.
		 *
		 * "req" is also used here for fastopen even the "sk" here is
		 * a fullsock "child" sk.  It is to keep the behavior
		 * consistent between fastopen and non-fastopen on
		 * the bpf programming side.
		 */
		sock_ops.sk = (struct sock *)req;
		sock_ops.syn_skb = syn_skb;
	} else {
		sock_owned_by_me(sk);

		sock_ops.is_fullsock = 1;
		sock_ops.sk = sk;
	}

	sock_ops.args[0] = bpf_skops_write_hdr_opt_arg0(skb, synack_type);
	sock_ops.remaining_opt_len = *remaining;
	/* tcp_current_mss() does not pass a skb */
	if (skb)
		bpf_skops_init_skb(&sock_ops, skb, 0);

	err = BPF_CGROUP_RUN_PROG_SOCK_OPS_SK(&sock_ops, sk);

	if (err || sock_ops.remaining_opt_len == *remaining)
		return;

	opts->bpf_opt_len = *remaining - sock_ops.remaining_opt_len;
	/* round up to 4 bytes */
	opts->bpf_opt_len = (opts->bpf_opt_len + 3) & ~3;

	*remaining -= opts->bpf_opt_len;
}

static void bpf_skops_write_hdr_opt(struct sock *sk, struct sk_buff *skb,
				    struct request_sock *req,
				    struct sk_buff *syn_skb,
				    enum tcp_synack_type synack_type,
				    struct tcp_out_options *opts)
{
	u8 first_opt_off, nr_written, max_opt_len = opts->bpf_opt_len;
	struct bpf_sock_ops_kern sock_ops;
	int err;

	if (likely(!max_opt_len))
		return;

	memset(&sock_ops, 0, offsetof(struct bpf_sock_ops_kern, temp));

	sock_ops.op = BPF_SOCK_OPS_WRITE_HDR_OPT_CB;

	if (req) {
		sock_ops.sk = (struct sock *)req;
		sock_ops.syn_skb = syn_skb;
	} else {
		sock_owned_by_me(sk);

		sock_ops.is_fullsock = 1;
		sock_ops.sk = sk;
	}

	sock_ops.args[0] = bpf_skops_write_hdr_opt_arg0(skb, synack_type);
	sock_ops.remaining_opt_len = max_opt_len;
	first_opt_off = tcp_hdrlen(skb) - max_opt_len;
	bpf_skops_init_skb(&sock_ops, skb, first_opt_off);

	err = BPF_CGROUP_RUN_PROG_SOCK_OPS_SK(&sock_ops, sk);

	if (err)
		nr_written = 0;
	else
		nr_written = max_opt_len - sock_ops.remaining_opt_len;

	if (nr_written < max_opt_len)
		memset(skb->data + first_opt_off + nr_written, TCPOPT_NOP,
		       max_opt_len - nr_written);
}
#else
static void bpf_skops_hdr_opt_len(struct sock *sk, struct sk_buff *skb,
				  struct request_sock *req,
				  struct sk_buff *syn_skb,
				  enum tcp_synack_type synack_type,
				  struct tcp_out_options *opts,
				  unsigned int *remaining)
{
}

static void bpf_skops_write_hdr_opt(struct sock *sk, struct sk_buff *skb,
				    struct request_sock *req,
				    struct sk_buff *syn_skb,
				    enum tcp_synack_type synack_type,
				    struct tcp_out_options *opts)
{
}
#endif

static __be32 *process_tcp_ao_options(struct tcp_sock *tp,
				      const struct tcp_request_sock *tcprsk,
				      struct tcp_out_options *opts,
				      struct tcp_key *key, __be32 *ptr)
{
#ifdef CONFIG_TCP_AO
	u8 maclen = tcp_ao_maclen(key->ao_key);

	if (tcprsk) {
		u8 aolen = maclen + sizeof(struct tcp_ao_hdr);

		*ptr++ = htonl((TCPOPT_AO << 24) | (aolen << 16) |
			       (tcprsk->ao_keyid << 8) |
			       (tcprsk->ao_rcv_next));
	} else {
		struct tcp_ao_key *rnext_key;
		struct tcp_ao_info *ao_info;

		ao_info = rcu_dereference_check(tp->ao_info,
			lockdep_sock_is_held(&tp->inet_conn.icsk_inet.sk));
		rnext_key = READ_ONCE(ao_info->rnext_key);
		if (WARN_ON_ONCE(!rnext_key))
			return ptr;
		*ptr++ = htonl((TCPOPT_AO << 24) |
			       (tcp_ao_len(key->ao_key) << 16) |
			       (key->ao_key->sndid << 8) |
			       (rnext_key->rcvid));
	}
	opts->hash_location = (__u8 *)ptr;
	ptr += maclen / sizeof(*ptr);
	if (unlikely(maclen % sizeof(*ptr))) {
		memset(ptr, TCPOPT_NOP, sizeof(*ptr));
		ptr++;
	}
#endif
	return ptr;
}

/* Write previously computed TCP options to the packet.
 *
 * Beware: Something in the Internet is very sensitive to the ordering of
 * TCP options, we learned this through the hard way, so be careful here.
 * Luckily we can at least blame others for their non-compliance but from
 * inter-operability perspective it seems that we're somewhat stuck with
 * the ordering which we have been using if we want to keep working with
 * those broken things (not that it currently hurts anybody as there isn't
 * particular reason why the ordering would need to be changed).
 *
 * At least SACK_PERM as the first option is known to lead to a disaster
 * (but it may well be that other scenarios fail similarly).
 */
static void tcp_options_write(struct tcphdr *th, struct tcp_sock *tp,
			      const struct tcp_request_sock *tcprsk,
			      struct tcp_out_options *opts,
			      struct tcp_key *key)
{
	__be32 *ptr = (__be32 *)(th + 1);
	u16 options = opts->options;	/* mungable copy */

	if (tcp_key_is_md5(key)) {
		*ptr++ = htonl((TCPOPT_NOP << 24) | (TCPOPT_NOP << 16) |
			       (TCPOPT_MD5SIG << 8) | TCPOLEN_MD5SIG);
		/* overload cookie hash location */
		opts->hash_location = (__u8 *)ptr;
		ptr += 4;
	} else if (tcp_key_is_ao(key)) {
		ptr = process_tcp_ao_options(tp, tcprsk, opts, key, ptr);
	}
	if (unlikely(opts->mss)) {
		*ptr++ = htonl((TCPOPT_MSS << 24) |
			       (TCPOLEN_MSS << 16) |
			       opts->mss);
	}

	if (likely(OPTION_TS & options)) {
		if (unlikely(OPTION_SACK_ADVERTISE & options)) {
			*ptr++ = htonl((TCPOPT_SACK_PERM << 24) |
				       (TCPOLEN_SACK_PERM << 16) |
				       (TCPOPT_TIMESTAMP << 8) |
				       TCPOLEN_TIMESTAMP);
			options &= ~OPTION_SACK_ADVERTISE;
		} else {
			*ptr++ = htonl((TCPOPT_NOP << 24) |
				       (TCPOPT_NOP << 16) |
				       (TCPOPT_TIMESTAMP << 8) |
				       TCPOLEN_TIMESTAMP);
		}
		*ptr++ = htonl(opts->tsval);
		*ptr++ = htonl(opts->tsecr);
	}

	if (unlikely(OPTION_SACK_ADVERTISE & options)) {
		*ptr++ = htonl((TCPOPT_NOP << 24) |
			       (TCPOPT_NOP << 16) |
			       (TCPOPT_SACK_PERM << 8) |
			       TCPOLEN_SACK_PERM);
	}

	if (unlikely(OPTION_WSCALE & options)) {
		*ptr++ = htonl((TCPOPT_NOP << 24) |
			       (TCPOPT_WINDOW << 16) |
			       (TCPOLEN_WINDOW << 8) |
			       opts->ws);
	}

	if (unlikely(opts->num_sack_blocks)) {
		struct tcp_sack_block *sp = tp->rx_opt.dsack ?
			tp->duplicate_sack : tp->selective_acks;
		int this_sack;

		*ptr++ = htonl((TCPOPT_NOP  << 24) |
			       (TCPOPT_NOP  << 16) |
			       (TCPOPT_SACK <<  8) |
			       (TCPOLEN_SACK_BASE + (opts->num_sack_blocks *
						     TCPOLEN_SACK_PERBLOCK)));

		for (this_sack = 0; this_sack < opts->num_sack_blocks;
		     ++this_sack) {
			*ptr++ = htonl(sp[this_sack].start_seq);
			*ptr++ = htonl(sp[this_sack].end_seq);
		}

		tp->rx_opt.dsack = 0;
	}

	if (unlikely(OPTION_FAST_OPEN_COOKIE & options)) {
		struct tcp_fastopen_cookie *foc = opts->fastopen_cookie;
		u8 *p = (u8 *)ptr;
		u32 len; /* Fast Open option length */

		if (foc->exp) {
			len = TCPOLEN_EXP_FASTOPEN_BASE + foc->len;
			*ptr = htonl((TCPOPT_EXP << 24) | (len << 16) |
				     TCPOPT_FASTOPEN_MAGIC);
			p += TCPOLEN_EXP_FASTOPEN_BASE;
		} else {
			len = TCPOLEN_FASTOPEN_BASE + foc->len;
			*p++ = TCPOPT_FASTOPEN;
			*p++ = len;
		}

		memcpy(p, foc->val, foc->len);
		if ((len & 3) == 2) {
			p[foc->len] = TCPOPT_NOP;
			p[foc->len + 1] = TCPOPT_NOP;
		}
		ptr += (len + 3) >> 2;
	}

	smc_options_write(ptr, &options);

	mptcp_options_write(th, ptr, tp, opts);
}

static void smc_set_option(const struct tcp_sock *tp,
			   struct tcp_out_options *opts,
			   unsigned int *remaining)
{
#if IS_ENABLED(CONFIG_SMC)
	if (static_branch_unlikely(&tcp_have_smc)) {
		if (tp->syn_smc) {
			if (*remaining >= TCPOLEN_EXP_SMC_BASE_ALIGNED) {
				opts->options |= OPTION_SMC;
				*remaining -= TCPOLEN_EXP_SMC_BASE_ALIGNED;
			}
		}
	}
#endif
}

static void smc_set_option_cond(const struct tcp_sock *tp,
				const struct inet_request_sock *ireq,
				struct tcp_out_options *opts,
				unsigned int *remaining)
{
#if IS_ENABLED(CONFIG_SMC)
	if (static_branch_unlikely(&tcp_have_smc)) {
		if (tp->syn_smc && ireq->smc_ok) {
			if (*remaining >= TCPOLEN_EXP_SMC_BASE_ALIGNED) {
				opts->options |= OPTION_SMC;
				*remaining -= TCPOLEN_EXP_SMC_BASE_ALIGNED;
			}
		}
	}
#endif
}

static void mptcp_set_option_cond(const struct request_sock *req,
				  struct tcp_out_options *opts,
				  unsigned int *remaining)
{
	if (rsk_is_mptcp(req)) {
		unsigned int size;

		if (mptcp_synack_options(req, &size, &opts->mptcp)) {
			if (*remaining >= size) {
				opts->options |= OPTION_MPTCP;
				*remaining -= size;
			}
		}
	}
}

/* Compute TCP options for SYN packets. This is not the final
 * network wire format yet.
 */
static unsigned int tcp_syn_options(struct sock *sk, struct sk_buff *skb,
				struct tcp_out_options *opts,
				struct tcp_key *key)
{
	struct tcp_sock *tp = tcp_sk(sk);
	unsigned int remaining = MAX_TCP_OPTION_SPACE;
	struct tcp_fastopen_request *fastopen = tp->fastopen_req;
	bool timestamps;

	/* Better than switch (key.type) as it has static branches */
	if (tcp_key_is_md5(key)) {
		timestamps = false;
		opts->options |= OPTION_MD5;
		remaining -= TCPOLEN_MD5SIG_ALIGNED;
	} else {
		timestamps = READ_ONCE(sock_net(sk)->ipv4.sysctl_tcp_timestamps);
		if (tcp_key_is_ao(key)) {
			opts->options |= OPTION_AO;
			remaining -= tcp_ao_len_aligned(key->ao_key);
		}
	}

	/* We always get an MSS option.  The option bytes which will be seen in
	 * normal data packets should timestamps be used, must be in the MSS
	 * advertised.  But we subtract them from tp->mss_cache so that
	 * calculations in tcp_sendmsg are simpler etc.  So account for this
	 * fact here if necessary.  If we don't do this correctly, as a
	 * receiver we won't recognize data packets as being full sized when we
	 * should, and thus we won't abide by the delayed ACK rules correctly.
	 * SACKs don't matter, we never delay an ACK when we have any of those
	 * going out.  */
	opts->mss = tcp_advertise_mss(sk);
	remaining -= TCPOLEN_MSS_ALIGNED;

	if (likely(timestamps)) {
		opts->options |= OPTION_TS;
		opts->tsval = tcp_skb_timestamp_ts(tp->tcp_usec_ts, skb) + tp->tsoffset;
		opts->tsecr = tp->rx_opt.ts_recent;
		remaining -= TCPOLEN_TSTAMP_ALIGNED;
	}
	if (likely(READ_ONCE(sock_net(sk)->ipv4.sysctl_tcp_window_scaling))) {
		opts->ws = tp->rx_opt.rcv_wscale;
		opts->options |= OPTION_WSCALE;
		remaining -= TCPOLEN_WSCALE_ALIGNED;
	}
	if (likely(READ_ONCE(sock_net(sk)->ipv4.sysctl_tcp_sack))) {
		opts->options |= OPTION_SACK_ADVERTISE;
		if (unlikely(!(OPTION_TS & opts->options)))
			remaining -= TCPOLEN_SACKPERM_ALIGNED;
	}

	if (fastopen && fastopen->cookie.len >= 0) {
		u32 need = fastopen->cookie.len;

		need += fastopen->cookie.exp ? TCPOLEN_EXP_FASTOPEN_BASE :
					       TCPOLEN_FASTOPEN_BASE;
		need = (need + 3) & ~3U;  /* Align to 32 bits */
		if (remaining >= need) {
			opts->options |= OPTION_FAST_OPEN_COOKIE;
			opts->fastopen_cookie = &fastopen->cookie;
			remaining -= need;
			tp->syn_fastopen = 1;
			tp->syn_fastopen_exp = fastopen->cookie.exp ? 1 : 0;
		}
	}

	smc_set_option(tp, opts, &remaining);

	if (sk_is_mptcp(sk)) {
		unsigned int size;

		if (mptcp_syn_options(sk, skb, &size, &opts->mptcp)) {
			opts->options |= OPTION_MPTCP;
			remaining -= size;
		}
	}

	bpf_skops_hdr_opt_len(sk, skb, NULL, NULL, 0, opts, &remaining);

	return MAX_TCP_OPTION_SPACE - remaining;
}

/* Set up TCP options for SYN-ACKs. */
static unsigned int tcp_synack_options(const struct sock *sk,
				       struct request_sock *req,
				       unsigned int mss, struct sk_buff *skb,
				       struct tcp_out_options *opts,
				       const struct tcp_key *key,
				       struct tcp_fastopen_cookie *foc,
				       enum tcp_synack_type synack_type,
				       struct sk_buff *syn_skb)
{
	struct inet_request_sock *ireq = inet_rsk(req);
	unsigned int remaining = MAX_TCP_OPTION_SPACE;

	if (tcp_key_is_md5(key)) {
		opts->options |= OPTION_MD5;
		remaining -= TCPOLEN_MD5SIG_ALIGNED;

		/* We can't fit any SACK blocks in a packet with MD5 + TS
		 * options. There was discussion about disabling SACK
		 * rather than TS in order to fit in better with old,
		 * buggy kernels, but that was deemed to be unnecessary.
		 */
		if (synack_type != TCP_SYNACK_COOKIE)
			ireq->tstamp_ok &= !ireq->sack_ok;
	} else if (tcp_key_is_ao(key)) {
		opts->options |= OPTION_AO;
		remaining -= tcp_ao_len_aligned(key->ao_key);
		ireq->tstamp_ok &= !ireq->sack_ok;
	}

	/* We always send an MSS option. */
	opts->mss = mss;
	remaining -= TCPOLEN_MSS_ALIGNED;

	if (likely(ireq->wscale_ok)) {
		opts->ws = ireq->rcv_wscale;
		opts->options |= OPTION_WSCALE;
		remaining -= TCPOLEN_WSCALE_ALIGNED;
	}
	if (likely(ireq->tstamp_ok)) {
		opts->options |= OPTION_TS;
<<<<<<< HEAD
		opts->tsval = tcp_skb_timestamp(skb) + tcp_rsk(req)->ts_off;
=======
		opts->tsval = tcp_skb_timestamp_ts(tcp_rsk(req)->req_usec_ts, skb) +
			      tcp_rsk(req)->ts_off;
>>>>>>> 2d5404ca
		opts->tsecr = READ_ONCE(req->ts_recent);
		remaining -= TCPOLEN_TSTAMP_ALIGNED;
	}
	if (likely(ireq->sack_ok)) {
		opts->options |= OPTION_SACK_ADVERTISE;
		if (unlikely(!ireq->tstamp_ok))
			remaining -= TCPOLEN_SACKPERM_ALIGNED;
	}
	if (foc != NULL && foc->len >= 0) {
		u32 need = foc->len;

		need += foc->exp ? TCPOLEN_EXP_FASTOPEN_BASE :
				   TCPOLEN_FASTOPEN_BASE;
		need = (need + 3) & ~3U;  /* Align to 32 bits */
		if (remaining >= need) {
			opts->options |= OPTION_FAST_OPEN_COOKIE;
			opts->fastopen_cookie = foc;
			remaining -= need;
		}
	}

	mptcp_set_option_cond(req, opts, &remaining);

	smc_set_option_cond(tcp_sk(sk), ireq, opts, &remaining);

	bpf_skops_hdr_opt_len((struct sock *)sk, skb, req, syn_skb,
			      synack_type, opts, &remaining);

	return MAX_TCP_OPTION_SPACE - remaining;
}

/* Compute TCP options for ESTABLISHED sockets. This is not the
 * final wire format yet.
 */
static unsigned int tcp_established_options(struct sock *sk, struct sk_buff *skb,
					struct tcp_out_options *opts,
					struct tcp_key *key)
{
	struct tcp_sock *tp = tcp_sk(sk);
	unsigned int size = 0;
	unsigned int eff_sacks;

	opts->options = 0;

	/* Better than switch (key.type) as it has static branches */
	if (tcp_key_is_md5(key)) {
		opts->options |= OPTION_MD5;
		size += TCPOLEN_MD5SIG_ALIGNED;
	} else if (tcp_key_is_ao(key)) {
		opts->options |= OPTION_AO;
		size += tcp_ao_len_aligned(key->ao_key);
	}

	if (likely(tp->rx_opt.tstamp_ok)) {
		opts->options |= OPTION_TS;
		opts->tsval = skb ? tcp_skb_timestamp_ts(tp->tcp_usec_ts, skb) +
				tp->tsoffset : 0;
		opts->tsecr = tp->rx_opt.ts_recent;
		size += TCPOLEN_TSTAMP_ALIGNED;
	}

	/* MPTCP options have precedence over SACK for the limited TCP
	 * option space because a MPTCP connection would be forced to
	 * fall back to regular TCP if a required multipath option is
	 * missing. SACK still gets a chance to use whatever space is
	 * left.
	 */
	if (sk_is_mptcp(sk)) {
		unsigned int remaining = MAX_TCP_OPTION_SPACE - size;
		unsigned int opt_size = 0;

		if (mptcp_established_options(sk, skb, &opt_size, remaining,
					      &opts->mptcp)) {
			opts->options |= OPTION_MPTCP;
			size += opt_size;
		}
	}

	eff_sacks = tp->rx_opt.num_sacks + tp->rx_opt.dsack;
	if (unlikely(eff_sacks)) {
		const unsigned int remaining = MAX_TCP_OPTION_SPACE - size;
		if (unlikely(remaining < TCPOLEN_SACK_BASE_ALIGNED +
					 TCPOLEN_SACK_PERBLOCK))
			return size;

		opts->num_sack_blocks =
			min_t(unsigned int, eff_sacks,
			      (remaining - TCPOLEN_SACK_BASE_ALIGNED) /
			      TCPOLEN_SACK_PERBLOCK);

		size += TCPOLEN_SACK_BASE_ALIGNED +
			opts->num_sack_blocks * TCPOLEN_SACK_PERBLOCK;
	}

	if (unlikely(BPF_SOCK_OPS_TEST_FLAG(tp,
					    BPF_SOCK_OPS_WRITE_HDR_OPT_CB_FLAG))) {
		unsigned int remaining = MAX_TCP_OPTION_SPACE - size;

		bpf_skops_hdr_opt_len(sk, skb, NULL, NULL, 0, opts, &remaining);

		size = MAX_TCP_OPTION_SPACE - remaining;
	}

	return size;
}


/* TCP SMALL QUEUES (TSQ)
 *
 * TSQ goal is to keep small amount of skbs per tcp flow in tx queues (qdisc+dev)
 * to reduce RTT and bufferbloat.
 * We do this using a special skb destructor (tcp_wfree).
 *
 * Its important tcp_wfree() can be replaced by sock_wfree() in the event skb
 * needs to be reallocated in a driver.
 * The invariant being skb->truesize subtracted from sk->sk_wmem_alloc
 *
 * Since transmit from skb destructor is forbidden, we use a tasklet
 * to process all sockets that eventually need to send more skbs.
 * We use one tasklet per cpu, with its own queue of sockets.
 */
struct tsq_tasklet {
	struct tasklet_struct	tasklet;
	struct list_head	head; /* queue of tcp sockets */
};
static DEFINE_PER_CPU(struct tsq_tasklet, tsq_tasklet);

static void tcp_tsq_write(struct sock *sk)
{
	if ((1 << sk->sk_state) &
	    (TCPF_ESTABLISHED | TCPF_FIN_WAIT1 | TCPF_CLOSING |
	     TCPF_CLOSE_WAIT  | TCPF_LAST_ACK)) {
		struct tcp_sock *tp = tcp_sk(sk);

		if (tp->lost_out > tp->retrans_out &&
		    tcp_snd_cwnd(tp) > tcp_packets_in_flight(tp)) {
			tcp_mstamp_refresh(tp);
			tcp_xmit_retransmit_queue(sk);
		}

		tcp_write_xmit(sk, tcp_current_mss(sk), tp->nonagle,
			       0, GFP_ATOMIC);
	}
}

static void tcp_tsq_handler(struct sock *sk)
{
	bh_lock_sock(sk);
	if (!sock_owned_by_user(sk))
		tcp_tsq_write(sk);
	else if (!test_and_set_bit(TCP_TSQ_DEFERRED, &sk->sk_tsq_flags))
		sock_hold(sk);
	bh_unlock_sock(sk);
}
/*
 * One tasklet per cpu tries to send more skbs.
 * We run in tasklet context but need to disable irqs when
 * transferring tsq->head because tcp_wfree() might
 * interrupt us (non NAPI drivers)
 */
static void tcp_tasklet_func(struct tasklet_struct *t)
{
	struct tsq_tasklet *tsq = from_tasklet(tsq,  t, tasklet);
	LIST_HEAD(list);
	unsigned long flags;
	struct list_head *q, *n;
	struct tcp_sock *tp;
	struct sock *sk;

	local_irq_save(flags);
	list_splice_init(&tsq->head, &list);
	local_irq_restore(flags);

	list_for_each_safe(q, n, &list) {
		tp = list_entry(q, struct tcp_sock, tsq_node);
		list_del(&tp->tsq_node);

		sk = (struct sock *)tp;
		smp_mb__before_atomic();
		clear_bit(TSQ_QUEUED, &sk->sk_tsq_flags);

		tcp_tsq_handler(sk);
		sk_free(sk);
	}
}

#define TCP_DEFERRED_ALL (TCPF_TSQ_DEFERRED |		\
			  TCPF_WRITE_TIMER_DEFERRED |	\
			  TCPF_DELACK_TIMER_DEFERRED |	\
			  TCPF_MTU_REDUCED_DEFERRED |	\
			  TCPF_ACK_DEFERRED)
/**
 * tcp_release_cb - tcp release_sock() callback
 * @sk: socket
 *
 * called from release_sock() to perform protocol dependent
 * actions before socket release.
 */
void tcp_release_cb(struct sock *sk)
{
	unsigned long flags = smp_load_acquire(&sk->sk_tsq_flags);
	unsigned long nflags;

	/* perform an atomic operation only if at least one flag is set */
	do {
		if (!(flags & TCP_DEFERRED_ALL))
			return;
		nflags = flags & ~TCP_DEFERRED_ALL;
	} while (!try_cmpxchg(&sk->sk_tsq_flags, &flags, nflags));

	if (flags & TCPF_TSQ_DEFERRED) {
		tcp_tsq_write(sk);
		__sock_put(sk);
	}

	if (flags & TCPF_WRITE_TIMER_DEFERRED) {
		tcp_write_timer_handler(sk);
		__sock_put(sk);
	}
	if (flags & TCPF_DELACK_TIMER_DEFERRED) {
		tcp_delack_timer_handler(sk);
		__sock_put(sk);
	}
	if (flags & TCPF_MTU_REDUCED_DEFERRED) {
		inet_csk(sk)->icsk_af_ops->mtu_reduced(sk);
		__sock_put(sk);
	}
	if ((flags & TCPF_ACK_DEFERRED) && inet_csk_ack_scheduled(sk))
		tcp_send_ack(sk);
}
EXPORT_SYMBOL(tcp_release_cb);

void __init tcp_tasklet_init(void)
{
	int i;

	for_each_possible_cpu(i) {
		struct tsq_tasklet *tsq = &per_cpu(tsq_tasklet, i);

		INIT_LIST_HEAD(&tsq->head);
		tasklet_setup(&tsq->tasklet, tcp_tasklet_func);
	}
}

/*
 * Write buffer destructor automatically called from kfree_skb.
 * We can't xmit new skbs from this context, as we might already
 * hold qdisc lock.
 */
void tcp_wfree(struct sk_buff *skb)
{
	struct sock *sk = skb->sk;
	struct tcp_sock *tp = tcp_sk(sk);
	unsigned long flags, nval, oval;
	struct tsq_tasklet *tsq;
	bool empty;

	/* Keep one reference on sk_wmem_alloc.
	 * Will be released by sk_free() from here or tcp_tasklet_func()
	 */
	WARN_ON(refcount_sub_and_test(skb->truesize - 1, &sk->sk_wmem_alloc));

	/* If this softirq is serviced by ksoftirqd, we are likely under stress.
	 * Wait until our queues (qdisc + devices) are drained.
	 * This gives :
	 * - less callbacks to tcp_write_xmit(), reducing stress (batches)
	 * - chance for incoming ACK (processed by another cpu maybe)
	 *   to migrate this flow (skb->ooo_okay will be eventually set)
	 */
	if (refcount_read(&sk->sk_wmem_alloc) >= SKB_TRUESIZE(1) && this_cpu_ksoftirqd() == current)
		goto out;

	oval = smp_load_acquire(&sk->sk_tsq_flags);
	do {
		if (!(oval & TSQF_THROTTLED) || (oval & TSQF_QUEUED))
			goto out;

		nval = (oval & ~TSQF_THROTTLED) | TSQF_QUEUED;
	} while (!try_cmpxchg(&sk->sk_tsq_flags, &oval, nval));

	/* queue this socket to tasklet queue */
	local_irq_save(flags);
	tsq = this_cpu_ptr(&tsq_tasklet);
	empty = list_empty(&tsq->head);
	list_add(&tp->tsq_node, &tsq->head);
	if (empty)
		tasklet_schedule(&tsq->tasklet);
	local_irq_restore(flags);
	return;
out:
	sk_free(sk);
}

/* Note: Called under soft irq.
 * We can call TCP stack right away, unless socket is owned by user.
 */
enum hrtimer_restart tcp_pace_kick(struct hrtimer *timer)
{
	struct tcp_sock *tp = container_of(timer, struct tcp_sock, pacing_timer);
	struct sock *sk = (struct sock *)tp;

	tcp_tsq_handler(sk);
	sock_put(sk);

	return HRTIMER_NORESTART;
}

static void tcp_update_skb_after_send(struct sock *sk, struct sk_buff *skb,
				      u64 prior_wstamp)
{
	struct tcp_sock *tp = tcp_sk(sk);

	if (sk->sk_pacing_status != SK_PACING_NONE) {
		unsigned long rate = READ_ONCE(sk->sk_pacing_rate);

		/* Original sch_fq does not pace first 10 MSS
		 * Note that tp->data_segs_out overflows after 2^32 packets,
		 * this is a minor annoyance.
		 */
		if (rate != ~0UL && rate && tp->data_segs_out >= 10) {
			u64 len_ns = div64_ul((u64)skb->len * NSEC_PER_SEC, rate);
			u64 credit = tp->tcp_wstamp_ns - prior_wstamp;

			/* take into account OS jitter */
			len_ns -= min_t(u64, len_ns / 2, credit);
			tp->tcp_wstamp_ns += len_ns;
		}
	}
	list_move_tail(&skb->tcp_tsorted_anchor, &tp->tsorted_sent_queue);
}

INDIRECT_CALLABLE_DECLARE(int ip_queue_xmit(struct sock *sk, struct sk_buff *skb, struct flowi *fl));
INDIRECT_CALLABLE_DECLARE(int inet6_csk_xmit(struct sock *sk, struct sk_buff *skb, struct flowi *fl));
INDIRECT_CALLABLE_DECLARE(void tcp_v4_send_check(struct sock *sk, struct sk_buff *skb));

/* This routine actually transmits TCP packets queued in by
 * tcp_do_sendmsg().  This is used by both the initial
 * transmission and possible later retransmissions.
 * All SKB's seen here are completely headerless.  It is our
 * job to build the TCP header, and pass the packet down to
 * IP so it can do the same plus pass the packet off to the
 * device.
 *
 * We are working here with either a clone of the original
 * SKB, or a fresh unique copy made by the retransmit engine.
 */
static int __tcp_transmit_skb(struct sock *sk, struct sk_buff *skb,
			      int clone_it, gfp_t gfp_mask, u32 rcv_nxt)
{
	const struct inet_connection_sock *icsk = inet_csk(sk);
	struct inet_sock *inet;
	struct tcp_sock *tp;
	struct tcp_skb_cb *tcb;
	struct tcp_out_options opts;
	unsigned int tcp_options_size, tcp_header_size;
	struct sk_buff *oskb = NULL;
	struct tcp_key key;
	struct tcphdr *th;
	u64 prior_wstamp;
	int err;

	BUG_ON(!skb || !tcp_skb_pcount(skb));
	tp = tcp_sk(sk);
	prior_wstamp = tp->tcp_wstamp_ns;
	tp->tcp_wstamp_ns = max(tp->tcp_wstamp_ns, tp->tcp_clock_cache);
	skb_set_delivery_time(skb, tp->tcp_wstamp_ns, SKB_CLOCK_MONOTONIC);
	if (clone_it) {
		oskb = skb;

		tcp_skb_tsorted_save(oskb) {
			if (unlikely(skb_cloned(oskb)))
				skb = pskb_copy(oskb, gfp_mask);
			else
				skb = skb_clone(oskb, gfp_mask);
		} tcp_skb_tsorted_restore(oskb);

		if (unlikely(!skb))
			return -ENOBUFS;
		/* retransmit skbs might have a non zero value in skb->dev
		 * because skb->dev is aliased with skb->rbnode.rb_left
		 */
		skb->dev = NULL;
	}

	inet = inet_sk(sk);
	tcb = TCP_SKB_CB(skb);
	memset(&opts, 0, sizeof(opts));

	tcp_get_current_key(sk, &key);
	if (unlikely(tcb->tcp_flags & TCPHDR_SYN)) {
		tcp_options_size = tcp_syn_options(sk, skb, &opts, &key);
	} else {
		tcp_options_size = tcp_established_options(sk, skb, &opts, &key);
		/* Force a PSH flag on all (GSO) packets to expedite GRO flush
		 * at receiver : This slightly improve GRO performance.
		 * Note that we do not force the PSH flag for non GSO packets,
		 * because they might be sent under high congestion events,
		 * and in this case it is better to delay the delivery of 1-MSS
		 * packets and thus the corresponding ACK packet that would
		 * release the following packet.
		 */
		if (tcp_skb_pcount(skb) > 1)
			tcb->tcp_flags |= TCPHDR_PSH;
	}
	tcp_header_size = tcp_options_size + sizeof(struct tcphdr);

	/* We set skb->ooo_okay to one if this packet can select
	 * a different TX queue than prior packets of this flow,
	 * to avoid self inflicted reorders.
	 * The 'other' queue decision is based on current cpu number
	 * if XPS is enabled, or sk->sk_txhash otherwise.
	 * We can switch to another (and better) queue if:
	 * 1) No packet with payload is in qdisc/device queues.
	 *    Delays in TX completion can defeat the test
	 *    even if packets were already sent.
	 * 2) Or rtx queue is empty.
	 *    This mitigates above case if ACK packets for
	 *    all prior packets were already processed.
	 */
	skb->ooo_okay = sk_wmem_alloc_get(sk) < SKB_TRUESIZE(1) ||
			tcp_rtx_queue_empty(sk);

	/* If we had to use memory reserve to allocate this skb,
	 * this might cause drops if packet is looped back :
	 * Other socket might not have SOCK_MEMALLOC.
	 * Packets not looped back do not care about pfmemalloc.
	 */
	skb->pfmemalloc = 0;

	skb_push(skb, tcp_header_size);
	skb_reset_transport_header(skb);

	skb_orphan(skb);
	skb->sk = sk;
	skb->destructor = skb_is_tcp_pure_ack(skb) ? __sock_wfree : tcp_wfree;
	refcount_add(skb->truesize, &sk->sk_wmem_alloc);

	skb_set_dst_pending_confirm(skb, READ_ONCE(sk->sk_dst_pending_confirm));

	/* Build TCP header and checksum it. */
	th = (struct tcphdr *)skb->data;
	th->source		= inet->inet_sport;
	th->dest		= inet->inet_dport;
	th->seq			= htonl(tcb->seq);
	th->ack_seq		= htonl(rcv_nxt);
	*(((__be16 *)th) + 6)	= htons(((tcp_header_size >> 2) << 12) |
					tcb->tcp_flags);

	th->check		= 0;
	th->urg_ptr		= 0;

	/* The urg_mode check is necessary during a below snd_una win probe */
	if (unlikely(tcp_urg_mode(tp) && before(tcb->seq, tp->snd_up))) {
		if (before(tp->snd_up, tcb->seq + 0x10000)) {
			th->urg_ptr = htons(tp->snd_up - tcb->seq);
			th->urg = 1;
		} else if (after(tcb->seq + 0xFFFF, tp->snd_nxt)) {
			th->urg_ptr = htons(0xFFFF);
			th->urg = 1;
		}
	}

	skb_shinfo(skb)->gso_type = sk->sk_gso_type;
	if (likely(!(tcb->tcp_flags & TCPHDR_SYN))) {
		th->window      = htons(tcp_select_window(sk));
		tcp_ecn_send(sk, skb, th, tcp_header_size);
	} else {
		/* RFC1323: The window in SYN & SYN/ACK segments
		 * is never scaled.
		 */
		th->window	= htons(min(tp->rcv_wnd, 65535U));
	}

	tcp_options_write(th, tp, NULL, &opts, &key);

	if (tcp_key_is_md5(&key)) {
#ifdef CONFIG_TCP_MD5SIG
		/* Calculate the MD5 hash, as we have all we need now */
		sk_gso_disable(sk);
		tp->af_specific->calc_md5_hash(opts.hash_location,
					       key.md5_key, sk, skb);
#endif
	} else if (tcp_key_is_ao(&key)) {
		int err;

		err = tcp_ao_transmit_skb(sk, skb, key.ao_key, th,
					  opts.hash_location);
		if (err) {
			kfree_skb_reason(skb, SKB_DROP_REASON_NOT_SPECIFIED);
			return -ENOMEM;
		}
	}

	/* BPF prog is the last one writing header option */
	bpf_skops_write_hdr_opt(sk, skb, NULL, NULL, 0, &opts);

	INDIRECT_CALL_INET(icsk->icsk_af_ops->send_check,
			   tcp_v6_send_check, tcp_v4_send_check,
			   sk, skb);

	if (likely(tcb->tcp_flags & TCPHDR_ACK))
		tcp_event_ack_sent(sk, rcv_nxt);

	if (skb->len != tcp_header_size) {
		tcp_event_data_sent(tp, sk);
		tp->data_segs_out += tcp_skb_pcount(skb);
		tp->bytes_sent += skb->len - tcp_header_size;
	}

	if (after(tcb->end_seq, tp->snd_nxt) || tcb->seq == tcb->end_seq)
		TCP_ADD_STATS(sock_net(sk), TCP_MIB_OUTSEGS,
			      tcp_skb_pcount(skb));

	tp->segs_out += tcp_skb_pcount(skb);
	skb_set_hash_from_sk(skb, sk);
	/* OK, its time to fill skb_shinfo(skb)->gso_{segs|size} */
	skb_shinfo(skb)->gso_segs = tcp_skb_pcount(skb);
	skb_shinfo(skb)->gso_size = tcp_skb_mss(skb);

	/* Leave earliest departure time in skb->tstamp (skb->skb_mstamp_ns) */

	/* Cleanup our debris for IP stacks */
	memset(skb->cb, 0, max(sizeof(struct inet_skb_parm),
			       sizeof(struct inet6_skb_parm)));

	tcp_add_tx_delay(skb, tp);

	err = INDIRECT_CALL_INET(icsk->icsk_af_ops->queue_xmit,
				 inet6_csk_xmit, ip_queue_xmit,
				 sk, skb, &inet->cork.fl);

	if (unlikely(err > 0)) {
		tcp_enter_cwr(sk);
		err = net_xmit_eval(err);
	}
	if (!err && oskb) {
		tcp_update_skb_after_send(sk, oskb, prior_wstamp);
		tcp_rate_skb_sent(sk, oskb);
	}
	return err;
}

static int tcp_transmit_skb(struct sock *sk, struct sk_buff *skb, int clone_it,
			    gfp_t gfp_mask)
{
	return __tcp_transmit_skb(sk, skb, clone_it, gfp_mask,
				  tcp_sk(sk)->rcv_nxt);
}

/* This routine just queues the buffer for sending.
 *
 * NOTE: probe0 timer is not checked, do not forget tcp_push_pending_frames,
 * otherwise socket can stall.
 */
static void tcp_queue_skb(struct sock *sk, struct sk_buff *skb)
{
	struct tcp_sock *tp = tcp_sk(sk);

	/* Advance write_seq and place onto the write_queue. */
	WRITE_ONCE(tp->write_seq, TCP_SKB_CB(skb)->end_seq);
	__skb_header_release(skb);
	tcp_add_write_queue_tail(sk, skb);
	sk_wmem_queued_add(sk, skb->truesize);
	sk_mem_charge(sk, skb->truesize);
}

/* Initialize TSO segments for a packet. */
static int tcp_set_skb_tso_segs(struct sk_buff *skb, unsigned int mss_now)
{
	int tso_segs;

	if (skb->len <= mss_now) {
		/* Avoid the costly divide in the normal
		 * non-TSO case.
		 */
		TCP_SKB_CB(skb)->tcp_gso_size = 0;
		tcp_skb_pcount_set(skb, 1);
		return 1;
	}
	TCP_SKB_CB(skb)->tcp_gso_size = mss_now;
	tso_segs = DIV_ROUND_UP(skb->len, mss_now);
	tcp_skb_pcount_set(skb, tso_segs);
	return tso_segs;
}

/* Pcount in the middle of the write queue got changed, we need to do various
 * tweaks to fix counters
 */
static void tcp_adjust_pcount(struct sock *sk, const struct sk_buff *skb, int decr)
{
	struct tcp_sock *tp = tcp_sk(sk);

	tp->packets_out -= decr;

	if (TCP_SKB_CB(skb)->sacked & TCPCB_SACKED_ACKED)
		tp->sacked_out -= decr;
	if (TCP_SKB_CB(skb)->sacked & TCPCB_SACKED_RETRANS)
		tp->retrans_out -= decr;
	if (TCP_SKB_CB(skb)->sacked & TCPCB_LOST)
		tp->lost_out -= decr;

	/* Reno case is special. Sigh... */
	if (tcp_is_reno(tp) && decr > 0)
		tp->sacked_out -= min_t(u32, tp->sacked_out, decr);

	if (tp->lost_skb_hint &&
	    before(TCP_SKB_CB(skb)->seq, TCP_SKB_CB(tp->lost_skb_hint)->seq) &&
	    (TCP_SKB_CB(skb)->sacked & TCPCB_SACKED_ACKED))
		tp->lost_cnt_hint -= decr;

	tcp_verify_left_out(tp);
}

static bool tcp_has_tx_tstamp(const struct sk_buff *skb)
{
	return TCP_SKB_CB(skb)->txstamp_ack ||
		(skb_shinfo(skb)->tx_flags & SKBTX_ANY_TSTAMP);
}

static void tcp_fragment_tstamp(struct sk_buff *skb, struct sk_buff *skb2)
{
	struct skb_shared_info *shinfo = skb_shinfo(skb);

	if (unlikely(tcp_has_tx_tstamp(skb)) &&
	    !before(shinfo->tskey, TCP_SKB_CB(skb2)->seq)) {
		struct skb_shared_info *shinfo2 = skb_shinfo(skb2);
		u8 tsflags = shinfo->tx_flags & SKBTX_ANY_TSTAMP;

		shinfo->tx_flags &= ~tsflags;
		shinfo2->tx_flags |= tsflags;
		swap(shinfo->tskey, shinfo2->tskey);
		TCP_SKB_CB(skb2)->txstamp_ack = TCP_SKB_CB(skb)->txstamp_ack;
		TCP_SKB_CB(skb)->txstamp_ack = 0;
	}
}

static void tcp_skb_fragment_eor(struct sk_buff *skb, struct sk_buff *skb2)
{
	TCP_SKB_CB(skb2)->eor = TCP_SKB_CB(skb)->eor;
	TCP_SKB_CB(skb)->eor = 0;
}

/* Insert buff after skb on the write or rtx queue of sk.  */
static void tcp_insert_write_queue_after(struct sk_buff *skb,
					 struct sk_buff *buff,
					 struct sock *sk,
					 enum tcp_queue tcp_queue)
{
	if (tcp_queue == TCP_FRAG_IN_WRITE_QUEUE)
		__skb_queue_after(&sk->sk_write_queue, skb, buff);
	else
		tcp_rbtree_insert(&sk->tcp_rtx_queue, buff);
}

/* Function to create two new TCP segments.  Shrinks the given segment
 * to the specified size and appends a new segment with the rest of the
 * packet to the list.  This won't be called frequently, I hope.
 * Remember, these are still headerless SKBs at this point.
 */
int tcp_fragment(struct sock *sk, enum tcp_queue tcp_queue,
		 struct sk_buff *skb, u32 len,
		 unsigned int mss_now, gfp_t gfp)
{
	struct tcp_sock *tp = tcp_sk(sk);
	struct sk_buff *buff;
	int old_factor;
	long limit;
	int nlen;
	u8 flags;

	if (WARN_ON(len > skb->len))
		return -EINVAL;

	DEBUG_NET_WARN_ON_ONCE(skb_headlen(skb));

	/* tcp_sendmsg() can overshoot sk_wmem_queued by one full size skb.
	 * We need some allowance to not penalize applications setting small
	 * SO_SNDBUF values.
	 * Also allow first and last skb in retransmit queue to be split.
	 */
	limit = sk->sk_sndbuf + 2 * SKB_TRUESIZE(GSO_LEGACY_MAX_SIZE);
	if (unlikely((sk->sk_wmem_queued >> 1) > limit &&
		     tcp_queue != TCP_FRAG_IN_WRITE_QUEUE &&
		     skb != tcp_rtx_queue_head(sk) &&
		     skb != tcp_rtx_queue_tail(sk))) {
		NET_INC_STATS(sock_net(sk), LINUX_MIB_TCPWQUEUETOOBIG);
		return -ENOMEM;
	}

	if (skb_unclone_keeptruesize(skb, gfp))
		return -ENOMEM;

	/* Get a new skb... force flag on. */
	buff = tcp_stream_alloc_skb(sk, gfp, true);
	if (!buff)
		return -ENOMEM; /* We'll just try again later. */
	skb_copy_decrypted(buff, skb);
	mptcp_skb_ext_copy(buff, skb);

	sk_wmem_queued_add(sk, buff->truesize);
	sk_mem_charge(sk, buff->truesize);
	nlen = skb->len - len;
	buff->truesize += nlen;
	skb->truesize -= nlen;

	/* Correct the sequence numbers. */
	TCP_SKB_CB(buff)->seq = TCP_SKB_CB(skb)->seq + len;
	TCP_SKB_CB(buff)->end_seq = TCP_SKB_CB(skb)->end_seq;
	TCP_SKB_CB(skb)->end_seq = TCP_SKB_CB(buff)->seq;

	/* PSH and FIN should only be set in the second packet. */
	flags = TCP_SKB_CB(skb)->tcp_flags;
	TCP_SKB_CB(skb)->tcp_flags = flags & ~(TCPHDR_FIN | TCPHDR_PSH);
	TCP_SKB_CB(buff)->tcp_flags = flags;
	TCP_SKB_CB(buff)->sacked = TCP_SKB_CB(skb)->sacked;
	tcp_skb_fragment_eor(skb, buff);

	skb_split(skb, buff, len);

	skb_set_delivery_time(buff, skb->tstamp, SKB_CLOCK_MONOTONIC);
	tcp_fragment_tstamp(skb, buff);

	old_factor = tcp_skb_pcount(skb);

	/* Fix up tso_factor for both original and new SKB.  */
	tcp_set_skb_tso_segs(skb, mss_now);
	tcp_set_skb_tso_segs(buff, mss_now);

	/* Update delivered info for the new segment */
	TCP_SKB_CB(buff)->tx = TCP_SKB_CB(skb)->tx;

	/* If this packet has been sent out already, we must
	 * adjust the various packet counters.
	 */
	if (!before(tp->snd_nxt, TCP_SKB_CB(buff)->end_seq)) {
		int diff = old_factor - tcp_skb_pcount(skb) -
			tcp_skb_pcount(buff);

		if (diff)
			tcp_adjust_pcount(sk, skb, diff);
	}

	/* Link BUFF into the send queue. */
	__skb_header_release(buff);
	tcp_insert_write_queue_after(skb, buff, sk, tcp_queue);
	if (tcp_queue == TCP_FRAG_IN_RTX_QUEUE)
		list_add(&buff->tcp_tsorted_anchor, &skb->tcp_tsorted_anchor);

	return 0;
}

/* This is similar to __pskb_pull_tail(). The difference is that pulled
 * data is not copied, but immediately discarded.
 */
static int __pskb_trim_head(struct sk_buff *skb, int len)
{
	struct skb_shared_info *shinfo;
	int i, k, eat;

	DEBUG_NET_WARN_ON_ONCE(skb_headlen(skb));
	eat = len;
	k = 0;
	shinfo = skb_shinfo(skb);
	for (i = 0; i < shinfo->nr_frags; i++) {
		int size = skb_frag_size(&shinfo->frags[i]);

		if (size <= eat) {
			skb_frag_unref(skb, i);
			eat -= size;
		} else {
			shinfo->frags[k] = shinfo->frags[i];
			if (eat) {
				skb_frag_off_add(&shinfo->frags[k], eat);
				skb_frag_size_sub(&shinfo->frags[k], eat);
				eat = 0;
			}
			k++;
		}
	}
	shinfo->nr_frags = k;

	skb->data_len -= len;
	skb->len = skb->data_len;
	return len;
}

/* Remove acked data from a packet in the transmit queue. */
int tcp_trim_head(struct sock *sk, struct sk_buff *skb, u32 len)
{
	u32 delta_truesize;

	if (skb_unclone_keeptruesize(skb, GFP_ATOMIC))
		return -ENOMEM;

	delta_truesize = __pskb_trim_head(skb, len);

	TCP_SKB_CB(skb)->seq += len;

	skb->truesize	   -= delta_truesize;
	sk_wmem_queued_add(sk, -delta_truesize);
	if (!skb_zcopy_pure(skb))
		sk_mem_uncharge(sk, delta_truesize);

	/* Any change of skb->len requires recalculation of tso factor. */
	if (tcp_skb_pcount(skb) > 1)
		tcp_set_skb_tso_segs(skb, tcp_skb_mss(skb));

	return 0;
}

/* Calculate MSS not accounting any TCP options.  */
static inline int __tcp_mtu_to_mss(struct sock *sk, int pmtu)
{
	const struct tcp_sock *tp = tcp_sk(sk);
	const struct inet_connection_sock *icsk = inet_csk(sk);
	int mss_now;

	/* Calculate base mss without TCP options:
	   It is MMS_S - sizeof(tcphdr) of rfc1122
	 */
	mss_now = pmtu - icsk->icsk_af_ops->net_header_len - sizeof(struct tcphdr);

	/* Clamp it (mss_clamp does not include tcp options) */
	if (mss_now > tp->rx_opt.mss_clamp)
		mss_now = tp->rx_opt.mss_clamp;

	/* Now subtract optional transport overhead */
	mss_now -= icsk->icsk_ext_hdr_len;

	/* Then reserve room for full set of TCP options and 8 bytes of data */
	mss_now = max(mss_now,
		      READ_ONCE(sock_net(sk)->ipv4.sysctl_tcp_min_snd_mss));
	return mss_now;
}

/* Calculate MSS. Not accounting for SACKs here.  */
int tcp_mtu_to_mss(struct sock *sk, int pmtu)
{
	/* Subtract TCP options size, not including SACKs */
	return __tcp_mtu_to_mss(sk, pmtu) -
	       (tcp_sk(sk)->tcp_header_len - sizeof(struct tcphdr));
}
EXPORT_SYMBOL(tcp_mtu_to_mss);

/* Inverse of above */
int tcp_mss_to_mtu(struct sock *sk, int mss)
{
	const struct tcp_sock *tp = tcp_sk(sk);
	const struct inet_connection_sock *icsk = inet_csk(sk);

	return mss +
	      tp->tcp_header_len +
	      icsk->icsk_ext_hdr_len +
	      icsk->icsk_af_ops->net_header_len;
}
EXPORT_SYMBOL(tcp_mss_to_mtu);

/* MTU probing init per socket */
void tcp_mtup_init(struct sock *sk)
{
	struct tcp_sock *tp = tcp_sk(sk);
	struct inet_connection_sock *icsk = inet_csk(sk);
	struct net *net = sock_net(sk);

	icsk->icsk_mtup.enabled = READ_ONCE(net->ipv4.sysctl_tcp_mtu_probing) > 1;
	icsk->icsk_mtup.search_high = tp->rx_opt.mss_clamp + sizeof(struct tcphdr) +
			       icsk->icsk_af_ops->net_header_len;
	icsk->icsk_mtup.search_low = tcp_mss_to_mtu(sk, READ_ONCE(net->ipv4.sysctl_tcp_base_mss));
	icsk->icsk_mtup.probe_size = 0;
	if (icsk->icsk_mtup.enabled)
		icsk->icsk_mtup.probe_timestamp = tcp_jiffies32;
}
EXPORT_SYMBOL(tcp_mtup_init);

/* This function synchronize snd mss to current pmtu/exthdr set.

   tp->rx_opt.user_mss is mss set by user by TCP_MAXSEG. It does NOT counts
   for TCP options, but includes only bare TCP header.

   tp->rx_opt.mss_clamp is mss negotiated at connection setup.
   It is minimum of user_mss and mss received with SYN.
   It also does not include TCP options.

   inet_csk(sk)->icsk_pmtu_cookie is last pmtu, seen by this function.

   tp->mss_cache is current effective sending mss, including
   all tcp options except for SACKs. It is evaluated,
   taking into account current pmtu, but never exceeds
   tp->rx_opt.mss_clamp.

   NOTE1. rfc1122 clearly states that advertised MSS
   DOES NOT include either tcp or ip options.

   NOTE2. inet_csk(sk)->icsk_pmtu_cookie and tp->mss_cache
   are READ ONLY outside this function.		--ANK (980731)
 */
unsigned int tcp_sync_mss(struct sock *sk, u32 pmtu)
{
	struct tcp_sock *tp = tcp_sk(sk);
	struct inet_connection_sock *icsk = inet_csk(sk);
	int mss_now;

	if (icsk->icsk_mtup.search_high > pmtu)
		icsk->icsk_mtup.search_high = pmtu;

	mss_now = tcp_mtu_to_mss(sk, pmtu);
	mss_now = tcp_bound_to_half_wnd(tp, mss_now);

	/* And store cached results */
	icsk->icsk_pmtu_cookie = pmtu;
	if (icsk->icsk_mtup.enabled)
		mss_now = min(mss_now, tcp_mtu_to_mss(sk, icsk->icsk_mtup.search_low));
	tp->mss_cache = mss_now;

	return mss_now;
}
EXPORT_SYMBOL(tcp_sync_mss);

/* Compute the current effective MSS, taking SACKs and IP options,
 * and even PMTU discovery events into account.
 */
unsigned int tcp_current_mss(struct sock *sk)
{
	const struct tcp_sock *tp = tcp_sk(sk);
	const struct dst_entry *dst = __sk_dst_get(sk);
	u32 mss_now;
	unsigned int header_len;
	struct tcp_out_options opts;
	struct tcp_key key;

	mss_now = tp->mss_cache;

	if (dst) {
		u32 mtu = dst_mtu(dst);
		if (mtu != inet_csk(sk)->icsk_pmtu_cookie)
			mss_now = tcp_sync_mss(sk, mtu);
	}
	tcp_get_current_key(sk, &key);
	header_len = tcp_established_options(sk, NULL, &opts, &key) +
		     sizeof(struct tcphdr);
	/* The mss_cache is sized based on tp->tcp_header_len, which assumes
	 * some common options. If this is an odd packet (because we have SACK
	 * blocks etc) then our calculated header_len will be different, and
	 * we have to adjust mss_now correspondingly */
	if (header_len != tp->tcp_header_len) {
		int delta = (int) header_len - tp->tcp_header_len;
		mss_now -= delta;
	}

	return mss_now;
}

/* RFC2861, slow part. Adjust cwnd, after it was not full during one rto.
 * As additional protections, we do not touch cwnd in retransmission phases,
 * and if application hit its sndbuf limit recently.
 */
static void tcp_cwnd_application_limited(struct sock *sk)
{
	struct tcp_sock *tp = tcp_sk(sk);

	if (inet_csk(sk)->icsk_ca_state == TCP_CA_Open &&
	    sk->sk_socket && !test_bit(SOCK_NOSPACE, &sk->sk_socket->flags)) {
		/* Limited by application or receiver window. */
		u32 init_win = tcp_init_cwnd(tp, __sk_dst_get(sk));
		u32 win_used = max(tp->snd_cwnd_used, init_win);
		if (win_used < tcp_snd_cwnd(tp)) {
			tp->snd_ssthresh = tcp_current_ssthresh(sk);
			tcp_snd_cwnd_set(tp, (tcp_snd_cwnd(tp) + win_used) >> 1);
		}
		tp->snd_cwnd_used = 0;
	}
	tp->snd_cwnd_stamp = tcp_jiffies32;
}

static void tcp_cwnd_validate(struct sock *sk, bool is_cwnd_limited)
{
	const struct tcp_congestion_ops *ca_ops = inet_csk(sk)->icsk_ca_ops;
	struct tcp_sock *tp = tcp_sk(sk);

	/* Track the strongest available signal of the degree to which the cwnd
	 * is fully utilized. If cwnd-limited then remember that fact for the
	 * current window. If not cwnd-limited then track the maximum number of
	 * outstanding packets in the current window. (If cwnd-limited then we
	 * chose to not update tp->max_packets_out to avoid an extra else
	 * clause with no functional impact.)
	 */
	if (!before(tp->snd_una, tp->cwnd_usage_seq) ||
	    is_cwnd_limited ||
	    (!tp->is_cwnd_limited &&
	     tp->packets_out > tp->max_packets_out)) {
		tp->is_cwnd_limited = is_cwnd_limited;
		tp->max_packets_out = tp->packets_out;
		tp->cwnd_usage_seq = tp->snd_nxt;
	}

	if (tcp_is_cwnd_limited(sk)) {
		/* Network is feed fully. */
		tp->snd_cwnd_used = 0;
		tp->snd_cwnd_stamp = tcp_jiffies32;
	} else {
		/* Network starves. */
		if (tp->packets_out > tp->snd_cwnd_used)
			tp->snd_cwnd_used = tp->packets_out;

		if (READ_ONCE(sock_net(sk)->ipv4.sysctl_tcp_slow_start_after_idle) &&
		    (s32)(tcp_jiffies32 - tp->snd_cwnd_stamp) >= inet_csk(sk)->icsk_rto &&
		    !ca_ops->cong_control)
			tcp_cwnd_application_limited(sk);

		/* The following conditions together indicate the starvation
		 * is caused by insufficient sender buffer:
		 * 1) just sent some data (see tcp_write_xmit)
		 * 2) not cwnd limited (this else condition)
		 * 3) no more data to send (tcp_write_queue_empty())
		 * 4) application is hitting buffer limit (SOCK_NOSPACE)
		 */
		if (tcp_write_queue_empty(sk) && sk->sk_socket &&
		    test_bit(SOCK_NOSPACE, &sk->sk_socket->flags) &&
		    (1 << sk->sk_state) & (TCPF_ESTABLISHED | TCPF_CLOSE_WAIT))
			tcp_chrono_start(sk, TCP_CHRONO_SNDBUF_LIMITED);
	}
}

/* Minshall's variant of the Nagle send check. */
static bool tcp_minshall_check(const struct tcp_sock *tp)
{
	return after(tp->snd_sml, tp->snd_una) &&
		!after(tp->snd_sml, tp->snd_nxt);
}

/* Update snd_sml if this skb is under mss
 * Note that a TSO packet might end with a sub-mss segment
 * The test is really :
 * if ((skb->len % mss) != 0)
 *        tp->snd_sml = TCP_SKB_CB(skb)->end_seq;
 * But we can avoid doing the divide again given we already have
 *  skb_pcount = skb->len / mss_now
 */
static void tcp_minshall_update(struct tcp_sock *tp, unsigned int mss_now,
				const struct sk_buff *skb)
{
	if (skb->len < tcp_skb_pcount(skb) * mss_now)
		tp->snd_sml = TCP_SKB_CB(skb)->end_seq;
}

/* Return false, if packet can be sent now without violation Nagle's rules:
 * 1. It is full sized. (provided by caller in %partial bool)
 * 2. Or it contains FIN. (already checked by caller)
 * 3. Or TCP_CORK is not set, and TCP_NODELAY is set.
 * 4. Or TCP_CORK is not set, and all sent packets are ACKed.
 *    With Minshall's modification: all sent small packets are ACKed.
 */
static bool tcp_nagle_check(bool partial, const struct tcp_sock *tp,
			    int nonagle)
{
	return partial &&
		((nonagle & TCP_NAGLE_CORK) ||
		 (!nonagle && tp->packets_out && tcp_minshall_check(tp)));
}

/* Return how many segs we'd like on a TSO packet,
 * depending on current pacing rate, and how close the peer is.
 *
 * Rationale is:
 * - For close peers, we rather send bigger packets to reduce
 *   cpu costs, because occasional losses will be repaired fast.
 * - For long distance/rtt flows, we would like to get ACK clocking
 *   with 1 ACK per ms.
 *
 * Use min_rtt to help adapt TSO burst size, with smaller min_rtt resulting
 * in bigger TSO bursts. We we cut the RTT-based allowance in half
 * for every 2^9 usec (aka 512 us) of RTT, so that the RTT-based allowance
 * is below 1500 bytes after 6 * ~500 usec = 3ms.
 */
static u32 tcp_tso_autosize(const struct sock *sk, unsigned int mss_now,
			    int min_tso_segs)
{
	unsigned long bytes;
	u32 r;

	bytes = READ_ONCE(sk->sk_pacing_rate) >> READ_ONCE(sk->sk_pacing_shift);

	r = tcp_min_rtt(tcp_sk(sk)) >> READ_ONCE(sock_net(sk)->ipv4.sysctl_tcp_tso_rtt_log);
	if (r < BITS_PER_TYPE(sk->sk_gso_max_size))
		bytes += sk->sk_gso_max_size >> r;

	bytes = min_t(unsigned long, bytes, sk->sk_gso_max_size);

	return max_t(u32, bytes / mss_now, min_tso_segs);
}

/* Return the number of segments we want in the skb we are transmitting.
 * See if congestion control module wants to decide; otherwise, autosize.
 */
static u32 tcp_tso_segs(struct sock *sk, unsigned int mss_now)
{
	const struct tcp_congestion_ops *ca_ops = inet_csk(sk)->icsk_ca_ops;
	u32 min_tso, tso_segs;

	min_tso = ca_ops->min_tso_segs ?
			ca_ops->min_tso_segs(sk) :
			READ_ONCE(sock_net(sk)->ipv4.sysctl_tcp_min_tso_segs);

	tso_segs = tcp_tso_autosize(sk, mss_now, min_tso);
	return min_t(u32, tso_segs, sk->sk_gso_max_segs);
}

/* Returns the portion of skb which can be sent right away */
static unsigned int tcp_mss_split_point(const struct sock *sk,
					const struct sk_buff *skb,
					unsigned int mss_now,
					unsigned int max_segs,
					int nonagle)
{
	const struct tcp_sock *tp = tcp_sk(sk);
	u32 partial, needed, window, max_len;

	window = tcp_wnd_end(tp) - TCP_SKB_CB(skb)->seq;
	max_len = mss_now * max_segs;

	if (likely(max_len <= window && skb != tcp_write_queue_tail(sk)))
		return max_len;

	needed = min(skb->len, window);

	if (max_len <= needed)
		return max_len;

	partial = needed % mss_now;
	/* If last segment is not a full MSS, check if Nagle rules allow us
	 * to include this last segment in this skb.
	 * Otherwise, we'll split the skb at last MSS boundary
	 */
	if (tcp_nagle_check(partial != 0, tp, nonagle))
		return needed - partial;

	return needed;
}

/* Can at least one segment of SKB be sent right now, according to the
 * congestion window rules?  If so, return how many segments are allowed.
 */
static u32 tcp_cwnd_test(const struct tcp_sock *tp)
{
	u32 in_flight, cwnd, halfcwnd;

	in_flight = tcp_packets_in_flight(tp);
	cwnd = tcp_snd_cwnd(tp);
	if (in_flight >= cwnd)
		return 0;

	/* For better scheduling, ensure we have at least
	 * 2 GSO packets in flight.
	 */
	halfcwnd = max(cwnd >> 1, 1U);
	return min(halfcwnd, cwnd - in_flight);
}

/* Initialize TSO state of a skb.
 * This must be invoked the first time we consider transmitting
 * SKB onto the wire.
 */
static int tcp_init_tso_segs(struct sk_buff *skb, unsigned int mss_now)
{
	int tso_segs = tcp_skb_pcount(skb);

	if (!tso_segs || (tso_segs > 1 && tcp_skb_mss(skb) != mss_now))
		return tcp_set_skb_tso_segs(skb, mss_now);

	return tso_segs;
}


/* Return true if the Nagle test allows this packet to be
 * sent now.
 */
static inline bool tcp_nagle_test(const struct tcp_sock *tp, const struct sk_buff *skb,
				  unsigned int cur_mss, int nonagle)
{
	/* Nagle rule does not apply to frames, which sit in the middle of the
	 * write_queue (they have no chances to get new data).
	 *
	 * This is implemented in the callers, where they modify the 'nonagle'
	 * argument based upon the location of SKB in the send queue.
	 */
	if (nonagle & TCP_NAGLE_PUSH)
		return true;

	/* Don't use the nagle rule for urgent data (or for the final FIN). */
	if (tcp_urg_mode(tp) || (TCP_SKB_CB(skb)->tcp_flags & TCPHDR_FIN))
		return true;

	if (!tcp_nagle_check(skb->len < cur_mss, tp, nonagle))
		return true;

	return false;
}

/* Does at least the first segment of SKB fit into the send window? */
static bool tcp_snd_wnd_test(const struct tcp_sock *tp,
			     const struct sk_buff *skb,
			     unsigned int cur_mss)
{
	u32 end_seq = TCP_SKB_CB(skb)->end_seq;

	if (skb->len > cur_mss)
		end_seq = TCP_SKB_CB(skb)->seq + cur_mss;

	return !after(end_seq, tcp_wnd_end(tp));
}

/* Trim TSO SKB to LEN bytes, put the remaining data into a new packet
 * which is put after SKB on the list.  It is very much like
 * tcp_fragment() except that it may make several kinds of assumptions
 * in order to speed up the splitting operation.  In particular, we
 * know that all the data is in scatter-gather pages, and that the
 * packet has never been sent out before (and thus is not cloned).
 */
static int tso_fragment(struct sock *sk, struct sk_buff *skb, unsigned int len,
			unsigned int mss_now, gfp_t gfp)
{
	int nlen = skb->len - len;
	struct sk_buff *buff;
	u8 flags;

	/* All of a TSO frame must be composed of paged data.  */
	DEBUG_NET_WARN_ON_ONCE(skb->len != skb->data_len);

	buff = tcp_stream_alloc_skb(sk, gfp, true);
	if (unlikely(!buff))
		return -ENOMEM;
	skb_copy_decrypted(buff, skb);
	mptcp_skb_ext_copy(buff, skb);

	sk_wmem_queued_add(sk, buff->truesize);
	sk_mem_charge(sk, buff->truesize);
	buff->truesize += nlen;
	skb->truesize -= nlen;

	/* Correct the sequence numbers. */
	TCP_SKB_CB(buff)->seq = TCP_SKB_CB(skb)->seq + len;
	TCP_SKB_CB(buff)->end_seq = TCP_SKB_CB(skb)->end_seq;
	TCP_SKB_CB(skb)->end_seq = TCP_SKB_CB(buff)->seq;

	/* PSH and FIN should only be set in the second packet. */
	flags = TCP_SKB_CB(skb)->tcp_flags;
	TCP_SKB_CB(skb)->tcp_flags = flags & ~(TCPHDR_FIN | TCPHDR_PSH);
	TCP_SKB_CB(buff)->tcp_flags = flags;

	tcp_skb_fragment_eor(skb, buff);

	skb_split(skb, buff, len);
	tcp_fragment_tstamp(skb, buff);

	/* Fix up tso_factor for both original and new SKB.  */
	tcp_set_skb_tso_segs(skb, mss_now);
	tcp_set_skb_tso_segs(buff, mss_now);

	/* Link BUFF into the send queue. */
	__skb_header_release(buff);
	tcp_insert_write_queue_after(skb, buff, sk, TCP_FRAG_IN_WRITE_QUEUE);

	return 0;
}

/* Try to defer sending, if possible, in order to minimize the amount
 * of TSO splitting we do.  View it as a kind of TSO Nagle test.
 *
 * This algorithm is from John Heffner.
 */
static bool tcp_tso_should_defer(struct sock *sk, struct sk_buff *skb,
				 bool *is_cwnd_limited,
				 bool *is_rwnd_limited,
				 u32 max_segs)
{
	const struct inet_connection_sock *icsk = inet_csk(sk);
	u32 send_win, cong_win, limit, in_flight;
	struct tcp_sock *tp = tcp_sk(sk);
	struct sk_buff *head;
	int win_divisor;
	s64 delta;

	if (icsk->icsk_ca_state >= TCP_CA_Recovery)
		goto send_now;

	/* Avoid bursty behavior by allowing defer
	 * only if the last write was recent (1 ms).
	 * Note that tp->tcp_wstamp_ns can be in the future if we have
	 * packets waiting in a qdisc or device for EDT delivery.
	 */
	delta = tp->tcp_clock_cache - tp->tcp_wstamp_ns - NSEC_PER_MSEC;
	if (delta > 0)
		goto send_now;

	in_flight = tcp_packets_in_flight(tp);

	BUG_ON(tcp_skb_pcount(skb) <= 1);
	BUG_ON(tcp_snd_cwnd(tp) <= in_flight);

	send_win = tcp_wnd_end(tp) - TCP_SKB_CB(skb)->seq;

	/* From in_flight test above, we know that cwnd > in_flight.  */
	cong_win = (tcp_snd_cwnd(tp) - in_flight) * tp->mss_cache;

	limit = min(send_win, cong_win);

	/* If a full-sized TSO skb can be sent, do it. */
	if (limit >= max_segs * tp->mss_cache)
		goto send_now;

	/* Middle in queue won't get any more data, full sendable already? */
	if ((skb != tcp_write_queue_tail(sk)) && (limit >= skb->len))
		goto send_now;

	win_divisor = READ_ONCE(sock_net(sk)->ipv4.sysctl_tcp_tso_win_divisor);
	if (win_divisor) {
		u32 chunk = min(tp->snd_wnd, tcp_snd_cwnd(tp) * tp->mss_cache);

		/* If at least some fraction of a window is available,
		 * just use it.
		 */
		chunk /= win_divisor;
		if (limit >= chunk)
			goto send_now;
	} else {
		/* Different approach, try not to defer past a single
		 * ACK.  Receiver should ACK every other full sized
		 * frame, so if we have space for more than 3 frames
		 * then send now.
		 */
		if (limit > tcp_max_tso_deferred_mss(tp) * tp->mss_cache)
			goto send_now;
	}

	/* TODO : use tsorted_sent_queue ? */
	head = tcp_rtx_queue_head(sk);
	if (!head)
		goto send_now;
	delta = tp->tcp_clock_cache - head->tstamp;
	/* If next ACK is likely to come too late (half srtt), do not defer */
	if ((s64)(delta - (u64)NSEC_PER_USEC * (tp->srtt_us >> 4)) < 0)
		goto send_now;

	/* Ok, it looks like it is advisable to defer.
	 * Three cases are tracked :
	 * 1) We are cwnd-limited
	 * 2) We are rwnd-limited
	 * 3) We are application limited.
	 */
	if (cong_win < send_win) {
		if (cong_win <= skb->len) {
			*is_cwnd_limited = true;
			return true;
		}
	} else {
		if (send_win <= skb->len) {
			*is_rwnd_limited = true;
			return true;
		}
	}

	/* If this packet won't get more data, do not wait. */
	if ((TCP_SKB_CB(skb)->tcp_flags & TCPHDR_FIN) ||
	    TCP_SKB_CB(skb)->eor)
		goto send_now;

	return true;

send_now:
	return false;
}

static inline void tcp_mtu_check_reprobe(struct sock *sk)
{
	struct inet_connection_sock *icsk = inet_csk(sk);
	struct tcp_sock *tp = tcp_sk(sk);
	struct net *net = sock_net(sk);
	u32 interval;
	s32 delta;

	interval = READ_ONCE(net->ipv4.sysctl_tcp_probe_interval);
	delta = tcp_jiffies32 - icsk->icsk_mtup.probe_timestamp;
	if (unlikely(delta >= interval * HZ)) {
		int mss = tcp_current_mss(sk);

		/* Update current search range */
		icsk->icsk_mtup.probe_size = 0;
		icsk->icsk_mtup.search_high = tp->rx_opt.mss_clamp +
			sizeof(struct tcphdr) +
			icsk->icsk_af_ops->net_header_len;
		icsk->icsk_mtup.search_low = tcp_mss_to_mtu(sk, mss);

		/* Update probe time stamp */
		icsk->icsk_mtup.probe_timestamp = tcp_jiffies32;
	}
}

static bool tcp_can_coalesce_send_queue_head(struct sock *sk, int len)
{
	struct sk_buff *skb, *next;

	skb = tcp_send_head(sk);
	tcp_for_write_queue_from_safe(skb, next, sk) {
		if (len <= skb->len)
			break;

		if (tcp_has_tx_tstamp(skb) || !tcp_skb_can_collapse(skb, next))
			return false;

		len -= skb->len;
	}

	return true;
}

static int tcp_clone_payload(struct sock *sk, struct sk_buff *to,
			     int probe_size)
{
	skb_frag_t *lastfrag = NULL, *fragto = skb_shinfo(to)->frags;
	int i, todo, len = 0, nr_frags = 0;
	const struct sk_buff *skb;

	if (!sk_wmem_schedule(sk, to->truesize + probe_size))
		return -ENOMEM;

	skb_queue_walk(&sk->sk_write_queue, skb) {
		const skb_frag_t *fragfrom = skb_shinfo(skb)->frags;

		if (skb_headlen(skb))
			return -EINVAL;

		for (i = 0; i < skb_shinfo(skb)->nr_frags; i++, fragfrom++) {
			if (len >= probe_size)
				goto commit;
			todo = min_t(int, skb_frag_size(fragfrom),
				     probe_size - len);
			len += todo;
			if (lastfrag &&
			    skb_frag_page(fragfrom) == skb_frag_page(lastfrag) &&
			    skb_frag_off(fragfrom) == skb_frag_off(lastfrag) +
						      skb_frag_size(lastfrag)) {
				skb_frag_size_add(lastfrag, todo);
				continue;
			}
			if (unlikely(nr_frags == MAX_SKB_FRAGS))
				return -E2BIG;
			skb_frag_page_copy(fragto, fragfrom);
			skb_frag_off_copy(fragto, fragfrom);
			skb_frag_size_set(fragto, todo);
			nr_frags++;
			lastfrag = fragto++;
		}
	}
commit:
	WARN_ON_ONCE(len != probe_size);
	for (i = 0; i < nr_frags; i++)
		skb_frag_ref(to, i);

	skb_shinfo(to)->nr_frags = nr_frags;
	to->truesize += probe_size;
	to->len += probe_size;
	to->data_len += probe_size;
	__skb_header_release(to);
	return 0;
}

/* tcp_mtu_probe() and tcp_grow_skb() can both eat an skb (src) if
 * all its payload was moved to another one (dst).
 * Make sure to transfer tcp_flags, eor, and tstamp.
 */
static void tcp_eat_one_skb(struct sock *sk,
			    struct sk_buff *dst,
			    struct sk_buff *src)
{
	TCP_SKB_CB(dst)->tcp_flags |= TCP_SKB_CB(src)->tcp_flags;
	TCP_SKB_CB(dst)->eor = TCP_SKB_CB(src)->eor;
	tcp_skb_collapse_tstamp(dst, src);
	tcp_unlink_write_queue(src, sk);
	tcp_wmem_free_skb(sk, src);
}

/* Create a new MTU probe if we are ready.
 * MTU probe is regularly attempting to increase the path MTU by
 * deliberately sending larger packets.  This discovers routing
 * changes resulting in larger path MTUs.
 *
 * Returns 0 if we should wait to probe (no cwnd available),
 *         1 if a probe was sent,
 *         -1 otherwise
 */
static int tcp_mtu_probe(struct sock *sk)
{
	struct inet_connection_sock *icsk = inet_csk(sk);
	struct tcp_sock *tp = tcp_sk(sk);
	struct sk_buff *skb, *nskb, *next;
	struct net *net = sock_net(sk);
	int probe_size;
	int size_needed;
	int copy, len;
	int mss_now;
	int interval;

	/* Not currently probing/verifying,
	 * not in recovery,
	 * have enough cwnd, and
	 * not SACKing (the variable headers throw things off)
	 */
	if (likely(!icsk->icsk_mtup.enabled ||
		   icsk->icsk_mtup.probe_size ||
		   inet_csk(sk)->icsk_ca_state != TCP_CA_Open ||
		   tcp_snd_cwnd(tp) < 11 ||
		   tp->rx_opt.num_sacks || tp->rx_opt.dsack))
		return -1;

	/* Use binary search for probe_size between tcp_mss_base,
	 * and current mss_clamp. if (search_high - search_low)
	 * smaller than a threshold, backoff from probing.
	 */
	mss_now = tcp_current_mss(sk);
	probe_size = tcp_mtu_to_mss(sk, (icsk->icsk_mtup.search_high +
				    icsk->icsk_mtup.search_low) >> 1);
	size_needed = probe_size + (tp->reordering + 1) * tp->mss_cache;
	interval = icsk->icsk_mtup.search_high - icsk->icsk_mtup.search_low;
	/* When misfortune happens, we are reprobing actively,
	 * and then reprobe timer has expired. We stick with current
	 * probing process by not resetting search range to its orignal.
	 */
	if (probe_size > tcp_mtu_to_mss(sk, icsk->icsk_mtup.search_high) ||
	    interval < READ_ONCE(net->ipv4.sysctl_tcp_probe_threshold)) {
		/* Check whether enough time has elaplased for
		 * another round of probing.
		 */
		tcp_mtu_check_reprobe(sk);
		return -1;
	}

	/* Have enough data in the send queue to probe? */
	if (tp->write_seq - tp->snd_nxt < size_needed)
		return -1;

	if (tp->snd_wnd < size_needed)
		return -1;
	if (after(tp->snd_nxt + size_needed, tcp_wnd_end(tp)))
		return 0;

	/* Do we need to wait to drain cwnd? With none in flight, don't stall */
	if (tcp_packets_in_flight(tp) + 2 > tcp_snd_cwnd(tp)) {
		if (!tcp_packets_in_flight(tp))
			return -1;
		else
			return 0;
	}

	if (!tcp_can_coalesce_send_queue_head(sk, probe_size))
		return -1;

	/* We're allowed to probe.  Build it now. */
	nskb = tcp_stream_alloc_skb(sk, GFP_ATOMIC, false);
	if (!nskb)
		return -1;

	/* build the payload, and be prepared to abort if this fails. */
	if (tcp_clone_payload(sk, nskb, probe_size)) {
		tcp_skb_tsorted_anchor_cleanup(nskb);
		consume_skb(nskb);
		return -1;
	}
	sk_wmem_queued_add(sk, nskb->truesize);
	sk_mem_charge(sk, nskb->truesize);

	skb = tcp_send_head(sk);
	skb_copy_decrypted(nskb, skb);
	mptcp_skb_ext_copy(nskb, skb);

	TCP_SKB_CB(nskb)->seq = TCP_SKB_CB(skb)->seq;
	TCP_SKB_CB(nskb)->end_seq = TCP_SKB_CB(skb)->seq + probe_size;
	TCP_SKB_CB(nskb)->tcp_flags = TCPHDR_ACK;

	tcp_insert_write_queue_before(nskb, skb, sk);
	tcp_highest_sack_replace(sk, skb, nskb);

	len = 0;
	tcp_for_write_queue_from_safe(skb, next, sk) {
		copy = min_t(int, skb->len, probe_size - len);

		if (skb->len <= copy) {
			tcp_eat_one_skb(sk, nskb, skb);
		} else {
			TCP_SKB_CB(nskb)->tcp_flags |= TCP_SKB_CB(skb)->tcp_flags &
						   ~(TCPHDR_FIN|TCPHDR_PSH);
			__pskb_trim_head(skb, copy);
			tcp_set_skb_tso_segs(skb, mss_now);
			TCP_SKB_CB(skb)->seq += copy;
		}

		len += copy;

		if (len >= probe_size)
			break;
	}
	tcp_init_tso_segs(nskb, nskb->len);

	/* We're ready to send.  If this fails, the probe will
	 * be resegmented into mss-sized pieces by tcp_write_xmit().
	 */
	if (!tcp_transmit_skb(sk, nskb, 1, GFP_ATOMIC)) {
		/* Decrement cwnd here because we are sending
		 * effectively two packets. */
		tcp_snd_cwnd_set(tp, tcp_snd_cwnd(tp) - 1);
		tcp_event_new_data_sent(sk, nskb);

		icsk->icsk_mtup.probe_size = tcp_mss_to_mtu(sk, nskb->len);
		tp->mtu_probe.probe_seq_start = TCP_SKB_CB(nskb)->seq;
		tp->mtu_probe.probe_seq_end = TCP_SKB_CB(nskb)->end_seq;

		return 1;
	}

	return -1;
}

static bool tcp_pacing_check(struct sock *sk)
{
	struct tcp_sock *tp = tcp_sk(sk);

	if (!tcp_needs_internal_pacing(sk))
		return false;

	if (tp->tcp_wstamp_ns <= tp->tcp_clock_cache)
		return false;

	if (!hrtimer_is_queued(&tp->pacing_timer)) {
		hrtimer_start(&tp->pacing_timer,
			      ns_to_ktime(tp->tcp_wstamp_ns),
			      HRTIMER_MODE_ABS_PINNED_SOFT);
		sock_hold(sk);
	}
	return true;
}

static bool tcp_rtx_queue_empty_or_single_skb(const struct sock *sk)
{
	const struct rb_node *node = sk->tcp_rtx_queue.rb_node;

	/* No skb in the rtx queue. */
	if (!node)
		return true;

	/* Only one skb in rtx queue. */
	return !node->rb_left && !node->rb_right;
}

/* TCP Small Queues :
 * Control number of packets in qdisc/devices to two packets / or ~1 ms.
 * (These limits are doubled for retransmits)
 * This allows for :
 *  - better RTT estimation and ACK scheduling
 *  - faster recovery
 *  - high rates
 * Alas, some drivers / subsystems require a fair amount
 * of queued bytes to ensure line rate.
 * One example is wifi aggregation (802.11 AMPDU)
 */
static bool tcp_small_queue_check(struct sock *sk, const struct sk_buff *skb,
				  unsigned int factor)
{
	unsigned long limit;

	limit = max_t(unsigned long,
		      2 * skb->truesize,
		      READ_ONCE(sk->sk_pacing_rate) >> READ_ONCE(sk->sk_pacing_shift));
	if (sk->sk_pacing_status == SK_PACING_NONE)
		limit = min_t(unsigned long, limit,
			      READ_ONCE(sock_net(sk)->ipv4.sysctl_tcp_limit_output_bytes));
	limit <<= factor;

	if (static_branch_unlikely(&tcp_tx_delay_enabled) &&
	    tcp_sk(sk)->tcp_tx_delay) {
		u64 extra_bytes = (u64)READ_ONCE(sk->sk_pacing_rate) *
				  tcp_sk(sk)->tcp_tx_delay;

		/* TSQ is based on skb truesize sum (sk_wmem_alloc), so we
		 * approximate our needs assuming an ~100% skb->truesize overhead.
		 * USEC_PER_SEC is approximated by 2^20.
		 * do_div(extra_bytes, USEC_PER_SEC/2) is replaced by a right shift.
		 */
		extra_bytes >>= (20 - 1);
		limit += extra_bytes;
	}
	if (refcount_read(&sk->sk_wmem_alloc) > limit) {
		/* Always send skb if rtx queue is empty or has one skb.
		 * No need to wait for TX completion to call us back,
		 * after softirq/tasklet schedule.
		 * This helps when TX completions are delayed too much.
		 */
		if (tcp_rtx_queue_empty_or_single_skb(sk))
			return false;

		set_bit(TSQ_THROTTLED, &sk->sk_tsq_flags);
		/* It is possible TX completion already happened
		 * before we set TSQ_THROTTLED, so we must
		 * test again the condition.
		 */
		smp_mb__after_atomic();
		if (refcount_read(&sk->sk_wmem_alloc) > limit)
			return true;
	}
	return false;
}

static void tcp_chrono_set(struct tcp_sock *tp, const enum tcp_chrono new)
{
	const u32 now = tcp_jiffies32;
	enum tcp_chrono old = tp->chrono_type;

	if (old > TCP_CHRONO_UNSPEC)
		tp->chrono_stat[old - 1] += now - tp->chrono_start;
	tp->chrono_start = now;
	tp->chrono_type = new;
}

void tcp_chrono_start(struct sock *sk, const enum tcp_chrono type)
{
	struct tcp_sock *tp = tcp_sk(sk);

	/* If there are multiple conditions worthy of tracking in a
	 * chronograph then the highest priority enum takes precedence
	 * over the other conditions. So that if something "more interesting"
	 * starts happening, stop the previous chrono and start a new one.
	 */
	if (type > tp->chrono_type)
		tcp_chrono_set(tp, type);
}

void tcp_chrono_stop(struct sock *sk, const enum tcp_chrono type)
{
	struct tcp_sock *tp = tcp_sk(sk);


	/* There are multiple conditions worthy of tracking in a
	 * chronograph, so that the highest priority enum takes
	 * precedence over the other conditions (see tcp_chrono_start).
	 * If a condition stops, we only stop chrono tracking if
	 * it's the "most interesting" or current chrono we are
	 * tracking and starts busy chrono if we have pending data.
	 */
	if (tcp_rtx_and_write_queues_empty(sk))
		tcp_chrono_set(tp, TCP_CHRONO_UNSPEC);
	else if (type == tp->chrono_type)
		tcp_chrono_set(tp, TCP_CHRONO_BUSY);
}

/* First skb in the write queue is smaller than ideal packet size.
 * Check if we can move payload from the second skb in the queue.
 */
static void tcp_grow_skb(struct sock *sk, struct sk_buff *skb, int amount)
{
	struct sk_buff *next_skb = skb->next;
	unsigned int nlen;

	if (tcp_skb_is_last(sk, skb))
		return;

	if (!tcp_skb_can_collapse(skb, next_skb))
		return;

	nlen = min_t(u32, amount, next_skb->len);
	if (!nlen || !skb_shift(skb, next_skb, nlen))
		return;

	TCP_SKB_CB(skb)->end_seq += nlen;
	TCP_SKB_CB(next_skb)->seq += nlen;

	if (!next_skb->len) {
		/* In case FIN is set, we need to update end_seq */
		TCP_SKB_CB(skb)->end_seq = TCP_SKB_CB(next_skb)->end_seq;

		tcp_eat_one_skb(sk, skb, next_skb);
	}
}

/* This routine writes packets to the network.  It advances the
 * send_head.  This happens as incoming acks open up the remote
 * window for us.
 *
 * LARGESEND note: !tcp_urg_mode is overkill, only frames between
 * snd_up-64k-mss .. snd_up cannot be large. However, taking into
 * account rare use of URG, this is not a big flaw.
 *
 * Send at most one packet when push_one > 0. Temporarily ignore
 * cwnd limit to force at most one packet out when push_one == 2.

 * Returns true, if no segments are in flight and we have queued segments,
 * but cannot send anything now because of SWS or another problem.
 */
static bool tcp_write_xmit(struct sock *sk, unsigned int mss_now, int nonagle,
			   int push_one, gfp_t gfp)
{
	struct tcp_sock *tp = tcp_sk(sk);
	struct sk_buff *skb;
	unsigned int tso_segs, sent_pkts;
	u32 cwnd_quota, max_segs;
	int result;
	bool is_cwnd_limited = false, is_rwnd_limited = false;

	sent_pkts = 0;

	tcp_mstamp_refresh(tp);
	if (!push_one) {
		/* Do MTU probing. */
		result = tcp_mtu_probe(sk);
		if (!result) {
			return false;
		} else if (result > 0) {
			sent_pkts = 1;
		}
	}

	max_segs = tcp_tso_segs(sk, mss_now);
	while ((skb = tcp_send_head(sk))) {
		unsigned int limit;
		int missing_bytes;

		if (unlikely(tp->repair) && tp->repair_queue == TCP_SEND_QUEUE) {
			/* "skb_mstamp_ns" is used as a start point for the retransmit timer */
			tp->tcp_wstamp_ns = tp->tcp_clock_cache;
			skb_set_delivery_time(skb, tp->tcp_wstamp_ns, SKB_CLOCK_MONOTONIC);
			list_move_tail(&skb->tcp_tsorted_anchor, &tp->tsorted_sent_queue);
			tcp_init_tso_segs(skb, mss_now);
			goto repair; /* Skip network transmission */
		}

		if (tcp_pacing_check(sk))
			break;

		cwnd_quota = tcp_cwnd_test(tp);
		if (!cwnd_quota) {
			if (push_one == 2)
				/* Force out a loss probe pkt. */
				cwnd_quota = 1;
			else
				break;
		}
		cwnd_quota = min(cwnd_quota, max_segs);
		missing_bytes = cwnd_quota * mss_now - skb->len;
		if (missing_bytes > 0)
			tcp_grow_skb(sk, skb, missing_bytes);

		tso_segs = tcp_set_skb_tso_segs(skb, mss_now);

		if (unlikely(!tcp_snd_wnd_test(tp, skb, mss_now))) {
			is_rwnd_limited = true;
			break;
		}

		if (tso_segs == 1) {
			if (unlikely(!tcp_nagle_test(tp, skb, mss_now,
						     (tcp_skb_is_last(sk, skb) ?
						      nonagle : TCP_NAGLE_PUSH))))
				break;
		} else {
			if (!push_one &&
			    tcp_tso_should_defer(sk, skb, &is_cwnd_limited,
						 &is_rwnd_limited, max_segs))
				break;
		}

		limit = mss_now;
		if (tso_segs > 1 && !tcp_urg_mode(tp))
			limit = tcp_mss_split_point(sk, skb, mss_now,
						    cwnd_quota,
						    nonagle);

		if (skb->len > limit &&
		    unlikely(tso_fragment(sk, skb, limit, mss_now, gfp)))
			break;

		if (tcp_small_queue_check(sk, skb, 0))
			break;

		/* Argh, we hit an empty skb(), presumably a thread
		 * is sleeping in sendmsg()/sk_stream_wait_memory().
		 * We do not want to send a pure-ack packet and have
		 * a strange looking rtx queue with empty packet(s).
		 */
		if (TCP_SKB_CB(skb)->end_seq == TCP_SKB_CB(skb)->seq)
			break;

		if (unlikely(tcp_transmit_skb(sk, skb, 1, gfp)))
			break;

repair:
		/* Advance the send_head.  This one is sent out.
		 * This call will increment packets_out.
		 */
		tcp_event_new_data_sent(sk, skb);

		tcp_minshall_update(tp, mss_now, skb);
		sent_pkts += tcp_skb_pcount(skb);

		if (push_one)
			break;
	}

	if (is_rwnd_limited)
		tcp_chrono_start(sk, TCP_CHRONO_RWND_LIMITED);
	else
		tcp_chrono_stop(sk, TCP_CHRONO_RWND_LIMITED);

	is_cwnd_limited |= (tcp_packets_in_flight(tp) >= tcp_snd_cwnd(tp));
	if (likely(sent_pkts || is_cwnd_limited))
		tcp_cwnd_validate(sk, is_cwnd_limited);

	if (likely(sent_pkts)) {
		if (tcp_in_cwnd_reduction(sk))
			tp->prr_out += sent_pkts;

		/* Send one loss probe per tail loss episode. */
		if (push_one != 2)
			tcp_schedule_loss_probe(sk, false);
		return false;
	}
	return !tp->packets_out && !tcp_write_queue_empty(sk);
}

bool tcp_schedule_loss_probe(struct sock *sk, bool advancing_rto)
{
	struct inet_connection_sock *icsk = inet_csk(sk);
	struct tcp_sock *tp = tcp_sk(sk);
	u32 timeout, timeout_us, rto_delta_us;
	int early_retrans;

	/* Don't do any loss probe on a Fast Open connection before 3WHS
	 * finishes.
	 */
	if (rcu_access_pointer(tp->fastopen_rsk))
		return false;

	early_retrans = READ_ONCE(sock_net(sk)->ipv4.sysctl_tcp_early_retrans);
	/* Schedule a loss probe in 2*RTT for SACK capable connections
	 * not in loss recovery, that are either limited by cwnd or application.
	 */
	if ((early_retrans != 3 && early_retrans != 4) ||
	    !tp->packets_out || !tcp_is_sack(tp) ||
	    (icsk->icsk_ca_state != TCP_CA_Open &&
	     icsk->icsk_ca_state != TCP_CA_CWR))
		return false;

	/* Probe timeout is 2*rtt. Add minimum RTO to account
	 * for delayed ack when there's one outstanding packet. If no RTT
	 * sample is available then probe after TCP_TIMEOUT_INIT.
	 */
	if (tp->srtt_us) {
		timeout_us = tp->srtt_us >> 2;
		if (tp->packets_out == 1)
			timeout_us += tcp_rto_min_us(sk);
		else
			timeout_us += TCP_TIMEOUT_MIN_US;
		timeout = usecs_to_jiffies(timeout_us);
	} else {
		timeout = TCP_TIMEOUT_INIT;
	}

	/* If the RTO formula yields an earlier time, then use that time. */
	rto_delta_us = advancing_rto ?
			jiffies_to_usecs(inet_csk(sk)->icsk_rto) :
			tcp_rto_delta_us(sk);  /* How far in future is RTO? */
	if (rto_delta_us > 0)
		timeout = min_t(u32, timeout, usecs_to_jiffies(rto_delta_us));

	tcp_reset_xmit_timer(sk, ICSK_TIME_LOSS_PROBE, timeout, TCP_RTO_MAX);
	return true;
}

/* Thanks to skb fast clones, we can detect if a prior transmit of
 * a packet is still in a qdisc or driver queue.
 * In this case, there is very little point doing a retransmit !
 */
static bool skb_still_in_host_queue(struct sock *sk,
				    const struct sk_buff *skb)
{
	if (unlikely(skb_fclone_busy(sk, skb))) {
		set_bit(TSQ_THROTTLED, &sk->sk_tsq_flags);
		smp_mb__after_atomic();
		if (skb_fclone_busy(sk, skb)) {
			NET_INC_STATS(sock_net(sk),
				      LINUX_MIB_TCPSPURIOUS_RTX_HOSTQUEUES);
			/* unclog the qdisc queue if previous transmit is still
			 * there because of a race condition
			 */
		}
	}
	return false;
}

/* When probe timeout (PTO) fires, try send a new segment if possible, else
 * retransmit the last segment.
 */
void tcp_send_loss_probe(struct sock *sk)
{
	struct tcp_sock *tp = tcp_sk(sk);
	struct sk_buff *skb;
	int pcount;
	int mss = tcp_current_mss(sk);

	/* At most one outstanding TLP */
	if (tp->tlp_high_seq)
		goto rearm_timer;

	tp->tlp_retrans = 0;
	skb = tcp_send_head(sk);
	if (skb && tcp_snd_wnd_test(tp, skb, mss)) {
		pcount = tp->packets_out;
		tcp_write_xmit(sk, mss, TCP_NAGLE_OFF, 2, GFP_ATOMIC);
		if (tp->packets_out > pcount)
			goto probe_sent;
		goto rearm_timer;
	}
	skb = skb_rb_last(&sk->tcp_rtx_queue);
	if (unlikely(!skb)) {
		WARN_ONCE(tp->packets_out,
			  "invalid inflight: %u state %u cwnd %u mss %d\n",
			  tp->packets_out, sk->sk_state, tcp_snd_cwnd(tp), mss);
		inet_csk(sk)->icsk_pending = 0;
		return;
	}

	if (skb_still_in_host_queue(sk, skb))
		goto rearm_timer;

	pcount = tcp_skb_pcount(skb);
	if (WARN_ON(!pcount))
		goto rearm_timer;

	if ((pcount > 1) && (skb->len > (pcount - 1) * mss)) {
		if (unlikely(tcp_fragment(sk, TCP_FRAG_IN_RTX_QUEUE, skb,
					  (pcount - 1) * mss, mss,
					  GFP_ATOMIC)))
			goto rearm_timer;
		skb = skb_rb_next(skb);
	}

	if (WARN_ON(!skb || !tcp_skb_pcount(skb)))
		goto rearm_timer;

	if (__tcp_retransmit_skb(sk, skb, 1))
		goto rearm_timer;

	tp->tlp_retrans = 1;

probe_sent:
	/* Record snd_nxt for loss detection. */
	tp->tlp_high_seq = tp->snd_nxt;

	NET_INC_STATS(sock_net(sk), LINUX_MIB_TCPLOSSPROBES);
	/* Reset s.t. tcp_rearm_rto will restart timer from now */
	inet_csk(sk)->icsk_pending = 0;
rearm_timer:
	tcp_rearm_rto(sk);
}

/* Push out any pending frames which were held back due to
 * TCP_CORK or attempt at coalescing tiny packets.
 * The socket must be locked by the caller.
 */
void __tcp_push_pending_frames(struct sock *sk, unsigned int cur_mss,
			       int nonagle)
{
	/* If we are closed, the bytes will have to remain here.
	 * In time closedown will finish, we empty the write queue and
	 * all will be happy.
	 */
	if (unlikely(sk->sk_state == TCP_CLOSE))
		return;

	if (tcp_write_xmit(sk, cur_mss, nonagle, 0,
			   sk_gfp_mask(sk, GFP_ATOMIC)))
		tcp_check_probe_timer(sk);
}

/* Send _single_ skb sitting at the send head. This function requires
 * true push pending frames to setup probe timer etc.
 */
void tcp_push_one(struct sock *sk, unsigned int mss_now)
{
	struct sk_buff *skb = tcp_send_head(sk);

	BUG_ON(!skb || skb->len < mss_now);

	tcp_write_xmit(sk, mss_now, TCP_NAGLE_PUSH, 1, sk->sk_allocation);
}

/* This function returns the amount that we can raise the
 * usable window based on the following constraints
 *
 * 1. The window can never be shrunk once it is offered (RFC 793)
 * 2. We limit memory per socket
 *
 * RFC 1122:
 * "the suggested [SWS] avoidance algorithm for the receiver is to keep
 *  RECV.NEXT + RCV.WIN fixed until:
 *  RCV.BUFF - RCV.USER - RCV.WINDOW >= min(1/2 RCV.BUFF, MSS)"
 *
 * i.e. don't raise the right edge of the window until you can raise
 * it at least MSS bytes.
 *
 * Unfortunately, the recommended algorithm breaks header prediction,
 * since header prediction assumes th->window stays fixed.
 *
 * Strictly speaking, keeping th->window fixed violates the receiver
 * side SWS prevention criteria. The problem is that under this rule
 * a stream of single byte packets will cause the right side of the
 * window to always advance by a single byte.
 *
 * Of course, if the sender implements sender side SWS prevention
 * then this will not be a problem.
 *
 * BSD seems to make the following compromise:
 *
 *	If the free space is less than the 1/4 of the maximum
 *	space available and the free space is less than 1/2 mss,
 *	then set the window to 0.
 *	[ Actually, bsd uses MSS and 1/4 of maximal _window_ ]
 *	Otherwise, just prevent the window from shrinking
 *	and from being larger than the largest representable value.
 *
 * This prevents incremental opening of the window in the regime
 * where TCP is limited by the speed of the reader side taking
 * data out of the TCP receive queue. It does nothing about
 * those cases where the window is constrained on the sender side
 * because the pipeline is full.
 *
 * BSD also seems to "accidentally" limit itself to windows that are a
 * multiple of MSS, at least until the free space gets quite small.
 * This would appear to be a side effect of the mbuf implementation.
 * Combining these two algorithms results in the observed behavior
 * of having a fixed window size at almost all times.
 *
 * Below we obtain similar behavior by forcing the offered window to
 * a multiple of the mss when it is feasible to do so.
 *
 * Note, we don't "adjust" for TIMESTAMP or SACK option bytes.
 * Regular options like TIMESTAMP are taken into account.
 */
u32 __tcp_select_window(struct sock *sk)
{
	struct inet_connection_sock *icsk = inet_csk(sk);
	struct tcp_sock *tp = tcp_sk(sk);
	struct net *net = sock_net(sk);
	/* MSS for the peer's data.  Previous versions used mss_clamp
	 * here.  I don't know if the value based on our guesses
	 * of peer's MSS is better for the performance.  It's more correct
	 * but may be worse for the performance because of rcv_mss
	 * fluctuations.  --SAW  1998/11/1
	 */
	int mss = icsk->icsk_ack.rcv_mss;
	int free_space = tcp_space(sk);
	int allowed_space = tcp_full_space(sk);
	int full_space, window;

	if (sk_is_mptcp(sk))
		mptcp_space(sk, &free_space, &allowed_space);

	full_space = min_t(int, tp->window_clamp, allowed_space);

	if (unlikely(mss > full_space)) {
		mss = full_space;
		if (mss <= 0)
			return 0;
	}

	/* Only allow window shrink if the sysctl is enabled and we have
	 * a non-zero scaling factor in effect.
	 */
	if (READ_ONCE(net->ipv4.sysctl_tcp_shrink_window) && tp->rx_opt.rcv_wscale)
		goto shrink_window_allowed;

	/* do not allow window to shrink */

	if (free_space < (full_space >> 1)) {
		icsk->icsk_ack.quick = 0;

		if (tcp_under_memory_pressure(sk))
			tcp_adjust_rcv_ssthresh(sk);

		/* free_space might become our new window, make sure we don't
		 * increase it due to wscale.
		 */
		free_space = round_down(free_space, 1 << tp->rx_opt.rcv_wscale);

		/* if free space is less than mss estimate, or is below 1/16th
		 * of the maximum allowed, try to move to zero-window, else
		 * tcp_clamp_window() will grow rcv buf up to tcp_rmem[2], and
		 * new incoming data is dropped due to memory limits.
		 * With large window, mss test triggers way too late in order
		 * to announce zero window in time before rmem limit kicks in.
		 */
		if (free_space < (allowed_space >> 4) || free_space < mss)
			return 0;
	}

	if (free_space > tp->rcv_ssthresh)
		free_space = tp->rcv_ssthresh;

	/* Don't do rounding if we are using window scaling, since the
	 * scaled window will not line up with the MSS boundary anyway.
	 */
	if (tp->rx_opt.rcv_wscale) {
		window = free_space;

		/* Advertise enough space so that it won't get scaled away.
		 * Import case: prevent zero window announcement if
		 * 1<<rcv_wscale > mss.
		 */
		window = ALIGN(window, (1 << tp->rx_opt.rcv_wscale));
	} else {
		window = tp->rcv_wnd;
		/* Get the largest window that is a nice multiple of mss.
		 * Window clamp already applied above.
		 * If our current window offering is within 1 mss of the
		 * free space we just keep it. This prevents the divide
		 * and multiply from happening most of the time.
		 * We also don't do any window rounding when the free space
		 * is too small.
		 */
		if (window <= free_space - mss || window > free_space)
			window = rounddown(free_space, mss);
		else if (mss == full_space &&
			 free_space > window + (full_space >> 1))
			window = free_space;
	}

	return window;

shrink_window_allowed:
	/* new window should always be an exact multiple of scaling factor */
	free_space = round_down(free_space, 1 << tp->rx_opt.rcv_wscale);

	if (free_space < (full_space >> 1)) {
		icsk->icsk_ack.quick = 0;

		if (tcp_under_memory_pressure(sk))
			tcp_adjust_rcv_ssthresh(sk);

		/* if free space is too low, return a zero window */
		if (free_space < (allowed_space >> 4) || free_space < mss ||
			free_space < (1 << tp->rx_opt.rcv_wscale))
			return 0;
	}

	if (free_space > tp->rcv_ssthresh) {
		free_space = tp->rcv_ssthresh;
		/* new window should always be an exact multiple of scaling factor
		 *
		 * For this case, we ALIGN "up" (increase free_space) because
		 * we know free_space is not zero here, it has been reduced from
		 * the memory-based limit, and rcv_ssthresh is not a hard limit
		 * (unlike sk_rcvbuf).
		 */
		free_space = ALIGN(free_space, (1 << tp->rx_opt.rcv_wscale));
	}

	return free_space;
}

void tcp_skb_collapse_tstamp(struct sk_buff *skb,
			     const struct sk_buff *next_skb)
{
	if (unlikely(tcp_has_tx_tstamp(next_skb))) {
		const struct skb_shared_info *next_shinfo =
			skb_shinfo(next_skb);
		struct skb_shared_info *shinfo = skb_shinfo(skb);

		shinfo->tx_flags |= next_shinfo->tx_flags & SKBTX_ANY_TSTAMP;
		shinfo->tskey = next_shinfo->tskey;
		TCP_SKB_CB(skb)->txstamp_ack |=
			TCP_SKB_CB(next_skb)->txstamp_ack;
	}
}

/* Collapses two adjacent SKB's during retransmission. */
static bool tcp_collapse_retrans(struct sock *sk, struct sk_buff *skb)
{
	struct tcp_sock *tp = tcp_sk(sk);
	struct sk_buff *next_skb = skb_rb_next(skb);
	int next_skb_size;

	next_skb_size = next_skb->len;

	BUG_ON(tcp_skb_pcount(skb) != 1 || tcp_skb_pcount(next_skb) != 1);

	if (next_skb_size && !tcp_skb_shift(skb, next_skb, 1, next_skb_size))
		return false;

	tcp_highest_sack_replace(sk, next_skb, skb);

	/* Update sequence range on original skb. */
	TCP_SKB_CB(skb)->end_seq = TCP_SKB_CB(next_skb)->end_seq;

	/* Merge over control information. This moves PSH/FIN etc. over */
	TCP_SKB_CB(skb)->tcp_flags |= TCP_SKB_CB(next_skb)->tcp_flags;

	/* All done, get rid of second SKB and account for it so
	 * packet counting does not break.
	 */
	TCP_SKB_CB(skb)->sacked |= TCP_SKB_CB(next_skb)->sacked & TCPCB_EVER_RETRANS;
	TCP_SKB_CB(skb)->eor = TCP_SKB_CB(next_skb)->eor;

	/* changed transmit queue under us so clear hints */
	tcp_clear_retrans_hints_partial(tp);
	if (next_skb == tp->retransmit_skb_hint)
		tp->retransmit_skb_hint = skb;

	tcp_adjust_pcount(sk, next_skb, tcp_skb_pcount(next_skb));

	tcp_skb_collapse_tstamp(skb, next_skb);

	tcp_rtx_queue_unlink_and_free(next_skb, sk);
	return true;
}

/* Check if coalescing SKBs is legal. */
static bool tcp_can_collapse(const struct sock *sk, const struct sk_buff *skb)
{
	if (tcp_skb_pcount(skb) > 1)
		return false;
	if (skb_cloned(skb))
		return false;
	if (!skb_frags_readable(skb))
		return false;
	/* Some heuristics for collapsing over SACK'd could be invented */
	if (TCP_SKB_CB(skb)->sacked & TCPCB_SACKED_ACKED)
		return false;

	return true;
}

/* Collapse packets in the retransmit queue to make to create
 * less packets on the wire. This is only done on retransmission.
 */
static void tcp_retrans_try_collapse(struct sock *sk, struct sk_buff *to,
				     int space)
{
	struct tcp_sock *tp = tcp_sk(sk);
	struct sk_buff *skb = to, *tmp;
	bool first = true;

	if (!READ_ONCE(sock_net(sk)->ipv4.sysctl_tcp_retrans_collapse))
		return;
	if (TCP_SKB_CB(skb)->tcp_flags & TCPHDR_SYN)
		return;

	skb_rbtree_walk_from_safe(skb, tmp) {
		if (!tcp_can_collapse(sk, skb))
			break;

		if (!tcp_skb_can_collapse(to, skb))
			break;

		space -= skb->len;

		if (first) {
			first = false;
			continue;
		}

		if (space < 0)
			break;

		if (after(TCP_SKB_CB(skb)->end_seq, tcp_wnd_end(tp)))
			break;

		if (!tcp_collapse_retrans(sk, to))
			break;
	}
}

/* This retransmits one SKB.  Policy decisions and retransmit queue
 * state updates are done by the caller.  Returns non-zero if an
 * error occurred which prevented the send.
 */
int __tcp_retransmit_skb(struct sock *sk, struct sk_buff *skb, int segs)
{
	struct inet_connection_sock *icsk = inet_csk(sk);
	struct tcp_sock *tp = tcp_sk(sk);
	unsigned int cur_mss;
	int diff, len, err;
	int avail_wnd;

	/* Inconclusive MTU probe */
	if (icsk->icsk_mtup.probe_size)
		icsk->icsk_mtup.probe_size = 0;

	if (skb_still_in_host_queue(sk, skb))
		return -EBUSY;

start:
	if (before(TCP_SKB_CB(skb)->seq, tp->snd_una)) {
		if (unlikely(TCP_SKB_CB(skb)->tcp_flags & TCPHDR_SYN)) {
			TCP_SKB_CB(skb)->tcp_flags &= ~TCPHDR_SYN;
			TCP_SKB_CB(skb)->seq++;
			goto start;
		}
		if (unlikely(before(TCP_SKB_CB(skb)->end_seq, tp->snd_una))) {
			WARN_ON_ONCE(1);
			return -EINVAL;
		}
		if (tcp_trim_head(sk, skb, tp->snd_una - TCP_SKB_CB(skb)->seq))
			return -ENOMEM;
	}

	if (inet_csk(sk)->icsk_af_ops->rebuild_header(sk))
		return -EHOSTUNREACH; /* Routing failure or similar. */

	cur_mss = tcp_current_mss(sk);
	avail_wnd = tcp_wnd_end(tp) - TCP_SKB_CB(skb)->seq;

	/* If receiver has shrunk his window, and skb is out of
	 * new window, do not retransmit it. The exception is the
	 * case, when window is shrunk to zero. In this case
	 * our retransmit of one segment serves as a zero window probe.
	 */
	if (avail_wnd <= 0) {
		if (TCP_SKB_CB(skb)->seq != tp->snd_una)
			return -EAGAIN;
		avail_wnd = cur_mss;
	}

	len = cur_mss * segs;
	if (len > avail_wnd) {
		len = rounddown(avail_wnd, cur_mss);
		if (!len)
			len = avail_wnd;
	}
	if (skb->len > len) {
		if (tcp_fragment(sk, TCP_FRAG_IN_RTX_QUEUE, skb, len,
				 cur_mss, GFP_ATOMIC))
			return -ENOMEM; /* We'll try again later. */
	} else {
		if (skb_unclone_keeptruesize(skb, GFP_ATOMIC))
			return -ENOMEM;

		diff = tcp_skb_pcount(skb);
		tcp_set_skb_tso_segs(skb, cur_mss);
		diff -= tcp_skb_pcount(skb);
		if (diff)
			tcp_adjust_pcount(sk, skb, diff);
		avail_wnd = min_t(int, avail_wnd, cur_mss);
		if (skb->len < avail_wnd)
			tcp_retrans_try_collapse(sk, skb, avail_wnd);
	}

	/* RFC3168, section 6.1.1.1. ECN fallback */
	if ((TCP_SKB_CB(skb)->tcp_flags & TCPHDR_SYN_ECN) == TCPHDR_SYN_ECN)
		tcp_ecn_clear_syn(sk, skb);

	/* Update global and local TCP statistics. */
	segs = tcp_skb_pcount(skb);
	TCP_ADD_STATS(sock_net(sk), TCP_MIB_RETRANSSEGS, segs);
	if (TCP_SKB_CB(skb)->tcp_flags & TCPHDR_SYN)
		__NET_INC_STATS(sock_net(sk), LINUX_MIB_TCPSYNRETRANS);
	tp->total_retrans += segs;
	tp->bytes_retrans += skb->len;

	/* make sure skb->data is aligned on arches that require it
	 * and check if ack-trimming & collapsing extended the headroom
	 * beyond what csum_start can cover.
	 */
	if (unlikely((NET_IP_ALIGN && ((unsigned long)skb->data & 3)) ||
		     skb_headroom(skb) >= 0xFFFF)) {
		struct sk_buff *nskb;

		tcp_skb_tsorted_save(skb) {
			nskb = __pskb_copy(skb, MAX_TCP_HEADER, GFP_ATOMIC);
			if (nskb) {
				nskb->dev = NULL;
				err = tcp_transmit_skb(sk, nskb, 0, GFP_ATOMIC);
			} else {
				err = -ENOBUFS;
			}
		} tcp_skb_tsorted_restore(skb);

		if (!err) {
			tcp_update_skb_after_send(sk, skb, tp->tcp_wstamp_ns);
			tcp_rate_skb_sent(sk, skb);
		}
	} else {
		err = tcp_transmit_skb(sk, skb, 1, GFP_ATOMIC);
	}

	if (BPF_SOCK_OPS_TEST_FLAG(tp, BPF_SOCK_OPS_RETRANS_CB_FLAG))
		tcp_call_bpf_3arg(sk, BPF_SOCK_OPS_RETRANS_CB,
				  TCP_SKB_CB(skb)->seq, segs, err);

	if (likely(!err)) {
		trace_tcp_retransmit_skb(sk, skb);
	} else if (err != -EBUSY) {
		NET_ADD_STATS(sock_net(sk), LINUX_MIB_TCPRETRANSFAIL, segs);
	}

	/* To avoid taking spuriously low RTT samples based on a timestamp
	 * for a transmit that never happened, always mark EVER_RETRANS
	 */
	TCP_SKB_CB(skb)->sacked |= TCPCB_EVER_RETRANS;

	return err;
}

int tcp_retransmit_skb(struct sock *sk, struct sk_buff *skb, int segs)
{
	struct tcp_sock *tp = tcp_sk(sk);
	int err = __tcp_retransmit_skb(sk, skb, segs);

	if (err == 0) {
#if FASTRETRANS_DEBUG > 0
		if (TCP_SKB_CB(skb)->sacked & TCPCB_SACKED_RETRANS) {
			net_dbg_ratelimited("retrans_out leaked\n");
		}
#endif
		TCP_SKB_CB(skb)->sacked |= TCPCB_RETRANS;
		tp->retrans_out += tcp_skb_pcount(skb);
	}

	/* Save stamp of the first (attempted) retransmit. */
	if (!tp->retrans_stamp)
		tp->retrans_stamp = tcp_skb_timestamp_ts(tp->tcp_usec_ts, skb);

	if (tp->undo_retrans < 0)
		tp->undo_retrans = 0;
	tp->undo_retrans += tcp_skb_pcount(skb);
	return err;
}

/* This gets called after a retransmit timeout, and the initially
 * retransmitted data is acknowledged.  It tries to continue
 * resending the rest of the retransmit queue, until either
 * we've sent it all or the congestion window limit is reached.
 */
void tcp_xmit_retransmit_queue(struct sock *sk)
{
	const struct inet_connection_sock *icsk = inet_csk(sk);
	struct sk_buff *skb, *rtx_head, *hole = NULL;
	struct tcp_sock *tp = tcp_sk(sk);
	bool rearm_timer = false;
	u32 max_segs;
	int mib_idx;

	if (!tp->packets_out)
		return;

	rtx_head = tcp_rtx_queue_head(sk);
	skb = tp->retransmit_skb_hint ?: rtx_head;
	max_segs = tcp_tso_segs(sk, tcp_current_mss(sk));
	skb_rbtree_walk_from(skb) {
		__u8 sacked;
		int segs;

		if (tcp_pacing_check(sk))
			break;

		/* we could do better than to assign each time */
		if (!hole)
			tp->retransmit_skb_hint = skb;

		segs = tcp_snd_cwnd(tp) - tcp_packets_in_flight(tp);
		if (segs <= 0)
			break;
		sacked = TCP_SKB_CB(skb)->sacked;
		/* In case tcp_shift_skb_data() have aggregated large skbs,
		 * we need to make sure not sending too bigs TSO packets
		 */
		segs = min_t(int, segs, max_segs);

		if (tp->retrans_out >= tp->lost_out) {
			break;
		} else if (!(sacked & TCPCB_LOST)) {
			if (!hole && !(sacked & (TCPCB_SACKED_RETRANS|TCPCB_SACKED_ACKED)))
				hole = skb;
			continue;

		} else {
			if (icsk->icsk_ca_state != TCP_CA_Loss)
				mib_idx = LINUX_MIB_TCPFASTRETRANS;
			else
				mib_idx = LINUX_MIB_TCPSLOWSTARTRETRANS;
		}

		if (sacked & (TCPCB_SACKED_ACKED|TCPCB_SACKED_RETRANS))
			continue;

		if (tcp_small_queue_check(sk, skb, 1))
			break;

		if (tcp_retransmit_skb(sk, skb, segs))
			break;

		NET_ADD_STATS(sock_net(sk), mib_idx, tcp_skb_pcount(skb));

		if (tcp_in_cwnd_reduction(sk))
			tp->prr_out += tcp_skb_pcount(skb);

		if (skb == rtx_head &&
		    icsk->icsk_pending != ICSK_TIME_REO_TIMEOUT)
			rearm_timer = true;

	}
	if (rearm_timer)
		tcp_reset_xmit_timer(sk, ICSK_TIME_RETRANS,
				     inet_csk(sk)->icsk_rto,
				     TCP_RTO_MAX);
}

/* We allow to exceed memory limits for FIN packets to expedite
 * connection tear down and (memory) recovery.
 * Otherwise tcp_send_fin() could be tempted to either delay FIN
 * or even be forced to close flow without any FIN.
 * In general, we want to allow one skb per socket to avoid hangs
 * with edge trigger epoll()
 */
void sk_forced_mem_schedule(struct sock *sk, int size)
{
	int delta, amt;

	delta = size - sk->sk_forward_alloc;
	if (delta <= 0)
		return;
	amt = sk_mem_pages(delta);
	sk_forward_alloc_add(sk, amt << PAGE_SHIFT);
	sk_memory_allocated_add(sk, amt);

	if (mem_cgroup_sockets_enabled && sk->sk_memcg)
		mem_cgroup_charge_skmem(sk->sk_memcg, amt,
					gfp_memcg_charge() | __GFP_NOFAIL);
}

/* Send a FIN. The caller locks the socket for us.
 * We should try to send a FIN packet really hard, but eventually give up.
 */
void tcp_send_fin(struct sock *sk)
{
	struct sk_buff *skb, *tskb, *tail = tcp_write_queue_tail(sk);
	struct tcp_sock *tp = tcp_sk(sk);

	/* Optimization, tack on the FIN if we have one skb in write queue and
	 * this skb was not yet sent, or we are under memory pressure.
	 * Note: in the latter case, FIN packet will be sent after a timeout,
	 * as TCP stack thinks it has already been transmitted.
	 */
	tskb = tail;
	if (!tskb && tcp_under_memory_pressure(sk))
		tskb = skb_rb_last(&sk->tcp_rtx_queue);

	if (tskb) {
		TCP_SKB_CB(tskb)->tcp_flags |= TCPHDR_FIN;
		TCP_SKB_CB(tskb)->end_seq++;
		tp->write_seq++;
		if (!tail) {
			/* This means tskb was already sent.
			 * Pretend we included the FIN on previous transmit.
			 * We need to set tp->snd_nxt to the value it would have
			 * if FIN had been sent. This is because retransmit path
			 * does not change tp->snd_nxt.
			 */
			WRITE_ONCE(tp->snd_nxt, tp->snd_nxt + 1);
			return;
		}
	} else {
		skb = alloc_skb_fclone(MAX_TCP_HEADER,
				       sk_gfp_mask(sk, GFP_ATOMIC |
						       __GFP_NOWARN));
		if (unlikely(!skb))
			return;

		INIT_LIST_HEAD(&skb->tcp_tsorted_anchor);
		skb_reserve(skb, MAX_TCP_HEADER);
		sk_forced_mem_schedule(sk, skb->truesize);
		/* FIN eats a sequence byte, write_seq advanced by tcp_queue_skb(). */
		tcp_init_nondata_skb(skb, tp->write_seq,
				     TCPHDR_ACK | TCPHDR_FIN);
		tcp_queue_skb(sk, skb);
	}
	__tcp_push_pending_frames(sk, tcp_current_mss(sk), TCP_NAGLE_OFF);
}

/* We get here when a process closes a file descriptor (either due to
 * an explicit close() or as a byproduct of exit()'ing) and there
 * was unread data in the receive queue.  This behavior is recommended
 * by RFC 2525, section 2.17.  -DaveM
 */
void tcp_send_active_reset(struct sock *sk, gfp_t priority,
			   enum sk_rst_reason reason)
{
	struct sk_buff *skb;

	TCP_INC_STATS(sock_net(sk), TCP_MIB_OUTRSTS);

	/* NOTE: No TCP options attached and we never retransmit this. */
	skb = alloc_skb(MAX_TCP_HEADER, priority);
	if (!skb) {
		NET_INC_STATS(sock_net(sk), LINUX_MIB_TCPABORTFAILED);
		return;
	}

	/* Reserve space for headers and prepare control bits. */
	skb_reserve(skb, MAX_TCP_HEADER);
	tcp_init_nondata_skb(skb, tcp_acceptable_seq(sk),
			     TCPHDR_ACK | TCPHDR_RST);
	tcp_mstamp_refresh(tcp_sk(sk));
	/* Send it off. */
	if (tcp_transmit_skb(sk, skb, 0, priority))
		NET_INC_STATS(sock_net(sk), LINUX_MIB_TCPABORTFAILED);

	/* skb of trace_tcp_send_reset() keeps the skb that caused RST,
	 * skb here is different to the troublesome skb, so use NULL
	 */
	trace_tcp_send_reset(sk, NULL, reason);
}

/* Send a crossed SYN-ACK during socket establishment.
 * WARNING: This routine must only be called when we have already sent
 * a SYN packet that crossed the incoming SYN that caused this routine
 * to get called. If this assumption fails then the initial rcv_wnd
 * and rcv_wscale values will not be correct.
 */
int tcp_send_synack(struct sock *sk)
{
	struct sk_buff *skb;

	skb = tcp_rtx_queue_head(sk);
	if (!skb || !(TCP_SKB_CB(skb)->tcp_flags & TCPHDR_SYN)) {
		pr_err("%s: wrong queue state\n", __func__);
		return -EFAULT;
	}
	if (!(TCP_SKB_CB(skb)->tcp_flags & TCPHDR_ACK)) {
		if (skb_cloned(skb)) {
			struct sk_buff *nskb;

			tcp_skb_tsorted_save(skb) {
				nskb = skb_copy(skb, GFP_ATOMIC);
			} tcp_skb_tsorted_restore(skb);
			if (!nskb)
				return -ENOMEM;
			INIT_LIST_HEAD(&nskb->tcp_tsorted_anchor);
			tcp_highest_sack_replace(sk, skb, nskb);
			tcp_rtx_queue_unlink_and_free(skb, sk);
			__skb_header_release(nskb);
			tcp_rbtree_insert(&sk->tcp_rtx_queue, nskb);
			sk_wmem_queued_add(sk, nskb->truesize);
			sk_mem_charge(sk, nskb->truesize);
			skb = nskb;
		}

		TCP_SKB_CB(skb)->tcp_flags |= TCPHDR_ACK;
		tcp_ecn_send_synack(sk, skb);
	}
	return tcp_transmit_skb(sk, skb, 1, GFP_ATOMIC);
}

/**
 * tcp_make_synack - Allocate one skb and build a SYNACK packet.
 * @sk: listener socket
 * @dst: dst entry attached to the SYNACK. It is consumed and caller
 *       should not use it again.
 * @req: request_sock pointer
 * @foc: cookie for tcp fast open
 * @synack_type: Type of synack to prepare
 * @syn_skb: SYN packet just received.  It could be NULL for rtx case.
 */
struct sk_buff *tcp_make_synack(const struct sock *sk, struct dst_entry *dst,
				struct request_sock *req,
				struct tcp_fastopen_cookie *foc,
				enum tcp_synack_type synack_type,
				struct sk_buff *syn_skb)
{
	struct inet_request_sock *ireq = inet_rsk(req);
	const struct tcp_sock *tp = tcp_sk(sk);
	struct tcp_out_options opts;
	struct tcp_key key = {};
	struct sk_buff *skb;
	int tcp_header_size;
	struct tcphdr *th;
	int mss;
	u64 now;

	skb = alloc_skb(MAX_TCP_HEADER, GFP_ATOMIC);
	if (unlikely(!skb)) {
		dst_release(dst);
		return NULL;
	}
	/* Reserve space for headers. */
	skb_reserve(skb, MAX_TCP_HEADER);

	switch (synack_type) {
	case TCP_SYNACK_NORMAL:
		skb_set_owner_w(skb, req_to_sk(req));
		break;
	case TCP_SYNACK_COOKIE:
		/* Under synflood, we do not attach skb to a socket,
		 * to avoid false sharing.
		 */
		break;
	case TCP_SYNACK_FASTOPEN:
		/* sk is a const pointer, because we want to express multiple
		 * cpu might call us concurrently.
		 * sk->sk_wmem_alloc in an atomic, we can promote to rw.
		 */
		skb_set_owner_w(skb, (struct sock *)sk);
		break;
	}
	skb_dst_set(skb, dst);

	mss = tcp_mss_clamp(tp, dst_metric_advmss(dst));

	memset(&opts, 0, sizeof(opts));
	now = tcp_clock_ns();
#ifdef CONFIG_SYN_COOKIES
	if (unlikely(synack_type == TCP_SYNACK_COOKIE && ireq->tstamp_ok))
		skb_set_delivery_time(skb, cookie_init_timestamp(req, now),
				      SKB_CLOCK_MONOTONIC);
	else
#endif
	{
		skb_set_delivery_time(skb, now, SKB_CLOCK_MONOTONIC);
		if (!tcp_rsk(req)->snt_synack) /* Timestamp first SYNACK */
			tcp_rsk(req)->snt_synack = tcp_skb_timestamp_us(skb);
	}

#if defined(CONFIG_TCP_MD5SIG) || defined(CONFIG_TCP_AO)
	rcu_read_lock();
#endif
<<<<<<< HEAD
=======
	if (tcp_rsk_used_ao(req)) {
#ifdef CONFIG_TCP_AO
		struct tcp_ao_key *ao_key = NULL;
		u8 keyid = tcp_rsk(req)->ao_keyid;
		u8 rnext = tcp_rsk(req)->ao_rcv_next;

		ao_key = tcp_sk(sk)->af_specific->ao_lookup(sk, req_to_sk(req),
							    keyid, -1);
		/* If there is no matching key - avoid sending anything,
		 * especially usigned segments. It could try harder and lookup
		 * for another peer-matching key, but the peer has requested
		 * ao_keyid (RFC5925 RNextKeyID), so let's keep it simple here.
		 */
		if (unlikely(!ao_key)) {
			trace_tcp_ao_synack_no_key(sk, keyid, rnext);
			rcu_read_unlock();
			kfree_skb(skb);
			net_warn_ratelimited("TCP-AO: the keyid %u from SYN packet is not present - not sending SYNACK\n",
					     keyid);
			return NULL;
		}
		key.ao_key = ao_key;
		key.type = TCP_KEY_AO;
#endif
	} else {
#ifdef CONFIG_TCP_MD5SIG
		key.md5_key = tcp_rsk(req)->af_specific->req_md5_lookup(sk,
					req_to_sk(req));
		if (key.md5_key)
			key.type = TCP_KEY_MD5;
#endif
	}
>>>>>>> 2d5404ca
	skb_set_hash(skb, READ_ONCE(tcp_rsk(req)->txhash), PKT_HASH_TYPE_L4);
	/* bpf program will be interested in the tcp_flags */
	TCP_SKB_CB(skb)->tcp_flags = TCPHDR_SYN | TCPHDR_ACK;
	tcp_header_size = tcp_synack_options(sk, req, mss, skb, &opts,
					     &key, foc, synack_type, syn_skb)
					+ sizeof(*th);

	skb_push(skb, tcp_header_size);
	skb_reset_transport_header(skb);

	th = (struct tcphdr *)skb->data;
	memset(th, 0, sizeof(struct tcphdr));
	th->syn = 1;
	th->ack = 1;
	tcp_ecn_make_synack(req, th);
	th->source = htons(ireq->ir_num);
	th->dest = ireq->ir_rmt_port;
	skb->mark = ireq->ir_mark;
	skb->ip_summed = CHECKSUM_PARTIAL;
	th->seq = htonl(tcp_rsk(req)->snt_isn);
	/* XXX data is queued and acked as is. No buffer/window check */
	th->ack_seq = htonl(tcp_rsk(req)->rcv_nxt);

	/* RFC1323: The window in SYN & SYN/ACK segments is never scaled. */
	th->window = htons(min(req->rsk_rcv_wnd, 65535U));
	tcp_options_write(th, NULL, tcp_rsk(req), &opts, &key);
	th->doff = (tcp_header_size >> 2);
	TCP_INC_STATS(sock_net(sk), TCP_MIB_OUTSEGS);

	/* Okay, we have all we need - do the md5 hash if needed */
	if (tcp_key_is_md5(&key)) {
#ifdef CONFIG_TCP_MD5SIG
		tcp_rsk(req)->af_specific->calc_md5_hash(opts.hash_location,
					key.md5_key, req_to_sk(req), skb);
#endif
	} else if (tcp_key_is_ao(&key)) {
#ifdef CONFIG_TCP_AO
		tcp_rsk(req)->af_specific->ao_synack_hash(opts.hash_location,
					key.ao_key, req, skb,
					opts.hash_location - (u8 *)th, 0);
#endif
	}
#if defined(CONFIG_TCP_MD5SIG) || defined(CONFIG_TCP_AO)
	rcu_read_unlock();
#endif

	bpf_skops_write_hdr_opt((struct sock *)sk, skb, req, syn_skb,
				synack_type, &opts);

	skb_set_delivery_time(skb, now, SKB_CLOCK_MONOTONIC);
	tcp_add_tx_delay(skb, tp);

	return skb;
}
EXPORT_SYMBOL(tcp_make_synack);

static void tcp_ca_dst_init(struct sock *sk, const struct dst_entry *dst)
{
	struct inet_connection_sock *icsk = inet_csk(sk);
	const struct tcp_congestion_ops *ca;
	u32 ca_key = dst_metric(dst, RTAX_CC_ALGO);

	if (ca_key == TCP_CA_UNSPEC)
		return;

	rcu_read_lock();
	ca = tcp_ca_find_key(ca_key);
	if (likely(ca && bpf_try_module_get(ca, ca->owner))) {
		bpf_module_put(icsk->icsk_ca_ops, icsk->icsk_ca_ops->owner);
		icsk->icsk_ca_dst_locked = tcp_ca_dst_locked(dst);
		icsk->icsk_ca_ops = ca;
	}
	rcu_read_unlock();
}

/* Do all connect socket setups that can be done AF independent. */
static void tcp_connect_init(struct sock *sk)
{
	const struct dst_entry *dst = __sk_dst_get(sk);
	struct tcp_sock *tp = tcp_sk(sk);
	__u8 rcv_wscale;
	u32 rcv_wnd;

	/* We'll fix this up when we get a response from the other end.
	 * See tcp_input.c:tcp_rcv_state_process case TCP_SYN_SENT.
	 */
	tp->tcp_header_len = sizeof(struct tcphdr);
	if (READ_ONCE(sock_net(sk)->ipv4.sysctl_tcp_timestamps))
		tp->tcp_header_len += TCPOLEN_TSTAMP_ALIGNED;

	tcp_ao_connect_init(sk);

	/* If user gave his TCP_MAXSEG, record it to clamp */
	if (tp->rx_opt.user_mss)
		tp->rx_opt.mss_clamp = tp->rx_opt.user_mss;
	tp->max_window = 0;
	tcp_mtup_init(sk);
	tcp_sync_mss(sk, dst_mtu(dst));

	tcp_ca_dst_init(sk, dst);

	if (!tp->window_clamp)
		WRITE_ONCE(tp->window_clamp, dst_metric(dst, RTAX_WINDOW));
	tp->advmss = tcp_mss_clamp(tp, dst_metric_advmss(dst));

	tcp_initialize_rcv_mss(sk);

	/* limit the window selection if the user enforce a smaller rx buffer */
	if (sk->sk_userlocks & SOCK_RCVBUF_LOCK &&
	    (tp->window_clamp > tcp_full_space(sk) || tp->window_clamp == 0))
		WRITE_ONCE(tp->window_clamp, tcp_full_space(sk));

	rcv_wnd = tcp_rwnd_init_bpf(sk);
	if (rcv_wnd == 0)
		rcv_wnd = dst_metric(dst, RTAX_INITRWND);

	tcp_select_initial_window(sk, tcp_full_space(sk),
				  tp->advmss - (tp->rx_opt.ts_recent_stamp ? tp->tcp_header_len - sizeof(struct tcphdr) : 0),
				  &tp->rcv_wnd,
				  &tp->window_clamp,
				  READ_ONCE(sock_net(sk)->ipv4.sysctl_tcp_window_scaling),
				  &rcv_wscale,
				  rcv_wnd);

	tp->rx_opt.rcv_wscale = rcv_wscale;
	tp->rcv_ssthresh = tp->rcv_wnd;

	WRITE_ONCE(sk->sk_err, 0);
	sock_reset_flag(sk, SOCK_DONE);
	tp->snd_wnd = 0;
	tcp_init_wl(tp, 0);
	tcp_write_queue_purge(sk);
	tp->snd_una = tp->write_seq;
	tp->snd_sml = tp->write_seq;
	tp->snd_up = tp->write_seq;
	WRITE_ONCE(tp->snd_nxt, tp->write_seq);

	if (likely(!tp->repair))
		tp->rcv_nxt = 0;
	else
		tp->rcv_tstamp = tcp_jiffies32;
	tp->rcv_wup = tp->rcv_nxt;
	WRITE_ONCE(tp->copied_seq, tp->rcv_nxt);

	inet_csk(sk)->icsk_rto = tcp_timeout_init(sk);
	inet_csk(sk)->icsk_retransmits = 0;
	tcp_clear_retrans(tp);
}

static void tcp_connect_queue_skb(struct sock *sk, struct sk_buff *skb)
{
	struct tcp_sock *tp = tcp_sk(sk);
	struct tcp_skb_cb *tcb = TCP_SKB_CB(skb);

	tcb->end_seq += skb->len;
	__skb_header_release(skb);
	sk_wmem_queued_add(sk, skb->truesize);
	sk_mem_charge(sk, skb->truesize);
	WRITE_ONCE(tp->write_seq, tcb->end_seq);
	tp->packets_out += tcp_skb_pcount(skb);
}

/* Build and send a SYN with data and (cached) Fast Open cookie. However,
 * queue a data-only packet after the regular SYN, such that regular SYNs
 * are retransmitted on timeouts. Also if the remote SYN-ACK acknowledges
 * only the SYN sequence, the data are retransmitted in the first ACK.
 * If cookie is not cached or other error occurs, falls back to send a
 * regular SYN with Fast Open cookie request option.
 */
static int tcp_send_syn_data(struct sock *sk, struct sk_buff *syn)
{
	struct inet_connection_sock *icsk = inet_csk(sk);
	struct tcp_sock *tp = tcp_sk(sk);
	struct tcp_fastopen_request *fo = tp->fastopen_req;
	struct page_frag *pfrag = sk_page_frag(sk);
	struct sk_buff *syn_data;
	int space, err = 0;

	tp->rx_opt.mss_clamp = tp->advmss;  /* If MSS is not cached */
	if (!tcp_fastopen_cookie_check(sk, &tp->rx_opt.mss_clamp, &fo->cookie))
		goto fallback;

	/* MSS for SYN-data is based on cached MSS and bounded by PMTU and
	 * user-MSS. Reserve maximum option space for middleboxes that add
	 * private TCP options. The cost is reduced data space in SYN :(
	 */
	tp->rx_opt.mss_clamp = tcp_mss_clamp(tp, tp->rx_opt.mss_clamp);
	/* Sync mss_cache after updating the mss_clamp */
	tcp_sync_mss(sk, icsk->icsk_pmtu_cookie);

	space = __tcp_mtu_to_mss(sk, icsk->icsk_pmtu_cookie) -
		MAX_TCP_OPTION_SPACE;

	space = min_t(size_t, space, fo->size);

	if (space &&
	    !skb_page_frag_refill(min_t(size_t, space, PAGE_SIZE),
				  pfrag, sk->sk_allocation))
		goto fallback;
	syn_data = tcp_stream_alloc_skb(sk, sk->sk_allocation, false);
	if (!syn_data)
		goto fallback;
	memcpy(syn_data->cb, syn->cb, sizeof(syn->cb));
	if (space) {
		space = min_t(size_t, space, pfrag->size - pfrag->offset);
		space = tcp_wmem_schedule(sk, space);
	}
	if (space) {
		space = copy_page_from_iter(pfrag->page, pfrag->offset,
					    space, &fo->data->msg_iter);
		if (unlikely(!space)) {
			tcp_skb_tsorted_anchor_cleanup(syn_data);
			kfree_skb(syn_data);
			goto fallback;
		}
		skb_fill_page_desc(syn_data, 0, pfrag->page,
				   pfrag->offset, space);
		page_ref_inc(pfrag->page);
		pfrag->offset += space;
		skb_len_add(syn_data, space);
		skb_zcopy_set(syn_data, fo->uarg, NULL);
	}
	/* No more data pending in inet_wait_for_connect() */
	if (space == fo->size)
		fo->data = NULL;
	fo->copied = space;

	tcp_connect_queue_skb(sk, syn_data);
	if (syn_data->len)
		tcp_chrono_start(sk, TCP_CHRONO_BUSY);

	err = tcp_transmit_skb(sk, syn_data, 1, sk->sk_allocation);

	skb_set_delivery_time(syn, syn_data->skb_mstamp_ns, SKB_CLOCK_MONOTONIC);

	/* Now full SYN+DATA was cloned and sent (or not),
	 * remove the SYN from the original skb (syn_data)
	 * we keep in write queue in case of a retransmit, as we
	 * also have the SYN packet (with no data) in the same queue.
	 */
	TCP_SKB_CB(syn_data)->seq++;
	TCP_SKB_CB(syn_data)->tcp_flags = TCPHDR_ACK | TCPHDR_PSH;
	if (!err) {
		tp->syn_data = (fo->copied > 0);
		tcp_rbtree_insert(&sk->tcp_rtx_queue, syn_data);
		NET_INC_STATS(sock_net(sk), LINUX_MIB_TCPORIGDATASENT);
		goto done;
	}

	/* data was not sent, put it in write_queue */
	__skb_queue_tail(&sk->sk_write_queue, syn_data);
	tp->packets_out -= tcp_skb_pcount(syn_data);

fallback:
	/* Send a regular SYN with Fast Open cookie request option */
	if (fo->cookie.len > 0)
		fo->cookie.len = 0;
	err = tcp_transmit_skb(sk, syn, 1, sk->sk_allocation);
	if (err)
		tp->syn_fastopen = 0;
done:
	fo->cookie.len = -1;  /* Exclude Fast Open option for SYN retries */
	return err;
}

/* Build a SYN and send it off. */
int tcp_connect(struct sock *sk)
{
	struct tcp_sock *tp = tcp_sk(sk);
	struct sk_buff *buff;
	int err;

	tcp_call_bpf(sk, BPF_SOCK_OPS_TCP_CONNECT_CB, 0, NULL);

#if defined(CONFIG_TCP_MD5SIG) && defined(CONFIG_TCP_AO)
	/* Has to be checked late, after setting daddr/saddr/ops.
	 * Return error if the peer has both a md5 and a tcp-ao key
	 * configured as this is ambiguous.
	 */
	if (unlikely(rcu_dereference_protected(tp->md5sig_info,
					       lockdep_sock_is_held(sk)))) {
		bool needs_ao = !!tp->af_specific->ao_lookup(sk, sk, -1, -1);
		bool needs_md5 = !!tp->af_specific->md5_lookup(sk, sk);
		struct tcp_ao_info *ao_info;

		ao_info = rcu_dereference_check(tp->ao_info,
						lockdep_sock_is_held(sk));
		if (ao_info) {
			/* This is an extra check: tcp_ao_required() in
			 * tcp_v{4,6}_parse_md5_keys() should prevent adding
			 * md5 keys on ao_required socket.
			 */
			needs_ao |= ao_info->ao_required;
			WARN_ON_ONCE(ao_info->ao_required && needs_md5);
		}
		if (needs_md5 && needs_ao)
			return -EKEYREJECTED;

		/* If we have a matching md5 key and no matching tcp-ao key
		 * then free up ao_info if allocated.
		 */
		if (needs_md5) {
			tcp_ao_destroy_sock(sk, false);
		} else if (needs_ao) {
			tcp_clear_md5_list(sk);
			kfree(rcu_replace_pointer(tp->md5sig_info, NULL,
						  lockdep_sock_is_held(sk)));
		}
	}
#endif
#ifdef CONFIG_TCP_AO
	if (unlikely(rcu_dereference_protected(tp->ao_info,
					       lockdep_sock_is_held(sk)))) {
		/* Don't allow connecting if ao is configured but no
		 * matching key is found.
		 */
		if (!tp->af_specific->ao_lookup(sk, sk, -1, -1))
			return -EKEYREJECTED;
	}
#endif

	if (inet_csk(sk)->icsk_af_ops->rebuild_header(sk))
		return -EHOSTUNREACH; /* Routing failure or similar. */

	tcp_connect_init(sk);

	if (unlikely(tp->repair)) {
		tcp_finish_connect(sk, NULL);
		return 0;
	}

	buff = tcp_stream_alloc_skb(sk, sk->sk_allocation, true);
	if (unlikely(!buff))
		return -ENOBUFS;

	tcp_init_nondata_skb(buff, tp->write_seq++, TCPHDR_SYN);
	tcp_mstamp_refresh(tp);
	tp->retrans_stamp = tcp_time_stamp_ts(tp);
	tcp_connect_queue_skb(sk, buff);
	tcp_ecn_send_syn(sk, buff);
	tcp_rbtree_insert(&sk->tcp_rtx_queue, buff);

	/* Send off SYN; include data in Fast Open. */
	err = tp->fastopen_req ? tcp_send_syn_data(sk, buff) :
	      tcp_transmit_skb(sk, buff, 1, sk->sk_allocation);
	if (err == -ECONNREFUSED)
		return err;

	/* We change tp->snd_nxt after the tcp_transmit_skb() call
	 * in order to make this packet get counted in tcpOutSegs.
	 */
	WRITE_ONCE(tp->snd_nxt, tp->write_seq);
	tp->pushed_seq = tp->write_seq;
	buff = tcp_send_head(sk);
	if (unlikely(buff)) {
		WRITE_ONCE(tp->snd_nxt, TCP_SKB_CB(buff)->seq);
		tp->pushed_seq	= TCP_SKB_CB(buff)->seq;
	}
	TCP_INC_STATS(sock_net(sk), TCP_MIB_ACTIVEOPENS);

	/* Timer for repeating the SYN until an answer. */
	inet_csk_reset_xmit_timer(sk, ICSK_TIME_RETRANS,
				  inet_csk(sk)->icsk_rto, TCP_RTO_MAX);
	return 0;
}
EXPORT_SYMBOL(tcp_connect);

u32 tcp_delack_max(const struct sock *sk)
{
	u32 delack_from_rto_min = max(tcp_rto_min(sk), 2) - 1;

	return min(inet_csk(sk)->icsk_delack_max, delack_from_rto_min);
}

/* Send out a delayed ack, the caller does the policy checking
 * to see if we should even be here.  See tcp_input.c:tcp_ack_snd_check()
 * for details.
 */
void tcp_send_delayed_ack(struct sock *sk)
{
	struct inet_connection_sock *icsk = inet_csk(sk);
	int ato = icsk->icsk_ack.ato;
	unsigned long timeout;

	if (ato > TCP_DELACK_MIN) {
		const struct tcp_sock *tp = tcp_sk(sk);
		int max_ato = HZ / 2;

		if (inet_csk_in_pingpong_mode(sk) ||
		    (icsk->icsk_ack.pending & ICSK_ACK_PUSHED))
			max_ato = TCP_DELACK_MAX;

		/* Slow path, intersegment interval is "high". */

		/* If some rtt estimate is known, use it to bound delayed ack.
		 * Do not use inet_csk(sk)->icsk_rto here, use results of rtt measurements
		 * directly.
		 */
		if (tp->srtt_us) {
			int rtt = max_t(int, usecs_to_jiffies(tp->srtt_us >> 3),
					TCP_DELACK_MIN);

			if (rtt < max_ato)
				max_ato = rtt;
		}

		ato = min(ato, max_ato);
	}

	ato = min_t(u32, ato, tcp_delack_max(sk));

	/* Stay within the limit we were given */
	timeout = jiffies + ato;

	/* Use new timeout only if there wasn't a older one earlier. */
	if (icsk->icsk_ack.pending & ICSK_ACK_TIMER) {
		/* If delack timer is about to expire, send ACK now. */
		if (time_before_eq(icsk->icsk_ack.timeout, jiffies + (ato >> 2))) {
			tcp_send_ack(sk);
			return;
		}

		if (!time_before(timeout, icsk->icsk_ack.timeout))
			timeout = icsk->icsk_ack.timeout;
	}
	icsk->icsk_ack.pending |= ICSK_ACK_SCHED | ICSK_ACK_TIMER;
	icsk->icsk_ack.timeout = timeout;
	sk_reset_timer(sk, &icsk->icsk_delack_timer, timeout);
}

/* This routine sends an ack and also updates the window. */
void __tcp_send_ack(struct sock *sk, u32 rcv_nxt)
{
	struct sk_buff *buff;

	/* If we have been reset, we may not send again. */
	if (sk->sk_state == TCP_CLOSE)
		return;

	/* We are not putting this on the write queue, so
	 * tcp_transmit_skb() will set the ownership to this
	 * sock.
	 */
	buff = alloc_skb(MAX_TCP_HEADER,
			 sk_gfp_mask(sk, GFP_ATOMIC | __GFP_NOWARN));
	if (unlikely(!buff)) {
		struct inet_connection_sock *icsk = inet_csk(sk);
		unsigned long delay;

		delay = TCP_DELACK_MAX << icsk->icsk_ack.retry;
		if (delay < TCP_RTO_MAX)
			icsk->icsk_ack.retry++;
		inet_csk_schedule_ack(sk);
		icsk->icsk_ack.ato = TCP_ATO_MIN;
		inet_csk_reset_xmit_timer(sk, ICSK_TIME_DACK, delay, TCP_RTO_MAX);
		return;
	}

	/* Reserve space for headers and prepare control bits. */
	skb_reserve(buff, MAX_TCP_HEADER);
	tcp_init_nondata_skb(buff, tcp_acceptable_seq(sk), TCPHDR_ACK);

	/* We do not want pure acks influencing TCP Small Queues or fq/pacing
	 * too much.
	 * SKB_TRUESIZE(max(1 .. 66, MAX_TCP_HEADER)) is unfortunately ~784
	 */
	skb_set_tcp_pure_ack(buff);

	/* Send it off, this clears delayed acks for us. */
	__tcp_transmit_skb(sk, buff, 0, (__force gfp_t)0, rcv_nxt);
}
EXPORT_SYMBOL_GPL(__tcp_send_ack);

void tcp_send_ack(struct sock *sk)
{
	__tcp_send_ack(sk, tcp_sk(sk)->rcv_nxt);
}

/* This routine sends a packet with an out of date sequence
 * number. It assumes the other end will try to ack it.
 *
 * Question: what should we make while urgent mode?
 * 4.4BSD forces sending single byte of data. We cannot send
 * out of window data, because we have SND.NXT==SND.MAX...
 *
 * Current solution: to send TWO zero-length segments in urgent mode:
 * one is with SEG.SEQ=SND.UNA to deliver urgent pointer, another is
 * out-of-date with SND.UNA-1 to probe window.
 */
static int tcp_xmit_probe_skb(struct sock *sk, int urgent, int mib)
{
	struct tcp_sock *tp = tcp_sk(sk);
	struct sk_buff *skb;

	/* We don't queue it, tcp_transmit_skb() sets ownership. */
	skb = alloc_skb(MAX_TCP_HEADER,
			sk_gfp_mask(sk, GFP_ATOMIC | __GFP_NOWARN));
	if (!skb)
		return -1;

	/* Reserve space for headers and set control bits. */
	skb_reserve(skb, MAX_TCP_HEADER);
	/* Use a previous sequence.  This should cause the other
	 * end to send an ack.  Don't queue or clone SKB, just
	 * send it.
	 */
	tcp_init_nondata_skb(skb, tp->snd_una - !urgent, TCPHDR_ACK);
	NET_INC_STATS(sock_net(sk), mib);
	return tcp_transmit_skb(sk, skb, 0, (__force gfp_t)0);
}

/* Called from setsockopt( ... TCP_REPAIR ) */
void tcp_send_window_probe(struct sock *sk)
{
	if (sk->sk_state == TCP_ESTABLISHED) {
		tcp_sk(sk)->snd_wl1 = tcp_sk(sk)->rcv_nxt - 1;
		tcp_mstamp_refresh(tcp_sk(sk));
		tcp_xmit_probe_skb(sk, 0, LINUX_MIB_TCPWINPROBE);
	}
}

/* Initiate keepalive or window probe from timer. */
int tcp_write_wakeup(struct sock *sk, int mib)
{
	struct tcp_sock *tp = tcp_sk(sk);
	struct sk_buff *skb;

	if (sk->sk_state == TCP_CLOSE)
		return -1;

	skb = tcp_send_head(sk);
	if (skb && before(TCP_SKB_CB(skb)->seq, tcp_wnd_end(tp))) {
		int err;
		unsigned int mss = tcp_current_mss(sk);
		unsigned int seg_size = tcp_wnd_end(tp) - TCP_SKB_CB(skb)->seq;

		if (before(tp->pushed_seq, TCP_SKB_CB(skb)->end_seq))
			tp->pushed_seq = TCP_SKB_CB(skb)->end_seq;

		/* We are probing the opening of a window
		 * but the window size is != 0
		 * must have been a result SWS avoidance ( sender )
		 */
		if (seg_size < TCP_SKB_CB(skb)->end_seq - TCP_SKB_CB(skb)->seq ||
		    skb->len > mss) {
			seg_size = min(seg_size, mss);
			TCP_SKB_CB(skb)->tcp_flags |= TCPHDR_PSH;
			if (tcp_fragment(sk, TCP_FRAG_IN_WRITE_QUEUE,
					 skb, seg_size, mss, GFP_ATOMIC))
				return -1;
		} else if (!tcp_skb_pcount(skb))
			tcp_set_skb_tso_segs(skb, mss);

		TCP_SKB_CB(skb)->tcp_flags |= TCPHDR_PSH;
		err = tcp_transmit_skb(sk, skb, 1, GFP_ATOMIC);
		if (!err)
			tcp_event_new_data_sent(sk, skb);
		return err;
	} else {
		if (between(tp->snd_up, tp->snd_una + 1, tp->snd_una + 0xFFFF))
			tcp_xmit_probe_skb(sk, 1, mib);
		return tcp_xmit_probe_skb(sk, 0, mib);
	}
}

/* A window probe timeout has occurred.  If window is not closed send
 * a partial packet else a zero probe.
 */
void tcp_send_probe0(struct sock *sk)
{
	struct inet_connection_sock *icsk = inet_csk(sk);
	struct tcp_sock *tp = tcp_sk(sk);
	struct net *net = sock_net(sk);
	unsigned long timeout;
	int err;

	err = tcp_write_wakeup(sk, LINUX_MIB_TCPWINPROBE);

	if (tp->packets_out || tcp_write_queue_empty(sk)) {
		/* Cancel probe timer, if it is not required. */
		icsk->icsk_probes_out = 0;
		icsk->icsk_backoff = 0;
		icsk->icsk_probes_tstamp = 0;
		return;
	}

	icsk->icsk_probes_out++;
	if (err <= 0) {
		if (icsk->icsk_backoff < READ_ONCE(net->ipv4.sysctl_tcp_retries2))
			icsk->icsk_backoff++;
		timeout = tcp_probe0_when(sk, TCP_RTO_MAX);
	} else {
		/* If packet was not sent due to local congestion,
		 * Let senders fight for local resources conservatively.
		 */
		timeout = TCP_RESOURCE_PROBE_INTERVAL;
	}

	timeout = tcp_clamp_probe0_to_user_timeout(sk, timeout);
	tcp_reset_xmit_timer(sk, ICSK_TIME_PROBE0, timeout, TCP_RTO_MAX);
}

int tcp_rtx_synack(const struct sock *sk, struct request_sock *req)
{
	const struct tcp_request_sock_ops *af_ops = tcp_rsk(req)->af_specific;
	struct flowi fl;
	int res;

	/* Paired with WRITE_ONCE() in sock_setsockopt() */
	if (READ_ONCE(sk->sk_txrehash) == SOCK_TXREHASH_ENABLED)
		WRITE_ONCE(tcp_rsk(req)->txhash, net_tx_rndhash());
	res = af_ops->send_synack(sk, NULL, &fl, req, NULL, TCP_SYNACK_NORMAL,
				  NULL);
	if (!res) {
		TCP_INC_STATS(sock_net(sk), TCP_MIB_RETRANSSEGS);
		NET_INC_STATS(sock_net(sk), LINUX_MIB_TCPSYNRETRANS);
		if (unlikely(tcp_passive_fastopen(sk))) {
			/* sk has const attribute because listeners are lockless.
			 * However in this case, we are dealing with a passive fastopen
			 * socket thus we can change total_retrans value.
			 */
			tcp_sk_rw(sk)->total_retrans++;
		}
		trace_tcp_retransmit_synack(sk, req);
	}
	return res;
}
EXPORT_SYMBOL(tcp_rtx_synack);<|MERGE_RESOLUTION|>--- conflicted
+++ resolved
@@ -262,12 +262,6 @@
 	struct tcp_sock *tp = tcp_sk(sk);
 	struct net *net = sock_net(sk);
 	u32 old_win = tp->rcv_wnd;
-<<<<<<< HEAD
-	u32 cur_win = tcp_receive_window(tp);
-	u32 new_win = __tcp_select_window(sk);
-	struct net *net = sock_net(sk);
-
-=======
 	u32 cur_win, new_win;
 
 	/* Make the window 0 if we failed to queue the data because we
@@ -279,7 +273,6 @@
 
 	cur_win = tcp_receive_window(tp);
 	new_win = __tcp_select_window(sk);
->>>>>>> 2d5404ca
 	if (new_win < cur_win) {
 		/* Danger Will Robinson!
 		 * Don't update rcv_wup/rcv_wnd here or else
@@ -941,12 +934,8 @@
 	}
 	if (likely(ireq->tstamp_ok)) {
 		opts->options |= OPTION_TS;
-<<<<<<< HEAD
-		opts->tsval = tcp_skb_timestamp(skb) + tcp_rsk(req)->ts_off;
-=======
 		opts->tsval = tcp_skb_timestamp_ts(tcp_rsk(req)->req_usec_ts, skb) +
 			      tcp_rsk(req)->ts_off;
->>>>>>> 2d5404ca
 		opts->tsecr = READ_ONCE(req->ts_recent);
 		remaining -= TCPOLEN_TSTAMP_ALIGNED;
 	}
@@ -2934,9 +2923,7 @@
 		if (skb_fclone_busy(sk, skb)) {
 			NET_INC_STATS(sock_net(sk),
 				      LINUX_MIB_TCPSPURIOUS_RTX_HOSTQUEUES);
-			/* unclog the qdisc queue if previous transmit is still
-			 * there because of a race condition
-			 */
+			return true;
 		}
 	}
 	return false;
@@ -3777,8 +3764,6 @@
 #if defined(CONFIG_TCP_MD5SIG) || defined(CONFIG_TCP_AO)
 	rcu_read_lock();
 #endif
-<<<<<<< HEAD
-=======
 	if (tcp_rsk_used_ao(req)) {
 #ifdef CONFIG_TCP_AO
 		struct tcp_ao_key *ao_key = NULL;
@@ -3811,7 +3796,6 @@
 			key.type = TCP_KEY_MD5;
 #endif
 	}
->>>>>>> 2d5404ca
 	skb_set_hash(skb, READ_ONCE(tcp_rsk(req)->txhash), PKT_HASH_TYPE_L4);
 	/* bpf program will be interested in the tcp_flags */
 	TCP_SKB_CB(skb)->tcp_flags = TCPHDR_SYN | TCPHDR_ACK;
