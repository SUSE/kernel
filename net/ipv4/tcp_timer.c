// SPDX-License-Identifier: GPL-2.0-only
/*
 * INET		An implementation of the TCP/IP protocol suite for the LINUX
 *		operating system.  INET is implemented using the  BSD Socket
 *		interface as the means of communication with the user level.
 *
 *		Implementation of the Transmission Control Protocol(TCP).
 *
 * Authors:	Ross Biro
 *		Fred N. van Kempen, <waltje@uWalt.NL.Mugnet.ORG>
 *		Mark Evans, <evansmp@uhura.aston.ac.uk>
 *		Corey Minyard <wf-rch!minyard@relay.EU.net>
 *		Florian La Roche, <flla@stud.uni-sb.de>
 *		Charles Hedrick, <hedrick@klinzhai.rutgers.edu>
 *		Linus Torvalds, <torvalds@cs.helsinki.fi>
 *		Alan Cox, <gw4pts@gw4pts.ampr.org>
 *		Matthew Dillon, <dillon@apollo.west.oic.com>
 *		Arnt Gulbrandsen, <agulbra@nvg.unit.no>
 *		Jorge Cwik, <jorge@laser.satlink.net>
 */

#include <linux/module.h>
#include <linux/gfp.h>
#include <net/tcp.h>
#include <net/rstreason.h>

static u32 tcp_clamp_rto_to_user_timeout(const struct sock *sk)
{
	const struct inet_connection_sock *icsk = inet_csk(sk);
	const struct tcp_sock *tp = tcp_sk(sk);
	u32 elapsed, user_timeout;
	s32 remaining;

	user_timeout = READ_ONCE(icsk->icsk_user_timeout);
	if (!user_timeout)
		return icsk->icsk_rto;

	elapsed = tcp_time_stamp_ts(tp) - tp->retrans_stamp;
	if (tp->tcp_usec_ts)
		elapsed /= USEC_PER_MSEC;

	remaining = user_timeout - elapsed;
	if (remaining <= 0)
		return 1; /* user timeout has passed; fire ASAP */

	return min_t(u32, icsk->icsk_rto, msecs_to_jiffies(remaining));
}

u32 tcp_clamp_probe0_to_user_timeout(const struct sock *sk, u32 when)
{
	const struct inet_connection_sock *icsk = inet_csk(sk);
	u32 remaining, user_timeout;
	s32 elapsed;

	user_timeout = READ_ONCE(icsk->icsk_user_timeout);
	if (!user_timeout || !icsk->icsk_probes_tstamp)
		return when;

	elapsed = tcp_jiffies32 - icsk->icsk_probes_tstamp;
	if (unlikely(elapsed < 0))
		elapsed = 0;
	remaining = msecs_to_jiffies(user_timeout) - elapsed;
	remaining = max_t(u32, remaining, TCP_TIMEOUT_MIN);

	return min_t(u32, remaining, when);
}

/**
 *  tcp_write_err() - close socket and save error info
 *  @sk:  The socket the error has appeared on.
 *
 *  Returns: Nothing (void)
 */

static void tcp_write_err(struct sock *sk)
{
	tcp_done_with_error(sk, READ_ONCE(sk->sk_err_soft) ? : ETIMEDOUT);
	__NET_INC_STATS(sock_net(sk), LINUX_MIB_TCPABORTONTIMEOUT);
}

/**
 *  tcp_out_of_resources() - Close socket if out of resources
 *  @sk:        pointer to current socket
 *  @do_reset:  send a last packet with reset flag
 *
 *  Do not allow orphaned sockets to eat all our resources.
 *  This is direct violation of TCP specs, but it is required
 *  to prevent DoS attacks. It is called when a retransmission timeout
 *  or zero probe timeout occurs on orphaned socket.
 *
 *  Also close if our net namespace is exiting; in that case there is no
 *  hope of ever communicating again since all netns interfaces are already
 *  down (or about to be down), and we need to release our dst references,
 *  which have been moved to the netns loopback interface, so the namespace
 *  can finish exiting.  This condition is only possible if we are a kernel
 *  socket, as those do not hold references to the namespace.
 *
 *  Criteria is still not confirmed experimentally and may change.
 *  We kill the socket, if:
 *  1. If number of orphaned sockets exceeds an administratively configured
 *     limit.
 *  2. If we have strong memory pressure.
 *  3. If our net namespace is exiting.
 */
static int tcp_out_of_resources(struct sock *sk, bool do_reset)
{
	struct tcp_sock *tp = tcp_sk(sk);
	int shift = 0;

	/* If peer does not open window for long time, or did not transmit
	 * anything for long time, penalize it. */
	if ((s32)(tcp_jiffies32 - tp->lsndtime) > 2*TCP_RTO_MAX || !do_reset)
		shift++;

	/* If some dubious ICMP arrived, penalize even more. */
	if (READ_ONCE(sk->sk_err_soft))
		shift++;

	if (tcp_check_oom(sk, shift)) {
		/* Catch exceptional cases, when connection requires reset.
		 *      1. Last segment was sent recently. */
		if ((s32)(tcp_jiffies32 - tp->lsndtime) <= TCP_TIMEWAIT_LEN ||
		    /*  2. Window is closed. */
		    (!tp->snd_wnd && !tp->packets_out))
			do_reset = true;
		if (do_reset)
			tcp_send_active_reset(sk, GFP_ATOMIC,
					      SK_RST_REASON_TCP_ABORT_ON_MEMORY);
		tcp_done(sk);
		__NET_INC_STATS(sock_net(sk), LINUX_MIB_TCPABORTONMEMORY);
		return 1;
	}

	if (!check_net(sock_net(sk))) {
		/* Not possible to send reset; just close */
		tcp_done(sk);
		return 1;
	}

	return 0;
}

/**
 *  tcp_orphan_retries() - Returns maximal number of retries on an orphaned socket
 *  @sk:    Pointer to the current socket.
 *  @alive: bool, socket alive state
 */
static int tcp_orphan_retries(struct sock *sk, bool alive)
{
	int retries = READ_ONCE(sock_net(sk)->ipv4.sysctl_tcp_orphan_retries); /* May be zero. */

	/* We know from an ICMP that something is wrong. */
	if (READ_ONCE(sk->sk_err_soft) && !alive)
		retries = 0;

	/* However, if socket sent something recently, select some safe
	 * number of retries. 8 corresponds to >100 seconds with minimal
	 * RTO of 200msec. */
	if (retries == 0 && alive)
		retries = 8;
	return retries;
}

static void tcp_mtu_probing(struct inet_connection_sock *icsk, struct sock *sk)
{
	const struct net *net = sock_net(sk);
	int mss;

	/* Black hole detection */
	if (!READ_ONCE(net->ipv4.sysctl_tcp_mtu_probing))
		return;

	if (!icsk->icsk_mtup.enabled) {
		icsk->icsk_mtup.enabled = 1;
		icsk->icsk_mtup.probe_timestamp = tcp_jiffies32;
	} else {
		mss = tcp_mtu_to_mss(sk, icsk->icsk_mtup.search_low) >> 1;
		mss = min(READ_ONCE(net->ipv4.sysctl_tcp_base_mss), mss);
		mss = max(mss, READ_ONCE(net->ipv4.sysctl_tcp_mtu_probe_floor));
		mss = max(mss, READ_ONCE(net->ipv4.sysctl_tcp_min_snd_mss));
		icsk->icsk_mtup.search_low = tcp_mss_to_mtu(sk, mss);
	}
	tcp_sync_mss(sk, icsk->icsk_pmtu_cookie);
}

static unsigned int tcp_model_timeout(struct sock *sk,
				      unsigned int boundary,
				      unsigned int rto_base)
{
	unsigned int linear_backoff_thresh, timeout;

	linear_backoff_thresh = ilog2(TCP_RTO_MAX / rto_base);
	if (boundary <= linear_backoff_thresh)
		timeout = ((2 << boundary) - 1) * rto_base;
	else
		timeout = ((2 << linear_backoff_thresh) - 1) * rto_base +
			(boundary - linear_backoff_thresh) * TCP_RTO_MAX;
	return jiffies_to_msecs(timeout);
}
/**
 *  retransmits_timed_out() - returns true if this connection has timed out
 *  @sk:       The current socket
 *  @boundary: max number of retransmissions
 *  @timeout:  A custom timeout value.
 *             If set to 0 the default timeout is calculated and used.
 *             Using TCP_RTO_MIN and the number of unsuccessful retransmits.
 *
 * The default "timeout" value this function can calculate and use
 * is equivalent to the timeout of a TCP Connection
 * after "boundary" unsuccessful, exponentially backed-off
 * retransmissions with an initial RTO of TCP_RTO_MIN.
 */
static bool retransmits_timed_out(struct sock *sk,
				  unsigned int boundary,
				  unsigned int timeout)
{
	struct tcp_sock *tp = tcp_sk(sk);
	unsigned int start_ts, delta;

	if (!inet_csk(sk)->icsk_retransmits)
		return false;

	start_ts = tp->retrans_stamp;
	if (likely(timeout == 0)) {
		unsigned int rto_base = TCP_RTO_MIN;

		if ((1 << sk->sk_state) & (TCPF_SYN_SENT | TCPF_SYN_RECV))
			rto_base = tcp_timeout_init(sk);
		timeout = tcp_model_timeout(sk, boundary, rto_base);
	}

	if (tp->tcp_usec_ts) {
		/* delta maybe off up to a jiffy due to timer granularity. */
		delta = tp->tcp_mstamp - start_ts + jiffies_to_usecs(1);
		return (s32)(delta - timeout * USEC_PER_MSEC) >= 0;
	}
	return (s32)(tcp_time_stamp_ts(tp) - start_ts - timeout) >= 0;
}

/* A write timeout has occurred. Process the after effects. */
static int tcp_write_timeout(struct sock *sk)
{
	struct inet_connection_sock *icsk = inet_csk(sk);
	struct tcp_sock *tp = tcp_sk(sk);
	struct net *net = sock_net(sk);
	bool expired = false, do_reset;
	int retry_until, max_retransmits;

	if ((1 << sk->sk_state) & (TCPF_SYN_SENT | TCPF_SYN_RECV)) {
		if (icsk->icsk_retransmits)
			__dst_negative_advice(sk);
		/* Paired with WRITE_ONCE() in tcp_sock_set_syncnt() */
		retry_until = READ_ONCE(icsk->icsk_syn_retries) ? :
			READ_ONCE(net->ipv4.sysctl_tcp_syn_retries);

		max_retransmits = retry_until;
		if (sk->sk_state == TCP_SYN_SENT)
			max_retransmits += READ_ONCE(net->ipv4.sysctl_tcp_syn_linear_timeouts);

		expired = icsk->icsk_retransmits >= max_retransmits;
	} else {
		if (retransmits_timed_out(sk, READ_ONCE(net->ipv4.sysctl_tcp_retries1), 0)) {
			/* Black hole detection */
			tcp_mtu_probing(icsk, sk);

			__dst_negative_advice(sk);
		}

		retry_until = READ_ONCE(net->ipv4.sysctl_tcp_retries2);
		if (sock_flag(sk, SOCK_DEAD)) {
			const bool alive = icsk->icsk_rto < TCP_RTO_MAX;

			retry_until = tcp_orphan_retries(sk, alive);
			do_reset = alive ||
				!retransmits_timed_out(sk, retry_until, 0);

			if (tcp_out_of_resources(sk, do_reset))
				return 1;
		}
	}
	if (!expired)
		expired = retransmits_timed_out(sk, retry_until,
						READ_ONCE(icsk->icsk_user_timeout));
	tcp_fastopen_active_detect_blackhole(sk, expired);
	mptcp_active_detect_blackhole(sk, expired);

	if (BPF_SOCK_OPS_TEST_FLAG(tp, BPF_SOCK_OPS_RTO_CB_FLAG))
		tcp_call_bpf_3arg(sk, BPF_SOCK_OPS_RTO_CB,
				  icsk->icsk_retransmits,
				  icsk->icsk_rto, (int)expired);

	if (expired) {
		/* Has it gone just too far? */
		tcp_write_err(sk);
		return 1;
	}

	if (sk_rethink_txhash(sk)) {
		tp->timeout_rehash++;
		__NET_INC_STATS(sock_net(sk), LINUX_MIB_TCPTIMEOUTREHASH);
	}

	return 0;
}

/* Called with BH disabled */
void tcp_delack_timer_handler(struct sock *sk)
{
	struct inet_connection_sock *icsk = inet_csk(sk);
	struct tcp_sock *tp = tcp_sk(sk);

	if ((1 << sk->sk_state) & (TCPF_CLOSE | TCPF_LISTEN))
		return;

	/* Handling the sack compression case */
	if (tp->compressed_ack) {
		tcp_mstamp_refresh(tp);
		tcp_sack_compress_send_ack(sk);
		return;
	}

	if (!(icsk->icsk_ack.pending & ICSK_ACK_TIMER))
		return;

	if (time_after(icsk->icsk_ack.timeout, jiffies)) {
		sk_reset_timer(sk, &icsk->icsk_delack_timer, icsk->icsk_ack.timeout);
		return;
	}
	icsk->icsk_ack.pending &= ~ICSK_ACK_TIMER;

	if (inet_csk_ack_scheduled(sk)) {
		if (!inet_csk_in_pingpong_mode(sk)) {
			/* Delayed ACK missed: inflate ATO. */
			icsk->icsk_ack.ato = min_t(u32, icsk->icsk_ack.ato << 1, icsk->icsk_rto);
		} else {
			/* Delayed ACK missed: leave pingpong mode and
			 * deflate ATO.
			 */
			inet_csk_exit_pingpong_mode(sk);
			icsk->icsk_ack.ato      = TCP_ATO_MIN;
		}
		tcp_mstamp_refresh(tp);
		tcp_send_ack(sk);
		__NET_INC_STATS(sock_net(sk), LINUX_MIB_DELAYEDACKS);
	}
}


/**
 *  tcp_delack_timer() - The TCP delayed ACK timeout handler
 *  @t:  Pointer to the timer. (gets casted to struct sock *)
 *
 *  This function gets (indirectly) called when the kernel timer for a TCP packet
 *  of this socket expires. Calls tcp_delack_timer_handler() to do the actual work.
 *
 *  Returns: Nothing (void)
 */
static void tcp_delack_timer(struct timer_list *t)
{
	struct inet_connection_sock *icsk =
			from_timer(icsk, t, icsk_delack_timer);
	struct sock *sk = &icsk->icsk_inet.sk;

	bh_lock_sock(sk);
	if (!sock_owned_by_user(sk)) {
		tcp_delack_timer_handler(sk);
	} else {
		__NET_INC_STATS(sock_net(sk), LINUX_MIB_DELAYEDACKLOCKED);
		/* deleguate our work to tcp_release_cb() */
		if (!test_and_set_bit(TCP_DELACK_TIMER_DEFERRED, &sk->sk_tsq_flags))
			sock_hold(sk);
	}
	bh_unlock_sock(sk);
	sock_put(sk);
}

static void tcp_probe_timer(struct sock *sk)
{
	struct inet_connection_sock *icsk = inet_csk(sk);
	struct sk_buff *skb = tcp_send_head(sk);
	struct tcp_sock *tp = tcp_sk(sk);
	int max_probes;

	if (tp->packets_out || !skb) {
		icsk->icsk_probes_out = 0;
		icsk->icsk_probes_tstamp = 0;
		return;
	}

	/* RFC 1122 4.2.2.17 requires the sender to stay open indefinitely as
	 * long as the receiver continues to respond probes. We support this by
	 * default and reset icsk_probes_out with incoming ACKs. But if the
	 * socket is orphaned or the user specifies TCP_USER_TIMEOUT, we
	 * kill the socket when the retry count and the time exceeds the
	 * corresponding system limit. We also implement similar policy when
	 * we use RTO to probe window in tcp_retransmit_timer().
	 */
	if (!icsk->icsk_probes_tstamp) {
		icsk->icsk_probes_tstamp = tcp_jiffies32;
	} else {
		u32 user_timeout = READ_ONCE(icsk->icsk_user_timeout);

		if (user_timeout &&
		    (s32)(tcp_jiffies32 - icsk->icsk_probes_tstamp) >=
		     msecs_to_jiffies(user_timeout))
			goto abort;
	}
	max_probes = READ_ONCE(sock_net(sk)->ipv4.sysctl_tcp_retries2);
	if (sock_flag(sk, SOCK_DEAD)) {
		const bool alive = inet_csk_rto_backoff(icsk, TCP_RTO_MAX) < TCP_RTO_MAX;

		max_probes = tcp_orphan_retries(sk, alive);
		if (!alive && icsk->icsk_backoff >= max_probes)
			goto abort;
		if (tcp_out_of_resources(sk, true))
			return;
	}

	if (icsk->icsk_probes_out >= max_probes) {
abort:		tcp_write_err(sk);
	} else {
		/* Only send another probe if we didn't close things up. */
		tcp_send_probe0(sk);
	}
}

static void tcp_update_rto_stats(struct sock *sk)
{
	struct inet_connection_sock *icsk = inet_csk(sk);
	struct tcp_sock *tp = tcp_sk(sk);

	if (!icsk->icsk_retransmits) {
		tp->total_rto_recoveries++;
<<<<<<< HEAD
		tp->rto_stamp = tcp_time_stamp(tp);
=======
		tp->rto_stamp = tcp_time_stamp_ms(tp);
>>>>>>> 2d5404ca
	}
	icsk->icsk_retransmits++;
	tp->total_rto++;
}

/*
 *	Timer for Fast Open socket to retransmit SYNACK. Note that the
 *	sk here is the child socket, not the parent (listener) socket.
 */
static void tcp_fastopen_synack_timer(struct sock *sk, struct request_sock *req)
{
	struct inet_connection_sock *icsk = inet_csk(sk);
	struct tcp_sock *tp = tcp_sk(sk);
	int max_retries;

	req->rsk_ops->syn_ack_timeout(req);

	/* Add one more retry for fastopen.
	 * Paired with WRITE_ONCE() in tcp_sock_set_syncnt()
	 */
	max_retries = READ_ONCE(icsk->icsk_syn_retries) ? :
		READ_ONCE(sock_net(sk)->ipv4.sysctl_tcp_synack_retries) + 1;

	if (req->num_timeout >= max_retries) {
		tcp_write_err(sk);
		return;
	}
	/* Lower cwnd after certain SYNACK timeout like tcp_init_transfer() */
	if (icsk->icsk_retransmits == 1)
		tcp_enter_loss(sk);
	/* XXX (TFO) - Unlike regular SYN-ACK retransmit, we ignore error
	 * returned from rtx_syn_ack() to make it more persistent like
	 * regular retransmit because if the child socket has been accepted
	 * it's not good to give up too easily.
	 */
	inet_rtx_syn_ack(sk, req);
	req->num_timeout++;
	tcp_update_rto_stats(sk);
	if (!tp->retrans_stamp)
		tp->retrans_stamp = tcp_time_stamp_ts(tp);
	inet_csk_reset_xmit_timer(sk, ICSK_TIME_RETRANS,
			  req->timeout << req->num_timeout, TCP_RTO_MAX);
}

static bool tcp_rtx_probe0_timed_out(const struct sock *sk,
<<<<<<< HEAD
				     const struct sk_buff *skb)
=======
				     const struct sk_buff *skb,
				     u32 rtx_delta)
>>>>>>> 2d5404ca
{
	const struct inet_connection_sock *icsk = inet_csk(sk);
	u32 user_timeout = READ_ONCE(icsk->icsk_user_timeout);
	const struct tcp_sock *tp = tcp_sk(sk);
	int timeout = TCP_RTO_MAX * 2;
<<<<<<< HEAD
	s32 rcv_delta, rtx_delta;
=======
	s32 rcv_delta;
>>>>>>> 2d5404ca

	if (user_timeout) {
		/* If user application specified a TCP_USER_TIMEOUT,
		 * it does not want win 0 packets to 'reset the timer'
		 * while retransmits are not making progress.
		 */
		if (rtx_delta > user_timeout)
			return true;
		timeout = min_t(u32, timeout, msecs_to_jiffies(user_timeout));
	}
	/* Note: timer interrupt might have been delayed by at least one jiffy,
	 * and tp->rcv_tstamp might very well have been written recently.
	 * rcv_delta can thus be negative.
	 */
	rcv_delta = icsk->icsk_timeout - tp->rcv_tstamp;
	if (rcv_delta <= timeout)
		return false;

<<<<<<< HEAD
	rtx_delta = (s32)msecs_to_jiffies(tcp_time_stamp(tp) -
			(tp->retrans_stamp ?: tcp_skb_timestamp(skb)));

	return rtx_delta > timeout;
=======
	return msecs_to_jiffies(rtx_delta) > timeout;
>>>>>>> 2d5404ca
}

/**
 *  tcp_retransmit_timer() - The TCP retransmit timeout handler
 *  @sk:  Pointer to the current socket.
 *
 *  This function gets called when the kernel timer for a TCP packet
 *  of this socket expires.
 *
 *  It handles retransmission, timer adjustment and other necessary measures.
 *
 *  Returns: Nothing (void)
 */
void tcp_retransmit_timer(struct sock *sk)
{
	struct tcp_sock *tp = tcp_sk(sk);
	struct net *net = sock_net(sk);
	struct inet_connection_sock *icsk = inet_csk(sk);
	struct request_sock *req;
	struct sk_buff *skb;

	req = rcu_dereference_protected(tp->fastopen_rsk,
					lockdep_sock_is_held(sk));
	if (req) {
		WARN_ON_ONCE(sk->sk_state != TCP_SYN_RECV &&
			     sk->sk_state != TCP_FIN_WAIT1);
		tcp_fastopen_synack_timer(sk, req);
		/* Before we receive ACK to our SYN-ACK don't retransmit
		 * anything else (e.g., data or FIN segments).
		 */
		return;
	}

	if (!tp->packets_out)
		return;

	skb = tcp_rtx_queue_head(sk);
	if (WARN_ON_ONCE(!skb))
		return;

	if (!tp->snd_wnd && !sock_flag(sk, SOCK_DEAD) &&
	    !((1 << sk->sk_state) & (TCPF_SYN_SENT | TCPF_SYN_RECV))) {
		/* Receiver dastardly shrinks window. Our retransmits
		 * become zero probes, but we should not timeout this
		 * connection. If the socket is an orphan, time it out,
		 * we cannot allow such beasts to hang infinitely.
		 */
		struct inet_sock *inet = inet_sk(sk);
		u32 rtx_delta;

		rtx_delta = tcp_time_stamp_ts(tp) - (tp->retrans_stamp ?: 
				tcp_skb_timestamp_ts(tp->tcp_usec_ts, skb));
		if (tp->tcp_usec_ts)
			rtx_delta /= USEC_PER_MSEC;

		if (sk->sk_family == AF_INET) {
			net_dbg_ratelimited("Probing zero-window on %pI4:%u/%u, seq=%u:%u, recv %ums ago, lasting %ums\n",
				&inet->inet_daddr, ntohs(inet->inet_dport),
				inet->inet_num, tp->snd_una, tp->snd_nxt,
				jiffies_to_msecs(jiffies - tp->rcv_tstamp),
				rtx_delta);
		}
#if IS_ENABLED(CONFIG_IPV6)
		else if (sk->sk_family == AF_INET6) {
			net_dbg_ratelimited("Probing zero-window on %pI6:%u/%u, seq=%u:%u, recv %ums ago, lasting %ums\n",
				&sk->sk_v6_daddr, ntohs(inet->inet_dport),
				inet->inet_num, tp->snd_una, tp->snd_nxt,
				jiffies_to_msecs(jiffies - tp->rcv_tstamp),
				rtx_delta);
		}
#endif
<<<<<<< HEAD
		if (tcp_rtx_probe0_timed_out(sk, skb)) {
=======
		if (tcp_rtx_probe0_timed_out(sk, skb, rtx_delta)) {
>>>>>>> 2d5404ca
			tcp_write_err(sk);
			goto out;
		}
		tcp_enter_loss(sk);
		tcp_retransmit_skb(sk, skb, 1);
		__sk_dst_reset(sk);
		goto out_reset_timer;
	}

	__NET_INC_STATS(sock_net(sk), LINUX_MIB_TCPTIMEOUTS);
	if (tcp_write_timeout(sk))
		goto out;

	if (icsk->icsk_retransmits == 0) {
		int mib_idx = 0;

		if (icsk->icsk_ca_state == TCP_CA_Recovery) {
			if (tcp_is_sack(tp))
				mib_idx = LINUX_MIB_TCPSACKRECOVERYFAIL;
			else
				mib_idx = LINUX_MIB_TCPRENORECOVERYFAIL;
		} else if (icsk->icsk_ca_state == TCP_CA_Loss) {
			mib_idx = LINUX_MIB_TCPLOSSFAILURES;
		} else if ((icsk->icsk_ca_state == TCP_CA_Disorder) ||
			   tp->sacked_out) {
			if (tcp_is_sack(tp))
				mib_idx = LINUX_MIB_TCPSACKFAILURES;
			else
				mib_idx = LINUX_MIB_TCPRENOFAILURES;
		}
		if (mib_idx)
			__NET_INC_STATS(sock_net(sk), mib_idx);
	}

	tcp_enter_loss(sk);

	tcp_update_rto_stats(sk);
	if (tcp_retransmit_skb(sk, tcp_rtx_queue_head(sk), 1) > 0) {
		/* Retransmission failed because of local congestion,
		 * Let senders fight for local resources conservatively.
		 */
		inet_csk_reset_xmit_timer(sk, ICSK_TIME_RETRANS,
					  TCP_RESOURCE_PROBE_INTERVAL,
					  TCP_RTO_MAX);
		goto out;
	}

	/* Increase the timeout each time we retransmit.  Note that
	 * we do not increase the rtt estimate.  rto is initialized
	 * from rtt, but increases here.  Jacobson (SIGCOMM 88) suggests
	 * that doubling rto each time is the least we can get away with.
	 * In KA9Q, Karn uses this for the first few times, and then
	 * goes to quadratic.  netBSD doubles, but only goes up to *64,
	 * and clamps at 1 to 64 sec afterwards.  Note that 120 sec is
	 * defined in the protocol as the maximum possible RTT.  I guess
	 * we'll have to use something other than TCP to talk to the
	 * University of Mars.
	 *
	 * PAWS allows us longer timeouts and large windows, so once
	 * implemented ftp to mars will work nicely. We will have to fix
	 * the 120 second clamps though!
	 */

out_reset_timer:
	/* If stream is thin, use linear timeouts. Since 'icsk_backoff' is
	 * used to reset timer, set to 0. Recalculate 'icsk_rto' as this
	 * might be increased if the stream oscillates between thin and thick,
	 * thus the old value might already be too high compared to the value
	 * set by 'tcp_set_rto' in tcp_input.c which resets the rto without
	 * backoff. Limit to TCP_THIN_LINEAR_RETRIES before initiating
	 * exponential backoff behaviour to avoid continue hammering
	 * linear-timeout retransmissions into a black hole
	 */
	if (sk->sk_state == TCP_ESTABLISHED &&
	    (tp->thin_lto || READ_ONCE(net->ipv4.sysctl_tcp_thin_linear_timeouts)) &&
	    tcp_stream_is_thin(tp) &&
	    icsk->icsk_retransmits <= TCP_THIN_LINEAR_RETRIES) {
		icsk->icsk_backoff = 0;
		icsk->icsk_rto = clamp(__tcp_set_rto(tp),
				       tcp_rto_min(sk),
				       TCP_RTO_MAX);
	} else if (sk->sk_state != TCP_SYN_SENT ||
		   tp->total_rto >
		   READ_ONCE(net->ipv4.sysctl_tcp_syn_linear_timeouts)) {
		/* Use normal (exponential) backoff unless linear timeouts are
		 * activated.
		 */
		icsk->icsk_backoff++;
		icsk->icsk_rto = min(icsk->icsk_rto << 1, TCP_RTO_MAX);
	}
	inet_csk_reset_xmit_timer(sk, ICSK_TIME_RETRANS,
				  tcp_clamp_rto_to_user_timeout(sk), TCP_RTO_MAX);
	if (retransmits_timed_out(sk, READ_ONCE(net->ipv4.sysctl_tcp_retries1) + 1, 0))
		__sk_dst_reset(sk);

out:;
}

/* Called with bottom-half processing disabled.
   Called by tcp_write_timer() */
void tcp_write_timer_handler(struct sock *sk)
{
	struct inet_connection_sock *icsk = inet_csk(sk);
	int event;

	if (((1 << sk->sk_state) & (TCPF_CLOSE | TCPF_LISTEN)) ||
	    !icsk->icsk_pending)
		return;

	if (time_after(icsk->icsk_timeout, jiffies)) {
		sk_reset_timer(sk, &icsk->icsk_retransmit_timer, icsk->icsk_timeout);
		return;
	}

	tcp_mstamp_refresh(tcp_sk(sk));
	event = icsk->icsk_pending;

	switch (event) {
	case ICSK_TIME_REO_TIMEOUT:
		tcp_rack_reo_timeout(sk);
		break;
	case ICSK_TIME_LOSS_PROBE:
		tcp_send_loss_probe(sk);
		break;
	case ICSK_TIME_RETRANS:
		icsk->icsk_pending = 0;
		tcp_retransmit_timer(sk);
		break;
	case ICSK_TIME_PROBE0:
		icsk->icsk_pending = 0;
		tcp_probe_timer(sk);
		break;
	}
}

static void tcp_write_timer(struct timer_list *t)
{
	struct inet_connection_sock *icsk =
			from_timer(icsk, t, icsk_retransmit_timer);
	struct sock *sk = &icsk->icsk_inet.sk;

	bh_lock_sock(sk);
	if (!sock_owned_by_user(sk)) {
		tcp_write_timer_handler(sk);
	} else {
		/* delegate our work to tcp_release_cb() */
		if (!test_and_set_bit(TCP_WRITE_TIMER_DEFERRED, &sk->sk_tsq_flags))
			sock_hold(sk);
	}
	bh_unlock_sock(sk);
	sock_put(sk);
}

void tcp_syn_ack_timeout(const struct request_sock *req)
{
	struct net *net = read_pnet(&inet_rsk(req)->ireq_net);

	__NET_INC_STATS(net, LINUX_MIB_TCPTIMEOUTS);
}
EXPORT_SYMBOL(tcp_syn_ack_timeout);

void tcp_set_keepalive(struct sock *sk, int val)
{
	if ((1 << sk->sk_state) & (TCPF_CLOSE | TCPF_LISTEN))
		return;

	if (val && !sock_flag(sk, SOCK_KEEPOPEN))
		inet_csk_reset_keepalive_timer(sk, keepalive_time_when(tcp_sk(sk)));
	else if (!val)
		inet_csk_delete_keepalive_timer(sk);
}
EXPORT_SYMBOL_GPL(tcp_set_keepalive);


static void tcp_keepalive_timer (struct timer_list *t)
{
	struct sock *sk = from_timer(sk, t, sk_timer);
	struct inet_connection_sock *icsk = inet_csk(sk);
	struct tcp_sock *tp = tcp_sk(sk);
	u32 elapsed;

	/* Only process if socket is not in use. */
	bh_lock_sock(sk);
	if (sock_owned_by_user(sk)) {
		/* Try again later. */
		inet_csk_reset_keepalive_timer (sk, HZ/20);
		goto out;
	}

	if (sk->sk_state == TCP_LISTEN) {
		pr_err("Hmm... keepalive on a LISTEN ???\n");
		goto out;
	}

	tcp_mstamp_refresh(tp);
	if (sk->sk_state == TCP_FIN_WAIT2 && sock_flag(sk, SOCK_DEAD)) {
		if (READ_ONCE(tp->linger2) >= 0) {
			const int tmo = tcp_fin_time(sk) - TCP_TIMEWAIT_LEN;

			if (tmo > 0) {
				tcp_time_wait(sk, TCP_FIN_WAIT2, tmo);
				goto out;
			}
		}
		tcp_send_active_reset(sk, GFP_ATOMIC, SK_RST_REASON_TCP_STATE);
		goto death;
	}

	if (!sock_flag(sk, SOCK_KEEPOPEN) ||
	    ((1 << sk->sk_state) & (TCPF_CLOSE | TCPF_SYN_SENT)))
		goto out;

	elapsed = keepalive_time_when(tp);

	/* It is alive without keepalive 8) */
	if (tp->packets_out || !tcp_write_queue_empty(sk))
		goto resched;

	elapsed = keepalive_time_elapsed(tp);

	if (elapsed >= keepalive_time_when(tp)) {
		u32 user_timeout = READ_ONCE(icsk->icsk_user_timeout);

		/* If the TCP_USER_TIMEOUT option is enabled, use that
		 * to determine when to timeout instead.
		 */
		if ((user_timeout != 0 &&
		    elapsed >= msecs_to_jiffies(user_timeout) &&
		    icsk->icsk_probes_out > 0) ||
		    (user_timeout == 0 &&
		    icsk->icsk_probes_out >= keepalive_probes(tp))) {
			tcp_send_active_reset(sk, GFP_ATOMIC,
					      SK_RST_REASON_TCP_KEEPALIVE_TIMEOUT);
			tcp_write_err(sk);
			goto out;
		}
		if (tcp_write_wakeup(sk, LINUX_MIB_TCPKEEPALIVE) <= 0) {
			icsk->icsk_probes_out++;
			elapsed = keepalive_intvl_when(tp);
		} else {
			/* If keepalive was lost due to local congestion,
			 * try harder.
			 */
			elapsed = TCP_RESOURCE_PROBE_INTERVAL;
		}
	} else {
		/* It is tp->rcv_tstamp + keepalive_time_when(tp) */
		elapsed = keepalive_time_when(tp) - elapsed;
	}

resched:
	inet_csk_reset_keepalive_timer (sk, elapsed);
	goto out;

death:
	tcp_done(sk);

out:
	bh_unlock_sock(sk);
	sock_put(sk);
}

static enum hrtimer_restart tcp_compressed_ack_kick(struct hrtimer *timer)
{
	struct tcp_sock *tp = container_of(timer, struct tcp_sock, compressed_ack_timer);
	struct sock *sk = (struct sock *)tp;

	bh_lock_sock(sk);
	if (!sock_owned_by_user(sk)) {
		if (tp->compressed_ack) {
			/* Since we have to send one ack finally,
			 * subtract one from tp->compressed_ack to keep
			 * LINUX_MIB_TCPACKCOMPRESSED accurate.
			 */
			tp->compressed_ack--;
			tcp_send_ack(sk);
		}
	} else {
		if (!test_and_set_bit(TCP_DELACK_TIMER_DEFERRED,
				      &sk->sk_tsq_flags))
			sock_hold(sk);
	}
	bh_unlock_sock(sk);

	sock_put(sk);

	return HRTIMER_NORESTART;
}

void tcp_init_xmit_timers(struct sock *sk)
{
	inet_csk_init_xmit_timers(sk, &tcp_write_timer, &tcp_delack_timer,
				  &tcp_keepalive_timer);
	hrtimer_init(&tcp_sk(sk)->pacing_timer, CLOCK_MONOTONIC,
		     HRTIMER_MODE_ABS_PINNED_SOFT);
	tcp_sk(sk)->pacing_timer.function = tcp_pace_kick;

	hrtimer_init(&tcp_sk(sk)->compressed_ack_timer, CLOCK_MONOTONIC,
		     HRTIMER_MODE_REL_PINNED_SOFT);
	tcp_sk(sk)->compressed_ack_timer.function = tcp_compressed_ack_kick;
}<|MERGE_RESOLUTION|>--- conflicted
+++ resolved
@@ -431,11 +431,7 @@
 
 	if (!icsk->icsk_retransmits) {
 		tp->total_rto_recoveries++;
-<<<<<<< HEAD
-		tp->rto_stamp = tcp_time_stamp(tp);
-=======
 		tp->rto_stamp = tcp_time_stamp_ms(tp);
->>>>>>> 2d5404ca
 	}
 	icsk->icsk_retransmits++;
 	tp->total_rto++;
@@ -481,22 +477,14 @@
 }
 
 static bool tcp_rtx_probe0_timed_out(const struct sock *sk,
-<<<<<<< HEAD
-				     const struct sk_buff *skb)
-=======
 				     const struct sk_buff *skb,
 				     u32 rtx_delta)
->>>>>>> 2d5404ca
 {
 	const struct inet_connection_sock *icsk = inet_csk(sk);
 	u32 user_timeout = READ_ONCE(icsk->icsk_user_timeout);
 	const struct tcp_sock *tp = tcp_sk(sk);
 	int timeout = TCP_RTO_MAX * 2;
-<<<<<<< HEAD
-	s32 rcv_delta, rtx_delta;
-=======
 	s32 rcv_delta;
->>>>>>> 2d5404ca
 
 	if (user_timeout) {
 		/* If user application specified a TCP_USER_TIMEOUT,
@@ -515,14 +503,7 @@
 	if (rcv_delta <= timeout)
 		return false;
 
-<<<<<<< HEAD
-	rtx_delta = (s32)msecs_to_jiffies(tcp_time_stamp(tp) -
-			(tp->retrans_stamp ?: tcp_skb_timestamp(skb)));
-
-	return rtx_delta > timeout;
-=======
 	return msecs_to_jiffies(rtx_delta) > timeout;
->>>>>>> 2d5404ca
 }
 
 /**
@@ -594,11 +575,7 @@
 				rtx_delta);
 		}
 #endif
-<<<<<<< HEAD
-		if (tcp_rtx_probe0_timed_out(sk, skb)) {
-=======
 		if (tcp_rtx_probe0_timed_out(sk, skb, rtx_delta)) {
->>>>>>> 2d5404ca
 			tcp_write_err(sk);
 			goto out;
 		}
