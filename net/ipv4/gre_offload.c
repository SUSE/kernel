// SPDX-License-Identifier: GPL-2.0-or-later
/*
 *	IPV4 GSO/GRO offload support
 *	Linux INET implementation
 *
 *	GRE GSO support
 */

#include <linux/skbuff.h>
#include <linux/init.h>
#include <net/protocol.h>
#include <net/gre.h>
#include <net/gro.h>
<<<<<<< HEAD
=======
#include <net/gso.h>
>>>>>>> eb3cdb58

static struct sk_buff *gre_gso_segment(struct sk_buff *skb,
				       netdev_features_t features)
{
	int tnl_hlen = skb_inner_mac_header(skb) - skb_transport_header(skb);
	bool need_csum, offload_csum, gso_partial, need_ipsec;
	struct sk_buff *segs = ERR_PTR(-EINVAL);
	u16 mac_offset = skb->mac_header;
	__be16 protocol = skb->protocol;
	u16 mac_len = skb->mac_len;
	int gre_offset, outer_hlen;

	if (!skb->encapsulation)
		goto out;

	if (unlikely(tnl_hlen < sizeof(struct gre_base_hdr)))
		goto out;

	if (unlikely(!pskb_may_pull(skb, tnl_hlen)))
		goto out;

	/* setup inner skb. */
	skb->encapsulation = 0;
	SKB_GSO_CB(skb)->encap_level = 0;
	__skb_pull(skb, tnl_hlen);
	skb_reset_mac_header(skb);
	skb_set_network_header(skb, skb_inner_network_offset(skb));
	skb->mac_len = skb_inner_network_offset(skb);
	skb->protocol = skb->inner_protocol;

	need_csum = !!(skb_shinfo(skb)->gso_type & SKB_GSO_GRE_CSUM);
	skb->encap_hdr_csum = need_csum;

	features &= skb->dev->hw_enc_features;
	if (need_csum)
		features &= ~NETIF_F_SCTP_CRC;

	need_ipsec = skb_dst(skb) && dst_xfrm(skb_dst(skb));
	/* Try to offload checksum if possible */
	offload_csum = !!(need_csum && !need_ipsec &&
			  (skb->dev->features & NETIF_F_HW_CSUM));

	/* segment inner packet. */
	segs = skb_mac_gso_segment(skb, features);
	if (IS_ERR_OR_NULL(segs)) {
		skb_gso_error_unwind(skb, protocol, tnl_hlen, mac_offset,
				     mac_len);
		goto out;
	}

	gso_partial = !!(skb_shinfo(segs)->gso_type & SKB_GSO_PARTIAL);

	outer_hlen = skb_tnl_header_len(skb);
	gre_offset = outer_hlen - tnl_hlen;
	skb = segs;
	do {
		struct gre_base_hdr *greh;
		__sum16 *pcsum;

		/* Set up inner headers if we are offloading inner checksum */
		if (skb->ip_summed == CHECKSUM_PARTIAL) {
			skb_reset_inner_headers(skb);
			skb->encapsulation = 1;
		}

		skb->mac_len = mac_len;
		skb->protocol = protocol;

		__skb_push(skb, outer_hlen);
		skb_reset_mac_header(skb);
		skb_set_network_header(skb, mac_len);
		skb_set_transport_header(skb, gre_offset);

		if (!need_csum)
			continue;

		greh = (struct gre_base_hdr *)skb_transport_header(skb);
		pcsum = (__sum16 *)(greh + 1);

		if (gso_partial && skb_is_gso(skb)) {
			unsigned int partial_adj;

			/* Adjust checksum to account for the fact that
			 * the partial checksum is based on actual size
			 * whereas headers should be based on MSS size.
			 */
			partial_adj = skb->len + skb_headroom(skb) -
				      SKB_GSO_CB(skb)->data_offset -
				      skb_shinfo(skb)->gso_size;
			*pcsum = ~csum_fold((__force __wsum)htonl(partial_adj));
		} else {
			*pcsum = 0;
		}

		*(pcsum + 1) = 0;
		if (skb->encapsulation || !offload_csum) {
			*pcsum = gso_make_checksum(skb, 0);
		} else {
			skb->ip_summed = CHECKSUM_PARTIAL;
			skb->csum_start = skb_transport_header(skb) - skb->head;
			skb->csum_offset = sizeof(*greh);
		}
	} while ((skb = skb->next));
out:
	return segs;
}

static struct sk_buff *gre_gro_receive(struct list_head *head,
				       struct sk_buff *skb)
{
	struct sk_buff *pp = NULL;
	struct sk_buff *p;
	const struct gre_base_hdr *greh;
	unsigned int hlen, grehlen;
	unsigned int off;
	int flush = 1;
	struct packet_offload *ptype;
	__be16 type;

	if (NAPI_GRO_CB(skb)->encap_mark)
		goto out;

	NAPI_GRO_CB(skb)->encap_mark = 1;

	off = skb_gro_offset(skb);
	hlen = off + sizeof(*greh);
	greh = skb_gro_header(skb, hlen, off);
	if (unlikely(!greh))
		goto out;

	/* Only support version 0 and K (key), C (csum) flags. Note that
	 * although the support for the S (seq#) flag can be added easily
	 * for GRO, this is problematic for GSO hence can not be enabled
	 * here because a GRO pkt may end up in the forwarding path, thus
	 * requiring GSO support to break it up correctly.
	 */
	if ((greh->flags & ~(GRE_KEY|GRE_CSUM)) != 0)
		goto out;

	/* We can only support GRE_CSUM if we can track the location of
	 * the GRE header.  In the case of FOU/GUE we cannot because the
	 * outer UDP header displaces the GRE header leaving us in a state
	 * of limbo.
	 */
	if ((greh->flags & GRE_CSUM) && NAPI_GRO_CB(skb)->is_fou)
		goto out;

	type = greh->protocol;

	ptype = gro_find_receive_by_type(type);
	if (!ptype)
		goto out;

	grehlen = GRE_HEADER_SECTION;

	if (greh->flags & GRE_KEY)
		grehlen += GRE_HEADER_SECTION;

	if (greh->flags & GRE_CSUM)
		grehlen += GRE_HEADER_SECTION;

	hlen = off + grehlen;
	if (skb_gro_header_hard(skb, hlen)) {
		greh = skb_gro_header_slow(skb, hlen, off);
		if (unlikely(!greh))
			goto out;
	}

	/* Don't bother verifying checksum if we're going to flush anyway. */
	if ((greh->flags & GRE_CSUM) && !NAPI_GRO_CB(skb)->flush) {
		if (skb_gro_checksum_simple_validate(skb))
			goto out;

		skb_gro_checksum_try_convert(skb, IPPROTO_GRE,
					     null_compute_pseudo);
	}

	list_for_each_entry(p, head, list) {
		const struct gre_base_hdr *greh2;

		if (!NAPI_GRO_CB(p)->same_flow)
			continue;

		/* The following checks are needed to ensure only pkts
		 * from the same tunnel are considered for aggregation.
		 * The criteria for "the same tunnel" includes:
		 * 1) same version (we only support version 0 here)
		 * 2) same protocol (we only support ETH_P_IP for now)
		 * 3) same set of flags
		 * 4) same key if the key field is present.
		 */
		greh2 = (struct gre_base_hdr *)(p->data + off);

		if (greh2->flags != greh->flags ||
		    greh2->protocol != greh->protocol) {
			NAPI_GRO_CB(p)->same_flow = 0;
			continue;
		}
		if (greh->flags & GRE_KEY) {
			/* compare keys */
			if (*(__be32 *)(greh2+1) != *(__be32 *)(greh+1)) {
				NAPI_GRO_CB(p)->same_flow = 0;
				continue;
			}
		}
	}

	skb_gro_pull(skb, grehlen);

	/* Adjusted NAPI_GRO_CB(skb)->csum after skb_gro_pull()*/
	skb_gro_postpull_rcsum(skb, greh, grehlen);

	pp = call_gro_receive(ptype->callbacks.gro_receive, head, skb);
	flush = 0;

out:
	skb_gro_flush_final(skb, pp, flush);

	return pp;
}

static int gre_gro_complete(struct sk_buff *skb, int nhoff)
{
	struct gre_base_hdr *greh = (struct gre_base_hdr *)(skb->data + nhoff);
	struct packet_offload *ptype;
	unsigned int grehlen = sizeof(*greh);
	int err = -ENOENT;
	__be16 type;

	skb->encapsulation = 1;
	skb_shinfo(skb)->gso_type = SKB_GSO_GRE;

	type = greh->protocol;
	if (greh->flags & GRE_KEY)
		grehlen += GRE_HEADER_SECTION;

	if (greh->flags & GRE_CSUM)
		grehlen += GRE_HEADER_SECTION;

	ptype = gro_find_complete_by_type(type);
	if (ptype)
		err = ptype->callbacks.gro_complete(skb, nhoff + grehlen);

	skb_set_inner_mac_header(skb, nhoff + grehlen);

	return err;
}

static const struct net_offload gre_offload = {
	.callbacks = {
		.gso_segment = gre_gso_segment,
		.gro_receive = gre_gro_receive,
		.gro_complete = gre_gro_complete,
	},
};

static int __init gre_offload_init(void)
{
	int err;

	err = inet_add_offload(&gre_offload, IPPROTO_GRE);
#if IS_ENABLED(CONFIG_IPV6)
	if (err)
		return err;

	err = inet6_add_offload(&gre_offload, IPPROTO_GRE);
	if (err)
		inet_del_offload(&gre_offload, IPPROTO_GRE);
#endif

	return err;
}
device_initcall(gre_offload_init);<|MERGE_RESOLUTION|>--- conflicted
+++ resolved
@@ -11,10 +11,7 @@
 #include <net/protocol.h>
 #include <net/gre.h>
 #include <net/gro.h>
-<<<<<<< HEAD
-=======
 #include <net/gso.h>
->>>>>>> eb3cdb58
 
 static struct sk_buff *gre_gso_segment(struct sk_buff *skb,
 				       netdev_features_t features)
