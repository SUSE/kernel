// SPDX-License-Identifier: GPL-2.0-or-later
/*
 * INET		An implementation of the TCP/IP protocol suite for the LINUX
 *		operating system.  INET is implemented using the  BSD Socket
 *		interface as the means of communication with the user level.
 *
 *		RAW - implementation of IP "raw" sockets.
 *
 * Authors:	Ross Biro
 *		Fred N. van Kempen, <waltje@uWalt.NL.Mugnet.ORG>
 *
 * Fixes:
 *		Alan Cox	:	verify_area() fixed up
 *		Alan Cox	:	ICMP error handling
 *		Alan Cox	:	EMSGSIZE if you send too big a packet
 *		Alan Cox	: 	Now uses generic datagrams and shared
 *					skbuff library. No more peek crashes,
 *					no more backlogs
 *		Alan Cox	:	Checks sk->broadcast.
 *		Alan Cox	:	Uses skb_free_datagram/skb_copy_datagram
 *		Alan Cox	:	Raw passes ip options too
 *		Alan Cox	:	Setsocketopt added
 *		Alan Cox	:	Fixed error return for broadcasts
 *		Alan Cox	:	Removed wake_up calls
 *		Alan Cox	:	Use ttl/tos
 *		Alan Cox	:	Cleaned up old debugging
 *		Alan Cox	:	Use new kernel side addresses
 *	Arnt Gulbrandsen	:	Fixed MSG_DONTROUTE in raw sockets.
 *		Alan Cox	:	BSD style RAW socket demultiplexing.
 *		Alan Cox	:	Beginnings of mrouted support.
 *		Alan Cox	:	Added IP_HDRINCL option.
 *		Alan Cox	:	Skip broadcast check if BSDism set.
 *		David S. Miller	:	New socket lookup architecture.
 */

#include <linux/types.h>
#include <linux/atomic.h>
#include <asm/byteorder.h>
#include <asm/current.h>
#include <linux/uaccess.h>
#include <asm/ioctls.h>
#include <linux/stddef.h>
#include <linux/slab.h>
#include <linux/errno.h>
#include <linux/kernel.h>
#include <linux/export.h>
#include <linux/spinlock.h>
#include <linux/sockios.h>
#include <linux/socket.h>
#include <linux/in.h>
#include <linux/mroute.h>
#include <linux/netdevice.h>
#include <linux/in_route.h>
#include <linux/route.h>
#include <linux/skbuff.h>
#include <linux/igmp.h>
#include <net/net_namespace.h>
#include <net/dst.h>
#include <net/sock.h>
#include <linux/ip.h>
#include <linux/net.h>
#include <net/ip.h>
#include <net/icmp.h>
#include <net/udp.h>
#include <net/raw.h>
#include <net/snmp.h>
#include <net/tcp_states.h>
#include <net/inet_common.h>
#include <net/checksum.h>
#include <net/xfrm.h>
#include <linux/rtnetlink.h>
#include <linux/proc_fs.h>
#include <linux/seq_file.h>
#include <linux/netfilter.h>
#include <linux/netfilter_ipv4.h>
#include <linux/compat.h>
#include <linux/uio.h>

struct raw_frag_vec {
	struct msghdr *msg;
	union {
		struct icmphdr icmph;
		char c[1];
	} hdr;
	int hlen;
};

struct raw_hashinfo raw_v4_hashinfo = {
	.lock = __RW_LOCK_UNLOCKED(raw_v4_hashinfo.lock),
};
EXPORT_SYMBOL_GPL(raw_v4_hashinfo);

int raw_hash_sk(struct sock *sk)
{
	struct raw_hashinfo *h = sk->sk_prot->h.raw_hash;
	struct hlist_head *head;

	head = &h->ht[inet_sk(sk)->inet_num & (RAW_HTABLE_SIZE - 1)];

	write_lock_bh(&h->lock);
	sk_add_node(sk, head);
	write_unlock_bh(&h->lock);
	sock_prot_inuse_add(sock_net(sk), sk->sk_prot, 1);

	return 0;
}
EXPORT_SYMBOL_GPL(raw_hash_sk);

void raw_unhash_sk(struct sock *sk)
{
	struct raw_hashinfo *h = sk->sk_prot->h.raw_hash;

	write_lock_bh(&h->lock);
	if (sk_del_node_init(sk))
		sock_prot_inuse_add(sock_net(sk), sk->sk_prot, -1);
	write_unlock_bh(&h->lock);
}
EXPORT_SYMBOL_GPL(raw_unhash_sk);

struct sock *__raw_v4_lookup(struct net *net, struct sock *sk,
			     unsigned short num, __be32 raddr, __be32 laddr,
			     int dif, int sdif)
{
	sk_for_each_from(sk) {
		struct inet_sock *inet = inet_sk(sk);

		if (net_eq(sock_net(sk), net) && inet->inet_num == num	&&
		    !(inet->inet_daddr && inet->inet_daddr != raddr) 	&&
		    !(inet->inet_rcv_saddr && inet->inet_rcv_saddr != laddr) &&
		    raw_sk_bound_dev_eq(net, sk->sk_bound_dev_if, dif, sdif))
			goto found; /* gotcha */
	}
	sk = NULL;
found:
	return sk;
}
EXPORT_SYMBOL_GPL(__raw_v4_lookup);

/*
 *	0 - deliver
 *	1 - block
 */
static int icmp_filter(const struct sock *sk, const struct sk_buff *skb)
{
	struct icmphdr _hdr;
	const struct icmphdr *hdr;

	hdr = skb_header_pointer(skb, skb_transport_offset(skb),
				 sizeof(_hdr), &_hdr);
	if (!hdr)
		return 1;

	if (hdr->type < 32) {
		__u32 data = raw_sk(sk)->filter.data;

		return ((1U << hdr->type) & data) != 0;
	}

	/* Do not block unknown ICMP types */
	return 0;
}

/* IP input processing comes here for RAW socket delivery.
 * Caller owns SKB, so we must make clones.
 *
 * RFC 1122: SHOULD pass TOS value up to the transport layer.
 * -> It does. And not only TOS, but all IP header.
 */
static int raw_v4_input(struct sk_buff *skb, const struct iphdr *iph, int hash)
{
	int sdif = inet_sdif(skb);
	int dif = inet_iif(skb);
	struct sock *sk;
	struct hlist_head *head;
	int delivered = 0;
	struct net *net;

	read_lock(&raw_v4_hashinfo.lock);
	head = &raw_v4_hashinfo.ht[hash];
	if (hlist_empty(head))
		goto out;

	net = dev_net(skb->dev);
	sk = __raw_v4_lookup(net, __sk_head(head), iph->protocol,
			     iph->saddr, iph->daddr, dif, sdif);

	while (sk) {
		delivered = 1;
		if ((iph->protocol != IPPROTO_ICMP || !icmp_filter(sk, skb)) &&
		    ip_mc_sf_allow(sk, iph->daddr, iph->saddr,
				   skb->dev->ifindex, sdif)) {
			struct sk_buff *clone = skb_clone(skb, GFP_ATOMIC);

			/* Not releasing hash table! */
			if (clone)
				raw_rcv(sk, clone);
		}
		sk = __raw_v4_lookup(net, sk_next(sk), iph->protocol,
				     iph->saddr, iph->daddr,
				     dif, sdif);
	}
out:
	read_unlock(&raw_v4_hashinfo.lock);
	return delivered;
}

int raw_local_deliver(struct sk_buff *skb, int protocol)
{
	int hash;
	struct sock *raw_sk;

	hash = protocol & (RAW_HTABLE_SIZE - 1);
	raw_sk = sk_head(&raw_v4_hashinfo.ht[hash]);

	/* If there maybe a raw socket we must check - if not we
	 * don't care less
	 */
	if (raw_sk && !raw_v4_input(skb, ip_hdr(skb), hash))
		raw_sk = NULL;

	return raw_sk != NULL;

}

static void raw_err(struct sock *sk, struct sk_buff *skb, u32 info)
{
	struct inet_sock *inet = inet_sk(sk);
	const int type = icmp_hdr(skb)->type;
	const int code = icmp_hdr(skb)->code;
	int err = 0;
	int harderr = 0;

	if (type == ICMP_DEST_UNREACH && code == ICMP_FRAG_NEEDED)
		ipv4_sk_update_pmtu(skb, sk, info);
	else if (type == ICMP_REDIRECT) {
		ipv4_sk_redirect(skb, sk);
		return;
	}

	/* Report error on raw socket, if:
	   1. User requested ip_recverr.
	   2. Socket is connected (otherwise the error indication
	      is useless without ip_recverr and error is hard.
	 */
	if (!inet->recverr && sk->sk_state != TCP_ESTABLISHED)
		return;

	switch (type) {
	default:
	case ICMP_TIME_EXCEEDED:
		err = EHOSTUNREACH;
		break;
	case ICMP_SOURCE_QUENCH:
		return;
	case ICMP_PARAMETERPROB:
		err = EPROTO;
		harderr = 1;
		break;
	case ICMP_DEST_UNREACH:
		err = EHOSTUNREACH;
		if (code > NR_ICMP_UNREACH)
			break;
		if (code == ICMP_FRAG_NEEDED) {
			harderr = inet->pmtudisc != IP_PMTUDISC_DONT;
			err = EMSGSIZE;
		} else {
			err = icmp_err_convert[code].errno;
			harderr = icmp_err_convert[code].fatal;
		}
	}

	if (inet->recverr) {
		const struct iphdr *iph = (const struct iphdr *)skb->data;
		u8 *payload = skb->data + (iph->ihl << 2);

		if (inet->hdrincl)
			payload = skb->data;
		ip_icmp_error(sk, skb, err, 0, info, payload);
	}

	if (inet->recverr || harderr) {
		sk->sk_err = err;
		sk_error_report(sk);
	}
}

void raw_icmp_error(struct sk_buff *skb, int protocol, u32 info)
{
	int hash;
	struct sock *raw_sk;
	const struct iphdr *iph;
	struct net *net;

	hash = protocol & (RAW_HTABLE_SIZE - 1);

	read_lock(&raw_v4_hashinfo.lock);
	raw_sk = sk_head(&raw_v4_hashinfo.ht[hash]);
	if (raw_sk) {
		int dif = skb->dev->ifindex;
		int sdif = inet_sdif(skb);

		iph = (const struct iphdr *)skb->data;
		net = dev_net(skb->dev);

		while ((raw_sk = __raw_v4_lookup(net, raw_sk, protocol,
						iph->daddr, iph->saddr,
						dif, sdif)) != NULL) {
			raw_err(raw_sk, skb, info);
			raw_sk = sk_next(raw_sk);
			iph = (const struct iphdr *)skb->data;
		}
	}
	read_unlock(&raw_v4_hashinfo.lock);
}

static int raw_rcv_skb(struct sock *sk, struct sk_buff *skb)
{
	/* Charge it to the socket. */

	ipv4_pktinfo_prepare(sk, skb);
	if (sock_queue_rcv_skb(sk, skb) < 0) {
		kfree_skb(skb);
		return NET_RX_DROP;
	}

	return NET_RX_SUCCESS;
}

int raw_rcv(struct sock *sk, struct sk_buff *skb)
{
	if (!xfrm4_policy_check(sk, XFRM_POLICY_IN, skb)) {
		atomic_inc(&sk->sk_drops);
		kfree_skb(skb);
		return NET_RX_DROP;
	}
	nf_reset_ct(skb);

	skb_push(skb, skb->data - skb_network_header(skb));

	raw_rcv_skb(sk, skb);
	return 0;
}

static int raw_send_hdrinc(struct sock *sk, struct flowi4 *fl4,
			   struct msghdr *msg, size_t length,
			   struct rtable **rtp, unsigned int flags,
			   const struct sockcm_cookie *sockc)
{
	struct inet_sock *inet = inet_sk(sk);
	struct net *net = sock_net(sk);
	struct iphdr *iph;
	struct sk_buff *skb;
	unsigned int iphlen;
	int err;
	struct rtable *rt = *rtp;
	int hlen, tlen;

	if (length > rt->dst.dev->mtu) {
		ip_local_error(sk, EMSGSIZE, fl4->daddr, inet->inet_dport,
			       rt->dst.dev->mtu);
		return -EMSGSIZE;
	}
	if (length < sizeof(struct iphdr))
		return -EINVAL;

	if (flags&MSG_PROBE)
		goto out;

	hlen = LL_RESERVED_SPACE(rt->dst.dev);
	tlen = rt->dst.dev->needed_tailroom;
	skb = sock_alloc_send_skb(sk,
				  length + hlen + tlen + 15,
				  flags & MSG_DONTWAIT, &err);
	if (!skb)
		goto error;
	skb_reserve(skb, hlen);

	skb->priority = sk->sk_priority;
	skb->mark = sockc->mark;
	skb->tstamp = sockc->transmit_time;
	skb_dst_set(skb, &rt->dst);
	*rtp = NULL;

	skb_reset_network_header(skb);
	iph = ip_hdr(skb);
	skb_put(skb, length);

	skb->ip_summed = CHECKSUM_NONE;

	skb_setup_tx_timestamp(skb, sockc->tsflags);

	if (flags & MSG_CONFIRM)
		skb_set_dst_pending_confirm(skb, 1);

	skb->transport_header = skb->network_header;
	err = -EFAULT;
	if (memcpy_from_msg(iph, msg, length))
		goto error_free;

	iphlen = iph->ihl * 4;

	/*
	 * We don't want to modify the ip header, but we do need to
	 * be sure that it won't cause problems later along the network
	 * stack.  Specifically we want to make sure that iph->ihl is a
	 * sane value.  If ihl points beyond the length of the buffer passed
	 * in, reject the frame as invalid
	 */
	err = -EINVAL;
	if (iphlen > length)
		goto error_free;

	if (iphlen >= sizeof(*iph)) {
		if (!iph->saddr)
			iph->saddr = fl4->saddr;
		iph->check   = 0;
		iph->tot_len = htons(length);
		if (!iph->id)
			ip_select_ident(net, skb, NULL);

		iph->check = ip_fast_csum((unsigned char *)iph, iph->ihl);
		skb->transport_header += iphlen;
		if (iph->protocol == IPPROTO_ICMP &&
		    length >= iphlen + sizeof(struct icmphdr))
			icmp_out_count(net, ((struct icmphdr *)
				skb_transport_header(skb))->type);
	}

	err = NF_HOOK(NFPROTO_IPV4, NF_INET_LOCAL_OUT,
		      net, sk, skb, NULL, rt->dst.dev,
		      dst_output);
	if (err > 0)
		err = net_xmit_errno(err);
	if (err)
		goto error;
out:
	return 0;

error_free:
	kfree_skb(skb);
error:
	IP_INC_STATS(net, IPSTATS_MIB_OUTDISCARDS);
	if (err == -ENOBUFS && !inet->recverr)
		err = 0;
	return err;
}

static int raw_probe_proto_opt(struct raw_frag_vec *rfv, struct flowi4 *fl4)
{
	int err;

	if (fl4->flowi4_proto != IPPROTO_ICMP)
		return 0;

	/* We only need the first two bytes. */
	rfv->hlen = 2;

	err = memcpy_from_msg(rfv->hdr.c, rfv->msg, rfv->hlen);
	if (err)
		return err;

	fl4->fl4_icmp_type = rfv->hdr.icmph.type;
	fl4->fl4_icmp_code = rfv->hdr.icmph.code;

	return 0;
}

static int raw_getfrag(void *from, char *to, int offset, int len, int odd,
		       struct sk_buff *skb)
{
	struct raw_frag_vec *rfv = from;

	if (offset < rfv->hlen) {
		int copy = min(rfv->hlen - offset, len);

		if (skb->ip_summed == CHECKSUM_PARTIAL)
			memcpy(to, rfv->hdr.c + offset, copy);
		else
			skb->csum = csum_block_add(
				skb->csum,
				csum_partial_copy_nocheck(rfv->hdr.c + offset,
							  to, copy),
				odd);

		odd = 0;
		offset += copy;
		to += copy;
		len -= copy;

		if (!len)
			return 0;
	}

	offset -= rfv->hlen;

	return ip_generic_getfrag(rfv->msg, to, offset, len, odd, skb);
}

static int raw_sendmsg(struct sock *sk, struct msghdr *msg, size_t len)
{
	struct inet_sock *inet = inet_sk(sk);
	struct net *net = sock_net(sk);
	struct ipcm_cookie ipc;
	struct rtable *rt = NULL;
	struct flowi4 fl4;
	int free = 0;
	__be32 daddr;
	__be32 saddr;
	u8  tos;
	int err;
	struct ip_options_data opt_copy;
	struct raw_frag_vec rfv;
	int hdrincl;

	err = -EMSGSIZE;
	if (len > 0xFFFF)
		goto out;

	/* hdrincl should be READ_ONCE(inet->hdrincl)
	 * but READ_ONCE() doesn't work with bit fields.
	 * Doing this indirectly yields the same result.
	 */
	hdrincl = inet->hdrincl;
	hdrincl = READ_ONCE(hdrincl);
	/*
	 *	Check the flags.
	 */

	err = -EOPNOTSUPP;
	if (msg->msg_flags & MSG_OOB)	/* Mirror BSD error message */
		goto out;               /* compatibility */

	/*
	 *	Get and verify the address.
	 */

	if (msg->msg_namelen) {
		DECLARE_SOCKADDR(struct sockaddr_in *, usin, msg->msg_name);
		err = -EINVAL;
		if (msg->msg_namelen < sizeof(*usin))
			goto out;
		if (usin->sin_family != AF_INET) {
			pr_info_once("%s: %s forgot to set AF_INET. Fix it!\n",
				     __func__, current->comm);
			err = -EAFNOSUPPORT;
			if (usin->sin_family)
				goto out;
		}
		daddr = usin->sin_addr.s_addr;
		/* ANK: I did not forget to get protocol from port field.
		 * I just do not know, who uses this weirdness.
		 * IP_HDRINCL is much more convenient.
		 */
	} else {
		err = -EDESTADDRREQ;
		if (sk->sk_state != TCP_ESTABLISHED)
			goto out;
		daddr = inet->inet_daddr;
	}

	ipcm_init_sk(&ipc, inet);

	if (msg->msg_controllen) {
		err = ip_cmsg_send(sk, msg, &ipc, false);
		if (unlikely(err)) {
			kfree(ipc.opt);
			goto out;
		}
		if (ipc.opt)
			free = 1;
	}

	saddr = ipc.addr;
	ipc.addr = daddr;

	if (!ipc.opt) {
		struct ip_options_rcu *inet_opt;

		rcu_read_lock();
		inet_opt = rcu_dereference(inet->inet_opt);
		if (inet_opt) {
			memcpy(&opt_copy, inet_opt,
			       sizeof(*inet_opt) + inet_opt->opt.optlen);
			ipc.opt = &opt_copy.opt;
		}
		rcu_read_unlock();
	}

	if (ipc.opt) {
		err = -EINVAL;
		/* Linux does not mangle headers on raw sockets,
		 * so that IP options + IP_HDRINCL is non-sense.
		 */
		if (hdrincl)
			goto done;
		if (ipc.opt->opt.srr) {
			if (!daddr)
				goto done;
			daddr = ipc.opt->opt.faddr;
		}
	}
	tos = get_rtconn_flags(&ipc, sk);
	if (msg->msg_flags & MSG_DONTROUTE)
		tos |= RTO_ONLINK;

	if (ipv4_is_multicast(daddr)) {
		if (!ipc.oif || netif_index_is_l3_master(sock_net(sk), ipc.oif))
			ipc.oif = inet->mc_index;
		if (!saddr)
			saddr = inet->mc_addr;
	} else if (!ipc.oif) {
		ipc.oif = inet->uc_index;
	} else if (ipv4_is_lbcast(daddr) && inet->uc_index) {
		/* oif is set, packet is to local broadcast
		 * and uc_index is set. oif is most likely set
		 * by sk_bound_dev_if. If uc_index != oif check if the
		 * oif is an L3 master and uc_index is an L3 slave.
		 * If so, we want to allow the send using the uc_index.
		 */
		if (ipc.oif != inet->uc_index &&
		    ipc.oif == l3mdev_master_ifindex_by_index(sock_net(sk),
							      inet->uc_index)) {
			ipc.oif = inet->uc_index;
		}
	}

	flowi4_init_output(&fl4, ipc.oif, ipc.sockc.mark, tos,
			   RT_SCOPE_UNIVERSE,
			   hdrincl ? IPPROTO_RAW : sk->sk_protocol,
			   inet_sk_flowi_flags(sk) |
			    (hdrincl ? FLOWI_FLAG_KNOWN_NH : 0),
			   daddr, saddr, 0, 0, sk->sk_uid);

	if (!hdrincl) {
		rfv.msg = msg;
		rfv.hlen = 0;

		err = raw_probe_proto_opt(&rfv, &fl4);
		if (err)
			goto done;
	}

	security_sk_classify_flow(sk, flowi4_to_flowi_common(&fl4));
	rt = ip_route_output_flow(net, &fl4, sk);
	if (IS_ERR(rt)) {
		err = PTR_ERR(rt);
		rt = NULL;
		goto done;
	}

	err = -EACCES;
	if (rt->rt_flags & RTCF_BROADCAST && !sock_flag(sk, SOCK_BROADCAST))
		goto done;

	if (msg->msg_flags & MSG_CONFIRM)
		goto do_confirm;
back_from_confirm:

	if (hdrincl)
		err = raw_send_hdrinc(sk, &fl4, msg, len,
				      &rt, msg->msg_flags, &ipc.sockc);

	 else {
		if (!ipc.addr)
			ipc.addr = fl4.daddr;
		lock_sock(sk);
		err = ip_append_data(sk, &fl4, raw_getfrag,
				     &rfv, len, 0,
				     &ipc, &rt, msg->msg_flags);
		if (err)
			ip_flush_pending_frames(sk);
		else if (!(msg->msg_flags & MSG_MORE)) {
			err = ip_push_pending_frames(sk, &fl4);
			if (err == -ENOBUFS && !inet->recverr)
				err = 0;
		}
		release_sock(sk);
	}
done:
	if (free)
		kfree(ipc.opt);
	ip_rt_put(rt);

out:
	if (err < 0)
		return err;
	return len;

do_confirm:
	if (msg->msg_flags & MSG_PROBE)
		dst_confirm_neigh(&rt->dst, &fl4.daddr);
	if (!(msg->msg_flags & MSG_PROBE) || len)
		goto back_from_confirm;
	err = 0;
	goto done;
}

static void raw_close(struct sock *sk, long timeout)
{
	/*
	 * Raw sockets may have direct kernel references. Kill them.
	 */
	ip_ra_control(sk, 0, NULL);

	sk_common_release(sk);
}

static void raw_destroy(struct sock *sk)
{
	lock_sock(sk);
	ip_flush_pending_frames(sk);
	release_sock(sk);
}

/* This gets rid of all the nasties in af_inet. -DaveM */
static int raw_bind(struct sock *sk, struct sockaddr *uaddr, int addr_len)
{
	struct inet_sock *inet = inet_sk(sk);
	struct sockaddr_in *addr = (struct sockaddr_in *) uaddr;
	struct net *net = sock_net(sk);
	u32 tb_id = RT_TABLE_LOCAL;
	int ret = -EINVAL;
	int chk_addr_ret;

	lock_sock(sk);
	if (sk->sk_state != TCP_CLOSE || addr_len < sizeof(struct sockaddr_in))
		goto out;

	if (sk->sk_bound_dev_if)
		tb_id = l3mdev_fib_table_by_index(net,
						  sk->sk_bound_dev_if) ? : tb_id;

	chk_addr_ret = inet_addr_type_table(net, addr->sin_addr.s_addr, tb_id);

	ret = -EADDRNOTAVAIL;
	if (!inet_addr_valid_or_nonlocal(net, inet, addr->sin_addr.s_addr,
					 chk_addr_ret))
		goto out;

	inet->inet_rcv_saddr = inet->inet_saddr = addr->sin_addr.s_addr;
	if (chk_addr_ret == RTN_MULTICAST || chk_addr_ret == RTN_BROADCAST)
		inet->inet_saddr = 0;  /* Use device */
	sk_dst_reset(sk);
	ret = 0;
out:
	release_sock(sk);
	return ret;
}

/*
 *	This should be easy, if there is something there
 *	we return it, otherwise we block.
 */

static int raw_recvmsg(struct sock *sk, struct msghdr *msg, size_t len,
		       int flags, int *addr_len)
{
	struct inet_sock *inet = inet_sk(sk);
	size_t copied = 0;
	int err = -EOPNOTSUPP;
	DECLARE_SOCKADDR(struct sockaddr_in *, sin, msg->msg_name);
	struct sk_buff *skb;

	if (flags & MSG_OOB)
		goto out;

	if (flags & MSG_ERRQUEUE) {
		err = ip_recv_error(sk, msg, len, addr_len);
		goto out;
	}

<<<<<<< HEAD
	flags |= (noblock ? MSG_DONTWAIT : 0);
=======
>>>>>>> f25a7d55
	skb = skb_recv_datagram(sk, flags, &err);
	if (!skb)
		goto out;

	copied = skb->len;
	if (len < copied) {
		msg->msg_flags |= MSG_TRUNC;
		copied = len;
	}

	err = skb_copy_datagram_msg(skb, 0, msg, copied);
	if (err)
		goto done;

	sock_recv_cmsgs(msg, sk, skb);

	/* Copy the address. */
	if (sin) {
		sin->sin_family = AF_INET;
		sin->sin_addr.s_addr = ip_hdr(skb)->saddr;
		sin->sin_port = 0;
		memset(&sin->sin_zero, 0, sizeof(sin->sin_zero));
		*addr_len = sizeof(*sin);
	}
	if (inet->cmsg_flags)
		ip_cmsg_recv(msg, skb);
	if (flags & MSG_TRUNC)
		copied = skb->len;
done:
	skb_free_datagram(sk, skb);
out:
	if (err)
		return err;
	return copied;
}

static int raw_sk_init(struct sock *sk)
{
	struct raw_sock *rp = raw_sk(sk);

	if (inet_sk(sk)->inet_num == IPPROTO_ICMP)
		memset(&rp->filter, 0, sizeof(rp->filter));
	return 0;
}

static int raw_seticmpfilter(struct sock *sk, sockptr_t optval, int optlen)
{
	if (optlen > sizeof(struct icmp_filter))
		optlen = sizeof(struct icmp_filter);
	if (copy_from_sockptr(&raw_sk(sk)->filter, optval, optlen))
		return -EFAULT;
	return 0;
}

static int raw_geticmpfilter(struct sock *sk, char __user *optval, int __user *optlen)
{
	int len, ret = -EFAULT;

	if (get_user(len, optlen))
		goto out;
	ret = -EINVAL;
	if (len < 0)
		goto out;
	if (len > sizeof(struct icmp_filter))
		len = sizeof(struct icmp_filter);
	ret = -EFAULT;
	if (put_user(len, optlen) ||
	    copy_to_user(optval, &raw_sk(sk)->filter, len))
		goto out;
	ret = 0;
out:	return ret;
}

static int do_raw_setsockopt(struct sock *sk, int level, int optname,
			     sockptr_t optval, unsigned int optlen)
{
	if (optname == ICMP_FILTER) {
		if (inet_sk(sk)->inet_num != IPPROTO_ICMP)
			return -EOPNOTSUPP;
		else
			return raw_seticmpfilter(sk, optval, optlen);
	}
	return -ENOPROTOOPT;
}

static int raw_setsockopt(struct sock *sk, int level, int optname,
			  sockptr_t optval, unsigned int optlen)
{
	if (level != SOL_RAW)
		return ip_setsockopt(sk, level, optname, optval, optlen);
	return do_raw_setsockopt(sk, level, optname, optval, optlen);
}

static int do_raw_getsockopt(struct sock *sk, int level, int optname,
			  char __user *optval, int __user *optlen)
{
	if (optname == ICMP_FILTER) {
		if (inet_sk(sk)->inet_num != IPPROTO_ICMP)
			return -EOPNOTSUPP;
		else
			return raw_geticmpfilter(sk, optval, optlen);
	}
	return -ENOPROTOOPT;
}

static int raw_getsockopt(struct sock *sk, int level, int optname,
			  char __user *optval, int __user *optlen)
{
	if (level != SOL_RAW)
		return ip_getsockopt(sk, level, optname, optval, optlen);
	return do_raw_getsockopt(sk, level, optname, optval, optlen);
}

static int raw_ioctl(struct sock *sk, int cmd, unsigned long arg)
{
	switch (cmd) {
	case SIOCOUTQ: {
		int amount = sk_wmem_alloc_get(sk);

		return put_user(amount, (int __user *)arg);
	}
	case SIOCINQ: {
		struct sk_buff *skb;
		int amount = 0;

		spin_lock_bh(&sk->sk_receive_queue.lock);
		skb = skb_peek(&sk->sk_receive_queue);
		if (skb)
			amount = skb->len;
		spin_unlock_bh(&sk->sk_receive_queue.lock);
		return put_user(amount, (int __user *)arg);
	}

	default:
#ifdef CONFIG_IP_MROUTE
		return ipmr_ioctl(sk, cmd, (void __user *)arg);
#else
		return -ENOIOCTLCMD;
#endif
	}
}

#ifdef CONFIG_COMPAT
static int compat_raw_ioctl(struct sock *sk, unsigned int cmd, unsigned long arg)
{
	switch (cmd) {
	case SIOCOUTQ:
	case SIOCINQ:
		return -ENOIOCTLCMD;
	default:
#ifdef CONFIG_IP_MROUTE
		return ipmr_compat_ioctl(sk, cmd, compat_ptr(arg));
#else
		return -ENOIOCTLCMD;
#endif
	}
}
#endif

int raw_abort(struct sock *sk, int err)
{
	lock_sock(sk);

	sk->sk_err = err;
	sk_error_report(sk);
	__udp_disconnect(sk, 0);

	release_sock(sk);

	return 0;
}
EXPORT_SYMBOL_GPL(raw_abort);

struct proto raw_prot = {
	.name		   = "RAW",
	.owner		   = THIS_MODULE,
	.close		   = raw_close,
	.destroy	   = raw_destroy,
	.connect	   = ip4_datagram_connect,
	.disconnect	   = __udp_disconnect,
	.ioctl		   = raw_ioctl,
	.init		   = raw_sk_init,
	.setsockopt	   = raw_setsockopt,
	.getsockopt	   = raw_getsockopt,
	.sendmsg	   = raw_sendmsg,
	.recvmsg	   = raw_recvmsg,
	.bind		   = raw_bind,
	.backlog_rcv	   = raw_rcv_skb,
	.release_cb	   = ip4_datagram_release_cb,
	.hash		   = raw_hash_sk,
	.unhash		   = raw_unhash_sk,
	.obj_size	   = sizeof(struct raw_sock),
	.useroffset	   = offsetof(struct raw_sock, filter),
	.usersize	   = sizeof_field(struct raw_sock, filter),
	.h.raw_hash	   = &raw_v4_hashinfo,
#ifdef CONFIG_COMPAT
	.compat_ioctl	   = compat_raw_ioctl,
#endif
	.diag_destroy	   = raw_abort,
};

#ifdef CONFIG_PROC_FS
static struct sock *raw_get_first(struct seq_file *seq)
{
	struct sock *sk;
	struct raw_hashinfo *h = pde_data(file_inode(seq->file));
	struct raw_iter_state *state = raw_seq_private(seq);

	for (state->bucket = 0; state->bucket < RAW_HTABLE_SIZE;
			++state->bucket) {
		sk_for_each(sk, &h->ht[state->bucket])
			if (sock_net(sk) == seq_file_net(seq))
				goto found;
	}
	sk = NULL;
found:
	return sk;
}

static struct sock *raw_get_next(struct seq_file *seq, struct sock *sk)
{
	struct raw_hashinfo *h = pde_data(file_inode(seq->file));
	struct raw_iter_state *state = raw_seq_private(seq);

	do {
		sk = sk_next(sk);
try_again:
		;
	} while (sk && sock_net(sk) != seq_file_net(seq));

	if (!sk && ++state->bucket < RAW_HTABLE_SIZE) {
		sk = sk_head(&h->ht[state->bucket]);
		goto try_again;
	}
	return sk;
}

static struct sock *raw_get_idx(struct seq_file *seq, loff_t pos)
{
	struct sock *sk = raw_get_first(seq);

	if (sk)
		while (pos && (sk = raw_get_next(seq, sk)) != NULL)
			--pos;
	return pos ? NULL : sk;
}

void *raw_seq_start(struct seq_file *seq, loff_t *pos)
	__acquires(&h->lock)
{
	struct raw_hashinfo *h = pde_data(file_inode(seq->file));

	read_lock(&h->lock);
	return *pos ? raw_get_idx(seq, *pos - 1) : SEQ_START_TOKEN;
}
EXPORT_SYMBOL_GPL(raw_seq_start);

void *raw_seq_next(struct seq_file *seq, void *v, loff_t *pos)
{
	struct sock *sk;

	if (v == SEQ_START_TOKEN)
		sk = raw_get_first(seq);
	else
		sk = raw_get_next(seq, v);
	++*pos;
	return sk;
}
EXPORT_SYMBOL_GPL(raw_seq_next);

void raw_seq_stop(struct seq_file *seq, void *v)
	__releases(&h->lock)
{
	struct raw_hashinfo *h = pde_data(file_inode(seq->file));

	read_unlock(&h->lock);
}
EXPORT_SYMBOL_GPL(raw_seq_stop);

static void raw_sock_seq_show(struct seq_file *seq, struct sock *sp, int i)
{
	struct inet_sock *inet = inet_sk(sp);
	__be32 dest = inet->inet_daddr,
	       src = inet->inet_rcv_saddr;
	__u16 destp = 0,
	      srcp  = inet->inet_num;

	seq_printf(seq, "%4d: %08X:%04X %08X:%04X"
		" %02X %08X:%08X %02X:%08lX %08X %5u %8d %lu %d %pK %u\n",
		i, src, srcp, dest, destp, sp->sk_state,
		sk_wmem_alloc_get(sp),
		sk_rmem_alloc_get(sp),
		0, 0L, 0,
		from_kuid_munged(seq_user_ns(seq), sock_i_uid(sp)),
		0, sock_i_ino(sp),
		refcount_read(&sp->sk_refcnt), sp, atomic_read(&sp->sk_drops));
}

static int raw_seq_show(struct seq_file *seq, void *v)
{
	if (v == SEQ_START_TOKEN)
		seq_printf(seq, "  sl  local_address rem_address   st tx_queue "
				"rx_queue tr tm->when retrnsmt   uid  timeout "
				"inode ref pointer drops\n");
	else
		raw_sock_seq_show(seq, v, raw_seq_private(seq)->bucket);
	return 0;
}

static const struct seq_operations raw_seq_ops = {
	.start = raw_seq_start,
	.next  = raw_seq_next,
	.stop  = raw_seq_stop,
	.show  = raw_seq_show,
};

static __net_init int raw_init_net(struct net *net)
{
	if (!proc_create_net_data("raw", 0444, net->proc_net, &raw_seq_ops,
			sizeof(struct raw_iter_state), &raw_v4_hashinfo))
		return -ENOMEM;

	return 0;
}

static __net_exit void raw_exit_net(struct net *net)
{
	remove_proc_entry("raw", net->proc_net);
}

static __net_initdata struct pernet_operations raw_net_ops = {
	.init = raw_init_net,
	.exit = raw_exit_net,
};

int __init raw_proc_init(void)
{
	return register_pernet_subsys(&raw_net_ops);
}

void __init raw_proc_exit(void)
{
	unregister_pernet_subsys(&raw_net_ops);
}
#endif /* CONFIG_PROC_FS */

static void raw_sysctl_init_net(struct net *net)
{
#ifdef CONFIG_NET_L3_MASTER_DEV
	net->ipv4.sysctl_raw_l3mdev_accept = 1;
#endif
}

static int __net_init raw_sysctl_init(struct net *net)
{
	raw_sysctl_init_net(net);
	return 0;
}

static struct pernet_operations __net_initdata raw_sysctl_ops = {
	.init	= raw_sysctl_init,
};

void __init raw_init(void)
{
	raw_sysctl_init_net(&init_net);
	if (register_pernet_subsys(&raw_sysctl_ops))
		panic("RAW: failed to init sysctl parameters.\n");
}<|MERGE_RESOLUTION|>--- conflicted
+++ resolved
@@ -769,10 +769,6 @@
 		goto out;
 	}
 
-<<<<<<< HEAD
-	flags |= (noblock ? MSG_DONTWAIT : 0);
-=======
->>>>>>> f25a7d55
 	skb = skb_recv_datagram(sk, flags, &err);
 	if (!skb)
 		goto out;
