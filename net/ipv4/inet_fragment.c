// SPDX-License-Identifier: GPL-2.0-or-later
/*
 * inet fragments management
 *
 * 		Authors:	Pavel Emelyanov <xemul@openvz.org>
 *				Started as consolidation of ipv4/ip_fragment.c,
 *				ipv6/reassembly. and ipv6 nf conntrack reassembly
 */

#include <linux/list.h>
#include <linux/spinlock.h>
#include <linux/module.h>
#include <linux/timer.h>
#include <linux/mm.h>
#include <linux/random.h>
#include <linux/skbuff.h>
#include <linux/rtnetlink.h>
#include <linux/slab.h>
#include <linux/rhashtable.h>

#include <net/sock.h>
#include <net/inet_frag.h>
#include <net/inet_ecn.h>
#include <net/ip.h>
#include <net/ipv6.h>

#ifndef __GENKSYMS__
#include <net/tcp.h>
#endif

/* Use skb->cb to track consecutive/adjacent fragments coming at
 * the end of the queue. Nodes in the rb-tree queue will
 * contain "runs" of one or more adjacent fragments.
 *
 * Invariants:
 * - next_frag is NULL at the tail of a "run";
 * - the head of a "run" has the sum of all fragment lengths in frag_run_len.
 */
struct ipfrag_skb_cb {
	union {
		struct inet_skb_parm	h4;
		struct inet6_skb_parm	h6;
	};
	struct sk_buff		*next_frag;
	int			frag_run_len;
	int                     ip_defrag_offset;
};

#define FRAG_CB(skb)		((struct ipfrag_skb_cb *)((skb)->cb))

static void fragcb_clear(struct sk_buff *skb)
{
	RB_CLEAR_NODE(&skb->rbnode);
	FRAG_CB(skb)->next_frag = NULL;
	FRAG_CB(skb)->frag_run_len = skb->len;
}

/* Append skb to the last "run". */
static void fragrun_append_to_last(struct inet_frag_queue *q,
				   struct sk_buff *skb)
{
	fragcb_clear(skb);

	FRAG_CB(q->last_run_head)->frag_run_len += skb->len;
	FRAG_CB(q->fragments_tail)->next_frag = skb;
	q->fragments_tail = skb;
}

/* Create a new "run" with the skb. */
static void fragrun_create(struct inet_frag_queue *q, struct sk_buff *skb)
{
	BUILD_BUG_ON(sizeof(struct ipfrag_skb_cb) > sizeof(skb->cb));
	fragcb_clear(skb);

	if (q->last_run_head)
		rb_link_node(&skb->rbnode, &q->last_run_head->rbnode,
			     &q->last_run_head->rbnode.rb_right);
	else
		rb_link_node(&skb->rbnode, NULL, &q->rb_fragments.rb_node);
	rb_insert_color(&skb->rbnode, &q->rb_fragments);

	q->fragments_tail = skb;
	q->last_run_head = skb;
}

/* Given the OR values of all fragments, apply RFC 3168 5.3 requirements
 * Value : 0xff if frame should be dropped.
 *         0 or INET_ECN_CE value, to be ORed in to final iph->tos field
 */
const u8 ip_frag_ecn_table[16] = {
	/* at least one fragment had CE, and others ECT_0 or ECT_1 */
	[IPFRAG_ECN_CE | IPFRAG_ECN_ECT_0]			= INET_ECN_CE,
	[IPFRAG_ECN_CE | IPFRAG_ECN_ECT_1]			= INET_ECN_CE,
	[IPFRAG_ECN_CE | IPFRAG_ECN_ECT_0 | IPFRAG_ECN_ECT_1]	= INET_ECN_CE,

	/* invalid combinations : drop frame */
	[IPFRAG_ECN_NOT_ECT | IPFRAG_ECN_CE] = 0xff,
	[IPFRAG_ECN_NOT_ECT | IPFRAG_ECN_ECT_0] = 0xff,
	[IPFRAG_ECN_NOT_ECT | IPFRAG_ECN_ECT_1] = 0xff,
	[IPFRAG_ECN_NOT_ECT | IPFRAG_ECN_ECT_0 | IPFRAG_ECN_ECT_1] = 0xff,
	[IPFRAG_ECN_NOT_ECT | IPFRAG_ECN_CE | IPFRAG_ECN_ECT_0] = 0xff,
	[IPFRAG_ECN_NOT_ECT | IPFRAG_ECN_CE | IPFRAG_ECN_ECT_1] = 0xff,
	[IPFRAG_ECN_NOT_ECT | IPFRAG_ECN_CE | IPFRAG_ECN_ECT_0 | IPFRAG_ECN_ECT_1] = 0xff,
};
EXPORT_SYMBOL(ip_frag_ecn_table);

int inet_frags_init(struct inet_frags *f)
{
	f->frags_cachep = kmem_cache_create(f->frags_cache_name, f->qsize, 0, 0,
					    NULL);
	if (!f->frags_cachep)
		return -ENOMEM;

	refcount_set(&f->refcnt, 1);
	init_completion(&f->completion);
	return 0;
}
EXPORT_SYMBOL(inet_frags_init);

void inet_frags_fini(struct inet_frags *f)
{
	if (refcount_dec_and_test(&f->refcnt))
		complete(&f->completion);

	wait_for_completion(&f->completion);

	kmem_cache_destroy(f->frags_cachep);
	f->frags_cachep = NULL;
}
EXPORT_SYMBOL(inet_frags_fini);

/* called from rhashtable_free_and_destroy() at netns_frags dismantle */
static void inet_frags_free_cb(void *ptr, void *arg)
{
	struct inet_frag_queue *fq = ptr;
	int count;

	count = del_timer_sync(&fq->timer) ? 1 : 0;

	spin_lock_bh(&fq->lock);
	if (!(fq->flags & INET_FRAG_COMPLETE)) {
		fq->flags |= INET_FRAG_COMPLETE;
		count++;
	} else if (fq->flags & INET_FRAG_HASH_DEAD) {
		count++;
	}
	spin_unlock_bh(&fq->lock);

	if (refcount_sub_and_test(count, &fq->refcnt))
		inet_frag_destroy(fq);
}

static LLIST_HEAD(fqdir_free_list);

static void fqdir_free_fn(struct work_struct *work)
{
	struct llist_node *kill_list;
	struct fqdir *fqdir, *tmp;
	struct inet_frags *f;

	/* Atomically snapshot the list of fqdirs to free */
	kill_list = llist_del_all(&fqdir_free_list);

	/* We need to make sure all ongoing call_rcu(..., inet_frag_destroy_rcu)
	 * have completed, since they need to dereference fqdir.
	 * Would it not be nice to have kfree_rcu_barrier() ? :)
	 */
	rcu_barrier();

	llist_for_each_entry_safe(fqdir, tmp, kill_list, free_list) {
		f = fqdir->f;
		if (refcount_dec_and_test(&f->refcnt))
			complete(&f->completion);

		kfree(fqdir);
	}
}

static DECLARE_WORK(fqdir_free_work, fqdir_free_fn);

static void fqdir_work_fn(struct work_struct *work)
{
	struct fqdir *fqdir = container_of(work, struct fqdir, destroy_work);

	rhashtable_free_and_destroy(&fqdir->rhashtable, inet_frags_free_cb, NULL);

	if (llist_add(&fqdir->free_list, &fqdir_free_list))
		queue_work(system_wq, &fqdir_free_work);
}

int fqdir_init(struct fqdir **fqdirp, struct inet_frags *f, struct net *net)
{
	struct fqdir *fqdir = kzalloc(sizeof(*fqdir), GFP_KERNEL);
	int res;

	if (!fqdir)
		return -ENOMEM;
	fqdir->f = f;
	fqdir->net = net;
	res = rhashtable_init(&fqdir->rhashtable, &fqdir->f->rhash_params);
	if (res < 0) {
		kfree(fqdir);
		return res;
	}
	refcount_inc(&f->refcnt);
	*fqdirp = fqdir;
	return 0;
}
EXPORT_SYMBOL(fqdir_init);

static struct workqueue_struct *inet_frag_wq;

static int __init inet_frag_wq_init(void)
{
	inet_frag_wq = create_workqueue("inet_frag_wq");
	if (!inet_frag_wq)
		panic("Could not create inet frag workq");
	return 0;
}

pure_initcall(inet_frag_wq_init);

void fqdir_exit(struct fqdir *fqdir)
{
	INIT_WORK(&fqdir->destroy_work, fqdir_work_fn);
	queue_work(inet_frag_wq, &fqdir->destroy_work);
}
EXPORT_SYMBOL(fqdir_exit);

void inet_frag_kill(struct inet_frag_queue *fq)
{
	if (del_timer(&fq->timer))
		refcount_dec(&fq->refcnt);

	if (!(fq->flags & INET_FRAG_COMPLETE)) {
		struct fqdir *fqdir = fq->fqdir;

		fq->flags |= INET_FRAG_COMPLETE;
		rcu_read_lock();
		/* The RCU read lock provides a memory barrier
		 * guaranteeing that if fqdir->dead is false then
		 * the hash table destruction will not start until
		 * after we unlock.  Paired with inet_frags_exit_net().
		 */
		if (!fqdir->dead) {
			rhashtable_remove_fast(&fqdir->rhashtable, &fq->node,
					       fqdir->f->rhash_params);
			refcount_dec(&fq->refcnt);
		} else {
			fq->flags |= INET_FRAG_HASH_DEAD;
		}
		rcu_read_unlock();
	}
}
EXPORT_SYMBOL(inet_frag_kill);

static void inet_frag_destroy_rcu(struct rcu_head *head)
{
	struct inet_frag_queue *q = container_of(head, struct inet_frag_queue,
						 rcu);
	struct inet_frags *f = q->fqdir->f;

	if (f->destructor)
		f->destructor(q);
	kmem_cache_free(f->frags_cachep, q);
}

unsigned int inet_frag_rbtree_purge(struct rb_root *root)
{
	struct rb_node *p = rb_first(root);
	unsigned int sum = 0;

	while (p) {
		struct sk_buff *skb = rb_entry(p, struct sk_buff, rbnode);

		p = rb_next(p);
		rb_erase(&skb->rbnode, root);
		while (skb) {
			struct sk_buff *next = FRAG_CB(skb)->next_frag;

			sum += skb->truesize;
			kfree_skb(skb);
			skb = next;
		}
	}
	return sum;
}
EXPORT_SYMBOL(inet_frag_rbtree_purge);

void inet_frag_destroy(struct inet_frag_queue *q)
{
	struct fqdir *fqdir;
	unsigned int sum, sum_truesize = 0;
	struct inet_frags *f;

	WARN_ON(!(q->flags & INET_FRAG_COMPLETE));
	WARN_ON(del_timer(&q->timer) != 0);

	/* Release all fragment data. */
	fqdir = q->fqdir;
	f = fqdir->f;
	sum_truesize = inet_frag_rbtree_purge(&q->rb_fragments);
	sum = sum_truesize + f->qsize;

	call_rcu(&q->rcu, inet_frag_destroy_rcu);

	sub_frag_mem_limit(fqdir, sum);
}
EXPORT_SYMBOL(inet_frag_destroy);

static struct inet_frag_queue *inet_frag_alloc(struct fqdir *fqdir,
					       struct inet_frags *f,
					       void *arg)
{
	struct inet_frag_queue *q;

	q = kmem_cache_zalloc(f->frags_cachep, GFP_ATOMIC);
	if (!q)
		return NULL;

	q->fqdir = fqdir;
	f->constructor(q, arg);
	add_frag_mem_limit(fqdir, f->qsize);

	timer_setup(&q->timer, f->frag_expire, 0);
	spin_lock_init(&q->lock);
	refcount_set(&q->refcnt, 3);

	return q;
}

static struct inet_frag_queue *inet_frag_create(struct fqdir *fqdir,
						void *arg,
						struct inet_frag_queue **prev)
{
	struct inet_frags *f = fqdir->f;
	struct inet_frag_queue *q;

	q = inet_frag_alloc(fqdir, f, arg);
	if (!q) {
		*prev = ERR_PTR(-ENOMEM);
		return NULL;
	}
	mod_timer(&q->timer, jiffies + fqdir->timeout);

	*prev = rhashtable_lookup_get_insert_key(&fqdir->rhashtable, &q->key,
						 &q->node, f->rhash_params);
	if (*prev) {
		q->flags |= INET_FRAG_COMPLETE;
		inet_frag_kill(q);
		inet_frag_destroy(q);
		return NULL;
	}
	return q;
}

/* TODO : call from rcu_read_lock() and no longer use refcount_inc_not_zero() */
struct inet_frag_queue *inet_frag_find(struct fqdir *fqdir, void *key)
{
	struct inet_frag_queue *fq = NULL, *prev;

	if (!fqdir->high_thresh || frag_mem_limit(fqdir) > fqdir->high_thresh)
		return NULL;

	rcu_read_lock();

	prev = rhashtable_lookup(&fqdir->rhashtable, key, fqdir->f->rhash_params);
	if (!prev)
		fq = inet_frag_create(fqdir, key, &prev);
	if (!IS_ERR_OR_NULL(prev)) {
		fq = prev;
		if (!refcount_inc_not_zero(&fq->refcnt))
			fq = NULL;
	}
	rcu_read_unlock();
	return fq;
}
EXPORT_SYMBOL(inet_frag_find);

int inet_frag_queue_insert(struct inet_frag_queue *q, struct sk_buff *skb,
			   int offset, int end)
{
	struct sk_buff *last = q->fragments_tail;

	/* RFC5722, Section 4, amended by Errata ID : 3089
	 *                          When reassembling an IPv6 datagram, if
	 *   one or more its constituent fragments is determined to be an
	 *   overlapping fragment, the entire datagram (and any constituent
	 *   fragments) MUST be silently discarded.
	 *
	 * Duplicates, however, should be ignored (i.e. skb dropped, but the
	 * queue/fragments kept for later reassembly).
	 */
	if (!last)
		fragrun_create(q, skb);  /* First fragment. */
	else if (FRAG_CB(last)->ip_defrag_offset + last->len < end) {
		/* This is the common case: skb goes to the end. */
		/* Detect and discard overlaps. */
		if (offset < FRAG_CB(last)->ip_defrag_offset + last->len)
			return IPFRAG_OVERLAP;
		if (offset == FRAG_CB(last)->ip_defrag_offset + last->len)
			fragrun_append_to_last(q, skb);
		else
			fragrun_create(q, skb);
	} else {
		/* Binary search. Note that skb can become the first fragment,
		 * but not the last (covered above).
		 */
		struct rb_node **rbn, *parent;

		rbn = &q->rb_fragments.rb_node;
		do {
			struct sk_buff *curr;
			int curr_run_end;

			parent = *rbn;
			curr = rb_to_skb(parent);
			curr_run_end = FRAG_CB(curr)->ip_defrag_offset +
					FRAG_CB(curr)->frag_run_len;
			if (end <= FRAG_CB(curr)->ip_defrag_offset)
				rbn = &parent->rb_left;
			else if (offset >= curr_run_end)
				rbn = &parent->rb_right;
			else if (offset >= FRAG_CB(curr)->ip_defrag_offset &&
				 end <= curr_run_end)
				return IPFRAG_DUP;
			else
				return IPFRAG_OVERLAP;
		} while (*rbn);
		/* Here we have parent properly set, and rbn pointing to
		 * one of its NULL left/right children. Insert skb.
		 */
		fragcb_clear(skb);
		rb_link_node(&skb->rbnode, parent, rbn);
		rb_insert_color(&skb->rbnode, &q->rb_fragments);
	}

	FRAG_CB(skb)->ip_defrag_offset = offset;

	return IPFRAG_OK;
}
EXPORT_SYMBOL(inet_frag_queue_insert);

static inline bool is_skb_wmem(const struct sk_buff *skb)
{
	return skb->destructor == sock_wfree ||
	       skb->destructor == __sock_wfree ||
	       (IS_ENABLED(CONFIG_INET) && skb->destructor == tcp_wfree);
}

void *inet_frag_reasm_prepare(struct inet_frag_queue *q, struct sk_buff *skb,
			      struct sk_buff *parent)
{
	struct sk_buff *fp, *head = skb_rb_first(&q->rb_fragments);
	void (*destructor)(struct sk_buff *);
	unsigned int orig_truesize = 0;
	struct sk_buff **nextp = NULL;
	struct sock *sk = skb->sk;
	int delta;

	if (sk && is_skb_wmem(skb)) {
		/* TX: skb->sk might have been passed as argument to
		 * dst->output and must remain valid until tx completes.
		 *
		 * Move sk to reassembled skb and fix up wmem accounting.
		 */
		orig_truesize = skb->truesize;
		destructor = skb->destructor;
	}

	if (head != skb) {
		fp = skb_clone(skb, GFP_ATOMIC);
		if (!fp) {
			head = skb;
			goto out_restore_sk;
		}
		FRAG_CB(fp)->next_frag = FRAG_CB(skb)->next_frag;
		if (RB_EMPTY_NODE(&skb->rbnode))
			FRAG_CB(parent)->next_frag = fp;
		else
			rb_replace_node(&skb->rbnode, &fp->rbnode,
					&q->rb_fragments);
		if (q->fragments_tail == skb)
			q->fragments_tail = fp;

		if (orig_truesize) {
			/* prevent skb_morph from releasing sk */
			skb->sk = NULL;
			skb->destructor = NULL;
		}
		skb_morph(skb, head);
		FRAG_CB(skb)->next_frag = FRAG_CB(head)->next_frag;
		rb_replace_node(&head->rbnode, &skb->rbnode,
				&q->rb_fragments);
		consume_skb(head);
		head = skb;
	}
	WARN_ON(FRAG_CB(head)->ip_defrag_offset != 0);

	delta = -head->truesize;

	/* Head of list must not be cloned. */
	if (skb_unclone(head, GFP_ATOMIC))
		goto out_restore_sk;

	delta += head->truesize;
	if (delta)
		add_frag_mem_limit(q->fqdir, delta);

	/* If the first fragment is fragmented itself, we split
	 * it to two chunks: the first with data and paged part
	 * and the second, holding only fragments.
	 */
	if (skb_has_frag_list(head)) {
		struct sk_buff *clone;
		int i, plen = 0;

		clone = alloc_skb(0, GFP_ATOMIC);
		if (!clone)
			goto out_restore_sk;
		skb_shinfo(clone)->frag_list = skb_shinfo(head)->frag_list;
		skb_frag_list_init(head);
		for (i = 0; i < skb_shinfo(head)->nr_frags; i++)
			plen += skb_frag_size(&skb_shinfo(head)->frags[i]);
		clone->data_len = head->data_len - plen;
		clone->len = clone->data_len;
		head->truesize += clone->truesize;
		clone->csum = 0;
		clone->ip_summed = head->ip_summed;
		add_frag_mem_limit(q->fqdir, clone->truesize);
		skb_shinfo(head)->frag_list = clone;
		nextp = &clone->next;
	} else {
		nextp = &skb_shinfo(head)->frag_list;
	}

out_restore_sk:
	if (orig_truesize) {
		int ts_delta = head->truesize - orig_truesize;

		/* if this reassembled skb is fragmented later,
		 * fraglist skbs will get skb->sk assigned from head->sk,
		 * and each frag skb will be released via sock_wfree.
		 *
		 * Update sk_wmem_alloc.
		 */
		head->sk = sk;
		head->destructor = destructor;
		refcount_add(ts_delta, &sk->sk_wmem_alloc);
	}

	return nextp;
}
EXPORT_SYMBOL(inet_frag_reasm_prepare);

void inet_frag_reasm_finish(struct inet_frag_queue *q, struct sk_buff *head,
			    void *reasm_data, bool try_coalesce)
{
	struct sock *sk = is_skb_wmem(head) ? head->sk : NULL;
	const unsigned int head_truesize = head->truesize;
	struct sk_buff **nextp = (struct sk_buff **)reasm_data;
	struct rb_node *rbn;
	struct sk_buff *fp;
	int sum_truesize;

	skb_push(head, head->data - skb_network_header(head));

	/* Traverse the tree in order, to build frag_list. */
	fp = FRAG_CB(head)->next_frag;
	rbn = rb_next(&head->rbnode);
	rb_erase(&head->rbnode, &q->rb_fragments);

	sum_truesize = head->truesize;
	while (rbn || fp) {
		/* fp points to the next sk_buff in the current run;
		 * rbn points to the next run.
		 */
		/* Go through the current run. */
		while (fp) {
			struct sk_buff *next_frag = FRAG_CB(fp)->next_frag;
			bool stolen;
			int delta;

			sum_truesize += fp->truesize;
			if (head->ip_summed != fp->ip_summed)
				head->ip_summed = CHECKSUM_NONE;
			else if (head->ip_summed == CHECKSUM_COMPLETE)
				head->csum = csum_add(head->csum, fp->csum);

			if (try_coalesce && skb_try_coalesce(head, fp, &stolen,
							     &delta)) {
				kfree_skb_partial(fp, stolen);
			} else {
				fp->prev = NULL;
				memset(&fp->rbnode, 0, sizeof(fp->rbnode));
				fp->sk = NULL;

				head->data_len += fp->len;
				head->len += fp->len;
				head->truesize += fp->truesize;

				*nextp = fp;
				nextp = &fp->next;
			}

			fp = next_frag;
		}
		/* Move to the next run. */
		if (rbn) {
			struct rb_node *rbnext = rb_next(rbn);

			fp = rb_to_skb(rbn);
			rb_erase(rbn, &q->rb_fragments);
			rbn = rbnext;
		}
	}
	sub_frag_mem_limit(q->fqdir, sum_truesize);

	*nextp = NULL;
	skb_mark_not_on_list(head);
	head->prev = NULL;
	head->tstamp = q->stamp;
<<<<<<< HEAD
	head->mono_delivery_time = q->mono_delivery_time;
=======

	if (sk)
		refcount_add(sum_truesize - head_truesize, &sk->sk_wmem_alloc);
>>>>>>> c9ffc8c7
}
EXPORT_SYMBOL(inet_frag_reasm_finish);

struct sk_buff *inet_frag_pull_head(struct inet_frag_queue *q)
{
	struct sk_buff *head, *skb;

	head = skb_rb_first(&q->rb_fragments);
	if (!head)
		return NULL;
	skb = FRAG_CB(head)->next_frag;
	if (skb)
		rb_replace_node(&head->rbnode, &skb->rbnode,
				&q->rb_fragments);
	else
		rb_erase(&head->rbnode, &q->rb_fragments);
	memset(&head->rbnode, 0, sizeof(head->rbnode));
	barrier();

	if (head == q->fragments_tail)
		q->fragments_tail = NULL;

	sub_frag_mem_limit(q->fqdir, head->truesize);

	return head;
}
EXPORT_SYMBOL(inet_frag_pull_head);<|MERGE_RESOLUTION|>--- conflicted
+++ resolved
@@ -620,13 +620,10 @@
 	skb_mark_not_on_list(head);
 	head->prev = NULL;
 	head->tstamp = q->stamp;
-<<<<<<< HEAD
 	head->mono_delivery_time = q->mono_delivery_time;
-=======
 
 	if (sk)
 		refcount_add(sum_truesize - head_truesize, &sk->sk_wmem_alloc);
->>>>>>> c9ffc8c7
 }
 EXPORT_SYMBOL(inet_frag_reasm_finish);
 
