// SPDX-License-Identifier: GPL-2.0-or-later
/*
 *	IPV4 GSO/GRO offload support
 *	Linux INET implementation
 *
 *	UDPv4 GSO support
 */

#include <linux/skbuff.h>
#include <net/gro.h>
#include <net/gso.h>
#include <net/udp.h>
#include <net/protocol.h>
#include <net/inet_common.h>

static struct sk_buff *__skb_udp_tunnel_segment(struct sk_buff *skb,
	netdev_features_t features,
	struct sk_buff *(*gso_inner_segment)(struct sk_buff *skb,
					     netdev_features_t features),
	__be16 new_protocol, bool is_ipv6)
{
	int tnl_hlen = skb_inner_mac_header(skb) - skb_transport_header(skb);
	bool remcsum, need_csum, offload_csum, gso_partial;
	struct sk_buff *segs = ERR_PTR(-EINVAL);
	struct udphdr *uh = udp_hdr(skb);
	u16 mac_offset = skb->mac_header;
	__be16 protocol = skb->protocol;
	u16 mac_len = skb->mac_len;
	int udp_offset, outer_hlen;
	__wsum partial;
	bool need_ipsec;

	if (unlikely(!pskb_may_pull(skb, tnl_hlen)))
		goto out;

	/* Adjust partial header checksum to negate old length.
	 * We cannot rely on the value contained in uh->len as it is
	 * possible that the actual value exceeds the boundaries of the
	 * 16 bit length field due to the header being added outside of an
	 * IP or IPv6 frame that was already limited to 64K - 1.
	 */
	if (skb_shinfo(skb)->gso_type & SKB_GSO_PARTIAL)
		partial = (__force __wsum)uh->len;
	else
		partial = (__force __wsum)htonl(skb->len);
	partial = csum_sub(csum_unfold(uh->check), partial);

	/* setup inner skb. */
	skb->encapsulation = 0;
	SKB_GSO_CB(skb)->encap_level = 0;
	__skb_pull(skb, tnl_hlen);
	skb_reset_mac_header(skb);
	skb_set_network_header(skb, skb_inner_network_offset(skb));
	skb_set_transport_header(skb, skb_inner_transport_offset(skb));
	skb->mac_len = skb_inner_network_offset(skb);
	skb->protocol = new_protocol;

	need_csum = !!(skb_shinfo(skb)->gso_type & SKB_GSO_UDP_TUNNEL_CSUM);
	skb->encap_hdr_csum = need_csum;

	remcsum = !!(skb_shinfo(skb)->gso_type & SKB_GSO_TUNNEL_REMCSUM);
	skb->remcsum_offload = remcsum;

	need_ipsec = skb_dst(skb) && dst_xfrm(skb_dst(skb));
	/* Try to offload checksum if possible */
	offload_csum = !!(need_csum &&
			  !need_ipsec &&
			  (skb->dev->features &
			   (is_ipv6 ? (NETIF_F_HW_CSUM | NETIF_F_IPV6_CSUM) :
				      (NETIF_F_HW_CSUM | NETIF_F_IP_CSUM))));

	features &= skb->dev->hw_enc_features;
	if (need_csum)
		features &= ~NETIF_F_SCTP_CRC;

	/* The only checksum offload we care about from here on out is the
	 * outer one so strip the existing checksum feature flags and
	 * instead set the flag based on our outer checksum offload value.
	 */
	if (remcsum) {
		features &= ~NETIF_F_CSUM_MASK;
		if (!need_csum || offload_csum)
			features |= NETIF_F_HW_CSUM;
	}

	/* segment inner packet. */
	segs = gso_inner_segment(skb, features);
	if (IS_ERR_OR_NULL(segs)) {
		skb_gso_error_unwind(skb, protocol, tnl_hlen, mac_offset,
				     mac_len);
		goto out;
	}

	gso_partial = !!(skb_shinfo(segs)->gso_type & SKB_GSO_PARTIAL);

	outer_hlen = skb_tnl_header_len(skb);
	udp_offset = outer_hlen - tnl_hlen;
	skb = segs;
	do {
		unsigned int len;

		if (remcsum)
			skb->ip_summed = CHECKSUM_NONE;

		/* Set up inner headers if we are offloading inner checksum */
		if (skb->ip_summed == CHECKSUM_PARTIAL) {
			skb_reset_inner_headers(skb);
			skb->encapsulation = 1;
		}

		skb->mac_len = mac_len;
		skb->protocol = protocol;

		__skb_push(skb, outer_hlen);
		skb_reset_mac_header(skb);
		skb_set_network_header(skb, mac_len);
		skb_set_transport_header(skb, udp_offset);
		len = skb->len - udp_offset;
		uh = udp_hdr(skb);

		/* If we are only performing partial GSO the inner header
		 * will be using a length value equal to only one MSS sized
		 * segment instead of the entire frame.
		 */
		if (gso_partial && skb_is_gso(skb)) {
			uh->len = htons(skb_shinfo(skb)->gso_size +
					SKB_GSO_CB(skb)->data_offset +
					skb->head - (unsigned char *)uh);
		} else {
			uh->len = htons(len);
		}

		if (!need_csum)
			continue;

		uh->check = ~csum_fold(csum_add(partial,
				       (__force __wsum)htonl(len)));

		if (skb->encapsulation || !offload_csum) {
			uh->check = gso_make_checksum(skb, ~uh->check);
			if (uh->check == 0)
				uh->check = CSUM_MANGLED_0;
		} else {
			skb->ip_summed = CHECKSUM_PARTIAL;
			skb->csum_start = skb_transport_header(skb) - skb->head;
			skb->csum_offset = offsetof(struct udphdr, check);
		}
	} while ((skb = skb->next));
out:
	return segs;
}

struct sk_buff *skb_udp_tunnel_segment(struct sk_buff *skb,
				       netdev_features_t features,
				       bool is_ipv6)
{
	const struct net_offload __rcu **offloads;
	__be16 protocol = skb->protocol;
	const struct net_offload *ops;
	struct sk_buff *segs = ERR_PTR(-EINVAL);
	struct sk_buff *(*gso_inner_segment)(struct sk_buff *skb,
					     netdev_features_t features);

	rcu_read_lock();

	switch (skb->inner_protocol_type) {
	case ENCAP_TYPE_ETHER:
		protocol = skb->inner_protocol;
		gso_inner_segment = skb_mac_gso_segment;
		break;
	case ENCAP_TYPE_IPPROTO:
		offloads = is_ipv6 ? inet6_offloads : inet_offloads;
		ops = rcu_dereference(offloads[skb->inner_ipproto]);
		if (!ops || !ops->callbacks.gso_segment)
			goto out_unlock;
		gso_inner_segment = ops->callbacks.gso_segment;
		break;
	default:
		goto out_unlock;
	}

	segs = __skb_udp_tunnel_segment(skb, features, gso_inner_segment,
					protocol, is_ipv6);

out_unlock:
	rcu_read_unlock();

	return segs;
}
EXPORT_SYMBOL(skb_udp_tunnel_segment);

static void __udpv4_gso_segment_csum(struct sk_buff *seg,
				     __be32 *oldip, __be32 *newip,
				     __be16 *oldport, __be16 *newport)
{
	struct udphdr *uh;
	struct iphdr *iph;

	if (*oldip == *newip && *oldport == *newport)
		return;

	uh = udp_hdr(seg);
	iph = ip_hdr(seg);

	if (uh->check) {
		inet_proto_csum_replace4(&uh->check, seg, *oldip, *newip,
					 true);
		inet_proto_csum_replace2(&uh->check, seg, *oldport, *newport,
					 false);
		if (!uh->check)
			uh->check = CSUM_MANGLED_0;
	}
	*oldport = *newport;

	csum_replace4(&iph->check, *oldip, *newip);
	*oldip = *newip;
}

static struct sk_buff *__udpv4_gso_segment_list_csum(struct sk_buff *segs)
{
	struct sk_buff *seg;
	struct udphdr *uh, *uh2;
	struct iphdr *iph, *iph2;

	seg = segs;
	uh = udp_hdr(seg);
	iph = ip_hdr(seg);

	if ((udp_hdr(seg)->dest == udp_hdr(seg->next)->dest) &&
	    (udp_hdr(seg)->source == udp_hdr(seg->next)->source) &&
	    (ip_hdr(seg)->daddr == ip_hdr(seg->next)->daddr) &&
	    (ip_hdr(seg)->saddr == ip_hdr(seg->next)->saddr))
		return segs;

	while ((seg = seg->next)) {
		uh2 = udp_hdr(seg);
		iph2 = ip_hdr(seg);

		__udpv4_gso_segment_csum(seg,
					 &iph2->saddr, &iph->saddr,
					 &uh2->source, &uh->source);
		__udpv4_gso_segment_csum(seg,
					 &iph2->daddr, &iph->daddr,
					 &uh2->dest, &uh->dest);
	}

	return segs;
}

static struct sk_buff *__udp_gso_segment_list(struct sk_buff *skb,
					      netdev_features_t features,
					      bool is_ipv6)
{
	unsigned int mss = skb_shinfo(skb)->gso_size;

	skb = skb_segment_list(skb, features, skb_mac_header_len(skb));
	if (IS_ERR(skb))
		return skb;

	udp_hdr(skb)->len = htons(sizeof(struct udphdr) + mss);

	return is_ipv6 ? skb : __udpv4_gso_segment_list_csum(skb);
}

struct sk_buff *__udp_gso_segment(struct sk_buff *gso_skb,
				  netdev_features_t features, bool is_ipv6)
{
	struct sock *sk = gso_skb->sk;
	unsigned int sum_truesize = 0;
	struct sk_buff *segs, *seg;
	struct udphdr *uh;
	unsigned int mss;
	bool copy_dtor;
	__sum16 check;
	__be16 newlen;

	mss = skb_shinfo(gso_skb)->gso_size;
	if (gso_skb->len <= sizeof(*uh) + mss)
		return ERR_PTR(-EINVAL);

	if (unlikely(skb_checksum_start(gso_skb) !=
<<<<<<< HEAD
		     skb_transport_header(gso_skb)))
		return ERR_PTR(-EINVAL);

=======
		     skb_transport_header(gso_skb) &&
		     !(skb_shinfo(gso_skb)->gso_type & SKB_GSO_FRAGLIST)))
		return ERR_PTR(-EINVAL);

	/* We don't know if egress device can segment and checksum the packet
	 * when IPv6 extension headers are present. Fall back to software GSO.
	 */
	if (gso_skb->ip_summed != CHECKSUM_PARTIAL)
		features &= ~(NETIF_F_GSO_UDP_L4 | NETIF_F_CSUM_MASK);

>>>>>>> 2d5404ca
	if (skb_gso_ok(gso_skb, features | NETIF_F_GSO_ROBUST)) {
		/* Packet is from an untrusted source, reset gso_segs. */
		skb_shinfo(gso_skb)->gso_segs = DIV_ROUND_UP(gso_skb->len - sizeof(*uh),
							     mss);
		return NULL;
	}

<<<<<<< HEAD
	if (skb_shinfo(gso_skb)->gso_type & SKB_GSO_FRAGLIST)
		return __udp_gso_segment_list(gso_skb, features, is_ipv6);
=======
	if (skb_shinfo(gso_skb)->gso_type & SKB_GSO_FRAGLIST) {
		 /* Detect modified geometry and pass those to skb_segment. */
		if (skb_pagelen(gso_skb) - sizeof(*uh) == skb_shinfo(gso_skb)->gso_size)
			return __udp_gso_segment_list(gso_skb, features, is_ipv6);

		 /* Setup csum, as fraglist skips this in udp4_gro_receive. */
		gso_skb->csum_start = skb_transport_header(gso_skb) - gso_skb->head;
		gso_skb->csum_offset = offsetof(struct udphdr, check);
		gso_skb->ip_summed = CHECKSUM_PARTIAL;

		uh = udp_hdr(gso_skb);
		if (is_ipv6)
			uh->check = ~udp_v6_check(gso_skb->len,
						  &ipv6_hdr(gso_skb)->saddr,
						  &ipv6_hdr(gso_skb)->daddr, 0);
		else
			uh->check = ~udp_v4_check(gso_skb->len,
						  ip_hdr(gso_skb)->saddr,
						  ip_hdr(gso_skb)->daddr, 0);
	}
>>>>>>> 2d5404ca

	skb_pull(gso_skb, sizeof(*uh));

	/* clear destructor to avoid skb_segment assigning it to tail */
	copy_dtor = gso_skb->destructor == sock_wfree;
	if (copy_dtor)
		gso_skb->destructor = NULL;

	segs = skb_segment(gso_skb, features);
	if (IS_ERR_OR_NULL(segs)) {
		if (copy_dtor)
			gso_skb->destructor = sock_wfree;
		return segs;
	}

	/* GSO partial and frag_list segmentation only requires splitting
	 * the frame into an MSS multiple and possibly a remainder, both
	 * cases return a GSO skb. So update the mss now.
	 */
	if (skb_is_gso(segs))
		mss *= skb_shinfo(segs)->gso_segs;

	seg = segs;
	uh = udp_hdr(seg);

	/* preserve TX timestamp flags and TS key for first segment */
	skb_shinfo(seg)->tskey = skb_shinfo(gso_skb)->tskey;
	skb_shinfo(seg)->tx_flags |=
			(skb_shinfo(gso_skb)->tx_flags & SKBTX_ANY_TSTAMP);

	/* compute checksum adjustment based on old length versus new */
	newlen = htons(sizeof(*uh) + mss);
	check = csum16_add(csum16_sub(uh->check, uh->len), newlen);

	for (;;) {
		if (copy_dtor) {
			seg->destructor = sock_wfree;
			seg->sk = sk;
			sum_truesize += seg->truesize;
		}

		if (!seg->next)
			break;

		uh->len = newlen;
		uh->check = check;

		if (seg->ip_summed == CHECKSUM_PARTIAL)
			gso_reset_checksum(seg, ~check);
		else
			uh->check = gso_make_checksum(seg, ~check) ? :
				    CSUM_MANGLED_0;

		seg = seg->next;
		uh = udp_hdr(seg);
	}

	/* last packet can be partial gso_size, account for that in checksum */
	newlen = htons(skb_tail_pointer(seg) - skb_transport_header(seg) +
		       seg->data_len);
	check = csum16_add(csum16_sub(uh->check, uh->len), newlen);

	uh->len = newlen;
	uh->check = check;

	if (seg->ip_summed == CHECKSUM_PARTIAL)
		gso_reset_checksum(seg, ~check);
	else
		uh->check = gso_make_checksum(seg, ~check) ? : CSUM_MANGLED_0;

	/* On the TX path, CHECKSUM_NONE and CHECKSUM_UNNECESSARY have the same
	 * meaning. However, check for bad offloads in the GSO stack expects the
	 * latter, if the checksum was calculated in software. To vouch for the
	 * segment skbs we actually need to set it on the gso_skb.
	 */
	if (gso_skb->ip_summed == CHECKSUM_NONE)
		gso_skb->ip_summed = CHECKSUM_UNNECESSARY;

	/* update refcount for the packet */
	if (copy_dtor) {
		int delta = sum_truesize - gso_skb->truesize;

		/* In some pathological cases, delta can be negative.
		 * We need to either use refcount_add() or refcount_sub_and_test()
		 */
		if (likely(delta >= 0))
			refcount_add(delta, &sk->sk_wmem_alloc);
		else
			WARN_ON_ONCE(refcount_sub_and_test(-delta, &sk->sk_wmem_alloc));
	}
	return segs;
}
EXPORT_SYMBOL_GPL(__udp_gso_segment);

static struct sk_buff *udp4_ufo_fragment(struct sk_buff *skb,
					 netdev_features_t features)
{
	struct sk_buff *segs = ERR_PTR(-EINVAL);
	unsigned int mss;
	__wsum csum;
	struct udphdr *uh;
	struct iphdr *iph;

	if (skb->encapsulation &&
	    (skb_shinfo(skb)->gso_type &
	     (SKB_GSO_UDP_TUNNEL|SKB_GSO_UDP_TUNNEL_CSUM))) {
		segs = skb_udp_tunnel_segment(skb, features, false);
		goto out;
	}

	if (!(skb_shinfo(skb)->gso_type & (SKB_GSO_UDP | SKB_GSO_UDP_L4)))
		goto out;

	if (!pskb_may_pull(skb, sizeof(struct udphdr)))
		goto out;

	if (skb_shinfo(skb)->gso_type & SKB_GSO_UDP_L4)
		return __udp_gso_segment(skb, features, false);

	mss = skb_shinfo(skb)->gso_size;
	if (unlikely(skb->len <= mss))
		goto out;

	/* Do software UFO. Complete and fill in the UDP checksum as
	 * HW cannot do checksum of UDP packets sent as multiple
	 * IP fragments.
	 */

	uh = udp_hdr(skb);
	iph = ip_hdr(skb);

	uh->check = 0;
	csum = skb_checksum(skb, 0, skb->len, 0);
	uh->check = udp_v4_check(skb->len, iph->saddr, iph->daddr, csum);
	if (uh->check == 0)
		uh->check = CSUM_MANGLED_0;

	skb->ip_summed = CHECKSUM_UNNECESSARY;

	/* If there is no outer header we can fake a checksum offload
	 * due to the fact that we have already done the checksum in
	 * software prior to segmenting the frame.
	 */
	if (!skb->encap_hdr_csum)
		features |= NETIF_F_HW_CSUM;

	/* Fragment the skb. IP headers of the fragments are updated in
	 * inet_gso_segment()
	 */
	segs = skb_segment(skb, features);
out:
	return segs;
}

<<<<<<< HEAD
static int skb_gro_receive_list(struct sk_buff *p, struct sk_buff *skb)
{
	if (unlikely(p->len + skb->len >= 65536))
		return -E2BIG;

	if (NAPI_GRO_CB(p)->last == p)
		skb_shinfo(p)->frag_list = skb;
	else
		NAPI_GRO_CB(p)->last->next = skb;

	skb_pull(skb, skb_gro_offset(skb));

	NAPI_GRO_CB(p)->last = skb;
	NAPI_GRO_CB(p)->count++;
	p->data_len += skb->len;

	/* sk ownership - if any - completely transferred to the aggregated packet */
	skb->destructor = NULL;
	skb->sk = NULL;
	p->truesize += skb->truesize;
	p->len += skb->len;

	NAPI_GRO_CB(skb)->same_flow = 1;

	return 0;
}

=======
>>>>>>> 2d5404ca

#define UDP_GRO_CNT_MAX 64
static struct sk_buff *udp_gro_receive_segment(struct list_head *head,
					       struct sk_buff *skb)
{
	struct udphdr *uh = udp_gro_udphdr(skb);
	struct sk_buff *pp = NULL;
	struct udphdr *uh2;
	struct sk_buff *p;
	unsigned int ulen;
	int ret = 0;
	int flush;

	/* requires non zero csum, for symmetry with GSO */
	if (!uh->check) {
		NAPI_GRO_CB(skb)->flush = 1;
		return NULL;
	}

	/* Do not deal with padded or malicious packets, sorry ! */
	ulen = ntohs(uh->len);
	if (ulen <= sizeof(*uh) || ulen != skb_gro_len(skb)) {
		NAPI_GRO_CB(skb)->flush = 1;
		return NULL;
	}
	/* pull encapsulating udp header */
	skb_gro_pull(skb, sizeof(struct udphdr));

	list_for_each_entry(p, head, list) {
		if (!NAPI_GRO_CB(p)->same_flow)
			continue;

		uh2 = udp_hdr(p);

		/* Match ports only, as csum is always non zero */
		if ((*(u32 *)&uh->source != *(u32 *)&uh2->source)) {
			NAPI_GRO_CB(p)->same_flow = 0;
			continue;
		}

		if (NAPI_GRO_CB(skb)->is_flist != NAPI_GRO_CB(p)->is_flist) {
			NAPI_GRO_CB(skb)->flush = 1;
			return p;
		}

		flush = gro_receive_network_flush(uh, uh2, p);

		/* Terminate the flow on len mismatch or if it grow "too much".
		 * Under small packet flood GRO count could elsewhere grow a lot
		 * leading to excessive truesize values.
		 * On len mismatch merge the first packet shorter than gso_size,
		 * otherwise complete the GRO packet.
		 */
		if (ulen > ntohs(uh2->len) || flush) {
			pp = p;
		} else {
			if (NAPI_GRO_CB(skb)->is_flist) {
				if (!pskb_may_pull(skb, skb_gro_offset(skb))) {
					NAPI_GRO_CB(skb)->flush = 1;
					return NULL;
				}
				if ((skb->ip_summed != p->ip_summed) ||
				    (skb->csum_level != p->csum_level)) {
					NAPI_GRO_CB(skb)->flush = 1;
					return NULL;
				}
				ret = skb_gro_receive_list(p, skb);
			} else {
				skb_gro_postpull_rcsum(skb, uh,
						       sizeof(struct udphdr));

				ret = skb_gro_receive(p, skb);
			}
		}

		if (ret || ulen != ntohs(uh2->len) ||
		    NAPI_GRO_CB(p)->count >= UDP_GRO_CNT_MAX)
			pp = p;

		return pp;
	}

	/* mismatch, but we never need to flush */
	return NULL;
}

struct sk_buff *udp_gro_receive(struct list_head *head, struct sk_buff *skb,
				struct udphdr *uh, struct sock *sk)
{
	struct sk_buff *pp = NULL;
	struct sk_buff *p;
	struct udphdr *uh2;
	unsigned int off = skb_gro_offset(skb);
	int flush = 1;

	/* We can do L4 aggregation only if the packet can't land in a tunnel
	 * otherwise we could corrupt the inner stream. Detecting such packets
	 * cannot be foolproof and the aggregation might still happen in some
	 * cases. Such packets should be caught in udp_unexpected_gso later.
	 */
	NAPI_GRO_CB(skb)->is_flist = 0;
	if (!sk || !udp_sk(sk)->gro_receive) {
		/* If the packet was locally encapsulated in a UDP tunnel that
		 * wasn't detected above, do not GRO.
		 */
		if (skb->encapsulation)
			goto out;

		if (skb->dev->features & NETIF_F_GRO_FRAGLIST)
			NAPI_GRO_CB(skb)->is_flist = sk ? !udp_test_bit(GRO_ENABLED, sk) : 1;

		if ((!sk && (skb->dev->features & NETIF_F_GRO_UDP_FWD)) ||
		    (sk && udp_test_bit(GRO_ENABLED, sk)) || NAPI_GRO_CB(skb)->is_flist)
			return call_gro_receive(udp_gro_receive_segment, head, skb);

		/* no GRO, be sure flush the current packet */
		goto out;
	}

	if (NAPI_GRO_CB(skb)->encap_mark ||
	    (uh->check && skb->ip_summed != CHECKSUM_PARTIAL &&
	     NAPI_GRO_CB(skb)->csum_cnt == 0 &&
	     !NAPI_GRO_CB(skb)->csum_valid))
		goto out;

	/* mark that this skb passed once through the tunnel gro layer */
	NAPI_GRO_CB(skb)->encap_mark = 1;

	flush = 0;

	list_for_each_entry(p, head, list) {
		if (!NAPI_GRO_CB(p)->same_flow)
			continue;

		uh2 = (struct udphdr   *)(p->data + off);

		/* Match ports and either checksums are either both zero
		 * or nonzero.
		 */
		if ((*(u32 *)&uh->source != *(u32 *)&uh2->source) ||
		    (!uh->check ^ !uh2->check)) {
			NAPI_GRO_CB(p)->same_flow = 0;
			continue;
		}
	}

	skb_gro_pull(skb, sizeof(struct udphdr)); /* pull encapsulating udp header */
	skb_gro_postpull_rcsum(skb, uh, sizeof(struct udphdr));
	pp = call_gro_receive_sk(udp_sk(sk)->gro_receive, sk, head, skb);

out:
	skb_gro_flush_final(skb, pp, flush);
	return pp;
}
EXPORT_SYMBOL(udp_gro_receive);

static struct sock *udp4_gro_lookup_skb(struct sk_buff *skb, __be16 sport,
					__be16 dport)
{
	const struct iphdr *iph = skb_gro_network_header(skb);
	struct net *net = dev_net(skb->dev);
	int iif, sdif;

	inet_get_iif_sdif(skb, &iif, &sdif);

	return __udp4_lib_lookup(net, iph->saddr, sport,
				 iph->daddr, dport, iif,
				 sdif, net->ipv4.udp_table, NULL);
}

INDIRECT_CALLABLE_SCOPE
struct sk_buff *udp4_gro_receive(struct list_head *head, struct sk_buff *skb)
{
	struct udphdr *uh = udp_gro_udphdr(skb);
	struct sock *sk = NULL;
	struct sk_buff *pp;

	if (unlikely(!uh))
		goto flush;

	/* Don't bother verifying checksum if we're going to flush anyway. */
	if (NAPI_GRO_CB(skb)->flush)
		goto skip;

	if (skb_gro_checksum_validate_zero_check(skb, IPPROTO_UDP, uh->check,
						 inet_gro_compute_pseudo))
		goto flush;
	else if (uh->check)
		skb_gro_checksum_try_convert(skb, IPPROTO_UDP,
					     inet_gro_compute_pseudo);
skip:
	NAPI_GRO_CB(skb)->is_ipv6 = 0;

	if (static_branch_unlikely(&udp_encap_needed_key))
		sk = udp4_gro_lookup_skb(skb, uh->source, uh->dest);

	pp = udp_gro_receive(head, skb, uh, sk);
	return pp;

flush:
	NAPI_GRO_CB(skb)->flush = 1;
	return NULL;
}

static int udp_gro_complete_segment(struct sk_buff *skb)
{
	struct udphdr *uh = udp_hdr(skb);

	skb->csum_start = (unsigned char *)uh - skb->head;
	skb->csum_offset = offsetof(struct udphdr, check);
	skb->ip_summed = CHECKSUM_PARTIAL;

	skb_shinfo(skb)->gso_segs = NAPI_GRO_CB(skb)->count;
	skb_shinfo(skb)->gso_type |= SKB_GSO_UDP_L4;

	if (skb->encapsulation)
		skb->inner_transport_header = skb->transport_header;

	return 0;
}

int udp_gro_complete(struct sk_buff *skb, int nhoff,
		     udp_lookup_t lookup)
{
	__be16 newlen = htons(skb->len - nhoff);
	struct udphdr *uh = (struct udphdr *)(skb->data + nhoff);
	struct sock *sk;
	int err;

	uh->len = newlen;

	sk = INDIRECT_CALL_INET(lookup, udp6_lib_lookup_skb,
				udp4_lib_lookup_skb, skb, uh->source, uh->dest);
	if (sk && udp_sk(sk)->gro_complete) {
		skb_shinfo(skb)->gso_type = uh->check ? SKB_GSO_UDP_TUNNEL_CSUM
					: SKB_GSO_UDP_TUNNEL;

		/* clear the encap mark, so that inner frag_list gro_complete
		 * can take place
		 */
		NAPI_GRO_CB(skb)->encap_mark = 0;

		/* Set encapsulation before calling into inner gro_complete()
		 * functions to make them set up the inner offsets.
		 */
		skb->encapsulation = 1;
		err = udp_sk(sk)->gro_complete(sk, skb,
				nhoff + sizeof(struct udphdr));
	} else {
		err = udp_gro_complete_segment(skb);
	}

	if (skb->remcsum_offload)
		skb_shinfo(skb)->gso_type |= SKB_GSO_TUNNEL_REMCSUM;

	return err;
}
EXPORT_SYMBOL(udp_gro_complete);

INDIRECT_CALLABLE_SCOPE int udp4_gro_complete(struct sk_buff *skb, int nhoff)
{
	const u16 offset = NAPI_GRO_CB(skb)->network_offsets[skb->encapsulation];
	const struct iphdr *iph = (struct iphdr *)(skb->data + offset);
	struct udphdr *uh = (struct udphdr *)(skb->data + nhoff);

	/* do fraglist only if there is no outer UDP encap (or we already processed it) */
	if (NAPI_GRO_CB(skb)->is_flist && !NAPI_GRO_CB(skb)->encap_mark) {
		uh->len = htons(skb->len - nhoff);

		skb_shinfo(skb)->gso_type |= (SKB_GSO_FRAGLIST|SKB_GSO_UDP_L4);
		skb_shinfo(skb)->gso_segs = NAPI_GRO_CB(skb)->count;

		__skb_incr_checksum_unnecessary(skb);

		return 0;
	}

	if (uh->check)
		uh->check = ~udp_v4_check(skb->len - nhoff, iph->saddr,
					  iph->daddr, 0);

	return udp_gro_complete(skb, nhoff, udp4_lib_lookup_skb);
}

int __init udpv4_offload_init(void)
{
	net_hotdata.udpv4_offload = (struct net_offload) {
		.callbacks = {
			.gso_segment = udp4_ufo_fragment,
			.gro_receive  =	udp4_gro_receive,
			.gro_complete =	udp4_gro_complete,
		},
	};
	return inet_add_offload(&net_hotdata.udpv4_offload, IPPROTO_UDP);
}<|MERGE_RESOLUTION|>--- conflicted
+++ resolved
@@ -279,11 +279,6 @@
 		return ERR_PTR(-EINVAL);
 
 	if (unlikely(skb_checksum_start(gso_skb) !=
-<<<<<<< HEAD
-		     skb_transport_header(gso_skb)))
-		return ERR_PTR(-EINVAL);
-
-=======
 		     skb_transport_header(gso_skb) &&
 		     !(skb_shinfo(gso_skb)->gso_type & SKB_GSO_FRAGLIST)))
 		return ERR_PTR(-EINVAL);
@@ -294,7 +289,6 @@
 	if (gso_skb->ip_summed != CHECKSUM_PARTIAL)
 		features &= ~(NETIF_F_GSO_UDP_L4 | NETIF_F_CSUM_MASK);
 
->>>>>>> 2d5404ca
 	if (skb_gso_ok(gso_skb, features | NETIF_F_GSO_ROBUST)) {
 		/* Packet is from an untrusted source, reset gso_segs. */
 		skb_shinfo(gso_skb)->gso_segs = DIV_ROUND_UP(gso_skb->len - sizeof(*uh),
@@ -302,10 +296,6 @@
 		return NULL;
 	}
 
-<<<<<<< HEAD
-	if (skb_shinfo(gso_skb)->gso_type & SKB_GSO_FRAGLIST)
-		return __udp_gso_segment_list(gso_skb, features, is_ipv6);
-=======
 	if (skb_shinfo(gso_skb)->gso_type & SKB_GSO_FRAGLIST) {
 		 /* Detect modified geometry and pass those to skb_segment. */
 		if (skb_pagelen(gso_skb) - sizeof(*uh) == skb_shinfo(gso_skb)->gso_size)
@@ -326,7 +316,6 @@
 						  ip_hdr(gso_skb)->saddr,
 						  ip_hdr(gso_skb)->daddr, 0);
 	}
->>>>>>> 2d5404ca
 
 	skb_pull(gso_skb, sizeof(*uh));
 
@@ -481,36 +470,6 @@
 	return segs;
 }
 
-<<<<<<< HEAD
-static int skb_gro_receive_list(struct sk_buff *p, struct sk_buff *skb)
-{
-	if (unlikely(p->len + skb->len >= 65536))
-		return -E2BIG;
-
-	if (NAPI_GRO_CB(p)->last == p)
-		skb_shinfo(p)->frag_list = skb;
-	else
-		NAPI_GRO_CB(p)->last->next = skb;
-
-	skb_pull(skb, skb_gro_offset(skb));
-
-	NAPI_GRO_CB(p)->last = skb;
-	NAPI_GRO_CB(p)->count++;
-	p->data_len += skb->len;
-
-	/* sk ownership - if any - completely transferred to the aggregated packet */
-	skb->destructor = NULL;
-	skb->sk = NULL;
-	p->truesize += skb->truesize;
-	p->len += skb->len;
-
-	NAPI_GRO_CB(skb)->same_flow = 1;
-
-	return 0;
-}
-
-=======
->>>>>>> 2d5404ca
 
 #define UDP_GRO_CNT_MAX 64
 static struct sk_buff *udp_gro_receive_segment(struct list_head *head,
