// SPDX-License-Identifier: GPL-2.0-only
/*
 * Pluggable TCP congestion control support and newReno
 * congestion control.
 * Based on ideas from I/O scheduler support and Web100.
 *
 * Copyright (C) 2005 Stephen Hemminger <shemminger@osdl.org>
 */

#define pr_fmt(fmt) "TCP: " fmt

#include <linux/module.h>
#include <linux/mm.h>
#include <linux/types.h>
#include <linux/list.h>
#include <linux/gfp.h>
#include <linux/jhash.h>
#include <net/tcp.h>

static DEFINE_SPINLOCK(tcp_cong_list_lock);
static LIST_HEAD(tcp_cong_list);

/* Simple linear search, don't expect many entries! */
struct tcp_congestion_ops *tcp_ca_find(const char *name)
{
	struct tcp_congestion_ops *e;

	list_for_each_entry_rcu(e, &tcp_cong_list, list) {
		if (strcmp(e->name, name) == 0)
			return e;
	}

	return NULL;
}

/* Must be called with rcu lock held */
static struct tcp_congestion_ops *tcp_ca_find_autoload(struct net *net,
						       const char *name)
{
	struct tcp_congestion_ops *ca = tcp_ca_find(name);

#ifdef CONFIG_MODULES
	if (!ca && capable(CAP_NET_ADMIN)) {
		rcu_read_unlock();
		request_module("tcp_%s", name);
		rcu_read_lock();
		ca = tcp_ca_find(name);
	}
#endif
	return ca;
}

/* Simple linear search, not much in here. */
struct tcp_congestion_ops *tcp_ca_find_key(u32 key)
{
	struct tcp_congestion_ops *e;

	list_for_each_entry_rcu(e, &tcp_cong_list, list) {
		if (e->key == key)
			return e;
	}

	return NULL;
}

/*
 * Attach new congestion control algorithm to the list
 * of available options.
 */
int tcp_register_congestion_control(struct tcp_congestion_ops *ca)
{
	int ret = 0;

	/* all algorithms must implement these */
	if (!ca->ssthresh || !ca->undo_cwnd ||
	    !(ca->cong_avoid || ca->cong_control)) {
		pr_err("%s does not implement required ops\n", ca->name);
		return -EINVAL;
	}

	ca->key = jhash(ca->name, sizeof(ca->name), strlen(ca->name));

	spin_lock(&tcp_cong_list_lock);
	if (ca->key == TCP_CA_UNSPEC || tcp_ca_find_key(ca->key)) {
		pr_notice("%s already registered or non-unique key\n",
			  ca->name);
		ret = -EEXIST;
	} else {
		list_add_tail_rcu(&ca->list, &tcp_cong_list);
		pr_debug("%s registered\n", ca->name);
	}
	spin_unlock(&tcp_cong_list_lock);

	return ret;
}
EXPORT_SYMBOL_GPL(tcp_register_congestion_control);

/*
 * Remove congestion control algorithm, called from
 * the module's remove function.  Module ref counts are used
 * to ensure that this can't be done till all sockets using
 * that method are closed.
 */
void tcp_unregister_congestion_control(struct tcp_congestion_ops *ca)
{
	spin_lock(&tcp_cong_list_lock);
	list_del_rcu(&ca->list);
	spin_unlock(&tcp_cong_list_lock);

	/* Wait for outstanding readers to complete before the
	 * module gets removed entirely.
	 *
	 * A try_module_get() should fail by now as our module is
	 * in "going" state since no refs are held anymore and
	 * module_exit() handler being called.
	 */
	synchronize_rcu();
}
EXPORT_SYMBOL_GPL(tcp_unregister_congestion_control);

u32 tcp_ca_get_key_by_name(struct net *net, const char *name, bool *ecn_ca)
{
	const struct tcp_congestion_ops *ca;
	u32 key = TCP_CA_UNSPEC;

	might_sleep();

	rcu_read_lock();
	ca = tcp_ca_find_autoload(net, name);
	if (ca) {
		key = ca->key;
		*ecn_ca = ca->flags & TCP_CONG_NEEDS_ECN;
	}
	rcu_read_unlock();

	return key;
}
EXPORT_SYMBOL_GPL(tcp_ca_get_key_by_name);

char *tcp_ca_get_name_by_key(u32 key, char *buffer)
{
	const struct tcp_congestion_ops *ca;
	char *ret = NULL;

	rcu_read_lock();
	ca = tcp_ca_find_key(key);
	if (ca)
		ret = strncpy(buffer, ca->name,
			      TCP_CA_NAME_MAX);
	rcu_read_unlock();

	return ret;
}
EXPORT_SYMBOL_GPL(tcp_ca_get_name_by_key);

/* Assign choice of congestion control. */
void tcp_assign_congestion_control(struct sock *sk)
{
	struct net *net = sock_net(sk);
	struct inet_connection_sock *icsk = inet_csk(sk);
	const struct tcp_congestion_ops *ca;

	rcu_read_lock();
	ca = rcu_dereference(net->ipv4.tcp_congestion_control);
	if (unlikely(!bpf_try_module_get(ca, ca->owner)))
		ca = &tcp_reno;
	icsk->icsk_ca_ops = ca;
	rcu_read_unlock();

	memset(icsk->icsk_ca_priv, 0, sizeof(icsk->icsk_ca_priv));
	if (ca->flags & TCP_CONG_NEEDS_ECN)
		INET_ECN_xmit(sk);
	else
		INET_ECN_dontxmit(sk);
}

void tcp_init_congestion_control(struct sock *sk)
{
	struct inet_connection_sock *icsk = inet_csk(sk);

	tcp_sk(sk)->prior_ssthresh = 0;
	if (icsk->icsk_ca_ops->init)
		icsk->icsk_ca_ops->init(sk);
	if (tcp_ca_needs_ecn(sk))
		INET_ECN_xmit(sk);
	else
		INET_ECN_dontxmit(sk);
	icsk->icsk_ca_initialized = 1;
}

static void tcp_reinit_congestion_control(struct sock *sk,
					  const struct tcp_congestion_ops *ca)
{
	struct inet_connection_sock *icsk = inet_csk(sk);

	tcp_cleanup_congestion_control(sk);
	icsk->icsk_ca_ops = ca;
	icsk->icsk_ca_setsockopt = 1;
	memset(icsk->icsk_ca_priv, 0, sizeof(icsk->icsk_ca_priv));

<<<<<<< HEAD
=======
	if (ca->flags & TCP_CONG_NEEDS_ECN)
		INET_ECN_xmit(sk);
	else
		INET_ECN_dontxmit(sk);

>>>>>>> 7d2a07b7
	if (!((1 << sk->sk_state) & (TCPF_CLOSE | TCPF_LISTEN)))
		tcp_init_congestion_control(sk);
}

/* Manage refcounts on socket close. */
void tcp_cleanup_congestion_control(struct sock *sk)
{
	struct inet_connection_sock *icsk = inet_csk(sk);

	if (icsk->icsk_ca_ops->release)
		icsk->icsk_ca_ops->release(sk);
	bpf_module_put(icsk->icsk_ca_ops, icsk->icsk_ca_ops->owner);
}

/* Used by sysctl to change default congestion control */
int tcp_set_default_congestion_control(struct net *net, const char *name)
{
	struct tcp_congestion_ops *ca;
	const struct tcp_congestion_ops *prev;
	int ret;

	rcu_read_lock();
	ca = tcp_ca_find_autoload(net, name);
	if (!ca) {
		ret = -ENOENT;
	} else if (!bpf_try_module_get(ca, ca->owner)) {
		ret = -EBUSY;
	} else if (!net_eq(net, &init_net) &&
			!(ca->flags & TCP_CONG_NON_RESTRICTED)) {
		/* Only init netns can set default to a restricted algorithm */
		ret = -EPERM;
	} else {
		prev = xchg(&net->ipv4.tcp_congestion_control, ca);
		if (prev)
			bpf_module_put(prev, prev->owner);

		ca->flags |= TCP_CONG_NON_RESTRICTED;
		ret = 0;
	}
	rcu_read_unlock();

	return ret;
}

/* Set default value from kernel configuration at bootup */
static int __init tcp_congestion_default(void)
{
	return tcp_set_default_congestion_control(&init_net,
						  CONFIG_DEFAULT_TCP_CONG);
}
late_initcall(tcp_congestion_default);

/* Build string with list of available congestion control values */
void tcp_get_available_congestion_control(char *buf, size_t maxlen)
{
	struct tcp_congestion_ops *ca;
	size_t offs = 0;

	rcu_read_lock();
	list_for_each_entry_rcu(ca, &tcp_cong_list, list) {
		offs += snprintf(buf + offs, maxlen - offs,
				 "%s%s",
				 offs == 0 ? "" : " ", ca->name);

		if (WARN_ON_ONCE(offs >= maxlen))
			break;
	}
	rcu_read_unlock();
}

/* Get current default congestion control */
void tcp_get_default_congestion_control(struct net *net, char *name)
{
	const struct tcp_congestion_ops *ca;

	rcu_read_lock();
	ca = rcu_dereference(net->ipv4.tcp_congestion_control);
	strncpy(name, ca->name, TCP_CA_NAME_MAX);
	rcu_read_unlock();
}

/* Built list of non-restricted congestion control values */
void tcp_get_allowed_congestion_control(char *buf, size_t maxlen)
{
	struct tcp_congestion_ops *ca;
	size_t offs = 0;

	*buf = '\0';
	rcu_read_lock();
	list_for_each_entry_rcu(ca, &tcp_cong_list, list) {
		if (!(ca->flags & TCP_CONG_NON_RESTRICTED))
			continue;
		offs += snprintf(buf + offs, maxlen - offs,
				 "%s%s",
				 offs == 0 ? "" : " ", ca->name);

		if (WARN_ON_ONCE(offs >= maxlen))
			break;
	}
	rcu_read_unlock();
}

/* Change list of non-restricted congestion control */
int tcp_set_allowed_congestion_control(char *val)
{
	struct tcp_congestion_ops *ca;
	char *saved_clone, *clone, *name;
	int ret = 0;

	saved_clone = clone = kstrdup(val, GFP_USER);
	if (!clone)
		return -ENOMEM;

	spin_lock(&tcp_cong_list_lock);
	/* pass 1 check for bad entries */
	while ((name = strsep(&clone, " ")) && *name) {
		ca = tcp_ca_find(name);
		if (!ca) {
			ret = -ENOENT;
			goto out;
		}
	}

	/* pass 2 clear old values */
	list_for_each_entry_rcu(ca, &tcp_cong_list, list)
		ca->flags &= ~TCP_CONG_NON_RESTRICTED;

	/* pass 3 mark as allowed */
	while ((name = strsep(&val, " ")) && *name) {
		ca = tcp_ca_find(name);
		WARN_ON(!ca);
		if (ca)
			ca->flags |= TCP_CONG_NON_RESTRICTED;
	}
out:
	spin_unlock(&tcp_cong_list_lock);
	kfree(saved_clone);

	return ret;
}

/* Change congestion control for socket. If load is false, then it is the
 * responsibility of the caller to call tcp_init_congestion_control or
 * tcp_reinit_congestion_control (if the current congestion control was
 * already initialized.
 */
int tcp_set_congestion_control(struct sock *sk, const char *name, bool load,
			       bool cap_net_admin)
{
	struct inet_connection_sock *icsk = inet_csk(sk);
	const struct tcp_congestion_ops *ca;
	int err = 0;

	if (icsk->icsk_ca_dst_locked)
		return -EPERM;

	rcu_read_lock();
	if (!load)
		ca = tcp_ca_find(name);
	else
		ca = tcp_ca_find_autoload(sock_net(sk), name);

	/* No change asking for existing value */
	if (ca == icsk->icsk_ca_ops) {
		icsk->icsk_ca_setsockopt = 1;
		goto out;
	}

	if (!ca)
		err = -ENOENT;
<<<<<<< HEAD
	} else if (!load) {
		const struct tcp_congestion_ops *old_ca = icsk->icsk_ca_ops;

		if (bpf_try_module_get(ca, ca->owner)) {
			if (reinit) {
				tcp_reinit_congestion_control(sk, ca);
			} else {
				icsk->icsk_ca_ops = ca;
				bpf_module_put(old_ca, old_ca->owner);
			}
		} else {
			err = -EBUSY;
		}
	} else if (!((ca->flags & TCP_CONG_NON_RESTRICTED) || cap_net_admin)) {
		err = -EPERM;
	} else if (!bpf_try_module_get(ca, ca->owner)) {
=======
	else if (!((ca->flags & TCP_CONG_NON_RESTRICTED) || cap_net_admin))
		err = -EPERM;
	else if (!bpf_try_module_get(ca, ca->owner))
>>>>>>> 7d2a07b7
		err = -EBUSY;
	else
		tcp_reinit_congestion_control(sk, ca);
 out:
	rcu_read_unlock();
	return err;
}

/* Slow start is used when congestion window is no greater than the slow start
 * threshold. We base on RFC2581 and also handle stretch ACKs properly.
 * We do not implement RFC3465 Appropriate Byte Counting (ABC) per se but
 * something better;) a packet is only considered (s)acked in its entirety to
 * defend the ACK attacks described in the RFC. Slow start processes a stretch
 * ACK of degree N as if N acks of degree 1 are received back to back except
 * ABC caps N to 2. Slow start exits when cwnd grows over ssthresh and
 * returns the leftover acks to adjust cwnd in congestion avoidance mode.
 */
u32 tcp_slow_start(struct tcp_sock *tp, u32 acked)
{
	u32 cwnd = min(tp->snd_cwnd + acked, tp->snd_ssthresh);

	acked -= cwnd - tp->snd_cwnd;
	tp->snd_cwnd = min(cwnd, tp->snd_cwnd_clamp);

	return acked;
}
EXPORT_SYMBOL_GPL(tcp_slow_start);

/* In theory this is tp->snd_cwnd += 1 / tp->snd_cwnd (or alternative w),
 * for every packet that was ACKed.
 */
void tcp_cong_avoid_ai(struct tcp_sock *tp, u32 w, u32 acked)
{
	/* If credits accumulated at a higher w, apply them gently now. */
	if (tp->snd_cwnd_cnt >= w) {
		tp->snd_cwnd_cnt = 0;
		tp->snd_cwnd++;
	}

	tp->snd_cwnd_cnt += acked;
	if (tp->snd_cwnd_cnt >= w) {
		u32 delta = tp->snd_cwnd_cnt / w;

		tp->snd_cwnd_cnt -= delta * w;
		tp->snd_cwnd += delta;
	}
	tp->snd_cwnd = min(tp->snd_cwnd, tp->snd_cwnd_clamp);
}
EXPORT_SYMBOL_GPL(tcp_cong_avoid_ai);

/*
 * TCP Reno congestion control
 * This is special case used for fallback as well.
 */
/* This is Jacobson's slow start and congestion avoidance.
 * SIGCOMM '88, p. 328.
 */
void tcp_reno_cong_avoid(struct sock *sk, u32 ack, u32 acked)
{
	struct tcp_sock *tp = tcp_sk(sk);

	if (!tcp_is_cwnd_limited(sk))
		return;

	/* In "safe" area, increase. */
	if (tcp_in_slow_start(tp)) {
		acked = tcp_slow_start(tp, acked);
		if (!acked)
			return;
	}
	/* In dangerous area, increase slowly. */
	tcp_cong_avoid_ai(tp, tp->snd_cwnd, acked);
}
EXPORT_SYMBOL_GPL(tcp_reno_cong_avoid);

/* Slow start threshold is half the congestion window (min 2) */
u32 tcp_reno_ssthresh(struct sock *sk)
{
	const struct tcp_sock *tp = tcp_sk(sk);

	return max(tp->snd_cwnd >> 1U, 2U);
}
EXPORT_SYMBOL_GPL(tcp_reno_ssthresh);

u32 tcp_reno_undo_cwnd(struct sock *sk)
{
	const struct tcp_sock *tp = tcp_sk(sk);

	return max(tp->snd_cwnd, tp->prior_cwnd);
}
EXPORT_SYMBOL_GPL(tcp_reno_undo_cwnd);

struct tcp_congestion_ops tcp_reno = {
	.flags		= TCP_CONG_NON_RESTRICTED,
	.name		= "reno",
	.owner		= THIS_MODULE,
	.ssthresh	= tcp_reno_ssthresh,
	.cong_avoid	= tcp_reno_cong_avoid,
	.undo_cwnd	= tcp_reno_undo_cwnd,
};<|MERGE_RESOLUTION|>--- conflicted
+++ resolved
@@ -198,14 +198,11 @@
 	icsk->icsk_ca_setsockopt = 1;
 	memset(icsk->icsk_ca_priv, 0, sizeof(icsk->icsk_ca_priv));
 
-<<<<<<< HEAD
-=======
 	if (ca->flags & TCP_CONG_NEEDS_ECN)
 		INET_ECN_xmit(sk);
 	else
 		INET_ECN_dontxmit(sk);
 
->>>>>>> 7d2a07b7
 	if (!((1 << sk->sk_state) & (TCPF_CLOSE | TCPF_LISTEN)))
 		tcp_init_congestion_control(sk);
 }
@@ -376,28 +373,9 @@
 
 	if (!ca)
 		err = -ENOENT;
-<<<<<<< HEAD
-	} else if (!load) {
-		const struct tcp_congestion_ops *old_ca = icsk->icsk_ca_ops;
-
-		if (bpf_try_module_get(ca, ca->owner)) {
-			if (reinit) {
-				tcp_reinit_congestion_control(sk, ca);
-			} else {
-				icsk->icsk_ca_ops = ca;
-				bpf_module_put(old_ca, old_ca->owner);
-			}
-		} else {
-			err = -EBUSY;
-		}
-	} else if (!((ca->flags & TCP_CONG_NON_RESTRICTED) || cap_net_admin)) {
-		err = -EPERM;
-	} else if (!bpf_try_module_get(ca, ca->owner)) {
-=======
 	else if (!((ca->flags & TCP_CONG_NON_RESTRICTED) || cap_net_admin))
 		err = -EPERM;
 	else if (!bpf_try_module_get(ca, ca->owner))
->>>>>>> 7d2a07b7
 		err = -EBUSY;
 	else
 		tcp_reinit_congestion_control(sk, ca);
