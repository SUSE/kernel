--- conflicted
+++ resolved
@@ -291,19 +291,11 @@
 	switch (skb->protocol) {
 	case htons(ETH_P_IP):
 		memset(IPCB(skb), 0, sizeof(*IPCB(skb)));
-<<<<<<< HEAD
-		xfrm_decode_session(skb, &fl, AF_INET);
-		break;
-	case htons(ETH_P_IPV6):
-		memset(IP6CB(skb), 0, sizeof(*IP6CB(skb)));
-		xfrm_decode_session(skb, &fl, AF_INET6);
-=======
 		xfrm_decode_session(dev_net(dev), skb, &fl, AF_INET);
 		break;
 	case htons(ETH_P_IPV6):
 		memset(IP6CB(skb), 0, sizeof(*IP6CB(skb)));
 		xfrm_decode_session(dev_net(dev), skb, &fl, AF_INET6);
->>>>>>> 2d5404ca
 		break;
 	default:
 		goto tx_err;
