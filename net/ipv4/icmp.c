--- conflicted
+++ resolved
@@ -221,17 +221,6 @@
 	spin_unlock(&sk->sk_lock.slock);
 }
 
-<<<<<<< HEAD
-int sysctl_icmp_msgs_per_sec __read_mostly = 1000;
-int sysctl_icmp_msgs_burst __read_mostly = 50;
-
-static struct {
-	atomic_t	credit;
-	u32		stamp;
-} icmp_global;
-
-=======
->>>>>>> f87ebcb6
 /**
  * icmp_global_allow - Are we allowed to send one more ICMP message ?
  * @net: network namespace
@@ -249,34 +238,15 @@
 	 * Then later icmp_global_consume() could consume more credits,
 	 * this is an acceptable race.
 	 */
-<<<<<<< HEAD
-	if (atomic_read(&icmp_global.credit) > 0)
-		return true;
-
-	now = jiffies;
-	oldstamp = READ_ONCE(icmp_global.stamp);
-=======
 	if (atomic_read(&net->ipv4.icmp_global_credit) > 0)
 		return true;
 
 	now = jiffies;
 	oldstamp = READ_ONCE(net->ipv4.icmp_global_stamp);
->>>>>>> f87ebcb6
 	delta = min_t(u32, now - oldstamp, HZ);
 	if (delta < HZ / 50)
 		return false;
 
-<<<<<<< HEAD
-	incr = READ_ONCE(sysctl_icmp_msgs_per_sec) * delta / HZ;
-	if (!incr)
-		return false;
-
-	if (cmpxchg(&icmp_global.stamp, oldstamp, now) == oldstamp) {
-		old = atomic_read(&icmp_global.credit);
-		do {
-			new = min(old + incr, READ_ONCE(sysctl_icmp_msgs_burst));
-		} while (!atomic_try_cmpxchg(&icmp_global.credit, &old, new));
-=======
 	incr = READ_ONCE(net->ipv4.sysctl_icmp_msgs_per_sec) * delta / HZ;
 	if (!incr)
 		return false;
@@ -286,27 +256,18 @@
 		do {
 			new = min(old + incr, READ_ONCE(net->ipv4.sysctl_icmp_msgs_burst));
 		} while (!atomic_try_cmpxchg(&net->ipv4.icmp_global_credit, &old, new));
->>>>>>> f87ebcb6
 	}
 	return true;
 }
 EXPORT_SYMBOL(icmp_global_allow);
 
-<<<<<<< HEAD
-void icmp_global_consume(void)
-=======
 void icmp_global_consume(struct net *net)
->>>>>>> f87ebcb6
 {
 	int credits = get_random_u32_below(3);
 
 	/* Note: this might make icmp_global.credit negative. */
 	if (credits)
-<<<<<<< HEAD
-		atomic_sub(credits, &icmp_global.credit);
-=======
 		atomic_sub(credits, &net->ipv4.icmp_global_credit);
->>>>>>> f87ebcb6
 }
 EXPORT_SYMBOL(icmp_global_consume);
 
@@ -332,11 +293,7 @@
 	if (icmpv4_mask_allow(net, type, code))
 		return true;
 
-<<<<<<< HEAD
-	if (icmp_global_allow()) {
-=======
 	if (icmp_global_allow(net)) {
->>>>>>> f87ebcb6
 		*apply_ratelimit = true;
 		return true;
 	}
@@ -374,11 +331,7 @@
 	if (!rc)
 		__ICMP_INC_STATS(net, ICMP_MIB_RATELIMITHOST);
 	else
-<<<<<<< HEAD
-		icmp_global_consume();
-=======
 		icmp_global_consume(net);
->>>>>>> f87ebcb6
 	return rc;
 }
 
