--- conflicted
+++ resolved
@@ -192,17 +192,6 @@
 	return ret;
 }
 
-<<<<<<< HEAD
-static int tcp_bpf_recvmsg_parser(struct sock *sk,
-				  struct msghdr *msg,
-				  size_t len,
-				  int nonblock,
-				  int flags,
-				  int *addr_len)
-{
-	struct sk_psock *psock;
-	int copied;
-=======
 static bool is_next_msg_fin(struct sk_psock *psock)
 {
 	struct scatterlist *sge;
@@ -231,20 +220,10 @@
 	u32 seq = tcp->copied_seq;
 	struct sk_psock *psock;
 	int copied = 0;
->>>>>>> eb3cdb58
 
 	if (unlikely(flags & MSG_ERRQUEUE))
 		return inet_recv_error(sk, msg, len, addr_len);
 
-<<<<<<< HEAD
-	psock = sk_psock_get(sk);
-	if (unlikely(!psock))
-		return tcp_recvmsg(sk, msg, len, nonblock, flags, addr_len);
-
-	lock_sock(sk);
-msg_bytes_ready:
-	copied = sk_msg_recvmsg(sk, psock, msg, len, flags);
-=======
 	if (!len)
 		return 0;
 
@@ -290,7 +269,6 @@
 		}
 	}
 	seq += copied;
->>>>>>> eb3cdb58
 	if (!copied) {
 		long timeo;
 		int data;
@@ -311,11 +289,7 @@
 			goto out;
 		}
 
-<<<<<<< HEAD
-		timeo = sock_rcvtimeo(sk, nonblock);
-=======
 		timeo = sock_rcvtimeo(sk, flags & MSG_DONTWAIT);
->>>>>>> eb3cdb58
 		if (!timeo) {
 			copied = -EAGAIN;
 			goto out;
@@ -332,13 +306,10 @@
 		copied = -EAGAIN;
 	}
 out:
-<<<<<<< HEAD
-=======
 	WRITE_ONCE(tcp->copied_seq, seq);
 	tcp_rcv_space_adjust(sk);
 	if (copied > 0)
 		__tcp_cleanup_rbuf(sk, copied);
->>>>>>> eb3cdb58
 	release_sock(sk);
 	sk_psock_put(sk, psock);
 	return copied;
@@ -393,13 +364,8 @@
 {
 	bool cork = false, enospc = sk_msg_full(msg), redir_ingress;
 	struct sock *sk_redir;
-<<<<<<< HEAD
-	u32 tosend, delta = 0;
-	u32 eval = __SK_NONE;
-=======
 	u32 tosend, origsize, sent, delta = 0;
 	u32 eval;
->>>>>>> eb3cdb58
 	int ret;
 
 more_data:
@@ -455,17 +421,13 @@
 			cork = true;
 			psock->cork = NULL;
 		}
-		sk_msg_return(sk, msg, msg->sg.size);
+		sk_msg_return(sk, msg, tosend);
 		release_sock(sk);
 
-<<<<<<< HEAD
-		ret = tcp_bpf_sendmsg_redir(sk_redir, msg, tosend, flags);
-=======
 		origsize = msg->sg.size;
 		ret = tcp_bpf_sendmsg_redir(sk_redir, redir_ingress,
 					    msg, tosend, flags);
 		sent = origsize - msg->sg.size;
->>>>>>> eb3cdb58
 
 		if (eval == __SK_REDIRECT)
 			sock_put(sk_redir);
@@ -504,11 +466,7 @@
 		    msg->sg.data[msg->sg.start].page_link &&
 		    msg->sg.data[msg->sg.start].length) {
 			if (eval == __SK_REDIRECT)
-<<<<<<< HEAD
-				sk_mem_charge(sk, msg->sg.size);
-=======
 				sk_mem_charge(sk, tosend - sent);
->>>>>>> eb3cdb58
 			goto more_data;
 		}
 	}
@@ -673,10 +631,7 @@
 				   struct proto *base)
 {
 	prot[TCP_BPF_BASE]			= *base;
-<<<<<<< HEAD
-=======
 	prot[TCP_BPF_BASE].destroy		= sock_map_destroy;
->>>>>>> eb3cdb58
 	prot[TCP_BPF_BASE].close		= sock_map_close;
 	prot[TCP_BPF_BASE].recvmsg		= tcp_bpf_recvmsg;
 	prot[TCP_BPF_BASE].sock_is_readable	= sk_msg_is_readable;
