--- conflicted
+++ resolved
@@ -221,13 +221,7 @@
 				  int flags,
 				  int *addr_len)
 {
-<<<<<<< HEAD
-	struct tcp_sock *tcp = tcp_sk(sk);
 	int peek = flags & MSG_PEEK;
-	u32 seq = tcp->copied_seq;
-=======
-	int peek = flags & MSG_PEEK;
->>>>>>> 2d5404ca
 	struct sk_psock *psock;
 	struct tcp_sock *tcp;
 	int copied = 0;
