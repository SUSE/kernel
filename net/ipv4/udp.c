// SPDX-License-Identifier: GPL-2.0-or-later
/*
 * INET		An implementation of the TCP/IP protocol suite for the LINUX
 *		operating system.  INET is implemented using the  BSD Socket
 *		interface as the means of communication with the user level.
 *
 *		The User Datagram Protocol (UDP).
 *
 * Authors:	Ross Biro
 *		Fred N. van Kempen, <waltje@uWalt.NL.Mugnet.ORG>
 *		Arnt Gulbrandsen, <agulbra@nvg.unit.no>
 *		Alan Cox, <alan@lxorguk.ukuu.org.uk>
 *		Hirokazu Takahashi, <taka@valinux.co.jp>
 *
 * Fixes:
 *		Alan Cox	:	verify_area() calls
 *		Alan Cox	: 	stopped close while in use off icmp
 *					messages. Not a fix but a botch that
 *					for udp at least is 'valid'.
 *		Alan Cox	:	Fixed icmp handling properly
 *		Alan Cox	: 	Correct error for oversized datagrams
 *		Alan Cox	:	Tidied select() semantics.
 *		Alan Cox	:	udp_err() fixed properly, also now
 *					select and read wake correctly on errors
 *		Alan Cox	:	udp_send verify_area moved to avoid mem leak
 *		Alan Cox	:	UDP can count its memory
 *		Alan Cox	:	send to an unknown connection causes
 *					an ECONNREFUSED off the icmp, but
 *					does NOT close.
 *		Alan Cox	:	Switched to new sk_buff handlers. No more backlog!
 *		Alan Cox	:	Using generic datagram code. Even smaller and the PEEK
 *					bug no longer crashes it.
 *		Fred Van Kempen	: 	Net2e support for sk->broadcast.
 *		Alan Cox	:	Uses skb_free_datagram
 *		Alan Cox	:	Added get/set sockopt support.
 *		Alan Cox	:	Broadcasting without option set returns EACCES.
 *		Alan Cox	:	No wakeup calls. Instead we now use the callbacks.
 *		Alan Cox	:	Use ip_tos and ip_ttl
 *		Alan Cox	:	SNMP Mibs
 *		Alan Cox	:	MSG_DONTROUTE, and 0.0.0.0 support.
 *		Matt Dillon	:	UDP length checks.
 *		Alan Cox	:	Smarter af_inet used properly.
 *		Alan Cox	:	Use new kernel side addressing.
 *		Alan Cox	:	Incorrect return on truncated datagram receive.
 *	Arnt Gulbrandsen 	:	New udp_send and stuff
 *		Alan Cox	:	Cache last socket
 *		Alan Cox	:	Route cache
 *		Jon Peatfield	:	Minor efficiency fix to sendto().
 *		Mike Shaver	:	RFC1122 checks.
 *		Alan Cox	:	Nonblocking error fix.
 *	Willy Konynenberg	:	Transparent proxying support.
 *		Mike McLagan	:	Routing by source
 *		David S. Miller	:	New socket lookup architecture.
 *					Last socket cache retained as it
 *					does have a high hit rate.
 *		Olaf Kirch	:	Don't linearise iovec on sendmsg.
 *		Andi Kleen	:	Some cleanups, cache destination entry
 *					for connect.
 *	Vitaly E. Lavrov	:	Transparent proxy revived after year coma.
 *		Melvin Smith	:	Check msg_name not msg_namelen in sendto(),
 *					return ENOTCONN for unconnected sockets (POSIX)
 *		Janos Farkas	:	don't deliver multi/broadcasts to a different
 *					bound-to-device socket
 *	Hirokazu Takahashi	:	HW checksumming for outgoing UDP
 *					datagrams.
 *	Hirokazu Takahashi	:	sendfile() on UDP works now.
 *		Arnaldo C. Melo :	convert /proc/net/udp to seq_file
 *	YOSHIFUJI Hideaki @USAGI and:	Support IPV6_V6ONLY socket option, which
 *	Alexey Kuznetsov:		allow both IPv4 and IPv6 sockets to bind
 *					a single port at the same time.
 *	Derek Atkins <derek@ihtfp.com>: Add Encapulation Support
 *	James Chapman		:	Add L2TP encapsulation type.
 */

#define pr_fmt(fmt) "UDP: " fmt

#include <linux/bpf-cgroup.h>
#include <linux/uaccess.h>
#include <asm/ioctls.h>
#include <linux/memblock.h>
#include <linux/highmem.h>
#include <linux/types.h>
#include <linux/fcntl.h>
#include <linux/module.h>
#include <linux/socket.h>
#include <linux/sockios.h>
#include <linux/igmp.h>
#include <linux/inetdevice.h>
#include <linux/in.h>
#include <linux/errno.h>
#include <linux/timer.h>
#include <linux/mm.h>
#include <linux/inet.h>
#include <linux/netdevice.h>
#include <linux/slab.h>
#include <net/tcp_states.h>
#include <linux/skbuff.h>
#include <linux/proc_fs.h>
#include <linux/seq_file.h>
#include <net/net_namespace.h>
#include <net/icmp.h>
#include <net/inet_hashtables.h>
#include <net/ip_tunnels.h>
#include <net/route.h>
#include <net/checksum.h>
#include <net/xfrm.h>
#include <trace/events/udp.h>
#include <linux/static_key.h>
#include <linux/btf_ids.h>
#include <trace/events/skb.h>
#include <net/busy_poll.h>
#include "udp_impl.h"
#include <net/sock_reuseport.h>
#include <net/addrconf.h>
#include <net/udp_tunnel.h>
#if IS_ENABLED(CONFIG_IPV6)
#include <net/ipv6_stubs.h>
#endif

struct udp_table udp_table __read_mostly;
EXPORT_SYMBOL(udp_table);

long sysctl_udp_mem[3] __read_mostly;
EXPORT_SYMBOL(sysctl_udp_mem);

atomic_long_t udp_memory_allocated ____cacheline_aligned_in_smp;
EXPORT_SYMBOL(udp_memory_allocated);
DEFINE_PER_CPU(int, udp_memory_per_cpu_fw_alloc);
EXPORT_PER_CPU_SYMBOL_GPL(udp_memory_per_cpu_fw_alloc);

#define MAX_UDP_PORTS 65536
#define PORTS_PER_CHAIN (MAX_UDP_PORTS / UDP_HTABLE_SIZE_MIN_PERNET)

static struct udp_table *udp_get_table_prot(struct sock *sk)
{
	return sk->sk_prot->h.udp_table ? : sock_net(sk)->ipv4.udp_table;
}

static int udp_lib_lport_inuse(struct net *net, __u16 num,
			       const struct udp_hslot *hslot,
			       unsigned long *bitmap,
			       struct sock *sk, unsigned int log)
{
	struct sock *sk2;
	kuid_t uid = sock_i_uid(sk);

	sk_for_each(sk2, &hslot->head) {
		if (net_eq(sock_net(sk2), net) &&
		    sk2 != sk &&
		    (bitmap || udp_sk(sk2)->udp_port_hash == num) &&
		    (!sk2->sk_reuse || !sk->sk_reuse) &&
		    (!sk2->sk_bound_dev_if || !sk->sk_bound_dev_if ||
		     sk2->sk_bound_dev_if == sk->sk_bound_dev_if) &&
		    inet_rcv_saddr_equal(sk, sk2, true)) {
			if (sk2->sk_reuseport && sk->sk_reuseport &&
			    !rcu_access_pointer(sk->sk_reuseport_cb) &&
			    uid_eq(uid, sock_i_uid(sk2))) {
				if (!bitmap)
					return 0;
			} else {
				if (!bitmap)
					return 1;
				__set_bit(udp_sk(sk2)->udp_port_hash >> log,
					  bitmap);
			}
		}
	}
	return 0;
}

/*
 * Note: we still hold spinlock of primary hash chain, so no other writer
 * can insert/delete a socket with local_port == num
 */
static int udp_lib_lport_inuse2(struct net *net, __u16 num,
				struct udp_hslot *hslot2,
				struct sock *sk)
{
	struct sock *sk2;
	kuid_t uid = sock_i_uid(sk);
	int res = 0;

	spin_lock(&hslot2->lock);
	udp_portaddr_for_each_entry(sk2, &hslot2->head) {
		if (net_eq(sock_net(sk2), net) &&
		    sk2 != sk &&
		    (udp_sk(sk2)->udp_port_hash == num) &&
		    (!sk2->sk_reuse || !sk->sk_reuse) &&
		    (!sk2->sk_bound_dev_if || !sk->sk_bound_dev_if ||
		     sk2->sk_bound_dev_if == sk->sk_bound_dev_if) &&
		    inet_rcv_saddr_equal(sk, sk2, true)) {
			if (sk2->sk_reuseport && sk->sk_reuseport &&
			    !rcu_access_pointer(sk->sk_reuseport_cb) &&
			    uid_eq(uid, sock_i_uid(sk2))) {
				res = 0;
			} else {
				res = 1;
			}
			break;
		}
	}
	spin_unlock(&hslot2->lock);
	return res;
}

static int udp_reuseport_add_sock(struct sock *sk, struct udp_hslot *hslot)
{
	struct net *net = sock_net(sk);
	kuid_t uid = sock_i_uid(sk);
	struct sock *sk2;

	sk_for_each(sk2, &hslot->head) {
		if (net_eq(sock_net(sk2), net) &&
		    sk2 != sk &&
		    sk2->sk_family == sk->sk_family &&
		    ipv6_only_sock(sk2) == ipv6_only_sock(sk) &&
		    (udp_sk(sk2)->udp_port_hash == udp_sk(sk)->udp_port_hash) &&
		    (sk2->sk_bound_dev_if == sk->sk_bound_dev_if) &&
		    sk2->sk_reuseport && uid_eq(uid, sock_i_uid(sk2)) &&
		    inet_rcv_saddr_equal(sk, sk2, false)) {
			return reuseport_add_sock(sk, sk2,
						  inet_rcv_saddr_any(sk));
		}
	}

	return reuseport_alloc(sk, inet_rcv_saddr_any(sk));
}

/**
 *  udp_lib_get_port  -  UDP/-Lite port lookup for IPv4 and IPv6
 *
 *  @sk:          socket struct in question
 *  @snum:        port number to look up
 *  @hash2_nulladdr: AF-dependent hash value in secondary hash chains,
 *                   with NULL address
 */
int udp_lib_get_port(struct sock *sk, unsigned short snum,
		     unsigned int hash2_nulladdr)
{
<<<<<<< HEAD
	struct udp_table *udptable = sk->sk_prot->h.udp_table;
=======
	struct udp_table *udptable = udp_get_table_prot(sk);
>>>>>>> f8ca29b3
	struct udp_hslot *hslot, *hslot2;
	struct net *net = sock_net(sk);
	int error = -EADDRINUSE;

	if (!snum) {
		DECLARE_BITMAP(bitmap, PORTS_PER_CHAIN);
		unsigned short first, last;
		int low, high, remaining;
		unsigned int rand;

		inet_get_local_port_range(net, &low, &high);
		remaining = (high - low) + 1;

		rand = get_random_u32();
		first = reciprocal_scale(rand, remaining) + low;
		/*
		 * force rand to be an odd multiple of UDP_HTABLE_SIZE
		 */
		rand = (rand | 1) * (udptable->mask + 1);
		last = first + udptable->mask + 1;
		do {
			hslot = udp_hashslot(udptable, net, first);
			bitmap_zero(bitmap, PORTS_PER_CHAIN);
			spin_lock_bh(&hslot->lock);
			udp_lib_lport_inuse(net, snum, hslot, bitmap, sk,
					    udptable->log);

			snum = first;
			/*
			 * Iterate on all possible values of snum for this hash.
			 * Using steps of an odd multiple of UDP_HTABLE_SIZE
			 * give us randomization and full range coverage.
			 */
			do {
				if (low <= snum && snum <= high &&
				    !test_bit(snum >> udptable->log, bitmap) &&
				    !inet_is_local_reserved_port(net, snum))
					goto found;
				snum += rand;
			} while (snum != first);
			spin_unlock_bh(&hslot->lock);
			cond_resched();
		} while (++first != last);
		goto fail;
	} else {
		hslot = udp_hashslot(udptable, net, snum);
		spin_lock_bh(&hslot->lock);
		if (hslot->count > 10) {
			int exist;
			unsigned int slot2 = udp_sk(sk)->udp_portaddr_hash ^ snum;

			slot2          &= udptable->mask;
			hash2_nulladdr &= udptable->mask;

			hslot2 = udp_hashslot2(udptable, slot2);
			if (hslot->count < hslot2->count)
				goto scan_primary_hash;

			exist = udp_lib_lport_inuse2(net, snum, hslot2, sk);
			if (!exist && (hash2_nulladdr != slot2)) {
				hslot2 = udp_hashslot2(udptable, hash2_nulladdr);
				exist = udp_lib_lport_inuse2(net, snum, hslot2,
							     sk);
			}
			if (exist)
				goto fail_unlock;
			else
				goto found;
		}
scan_primary_hash:
		if (udp_lib_lport_inuse(net, snum, hslot, NULL, sk, 0))
			goto fail_unlock;
	}
found:
	inet_sk(sk)->inet_num = snum;
	udp_sk(sk)->udp_port_hash = snum;
	udp_sk(sk)->udp_portaddr_hash ^= snum;
	if (sk_unhashed(sk)) {
		if (sk->sk_reuseport &&
		    udp_reuseport_add_sock(sk, hslot)) {
			inet_sk(sk)->inet_num = 0;
			udp_sk(sk)->udp_port_hash = 0;
			udp_sk(sk)->udp_portaddr_hash ^= snum;
			goto fail_unlock;
		}

		sk_add_node_rcu(sk, &hslot->head);
		hslot->count++;
		sock_prot_inuse_add(sock_net(sk), sk->sk_prot, 1);

		hslot2 = udp_hashslot2(udptable, udp_sk(sk)->udp_portaddr_hash);
		spin_lock(&hslot2->lock);
		if (IS_ENABLED(CONFIG_IPV6) && sk->sk_reuseport &&
		    sk->sk_family == AF_INET6)
			hlist_add_tail_rcu(&udp_sk(sk)->udp_portaddr_node,
					   &hslot2->head);
		else
			hlist_add_head_rcu(&udp_sk(sk)->udp_portaddr_node,
					   &hslot2->head);
		hslot2->count++;
		spin_unlock(&hslot2->lock);
	}
	sock_set_flag(sk, SOCK_RCU_FREE);
	error = 0;
fail_unlock:
	spin_unlock_bh(&hslot->lock);
fail:
	return error;
}
EXPORT_SYMBOL(udp_lib_get_port);

int udp_v4_get_port(struct sock *sk, unsigned short snum)
{
	unsigned int hash2_nulladdr =
		ipv4_portaddr_hash(sock_net(sk), htonl(INADDR_ANY), snum);
	unsigned int hash2_partial =
		ipv4_portaddr_hash(sock_net(sk), inet_sk(sk)->inet_rcv_saddr, 0);

	/* precompute partial secondary hash */
	udp_sk(sk)->udp_portaddr_hash = hash2_partial;
	return udp_lib_get_port(sk, snum, hash2_nulladdr);
}

static int compute_score(struct sock *sk, struct net *net,
			 __be32 saddr, __be16 sport,
			 __be32 daddr, unsigned short hnum,
			 int dif, int sdif)
{
	int score;
	struct inet_sock *inet;
	bool dev_match;

	if (!net_eq(sock_net(sk), net) ||
	    udp_sk(sk)->udp_port_hash != hnum ||
	    ipv6_only_sock(sk))
		return -1;

	if (sk->sk_rcv_saddr != daddr)
		return -1;

	score = (sk->sk_family == PF_INET) ? 2 : 1;

	inet = inet_sk(sk);
	if (inet->inet_daddr) {
		if (inet->inet_daddr != saddr)
			return -1;
		score += 4;
	}

	if (inet->inet_dport) {
		if (inet->inet_dport != sport)
			return -1;
		score += 4;
	}

	dev_match = udp_sk_bound_dev_eq(net, sk->sk_bound_dev_if,
					dif, sdif);
	if (!dev_match)
		return -1;
	if (sk->sk_bound_dev_if)
		score += 4;

	if (READ_ONCE(sk->sk_incoming_cpu) == raw_smp_processor_id())
		score++;
	return score;
}

static u32 udp_ehashfn(const struct net *net, const __be32 laddr,
		       const __u16 lport, const __be32 faddr,
		       const __be16 fport)
{
	static u32 udp_ehash_secret __read_mostly;

	net_get_random_once(&udp_ehash_secret, sizeof(udp_ehash_secret));

	return __inet_ehashfn(laddr, lport, faddr, fport,
			      udp_ehash_secret + net_hash_mix(net));
}

static struct sock *lookup_reuseport(struct net *net, struct sock *sk,
				     struct sk_buff *skb,
				     __be32 saddr, __be16 sport,
				     __be32 daddr, unsigned short hnum)
{
	struct sock *reuse_sk = NULL;
	u32 hash;

	if (sk->sk_reuseport && sk->sk_state != TCP_ESTABLISHED) {
		hash = udp_ehashfn(net, daddr, hnum, saddr, sport);
		reuse_sk = reuseport_select_sock(sk, hash, skb,
						 sizeof(struct udphdr));
	}
	return reuse_sk;
}

/* called with rcu_read_lock() */
static struct sock *udp4_lib_lookup2(struct net *net,
				     __be32 saddr, __be16 sport,
				     __be32 daddr, unsigned int hnum,
				     int dif, int sdif,
				     struct udp_hslot *hslot2,
				     struct sk_buff *skb)
{
	struct sock *sk, *result;
	int score, badness;

	result = NULL;
	badness = 0;
	udp_portaddr_for_each_entry_rcu(sk, &hslot2->head) {
		score = compute_score(sk, net, saddr, sport,
				      daddr, hnum, dif, sdif);
		if (score > badness) {
			result = lookup_reuseport(net, sk, skb,
						  saddr, sport, daddr, hnum);
			/* Fall back to scoring if group has connections */
			if (result && !reuseport_has_conns(sk))
				return result;

			result = result ? : sk;
			badness = score;
		}
	}
	return result;
}

static struct sock *udp4_lookup_run_bpf(struct net *net,
					struct udp_table *udptable,
					struct sk_buff *skb,
					__be32 saddr, __be16 sport,
					__be32 daddr, u16 hnum, const int dif)
{
	struct sock *sk, *reuse_sk;
	bool no_reuseport;

	if (udptable != net->ipv4.udp_table)
		return NULL; /* only UDP is supported */

	no_reuseport = bpf_sk_lookup_run_v4(net, IPPROTO_UDP, saddr, sport,
					    daddr, hnum, dif, &sk);
	if (no_reuseport || IS_ERR_OR_NULL(sk))
		return sk;

	reuse_sk = lookup_reuseport(net, sk, skb, saddr, sport, daddr, hnum);
	if (reuse_sk)
		sk = reuse_sk;
	return sk;
}

/* UDP is nearly always wildcards out the wazoo, it makes no sense to try
 * harder than this. -DaveM
 */
struct sock *__udp4_lib_lookup(struct net *net, __be32 saddr,
		__be16 sport, __be32 daddr, __be16 dport, int dif,
		int sdif, struct udp_table *udptable, struct sk_buff *skb)
{
	unsigned short hnum = ntohs(dport);
	unsigned int hash2, slot2;
	struct udp_hslot *hslot2;
	struct sock *result, *sk;

	hash2 = ipv4_portaddr_hash(net, daddr, hnum);
	slot2 = hash2 & udptable->mask;
	hslot2 = &udptable->hash2[slot2];

	/* Lookup connected or non-wildcard socket */
	result = udp4_lib_lookup2(net, saddr, sport,
				  daddr, hnum, dif, sdif,
				  hslot2, skb);
	if (!IS_ERR_OR_NULL(result) && result->sk_state == TCP_ESTABLISHED)
		goto done;

	/* Lookup redirect from BPF */
	if (static_branch_unlikely(&bpf_sk_lookup_enabled)) {
		sk = udp4_lookup_run_bpf(net, udptable, skb,
					 saddr, sport, daddr, hnum, dif);
		if (sk) {
			result = sk;
			goto done;
		}
	}

	/* Got non-wildcard socket or error on first lookup */
	if (result)
		goto done;

	/* Lookup wildcard sockets */
	hash2 = ipv4_portaddr_hash(net, htonl(INADDR_ANY), hnum);
	slot2 = hash2 & udptable->mask;
	hslot2 = &udptable->hash2[slot2];

	result = udp4_lib_lookup2(net, saddr, sport,
				  htonl(INADDR_ANY), hnum, dif, sdif,
				  hslot2, skb);
done:
	if (IS_ERR(result))
		return NULL;
	return result;
}
EXPORT_SYMBOL_GPL(__udp4_lib_lookup);

static inline struct sock *__udp4_lib_lookup_skb(struct sk_buff *skb,
						 __be16 sport, __be16 dport,
						 struct udp_table *udptable)
{
	const struct iphdr *iph = ip_hdr(skb);

	return __udp4_lib_lookup(dev_net(skb->dev), iph->saddr, sport,
				 iph->daddr, dport, inet_iif(skb),
				 inet_sdif(skb), udptable, skb);
}

struct sock *udp4_lib_lookup_skb(const struct sk_buff *skb,
				 __be16 sport, __be16 dport)
{
	const struct iphdr *iph = ip_hdr(skb);
	struct net *net = dev_net(skb->dev);

	return __udp4_lib_lookup(net, iph->saddr, sport,
				 iph->daddr, dport, inet_iif(skb),
				 inet_sdif(skb), net->ipv4.udp_table, NULL);
}

/* Must be called under rcu_read_lock().
 * Does increment socket refcount.
 */
#if IS_ENABLED(CONFIG_NF_TPROXY_IPV4) || IS_ENABLED(CONFIG_NF_SOCKET_IPV4)
struct sock *udp4_lib_lookup(struct net *net, __be32 saddr, __be16 sport,
			     __be32 daddr, __be16 dport, int dif)
{
	struct sock *sk;

	sk = __udp4_lib_lookup(net, saddr, sport, daddr, dport,
			       dif, 0, net->ipv4.udp_table, NULL);
	if (sk && !refcount_inc_not_zero(&sk->sk_refcnt))
		sk = NULL;
	return sk;
}
EXPORT_SYMBOL_GPL(udp4_lib_lookup);
#endif

static inline bool __udp_is_mcast_sock(struct net *net, struct sock *sk,
				       __be16 loc_port, __be32 loc_addr,
				       __be16 rmt_port, __be32 rmt_addr,
				       int dif, int sdif, unsigned short hnum)
{
	struct inet_sock *inet = inet_sk(sk);

	if (!net_eq(sock_net(sk), net) ||
	    udp_sk(sk)->udp_port_hash != hnum ||
	    (inet->inet_daddr && inet->inet_daddr != rmt_addr) ||
	    (inet->inet_dport != rmt_port && inet->inet_dport) ||
	    (inet->inet_rcv_saddr && inet->inet_rcv_saddr != loc_addr) ||
	    ipv6_only_sock(sk) ||
	    !udp_sk_bound_dev_eq(net, sk->sk_bound_dev_if, dif, sdif))
		return false;
	if (!ip_mc_sf_allow(sk, loc_addr, rmt_addr, dif, sdif))
		return false;
	return true;
}

DEFINE_STATIC_KEY_FALSE(udp_encap_needed_key);
void udp_encap_enable(void)
{
	static_branch_inc(&udp_encap_needed_key);
}
EXPORT_SYMBOL(udp_encap_enable);

void udp_encap_disable(void)
{
	static_branch_dec(&udp_encap_needed_key);
}
EXPORT_SYMBOL(udp_encap_disable);

/* Handler for tunnels with arbitrary destination ports: no socket lookup, go
 * through error handlers in encapsulations looking for a match.
 */
static int __udp4_lib_err_encap_no_sk(struct sk_buff *skb, u32 info)
{
	int i;

	for (i = 0; i < MAX_IPTUN_ENCAP_OPS; i++) {
		int (*handler)(struct sk_buff *skb, u32 info);
		const struct ip_tunnel_encap_ops *encap;

		encap = rcu_dereference(iptun_encaps[i]);
		if (!encap)
			continue;
		handler = encap->err_handler;
		if (handler && !handler(skb, info))
			return 0;
	}

	return -ENOENT;
}

/* Try to match ICMP errors to UDP tunnels by looking up a socket without
 * reversing source and destination port: this will match tunnels that force the
 * same destination port on both endpoints (e.g. VXLAN, GENEVE). Note that
 * lwtunnels might actually break this assumption by being configured with
 * different destination ports on endpoints, in this case we won't be able to
 * trace ICMP messages back to them.
 *
 * If this doesn't match any socket, probe tunnels with arbitrary destination
 * ports (e.g. FoU, GUE): there, the receiving socket is useless, as the port
 * we've sent packets to won't necessarily match the local destination port.
 *
 * Then ask the tunnel implementation to match the error against a valid
 * association.
 *
 * Return an error if we can't find a match, the socket if we need further
 * processing, zero otherwise.
 */
static struct sock *__udp4_lib_err_encap(struct net *net,
					 const struct iphdr *iph,
					 struct udphdr *uh,
					 struct udp_table *udptable,
					 struct sock *sk,
					 struct sk_buff *skb, u32 info)
{
	int (*lookup)(struct sock *sk, struct sk_buff *skb);
	int network_offset, transport_offset;
	struct udp_sock *up;

	network_offset = skb_network_offset(skb);
	transport_offset = skb_transport_offset(skb);

	/* Network header needs to point to the outer IPv4 header inside ICMP */
	skb_reset_network_header(skb);

	/* Transport header needs to point to the UDP header */
	skb_set_transport_header(skb, iph->ihl << 2);

	if (sk) {
		up = udp_sk(sk);

		lookup = READ_ONCE(up->encap_err_lookup);
		if (lookup && lookup(sk, skb))
			sk = NULL;

		goto out;
	}

	sk = __udp4_lib_lookup(net, iph->daddr, uh->source,
			       iph->saddr, uh->dest, skb->dev->ifindex, 0,
			       udptable, NULL);
	if (sk) {
		up = udp_sk(sk);

		lookup = READ_ONCE(up->encap_err_lookup);
		if (!lookup || lookup(sk, skb))
			sk = NULL;
	}

out:
	if (!sk)
		sk = ERR_PTR(__udp4_lib_err_encap_no_sk(skb, info));

	skb_set_transport_header(skb, transport_offset);
	skb_set_network_header(skb, network_offset);

	return sk;
}

/*
 * This routine is called by the ICMP module when it gets some
 * sort of error condition.  If err < 0 then the socket should
 * be closed and the error returned to the user.  If err > 0
 * it's just the icmp type << 8 | icmp code.
 * Header points to the ip header of the error packet. We move
 * on past this. Then (as it used to claim before adjustment)
 * header points to the first 8 bytes of the udp header.  We need
 * to find the appropriate port.
 */

int __udp4_lib_err(struct sk_buff *skb, u32 info, struct udp_table *udptable)
{
	struct inet_sock *inet;
	const struct iphdr *iph = (const struct iphdr *)skb->data;
	struct udphdr *uh = (struct udphdr *)(skb->data+(iph->ihl<<2));
	const int type = icmp_hdr(skb)->type;
	const int code = icmp_hdr(skb)->code;
	bool tunnel = false;
	struct sock *sk;
	int harderr;
	int err;
	struct net *net = dev_net(skb->dev);

	sk = __udp4_lib_lookup(net, iph->daddr, uh->dest,
			       iph->saddr, uh->source, skb->dev->ifindex,
			       inet_sdif(skb), udptable, NULL);

	if (!sk || udp_sk(sk)->encap_type) {
		/* No socket for error: try tunnels before discarding */
		if (static_branch_unlikely(&udp_encap_needed_key)) {
			sk = __udp4_lib_err_encap(net, iph, uh, udptable, sk, skb,
						  info);
			if (!sk)
				return 0;
		} else
			sk = ERR_PTR(-ENOENT);

		if (IS_ERR(sk)) {
			__ICMP_INC_STATS(net, ICMP_MIB_INERRORS);
			return PTR_ERR(sk);
		}

		tunnel = true;
	}

	err = 0;
	harderr = 0;
	inet = inet_sk(sk);

	switch (type) {
	default:
	case ICMP_TIME_EXCEEDED:
		err = EHOSTUNREACH;
		break;
	case ICMP_SOURCE_QUENCH:
		goto out;
	case ICMP_PARAMETERPROB:
		err = EPROTO;
		harderr = 1;
		break;
	case ICMP_DEST_UNREACH:
		if (code == ICMP_FRAG_NEEDED) { /* Path MTU discovery */
			ipv4_sk_update_pmtu(skb, sk, info);
			if (inet->pmtudisc != IP_PMTUDISC_DONT) {
				err = EMSGSIZE;
				harderr = 1;
				break;
			}
			goto out;
		}
		err = EHOSTUNREACH;
		if (code <= NR_ICMP_UNREACH) {
			harderr = icmp_err_convert[code].fatal;
			err = icmp_err_convert[code].errno;
		}
		break;
	case ICMP_REDIRECT:
		ipv4_sk_redirect(skb, sk);
		goto out;
	}

	/*
	 *      RFC1122: OK.  Passes ICMP errors back to application, as per
	 *	4.1.3.3.
	 */
	if (tunnel) {
		/* ...not for tunnels though: we don't have a sending socket */
		if (udp_sk(sk)->encap_err_rcv)
			udp_sk(sk)->encap_err_rcv(sk, skb, err, uh->dest, info,
						  (u8 *)(uh+1));
		goto out;
	}
	if (!inet->recverr) {
		if (!harderr || sk->sk_state != TCP_ESTABLISHED)
			goto out;
	} else
		ip_icmp_error(sk, skb, err, uh->dest, info, (u8 *)(uh+1));

	sk->sk_err = err;
	sk_error_report(sk);
out:
	return 0;
}

int udp_err(struct sk_buff *skb, u32 info)
{
	return __udp4_lib_err(skb, info, dev_net(skb->dev)->ipv4.udp_table);
}

/*
 * Throw away all pending data and cancel the corking. Socket is locked.
 */
void udp_flush_pending_frames(struct sock *sk)
{
	struct udp_sock *up = udp_sk(sk);

	if (up->pending) {
		up->len = 0;
		up->pending = 0;
		ip_flush_pending_frames(sk);
	}
}
EXPORT_SYMBOL(udp_flush_pending_frames);

/**
 * 	udp4_hwcsum  -  handle outgoing HW checksumming
 * 	@skb: 	sk_buff containing the filled-in UDP header
 * 	        (checksum field must be zeroed out)
 *	@src:	source IP address
 *	@dst:	destination IP address
 */
void udp4_hwcsum(struct sk_buff *skb, __be32 src, __be32 dst)
{
	struct udphdr *uh = udp_hdr(skb);
	int offset = skb_transport_offset(skb);
	int len = skb->len - offset;
	int hlen = len;
	__wsum csum = 0;

	if (!skb_has_frag_list(skb)) {
		/*
		 * Only one fragment on the socket.
		 */
		skb->csum_start = skb_transport_header(skb) - skb->head;
		skb->csum_offset = offsetof(struct udphdr, check);
		uh->check = ~csum_tcpudp_magic(src, dst, len,
					       IPPROTO_UDP, 0);
	} else {
		struct sk_buff *frags;

		/*
		 * HW-checksum won't work as there are two or more
		 * fragments on the socket so that all csums of sk_buffs
		 * should be together
		 */
		skb_walk_frags(skb, frags) {
			csum = csum_add(csum, frags->csum);
			hlen -= frags->len;
		}

		csum = skb_checksum(skb, offset, hlen, csum);
		skb->ip_summed = CHECKSUM_NONE;

		uh->check = csum_tcpudp_magic(src, dst, len, IPPROTO_UDP, csum);
		if (uh->check == 0)
			uh->check = CSUM_MANGLED_0;
	}
}
EXPORT_SYMBOL_GPL(udp4_hwcsum);

/* Function to set UDP checksum for an IPv4 UDP packet. This is intended
 * for the simple case like when setting the checksum for a UDP tunnel.
 */
void udp_set_csum(bool nocheck, struct sk_buff *skb,
		  __be32 saddr, __be32 daddr, int len)
{
	struct udphdr *uh = udp_hdr(skb);

	if (nocheck) {
		uh->check = 0;
	} else if (skb_is_gso(skb)) {
		uh->check = ~udp_v4_check(len, saddr, daddr, 0);
	} else if (skb->ip_summed == CHECKSUM_PARTIAL) {
		uh->check = 0;
		uh->check = udp_v4_check(len, saddr, daddr, lco_csum(skb));
		if (uh->check == 0)
			uh->check = CSUM_MANGLED_0;
	} else {
		skb->ip_summed = CHECKSUM_PARTIAL;
		skb->csum_start = skb_transport_header(skb) - skb->head;
		skb->csum_offset = offsetof(struct udphdr, check);
		uh->check = ~udp_v4_check(len, saddr, daddr, 0);
	}
}
EXPORT_SYMBOL(udp_set_csum);

static int udp_send_skb(struct sk_buff *skb, struct flowi4 *fl4,
			struct inet_cork *cork)
{
	struct sock *sk = skb->sk;
	struct inet_sock *inet = inet_sk(sk);
	struct udphdr *uh;
	int err;
	int is_udplite = IS_UDPLITE(sk);
	int offset = skb_transport_offset(skb);
	int len = skb->len - offset;
	int datalen = len - sizeof(*uh);
	__wsum csum = 0;

	/*
	 * Create a UDP header
	 */
	uh = udp_hdr(skb);
	uh->source = inet->inet_sport;
	uh->dest = fl4->fl4_dport;
	uh->len = htons(len);
	uh->check = 0;

	if (cork->gso_size) {
		const int hlen = skb_network_header_len(skb) +
				 sizeof(struct udphdr);

		if (hlen + cork->gso_size > cork->fragsize) {
			kfree_skb(skb);
			return -EINVAL;
		}
		if (datalen > cork->gso_size * UDP_MAX_SEGMENTS) {
			kfree_skb(skb);
			return -EINVAL;
		}
		if (sk->sk_no_check_tx) {
			kfree_skb(skb);
			return -EINVAL;
		}
		if (skb->ip_summed != CHECKSUM_PARTIAL || is_udplite ||
		    dst_xfrm(skb_dst(skb))) {
			kfree_skb(skb);
			return -EIO;
		}

		if (datalen > cork->gso_size) {
			skb_shinfo(skb)->gso_size = cork->gso_size;
			skb_shinfo(skb)->gso_type = SKB_GSO_UDP_L4;
			skb_shinfo(skb)->gso_segs = DIV_ROUND_UP(datalen,
								 cork->gso_size);
		}
		goto csum_partial;
	}

	if (is_udplite)  				 /*     UDP-Lite      */
		csum = udplite_csum(skb);

	else if (sk->sk_no_check_tx) {			 /* UDP csum off */

		skb->ip_summed = CHECKSUM_NONE;
		goto send;

	} else if (skb->ip_summed == CHECKSUM_PARTIAL) { /* UDP hardware csum */
csum_partial:

		udp4_hwcsum(skb, fl4->saddr, fl4->daddr);
		goto send;

	} else
		csum = udp_csum(skb);

	/* add protocol-dependent pseudo-header */
	uh->check = csum_tcpudp_magic(fl4->saddr, fl4->daddr, len,
				      sk->sk_protocol, csum);
	if (uh->check == 0)
		uh->check = CSUM_MANGLED_0;

send:
	err = ip_send_skb(sock_net(sk), skb);
	if (err) {
		if (err == -ENOBUFS && !inet->recverr) {
			UDP_INC_STATS(sock_net(sk),
				      UDP_MIB_SNDBUFERRORS, is_udplite);
			err = 0;
		}
	} else
		UDP_INC_STATS(sock_net(sk),
			      UDP_MIB_OUTDATAGRAMS, is_udplite);
	return err;
}

/*
 * Push out all pending data as one UDP datagram. Socket is locked.
 */
int udp_push_pending_frames(struct sock *sk)
{
	struct udp_sock  *up = udp_sk(sk);
	struct inet_sock *inet = inet_sk(sk);
	struct flowi4 *fl4 = &inet->cork.fl.u.ip4;
	struct sk_buff *skb;
	int err = 0;

	skb = ip_finish_skb(sk, fl4);
	if (!skb)
		goto out;

	err = udp_send_skb(skb, fl4, &inet->cork.base);

out:
	up->len = 0;
	up->pending = 0;
	return err;
}
EXPORT_SYMBOL(udp_push_pending_frames);

static int __udp_cmsg_send(struct cmsghdr *cmsg, u16 *gso_size)
{
	switch (cmsg->cmsg_type) {
	case UDP_SEGMENT:
		if (cmsg->cmsg_len != CMSG_LEN(sizeof(__u16)))
			return -EINVAL;
		*gso_size = *(__u16 *)CMSG_DATA(cmsg);
		return 0;
	default:
		return -EINVAL;
	}
}

int udp_cmsg_send(struct sock *sk, struct msghdr *msg, u16 *gso_size)
{
	struct cmsghdr *cmsg;
	bool need_ip = false;
	int err;

	for_each_cmsghdr(cmsg, msg) {
		if (!CMSG_OK(msg, cmsg))
			return -EINVAL;

		if (cmsg->cmsg_level != SOL_UDP) {
			need_ip = true;
			continue;
		}

		err = __udp_cmsg_send(cmsg, gso_size);
		if (err)
			return err;
	}

	return need_ip;
}
EXPORT_SYMBOL_GPL(udp_cmsg_send);

int udp_sendmsg(struct sock *sk, struct msghdr *msg, size_t len)
{
	struct inet_sock *inet = inet_sk(sk);
	struct udp_sock *up = udp_sk(sk);
	DECLARE_SOCKADDR(struct sockaddr_in *, usin, msg->msg_name);
	struct flowi4 fl4_stack;
	struct flowi4 *fl4;
	int ulen = len;
	struct ipcm_cookie ipc;
	struct rtable *rt = NULL;
	int free = 0;
	int connected = 0;
	__be32 daddr, faddr, saddr;
	__be16 dport;
	u8  tos;
	int err, is_udplite = IS_UDPLITE(sk);
	int corkreq = READ_ONCE(up->corkflag) || msg->msg_flags&MSG_MORE;
	int (*getfrag)(void *, char *, int, int, int, struct sk_buff *);
	struct sk_buff *skb;
	struct ip_options_data opt_copy;

	if (len > 0xFFFF)
		return -EMSGSIZE;

	/*
	 *	Check the flags.
	 */

	if (msg->msg_flags & MSG_OOB) /* Mirror BSD error message compatibility */
		return -EOPNOTSUPP;

	getfrag = is_udplite ? udplite_getfrag : ip_generic_getfrag;

	fl4 = &inet->cork.fl.u.ip4;
	if (up->pending) {
		/*
		 * There are pending frames.
		 * The socket lock must be held while it's corked.
		 */
		lock_sock(sk);
		if (likely(up->pending)) {
			if (unlikely(up->pending != AF_INET)) {
				release_sock(sk);
				return -EINVAL;
			}
			goto do_append_data;
		}
		release_sock(sk);
	}
	ulen += sizeof(struct udphdr);

	/*
	 *	Get and verify the address.
	 */
	if (usin) {
		if (msg->msg_namelen < sizeof(*usin))
			return -EINVAL;
		if (usin->sin_family != AF_INET) {
			if (usin->sin_family != AF_UNSPEC)
				return -EAFNOSUPPORT;
		}

		daddr = usin->sin_addr.s_addr;
		dport = usin->sin_port;
		if (dport == 0)
			return -EINVAL;
	} else {
		if (sk->sk_state != TCP_ESTABLISHED)
			return -EDESTADDRREQ;
		daddr = inet->inet_daddr;
		dport = inet->inet_dport;
		/* Open fast path for connected socket.
		   Route will not be used, if at least one option is set.
		 */
		connected = 1;
	}

	ipcm_init_sk(&ipc, inet);
	ipc.gso_size = READ_ONCE(up->gso_size);

	if (msg->msg_controllen) {
		err = udp_cmsg_send(sk, msg, &ipc.gso_size);
		if (err > 0)
			err = ip_cmsg_send(sk, msg, &ipc,
					   sk->sk_family == AF_INET6);
		if (unlikely(err < 0)) {
			kfree(ipc.opt);
			return err;
		}
		if (ipc.opt)
			free = 1;
		connected = 0;
	}
	if (!ipc.opt) {
		struct ip_options_rcu *inet_opt;

		rcu_read_lock();
		inet_opt = rcu_dereference(inet->inet_opt);
		if (inet_opt) {
			memcpy(&opt_copy, inet_opt,
			       sizeof(*inet_opt) + inet_opt->opt.optlen);
			ipc.opt = &opt_copy.opt;
		}
		rcu_read_unlock();
	}

	if (cgroup_bpf_enabled(CGROUP_UDP4_SENDMSG) && !connected) {
		err = BPF_CGROUP_RUN_PROG_UDP4_SENDMSG_LOCK(sk,
					    (struct sockaddr *)usin, &ipc.addr);
		if (err)
			goto out_free;
		if (usin) {
			if (usin->sin_port == 0) {
				/* BPF program set invalid port. Reject it. */
				err = -EINVAL;
				goto out_free;
			}
			daddr = usin->sin_addr.s_addr;
			dport = usin->sin_port;
		}
	}

	saddr = ipc.addr;
	ipc.addr = faddr = daddr;

	if (ipc.opt && ipc.opt->opt.srr) {
		if (!daddr) {
			err = -EINVAL;
			goto out_free;
		}
		faddr = ipc.opt->opt.faddr;
		connected = 0;
	}
	tos = get_rttos(&ipc, inet);
	if (sock_flag(sk, SOCK_LOCALROUTE) ||
	    (msg->msg_flags & MSG_DONTROUTE) ||
	    (ipc.opt && ipc.opt->opt.is_strictroute)) {
		tos |= RTO_ONLINK;
		connected = 0;
	}

	if (ipv4_is_multicast(daddr)) {
		if (!ipc.oif || netif_index_is_l3_master(sock_net(sk), ipc.oif))
			ipc.oif = inet->mc_index;
		if (!saddr)
			saddr = inet->mc_addr;
		connected = 0;
	} else if (!ipc.oif) {
		ipc.oif = inet->uc_index;
	} else if (ipv4_is_lbcast(daddr) && inet->uc_index) {
		/* oif is set, packet is to local broadcast and
		 * uc_index is set. oif is most likely set
		 * by sk_bound_dev_if. If uc_index != oif check if the
		 * oif is an L3 master and uc_index is an L3 slave.
		 * If so, we want to allow the send using the uc_index.
		 */
		if (ipc.oif != inet->uc_index &&
		    ipc.oif == l3mdev_master_ifindex_by_index(sock_net(sk),
							      inet->uc_index)) {
			ipc.oif = inet->uc_index;
		}
	}

	if (connected)
		rt = (struct rtable *)sk_dst_check(sk, 0);

	if (!rt) {
		struct net *net = sock_net(sk);
		__u8 flow_flags = inet_sk_flowi_flags(sk);

		fl4 = &fl4_stack;

		flowi4_init_output(fl4, ipc.oif, ipc.sockc.mark, tos,
				   RT_SCOPE_UNIVERSE, sk->sk_protocol,
				   flow_flags,
				   faddr, saddr, dport, inet->inet_sport,
				   sk->sk_uid);

		security_sk_classify_flow(sk, flowi4_to_flowi_common(fl4));
		rt = ip_route_output_flow(net, fl4, sk);
		if (IS_ERR(rt)) {
			err = PTR_ERR(rt);
			rt = NULL;
			if (err == -ENETUNREACH)
				IP_INC_STATS(net, IPSTATS_MIB_OUTNOROUTES);
			goto out;
		}

		err = -EACCES;
		if ((rt->rt_flags & RTCF_BROADCAST) &&
		    !sock_flag(sk, SOCK_BROADCAST))
			goto out;
		if (connected)
			sk_dst_set(sk, dst_clone(&rt->dst));
	}

	if (msg->msg_flags&MSG_CONFIRM)
		goto do_confirm;
back_from_confirm:

	saddr = fl4->saddr;
	if (!ipc.addr)
		daddr = ipc.addr = fl4->daddr;

	/* Lockless fast path for the non-corking case. */
	if (!corkreq) {
		struct inet_cork cork;

		skb = ip_make_skb(sk, fl4, getfrag, msg, ulen,
				  sizeof(struct udphdr), &ipc, &rt,
				  &cork, msg->msg_flags);
		err = PTR_ERR(skb);
		if (!IS_ERR_OR_NULL(skb))
			err = udp_send_skb(skb, fl4, &cork);
		goto out;
	}

	lock_sock(sk);
	if (unlikely(up->pending)) {
		/* The socket is already corked while preparing it. */
		/* ... which is an evident application bug. --ANK */
		release_sock(sk);

		net_dbg_ratelimited("socket already corked\n");
		err = -EINVAL;
		goto out;
	}
	/*
	 *	Now cork the socket to pend data.
	 */
	fl4 = &inet->cork.fl.u.ip4;
	fl4->daddr = daddr;
	fl4->saddr = saddr;
	fl4->fl4_dport = dport;
	fl4->fl4_sport = inet->inet_sport;
	up->pending = AF_INET;

do_append_data:
	up->len += ulen;
	err = ip_append_data(sk, fl4, getfrag, msg, ulen,
			     sizeof(struct udphdr), &ipc, &rt,
			     corkreq ? msg->msg_flags|MSG_MORE : msg->msg_flags);
	if (err)
		udp_flush_pending_frames(sk);
	else if (!corkreq)
		err = udp_push_pending_frames(sk);
	else if (unlikely(skb_queue_empty(&sk->sk_write_queue)))
		up->pending = 0;
	release_sock(sk);

out:
	ip_rt_put(rt);
out_free:
	if (free)
		kfree(ipc.opt);
	if (!err)
		return len;
	/*
	 * ENOBUFS = no kernel mem, SOCK_NOSPACE = no sndbuf space.  Reporting
	 * ENOBUFS might not be good (it's not tunable per se), but otherwise
	 * we don't have a good statistic (IpOutDiscards but it can be too many
	 * things).  We could add another new stat but at least for now that
	 * seems like overkill.
	 */
	if (err == -ENOBUFS || test_bit(SOCK_NOSPACE, &sk->sk_socket->flags)) {
		UDP_INC_STATS(sock_net(sk),
			      UDP_MIB_SNDBUFERRORS, is_udplite);
	}
	return err;

do_confirm:
	if (msg->msg_flags & MSG_PROBE)
		dst_confirm_neigh(&rt->dst, &fl4->daddr);
	if (!(msg->msg_flags&MSG_PROBE) || len)
		goto back_from_confirm;
	err = 0;
	goto out;
}
EXPORT_SYMBOL(udp_sendmsg);

int udp_sendpage(struct sock *sk, struct page *page, int offset,
		 size_t size, int flags)
{
	struct inet_sock *inet = inet_sk(sk);
	struct udp_sock *up = udp_sk(sk);
	int ret;

	if (flags & MSG_SENDPAGE_NOTLAST)
		flags |= MSG_MORE;

	if (!up->pending) {
		struct msghdr msg = {	.msg_flags = flags|MSG_MORE };

		/* Call udp_sendmsg to specify destination address which
		 * sendpage interface can't pass.
		 * This will succeed only when the socket is connected.
		 */
		ret = udp_sendmsg(sk, &msg, 0);
		if (ret < 0)
			return ret;
	}

	lock_sock(sk);

	if (unlikely(!up->pending)) {
		release_sock(sk);

		net_dbg_ratelimited("cork failed\n");
		return -EINVAL;
	}

	ret = ip_append_page(sk, &inet->cork.fl.u.ip4,
			     page, offset, size, flags);
	if (ret == -EOPNOTSUPP) {
		release_sock(sk);
		return sock_no_sendpage(sk->sk_socket, page, offset,
					size, flags);
	}
	if (ret < 0) {
		udp_flush_pending_frames(sk);
		goto out;
	}

	up->len += size;
	if (!(READ_ONCE(up->corkflag) || (flags&MSG_MORE)))
		ret = udp_push_pending_frames(sk);
	if (!ret)
		ret = size;
out:
	release_sock(sk);
	return ret;
}

#define UDP_SKB_IS_STATELESS 0x80000000

/* all head states (dst, sk, nf conntrack) except skb extensions are
 * cleared by udp_rcv().
 *
 * We need to preserve secpath, if present, to eventually process
 * IP_CMSG_PASSSEC at recvmsg() time.
 *
 * Other extensions can be cleared.
 */
static bool udp_try_make_stateless(struct sk_buff *skb)
{
	if (!skb_has_extensions(skb))
		return true;

	if (!secpath_exists(skb)) {
		skb_ext_reset(skb);
		return true;
	}

	return false;
}

static void udp_set_dev_scratch(struct sk_buff *skb)
{
	struct udp_dev_scratch *scratch = udp_skb_scratch(skb);

	BUILD_BUG_ON(sizeof(struct udp_dev_scratch) > sizeof(long));
	scratch->_tsize_state = skb->truesize;
#if BITS_PER_LONG == 64
	scratch->len = skb->len;
	scratch->csum_unnecessary = !!skb_csum_unnecessary(skb);
	scratch->is_linear = !skb_is_nonlinear(skb);
#endif
	if (udp_try_make_stateless(skb))
		scratch->_tsize_state |= UDP_SKB_IS_STATELESS;
}

static void udp_skb_csum_unnecessary_set(struct sk_buff *skb)
{
	/* We come here after udp_lib_checksum_complete() returned 0.
	 * This means that __skb_checksum_complete() might have
	 * set skb->csum_valid to 1.
	 * On 64bit platforms, we can set csum_unnecessary
	 * to true, but only if the skb is not shared.
	 */
#if BITS_PER_LONG == 64
	if (!skb_shared(skb))
		udp_skb_scratch(skb)->csum_unnecessary = true;
#endif
}

static int udp_skb_truesize(struct sk_buff *skb)
{
	return udp_skb_scratch(skb)->_tsize_state & ~UDP_SKB_IS_STATELESS;
}

static bool udp_skb_has_head_state(struct sk_buff *skb)
{
	return !(udp_skb_scratch(skb)->_tsize_state & UDP_SKB_IS_STATELESS);
}

/* fully reclaim rmem/fwd memory allocated for skb */
static void udp_rmem_release(struct sock *sk, int size, int partial,
			     bool rx_queue_lock_held)
{
	struct udp_sock *up = udp_sk(sk);
	struct sk_buff_head *sk_queue;
	int amt;

	if (likely(partial)) {
		up->forward_deficit += size;
		size = up->forward_deficit;
		if (size < READ_ONCE(up->forward_threshold) &&
		    !skb_queue_empty(&up->reader_queue))
			return;
	} else {
		size += up->forward_deficit;
	}
	up->forward_deficit = 0;

	/* acquire the sk_receive_queue for fwd allocated memory scheduling,
	 * if the called don't held it already
	 */
	sk_queue = &sk->sk_receive_queue;
	if (!rx_queue_lock_held)
		spin_lock(&sk_queue->lock);


	sk->sk_forward_alloc += size;
	amt = (sk->sk_forward_alloc - partial) & ~(PAGE_SIZE - 1);
	sk->sk_forward_alloc -= amt;

	if (amt)
		__sk_mem_reduce_allocated(sk, amt >> PAGE_SHIFT);

	atomic_sub(size, &sk->sk_rmem_alloc);

	/* this can save us from acquiring the rx queue lock on next receive */
	skb_queue_splice_tail_init(sk_queue, &up->reader_queue);

	if (!rx_queue_lock_held)
		spin_unlock(&sk_queue->lock);
}

/* Note: called with reader_queue.lock held.
 * Instead of using skb->truesize here, find a copy of it in skb->dev_scratch
 * This avoids a cache line miss while receive_queue lock is held.
 * Look at __udp_enqueue_schedule_skb() to find where this copy is done.
 */
void udp_skb_destructor(struct sock *sk, struct sk_buff *skb)
{
	prefetch(&skb->data);
	udp_rmem_release(sk, udp_skb_truesize(skb), 1, false);
}
EXPORT_SYMBOL(udp_skb_destructor);

/* as above, but the caller held the rx queue lock, too */
static void udp_skb_dtor_locked(struct sock *sk, struct sk_buff *skb)
{
	prefetch(&skb->data);
	udp_rmem_release(sk, udp_skb_truesize(skb), 1, true);
}

/* Idea of busylocks is to let producers grab an extra spinlock
 * to relieve pressure on the receive_queue spinlock shared by consumer.
 * Under flood, this means that only one producer can be in line
 * trying to acquire the receive_queue spinlock.
 * These busylock can be allocated on a per cpu manner, instead of a
 * per socket one (that would consume a cache line per socket)
 */
static int udp_busylocks_log __read_mostly;
static spinlock_t *udp_busylocks __read_mostly;

static spinlock_t *busylock_acquire(void *ptr)
{
	spinlock_t *busy;

	busy = udp_busylocks + hash_ptr(ptr, udp_busylocks_log);
	spin_lock(busy);
	return busy;
}

static void busylock_release(spinlock_t *busy)
{
	if (busy)
		spin_unlock(busy);
}

int __udp_enqueue_schedule_skb(struct sock *sk, struct sk_buff *skb)
{
	struct sk_buff_head *list = &sk->sk_receive_queue;
	int rmem, delta, amt, err = -ENOMEM;
	spinlock_t *busy = NULL;
	int size;

	/* try to avoid the costly atomic add/sub pair when the receive
	 * queue is full; always allow at least a packet
	 */
	rmem = atomic_read(&sk->sk_rmem_alloc);
	if (rmem > sk->sk_rcvbuf)
		goto drop;

	/* Under mem pressure, it might be helpful to help udp_recvmsg()
	 * having linear skbs :
	 * - Reduce memory overhead and thus increase receive queue capacity
	 * - Less cache line misses at copyout() time
	 * - Less work at consume_skb() (less alien page frag freeing)
	 */
	if (rmem > (sk->sk_rcvbuf >> 1)) {
		skb_condense(skb);

		busy = busylock_acquire(sk);
	}
	size = skb->truesize;
	udp_set_dev_scratch(skb);

	/* we drop only if the receive buf is full and the receive
	 * queue contains some other skb
	 */
	rmem = atomic_add_return(size, &sk->sk_rmem_alloc);
	if (rmem > (size + (unsigned int)sk->sk_rcvbuf))
		goto uncharge_drop;

	spin_lock(&list->lock);
	if (size >= sk->sk_forward_alloc) {
		amt = sk_mem_pages(size);
		delta = amt << PAGE_SHIFT;
		if (!__sk_mem_raise_allocated(sk, delta, amt, SK_MEM_RECV)) {
			err = -ENOBUFS;
			spin_unlock(&list->lock);
			goto uncharge_drop;
		}

		sk->sk_forward_alloc += delta;
	}

	sk->sk_forward_alloc -= size;

	/* no need to setup a destructor, we will explicitly release the
	 * forward allocated memory on dequeue
	 */
	sock_skb_set_dropcount(sk, skb);

	__skb_queue_tail(list, skb);
	spin_unlock(&list->lock);

	if (!sock_flag(sk, SOCK_DEAD))
		sk->sk_data_ready(sk);

	busylock_release(busy);
	return 0;

uncharge_drop:
	atomic_sub(skb->truesize, &sk->sk_rmem_alloc);

drop:
	atomic_inc(&sk->sk_drops);
	busylock_release(busy);
	return err;
}
EXPORT_SYMBOL_GPL(__udp_enqueue_schedule_skb);

void udp_destruct_common(struct sock *sk)
{
	/* reclaim completely the forward allocated memory */
	struct udp_sock *up = udp_sk(sk);
	unsigned int total = 0;
	struct sk_buff *skb;

	skb_queue_splice_tail_init(&sk->sk_receive_queue, &up->reader_queue);
	while ((skb = __skb_dequeue(&up->reader_queue)) != NULL) {
		total += skb->truesize;
		kfree_skb(skb);
	}
	udp_rmem_release(sk, total, 0, true);
}
EXPORT_SYMBOL_GPL(udp_destruct_common);

static void udp_destruct_sock(struct sock *sk)
{
	udp_destruct_common(sk);
	inet_sock_destruct(sk);
}

int udp_init_sock(struct sock *sk)
{
	udp_lib_init_sock(sk);
	sk->sk_destruct = udp_destruct_sock;
	set_bit(SOCK_SUPPORT_ZC, &sk->sk_socket->flags);
	return 0;
}

void skb_consume_udp(struct sock *sk, struct sk_buff *skb, int len)
{
	if (unlikely(READ_ONCE(sk->sk_peek_off) >= 0)) {
		bool slow = lock_sock_fast(sk);

		sk_peek_offset_bwd(sk, len);
		unlock_sock_fast(sk, slow);
	}

	if (!skb_unref(skb))
		return;

	/* In the more common cases we cleared the head states previously,
	 * see __udp_queue_rcv_skb().
	 */
	if (unlikely(udp_skb_has_head_state(skb)))
		skb_release_head_state(skb);
	__consume_stateless_skb(skb);
}
EXPORT_SYMBOL_GPL(skb_consume_udp);

static struct sk_buff *__first_packet_length(struct sock *sk,
					     struct sk_buff_head *rcvq,
					     int *total)
{
	struct sk_buff *skb;

	while ((skb = skb_peek(rcvq)) != NULL) {
		if (udp_lib_checksum_complete(skb)) {
			__UDP_INC_STATS(sock_net(sk), UDP_MIB_CSUMERRORS,
					IS_UDPLITE(sk));
			__UDP_INC_STATS(sock_net(sk), UDP_MIB_INERRORS,
					IS_UDPLITE(sk));
			atomic_inc(&sk->sk_drops);
			__skb_unlink(skb, rcvq);
			*total += skb->truesize;
			kfree_skb(skb);
		} else {
			udp_skb_csum_unnecessary_set(skb);
			break;
		}
	}
	return skb;
}

/**
 *	first_packet_length	- return length of first packet in receive queue
 *	@sk: socket
 *
 *	Drops all bad checksum frames, until a valid one is found.
 *	Returns the length of found skb, or -1 if none is found.
 */
static int first_packet_length(struct sock *sk)
{
	struct sk_buff_head *rcvq = &udp_sk(sk)->reader_queue;
	struct sk_buff_head *sk_queue = &sk->sk_receive_queue;
	struct sk_buff *skb;
	int total = 0;
	int res;

	spin_lock_bh(&rcvq->lock);
	skb = __first_packet_length(sk, rcvq, &total);
	if (!skb && !skb_queue_empty_lockless(sk_queue)) {
		spin_lock(&sk_queue->lock);
		skb_queue_splice_tail_init(sk_queue, rcvq);
		spin_unlock(&sk_queue->lock);

		skb = __first_packet_length(sk, rcvq, &total);
	}
	res = skb ? skb->len : -1;
	if (total)
		udp_rmem_release(sk, total, 1, false);
	spin_unlock_bh(&rcvq->lock);
	return res;
}

/*
 *	IOCTL requests applicable to the UDP protocol
 */

int udp_ioctl(struct sock *sk, int cmd, unsigned long arg)
{
	switch (cmd) {
	case SIOCOUTQ:
	{
		int amount = sk_wmem_alloc_get(sk);

		return put_user(amount, (int __user *)arg);
	}

	case SIOCINQ:
	{
		int amount = max_t(int, 0, first_packet_length(sk));

		return put_user(amount, (int __user *)arg);
	}

	default:
		return -ENOIOCTLCMD;
	}

	return 0;
}
EXPORT_SYMBOL(udp_ioctl);

struct sk_buff *__skb_recv_udp(struct sock *sk, unsigned int flags,
			       int *off, int *err)
{
	struct sk_buff_head *sk_queue = &sk->sk_receive_queue;
	struct sk_buff_head *queue;
	struct sk_buff *last;
	long timeo;
	int error;

	queue = &udp_sk(sk)->reader_queue;
	timeo = sock_rcvtimeo(sk, flags & MSG_DONTWAIT);
	do {
		struct sk_buff *skb;

		error = sock_error(sk);
		if (error)
			break;

		error = -EAGAIN;
		do {
			spin_lock_bh(&queue->lock);
			skb = __skb_try_recv_from_queue(sk, queue, flags, off,
							err, &last);
			if (skb) {
				if (!(flags & MSG_PEEK))
					udp_skb_destructor(sk, skb);
				spin_unlock_bh(&queue->lock);
				return skb;
			}

			if (skb_queue_empty_lockless(sk_queue)) {
				spin_unlock_bh(&queue->lock);
				goto busy_check;
			}

			/* refill the reader queue and walk it again
			 * keep both queues locked to avoid re-acquiring
			 * the sk_receive_queue lock if fwd memory scheduling
			 * is needed.
			 */
			spin_lock(&sk_queue->lock);
			skb_queue_splice_tail_init(sk_queue, queue);

			skb = __skb_try_recv_from_queue(sk, queue, flags, off,
							err, &last);
			if (skb && !(flags & MSG_PEEK))
				udp_skb_dtor_locked(sk, skb);
			spin_unlock(&sk_queue->lock);
			spin_unlock_bh(&queue->lock);
			if (skb)
				return skb;

busy_check:
			if (!sk_can_busy_loop(sk))
				break;

			sk_busy_loop(sk, flags & MSG_DONTWAIT);
		} while (!skb_queue_empty_lockless(sk_queue));

		/* sk_queue is empty, reader_queue may contain peeked packets */
	} while (timeo &&
		 !__skb_wait_for_more_packets(sk, &sk->sk_receive_queue,
					      &error, &timeo,
					      (struct sk_buff *)sk_queue));

	*err = error;
	return NULL;
}
EXPORT_SYMBOL(__skb_recv_udp);

int udp_read_skb(struct sock *sk, skb_read_actor_t recv_actor)
{
	struct sk_buff *skb;
	int err, copied;

try_again:
	skb = skb_recv_udp(sk, MSG_DONTWAIT, &err);
	if (!skb)
		return err;

	if (udp_lib_checksum_complete(skb)) {
		int is_udplite = IS_UDPLITE(sk);
		struct net *net = sock_net(sk);

		__UDP_INC_STATS(net, UDP_MIB_CSUMERRORS, is_udplite);
		__UDP_INC_STATS(net, UDP_MIB_INERRORS, is_udplite);
		atomic_inc(&sk->sk_drops);
		kfree_skb(skb);
		goto try_again;
	}

	WARN_ON_ONCE(!skb_set_owner_sk_safe(skb, sk));
	copied = recv_actor(sk, skb);
	kfree_skb(skb);

	return copied;
}
EXPORT_SYMBOL(udp_read_skb);

/*
 * 	This should be easy, if there is something there we
 * 	return it, otherwise we block.
 */

int udp_recvmsg(struct sock *sk, struct msghdr *msg, size_t len, int flags,
		int *addr_len)
{
	struct inet_sock *inet = inet_sk(sk);
	DECLARE_SOCKADDR(struct sockaddr_in *, sin, msg->msg_name);
	struct sk_buff *skb;
	unsigned int ulen, copied;
	int off, err, peeking = flags & MSG_PEEK;
	int is_udplite = IS_UDPLITE(sk);
	bool checksum_valid = false;

	if (flags & MSG_ERRQUEUE)
		return ip_recv_error(sk, msg, len, addr_len);

try_again:
	off = sk_peek_offset(sk, flags);
	skb = __skb_recv_udp(sk, flags, &off, &err);
	if (!skb)
		return err;

	ulen = udp_skb_len(skb);
	copied = len;
	if (copied > ulen - off)
		copied = ulen - off;
	else if (copied < ulen)
		msg->msg_flags |= MSG_TRUNC;

	/*
	 * If checksum is needed at all, try to do it while copying the
	 * data.  If the data is truncated, or if we only want a partial
	 * coverage checksum (UDP-Lite), do it before the copy.
	 */

	if (copied < ulen || peeking ||
	    (is_udplite && UDP_SKB_CB(skb)->partial_cov)) {
		checksum_valid = udp_skb_csum_unnecessary(skb) ||
				!__udp_lib_checksum_complete(skb);
		if (!checksum_valid)
			goto csum_copy_err;
	}

	if (checksum_valid || udp_skb_csum_unnecessary(skb)) {
		if (udp_skb_is_linear(skb))
			err = copy_linear_skb(skb, copied, off, &msg->msg_iter);
		else
			err = skb_copy_datagram_msg(skb, off, msg, copied);
	} else {
		err = skb_copy_and_csum_datagram_msg(skb, off, msg);

		if (err == -EINVAL)
			goto csum_copy_err;
	}

	if (unlikely(err)) {
		if (!peeking) {
			atomic_inc(&sk->sk_drops);
			UDP_INC_STATS(sock_net(sk),
				      UDP_MIB_INERRORS, is_udplite);
		}
		kfree_skb(skb);
		return err;
	}

	if (!peeking)
		UDP_INC_STATS(sock_net(sk),
			      UDP_MIB_INDATAGRAMS, is_udplite);

	sock_recv_cmsgs(msg, sk, skb);

	/* Copy the address. */
	if (sin) {
		sin->sin_family = AF_INET;
		sin->sin_port = udp_hdr(skb)->source;
		sin->sin_addr.s_addr = ip_hdr(skb)->saddr;
		memset(sin->sin_zero, 0, sizeof(sin->sin_zero));
		*addr_len = sizeof(*sin);

		BPF_CGROUP_RUN_PROG_UDP4_RECVMSG_LOCK(sk,
						      (struct sockaddr *)sin);
	}

	if (udp_sk(sk)->gro_enabled)
		udp_cmsg_recv(msg, sk, skb);

	if (inet->cmsg_flags)
		ip_cmsg_recv_offset(msg, sk, skb, sizeof(struct udphdr), off);

	err = copied;
	if (flags & MSG_TRUNC)
		err = ulen;

	skb_consume_udp(sk, skb, peeking ? -err : err);
	return err;

csum_copy_err:
	if (!__sk_queue_drop_skb(sk, &udp_sk(sk)->reader_queue, skb, flags,
				 udp_skb_destructor)) {
		UDP_INC_STATS(sock_net(sk), UDP_MIB_CSUMERRORS, is_udplite);
		UDP_INC_STATS(sock_net(sk), UDP_MIB_INERRORS, is_udplite);
	}
	kfree_skb(skb);

	/* starting over for a new packet, but check if we need to yield */
	cond_resched();
	msg->msg_flags &= ~MSG_TRUNC;
	goto try_again;
}

int udp_pre_connect(struct sock *sk, struct sockaddr *uaddr, int addr_len)
{
	/* This check is replicated from __ip4_datagram_connect() and
	 * intended to prevent BPF program called below from accessing bytes
	 * that are out of the bound specified by user in addr_len.
	 */
	if (addr_len < sizeof(struct sockaddr_in))
		return -EINVAL;

	return BPF_CGROUP_RUN_PROG_INET4_CONNECT_LOCK(sk, uaddr);
}
EXPORT_SYMBOL(udp_pre_connect);

int __udp_disconnect(struct sock *sk, int flags)
{
	struct inet_sock *inet = inet_sk(sk);
	/*
	 *	1003.1g - break association.
	 */

	sk->sk_state = TCP_CLOSE;
	inet->inet_daddr = 0;
	inet->inet_dport = 0;
	sock_rps_reset_rxhash(sk);
	sk->sk_bound_dev_if = 0;
	if (!(sk->sk_userlocks & SOCK_BINDADDR_LOCK)) {
		inet_reset_saddr(sk);
		if (sk->sk_prot->rehash &&
		    (sk->sk_userlocks & SOCK_BINDPORT_LOCK))
			sk->sk_prot->rehash(sk);
	}

	if (!(sk->sk_userlocks & SOCK_BINDPORT_LOCK)) {
		sk->sk_prot->unhash(sk);
		inet->inet_sport = 0;
	}
	sk_dst_reset(sk);
	return 0;
}
EXPORT_SYMBOL(__udp_disconnect);

int udp_disconnect(struct sock *sk, int flags)
{
	lock_sock(sk);
	__udp_disconnect(sk, flags);
	release_sock(sk);
	return 0;
}
EXPORT_SYMBOL(udp_disconnect);

void udp_lib_unhash(struct sock *sk)
{
	if (sk_hashed(sk)) {
		struct udp_table *udptable = udp_get_table_prot(sk);
		struct udp_hslot *hslot, *hslot2;

		hslot  = udp_hashslot(udptable, sock_net(sk),
				      udp_sk(sk)->udp_port_hash);
		hslot2 = udp_hashslot2(udptable, udp_sk(sk)->udp_portaddr_hash);

		spin_lock_bh(&hslot->lock);
		if (rcu_access_pointer(sk->sk_reuseport_cb))
			reuseport_detach_sock(sk);
		if (sk_del_node_init_rcu(sk)) {
			hslot->count--;
			inet_sk(sk)->inet_num = 0;
			sock_prot_inuse_add(sock_net(sk), sk->sk_prot, -1);

			spin_lock(&hslot2->lock);
			hlist_del_init_rcu(&udp_sk(sk)->udp_portaddr_node);
			hslot2->count--;
			spin_unlock(&hslot2->lock);
		}
		spin_unlock_bh(&hslot->lock);
	}
}
EXPORT_SYMBOL(udp_lib_unhash);

/*
 * inet_rcv_saddr was changed, we must rehash secondary hash
 */
void udp_lib_rehash(struct sock *sk, u16 newhash)
{
	if (sk_hashed(sk)) {
		struct udp_table *udptable = udp_get_table_prot(sk);
		struct udp_hslot *hslot, *hslot2, *nhslot2;

		hslot2 = udp_hashslot2(udptable, udp_sk(sk)->udp_portaddr_hash);
		nhslot2 = udp_hashslot2(udptable, newhash);
		udp_sk(sk)->udp_portaddr_hash = newhash;

		if (hslot2 != nhslot2 ||
		    rcu_access_pointer(sk->sk_reuseport_cb)) {
			hslot = udp_hashslot(udptable, sock_net(sk),
					     udp_sk(sk)->udp_port_hash);
			/* we must lock primary chain too */
			spin_lock_bh(&hslot->lock);
			if (rcu_access_pointer(sk->sk_reuseport_cb))
				reuseport_detach_sock(sk);

			if (hslot2 != nhslot2) {
				spin_lock(&hslot2->lock);
				hlist_del_init_rcu(&udp_sk(sk)->udp_portaddr_node);
				hslot2->count--;
				spin_unlock(&hslot2->lock);

				spin_lock(&nhslot2->lock);
				hlist_add_head_rcu(&udp_sk(sk)->udp_portaddr_node,
							 &nhslot2->head);
				nhslot2->count++;
				spin_unlock(&nhslot2->lock);
			}

			spin_unlock_bh(&hslot->lock);
		}
	}
}
EXPORT_SYMBOL(udp_lib_rehash);

void udp_v4_rehash(struct sock *sk)
{
	u16 new_hash = ipv4_portaddr_hash(sock_net(sk),
					  inet_sk(sk)->inet_rcv_saddr,
					  inet_sk(sk)->inet_num);
	udp_lib_rehash(sk, new_hash);
}

static int __udp_queue_rcv_skb(struct sock *sk, struct sk_buff *skb)
{
	int rc;

	if (inet_sk(sk)->inet_daddr) {
		sock_rps_save_rxhash(sk, skb);
		sk_mark_napi_id(sk, skb);
		sk_incoming_cpu_update(sk);
	} else {
		sk_mark_napi_id_once(sk, skb);
	}

	rc = __udp_enqueue_schedule_skb(sk, skb);
	if (rc < 0) {
		int is_udplite = IS_UDPLITE(sk);
		int drop_reason;

		/* Note that an ENOMEM error is charged twice */
		if (rc == -ENOMEM) {
			UDP_INC_STATS(sock_net(sk), UDP_MIB_RCVBUFERRORS,
					is_udplite);
			drop_reason = SKB_DROP_REASON_SOCKET_RCVBUFF;
		} else {
			UDP_INC_STATS(sock_net(sk), UDP_MIB_MEMERRORS,
				      is_udplite);
			drop_reason = SKB_DROP_REASON_PROTO_MEM;
		}
		UDP_INC_STATS(sock_net(sk), UDP_MIB_INERRORS, is_udplite);
		kfree_skb_reason(skb, drop_reason);
		trace_udp_fail_queue_rcv_skb(rc, sk);
		return -1;
	}

	return 0;
}

/* returns:
 *  -1: error
 *   0: success
 *  >0: "udp encap" protocol resubmission
 *
 * Note that in the success and error cases, the skb is assumed to
 * have either been requeued or freed.
 */
static int udp_queue_rcv_one_skb(struct sock *sk, struct sk_buff *skb)
{
	int drop_reason = SKB_DROP_REASON_NOT_SPECIFIED;
	struct udp_sock *up = udp_sk(sk);
	int is_udplite = IS_UDPLITE(sk);

	/*
	 *	Charge it to the socket, dropping if the queue is full.
	 */
	if (!xfrm4_policy_check(sk, XFRM_POLICY_IN, skb)) {
		drop_reason = SKB_DROP_REASON_XFRM_POLICY;
		goto drop;
	}
	nf_reset_ct(skb);

	if (static_branch_unlikely(&udp_encap_needed_key) && up->encap_type) {
		int (*encap_rcv)(struct sock *sk, struct sk_buff *skb);

		/*
		 * This is an encapsulation socket so pass the skb to
		 * the socket's udp_encap_rcv() hook. Otherwise, just
		 * fall through and pass this up the UDP socket.
		 * up->encap_rcv() returns the following value:
		 * =0 if skb was successfully passed to the encap
		 *    handler or was discarded by it.
		 * >0 if skb should be passed on to UDP.
		 * <0 if skb should be resubmitted as proto -N
		 */

		/* if we're overly short, let UDP handle it */
		encap_rcv = READ_ONCE(up->encap_rcv);
		if (encap_rcv) {
			int ret;

			/* Verify checksum before giving to encap */
			if (udp_lib_checksum_complete(skb))
				goto csum_error;

			ret = encap_rcv(sk, skb);
			if (ret <= 0) {
				__UDP_INC_STATS(sock_net(sk),
						UDP_MIB_INDATAGRAMS,
						is_udplite);
				return -ret;
			}
		}

		/* FALLTHROUGH -- it's a UDP Packet */
	}

	/*
	 * 	UDP-Lite specific tests, ignored on UDP sockets
	 */
	if ((up->pcflag & UDPLITE_RECV_CC)  &&  UDP_SKB_CB(skb)->partial_cov) {

		/*
		 * MIB statistics other than incrementing the error count are
		 * disabled for the following two types of errors: these depend
		 * on the application settings, not on the functioning of the
		 * protocol stack as such.
		 *
		 * RFC 3828 here recommends (sec 3.3): "There should also be a
		 * way ... to ... at least let the receiving application block
		 * delivery of packets with coverage values less than a value
		 * provided by the application."
		 */
		if (up->pcrlen == 0) {          /* full coverage was set  */
			net_dbg_ratelimited("UDPLite: partial coverage %d while full coverage %d requested\n",
					    UDP_SKB_CB(skb)->cscov, skb->len);
			goto drop;
		}
		/* The next case involves violating the min. coverage requested
		 * by the receiver. This is subtle: if receiver wants x and x is
		 * greater than the buffersize/MTU then receiver will complain
		 * that it wants x while sender emits packets of smaller size y.
		 * Therefore the above ...()->partial_cov statement is essential.
		 */
		if (UDP_SKB_CB(skb)->cscov  <  up->pcrlen) {
			net_dbg_ratelimited("UDPLite: coverage %d too small, need min %d\n",
					    UDP_SKB_CB(skb)->cscov, up->pcrlen);
			goto drop;
		}
	}

	prefetch(&sk->sk_rmem_alloc);
	if (rcu_access_pointer(sk->sk_filter) &&
	    udp_lib_checksum_complete(skb))
			goto csum_error;

	if (sk_filter_trim_cap(sk, skb, sizeof(struct udphdr))) {
		drop_reason = SKB_DROP_REASON_SOCKET_FILTER;
		goto drop;
	}

	udp_csum_pull_header(skb);

	ipv4_pktinfo_prepare(sk, skb);
	return __udp_queue_rcv_skb(sk, skb);

csum_error:
	drop_reason = SKB_DROP_REASON_UDP_CSUM;
	__UDP_INC_STATS(sock_net(sk), UDP_MIB_CSUMERRORS, is_udplite);
drop:
	__UDP_INC_STATS(sock_net(sk), UDP_MIB_INERRORS, is_udplite);
	atomic_inc(&sk->sk_drops);
	kfree_skb_reason(skb, drop_reason);
	return -1;
}

static int udp_queue_rcv_skb(struct sock *sk, struct sk_buff *skb)
{
	struct sk_buff *next, *segs;
	int ret;

	if (likely(!udp_unexpected_gso(sk, skb)))
		return udp_queue_rcv_one_skb(sk, skb);

	BUILD_BUG_ON(sizeof(struct udp_skb_cb) > SKB_GSO_CB_OFFSET);
	__skb_push(skb, -skb_mac_offset(skb));
	segs = udp_rcv_segment(sk, skb, true);
	skb_list_walk_safe(segs, skb, next) {
		__skb_pull(skb, skb_transport_offset(skb));

		udp_post_segment_fix_csum(skb);
		ret = udp_queue_rcv_one_skb(sk, skb);
		if (ret > 0)
			ip_protocol_deliver_rcu(dev_net(skb->dev), skb, ret);
	}
	return 0;
}

/* For TCP sockets, sk_rx_dst is protected by socket lock
 * For UDP, we use xchg() to guard against concurrent changes.
 */
bool udp_sk_rx_dst_set(struct sock *sk, struct dst_entry *dst)
{
	struct dst_entry *old;

	if (dst_hold_safe(dst)) {
		old = xchg((__force struct dst_entry **)&sk->sk_rx_dst, dst);
		dst_release(old);
		return old != dst;
	}
	return false;
}
EXPORT_SYMBOL(udp_sk_rx_dst_set);

/*
 *	Multicasts and broadcasts go to each listener.
 *
 *	Note: called only from the BH handler context.
 */
static int __udp4_lib_mcast_deliver(struct net *net, struct sk_buff *skb,
				    struct udphdr  *uh,
				    __be32 saddr, __be32 daddr,
				    struct udp_table *udptable,
				    int proto)
{
	struct sock *sk, *first = NULL;
	unsigned short hnum = ntohs(uh->dest);
	struct udp_hslot *hslot = udp_hashslot(udptable, net, hnum);
	unsigned int hash2 = 0, hash2_any = 0, use_hash2 = (hslot->count > 10);
	unsigned int offset = offsetof(typeof(*sk), sk_node);
	int dif = skb->dev->ifindex;
	int sdif = inet_sdif(skb);
	struct hlist_node *node;
	struct sk_buff *nskb;

	if (use_hash2) {
		hash2_any = ipv4_portaddr_hash(net, htonl(INADDR_ANY), hnum) &
			    udptable->mask;
		hash2 = ipv4_portaddr_hash(net, daddr, hnum) & udptable->mask;
start_lookup:
		hslot = &udptable->hash2[hash2];
		offset = offsetof(typeof(*sk), __sk_common.skc_portaddr_node);
	}

	sk_for_each_entry_offset_rcu(sk, node, &hslot->head, offset) {
		if (!__udp_is_mcast_sock(net, sk, uh->dest, daddr,
					 uh->source, saddr, dif, sdif, hnum))
			continue;

		if (!first) {
			first = sk;
			continue;
		}
		nskb = skb_clone(skb, GFP_ATOMIC);

		if (unlikely(!nskb)) {
			atomic_inc(&sk->sk_drops);
			__UDP_INC_STATS(net, UDP_MIB_RCVBUFERRORS,
					IS_UDPLITE(sk));
			__UDP_INC_STATS(net, UDP_MIB_INERRORS,
					IS_UDPLITE(sk));
			continue;
		}
		if (udp_queue_rcv_skb(sk, nskb) > 0)
			consume_skb(nskb);
	}

	/* Also lookup *:port if we are using hash2 and haven't done so yet. */
	if (use_hash2 && hash2 != hash2_any) {
		hash2 = hash2_any;
		goto start_lookup;
	}

	if (first) {
		if (udp_queue_rcv_skb(first, skb) > 0)
			consume_skb(skb);
	} else {
		kfree_skb(skb);
		__UDP_INC_STATS(net, UDP_MIB_IGNOREDMULTI,
				proto == IPPROTO_UDPLITE);
	}
	return 0;
}

/* Initialize UDP checksum. If exited with zero value (success),
 * CHECKSUM_UNNECESSARY means, that no more checks are required.
 * Otherwise, csum completion requires checksumming packet body,
 * including udp header and folding it to skb->csum.
 */
static inline int udp4_csum_init(struct sk_buff *skb, struct udphdr *uh,
				 int proto)
{
	int err;

	UDP_SKB_CB(skb)->partial_cov = 0;
	UDP_SKB_CB(skb)->cscov = skb->len;

	if (proto == IPPROTO_UDPLITE) {
		err = udplite_checksum_init(skb, uh);
		if (err)
			return err;

		if (UDP_SKB_CB(skb)->partial_cov) {
			skb->csum = inet_compute_pseudo(skb, proto);
			return 0;
		}
	}

	/* Note, we are only interested in != 0 or == 0, thus the
	 * force to int.
	 */
	err = (__force int)skb_checksum_init_zero_check(skb, proto, uh->check,
							inet_compute_pseudo);
	if (err)
		return err;

	if (skb->ip_summed == CHECKSUM_COMPLETE && !skb->csum_valid) {
		/* If SW calculated the value, we know it's bad */
		if (skb->csum_complete_sw)
			return 1;

		/* HW says the value is bad. Let's validate that.
		 * skb->csum is no longer the full packet checksum,
		 * so don't treat it as such.
		 */
		skb_checksum_complete_unset(skb);
	}

	return 0;
}

/* wrapper for udp_queue_rcv_skb tacking care of csum conversion and
 * return code conversion for ip layer consumption
 */
static int udp_unicast_rcv_skb(struct sock *sk, struct sk_buff *skb,
			       struct udphdr *uh)
{
	int ret;

	if (inet_get_convert_csum(sk) && uh->check && !IS_UDPLITE(sk))
		skb_checksum_try_convert(skb, IPPROTO_UDP, inet_compute_pseudo);

	ret = udp_queue_rcv_skb(sk, skb);

	/* a return value > 0 means to resubmit the input, but
	 * it wants the return to be -protocol, or 0
	 */
	if (ret > 0)
		return -ret;
	return 0;
}

/*
 *	All we need to do is get the socket, and then do a checksum.
 */

int __udp4_lib_rcv(struct sk_buff *skb, struct udp_table *udptable,
		   int proto)
{
	struct sock *sk;
	struct udphdr *uh;
	unsigned short ulen;
	struct rtable *rt = skb_rtable(skb);
	__be32 saddr, daddr;
	struct net *net = dev_net(skb->dev);
	bool refcounted;
	int drop_reason;

	drop_reason = SKB_DROP_REASON_NOT_SPECIFIED;

	/*
	 *  Validate the packet.
	 */
	if (!pskb_may_pull(skb, sizeof(struct udphdr)))
		goto drop;		/* No space for header. */

	uh   = udp_hdr(skb);
	ulen = ntohs(uh->len);
	saddr = ip_hdr(skb)->saddr;
	daddr = ip_hdr(skb)->daddr;

	if (ulen > skb->len)
		goto short_packet;

	if (proto == IPPROTO_UDP) {
		/* UDP validates ulen. */
		if (ulen < sizeof(*uh) || pskb_trim_rcsum(skb, ulen))
			goto short_packet;
		uh = udp_hdr(skb);
	}

	if (udp4_csum_init(skb, uh, proto))
		goto csum_error;

	sk = skb_steal_sock(skb, &refcounted);
	if (sk) {
		struct dst_entry *dst = skb_dst(skb);
		int ret;

		if (unlikely(rcu_dereference(sk->sk_rx_dst) != dst))
			udp_sk_rx_dst_set(sk, dst);

		ret = udp_unicast_rcv_skb(sk, skb, uh);
		if (refcounted)
			sock_put(sk);
		return ret;
	}

	if (rt->rt_flags & (RTCF_BROADCAST|RTCF_MULTICAST))
		return __udp4_lib_mcast_deliver(net, skb, uh,
						saddr, daddr, udptable, proto);

	sk = __udp4_lib_lookup_skb(skb, uh->source, uh->dest, udptable);
	if (sk)
		return udp_unicast_rcv_skb(sk, skb, uh);

	if (!xfrm4_policy_check(NULL, XFRM_POLICY_IN, skb))
		goto drop;
	nf_reset_ct(skb);

	/* No socket. Drop packet silently, if checksum is wrong */
	if (udp_lib_checksum_complete(skb))
		goto csum_error;

	drop_reason = SKB_DROP_REASON_NO_SOCKET;
	__UDP_INC_STATS(net, UDP_MIB_NOPORTS, proto == IPPROTO_UDPLITE);
	icmp_send(skb, ICMP_DEST_UNREACH, ICMP_PORT_UNREACH, 0);

	/*
	 * Hmm.  We got an UDP packet to a port to which we
	 * don't wanna listen.  Ignore it.
	 */
	kfree_skb_reason(skb, drop_reason);
	return 0;

short_packet:
	drop_reason = SKB_DROP_REASON_PKT_TOO_SMALL;
	net_dbg_ratelimited("UDP%s: short packet: From %pI4:%u %d/%d to %pI4:%u\n",
			    proto == IPPROTO_UDPLITE ? "Lite" : "",
			    &saddr, ntohs(uh->source),
			    ulen, skb->len,
			    &daddr, ntohs(uh->dest));
	goto drop;

csum_error:
	/*
	 * RFC1122: OK.  Discards the bad packet silently (as far as
	 * the network is concerned, anyway) as per 4.1.3.4 (MUST).
	 */
	drop_reason = SKB_DROP_REASON_UDP_CSUM;
	net_dbg_ratelimited("UDP%s: bad checksum. From %pI4:%u to %pI4:%u ulen %d\n",
			    proto == IPPROTO_UDPLITE ? "Lite" : "",
			    &saddr, ntohs(uh->source), &daddr, ntohs(uh->dest),
			    ulen);
	__UDP_INC_STATS(net, UDP_MIB_CSUMERRORS, proto == IPPROTO_UDPLITE);
drop:
	__UDP_INC_STATS(net, UDP_MIB_INERRORS, proto == IPPROTO_UDPLITE);
	kfree_skb_reason(skb, drop_reason);
	return 0;
}

/* We can only early demux multicast if there is a single matching socket.
 * If more than one socket found returns NULL
 */
static struct sock *__udp4_lib_mcast_demux_lookup(struct net *net,
						  __be16 loc_port, __be32 loc_addr,
						  __be16 rmt_port, __be32 rmt_addr,
						  int dif, int sdif)
{
<<<<<<< HEAD
=======
	struct udp_table *udptable = net->ipv4.udp_table;
>>>>>>> f8ca29b3
	unsigned short hnum = ntohs(loc_port);
	struct sock *sk, *result;
	struct udp_hslot *hslot;
	unsigned int slot;

<<<<<<< HEAD
	slot = udp_hashfn(net, hnum, udp_table.mask);
	hslot = &udp_table.hash[slot];
=======
	slot = udp_hashfn(net, hnum, udptable->mask);
	hslot = &udptable->hash[slot];
>>>>>>> f8ca29b3

	/* Do not bother scanning a too big list */
	if (hslot->count > 10)
		return NULL;

	result = NULL;
	sk_for_each_rcu(sk, &hslot->head) {
		if (__udp_is_mcast_sock(net, sk, loc_port, loc_addr,
					rmt_port, rmt_addr, dif, sdif, hnum)) {
			if (result)
				return NULL;
			result = sk;
		}
	}

	return result;
}

/* For unicast we should only early demux connected sockets or we can
 * break forwarding setups.  The chains here can be long so only check
 * if the first socket is an exact match and if not move on.
 */
static struct sock *__udp4_lib_demux_lookup(struct net *net,
					    __be16 loc_port, __be32 loc_addr,
					    __be16 rmt_port, __be32 rmt_addr,
					    int dif, int sdif)
{
<<<<<<< HEAD
=======
	struct udp_table *udptable = net->ipv4.udp_table;
>>>>>>> f8ca29b3
	INET_ADDR_COOKIE(acookie, rmt_addr, loc_addr);
	unsigned short hnum = ntohs(loc_port);
	unsigned int hash2, slot2;
	struct udp_hslot *hslot2;
	__portpair ports;
	struct sock *sk;

	hash2 = ipv4_portaddr_hash(net, loc_addr, hnum);
<<<<<<< HEAD
	slot2 = hash2 & udp_table.mask;
	hslot2 = &udp_table.hash2[slot2];
=======
	slot2 = hash2 & udptable->mask;
	hslot2 = &udptable->hash2[slot2];
>>>>>>> f8ca29b3
	ports = INET_COMBINED_PORTS(rmt_port, hnum);

	udp_portaddr_for_each_entry_rcu(sk, &hslot2->head) {
		if (inet_match(net, sk, acookie, ports, dif, sdif))
			return sk;
		/* Only check first socket in chain */
		break;
	}
	return NULL;
}

int udp_v4_early_demux(struct sk_buff *skb)
{
	struct net *net = dev_net(skb->dev);
	struct in_device *in_dev = NULL;
	const struct iphdr *iph;
	const struct udphdr *uh;
	struct sock *sk = NULL;
	struct dst_entry *dst;
	int dif = skb->dev->ifindex;
	int sdif = inet_sdif(skb);
	int ours;

	/* validate the packet */
	if (!pskb_may_pull(skb, skb_transport_offset(skb) + sizeof(struct udphdr)))
		return 0;

	iph = ip_hdr(skb);
	uh = udp_hdr(skb);

	if (skb->pkt_type == PACKET_MULTICAST) {
		in_dev = __in_dev_get_rcu(skb->dev);

		if (!in_dev)
			return 0;

		ours = ip_check_mc_rcu(in_dev, iph->daddr, iph->saddr,
				       iph->protocol);
		if (!ours)
			return 0;

		sk = __udp4_lib_mcast_demux_lookup(net, uh->dest, iph->daddr,
						   uh->source, iph->saddr,
						   dif, sdif);
	} else if (skb->pkt_type == PACKET_HOST) {
		sk = __udp4_lib_demux_lookup(net, uh->dest, iph->daddr,
					     uh->source, iph->saddr, dif, sdif);
	}

	if (!sk || !refcount_inc_not_zero(&sk->sk_refcnt))
		return 0;

	skb->sk = sk;
	skb->destructor = sock_efree;
	dst = rcu_dereference(sk->sk_rx_dst);

	if (dst)
		dst = dst_check(dst, 0);
	if (dst) {
		u32 itag = 0;

		/* set noref for now.
		 * any place which wants to hold dst has to call
		 * dst_hold_safe()
		 */
		skb_dst_set_noref(skb, dst);

		/* for unconnected multicast sockets we need to validate
		 * the source on each packet
		 */
		if (!inet_sk(sk)->inet_daddr && in_dev)
			return ip_mc_validate_source(skb, iph->daddr,
						     iph->saddr,
						     iph->tos & IPTOS_RT_MASK,
						     skb->dev, in_dev, &itag);
	}
	return 0;
}

int udp_rcv(struct sk_buff *skb)
{
	return __udp4_lib_rcv(skb, dev_net(skb->dev)->ipv4.udp_table, IPPROTO_UDP);
}

void udp_destroy_sock(struct sock *sk)
{
	struct udp_sock *up = udp_sk(sk);
	bool slow = lock_sock_fast(sk);

	/* protects from races with udp_abort() */
	sock_set_flag(sk, SOCK_DEAD);
	udp_flush_pending_frames(sk);
	unlock_sock_fast(sk, slow);
	if (static_branch_unlikely(&udp_encap_needed_key)) {
		if (up->encap_type) {
			void (*encap_destroy)(struct sock *sk);
			encap_destroy = READ_ONCE(up->encap_destroy);
			if (encap_destroy)
				encap_destroy(sk);
		}
		if (up->encap_enabled)
			static_branch_dec(&udp_encap_needed_key);
	}
}

/*
 *	Socket option code for UDP
 */
int udp_lib_setsockopt(struct sock *sk, int level, int optname,
		       sockptr_t optval, unsigned int optlen,
		       int (*push_pending_frames)(struct sock *))
{
	struct udp_sock *up = udp_sk(sk);
	int val, valbool;
	int err = 0;
	int is_udplite = IS_UDPLITE(sk);

	if (level == SOL_SOCKET) {
		err = sk_setsockopt(sk, level, optname, optval, optlen);

		if (optname == SO_RCVBUF || optname == SO_RCVBUFFORCE) {
			sockopt_lock_sock(sk);
			/* paired with READ_ONCE in udp_rmem_release() */
			WRITE_ONCE(up->forward_threshold, sk->sk_rcvbuf >> 2);
			sockopt_release_sock(sk);
		}
		return err;
	}

	if (optlen < sizeof(int))
		return -EINVAL;

	if (copy_from_sockptr(&val, optval, sizeof(val)))
		return -EFAULT;

	valbool = val ? 1 : 0;

	switch (optname) {
	case UDP_CORK:
		if (val != 0) {
			WRITE_ONCE(up->corkflag, 1);
		} else {
			WRITE_ONCE(up->corkflag, 0);
			lock_sock(sk);
			push_pending_frames(sk);
			release_sock(sk);
		}
		break;

	case UDP_ENCAP:
		switch (val) {
		case 0:
#ifdef CONFIG_XFRM
		case UDP_ENCAP_ESPINUDP:
		case UDP_ENCAP_ESPINUDP_NON_IKE:
#if IS_ENABLED(CONFIG_IPV6)
			if (sk->sk_family == AF_INET6)
				up->encap_rcv = ipv6_stub->xfrm6_udp_encap_rcv;
			else
#endif
				up->encap_rcv = xfrm4_udp_encap_rcv;
#endif
			fallthrough;
		case UDP_ENCAP_L2TPINUDP:
			up->encap_type = val;
			lock_sock(sk);
			udp_tunnel_encap_enable(sk->sk_socket);
			release_sock(sk);
			break;
		default:
			err = -ENOPROTOOPT;
			break;
		}
		break;

	case UDP_NO_CHECK6_TX:
		up->no_check6_tx = valbool;
		break;

	case UDP_NO_CHECK6_RX:
		up->no_check6_rx = valbool;
		break;

	case UDP_SEGMENT:
		if (val < 0 || val > USHRT_MAX)
			return -EINVAL;
		WRITE_ONCE(up->gso_size, val);
		break;

	case UDP_GRO:
		lock_sock(sk);

		/* when enabling GRO, accept the related GSO packet type */
		if (valbool)
			udp_tunnel_encap_enable(sk->sk_socket);
		up->gro_enabled = valbool;
		up->accept_udp_l4 = valbool;
		release_sock(sk);
		break;

	/*
	 * 	UDP-Lite's partial checksum coverage (RFC 3828).
	 */
	/* The sender sets actual checksum coverage length via this option.
	 * The case coverage > packet length is handled by send module. */
	case UDPLITE_SEND_CSCOV:
		if (!is_udplite)         /* Disable the option on UDP sockets */
			return -ENOPROTOOPT;
		if (val != 0 && val < 8) /* Illegal coverage: use default (8) */
			val = 8;
		else if (val > USHRT_MAX)
			val = USHRT_MAX;
		up->pcslen = val;
		up->pcflag |= UDPLITE_SEND_CC;
		break;

	/* The receiver specifies a minimum checksum coverage value. To make
	 * sense, this should be set to at least 8 (as done below). If zero is
	 * used, this again means full checksum coverage.                     */
	case UDPLITE_RECV_CSCOV:
		if (!is_udplite)         /* Disable the option on UDP sockets */
			return -ENOPROTOOPT;
		if (val != 0 && val < 8) /* Avoid silly minimal values.       */
			val = 8;
		else if (val > USHRT_MAX)
			val = USHRT_MAX;
		up->pcrlen = val;
		up->pcflag |= UDPLITE_RECV_CC;
		break;

	default:
		err = -ENOPROTOOPT;
		break;
	}

	return err;
}
EXPORT_SYMBOL(udp_lib_setsockopt);

int udp_setsockopt(struct sock *sk, int level, int optname, sockptr_t optval,
		   unsigned int optlen)
{
	if (level == SOL_UDP  ||  level == SOL_UDPLITE || level == SOL_SOCKET)
		return udp_lib_setsockopt(sk, level, optname,
					  optval, optlen,
					  udp_push_pending_frames);
	return ip_setsockopt(sk, level, optname, optval, optlen);
}

int udp_lib_getsockopt(struct sock *sk, int level, int optname,
		       char __user *optval, int __user *optlen)
{
	struct udp_sock *up = udp_sk(sk);
	int val, len;

	if (get_user(len, optlen))
		return -EFAULT;

	len = min_t(unsigned int, len, sizeof(int));

	if (len < 0)
		return -EINVAL;

	switch (optname) {
	case UDP_CORK:
		val = READ_ONCE(up->corkflag);
		break;

	case UDP_ENCAP:
		val = up->encap_type;
		break;

	case UDP_NO_CHECK6_TX:
		val = up->no_check6_tx;
		break;

	case UDP_NO_CHECK6_RX:
		val = up->no_check6_rx;
		break;

	case UDP_SEGMENT:
		val = READ_ONCE(up->gso_size);
		break;

	case UDP_GRO:
		val = up->gro_enabled;
		break;

	/* The following two cannot be changed on UDP sockets, the return is
	 * always 0 (which corresponds to the full checksum coverage of UDP). */
	case UDPLITE_SEND_CSCOV:
		val = up->pcslen;
		break;

	case UDPLITE_RECV_CSCOV:
		val = up->pcrlen;
		break;

	default:
		return -ENOPROTOOPT;
	}

	if (put_user(len, optlen))
		return -EFAULT;
	if (copy_to_user(optval, &val, len))
		return -EFAULT;
	return 0;
}
EXPORT_SYMBOL(udp_lib_getsockopt);

int udp_getsockopt(struct sock *sk, int level, int optname,
		   char __user *optval, int __user *optlen)
{
	if (level == SOL_UDP  ||  level == SOL_UDPLITE)
		return udp_lib_getsockopt(sk, level, optname, optval, optlen);
	return ip_getsockopt(sk, level, optname, optval, optlen);
}

/**
 * 	udp_poll - wait for a UDP event.
 *	@file: - file struct
 *	@sock: - socket
 *	@wait: - poll table
 *
 *	This is same as datagram poll, except for the special case of
 *	blocking sockets. If application is using a blocking fd
 *	and a packet with checksum error is in the queue;
 *	then it could get return from select indicating data available
 *	but then block when reading it. Add special case code
 *	to work around these arguably broken applications.
 */
__poll_t udp_poll(struct file *file, struct socket *sock, poll_table *wait)
{
	__poll_t mask = datagram_poll(file, sock, wait);
	struct sock *sk = sock->sk;

	if (!skb_queue_empty_lockless(&udp_sk(sk)->reader_queue))
		mask |= EPOLLIN | EPOLLRDNORM;

	/* Check for false positives due to checksum errors */
	if ((mask & EPOLLRDNORM) && !(file->f_flags & O_NONBLOCK) &&
	    !(sk->sk_shutdown & RCV_SHUTDOWN) && first_packet_length(sk) == -1)
		mask &= ~(EPOLLIN | EPOLLRDNORM);

	/* psock ingress_msg queue should not contain any bad checksum frames */
	if (sk_is_readable(sk))
		mask |= EPOLLIN | EPOLLRDNORM;
	return mask;

}
EXPORT_SYMBOL(udp_poll);

int udp_abort(struct sock *sk, int err)
{
	lock_sock(sk);

	/* udp{v6}_destroy_sock() sets it under the sk lock, avoid racing
	 * with close()
	 */
	if (sock_flag(sk, SOCK_DEAD))
		goto out;

	sk->sk_err = err;
	sk_error_report(sk);
	__udp_disconnect(sk, 0);

out:
	release_sock(sk);

	return 0;
}
EXPORT_SYMBOL_GPL(udp_abort);

struct proto udp_prot = {
	.name			= "UDP",
	.owner			= THIS_MODULE,
	.close			= udp_lib_close,
	.pre_connect		= udp_pre_connect,
	.connect		= ip4_datagram_connect,
	.disconnect		= udp_disconnect,
	.ioctl			= udp_ioctl,
	.init			= udp_init_sock,
	.destroy		= udp_destroy_sock,
	.setsockopt		= udp_setsockopt,
	.getsockopt		= udp_getsockopt,
	.sendmsg		= udp_sendmsg,
	.recvmsg		= udp_recvmsg,
	.sendpage		= udp_sendpage,
	.release_cb		= ip4_datagram_release_cb,
	.hash			= udp_lib_hash,
	.unhash			= udp_lib_unhash,
	.rehash			= udp_v4_rehash,
	.get_port		= udp_v4_get_port,
	.put_port		= udp_lib_unhash,
#ifdef CONFIG_BPF_SYSCALL
	.psock_update_sk_prot	= udp_bpf_update_proto,
#endif
	.memory_allocated	= &udp_memory_allocated,
	.per_cpu_fw_alloc	= &udp_memory_per_cpu_fw_alloc,

	.sysctl_mem		= sysctl_udp_mem,
	.sysctl_wmem_offset	= offsetof(struct net, ipv4.sysctl_udp_wmem_min),
	.sysctl_rmem_offset	= offsetof(struct net, ipv4.sysctl_udp_rmem_min),
	.obj_size		= sizeof(struct udp_sock),
	.h.udp_table		= NULL,
	.diag_destroy		= udp_abort,
};
EXPORT_SYMBOL(udp_prot);

/* ------------------------------------------------------------------------ */
#ifdef CONFIG_PROC_FS

static struct udp_table *udp_get_table_afinfo(struct udp_seq_afinfo *afinfo,
					      struct net *net)
{
	return afinfo->udp_table ? : net->ipv4.udp_table;
}

static struct sock *udp_get_first(struct seq_file *seq, int start)
{
	struct udp_iter_state *state = seq->private;
	struct net *net = seq_file_net(seq);
	struct udp_seq_afinfo *afinfo;
<<<<<<< HEAD
=======
	struct udp_table *udptable;
>>>>>>> f8ca29b3
	struct sock *sk;

	if (state->bpf_seq_afinfo)
		afinfo = state->bpf_seq_afinfo;
	else
		afinfo = pde_data(file_inode(seq->file));

	udptable = udp_get_table_afinfo(afinfo, net);

	for (state->bucket = start; state->bucket <= udptable->mask;
	     ++state->bucket) {
		struct udp_hslot *hslot = &udptable->hash[state->bucket];

		if (hlist_empty(&hslot->head))
			continue;

		spin_lock_bh(&hslot->lock);
		sk_for_each(sk, &hslot->head) {
			if (!net_eq(sock_net(sk), net))
				continue;
			if (afinfo->family == AF_UNSPEC ||
			    sk->sk_family == afinfo->family)
				goto found;
		}
		spin_unlock_bh(&hslot->lock);
	}
	sk = NULL;
found:
	return sk;
}

static struct sock *udp_get_next(struct seq_file *seq, struct sock *sk)
{
	struct udp_iter_state *state = seq->private;
	struct net *net = seq_file_net(seq);
	struct udp_seq_afinfo *afinfo;
<<<<<<< HEAD
=======
	struct udp_table *udptable;
>>>>>>> f8ca29b3

	if (state->bpf_seq_afinfo)
		afinfo = state->bpf_seq_afinfo;
	else
		afinfo = pde_data(file_inode(seq->file));

	do {
		sk = sk_next(sk);
	} while (sk && (!net_eq(sock_net(sk), net) ||
			(afinfo->family != AF_UNSPEC &&
			 sk->sk_family != afinfo->family)));

	if (!sk) {
		udptable = udp_get_table_afinfo(afinfo, net);

		if (state->bucket <= udptable->mask)
			spin_unlock_bh(&udptable->hash[state->bucket].lock);

		return udp_get_first(seq, state->bucket + 1);
	}
	return sk;
}

static struct sock *udp_get_idx(struct seq_file *seq, loff_t pos)
{
	struct sock *sk = udp_get_first(seq, 0);

	if (sk)
		while (pos && (sk = udp_get_next(seq, sk)) != NULL)
			--pos;
	return pos ? NULL : sk;
}

void *udp_seq_start(struct seq_file *seq, loff_t *pos)
{
	struct udp_iter_state *state = seq->private;
	state->bucket = MAX_UDP_PORTS;

	return *pos ? udp_get_idx(seq, *pos-1) : SEQ_START_TOKEN;
}
EXPORT_SYMBOL(udp_seq_start);

void *udp_seq_next(struct seq_file *seq, void *v, loff_t *pos)
{
	struct sock *sk;

	if (v == SEQ_START_TOKEN)
		sk = udp_get_idx(seq, 0);
	else
		sk = udp_get_next(seq, v);

	++*pos;
	return sk;
}
EXPORT_SYMBOL(udp_seq_next);

void udp_seq_stop(struct seq_file *seq, void *v)
{
	struct udp_iter_state *state = seq->private;
	struct udp_seq_afinfo *afinfo;
<<<<<<< HEAD
=======
	struct udp_table *udptable;
>>>>>>> f8ca29b3

	if (state->bpf_seq_afinfo)
		afinfo = state->bpf_seq_afinfo;
	else
		afinfo = pde_data(file_inode(seq->file));

	udptable = udp_get_table_afinfo(afinfo, seq_file_net(seq));

	if (state->bucket <= udptable->mask)
		spin_unlock_bh(&udptable->hash[state->bucket].lock);
}
EXPORT_SYMBOL(udp_seq_stop);

/* ------------------------------------------------------------------------ */
static void udp4_format_sock(struct sock *sp, struct seq_file *f,
		int bucket)
{
	struct inet_sock *inet = inet_sk(sp);
	__be32 dest = inet->inet_daddr;
	__be32 src  = inet->inet_rcv_saddr;
	__u16 destp	  = ntohs(inet->inet_dport);
	__u16 srcp	  = ntohs(inet->inet_sport);

	seq_printf(f, "%5d: %08X:%04X %08X:%04X"
		" %02X %08X:%08X %02X:%08lX %08X %5u %8d %lu %d %pK %u",
		bucket, src, srcp, dest, destp, sp->sk_state,
		sk_wmem_alloc_get(sp),
		udp_rqueue_get(sp),
		0, 0L, 0,
		from_kuid_munged(seq_user_ns(f), sock_i_uid(sp)),
		0, sock_i_ino(sp),
		refcount_read(&sp->sk_refcnt), sp,
		atomic_read(&sp->sk_drops));
}

int udp4_seq_show(struct seq_file *seq, void *v)
{
	seq_setwidth(seq, 127);
	if (v == SEQ_START_TOKEN)
		seq_puts(seq, "   sl  local_address rem_address   st tx_queue "
			   "rx_queue tr tm->when retrnsmt   uid  timeout "
			   "inode ref pointer drops");
	else {
		struct udp_iter_state *state = seq->private;

		udp4_format_sock(v, seq, state->bucket);
	}
	seq_pad(seq, '\n');
	return 0;
}

#ifdef CONFIG_BPF_SYSCALL
struct bpf_iter__udp {
	__bpf_md_ptr(struct bpf_iter_meta *, meta);
	__bpf_md_ptr(struct udp_sock *, udp_sk);
	uid_t uid __aligned(8);
	int bucket __aligned(8);
};

static int udp_prog_seq_show(struct bpf_prog *prog, struct bpf_iter_meta *meta,
			     struct udp_sock *udp_sk, uid_t uid, int bucket)
{
	struct bpf_iter__udp ctx;

	meta->seq_num--;  /* skip SEQ_START_TOKEN */
	ctx.meta = meta;
	ctx.udp_sk = udp_sk;
	ctx.uid = uid;
	ctx.bucket = bucket;
	return bpf_iter_run_prog(prog, &ctx);
}

static int bpf_iter_udp_seq_show(struct seq_file *seq, void *v)
{
	struct udp_iter_state *state = seq->private;
	struct bpf_iter_meta meta;
	struct bpf_prog *prog;
	struct sock *sk = v;
	uid_t uid;

	if (v == SEQ_START_TOKEN)
		return 0;

	uid = from_kuid_munged(seq_user_ns(seq), sock_i_uid(sk));
	meta.seq = seq;
	prog = bpf_iter_get_info(&meta, false);
	return udp_prog_seq_show(prog, &meta, v, uid, state->bucket);
}

static void bpf_iter_udp_seq_stop(struct seq_file *seq, void *v)
{
	struct bpf_iter_meta meta;
	struct bpf_prog *prog;

	if (!v) {
		meta.seq = seq;
		prog = bpf_iter_get_info(&meta, true);
		if (prog)
			(void)udp_prog_seq_show(prog, &meta, v, 0, 0);
	}

	udp_seq_stop(seq, v);
}

static const struct seq_operations bpf_iter_udp_seq_ops = {
	.start		= udp_seq_start,
	.next		= udp_seq_next,
	.stop		= bpf_iter_udp_seq_stop,
	.show		= bpf_iter_udp_seq_show,
};
#endif

const struct seq_operations udp_seq_ops = {
	.start		= udp_seq_start,
	.next		= udp_seq_next,
	.stop		= udp_seq_stop,
	.show		= udp4_seq_show,
};
EXPORT_SYMBOL(udp_seq_ops);

static struct udp_seq_afinfo udp4_seq_afinfo = {
	.family		= AF_INET,
	.udp_table	= NULL,
};

static int __net_init udp4_proc_init_net(struct net *net)
{
	if (!proc_create_net_data("udp", 0444, net->proc_net, &udp_seq_ops,
			sizeof(struct udp_iter_state), &udp4_seq_afinfo))
		return -ENOMEM;
	return 0;
}

static void __net_exit udp4_proc_exit_net(struct net *net)
{
	remove_proc_entry("udp", net->proc_net);
}

static struct pernet_operations udp4_net_ops = {
	.init = udp4_proc_init_net,
	.exit = udp4_proc_exit_net,
};

int __init udp4_proc_init(void)
{
	return register_pernet_subsys(&udp4_net_ops);
}

void udp4_proc_exit(void)
{
	unregister_pernet_subsys(&udp4_net_ops);
}
#endif /* CONFIG_PROC_FS */

static __initdata unsigned long uhash_entries;
static int __init set_uhash_entries(char *str)
{
	ssize_t ret;

	if (!str)
		return 0;

	ret = kstrtoul(str, 0, &uhash_entries);
	if (ret)
		return 0;

	if (uhash_entries && uhash_entries < UDP_HTABLE_SIZE_MIN)
		uhash_entries = UDP_HTABLE_SIZE_MIN;
	return 1;
}
__setup("uhash_entries=", set_uhash_entries);

void __init udp_table_init(struct udp_table *table, const char *name)
{
	unsigned int i;

	table->hash = alloc_large_system_hash(name,
					      2 * sizeof(struct udp_hslot),
					      uhash_entries,
					      21, /* one slot per 2 MB */
					      0,
					      &table->log,
					      &table->mask,
					      UDP_HTABLE_SIZE_MIN,
					      UDP_HTABLE_SIZE_MAX);

	table->hash2 = table->hash + (table->mask + 1);
	for (i = 0; i <= table->mask; i++) {
		INIT_HLIST_HEAD(&table->hash[i].head);
		table->hash[i].count = 0;
		spin_lock_init(&table->hash[i].lock);
	}
	for (i = 0; i <= table->mask; i++) {
		INIT_HLIST_HEAD(&table->hash2[i].head);
		table->hash2[i].count = 0;
		spin_lock_init(&table->hash2[i].lock);
	}
}

u32 udp_flow_hashrnd(void)
{
	static u32 hashrnd __read_mostly;

	net_get_random_once(&hashrnd, sizeof(hashrnd));

	return hashrnd;
}
EXPORT_SYMBOL(udp_flow_hashrnd);

static void __net_init udp_sysctl_init(struct net *net)
{
	net->ipv4.sysctl_udp_rmem_min = PAGE_SIZE;
	net->ipv4.sysctl_udp_wmem_min = PAGE_SIZE;

#ifdef CONFIG_NET_L3_MASTER_DEV
	net->ipv4.sysctl_udp_l3mdev_accept = 0;
#endif
}

static struct udp_table __net_init *udp_pernet_table_alloc(unsigned int hash_entries)
{
	struct udp_table *udptable;
	int i;

	udptable = kmalloc(sizeof(*udptable), GFP_KERNEL);
	if (!udptable)
		goto out;

	udptable->hash = vmalloc_huge(hash_entries * 2 * sizeof(struct udp_hslot),
				      GFP_KERNEL_ACCOUNT);
	if (!udptable->hash)
		goto free_table;

	udptable->hash2 = udptable->hash + hash_entries;
	udptable->mask = hash_entries - 1;
	udptable->log = ilog2(hash_entries);

	for (i = 0; i < hash_entries; i++) {
		INIT_HLIST_HEAD(&udptable->hash[i].head);
		udptable->hash[i].count = 0;
		spin_lock_init(&udptable->hash[i].lock);

		INIT_HLIST_HEAD(&udptable->hash2[i].head);
		udptable->hash2[i].count = 0;
		spin_lock_init(&udptable->hash2[i].lock);
	}

	return udptable;

free_table:
	kfree(udptable);
out:
	return NULL;
}

static void __net_exit udp_pernet_table_free(struct net *net)
{
	struct udp_table *udptable = net->ipv4.udp_table;

	if (udptable == &udp_table)
		return;

	kvfree(udptable->hash);
	kfree(udptable);
}

static void __net_init udp_set_table(struct net *net)
{
	struct udp_table *udptable;
	unsigned int hash_entries;
	struct net *old_net;

	if (net_eq(net, &init_net))
		goto fallback;

	old_net = current->nsproxy->net_ns;
	hash_entries = READ_ONCE(old_net->ipv4.sysctl_udp_child_hash_entries);
	if (!hash_entries)
		goto fallback;

	/* Set min to keep the bitmap on stack in udp_lib_get_port() */
	if (hash_entries < UDP_HTABLE_SIZE_MIN_PERNET)
		hash_entries = UDP_HTABLE_SIZE_MIN_PERNET;
	else
		hash_entries = roundup_pow_of_two(hash_entries);

	udptable = udp_pernet_table_alloc(hash_entries);
	if (udptable) {
		net->ipv4.udp_table = udptable;
	} else {
		pr_warn("Failed to allocate UDP hash table (entries: %u) "
			"for a netns, fallback to the global one\n",
			hash_entries);
fallback:
		net->ipv4.udp_table = &udp_table;
	}
}

static int __net_init udp_pernet_init(struct net *net)
{
	udp_sysctl_init(net);
	udp_set_table(net);

	return 0;
}

static void __net_exit udp_pernet_exit(struct net *net)
{
	udp_pernet_table_free(net);
}

static struct pernet_operations __net_initdata udp_sysctl_ops = {
	.init	= udp_pernet_init,
	.exit	= udp_pernet_exit,
};

#if defined(CONFIG_BPF_SYSCALL) && defined(CONFIG_PROC_FS)
DEFINE_BPF_ITER_FUNC(udp, struct bpf_iter_meta *meta,
		     struct udp_sock *udp_sk, uid_t uid, int bucket)

static int bpf_iter_init_udp(void *priv_data, struct bpf_iter_aux_info *aux)
{
	struct udp_iter_state *st = priv_data;
	struct udp_seq_afinfo *afinfo;
	int ret;

	afinfo = kmalloc(sizeof(*afinfo), GFP_USER | __GFP_NOWARN);
	if (!afinfo)
		return -ENOMEM;

	afinfo->family = AF_UNSPEC;
	afinfo->udp_table = NULL;
	st->bpf_seq_afinfo = afinfo;
	ret = bpf_iter_init_seq_net(priv_data, aux);
	if (ret)
		kfree(afinfo);
	return ret;
}

static void bpf_iter_fini_udp(void *priv_data)
{
	struct udp_iter_state *st = priv_data;

	kfree(st->bpf_seq_afinfo);
	bpf_iter_fini_seq_net(priv_data);
}

static const struct bpf_iter_seq_info udp_seq_info = {
	.seq_ops		= &bpf_iter_udp_seq_ops,
	.init_seq_private	= bpf_iter_init_udp,
	.fini_seq_private	= bpf_iter_fini_udp,
	.seq_priv_size		= sizeof(struct udp_iter_state),
};

static struct bpf_iter_reg udp_reg_info = {
	.target			= "udp",
	.ctx_arg_info_size	= 1,
	.ctx_arg_info		= {
		{ offsetof(struct bpf_iter__udp, udp_sk),
		  PTR_TO_BTF_ID_OR_NULL },
	},
	.seq_info		= &udp_seq_info,
};

static void __init bpf_iter_register(void)
{
	udp_reg_info.ctx_arg_info[0].btf_id = btf_sock_ids[BTF_SOCK_TYPE_UDP];
	if (bpf_iter_reg_target(&udp_reg_info))
		pr_warn("Warning: could not register bpf iterator udp\n");
}
#endif

void __init udp_init(void)
{
	unsigned long limit;
	unsigned int i;

	udp_table_init(&udp_table, "UDP");
	limit = nr_free_buffer_pages() / 8;
	limit = max(limit, 128UL);
	sysctl_udp_mem[0] = limit / 4 * 3;
	sysctl_udp_mem[1] = limit;
	sysctl_udp_mem[2] = sysctl_udp_mem[0] * 2;

	/* 16 spinlocks per cpu */
	udp_busylocks_log = ilog2(nr_cpu_ids) + 4;
	udp_busylocks = kmalloc(sizeof(spinlock_t) << udp_busylocks_log,
				GFP_KERNEL);
	if (!udp_busylocks)
		panic("UDP: failed to alloc udp_busylocks\n");
	for (i = 0; i < (1U << udp_busylocks_log); i++)
		spin_lock_init(udp_busylocks + i);

	if (register_pernet_subsys(&udp_sysctl_ops))
		panic("UDP: failed to init sysctl parameters.\n");

#if defined(CONFIG_BPF_SYSCALL) && defined(CONFIG_PROC_FS)
	bpf_iter_register();
#endif
}<|MERGE_RESOLUTION|>--- conflicted
+++ resolved
@@ -237,11 +237,7 @@
 int udp_lib_get_port(struct sock *sk, unsigned short snum,
 		     unsigned int hash2_nulladdr)
 {
-<<<<<<< HEAD
-	struct udp_table *udptable = sk->sk_prot->h.udp_table;
-=======
 	struct udp_table *udptable = udp_get_table_prot(sk);
->>>>>>> f8ca29b3
 	struct udp_hslot *hslot, *hslot2;
 	struct net *net = sock_net(sk);
 	int error = -EADDRINUSE;
@@ -2529,22 +2525,14 @@
 						  __be16 rmt_port, __be32 rmt_addr,
 						  int dif, int sdif)
 {
-<<<<<<< HEAD
-=======
 	struct udp_table *udptable = net->ipv4.udp_table;
->>>>>>> f8ca29b3
 	unsigned short hnum = ntohs(loc_port);
 	struct sock *sk, *result;
 	struct udp_hslot *hslot;
 	unsigned int slot;
 
-<<<<<<< HEAD
-	slot = udp_hashfn(net, hnum, udp_table.mask);
-	hslot = &udp_table.hash[slot];
-=======
 	slot = udp_hashfn(net, hnum, udptable->mask);
 	hslot = &udptable->hash[slot];
->>>>>>> f8ca29b3
 
 	/* Do not bother scanning a too big list */
 	if (hslot->count > 10)
@@ -2572,10 +2560,7 @@
 					    __be16 rmt_port, __be32 rmt_addr,
 					    int dif, int sdif)
 {
-<<<<<<< HEAD
-=======
 	struct udp_table *udptable = net->ipv4.udp_table;
->>>>>>> f8ca29b3
 	INET_ADDR_COOKIE(acookie, rmt_addr, loc_addr);
 	unsigned short hnum = ntohs(loc_port);
 	unsigned int hash2, slot2;
@@ -2584,13 +2569,8 @@
 	struct sock *sk;
 
 	hash2 = ipv4_portaddr_hash(net, loc_addr, hnum);
-<<<<<<< HEAD
-	slot2 = hash2 & udp_table.mask;
-	hslot2 = &udp_table.hash2[slot2];
-=======
 	slot2 = hash2 & udptable->mask;
 	hslot2 = &udptable->hash2[slot2];
->>>>>>> f8ca29b3
 	ports = INET_COMBINED_PORTS(rmt_port, hnum);
 
 	udp_portaddr_for_each_entry_rcu(sk, &hslot2->head) {
@@ -3014,10 +2994,7 @@
 	struct udp_iter_state *state = seq->private;
 	struct net *net = seq_file_net(seq);
 	struct udp_seq_afinfo *afinfo;
-<<<<<<< HEAD
-=======
 	struct udp_table *udptable;
->>>>>>> f8ca29b3
 	struct sock *sk;
 
 	if (state->bpf_seq_afinfo)
@@ -3054,10 +3031,7 @@
 	struct udp_iter_state *state = seq->private;
 	struct net *net = seq_file_net(seq);
 	struct udp_seq_afinfo *afinfo;
-<<<<<<< HEAD
-=======
 	struct udp_table *udptable;
->>>>>>> f8ca29b3
 
 	if (state->bpf_seq_afinfo)
 		afinfo = state->bpf_seq_afinfo;
@@ -3118,10 +3092,7 @@
 {
 	struct udp_iter_state *state = seq->private;
 	struct udp_seq_afinfo *afinfo;
-<<<<<<< HEAD
-=======
 	struct udp_table *udptable;
->>>>>>> f8ca29b3
 
 	if (state->bpf_seq_afinfo)
 		afinfo = state->bpf_seq_afinfo;
