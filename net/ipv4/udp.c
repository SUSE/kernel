--- conflicted
+++ resolved
@@ -2736,10 +2736,7 @@
 			udp_tunnel_encap_enable(sk);
 		udp_assign_bit(GRO_ENABLED, sk, valbool);
 		udp_assign_bit(ACCEPT_L4, sk, valbool);
-<<<<<<< HEAD
-=======
 		set_xfrm_gro_udp_encap_rcv(up->encap_type, sk->sk_family, sk);
->>>>>>> 05b5b70f
 		break;
 
 	/*
