--- conflicted
+++ resolved
@@ -485,24 +485,6 @@
 	.name		= "cubic",
 };
 
-<<<<<<< HEAD
-BTF_SET_START(tcp_cubic_check_kfunc_ids)
-#ifdef CONFIG_X86
-#ifdef CONFIG_DYNAMIC_FTRACE
-BTF_ID(func, cubictcp_init)
-BTF_ID(func, cubictcp_recalc_ssthresh)
-BTF_ID(func, cubictcp_cong_avoid)
-BTF_ID(func, cubictcp_state)
-BTF_ID(func, cubictcp_cwnd_event)
-BTF_ID(func, cubictcp_acked)
-#endif
-#endif
-BTF_SET_END(tcp_cubic_check_kfunc_ids)
-
-static const struct btf_kfunc_id_set tcp_cubic_kfunc_set = {
-	.owner     = THIS_MODULE,
-	.check_set = &tcp_cubic_check_kfunc_ids,
-=======
 BTF_SET8_START(tcp_cubic_check_kfunc_ids)
 #ifdef CONFIG_X86
 #ifdef CONFIG_DYNAMIC_FTRACE
@@ -519,7 +501,6 @@
 static const struct btf_kfunc_id_set tcp_cubic_kfunc_set = {
 	.owner = THIS_MODULE,
 	.set   = &tcp_cubic_check_kfunc_ids,
->>>>>>> eb3cdb58
 };
 
 static int __init cubictcp_register(void)
