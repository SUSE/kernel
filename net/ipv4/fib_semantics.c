--- conflicted
+++ resolved
@@ -890,17 +890,11 @@
 		return 1;
 	}
 
-<<<<<<< HEAD
-	/* cannot match on nexthop object attributes */
-	if (fi->nh)
-		return 1;
-=======
 	if (fi->nh) {
 		if (cfg->fc_oif || cfg->fc_gw_family || cfg->fc_mp)
 			return 1;
 		return 0;
 	}
->>>>>>> eb3cdb58
 
 	if (cfg->fc_oif || cfg->fc_gw_family) {
 		struct fib_nh *nh;
