// SPDX-License-Identifier: GPL-2.0-only
/*
 * 'raw' table, which is the very first hooked in at PRE_ROUTING and LOCAL_OUT .
 *
 * Copyright (C) 2003 Jozsef Kadlecsik <kadlec@netfilter.org>
 */
#define pr_fmt(fmt) KBUILD_MODNAME ": " fmt
#include <linux/module.h>
#include <linux/netfilter_ipv4/ip_tables.h>
#include <linux/slab.h>
#include <net/ip.h>

#define RAW_VALID_HOOKS ((1 << NF_INET_PRE_ROUTING) | (1 << NF_INET_LOCAL_OUT))

static int __net_init iptable_raw_table_init(struct net *net);

static bool raw_before_defrag __read_mostly;
MODULE_PARM_DESC(raw_before_defrag, "Enable raw table before defrag");
module_param(raw_before_defrag, bool, 0000);

static const struct xt_table packet_raw = {
	.name = "raw",
	.valid_hooks =  RAW_VALID_HOOKS,
	.me = THIS_MODULE,
	.af = NFPROTO_IPV4,
	.priority = NF_IP_PRI_RAW,
	.table_init = iptable_raw_table_init,
};

static const struct xt_table packet_raw_before_defrag = {
	.name = "raw",
	.valid_hooks =  RAW_VALID_HOOKS,
	.me = THIS_MODULE,
	.af = NFPROTO_IPV4,
	.priority = NF_IP_PRI_RAW_BEFORE_DEFRAG,
	.table_init = iptable_raw_table_init,
};

/* The work comes in here from netfilter.c. */
static unsigned int
iptable_raw_hook(void *priv, struct sk_buff *skb,
		 const struct nf_hook_state *state)
{
	return ipt_do_table(skb, state, priv);
}

static struct nf_hook_ops *rawtable_ops __read_mostly;

static int __net_init iptable_raw_table_init(struct net *net)
{
	struct ipt_replace *repl;
	const struct xt_table *table = &packet_raw;
	int ret;

	if (raw_before_defrag)
		table = &packet_raw_before_defrag;

	repl = ipt_alloc_initial_table(table);
	if (repl == NULL)
		return -ENOMEM;
	ret = ipt_register_table(net, table, repl, rawtable_ops);
	kfree(repl);
	return ret;
}

static void __net_exit iptable_raw_net_pre_exit(struct net *net)
{
<<<<<<< HEAD
	if (net->ipv4.iptable_raw)
		ipt_unregister_table_pre_exit(net, net->ipv4.iptable_raw,
					      rawtable_ops);
=======
	ipt_unregister_table_pre_exit(net, "raw");
>>>>>>> 7d2a07b7
}

static void __net_exit iptable_raw_net_exit(struct net *net)
{
<<<<<<< HEAD
	if (!net->ipv4.iptable_raw)
		return;
	ipt_unregister_table_exit(net, net->ipv4.iptable_raw);
	net->ipv4.iptable_raw = NULL;
=======
	ipt_unregister_table_exit(net, "raw");
>>>>>>> 7d2a07b7
}

static struct pernet_operations iptable_raw_net_ops = {
	.pre_exit = iptable_raw_net_pre_exit,
	.exit = iptable_raw_net_exit,
};

static int __init iptable_raw_init(void)
{
	int ret;
	const struct xt_table *table = &packet_raw;

	if (raw_before_defrag) {
		table = &packet_raw_before_defrag;

		pr_info("Enabling raw table before defrag\n");
	}

	rawtable_ops = xt_hook_ops_alloc(table, iptable_raw_hook);
	if (IS_ERR(rawtable_ops))
		return PTR_ERR(rawtable_ops);

	ret = register_pernet_subsys(&iptable_raw_net_ops);
	if (ret < 0) {
		kfree(rawtable_ops);
		return ret;
	}

	ret = iptable_raw_table_init(&init_net);
	if (ret) {
		unregister_pernet_subsys(&iptable_raw_net_ops);
		kfree(rawtable_ops);
	}

	return ret;
}

static void __exit iptable_raw_fini(void)
{
	unregister_pernet_subsys(&iptable_raw_net_ops);
	kfree(rawtable_ops);
}

module_init(iptable_raw_init);
module_exit(iptable_raw_fini);
MODULE_LICENSE("GPL");<|MERGE_RESOLUTION|>--- conflicted
+++ resolved
@@ -65,25 +65,12 @@
 
 static void __net_exit iptable_raw_net_pre_exit(struct net *net)
 {
-<<<<<<< HEAD
-	if (net->ipv4.iptable_raw)
-		ipt_unregister_table_pre_exit(net, net->ipv4.iptable_raw,
-					      rawtable_ops);
-=======
 	ipt_unregister_table_pre_exit(net, "raw");
->>>>>>> 7d2a07b7
 }
 
 static void __net_exit iptable_raw_net_exit(struct net *net)
 {
-<<<<<<< HEAD
-	if (!net->ipv4.iptable_raw)
-		return;
-	ipt_unregister_table_exit(net, net->ipv4.iptable_raw);
-	net->ipv4.iptable_raw = NULL;
-=======
 	ipt_unregister_table_exit(net, "raw");
->>>>>>> 7d2a07b7
 }
 
 static struct pernet_operations iptable_raw_net_ops = {
