// SPDX-License-Identifier: GPL-2.0-only
/*
 * "security" table
 *
 * This is for use by Mandatory Access Control (MAC) security models,
 * which need to be able to manage security policy in separate context
 * to DAC.
 *
 * Based on iptable_mangle.c
 *
 * Copyright (C) 1999 Paul `Rusty' Russell & Michael J. Neuling
 * Copyright (C) 2000-2004 Netfilter Core Team <coreteam <at> netfilter.org>
 * Copyright (C) 2008 Red Hat, Inc., James Morris <jmorris <at> redhat.com>
 */
#include <linux/module.h>
#include <linux/netfilter_ipv4/ip_tables.h>
#include <linux/slab.h>
#include <net/ip.h>

MODULE_LICENSE("GPL");
MODULE_AUTHOR("James Morris <jmorris <at> redhat.com>");
MODULE_DESCRIPTION("iptables security table, for MAC rules");

#define SECURITY_VALID_HOOKS	(1 << NF_INET_LOCAL_IN) | \
				(1 << NF_INET_FORWARD) | \
				(1 << NF_INET_LOCAL_OUT)

static int __net_init iptable_security_table_init(struct net *net);

static const struct xt_table security_table = {
	.name		= "security",
	.valid_hooks	= SECURITY_VALID_HOOKS,
	.me		= THIS_MODULE,
	.af		= NFPROTO_IPV4,
	.priority	= NF_IP_PRI_SECURITY,
	.table_init	= iptable_security_table_init,
};

static unsigned int
iptable_security_hook(void *priv, struct sk_buff *skb,
		      const struct nf_hook_state *state)
{
	return ipt_do_table(skb, state, priv);
}

static struct nf_hook_ops *sectbl_ops __read_mostly;

static int __net_init iptable_security_table_init(struct net *net)
{
	struct ipt_replace *repl;
	int ret;

	repl = ipt_alloc_initial_table(&security_table);
	if (repl == NULL)
		return -ENOMEM;
	ret = ipt_register_table(net, &security_table, repl, sectbl_ops);
	kfree(repl);
	return ret;
}

static void __net_exit iptable_security_net_pre_exit(struct net *net)
<<<<<<< HEAD
{
	if (net->ipv4.iptable_security)
		ipt_unregister_table_pre_exit(net, net->ipv4.iptable_security,
					      sectbl_ops);
}

static void __net_exit iptable_security_net_exit(struct net *net)
{
	if (!net->ipv4.iptable_security)
		return;
	ipt_unregister_table_exit(net, net->ipv4.iptable_security);
	net->ipv4.iptable_security = NULL;
=======
{
	ipt_unregister_table_pre_exit(net, "security");
}

static void __net_exit iptable_security_net_exit(struct net *net)
{
	ipt_unregister_table_exit(net, "security");
>>>>>>> 7d2a07b7
}

static struct pernet_operations iptable_security_net_ops = {
	.pre_exit = iptable_security_net_pre_exit,
	.exit = iptable_security_net_exit,
};

static int __init iptable_security_init(void)
{
	int ret;

	sectbl_ops = xt_hook_ops_alloc(&security_table, iptable_security_hook);
	if (IS_ERR(sectbl_ops))
		return PTR_ERR(sectbl_ops);

	ret = register_pernet_subsys(&iptable_security_net_ops);
	if (ret < 0) {
		kfree(sectbl_ops);
		return ret;
	}

	ret = iptable_security_table_init(&init_net);
	if (ret) {
		unregister_pernet_subsys(&iptable_security_net_ops);
		kfree(sectbl_ops);
	}

	return ret;
}

static void __exit iptable_security_fini(void)
{
	unregister_pernet_subsys(&iptable_security_net_ops);
	kfree(sectbl_ops);
}

module_init(iptable_security_init);
module_exit(iptable_security_fini);<|MERGE_RESOLUTION|>--- conflicted
+++ resolved
@@ -59,20 +59,6 @@
 }
 
 static void __net_exit iptable_security_net_pre_exit(struct net *net)
-<<<<<<< HEAD
-{
-	if (net->ipv4.iptable_security)
-		ipt_unregister_table_pre_exit(net, net->ipv4.iptable_security,
-					      sectbl_ops);
-}
-
-static void __net_exit iptable_security_net_exit(struct net *net)
-{
-	if (!net->ipv4.iptable_security)
-		return;
-	ipt_unregister_table_exit(net, net->ipv4.iptable_security);
-	net->ipv4.iptable_security = NULL;
-=======
 {
 	ipt_unregister_table_pre_exit(net, "security");
 }
@@ -80,7 +66,6 @@
 static void __net_exit iptable_security_net_exit(struct net *net)
 {
 	ipt_unregister_table_exit(net, "security");
->>>>>>> 7d2a07b7
 }
 
 static struct pernet_operations iptable_security_net_ops = {
