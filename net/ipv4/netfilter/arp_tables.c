--- conflicted
+++ resolved
@@ -389,11 +389,6 @@
 					   XT_STANDARD_TARGET) == 0 &&
 				    newpos >= 0) {
 					/* This a jump; chase it. */
-<<<<<<< HEAD
-					duprintf("Jump rule %u -> %u\n",
-						 pos, newpos);
-=======
->>>>>>> a9cdd8e3
 					e = (struct arpt_entry *)
 						(entry0 + newpos);
 					if (!find_jump_target(newinfo, e))
@@ -1180,10 +1175,6 @@
 	size = compatr->size;
 	info->number = compatr->num_entries;
 
-<<<<<<< HEAD
-	duprintf("translate_compat_table: size %u\n", info->size);
-=======
->>>>>>> a9cdd8e3
 	j = 0;
 	xt_compat_lock(NFPROTO_ARP);
 	xt_compat_init_offsets(NFPROTO_ARP, compatr->num_entries);
@@ -1198,16 +1189,8 @@
 	}
 
 	ret = -EINVAL;
-<<<<<<< HEAD
-	if (j != compatr->num_entries) {
-		duprintf("translate_compat_table: %u not %u entries\n",
-			 j, compatr->num_entries);
-		goto out_unlock;
-	}
-=======
 	if (j != compatr->num_entries)
 		goto out_unlock;
->>>>>>> a9cdd8e3
 
 	ret = -ENOMEM;
 	newinfo = xt_alloc_table_info(size);
