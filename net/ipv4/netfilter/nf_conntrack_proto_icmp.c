/* (C) 1999-2001 Paul `Rusty' Russell
 * (C) 2002-2004 Netfilter Core Team <coreteam@netfilter.org>
 *
 * This program is free software; you can redistribute it and/or modify
 * it under the terms of the GNU General Public License version 2 as
 * published by the Free Software Foundation.
 */

#include <linux/types.h>
#include <linux/timer.h>
#include <linux/netfilter.h>
#include <linux/in.h>
#include <linux/icmp.h>
#include <linux/seq_file.h>
#include <net/ip.h>
#include <net/checksum.h>
#include <linux/netfilter_ipv4.h>
#include <net/netfilter/nf_conntrack_tuple.h>
#include <net/netfilter/nf_conntrack_l4proto.h>
#include <net/netfilter/nf_conntrack_core.h>

static unsigned long nf_ct_icmp_timeout __read_mostly = 30*HZ;

static int icmp_pkt_to_tuple(const struct sk_buff *skb,
			     unsigned int dataoff,
			     struct nf_conntrack_tuple *tuple)
{
	struct icmphdr _hdr, *hp;

	hp = skb_header_pointer(skb, dataoff, sizeof(_hdr), &_hdr);
	if (hp == NULL)
		return 0;

	tuple->dst.u.icmp.type = hp->type;
	tuple->src.u.icmp.id = hp->un.echo.id;
	tuple->dst.u.icmp.code = hp->code;

	return 1;
}

/* Add 1; spaces filled with 0. */
static const u_int8_t invmap[] = {
	[ICMP_ECHO] = ICMP_ECHOREPLY + 1,
	[ICMP_ECHOREPLY] = ICMP_ECHO + 1,
	[ICMP_TIMESTAMP] = ICMP_TIMESTAMPREPLY + 1,
	[ICMP_TIMESTAMPREPLY] = ICMP_TIMESTAMP + 1,
	[ICMP_INFO_REQUEST] = ICMP_INFO_REPLY + 1,
	[ICMP_INFO_REPLY] = ICMP_INFO_REQUEST + 1,
	[ICMP_ADDRESS] = ICMP_ADDRESSREPLY + 1,
	[ICMP_ADDRESSREPLY] = ICMP_ADDRESS + 1
};

static int icmp_invert_tuple(struct nf_conntrack_tuple *tuple,
			     const struct nf_conntrack_tuple *orig)
{
	if (orig->dst.u.icmp.type >= sizeof(invmap)
	    || !invmap[orig->dst.u.icmp.type])
		return 0;

	tuple->src.u.icmp.id = orig->src.u.icmp.id;
	tuple->dst.u.icmp.type = invmap[orig->dst.u.icmp.type] - 1;
	tuple->dst.u.icmp.code = orig->dst.u.icmp.code;
	return 1;
}

/* Print out the per-protocol part of the tuple. */
static int icmp_print_tuple(struct seq_file *s,
			    const struct nf_conntrack_tuple *tuple)
{
	return seq_printf(s, "type=%u code=%u id=%u ",
			  tuple->dst.u.icmp.type,
			  tuple->dst.u.icmp.code,
			  ntohs(tuple->src.u.icmp.id));
}

/* Print out the private part of the conntrack. */
static int icmp_print_conntrack(struct seq_file *s,
				const struct nf_conn *conntrack)
{
	return 0;
}

/* Returns verdict for packet, or -1 for invalid. */
static int icmp_packet(struct nf_conn *ct,
		       const struct sk_buff *skb,
		       unsigned int dataoff,
		       enum ip_conntrack_info ctinfo,
		       int pf,
		       unsigned int hooknum)
{
	/* Try to delete connection immediately after all replies:
	   won't actually vanish as we still have skb, and del_timer
	   means this will only run once even if count hits zero twice
	   (theoretically possible with SMP) */
	if (CTINFO2DIR(ctinfo) == IP_CT_DIR_REPLY) {
		if (atomic_dec_and_test(&ct->proto.icmp.count)
		    && del_timer(&ct->timeout))
			ct->timeout.function((unsigned long)ct);
	} else {
		atomic_inc(&ct->proto.icmp.count);
		nf_conntrack_event_cache(IPCT_PROTOINFO_VOLATILE, skb);
		nf_ct_refresh_acct(ct, ctinfo, skb, nf_ct_icmp_timeout);
	}

	return NF_ACCEPT;
}

/* Called when a new connection for this protocol found. */
static int icmp_new(struct nf_conn *conntrack,
		    const struct sk_buff *skb, unsigned int dataoff)
{
	static const u_int8_t valid_new[] = {
		[ICMP_ECHO] = 1,
		[ICMP_TIMESTAMP] = 1,
		[ICMP_INFO_REQUEST] = 1,
		[ICMP_ADDRESS] = 1
	};

	if (conntrack->tuplehash[0].tuple.dst.u.icmp.type >= sizeof(valid_new)
	    || !valid_new[conntrack->tuplehash[0].tuple.dst.u.icmp.type]) {
		/* Can't create a new ICMP `conn' with this. */
		pr_debug("icmp: can't create new conn with type %u\n",
			 conntrack->tuplehash[0].tuple.dst.u.icmp.type);
		NF_CT_DUMP_TUPLE(&conntrack->tuplehash[0].tuple);
		return 0;
	}
	atomic_set(&conntrack->proto.icmp.count, 0);
	return 1;
}

extern struct nf_conntrack_l3proto nf_conntrack_l3proto_ipv4;
/* Returns conntrack if it dealt with ICMP, and filled in skb fields */
static int
icmp_error_message(struct sk_buff *skb,
		 enum ip_conntrack_info *ctinfo,
		 unsigned int hooknum)
{
	struct nf_conntrack_tuple innertuple, origtuple;
	struct nf_conntrack_l4proto *innerproto;
	struct nf_conntrack_tuple_hash *h;

	NF_CT_ASSERT(skb->nfct == NULL);

	/* Are they talking about one of our connections? */
	if (!nf_ct_get_tuplepr(skb,
			       skb_network_offset(skb) + ip_hdrlen(skb)
						       + sizeof(struct icmphdr),
			       PF_INET, &origtuple)) {
		pr_debug("icmp_error_message: failed to get tuple\n");
		return -NF_ACCEPT;
	}

	/* rcu_read_lock()ed by nf_hook_slow */
	innerproto = __nf_ct_l4proto_find(PF_INET, origtuple.dst.protonum);

	/* Ordinarily, we'd expect the inverted tupleproto, but it's
	   been preserved inside the ICMP. */
	if (!nf_ct_invert_tuple(&innertuple, &origtuple,
				&nf_conntrack_l3proto_ipv4, innerproto)) {
		pr_debug("icmp_error_message: no match\n");
		return -NF_ACCEPT;
	}

	*ctinfo = IP_CT_RELATED;

	h = nf_conntrack_find_get(&innertuple);
	if (!h) {
<<<<<<< HEAD
		DEBUGP("icmp_error_message: no match\n");
=======
		pr_debug("icmp_error_message: no match\n");
>>>>>>> 4367388f
		return -NF_ACCEPT;
	}

	if (NF_CT_DIRECTION(h) == IP_CT_DIR_REPLY)
		*ctinfo += IP_CT_IS_REPLY;

	/* Update skb to refer to this connection */
	skb->nfct = &nf_ct_tuplehash_to_ctrack(h)->ct_general;
	skb->nfctinfo = *ctinfo;
	return -NF_ACCEPT;
}

/* Small and modified version of icmp_rcv */
static int
icmp_error(struct sk_buff *skb, unsigned int dataoff,
	   enum ip_conntrack_info *ctinfo, int pf, unsigned int hooknum)
{
	struct icmphdr _ih, *icmph;

	/* Not enough header? */
	icmph = skb_header_pointer(skb, ip_hdrlen(skb), sizeof(_ih), &_ih);
	if (icmph == NULL) {
		if (LOG_INVALID(IPPROTO_ICMP))
			nf_log_packet(PF_INET, 0, skb, NULL, NULL, NULL,
				      "nf_ct_icmp: short packet ");
		return -NF_ACCEPT;
	}

	/* See ip_conntrack_proto_tcp.c */
	if (nf_conntrack_checksum && hooknum == NF_IP_PRE_ROUTING &&
	    nf_ip_checksum(skb, hooknum, dataoff, 0)) {
		if (LOG_INVALID(IPPROTO_ICMP))
			nf_log_packet(PF_INET, 0, skb, NULL, NULL, NULL,
				      "nf_ct_icmp: bad HW ICMP checksum ");
		return -NF_ACCEPT;
	}

	/*
	 *	18 is the highest 'known' ICMP type. Anything else is a mystery
	 *
	 *	RFC 1122: 3.2.2  Unknown ICMP messages types MUST be silently
	 *		  discarded.
	 */
	if (icmph->type > NR_ICMP_TYPES) {
		if (LOG_INVALID(IPPROTO_ICMP))
			nf_log_packet(PF_INET, 0, skb, NULL, NULL, NULL,
				      "nf_ct_icmp: invalid ICMP type ");
		return -NF_ACCEPT;
	}

	/* Need to track icmp error message? */
	if (icmph->type != ICMP_DEST_UNREACH
	    && icmph->type != ICMP_SOURCE_QUENCH
	    && icmph->type != ICMP_TIME_EXCEEDED
	    && icmph->type != ICMP_PARAMETERPROB
	    && icmph->type != ICMP_REDIRECT)
		return NF_ACCEPT;

	return icmp_error_message(skb, ctinfo, hooknum);
}

#if defined(CONFIG_NF_CT_NETLINK) || defined(CONFIG_NF_CT_NETLINK_MODULE)

#include <linux/netfilter/nfnetlink.h>
#include <linux/netfilter/nfnetlink_conntrack.h>

static int icmp_tuple_to_nfattr(struct sk_buff *skb,
				const struct nf_conntrack_tuple *t)
{
	NFA_PUT(skb, CTA_PROTO_ICMP_ID, sizeof(u_int16_t),
		&t->src.u.icmp.id);
	NFA_PUT(skb, CTA_PROTO_ICMP_TYPE, sizeof(u_int8_t),
		&t->dst.u.icmp.type);
	NFA_PUT(skb, CTA_PROTO_ICMP_CODE, sizeof(u_int8_t),
		&t->dst.u.icmp.code);

	return 0;

nfattr_failure:
	return -1;
}

static const size_t cta_min_proto[CTA_PROTO_MAX] = {
	[CTA_PROTO_ICMP_TYPE-1] = sizeof(u_int8_t),
	[CTA_PROTO_ICMP_CODE-1] = sizeof(u_int8_t),
	[CTA_PROTO_ICMP_ID-1]   = sizeof(u_int16_t)
};

static int icmp_nfattr_to_tuple(struct nfattr *tb[],
				struct nf_conntrack_tuple *tuple)
{
	if (!tb[CTA_PROTO_ICMP_TYPE-1]
	    || !tb[CTA_PROTO_ICMP_CODE-1]
	    || !tb[CTA_PROTO_ICMP_ID-1])
		return -EINVAL;

	if (nfattr_bad_size(tb, CTA_PROTO_MAX, cta_min_proto))
		return -EINVAL;

	tuple->dst.u.icmp.type =
			*(u_int8_t *)NFA_DATA(tb[CTA_PROTO_ICMP_TYPE-1]);
	tuple->dst.u.icmp.code =
			*(u_int8_t *)NFA_DATA(tb[CTA_PROTO_ICMP_CODE-1]);
	tuple->src.u.icmp.id =
			*(__be16 *)NFA_DATA(tb[CTA_PROTO_ICMP_ID-1]);

	if (tuple->dst.u.icmp.type >= sizeof(invmap)
	    || !invmap[tuple->dst.u.icmp.type])
		return -EINVAL;

	return 0;
}
#endif

#ifdef CONFIG_SYSCTL
static struct ctl_table_header *icmp_sysctl_header;
static struct ctl_table icmp_sysctl_table[] = {
	{
		.ctl_name	= NET_NF_CONNTRACK_ICMP_TIMEOUT,
		.procname	= "nf_conntrack_icmp_timeout",
		.data		= &nf_ct_icmp_timeout,
		.maxlen		= sizeof(unsigned int),
		.mode		= 0644,
		.proc_handler	= &proc_dointvec_jiffies,
	},
	{
		.ctl_name = 0
	}
};
#ifdef CONFIG_NF_CONNTRACK_PROC_COMPAT
static struct ctl_table icmp_compat_sysctl_table[] = {
	{
		.ctl_name	= NET_IPV4_NF_CONNTRACK_ICMP_TIMEOUT,
		.procname	= "ip_conntrack_icmp_timeout",
		.data		= &nf_ct_icmp_timeout,
		.maxlen		= sizeof(unsigned int),
		.mode		= 0644,
		.proc_handler	= &proc_dointvec_jiffies,
	},
	{
		.ctl_name = 0
	}
};
#endif /* CONFIG_NF_CONNTRACK_PROC_COMPAT */
#endif /* CONFIG_SYSCTL */

struct nf_conntrack_l4proto nf_conntrack_l4proto_icmp __read_mostly =
{
	.l3proto		= PF_INET,
	.l4proto		= IPPROTO_ICMP,
	.name			= "icmp",
	.pkt_to_tuple		= icmp_pkt_to_tuple,
	.invert_tuple		= icmp_invert_tuple,
	.print_tuple		= icmp_print_tuple,
	.print_conntrack	= icmp_print_conntrack,
	.packet			= icmp_packet,
	.new			= icmp_new,
	.error			= icmp_error,
	.destroy		= NULL,
	.me			= NULL,
#if defined(CONFIG_NF_CT_NETLINK) || defined(CONFIG_NF_CT_NETLINK_MODULE)
	.tuple_to_nfattr	= icmp_tuple_to_nfattr,
	.nfattr_to_tuple	= icmp_nfattr_to_tuple,
#endif
#ifdef CONFIG_SYSCTL
	.ctl_table_header	= &icmp_sysctl_header,
	.ctl_table		= icmp_sysctl_table,
#ifdef CONFIG_NF_CONNTRACK_PROC_COMPAT
	.ctl_compat_table	= icmp_compat_sysctl_table,
#endif
#endif
};<|MERGE_RESOLUTION|>--- conflicted
+++ resolved
@@ -165,11 +165,7 @@
 
 	h = nf_conntrack_find_get(&innertuple);
 	if (!h) {
-<<<<<<< HEAD
-		DEBUGP("icmp_error_message: no match\n");
-=======
 		pr_debug("icmp_error_message: no match\n");
->>>>>>> 4367388f
 		return -NF_ACCEPT;
 	}
 
