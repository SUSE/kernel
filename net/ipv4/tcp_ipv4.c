// SPDX-License-Identifier: GPL-2.0-or-later
/*
 * INET		An implementation of the TCP/IP protocol suite for the LINUX
 *		operating system.  INET is implemented using the  BSD Socket
 *		interface as the means of communication with the user level.
 *
 *		Implementation of the Transmission Control Protocol(TCP).
 *
 *		IPv4 specific functions
 *
 *		code split from:
 *		linux/ipv4/tcp.c
 *		linux/ipv4/tcp_input.c
 *		linux/ipv4/tcp_output.c
 *
 *		See tcp.c for author information
 */

/*
 * Changes:
 *		David S. Miller	:	New socket lookup architecture.
 *					This code is dedicated to John Dyson.
 *		David S. Miller :	Change semantics of established hash,
 *					half is devoted to TIME_WAIT sockets
 *					and the rest go in the other half.
 *		Andi Kleen :		Add support for syncookies and fixed
 *					some bugs: ip options weren't passed to
 *					the TCP layer, missed a check for an
 *					ACK bit.
 *		Andi Kleen :		Implemented fast path mtu discovery.
 *	     				Fixed many serious bugs in the
 *					request_sock handling and moved
 *					most of it into the af independent code.
 *					Added tail drop and some other bugfixes.
 *					Added new listen semantics.
 *		Mike McLagan	:	Routing by source
 *	Juan Jose Ciarlante:		ip_dynaddr bits
 *		Andi Kleen:		various fixes.
 *	Vitaly E. Lavrov	:	Transparent proxy revived after year
 *					coma.
 *	Andi Kleen		:	Fix new listen.
 *	Andi Kleen		:	Fix accept error reporting.
 *	YOSHIFUJI Hideaki @USAGI and:	Support IPV6_V6ONLY socket option, which
 *	Alexey Kuznetsov		allow both IPv4 and IPv6 sockets to bind
 *					a single port at the same time.
 */

#define pr_fmt(fmt) "TCP: " fmt

#include <linux/bottom_half.h>
#include <linux/types.h>
#include <linux/fcntl.h>
#include <linux/module.h>
#include <linux/random.h>
#include <linux/cache.h>
#include <linux/jhash.h>
#include <linux/init.h>
#include <linux/times.h>
#include <linux/slab.h>

#include <net/net_namespace.h>
#include <net/icmp.h>
#include <net/inet_hashtables.h>
#include <net/tcp.h>
#include <net/transp_v6.h>
#include <net/ipv6.h>
#include <net/inet_common.h>
#include <net/timewait_sock.h>
#include <net/xfrm.h>
#include <net/secure_seq.h>
#include <net/busy_poll.h>

#include <linux/inet.h>
#include <linux/ipv6.h>
#include <linux/stddef.h>
#include <linux/proc_fs.h>
#include <linux/seq_file.h>
#include <linux/inetdevice.h>
#include <linux/btf_ids.h>

#include <crypto/hash.h>
#include <linux/scatterlist.h>

#include <trace/events/tcp.h>

#ifdef CONFIG_TCP_MD5SIG
static int tcp_v4_md5_hash_hdr(char *md5_hash, const struct tcp_md5sig_key *key,
			       __be32 daddr, __be32 saddr, const struct tcphdr *th);
#endif

struct inet_hashinfo tcp_hashinfo;
EXPORT_SYMBOL(tcp_hashinfo);

static DEFINE_PER_CPU(struct sock *, ipv4_tcp_sk);

static u32 tcp_v4_init_seq(const struct sk_buff *skb)
{
	return secure_tcp_seq(ip_hdr(skb)->daddr,
			      ip_hdr(skb)->saddr,
			      tcp_hdr(skb)->dest,
			      tcp_hdr(skb)->source);
}

static u32 tcp_v4_init_ts_off(const struct net *net, const struct sk_buff *skb)
{
	return secure_tcp_ts_off(net, ip_hdr(skb)->daddr, ip_hdr(skb)->saddr);
}

int tcp_twsk_unique(struct sock *sk, struct sock *sktw, void *twp)
{
	int reuse = READ_ONCE(sock_net(sk)->ipv4.sysctl_tcp_tw_reuse);
	const struct inet_timewait_sock *tw = inet_twsk(sktw);
	const struct tcp_timewait_sock *tcptw = tcp_twsk(sktw);
	struct tcp_sock *tp = tcp_sk(sk);

	if (reuse == 2) {
		/* Still does not detect *everything* that goes through
		 * lo, since we require a loopback src or dst address
		 * or direct binding to 'lo' interface.
		 */
		bool loopback = false;
		if (tw->tw_bound_dev_if == LOOPBACK_IFINDEX)
			loopback = true;
#if IS_ENABLED(CONFIG_IPV6)
		if (tw->tw_family == AF_INET6) {
			if (ipv6_addr_loopback(&tw->tw_v6_daddr) ||
			    ipv6_addr_v4mapped_loopback(&tw->tw_v6_daddr) ||
			    ipv6_addr_loopback(&tw->tw_v6_rcv_saddr) ||
			    ipv6_addr_v4mapped_loopback(&tw->tw_v6_rcv_saddr))
				loopback = true;
		} else
#endif
		{
			if (ipv4_is_loopback(tw->tw_daddr) ||
			    ipv4_is_loopback(tw->tw_rcv_saddr))
				loopback = true;
		}
		if (!loopback)
			reuse = 0;
	}

	/* With PAWS, it is safe from the viewpoint
	   of data integrity. Even without PAWS it is safe provided sequence
	   spaces do not overlap i.e. at data rates <= 80Mbit/sec.

	   Actually, the idea is close to VJ's one, only timestamp cache is
	   held not per host, but per port pair and TW bucket is used as state
	   holder.

	   If TW bucket has been already destroyed we fall back to VJ's scheme
	   and use initial timestamp retrieved from peer table.
	 */
	if (tcptw->tw_ts_recent_stamp &&
	    (!twp || (reuse && time_after32(ktime_get_seconds(),
					    tcptw->tw_ts_recent_stamp)))) {
		/* In case of repair and re-using TIME-WAIT sockets we still
		 * want to be sure that it is safe as above but honor the
		 * sequence numbers and time stamps set as part of the repair
		 * process.
		 *
		 * Without this check re-using a TIME-WAIT socket with TCP
		 * repair would accumulate a -1 on the repair assigned
		 * sequence number. The first time it is reused the sequence
		 * is -1, the second time -2, etc. This fixes that issue
		 * without appearing to create any others.
		 */
		if (likely(!tp->repair)) {
			u32 seq = tcptw->tw_snd_nxt + 65535 + 2;

			if (!seq)
				seq = 1;
			WRITE_ONCE(tp->write_seq, seq);
			tp->rx_opt.ts_recent	   = tcptw->tw_ts_recent;
			tp->rx_opt.ts_recent_stamp = tcptw->tw_ts_recent_stamp;
		}
		sock_hold(sktw);
		return 1;
	}

	return 0;
}
EXPORT_SYMBOL_GPL(tcp_twsk_unique);

static int tcp_v4_pre_connect(struct sock *sk, struct sockaddr *uaddr,
			      int addr_len)
{
	/* This check is replicated from tcp_v4_connect() and intended to
	 * prevent BPF program called below from accessing bytes that are out
	 * of the bound specified by user in addr_len.
	 */
	if (addr_len < sizeof(struct sockaddr_in))
		return -EINVAL;

	sock_owned_by_me(sk);

	return BPF_CGROUP_RUN_PROG_INET4_CONNECT(sk, uaddr);
}

/* This will initiate an outgoing connection. */
int tcp_v4_connect(struct sock *sk, struct sockaddr *uaddr, int addr_len)
{
	struct sockaddr_in *usin = (struct sockaddr_in *)uaddr;
	struct inet_timewait_death_row *tcp_death_row;
	struct inet_sock *inet = inet_sk(sk);
	struct tcp_sock *tp = tcp_sk(sk);
	struct ip_options_rcu *inet_opt;
	struct net *net = sock_net(sk);
	__be16 orig_sport, orig_dport;
	__be32 daddr, nexthop;
	struct flowi4 *fl4;
	struct rtable *rt;
	int err;

	if (addr_len < sizeof(struct sockaddr_in))
		return -EINVAL;

	if (usin->sin_family != AF_INET)
		return -EAFNOSUPPORT;

	nexthop = daddr = usin->sin_addr.s_addr;
	inet_opt = rcu_dereference_protected(inet->inet_opt,
					     lockdep_sock_is_held(sk));
	if (inet_opt && inet_opt->opt.srr) {
		if (!daddr)
			return -EINVAL;
		nexthop = inet_opt->opt.faddr;
	}

	orig_sport = inet->inet_sport;
	orig_dport = usin->sin_port;
	fl4 = &inet->cork.fl.u.ip4;
	rt = ip_route_connect(fl4, nexthop, inet->inet_saddr,
			      sk->sk_bound_dev_if, IPPROTO_TCP, orig_sport,
			      orig_dport, sk);
	if (IS_ERR(rt)) {
		err = PTR_ERR(rt);
		if (err == -ENETUNREACH)
			IP_INC_STATS(net, IPSTATS_MIB_OUTNOROUTES);
		return err;
	}

	if (rt->rt_flags & (RTCF_MULTICAST | RTCF_BROADCAST)) {
		ip_rt_put(rt);
		return -ENETUNREACH;
	}

	if (!inet_opt || !inet_opt->opt.srr)
		daddr = fl4->daddr;

	tcp_death_row = &sock_net(sk)->ipv4.tcp_death_row;

	if (!inet->inet_saddr) {
		err = inet_bhash2_update_saddr(sk,  &fl4->saddr, AF_INET);
		if (err) {
			ip_rt_put(rt);
			return err;
		}
	} else {
		sk_rcv_saddr_set(sk, inet->inet_saddr);
	}

	if (tp->rx_opt.ts_recent_stamp && inet->inet_daddr != daddr) {
		/* Reset inherited state */
		tp->rx_opt.ts_recent	   = 0;
		tp->rx_opt.ts_recent_stamp = 0;
		if (likely(!tp->repair))
			WRITE_ONCE(tp->write_seq, 0);
	}

	inet->inet_dport = usin->sin_port;
	sk_daddr_set(sk, daddr);

	inet_csk(sk)->icsk_ext_hdr_len = 0;
	if (inet_opt)
		inet_csk(sk)->icsk_ext_hdr_len = inet_opt->opt.optlen;

	tp->rx_opt.mss_clamp = TCP_MSS_DEFAULT;

	/* Socket identity is still unknown (sport may be zero).
	 * However we set state to SYN-SENT and not releasing socket
	 * lock select source port, enter ourselves into the hash tables and
	 * complete initialization after this.
	 */
	tcp_set_state(sk, TCP_SYN_SENT);
	err = inet_hash_connect(tcp_death_row, sk);
	if (err)
		goto failure;

	sk_set_txhash(sk);

	rt = ip_route_newports(fl4, rt, orig_sport, orig_dport,
			       inet->inet_sport, inet->inet_dport, sk);
	if (IS_ERR(rt)) {
		err = PTR_ERR(rt);
		rt = NULL;
		goto failure;
	}
	/* OK, now commit destination to socket.  */
	sk->sk_gso_type = SKB_GSO_TCPV4;
	sk_setup_caps(sk, &rt->dst);
	rt = NULL;

	if (likely(!tp->repair)) {
		if (!tp->write_seq)
			WRITE_ONCE(tp->write_seq,
				   secure_tcp_seq(inet->inet_saddr,
						  inet->inet_daddr,
						  inet->inet_sport,
						  usin->sin_port));
		WRITE_ONCE(tp->tsoffset,
			   secure_tcp_ts_off(net, inet->inet_saddr,
					     inet->inet_daddr));
	}

	inet->inet_id = get_random_u16();

	if (tcp_fastopen_defer_connect(sk, &err))
		return err;
	if (err)
		goto failure;

	err = tcp_connect(sk);

	if (err)
		goto failure;

	return 0;

failure:
	/*
	 * This unhashes the socket and releases the local port,
	 * if necessary.
	 */
	tcp_set_state(sk, TCP_CLOSE);
	inet_bhash2_reset_saddr(sk);
	ip_rt_put(rt);
	sk->sk_route_caps = 0;
	inet->inet_dport = 0;
	return err;
}
EXPORT_SYMBOL(tcp_v4_connect);

/*
 * This routine reacts to ICMP_FRAG_NEEDED mtu indications as defined in RFC1191.
 * It can be called through tcp_release_cb() if socket was owned by user
 * at the time tcp_v4_err() was called to handle ICMP message.
 */
void tcp_v4_mtu_reduced(struct sock *sk)
{
	struct inet_sock *inet = inet_sk(sk);
	struct dst_entry *dst;
	u32 mtu;

	if ((1 << sk->sk_state) & (TCPF_LISTEN | TCPF_CLOSE))
		return;
	mtu = READ_ONCE(tcp_sk(sk)->mtu_info);
	dst = inet_csk_update_pmtu(sk, mtu);
	if (!dst)
		return;

	/* Something is about to be wrong... Remember soft error
	 * for the case, if this connection will not able to recover.
	 */
	if (mtu < dst_mtu(dst) && ip_dont_fragment(sk, dst))
		WRITE_ONCE(sk->sk_err_soft, EMSGSIZE);

	mtu = dst_mtu(dst);

	if (inet->pmtudisc != IP_PMTUDISC_DONT &&
	    ip_sk_accept_pmtu(sk) &&
	    inet_csk(sk)->icsk_pmtu_cookie > mtu) {
		tcp_sync_mss(sk, mtu);

		/* Resend the TCP packet because it's
		 * clear that the old packet has been
		 * dropped. This is the new "fast" path mtu
		 * discovery.
		 */
		tcp_simple_retransmit(sk);
	} /* else let the usual retransmit timer handle it */
}
EXPORT_SYMBOL(tcp_v4_mtu_reduced);

static void do_redirect(struct sk_buff *skb, struct sock *sk)
{
	struct dst_entry *dst = __sk_dst_check(sk, 0);

	if (dst)
		dst->ops->redirect(dst, sk, skb);
}


/* handle ICMP messages on TCP_NEW_SYN_RECV request sockets */
void tcp_req_err(struct sock *sk, u32 seq, bool abort)
{
	struct request_sock *req = inet_reqsk(sk);
	struct net *net = sock_net(sk);

	/* ICMPs are not backlogged, hence we cannot get
	 * an established socket here.
	 */
	if (seq != tcp_rsk(req)->snt_isn) {
		__NET_INC_STATS(net, LINUX_MIB_OUTOFWINDOWICMPS);
	} else if (abort) {
		/*
		 * Still in SYN_RECV, just remove it silently.
		 * There is no good way to pass the error to the newly
		 * created socket, and POSIX does not want network
		 * errors returned from accept().
		 */
		inet_csk_reqsk_queue_drop(req->rsk_listener, req);
		tcp_listendrop(req->rsk_listener);
	}
	reqsk_put(req);
}
EXPORT_SYMBOL(tcp_req_err);

/* TCP-LD (RFC 6069) logic */
void tcp_ld_RTO_revert(struct sock *sk, u32 seq)
{
	struct inet_connection_sock *icsk = inet_csk(sk);
	struct tcp_sock *tp = tcp_sk(sk);
	struct sk_buff *skb;
	s32 remaining;
	u32 delta_us;

	if (sock_owned_by_user(sk))
		return;

	if (seq != tp->snd_una  || !icsk->icsk_retransmits ||
	    !icsk->icsk_backoff)
		return;

	skb = tcp_rtx_queue_head(sk);
	if (WARN_ON_ONCE(!skb))
		return;

	icsk->icsk_backoff--;
	icsk->icsk_rto = tp->srtt_us ? __tcp_set_rto(tp) : TCP_TIMEOUT_INIT;
	icsk->icsk_rto = inet_csk_rto_backoff(icsk, TCP_RTO_MAX);

	tcp_mstamp_refresh(tp);
	delta_us = (u32)(tp->tcp_mstamp - tcp_skb_timestamp_us(skb));
	remaining = icsk->icsk_rto - usecs_to_jiffies(delta_us);

	if (remaining > 0) {
		inet_csk_reset_xmit_timer(sk, ICSK_TIME_RETRANS,
					  remaining, TCP_RTO_MAX);
	} else {
		/* RTO revert clocked out retransmission.
		 * Will retransmit now.
		 */
		tcp_retransmit_timer(sk);
	}
}
EXPORT_SYMBOL(tcp_ld_RTO_revert);

/*
 * This routine is called by the ICMP module when it gets some
 * sort of error condition.  If err < 0 then the socket should
 * be closed and the error returned to the user.  If err > 0
 * it's just the icmp type << 8 | icmp code.  After adjustment
 * header points to the first 8 bytes of the tcp header.  We need
 * to find the appropriate port.
 *
 * The locking strategy used here is very "optimistic". When
 * someone else accesses the socket the ICMP is just dropped
 * and for some paths there is no check at all.
 * A more general error queue to queue errors for later handling
 * is probably better.
 *
 */

int tcp_v4_err(struct sk_buff *skb, u32 info)
{
	const struct iphdr *iph = (const struct iphdr *)skb->data;
	struct tcphdr *th = (struct tcphdr *)(skb->data + (iph->ihl << 2));
	struct tcp_sock *tp;
	struct inet_sock *inet;
	const int type = icmp_hdr(skb)->type;
	const int code = icmp_hdr(skb)->code;
	struct sock *sk;
	struct request_sock *fastopen;
	u32 seq, snd_una;
	int err;
	struct net *net = dev_net(skb->dev);

	sk = __inet_lookup_established(net, net->ipv4.tcp_death_row.hashinfo,
				       iph->daddr, th->dest, iph->saddr,
				       ntohs(th->source), inet_iif(skb), 0);
	if (!sk) {
		__ICMP_INC_STATS(net, ICMP_MIB_INERRORS);
		return -ENOENT;
	}
	if (sk->sk_state == TCP_TIME_WAIT) {
		inet_twsk_put(inet_twsk(sk));
		return 0;
	}
	seq = ntohl(th->seq);
	if (sk->sk_state == TCP_NEW_SYN_RECV) {
		tcp_req_err(sk, seq, type == ICMP_PARAMETERPROB ||
				     type == ICMP_TIME_EXCEEDED ||
				     (type == ICMP_DEST_UNREACH &&
				      (code == ICMP_NET_UNREACH ||
				       code == ICMP_HOST_UNREACH)));
		return 0;
	}

	bh_lock_sock(sk);
	/* If too many ICMPs get dropped on busy
	 * servers this needs to be solved differently.
	 * We do take care of PMTU discovery (RFC1191) special case :
	 * we can receive locally generated ICMP messages while socket is held.
	 */
	if (sock_owned_by_user(sk)) {
		if (!(type == ICMP_DEST_UNREACH && code == ICMP_FRAG_NEEDED))
			__NET_INC_STATS(net, LINUX_MIB_LOCKDROPPEDICMPS);
	}
	if (sk->sk_state == TCP_CLOSE)
		goto out;

	if (static_branch_unlikely(&ip4_min_ttl)) {
		/* min_ttl can be changed concurrently from do_ip_setsockopt() */
		if (unlikely(iph->ttl < READ_ONCE(inet_sk(sk)->min_ttl))) {
			__NET_INC_STATS(net, LINUX_MIB_TCPMINTTLDROP);
			goto out;
		}
	}

	tp = tcp_sk(sk);
	/* XXX (TFO) - tp->snd_una should be ISN (tcp_create_openreq_child() */
	fastopen = rcu_dereference(tp->fastopen_rsk);
	snd_una = fastopen ? tcp_rsk(fastopen)->snt_isn : tp->snd_una;
	if (sk->sk_state != TCP_LISTEN &&
	    !between(seq, snd_una, tp->snd_nxt)) {
		__NET_INC_STATS(net, LINUX_MIB_OUTOFWINDOWICMPS);
		goto out;
	}

	switch (type) {
	case ICMP_REDIRECT:
		if (!sock_owned_by_user(sk))
			do_redirect(skb, sk);
		goto out;
	case ICMP_SOURCE_QUENCH:
		/* Just silently ignore these. */
		goto out;
	case ICMP_PARAMETERPROB:
		err = EPROTO;
		break;
	case ICMP_DEST_UNREACH:
		if (code > NR_ICMP_UNREACH)
			goto out;

		if (code == ICMP_FRAG_NEEDED) { /* PMTU discovery (RFC1191) */
			/* We are not interested in TCP_LISTEN and open_requests
			 * (SYN-ACKs send out by Linux are always <576bytes so
			 * they should go through unfragmented).
			 */
			if (sk->sk_state == TCP_LISTEN)
				goto out;

			WRITE_ONCE(tp->mtu_info, info);
			if (!sock_owned_by_user(sk)) {
				tcp_v4_mtu_reduced(sk);
			} else {
				if (!test_and_set_bit(TCP_MTU_REDUCED_DEFERRED, &sk->sk_tsq_flags))
					sock_hold(sk);
			}
			goto out;
		}

		err = icmp_err_convert[code].errno;
		/* check if this ICMP message allows revert of backoff.
		 * (see RFC 6069)
		 */
		if (!fastopen &&
		    (code == ICMP_NET_UNREACH || code == ICMP_HOST_UNREACH))
			tcp_ld_RTO_revert(sk, seq);
		break;
	case ICMP_TIME_EXCEEDED:
		err = EHOSTUNREACH;
		break;
	default:
		goto out;
	}

	switch (sk->sk_state) {
	case TCP_SYN_SENT:
	case TCP_SYN_RECV:
		/* Only in fast or simultaneous open. If a fast open socket is
		 * already accepted it is treated as a connected one below.
		 */
		if (fastopen && !fastopen->sk)
			break;

		ip_icmp_error(sk, skb, err, th->dest, info, (u8 *)th);

		if (!sock_owned_by_user(sk)) {
			WRITE_ONCE(sk->sk_err, err);

			sk_error_report(sk);

			tcp_done(sk);
		} else {
			WRITE_ONCE(sk->sk_err_soft, err);
		}
		goto out;
	}

	/* If we've already connected we will keep trying
	 * until we time out, or the user gives up.
	 *
	 * rfc1122 4.2.3.9 allows to consider as hard errors
	 * only PROTO_UNREACH and PORT_UNREACH (well, FRAG_FAILED too,
	 * but it is obsoleted by pmtu discovery).
	 *
	 * Note, that in modern internet, where routing is unreliable
	 * and in each dark corner broken firewalls sit, sending random
	 * errors ordered by their masters even this two messages finally lose
	 * their original sense (even Linux sends invalid PORT_UNREACHs)
	 *
	 * Now we are in compliance with RFCs.
	 *							--ANK (980905)
	 */

	inet = inet_sk(sk);
	if (!sock_owned_by_user(sk) && inet->recverr) {
		WRITE_ONCE(sk->sk_err, err);
		sk_error_report(sk);
	} else	{ /* Only an error on timeout */
		WRITE_ONCE(sk->sk_err_soft, err);
	}

out:
	bh_unlock_sock(sk);
	sock_put(sk);
	return 0;
}

void __tcp_v4_send_check(struct sk_buff *skb, __be32 saddr, __be32 daddr)
{
	struct tcphdr *th = tcp_hdr(skb);

	th->check = ~tcp_v4_check(skb->len, saddr, daddr, 0);
	skb->csum_start = skb_transport_header(skb) - skb->head;
	skb->csum_offset = offsetof(struct tcphdr, check);
}

/* This routine computes an IPv4 TCP checksum. */
void tcp_v4_send_check(struct sock *sk, struct sk_buff *skb)
{
	const struct inet_sock *inet = inet_sk(sk);

	__tcp_v4_send_check(skb, inet->inet_saddr, inet->inet_daddr);
}
EXPORT_SYMBOL(tcp_v4_send_check);

/*
 *	This routine will send an RST to the other tcp.
 *
 *	Someone asks: why I NEVER use socket parameters (TOS, TTL etc.)
 *		      for reset.
 *	Answer: if a packet caused RST, it is not for a socket
 *		existing in our system, if it is matched to a socket,
 *		it is just duplicate segment or bug in other side's TCP.
 *		So that we build reply only basing on parameters
 *		arrived with segment.
 *	Exception: precedence violation. We do not implement it in any case.
 */

#ifdef CONFIG_TCP_MD5SIG
#define OPTION_BYTES TCPOLEN_MD5SIG_ALIGNED
#else
#define OPTION_BYTES sizeof(__be32)
#endif

static void tcp_v4_send_reset(const struct sock *sk, struct sk_buff *skb)
{
	const struct tcphdr *th = tcp_hdr(skb);
	struct {
		struct tcphdr th;
		__be32 opt[OPTION_BYTES / sizeof(__be32)];
	} rep;
	struct ip_reply_arg arg;
#ifdef CONFIG_TCP_MD5SIG
	struct tcp_md5sig_key *key = NULL;
	const __u8 *hash_location = NULL;
	unsigned char newhash[16];
	int genhash;
	struct sock *sk1 = NULL;
#endif
	u64 transmit_time = 0;
	struct sock *ctl_sk;
	struct net *net;
	u32 txhash = 0;

	/* Never send a reset in response to a reset. */
	if (th->rst)
		return;

	/* If sk not NULL, it means we did a successful lookup and incoming
	 * route had to be correct. prequeue might have dropped our dst.
	 */
	if (!sk && skb_rtable(skb)->rt_type != RTN_LOCAL)
		return;

	/* Swap the send and the receive. */
	memset(&rep, 0, sizeof(rep));
	rep.th.dest   = th->source;
	rep.th.source = th->dest;
	rep.th.doff   = sizeof(struct tcphdr) / 4;
	rep.th.rst    = 1;

	if (th->ack) {
		rep.th.seq = th->ack_seq;
	} else {
		rep.th.ack = 1;
		rep.th.ack_seq = htonl(ntohl(th->seq) + th->syn + th->fin +
				       skb->len - (th->doff << 2));
	}

	memset(&arg, 0, sizeof(arg));
	arg.iov[0].iov_base = (unsigned char *)&rep;
	arg.iov[0].iov_len  = sizeof(rep.th);

	net = sk ? sock_net(sk) : dev_net(skb_dst(skb)->dev);
#ifdef CONFIG_TCP_MD5SIG
	rcu_read_lock();
	hash_location = tcp_parse_md5sig_option(th);
	if (sk && sk_fullsock(sk)) {
		const union tcp_md5_addr *addr;
		int l3index;

		/* sdif set, means packet ingressed via a device
		 * in an L3 domain and inet_iif is set to it.
		 */
		l3index = tcp_v4_sdif(skb) ? inet_iif(skb) : 0;
		addr = (union tcp_md5_addr *)&ip_hdr(skb)->saddr;
		key = tcp_md5_do_lookup(sk, l3index, addr, AF_INET);
	} else if (hash_location) {
		const union tcp_md5_addr *addr;
		int sdif = tcp_v4_sdif(skb);
		int dif = inet_iif(skb);
		int l3index;

		/*
		 * active side is lost. Try to find listening socket through
		 * source port, and then find md5 key through listening socket.
		 * we are not loose security here:
		 * Incoming packet is checked with md5 hash with finding key,
		 * no RST generated if md5 hash doesn't match.
		 */
		sk1 = __inet_lookup_listener(net, net->ipv4.tcp_death_row.hashinfo,
					     NULL, 0, ip_hdr(skb)->saddr,
					     th->source, ip_hdr(skb)->daddr,
					     ntohs(th->source), dif, sdif);
		/* don't send rst if it can't find key */
		if (!sk1)
			goto out;

		/* sdif set, means packet ingressed via a device
		 * in an L3 domain and dif is set to it.
		 */
		l3index = sdif ? dif : 0;
		addr = (union tcp_md5_addr *)&ip_hdr(skb)->saddr;
		key = tcp_md5_do_lookup(sk1, l3index, addr, AF_INET);
		if (!key)
			goto out;


		genhash = tcp_v4_md5_hash_skb(newhash, key, NULL, skb);
		if (genhash || memcmp(hash_location, newhash, 16) != 0)
			goto out;

	}

	if (key) {
		rep.opt[0] = htonl((TCPOPT_NOP << 24) |
				   (TCPOPT_NOP << 16) |
				   (TCPOPT_MD5SIG << 8) |
				   TCPOLEN_MD5SIG);
		/* Update length and the length the header thinks exists */
		arg.iov[0].iov_len += TCPOLEN_MD5SIG_ALIGNED;
		rep.th.doff = arg.iov[0].iov_len / 4;

		tcp_v4_md5_hash_hdr((__u8 *) &rep.opt[1],
				     key, ip_hdr(skb)->saddr,
				     ip_hdr(skb)->daddr, &rep.th);
	}
#endif
	/* Can't co-exist with TCPMD5, hence check rep.opt[0] */
	if (rep.opt[0] == 0) {
		__be32 mrst = mptcp_reset_option(skb);

		if (mrst) {
			rep.opt[0] = mrst;
			arg.iov[0].iov_len += sizeof(mrst);
			rep.th.doff = arg.iov[0].iov_len / 4;
		}
	}

	arg.csum = csum_tcpudp_nofold(ip_hdr(skb)->daddr,
				      ip_hdr(skb)->saddr, /* XXX */
				      arg.iov[0].iov_len, IPPROTO_TCP, 0);
	arg.csumoffset = offsetof(struct tcphdr, check) / 2;
	arg.flags = (sk && inet_sk_transparent(sk)) ? IP_REPLY_ARG_NOSRCCHECK : 0;

	/* When socket is gone, all binding information is lost.
	 * routing might fail in this case. No choice here, if we choose to force
	 * input interface, we will misroute in case of asymmetric route.
	 */
	if (sk) {
		arg.bound_dev_if = sk->sk_bound_dev_if;
		if (sk_fullsock(sk))
			trace_tcp_send_reset(sk, skb);
	}

	BUILD_BUG_ON(offsetof(struct sock, sk_bound_dev_if) !=
		     offsetof(struct inet_timewait_sock, tw_bound_dev_if));

	arg.tos = ip_hdr(skb)->tos;
	arg.uid = sock_net_uid(net, sk && sk_fullsock(sk) ? sk : NULL);
	local_bh_disable();
	ctl_sk = this_cpu_read(ipv4_tcp_sk);
	sock_net_set(ctl_sk, net);
	if (sk) {
		ctl_sk->sk_mark = (sk->sk_state == TCP_TIME_WAIT) ?
				   inet_twsk(sk)->tw_mark : sk->sk_mark;
		ctl_sk->sk_priority = (sk->sk_state == TCP_TIME_WAIT) ?
				   inet_twsk(sk)->tw_priority : sk->sk_priority;
		transmit_time = tcp_transmit_time(sk);
		xfrm_sk_clone_policy(ctl_sk, sk);
		txhash = (sk->sk_state == TCP_TIME_WAIT) ?
			 inet_twsk(sk)->tw_txhash : sk->sk_txhash;
	} else {
		ctl_sk->sk_mark = 0;
		ctl_sk->sk_priority = 0;
	}
	ip_send_unicast_reply(ctl_sk,
			      skb, &TCP_SKB_CB(skb)->header.h4.opt,
			      ip_hdr(skb)->saddr, ip_hdr(skb)->daddr,
			      &arg, arg.iov[0].iov_len,
			      transmit_time, txhash);

	xfrm_sk_free_policy(ctl_sk);
	sock_net_set(ctl_sk, &init_net);
	__TCP_INC_STATS(net, TCP_MIB_OUTSEGS);
	__TCP_INC_STATS(net, TCP_MIB_OUTRSTS);
	local_bh_enable();

#ifdef CONFIG_TCP_MD5SIG
out:
	rcu_read_unlock();
#endif
}

/* The code following below sending ACKs in SYN-RECV and TIME-WAIT states
   outside socket context is ugly, certainly. What can I do?
 */

static void tcp_v4_send_ack(const struct sock *sk,
			    struct sk_buff *skb, u32 seq, u32 ack,
			    u32 win, u32 tsval, u32 tsecr, int oif,
			    struct tcp_md5sig_key *key,
			    int reply_flags, u8 tos, u32 txhash)
{
	const struct tcphdr *th = tcp_hdr(skb);
	struct {
		struct tcphdr th;
		__be32 opt[(TCPOLEN_TSTAMP_ALIGNED >> 2)
#ifdef CONFIG_TCP_MD5SIG
			   + (TCPOLEN_MD5SIG_ALIGNED >> 2)
#endif
			];
	} rep;
	struct net *net = sock_net(sk);
	struct ip_reply_arg arg;
	struct sock *ctl_sk;
	u64 transmit_time;

	memset(&rep.th, 0, sizeof(struct tcphdr));
	memset(&arg, 0, sizeof(arg));

	arg.iov[0].iov_base = (unsigned char *)&rep;
	arg.iov[0].iov_len  = sizeof(rep.th);
	if (tsecr) {
		rep.opt[0] = htonl((TCPOPT_NOP << 24) | (TCPOPT_NOP << 16) |
				   (TCPOPT_TIMESTAMP << 8) |
				   TCPOLEN_TIMESTAMP);
		rep.opt[1] = htonl(tsval);
		rep.opt[2] = htonl(tsecr);
		arg.iov[0].iov_len += TCPOLEN_TSTAMP_ALIGNED;
	}

	/* Swap the send and the receive. */
	rep.th.dest    = th->source;
	rep.th.source  = th->dest;
	rep.th.doff    = arg.iov[0].iov_len / 4;
	rep.th.seq     = htonl(seq);
	rep.th.ack_seq = htonl(ack);
	rep.th.ack     = 1;
	rep.th.window  = htons(win);

#ifdef CONFIG_TCP_MD5SIG
	if (key) {
		int offset = (tsecr) ? 3 : 0;

		rep.opt[offset++] = htonl((TCPOPT_NOP << 24) |
					  (TCPOPT_NOP << 16) |
					  (TCPOPT_MD5SIG << 8) |
					  TCPOLEN_MD5SIG);
		arg.iov[0].iov_len += TCPOLEN_MD5SIG_ALIGNED;
		rep.th.doff = arg.iov[0].iov_len/4;

		tcp_v4_md5_hash_hdr((__u8 *) &rep.opt[offset],
				    key, ip_hdr(skb)->saddr,
				    ip_hdr(skb)->daddr, &rep.th);
	}
#endif
	arg.flags = reply_flags;
	arg.csum = csum_tcpudp_nofold(ip_hdr(skb)->daddr,
				      ip_hdr(skb)->saddr, /* XXX */
				      arg.iov[0].iov_len, IPPROTO_TCP, 0);
	arg.csumoffset = offsetof(struct tcphdr, check) / 2;
	if (oif)
		arg.bound_dev_if = oif;
	arg.tos = tos;
	arg.uid = sock_net_uid(net, sk_fullsock(sk) ? sk : NULL);
	local_bh_disable();
	ctl_sk = this_cpu_read(ipv4_tcp_sk);
	sock_net_set(ctl_sk, net);
	ctl_sk->sk_mark = (sk->sk_state == TCP_TIME_WAIT) ?
			   inet_twsk(sk)->tw_mark : READ_ONCE(sk->sk_mark);
	ctl_sk->sk_priority = (sk->sk_state == TCP_TIME_WAIT) ?
			   inet_twsk(sk)->tw_priority : READ_ONCE(sk->sk_priority);
	transmit_time = tcp_transmit_time(sk);
	ip_send_unicast_reply(ctl_sk,
			      skb, &TCP_SKB_CB(skb)->header.h4.opt,
			      ip_hdr(skb)->saddr, ip_hdr(skb)->daddr,
			      &arg, arg.iov[0].iov_len,
			      transmit_time, txhash);

	sock_net_set(ctl_sk, &init_net);
	__TCP_INC_STATS(net, TCP_MIB_OUTSEGS);
	local_bh_enable();
}

static void tcp_v4_timewait_ack(struct sock *sk, struct sk_buff *skb)
{
	struct inet_timewait_sock *tw = inet_twsk(sk);
	struct tcp_timewait_sock *tcptw = tcp_twsk(sk);

	tcp_v4_send_ack(sk, skb,
			tcptw->tw_snd_nxt, tcptw->tw_rcv_nxt,
			tcptw->tw_rcv_wnd >> tw->tw_rcv_wscale,
			tcp_time_stamp_raw() + tcptw->tw_ts_offset,
			tcptw->tw_ts_recent,
			tw->tw_bound_dev_if,
			tcp_twsk_md5_key(tcptw),
			tw->tw_transparent ? IP_REPLY_ARG_NOSRCCHECK : 0,
			tw->tw_tos,
			tw->tw_txhash
			);

	inet_twsk_put(tw);
}

static void tcp_v4_reqsk_send_ack(const struct sock *sk, struct sk_buff *skb,
				  struct request_sock *req)
{
	const union tcp_md5_addr *addr;
	int l3index;

	/* sk->sk_state == TCP_LISTEN -> for regular TCP_SYN_RECV
	 * sk->sk_state == TCP_SYN_RECV -> for Fast Open.
	 */
	u32 seq = (sk->sk_state == TCP_LISTEN) ? tcp_rsk(req)->snt_isn + 1 :
					     tcp_sk(sk)->snd_nxt;

	/* RFC 7323 2.3
	 * The window field (SEG.WND) of every outgoing segment, with the
	 * exception of <SYN> segments, MUST be right-shifted by
	 * Rcv.Wind.Shift bits:
	 */
	addr = (union tcp_md5_addr *)&ip_hdr(skb)->saddr;
	l3index = tcp_v4_sdif(skb) ? inet_iif(skb) : 0;
	tcp_v4_send_ack(sk, skb, seq,
			tcp_rsk(req)->rcv_nxt,
			req->rsk_rcv_wnd >> inet_rsk(req)->rcv_wscale,
			tcp_time_stamp_raw() + tcp_rsk(req)->ts_off,
			READ_ONCE(req->ts_recent),
			0,
			tcp_md5_do_lookup(sk, l3index, addr, AF_INET),
			inet_rsk(req)->no_srccheck ? IP_REPLY_ARG_NOSRCCHECK : 0,
			ip_hdr(skb)->tos,
			READ_ONCE(tcp_rsk(req)->txhash));
}

/*
 *	Send a SYN-ACK after having received a SYN.
 *	This still operates on a request_sock only, not on a big
 *	socket.
 */
static int tcp_v4_send_synack(const struct sock *sk, struct dst_entry *dst,
			      struct flowi *fl,
			      struct request_sock *req,
			      struct tcp_fastopen_cookie *foc,
			      enum tcp_synack_type synack_type,
			      struct sk_buff *syn_skb)
{
	const struct inet_request_sock *ireq = inet_rsk(req);
	struct flowi4 fl4;
	int err = -1;
	struct sk_buff *skb;
	u8 tos;

	/* First, grab a route. */
	if (!dst && (dst = inet_csk_route_req(sk, &fl4, req)) == NULL)
		return -1;

	skb = tcp_make_synack(sk, dst, req, foc, synack_type, syn_skb);

	if (skb) {
		__tcp_v4_send_check(skb, ireq->ir_loc_addr, ireq->ir_rmt_addr);

		tos = READ_ONCE(sock_net(sk)->ipv4.sysctl_tcp_reflect_tos) ?
				(tcp_rsk(req)->syn_tos & ~INET_ECN_MASK) |
				(inet_sk(sk)->tos & INET_ECN_MASK) :
				inet_sk(sk)->tos;

		if (!INET_ECN_is_capable(tos) &&
		    tcp_bpf_ca_needs_ecn((struct sock *)req))
			tos |= INET_ECN_ECT_0;

		rcu_read_lock();
		err = ip_build_and_send_pkt(skb, sk, ireq->ir_loc_addr,
					    ireq->ir_rmt_addr,
					    rcu_dereference(ireq->ireq_opt),
					    tos);
		rcu_read_unlock();
		err = net_xmit_eval(err);
	}

	return err;
}

/*
 *	IPv4 request_sock destructor.
 */
static void tcp_v4_reqsk_destructor(struct request_sock *req)
{
	kfree(rcu_dereference_protected(inet_rsk(req)->ireq_opt, 1));
}

#ifdef CONFIG_TCP_MD5SIG
/*
 * RFC2385 MD5 checksumming requires a mapping of
 * IP address->MD5 Key.
 * We need to maintain these in the sk structure.
 */

DEFINE_STATIC_KEY_DEFERRED_FALSE(tcp_md5_needed, HZ);
EXPORT_SYMBOL(tcp_md5_needed);

static bool better_md5_match(struct tcp_md5sig_key *old, struct tcp_md5sig_key *new)
{
	if (!old)
		return true;

	/* l3index always overrides non-l3index */
	if (old->l3index && new->l3index == 0)
		return false;
	if (old->l3index == 0 && new->l3index)
		return true;

	return old->prefixlen < new->prefixlen;
}

/* Find the Key structure for an address.  */
struct tcp_md5sig_key *__tcp_md5_do_lookup(const struct sock *sk, int l3index,
					   const union tcp_md5_addr *addr,
					   int family)
{
	const struct tcp_sock *tp = tcp_sk(sk);
	struct tcp_md5sig_key *key;
	const struct tcp_md5sig_info *md5sig;
	__be32 mask;
	struct tcp_md5sig_key *best_match = NULL;
	bool match;

	/* caller either holds rcu_read_lock() or socket lock */
	md5sig = rcu_dereference_check(tp->md5sig_info,
				       lockdep_sock_is_held(sk));
	if (!md5sig)
		return NULL;

	hlist_for_each_entry_rcu(key, &md5sig->head, node,
				 lockdep_sock_is_held(sk)) {
		if (key->family != family)
			continue;
		if (key->flags & TCP_MD5SIG_FLAG_IFINDEX && key->l3index != l3index)
			continue;
		if (family == AF_INET) {
			mask = inet_make_mask(key->prefixlen);
			match = (key->addr.a4.s_addr & mask) ==
				(addr->a4.s_addr & mask);
#if IS_ENABLED(CONFIG_IPV6)
		} else if (family == AF_INET6) {
			match = ipv6_prefix_equal(&key->addr.a6, &addr->a6,
						  key->prefixlen);
#endif
		} else {
			match = false;
		}

		if (match && better_md5_match(best_match, key))
			best_match = key;
	}
	return best_match;
}
EXPORT_SYMBOL(__tcp_md5_do_lookup);

static struct tcp_md5sig_key *tcp_md5_do_lookup_exact(const struct sock *sk,
						      const union tcp_md5_addr *addr,
						      int family, u8 prefixlen,
						      int l3index, u8 flags)
{
	const struct tcp_sock *tp = tcp_sk(sk);
	struct tcp_md5sig_key *key;
	unsigned int size = sizeof(struct in_addr);
	const struct tcp_md5sig_info *md5sig;

	/* caller either holds rcu_read_lock() or socket lock */
	md5sig = rcu_dereference_check(tp->md5sig_info,
				       lockdep_sock_is_held(sk));
	if (!md5sig)
		return NULL;
#if IS_ENABLED(CONFIG_IPV6)
	if (family == AF_INET6)
		size = sizeof(struct in6_addr);
#endif
	hlist_for_each_entry_rcu(key, &md5sig->head, node,
				 lockdep_sock_is_held(sk)) {
		if (key->family != family)
			continue;
<<<<<<< HEAD
=======
		if ((key->flags & TCP_MD5SIG_FLAG_IFINDEX) != (flags & TCP_MD5SIG_FLAG_IFINDEX))
			continue;
>>>>>>> eb3cdb58
		if (key->l3index != l3index)
			continue;
		if (!memcmp(&key->addr, addr, size) &&
		    key->prefixlen == prefixlen)
			return key;
	}
	return NULL;
}

struct tcp_md5sig_key *tcp_v4_md5_lookup(const struct sock *sk,
					 const struct sock *addr_sk)
{
	const union tcp_md5_addr *addr;
	int l3index;

	l3index = l3mdev_master_ifindex_by_index(sock_net(sk),
						 addr_sk->sk_bound_dev_if);
	addr = (const union tcp_md5_addr *)&addr_sk->sk_daddr;
	return tcp_md5_do_lookup(sk, l3index, addr, AF_INET);
}
EXPORT_SYMBOL(tcp_v4_md5_lookup);

static int tcp_md5sig_info_add(struct sock *sk, gfp_t gfp)
{
	struct tcp_sock *tp = tcp_sk(sk);
	struct tcp_md5sig_info *md5sig;

	md5sig = kmalloc(sizeof(*md5sig), gfp);
	if (!md5sig)
		return -ENOMEM;

	sk_gso_disable(sk);
	INIT_HLIST_HEAD(&md5sig->head);
	rcu_assign_pointer(tp->md5sig_info, md5sig);
	return 0;
}

/* This can be called on a newly created socket, from other files */
static int __tcp_md5_do_add(struct sock *sk, const union tcp_md5_addr *addr,
			    int family, u8 prefixlen, int l3index, u8 flags,
			    const u8 *newkey, u8 newkeylen, gfp_t gfp)
{
	/* Add Key to the list */
	struct tcp_md5sig_key *key;
	struct tcp_sock *tp = tcp_sk(sk);
	struct tcp_md5sig_info *md5sig;

	key = tcp_md5_do_lookup_exact(sk, addr, family, prefixlen, l3index, flags);
	if (key) {
		/* Pre-existing entry - just update that one.
		 * Note that the key might be used concurrently.
		 * data_race() is telling kcsan that we do not care of
		 * key mismatches, since changing MD5 key on live flows
		 * can lead to packet drops.
		 */
		data_race(memcpy(key->key, newkey, newkeylen));

		/* Pairs with READ_ONCE() in tcp_md5_hash_key().
		 * Also note that a reader could catch new key->keylen value
		 * but old key->key[], this is the reason we use __GFP_ZERO
		 * at sock_kmalloc() time below these lines.
		 */
		WRITE_ONCE(key->keylen, newkeylen);

		return 0;
	}

	md5sig = rcu_dereference_protected(tp->md5sig_info,
					   lockdep_sock_is_held(sk));

	key = sock_kmalloc(sk, sizeof(*key), gfp | __GFP_ZERO);
	if (!key)
		return -ENOMEM;
	if (!tcp_alloc_md5sig_pool()) {
		sock_kfree_s(sk, key, sizeof(*key));
		return -ENOMEM;
	}

	memcpy(key->key, newkey, newkeylen);
	key->keylen = newkeylen;
	key->family = family;
	key->prefixlen = prefixlen;
	key->l3index = l3index;
	key->flags = flags;
	memcpy(&key->addr, addr,
	       (IS_ENABLED(CONFIG_IPV6) && family == AF_INET6) ? sizeof(struct in6_addr) :
								 sizeof(struct in_addr));
	hlist_add_head_rcu(&key->node, &md5sig->head);
	return 0;
}

int tcp_md5_do_add(struct sock *sk, const union tcp_md5_addr *addr,
		   int family, u8 prefixlen, int l3index, u8 flags,
		   const u8 *newkey, u8 newkeylen)
{
	struct tcp_sock *tp = tcp_sk(sk);

	if (!rcu_dereference_protected(tp->md5sig_info, lockdep_sock_is_held(sk))) {
		if (tcp_md5sig_info_add(sk, GFP_KERNEL))
			return -ENOMEM;

		if (!static_branch_inc(&tcp_md5_needed.key)) {
			struct tcp_md5sig_info *md5sig;

			md5sig = rcu_dereference_protected(tp->md5sig_info, lockdep_sock_is_held(sk));
			rcu_assign_pointer(tp->md5sig_info, NULL);
			kfree_rcu(md5sig, rcu);
			return -EUSERS;
		}
	}

	return __tcp_md5_do_add(sk, addr, family, prefixlen, l3index, flags,
				newkey, newkeylen, GFP_KERNEL);
}
EXPORT_SYMBOL(tcp_md5_do_add);

int tcp_md5_key_copy(struct sock *sk, const union tcp_md5_addr *addr,
		     int family, u8 prefixlen, int l3index,
		     struct tcp_md5sig_key *key)
{
	struct tcp_sock *tp = tcp_sk(sk);

	if (!rcu_dereference_protected(tp->md5sig_info, lockdep_sock_is_held(sk))) {
		if (tcp_md5sig_info_add(sk, sk_gfp_mask(sk, GFP_ATOMIC)))
			return -ENOMEM;

		if (!static_key_fast_inc_not_disabled(&tcp_md5_needed.key.key)) {
			struct tcp_md5sig_info *md5sig;

			md5sig = rcu_dereference_protected(tp->md5sig_info, lockdep_sock_is_held(sk));
			net_warn_ratelimited("Too many TCP-MD5 keys in the system\n");
			rcu_assign_pointer(tp->md5sig_info, NULL);
			kfree_rcu(md5sig, rcu);
			return -EUSERS;
		}
	}

	return __tcp_md5_do_add(sk, addr, family, prefixlen, l3index,
				key->flags, key->key, key->keylen,
				sk_gfp_mask(sk, GFP_ATOMIC));
}
EXPORT_SYMBOL(tcp_md5_key_copy);

int tcp_md5_do_del(struct sock *sk, const union tcp_md5_addr *addr, int family,
		   u8 prefixlen, int l3index, u8 flags)
{
	struct tcp_md5sig_key *key;

	key = tcp_md5_do_lookup_exact(sk, addr, family, prefixlen, l3index, flags);
	if (!key)
		return -ENOENT;
	hlist_del_rcu(&key->node);
	atomic_sub(sizeof(*key), &sk->sk_omem_alloc);
	kfree_rcu(key, rcu);
	return 0;
}
EXPORT_SYMBOL(tcp_md5_do_del);

static void tcp_clear_md5_list(struct sock *sk)
{
	struct tcp_sock *tp = tcp_sk(sk);
	struct tcp_md5sig_key *key;
	struct hlist_node *n;
	struct tcp_md5sig_info *md5sig;

	md5sig = rcu_dereference_protected(tp->md5sig_info, 1);

	hlist_for_each_entry_safe(key, n, &md5sig->head, node) {
		hlist_del_rcu(&key->node);
		atomic_sub(sizeof(*key), &sk->sk_omem_alloc);
		kfree_rcu(key, rcu);
	}
}

static int tcp_v4_parse_md5_keys(struct sock *sk, int optname,
				 sockptr_t optval, int optlen)
{
	struct tcp_md5sig cmd;
	struct sockaddr_in *sin = (struct sockaddr_in *)&cmd.tcpm_addr;
	const union tcp_md5_addr *addr;
	u8 prefixlen = 32;
	int l3index = 0;
	u8 flags;

	if (optlen < sizeof(cmd))
		return -EINVAL;

	if (copy_from_sockptr(&cmd, optval, sizeof(cmd)))
		return -EFAULT;

	if (sin->sin_family != AF_INET)
		return -EINVAL;

	flags = cmd.tcpm_flags & TCP_MD5SIG_FLAG_IFINDEX;

	if (optname == TCP_MD5SIG_EXT &&
	    cmd.tcpm_flags & TCP_MD5SIG_FLAG_PREFIX) {
		prefixlen = cmd.tcpm_prefixlen;
		if (prefixlen > 32)
			return -EINVAL;
	}

	if (optname == TCP_MD5SIG_EXT && cmd.tcpm_ifindex &&
	    cmd.tcpm_flags & TCP_MD5SIG_FLAG_IFINDEX) {
		struct net_device *dev;

		rcu_read_lock();
		dev = dev_get_by_index_rcu(sock_net(sk), cmd.tcpm_ifindex);
		if (dev && netif_is_l3_master(dev))
			l3index = dev->ifindex;

		rcu_read_unlock();

		/* ok to reference set/not set outside of rcu;
		 * right now device MUST be an L3 master
		 */
		if (!dev || !l3index)
			return -EINVAL;
	}

	addr = (union tcp_md5_addr *)&sin->sin_addr.s_addr;

	if (!cmd.tcpm_keylen)
		return tcp_md5_do_del(sk, addr, AF_INET, prefixlen, l3index, flags);

	if (cmd.tcpm_keylen > TCP_MD5SIG_MAXKEYLEN)
		return -EINVAL;

	return tcp_md5_do_add(sk, addr, AF_INET, prefixlen, l3index, flags,
			      cmd.tcpm_key, cmd.tcpm_keylen);
}

static int tcp_v4_md5_hash_headers(struct tcp_md5sig_pool *hp,
				   __be32 daddr, __be32 saddr,
				   const struct tcphdr *th, int nbytes)
{
	struct tcp4_pseudohdr *bp;
	struct scatterlist sg;
	struct tcphdr *_th;

	bp = hp->scratch;
	bp->saddr = saddr;
	bp->daddr = daddr;
	bp->pad = 0;
	bp->protocol = IPPROTO_TCP;
	bp->len = cpu_to_be16(nbytes);

	_th = (struct tcphdr *)(bp + 1);
	memcpy(_th, th, sizeof(*th));
	_th->check = 0;

	sg_init_one(&sg, bp, sizeof(*bp) + sizeof(*th));
	ahash_request_set_crypt(hp->md5_req, &sg, NULL,
				sizeof(*bp) + sizeof(*th));
	return crypto_ahash_update(hp->md5_req);
}

static int tcp_v4_md5_hash_hdr(char *md5_hash, const struct tcp_md5sig_key *key,
			       __be32 daddr, __be32 saddr, const struct tcphdr *th)
{
	struct tcp_md5sig_pool *hp;
	struct ahash_request *req;

	hp = tcp_get_md5sig_pool();
	if (!hp)
		goto clear_hash_noput;
	req = hp->md5_req;

	if (crypto_ahash_init(req))
		goto clear_hash;
	if (tcp_v4_md5_hash_headers(hp, daddr, saddr, th, th->doff << 2))
		goto clear_hash;
	if (tcp_md5_hash_key(hp, key))
		goto clear_hash;
	ahash_request_set_crypt(req, NULL, md5_hash, 0);
	if (crypto_ahash_final(req))
		goto clear_hash;

	tcp_put_md5sig_pool();
	return 0;

clear_hash:
	tcp_put_md5sig_pool();
clear_hash_noput:
	memset(md5_hash, 0, 16);
	return 1;
}

int tcp_v4_md5_hash_skb(char *md5_hash, const struct tcp_md5sig_key *key,
			const struct sock *sk,
			const struct sk_buff *skb)
{
	struct tcp_md5sig_pool *hp;
	struct ahash_request *req;
	const struct tcphdr *th = tcp_hdr(skb);
	__be32 saddr, daddr;

	if (sk) { /* valid for establish/request sockets */
		saddr = sk->sk_rcv_saddr;
		daddr = sk->sk_daddr;
	} else {
		const struct iphdr *iph = ip_hdr(skb);
		saddr = iph->saddr;
		daddr = iph->daddr;
	}

	hp = tcp_get_md5sig_pool();
	if (!hp)
		goto clear_hash_noput;
	req = hp->md5_req;

	if (crypto_ahash_init(req))
		goto clear_hash;

	if (tcp_v4_md5_hash_headers(hp, daddr, saddr, th, skb->len))
		goto clear_hash;
	if (tcp_md5_hash_skb_data(hp, skb, th->doff << 2))
		goto clear_hash;
	if (tcp_md5_hash_key(hp, key))
		goto clear_hash;
	ahash_request_set_crypt(req, NULL, md5_hash, 0);
	if (crypto_ahash_final(req))
		goto clear_hash;

	tcp_put_md5sig_pool();
	return 0;

clear_hash:
	tcp_put_md5sig_pool();
clear_hash_noput:
	memset(md5_hash, 0, 16);
	return 1;
}
EXPORT_SYMBOL(tcp_v4_md5_hash_skb);

#endif

static void tcp_v4_init_req(struct request_sock *req,
			    const struct sock *sk_listener,
			    struct sk_buff *skb)
{
	struct inet_request_sock *ireq = inet_rsk(req);
	struct net *net = sock_net(sk_listener);

	sk_rcv_saddr_set(req_to_sk(req), ip_hdr(skb)->daddr);
	sk_daddr_set(req_to_sk(req), ip_hdr(skb)->saddr);
	RCU_INIT_POINTER(ireq->ireq_opt, tcp_v4_save_options(net, skb));
}

static struct dst_entry *tcp_v4_route_req(const struct sock *sk,
					  struct sk_buff *skb,
					  struct flowi *fl,
					  struct request_sock *req)
{
	tcp_v4_init_req(req, sk, skb);

	if (security_inet_conn_request(sk, skb, req))
		return NULL;

	return inet_csk_route_req(sk, &fl->u.ip4, req);
}

struct request_sock_ops tcp_request_sock_ops __read_mostly = {
	.family		=	PF_INET,
	.obj_size	=	sizeof(struct tcp_request_sock),
	.rtx_syn_ack	=	tcp_rtx_synack,
	.send_ack	=	tcp_v4_reqsk_send_ack,
	.destructor	=	tcp_v4_reqsk_destructor,
	.send_reset	=	tcp_v4_send_reset,
	.syn_ack_timeout =	tcp_syn_ack_timeout,
};

const struct tcp_request_sock_ops tcp_request_sock_ipv4_ops = {
	.mss_clamp	=	TCP_MSS_DEFAULT,
#ifdef CONFIG_TCP_MD5SIG
	.req_md5_lookup	=	tcp_v4_md5_lookup,
	.calc_md5_hash	=	tcp_v4_md5_hash_skb,
#endif
#ifdef CONFIG_SYN_COOKIES
	.cookie_init_seq =	cookie_v4_init_sequence,
#endif
	.route_req	=	tcp_v4_route_req,
	.init_seq	=	tcp_v4_init_seq,
	.init_ts_off	=	tcp_v4_init_ts_off,
	.send_synack	=	tcp_v4_send_synack,
};

int tcp_v4_conn_request(struct sock *sk, struct sk_buff *skb)
{
	/* Never answer to SYNs send to broadcast or multicast */
	if (skb_rtable(skb)->rt_flags & (RTCF_BROADCAST | RTCF_MULTICAST))
		goto drop;

	return tcp_conn_request(&tcp_request_sock_ops,
				&tcp_request_sock_ipv4_ops, sk, skb);

drop:
	tcp_listendrop(sk);
	return 0;
}
EXPORT_SYMBOL(tcp_v4_conn_request);


/*
 * The three way handshake has completed - we got a valid synack -
 * now create the new socket.
 */
struct sock *tcp_v4_syn_recv_sock(const struct sock *sk, struct sk_buff *skb,
				  struct request_sock *req,
				  struct dst_entry *dst,
				  struct request_sock *req_unhash,
				  bool *own_req)
{
	struct inet_request_sock *ireq;
	bool found_dup_sk = false;
	struct inet_sock *newinet;
	struct tcp_sock *newtp;
	struct sock *newsk;
#ifdef CONFIG_TCP_MD5SIG
	const union tcp_md5_addr *addr;
	struct tcp_md5sig_key *key;
	int l3index;
#endif
	struct ip_options_rcu *inet_opt;

	if (sk_acceptq_is_full(sk))
		goto exit_overflow;

	newsk = tcp_create_openreq_child(sk, req, skb);
	if (!newsk)
		goto exit_nonewsk;

	newsk->sk_gso_type = SKB_GSO_TCPV4;
	inet_sk_rx_dst_set(newsk, skb);

	newtp		      = tcp_sk(newsk);
	newinet		      = inet_sk(newsk);
	ireq		      = inet_rsk(req);
	sk_daddr_set(newsk, ireq->ir_rmt_addr);
	sk_rcv_saddr_set(newsk, ireq->ir_loc_addr);
	newsk->sk_bound_dev_if = ireq->ir_iif;
	newinet->inet_saddr   = ireq->ir_loc_addr;
	inet_opt	      = rcu_dereference(ireq->ireq_opt);
	RCU_INIT_POINTER(newinet->inet_opt, inet_opt);
	newinet->mc_index     = inet_iif(skb);
	newinet->mc_ttl	      = ip_hdr(skb)->ttl;
	newinet->rcv_tos      = ip_hdr(skb)->tos;
	inet_csk(newsk)->icsk_ext_hdr_len = 0;
	if (inet_opt)
		inet_csk(newsk)->icsk_ext_hdr_len = inet_opt->opt.optlen;
	newinet->inet_id = get_random_u16();

	/* Set ToS of the new socket based upon the value of incoming SYN.
	 * ECT bits are set later in tcp_init_transfer().
	 */
	if (READ_ONCE(sock_net(sk)->ipv4.sysctl_tcp_reflect_tos))
		newinet->tos = tcp_rsk(req)->syn_tos & ~INET_ECN_MASK;

	if (!dst) {
		dst = inet_csk_route_child_sock(sk, newsk, req);
		if (!dst)
			goto put_and_exit;
	} else {
		/* syncookie case : see end of cookie_v4_check() */
	}
	sk_setup_caps(newsk, dst);

	tcp_ca_openreq_child(newsk, dst);

	tcp_sync_mss(newsk, dst_mtu(dst));
	newtp->advmss = tcp_mss_clamp(tcp_sk(sk), dst_metric_advmss(dst));

	tcp_initialize_rcv_mss(newsk);

#ifdef CONFIG_TCP_MD5SIG
	l3index = l3mdev_master_ifindex_by_index(sock_net(sk), ireq->ir_iif);
	/* Copy over the MD5 key from the original socket */
	addr = (union tcp_md5_addr *)&newinet->inet_daddr;
	key = tcp_md5_do_lookup(sk, l3index, addr, AF_INET);
	if (key) {
		if (tcp_md5_key_copy(newsk, addr, AF_INET, 32, l3index, key))
			goto put_and_exit;
		sk_gso_disable(newsk);
	}
#endif

	if (__inet_inherit_port(sk, newsk) < 0)
		goto put_and_exit;
	*own_req = inet_ehash_nolisten(newsk, req_to_sk(req_unhash),
				       &found_dup_sk);
	if (likely(*own_req)) {
		tcp_move_syn(newtp, req);
		ireq->ireq_opt = NULL;
	} else {
		newinet->inet_opt = NULL;

		if (!req_unhash && found_dup_sk) {
			/* This code path should only be executed in the
			 * syncookie case only
			 */
			bh_unlock_sock(newsk);
			sock_put(newsk);
			newsk = NULL;
		}
	}
	return newsk;

exit_overflow:
	NET_INC_STATS(sock_net(sk), LINUX_MIB_LISTENOVERFLOWS);
exit_nonewsk:
	dst_release(dst);
exit:
	tcp_listendrop(sk);
	return NULL;
put_and_exit:
	newinet->inet_opt = NULL;
	inet_csk_prepare_forced_close(newsk);
	tcp_done(newsk);
	goto exit;
}
EXPORT_SYMBOL(tcp_v4_syn_recv_sock);

static struct sock *tcp_v4_cookie_check(struct sock *sk, struct sk_buff *skb)
{
#ifdef CONFIG_SYN_COOKIES
	const struct tcphdr *th = tcp_hdr(skb);

	if (!th->syn)
		sk = cookie_v4_check(sk, skb);
#endif
	return sk;
}

u16 tcp_v4_get_syncookie(struct sock *sk, struct iphdr *iph,
			 struct tcphdr *th, u32 *cookie)
{
	u16 mss = 0;
#ifdef CONFIG_SYN_COOKIES
	mss = tcp_get_syncookie_mss(&tcp_request_sock_ops,
				    &tcp_request_sock_ipv4_ops, sk, th);
	if (mss) {
		*cookie = __cookie_v4_init_sequence(iph, th, &mss);
		tcp_synq_overflow(sk);
	}
#endif
	return mss;
}

INDIRECT_CALLABLE_DECLARE(struct dst_entry *ipv4_dst_check(struct dst_entry *,
							   u32));
/* The socket must have it's spinlock held when we get
 * here, unless it is a TCP_LISTEN socket.
 *
 * We have a potential double-lock case here, so even when
 * doing backlog processing we use the BH locking scheme.
 * This is because we cannot sleep with the original spinlock
 * held.
 */
int tcp_v4_do_rcv(struct sock *sk, struct sk_buff *skb)
{
	enum skb_drop_reason reason;
	struct sock *rsk;

	if (sk->sk_state == TCP_ESTABLISHED) { /* Fast path */
		struct dst_entry *dst;

		dst = rcu_dereference_protected(sk->sk_rx_dst,
						lockdep_sock_is_held(sk));

		sock_rps_save_rxhash(sk, skb);
		sk_mark_napi_id(sk, skb);
		if (dst) {
			if (sk->sk_rx_dst_ifindex != skb->skb_iif ||
			    !INDIRECT_CALL_1(dst->ops->check, ipv4_dst_check,
					     dst, 0)) {
				RCU_INIT_POINTER(sk->sk_rx_dst, NULL);
				dst_release(dst);
			}
		}
		tcp_rcv_established(sk, skb);
		return 0;
	}

	reason = SKB_DROP_REASON_NOT_SPECIFIED;
	if (tcp_checksum_complete(skb))
		goto csum_err;

	if (sk->sk_state == TCP_LISTEN) {
		struct sock *nsk = tcp_v4_cookie_check(sk, skb);

		if (!nsk)
			goto discard;
		if (nsk != sk) {
			if (tcp_child_process(sk, nsk, skb)) {
				rsk = nsk;
				goto reset;
			}
			return 0;
		}
	} else
		sock_rps_save_rxhash(sk, skb);

	if (tcp_rcv_state_process(sk, skb)) {
		rsk = sk;
		goto reset;
	}
	return 0;

reset:
	tcp_v4_send_reset(rsk, skb);
discard:
	kfree_skb_reason(skb, reason);
	/* Be careful here. If this function gets more complicated and
	 * gcc suffers from register pressure on the x86, sk (in %ebx)
	 * might be destroyed here. This current version compiles correctly,
	 * but you have been warned.
	 */
	return 0;

csum_err:
	reason = SKB_DROP_REASON_TCP_CSUM;
	trace_tcp_bad_csum(skb);
	TCP_INC_STATS(sock_net(sk), TCP_MIB_CSUMERRORS);
	TCP_INC_STATS(sock_net(sk), TCP_MIB_INERRS);
	goto discard;
}
EXPORT_SYMBOL(tcp_v4_do_rcv);

int tcp_v4_early_demux(struct sk_buff *skb)
{
	struct net *net = dev_net(skb->dev);
	const struct iphdr *iph;
	const struct tcphdr *th;
	struct sock *sk;

	if (skb->pkt_type != PACKET_HOST)
		return 0;

	if (!pskb_may_pull(skb, skb_transport_offset(skb) + sizeof(struct tcphdr)))
		return 0;

	iph = ip_hdr(skb);
	th = tcp_hdr(skb);

	if (th->doff < sizeof(struct tcphdr) / 4)
		return 0;

	sk = __inet_lookup_established(net, net->ipv4.tcp_death_row.hashinfo,
				       iph->saddr, th->source,
				       iph->daddr, ntohs(th->dest),
				       skb->skb_iif, inet_sdif(skb));
	if (sk) {
		skb->sk = sk;
		skb->destructor = sock_edemux;
		if (sk_fullsock(sk)) {
			struct dst_entry *dst = rcu_dereference(sk->sk_rx_dst);

			if (dst)
				dst = dst_check(dst, 0);
			if (dst &&
			    sk->sk_rx_dst_ifindex == skb->skb_iif)
				skb_dst_set_noref(skb, dst);
		}
	}
	return 0;
}

bool tcp_add_backlog(struct sock *sk, struct sk_buff *skb,
		     enum skb_drop_reason *reason)
{
	u32 limit, tail_gso_size, tail_gso_segs;
	struct skb_shared_info *shinfo;
	const struct tcphdr *th;
	struct tcphdr *thtail;
	struct sk_buff *tail;
	unsigned int hdrlen;
	bool fragstolen;
	u32 gso_segs;
	u32 gso_size;
	int delta;

	/* In case all data was pulled from skb frags (in __pskb_pull_tail()),
	 * we can fix skb->truesize to its real value to avoid future drops.
	 * This is valid because skb is not yet charged to the socket.
	 * It has been noticed pure SACK packets were sometimes dropped
	 * (if cooked by drivers without copybreak feature).
	 */
	skb_condense(skb);

	skb_dst_drop(skb);

	if (unlikely(tcp_checksum_complete(skb))) {
		bh_unlock_sock(sk);
		trace_tcp_bad_csum(skb);
		*reason = SKB_DROP_REASON_TCP_CSUM;
		__TCP_INC_STATS(sock_net(sk), TCP_MIB_CSUMERRORS);
		__TCP_INC_STATS(sock_net(sk), TCP_MIB_INERRS);
		return true;
	}

	/* Attempt coalescing to last skb in backlog, even if we are
	 * above the limits.
	 * This is okay because skb capacity is limited to MAX_SKB_FRAGS.
	 */
	th = (const struct tcphdr *)skb->data;
	hdrlen = th->doff * 4;

	tail = sk->sk_backlog.tail;
	if (!tail)
		goto no_coalesce;
	thtail = (struct tcphdr *)tail->data;

	if (TCP_SKB_CB(tail)->end_seq != TCP_SKB_CB(skb)->seq ||
	    TCP_SKB_CB(tail)->ip_dsfield != TCP_SKB_CB(skb)->ip_dsfield ||
	    ((TCP_SKB_CB(tail)->tcp_flags |
	      TCP_SKB_CB(skb)->tcp_flags) & (TCPHDR_SYN | TCPHDR_RST | TCPHDR_URG)) ||
	    !((TCP_SKB_CB(tail)->tcp_flags &
	      TCP_SKB_CB(skb)->tcp_flags) & TCPHDR_ACK) ||
	    ((TCP_SKB_CB(tail)->tcp_flags ^
	      TCP_SKB_CB(skb)->tcp_flags) & (TCPHDR_ECE | TCPHDR_CWR)) ||
#ifdef CONFIG_TLS_DEVICE
	    tail->decrypted != skb->decrypted ||
#endif
	    thtail->doff != th->doff ||
	    memcmp(thtail + 1, th + 1, hdrlen - sizeof(*th)))
		goto no_coalesce;

	__skb_pull(skb, hdrlen);

	shinfo = skb_shinfo(skb);
	gso_size = shinfo->gso_size ?: skb->len;
	gso_segs = shinfo->gso_segs ?: 1;

	shinfo = skb_shinfo(tail);
	tail_gso_size = shinfo->gso_size ?: (tail->len - hdrlen);
	tail_gso_segs = shinfo->gso_segs ?: 1;

	if (skb_try_coalesce(tail, skb, &fragstolen, &delta)) {
		TCP_SKB_CB(tail)->end_seq = TCP_SKB_CB(skb)->end_seq;

		if (likely(!before(TCP_SKB_CB(skb)->ack_seq, TCP_SKB_CB(tail)->ack_seq))) {
			TCP_SKB_CB(tail)->ack_seq = TCP_SKB_CB(skb)->ack_seq;
			thtail->window = th->window;
		}

		/* We have to update both TCP_SKB_CB(tail)->tcp_flags and
		 * thtail->fin, so that the fast path in tcp_rcv_established()
		 * is not entered if we append a packet with a FIN.
		 * SYN, RST, URG are not present.
		 * ACK is set on both packets.
		 * PSH : we do not really care in TCP stack,
		 *       at least for 'GRO' packets.
		 */
		thtail->fin |= th->fin;
		TCP_SKB_CB(tail)->tcp_flags |= TCP_SKB_CB(skb)->tcp_flags;

		if (TCP_SKB_CB(skb)->has_rxtstamp) {
			TCP_SKB_CB(tail)->has_rxtstamp = true;
			tail->tstamp = skb->tstamp;
			skb_hwtstamps(tail)->hwtstamp = skb_hwtstamps(skb)->hwtstamp;
		}

		/* Not as strict as GRO. We only need to carry mss max value */
		shinfo->gso_size = max(gso_size, tail_gso_size);
		shinfo->gso_segs = min_t(u32, gso_segs + tail_gso_segs, 0xFFFF);

		sk->sk_backlog.len += delta;
		__NET_INC_STATS(sock_net(sk),
				LINUX_MIB_TCPBACKLOGCOALESCE);
		kfree_skb_partial(skb, fragstolen);
		return false;
	}
	__skb_push(skb, hdrlen);

no_coalesce:
	limit = (u32)READ_ONCE(sk->sk_rcvbuf) + (u32)(READ_ONCE(sk->sk_sndbuf) >> 1);

	/* Only socket owner can try to collapse/prune rx queues
	 * to reduce memory overhead, so add a little headroom here.
	 * Few sockets backlog are possibly concurrently non empty.
	 */
	limit += 64 * 1024;

	if (unlikely(sk_add_backlog(sk, skb, limit))) {
		bh_unlock_sock(sk);
		*reason = SKB_DROP_REASON_SOCKET_BACKLOG;
		__NET_INC_STATS(sock_net(sk), LINUX_MIB_TCPBACKLOGDROP);
		return true;
	}
	return false;
}
EXPORT_SYMBOL(tcp_add_backlog);

int tcp_filter(struct sock *sk, struct sk_buff *skb)
{
	struct tcphdr *th = (struct tcphdr *)skb->data;

	return sk_filter_trim_cap(sk, skb, th->doff * 4);
}
EXPORT_SYMBOL(tcp_filter);

static void tcp_v4_restore_cb(struct sk_buff *skb)
{
	memmove(IPCB(skb), &TCP_SKB_CB(skb)->header.h4,
		sizeof(struct inet_skb_parm));
}

static void tcp_v4_fill_cb(struct sk_buff *skb, const struct iphdr *iph,
			   const struct tcphdr *th)
{
	/* This is tricky : We move IPCB at its correct location into TCP_SKB_CB()
	 * barrier() makes sure compiler wont play fool^Waliasing games.
	 */
	memmove(&TCP_SKB_CB(skb)->header.h4, IPCB(skb),
		sizeof(struct inet_skb_parm));
	barrier();

	TCP_SKB_CB(skb)->seq = ntohl(th->seq);
	TCP_SKB_CB(skb)->end_seq = (TCP_SKB_CB(skb)->seq + th->syn + th->fin +
				    skb->len - th->doff * 4);
	TCP_SKB_CB(skb)->ack_seq = ntohl(th->ack_seq);
	TCP_SKB_CB(skb)->tcp_flags = tcp_flag_byte(th);
	TCP_SKB_CB(skb)->tcp_tw_isn = 0;
	TCP_SKB_CB(skb)->ip_dsfield = ipv4_get_dsfield(iph);
	TCP_SKB_CB(skb)->sacked	 = 0;
	TCP_SKB_CB(skb)->has_rxtstamp =
			skb->tstamp || skb_hwtstamps(skb)->hwtstamp;
}

/*
 *	From tcp_input.c
 */

int tcp_v4_rcv(struct sk_buff *skb)
{
	struct net *net = dev_net(skb->dev);
	enum skb_drop_reason drop_reason;
	int sdif = inet_sdif(skb);
	int dif = inet_iif(skb);
	const struct iphdr *iph;
	const struct tcphdr *th;
	bool refcounted;
	struct sock *sk;
	int ret;

	drop_reason = SKB_DROP_REASON_NOT_SPECIFIED;
	if (skb->pkt_type != PACKET_HOST)
		goto discard_it;

	/* Count it even if it's bad */
	__TCP_INC_STATS(net, TCP_MIB_INSEGS);

	if (!pskb_may_pull(skb, sizeof(struct tcphdr)))
		goto discard_it;

	th = (const struct tcphdr *)skb->data;

	if (unlikely(th->doff < sizeof(struct tcphdr) / 4)) {
		drop_reason = SKB_DROP_REASON_PKT_TOO_SMALL;
		goto bad_packet;
	}
	if (!pskb_may_pull(skb, th->doff * 4))
		goto discard_it;

	/* An explanation is required here, I think.
	 * Packet length and doff are validated by header prediction,
	 * provided case of th->doff==0 is eliminated.
	 * So, we defer the checks. */

	if (skb_checksum_init(skb, IPPROTO_TCP, inet_compute_pseudo))
		goto csum_error;

	th = (const struct tcphdr *)skb->data;
	iph = ip_hdr(skb);
lookup:
	sk = __inet_lookup_skb(net->ipv4.tcp_death_row.hashinfo,
			       skb, __tcp_hdrlen(th), th->source,
			       th->dest, sdif, &refcounted);
	if (!sk)
		goto no_tcp_socket;

process:
	if (sk->sk_state == TCP_TIME_WAIT)
		goto do_time_wait;

	if (sk->sk_state == TCP_NEW_SYN_RECV) {
		struct request_sock *req = inet_reqsk(sk);
		bool req_stolen = false;
		struct sock *nsk;

		sk = req->rsk_listener;
		if (!xfrm4_policy_check(sk, XFRM_POLICY_IN, skb))
			drop_reason = SKB_DROP_REASON_XFRM_POLICY;
		else
			drop_reason = tcp_inbound_md5_hash(sk, skb,
						   &iph->saddr, &iph->daddr,
						   AF_INET, dif, sdif);
		if (unlikely(drop_reason)) {
			sk_drops_add(sk, skb);
			reqsk_put(req);
			goto discard_it;
		}
		if (tcp_checksum_complete(skb)) {
			reqsk_put(req);
			goto csum_error;
		}
		if (unlikely(sk->sk_state != TCP_LISTEN)) {
			nsk = reuseport_migrate_sock(sk, req_to_sk(req), skb);
			if (!nsk) {
				inet_csk_reqsk_queue_drop_and_put(sk, req);
				goto lookup;
			}
			sk = nsk;
			/* reuseport_migrate_sock() has already held one sk_refcnt
			 * before returning.
			 */
		} else {
			/* We own a reference on the listener, increase it again
			 * as we might lose it too soon.
			 */
			sock_hold(sk);
		}
		refcounted = true;
		nsk = NULL;
		if (!tcp_filter(sk, skb)) {
			th = (const struct tcphdr *)skb->data;
			iph = ip_hdr(skb);
			tcp_v4_fill_cb(skb, iph, th);
			nsk = tcp_check_req(sk, skb, req, false, &req_stolen);
		} else {
			drop_reason = SKB_DROP_REASON_SOCKET_FILTER;
		}
		if (!nsk) {
			reqsk_put(req);
			if (req_stolen) {
				/* Another cpu got exclusive access to req
				 * and created a full blown socket.
				 * Try to feed this packet to this socket
				 * instead of discarding it.
				 */
				tcp_v4_restore_cb(skb);
				sock_put(sk);
				goto lookup;
			}
			goto discard_and_relse;
		}
		nf_reset_ct(skb);
		if (nsk == sk) {
			reqsk_put(req);
			tcp_v4_restore_cb(skb);
		} else if (tcp_child_process(sk, nsk, skb)) {
			tcp_v4_send_reset(nsk, skb);
			goto discard_and_relse;
		} else {
			sock_put(sk);
			return 0;
		}
	}

	if (static_branch_unlikely(&ip4_min_ttl)) {
		/* min_ttl can be changed concurrently from do_ip_setsockopt() */
		if (unlikely(iph->ttl < READ_ONCE(inet_sk(sk)->min_ttl))) {
			__NET_INC_STATS(net, LINUX_MIB_TCPMINTTLDROP);
			drop_reason = SKB_DROP_REASON_TCP_MINTTL;
			goto discard_and_relse;
		}
	}

	if (!xfrm4_policy_check(sk, XFRM_POLICY_IN, skb)) {
		drop_reason = SKB_DROP_REASON_XFRM_POLICY;
		goto discard_and_relse;
	}

	drop_reason = tcp_inbound_md5_hash(sk, skb, &iph->saddr,
					   &iph->daddr, AF_INET, dif, sdif);
	if (drop_reason)
		goto discard_and_relse;

	nf_reset_ct(skb);

	if (tcp_filter(sk, skb)) {
		drop_reason = SKB_DROP_REASON_SOCKET_FILTER;
		goto discard_and_relse;
	}
	th = (const struct tcphdr *)skb->data;
	iph = ip_hdr(skb);
	tcp_v4_fill_cb(skb, iph, th);

	skb->dev = NULL;

	if (sk->sk_state == TCP_LISTEN) {
		ret = tcp_v4_do_rcv(sk, skb);
		goto put_and_return;
	}

	sk_incoming_cpu_update(sk);

	sk_defer_free_flush(sk);
	bh_lock_sock_nested(sk);
	tcp_segs_in(tcp_sk(sk), skb);
	ret = 0;
	if (!sock_owned_by_user(sk)) {
		ret = tcp_v4_do_rcv(sk, skb);
	} else {
		if (tcp_add_backlog(sk, skb, &drop_reason))
			goto discard_and_relse;
	}
	bh_unlock_sock(sk);

put_and_return:
	if (refcounted)
		sock_put(sk);

	return ret;

no_tcp_socket:
	drop_reason = SKB_DROP_REASON_NO_SOCKET;
	if (!xfrm4_policy_check(NULL, XFRM_POLICY_IN, skb))
		goto discard_it;

	tcp_v4_fill_cb(skb, iph, th);

	if (tcp_checksum_complete(skb)) {
csum_error:
		drop_reason = SKB_DROP_REASON_TCP_CSUM;
		trace_tcp_bad_csum(skb);
		__TCP_INC_STATS(net, TCP_MIB_CSUMERRORS);
bad_packet:
		__TCP_INC_STATS(net, TCP_MIB_INERRS);
	} else {
		tcp_v4_send_reset(NULL, skb);
	}

discard_it:
	SKB_DR_OR(drop_reason, NOT_SPECIFIED);
	/* Discard frame. */
	kfree_skb_reason(skb, drop_reason);
	return 0;

discard_and_relse:
	sk_drops_add(sk, skb);
	if (refcounted)
		sock_put(sk);
	goto discard_it;

do_time_wait:
	if (!xfrm4_policy_check(NULL, XFRM_POLICY_IN, skb)) {
		drop_reason = SKB_DROP_REASON_XFRM_POLICY;
		inet_twsk_put(inet_twsk(sk));
		goto discard_it;
	}

	tcp_v4_fill_cb(skb, iph, th);

	if (tcp_checksum_complete(skb)) {
		inet_twsk_put(inet_twsk(sk));
		goto csum_error;
	}
	switch (tcp_timewait_state_process(inet_twsk(sk), skb, th)) {
	case TCP_TW_SYN: {
		struct sock *sk2 = inet_lookup_listener(net,
							net->ipv4.tcp_death_row.hashinfo,
							skb, __tcp_hdrlen(th),
							iph->saddr, th->source,
							iph->daddr, th->dest,
							inet_iif(skb),
							sdif);
		if (sk2) {
			inet_twsk_deschedule_put(inet_twsk(sk));
			sk = sk2;
			tcp_v4_restore_cb(skb);
			refcounted = false;
			goto process;
		}
	}
		/* to ACK */
		fallthrough;
	case TCP_TW_ACK:
		tcp_v4_timewait_ack(sk, skb);
		break;
	case TCP_TW_RST:
		tcp_v4_send_reset(sk, skb);
		inet_twsk_deschedule_put(inet_twsk(sk));
		goto discard_it;
	case TCP_TW_SUCCESS:;
	}
	goto discard_it;
}

static struct timewait_sock_ops tcp_timewait_sock_ops = {
	.twsk_obj_size	= sizeof(struct tcp_timewait_sock),
	.twsk_unique	= tcp_twsk_unique,
	.twsk_destructor= tcp_twsk_destructor,
};

void inet_sk_rx_dst_set(struct sock *sk, const struct sk_buff *skb)
{
	struct dst_entry *dst = skb_dst(skb);

	if (dst && dst_hold_safe(dst)) {
<<<<<<< HEAD
		sk->sk_rx_dst = dst;
=======
		rcu_assign_pointer(sk->sk_rx_dst, dst);
>>>>>>> eb3cdb58
		sk->sk_rx_dst_ifindex = skb->skb_iif;
	}
}
EXPORT_SYMBOL(inet_sk_rx_dst_set);

const struct inet_connection_sock_af_ops ipv4_specific = {
	.queue_xmit	   = ip_queue_xmit,
	.send_check	   = tcp_v4_send_check,
	.rebuild_header	   = inet_sk_rebuild_header,
	.sk_rx_dst_set	   = inet_sk_rx_dst_set,
	.conn_request	   = tcp_v4_conn_request,
	.syn_recv_sock	   = tcp_v4_syn_recv_sock,
	.net_header_len	   = sizeof(struct iphdr),
	.setsockopt	   = ip_setsockopt,
	.getsockopt	   = ip_getsockopt,
	.addr2sockaddr	   = inet_csk_addr2sockaddr,
	.sockaddr_len	   = sizeof(struct sockaddr_in),
	.mtu_reduced	   = tcp_v4_mtu_reduced,
};
EXPORT_SYMBOL(ipv4_specific);

#ifdef CONFIG_TCP_MD5SIG
static const struct tcp_sock_af_ops tcp_sock_ipv4_specific = {
	.md5_lookup		= tcp_v4_md5_lookup,
	.calc_md5_hash		= tcp_v4_md5_hash_skb,
	.md5_parse		= tcp_v4_parse_md5_keys,
};
#endif

/* NOTE: A lot of things set to zero explicitly by call to
 *       sk_alloc() so need not be done here.
 */
static int tcp_v4_init_sock(struct sock *sk)
{
	struct inet_connection_sock *icsk = inet_csk(sk);

	tcp_init_sock(sk);

	icsk->icsk_af_ops = &ipv4_specific;

#ifdef CONFIG_TCP_MD5SIG
	tcp_sk(sk)->af_specific = &tcp_sock_ipv4_specific;
#endif

	return 0;
}

void tcp_v4_destroy_sock(struct sock *sk)
{
	struct tcp_sock *tp = tcp_sk(sk);

	trace_tcp_destroy_sock(sk);

	tcp_clear_xmit_timers(sk);

	tcp_cleanup_congestion_control(sk);

	tcp_cleanup_ulp(sk);

	/* Cleanup up the write buffer. */
	tcp_write_queue_purge(sk);

	/* Check if we want to disable active TFO */
	tcp_fastopen_active_disable_ofo_check(sk);

	/* Cleans up our, hopefully empty, out_of_order_queue. */
	skb_rbtree_purge(&tp->out_of_order_queue);

#ifdef CONFIG_TCP_MD5SIG
	/* Clean up the MD5 key list, if any */
	if (tp->md5sig_info) {
		tcp_clear_md5_list(sk);
		kfree_rcu(rcu_dereference_protected(tp->md5sig_info, 1), rcu);
		tp->md5sig_info = NULL;
		static_branch_slow_dec_deferred(&tcp_md5_needed);
	}
#endif

	/* Clean up a referenced TCP bind bucket. */
	if (inet_csk(sk)->icsk_bind_hash)
		inet_put_port(sk);

	BUG_ON(rcu_access_pointer(tp->fastopen_rsk));

	/* If socket is aborted during connect operation */
	tcp_free_fastopen_req(tp);
	tcp_fastopen_destroy_cipher(sk);
	tcp_saved_syn_free(tp);

	sk_sockets_allocated_dec(sk);
}
EXPORT_SYMBOL(tcp_v4_destroy_sock);

#ifdef CONFIG_PROC_FS
/* Proc filesystem TCP sock list dumping. */

static unsigned short seq_file_family(const struct seq_file *seq);

static bool seq_sk_match(struct seq_file *seq, const struct sock *sk)
{
	unsigned short family = seq_file_family(seq);

	/* AF_UNSPEC is used as a match all */
	return ((family == AF_UNSPEC || family == sk->sk_family) &&
		net_eq(sock_net(sk), seq_file_net(seq)));
}

/* Find a non empty bucket (starting from st->bucket)
 * and return the first sk from it.
<<<<<<< HEAD
=======
 */
static void *listening_get_first(struct seq_file *seq)
{
	struct inet_hashinfo *hinfo = seq_file_net(seq)->ipv4.tcp_death_row.hashinfo;
	struct tcp_iter_state *st = seq->private;

	st->offset = 0;
	for (; st->bucket <= hinfo->lhash2_mask; st->bucket++) {
		struct inet_listen_hashbucket *ilb2;
		struct hlist_nulls_node *node;
		struct sock *sk;

		ilb2 = &hinfo->lhash2[st->bucket];
		if (hlist_nulls_empty(&ilb2->nulls_head))
			continue;

		spin_lock(&ilb2->lock);
		sk_nulls_for_each(sk, node, &ilb2->nulls_head) {
			if (seq_sk_match(seq, sk))
				return sk;
		}
		spin_unlock(&ilb2->lock);
	}

	return NULL;
}

/* Find the next sk of "cur" within the same bucket (i.e. st->bucket).
 * If "cur" is the last one in the st->bucket,
 * call listening_get_first() to return the first sk of the next
 * non empty bucket.
>>>>>>> eb3cdb58
 */
static void *listening_get_first(struct seq_file *seq)
{
	struct tcp_iter_state *st = seq->private;
<<<<<<< HEAD

	st->offset = 0;
	for (; st->bucket <= tcp_hashinfo.lhash2_mask; st->bucket++) {
		struct inet_listen_hashbucket *ilb2;
		struct inet_connection_sock *icsk;
		struct sock *sk;

		ilb2 = &tcp_hashinfo.lhash2[st->bucket];
		if (hlist_empty(&ilb2->head))
			continue;

		spin_lock(&ilb2->lock);
		inet_lhash2_for_each_icsk(icsk, &ilb2->head) {
			sk = (struct sock *)icsk;
			if (seq_sk_match(seq, sk))
				return sk;
		}
		spin_unlock(&ilb2->lock);
	}

	return NULL;
}

/* Find the next sk of "cur" within the same bucket (i.e. st->bucket).
 * If "cur" is the last one in the st->bucket,
 * call listening_get_first() to return the first sk of the next
 * non empty bucket.
 */
static void *listening_get_next(struct seq_file *seq, void *cur)
{
	struct tcp_iter_state *st = seq->private;
	struct inet_listen_hashbucket *ilb2;
	struct inet_connection_sock *icsk;
	struct sock *sk = cur;

	++st->num;
	++st->offset;

	icsk = inet_csk(sk);
	inet_lhash2_for_each_icsk_continue(icsk) {
		sk = (struct sock *)icsk;
=======
	struct inet_listen_hashbucket *ilb2;
	struct hlist_nulls_node *node;
	struct inet_hashinfo *hinfo;
	struct sock *sk = cur;

	++st->num;
	++st->offset;

	sk = sk_nulls_next(sk);
	sk_nulls_for_each_from(sk, node) {
>>>>>>> eb3cdb58
		if (seq_sk_match(seq, sk))
			return sk;
	}

<<<<<<< HEAD
	ilb2 = &tcp_hashinfo.lhash2[st->bucket];
=======
	hinfo = seq_file_net(seq)->ipv4.tcp_death_row.hashinfo;
	ilb2 = &hinfo->lhash2[st->bucket];
>>>>>>> eb3cdb58
	spin_unlock(&ilb2->lock);
	++st->bucket;
	return listening_get_first(seq);
}

static void *listening_get_idx(struct seq_file *seq, loff_t *pos)
{
	struct tcp_iter_state *st = seq->private;
	void *rc;

	st->bucket = 0;
	st->offset = 0;
	rc = listening_get_first(seq);

	while (rc && *pos) {
		rc = listening_get_next(seq, rc);
		--*pos;
	}
	return rc;
}

static inline bool empty_bucket(struct inet_hashinfo *hinfo,
				const struct tcp_iter_state *st)
{
	return hlist_nulls_empty(&hinfo->ehash[st->bucket].chain);
}

/*
 * Get first established socket starting from bucket given in st->bucket.
 * If st->bucket is zero, the very first socket in the hash is returned.
 */
static void *established_get_first(struct seq_file *seq)
{
<<<<<<< HEAD
=======
	struct inet_hashinfo *hinfo = seq_file_net(seq)->ipv4.tcp_death_row.hashinfo;
>>>>>>> eb3cdb58
	struct tcp_iter_state *st = seq->private;

	st->offset = 0;
	for (; st->bucket <= hinfo->ehash_mask; ++st->bucket) {
		struct sock *sk;
		struct hlist_nulls_node *node;
		spinlock_t *lock = inet_ehash_lockp(hinfo, st->bucket);

		/* Lockless fast path for the common case of empty buckets */
		if (empty_bucket(hinfo, st))
			continue;

		spin_lock_bh(lock);
<<<<<<< HEAD
		sk_nulls_for_each(sk, node, &tcp_hashinfo.ehash[st->bucket].chain) {
=======
		sk_nulls_for_each(sk, node, &hinfo->ehash[st->bucket].chain) {
>>>>>>> eb3cdb58
			if (seq_sk_match(seq, sk))
				return sk;
		}
		spin_unlock_bh(lock);
	}

	return NULL;
}

static void *established_get_next(struct seq_file *seq, void *cur)
{
<<<<<<< HEAD
	struct sock *sk = cur;
	struct hlist_nulls_node *node;
	struct tcp_iter_state *st = seq->private;
=======
	struct inet_hashinfo *hinfo = seq_file_net(seq)->ipv4.tcp_death_row.hashinfo;
	struct tcp_iter_state *st = seq->private;
	struct hlist_nulls_node *node;
	struct sock *sk = cur;
>>>>>>> eb3cdb58

	++st->num;
	++st->offset;

	sk = sk_nulls_next(sk);

	sk_nulls_for_each_from(sk, node) {
		if (seq_sk_match(seq, sk))
			return sk;
	}

	spin_unlock_bh(inet_ehash_lockp(hinfo, st->bucket));
	++st->bucket;
	return established_get_first(seq);
}

static void *established_get_idx(struct seq_file *seq, loff_t pos)
{
	struct tcp_iter_state *st = seq->private;
	void *rc;

	st->bucket = 0;
	rc = established_get_first(seq);

	while (rc && pos) {
		rc = established_get_next(seq, rc);
		--pos;
	}
	return rc;
}

static void *tcp_get_idx(struct seq_file *seq, loff_t pos)
{
	void *rc;
	struct tcp_iter_state *st = seq->private;

	st->state = TCP_SEQ_STATE_LISTENING;
	rc	  = listening_get_idx(seq, &pos);

	if (!rc) {
		st->state = TCP_SEQ_STATE_ESTABLISHED;
		rc	  = established_get_idx(seq, pos);
	}

	return rc;
}

static void *tcp_seek_last_pos(struct seq_file *seq)
{
	struct inet_hashinfo *hinfo = seq_file_net(seq)->ipv4.tcp_death_row.hashinfo;
	struct tcp_iter_state *st = seq->private;
	int bucket = st->bucket;
	int offset = st->offset;
	int orig_num = st->num;
	void *rc = NULL;

	switch (st->state) {
	case TCP_SEQ_STATE_LISTENING:
<<<<<<< HEAD
		if (st->bucket > tcp_hashinfo.lhash2_mask)
			break;
		st->state = TCP_SEQ_STATE_LISTENING;
=======
		if (st->bucket > hinfo->lhash2_mask)
			break;
>>>>>>> eb3cdb58
		rc = listening_get_first(seq);
		while (offset-- && rc && bucket == st->bucket)
			rc = listening_get_next(seq, rc);
		if (rc)
			break;
		st->bucket = 0;
		st->state = TCP_SEQ_STATE_ESTABLISHED;
		fallthrough;
	case TCP_SEQ_STATE_ESTABLISHED:
		if (st->bucket > hinfo->ehash_mask)
			break;
		rc = established_get_first(seq);
		while (offset-- && rc && bucket == st->bucket)
			rc = established_get_next(seq, rc);
	}

	st->num = orig_num;

	return rc;
}

void *tcp_seq_start(struct seq_file *seq, loff_t *pos)
{
	struct tcp_iter_state *st = seq->private;
	void *rc;

	if (*pos && *pos == st->last_pos) {
		rc = tcp_seek_last_pos(seq);
		if (rc)
			goto out;
	}

	st->state = TCP_SEQ_STATE_LISTENING;
	st->num = 0;
	st->bucket = 0;
	st->offset = 0;
	rc = *pos ? tcp_get_idx(seq, *pos - 1) : SEQ_START_TOKEN;

out:
	st->last_pos = *pos;
	return rc;
}
EXPORT_SYMBOL(tcp_seq_start);

void *tcp_seq_next(struct seq_file *seq, void *v, loff_t *pos)
{
	struct tcp_iter_state *st = seq->private;
	void *rc = NULL;

	if (v == SEQ_START_TOKEN) {
		rc = tcp_get_idx(seq, 0);
		goto out;
	}

	switch (st->state) {
	case TCP_SEQ_STATE_LISTENING:
		rc = listening_get_next(seq, v);
		if (!rc) {
			st->state = TCP_SEQ_STATE_ESTABLISHED;
			st->bucket = 0;
			st->offset = 0;
			rc	  = established_get_first(seq);
		}
		break;
	case TCP_SEQ_STATE_ESTABLISHED:
		rc = established_get_next(seq, v);
		break;
	}
out:
	++*pos;
	st->last_pos = *pos;
	return rc;
}
EXPORT_SYMBOL(tcp_seq_next);

void tcp_seq_stop(struct seq_file *seq, void *v)
{
	struct inet_hashinfo *hinfo = seq_file_net(seq)->ipv4.tcp_death_row.hashinfo;
	struct tcp_iter_state *st = seq->private;

	switch (st->state) {
	case TCP_SEQ_STATE_LISTENING:
		if (v != SEQ_START_TOKEN)
<<<<<<< HEAD
			spin_unlock(&tcp_hashinfo.lhash2[st->bucket].lock);
=======
			spin_unlock(&hinfo->lhash2[st->bucket].lock);
>>>>>>> eb3cdb58
		break;
	case TCP_SEQ_STATE_ESTABLISHED:
		if (v)
			spin_unlock_bh(inet_ehash_lockp(hinfo, st->bucket));
		break;
	}
}
EXPORT_SYMBOL(tcp_seq_stop);

static void get_openreq4(const struct request_sock *req,
			 struct seq_file *f, int i)
{
	const struct inet_request_sock *ireq = inet_rsk(req);
	long delta = req->rsk_timer.expires - jiffies;

	seq_printf(f, "%4d: %08X:%04X %08X:%04X"
		" %02X %08X:%08X %02X:%08lX %08X %5u %8d %u %d %pK",
		i,
		ireq->ir_loc_addr,
		ireq->ir_num,
		ireq->ir_rmt_addr,
		ntohs(ireq->ir_rmt_port),
		TCP_SYN_RECV,
		0, 0, /* could print option size, but that is af dependent. */
		1,    /* timers active (only the expire timer) */
		jiffies_delta_to_clock_t(delta),
		req->num_timeout,
		from_kuid_munged(seq_user_ns(f),
				 sock_i_uid(req->rsk_listener)),
		0,  /* non standard timer */
		0, /* open_requests have no inode */
		0,
		req);
}

static void get_tcp4_sock(struct sock *sk, struct seq_file *f, int i)
{
	int timer_active;
	unsigned long timer_expires;
	const struct tcp_sock *tp = tcp_sk(sk);
	const struct inet_connection_sock *icsk = inet_csk(sk);
	const struct inet_sock *inet = inet_sk(sk);
	const struct fastopen_queue *fastopenq = &icsk->icsk_accept_queue.fastopenq;
	__be32 dest = inet->inet_daddr;
	__be32 src = inet->inet_rcv_saddr;
	__u16 destp = ntohs(inet->inet_dport);
	__u16 srcp = ntohs(inet->inet_sport);
	int rx_queue;
	int state;

	if (icsk->icsk_pending == ICSK_TIME_RETRANS ||
	    icsk->icsk_pending == ICSK_TIME_REO_TIMEOUT ||
	    icsk->icsk_pending == ICSK_TIME_LOSS_PROBE) {
		timer_active	= 1;
		timer_expires	= icsk->icsk_timeout;
	} else if (icsk->icsk_pending == ICSK_TIME_PROBE0) {
		timer_active	= 4;
		timer_expires	= icsk->icsk_timeout;
	} else if (timer_pending(&sk->sk_timer)) {
		timer_active	= 2;
		timer_expires	= sk->sk_timer.expires;
	} else {
		timer_active	= 0;
		timer_expires = jiffies;
	}

	state = inet_sk_state_load(sk);
	if (state == TCP_LISTEN)
		rx_queue = READ_ONCE(sk->sk_ack_backlog);
	else
		/* Because we don't lock the socket,
		 * we might find a transient negative value.
		 */
		rx_queue = max_t(int, READ_ONCE(tp->rcv_nxt) -
				      READ_ONCE(tp->copied_seq), 0);

	seq_printf(f, "%4d: %08X:%04X %08X:%04X %02X %08X:%08X %02X:%08lX "
			"%08X %5u %8d %lu %d %pK %lu %lu %u %u %d",
		i, src, srcp, dest, destp, state,
		READ_ONCE(tp->write_seq) - tp->snd_una,
		rx_queue,
		timer_active,
		jiffies_delta_to_clock_t(timer_expires - jiffies),
		icsk->icsk_retransmits,
		from_kuid_munged(seq_user_ns(f), sock_i_uid(sk)),
		icsk->icsk_probes_out,
		sock_i_ino(sk),
		refcount_read(&sk->sk_refcnt), sk,
		jiffies_to_clock_t(icsk->icsk_rto),
		jiffies_to_clock_t(icsk->icsk_ack.ato),
		(icsk->icsk_ack.quick << 1) | inet_csk_in_pingpong_mode(sk),
		tcp_snd_cwnd(tp),
		state == TCP_LISTEN ?
		    fastopenq->max_qlen :
		    (tcp_in_initial_slowstart(tp) ? -1 : tp->snd_ssthresh));
}

static void get_timewait4_sock(const struct inet_timewait_sock *tw,
			       struct seq_file *f, int i)
{
	long delta = tw->tw_timer.expires - jiffies;
	__be32 dest, src;
	__u16 destp, srcp;

	dest  = tw->tw_daddr;
	src   = tw->tw_rcv_saddr;
	destp = ntohs(tw->tw_dport);
	srcp  = ntohs(tw->tw_sport);

	seq_printf(f, "%4d: %08X:%04X %08X:%04X"
		" %02X %08X:%08X %02X:%08lX %08X %5d %8d %d %d %pK",
		i, src, srcp, dest, destp, tw->tw_substate, 0, 0,
		3, jiffies_delta_to_clock_t(delta), 0, 0, 0, 0,
		refcount_read(&tw->tw_refcnt), tw);
}

#define TMPSZ 150

static int tcp4_seq_show(struct seq_file *seq, void *v)
{
	struct tcp_iter_state *st;
	struct sock *sk = v;

	seq_setwidth(seq, TMPSZ - 1);
	if (v == SEQ_START_TOKEN) {
		seq_puts(seq, "  sl  local_address rem_address   st tx_queue "
			   "rx_queue tr tm->when retrnsmt   uid  timeout "
			   "inode");
		goto out;
	}
	st = seq->private;

	if (sk->sk_state == TCP_TIME_WAIT)
		get_timewait4_sock(v, seq, st->num);
	else if (sk->sk_state == TCP_NEW_SYN_RECV)
		get_openreq4(v, seq, st->num);
	else
		get_tcp4_sock(v, seq, st->num);
out:
	seq_pad(seq, '\n');
	return 0;
}

#ifdef CONFIG_BPF_SYSCALL
struct bpf_tcp_iter_state {
	struct tcp_iter_state state;
	unsigned int cur_sk;
	unsigned int end_sk;
	unsigned int max_sk;
	struct sock **batch;
	bool st_bucket_done;
};

struct bpf_iter__tcp {
	__bpf_md_ptr(struct bpf_iter_meta *, meta);
	__bpf_md_ptr(struct sock_common *, sk_common);
	uid_t uid __aligned(8);
};

static int tcp_prog_seq_show(struct bpf_prog *prog, struct bpf_iter_meta *meta,
			     struct sock_common *sk_common, uid_t uid)
{
	struct bpf_iter__tcp ctx;

	meta->seq_num--;  /* skip SEQ_START_TOKEN */
	ctx.meta = meta;
	ctx.sk_common = sk_common;
	ctx.uid = uid;
	return bpf_iter_run_prog(prog, &ctx);
}

static void bpf_iter_tcp_put_batch(struct bpf_tcp_iter_state *iter)
{
	while (iter->cur_sk < iter->end_sk)
<<<<<<< HEAD
		sock_put(iter->batch[iter->cur_sk++]);
=======
		sock_gen_put(iter->batch[iter->cur_sk++]);
>>>>>>> eb3cdb58
}

static int bpf_iter_tcp_realloc_batch(struct bpf_tcp_iter_state *iter,
				      unsigned int new_batch_sz)
{
	struct sock **new_batch;

	new_batch = kvmalloc(sizeof(*new_batch) * new_batch_sz,
			     GFP_USER | __GFP_NOWARN);
	if (!new_batch)
		return -ENOMEM;

	bpf_iter_tcp_put_batch(iter);
	kvfree(iter->batch);
	iter->batch = new_batch;
	iter->max_sk = new_batch_sz;

	return 0;
}

static unsigned int bpf_iter_tcp_listening_batch(struct seq_file *seq,
						 struct sock *start_sk)
{
<<<<<<< HEAD
	struct bpf_tcp_iter_state *iter = seq->private;
	struct tcp_iter_state *st = &iter->state;
	struct inet_connection_sock *icsk;
=======
	struct inet_hashinfo *hinfo = seq_file_net(seq)->ipv4.tcp_death_row.hashinfo;
	struct bpf_tcp_iter_state *iter = seq->private;
	struct tcp_iter_state *st = &iter->state;
	struct hlist_nulls_node *node;
>>>>>>> eb3cdb58
	unsigned int expected = 1;
	struct sock *sk;

	sock_hold(start_sk);
	iter->batch[iter->end_sk++] = start_sk;

<<<<<<< HEAD
	icsk = inet_csk(start_sk);
	inet_lhash2_for_each_icsk_continue(icsk) {
		sk = (struct sock *)icsk;
=======
	sk = sk_nulls_next(start_sk);
	sk_nulls_for_each_from(sk, node) {
>>>>>>> eb3cdb58
		if (seq_sk_match(seq, sk)) {
			if (iter->end_sk < iter->max_sk) {
				sock_hold(sk);
				iter->batch[iter->end_sk++] = sk;
			}
			expected++;
		}
	}
<<<<<<< HEAD
	spin_unlock(&tcp_hashinfo.lhash2[st->bucket].lock);
=======
	spin_unlock(&hinfo->lhash2[st->bucket].lock);
>>>>>>> eb3cdb58

	return expected;
}

static unsigned int bpf_iter_tcp_established_batch(struct seq_file *seq,
						   struct sock *start_sk)
{
<<<<<<< HEAD
=======
	struct inet_hashinfo *hinfo = seq_file_net(seq)->ipv4.tcp_death_row.hashinfo;
>>>>>>> eb3cdb58
	struct bpf_tcp_iter_state *iter = seq->private;
	struct tcp_iter_state *st = &iter->state;
	struct hlist_nulls_node *node;
	unsigned int expected = 1;
	struct sock *sk;

	sock_hold(start_sk);
	iter->batch[iter->end_sk++] = start_sk;

	sk = sk_nulls_next(start_sk);
	sk_nulls_for_each_from(sk, node) {
		if (seq_sk_match(seq, sk)) {
			if (iter->end_sk < iter->max_sk) {
				sock_hold(sk);
				iter->batch[iter->end_sk++] = sk;
			}
			expected++;
		}
	}
<<<<<<< HEAD
	spin_unlock_bh(inet_ehash_lockp(&tcp_hashinfo, st->bucket));
=======
	spin_unlock_bh(inet_ehash_lockp(hinfo, st->bucket));
>>>>>>> eb3cdb58

	return expected;
}

static struct sock *bpf_iter_tcp_batch(struct seq_file *seq)
{
<<<<<<< HEAD
=======
	struct inet_hashinfo *hinfo = seq_file_net(seq)->ipv4.tcp_death_row.hashinfo;
>>>>>>> eb3cdb58
	struct bpf_tcp_iter_state *iter = seq->private;
	struct tcp_iter_state *st = &iter->state;
	unsigned int expected;
	bool resized = false;
	struct sock *sk;

	/* The st->bucket is done.  Directly advance to the next
	 * bucket instead of having the tcp_seek_last_pos() to skip
	 * one by one in the current bucket and eventually find out
	 * it has to advance to the next bucket.
	 */
	if (iter->st_bucket_done) {
		st->offset = 0;
		st->bucket++;
		if (st->state == TCP_SEQ_STATE_LISTENING &&
<<<<<<< HEAD
		    st->bucket > tcp_hashinfo.lhash2_mask) {
=======
		    st->bucket > hinfo->lhash2_mask) {
>>>>>>> eb3cdb58
			st->state = TCP_SEQ_STATE_ESTABLISHED;
			st->bucket = 0;
		}
	}

again:
	/* Get a new batch */
	iter->cur_sk = 0;
	iter->end_sk = 0;
	iter->st_bucket_done = false;

	sk = tcp_seek_last_pos(seq);
	if (!sk)
		return NULL; /* Done */

	if (st->state == TCP_SEQ_STATE_LISTENING)
		expected = bpf_iter_tcp_listening_batch(seq, sk);
	else
		expected = bpf_iter_tcp_established_batch(seq, sk);

	if (iter->end_sk == expected) {
		iter->st_bucket_done = true;
		return sk;
	}

	if (!resized && !bpf_iter_tcp_realloc_batch(iter, expected * 3 / 2)) {
		resized = true;
		goto again;
	}

	return sk;
}

static void *bpf_iter_tcp_seq_start(struct seq_file *seq, loff_t *pos)
{
	/* bpf iter does not support lseek, so it always
	 * continue from where it was stop()-ped.
	 */
	if (*pos)
		return bpf_iter_tcp_batch(seq);

	return SEQ_START_TOKEN;
}

static void *bpf_iter_tcp_seq_next(struct seq_file *seq, void *v, loff_t *pos)
{
	struct bpf_tcp_iter_state *iter = seq->private;
	struct tcp_iter_state *st = &iter->state;
	struct sock *sk;

	/* Whenever seq_next() is called, the iter->cur_sk is
	 * done with seq_show(), so advance to the next sk in
	 * the batch.
	 */
	if (iter->cur_sk < iter->end_sk) {
		/* Keeping st->num consistent in tcp_iter_state.
		 * bpf_iter_tcp does not use st->num.
		 * meta.seq_num is used instead.
		 */
		st->num++;
		/* Move st->offset to the next sk in the bucket such that
		 * the future start() will resume at st->offset in
		 * st->bucket.  See tcp_seek_last_pos().
		 */
		st->offset++;
<<<<<<< HEAD
		sock_put(iter->batch[iter->cur_sk++]);
=======
		sock_gen_put(iter->batch[iter->cur_sk++]);
>>>>>>> eb3cdb58
	}

	if (iter->cur_sk < iter->end_sk)
		sk = iter->batch[iter->cur_sk];
	else
		sk = bpf_iter_tcp_batch(seq);

	++*pos;
	/* Keeping st->last_pos consistent in tcp_iter_state.
	 * bpf iter does not do lseek, so st->last_pos always equals to *pos.
	 */
	st->last_pos = *pos;
	return sk;
}

static int bpf_iter_tcp_seq_show(struct seq_file *seq, void *v)
{
	struct bpf_iter_meta meta;
	struct bpf_prog *prog;
	struct sock *sk = v;
	bool slow;
	uid_t uid;
	int ret;

	if (v == SEQ_START_TOKEN)
		return 0;

	if (sk_fullsock(sk))
<<<<<<< HEAD
		slow = lock_sock_fast(sk);
=======
		lock_sock(sk);
>>>>>>> eb3cdb58

	if (unlikely(sk_unhashed(sk))) {
		ret = SEQ_SKIP;
		goto unlock;
	}

	if (sk->sk_state == TCP_TIME_WAIT) {
		uid = 0;
	} else if (sk->sk_state == TCP_NEW_SYN_RECV) {
		const struct request_sock *req = v;

		uid = from_kuid_munged(seq_user_ns(seq),
				       sock_i_uid(req->rsk_listener));
	} else {
		uid = from_kuid_munged(seq_user_ns(seq), sock_i_uid(sk));
	}

	meta.seq = seq;
	prog = bpf_iter_get_info(&meta, false);
	ret = tcp_prog_seq_show(prog, &meta, v, uid);

unlock:
	if (sk_fullsock(sk))
<<<<<<< HEAD
		unlock_sock_fast(sk, slow);
=======
		release_sock(sk);
>>>>>>> eb3cdb58
	return ret;

}

static void bpf_iter_tcp_seq_stop(struct seq_file *seq, void *v)
{
	struct bpf_tcp_iter_state *iter = seq->private;
	struct bpf_iter_meta meta;
	struct bpf_prog *prog;

	if (!v) {
		meta.seq = seq;
		prog = bpf_iter_get_info(&meta, true);
		if (prog)
			(void)tcp_prog_seq_show(prog, &meta, v, 0);
	}

	if (iter->cur_sk < iter->end_sk) {
		bpf_iter_tcp_put_batch(iter);
		iter->st_bucket_done = false;
	}
}

static const struct seq_operations bpf_iter_tcp_seq_ops = {
	.show		= bpf_iter_tcp_seq_show,
	.start		= bpf_iter_tcp_seq_start,
	.next		= bpf_iter_tcp_seq_next,
	.stop		= bpf_iter_tcp_seq_stop,
};
#endif
static unsigned short seq_file_family(const struct seq_file *seq)
{
	const struct tcp_seq_afinfo *afinfo;

#ifdef CONFIG_BPF_SYSCALL
	/* Iterated from bpf_iter.  Let the bpf prog to filter instead. */
	if (seq->op == &bpf_iter_tcp_seq_ops)
		return AF_UNSPEC;
#endif

	/* Iterated from proc fs */
<<<<<<< HEAD
	afinfo = PDE_DATA(file_inode(seq->file));
=======
	afinfo = pde_data(file_inode(seq->file));
>>>>>>> eb3cdb58
	return afinfo->family;
}

static const struct seq_operations tcp4_seq_ops = {
	.show		= tcp4_seq_show,
	.start		= tcp_seq_start,
	.next		= tcp_seq_next,
	.stop		= tcp_seq_stop,
};

static struct tcp_seq_afinfo tcp4_seq_afinfo = {
	.family		= AF_INET,
};

static int __net_init tcp4_proc_init_net(struct net *net)
{
	if (!proc_create_net_data("tcp", 0444, net->proc_net, &tcp4_seq_ops,
			sizeof(struct tcp_iter_state), &tcp4_seq_afinfo))
		return -ENOMEM;
	return 0;
}

static void __net_exit tcp4_proc_exit_net(struct net *net)
{
	remove_proc_entry("tcp", net->proc_net);
}

static struct pernet_operations tcp4_net_ops = {
	.init = tcp4_proc_init_net,
	.exit = tcp4_proc_exit_net,
};

int __init tcp4_proc_init(void)
{
	return register_pernet_subsys(&tcp4_net_ops);
}

void tcp4_proc_exit(void)
{
	unregister_pernet_subsys(&tcp4_net_ops);
}
#endif /* CONFIG_PROC_FS */

/* @wake is one when sk_stream_write_space() calls us.
 * This sends EPOLLOUT only if notsent_bytes is half the limit.
 * This mimics the strategy used in sock_def_write_space().
 */
bool tcp_stream_memory_free(const struct sock *sk, int wake)
{
	const struct tcp_sock *tp = tcp_sk(sk);
	u32 notsent_bytes = READ_ONCE(tp->write_seq) -
			    READ_ONCE(tp->snd_nxt);

	return (notsent_bytes << wake) < tcp_notsent_lowat(tp);
}
EXPORT_SYMBOL(tcp_stream_memory_free);

struct proto tcp_prot = {
	.name			= "TCP",
	.owner			= THIS_MODULE,
	.close			= tcp_close,
	.pre_connect		= tcp_v4_pre_connect,
	.connect		= tcp_v4_connect,
	.disconnect		= tcp_disconnect,
	.accept			= inet_csk_accept,
	.ioctl			= tcp_ioctl,
	.init			= tcp_v4_init_sock,
	.destroy		= tcp_v4_destroy_sock,
	.shutdown		= tcp_shutdown,
	.setsockopt		= tcp_setsockopt,
	.getsockopt		= tcp_getsockopt,
	.bpf_bypass_getsockopt	= tcp_bpf_bypass_getsockopt,
	.keepalive		= tcp_set_keepalive,
	.recvmsg		= tcp_recvmsg,
	.sendmsg		= tcp_sendmsg,
	.sendpage		= tcp_sendpage,
	.backlog_rcv		= tcp_v4_do_rcv,
	.release_cb		= tcp_release_cb,
	.hash			= inet_hash,
	.unhash			= inet_unhash,
	.get_port		= inet_csk_get_port,
	.put_port		= inet_put_port,
#ifdef CONFIG_BPF_SYSCALL
	.psock_update_sk_prot	= tcp_bpf_update_proto,
#endif
	.enter_memory_pressure	= tcp_enter_memory_pressure,
	.leave_memory_pressure	= tcp_leave_memory_pressure,
	.stream_memory_free	= tcp_stream_memory_free,
	.sockets_allocated	= &tcp_sockets_allocated,
	.orphan_count		= &tcp_orphan_count,

	.memory_allocated	= &tcp_memory_allocated,
	.per_cpu_fw_alloc	= &tcp_memory_per_cpu_fw_alloc,

	.memory_pressure	= &tcp_memory_pressure,
	.sysctl_mem		= sysctl_tcp_mem,
	.sysctl_wmem_offset	= offsetof(struct net, ipv4.sysctl_tcp_wmem),
	.sysctl_rmem_offset	= offsetof(struct net, ipv4.sysctl_tcp_rmem),
	.max_header		= MAX_TCP_HEADER,
	.obj_size		= sizeof(struct tcp_sock),
	.slab_flags		= SLAB_TYPESAFE_BY_RCU,
	.twsk_prot		= &tcp_timewait_sock_ops,
	.rsk_prot		= &tcp_request_sock_ops,
	.h.hashinfo		= NULL,
	.no_autobind		= true,
	.diag_destroy		= tcp_abort,
};
EXPORT_SYMBOL(tcp_prot);

static void __net_exit tcp_sk_exit(struct net *net)
{
	if (net->ipv4.tcp_congestion_control)
		bpf_module_put(net->ipv4.tcp_congestion_control,
			       net->ipv4.tcp_congestion_control->owner);
}

static void __net_init tcp_set_hashinfo(struct net *net)
{
	struct inet_hashinfo *hinfo;
	unsigned int ehash_entries;
	struct net *old_net;

	if (net_eq(net, &init_net))
		goto fallback;

	old_net = current->nsproxy->net_ns;
	ehash_entries = READ_ONCE(old_net->ipv4.sysctl_tcp_child_ehash_entries);
	if (!ehash_entries)
		goto fallback;

	ehash_entries = roundup_pow_of_two(ehash_entries);
	hinfo = inet_pernet_hashinfo_alloc(&tcp_hashinfo, ehash_entries);
	if (!hinfo) {
		pr_warn("Failed to allocate TCP ehash (entries: %u) "
			"for a netns, fallback to the global one\n",
			ehash_entries);
fallback:
		hinfo = &tcp_hashinfo;
		ehash_entries = tcp_hashinfo.ehash_mask + 1;
	}

	net->ipv4.tcp_death_row.hashinfo = hinfo;
	net->ipv4.tcp_death_row.sysctl_max_tw_buckets = ehash_entries / 2;
	net->ipv4.sysctl_max_syn_backlog = max(128U, ehash_entries / 128);
}

static int __net_init tcp_sk_init(struct net *net)
{
	net->ipv4.sysctl_tcp_ecn = 2;
	net->ipv4.sysctl_tcp_ecn_fallback = 1;

	net->ipv4.sysctl_tcp_base_mss = TCP_BASE_MSS;
	net->ipv4.sysctl_tcp_min_snd_mss = TCP_MIN_SND_MSS;
	net->ipv4.sysctl_tcp_probe_threshold = TCP_PROBE_THRESHOLD;
	net->ipv4.sysctl_tcp_probe_interval = TCP_PROBE_INTERVAL;
	net->ipv4.sysctl_tcp_mtu_probe_floor = TCP_MIN_SND_MSS;

	net->ipv4.sysctl_tcp_keepalive_time = TCP_KEEPALIVE_TIME;
	net->ipv4.sysctl_tcp_keepalive_probes = TCP_KEEPALIVE_PROBES;
	net->ipv4.sysctl_tcp_keepalive_intvl = TCP_KEEPALIVE_INTVL;

	net->ipv4.sysctl_tcp_syn_retries = TCP_SYN_RETRIES;
	net->ipv4.sysctl_tcp_synack_retries = TCP_SYNACK_RETRIES;
	net->ipv4.sysctl_tcp_syncookies = 1;
	net->ipv4.sysctl_tcp_reordering = TCP_FASTRETRANS_THRESH;
	net->ipv4.sysctl_tcp_retries1 = TCP_RETR1;
	net->ipv4.sysctl_tcp_retries2 = TCP_RETR2;
	net->ipv4.sysctl_tcp_orphan_retries = 0;
	net->ipv4.sysctl_tcp_fin_timeout = TCP_FIN_TIMEOUT;
	net->ipv4.sysctl_tcp_notsent_lowat = UINT_MAX;
	net->ipv4.sysctl_tcp_tw_reuse = 2;
	net->ipv4.sysctl_tcp_no_ssthresh_metrics_save = 1;

	refcount_set(&net->ipv4.tcp_death_row.tw_refcount, 1);
	tcp_set_hashinfo(net);

	net->ipv4.sysctl_tcp_sack = 1;
	net->ipv4.sysctl_tcp_window_scaling = 1;
	net->ipv4.sysctl_tcp_timestamps = 1;
	net->ipv4.sysctl_tcp_early_retrans = 3;
	net->ipv4.sysctl_tcp_recovery = TCP_RACK_LOSS_DETECTION;
	net->ipv4.sysctl_tcp_slow_start_after_idle = 1; /* By default, RFC2861 behavior.  */
	net->ipv4.sysctl_tcp_retrans_collapse = 1;
	net->ipv4.sysctl_tcp_max_reordering = 300;
	net->ipv4.sysctl_tcp_dsack = 1;
	net->ipv4.sysctl_tcp_app_win = 31;
	net->ipv4.sysctl_tcp_adv_win_scale = 1;
	net->ipv4.sysctl_tcp_frto = 2;
	net->ipv4.sysctl_tcp_moderate_rcvbuf = 1;
	/* This limits the percentage of the congestion window which we
	 * will allow a single TSO frame to consume.  Building TSO frames
	 * which are too large can cause TCP streams to be bursty.
	 */
	net->ipv4.sysctl_tcp_tso_win_divisor = 3;
	/* Default TSQ limit of 16 TSO segments */
	net->ipv4.sysctl_tcp_limit_output_bytes = 16 * 65536;

	/* rfc5961 challenge ack rate limiting, per net-ns, disabled by default. */
	net->ipv4.sysctl_tcp_challenge_ack_limit = INT_MAX;

	net->ipv4.sysctl_tcp_min_tso_segs = 2;
	net->ipv4.sysctl_tcp_tso_rtt_log = 9;  /* 2^9 = 512 usec */
	net->ipv4.sysctl_tcp_min_rtt_wlen = 300;
	net->ipv4.sysctl_tcp_autocorking = 1;
	net->ipv4.sysctl_tcp_invalid_ratelimit = HZ/2;
	net->ipv4.sysctl_tcp_pacing_ss_ratio = 200;
	net->ipv4.sysctl_tcp_pacing_ca_ratio = 120;
	if (net != &init_net) {
		memcpy(net->ipv4.sysctl_tcp_rmem,
		       init_net.ipv4.sysctl_tcp_rmem,
		       sizeof(init_net.ipv4.sysctl_tcp_rmem));
		memcpy(net->ipv4.sysctl_tcp_wmem,
		       init_net.ipv4.sysctl_tcp_wmem,
		       sizeof(init_net.ipv4.sysctl_tcp_wmem));
	}
	net->ipv4.sysctl_tcp_comp_sack_delay_ns = NSEC_PER_MSEC;
	net->ipv4.sysctl_tcp_comp_sack_slack_ns = 100 * NSEC_PER_USEC;
	net->ipv4.sysctl_tcp_comp_sack_nr = 44;
	net->ipv4.sysctl_tcp_fastopen = TFO_CLIENT_ENABLE;
	net->ipv4.sysctl_tcp_fastopen_blackhole_timeout = 0;
	atomic_set(&net->ipv4.tfo_active_disable_times, 0);

	/* Set default values for PLB */
	net->ipv4.sysctl_tcp_plb_enabled = 0; /* Disabled by default */
	net->ipv4.sysctl_tcp_plb_idle_rehash_rounds = 3;
	net->ipv4.sysctl_tcp_plb_rehash_rounds = 12;
	net->ipv4.sysctl_tcp_plb_suspend_rto_sec = 60;
	/* Default congestion threshold for PLB to mark a round is 50% */
	net->ipv4.sysctl_tcp_plb_cong_thresh = (1 << TCP_PLB_SCALE) / 2;

	/* Reno is always built in */
	if (!net_eq(net, &init_net) &&
	    bpf_try_module_get(init_net.ipv4.tcp_congestion_control,
			       init_net.ipv4.tcp_congestion_control->owner))
		net->ipv4.tcp_congestion_control = init_net.ipv4.tcp_congestion_control;
	else
		net->ipv4.tcp_congestion_control = &tcp_reno;

	return 0;
}

static void __net_exit tcp_sk_exit_batch(struct list_head *net_exit_list)
{
	struct net *net;

	tcp_twsk_purge(net_exit_list, AF_INET);

	list_for_each_entry(net, net_exit_list, exit_list) {
		inet_pernet_hashinfo_free(net->ipv4.tcp_death_row.hashinfo);
		WARN_ON_ONCE(!refcount_dec_and_test(&net->ipv4.tcp_death_row.tw_refcount));
		tcp_fastopen_ctx_destroy(net);
	}
}

static struct pernet_operations __net_initdata tcp_sk_ops = {
       .init	   = tcp_sk_init,
       .exit	   = tcp_sk_exit,
       .exit_batch = tcp_sk_exit_batch,
};

#if defined(CONFIG_BPF_SYSCALL) && defined(CONFIG_PROC_FS)
DEFINE_BPF_ITER_FUNC(tcp, struct bpf_iter_meta *meta,
		     struct sock_common *sk_common, uid_t uid)

#define INIT_BATCH_SZ 16

static int bpf_iter_init_tcp(void *priv_data, struct bpf_iter_aux_info *aux)
{
	struct bpf_tcp_iter_state *iter = priv_data;
	int err;

	err = bpf_iter_init_seq_net(priv_data, aux);
	if (err)
		return err;

	err = bpf_iter_tcp_realloc_batch(iter, INIT_BATCH_SZ);
	if (err) {
		bpf_iter_fini_seq_net(priv_data);
		return err;
	}

	return 0;
}

static void bpf_iter_fini_tcp(void *priv_data)
{
	struct bpf_tcp_iter_state *iter = priv_data;

	bpf_iter_fini_seq_net(priv_data);
	kvfree(iter->batch);
}

static const struct bpf_iter_seq_info tcp_seq_info = {
	.seq_ops		= &bpf_iter_tcp_seq_ops,
	.init_seq_private	= bpf_iter_init_tcp,
	.fini_seq_private	= bpf_iter_fini_tcp,
	.seq_priv_size		= sizeof(struct bpf_tcp_iter_state),
};

static const struct bpf_func_proto *
bpf_iter_tcp_get_func_proto(enum bpf_func_id func_id,
			    const struct bpf_prog *prog)
{
	switch (func_id) {
	case BPF_FUNC_setsockopt:
		return &bpf_sk_setsockopt_proto;
	case BPF_FUNC_getsockopt:
		return &bpf_sk_getsockopt_proto;
	default:
		return NULL;
	}
}

static struct bpf_iter_reg tcp_reg_info = {
	.target			= "tcp",
	.ctx_arg_info_size	= 1,
	.ctx_arg_info		= {
		{ offsetof(struct bpf_iter__tcp, sk_common),
		  PTR_TO_BTF_ID_OR_NULL },
	},
	.get_func_proto		= bpf_iter_tcp_get_func_proto,
	.seq_info		= &tcp_seq_info,
};

static void __init bpf_iter_register(void)
{
	tcp_reg_info.ctx_arg_info[0].btf_id = btf_sock_ids[BTF_SOCK_TYPE_SOCK_COMMON];
	if (bpf_iter_reg_target(&tcp_reg_info))
		pr_warn("Warning: could not register bpf iterator tcp\n");
}

#endif

void __init tcp_v4_init(void)
{
	int cpu, res;

	for_each_possible_cpu(cpu) {
		struct sock *sk;

		res = inet_ctl_sock_create(&sk, PF_INET, SOCK_RAW,
					   IPPROTO_TCP, &init_net);
		if (res)
			panic("Failed to create the TCP control socket.\n");
		sock_set_flag(sk, SOCK_USE_WRITE_QUEUE);

		/* Please enforce IP_DF and IPID==0 for RST and
		 * ACK sent in SYN-RECV and TIME-WAIT state.
		 */
		inet_sk(sk)->pmtudisc = IP_PMTUDISC_DO;

		per_cpu(ipv4_tcp_sk, cpu) = sk;
	}
	if (register_pernet_subsys(&tcp_sk_ops))
		panic("Failed to create the TCP control socket.\n");

#if defined(CONFIG_BPF_SYSCALL) && defined(CONFIG_PROC_FS)
	bpf_iter_register();
#endif
}<|MERGE_RESOLUTION|>--- conflicted
+++ resolved
@@ -1144,11 +1144,8 @@
 				 lockdep_sock_is_held(sk)) {
 		if (key->family != family)
 			continue;
-<<<<<<< HEAD
-=======
 		if ((key->flags & TCP_MD5SIG_FLAG_IFINDEX) != (flags & TCP_MD5SIG_FLAG_IFINDEX))
 			continue;
->>>>>>> eb3cdb58
 		if (key->l3index != l3index)
 			continue;
 		if (!memcmp(&key->addr, addr, size) &&
@@ -2146,7 +2143,6 @@
 
 	sk_incoming_cpu_update(sk);
 
-	sk_defer_free_flush(sk);
 	bh_lock_sock_nested(sk);
 	tcp_segs_in(tcp_sk(sk), skb);
 	ret = 0;
@@ -2249,11 +2245,7 @@
 	struct dst_entry *dst = skb_dst(skb);
 
 	if (dst && dst_hold_safe(dst)) {
-<<<<<<< HEAD
-		sk->sk_rx_dst = dst;
-=======
 		rcu_assign_pointer(sk->sk_rx_dst, dst);
->>>>>>> eb3cdb58
 		sk->sk_rx_dst_ifindex = skb->skb_iif;
 	}
 }
@@ -2363,8 +2355,6 @@
 
 /* Find a non empty bucket (starting from st->bucket)
  * and return the first sk from it.
-<<<<<<< HEAD
-=======
  */
 static void *listening_get_first(struct seq_file *seq)
 {
@@ -2396,54 +2386,10 @@
  * If "cur" is the last one in the st->bucket,
  * call listening_get_first() to return the first sk of the next
  * non empty bucket.
->>>>>>> eb3cdb58
- */
-static void *listening_get_first(struct seq_file *seq)
-{
-	struct tcp_iter_state *st = seq->private;
-<<<<<<< HEAD
-
-	st->offset = 0;
-	for (; st->bucket <= tcp_hashinfo.lhash2_mask; st->bucket++) {
-		struct inet_listen_hashbucket *ilb2;
-		struct inet_connection_sock *icsk;
-		struct sock *sk;
-
-		ilb2 = &tcp_hashinfo.lhash2[st->bucket];
-		if (hlist_empty(&ilb2->head))
-			continue;
-
-		spin_lock(&ilb2->lock);
-		inet_lhash2_for_each_icsk(icsk, &ilb2->head) {
-			sk = (struct sock *)icsk;
-			if (seq_sk_match(seq, sk))
-				return sk;
-		}
-		spin_unlock(&ilb2->lock);
-	}
-
-	return NULL;
-}
-
-/* Find the next sk of "cur" within the same bucket (i.e. st->bucket).
- * If "cur" is the last one in the st->bucket,
- * call listening_get_first() to return the first sk of the next
- * non empty bucket.
  */
 static void *listening_get_next(struct seq_file *seq, void *cur)
 {
 	struct tcp_iter_state *st = seq->private;
-	struct inet_listen_hashbucket *ilb2;
-	struct inet_connection_sock *icsk;
-	struct sock *sk = cur;
-
-	++st->num;
-	++st->offset;
-
-	icsk = inet_csk(sk);
-	inet_lhash2_for_each_icsk_continue(icsk) {
-		sk = (struct sock *)icsk;
-=======
 	struct inet_listen_hashbucket *ilb2;
 	struct hlist_nulls_node *node;
 	struct inet_hashinfo *hinfo;
@@ -2454,17 +2400,12 @@
 
 	sk = sk_nulls_next(sk);
 	sk_nulls_for_each_from(sk, node) {
->>>>>>> eb3cdb58
 		if (seq_sk_match(seq, sk))
 			return sk;
 	}
 
-<<<<<<< HEAD
-	ilb2 = &tcp_hashinfo.lhash2[st->bucket];
-=======
 	hinfo = seq_file_net(seq)->ipv4.tcp_death_row.hashinfo;
 	ilb2 = &hinfo->lhash2[st->bucket];
->>>>>>> eb3cdb58
 	spin_unlock(&ilb2->lock);
 	++st->bucket;
 	return listening_get_first(seq);
@@ -2498,10 +2439,7 @@
  */
 static void *established_get_first(struct seq_file *seq)
 {
-<<<<<<< HEAD
-=======
 	struct inet_hashinfo *hinfo = seq_file_net(seq)->ipv4.tcp_death_row.hashinfo;
->>>>>>> eb3cdb58
 	struct tcp_iter_state *st = seq->private;
 
 	st->offset = 0;
@@ -2515,11 +2453,7 @@
 			continue;
 
 		spin_lock_bh(lock);
-<<<<<<< HEAD
-		sk_nulls_for_each(sk, node, &tcp_hashinfo.ehash[st->bucket].chain) {
-=======
 		sk_nulls_for_each(sk, node, &hinfo->ehash[st->bucket].chain) {
->>>>>>> eb3cdb58
 			if (seq_sk_match(seq, sk))
 				return sk;
 		}
@@ -2531,16 +2465,10 @@
 
 static void *established_get_next(struct seq_file *seq, void *cur)
 {
-<<<<<<< HEAD
-	struct sock *sk = cur;
-	struct hlist_nulls_node *node;
-	struct tcp_iter_state *st = seq->private;
-=======
 	struct inet_hashinfo *hinfo = seq_file_net(seq)->ipv4.tcp_death_row.hashinfo;
 	struct tcp_iter_state *st = seq->private;
 	struct hlist_nulls_node *node;
 	struct sock *sk = cur;
->>>>>>> eb3cdb58
 
 	++st->num;
 	++st->offset;
@@ -2599,14 +2527,8 @@
 
 	switch (st->state) {
 	case TCP_SEQ_STATE_LISTENING:
-<<<<<<< HEAD
-		if (st->bucket > tcp_hashinfo.lhash2_mask)
-			break;
-		st->state = TCP_SEQ_STATE_LISTENING;
-=======
 		if (st->bucket > hinfo->lhash2_mask)
 			break;
->>>>>>> eb3cdb58
 		rc = listening_get_first(seq);
 		while (offset-- && rc && bucket == st->bucket)
 			rc = listening_get_next(seq, rc);
@@ -2690,11 +2612,7 @@
 	switch (st->state) {
 	case TCP_SEQ_STATE_LISTENING:
 		if (v != SEQ_START_TOKEN)
-<<<<<<< HEAD
-			spin_unlock(&tcp_hashinfo.lhash2[st->bucket].lock);
-=======
 			spin_unlock(&hinfo->lhash2[st->bucket].lock);
->>>>>>> eb3cdb58
 		break;
 	case TCP_SEQ_STATE_ESTABLISHED:
 		if (v)
@@ -2869,11 +2787,7 @@
 static void bpf_iter_tcp_put_batch(struct bpf_tcp_iter_state *iter)
 {
 	while (iter->cur_sk < iter->end_sk)
-<<<<<<< HEAD
-		sock_put(iter->batch[iter->cur_sk++]);
-=======
 		sock_gen_put(iter->batch[iter->cur_sk++]);
->>>>>>> eb3cdb58
 }
 
 static int bpf_iter_tcp_realloc_batch(struct bpf_tcp_iter_state *iter,
@@ -2897,54 +2811,7 @@
 static unsigned int bpf_iter_tcp_listening_batch(struct seq_file *seq,
 						 struct sock *start_sk)
 {
-<<<<<<< HEAD
-	struct bpf_tcp_iter_state *iter = seq->private;
-	struct tcp_iter_state *st = &iter->state;
-	struct inet_connection_sock *icsk;
-=======
 	struct inet_hashinfo *hinfo = seq_file_net(seq)->ipv4.tcp_death_row.hashinfo;
-	struct bpf_tcp_iter_state *iter = seq->private;
-	struct tcp_iter_state *st = &iter->state;
-	struct hlist_nulls_node *node;
->>>>>>> eb3cdb58
-	unsigned int expected = 1;
-	struct sock *sk;
-
-	sock_hold(start_sk);
-	iter->batch[iter->end_sk++] = start_sk;
-
-<<<<<<< HEAD
-	icsk = inet_csk(start_sk);
-	inet_lhash2_for_each_icsk_continue(icsk) {
-		sk = (struct sock *)icsk;
-=======
-	sk = sk_nulls_next(start_sk);
-	sk_nulls_for_each_from(sk, node) {
->>>>>>> eb3cdb58
-		if (seq_sk_match(seq, sk)) {
-			if (iter->end_sk < iter->max_sk) {
-				sock_hold(sk);
-				iter->batch[iter->end_sk++] = sk;
-			}
-			expected++;
-		}
-	}
-<<<<<<< HEAD
-	spin_unlock(&tcp_hashinfo.lhash2[st->bucket].lock);
-=======
-	spin_unlock(&hinfo->lhash2[st->bucket].lock);
->>>>>>> eb3cdb58
-
-	return expected;
-}
-
-static unsigned int bpf_iter_tcp_established_batch(struct seq_file *seq,
-						   struct sock *start_sk)
-{
-<<<<<<< HEAD
-=======
-	struct inet_hashinfo *hinfo = seq_file_net(seq)->ipv4.tcp_death_row.hashinfo;
->>>>>>> eb3cdb58
 	struct bpf_tcp_iter_state *iter = seq->private;
 	struct tcp_iter_state *st = &iter->state;
 	struct hlist_nulls_node *node;
@@ -2964,21 +2831,42 @@
 			expected++;
 		}
 	}
-<<<<<<< HEAD
-	spin_unlock_bh(inet_ehash_lockp(&tcp_hashinfo, st->bucket));
-=======
+	spin_unlock(&hinfo->lhash2[st->bucket].lock);
+
+	return expected;
+}
+
+static unsigned int bpf_iter_tcp_established_batch(struct seq_file *seq,
+						   struct sock *start_sk)
+{
+	struct inet_hashinfo *hinfo = seq_file_net(seq)->ipv4.tcp_death_row.hashinfo;
+	struct bpf_tcp_iter_state *iter = seq->private;
+	struct tcp_iter_state *st = &iter->state;
+	struct hlist_nulls_node *node;
+	unsigned int expected = 1;
+	struct sock *sk;
+
+	sock_hold(start_sk);
+	iter->batch[iter->end_sk++] = start_sk;
+
+	sk = sk_nulls_next(start_sk);
+	sk_nulls_for_each_from(sk, node) {
+		if (seq_sk_match(seq, sk)) {
+			if (iter->end_sk < iter->max_sk) {
+				sock_hold(sk);
+				iter->batch[iter->end_sk++] = sk;
+			}
+			expected++;
+		}
+	}
 	spin_unlock_bh(inet_ehash_lockp(hinfo, st->bucket));
->>>>>>> eb3cdb58
 
 	return expected;
 }
 
 static struct sock *bpf_iter_tcp_batch(struct seq_file *seq)
 {
-<<<<<<< HEAD
-=======
 	struct inet_hashinfo *hinfo = seq_file_net(seq)->ipv4.tcp_death_row.hashinfo;
->>>>>>> eb3cdb58
 	struct bpf_tcp_iter_state *iter = seq->private;
 	struct tcp_iter_state *st = &iter->state;
 	unsigned int expected;
@@ -2994,11 +2882,7 @@
 		st->offset = 0;
 		st->bucket++;
 		if (st->state == TCP_SEQ_STATE_LISTENING &&
-<<<<<<< HEAD
-		    st->bucket > tcp_hashinfo.lhash2_mask) {
-=======
 		    st->bucket > hinfo->lhash2_mask) {
->>>>>>> eb3cdb58
 			st->state = TCP_SEQ_STATE_ESTABLISHED;
 			st->bucket = 0;
 		}
@@ -3064,11 +2948,7 @@
 		 * st->bucket.  See tcp_seek_last_pos().
 		 */
 		st->offset++;
-<<<<<<< HEAD
-		sock_put(iter->batch[iter->cur_sk++]);
-=======
 		sock_gen_put(iter->batch[iter->cur_sk++]);
->>>>>>> eb3cdb58
 	}
 
 	if (iter->cur_sk < iter->end_sk)
@@ -3089,7 +2969,6 @@
 	struct bpf_iter_meta meta;
 	struct bpf_prog *prog;
 	struct sock *sk = v;
-	bool slow;
 	uid_t uid;
 	int ret;
 
@@ -3097,11 +2976,7 @@
 		return 0;
 
 	if (sk_fullsock(sk))
-<<<<<<< HEAD
-		slow = lock_sock_fast(sk);
-=======
 		lock_sock(sk);
->>>>>>> eb3cdb58
 
 	if (unlikely(sk_unhashed(sk))) {
 		ret = SEQ_SKIP;
@@ -3125,11 +3000,7 @@
 
 unlock:
 	if (sk_fullsock(sk))
-<<<<<<< HEAD
-		unlock_sock_fast(sk, slow);
-=======
 		release_sock(sk);
->>>>>>> eb3cdb58
 	return ret;
 
 }
@@ -3171,11 +3042,7 @@
 #endif
 
 	/* Iterated from proc fs */
-<<<<<<< HEAD
-	afinfo = PDE_DATA(file_inode(seq->file));
-=======
 	afinfo = pde_data(file_inode(seq->file));
->>>>>>> eb3cdb58
 	return afinfo->family;
 }
 
