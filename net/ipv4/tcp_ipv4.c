// SPDX-License-Identifier: GPL-2.0-or-later
/*
 * INET		An implementation of the TCP/IP protocol suite for the LINUX
 *		operating system.  INET is implemented using the  BSD Socket
 *		interface as the means of communication with the user level.
 *
 *		Implementation of the Transmission Control Protocol(TCP).
 *
 *		IPv4 specific functions
 *
 *		code split from:
 *		linux/ipv4/tcp.c
 *		linux/ipv4/tcp_input.c
 *		linux/ipv4/tcp_output.c
 *
 *		See tcp.c for author information
 */

/*
 * Changes:
 *		David S. Miller	:	New socket lookup architecture.
 *					This code is dedicated to John Dyson.
 *		David S. Miller :	Change semantics of established hash,
 *					half is devoted to TIME_WAIT sockets
 *					and the rest go in the other half.
 *		Andi Kleen :		Add support for syncookies and fixed
 *					some bugs: ip options weren't passed to
 *					the TCP layer, missed a check for an
 *					ACK bit.
 *		Andi Kleen :		Implemented fast path mtu discovery.
 *	     				Fixed many serious bugs in the
 *					request_sock handling and moved
 *					most of it into the af independent code.
 *					Added tail drop and some other bugfixes.
 *					Added new listen semantics.
 *		Mike McLagan	:	Routing by source
 *	Juan Jose Ciarlante:		ip_dynaddr bits
 *		Andi Kleen:		various fixes.
 *	Vitaly E. Lavrov	:	Transparent proxy revived after year
 *					coma.
 *	Andi Kleen		:	Fix new listen.
 *	Andi Kleen		:	Fix accept error reporting.
 *	YOSHIFUJI Hideaki @USAGI and:	Support IPV6_V6ONLY socket option, which
 *	Alexey Kuznetsov		allow both IPv4 and IPv6 sockets to bind
 *					a single port at the same time.
 */

#define pr_fmt(fmt) "TCP: " fmt

#include <linux/bottom_half.h>
#include <linux/types.h>
#include <linux/fcntl.h>
#include <linux/module.h>
#include <linux/random.h>
#include <linux/cache.h>
#include <linux/jhash.h>
#include <linux/init.h>
#include <linux/times.h>
#include <linux/slab.h>
#include <linux/sched.h>

#include <net/net_namespace.h>
#include <net/icmp.h>
#include <net/inet_hashtables.h>
#include <net/tcp.h>
#include <net/transp_v6.h>
#include <net/ipv6.h>
#include <net/inet_common.h>
#include <net/timewait_sock.h>
#include <net/xfrm.h>
#include <net/secure_seq.h>
#include <net/busy_poll.h>
#include <net/rstreason.h>

#include <linux/inet.h>
#include <linux/ipv6.h>
#include <linux/stddef.h>
#include <linux/proc_fs.h>
#include <linux/seq_file.h>
#include <linux/inetdevice.h>
#include <linux/btf_ids.h>
#include <linux/skbuff_ref.h>

#include <crypto/hash.h>
#include <linux/scatterlist.h>

#include <trace/events/tcp.h>

#ifdef CONFIG_TCP_MD5SIG
static int tcp_v4_md5_hash_hdr(char *md5_hash, const struct tcp_md5sig_key *key,
			       __be32 daddr, __be32 saddr, const struct tcphdr *th);
#endif

struct inet_hashinfo tcp_hashinfo;
EXPORT_SYMBOL(tcp_hashinfo);

static DEFINE_PER_CPU(struct sock_bh_locked, ipv4_tcp_sk) = {
	.bh_lock = INIT_LOCAL_LOCK(bh_lock),
};

static DEFINE_MUTEX(tcp_exit_batch_mutex);

static DEFINE_MUTEX(tcp_exit_batch_mutex);

static u32 tcp_v4_init_seq(const struct sk_buff *skb)
{
	return secure_tcp_seq(ip_hdr(skb)->daddr,
			      ip_hdr(skb)->saddr,
			      tcp_hdr(skb)->dest,
			      tcp_hdr(skb)->source);
}

static u32 tcp_v4_init_ts_off(const struct net *net, const struct sk_buff *skb)
{
	return secure_tcp_ts_off(net, ip_hdr(skb)->daddr, ip_hdr(skb)->saddr);
}

int tcp_twsk_unique(struct sock *sk, struct sock *sktw, void *twp)
{
	int reuse = READ_ONCE(sock_net(sk)->ipv4.sysctl_tcp_tw_reuse);
	const struct inet_timewait_sock *tw = inet_twsk(sktw);
	const struct tcp_timewait_sock *tcptw = tcp_twsk(sktw);
	struct tcp_sock *tp = tcp_sk(sk);
	int ts_recent_stamp;

	if (READ_ONCE(tw->tw_substate) == TCP_FIN_WAIT2)
		reuse = 0;

	if (reuse == 2) {
		/* Still does not detect *everything* that goes through
		 * lo, since we require a loopback src or dst address
		 * or direct binding to 'lo' interface.
		 */
		bool loopback = false;
		if (tw->tw_bound_dev_if == LOOPBACK_IFINDEX)
			loopback = true;
#if IS_ENABLED(CONFIG_IPV6)
		if (tw->tw_family == AF_INET6) {
			if (ipv6_addr_loopback(&tw->tw_v6_daddr) ||
			    ipv6_addr_v4mapped_loopback(&tw->tw_v6_daddr) ||
			    ipv6_addr_loopback(&tw->tw_v6_rcv_saddr) ||
			    ipv6_addr_v4mapped_loopback(&tw->tw_v6_rcv_saddr))
				loopback = true;
		} else
#endif
		{
			if (ipv4_is_loopback(tw->tw_daddr) ||
			    ipv4_is_loopback(tw->tw_rcv_saddr))
				loopback = true;
		}
		if (!loopback)
			reuse = 0;
	}

	/* With PAWS, it is safe from the viewpoint
	   of data integrity. Even without PAWS it is safe provided sequence
	   spaces do not overlap i.e. at data rates <= 80Mbit/sec.

	   Actually, the idea is close to VJ's one, only timestamp cache is
	   held not per host, but per port pair and TW bucket is used as state
	   holder.

	   If TW bucket has been already destroyed we fall back to VJ's scheme
	   and use initial timestamp retrieved from peer table.
	 */
	ts_recent_stamp = READ_ONCE(tcptw->tw_ts_recent_stamp);
	if (ts_recent_stamp &&
	    (!twp || (reuse && time_after32(ktime_get_seconds(),
<<<<<<< HEAD
					    tcptw->tw_ts_recent_stamp)))) {
		/* inet_twsk_hashdance() sets sk_refcnt after putting twsk
=======
					    ts_recent_stamp)))) {
		/* inet_twsk_hashdance_schedule() sets sk_refcnt after putting twsk
>>>>>>> 2d5404ca
		 * and releasing the bucket lock.
		 */
		if (unlikely(!refcount_inc_not_zero(&sktw->sk_refcnt)))
			return 0;

		/* In case of repair and re-using TIME-WAIT sockets we still
		 * want to be sure that it is safe as above but honor the
		 * sequence numbers and time stamps set as part of the repair
		 * process.
		 *
		 * Without this check re-using a TIME-WAIT socket with TCP
		 * repair would accumulate a -1 on the repair assigned
		 * sequence number. The first time it is reused the sequence
		 * is -1, the second time -2, etc. This fixes that issue
		 * without appearing to create any others.
		 */
		if (likely(!tp->repair)) {
			u32 seq = tcptw->tw_snd_nxt + 65535 + 2;

			if (!seq)
				seq = 1;
			WRITE_ONCE(tp->write_seq, seq);
			tp->rx_opt.ts_recent	   = READ_ONCE(tcptw->tw_ts_recent);
			tp->rx_opt.ts_recent_stamp = ts_recent_stamp;
		}

		return 1;
	}

	return 0;
}
EXPORT_SYMBOL_GPL(tcp_twsk_unique);

static int tcp_v4_pre_connect(struct sock *sk, struct sockaddr *uaddr,
			      int addr_len)
{
	/* This check is replicated from tcp_v4_connect() and intended to
	 * prevent BPF program called below from accessing bytes that are out
	 * of the bound specified by user in addr_len.
	 */
	if (addr_len < sizeof(struct sockaddr_in))
		return -EINVAL;

	sock_owned_by_me(sk);

	return BPF_CGROUP_RUN_PROG_INET4_CONNECT(sk, uaddr, &addr_len);
}

/* This will initiate an outgoing connection. */
int tcp_v4_connect(struct sock *sk, struct sockaddr *uaddr, int addr_len)
{
	struct sockaddr_in *usin = (struct sockaddr_in *)uaddr;
	struct inet_timewait_death_row *tcp_death_row;
	struct inet_sock *inet = inet_sk(sk);
	struct tcp_sock *tp = tcp_sk(sk);
	struct ip_options_rcu *inet_opt;
	struct net *net = sock_net(sk);
	__be16 orig_sport, orig_dport;
	__be32 daddr, nexthop;
	struct flowi4 *fl4;
	struct rtable *rt;
	int err;

	if (addr_len < sizeof(struct sockaddr_in))
		return -EINVAL;

	if (usin->sin_family != AF_INET)
		return -EAFNOSUPPORT;

	nexthop = daddr = usin->sin_addr.s_addr;
	inet_opt = rcu_dereference_protected(inet->inet_opt,
					     lockdep_sock_is_held(sk));
	if (inet_opt && inet_opt->opt.srr) {
		if (!daddr)
			return -EINVAL;
		nexthop = inet_opt->opt.faddr;
	}

	orig_sport = inet->inet_sport;
	orig_dport = usin->sin_port;
	fl4 = &inet->cork.fl.u.ip4;
	rt = ip_route_connect(fl4, nexthop, inet->inet_saddr,
			      sk->sk_bound_dev_if, IPPROTO_TCP, orig_sport,
			      orig_dport, sk);
	if (IS_ERR(rt)) {
		err = PTR_ERR(rt);
		if (err == -ENETUNREACH)
			IP_INC_STATS(net, IPSTATS_MIB_OUTNOROUTES);
		return err;
	}

	if (rt->rt_flags & (RTCF_MULTICAST | RTCF_BROADCAST)) {
		ip_rt_put(rt);
		return -ENETUNREACH;
	}

	if (!inet_opt || !inet_opt->opt.srr)
		daddr = fl4->daddr;

	tcp_death_row = &sock_net(sk)->ipv4.tcp_death_row;

	if (!inet->inet_saddr) {
		err = inet_bhash2_update_saddr(sk,  &fl4->saddr, AF_INET);
		if (err) {
			ip_rt_put(rt);
			return err;
		}
	} else {
		sk_rcv_saddr_set(sk, inet->inet_saddr);
	}

	if (tp->rx_opt.ts_recent_stamp && inet->inet_daddr != daddr) {
		/* Reset inherited state */
		tp->rx_opt.ts_recent	   = 0;
		tp->rx_opt.ts_recent_stamp = 0;
		if (likely(!tp->repair))
			WRITE_ONCE(tp->write_seq, 0);
	}

	inet->inet_dport = usin->sin_port;
	sk_daddr_set(sk, daddr);

	inet_csk(sk)->icsk_ext_hdr_len = 0;
	if (inet_opt)
		inet_csk(sk)->icsk_ext_hdr_len = inet_opt->opt.optlen;

	tp->rx_opt.mss_clamp = TCP_MSS_DEFAULT;

	/* Socket identity is still unknown (sport may be zero).
	 * However we set state to SYN-SENT and not releasing socket
	 * lock select source port, enter ourselves into the hash tables and
	 * complete initialization after this.
	 */
	tcp_set_state(sk, TCP_SYN_SENT);
	err = inet_hash_connect(tcp_death_row, sk);
	if (err)
		goto failure;

	sk_set_txhash(sk);

	rt = ip_route_newports(fl4, rt, orig_sport, orig_dport,
			       inet->inet_sport, inet->inet_dport, sk);
	if (IS_ERR(rt)) {
		err = PTR_ERR(rt);
		rt = NULL;
		goto failure;
	}
	tp->tcp_usec_ts = dst_tcp_usec_ts(&rt->dst);
	/* OK, now commit destination to socket.  */
	sk->sk_gso_type = SKB_GSO_TCPV4;
	sk_setup_caps(sk, &rt->dst);
	rt = NULL;

	if (likely(!tp->repair)) {
		if (!tp->write_seq)
			WRITE_ONCE(tp->write_seq,
				   secure_tcp_seq(inet->inet_saddr,
						  inet->inet_daddr,
						  inet->inet_sport,
						  usin->sin_port));
		WRITE_ONCE(tp->tsoffset,
			   secure_tcp_ts_off(net, inet->inet_saddr,
					     inet->inet_daddr));
	}

	atomic_set(&inet->inet_id, get_random_u16());

	if (tcp_fastopen_defer_connect(sk, &err))
		return err;
	if (err)
		goto failure;

	err = tcp_connect(sk);

	if (err)
		goto failure;

	return 0;

failure:
	/*
	 * This unhashes the socket and releases the local port,
	 * if necessary.
	 */
	tcp_set_state(sk, TCP_CLOSE);
	inet_bhash2_reset_saddr(sk);
	ip_rt_put(rt);
	sk->sk_route_caps = 0;
	inet->inet_dport = 0;
	return err;
}
EXPORT_SYMBOL(tcp_v4_connect);

/*
 * This routine reacts to ICMP_FRAG_NEEDED mtu indications as defined in RFC1191.
 * It can be called through tcp_release_cb() if socket was owned by user
 * at the time tcp_v4_err() was called to handle ICMP message.
 */
void tcp_v4_mtu_reduced(struct sock *sk)
{
	struct inet_sock *inet = inet_sk(sk);
	struct dst_entry *dst;
	u32 mtu;

	if ((1 << sk->sk_state) & (TCPF_LISTEN | TCPF_CLOSE))
		return;
	mtu = READ_ONCE(tcp_sk(sk)->mtu_info);
	dst = inet_csk_update_pmtu(sk, mtu);
	if (!dst)
		return;

	/* Something is about to be wrong... Remember soft error
	 * for the case, if this connection will not able to recover.
	 */
	if (mtu < dst_mtu(dst) && ip_dont_fragment(sk, dst))
		WRITE_ONCE(sk->sk_err_soft, EMSGSIZE);

	mtu = dst_mtu(dst);

	if (inet->pmtudisc != IP_PMTUDISC_DONT &&
	    ip_sk_accept_pmtu(sk) &&
	    inet_csk(sk)->icsk_pmtu_cookie > mtu) {
		tcp_sync_mss(sk, mtu);

		/* Resend the TCP packet because it's
		 * clear that the old packet has been
		 * dropped. This is the new "fast" path mtu
		 * discovery.
		 */
		tcp_simple_retransmit(sk);
	} /* else let the usual retransmit timer handle it */
}
EXPORT_SYMBOL(tcp_v4_mtu_reduced);

static void do_redirect(struct sk_buff *skb, struct sock *sk)
{
	struct dst_entry *dst = __sk_dst_check(sk, 0);

	if (dst)
		dst->ops->redirect(dst, sk, skb);
}


/* handle ICMP messages on TCP_NEW_SYN_RECV request sockets */
void tcp_req_err(struct sock *sk, u32 seq, bool abort)
{
	struct request_sock *req = inet_reqsk(sk);
	struct net *net = sock_net(sk);

	/* ICMPs are not backlogged, hence we cannot get
	 * an established socket here.
	 */
	if (seq != tcp_rsk(req)->snt_isn) {
		__NET_INC_STATS(net, LINUX_MIB_OUTOFWINDOWICMPS);
	} else if (abort) {
		/*
		 * Still in SYN_RECV, just remove it silently.
		 * There is no good way to pass the error to the newly
		 * created socket, and POSIX does not want network
		 * errors returned from accept().
		 */
		inet_csk_reqsk_queue_drop(req->rsk_listener, req);
		tcp_listendrop(req->rsk_listener);
	}
	reqsk_put(req);
}
EXPORT_SYMBOL(tcp_req_err);

/* TCP-LD (RFC 6069) logic */
void tcp_ld_RTO_revert(struct sock *sk, u32 seq)
{
	struct inet_connection_sock *icsk = inet_csk(sk);
	struct tcp_sock *tp = tcp_sk(sk);
	struct sk_buff *skb;
	s32 remaining;
	u32 delta_us;

	if (sock_owned_by_user(sk))
		return;

	if (seq != tp->snd_una  || !icsk->icsk_retransmits ||
	    !icsk->icsk_backoff)
		return;

	skb = tcp_rtx_queue_head(sk);
	if (WARN_ON_ONCE(!skb))
		return;

	icsk->icsk_backoff--;
	icsk->icsk_rto = tp->srtt_us ? __tcp_set_rto(tp) : TCP_TIMEOUT_INIT;
	icsk->icsk_rto = inet_csk_rto_backoff(icsk, TCP_RTO_MAX);

	tcp_mstamp_refresh(tp);
	delta_us = (u32)(tp->tcp_mstamp - tcp_skb_timestamp_us(skb));
	remaining = icsk->icsk_rto - usecs_to_jiffies(delta_us);

	if (remaining > 0) {
		inet_csk_reset_xmit_timer(sk, ICSK_TIME_RETRANS,
					  remaining, TCP_RTO_MAX);
	} else {
		/* RTO revert clocked out retransmission.
		 * Will retransmit now.
		 */
		tcp_retransmit_timer(sk);
	}
}
EXPORT_SYMBOL(tcp_ld_RTO_revert);

/*
 * This routine is called by the ICMP module when it gets some
 * sort of error condition.  If err < 0 then the socket should
 * be closed and the error returned to the user.  If err > 0
 * it's just the icmp type << 8 | icmp code.  After adjustment
 * header points to the first 8 bytes of the tcp header.  We need
 * to find the appropriate port.
 *
 * The locking strategy used here is very "optimistic". When
 * someone else accesses the socket the ICMP is just dropped
 * and for some paths there is no check at all.
 * A more general error queue to queue errors for later handling
 * is probably better.
 *
 */

int tcp_v4_err(struct sk_buff *skb, u32 info)
{
	const struct iphdr *iph = (const struct iphdr *)skb->data;
	struct tcphdr *th = (struct tcphdr *)(skb->data + (iph->ihl << 2));
	struct tcp_sock *tp;
	const int type = icmp_hdr(skb)->type;
	const int code = icmp_hdr(skb)->code;
	struct sock *sk;
	struct request_sock *fastopen;
	u32 seq, snd_una;
	int err;
	struct net *net = dev_net(skb->dev);

	sk = __inet_lookup_established(net, net->ipv4.tcp_death_row.hashinfo,
				       iph->daddr, th->dest, iph->saddr,
				       ntohs(th->source), inet_iif(skb), 0);
	if (!sk) {
		__ICMP_INC_STATS(net, ICMP_MIB_INERRORS);
		return -ENOENT;
	}
	if (sk->sk_state == TCP_TIME_WAIT) {
		/* To increase the counter of ignored icmps for TCP-AO */
		tcp_ao_ignore_icmp(sk, AF_INET, type, code);
		inet_twsk_put(inet_twsk(sk));
		return 0;
	}
	seq = ntohl(th->seq);
	if (sk->sk_state == TCP_NEW_SYN_RECV) {
		tcp_req_err(sk, seq, type == ICMP_PARAMETERPROB ||
				     type == ICMP_TIME_EXCEEDED ||
				     (type == ICMP_DEST_UNREACH &&
				      (code == ICMP_NET_UNREACH ||
				       code == ICMP_HOST_UNREACH)));
		return 0;
	}

	if (tcp_ao_ignore_icmp(sk, AF_INET, type, code)) {
		sock_put(sk);
		return 0;
	}

	bh_lock_sock(sk);
	/* If too many ICMPs get dropped on busy
	 * servers this needs to be solved differently.
	 * We do take care of PMTU discovery (RFC1191) special case :
	 * we can receive locally generated ICMP messages while socket is held.
	 */
	if (sock_owned_by_user(sk)) {
		if (!(type == ICMP_DEST_UNREACH && code == ICMP_FRAG_NEEDED))
			__NET_INC_STATS(net, LINUX_MIB_LOCKDROPPEDICMPS);
	}
	if (sk->sk_state == TCP_CLOSE)
		goto out;

	if (static_branch_unlikely(&ip4_min_ttl)) {
		/* min_ttl can be changed concurrently from do_ip_setsockopt() */
		if (unlikely(iph->ttl < READ_ONCE(inet_sk(sk)->min_ttl))) {
			__NET_INC_STATS(net, LINUX_MIB_TCPMINTTLDROP);
			goto out;
		}
	}

	tp = tcp_sk(sk);
	/* XXX (TFO) - tp->snd_una should be ISN (tcp_create_openreq_child() */
	fastopen = rcu_dereference(tp->fastopen_rsk);
	snd_una = fastopen ? tcp_rsk(fastopen)->snt_isn : tp->snd_una;
	if (sk->sk_state != TCP_LISTEN &&
	    !between(seq, snd_una, tp->snd_nxt)) {
		__NET_INC_STATS(net, LINUX_MIB_OUTOFWINDOWICMPS);
		goto out;
	}

	switch (type) {
	case ICMP_REDIRECT:
		if (!sock_owned_by_user(sk))
			do_redirect(skb, sk);
		goto out;
	case ICMP_SOURCE_QUENCH:
		/* Just silently ignore these. */
		goto out;
	case ICMP_PARAMETERPROB:
		err = EPROTO;
		break;
	case ICMP_DEST_UNREACH:
		if (code > NR_ICMP_UNREACH)
			goto out;

		if (code == ICMP_FRAG_NEEDED) { /* PMTU discovery (RFC1191) */
			/* We are not interested in TCP_LISTEN and open_requests
			 * (SYN-ACKs send out by Linux are always <576bytes so
			 * they should go through unfragmented).
			 */
			if (sk->sk_state == TCP_LISTEN)
				goto out;

			WRITE_ONCE(tp->mtu_info, info);
			if (!sock_owned_by_user(sk)) {
				tcp_v4_mtu_reduced(sk);
			} else {
				if (!test_and_set_bit(TCP_MTU_REDUCED_DEFERRED, &sk->sk_tsq_flags))
					sock_hold(sk);
			}
			goto out;
		}

		err = icmp_err_convert[code].errno;
		/* check if this ICMP message allows revert of backoff.
		 * (see RFC 6069)
		 */
		if (!fastopen &&
		    (code == ICMP_NET_UNREACH || code == ICMP_HOST_UNREACH))
			tcp_ld_RTO_revert(sk, seq);
		break;
	case ICMP_TIME_EXCEEDED:
		err = EHOSTUNREACH;
		break;
	default:
		goto out;
	}

	switch (sk->sk_state) {
	case TCP_SYN_SENT:
	case TCP_SYN_RECV:
		/* Only in fast or simultaneous open. If a fast open socket is
		 * already accepted it is treated as a connected one below.
		 */
		if (fastopen && !fastopen->sk)
			break;

		ip_icmp_error(sk, skb, err, th->dest, info, (u8 *)th);

		if (!sock_owned_by_user(sk))
			tcp_done_with_error(sk, err);
		else
			WRITE_ONCE(sk->sk_err_soft, err);
		goto out;
	}

	/* If we've already connected we will keep trying
	 * until we time out, or the user gives up.
	 *
	 * rfc1122 4.2.3.9 allows to consider as hard errors
	 * only PROTO_UNREACH and PORT_UNREACH (well, FRAG_FAILED too,
	 * but it is obsoleted by pmtu discovery).
	 *
	 * Note, that in modern internet, where routing is unreliable
	 * and in each dark corner broken firewalls sit, sending random
	 * errors ordered by their masters even this two messages finally lose
	 * their original sense (even Linux sends invalid PORT_UNREACHs)
	 *
	 * Now we are in compliance with RFCs.
	 *							--ANK (980905)
	 */

	if (!sock_owned_by_user(sk) &&
	    inet_test_bit(RECVERR, sk)) {
		WRITE_ONCE(sk->sk_err, err);
		sk_error_report(sk);
	} else	{ /* Only an error on timeout */
		WRITE_ONCE(sk->sk_err_soft, err);
	}

out:
	bh_unlock_sock(sk);
	sock_put(sk);
	return 0;
}

void __tcp_v4_send_check(struct sk_buff *skb, __be32 saddr, __be32 daddr)
{
	struct tcphdr *th = tcp_hdr(skb);

	th->check = ~tcp_v4_check(skb->len, saddr, daddr, 0);
	skb->csum_start = skb_transport_header(skb) - skb->head;
	skb->csum_offset = offsetof(struct tcphdr, check);
}

/* This routine computes an IPv4 TCP checksum. */
void tcp_v4_send_check(struct sock *sk, struct sk_buff *skb)
{
	const struct inet_sock *inet = inet_sk(sk);

	__tcp_v4_send_check(skb, inet->inet_saddr, inet->inet_daddr);
}
EXPORT_SYMBOL(tcp_v4_send_check);

#define REPLY_OPTIONS_LEN      (MAX_TCP_OPTION_SPACE / sizeof(__be32))

static bool tcp_v4_ao_sign_reset(const struct sock *sk, struct sk_buff *skb,
				 const struct tcp_ao_hdr *aoh,
				 struct ip_reply_arg *arg, struct tcphdr *reply,
				 __be32 reply_options[REPLY_OPTIONS_LEN])
{
#ifdef CONFIG_TCP_AO
	int sdif = tcp_v4_sdif(skb);
	int dif = inet_iif(skb);
	int l3index = sdif ? dif : 0;
	bool allocated_traffic_key;
	struct tcp_ao_key *key;
	char *traffic_key;
	bool drop = true;
	u32 ao_sne = 0;
	u8 keyid;

	rcu_read_lock();
	if (tcp_ao_prepare_reset(sk, skb, aoh, l3index, ntohl(reply->seq),
				 &key, &traffic_key, &allocated_traffic_key,
				 &keyid, &ao_sne))
		goto out;

	reply_options[0] = htonl((TCPOPT_AO << 24) | (tcp_ao_len(key) << 16) |
				 (aoh->rnext_keyid << 8) | keyid);
	arg->iov[0].iov_len += tcp_ao_len_aligned(key);
	reply->doff = arg->iov[0].iov_len / 4;

	if (tcp_ao_hash_hdr(AF_INET, (char *)&reply_options[1],
			    key, traffic_key,
			    (union tcp_ao_addr *)&ip_hdr(skb)->saddr,
			    (union tcp_ao_addr *)&ip_hdr(skb)->daddr,
			    reply, ao_sne))
		goto out;
	drop = false;
out:
	rcu_read_unlock();
	if (allocated_traffic_key)
		kfree(traffic_key);
	return drop;
#else
	return true;
#endif
}

/*
 *	This routine will send an RST to the other tcp.
 *
 *	Someone asks: why I NEVER use socket parameters (TOS, TTL etc.)
 *		      for reset.
 *	Answer: if a packet caused RST, it is not for a socket
 *		existing in our system, if it is matched to a socket,
 *		it is just duplicate segment or bug in other side's TCP.
 *		So that we build reply only basing on parameters
 *		arrived with segment.
 *	Exception: precedence violation. We do not implement it in any case.
 */

static void tcp_v4_send_reset(const struct sock *sk, struct sk_buff *skb,
			      enum sk_rst_reason reason)
{
	const struct tcphdr *th = tcp_hdr(skb);
	struct {
		struct tcphdr th;
		__be32 opt[REPLY_OPTIONS_LEN];
	} rep;
	const __u8 *md5_hash_location = NULL;
	const struct tcp_ao_hdr *aoh;
	struct ip_reply_arg arg;
#ifdef CONFIG_TCP_MD5SIG
	struct tcp_md5sig_key *key = NULL;
	unsigned char newhash[16];
	struct sock *sk1 = NULL;
	int genhash;
#endif
	u64 transmit_time = 0;
	struct sock *ctl_sk;
	struct net *net;
	u32 txhash = 0;

	/* Never send a reset in response to a reset. */
	if (th->rst)
		return;

	/* If sk not NULL, it means we did a successful lookup and incoming
	 * route had to be correct. prequeue might have dropped our dst.
	 */
	if (!sk && skb_rtable(skb)->rt_type != RTN_LOCAL)
		return;

	/* Swap the send and the receive. */
	memset(&rep, 0, sizeof(rep));
	rep.th.dest   = th->source;
	rep.th.source = th->dest;
	rep.th.doff   = sizeof(struct tcphdr) / 4;
	rep.th.rst    = 1;

	if (th->ack) {
		rep.th.seq = th->ack_seq;
	} else {
		rep.th.ack = 1;
		rep.th.ack_seq = htonl(ntohl(th->seq) + th->syn + th->fin +
				       skb->len - (th->doff << 2));
	}

	memset(&arg, 0, sizeof(arg));
	arg.iov[0].iov_base = (unsigned char *)&rep;
	arg.iov[0].iov_len  = sizeof(rep.th);

	net = sk ? sock_net(sk) : dev_net(skb_dst(skb)->dev);

	/* Invalid TCP option size or twice included auth */
	if (tcp_parse_auth_options(tcp_hdr(skb), &md5_hash_location, &aoh))
		return;

	if (aoh && tcp_v4_ao_sign_reset(sk, skb, aoh, &arg, &rep.th, rep.opt))
		return;

#ifdef CONFIG_TCP_MD5SIG
	rcu_read_lock();
	if (sk && sk_fullsock(sk)) {
		const union tcp_md5_addr *addr;
		int l3index;

		/* sdif set, means packet ingressed via a device
		 * in an L3 domain and inet_iif is set to it.
		 */
		l3index = tcp_v4_sdif(skb) ? inet_iif(skb) : 0;
		addr = (union tcp_md5_addr *)&ip_hdr(skb)->saddr;
		key = tcp_md5_do_lookup(sk, l3index, addr, AF_INET);
	} else if (md5_hash_location) {
		const union tcp_md5_addr *addr;
		int sdif = tcp_v4_sdif(skb);
		int dif = inet_iif(skb);
		int l3index;

		/*
		 * active side is lost. Try to find listening socket through
		 * source port, and then find md5 key through listening socket.
		 * we are not loose security here:
		 * Incoming packet is checked with md5 hash with finding key,
		 * no RST generated if md5 hash doesn't match.
		 */
		sk1 = __inet_lookup_listener(net, net->ipv4.tcp_death_row.hashinfo,
					     NULL, 0, ip_hdr(skb)->saddr,
					     th->source, ip_hdr(skb)->daddr,
					     ntohs(th->source), dif, sdif);
		/* don't send rst if it can't find key */
		if (!sk1)
			goto out;

		/* sdif set, means packet ingressed via a device
		 * in an L3 domain and dif is set to it.
		 */
		l3index = sdif ? dif : 0;
		addr = (union tcp_md5_addr *)&ip_hdr(skb)->saddr;
		key = tcp_md5_do_lookup(sk1, l3index, addr, AF_INET);
		if (!key)
			goto out;


		genhash = tcp_v4_md5_hash_skb(newhash, key, NULL, skb);
		if (genhash || memcmp(md5_hash_location, newhash, 16) != 0)
			goto out;

	}

	if (key) {
		rep.opt[0] = htonl((TCPOPT_NOP << 24) |
				   (TCPOPT_NOP << 16) |
				   (TCPOPT_MD5SIG << 8) |
				   TCPOLEN_MD5SIG);
		/* Update length and the length the header thinks exists */
		arg.iov[0].iov_len += TCPOLEN_MD5SIG_ALIGNED;
		rep.th.doff = arg.iov[0].iov_len / 4;

		tcp_v4_md5_hash_hdr((__u8 *) &rep.opt[1],
				     key, ip_hdr(skb)->saddr,
				     ip_hdr(skb)->daddr, &rep.th);
	}
#endif
	/* Can't co-exist with TCPMD5, hence check rep.opt[0] */
	if (rep.opt[0] == 0) {
		__be32 mrst = mptcp_reset_option(skb);

		if (mrst) {
			rep.opt[0] = mrst;
			arg.iov[0].iov_len += sizeof(mrst);
			rep.th.doff = arg.iov[0].iov_len / 4;
		}
	}

	arg.csum = csum_tcpudp_nofold(ip_hdr(skb)->daddr,
				      ip_hdr(skb)->saddr, /* XXX */
				      arg.iov[0].iov_len, IPPROTO_TCP, 0);
	arg.csumoffset = offsetof(struct tcphdr, check) / 2;
	arg.flags = (sk && inet_sk_transparent(sk)) ? IP_REPLY_ARG_NOSRCCHECK : 0;

	/* When socket is gone, all binding information is lost.
	 * routing might fail in this case. No choice here, if we choose to force
	 * input interface, we will misroute in case of asymmetric route.
	 */
	if (sk)
		arg.bound_dev_if = sk->sk_bound_dev_if;

	trace_tcp_send_reset(sk, skb, reason);

	BUILD_BUG_ON(offsetof(struct sock, sk_bound_dev_if) !=
		     offsetof(struct inet_timewait_sock, tw_bound_dev_if));

	arg.tos = ip_hdr(skb)->tos;
	arg.uid = sock_net_uid(net, sk && sk_fullsock(sk) ? sk : NULL);
	local_bh_disable();
	local_lock_nested_bh(&ipv4_tcp_sk.bh_lock);
	ctl_sk = this_cpu_read(ipv4_tcp_sk.sock);

	sock_net_set(ctl_sk, net);
	if (sk) {
		ctl_sk->sk_mark = (sk->sk_state == TCP_TIME_WAIT) ?
				   inet_twsk(sk)->tw_mark : sk->sk_mark;
		ctl_sk->sk_priority = (sk->sk_state == TCP_TIME_WAIT) ?
				   inet_twsk(sk)->tw_priority : READ_ONCE(sk->sk_priority);
		transmit_time = tcp_transmit_time(sk);
		xfrm_sk_clone_policy(ctl_sk, sk);
		txhash = (sk->sk_state == TCP_TIME_WAIT) ?
			 inet_twsk(sk)->tw_txhash : sk->sk_txhash;
	} else {
		ctl_sk->sk_mark = 0;
		ctl_sk->sk_priority = 0;
	}
	ip_send_unicast_reply(ctl_sk,
			      skb, &TCP_SKB_CB(skb)->header.h4.opt,
			      ip_hdr(skb)->saddr, ip_hdr(skb)->daddr,
			      &arg, arg.iov[0].iov_len,
			      transmit_time, txhash);

	xfrm_sk_free_policy(ctl_sk);
	sock_net_set(ctl_sk, &init_net);
	__TCP_INC_STATS(net, TCP_MIB_OUTSEGS);
	__TCP_INC_STATS(net, TCP_MIB_OUTRSTS);
	local_unlock_nested_bh(&ipv4_tcp_sk.bh_lock);
	local_bh_enable();

#ifdef CONFIG_TCP_MD5SIG
out:
	rcu_read_unlock();
#endif
}

/* The code following below sending ACKs in SYN-RECV and TIME-WAIT states
   outside socket context is ugly, certainly. What can I do?
 */

static void tcp_v4_send_ack(const struct sock *sk,
			    struct sk_buff *skb, u32 seq, u32 ack,
			    u32 win, u32 tsval, u32 tsecr, int oif,
<<<<<<< HEAD
			    struct tcp_md5sig_key *key,
=======
			    struct tcp_key *key,
>>>>>>> 2d5404ca
			    int reply_flags, u8 tos, u32 txhash)
{
	const struct tcphdr *th = tcp_hdr(skb);
	struct {
		struct tcphdr th;
		__be32 opt[(MAX_TCP_OPTION_SPACE  >> 2)];
	} rep;
	struct net *net = sock_net(sk);
	struct ip_reply_arg arg;
	struct sock *ctl_sk;
	u64 transmit_time;

	memset(&rep.th, 0, sizeof(struct tcphdr));
	memset(&arg, 0, sizeof(arg));

	arg.iov[0].iov_base = (unsigned char *)&rep;
	arg.iov[0].iov_len  = sizeof(rep.th);
	if (tsecr) {
		rep.opt[0] = htonl((TCPOPT_NOP << 24) | (TCPOPT_NOP << 16) |
				   (TCPOPT_TIMESTAMP << 8) |
				   TCPOLEN_TIMESTAMP);
		rep.opt[1] = htonl(tsval);
		rep.opt[2] = htonl(tsecr);
		arg.iov[0].iov_len += TCPOLEN_TSTAMP_ALIGNED;
	}

	/* Swap the send and the receive. */
	rep.th.dest    = th->source;
	rep.th.source  = th->dest;
	rep.th.doff    = arg.iov[0].iov_len / 4;
	rep.th.seq     = htonl(seq);
	rep.th.ack_seq = htonl(ack);
	rep.th.ack     = 1;
	rep.th.window  = htons(win);

#ifdef CONFIG_TCP_MD5SIG
	if (tcp_key_is_md5(key)) {
		int offset = (tsecr) ? 3 : 0;

		rep.opt[offset++] = htonl((TCPOPT_NOP << 24) |
					  (TCPOPT_NOP << 16) |
					  (TCPOPT_MD5SIG << 8) |
					  TCPOLEN_MD5SIG);
		arg.iov[0].iov_len += TCPOLEN_MD5SIG_ALIGNED;
		rep.th.doff = arg.iov[0].iov_len/4;

		tcp_v4_md5_hash_hdr((__u8 *) &rep.opt[offset],
				    key->md5_key, ip_hdr(skb)->saddr,
				    ip_hdr(skb)->daddr, &rep.th);
	}
#endif
#ifdef CONFIG_TCP_AO
	if (tcp_key_is_ao(key)) {
		int offset = (tsecr) ? 3 : 0;

		rep.opt[offset++] = htonl((TCPOPT_AO << 24) |
					  (tcp_ao_len(key->ao_key) << 16) |
					  (key->ao_key->sndid << 8) |
					  key->rcv_next);
		arg.iov[0].iov_len += tcp_ao_len_aligned(key->ao_key);
		rep.th.doff = arg.iov[0].iov_len / 4;

		tcp_ao_hash_hdr(AF_INET, (char *)&rep.opt[offset],
				key->ao_key, key->traffic_key,
				(union tcp_ao_addr *)&ip_hdr(skb)->saddr,
				(union tcp_ao_addr *)&ip_hdr(skb)->daddr,
				&rep.th, key->sne);
	}
#endif
	arg.flags = reply_flags;
	arg.csum = csum_tcpudp_nofold(ip_hdr(skb)->daddr,
				      ip_hdr(skb)->saddr, /* XXX */
				      arg.iov[0].iov_len, IPPROTO_TCP, 0);
	arg.csumoffset = offsetof(struct tcphdr, check) / 2;
	if (oif)
		arg.bound_dev_if = oif;
	arg.tos = tos;
	arg.uid = sock_net_uid(net, sk_fullsock(sk) ? sk : NULL);
	local_bh_disable();
	local_lock_nested_bh(&ipv4_tcp_sk.bh_lock);
	ctl_sk = this_cpu_read(ipv4_tcp_sk.sock);
	sock_net_set(ctl_sk, net);
	ctl_sk->sk_mark = (sk->sk_state == TCP_TIME_WAIT) ?
			   inet_twsk(sk)->tw_mark : READ_ONCE(sk->sk_mark);
	ctl_sk->sk_priority = (sk->sk_state == TCP_TIME_WAIT) ?
			   inet_twsk(sk)->tw_priority : READ_ONCE(sk->sk_priority);
	transmit_time = tcp_transmit_time(sk);
	ip_send_unicast_reply(ctl_sk,
			      skb, &TCP_SKB_CB(skb)->header.h4.opt,
			      ip_hdr(skb)->saddr, ip_hdr(skb)->daddr,
			      &arg, arg.iov[0].iov_len,
			      transmit_time, txhash);

	sock_net_set(ctl_sk, &init_net);
	__TCP_INC_STATS(net, TCP_MIB_OUTSEGS);
	local_unlock_nested_bh(&ipv4_tcp_sk.bh_lock);
	local_bh_enable();
}

static void tcp_v4_timewait_ack(struct sock *sk, struct sk_buff *skb)
{
	struct inet_timewait_sock *tw = inet_twsk(sk);
	struct tcp_timewait_sock *tcptw = tcp_twsk(sk);
	struct tcp_key key = {};
#ifdef CONFIG_TCP_AO
	struct tcp_ao_info *ao_info;

	if (static_branch_unlikely(&tcp_ao_needed.key)) {
		/* FIXME: the segment to-be-acked is not verified yet */
		ao_info = rcu_dereference(tcptw->ao_info);
		if (ao_info) {
			const struct tcp_ao_hdr *aoh;

			if (tcp_parse_auth_options(tcp_hdr(skb), NULL, &aoh)) {
				inet_twsk_put(tw);
				return;
			}

			if (aoh)
				key.ao_key = tcp_ao_established_key(ao_info, aoh->rnext_keyid, -1);
		}
	}
	if (key.ao_key) {
		struct tcp_ao_key *rnext_key;

		key.traffic_key = snd_other_key(key.ao_key);
		key.sne = READ_ONCE(ao_info->snd_sne);
		rnext_key = READ_ONCE(ao_info->rnext_key);
		key.rcv_next = rnext_key->rcvid;
		key.type = TCP_KEY_AO;
#else
	if (0) {
#endif
	} else if (static_branch_tcp_md5()) {
		key.md5_key = tcp_twsk_md5_key(tcptw);
		if (key.md5_key)
			key.type = TCP_KEY_MD5;
	}

	tcp_v4_send_ack(sk, skb,
			tcptw->tw_snd_nxt, READ_ONCE(tcptw->tw_rcv_nxt),
			tcptw->tw_rcv_wnd >> tw->tw_rcv_wscale,
			tcp_tw_tsval(tcptw),
			READ_ONCE(tcptw->tw_ts_recent),
			tw->tw_bound_dev_if, &key,
			tw->tw_transparent ? IP_REPLY_ARG_NOSRCCHECK : 0,
			tw->tw_tos,
<<<<<<< HEAD
			tw->tw_txhash
			);
=======
			tw->tw_txhash);
>>>>>>> 2d5404ca

	inet_twsk_put(tw);
}

static void tcp_v4_reqsk_send_ack(const struct sock *sk, struct sk_buff *skb,
				  struct request_sock *req)
{
	struct tcp_key key = {};

	/* sk->sk_state == TCP_LISTEN -> for regular TCP_SYN_RECV
	 * sk->sk_state == TCP_SYN_RECV -> for Fast Open.
	 */
	u32 seq = (sk->sk_state == TCP_LISTEN) ? tcp_rsk(req)->snt_isn + 1 :
					     tcp_sk(sk)->snd_nxt;

#ifdef CONFIG_TCP_AO
	if (static_branch_unlikely(&tcp_ao_needed.key) &&
	    tcp_rsk_used_ao(req)) {
		const union tcp_md5_addr *addr;
		const struct tcp_ao_hdr *aoh;
		int l3index;

		/* Invalid TCP option size or twice included auth */
		if (tcp_parse_auth_options(tcp_hdr(skb), NULL, &aoh))
			return;
		if (!aoh)
			return;

		addr = (union tcp_md5_addr *)&ip_hdr(skb)->saddr;
		l3index = tcp_v4_sdif(skb) ? inet_iif(skb) : 0;
		key.ao_key = tcp_ao_do_lookup(sk, l3index, addr, AF_INET,
					      aoh->rnext_keyid, -1);
		if (unlikely(!key.ao_key)) {
			/* Send ACK with any matching MKT for the peer */
			key.ao_key = tcp_ao_do_lookup(sk, l3index, addr, AF_INET, -1, -1);
			/* Matching key disappeared (user removed the key?)
			 * let the handshake timeout.
			 */
			if (!key.ao_key) {
				net_info_ratelimited("TCP-AO key for (%pI4, %d)->(%pI4, %d) suddenly disappeared, won't ACK new connection\n",
						     addr,
						     ntohs(tcp_hdr(skb)->source),
						     &ip_hdr(skb)->daddr,
						     ntohs(tcp_hdr(skb)->dest));
				return;
			}
		}
		key.traffic_key = kmalloc(tcp_ao_digest_size(key.ao_key), GFP_ATOMIC);
		if (!key.traffic_key)
			return;

		key.type = TCP_KEY_AO;
		key.rcv_next = aoh->keyid;
		tcp_v4_ao_calc_key_rsk(key.ao_key, key.traffic_key, req);
#else
	if (0) {
#endif
	} else if (static_branch_tcp_md5()) {
		const union tcp_md5_addr *addr;
		int l3index;

		addr = (union tcp_md5_addr *)&ip_hdr(skb)->saddr;
		l3index = tcp_v4_sdif(skb) ? inet_iif(skb) : 0;
		key.md5_key = tcp_md5_do_lookup(sk, l3index, addr, AF_INET);
		if (key.md5_key)
			key.type = TCP_KEY_MD5;
	}

	tcp_v4_send_ack(sk, skb, seq,
			tcp_rsk(req)->rcv_nxt,
<<<<<<< HEAD
			req->rsk_rcv_wnd >> inet_rsk(req)->rcv_wscale,
			tcp_time_stamp_raw() + tcp_rsk(req)->ts_off,
			READ_ONCE(req->ts_recent),
			0,
			tcp_md5_do_lookup(sk, l3index, addr, AF_INET),
			inet_rsk(req)->no_srccheck ? IP_REPLY_ARG_NOSRCCHECK : 0,
			ip_hdr(skb)->tos,
			READ_ONCE(tcp_rsk(req)->txhash));
=======
			tcp_synack_window(req) >> inet_rsk(req)->rcv_wscale,
			tcp_rsk_tsval(tcp_rsk(req)),
			READ_ONCE(req->ts_recent),
			0, &key,
			inet_rsk(req)->no_srccheck ? IP_REPLY_ARG_NOSRCCHECK : 0,
			ip_hdr(skb)->tos,
			READ_ONCE(tcp_rsk(req)->txhash));
	if (tcp_key_is_ao(&key))
		kfree(key.traffic_key);
>>>>>>> 2d5404ca
}

/*
 *	Send a SYN-ACK after having received a SYN.
 *	This still operates on a request_sock only, not on a big
 *	socket.
 */
static int tcp_v4_send_synack(const struct sock *sk, struct dst_entry *dst,
			      struct flowi *fl,
			      struct request_sock *req,
			      struct tcp_fastopen_cookie *foc,
			      enum tcp_synack_type synack_type,
			      struct sk_buff *syn_skb)
{
	const struct inet_request_sock *ireq = inet_rsk(req);
	struct flowi4 fl4;
	int err = -1;
	struct sk_buff *skb;
	u8 tos;

	/* First, grab a route. */
	if (!dst && (dst = inet_csk_route_req(sk, &fl4, req)) == NULL)
		return -1;

	skb = tcp_make_synack(sk, dst, req, foc, synack_type, syn_skb);

	if (skb) {
		__tcp_v4_send_check(skb, ireq->ir_loc_addr, ireq->ir_rmt_addr);

		tos = READ_ONCE(inet_sk(sk)->tos);

		if (READ_ONCE(sock_net(sk)->ipv4.sysctl_tcp_reflect_tos))
			tos = (tcp_rsk(req)->syn_tos & ~INET_ECN_MASK) |
			      (tos & INET_ECN_MASK);

		if (!INET_ECN_is_capable(tos) &&
		    tcp_bpf_ca_needs_ecn((struct sock *)req))
			tos |= INET_ECN_ECT_0;

		rcu_read_lock();
		err = ip_build_and_send_pkt(skb, sk, ireq->ir_loc_addr,
					    ireq->ir_rmt_addr,
					    rcu_dereference(ireq->ireq_opt),
					    tos);
		rcu_read_unlock();
		err = net_xmit_eval(err);
	}

	return err;
}

/*
 *	IPv4 request_sock destructor.
 */
static void tcp_v4_reqsk_destructor(struct request_sock *req)
{
	kfree(rcu_dereference_protected(inet_rsk(req)->ireq_opt, 1));
}

#ifdef CONFIG_TCP_MD5SIG
/*
 * RFC2385 MD5 checksumming requires a mapping of
 * IP address->MD5 Key.
 * We need to maintain these in the sk structure.
 */

DEFINE_STATIC_KEY_DEFERRED_FALSE(tcp_md5_needed, HZ);
EXPORT_SYMBOL(tcp_md5_needed);

static bool better_md5_match(struct tcp_md5sig_key *old, struct tcp_md5sig_key *new)
{
	if (!old)
		return true;

	/* l3index always overrides non-l3index */
	if (old->l3index && new->l3index == 0)
		return false;
	if (old->l3index == 0 && new->l3index)
		return true;

	return old->prefixlen < new->prefixlen;
}

/* Find the Key structure for an address.  */
struct tcp_md5sig_key *__tcp_md5_do_lookup(const struct sock *sk, int l3index,
					   const union tcp_md5_addr *addr,
					   int family, bool any_l3index)
{
	const struct tcp_sock *tp = tcp_sk(sk);
	struct tcp_md5sig_key *key;
	const struct tcp_md5sig_info *md5sig;
	__be32 mask;
	struct tcp_md5sig_key *best_match = NULL;
	bool match;

	/* caller either holds rcu_read_lock() or socket lock */
	md5sig = rcu_dereference_check(tp->md5sig_info,
				       lockdep_sock_is_held(sk));
	if (!md5sig)
		return NULL;

	hlist_for_each_entry_rcu(key, &md5sig->head, node,
				 lockdep_sock_is_held(sk)) {
		if (key->family != family)
			continue;
		if (!any_l3index && key->flags & TCP_MD5SIG_FLAG_IFINDEX &&
		    key->l3index != l3index)
			continue;
		if (family == AF_INET) {
			mask = inet_make_mask(key->prefixlen);
			match = (key->addr.a4.s_addr & mask) ==
				(addr->a4.s_addr & mask);
#if IS_ENABLED(CONFIG_IPV6)
		} else if (family == AF_INET6) {
			match = ipv6_prefix_equal(&key->addr.a6, &addr->a6,
						  key->prefixlen);
#endif
		} else {
			match = false;
		}

		if (match && better_md5_match(best_match, key))
			best_match = key;
	}
	return best_match;
}
EXPORT_SYMBOL(__tcp_md5_do_lookup);

static struct tcp_md5sig_key *tcp_md5_do_lookup_exact(const struct sock *sk,
						      const union tcp_md5_addr *addr,
						      int family, u8 prefixlen,
						      int l3index, u8 flags)
{
	const struct tcp_sock *tp = tcp_sk(sk);
	struct tcp_md5sig_key *key;
	unsigned int size = sizeof(struct in_addr);
	const struct tcp_md5sig_info *md5sig;

	/* caller either holds rcu_read_lock() or socket lock */
	md5sig = rcu_dereference_check(tp->md5sig_info,
				       lockdep_sock_is_held(sk));
	if (!md5sig)
		return NULL;
#if IS_ENABLED(CONFIG_IPV6)
	if (family == AF_INET6)
		size = sizeof(struct in6_addr);
#endif
	hlist_for_each_entry_rcu(key, &md5sig->head, node,
				 lockdep_sock_is_held(sk)) {
		if (key->family != family)
			continue;
		if ((key->flags & TCP_MD5SIG_FLAG_IFINDEX) != (flags & TCP_MD5SIG_FLAG_IFINDEX))
			continue;
		if (key->l3index != l3index)
			continue;
		if (!memcmp(&key->addr, addr, size) &&
		    key->prefixlen == prefixlen)
			return key;
	}
	return NULL;
}

struct tcp_md5sig_key *tcp_v4_md5_lookup(const struct sock *sk,
					 const struct sock *addr_sk)
{
	const union tcp_md5_addr *addr;
	int l3index;

	l3index = l3mdev_master_ifindex_by_index(sock_net(sk),
						 addr_sk->sk_bound_dev_if);
	addr = (const union tcp_md5_addr *)&addr_sk->sk_daddr;
	return tcp_md5_do_lookup(sk, l3index, addr, AF_INET);
}
EXPORT_SYMBOL(tcp_v4_md5_lookup);

static int tcp_md5sig_info_add(struct sock *sk, gfp_t gfp)
{
	struct tcp_sock *tp = tcp_sk(sk);
	struct tcp_md5sig_info *md5sig;

	md5sig = kmalloc(sizeof(*md5sig), gfp);
	if (!md5sig)
		return -ENOMEM;

	sk_gso_disable(sk);
	INIT_HLIST_HEAD(&md5sig->head);
	rcu_assign_pointer(tp->md5sig_info, md5sig);
	return 0;
}

/* This can be called on a newly created socket, from other files */
static int __tcp_md5_do_add(struct sock *sk, const union tcp_md5_addr *addr,
			    int family, u8 prefixlen, int l3index, u8 flags,
			    const u8 *newkey, u8 newkeylen, gfp_t gfp)
{
	/* Add Key to the list */
	struct tcp_md5sig_key *key;
	struct tcp_sock *tp = tcp_sk(sk);
	struct tcp_md5sig_info *md5sig;

	key = tcp_md5_do_lookup_exact(sk, addr, family, prefixlen, l3index, flags);
	if (key) {
		/* Pre-existing entry - just update that one.
		 * Note that the key might be used concurrently.
		 * data_race() is telling kcsan that we do not care of
		 * key mismatches, since changing MD5 key on live flows
		 * can lead to packet drops.
		 */
		data_race(memcpy(key->key, newkey, newkeylen));

		/* Pairs with READ_ONCE() in tcp_md5_hash_key().
		 * Also note that a reader could catch new key->keylen value
		 * but old key->key[], this is the reason we use __GFP_ZERO
		 * at sock_kmalloc() time below these lines.
		 */
		WRITE_ONCE(key->keylen, newkeylen);

		return 0;
	}

	md5sig = rcu_dereference_protected(tp->md5sig_info,
					   lockdep_sock_is_held(sk));

	key = sock_kmalloc(sk, sizeof(*key), gfp | __GFP_ZERO);
	if (!key)
		return -ENOMEM;

	memcpy(key->key, newkey, newkeylen);
	key->keylen = newkeylen;
	key->family = family;
	key->prefixlen = prefixlen;
	key->l3index = l3index;
	key->flags = flags;
	memcpy(&key->addr, addr,
	       (IS_ENABLED(CONFIG_IPV6) && family == AF_INET6) ? sizeof(struct in6_addr) :
								 sizeof(struct in_addr));
	hlist_add_head_rcu(&key->node, &md5sig->head);
	return 0;
}

int tcp_md5_do_add(struct sock *sk, const union tcp_md5_addr *addr,
		   int family, u8 prefixlen, int l3index, u8 flags,
		   const u8 *newkey, u8 newkeylen)
{
	struct tcp_sock *tp = tcp_sk(sk);

	if (!rcu_dereference_protected(tp->md5sig_info, lockdep_sock_is_held(sk))) {
		if (tcp_md5_alloc_sigpool())
			return -ENOMEM;

		if (tcp_md5sig_info_add(sk, GFP_KERNEL)) {
			tcp_md5_release_sigpool();
			return -ENOMEM;
		}

		if (!static_branch_inc(&tcp_md5_needed.key)) {
			struct tcp_md5sig_info *md5sig;

			md5sig = rcu_dereference_protected(tp->md5sig_info, lockdep_sock_is_held(sk));
			rcu_assign_pointer(tp->md5sig_info, NULL);
			kfree_rcu(md5sig, rcu);
			tcp_md5_release_sigpool();
			return -EUSERS;
		}
	}

	return __tcp_md5_do_add(sk, addr, family, prefixlen, l3index, flags,
				newkey, newkeylen, GFP_KERNEL);
}
EXPORT_SYMBOL(tcp_md5_do_add);

int tcp_md5_key_copy(struct sock *sk, const union tcp_md5_addr *addr,
		     int family, u8 prefixlen, int l3index,
		     struct tcp_md5sig_key *key)
{
	struct tcp_sock *tp = tcp_sk(sk);

	if (!rcu_dereference_protected(tp->md5sig_info, lockdep_sock_is_held(sk))) {
		tcp_md5_add_sigpool();

		if (tcp_md5sig_info_add(sk, sk_gfp_mask(sk, GFP_ATOMIC))) {
			tcp_md5_release_sigpool();
			return -ENOMEM;
		}

		if (!static_key_fast_inc_not_disabled(&tcp_md5_needed.key.key)) {
			struct tcp_md5sig_info *md5sig;

			md5sig = rcu_dereference_protected(tp->md5sig_info, lockdep_sock_is_held(sk));
			net_warn_ratelimited("Too many TCP-MD5 keys in the system\n");
			rcu_assign_pointer(tp->md5sig_info, NULL);
			kfree_rcu(md5sig, rcu);
			tcp_md5_release_sigpool();
			return -EUSERS;
		}
	}

	return __tcp_md5_do_add(sk, addr, family, prefixlen, l3index,
				key->flags, key->key, key->keylen,
				sk_gfp_mask(sk, GFP_ATOMIC));
}
EXPORT_SYMBOL(tcp_md5_key_copy);

int tcp_md5_do_del(struct sock *sk, const union tcp_md5_addr *addr, int family,
		   u8 prefixlen, int l3index, u8 flags)
{
	struct tcp_md5sig_key *key;

	key = tcp_md5_do_lookup_exact(sk, addr, family, prefixlen, l3index, flags);
	if (!key)
		return -ENOENT;
	hlist_del_rcu(&key->node);
	atomic_sub(sizeof(*key), &sk->sk_omem_alloc);
	kfree_rcu(key, rcu);
	return 0;
}
EXPORT_SYMBOL(tcp_md5_do_del);

void tcp_clear_md5_list(struct sock *sk)
{
	struct tcp_sock *tp = tcp_sk(sk);
	struct tcp_md5sig_key *key;
	struct hlist_node *n;
	struct tcp_md5sig_info *md5sig;

	md5sig = rcu_dereference_protected(tp->md5sig_info, 1);

	hlist_for_each_entry_safe(key, n, &md5sig->head, node) {
		hlist_del_rcu(&key->node);
		atomic_sub(sizeof(*key), &sk->sk_omem_alloc);
		kfree_rcu(key, rcu);
	}
}

static int tcp_v4_parse_md5_keys(struct sock *sk, int optname,
				 sockptr_t optval, int optlen)
{
	struct tcp_md5sig cmd;
	struct sockaddr_in *sin = (struct sockaddr_in *)&cmd.tcpm_addr;
	const union tcp_md5_addr *addr;
	u8 prefixlen = 32;
	int l3index = 0;
	bool l3flag;
	u8 flags;

	if (optlen < sizeof(cmd))
		return -EINVAL;

	if (copy_from_sockptr(&cmd, optval, sizeof(cmd)))
		return -EFAULT;

	if (sin->sin_family != AF_INET)
		return -EINVAL;

	flags = cmd.tcpm_flags & TCP_MD5SIG_FLAG_IFINDEX;
	l3flag = cmd.tcpm_flags & TCP_MD5SIG_FLAG_IFINDEX;

	if (optname == TCP_MD5SIG_EXT &&
	    cmd.tcpm_flags & TCP_MD5SIG_FLAG_PREFIX) {
		prefixlen = cmd.tcpm_prefixlen;
		if (prefixlen > 32)
			return -EINVAL;
	}

	if (optname == TCP_MD5SIG_EXT && cmd.tcpm_ifindex &&
	    cmd.tcpm_flags & TCP_MD5SIG_FLAG_IFINDEX) {
		struct net_device *dev;

		rcu_read_lock();
		dev = dev_get_by_index_rcu(sock_net(sk), cmd.tcpm_ifindex);
		if (dev && netif_is_l3_master(dev))
			l3index = dev->ifindex;

		rcu_read_unlock();

		/* ok to reference set/not set outside of rcu;
		 * right now device MUST be an L3 master
		 */
		if (!dev || !l3index)
			return -EINVAL;
	}

	addr = (union tcp_md5_addr *)&sin->sin_addr.s_addr;

	if (!cmd.tcpm_keylen)
		return tcp_md5_do_del(sk, addr, AF_INET, prefixlen, l3index, flags);

	if (cmd.tcpm_keylen > TCP_MD5SIG_MAXKEYLEN)
		return -EINVAL;

	/* Don't allow keys for peers that have a matching TCP-AO key.
	 * See the comment in tcp_ao_add_cmd()
	 */
	if (tcp_ao_required(sk, addr, AF_INET, l3flag ? l3index : -1, false))
		return -EKEYREJECTED;

	return tcp_md5_do_add(sk, addr, AF_INET, prefixlen, l3index, flags,
			      cmd.tcpm_key, cmd.tcpm_keylen);
}

static int tcp_v4_md5_hash_headers(struct tcp_sigpool *hp,
				   __be32 daddr, __be32 saddr,
				   const struct tcphdr *th, int nbytes)
{
	struct tcp4_pseudohdr *bp;
	struct scatterlist sg;
	struct tcphdr *_th;

	bp = hp->scratch;
	bp->saddr = saddr;
	bp->daddr = daddr;
	bp->pad = 0;
	bp->protocol = IPPROTO_TCP;
	bp->len = cpu_to_be16(nbytes);

	_th = (struct tcphdr *)(bp + 1);
	memcpy(_th, th, sizeof(*th));
	_th->check = 0;

	sg_init_one(&sg, bp, sizeof(*bp) + sizeof(*th));
	ahash_request_set_crypt(hp->req, &sg, NULL,
				sizeof(*bp) + sizeof(*th));
	return crypto_ahash_update(hp->req);
}

static int tcp_v4_md5_hash_hdr(char *md5_hash, const struct tcp_md5sig_key *key,
			       __be32 daddr, __be32 saddr, const struct tcphdr *th)
{
	struct tcp_sigpool hp;

	if (tcp_sigpool_start(tcp_md5_sigpool_id, &hp))
		goto clear_hash_nostart;

	if (crypto_ahash_init(hp.req))
		goto clear_hash;
	if (tcp_v4_md5_hash_headers(&hp, daddr, saddr, th, th->doff << 2))
		goto clear_hash;
	if (tcp_md5_hash_key(&hp, key))
		goto clear_hash;
	ahash_request_set_crypt(hp.req, NULL, md5_hash, 0);
	if (crypto_ahash_final(hp.req))
		goto clear_hash;

	tcp_sigpool_end(&hp);
	return 0;

clear_hash:
	tcp_sigpool_end(&hp);
clear_hash_nostart:
	memset(md5_hash, 0, 16);
	return 1;
}

int tcp_v4_md5_hash_skb(char *md5_hash, const struct tcp_md5sig_key *key,
			const struct sock *sk,
			const struct sk_buff *skb)
{
	const struct tcphdr *th = tcp_hdr(skb);
	struct tcp_sigpool hp;
	__be32 saddr, daddr;

	if (sk) { /* valid for establish/request sockets */
		saddr = sk->sk_rcv_saddr;
		daddr = sk->sk_daddr;
	} else {
		const struct iphdr *iph = ip_hdr(skb);
		saddr = iph->saddr;
		daddr = iph->daddr;
	}

	if (tcp_sigpool_start(tcp_md5_sigpool_id, &hp))
		goto clear_hash_nostart;

	if (crypto_ahash_init(hp.req))
		goto clear_hash;

	if (tcp_v4_md5_hash_headers(&hp, daddr, saddr, th, skb->len))
		goto clear_hash;
	if (tcp_sigpool_hash_skb_data(&hp, skb, th->doff << 2))
		goto clear_hash;
	if (tcp_md5_hash_key(&hp, key))
		goto clear_hash;
	ahash_request_set_crypt(hp.req, NULL, md5_hash, 0);
	if (crypto_ahash_final(hp.req))
		goto clear_hash;

	tcp_sigpool_end(&hp);
	return 0;

clear_hash:
	tcp_sigpool_end(&hp);
clear_hash_nostart:
	memset(md5_hash, 0, 16);
	return 1;
}
EXPORT_SYMBOL(tcp_v4_md5_hash_skb);

#endif

static void tcp_v4_init_req(struct request_sock *req,
			    const struct sock *sk_listener,
			    struct sk_buff *skb)
{
	struct inet_request_sock *ireq = inet_rsk(req);
	struct net *net = sock_net(sk_listener);

	sk_rcv_saddr_set(req_to_sk(req), ip_hdr(skb)->daddr);
	sk_daddr_set(req_to_sk(req), ip_hdr(skb)->saddr);
	RCU_INIT_POINTER(ireq->ireq_opt, tcp_v4_save_options(net, skb));
}

static struct dst_entry *tcp_v4_route_req(const struct sock *sk,
					  struct sk_buff *skb,
					  struct flowi *fl,
					  struct request_sock *req,
					  u32 tw_isn)
{
	tcp_v4_init_req(req, sk, skb);

	if (security_inet_conn_request(sk, skb, req))
		return NULL;

	return inet_csk_route_req(sk, &fl->u.ip4, req);
}

struct request_sock_ops tcp_request_sock_ops __read_mostly = {
	.family		=	PF_INET,
	.obj_size	=	sizeof(struct tcp_request_sock),
	.rtx_syn_ack	=	tcp_rtx_synack,
	.send_ack	=	tcp_v4_reqsk_send_ack,
	.destructor	=	tcp_v4_reqsk_destructor,
	.send_reset	=	tcp_v4_send_reset,
	.syn_ack_timeout =	tcp_syn_ack_timeout,
};

const struct tcp_request_sock_ops tcp_request_sock_ipv4_ops = {
	.mss_clamp	=	TCP_MSS_DEFAULT,
#ifdef CONFIG_TCP_MD5SIG
	.req_md5_lookup	=	tcp_v4_md5_lookup,
	.calc_md5_hash	=	tcp_v4_md5_hash_skb,
#endif
#ifdef CONFIG_TCP_AO
	.ao_lookup	=	tcp_v4_ao_lookup_rsk,
	.ao_calc_key	=	tcp_v4_ao_calc_key_rsk,
	.ao_synack_hash	=	tcp_v4_ao_synack_hash,
#endif
#ifdef CONFIG_SYN_COOKIES
	.cookie_init_seq =	cookie_v4_init_sequence,
#endif
	.route_req	=	tcp_v4_route_req,
	.init_seq	=	tcp_v4_init_seq,
	.init_ts_off	=	tcp_v4_init_ts_off,
	.send_synack	=	tcp_v4_send_synack,
};

int tcp_v4_conn_request(struct sock *sk, struct sk_buff *skb)
{
	/* Never answer to SYNs send to broadcast or multicast */
	if (skb_rtable(skb)->rt_flags & (RTCF_BROADCAST | RTCF_MULTICAST))
		goto drop;

	return tcp_conn_request(&tcp_request_sock_ops,
				&tcp_request_sock_ipv4_ops, sk, skb);

drop:
	tcp_listendrop(sk);
	return 0;
}
EXPORT_SYMBOL(tcp_v4_conn_request);


/*
 * The three way handshake has completed - we got a valid synack -
 * now create the new socket.
 */
struct sock *tcp_v4_syn_recv_sock(const struct sock *sk, struct sk_buff *skb,
				  struct request_sock *req,
				  struct dst_entry *dst,
				  struct request_sock *req_unhash,
				  bool *own_req)
{
	struct inet_request_sock *ireq;
	bool found_dup_sk = false;
	struct inet_sock *newinet;
	struct tcp_sock *newtp;
	struct sock *newsk;
#ifdef CONFIG_TCP_MD5SIG
	const union tcp_md5_addr *addr;
	struct tcp_md5sig_key *key;
	int l3index;
#endif
	struct ip_options_rcu *inet_opt;

	if (sk_acceptq_is_full(sk))
		goto exit_overflow;

	newsk = tcp_create_openreq_child(sk, req, skb);
	if (!newsk)
		goto exit_nonewsk;

	newsk->sk_gso_type = SKB_GSO_TCPV4;
	inet_sk_rx_dst_set(newsk, skb);

	newtp		      = tcp_sk(newsk);
	newinet		      = inet_sk(newsk);
	ireq		      = inet_rsk(req);
	sk_daddr_set(newsk, ireq->ir_rmt_addr);
	sk_rcv_saddr_set(newsk, ireq->ir_loc_addr);
	newsk->sk_bound_dev_if = ireq->ir_iif;
	newinet->inet_saddr   = ireq->ir_loc_addr;
	inet_opt	      = rcu_dereference(ireq->ireq_opt);
	RCU_INIT_POINTER(newinet->inet_opt, inet_opt);
	newinet->mc_index     = inet_iif(skb);
	newinet->mc_ttl	      = ip_hdr(skb)->ttl;
	newinet->rcv_tos      = ip_hdr(skb)->tos;
	inet_csk(newsk)->icsk_ext_hdr_len = 0;
	if (inet_opt)
		inet_csk(newsk)->icsk_ext_hdr_len = inet_opt->opt.optlen;
	atomic_set(&newinet->inet_id, get_random_u16());

	/* Set ToS of the new socket based upon the value of incoming SYN.
	 * ECT bits are set later in tcp_init_transfer().
	 */
	if (READ_ONCE(sock_net(sk)->ipv4.sysctl_tcp_reflect_tos))
		newinet->tos = tcp_rsk(req)->syn_tos & ~INET_ECN_MASK;

	if (!dst) {
		dst = inet_csk_route_child_sock(sk, newsk, req);
		if (!dst)
			goto put_and_exit;
	} else {
		/* syncookie case : see end of cookie_v4_check() */
	}
	sk_setup_caps(newsk, dst);

	tcp_ca_openreq_child(newsk, dst);

	tcp_sync_mss(newsk, dst_mtu(dst));
	newtp->advmss = tcp_mss_clamp(tcp_sk(sk), dst_metric_advmss(dst));

	tcp_initialize_rcv_mss(newsk);

#ifdef CONFIG_TCP_MD5SIG
	l3index = l3mdev_master_ifindex_by_index(sock_net(sk), ireq->ir_iif);
	/* Copy over the MD5 key from the original socket */
	addr = (union tcp_md5_addr *)&newinet->inet_daddr;
	key = tcp_md5_do_lookup(sk, l3index, addr, AF_INET);
	if (key && !tcp_rsk_used_ao(req)) {
		if (tcp_md5_key_copy(newsk, addr, AF_INET, 32, l3index, key))
			goto put_and_exit;
		sk_gso_disable(newsk);
	}
#endif
#ifdef CONFIG_TCP_AO
	if (tcp_ao_copy_all_matching(sk, newsk, req, skb, AF_INET))
		goto put_and_exit; /* OOM, release back memory */
#endif

	if (__inet_inherit_port(sk, newsk) < 0)
		goto put_and_exit;
	*own_req = inet_ehash_nolisten(newsk, req_to_sk(req_unhash),
				       &found_dup_sk);
	if (likely(*own_req)) {
		tcp_move_syn(newtp, req);
		ireq->ireq_opt = NULL;
	} else {
		newinet->inet_opt = NULL;

		if (!req_unhash && found_dup_sk) {
			/* This code path should only be executed in the
			 * syncookie case only
			 */
			bh_unlock_sock(newsk);
			sock_put(newsk);
			newsk = NULL;
		}
	}
	return newsk;

exit_overflow:
	NET_INC_STATS(sock_net(sk), LINUX_MIB_LISTENOVERFLOWS);
exit_nonewsk:
	dst_release(dst);
exit:
	tcp_listendrop(sk);
	return NULL;
put_and_exit:
	newinet->inet_opt = NULL;
	inet_csk_prepare_forced_close(newsk);
	tcp_done(newsk);
	goto exit;
}
EXPORT_SYMBOL(tcp_v4_syn_recv_sock);

static struct sock *tcp_v4_cookie_check(struct sock *sk, struct sk_buff *skb)
{
#ifdef CONFIG_SYN_COOKIES
	const struct tcphdr *th = tcp_hdr(skb);

	if (!th->syn)
		sk = cookie_v4_check(sk, skb);
#endif
	return sk;
}

u16 tcp_v4_get_syncookie(struct sock *sk, struct iphdr *iph,
			 struct tcphdr *th, u32 *cookie)
{
	u16 mss = 0;
#ifdef CONFIG_SYN_COOKIES
	mss = tcp_get_syncookie_mss(&tcp_request_sock_ops,
				    &tcp_request_sock_ipv4_ops, sk, th);
	if (mss) {
		*cookie = __cookie_v4_init_sequence(iph, th, &mss);
		tcp_synq_overflow(sk);
	}
#endif
	return mss;
}

INDIRECT_CALLABLE_DECLARE(struct dst_entry *ipv4_dst_check(struct dst_entry *,
							   u32));
/* The socket must have it's spinlock held when we get
 * here, unless it is a TCP_LISTEN socket.
 *
 * We have a potential double-lock case here, so even when
 * doing backlog processing we use the BH locking scheme.
 * This is because we cannot sleep with the original spinlock
 * held.
 */
int tcp_v4_do_rcv(struct sock *sk, struct sk_buff *skb)
{
	enum skb_drop_reason reason;
	struct sock *rsk;

	if (sk->sk_state == TCP_ESTABLISHED) { /* Fast path */
		struct dst_entry *dst;

		dst = rcu_dereference_protected(sk->sk_rx_dst,
						lockdep_sock_is_held(sk));

		sock_rps_save_rxhash(sk, skb);
		sk_mark_napi_id(sk, skb);
		if (dst) {
			if (sk->sk_rx_dst_ifindex != skb->skb_iif ||
			    !INDIRECT_CALL_1(dst->ops->check, ipv4_dst_check,
					     dst, 0)) {
				RCU_INIT_POINTER(sk->sk_rx_dst, NULL);
				dst_release(dst);
			}
		}
		tcp_rcv_established(sk, skb);
		return 0;
	}

	if (tcp_checksum_complete(skb))
		goto csum_err;

	if (sk->sk_state == TCP_LISTEN) {
		struct sock *nsk = tcp_v4_cookie_check(sk, skb);

		if (!nsk)
			return 0;
		if (nsk != sk) {
			reason = tcp_child_process(sk, nsk, skb);
			if (reason) {
				rsk = nsk;
				goto reset;
			}
			return 0;
		}
	} else
		sock_rps_save_rxhash(sk, skb);

	reason = tcp_rcv_state_process(sk, skb);
	if (reason) {
		rsk = sk;
		goto reset;
	}
	return 0;

reset:
	tcp_v4_send_reset(rsk, skb, sk_rst_convert_drop_reason(reason));
discard:
	sk_skb_reason_drop(sk, skb, reason);
	/* Be careful here. If this function gets more complicated and
	 * gcc suffers from register pressure on the x86, sk (in %ebx)
	 * might be destroyed here. This current version compiles correctly,
	 * but you have been warned.
	 */
	return 0;

csum_err:
	reason = SKB_DROP_REASON_TCP_CSUM;
	trace_tcp_bad_csum(skb);
	TCP_INC_STATS(sock_net(sk), TCP_MIB_CSUMERRORS);
	TCP_INC_STATS(sock_net(sk), TCP_MIB_INERRS);
	goto discard;
}
EXPORT_SYMBOL(tcp_v4_do_rcv);

int tcp_v4_early_demux(struct sk_buff *skb)
{
	struct net *net = dev_net(skb->dev);
	const struct iphdr *iph;
	const struct tcphdr *th;
	struct sock *sk;

	if (skb->pkt_type != PACKET_HOST)
		return 0;

	if (!pskb_may_pull(skb, skb_transport_offset(skb) + sizeof(struct tcphdr)))
		return 0;

	iph = ip_hdr(skb);
	th = tcp_hdr(skb);

	if (th->doff < sizeof(struct tcphdr) / 4)
		return 0;

	sk = __inet_lookup_established(net, net->ipv4.tcp_death_row.hashinfo,
				       iph->saddr, th->source,
				       iph->daddr, ntohs(th->dest),
				       skb->skb_iif, inet_sdif(skb));
	if (sk) {
		skb->sk = sk;
		skb->destructor = sock_edemux;
		if (sk_fullsock(sk)) {
			struct dst_entry *dst = rcu_dereference(sk->sk_rx_dst);

			if (dst)
				dst = dst_check(dst, 0);
			if (dst &&
			    sk->sk_rx_dst_ifindex == skb->skb_iif)
				skb_dst_set_noref(skb, dst);
		}
	}
	return 0;
}

bool tcp_add_backlog(struct sock *sk, struct sk_buff *skb,
		     enum skb_drop_reason *reason)
{
	u32 tail_gso_size, tail_gso_segs;
	struct skb_shared_info *shinfo;
	const struct tcphdr *th;
	struct tcphdr *thtail;
	struct sk_buff *tail;
	unsigned int hdrlen;
	bool fragstolen;
	u32 gso_segs;
	u32 gso_size;
	u64 limit;
	int delta;

	/* In case all data was pulled from skb frags (in __pskb_pull_tail()),
	 * we can fix skb->truesize to its real value to avoid future drops.
	 * This is valid because skb is not yet charged to the socket.
	 * It has been noticed pure SACK packets were sometimes dropped
	 * (if cooked by drivers without copybreak feature).
	 */
	skb_condense(skb);

	skb_dst_drop(skb);

	if (unlikely(tcp_checksum_complete(skb))) {
		bh_unlock_sock(sk);
		trace_tcp_bad_csum(skb);
		*reason = SKB_DROP_REASON_TCP_CSUM;
		__TCP_INC_STATS(sock_net(sk), TCP_MIB_CSUMERRORS);
		__TCP_INC_STATS(sock_net(sk), TCP_MIB_INERRS);
		return true;
	}

	/* Attempt coalescing to last skb in backlog, even if we are
	 * above the limits.
	 * This is okay because skb capacity is limited to MAX_SKB_FRAGS.
	 */
	th = (const struct tcphdr *)skb->data;
	hdrlen = th->doff * 4;

	tail = sk->sk_backlog.tail;
	if (!tail)
		goto no_coalesce;
	thtail = (struct tcphdr *)tail->data;

	if (TCP_SKB_CB(tail)->end_seq != TCP_SKB_CB(skb)->seq ||
	    TCP_SKB_CB(tail)->ip_dsfield != TCP_SKB_CB(skb)->ip_dsfield ||
	    ((TCP_SKB_CB(tail)->tcp_flags |
	      TCP_SKB_CB(skb)->tcp_flags) & (TCPHDR_SYN | TCPHDR_RST | TCPHDR_URG)) ||
	    !((TCP_SKB_CB(tail)->tcp_flags &
	      TCP_SKB_CB(skb)->tcp_flags) & TCPHDR_ACK) ||
	    ((TCP_SKB_CB(tail)->tcp_flags ^
	      TCP_SKB_CB(skb)->tcp_flags) & (TCPHDR_ECE | TCPHDR_CWR)) ||
	    !tcp_skb_can_collapse_rx(tail, skb) ||
	    thtail->doff != th->doff ||
	    memcmp(thtail + 1, th + 1, hdrlen - sizeof(*th)))
		goto no_coalesce;

	__skb_pull(skb, hdrlen);

	shinfo = skb_shinfo(skb);
	gso_size = shinfo->gso_size ?: skb->len;
	gso_segs = shinfo->gso_segs ?: 1;

	shinfo = skb_shinfo(tail);
	tail_gso_size = shinfo->gso_size ?: (tail->len - hdrlen);
	tail_gso_segs = shinfo->gso_segs ?: 1;

	if (skb_try_coalesce(tail, skb, &fragstolen, &delta)) {
		TCP_SKB_CB(tail)->end_seq = TCP_SKB_CB(skb)->end_seq;

		if (likely(!before(TCP_SKB_CB(skb)->ack_seq, TCP_SKB_CB(tail)->ack_seq))) {
			TCP_SKB_CB(tail)->ack_seq = TCP_SKB_CB(skb)->ack_seq;
			thtail->window = th->window;
		}

		/* We have to update both TCP_SKB_CB(tail)->tcp_flags and
		 * thtail->fin, so that the fast path in tcp_rcv_established()
		 * is not entered if we append a packet with a FIN.
		 * SYN, RST, URG are not present.
		 * ACK is set on both packets.
		 * PSH : we do not really care in TCP stack,
		 *       at least for 'GRO' packets.
		 */
		thtail->fin |= th->fin;
		TCP_SKB_CB(tail)->tcp_flags |= TCP_SKB_CB(skb)->tcp_flags;

		if (TCP_SKB_CB(skb)->has_rxtstamp) {
			TCP_SKB_CB(tail)->has_rxtstamp = true;
			tail->tstamp = skb->tstamp;
			skb_hwtstamps(tail)->hwtstamp = skb_hwtstamps(skb)->hwtstamp;
		}

		/* Not as strict as GRO. We only need to carry mss max value */
		shinfo->gso_size = max(gso_size, tail_gso_size);
		shinfo->gso_segs = min_t(u32, gso_segs + tail_gso_segs, 0xFFFF);

		sk->sk_backlog.len += delta;
		__NET_INC_STATS(sock_net(sk),
				LINUX_MIB_TCPBACKLOGCOALESCE);
		kfree_skb_partial(skb, fragstolen);
		return false;
	}
	__skb_push(skb, hdrlen);

no_coalesce:
	/* sk->sk_backlog.len is reset only at the end of __release_sock().
	 * Both sk->sk_backlog.len and sk->sk_rmem_alloc could reach
	 * sk_rcvbuf in normal conditions.
	 */
	limit = ((u64)READ_ONCE(sk->sk_rcvbuf)) << 1;

	limit += ((u32)READ_ONCE(sk->sk_sndbuf)) >> 1;

	/* Only socket owner can try to collapse/prune rx queues
	 * to reduce memory overhead, so add a little headroom here.
	 * Few sockets backlog are possibly concurrently non empty.
	 */
	limit += 64 * 1024;

	limit = min_t(u64, limit, UINT_MAX);

	if (unlikely(sk_add_backlog(sk, skb, limit))) {
		bh_unlock_sock(sk);
		*reason = SKB_DROP_REASON_SOCKET_BACKLOG;
		__NET_INC_STATS(sock_net(sk), LINUX_MIB_TCPBACKLOGDROP);
		return true;
	}
	return false;
}
EXPORT_SYMBOL(tcp_add_backlog);

int tcp_filter(struct sock *sk, struct sk_buff *skb)
{
	struct tcphdr *th = (struct tcphdr *)skb->data;

	return sk_filter_trim_cap(sk, skb, th->doff * 4);
}
EXPORT_SYMBOL(tcp_filter);

static void tcp_v4_restore_cb(struct sk_buff *skb)
{
	memmove(IPCB(skb), &TCP_SKB_CB(skb)->header.h4,
		sizeof(struct inet_skb_parm));
}

static void tcp_v4_fill_cb(struct sk_buff *skb, const struct iphdr *iph,
			   const struct tcphdr *th)
{
	/* This is tricky : We move IPCB at its correct location into TCP_SKB_CB()
	 * barrier() makes sure compiler wont play fool^Waliasing games.
	 */
	memmove(&TCP_SKB_CB(skb)->header.h4, IPCB(skb),
		sizeof(struct inet_skb_parm));
	barrier();

	TCP_SKB_CB(skb)->seq = ntohl(th->seq);
	TCP_SKB_CB(skb)->end_seq = (TCP_SKB_CB(skb)->seq + th->syn + th->fin +
				    skb->len - th->doff * 4);
	TCP_SKB_CB(skb)->ack_seq = ntohl(th->ack_seq);
	TCP_SKB_CB(skb)->tcp_flags = tcp_flag_byte(th);
	TCP_SKB_CB(skb)->ip_dsfield = ipv4_get_dsfield(iph);
	TCP_SKB_CB(skb)->sacked	 = 0;
	TCP_SKB_CB(skb)->has_rxtstamp =
			skb->tstamp || skb_hwtstamps(skb)->hwtstamp;
}

/*
 *	From tcp_input.c
 */

int tcp_v4_rcv(struct sk_buff *skb)
{
	struct net *net = dev_net(skb->dev);
	enum skb_drop_reason drop_reason;
	int sdif = inet_sdif(skb);
	int dif = inet_iif(skb);
	const struct iphdr *iph;
	const struct tcphdr *th;
	struct sock *sk = NULL;
	bool refcounted;
	int ret;
	u32 isn;

	drop_reason = SKB_DROP_REASON_NOT_SPECIFIED;
	if (skb->pkt_type != PACKET_HOST)
		goto discard_it;

	/* Count it even if it's bad */
	__TCP_INC_STATS(net, TCP_MIB_INSEGS);

	if (!pskb_may_pull(skb, sizeof(struct tcphdr)))
		goto discard_it;

	th = (const struct tcphdr *)skb->data;

	if (unlikely(th->doff < sizeof(struct tcphdr) / 4)) {
		drop_reason = SKB_DROP_REASON_PKT_TOO_SMALL;
		goto bad_packet;
	}
	if (!pskb_may_pull(skb, th->doff * 4))
		goto discard_it;

	/* An explanation is required here, I think.
	 * Packet length and doff are validated by header prediction,
	 * provided case of th->doff==0 is eliminated.
	 * So, we defer the checks. */

	if (skb_checksum_init(skb, IPPROTO_TCP, inet_compute_pseudo))
		goto csum_error;

	th = (const struct tcphdr *)skb->data;
	iph = ip_hdr(skb);
lookup:
	sk = __inet_lookup_skb(net->ipv4.tcp_death_row.hashinfo,
			       skb, __tcp_hdrlen(th), th->source,
			       th->dest, sdif, &refcounted);
	if (!sk)
		goto no_tcp_socket;

	if (sk->sk_state == TCP_TIME_WAIT)
		goto do_time_wait;

	if (sk->sk_state == TCP_NEW_SYN_RECV) {
		struct request_sock *req = inet_reqsk(sk);
		bool req_stolen = false;
		struct sock *nsk;

		sk = req->rsk_listener;
		if (!xfrm4_policy_check(sk, XFRM_POLICY_IN, skb))
			drop_reason = SKB_DROP_REASON_XFRM_POLICY;
		else
			drop_reason = tcp_inbound_hash(sk, req, skb,
						       &iph->saddr, &iph->daddr,
						       AF_INET, dif, sdif);
		if (unlikely(drop_reason)) {
			sk_drops_add(sk, skb);
			reqsk_put(req);
			goto discard_it;
		}
		if (tcp_checksum_complete(skb)) {
			reqsk_put(req);
			goto csum_error;
		}
		if (unlikely(sk->sk_state != TCP_LISTEN)) {
			nsk = reuseport_migrate_sock(sk, req_to_sk(req), skb);
			if (!nsk) {
				inet_csk_reqsk_queue_drop_and_put(sk, req);
				goto lookup;
			}
			sk = nsk;
			/* reuseport_migrate_sock() has already held one sk_refcnt
			 * before returning.
			 */
		} else {
			/* We own a reference on the listener, increase it again
			 * as we might lose it too soon.
			 */
			sock_hold(sk);
		}
		refcounted = true;
		nsk = NULL;
		if (!tcp_filter(sk, skb)) {
			th = (const struct tcphdr *)skb->data;
			iph = ip_hdr(skb);
			tcp_v4_fill_cb(skb, iph, th);
			nsk = tcp_check_req(sk, skb, req, false, &req_stolen);
		} else {
			drop_reason = SKB_DROP_REASON_SOCKET_FILTER;
		}
		if (!nsk) {
			reqsk_put(req);
			if (req_stolen) {
				/* Another cpu got exclusive access to req
				 * and created a full blown socket.
				 * Try to feed this packet to this socket
				 * instead of discarding it.
				 */
				tcp_v4_restore_cb(skb);
				sock_put(sk);
				goto lookup;
			}
			goto discard_and_relse;
		}
		nf_reset_ct(skb);
		if (nsk == sk) {
			reqsk_put(req);
			tcp_v4_restore_cb(skb);
		} else {
			drop_reason = tcp_child_process(sk, nsk, skb);
			if (drop_reason) {
				enum sk_rst_reason rst_reason;

				rst_reason = sk_rst_convert_drop_reason(drop_reason);
				tcp_v4_send_reset(nsk, skb, rst_reason);
				goto discard_and_relse;
			}
			sock_put(sk);
			return 0;
		}
	}

process:
	if (static_branch_unlikely(&ip4_min_ttl)) {
		/* min_ttl can be changed concurrently from do_ip_setsockopt() */
		if (unlikely(iph->ttl < READ_ONCE(inet_sk(sk)->min_ttl))) {
			__NET_INC_STATS(net, LINUX_MIB_TCPMINTTLDROP);
			drop_reason = SKB_DROP_REASON_TCP_MINTTL;
			goto discard_and_relse;
		}
	}

	if (!xfrm4_policy_check(sk, XFRM_POLICY_IN, skb)) {
		drop_reason = SKB_DROP_REASON_XFRM_POLICY;
		goto discard_and_relse;
	}

	drop_reason = tcp_inbound_hash(sk, NULL, skb, &iph->saddr, &iph->daddr,
				       AF_INET, dif, sdif);
	if (drop_reason)
		goto discard_and_relse;

	nf_reset_ct(skb);

	if (tcp_filter(sk, skb)) {
		drop_reason = SKB_DROP_REASON_SOCKET_FILTER;
		goto discard_and_relse;
	}
	th = (const struct tcphdr *)skb->data;
	iph = ip_hdr(skb);
	tcp_v4_fill_cb(skb, iph, th);

	skb->dev = NULL;

	if (sk->sk_state == TCP_LISTEN) {
		ret = tcp_v4_do_rcv(sk, skb);
		goto put_and_return;
	}

	sk_incoming_cpu_update(sk);

	bh_lock_sock_nested(sk);
	tcp_segs_in(tcp_sk(sk), skb);
	ret = 0;
	if (!sock_owned_by_user(sk)) {
		ret = tcp_v4_do_rcv(sk, skb);
	} else {
		if (tcp_add_backlog(sk, skb, &drop_reason))
			goto discard_and_relse;
	}
	bh_unlock_sock(sk);

put_and_return:
	if (refcounted)
		sock_put(sk);

	return ret;

no_tcp_socket:
	drop_reason = SKB_DROP_REASON_NO_SOCKET;
	if (!xfrm4_policy_check(NULL, XFRM_POLICY_IN, skb))
		goto discard_it;

	tcp_v4_fill_cb(skb, iph, th);

	if (tcp_checksum_complete(skb)) {
csum_error:
		drop_reason = SKB_DROP_REASON_TCP_CSUM;
		trace_tcp_bad_csum(skb);
		__TCP_INC_STATS(net, TCP_MIB_CSUMERRORS);
bad_packet:
		__TCP_INC_STATS(net, TCP_MIB_INERRS);
	} else {
		tcp_v4_send_reset(NULL, skb, sk_rst_convert_drop_reason(drop_reason));
	}

discard_it:
	SKB_DR_OR(drop_reason, NOT_SPECIFIED);
	/* Discard frame. */
	sk_skb_reason_drop(sk, skb, drop_reason);
	return 0;

discard_and_relse:
	sk_drops_add(sk, skb);
	if (refcounted)
		sock_put(sk);
	goto discard_it;

do_time_wait:
	if (!xfrm4_policy_check(NULL, XFRM_POLICY_IN, skb)) {
		drop_reason = SKB_DROP_REASON_XFRM_POLICY;
		inet_twsk_put(inet_twsk(sk));
		goto discard_it;
	}

	tcp_v4_fill_cb(skb, iph, th);

	if (tcp_checksum_complete(skb)) {
		inet_twsk_put(inet_twsk(sk));
		goto csum_error;
	}
	switch (tcp_timewait_state_process(inet_twsk(sk), skb, th, &isn)) {
	case TCP_TW_SYN: {
		struct sock *sk2 = inet_lookup_listener(net,
							net->ipv4.tcp_death_row.hashinfo,
							skb, __tcp_hdrlen(th),
							iph->saddr, th->source,
							iph->daddr, th->dest,
							inet_iif(skb),
							sdif);
		if (sk2) {
			inet_twsk_deschedule_put(inet_twsk(sk));
			sk = sk2;
			tcp_v4_restore_cb(skb);
			refcounted = false;
			__this_cpu_write(tcp_tw_isn, isn);
			goto process;
		}
	}
		/* to ACK */
		fallthrough;
	case TCP_TW_ACK:
		tcp_v4_timewait_ack(sk, skb);
		break;
	case TCP_TW_RST:
		tcp_v4_send_reset(sk, skb, SK_RST_REASON_TCP_TIMEWAIT_SOCKET);
		inet_twsk_deschedule_put(inet_twsk(sk));
		goto discard_it;
	case TCP_TW_SUCCESS:;
	}
	goto discard_it;
}

static struct timewait_sock_ops tcp_timewait_sock_ops = {
	.twsk_obj_size	= sizeof(struct tcp_timewait_sock),
	.twsk_destructor= tcp_twsk_destructor,
};

void inet_sk_rx_dst_set(struct sock *sk, const struct sk_buff *skb)
{
	struct dst_entry *dst = skb_dst(skb);

	if (dst && dst_hold_safe(dst)) {
		rcu_assign_pointer(sk->sk_rx_dst, dst);
		sk->sk_rx_dst_ifindex = skb->skb_iif;
	}
}
EXPORT_SYMBOL(inet_sk_rx_dst_set);

const struct inet_connection_sock_af_ops ipv4_specific = {
	.queue_xmit	   = ip_queue_xmit,
	.send_check	   = tcp_v4_send_check,
	.rebuild_header	   = inet_sk_rebuild_header,
	.sk_rx_dst_set	   = inet_sk_rx_dst_set,
	.conn_request	   = tcp_v4_conn_request,
	.syn_recv_sock	   = tcp_v4_syn_recv_sock,
	.net_header_len	   = sizeof(struct iphdr),
	.setsockopt	   = ip_setsockopt,
	.getsockopt	   = ip_getsockopt,
	.addr2sockaddr	   = inet_csk_addr2sockaddr,
	.sockaddr_len	   = sizeof(struct sockaddr_in),
	.mtu_reduced	   = tcp_v4_mtu_reduced,
};
EXPORT_SYMBOL(ipv4_specific);

#if defined(CONFIG_TCP_MD5SIG) || defined(CONFIG_TCP_AO)
static const struct tcp_sock_af_ops tcp_sock_ipv4_specific = {
#ifdef CONFIG_TCP_MD5SIG
	.md5_lookup		= tcp_v4_md5_lookup,
	.calc_md5_hash		= tcp_v4_md5_hash_skb,
	.md5_parse		= tcp_v4_parse_md5_keys,
#endif
#ifdef CONFIG_TCP_AO
	.ao_lookup		= tcp_v4_ao_lookup,
	.calc_ao_hash		= tcp_v4_ao_hash_skb,
	.ao_parse		= tcp_v4_parse_ao,
	.ao_calc_key_sk		= tcp_v4_ao_calc_key_sk,
#endif
};
#endif

/* NOTE: A lot of things set to zero explicitly by call to
 *       sk_alloc() so need not be done here.
 */
static int tcp_v4_init_sock(struct sock *sk)
{
	struct inet_connection_sock *icsk = inet_csk(sk);

	tcp_init_sock(sk);

	icsk->icsk_af_ops = &ipv4_specific;

#if defined(CONFIG_TCP_MD5SIG) || defined(CONFIG_TCP_AO)
	tcp_sk(sk)->af_specific = &tcp_sock_ipv4_specific;
#endif

	return 0;
}

#ifdef CONFIG_TCP_MD5SIG
static void tcp_md5sig_info_free_rcu(struct rcu_head *head)
{
	struct tcp_md5sig_info *md5sig;

	md5sig = container_of(head, struct tcp_md5sig_info, rcu);
	kfree(md5sig);
	static_branch_slow_dec_deferred(&tcp_md5_needed);
	tcp_md5_release_sigpool();
}
#endif

static void tcp_release_user_frags(struct sock *sk)
{
#ifdef CONFIG_PAGE_POOL
	unsigned long index;
	void *netmem;

	xa_for_each(&sk->sk_user_frags, index, netmem)
		WARN_ON_ONCE(!napi_pp_put_page((__force netmem_ref)netmem));
#endif
}

void tcp_v4_destroy_sock(struct sock *sk)
{
	struct tcp_sock *tp = tcp_sk(sk);

	tcp_release_user_frags(sk);

	xa_destroy(&sk->sk_user_frags);

	trace_tcp_destroy_sock(sk);

	tcp_clear_xmit_timers(sk);

	tcp_cleanup_congestion_control(sk);

	tcp_cleanup_ulp(sk);

	/* Cleanup up the write buffer. */
	tcp_write_queue_purge(sk);

	/* Check if we want to disable active TFO */
	tcp_fastopen_active_disable_ofo_check(sk);

	/* Cleans up our, hopefully empty, out_of_order_queue. */
	skb_rbtree_purge(&tp->out_of_order_queue);

#ifdef CONFIG_TCP_MD5SIG
	/* Clean up the MD5 key list, if any */
	if (tp->md5sig_info) {
		struct tcp_md5sig_info *md5sig;

		md5sig = rcu_dereference_protected(tp->md5sig_info, 1);
		tcp_clear_md5_list(sk);
		call_rcu(&md5sig->rcu, tcp_md5sig_info_free_rcu);
		rcu_assign_pointer(tp->md5sig_info, NULL);
	}
#endif
	tcp_ao_destroy_sock(sk, false);

	/* Clean up a referenced TCP bind bucket. */
	if (inet_csk(sk)->icsk_bind_hash)
		inet_put_port(sk);

	BUG_ON(rcu_access_pointer(tp->fastopen_rsk));

	/* If socket is aborted during connect operation */
	tcp_free_fastopen_req(tp);
	tcp_fastopen_destroy_cipher(sk);
	tcp_saved_syn_free(tp);

	sk_sockets_allocated_dec(sk);
}
EXPORT_SYMBOL(tcp_v4_destroy_sock);

#ifdef CONFIG_PROC_FS
/* Proc filesystem TCP sock list dumping. */

static unsigned short seq_file_family(const struct seq_file *seq);

static bool seq_sk_match(struct seq_file *seq, const struct sock *sk)
{
	unsigned short family = seq_file_family(seq);

	/* AF_UNSPEC is used as a match all */
	return ((family == AF_UNSPEC || family == sk->sk_family) &&
		net_eq(sock_net(sk), seq_file_net(seq)));
}

/* Find a non empty bucket (starting from st->bucket)
 * and return the first sk from it.
 */
static void *listening_get_first(struct seq_file *seq)
{
	struct inet_hashinfo *hinfo = seq_file_net(seq)->ipv4.tcp_death_row.hashinfo;
	struct tcp_iter_state *st = seq->private;

	st->offset = 0;
	for (; st->bucket <= hinfo->lhash2_mask; st->bucket++) {
		struct inet_listen_hashbucket *ilb2;
		struct hlist_nulls_node *node;
		struct sock *sk;

		ilb2 = &hinfo->lhash2[st->bucket];
		if (hlist_nulls_empty(&ilb2->nulls_head))
			continue;

		spin_lock(&ilb2->lock);
		sk_nulls_for_each(sk, node, &ilb2->nulls_head) {
			if (seq_sk_match(seq, sk))
				return sk;
		}
		spin_unlock(&ilb2->lock);
	}

	return NULL;
}

/* Find the next sk of "cur" within the same bucket (i.e. st->bucket).
 * If "cur" is the last one in the st->bucket,
 * call listening_get_first() to return the first sk of the next
 * non empty bucket.
 */
static void *listening_get_next(struct seq_file *seq, void *cur)
{
	struct tcp_iter_state *st = seq->private;
	struct inet_listen_hashbucket *ilb2;
	struct hlist_nulls_node *node;
	struct inet_hashinfo *hinfo;
	struct sock *sk = cur;

	++st->num;
	++st->offset;

	sk = sk_nulls_next(sk);
	sk_nulls_for_each_from(sk, node) {
		if (seq_sk_match(seq, sk))
			return sk;
	}

	hinfo = seq_file_net(seq)->ipv4.tcp_death_row.hashinfo;
	ilb2 = &hinfo->lhash2[st->bucket];
	spin_unlock(&ilb2->lock);
	++st->bucket;
	return listening_get_first(seq);
}

static void *listening_get_idx(struct seq_file *seq, loff_t *pos)
{
	struct tcp_iter_state *st = seq->private;
	void *rc;

	st->bucket = 0;
	st->offset = 0;
	rc = listening_get_first(seq);

	while (rc && *pos) {
		rc = listening_get_next(seq, rc);
		--*pos;
	}
	return rc;
}

static inline bool empty_bucket(struct inet_hashinfo *hinfo,
				const struct tcp_iter_state *st)
{
	return hlist_nulls_empty(&hinfo->ehash[st->bucket].chain);
}

/*
 * Get first established socket starting from bucket given in st->bucket.
 * If st->bucket is zero, the very first socket in the hash is returned.
 */
static void *established_get_first(struct seq_file *seq)
{
	struct inet_hashinfo *hinfo = seq_file_net(seq)->ipv4.tcp_death_row.hashinfo;
	struct tcp_iter_state *st = seq->private;

	st->offset = 0;
	for (; st->bucket <= hinfo->ehash_mask; ++st->bucket) {
		struct sock *sk;
		struct hlist_nulls_node *node;
		spinlock_t *lock = inet_ehash_lockp(hinfo, st->bucket);

		cond_resched();

		/* Lockless fast path for the common case of empty buckets */
		if (empty_bucket(hinfo, st))
			continue;

		spin_lock_bh(lock);
		sk_nulls_for_each(sk, node, &hinfo->ehash[st->bucket].chain) {
			if (seq_sk_match(seq, sk))
				return sk;
		}
		spin_unlock_bh(lock);
	}

	return NULL;
}

static void *established_get_next(struct seq_file *seq, void *cur)
{
	struct inet_hashinfo *hinfo = seq_file_net(seq)->ipv4.tcp_death_row.hashinfo;
	struct tcp_iter_state *st = seq->private;
	struct hlist_nulls_node *node;
	struct sock *sk = cur;

	++st->num;
	++st->offset;

	sk = sk_nulls_next(sk);

	sk_nulls_for_each_from(sk, node) {
		if (seq_sk_match(seq, sk))
			return sk;
	}

	spin_unlock_bh(inet_ehash_lockp(hinfo, st->bucket));
	++st->bucket;
	return established_get_first(seq);
}

static void *established_get_idx(struct seq_file *seq, loff_t pos)
{
	struct tcp_iter_state *st = seq->private;
	void *rc;

	st->bucket = 0;
	rc = established_get_first(seq);

	while (rc && pos) {
		rc = established_get_next(seq, rc);
		--pos;
	}
	return rc;
}

static void *tcp_get_idx(struct seq_file *seq, loff_t pos)
{
	void *rc;
	struct tcp_iter_state *st = seq->private;

	st->state = TCP_SEQ_STATE_LISTENING;
	rc	  = listening_get_idx(seq, &pos);

	if (!rc) {
		st->state = TCP_SEQ_STATE_ESTABLISHED;
		rc	  = established_get_idx(seq, pos);
	}

	return rc;
}

static void *tcp_seek_last_pos(struct seq_file *seq)
{
	struct inet_hashinfo *hinfo = seq_file_net(seq)->ipv4.tcp_death_row.hashinfo;
	struct tcp_iter_state *st = seq->private;
	int bucket = st->bucket;
	int offset = st->offset;
	int orig_num = st->num;
	void *rc = NULL;

	switch (st->state) {
	case TCP_SEQ_STATE_LISTENING:
		if (st->bucket > hinfo->lhash2_mask)
			break;
		rc = listening_get_first(seq);
		while (offset-- && rc && bucket == st->bucket)
			rc = listening_get_next(seq, rc);
		if (rc)
			break;
		st->bucket = 0;
		st->state = TCP_SEQ_STATE_ESTABLISHED;
		fallthrough;
	case TCP_SEQ_STATE_ESTABLISHED:
		if (st->bucket > hinfo->ehash_mask)
			break;
		rc = established_get_first(seq);
		while (offset-- && rc && bucket == st->bucket)
			rc = established_get_next(seq, rc);
	}

	st->num = orig_num;

	return rc;
}

void *tcp_seq_start(struct seq_file *seq, loff_t *pos)
{
	struct tcp_iter_state *st = seq->private;
	void *rc;

	if (*pos && *pos == st->last_pos) {
		rc = tcp_seek_last_pos(seq);
		if (rc)
			goto out;
	}

	st->state = TCP_SEQ_STATE_LISTENING;
	st->num = 0;
	st->bucket = 0;
	st->offset = 0;
	rc = *pos ? tcp_get_idx(seq, *pos - 1) : SEQ_START_TOKEN;

out:
	st->last_pos = *pos;
	return rc;
}
EXPORT_SYMBOL(tcp_seq_start);

void *tcp_seq_next(struct seq_file *seq, void *v, loff_t *pos)
{
	struct tcp_iter_state *st = seq->private;
	void *rc = NULL;

	if (v == SEQ_START_TOKEN) {
		rc = tcp_get_idx(seq, 0);
		goto out;
	}

	switch (st->state) {
	case TCP_SEQ_STATE_LISTENING:
		rc = listening_get_next(seq, v);
		if (!rc) {
			st->state = TCP_SEQ_STATE_ESTABLISHED;
			st->bucket = 0;
			st->offset = 0;
			rc	  = established_get_first(seq);
		}
		break;
	case TCP_SEQ_STATE_ESTABLISHED:
		rc = established_get_next(seq, v);
		break;
	}
out:
	++*pos;
	st->last_pos = *pos;
	return rc;
}
EXPORT_SYMBOL(tcp_seq_next);

void tcp_seq_stop(struct seq_file *seq, void *v)
{
	struct inet_hashinfo *hinfo = seq_file_net(seq)->ipv4.tcp_death_row.hashinfo;
	struct tcp_iter_state *st = seq->private;

	switch (st->state) {
	case TCP_SEQ_STATE_LISTENING:
		if (v != SEQ_START_TOKEN)
			spin_unlock(&hinfo->lhash2[st->bucket].lock);
		break;
	case TCP_SEQ_STATE_ESTABLISHED:
		if (v)
			spin_unlock_bh(inet_ehash_lockp(hinfo, st->bucket));
		break;
	}
}
EXPORT_SYMBOL(tcp_seq_stop);

static void get_openreq4(const struct request_sock *req,
			 struct seq_file *f, int i)
{
	const struct inet_request_sock *ireq = inet_rsk(req);
	long delta = req->rsk_timer.expires - jiffies;

	seq_printf(f, "%4d: %08X:%04X %08X:%04X"
		" %02X %08X:%08X %02X:%08lX %08X %5u %8d %u %d %pK",
		i,
		ireq->ir_loc_addr,
		ireq->ir_num,
		ireq->ir_rmt_addr,
		ntohs(ireq->ir_rmt_port),
		TCP_SYN_RECV,
		0, 0, /* could print option size, but that is af dependent. */
		1,    /* timers active (only the expire timer) */
		jiffies_delta_to_clock_t(delta),
		req->num_timeout,
		from_kuid_munged(seq_user_ns(f),
				 sock_i_uid(req->rsk_listener)),
		0,  /* non standard timer */
		0, /* open_requests have no inode */
		0,
		req);
}

static void get_tcp4_sock(struct sock *sk, struct seq_file *f, int i)
{
	int timer_active;
	unsigned long timer_expires;
	const struct tcp_sock *tp = tcp_sk(sk);
	const struct inet_connection_sock *icsk = inet_csk(sk);
	const struct inet_sock *inet = inet_sk(sk);
	const struct fastopen_queue *fastopenq = &icsk->icsk_accept_queue.fastopenq;
	__be32 dest = inet->inet_daddr;
	__be32 src = inet->inet_rcv_saddr;
	__u16 destp = ntohs(inet->inet_dport);
	__u16 srcp = ntohs(inet->inet_sport);
	int rx_queue;
	int state;

	if (icsk->icsk_pending == ICSK_TIME_RETRANS ||
	    icsk->icsk_pending == ICSK_TIME_REO_TIMEOUT ||
	    icsk->icsk_pending == ICSK_TIME_LOSS_PROBE) {
		timer_active	= 1;
		timer_expires	= icsk->icsk_timeout;
	} else if (icsk->icsk_pending == ICSK_TIME_PROBE0) {
		timer_active	= 4;
		timer_expires	= icsk->icsk_timeout;
	} else if (timer_pending(&sk->sk_timer)) {
		timer_active	= 2;
		timer_expires	= sk->sk_timer.expires;
	} else {
		timer_active	= 0;
		timer_expires = jiffies;
	}

	state = inet_sk_state_load(sk);
	if (state == TCP_LISTEN)
		rx_queue = READ_ONCE(sk->sk_ack_backlog);
	else
		/* Because we don't lock the socket,
		 * we might find a transient negative value.
		 */
		rx_queue = max_t(int, READ_ONCE(tp->rcv_nxt) -
				      READ_ONCE(tp->copied_seq), 0);

	seq_printf(f, "%4d: %08X:%04X %08X:%04X %02X %08X:%08X %02X:%08lX "
			"%08X %5u %8d %lu %d %pK %lu %lu %u %u %d",
		i, src, srcp, dest, destp, state,
		READ_ONCE(tp->write_seq) - tp->snd_una,
		rx_queue,
		timer_active,
		jiffies_delta_to_clock_t(timer_expires - jiffies),
		icsk->icsk_retransmits,
		from_kuid_munged(seq_user_ns(f), sock_i_uid(sk)),
		icsk->icsk_probes_out,
		sock_i_ino(sk),
		refcount_read(&sk->sk_refcnt), sk,
		jiffies_to_clock_t(icsk->icsk_rto),
		jiffies_to_clock_t(icsk->icsk_ack.ato),
		(icsk->icsk_ack.quick << 1) | inet_csk_in_pingpong_mode(sk),
		tcp_snd_cwnd(tp),
		state == TCP_LISTEN ?
		    fastopenq->max_qlen :
		    (tcp_in_initial_slowstart(tp) ? -1 : tp->snd_ssthresh));
}

static void get_timewait4_sock(const struct inet_timewait_sock *tw,
			       struct seq_file *f, int i)
{
	long delta = tw->tw_timer.expires - jiffies;
	__be32 dest, src;
	__u16 destp, srcp;

	dest  = tw->tw_daddr;
	src   = tw->tw_rcv_saddr;
	destp = ntohs(tw->tw_dport);
	srcp  = ntohs(tw->tw_sport);

	seq_printf(f, "%4d: %08X:%04X %08X:%04X"
		" %02X %08X:%08X %02X:%08lX %08X %5d %8d %d %d %pK",
		i, src, srcp, dest, destp, READ_ONCE(tw->tw_substate), 0, 0,
		3, jiffies_delta_to_clock_t(delta), 0, 0, 0, 0,
		refcount_read(&tw->tw_refcnt), tw);
}

#define TMPSZ 150

static int tcp4_seq_show(struct seq_file *seq, void *v)
{
	struct tcp_iter_state *st;
	struct sock *sk = v;

	seq_setwidth(seq, TMPSZ - 1);
	if (v == SEQ_START_TOKEN) {
		seq_puts(seq, "  sl  local_address rem_address   st tx_queue "
			   "rx_queue tr tm->when retrnsmt   uid  timeout "
			   "inode");
		goto out;
	}
	st = seq->private;

	if (sk->sk_state == TCP_TIME_WAIT)
		get_timewait4_sock(v, seq, st->num);
	else if (sk->sk_state == TCP_NEW_SYN_RECV)
		get_openreq4(v, seq, st->num);
	else
		get_tcp4_sock(v, seq, st->num);
out:
	seq_pad(seq, '\n');
	return 0;
}

#ifdef CONFIG_BPF_SYSCALL
struct bpf_tcp_iter_state {
	struct tcp_iter_state state;
	unsigned int cur_sk;
	unsigned int end_sk;
	unsigned int max_sk;
	struct sock **batch;
	bool st_bucket_done;
};

struct bpf_iter__tcp {
	__bpf_md_ptr(struct bpf_iter_meta *, meta);
	__bpf_md_ptr(struct sock_common *, sk_common);
	uid_t uid __aligned(8);
};

static int tcp_prog_seq_show(struct bpf_prog *prog, struct bpf_iter_meta *meta,
			     struct sock_common *sk_common, uid_t uid)
{
	struct bpf_iter__tcp ctx;

	meta->seq_num--;  /* skip SEQ_START_TOKEN */
	ctx.meta = meta;
	ctx.sk_common = sk_common;
	ctx.uid = uid;
	return bpf_iter_run_prog(prog, &ctx);
}

static void bpf_iter_tcp_put_batch(struct bpf_tcp_iter_state *iter)
{
	while (iter->cur_sk < iter->end_sk)
		sock_gen_put(iter->batch[iter->cur_sk++]);
}

static int bpf_iter_tcp_realloc_batch(struct bpf_tcp_iter_state *iter,
				      unsigned int new_batch_sz)
{
	struct sock **new_batch;

	new_batch = kvmalloc(sizeof(*new_batch) * new_batch_sz,
			     GFP_USER | __GFP_NOWARN);
	if (!new_batch)
		return -ENOMEM;

	bpf_iter_tcp_put_batch(iter);
	kvfree(iter->batch);
	iter->batch = new_batch;
	iter->max_sk = new_batch_sz;

	return 0;
}

static unsigned int bpf_iter_tcp_listening_batch(struct seq_file *seq,
						 struct sock *start_sk)
{
	struct inet_hashinfo *hinfo = seq_file_net(seq)->ipv4.tcp_death_row.hashinfo;
	struct bpf_tcp_iter_state *iter = seq->private;
	struct tcp_iter_state *st = &iter->state;
	struct hlist_nulls_node *node;
	unsigned int expected = 1;
	struct sock *sk;

	sock_hold(start_sk);
	iter->batch[iter->end_sk++] = start_sk;

	sk = sk_nulls_next(start_sk);
	sk_nulls_for_each_from(sk, node) {
		if (seq_sk_match(seq, sk)) {
			if (iter->end_sk < iter->max_sk) {
				sock_hold(sk);
				iter->batch[iter->end_sk++] = sk;
			}
			expected++;
		}
	}
	spin_unlock(&hinfo->lhash2[st->bucket].lock);

	return expected;
}

static unsigned int bpf_iter_tcp_established_batch(struct seq_file *seq,
						   struct sock *start_sk)
{
	struct inet_hashinfo *hinfo = seq_file_net(seq)->ipv4.tcp_death_row.hashinfo;
	struct bpf_tcp_iter_state *iter = seq->private;
	struct tcp_iter_state *st = &iter->state;
	struct hlist_nulls_node *node;
	unsigned int expected = 1;
	struct sock *sk;

	sock_hold(start_sk);
	iter->batch[iter->end_sk++] = start_sk;

	sk = sk_nulls_next(start_sk);
	sk_nulls_for_each_from(sk, node) {
		if (seq_sk_match(seq, sk)) {
			if (iter->end_sk < iter->max_sk) {
				sock_hold(sk);
				iter->batch[iter->end_sk++] = sk;
			}
			expected++;
		}
	}
	spin_unlock_bh(inet_ehash_lockp(hinfo, st->bucket));

	return expected;
}

static struct sock *bpf_iter_tcp_batch(struct seq_file *seq)
{
	struct inet_hashinfo *hinfo = seq_file_net(seq)->ipv4.tcp_death_row.hashinfo;
	struct bpf_tcp_iter_state *iter = seq->private;
	struct tcp_iter_state *st = &iter->state;
	unsigned int expected;
	bool resized = false;
	struct sock *sk;

	/* The st->bucket is done.  Directly advance to the next
	 * bucket instead of having the tcp_seek_last_pos() to skip
	 * one by one in the current bucket and eventually find out
	 * it has to advance to the next bucket.
	 */
	if (iter->st_bucket_done) {
		st->offset = 0;
		st->bucket++;
		if (st->state == TCP_SEQ_STATE_LISTENING &&
		    st->bucket > hinfo->lhash2_mask) {
			st->state = TCP_SEQ_STATE_ESTABLISHED;
			st->bucket = 0;
		}
	}

again:
	/* Get a new batch */
	iter->cur_sk = 0;
	iter->end_sk = 0;
	iter->st_bucket_done = false;

	sk = tcp_seek_last_pos(seq);
	if (!sk)
		return NULL; /* Done */

	if (st->state == TCP_SEQ_STATE_LISTENING)
		expected = bpf_iter_tcp_listening_batch(seq, sk);
	else
		expected = bpf_iter_tcp_established_batch(seq, sk);

	if (iter->end_sk == expected) {
		iter->st_bucket_done = true;
		return sk;
	}

	if (!resized && !bpf_iter_tcp_realloc_batch(iter, expected * 3 / 2)) {
		resized = true;
		goto again;
	}

	return sk;
}

static void *bpf_iter_tcp_seq_start(struct seq_file *seq, loff_t *pos)
{
	/* bpf iter does not support lseek, so it always
	 * continue from where it was stop()-ped.
	 */
	if (*pos)
		return bpf_iter_tcp_batch(seq);

	return SEQ_START_TOKEN;
}

static void *bpf_iter_tcp_seq_next(struct seq_file *seq, void *v, loff_t *pos)
{
	struct bpf_tcp_iter_state *iter = seq->private;
	struct tcp_iter_state *st = &iter->state;
	struct sock *sk;

	/* Whenever seq_next() is called, the iter->cur_sk is
	 * done with seq_show(), so advance to the next sk in
	 * the batch.
	 */
	if (iter->cur_sk < iter->end_sk) {
		/* Keeping st->num consistent in tcp_iter_state.
		 * bpf_iter_tcp does not use st->num.
		 * meta.seq_num is used instead.
		 */
		st->num++;
		/* Move st->offset to the next sk in the bucket such that
		 * the future start() will resume at st->offset in
		 * st->bucket.  See tcp_seek_last_pos().
		 */
		st->offset++;
		sock_gen_put(iter->batch[iter->cur_sk++]);
	}

	if (iter->cur_sk < iter->end_sk)
		sk = iter->batch[iter->cur_sk];
	else
		sk = bpf_iter_tcp_batch(seq);

	++*pos;
	/* Keeping st->last_pos consistent in tcp_iter_state.
	 * bpf iter does not do lseek, so st->last_pos always equals to *pos.
	 */
	st->last_pos = *pos;
	return sk;
}

static int bpf_iter_tcp_seq_show(struct seq_file *seq, void *v)
{
	struct bpf_iter_meta meta;
	struct bpf_prog *prog;
	struct sock *sk = v;
	uid_t uid;
	int ret;

	if (v == SEQ_START_TOKEN)
		return 0;

	if (sk_fullsock(sk))
		lock_sock(sk);

	if (unlikely(sk_unhashed(sk))) {
		ret = SEQ_SKIP;
		goto unlock;
	}

	if (sk->sk_state == TCP_TIME_WAIT) {
		uid = 0;
	} else if (sk->sk_state == TCP_NEW_SYN_RECV) {
		const struct request_sock *req = v;

		uid = from_kuid_munged(seq_user_ns(seq),
				       sock_i_uid(req->rsk_listener));
	} else {
		uid = from_kuid_munged(seq_user_ns(seq), sock_i_uid(sk));
	}

	meta.seq = seq;
	prog = bpf_iter_get_info(&meta, false);
	ret = tcp_prog_seq_show(prog, &meta, v, uid);

unlock:
	if (sk_fullsock(sk))
		release_sock(sk);
	return ret;

}

static void bpf_iter_tcp_seq_stop(struct seq_file *seq, void *v)
{
	struct bpf_tcp_iter_state *iter = seq->private;
	struct bpf_iter_meta meta;
	struct bpf_prog *prog;

	if (!v) {
		meta.seq = seq;
		prog = bpf_iter_get_info(&meta, true);
		if (prog)
			(void)tcp_prog_seq_show(prog, &meta, v, 0);
	}

	if (iter->cur_sk < iter->end_sk) {
		bpf_iter_tcp_put_batch(iter);
		iter->st_bucket_done = false;
	}
}

static const struct seq_operations bpf_iter_tcp_seq_ops = {
	.show		= bpf_iter_tcp_seq_show,
	.start		= bpf_iter_tcp_seq_start,
	.next		= bpf_iter_tcp_seq_next,
	.stop		= bpf_iter_tcp_seq_stop,
};
#endif
static unsigned short seq_file_family(const struct seq_file *seq)
{
	const struct tcp_seq_afinfo *afinfo;

#ifdef CONFIG_BPF_SYSCALL
	/* Iterated from bpf_iter.  Let the bpf prog to filter instead. */
	if (seq->op == &bpf_iter_tcp_seq_ops)
		return AF_UNSPEC;
#endif

	/* Iterated from proc fs */
	afinfo = pde_data(file_inode(seq->file));
	return afinfo->family;
}

static const struct seq_operations tcp4_seq_ops = {
	.show		= tcp4_seq_show,
	.start		= tcp_seq_start,
	.next		= tcp_seq_next,
	.stop		= tcp_seq_stop,
};

static struct tcp_seq_afinfo tcp4_seq_afinfo = {
	.family		= AF_INET,
};

static int __net_init tcp4_proc_init_net(struct net *net)
{
	if (!proc_create_net_data("tcp", 0444, net->proc_net, &tcp4_seq_ops,
			sizeof(struct tcp_iter_state), &tcp4_seq_afinfo))
		return -ENOMEM;
	return 0;
}

static void __net_exit tcp4_proc_exit_net(struct net *net)
{
	remove_proc_entry("tcp", net->proc_net);
}

static struct pernet_operations tcp4_net_ops = {
	.init = tcp4_proc_init_net,
	.exit = tcp4_proc_exit_net,
};

int __init tcp4_proc_init(void)
{
	return register_pernet_subsys(&tcp4_net_ops);
}

void tcp4_proc_exit(void)
{
	unregister_pernet_subsys(&tcp4_net_ops);
}
#endif /* CONFIG_PROC_FS */

/* @wake is one when sk_stream_write_space() calls us.
 * This sends EPOLLOUT only if notsent_bytes is half the limit.
 * This mimics the strategy used in sock_def_write_space().
 */
bool tcp_stream_memory_free(const struct sock *sk, int wake)
{
	const struct tcp_sock *tp = tcp_sk(sk);
	u32 notsent_bytes = READ_ONCE(tp->write_seq) -
			    READ_ONCE(tp->snd_nxt);

	return (notsent_bytes << wake) < tcp_notsent_lowat(tp);
}
EXPORT_SYMBOL(tcp_stream_memory_free);

struct proto tcp_prot = {
	.name			= "TCP",
	.owner			= THIS_MODULE,
	.close			= tcp_close,
	.pre_connect		= tcp_v4_pre_connect,
	.connect		= tcp_v4_connect,
	.disconnect		= tcp_disconnect,
	.accept			= inet_csk_accept,
	.ioctl			= tcp_ioctl,
	.init			= tcp_v4_init_sock,
	.destroy		= tcp_v4_destroy_sock,
	.shutdown		= tcp_shutdown,
	.setsockopt		= tcp_setsockopt,
	.getsockopt		= tcp_getsockopt,
	.bpf_bypass_getsockopt	= tcp_bpf_bypass_getsockopt,
	.keepalive		= tcp_set_keepalive,
	.recvmsg		= tcp_recvmsg,
	.sendmsg		= tcp_sendmsg,
	.splice_eof		= tcp_splice_eof,
	.backlog_rcv		= tcp_v4_do_rcv,
	.release_cb		= tcp_release_cb,
	.hash			= inet_hash,
	.unhash			= inet_unhash,
	.get_port		= inet_csk_get_port,
	.put_port		= inet_put_port,
#ifdef CONFIG_BPF_SYSCALL
	.psock_update_sk_prot	= tcp_bpf_update_proto,
#endif
	.enter_memory_pressure	= tcp_enter_memory_pressure,
	.leave_memory_pressure	= tcp_leave_memory_pressure,
	.stream_memory_free	= tcp_stream_memory_free,
	.sockets_allocated	= &tcp_sockets_allocated,
	.orphan_count		= &tcp_orphan_count,

	.memory_allocated	= &tcp_memory_allocated,
	.per_cpu_fw_alloc	= &tcp_memory_per_cpu_fw_alloc,

	.memory_pressure	= &tcp_memory_pressure,
	.sysctl_mem		= sysctl_tcp_mem,
	.sysctl_wmem_offset	= offsetof(struct net, ipv4.sysctl_tcp_wmem),
	.sysctl_rmem_offset	= offsetof(struct net, ipv4.sysctl_tcp_rmem),
	.max_header		= MAX_TCP_HEADER,
	.obj_size		= sizeof(struct tcp_sock),
	.slab_flags		= SLAB_TYPESAFE_BY_RCU,
	.twsk_prot		= &tcp_timewait_sock_ops,
	.rsk_prot		= &tcp_request_sock_ops,
	.h.hashinfo		= NULL,
	.no_autobind		= true,
	.diag_destroy		= tcp_abort,
};
EXPORT_SYMBOL(tcp_prot);

static void __net_exit tcp_sk_exit(struct net *net)
{
	if (net->ipv4.tcp_congestion_control)
		bpf_module_put(net->ipv4.tcp_congestion_control,
			       net->ipv4.tcp_congestion_control->owner);
}

static void __net_init tcp_set_hashinfo(struct net *net)
{
	struct inet_hashinfo *hinfo;
	unsigned int ehash_entries;
	struct net *old_net;

	if (net_eq(net, &init_net))
		goto fallback;

	old_net = current->nsproxy->net_ns;
	ehash_entries = READ_ONCE(old_net->ipv4.sysctl_tcp_child_ehash_entries);
	if (!ehash_entries)
		goto fallback;

	ehash_entries = roundup_pow_of_two(ehash_entries);
	hinfo = inet_pernet_hashinfo_alloc(&tcp_hashinfo, ehash_entries);
	if (!hinfo) {
		pr_warn("Failed to allocate TCP ehash (entries: %u) "
			"for a netns, fallback to the global one\n",
			ehash_entries);
fallback:
		hinfo = &tcp_hashinfo;
		ehash_entries = tcp_hashinfo.ehash_mask + 1;
	}

	net->ipv4.tcp_death_row.hashinfo = hinfo;
	net->ipv4.tcp_death_row.sysctl_max_tw_buckets = ehash_entries / 2;
	net->ipv4.sysctl_max_syn_backlog = max(128U, ehash_entries / 128);
}

static int __net_init tcp_sk_init(struct net *net)
{
	net->ipv4.sysctl_tcp_ecn = 2;
	net->ipv4.sysctl_tcp_ecn_fallback = 1;

	net->ipv4.sysctl_tcp_base_mss = TCP_BASE_MSS;
	net->ipv4.sysctl_tcp_min_snd_mss = TCP_MIN_SND_MSS;
	net->ipv4.sysctl_tcp_probe_threshold = TCP_PROBE_THRESHOLD;
	net->ipv4.sysctl_tcp_probe_interval = TCP_PROBE_INTERVAL;
	net->ipv4.sysctl_tcp_mtu_probe_floor = TCP_MIN_SND_MSS;

	net->ipv4.sysctl_tcp_keepalive_time = TCP_KEEPALIVE_TIME;
	net->ipv4.sysctl_tcp_keepalive_probes = TCP_KEEPALIVE_PROBES;
	net->ipv4.sysctl_tcp_keepalive_intvl = TCP_KEEPALIVE_INTVL;

	net->ipv4.sysctl_tcp_syn_retries = TCP_SYN_RETRIES;
	net->ipv4.sysctl_tcp_synack_retries = TCP_SYNACK_RETRIES;
	net->ipv4.sysctl_tcp_syncookies = 1;
	net->ipv4.sysctl_tcp_reordering = TCP_FASTRETRANS_THRESH;
	net->ipv4.sysctl_tcp_retries1 = TCP_RETR1;
	net->ipv4.sysctl_tcp_retries2 = TCP_RETR2;
	net->ipv4.sysctl_tcp_orphan_retries = 0;
	net->ipv4.sysctl_tcp_fin_timeout = TCP_FIN_TIMEOUT;
	net->ipv4.sysctl_tcp_notsent_lowat = UINT_MAX;
	net->ipv4.sysctl_tcp_tw_reuse = 2;
	net->ipv4.sysctl_tcp_no_ssthresh_metrics_save = 1;

	refcount_set(&net->ipv4.tcp_death_row.tw_refcount, 1);
	tcp_set_hashinfo(net);

	net->ipv4.sysctl_tcp_sack = 1;
	net->ipv4.sysctl_tcp_window_scaling = 1;
	net->ipv4.sysctl_tcp_timestamps = 1;
	net->ipv4.sysctl_tcp_early_retrans = 3;
	net->ipv4.sysctl_tcp_recovery = TCP_RACK_LOSS_DETECTION;
	net->ipv4.sysctl_tcp_slow_start_after_idle = 1; /* By default, RFC2861 behavior.  */
	net->ipv4.sysctl_tcp_retrans_collapse = 1;
	net->ipv4.sysctl_tcp_max_reordering = 300;
	net->ipv4.sysctl_tcp_dsack = 1;
	net->ipv4.sysctl_tcp_app_win = 31;
	net->ipv4.sysctl_tcp_adv_win_scale = 1;
	net->ipv4.sysctl_tcp_frto = 2;
	net->ipv4.sysctl_tcp_moderate_rcvbuf = 1;
	/* This limits the percentage of the congestion window which we
	 * will allow a single TSO frame to consume.  Building TSO frames
	 * which are too large can cause TCP streams to be bursty.
	 */
	net->ipv4.sysctl_tcp_tso_win_divisor = 3;
	/* Default TSQ limit of 16 TSO segments */
	net->ipv4.sysctl_tcp_limit_output_bytes = 16 * 65536;

	/* rfc5961 challenge ack rate limiting, per net-ns, disabled by default. */
	net->ipv4.sysctl_tcp_challenge_ack_limit = INT_MAX;

	net->ipv4.sysctl_tcp_min_tso_segs = 2;
	net->ipv4.sysctl_tcp_tso_rtt_log = 9;  /* 2^9 = 512 usec */
	net->ipv4.sysctl_tcp_min_rtt_wlen = 300;
	net->ipv4.sysctl_tcp_autocorking = 1;
	net->ipv4.sysctl_tcp_invalid_ratelimit = HZ/2;
	net->ipv4.sysctl_tcp_pacing_ss_ratio = 200;
	net->ipv4.sysctl_tcp_pacing_ca_ratio = 120;
	if (net != &init_net) {
		memcpy(net->ipv4.sysctl_tcp_rmem,
		       init_net.ipv4.sysctl_tcp_rmem,
		       sizeof(init_net.ipv4.sysctl_tcp_rmem));
		memcpy(net->ipv4.sysctl_tcp_wmem,
		       init_net.ipv4.sysctl_tcp_wmem,
		       sizeof(init_net.ipv4.sysctl_tcp_wmem));
	}
	net->ipv4.sysctl_tcp_comp_sack_delay_ns = NSEC_PER_MSEC;
	net->ipv4.sysctl_tcp_comp_sack_slack_ns = 100 * NSEC_PER_USEC;
	net->ipv4.sysctl_tcp_comp_sack_nr = 44;
	net->ipv4.sysctl_tcp_backlog_ack_defer = 1;
	net->ipv4.sysctl_tcp_fastopen = TFO_CLIENT_ENABLE;
	net->ipv4.sysctl_tcp_fastopen_blackhole_timeout = 0;
	atomic_set(&net->ipv4.tfo_active_disable_times, 0);

	/* Set default values for PLB */
	net->ipv4.sysctl_tcp_plb_enabled = 0; /* Disabled by default */
	net->ipv4.sysctl_tcp_plb_idle_rehash_rounds = 3;
	net->ipv4.sysctl_tcp_plb_rehash_rounds = 12;
	net->ipv4.sysctl_tcp_plb_suspend_rto_sec = 60;
	/* Default congestion threshold for PLB to mark a round is 50% */
	net->ipv4.sysctl_tcp_plb_cong_thresh = (1 << TCP_PLB_SCALE) / 2;

	/* Reno is always built in */
	if (!net_eq(net, &init_net) &&
	    bpf_try_module_get(init_net.ipv4.tcp_congestion_control,
			       init_net.ipv4.tcp_congestion_control->owner))
		net->ipv4.tcp_congestion_control = init_net.ipv4.tcp_congestion_control;
	else
		net->ipv4.tcp_congestion_control = &tcp_reno;

	net->ipv4.sysctl_tcp_syn_linear_timeouts = 4;
	net->ipv4.sysctl_tcp_shrink_window = 0;

	net->ipv4.sysctl_tcp_pingpong_thresh = 1;
<<<<<<< HEAD
=======
	net->ipv4.sysctl_tcp_rto_min_us = jiffies_to_usecs(TCP_RTO_MIN);
>>>>>>> 2d5404ca

	return 0;
}

static void __net_exit tcp_sk_exit_batch(struct list_head *net_exit_list)
{
	struct net *net;

	/* make sure concurrent calls to tcp_sk_exit_batch from net_cleanup_work
	 * and failed setup_net error unwinding path are serialized.
	 *
	 * tcp_twsk_purge() handles twsk in any dead netns, not just those in
	 * net_exit_list, the thread that dismantles a particular twsk must
	 * do so without other thread progressing to refcount_dec_and_test() of
	 * tcp_death_row.tw_refcount.
	 */
	mutex_lock(&tcp_exit_batch_mutex);

<<<<<<< HEAD
	tcp_twsk_purge(net_exit_list, AF_INET);
=======
	tcp_twsk_purge(net_exit_list);
>>>>>>> 2d5404ca

	list_for_each_entry(net, net_exit_list, exit_list) {
		inet_pernet_hashinfo_free(net->ipv4.tcp_death_row.hashinfo);
		WARN_ON_ONCE(!refcount_dec_and_test(&net->ipv4.tcp_death_row.tw_refcount));
		tcp_fastopen_ctx_destroy(net);
	}

	mutex_unlock(&tcp_exit_batch_mutex);
}

static struct pernet_operations __net_initdata tcp_sk_ops = {
       .init	   = tcp_sk_init,
       .exit	   = tcp_sk_exit,
       .exit_batch = tcp_sk_exit_batch,
};

#if defined(CONFIG_BPF_SYSCALL) && defined(CONFIG_PROC_FS)
DEFINE_BPF_ITER_FUNC(tcp, struct bpf_iter_meta *meta,
		     struct sock_common *sk_common, uid_t uid)

#define INIT_BATCH_SZ 16

static int bpf_iter_init_tcp(void *priv_data, struct bpf_iter_aux_info *aux)
{
	struct bpf_tcp_iter_state *iter = priv_data;
	int err;

	err = bpf_iter_init_seq_net(priv_data, aux);
	if (err)
		return err;

	err = bpf_iter_tcp_realloc_batch(iter, INIT_BATCH_SZ);
	if (err) {
		bpf_iter_fini_seq_net(priv_data);
		return err;
	}

	return 0;
}

static void bpf_iter_fini_tcp(void *priv_data)
{
	struct bpf_tcp_iter_state *iter = priv_data;

	bpf_iter_fini_seq_net(priv_data);
	kvfree(iter->batch);
}

static const struct bpf_iter_seq_info tcp_seq_info = {
	.seq_ops		= &bpf_iter_tcp_seq_ops,
	.init_seq_private	= bpf_iter_init_tcp,
	.fini_seq_private	= bpf_iter_fini_tcp,
	.seq_priv_size		= sizeof(struct bpf_tcp_iter_state),
};

static const struct bpf_func_proto *
bpf_iter_tcp_get_func_proto(enum bpf_func_id func_id,
			    const struct bpf_prog *prog)
{
	switch (func_id) {
	case BPF_FUNC_setsockopt:
		return &bpf_sk_setsockopt_proto;
	case BPF_FUNC_getsockopt:
		return &bpf_sk_getsockopt_proto;
	default:
		return NULL;
	}
}

static struct bpf_iter_reg tcp_reg_info = {
	.target			= "tcp",
	.ctx_arg_info_size	= 1,
	.ctx_arg_info		= {
		{ offsetof(struct bpf_iter__tcp, sk_common),
		  PTR_TO_BTF_ID_OR_NULL | PTR_TRUSTED },
	},
	.get_func_proto		= bpf_iter_tcp_get_func_proto,
	.seq_info		= &tcp_seq_info,
};

static void __init bpf_iter_register(void)
{
	tcp_reg_info.ctx_arg_info[0].btf_id = btf_sock_ids[BTF_SOCK_TYPE_SOCK_COMMON];
	if (bpf_iter_reg_target(&tcp_reg_info))
		pr_warn("Warning: could not register bpf iterator tcp\n");
}

#endif

void __init tcp_v4_init(void)
{
	int cpu, res;

	for_each_possible_cpu(cpu) {
		struct sock *sk;

		res = inet_ctl_sock_create(&sk, PF_INET, SOCK_RAW,
					   IPPROTO_TCP, &init_net);
		if (res)
			panic("Failed to create the TCP control socket.\n");
		sock_set_flag(sk, SOCK_USE_WRITE_QUEUE);

		/* Please enforce IP_DF and IPID==0 for RST and
		 * ACK sent in SYN-RECV and TIME-WAIT state.
		 */
		inet_sk(sk)->pmtudisc = IP_PMTUDISC_DO;

		sk->sk_clockid = CLOCK_MONOTONIC;

		per_cpu(ipv4_tcp_sk.sock, cpu) = sk;
	}
	if (register_pernet_subsys(&tcp_sk_ops))
		panic("Failed to create the TCP control socket.\n");

#if defined(CONFIG_BPF_SYSCALL) && defined(CONFIG_PROC_FS)
	bpf_iter_register();
#endif
}<|MERGE_RESOLUTION|>--- conflicted
+++ resolved
@@ -100,8 +100,6 @@
 
 static DEFINE_MUTEX(tcp_exit_batch_mutex);
 
-static DEFINE_MUTEX(tcp_exit_batch_mutex);
-
 static u32 tcp_v4_init_seq(const struct sk_buff *skb)
 {
 	return secure_tcp_seq(ip_hdr(skb)->daddr,
@@ -166,13 +164,8 @@
 	ts_recent_stamp = READ_ONCE(tcptw->tw_ts_recent_stamp);
 	if (ts_recent_stamp &&
 	    (!twp || (reuse && time_after32(ktime_get_seconds(),
-<<<<<<< HEAD
-					    tcptw->tw_ts_recent_stamp)))) {
-		/* inet_twsk_hashdance() sets sk_refcnt after putting twsk
-=======
 					    ts_recent_stamp)))) {
 		/* inet_twsk_hashdance_schedule() sets sk_refcnt after putting twsk
->>>>>>> 2d5404ca
 		 * and releasing the bucket lock.
 		 */
 		if (unlikely(!refcount_inc_not_zero(&sktw->sk_refcnt)))
@@ -940,11 +933,7 @@
 static void tcp_v4_send_ack(const struct sock *sk,
 			    struct sk_buff *skb, u32 seq, u32 ack,
 			    u32 win, u32 tsval, u32 tsecr, int oif,
-<<<<<<< HEAD
-			    struct tcp_md5sig_key *key,
-=======
 			    struct tcp_key *key,
->>>>>>> 2d5404ca
 			    int reply_flags, u8 tos, u32 txhash)
 {
 	const struct tcphdr *th = tcp_hdr(skb);
@@ -1092,12 +1081,7 @@
 			tw->tw_bound_dev_if, &key,
 			tw->tw_transparent ? IP_REPLY_ARG_NOSRCCHECK : 0,
 			tw->tw_tos,
-<<<<<<< HEAD
-			tw->tw_txhash
-			);
-=======
 			tw->tw_txhash);
->>>>>>> 2d5404ca
 
 	inet_twsk_put(tw);
 }
@@ -1168,16 +1152,6 @@
 
 	tcp_v4_send_ack(sk, skb, seq,
 			tcp_rsk(req)->rcv_nxt,
-<<<<<<< HEAD
-			req->rsk_rcv_wnd >> inet_rsk(req)->rcv_wscale,
-			tcp_time_stamp_raw() + tcp_rsk(req)->ts_off,
-			READ_ONCE(req->ts_recent),
-			0,
-			tcp_md5_do_lookup(sk, l3index, addr, AF_INET),
-			inet_rsk(req)->no_srccheck ? IP_REPLY_ARG_NOSRCCHECK : 0,
-			ip_hdr(skb)->tos,
-			READ_ONCE(tcp_rsk(req)->txhash));
-=======
 			tcp_synack_window(req) >> inet_rsk(req)->rcv_wscale,
 			tcp_rsk_tsval(tcp_rsk(req)),
 			READ_ONCE(req->ts_recent),
@@ -1187,7 +1161,6 @@
 			READ_ONCE(tcp_rsk(req)->txhash));
 	if (tcp_key_is_ao(&key))
 		kfree(key.traffic_key);
->>>>>>> 2d5404ca
 }
 
 /*
@@ -3553,10 +3526,7 @@
 	net->ipv4.sysctl_tcp_shrink_window = 0;
 
 	net->ipv4.sysctl_tcp_pingpong_thresh = 1;
-<<<<<<< HEAD
-=======
 	net->ipv4.sysctl_tcp_rto_min_us = jiffies_to_usecs(TCP_RTO_MIN);
->>>>>>> 2d5404ca
 
 	return 0;
 }
@@ -3575,11 +3545,7 @@
 	 */
 	mutex_lock(&tcp_exit_batch_mutex);
 
-<<<<<<< HEAD
-	tcp_twsk_purge(net_exit_list, AF_INET);
-=======
 	tcp_twsk_purge(net_exit_list);
->>>>>>> 2d5404ca
 
 	list_for_each_entry(net, net_exit_list, exit_list) {
 		inet_pernet_hashinfo_free(net->ipv4.tcp_death_row.hashinfo);
