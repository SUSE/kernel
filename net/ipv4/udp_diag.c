// SPDX-License-Identifier: GPL-2.0-or-later
/*
 * udp_diag.c	Module for monitoring UDP transport protocols sockets.
 *
 * Authors:	Pavel Emelyanov, <xemul@parallels.com>
 */


#include <linux/module.h>
#include <linux/inet_diag.h>
#include <linux/udp.h>
#include <net/udp.h>
#include <net/udplite.h>
#include <linux/sock_diag.h>

static int sk_diag_dump(struct sock *sk, struct sk_buff *skb,
			struct netlink_callback *cb,
			const struct inet_diag_req_v2 *req,
			struct nlattr *bc, bool net_admin)
{
	if (!inet_diag_bc_sk(bc, sk))
		return 0;

	return inet_sk_diag_fill(sk, NULL, skb, cb, req, NLM_F_MULTI,
				 net_admin);
}

static int udp_dump_one(struct udp_table *tbl,
			struct netlink_callback *cb,
			const struct inet_diag_req_v2 *req)
{
	struct sk_buff *in_skb = cb->skb;
<<<<<<< HEAD
	int err = -EINVAL;
=======
	int err;
>>>>>>> 7d2a07b7
	struct sock *sk = NULL;
	struct sk_buff *rep;
	struct net *net = sock_net(in_skb->sk);

	rcu_read_lock();
	if (req->sdiag_family == AF_INET)
		/* src and dst are swapped for historical reasons */
		sk = __udp4_lib_lookup(net,
				req->id.idiag_src[0], req->id.idiag_sport,
				req->id.idiag_dst[0], req->id.idiag_dport,
				req->id.idiag_if, 0, tbl, NULL);
#if IS_ENABLED(CONFIG_IPV6)
	else if (req->sdiag_family == AF_INET6)
		sk = __udp6_lib_lookup(net,
				(struct in6_addr *)req->id.idiag_src,
				req->id.idiag_sport,
				(struct in6_addr *)req->id.idiag_dst,
				req->id.idiag_dport,
				req->id.idiag_if, 0, tbl, NULL);
#endif
	if (sk && !refcount_inc_not_zero(&sk->sk_refcnt))
		sk = NULL;
	rcu_read_unlock();
	err = -ENOENT;
	if (!sk)
		goto out_nosk;

	err = sock_diag_check_cookie(sk, req->id.idiag_cookie);
	if (err)
		goto out;

	err = -ENOMEM;
	rep = nlmsg_new(nla_total_size(sizeof(struct inet_diag_msg)) +
			inet_diag_msg_attrs_size() +
			nla_total_size(sizeof(struct inet_diag_meminfo)) + 64,
			GFP_KERNEL);
	if (!rep)
		goto out;

	err = inet_sk_diag_fill(sk, NULL, rep, cb, req, 0,
				netlink_net_capable(in_skb, CAP_NET_ADMIN));
	if (err < 0) {
		WARN_ON(err == -EMSGSIZE);
		kfree_skb(rep);
		goto out;
	}
	err = nlmsg_unicast(net->diag_nlsk, rep, NETLINK_CB(in_skb).portid);

out:
	if (sk)
		sock_put(sk);
out_nosk:
	return err;
}

static void udp_dump(struct udp_table *table, struct sk_buff *skb,
		     struct netlink_callback *cb,
		     const struct inet_diag_req_v2 *r)
{
	bool net_admin = netlink_net_capable(cb->skb, CAP_NET_ADMIN);
	struct net *net = sock_net(skb->sk);
	struct inet_diag_dump_data *cb_data;
	int num, s_num, slot, s_slot;
	struct nlattr *bc;

	cb_data = cb->data;
	bc = cb_data->inet_diag_nla_bc;
	s_slot = cb->args[0];
	num = s_num = cb->args[1];

	for (slot = s_slot; slot <= table->mask; s_num = 0, slot++) {
		struct udp_hslot *hslot = &table->hash[slot];
		struct sock *sk;

		num = 0;

		if (hlist_empty(&hslot->head))
			continue;

		spin_lock_bh(&hslot->lock);
		sk_for_each(sk, &hslot->head) {
			struct inet_sock *inet = inet_sk(sk);

			if (!net_eq(sock_net(sk), net))
				continue;
			if (num < s_num)
				goto next;
			if (!(r->idiag_states & (1 << sk->sk_state)))
				goto next;
			if (r->sdiag_family != AF_UNSPEC &&
					sk->sk_family != r->sdiag_family)
				goto next;
			if (r->id.idiag_sport != inet->inet_sport &&
			    r->id.idiag_sport)
				goto next;
			if (r->id.idiag_dport != inet->inet_dport &&
			    r->id.idiag_dport)
				goto next;

			if (sk_diag_dump(sk, skb, cb, r, bc, net_admin) < 0) {
				spin_unlock_bh(&hslot->lock);
				goto done;
			}
next:
			num++;
		}
		spin_unlock_bh(&hslot->lock);
	}
done:
	cb->args[0] = slot;
	cb->args[1] = num;
}

static void udp_diag_dump(struct sk_buff *skb, struct netlink_callback *cb,
			  const struct inet_diag_req_v2 *r)
{
	udp_dump(&udp_table, skb, cb, r);
}

static int udp_diag_dump_one(struct netlink_callback *cb,
			     const struct inet_diag_req_v2 *req)
{
	return udp_dump_one(&udp_table, cb, req);
}

static void udp_diag_get_info(struct sock *sk, struct inet_diag_msg *r,
		void *info)
{
	r->idiag_rqueue = udp_rqueue_get(sk);
	r->idiag_wqueue = sk_wmem_alloc_get(sk);
}

#ifdef CONFIG_INET_DIAG_DESTROY
static int __udp_diag_destroy(struct sk_buff *in_skb,
			      const struct inet_diag_req_v2 *req,
			      struct udp_table *tbl)
{
	struct net *net = sock_net(in_skb->sk);
	struct sock *sk;
	int err;

	rcu_read_lock();

	if (req->sdiag_family == AF_INET)
		sk = __udp4_lib_lookup(net,
				req->id.idiag_dst[0], req->id.idiag_dport,
				req->id.idiag_src[0], req->id.idiag_sport,
				req->id.idiag_if, 0, tbl, NULL);
#if IS_ENABLED(CONFIG_IPV6)
	else if (req->sdiag_family == AF_INET6) {
		if (ipv6_addr_v4mapped((struct in6_addr *)req->id.idiag_dst) &&
		    ipv6_addr_v4mapped((struct in6_addr *)req->id.idiag_src))
			sk = __udp4_lib_lookup(net,
					req->id.idiag_dst[3], req->id.idiag_dport,
					req->id.idiag_src[3], req->id.idiag_sport,
					req->id.idiag_if, 0, tbl, NULL);

		else
			sk = __udp6_lib_lookup(net,
					(struct in6_addr *)req->id.idiag_dst,
					req->id.idiag_dport,
					(struct in6_addr *)req->id.idiag_src,
					req->id.idiag_sport,
					req->id.idiag_if, 0, tbl, NULL);
	}
#endif
	else {
		rcu_read_unlock();
		return -EINVAL;
	}

	if (sk && !refcount_inc_not_zero(&sk->sk_refcnt))
		sk = NULL;

	rcu_read_unlock();

	if (!sk)
		return -ENOENT;

	if (sock_diag_check_cookie(sk, req->id.idiag_cookie)) {
		sock_put(sk);
		return -ENOENT;
	}

	err = sock_diag_destroy(sk, ECONNABORTED);

	sock_put(sk);

	return err;
}

static int udp_diag_destroy(struct sk_buff *in_skb,
			    const struct inet_diag_req_v2 *req)
{
	return __udp_diag_destroy(in_skb, req, &udp_table);
}

static int udplite_diag_destroy(struct sk_buff *in_skb,
				const struct inet_diag_req_v2 *req)
{
	return __udp_diag_destroy(in_skb, req, &udplite_table);
}

#endif

static const struct inet_diag_handler udp_diag_handler = {
	.dump		 = udp_diag_dump,
	.dump_one	 = udp_diag_dump_one,
	.idiag_get_info  = udp_diag_get_info,
	.idiag_type	 = IPPROTO_UDP,
	.idiag_info_size = 0,
#ifdef CONFIG_INET_DIAG_DESTROY
	.destroy	 = udp_diag_destroy,
#endif
};

static void udplite_diag_dump(struct sk_buff *skb, struct netlink_callback *cb,
			      const struct inet_diag_req_v2 *r)
{
	udp_dump(&udplite_table, skb, cb, r);
}

static int udplite_diag_dump_one(struct netlink_callback *cb,
				 const struct inet_diag_req_v2 *req)
{
	return udp_dump_one(&udplite_table, cb, req);
}

static const struct inet_diag_handler udplite_diag_handler = {
	.dump		 = udplite_diag_dump,
	.dump_one	 = udplite_diag_dump_one,
	.idiag_get_info  = udp_diag_get_info,
	.idiag_type	 = IPPROTO_UDPLITE,
	.idiag_info_size = 0,
#ifdef CONFIG_INET_DIAG_DESTROY
	.destroy	 = udplite_diag_destroy,
#endif
};

static int __init udp_diag_init(void)
{
	int err;

	err = inet_diag_register(&udp_diag_handler);
	if (err)
		goto out;
	err = inet_diag_register(&udplite_diag_handler);
	if (err)
		goto out_lite;
out:
	return err;
out_lite:
	inet_diag_unregister(&udp_diag_handler);
	goto out;
}

static void __exit udp_diag_exit(void)
{
	inet_diag_unregister(&udplite_diag_handler);
	inet_diag_unregister(&udp_diag_handler);
}

module_init(udp_diag_init);
module_exit(udp_diag_exit);
MODULE_LICENSE("GPL");
MODULE_ALIAS_NET_PF_PROTO_TYPE(PF_NETLINK, NETLINK_SOCK_DIAG, 2-17 /* AF_INET - IPPROTO_UDP */);
MODULE_ALIAS_NET_PF_PROTO_TYPE(PF_NETLINK, NETLINK_SOCK_DIAG, 2-136 /* AF_INET - IPPROTO_UDPLITE */);<|MERGE_RESOLUTION|>--- conflicted
+++ resolved
@@ -30,11 +30,7 @@
 			const struct inet_diag_req_v2 *req)
 {
 	struct sk_buff *in_skb = cb->skb;
-<<<<<<< HEAD
-	int err = -EINVAL;
-=======
 	int err;
->>>>>>> 7d2a07b7
 	struct sock *sk = NULL;
 	struct sk_buff *rep;
 	struct net *net = sock_net(in_skb->sk);
