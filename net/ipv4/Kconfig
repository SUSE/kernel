--- conflicted
+++ resolved
@@ -341,11 +341,7 @@
 config INET_AH
 	tristate "IP: AH transformation"
 	select XFRM_AH
-<<<<<<< HEAD
-	---help---
-=======
-	help
->>>>>>> 7d2a07b7
+	help
 	  Support for IPsec AH (Authentication Header).
 
 	  AH can be used with various authentication algorithms.  Besides
@@ -360,11 +356,7 @@
 config INET_ESP
 	tristate "IP: ESP transformation"
 	select XFRM_ESP
-<<<<<<< HEAD
-	---help---
-=======
-	help
->>>>>>> 7d2a07b7
+	help
 	  Support for IPsec ESP (Encapsulating Security Payload).
 
 	  ESP can be used with various encryption and authentication algorithms.
