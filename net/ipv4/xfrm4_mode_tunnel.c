--- conflicted
+++ resolved
@@ -112,12 +112,6 @@
 		goto out;
 
 	iph = skb->nh.iph;
-<<<<<<< HEAD
-	if (x->props.flags & XFRM_STATE_DECAP_DSCP)
-		ipv4_copy_dscp(iph, skb->h.ipiph);
-	if (!(x->props.flags & XFRM_STATE_NOECN))
-		ipip_ecn_decapsulate(skb);
-=======
 	if (iph->protocol == IPPROTO_IPIP) {
 		if (x->props.flags & XFRM_STATE_DECAP_DSCP)
 			ipv4_copy_dscp(iph, skb->h.ipiph);
@@ -131,7 +125,6 @@
 		skb->protocol = htons(ETH_P_IPV6);
 	}
 #endif
->>>>>>> aeb3f6d1
 	skb->mac.raw = memmove(skb->data - skb->mac_len,
 			       skb->mac.raw, skb->mac_len);
 	skb->nh.raw = skb->data;
