--- conflicted
+++ resolved
@@ -153,18 +153,6 @@
 					 const struct sock *sk)
 {
 #if IS_ENABLED(CONFIG_IPV6)
-<<<<<<< HEAD
-	if (sk->sk_family != tb2->family) {
-		if (sk->sk_family == AF_INET)
-			return ipv6_addr_v4mapped(&tb2->v6_rcv_saddr) &&
-				tb2->v6_rcv_saddr.s6_addr32[3] == sk->sk_rcv_saddr;
-
-		return ipv6_addr_v4mapped(&sk->sk_v6_rcv_saddr) &&
-			sk->sk_v6_rcv_saddr.s6_addr32[3] == tb2->rcv_saddr;
-	}
-
-=======
->>>>>>> 2d5404ca
 	if (sk->sk_family == AF_INET6)
 		return ipv6_addr_equal(&tb2->v6_rcv_saddr, &sk->sk_v6_rcv_saddr);
 
@@ -360,11 +348,7 @@
  * Return: NULL if sk doesn't have SO_REUSEPORT set, otherwise a pointer to
  *         the selected sock or an error.
  */
-<<<<<<< HEAD
-struct sock *inet_lookup_reuseport(struct net *net, struct sock *sk,
-=======
 struct sock *inet_lookup_reuseport(const struct net *net, struct sock *sk,
->>>>>>> 2d5404ca
 				   struct sk_buff *skb, int doff,
 				   __be32 saddr, __be16 sport,
 				   __be32 daddr, unsigned short hnum,
@@ -417,11 +401,7 @@
 	return result;
 }
 
-<<<<<<< HEAD
-struct sock *inet_lookup_run_sk_lookup(struct net *net,
-=======
 struct sock *inet_lookup_run_sk_lookup(const struct net *net,
->>>>>>> 2d5404ca
 				       int protocol,
 				       struct sk_buff *skb, int doff,
 				       __be32 saddr, __be16 sport,
@@ -851,27 +831,15 @@
 		return false;
 
 #if IS_ENABLED(CONFIG_IPV6)
-<<<<<<< HEAD
-	if (sk->sk_family != tb->family) {
-		if (sk->sk_family == AF_INET)
-			return ipv6_addr_any(&tb->v6_rcv_saddr) ||
-				ipv6_addr_v4mapped_any(&tb->v6_rcv_saddr);
-=======
 	if (tb->addr_type == IPV6_ADDR_ANY)
 		return true;
->>>>>>> 2d5404ca
 
 	if (tb->addr_type != IPV6_ADDR_MAPPED)
 		return false;
 
-<<<<<<< HEAD
-	if (sk->sk_family == AF_INET6)
-		return ipv6_addr_any(&tb->v6_rcv_saddr);
-=======
 	if (sk->sk_family == AF_INET6 &&
 	    !ipv6_addr_v4mapped(&sk->sk_v6_rcv_saddr))
 		return false;
->>>>>>> 2d5404ca
 #endif
 	return tb->rcv_saddr == 0;
 }
