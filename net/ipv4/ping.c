// SPDX-License-Identifier: GPL-2.0-or-later
/*
 * INET		An implementation of the TCP/IP protocol suite for the LINUX
 *		operating system.  INET is implemented using the  BSD Socket
 *		interface as the means of communication with the user level.
 *
 *		"Ping" sockets
 *
 * Based on ipv4/udp.c code.
 *
 * Authors:	Vasiliy Kulikov / Openwall (for Linux 2.6),
 *		Pavel Kankovsky (for Linux 2.4.32)
 *
 * Pavel gave all rights to bugs to Vasiliy,
 * none of the bugs are Pavel's now.
 */

#include <linux/uaccess.h>
#include <linux/types.h>
#include <linux/fcntl.h>
#include <linux/socket.h>
#include <linux/sockios.h>
#include <linux/in.h>
#include <linux/errno.h>
#include <linux/timer.h>
#include <linux/mm.h>
#include <linux/inet.h>
#include <linux/netdevice.h>
#include <net/snmp.h>
#include <net/ip.h>
#include <net/icmp.h>
#include <net/protocol.h>
#include <linux/skbuff.h>
#include <linux/proc_fs.h>
#include <linux/export.h>
#include <linux/bpf-cgroup.h>
#include <net/sock.h>
#include <net/ping.h>
#include <net/udp.h>
#include <net/route.h>
#include <net/inet_common.h>
#include <net/checksum.h>

#if IS_ENABLED(CONFIG_IPV6)
#include <linux/in6.h>
#include <linux/icmpv6.h>
#include <net/addrconf.h>
#include <net/ipv6.h>
#include <net/transp_v6.h>
#endif

struct ping_table {
	struct hlist_head	hash[PING_HTABLE_SIZE];
	spinlock_t		lock;
};

static struct ping_table ping_table;
struct pingv6_ops pingv6_ops;
EXPORT_IPV6_MOD_GPL(pingv6_ops);

static inline u32 ping_hashfn(const struct net *net, u32 num, u32 mask)
{
	u32 res = (num + net_hash_mix(net)) & mask;

	pr_debug("hash(%u) = %u\n", num, res);
	return res;
}

static inline struct hlist_head *ping_hashslot(struct ping_table *table,
					       struct net *net, unsigned int num)
{
	return &table->hash[ping_hashfn(net, num, PING_HTABLE_MASK)];
}

int ping_get_port(struct sock *sk, unsigned short ident)
{
	struct net *net = sock_net(sk);
	struct inet_sock *isk, *isk2;
	struct hlist_head *hlist;
	struct sock *sk2 = NULL;

	isk = inet_sk(sk);
	spin_lock(&ping_table.lock);
	if (ident == 0) {
		u16 result = net->ipv4.ping_port_rover + 1;
		u32 i;

		for (i = 0; i < (1L << 16); i++, result++) {
			if (!result)
<<<<<<< HEAD
				result++; /* avoid zero */
=======
				continue; /* avoid zero */
>>>>>>> b35fc656
			hlist = ping_hashslot(&ping_table, net, result);
			sk_for_each(sk2, hlist) {
				if (!net_eq(sock_net(sk2), net))
					continue;
				isk2 = inet_sk(sk2);

				if (isk2->inet_num == result)
					goto next_port;
			}

			/* found */
			net->ipv4.ping_port_rover = ident = result;
			break;
next_port:
			;
		}
		if (i >= (1L << 16))
			goto fail;
	} else {
		hlist = ping_hashslot(&ping_table, net, ident);
		sk_for_each(sk2, hlist) {
			if (!net_eq(sock_net(sk2), net))
				continue;
			isk2 = inet_sk(sk2);

			/* BUG? Why is this reuse and not reuseaddr? ping.c
			 * doesn't turn off SO_REUSEADDR, and it doesn't expect
			 * that other ping processes can steal its packets.
			 */
			if ((isk2->inet_num == ident) &&
			    (sk2 != sk) &&
			    (!sk2->sk_reuse || !sk->sk_reuse))
				goto fail;
		}
	}

	pr_debug("found port/ident = %d\n", ident);
	isk->inet_num = ident;
	if (sk_unhashed(sk)) {
		pr_debug("was not hashed\n");
		sk_add_node_rcu(sk, hlist);
		sock_set_flag(sk, SOCK_RCU_FREE);
		sock_prot_inuse_add(net, sk->sk_prot, 1);
	}
	spin_unlock(&ping_table.lock);
	return 0;

fail:
	spin_unlock(&ping_table.lock);
	return -EADDRINUSE;
}
EXPORT_IPV6_MOD_GPL(ping_get_port);

void ping_unhash(struct sock *sk)
{
	struct inet_sock *isk = inet_sk(sk);

	pr_debug("ping_unhash(isk=%p,isk->num=%u)\n", isk, isk->inet_num);
	spin_lock(&ping_table.lock);
	if (sk_del_node_init_rcu(sk)) {
		isk->inet_num = 0;
		isk->inet_sport = 0;
		sock_prot_inuse_add(sock_net(sk), sk->sk_prot, -1);
	}
	spin_unlock(&ping_table.lock);
}
EXPORT_IPV6_MOD_GPL(ping_unhash);

/* Called under rcu_read_lock() */
static struct sock *ping_lookup(struct net *net, struct sk_buff *skb, u16 ident)
{
	struct hlist_head *hslot = ping_hashslot(&ping_table, net, ident);
	struct sock *sk = NULL;
	struct inet_sock *isk;
	int dif, sdif;

	if (skb->protocol == htons(ETH_P_IP)) {
		dif = inet_iif(skb);
		sdif = inet_sdif(skb);
		pr_debug("try to find: num = %d, daddr = %pI4, dif = %d\n",
			 (int)ident, &ip_hdr(skb)->daddr, dif);
#if IS_ENABLED(CONFIG_IPV6)
	} else if (skb->protocol == htons(ETH_P_IPV6)) {
		dif = inet6_iif(skb);
		sdif = inet6_sdif(skb);
		pr_debug("try to find: num = %d, daddr = %pI6c, dif = %d\n",
			 (int)ident, &ipv6_hdr(skb)->daddr, dif);
#endif
	} else {
		return NULL;
	}

	sk_for_each_rcu(sk, hslot) {
		if (!net_eq(sock_net(sk), net))
			continue;
		isk = inet_sk(sk);

		pr_debug("iterate\n");
		if (isk->inet_num != ident)
			continue;

		if (skb->protocol == htons(ETH_P_IP) &&
		    sk->sk_family == AF_INET) {
			pr_debug("found: %p: num=%d, daddr=%pI4, dif=%d\n", sk,
				 (int) isk->inet_num, &isk->inet_rcv_saddr,
				 sk->sk_bound_dev_if);

			if (isk->inet_rcv_saddr &&
			    isk->inet_rcv_saddr != ip_hdr(skb)->daddr)
				continue;
#if IS_ENABLED(CONFIG_IPV6)
		} else if (skb->protocol == htons(ETH_P_IPV6) &&
			   sk->sk_family == AF_INET6) {

			pr_debug("found: %p: num=%d, daddr=%pI6c, dif=%d\n", sk,
				 (int) isk->inet_num,
				 &sk->sk_v6_rcv_saddr,
				 sk->sk_bound_dev_if);

			if (!ipv6_addr_any(&sk->sk_v6_rcv_saddr) &&
			    !ipv6_addr_equal(&sk->sk_v6_rcv_saddr,
					     &ipv6_hdr(skb)->daddr))
				continue;
#endif
		} else {
			continue;
		}

		if (sk->sk_bound_dev_if && sk->sk_bound_dev_if != dif &&
		    sk->sk_bound_dev_if != sdif)
			continue;

		goto exit;
	}

	sk = NULL;
exit:

	return sk;
}

static void inet_get_ping_group_range_net(struct net *net, kgid_t *low,
					  kgid_t *high)
{
	kgid_t *data = net->ipv4.ping_group_range.range;
	unsigned int seq;

	do {
		seq = read_seqbegin(&net->ipv4.ping_group_range.lock);

		*low = data[0];
		*high = data[1];
	} while (read_seqretry(&net->ipv4.ping_group_range.lock, seq));
}


int ping_init_sock(struct sock *sk)
{
	struct net *net = sock_net(sk);
	kgid_t group = current_egid();
	struct group_info *group_info;
	int i;
	kgid_t low, high;
	int ret = 0;

	if (sk->sk_family == AF_INET6)
		sk->sk_ipv6only = 1;

	inet_get_ping_group_range_net(net, &low, &high);
	if (gid_lte(low, group) && gid_lte(group, high))
		return 0;

	group_info = get_current_groups();
	for (i = 0; i < group_info->ngroups; i++) {
		kgid_t gid = group_info->gid[i];

		if (gid_lte(low, gid) && gid_lte(gid, high))
			goto out_release_group;
	}

	ret = -EACCES;

out_release_group:
	put_group_info(group_info);
	return ret;
}
EXPORT_IPV6_MOD_GPL(ping_init_sock);

void ping_close(struct sock *sk, long timeout)
{
	pr_debug("ping_close(sk=%p,sk->num=%u)\n",
		 inet_sk(sk), inet_sk(sk)->inet_num);
	pr_debug("isk->refcnt = %d\n", refcount_read(&sk->sk_refcnt));

	sk_common_release(sk);
}
EXPORT_IPV6_MOD_GPL(ping_close);

static int ping_pre_connect(struct sock *sk, struct sockaddr *uaddr,
			    int addr_len)
{
	/* This check is replicated from __ip4_datagram_connect() and
	 * intended to prevent BPF program called below from accessing bytes
	 * that are out of the bound specified by user in addr_len.
	 */
	if (addr_len < sizeof(struct sockaddr_in))
		return -EINVAL;

	return BPF_CGROUP_RUN_PROG_INET4_CONNECT_LOCK(sk, uaddr, &addr_len);
}

/* Checks the bind address and possibly modifies sk->sk_bound_dev_if. */
static int ping_check_bind_addr(struct sock *sk, struct inet_sock *isk,
				struct sockaddr *uaddr, int addr_len)
{
	struct net *net = sock_net(sk);
	if (sk->sk_family == AF_INET) {
		struct sockaddr_in *addr = (struct sockaddr_in *) uaddr;
		u32 tb_id = RT_TABLE_LOCAL;
		int chk_addr_ret;

		if (addr_len < sizeof(*addr))
			return -EINVAL;

		if (addr->sin_family != AF_INET &&
		    !(addr->sin_family == AF_UNSPEC &&
		      addr->sin_addr.s_addr == htonl(INADDR_ANY)))
			return -EAFNOSUPPORT;

		pr_debug("ping_check_bind_addr(sk=%p,addr=%pI4,port=%d)\n",
			 sk, &addr->sin_addr.s_addr, ntohs(addr->sin_port));

		if (addr->sin_addr.s_addr == htonl(INADDR_ANY))
			return 0;

		tb_id = l3mdev_fib_table_by_index(net, sk->sk_bound_dev_if) ? : tb_id;
		chk_addr_ret = inet_addr_type_table(net, addr->sin_addr.s_addr, tb_id);

		if (chk_addr_ret == RTN_MULTICAST ||
		    chk_addr_ret == RTN_BROADCAST ||
		    (chk_addr_ret != RTN_LOCAL &&
		     !inet_can_nonlocal_bind(net, isk)))
			return -EADDRNOTAVAIL;

#if IS_ENABLED(CONFIG_IPV6)
	} else if (sk->sk_family == AF_INET6) {
		struct sockaddr_in6 *addr = (struct sockaddr_in6 *) uaddr;
		int addr_type, scoped, has_addr;
		struct net_device *dev = NULL;

		if (addr_len < sizeof(*addr))
			return -EINVAL;

		if (addr->sin6_family != AF_INET6)
			return -EAFNOSUPPORT;

		pr_debug("ping_check_bind_addr(sk=%p,addr=%pI6c,port=%d)\n",
			 sk, addr->sin6_addr.s6_addr, ntohs(addr->sin6_port));

		addr_type = ipv6_addr_type(&addr->sin6_addr);
		scoped = __ipv6_addr_needs_scope_id(addr_type);
		if ((addr_type != IPV6_ADDR_ANY &&
		     !(addr_type & IPV6_ADDR_UNICAST)) ||
		    (scoped && !addr->sin6_scope_id))
			return -EINVAL;

		rcu_read_lock();
		if (addr->sin6_scope_id) {
			dev = dev_get_by_index_rcu(net, addr->sin6_scope_id);
			if (!dev) {
				rcu_read_unlock();
				return -ENODEV;
			}
		}

		if (!dev && sk->sk_bound_dev_if) {
			dev = dev_get_by_index_rcu(net, sk->sk_bound_dev_if);
			if (!dev) {
				rcu_read_unlock();
				return -ENODEV;
			}
		}
		has_addr = pingv6_ops.ipv6_chk_addr(net, &addr->sin6_addr, dev,
						    scoped);
		rcu_read_unlock();

		if (!(ipv6_can_nonlocal_bind(net, isk) || has_addr ||
		      addr_type == IPV6_ADDR_ANY))
			return -EADDRNOTAVAIL;

		if (scoped)
			sk->sk_bound_dev_if = addr->sin6_scope_id;
#endif
	} else {
		return -EAFNOSUPPORT;
	}
	return 0;
}

static void ping_set_saddr(struct sock *sk, struct sockaddr *saddr)
{
	if (saddr->sa_family == AF_INET) {
		struct inet_sock *isk = inet_sk(sk);
		struct sockaddr_in *addr = (struct sockaddr_in *) saddr;
		isk->inet_rcv_saddr = isk->inet_saddr = addr->sin_addr.s_addr;
#if IS_ENABLED(CONFIG_IPV6)
	} else if (saddr->sa_family == AF_INET6) {
		struct sockaddr_in6 *addr = (struct sockaddr_in6 *) saddr;
		struct ipv6_pinfo *np = inet6_sk(sk);
		sk->sk_v6_rcv_saddr = np->saddr = addr->sin6_addr;
#endif
	}
}

/*
 * We need our own bind because there are no privileged id's == local ports.
 * Moreover, we don't allow binding to multi- and broadcast addresses.
 */

int ping_bind(struct sock *sk, struct sockaddr *uaddr, int addr_len)
{
	struct inet_sock *isk = inet_sk(sk);
	unsigned short snum;
	int err;
	int dif = sk->sk_bound_dev_if;

	err = ping_check_bind_addr(sk, isk, uaddr, addr_len);
	if (err)
		return err;

	lock_sock(sk);

	err = -EINVAL;
	if (isk->inet_num != 0)
		goto out;

	err = -EADDRINUSE;
	snum = ntohs(((struct sockaddr_in *)uaddr)->sin_port);
	if (ping_get_port(sk, snum) != 0) {
		/* Restore possibly modified sk->sk_bound_dev_if by ping_check_bind_addr(). */
		sk->sk_bound_dev_if = dif;
		goto out;
	}
	ping_set_saddr(sk, uaddr);

	pr_debug("after bind(): num = %hu, dif = %d\n",
		 isk->inet_num,
		 sk->sk_bound_dev_if);

	err = 0;
	if (sk->sk_family == AF_INET && isk->inet_rcv_saddr)
		sk->sk_userlocks |= SOCK_BINDADDR_LOCK;
#if IS_ENABLED(CONFIG_IPV6)
	if (sk->sk_family == AF_INET6 && !ipv6_addr_any(&sk->sk_v6_rcv_saddr))
		sk->sk_userlocks |= SOCK_BINDADDR_LOCK;
#endif

	if (snum)
		sk->sk_userlocks |= SOCK_BINDPORT_LOCK;
	isk->inet_sport = htons(isk->inet_num);
	isk->inet_daddr = 0;
	isk->inet_dport = 0;

#if IS_ENABLED(CONFIG_IPV6)
	if (sk->sk_family == AF_INET6)
		memset(&sk->sk_v6_daddr, 0, sizeof(sk->sk_v6_daddr));
#endif

	sk_dst_reset(sk);
out:
	release_sock(sk);
	pr_debug("ping_v4_bind -> %d\n", err);
	return err;
}
EXPORT_IPV6_MOD_GPL(ping_bind);

/*
 * Is this a supported type of ICMP message?
 */

static inline int ping_supported(int family, int type, int code)
{
	return (family == AF_INET && type == ICMP_ECHO && code == 0) ||
	       (family == AF_INET && type == ICMP_EXT_ECHO && code == 0) ||
	       (family == AF_INET6 && type == ICMPV6_ECHO_REQUEST && code == 0) ||
	       (family == AF_INET6 && type == ICMPV6_EXT_ECHO_REQUEST && code == 0);
}

/*
 * This routine is called by the ICMP module when it gets some
 * sort of error condition.
 */

void ping_err(struct sk_buff *skb, int offset, u32 info)
{
	int family;
	struct icmphdr *icmph;
	struct inet_sock *inet_sock;
	int type;
	int code;
	struct net *net = dev_net(skb->dev);
	struct sock *sk;
	int harderr;
	int err;

	if (skb->protocol == htons(ETH_P_IP)) {
		family = AF_INET;
		type = icmp_hdr(skb)->type;
		code = icmp_hdr(skb)->code;
		icmph = (struct icmphdr *)(skb->data + offset);
	} else if (skb->protocol == htons(ETH_P_IPV6)) {
		family = AF_INET6;
		type = icmp6_hdr(skb)->icmp6_type;
		code = icmp6_hdr(skb)->icmp6_code;
		icmph = (struct icmphdr *) (skb->data + offset);
	} else {
		BUG();
	}

	/* We assume the packet has already been checked by icmp_unreach */

	if (!ping_supported(family, icmph->type, icmph->code))
		return;

	pr_debug("ping_err(proto=0x%x,type=%d,code=%d,id=%04x,seq=%04x)\n",
		 skb->protocol, type, code, ntohs(icmph->un.echo.id),
		 ntohs(icmph->un.echo.sequence));

	sk = ping_lookup(net, skb, ntohs(icmph->un.echo.id));
	if (!sk) {
		pr_debug("no socket, dropping\n");
		return;	/* No socket for error */
	}
	pr_debug("err on socket %p\n", sk);

	err = 0;
	harderr = 0;
	inet_sock = inet_sk(sk);

	if (skb->protocol == htons(ETH_P_IP)) {
		switch (type) {
		default:
		case ICMP_TIME_EXCEEDED:
			err = EHOSTUNREACH;
			break;
		case ICMP_SOURCE_QUENCH:
			/* This is not a real error but ping wants to see it.
			 * Report it with some fake errno.
			 */
			err = EREMOTEIO;
			break;
		case ICMP_PARAMETERPROB:
			err = EPROTO;
			harderr = 1;
			break;
		case ICMP_DEST_UNREACH:
			if (code == ICMP_FRAG_NEEDED) { /* Path MTU discovery */
				ipv4_sk_update_pmtu(skb, sk, info);
				if (READ_ONCE(inet_sock->pmtudisc) != IP_PMTUDISC_DONT) {
					err = EMSGSIZE;
					harderr = 1;
					break;
				}
				goto out;
			}
			err = EHOSTUNREACH;
			if (code <= NR_ICMP_UNREACH) {
				harderr = icmp_err_convert[code].fatal;
				err = icmp_err_convert[code].errno;
			}
			break;
		case ICMP_REDIRECT:
			/* See ICMP_SOURCE_QUENCH */
			ipv4_sk_redirect(skb, sk);
			err = EREMOTEIO;
			break;
		}
#if IS_ENABLED(CONFIG_IPV6)
	} else if (skb->protocol == htons(ETH_P_IPV6)) {
		harderr = pingv6_ops.icmpv6_err_convert(type, code, &err);
#endif
	}

	/*
	 *      RFC1122: OK.  Passes ICMP errors back to application, as per
	 *	4.1.3.3.
	 */
	if ((family == AF_INET && !inet_test_bit(RECVERR, sk)) ||
	    (family == AF_INET6 && !inet6_test_bit(RECVERR6, sk))) {
		if (!harderr || sk->sk_state != TCP_ESTABLISHED)
			goto out;
	} else {
		if (family == AF_INET) {
			ip_icmp_error(sk, skb, err, 0 /* no remote port */,
				      info, (u8 *)icmph);
#if IS_ENABLED(CONFIG_IPV6)
		} else if (family == AF_INET6) {
			pingv6_ops.ipv6_icmp_error(sk, skb, err, 0,
						   info, (u8 *)icmph);
#endif
		}
	}
	sk->sk_err = err;
	sk_error_report(sk);
out:
	return;
}
EXPORT_IPV6_MOD_GPL(ping_err);

/*
 *	Copy and checksum an ICMP Echo packet from user space into a buffer
 *	starting from the payload.
 */

int ping_getfrag(void *from, char *to,
		 int offset, int fraglen, int odd, struct sk_buff *skb)
{
	struct pingfakehdr *pfh = from;

	if (!csum_and_copy_from_iter_full(to, fraglen, &pfh->wcheck,
					  &pfh->msg->msg_iter))
		return -EFAULT;

#if IS_ENABLED(CONFIG_IPV6)
	/* For IPv6, checksum each skb as we go along, as expected by
	 * icmpv6_push_pending_frames. For IPv4, accumulate the checksum in
	 * wcheck, it will be finalized in ping_v4_push_pending_frames.
	 */
	if (pfh->family == AF_INET6) {
		skb->csum = csum_block_add(skb->csum, pfh->wcheck, odd);
		skb->ip_summed = CHECKSUM_NONE;
		pfh->wcheck = 0;
	}
#endif

	return 0;
}
EXPORT_IPV6_MOD_GPL(ping_getfrag);

static int ping_v4_push_pending_frames(struct sock *sk, struct pingfakehdr *pfh,
				       struct flowi4 *fl4)
{
	struct sk_buff *skb = skb_peek(&sk->sk_write_queue);

	if (!skb)
		return 0;
	pfh->wcheck = csum_partial((char *)&pfh->icmph,
		sizeof(struct icmphdr), pfh->wcheck);
	pfh->icmph.checksum = csum_fold(pfh->wcheck);
	memcpy(icmp_hdr(skb), &pfh->icmph, sizeof(struct icmphdr));
	skb->ip_summed = CHECKSUM_NONE;
	return ip_push_pending_frames(sk, fl4);
}

int ping_common_sendmsg(int family, struct msghdr *msg, size_t len,
			void *user_icmph, size_t icmph_len)
{
	u8 type, code;

	if (len > 0xFFFF)
		return -EMSGSIZE;

	/* Must have at least a full ICMP header. */
	if (len < icmph_len)
		return -EINVAL;

	/*
	 *	Check the flags.
	 */

	/* Mirror BSD error message compatibility */
	if (msg->msg_flags & MSG_OOB)
		return -EOPNOTSUPP;

	/*
	 *	Fetch the ICMP header provided by the userland.
	 *	iovec is modified! The ICMP header is consumed.
	 */
	if (memcpy_from_msg(user_icmph, msg, icmph_len))
		return -EFAULT;

	if (family == AF_INET) {
		type = ((struct icmphdr *) user_icmph)->type;
		code = ((struct icmphdr *) user_icmph)->code;
#if IS_ENABLED(CONFIG_IPV6)
	} else if (family == AF_INET6) {
		type = ((struct icmp6hdr *) user_icmph)->icmp6_type;
		code = ((struct icmp6hdr *) user_icmph)->icmp6_code;
#endif
	} else {
		BUG();
	}

	if (!ping_supported(family, type, code))
		return -EINVAL;

	return 0;
}
EXPORT_IPV6_MOD_GPL(ping_common_sendmsg);

static int ping_v4_sendmsg(struct sock *sk, struct msghdr *msg, size_t len)
{
	struct net *net = sock_net(sk);
	struct flowi4 fl4;
	struct inet_sock *inet = inet_sk(sk);
	struct ipcm_cookie ipc;
	struct icmphdr user_icmph;
	struct pingfakehdr pfh;
	struct rtable *rt = NULL;
	struct ip_options_data opt_copy;
	int free = 0;
	__be32 saddr, daddr, faddr;
	u8 scope;
	int err;

	pr_debug("ping_v4_sendmsg(sk=%p,sk->num=%u)\n", inet, inet->inet_num);

	err = ping_common_sendmsg(AF_INET, msg, len, &user_icmph,
				  sizeof(user_icmph));
	if (err)
		return err;

	/*
	 *	Get and verify the address.
	 */

	if (msg->msg_name) {
		DECLARE_SOCKADDR(struct sockaddr_in *, usin, msg->msg_name);
		if (msg->msg_namelen < sizeof(*usin))
			return -EINVAL;
		if (usin->sin_family != AF_INET)
			return -EAFNOSUPPORT;
		daddr = usin->sin_addr.s_addr;
		/* no remote port */
	} else {
		if (sk->sk_state != TCP_ESTABLISHED)
			return -EDESTADDRREQ;
		daddr = inet->inet_daddr;
		/* no remote port */
	}

	ipcm_init_sk(&ipc, inet);

	if (msg->msg_controllen) {
		err = ip_cmsg_send(sk, msg, &ipc, false);
		if (unlikely(err)) {
			kfree(ipc.opt);
			return err;
		}
		if (ipc.opt)
			free = 1;
	}
	if (!ipc.opt) {
		struct ip_options_rcu *inet_opt;

		rcu_read_lock();
		inet_opt = rcu_dereference(inet->inet_opt);
		if (inet_opt) {
			memcpy(&opt_copy, inet_opt,
			       sizeof(*inet_opt) + inet_opt->opt.optlen);
			ipc.opt = &opt_copy.opt;
		}
		rcu_read_unlock();
	}

	saddr = ipc.addr;
	ipc.addr = faddr = daddr;

	if (ipc.opt && ipc.opt->opt.srr) {
		if (!daddr) {
			err = -EINVAL;
			goto out_free;
		}
		faddr = ipc.opt->opt.faddr;
	}
	scope = ip_sendmsg_scope(inet, &ipc, msg);

	if (ipv4_is_multicast(daddr)) {
		if (!ipc.oif || netif_index_is_l3_master(sock_net(sk), ipc.oif))
			ipc.oif = READ_ONCE(inet->mc_index);
		if (!saddr)
			saddr = READ_ONCE(inet->mc_addr);
	} else if (!ipc.oif)
		ipc.oif = READ_ONCE(inet->uc_index);

	flowi4_init_output(&fl4, ipc.oif, ipc.sockc.mark,
			   ipc.tos & INET_DSCP_MASK, scope,
			   sk->sk_protocol, inet_sk_flowi_flags(sk), faddr,
			   saddr, 0, 0, sk_uid(sk));

	fl4.fl4_icmp_type = user_icmph.type;
	fl4.fl4_icmp_code = user_icmph.code;

	security_sk_classify_flow(sk, flowi4_to_flowi_common(&fl4));
	rt = ip_route_output_flow(net, &fl4, sk);
	if (IS_ERR(rt)) {
		err = PTR_ERR(rt);
		rt = NULL;
		if (err == -ENETUNREACH)
			IP_INC_STATS(net, IPSTATS_MIB_OUTNOROUTES);
		goto out;
	}

	err = -EACCES;
	if ((rt->rt_flags & RTCF_BROADCAST) &&
	    !sock_flag(sk, SOCK_BROADCAST))
		goto out;

	if (msg->msg_flags & MSG_CONFIRM)
		goto do_confirm;
back_from_confirm:

	if (!ipc.addr)
		ipc.addr = fl4.daddr;

	lock_sock(sk);

	pfh.icmph.type = user_icmph.type; /* already checked */
	pfh.icmph.code = user_icmph.code; /* ditto */
	pfh.icmph.checksum = 0;
	pfh.icmph.un.echo.id = inet->inet_sport;
	pfh.icmph.un.echo.sequence = user_icmph.un.echo.sequence;
	pfh.msg = msg;
	pfh.wcheck = 0;
	pfh.family = AF_INET;

	err = ip_append_data(sk, &fl4, ping_getfrag, &pfh, len,
			     sizeof(struct icmphdr), &ipc, &rt,
			     msg->msg_flags);
	if (err)
		ip_flush_pending_frames(sk);
	else
		err = ping_v4_push_pending_frames(sk, &pfh, &fl4);
	release_sock(sk);

out:
	ip_rt_put(rt);
out_free:
	if (free)
		kfree(ipc.opt);
	if (!err) {
		icmp_out_count(sock_net(sk), user_icmph.type);
		return len;
	}
	return err;

do_confirm:
	if (msg->msg_flags & MSG_PROBE)
		dst_confirm_neigh(&rt->dst, &fl4.daddr);
	if (!(msg->msg_flags & MSG_PROBE) || len)
		goto back_from_confirm;
	err = 0;
	goto out;
}

int ping_recvmsg(struct sock *sk, struct msghdr *msg, size_t len, int flags,
		 int *addr_len)
{
	struct inet_sock *isk = inet_sk(sk);
	int family = sk->sk_family;
	struct sk_buff *skb;
	int copied, err;

	pr_debug("ping_recvmsg(sk=%p,sk->num=%u)\n", isk, isk->inet_num);

	err = -EOPNOTSUPP;
	if (flags & MSG_OOB)
		goto out;

	if (flags & MSG_ERRQUEUE)
		return inet_recv_error(sk, msg, len, addr_len);

	skb = skb_recv_datagram(sk, flags, &err);
	if (!skb)
		goto out;

	copied = skb->len;
	if (copied > len) {
		msg->msg_flags |= MSG_TRUNC;
		copied = len;
	}

	/* Don't bother checking the checksum */
	err = skb_copy_datagram_msg(skb, 0, msg, copied);
	if (err)
		goto done;

	sock_recv_timestamp(msg, sk, skb);

	/* Copy the address and add cmsg data. */
	if (family == AF_INET) {
		DECLARE_SOCKADDR(struct sockaddr_in *, sin, msg->msg_name);

		if (sin) {
			sin->sin_family = AF_INET;
			sin->sin_port = 0 /* skb->h.uh->source */;
			sin->sin_addr.s_addr = ip_hdr(skb)->saddr;
			memset(sin->sin_zero, 0, sizeof(sin->sin_zero));
			*addr_len = sizeof(*sin);
		}

		if (inet_cmsg_flags(isk))
			ip_cmsg_recv(msg, skb);

#if IS_ENABLED(CONFIG_IPV6)
	} else if (family == AF_INET6) {
		struct ipv6hdr *ip6 = ipv6_hdr(skb);
		DECLARE_SOCKADDR(struct sockaddr_in6 *, sin6, msg->msg_name);

		if (sin6) {
			sin6->sin6_family = AF_INET6;
			sin6->sin6_port = 0;
			sin6->sin6_addr = ip6->saddr;
			sin6->sin6_flowinfo = 0;
			if (inet6_test_bit(SNDFLOW, sk))
				sin6->sin6_flowinfo = ip6_flowinfo(ip6);
			sin6->sin6_scope_id =
				ipv6_iface_scope_id(&sin6->sin6_addr,
						    inet6_iif(skb));
			*addr_len = sizeof(*sin6);
		}

		if (inet6_sk(sk)->rxopt.all)
			pingv6_ops.ip6_datagram_recv_common_ctl(sk, msg, skb);
		if (skb->protocol == htons(ETH_P_IPV6) &&
		    inet6_sk(sk)->rxopt.all)
			pingv6_ops.ip6_datagram_recv_specific_ctl(sk, msg, skb);
		else if (skb->protocol == htons(ETH_P_IP) &&
			 inet_cmsg_flags(isk))
			ip_cmsg_recv(msg, skb);
#endif
	} else {
		BUG();
	}

	err = copied;

done:
	skb_free_datagram(sk, skb);
out:
	pr_debug("ping_recvmsg -> %d\n", err);
	return err;
}
EXPORT_IPV6_MOD_GPL(ping_recvmsg);

static enum skb_drop_reason __ping_queue_rcv_skb(struct sock *sk,
						 struct sk_buff *skb)
{
	enum skb_drop_reason reason;

	pr_debug("ping_queue_rcv_skb(sk=%p,sk->num=%d,skb=%p)\n",
		 inet_sk(sk), inet_sk(sk)->inet_num, skb);
	if (sock_queue_rcv_skb_reason(sk, skb, &reason) < 0) {
		sk_skb_reason_drop(sk, skb, reason);
		pr_debug("ping_queue_rcv_skb -> failed\n");
		return reason;
	}
	return SKB_NOT_DROPPED_YET;
}

int ping_queue_rcv_skb(struct sock *sk, struct sk_buff *skb)
{
	return __ping_queue_rcv_skb(sk, skb) ? -1 : 0;
}
EXPORT_IPV6_MOD_GPL(ping_queue_rcv_skb);


/*
 *	All we need to do is get the socket.
 */

enum skb_drop_reason ping_rcv(struct sk_buff *skb)
{
	struct net *net = dev_net(skb->dev);
	struct icmphdr *icmph = icmp_hdr(skb);
	struct sock *sk;

	/* We assume the packet has already been checked by icmp_rcv */

	pr_debug("ping_rcv(skb=%p,id=%04x,seq=%04x)\n",
		 skb, ntohs(icmph->un.echo.id), ntohs(icmph->un.echo.sequence));

	/* Push ICMP header back */
	skb_push(skb, skb->data - (u8 *)icmph);

	sk = ping_lookup(net, skb, ntohs(icmph->un.echo.id));
	if (sk)
		return __ping_queue_rcv_skb(sk, skb);

	kfree_skb_reason(skb, SKB_DROP_REASON_NO_SOCKET);
	return SKB_DROP_REASON_NO_SOCKET;
}
EXPORT_IPV6_MOD_GPL(ping_rcv);

struct proto ping_prot = {
	.name =		"PING",
	.owner =	THIS_MODULE,
	.init =		ping_init_sock,
	.close =	ping_close,
	.pre_connect =	ping_pre_connect,
	.connect =	ip4_datagram_connect,
	.disconnect =	__udp_disconnect,
	.setsockopt =	ip_setsockopt,
	.getsockopt =	ip_getsockopt,
	.sendmsg =	ping_v4_sendmsg,
	.recvmsg =	ping_recvmsg,
	.bind =		ping_bind,
	.backlog_rcv =	ping_queue_rcv_skb,
	.release_cb =	ip4_datagram_release_cb,
	.unhash =	ping_unhash,
	.get_port =	ping_get_port,
	.put_port =	ping_unhash,
	.obj_size =	sizeof(struct inet_sock),
};
EXPORT_IPV6_MOD(ping_prot);

#ifdef CONFIG_PROC_FS

static struct sock *ping_get_first(struct seq_file *seq, int start)
{
	struct sock *sk;
	struct ping_iter_state *state = seq->private;
	struct net *net = seq_file_net(seq);

	for (state->bucket = start; state->bucket < PING_HTABLE_SIZE;
	     ++state->bucket) {
		struct hlist_head *hslot;

		hslot = &ping_table.hash[state->bucket];

		if (hlist_empty(hslot))
			continue;

		sk_for_each(sk, hslot) {
			if (net_eq(sock_net(sk), net) &&
			    sk->sk_family == state->family)
				goto found;
		}
	}
	sk = NULL;
found:
	return sk;
}

static struct sock *ping_get_next(struct seq_file *seq, struct sock *sk)
{
	struct ping_iter_state *state = seq->private;
	struct net *net = seq_file_net(seq);

	do {
		sk = sk_next(sk);
	} while (sk && (!net_eq(sock_net(sk), net)));

	if (!sk)
		return ping_get_first(seq, state->bucket + 1);
	return sk;
}

static struct sock *ping_get_idx(struct seq_file *seq, loff_t pos)
{
	struct sock *sk = ping_get_first(seq, 0);

	if (sk)
		while (pos && (sk = ping_get_next(seq, sk)) != NULL)
			--pos;
	return pos ? NULL : sk;
}

void *ping_seq_start(struct seq_file *seq, loff_t *pos, sa_family_t family)
	__acquires(ping_table.lock)
{
	struct ping_iter_state *state = seq->private;
	state->bucket = 0;
	state->family = family;

	spin_lock(&ping_table.lock);

	return *pos ? ping_get_idx(seq, *pos-1) : SEQ_START_TOKEN;
}
EXPORT_IPV6_MOD_GPL(ping_seq_start);

static void *ping_v4_seq_start(struct seq_file *seq, loff_t *pos)
{
	return ping_seq_start(seq, pos, AF_INET);
}

void *ping_seq_next(struct seq_file *seq, void *v, loff_t *pos)
{
	struct sock *sk;

	if (v == SEQ_START_TOKEN)
		sk = ping_get_idx(seq, 0);
	else
		sk = ping_get_next(seq, v);

	++*pos;
	return sk;
}
EXPORT_IPV6_MOD_GPL(ping_seq_next);

void ping_seq_stop(struct seq_file *seq, void *v)
	__releases(ping_table.lock)
{
	spin_unlock(&ping_table.lock);
}
EXPORT_IPV6_MOD_GPL(ping_seq_stop);

static void ping_v4_format_sock(struct sock *sp, struct seq_file *f,
		int bucket)
{
	struct inet_sock *inet = inet_sk(sp);
	__be32 dest = inet->inet_daddr;
	__be32 src = inet->inet_rcv_saddr;
	__u16 destp = ntohs(inet->inet_dport);
	__u16 srcp = ntohs(inet->inet_sport);

	seq_printf(f, "%5d: %08X:%04X %08X:%04X"
		" %02X %08X:%08X %02X:%08lX %08X %5u %8d %lu %d %pK %u",
		bucket, src, srcp, dest, destp, sp->sk_state,
		sk_wmem_alloc_get(sp),
		sk_rmem_alloc_get(sp),
		0, 0L, 0,
		from_kuid_munged(seq_user_ns(f), sk_uid(sp)),
		0, sock_i_ino(sp),
		refcount_read(&sp->sk_refcnt), sp,
		sk_drops_read(sp));
}

static int ping_v4_seq_show(struct seq_file *seq, void *v)
{
	seq_setwidth(seq, 127);
	if (v == SEQ_START_TOKEN)
		seq_puts(seq, "  sl  local_address rem_address   st tx_queue "
			   "rx_queue tr tm->when retrnsmt   uid  timeout "
			   "inode ref pointer drops");
	else {
		struct ping_iter_state *state = seq->private;

		ping_v4_format_sock(v, seq, state->bucket);
	}
	seq_pad(seq, '\n');
	return 0;
}

static const struct seq_operations ping_v4_seq_ops = {
	.start		= ping_v4_seq_start,
	.show		= ping_v4_seq_show,
	.next		= ping_seq_next,
	.stop		= ping_seq_stop,
};

static int __net_init ping_v4_proc_init_net(struct net *net)
{
	if (!proc_create_net("icmp", 0444, net->proc_net, &ping_v4_seq_ops,
			sizeof(struct ping_iter_state)))
		return -ENOMEM;

	net->ipv4.ping_port_rover = get_random_u16();
	return 0;
}

static void __net_exit ping_v4_proc_exit_net(struct net *net)
{
	remove_proc_entry("icmp", net->proc_net);
}

static struct pernet_operations ping_v4_net_ops = {
	.init = ping_v4_proc_init_net,
	.exit = ping_v4_proc_exit_net,
};

int __init ping_proc_init(void)
{
	return register_pernet_subsys(&ping_v4_net_ops);
}

void ping_proc_exit(void)
{
	unregister_pernet_subsys(&ping_v4_net_ops);
}

#endif

void __init ping_init(void)
{
	int i;

	for (i = 0; i < PING_HTABLE_SIZE; i++)
		INIT_HLIST_HEAD(&ping_table.hash[i]);
	spin_lock_init(&ping_table.lock);
}<|MERGE_RESOLUTION|>--- conflicted
+++ resolved
@@ -87,11 +87,7 @@
 
 		for (i = 0; i < (1L << 16); i++, result++) {
 			if (!result)
-<<<<<<< HEAD
-				result++; /* avoid zero */
-=======
 				continue; /* avoid zero */
->>>>>>> b35fc656
 			hlist = ping_hashslot(&ping_table, net, result);
 			sk_for_each(sk2, hlist) {
 				if (!net_eq(sock_net(sk2), net))
