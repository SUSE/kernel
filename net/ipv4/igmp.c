/*
 *	Linux NET3:	Internet Group Management Protocol  [IGMP]
 *
 *	This code implements the IGMP protocol as defined in RFC1112. There has
 *	been a further revision of this protocol since which is now supported.
 *
 *	If you have trouble with this module be careful what gcc you have used,
 *	the older version didn't come out right using gcc 2.5.8, the newer one
 *	seems to fall out with gcc 2.6.2.
 *
 *	Authors:
 *		Alan Cox <alan@lxorguk.ukuu.org.uk>
 *
 *	This program is free software; you can redistribute it and/or
 *	modify it under the terms of the GNU General Public License
 *	as published by the Free Software Foundation; either version
 *	2 of the License, or (at your option) any later version.
 *
 *	Fixes:
 *
 *		Alan Cox	:	Added lots of __inline__ to optimise
 *					the memory usage of all the tiny little
 *					functions.
 *		Alan Cox	:	Dumped the header building experiment.
 *		Alan Cox	:	Minor tweaks ready for multicast routing
 *					and extended IGMP protocol.
 *		Alan Cox	:	Removed a load of inline directives. Gcc 2.5.8
 *					writes utterly bogus code otherwise (sigh)
 *					fixed IGMP loopback to behave in the manner
 *					desired by mrouted, fixed the fact it has been
 *					broken since 1.3.6 and cleaned up a few minor
 *					points.
 *
 *		Chih-Jen Chang	:	Tried to revise IGMP to Version 2
 *		Tsu-Sheng Tsao		E-mail: chihjenc@scf.usc.edu and tsusheng@scf.usc.edu
 *					The enhancements are mainly based on Steve Deering's
 * 					ipmulti-3.5 source code.
 *		Chih-Jen Chang	:	Added the igmp_get_mrouter_info and
 *		Tsu-Sheng Tsao		igmp_set_mrouter_info to keep track of
 *					the mrouted version on that device.
 *		Chih-Jen Chang	:	Added the max_resp_time parameter to
 *		Tsu-Sheng Tsao		igmp_heard_query(). Using this parameter
 *					to identify the multicast router version
 *					and do what the IGMP version 2 specified.
 *		Chih-Jen Chang	:	Added a timer to revert to IGMP V2 router
 *		Tsu-Sheng Tsao		if the specified time expired.
 *		Alan Cox	:	Stop IGMP from 0.0.0.0 being accepted.
 *		Alan Cox	:	Use GFP_ATOMIC in the right places.
 *		Christian Daudt :	igmp timer wasn't set for local group
 *					memberships but was being deleted,
 *					which caused a "del_timer() called
 *					from %p with timer not initialized\n"
 *					message (960131).
 *		Christian Daudt :	removed del_timer from
 *					igmp_timer_expire function (960205).
 *             Christian Daudt :       igmp_heard_report now only calls
 *                                     igmp_timer_expire if tm->running is
 *                                     true (960216).
 *		Malcolm Beattie :	ttl comparison wrong in igmp_rcv made
 *					igmp_heard_query never trigger. Expiry
 *					miscalculation fixed in igmp_heard_query
 *					and random() made to return unsigned to
 *					prevent negative expiry times.
 *		Alexey Kuznetsov:	Wrong group leaving behaviour, backport
 *					fix from pending 2.1.x patches.
 *		Alan Cox:		Forget to enable FDDI support earlier.
 *		Alexey Kuznetsov:	Fixed leaving groups on device down.
 *		Alexey Kuznetsov:	Accordance to igmp-v2-06 draft.
 *		David L Stevens:	IGMPv3 support, with help from
 *					Vinay Kulkarni
 */

#include <linux/module.h>
#include <linux/slab.h>
#include <linux/uaccess.h>
#include <linux/types.h>
#include <linux/kernel.h>
#include <linux/jiffies.h>
#include <linux/string.h>
#include <linux/socket.h>
#include <linux/sockios.h>
#include <linux/in.h>
#include <linux/inet.h>
#include <linux/netdevice.h>
#include <linux/skbuff.h>
#include <linux/inetdevice.h>
#include <linux/igmp.h>
#include <linux/if_arp.h>
#include <linux/rtnetlink.h>
#include <linux/times.h>
#include <linux/pkt_sched.h>
#include <linux/byteorder/generic.h>

#include <net/net_namespace.h>
#include <net/arp.h>
#include <net/ip.h>
#include <net/protocol.h>
#include <net/route.h>
#include <net/sock.h>
#include <net/checksum.h>
#include <net/inet_common.h>
#include <linux/netfilter_ipv4.h>
#ifdef CONFIG_IP_MROUTE
#include <linux/mroute.h>
#endif
#ifdef CONFIG_PROC_FS
#include <linux/proc_fs.h>
#include <linux/seq_file.h>
#endif

#ifdef CONFIG_IP_MULTICAST
/* Parameter names and values are taken from igmp-v2-06 draft */

#define IGMP_V1_ROUTER_PRESENT_TIMEOUT		(400*HZ)
#define IGMP_V2_ROUTER_PRESENT_TIMEOUT		(400*HZ)
#define IGMP_V2_UNSOLICITED_REPORT_INTERVAL	(10*HZ)
#define IGMP_V3_UNSOLICITED_REPORT_INTERVAL	(1*HZ)
#define IGMP_QUERY_RESPONSE_INTERVAL		(10*HZ)
#define IGMP_QUERY_ROBUSTNESS_VARIABLE		2


#define IGMP_INITIAL_REPORT_DELAY		(1)

/* IGMP_INITIAL_REPORT_DELAY is not from IGMP specs!
 * IGMP specs require to report membership immediately after
 * joining a group, but we delay the first report by a
 * small interval. It seems more natural and still does not
 * contradict to specs provided this delay is small enough.
 */

#define IGMP_V1_SEEN(in_dev) \
	(IPV4_DEVCONF_ALL(dev_net(in_dev->dev), FORCE_IGMP_VERSION) == 1 || \
	 IN_DEV_CONF_GET((in_dev), FORCE_IGMP_VERSION) == 1 || \
	 ((in_dev)->mr_v1_seen && \
	  time_before(jiffies, (in_dev)->mr_v1_seen)))
#define IGMP_V2_SEEN(in_dev) \
	(IPV4_DEVCONF_ALL(dev_net(in_dev->dev), FORCE_IGMP_VERSION) == 2 || \
	 IN_DEV_CONF_GET((in_dev), FORCE_IGMP_VERSION) == 2 || \
	 ((in_dev)->mr_v2_seen && \
	  time_before(jiffies, (in_dev)->mr_v2_seen)))

static int unsolicited_report_interval(struct in_device *in_dev)
{
	int interval_ms, interval_jiffies;

	if (IGMP_V1_SEEN(in_dev) || IGMP_V2_SEEN(in_dev))
		interval_ms = IN_DEV_CONF_GET(
			in_dev,
			IGMPV2_UNSOLICITED_REPORT_INTERVAL);
	else /* v3 */
		interval_ms = IN_DEV_CONF_GET(
			in_dev,
			IGMPV3_UNSOLICITED_REPORT_INTERVAL);

	interval_jiffies = msecs_to_jiffies(interval_ms);

	/* _timer functions can't handle a delay of 0 jiffies so ensure
	 *  we always return a positive value.
	 */
	if (interval_jiffies <= 0)
		interval_jiffies = 1;
	return interval_jiffies;
}

static void igmpv3_add_delrec(struct in_device *in_dev, struct ip_mc_list *im);
static void igmpv3_del_delrec(struct in_device *in_dev, struct ip_mc_list *im);
static void igmpv3_clear_delrec(struct in_device *in_dev);
static int sf_setstate(struct ip_mc_list *pmc);
static void sf_markstate(struct ip_mc_list *pmc);
#endif
static void ip_mc_clear_src(struct ip_mc_list *pmc);
static int ip_mc_add_src(struct in_device *in_dev, __be32 *pmca, int sfmode,
			 int sfcount, __be32 *psfsrc, int delta);

static void ip_ma_put(struct ip_mc_list *im)
{
	if (refcount_dec_and_test(&im->refcnt)) {
		in_dev_put(im->interface);
		kfree_rcu(im, rcu);
	}
}

#define for_each_pmc_rcu(in_dev, pmc)				\
	for (pmc = rcu_dereference(in_dev->mc_list);		\
	     pmc != NULL;					\
	     pmc = rcu_dereference(pmc->next_rcu))

#define for_each_pmc_rtnl(in_dev, pmc)				\
	for (pmc = rtnl_dereference(in_dev->mc_list);		\
	     pmc != NULL;					\
	     pmc = rtnl_dereference(pmc->next_rcu))

#ifdef CONFIG_IP_MULTICAST

/*
 *	Timer management
 */

static void igmp_stop_timer(struct ip_mc_list *im)
{
	spin_lock_bh(&im->lock);
	if (del_timer(&im->timer))
		refcount_dec(&im->refcnt);
	im->tm_running = 0;
	im->reporter = 0;
	im->unsolicit_count = 0;
	spin_unlock_bh(&im->lock);
}

/* It must be called with locked im->lock */
static void igmp_start_timer(struct ip_mc_list *im, int max_delay)
{
	int tv = prandom_u32() % max_delay;

	im->tm_running = 1;
	if (!mod_timer(&im->timer, jiffies+tv+2))
		refcount_inc(&im->refcnt);
}

static void igmp_gq_start_timer(struct in_device *in_dev)
{
	int tv = prandom_u32() % in_dev->mr_maxdelay;
	unsigned long exp = jiffies + tv + 2;

	if (in_dev->mr_gq_running &&
	    time_after_eq(exp, (in_dev->mr_gq_timer).expires))
		return;

	in_dev->mr_gq_running = 1;
	if (!mod_timer(&in_dev->mr_gq_timer, exp))
		in_dev_hold(in_dev);
}

static void igmp_ifc_start_timer(struct in_device *in_dev, int delay)
{
	int tv = prandom_u32() % delay;

	if (!mod_timer(&in_dev->mr_ifc_timer, jiffies+tv+2))
		in_dev_hold(in_dev);
}

static void igmp_mod_timer(struct ip_mc_list *im, int max_delay)
{
	spin_lock_bh(&im->lock);
	im->unsolicit_count = 0;
	if (del_timer(&im->timer)) {
		if ((long)(im->timer.expires-jiffies) < max_delay) {
			add_timer(&im->timer);
			im->tm_running = 1;
			spin_unlock_bh(&im->lock);
			return;
		}
		refcount_dec(&im->refcnt);
	}
	igmp_start_timer(im, max_delay);
	spin_unlock_bh(&im->lock);
}


/*
 *	Send an IGMP report.
 */

#define IGMP_SIZE (sizeof(struct igmphdr)+sizeof(struct iphdr)+4)


static int is_in(struct ip_mc_list *pmc, struct ip_sf_list *psf, int type,
	int gdeleted, int sdeleted)
{
	switch (type) {
	case IGMPV3_MODE_IS_INCLUDE:
	case IGMPV3_MODE_IS_EXCLUDE:
		if (gdeleted || sdeleted)
			return 0;
		if (!(pmc->gsquery && !psf->sf_gsresp)) {
			if (pmc->sfmode == MCAST_INCLUDE)
				return 1;
			/* don't include if this source is excluded
			 * in all filters
			 */
			if (psf->sf_count[MCAST_INCLUDE])
				return type == IGMPV3_MODE_IS_INCLUDE;
			return pmc->sfcount[MCAST_EXCLUDE] ==
				psf->sf_count[MCAST_EXCLUDE];
		}
		return 0;
	case IGMPV3_CHANGE_TO_INCLUDE:
		if (gdeleted || sdeleted)
			return 0;
		return psf->sf_count[MCAST_INCLUDE] != 0;
	case IGMPV3_CHANGE_TO_EXCLUDE:
		if (gdeleted || sdeleted)
			return 0;
		if (pmc->sfcount[MCAST_EXCLUDE] == 0 ||
		    psf->sf_count[MCAST_INCLUDE])
			return 0;
		return pmc->sfcount[MCAST_EXCLUDE] ==
			psf->sf_count[MCAST_EXCLUDE];
	case IGMPV3_ALLOW_NEW_SOURCES:
		if (gdeleted || !psf->sf_crcount)
			return 0;
		return (pmc->sfmode == MCAST_INCLUDE) ^ sdeleted;
	case IGMPV3_BLOCK_OLD_SOURCES:
		if (pmc->sfmode == MCAST_INCLUDE)
			return gdeleted || (psf->sf_crcount && sdeleted);
		return psf->sf_crcount && !gdeleted && !sdeleted;
	}
	return 0;
}

static int
igmp_scount(struct ip_mc_list *pmc, int type, int gdeleted, int sdeleted)
{
	struct ip_sf_list *psf;
	int scount = 0;

	for (psf = pmc->sources; psf; psf = psf->sf_next) {
		if (!is_in(pmc, psf, type, gdeleted, sdeleted))
			continue;
		scount++;
	}
	return scount;
}

/* source address selection per RFC 3376 section 4.2.13 */
static __be32 igmpv3_get_srcaddr(struct net_device *dev,
				 const struct flowi4 *fl4)
{
	struct in_device *in_dev = __in_dev_get_rcu(dev);

	if (!in_dev)
		return htonl(INADDR_ANY);

	for_ifa(in_dev) {
<<<<<<< HEAD
		if (inet_ifa_match(fl4->saddr, ifa))
=======
		if (fl4->saddr == ifa->ifa_local)
>>>>>>> 0186f2dc
			return fl4->saddr;
	} endfor_ifa(in_dev);

	return htonl(INADDR_ANY);
}

static struct sk_buff *igmpv3_newpack(struct net_device *dev, unsigned int mtu)
{
	struct sk_buff *skb;
	struct rtable *rt;
	struct iphdr *pip;
	struct igmpv3_report *pig;
	struct net *net = dev_net(dev);
	struct flowi4 fl4;
	int hlen = LL_RESERVED_SPACE(dev);
	int tlen = dev->needed_tailroom;
	unsigned int size = mtu;

	while (1) {
		skb = alloc_skb(size + hlen + tlen,
				GFP_ATOMIC | __GFP_NOWARN);
		if (skb)
			break;
		size >>= 1;
		if (size < 256)
			return NULL;
	}
	skb->priority = TC_PRIO_CONTROL;

	rt = ip_route_output_ports(net, &fl4, NULL, IGMPV3_ALL_MCR, 0,
				   0, 0,
				   IPPROTO_IGMP, 0, dev->ifindex);
	if (IS_ERR(rt)) {
		kfree_skb(skb);
		return NULL;
	}

	skb_dst_set(skb, &rt->dst);
	skb->dev = dev;

	skb_reserve(skb, hlen);
	skb_tailroom_reserve(skb, mtu, tlen);

	skb_reset_network_header(skb);
	pip = ip_hdr(skb);
	skb_put(skb, sizeof(struct iphdr) + 4);

	pip->version  = 4;
	pip->ihl      = (sizeof(struct iphdr)+4)>>2;
	pip->tos      = 0xc0;
	pip->frag_off = htons(IP_DF);
	pip->ttl      = 1;
	pip->daddr    = fl4.daddr;
	pip->saddr    = igmpv3_get_srcaddr(dev, &fl4);
	pip->protocol = IPPROTO_IGMP;
	pip->tot_len  = 0;	/* filled in later */
	ip_select_ident(net, skb, NULL);
	((u8 *)&pip[1])[0] = IPOPT_RA;
	((u8 *)&pip[1])[1] = 4;
	((u8 *)&pip[1])[2] = 0;
	((u8 *)&pip[1])[3] = 0;

	skb->transport_header = skb->network_header + sizeof(struct iphdr) + 4;
	skb_put(skb, sizeof(*pig));
	pig = igmpv3_report_hdr(skb);
	pig->type = IGMPV3_HOST_MEMBERSHIP_REPORT;
	pig->resv1 = 0;
	pig->csum = 0;
	pig->resv2 = 0;
	pig->ngrec = 0;
	return skb;
}

static int igmpv3_sendpack(struct sk_buff *skb)
{
	struct igmphdr *pig = igmp_hdr(skb);
	const int igmplen = skb_tail_pointer(skb) - skb_transport_header(skb);

	pig->csum = ip_compute_csum(igmp_hdr(skb), igmplen);

	return ip_local_out(dev_net(skb_dst(skb)->dev), skb->sk, skb);
}

static int grec_size(struct ip_mc_list *pmc, int type, int gdel, int sdel)
{
	return sizeof(struct igmpv3_grec) + 4*igmp_scount(pmc, type, gdel, sdel);
}

static struct sk_buff *add_grhead(struct sk_buff *skb, struct ip_mc_list *pmc,
	int type, struct igmpv3_grec **ppgr, unsigned int mtu)
{
	struct net_device *dev = pmc->interface->dev;
	struct igmpv3_report *pih;
	struct igmpv3_grec *pgr;

	if (!skb) {
		skb = igmpv3_newpack(dev, mtu);
		if (!skb)
			return NULL;
	}
	pgr = skb_put(skb, sizeof(struct igmpv3_grec));
	pgr->grec_type = type;
	pgr->grec_auxwords = 0;
	pgr->grec_nsrcs = 0;
	pgr->grec_mca = pmc->multiaddr;
	pih = igmpv3_report_hdr(skb);
	pih->ngrec = htons(ntohs(pih->ngrec)+1);
	*ppgr = pgr;
	return skb;
}

#define AVAILABLE(skb)	((skb) ? skb_availroom(skb) : 0)

static struct sk_buff *add_grec(struct sk_buff *skb, struct ip_mc_list *pmc,
	int type, int gdeleted, int sdeleted)
{
	struct net_device *dev = pmc->interface->dev;
	struct net *net = dev_net(dev);
	struct igmpv3_report *pih;
	struct igmpv3_grec *pgr = NULL;
	struct ip_sf_list *psf, *psf_next, *psf_prev, **psf_list;
	int scount, stotal, first, isquery, truncate;
	unsigned int mtu;

	if (pmc->multiaddr == IGMP_ALL_HOSTS)
		return skb;
	if (ipv4_is_local_multicast(pmc->multiaddr) && !net->ipv4.sysctl_igmp_llm_reports)
		return skb;

	mtu = READ_ONCE(dev->mtu);
	if (mtu < IPV4_MIN_MTU)
		return skb;

	isquery = type == IGMPV3_MODE_IS_INCLUDE ||
		  type == IGMPV3_MODE_IS_EXCLUDE;
	truncate = type == IGMPV3_MODE_IS_EXCLUDE ||
		    type == IGMPV3_CHANGE_TO_EXCLUDE;

	stotal = scount = 0;

	psf_list = sdeleted ? &pmc->tomb : &pmc->sources;

	if (!*psf_list)
		goto empty_source;

	pih = skb ? igmpv3_report_hdr(skb) : NULL;

	/* EX and TO_EX get a fresh packet, if needed */
	if (truncate) {
		if (pih && pih->ngrec &&
		    AVAILABLE(skb) < grec_size(pmc, type, gdeleted, sdeleted)) {
			if (skb)
				igmpv3_sendpack(skb);
			skb = igmpv3_newpack(dev, mtu);
		}
	}
	first = 1;
	psf_prev = NULL;
	for (psf = *psf_list; psf; psf = psf_next) {
		__be32 *psrc;

		psf_next = psf->sf_next;

		if (!is_in(pmc, psf, type, gdeleted, sdeleted)) {
			psf_prev = psf;
			continue;
		}

		/* Based on RFC3376 5.1. Should not send source-list change
		 * records when there is a filter mode change.
		 */
		if (((gdeleted && pmc->sfmode == MCAST_EXCLUDE) ||
		     (!gdeleted && pmc->crcount)) &&
		    (type == IGMPV3_ALLOW_NEW_SOURCES ||
		     type == IGMPV3_BLOCK_OLD_SOURCES) && psf->sf_crcount)
			goto decrease_sf_crcount;

		/* clear marks on query responses */
		if (isquery)
			psf->sf_gsresp = 0;

		if (AVAILABLE(skb) < sizeof(__be32) +
		    first*sizeof(struct igmpv3_grec)) {
			if (truncate && !first)
				break;	 /* truncate these */
			if (pgr)
				pgr->grec_nsrcs = htons(scount);
			if (skb)
				igmpv3_sendpack(skb);
			skb = igmpv3_newpack(dev, mtu);
			first = 1;
			scount = 0;
		}
		if (first) {
			skb = add_grhead(skb, pmc, type, &pgr, mtu);
			first = 0;
		}
		if (!skb)
			return NULL;
		psrc = skb_put(skb, sizeof(__be32));
		*psrc = psf->sf_inaddr;
		scount++; stotal++;
		if ((type == IGMPV3_ALLOW_NEW_SOURCES ||
		     type == IGMPV3_BLOCK_OLD_SOURCES) && psf->sf_crcount) {
decrease_sf_crcount:
			psf->sf_crcount--;
			if ((sdeleted || gdeleted) && psf->sf_crcount == 0) {
				if (psf_prev)
					psf_prev->sf_next = psf->sf_next;
				else
					*psf_list = psf->sf_next;
				kfree(psf);
				continue;
			}
		}
		psf_prev = psf;
	}

empty_source:
	if (!stotal) {
		if (type == IGMPV3_ALLOW_NEW_SOURCES ||
		    type == IGMPV3_BLOCK_OLD_SOURCES)
			return skb;
		if (pmc->crcount || isquery) {
			/* make sure we have room for group header */
			if (skb && AVAILABLE(skb) < sizeof(struct igmpv3_grec)) {
				igmpv3_sendpack(skb);
				skb = NULL; /* add_grhead will get a new one */
			}
			skb = add_grhead(skb, pmc, type, &pgr, mtu);
		}
	}
	if (pgr)
		pgr->grec_nsrcs = htons(scount);

	if (isquery)
		pmc->gsquery = 0;	/* clear query state on report */
	return skb;
}

static int igmpv3_send_report(struct in_device *in_dev, struct ip_mc_list *pmc)
{
	struct sk_buff *skb = NULL;
	struct net *net = dev_net(in_dev->dev);
	int type;

	if (!pmc) {
		rcu_read_lock();
		for_each_pmc_rcu(in_dev, pmc) {
			if (pmc->multiaddr == IGMP_ALL_HOSTS)
				continue;
			if (ipv4_is_local_multicast(pmc->multiaddr) &&
			     !net->ipv4.sysctl_igmp_llm_reports)
				continue;
			spin_lock_bh(&pmc->lock);
			if (pmc->sfcount[MCAST_EXCLUDE])
				type = IGMPV3_MODE_IS_EXCLUDE;
			else
				type = IGMPV3_MODE_IS_INCLUDE;
			skb = add_grec(skb, pmc, type, 0, 0);
			spin_unlock_bh(&pmc->lock);
		}
		rcu_read_unlock();
	} else {
		spin_lock_bh(&pmc->lock);
		if (pmc->sfcount[MCAST_EXCLUDE])
			type = IGMPV3_MODE_IS_EXCLUDE;
		else
			type = IGMPV3_MODE_IS_INCLUDE;
		skb = add_grec(skb, pmc, type, 0, 0);
		spin_unlock_bh(&pmc->lock);
	}
	if (!skb)
		return 0;
	return igmpv3_sendpack(skb);
}

/*
 * remove zero-count source records from a source filter list
 */
static void igmpv3_clear_zeros(struct ip_sf_list **ppsf)
{
	struct ip_sf_list *psf_prev, *psf_next, *psf;

	psf_prev = NULL;
	for (psf = *ppsf; psf; psf = psf_next) {
		psf_next = psf->sf_next;
		if (psf->sf_crcount == 0) {
			if (psf_prev)
				psf_prev->sf_next = psf->sf_next;
			else
				*ppsf = psf->sf_next;
			kfree(psf);
		} else
			psf_prev = psf;
	}
}

static void igmpv3_send_cr(struct in_device *in_dev)
{
	struct ip_mc_list *pmc, *pmc_prev, *pmc_next;
	struct sk_buff *skb = NULL;
	int type, dtype;

	rcu_read_lock();
	spin_lock_bh(&in_dev->mc_tomb_lock);

	/* deleted MCA's */
	pmc_prev = NULL;
	for (pmc = in_dev->mc_tomb; pmc; pmc = pmc_next) {
		pmc_next = pmc->next;
		if (pmc->sfmode == MCAST_INCLUDE) {
			type = IGMPV3_BLOCK_OLD_SOURCES;
			dtype = IGMPV3_BLOCK_OLD_SOURCES;
			skb = add_grec(skb, pmc, type, 1, 0);
			skb = add_grec(skb, pmc, dtype, 1, 1);
		}
		if (pmc->crcount) {
			if (pmc->sfmode == MCAST_EXCLUDE) {
				type = IGMPV3_CHANGE_TO_INCLUDE;
				skb = add_grec(skb, pmc, type, 1, 0);
			}
			pmc->crcount--;
			if (pmc->crcount == 0) {
				igmpv3_clear_zeros(&pmc->tomb);
				igmpv3_clear_zeros(&pmc->sources);
			}
		}
		if (pmc->crcount == 0 && !pmc->tomb && !pmc->sources) {
			if (pmc_prev)
				pmc_prev->next = pmc_next;
			else
				in_dev->mc_tomb = pmc_next;
			in_dev_put(pmc->interface);
			kfree(pmc);
		} else
			pmc_prev = pmc;
	}
	spin_unlock_bh(&in_dev->mc_tomb_lock);

	/* change recs */
	for_each_pmc_rcu(in_dev, pmc) {
		spin_lock_bh(&pmc->lock);
		if (pmc->sfcount[MCAST_EXCLUDE]) {
			type = IGMPV3_BLOCK_OLD_SOURCES;
			dtype = IGMPV3_ALLOW_NEW_SOURCES;
		} else {
			type = IGMPV3_ALLOW_NEW_SOURCES;
			dtype = IGMPV3_BLOCK_OLD_SOURCES;
		}
		skb = add_grec(skb, pmc, type, 0, 0);
		skb = add_grec(skb, pmc, dtype, 0, 1);	/* deleted sources */

		/* filter mode changes */
		if (pmc->crcount) {
			if (pmc->sfmode == MCAST_EXCLUDE)
				type = IGMPV3_CHANGE_TO_EXCLUDE;
			else
				type = IGMPV3_CHANGE_TO_INCLUDE;
			skb = add_grec(skb, pmc, type, 0, 0);
			pmc->crcount--;
		}
		spin_unlock_bh(&pmc->lock);
	}
	rcu_read_unlock();

	if (!skb)
		return;
	(void) igmpv3_sendpack(skb);
}

static int igmp_send_report(struct in_device *in_dev, struct ip_mc_list *pmc,
	int type)
{
	struct sk_buff *skb;
	struct iphdr *iph;
	struct igmphdr *ih;
	struct rtable *rt;
	struct net_device *dev = in_dev->dev;
	struct net *net = dev_net(dev);
	__be32	group = pmc ? pmc->multiaddr : 0;
	struct flowi4 fl4;
	__be32	dst;
	int hlen, tlen;

	if (type == IGMPV3_HOST_MEMBERSHIP_REPORT)
		return igmpv3_send_report(in_dev, pmc);

	if (ipv4_is_local_multicast(group) && !net->ipv4.sysctl_igmp_llm_reports)
		return 0;

	if (type == IGMP_HOST_LEAVE_MESSAGE)
		dst = IGMP_ALL_ROUTER;
	else
		dst = group;

	rt = ip_route_output_ports(net, &fl4, NULL, dst, 0,
				   0, 0,
				   IPPROTO_IGMP, 0, dev->ifindex);
	if (IS_ERR(rt))
		return -1;

	hlen = LL_RESERVED_SPACE(dev);
	tlen = dev->needed_tailroom;
	skb = alloc_skb(IGMP_SIZE + hlen + tlen, GFP_ATOMIC);
	if (!skb) {
		ip_rt_put(rt);
		return -1;
	}
	skb->priority = TC_PRIO_CONTROL;

	skb_dst_set(skb, &rt->dst);

	skb_reserve(skb, hlen);

	skb_reset_network_header(skb);
	iph = ip_hdr(skb);
	skb_put(skb, sizeof(struct iphdr) + 4);

	iph->version  = 4;
	iph->ihl      = (sizeof(struct iphdr)+4)>>2;
	iph->tos      = 0xc0;
	iph->frag_off = htons(IP_DF);
	iph->ttl      = 1;
	iph->daddr    = dst;
	iph->saddr    = fl4.saddr;
	iph->protocol = IPPROTO_IGMP;
	ip_select_ident(net, skb, NULL);
	((u8 *)&iph[1])[0] = IPOPT_RA;
	((u8 *)&iph[1])[1] = 4;
	((u8 *)&iph[1])[2] = 0;
	((u8 *)&iph[1])[3] = 0;

	ih = skb_put(skb, sizeof(struct igmphdr));
	ih->type = type;
	ih->code = 0;
	ih->csum = 0;
	ih->group = group;
	ih->csum = ip_compute_csum((void *)ih, sizeof(struct igmphdr));

	return ip_local_out(net, skb->sk, skb);
}

static void igmp_gq_timer_expire(struct timer_list *t)
{
	struct in_device *in_dev = from_timer(in_dev, t, mr_gq_timer);

	in_dev->mr_gq_running = 0;
	igmpv3_send_report(in_dev, NULL);
	in_dev_put(in_dev);
}

static void igmp_ifc_timer_expire(struct timer_list *t)
{
	struct in_device *in_dev = from_timer(in_dev, t, mr_ifc_timer);

	igmpv3_send_cr(in_dev);
	if (in_dev->mr_ifc_count) {
		in_dev->mr_ifc_count--;
		igmp_ifc_start_timer(in_dev,
				     unsolicited_report_interval(in_dev));
	}
	in_dev_put(in_dev);
}

static void igmp_ifc_event(struct in_device *in_dev)
{
	struct net *net = dev_net(in_dev->dev);
	if (IGMP_V1_SEEN(in_dev) || IGMP_V2_SEEN(in_dev))
		return;
	in_dev->mr_ifc_count = in_dev->mr_qrv ?: net->ipv4.sysctl_igmp_qrv;
	igmp_ifc_start_timer(in_dev, 1);
}


static void igmp_timer_expire(struct timer_list *t)
{
	struct ip_mc_list *im = from_timer(im, t, timer);
	struct in_device *in_dev = im->interface;

	spin_lock(&im->lock);
	im->tm_running = 0;

	if (im->unsolicit_count) {
		im->unsolicit_count--;
		igmp_start_timer(im, unsolicited_report_interval(in_dev));
	}
	im->reporter = 1;
	spin_unlock(&im->lock);

	if (IGMP_V1_SEEN(in_dev))
		igmp_send_report(in_dev, im, IGMP_HOST_MEMBERSHIP_REPORT);
	else if (IGMP_V2_SEEN(in_dev))
		igmp_send_report(in_dev, im, IGMPV2_HOST_MEMBERSHIP_REPORT);
	else
		igmp_send_report(in_dev, im, IGMPV3_HOST_MEMBERSHIP_REPORT);

	ip_ma_put(im);
}

/* mark EXCLUDE-mode sources */
static int igmp_xmarksources(struct ip_mc_list *pmc, int nsrcs, __be32 *srcs)
{
	struct ip_sf_list *psf;
	int i, scount;

	scount = 0;
	for (psf = pmc->sources; psf; psf = psf->sf_next) {
		if (scount == nsrcs)
			break;
		for (i = 0; i < nsrcs; i++) {
			/* skip inactive filters */
			if (psf->sf_count[MCAST_INCLUDE] ||
			    pmc->sfcount[MCAST_EXCLUDE] !=
			    psf->sf_count[MCAST_EXCLUDE])
				break;
			if (srcs[i] == psf->sf_inaddr) {
				scount++;
				break;
			}
		}
	}
	pmc->gsquery = 0;
	if (scount == nsrcs)	/* all sources excluded */
		return 0;
	return 1;
}

static int igmp_marksources(struct ip_mc_list *pmc, int nsrcs, __be32 *srcs)
{
	struct ip_sf_list *psf;
	int i, scount;

	if (pmc->sfmode == MCAST_EXCLUDE)
		return igmp_xmarksources(pmc, nsrcs, srcs);

	/* mark INCLUDE-mode sources */
	scount = 0;
	for (psf = pmc->sources; psf; psf = psf->sf_next) {
		if (scount == nsrcs)
			break;
		for (i = 0; i < nsrcs; i++)
			if (srcs[i] == psf->sf_inaddr) {
				psf->sf_gsresp = 1;
				scount++;
				break;
			}
	}
	if (!scount) {
		pmc->gsquery = 0;
		return 0;
	}
	pmc->gsquery = 1;
	return 1;
}

/* return true if packet was dropped */
static bool igmp_heard_report(struct in_device *in_dev, __be32 group)
{
	struct ip_mc_list *im;
	struct net *net = dev_net(in_dev->dev);

	/* Timers are only set for non-local groups */

	if (group == IGMP_ALL_HOSTS)
		return false;
	if (ipv4_is_local_multicast(group) && !net->ipv4.sysctl_igmp_llm_reports)
		return false;

	rcu_read_lock();
	for_each_pmc_rcu(in_dev, im) {
		if (im->multiaddr == group) {
			igmp_stop_timer(im);
			break;
		}
	}
	rcu_read_unlock();
	return false;
}

/* return true if packet was dropped */
static bool igmp_heard_query(struct in_device *in_dev, struct sk_buff *skb,
	int len)
{
	struct igmphdr 		*ih = igmp_hdr(skb);
	struct igmpv3_query *ih3 = igmpv3_query_hdr(skb);
	struct ip_mc_list	*im;
	__be32			group = ih->group;
	int			max_delay;
	int			mark = 0;
	struct net		*net = dev_net(in_dev->dev);


	if (len == 8) {
		if (ih->code == 0) {
			/* Alas, old v1 router presents here. */

			max_delay = IGMP_QUERY_RESPONSE_INTERVAL;
			in_dev->mr_v1_seen = jiffies +
				IGMP_V1_ROUTER_PRESENT_TIMEOUT;
			group = 0;
		} else {
			/* v2 router present */
			max_delay = ih->code*(HZ/IGMP_TIMER_SCALE);
			in_dev->mr_v2_seen = jiffies +
				IGMP_V2_ROUTER_PRESENT_TIMEOUT;
		}
		/* cancel the interface change timer */
		in_dev->mr_ifc_count = 0;
		if (del_timer(&in_dev->mr_ifc_timer))
			__in_dev_put(in_dev);
		/* clear deleted report items */
		igmpv3_clear_delrec(in_dev);
	} else if (len < 12) {
		return true;	/* ignore bogus packet; freed by caller */
	} else if (IGMP_V1_SEEN(in_dev)) {
		/* This is a v3 query with v1 queriers present */
		max_delay = IGMP_QUERY_RESPONSE_INTERVAL;
		group = 0;
	} else if (IGMP_V2_SEEN(in_dev)) {
		/* this is a v3 query with v2 queriers present;
		 * Interpretation of the max_delay code is problematic here.
		 * A real v2 host would use ih_code directly, while v3 has a
		 * different encoding. We use the v3 encoding as more likely
		 * to be intended in a v3 query.
		 */
		max_delay = IGMPV3_MRC(ih3->code)*(HZ/IGMP_TIMER_SCALE);
		if (!max_delay)
			max_delay = 1;	/* can't mod w/ 0 */
	} else { /* v3 */
		if (!pskb_may_pull(skb, sizeof(struct igmpv3_query)))
			return true;

		ih3 = igmpv3_query_hdr(skb);
		if (ih3->nsrcs) {
			if (!pskb_may_pull(skb, sizeof(struct igmpv3_query)
					   + ntohs(ih3->nsrcs)*sizeof(__be32)))
				return true;
			ih3 = igmpv3_query_hdr(skb);
		}

		max_delay = IGMPV3_MRC(ih3->code)*(HZ/IGMP_TIMER_SCALE);
		if (!max_delay)
			max_delay = 1;	/* can't mod w/ 0 */
		in_dev->mr_maxdelay = max_delay;
		if (ih3->qrv)
			in_dev->mr_qrv = ih3->qrv;
		if (!group) { /* general query */
			if (ih3->nsrcs)
				return true;	/* no sources allowed */
			igmp_gq_start_timer(in_dev);
			return false;
		}
		/* mark sources to include, if group & source-specific */
		mark = ih3->nsrcs != 0;
	}

	/*
	 * - Start the timers in all of our membership records
	 *   that the query applies to for the interface on
	 *   which the query arrived excl. those that belong
	 *   to a "local" group (224.0.0.X)
	 * - For timers already running check if they need to
	 *   be reset.
	 * - Use the igmp->igmp_code field as the maximum
	 *   delay possible
	 */
	rcu_read_lock();
	for_each_pmc_rcu(in_dev, im) {
		int changed;

		if (group && group != im->multiaddr)
			continue;
		if (im->multiaddr == IGMP_ALL_HOSTS)
			continue;
		if (ipv4_is_local_multicast(im->multiaddr) &&
		    !net->ipv4.sysctl_igmp_llm_reports)
			continue;
		spin_lock_bh(&im->lock);
		if (im->tm_running)
			im->gsquery = im->gsquery && mark;
		else
			im->gsquery = mark;
		changed = !im->gsquery ||
			igmp_marksources(im, ntohs(ih3->nsrcs), ih3->srcs);
		spin_unlock_bh(&im->lock);
		if (changed)
			igmp_mod_timer(im, max_delay);
	}
	rcu_read_unlock();
	return false;
}

/* called in rcu_read_lock() section */
int igmp_rcv(struct sk_buff *skb)
{
	/* This basically follows the spec line by line -- see RFC1112 */
	struct igmphdr *ih;
	struct net_device *dev = skb->dev;
	struct in_device *in_dev;
	int len = skb->len;
	bool dropped = true;

	if (netif_is_l3_master(dev)) {
		dev = dev_get_by_index_rcu(dev_net(dev), IPCB(skb)->iif);
		if (!dev)
			goto drop;
	}

	in_dev = __in_dev_get_rcu(dev);
	if (!in_dev)
		goto drop;

	if (!pskb_may_pull(skb, sizeof(struct igmphdr)))
		goto drop;

	if (skb_checksum_simple_validate(skb))
		goto drop;

	ih = igmp_hdr(skb);
	switch (ih->type) {
	case IGMP_HOST_MEMBERSHIP_QUERY:
		dropped = igmp_heard_query(in_dev, skb, len);
		break;
	case IGMP_HOST_MEMBERSHIP_REPORT:
	case IGMPV2_HOST_MEMBERSHIP_REPORT:
		/* Is it our report looped back? */
		if (rt_is_output_route(skb_rtable(skb)))
			break;
		/* don't rely on MC router hearing unicast reports */
		if (skb->pkt_type == PACKET_MULTICAST ||
		    skb->pkt_type == PACKET_BROADCAST)
			dropped = igmp_heard_report(in_dev, ih->group);
		break;
	case IGMP_PIM:
#ifdef CONFIG_IP_PIMSM_V1
		return pim_rcv_v1(skb);
#endif
	case IGMPV3_HOST_MEMBERSHIP_REPORT:
	case IGMP_DVMRP:
	case IGMP_TRACE:
	case IGMP_HOST_LEAVE_MESSAGE:
	case IGMP_MTRACE:
	case IGMP_MTRACE_RESP:
		break;
	default:
		break;
	}

drop:
	if (dropped)
		kfree_skb(skb);
	else
		consume_skb(skb);
	return 0;
}

#endif


/*
 *	Add a filter to a device
 */

static void ip_mc_filter_add(struct in_device *in_dev, __be32 addr)
{
	char buf[MAX_ADDR_LEN];
	struct net_device *dev = in_dev->dev;

	/* Checking for IFF_MULTICAST here is WRONG-WRONG-WRONG.
	   We will get multicast token leakage, when IFF_MULTICAST
	   is changed. This check should be done in ndo_set_rx_mode
	   routine. Something sort of:
	   if (dev->mc_list && dev->flags&IFF_MULTICAST) { do it; }
	   --ANK
	   */
	if (arp_mc_map(addr, buf, dev, 0) == 0)
		dev_mc_add(dev, buf);
}

/*
 *	Remove a filter from a device
 */

static void ip_mc_filter_del(struct in_device *in_dev, __be32 addr)
{
	char buf[MAX_ADDR_LEN];
	struct net_device *dev = in_dev->dev;

	if (arp_mc_map(addr, buf, dev, 0) == 0)
		dev_mc_del(dev, buf);
}

#ifdef CONFIG_IP_MULTICAST
/*
 * deleted ip_mc_list manipulation
 */
static void igmpv3_add_delrec(struct in_device *in_dev, struct ip_mc_list *im)
{
	struct ip_mc_list *pmc;
	struct net *net = dev_net(in_dev->dev);

	/* this is an "ip_mc_list" for convenience; only the fields below
	 * are actually used. In particular, the refcnt and users are not
	 * used for management of the delete list. Using the same structure
	 * for deleted items allows change reports to use common code with
	 * non-deleted or query-response MCA's.
	 */
	pmc = kzalloc(sizeof(*pmc), GFP_KERNEL);
	if (!pmc)
		return;
	spin_lock_init(&pmc->lock);
	spin_lock_bh(&im->lock);
	pmc->interface = im->interface;
	in_dev_hold(in_dev);
	pmc->multiaddr = im->multiaddr;
	pmc->crcount = in_dev->mr_qrv ?: net->ipv4.sysctl_igmp_qrv;
	pmc->sfmode = im->sfmode;
	if (pmc->sfmode == MCAST_INCLUDE) {
		struct ip_sf_list *psf;

		pmc->tomb = im->tomb;
		pmc->sources = im->sources;
		im->tomb = im->sources = NULL;
		for (psf = pmc->sources; psf; psf = psf->sf_next)
			psf->sf_crcount = pmc->crcount;
	}
	spin_unlock_bh(&im->lock);

	spin_lock_bh(&in_dev->mc_tomb_lock);
	pmc->next = in_dev->mc_tomb;
	in_dev->mc_tomb = pmc;
	spin_unlock_bh(&in_dev->mc_tomb_lock);
}

/*
 * restore ip_mc_list deleted records
 */
static void igmpv3_del_delrec(struct in_device *in_dev, struct ip_mc_list *im)
{
	struct ip_mc_list *pmc, *pmc_prev;
	struct ip_sf_list *psf;
	struct net *net = dev_net(in_dev->dev);
	__be32 multiaddr = im->multiaddr;

	spin_lock_bh(&in_dev->mc_tomb_lock);
	pmc_prev = NULL;
	for (pmc = in_dev->mc_tomb; pmc; pmc = pmc->next) {
		if (pmc->multiaddr == multiaddr)
			break;
		pmc_prev = pmc;
	}
	if (pmc) {
		if (pmc_prev)
			pmc_prev->next = pmc->next;
		else
			in_dev->mc_tomb = pmc->next;
	}
	spin_unlock_bh(&in_dev->mc_tomb_lock);

	spin_lock_bh(&im->lock);
	if (pmc) {
		im->interface = pmc->interface;
		im->crcount = in_dev->mr_qrv ?: net->ipv4.sysctl_igmp_qrv;
		im->sfmode = pmc->sfmode;
		if (pmc->sfmode == MCAST_INCLUDE) {
			im->tomb = pmc->tomb;
			im->sources = pmc->sources;
			for (psf = im->sources; psf; psf = psf->sf_next)
				psf->sf_crcount = im->crcount;
		}
		in_dev_put(pmc->interface);
		kfree(pmc);
	}
	spin_unlock_bh(&im->lock);
}

/*
 * flush ip_mc_list deleted records
 */
static void igmpv3_clear_delrec(struct in_device *in_dev)
{
	struct ip_mc_list *pmc, *nextpmc;

	spin_lock_bh(&in_dev->mc_tomb_lock);
	pmc = in_dev->mc_tomb;
	in_dev->mc_tomb = NULL;
	spin_unlock_bh(&in_dev->mc_tomb_lock);

	for (; pmc; pmc = nextpmc) {
		nextpmc = pmc->next;
		ip_mc_clear_src(pmc);
		in_dev_put(pmc->interface);
		kfree(pmc);
	}
	/* clear dead sources, too */
	rcu_read_lock();
	for_each_pmc_rcu(in_dev, pmc) {
		struct ip_sf_list *psf, *psf_next;

		spin_lock_bh(&pmc->lock);
		psf = pmc->tomb;
		pmc->tomb = NULL;
		spin_unlock_bh(&pmc->lock);
		for (; psf; psf = psf_next) {
			psf_next = psf->sf_next;
			kfree(psf);
		}
	}
	rcu_read_unlock();
}
#endif

static void igmp_group_dropped(struct ip_mc_list *im)
{
	struct in_device *in_dev = im->interface;
#ifdef CONFIG_IP_MULTICAST
	struct net *net = dev_net(in_dev->dev);
	int reporter;
#endif

	if (im->loaded) {
		im->loaded = 0;
		ip_mc_filter_del(in_dev, im->multiaddr);
	}

#ifdef CONFIG_IP_MULTICAST
	if (im->multiaddr == IGMP_ALL_HOSTS)
		return;
	if (ipv4_is_local_multicast(im->multiaddr) && !net->ipv4.sysctl_igmp_llm_reports)
		return;

	reporter = im->reporter;
	igmp_stop_timer(im);

	if (!in_dev->dead) {
		if (IGMP_V1_SEEN(in_dev))
			return;
		if (IGMP_V2_SEEN(in_dev)) {
			if (reporter)
				igmp_send_report(in_dev, im, IGMP_HOST_LEAVE_MESSAGE);
			return;
		}
		/* IGMPv3 */
		igmpv3_add_delrec(in_dev, im);

		igmp_ifc_event(in_dev);
	}
#endif
}

static void igmp_group_added(struct ip_mc_list *im)
{
	struct in_device *in_dev = im->interface;
#ifdef CONFIG_IP_MULTICAST
	struct net *net = dev_net(in_dev->dev);
#endif

	if (im->loaded == 0) {
		im->loaded = 1;
		ip_mc_filter_add(in_dev, im->multiaddr);
	}

#ifdef CONFIG_IP_MULTICAST
	if (im->multiaddr == IGMP_ALL_HOSTS)
		return;
	if (ipv4_is_local_multicast(im->multiaddr) && !net->ipv4.sysctl_igmp_llm_reports)
		return;

	if (in_dev->dead)
		return;
	if (IGMP_V1_SEEN(in_dev) || IGMP_V2_SEEN(in_dev)) {
		spin_lock_bh(&im->lock);
		igmp_start_timer(im, IGMP_INITIAL_REPORT_DELAY);
		spin_unlock_bh(&im->lock);
		return;
	}
	/* else, v3 */

	im->crcount = in_dev->mr_qrv ?: net->ipv4.sysctl_igmp_qrv;
	igmp_ifc_event(in_dev);
#endif
}


/*
 *	Multicast list managers
 */

static u32 ip_mc_hash(const struct ip_mc_list *im)
{
	return hash_32((__force u32)im->multiaddr, MC_HASH_SZ_LOG);
}

static void ip_mc_hash_add(struct in_device *in_dev,
			   struct ip_mc_list *im)
{
	struct ip_mc_list __rcu **mc_hash;
	u32 hash;

	mc_hash = rtnl_dereference(in_dev->mc_hash);
	if (mc_hash) {
		hash = ip_mc_hash(im);
		im->next_hash = mc_hash[hash];
		rcu_assign_pointer(mc_hash[hash], im);
		return;
	}

	/* do not use a hash table for small number of items */
	if (in_dev->mc_count < 4)
		return;

	mc_hash = kzalloc(sizeof(struct ip_mc_list *) << MC_HASH_SZ_LOG,
			  GFP_KERNEL);
	if (!mc_hash)
		return;

	for_each_pmc_rtnl(in_dev, im) {
		hash = ip_mc_hash(im);
		im->next_hash = mc_hash[hash];
		RCU_INIT_POINTER(mc_hash[hash], im);
	}

	rcu_assign_pointer(in_dev->mc_hash, mc_hash);
}

static void ip_mc_hash_remove(struct in_device *in_dev,
			      struct ip_mc_list *im)
{
	struct ip_mc_list __rcu **mc_hash = rtnl_dereference(in_dev->mc_hash);
	struct ip_mc_list *aux;

	if (!mc_hash)
		return;
	mc_hash += ip_mc_hash(im);
	while ((aux = rtnl_dereference(*mc_hash)) != im)
		mc_hash = &aux->next_hash;
	*mc_hash = im->next_hash;
}


/*
 *	A socket has joined a multicast group on device dev.
 */

void ip_mc_inc_group(struct in_device *in_dev, __be32 addr)
{
	struct ip_mc_list *im;
#ifdef CONFIG_IP_MULTICAST
	struct net *net = dev_net(in_dev->dev);
#endif

	ASSERT_RTNL();

	for_each_pmc_rtnl(in_dev, im) {
		if (im->multiaddr == addr) {
			im->users++;
			ip_mc_add_src(in_dev, &addr, MCAST_EXCLUDE, 0, NULL, 0);
			goto out;
		}
	}

	im = kzalloc(sizeof(*im), GFP_KERNEL);
	if (!im)
		goto out;

	im->users = 1;
	im->interface = in_dev;
	in_dev_hold(in_dev);
	im->multiaddr = addr;
	/* initial mode is (EX, empty) */
	im->sfmode = MCAST_EXCLUDE;
	im->sfcount[MCAST_EXCLUDE] = 1;
	refcount_set(&im->refcnt, 1);
	spin_lock_init(&im->lock);
#ifdef CONFIG_IP_MULTICAST
	timer_setup(&im->timer, igmp_timer_expire, 0);
	im->unsolicit_count = net->ipv4.sysctl_igmp_qrv;
#endif

	im->next_rcu = in_dev->mc_list;
	in_dev->mc_count++;
	rcu_assign_pointer(in_dev->mc_list, im);

	ip_mc_hash_add(in_dev, im);

#ifdef CONFIG_IP_MULTICAST
	igmpv3_del_delrec(in_dev, im);
#endif
	igmp_group_added(im);
	if (!in_dev->dead)
		ip_rt_multicast_event(in_dev);
out:
	return;
}
EXPORT_SYMBOL(ip_mc_inc_group);

static int ip_mc_check_iphdr(struct sk_buff *skb)
{
	const struct iphdr *iph;
	unsigned int len;
	unsigned int offset = skb_network_offset(skb) + sizeof(*iph);

	if (!pskb_may_pull(skb, offset))
		return -EINVAL;

	iph = ip_hdr(skb);

	if (iph->version != 4 || ip_hdrlen(skb) < sizeof(*iph))
		return -EINVAL;

	offset += ip_hdrlen(skb) - sizeof(*iph);

	if (!pskb_may_pull(skb, offset))
		return -EINVAL;

	iph = ip_hdr(skb);

	if (unlikely(ip_fast_csum((u8 *)iph, iph->ihl)))
		return -EINVAL;

	len = skb_network_offset(skb) + ntohs(iph->tot_len);
	if (skb->len < len || len < offset)
		return -EINVAL;

	skb_set_transport_header(skb, offset);

	return 0;
}

static int ip_mc_check_igmp_reportv3(struct sk_buff *skb)
{
	unsigned int len = skb_transport_offset(skb);

	len += sizeof(struct igmpv3_report);

	return pskb_may_pull(skb, len) ? 0 : -EINVAL;
}

static int ip_mc_check_igmp_query(struct sk_buff *skb)
{
	unsigned int len = skb_transport_offset(skb);

	len += sizeof(struct igmphdr);
	if (skb->len < len)
		return -EINVAL;

	/* IGMPv{1,2}? */
	if (skb->len != len) {
		/* or IGMPv3? */
		len += sizeof(struct igmpv3_query) - sizeof(struct igmphdr);
		if (skb->len < len || !pskb_may_pull(skb, len))
			return -EINVAL;
	}

	/* RFC2236+RFC3376 (IGMPv2+IGMPv3) require the multicast link layer
	 * all-systems destination addresses (224.0.0.1) for general queries
	 */
	if (!igmp_hdr(skb)->group &&
	    ip_hdr(skb)->daddr != htonl(INADDR_ALLHOSTS_GROUP))
		return -EINVAL;

	return 0;
}

static int ip_mc_check_igmp_msg(struct sk_buff *skb)
{
	switch (igmp_hdr(skb)->type) {
	case IGMP_HOST_LEAVE_MESSAGE:
	case IGMP_HOST_MEMBERSHIP_REPORT:
	case IGMPV2_HOST_MEMBERSHIP_REPORT:
		/* fall through */
		return 0;
	case IGMPV3_HOST_MEMBERSHIP_REPORT:
		return ip_mc_check_igmp_reportv3(skb);
	case IGMP_HOST_MEMBERSHIP_QUERY:
		return ip_mc_check_igmp_query(skb);
	default:
		return -ENOMSG;
	}
}

static inline __sum16 ip_mc_validate_checksum(struct sk_buff *skb)
{
	return skb_checksum_simple_validate(skb);
}

static int __ip_mc_check_igmp(struct sk_buff *skb, struct sk_buff **skb_trimmed)

{
	struct sk_buff *skb_chk;
	unsigned int transport_len;
	unsigned int len = skb_transport_offset(skb) + sizeof(struct igmphdr);
	int ret = -EINVAL;

	transport_len = ntohs(ip_hdr(skb)->tot_len) - ip_hdrlen(skb);

	skb_chk = skb_checksum_trimmed(skb, transport_len,
				       ip_mc_validate_checksum);
	if (!skb_chk)
		goto err;

	if (!pskb_may_pull(skb_chk, len))
		goto err;

	ret = ip_mc_check_igmp_msg(skb_chk);
	if (ret)
		goto err;

	if (skb_trimmed)
		*skb_trimmed = skb_chk;
	/* free now unneeded clone */
	else if (skb_chk != skb)
		kfree_skb(skb_chk);

	ret = 0;

err:
	if (ret && skb_chk && skb_chk != skb)
		kfree_skb(skb_chk);

	return ret;
}

/**
 * ip_mc_check_igmp - checks whether this is a sane IGMP packet
 * @skb: the skb to validate
 * @skb_trimmed: to store an skb pointer trimmed to IPv4 packet tail (optional)
 *
 * Checks whether an IPv4 packet is a valid IGMP packet. If so sets
 * skb transport header accordingly and returns zero.
 *
 * -EINVAL: A broken packet was detected, i.e. it violates some internet
 *  standard
 * -ENOMSG: IP header validation succeeded but it is not an IGMP packet.
 * -ENOMEM: A memory allocation failure happened.
 *
 * Optionally, an skb pointer might be provided via skb_trimmed (or set it
 * to NULL): After parsing an IGMP packet successfully it will point to
 * an skb which has its tail aligned to the IP packet end. This might
 * either be the originally provided skb or a trimmed, cloned version if
 * the skb frame had data beyond the IP packet. A cloned skb allows us
 * to leave the original skb and its full frame unchanged (which might be
 * desirable for layer 2 frame jugglers).
 *
 * Caller needs to set the skb network header and free any returned skb if it
 * differs from the provided skb.
 */
int ip_mc_check_igmp(struct sk_buff *skb, struct sk_buff **skb_trimmed)
{
	int ret = ip_mc_check_iphdr(skb);

	if (ret < 0)
		return ret;

	if (ip_hdr(skb)->protocol != IPPROTO_IGMP)
		return -ENOMSG;

	return __ip_mc_check_igmp(skb, skb_trimmed);
}
EXPORT_SYMBOL(ip_mc_check_igmp);

/*
 *	Resend IGMP JOIN report; used by netdev notifier.
 */
static void ip_mc_rejoin_groups(struct in_device *in_dev)
{
#ifdef CONFIG_IP_MULTICAST
	struct ip_mc_list *im;
	int type;
	struct net *net = dev_net(in_dev->dev);

	ASSERT_RTNL();

	for_each_pmc_rtnl(in_dev, im) {
		if (im->multiaddr == IGMP_ALL_HOSTS)
			continue;
		if (ipv4_is_local_multicast(im->multiaddr) &&
		    !net->ipv4.sysctl_igmp_llm_reports)
			continue;

		/* a failover is happening and switches
		 * must be notified immediately
		 */
		if (IGMP_V1_SEEN(in_dev))
			type = IGMP_HOST_MEMBERSHIP_REPORT;
		else if (IGMP_V2_SEEN(in_dev))
			type = IGMPV2_HOST_MEMBERSHIP_REPORT;
		else
			type = IGMPV3_HOST_MEMBERSHIP_REPORT;
		igmp_send_report(in_dev, im, type);
	}
#endif
}

/*
 *	A socket has left a multicast group on device dev
 */

void ip_mc_dec_group(struct in_device *in_dev, __be32 addr)
{
	struct ip_mc_list *i;
	struct ip_mc_list __rcu **ip;

	ASSERT_RTNL();

	for (ip = &in_dev->mc_list;
	     (i = rtnl_dereference(*ip)) != NULL;
	     ip = &i->next_rcu) {
		if (i->multiaddr == addr) {
			if (--i->users == 0) {
				ip_mc_hash_remove(in_dev, i);
				*ip = i->next_rcu;
				in_dev->mc_count--;
				igmp_group_dropped(i);
				ip_mc_clear_src(i);

				if (!in_dev->dead)
					ip_rt_multicast_event(in_dev);

				ip_ma_put(i);
				return;
			}
			break;
		}
	}
}
EXPORT_SYMBOL(ip_mc_dec_group);

/* Device changing type */

void ip_mc_unmap(struct in_device *in_dev)
{
	struct ip_mc_list *pmc;

	ASSERT_RTNL();

	for_each_pmc_rtnl(in_dev, pmc)
		igmp_group_dropped(pmc);
}

void ip_mc_remap(struct in_device *in_dev)
{
	struct ip_mc_list *pmc;

	ASSERT_RTNL();

	for_each_pmc_rtnl(in_dev, pmc) {
#ifdef CONFIG_IP_MULTICAST
		igmpv3_del_delrec(in_dev, pmc);
#endif
		igmp_group_added(pmc);
	}
}

/* Device going down */

void ip_mc_down(struct in_device *in_dev)
{
	struct ip_mc_list *pmc;

	ASSERT_RTNL();

	for_each_pmc_rtnl(in_dev, pmc)
		igmp_group_dropped(pmc);

#ifdef CONFIG_IP_MULTICAST
	in_dev->mr_ifc_count = 0;
	if (del_timer(&in_dev->mr_ifc_timer))
		__in_dev_put(in_dev);
	in_dev->mr_gq_running = 0;
	if (del_timer(&in_dev->mr_gq_timer))
		__in_dev_put(in_dev);
#endif

	ip_mc_dec_group(in_dev, IGMP_ALL_HOSTS);
}

void ip_mc_init_dev(struct in_device *in_dev)
{
#ifdef CONFIG_IP_MULTICAST
	struct net *net = dev_net(in_dev->dev);
#endif
	ASSERT_RTNL();

#ifdef CONFIG_IP_MULTICAST
	timer_setup(&in_dev->mr_gq_timer, igmp_gq_timer_expire, 0);
	timer_setup(&in_dev->mr_ifc_timer, igmp_ifc_timer_expire, 0);
	in_dev->mr_qrv = net->ipv4.sysctl_igmp_qrv;
#endif

	spin_lock_init(&in_dev->mc_tomb_lock);
}

/* Device going up */

void ip_mc_up(struct in_device *in_dev)
{
	struct ip_mc_list *pmc;
#ifdef CONFIG_IP_MULTICAST
	struct net *net = dev_net(in_dev->dev);
#endif

	ASSERT_RTNL();

#ifdef CONFIG_IP_MULTICAST
	in_dev->mr_qrv = net->ipv4.sysctl_igmp_qrv;
#endif
	ip_mc_inc_group(in_dev, IGMP_ALL_HOSTS);

	for_each_pmc_rtnl(in_dev, pmc) {
#ifdef CONFIG_IP_MULTICAST
		igmpv3_del_delrec(in_dev, pmc);
#endif
		igmp_group_added(pmc);
	}
}

/*
 *	Device is about to be destroyed: clean up.
 */

void ip_mc_destroy_dev(struct in_device *in_dev)
{
	struct ip_mc_list *i;

	ASSERT_RTNL();

	/* Deactivate timers */
	ip_mc_down(in_dev);
#ifdef CONFIG_IP_MULTICAST
	igmpv3_clear_delrec(in_dev);
#endif

	while ((i = rtnl_dereference(in_dev->mc_list)) != NULL) {
		in_dev->mc_list = i->next_rcu;
		in_dev->mc_count--;
		ip_ma_put(i);
	}
}

/* RTNL is locked */
static struct in_device *ip_mc_find_dev(struct net *net, struct ip_mreqn *imr)
{
	struct net_device *dev = NULL;
	struct in_device *idev = NULL;

	if (imr->imr_ifindex) {
		idev = inetdev_by_index(net, imr->imr_ifindex);
		return idev;
	}
	if (imr->imr_address.s_addr) {
		dev = __ip_dev_find(net, imr->imr_address.s_addr, false);
		if (!dev)
			return NULL;
	}

	if (!dev) {
		struct rtable *rt = ip_route_output(net,
						    imr->imr_multiaddr.s_addr,
						    0, 0, 0);
		if (!IS_ERR(rt)) {
			dev = rt->dst.dev;
			ip_rt_put(rt);
		}
	}
	if (dev) {
		imr->imr_ifindex = dev->ifindex;
		idev = __in_dev_get_rtnl(dev);
	}
	return idev;
}

/*
 *	Join a socket to a group
 */

static int ip_mc_del1_src(struct ip_mc_list *pmc, int sfmode,
	__be32 *psfsrc)
{
	struct ip_sf_list *psf, *psf_prev;
	int rv = 0;

	psf_prev = NULL;
	for (psf = pmc->sources; psf; psf = psf->sf_next) {
		if (psf->sf_inaddr == *psfsrc)
			break;
		psf_prev = psf;
	}
	if (!psf || psf->sf_count[sfmode] == 0) {
		/* source filter not found, or count wrong =>  bug */
		return -ESRCH;
	}
	psf->sf_count[sfmode]--;
	if (psf->sf_count[sfmode] == 0) {
		ip_rt_multicast_event(pmc->interface);
	}
	if (!psf->sf_count[MCAST_INCLUDE] && !psf->sf_count[MCAST_EXCLUDE]) {
#ifdef CONFIG_IP_MULTICAST
		struct in_device *in_dev = pmc->interface;
		struct net *net = dev_net(in_dev->dev);
#endif

		/* no more filters for this source */
		if (psf_prev)
			psf_prev->sf_next = psf->sf_next;
		else
			pmc->sources = psf->sf_next;
#ifdef CONFIG_IP_MULTICAST
		if (psf->sf_oldin &&
		    !IGMP_V1_SEEN(in_dev) && !IGMP_V2_SEEN(in_dev)) {
			psf->sf_crcount = in_dev->mr_qrv ?: net->ipv4.sysctl_igmp_qrv;
			psf->sf_next = pmc->tomb;
			pmc->tomb = psf;
			rv = 1;
		} else
#endif
			kfree(psf);
	}
	return rv;
}

#ifndef CONFIG_IP_MULTICAST
#define igmp_ifc_event(x)	do { } while (0)
#endif

static int ip_mc_del_src(struct in_device *in_dev, __be32 *pmca, int sfmode,
			 int sfcount, __be32 *psfsrc, int delta)
{
	struct ip_mc_list *pmc;
	int	changerec = 0;
	int	i, err;

	if (!in_dev)
		return -ENODEV;
	rcu_read_lock();
	for_each_pmc_rcu(in_dev, pmc) {
		if (*pmca == pmc->multiaddr)
			break;
	}
	if (!pmc) {
		/* MCA not found?? bug */
		rcu_read_unlock();
		return -ESRCH;
	}
	spin_lock_bh(&pmc->lock);
	rcu_read_unlock();
#ifdef CONFIG_IP_MULTICAST
	sf_markstate(pmc);
#endif
	if (!delta) {
		err = -EINVAL;
		if (!pmc->sfcount[sfmode])
			goto out_unlock;
		pmc->sfcount[sfmode]--;
	}
	err = 0;
	for (i = 0; i < sfcount; i++) {
		int rv = ip_mc_del1_src(pmc, sfmode, &psfsrc[i]);

		changerec |= rv > 0;
		if (!err && rv < 0)
			err = rv;
	}
	if (pmc->sfmode == MCAST_EXCLUDE &&
	    pmc->sfcount[MCAST_EXCLUDE] == 0 &&
	    pmc->sfcount[MCAST_INCLUDE]) {
#ifdef CONFIG_IP_MULTICAST
		struct ip_sf_list *psf;
		struct net *net = dev_net(in_dev->dev);
#endif

		/* filter mode change */
		pmc->sfmode = MCAST_INCLUDE;
#ifdef CONFIG_IP_MULTICAST
		pmc->crcount = in_dev->mr_qrv ?: net->ipv4.sysctl_igmp_qrv;
		in_dev->mr_ifc_count = pmc->crcount;
		for (psf = pmc->sources; psf; psf = psf->sf_next)
			psf->sf_crcount = 0;
		igmp_ifc_event(pmc->interface);
	} else if (sf_setstate(pmc) || changerec) {
		igmp_ifc_event(pmc->interface);
#endif
	}
out_unlock:
	spin_unlock_bh(&pmc->lock);
	return err;
}

/*
 * Add multicast single-source filter to the interface list
 */
static int ip_mc_add1_src(struct ip_mc_list *pmc, int sfmode,
	__be32 *psfsrc)
{
	struct ip_sf_list *psf, *psf_prev;

	psf_prev = NULL;
	for (psf = pmc->sources; psf; psf = psf->sf_next) {
		if (psf->sf_inaddr == *psfsrc)
			break;
		psf_prev = psf;
	}
	if (!psf) {
		psf = kzalloc(sizeof(*psf), GFP_ATOMIC);
		if (!psf)
			return -ENOBUFS;
		psf->sf_inaddr = *psfsrc;
		if (psf_prev) {
			psf_prev->sf_next = psf;
		} else
			pmc->sources = psf;
	}
	psf->sf_count[sfmode]++;
	if (psf->sf_count[sfmode] == 1) {
		ip_rt_multicast_event(pmc->interface);
	}
	return 0;
}

#ifdef CONFIG_IP_MULTICAST
static void sf_markstate(struct ip_mc_list *pmc)
{
	struct ip_sf_list *psf;
	int mca_xcount = pmc->sfcount[MCAST_EXCLUDE];

	for (psf = pmc->sources; psf; psf = psf->sf_next)
		if (pmc->sfcount[MCAST_EXCLUDE]) {
			psf->sf_oldin = mca_xcount ==
				psf->sf_count[MCAST_EXCLUDE] &&
				!psf->sf_count[MCAST_INCLUDE];
		} else
			psf->sf_oldin = psf->sf_count[MCAST_INCLUDE] != 0;
}

static int sf_setstate(struct ip_mc_list *pmc)
{
	struct ip_sf_list *psf, *dpsf;
	int mca_xcount = pmc->sfcount[MCAST_EXCLUDE];
	int qrv = pmc->interface->mr_qrv;
	int new_in, rv;

	rv = 0;
	for (psf = pmc->sources; psf; psf = psf->sf_next) {
		if (pmc->sfcount[MCAST_EXCLUDE]) {
			new_in = mca_xcount == psf->sf_count[MCAST_EXCLUDE] &&
				!psf->sf_count[MCAST_INCLUDE];
		} else
			new_in = psf->sf_count[MCAST_INCLUDE] != 0;
		if (new_in) {
			if (!psf->sf_oldin) {
				struct ip_sf_list *prev = NULL;

				for (dpsf = pmc->tomb; dpsf; dpsf = dpsf->sf_next) {
					if (dpsf->sf_inaddr == psf->sf_inaddr)
						break;
					prev = dpsf;
				}
				if (dpsf) {
					if (prev)
						prev->sf_next = dpsf->sf_next;
					else
						pmc->tomb = dpsf->sf_next;
					kfree(dpsf);
				}
				psf->sf_crcount = qrv;
				rv++;
			}
		} else if (psf->sf_oldin) {

			psf->sf_crcount = 0;
			/*
			 * add or update "delete" records if an active filter
			 * is now inactive
			 */
			for (dpsf = pmc->tomb; dpsf; dpsf = dpsf->sf_next)
				if (dpsf->sf_inaddr == psf->sf_inaddr)
					break;
			if (!dpsf) {
				dpsf = kmalloc(sizeof(*dpsf), GFP_ATOMIC);
				if (!dpsf)
					continue;
				*dpsf = *psf;
				/* pmc->lock held by callers */
				dpsf->sf_next = pmc->tomb;
				pmc->tomb = dpsf;
			}
			dpsf->sf_crcount = qrv;
			rv++;
		}
	}
	return rv;
}
#endif

/*
 * Add multicast source filter list to the interface list
 */
static int ip_mc_add_src(struct in_device *in_dev, __be32 *pmca, int sfmode,
			 int sfcount, __be32 *psfsrc, int delta)
{
	struct ip_mc_list *pmc;
	int	isexclude;
	int	i, err;

	if (!in_dev)
		return -ENODEV;
	rcu_read_lock();
	for_each_pmc_rcu(in_dev, pmc) {
		if (*pmca == pmc->multiaddr)
			break;
	}
	if (!pmc) {
		/* MCA not found?? bug */
		rcu_read_unlock();
		return -ESRCH;
	}
	spin_lock_bh(&pmc->lock);
	rcu_read_unlock();

#ifdef CONFIG_IP_MULTICAST
	sf_markstate(pmc);
#endif
	isexclude = pmc->sfmode == MCAST_EXCLUDE;
	if (!delta)
		pmc->sfcount[sfmode]++;
	err = 0;
	for (i = 0; i < sfcount; i++) {
		err = ip_mc_add1_src(pmc, sfmode, &psfsrc[i]);
		if (err)
			break;
	}
	if (err) {
		int j;

		if (!delta)
			pmc->sfcount[sfmode]--;
		for (j = 0; j < i; j++)
			(void) ip_mc_del1_src(pmc, sfmode, &psfsrc[j]);
	} else if (isexclude != (pmc->sfcount[MCAST_EXCLUDE] != 0)) {
#ifdef CONFIG_IP_MULTICAST
		struct ip_sf_list *psf;
		struct net *net = dev_net(pmc->interface->dev);
		in_dev = pmc->interface;
#endif

		/* filter mode change */
		if (pmc->sfcount[MCAST_EXCLUDE])
			pmc->sfmode = MCAST_EXCLUDE;
		else if (pmc->sfcount[MCAST_INCLUDE])
			pmc->sfmode = MCAST_INCLUDE;
#ifdef CONFIG_IP_MULTICAST
		/* else no filters; keep old mode for reports */

		pmc->crcount = in_dev->mr_qrv ?: net->ipv4.sysctl_igmp_qrv;
		in_dev->mr_ifc_count = pmc->crcount;
		for (psf = pmc->sources; psf; psf = psf->sf_next)
			psf->sf_crcount = 0;
		igmp_ifc_event(in_dev);
	} else if (sf_setstate(pmc)) {
		igmp_ifc_event(in_dev);
#endif
	}
	spin_unlock_bh(&pmc->lock);
	return err;
}

static void ip_mc_clear_src(struct ip_mc_list *pmc)
{
	struct ip_sf_list *psf, *nextpsf, *tomb, *sources;

	spin_lock_bh(&pmc->lock);
	tomb = pmc->tomb;
	pmc->tomb = NULL;
	sources = pmc->sources;
	pmc->sources = NULL;
	pmc->sfmode = MCAST_EXCLUDE;
	pmc->sfcount[MCAST_INCLUDE] = 0;
	pmc->sfcount[MCAST_EXCLUDE] = 1;
	spin_unlock_bh(&pmc->lock);

	for (psf = tomb; psf; psf = nextpsf) {
		nextpsf = psf->sf_next;
		kfree(psf);
	}
	for (psf = sources; psf; psf = nextpsf) {
		nextpsf = psf->sf_next;
		kfree(psf);
	}
}

/* Join a multicast group
 */

int ip_mc_join_group(struct sock *sk, struct ip_mreqn *imr)
{
	__be32 addr = imr->imr_multiaddr.s_addr;
	struct ip_mc_socklist *iml, *i;
	struct in_device *in_dev;
	struct inet_sock *inet = inet_sk(sk);
	struct net *net = sock_net(sk);
	int ifindex;
	int count = 0;
	int err;

	ASSERT_RTNL();

	if (!ipv4_is_multicast(addr))
		return -EINVAL;

	in_dev = ip_mc_find_dev(net, imr);

	if (!in_dev) {
		err = -ENODEV;
		goto done;
	}

	err = -EADDRINUSE;
	ifindex = imr->imr_ifindex;
	for_each_pmc_rtnl(inet, i) {
		if (i->multi.imr_multiaddr.s_addr == addr &&
		    i->multi.imr_ifindex == ifindex)
			goto done;
		count++;
	}
	err = -ENOBUFS;
	if (count >= net->ipv4.sysctl_igmp_max_memberships)
		goto done;
	iml = sock_kmalloc(sk, sizeof(*iml), GFP_KERNEL);
	if (!iml)
		goto done;

	memcpy(&iml->multi, imr, sizeof(*imr));
	iml->next_rcu = inet->mc_list;
	iml->sflist = NULL;
	iml->sfmode = MCAST_EXCLUDE;
	rcu_assign_pointer(inet->mc_list, iml);
	ip_mc_inc_group(in_dev, addr);
	err = 0;
done:
	return err;
}
EXPORT_SYMBOL(ip_mc_join_group);

static int ip_mc_leave_src(struct sock *sk, struct ip_mc_socklist *iml,
			   struct in_device *in_dev)
{
	struct ip_sf_socklist *psf = rtnl_dereference(iml->sflist);
	int err;

	if (!psf) {
		/* any-source empty exclude case */
		return ip_mc_del_src(in_dev, &iml->multi.imr_multiaddr.s_addr,
			iml->sfmode, 0, NULL, 0);
	}
	err = ip_mc_del_src(in_dev, &iml->multi.imr_multiaddr.s_addr,
			iml->sfmode, psf->sl_count, psf->sl_addr, 0);
	RCU_INIT_POINTER(iml->sflist, NULL);
	/* decrease mem now to avoid the memleak warning */
	atomic_sub(IP_SFLSIZE(psf->sl_max), &sk->sk_omem_alloc);
	kfree_rcu(psf, rcu);
	return err;
}

int ip_mc_leave_group(struct sock *sk, struct ip_mreqn *imr)
{
	struct inet_sock *inet = inet_sk(sk);
	struct ip_mc_socklist *iml;
	struct ip_mc_socklist __rcu **imlp;
	struct in_device *in_dev;
	struct net *net = sock_net(sk);
	__be32 group = imr->imr_multiaddr.s_addr;
	u32 ifindex;
	int ret = -EADDRNOTAVAIL;

	ASSERT_RTNL();

	in_dev = ip_mc_find_dev(net, imr);
	if (!imr->imr_ifindex && !imr->imr_address.s_addr && !in_dev) {
		ret = -ENODEV;
		goto out;
	}
	ifindex = imr->imr_ifindex;
	for (imlp = &inet->mc_list;
	     (iml = rtnl_dereference(*imlp)) != NULL;
	     imlp = &iml->next_rcu) {
		if (iml->multi.imr_multiaddr.s_addr != group)
			continue;
		if (ifindex) {
			if (iml->multi.imr_ifindex != ifindex)
				continue;
		} else if (imr->imr_address.s_addr && imr->imr_address.s_addr !=
				iml->multi.imr_address.s_addr)
			continue;

		(void) ip_mc_leave_src(sk, iml, in_dev);

		*imlp = iml->next_rcu;

		if (in_dev)
			ip_mc_dec_group(in_dev, group);

		/* decrease mem now to avoid the memleak warning */
		atomic_sub(sizeof(*iml), &sk->sk_omem_alloc);
		kfree_rcu(iml, rcu);
		return 0;
	}
out:
	return ret;
}
EXPORT_SYMBOL(ip_mc_leave_group);

int ip_mc_source(int add, int omode, struct sock *sk, struct
	ip_mreq_source *mreqs, int ifindex)
{
	int err;
	struct ip_mreqn imr;
	__be32 addr = mreqs->imr_multiaddr;
	struct ip_mc_socklist *pmc;
	struct in_device *in_dev = NULL;
	struct inet_sock *inet = inet_sk(sk);
	struct ip_sf_socklist *psl;
	struct net *net = sock_net(sk);
	int leavegroup = 0;
	int i, j, rv;

	if (!ipv4_is_multicast(addr))
		return -EINVAL;

	ASSERT_RTNL();

	imr.imr_multiaddr.s_addr = mreqs->imr_multiaddr;
	imr.imr_address.s_addr = mreqs->imr_interface;
	imr.imr_ifindex = ifindex;
	in_dev = ip_mc_find_dev(net, &imr);

	if (!in_dev) {
		err = -ENODEV;
		goto done;
	}
	err = -EADDRNOTAVAIL;

	for_each_pmc_rtnl(inet, pmc) {
		if ((pmc->multi.imr_multiaddr.s_addr ==
		     imr.imr_multiaddr.s_addr) &&
		    (pmc->multi.imr_ifindex == imr.imr_ifindex))
			break;
	}
	if (!pmc) {		/* must have a prior join */
		err = -EINVAL;
		goto done;
	}
	/* if a source filter was set, must be the same mode as before */
	if (pmc->sflist) {
		if (pmc->sfmode != omode) {
			err = -EINVAL;
			goto done;
		}
	} else if (pmc->sfmode != omode) {
		/* allow mode switches for empty-set filters */
		ip_mc_add_src(in_dev, &mreqs->imr_multiaddr, omode, 0, NULL, 0);
		ip_mc_del_src(in_dev, &mreqs->imr_multiaddr, pmc->sfmode, 0,
			NULL, 0);
		pmc->sfmode = omode;
	}

	psl = rtnl_dereference(pmc->sflist);
	if (!add) {
		if (!psl)
			goto done;	/* err = -EADDRNOTAVAIL */
		rv = !0;
		for (i = 0; i < psl->sl_count; i++) {
			rv = memcmp(&psl->sl_addr[i], &mreqs->imr_sourceaddr,
				sizeof(__be32));
			if (rv == 0)
				break;
		}
		if (rv)		/* source not found */
			goto done;	/* err = -EADDRNOTAVAIL */

		/* special case - (INCLUDE, empty) == LEAVE_GROUP */
		if (psl->sl_count == 1 && omode == MCAST_INCLUDE) {
			leavegroup = 1;
			goto done;
		}

		/* update the interface filter */
		ip_mc_del_src(in_dev, &mreqs->imr_multiaddr, omode, 1,
			&mreqs->imr_sourceaddr, 1);

		for (j = i+1; j < psl->sl_count; j++)
			psl->sl_addr[j-1] = psl->sl_addr[j];
		psl->sl_count--;
		err = 0;
		goto done;
	}
	/* else, add a new source to the filter */

	if (psl && psl->sl_count >= net->ipv4.sysctl_igmp_max_msf) {
		err = -ENOBUFS;
		goto done;
	}
	if (!psl || psl->sl_count == psl->sl_max) {
		struct ip_sf_socklist *newpsl;
		int count = IP_SFBLOCK;

		if (psl)
			count += psl->sl_max;
		newpsl = sock_kmalloc(sk, IP_SFLSIZE(count), GFP_KERNEL);
		if (!newpsl) {
			err = -ENOBUFS;
			goto done;
		}
		newpsl->sl_max = count;
		newpsl->sl_count = count - IP_SFBLOCK;
		if (psl) {
			for (i = 0; i < psl->sl_count; i++)
				newpsl->sl_addr[i] = psl->sl_addr[i];
			/* decrease mem now to avoid the memleak warning */
			atomic_sub(IP_SFLSIZE(psl->sl_max), &sk->sk_omem_alloc);
			kfree_rcu(psl, rcu);
		}
		rcu_assign_pointer(pmc->sflist, newpsl);
		psl = newpsl;
	}
	rv = 1;	/* > 0 for insert logic below if sl_count is 0 */
	for (i = 0; i < psl->sl_count; i++) {
		rv = memcmp(&psl->sl_addr[i], &mreqs->imr_sourceaddr,
			sizeof(__be32));
		if (rv == 0)
			break;
	}
	if (rv == 0)		/* address already there is an error */
		goto done;
	for (j = psl->sl_count-1; j >= i; j--)
		psl->sl_addr[j+1] = psl->sl_addr[j];
	psl->sl_addr[i] = mreqs->imr_sourceaddr;
	psl->sl_count++;
	err = 0;
	/* update the interface list */
	ip_mc_add_src(in_dev, &mreqs->imr_multiaddr, omode, 1,
		&mreqs->imr_sourceaddr, 1);
done:
	if (leavegroup)
		err = ip_mc_leave_group(sk, &imr);
	return err;
}

int ip_mc_msfilter(struct sock *sk, struct ip_msfilter *msf, int ifindex)
{
	int err = 0;
	struct ip_mreqn	imr;
	__be32 addr = msf->imsf_multiaddr;
	struct ip_mc_socklist *pmc;
	struct in_device *in_dev;
	struct inet_sock *inet = inet_sk(sk);
	struct ip_sf_socklist *newpsl, *psl;
	struct net *net = sock_net(sk);
	int leavegroup = 0;

	if (!ipv4_is_multicast(addr))
		return -EINVAL;
	if (msf->imsf_fmode != MCAST_INCLUDE &&
	    msf->imsf_fmode != MCAST_EXCLUDE)
		return -EINVAL;

	ASSERT_RTNL();

	imr.imr_multiaddr.s_addr = msf->imsf_multiaddr;
	imr.imr_address.s_addr = msf->imsf_interface;
	imr.imr_ifindex = ifindex;
	in_dev = ip_mc_find_dev(net, &imr);

	if (!in_dev) {
		err = -ENODEV;
		goto done;
	}

	/* special case - (INCLUDE, empty) == LEAVE_GROUP */
	if (msf->imsf_fmode == MCAST_INCLUDE && msf->imsf_numsrc == 0) {
		leavegroup = 1;
		goto done;
	}

	for_each_pmc_rtnl(inet, pmc) {
		if (pmc->multi.imr_multiaddr.s_addr == msf->imsf_multiaddr &&
		    pmc->multi.imr_ifindex == imr.imr_ifindex)
			break;
	}
	if (!pmc) {		/* must have a prior join */
		err = -EINVAL;
		goto done;
	}
	if (msf->imsf_numsrc) {
		newpsl = sock_kmalloc(sk, IP_SFLSIZE(msf->imsf_numsrc),
							   GFP_KERNEL);
		if (!newpsl) {
			err = -ENOBUFS;
			goto done;
		}
		newpsl->sl_max = newpsl->sl_count = msf->imsf_numsrc;
		memcpy(newpsl->sl_addr, msf->imsf_slist,
			msf->imsf_numsrc * sizeof(msf->imsf_slist[0]));
		err = ip_mc_add_src(in_dev, &msf->imsf_multiaddr,
			msf->imsf_fmode, newpsl->sl_count, newpsl->sl_addr, 0);
		if (err) {
			sock_kfree_s(sk, newpsl, IP_SFLSIZE(newpsl->sl_max));
			goto done;
		}
	} else {
		newpsl = NULL;
		(void) ip_mc_add_src(in_dev, &msf->imsf_multiaddr,
				     msf->imsf_fmode, 0, NULL, 0);
	}
	psl = rtnl_dereference(pmc->sflist);
	if (psl) {
		(void) ip_mc_del_src(in_dev, &msf->imsf_multiaddr, pmc->sfmode,
			psl->sl_count, psl->sl_addr, 0);
		/* decrease mem now to avoid the memleak warning */
		atomic_sub(IP_SFLSIZE(psl->sl_max), &sk->sk_omem_alloc);
		kfree_rcu(psl, rcu);
	} else
		(void) ip_mc_del_src(in_dev, &msf->imsf_multiaddr, pmc->sfmode,
			0, NULL, 0);
	rcu_assign_pointer(pmc->sflist, newpsl);
	pmc->sfmode = msf->imsf_fmode;
	err = 0;
done:
	if (leavegroup)
		err = ip_mc_leave_group(sk, &imr);
	return err;
}

int ip_mc_msfget(struct sock *sk, struct ip_msfilter *msf,
	struct ip_msfilter __user *optval, int __user *optlen)
{
	int err, len, count, copycount;
	struct ip_mreqn	imr;
	__be32 addr = msf->imsf_multiaddr;
	struct ip_mc_socklist *pmc;
	struct in_device *in_dev;
	struct inet_sock *inet = inet_sk(sk);
	struct ip_sf_socklist *psl;
	struct net *net = sock_net(sk);

	ASSERT_RTNL();

	if (!ipv4_is_multicast(addr))
		return -EINVAL;

	imr.imr_multiaddr.s_addr = msf->imsf_multiaddr;
	imr.imr_address.s_addr = msf->imsf_interface;
	imr.imr_ifindex = 0;
	in_dev = ip_mc_find_dev(net, &imr);

	if (!in_dev) {
		err = -ENODEV;
		goto done;
	}
	err = -EADDRNOTAVAIL;

	for_each_pmc_rtnl(inet, pmc) {
		if (pmc->multi.imr_multiaddr.s_addr == msf->imsf_multiaddr &&
		    pmc->multi.imr_ifindex == imr.imr_ifindex)
			break;
	}
	if (!pmc)		/* must have a prior join */
		goto done;
	msf->imsf_fmode = pmc->sfmode;
	psl = rtnl_dereference(pmc->sflist);
	if (!psl) {
		len = 0;
		count = 0;
	} else {
		count = psl->sl_count;
	}
	copycount = count < msf->imsf_numsrc ? count : msf->imsf_numsrc;
	len = copycount * sizeof(psl->sl_addr[0]);
	msf->imsf_numsrc = count;
	if (put_user(IP_MSFILTER_SIZE(copycount), optlen) ||
	    copy_to_user(optval, msf, IP_MSFILTER_SIZE(0))) {
		return -EFAULT;
	}
	if (len &&
	    copy_to_user(&optval->imsf_slist[0], psl->sl_addr, len))
		return -EFAULT;
	return 0;
done:
	return err;
}

int ip_mc_gsfget(struct sock *sk, struct group_filter *gsf,
	struct group_filter __user *optval, int __user *optlen)
{
	int err, i, count, copycount;
	struct sockaddr_in *psin;
	__be32 addr;
	struct ip_mc_socklist *pmc;
	struct inet_sock *inet = inet_sk(sk);
	struct ip_sf_socklist *psl;

	ASSERT_RTNL();

	psin = (struct sockaddr_in *)&gsf->gf_group;
	if (psin->sin_family != AF_INET)
		return -EINVAL;
	addr = psin->sin_addr.s_addr;
	if (!ipv4_is_multicast(addr))
		return -EINVAL;

	err = -EADDRNOTAVAIL;

	for_each_pmc_rtnl(inet, pmc) {
		if (pmc->multi.imr_multiaddr.s_addr == addr &&
		    pmc->multi.imr_ifindex == gsf->gf_interface)
			break;
	}
	if (!pmc)		/* must have a prior join */
		goto done;
	gsf->gf_fmode = pmc->sfmode;
	psl = rtnl_dereference(pmc->sflist);
	count = psl ? psl->sl_count : 0;
	copycount = count < gsf->gf_numsrc ? count : gsf->gf_numsrc;
	gsf->gf_numsrc = count;
	if (put_user(GROUP_FILTER_SIZE(copycount), optlen) ||
	    copy_to_user(optval, gsf, GROUP_FILTER_SIZE(0))) {
		return -EFAULT;
	}
	for (i = 0; i < copycount; i++) {
		struct sockaddr_storage ss;

		psin = (struct sockaddr_in *)&ss;
		memset(&ss, 0, sizeof(ss));
		psin->sin_family = AF_INET;
		psin->sin_addr.s_addr = psl->sl_addr[i];
		if (copy_to_user(&optval->gf_slist[i], &ss, sizeof(ss)))
			return -EFAULT;
	}
	return 0;
done:
	return err;
}

/*
 * check if a multicast source filter allows delivery for a given <src,dst,intf>
 */
int ip_mc_sf_allow(struct sock *sk, __be32 loc_addr, __be32 rmt_addr,
		   int dif, int sdif)
{
	struct inet_sock *inet = inet_sk(sk);
	struct ip_mc_socklist *pmc;
	struct ip_sf_socklist *psl;
	int i;
	int ret;

	ret = 1;
	if (!ipv4_is_multicast(loc_addr))
		goto out;

	rcu_read_lock();
	for_each_pmc_rcu(inet, pmc) {
		if (pmc->multi.imr_multiaddr.s_addr == loc_addr &&
		    (pmc->multi.imr_ifindex == dif ||
		     (sdif && pmc->multi.imr_ifindex == sdif)))
			break;
	}
	ret = inet->mc_all;
	if (!pmc)
		goto unlock;
	psl = rcu_dereference(pmc->sflist);
	ret = (pmc->sfmode == MCAST_EXCLUDE);
	if (!psl)
		goto unlock;

	for (i = 0; i < psl->sl_count; i++) {
		if (psl->sl_addr[i] == rmt_addr)
			break;
	}
	ret = 0;
	if (pmc->sfmode == MCAST_INCLUDE && i >= psl->sl_count)
		goto unlock;
	if (pmc->sfmode == MCAST_EXCLUDE && i < psl->sl_count)
		goto unlock;
	ret = 1;
unlock:
	rcu_read_unlock();
out:
	return ret;
}

/*
 *	A socket is closing.
 */

void ip_mc_drop_socket(struct sock *sk)
{
	struct inet_sock *inet = inet_sk(sk);
	struct ip_mc_socklist *iml;
	struct net *net = sock_net(sk);

	if (!inet->mc_list)
		return;

	rtnl_lock();
	while ((iml = rtnl_dereference(inet->mc_list)) != NULL) {
		struct in_device *in_dev;

		inet->mc_list = iml->next_rcu;
		in_dev = inetdev_by_index(net, iml->multi.imr_ifindex);
		(void) ip_mc_leave_src(sk, iml, in_dev);
		if (in_dev)
			ip_mc_dec_group(in_dev, iml->multi.imr_multiaddr.s_addr);
		/* decrease mem now to avoid the memleak warning */
		atomic_sub(sizeof(*iml), &sk->sk_omem_alloc);
		kfree_rcu(iml, rcu);
	}
	rtnl_unlock();
}

/* called with rcu_read_lock() */
int ip_check_mc_rcu(struct in_device *in_dev, __be32 mc_addr, __be32 src_addr, u8 proto)
{
	struct ip_mc_list *im;
	struct ip_mc_list __rcu **mc_hash;
	struct ip_sf_list *psf;
	int rv = 0;

	mc_hash = rcu_dereference(in_dev->mc_hash);
	if (mc_hash) {
		u32 hash = hash_32((__force u32)mc_addr, MC_HASH_SZ_LOG);

		for (im = rcu_dereference(mc_hash[hash]);
		     im != NULL;
		     im = rcu_dereference(im->next_hash)) {
			if (im->multiaddr == mc_addr)
				break;
		}
	} else {
		for_each_pmc_rcu(in_dev, im) {
			if (im->multiaddr == mc_addr)
				break;
		}
	}
	if (im && proto == IPPROTO_IGMP) {
		rv = 1;
	} else if (im) {
		if (src_addr) {
			for (psf = im->sources; psf; psf = psf->sf_next) {
				if (psf->sf_inaddr == src_addr)
					break;
			}
			if (psf)
				rv = psf->sf_count[MCAST_INCLUDE] ||
					psf->sf_count[MCAST_EXCLUDE] !=
					im->sfcount[MCAST_EXCLUDE];
			else
				rv = im->sfcount[MCAST_EXCLUDE] != 0;
		} else
			rv = 1; /* unspecified source; tentatively allow */
	}
	return rv;
}

#if defined(CONFIG_PROC_FS)
struct igmp_mc_iter_state {
	struct seq_net_private p;
	struct net_device *dev;
	struct in_device *in_dev;
};

#define	igmp_mc_seq_private(seq)	((struct igmp_mc_iter_state *)(seq)->private)

static inline struct ip_mc_list *igmp_mc_get_first(struct seq_file *seq)
{
	struct net *net = seq_file_net(seq);
	struct ip_mc_list *im = NULL;
	struct igmp_mc_iter_state *state = igmp_mc_seq_private(seq);

	state->in_dev = NULL;
	for_each_netdev_rcu(net, state->dev) {
		struct in_device *in_dev;

		in_dev = __in_dev_get_rcu(state->dev);
		if (!in_dev)
			continue;
		im = rcu_dereference(in_dev->mc_list);
		if (im) {
			state->in_dev = in_dev;
			break;
		}
	}
	return im;
}

static struct ip_mc_list *igmp_mc_get_next(struct seq_file *seq, struct ip_mc_list *im)
{
	struct igmp_mc_iter_state *state = igmp_mc_seq_private(seq);

	im = rcu_dereference(im->next_rcu);
	while (!im) {
		state->dev = next_net_device_rcu(state->dev);
		if (!state->dev) {
			state->in_dev = NULL;
			break;
		}
		state->in_dev = __in_dev_get_rcu(state->dev);
		if (!state->in_dev)
			continue;
		im = rcu_dereference(state->in_dev->mc_list);
	}
	return im;
}

static struct ip_mc_list *igmp_mc_get_idx(struct seq_file *seq, loff_t pos)
{
	struct ip_mc_list *im = igmp_mc_get_first(seq);
	if (im)
		while (pos && (im = igmp_mc_get_next(seq, im)) != NULL)
			--pos;
	return pos ? NULL : im;
}

static void *igmp_mc_seq_start(struct seq_file *seq, loff_t *pos)
	__acquires(rcu)
{
	rcu_read_lock();
	return *pos ? igmp_mc_get_idx(seq, *pos - 1) : SEQ_START_TOKEN;
}

static void *igmp_mc_seq_next(struct seq_file *seq, void *v, loff_t *pos)
{
	struct ip_mc_list *im;
	if (v == SEQ_START_TOKEN)
		im = igmp_mc_get_first(seq);
	else
		im = igmp_mc_get_next(seq, v);
	++*pos;
	return im;
}

static void igmp_mc_seq_stop(struct seq_file *seq, void *v)
	__releases(rcu)
{
	struct igmp_mc_iter_state *state = igmp_mc_seq_private(seq);

	state->in_dev = NULL;
	state->dev = NULL;
	rcu_read_unlock();
}

static int igmp_mc_seq_show(struct seq_file *seq, void *v)
{
	if (v == SEQ_START_TOKEN)
		seq_puts(seq,
			 "Idx\tDevice    : Count Querier\tGroup    Users Timer\tReporter\n");
	else {
		struct ip_mc_list *im = (struct ip_mc_list *)v;
		struct igmp_mc_iter_state *state = igmp_mc_seq_private(seq);
		char   *querier;
		long delta;

#ifdef CONFIG_IP_MULTICAST
		querier = IGMP_V1_SEEN(state->in_dev) ? "V1" :
			  IGMP_V2_SEEN(state->in_dev) ? "V2" :
			  "V3";
#else
		querier = "NONE";
#endif

		if (rcu_access_pointer(state->in_dev->mc_list) == im) {
			seq_printf(seq, "%d\t%-10s: %5d %7s\n",
				   state->dev->ifindex, state->dev->name, state->in_dev->mc_count, querier);
		}

		delta = im->timer.expires - jiffies;
		seq_printf(seq,
			   "\t\t\t\t%08X %5d %d:%08lX\t\t%d\n",
			   im->multiaddr, im->users,
			   im->tm_running,
			   im->tm_running ? jiffies_delta_to_clock_t(delta) : 0,
			   im->reporter);
	}
	return 0;
}

static const struct seq_operations igmp_mc_seq_ops = {
	.start	=	igmp_mc_seq_start,
	.next	=	igmp_mc_seq_next,
	.stop	=	igmp_mc_seq_stop,
	.show	=	igmp_mc_seq_show,
};

static int igmp_mc_seq_open(struct inode *inode, struct file *file)
{
	return seq_open_net(inode, file, &igmp_mc_seq_ops,
			sizeof(struct igmp_mc_iter_state));
}

static const struct file_operations igmp_mc_seq_fops = {
	.owner		=	THIS_MODULE,
	.open		=	igmp_mc_seq_open,
	.read		=	seq_read,
	.llseek		=	seq_lseek,
	.release	=	seq_release_net,
};

struct igmp_mcf_iter_state {
	struct seq_net_private p;
	struct net_device *dev;
	struct in_device *idev;
	struct ip_mc_list *im;
};

#define igmp_mcf_seq_private(seq)	((struct igmp_mcf_iter_state *)(seq)->private)

static inline struct ip_sf_list *igmp_mcf_get_first(struct seq_file *seq)
{
	struct net *net = seq_file_net(seq);
	struct ip_sf_list *psf = NULL;
	struct ip_mc_list *im = NULL;
	struct igmp_mcf_iter_state *state = igmp_mcf_seq_private(seq);

	state->idev = NULL;
	state->im = NULL;
	for_each_netdev_rcu(net, state->dev) {
		struct in_device *idev;
		idev = __in_dev_get_rcu(state->dev);
		if (unlikely(!idev))
			continue;
		im = rcu_dereference(idev->mc_list);
		if (likely(im)) {
			spin_lock_bh(&im->lock);
			psf = im->sources;
			if (likely(psf)) {
				state->im = im;
				state->idev = idev;
				break;
			}
			spin_unlock_bh(&im->lock);
		}
	}
	return psf;
}

static struct ip_sf_list *igmp_mcf_get_next(struct seq_file *seq, struct ip_sf_list *psf)
{
	struct igmp_mcf_iter_state *state = igmp_mcf_seq_private(seq);

	psf = psf->sf_next;
	while (!psf) {
		spin_unlock_bh(&state->im->lock);
		state->im = state->im->next;
		while (!state->im) {
			state->dev = next_net_device_rcu(state->dev);
			if (!state->dev) {
				state->idev = NULL;
				goto out;
			}
			state->idev = __in_dev_get_rcu(state->dev);
			if (!state->idev)
				continue;
			state->im = rcu_dereference(state->idev->mc_list);
		}
		if (!state->im)
			break;
		spin_lock_bh(&state->im->lock);
		psf = state->im->sources;
	}
out:
	return psf;
}

static struct ip_sf_list *igmp_mcf_get_idx(struct seq_file *seq, loff_t pos)
{
	struct ip_sf_list *psf = igmp_mcf_get_first(seq);
	if (psf)
		while (pos && (psf = igmp_mcf_get_next(seq, psf)) != NULL)
			--pos;
	return pos ? NULL : psf;
}

static void *igmp_mcf_seq_start(struct seq_file *seq, loff_t *pos)
	__acquires(rcu)
{
	rcu_read_lock();
	return *pos ? igmp_mcf_get_idx(seq, *pos - 1) : SEQ_START_TOKEN;
}

static void *igmp_mcf_seq_next(struct seq_file *seq, void *v, loff_t *pos)
{
	struct ip_sf_list *psf;
	if (v == SEQ_START_TOKEN)
		psf = igmp_mcf_get_first(seq);
	else
		psf = igmp_mcf_get_next(seq, v);
	++*pos;
	return psf;
}

static void igmp_mcf_seq_stop(struct seq_file *seq, void *v)
	__releases(rcu)
{
	struct igmp_mcf_iter_state *state = igmp_mcf_seq_private(seq);
	if (likely(state->im)) {
		spin_unlock_bh(&state->im->lock);
		state->im = NULL;
	}
	state->idev = NULL;
	state->dev = NULL;
	rcu_read_unlock();
}

static int igmp_mcf_seq_show(struct seq_file *seq, void *v)
{
	struct ip_sf_list *psf = (struct ip_sf_list *)v;
	struct igmp_mcf_iter_state *state = igmp_mcf_seq_private(seq);

	if (v == SEQ_START_TOKEN) {
		seq_puts(seq, "Idx Device        MCA        SRC    INC    EXC\n");
	} else {
		seq_printf(seq,
			   "%3d %6.6s 0x%08x "
			   "0x%08x %6lu %6lu\n",
			   state->dev->ifindex, state->dev->name,
			   ntohl(state->im->multiaddr),
			   ntohl(psf->sf_inaddr),
			   psf->sf_count[MCAST_INCLUDE],
			   psf->sf_count[MCAST_EXCLUDE]);
	}
	return 0;
}

static const struct seq_operations igmp_mcf_seq_ops = {
	.start	=	igmp_mcf_seq_start,
	.next	=	igmp_mcf_seq_next,
	.stop	=	igmp_mcf_seq_stop,
	.show	=	igmp_mcf_seq_show,
};

static int igmp_mcf_seq_open(struct inode *inode, struct file *file)
{
	return seq_open_net(inode, file, &igmp_mcf_seq_ops,
			sizeof(struct igmp_mcf_iter_state));
}

static const struct file_operations igmp_mcf_seq_fops = {
	.owner		=	THIS_MODULE,
	.open		=	igmp_mcf_seq_open,
	.read		=	seq_read,
	.llseek		=	seq_lseek,
	.release	=	seq_release_net,
};

static int __net_init igmp_net_init(struct net *net)
{
	struct proc_dir_entry *pde;
	int err;

	pde = proc_create("igmp", S_IRUGO, net->proc_net, &igmp_mc_seq_fops);
	if (!pde)
		goto out_igmp;
	pde = proc_create("mcfilter", S_IRUGO, net->proc_net,
			  &igmp_mcf_seq_fops);
	if (!pde)
		goto out_mcfilter;
	err = inet_ctl_sock_create(&net->ipv4.mc_autojoin_sk, AF_INET,
				   SOCK_DGRAM, 0, net);
	if (err < 0) {
		pr_err("Failed to initialize the IGMP autojoin socket (err %d)\n",
		       err);
		goto out_sock;
	}

	return 0;

out_sock:
	remove_proc_entry("mcfilter", net->proc_net);
out_mcfilter:
	remove_proc_entry("igmp", net->proc_net);
out_igmp:
	return -ENOMEM;
}

static void __net_exit igmp_net_exit(struct net *net)
{
	remove_proc_entry("mcfilter", net->proc_net);
	remove_proc_entry("igmp", net->proc_net);
	inet_ctl_sock_destroy(net->ipv4.mc_autojoin_sk);
}

static struct pernet_operations igmp_net_ops = {
	.init = igmp_net_init,
	.exit = igmp_net_exit,
};
#endif

static int igmp_netdev_event(struct notifier_block *this,
			     unsigned long event, void *ptr)
{
	struct net_device *dev = netdev_notifier_info_to_dev(ptr);
	struct in_device *in_dev;

	switch (event) {
	case NETDEV_RESEND_IGMP:
		in_dev = __in_dev_get_rtnl(dev);
		if (in_dev)
			ip_mc_rejoin_groups(in_dev);
		break;
	default:
		break;
	}
	return NOTIFY_DONE;
}

static struct notifier_block igmp_notifier = {
	.notifier_call = igmp_netdev_event,
};

int __init igmp_mc_init(void)
{
#if defined(CONFIG_PROC_FS)
	int err;

	err = register_pernet_subsys(&igmp_net_ops);
	if (err)
		return err;
	err = register_netdevice_notifier(&igmp_notifier);
	if (err)
		goto reg_notif_fail;
	return 0;

reg_notif_fail:
	unregister_pernet_subsys(&igmp_net_ops);
	return err;
#else
	return register_netdevice_notifier(&igmp_notifier);
#endif
}<|MERGE_RESOLUTION|>--- conflicted
+++ resolved
@@ -332,11 +332,7 @@
 		return htonl(INADDR_ANY);
 
 	for_ifa(in_dev) {
-<<<<<<< HEAD
-		if (inet_ifa_match(fl4->saddr, ifa))
-=======
 		if (fl4->saddr == ifa->ifa_local)
->>>>>>> 0186f2dc
 			return fl4->saddr;
 	} endfor_ifa(in_dev);
 
