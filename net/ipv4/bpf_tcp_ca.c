// SPDX-License-Identifier: GPL-2.0
/* Copyright (c) 2019 Facebook  */

#include <linux/init.h>
#include <linux/types.h>
#include <linux/bpf_verifier.h>
#include <linux/bpf.h>
#include <linux/btf.h>
#include <linux/btf_ids.h>
#include <linux/filter.h>
#include <net/tcp.h>
#include <net/bpf_sk_storage.h>

/* "extern" is to avoid sparse warning.  It is only used in bpf_struct_ops.c. */
extern struct bpf_struct_ops bpf_tcp_congestion_ops;
<<<<<<< HEAD

static u32 optional_ops[] = {
	offsetof(struct tcp_congestion_ops, init),
	offsetof(struct tcp_congestion_ops, release),
	offsetof(struct tcp_congestion_ops, set_state),
	offsetof(struct tcp_congestion_ops, cwnd_event),
	offsetof(struct tcp_congestion_ops, in_ack_event),
	offsetof(struct tcp_congestion_ops, pkts_acked),
	offsetof(struct tcp_congestion_ops, min_tso_segs),
	offsetof(struct tcp_congestion_ops, sndbuf_expand),
	offsetof(struct tcp_congestion_ops, cong_control),
};
=======
>>>>>>> eb3cdb58

static u32 unsupported_ops[] = {
	offsetof(struct tcp_congestion_ops, get_info),
};

static const struct btf_type *tcp_sock_type;
static u32 tcp_sock_id, sock_id;

static int bpf_tcp_ca_init(struct btf *btf)
{
	s32 type_id;

	type_id = btf_find_by_name_kind(btf, "sock", BTF_KIND_STRUCT);
	if (type_id < 0)
		return -EINVAL;
	sock_id = type_id;

	type_id = btf_find_by_name_kind(btf, "tcp_sock", BTF_KIND_STRUCT);
	if (type_id < 0)
		return -EINVAL;
	tcp_sock_id = type_id;
	tcp_sock_type = btf_type_by_id(btf, tcp_sock_id);

	return 0;
}

static bool is_unsupported(u32 member_offset)
{
	unsigned int i;

	for (i = 0; i < ARRAY_SIZE(unsupported_ops); i++) {
		if (member_offset == unsupported_ops[i])
			return true;
	}

	return false;
}

extern struct btf *btf_vmlinux;

static bool bpf_tcp_ca_is_valid_access(int off, int size,
				       enum bpf_access_type type,
				       const struct bpf_prog *prog,
				       struct bpf_insn_access_aux *info)
{
	if (!bpf_tracing_btf_ctx_access(off, size, type, prog, info))
		return false;

<<<<<<< HEAD
	if (info->reg_type == PTR_TO_BTF_ID && info->btf_id == sock_id)
=======
	if (base_type(info->reg_type) == PTR_TO_BTF_ID &&
	    !bpf_type_has_unsafe_modifiers(info->reg_type) &&
	    info->btf_id == sock_id)
>>>>>>> eb3cdb58
		/* promote it to tcp_sock */
		info->btf_id = tcp_sock_id;

	return true;
}

static int bpf_tcp_ca_btf_struct_access(struct bpf_verifier_log *log,
<<<<<<< HEAD
					const struct btf *btf,
					const struct btf_type *t, int off,
					int size, enum bpf_access_type atype,
					u32 *next_btf_id,
					enum bpf_type_flag *flag)
=======
					const struct bpf_reg_state *reg,
					int off, int size)
>>>>>>> eb3cdb58
{
	const struct btf_type *t;
	size_t end;

<<<<<<< HEAD
	if (atype == BPF_READ)
		return btf_struct_access(log, btf, t, off, size, atype, next_btf_id,
					 flag);

=======
	t = btf_type_by_id(reg->btf, reg->btf_id);
>>>>>>> eb3cdb58
	if (t != tcp_sock_type) {
		bpf_log(log, "only read is supported\n");
		return -EACCES;
	}

	switch (off) {
	case offsetof(struct sock, sk_pacing_rate):
		end = offsetofend(struct sock, sk_pacing_rate);
		break;
	case offsetof(struct sock, sk_pacing_status):
		end = offsetofend(struct sock, sk_pacing_status);
		break;
	case bpf_ctx_range(struct inet_connection_sock, icsk_ca_priv):
		end = offsetofend(struct inet_connection_sock, icsk_ca_priv);
		break;
	case offsetof(struct inet_connection_sock, icsk_ack.pending):
		end = offsetofend(struct inet_connection_sock,
				  icsk_ack.pending);
		break;
	case offsetof(struct tcp_sock, snd_cwnd):
		end = offsetofend(struct tcp_sock, snd_cwnd);
		break;
	case offsetof(struct tcp_sock, snd_cwnd_cnt):
		end = offsetofend(struct tcp_sock, snd_cwnd_cnt);
		break;
	case offsetof(struct tcp_sock, snd_ssthresh):
		end = offsetofend(struct tcp_sock, snd_ssthresh);
		break;
	case offsetof(struct tcp_sock, ecn_flags):
		end = offsetofend(struct tcp_sock, ecn_flags);
		break;
	case offsetof(struct tcp_sock, app_limited):
		end = offsetofend(struct tcp_sock, app_limited);
		break;
	default:
		bpf_log(log, "no write support to tcp_sock at off %d\n", off);
		return -EACCES;
	}

	if (off + size > end) {
		bpf_log(log,
			"write access at off %d with size %d beyond the member of tcp_sock ended at %zu\n",
			off, size, end);
		return -EACCES;
	}

	return 0;
}

BPF_CALL_2(bpf_tcp_send_ack, struct tcp_sock *, tp, u32, rcv_nxt)
{
	/* bpf_tcp_ca prog cannot have NULL tp */
	__tcp_send_ack((struct sock *)tp, rcv_nxt);
	return 0;
}

static const struct bpf_func_proto bpf_tcp_send_ack_proto = {
	.func		= bpf_tcp_send_ack,
	.gpl_only	= false,
	/* In case we want to report error later */
	.ret_type	= RET_INTEGER,
	.arg1_type	= ARG_PTR_TO_BTF_ID,
	.arg1_btf_id	= &tcp_sock_id,
	.arg2_type	= ARG_ANYTHING,
};

static u32 prog_ops_moff(const struct bpf_prog *prog)
{
	const struct btf_member *m;
	const struct btf_type *t;
	u32 midx;

	midx = prog->expected_attach_type;
	t = bpf_tcp_congestion_ops.type;
	m = &btf_type_member(t)[midx];

	return __btf_member_bit_offset(t, m) / 8;
}

static const struct bpf_func_proto *
bpf_tcp_ca_get_func_proto(enum bpf_func_id func_id,
			  const struct bpf_prog *prog)
{
	switch (func_id) {
	case BPF_FUNC_tcp_send_ack:
		return &bpf_tcp_send_ack_proto;
	case BPF_FUNC_sk_storage_get:
		return &bpf_sk_storage_get_proto;
	case BPF_FUNC_sk_storage_delete:
		return &bpf_sk_storage_delete_proto;
	case BPF_FUNC_setsockopt:
		/* Does not allow release() to call setsockopt.
		 * release() is called when the current bpf-tcp-cc
		 * is retiring.  It is not allowed to call
		 * setsockopt() to make further changes which
		 * may potentially allocate new resources.
		 */
		if (prog_ops_moff(prog) !=
		    offsetof(struct tcp_congestion_ops, release))
			return &bpf_sk_setsockopt_proto;
		return NULL;
	case BPF_FUNC_getsockopt:
		/* Since get/setsockopt is usually expected to
		 * be available together, disable getsockopt for
		 * release also to avoid usage surprise.
		 * The bpf-tcp-cc already has a more powerful way
		 * to read tcp_sock from the PTR_TO_BTF_ID.
		 */
		if (prog_ops_moff(prog) !=
		    offsetof(struct tcp_congestion_ops, release))
			return &bpf_sk_getsockopt_proto;
		return NULL;
	case BPF_FUNC_ktime_get_coarse_ns:
		return &bpf_ktime_get_coarse_ns_proto;
	default:
		return bpf_base_func_proto(func_id);
	}
}

<<<<<<< HEAD
BTF_SET_START(bpf_tcp_ca_check_kfunc_ids)
BTF_ID(func, tcp_reno_ssthresh)
BTF_ID(func, tcp_reno_cong_avoid)
BTF_ID(func, tcp_reno_undo_cwnd)
BTF_ID(func, tcp_slow_start)
BTF_ID(func, tcp_cong_avoid_ai)
BTF_SET_END(bpf_tcp_ca_check_kfunc_ids)

static const struct btf_kfunc_id_set bpf_tcp_ca_kfunc_set = {
	.owner     = THIS_MODULE,
	.check_set = &bpf_tcp_ca_check_kfunc_ids,
=======
BTF_SET8_START(bpf_tcp_ca_check_kfunc_ids)
BTF_ID_FLAGS(func, tcp_reno_ssthresh)
BTF_ID_FLAGS(func, tcp_reno_cong_avoid)
BTF_ID_FLAGS(func, tcp_reno_undo_cwnd)
BTF_ID_FLAGS(func, tcp_slow_start)
BTF_ID_FLAGS(func, tcp_cong_avoid_ai)
BTF_SET8_END(bpf_tcp_ca_check_kfunc_ids)

static const struct btf_kfunc_id_set bpf_tcp_ca_kfunc_set = {
	.owner = THIS_MODULE,
	.set   = &bpf_tcp_ca_check_kfunc_ids,
>>>>>>> eb3cdb58
};

static const struct bpf_verifier_ops bpf_tcp_ca_verifier_ops = {
	.get_func_proto		= bpf_tcp_ca_get_func_proto,
	.is_valid_access	= bpf_tcp_ca_is_valid_access,
	.btf_struct_access	= bpf_tcp_ca_btf_struct_access,
};

static int bpf_tcp_ca_init_member(const struct btf_type *t,
				  const struct btf_member *member,
				  void *kdata, const void *udata)
{
	const struct tcp_congestion_ops *utcp_ca;
	struct tcp_congestion_ops *tcp_ca;
	u32 moff;

	utcp_ca = (const struct tcp_congestion_ops *)udata;
	tcp_ca = (struct tcp_congestion_ops *)kdata;

	moff = __btf_member_bit_offset(t, member) / 8;
	switch (moff) {
	case offsetof(struct tcp_congestion_ops, flags):
		if (utcp_ca->flags & ~TCP_CONG_MASK)
			return -EINVAL;
		tcp_ca->flags = utcp_ca->flags;
		return 1;
	case offsetof(struct tcp_congestion_ops, name):
		if (bpf_obj_name_cpy(tcp_ca->name, utcp_ca->name,
				     sizeof(tcp_ca->name)) <= 0)
			return -EINVAL;
		return 1;
	}

	return 0;
}

static int bpf_tcp_ca_check_member(const struct btf_type *t,
				   const struct btf_member *member,
				   const struct bpf_prog *prog)
{
	if (is_unsupported(__btf_member_bit_offset(t, member) / 8))
		return -ENOTSUPP;
	return 0;
}

static int bpf_tcp_ca_reg(void *kdata)
{
	return tcp_register_congestion_control(kdata);
}

static void bpf_tcp_ca_unreg(void *kdata)
{
	tcp_unregister_congestion_control(kdata);
}

<<<<<<< HEAD
=======
static int bpf_tcp_ca_update(void *kdata, void *old_kdata)
{
	return tcp_update_congestion_control(kdata, old_kdata);
}

static int bpf_tcp_ca_validate(void *kdata)
{
	return tcp_validate_congestion_control(kdata);
}

>>>>>>> eb3cdb58
struct bpf_struct_ops bpf_tcp_congestion_ops = {
	.verifier_ops = &bpf_tcp_ca_verifier_ops,
	.reg = bpf_tcp_ca_reg,
	.unreg = bpf_tcp_ca_unreg,
	.update = bpf_tcp_ca_update,
	.check_member = bpf_tcp_ca_check_member,
	.init_member = bpf_tcp_ca_init_member,
	.init = bpf_tcp_ca_init,
	.validate = bpf_tcp_ca_validate,
	.name = "tcp_congestion_ops",
};

static int __init bpf_tcp_ca_kfunc_init(void)
{
	return register_btf_kfunc_id_set(BPF_PROG_TYPE_STRUCT_OPS, &bpf_tcp_ca_kfunc_set);
}
late_initcall(bpf_tcp_ca_kfunc_init);<|MERGE_RESOLUTION|>--- conflicted
+++ resolved
@@ -13,21 +13,6 @@
 
 /* "extern" is to avoid sparse warning.  It is only used in bpf_struct_ops.c. */
 extern struct bpf_struct_ops bpf_tcp_congestion_ops;
-<<<<<<< HEAD
-
-static u32 optional_ops[] = {
-	offsetof(struct tcp_congestion_ops, init),
-	offsetof(struct tcp_congestion_ops, release),
-	offsetof(struct tcp_congestion_ops, set_state),
-	offsetof(struct tcp_congestion_ops, cwnd_event),
-	offsetof(struct tcp_congestion_ops, in_ack_event),
-	offsetof(struct tcp_congestion_ops, pkts_acked),
-	offsetof(struct tcp_congestion_ops, min_tso_segs),
-	offsetof(struct tcp_congestion_ops, sndbuf_expand),
-	offsetof(struct tcp_congestion_ops, cong_control),
-};
-=======
->>>>>>> eb3cdb58
 
 static u32 unsupported_ops[] = {
 	offsetof(struct tcp_congestion_ops, get_info),
@@ -76,13 +61,9 @@
 	if (!bpf_tracing_btf_ctx_access(off, size, type, prog, info))
 		return false;
 
-<<<<<<< HEAD
-	if (info->reg_type == PTR_TO_BTF_ID && info->btf_id == sock_id)
-=======
 	if (base_type(info->reg_type) == PTR_TO_BTF_ID &&
 	    !bpf_type_has_unsafe_modifiers(info->reg_type) &&
 	    info->btf_id == sock_id)
->>>>>>> eb3cdb58
 		/* promote it to tcp_sock */
 		info->btf_id = tcp_sock_id;
 
@@ -90,28 +71,13 @@
 }
 
 static int bpf_tcp_ca_btf_struct_access(struct bpf_verifier_log *log,
-<<<<<<< HEAD
-					const struct btf *btf,
-					const struct btf_type *t, int off,
-					int size, enum bpf_access_type atype,
-					u32 *next_btf_id,
-					enum bpf_type_flag *flag)
-=======
 					const struct bpf_reg_state *reg,
 					int off, int size)
->>>>>>> eb3cdb58
 {
 	const struct btf_type *t;
 	size_t end;
 
-<<<<<<< HEAD
-	if (atype == BPF_READ)
-		return btf_struct_access(log, btf, t, off, size, atype, next_btf_id,
-					 flag);
-
-=======
 	t = btf_type_by_id(reg->btf, reg->btf_id);
->>>>>>> eb3cdb58
 	if (t != tcp_sock_type) {
 		bpf_log(log, "only read is supported\n");
 		return -EACCES;
@@ -231,19 +197,6 @@
 	}
 }
 
-<<<<<<< HEAD
-BTF_SET_START(bpf_tcp_ca_check_kfunc_ids)
-BTF_ID(func, tcp_reno_ssthresh)
-BTF_ID(func, tcp_reno_cong_avoid)
-BTF_ID(func, tcp_reno_undo_cwnd)
-BTF_ID(func, tcp_slow_start)
-BTF_ID(func, tcp_cong_avoid_ai)
-BTF_SET_END(bpf_tcp_ca_check_kfunc_ids)
-
-static const struct btf_kfunc_id_set bpf_tcp_ca_kfunc_set = {
-	.owner     = THIS_MODULE,
-	.check_set = &bpf_tcp_ca_check_kfunc_ids,
-=======
 BTF_SET8_START(bpf_tcp_ca_check_kfunc_ids)
 BTF_ID_FLAGS(func, tcp_reno_ssthresh)
 BTF_ID_FLAGS(func, tcp_reno_cong_avoid)
@@ -255,7 +208,6 @@
 static const struct btf_kfunc_id_set bpf_tcp_ca_kfunc_set = {
 	.owner = THIS_MODULE,
 	.set   = &bpf_tcp_ca_check_kfunc_ids,
->>>>>>> eb3cdb58
 };
 
 static const struct bpf_verifier_ops bpf_tcp_ca_verifier_ops = {
@@ -311,8 +263,6 @@
 	tcp_unregister_congestion_control(kdata);
 }
 
-<<<<<<< HEAD
-=======
 static int bpf_tcp_ca_update(void *kdata, void *old_kdata)
 {
 	return tcp_update_congestion_control(kdata, old_kdata);
@@ -323,7 +273,6 @@
 	return tcp_validate_congestion_control(kdata);
 }
 
->>>>>>> eb3cdb58
 struct bpf_struct_ops bpf_tcp_congestion_ops = {
 	.verifier_ops = &bpf_tcp_ca_verifier_ops,
 	.reg = bpf_tcp_ca_reg,
