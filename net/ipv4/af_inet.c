--- conflicted
+++ resolved
@@ -1107,11 +1107,7 @@
 	.recvmsg	   = inet_recvmsg,
 	.mmap		   = sock_no_mmap,
 	.splice_eof	   = inet_splice_eof,
-<<<<<<< HEAD
-	.set_peek_off	   = sk_set_peek_off,
-=======
 	.set_peek_off	   = udp_set_peek_off,
->>>>>>> 2d5404ca
 #ifdef CONFIG_COMPAT
 	.compat_ioctl	   = inet_compat_ioctl,
 #endif
