--- conflicted
+++ resolved
@@ -401,11 +401,7 @@
 			/* Even if tw_refcount == 1, we must clean up kernel reqsk */
 			inet_twsk_purge(net->ipv4.tcp_death_row.hashinfo);
 		} else if (!purged_once) {
-<<<<<<< HEAD
-			inet_twsk_purge(&tcp_hashinfo, family);
-=======
 			inet_twsk_purge(&tcp_hashinfo);
->>>>>>> 2d5404ca
 			purged_once = true;
 		}
 	}
@@ -581,10 +577,7 @@
 	newtp->max_window = newtp->snd_wnd;
 
 	if (newtp->rx_opt.tstamp_ok) {
-<<<<<<< HEAD
-=======
 		newtp->tcp_usec_ts = treq->req_usec_ts;
->>>>>>> 2d5404ca
 		newtp->rx_opt.ts_recent = READ_ONCE(req->ts_recent);
 		newtp->rx_opt.ts_recent_stamp = ktime_get_seconds();
 		newtp->tcp_header_len = sizeof(struct tcphdr) + TCPOLEN_TSTAMP_ALIGNED;
@@ -596,14 +589,6 @@
 	if (req->num_timeout) {
 		newtp->total_rto = req->num_timeout;
 		newtp->undo_marker = treq->snt_isn;
-<<<<<<< HEAD
-		newtp->retrans_stamp = div_u64(treq->snt_synack,
-					       USEC_PER_SEC / TCP_TS_HZ);
-		newtp->total_rto = req->num_timeout;
-		newtp->total_rto_recoveries = 1;
-		newtp->total_rto_time = tcp_time_stamp_raw() -
-						newtp->retrans_stamp;
-=======
 		if (newtp->tcp_usec_ts) {
 			newtp->retrans_stamp = treq->snt_synack;
 			newtp->total_rto_time = (u32)(tcp_clock_us() -
@@ -615,7 +600,6 @@
 						newtp->retrans_stamp;
 		}
 		newtp->total_rto_recoveries = 1;
->>>>>>> 2d5404ca
 	}
 	newtp->tsoffset = treq->ts_off;
 #ifdef CONFIG_TCP_MD5SIG
