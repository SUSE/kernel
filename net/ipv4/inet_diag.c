// SPDX-License-Identifier: GPL-2.0-or-later
/*
 * inet_diag.c	Module for monitoring INET transport protocols sockets.
 *
 * Authors:	Alexey Kuznetsov, <kuznet@ms2.inr.ac.ru>
 */

#include <linux/kernel.h>
#include <linux/module.h>
#include <linux/types.h>
#include <linux/fcntl.h>
#include <linux/random.h>
#include <linux/slab.h>
#include <linux/cache.h>
#include <linux/init.h>
#include <linux/time.h>

#include <net/icmp.h>
#include <net/tcp.h>
#include <net/ipv6.h>
#include <net/inet_common.h>
#include <net/inet_connection_sock.h>
#include <net/inet_hashtables.h>
#include <net/inet_timewait_sock.h>
#include <net/inet6_hashtables.h>
#include <net/bpf_sk_storage.h>
#include <net/netlink.h>

#include <linux/inet.h>
#include <linux/stddef.h>

#include <linux/inet_diag.h>
#include <linux/sock_diag.h>

static const struct inet_diag_handler __rcu **inet_diag_table;

struct inet_diag_entry {
	const __be32 *saddr;
	const __be32 *daddr;
	u16 sport;
	u16 dport;
	u16 family;
	u16 userlocks;
	u32 ifindex;
	u32 mark;
#ifdef CONFIG_SOCK_CGROUP_DATA
	u64 cgroup_id;
#endif
};

static const struct inet_diag_handler *inet_diag_lock_handler(int proto)
{
	const struct inet_diag_handler *handler;

<<<<<<< HEAD
=======
	if (proto < 0 || proto >= IPPROTO_MAX)
		return NULL;

>>>>>>> 2d5404ca
	if (!READ_ONCE(inet_diag_table[proto]))
		sock_load_diag_module(AF_INET, proto);

	rcu_read_lock();
	handler = rcu_dereference(inet_diag_table[proto]);
	if (handler && !try_module_get(handler->owner))
		handler = NULL;
	rcu_read_unlock();

	return handler;
}

static void inet_diag_unlock_handler(const struct inet_diag_handler *handler)
{
	module_put(handler->owner);
}

void inet_diag_msg_common_fill(struct inet_diag_msg *r, struct sock *sk)
{
	r->idiag_family = sk->sk_family;

	r->id.idiag_sport = htons(sk->sk_num);
	r->id.idiag_dport = sk->sk_dport;
	r->id.idiag_if = sk->sk_bound_dev_if;
	sock_diag_save_cookie(sk, r->id.idiag_cookie);

#if IS_ENABLED(CONFIG_IPV6)
	if (sk->sk_family == AF_INET6) {
		*(struct in6_addr *)r->id.idiag_src = sk->sk_v6_rcv_saddr;
		*(struct in6_addr *)r->id.idiag_dst = sk->sk_v6_daddr;
	} else
#endif
	{
	memset(&r->id.idiag_src, 0, sizeof(r->id.idiag_src));
	memset(&r->id.idiag_dst, 0, sizeof(r->id.idiag_dst));

	r->id.idiag_src[0] = sk->sk_rcv_saddr;
	r->id.idiag_dst[0] = sk->sk_daddr;
	}
}
EXPORT_SYMBOL_GPL(inet_diag_msg_common_fill);

static size_t inet_sk_attr_size(struct sock *sk,
				const struct inet_diag_req_v2 *req,
				bool net_admin)
{
	const struct inet_diag_handler *handler;
	size_t aux = 0;

	rcu_read_lock();
	handler = rcu_dereference(inet_diag_table[req->sdiag_protocol]);
	DEBUG_NET_WARN_ON_ONCE(!handler);
	if (handler && handler->idiag_get_aux_size)
		aux = handler->idiag_get_aux_size(sk, net_admin);
	rcu_read_unlock();

	return	  nla_total_size(sizeof(struct tcp_info))
		+ nla_total_size(sizeof(struct inet_diag_msg))
		+ inet_diag_msg_attrs_size()
		+ nla_total_size(sizeof(struct inet_diag_meminfo))
		+ nla_total_size(SK_MEMINFO_VARS * sizeof(u32))
		+ nla_total_size(TCP_CA_NAME_MAX)
		+ nla_total_size(sizeof(struct tcpvegas_info))
		+ aux
		+ 64;
}

int inet_diag_msg_attrs_fill(struct sock *sk, struct sk_buff *skb,
			     struct inet_diag_msg *r, int ext,
			     struct user_namespace *user_ns,
			     bool net_admin)
{
	const struct inet_sock *inet = inet_sk(sk);
	struct inet_diag_sockopt inet_sockopt;

	if (nla_put_u8(skb, INET_DIAG_SHUTDOWN, sk->sk_shutdown))
		goto errout;

	/* IPv6 dual-stack sockets use inet->tos for IPv4 connections,
	 * hence this needs to be included regardless of socket family.
	 */
	if (ext & (1 << (INET_DIAG_TOS - 1)))
		if (nla_put_u8(skb, INET_DIAG_TOS, READ_ONCE(inet->tos)) < 0)
			goto errout;

#if IS_ENABLED(CONFIG_IPV6)
	if (r->idiag_family == AF_INET6) {
		if (ext & (1 << (INET_DIAG_TCLASS - 1)))
			if (nla_put_u8(skb, INET_DIAG_TCLASS,
				       inet6_sk(sk)->tclass) < 0)
				goto errout;

		if (((1 << sk->sk_state) & (TCPF_LISTEN | TCPF_CLOSE)) &&
		    nla_put_u8(skb, INET_DIAG_SKV6ONLY, ipv6_only_sock(sk)))
			goto errout;
	}
#endif

	if (net_admin && nla_put_u32(skb, INET_DIAG_MARK, READ_ONCE(sk->sk_mark)))
		goto errout;

	if (ext & (1 << (INET_DIAG_CLASS_ID - 1)) ||
	    ext & (1 << (INET_DIAG_TCLASS - 1))) {
		u32 classid = 0;

#ifdef CONFIG_SOCK_CGROUP_DATA
		classid = sock_cgroup_classid(&sk->sk_cgrp_data);
#endif
		/* Fallback to socket priority if class id isn't set.
		 * Classful qdiscs use it as direct reference to class.
		 * For cgroup2 classid is always zero.
		 */
		if (!classid)
			classid = READ_ONCE(sk->sk_priority);

		if (nla_put_u32(skb, INET_DIAG_CLASS_ID, classid))
			goto errout;
	}

#ifdef CONFIG_SOCK_CGROUP_DATA
	if (nla_put_u64_64bit(skb, INET_DIAG_CGROUP_ID,
			      cgroup_id(sock_cgroup_ptr(&sk->sk_cgrp_data)),
			      INET_DIAG_PAD))
		goto errout;
#endif

	r->idiag_uid = from_kuid_munged(user_ns, sock_i_uid(sk));
	r->idiag_inode = sock_i_ino(sk);

	memset(&inet_sockopt, 0, sizeof(inet_sockopt));
	inet_sockopt.recverr	= inet_test_bit(RECVERR, sk);
	inet_sockopt.is_icsk	= inet_test_bit(IS_ICSK, sk);
	inet_sockopt.freebind	= inet_test_bit(FREEBIND, sk);
	inet_sockopt.hdrincl	= inet_test_bit(HDRINCL, sk);
	inet_sockopt.mc_loop	= inet_test_bit(MC_LOOP, sk);
	inet_sockopt.transparent = inet_test_bit(TRANSPARENT, sk);
	inet_sockopt.mc_all	= inet_test_bit(MC_ALL, sk);
	inet_sockopt.nodefrag	= inet_test_bit(NODEFRAG, sk);
	inet_sockopt.bind_address_no_port = inet_test_bit(BIND_ADDRESS_NO_PORT, sk);
	inet_sockopt.recverr_rfc4884 = inet_test_bit(RECVERR_RFC4884, sk);
	inet_sockopt.defer_connect = inet_test_bit(DEFER_CONNECT, sk);
	if (nla_put(skb, INET_DIAG_SOCKOPT, sizeof(inet_sockopt),
		    &inet_sockopt))
		goto errout;

	return 0;
errout:
	return 1;
}
EXPORT_SYMBOL_GPL(inet_diag_msg_attrs_fill);

static int inet_diag_parse_attrs(const struct nlmsghdr *nlh, int hdrlen,
				 struct nlattr **req_nlas)
{
	struct nlattr *nla;
	int remaining;

	nlmsg_for_each_attr(nla, nlh, hdrlen, remaining) {
		int type = nla_type(nla);

		if (type == INET_DIAG_REQ_PROTOCOL && nla_len(nla) != sizeof(u32))
			return -EINVAL;

		if (type < __INET_DIAG_REQ_MAX)
			req_nlas[type] = nla;
	}
	return 0;
}

static int inet_diag_get_protocol(const struct inet_diag_req_v2 *req,
				  const struct inet_diag_dump_data *data)
{
	if (data->req_nlas[INET_DIAG_REQ_PROTOCOL])
		return nla_get_u32(data->req_nlas[INET_DIAG_REQ_PROTOCOL]);
	return req->sdiag_protocol;
}

#define MAX_DUMP_ALLOC_SIZE (KMALLOC_MAX_SIZE - SKB_DATA_ALIGN(sizeof(struct skb_shared_info)))

int inet_sk_diag_fill(struct sock *sk, struct inet_connection_sock *icsk,
		      struct sk_buff *skb, struct netlink_callback *cb,
		      const struct inet_diag_req_v2 *req,
		      u16 nlmsg_flags, bool net_admin)
{
	const struct tcp_congestion_ops *ca_ops;
	const struct inet_diag_handler *handler;
	struct inet_diag_dump_data *cb_data;
	int ext = req->idiag_ext;
	struct inet_diag_msg *r;
	struct nlmsghdr  *nlh;
	struct nlattr *attr;
	void *info = NULL;
	int protocol;

	cb_data = cb->data;
	protocol = inet_diag_get_protocol(req, cb_data);

	/* inet_diag_lock_handler() made sure inet_diag_table[] is stable. */
	handler = rcu_dereference_protected(inet_diag_table[protocol], 1);
	DEBUG_NET_WARN_ON_ONCE(!handler);
	if (!handler)
		return -ENXIO;

	nlh = nlmsg_put(skb, NETLINK_CB(cb->skb).portid, cb->nlh->nlmsg_seq,
			cb->nlh->nlmsg_type, sizeof(*r), nlmsg_flags);
	if (!nlh)
		return -EMSGSIZE;

	r = nlmsg_data(nlh);
	BUG_ON(!sk_fullsock(sk));

	inet_diag_msg_common_fill(r, sk);
	r->idiag_state = sk->sk_state;
	r->idiag_timer = 0;
	r->idiag_retrans = 0;
	r->idiag_expires = 0;

	if (inet_diag_msg_attrs_fill(sk, skb, r, ext,
				     sk_user_ns(NETLINK_CB(cb->skb).sk),
				     net_admin))
		goto errout;

	if (ext & (1 << (INET_DIAG_MEMINFO - 1))) {
		struct inet_diag_meminfo minfo = {
			.idiag_rmem = sk_rmem_alloc_get(sk),
			.idiag_wmem = READ_ONCE(sk->sk_wmem_queued),
			.idiag_fmem = sk_forward_alloc_get(sk),
			.idiag_tmem = sk_wmem_alloc_get(sk),
		};

		if (nla_put(skb, INET_DIAG_MEMINFO, sizeof(minfo), &minfo) < 0)
			goto errout;
	}

	if (ext & (1 << (INET_DIAG_SKMEMINFO - 1)))
		if (sock_diag_put_meminfo(sk, skb, INET_DIAG_SKMEMINFO))
			goto errout;

	/*
	 * RAW sockets might have user-defined protocols assigned,
	 * so report the one supplied on socket creation.
	 */
	if (sk->sk_type == SOCK_RAW) {
		if (nla_put_u8(skb, INET_DIAG_PROTOCOL, sk->sk_protocol))
			goto errout;
	}

	if (!icsk) {
		handler->idiag_get_info(sk, r, NULL);
		goto out;
	}

	if (icsk->icsk_pending == ICSK_TIME_RETRANS ||
	    icsk->icsk_pending == ICSK_TIME_REO_TIMEOUT ||
	    icsk->icsk_pending == ICSK_TIME_LOSS_PROBE) {
		r->idiag_timer = 1;
		r->idiag_retrans = icsk->icsk_retransmits;
		r->idiag_expires =
			jiffies_delta_to_msecs(icsk->icsk_timeout - jiffies);
	} else if (icsk->icsk_pending == ICSK_TIME_PROBE0) {
		r->idiag_timer = 4;
		r->idiag_retrans = icsk->icsk_probes_out;
		r->idiag_expires =
			jiffies_delta_to_msecs(icsk->icsk_timeout - jiffies);
	} else if (timer_pending(&sk->sk_timer)) {
		r->idiag_timer = 2;
		r->idiag_retrans = icsk->icsk_probes_out;
		r->idiag_expires =
			jiffies_delta_to_msecs(sk->sk_timer.expires - jiffies);
	}

	if ((ext & (1 << (INET_DIAG_INFO - 1))) && handler->idiag_info_size) {
		attr = nla_reserve_64bit(skb, INET_DIAG_INFO,
					 handler->idiag_info_size,
					 INET_DIAG_PAD);
		if (!attr)
			goto errout;

		info = nla_data(attr);
	}

	if (ext & (1 << (INET_DIAG_CONG - 1))) {
		int err = 0;

		rcu_read_lock();
		ca_ops = READ_ONCE(icsk->icsk_ca_ops);
		if (ca_ops)
			err = nla_put_string(skb, INET_DIAG_CONG, ca_ops->name);
		rcu_read_unlock();
		if (err < 0)
			goto errout;
	}

	handler->idiag_get_info(sk, r, info);

	if (ext & (1 << (INET_DIAG_INFO - 1)) && handler->idiag_get_aux)
		if (handler->idiag_get_aux(sk, net_admin, skb) < 0)
			goto errout;

	if (sk->sk_state < TCP_TIME_WAIT) {
		union tcp_cc_info info;
		size_t sz = 0;
		int attr;

		rcu_read_lock();
		ca_ops = READ_ONCE(icsk->icsk_ca_ops);
		if (ca_ops && ca_ops->get_info)
			sz = ca_ops->get_info(sk, ext, &attr, &info);
		rcu_read_unlock();
		if (sz && nla_put(skb, attr, sz, &info) < 0)
			goto errout;
	}

	/* Keep it at the end for potential retry with a larger skb,
	 * or else do best-effort fitting, which is only done for the
	 * first_nlmsg.
	 */
	if (cb_data->bpf_stg_diag) {
		bool first_nlmsg = ((unsigned char *)nlh == skb->data);
		unsigned int prev_min_dump_alloc;
		unsigned int total_nla_size = 0;
		unsigned int msg_len;
		int err;

		msg_len = skb_tail_pointer(skb) - (unsigned char *)nlh;
		err = bpf_sk_storage_diag_put(cb_data->bpf_stg_diag, sk, skb,
					      INET_DIAG_SK_BPF_STORAGES,
					      &total_nla_size);

		if (!err)
			goto out;

		total_nla_size += msg_len;
		prev_min_dump_alloc = cb->min_dump_alloc;
		if (total_nla_size > prev_min_dump_alloc)
			cb->min_dump_alloc = min_t(u32, total_nla_size,
						   MAX_DUMP_ALLOC_SIZE);

		if (!first_nlmsg)
			goto errout;

		if (cb->min_dump_alloc > prev_min_dump_alloc)
			/* Retry with pskb_expand_head() with
			 * __GFP_DIRECT_RECLAIM
			 */
			goto errout;

		WARN_ON_ONCE(total_nla_size <= prev_min_dump_alloc);

		/* Send what we have for this sk
		 * and move on to the next sk in the following
		 * dump()
		 */
	}

out:
	nlmsg_end(skb, nlh);
	return 0;

errout:
	nlmsg_cancel(skb, nlh);
	return -EMSGSIZE;
}
EXPORT_SYMBOL_GPL(inet_sk_diag_fill);

static int inet_twsk_diag_fill(struct sock *sk,
			       struct sk_buff *skb,
			       struct netlink_callback *cb,
			       u16 nlmsg_flags, bool net_admin)
{
	struct inet_timewait_sock *tw = inet_twsk(sk);
	struct inet_diag_msg *r;
	struct nlmsghdr *nlh;
	long tmo;

	nlh = nlmsg_put(skb, NETLINK_CB(cb->skb).portid,
			cb->nlh->nlmsg_seq, cb->nlh->nlmsg_type,
			sizeof(*r), nlmsg_flags);
	if (!nlh)
		return -EMSGSIZE;

	r = nlmsg_data(nlh);
	BUG_ON(tw->tw_state != TCP_TIME_WAIT);

	inet_diag_msg_common_fill(r, sk);
	r->idiag_retrans      = 0;

	r->idiag_state	      = READ_ONCE(tw->tw_substate);
	r->idiag_timer	      = 3;
	tmo = tw->tw_timer.expires - jiffies;
	r->idiag_expires      = jiffies_delta_to_msecs(tmo);
	r->idiag_rqueue	      = 0;
	r->idiag_wqueue	      = 0;
	r->idiag_uid	      = 0;
	r->idiag_inode	      = 0;

	if (net_admin && nla_put_u32(skb, INET_DIAG_MARK,
				     tw->tw_mark)) {
		nlmsg_cancel(skb, nlh);
		return -EMSGSIZE;
	}

	nlmsg_end(skb, nlh);
	return 0;
}

static int inet_req_diag_fill(struct sock *sk, struct sk_buff *skb,
			      struct netlink_callback *cb,
			      u16 nlmsg_flags, bool net_admin)
{
	struct request_sock *reqsk = inet_reqsk(sk);
	struct inet_diag_msg *r;
	struct nlmsghdr *nlh;
	long tmo;

	nlh = nlmsg_put(skb, NETLINK_CB(cb->skb).portid, cb->nlh->nlmsg_seq,
			cb->nlh->nlmsg_type, sizeof(*r), nlmsg_flags);
	if (!nlh)
		return -EMSGSIZE;

	r = nlmsg_data(nlh);
	inet_diag_msg_common_fill(r, sk);
	r->idiag_state = TCP_SYN_RECV;
	r->idiag_timer = 1;
	r->idiag_retrans = reqsk->num_retrans;

	BUILD_BUG_ON(offsetof(struct inet_request_sock, ir_cookie) !=
		     offsetof(struct sock, sk_cookie));

	tmo = inet_reqsk(sk)->rsk_timer.expires - jiffies;
	r->idiag_expires = jiffies_delta_to_msecs(tmo);
	r->idiag_rqueue	= 0;
	r->idiag_wqueue	= 0;
	r->idiag_uid	= 0;
	r->idiag_inode	= 0;

	if (net_admin && nla_put_u32(skb, INET_DIAG_MARK,
				     inet_rsk(reqsk)->ir_mark)) {
		nlmsg_cancel(skb, nlh);
		return -EMSGSIZE;
	}

	nlmsg_end(skb, nlh);
	return 0;
}

static int sk_diag_fill(struct sock *sk, struct sk_buff *skb,
			struct netlink_callback *cb,
			const struct inet_diag_req_v2 *r,
			u16 nlmsg_flags, bool net_admin)
{
	if (sk->sk_state == TCP_TIME_WAIT)
		return inet_twsk_diag_fill(sk, skb, cb, nlmsg_flags, net_admin);

	if (sk->sk_state == TCP_NEW_SYN_RECV)
		return inet_req_diag_fill(sk, skb, cb, nlmsg_flags, net_admin);

	return inet_sk_diag_fill(sk, inet_csk(sk), skb, cb, r, nlmsg_flags,
				 net_admin);
}

struct sock *inet_diag_find_one_icsk(struct net *net,
				     struct inet_hashinfo *hashinfo,
				     const struct inet_diag_req_v2 *req)
{
	struct sock *sk;

	rcu_read_lock();
	if (req->sdiag_family == AF_INET)
		sk = inet_lookup(net, hashinfo, NULL, 0, req->id.idiag_dst[0],
				 req->id.idiag_dport, req->id.idiag_src[0],
				 req->id.idiag_sport, req->id.idiag_if);
#if IS_ENABLED(CONFIG_IPV6)
	else if (req->sdiag_family == AF_INET6) {
		if (ipv6_addr_v4mapped((struct in6_addr *)req->id.idiag_dst) &&
		    ipv6_addr_v4mapped((struct in6_addr *)req->id.idiag_src))
			sk = inet_lookup(net, hashinfo, NULL, 0, req->id.idiag_dst[3],
					 req->id.idiag_dport, req->id.idiag_src[3],
					 req->id.idiag_sport, req->id.idiag_if);
		else
			sk = inet6_lookup(net, hashinfo, NULL, 0,
					  (struct in6_addr *)req->id.idiag_dst,
					  req->id.idiag_dport,
					  (struct in6_addr *)req->id.idiag_src,
					  req->id.idiag_sport,
					  req->id.idiag_if);
	}
#endif
	else {
		rcu_read_unlock();
		return ERR_PTR(-EINVAL);
	}
	rcu_read_unlock();
	if (!sk)
		return ERR_PTR(-ENOENT);

	if (sock_diag_check_cookie(sk, req->id.idiag_cookie)) {
		sock_gen_put(sk);
		return ERR_PTR(-ENOENT);
	}

	return sk;
}
EXPORT_SYMBOL_GPL(inet_diag_find_one_icsk);

int inet_diag_dump_one_icsk(struct inet_hashinfo *hashinfo,
			    struct netlink_callback *cb,
			    const struct inet_diag_req_v2 *req)
{
	struct sk_buff *in_skb = cb->skb;
	bool net_admin = netlink_net_capable(in_skb, CAP_NET_ADMIN);
	struct net *net = sock_net(in_skb->sk);
	struct sk_buff *rep;
	struct sock *sk;
	int err;

	sk = inet_diag_find_one_icsk(net, hashinfo, req);
	if (IS_ERR(sk))
		return PTR_ERR(sk);

	rep = nlmsg_new(inet_sk_attr_size(sk, req, net_admin), GFP_KERNEL);
	if (!rep) {
		err = -ENOMEM;
		goto out;
	}

	err = sk_diag_fill(sk, rep, cb, req, 0, net_admin);
	if (err < 0) {
		WARN_ON(err == -EMSGSIZE);
		nlmsg_free(rep);
		goto out;
	}
	err = nlmsg_unicast(net->diag_nlsk, rep, NETLINK_CB(in_skb).portid);

out:
	if (sk)
		sock_gen_put(sk);

	return err;
}
EXPORT_SYMBOL_GPL(inet_diag_dump_one_icsk);

static int inet_diag_cmd_exact(int cmd, struct sk_buff *in_skb,
			       const struct nlmsghdr *nlh,
			       int hdrlen,
			       const struct inet_diag_req_v2 *req)
{
	const struct inet_diag_handler *handler;
	struct inet_diag_dump_data dump_data;
	int err, protocol;

	memset(&dump_data, 0, sizeof(dump_data));
	err = inet_diag_parse_attrs(nlh, hdrlen, dump_data.req_nlas);
	if (err)
		return err;

	protocol = inet_diag_get_protocol(req, &dump_data);

	handler = inet_diag_lock_handler(protocol);
	if (!handler)
		return -ENOENT;

	if (cmd == SOCK_DIAG_BY_FAMILY) {
		struct netlink_callback cb = {
			.nlh = nlh,
			.skb = in_skb,
			.data = &dump_data,
		};
		err = handler->dump_one(&cb, req);
	} else if (cmd == SOCK_DESTROY && handler->destroy) {
		err = handler->destroy(in_skb, req);
	} else {
		err = -EOPNOTSUPP;
	}
	inet_diag_unlock_handler(handler);

	return err;
}

static int bitstring_match(const __be32 *a1, const __be32 *a2, int bits)
{
	int words = bits >> 5;

	bits &= 0x1f;

	if (words) {
		if (memcmp(a1, a2, words << 2))
			return 0;
	}
	if (bits) {
		__be32 w1, w2;
		__be32 mask;

		w1 = a1[words];
		w2 = a2[words];

		mask = htonl((0xffffffff) << (32 - bits));

		if ((w1 ^ w2) & mask)
			return 0;
	}

	return 1;
}

static int inet_diag_bc_run(const struct nlattr *_bc,
			    const struct inet_diag_entry *entry)
{
	const void *bc = nla_data(_bc);
	int len = nla_len(_bc);

	while (len > 0) {
		int yes = 1;
		const struct inet_diag_bc_op *op = bc;

		switch (op->code) {
		case INET_DIAG_BC_NOP:
			break;
		case INET_DIAG_BC_JMP:
			yes = 0;
			break;
		case INET_DIAG_BC_S_EQ:
			yes = entry->sport == op[1].no;
			break;
		case INET_DIAG_BC_S_GE:
			yes = entry->sport >= op[1].no;
			break;
		case INET_DIAG_BC_S_LE:
			yes = entry->sport <= op[1].no;
			break;
		case INET_DIAG_BC_D_EQ:
			yes = entry->dport == op[1].no;
			break;
		case INET_DIAG_BC_D_GE:
			yes = entry->dport >= op[1].no;
			break;
		case INET_DIAG_BC_D_LE:
			yes = entry->dport <= op[1].no;
			break;
		case INET_DIAG_BC_AUTO:
			yes = !(entry->userlocks & SOCK_BINDPORT_LOCK);
			break;
		case INET_DIAG_BC_S_COND:
		case INET_DIAG_BC_D_COND: {
			const struct inet_diag_hostcond *cond;
			const __be32 *addr;

			cond = (const struct inet_diag_hostcond *)(op + 1);
			if (cond->port != -1 &&
			    cond->port != (op->code == INET_DIAG_BC_S_COND ?
					     entry->sport : entry->dport)) {
				yes = 0;
				break;
			}

			if (op->code == INET_DIAG_BC_S_COND)
				addr = entry->saddr;
			else
				addr = entry->daddr;

			if (cond->family != AF_UNSPEC &&
			    cond->family != entry->family) {
				if (entry->family == AF_INET6 &&
				    cond->family == AF_INET) {
					if (addr[0] == 0 && addr[1] == 0 &&
					    addr[2] == htonl(0xffff) &&
					    bitstring_match(addr + 3,
							    cond->addr,
							    cond->prefix_len))
						break;
				}
				yes = 0;
				break;
			}

			if (cond->prefix_len == 0)
				break;
			if (bitstring_match(addr, cond->addr,
					    cond->prefix_len))
				break;
			yes = 0;
			break;
		}
		case INET_DIAG_BC_DEV_COND: {
			u32 ifindex;

			ifindex = *((const u32 *)(op + 1));
			if (ifindex != entry->ifindex)
				yes = 0;
			break;
		}
		case INET_DIAG_BC_MARK_COND: {
			struct inet_diag_markcond *cond;

			cond = (struct inet_diag_markcond *)(op + 1);
			if ((entry->mark & cond->mask) != cond->mark)
				yes = 0;
			break;
		}
#ifdef CONFIG_SOCK_CGROUP_DATA
		case INET_DIAG_BC_CGROUP_COND: {
			u64 cgroup_id;

			cgroup_id = get_unaligned((const u64 *)(op + 1));
			if (cgroup_id != entry->cgroup_id)
				yes = 0;
			break;
		}
#endif
		}

		if (yes) {
			len -= op->yes;
			bc += op->yes;
		} else {
			len -= op->no;
			bc += op->no;
		}
	}
	return len == 0;
}

/* This helper is available for all sockets (ESTABLISH, TIMEWAIT, SYN_RECV)
 */
static void entry_fill_addrs(struct inet_diag_entry *entry,
			     const struct sock *sk)
{
#if IS_ENABLED(CONFIG_IPV6)
	if (sk->sk_family == AF_INET6) {
		entry->saddr = sk->sk_v6_rcv_saddr.s6_addr32;
		entry->daddr = sk->sk_v6_daddr.s6_addr32;
	} else
#endif
	{
		entry->saddr = &sk->sk_rcv_saddr;
		entry->daddr = &sk->sk_daddr;
	}
}

int inet_diag_bc_sk(const struct nlattr *bc, struct sock *sk)
{
	struct inet_sock *inet = inet_sk(sk);
	struct inet_diag_entry entry;

	if (!bc)
		return 1;

	entry.family = sk->sk_family;
	entry_fill_addrs(&entry, sk);
	entry.sport = inet->inet_num;
	entry.dport = ntohs(inet->inet_dport);
	entry.ifindex = sk->sk_bound_dev_if;
	entry.userlocks = sk_fullsock(sk) ? sk->sk_userlocks : 0;
	if (sk_fullsock(sk))
		entry.mark = READ_ONCE(sk->sk_mark);
	else if (sk->sk_state == TCP_NEW_SYN_RECV)
		entry.mark = inet_rsk(inet_reqsk(sk))->ir_mark;
	else if (sk->sk_state == TCP_TIME_WAIT)
		entry.mark = inet_twsk(sk)->tw_mark;
	else
		entry.mark = 0;
#ifdef CONFIG_SOCK_CGROUP_DATA
	entry.cgroup_id = sk_fullsock(sk) ?
		cgroup_id(sock_cgroup_ptr(&sk->sk_cgrp_data)) : 0;
#endif

	return inet_diag_bc_run(bc, &entry);
}
EXPORT_SYMBOL_GPL(inet_diag_bc_sk);

static int valid_cc(const void *bc, int len, int cc)
{
	while (len >= 0) {
		const struct inet_diag_bc_op *op = bc;

		if (cc > len)
			return 0;
		if (cc == len)
			return 1;
		if (op->yes < 4 || op->yes & 3)
			return 0;
		len -= op->yes;
		bc  += op->yes;
	}
	return 0;
}

/* data is u32 ifindex */
static bool valid_devcond(const struct inet_diag_bc_op *op, int len,
			  int *min_len)
{
	/* Check ifindex space. */
	*min_len += sizeof(u32);
	if (len < *min_len)
		return false;

	return true;
}
/* Validate an inet_diag_hostcond. */
static bool valid_hostcond(const struct inet_diag_bc_op *op, int len,
			   int *min_len)
{
	struct inet_diag_hostcond *cond;
	int addr_len;

	/* Check hostcond space. */
	*min_len += sizeof(struct inet_diag_hostcond);
	if (len < *min_len)
		return false;
	cond = (struct inet_diag_hostcond *)(op + 1);

	/* Check address family and address length. */
	switch (cond->family) {
	case AF_UNSPEC:
		addr_len = 0;
		break;
	case AF_INET:
		addr_len = sizeof(struct in_addr);
		break;
	case AF_INET6:
		addr_len = sizeof(struct in6_addr);
		break;
	default:
		return false;
	}
	*min_len += addr_len;
	if (len < *min_len)
		return false;

	/* Check prefix length (in bits) vs address length (in bytes). */
	if (cond->prefix_len > 8 * addr_len)
		return false;

	return true;
}

/* Validate a port comparison operator. */
static bool valid_port_comparison(const struct inet_diag_bc_op *op,
				  int len, int *min_len)
{
	/* Port comparisons put the port in a follow-on inet_diag_bc_op. */
	*min_len += sizeof(struct inet_diag_bc_op);
	if (len < *min_len)
		return false;
	return true;
}

static bool valid_markcond(const struct inet_diag_bc_op *op, int len,
			   int *min_len)
{
	*min_len += sizeof(struct inet_diag_markcond);
	return len >= *min_len;
}

#ifdef CONFIG_SOCK_CGROUP_DATA
static bool valid_cgroupcond(const struct inet_diag_bc_op *op, int len,
			     int *min_len)
{
	*min_len += sizeof(u64);
	return len >= *min_len;
}
#endif

static int inet_diag_bc_audit(const struct nlattr *attr,
			      const struct sk_buff *skb)
{
	bool net_admin = netlink_net_capable(skb, CAP_NET_ADMIN);
	const void *bytecode, *bc;
	int bytecode_len, len;

	if (!attr || nla_len(attr) < sizeof(struct inet_diag_bc_op))
		return -EINVAL;

	bytecode = bc = nla_data(attr);
	len = bytecode_len = nla_len(attr);

	while (len > 0) {
		int min_len = sizeof(struct inet_diag_bc_op);
		const struct inet_diag_bc_op *op = bc;

		switch (op->code) {
		case INET_DIAG_BC_S_COND:
		case INET_DIAG_BC_D_COND:
			if (!valid_hostcond(bc, len, &min_len))
				return -EINVAL;
			break;
		case INET_DIAG_BC_DEV_COND:
			if (!valid_devcond(bc, len, &min_len))
				return -EINVAL;
			break;
		case INET_DIAG_BC_S_EQ:
		case INET_DIAG_BC_S_GE:
		case INET_DIAG_BC_S_LE:
		case INET_DIAG_BC_D_EQ:
		case INET_DIAG_BC_D_GE:
		case INET_DIAG_BC_D_LE:
			if (!valid_port_comparison(bc, len, &min_len))
				return -EINVAL;
			break;
		case INET_DIAG_BC_MARK_COND:
			if (!net_admin)
				return -EPERM;
			if (!valid_markcond(bc, len, &min_len))
				return -EINVAL;
			break;
#ifdef CONFIG_SOCK_CGROUP_DATA
		case INET_DIAG_BC_CGROUP_COND:
			if (!valid_cgroupcond(bc, len, &min_len))
				return -EINVAL;
			break;
#endif
		case INET_DIAG_BC_AUTO:
		case INET_DIAG_BC_JMP:
		case INET_DIAG_BC_NOP:
			break;
		default:
			return -EINVAL;
		}

		if (op->code != INET_DIAG_BC_NOP) {
			if (op->no < min_len || op->no > len + 4 || op->no & 3)
				return -EINVAL;
			if (op->no < len &&
			    !valid_cc(bytecode, bytecode_len, len - op->no))
				return -EINVAL;
		}

		if (op->yes < min_len || op->yes > len + 4 || op->yes & 3)
			return -EINVAL;
		bc  += op->yes;
		len -= op->yes;
	}
	return len == 0 ? 0 : -EINVAL;
}

static void twsk_build_assert(void)
{
	BUILD_BUG_ON(offsetof(struct inet_timewait_sock, tw_family) !=
		     offsetof(struct sock, sk_family));

	BUILD_BUG_ON(offsetof(struct inet_timewait_sock, tw_num) !=
		     offsetof(struct inet_sock, inet_num));

	BUILD_BUG_ON(offsetof(struct inet_timewait_sock, tw_dport) !=
		     offsetof(struct inet_sock, inet_dport));

	BUILD_BUG_ON(offsetof(struct inet_timewait_sock, tw_rcv_saddr) !=
		     offsetof(struct inet_sock, inet_rcv_saddr));

	BUILD_BUG_ON(offsetof(struct inet_timewait_sock, tw_daddr) !=
		     offsetof(struct inet_sock, inet_daddr));

#if IS_ENABLED(CONFIG_IPV6)
	BUILD_BUG_ON(offsetof(struct inet_timewait_sock, tw_v6_rcv_saddr) !=
		     offsetof(struct sock, sk_v6_rcv_saddr));

	BUILD_BUG_ON(offsetof(struct inet_timewait_sock, tw_v6_daddr) !=
		     offsetof(struct sock, sk_v6_daddr));
#endif
}

void inet_diag_dump_icsk(struct inet_hashinfo *hashinfo, struct sk_buff *skb,
			 struct netlink_callback *cb,
			 const struct inet_diag_req_v2 *r)
{
	bool net_admin = netlink_net_capable(cb->skb, CAP_NET_ADMIN);
	struct inet_diag_dump_data *cb_data = cb->data;
	struct net *net = sock_net(skb->sk);
	u32 idiag_states = r->idiag_states;
	int i, num, s_i, s_num;
	struct nlattr *bc;
	struct sock *sk;

	bc = cb_data->inet_diag_nla_bc;
	if (idiag_states & TCPF_SYN_RECV)
		idiag_states |= TCPF_NEW_SYN_RECV;
	s_i = cb->args[1];
	s_num = num = cb->args[2];

	if (cb->args[0] == 0) {
		if (!(idiag_states & TCPF_LISTEN) || r->id.idiag_dport)
			goto skip_listen_ht;

		for (i = s_i; i <= hashinfo->lhash2_mask; i++) {
			struct inet_listen_hashbucket *ilb;
			struct hlist_nulls_node *node;

			num = 0;
			ilb = &hashinfo->lhash2[i];

			if (hlist_nulls_empty(&ilb->nulls_head)) {
				s_num = 0;
				continue;
			}
			spin_lock(&ilb->lock);
			sk_nulls_for_each(sk, node, &ilb->nulls_head) {
				struct inet_sock *inet = inet_sk(sk);

				if (!net_eq(sock_net(sk), net))
					continue;

				if (num < s_num) {
					num++;
					continue;
				}

				if (r->sdiag_family != AF_UNSPEC &&
				    sk->sk_family != r->sdiag_family)
					goto next_listen;

				if (r->id.idiag_sport != inet->inet_sport &&
				    r->id.idiag_sport)
					goto next_listen;

				if (!inet_diag_bc_sk(bc, sk))
					goto next_listen;

				if (inet_sk_diag_fill(sk, inet_csk(sk), skb,
						      cb, r, NLM_F_MULTI,
						      net_admin) < 0) {
					spin_unlock(&ilb->lock);
					goto done;
				}

next_listen:
				++num;
			}
			spin_unlock(&ilb->lock);

			s_num = 0;
		}
skip_listen_ht:
		cb->args[0] = 1;
		s_i = num = s_num = 0;
	}

/* Process a maximum of SKARR_SZ sockets at a time when walking hash buckets
 * with bh disabled.
 */
#define SKARR_SZ 16

	/* Dump bound but inactive (not listening, connecting, etc.) sockets */
	if (cb->args[0] == 1) {
		if (!(idiag_states & TCPF_BOUND_INACTIVE))
			goto skip_bind_ht;

		for (i = s_i; i < hashinfo->bhash_size; i++) {
			struct inet_bind_hashbucket *ibb;
			struct inet_bind2_bucket *tb2;
			struct sock *sk_arr[SKARR_SZ];
			int num_arr[SKARR_SZ];
			int idx, accum, res;

resume_bind_walk:
			num = 0;
			accum = 0;
			ibb = &hashinfo->bhash2[i];

<<<<<<< HEAD
=======
			if (hlist_empty(&ibb->chain)) {
				s_num = 0;
				continue;
			}
>>>>>>> 2d5404ca
			spin_lock_bh(&ibb->lock);
			inet_bind_bucket_for_each(tb2, &ibb->chain) {
				if (!net_eq(ib2_net(tb2), net))
					continue;

<<<<<<< HEAD
				sk_for_each_bound_bhash2(sk, &tb2->owners) {
=======
				sk_for_each_bound(sk, &tb2->owners) {
>>>>>>> 2d5404ca
					struct inet_sock *inet = inet_sk(sk);

					if (num < s_num)
						goto next_bind;

					if (sk->sk_state != TCP_CLOSE ||
					    !inet->inet_num)
						goto next_bind;

					if (r->sdiag_family != AF_UNSPEC &&
					    r->sdiag_family != sk->sk_family)
						goto next_bind;

					if (!inet_diag_bc_sk(bc, sk))
						goto next_bind;

					sock_hold(sk);
					num_arr[accum] = num;
					sk_arr[accum] = sk;
					if (++accum == SKARR_SZ)
						goto pause_bind_walk;
next_bind:
					num++;
				}
			}
pause_bind_walk:
			spin_unlock_bh(&ibb->lock);

			res = 0;
			for (idx = 0; idx < accum; idx++) {
				if (res >= 0) {
					res = inet_sk_diag_fill(sk_arr[idx],
								NULL, skb, cb,
								r, NLM_F_MULTI,
								net_admin);
					if (res < 0)
						num = num_arr[idx];
				}
				sock_put(sk_arr[idx]);
			}
			if (res < 0)
				goto done;

			cond_resched();

			if (accum == SKARR_SZ) {
				s_num = num + 1;
				goto resume_bind_walk;
			}

			s_num = 0;
		}
skip_bind_ht:
		cb->args[0] = 2;
		s_i = num = s_num = 0;
	}

	if (!(idiag_states & ~TCPF_LISTEN))
		goto out;

	for (i = s_i; i <= hashinfo->ehash_mask; i++) {
		struct inet_ehash_bucket *head = &hashinfo->ehash[i];
		spinlock_t *lock = inet_ehash_lockp(hashinfo, i);
		struct hlist_nulls_node *node;
		struct sock *sk_arr[SKARR_SZ];
		int num_arr[SKARR_SZ];
		int idx, accum, res;

		if (hlist_nulls_empty(&head->chain))
			continue;

		if (i > s_i)
			s_num = 0;

next_chunk:
		num = 0;
		accum = 0;
		spin_lock_bh(lock);
		sk_nulls_for_each(sk, node, &head->chain) {
			int state;

			if (!net_eq(sock_net(sk), net))
				continue;
			if (num < s_num)
				goto next_normal;
			state = (sk->sk_state == TCP_TIME_WAIT) ?
				READ_ONCE(inet_twsk(sk)->tw_substate) : sk->sk_state;
			if (!(idiag_states & (1 << state)))
				goto next_normal;
			if (r->sdiag_family != AF_UNSPEC &&
			    sk->sk_family != r->sdiag_family)
				goto next_normal;
			if (r->id.idiag_sport != htons(sk->sk_num) &&
			    r->id.idiag_sport)
				goto next_normal;
			if (r->id.idiag_dport != sk->sk_dport &&
			    r->id.idiag_dport)
				goto next_normal;
			twsk_build_assert();

			if (!inet_diag_bc_sk(bc, sk))
				goto next_normal;

			if (!refcount_inc_not_zero(&sk->sk_refcnt))
				goto next_normal;

			num_arr[accum] = num;
			sk_arr[accum] = sk;
			if (++accum == SKARR_SZ)
				break;
next_normal:
			++num;
		}
		spin_unlock_bh(lock);
		res = 0;
		for (idx = 0; idx < accum; idx++) {
			if (res >= 0) {
				res = sk_diag_fill(sk_arr[idx], skb, cb, r,
						   NLM_F_MULTI, net_admin);
				if (res < 0)
					num = num_arr[idx];
			}
			sock_gen_put(sk_arr[idx]);
		}
		if (res < 0)
			break;
		cond_resched();
		if (accum == SKARR_SZ) {
			s_num = num + 1;
			goto next_chunk;
		}
	}

done:
	cb->args[1] = i;
	cb->args[2] = num;
out:
	;
}
EXPORT_SYMBOL_GPL(inet_diag_dump_icsk);

static int __inet_diag_dump(struct sk_buff *skb, struct netlink_callback *cb,
			    const struct inet_diag_req_v2 *r)
{
	struct inet_diag_dump_data *cb_data = cb->data;
	const struct inet_diag_handler *handler;
	u32 prev_min_dump_alloc;
	int protocol, err = 0;

	protocol = inet_diag_get_protocol(r, cb_data);

again:
	prev_min_dump_alloc = cb->min_dump_alloc;
	handler = inet_diag_lock_handler(protocol);
	if (handler) {
		handler->dump(skb, cb, r);
		inet_diag_unlock_handler(handler);
	} else {
		err = -ENOENT;
	}
	/* The skb is not large enough to fit one sk info and
	 * inet_sk_diag_fill() has requested for a larger skb.
	 */
	if (!skb->len && cb->min_dump_alloc > prev_min_dump_alloc) {
		err = pskb_expand_head(skb, 0, cb->min_dump_alloc, GFP_KERNEL);
		if (!err)
			goto again;
	}

	return err ? : skb->len;
}

static int inet_diag_dump(struct sk_buff *skb, struct netlink_callback *cb)
{
	return __inet_diag_dump(skb, cb, nlmsg_data(cb->nlh));
}

static int __inet_diag_dump_start(struct netlink_callback *cb, int hdrlen)
{
	const struct nlmsghdr *nlh = cb->nlh;
	struct inet_diag_dump_data *cb_data;
	struct sk_buff *skb = cb->skb;
	struct nlattr *nla;
	int err;

	cb_data = kzalloc(sizeof(*cb_data), GFP_KERNEL);
	if (!cb_data)
		return -ENOMEM;

	err = inet_diag_parse_attrs(nlh, hdrlen, cb_data->req_nlas);
	if (err) {
		kfree(cb_data);
		return err;
	}
	nla = cb_data->inet_diag_nla_bc;
	if (nla) {
		err = inet_diag_bc_audit(nla, skb);
		if (err) {
			kfree(cb_data);
			return err;
		}
	}

	nla = cb_data->inet_diag_nla_bpf_stgs;
	if (nla) {
		struct bpf_sk_storage_diag *bpf_stg_diag;

		bpf_stg_diag = bpf_sk_storage_diag_alloc(nla);
		if (IS_ERR(bpf_stg_diag)) {
			kfree(cb_data);
			return PTR_ERR(bpf_stg_diag);
		}
		cb_data->bpf_stg_diag = bpf_stg_diag;
	}

	cb->data = cb_data;
	return 0;
}

static int inet_diag_dump_start(struct netlink_callback *cb)
{
	return __inet_diag_dump_start(cb, sizeof(struct inet_diag_req_v2));
}

static int inet_diag_dump_start_compat(struct netlink_callback *cb)
{
	return __inet_diag_dump_start(cb, sizeof(struct inet_diag_req));
}

static int inet_diag_dump_done(struct netlink_callback *cb)
{
	struct inet_diag_dump_data *cb_data = cb->data;

	bpf_sk_storage_diag_free(cb_data->bpf_stg_diag);
	kfree(cb->data);

	return 0;
}

static int inet_diag_type2proto(int type)
{
	switch (type) {
	case TCPDIAG_GETSOCK:
		return IPPROTO_TCP;
	case DCCPDIAG_GETSOCK:
		return IPPROTO_DCCP;
	default:
		return 0;
	}
}

static int inet_diag_dump_compat(struct sk_buff *skb,
				 struct netlink_callback *cb)
{
	struct inet_diag_req *rc = nlmsg_data(cb->nlh);
	struct inet_diag_req_v2 req;

	req.sdiag_family = AF_UNSPEC; /* compatibility */
	req.sdiag_protocol = inet_diag_type2proto(cb->nlh->nlmsg_type);
	req.idiag_ext = rc->idiag_ext;
	req.pad = 0;
	req.idiag_states = rc->idiag_states;
	req.id = rc->id;

	return __inet_diag_dump(skb, cb, &req);
}

static int inet_diag_get_exact_compat(struct sk_buff *in_skb,
				      const struct nlmsghdr *nlh)
{
	struct inet_diag_req *rc = nlmsg_data(nlh);
	struct inet_diag_req_v2 req;

	req.sdiag_family = rc->idiag_family;
	req.sdiag_protocol = inet_diag_type2proto(nlh->nlmsg_type);
	req.idiag_ext = rc->idiag_ext;
	req.pad = 0;
	req.idiag_states = rc->idiag_states;
	req.id = rc->id;

	return inet_diag_cmd_exact(SOCK_DIAG_BY_FAMILY, in_skb, nlh,
				   sizeof(struct inet_diag_req), &req);
}

static int inet_diag_rcv_msg_compat(struct sk_buff *skb, struct nlmsghdr *nlh)
{
	int hdrlen = sizeof(struct inet_diag_req);
	struct net *net = sock_net(skb->sk);

	if (nlh->nlmsg_type >= INET_DIAG_GETSOCK_MAX ||
	    nlmsg_len(nlh) < hdrlen)
		return -EINVAL;

	if (nlh->nlmsg_flags & NLM_F_DUMP) {
		struct netlink_dump_control c = {
			.start = inet_diag_dump_start_compat,
			.done = inet_diag_dump_done,
			.dump = inet_diag_dump_compat,
		};
		return netlink_dump_start(net->diag_nlsk, skb, nlh, &c);
	}

	return inet_diag_get_exact_compat(skb, nlh);
}

static int inet_diag_handler_cmd(struct sk_buff *skb, struct nlmsghdr *h)
{
	int hdrlen = sizeof(struct inet_diag_req_v2);
	struct net *net = sock_net(skb->sk);

	if (nlmsg_len(h) < hdrlen)
		return -EINVAL;

	if (h->nlmsg_type == SOCK_DIAG_BY_FAMILY &&
	    h->nlmsg_flags & NLM_F_DUMP) {
		struct netlink_dump_control c = {
			.start = inet_diag_dump_start,
			.done = inet_diag_dump_done,
			.dump = inet_diag_dump,
		};
		return netlink_dump_start(net->diag_nlsk, skb, h, &c);
	}

	return inet_diag_cmd_exact(h->nlmsg_type, skb, h, hdrlen,
				   nlmsg_data(h));
}

static
int inet_diag_handler_get_info(struct sk_buff *skb, struct sock *sk)
{
	const struct inet_diag_handler *handler;
	struct nlmsghdr *nlh;
	struct nlattr *attr;
	struct inet_diag_msg *r;
	void *info = NULL;
	int err = 0;

	nlh = nlmsg_put(skb, 0, 0, SOCK_DIAG_BY_FAMILY, sizeof(*r), 0);
	if (!nlh)
		return -ENOMEM;

	r = nlmsg_data(nlh);
	memset(r, 0, sizeof(*r));
	inet_diag_msg_common_fill(r, sk);
	if (sk->sk_type == SOCK_DGRAM || sk->sk_type == SOCK_STREAM)
		r->id.idiag_sport = inet_sk(sk)->inet_sport;
	r->idiag_state = sk->sk_state;

	if ((err = nla_put_u8(skb, INET_DIAG_PROTOCOL, sk->sk_protocol))) {
		nlmsg_cancel(skb, nlh);
		return err;
	}

	handler = inet_diag_lock_handler(sk->sk_protocol);
	if (!handler) {
		nlmsg_cancel(skb, nlh);
		return -ENOENT;
	}

	attr = handler->idiag_info_size
		? nla_reserve_64bit(skb, INET_DIAG_INFO,
				    handler->idiag_info_size,
				    INET_DIAG_PAD)
		: NULL;
	if (attr)
		info = nla_data(attr);

	handler->idiag_get_info(sk, r, info);
	inet_diag_unlock_handler(handler);

	nlmsg_end(skb, nlh);
	return 0;
}

static const struct sock_diag_handler inet_diag_handler = {
	.owner = THIS_MODULE,
	.family = AF_INET,
	.dump = inet_diag_handler_cmd,
	.get_info = inet_diag_handler_get_info,
	.destroy = inet_diag_handler_cmd,
};

static const struct sock_diag_handler inet6_diag_handler = {
	.owner = THIS_MODULE,
	.family = AF_INET6,
	.dump = inet_diag_handler_cmd,
	.get_info = inet_diag_handler_get_info,
	.destroy = inet_diag_handler_cmd,
};

int inet_diag_register(const struct inet_diag_handler *h)
{
	const __u16 type = h->idiag_type;

	if (type >= IPPROTO_MAX)
		return -EINVAL;

<<<<<<< HEAD
	mutex_lock(&inet_diag_table_mutex);
	err = -EEXIST;
	if (!inet_diag_table[type]) {
		WRITE_ONCE(inet_diag_table[type], h);
		err = 0;
	}
	mutex_unlock(&inet_diag_table_mutex);
out:
	return err;
=======
	return !cmpxchg((const struct inet_diag_handler **)&inet_diag_table[type],
			NULL, h) ? 0 : -EEXIST;
>>>>>>> 2d5404ca
}
EXPORT_SYMBOL_GPL(inet_diag_register);

void inet_diag_unregister(const struct inet_diag_handler *h)
{
	const __u16 type = h->idiag_type;

	if (type >= IPPROTO_MAX)
		return;

<<<<<<< HEAD
	mutex_lock(&inet_diag_table_mutex);
	WRITE_ONCE(inet_diag_table[type], NULL);
	mutex_unlock(&inet_diag_table_mutex);
=======
	xchg((const struct inet_diag_handler **)&inet_diag_table[type],
	     NULL);
>>>>>>> 2d5404ca
}
EXPORT_SYMBOL_GPL(inet_diag_unregister);

static const struct sock_diag_inet_compat inet_diag_compat = {
	.owner	= THIS_MODULE,
	.fn	= inet_diag_rcv_msg_compat,
};

static int __init inet_diag_init(void)
{
	const int inet_diag_table_size = (IPPROTO_MAX *
					  sizeof(struct inet_diag_handler *));
	int err = -ENOMEM;

	inet_diag_table = kzalloc(inet_diag_table_size, GFP_KERNEL);
	if (!inet_diag_table)
		goto out;

	err = sock_diag_register(&inet_diag_handler);
	if (err)
		goto out_free_nl;

	err = sock_diag_register(&inet6_diag_handler);
	if (err)
		goto out_free_inet;

	sock_diag_register_inet_compat(&inet_diag_compat);
out:
	return err;

out_free_inet:
	sock_diag_unregister(&inet_diag_handler);
out_free_nl:
	kfree(inet_diag_table);
	goto out;
}

static void __exit inet_diag_exit(void)
{
	sock_diag_unregister(&inet6_diag_handler);
	sock_diag_unregister(&inet_diag_handler);
	sock_diag_unregister_inet_compat(&inet_diag_compat);
	kfree(inet_diag_table);
}

module_init(inet_diag_init);
module_exit(inet_diag_exit);
MODULE_LICENSE("GPL");
MODULE_DESCRIPTION("INET/INET6: socket monitoring via SOCK_DIAG");
MODULE_ALIAS_NET_PF_PROTO_TYPE(PF_NETLINK, NETLINK_SOCK_DIAG, 2 /* AF_INET */);
MODULE_ALIAS_NET_PF_PROTO_TYPE(PF_NETLINK, NETLINK_SOCK_DIAG, 10 /* AF_INET6 */);<|MERGE_RESOLUTION|>--- conflicted
+++ resolved
@@ -52,12 +52,9 @@
 {
 	const struct inet_diag_handler *handler;
 
-<<<<<<< HEAD
-=======
 	if (proto < 0 || proto >= IPPROTO_MAX)
 		return NULL;
 
->>>>>>> 2d5404ca
 	if (!READ_ONCE(inet_diag_table[proto]))
 		sock_load_diag_module(AF_INET, proto);
 
@@ -1116,23 +1113,16 @@
 			accum = 0;
 			ibb = &hashinfo->bhash2[i];
 
-<<<<<<< HEAD
-=======
 			if (hlist_empty(&ibb->chain)) {
 				s_num = 0;
 				continue;
 			}
->>>>>>> 2d5404ca
 			spin_lock_bh(&ibb->lock);
 			inet_bind_bucket_for_each(tb2, &ibb->chain) {
 				if (!net_eq(ib2_net(tb2), net))
 					continue;
 
-<<<<<<< HEAD
-				sk_for_each_bound_bhash2(sk, &tb2->owners) {
-=======
 				sk_for_each_bound(sk, &tb2->owners) {
->>>>>>> 2d5404ca
 					struct inet_sock *inet = inet_sk(sk);
 
 					if (num < s_num)
@@ -1530,20 +1520,8 @@
 	if (type >= IPPROTO_MAX)
 		return -EINVAL;
 
-<<<<<<< HEAD
-	mutex_lock(&inet_diag_table_mutex);
-	err = -EEXIST;
-	if (!inet_diag_table[type]) {
-		WRITE_ONCE(inet_diag_table[type], h);
-		err = 0;
-	}
-	mutex_unlock(&inet_diag_table_mutex);
-out:
-	return err;
-=======
 	return !cmpxchg((const struct inet_diag_handler **)&inet_diag_table[type],
 			NULL, h) ? 0 : -EEXIST;
->>>>>>> 2d5404ca
 }
 EXPORT_SYMBOL_GPL(inet_diag_register);
 
@@ -1554,14 +1532,8 @@
 	if (type >= IPPROTO_MAX)
 		return;
 
-<<<<<<< HEAD
-	mutex_lock(&inet_diag_table_mutex);
-	WRITE_ONCE(inet_diag_table[type], NULL);
-	mutex_unlock(&inet_diag_table_mutex);
-=======
 	xchg((const struct inet_diag_handler **)&inet_diag_table[type],
 	     NULL);
->>>>>>> 2d5404ca
 }
 EXPORT_SYMBOL_GPL(inet_diag_unregister);
 
