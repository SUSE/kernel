// SPDX-License-Identifier: GPL-2.0-or-later
/*
 * inet_diag.c	Module for monitoring INET transport protocols sockets.
 *
 * Authors:	Alexey Kuznetsov, <kuznet@ms2.inr.ac.ru>
 */

#include <linux/kernel.h>
#include <linux/module.h>
#include <linux/types.h>
#include <linux/fcntl.h>
#include <linux/random.h>
#include <linux/slab.h>
#include <linux/cache.h>
#include <linux/init.h>
#include <linux/time.h>

#include <net/icmp.h>
#include <net/tcp.h>
#include <net/ipv6.h>
#include <net/inet_common.h>
#include <net/inet_connection_sock.h>
#include <net/bpf_sk_storage.h>
#include <net/netlink.h>

#include <linux/inet.h>
#include <linux/stddef.h>

#include <linux/inet_diag.h>
#include <linux/sock_diag.h>

static const struct inet_diag_handler __rcu **inet_diag_table;

struct inet_diag_entry {
	const __be32 *saddr;
	const __be32 *daddr;
	u16 sport;
	u16 dport;
	u16 family;
	u16 userlocks;
	u32 ifindex;
	u32 mark;
#ifdef CONFIG_SOCK_CGROUP_DATA
	u64 cgroup_id;
#endif
};

static const struct inet_diag_handler *inet_diag_lock_handler(int proto)
{
	const struct inet_diag_handler *handler;

	if (proto < 0 || proto >= IPPROTO_MAX)
		return NULL;

	if (!READ_ONCE(inet_diag_table[proto]))
		sock_load_diag_module(AF_INET, proto);

	rcu_read_lock();
	handler = rcu_dereference(inet_diag_table[proto]);
	if (handler && !try_module_get(handler->owner))
		handler = NULL;
	rcu_read_unlock();

	return handler;
}

static void inet_diag_unlock_handler(const struct inet_diag_handler *handler)
{
	module_put(handler->owner);
}

void inet_diag_msg_common_fill(struct inet_diag_msg *r, struct sock *sk)
{
	r->idiag_family = READ_ONCE(sk->sk_family);

	r->id.idiag_sport = htons(READ_ONCE(sk->sk_num));
	r->id.idiag_dport = READ_ONCE(sk->sk_dport);
	r->id.idiag_if = READ_ONCE(sk->sk_bound_dev_if);
	sock_diag_save_cookie(sk, r->id.idiag_cookie);

#if IS_ENABLED(CONFIG_IPV6)
	if (r->idiag_family == AF_INET6) {
		data_race(*(struct in6_addr *)r->id.idiag_src = sk->sk_v6_rcv_saddr);
		data_race(*(struct in6_addr *)r->id.idiag_dst = sk->sk_v6_daddr);
	} else
#endif
	{
	memset(&r->id.idiag_src, 0, sizeof(r->id.idiag_src));
	memset(&r->id.idiag_dst, 0, sizeof(r->id.idiag_dst));

	r->id.idiag_src[0] = READ_ONCE(sk->sk_rcv_saddr);
	r->id.idiag_dst[0] = READ_ONCE(sk->sk_daddr);
	}
}
EXPORT_SYMBOL_GPL(inet_diag_msg_common_fill);

int inet_diag_msg_attrs_fill(struct sock *sk, struct sk_buff *skb,
			     struct inet_diag_msg *r, int ext,
			     struct user_namespace *user_ns,
			     bool net_admin)
{
	const struct inet_sock *inet = inet_sk(sk);
	struct inet_diag_sockopt inet_sockopt;

	if (nla_put_u8(skb, INET_DIAG_SHUTDOWN, sk->sk_shutdown))
		goto errout;

	/* IPv6 dual-stack sockets use inet->tos for IPv4 connections,
	 * hence this needs to be included regardless of socket family.
	 */
	if (ext & (1 << (INET_DIAG_TOS - 1)))
		if (nla_put_u8(skb, INET_DIAG_TOS, READ_ONCE(inet->tos)) < 0)
			goto errout;

#if IS_ENABLED(CONFIG_IPV6)
	if (r->idiag_family == AF_INET6) {
		if (ext & (1 << (INET_DIAG_TCLASS - 1)))
			if (nla_put_u8(skb, INET_DIAG_TCLASS,
				       inet6_sk(sk)->tclass) < 0)
				goto errout;

		if (((1 << sk->sk_state) & (TCPF_LISTEN | TCPF_CLOSE)) &&
		    nla_put_u8(skb, INET_DIAG_SKV6ONLY, ipv6_only_sock(sk)))
			goto errout;
	}
#endif

	if (net_admin && nla_put_u32(skb, INET_DIAG_MARK, READ_ONCE(sk->sk_mark)))
		goto errout;

	if (ext & (1 << (INET_DIAG_CLASS_ID - 1)) ||
	    ext & (1 << (INET_DIAG_TCLASS - 1))) {
		u32 classid = 0;

#ifdef CONFIG_CGROUP_NET_CLASSID
		classid = sock_cgroup_classid(&sk->sk_cgrp_data);
#endif
		/* Fallback to socket priority if class id isn't set.
		 * Classful qdiscs use it as direct reference to class.
		 * For cgroup2 classid is always zero.
		 */
		if (!classid)
			classid = READ_ONCE(sk->sk_priority);

		if (nla_put_u32(skb, INET_DIAG_CLASS_ID, classid))
			goto errout;
	}

#ifdef CONFIG_SOCK_CGROUP_DATA
	if (nla_put_u64_64bit(skb, INET_DIAG_CGROUP_ID,
			      cgroup_id(sock_cgroup_ptr(&sk->sk_cgrp_data)),
			      INET_DIAG_PAD))
		goto errout;
#endif

	r->idiag_uid = from_kuid_munged(user_ns, sk_uid(sk));
	r->idiag_inode = sock_i_ino(sk);

	memset(&inet_sockopt, 0, sizeof(inet_sockopt));
	inet_sockopt.recverr	= inet_test_bit(RECVERR, sk);
	inet_sockopt.is_icsk	= inet_test_bit(IS_ICSK, sk);
	inet_sockopt.freebind	= inet_test_bit(FREEBIND, sk);
	inet_sockopt.hdrincl	= inet_test_bit(HDRINCL, sk);
	inet_sockopt.mc_loop	= inet_test_bit(MC_LOOP, sk);
	inet_sockopt.transparent = inet_test_bit(TRANSPARENT, sk);
	inet_sockopt.mc_all	= inet_test_bit(MC_ALL, sk);
	inet_sockopt.nodefrag	= inet_test_bit(NODEFRAG, sk);
	inet_sockopt.bind_address_no_port = inet_test_bit(BIND_ADDRESS_NO_PORT, sk);
	inet_sockopt.recverr_rfc4884 = inet_test_bit(RECVERR_RFC4884, sk);
	inet_sockopt.defer_connect = inet_test_bit(DEFER_CONNECT, sk);
	if (nla_put(skb, INET_DIAG_SOCKOPT, sizeof(inet_sockopt),
		    &inet_sockopt))
		goto errout;

	return 0;
errout:
	return 1;
}
EXPORT_SYMBOL_GPL(inet_diag_msg_attrs_fill);

static int inet_diag_parse_attrs(const struct nlmsghdr *nlh, int hdrlen,
				 struct nlattr **req_nlas)
{
	struct nlattr *nla;
	int remaining;

	nlmsg_for_each_attr(nla, nlh, hdrlen, remaining) {
		int type = nla_type(nla);

		if (type == INET_DIAG_REQ_PROTOCOL && nla_len(nla) != sizeof(u32))
			return -EINVAL;

		if (type < __INET_DIAG_REQ_MAX)
			req_nlas[type] = nla;
	}
	return 0;
}

static int inet_diag_get_protocol(const struct inet_diag_req_v2 *req,
				  const struct inet_diag_dump_data *data)
{
	if (data->req_nlas[INET_DIAG_REQ_PROTOCOL])
		return nla_get_u32(data->req_nlas[INET_DIAG_REQ_PROTOCOL]);
	return req->sdiag_protocol;
}

#define MAX_DUMP_ALLOC_SIZE (KMALLOC_MAX_SIZE - SKB_DATA_ALIGN(sizeof(struct skb_shared_info)))

int inet_sk_diag_fill(struct sock *sk, struct inet_connection_sock *icsk,
		      struct sk_buff *skb, struct netlink_callback *cb,
		      const struct inet_diag_req_v2 *req,
		      u16 nlmsg_flags, bool net_admin)
{
	const struct tcp_congestion_ops *ca_ops;
	const struct inet_diag_handler *handler;
	struct inet_diag_dump_data *cb_data;
	int ext = req->idiag_ext;
	struct inet_diag_msg *r;
	struct nlmsghdr  *nlh;
	struct nlattr *attr;
	void *info = NULL;
	u8 icsk_pending;
	int protocol;

	cb_data = cb->data;
	protocol = inet_diag_get_protocol(req, cb_data);

	/* inet_diag_lock_handler() made sure inet_diag_table[] is stable. */
	handler = rcu_dereference_protected(inet_diag_table[protocol], 1);
	DEBUG_NET_WARN_ON_ONCE(!handler);
	if (!handler)
		return -ENXIO;

	nlh = nlmsg_put(skb, NETLINK_CB(cb->skb).portid, cb->nlh->nlmsg_seq,
			cb->nlh->nlmsg_type, sizeof(*r), nlmsg_flags);
	if (!nlh)
		return -EMSGSIZE;

	r = nlmsg_data(nlh);
	BUG_ON(!sk_fullsock(sk));

	inet_diag_msg_common_fill(r, sk);
	r->idiag_state = sk->sk_state;
	r->idiag_timer = 0;
	r->idiag_retrans = 0;
	r->idiag_expires = 0;

	if (inet_diag_msg_attrs_fill(sk, skb, r, ext,
				     sk_user_ns(NETLINK_CB(cb->skb).sk),
				     net_admin))
		goto errout;

	if (ext & (1 << (INET_DIAG_MEMINFO - 1))) {
		struct inet_diag_meminfo minfo = {
			.idiag_rmem = sk_rmem_alloc_get(sk),
			.idiag_wmem = READ_ONCE(sk->sk_wmem_queued),
			.idiag_fmem = READ_ONCE(sk->sk_forward_alloc),
			.idiag_tmem = sk_wmem_alloc_get(sk),
		};

		if (nla_put(skb, INET_DIAG_MEMINFO, sizeof(minfo), &minfo) < 0)
			goto errout;
	}

	if (ext & (1 << (INET_DIAG_SKMEMINFO - 1)))
		if (sock_diag_put_meminfo(sk, skb, INET_DIAG_SKMEMINFO))
			goto errout;

	/*
	 * RAW sockets might have user-defined protocols assigned,
	 * so report the one supplied on socket creation.
	 */
	if (sk->sk_type == SOCK_RAW) {
		if (nla_put_u8(skb, INET_DIAG_PROTOCOL, sk->sk_protocol))
			goto errout;
	}

	if (!icsk) {
		handler->idiag_get_info(sk, r, NULL);
		goto out;
	}

	icsk_pending = smp_load_acquire(&icsk->icsk_pending);
	if (icsk_pending == ICSK_TIME_RETRANS ||
	    icsk_pending == ICSK_TIME_REO_TIMEOUT ||
	    icsk_pending == ICSK_TIME_LOSS_PROBE) {
		r->idiag_timer = 1;
		r->idiag_retrans = READ_ONCE(icsk->icsk_retransmits);
		r->idiag_expires =
			jiffies_delta_to_msecs(icsk_timeout(icsk) - jiffies);
	} else if (icsk_pending == ICSK_TIME_PROBE0) {
		r->idiag_timer = 4;
		r->idiag_retrans = READ_ONCE(icsk->icsk_probes_out);
		r->idiag_expires =
			jiffies_delta_to_msecs(icsk_timeout(icsk) - jiffies);
	} else if (timer_pending(&sk->sk_timer)) {
		r->idiag_timer = 2;
		r->idiag_retrans = READ_ONCE(icsk->icsk_probes_out);
		r->idiag_expires =
			jiffies_delta_to_msecs(sk->sk_timer.expires - jiffies);
	}

	if ((ext & (1 << (INET_DIAG_INFO - 1))) && handler->idiag_info_size) {
		attr = nla_reserve_64bit(skb, INET_DIAG_INFO,
					 handler->idiag_info_size,
					 INET_DIAG_PAD);
		if (!attr)
			goto errout;

		info = nla_data(attr);
	}

	if (ext & (1 << (INET_DIAG_CONG - 1))) {
		int err = 0;

		rcu_read_lock();
		ca_ops = READ_ONCE(icsk->icsk_ca_ops);
		if (ca_ops)
			err = nla_put_string(skb, INET_DIAG_CONG, ca_ops->name);
		rcu_read_unlock();
		if (err < 0)
			goto errout;
	}

	handler->idiag_get_info(sk, r, info);

	if (ext & (1 << (INET_DIAG_INFO - 1)) && handler->idiag_get_aux)
		if (handler->idiag_get_aux(sk, net_admin, skb) < 0)
			goto errout;

	if (sk->sk_state < TCP_TIME_WAIT) {
		union tcp_cc_info info;
		size_t sz = 0;
		int attr;

		rcu_read_lock();
		ca_ops = READ_ONCE(icsk->icsk_ca_ops);
		if (ca_ops && ca_ops->get_info)
			sz = ca_ops->get_info(sk, ext, &attr, &info);
		rcu_read_unlock();
		if (sz && nla_put(skb, attr, sz, &info) < 0)
			goto errout;
	}

	/* Keep it at the end for potential retry with a larger skb,
	 * or else do best-effort fitting, which is only done for the
	 * first_nlmsg.
	 */
	if (cb_data->bpf_stg_diag) {
		bool first_nlmsg = ((unsigned char *)nlh == skb->data);
		unsigned int prev_min_dump_alloc;
		unsigned int total_nla_size = 0;
		unsigned int msg_len;
		int err;

		msg_len = skb_tail_pointer(skb) - (unsigned char *)nlh;
		err = bpf_sk_storage_diag_put(cb_data->bpf_stg_diag, sk, skb,
					      INET_DIAG_SK_BPF_STORAGES,
					      &total_nla_size);

		if (!err)
			goto out;

		total_nla_size += msg_len;
		prev_min_dump_alloc = cb->min_dump_alloc;
		if (total_nla_size > prev_min_dump_alloc)
			cb->min_dump_alloc = min_t(u32, total_nla_size,
						   MAX_DUMP_ALLOC_SIZE);

		if (!first_nlmsg)
			goto errout;

		if (cb->min_dump_alloc > prev_min_dump_alloc)
			/* Retry with pskb_expand_head() with
			 * __GFP_DIRECT_RECLAIM
			 */
			goto errout;

		WARN_ON_ONCE(total_nla_size <= prev_min_dump_alloc);

		/* Send what we have for this sk
		 * and move on to the next sk in the following
		 * dump()
		 */
	}

out:
	nlmsg_end(skb, nlh);
	return 0;

errout:
	nlmsg_cancel(skb, nlh);
	return -EMSGSIZE;
}
EXPORT_SYMBOL_GPL(inet_sk_diag_fill);

static int inet_diag_cmd_exact(int cmd, struct sk_buff *in_skb,
			       const struct nlmsghdr *nlh,
			       int hdrlen,
			       const struct inet_diag_req_v2 *req)
{
	const struct inet_diag_handler *handler;
	struct inet_diag_dump_data dump_data;
	int err, protocol;

	memset(&dump_data, 0, sizeof(dump_data));
	err = inet_diag_parse_attrs(nlh, hdrlen, dump_data.req_nlas);
	if (err)
		return err;

	protocol = inet_diag_get_protocol(req, &dump_data);

	handler = inet_diag_lock_handler(protocol);
	if (!handler)
		return -ENOENT;

	if (cmd == SOCK_DIAG_BY_FAMILY) {
		struct netlink_callback cb = {
			.nlh = nlh,
			.skb = in_skb,
			.data = &dump_data,
		};
		err = handler->dump_one(&cb, req);
	} else if (cmd == SOCK_DESTROY && handler->destroy) {
		err = handler->destroy(in_skb, req);
	} else {
		err = -EOPNOTSUPP;
	}
	inet_diag_unlock_handler(handler);

	return err;
}

static int bitstring_match(const __be32 *a1, const __be32 *a2, int bits)
{
	int words = bits >> 5;

	bits &= 0x1f;

	if (words) {
		if (memcmp(a1, a2, words << 2))
			return 0;
	}
	if (bits) {
		__be32 w1, w2;
		__be32 mask;

		w1 = a1[words];
		w2 = a2[words];

		mask = htonl((0xffffffff) << (32 - bits));

		if ((w1 ^ w2) & mask)
			return 0;
	}

	return 1;
}

static int inet_diag_bc_run(const struct nlattr *_bc,
			    const struct inet_diag_entry *entry)
{
	const void *bc = nla_data(_bc);
	int len = nla_len(_bc);

	while (len > 0) {
		int yes = 1;
		const struct inet_diag_bc_op *op = bc;

		switch (op->code) {
		case INET_DIAG_BC_NOP:
			break;
		case INET_DIAG_BC_JMP:
			yes = 0;
			break;
		case INET_DIAG_BC_S_EQ:
			yes = entry->sport == op[1].no;
			break;
		case INET_DIAG_BC_S_GE:
			yes = entry->sport >= op[1].no;
			break;
		case INET_DIAG_BC_S_LE:
			yes = entry->sport <= op[1].no;
			break;
		case INET_DIAG_BC_D_EQ:
			yes = entry->dport == op[1].no;
			break;
		case INET_DIAG_BC_D_GE:
			yes = entry->dport >= op[1].no;
			break;
		case INET_DIAG_BC_D_LE:
			yes = entry->dport <= op[1].no;
			break;
		case INET_DIAG_BC_AUTO:
			yes = !(entry->userlocks & SOCK_BINDPORT_LOCK);
			break;
		case INET_DIAG_BC_S_COND:
		case INET_DIAG_BC_D_COND: {
			const struct inet_diag_hostcond *cond;
			const __be32 *addr;

			cond = (const struct inet_diag_hostcond *)(op + 1);
			if (cond->port != -1 &&
			    cond->port != (op->code == INET_DIAG_BC_S_COND ?
					     entry->sport : entry->dport)) {
				yes = 0;
				break;
			}

			if (op->code == INET_DIAG_BC_S_COND)
				addr = entry->saddr;
			else
				addr = entry->daddr;

			if (cond->family != AF_UNSPEC &&
			    cond->family != entry->family) {
				if (entry->family == AF_INET6 &&
				    cond->family == AF_INET) {
					if (addr[0] == 0 && addr[1] == 0 &&
					    addr[2] == htonl(0xffff) &&
					    bitstring_match(addr + 3,
							    cond->addr,
							    cond->prefix_len))
						break;
				}
				yes = 0;
				break;
			}

			if (cond->prefix_len == 0)
				break;
			if (bitstring_match(addr, cond->addr,
					    cond->prefix_len))
				break;
			yes = 0;
			break;
		}
		case INET_DIAG_BC_DEV_COND: {
			u32 ifindex;

			ifindex = *((const u32 *)(op + 1));
			if (ifindex != entry->ifindex)
				yes = 0;
			break;
		}
		case INET_DIAG_BC_MARK_COND: {
			struct inet_diag_markcond *cond;

			cond = (struct inet_diag_markcond *)(op + 1);
			if ((entry->mark & cond->mask) != cond->mark)
				yes = 0;
			break;
		}
#ifdef CONFIG_SOCK_CGROUP_DATA
		case INET_DIAG_BC_CGROUP_COND: {
			u64 cgroup_id;

			cgroup_id = get_unaligned((const u64 *)(op + 1));
			if (cgroup_id != entry->cgroup_id)
				yes = 0;
			break;
		}
#endif
		}

		if (yes) {
			len -= op->yes;
			bc += op->yes;
		} else {
			len -= op->no;
			bc += op->no;
		}
	}
	return len == 0;
}

/* This helper is available for all sockets (ESTABLISH, TIMEWAIT, SYN_RECV)
 */
static void entry_fill_addrs(struct inet_diag_entry *entry,
			     const struct sock *sk)
{
#if IS_ENABLED(CONFIG_IPV6)
	if (entry->family == AF_INET6) {
		entry->saddr = sk->sk_v6_rcv_saddr.s6_addr32;
		entry->daddr = sk->sk_v6_daddr.s6_addr32;
	} else
#endif
	{
		entry->saddr = &sk->sk_rcv_saddr;
		entry->daddr = &sk->sk_daddr;
	}
}

int inet_diag_bc_sk(const struct inet_diag_dump_data *cb_data, struct sock *sk)
{
<<<<<<< HEAD
=======
	const struct nlattr *bc = cb_data->inet_diag_nla_bc;
>>>>>>> b35fc656
	const struct inet_sock *inet = inet_sk(sk);
	struct inet_diag_entry entry;

	if (!bc)
		return 1;

	entry.family = READ_ONCE(sk->sk_family);
	entry_fill_addrs(&entry, sk);
	entry.sport = READ_ONCE(inet->inet_num);
	entry.dport = ntohs(READ_ONCE(inet->inet_dport));
	entry.ifindex = READ_ONCE(sk->sk_bound_dev_if);
<<<<<<< HEAD
	entry.userlocks = sk_fullsock(sk) ? READ_ONCE(sk->sk_userlocks) : 0;
	if (sk_fullsock(sk))
		entry.mark = READ_ONCE(sk->sk_mark);
	else if (sk->sk_state == TCP_NEW_SYN_RECV)
		entry.mark = inet_rsk(inet_reqsk(sk))->ir_mark;
	else if (sk->sk_state == TCP_TIME_WAIT)
		entry.mark = inet_twsk(sk)->tw_mark;
	else
		entry.mark = 0;
=======
	if (cb_data->userlocks_needed)
		entry.userlocks = sk_fullsock(sk) ? READ_ONCE(sk->sk_userlocks) : 0;
	if (cb_data->mark_needed) {
		if (sk_fullsock(sk))
			entry.mark = READ_ONCE(sk->sk_mark);
		else if (sk->sk_state == TCP_NEW_SYN_RECV)
			entry.mark = inet_rsk(inet_reqsk(sk))->ir_mark;
		else if (sk->sk_state == TCP_TIME_WAIT)
			entry.mark = inet_twsk(sk)->tw_mark;
		else
			entry.mark = 0;
	}
>>>>>>> b35fc656
#ifdef CONFIG_SOCK_CGROUP_DATA
	if (cb_data->cgroup_needed)
		entry.cgroup_id = sk_fullsock(sk) ?
			cgroup_id(sock_cgroup_ptr(&sk->sk_cgrp_data)) : 0;
#endif

	return inet_diag_bc_run(bc, &entry);
}
EXPORT_SYMBOL_GPL(inet_diag_bc_sk);

static int valid_cc(const void *bc, int len, int cc)
{
	while (len >= 0) {
		const struct inet_diag_bc_op *op = bc;

		if (cc > len)
			return 0;
		if (cc == len)
			return 1;
		if (op->yes < 4 || op->yes & 3)
			return 0;
		len -= op->yes;
		bc  += op->yes;
	}
	return 0;
}

/* data is u32 ifindex */
static bool valid_devcond(const struct inet_diag_bc_op *op, int len,
			  int *min_len)
{
	/* Check ifindex space. */
	*min_len += sizeof(u32);
	if (len < *min_len)
		return false;

	return true;
}
/* Validate an inet_diag_hostcond. */
static bool valid_hostcond(const struct inet_diag_bc_op *op, int len,
			   int *min_len)
{
	struct inet_diag_hostcond *cond;
	int addr_len;

	/* Check hostcond space. */
	*min_len += sizeof(struct inet_diag_hostcond);
	if (len < *min_len)
		return false;
	cond = (struct inet_diag_hostcond *)(op + 1);

	/* Check address family and address length. */
	switch (cond->family) {
	case AF_UNSPEC:
		addr_len = 0;
		break;
	case AF_INET:
		addr_len = sizeof(struct in_addr);
		break;
	case AF_INET6:
		addr_len = sizeof(struct in6_addr);
		break;
	default:
		return false;
	}
	*min_len += addr_len;
	if (len < *min_len)
		return false;

	/* Check prefix length (in bits) vs address length (in bytes). */
	if (cond->prefix_len > 8 * addr_len)
		return false;

	return true;
}

/* Validate a port comparison operator. */
static bool valid_port_comparison(const struct inet_diag_bc_op *op,
				  int len, int *min_len)
{
	/* Port comparisons put the port in a follow-on inet_diag_bc_op. */
	*min_len += sizeof(struct inet_diag_bc_op);
	if (len < *min_len)
		return false;
	return true;
}

static bool valid_markcond(const struct inet_diag_bc_op *op, int len,
			   int *min_len)
{
	*min_len += sizeof(struct inet_diag_markcond);
	return len >= *min_len;
}

#ifdef CONFIG_SOCK_CGROUP_DATA
static bool valid_cgroupcond(const struct inet_diag_bc_op *op, int len,
			     int *min_len)
{
	*min_len += sizeof(u64);
	return len >= *min_len;
}
#endif

static int inet_diag_bc_audit(struct inet_diag_dump_data *cb_data,
			      const struct sk_buff *skb)
{
	const struct nlattr *attr = cb_data->inet_diag_nla_bc;
	const void *bytecode, *bc;
	int bytecode_len, len;
	bool net_admin;

	if (!attr)
		return 0;

	if (nla_len(attr) < sizeof(struct inet_diag_bc_op))
		return -EINVAL;

	net_admin = netlink_net_capable(skb, CAP_NET_ADMIN);
	bytecode = bc = nla_data(attr);
	len = bytecode_len = nla_len(attr);

	while (len > 0) {
		int min_len = sizeof(struct inet_diag_bc_op);
		const struct inet_diag_bc_op *op = bc;

		switch (op->code) {
		case INET_DIAG_BC_S_COND:
		case INET_DIAG_BC_D_COND:
			if (!valid_hostcond(bc, len, &min_len))
				return -EINVAL;
			break;
		case INET_DIAG_BC_DEV_COND:
			if (!valid_devcond(bc, len, &min_len))
				return -EINVAL;
			break;
		case INET_DIAG_BC_S_EQ:
		case INET_DIAG_BC_S_GE:
		case INET_DIAG_BC_S_LE:
		case INET_DIAG_BC_D_EQ:
		case INET_DIAG_BC_D_GE:
		case INET_DIAG_BC_D_LE:
			if (!valid_port_comparison(bc, len, &min_len))
				return -EINVAL;
			break;
		case INET_DIAG_BC_MARK_COND:
			if (!net_admin)
				return -EPERM;
			if (!valid_markcond(bc, len, &min_len))
				return -EINVAL;
			cb_data->mark_needed = true;
			break;
#ifdef CONFIG_SOCK_CGROUP_DATA
		case INET_DIAG_BC_CGROUP_COND:
			if (!valid_cgroupcond(bc, len, &min_len))
				return -EINVAL;
			cb_data->cgroup_needed = true;
			break;
#endif
		case INET_DIAG_BC_AUTO:
			cb_data->userlocks_needed = true;
			fallthrough;
		case INET_DIAG_BC_JMP:
		case INET_DIAG_BC_NOP:
			break;
		default:
			return -EINVAL;
		}

		if (op->code != INET_DIAG_BC_NOP) {
			if (op->no < min_len || op->no > len + 4 || op->no & 3)
				return -EINVAL;
			if (op->no < len &&
			    !valid_cc(bytecode, bytecode_len, len - op->no))
				return -EINVAL;
		}

		if (op->yes < min_len || op->yes > len + 4 || op->yes & 3)
			return -EINVAL;
		bc  += op->yes;
		len -= op->yes;
	}
	return len == 0 ? 0 : -EINVAL;
}

static int __inet_diag_dump(struct sk_buff *skb, struct netlink_callback *cb,
			    const struct inet_diag_req_v2 *r)
{
	struct inet_diag_dump_data *cb_data = cb->data;
	const struct inet_diag_handler *handler;
	u32 prev_min_dump_alloc;
	int protocol, err = 0;

	protocol = inet_diag_get_protocol(r, cb_data);

again:
	prev_min_dump_alloc = cb->min_dump_alloc;
	handler = inet_diag_lock_handler(protocol);
	if (handler) {
		handler->dump(skb, cb, r);
		inet_diag_unlock_handler(handler);
	} else {
		err = -ENOENT;
	}
	/* The skb is not large enough to fit one sk info and
	 * inet_sk_diag_fill() has requested for a larger skb.
	 */
	if (!skb->len && cb->min_dump_alloc > prev_min_dump_alloc) {
		err = pskb_expand_head(skb, 0, cb->min_dump_alloc, GFP_KERNEL);
		if (!err)
			goto again;
	}

	return err ? : skb->len;
}

static int inet_diag_dump(struct sk_buff *skb, struct netlink_callback *cb)
{
	return __inet_diag_dump(skb, cb, nlmsg_data(cb->nlh));
}

static int __inet_diag_dump_start(struct netlink_callback *cb, int hdrlen)
{
	const struct nlmsghdr *nlh = cb->nlh;
	struct inet_diag_dump_data *cb_data;
	struct sk_buff *skb = cb->skb;
	struct nlattr *nla;
	int err;

	cb_data = kzalloc(sizeof(*cb_data), GFP_KERNEL);
	if (!cb_data)
		return -ENOMEM;

	err = inet_diag_parse_attrs(nlh, hdrlen, cb_data->req_nlas);
	if (err) {
		kfree(cb_data);
		return err;
	}
	err = inet_diag_bc_audit(cb_data, skb);
	if (err) {
		kfree(cb_data);
		return err;
	}

	nla = cb_data->inet_diag_nla_bpf_stgs;
	if (nla) {
		struct bpf_sk_storage_diag *bpf_stg_diag;

		bpf_stg_diag = bpf_sk_storage_diag_alloc(nla);
		if (IS_ERR(bpf_stg_diag)) {
			kfree(cb_data);
			return PTR_ERR(bpf_stg_diag);
		}
		cb_data->bpf_stg_diag = bpf_stg_diag;
	}

	cb->data = cb_data;
	return 0;
}

static int inet_diag_dump_start(struct netlink_callback *cb)
{
	return __inet_diag_dump_start(cb, sizeof(struct inet_diag_req_v2));
}

static int inet_diag_dump_start_compat(struct netlink_callback *cb)
{
	return __inet_diag_dump_start(cb, sizeof(struct inet_diag_req));
}

static int inet_diag_dump_done(struct netlink_callback *cb)
{
	struct inet_diag_dump_data *cb_data = cb->data;

	bpf_sk_storage_diag_free(cb_data->bpf_stg_diag);
	kfree(cb->data);

	return 0;
}

static int inet_diag_type2proto(int type)
{
	switch (type) {
	case TCPDIAG_GETSOCK:
		return IPPROTO_TCP;
	default:
		return 0;
	}
}

static int inet_diag_dump_compat(struct sk_buff *skb,
				 struct netlink_callback *cb)
{
	struct inet_diag_req *rc = nlmsg_data(cb->nlh);
	struct inet_diag_req_v2 req;

	req.sdiag_family = AF_UNSPEC; /* compatibility */
	req.sdiag_protocol = inet_diag_type2proto(cb->nlh->nlmsg_type);
	req.idiag_ext = rc->idiag_ext;
	req.pad = 0;
	req.idiag_states = rc->idiag_states;
	req.id = rc->id;

	return __inet_diag_dump(skb, cb, &req);
}

static int inet_diag_get_exact_compat(struct sk_buff *in_skb,
				      const struct nlmsghdr *nlh)
{
	struct inet_diag_req *rc = nlmsg_data(nlh);
	struct inet_diag_req_v2 req;

	req.sdiag_family = rc->idiag_family;
	req.sdiag_protocol = inet_diag_type2proto(nlh->nlmsg_type);
	req.idiag_ext = rc->idiag_ext;
	req.pad = 0;
	req.idiag_states = rc->idiag_states;
	req.id = rc->id;

	return inet_diag_cmd_exact(SOCK_DIAG_BY_FAMILY, in_skb, nlh,
				   sizeof(struct inet_diag_req), &req);
}

static int inet_diag_rcv_msg_compat(struct sk_buff *skb, struct nlmsghdr *nlh)
{
	int hdrlen = sizeof(struct inet_diag_req);
	struct net *net = sock_net(skb->sk);

	if (nlh->nlmsg_type >= INET_DIAG_GETSOCK_MAX ||
	    nlmsg_len(nlh) < hdrlen)
		return -EINVAL;

	if (nlh->nlmsg_flags & NLM_F_DUMP) {
		struct netlink_dump_control c = {
			.start = inet_diag_dump_start_compat,
			.done = inet_diag_dump_done,
			.dump = inet_diag_dump_compat,
		};
		return netlink_dump_start(net->diag_nlsk, skb, nlh, &c);
	}

	return inet_diag_get_exact_compat(skb, nlh);
}

static int inet_diag_handler_cmd(struct sk_buff *skb, struct nlmsghdr *h)
{
	int hdrlen = sizeof(struct inet_diag_req_v2);
	struct net *net = sock_net(skb->sk);

	if (nlmsg_len(h) < hdrlen)
		return -EINVAL;

	if (h->nlmsg_type == SOCK_DIAG_BY_FAMILY &&
	    h->nlmsg_flags & NLM_F_DUMP) {
		struct netlink_dump_control c = {
			.start = inet_diag_dump_start,
			.done = inet_diag_dump_done,
			.dump = inet_diag_dump,
		};
		return netlink_dump_start(net->diag_nlsk, skb, h, &c);
	}

	return inet_diag_cmd_exact(h->nlmsg_type, skb, h, hdrlen,
				   nlmsg_data(h));
}

static
int inet_diag_handler_get_info(struct sk_buff *skb, struct sock *sk)
{
	const struct inet_diag_handler *handler;
	struct nlmsghdr *nlh;
	struct nlattr *attr;
	struct inet_diag_msg *r;
	void *info = NULL;
	int err = 0;

	nlh = nlmsg_put(skb, 0, 0, SOCK_DIAG_BY_FAMILY, sizeof(*r), 0);
	if (!nlh)
		return -ENOMEM;

	r = nlmsg_data(nlh);
	memset(r, 0, sizeof(*r));
	inet_diag_msg_common_fill(r, sk);
	if (sk->sk_type == SOCK_DGRAM || sk->sk_type == SOCK_STREAM)
		r->id.idiag_sport = inet_sk(sk)->inet_sport;
	r->idiag_state = sk->sk_state;

	if ((err = nla_put_u8(skb, INET_DIAG_PROTOCOL, sk->sk_protocol))) {
		nlmsg_cancel(skb, nlh);
		return err;
	}

	handler = inet_diag_lock_handler(sk->sk_protocol);
	if (!handler) {
		nlmsg_cancel(skb, nlh);
		return -ENOENT;
	}

	attr = handler->idiag_info_size
		? nla_reserve_64bit(skb, INET_DIAG_INFO,
				    handler->idiag_info_size,
				    INET_DIAG_PAD)
		: NULL;
	if (attr)
		info = nla_data(attr);

	handler->idiag_get_info(sk, r, info);
	inet_diag_unlock_handler(handler);

	nlmsg_end(skb, nlh);
	return 0;
}

static const struct sock_diag_handler inet_diag_handler = {
	.owner = THIS_MODULE,
	.family = AF_INET,
	.dump = inet_diag_handler_cmd,
	.get_info = inet_diag_handler_get_info,
	.destroy = inet_diag_handler_cmd,
};

static const struct sock_diag_handler inet6_diag_handler = {
	.owner = THIS_MODULE,
	.family = AF_INET6,
	.dump = inet_diag_handler_cmd,
	.get_info = inet_diag_handler_get_info,
	.destroy = inet_diag_handler_cmd,
};

int inet_diag_register(const struct inet_diag_handler *h)
{
	const __u16 type = h->idiag_type;

	if (type >= IPPROTO_MAX)
		return -EINVAL;

	return !cmpxchg((const struct inet_diag_handler **)&inet_diag_table[type],
			NULL, h) ? 0 : -EEXIST;
}
EXPORT_SYMBOL_GPL(inet_diag_register);

void inet_diag_unregister(const struct inet_diag_handler *h)
{
	const __u16 type = h->idiag_type;

	if (type >= IPPROTO_MAX)
		return;

	xchg((const struct inet_diag_handler **)&inet_diag_table[type],
	     NULL);
}
EXPORT_SYMBOL_GPL(inet_diag_unregister);

static const struct sock_diag_inet_compat inet_diag_compat = {
	.owner	= THIS_MODULE,
	.fn	= inet_diag_rcv_msg_compat,
};

static int __init inet_diag_init(void)
{
	const int inet_diag_table_size = (IPPROTO_MAX *
					  sizeof(struct inet_diag_handler *));
	int err = -ENOMEM;

	inet_diag_table = kzalloc(inet_diag_table_size, GFP_KERNEL);
	if (!inet_diag_table)
		goto out;

	err = sock_diag_register(&inet_diag_handler);
	if (err)
		goto out_free_nl;

	err = sock_diag_register(&inet6_diag_handler);
	if (err)
		goto out_free_inet;

	sock_diag_register_inet_compat(&inet_diag_compat);
out:
	return err;

out_free_inet:
	sock_diag_unregister(&inet_diag_handler);
out_free_nl:
	kfree(inet_diag_table);
	goto out;
}

static void __exit inet_diag_exit(void)
{
	sock_diag_unregister(&inet6_diag_handler);
	sock_diag_unregister(&inet_diag_handler);
	sock_diag_unregister_inet_compat(&inet_diag_compat);
	kfree(inet_diag_table);
}

module_init(inet_diag_init);
module_exit(inet_diag_exit);
MODULE_LICENSE("GPL");
MODULE_DESCRIPTION("INET/INET6: socket monitoring via SOCK_DIAG");
MODULE_ALIAS_NET_PF_PROTO_TYPE(PF_NETLINK, NETLINK_SOCK_DIAG, 2 /* AF_INET */);
MODULE_ALIAS_NET_PF_PROTO_TYPE(PF_NETLINK, NETLINK_SOCK_DIAG, 10 /* AF_INET6 */);<|MERGE_RESOLUTION|>--- conflicted
+++ resolved
@@ -593,10 +593,7 @@
 
 int inet_diag_bc_sk(const struct inet_diag_dump_data *cb_data, struct sock *sk)
 {
-<<<<<<< HEAD
-=======
 	const struct nlattr *bc = cb_data->inet_diag_nla_bc;
->>>>>>> b35fc656
 	const struct inet_sock *inet = inet_sk(sk);
 	struct inet_diag_entry entry;
 
@@ -608,17 +605,6 @@
 	entry.sport = READ_ONCE(inet->inet_num);
 	entry.dport = ntohs(READ_ONCE(inet->inet_dport));
 	entry.ifindex = READ_ONCE(sk->sk_bound_dev_if);
-<<<<<<< HEAD
-	entry.userlocks = sk_fullsock(sk) ? READ_ONCE(sk->sk_userlocks) : 0;
-	if (sk_fullsock(sk))
-		entry.mark = READ_ONCE(sk->sk_mark);
-	else if (sk->sk_state == TCP_NEW_SYN_RECV)
-		entry.mark = inet_rsk(inet_reqsk(sk))->ir_mark;
-	else if (sk->sk_state == TCP_TIME_WAIT)
-		entry.mark = inet_twsk(sk)->tw_mark;
-	else
-		entry.mark = 0;
-=======
 	if (cb_data->userlocks_needed)
 		entry.userlocks = sk_fullsock(sk) ? READ_ONCE(sk->sk_userlocks) : 0;
 	if (cb_data->mark_needed) {
@@ -631,7 +617,6 @@
 		else
 			entry.mark = 0;
 	}
->>>>>>> b35fc656
 #ifdef CONFIG_SOCK_CGROUP_DATA
 	if (cb_data->cgroup_needed)
 		entry.cgroup_id = sk_fullsock(sk) ?
