--- conflicted
+++ resolved
@@ -11,10 +11,7 @@
 	struct ethnl_reply_data		base;
 	struct ethtool_ringparam	ringparam;
 	struct kernel_ethtool_ringparam	kernel_ringparam;
-<<<<<<< HEAD
-=======
 	u32				supported_ring_params;
->>>>>>> eb3cdb58
 };
 
 #define RINGS_REPDATA(__reply_base) \
@@ -60,16 +57,12 @@
 	       nla_total_size(sizeof(u32)) +	/* _RINGS_RX_JUMBO */
 	       nla_total_size(sizeof(u32)) +	/* _RINGS_TX */
 	       nla_total_size(sizeof(u32)) +	/* _RINGS_RX_BUF_LEN */
-<<<<<<< HEAD
-	       nla_total_size(sizeof(u8));	/* _RINGS_TCP_DATA_SPLIT */
-=======
 	       nla_total_size(sizeof(u8))  +	/* _RINGS_TCP_DATA_SPLIT */
 	       nla_total_size(sizeof(u32)  +	/* _RINGS_CQE_SIZE */
 	       nla_total_size(sizeof(u8))  +	/* _RINGS_TX_PUSH */
 	       nla_total_size(sizeof(u8))) +	/* _RINGS_RX_PUSH */
 	       nla_total_size(sizeof(u32)) +	/* _RINGS_TX_PUSH_BUF_LEN */
 	       nla_total_size(sizeof(u32));	/* _RINGS_TX_PUSH_BUF_LEN_MAX */
->>>>>>> eb3cdb58
 }
 
 static int rings_fill_reply(struct sk_buff *skb,
@@ -80,8 +73,6 @@
 	const struct kernel_ethtool_ringparam *kr = &data->kernel_ringparam;
 	const struct ethtool_ringparam *ringparam = &data->ringparam;
 	u32 supported_ring_params = data->supported_ring_params;
-
-	WARN_ON(kr->tcp_data_split > ETHTOOL_TCP_DATA_SPLIT_ENABLED);
 
 	WARN_ON(kr->tcp_data_split > ETHTOOL_TCP_DATA_SPLIT_ENABLED);
 
@@ -109,9 +100,6 @@
 	     (nla_put_u32(skb, ETHTOOL_A_RINGS_RX_BUF_LEN, kr->rx_buf_len))) ||
 	    (kr->tcp_data_split &&
 	     (nla_put_u8(skb, ETHTOOL_A_RINGS_TCP_DATA_SPLIT,
-<<<<<<< HEAD
-			 kr->tcp_data_split))))
-=======
 			 kr->tcp_data_split))) ||
 	    (kr->cqe_size &&
 	     (nla_put_u32(skb, ETHTOOL_A_RINGS_CQE_SIZE, kr->cqe_size))) ||
@@ -122,7 +110,6 @@
 			  kr->tx_push_buf_max_len) ||
 	      nla_put_u32(skb, ETHTOOL_A_RINGS_TX_PUSH_BUF_LEN,
 			  kr->tx_push_buf_len))))
->>>>>>> eb3cdb58
 		return -EMSGSIZE;
 
 	return 0;
@@ -138,13 +125,10 @@
 	[ETHTOOL_A_RINGS_RX_JUMBO]		= { .type = NLA_U32 },
 	[ETHTOOL_A_RINGS_TX]			= { .type = NLA_U32 },
 	[ETHTOOL_A_RINGS_RX_BUF_LEN]            = NLA_POLICY_MIN(NLA_U32, 1),
-<<<<<<< HEAD
-=======
 	[ETHTOOL_A_RINGS_CQE_SIZE]		= NLA_POLICY_MIN(NLA_U32, 1),
 	[ETHTOOL_A_RINGS_TX_PUSH]		= NLA_POLICY_MAX(NLA_U8, 1),
 	[ETHTOOL_A_RINGS_RX_PUSH]		= NLA_POLICY_MAX(NLA_U8, 1),
 	[ETHTOOL_A_RINGS_TX_PUSH_BUF_LEN]	= { .type = NLA_U32 },
->>>>>>> eb3cdb58
 };
 
 static int
@@ -208,28 +192,8 @@
 	bool mod = false;
 	int ret;
 
-<<<<<<< HEAD
-	ret = ethnl_parse_header_dev_get(&req_info,
-					 tb[ETHTOOL_A_RINGS_HEADER],
-					 genl_info_net(info), info->extack,
-					 true);
-	if (ret < 0)
-		return ret;
-	dev = req_info.dev;
-	ops = dev->ethtool_ops;
-	ret = -EOPNOTSUPP;
-	if (!ops->get_ringparam || !ops->set_ringparam)
-		goto out_dev;
-
-	rtnl_lock();
-	ret = ethnl_ops_begin(dev);
-	if (ret < 0)
-		goto out_rtnl;
-	ops->get_ringparam(dev, &ringparam, &kernel_ringparam, info->extack);
-=======
 	dev->ethtool_ops->get_ringparam(dev, &ringparam,
 					&kernel_ringparam, info->extack);
->>>>>>> eb3cdb58
 
 	ethnl_update_u32(&ringparam.rx_pending, tb[ETHTOOL_A_RINGS_RX], &mod);
 	ethnl_update_u32(&ringparam.rx_mini_pending,
@@ -239,9 +203,6 @@
 	ethnl_update_u32(&ringparam.tx_pending, tb[ETHTOOL_A_RINGS_TX], &mod);
 	ethnl_update_u32(&kernel_ringparam.rx_buf_len,
 			 tb[ETHTOOL_A_RINGS_RX_BUF_LEN], &mod);
-<<<<<<< HEAD
-	ret = 0;
-=======
 	ethnl_update_u32(&kernel_ringparam.cqe_size,
 			 tb[ETHTOOL_A_RINGS_CQE_SIZE], &mod);
 	ethnl_update_u8(&kernel_ringparam.tx_push,
@@ -250,7 +211,6 @@
 			tb[ETHTOOL_A_RINGS_RX_PUSH], &mod);
 	ethnl_update_u32(&kernel_ringparam.tx_push_buf_len,
 			 tb[ETHTOOL_A_RINGS_TX_PUSH_BUF_LEN], &mod);
->>>>>>> eb3cdb58
 	if (!mod)
 		return 0;
 
@@ -271,27 +231,10 @@
 		return -EINVAL;
 	}
 
-<<<<<<< HEAD
-	if (kernel_ringparam.rx_buf_len != 0 &&
-	    !(ops->supported_ring_params & ETHTOOL_RING_USE_RX_BUF_LEN)) {
-		ret = -EOPNOTSUPP;
-		NL_SET_ERR_MSG_ATTR(info->extack,
-				    tb[ETHTOOL_A_RINGS_RX_BUF_LEN],
-				    "setting rx buf len not supported");
-		goto out_ops;
-	}
-
-	ret = dev->ethtool_ops->set_ringparam(dev, &ringparam,
-					      &kernel_ringparam, info->extack);
-	if (ret < 0)
-		goto out_ops;
-	ethtool_notify(dev, ETHTOOL_MSG_RINGS_NTF, NULL);
-=======
 	if (kernel_ringparam.tx_push_buf_len > kernel_ringparam.tx_push_buf_max_len) {
 		NL_SET_ERR_MSG_ATTR_FMT(info->extack, tb[ETHTOOL_A_RINGS_TX_PUSH_BUF_LEN],
 					"Requested TX push buffer exceeds the maximum of %u",
 					kernel_ringparam.tx_push_buf_max_len);
->>>>>>> eb3cdb58
 
 		return -EINVAL;
 	}
