--- conflicted
+++ resolved
@@ -590,8 +590,6 @@
 	return err;
 }
 
-<<<<<<< HEAD
-=======
 static u32 ethtool_get_max_rss_ctx_channel(struct net_device *dev)
 {
 	struct ethtool_rxfh_context *ctx;
@@ -611,24 +609,12 @@
 	return max_ring;
 }
 
->>>>>>> b806d6ef
 u32 ethtool_get_max_rxfh_channel(struct net_device *dev)
 {
 	struct ethtool_rxfh_param rxfh = {};
 	u32 dev_size, current_max;
 	int ret;
 
-<<<<<<< HEAD
-	if (!netif_is_rxfh_configured(dev))
-		return 0;
-
-	if (!dev->ethtool_ops->get_rxfh_indir_size ||
-	    !dev->ethtool_ops->get_rxfh)
-		return 0;
-	dev_size = dev->ethtool_ops->get_rxfh_indir_size(dev);
-	if (dev_size == 0)
-		return 0;
-=======
 	/* While we do track whether RSS context has an indirection
 	 * table explicitly set by the user, no driver looks at that bit.
 	 * Assume drivers won't auto-regenerate the additional tables,
@@ -645,7 +631,6 @@
 	dev_size = dev->ethtool_ops->get_rxfh_indir_size(dev);
 	if (dev_size == 0)
 		return current_max;
->>>>>>> b806d6ef
 
 	rxfh.indir = kcalloc(dev_size, sizeof(rxfh.indir[0]), GFP_USER);
 	if (!rxfh.indir)
@@ -657,7 +642,6 @@
 		goto out_free;
 	}
 
-	current_max = 0;
 	while (dev_size--)
 		current_max = max(current_max, rxfh.indir[dev_size]);
 
