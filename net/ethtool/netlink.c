// SPDX-License-Identifier: GPL-2.0-only

#include <net/sock.h>
#include <linux/ethtool_netlink.h>
#include <linux/phy_link_topology.h>
#include <linux/pm_runtime.h>
#include "netlink.h"
#include "module_fw.h"

static struct genl_family ethtool_genl_family;

static bool ethnl_ok __read_mostly;
static u32 ethnl_bcast_seq;

#define ETHTOOL_FLAGS_BASIC (ETHTOOL_FLAG_COMPACT_BITSETS |	\
			     ETHTOOL_FLAG_OMIT_REPLY)
#define ETHTOOL_FLAGS_STATS (ETHTOOL_FLAGS_BASIC | ETHTOOL_FLAG_STATS)

const struct nla_policy ethnl_header_policy[] = {
	[ETHTOOL_A_HEADER_DEV_INDEX]	= { .type = NLA_U32 },
	[ETHTOOL_A_HEADER_DEV_NAME]	= { .type = NLA_NUL_STRING,
					    .len = ALTIFNAMSIZ - 1 },
	[ETHTOOL_A_HEADER_FLAGS]	= NLA_POLICY_MASK(NLA_U32,
							  ETHTOOL_FLAGS_BASIC),
};

const struct nla_policy ethnl_header_policy_stats[] = {
	[ETHTOOL_A_HEADER_DEV_INDEX]	= { .type = NLA_U32 },
	[ETHTOOL_A_HEADER_DEV_NAME]	= { .type = NLA_NUL_STRING,
					    .len = ALTIFNAMSIZ - 1 },
	[ETHTOOL_A_HEADER_FLAGS]	= NLA_POLICY_MASK(NLA_U32,
							  ETHTOOL_FLAGS_STATS),
};

const struct nla_policy ethnl_header_policy_phy[] = {
	[ETHTOOL_A_HEADER_DEV_INDEX]	= { .type = NLA_U32 },
	[ETHTOOL_A_HEADER_DEV_NAME]	= { .type = NLA_NUL_STRING,
					    .len = ALTIFNAMSIZ - 1 },
	[ETHTOOL_A_HEADER_FLAGS]	= NLA_POLICY_MASK(NLA_U32,
							  ETHTOOL_FLAGS_BASIC),
	[ETHTOOL_A_HEADER_PHY_INDEX]		= NLA_POLICY_MIN(NLA_U32, 1),
};

const struct nla_policy ethnl_header_policy_phy_stats[] = {
	[ETHTOOL_A_HEADER_DEV_INDEX]	= { .type = NLA_U32 },
	[ETHTOOL_A_HEADER_DEV_NAME]	= { .type = NLA_NUL_STRING,
					    .len = ALTIFNAMSIZ - 1 },
	[ETHTOOL_A_HEADER_FLAGS]	= NLA_POLICY_MASK(NLA_U32,
							  ETHTOOL_FLAGS_STATS),
	[ETHTOOL_A_HEADER_PHY_INDEX]		= NLA_POLICY_MIN(NLA_U32, 1),
};

int ethnl_sock_priv_set(struct sk_buff *skb, struct net_device *dev, u32 portid,
			enum ethnl_sock_type type)
{
	struct ethnl_sock_priv *sk_priv;

	sk_priv = genl_sk_priv_get(&ethtool_genl_family, NETLINK_CB(skb).sk);
	if (IS_ERR(sk_priv))
		return PTR_ERR(sk_priv);

	sk_priv->dev = dev;
	sk_priv->portid = portid;
	sk_priv->type = type;

	return 0;
}

static void ethnl_sock_priv_destroy(void *priv)
{
	struct ethnl_sock_priv *sk_priv = priv;

	switch (sk_priv->type) {
	case ETHTOOL_SOCK_TYPE_MODULE_FW_FLASH:
		ethnl_module_fw_flash_sock_destroy(sk_priv);
		break;
	default:
		break;
	}
}

int ethnl_ops_begin(struct net_device *dev)
{
	int ret;

	if (!dev)
		return -ENODEV;

	if (dev->dev.parent)
		pm_runtime_get_sync(dev->dev.parent);

	if (!netif_device_present(dev) ||
	    dev->reg_state == NETREG_UNREGISTERING) {
		ret = -ENODEV;
		goto err;
	}

	if (dev->ethtool_ops->begin) {
		ret = dev->ethtool_ops->begin(dev);
		if (ret)
			goto err;
	}

	return 0;
err:
	if (dev->dev.parent)
		pm_runtime_put(dev->dev.parent);

	return ret;
}

void ethnl_ops_complete(struct net_device *dev)
{
	if (dev->ethtool_ops->complete)
		dev->ethtool_ops->complete(dev);

	if (dev->dev.parent)
		pm_runtime_put(dev->dev.parent);
}

/**
 * ethnl_parse_header_dev_get() - parse request header
 * @req_info:    structure to put results into
 * @header:      nest attribute with request header
 * @net:         request netns
 * @extack:      netlink extack for error reporting
 * @require_dev: fail if no device identified in header
 *
 * Parse request header in nested attribute @nest and puts results into
 * the structure pointed to by @req_info. Extack from @info is used for error
 * reporting. If req_info->dev is not null on return, reference to it has
 * been taken. If error is returned, *req_info is null initialized and no
 * reference is held.
 *
 * Return: 0 on success or negative error code
 */
int ethnl_parse_header_dev_get(struct ethnl_req_info *req_info,
			       const struct nlattr *header, struct net *net,
			       struct netlink_ext_ack *extack, bool require_dev)
{
	struct nlattr *tb[ARRAY_SIZE(ethnl_header_policy_phy)];
	const struct nlattr *devname_attr;
	struct net_device *dev = NULL;
	u32 flags = 0;
	int ret;

	if (!header) {
		if (!require_dev)
			return 0;
		NL_SET_ERR_MSG(extack, "request header missing");
		return -EINVAL;
	}
	/* No validation here, command policy should have a nested policy set
	 * for the header, therefore validation should have already been done.
	 */
	ret = nla_parse_nested(tb, ARRAY_SIZE(ethnl_header_policy_phy) - 1, header,
			       NULL, extack);
	if (ret < 0)
		return ret;
	if (tb[ETHTOOL_A_HEADER_FLAGS])
		flags = nla_get_u32(tb[ETHTOOL_A_HEADER_FLAGS]);

	devname_attr = tb[ETHTOOL_A_HEADER_DEV_NAME];
	if (tb[ETHTOOL_A_HEADER_DEV_INDEX]) {
		u32 ifindex = nla_get_u32(tb[ETHTOOL_A_HEADER_DEV_INDEX]);

		dev = netdev_get_by_index(net, ifindex, &req_info->dev_tracker,
					  GFP_KERNEL);
		if (!dev) {
			NL_SET_ERR_MSG_ATTR(extack,
					    tb[ETHTOOL_A_HEADER_DEV_INDEX],
					    "no device matches ifindex");
			return -ENODEV;
		}
		/* if both ifindex and ifname are passed, they must match */
		if (devname_attr &&
		    strncmp(dev->name, nla_data(devname_attr), IFNAMSIZ)) {
			netdev_put(dev, &req_info->dev_tracker);
			NL_SET_ERR_MSG_ATTR(extack, header,
					    "ifindex and name do not match");
			return -ENODEV;
		}
	} else if (devname_attr) {
		dev = netdev_get_by_name(net, nla_data(devname_attr),
					 &req_info->dev_tracker, GFP_KERNEL);
		if (!dev) {
			NL_SET_ERR_MSG_ATTR(extack, devname_attr,
					    "no device matches name");
			return -ENODEV;
		}
	} else if (require_dev) {
		NL_SET_ERR_MSG_ATTR(extack, header,
				    "neither ifindex nor name specified");
		return -EINVAL;
	}

	if (tb[ETHTOOL_A_HEADER_PHY_INDEX]) {
		if (dev) {
			req_info->phy_index = nla_get_u32(tb[ETHTOOL_A_HEADER_PHY_INDEX]);
		} else {
			NL_SET_ERR_MSG_ATTR(extack, header,
					    "phy_index set without a netdev");
			return -EINVAL;
		}
	}

	req_info->dev = dev;
	req_info->flags = flags;
	return 0;
}

struct phy_device *ethnl_req_get_phydev(const struct ethnl_req_info *req_info,
					const struct nlattr *header,
					struct netlink_ext_ack *extack)
{
	struct phy_device *phydev;

	ASSERT_RTNL();

	if (!req_info->dev)
		return NULL;

	if (!req_info->phy_index)
		return req_info->dev->phydev;

	phydev = phy_link_topo_get_phy(req_info->dev, req_info->phy_index);
	if (!phydev) {
		NL_SET_ERR_MSG_ATTR(extack, header,
				    "no phy matching phyindex");
		return ERR_PTR(-ENODEV);
	}

	return phydev;
}

/**
 * ethnl_fill_reply_header() - Put common header into a reply message
 * @skb:      skb with the message
 * @dev:      network device to describe in header
 * @attrtype: attribute type to use for the nest
 *
 * Create a nested attribute with attributes describing given network device.
 *
 * Return: 0 on success, error value (-EMSGSIZE only) on error
 */
int ethnl_fill_reply_header(struct sk_buff *skb, struct net_device *dev,
			    u16 attrtype)
{
	struct nlattr *nest;

	if (!dev)
		return 0;
	nest = nla_nest_start(skb, attrtype);
	if (!nest)
		return -EMSGSIZE;

	if (nla_put_u32(skb, ETHTOOL_A_HEADER_DEV_INDEX, (u32)dev->ifindex) ||
	    nla_put_string(skb, ETHTOOL_A_HEADER_DEV_NAME, dev->name))
		goto nla_put_failure;
	/* If more attributes are put into reply header, ethnl_header_size()
	 * must be updated to account for them.
	 */

	nla_nest_end(skb, nest);
	return 0;

nla_put_failure:
	nla_nest_cancel(skb, nest);
	return -EMSGSIZE;
}

/**
 * ethnl_reply_init() - Create skb for a reply and fill device identification
 * @payload:      payload length (without netlink and genetlink header)
 * @dev:          device the reply is about (may be null)
 * @cmd:          ETHTOOL_MSG_* message type for reply
 * @hdr_attrtype: attribute type for common header
 * @info:         genetlink info of the received packet we respond to
 * @ehdrp:        place to store payload pointer returned by genlmsg_new()
 *
 * Return: pointer to allocated skb on success, NULL on error
 */
struct sk_buff *ethnl_reply_init(size_t payload, struct net_device *dev, u8 cmd,
				 u16 hdr_attrtype, struct genl_info *info,
				 void **ehdrp)
{
	struct sk_buff *skb;

	skb = genlmsg_new(payload, GFP_KERNEL);
	if (!skb)
		goto err;
	*ehdrp = genlmsg_put_reply(skb, info, &ethtool_genl_family, 0, cmd);
	if (!*ehdrp)
		goto err_free;

	if (dev) {
		int ret;

		ret = ethnl_fill_reply_header(skb, dev, hdr_attrtype);
		if (ret < 0)
			goto err_free;
	}
	return skb;

err_free:
	nlmsg_free(skb);
err:
	if (info)
		GENL_SET_ERR_MSG(info, "failed to setup reply message");
	return NULL;
}

void *ethnl_dump_put(struct sk_buff *skb, struct netlink_callback *cb, u8 cmd)
{
	return genlmsg_put(skb, NETLINK_CB(cb->skb).portid, cb->nlh->nlmsg_seq,
			   &ethtool_genl_family, 0, cmd);
}

void *ethnl_bcastmsg_put(struct sk_buff *skb, u8 cmd)
{
	return genlmsg_put(skb, 0, ++ethnl_bcast_seq, &ethtool_genl_family, 0,
			   cmd);
}

void *ethnl_unicast_put(struct sk_buff *skb, u32 portid, u32 seq, u8 cmd)
{
	return genlmsg_put(skb, portid, seq, &ethtool_genl_family, 0, cmd);
}

int ethnl_multicast(struct sk_buff *skb, struct net_device *dev)
{
	return genlmsg_multicast_netns(&ethtool_genl_family, dev_net(dev), skb,
				       0, ETHNL_MCGRP_MONITOR, GFP_KERNEL);
}

/* GET request helpers */

/**
 * struct ethnl_dump_ctx - context structure for generic dumpit() callback
 * @ops:        request ops of currently processed message type
 * @req_info:   parsed request header of processed request
 * @reply_data: data needed to compose the reply
 * @pos_ifindex: saved iteration position - ifindex
 *
 * These parameters are kept in struct netlink_callback as context preserved
 * between iterations. They are initialized by ethnl_default_start() and used
 * in ethnl_default_dumpit() and ethnl_default_done().
 */
struct ethnl_dump_ctx {
	const struct ethnl_request_ops	*ops;
	struct ethnl_req_info		*req_info;
	struct ethnl_reply_data		*reply_data;
	unsigned long			pos_ifindex;
};

static const struct ethnl_request_ops *
ethnl_default_requests[__ETHTOOL_MSG_USER_CNT] = {
	[ETHTOOL_MSG_STRSET_GET]	= &ethnl_strset_request_ops,
	[ETHTOOL_MSG_LINKINFO_GET]	= &ethnl_linkinfo_request_ops,
	[ETHTOOL_MSG_LINKINFO_SET]	= &ethnl_linkinfo_request_ops,
	[ETHTOOL_MSG_LINKMODES_GET]	= &ethnl_linkmodes_request_ops,
	[ETHTOOL_MSG_LINKMODES_SET]	= &ethnl_linkmodes_request_ops,
	[ETHTOOL_MSG_LINKSTATE_GET]	= &ethnl_linkstate_request_ops,
	[ETHTOOL_MSG_DEBUG_GET]		= &ethnl_debug_request_ops,
	[ETHTOOL_MSG_DEBUG_SET]		= &ethnl_debug_request_ops,
	[ETHTOOL_MSG_WOL_GET]		= &ethnl_wol_request_ops,
	[ETHTOOL_MSG_WOL_SET]		= &ethnl_wol_request_ops,
	[ETHTOOL_MSG_FEATURES_GET]	= &ethnl_features_request_ops,
	[ETHTOOL_MSG_PRIVFLAGS_GET]	= &ethnl_privflags_request_ops,
	[ETHTOOL_MSG_PRIVFLAGS_SET]	= &ethnl_privflags_request_ops,
	[ETHTOOL_MSG_RINGS_GET]		= &ethnl_rings_request_ops,
	[ETHTOOL_MSG_RINGS_SET]		= &ethnl_rings_request_ops,
	[ETHTOOL_MSG_CHANNELS_GET]	= &ethnl_channels_request_ops,
	[ETHTOOL_MSG_CHANNELS_SET]	= &ethnl_channels_request_ops,
	[ETHTOOL_MSG_COALESCE_GET]	= &ethnl_coalesce_request_ops,
	[ETHTOOL_MSG_COALESCE_SET]	= &ethnl_coalesce_request_ops,
	[ETHTOOL_MSG_PAUSE_GET]		= &ethnl_pause_request_ops,
	[ETHTOOL_MSG_PAUSE_SET]		= &ethnl_pause_request_ops,
	[ETHTOOL_MSG_EEE_GET]		= &ethnl_eee_request_ops,
	[ETHTOOL_MSG_EEE_SET]		= &ethnl_eee_request_ops,
	[ETHTOOL_MSG_FEC_GET]		= &ethnl_fec_request_ops,
	[ETHTOOL_MSG_FEC_SET]		= &ethnl_fec_request_ops,
	[ETHTOOL_MSG_TSINFO_GET]	= &ethnl_tsinfo_request_ops,
	[ETHTOOL_MSG_MODULE_EEPROM_GET]	= &ethnl_module_eeprom_request_ops,
	[ETHTOOL_MSG_STATS_GET]		= &ethnl_stats_request_ops,
	[ETHTOOL_MSG_PHC_VCLOCKS_GET]	= &ethnl_phc_vclocks_request_ops,
	[ETHTOOL_MSG_MODULE_GET]	= &ethnl_module_request_ops,
	[ETHTOOL_MSG_MODULE_SET]	= &ethnl_module_request_ops,
	[ETHTOOL_MSG_PSE_GET]		= &ethnl_pse_request_ops,
	[ETHTOOL_MSG_PSE_SET]		= &ethnl_pse_request_ops,
	[ETHTOOL_MSG_RSS_GET]		= &ethnl_rss_request_ops,
	[ETHTOOL_MSG_PLCA_GET_CFG]	= &ethnl_plca_cfg_request_ops,
	[ETHTOOL_MSG_PLCA_SET_CFG]	= &ethnl_plca_cfg_request_ops,
	[ETHTOOL_MSG_PLCA_GET_STATUS]	= &ethnl_plca_status_request_ops,
	[ETHTOOL_MSG_MM_GET]		= &ethnl_mm_request_ops,
	[ETHTOOL_MSG_MM_SET]		= &ethnl_mm_request_ops,
};

static struct ethnl_dump_ctx *ethnl_dump_context(struct netlink_callback *cb)
{
	return (struct ethnl_dump_ctx *)cb->ctx;
}

/**
 * ethnl_default_parse() - Parse request message
 * @req_info:    pointer to structure to put data into
 * @info:	 genl_info from the request
 * @request_ops: struct request_ops for request type
 * @require_dev: fail if no device identified in header
 *
 * Parse universal request header and call request specific ->parse_request()
 * callback (if defined) to parse the rest of the message.
 *
 * Return: 0 on success or negative error code
 */
static int ethnl_default_parse(struct ethnl_req_info *req_info,
			       const struct genl_info *info,
			       const struct ethnl_request_ops *request_ops,
			       bool require_dev)
{
	struct nlattr **tb = info->attrs;
	int ret;

	ret = ethnl_parse_header_dev_get(req_info, tb[request_ops->hdr_attr],
					 genl_info_net(info), info->extack,
					 require_dev);
	if (ret < 0)
		return ret;

	if (request_ops->parse_request) {
		ret = request_ops->parse_request(req_info, tb, info->extack);
		if (ret < 0)
			return ret;
	}

	return 0;
}

/**
 * ethnl_init_reply_data() - Initialize reply data for GET request
 * @reply_data: pointer to embedded struct ethnl_reply_data
 * @ops:        instance of struct ethnl_request_ops describing the layout
 * @dev:        network device to initialize the reply for
 *
 * Fills the reply data part with zeros and sets the dev member. Must be called
 * before calling the ->fill_reply() callback (for each iteration when handling
 * dump requests).
 */
static void ethnl_init_reply_data(struct ethnl_reply_data *reply_data,
				  const struct ethnl_request_ops *ops,
				  struct net_device *dev)
{
	memset(reply_data, 0, ops->reply_data_size);
	reply_data->dev = dev;
}

/* default ->doit() handler for GET type requests */
static int ethnl_default_doit(struct sk_buff *skb, struct genl_info *info)
{
	struct ethnl_reply_data *reply_data = NULL;
	struct ethnl_req_info *req_info = NULL;
	const u8 cmd = info->genlhdr->cmd;
	const struct ethnl_request_ops *ops;
	int hdr_len, reply_len;
	struct sk_buff *rskb;
	void *reply_payload;
	int ret;

	ops = ethnl_default_requests[cmd];
	if (WARN_ONCE(!ops, "cmd %u has no ethnl_request_ops\n", cmd))
		return -EOPNOTSUPP;
	if (GENL_REQ_ATTR_CHECK(info, ops->hdr_attr))
		return -EINVAL;

	req_info = kzalloc(ops->req_info_size, GFP_KERNEL);
	if (!req_info)
		return -ENOMEM;
	reply_data = kmalloc(ops->reply_data_size, GFP_KERNEL);
	if (!reply_data) {
		kfree(req_info);
		return -ENOMEM;
	}

	ret = ethnl_default_parse(req_info, info, ops, !ops->allow_nodev_do);
	if (ret < 0)
		goto err_dev;
	ethnl_init_reply_data(reply_data, ops, req_info->dev);

	rtnl_lock();
	ret = ops->prepare_data(req_info, reply_data, info);
	rtnl_unlock();
	if (ret < 0)
		goto err_cleanup;
	ret = ops->reply_size(req_info, reply_data);
	if (ret < 0)
		goto err_cleanup;
	reply_len = ret;
	ret = -ENOMEM;
	rskb = ethnl_reply_init(reply_len + ethnl_reply_header_size(),
				req_info->dev, ops->reply_cmd,
				ops->hdr_attr, info, &reply_payload);
	if (!rskb)
		goto err_cleanup;
	hdr_len = rskb->len;
	ret = ops->fill_reply(rskb, req_info, reply_data);
	if (ret < 0)
		goto err_msg;
	WARN_ONCE(rskb->len - hdr_len > reply_len,
		  "ethnl cmd %d: calculated reply length %d, but consumed %d\n",
		  cmd, reply_len, rskb->len - hdr_len);
	if (ops->cleanup_data)
		ops->cleanup_data(reply_data);

	genlmsg_end(rskb, reply_payload);
	netdev_put(req_info->dev, &req_info->dev_tracker);
	kfree(reply_data);
	kfree(req_info);
	return genlmsg_reply(rskb, info);

err_msg:
	WARN_ONCE(ret == -EMSGSIZE, "calculated message payload length (%d) not sufficient\n", reply_len);
	nlmsg_free(rskb);
err_cleanup:
	if (ops->cleanup_data)
		ops->cleanup_data(reply_data);
err_dev:
	netdev_put(req_info->dev, &req_info->dev_tracker);
	kfree(reply_data);
	kfree(req_info);
	return ret;
}

static int ethnl_default_dump_one(struct sk_buff *skb, struct net_device *dev,
				  const struct ethnl_dump_ctx *ctx,
				  const struct genl_info *info)
{
	void *ehdr;
	int ret;

	ehdr = genlmsg_put(skb, info->snd_portid, info->snd_seq,
			   &ethtool_genl_family, NLM_F_MULTI,
			   ctx->ops->reply_cmd);
	if (!ehdr)
		return -EMSGSIZE;

	ethnl_init_reply_data(ctx->reply_data, ctx->ops, dev);
	rtnl_lock();
	ret = ctx->ops->prepare_data(ctx->req_info, ctx->reply_data, info);
	rtnl_unlock();
	if (ret < 0)
		goto out;
	ret = ethnl_fill_reply_header(skb, dev, ctx->ops->hdr_attr);
	if (ret < 0)
		goto out;
	ret = ctx->ops->fill_reply(skb, ctx->req_info, ctx->reply_data);

out:
	if (ctx->ops->cleanup_data)
		ctx->ops->cleanup_data(ctx->reply_data);
	ctx->reply_data->dev = NULL;
	if (ret < 0)
		genlmsg_cancel(skb, ehdr);
	else
		genlmsg_end(skb, ehdr);
	return ret;
}

/* Default ->dumpit() handler for GET requests. */
static int ethnl_default_dumpit(struct sk_buff *skb,
				struct netlink_callback *cb)
{
	struct ethnl_dump_ctx *ctx = ethnl_dump_context(cb);
	struct net *net = sock_net(skb->sk);
	struct net_device *dev;
	int ret = 0;

<<<<<<< HEAD
	rtnl_lock();
	for_each_netdev_dump(net, dev, ctx->pos_ifindex) {
		dev_hold(dev);
		rtnl_unlock();

		ret = ethnl_default_dump_one(skb, dev, ctx, cb);

		rtnl_lock();
		dev_put(dev);

		if (ret < 0 && ret != -EOPNOTSUPP) {
			if (likely(skb->len))
				ret = skb->len;
			break;
		}
	}
	rtnl_unlock();

=======
	rcu_read_lock();
	for_each_netdev_dump(net, dev, ctx->pos_ifindex) {
		dev_hold(dev);
		rcu_read_unlock();

		ret = ethnl_default_dump_one(skb, dev, ctx, genl_info_dump(cb));

		rcu_read_lock();
		dev_put(dev);

		if (ret < 0 && ret != -EOPNOTSUPP) {
			if (likely(skb->len))
				ret = skb->len;
			break;
		}
		ret = 0;
	}
	rcu_read_unlock();

>>>>>>> 2d5404ca
	return ret;
}

/* generic ->start() handler for GET requests */
static int ethnl_default_start(struct netlink_callback *cb)
{
	const struct genl_dumpit_info *info = genl_dumpit_info(cb);
	struct ethnl_dump_ctx *ctx = ethnl_dump_context(cb);
	struct ethnl_reply_data *reply_data;
	const struct ethnl_request_ops *ops;
	struct ethnl_req_info *req_info;
	struct genlmsghdr *ghdr;
	int ret;

	BUILD_BUG_ON(sizeof(*ctx) > sizeof(cb->ctx));

	ghdr = nlmsg_data(cb->nlh);
	ops = ethnl_default_requests[ghdr->cmd];
	if (WARN_ONCE(!ops, "cmd %u has no ethnl_request_ops\n", ghdr->cmd))
		return -EOPNOTSUPP;
	req_info = kzalloc(ops->req_info_size, GFP_KERNEL);
	if (!req_info)
		return -ENOMEM;
	reply_data = kmalloc(ops->reply_data_size, GFP_KERNEL);
	if (!reply_data) {
		ret = -ENOMEM;
		goto free_req_info;
	}

<<<<<<< HEAD
	ret = ethnl_default_parse(req_info, info->info.attrs,
				  sock_net(cb->skb->sk),
				  ops, cb->extack, false);
=======
	ret = ethnl_default_parse(req_info, &info->info, ops, false);
>>>>>>> 2d5404ca
	if (req_info->dev) {
		/* We ignore device specification in dump requests but as the
		 * same parser as for non-dump (doit) requests is used, it
		 * would take reference to the device if it finds one
		 */
		netdev_put(req_info->dev, &req_info->dev_tracker);
		req_info->dev = NULL;
	}
	if (ret < 0)
		goto free_reply_data;

	ctx->ops = ops;
	ctx->req_info = req_info;
	ctx->reply_data = reply_data;
	ctx->pos_ifindex = 0;

	return 0;

free_reply_data:
	kfree(reply_data);
free_req_info:
	kfree(req_info);

	return ret;
}

/* default ->done() handler for GET requests */
static int ethnl_default_done(struct netlink_callback *cb)
{
	struct ethnl_dump_ctx *ctx = ethnl_dump_context(cb);

	kfree(ctx->reply_data);
	kfree(ctx->req_info);

	return 0;
}

static int ethnl_default_set_doit(struct sk_buff *skb, struct genl_info *info)
{
	const struct ethnl_request_ops *ops;
	struct ethnl_req_info req_info = {};
	const u8 cmd = info->genlhdr->cmd;
	int ret;

	ops = ethnl_default_requests[cmd];
	if (WARN_ONCE(!ops, "cmd %u has no ethnl_request_ops\n", cmd))
		return -EOPNOTSUPP;
	if (GENL_REQ_ATTR_CHECK(info, ops->hdr_attr))
		return -EINVAL;

	ret = ethnl_parse_header_dev_get(&req_info, info->attrs[ops->hdr_attr],
					 genl_info_net(info), info->extack,
					 true);
	if (ret < 0)
		return ret;

	if (ops->set_validate) {
		ret = ops->set_validate(&req_info, info);
		/* 0 means nothing to do */
		if (ret <= 0)
			goto out_dev;
	}

	rtnl_lock();
	ret = ethnl_ops_begin(req_info.dev);
	if (ret < 0)
		goto out_rtnl;

	ret = ops->set(&req_info, info);
	if (ret <= 0)
		goto out_ops;
	ethtool_notify(req_info.dev, ops->set_ntf_cmd, NULL);

	ret = 0;
out_ops:
	ethnl_ops_complete(req_info.dev);
out_rtnl:
	rtnl_unlock();
out_dev:
	ethnl_parse_header_dev_put(&req_info);
	return ret;
}

static const struct ethnl_request_ops *
ethnl_default_notify_ops[ETHTOOL_MSG_KERNEL_MAX + 1] = {
	[ETHTOOL_MSG_LINKINFO_NTF]	= &ethnl_linkinfo_request_ops,
	[ETHTOOL_MSG_LINKMODES_NTF]	= &ethnl_linkmodes_request_ops,
	[ETHTOOL_MSG_DEBUG_NTF]		= &ethnl_debug_request_ops,
	[ETHTOOL_MSG_WOL_NTF]		= &ethnl_wol_request_ops,
	[ETHTOOL_MSG_FEATURES_NTF]	= &ethnl_features_request_ops,
	[ETHTOOL_MSG_PRIVFLAGS_NTF]	= &ethnl_privflags_request_ops,
	[ETHTOOL_MSG_RINGS_NTF]		= &ethnl_rings_request_ops,
	[ETHTOOL_MSG_CHANNELS_NTF]	= &ethnl_channels_request_ops,
	[ETHTOOL_MSG_COALESCE_NTF]	= &ethnl_coalesce_request_ops,
	[ETHTOOL_MSG_PAUSE_NTF]		= &ethnl_pause_request_ops,
	[ETHTOOL_MSG_EEE_NTF]		= &ethnl_eee_request_ops,
	[ETHTOOL_MSG_FEC_NTF]		= &ethnl_fec_request_ops,
	[ETHTOOL_MSG_MODULE_NTF]	= &ethnl_module_request_ops,
	[ETHTOOL_MSG_PLCA_NTF]		= &ethnl_plca_cfg_request_ops,
	[ETHTOOL_MSG_MM_NTF]		= &ethnl_mm_request_ops,
};

/* default notification handler */
static void ethnl_default_notify(struct net_device *dev, unsigned int cmd,
				 const void *data)
{
	struct ethnl_reply_data *reply_data;
	const struct ethnl_request_ops *ops;
	struct ethnl_req_info *req_info;
	struct genl_info info;
	struct sk_buff *skb;
	void *reply_payload;
	int reply_len;
	int ret;

	genl_info_init_ntf(&info, &ethtool_genl_family, cmd);

	if (WARN_ONCE(cmd > ETHTOOL_MSG_KERNEL_MAX ||
		      !ethnl_default_notify_ops[cmd],
		      "unexpected notification type %u\n", cmd))
		return;
	ops = ethnl_default_notify_ops[cmd];
	req_info = kzalloc(ops->req_info_size, GFP_KERNEL);
	if (!req_info)
		return;
	reply_data = kmalloc(ops->reply_data_size, GFP_KERNEL);
	if (!reply_data) {
		kfree(req_info);
		return;
	}

	req_info->dev = dev;
	req_info->flags |= ETHTOOL_FLAG_COMPACT_BITSETS;

	ethnl_init_reply_data(reply_data, ops, dev);
	ret = ops->prepare_data(req_info, reply_data, &info);
	if (ret < 0)
		goto err_cleanup;
	ret = ops->reply_size(req_info, reply_data);
	if (ret < 0)
		goto err_cleanup;
	reply_len = ret + ethnl_reply_header_size();
	skb = genlmsg_new(reply_len, GFP_KERNEL);
	if (!skb)
		goto err_cleanup;
	reply_payload = ethnl_bcastmsg_put(skb, cmd);
	if (!reply_payload)
		goto err_skb;
	ret = ethnl_fill_reply_header(skb, dev, ops->hdr_attr);
	if (ret < 0)
		goto err_msg;
	ret = ops->fill_reply(skb, req_info, reply_data);
	if (ret < 0)
		goto err_msg;
	if (ops->cleanup_data)
		ops->cleanup_data(reply_data);

	genlmsg_end(skb, reply_payload);
	kfree(reply_data);
	kfree(req_info);
	ethnl_multicast(skb, dev);
	return;

err_msg:
	WARN_ONCE(ret == -EMSGSIZE,
		  "calculated message payload length (%d) not sufficient\n",
		  reply_len);
err_skb:
	nlmsg_free(skb);
err_cleanup:
	if (ops->cleanup_data)
		ops->cleanup_data(reply_data);
	kfree(reply_data);
	kfree(req_info);
	return;
}

/* notifications */

typedef void (*ethnl_notify_handler_t)(struct net_device *dev, unsigned int cmd,
				       const void *data);

static const ethnl_notify_handler_t ethnl_notify_handlers[] = {
	[ETHTOOL_MSG_LINKINFO_NTF]	= ethnl_default_notify,
	[ETHTOOL_MSG_LINKMODES_NTF]	= ethnl_default_notify,
	[ETHTOOL_MSG_DEBUG_NTF]		= ethnl_default_notify,
	[ETHTOOL_MSG_WOL_NTF]		= ethnl_default_notify,
	[ETHTOOL_MSG_FEATURES_NTF]	= ethnl_default_notify,
	[ETHTOOL_MSG_PRIVFLAGS_NTF]	= ethnl_default_notify,
	[ETHTOOL_MSG_RINGS_NTF]		= ethnl_default_notify,
	[ETHTOOL_MSG_CHANNELS_NTF]	= ethnl_default_notify,
	[ETHTOOL_MSG_COALESCE_NTF]	= ethnl_default_notify,
	[ETHTOOL_MSG_PAUSE_NTF]		= ethnl_default_notify,
	[ETHTOOL_MSG_EEE_NTF]		= ethnl_default_notify,
	[ETHTOOL_MSG_FEC_NTF]		= ethnl_default_notify,
	[ETHTOOL_MSG_MODULE_NTF]	= ethnl_default_notify,
	[ETHTOOL_MSG_PLCA_NTF]		= ethnl_default_notify,
	[ETHTOOL_MSG_MM_NTF]		= ethnl_default_notify,
};

void ethtool_notify(struct net_device *dev, unsigned int cmd, const void *data)
{
	if (unlikely(!ethnl_ok))
		return;
	ASSERT_RTNL();

	if (likely(cmd < ARRAY_SIZE(ethnl_notify_handlers) &&
		   ethnl_notify_handlers[cmd]))
		ethnl_notify_handlers[cmd](dev, cmd, data);
	else
		WARN_ONCE(1, "notification %u not implemented (dev=%s)\n",
			  cmd, netdev_name(dev));
}
EXPORT_SYMBOL(ethtool_notify);

static void ethnl_notify_features(struct netdev_notifier_info *info)
{
	struct net_device *dev = netdev_notifier_info_to_dev(info);

	ethtool_notify(dev, ETHTOOL_MSG_FEATURES_NTF, NULL);
}

static int ethnl_netdev_event(struct notifier_block *this, unsigned long event,
			      void *ptr)
{
	struct netdev_notifier_info *info = ptr;
	struct netlink_ext_ack *extack;
	struct net_device *dev;

	dev = netdev_notifier_info_to_dev(info);
	extack = netdev_notifier_info_to_extack(info);

	switch (event) {
	case NETDEV_FEAT_CHANGE:
		ethnl_notify_features(ptr);
		break;
	case NETDEV_PRE_UP:
		if (dev->ethtool->module_fw_flash_in_progress) {
			NL_SET_ERR_MSG(extack, "Can't set port up while flashing module firmware");
			return NOTIFY_BAD;
		}
	}

	return NOTIFY_DONE;
}

static struct notifier_block ethnl_netdev_notifier = {
	.notifier_call = ethnl_netdev_event,
};

/* genetlink setup */

static const struct genl_ops ethtool_genl_ops[] = {
	{
		.cmd	= ETHTOOL_MSG_STRSET_GET,
		.doit	= ethnl_default_doit,
		.start	= ethnl_default_start,
		.dumpit	= ethnl_default_dumpit,
		.done	= ethnl_default_done,
		.policy = ethnl_strset_get_policy,
		.maxattr = ARRAY_SIZE(ethnl_strset_get_policy) - 1,
	},
	{
		.cmd	= ETHTOOL_MSG_LINKINFO_GET,
		.doit	= ethnl_default_doit,
		.start	= ethnl_default_start,
		.dumpit	= ethnl_default_dumpit,
		.done	= ethnl_default_done,
		.policy = ethnl_linkinfo_get_policy,
		.maxattr = ARRAY_SIZE(ethnl_linkinfo_get_policy) - 1,
	},
	{
		.cmd	= ETHTOOL_MSG_LINKINFO_SET,
		.flags	= GENL_UNS_ADMIN_PERM,
		.doit	= ethnl_default_set_doit,
		.policy = ethnl_linkinfo_set_policy,
		.maxattr = ARRAY_SIZE(ethnl_linkinfo_set_policy) - 1,
	},
	{
		.cmd	= ETHTOOL_MSG_LINKMODES_GET,
		.doit	= ethnl_default_doit,
		.start	= ethnl_default_start,
		.dumpit	= ethnl_default_dumpit,
		.done	= ethnl_default_done,
		.policy = ethnl_linkmodes_get_policy,
		.maxattr = ARRAY_SIZE(ethnl_linkmodes_get_policy) - 1,
	},
	{
		.cmd	= ETHTOOL_MSG_LINKMODES_SET,
		.flags	= GENL_UNS_ADMIN_PERM,
		.doit	= ethnl_default_set_doit,
		.policy = ethnl_linkmodes_set_policy,
		.maxattr = ARRAY_SIZE(ethnl_linkmodes_set_policy) - 1,
	},
	{
		.cmd	= ETHTOOL_MSG_LINKSTATE_GET,
		.doit	= ethnl_default_doit,
		.start	= ethnl_default_start,
		.dumpit	= ethnl_default_dumpit,
		.done	= ethnl_default_done,
		.policy = ethnl_linkstate_get_policy,
		.maxattr = ARRAY_SIZE(ethnl_linkstate_get_policy) - 1,
	},
	{
		.cmd	= ETHTOOL_MSG_DEBUG_GET,
		.doit	= ethnl_default_doit,
		.start	= ethnl_default_start,
		.dumpit	= ethnl_default_dumpit,
		.done	= ethnl_default_done,
		.policy = ethnl_debug_get_policy,
		.maxattr = ARRAY_SIZE(ethnl_debug_get_policy) - 1,
	},
	{
		.cmd	= ETHTOOL_MSG_DEBUG_SET,
		.flags	= GENL_UNS_ADMIN_PERM,
		.doit	= ethnl_default_set_doit,
		.policy = ethnl_debug_set_policy,
		.maxattr = ARRAY_SIZE(ethnl_debug_set_policy) - 1,
	},
	{
		.cmd	= ETHTOOL_MSG_WOL_GET,
		.flags	= GENL_UNS_ADMIN_PERM,
		.doit	= ethnl_default_doit,
		.start	= ethnl_default_start,
		.dumpit	= ethnl_default_dumpit,
		.done	= ethnl_default_done,
		.policy = ethnl_wol_get_policy,
		.maxattr = ARRAY_SIZE(ethnl_wol_get_policy) - 1,
	},
	{
		.cmd	= ETHTOOL_MSG_WOL_SET,
		.flags	= GENL_UNS_ADMIN_PERM,
		.doit	= ethnl_default_set_doit,
		.policy = ethnl_wol_set_policy,
		.maxattr = ARRAY_SIZE(ethnl_wol_set_policy) - 1,
	},
	{
		.cmd	= ETHTOOL_MSG_FEATURES_GET,
		.doit	= ethnl_default_doit,
		.start	= ethnl_default_start,
		.dumpit	= ethnl_default_dumpit,
		.done	= ethnl_default_done,
		.policy = ethnl_features_get_policy,
		.maxattr = ARRAY_SIZE(ethnl_features_get_policy) - 1,
	},
	{
		.cmd	= ETHTOOL_MSG_FEATURES_SET,
		.flags	= GENL_UNS_ADMIN_PERM,
		.doit	= ethnl_set_features,
		.policy = ethnl_features_set_policy,
		.maxattr = ARRAY_SIZE(ethnl_features_set_policy) - 1,
	},
	{
		.cmd	= ETHTOOL_MSG_PRIVFLAGS_GET,
		.doit	= ethnl_default_doit,
		.start	= ethnl_default_start,
		.dumpit	= ethnl_default_dumpit,
		.done	= ethnl_default_done,
		.policy = ethnl_privflags_get_policy,
		.maxattr = ARRAY_SIZE(ethnl_privflags_get_policy) - 1,
	},
	{
		.cmd	= ETHTOOL_MSG_PRIVFLAGS_SET,
		.flags	= GENL_UNS_ADMIN_PERM,
		.doit	= ethnl_default_set_doit,
		.policy = ethnl_privflags_set_policy,
		.maxattr = ARRAY_SIZE(ethnl_privflags_set_policy) - 1,
	},
	{
		.cmd	= ETHTOOL_MSG_RINGS_GET,
		.doit	= ethnl_default_doit,
		.start	= ethnl_default_start,
		.dumpit	= ethnl_default_dumpit,
		.done	= ethnl_default_done,
		.policy = ethnl_rings_get_policy,
		.maxattr = ARRAY_SIZE(ethnl_rings_get_policy) - 1,
	},
	{
		.cmd	= ETHTOOL_MSG_RINGS_SET,
		.flags	= GENL_UNS_ADMIN_PERM,
		.doit	= ethnl_default_set_doit,
		.policy = ethnl_rings_set_policy,
		.maxattr = ARRAY_SIZE(ethnl_rings_set_policy) - 1,
	},
	{
		.cmd	= ETHTOOL_MSG_CHANNELS_GET,
		.doit	= ethnl_default_doit,
		.start	= ethnl_default_start,
		.dumpit	= ethnl_default_dumpit,
		.done	= ethnl_default_done,
		.policy = ethnl_channels_get_policy,
		.maxattr = ARRAY_SIZE(ethnl_channels_get_policy) - 1,
	},
	{
		.cmd	= ETHTOOL_MSG_CHANNELS_SET,
		.flags	= GENL_UNS_ADMIN_PERM,
		.doit	= ethnl_default_set_doit,
		.policy = ethnl_channels_set_policy,
		.maxattr = ARRAY_SIZE(ethnl_channels_set_policy) - 1,
	},
	{
		.cmd	= ETHTOOL_MSG_COALESCE_GET,
		.doit	= ethnl_default_doit,
		.start	= ethnl_default_start,
		.dumpit	= ethnl_default_dumpit,
		.done	= ethnl_default_done,
		.policy = ethnl_coalesce_get_policy,
		.maxattr = ARRAY_SIZE(ethnl_coalesce_get_policy) - 1,
	},
	{
		.cmd	= ETHTOOL_MSG_COALESCE_SET,
		.flags	= GENL_UNS_ADMIN_PERM,
		.doit	= ethnl_default_set_doit,
		.policy = ethnl_coalesce_set_policy,
		.maxattr = ARRAY_SIZE(ethnl_coalesce_set_policy) - 1,
	},
	{
		.cmd	= ETHTOOL_MSG_PAUSE_GET,
		.doit	= ethnl_default_doit,
		.start	= ethnl_default_start,
		.dumpit	= ethnl_default_dumpit,
		.done	= ethnl_default_done,
		.policy = ethnl_pause_get_policy,
		.maxattr = ARRAY_SIZE(ethnl_pause_get_policy) - 1,
	},
	{
		.cmd	= ETHTOOL_MSG_PAUSE_SET,
		.flags	= GENL_UNS_ADMIN_PERM,
		.doit	= ethnl_default_set_doit,
		.policy = ethnl_pause_set_policy,
		.maxattr = ARRAY_SIZE(ethnl_pause_set_policy) - 1,
	},
	{
		.cmd	= ETHTOOL_MSG_EEE_GET,
		.doit	= ethnl_default_doit,
		.start	= ethnl_default_start,
		.dumpit	= ethnl_default_dumpit,
		.done	= ethnl_default_done,
		.policy = ethnl_eee_get_policy,
		.maxattr = ARRAY_SIZE(ethnl_eee_get_policy) - 1,
	},
	{
		.cmd	= ETHTOOL_MSG_EEE_SET,
		.flags	= GENL_UNS_ADMIN_PERM,
		.doit	= ethnl_default_set_doit,
		.policy = ethnl_eee_set_policy,
		.maxattr = ARRAY_SIZE(ethnl_eee_set_policy) - 1,
	},
	{
		.cmd	= ETHTOOL_MSG_TSINFO_GET,
		.doit	= ethnl_default_doit,
		.start	= ethnl_default_start,
		.dumpit	= ethnl_default_dumpit,
		.done	= ethnl_default_done,
		.policy = ethnl_tsinfo_get_policy,
		.maxattr = ARRAY_SIZE(ethnl_tsinfo_get_policy) - 1,
	},
	{
		.cmd	= ETHTOOL_MSG_CABLE_TEST_ACT,
		.flags	= GENL_UNS_ADMIN_PERM,
		.doit	= ethnl_act_cable_test,
		.policy = ethnl_cable_test_act_policy,
		.maxattr = ARRAY_SIZE(ethnl_cable_test_act_policy) - 1,
	},
	{
		.cmd	= ETHTOOL_MSG_CABLE_TEST_TDR_ACT,
		.flags	= GENL_UNS_ADMIN_PERM,
		.doit	= ethnl_act_cable_test_tdr,
		.policy = ethnl_cable_test_tdr_act_policy,
		.maxattr = ARRAY_SIZE(ethnl_cable_test_tdr_act_policy) - 1,
	},
	{
		.cmd	= ETHTOOL_MSG_TUNNEL_INFO_GET,
		.doit	= ethnl_tunnel_info_doit,
		.start	= ethnl_tunnel_info_start,
		.dumpit	= ethnl_tunnel_info_dumpit,
		.policy = ethnl_tunnel_info_get_policy,
		.maxattr = ARRAY_SIZE(ethnl_tunnel_info_get_policy) - 1,
	},
	{
		.cmd	= ETHTOOL_MSG_FEC_GET,
		.doit	= ethnl_default_doit,
		.start	= ethnl_default_start,
		.dumpit	= ethnl_default_dumpit,
		.done	= ethnl_default_done,
		.policy = ethnl_fec_get_policy,
		.maxattr = ARRAY_SIZE(ethnl_fec_get_policy) - 1,
	},
	{
		.cmd	= ETHTOOL_MSG_FEC_SET,
		.flags	= GENL_UNS_ADMIN_PERM,
		.doit	= ethnl_default_set_doit,
		.policy = ethnl_fec_set_policy,
		.maxattr = ARRAY_SIZE(ethnl_fec_set_policy) - 1,
	},
	{
		.cmd	= ETHTOOL_MSG_MODULE_EEPROM_GET,
		.flags  = GENL_UNS_ADMIN_PERM,
		.doit	= ethnl_default_doit,
		.start	= ethnl_default_start,
		.dumpit	= ethnl_default_dumpit,
		.done	= ethnl_default_done,
		.policy = ethnl_module_eeprom_get_policy,
		.maxattr = ARRAY_SIZE(ethnl_module_eeprom_get_policy) - 1,
	},
	{
		.cmd	= ETHTOOL_MSG_STATS_GET,
		.doit	= ethnl_default_doit,
		.start	= ethnl_default_start,
		.dumpit	= ethnl_default_dumpit,
		.done	= ethnl_default_done,
		.policy = ethnl_stats_get_policy,
		.maxattr = ARRAY_SIZE(ethnl_stats_get_policy) - 1,
	},
	{
		.cmd	= ETHTOOL_MSG_PHC_VCLOCKS_GET,
		.doit	= ethnl_default_doit,
		.start	= ethnl_default_start,
		.dumpit	= ethnl_default_dumpit,
		.done	= ethnl_default_done,
		.policy = ethnl_phc_vclocks_get_policy,
		.maxattr = ARRAY_SIZE(ethnl_phc_vclocks_get_policy) - 1,
	},
	{
		.cmd	= ETHTOOL_MSG_MODULE_GET,
		.doit	= ethnl_default_doit,
		.start	= ethnl_default_start,
		.dumpit	= ethnl_default_dumpit,
		.done	= ethnl_default_done,
		.policy = ethnl_module_get_policy,
		.maxattr = ARRAY_SIZE(ethnl_module_get_policy) - 1,
	},
	{
		.cmd	= ETHTOOL_MSG_MODULE_SET,
		.flags	= GENL_UNS_ADMIN_PERM,
		.doit	= ethnl_default_set_doit,
		.policy = ethnl_module_set_policy,
		.maxattr = ARRAY_SIZE(ethnl_module_set_policy) - 1,
	},
	{
		.cmd	= ETHTOOL_MSG_PSE_GET,
		.doit	= ethnl_default_doit,
		.start	= ethnl_default_start,
		.dumpit	= ethnl_default_dumpit,
		.done	= ethnl_default_done,
		.policy = ethnl_pse_get_policy,
		.maxattr = ARRAY_SIZE(ethnl_pse_get_policy) - 1,
	},
	{
		.cmd	= ETHTOOL_MSG_PSE_SET,
		.flags	= GENL_UNS_ADMIN_PERM,
		.doit	= ethnl_default_set_doit,
		.policy = ethnl_pse_set_policy,
		.maxattr = ARRAY_SIZE(ethnl_pse_set_policy) - 1,
	},
	{
		.cmd	= ETHTOOL_MSG_RSS_GET,
		.doit	= ethnl_default_doit,
		.start	= ethnl_rss_dump_start,
		.dumpit	= ethnl_rss_dumpit,
		.policy = ethnl_rss_get_policy,
		.maxattr = ARRAY_SIZE(ethnl_rss_get_policy) - 1,
	},
	{
		.cmd	= ETHTOOL_MSG_PLCA_GET_CFG,
		.doit	= ethnl_default_doit,
		.start	= ethnl_default_start,
		.dumpit	= ethnl_default_dumpit,
		.done	= ethnl_default_done,
		.policy = ethnl_plca_get_cfg_policy,
		.maxattr = ARRAY_SIZE(ethnl_plca_get_cfg_policy) - 1,
	},
	{
		.cmd	= ETHTOOL_MSG_PLCA_SET_CFG,
		.flags	= GENL_UNS_ADMIN_PERM,
		.doit	= ethnl_default_set_doit,
		.policy = ethnl_plca_set_cfg_policy,
		.maxattr = ARRAY_SIZE(ethnl_plca_set_cfg_policy) - 1,
	},
	{
		.cmd	= ETHTOOL_MSG_PLCA_GET_STATUS,
		.doit	= ethnl_default_doit,
		.start	= ethnl_default_start,
		.dumpit	= ethnl_default_dumpit,
		.done	= ethnl_default_done,
		.policy = ethnl_plca_get_status_policy,
		.maxattr = ARRAY_SIZE(ethnl_plca_get_status_policy) - 1,
	},
	{
		.cmd	= ETHTOOL_MSG_MM_GET,
		.doit	= ethnl_default_doit,
		.start	= ethnl_default_start,
		.dumpit	= ethnl_default_dumpit,
		.done	= ethnl_default_done,
		.policy = ethnl_mm_get_policy,
		.maxattr = ARRAY_SIZE(ethnl_mm_get_policy) - 1,
	},
	{
		.cmd	= ETHTOOL_MSG_MM_SET,
		.flags	= GENL_UNS_ADMIN_PERM,
		.doit	= ethnl_default_set_doit,
		.policy = ethnl_mm_set_policy,
		.maxattr = ARRAY_SIZE(ethnl_mm_set_policy) - 1,
	},
	{
		.cmd	= ETHTOOL_MSG_MODULE_FW_FLASH_ACT,
		.flags	= GENL_UNS_ADMIN_PERM,
		.doit	= ethnl_act_module_fw_flash,
		.policy	= ethnl_module_fw_flash_act_policy,
		.maxattr = ARRAY_SIZE(ethnl_module_fw_flash_act_policy) - 1,
	},
	{
		.cmd	= ETHTOOL_MSG_PHY_GET,
		.doit	= ethnl_phy_doit,
		.start	= ethnl_phy_start,
		.dumpit	= ethnl_phy_dumpit,
		.done	= ethnl_phy_done,
		.policy = ethnl_phy_get_policy,
		.maxattr = ARRAY_SIZE(ethnl_phy_get_policy) - 1,
	},
};

static const struct genl_multicast_group ethtool_nl_mcgrps[] = {
	[ETHNL_MCGRP_MONITOR] = { .name = ETHTOOL_MCGRP_MONITOR_NAME },
};

static struct genl_family ethtool_genl_family __ro_after_init = {
	.name		= ETHTOOL_GENL_NAME,
	.version	= ETHTOOL_GENL_VERSION,
	.netnsok	= true,
	.parallel_ops	= true,
	.ops		= ethtool_genl_ops,
	.n_ops		= ARRAY_SIZE(ethtool_genl_ops),
	.resv_start_op	= ETHTOOL_MSG_MODULE_GET + 1,
	.mcgrps		= ethtool_nl_mcgrps,
	.n_mcgrps	= ARRAY_SIZE(ethtool_nl_mcgrps),
	.sock_priv_size		= sizeof(struct ethnl_sock_priv),
	.sock_priv_destroy	= ethnl_sock_priv_destroy,
};

/* module setup */

static int __init ethnl_init(void)
{
	int ret;

	ret = genl_register_family(&ethtool_genl_family);
	if (WARN(ret < 0, "ethtool: genetlink family registration failed"))
		return ret;
	ethnl_ok = true;

	ret = register_netdevice_notifier(&ethnl_netdev_notifier);
	WARN(ret < 0, "ethtool: net device notifier registration failed");
	return ret;
}

subsys_initcall(ethnl_init);<|MERGE_RESOLUTION|>--- conflicted
+++ resolved
@@ -574,26 +574,6 @@
 	struct net_device *dev;
 	int ret = 0;
 
-<<<<<<< HEAD
-	rtnl_lock();
-	for_each_netdev_dump(net, dev, ctx->pos_ifindex) {
-		dev_hold(dev);
-		rtnl_unlock();
-
-		ret = ethnl_default_dump_one(skb, dev, ctx, cb);
-
-		rtnl_lock();
-		dev_put(dev);
-
-		if (ret < 0 && ret != -EOPNOTSUPP) {
-			if (likely(skb->len))
-				ret = skb->len;
-			break;
-		}
-	}
-	rtnl_unlock();
-
-=======
 	rcu_read_lock();
 	for_each_netdev_dump(net, dev, ctx->pos_ifindex) {
 		dev_hold(dev);
@@ -613,7 +593,6 @@
 	}
 	rcu_read_unlock();
 
->>>>>>> 2d5404ca
 	return ret;
 }
 
@@ -643,13 +622,7 @@
 		goto free_req_info;
 	}
 
-<<<<<<< HEAD
-	ret = ethnl_default_parse(req_info, info->info.attrs,
-				  sock_net(cb->skb->sk),
-				  ops, cb->extack, false);
-=======
 	ret = ethnl_default_parse(req_info, &info->info, ops, false);
->>>>>>> 2d5404ca
 	if (req_info->dev) {
 		/* We ignore device specification in dump requests but as the
 		 * same parser as for non-dump (doit) requests is used, it
