--- conflicted
+++ resolved
@@ -45,22 +45,9 @@
 
 static struct devlink *netdev_to_devlink_get(struct net_device *dev)
 {
-<<<<<<< HEAD
-	struct devlink_port *devlink_port;
-
-	if (!dev->netdev_ops->ndo_get_devlink_port)
-		return NULL;
-
-	devlink_port = dev->netdev_ops->ndo_get_devlink_port(dev);
-	if (!devlink_port)
-		return NULL;
-
-	return devlink_try_get(devlink_port->devlink);
-=======
 	if (!dev->devlink_port)
 		return NULL;
 	return devlink_try_get(dev->devlink_port->devlink);
->>>>>>> eb3cdb58
 }
 
 /*
@@ -723,15 +710,6 @@
 	struct device *parent = dev->dev.parent;
 
 	rsp->info.cmd = ETHTOOL_GDRVINFO;
-<<<<<<< HEAD
-	strlcpy(rsp->info.version, UTS_RELEASE, sizeof(rsp->info.version));
-	if (ops->get_drvinfo) {
-		ops->get_drvinfo(dev, &rsp->info);
-	} else if (dev->dev.parent && dev->dev.parent->driver) {
-		strlcpy(rsp->info.bus_info, dev_name(dev->dev.parent),
-			sizeof(rsp->info.bus_info));
-		strlcpy(rsp->info.driver, dev->dev.parent->driver->name,
-=======
 	strscpy(rsp->info.version, UTS_RELEASE, sizeof(rsp->info.version));
 	if (ops->get_drvinfo) {
 		ops->get_drvinfo(dev, &rsp->info);
@@ -748,7 +726,6 @@
 			sizeof(rsp->info.driver));
 	} else if (dev->rtnl_link_ops) {
 		strscpy(rsp->info.driver, dev->rtnl_link_ops->kind,
->>>>>>> eb3cdb58
 			sizeof(rsp->info.driver));
 	} else {
 		return -EOPNOTSUPP;
