/*
 *	X.25 Packet Layer release 002
 *
 *	This is ALPHA test software. This code may break your machine,
 *	randomly fail to work with new releases, misbehave and/or generally
 *	screw up. It might even work. 
 *
 *	This code REQUIRES 2.1.15 or higher
 *
 *	This module:
 *		This module is free software; you can redistribute it and/or
 *		modify it under the terms of the GNU General Public License
 *		as published by the Free Software Foundation; either version
 *		2 of the License, or (at your option) any later version.
 *
 *	History
 *	X.25 001	Jonathan Naylor	Started coding.
 *	X.25 002	Jonathan Naylor	Centralised disconnect handling.
 *					New timer architecture.
 *	2000-03-11	Henner Eisen	MSG_EOR handling more POSIX compliant.
 *	2000-03-22	Daniela Squassoni Allowed disabling/enabling of 
 *					  facilities negotiation and increased 
 *					  the throughput upper limit.
 *	2000-08-27	Arnaldo C. Melo s/suser/capable/ + micro cleanups
 *	2000-09-04	Henner Eisen	Set sock->state in x25_accept(). 
 *					Fixed x25_output() related skb leakage.
 *	2000-10-02	Henner Eisen	Made x25_kick() single threaded per socket.
 *	2000-10-27	Henner Eisen    MSG_DONTWAIT for fragment allocation.
 *	2000-11-14	Henner Eisen    Closing datalink from NETDEV_GOING_DOWN
 *	2002-10-06	Arnaldo C. Melo Get rid of cli/sti, move proc stuff to
 *					x25_proc.c, using seq_file
 */

#include <linux/config.h>
#include <linux/module.h>
#include <linux/errno.h>
#include <linux/types.h>
#include <linux/socket.h>
#include <linux/in.h>
#include <linux/kernel.h>
#include <linux/sched.h>
#include <linux/timer.h>
#include <linux/string.h>
#include <linux/sockios.h>
#include <linux/net.h>
#include <linux/stat.h>
#include <linux/inet.h>
#include <linux/netdevice.h>
#include <linux/if_arp.h>
#include <linux/skbuff.h>
#include <net/sock.h>
#include <net/tcp.h>
#include <asm/system.h>
#include <asm/uaccess.h>
#include <linux/fcntl.h>
#include <linux/termios.h>	/* For TIOCINQ/OUTQ */
#include <linux/mm.h>
#include <linux/interrupt.h>
#include <linux/notifier.h>
#include <linux/init.h>
#include <net/x25.h>

int sysctl_x25_restart_request_timeout = X25_DEFAULT_T20;
int sysctl_x25_call_request_timeout    = X25_DEFAULT_T21;
int sysctl_x25_reset_request_timeout   = X25_DEFAULT_T22;
int sysctl_x25_clear_request_timeout   = X25_DEFAULT_T23;
int sysctl_x25_ack_holdback_timeout    = X25_DEFAULT_T2;

HLIST_HEAD(x25_list);
rwlock_t x25_list_lock = RW_LOCK_UNLOCKED;

static struct proto_ops x25_proto_ops;

static struct x25_address null_x25_address = {"               "};

int x25_addr_ntoa(unsigned char *p, struct x25_address *called_addr,
		  struct x25_address *calling_addr)
{
	int called_len, calling_len;
	char *called, *calling;
	int i;

	called_len  = (*p >> 0) & 0x0F;
	calling_len = (*p >> 4) & 0x0F;

	called  = called_addr->x25_addr;
	calling = calling_addr->x25_addr;
	p++;

	for (i = 0; i < (called_len + calling_len); i++) {
		if (i < called_len) {
			if (i % 2 != 0) {
				*called++ = ((*p >> 0) & 0x0F) + '0';
				p++;
			} else {
				*called++ = ((*p >> 4) & 0x0F) + '0';
			}
		} else {
			if (i % 2 != 0) {
				*calling++ = ((*p >> 0) & 0x0F) + '0';
				p++;
			} else {
				*calling++ = ((*p >> 4) & 0x0F) + '0';
			}
		}
	}

	*called = *calling = '\0';

	return 1 + (called_len + calling_len + 1) / 2;
}

int x25_addr_aton(unsigned char *p, struct x25_address *called_addr,
		  struct x25_address *calling_addr)
{
	unsigned int called_len, calling_len;
	char *called, *calling;
	int i;

	called  = called_addr->x25_addr;
	calling = calling_addr->x25_addr;

	called_len  = strlen(called);
	calling_len = strlen(calling);

	*p++ = (calling_len << 4) | (called_len << 0);

	for (i = 0; i < (called_len + calling_len); i++) {
		if (i < called_len) {
			if (i % 2 != 0) {
				*p |= (*called++ - '0') << 0;
				p++;
			} else {
				*p = 0x00;
				*p |= (*called++ - '0') << 4;
			}
		} else {
			if (i % 2 != 0) {
				*p |= (*calling++ - '0') << 0;
				p++;
			} else {
				*p = 0x00;
				*p |= (*calling++ - '0') << 4;
			}
		}
	}

	return 1 + (called_len + calling_len + 1) / 2;
}

/*
 *	Socket removal during an interrupt is now safe.
 */
static void x25_remove_socket(struct sock *sk)
{
	write_lock_bh(&x25_list_lock);
	sk_del_node_init(sk);
	write_unlock_bh(&x25_list_lock);
}

/*
 *	Kill all bound sockets on a dropped device.
 */
static void x25_kill_by_device(struct net_device *dev)
{
	struct sock *s;
	struct hlist_node *node;

	write_lock_bh(&x25_list_lock);

	sk_for_each(s, node, &x25_list)
		if (x25_sk(s)->neighbour && x25_sk(s)->neighbour->dev == dev)
			x25_disconnect(s, ENETUNREACH, 0, 0);

	write_unlock_bh(&x25_list_lock);
}

/*
 *	Handle device status changes.
 */
static int x25_device_event(struct notifier_block *this, unsigned long event,
			    void *ptr)
{
	struct net_device *dev = ptr;
	struct x25_neigh *nb;

	if (dev->type == ARPHRD_X25
#if defined(CONFIG_LLC) || defined(CONFIG_LLC_MODULE)
	 || dev->type == ARPHRD_ETHER
#endif
	 ) {
		switch (event) {
			case NETDEV_UP:
				x25_link_device_up(dev);
				break;
			case NETDEV_GOING_DOWN:
				nb = x25_get_neigh(dev);
				if (nb) {
					x25_terminate_link(nb);
					x25_neigh_put(nb);
				}
				break;
			case NETDEV_DOWN:
				x25_kill_by_device(dev);
				x25_route_device_down(dev);
				x25_link_device_down(dev);
				break;
		}
	}

	return NOTIFY_DONE;
}

/*
 *	Add a socket to the bound sockets list.
 */
static void x25_insert_socket(struct sock *sk)
{
	write_lock_bh(&x25_list_lock);
	sk_add_node(sk, &x25_list);
	write_unlock_bh(&x25_list_lock);
}

/*
 *	Find a socket that wants to accept the Call Request we just
 *	received.
 */
static struct sock *x25_find_listener(struct x25_address *addr)
{
	struct sock *s;
	struct hlist_node *node;

	read_lock_bh(&x25_list_lock);

	sk_for_each(s, node, &x25_list)
		if ((!strcmp(addr->x25_addr,
			     x25_sk(s)->source_addr.x25_addr) ||
		     !strcmp(addr->x25_addr,
			     null_x25_address.x25_addr)) &&
		     s->sk_state == TCP_LISTEN) {
			sock_hold(s);
			goto found;
		}
	s = NULL;
found:
	read_unlock_bh(&x25_list_lock);
	return s;
}

/*
 *	Find a connected X.25 socket given my LCI and neighbour.
 */
struct sock *__x25_find_socket(unsigned int lci, struct x25_neigh *nb)
{
	struct sock *s;
	struct hlist_node *node;

	sk_for_each(s, node, &x25_list)
		if (x25_sk(s)->lci == lci && x25_sk(s)->neighbour == nb) {
			sock_hold(s);
			goto found;
		}
	s = NULL;
found:
	return s;
}

struct sock *x25_find_socket(unsigned int lci, struct x25_neigh *nb)
{
	struct sock *s;

	read_lock_bh(&x25_list_lock);
	s = __x25_find_socket(lci, nb);
	read_unlock_bh(&x25_list_lock);
	return s;
}

/*
 *	Find a unique LCI for a given device.
 */
unsigned int x25_new_lci(struct x25_neigh *nb)
{
	unsigned int lci = 1;
	struct sock *sk;

	read_lock_bh(&x25_list_lock);

	while ((sk = __x25_find_socket(lci, nb)) != NULL) {
		sock_put(sk);
		if (++lci == 4096) {
			lci = 0;
			break;
		}
	}

	read_unlock_bh(&x25_list_lock);
	return lci;
}

/*
 *	Deferred destroy.
 */
void x25_destroy_socket(struct sock *);

/*
 *	handler for deferred kills.
 */
static void x25_destroy_timer(unsigned long data)
{
	x25_destroy_socket((struct sock *)data);
}

/*
 *	This is called from user mode and the timers. Thus it protects itself
 *	against interrupt users but doesn't worry about being called during
 *	work. Once it is removed from the queue no interrupt or bottom half
 *	will touch it and we are (fairly 8-) ) safe.
 *	Not static as it's used by the timer
 */
void x25_destroy_socket(struct sock *sk)
{
	struct sk_buff *skb;

	sock_hold(sk);
	lock_sock(sk);
	x25_stop_heartbeat(sk);
	x25_stop_timer(sk);

	x25_remove_socket(sk);
	x25_clear_queues(sk);		/* Flush the queues */

	while ((skb = skb_dequeue(&sk->sk_receive_queue)) != NULL) {
		if (skb->sk != sk) {		/* A pending connection */
			/*
			 * Queue the unaccepted socket for death
			 */
			sock_set_flag(skb->sk, SOCK_DEAD);
			x25_start_heartbeat(skb->sk);
			x25_sk(skb->sk)->state = X25_STATE_0;
		}

		kfree_skb(skb);
	}

	if (atomic_read(&sk->sk_wmem_alloc) ||
	    atomic_read(&sk->sk_rmem_alloc)) {
		/* Defer: outstanding buffers */
		sk->sk_timer.expires  = jiffies + 10 * HZ;
		sk->sk_timer.function = x25_destroy_timer;
		add_timer(&sk->sk_timer);
	} else {
		/* drop last reference so sock_put will free */
		__sock_put(sk);
	}

	release_sock(sk);
	sock_put(sk);
}

/*
 *	Handling for system calls applied via the various interfaces to a
 *	X.25 socket object.
 */

static int x25_setsockopt(struct socket *sock, int level, int optname,
			  char __user *optval, int optlen)
{
	int opt;
	struct sock *sk = sock->sk;
	int rc = -ENOPROTOOPT;

	if (level != SOL_X25 || optname != X25_QBITINCL)
		goto out;

	rc = -EINVAL;
	if (optlen < sizeof(int))
		goto out;

	rc = -EFAULT;
	if (get_user(opt, (int __user *)optval))
		goto out;

	x25_sk(sk)->qbitincl = !!opt;
	rc = 0;
out:
	return rc;
}

static int x25_getsockopt(struct socket *sock, int level, int optname,
			  char __user *optval, int __user *optlen)
{
	struct sock *sk = sock->sk;
	int val, len, rc = -ENOPROTOOPT;
	
	if (level != SOL_X25 || optname != X25_QBITINCL)
		goto out;

	rc = -EFAULT;
	if (get_user(len, optlen))
		goto out;

	len = min_t(unsigned int, len, sizeof(int));

	rc = -EINVAL;
	if (len < 0)
		goto out;
		
	rc = -EFAULT;
	if (put_user(len, optlen))
		goto out;

	val = x25_sk(sk)->qbitincl;
	rc = copy_to_user(optval, &val, len) ? -EFAULT : 0;
out:
	return rc;
}

static int x25_listen(struct socket *sock, int backlog)
{
	struct sock *sk = sock->sk;
	int rc = -EOPNOTSUPP;

	if (sk->sk_state != TCP_LISTEN) {
		memset(&x25_sk(sk)->dest_addr, 0, X25_ADDR_LEN);
		sk->sk_max_ack_backlog = backlog;
		sk->sk_state           = TCP_LISTEN;
		rc = 0;
	}

	return rc;
}

static struct sock *x25_alloc_socket(void)
{
	struct x25_opt *x25;
	struct sock *sk = sk_alloc(AF_X25, GFP_ATOMIC, 1, NULL);

	if (!sk)
		goto out;

	x25 = sk->sk_protinfo = kmalloc(sizeof(*x25), GFP_ATOMIC);
	if (!x25)
		goto frees;

	memset(x25, 0, sizeof(*x25));

	x25->sk = sk;

	sock_init_data(NULL, sk);
	sk_set_owner(sk, THIS_MODULE);

	skb_queue_head_init(&x25->ack_queue);
	skb_queue_head_init(&x25->fragment_queue);
	skb_queue_head_init(&x25->interrupt_in_queue);
	skb_queue_head_init(&x25->interrupt_out_queue);
out:
	return sk;
frees:
	sk_free(sk);
	sk = NULL;
	goto out;
}

void x25_init_timers(struct sock *sk);

static int x25_create(struct socket *sock, int protocol)
{
	struct sock *sk;
	struct x25_opt *x25;
	int rc = -ESOCKTNOSUPPORT;

	if (sock->type != SOCK_SEQPACKET || protocol)
		goto out;

	rc = -ENOMEM;
	if ((sk = x25_alloc_socket()) == NULL)
		goto out;

	x25 = x25_sk(sk);

	sock_init_data(sock, sk);
	sk_set_owner(sk, THIS_MODULE);

	x25_init_timers(sk);

	sock->ops    = &x25_proto_ops;
	sk->sk_protocol = protocol;
	sk->sk_backlog_rcv = x25_backlog_rcv;

	x25->t21   = sysctl_x25_call_request_timeout;
	x25->t22   = sysctl_x25_reset_request_timeout;
	x25->t23   = sysctl_x25_clear_request_timeout;
	x25->t2    = sysctl_x25_ack_holdback_timeout;
	x25->state = X25_STATE_0;

	x25->facilities.winsize_in  = X25_DEFAULT_WINDOW_SIZE;
	x25->facilities.winsize_out = X25_DEFAULT_WINDOW_SIZE;
	x25->facilities.pacsize_in  = X25_DEFAULT_PACKET_SIZE;
	x25->facilities.pacsize_out = X25_DEFAULT_PACKET_SIZE;
	x25->facilities.throughput  = X25_DEFAULT_THROUGHPUT;
	x25->facilities.reverse     = X25_DEFAULT_REVERSE;
	rc = 0;
out:
	return rc;
}

static struct sock *x25_make_new(struct sock *osk)
{
	struct sock *sk = NULL;
	struct x25_opt *x25, *ox25;

	if (osk->sk_type != SOCK_SEQPACKET)
		goto out;

	if ((sk = x25_alloc_socket()) == NULL)
		goto out;

	x25 = x25_sk(sk);

	sk->sk_type        = osk->sk_type;
	sk->sk_socket      = osk->sk_socket;
	sk->sk_priority    = osk->sk_priority;
	sk->sk_protocol    = osk->sk_protocol;
	sk->sk_rcvbuf      = osk->sk_rcvbuf;
	sk->sk_sndbuf      = osk->sk_sndbuf;
	sk->sk_debug       = osk->sk_debug;
	sk->sk_state       = TCP_ESTABLISHED;
	sk->sk_sleep       = osk->sk_sleep;
	sk->sk_zapped      = osk->sk_zapped;
	sk->sk_backlog_rcv = osk->sk_backlog_rcv;

	ox25 = x25_sk(osk);
	x25->t21        = ox25->t21;
	x25->t22        = ox25->t22;
	x25->t23        = ox25->t23;
	x25->t2         = ox25->t2;
	x25->facilities = ox25->facilities;
	x25->qbitincl   = ox25->qbitincl;

	x25_init_timers(sk);
out:
	return sk;
}

static int x25_release(struct socket *sock)
{
	struct sock *sk = sock->sk;
	struct x25_opt *x25;

	if (!sk)
		goto out;

	x25 = x25_sk(sk);

	switch (x25->state) {

		case X25_STATE_0:
		case X25_STATE_2:
			x25_disconnect(sk, 0, 0, 0);
			x25_destroy_socket(sk);
			goto out;

		case X25_STATE_1:
		case X25_STATE_3:
		case X25_STATE_4:
			x25_clear_queues(sk);
			x25_write_internal(sk, X25_CLEAR_REQUEST);
			x25_start_t23timer(sk);
			x25->state = X25_STATE_2;
			sk->sk_state	= TCP_CLOSE;
			sk->sk_shutdown	|= SEND_SHUTDOWN;
			sk->sk_state_change(sk);
			sock_set_flag(sk, SOCK_DEAD);
			sock_set_flag(sk, SOCK_DESTROY);
			break;
	}

	sock->sk	= NULL;	
	sk->sk_socket	= NULL;	/* Not used, but we should do this */
out:
	return 0;
}

static int x25_bind(struct socket *sock, struct sockaddr *uaddr, int addr_len)
{
	struct sock *sk = sock->sk;
	struct sockaddr_x25 *addr = (struct sockaddr_x25 *)uaddr;

	if (!sk->sk_zapped ||
	    addr_len != sizeof(struct sockaddr_x25) ||
	    addr->sx25_family != AF_X25)
		return -EINVAL;

	x25_sk(sk)->source_addr = addr->sx25_addr;
	x25_insert_socket(sk);
	sk->sk_zapped = 0;
	SOCK_DEBUG(sk, "x25_bind: socket is bound\n");

	return 0;
}

static int x25_wait_for_connection_establishment(struct sock *sk)
{
	DECLARE_WAITQUEUE(wait, current);
        int rc;

	add_wait_queue_exclusive(sk->sk_sleep, &wait);
	for (;;) {
		__set_current_state(TASK_INTERRUPTIBLE);
		rc = -ERESTARTSYS;
		if (signal_pending(current))
			break;
		rc = sock_error(sk);
		if (rc) {
			sk->sk_socket->state = SS_UNCONNECTED;
			break;
		}
		rc = 0;
		if (sk->sk_state != TCP_ESTABLISHED) {
			release_sock(sk);
			schedule();
			lock_sock(sk);
		} else
			break;
	}
	__set_current_state(TASK_RUNNING);
	remove_wait_queue(sk->sk_sleep, &wait);
	return rc;
}

static int x25_connect(struct socket *sock, struct sockaddr *uaddr,
		       int addr_len, int flags)
{
	struct sock *sk = sock->sk;
	struct x25_opt *x25 = x25_sk(sk);
	struct sockaddr_x25 *addr = (struct sockaddr_x25 *)uaddr;
	struct x25_route *rt;
	int rc = 0;

	lock_sock(sk);
	if (sk->sk_state == TCP_ESTABLISHED && sock->state == SS_CONNECTING) {
		sock->state = SS_CONNECTED;
		goto out; /* Connect completed during a ERESTARTSYS event */
	}

	rc = -ECONNREFUSED;
	if (sk->sk_state == TCP_CLOSE && sock->state == SS_CONNECTING) {
		sock->state = SS_UNCONNECTED;
		goto out;
	}

	rc = -EISCONN;	/* No reconnect on a seqpacket socket */
	if (sk->sk_state == TCP_ESTABLISHED)
		goto out;

	sk->sk_state   = TCP_CLOSE;	
	sock->state = SS_UNCONNECTED;

	rc = -EINVAL;
	if (addr_len != sizeof(struct sockaddr_x25) ||
	    addr->sx25_family != AF_X25)
		goto out;

	rc = -ENETUNREACH;
	rt = x25_get_route(&addr->sx25_addr);
	if (!rt)
		goto out;

	x25->neighbour = x25_get_neigh(rt->dev);
	if (!x25->neighbour)
		goto out_put_route;

	x25_limit_facilities(&x25->facilities, x25->neighbour);

	x25->lci = x25_new_lci(x25->neighbour);
	if (!x25->lci)
		goto out_put_neigh;

	rc = -EINVAL;
	if (sk->sk_zapped) /* Must bind first - autobinding does not work */
		goto out_put_neigh;

	if (!strcmp(x25->source_addr.x25_addr, null_x25_address.x25_addr))
		memset(&x25->source_addr, '\0', X25_ADDR_LEN);

	x25->dest_addr = addr->sx25_addr;

	/* Move to connecting socket, start sending Connect Requests */
	sock->state   = SS_CONNECTING;
	sk->sk_state  = TCP_SYN_SENT;

	x25->state = X25_STATE_1;

	x25_write_internal(sk, X25_CALL_REQUEST);

	x25_start_heartbeat(sk);
	x25_start_t21timer(sk);

	/* Now the loop */
	rc = -EINPROGRESS;
	if (sk->sk_state != TCP_ESTABLISHED && (flags & O_NONBLOCK))
		goto out_put_neigh;

	rc = x25_wait_for_connection_establishment(sk);
	if (rc)
		goto out_put_neigh;

	sock->state = SS_CONNECTED;
	rc = 0;
out_put_neigh:
	if (rc)
		x25_neigh_put(x25->neighbour);
out_put_route:
	x25_route_put(rt);
out:
	release_sock(sk);
	return rc;
}

static int x25_wait_for_data(struct sock *sk, int timeout)
{
	DECLARE_WAITQUEUE(wait, current);
	int rc = 0;

	add_wait_queue_exclusive(sk->sk_sleep, &wait);
	for (;;) {
		__set_current_state(TASK_INTERRUPTIBLE);
		if (sk->sk_shutdown & RCV_SHUTDOWN)
			break;
		rc = -ERESTARTSYS;
		if (signal_pending(current))
			break;
		rc = -EAGAIN;
		if (!timeout)
			break;
		rc = 0;
		if (skb_queue_empty(&sk->sk_receive_queue)) {
			release_sock(sk);
			timeout = schedule_timeout(timeout);
			lock_sock(sk);
		} else
			break;
	}
	__set_current_state(TASK_RUNNING);
	remove_wait_queue(sk->sk_sleep, &wait);
	return rc;
}
	
static int x25_accept(struct socket *sock, struct socket *newsock, int flags)
{
	struct sock *sk = sock->sk;
	struct sock *newsk;
	struct sk_buff *skb;
	int rc = -EINVAL;

	if (!sk || sk->sk_state != TCP_LISTEN)
		goto out;

	rc = -EOPNOTSUPP;
	if (sk->sk_type != SOCK_SEQPACKET)
		goto out;

	lock_sock(sk);
	rc = x25_wait_for_data(sk, sk->sk_rcvtimeo);
	if (rc)
		goto out2;
	skb = skb_dequeue(&sk->sk_receive_queue);
	rc = -EINVAL;
	if (!skb->sk)
		goto out2;
	newsk		 = skb->sk;
	newsk->sk_pair   = NULL;
	newsk->sk_socket = newsock;
	newsk->sk_sleep  = &newsock->wait;

	/* Now attach up the new socket */
	skb->sk = NULL;
	kfree_skb(skb);
	sk->sk_ack_backlog--;
	newsock->sk    = newsk;
	newsock->state = SS_CONNECTED;
	rc = 0;
out2:
	release_sock(sk);
out:
	return rc;
}

static int x25_getname(struct socket *sock, struct sockaddr *uaddr,
		       int *uaddr_len, int peer)
{
	struct sockaddr_x25 *sx25 = (struct sockaddr_x25 *)uaddr;
	struct sock *sk = sock->sk;
	struct x25_opt *x25 = x25_sk(sk);

	if (peer) {
		if (sk->sk_state != TCP_ESTABLISHED)
			return -ENOTCONN;
		sx25->sx25_addr = x25->dest_addr;
	} else
		sx25->sx25_addr = x25->source_addr;

	sx25->sx25_family = AF_X25;
	*uaddr_len = sizeof(*sx25);

	return 0;
}
 
int x25_rx_call_request(struct sk_buff *skb, struct x25_neigh *nb,
			unsigned int lci)
{
	struct sock *sk;
	struct sock *make;
	struct x25_opt *makex25;
	struct x25_address source_addr, dest_addr;
	struct x25_facilities facilities;
	int len, rc;

	/*
	 *	Remove the LCI and frame type.
	 */
	skb_pull(skb, X25_STD_MIN_LEN);

	/*
	 *	Extract the X.25 addresses and convert them to ASCII strings,
	 *	and remove them.
	 */
	skb_pull(skb, x25_addr_ntoa(skb->data, &source_addr, &dest_addr));

	/*
	 *	Find a listener for the particular address.
	 */
	sk = x25_find_listener(&source_addr);

	/*
	 *	We can't accept the Call Request.
	 */
	if (!sk || sk->sk_ack_backlog == sk->sk_max_ack_backlog)
		goto out_clear_request;

	/*
	 *	Try to reach a compromise on the requested facilities.
	 */
	if ((len = x25_negotiate_facilities(skb, sk, &facilities)) == -1)
		goto out_sock_put;

	/*
	 * current neighbour/link might impose additional limits
	 * on certain facilties
	 */

	x25_limit_facilities(&facilities, nb);

	/*
	 *	Try to create a new socket.
	 */
	make = x25_make_new(sk);
	if (!make)
		goto out_sock_put;

	/*
	 *	Remove the facilities, leaving any Call User Data.
	 */
	skb_pull(skb, len);

	skb->sk     = make;
	make->sk_state = TCP_ESTABLISHED;

	makex25 = x25_sk(make);
	makex25->lci           = lci;
	makex25->dest_addr     = dest_addr;
	makex25->source_addr   = source_addr;
	makex25->neighbour     = nb;
	makex25->facilities    = facilities;
	makex25->vc_facil_mask = x25_sk(sk)->vc_facil_mask;

	x25_write_internal(make, X25_CALL_ACCEPTED);

	/*
	 *	Incoming Call User Data.
	 */
	if (skb->len >= 0) {
		memcpy(makex25->calluserdata.cuddata, skb->data, skb->len);
		makex25->calluserdata.cudlength = skb->len;
	}

	makex25->state = X25_STATE_3;

	sk->sk_ack_backlog++;
	make->sk_pair = sk;

	x25_insert_socket(make);

	skb_queue_head(&sk->sk_receive_queue, skb);

	x25_start_heartbeat(make);

	if (!sock_flag(sk, SOCK_DEAD))
		sk->sk_data_ready(sk, skb->len);
	rc = 1;
	sock_put(sk);
out:
	return rc;
out_sock_put:
	sock_put(sk);
out_clear_request:
	rc = 0;
	x25_transmit_clear_request(nb, lci, 0x01);
	goto out;
}

static int x25_sendmsg(struct kiocb *iocb, struct socket *sock,
		       struct msghdr *msg, size_t len)
{
	struct sock *sk = sock->sk;
	struct x25_opt *x25 = x25_sk(sk);
	struct sockaddr_x25 *usx25 = (struct sockaddr_x25 *)msg->msg_name;
	struct sockaddr_x25 sx25;
	struct sk_buff *skb;
	unsigned char *asmptr;
	int noblock = msg->msg_flags & MSG_DONTWAIT;
	size_t size;
	int qbit = 0, rc = -EINVAL;

	if (msg->msg_flags & ~(MSG_DONTWAIT|MSG_OOB|MSG_EOR|MSG_CMSG_COMPAT))
		goto out;

	/* we currently don't support segmented records at the user interface */
	if (!(msg->msg_flags & (MSG_EOR|MSG_OOB)))
		goto out;

	rc = -EADDRNOTAVAIL;
	if (sk->sk_zapped)
		goto out;

	rc = -EPIPE;
	if (sk->sk_shutdown & SEND_SHUTDOWN) {
		send_sig(SIGPIPE, current, 0);
		goto out;
	}

	rc = -ENETUNREACH;
	if (!x25->neighbour)
		goto out;

	if (usx25) {
		rc = -EINVAL;
		if (msg->msg_namelen < sizeof(sx25))
			goto out;
		memcpy(&sx25, usx25, sizeof(sx25));
		rc = -EISCONN;
		if (strcmp(x25->dest_addr.x25_addr, sx25.sx25_addr.x25_addr))
			goto out;
		rc = -EINVAL;
		if (sx25.sx25_family != AF_X25)
			goto out;
	} else {
		/*
		 *	FIXME 1003.1g - if the socket is like this because
		 *	it has become closed (not started closed) we ought
		 *	to SIGPIPE, EPIPE;
		 */
		rc = -ENOTCONN;
		if (sk->sk_state != TCP_ESTABLISHED)
			goto out;

		sx25.sx25_family = AF_X25;
		sx25.sx25_addr   = x25->dest_addr;
	}

	SOCK_DEBUG(sk, "x25_sendmsg: sendto: Addresses built.\n");

	/* Build a packet */
	SOCK_DEBUG(sk, "x25_sendmsg: sendto: building packet.\n");

	if ((msg->msg_flags & MSG_OOB) && len > 32)
		len = 32;

	size = len + X25_MAX_L2_LEN + X25_EXT_MIN_LEN;

	skb = sock_alloc_send_skb(sk, size, noblock, &rc);
	if (!skb)
		goto out;
	X25_SKB_CB(skb)->flags = msg->msg_flags;

	skb_reserve(skb, X25_MAX_L2_LEN + X25_EXT_MIN_LEN);

	/*
	 *	Put the data on the end
	 */
	SOCK_DEBUG(sk, "x25_sendmsg: Copying user data\n");

	asmptr = skb->h.raw = skb_put(skb, len);

	rc = memcpy_fromiovec(asmptr, msg->msg_iov, len);
	if (rc)
		goto out_kfree_skb;

	/*
	 *	If the Q BIT Include socket option is in force, the first
	 *	byte of the user data is the logical value of the Q Bit.
	 */
	if (x25->qbitincl) {
		qbit = skb->data[0];
		skb_pull(skb, 1);
	}

	/*
	 *	Push down the X.25 header
	 */
	SOCK_DEBUG(sk, "x25_sendmsg: Building X.25 Header.\n");

	if (msg->msg_flags & MSG_OOB) {
		if (x25->neighbour->extended) {
			asmptr    = skb_push(skb, X25_STD_MIN_LEN);
			*asmptr++ = ((x25->lci >> 8) & 0x0F) | X25_GFI_EXTSEQ;
			*asmptr++ = (x25->lci >> 0) & 0xFF;
			*asmptr++ = X25_INTERRUPT;
		} else {
			asmptr    = skb_push(skb, X25_STD_MIN_LEN);
			*asmptr++ = ((x25->lci >> 8) & 0x0F) | X25_GFI_STDSEQ;
			*asmptr++ = (x25->lci >> 0) & 0xFF;
			*asmptr++ = X25_INTERRUPT;
		}
	} else {
		if (x25->neighbour->extended) {
			/* Build an Extended X.25 header */
			asmptr    = skb_push(skb, X25_EXT_MIN_LEN);
			*asmptr++ = ((x25->lci >> 8) & 0x0F) | X25_GFI_EXTSEQ;
			*asmptr++ = (x25->lci >> 0) & 0xFF;
			*asmptr++ = X25_DATA;
			*asmptr++ = X25_DATA;
		} else {
			/* Build an Standard X.25 header */
			asmptr    = skb_push(skb, X25_STD_MIN_LEN);
			*asmptr++ = ((x25->lci >> 8) & 0x0F) | X25_GFI_STDSEQ;
			*asmptr++ = (x25->lci >> 0) & 0xFF;
			*asmptr++ = X25_DATA;
		}

		if (qbit)
			skb->data[0] |= X25_Q_BIT;
	}

	SOCK_DEBUG(sk, "x25_sendmsg: Built header.\n");
	SOCK_DEBUG(sk, "x25_sendmsg: Transmitting buffer\n");

	rc = -ENOTCONN;
	if (sk->sk_state != TCP_ESTABLISHED)
		goto out_kfree_skb;

	if (msg->msg_flags & MSG_OOB)
		skb_queue_tail(&x25->interrupt_out_queue, skb);
	else {
	        len = x25_output(sk, skb);
		if (len < 0)
			kfree_skb(skb);
		else if (x25->qbitincl)
			len++;
	}

	/*
	 * lock_sock() is currently only used to serialize this x25_kick()
	 * against input-driven x25_kick() calls. It currently only blocks
	 * incoming packets for this socket and does not protect against
	 * any other socket state changes and is not called from anywhere
	 * else. As x25_kick() cannot block and as long as all socket
	 * operations are BKL-wrapped, we don't need take to care about
	 * purging the backlog queue in x25_release().
	 *
	 * Using lock_sock() to protect all socket operations entirely
	 * (and making the whole x25 stack SMP aware) unfortunately would
	 * require major changes to {send,recv}msg and skb allocation methods.
	 * -> 2.5 ;)
	 */
	lock_sock(sk);
	x25_kick(sk);
	release_sock(sk);
	rc = len;
out:
	return rc;
out_kfree_skb:
	kfree_skb(skb);
	goto out;
}


static int x25_recvmsg(struct kiocb *iocb, struct socket *sock,
		       struct msghdr *msg, size_t size,
		       int flags)
{
	struct sock *sk = sock->sk;
	struct x25_opt *x25 = x25_sk(sk);
	struct sockaddr_x25 *sx25 = (struct sockaddr_x25 *)msg->msg_name;
	size_t copied;
	int qbit;
	struct sk_buff *skb;
	unsigned char *asmptr;
	int rc = -ENOTCONN;

	/*
	 * This works for seqpacket too. The receiver has ordered the queue for
	 * us! We do one quick check first though
	 */
	if (sk->sk_state != TCP_ESTABLISHED)
		goto out;

	if (flags & MSG_OOB) {
		rc = -EINVAL;
		if (sock_flag(sk, SOCK_URGINLINE) ||
		    !skb_peek(&x25->interrupt_in_queue))
			goto out;

		skb = skb_dequeue(&x25->interrupt_in_queue);

		skb_pull(skb, X25_STD_MIN_LEN);

		/*
		 *	No Q bit information on Interrupt data.
		 */
		if (x25->qbitincl) {
			asmptr  = skb_push(skb, 1);
			*asmptr = 0x00;
		}

		msg->msg_flags |= MSG_OOB;
	} else {
		/* Now we can treat all alike */
		skb = skb_recv_datagram(sk, flags & ~MSG_DONTWAIT,
					flags & MSG_DONTWAIT, &rc);
		if (!skb)
			goto out;

		qbit = (skb->data[0] & X25_Q_BIT) == X25_Q_BIT;

		skb_pull(skb, x25->neighbour->extended ?
				X25_EXT_MIN_LEN : X25_STD_MIN_LEN);

		if (x25->qbitincl) {
			asmptr  = skb_push(skb, 1);
			*asmptr = qbit;
		}
	}

	skb->h.raw = skb->data;

	copied = skb->len;

	if (copied > size) {
		copied = size;
		msg->msg_flags |= MSG_TRUNC;
	}

	/* Currently, each datagram always contains a complete record */ 
	msg->msg_flags |= MSG_EOR;

	rc = skb_copy_datagram_iovec(skb, 0, msg->msg_iov, copied);
	if (rc)
		goto out_free_dgram;

	if (sx25) {
		sx25->sx25_family = AF_X25;
		sx25->sx25_addr   = x25->dest_addr;
	}

	msg->msg_namelen = sizeof(struct sockaddr_x25);

	lock_sock(sk);
	x25_check_rbuf(sk);
	release_sock(sk);
	rc = copied;
out_free_dgram:
	skb_free_datagram(sk, skb);
out:
	return rc;
}


static int x25_ioctl(struct socket *sock, unsigned int cmd, unsigned long arg)
{
	struct sock *sk = sock->sk;
	struct x25_opt *x25 = x25_sk(sk);
	void __user *argp = (void __user *)arg;
	int rc;

	switch (cmd) {
		case TIOCOUTQ: {
			int amount = sk->sk_sndbuf -
				     atomic_read(&sk->sk_wmem_alloc);
			if (amount < 0)
				amount = 0;
			rc = put_user(amount, (unsigned int __user *)argp);
			break;
		}

		case TIOCINQ: {
			struct sk_buff *skb;
			int amount = 0;
			/*
			 * These two are safe on a single CPU system as
			 * only user tasks fiddle here
			 */
			if ((skb = skb_peek(&sk->sk_receive_queue)) != NULL)
				amount = skb->len;
			rc = put_user(amount, (unsigned int __user *)argp);
			break;
		}

		case SIOCGSTAMP:
			rc = -EINVAL;
			if (sk)
				rc = sock_get_timestamp(sk, 
<<<<<<< HEAD
						(struct timeval *)arg); 
=======
						(struct timeval __user *)argp); 
>>>>>>> 30e74fea
			break;
		case SIOCGIFADDR:
		case SIOCSIFADDR:
		case SIOCGIFDSTADDR:
		case SIOCSIFDSTADDR:
		case SIOCGIFBRDADDR:
		case SIOCSIFBRDADDR:
		case SIOCGIFNETMASK:
		case SIOCSIFNETMASK:
		case SIOCGIFMETRIC:
		case SIOCSIFMETRIC:
			rc = -EINVAL;
			break;
		case SIOCADDRT:
		case SIOCDELRT:
			rc = -EPERM;
			if (!capable(CAP_NET_ADMIN))
				break;
			rc = x25_route_ioctl(cmd, argp);
			break;
		case SIOCX25GSUBSCRIP:
			rc = x25_subscr_ioctl(cmd, argp);
			break;
		case SIOCX25SSUBSCRIP:
			rc = -EPERM;
			if (!capable(CAP_NET_ADMIN))
				break;
			rc = x25_subscr_ioctl(cmd, argp);
			break;
		case SIOCX25GFACILITIES: {
			struct x25_facilities fac = x25->facilities;
			rc = copy_to_user(argp, &fac,
					  sizeof(fac)) ? -EFAULT : 0;
			break;
		}

		case SIOCX25SFACILITIES: {
			struct x25_facilities facilities;
			rc = -EFAULT;
			if (copy_from_user(&facilities, argp,
					   sizeof(facilities)))
				break;
			rc = -EINVAL;
			if (sk->sk_state != TCP_LISTEN &&
			    sk->sk_state != TCP_CLOSE)
				break;
			if (facilities.pacsize_in < X25_PS16 ||
			    facilities.pacsize_in > X25_PS4096)
				break;
			if (facilities.pacsize_out < X25_PS16 ||
			    facilities.pacsize_out > X25_PS4096)
				break;
			if (facilities.winsize_in < 1 ||
			    facilities.winsize_in > 127)
				break;
			if (facilities.throughput < 0x03 ||
			    facilities.throughput > 0xDD)
				break;
			if (facilities.reverse && facilities.reverse != 1)
				break;
			x25->facilities = facilities;
			rc = 0;
			break;
		}

		case SIOCX25GCALLUSERDATA: {
			struct x25_calluserdata cud = x25->calluserdata;
			rc = copy_to_user(argp, &cud,
					  sizeof(cud)) ? -EFAULT : 0;
			break;
		}

		case SIOCX25SCALLUSERDATA: {
			struct x25_calluserdata calluserdata;

			rc = -EFAULT;
			if (copy_from_user(&calluserdata, argp,
					   sizeof(calluserdata)))
				break;
			rc = -EINVAL;
			if (calluserdata.cudlength > X25_MAX_CUD_LEN)
				break;
			x25->calluserdata = calluserdata;
			rc = 0;
			break;
		}

		case SIOCX25GCAUSEDIAG: {
			struct x25_causediag causediag;
			causediag = x25->causediag;
			rc = copy_to_user(argp, &causediag,
					  sizeof(causediag)) ? -EFAULT : 0;
			break;
		}

 		default:
			rc = dev_ioctl(cmd, argp);
			break;
	}

	return rc;
}

struct net_proto_family x25_family_ops = {
	.family =	AF_X25,
	.create =	x25_create,
	.owner	=	THIS_MODULE,
};

static struct proto_ops SOCKOPS_WRAPPED(x25_proto_ops) = {
	.family =	AF_X25,
	.owner =	THIS_MODULE,
	.release =	x25_release,
	.bind =		x25_bind,
	.connect =	x25_connect,
	.socketpair =	sock_no_socketpair,
	.accept =	x25_accept,
	.getname =	x25_getname,
	.poll =		datagram_poll,
	.ioctl =	x25_ioctl,
	.listen =	x25_listen,
	.shutdown =	sock_no_shutdown,
	.setsockopt =	x25_setsockopt,
	.getsockopt =	x25_getsockopt,
	.sendmsg =	x25_sendmsg,
	.recvmsg =	x25_recvmsg,
	.mmap =		sock_no_mmap,
	.sendpage =	sock_no_sendpage,
};

#include <linux/smp_lock.h>
SOCKOPS_WRAP(x25_proto, AF_X25);

static struct packet_type x25_packet_type = {
	.type =	__constant_htons(ETH_P_X25),
	.func =	x25_lapb_receive_frame,
};

struct notifier_block x25_dev_notifier = {
	.notifier_call = x25_device_event,
};

void x25_kill_by_neigh(struct x25_neigh *nb)
{
	struct sock *s;
	struct hlist_node *node;

	write_lock_bh(&x25_list_lock);

	sk_for_each(s, node, &x25_list)
		if (x25_sk(s)->neighbour == nb)
			x25_disconnect(s, ENETUNREACH, 0, 0);

	write_unlock_bh(&x25_list_lock);
}

static int __init x25_init(void)
{
	sock_register(&x25_family_ops);

	dev_add_pack(&x25_packet_type);

	register_netdevice_notifier(&x25_dev_notifier);

	printk(KERN_INFO "X.25 for Linux. Version 0.2 for Linux 2.1.15\n");

#ifdef CONFIG_SYSCTL
	x25_register_sysctl();
#endif
	x25_proc_init();
	return 0;
}
module_init(x25_init);

static void __exit x25_exit(void)
{
	x25_proc_exit();
	x25_link_free();
	x25_route_free();

#ifdef CONFIG_SYSCTL
	x25_unregister_sysctl();
#endif

	unregister_netdevice_notifier(&x25_dev_notifier);

	dev_remove_pack(&x25_packet_type);

	sock_unregister(AF_X25);
}
module_exit(x25_exit);

MODULE_AUTHOR("Jonathan Naylor <g4klx@g4klx.demon.co.uk>");
MODULE_DESCRIPTION("The X.25 Packet Layer network layer protocol");
MODULE_LICENSE("GPL");
MODULE_ALIAS_NETPROTO(PF_X25);<|MERGE_RESOLUTION|>--- conflicted
+++ resolved
@@ -1210,11 +1210,7 @@
 			rc = -EINVAL;
 			if (sk)
 				rc = sock_get_timestamp(sk, 
-<<<<<<< HEAD
-						(struct timeval *)arg); 
-=======
 						(struct timeval __user *)argp); 
->>>>>>> 30e74fea
 			break;
 		case SIOCGIFADDR:
 		case SIOCSIFADDR:
