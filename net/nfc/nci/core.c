--- conflicted
+++ resolved
@@ -1518,10 +1518,7 @@
 
 		if (!nci_plen(skb->data)) {
 			kfree_skb(skb);
-<<<<<<< HEAD
-=======
 			kcov_remote_stop();
->>>>>>> b48d67c4
 			break;
 		}
 
