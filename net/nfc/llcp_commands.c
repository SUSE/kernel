--- conflicted
+++ resolved
@@ -360,11 +360,6 @@
 	struct nfc_llcp_local *local;
 	u16 size = 0;
 	int err;
-<<<<<<< HEAD
-
-	pr_debug("Sending SYMM\n");
-=======
->>>>>>> eb3cdb58
 
 	local = nfc_llcp_find_local(dev);
 	if (local == NULL)
