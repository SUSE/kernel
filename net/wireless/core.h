/*
 * Wireless configuration interface internals.
 *
 * Copyright 2006-2010	Johannes Berg <johannes@sipsolutions.net>
 */
#ifndef __NET_WIRELESS_CORE_H
#define __NET_WIRELESS_CORE_H
#include <linux/mutex.h>
#include <linux/list.h>
#include <linux/netdevice.h>
#include <linux/kref.h>
#include <linux/rbtree.h>
#include <linux/debugfs.h>
#include <linux/rfkill.h>
#include <linux/workqueue.h>
#include <linux/rtnetlink.h>
#include <net/genetlink.h>
#include <net/cfg80211.h>
#include "reg.h"

struct cfg80211_registered_device {
	const struct cfg80211_ops *ops;
	struct list_head list;
	/* we hold this mutex during any call so that
	 * we cannot do multiple calls at once, and also
	 * to avoid the deregister call to proceed while
	 * any call is in progress */
	struct mutex mtx;

	/* rfkill support */
	struct rfkill_ops rfkill_ops;
	struct rfkill *rfkill;
	struct work_struct rfkill_sync;

	/* ISO / IEC 3166 alpha2 for which this device is receiving
	 * country IEs on, this can help disregard country IEs from APs
	 * on the same alpha2 quickly. The alpha2 may differ from
	 * cfg80211_regdomain's alpha2 when an intersection has occurred.
	 * If the AP is reconfigured this can also be used to tell us if
	 * the country on the country IE changed. */
	char country_ie_alpha2[2];

	/* If a Country IE has been received this tells us the environment
	 * which its telling us its in. This defaults to ENVIRON_ANY */
	enum environment_cap env;

	/* wiphy index, internal only */
	int wiphy_idx;

	/* associated wireless interfaces */
	struct mutex devlist_mtx;
	/* protected by devlist_mtx or RCU */
	struct list_head wdev_list;
	int devlist_generation, wdev_id;
	int opencount; /* also protected by devlist_mtx */
	wait_queue_head_t dev_wait;

	u32 ap_beacons_nlpid;

	/* protected by RTNL only */
	int num_running_ifaces;
	int num_running_monitor_ifaces;

	/* BSSes/scanning */
	spinlock_t bss_lock;
	struct list_head bss_list;
	struct rb_root bss_tree;
	u32 bss_generation;
	struct cfg80211_scan_request *scan_req; /* protected by RTNL */
	struct cfg80211_sched_scan_request *sched_scan_req;
	unsigned long suspend_at;
	struct work_struct scan_done_wk;
	struct work_struct sched_scan_results_wk;

	struct mutex sched_scan_mtx;

#ifdef CONFIG_NL80211_TESTMODE
	struct genl_info *testmode_info;
#endif

	struct work_struct conn_work;
	struct work_struct event_work;

	struct cfg80211_wowlan *wowlan;

	/* must be last because of the way we do wiphy_priv(),
	 * and it should at least be aligned to NETDEV_ALIGN */
	struct wiphy wiphy __attribute__((__aligned__(NETDEV_ALIGN)));
};

static inline
struct cfg80211_registered_device *wiphy_to_dev(struct wiphy *wiphy)
{
	BUG_ON(!wiphy);
	return container_of(wiphy, struct cfg80211_registered_device, wiphy);
}

/* Note 0 is valid, hence phy0 */
static inline
bool wiphy_idx_valid(int wiphy_idx)
{
	return wiphy_idx >= 0;
}

static inline void
cfg80211_rdev_free_wowlan(struct cfg80211_registered_device *rdev)
{
	int i;

	if (!rdev->wowlan)
		return;
	for (i = 0; i < rdev->wowlan->n_patterns; i++)
		kfree(rdev->wowlan->patterns[i].mask);
	kfree(rdev->wowlan->patterns);
	kfree(rdev->wowlan);
}

extern struct workqueue_struct *cfg80211_wq;
extern struct mutex cfg80211_mutex;
extern struct list_head cfg80211_rdev_list;
extern int cfg80211_rdev_list_generation;

static inline void assert_cfg80211_lock(void)
{
	lockdep_assert_held(&cfg80211_mutex);
}

/*
 * You can use this to mark a wiphy_idx as not having an associated wiphy.
 * It guarantees cfg80211_rdev_by_wiphy_idx(wiphy_idx) will return NULL
 */
#define WIPHY_IDX_STALE -1

struct cfg80211_internal_bss {
	struct list_head list;
	struct rb_node rbn;
	unsigned long ts;
	struct kref ref;
	atomic_t hold;
	bool beacon_ies_allocated;
	bool proberesp_ies_allocated;

	/* must be last because of priv member */
	struct cfg80211_bss pub;
};

static inline struct cfg80211_internal_bss *bss_from_pub(struct cfg80211_bss *pub)
{
	return container_of(pub, struct cfg80211_internal_bss, pub);
}

static inline void cfg80211_hold_bss(struct cfg80211_internal_bss *bss)
{
	atomic_inc(&bss->hold);
}

static inline void cfg80211_unhold_bss(struct cfg80211_internal_bss *bss)
{
	int r = atomic_dec_return(&bss->hold);
	WARN_ON(r < 0);
}


struct cfg80211_registered_device *cfg80211_rdev_by_wiphy_idx(int wiphy_idx);
int get_wiphy_idx(struct wiphy *wiphy);

/* requires cfg80211_rdev_mutex to be held! */
struct wiphy *wiphy_idx_to_wiphy(int wiphy_idx);

/* identical to cfg80211_get_dev_from_info but only operate on ifindex */
extern struct cfg80211_registered_device *
cfg80211_get_dev_from_ifindex(struct net *net, int ifindex);

int cfg80211_switch_netns(struct cfg80211_registered_device *rdev,
			  struct net *net);

static inline void cfg80211_lock_rdev(struct cfg80211_registered_device *rdev)
{
	mutex_lock(&rdev->mtx);
}

static inline void cfg80211_unlock_rdev(struct cfg80211_registered_device *rdev)
{
	BUG_ON(IS_ERR(rdev) || !rdev);
	mutex_unlock(&rdev->mtx);
}

static inline void wdev_lock(struct wireless_dev *wdev)
	__acquires(wdev)
{
	mutex_lock(&wdev->mtx);
	__acquire(wdev->mtx);
}

static inline void wdev_unlock(struct wireless_dev *wdev)
	__releases(wdev)
{
	__release(wdev->mtx);
	mutex_unlock(&wdev->mtx);
}

#define ASSERT_RDEV_LOCK(rdev) lockdep_assert_held(&(rdev)->mtx)
#define ASSERT_WDEV_LOCK(wdev) lockdep_assert_held(&(wdev)->mtx)

static inline bool cfg80211_has_monitors_only(struct cfg80211_registered_device *rdev)
{
	ASSERT_RTNL();

	return rdev->num_running_ifaces == rdev->num_running_monitor_ifaces &&
	       rdev->num_running_ifaces > 0;
}

enum cfg80211_event_type {
	EVENT_CONNECT_RESULT,
	EVENT_ROAMED,
	EVENT_DISCONNECTED,
	EVENT_IBSS_JOINED,
};

struct cfg80211_event {
	struct list_head list;
	enum cfg80211_event_type type;

	union {
		struct {
			u8 bssid[ETH_ALEN];
			const u8 *req_ie;
			const u8 *resp_ie;
			size_t req_ie_len;
			size_t resp_ie_len;
			u16 status;
		} cr;
		struct {
			const u8 *req_ie;
			const u8 *resp_ie;
			size_t req_ie_len;
			size_t resp_ie_len;
			struct cfg80211_bss *bss;
		} rm;
		struct {
			const u8 *ie;
			size_t ie_len;
			u16 reason;
		} dc;
		struct {
			u8 bssid[ETH_ALEN];
		} ij;
	};
};

struct cfg80211_cached_keys {
	struct key_params params[6];
	u8 data[6][WLAN_MAX_KEY_LEN];
	int def, defmgmt;
};

enum cfg80211_chan_mode {
	CHAN_MODE_UNDEFINED,
	CHAN_MODE_SHARED,
	CHAN_MODE_EXCLUSIVE,
};


/* free object */
extern void cfg80211_dev_free(struct cfg80211_registered_device *rdev);

extern int cfg80211_dev_rename(struct cfg80211_registered_device *rdev,
			       char *newname);

void ieee80211_set_bitrate_flags(struct wiphy *wiphy);

void cfg80211_bss_expire(struct cfg80211_registered_device *dev);
void cfg80211_bss_age(struct cfg80211_registered_device *dev,
                      unsigned long age_secs);

/* IBSS */
int __cfg80211_join_ibss(struct cfg80211_registered_device *rdev,
			 struct net_device *dev,
			 struct cfg80211_ibss_params *params,
			 struct cfg80211_cached_keys *connkeys);
int cfg80211_join_ibss(struct cfg80211_registered_device *rdev,
		       struct net_device *dev,
		       struct cfg80211_ibss_params *params,
		       struct cfg80211_cached_keys *connkeys);
void cfg80211_clear_ibss(struct net_device *dev, bool nowext);
int __cfg80211_leave_ibss(struct cfg80211_registered_device *rdev,
			  struct net_device *dev, bool nowext);
int cfg80211_leave_ibss(struct cfg80211_registered_device *rdev,
			struct net_device *dev, bool nowext);
void __cfg80211_ibss_joined(struct net_device *dev, const u8 *bssid);
int cfg80211_ibss_wext_join(struct cfg80211_registered_device *rdev,
			    struct wireless_dev *wdev);

/* mesh */
extern const struct mesh_config default_mesh_config;
extern const struct mesh_setup default_mesh_setup;
int __cfg80211_join_mesh(struct cfg80211_registered_device *rdev,
			 struct net_device *dev,
			 struct mesh_setup *setup,
			 const struct mesh_config *conf);
int cfg80211_join_mesh(struct cfg80211_registered_device *rdev,
		       struct net_device *dev,
		       struct mesh_setup *setup,
		       const struct mesh_config *conf);
int cfg80211_leave_mesh(struct cfg80211_registered_device *rdev,
			struct net_device *dev);
int cfg80211_set_mesh_freq(struct cfg80211_registered_device *rdev,
			   struct wireless_dev *wdev, int freq,
			   enum nl80211_channel_type channel_type);

/* AP */
int cfg80211_stop_ap(struct cfg80211_registered_device *rdev,
		     struct net_device *dev);

/* MLME */
int __cfg80211_mlme_auth(struct cfg80211_registered_device *rdev,
			 struct net_device *dev,
			 struct ieee80211_channel *chan,
			 enum nl80211_auth_type auth_type,
			 const u8 *bssid,
			 const u8 *ssid, int ssid_len,
			 const u8 *ie, int ie_len,
			 const u8 *key, int key_len, int key_idx);
int cfg80211_mlme_auth(struct cfg80211_registered_device *rdev,
		       struct net_device *dev, struct ieee80211_channel *chan,
		       enum nl80211_auth_type auth_type, const u8 *bssid,
		       const u8 *ssid, int ssid_len,
		       const u8 *ie, int ie_len,
		       const u8 *key, int key_len, int key_idx);
int __cfg80211_mlme_assoc(struct cfg80211_registered_device *rdev,
			  struct net_device *dev,
			  struct ieee80211_channel *chan,
			  const u8 *bssid, const u8 *prev_bssid,
			  const u8 *ssid, int ssid_len,
			  const u8 *ie, int ie_len, bool use_mfp,
			  struct cfg80211_crypto_settings *crypt,
			  u32 assoc_flags, struct ieee80211_ht_cap *ht_capa,
			  struct ieee80211_ht_cap *ht_capa_mask);
int cfg80211_mlme_assoc(struct cfg80211_registered_device *rdev,
			struct net_device *dev, struct ieee80211_channel *chan,
			const u8 *bssid, const u8 *prev_bssid,
			const u8 *ssid, int ssid_len,
			const u8 *ie, int ie_len, bool use_mfp,
			struct cfg80211_crypto_settings *crypt,
			u32 assoc_flags, struct ieee80211_ht_cap *ht_capa,
			struct ieee80211_ht_cap *ht_capa_mask);
int __cfg80211_mlme_deauth(struct cfg80211_registered_device *rdev,
			   struct net_device *dev, const u8 *bssid,
			   const u8 *ie, int ie_len, u16 reason,
			   bool local_state_change);
int cfg80211_mlme_deauth(struct cfg80211_registered_device *rdev,
			 struct net_device *dev, const u8 *bssid,
			 const u8 *ie, int ie_len, u16 reason,
			 bool local_state_change);
int cfg80211_mlme_disassoc(struct cfg80211_registered_device *rdev,
			   struct net_device *dev, const u8 *bssid,
			   const u8 *ie, int ie_len, u16 reason,
			   bool local_state_change);
void cfg80211_mlme_down(struct cfg80211_registered_device *rdev,
			struct net_device *dev);
void __cfg80211_connect_result(struct net_device *dev, const u8 *bssid,
			       const u8 *req_ie, size_t req_ie_len,
			       const u8 *resp_ie, size_t resp_ie_len,
			       u16 status, bool wextev,
			       struct cfg80211_bss *bss);
int cfg80211_mlme_register_mgmt(struct wireless_dev *wdev, u32 snd_pid,
				u16 frame_type, const u8 *match_data,
				int match_len);
void cfg80211_mlme_unregister_socket(struct wireless_dev *wdev, u32 nlpid);
void cfg80211_mlme_purge_registrations(struct wireless_dev *wdev);
int cfg80211_mlme_mgmt_tx(struct cfg80211_registered_device *rdev,
			  struct wireless_dev *wdev,
			  struct ieee80211_channel *chan, bool offchan,
			  enum nl80211_channel_type channel_type,
			  bool channel_type_valid, unsigned int wait,
			  const u8 *buf, size_t len, bool no_cck,
			  bool dont_wait_for_ack, u64 *cookie);
void cfg80211_oper_and_ht_capa(struct ieee80211_ht_cap *ht_capa,
			       const struct ieee80211_ht_cap *ht_capa_mask);

/* SME */
int __cfg80211_connect(struct cfg80211_registered_device *rdev,
		       struct net_device *dev,
		       struct cfg80211_connect_params *connect,
		       struct cfg80211_cached_keys *connkeys,
		       const u8 *prev_bssid);
int cfg80211_connect(struct cfg80211_registered_device *rdev,
		     struct net_device *dev,
		     struct cfg80211_connect_params *connect,
		     struct cfg80211_cached_keys *connkeys);
int __cfg80211_disconnect(struct cfg80211_registered_device *rdev,
			  struct net_device *dev, u16 reason,
			  bool wextev);
int cfg80211_disconnect(struct cfg80211_registered_device *rdev,
			struct net_device *dev, u16 reason,
			bool wextev);
void __cfg80211_roamed(struct wireless_dev *wdev,
		       struct cfg80211_bss *bss,
		       const u8 *req_ie, size_t req_ie_len,
		       const u8 *resp_ie, size_t resp_ie_len);
int cfg80211_mgd_wext_connect(struct cfg80211_registered_device *rdev,
			      struct wireless_dev *wdev);

void cfg80211_conn_work(struct work_struct *work);
void cfg80211_sme_failed_assoc(struct wireless_dev *wdev);
bool cfg80211_sme_failed_reassoc(struct wireless_dev *wdev);

/* internal helpers */
bool cfg80211_supported_cipher_suite(struct wiphy *wiphy, u32 cipher);
int cfg80211_validate_key_settings(struct cfg80211_registered_device *rdev,
				   struct key_params *params, int key_idx,
				   bool pairwise, const u8 *mac_addr);
void __cfg80211_disconnected(struct net_device *dev, const u8 *ie,
			     size_t ie_len, u16 reason, bool from_ap);
void cfg80211_sme_scan_done(struct net_device *dev);
void cfg80211_sme_rx_auth(struct net_device *dev, const u8 *buf, size_t len);
void cfg80211_sme_disassoc(struct net_device *dev,
			   struct cfg80211_internal_bss *bss);
void __cfg80211_scan_done(struct work_struct *wk);
void ___cfg80211_scan_done(struct cfg80211_registered_device *rdev, bool leak);
void __cfg80211_sched_scan_results(struct work_struct *wk);
int __cfg80211_stop_sched_scan(struct cfg80211_registered_device *rdev,
			       bool driver_initiated);
void cfg80211_upload_connect_keys(struct wireless_dev *wdev);
int cfg80211_change_iface(struct cfg80211_registered_device *rdev,
			  struct net_device *dev, enum nl80211_iftype ntype,
			  u32 *flags, struct vif_params *params);
void cfg80211_process_rdev_events(struct cfg80211_registered_device *rdev);
void cfg80211_process_wdev_events(struct wireless_dev *wdev);
<<<<<<< HEAD
=======

int cfg80211_can_use_iftype_chan(struct cfg80211_registered_device *rdev,
				 struct wireless_dev *wdev,
				 enum nl80211_iftype iftype,
				 struct ieee80211_channel *chan,
				 enum cfg80211_chan_mode chanmode);
>>>>>>> e287071a

static inline int
cfg80211_can_change_interface(struct cfg80211_registered_device *rdev,
			      struct wireless_dev *wdev,
			      enum nl80211_iftype iftype)
{
	return cfg80211_can_use_iftype_chan(rdev, wdev, iftype, NULL,
					    CHAN_MODE_UNDEFINED);
}

static inline int
cfg80211_can_add_interface(struct cfg80211_registered_device *rdev,
			   enum nl80211_iftype iftype)
{
	return cfg80211_can_change_interface(rdev, NULL, iftype);
}

static inline int
cfg80211_can_use_chan(struct cfg80211_registered_device *rdev,
		      struct wireless_dev *wdev,
		      struct ieee80211_channel *chan,
		      enum cfg80211_chan_mode chanmode)
{
	return cfg80211_can_use_iftype_chan(rdev, wdev, wdev->iftype,
					    chan, chanmode);
}

void
cfg80211_get_chan_state(struct wireless_dev *wdev,
		        struct ieee80211_channel **chan,
		        enum cfg80211_chan_mode *chanmode);

struct ieee80211_channel *
rdev_freq_to_chan(struct cfg80211_registered_device *rdev,
		  int freq, enum nl80211_channel_type channel_type);
int cfg80211_set_monitor_channel(struct cfg80211_registered_device *rdev,
				 int freq, enum nl80211_channel_type chantype);

int ieee80211_get_ratemask(struct ieee80211_supported_band *sband,
			   const u8 *rates, unsigned int n_rates,
			   u32 *mask);

int cfg80211_validate_beacon_int(struct cfg80211_registered_device *rdev,
				 u32 beacon_int);

void cfg80211_update_iface_num(struct cfg80211_registered_device *rdev,
			       enum nl80211_iftype iftype, int num);

#define CFG80211_MAX_NUM_DIFFERENT_CHANNELS 10

#ifdef CONFIG_CFG80211_DEVELOPER_WARNINGS
#define CFG80211_DEV_WARN_ON(cond)	WARN_ON(cond)
#else
/*
 * Trick to enable using it as a condition,
 * and also not give a warning when it's
 * not used that way.
 */
#define CFG80211_DEV_WARN_ON(cond)	({bool __r = (cond); __r; })
#endif

#endif /* __NET_WIRELESS_CORE_H */<|MERGE_RESOLUTION|>--- conflicted
+++ resolved
@@ -427,15 +427,12 @@
 			  u32 *flags, struct vif_params *params);
 void cfg80211_process_rdev_events(struct cfg80211_registered_device *rdev);
 void cfg80211_process_wdev_events(struct wireless_dev *wdev);
-<<<<<<< HEAD
-=======
 
 int cfg80211_can_use_iftype_chan(struct cfg80211_registered_device *rdev,
 				 struct wireless_dev *wdev,
 				 enum nl80211_iftype iftype,
 				 struct ieee80211_channel *chan,
 				 enum cfg80211_chan_mode chanmode);
->>>>>>> e287071a
 
 static inline int
 cfg80211_can_change_interface(struct cfg80211_registered_device *rdev,
