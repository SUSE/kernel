--- conflicted
+++ resolved
@@ -5,11 +5,7 @@
  * (for nl80211's connect() and wext)
  *
  * Copyright 2009	Johannes Berg <johannes@sipsolutions.net>
-<<<<<<< HEAD
- * Copyright (C) 2009, 2020, 2022-2023 Intel Corporation. All rights reserved.
-=======
  * Copyright (C) 2009, 2020, 2022-2024 Intel Corporation. All rights reserved.
->>>>>>> 2d5404ca
  * Copyright 2017	Intel Deutschland GmbH
  */
 
