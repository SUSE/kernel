// SPDX-License-Identifier: GPL-2.0
/*
 * Wireless utility functions
 *
 * Copyright 2007-2009	Johannes Berg <johannes@sipsolutions.net>
 * Copyright 2013-2014  Intel Mobile Communications GmbH
 * Copyright 2017	Intel Deutschland GmbH
 * Copyright (C) 2018-2023 Intel Corporation
 */
#include <linux/export.h>
#include <linux/bitops.h>
#include <linux/etherdevice.h>
#include <linux/slab.h>
#include <linux/ieee80211.h>
#include <net/cfg80211.h>
#include <net/ip.h>
#include <net/dsfield.h>
#include <linux/if_vlan.h>
#include <linux/mpls.h>
#include <linux/gcd.h>
#include <linux/bitfield.h>
#include <linux/nospec.h>
#include "core.h"
#include "rdev-ops.h"


const struct ieee80211_rate *
ieee80211_get_response_rate(struct ieee80211_supported_band *sband,
			    u32 basic_rates, int bitrate)
{
	struct ieee80211_rate *result = &sband->bitrates[0];
	int i;

	for (i = 0; i < sband->n_bitrates; i++) {
		if (!(basic_rates & BIT(i)))
			continue;
		if (sband->bitrates[i].bitrate > bitrate)
			continue;
		result = &sband->bitrates[i];
	}

	return result;
}
EXPORT_SYMBOL(ieee80211_get_response_rate);

u32 ieee80211_mandatory_rates(struct ieee80211_supported_band *sband)
{
	struct ieee80211_rate *bitrates;
	u32 mandatory_rates = 0;
	enum ieee80211_rate_flags mandatory_flag;
	int i;

	if (WARN_ON(!sband))
		return 1;

	if (sband->band == NL80211_BAND_2GHZ)
		mandatory_flag = IEEE80211_RATE_MANDATORY_B;
	else
		mandatory_flag = IEEE80211_RATE_MANDATORY_A;

	bitrates = sband->bitrates;
	for (i = 0; i < sband->n_bitrates; i++)
		if (bitrates[i].flags & mandatory_flag)
			mandatory_rates |= BIT(i);
	return mandatory_rates;
}
EXPORT_SYMBOL(ieee80211_mandatory_rates);

u32 ieee80211_channel_to_freq_khz(int chan, enum nl80211_band band)
{
	/* see 802.11 17.3.8.3.2 and Annex J
	 * there are overlapping channel numbers in 5GHz and 2GHz bands */
	if (chan <= 0)
		return 0; /* not supported */
	switch (band) {
	case NL80211_BAND_2GHZ:
	case NL80211_BAND_LC:
		if (chan == 14)
			return MHZ_TO_KHZ(2484);
		else if (chan < 14)
			return MHZ_TO_KHZ(2407 + chan * 5);
		break;
	case NL80211_BAND_5GHZ:
		if (chan >= 182 && chan <= 196)
			return MHZ_TO_KHZ(4000 + chan * 5);
		else
			return MHZ_TO_KHZ(5000 + chan * 5);
		break;
	case NL80211_BAND_6GHZ:
		/* see 802.11ax D6.1 27.3.23.2 */
		if (chan == 2)
			return MHZ_TO_KHZ(5935);
		if (chan <= 233)
			return MHZ_TO_KHZ(5950 + chan * 5);
		break;
	case NL80211_BAND_60GHZ:
		if (chan < 7)
			return MHZ_TO_KHZ(56160 + chan * 2160);
		break;
	case NL80211_BAND_S1GHZ:
		return 902000 + chan * 500;
	default:
		;
	}
	return 0; /* not supported */
}
EXPORT_SYMBOL(ieee80211_channel_to_freq_khz);

enum nl80211_chan_width
ieee80211_s1g_channel_width(const struct ieee80211_channel *chan)
{
	if (WARN_ON(!chan || chan->band != NL80211_BAND_S1GHZ))
		return NL80211_CHAN_WIDTH_20_NOHT;

	/*S1G defines a single allowed channel width per channel.
	 * Extract that width here.
	 */
	if (chan->flags & IEEE80211_CHAN_1MHZ)
		return NL80211_CHAN_WIDTH_1;
	else if (chan->flags & IEEE80211_CHAN_2MHZ)
		return NL80211_CHAN_WIDTH_2;
	else if (chan->flags & IEEE80211_CHAN_4MHZ)
		return NL80211_CHAN_WIDTH_4;
	else if (chan->flags & IEEE80211_CHAN_8MHZ)
		return NL80211_CHAN_WIDTH_8;
	else if (chan->flags & IEEE80211_CHAN_16MHZ)
		return NL80211_CHAN_WIDTH_16;

	pr_err("unknown channel width for channel at %dKHz?\n",
	       ieee80211_channel_to_khz(chan));

	return NL80211_CHAN_WIDTH_1;
}
EXPORT_SYMBOL(ieee80211_s1g_channel_width);

int ieee80211_freq_khz_to_channel(u32 freq)
{
	/* TODO: just handle MHz for now */
	freq = KHZ_TO_MHZ(freq);

	/* see 802.11 17.3.8.3.2 and Annex J */
	if (freq == 2484)
		return 14;
	else if (freq < 2484)
		return (freq - 2407) / 5;
	else if (freq >= 4910 && freq <= 4980)
		return (freq - 4000) / 5;
	else if (freq < 5925)
		return (freq - 5000) / 5;
	else if (freq == 5935)
		return 2;
	else if (freq <= 45000) /* DMG band lower limit */
		/* see 802.11ax D6.1 27.3.22.2 */
		return (freq - 5950) / 5;
	else if (freq >= 58320 && freq <= 70200)
		return (freq - 56160) / 2160;
	else
		return 0;
}
EXPORT_SYMBOL(ieee80211_freq_khz_to_channel);

struct ieee80211_channel *ieee80211_get_channel_khz(struct wiphy *wiphy,
						    u32 freq)
{
	enum nl80211_band band;
	struct ieee80211_supported_band *sband;
	int i;

	for (band = 0; band < NUM_NL80211_BANDS; band++) {
		sband = wiphy->bands[band];

		if (!sband)
			continue;

		for (i = 0; i < sband->n_channels; i++) {
			struct ieee80211_channel *chan = &sband->channels[i];

			if (ieee80211_channel_to_khz(chan) == freq)
				return chan;
		}
	}

	return NULL;
}
EXPORT_SYMBOL(ieee80211_get_channel_khz);

static void set_mandatory_flags_band(struct ieee80211_supported_band *sband)
{
	int i, want;

	switch (sband->band) {
	case NL80211_BAND_5GHZ:
	case NL80211_BAND_6GHZ:
		want = 3;
		for (i = 0; i < sband->n_bitrates; i++) {
			if (sband->bitrates[i].bitrate == 60 ||
			    sband->bitrates[i].bitrate == 120 ||
			    sband->bitrates[i].bitrate == 240) {
				sband->bitrates[i].flags |=
					IEEE80211_RATE_MANDATORY_A;
				want--;
			}
		}
		WARN_ON(want);
		break;
	case NL80211_BAND_2GHZ:
	case NL80211_BAND_LC:
		want = 7;
		for (i = 0; i < sband->n_bitrates; i++) {
			switch (sband->bitrates[i].bitrate) {
			case 10:
			case 20:
			case 55:
			case 110:
				sband->bitrates[i].flags |=
					IEEE80211_RATE_MANDATORY_B |
					IEEE80211_RATE_MANDATORY_G;
				want--;
				break;
			case 60:
			case 120:
			case 240:
				sband->bitrates[i].flags |=
					IEEE80211_RATE_MANDATORY_G;
				want--;
				fallthrough;
			default:
				sband->bitrates[i].flags |=
					IEEE80211_RATE_ERP_G;
				break;
			}
		}
		WARN_ON(want != 0 && want != 3);
		break;
	case NL80211_BAND_60GHZ:
		/* check for mandatory HT MCS 1..4 */
		WARN_ON(!sband->ht_cap.ht_supported);
		WARN_ON((sband->ht_cap.mcs.rx_mask[0] & 0x1e) != 0x1e);
		break;
	case NL80211_BAND_S1GHZ:
		/* Figure 9-589bd: 3 means unsupported, so != 3 means at least
		 * mandatory is ok.
		 */
		WARN_ON((sband->s1g_cap.nss_mcs[0] & 0x3) == 0x3);
		break;
	case NUM_NL80211_BANDS:
	default:
		WARN_ON(1);
		break;
	}
}

void ieee80211_set_bitrate_flags(struct wiphy *wiphy)
{
	enum nl80211_band band;

	for (band = 0; band < NUM_NL80211_BANDS; band++)
		if (wiphy->bands[band])
			set_mandatory_flags_band(wiphy->bands[band]);
}

bool cfg80211_supported_cipher_suite(struct wiphy *wiphy, u32 cipher)
{
	int i;
	for (i = 0; i < wiphy->n_cipher_suites; i++)
		if (cipher == wiphy->cipher_suites[i])
			return true;
	return false;
}

static bool
cfg80211_igtk_cipher_supported(struct cfg80211_registered_device *rdev)
{
	struct wiphy *wiphy = &rdev->wiphy;
	int i;

	for (i = 0; i < wiphy->n_cipher_suites; i++) {
		switch (wiphy->cipher_suites[i]) {
		case WLAN_CIPHER_SUITE_AES_CMAC:
		case WLAN_CIPHER_SUITE_BIP_CMAC_256:
		case WLAN_CIPHER_SUITE_BIP_GMAC_128:
		case WLAN_CIPHER_SUITE_BIP_GMAC_256:
			return true;
		}
	}

	return false;
}

bool cfg80211_valid_key_idx(struct cfg80211_registered_device *rdev,
			    int key_idx, bool pairwise)
{
	int max_key_idx;

	if (pairwise)
		max_key_idx = 3;
	else if (wiphy_ext_feature_isset(&rdev->wiphy,
					 NL80211_EXT_FEATURE_BEACON_PROTECTION) ||
		 wiphy_ext_feature_isset(&rdev->wiphy,
					 NL80211_EXT_FEATURE_BEACON_PROTECTION_CLIENT))
		max_key_idx = 7;
	else if (cfg80211_igtk_cipher_supported(rdev))
		max_key_idx = 5;
	else
		max_key_idx = 3;

	if (key_idx < 0 || key_idx > max_key_idx)
		return false;

	return true;
}

int cfg80211_validate_key_settings(struct cfg80211_registered_device *rdev,
				   struct key_params *params, int key_idx,
				   bool pairwise, const u8 *mac_addr)
{
	if (!cfg80211_valid_key_idx(rdev, key_idx, pairwise))
		return -EINVAL;

	if (!pairwise && mac_addr && !(rdev->wiphy.flags & WIPHY_FLAG_IBSS_RSN))
		return -EINVAL;

	if (pairwise && !mac_addr)
		return -EINVAL;

	switch (params->cipher) {
	case WLAN_CIPHER_SUITE_TKIP:
		/* Extended Key ID can only be used with CCMP/GCMP ciphers */
		if ((pairwise && key_idx) ||
		    params->mode != NL80211_KEY_RX_TX)
			return -EINVAL;
		break;
	case WLAN_CIPHER_SUITE_CCMP:
	case WLAN_CIPHER_SUITE_CCMP_256:
	case WLAN_CIPHER_SUITE_GCMP:
	case WLAN_CIPHER_SUITE_GCMP_256:
		/* IEEE802.11-2016 allows only 0 and - when supporting
		 * Extended Key ID - 1 as index for pairwise keys.
		 * @NL80211_KEY_NO_TX is only allowed for pairwise keys when
		 * the driver supports Extended Key ID.
		 * @NL80211_KEY_SET_TX can't be set when installing and
		 * validating a key.
		 */
		if ((params->mode == NL80211_KEY_NO_TX && !pairwise) ||
		    params->mode == NL80211_KEY_SET_TX)
			return -EINVAL;
		if (wiphy_ext_feature_isset(&rdev->wiphy,
					    NL80211_EXT_FEATURE_EXT_KEY_ID)) {
			if (pairwise && (key_idx < 0 || key_idx > 1))
				return -EINVAL;
		} else if (pairwise && key_idx) {
			return -EINVAL;
		}
		break;
	case WLAN_CIPHER_SUITE_AES_CMAC:
	case WLAN_CIPHER_SUITE_BIP_CMAC_256:
	case WLAN_CIPHER_SUITE_BIP_GMAC_128:
	case WLAN_CIPHER_SUITE_BIP_GMAC_256:
		/* Disallow BIP (group-only) cipher as pairwise cipher */
		if (pairwise)
			return -EINVAL;
		if (key_idx < 4)
			return -EINVAL;
		break;
	case WLAN_CIPHER_SUITE_WEP40:
	case WLAN_CIPHER_SUITE_WEP104:
		if (key_idx > 3)
			return -EINVAL;
		break;
	default:
		break;
	}

	switch (params->cipher) {
	case WLAN_CIPHER_SUITE_WEP40:
		if (params->key_len != WLAN_KEY_LEN_WEP40)
			return -EINVAL;
		break;
	case WLAN_CIPHER_SUITE_TKIP:
		if (params->key_len != WLAN_KEY_LEN_TKIP)
			return -EINVAL;
		break;
	case WLAN_CIPHER_SUITE_CCMP:
		if (params->key_len != WLAN_KEY_LEN_CCMP)
			return -EINVAL;
		break;
	case WLAN_CIPHER_SUITE_CCMP_256:
		if (params->key_len != WLAN_KEY_LEN_CCMP_256)
			return -EINVAL;
		break;
	case WLAN_CIPHER_SUITE_GCMP:
		if (params->key_len != WLAN_KEY_LEN_GCMP)
			return -EINVAL;
		break;
	case WLAN_CIPHER_SUITE_GCMP_256:
		if (params->key_len != WLAN_KEY_LEN_GCMP_256)
			return -EINVAL;
		break;
	case WLAN_CIPHER_SUITE_WEP104:
		if (params->key_len != WLAN_KEY_LEN_WEP104)
			return -EINVAL;
		break;
	case WLAN_CIPHER_SUITE_AES_CMAC:
		if (params->key_len != WLAN_KEY_LEN_AES_CMAC)
			return -EINVAL;
		break;
	case WLAN_CIPHER_SUITE_BIP_CMAC_256:
		if (params->key_len != WLAN_KEY_LEN_BIP_CMAC_256)
			return -EINVAL;
		break;
	case WLAN_CIPHER_SUITE_BIP_GMAC_128:
		if (params->key_len != WLAN_KEY_LEN_BIP_GMAC_128)
			return -EINVAL;
		break;
	case WLAN_CIPHER_SUITE_BIP_GMAC_256:
		if (params->key_len != WLAN_KEY_LEN_BIP_GMAC_256)
			return -EINVAL;
		break;
	default:
		/*
		 * We don't know anything about this algorithm,
		 * allow using it -- but the driver must check
		 * all parameters! We still check below whether
		 * or not the driver supports this algorithm,
		 * of course.
		 */
		break;
	}

	if (params->seq) {
		switch (params->cipher) {
		case WLAN_CIPHER_SUITE_WEP40:
		case WLAN_CIPHER_SUITE_WEP104:
			/* These ciphers do not use key sequence */
			return -EINVAL;
		case WLAN_CIPHER_SUITE_TKIP:
		case WLAN_CIPHER_SUITE_CCMP:
		case WLAN_CIPHER_SUITE_CCMP_256:
		case WLAN_CIPHER_SUITE_GCMP:
		case WLAN_CIPHER_SUITE_GCMP_256:
		case WLAN_CIPHER_SUITE_AES_CMAC:
		case WLAN_CIPHER_SUITE_BIP_CMAC_256:
		case WLAN_CIPHER_SUITE_BIP_GMAC_128:
		case WLAN_CIPHER_SUITE_BIP_GMAC_256:
			if (params->seq_len != 6)
				return -EINVAL;
			break;
		}
	}

	if (!cfg80211_supported_cipher_suite(&rdev->wiphy, params->cipher))
		return -EINVAL;

	return 0;
}

unsigned int __attribute_const__ ieee80211_hdrlen(__le16 fc)
{
	unsigned int hdrlen = 24;

	if (ieee80211_is_ext(fc)) {
		hdrlen = 4;
		goto out;
	}

	if (ieee80211_is_data(fc)) {
		if (ieee80211_has_a4(fc))
			hdrlen = 30;
		if (ieee80211_is_data_qos(fc)) {
			hdrlen += IEEE80211_QOS_CTL_LEN;
			if (ieee80211_has_order(fc))
				hdrlen += IEEE80211_HT_CTL_LEN;
		}
		goto out;
	}

	if (ieee80211_is_mgmt(fc)) {
		if (ieee80211_has_order(fc))
			hdrlen += IEEE80211_HT_CTL_LEN;
		goto out;
	}

	if (ieee80211_is_ctl(fc)) {
		/*
		 * ACK and CTS are 10 bytes, all others 16. To see how
		 * to get this condition consider
		 *   subtype mask:   0b0000000011110000 (0x00F0)
		 *   ACK subtype:    0b0000000011010000 (0x00D0)
		 *   CTS subtype:    0b0000000011000000 (0x00C0)
		 *   bits that matter:         ^^^      (0x00E0)
		 *   value of those: 0b0000000011000000 (0x00C0)
		 */
		if ((fc & cpu_to_le16(0x00E0)) == cpu_to_le16(0x00C0))
			hdrlen = 10;
		else
			hdrlen = 16;
	}
out:
	return hdrlen;
}
EXPORT_SYMBOL(ieee80211_hdrlen);

unsigned int ieee80211_get_hdrlen_from_skb(const struct sk_buff *skb)
{
	const struct ieee80211_hdr *hdr =
			(const struct ieee80211_hdr *)skb->data;
	unsigned int hdrlen;

	if (unlikely(skb->len < 10))
		return 0;
	hdrlen = ieee80211_hdrlen(hdr->frame_control);
	if (unlikely(hdrlen > skb->len))
		return 0;
	return hdrlen;
}
EXPORT_SYMBOL(ieee80211_get_hdrlen_from_skb);

static unsigned int __ieee80211_get_mesh_hdrlen(u8 flags)
{
	int ae = flags & MESH_FLAGS_AE;
	/* 802.11-2012, 8.2.4.7.3 */
	switch (ae) {
	default:
	case 0:
		return 6;
	case MESH_FLAGS_AE_A4:
		return 12;
	case MESH_FLAGS_AE_A5_A6:
		return 18;
	}
}

unsigned int ieee80211_get_mesh_hdrlen(struct ieee80211s_hdr *meshhdr)
{
	return __ieee80211_get_mesh_hdrlen(meshhdr->flags);
}
EXPORT_SYMBOL(ieee80211_get_mesh_hdrlen);

bool ieee80211_get_8023_tunnel_proto(const void *hdr, __be16 *proto)
{
	const __be16 *hdr_proto = hdr + ETH_ALEN;

	if (!(ether_addr_equal(hdr, rfc1042_header) &&
	      *hdr_proto != htons(ETH_P_AARP) &&
	      *hdr_proto != htons(ETH_P_IPX)) &&
	    !ether_addr_equal(hdr, bridge_tunnel_header))
		return false;

	*proto = *hdr_proto;

	return true;
}
EXPORT_SYMBOL(ieee80211_get_8023_tunnel_proto);

int ieee80211_strip_8023_mesh_hdr(struct sk_buff *skb)
{
	const void *mesh_addr;
	struct {
		struct ethhdr eth;
		u8 flags;
	} payload;
	int hdrlen;
	int ret;

	ret = skb_copy_bits(skb, 0, &payload, sizeof(payload));
	if (ret)
		return ret;

	hdrlen = sizeof(payload.eth) + __ieee80211_get_mesh_hdrlen(payload.flags);

	if (likely(pskb_may_pull(skb, hdrlen + 8) &&
		   ieee80211_get_8023_tunnel_proto(skb->data + hdrlen,
						   &payload.eth.h_proto)))
		hdrlen += ETH_ALEN + 2;
	else if (!pskb_may_pull(skb, hdrlen))
		return -EINVAL;
	else
		payload.eth.h_proto = htons(skb->len - hdrlen);

	mesh_addr = skb->data + sizeof(payload.eth) + ETH_ALEN;
	switch (payload.flags & MESH_FLAGS_AE) {
	case MESH_FLAGS_AE_A4:
		memcpy(&payload.eth.h_source, mesh_addr, ETH_ALEN);
		break;
	case MESH_FLAGS_AE_A5_A6:
		memcpy(&payload.eth, mesh_addr, 2 * ETH_ALEN);
		break;
	default:
		break;
	}

	pskb_pull(skb, hdrlen - sizeof(payload.eth));
	memcpy(skb->data, &payload.eth, sizeof(payload.eth));

	return 0;
}
EXPORT_SYMBOL(ieee80211_strip_8023_mesh_hdr);

int ieee80211_data_to_8023_exthdr(struct sk_buff *skb, struct ethhdr *ehdr,
				  const u8 *addr, enum nl80211_iftype iftype,
				  u8 data_offset, bool is_amsdu)
{
	struct ieee80211_hdr *hdr = (struct ieee80211_hdr *) skb->data;
	struct {
		u8 hdr[ETH_ALEN] __aligned(2);
		__be16 proto;
	} payload;
	struct ethhdr tmp;
	u16 hdrlen;

	if (unlikely(!ieee80211_is_data_present(hdr->frame_control)))
		return -1;

	hdrlen = ieee80211_hdrlen(hdr->frame_control) + data_offset;
	if (skb->len < hdrlen)
		return -1;

	/* convert IEEE 802.11 header + possible LLC headers into Ethernet
	 * header
	 * IEEE 802.11 address fields:
	 * ToDS FromDS Addr1 Addr2 Addr3 Addr4
	 *   0     0   DA    SA    BSSID n/a
	 *   0     1   DA    BSSID SA    n/a
	 *   1     0   BSSID SA    DA    n/a
	 *   1     1   RA    TA    DA    SA
	 */
	memcpy(tmp.h_dest, ieee80211_get_DA(hdr), ETH_ALEN);
	memcpy(tmp.h_source, ieee80211_get_SA(hdr), ETH_ALEN);

	switch (hdr->frame_control &
		cpu_to_le16(IEEE80211_FCTL_TODS | IEEE80211_FCTL_FROMDS)) {
	case cpu_to_le16(IEEE80211_FCTL_TODS):
		if (unlikely(iftype != NL80211_IFTYPE_AP &&
			     iftype != NL80211_IFTYPE_AP_VLAN &&
			     iftype != NL80211_IFTYPE_P2P_GO))
			return -1;
		break;
	case cpu_to_le16(IEEE80211_FCTL_TODS | IEEE80211_FCTL_FROMDS):
		if (unlikely(iftype != NL80211_IFTYPE_MESH_POINT &&
			     iftype != NL80211_IFTYPE_AP_VLAN &&
			     iftype != NL80211_IFTYPE_STATION))
			return -1;
		break;
	case cpu_to_le16(IEEE80211_FCTL_FROMDS):
		if ((iftype != NL80211_IFTYPE_STATION &&
		     iftype != NL80211_IFTYPE_P2P_CLIENT &&
		     iftype != NL80211_IFTYPE_MESH_POINT) ||
		    (is_multicast_ether_addr(tmp.h_dest) &&
		     ether_addr_equal(tmp.h_source, addr)))
			return -1;
		break;
	case cpu_to_le16(0):
		if (iftype != NL80211_IFTYPE_ADHOC &&
		    iftype != NL80211_IFTYPE_STATION &&
		    iftype != NL80211_IFTYPE_OCB)
				return -1;
		break;
	}

	if (likely(!is_amsdu && iftype != NL80211_IFTYPE_MESH_POINT &&
		   skb_copy_bits(skb, hdrlen, &payload, sizeof(payload)) == 0 &&
		   ieee80211_get_8023_tunnel_proto(&payload, &tmp.h_proto))) {
		/* remove RFC1042 or Bridge-Tunnel encapsulation */
		hdrlen += ETH_ALEN + 2;
		skb_postpull_rcsum(skb, &payload, ETH_ALEN + 2);
	} else {
		tmp.h_proto = htons(skb->len - hdrlen);
	}

	pskb_pull(skb, hdrlen);

	if (!ehdr)
		ehdr = skb_push(skb, sizeof(struct ethhdr));
	memcpy(ehdr, &tmp, sizeof(tmp));

	return 0;
}
EXPORT_SYMBOL(ieee80211_data_to_8023_exthdr);

static void
__frame_add_frag(struct sk_buff *skb, struct page *page,
		 void *ptr, int len, int size)
{
	struct skb_shared_info *sh = skb_shinfo(skb);
	int page_offset;

	get_page(page);
	page_offset = ptr - page_address(page);
	skb_add_rx_frag(skb, sh->nr_frags, page, page_offset, len, size);
}

static void
__ieee80211_amsdu_copy_frag(struct sk_buff *skb, struct sk_buff *frame,
			    int offset, int len)
{
	struct skb_shared_info *sh = skb_shinfo(skb);
	const skb_frag_t *frag = &sh->frags[0];
	struct page *frag_page;
	void *frag_ptr;
	int frag_len, frag_size;
	int head_size = skb->len - skb->data_len;
	int cur_len;

	frag_page = virt_to_head_page(skb->head);
	frag_ptr = skb->data;
	frag_size = head_size;

	while (offset >= frag_size) {
		offset -= frag_size;
		frag_page = skb_frag_page(frag);
		frag_ptr = skb_frag_address(frag);
		frag_size = skb_frag_size(frag);
		frag++;
	}

	frag_ptr += offset;
	frag_len = frag_size - offset;

	cur_len = min(len, frag_len);

	__frame_add_frag(frame, frag_page, frag_ptr, cur_len, frag_size);
	len -= cur_len;

	while (len > 0) {
		frag_len = skb_frag_size(frag);
		cur_len = min(len, frag_len);
		__frame_add_frag(frame, skb_frag_page(frag),
				 skb_frag_address(frag), cur_len, frag_len);
		len -= cur_len;
		frag++;
	}
}

static struct sk_buff *
__ieee80211_amsdu_copy(struct sk_buff *skb, unsigned int hlen,
		       int offset, int len, bool reuse_frag,
		       int min_len)
{
	struct sk_buff *frame;
	int cur_len = len;

	if (skb->len - offset < len)
		return NULL;

	/*
	 * When reusing framents, copy some data to the head to simplify
	 * ethernet header handling and speed up protocol header processing
	 * in the stack later.
	 */
	if (reuse_frag)
		cur_len = min_t(int, len, min_len);

	/*
	 * Allocate and reserve two bytes more for payload
	 * alignment since sizeof(struct ethhdr) is 14.
	 */
	frame = dev_alloc_skb(hlen + sizeof(struct ethhdr) + 2 + cur_len);
	if (!frame)
		return NULL;

	frame->priority = skb->priority;
	skb_reserve(frame, hlen + sizeof(struct ethhdr) + 2);
	skb_copy_bits(skb, offset, skb_put(frame, cur_len), cur_len);

	len -= cur_len;
	if (!len)
		return frame;

	offset += cur_len;
	__ieee80211_amsdu_copy_frag(skb, frame, offset, len);

	return frame;
}

static u16
ieee80211_amsdu_subframe_length(void *field, u8 mesh_flags, u8 hdr_type)
{
	__le16 *field_le = field;
	__be16 *field_be = field;
	u16 len;

	if (hdr_type >= 2)
		len = le16_to_cpu(*field_le);
	else
		len = be16_to_cpu(*field_be);
	if (hdr_type)
		len += __ieee80211_get_mesh_hdrlen(mesh_flags);

	return len;
}

bool ieee80211_is_valid_amsdu(struct sk_buff *skb, u8 mesh_hdr)
{
	int offset = 0, subframe_len, padding;

	for (offset = 0; offset < skb->len; offset += subframe_len + padding) {
		int remaining = skb->len - offset;
		struct {
		    __be16 len;
		    u8 mesh_flags;
		} hdr;
		u16 len;

		if (sizeof(hdr) > remaining)
			return false;

		if (skb_copy_bits(skb, offset + 2 * ETH_ALEN, &hdr, sizeof(hdr)) < 0)
			return false;

		len = ieee80211_amsdu_subframe_length(&hdr.len, hdr.mesh_flags,
						      mesh_hdr);
		subframe_len = sizeof(struct ethhdr) + len;
		padding = (4 - subframe_len) & 0x3;

		if (subframe_len > remaining)
			return false;
	}

	return true;
}
EXPORT_SYMBOL(ieee80211_is_valid_amsdu);

void ieee80211_amsdu_to_8023s(struct sk_buff *skb, struct sk_buff_head *list,
			      const u8 *addr, enum nl80211_iftype iftype,
			      const unsigned int extra_headroom,
			      const u8 *check_da, const u8 *check_sa,
			      u8 mesh_control)
{
	unsigned int hlen = ALIGN(extra_headroom, 4);
	struct sk_buff *frame = NULL;
	int offset = 0;
	struct {
		struct ethhdr eth;
		uint8_t flags;
	} hdr;
	bool reuse_frag = skb->head_frag && !skb_has_frag_list(skb);
	bool reuse_skb = false;
	bool last = false;
	int copy_len = sizeof(hdr.eth);

	if (iftype == NL80211_IFTYPE_MESH_POINT)
		copy_len = sizeof(hdr);

	while (!last) {
		int remaining = skb->len - offset;
		unsigned int subframe_len;
		int len, mesh_len = 0;
		u8 padding;

		if (copy_len > remaining)
			goto purge;

		skb_copy_bits(skb, offset, &hdr, copy_len);
		if (iftype == NL80211_IFTYPE_MESH_POINT)
			mesh_len = __ieee80211_get_mesh_hdrlen(hdr.flags);
		len = ieee80211_amsdu_subframe_length(&hdr.eth.h_proto, hdr.flags,
						      mesh_control);
		subframe_len = sizeof(struct ethhdr) + len;
		padding = (4 - subframe_len) & 0x3;

		/* the last MSDU has no padding */
		if (subframe_len > remaining)
			goto purge;
		/* mitigate A-MSDU aggregation injection attacks */
		if (ether_addr_equal(hdr.eth.h_dest, rfc1042_header))
			goto purge;

		offset += sizeof(struct ethhdr);
		last = remaining <= subframe_len + padding;

		/* FIXME: should we really accept multicast DA? */
		if ((check_da && !is_multicast_ether_addr(hdr.eth.h_dest) &&
		     !ether_addr_equal(check_da, hdr.eth.h_dest)) ||
		    (check_sa && !ether_addr_equal(check_sa, hdr.eth.h_source))) {
			offset += len + padding;
			continue;
		}

		/* reuse skb for the last subframe */
		if (!skb_is_nonlinear(skb) && !reuse_frag && last) {
			skb_pull(skb, offset);
			frame = skb;
			reuse_skb = true;
		} else {
			frame = __ieee80211_amsdu_copy(skb, hlen, offset, len,
						       reuse_frag, 32 + mesh_len);
			if (!frame)
				goto purge;

			offset += len + padding;
		}

		skb_reset_network_header(frame);
		frame->dev = skb->dev;
		frame->priority = skb->priority;

		if (likely(iftype != NL80211_IFTYPE_MESH_POINT &&
			   ieee80211_get_8023_tunnel_proto(frame->data, &hdr.eth.h_proto)))
			skb_pull(frame, ETH_ALEN + 2);

		memcpy(skb_push(frame, sizeof(hdr.eth)), &hdr.eth, sizeof(hdr.eth));
		__skb_queue_tail(list, frame);
	}

	if (!reuse_skb)
		dev_kfree_skb(skb);

	return;

 purge:
	__skb_queue_purge(list);
	dev_kfree_skb(skb);
}
EXPORT_SYMBOL(ieee80211_amsdu_to_8023s);

/* Given a data frame determine the 802.1p/1d tag to use. */
unsigned int cfg80211_classify8021d(struct sk_buff *skb,
				    struct cfg80211_qos_map *qos_map)
{
	unsigned int dscp;
	unsigned char vlan_priority;
	unsigned int ret;

	/* skb->priority values from 256->263 are magic values to
	 * directly indicate a specific 802.1d priority.  This is used
	 * to allow 802.1d priority to be passed directly in from VLAN
	 * tags, etc.
	 */
	if (skb->priority >= 256 && skb->priority <= 263) {
		ret = skb->priority - 256;
		goto out;
	}

	if (skb_vlan_tag_present(skb)) {
		vlan_priority = (skb_vlan_tag_get(skb) & VLAN_PRIO_MASK)
			>> VLAN_PRIO_SHIFT;
		if (vlan_priority > 0) {
			ret = vlan_priority;
			goto out;
		}
	}

	switch (skb->protocol) {
	case htons(ETH_P_IP):
		dscp = ipv4_get_dsfield(ip_hdr(skb)) & 0xfc;
		break;
	case htons(ETH_P_IPV6):
		dscp = ipv6_get_dsfield(ipv6_hdr(skb)) & 0xfc;
		break;
	case htons(ETH_P_MPLS_UC):
	case htons(ETH_P_MPLS_MC): {
		struct mpls_label mpls_tmp, *mpls;

		mpls = skb_header_pointer(skb, sizeof(struct ethhdr),
					  sizeof(*mpls), &mpls_tmp);
		if (!mpls)
			return 0;

		ret = (ntohl(mpls->entry) & MPLS_LS_TC_MASK)
			>> MPLS_LS_TC_SHIFT;
		goto out;
	}
	case htons(ETH_P_80221):
		/* 802.21 is always network control traffic */
		return 7;
	default:
		return 0;
	}

	if (qos_map) {
		unsigned int i, tmp_dscp = dscp >> 2;

		for (i = 0; i < qos_map->num_des; i++) {
			if (tmp_dscp == qos_map->dscp_exception[i].dscp) {
				ret = qos_map->dscp_exception[i].up;
				goto out;
			}
		}

		for (i = 0; i < 8; i++) {
			if (tmp_dscp >= qos_map->up[i].low &&
			    tmp_dscp <= qos_map->up[i].high) {
				ret = i;
				goto out;
			}
		}
	}

	/* The default mapping as defined Section 2.3 in RFC8325: The three
	 * Most Significant Bits (MSBs) of the DSCP are used as the
	 * corresponding L2 markings.
	 */
	ret = dscp >> 5;

	/* Handle specific DSCP values for which the default mapping (as
	 * described above) doesn't adhere to the intended usage of the DSCP
	 * value. See section 4 in RFC8325. Specifically, for the following
	 * Diffserv Service Classes no update is needed:
	 * - Standard: DF
	 * - Low Priority Data: CS1
	 * - Multimedia Conferencing: AF41, AF42, AF43
	 * - Network Control Traffic: CS7
	 * - Real-Time Interactive: CS4
	 * - Signaling: CS5
	 */
	switch (dscp >> 2) {
	case 10:
	case 12:
	case 14:
		/* High throughput data: AF11, AF12, AF13 */
		ret = 0;
		break;
	case 16:
		/* Operations, Administration, and Maintenance and Provisioning:
		 * CS2
		 */
		ret = 0;
		break;
	case 18:
	case 20:
	case 22:
		/* Low latency data: AF21, AF22, AF23 */
		ret = 3;
		break;
	case 24:
		/* Broadcasting video: CS3 */
		ret = 4;
		break;
	case 26:
	case 28:
	case 30:
		/* Multimedia Streaming: AF31, AF32, AF33 */
		ret = 4;
		break;
	case 44:
		/* Voice Admit: VA */
		ret = 6;
		break;
	case 46:
		/* Telephony traffic: EF */
		ret = 6;
		break;
	case 48:
		/* Network Control Traffic: CS6 */
		ret = 7;
		break;
	}
out:
	return array_index_nospec(ret, IEEE80211_NUM_TIDS);
}
EXPORT_SYMBOL(cfg80211_classify8021d);

const struct element *ieee80211_bss_get_elem(struct cfg80211_bss *bss, u8 id)
{
	const struct cfg80211_bss_ies *ies;

	ies = rcu_dereference(bss->ies);
	if (!ies)
		return NULL;

	return cfg80211_find_elem(id, ies->data, ies->len);
}
EXPORT_SYMBOL(ieee80211_bss_get_elem);

void cfg80211_upload_connect_keys(struct wireless_dev *wdev)
{
	struct cfg80211_registered_device *rdev = wiphy_to_rdev(wdev->wiphy);
	struct net_device *dev = wdev->netdev;
	int i;

	if (!wdev->connect_keys)
		return;

	for (i = 0; i < 4; i++) {
		if (!wdev->connect_keys->params[i].cipher)
			continue;
		if (rdev_add_key(rdev, dev, -1, i, false, NULL,
				 &wdev->connect_keys->params[i])) {
			netdev_err(dev, "failed to set key %d\n", i);
			continue;
		}
		if (wdev->connect_keys->def == i &&
		    rdev_set_default_key(rdev, dev, -1, i, true, true)) {
			netdev_err(dev, "failed to set defkey %d\n", i);
			continue;
		}
	}

	kfree_sensitive(wdev->connect_keys);
	wdev->connect_keys = NULL;
}

void cfg80211_process_wdev_events(struct wireless_dev *wdev)
{
	struct cfg80211_event *ev;
	unsigned long flags;

	spin_lock_irqsave(&wdev->event_lock, flags);
	while (!list_empty(&wdev->event_list)) {
		ev = list_first_entry(&wdev->event_list,
				      struct cfg80211_event, list);
		list_del(&ev->list);
		spin_unlock_irqrestore(&wdev->event_lock, flags);

		switch (ev->type) {
		case EVENT_CONNECT_RESULT:
			__cfg80211_connect_result(
				wdev->netdev,
				&ev->cr,
				ev->cr.status == WLAN_STATUS_SUCCESS);
			break;
		case EVENT_ROAMED:
			__cfg80211_roamed(wdev, &ev->rm);
			break;
		case EVENT_DISCONNECTED:
			__cfg80211_disconnected(wdev->netdev,
						ev->dc.ie, ev->dc.ie_len,
						ev->dc.reason,
						!ev->dc.locally_generated);
			break;
		case EVENT_IBSS_JOINED:
			__cfg80211_ibss_joined(wdev->netdev, ev->ij.bssid,
					       ev->ij.channel);
			break;
		case EVENT_STOPPED:
			cfg80211_leave(wiphy_to_rdev(wdev->wiphy), wdev);
			break;
		case EVENT_PORT_AUTHORIZED:
			__cfg80211_port_authorized(wdev, ev->pa.peer_addr,
						   ev->pa.td_bitmap,
						   ev->pa.td_bitmap_len);
			break;
		}

		kfree(ev);

		spin_lock_irqsave(&wdev->event_lock, flags);
	}
	spin_unlock_irqrestore(&wdev->event_lock, flags);
}

void cfg80211_process_rdev_events(struct cfg80211_registered_device *rdev)
{
	struct wireless_dev *wdev;

	lockdep_assert_held(&rdev->wiphy.mtx);

	list_for_each_entry(wdev, &rdev->wiphy.wdev_list, list)
		cfg80211_process_wdev_events(wdev);
}

int cfg80211_change_iface(struct cfg80211_registered_device *rdev,
			  struct net_device *dev, enum nl80211_iftype ntype,
			  struct vif_params *params)
{
	int err;
	enum nl80211_iftype otype = dev->ieee80211_ptr->iftype;

	lockdep_assert_held(&rdev->wiphy.mtx);

	/* don't support changing VLANs, you just re-create them */
	if (otype == NL80211_IFTYPE_AP_VLAN)
		return -EOPNOTSUPP;

	/* cannot change into P2P device or NAN */
	if (ntype == NL80211_IFTYPE_P2P_DEVICE ||
	    ntype == NL80211_IFTYPE_NAN)
		return -EOPNOTSUPP;

	if (!rdev->ops->change_virtual_intf ||
	    !(rdev->wiphy.interface_modes & (1 << ntype)))
		return -EOPNOTSUPP;

	if (ntype != otype) {
		/* if it's part of a bridge, reject changing type to station/ibss */
		if (netif_is_bridge_port(dev) &&
		    (ntype == NL80211_IFTYPE_ADHOC ||
		     ntype == NL80211_IFTYPE_STATION ||
		     ntype == NL80211_IFTYPE_P2P_CLIENT))
			return -EBUSY;

		dev->ieee80211_ptr->use_4addr = false;
		rdev_set_qos_map(rdev, dev, NULL);

		switch (otype) {
		case NL80211_IFTYPE_AP:
		case NL80211_IFTYPE_P2P_GO:
			cfg80211_stop_ap(rdev, dev, -1, true);
			break;
		case NL80211_IFTYPE_ADHOC:
			cfg80211_leave_ibss(rdev, dev, false);
			break;
		case NL80211_IFTYPE_STATION:
		case NL80211_IFTYPE_P2P_CLIENT:
			cfg80211_disconnect(rdev, dev,
					    WLAN_REASON_DEAUTH_LEAVING, true);
			break;
		case NL80211_IFTYPE_MESH_POINT:
			/* mesh should be handled? */
			break;
		case NL80211_IFTYPE_OCB:
			cfg80211_leave_ocb(rdev, dev);
			break;
		default:
			break;
		}

		cfg80211_process_rdev_events(rdev);
		cfg80211_mlme_purge_registrations(dev->ieee80211_ptr);

		memset(&dev->ieee80211_ptr->u, 0,
		       sizeof(dev->ieee80211_ptr->u));
		memset(&dev->ieee80211_ptr->links, 0,
		       sizeof(dev->ieee80211_ptr->links));
	}

	err = rdev_change_virtual_intf(rdev, dev, ntype, params);

	WARN_ON(!err && dev->ieee80211_ptr->iftype != ntype);

	if (!err && params && params->use_4addr != -1)
		dev->ieee80211_ptr->use_4addr = params->use_4addr;

	if (!err) {
		dev->priv_flags &= ~IFF_DONT_BRIDGE;
		switch (ntype) {
		case NL80211_IFTYPE_STATION:
			if (dev->ieee80211_ptr->use_4addr)
				break;
			fallthrough;
		case NL80211_IFTYPE_OCB:
		case NL80211_IFTYPE_P2P_CLIENT:
		case NL80211_IFTYPE_ADHOC:
			dev->priv_flags |= IFF_DONT_BRIDGE;
			break;
		case NL80211_IFTYPE_P2P_GO:
		case NL80211_IFTYPE_AP:
		case NL80211_IFTYPE_AP_VLAN:
		case NL80211_IFTYPE_MESH_POINT:
			/* bridging OK */
			break;
		case NL80211_IFTYPE_MONITOR:
			/* monitor can't bridge anyway */
			break;
		case NL80211_IFTYPE_UNSPECIFIED:
		case NUM_NL80211_IFTYPES:
			/* not happening */
			break;
		case NL80211_IFTYPE_P2P_DEVICE:
		case NL80211_IFTYPE_WDS:
		case NL80211_IFTYPE_NAN:
			WARN_ON(1);
			break;
		}
	}

	if (!err && ntype != otype && netif_running(dev)) {
		cfg80211_update_iface_num(rdev, ntype, 1);
		cfg80211_update_iface_num(rdev, otype, -1);
	}

	return err;
}

static u32 cfg80211_calculate_bitrate_ht(struct rate_info *rate)
{
	int modulation, streams, bitrate;

	/* the formula below does only work for MCS values smaller than 32 */
	if (WARN_ON_ONCE(rate->mcs >= 32))
		return 0;

	modulation = rate->mcs & 7;
	streams = (rate->mcs >> 3) + 1;

	bitrate = (rate->bw == RATE_INFO_BW_40) ? 13500000 : 6500000;

	if (modulation < 4)
		bitrate *= (modulation + 1);
	else if (modulation == 4)
		bitrate *= (modulation + 2);
	else
		bitrate *= (modulation + 3);

	bitrate *= streams;

	if (rate->flags & RATE_INFO_FLAGS_SHORT_GI)
		bitrate = (bitrate / 9) * 10;

	/* do NOT round down here */
	return (bitrate + 50000) / 100000;
}

static u32 cfg80211_calculate_bitrate_dmg(struct rate_info *rate)
{
	static const u32 __mcs2bitrate[] = {
		/* control PHY */
		[0] =   275,
		/* SC PHY */
		[1] =  3850,
		[2] =  7700,
		[3] =  9625,
		[4] = 11550,
		[5] = 12512, /* 1251.25 mbps */
		[6] = 15400,
		[7] = 19250,
		[8] = 23100,
		[9] = 25025,
		[10] = 30800,
		[11] = 38500,
		[12] = 46200,
		/* OFDM PHY */
		[13] =  6930,
		[14] =  8662, /* 866.25 mbps */
		[15] = 13860,
		[16] = 17325,
		[17] = 20790,
		[18] = 27720,
		[19] = 34650,
		[20] = 41580,
		[21] = 45045,
		[22] = 51975,
		[23] = 62370,
		[24] = 67568, /* 6756.75 mbps */
		/* LP-SC PHY */
		[25] =  6260,
		[26] =  8340,
		[27] = 11120,
		[28] = 12510,
		[29] = 16680,
		[30] = 22240,
		[31] = 25030,
	};

	if (WARN_ON_ONCE(rate->mcs >= ARRAY_SIZE(__mcs2bitrate)))
		return 0;

	return __mcs2bitrate[rate->mcs];
}

static u32 cfg80211_calculate_bitrate_extended_sc_dmg(struct rate_info *rate)
{
	static const u32 __mcs2bitrate[] = {
		[6 - 6] = 26950, /* MCS 9.1 : 2695.0 mbps */
		[7 - 6] = 50050, /* MCS 12.1 */
		[8 - 6] = 53900,
		[9 - 6] = 57750,
		[10 - 6] = 63900,
		[11 - 6] = 75075,
		[12 - 6] = 80850,
	};

	/* Extended SC MCS not defined for base MCS below 6 or above 12 */
	if (WARN_ON_ONCE(rate->mcs < 6 || rate->mcs > 12))
		return 0;

	return __mcs2bitrate[rate->mcs - 6];
}

static u32 cfg80211_calculate_bitrate_edmg(struct rate_info *rate)
{
	static const u32 __mcs2bitrate[] = {
		/* control PHY */
		[0] =   275,
		/* SC PHY */
		[1] =  3850,
		[2] =  7700,
		[3] =  9625,
		[4] = 11550,
		[5] = 12512, /* 1251.25 mbps */
		[6] = 13475,
		[7] = 15400,
		[8] = 19250,
		[9] = 23100,
		[10] = 25025,
		[11] = 26950,
		[12] = 30800,
		[13] = 38500,
		[14] = 46200,
		[15] = 50050,
		[16] = 53900,
		[17] = 57750,
		[18] = 69300,
		[19] = 75075,
		[20] = 80850,
	};

	if (WARN_ON_ONCE(rate->mcs >= ARRAY_SIZE(__mcs2bitrate)))
		return 0;

	return __mcs2bitrate[rate->mcs] * rate->n_bonded_ch;
}

static u32 cfg80211_calculate_bitrate_vht(struct rate_info *rate)
{
	static const u32 base[4][12] = {
		{   6500000,
		   13000000,
		   19500000,
		   26000000,
		   39000000,
		   52000000,
		   58500000,
		   65000000,
		   78000000,
		/* not in the spec, but some devices use this: */
		   86700000,
		   97500000,
		  108300000,
		},
		{  13500000,
		   27000000,
		   40500000,
		   54000000,
		   81000000,
		  108000000,
		  121500000,
		  135000000,
		  162000000,
		  180000000,
		  202500000,
		  225000000,
		},
		{  29300000,
		   58500000,
		   87800000,
		  117000000,
		  175500000,
		  234000000,
		  263300000,
		  292500000,
		  351000000,
		  390000000,
		  438800000,
		  487500000,
		},
		{  58500000,
		  117000000,
		  175500000,
		  234000000,
		  351000000,
		  468000000,
		  526500000,
		  585000000,
		  702000000,
		  780000000,
		  877500000,
		  975000000,
		},
	};
	u32 bitrate;
	int idx;

	if (rate->mcs > 11)
		goto warn;

	switch (rate->bw) {
	case RATE_INFO_BW_160:
		idx = 3;
		break;
	case RATE_INFO_BW_80:
		idx = 2;
		break;
	case RATE_INFO_BW_40:
		idx = 1;
		break;
	case RATE_INFO_BW_5:
	case RATE_INFO_BW_10:
	default:
		goto warn;
	case RATE_INFO_BW_20:
		idx = 0;
	}

	bitrate = base[idx][rate->mcs];
	bitrate *= rate->nss;

	if (rate->flags & RATE_INFO_FLAGS_SHORT_GI)
		bitrate = (bitrate / 9) * 10;

	/* do NOT round down here */
	return (bitrate + 50000) / 100000;
 warn:
	WARN_ONCE(1, "invalid rate bw=%d, mcs=%d, nss=%d\n",
		  rate->bw, rate->mcs, rate->nss);
	return 0;
}

static u32 cfg80211_calculate_bitrate_he(struct rate_info *rate)
{
#define SCALE 6144
	u32 mcs_divisors[14] = {
		102399, /* 16.666666... */
		 51201, /*  8.333333... */
		 34134, /*  5.555555... */
		 25599, /*  4.166666... */
		 17067, /*  2.777777... */
		 12801, /*  2.083333... */
		 11377, /*  1.851725... */
		 10239, /*  1.666666... */
		  8532, /*  1.388888... */
		  7680, /*  1.250000... */
		  6828, /*  1.111111... */
		  6144, /*  1.000000... */
		  5690, /*  0.926106... */
		  5120, /*  0.833333... */
	};
	u32 rates_160M[3] = { 960777777, 907400000, 816666666 };
	u32 rates_996[3] =  { 480388888, 453700000, 408333333 };
	u32 rates_484[3] =  { 229411111, 216666666, 195000000 };
	u32 rates_242[3] =  { 114711111, 108333333,  97500000 };
	u32 rates_106[3] =  {  40000000,  37777777,  34000000 };
	u32 rates_52[3]  =  {  18820000,  17777777,  16000000 };
	u32 rates_26[3]  =  {   9411111,   8888888,   8000000 };
	u64 tmp;
	u32 result;

	if (WARN_ON_ONCE(rate->mcs > 13))
		return 0;

	if (WARN_ON_ONCE(rate->he_gi > NL80211_RATE_INFO_HE_GI_3_2))
		return 0;
	if (WARN_ON_ONCE(rate->he_ru_alloc >
			 NL80211_RATE_INFO_HE_RU_ALLOC_2x996))
		return 0;
	if (WARN_ON_ONCE(rate->nss < 1 || rate->nss > 8))
		return 0;

	if (rate->bw == RATE_INFO_BW_160 ||
	    (rate->bw == RATE_INFO_BW_HE_RU &&
	     rate->he_ru_alloc == NL80211_RATE_INFO_HE_RU_ALLOC_2x996))
		result = rates_160M[rate->he_gi];
	else if (rate->bw == RATE_INFO_BW_80 ||
		 (rate->bw == RATE_INFO_BW_HE_RU &&
		  rate->he_ru_alloc == NL80211_RATE_INFO_HE_RU_ALLOC_996))
		result = rates_996[rate->he_gi];
	else if (rate->bw == RATE_INFO_BW_40 ||
		 (rate->bw == RATE_INFO_BW_HE_RU &&
		  rate->he_ru_alloc == NL80211_RATE_INFO_HE_RU_ALLOC_484))
		result = rates_484[rate->he_gi];
	else if (rate->bw == RATE_INFO_BW_20 ||
		 (rate->bw == RATE_INFO_BW_HE_RU &&
		  rate->he_ru_alloc == NL80211_RATE_INFO_HE_RU_ALLOC_242))
		result = rates_242[rate->he_gi];
	else if (rate->bw == RATE_INFO_BW_HE_RU &&
		 rate->he_ru_alloc == NL80211_RATE_INFO_HE_RU_ALLOC_106)
		result = rates_106[rate->he_gi];
	else if (rate->bw == RATE_INFO_BW_HE_RU &&
		 rate->he_ru_alloc == NL80211_RATE_INFO_HE_RU_ALLOC_52)
		result = rates_52[rate->he_gi];
	else if (rate->bw == RATE_INFO_BW_HE_RU &&
		 rate->he_ru_alloc == NL80211_RATE_INFO_HE_RU_ALLOC_26)
		result = rates_26[rate->he_gi];
	else {
		WARN(1, "invalid HE MCS: bw:%d, ru:%d\n",
		     rate->bw, rate->he_ru_alloc);
		return 0;
	}

	/* now scale to the appropriate MCS */
	tmp = result;
	tmp *= SCALE;
	do_div(tmp, mcs_divisors[rate->mcs]);
	result = tmp;

	/* and take NSS, DCM into account */
	result = (result * rate->nss) / 8;
	if (rate->he_dcm)
		result /= 2;

	return result / 10000;
}

static u32 cfg80211_calculate_bitrate_eht(struct rate_info *rate)
{
#define SCALE 6144
	static const u32 mcs_divisors[16] = {
		102399, /* 16.666666... */
		 51201, /*  8.333333... */
		 34134, /*  5.555555... */
		 25599, /*  4.166666... */
		 17067, /*  2.777777... */
		 12801, /*  2.083333... */
		 11377, /*  1.851725... */
		 10239, /*  1.666666... */
		  8532, /*  1.388888... */
		  7680, /*  1.250000... */
		  6828, /*  1.111111... */
		  6144, /*  1.000000... */
		  5690, /*  0.926106... */
		  5120, /*  0.833333... */
		409600, /* 66.666666... */
		204800, /* 33.333333... */
	};
	static const u32 rates_996[3] =  { 480388888, 453700000, 408333333 };
	static const u32 rates_484[3] =  { 229411111, 216666666, 195000000 };
	static const u32 rates_242[3] =  { 114711111, 108333333,  97500000 };
	static const u32 rates_106[3] =  {  40000000,  37777777,  34000000 };
	static const u32 rates_52[3]  =  {  18820000,  17777777,  16000000 };
	static const u32 rates_26[3]  =  {   9411111,   8888888,   8000000 };
	u64 tmp;
	u32 result;

	if (WARN_ON_ONCE(rate->mcs > 15))
		return 0;
	if (WARN_ON_ONCE(rate->eht_gi > NL80211_RATE_INFO_EHT_GI_3_2))
		return 0;
	if (WARN_ON_ONCE(rate->eht_ru_alloc >
			 NL80211_RATE_INFO_EHT_RU_ALLOC_4x996))
		return 0;
	if (WARN_ON_ONCE(rate->nss < 1 || rate->nss > 8))
		return 0;

	/* Bandwidth checks for MCS 14 */
	if (rate->mcs == 14) {
		if ((rate->bw != RATE_INFO_BW_EHT_RU &&
		     rate->bw != RATE_INFO_BW_80 &&
		     rate->bw != RATE_INFO_BW_160 &&
		     rate->bw != RATE_INFO_BW_320) ||
		    (rate->bw == RATE_INFO_BW_EHT_RU &&
		     rate->eht_ru_alloc != NL80211_RATE_INFO_EHT_RU_ALLOC_996 &&
		     rate->eht_ru_alloc != NL80211_RATE_INFO_EHT_RU_ALLOC_2x996 &&
		     rate->eht_ru_alloc != NL80211_RATE_INFO_EHT_RU_ALLOC_4x996)) {
			WARN(1, "invalid EHT BW for MCS 14: bw:%d, ru:%d\n",
			     rate->bw, rate->eht_ru_alloc);
			return 0;
		}
	}

	if (rate->bw == RATE_INFO_BW_320 ||
	    (rate->bw == RATE_INFO_BW_EHT_RU &&
	     rate->eht_ru_alloc == NL80211_RATE_INFO_EHT_RU_ALLOC_4x996))
		result = 4 * rates_996[rate->eht_gi];
	else if (rate->bw == RATE_INFO_BW_EHT_RU &&
		 rate->eht_ru_alloc == NL80211_RATE_INFO_EHT_RU_ALLOC_3x996P484)
		result = 3 * rates_996[rate->eht_gi] + rates_484[rate->eht_gi];
	else if (rate->bw == RATE_INFO_BW_EHT_RU &&
		 rate->eht_ru_alloc == NL80211_RATE_INFO_EHT_RU_ALLOC_3x996)
		result = 3 * rates_996[rate->eht_gi];
	else if (rate->bw == RATE_INFO_BW_EHT_RU &&
		 rate->eht_ru_alloc == NL80211_RATE_INFO_EHT_RU_ALLOC_2x996P484)
		result = 2 * rates_996[rate->eht_gi] + rates_484[rate->eht_gi];
	else if (rate->bw == RATE_INFO_BW_160 ||
		 (rate->bw == RATE_INFO_BW_EHT_RU &&
		  rate->eht_ru_alloc == NL80211_RATE_INFO_EHT_RU_ALLOC_2x996))
		result = 2 * rates_996[rate->eht_gi];
	else if (rate->bw == RATE_INFO_BW_EHT_RU &&
		 rate->eht_ru_alloc ==
		 NL80211_RATE_INFO_EHT_RU_ALLOC_996P484P242)
		result = rates_996[rate->eht_gi] + rates_484[rate->eht_gi]
			 + rates_242[rate->eht_gi];
	else if (rate->bw == RATE_INFO_BW_EHT_RU &&
		 rate->eht_ru_alloc == NL80211_RATE_INFO_EHT_RU_ALLOC_996P484)
		result = rates_996[rate->eht_gi] + rates_484[rate->eht_gi];
	else if (rate->bw == RATE_INFO_BW_80 ||
		 (rate->bw == RATE_INFO_BW_EHT_RU &&
		  rate->eht_ru_alloc == NL80211_RATE_INFO_EHT_RU_ALLOC_996))
		result = rates_996[rate->eht_gi];
	else if (rate->bw == RATE_INFO_BW_EHT_RU &&
		 rate->eht_ru_alloc == NL80211_RATE_INFO_EHT_RU_ALLOC_484P242)
		result = rates_484[rate->eht_gi] + rates_242[rate->eht_gi];
	else if (rate->bw == RATE_INFO_BW_40 ||
		 (rate->bw == RATE_INFO_BW_EHT_RU &&
		  rate->eht_ru_alloc == NL80211_RATE_INFO_EHT_RU_ALLOC_484))
		result = rates_484[rate->eht_gi];
	else if (rate->bw == RATE_INFO_BW_20 ||
		 (rate->bw == RATE_INFO_BW_EHT_RU &&
		  rate->eht_ru_alloc == NL80211_RATE_INFO_EHT_RU_ALLOC_242))
		result = rates_242[rate->eht_gi];
	else if (rate->bw == RATE_INFO_BW_EHT_RU &&
		 rate->eht_ru_alloc == NL80211_RATE_INFO_EHT_RU_ALLOC_106P26)
		result = rates_106[rate->eht_gi] + rates_26[rate->eht_gi];
	else if (rate->bw == RATE_INFO_BW_EHT_RU &&
		 rate->eht_ru_alloc == NL80211_RATE_INFO_EHT_RU_ALLOC_106)
		result = rates_106[rate->eht_gi];
	else if (rate->bw == RATE_INFO_BW_EHT_RU &&
		 rate->eht_ru_alloc == NL80211_RATE_INFO_EHT_RU_ALLOC_52P26)
		result = rates_52[rate->eht_gi] + rates_26[rate->eht_gi];
	else if (rate->bw == RATE_INFO_BW_EHT_RU &&
		 rate->eht_ru_alloc == NL80211_RATE_INFO_EHT_RU_ALLOC_52)
		result = rates_52[rate->eht_gi];
	else if (rate->bw == RATE_INFO_BW_EHT_RU &&
		 rate->eht_ru_alloc == NL80211_RATE_INFO_EHT_RU_ALLOC_26)
		result = rates_26[rate->eht_gi];
	else {
		WARN(1, "invalid EHT MCS: bw:%d, ru:%d\n",
		     rate->bw, rate->eht_ru_alloc);
		return 0;
	}

	/* now scale to the appropriate MCS */
	tmp = result;
	tmp *= SCALE;
	do_div(tmp, mcs_divisors[rate->mcs]);

	/* and take NSS */
	tmp *= rate->nss;
	do_div(tmp, 8);

	result = tmp;

	return result / 10000;
}

static u32 cfg80211_calculate_bitrate_s1g(struct rate_info *rate)
{
	/* For 1, 2, 4, 8 and 16 MHz channels */
	static const u32 base[5][11] = {
		{  300000,
		   600000,
		   900000,
		  1200000,
		  1800000,
		  2400000,
		  2700000,
		  3000000,
		  3600000,
		  4000000,
		  /* MCS 10 supported in 1 MHz only */
		  150000,
		},
		{  650000,
		  1300000,
		  1950000,
		  2600000,
		  3900000,
		  5200000,
		  5850000,
		  6500000,
		  7800000,
		  /* MCS 9 not valid */
		},
		{  1350000,
		   2700000,
		   4050000,
		   5400000,
		   8100000,
		  10800000,
		  12150000,
		  13500000,
		  16200000,
		  18000000,
		},
		{  2925000,
		   5850000,
		   8775000,
		  11700000,
		  17550000,
		  23400000,
		  26325000,
		  29250000,
		  35100000,
		  39000000,
		},
		{  8580000,
		  11700000,
		  17550000,
		  23400000,
		  35100000,
		  46800000,
		  52650000,
		  58500000,
		  70200000,
		  78000000,
		},
	};
	u32 bitrate;
	/* default is 1 MHz index */
	int idx = 0;

	if (rate->mcs >= 11)
		goto warn;

	switch (rate->bw) {
	case RATE_INFO_BW_16:
		idx = 4;
		break;
	case RATE_INFO_BW_8:
		idx = 3;
		break;
	case RATE_INFO_BW_4:
		idx = 2;
		break;
	case RATE_INFO_BW_2:
		idx = 1;
		break;
	case RATE_INFO_BW_1:
		idx = 0;
		break;
	case RATE_INFO_BW_5:
	case RATE_INFO_BW_10:
	case RATE_INFO_BW_20:
	case RATE_INFO_BW_40:
	case RATE_INFO_BW_80:
	case RATE_INFO_BW_160:
	default:
		goto warn;
	}

	bitrate = base[idx][rate->mcs];
	bitrate *= rate->nss;

	if (rate->flags & RATE_INFO_FLAGS_SHORT_GI)
		bitrate = (bitrate / 9) * 10;
	/* do NOT round down here */
	return (bitrate + 50000) / 100000;
warn:
	WARN_ONCE(1, "invalid rate bw=%d, mcs=%d, nss=%d\n",
		  rate->bw, rate->mcs, rate->nss);
	return 0;
}

u32 cfg80211_calculate_bitrate(struct rate_info *rate)
{
	if (rate->flags & RATE_INFO_FLAGS_MCS)
		return cfg80211_calculate_bitrate_ht(rate);
	if (rate->flags & RATE_INFO_FLAGS_DMG)
		return cfg80211_calculate_bitrate_dmg(rate);
	if (rate->flags & RATE_INFO_FLAGS_EXTENDED_SC_DMG)
		return cfg80211_calculate_bitrate_extended_sc_dmg(rate);
	if (rate->flags & RATE_INFO_FLAGS_EDMG)
		return cfg80211_calculate_bitrate_edmg(rate);
	if (rate->flags & RATE_INFO_FLAGS_VHT_MCS)
		return cfg80211_calculate_bitrate_vht(rate);
	if (rate->flags & RATE_INFO_FLAGS_HE_MCS)
		return cfg80211_calculate_bitrate_he(rate);
	if (rate->flags & RATE_INFO_FLAGS_EHT_MCS)
		return cfg80211_calculate_bitrate_eht(rate);
	if (rate->flags & RATE_INFO_FLAGS_S1G_MCS)
		return cfg80211_calculate_bitrate_s1g(rate);

	return rate->legacy;
}
EXPORT_SYMBOL(cfg80211_calculate_bitrate);

int cfg80211_get_p2p_attr(const u8 *ies, unsigned int len,
			  enum ieee80211_p2p_attr_id attr,
			  u8 *buf, unsigned int bufsize)
{
	u8 *out = buf;
	u16 attr_remaining = 0;
	bool desired_attr = false;
	u16 desired_len = 0;

	while (len > 0) {
		unsigned int iedatalen;
		unsigned int copy;
		const u8 *iedata;

		if (len < 2)
			return -EILSEQ;
		iedatalen = ies[1];
		if (iedatalen + 2 > len)
			return -EILSEQ;

		if (ies[0] != WLAN_EID_VENDOR_SPECIFIC)
			goto cont;

		if (iedatalen < 4)
			goto cont;

		iedata = ies + 2;

		/* check WFA OUI, P2P subtype */
		if (iedata[0] != 0x50 || iedata[1] != 0x6f ||
		    iedata[2] != 0x9a || iedata[3] != 0x09)
			goto cont;

		iedatalen -= 4;
		iedata += 4;

		/* check attribute continuation into this IE */
		copy = min_t(unsigned int, attr_remaining, iedatalen);
		if (copy && desired_attr) {
			desired_len += copy;
			if (out) {
				memcpy(out, iedata, min(bufsize, copy));
				out += min(bufsize, copy);
				bufsize -= min(bufsize, copy);
			}


			if (copy == attr_remaining)
				return desired_len;
		}

		attr_remaining -= copy;
		if (attr_remaining)
			goto cont;

		iedatalen -= copy;
		iedata += copy;

		while (iedatalen > 0) {
			u16 attr_len;

			/* P2P attribute ID & size must fit */
			if (iedatalen < 3)
				return -EILSEQ;
			desired_attr = iedata[0] == attr;
			attr_len = get_unaligned_le16(iedata + 1);
			iedatalen -= 3;
			iedata += 3;

			copy = min_t(unsigned int, attr_len, iedatalen);

			if (desired_attr) {
				desired_len += copy;
				if (out) {
					memcpy(out, iedata, min(bufsize, copy));
					out += min(bufsize, copy);
					bufsize -= min(bufsize, copy);
				}

				if (copy == attr_len)
					return desired_len;
			}

			iedata += copy;
			iedatalen -= copy;
			attr_remaining = attr_len - copy;
		}

 cont:
		len -= ies[1] + 2;
		ies += ies[1] + 2;
	}

	if (attr_remaining && desired_attr)
		return -EILSEQ;

	return -ENOENT;
}
EXPORT_SYMBOL(cfg80211_get_p2p_attr);

static bool ieee80211_id_in_list(const u8 *ids, int n_ids, u8 id, bool id_ext)
{
	int i;

	/* Make sure array values are legal */
	if (WARN_ON(ids[n_ids - 1] == WLAN_EID_EXTENSION))
		return false;

	i = 0;
	while (i < n_ids) {
		if (ids[i] == WLAN_EID_EXTENSION) {
			if (id_ext && (ids[i + 1] == id))
				return true;

			i += 2;
			continue;
		}

		if (ids[i] == id && !id_ext)
			return true;

		i++;
	}
	return false;
}

static size_t skip_ie(const u8 *ies, size_t ielen, size_t pos)
{
	/* we assume a validly formed IEs buffer */
	u8 len = ies[pos + 1];

	pos += 2 + len;

	/* the IE itself must have 255 bytes for fragments to follow */
	if (len < 255)
		return pos;

	while (pos < ielen && ies[pos] == WLAN_EID_FRAGMENT) {
		len = ies[pos + 1];
		pos += 2 + len;
	}

	return pos;
}

size_t ieee80211_ie_split_ric(const u8 *ies, size_t ielen,
			      const u8 *ids, int n_ids,
			      const u8 *after_ric, int n_after_ric,
			      size_t offset)
{
	size_t pos = offset;

	while (pos < ielen) {
		u8 ext = 0;

		if (ies[pos] == WLAN_EID_EXTENSION)
			ext = 2;
		if ((pos + ext) >= ielen)
			break;

		if (!ieee80211_id_in_list(ids, n_ids, ies[pos + ext],
					  ies[pos] == WLAN_EID_EXTENSION))
			break;

		if (ies[pos] == WLAN_EID_RIC_DATA && n_after_ric) {
			pos = skip_ie(ies, ielen, pos);

			while (pos < ielen) {
				if (ies[pos] == WLAN_EID_EXTENSION)
					ext = 2;
				else
					ext = 0;

				if ((pos + ext) >= ielen)
					break;

				if (!ieee80211_id_in_list(after_ric,
							  n_after_ric,
							  ies[pos + ext],
							  ext == 2))
					pos = skip_ie(ies, ielen, pos);
				else
					break;
			}
		} else {
			pos = skip_ie(ies, ielen, pos);
		}
	}

	return pos;
}
EXPORT_SYMBOL(ieee80211_ie_split_ric);

void ieee80211_fragment_element(struct sk_buff *skb, u8 *len_pos, u8 frag_id)
{
	unsigned int elem_len;

	if (!len_pos)
		return;

	elem_len = skb->data + skb->len - len_pos - 1;

	while (elem_len > 255) {
		/* this one is 255 */
		*len_pos = 255;
		/* remaining data gets smaller */
		elem_len -= 255;
		/* make space for the fragment ID/len in SKB */
		skb_put(skb, 2);
		/* shift back the remaining data to place fragment ID/len */
		memmove(len_pos + 255 + 3, len_pos + 255 + 1, elem_len);
		/* place the fragment ID */
		len_pos += 255 + 1;
		*len_pos = frag_id;
		/* and point to fragment length to update later */
		len_pos++;
	}

	*len_pos = elem_len;
}
EXPORT_SYMBOL(ieee80211_fragment_element);

bool ieee80211_operating_class_to_band(u8 operating_class,
				       enum nl80211_band *band)
{
	switch (operating_class) {
	case 112:
	case 115 ... 127:
	case 128 ... 130:
		*band = NL80211_BAND_5GHZ;
		return true;
	case 131 ... 135:
	case 137:
		*band = NL80211_BAND_6GHZ;
		return true;
	case 81:
	case 82:
	case 83:
	case 84:
		*band = NL80211_BAND_2GHZ;
		return true;
	case 180:
		*band = NL80211_BAND_60GHZ;
		return true;
	}

	return false;
}
EXPORT_SYMBOL(ieee80211_operating_class_to_band);

bool ieee80211_operating_class_to_chandef(u8 operating_class,
					  struct ieee80211_channel *chan,
					  struct cfg80211_chan_def *chandef)
{
	u32 control_freq, offset = 0;
	enum nl80211_band band;

	if (!ieee80211_operating_class_to_band(operating_class, &band) ||
	    !chan || band != chan->band)
		return false;

	control_freq = chan->center_freq;
	chandef->chan = chan;

	if (control_freq >= 5955)
		offset = control_freq - 5955;
	else if (control_freq >= 5745)
		offset = control_freq - 5745;
	else if (control_freq >= 5180)
		offset = control_freq - 5180;
	offset /= 20;

	switch (operating_class) {
	case 81:  /* 2 GHz band; 20 MHz; channels 1..13 */
	case 82:  /* 2 GHz band; 20 MHz; channel 14 */
	case 115: /* 5 GHz band; 20 MHz; channels 36,40,44,48 */
	case 118: /* 5 GHz band; 20 MHz; channels 52,56,60,64 */
	case 121: /* 5 GHz band; 20 MHz; channels 100..144 */
	case 124: /* 5 GHz band; 20 MHz; channels 149,153,157,161 */
	case 125: /* 5 GHz band; 20 MHz; channels 149..177 */
	case 131: /* 6 GHz band; 20 MHz; channels 1..233*/
	case 136: /* 6 GHz band; 20 MHz; channel 2 */
		chandef->center_freq1 = control_freq;
		chandef->width = NL80211_CHAN_WIDTH_20;
		return true;
	case 83:  /* 2 GHz band; 40 MHz; channels 1..9 */
	case 116: /* 5 GHz band; 40 MHz; channels 36,44 */
	case 119: /* 5 GHz band; 40 MHz; channels 52,60 */
	case 122: /* 5 GHz band; 40 MHz; channels 100,108,116,124,132,140 */
	case 126: /* 5 GHz band; 40 MHz; channels 149,157,165,173 */
		chandef->center_freq1 = control_freq + 10;
		chandef->width = NL80211_CHAN_WIDTH_40;
		return true;
	case 84:  /* 2 GHz band; 40 MHz; channels 5..13 */
	case 117: /* 5 GHz band; 40 MHz; channels 40,48 */
	case 120: /* 5 GHz band; 40 MHz; channels 56,64 */
	case 123: /* 5 GHz band; 40 MHz; channels 104,112,120,128,136,144 */
	case 127: /* 5 GHz band; 40 MHz; channels 153,161,169,177 */
		chandef->center_freq1 = control_freq - 10;
		chandef->width = NL80211_CHAN_WIDTH_40;
		return true;
	case 132: /* 6 GHz band; 40 MHz; channels 1,5,..,229*/
		chandef->center_freq1 = control_freq + 10 - (offset & 1) * 20;
		chandef->width = NL80211_CHAN_WIDTH_40;
		return true;
	case 128: /* 5 GHz band; 80 MHz; channels 36..64,100..144,149..177 */
	case 133: /* 6 GHz band; 80 MHz; channels 1,5,..,229 */
		chandef->center_freq1 = control_freq + 30 - (offset & 3) * 20;
		chandef->width = NL80211_CHAN_WIDTH_80;
		return true;
	case 129: /* 5 GHz band; 160 MHz; channels 36..64,100..144,149..177 */
	case 134: /* 6 GHz band; 160 MHz; channels 1,5,..,229 */
		chandef->center_freq1 = control_freq + 70 - (offset & 7) * 20;
		chandef->width = NL80211_CHAN_WIDTH_160;
		return true;
	case 130: /* 5 GHz band; 80+80 MHz; channels 36..64,100..144,149..177 */
	case 135: /* 6 GHz band; 80+80 MHz; channels 1,5,..,229 */
		  /* The center_freq2 of 80+80 MHz is unknown */
	case 137: /* 6 GHz band; 320 MHz; channels 1,5,..,229 */
		  /* 320-1 or 320-2 channelization is unknown */
	default:
		return false;
	}
}
EXPORT_SYMBOL(ieee80211_operating_class_to_chandef);

bool ieee80211_chandef_to_operating_class(struct cfg80211_chan_def *chandef,
					  u8 *op_class)
{
	u8 vht_opclass;
	u32 freq = chandef->center_freq1;

	if (freq >= 2412 && freq <= 2472) {
		if (chandef->width > NL80211_CHAN_WIDTH_40)
			return false;

		/* 2.407 GHz, channels 1..13 */
		if (chandef->width == NL80211_CHAN_WIDTH_40) {
			if (freq > chandef->chan->center_freq)
				*op_class = 83; /* HT40+ */
			else
				*op_class = 84; /* HT40- */
		} else {
			*op_class = 81;
		}

		return true;
	}

	if (freq == 2484) {
		/* channel 14 is only for IEEE 802.11b */
		if (chandef->width != NL80211_CHAN_WIDTH_20_NOHT)
			return false;

		*op_class = 82; /* channel 14 */
		return true;
	}

	switch (chandef->width) {
	case NL80211_CHAN_WIDTH_80:
		vht_opclass = 128;
		break;
	case NL80211_CHAN_WIDTH_160:
		vht_opclass = 129;
		break;
	case NL80211_CHAN_WIDTH_80P80:
		vht_opclass = 130;
		break;
	case NL80211_CHAN_WIDTH_10:
	case NL80211_CHAN_WIDTH_5:
		return false; /* unsupported for now */
	default:
		vht_opclass = 0;
		break;
	}

	/* 5 GHz, channels 36..48 */
	if (freq >= 5180 && freq <= 5240) {
		if (vht_opclass) {
			*op_class = vht_opclass;
		} else if (chandef->width == NL80211_CHAN_WIDTH_40) {
			if (freq > chandef->chan->center_freq)
				*op_class = 116;
			else
				*op_class = 117;
		} else {
			*op_class = 115;
		}

		return true;
	}

	/* 5 GHz, channels 52..64 */
	if (freq >= 5260 && freq <= 5320) {
		if (vht_opclass) {
			*op_class = vht_opclass;
		} else if (chandef->width == NL80211_CHAN_WIDTH_40) {
			if (freq > chandef->chan->center_freq)
				*op_class = 119;
			else
				*op_class = 120;
		} else {
			*op_class = 118;
		}

		return true;
	}

	/* 5 GHz, channels 100..144 */
	if (freq >= 5500 && freq <= 5720) {
		if (vht_opclass) {
			*op_class = vht_opclass;
		} else if (chandef->width == NL80211_CHAN_WIDTH_40) {
			if (freq > chandef->chan->center_freq)
				*op_class = 122;
			else
				*op_class = 123;
		} else {
			*op_class = 121;
		}

		return true;
	}

	/* 5 GHz, channels 149..169 */
	if (freq >= 5745 && freq <= 5845) {
		if (vht_opclass) {
			*op_class = vht_opclass;
		} else if (chandef->width == NL80211_CHAN_WIDTH_40) {
			if (freq > chandef->chan->center_freq)
				*op_class = 126;
			else
				*op_class = 127;
		} else if (freq <= 5805) {
			*op_class = 124;
		} else {
			*op_class = 125;
		}

		return true;
	}

	/* 56.16 GHz, channel 1..4 */
	if (freq >= 56160 + 2160 * 1 && freq <= 56160 + 2160 * 6) {
		if (chandef->width >= NL80211_CHAN_WIDTH_40)
			return false;

		*op_class = 180;
		return true;
	}

	/* not supported yet */
	return false;
}
EXPORT_SYMBOL(ieee80211_chandef_to_operating_class);

static int cfg80211_wdev_bi(struct wireless_dev *wdev)
{
	switch (wdev->iftype) {
	case NL80211_IFTYPE_AP:
	case NL80211_IFTYPE_P2P_GO:
		WARN_ON(wdev->valid_links);
		return wdev->links[0].ap.beacon_interval;
	case NL80211_IFTYPE_MESH_POINT:
		return wdev->u.mesh.beacon_interval;
	case NL80211_IFTYPE_ADHOC:
		return wdev->u.ibss.beacon_interval;
	default:
		break;
	}

	return 0;
}

static void cfg80211_calculate_bi_data(struct wiphy *wiphy, u32 new_beacon_int,
				       u32 *beacon_int_gcd,
				       bool *beacon_int_different,
				       int radio_idx)
{
	struct cfg80211_registered_device *rdev;
	struct wireless_dev *wdev;

	*beacon_int_gcd = 0;
	*beacon_int_different = false;

	rdev = wiphy_to_rdev(wiphy);
	list_for_each_entry(wdev, &wiphy->wdev_list, list) {
		int wdev_bi;

		/* this feature isn't supported with MLO */
		if (wdev->valid_links)
			continue;

		/* skip wdevs not active on the given wiphy radio */
		if (radio_idx >= 0 &&
		    !(rdev_get_radio_mask(rdev, wdev->netdev) & BIT(radio_idx)))
			continue;

		wdev_bi = cfg80211_wdev_bi(wdev);

		if (!wdev_bi)
			continue;

		if (!*beacon_int_gcd) {
			*beacon_int_gcd = wdev_bi;
			continue;
		}

		if (wdev_bi == *beacon_int_gcd)
			continue;

		*beacon_int_different = true;
		*beacon_int_gcd = gcd(*beacon_int_gcd, wdev_bi);
	}

	if (new_beacon_int && *beacon_int_gcd != new_beacon_int) {
		if (*beacon_int_gcd)
			*beacon_int_different = true;
		*beacon_int_gcd = gcd(*beacon_int_gcd, new_beacon_int);
	}
}

int cfg80211_validate_beacon_int(struct cfg80211_registered_device *rdev,
				 enum nl80211_iftype iftype, u32 beacon_int)
{
	/*
	 * This is just a basic pre-condition check; if interface combinations
	 * are possible the driver must already be checking those with a call
	 * to cfg80211_check_combinations(), in which case we'll validate more
	 * through the cfg80211_calculate_bi_data() call and code in
	 * cfg80211_iter_combinations().
	 */

	if (beacon_int < 10 || beacon_int > 10000)
		return -EINVAL;

	return 0;
}

int cfg80211_iter_combinations(struct wiphy *wiphy,
			       struct iface_combination_params *params,
			       void (*iter)(const struct ieee80211_iface_combination *c,
					    void *data),
			       void *data)
{
	const struct wiphy_radio *radio = NULL;
	const struct ieee80211_iface_combination *c, *cs;
	const struct ieee80211_regdomain *regdom;
	enum nl80211_dfs_regions region = 0;
	int i, j, n, iftype;
	int num_interfaces = 0;
	u32 used_iftypes = 0;
	u32 beacon_int_gcd;
	bool beacon_int_different;

	if (params->radio_idx >= 0)
		radio = &wiphy->radio[params->radio_idx];

	/*
	 * This is a bit strange, since the iteration used to rely only on
	 * the data given by the driver, but here it now relies on context,
	 * in form of the currently operating interfaces.
	 * This is OK for all current users, and saves us from having to
	 * push the GCD calculations into all the drivers.
	 * In the future, this should probably rely more on data that's in
	 * cfg80211 already - the only thing not would appear to be any new
	 * interfaces (while being brought up) and channel/radar data.
	 */
	cfg80211_calculate_bi_data(wiphy, params->new_beacon_int,
				   &beacon_int_gcd, &beacon_int_different,
				   params->radio_idx);

	if (params->radar_detect) {
		rcu_read_lock();
		regdom = rcu_dereference(cfg80211_regdomain);
		if (regdom)
			region = regdom->dfs_region;
		rcu_read_unlock();
	}

	for (iftype = 0; iftype < NUM_NL80211_IFTYPES; iftype++) {
		num_interfaces += params->iftype_num[iftype];
		if (params->iftype_num[iftype] > 0 &&
		    !cfg80211_iftype_allowed(wiphy, iftype, 0, 1))
			used_iftypes |= BIT(iftype);
	}

	if (radio) {
		cs = radio->iface_combinations;
		n = radio->n_iface_combinations;
	} else {
		cs = wiphy->iface_combinations;
		n = wiphy->n_iface_combinations;
	}
	for (i = 0; i < n; i++) {
		struct ieee80211_iface_limit *limits;
		u32 all_iftypes = 0;

		c = &cs[i];
		if (num_interfaces > c->max_interfaces)
			continue;
		if (params->num_different_channels > c->num_different_channels)
			continue;

		limits = kmemdup_array(c->limits, c->n_limits, sizeof(*limits),
				       GFP_KERNEL);
		if (!limits)
			return -ENOMEM;

		for (iftype = 0; iftype < NUM_NL80211_IFTYPES; iftype++) {
			if (cfg80211_iftype_allowed(wiphy, iftype, 0, 1))
				continue;
			for (j = 0; j < c->n_limits; j++) {
				all_iftypes |= limits[j].types;
				if (!(limits[j].types & BIT(iftype)))
					continue;
				if (limits[j].max < params->iftype_num[iftype])
					goto cont;
				limits[j].max -= params->iftype_num[iftype];
			}
		}

		if (params->radar_detect !=
			(c->radar_detect_widths & params->radar_detect))
			goto cont;

		if (params->radar_detect && c->radar_detect_regions &&
		    !(c->radar_detect_regions & BIT(region)))
			goto cont;

		/* Finally check that all iftypes that we're currently
		 * using are actually part of this combination. If they
		 * aren't then we can't use this combination and have
		 * to continue to the next.
		 */
		if ((all_iftypes & used_iftypes) != used_iftypes)
			goto cont;

		if (beacon_int_gcd) {
			if (c->beacon_int_min_gcd &&
			    beacon_int_gcd < c->beacon_int_min_gcd)
				goto cont;
			if (!c->beacon_int_min_gcd && beacon_int_different)
				goto cont;
		}

		/* This combination covered all interface types and
		 * supported the requested numbers, so we're good.
		 */

		(*iter)(c, data);
 cont:
		kfree(limits);
	}

	return 0;
}
EXPORT_SYMBOL(cfg80211_iter_combinations);

static void
cfg80211_iter_sum_ifcombs(const struct ieee80211_iface_combination *c,
			  void *data)
{
	int *num = data;
	(*num)++;
}

int cfg80211_check_combinations(struct wiphy *wiphy,
				struct iface_combination_params *params)
{
	int err, num = 0;

	err = cfg80211_iter_combinations(wiphy, params,
					 cfg80211_iter_sum_ifcombs, &num);
	if (err)
		return err;
	if (num == 0)
		return -EBUSY;

	return 0;
}
EXPORT_SYMBOL(cfg80211_check_combinations);

int ieee80211_get_ratemask(struct ieee80211_supported_band *sband,
			   const u8 *rates, unsigned int n_rates,
			   u32 *mask)
{
	int i, j;

	if (!sband)
		return -EINVAL;

	if (n_rates == 0 || n_rates > NL80211_MAX_SUPP_RATES)
		return -EINVAL;

	*mask = 0;

	for (i = 0; i < n_rates; i++) {
		int rate = (rates[i] & 0x7f) * 5;
		bool found = false;

		for (j = 0; j < sband->n_bitrates; j++) {
			if (sband->bitrates[j].bitrate == rate) {
				found = true;
				*mask |= BIT(j);
				break;
			}
		}
		if (!found)
			return -EINVAL;
	}

	/*
	 * mask must have at least one bit set here since we
	 * didn't accept a 0-length rates array nor allowed
	 * entries in the array that didn't exist
	 */

	return 0;
}

unsigned int ieee80211_get_num_supported_channels(struct wiphy *wiphy)
{
	enum nl80211_band band;
	unsigned int n_channels = 0;

	for (band = 0; band < NUM_NL80211_BANDS; band++)
		if (wiphy->bands[band])
			n_channels += wiphy->bands[band]->n_channels;

	return n_channels;
}
EXPORT_SYMBOL(ieee80211_get_num_supported_channels);

int cfg80211_get_station(struct net_device *dev, const u8 *mac_addr,
			 struct station_info *sinfo)
{
	struct cfg80211_registered_device *rdev;
	struct wireless_dev *wdev;
	int ret;

	wdev = dev->ieee80211_ptr;
	if (!wdev)
		return -EOPNOTSUPP;

	rdev = wiphy_to_rdev(wdev->wiphy);
	if (!rdev->ops->get_station)
		return -EOPNOTSUPP;

	memset(sinfo, 0, sizeof(*sinfo));

	wiphy_lock(&rdev->wiphy);
	ret = rdev_get_station(rdev, dev, mac_addr, sinfo);
	wiphy_unlock(&rdev->wiphy);

	return ret;
}
EXPORT_SYMBOL(cfg80211_get_station);

void cfg80211_free_nan_func(struct cfg80211_nan_func *f)
{
	int i;

	if (!f)
		return;

	kfree(f->serv_spec_info);
	kfree(f->srf_bf);
	kfree(f->srf_macs);
	for (i = 0; i < f->num_rx_filters; i++)
		kfree(f->rx_filters[i].filter);

	for (i = 0; i < f->num_tx_filters; i++)
		kfree(f->tx_filters[i].filter);

	kfree(f->rx_filters);
	kfree(f->tx_filters);
	kfree(f);
}
EXPORT_SYMBOL(cfg80211_free_nan_func);

bool cfg80211_does_bw_fit_range(const struct ieee80211_freq_range *freq_range,
				u32 center_freq_khz, u32 bw_khz)
{
	u32 start_freq_khz, end_freq_khz;

	start_freq_khz = center_freq_khz - (bw_khz / 2);
	end_freq_khz = center_freq_khz + (bw_khz / 2);

	if (start_freq_khz >= freq_range->start_freq_khz &&
	    end_freq_khz <= freq_range->end_freq_khz)
		return true;

	return false;
}

int cfg80211_sinfo_alloc_tid_stats(struct station_info *sinfo, gfp_t gfp)
{
	sinfo->pertid = kcalloc(IEEE80211_NUM_TIDS + 1,
				sizeof(*(sinfo->pertid)),
				gfp);
	if (!sinfo->pertid)
		return -ENOMEM;

	return 0;
}
EXPORT_SYMBOL(cfg80211_sinfo_alloc_tid_stats);

/* See IEEE 802.1H for LLC/SNAP encapsulation/decapsulation */
/* Ethernet-II snap header (RFC1042 for most EtherTypes) */
const unsigned char rfc1042_header[] __aligned(2) =
	{ 0xaa, 0xaa, 0x03, 0x00, 0x00, 0x00 };
EXPORT_SYMBOL(rfc1042_header);

/* Bridge-Tunnel header (for EtherTypes ETH_P_AARP and ETH_P_IPX) */
const unsigned char bridge_tunnel_header[] __aligned(2) =
	{ 0xaa, 0xaa, 0x03, 0x00, 0x00, 0xf8 };
EXPORT_SYMBOL(bridge_tunnel_header);

/* Layer 2 Update frame (802.2 Type 1 LLC XID Update response) */
struct iapp_layer2_update {
	u8 da[ETH_ALEN];	/* broadcast */
	u8 sa[ETH_ALEN];	/* STA addr */
	__be16 len;		/* 6 */
	u8 dsap;		/* 0 */
	u8 ssap;		/* 0 */
	u8 control;
	u8 xid_info[3];
} __packed;

void cfg80211_send_layer2_update(struct net_device *dev, const u8 *addr)
{
	struct iapp_layer2_update *msg;
	struct sk_buff *skb;

	/* Send Level 2 Update Frame to update forwarding tables in layer 2
	 * bridge devices */

	skb = dev_alloc_skb(sizeof(*msg));
	if (!skb)
		return;
	msg = skb_put(skb, sizeof(*msg));

	/* 802.2 Type 1 Logical Link Control (LLC) Exchange Identifier (XID)
	 * Update response frame; IEEE Std 802.2-1998, 5.4.1.2.1 */

	eth_broadcast_addr(msg->da);
	ether_addr_copy(msg->sa, addr);
	msg->len = htons(6);
	msg->dsap = 0;
	msg->ssap = 0x01;	/* NULL LSAP, CR Bit: Response */
	msg->control = 0xaf;	/* XID response lsb.1111F101.
				 * F=0 (no poll command; unsolicited frame) */
	msg->xid_info[0] = 0x81;	/* XID format identifier */
	msg->xid_info[1] = 1;	/* LLC types/classes: Type 1 LLC */
	msg->xid_info[2] = 0;	/* XID sender's receive window size (RW) */

	skb->dev = dev;
	skb->protocol = eth_type_trans(skb, dev);
	memset(skb->cb, 0, sizeof(skb->cb));
	netif_rx(skb);
}
EXPORT_SYMBOL(cfg80211_send_layer2_update);

int ieee80211_get_vht_max_nss(struct ieee80211_vht_cap *cap,
			      enum ieee80211_vht_chanwidth bw,
			      int mcs, bool ext_nss_bw_capable,
			      unsigned int max_vht_nss)
{
	u16 map = le16_to_cpu(cap->supp_mcs.rx_mcs_map);
	int ext_nss_bw;
	int supp_width;
	int i, mcs_encoding;

	if (map == 0xffff)
		return 0;

	if (WARN_ON(mcs > 9 || max_vht_nss > 8))
		return 0;
	if (mcs <= 7)
		mcs_encoding = 0;
	else if (mcs == 8)
		mcs_encoding = 1;
	else
		mcs_encoding = 2;

	if (!max_vht_nss) {
		/* find max_vht_nss for the given MCS */
		for (i = 7; i >= 0; i--) {
			int supp = (map >> (2 * i)) & 3;

			if (supp == 3)
				continue;

			if (supp >= mcs_encoding) {
				max_vht_nss = i + 1;
				break;
			}
		}
	}

	if (!(cap->supp_mcs.tx_mcs_map &
			cpu_to_le16(IEEE80211_VHT_EXT_NSS_BW_CAPABLE)))
		return max_vht_nss;

	ext_nss_bw = le32_get_bits(cap->vht_cap_info,
				   IEEE80211_VHT_CAP_EXT_NSS_BW_MASK);
	supp_width = le32_get_bits(cap->vht_cap_info,
				   IEEE80211_VHT_CAP_SUPP_CHAN_WIDTH_MASK);

	/* if not capable, treat ext_nss_bw as 0 */
	if (!ext_nss_bw_capable)
		ext_nss_bw = 0;

	/* This is invalid */
	if (supp_width == 3)
		return 0;

	/* This is an invalid combination so pretend nothing is supported */
	if (supp_width == 2 && (ext_nss_bw == 1 || ext_nss_bw == 2))
		return 0;

	/*
	 * Cover all the special cases according to IEEE 802.11-2016
	 * Table 9-250. All other cases are either factor of 1 or not
	 * valid/supported.
	 */
	switch (bw) {
	case IEEE80211_VHT_CHANWIDTH_USE_HT:
	case IEEE80211_VHT_CHANWIDTH_80MHZ:
		if ((supp_width == 1 || supp_width == 2) &&
		    ext_nss_bw == 3)
			return 2 * max_vht_nss;
		break;
	case IEEE80211_VHT_CHANWIDTH_160MHZ:
		if (supp_width == 0 &&
		    (ext_nss_bw == 1 || ext_nss_bw == 2))
			return max_vht_nss / 2;
		if (supp_width == 0 &&
		    ext_nss_bw == 3)
			return (3 * max_vht_nss) / 4;
		if (supp_width == 1 &&
		    ext_nss_bw == 3)
			return 2 * max_vht_nss;
		break;
	case IEEE80211_VHT_CHANWIDTH_80P80MHZ:
		if (supp_width == 0 && ext_nss_bw == 1)
			return 0; /* not possible */
		if (supp_width == 0 &&
		    ext_nss_bw == 2)
			return max_vht_nss / 2;
		if (supp_width == 0 &&
		    ext_nss_bw == 3)
			return (3 * max_vht_nss) / 4;
		if (supp_width == 1 &&
		    ext_nss_bw == 0)
			return 0; /* not possible */
		if (supp_width == 1 &&
		    ext_nss_bw == 1)
			return max_vht_nss / 2;
		if (supp_width == 1 &&
		    ext_nss_bw == 2)
			return (3 * max_vht_nss) / 4;
		break;
	}

	/* not covered or invalid combination received */
	return max_vht_nss;
}
EXPORT_SYMBOL(ieee80211_get_vht_max_nss);

bool cfg80211_iftype_allowed(struct wiphy *wiphy, enum nl80211_iftype iftype,
			     bool is_4addr, u8 check_swif)

{
	bool is_vlan = iftype == NL80211_IFTYPE_AP_VLAN;

	switch (check_swif) {
	case 0:
		if (is_vlan && is_4addr)
			return wiphy->flags & WIPHY_FLAG_4ADDR_AP;
		return wiphy->interface_modes & BIT(iftype);
	case 1:
		if (!(wiphy->software_iftypes & BIT(iftype)) && is_vlan)
			return wiphy->flags & WIPHY_FLAG_4ADDR_AP;
		return wiphy->software_iftypes & BIT(iftype);
	default:
		break;
	}

	return false;
}
EXPORT_SYMBOL(cfg80211_iftype_allowed);

void cfg80211_remove_link(struct wireless_dev *wdev, unsigned int link_id)
{
	struct cfg80211_registered_device *rdev = wiphy_to_rdev(wdev->wiphy);

	lockdep_assert_wiphy(wdev->wiphy);

	switch (wdev->iftype) {
	case NL80211_IFTYPE_AP:
	case NL80211_IFTYPE_P2P_GO:
		cfg80211_stop_ap(rdev, wdev->netdev, link_id, true);
		break;
	default:
		/* per-link not relevant */
		break;
	}

	wdev->valid_links &= ~BIT(link_id);

	rdev_del_intf_link(rdev, wdev, link_id);

	eth_zero_addr(wdev->links[link_id].addr);
}

void cfg80211_remove_links(struct wireless_dev *wdev)
{
	unsigned int link_id;

	/*
	 * links are controlled by upper layers (userspace/cfg)
	 * only for AP mode, so only remove them here for AP
	 */
	if (wdev->iftype != NL80211_IFTYPE_AP)
		return;

	if (wdev->valid_links) {
		for_each_valid_link(wdev, link_id)
			cfg80211_remove_link(wdev, link_id);
	}
}

int cfg80211_remove_virtual_intf(struct cfg80211_registered_device *rdev,
				 struct wireless_dev *wdev)
{
	cfg80211_remove_links(wdev);

	return rdev_del_virtual_intf(rdev, wdev);
}

const struct wiphy_iftype_ext_capab *
cfg80211_get_iftype_ext_capa(struct wiphy *wiphy, enum nl80211_iftype type)
{
	int i;

	for (i = 0; i < wiphy->num_iftype_ext_capab; i++) {
		if (wiphy->iftype_ext_capab[i].iftype == type)
			return &wiphy->iftype_ext_capab[i];
	}

	return NULL;
}
EXPORT_SYMBOL(cfg80211_get_iftype_ext_capa);

<<<<<<< HEAD
/* FIXME: old symbol for kABI compatibility */
#undef ieee80211_mandatory_rates
u32 ieee80211_mandatory_rates(struct ieee80211_supported_band *sband,
			      enum nl80211_bss_scan_width scan_width)
{
	return _ieee80211_mandatory_rates(sband);
}
EXPORT_SYMBOL(ieee80211_mandatory_rates);
=======
static bool
ieee80211_radio_freq_range_valid(const struct wiphy_radio *radio,
				 u32 freq, u32 width)
{
	const struct wiphy_radio_freq_range *r;
	int i;

	for (i = 0; i < radio->n_freq_range; i++) {
		r = &radio->freq_range[i];
		if (freq - width / 2 >= r->start_freq &&
		    freq + width / 2 <= r->end_freq)
			return true;
	}

	return false;
}

bool cfg80211_radio_chandef_valid(const struct wiphy_radio *radio,
				  const struct cfg80211_chan_def *chandef)
{
	u32 freq, width;

	freq = ieee80211_chandef_to_khz(chandef);
	width = nl80211_chan_width_to_mhz(chandef->width);
	if (!ieee80211_radio_freq_range_valid(radio, freq, width))
		return false;

	freq = MHZ_TO_KHZ(chandef->center_freq2);
	if (freq && !ieee80211_radio_freq_range_valid(radio, freq, width))
		return false;

	return true;
}
EXPORT_SYMBOL(cfg80211_radio_chandef_valid);
>>>>>>> 2d5404ca
<|MERGE_RESOLUTION|>--- conflicted
+++ resolved
@@ -2889,16 +2889,6 @@
 }
 EXPORT_SYMBOL(cfg80211_get_iftype_ext_capa);
 
-<<<<<<< HEAD
-/* FIXME: old symbol for kABI compatibility */
-#undef ieee80211_mandatory_rates
-u32 ieee80211_mandatory_rates(struct ieee80211_supported_band *sband,
-			      enum nl80211_bss_scan_width scan_width)
-{
-	return _ieee80211_mandatory_rates(sband);
-}
-EXPORT_SYMBOL(ieee80211_mandatory_rates);
-=======
 static bool
 ieee80211_radio_freq_range_valid(const struct wiphy_radio *radio,
 				 u32 freq, u32 width)
@@ -2932,5 +2922,4 @@
 
 	return true;
 }
-EXPORT_SYMBOL(cfg80211_radio_chandef_valid);
->>>>>>> 2d5404ca
+EXPORT_SYMBOL(cfg80211_radio_chandef_valid);