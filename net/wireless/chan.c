// SPDX-License-Identifier: GPL-2.0
/*
 * This file contains helper code to handle channel
 * settings and keeping track of what is possible at
 * any point in time.
 *
 * Copyright 2009	Johannes Berg <johannes@sipsolutions.net>
 * Copyright 2013-2014  Intel Mobile Communications GmbH
<<<<<<< HEAD
 * Copyright 2018-2020	Intel Corporation
=======
 * Copyright 2018-2021	Intel Corporation
>>>>>>> 7d2a07b7
 */

#include <linux/export.h>
#include <linux/bitfield.h>
#include <net/cfg80211.h>
#include "core.h"
#include "rdev-ops.h"

static bool cfg80211_valid_60g_freq(u32 freq)
{
	return freq >= 58320 && freq <= 70200;
}

void cfg80211_chandef_create(struct cfg80211_chan_def *chandef,
			     struct ieee80211_channel *chan,
			     enum nl80211_channel_type chan_type)
{
	if (WARN_ON(!chan))
		return;

	chandef->chan = chan;
	chandef->freq1_offset = chan->freq_offset;
	chandef->center_freq2 = 0;
	chandef->edmg.bw_config = 0;
	chandef->edmg.channels = 0;

	switch (chan_type) {
	case NL80211_CHAN_NO_HT:
		chandef->width = NL80211_CHAN_WIDTH_20_NOHT;
		chandef->center_freq1 = chan->center_freq;
		break;
	case NL80211_CHAN_HT20:
		chandef->width = NL80211_CHAN_WIDTH_20;
		chandef->center_freq1 = chan->center_freq;
		break;
	case NL80211_CHAN_HT40PLUS:
		chandef->width = NL80211_CHAN_WIDTH_40;
		chandef->center_freq1 = chan->center_freq + 10;
		break;
	case NL80211_CHAN_HT40MINUS:
		chandef->width = NL80211_CHAN_WIDTH_40;
		chandef->center_freq1 = chan->center_freq - 10;
		break;
	default:
		WARN_ON(1);
	}
}
EXPORT_SYMBOL(cfg80211_chandef_create);

static bool cfg80211_edmg_chandef_valid(const struct cfg80211_chan_def *chandef)
{
	int max_contiguous = 0;
	int num_of_enabled = 0;
	int contiguous = 0;
	int i;

	if (!chandef->edmg.channels || !chandef->edmg.bw_config)
		return false;

	if (!cfg80211_valid_60g_freq(chandef->chan->center_freq))
		return false;

	for (i = 0; i < 6; i++) {
		if (chandef->edmg.channels & BIT(i)) {
			contiguous++;
			num_of_enabled++;
		} else {
			contiguous = 0;
		}

		max_contiguous = max(contiguous, max_contiguous);
	}
	/* basic verification of edmg configuration according to
	 * IEEE P802.11ay/D4.0 section 9.4.2.251
	 */
	/* check bw_config against contiguous edmg channels */
	switch (chandef->edmg.bw_config) {
	case IEEE80211_EDMG_BW_CONFIG_4:
	case IEEE80211_EDMG_BW_CONFIG_8:
	case IEEE80211_EDMG_BW_CONFIG_12:
		if (max_contiguous < 1)
			return false;
		break;
	case IEEE80211_EDMG_BW_CONFIG_5:
	case IEEE80211_EDMG_BW_CONFIG_9:
	case IEEE80211_EDMG_BW_CONFIG_13:
		if (max_contiguous < 2)
			return false;
		break;
	case IEEE80211_EDMG_BW_CONFIG_6:
	case IEEE80211_EDMG_BW_CONFIG_10:
	case IEEE80211_EDMG_BW_CONFIG_14:
		if (max_contiguous < 3)
			return false;
		break;
	case IEEE80211_EDMG_BW_CONFIG_7:
	case IEEE80211_EDMG_BW_CONFIG_11:
	case IEEE80211_EDMG_BW_CONFIG_15:
		if (max_contiguous < 4)
			return false;
		break;

	default:
		return false;
	}

	/* check bw_config against aggregated (non contiguous) edmg channels */
	switch (chandef->edmg.bw_config) {
	case IEEE80211_EDMG_BW_CONFIG_4:
	case IEEE80211_EDMG_BW_CONFIG_5:
	case IEEE80211_EDMG_BW_CONFIG_6:
	case IEEE80211_EDMG_BW_CONFIG_7:
		break;
	case IEEE80211_EDMG_BW_CONFIG_8:
	case IEEE80211_EDMG_BW_CONFIG_9:
	case IEEE80211_EDMG_BW_CONFIG_10:
	case IEEE80211_EDMG_BW_CONFIG_11:
		if (num_of_enabled < 2)
			return false;
		break;
	case IEEE80211_EDMG_BW_CONFIG_12:
	case IEEE80211_EDMG_BW_CONFIG_13:
	case IEEE80211_EDMG_BW_CONFIG_14:
	case IEEE80211_EDMG_BW_CONFIG_15:
		if (num_of_enabled < 4 || max_contiguous < 2)
			return false;
		break;
	default:
		return false;
	}

	return true;
}

<<<<<<< HEAD
=======
static int nl80211_chan_width_to_mhz(enum nl80211_chan_width chan_width)
{
	int mhz;

	switch (chan_width) {
	case NL80211_CHAN_WIDTH_1:
		mhz = 1;
		break;
	case NL80211_CHAN_WIDTH_2:
		mhz = 2;
		break;
	case NL80211_CHAN_WIDTH_4:
		mhz = 4;
		break;
	case NL80211_CHAN_WIDTH_8:
		mhz = 8;
		break;
	case NL80211_CHAN_WIDTH_16:
		mhz = 16;
		break;
	case NL80211_CHAN_WIDTH_5:
		mhz = 5;
		break;
	case NL80211_CHAN_WIDTH_10:
		mhz = 10;
		break;
	case NL80211_CHAN_WIDTH_20:
	case NL80211_CHAN_WIDTH_20_NOHT:
		mhz = 20;
		break;
	case NL80211_CHAN_WIDTH_40:
		mhz = 40;
		break;
	case NL80211_CHAN_WIDTH_80P80:
	case NL80211_CHAN_WIDTH_80:
		mhz = 80;
		break;
	case NL80211_CHAN_WIDTH_160:
		mhz = 160;
		break;
	default:
		WARN_ON_ONCE(1);
		return -1;
	}
	return mhz;
}

static int cfg80211_chandef_get_width(const struct cfg80211_chan_def *c)
{
	return nl80211_chan_width_to_mhz(c->width);
}

>>>>>>> 7d2a07b7
bool cfg80211_chandef_valid(const struct cfg80211_chan_def *chandef)
{
	u32 control_freq, oper_freq;
	int oper_width, control_width;

	if (!chandef->chan)
		return false;

	if (chandef->freq1_offset >= 1000)
		return false;

	control_freq = chandef->chan->center_freq;

	switch (chandef->width) {
	case NL80211_CHAN_WIDTH_1:
	case NL80211_CHAN_WIDTH_2:
	case NL80211_CHAN_WIDTH_4:
	case NL80211_CHAN_WIDTH_8:
	case NL80211_CHAN_WIDTH_16:
	case NL80211_CHAN_WIDTH_5:
	case NL80211_CHAN_WIDTH_10:
	case NL80211_CHAN_WIDTH_20:
	case NL80211_CHAN_WIDTH_20_NOHT:
		if (ieee80211_chandef_to_khz(chandef) !=
		    ieee80211_channel_to_khz(chandef->chan))
<<<<<<< HEAD
=======
			return false;
		if (chandef->center_freq2)
			return false;
		break;
	case NL80211_CHAN_WIDTH_1:
	case NL80211_CHAN_WIDTH_2:
	case NL80211_CHAN_WIDTH_4:
	case NL80211_CHAN_WIDTH_8:
	case NL80211_CHAN_WIDTH_16:
		if (chandef->chan->band != NL80211_BAND_S1GHZ)
			return false;

		control_freq = ieee80211_channel_to_khz(chandef->chan);
		oper_freq = ieee80211_chandef_to_khz(chandef);
		control_width = nl80211_chan_width_to_mhz(
					ieee80211_s1g_channel_width(
								chandef->chan));
		oper_width = cfg80211_chandef_get_width(chandef);

		if (oper_width < 0 || control_width < 0)
>>>>>>> 7d2a07b7
			return false;
		if (chandef->center_freq2)
			return false;

		if (control_freq + MHZ_TO_KHZ(control_width) / 2 >
		    oper_freq + MHZ_TO_KHZ(oper_width) / 2)
			return false;

		if (control_freq - MHZ_TO_KHZ(control_width) / 2 <
		    oper_freq - MHZ_TO_KHZ(oper_width) / 2)
			return false;
		break;
	case NL80211_CHAN_WIDTH_40:
		if (chandef->center_freq1 != control_freq + 10 &&
		    chandef->center_freq1 != control_freq - 10)
			return false;
		if (chandef->center_freq2)
			return false;
		break;
	case NL80211_CHAN_WIDTH_80P80:
		if (chandef->center_freq1 != control_freq + 30 &&
		    chandef->center_freq1 != control_freq + 10 &&
		    chandef->center_freq1 != control_freq - 10 &&
		    chandef->center_freq1 != control_freq - 30)
			return false;
		if (!chandef->center_freq2)
			return false;
		/* adjacent is not allowed -- that's a 160 MHz channel */
		if (chandef->center_freq1 - chandef->center_freq2 == 80 ||
		    chandef->center_freq2 - chandef->center_freq1 == 80)
			return false;
		break;
	case NL80211_CHAN_WIDTH_80:
		if (chandef->center_freq1 != control_freq + 30 &&
		    chandef->center_freq1 != control_freq + 10 &&
		    chandef->center_freq1 != control_freq - 10 &&
		    chandef->center_freq1 != control_freq - 30)
			return false;
		if (chandef->center_freq2)
			return false;
		break;
	case NL80211_CHAN_WIDTH_160:
		if (chandef->center_freq1 != control_freq + 70 &&
		    chandef->center_freq1 != control_freq + 50 &&
		    chandef->center_freq1 != control_freq + 30 &&
		    chandef->center_freq1 != control_freq + 10 &&
		    chandef->center_freq1 != control_freq - 10 &&
		    chandef->center_freq1 != control_freq - 30 &&
		    chandef->center_freq1 != control_freq - 50 &&
		    chandef->center_freq1 != control_freq - 70)
			return false;
		if (chandef->center_freq2)
			return false;
		break;
	default:
		return false;
	}

	/* channel 14 is only for IEEE 802.11b */
	if (chandef->center_freq1 == 2484 &&
	    chandef->width != NL80211_CHAN_WIDTH_20_NOHT)
		return false;

	if (cfg80211_chandef_is_edmg(chandef) &&
	    !cfg80211_edmg_chandef_valid(chandef))
		return false;

	return true;
}
EXPORT_SYMBOL(cfg80211_chandef_valid);

static void chandef_primary_freqs(const struct cfg80211_chan_def *c,
				  u32 *pri40, u32 *pri80)
{
	int tmp;

	switch (c->width) {
	case NL80211_CHAN_WIDTH_40:
		*pri40 = c->center_freq1;
		*pri80 = 0;
		break;
	case NL80211_CHAN_WIDTH_80:
	case NL80211_CHAN_WIDTH_80P80:
		*pri80 = c->center_freq1;
		/* n_P20 */
		tmp = (30 + c->chan->center_freq - c->center_freq1)/20;
		/* n_P40 */
		tmp /= 2;
		/* freq_P40 */
		*pri40 = c->center_freq1 - 20 + 40 * tmp;
		break;
	case NL80211_CHAN_WIDTH_160:
		/* n_P20 */
		tmp = (70 + c->chan->center_freq - c->center_freq1)/20;
		/* n_P40 */
		tmp /= 2;
		/* freq_P40 */
		*pri40 = c->center_freq1 - 60 + 40 * tmp;
		/* n_P80 */
		tmp /= 2;
		*pri80 = c->center_freq1 - 40 + 80 * tmp;
		break;
	default:
		WARN_ON_ONCE(1);
	}
}

<<<<<<< HEAD
static int cfg80211_chandef_get_width(const struct cfg80211_chan_def *c)
{
	int width;

	switch (c->width) {
	case NL80211_CHAN_WIDTH_1:
		width = 1;
		break;
	case NL80211_CHAN_WIDTH_2:
		width = 2;
		break;
	case NL80211_CHAN_WIDTH_4:
		width = 4;
		break;
	case NL80211_CHAN_WIDTH_8:
		width = 8;
		break;
	case NL80211_CHAN_WIDTH_16:
		width = 16;
		break;
	case NL80211_CHAN_WIDTH_5:
		width = 5;
		break;
	case NL80211_CHAN_WIDTH_10:
		width = 10;
		break;
	case NL80211_CHAN_WIDTH_20:
	case NL80211_CHAN_WIDTH_20_NOHT:
		width = 20;
		break;
	case NL80211_CHAN_WIDTH_40:
		width = 40;
		break;
	case NL80211_CHAN_WIDTH_80P80:
	case NL80211_CHAN_WIDTH_80:
		width = 80;
		break;
	case NL80211_CHAN_WIDTH_160:
		width = 160;
		break;
	default:
		WARN_ON_ONCE(1);
		return -1;
	}
	return width;
}

=======
>>>>>>> 7d2a07b7
const struct cfg80211_chan_def *
cfg80211_chandef_compatible(const struct cfg80211_chan_def *c1,
			    const struct cfg80211_chan_def *c2)
{
	u32 c1_pri40, c1_pri80, c2_pri40, c2_pri80;

	/* If they are identical, return */
	if (cfg80211_chandef_identical(c1, c2))
		return c1;

	/* otherwise, must have same control channel */
	if (c1->chan != c2->chan)
		return NULL;

	/*
	 * If they have the same width, but aren't identical,
	 * then they can't be compatible.
	 */
	if (c1->width == c2->width)
		return NULL;

	/*
	 * can't be compatible if one of them is 5 or 10 MHz,
	 * but they don't have the same width.
	 */
	if (c1->width == NL80211_CHAN_WIDTH_5 ||
	    c1->width == NL80211_CHAN_WIDTH_10 ||
	    c2->width == NL80211_CHAN_WIDTH_5 ||
	    c2->width == NL80211_CHAN_WIDTH_10)
		return NULL;

	if (c1->width == NL80211_CHAN_WIDTH_20_NOHT ||
	    c1->width == NL80211_CHAN_WIDTH_20)
		return c2;

	if (c2->width == NL80211_CHAN_WIDTH_20_NOHT ||
	    c2->width == NL80211_CHAN_WIDTH_20)
		return c1;

	chandef_primary_freqs(c1, &c1_pri40, &c1_pri80);
	chandef_primary_freqs(c2, &c2_pri40, &c2_pri80);

	if (c1_pri40 != c2_pri40)
		return NULL;

	WARN_ON(!c1_pri80 && !c2_pri80);
	if (c1_pri80 && c2_pri80 && c1_pri80 != c2_pri80)
		return NULL;

	if (c1->width > c2->width)
		return c1;
	return c2;
}
EXPORT_SYMBOL(cfg80211_chandef_compatible);

static void cfg80211_set_chans_dfs_state(struct wiphy *wiphy, u32 center_freq,
					 u32 bandwidth,
					 enum nl80211_dfs_state dfs_state)
{
	struct ieee80211_channel *c;
	u32 freq;

	for (freq = center_freq - bandwidth/2 + 10;
	     freq <= center_freq + bandwidth/2 - 10;
	     freq += 20) {
		c = ieee80211_get_channel(wiphy, freq);
		if (!c || !(c->flags & IEEE80211_CHAN_RADAR))
			continue;

		c->dfs_state = dfs_state;
		c->dfs_state_entered = jiffies;
	}
}

void cfg80211_set_dfs_state(struct wiphy *wiphy,
			    const struct cfg80211_chan_def *chandef,
			    enum nl80211_dfs_state dfs_state)
{
	int width;

	if (WARN_ON(!cfg80211_chandef_valid(chandef)))
		return;

	width = cfg80211_chandef_get_width(chandef);
	if (width < 0)
		return;

	cfg80211_set_chans_dfs_state(wiphy, chandef->center_freq1,
				     width, dfs_state);

	if (!chandef->center_freq2)
		return;
	cfg80211_set_chans_dfs_state(wiphy, chandef->center_freq2,
				     width, dfs_state);
}

static u32 cfg80211_get_start_freq(u32 center_freq,
				   u32 bandwidth)
{
	u32 start_freq;

	bandwidth = MHZ_TO_KHZ(bandwidth);
	if (bandwidth <= MHZ_TO_KHZ(20))
		start_freq = center_freq;
	else
		start_freq = center_freq - bandwidth / 2 + MHZ_TO_KHZ(10);

	return start_freq;
}

static u32 cfg80211_get_end_freq(u32 center_freq,
				 u32 bandwidth)
{
	u32 end_freq;

	bandwidth = MHZ_TO_KHZ(bandwidth);
	if (bandwidth <= MHZ_TO_KHZ(20))
		end_freq = center_freq;
	else
		end_freq = center_freq + bandwidth / 2 - MHZ_TO_KHZ(10);

	return end_freq;
}

static int cfg80211_get_chans_dfs_required(struct wiphy *wiphy,
					    u32 center_freq,
					    u32 bandwidth)
{
	struct ieee80211_channel *c;
	u32 freq, start_freq, end_freq;

	start_freq = cfg80211_get_start_freq(center_freq, bandwidth);
	end_freq = cfg80211_get_end_freq(center_freq, bandwidth);

	for (freq = start_freq; freq <= end_freq; freq += MHZ_TO_KHZ(20)) {
		c = ieee80211_get_channel_khz(wiphy, freq);
		if (!c)
			return -EINVAL;

		if (c->flags & IEEE80211_CHAN_RADAR)
			return 1;
	}
	return 0;
}


int cfg80211_chandef_dfs_required(struct wiphy *wiphy,
				  const struct cfg80211_chan_def *chandef,
				  enum nl80211_iftype iftype)
{
	int width;
	int ret;

	if (WARN_ON(!cfg80211_chandef_valid(chandef)))
		return -EINVAL;

	switch (iftype) {
	case NL80211_IFTYPE_ADHOC:
	case NL80211_IFTYPE_AP:
	case NL80211_IFTYPE_P2P_GO:
	case NL80211_IFTYPE_MESH_POINT:
		width = cfg80211_chandef_get_width(chandef);
		if (width < 0)
			return -EINVAL;

		ret = cfg80211_get_chans_dfs_required(wiphy,
					ieee80211_chandef_to_khz(chandef),
					width);
		if (ret < 0)
			return ret;
		else if (ret > 0)
			return BIT(chandef->width);

		if (!chandef->center_freq2)
			return 0;

		ret = cfg80211_get_chans_dfs_required(wiphy,
					MHZ_TO_KHZ(chandef->center_freq2),
					width);
		if (ret < 0)
			return ret;
		else if (ret > 0)
			return BIT(chandef->width);

		break;
	case NL80211_IFTYPE_STATION:
	case NL80211_IFTYPE_OCB:
	case NL80211_IFTYPE_P2P_CLIENT:
	case NL80211_IFTYPE_MONITOR:
	case NL80211_IFTYPE_AP_VLAN:
	case NL80211_IFTYPE_P2P_DEVICE:
	case NL80211_IFTYPE_NAN:
		break;
	case NL80211_IFTYPE_WDS:
	case NL80211_IFTYPE_UNSPECIFIED:
	case NUM_NL80211_IFTYPES:
		WARN_ON(1);
	}

	return 0;
}
EXPORT_SYMBOL(cfg80211_chandef_dfs_required);

static int cfg80211_get_chans_dfs_usable(struct wiphy *wiphy,
					 u32 center_freq,
					 u32 bandwidth)
{
	struct ieee80211_channel *c;
	u32 freq, start_freq, end_freq;
	int count = 0;

	start_freq = cfg80211_get_start_freq(center_freq, bandwidth);
	end_freq = cfg80211_get_end_freq(center_freq, bandwidth);

	/*
	 * Check entire range of channels for the bandwidth.
	 * Check all channels are DFS channels (DFS_USABLE or
	 * DFS_AVAILABLE). Return number of usable channels
	 * (require CAC). Allow DFS and non-DFS channel mix.
	 */
	for (freq = start_freq; freq <= end_freq; freq += MHZ_TO_KHZ(20)) {
		c = ieee80211_get_channel_khz(wiphy, freq);
		if (!c)
			return -EINVAL;

		if (c->flags & IEEE80211_CHAN_DISABLED)
			return -EINVAL;

		if (c->flags & IEEE80211_CHAN_RADAR) {
			if (c->dfs_state == NL80211_DFS_UNAVAILABLE)
				return -EINVAL;

			if (c->dfs_state == NL80211_DFS_USABLE)
				count++;
		}
	}

	return count;
}

bool cfg80211_chandef_dfs_usable(struct wiphy *wiphy,
				 const struct cfg80211_chan_def *chandef)
{
	int width;
	int r1, r2 = 0;

	if (WARN_ON(!cfg80211_chandef_valid(chandef)))
		return false;

	width = cfg80211_chandef_get_width(chandef);
	if (width < 0)
		return false;

	r1 = cfg80211_get_chans_dfs_usable(wiphy,
					   MHZ_TO_KHZ(chandef->center_freq1),
					   width);

	if (r1 < 0)
		return false;

	switch (chandef->width) {
	case NL80211_CHAN_WIDTH_80P80:
		WARN_ON(!chandef->center_freq2);
		r2 = cfg80211_get_chans_dfs_usable(wiphy,
					MHZ_TO_KHZ(chandef->center_freq2),
					width);
		if (r2 < 0)
			return false;
		break;
	default:
		WARN_ON(chandef->center_freq2);
		break;
	}

	return (r1 + r2 > 0);
}

/*
 * Checks if center frequency of chan falls with in the bandwidth
 * range of chandef.
 */
bool cfg80211_is_sub_chan(struct cfg80211_chan_def *chandef,
			  struct ieee80211_channel *chan)
{
	int width;
	u32 freq;

	if (chandef->chan->center_freq == chan->center_freq)
		return true;

	width = cfg80211_chandef_get_width(chandef);
	if (width <= 20)
		return false;

	for (freq = chandef->center_freq1 - width / 2 + 10;
	     freq <= chandef->center_freq1 + width / 2 - 10; freq += 20) {
		if (chan->center_freq == freq)
			return true;
	}

	if (!chandef->center_freq2)
		return false;

	for (freq = chandef->center_freq2 - width / 2 + 10;
	     freq <= chandef->center_freq2 + width / 2 - 10; freq += 20) {
		if (chan->center_freq == freq)
			return true;
	}

	return false;
}

bool cfg80211_beaconing_iface_active(struct wireless_dev *wdev)
{
	bool active = false;

	ASSERT_WDEV_LOCK(wdev);

	if (!wdev->chandef.chan)
		return false;

	switch (wdev->iftype) {
	case NL80211_IFTYPE_AP:
	case NL80211_IFTYPE_P2P_GO:
		active = wdev->beacon_interval != 0;
		break;
	case NL80211_IFTYPE_ADHOC:
		active = wdev->ssid_len != 0;
		break;
	case NL80211_IFTYPE_MESH_POINT:
		active = wdev->mesh_id_len != 0;
		break;
	case NL80211_IFTYPE_STATION:
	case NL80211_IFTYPE_OCB:
	case NL80211_IFTYPE_P2P_CLIENT:
	case NL80211_IFTYPE_MONITOR:
	case NL80211_IFTYPE_AP_VLAN:
	case NL80211_IFTYPE_P2P_DEVICE:
	/* Can NAN type be considered as beaconing interface? */
	case NL80211_IFTYPE_NAN:
		break;
	case NL80211_IFTYPE_UNSPECIFIED:
	case NL80211_IFTYPE_WDS:
	case NUM_NL80211_IFTYPES:
		WARN_ON(1);
	}

	return active;
}

static bool cfg80211_is_wiphy_oper_chan(struct wiphy *wiphy,
					struct ieee80211_channel *chan)
{
	struct wireless_dev *wdev;

	list_for_each_entry(wdev, &wiphy->wdev_list, list) {
		wdev_lock(wdev);
		if (!cfg80211_beaconing_iface_active(wdev)) {
			wdev_unlock(wdev);
			continue;
		}

		if (cfg80211_is_sub_chan(&wdev->chandef, chan)) {
			wdev_unlock(wdev);
			return true;
		}
		wdev_unlock(wdev);
	}

	return false;
}

bool cfg80211_any_wiphy_oper_chan(struct wiphy *wiphy,
				  struct ieee80211_channel *chan)
{
	struct cfg80211_registered_device *rdev;

	ASSERT_RTNL();

	if (!(chan->flags & IEEE80211_CHAN_RADAR))
		return false;

	list_for_each_entry(rdev, &cfg80211_rdev_list, list) {
		if (!reg_dfs_domain_same(wiphy, &rdev->wiphy))
			continue;

		if (cfg80211_is_wiphy_oper_chan(&rdev->wiphy, chan))
			return true;
	}

	return false;
}

static bool cfg80211_get_chans_dfs_available(struct wiphy *wiphy,
					     u32 center_freq,
					     u32 bandwidth)
{
	struct ieee80211_channel *c;
	u32 freq, start_freq, end_freq;
	bool dfs_offload;

	dfs_offload = wiphy_ext_feature_isset(wiphy,
					      NL80211_EXT_FEATURE_DFS_OFFLOAD);

	start_freq = cfg80211_get_start_freq(center_freq, bandwidth);
	end_freq = cfg80211_get_end_freq(center_freq, bandwidth);

	/*
	 * Check entire range of channels for the bandwidth.
	 * If any channel in between is disabled or has not
	 * had gone through CAC return false
	 */
	for (freq = start_freq; freq <= end_freq; freq += MHZ_TO_KHZ(20)) {
		c = ieee80211_get_channel_khz(wiphy, freq);
		if (!c)
			return false;

		if (c->flags & IEEE80211_CHAN_DISABLED)
			return false;

		if ((c->flags & IEEE80211_CHAN_RADAR) &&
		    (c->dfs_state != NL80211_DFS_AVAILABLE) &&
		    !(c->dfs_state == NL80211_DFS_USABLE && dfs_offload))
			return false;
	}

	return true;
}

static bool cfg80211_chandef_dfs_available(struct wiphy *wiphy,
				const struct cfg80211_chan_def *chandef)
{
	int width;
	int r;

	if (WARN_ON(!cfg80211_chandef_valid(chandef)))
		return false;

	width = cfg80211_chandef_get_width(chandef);
	if (width < 0)
		return false;

	r = cfg80211_get_chans_dfs_available(wiphy,
					     MHZ_TO_KHZ(chandef->center_freq1),
					     width);

	/* If any of channels unavailable for cf1 just return */
	if (!r)
		return r;

	switch (chandef->width) {
	case NL80211_CHAN_WIDTH_80P80:
		WARN_ON(!chandef->center_freq2);
		r = cfg80211_get_chans_dfs_available(wiphy,
					MHZ_TO_KHZ(chandef->center_freq2),
					width);
		break;
	default:
		WARN_ON(chandef->center_freq2);
		break;
	}

	return r;
}

static unsigned int cfg80211_get_chans_dfs_cac_time(struct wiphy *wiphy,
						    u32 center_freq,
						    u32 bandwidth)
{
	struct ieee80211_channel *c;
	u32 start_freq, end_freq, freq;
	unsigned int dfs_cac_ms = 0;

	start_freq = cfg80211_get_start_freq(center_freq, bandwidth);
	end_freq = cfg80211_get_end_freq(center_freq, bandwidth);

	for (freq = start_freq; freq <= end_freq; freq += MHZ_TO_KHZ(20)) {
		c = ieee80211_get_channel_khz(wiphy, freq);
		if (!c)
			return 0;

		if (c->flags & IEEE80211_CHAN_DISABLED)
			return 0;

		if (!(c->flags & IEEE80211_CHAN_RADAR))
			continue;

		if (c->dfs_cac_ms > dfs_cac_ms)
			dfs_cac_ms = c->dfs_cac_ms;
	}

	return dfs_cac_ms;
}

unsigned int
cfg80211_chandef_dfs_cac_time(struct wiphy *wiphy,
			      const struct cfg80211_chan_def *chandef)
{
	int width;
	unsigned int t1 = 0, t2 = 0;

	if (WARN_ON(!cfg80211_chandef_valid(chandef)))
		return 0;

	width = cfg80211_chandef_get_width(chandef);
	if (width < 0)
		return 0;

	t1 = cfg80211_get_chans_dfs_cac_time(wiphy,
					     MHZ_TO_KHZ(chandef->center_freq1),
					     width);

	if (!chandef->center_freq2)
		return t1;

	t2 = cfg80211_get_chans_dfs_cac_time(wiphy,
					     MHZ_TO_KHZ(chandef->center_freq2),
					     width);

	return max(t1, t2);
}

static bool cfg80211_secondary_chans_ok(struct wiphy *wiphy,
					u32 center_freq, u32 bandwidth,
					u32 prohibited_flags)
{
	struct ieee80211_channel *c;
	u32 freq, start_freq, end_freq;

	start_freq = cfg80211_get_start_freq(center_freq, bandwidth);
	end_freq = cfg80211_get_end_freq(center_freq, bandwidth);

	for (freq = start_freq; freq <= end_freq; freq += MHZ_TO_KHZ(20)) {
		c = ieee80211_get_channel_khz(wiphy, freq);
		if (!c || c->flags & prohibited_flags)
			return false;
	}

	return true;
}

/* check if the operating channels are valid and supported */
static bool cfg80211_edmg_usable(struct wiphy *wiphy, u8 edmg_channels,
				 enum ieee80211_edmg_bw_config edmg_bw_config,
				 int primary_channel,
				 struct ieee80211_edmg *edmg_cap)
{
	struct ieee80211_channel *chan;
	int i, freq;
	int channels_counter = 0;

	if (!edmg_channels && !edmg_bw_config)
		return true;

	if ((!edmg_channels && edmg_bw_config) ||
	    (edmg_channels && !edmg_bw_config))
		return false;

	if (!(edmg_channels & BIT(primary_channel - 1)))
		return false;

	/* 60GHz channels 1..6 */
	for (i = 0; i < 6; i++) {
		if (!(edmg_channels & BIT(i)))
			continue;

		if (!(edmg_cap->channels & BIT(i)))
			return false;

		channels_counter++;

		freq = ieee80211_channel_to_frequency(i + 1,
						      NL80211_BAND_60GHZ);
		chan = ieee80211_get_channel(wiphy, freq);
		if (!chan || chan->flags & IEEE80211_CHAN_DISABLED)
			return false;
	}

	/* IEEE802.11 allows max 4 channels */
	if (channels_counter > 4)
		return false;

	/* check bw_config is a subset of what driver supports
	 * (see IEEE P802.11ay/D4.0 section 9.4.2.251, Table 13)
	 */
	if ((edmg_bw_config % 4) > (edmg_cap->bw_config % 4))
		return false;

	if (edmg_bw_config > edmg_cap->bw_config)
		return false;

	return true;
}

bool cfg80211_chandef_usable(struct wiphy *wiphy,
			     const struct cfg80211_chan_def *chandef,
			     u32 prohibited_flags)
{
	struct ieee80211_sta_ht_cap *ht_cap;
	struct ieee80211_sta_vht_cap *vht_cap;
	struct ieee80211_edmg *edmg_cap;
	u32 width, control_freq, cap;
<<<<<<< HEAD
	bool support_80_80 = false;
=======
	bool ext_nss_cap, support_80_80 = false;
>>>>>>> 7d2a07b7

	if (WARN_ON(!cfg80211_chandef_valid(chandef)))
		return false;

	ht_cap = &wiphy->bands[chandef->chan->band]->ht_cap;
	vht_cap = &wiphy->bands[chandef->chan->band]->vht_cap;
	edmg_cap = &wiphy->bands[chandef->chan->band]->edmg_cap;
<<<<<<< HEAD
=======
	ext_nss_cap = __le16_to_cpu(vht_cap->vht_mcs.tx_highest) &
			IEEE80211_VHT_EXT_NSS_BW_CAPABLE;
>>>>>>> 7d2a07b7

	if (edmg_cap->channels &&
	    !cfg80211_edmg_usable(wiphy,
				  chandef->edmg.channels,
				  chandef->edmg.bw_config,
				  chandef->chan->hw_value,
				  edmg_cap))
		return false;

	control_freq = chandef->chan->center_freq;

	switch (chandef->width) {
	case NL80211_CHAN_WIDTH_1:
		width = 1;
		break;
	case NL80211_CHAN_WIDTH_2:
		width = 2;
		break;
	case NL80211_CHAN_WIDTH_4:
		width = 4;
		break;
	case NL80211_CHAN_WIDTH_8:
		width = 8;
		break;
	case NL80211_CHAN_WIDTH_16:
		width = 16;
		break;
	case NL80211_CHAN_WIDTH_5:
		width = 5;
		break;
	case NL80211_CHAN_WIDTH_10:
		prohibited_flags |= IEEE80211_CHAN_NO_10MHZ;
		width = 10;
		break;
	case NL80211_CHAN_WIDTH_20:
		if (!ht_cap->ht_supported &&
		    chandef->chan->band != NL80211_BAND_6GHZ)
			return false;
		fallthrough;
	case NL80211_CHAN_WIDTH_20_NOHT:
		prohibited_flags |= IEEE80211_CHAN_NO_20MHZ;
		width = 20;
		break;
	case NL80211_CHAN_WIDTH_40:
		width = 40;
		if (chandef->chan->band == NL80211_BAND_6GHZ)
			break;
		if (!ht_cap->ht_supported)
			return false;
		if (!(ht_cap->cap & IEEE80211_HT_CAP_SUP_WIDTH_20_40) ||
		    ht_cap->cap & IEEE80211_HT_CAP_40MHZ_INTOLERANT)
			return false;
		if (chandef->center_freq1 < control_freq &&
		    chandef->chan->flags & IEEE80211_CHAN_NO_HT40MINUS)
			return false;
		if (chandef->center_freq1 > control_freq &&
		    chandef->chan->flags & IEEE80211_CHAN_NO_HT40PLUS)
			return false;
		break;
	case NL80211_CHAN_WIDTH_80P80:
		cap = vht_cap->cap;
		support_80_80 =
			(cap & IEEE80211_VHT_CAP_SUPP_CHAN_WIDTH_160_80PLUS80MHZ) ||
			(cap & IEEE80211_VHT_CAP_SUPP_CHAN_WIDTH_160MHZ &&
			 cap & IEEE80211_VHT_CAP_EXT_NSS_BW_MASK) ||
<<<<<<< HEAD
			u32_get_bits(cap, IEEE80211_VHT_CAP_EXT_NSS_BW_MASK) > 1;
=======
			(ext_nss_cap &&
			 u32_get_bits(cap, IEEE80211_VHT_CAP_EXT_NSS_BW_MASK) > 1);
>>>>>>> 7d2a07b7
		if (chandef->chan->band != NL80211_BAND_6GHZ && !support_80_80)
			return false;
		fallthrough;
	case NL80211_CHAN_WIDTH_80:
		prohibited_flags |= IEEE80211_CHAN_NO_80MHZ;
		width = 80;
		if (chandef->chan->band == NL80211_BAND_6GHZ)
			break;
		if (!vht_cap->vht_supported)
			return false;
		break;
	case NL80211_CHAN_WIDTH_160:
		prohibited_flags |= IEEE80211_CHAN_NO_160MHZ;
		width = 160;
		if (chandef->chan->band == NL80211_BAND_6GHZ)
			break;
		if (!vht_cap->vht_supported)
			return false;
		cap = vht_cap->cap & IEEE80211_VHT_CAP_SUPP_CHAN_WIDTH_MASK;
		if (cap != IEEE80211_VHT_CAP_SUPP_CHAN_WIDTH_160MHZ &&
		    cap != IEEE80211_VHT_CAP_SUPP_CHAN_WIDTH_160_80PLUS80MHZ &&
<<<<<<< HEAD
		    !(vht_cap->cap & IEEE80211_VHT_CAP_EXT_NSS_BW_MASK))
=======
		    !(ext_nss_cap &&
		      (vht_cap->cap & IEEE80211_VHT_CAP_EXT_NSS_BW_MASK)))
>>>>>>> 7d2a07b7
			return false;
		break;
	default:
		WARN_ON_ONCE(1);
		return false;
	}

	/*
	 * TODO: What if there are only certain 80/160/80+80 MHz channels
	 *	 allowed by the driver, or only certain combinations?
	 *	 For 40 MHz the driver can set the NO_HT40 flags, but for
	 *	 80/160 MHz and in particular 80+80 MHz this isn't really
	 *	 feasible and we only have NO_80MHZ/NO_160MHZ so far but
	 *	 no way to cover 80+80 MHz or more complex restrictions.
	 *	 Note that such restrictions also need to be advertised to
	 *	 userspace, for example for P2P channel selection.
	 */

	if (width > 20)
		prohibited_flags |= IEEE80211_CHAN_NO_OFDM;

	/* 5 and 10 MHz are only defined for the OFDM PHY */
	if (width < 20)
		prohibited_flags |= IEEE80211_CHAN_NO_OFDM;


	if (!cfg80211_secondary_chans_ok(wiphy,
					 ieee80211_chandef_to_khz(chandef),
					 width, prohibited_flags))
		return false;

	if (!chandef->center_freq2)
		return true;
	return cfg80211_secondary_chans_ok(wiphy,
					   MHZ_TO_KHZ(chandef->center_freq2),
					   width, prohibited_flags);
}
EXPORT_SYMBOL(cfg80211_chandef_usable);

/*
 * Check if the channel can be used under permissive conditions mandated by
 * some regulatory bodies, i.e., the channel is marked with
 * IEEE80211_CHAN_IR_CONCURRENT and there is an additional station interface
 * associated to an AP on the same channel or on the same UNII band
 * (assuming that the AP is an authorized master).
 * In addition allow operation on a channel on which indoor operation is
 * allowed, iff we are currently operating in an indoor environment.
 */
static bool cfg80211_ir_permissive_chan(struct wiphy *wiphy,
					enum nl80211_iftype iftype,
					struct ieee80211_channel *chan)
{
	struct wireless_dev *wdev;
	struct cfg80211_registered_device *rdev = wiphy_to_rdev(wiphy);

	lockdep_assert_held(&rdev->wiphy.mtx);

	if (!IS_ENABLED(CONFIG_CFG80211_REG_RELAX_NO_IR) ||
	    !(wiphy->regulatory_flags & REGULATORY_ENABLE_RELAX_NO_IR))
		return false;

	/* only valid for GO and TDLS off-channel (station/p2p-CL) */
	if (iftype != NL80211_IFTYPE_P2P_GO &&
	    iftype != NL80211_IFTYPE_STATION &&
	    iftype != NL80211_IFTYPE_P2P_CLIENT)
		return false;

	if (regulatory_indoor_allowed() &&
	    (chan->flags & IEEE80211_CHAN_INDOOR_ONLY))
		return true;

	if (!(chan->flags & IEEE80211_CHAN_IR_CONCURRENT))
		return false;

	/*
	 * Generally, it is possible to rely on another device/driver to allow
	 * the IR concurrent relaxation, however, since the device can further
	 * enforce the relaxation (by doing a similar verifications as this),
	 * and thus fail the GO instantiation, consider only the interfaces of
	 * the current registered device.
	 */
	list_for_each_entry(wdev, &rdev->wiphy.wdev_list, list) {
		struct ieee80211_channel *other_chan = NULL;
		int r1, r2;

		wdev_lock(wdev);
		if (wdev->iftype == NL80211_IFTYPE_STATION &&
		    wdev->current_bss)
			other_chan = wdev->current_bss->pub.channel;

		/*
		 * If a GO already operates on the same GO_CONCURRENT channel,
		 * this one (maybe the same one) can beacon as well. We allow
		 * the operation even if the station we relied on with
		 * GO_CONCURRENT is disconnected now. But then we must make sure
		 * we're not outdoor on an indoor-only channel.
		 */
		if (iftype == NL80211_IFTYPE_P2P_GO &&
		    wdev->iftype == NL80211_IFTYPE_P2P_GO &&
		    wdev->beacon_interval &&
		    !(chan->flags & IEEE80211_CHAN_INDOOR_ONLY))
			other_chan = wdev->chandef.chan;
		wdev_unlock(wdev);

		if (!other_chan)
			continue;

		if (chan == other_chan)
			return true;

		if (chan->band != NL80211_BAND_5GHZ &&
		    chan->band != NL80211_BAND_6GHZ)
			continue;

		r1 = cfg80211_get_unii(chan->center_freq);
		r2 = cfg80211_get_unii(other_chan->center_freq);

		if (r1 != -EINVAL && r1 == r2) {
			/*
			 * At some locations channels 149-165 are considered a
			 * bundle, but at other locations, e.g., Indonesia,
			 * channels 149-161 are considered a bundle while
			 * channel 165 is left out and considered to be in a
			 * different bundle. Thus, in case that there is a
			 * station interface connected to an AP on channel 165,
			 * it is assumed that channels 149-161 are allowed for
			 * GO operations. However, having a station interface
			 * connected to an AP on channels 149-161, does not
			 * allow GO operation on channel 165.
			 */
			if (chan->center_freq == 5825 &&
			    other_chan->center_freq != 5825)
				continue;
			return true;
		}
	}

	return false;
}

static bool _cfg80211_reg_can_beacon(struct wiphy *wiphy,
				     struct cfg80211_chan_def *chandef,
				     enum nl80211_iftype iftype,
				     bool check_no_ir)
{
	bool res;
	u32 prohibited_flags = IEEE80211_CHAN_DISABLED |
			       IEEE80211_CHAN_RADAR;

	trace_cfg80211_reg_can_beacon(wiphy, chandef, iftype, check_no_ir);

	if (check_no_ir)
		prohibited_flags |= IEEE80211_CHAN_NO_IR;

	if (cfg80211_chandef_dfs_required(wiphy, chandef, iftype) > 0 &&
	    cfg80211_chandef_dfs_available(wiphy, chandef)) {
		/* We can skip IEEE80211_CHAN_NO_IR if chandef dfs available */
		prohibited_flags = IEEE80211_CHAN_DISABLED;
	}

	res = cfg80211_chandef_usable(wiphy, chandef, prohibited_flags);

	trace_cfg80211_return_bool(res);
	return res;
}

bool cfg80211_reg_can_beacon(struct wiphy *wiphy,
			     struct cfg80211_chan_def *chandef,
			     enum nl80211_iftype iftype)
{
	return _cfg80211_reg_can_beacon(wiphy, chandef, iftype, true);
}
EXPORT_SYMBOL(cfg80211_reg_can_beacon);

bool cfg80211_reg_can_beacon_relax(struct wiphy *wiphy,
				   struct cfg80211_chan_def *chandef,
				   enum nl80211_iftype iftype)
{
	struct cfg80211_registered_device *rdev = wiphy_to_rdev(wiphy);
	bool check_no_ir;

	lockdep_assert_held(&rdev->wiphy.mtx);

	/*
	 * Under certain conditions suggested by some regulatory bodies a
	 * GO/STA can IR on channels marked with IEEE80211_NO_IR. Set this flag
	 * only if such relaxations are not enabled and the conditions are not
	 * met.
	 */
	check_no_ir = !cfg80211_ir_permissive_chan(wiphy, iftype,
						   chandef->chan);

	return _cfg80211_reg_can_beacon(wiphy, chandef, iftype, check_no_ir);
}
EXPORT_SYMBOL(cfg80211_reg_can_beacon_relax);

int cfg80211_set_monitor_channel(struct cfg80211_registered_device *rdev,
				 struct cfg80211_chan_def *chandef)
{
	if (!rdev->ops->set_monitor_channel)
		return -EOPNOTSUPP;
	if (!cfg80211_has_monitors_only(rdev))
		return -EBUSY;

	return rdev_set_monitor_channel(rdev, chandef);
}

void
cfg80211_get_chan_state(struct wireless_dev *wdev,
		        struct ieee80211_channel **chan,
		        enum cfg80211_chan_mode *chanmode,
		        u8 *radar_detect)
{
	int ret;

	*chan = NULL;
	*chanmode = CHAN_MODE_UNDEFINED;

	ASSERT_WDEV_LOCK(wdev);

	if (wdev->netdev && !netif_running(wdev->netdev))
		return;

	switch (wdev->iftype) {
	case NL80211_IFTYPE_ADHOC:
		if (wdev->current_bss) {
			*chan = wdev->current_bss->pub.channel;
			*chanmode = (wdev->ibss_fixed &&
				     !wdev->ibss_dfs_possible)
				  ? CHAN_MODE_SHARED
				  : CHAN_MODE_EXCLUSIVE;

			/* consider worst-case - IBSS can try to return to the
			 * original user-specified channel as creator */
			if (wdev->ibss_dfs_possible)
				*radar_detect |= BIT(wdev->chandef.width);
			return;
		}
		break;
	case NL80211_IFTYPE_STATION:
	case NL80211_IFTYPE_P2P_CLIENT:
		if (wdev->current_bss) {
			*chan = wdev->current_bss->pub.channel;
			*chanmode = CHAN_MODE_SHARED;
			return;
		}
		break;
	case NL80211_IFTYPE_AP:
	case NL80211_IFTYPE_P2P_GO:
		if (wdev->cac_started) {
			*chan = wdev->chandef.chan;
			*chanmode = CHAN_MODE_SHARED;
			*radar_detect |= BIT(wdev->chandef.width);
		} else if (wdev->beacon_interval) {
			*chan = wdev->chandef.chan;
			*chanmode = CHAN_MODE_SHARED;

			ret = cfg80211_chandef_dfs_required(wdev->wiphy,
							    &wdev->chandef,
							    wdev->iftype);
			WARN_ON(ret < 0);
			if (ret > 0)
				*radar_detect |= BIT(wdev->chandef.width);
		}
		return;
	case NL80211_IFTYPE_MESH_POINT:
		if (wdev->mesh_id_len) {
			*chan = wdev->chandef.chan;
			*chanmode = CHAN_MODE_SHARED;

			ret = cfg80211_chandef_dfs_required(wdev->wiphy,
							    &wdev->chandef,
							    wdev->iftype);
			WARN_ON(ret < 0);
			if (ret > 0)
				*radar_detect |= BIT(wdev->chandef.width);
		}
		return;
	case NL80211_IFTYPE_OCB:
		if (wdev->chandef.chan) {
			*chan = wdev->chandef.chan;
			*chanmode = CHAN_MODE_SHARED;
			return;
		}
		break;
	case NL80211_IFTYPE_MONITOR:
	case NL80211_IFTYPE_AP_VLAN:
	case NL80211_IFTYPE_P2P_DEVICE:
	case NL80211_IFTYPE_NAN:
		/* these interface types don't really have a channel */
		return;
	case NL80211_IFTYPE_UNSPECIFIED:
	case NL80211_IFTYPE_WDS:
	case NUM_NL80211_IFTYPES:
		WARN_ON(1);
	}
}

bool cfg80211_any_usable_channels(struct wiphy *wiphy,
				  unsigned long sband_mask,
				  u32 prohibited_flags)
{
	int idx;

	prohibited_flags |= IEEE80211_CHAN_DISABLED;

	for_each_set_bit(idx, &sband_mask, NUM_NL80211_BANDS) {
		struct ieee80211_supported_band *sband = wiphy->bands[idx];
		int chanidx;

		if (!sband)
			continue;

		for (chanidx = 0; chanidx < sband->n_channels; chanidx++) {
			struct ieee80211_channel *chan;

			chan = &sband->channels[chanidx];

			if (chan->flags & prohibited_flags)
				continue;

			return true;
		}
	}

	return false;
}
EXPORT_SYMBOL(cfg80211_any_usable_channels);<|MERGE_RESOLUTION|>--- conflicted
+++ resolved
@@ -6,11 +6,7 @@
  *
  * Copyright 2009	Johannes Berg <johannes@sipsolutions.net>
  * Copyright 2013-2014  Intel Mobile Communications GmbH
-<<<<<<< HEAD
- * Copyright 2018-2020	Intel Corporation
-=======
  * Copyright 2018-2021	Intel Corporation
->>>>>>> 7d2a07b7
  */
 
 #include <linux/export.h>
@@ -145,8 +141,6 @@
 	return true;
 }
 
-<<<<<<< HEAD
-=======
 static int nl80211_chan_width_to_mhz(enum nl80211_chan_width chan_width)
 {
 	int mhz;
@@ -199,7 +193,6 @@
 	return nl80211_chan_width_to_mhz(c->width);
 }
 
->>>>>>> 7d2a07b7
 bool cfg80211_chandef_valid(const struct cfg80211_chan_def *chandef)
 {
 	u32 control_freq, oper_freq;
@@ -214,19 +207,12 @@
 	control_freq = chandef->chan->center_freq;
 
 	switch (chandef->width) {
-	case NL80211_CHAN_WIDTH_1:
-	case NL80211_CHAN_WIDTH_2:
-	case NL80211_CHAN_WIDTH_4:
-	case NL80211_CHAN_WIDTH_8:
-	case NL80211_CHAN_WIDTH_16:
 	case NL80211_CHAN_WIDTH_5:
 	case NL80211_CHAN_WIDTH_10:
 	case NL80211_CHAN_WIDTH_20:
 	case NL80211_CHAN_WIDTH_20_NOHT:
 		if (ieee80211_chandef_to_khz(chandef) !=
 		    ieee80211_channel_to_khz(chandef->chan))
-<<<<<<< HEAD
-=======
 			return false;
 		if (chandef->center_freq2)
 			return false;
@@ -247,7 +233,6 @@
 		oper_width = cfg80211_chandef_get_width(chandef);
 
 		if (oper_width < 0 || control_width < 0)
->>>>>>> 7d2a07b7
 			return false;
 		if (chandef->center_freq2)
 			return false;
@@ -355,56 +340,6 @@
 	}
 }
 
-<<<<<<< HEAD
-static int cfg80211_chandef_get_width(const struct cfg80211_chan_def *c)
-{
-	int width;
-
-	switch (c->width) {
-	case NL80211_CHAN_WIDTH_1:
-		width = 1;
-		break;
-	case NL80211_CHAN_WIDTH_2:
-		width = 2;
-		break;
-	case NL80211_CHAN_WIDTH_4:
-		width = 4;
-		break;
-	case NL80211_CHAN_WIDTH_8:
-		width = 8;
-		break;
-	case NL80211_CHAN_WIDTH_16:
-		width = 16;
-		break;
-	case NL80211_CHAN_WIDTH_5:
-		width = 5;
-		break;
-	case NL80211_CHAN_WIDTH_10:
-		width = 10;
-		break;
-	case NL80211_CHAN_WIDTH_20:
-	case NL80211_CHAN_WIDTH_20_NOHT:
-		width = 20;
-		break;
-	case NL80211_CHAN_WIDTH_40:
-		width = 40;
-		break;
-	case NL80211_CHAN_WIDTH_80P80:
-	case NL80211_CHAN_WIDTH_80:
-		width = 80;
-		break;
-	case NL80211_CHAN_WIDTH_160:
-		width = 160;
-		break;
-	default:
-		WARN_ON_ONCE(1);
-		return -1;
-	}
-	return width;
-}
-
-=======
->>>>>>> 7d2a07b7
 const struct cfg80211_chan_def *
 cfg80211_chandef_compatible(const struct cfg80211_chan_def *c1,
 			    const struct cfg80211_chan_def *c2)
@@ -1007,11 +942,7 @@
 	struct ieee80211_sta_vht_cap *vht_cap;
 	struct ieee80211_edmg *edmg_cap;
 	u32 width, control_freq, cap;
-<<<<<<< HEAD
-	bool support_80_80 = false;
-=======
 	bool ext_nss_cap, support_80_80 = false;
->>>>>>> 7d2a07b7
 
 	if (WARN_ON(!cfg80211_chandef_valid(chandef)))
 		return false;
@@ -1019,11 +950,8 @@
 	ht_cap = &wiphy->bands[chandef->chan->band]->ht_cap;
 	vht_cap = &wiphy->bands[chandef->chan->band]->vht_cap;
 	edmg_cap = &wiphy->bands[chandef->chan->band]->edmg_cap;
-<<<<<<< HEAD
-=======
 	ext_nss_cap = __le16_to_cpu(vht_cap->vht_mcs.tx_highest) &
 			IEEE80211_VHT_EXT_NSS_BW_CAPABLE;
->>>>>>> 7d2a07b7
 
 	if (edmg_cap->channels &&
 	    !cfg80211_edmg_usable(wiphy,
@@ -1089,12 +1017,8 @@
 			(cap & IEEE80211_VHT_CAP_SUPP_CHAN_WIDTH_160_80PLUS80MHZ) ||
 			(cap & IEEE80211_VHT_CAP_SUPP_CHAN_WIDTH_160MHZ &&
 			 cap & IEEE80211_VHT_CAP_EXT_NSS_BW_MASK) ||
-<<<<<<< HEAD
-			u32_get_bits(cap, IEEE80211_VHT_CAP_EXT_NSS_BW_MASK) > 1;
-=======
 			(ext_nss_cap &&
 			 u32_get_bits(cap, IEEE80211_VHT_CAP_EXT_NSS_BW_MASK) > 1);
->>>>>>> 7d2a07b7
 		if (chandef->chan->band != NL80211_BAND_6GHZ && !support_80_80)
 			return false;
 		fallthrough;
@@ -1116,12 +1040,8 @@
 		cap = vht_cap->cap & IEEE80211_VHT_CAP_SUPP_CHAN_WIDTH_MASK;
 		if (cap != IEEE80211_VHT_CAP_SUPP_CHAN_WIDTH_160MHZ &&
 		    cap != IEEE80211_VHT_CAP_SUPP_CHAN_WIDTH_160_80PLUS80MHZ &&
-<<<<<<< HEAD
-		    !(vht_cap->cap & IEEE80211_VHT_CAP_EXT_NSS_BW_MASK))
-=======
 		    !(ext_nss_cap &&
 		      (vht_cap->cap & IEEE80211_VHT_CAP_EXT_NSS_BW_MASK)))
->>>>>>> 7d2a07b7
 			return false;
 		break;
 	default:
