// SPDX-License-Identifier: GPL-2.0
/*
 * This file contains helper code to handle channel
 * settings and keeping track of what is possible at
 * any point in time.
 *
 * Copyright 2009	Johannes Berg <johannes@sipsolutions.net>
 * Copyright 2013-2014  Intel Mobile Communications GmbH
<<<<<<< HEAD
 * Copyright 2018-2023	Intel Corporation
=======
 * Copyright 2018-2024	Intel Corporation
>>>>>>> 2d5404ca
 */

#include <linux/export.h>
#include <linux/bitfield.h>
#include <net/cfg80211.h>
#include "core.h"
#include "rdev-ops.h"

static bool cfg80211_valid_60g_freq(u32 freq)
{
	return freq >= 58320 && freq <= 70200;
}

void cfg80211_chandef_create(struct cfg80211_chan_def *chandef,
			     struct ieee80211_channel *chan,
			     enum nl80211_channel_type chan_type)
{
	if (WARN_ON(!chan))
		return;

	*chandef = (struct cfg80211_chan_def) {
		.chan = chan,
		.freq1_offset = chan->freq_offset,
	};

	switch (chan_type) {
	case NL80211_CHAN_NO_HT:
		chandef->width = NL80211_CHAN_WIDTH_20_NOHT;
		chandef->center_freq1 = chan->center_freq;
		break;
	case NL80211_CHAN_HT20:
		chandef->width = NL80211_CHAN_WIDTH_20;
		chandef->center_freq1 = chan->center_freq;
		break;
	case NL80211_CHAN_HT40PLUS:
		chandef->width = NL80211_CHAN_WIDTH_40;
		chandef->center_freq1 = chan->center_freq + 10;
		break;
	case NL80211_CHAN_HT40MINUS:
		chandef->width = NL80211_CHAN_WIDTH_40;
		chandef->center_freq1 = chan->center_freq - 10;
		break;
	default:
		WARN_ON(1);
	}
}
EXPORT_SYMBOL(cfg80211_chandef_create);

struct cfg80211_per_bw_puncturing_values {
	u8 len;
	const u16 *valid_values;
};

static const u16 puncturing_values_80mhz[] = {
	0x8, 0x4, 0x2, 0x1
};

static const u16 puncturing_values_160mhz[] = {
	 0x80, 0x40, 0x20, 0x10, 0x8, 0x4, 0x2, 0x1, 0xc0, 0x30, 0xc, 0x3
};

static const u16 puncturing_values_320mhz[] = {
	0xc000, 0x3000, 0xc00, 0x300, 0xc0, 0x30, 0xc, 0x3, 0xf000, 0xf00,
	0xf0, 0xf, 0xfc00, 0xf300, 0xf0c0, 0xf030, 0xf00c, 0xf003, 0xc00f,
	0x300f, 0xc0f, 0x30f, 0xcf, 0x3f
};

#define CFG80211_PER_BW_VALID_PUNCTURING_VALUES(_bw) \
	{ \
		.len = ARRAY_SIZE(puncturing_values_ ## _bw ## mhz), \
		.valid_values = puncturing_values_ ## _bw ## mhz \
	}

static const struct cfg80211_per_bw_puncturing_values per_bw_puncturing[] = {
	CFG80211_PER_BW_VALID_PUNCTURING_VALUES(80),
	CFG80211_PER_BW_VALID_PUNCTURING_VALUES(160),
	CFG80211_PER_BW_VALID_PUNCTURING_VALUES(320)
};

static bool valid_puncturing_bitmap(const struct cfg80211_chan_def *chandef)
{
	u32 idx, i, start_freq, primary_center = chandef->chan->center_freq;

	switch (chandef->width) {
	case NL80211_CHAN_WIDTH_80:
		idx = 0;
		start_freq = chandef->center_freq1 - 40;
		break;
	case NL80211_CHAN_WIDTH_160:
		idx = 1;
		start_freq = chandef->center_freq1 - 80;
		break;
	case NL80211_CHAN_WIDTH_320:
		idx = 2;
		start_freq = chandef->center_freq1 - 160;
		break;
	default:
		return chandef->punctured == 0;
	}

	if (!chandef->punctured)
		return true;

	/* check if primary channel is punctured */
	if (chandef->punctured & (u16)BIT((primary_center - start_freq) / 20))
		return false;

	for (i = 0; i < per_bw_puncturing[idx].len; i++) {
		if (per_bw_puncturing[idx].valid_values[i] == chandef->punctured)
			return true;
	}

	return false;
}

static bool cfg80211_edmg_chandef_valid(const struct cfg80211_chan_def *chandef)
{
	int max_contiguous = 0;
	int num_of_enabled = 0;
	int contiguous = 0;
	int i;

	if (!chandef->edmg.channels || !chandef->edmg.bw_config)
		return false;

	if (!cfg80211_valid_60g_freq(chandef->chan->center_freq))
		return false;

	for (i = 0; i < 6; i++) {
		if (chandef->edmg.channels & BIT(i)) {
			contiguous++;
			num_of_enabled++;
		} else {
			contiguous = 0;
		}

		max_contiguous = max(contiguous, max_contiguous);
	}
	/* basic verification of edmg configuration according to
	 * IEEE P802.11ay/D4.0 section 9.4.2.251
	 */
	/* check bw_config against contiguous edmg channels */
	switch (chandef->edmg.bw_config) {
	case IEEE80211_EDMG_BW_CONFIG_4:
	case IEEE80211_EDMG_BW_CONFIG_8:
	case IEEE80211_EDMG_BW_CONFIG_12:
		if (max_contiguous < 1)
			return false;
		break;
	case IEEE80211_EDMG_BW_CONFIG_5:
	case IEEE80211_EDMG_BW_CONFIG_9:
	case IEEE80211_EDMG_BW_CONFIG_13:
		if (max_contiguous < 2)
			return false;
		break;
	case IEEE80211_EDMG_BW_CONFIG_6:
	case IEEE80211_EDMG_BW_CONFIG_10:
	case IEEE80211_EDMG_BW_CONFIG_14:
		if (max_contiguous < 3)
			return false;
		break;
	case IEEE80211_EDMG_BW_CONFIG_7:
	case IEEE80211_EDMG_BW_CONFIG_11:
	case IEEE80211_EDMG_BW_CONFIG_15:
		if (max_contiguous < 4)
			return false;
		break;

	default:
		return false;
	}

	/* check bw_config against aggregated (non contiguous) edmg channels */
	switch (chandef->edmg.bw_config) {
	case IEEE80211_EDMG_BW_CONFIG_4:
	case IEEE80211_EDMG_BW_CONFIG_5:
	case IEEE80211_EDMG_BW_CONFIG_6:
	case IEEE80211_EDMG_BW_CONFIG_7:
		break;
	case IEEE80211_EDMG_BW_CONFIG_8:
	case IEEE80211_EDMG_BW_CONFIG_9:
	case IEEE80211_EDMG_BW_CONFIG_10:
	case IEEE80211_EDMG_BW_CONFIG_11:
		if (num_of_enabled < 2)
			return false;
		break;
	case IEEE80211_EDMG_BW_CONFIG_12:
	case IEEE80211_EDMG_BW_CONFIG_13:
	case IEEE80211_EDMG_BW_CONFIG_14:
	case IEEE80211_EDMG_BW_CONFIG_15:
		if (num_of_enabled < 4 || max_contiguous < 2)
			return false;
		break;
	default:
		return false;
	}

	return true;
}

int nl80211_chan_width_to_mhz(enum nl80211_chan_width chan_width)
{
	int mhz;

	switch (chan_width) {
	case NL80211_CHAN_WIDTH_1:
		mhz = 1;
		break;
	case NL80211_CHAN_WIDTH_2:
		mhz = 2;
		break;
	case NL80211_CHAN_WIDTH_4:
		mhz = 4;
		break;
	case NL80211_CHAN_WIDTH_8:
		mhz = 8;
		break;
	case NL80211_CHAN_WIDTH_16:
		mhz = 16;
		break;
	case NL80211_CHAN_WIDTH_5:
		mhz = 5;
		break;
	case NL80211_CHAN_WIDTH_10:
		mhz = 10;
		break;
	case NL80211_CHAN_WIDTH_20:
	case NL80211_CHAN_WIDTH_20_NOHT:
		mhz = 20;
		break;
	case NL80211_CHAN_WIDTH_40:
		mhz = 40;
		break;
	case NL80211_CHAN_WIDTH_80P80:
	case NL80211_CHAN_WIDTH_80:
		mhz = 80;
		break;
	case NL80211_CHAN_WIDTH_160:
		mhz = 160;
		break;
	case NL80211_CHAN_WIDTH_320:
		mhz = 320;
		break;
	default:
		WARN_ON_ONCE(1);
		return -1;
	}
	return mhz;
}
EXPORT_SYMBOL(nl80211_chan_width_to_mhz);

static int cfg80211_chandef_get_width(const struct cfg80211_chan_def *c)
{
	return nl80211_chan_width_to_mhz(c->width);
}

static bool cfg80211_valid_center_freq(u32 center,
				       enum nl80211_chan_width width)
{
	int bw;
	int step;

	/* We only do strict verification on 6 GHz */
	if (center < 5955 || center > 7115)
		return true;

	bw = nl80211_chan_width_to_mhz(width);
	if (bw < 0)
		return false;

	/* Validate that the channels bw is entirely within the 6 GHz band */
	if (center - bw / 2 < 5945 || center + bw / 2 > 7125)
		return false;

	/* With 320 MHz the permitted channels overlap */
	if (bw == 320)
		step = 160;
	else
		step = bw;

	/*
	 * Valid channels are packed from lowest frequency towards higher ones.
	 * So test that the lower frequency alignes with one of these steps.
	 */
	return (center - bw / 2 - 5945) % step == 0;
}

bool cfg80211_chandef_valid(const struct cfg80211_chan_def *chandef)
{
	u32 control_freq, oper_freq;
	int oper_width, control_width;

	if (!chandef->chan)
		return false;

	if (chandef->freq1_offset >= 1000)
		return false;

	control_freq = chandef->chan->center_freq;

	switch (chandef->width) {
	case NL80211_CHAN_WIDTH_5:
	case NL80211_CHAN_WIDTH_10:
	case NL80211_CHAN_WIDTH_20:
	case NL80211_CHAN_WIDTH_20_NOHT:
		if (ieee80211_chandef_to_khz(chandef) !=
		    ieee80211_channel_to_khz(chandef->chan))
			return false;
		if (chandef->center_freq2)
			return false;
		break;
	case NL80211_CHAN_WIDTH_1:
	case NL80211_CHAN_WIDTH_2:
	case NL80211_CHAN_WIDTH_4:
	case NL80211_CHAN_WIDTH_8:
	case NL80211_CHAN_WIDTH_16:
		if (chandef->chan->band != NL80211_BAND_S1GHZ)
			return false;

		control_freq = ieee80211_channel_to_khz(chandef->chan);
		oper_freq = ieee80211_chandef_to_khz(chandef);
		control_width = nl80211_chan_width_to_mhz(
					ieee80211_s1g_channel_width(
								chandef->chan));
		oper_width = cfg80211_chandef_get_width(chandef);

		if (oper_width < 0 || control_width < 0)
			return false;
		if (chandef->center_freq2)
			return false;

		if (control_freq + MHZ_TO_KHZ(control_width) / 2 >
		    oper_freq + MHZ_TO_KHZ(oper_width) / 2)
			return false;

		if (control_freq - MHZ_TO_KHZ(control_width) / 2 <
		    oper_freq - MHZ_TO_KHZ(oper_width) / 2)
			return false;
		break;
	case NL80211_CHAN_WIDTH_80P80:
		if (!chandef->center_freq2)
			return false;
		/* adjacent is not allowed -- that's a 160 MHz channel */
		if (chandef->center_freq1 - chandef->center_freq2 == 80 ||
		    chandef->center_freq2 - chandef->center_freq1 == 80)
			return false;
		break;
	default:
		if (chandef->center_freq2)
			return false;
		break;
	}

	switch (chandef->width) {
	case NL80211_CHAN_WIDTH_5:
	case NL80211_CHAN_WIDTH_10:
	case NL80211_CHAN_WIDTH_20:
	case NL80211_CHAN_WIDTH_20_NOHT:
	case NL80211_CHAN_WIDTH_1:
	case NL80211_CHAN_WIDTH_2:
	case NL80211_CHAN_WIDTH_4:
	case NL80211_CHAN_WIDTH_8:
	case NL80211_CHAN_WIDTH_16:
		/* all checked above */
		break;
	case NL80211_CHAN_WIDTH_320:
		if (chandef->center_freq1 == control_freq + 150 ||
		    chandef->center_freq1 == control_freq + 130 ||
		    chandef->center_freq1 == control_freq + 110 ||
		    chandef->center_freq1 == control_freq + 90 ||
		    chandef->center_freq1 == control_freq - 90 ||
		    chandef->center_freq1 == control_freq - 110 ||
		    chandef->center_freq1 == control_freq - 130 ||
		    chandef->center_freq1 == control_freq - 150)
			break;
		fallthrough;
	case NL80211_CHAN_WIDTH_160:
		if (chandef->center_freq1 == control_freq + 70 ||
		    chandef->center_freq1 == control_freq + 50 ||
		    chandef->center_freq1 == control_freq - 50 ||
		    chandef->center_freq1 == control_freq - 70)
			break;
		fallthrough;
	case NL80211_CHAN_WIDTH_80P80:
	case NL80211_CHAN_WIDTH_80:
		if (chandef->center_freq1 == control_freq + 30 ||
		    chandef->center_freq1 == control_freq - 30)
			break;
		fallthrough;
	case NL80211_CHAN_WIDTH_40:
		if (chandef->center_freq1 == control_freq + 10 ||
		    chandef->center_freq1 == control_freq - 10)
			break;
		fallthrough;
	default:
		return false;
	}

	if (!cfg80211_valid_center_freq(chandef->center_freq1, chandef->width))
		return false;

	if (chandef->width == NL80211_CHAN_WIDTH_80P80 &&
	    !cfg80211_valid_center_freq(chandef->center_freq2, chandef->width))
		return false;

	/* channel 14 is only for IEEE 802.11b */
	if (chandef->center_freq1 == 2484 &&
	    chandef->width != NL80211_CHAN_WIDTH_20_NOHT)
		return false;

	if (cfg80211_chandef_is_edmg(chandef) &&
	    !cfg80211_edmg_chandef_valid(chandef))
		return false;

	return valid_puncturing_bitmap(chandef);
}
EXPORT_SYMBOL(cfg80211_chandef_valid);

int cfg80211_chandef_primary(const struct cfg80211_chan_def *c,
			     enum nl80211_chan_width primary_chan_width,
			     u16 *punctured)
{
	int pri_width = nl80211_chan_width_to_mhz(primary_chan_width);
	int width = cfg80211_chandef_get_width(c);
	u32 control = c->chan->center_freq;
	u32 center = c->center_freq1;
	u16 _punct = 0;

	if (WARN_ON_ONCE(pri_width < 0 || width < 0))
		return -1;

	/* not intended to be called this way, can't determine */
	if (WARN_ON_ONCE(pri_width > width))
		return -1;

	if (!punctured)
		punctured = &_punct;

	*punctured = c->punctured;

	while (width > pri_width) {
		unsigned int bits_to_drop = width / 20 / 2;

		if (control > center) {
			center += width / 4;
			*punctured >>= bits_to_drop;
		} else {
			center -= width / 4;
			*punctured &= (1 << bits_to_drop) - 1;
		}
		width /= 2;
	}

	return center;
}
EXPORT_SYMBOL(cfg80211_chandef_primary);

static const struct cfg80211_chan_def *
check_chandef_primary_compat(const struct cfg80211_chan_def *c1,
			     const struct cfg80211_chan_def *c2,
			     enum nl80211_chan_width primary_chan_width)
{
	u16 punct_c1 = 0, punct_c2 = 0;

	/* check primary is compatible -> error if not */
	if (cfg80211_chandef_primary(c1, primary_chan_width, &punct_c1) !=
	    cfg80211_chandef_primary(c2, primary_chan_width, &punct_c2))
		return ERR_PTR(-EINVAL);

	if (punct_c1 != punct_c2)
		return ERR_PTR(-EINVAL);

	/* assumes c1 is smaller width, if that was just checked -> done */
	if (c1->width == primary_chan_width)
		return c2;

	/* otherwise continue checking the next width */
	return NULL;
}

static const struct cfg80211_chan_def *
_cfg80211_chandef_compatible(const struct cfg80211_chan_def *c1,
			     const struct cfg80211_chan_def *c2)
{
	const struct cfg80211_chan_def *ret;

	/* If they are identical, return */
	if (cfg80211_chandef_identical(c1, c2))
		return c2;

	/* otherwise, must have same control channel */
	if (c1->chan != c2->chan)
		return NULL;

	/*
	 * If they have the same width, but aren't identical,
	 * then they can't be compatible.
	 */
	if (c1->width == c2->width)
		return NULL;

	/*
	 * can't be compatible if one of them is 5/10 MHz or S1G
	 * but they don't have the same width.
	 */
#define NARROW_OR_S1G(width)	((width) == NL80211_CHAN_WIDTH_5 || \
				 (width) == NL80211_CHAN_WIDTH_10 || \
				 (width) == NL80211_CHAN_WIDTH_1 || \
				 (width) == NL80211_CHAN_WIDTH_2 || \
				 (width) == NL80211_CHAN_WIDTH_4 || \
				 (width) == NL80211_CHAN_WIDTH_8 || \
				 (width) == NL80211_CHAN_WIDTH_16)

	if (NARROW_OR_S1G(c1->width) || NARROW_OR_S1G(c2->width))
		return NULL;

	/*
	 * Make sure that c1 is always the narrower one, so that later
	 * we either return NULL or c2 and don't have to check both
	 * directions.
	 */
	if (c1->width > c2->width)
		swap(c1, c2);

	/*
	 * No further checks needed if the "narrower" one is only 20 MHz.
	 * Here "narrower" includes being a 20 MHz non-HT channel vs. a
	 * 20 MHz HT (or later) one.
	 */
	if (c1->width <= NL80211_CHAN_WIDTH_20)
		return c2;

	ret = check_chandef_primary_compat(c1, c2, NL80211_CHAN_WIDTH_40);
	if (ret)
		return ret;

	ret = check_chandef_primary_compat(c1, c2, NL80211_CHAN_WIDTH_80);
	if (ret)
		return ret;

	/*
	 * If c1 is 80+80, then c2 is 160 or higher, but that cannot
	 * match. If c2 was also 80+80 it was already either accepted
	 * or rejected above (identical or not, respectively.)
	 */
	if (c1->width == NL80211_CHAN_WIDTH_80P80)
		return NULL;

	ret = check_chandef_primary_compat(c1, c2, NL80211_CHAN_WIDTH_160);
	if (ret)
		return ret;

	/*
	 * Getting here would mean they're both wider than 160, have the
	 * same primary 160, but are not identical - this cannot happen
	 * since they must be 320 (no wider chandefs exist, at least yet.)
	 */
	WARN_ON_ONCE(1);

	return NULL;
}

const struct cfg80211_chan_def *
cfg80211_chandef_compatible(const struct cfg80211_chan_def *c1,
			    const struct cfg80211_chan_def *c2)
{
	const struct cfg80211_chan_def *ret;

	ret = _cfg80211_chandef_compatible(c1, c2);
	if (IS_ERR(ret))
		return NULL;
	return ret;
}
EXPORT_SYMBOL(cfg80211_chandef_compatible);

static void cfg80211_set_chans_dfs_state(struct wiphy *wiphy, u32 center_freq,
					 u32 bandwidth,
					 enum nl80211_dfs_state dfs_state)
{
	struct ieee80211_channel *c;
	u32 freq;

	for (freq = center_freq - bandwidth/2 + 10;
	     freq <= center_freq + bandwidth/2 - 10;
	     freq += 20) {
		c = ieee80211_get_channel(wiphy, freq);
		if (!c || !(c->flags & IEEE80211_CHAN_RADAR))
			continue;

		c->dfs_state = dfs_state;
		c->dfs_state_entered = jiffies;
	}
}

void cfg80211_set_dfs_state(struct wiphy *wiphy,
			    const struct cfg80211_chan_def *chandef,
			    enum nl80211_dfs_state dfs_state)
{
	int width;

	if (WARN_ON(!cfg80211_chandef_valid(chandef)))
		return;

	width = cfg80211_chandef_get_width(chandef);
	if (width < 0)
		return;

	cfg80211_set_chans_dfs_state(wiphy, chandef->center_freq1,
				     width, dfs_state);

	if (!chandef->center_freq2)
		return;
	cfg80211_set_chans_dfs_state(wiphy, chandef->center_freq2,
				     width, dfs_state);
}

static u32 cfg80211_get_start_freq(u32 center_freq,
				   u32 bandwidth)
{
	u32 start_freq;

	bandwidth = MHZ_TO_KHZ(bandwidth);
	if (bandwidth <= MHZ_TO_KHZ(20))
		start_freq = center_freq;
	else
		start_freq = center_freq - bandwidth / 2 + MHZ_TO_KHZ(10);

	return start_freq;
}

static u32 cfg80211_get_end_freq(u32 center_freq,
				 u32 bandwidth)
{
	u32 end_freq;

	bandwidth = MHZ_TO_KHZ(bandwidth);
	if (bandwidth <= MHZ_TO_KHZ(20))
		end_freq = center_freq;
	else
		end_freq = center_freq + bandwidth / 2 - MHZ_TO_KHZ(10);

	return end_freq;
}

static bool
cfg80211_dfs_permissive_check_wdev(struct cfg80211_registered_device *rdev,
				   enum nl80211_iftype iftype,
				   struct wireless_dev *wdev,
				   struct ieee80211_channel *chan)
{
	unsigned int link_id;

	for_each_valid_link(wdev, link_id) {
		struct ieee80211_channel *other_chan = NULL;
		struct cfg80211_chan_def chandef = {};
		int ret;

		/* In order to avoid daisy chaining only allow BSS STA */
		if (wdev->iftype != NL80211_IFTYPE_STATION ||
		    !wdev->links[link_id].client.current_bss)
			continue;

		other_chan =
			wdev->links[link_id].client.current_bss->pub.channel;

		if (!other_chan)
			continue;

		if (chan == other_chan)
			return true;

		/* continue if we can't get the channel */
		ret = rdev_get_channel(rdev, wdev, link_id, &chandef);
		if (ret)
			continue;

		if (cfg80211_is_sub_chan(&chandef, chan, false))
			return true;
	}

	return false;
}

/*
 * Check if P2P GO is allowed to operate on a DFS channel
 */
static bool cfg80211_dfs_permissive_chan(struct wiphy *wiphy,
					 enum nl80211_iftype iftype,
					 struct ieee80211_channel *chan)
{
	struct wireless_dev *wdev;
	struct cfg80211_registered_device *rdev = wiphy_to_rdev(wiphy);

	lockdep_assert_held(&rdev->wiphy.mtx);

	if (!wiphy_ext_feature_isset(&rdev->wiphy,
				     NL80211_EXT_FEATURE_DFS_CONCURRENT) ||
	    !(chan->flags & IEEE80211_CHAN_DFS_CONCURRENT))
		return false;

	/* only valid for P2P GO */
	if (iftype != NL80211_IFTYPE_P2P_GO)
		return false;

	/*
	 * Allow only if there's a concurrent BSS
	 */
	list_for_each_entry(wdev, &rdev->wiphy.wdev_list, list) {
		bool ret = cfg80211_dfs_permissive_check_wdev(rdev, iftype,
							      wdev, chan);
		if (ret)
			return ret;
	}

	return false;
}

static int cfg80211_get_chans_dfs_required(struct wiphy *wiphy,
					    u32 center_freq,
					    u32 bandwidth,
					    enum nl80211_iftype iftype)
{
	struct ieee80211_channel *c;
	u32 freq, start_freq, end_freq;

	start_freq = cfg80211_get_start_freq(center_freq, bandwidth);
	end_freq = cfg80211_get_end_freq(center_freq, bandwidth);

	for (freq = start_freq; freq <= end_freq; freq += MHZ_TO_KHZ(20)) {
		c = ieee80211_get_channel_khz(wiphy, freq);
		if (!c)
			return -EINVAL;

		if (c->flags & IEEE80211_CHAN_RADAR &&
		    !cfg80211_dfs_permissive_chan(wiphy, iftype, c))
			return 1;
	}

	return 0;
}


int cfg80211_chandef_dfs_required(struct wiphy *wiphy,
				  const struct cfg80211_chan_def *chandef,
				  enum nl80211_iftype iftype)
{
	int width;
	int ret;

	if (WARN_ON(!cfg80211_chandef_valid(chandef)))
		return -EINVAL;

	switch (iftype) {
	case NL80211_IFTYPE_ADHOC:
	case NL80211_IFTYPE_AP:
	case NL80211_IFTYPE_P2P_GO:
	case NL80211_IFTYPE_MESH_POINT:
		width = cfg80211_chandef_get_width(chandef);
		if (width < 0)
			return -EINVAL;

		ret = cfg80211_get_chans_dfs_required(wiphy,
					ieee80211_chandef_to_khz(chandef),
					width, iftype);
		if (ret < 0)
			return ret;
		else if (ret > 0)
			return BIT(chandef->width);

		if (!chandef->center_freq2)
			return 0;

		ret = cfg80211_get_chans_dfs_required(wiphy,
					MHZ_TO_KHZ(chandef->center_freq2),
					width, iftype);
		if (ret < 0)
			return ret;
		else if (ret > 0)
			return BIT(chandef->width);

		break;
	case NL80211_IFTYPE_STATION:
	case NL80211_IFTYPE_OCB:
	case NL80211_IFTYPE_P2P_CLIENT:
	case NL80211_IFTYPE_MONITOR:
	case NL80211_IFTYPE_AP_VLAN:
	case NL80211_IFTYPE_P2P_DEVICE:
	case NL80211_IFTYPE_NAN:
		break;
	case NL80211_IFTYPE_WDS:
	case NL80211_IFTYPE_UNSPECIFIED:
	case NUM_NL80211_IFTYPES:
		WARN_ON(1);
	}

	return 0;
}
EXPORT_SYMBOL(cfg80211_chandef_dfs_required);

static int cfg80211_get_chans_dfs_usable(struct wiphy *wiphy,
					 u32 center_freq,
					 u32 bandwidth)
{
	struct ieee80211_channel *c;
	u32 freq, start_freq, end_freq;
	int count = 0;

	start_freq = cfg80211_get_start_freq(center_freq, bandwidth);
	end_freq = cfg80211_get_end_freq(center_freq, bandwidth);

	/*
	 * Check entire range of channels for the bandwidth.
	 * Check all channels are DFS channels (DFS_USABLE or
	 * DFS_AVAILABLE). Return number of usable channels
	 * (require CAC). Allow DFS and non-DFS channel mix.
	 */
	for (freq = start_freq; freq <= end_freq; freq += MHZ_TO_KHZ(20)) {
		c = ieee80211_get_channel_khz(wiphy, freq);
		if (!c)
			return -EINVAL;

		if (c->flags & IEEE80211_CHAN_DISABLED)
			return -EINVAL;

		if (c->flags & IEEE80211_CHAN_RADAR) {
			if (c->dfs_state == NL80211_DFS_UNAVAILABLE)
				return -EINVAL;

			if (c->dfs_state == NL80211_DFS_USABLE)
				count++;
		}
	}

	return count;
}

bool cfg80211_chandef_dfs_usable(struct wiphy *wiphy,
				 const struct cfg80211_chan_def *chandef)
{
	int width;
	int r1, r2 = 0;

	if (WARN_ON(!cfg80211_chandef_valid(chandef)))
		return false;

	width = cfg80211_chandef_get_width(chandef);
	if (width < 0)
		return false;

	r1 = cfg80211_get_chans_dfs_usable(wiphy,
					   MHZ_TO_KHZ(chandef->center_freq1),
					   width);

	if (r1 < 0)
		return false;

	switch (chandef->width) {
	case NL80211_CHAN_WIDTH_80P80:
		WARN_ON(!chandef->center_freq2);
		r2 = cfg80211_get_chans_dfs_usable(wiphy,
					MHZ_TO_KHZ(chandef->center_freq2),
					width);
		if (r2 < 0)
			return false;
		break;
	default:
		WARN_ON(chandef->center_freq2);
		break;
	}

	return (r1 + r2 > 0);
}
EXPORT_SYMBOL(cfg80211_chandef_dfs_usable);

/*
 * Checks if center frequency of chan falls with in the bandwidth
 * range of chandef.
 */
bool cfg80211_is_sub_chan(struct cfg80211_chan_def *chandef,
			  struct ieee80211_channel *chan,
			  bool primary_only)
{
	int width;
	u32 freq;

	if (!chandef->chan)
		return false;

	if (chandef->chan->center_freq == chan->center_freq)
		return true;

	if (primary_only)
		return false;

	width = cfg80211_chandef_get_width(chandef);
	if (width <= 20)
		return false;

	for (freq = chandef->center_freq1 - width / 2 + 10;
	     freq <= chandef->center_freq1 + width / 2 - 10; freq += 20) {
		if (chan->center_freq == freq)
			return true;
	}

	if (!chandef->center_freq2)
		return false;

	for (freq = chandef->center_freq2 - width / 2 + 10;
	     freq <= chandef->center_freq2 + width / 2 - 10; freq += 20) {
		if (chan->center_freq == freq)
			return true;
	}

	return false;
}

bool cfg80211_beaconing_iface_active(struct wireless_dev *wdev)
{
	unsigned int link;

	lockdep_assert_wiphy(wdev->wiphy);

	switch (wdev->iftype) {
	case NL80211_IFTYPE_AP:
	case NL80211_IFTYPE_P2P_GO:
		for_each_valid_link(wdev, link) {
			if (wdev->links[link].ap.beacon_interval)
				return true;
		}
		break;
	case NL80211_IFTYPE_ADHOC:
		if (wdev->u.ibss.ssid_len)
			return true;
		break;
	case NL80211_IFTYPE_MESH_POINT:
		if (wdev->u.mesh.id_len)
			return true;
		break;
	case NL80211_IFTYPE_STATION:
	case NL80211_IFTYPE_OCB:
	case NL80211_IFTYPE_P2P_CLIENT:
	case NL80211_IFTYPE_MONITOR:
	case NL80211_IFTYPE_AP_VLAN:
	case NL80211_IFTYPE_P2P_DEVICE:
	/* Can NAN type be considered as beaconing interface? */
	case NL80211_IFTYPE_NAN:
		break;
	case NL80211_IFTYPE_UNSPECIFIED:
	case NL80211_IFTYPE_WDS:
	case NUM_NL80211_IFTYPES:
		WARN_ON(1);
	}

	return false;
}

bool cfg80211_wdev_on_sub_chan(struct wireless_dev *wdev,
			       struct ieee80211_channel *chan,
			       bool primary_only)
{
	unsigned int link;

	switch (wdev->iftype) {
	case NL80211_IFTYPE_AP:
	case NL80211_IFTYPE_P2P_GO:
		for_each_valid_link(wdev, link) {
			if (cfg80211_is_sub_chan(&wdev->links[link].ap.chandef,
						 chan, primary_only))
				return true;
		}
		break;
	case NL80211_IFTYPE_ADHOC:
		return cfg80211_is_sub_chan(&wdev->u.ibss.chandef, chan,
					    primary_only);
	case NL80211_IFTYPE_MESH_POINT:
		return cfg80211_is_sub_chan(&wdev->u.mesh.chandef, chan,
					    primary_only);
	default:
		break;
	}

	return false;
}

static bool cfg80211_is_wiphy_oper_chan(struct wiphy *wiphy,
					struct ieee80211_channel *chan)
{
	struct wireless_dev *wdev;

	lockdep_assert_wiphy(wiphy);

	list_for_each_entry(wdev, &wiphy->wdev_list, list) {
		if (!cfg80211_beaconing_iface_active(wdev))
			continue;

		if (cfg80211_wdev_on_sub_chan(wdev, chan, false))
			return true;
	}

	return false;
}

static bool
cfg80211_offchan_chain_is_active(struct cfg80211_registered_device *rdev,
				 struct ieee80211_channel *channel)
{
	if (!rdev->background_radar_wdev)
		return false;

	if (!cfg80211_chandef_valid(&rdev->background_radar_chandef))
		return false;

	return cfg80211_is_sub_chan(&rdev->background_radar_chandef, channel,
				    false);
}

bool cfg80211_any_wiphy_oper_chan(struct wiphy *wiphy,
				  struct ieee80211_channel *chan)
{
	struct cfg80211_registered_device *rdev;

	ASSERT_RTNL();

	if (!(chan->flags & IEEE80211_CHAN_RADAR))
		return false;

	for_each_rdev(rdev) {
		bool found;

		if (!reg_dfs_domain_same(wiphy, &rdev->wiphy))
			continue;

		wiphy_lock(&rdev->wiphy);
		found = cfg80211_is_wiphy_oper_chan(&rdev->wiphy, chan) ||
			cfg80211_offchan_chain_is_active(rdev, chan);
		wiphy_unlock(&rdev->wiphy);

		if (found)
			return true;
	}

	return false;
}

static bool cfg80211_get_chans_dfs_available(struct wiphy *wiphy,
					     u32 center_freq,
					     u32 bandwidth)
{
	struct ieee80211_channel *c;
	u32 freq, start_freq, end_freq;
	bool dfs_offload;

	dfs_offload = wiphy_ext_feature_isset(wiphy,
					      NL80211_EXT_FEATURE_DFS_OFFLOAD);

	start_freq = cfg80211_get_start_freq(center_freq, bandwidth);
	end_freq = cfg80211_get_end_freq(center_freq, bandwidth);

	/*
	 * Check entire range of channels for the bandwidth.
	 * If any channel in between is disabled or has not
	 * had gone through CAC return false
	 */
	for (freq = start_freq; freq <= end_freq; freq += MHZ_TO_KHZ(20)) {
		c = ieee80211_get_channel_khz(wiphy, freq);
		if (!c)
			return false;

		if (c->flags & IEEE80211_CHAN_DISABLED)
			return false;

		if ((c->flags & IEEE80211_CHAN_RADAR) &&
		    (c->dfs_state != NL80211_DFS_AVAILABLE) &&
		    !(c->dfs_state == NL80211_DFS_USABLE && dfs_offload))
			return false;
	}

	return true;
}

static bool cfg80211_chandef_dfs_available(struct wiphy *wiphy,
				const struct cfg80211_chan_def *chandef)
{
	int width;
	int r;

	if (WARN_ON(!cfg80211_chandef_valid(chandef)))
		return false;

	width = cfg80211_chandef_get_width(chandef);
	if (width < 0)
		return false;

	r = cfg80211_get_chans_dfs_available(wiphy,
					     MHZ_TO_KHZ(chandef->center_freq1),
					     width);

	/* If any of channels unavailable for cf1 just return */
	if (!r)
		return r;

	switch (chandef->width) {
	case NL80211_CHAN_WIDTH_80P80:
		WARN_ON(!chandef->center_freq2);
		r = cfg80211_get_chans_dfs_available(wiphy,
					MHZ_TO_KHZ(chandef->center_freq2),
					width);
		break;
	default:
		WARN_ON(chandef->center_freq2);
		break;
	}

	return r;
}

static unsigned int cfg80211_get_chans_dfs_cac_time(struct wiphy *wiphy,
						    u32 center_freq,
						    u32 bandwidth)
{
	struct ieee80211_channel *c;
	u32 start_freq, end_freq, freq;
	unsigned int dfs_cac_ms = 0;

	start_freq = cfg80211_get_start_freq(center_freq, bandwidth);
	end_freq = cfg80211_get_end_freq(center_freq, bandwidth);

	for (freq = start_freq; freq <= end_freq; freq += MHZ_TO_KHZ(20)) {
		c = ieee80211_get_channel_khz(wiphy, freq);
		if (!c)
			return 0;

		if (c->flags & IEEE80211_CHAN_DISABLED)
			return 0;

		if (!(c->flags & IEEE80211_CHAN_RADAR))
			continue;

		if (c->dfs_cac_ms > dfs_cac_ms)
			dfs_cac_ms = c->dfs_cac_ms;
	}

	return dfs_cac_ms;
}

unsigned int
cfg80211_chandef_dfs_cac_time(struct wiphy *wiphy,
			      const struct cfg80211_chan_def *chandef)
{
	int width;
	unsigned int t1 = 0, t2 = 0;

	if (WARN_ON(!cfg80211_chandef_valid(chandef)))
		return 0;

	width = cfg80211_chandef_get_width(chandef);
	if (width < 0)
		return 0;

	t1 = cfg80211_get_chans_dfs_cac_time(wiphy,
					     MHZ_TO_KHZ(chandef->center_freq1),
					     width);

	if (!chandef->center_freq2)
		return t1;

	t2 = cfg80211_get_chans_dfs_cac_time(wiphy,
					     MHZ_TO_KHZ(chandef->center_freq2),
					     width);

	return max(t1, t2);
}
EXPORT_SYMBOL(cfg80211_chandef_dfs_cac_time);

static bool cfg80211_secondary_chans_ok(struct wiphy *wiphy,
					u32 center_freq, u32 bandwidth,
					u32 prohibited_flags,
					u32 permitting_flags)
{
	struct ieee80211_channel *c;
	u32 freq, start_freq, end_freq;

	start_freq = cfg80211_get_start_freq(center_freq, bandwidth);
	end_freq = cfg80211_get_end_freq(center_freq, bandwidth);

	for (freq = start_freq; freq <= end_freq; freq += MHZ_TO_KHZ(20)) {
		c = ieee80211_get_channel_khz(wiphy, freq);
		if (!c)
			return false;
		if (c->flags & permitting_flags)
			continue;
		if (c->flags & prohibited_flags)
			return false;
	}

	return true;
}

/* check if the operating channels are valid and supported */
static bool cfg80211_edmg_usable(struct wiphy *wiphy, u8 edmg_channels,
				 enum ieee80211_edmg_bw_config edmg_bw_config,
				 int primary_channel,
				 struct ieee80211_edmg *edmg_cap)
{
	struct ieee80211_channel *chan;
	int i, freq;
	int channels_counter = 0;

	if (!edmg_channels && !edmg_bw_config)
		return true;

	if ((!edmg_channels && edmg_bw_config) ||
	    (edmg_channels && !edmg_bw_config))
		return false;

	if (!(edmg_channels & BIT(primary_channel - 1)))
		return false;

	/* 60GHz channels 1..6 */
	for (i = 0; i < 6; i++) {
		if (!(edmg_channels & BIT(i)))
			continue;

		if (!(edmg_cap->channels & BIT(i)))
			return false;

		channels_counter++;

		freq = ieee80211_channel_to_frequency(i + 1,
						      NL80211_BAND_60GHZ);
		chan = ieee80211_get_channel(wiphy, freq);
		if (!chan || chan->flags & IEEE80211_CHAN_DISABLED)
			return false;
	}

	/* IEEE802.11 allows max 4 channels */
	if (channels_counter > 4)
		return false;

	/* check bw_config is a subset of what driver supports
	 * (see IEEE P802.11ay/D4.0 section 9.4.2.251, Table 13)
	 */
	if ((edmg_bw_config % 4) > (edmg_cap->bw_config % 4))
		return false;

	if (edmg_bw_config > edmg_cap->bw_config)
		return false;

	return true;
}

bool _cfg80211_chandef_usable(struct wiphy *wiphy,
			      const struct cfg80211_chan_def *chandef,
			      u32 prohibited_flags,
			      u32 permitting_flags)
{
	struct ieee80211_sta_ht_cap *ht_cap;
	struct ieee80211_sta_vht_cap *vht_cap;
	struct ieee80211_edmg *edmg_cap;
	u32 width, control_freq, cap;
	bool ext_nss_cap, support_80_80 = false, support_320 = false;
	const struct ieee80211_sband_iftype_data *iftd;
	struct ieee80211_supported_band *sband;
	int i;

	if (WARN_ON(!cfg80211_chandef_valid(chandef)))
		return false;

	ht_cap = &wiphy->bands[chandef->chan->band]->ht_cap;
	vht_cap = &wiphy->bands[chandef->chan->band]->vht_cap;
	edmg_cap = &wiphy->bands[chandef->chan->band]->edmg_cap;
	ext_nss_cap = __le16_to_cpu(vht_cap->vht_mcs.tx_highest) &
			IEEE80211_VHT_EXT_NSS_BW_CAPABLE;

	if (edmg_cap->channels &&
	    !cfg80211_edmg_usable(wiphy,
				  chandef->edmg.channels,
				  chandef->edmg.bw_config,
				  chandef->chan->hw_value,
				  edmg_cap))
		return false;

	control_freq = chandef->chan->center_freq;

	switch (chandef->width) {
	case NL80211_CHAN_WIDTH_1:
		width = 1;
		break;
	case NL80211_CHAN_WIDTH_2:
		width = 2;
		break;
	case NL80211_CHAN_WIDTH_4:
		width = 4;
		break;
	case NL80211_CHAN_WIDTH_8:
		width = 8;
		break;
	case NL80211_CHAN_WIDTH_16:
		width = 16;
		break;
	case NL80211_CHAN_WIDTH_5:
		width = 5;
		break;
	case NL80211_CHAN_WIDTH_10:
		prohibited_flags |= IEEE80211_CHAN_NO_10MHZ;
		width = 10;
		break;
	case NL80211_CHAN_WIDTH_20:
		if (!ht_cap->ht_supported &&
		    chandef->chan->band != NL80211_BAND_6GHZ)
			return false;
		fallthrough;
	case NL80211_CHAN_WIDTH_20_NOHT:
		prohibited_flags |= IEEE80211_CHAN_NO_20MHZ;
		width = 20;
		break;
	case NL80211_CHAN_WIDTH_40:
		width = 40;
		if (chandef->chan->band == NL80211_BAND_6GHZ)
			break;
		if (!ht_cap->ht_supported)
			return false;
		if (!(ht_cap->cap & IEEE80211_HT_CAP_SUP_WIDTH_20_40) ||
		    ht_cap->cap & IEEE80211_HT_CAP_40MHZ_INTOLERANT)
			return false;
		if (chandef->center_freq1 < control_freq &&
		    chandef->chan->flags & IEEE80211_CHAN_NO_HT40MINUS)
			return false;
		if (chandef->center_freq1 > control_freq &&
		    chandef->chan->flags & IEEE80211_CHAN_NO_HT40PLUS)
			return false;
		break;
	case NL80211_CHAN_WIDTH_80P80:
		cap = vht_cap->cap;
		support_80_80 =
			(cap & IEEE80211_VHT_CAP_SUPP_CHAN_WIDTH_160_80PLUS80MHZ) ||
			(cap & IEEE80211_VHT_CAP_SUPP_CHAN_WIDTH_160MHZ &&
			 cap & IEEE80211_VHT_CAP_EXT_NSS_BW_MASK) ||
			(ext_nss_cap &&
			 u32_get_bits(cap, IEEE80211_VHT_CAP_EXT_NSS_BW_MASK) > 1);
		if (chandef->chan->band != NL80211_BAND_6GHZ && !support_80_80)
			return false;
		fallthrough;
	case NL80211_CHAN_WIDTH_80:
		prohibited_flags |= IEEE80211_CHAN_NO_80MHZ;
		width = 80;
		if (chandef->chan->band == NL80211_BAND_6GHZ)
			break;
		if (!vht_cap->vht_supported)
			return false;
		break;
	case NL80211_CHAN_WIDTH_160:
		prohibited_flags |= IEEE80211_CHAN_NO_160MHZ;
		width = 160;
		if (chandef->chan->band == NL80211_BAND_6GHZ)
			break;
		if (!vht_cap->vht_supported)
			return false;
		cap = vht_cap->cap & IEEE80211_VHT_CAP_SUPP_CHAN_WIDTH_MASK;
		if (cap != IEEE80211_VHT_CAP_SUPP_CHAN_WIDTH_160MHZ &&
		    cap != IEEE80211_VHT_CAP_SUPP_CHAN_WIDTH_160_80PLUS80MHZ &&
		    !(ext_nss_cap &&
		      (vht_cap->cap & IEEE80211_VHT_CAP_EXT_NSS_BW_MASK)))
			return false;
		break;
	case NL80211_CHAN_WIDTH_320:
		prohibited_flags |= IEEE80211_CHAN_NO_320MHZ;
		width = 320;

		if (chandef->chan->band != NL80211_BAND_6GHZ)
			return false;

		sband = wiphy->bands[NL80211_BAND_6GHZ];
		if (!sband)
			return false;

		for_each_sband_iftype_data(sband, i, iftd) {
			if (!iftd->eht_cap.has_eht)
				continue;

			if (iftd->eht_cap.eht_cap_elem.phy_cap_info[0] &
			    IEEE80211_EHT_PHY_CAP0_320MHZ_IN_6GHZ) {
				support_320 = true;
				break;
			}
		}

		if (!support_320)
			return false;
		break;
	default:
		WARN_ON_ONCE(1);
		return false;
	}

	/*
	 * TODO: What if there are only certain 80/160/80+80 MHz channels
	 *	 allowed by the driver, or only certain combinations?
	 *	 For 40 MHz the driver can set the NO_HT40 flags, but for
	 *	 80/160 MHz and in particular 80+80 MHz this isn't really
	 *	 feasible and we only have NO_80MHZ/NO_160MHZ so far but
	 *	 no way to cover 80+80 MHz or more complex restrictions.
	 *	 Note that such restrictions also need to be advertised to
	 *	 userspace, for example for P2P channel selection.
	 */

	if (width > 20)
		prohibited_flags |= IEEE80211_CHAN_NO_OFDM;

	/* 5 and 10 MHz are only defined for the OFDM PHY */
	if (width < 20)
		prohibited_flags |= IEEE80211_CHAN_NO_OFDM;


	if (!cfg80211_secondary_chans_ok(wiphy,
					 ieee80211_chandef_to_khz(chandef),
					 width, prohibited_flags,
					 permitting_flags))
		return false;

	if (!chandef->center_freq2)
		return true;
	return cfg80211_secondary_chans_ok(wiphy,
					   MHZ_TO_KHZ(chandef->center_freq2),
					   width, prohibited_flags,
					   permitting_flags);
}

bool cfg80211_chandef_usable(struct wiphy *wiphy,
			     const struct cfg80211_chan_def *chandef,
			     u32 prohibited_flags)
{
	return _cfg80211_chandef_usable(wiphy, chandef, prohibited_flags, 0);
}
EXPORT_SYMBOL(cfg80211_chandef_usable);

static bool cfg80211_ir_permissive_check_wdev(enum nl80211_iftype iftype,
					      struct wireless_dev *wdev,
					      struct ieee80211_channel *chan)
{
	struct ieee80211_channel *other_chan = NULL;
	unsigned int link_id;
	int r1, r2;

	for_each_valid_link(wdev, link_id) {
		if (wdev->iftype == NL80211_IFTYPE_STATION &&
		    wdev->links[link_id].client.current_bss)
			other_chan = wdev->links[link_id].client.current_bss->pub.channel;

		/*
		 * If a GO already operates on the same GO_CONCURRENT channel,
		 * this one (maybe the same one) can beacon as well. We allow
		 * the operation even if the station we relied on with
		 * GO_CONCURRENT is disconnected now. But then we must make sure
		 * we're not outdoor on an indoor-only channel.
		 */
		if (iftype == NL80211_IFTYPE_P2P_GO &&
		    wdev->iftype == NL80211_IFTYPE_P2P_GO &&
		    wdev->links[link_id].ap.beacon_interval &&
		    !(chan->flags & IEEE80211_CHAN_INDOOR_ONLY))
			other_chan = wdev->links[link_id].ap.chandef.chan;

		if (!other_chan)
			continue;

		if (chan == other_chan)
			return true;

		if (chan->band != NL80211_BAND_5GHZ &&
		    chan->band != NL80211_BAND_6GHZ)
			continue;

		r1 = cfg80211_get_unii(chan->center_freq);
		r2 = cfg80211_get_unii(other_chan->center_freq);

		if (r1 != -EINVAL && r1 == r2) {
			/*
			 * At some locations channels 149-165 are considered a
			 * bundle, but at other locations, e.g., Indonesia,
			 * channels 149-161 are considered a bundle while
			 * channel 165 is left out and considered to be in a
			 * different bundle. Thus, in case that there is a
			 * station interface connected to an AP on channel 165,
			 * it is assumed that channels 149-161 are allowed for
			 * GO operations. However, having a station interface
			 * connected to an AP on channels 149-161, does not
			 * allow GO operation on channel 165.
			 */
			if (chan->center_freq == 5825 &&
			    other_chan->center_freq != 5825)
				continue;
			return true;
		}
	}

	return false;
}

/*
 * Check if the channel can be used under permissive conditions mandated by
 * some regulatory bodies, i.e., the channel is marked with
 * IEEE80211_CHAN_IR_CONCURRENT and there is an additional station interface
 * associated to an AP on the same channel or on the same UNII band
 * (assuming that the AP is an authorized master).
 * In addition allow operation on a channel on which indoor operation is
 * allowed, iff we are currently operating in an indoor environment.
 */
static bool cfg80211_ir_permissive_chan(struct wiphy *wiphy,
					enum nl80211_iftype iftype,
					struct ieee80211_channel *chan)
{
	struct wireless_dev *wdev;
	struct cfg80211_registered_device *rdev = wiphy_to_rdev(wiphy);

	lockdep_assert_held(&rdev->wiphy.mtx);

	if (!IS_ENABLED(CONFIG_CFG80211_REG_RELAX_NO_IR) ||
	    !(wiphy->regulatory_flags & REGULATORY_ENABLE_RELAX_NO_IR))
		return false;

	/* only valid for GO and TDLS off-channel (station/p2p-CL) */
	if (iftype != NL80211_IFTYPE_P2P_GO &&
	    iftype != NL80211_IFTYPE_STATION &&
	    iftype != NL80211_IFTYPE_P2P_CLIENT)
		return false;

	if (regulatory_indoor_allowed() &&
	    (chan->flags & IEEE80211_CHAN_INDOOR_ONLY))
		return true;

	if (!(chan->flags & IEEE80211_CHAN_IR_CONCURRENT))
		return false;

	/*
	 * Generally, it is possible to rely on another device/driver to allow
	 * the IR concurrent relaxation, however, since the device can further
	 * enforce the relaxation (by doing a similar verifications as this),
	 * and thus fail the GO instantiation, consider only the interfaces of
	 * the current registered device.
	 */
	list_for_each_entry(wdev, &rdev->wiphy.wdev_list, list) {
		bool ret;

		ret = cfg80211_ir_permissive_check_wdev(iftype, wdev, chan);
		if (ret)
			return ret;
	}

	return false;
}

static bool _cfg80211_reg_can_beacon(struct wiphy *wiphy,
				     struct cfg80211_chan_def *chandef,
				     enum nl80211_iftype iftype,
				     u32 prohibited_flags,
				     u32 permitting_flags)
{
<<<<<<< HEAD
	bool res;
	u32 prohibited_flags = IEEE80211_CHAN_DISABLED;
	int dfs_required;
=======
	bool res, check_radar;
	int dfs_required;

	trace_cfg80211_reg_can_beacon(wiphy, chandef, iftype,
				      prohibited_flags,
				      permitting_flags);
>>>>>>> 2d5404ca

	if (!_cfg80211_chandef_usable(wiphy, chandef,
				      IEEE80211_CHAN_DISABLED, 0))
		return false;

	dfs_required = cfg80211_chandef_dfs_required(wiphy, chandef, iftype);
	check_radar = dfs_required != 0;

<<<<<<< HEAD
	dfs_required = cfg80211_chandef_dfs_required(wiphy, chandef, iftype);
	if (dfs_required != 0)
		prohibited_flags |= IEEE80211_CHAN_RADAR;

=======
>>>>>>> 2d5404ca
	if (dfs_required > 0 &&
	    cfg80211_chandef_dfs_available(wiphy, chandef)) {
		/* We can skip IEEE80211_CHAN_NO_IR if chandef dfs available */
		prohibited_flags &= ~IEEE80211_CHAN_NO_IR;
		check_radar = false;
	}

	if (check_radar &&
	    !_cfg80211_chandef_usable(wiphy, chandef,
				      IEEE80211_CHAN_RADAR, 0))
		return false;

	res = _cfg80211_chandef_usable(wiphy, chandef,
				       prohibited_flags,
				       permitting_flags);

	trace_cfg80211_return_bool(res);
	return res;
}

bool cfg80211_reg_check_beaconing(struct wiphy *wiphy,
				  struct cfg80211_chan_def *chandef,
				  struct cfg80211_beaconing_check_config *cfg)
{
	struct cfg80211_registered_device *rdev = wiphy_to_rdev(wiphy);
	u32 permitting_flags = 0;
	bool check_no_ir = true;

	/*
	 * Under certain conditions suggested by some regulatory bodies a
	 * GO/STA can IR on channels marked with IEEE80211_NO_IR. Set this flag
	 * only if such relaxations are not enabled and the conditions are not
	 * met.
	 */
	if (cfg->relax) {
		lockdep_assert_held(&rdev->wiphy.mtx);
		check_no_ir = !cfg80211_ir_permissive_chan(wiphy, cfg->iftype,
							   chandef->chan);
	}

	if (cfg->reg_power == IEEE80211_REG_VLP_AP)
		permitting_flags |= IEEE80211_CHAN_ALLOW_6GHZ_VLP_AP;

	return _cfg80211_reg_can_beacon(wiphy, chandef, cfg->iftype,
					check_no_ir ? IEEE80211_CHAN_NO_IR : 0,
					permitting_flags);
}
EXPORT_SYMBOL(cfg80211_reg_check_beaconing);

int cfg80211_set_monitor_channel(struct cfg80211_registered_device *rdev,
				 struct cfg80211_chan_def *chandef)
{
	if (!rdev->ops->set_monitor_channel)
		return -EOPNOTSUPP;
	if (!cfg80211_has_monitors_only(rdev))
		return -EBUSY;

	return rdev_set_monitor_channel(rdev, chandef);
}

bool cfg80211_any_usable_channels(struct wiphy *wiphy,
				  unsigned long sband_mask,
				  u32 prohibited_flags)
{
	int idx;

	prohibited_flags |= IEEE80211_CHAN_DISABLED;

	for_each_set_bit(idx, &sband_mask, NUM_NL80211_BANDS) {
		struct ieee80211_supported_band *sband = wiphy->bands[idx];
		int chanidx;

		if (!sband)
			continue;

		for (chanidx = 0; chanidx < sband->n_channels; chanidx++) {
			struct ieee80211_channel *chan;

			chan = &sband->channels[chanidx];

			if (chan->flags & prohibited_flags)
				continue;

			return true;
		}
	}

	return false;
}
EXPORT_SYMBOL(cfg80211_any_usable_channels);

struct cfg80211_chan_def *wdev_chandef(struct wireless_dev *wdev,
				       unsigned int link_id)
{
	lockdep_assert_wiphy(wdev->wiphy);

	WARN_ON(wdev->valid_links && !(wdev->valid_links & BIT(link_id)));
	WARN_ON(!wdev->valid_links && link_id > 0);

	switch (wdev->iftype) {
	case NL80211_IFTYPE_MESH_POINT:
		return &wdev->u.mesh.chandef;
	case NL80211_IFTYPE_ADHOC:
		return &wdev->u.ibss.chandef;
	case NL80211_IFTYPE_OCB:
		return &wdev->u.ocb.chandef;
	case NL80211_IFTYPE_AP:
	case NL80211_IFTYPE_P2P_GO:
		return &wdev->links[link_id].ap.chandef;
	default:
		return NULL;
	}
}
EXPORT_SYMBOL(wdev_chandef);<|MERGE_RESOLUTION|>--- conflicted
+++ resolved
@@ -6,11 +6,7 @@
  *
  * Copyright 2009	Johannes Berg <johannes@sipsolutions.net>
  * Copyright 2013-2014  Intel Mobile Communications GmbH
-<<<<<<< HEAD
- * Copyright 2018-2023	Intel Corporation
-=======
  * Copyright 2018-2024	Intel Corporation
->>>>>>> 2d5404ca
  */
 
 #include <linux/export.h>
@@ -1568,18 +1564,12 @@
 				     u32 prohibited_flags,
 				     u32 permitting_flags)
 {
-<<<<<<< HEAD
-	bool res;
-	u32 prohibited_flags = IEEE80211_CHAN_DISABLED;
-	int dfs_required;
-=======
 	bool res, check_radar;
 	int dfs_required;
 
 	trace_cfg80211_reg_can_beacon(wiphy, chandef, iftype,
 				      prohibited_flags,
 				      permitting_flags);
->>>>>>> 2d5404ca
 
 	if (!_cfg80211_chandef_usable(wiphy, chandef,
 				      IEEE80211_CHAN_DISABLED, 0))
@@ -1588,13 +1578,6 @@
 	dfs_required = cfg80211_chandef_dfs_required(wiphy, chandef, iftype);
 	check_radar = dfs_required != 0;
 
-<<<<<<< HEAD
-	dfs_required = cfg80211_chandef_dfs_required(wiphy, chandef, iftype);
-	if (dfs_required != 0)
-		prohibited_flags |= IEEE80211_CHAN_RADAR;
-
-=======
->>>>>>> 2d5404ca
 	if (dfs_required > 0 &&
 	    cfg80211_chandef_dfs_available(wiphy, chandef)) {
 		/* We can skip IEEE80211_CHAN_NO_IR if chandef dfs available */
