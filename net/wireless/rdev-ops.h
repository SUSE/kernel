/* SPDX-License-Identifier: GPL-2.0 */
/*
 * Portions of this file
 * Copyright(c) 2016-2017 Intel Deutschland GmbH
 * Copyright (C) 2018, 2021-2023 Intel Corporation
 */
#ifndef __CFG80211_RDEV_OPS
#define __CFG80211_RDEV_OPS

#include <linux/rtnetlink.h>
#include <net/cfg80211.h>
#include "core.h"
#include "trace.h"

static inline int rdev_suspend(struct cfg80211_registered_device *rdev,
			       struct cfg80211_wowlan *wowlan)
{
	int ret;
	trace_rdev_suspend(&rdev->wiphy, wowlan);
	ret = rdev->ops->suspend(&rdev->wiphy, wowlan);
	trace_rdev_return_int(&rdev->wiphy, ret);
	return ret;
}

static inline int rdev_resume(struct cfg80211_registered_device *rdev)
{
	int ret;
	trace_rdev_resume(&rdev->wiphy);
	ret = rdev->ops->resume(&rdev->wiphy);
	trace_rdev_return_int(&rdev->wiphy, ret);
	return ret;
}

static inline void rdev_set_wakeup(struct cfg80211_registered_device *rdev,
				   bool enabled)
{
	trace_rdev_set_wakeup(&rdev->wiphy, enabled);
	rdev->ops->set_wakeup(&rdev->wiphy, enabled);
	trace_rdev_return_void(&rdev->wiphy);
}

static inline struct wireless_dev
*rdev_add_virtual_intf(struct cfg80211_registered_device *rdev, char *name,
		       unsigned char name_assign_type,
		       enum nl80211_iftype type,
		       struct vif_params *params)
{
	struct wireless_dev *ret;
	trace_rdev_add_virtual_intf(&rdev->wiphy, name, type);
	ret = rdev->ops->add_virtual_intf(&rdev->wiphy, name, name_assign_type,
					  type, params);
	trace_rdev_return_wdev(&rdev->wiphy, ret);
	return ret;
}

static inline int
rdev_del_virtual_intf(struct cfg80211_registered_device *rdev,
		      struct wireless_dev *wdev)
{
	int ret;
	trace_rdev_del_virtual_intf(&rdev->wiphy, wdev);
	ret = rdev->ops->del_virtual_intf(&rdev->wiphy, wdev);
	trace_rdev_return_int(&rdev->wiphy, ret);
	return ret;
}

static inline int
rdev_change_virtual_intf(struct cfg80211_registered_device *rdev,
			 struct net_device *dev, enum nl80211_iftype type,
			 struct vif_params *params)
{
	int ret;
	trace_rdev_change_virtual_intf(&rdev->wiphy, dev, type);
	ret = rdev->ops->change_virtual_intf(&rdev->wiphy, dev, type, params);
	trace_rdev_return_int(&rdev->wiphy, ret);
	return ret;
}

static inline int rdev_add_key(struct cfg80211_registered_device *rdev,
			       struct net_device *netdev, int link_id,
			       u8 key_index, bool pairwise, const u8 *mac_addr,
			       struct key_params *params)
{
	int ret;
	trace_rdev_add_key(&rdev->wiphy, netdev, link_id, key_index, pairwise,
			   mac_addr, params->mode);
	ret = rdev->ops->add_key(&rdev->wiphy, netdev, link_id, key_index,
				  pairwise, mac_addr, params);
	trace_rdev_return_int(&rdev->wiphy, ret);
	return ret;
}

static inline int
rdev_get_key(struct cfg80211_registered_device *rdev, struct net_device *netdev,
	     int link_id, u8 key_index, bool pairwise, const u8 *mac_addr,
	     void *cookie,
	     void (*callback)(void *cookie, struct key_params*))
{
	int ret;
	trace_rdev_get_key(&rdev->wiphy, netdev, link_id, key_index, pairwise,
			   mac_addr);
	ret = rdev->ops->get_key(&rdev->wiphy, netdev, link_id, key_index,
				  pairwise, mac_addr, cookie, callback);
	trace_rdev_return_int(&rdev->wiphy, ret);
	return ret;
}

static inline int rdev_del_key(struct cfg80211_registered_device *rdev,
			       struct net_device *netdev, int link_id,
			       u8 key_index, bool pairwise, const u8 *mac_addr)
{
	int ret;
	trace_rdev_del_key(&rdev->wiphy, netdev, link_id, key_index, pairwise,
			   mac_addr);
	ret = rdev->ops->del_key(&rdev->wiphy, netdev, link_id, key_index,
				  pairwise, mac_addr);
	trace_rdev_return_int(&rdev->wiphy, ret);
	return ret;
}

static inline int
rdev_set_default_key(struct cfg80211_registered_device *rdev,
		     struct net_device *netdev, int link_id, u8 key_index,
		     bool unicast, bool multicast)
{
	int ret;
	trace_rdev_set_default_key(&rdev->wiphy, netdev, link_id, key_index,
				   unicast, multicast);
	ret = rdev->ops->set_default_key(&rdev->wiphy, netdev, link_id,
					  key_index, unicast, multicast);
	trace_rdev_return_int(&rdev->wiphy, ret);
	return ret;
}

static inline int
rdev_set_default_mgmt_key(struct cfg80211_registered_device *rdev,
			  struct net_device *netdev, int link_id, u8 key_index)
{
	int ret;
	trace_rdev_set_default_mgmt_key(&rdev->wiphy, netdev, link_id,
					key_index);
	ret = rdev->ops->set_default_mgmt_key(&rdev->wiphy, netdev, link_id,
					       key_index);
	trace_rdev_return_int(&rdev->wiphy, ret);
	return ret;
}

static inline int
rdev_set_default_beacon_key(struct cfg80211_registered_device *rdev,
			    struct net_device *netdev, int link_id,
			    u8 key_index)
{
	int ret;

	trace_rdev_set_default_beacon_key(&rdev->wiphy, netdev, link_id,
					  key_index);
	ret = rdev->ops->set_default_beacon_key(&rdev->wiphy, netdev, link_id,
						 key_index);
	trace_rdev_return_int(&rdev->wiphy, ret);
	return ret;
}

static inline int rdev_start_ap(struct cfg80211_registered_device *rdev,
				struct net_device *dev,
				struct cfg80211_ap_settings *settings)
{
	int ret;
	trace_rdev_start_ap(&rdev->wiphy, dev, settings);
	ret = rdev->ops->start_ap(&rdev->wiphy, dev, settings);
	trace_rdev_return_int(&rdev->wiphy, ret);
	return ret;
}

static inline int rdev_change_beacon(struct cfg80211_registered_device *rdev,
				     struct net_device *dev,
				     struct cfg80211_beacon_data *info)
{
	int ret;
	trace_rdev_change_beacon(&rdev->wiphy, dev, info);
	ret = rdev->ops->change_beacon(&rdev->wiphy, dev, info);
	trace_rdev_return_int(&rdev->wiphy, ret);
	return ret;
}

static inline int rdev_stop_ap(struct cfg80211_registered_device *rdev,
			       struct net_device *dev, unsigned int link_id)
{
	int ret;
	trace_rdev_stop_ap(&rdev->wiphy, dev, link_id);
	ret = rdev->ops->stop_ap(&rdev->wiphy, dev, link_id);
	trace_rdev_return_int(&rdev->wiphy, ret);
	return ret;
}

static inline int rdev_add_station(struct cfg80211_registered_device *rdev,
				   struct net_device *dev, u8 *mac,
				   struct station_parameters *params)
{
	int ret;
	trace_rdev_add_station(&rdev->wiphy, dev, mac, params);
	ret = rdev->ops->add_station(&rdev->wiphy, dev, mac, params);
	trace_rdev_return_int(&rdev->wiphy, ret);
	return ret;
}

static inline int rdev_del_station(struct cfg80211_registered_device *rdev,
				   struct net_device *dev,
				   struct station_del_parameters *params)
{
	int ret;
	trace_rdev_del_station(&rdev->wiphy, dev, params);
	ret = rdev->ops->del_station(&rdev->wiphy, dev, params);
	trace_rdev_return_int(&rdev->wiphy, ret);
	return ret;
}

static inline int rdev_change_station(struct cfg80211_registered_device *rdev,
				      struct net_device *dev, u8 *mac,
				      struct station_parameters *params)
{
	int ret;
	trace_rdev_change_station(&rdev->wiphy, dev, mac, params);
	ret = rdev->ops->change_station(&rdev->wiphy, dev, mac, params);
	trace_rdev_return_int(&rdev->wiphy, ret);
	return ret;
}

static inline int rdev_get_station(struct cfg80211_registered_device *rdev,
				   struct net_device *dev, const u8 *mac,
				   struct station_info *sinfo)
{
	int ret;
	trace_rdev_get_station(&rdev->wiphy, dev, mac);
	ret = rdev->ops->get_station(&rdev->wiphy, dev, mac, sinfo);
	trace_rdev_return_int_station_info(&rdev->wiphy, ret, sinfo);
	return ret;
}

static inline int rdev_dump_station(struct cfg80211_registered_device *rdev,
				    struct net_device *dev, int idx, u8 *mac,
				    struct station_info *sinfo)
{
	int ret;
	trace_rdev_dump_station(&rdev->wiphy, dev, idx, mac);
	ret = rdev->ops->dump_station(&rdev->wiphy, dev, idx, mac, sinfo);
	trace_rdev_return_int_station_info(&rdev->wiphy, ret, sinfo);
	return ret;
}

static inline int rdev_add_mpath(struct cfg80211_registered_device *rdev,
				 struct net_device *dev, u8 *dst, u8 *next_hop)
{
	int ret;
	trace_rdev_add_mpath(&rdev->wiphy, dev, dst, next_hop);
	ret = rdev->ops->add_mpath(&rdev->wiphy, dev, dst, next_hop);
	trace_rdev_return_int(&rdev->wiphy, ret);
	return ret;
}

static inline int rdev_del_mpath(struct cfg80211_registered_device *rdev,
				 struct net_device *dev, u8 *dst)
{
	int ret;
	trace_rdev_del_mpath(&rdev->wiphy, dev, dst);
	ret = rdev->ops->del_mpath(&rdev->wiphy, dev, dst);
	trace_rdev_return_int(&rdev->wiphy, ret);
	return ret;
}

static inline int rdev_change_mpath(struct cfg80211_registered_device *rdev,
				    struct net_device *dev, u8 *dst,
				    u8 *next_hop)
{
	int ret;
	trace_rdev_change_mpath(&rdev->wiphy, dev, dst, next_hop);
	ret = rdev->ops->change_mpath(&rdev->wiphy, dev, dst, next_hop);
	trace_rdev_return_int(&rdev->wiphy, ret);
	return ret;
}

static inline int rdev_get_mpath(struct cfg80211_registered_device *rdev,
				 struct net_device *dev, u8 *dst, u8 *next_hop,
				 struct mpath_info *pinfo)
{
	int ret;
	trace_rdev_get_mpath(&rdev->wiphy, dev, dst, next_hop);
	ret = rdev->ops->get_mpath(&rdev->wiphy, dev, dst, next_hop, pinfo);
	trace_rdev_return_int_mpath_info(&rdev->wiphy, ret, pinfo);
	return ret;

}

static inline int rdev_get_mpp(struct cfg80211_registered_device *rdev,
			       struct net_device *dev, u8 *dst, u8 *mpp,
			       struct mpath_info *pinfo)
{
	int ret;

	trace_rdev_get_mpp(&rdev->wiphy, dev, dst, mpp);
	ret = rdev->ops->get_mpp(&rdev->wiphy, dev, dst, mpp, pinfo);
	trace_rdev_return_int_mpath_info(&rdev->wiphy, ret, pinfo);
	return ret;
}

static inline int rdev_dump_mpath(struct cfg80211_registered_device *rdev,
				  struct net_device *dev, int idx, u8 *dst,
				  u8 *next_hop, struct mpath_info *pinfo)

{
	int ret;
	trace_rdev_dump_mpath(&rdev->wiphy, dev, idx, dst, next_hop);
	ret = rdev->ops->dump_mpath(&rdev->wiphy, dev, idx, dst, next_hop,
				    pinfo);
	trace_rdev_return_int_mpath_info(&rdev->wiphy, ret, pinfo);
	return ret;
}

static inline int rdev_dump_mpp(struct cfg80211_registered_device *rdev,
				struct net_device *dev, int idx, u8 *dst,
				u8 *mpp, struct mpath_info *pinfo)

{
	int ret;

	trace_rdev_dump_mpp(&rdev->wiphy, dev, idx, dst, mpp);
	ret = rdev->ops->dump_mpp(&rdev->wiphy, dev, idx, dst, mpp, pinfo);
	trace_rdev_return_int_mpath_info(&rdev->wiphy, ret, pinfo);
	return ret;
}

static inline int
rdev_get_mesh_config(struct cfg80211_registered_device *rdev,
		     struct net_device *dev, struct mesh_config *conf)
{
	int ret;
	trace_rdev_get_mesh_config(&rdev->wiphy, dev);
	ret = rdev->ops->get_mesh_config(&rdev->wiphy, dev, conf);
	trace_rdev_return_int_mesh_config(&rdev->wiphy, ret, conf);
	return ret;
}

static inline int
rdev_update_mesh_config(struct cfg80211_registered_device *rdev,
			struct net_device *dev, u32 mask,
			const struct mesh_config *nconf)
{
	int ret;
	trace_rdev_update_mesh_config(&rdev->wiphy, dev, mask, nconf);
	ret = rdev->ops->update_mesh_config(&rdev->wiphy, dev, mask, nconf);
	trace_rdev_return_int(&rdev->wiphy, ret);
	return ret;
}

static inline int rdev_join_mesh(struct cfg80211_registered_device *rdev,
				 struct net_device *dev,
				 const struct mesh_config *conf,
				 const struct mesh_setup *setup)
{
	int ret;
	trace_rdev_join_mesh(&rdev->wiphy, dev, conf, setup);
	ret = rdev->ops->join_mesh(&rdev->wiphy, dev, conf, setup);
	trace_rdev_return_int(&rdev->wiphy, ret);
	return ret;
}


static inline int rdev_leave_mesh(struct cfg80211_registered_device *rdev,
				  struct net_device *dev)
{
	int ret;
	trace_rdev_leave_mesh(&rdev->wiphy, dev);
	ret = rdev->ops->leave_mesh(&rdev->wiphy, dev);
	trace_rdev_return_int(&rdev->wiphy, ret);
	return ret;
}

static inline int rdev_join_ocb(struct cfg80211_registered_device *rdev,
				struct net_device *dev,
				struct ocb_setup *setup)
{
	int ret;
	trace_rdev_join_ocb(&rdev->wiphy, dev, setup);
	ret = rdev->ops->join_ocb(&rdev->wiphy, dev, setup);
	trace_rdev_return_int(&rdev->wiphy, ret);
	return ret;
}

static inline int rdev_leave_ocb(struct cfg80211_registered_device *rdev,
				 struct net_device *dev)
{
	int ret;
	trace_rdev_leave_ocb(&rdev->wiphy, dev);
	ret = rdev->ops->leave_ocb(&rdev->wiphy, dev);
	trace_rdev_return_int(&rdev->wiphy, ret);
	return ret;
}

static inline int rdev_change_bss(struct cfg80211_registered_device *rdev,
				  struct net_device *dev,
				  struct bss_parameters *params)

{
	int ret;
	trace_rdev_change_bss(&rdev->wiphy, dev, params);
	ret = rdev->ops->change_bss(&rdev->wiphy, dev, params);
	trace_rdev_return_int(&rdev->wiphy, ret);
	return ret;
}

static inline int rdev_set_txq_params(struct cfg80211_registered_device *rdev,
				      struct net_device *dev,
				      struct ieee80211_txq_params *params)

{
	int ret;
	trace_rdev_set_txq_params(&rdev->wiphy, dev, params);
	ret = rdev->ops->set_txq_params(&rdev->wiphy, dev, params);
	trace_rdev_return_int(&rdev->wiphy, ret);
	return ret;
}

static inline int
rdev_libertas_set_mesh_channel(struct cfg80211_registered_device *rdev,
			       struct net_device *dev,
			       struct ieee80211_channel *chan)
{
	int ret;
	trace_rdev_libertas_set_mesh_channel(&rdev->wiphy, dev, chan);
	ret = rdev->ops->libertas_set_mesh_channel(&rdev->wiphy, dev, chan);
	trace_rdev_return_int(&rdev->wiphy, ret);
	return ret;
}

static inline int
rdev_set_monitor_channel(struct cfg80211_registered_device *rdev,
			 struct cfg80211_chan_def *chandef)
{
	int ret;
	trace_rdev_set_monitor_channel(&rdev->wiphy, chandef);
	ret = rdev->ops->set_monitor_channel(&rdev->wiphy, chandef);
	trace_rdev_return_int(&rdev->wiphy, ret);
	return ret;
}

static inline int rdev_scan(struct cfg80211_registered_device *rdev,
			    struct cfg80211_scan_request *request)
{
	int ret;
	trace_rdev_scan(&rdev->wiphy, request);
	ret = rdev->ops->scan(&rdev->wiphy, request);
	trace_rdev_return_int(&rdev->wiphy, ret);
	return ret;
}

static inline void rdev_abort_scan(struct cfg80211_registered_device *rdev,
				   struct wireless_dev *wdev)
{
	trace_rdev_abort_scan(&rdev->wiphy, wdev);
	rdev->ops->abort_scan(&rdev->wiphy, wdev);
	trace_rdev_return_void(&rdev->wiphy);
}

static inline int rdev_auth(struct cfg80211_registered_device *rdev,
			    struct net_device *dev,
			    struct cfg80211_auth_request *req)
{
	int ret;
	trace_rdev_auth(&rdev->wiphy, dev, req);
	ret = rdev->ops->auth(&rdev->wiphy, dev, req);
	trace_rdev_return_int(&rdev->wiphy, ret);
	return ret;
}

static inline int rdev_assoc(struct cfg80211_registered_device *rdev,
			     struct net_device *dev,
			     struct cfg80211_assoc_request *req)
{
	int ret;

	trace_rdev_assoc(&rdev->wiphy, dev, req);
	ret = rdev->ops->assoc(&rdev->wiphy, dev, req);
	trace_rdev_return_int(&rdev->wiphy, ret);
	return ret;
}

static inline int rdev_deauth(struct cfg80211_registered_device *rdev,
			      struct net_device *dev,
			      struct cfg80211_deauth_request *req)
{
	int ret;
	trace_rdev_deauth(&rdev->wiphy, dev, req);
	ret = rdev->ops->deauth(&rdev->wiphy, dev, req);
	trace_rdev_return_int(&rdev->wiphy, ret);
	return ret;
}

static inline int rdev_disassoc(struct cfg80211_registered_device *rdev,
				struct net_device *dev,
				struct cfg80211_disassoc_request *req)
{
	int ret;
	trace_rdev_disassoc(&rdev->wiphy, dev, req);
	ret = rdev->ops->disassoc(&rdev->wiphy, dev, req);
	trace_rdev_return_int(&rdev->wiphy, ret);
	return ret;
}

static inline int rdev_connect(struct cfg80211_registered_device *rdev,
			       struct net_device *dev,
			       struct cfg80211_connect_params *sme)
{
	int ret;
	trace_rdev_connect(&rdev->wiphy, dev, sme);
	ret = rdev->ops->connect(&rdev->wiphy, dev, sme);
	trace_rdev_return_int(&rdev->wiphy, ret);
	return ret;
}

static inline int
rdev_update_connect_params(struct cfg80211_registered_device *rdev,
			   struct net_device *dev,
			   struct cfg80211_connect_params *sme, u32 changed)
{
	int ret;
	trace_rdev_update_connect_params(&rdev->wiphy, dev, sme, changed);
	ret = rdev->ops->update_connect_params(&rdev->wiphy, dev, sme, changed);
	trace_rdev_return_int(&rdev->wiphy, ret);
	return ret;
}

static inline int rdev_disconnect(struct cfg80211_registered_device *rdev,
				  struct net_device *dev, u16 reason_code)
{
	int ret;
	trace_rdev_disconnect(&rdev->wiphy, dev, reason_code);
	ret = rdev->ops->disconnect(&rdev->wiphy, dev, reason_code);
	trace_rdev_return_int(&rdev->wiphy, ret);
	return ret;
}

static inline int rdev_join_ibss(struct cfg80211_registered_device *rdev,
				 struct net_device *dev,
				 struct cfg80211_ibss_params *params)
{
	int ret;
	trace_rdev_join_ibss(&rdev->wiphy, dev, params);
	ret = rdev->ops->join_ibss(&rdev->wiphy, dev, params);
	trace_rdev_return_int(&rdev->wiphy, ret);
	return ret;
}

static inline int rdev_leave_ibss(struct cfg80211_registered_device *rdev,
				  struct net_device *dev)
{
	int ret;
	trace_rdev_leave_ibss(&rdev->wiphy, dev);
	ret = rdev->ops->leave_ibss(&rdev->wiphy, dev);
	trace_rdev_return_int(&rdev->wiphy, ret);
	return ret;
}

static inline int
rdev_set_wiphy_params(struct cfg80211_registered_device *rdev, u32 changed)
{
	int ret;

	if (!rdev->ops->set_wiphy_params)
		return -EOPNOTSUPP;

	trace_rdev_set_wiphy_params(&rdev->wiphy, changed);
	ret = rdev->ops->set_wiphy_params(&rdev->wiphy, changed);
	trace_rdev_return_int(&rdev->wiphy, ret);
	return ret;
}

static inline int rdev_set_tx_power(struct cfg80211_registered_device *rdev,
				    struct wireless_dev *wdev,
				    enum nl80211_tx_power_setting type, int mbm)
{
	int ret;
	trace_rdev_set_tx_power(&rdev->wiphy, wdev, type, mbm);
	ret = rdev->ops->set_tx_power(&rdev->wiphy, wdev, type, mbm);
	trace_rdev_return_int(&rdev->wiphy, ret);
	return ret;
}

static inline int rdev_get_tx_power(struct cfg80211_registered_device *rdev,
				    struct wireless_dev *wdev, int *dbm)
{
	int ret;
	trace_rdev_get_tx_power(&rdev->wiphy, wdev);
	ret = rdev->ops->get_tx_power(&rdev->wiphy, wdev, dbm);
	trace_rdev_return_int_int(&rdev->wiphy, ret, *dbm);
	return ret;
}

static inline int
rdev_set_multicast_to_unicast(struct cfg80211_registered_device *rdev,
			      struct net_device *dev,
			      const bool enabled)
{
	int ret;
	trace_rdev_set_multicast_to_unicast(&rdev->wiphy, dev, enabled);
	ret = rdev->ops->set_multicast_to_unicast(&rdev->wiphy, dev, enabled);
	trace_rdev_return_int(&rdev->wiphy, ret);
	return ret;
}

static inline int
rdev_get_txq_stats(struct cfg80211_registered_device *rdev,
		   struct wireless_dev *wdev,
		   struct cfg80211_txq_stats *txqstats)
{
	int ret;
	trace_rdev_get_txq_stats(&rdev->wiphy, wdev);
	ret = rdev->ops->get_txq_stats(&rdev->wiphy, wdev, txqstats);
	trace_rdev_return_int(&rdev->wiphy, ret);
	return ret;
}

static inline void rdev_rfkill_poll(struct cfg80211_registered_device *rdev)
{
	trace_rdev_rfkill_poll(&rdev->wiphy);
	rdev->ops->rfkill_poll(&rdev->wiphy);
	trace_rdev_return_void(&rdev->wiphy);
}


#ifdef CONFIG_NL80211_TESTMODE
static inline int rdev_testmode_cmd(struct cfg80211_registered_device *rdev,
				    struct wireless_dev *wdev,
				    void *data, int len)
{
	int ret;
	trace_rdev_testmode_cmd(&rdev->wiphy, wdev);
	ret = rdev->ops->testmode_cmd(&rdev->wiphy, wdev, data, len);
	trace_rdev_return_int(&rdev->wiphy, ret);
	return ret;
}

static inline int rdev_testmode_dump(struct cfg80211_registered_device *rdev,
				     struct sk_buff *skb,
				     struct netlink_callback *cb, void *data,
				     int len)
{
	int ret;
	trace_rdev_testmode_dump(&rdev->wiphy);
	ret = rdev->ops->testmode_dump(&rdev->wiphy, skb, cb, data, len);
	trace_rdev_return_int(&rdev->wiphy, ret);
	return ret;
}
#endif

static inline int
rdev_set_bitrate_mask(struct cfg80211_registered_device *rdev,
		      struct net_device *dev, unsigned int link_id,
		      const u8 *peer,
		      const struct cfg80211_bitrate_mask *mask)
{
	int ret;
	trace_rdev_set_bitrate_mask(&rdev->wiphy, dev, link_id, peer, mask);
	ret = rdev->ops->set_bitrate_mask(&rdev->wiphy, dev, link_id,
					  peer, mask);
	trace_rdev_return_int(&rdev->wiphy, ret);
	return ret;
}

static inline int rdev_dump_survey(struct cfg80211_registered_device *rdev,
				   struct net_device *netdev, int idx,
				   struct survey_info *info)
{
	int ret;
	trace_rdev_dump_survey(&rdev->wiphy, netdev, idx);
	ret = rdev->ops->dump_survey(&rdev->wiphy, netdev, idx, info);
	if (ret < 0)
		trace_rdev_return_int(&rdev->wiphy, ret);
	else
		trace_rdev_return_int_survey_info(&rdev->wiphy, ret, info);
	return ret;
}

static inline int rdev_set_pmksa(struct cfg80211_registered_device *rdev,
				 struct net_device *netdev,
				 struct cfg80211_pmksa *pmksa)
{
	int ret;
	trace_rdev_set_pmksa(&rdev->wiphy, netdev, pmksa);
	ret = rdev->ops->set_pmksa(&rdev->wiphy, netdev, pmksa);
	trace_rdev_return_int(&rdev->wiphy, ret);
	return ret;
}

static inline int rdev_del_pmksa(struct cfg80211_registered_device *rdev,
				 struct net_device *netdev,
				 struct cfg80211_pmksa *pmksa)
{
	int ret;
	trace_rdev_del_pmksa(&rdev->wiphy, netdev, pmksa);
	ret = rdev->ops->del_pmksa(&rdev->wiphy, netdev, pmksa);
	trace_rdev_return_int(&rdev->wiphy, ret);
	return ret;
}

static inline int rdev_flush_pmksa(struct cfg80211_registered_device *rdev,
				   struct net_device *netdev)
{
	int ret;
	trace_rdev_flush_pmksa(&rdev->wiphy, netdev);
	ret = rdev->ops->flush_pmksa(&rdev->wiphy, netdev);
	trace_rdev_return_int(&rdev->wiphy, ret);
	return ret;
}

static inline int
rdev_remain_on_channel(struct cfg80211_registered_device *rdev,
		       struct wireless_dev *wdev,
		       struct ieee80211_channel *chan,
		       unsigned int duration, u64 *cookie)
{
	int ret;
	trace_rdev_remain_on_channel(&rdev->wiphy, wdev, chan, duration);
	ret = rdev->ops->remain_on_channel(&rdev->wiphy, wdev, chan,
					   duration, cookie);
	trace_rdev_return_int_cookie(&rdev->wiphy, ret, *cookie);
	return ret;
}

static inline int
rdev_cancel_remain_on_channel(struct cfg80211_registered_device *rdev,
			      struct wireless_dev *wdev, u64 cookie)
{
	int ret;
	trace_rdev_cancel_remain_on_channel(&rdev->wiphy, wdev, cookie);
	ret = rdev->ops->cancel_remain_on_channel(&rdev->wiphy, wdev, cookie);
	trace_rdev_return_int(&rdev->wiphy, ret);
	return ret;
}

static inline int rdev_mgmt_tx(struct cfg80211_registered_device *rdev,
			       struct wireless_dev *wdev,
			       struct cfg80211_mgmt_tx_params *params,
			       u64 *cookie)
{
	int ret;
	trace_rdev_mgmt_tx(&rdev->wiphy, wdev, params);
	ret = rdev->ops->mgmt_tx(&rdev->wiphy, wdev, params, cookie);
	trace_rdev_return_int_cookie(&rdev->wiphy, ret, *cookie);
	return ret;
}

static inline int rdev_tx_control_port(struct cfg80211_registered_device *rdev,
				       struct net_device *dev,
				       const void *buf, size_t len,
				       const u8 *dest, __be16 proto,
				       const bool noencrypt, int link,
				       u64 *cookie)
{
	int ret;
	trace_rdev_tx_control_port(&rdev->wiphy, dev, buf, len,
				   dest, proto, noencrypt, link);
	ret = rdev->ops->tx_control_port(&rdev->wiphy, dev, buf, len,
					 dest, proto, noencrypt, link, cookie);
	if (cookie)
		trace_rdev_return_int_cookie(&rdev->wiphy, ret, *cookie);
	else
		trace_rdev_return_int(&rdev->wiphy, ret);
	return ret;
}

static inline int
rdev_mgmt_tx_cancel_wait(struct cfg80211_registered_device *rdev,
			 struct wireless_dev *wdev, u64 cookie)
{
	int ret;
	trace_rdev_mgmt_tx_cancel_wait(&rdev->wiphy, wdev, cookie);
	ret = rdev->ops->mgmt_tx_cancel_wait(&rdev->wiphy, wdev, cookie);
	trace_rdev_return_int(&rdev->wiphy, ret);
	return ret;
}

static inline int rdev_set_power_mgmt(struct cfg80211_registered_device *rdev,
				      struct net_device *dev, bool enabled,
				      int timeout)
{
	int ret;
	trace_rdev_set_power_mgmt(&rdev->wiphy, dev, enabled, timeout);
	ret = rdev->ops->set_power_mgmt(&rdev->wiphy, dev, enabled, timeout);
	trace_rdev_return_int(&rdev->wiphy, ret);
	return ret;
}

static inline int
rdev_set_cqm_rssi_config(struct cfg80211_registered_device *rdev,
			 struct net_device *dev, s32 rssi_thold, u32 rssi_hyst)
{
	int ret;
	trace_rdev_set_cqm_rssi_config(&rdev->wiphy, dev, rssi_thold,
				       rssi_hyst);
	ret = rdev->ops->set_cqm_rssi_config(&rdev->wiphy, dev, rssi_thold,
				       rssi_hyst);
	trace_rdev_return_int(&rdev->wiphy, ret);
	return ret;
}

static inline int
rdev_set_cqm_rssi_range_config(struct cfg80211_registered_device *rdev,
			       struct net_device *dev, s32 low, s32 high)
{
	int ret;
	trace_rdev_set_cqm_rssi_range_config(&rdev->wiphy, dev, low, high);
	ret = rdev->ops->set_cqm_rssi_range_config(&rdev->wiphy, dev,
						   low, high);
	trace_rdev_return_int(&rdev->wiphy, ret);
	return ret;
}

static inline int
rdev_set_cqm_txe_config(struct cfg80211_registered_device *rdev,
			struct net_device *dev, u32 rate, u32 pkts, u32 intvl)
{
	int ret;
	trace_rdev_set_cqm_txe_config(&rdev->wiphy, dev, rate, pkts, intvl);
	ret = rdev->ops->set_cqm_txe_config(&rdev->wiphy, dev, rate, pkts,
					     intvl);
	trace_rdev_return_int(&rdev->wiphy, ret);
	return ret;
}

static inline void
rdev_update_mgmt_frame_registrations(struct cfg80211_registered_device *rdev,
				     struct wireless_dev *wdev,
				     struct mgmt_frame_regs *upd)
{
	might_sleep();

	trace_rdev_update_mgmt_frame_registrations(&rdev->wiphy, wdev, upd);
	if (rdev->ops->update_mgmt_frame_registrations)
		rdev->ops->update_mgmt_frame_registrations(&rdev->wiphy, wdev,
							   upd);
	trace_rdev_return_void(&rdev->wiphy);
}

static inline int rdev_set_antenna(struct cfg80211_registered_device *rdev,
				   u32 tx_ant, u32 rx_ant)
{
	int ret;
	trace_rdev_set_antenna(&rdev->wiphy, tx_ant, rx_ant);
	ret = rdev->ops->set_antenna(&rdev->wiphy, tx_ant, rx_ant);
	trace_rdev_return_int(&rdev->wiphy, ret);
	return ret;
}

static inline int rdev_get_antenna(struct cfg80211_registered_device *rdev,
				   u32 *tx_ant, u32 *rx_ant)
{
	int ret;
	trace_rdev_get_antenna(&rdev->wiphy);
	ret = rdev->ops->get_antenna(&rdev->wiphy, tx_ant, rx_ant);
	if (ret)
		trace_rdev_return_int(&rdev->wiphy, ret);
	else
		trace_rdev_return_int_tx_rx(&rdev->wiphy, ret, *tx_ant,
					    *rx_ant);
	return ret;
}

static inline int
rdev_sched_scan_start(struct cfg80211_registered_device *rdev,
		      struct net_device *dev,
		      struct cfg80211_sched_scan_request *request)
{
	int ret;
	trace_rdev_sched_scan_start(&rdev->wiphy, dev, request->reqid);
	ret = rdev->ops->sched_scan_start(&rdev->wiphy, dev, request);
	trace_rdev_return_int(&rdev->wiphy, ret);
	return ret;
}

static inline int rdev_sched_scan_stop(struct cfg80211_registered_device *rdev,
				       struct net_device *dev, u64 reqid)
{
	int ret;
	trace_rdev_sched_scan_stop(&rdev->wiphy, dev, reqid);
	ret = rdev->ops->sched_scan_stop(&rdev->wiphy, dev, reqid);
	trace_rdev_return_int(&rdev->wiphy, ret);
	return ret;
}

static inline int rdev_set_rekey_data(struct cfg80211_registered_device *rdev,
				      struct net_device *dev,
				      struct cfg80211_gtk_rekey_data *data)
{
	int ret;
	trace_rdev_set_rekey_data(&rdev->wiphy, dev);
	ret = rdev->ops->set_rekey_data(&rdev->wiphy, dev, data);
	trace_rdev_return_int(&rdev->wiphy, ret);
	return ret;
}

static inline int rdev_tdls_mgmt(struct cfg80211_registered_device *rdev,
				 struct net_device *dev, u8 *peer,
				 u8 action_code, u8 dialog_token,
				 u16 status_code, u32 peer_capability,
				 bool initiator, const u8 *buf, size_t len)
{
	int ret;
	trace_rdev_tdls_mgmt(&rdev->wiphy, dev, peer, action_code,
			     dialog_token, status_code, peer_capability,
			     initiator, buf, len);
	ret = rdev->ops->tdls_mgmt(&rdev->wiphy, dev, peer, action_code,
				   dialog_token, status_code, peer_capability,
				   initiator, buf, len);
	trace_rdev_return_int(&rdev->wiphy, ret);
	return ret;
}

static inline int rdev_tdls_oper(struct cfg80211_registered_device *rdev,
				 struct net_device *dev, u8 *peer,
				 enum nl80211_tdls_operation oper)
{
	int ret;
	trace_rdev_tdls_oper(&rdev->wiphy, dev, peer, oper);
	ret = rdev->ops->tdls_oper(&rdev->wiphy, dev, peer, oper);
	trace_rdev_return_int(&rdev->wiphy, ret);
	return ret;
}

static inline int rdev_probe_client(struct cfg80211_registered_device *rdev,
				    struct net_device *dev, const u8 *peer,
				    u64 *cookie)
{
	int ret;
	trace_rdev_probe_client(&rdev->wiphy, dev, peer);
	ret = rdev->ops->probe_client(&rdev->wiphy, dev, peer, cookie);
	trace_rdev_return_int_cookie(&rdev->wiphy, ret, *cookie);
	return ret;
}

static inline int rdev_set_noack_map(struct cfg80211_registered_device *rdev,
				     struct net_device *dev, u16 noack_map)
{
	int ret;
	trace_rdev_set_noack_map(&rdev->wiphy, dev, noack_map);
	ret = rdev->ops->set_noack_map(&rdev->wiphy, dev, noack_map);
	trace_rdev_return_int(&rdev->wiphy, ret);
	return ret;
}

static inline int
rdev_get_channel(struct cfg80211_registered_device *rdev,
		 struct wireless_dev *wdev,
		 unsigned int link_id,
		 struct cfg80211_chan_def *chandef)
{
	int ret;

	trace_rdev_get_channel(&rdev->wiphy, wdev, link_id);
	ret = rdev->ops->get_channel(&rdev->wiphy, wdev, link_id, chandef);
	trace_rdev_return_chandef(&rdev->wiphy, ret, chandef);

	return ret;
}

static inline int rdev_start_p2p_device(struct cfg80211_registered_device *rdev,
					struct wireless_dev *wdev)
{
	int ret;

	trace_rdev_start_p2p_device(&rdev->wiphy, wdev);
	ret = rdev->ops->start_p2p_device(&rdev->wiphy, wdev);
	trace_rdev_return_int(&rdev->wiphy, ret);
	return ret;
}

static inline void rdev_stop_p2p_device(struct cfg80211_registered_device *rdev,
					struct wireless_dev *wdev)
{
	trace_rdev_stop_p2p_device(&rdev->wiphy, wdev);
	rdev->ops->stop_p2p_device(&rdev->wiphy, wdev);
	trace_rdev_return_void(&rdev->wiphy);
}

static inline int rdev_start_nan(struct cfg80211_registered_device *rdev,
				 struct wireless_dev *wdev,
				 struct cfg80211_nan_conf *conf)
{
	int ret;

	trace_rdev_start_nan(&rdev->wiphy, wdev, conf);
	ret = rdev->ops->start_nan(&rdev->wiphy, wdev, conf);
	trace_rdev_return_int(&rdev->wiphy, ret);
	return ret;
}

static inline void rdev_stop_nan(struct cfg80211_registered_device *rdev,
				 struct wireless_dev *wdev)
{
	trace_rdev_stop_nan(&rdev->wiphy, wdev);
	rdev->ops->stop_nan(&rdev->wiphy, wdev);
	trace_rdev_return_void(&rdev->wiphy);
}

static inline int
rdev_add_nan_func(struct cfg80211_registered_device *rdev,
		  struct wireless_dev *wdev,
		  struct cfg80211_nan_func *nan_func)
{
	int ret;

	trace_rdev_add_nan_func(&rdev->wiphy, wdev, nan_func);
	ret = rdev->ops->add_nan_func(&rdev->wiphy, wdev, nan_func);
	trace_rdev_return_int(&rdev->wiphy, ret);
	return ret;
}

static inline void rdev_del_nan_func(struct cfg80211_registered_device *rdev,
				    struct wireless_dev *wdev, u64 cookie)
{
	trace_rdev_del_nan_func(&rdev->wiphy, wdev, cookie);
	rdev->ops->del_nan_func(&rdev->wiphy, wdev, cookie);
	trace_rdev_return_void(&rdev->wiphy);
}

static inline int
rdev_nan_change_conf(struct cfg80211_registered_device *rdev,
		     struct wireless_dev *wdev,
		     struct cfg80211_nan_conf *conf, u32 changes)
{
	int ret;

	trace_rdev_nan_change_conf(&rdev->wiphy, wdev, conf, changes);
	if (rdev->ops->nan_change_conf)
		ret = rdev->ops->nan_change_conf(&rdev->wiphy, wdev, conf,
						 changes);
	else
		ret = -ENOTSUPP;
	trace_rdev_return_int(&rdev->wiphy, ret);
	return ret;
}

static inline int rdev_set_mac_acl(struct cfg80211_registered_device *rdev,
				   struct net_device *dev,
				   struct cfg80211_acl_data *params)
{
	int ret;

	trace_rdev_set_mac_acl(&rdev->wiphy, dev, params);
	ret = rdev->ops->set_mac_acl(&rdev->wiphy, dev, params);
	trace_rdev_return_int(&rdev->wiphy, ret);
	return ret;
}

static inline int rdev_update_ft_ies(struct cfg80211_registered_device *rdev,
				     struct net_device *dev,
				     struct cfg80211_update_ft_ies_params *ftie)
{
	int ret;

	trace_rdev_update_ft_ies(&rdev->wiphy, dev, ftie);
	ret = rdev->ops->update_ft_ies(&rdev->wiphy, dev, ftie);
	trace_rdev_return_int(&rdev->wiphy, ret);
	return ret;
}

static inline int rdev_crit_proto_start(struct cfg80211_registered_device *rdev,
					struct wireless_dev *wdev,
					enum nl80211_crit_proto_id protocol,
					u16 duration)
{
	int ret;

	trace_rdev_crit_proto_start(&rdev->wiphy, wdev, protocol, duration);
	ret = rdev->ops->crit_proto_start(&rdev->wiphy, wdev,
					  protocol, duration);
	trace_rdev_return_int(&rdev->wiphy, ret);
	return ret;
}

static inline void rdev_crit_proto_stop(struct cfg80211_registered_device *rdev,
				       struct wireless_dev *wdev)
{
	trace_rdev_crit_proto_stop(&rdev->wiphy, wdev);
	rdev->ops->crit_proto_stop(&rdev->wiphy, wdev);
	trace_rdev_return_void(&rdev->wiphy);
}

static inline int rdev_channel_switch(struct cfg80211_registered_device *rdev,
				      struct net_device *dev,
				      struct cfg80211_csa_settings *params)
{
	int ret;

	trace_rdev_channel_switch(&rdev->wiphy, dev, params);
	ret = rdev->ops->channel_switch(&rdev->wiphy, dev, params);
	trace_rdev_return_int(&rdev->wiphy, ret);
	return ret;
}

static inline int rdev_set_qos_map(struct cfg80211_registered_device *rdev,
				   struct net_device *dev,
				   struct cfg80211_qos_map *qos_map)
{
	int ret = -EOPNOTSUPP;

	if (rdev->ops->set_qos_map) {
		trace_rdev_set_qos_map(&rdev->wiphy, dev, qos_map);
		ret = rdev->ops->set_qos_map(&rdev->wiphy, dev, qos_map);
		trace_rdev_return_int(&rdev->wiphy, ret);
	}

	return ret;
}

static inline int
rdev_set_ap_chanwidth(struct cfg80211_registered_device *rdev,
		      struct net_device *dev,
		      unsigned int link_id,
		      struct cfg80211_chan_def *chandef)
{
	int ret;

	trace_rdev_set_ap_chanwidth(&rdev->wiphy, dev, link_id, chandef);
	ret = rdev->ops->set_ap_chanwidth(&rdev->wiphy, dev, link_id, chandef);
	trace_rdev_return_int(&rdev->wiphy, ret);

	return ret;
}

static inline int
rdev_add_tx_ts(struct cfg80211_registered_device *rdev,
	       struct net_device *dev, u8 tsid, const u8 *peer,
	       u8 user_prio, u16 admitted_time)
{
	int ret = -EOPNOTSUPP;

	trace_rdev_add_tx_ts(&rdev->wiphy, dev, tsid, peer,
			     user_prio, admitted_time);
	if (rdev->ops->add_tx_ts)
		ret = rdev->ops->add_tx_ts(&rdev->wiphy, dev, tsid, peer,
					   user_prio, admitted_time);
	trace_rdev_return_int(&rdev->wiphy, ret);

	return ret;
}

static inline int
rdev_del_tx_ts(struct cfg80211_registered_device *rdev,
	       struct net_device *dev, u8 tsid, const u8 *peer)
{
	int ret = -EOPNOTSUPP;

	trace_rdev_del_tx_ts(&rdev->wiphy, dev, tsid, peer);
	if (rdev->ops->del_tx_ts)
		ret = rdev->ops->del_tx_ts(&rdev->wiphy, dev, tsid, peer);
	trace_rdev_return_int(&rdev->wiphy, ret);

	return ret;
}

static inline int
rdev_tdls_channel_switch(struct cfg80211_registered_device *rdev,
			 struct net_device *dev, const u8 *addr,
			 u8 oper_class, struct cfg80211_chan_def *chandef)
{
	int ret;

	trace_rdev_tdls_channel_switch(&rdev->wiphy, dev, addr, oper_class,
				       chandef);
	ret = rdev->ops->tdls_channel_switch(&rdev->wiphy, dev, addr,
					     oper_class, chandef);
	trace_rdev_return_int(&rdev->wiphy, ret);
	return ret;
}

static inline void
rdev_tdls_cancel_channel_switch(struct cfg80211_registered_device *rdev,
				struct net_device *dev, const u8 *addr)
{
	trace_rdev_tdls_cancel_channel_switch(&rdev->wiphy, dev, addr);
	rdev->ops->tdls_cancel_channel_switch(&rdev->wiphy, dev, addr);
	trace_rdev_return_void(&rdev->wiphy);
}

static inline int
rdev_start_radar_detection(struct cfg80211_registered_device *rdev,
			   struct net_device *dev,
			   struct cfg80211_chan_def *chandef,
			   u32 cac_time_ms)
{
	int ret = -ENOTSUPP;

	trace_rdev_start_radar_detection(&rdev->wiphy, dev, chandef,
					 cac_time_ms);
	if (rdev->ops->start_radar_detection)
		ret = rdev->ops->start_radar_detection(&rdev->wiphy, dev,
						       chandef, cac_time_ms);
	trace_rdev_return_int(&rdev->wiphy, ret);
	return ret;
}

static inline void
rdev_end_cac(struct cfg80211_registered_device *rdev,
	     struct net_device *dev)
{
	trace_rdev_end_cac(&rdev->wiphy, dev);
	if (rdev->ops->end_cac)
		rdev->ops->end_cac(&rdev->wiphy, dev);
	trace_rdev_return_void(&rdev->wiphy);
}

static inline int
rdev_set_mcast_rate(struct cfg80211_registered_device *rdev,
		    struct net_device *dev,
		    int mcast_rate[NUM_NL80211_BANDS])
{
	int ret = -ENOTSUPP;

	trace_rdev_set_mcast_rate(&rdev->wiphy, dev, mcast_rate);
	if (rdev->ops->set_mcast_rate)
		ret = rdev->ops->set_mcast_rate(&rdev->wiphy, dev, mcast_rate);
	trace_rdev_return_int(&rdev->wiphy, ret);
	return ret;
}

static inline int
rdev_set_coalesce(struct cfg80211_registered_device *rdev,
		  struct cfg80211_coalesce *coalesce)
{
	int ret = -ENOTSUPP;

	trace_rdev_set_coalesce(&rdev->wiphy, coalesce);
	if (rdev->ops->set_coalesce)
		ret = rdev->ops->set_coalesce(&rdev->wiphy, coalesce);
	trace_rdev_return_int(&rdev->wiphy, ret);
	return ret;
}

static inline int rdev_set_pmk(struct cfg80211_registered_device *rdev,
			       struct net_device *dev,
			       struct cfg80211_pmk_conf *pmk_conf)
{
	int ret = -EOPNOTSUPP;

	trace_rdev_set_pmk(&rdev->wiphy, dev, pmk_conf);
	if (rdev->ops->set_pmk)
		ret = rdev->ops->set_pmk(&rdev->wiphy, dev, pmk_conf);
	trace_rdev_return_int(&rdev->wiphy, ret);
	return ret;
}

static inline int rdev_del_pmk(struct cfg80211_registered_device *rdev,
			       struct net_device *dev, const u8 *aa)
{
	int ret = -EOPNOTSUPP;

	trace_rdev_del_pmk(&rdev->wiphy, dev, aa);
	if (rdev->ops->del_pmk)
		ret = rdev->ops->del_pmk(&rdev->wiphy, dev, aa);
	trace_rdev_return_int(&rdev->wiphy, ret);
	return ret;
}

static inline int
rdev_external_auth(struct cfg80211_registered_device *rdev,
		   struct net_device *dev,
		   struct cfg80211_external_auth_params *params)
{
	int ret = -EOPNOTSUPP;

	trace_rdev_external_auth(&rdev->wiphy, dev, params);
	if (rdev->ops->external_auth)
		ret = rdev->ops->external_auth(&rdev->wiphy, dev, params);
	trace_rdev_return_int(&rdev->wiphy, ret);
	return ret;
}

static inline int
rdev_get_ftm_responder_stats(struct cfg80211_registered_device *rdev,
			     struct net_device *dev,
			     struct cfg80211_ftm_responder_stats *ftm_stats)
{
	int ret = -EOPNOTSUPP;

	trace_rdev_get_ftm_responder_stats(&rdev->wiphy, dev, ftm_stats);
	if (rdev->ops->get_ftm_responder_stats)
		ret = rdev->ops->get_ftm_responder_stats(&rdev->wiphy, dev,
							ftm_stats);
	trace_rdev_return_int(&rdev->wiphy, ret);
	return ret;
}

static inline int
rdev_start_pmsr(struct cfg80211_registered_device *rdev,
		struct wireless_dev *wdev,
		struct cfg80211_pmsr_request *request)
{
	int ret = -EOPNOTSUPP;

	trace_rdev_start_pmsr(&rdev->wiphy, wdev, request->cookie);
	if (rdev->ops->start_pmsr)
		ret = rdev->ops->start_pmsr(&rdev->wiphy, wdev, request);
	trace_rdev_return_int(&rdev->wiphy, ret);
	return ret;
}

static inline void
rdev_abort_pmsr(struct cfg80211_registered_device *rdev,
		struct wireless_dev *wdev,
		struct cfg80211_pmsr_request *request)
{
	trace_rdev_abort_pmsr(&rdev->wiphy, wdev, request->cookie);
	if (rdev->ops->abort_pmsr)
		rdev->ops->abort_pmsr(&rdev->wiphy, wdev, request);
	trace_rdev_return_void(&rdev->wiphy);
}

static inline int rdev_update_owe_info(struct cfg80211_registered_device *rdev,
				       struct net_device *dev,
				       struct cfg80211_update_owe_info *oweinfo)
{
	int ret = -EOPNOTSUPP;

	trace_rdev_update_owe_info(&rdev->wiphy, dev, oweinfo);
	if (rdev->ops->update_owe_info)
		ret = rdev->ops->update_owe_info(&rdev->wiphy, dev, oweinfo);
	trace_rdev_return_int(&rdev->wiphy, ret);
	return ret;
}

static inline int
rdev_probe_mesh_link(struct cfg80211_registered_device *rdev,
		     struct net_device *dev, const u8 *dest,
		     const void *buf, size_t len)
{
	int ret;

	trace_rdev_probe_mesh_link(&rdev->wiphy, dev, dest, buf, len);
	ret = rdev->ops->probe_mesh_link(&rdev->wiphy, dev, buf, len);
	trace_rdev_return_int(&rdev->wiphy, ret);
	return ret;
}

static inline int rdev_set_tid_config(struct cfg80211_registered_device *rdev,
				      struct net_device *dev,
				      struct cfg80211_tid_config *tid_conf)
{
	int ret;

	trace_rdev_set_tid_config(&rdev->wiphy, dev, tid_conf);
	ret = rdev->ops->set_tid_config(&rdev->wiphy, dev, tid_conf);
	trace_rdev_return_int(&rdev->wiphy, ret);
	return ret;
}

static inline int rdev_reset_tid_config(struct cfg80211_registered_device *rdev,
					struct net_device *dev, const u8 *peer,
					u8 tids)
{
	int ret;

	trace_rdev_reset_tid_config(&rdev->wiphy, dev, peer, tids);
	ret = rdev->ops->reset_tid_config(&rdev->wiphy, dev, peer, tids);
	trace_rdev_return_int(&rdev->wiphy, ret);
	return ret;
}

static inline int rdev_set_sar_specs(struct cfg80211_registered_device *rdev,
				     struct cfg80211_sar_specs *sar)
{
	int ret;

	trace_rdev_set_sar_specs(&rdev->wiphy, sar);
	ret = rdev->ops->set_sar_specs(&rdev->wiphy, sar);
	trace_rdev_return_int(&rdev->wiphy, ret);

	return ret;
}

static inline int rdev_color_change(struct cfg80211_registered_device *rdev,
				    struct net_device *dev,
				    struct cfg80211_color_change_settings *params)
{
	int ret;

	trace_rdev_color_change(&rdev->wiphy, dev, params);
	ret = rdev->ops->color_change(&rdev->wiphy, dev, params);
	trace_rdev_return_int(&rdev->wiphy, ret);

	return ret;
}

static inline int
<<<<<<< HEAD
=======
rdev_set_fils_aad(struct cfg80211_registered_device *rdev,
		  struct net_device *dev, struct cfg80211_fils_aad *fils_aad)
{
	int ret = -EOPNOTSUPP;

	trace_rdev_set_fils_aad(&rdev->wiphy, dev, fils_aad);
	if (rdev->ops->set_fils_aad)
		ret = rdev->ops->set_fils_aad(&rdev->wiphy, dev, fils_aad);
	trace_rdev_return_int(&rdev->wiphy, ret);

	return ret;
}

static inline int
>>>>>>> eb3cdb58
rdev_set_radar_background(struct cfg80211_registered_device *rdev,
			  struct cfg80211_chan_def *chandef)
{
	struct wiphy *wiphy = &rdev->wiphy;
	int ret;

	if (!rdev->ops->set_radar_background)
		return -EOPNOTSUPP;

	trace_rdev_set_radar_background(wiphy, chandef);
	ret = rdev->ops->set_radar_background(wiphy, chandef);
	trace_rdev_return_int(wiphy, ret);

	return ret;
}

<<<<<<< HEAD
=======
static inline int
rdev_add_intf_link(struct cfg80211_registered_device *rdev,
		   struct wireless_dev *wdev,
		   unsigned int link_id)
{
	int ret = 0;

	trace_rdev_add_intf_link(&rdev->wiphy, wdev, link_id);
	if (rdev->ops->add_intf_link)
		ret = rdev->ops->add_intf_link(&rdev->wiphy, wdev, link_id);
	trace_rdev_return_int(&rdev->wiphy, ret);

	return ret;
}

static inline void
rdev_del_intf_link(struct cfg80211_registered_device *rdev,
		   struct wireless_dev *wdev,
		   unsigned int link_id)
{
	trace_rdev_del_intf_link(&rdev->wiphy, wdev, link_id);
	if (rdev->ops->del_intf_link)
		rdev->ops->del_intf_link(&rdev->wiphy, wdev, link_id);
	trace_rdev_return_void(&rdev->wiphy);
}

static inline int
rdev_add_link_station(struct cfg80211_registered_device *rdev,
		      struct net_device *dev,
		      struct link_station_parameters *params)
{
	int ret;

	if (!rdev->ops->add_link_station)
		return -EOPNOTSUPP;

	trace_rdev_add_link_station(&rdev->wiphy, dev, params);
	ret = rdev->ops->add_link_station(&rdev->wiphy, dev, params);
	trace_rdev_return_int(&rdev->wiphy, ret);
	return ret;
}

static inline int
rdev_mod_link_station(struct cfg80211_registered_device *rdev,
		      struct net_device *dev,
		      struct link_station_parameters *params)
{
	int ret;

	if (!rdev->ops->mod_link_station)
		return -EOPNOTSUPP;

	trace_rdev_mod_link_station(&rdev->wiphy, dev, params);
	ret = rdev->ops->mod_link_station(&rdev->wiphy, dev, params);
	trace_rdev_return_int(&rdev->wiphy, ret);
	return ret;
}

static inline int
rdev_del_link_station(struct cfg80211_registered_device *rdev,
		      struct net_device *dev,
		      struct link_station_del_parameters *params)
{
	int ret;

	if (!rdev->ops->del_link_station)
		return -EOPNOTSUPP;

	trace_rdev_del_link_station(&rdev->wiphy, dev, params);
	ret = rdev->ops->del_link_station(&rdev->wiphy, dev, params);
	trace_rdev_return_int(&rdev->wiphy, ret);
	return ret;
}

static inline int
rdev_set_hw_timestamp(struct cfg80211_registered_device *rdev,
		      struct net_device *dev,
		      struct cfg80211_set_hw_timestamp *hwts)
{
	struct wiphy *wiphy = &rdev->wiphy;
	int ret;

	if (!rdev->ops->set_hw_timestamp)
		return -EOPNOTSUPP;

	trace_rdev_set_hw_timestamp(wiphy, dev, hwts);
	ret = rdev->ops->set_hw_timestamp(wiphy, dev, hwts);
	trace_rdev_return_int(wiphy, ret);

	return ret;
}
>>>>>>> eb3cdb58
#endif /* __CFG80211_RDEV_OPS */<|MERGE_RESOLUTION|>--- conflicted
+++ resolved
@@ -1390,8 +1390,6 @@
 }
 
 static inline int
-<<<<<<< HEAD
-=======
 rdev_set_fils_aad(struct cfg80211_registered_device *rdev,
 		  struct net_device *dev, struct cfg80211_fils_aad *fils_aad)
 {
@@ -1406,7 +1404,6 @@
 }
 
 static inline int
->>>>>>> eb3cdb58
 rdev_set_radar_background(struct cfg80211_registered_device *rdev,
 			  struct cfg80211_chan_def *chandef)
 {
@@ -1423,8 +1420,6 @@
 	return ret;
 }
 
-<<<<<<< HEAD
-=======
 static inline int
 rdev_add_intf_link(struct cfg80211_registered_device *rdev,
 		   struct wireless_dev *wdev,
@@ -1516,5 +1511,4 @@
 
 	return ret;
 }
->>>>>>> eb3cdb58
 #endif /* __CFG80211_RDEV_OPS */