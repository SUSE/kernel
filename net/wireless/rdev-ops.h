/* SPDX-License-Identifier: GPL-2.0 */
/*
 * Portions of this file
 * Copyright(c) 2016-2017 Intel Deutschland GmbH
 * Copyright (C) 2018, 2021-2024 Intel Corporation
 */
#ifndef __CFG80211_RDEV_OPS
#define __CFG80211_RDEV_OPS

#include <linux/rtnetlink.h>
#include <net/cfg80211.h>
#include "core.h"
#include "trace.h"

static inline int rdev_suspend(struct cfg80211_registered_device *rdev,
			       struct cfg80211_wowlan *wowlan)
{
	int ret;
	trace_rdev_suspend(&rdev->wiphy, wowlan);
	ret = rdev->ops->suspend(&rdev->wiphy, wowlan);
	trace_rdev_return_int(&rdev->wiphy, ret);
	return ret;
}

static inline int rdev_resume(struct cfg80211_registered_device *rdev)
{
	int ret;
	trace_rdev_resume(&rdev->wiphy);
	ret = rdev->ops->resume(&rdev->wiphy);
	trace_rdev_return_int(&rdev->wiphy, ret);
	return ret;
}

static inline void rdev_set_wakeup(struct cfg80211_registered_device *rdev,
				   bool enabled)
{
	trace_rdev_set_wakeup(&rdev->wiphy, enabled);
	rdev->ops->set_wakeup(&rdev->wiphy, enabled);
	trace_rdev_return_void(&rdev->wiphy);
}

static inline struct wireless_dev
*rdev_add_virtual_intf(struct cfg80211_registered_device *rdev, char *name,
		       unsigned char name_assign_type,
		       enum nl80211_iftype type,
		       struct vif_params *params)
{
	struct wireless_dev *ret;
	trace_rdev_add_virtual_intf(&rdev->wiphy, name, type);
	ret = rdev->ops->add_virtual_intf(&rdev->wiphy, name, name_assign_type,
					  type, params);
	trace_rdev_return_wdev(&rdev->wiphy, ret);
	return ret;
}

static inline int
rdev_del_virtual_intf(struct cfg80211_registered_device *rdev,
		      struct wireless_dev *wdev)
{
	int ret;
	trace_rdev_del_virtual_intf(&rdev->wiphy, wdev);
	ret = rdev->ops->del_virtual_intf(&rdev->wiphy, wdev);
	trace_rdev_return_int(&rdev->wiphy, ret);
	return ret;
}

static inline int
rdev_change_virtual_intf(struct cfg80211_registered_device *rdev,
			 struct net_device *dev, enum nl80211_iftype type,
			 struct vif_params *params)
{
	int ret;
	trace_rdev_change_virtual_intf(&rdev->wiphy, dev, type);
	ret = rdev->ops->change_virtual_intf(&rdev->wiphy, dev, type, params);
	trace_rdev_return_int(&rdev->wiphy, ret);
	return ret;
}

static inline int rdev_add_key(struct cfg80211_registered_device *rdev,
			       struct net_device *netdev, int link_id,
			       u8 key_index, bool pairwise, const u8 *mac_addr,
			       struct key_params *params)
{
	int ret;
	trace_rdev_add_key(&rdev->wiphy, netdev, link_id, key_index, pairwise,
			   mac_addr, params->mode);
	ret = rdev->ops->add_key(&rdev->wiphy, netdev, link_id, key_index,
				  pairwise, mac_addr, params);
	trace_rdev_return_int(&rdev->wiphy, ret);
	return ret;
}

static inline int
rdev_get_key(struct cfg80211_registered_device *rdev, struct net_device *netdev,
	     int link_id, u8 key_index, bool pairwise, const u8 *mac_addr,
	     void *cookie,
	     void (*callback)(void *cookie, struct key_params*))
{
	int ret;
	trace_rdev_get_key(&rdev->wiphy, netdev, link_id, key_index, pairwise,
			   mac_addr);
	ret = rdev->ops->get_key(&rdev->wiphy, netdev, link_id, key_index,
				  pairwise, mac_addr, cookie, callback);
	trace_rdev_return_int(&rdev->wiphy, ret);
	return ret;
}

static inline int rdev_del_key(struct cfg80211_registered_device *rdev,
			       struct net_device *netdev, int link_id,
			       u8 key_index, bool pairwise, const u8 *mac_addr)
{
	int ret;
	trace_rdev_del_key(&rdev->wiphy, netdev, link_id, key_index, pairwise,
			   mac_addr);
	ret = rdev->ops->del_key(&rdev->wiphy, netdev, link_id, key_index,
				  pairwise, mac_addr);
	trace_rdev_return_int(&rdev->wiphy, ret);
	return ret;
}

static inline int
rdev_set_default_key(struct cfg80211_registered_device *rdev,
		     struct net_device *netdev, int link_id, u8 key_index,
		     bool unicast, bool multicast)
{
	int ret;
	trace_rdev_set_default_key(&rdev->wiphy, netdev, link_id, key_index,
				   unicast, multicast);
	ret = rdev->ops->set_default_key(&rdev->wiphy, netdev, link_id,
					  key_index, unicast, multicast);
	trace_rdev_return_int(&rdev->wiphy, ret);
	return ret;
}

static inline int
rdev_set_default_mgmt_key(struct cfg80211_registered_device *rdev,
			  struct net_device *netdev, int link_id, u8 key_index)
{
	int ret;
	trace_rdev_set_default_mgmt_key(&rdev->wiphy, netdev, link_id,
					key_index);
	ret = rdev->ops->set_default_mgmt_key(&rdev->wiphy, netdev, link_id,
					       key_index);
	trace_rdev_return_int(&rdev->wiphy, ret);
	return ret;
}

static inline int
rdev_set_default_beacon_key(struct cfg80211_registered_device *rdev,
			    struct net_device *netdev, int link_id,
			    u8 key_index)
{
	int ret;

	trace_rdev_set_default_beacon_key(&rdev->wiphy, netdev, link_id,
					  key_index);
	ret = rdev->ops->set_default_beacon_key(&rdev->wiphy, netdev, link_id,
						 key_index);
	trace_rdev_return_int(&rdev->wiphy, ret);
	return ret;
}

static inline int rdev_start_ap(struct cfg80211_registered_device *rdev,
				struct net_device *dev,
				struct cfg80211_ap_settings *settings)
{
	int ret;
	trace_rdev_start_ap(&rdev->wiphy, dev, settings);
	ret = rdev->ops->start_ap(&rdev->wiphy, dev, settings);
	trace_rdev_return_int(&rdev->wiphy, ret);
	return ret;
}

static inline int rdev_change_beacon(struct cfg80211_registered_device *rdev,
				     struct net_device *dev,
				     struct cfg80211_ap_update *info)
{
	int ret;
	trace_rdev_change_beacon(&rdev->wiphy, dev, info);
	ret = rdev->ops->change_beacon(&rdev->wiphy, dev, info);
	trace_rdev_return_int(&rdev->wiphy, ret);
	return ret;
}

static inline int rdev_stop_ap(struct cfg80211_registered_device *rdev,
			       struct net_device *dev, unsigned int link_id)
{
	int ret;
	trace_rdev_stop_ap(&rdev->wiphy, dev, link_id);
	ret = rdev->ops->stop_ap(&rdev->wiphy, dev, link_id);
	trace_rdev_return_int(&rdev->wiphy, ret);
	return ret;
}

static inline int rdev_add_station(struct cfg80211_registered_device *rdev,
				   struct net_device *dev, u8 *mac,
				   struct station_parameters *params)
{
	int ret;
	trace_rdev_add_station(&rdev->wiphy, dev, mac, params);
	ret = rdev->ops->add_station(&rdev->wiphy, dev, mac, params);
	trace_rdev_return_int(&rdev->wiphy, ret);
	return ret;
}

static inline int rdev_del_station(struct cfg80211_registered_device *rdev,
				   struct net_device *dev,
				   struct station_del_parameters *params)
{
	int ret;
	trace_rdev_del_station(&rdev->wiphy, dev, params);
	ret = rdev->ops->del_station(&rdev->wiphy, dev, params);
	trace_rdev_return_int(&rdev->wiphy, ret);
	return ret;
}

static inline int rdev_change_station(struct cfg80211_registered_device *rdev,
				      struct net_device *dev, u8 *mac,
				      struct station_parameters *params)
{
	int ret;
	trace_rdev_change_station(&rdev->wiphy, dev, mac, params);
	ret = rdev->ops->change_station(&rdev->wiphy, dev, mac, params);
	trace_rdev_return_int(&rdev->wiphy, ret);
	return ret;
}

static inline int rdev_get_station(struct cfg80211_registered_device *rdev,
				   struct net_device *dev, const u8 *mac,
				   struct station_info *sinfo)
{
	int ret;
	trace_rdev_get_station(&rdev->wiphy, dev, mac);
	ret = rdev->ops->get_station(&rdev->wiphy, dev, mac, sinfo);
	trace_rdev_return_int_station_info(&rdev->wiphy, ret, sinfo);
	return ret;
}

static inline int rdev_dump_station(struct cfg80211_registered_device *rdev,
				    struct net_device *dev, int idx, u8 *mac,
				    struct station_info *sinfo)
{
	int ret;
	trace_rdev_dump_station(&rdev->wiphy, dev, idx, mac);
	ret = rdev->ops->dump_station(&rdev->wiphy, dev, idx, mac, sinfo);
	trace_rdev_return_int_station_info(&rdev->wiphy, ret, sinfo);
	return ret;
}

static inline int rdev_add_mpath(struct cfg80211_registered_device *rdev,
				 struct net_device *dev, u8 *dst, u8 *next_hop)
{
	int ret;
	trace_rdev_add_mpath(&rdev->wiphy, dev, dst, next_hop);
	ret = rdev->ops->add_mpath(&rdev->wiphy, dev, dst, next_hop);
	trace_rdev_return_int(&rdev->wiphy, ret);
	return ret;
}

static inline int rdev_del_mpath(struct cfg80211_registered_device *rdev,
				 struct net_device *dev, u8 *dst)
{
	int ret;
	trace_rdev_del_mpath(&rdev->wiphy, dev, dst);
	ret = rdev->ops->del_mpath(&rdev->wiphy, dev, dst);
	trace_rdev_return_int(&rdev->wiphy, ret);
	return ret;
}

static inline int rdev_change_mpath(struct cfg80211_registered_device *rdev,
				    struct net_device *dev, u8 *dst,
				    u8 *next_hop)
{
	int ret;
	trace_rdev_change_mpath(&rdev->wiphy, dev, dst, next_hop);
	ret = rdev->ops->change_mpath(&rdev->wiphy, dev, dst, next_hop);
	trace_rdev_return_int(&rdev->wiphy, ret);
	return ret;
}

static inline int rdev_get_mpath(struct cfg80211_registered_device *rdev,
				 struct net_device *dev, u8 *dst, u8 *next_hop,
				 struct mpath_info *pinfo)
{
	int ret;
	trace_rdev_get_mpath(&rdev->wiphy, dev, dst, next_hop);
	ret = rdev->ops->get_mpath(&rdev->wiphy, dev, dst, next_hop, pinfo);
	trace_rdev_return_int_mpath_info(&rdev->wiphy, ret, pinfo);
	return ret;

}

static inline int rdev_get_mpp(struct cfg80211_registered_device *rdev,
			       struct net_device *dev, u8 *dst, u8 *mpp,
			       struct mpath_info *pinfo)
{
	int ret;

	trace_rdev_get_mpp(&rdev->wiphy, dev, dst, mpp);
	ret = rdev->ops->get_mpp(&rdev->wiphy, dev, dst, mpp, pinfo);
	trace_rdev_return_int_mpath_info(&rdev->wiphy, ret, pinfo);
	return ret;
}

static inline int rdev_dump_mpath(struct cfg80211_registered_device *rdev,
				  struct net_device *dev, int idx, u8 *dst,
				  u8 *next_hop, struct mpath_info *pinfo)

{
	int ret;
	trace_rdev_dump_mpath(&rdev->wiphy, dev, idx, dst, next_hop);
	ret = rdev->ops->dump_mpath(&rdev->wiphy, dev, idx, dst, next_hop,
				    pinfo);
	trace_rdev_return_int_mpath_info(&rdev->wiphy, ret, pinfo);
	return ret;
}

static inline int rdev_dump_mpp(struct cfg80211_registered_device *rdev,
				struct net_device *dev, int idx, u8 *dst,
				u8 *mpp, struct mpath_info *pinfo)

{
	int ret;

	trace_rdev_dump_mpp(&rdev->wiphy, dev, idx, dst, mpp);
	ret = rdev->ops->dump_mpp(&rdev->wiphy, dev, idx, dst, mpp, pinfo);
	trace_rdev_return_int_mpath_info(&rdev->wiphy, ret, pinfo);
	return ret;
}

static inline int
rdev_get_mesh_config(struct cfg80211_registered_device *rdev,
		     struct net_device *dev, struct mesh_config *conf)
{
	int ret;
	trace_rdev_get_mesh_config(&rdev->wiphy, dev);
	ret = rdev->ops->get_mesh_config(&rdev->wiphy, dev, conf);
	trace_rdev_return_int_mesh_config(&rdev->wiphy, ret, conf);
	return ret;
}

static inline int
rdev_update_mesh_config(struct cfg80211_registered_device *rdev,
			struct net_device *dev, u32 mask,
			const struct mesh_config *nconf)
{
	int ret;
	trace_rdev_update_mesh_config(&rdev->wiphy, dev, mask, nconf);
	ret = rdev->ops->update_mesh_config(&rdev->wiphy, dev, mask, nconf);
	trace_rdev_return_int(&rdev->wiphy, ret);
	return ret;
}

static inline int rdev_join_mesh(struct cfg80211_registered_device *rdev,
				 struct net_device *dev,
				 const struct mesh_config *conf,
				 const struct mesh_setup *setup)
{
	int ret;
	trace_rdev_join_mesh(&rdev->wiphy, dev, conf, setup);
	ret = rdev->ops->join_mesh(&rdev->wiphy, dev, conf, setup);
	trace_rdev_return_int(&rdev->wiphy, ret);
	return ret;
}


static inline int rdev_leave_mesh(struct cfg80211_registered_device *rdev,
				  struct net_device *dev)
{
	int ret;
	trace_rdev_leave_mesh(&rdev->wiphy, dev);
	ret = rdev->ops->leave_mesh(&rdev->wiphy, dev);
	trace_rdev_return_int(&rdev->wiphy, ret);
	return ret;
}

static inline int rdev_join_ocb(struct cfg80211_registered_device *rdev,
				struct net_device *dev,
				struct ocb_setup *setup)
{
	int ret;
	trace_rdev_join_ocb(&rdev->wiphy, dev, setup);
	ret = rdev->ops->join_ocb(&rdev->wiphy, dev, setup);
	trace_rdev_return_int(&rdev->wiphy, ret);
	return ret;
}

static inline int rdev_leave_ocb(struct cfg80211_registered_device *rdev,
				 struct net_device *dev)
{
	int ret;
	trace_rdev_leave_ocb(&rdev->wiphy, dev);
	ret = rdev->ops->leave_ocb(&rdev->wiphy, dev);
	trace_rdev_return_int(&rdev->wiphy, ret);
	return ret;
}

static inline int rdev_change_bss(struct cfg80211_registered_device *rdev,
				  struct net_device *dev,
				  struct bss_parameters *params)

{
	int ret;
	trace_rdev_change_bss(&rdev->wiphy, dev, params);
	ret = rdev->ops->change_bss(&rdev->wiphy, dev, params);
	trace_rdev_return_int(&rdev->wiphy, ret);
	return ret;
}

static inline void rdev_inform_bss(struct cfg80211_registered_device *rdev,
				   struct cfg80211_bss *bss,
				   const struct cfg80211_bss_ies *ies,
				   void *drv_data)

{
	trace_rdev_inform_bss(&rdev->wiphy, bss);
	if (rdev->ops->inform_bss)
		rdev->ops->inform_bss(&rdev->wiphy, bss, ies, drv_data);
	trace_rdev_return_void(&rdev->wiphy);
}

static inline int rdev_set_txq_params(struct cfg80211_registered_device *rdev,
				      struct net_device *dev,
				      struct ieee80211_txq_params *params)

{
	int ret;
	trace_rdev_set_txq_params(&rdev->wiphy, dev, params);
	ret = rdev->ops->set_txq_params(&rdev->wiphy, dev, params);
	trace_rdev_return_int(&rdev->wiphy, ret);
	return ret;
}

static inline int
rdev_libertas_set_mesh_channel(struct cfg80211_registered_device *rdev,
			       struct net_device *dev,
			       struct ieee80211_channel *chan)
{
	int ret;
	trace_rdev_libertas_set_mesh_channel(&rdev->wiphy, dev, chan);
	ret = rdev->ops->libertas_set_mesh_channel(&rdev->wiphy, dev, chan);
	trace_rdev_return_int(&rdev->wiphy, ret);
	return ret;
}

static inline int
rdev_set_monitor_channel(struct cfg80211_registered_device *rdev,
			 struct cfg80211_chan_def *chandef)
{
	int ret;
	trace_rdev_set_monitor_channel(&rdev->wiphy, chandef);
	ret = rdev->ops->set_monitor_channel(&rdev->wiphy, chandef);
	trace_rdev_return_int(&rdev->wiphy, ret);
	return ret;
}

static inline int rdev_scan(struct cfg80211_registered_device *rdev,
			    struct cfg80211_scan_request *request)
{
	int ret;

	if (WARN_ON_ONCE(!request->n_ssids && request->ssids))
		return -EINVAL;

	trace_rdev_scan(&rdev->wiphy, request);
	ret = rdev->ops->scan(&rdev->wiphy, request);
	trace_rdev_return_int(&rdev->wiphy, ret);
	return ret;
}

static inline void rdev_abort_scan(struct cfg80211_registered_device *rdev,
				   struct wireless_dev *wdev)
{
	trace_rdev_abort_scan(&rdev->wiphy, wdev);
	rdev->ops->abort_scan(&rdev->wiphy, wdev);
	trace_rdev_return_void(&rdev->wiphy);
}

static inline int rdev_auth(struct cfg80211_registered_device *rdev,
			    struct net_device *dev,
			    struct cfg80211_auth_request *req)
{
	int ret;
	trace_rdev_auth(&rdev->wiphy, dev, req);
	ret = rdev->ops->auth(&rdev->wiphy, dev, req);
	trace_rdev_return_int(&rdev->wiphy, ret);
	return ret;
}

static inline int rdev_assoc(struct cfg80211_registered_device *rdev,
			     struct net_device *dev,
			     struct cfg80211_assoc_request *req)
{
	int ret;

	trace_rdev_assoc(&rdev->wiphy, dev, req);
	ret = rdev->ops->assoc(&rdev->wiphy, dev, req);
	trace_rdev_return_int(&rdev->wiphy, ret);
	return ret;
}

static inline int rdev_deauth(struct cfg80211_registered_device *rdev,
			      struct net_device *dev,
			      struct cfg80211_deauth_request *req)
{
	int ret;
	trace_rdev_deauth(&rdev->wiphy, dev, req);
	ret = rdev->ops->deauth(&rdev->wiphy, dev, req);
	trace_rdev_return_int(&rdev->wiphy, ret);
	return ret;
}

static inline int rdev_disassoc(struct cfg80211_registered_device *rdev,
				struct net_device *dev,
				struct cfg80211_disassoc_request *req)
{
	int ret;
	trace_rdev_disassoc(&rdev->wiphy, dev, req);
	ret = rdev->ops->disassoc(&rdev->wiphy, dev, req);
	trace_rdev_return_int(&rdev->wiphy, ret);
	return ret;
}

static inline int rdev_connect(struct cfg80211_registered_device *rdev,
			       struct net_device *dev,
			       struct cfg80211_connect_params *sme)
{
	int ret;
	trace_rdev_connect(&rdev->wiphy, dev, sme);
	ret = rdev->ops->connect(&rdev->wiphy, dev, sme);
	trace_rdev_return_int(&rdev->wiphy, ret);
	return ret;
}

static inline int
rdev_update_connect_params(struct cfg80211_registered_device *rdev,
			   struct net_device *dev,
			   struct cfg80211_connect_params *sme, u32 changed)
{
	int ret;
	trace_rdev_update_connect_params(&rdev->wiphy, dev, sme, changed);
	ret = rdev->ops->update_connect_params(&rdev->wiphy, dev, sme, changed);
	trace_rdev_return_int(&rdev->wiphy, ret);
	return ret;
}

static inline int rdev_disconnect(struct cfg80211_registered_device *rdev,
				  struct net_device *dev, u16 reason_code)
{
	int ret;
	trace_rdev_disconnect(&rdev->wiphy, dev, reason_code);
	ret = rdev->ops->disconnect(&rdev->wiphy, dev, reason_code);
	trace_rdev_return_int(&rdev->wiphy, ret);
	return ret;
}

static inline int rdev_join_ibss(struct cfg80211_registered_device *rdev,
				 struct net_device *dev,
				 struct cfg80211_ibss_params *params)
{
	int ret;
	trace_rdev_join_ibss(&rdev->wiphy, dev, params);
	ret = rdev->ops->join_ibss(&rdev->wiphy, dev, params);
	trace_rdev_return_int(&rdev->wiphy, ret);
	return ret;
}

static inline int rdev_leave_ibss(struct cfg80211_registered_device *rdev,
				  struct net_device *dev)
{
	int ret;
	trace_rdev_leave_ibss(&rdev->wiphy, dev);
	ret = rdev->ops->leave_ibss(&rdev->wiphy, dev);
	trace_rdev_return_int(&rdev->wiphy, ret);
	return ret;
}

static inline int
rdev_set_wiphy_params(struct cfg80211_registered_device *rdev, u32 changed)
{
	int ret = -EOPNOTSUPP;

	trace_rdev_set_wiphy_params(&rdev->wiphy, changed);
	if (rdev->ops->set_wiphy_params)
		ret = rdev->ops->set_wiphy_params(&rdev->wiphy, changed);
	trace_rdev_return_int(&rdev->wiphy, ret);
	return ret;
}

static inline int rdev_set_tx_power(struct cfg80211_registered_device *rdev,
				    struct wireless_dev *wdev,
				    enum nl80211_tx_power_setting type, int mbm)
{
	int ret;
	trace_rdev_set_tx_power(&rdev->wiphy, wdev, type, mbm);
	ret = rdev->ops->set_tx_power(&rdev->wiphy, wdev, type, mbm);
	trace_rdev_return_int(&rdev->wiphy, ret);
	return ret;
}

static inline int rdev_get_tx_power(struct cfg80211_registered_device *rdev,
				    struct wireless_dev *wdev, int *dbm)
{
	int ret;
	trace_rdev_get_tx_power(&rdev->wiphy, wdev);
	ret = rdev->ops->get_tx_power(&rdev->wiphy, wdev, dbm);
	trace_rdev_return_int_int(&rdev->wiphy, ret, *dbm);
	return ret;
}

static inline int
rdev_set_multicast_to_unicast(struct cfg80211_registered_device *rdev,
			      struct net_device *dev,
			      const bool enabled)
{
	int ret;
	trace_rdev_set_multicast_to_unicast(&rdev->wiphy, dev, enabled);
	ret = rdev->ops->set_multicast_to_unicast(&rdev->wiphy, dev, enabled);
	trace_rdev_return_int(&rdev->wiphy, ret);
	return ret;
}

static inline int
rdev_get_txq_stats(struct cfg80211_registered_device *rdev,
		   struct wireless_dev *wdev,
		   struct cfg80211_txq_stats *txqstats)
{
	int ret;
	trace_rdev_get_txq_stats(&rdev->wiphy, wdev);
	ret = rdev->ops->get_txq_stats(&rdev->wiphy, wdev, txqstats);
	trace_rdev_return_int(&rdev->wiphy, ret);
	return ret;
}

static inline void rdev_rfkill_poll(struct cfg80211_registered_device *rdev)
{
	trace_rdev_rfkill_poll(&rdev->wiphy);
	rdev->ops->rfkill_poll(&rdev->wiphy);
	trace_rdev_return_void(&rdev->wiphy);
}


#ifdef CONFIG_NL80211_TESTMODE
static inline int rdev_testmode_cmd(struct cfg80211_registered_device *rdev,
				    struct wireless_dev *wdev,
				    void *data, int len)
{
	int ret;
	trace_rdev_testmode_cmd(&rdev->wiphy, wdev);
	ret = rdev->ops->testmode_cmd(&rdev->wiphy, wdev, data, len);
	trace_rdev_return_int(&rdev->wiphy, ret);
	return ret;
}

static inline int rdev_testmode_dump(struct cfg80211_registered_device *rdev,
				     struct sk_buff *skb,
				     struct netlink_callback *cb, void *data,
				     int len)
{
	int ret;
	trace_rdev_testmode_dump(&rdev->wiphy);
	ret = rdev->ops->testmode_dump(&rdev->wiphy, skb, cb, data, len);
	trace_rdev_return_int(&rdev->wiphy, ret);
	return ret;
}
#endif

static inline int
rdev_set_bitrate_mask(struct cfg80211_registered_device *rdev,
		      struct net_device *dev, unsigned int link_id,
		      const u8 *peer,
		      const struct cfg80211_bitrate_mask *mask)
{
	int ret;
	trace_rdev_set_bitrate_mask(&rdev->wiphy, dev, link_id, peer, mask);
	ret = rdev->ops->set_bitrate_mask(&rdev->wiphy, dev, link_id,
					  peer, mask);
	trace_rdev_return_int(&rdev->wiphy, ret);
	return ret;
}

static inline int rdev_dump_survey(struct cfg80211_registered_device *rdev,
				   struct net_device *netdev, int idx,
				   struct survey_info *info)
{
	int ret;
	trace_rdev_dump_survey(&rdev->wiphy, netdev, idx);
	ret = rdev->ops->dump_survey(&rdev->wiphy, netdev, idx, info);
	if (ret < 0)
		trace_rdev_return_int(&rdev->wiphy, ret);
	else
		trace_rdev_return_int_survey_info(&rdev->wiphy, ret, info);
	return ret;
}

static inline int rdev_set_pmksa(struct cfg80211_registered_device *rdev,
				 struct net_device *netdev,
				 struct cfg80211_pmksa *pmksa)
{
	int ret;
	trace_rdev_set_pmksa(&rdev->wiphy, netdev, pmksa);
	ret = rdev->ops->set_pmksa(&rdev->wiphy, netdev, pmksa);
	trace_rdev_return_int(&rdev->wiphy, ret);
	return ret;
}

static inline int rdev_del_pmksa(struct cfg80211_registered_device *rdev,
				 struct net_device *netdev,
				 struct cfg80211_pmksa *pmksa)
{
	int ret;
	trace_rdev_del_pmksa(&rdev->wiphy, netdev, pmksa);
	ret = rdev->ops->del_pmksa(&rdev->wiphy, netdev, pmksa);
	trace_rdev_return_int(&rdev->wiphy, ret);
	return ret;
}

static inline int rdev_flush_pmksa(struct cfg80211_registered_device *rdev,
				   struct net_device *netdev)
{
	int ret;
	trace_rdev_flush_pmksa(&rdev->wiphy, netdev);
	ret = rdev->ops->flush_pmksa(&rdev->wiphy, netdev);
	trace_rdev_return_int(&rdev->wiphy, ret);
	return ret;
}

static inline int
rdev_remain_on_channel(struct cfg80211_registered_device *rdev,
		       struct wireless_dev *wdev,
		       struct ieee80211_channel *chan,
		       unsigned int duration, u64 *cookie)
{
	int ret;
	trace_rdev_remain_on_channel(&rdev->wiphy, wdev, chan, duration);
	ret = rdev->ops->remain_on_channel(&rdev->wiphy, wdev, chan,
					   duration, cookie);
	trace_rdev_return_int_cookie(&rdev->wiphy, ret, *cookie);
	return ret;
}

static inline int
rdev_cancel_remain_on_channel(struct cfg80211_registered_device *rdev,
			      struct wireless_dev *wdev, u64 cookie)
{
	int ret;
	trace_rdev_cancel_remain_on_channel(&rdev->wiphy, wdev, cookie);
	ret = rdev->ops->cancel_remain_on_channel(&rdev->wiphy, wdev, cookie);
	trace_rdev_return_int(&rdev->wiphy, ret);
	return ret;
}

static inline int rdev_mgmt_tx(struct cfg80211_registered_device *rdev,
			       struct wireless_dev *wdev,
			       struct cfg80211_mgmt_tx_params *params,
			       u64 *cookie)
{
	int ret;
	trace_rdev_mgmt_tx(&rdev->wiphy, wdev, params);
	ret = rdev->ops->mgmt_tx(&rdev->wiphy, wdev, params, cookie);
	trace_rdev_return_int_cookie(&rdev->wiphy, ret, *cookie);
	return ret;
}

static inline int rdev_tx_control_port(struct cfg80211_registered_device *rdev,
				       struct net_device *dev,
				       const void *buf, size_t len,
				       const u8 *dest, __be16 proto,
				       const bool noencrypt, int link,
				       u64 *cookie)
{
	int ret;
	trace_rdev_tx_control_port(&rdev->wiphy, dev, buf, len,
				   dest, proto, noencrypt, link);
	ret = rdev->ops->tx_control_port(&rdev->wiphy, dev, buf, len,
					 dest, proto, noencrypt, link, cookie);
	if (cookie)
		trace_rdev_return_int_cookie(&rdev->wiphy, ret, *cookie);
	else
		trace_rdev_return_int(&rdev->wiphy, ret);
	return ret;
}

static inline int
rdev_mgmt_tx_cancel_wait(struct cfg80211_registered_device *rdev,
			 struct wireless_dev *wdev, u64 cookie)
{
	int ret;
	trace_rdev_mgmt_tx_cancel_wait(&rdev->wiphy, wdev, cookie);
	ret = rdev->ops->mgmt_tx_cancel_wait(&rdev->wiphy, wdev, cookie);
	trace_rdev_return_int(&rdev->wiphy, ret);
	return ret;
}

static inline int rdev_set_power_mgmt(struct cfg80211_registered_device *rdev,
				      struct net_device *dev, bool enabled,
				      int timeout)
{
	int ret;
	trace_rdev_set_power_mgmt(&rdev->wiphy, dev, enabled, timeout);
	ret = rdev->ops->set_power_mgmt(&rdev->wiphy, dev, enabled, timeout);
	trace_rdev_return_int(&rdev->wiphy, ret);
	return ret;
}

static inline int
rdev_set_cqm_rssi_config(struct cfg80211_registered_device *rdev,
			 struct net_device *dev, s32 rssi_thold, u32 rssi_hyst)
{
	int ret;
	trace_rdev_set_cqm_rssi_config(&rdev->wiphy, dev, rssi_thold,
				       rssi_hyst);
	ret = rdev->ops->set_cqm_rssi_config(&rdev->wiphy, dev, rssi_thold,
				       rssi_hyst);
	trace_rdev_return_int(&rdev->wiphy, ret);
	return ret;
}

static inline int
rdev_set_cqm_rssi_range_config(struct cfg80211_registered_device *rdev,
			       struct net_device *dev, s32 low, s32 high)
{
	int ret;
	trace_rdev_set_cqm_rssi_range_config(&rdev->wiphy, dev, low, high);
	ret = rdev->ops->set_cqm_rssi_range_config(&rdev->wiphy, dev,
						   low, high);
	trace_rdev_return_int(&rdev->wiphy, ret);
	return ret;
}

static inline int
rdev_set_cqm_txe_config(struct cfg80211_registered_device *rdev,
			struct net_device *dev, u32 rate, u32 pkts, u32 intvl)
{
	int ret;
	trace_rdev_set_cqm_txe_config(&rdev->wiphy, dev, rate, pkts, intvl);
	ret = rdev->ops->set_cqm_txe_config(&rdev->wiphy, dev, rate, pkts,
					     intvl);
	trace_rdev_return_int(&rdev->wiphy, ret);
	return ret;
}

static inline void
rdev_update_mgmt_frame_registrations(struct cfg80211_registered_device *rdev,
				     struct wireless_dev *wdev,
				     struct mgmt_frame_regs *upd)
{
	might_sleep();

	trace_rdev_update_mgmt_frame_registrations(&rdev->wiphy, wdev, upd);
	if (rdev->ops->update_mgmt_frame_registrations)
		rdev->ops->update_mgmt_frame_registrations(&rdev->wiphy, wdev,
							   upd);
	trace_rdev_return_void(&rdev->wiphy);
}

static inline int rdev_set_antenna(struct cfg80211_registered_device *rdev,
				   u32 tx_ant, u32 rx_ant)
{
	int ret;
	trace_rdev_set_antenna(&rdev->wiphy, tx_ant, rx_ant);
	ret = rdev->ops->set_antenna(&rdev->wiphy, tx_ant, rx_ant);
	trace_rdev_return_int(&rdev->wiphy, ret);
	return ret;
}

static inline int rdev_get_antenna(struct cfg80211_registered_device *rdev,
				   u32 *tx_ant, u32 *rx_ant)
{
	int ret;
	trace_rdev_get_antenna(&rdev->wiphy);
	ret = rdev->ops->get_antenna(&rdev->wiphy, tx_ant, rx_ant);
	if (ret)
		trace_rdev_return_int(&rdev->wiphy, ret);
	else
		trace_rdev_return_int_tx_rx(&rdev->wiphy, ret, *tx_ant,
					    *rx_ant);
	return ret;
}

static inline int
rdev_sched_scan_start(struct cfg80211_registered_device *rdev,
		      struct net_device *dev,
		      struct cfg80211_sched_scan_request *request)
{
	int ret;
	trace_rdev_sched_scan_start(&rdev->wiphy, dev, request->reqid);
	ret = rdev->ops->sched_scan_start(&rdev->wiphy, dev, request);
	trace_rdev_return_int(&rdev->wiphy, ret);
	return ret;
}

static inline int rdev_sched_scan_stop(struct cfg80211_registered_device *rdev,
				       struct net_device *dev, u64 reqid)
{
	int ret;
	trace_rdev_sched_scan_stop(&rdev->wiphy, dev, reqid);
	ret = rdev->ops->sched_scan_stop(&rdev->wiphy, dev, reqid);
	trace_rdev_return_int(&rdev->wiphy, ret);
	return ret;
}

static inline int rdev_set_rekey_data(struct cfg80211_registered_device *rdev,
				      struct net_device *dev,
				      struct cfg80211_gtk_rekey_data *data)
{
	int ret;
	trace_rdev_set_rekey_data(&rdev->wiphy, dev);
	ret = rdev->ops->set_rekey_data(&rdev->wiphy, dev, data);
	trace_rdev_return_int(&rdev->wiphy, ret);
	return ret;
}

static inline int rdev_tdls_mgmt(struct cfg80211_registered_device *rdev,
				 struct net_device *dev, u8 *peer,
				 int link_id, u8 action_code,
				 u8 dialog_token, u16 status_code,
				 u32 peer_capability, bool initiator,
				 const u8 *buf, size_t len)
{
	int ret;
	trace_rdev_tdls_mgmt(&rdev->wiphy, dev, peer, link_id, action_code,
			     dialog_token, status_code, peer_capability,
			     initiator, buf, len);
	ret = rdev->ops->tdls_mgmt(&rdev->wiphy, dev, peer, link_id,
				   action_code, dialog_token, status_code,
				   peer_capability, initiator, buf, len);
	trace_rdev_return_int(&rdev->wiphy, ret);
	return ret;
}

static inline int rdev_tdls_oper(struct cfg80211_registered_device *rdev,
				 struct net_device *dev, u8 *peer,
				 enum nl80211_tdls_operation oper)
{
	int ret;
	trace_rdev_tdls_oper(&rdev->wiphy, dev, peer, oper);
	ret = rdev->ops->tdls_oper(&rdev->wiphy, dev, peer, oper);
	trace_rdev_return_int(&rdev->wiphy, ret);
	return ret;
}

static inline int rdev_probe_client(struct cfg80211_registered_device *rdev,
				    struct net_device *dev, const u8 *peer,
				    u64 *cookie)
{
	int ret;
	trace_rdev_probe_client(&rdev->wiphy, dev, peer);
	ret = rdev->ops->probe_client(&rdev->wiphy, dev, peer, cookie);
	trace_rdev_return_int_cookie(&rdev->wiphy, ret, *cookie);
	return ret;
}

static inline int rdev_set_noack_map(struct cfg80211_registered_device *rdev,
				     struct net_device *dev, u16 noack_map)
{
	int ret;
	trace_rdev_set_noack_map(&rdev->wiphy, dev, noack_map);
	ret = rdev->ops->set_noack_map(&rdev->wiphy, dev, noack_map);
	trace_rdev_return_int(&rdev->wiphy, ret);
	return ret;
}

static inline int
rdev_get_channel(struct cfg80211_registered_device *rdev,
		 struct wireless_dev *wdev,
		 unsigned int link_id,
		 struct cfg80211_chan_def *chandef)
{
	int ret;

	trace_rdev_get_channel(&rdev->wiphy, wdev, link_id);
	ret = rdev->ops->get_channel(&rdev->wiphy, wdev, link_id, chandef);
	trace_rdev_return_chandef(&rdev->wiphy, ret, chandef);

	return ret;
}

static inline int rdev_start_p2p_device(struct cfg80211_registered_device *rdev,
					struct wireless_dev *wdev)
{
	int ret;

	trace_rdev_start_p2p_device(&rdev->wiphy, wdev);
	ret = rdev->ops->start_p2p_device(&rdev->wiphy, wdev);
	trace_rdev_return_int(&rdev->wiphy, ret);
	return ret;
}

static inline void rdev_stop_p2p_device(struct cfg80211_registered_device *rdev,
					struct wireless_dev *wdev)
{
	trace_rdev_stop_p2p_device(&rdev->wiphy, wdev);
	rdev->ops->stop_p2p_device(&rdev->wiphy, wdev);
	trace_rdev_return_void(&rdev->wiphy);
}

static inline int rdev_start_nan(struct cfg80211_registered_device *rdev,
				 struct wireless_dev *wdev,
				 struct cfg80211_nan_conf *conf)
{
	int ret;

	trace_rdev_start_nan(&rdev->wiphy, wdev, conf);
	ret = rdev->ops->start_nan(&rdev->wiphy, wdev, conf);
	trace_rdev_return_int(&rdev->wiphy, ret);
	return ret;
}

static inline void rdev_stop_nan(struct cfg80211_registered_device *rdev,
				 struct wireless_dev *wdev)
{
	trace_rdev_stop_nan(&rdev->wiphy, wdev);
	rdev->ops->stop_nan(&rdev->wiphy, wdev);
	trace_rdev_return_void(&rdev->wiphy);
}

static inline int
rdev_add_nan_func(struct cfg80211_registered_device *rdev,
		  struct wireless_dev *wdev,
		  struct cfg80211_nan_func *nan_func)
{
	int ret;

	trace_rdev_add_nan_func(&rdev->wiphy, wdev, nan_func);
	ret = rdev->ops->add_nan_func(&rdev->wiphy, wdev, nan_func);
	trace_rdev_return_int(&rdev->wiphy, ret);
	return ret;
}

static inline void rdev_del_nan_func(struct cfg80211_registered_device *rdev,
				    struct wireless_dev *wdev, u64 cookie)
{
	trace_rdev_del_nan_func(&rdev->wiphy, wdev, cookie);
	rdev->ops->del_nan_func(&rdev->wiphy, wdev, cookie);
	trace_rdev_return_void(&rdev->wiphy);
}

static inline int
rdev_nan_change_conf(struct cfg80211_registered_device *rdev,
		     struct wireless_dev *wdev,
		     struct cfg80211_nan_conf *conf, u32 changes)
{
	int ret;

	trace_rdev_nan_change_conf(&rdev->wiphy, wdev, conf, changes);
	if (rdev->ops->nan_change_conf)
		ret = rdev->ops->nan_change_conf(&rdev->wiphy, wdev, conf,
						 changes);
	else
		ret = -EOPNOTSUPP;
	trace_rdev_return_int(&rdev->wiphy, ret);
	return ret;
}

static inline int rdev_set_mac_acl(struct cfg80211_registered_device *rdev,
				   struct net_device *dev,
				   struct cfg80211_acl_data *params)
{
	int ret;

	trace_rdev_set_mac_acl(&rdev->wiphy, dev, params);
	ret = rdev->ops->set_mac_acl(&rdev->wiphy, dev, params);
	trace_rdev_return_int(&rdev->wiphy, ret);
	return ret;
}

static inline int rdev_update_ft_ies(struct cfg80211_registered_device *rdev,
				     struct net_device *dev,
				     struct cfg80211_update_ft_ies_params *ftie)
{
	int ret;

	trace_rdev_update_ft_ies(&rdev->wiphy, dev, ftie);
	ret = rdev->ops->update_ft_ies(&rdev->wiphy, dev, ftie);
	trace_rdev_return_int(&rdev->wiphy, ret);
	return ret;
}

static inline int rdev_crit_proto_start(struct cfg80211_registered_device *rdev,
					struct wireless_dev *wdev,
					enum nl80211_crit_proto_id protocol,
					u16 duration)
{
	int ret;

	trace_rdev_crit_proto_start(&rdev->wiphy, wdev, protocol, duration);
	ret = rdev->ops->crit_proto_start(&rdev->wiphy, wdev,
					  protocol, duration);
	trace_rdev_return_int(&rdev->wiphy, ret);
	return ret;
}

static inline void rdev_crit_proto_stop(struct cfg80211_registered_device *rdev,
				       struct wireless_dev *wdev)
{
	trace_rdev_crit_proto_stop(&rdev->wiphy, wdev);
	rdev->ops->crit_proto_stop(&rdev->wiphy, wdev);
	trace_rdev_return_void(&rdev->wiphy);
}

static inline int rdev_channel_switch(struct cfg80211_registered_device *rdev,
				      struct net_device *dev,
				      struct cfg80211_csa_settings *params)
{
	int ret;

	trace_rdev_channel_switch(&rdev->wiphy, dev, params);
	ret = rdev->ops->channel_switch(&rdev->wiphy, dev, params);
	trace_rdev_return_int(&rdev->wiphy, ret);
	return ret;
}

static inline int rdev_set_qos_map(struct cfg80211_registered_device *rdev,
				   struct net_device *dev,
				   struct cfg80211_qos_map *qos_map)
{
	int ret = -EOPNOTSUPP;

	if (rdev->ops->set_qos_map) {
		trace_rdev_set_qos_map(&rdev->wiphy, dev, qos_map);
		ret = rdev->ops->set_qos_map(&rdev->wiphy, dev, qos_map);
		trace_rdev_return_int(&rdev->wiphy, ret);
	}

	return ret;
}

static inline int
rdev_set_ap_chanwidth(struct cfg80211_registered_device *rdev,
		      struct net_device *dev,
		      unsigned int link_id,
		      struct cfg80211_chan_def *chandef)
{
	int ret;

	trace_rdev_set_ap_chanwidth(&rdev->wiphy, dev, link_id, chandef);
	ret = rdev->ops->set_ap_chanwidth(&rdev->wiphy, dev, link_id, chandef);
	trace_rdev_return_int(&rdev->wiphy, ret);

	return ret;
}

static inline int
rdev_add_tx_ts(struct cfg80211_registered_device *rdev,
	       struct net_device *dev, u8 tsid, const u8 *peer,
	       u8 user_prio, u16 admitted_time)
{
	int ret = -EOPNOTSUPP;

	trace_rdev_add_tx_ts(&rdev->wiphy, dev, tsid, peer,
			     user_prio, admitted_time);
	if (rdev->ops->add_tx_ts)
		ret = rdev->ops->add_tx_ts(&rdev->wiphy, dev, tsid, peer,
					   user_prio, admitted_time);
	trace_rdev_return_int(&rdev->wiphy, ret);

	return ret;
}

static inline int
rdev_del_tx_ts(struct cfg80211_registered_device *rdev,
	       struct net_device *dev, u8 tsid, const u8 *peer)
{
	int ret = -EOPNOTSUPP;

	trace_rdev_del_tx_ts(&rdev->wiphy, dev, tsid, peer);
	if (rdev->ops->del_tx_ts)
		ret = rdev->ops->del_tx_ts(&rdev->wiphy, dev, tsid, peer);
	trace_rdev_return_int(&rdev->wiphy, ret);

	return ret;
}

static inline int
rdev_tdls_channel_switch(struct cfg80211_registered_device *rdev,
			 struct net_device *dev, const u8 *addr,
			 u8 oper_class, struct cfg80211_chan_def *chandef)
{
	int ret;

	trace_rdev_tdls_channel_switch(&rdev->wiphy, dev, addr, oper_class,
				       chandef);
	ret = rdev->ops->tdls_channel_switch(&rdev->wiphy, dev, addr,
					     oper_class, chandef);
	trace_rdev_return_int(&rdev->wiphy, ret);
	return ret;
}

static inline void
rdev_tdls_cancel_channel_switch(struct cfg80211_registered_device *rdev,
				struct net_device *dev, const u8 *addr)
{
	trace_rdev_tdls_cancel_channel_switch(&rdev->wiphy, dev, addr);
	rdev->ops->tdls_cancel_channel_switch(&rdev->wiphy, dev, addr);
	trace_rdev_return_void(&rdev->wiphy);
}

static inline int
rdev_start_radar_detection(struct cfg80211_registered_device *rdev,
			   struct net_device *dev,
			   struct cfg80211_chan_def *chandef,
			   u32 cac_time_ms, int link_id)
{
	int ret = -EOPNOTSUPP;

	trace_rdev_start_radar_detection(&rdev->wiphy, dev, chandef,
					 cac_time_ms, link_id);
	if (rdev->ops->start_radar_detection)
		ret = rdev->ops->start_radar_detection(&rdev->wiphy, dev,
						       chandef, cac_time_ms,
						       link_id);
	trace_rdev_return_int(&rdev->wiphy, ret);
	return ret;
}

static inline void
rdev_end_cac(struct cfg80211_registered_device *rdev,
	     struct net_device *dev, unsigned int link_id)
{
	trace_rdev_end_cac(&rdev->wiphy, dev, link_id);
	if (rdev->ops->end_cac)
		rdev->ops->end_cac(&rdev->wiphy, dev, link_id);
	trace_rdev_return_void(&rdev->wiphy);
}

static inline int
rdev_set_mcast_rate(struct cfg80211_registered_device *rdev,
		    struct net_device *dev,
		    int mcast_rate[NUM_NL80211_BANDS])
{
	int ret = -EOPNOTSUPP;

	trace_rdev_set_mcast_rate(&rdev->wiphy, dev, mcast_rate);
	if (rdev->ops->set_mcast_rate)
		ret = rdev->ops->set_mcast_rate(&rdev->wiphy, dev, mcast_rate);
	trace_rdev_return_int(&rdev->wiphy, ret);
	return ret;
}

static inline int
rdev_set_coalesce(struct cfg80211_registered_device *rdev,
		  struct cfg80211_coalesce *coalesce)
{
	int ret = -EOPNOTSUPP;

	trace_rdev_set_coalesce(&rdev->wiphy, coalesce);
	if (rdev->ops->set_coalesce)
		ret = rdev->ops->set_coalesce(&rdev->wiphy, coalesce);
	trace_rdev_return_int(&rdev->wiphy, ret);
	return ret;
}

static inline int rdev_set_pmk(struct cfg80211_registered_device *rdev,
			       struct net_device *dev,
			       struct cfg80211_pmk_conf *pmk_conf)
{
	int ret = -EOPNOTSUPP;

	trace_rdev_set_pmk(&rdev->wiphy, dev, pmk_conf);
	if (rdev->ops->set_pmk)
		ret = rdev->ops->set_pmk(&rdev->wiphy, dev, pmk_conf);
	trace_rdev_return_int(&rdev->wiphy, ret);
	return ret;
}

static inline int rdev_del_pmk(struct cfg80211_registered_device *rdev,
			       struct net_device *dev, const u8 *aa)
{
	int ret = -EOPNOTSUPP;

	trace_rdev_del_pmk(&rdev->wiphy, dev, aa);
	if (rdev->ops->del_pmk)
		ret = rdev->ops->del_pmk(&rdev->wiphy, dev, aa);
	trace_rdev_return_int(&rdev->wiphy, ret);
	return ret;
}

static inline int
rdev_external_auth(struct cfg80211_registered_device *rdev,
		   struct net_device *dev,
		   struct cfg80211_external_auth_params *params)
{
	int ret = -EOPNOTSUPP;

	trace_rdev_external_auth(&rdev->wiphy, dev, params);
	if (rdev->ops->external_auth)
		ret = rdev->ops->external_auth(&rdev->wiphy, dev, params);
	trace_rdev_return_int(&rdev->wiphy, ret);
	return ret;
}

static inline int
rdev_get_ftm_responder_stats(struct cfg80211_registered_device *rdev,
			     struct net_device *dev,
			     struct cfg80211_ftm_responder_stats *ftm_stats)
{
	int ret = -EOPNOTSUPP;

	trace_rdev_get_ftm_responder_stats(&rdev->wiphy, dev, ftm_stats);
	if (rdev->ops->get_ftm_responder_stats)
		ret = rdev->ops->get_ftm_responder_stats(&rdev->wiphy, dev,
							ftm_stats);
	trace_rdev_return_int(&rdev->wiphy, ret);
	return ret;
}

static inline int
rdev_start_pmsr(struct cfg80211_registered_device *rdev,
		struct wireless_dev *wdev,
		struct cfg80211_pmsr_request *request)
{
	int ret = -EOPNOTSUPP;

	trace_rdev_start_pmsr(&rdev->wiphy, wdev, request->cookie);
	if (rdev->ops->start_pmsr)
		ret = rdev->ops->start_pmsr(&rdev->wiphy, wdev, request);
	trace_rdev_return_int(&rdev->wiphy, ret);
	return ret;
}

static inline void
rdev_abort_pmsr(struct cfg80211_registered_device *rdev,
		struct wireless_dev *wdev,
		struct cfg80211_pmsr_request *request)
{
	trace_rdev_abort_pmsr(&rdev->wiphy, wdev, request->cookie);
	if (rdev->ops->abort_pmsr)
		rdev->ops->abort_pmsr(&rdev->wiphy, wdev, request);
	trace_rdev_return_void(&rdev->wiphy);
}

static inline int rdev_update_owe_info(struct cfg80211_registered_device *rdev,
				       struct net_device *dev,
				       struct cfg80211_update_owe_info *oweinfo)
{
	int ret = -EOPNOTSUPP;

	trace_rdev_update_owe_info(&rdev->wiphy, dev, oweinfo);
	if (rdev->ops->update_owe_info)
		ret = rdev->ops->update_owe_info(&rdev->wiphy, dev, oweinfo);
	trace_rdev_return_int(&rdev->wiphy, ret);
	return ret;
}

static inline int
rdev_probe_mesh_link(struct cfg80211_registered_device *rdev,
		     struct net_device *dev, const u8 *dest,
		     const void *buf, size_t len)
{
	int ret;

	trace_rdev_probe_mesh_link(&rdev->wiphy, dev, dest, buf, len);
	ret = rdev->ops->probe_mesh_link(&rdev->wiphy, dev, buf, len);
	trace_rdev_return_int(&rdev->wiphy, ret);
	return ret;
}

static inline int rdev_set_tid_config(struct cfg80211_registered_device *rdev,
				      struct net_device *dev,
				      struct cfg80211_tid_config *tid_conf)
{
	int ret;

	trace_rdev_set_tid_config(&rdev->wiphy, dev, tid_conf);
	ret = rdev->ops->set_tid_config(&rdev->wiphy, dev, tid_conf);
	trace_rdev_return_int(&rdev->wiphy, ret);
	return ret;
}

static inline int rdev_reset_tid_config(struct cfg80211_registered_device *rdev,
					struct net_device *dev, const u8 *peer,
					u8 tids)
{
	int ret;

	trace_rdev_reset_tid_config(&rdev->wiphy, dev, peer, tids);
	ret = rdev->ops->reset_tid_config(&rdev->wiphy, dev, peer, tids);
	trace_rdev_return_int(&rdev->wiphy, ret);
	return ret;
}

static inline int rdev_set_sar_specs(struct cfg80211_registered_device *rdev,
				     struct cfg80211_sar_specs *sar)
{
	int ret;

	trace_rdev_set_sar_specs(&rdev->wiphy, sar);
	ret = rdev->ops->set_sar_specs(&rdev->wiphy, sar);
	trace_rdev_return_int(&rdev->wiphy, ret);

	return ret;
}

static inline int rdev_color_change(struct cfg80211_registered_device *rdev,
				    struct net_device *dev,
				    struct cfg80211_color_change_settings *params)
{
	int ret;

	trace_rdev_color_change(&rdev->wiphy, dev, params);
	ret = rdev->ops->color_change(&rdev->wiphy, dev, params);
	trace_rdev_return_int(&rdev->wiphy, ret);

	return ret;
}

static inline int
rdev_set_fils_aad(struct cfg80211_registered_device *rdev,
		  struct net_device *dev, struct cfg80211_fils_aad *fils_aad)
{
	int ret = -EOPNOTSUPP;

	trace_rdev_set_fils_aad(&rdev->wiphy, dev, fils_aad);
	if (rdev->ops->set_fils_aad)
		ret = rdev->ops->set_fils_aad(&rdev->wiphy, dev, fils_aad);
	trace_rdev_return_int(&rdev->wiphy, ret);

	return ret;
}

static inline int
rdev_set_radar_background(struct cfg80211_registered_device *rdev,
			  struct cfg80211_chan_def *chandef)
{
	struct wiphy *wiphy = &rdev->wiphy;
	int ret = -EOPNOTSUPP;

	trace_rdev_set_radar_background(wiphy, chandef);
	if (rdev->ops->set_radar_background)
		ret = rdev->ops->set_radar_background(wiphy, chandef);
	trace_rdev_return_int(wiphy, ret);

	return ret;
}

static inline int
rdev_add_intf_link(struct cfg80211_registered_device *rdev,
		   struct wireless_dev *wdev,
		   unsigned int link_id)
{
	int ret = 0;

	trace_rdev_add_intf_link(&rdev->wiphy, wdev, link_id);
	if (rdev->ops->add_intf_link)
		ret = rdev->ops->add_intf_link(&rdev->wiphy, wdev, link_id);
	trace_rdev_return_int(&rdev->wiphy, ret);

	return ret;
}

static inline void
rdev_del_intf_link(struct cfg80211_registered_device *rdev,
		   struct wireless_dev *wdev,
		   unsigned int link_id)
{
	trace_rdev_del_intf_link(&rdev->wiphy, wdev, link_id);
	if (rdev->ops->del_intf_link)
		rdev->ops->del_intf_link(&rdev->wiphy, wdev, link_id);
	trace_rdev_return_void(&rdev->wiphy);
}

static inline int
rdev_add_link_station(struct cfg80211_registered_device *rdev,
		      struct net_device *dev,
		      struct link_station_parameters *params)
{
	int ret = -EOPNOTSUPP;

	trace_rdev_add_link_station(&rdev->wiphy, dev, params);
	if (rdev->ops->add_link_station)
		ret = rdev->ops->add_link_station(&rdev->wiphy, dev, params);
	trace_rdev_return_int(&rdev->wiphy, ret);
	return ret;
}

static inline int
rdev_mod_link_station(struct cfg80211_registered_device *rdev,
		      struct net_device *dev,
		      struct link_station_parameters *params)
{
	int ret = -EOPNOTSUPP;

	trace_rdev_mod_link_station(&rdev->wiphy, dev, params);
	if (rdev->ops->mod_link_station)
		ret = rdev->ops->mod_link_station(&rdev->wiphy, dev, params);
	trace_rdev_return_int(&rdev->wiphy, ret);
	return ret;
}

static inline int
rdev_del_link_station(struct cfg80211_registered_device *rdev,
		      struct net_device *dev,
		      struct link_station_del_parameters *params)
{
	int ret = -EOPNOTSUPP;

	trace_rdev_del_link_station(&rdev->wiphy, dev, params);
	if (rdev->ops->del_link_station)
		ret = rdev->ops->del_link_station(&rdev->wiphy, dev, params);
	trace_rdev_return_int(&rdev->wiphy, ret);
	return ret;
}

static inline int
rdev_set_hw_timestamp(struct cfg80211_registered_device *rdev,
		      struct net_device *dev,
		      struct cfg80211_set_hw_timestamp *hwts)
{
	struct wiphy *wiphy = &rdev->wiphy;
	int ret = -EOPNOTSUPP;

	trace_rdev_set_hw_timestamp(wiphy, dev, hwts);
	if (rdev->ops->set_hw_timestamp)
		ret = rdev->ops->set_hw_timestamp(wiphy, dev, hwts);
	trace_rdev_return_int(wiphy, ret);

	return ret;
}

static inline int
rdev_set_ttlm(struct cfg80211_registered_device *rdev,
	      struct net_device *dev,
	      struct cfg80211_ttlm_params *params)
{
	struct wiphy *wiphy = &rdev->wiphy;
	int ret = -EOPNOTSUPP;

	trace_rdev_set_ttlm(wiphy, dev, params);
	if (rdev->ops->set_ttlm)
		ret = rdev->ops->set_ttlm(wiphy, dev, params);
	trace_rdev_return_int(wiphy, ret);

	return ret;
}

<<<<<<< HEAD
static inline int
rdev_set_ttlm(struct cfg80211_registered_device *rdev,
	      struct net_device *dev,
	      struct cfg80211_ttlm_params *params)
{
	struct wiphy *wiphy = &rdev->wiphy;
	int ret;

	if (!rdev->ops->set_ttlm)
		return -EOPNOTSUPP;

	trace_rdev_set_ttlm(wiphy, dev, params);
	ret = rdev->ops->set_ttlm(wiphy, dev, params);
	trace_rdev_return_int(wiphy, ret);

	return ret;
=======
static inline u32
rdev_get_radio_mask(struct cfg80211_registered_device *rdev,
		    struct net_device *dev)
{
	struct wiphy *wiphy = &rdev->wiphy;

	if (!rdev->ops->get_radio_mask)
		return 0;

	return rdev->ops->get_radio_mask(wiphy, dev);
>>>>>>> 2d5404ca
}
#endif /* __CFG80211_RDEV_OPS */<|MERGE_RESOLUTION|>--- conflicted
+++ resolved
@@ -1534,24 +1534,6 @@
 	return ret;
 }
 
-<<<<<<< HEAD
-static inline int
-rdev_set_ttlm(struct cfg80211_registered_device *rdev,
-	      struct net_device *dev,
-	      struct cfg80211_ttlm_params *params)
-{
-	struct wiphy *wiphy = &rdev->wiphy;
-	int ret;
-
-	if (!rdev->ops->set_ttlm)
-		return -EOPNOTSUPP;
-
-	trace_rdev_set_ttlm(wiphy, dev, params);
-	ret = rdev->ops->set_ttlm(wiphy, dev, params);
-	trace_rdev_return_int(wiphy, ret);
-
-	return ret;
-=======
 static inline u32
 rdev_get_radio_mask(struct cfg80211_registered_device *rdev,
 		    struct net_device *dev)
@@ -1562,6 +1544,5 @@
 		return 0;
 
 	return rdev->ops->get_radio_mask(wiphy, dev);
->>>>>>> 2d5404ca
 }
 #endif /* __CFG80211_RDEV_OPS */