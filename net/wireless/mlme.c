// SPDX-License-Identifier: GPL-2.0
/*
 * cfg80211 MLME SAP interface
 *
 * Copyright (c) 2009, Jouni Malinen <j@w1.fi>
 * Copyright (c) 2015		Intel Deutschland GmbH
<<<<<<< HEAD
 * Copyright (C) 2019-2020, 2022-2023 Intel Corporation
=======
 * Copyright (C) 2019-2020, 2022-2024 Intel Corporation
>>>>>>> 2d5404ca
 */

#include <linux/kernel.h>
#include <linux/module.h>
#include <linux/etherdevice.h>
#include <linux/netdevice.h>
#include <linux/nl80211.h>
#include <linux/slab.h>
#include <linux/wireless.h>
#include <net/cfg80211.h>
#include <net/iw_handler.h>
#include "core.h"
#include "nl80211.h"
#include "rdev-ops.h"


<<<<<<< HEAD
void _cfg80211_rx_assoc_resp(struct net_device *dev,
=======
void cfg80211_rx_assoc_resp(struct net_device *dev,
>>>>>>> 2d5404ca
			    const struct cfg80211_rx_assoc_resp_data *data)
{
	struct wireless_dev *wdev = dev->ieee80211_ptr;
	struct wiphy *wiphy = wdev->wiphy;
	struct cfg80211_registered_device *rdev = wiphy_to_rdev(wiphy);
	struct ieee80211_mgmt *mgmt = (struct ieee80211_mgmt *)data->buf;
	struct cfg80211_connect_resp_params cr = {
		.timeout_reason = NL80211_TIMEOUT_UNSPECIFIED,
		.req_ie = data->req_ies,
		.req_ie_len = data->req_ies_len,
		.resp_ie = mgmt->u.assoc_resp.variable,
		.resp_ie_len = data->len -
			       offsetof(struct ieee80211_mgmt,
					u.assoc_resp.variable),
		.status = le16_to_cpu(mgmt->u.assoc_resp.status_code),
		.ap_mld_addr = data->ap_mld_addr,
	};
	unsigned int link_id;

	for (link_id = 0; link_id < ARRAY_SIZE(data->links); link_id++) {
		cr.links[link_id].status = data->links[link_id].status;
		cr.links[link_id].bss = data->links[link_id].bss;

		WARN_ON_ONCE(cr.links[link_id].status != WLAN_STATUS_SUCCESS &&
			     (!cr.ap_mld_addr || !cr.links[link_id].bss));

		if (!cr.links[link_id].bss)
			continue;
		cr.links[link_id].bssid = data->links[link_id].bss->bssid;
		cr.links[link_id].addr = data->links[link_id].addr;
		/* need to have local link addresses for MLO connections */
		WARN_ON(cr.ap_mld_addr &&
			!is_valid_ether_addr(cr.links[link_id].addr));

		BUG_ON(!cr.links[link_id].bss->channel);

		if (cr.links[link_id].bss->channel->band == NL80211_BAND_S1GHZ) {
			WARN_ON(link_id);
			cr.resp_ie = (u8 *)&mgmt->u.s1g_assoc_resp.variable;
			cr.resp_ie_len = data->len -
					 offsetof(struct ieee80211_mgmt,
						  u.s1g_assoc_resp.variable);
		}

		if (cr.ap_mld_addr)
			cr.valid_links |= BIT(link_id);
	}

	trace_cfg80211_send_rx_assoc(dev, data);

	/*
	 * This is a bit of a hack, we don't notify userspace of
	 * a (re-)association reply if we tried to send a reassoc
	 * and got a reject -- we only try again with an assoc
	 * frame instead of reassoc.
	 */
	if (cfg80211_sme_rx_assoc_resp(wdev, cr.status)) {
		for (link_id = 0; link_id < ARRAY_SIZE(data->links); link_id++) {
			struct cfg80211_bss *bss = data->links[link_id].bss;

			if (!bss)
				continue;

			cfg80211_unhold_bss(bss_from_pub(bss));
			cfg80211_put_bss(wiphy, bss);
		}
		return;
	}

	nl80211_send_rx_assoc(rdev, dev, data);
	/* update current_bss etc., consumes the bss reference */
	__cfg80211_connect_result(dev, &cr, cr.status == WLAN_STATUS_SUCCESS);
}
EXPORT_SYMBOL(_cfg80211_rx_assoc_resp);

static void cfg80211_process_auth(struct wireless_dev *wdev,
				  const u8 *buf, size_t len)
{
	struct cfg80211_registered_device *rdev = wiphy_to_rdev(wdev->wiphy);

	nl80211_send_rx_auth(rdev, wdev->netdev, buf, len, GFP_KERNEL);
	cfg80211_sme_rx_auth(wdev, buf, len);
}

static void cfg80211_process_deauth(struct wireless_dev *wdev,
				    const u8 *buf, size_t len,
				    bool reconnect)
{
	struct cfg80211_registered_device *rdev = wiphy_to_rdev(wdev->wiphy);
	struct ieee80211_mgmt *mgmt = (struct ieee80211_mgmt *)buf;
	const u8 *bssid = mgmt->bssid;
	u16 reason_code = le16_to_cpu(mgmt->u.deauth.reason_code);
	bool from_ap = !ether_addr_equal(mgmt->sa, wdev->netdev->dev_addr);

	nl80211_send_deauth(rdev, wdev->netdev, buf, len, reconnect, GFP_KERNEL);

	if (!wdev->connected || !ether_addr_equal(wdev->u.client.connected_addr, bssid))
		return;

	__cfg80211_disconnected(wdev->netdev, NULL, 0, reason_code, from_ap);
	cfg80211_sme_deauth(wdev);
}

static void cfg80211_process_disassoc(struct wireless_dev *wdev,
				      const u8 *buf, size_t len,
				      bool reconnect)
{
	struct cfg80211_registered_device *rdev = wiphy_to_rdev(wdev->wiphy);
	struct ieee80211_mgmt *mgmt = (struct ieee80211_mgmt *)buf;
	const u8 *bssid = mgmt->bssid;
	u16 reason_code = le16_to_cpu(mgmt->u.disassoc.reason_code);
	bool from_ap = !ether_addr_equal(mgmt->sa, wdev->netdev->dev_addr);

	nl80211_send_disassoc(rdev, wdev->netdev, buf, len, reconnect,
			      GFP_KERNEL);

	if (WARN_ON(!wdev->connected ||
		    !ether_addr_equal(wdev->u.client.connected_addr, bssid)))
		return;

	__cfg80211_disconnected(wdev->netdev, NULL, 0, reason_code, from_ap);
	cfg80211_sme_disassoc(wdev);
}

void cfg80211_rx_mlme_mgmt(struct net_device *dev, const u8 *buf, size_t len)
{
	struct wireless_dev *wdev = dev->ieee80211_ptr;
	struct ieee80211_mgmt *mgmt = (void *)buf;

	lockdep_assert_wiphy(wdev->wiphy);

	trace_cfg80211_rx_mlme_mgmt(dev, buf, len);

	if (WARN_ON(len < 2))
		return;

	if (ieee80211_is_auth(mgmt->frame_control))
		cfg80211_process_auth(wdev, buf, len);
	else if (ieee80211_is_deauth(mgmt->frame_control))
		cfg80211_process_deauth(wdev, buf, len, false);
	else if (ieee80211_is_disassoc(mgmt->frame_control))
		cfg80211_process_disassoc(wdev, buf, len, false);
}
EXPORT_SYMBOL(cfg80211_rx_mlme_mgmt);

void cfg80211_auth_timeout(struct net_device *dev, const u8 *addr)
{
	struct wireless_dev *wdev = dev->ieee80211_ptr;
	struct wiphy *wiphy = wdev->wiphy;
	struct cfg80211_registered_device *rdev = wiphy_to_rdev(wiphy);

	trace_cfg80211_send_auth_timeout(dev, addr);

	nl80211_send_auth_timeout(rdev, dev, addr, GFP_KERNEL);
	cfg80211_sme_auth_timeout(wdev);
}
EXPORT_SYMBOL(cfg80211_auth_timeout);

void cfg80211_assoc_failure(struct net_device *dev,
			    struct cfg80211_assoc_failure *data)
{
	struct wireless_dev *wdev = dev->ieee80211_ptr;
	struct wiphy *wiphy = wdev->wiphy;
	struct cfg80211_registered_device *rdev = wiphy_to_rdev(wiphy);
	const u8 *addr = data->ap_mld_addr ?: data->bss[0]->bssid;
	int i;

	trace_cfg80211_send_assoc_failure(dev, data);

	if (data->timeout) {
		nl80211_send_assoc_timeout(rdev, dev, addr, GFP_KERNEL);
		cfg80211_sme_assoc_timeout(wdev);
	} else {
		cfg80211_sme_abandon_assoc(wdev);
	}

	for (i = 0; i < ARRAY_SIZE(data->bss); i++) {
		struct cfg80211_bss *bss = data->bss[i];

		if (!bss)
			continue;

		cfg80211_unhold_bss(bss_from_pub(bss));
		cfg80211_put_bss(wiphy, bss);
	}
}
EXPORT_SYMBOL(cfg80211_assoc_failure);

void cfg80211_tx_mlme_mgmt(struct net_device *dev, const u8 *buf, size_t len,
			   bool reconnect)
{
	struct wireless_dev *wdev = dev->ieee80211_ptr;
	struct ieee80211_mgmt *mgmt = (void *)buf;

	lockdep_assert_wiphy(wdev->wiphy);

	trace_cfg80211_tx_mlme_mgmt(dev, buf, len, reconnect);

	if (WARN_ON(len < 2))
		return;

	if (ieee80211_is_deauth(mgmt->frame_control))
		cfg80211_process_deauth(wdev, buf, len, reconnect);
	else
		cfg80211_process_disassoc(wdev, buf, len, reconnect);
}
EXPORT_SYMBOL(cfg80211_tx_mlme_mgmt);

void cfg80211_michael_mic_failure(struct net_device *dev, const u8 *addr,
				  enum nl80211_key_type key_type, int key_id,
				  const u8 *tsc, gfp_t gfp)
{
	struct wiphy *wiphy = dev->ieee80211_ptr->wiphy;
	struct cfg80211_registered_device *rdev = wiphy_to_rdev(wiphy);
#ifdef CONFIG_CFG80211_WEXT
	union iwreq_data wrqu;
	char *buf = kmalloc(128, gfp);

	if (buf) {
		memset(&wrqu, 0, sizeof(wrqu));
		wrqu.data.length =
			sprintf(buf, "MLME-MICHAELMICFAILURE."
				"indication(keyid=%d %scast addr=%pM)",
				key_id, key_type == NL80211_KEYTYPE_GROUP
				? "broad" : "uni", addr);
		wireless_send_event(dev, IWEVCUSTOM, &wrqu, buf);
		kfree(buf);
	}
#endif

	trace_cfg80211_michael_mic_failure(dev, addr, key_type, key_id, tsc);
	nl80211_michael_mic_failure(rdev, dev, addr, key_type, key_id, tsc, gfp);
}
EXPORT_SYMBOL(cfg80211_michael_mic_failure);

/* some MLME handling for userspace SME */
int cfg80211_mlme_auth(struct cfg80211_registered_device *rdev,
		       struct net_device *dev,
		       struct cfg80211_auth_request *req)
{
	struct wireless_dev *wdev = dev->ieee80211_ptr;

	lockdep_assert_wiphy(wdev->wiphy);

	if (!req->bss)
		return -ENOENT;

	if (req->link_id >= 0 &&
	    !(wdev->wiphy->flags & WIPHY_FLAG_SUPPORTS_MLO))
		return -EINVAL;

	if (req->auth_type == NL80211_AUTHTYPE_SHARED_KEY) {
		if (!req->key || !req->key_len ||
		    req->key_idx < 0 || req->key_idx > 3)
			return -EINVAL;
	}

	if (wdev->connected &&
	    ether_addr_equal(req->bss->bssid, wdev->u.client.connected_addr))
		return -EALREADY;

	if (ether_addr_equal(req->bss->bssid, dev->dev_addr) ||
	    (req->link_id >= 0 &&
	     ether_addr_equal(req->ap_mld_addr, dev->dev_addr)))
		return -EINVAL;

	return rdev_auth(rdev, dev, req);
}

/*  Do a logical ht_capa &= ht_capa_mask.  */
void cfg80211_oper_and_ht_capa(struct ieee80211_ht_cap *ht_capa,
			       const struct ieee80211_ht_cap *ht_capa_mask)
{
	int i;
	u8 *p1, *p2;
	if (!ht_capa_mask) {
		memset(ht_capa, 0, sizeof(*ht_capa));
		return;
	}

	p1 = (u8*)(ht_capa);
	p2 = (u8*)(ht_capa_mask);
	for (i = 0; i < sizeof(*ht_capa); i++)
		p1[i] &= p2[i];
}

/*  Do a logical vht_capa &= vht_capa_mask.  */
void cfg80211_oper_and_vht_capa(struct ieee80211_vht_cap *vht_capa,
				const struct ieee80211_vht_cap *vht_capa_mask)
{
	int i;
	u8 *p1, *p2;
	if (!vht_capa_mask) {
		memset(vht_capa, 0, sizeof(*vht_capa));
		return;
	}

	p1 = (u8*)(vht_capa);
	p2 = (u8*)(vht_capa_mask);
	for (i = 0; i < sizeof(*vht_capa); i++)
		p1[i] &= p2[i];
}

static int
cfg80211_mlme_check_mlo_compat(const struct ieee80211_multi_link_elem *mle_a,
			       const struct ieee80211_multi_link_elem *mle_b,
			       struct netlink_ext_ack *extack)
{
	const struct ieee80211_mle_basic_common_info *common_a, *common_b;

<<<<<<< HEAD
	lockdep_assert_wiphy(wdev->wiphy);
=======
	common_a = (const void *)mle_a->variable;
	common_b = (const void *)mle_b->variable;

	if (memcmp(common_a->mld_mac_addr, common_b->mld_mac_addr, ETH_ALEN)) {
		NL_SET_ERR_MSG(extack, "AP MLD address mismatch");
		return -EINVAL;
	}

	if (ieee80211_mle_get_eml_med_sync_delay((const u8 *)mle_a) !=
	    ieee80211_mle_get_eml_med_sync_delay((const u8 *)mle_b)) {
		NL_SET_ERR_MSG(extack, "link EML medium sync delay mismatch");
		return -EINVAL;
	}

	if (ieee80211_mle_get_eml_cap((const u8 *)mle_a) !=
	    ieee80211_mle_get_eml_cap((const u8 *)mle_b)) {
		NL_SET_ERR_MSG(extack, "link EML capabilities mismatch");
		return -EINVAL;
	}

	if (ieee80211_mle_get_mld_capa_op((const u8 *)mle_a) !=
	    ieee80211_mle_get_mld_capa_op((const u8 *)mle_b)) {
		NL_SET_ERR_MSG(extack, "link MLD capabilities/ops mismatch");
		return -EINVAL;
	}

	return 0;
}

static int cfg80211_mlme_check_mlo(struct net_device *dev,
				   struct cfg80211_assoc_request *req,
				   struct netlink_ext_ack *extack)
{
	const struct ieee80211_multi_link_elem *mles[ARRAY_SIZE(req->links)] = {};
	int i;

	if (req->link_id < 0)
		return 0;

	if (!req->links[req->link_id].bss) {
		NL_SET_ERR_MSG(extack, "no BSS for assoc link");
		return -EINVAL;
	}

	rcu_read_lock();
	for (i = 0; i < ARRAY_SIZE(req->links); i++) {
		const struct cfg80211_bss_ies *ies;
		const struct element *ml;
>>>>>>> 2d5404ca

		if (!req->links[i].bss)
			continue;

		if (ether_addr_equal(req->links[i].bss->bssid, dev->dev_addr)) {
			NL_SET_ERR_MSG(extack, "BSSID must not be our address");
			req->links[i].error = -EINVAL;
			goto error;
		}

		ies = rcu_dereference(req->links[i].bss->ies);
		ml = cfg80211_find_ext_elem(WLAN_EID_EXT_EHT_MULTI_LINK,
					    ies->data, ies->len);
		if (!ml) {
			NL_SET_ERR_MSG(extack, "MLO BSS w/o ML element");
			req->links[i].error = -EINVAL;
			goto error;
		}

		if (!ieee80211_mle_type_ok(ml->data + 1,
					   IEEE80211_ML_CONTROL_TYPE_BASIC,
					   ml->datalen - 1)) {
			NL_SET_ERR_MSG(extack, "BSS with invalid ML element");
			req->links[i].error = -EINVAL;
			goto error;
		}

		mles[i] = (const void *)(ml->data + 1);

		if (ieee80211_mle_get_link_id((const u8 *)mles[i]) != i) {
			NL_SET_ERR_MSG(extack, "link ID mismatch");
			req->links[i].error = -EINVAL;
			goto error;
		}
	}

	if (WARN_ON(!mles[req->link_id]))
		goto error;

	for (i = 0; i < ARRAY_SIZE(req->links); i++) {
		if (i == req->link_id || !req->links[i].bss)
			continue;

		if (WARN_ON(!mles[i]))
			goto error;

		if (cfg80211_mlme_check_mlo_compat(mles[req->link_id], mles[i],
						   extack)) {
			req->links[i].error = -EINVAL;
			goto error;
		}

		if (ether_addr_equal(req->links[i].bss->bssid, dev->dev_addr))
			return -EINVAL;
	}

	rcu_read_unlock();
	return 0;
error:
	rcu_read_unlock();
	return -EINVAL;
}

/* Note: caller must cfg80211_put_bss() regardless of result */
int cfg80211_mlme_assoc(struct cfg80211_registered_device *rdev,
			struct net_device *dev,
			struct cfg80211_assoc_request *req,
			struct netlink_ext_ack *extack)
{
	struct wireless_dev *wdev = dev->ieee80211_ptr;
	int err;

	lockdep_assert_wiphy(wdev->wiphy);

	err = cfg80211_mlme_check_mlo(dev, req, extack);
	if (err)
		return err;

	if (wdev->connected &&
	    (!req->prev_bssid ||
	     !ether_addr_equal(wdev->u.client.connected_addr, req->prev_bssid)))
		return -EALREADY;

	if ((req->bss && ether_addr_equal(req->bss->bssid, dev->dev_addr)) ||
	    (req->link_id >= 0 &&
	     ether_addr_equal(req->ap_mld_addr, dev->dev_addr)))
		return -EINVAL;

	cfg80211_oper_and_ht_capa(&req->ht_capa_mask,
				  rdev->wiphy.ht_capa_mod_mask);
	cfg80211_oper_and_vht_capa(&req->vht_capa_mask,
				   rdev->wiphy.vht_capa_mod_mask);

	err = rdev_assoc(rdev, dev, req);
	if (!err) {
		int link_id;

		if (req->bss) {
			cfg80211_ref_bss(&rdev->wiphy, req->bss);
			cfg80211_hold_bss(bss_from_pub(req->bss));
		}

		for (link_id = 0; link_id < ARRAY_SIZE(req->links); link_id++) {
			if (!req->links[link_id].bss)
				continue;
			cfg80211_ref_bss(&rdev->wiphy, req->links[link_id].bss);
			cfg80211_hold_bss(bss_from_pub(req->links[link_id].bss));
		}
	}
	return err;
}

int cfg80211_mlme_deauth(struct cfg80211_registered_device *rdev,
			 struct net_device *dev, const u8 *bssid,
			 const u8 *ie, int ie_len, u16 reason,
			 bool local_state_change)
{
	struct wireless_dev *wdev = dev->ieee80211_ptr;
	struct cfg80211_deauth_request req = {
		.bssid = bssid,
		.reason_code = reason,
		.ie = ie,
		.ie_len = ie_len,
		.local_state_change = local_state_change,
	};

	lockdep_assert_wiphy(wdev->wiphy);

	if (local_state_change &&
	    (!wdev->connected ||
	     !ether_addr_equal(wdev->u.client.connected_addr, bssid)))
		return 0;

	if (ether_addr_equal(wdev->disconnect_bssid, bssid) ||
	    (wdev->connected &&
	     ether_addr_equal(wdev->u.client.connected_addr, bssid)))
		wdev->conn_owner_nlportid = 0;

	return rdev_deauth(rdev, dev, &req);
}

int cfg80211_mlme_disassoc(struct cfg80211_registered_device *rdev,
			   struct net_device *dev, const u8 *ap_addr,
			   const u8 *ie, int ie_len, u16 reason,
			   bool local_state_change)
{
	struct wireless_dev *wdev = dev->ieee80211_ptr;
	struct cfg80211_disassoc_request req = {
		.reason_code = reason,
		.local_state_change = local_state_change,
		.ie = ie,
		.ie_len = ie_len,
		.ap_addr = ap_addr,
	};
	int err;

	lockdep_assert_wiphy(wdev->wiphy);

	if (!wdev->connected)
		return -ENOTCONN;

	if (memcmp(wdev->u.client.connected_addr, ap_addr, ETH_ALEN))
		return -ENOTCONN;

	err = rdev_disassoc(rdev, dev, &req);
	if (err)
		return err;

	/* driver should have reported the disassoc */
	WARN_ON(wdev->connected);
	return 0;
}

void cfg80211_mlme_down(struct cfg80211_registered_device *rdev,
			struct net_device *dev)
{
	struct wireless_dev *wdev = dev->ieee80211_ptr;
	u8 bssid[ETH_ALEN];

	lockdep_assert_wiphy(wdev->wiphy);

	if (!rdev->ops->deauth)
		return;

	if (!wdev->connected)
		return;

	memcpy(bssid, wdev->u.client.connected_addr, ETH_ALEN);
	cfg80211_mlme_deauth(rdev, dev, bssid, NULL, 0,
			     WLAN_REASON_DEAUTH_LEAVING, false);
}

struct cfg80211_mgmt_registration {
	struct list_head list;
	struct wireless_dev *wdev;

	u32 nlportid;

	int match_len;

	__le16 frame_type;

	bool multicast_rx;

	u8 match[];
};

static void cfg80211_mgmt_registrations_update(struct wireless_dev *wdev)
{
	struct cfg80211_registered_device *rdev = wiphy_to_rdev(wdev->wiphy);
	struct wireless_dev *tmp;
	struct cfg80211_mgmt_registration *reg;
	struct mgmt_frame_regs upd = {};

	lockdep_assert_held(&rdev->wiphy.mtx);

	spin_lock_bh(&rdev->mgmt_registrations_lock);
	if (!wdev->mgmt_registrations_need_update) {
		spin_unlock_bh(&rdev->mgmt_registrations_lock);
		return;
	}

	rcu_read_lock();
	list_for_each_entry_rcu(tmp, &rdev->wiphy.wdev_list, list) {
		list_for_each_entry(reg, &tmp->mgmt_registrations, list) {
			u32 mask = BIT(le16_to_cpu(reg->frame_type) >> 4);
			u32 mcast_mask = 0;

			if (reg->multicast_rx)
				mcast_mask = mask;

			upd.global_stypes |= mask;
			upd.global_mcast_stypes |= mcast_mask;

			if (tmp == wdev) {
				upd.interface_stypes |= mask;
				upd.interface_mcast_stypes |= mcast_mask;
			}
		}
	}
	rcu_read_unlock();

	wdev->mgmt_registrations_need_update = 0;
	spin_unlock_bh(&rdev->mgmt_registrations_lock);

	rdev_update_mgmt_frame_registrations(rdev, wdev, &upd);
}

void cfg80211_mgmt_registrations_update_wk(struct work_struct *wk)
{
	struct cfg80211_registered_device *rdev;
	struct wireless_dev *wdev;

	rdev = container_of(wk, struct cfg80211_registered_device,
			    mgmt_registrations_update_wk);

	wiphy_lock(&rdev->wiphy);
	list_for_each_entry(wdev, &rdev->wiphy.wdev_list, list)
		cfg80211_mgmt_registrations_update(wdev);
	wiphy_unlock(&rdev->wiphy);
}

int cfg80211_mlme_register_mgmt(struct wireless_dev *wdev, u32 snd_portid,
				u16 frame_type, const u8 *match_data,
				int match_len, bool multicast_rx,
				struct netlink_ext_ack *extack)
{
	struct cfg80211_registered_device *rdev = wiphy_to_rdev(wdev->wiphy);
	struct cfg80211_mgmt_registration *reg, *nreg;
	int err = 0;
	u16 mgmt_type;
	bool update_multicast = false;

	if (!wdev->wiphy->mgmt_stypes)
		return -EOPNOTSUPP;

	if ((frame_type & IEEE80211_FCTL_FTYPE) != IEEE80211_FTYPE_MGMT) {
		NL_SET_ERR_MSG(extack, "frame type not management");
		return -EINVAL;
	}

	if (frame_type & ~(IEEE80211_FCTL_FTYPE | IEEE80211_FCTL_STYPE)) {
		NL_SET_ERR_MSG(extack, "Invalid frame type");
		return -EINVAL;
	}

	mgmt_type = (frame_type & IEEE80211_FCTL_STYPE) >> 4;
	if (!(wdev->wiphy->mgmt_stypes[wdev->iftype].rx & BIT(mgmt_type))) {
		NL_SET_ERR_MSG(extack,
			       "Registration to specific type not supported");
		return -EINVAL;
	}

	/*
	 * To support Pre Association Security Negotiation (PASN), registration
	 * for authentication frames should be supported. However, as some
	 * versions of the user space daemons wrongly register to all types of
	 * authentication frames (which might result in unexpected behavior)
	 * allow such registration if the request is for a specific
	 * authentication algorithm number.
	 */
	if (wdev->iftype == NL80211_IFTYPE_STATION &&
	    (frame_type & IEEE80211_FCTL_STYPE) == IEEE80211_STYPE_AUTH &&
	    !(match_data && match_len >= 2)) {
		NL_SET_ERR_MSG(extack,
			       "Authentication algorithm number required");
		return -EINVAL;
	}

	nreg = kzalloc(sizeof(*reg) + match_len, GFP_KERNEL);
	if (!nreg)
		return -ENOMEM;

	spin_lock_bh(&rdev->mgmt_registrations_lock);

	list_for_each_entry(reg, &wdev->mgmt_registrations, list) {
		int mlen = min(match_len, reg->match_len);

		if (frame_type != le16_to_cpu(reg->frame_type))
			continue;

		if (memcmp(reg->match, match_data, mlen) == 0) {
			if (reg->multicast_rx != multicast_rx) {
				update_multicast = true;
				reg->multicast_rx = multicast_rx;
				break;
			}
			NL_SET_ERR_MSG(extack, "Match already configured");
			err = -EALREADY;
			break;
		}
	}

	if (err)
		goto out;

	if (update_multicast) {
		kfree(nreg);
	} else {
		memcpy(nreg->match, match_data, match_len);
		nreg->match_len = match_len;
		nreg->nlportid = snd_portid;
		nreg->frame_type = cpu_to_le16(frame_type);
		nreg->wdev = wdev;
		nreg->multicast_rx = multicast_rx;
		list_add(&nreg->list, &wdev->mgmt_registrations);
	}
	wdev->mgmt_registrations_need_update = 1;
	spin_unlock_bh(&rdev->mgmt_registrations_lock);

	cfg80211_mgmt_registrations_update(wdev);

	return 0;

 out:
	kfree(nreg);
	spin_unlock_bh(&rdev->mgmt_registrations_lock);

	return err;
}

void cfg80211_mlme_unregister_socket(struct wireless_dev *wdev, u32 nlportid)
{
	struct wiphy *wiphy = wdev->wiphy;
	struct cfg80211_registered_device *rdev = wiphy_to_rdev(wiphy);
	struct cfg80211_mgmt_registration *reg, *tmp;

	spin_lock_bh(&rdev->mgmt_registrations_lock);

	list_for_each_entry_safe(reg, tmp, &wdev->mgmt_registrations, list) {
		if (reg->nlportid != nlportid)
			continue;

		list_del(&reg->list);
		kfree(reg);

		wdev->mgmt_registrations_need_update = 1;
		schedule_work(&rdev->mgmt_registrations_update_wk);
	}

	spin_unlock_bh(&rdev->mgmt_registrations_lock);

	if (nlportid && rdev->crit_proto_nlportid == nlportid) {
		rdev->crit_proto_nlportid = 0;
		rdev_crit_proto_stop(rdev, wdev);
	}

	if (nlportid == wdev->ap_unexpected_nlportid)
		wdev->ap_unexpected_nlportid = 0;
}

void cfg80211_mlme_purge_registrations(struct wireless_dev *wdev)
{
	struct cfg80211_registered_device *rdev = wiphy_to_rdev(wdev->wiphy);
	struct cfg80211_mgmt_registration *reg, *tmp;

	spin_lock_bh(&rdev->mgmt_registrations_lock);
	list_for_each_entry_safe(reg, tmp, &wdev->mgmt_registrations, list) {
		list_del(&reg->list);
		kfree(reg);
	}
	wdev->mgmt_registrations_need_update = 1;
	spin_unlock_bh(&rdev->mgmt_registrations_lock);

	cfg80211_mgmt_registrations_update(wdev);
}

static bool cfg80211_allowed_address(struct wireless_dev *wdev, const u8 *addr)
{
	int i;

	for_each_valid_link(wdev, i) {
		if (ether_addr_equal(addr, wdev->links[i].addr))
			return true;
	}

	return ether_addr_equal(addr, wdev_address(wdev));
}

static bool cfg80211_allowed_random_address(struct wireless_dev *wdev,
					    const struct ieee80211_mgmt *mgmt)
{
	if (ieee80211_is_auth(mgmt->frame_control) ||
	    ieee80211_is_deauth(mgmt->frame_control)) {
		/* Allow random TA to be used with authentication and
		 * deauthentication frames if the driver has indicated support.
		 */
		if (wiphy_ext_feature_isset(
			    wdev->wiphy,
			    NL80211_EXT_FEATURE_AUTH_AND_DEAUTH_RANDOM_TA))
			return true;
	} else if (ieee80211_is_action(mgmt->frame_control) &&
		   mgmt->u.action.category == WLAN_CATEGORY_PUBLIC) {
		/* Allow random TA to be used with Public Action frames if the
		 * driver has indicated support.
		 */
		if (!wdev->connected &&
		    wiphy_ext_feature_isset(
			    wdev->wiphy,
			    NL80211_EXT_FEATURE_MGMT_TX_RANDOM_TA))
			return true;

		if (wdev->connected &&
		    wiphy_ext_feature_isset(
			    wdev->wiphy,
			    NL80211_EXT_FEATURE_MGMT_TX_RANDOM_TA_CONNECTED))
			return true;
	}

	return false;
}

int cfg80211_mlme_mgmt_tx(struct cfg80211_registered_device *rdev,
			  struct wireless_dev *wdev,
			  struct cfg80211_mgmt_tx_params *params, u64 *cookie)
{
	const struct ieee80211_mgmt *mgmt;
	u16 stype;

	lockdep_assert_wiphy(&rdev->wiphy);

	if (!wdev->wiphy->mgmt_stypes)
		return -EOPNOTSUPP;

	if (!rdev->ops->mgmt_tx)
		return -EOPNOTSUPP;

	if (params->len < 24 + 1)
		return -EINVAL;

	mgmt = (const struct ieee80211_mgmt *)params->buf;

	if (!ieee80211_is_mgmt(mgmt->frame_control))
		return -EINVAL;

	stype = le16_to_cpu(mgmt->frame_control) & IEEE80211_FCTL_STYPE;
	if (!(wdev->wiphy->mgmt_stypes[wdev->iftype].tx & BIT(stype >> 4)))
		return -EINVAL;

	if (ieee80211_is_action(mgmt->frame_control) &&
	    mgmt->u.action.category != WLAN_CATEGORY_PUBLIC) {
		int err = 0;

		switch (wdev->iftype) {
		case NL80211_IFTYPE_ADHOC:
			/*
			 * check for IBSS DA must be done by driver as
			 * cfg80211 doesn't track the stations
			 */
			if (!wdev->u.ibss.current_bss ||
			    !ether_addr_equal(wdev->u.ibss.current_bss->pub.bssid,
					      mgmt->bssid)) {
				err = -ENOTCONN;
				break;
			}
			break;
		case NL80211_IFTYPE_STATION:
		case NL80211_IFTYPE_P2P_CLIENT:
			if (!wdev->connected) {
				err = -ENOTCONN;
				break;
			}

			/* FIXME: MLD may address this differently */

			if (!ether_addr_equal(wdev->u.client.connected_addr,
					      mgmt->bssid)) {
				err = -ENOTCONN;
				break;
			}

			/* for station, check that DA is the AP */
			if (!ether_addr_equal(wdev->u.client.connected_addr,
					      mgmt->da)) {
				err = -ENOTCONN;
				break;
			}
			break;
		case NL80211_IFTYPE_AP:
		case NL80211_IFTYPE_P2P_GO:
		case NL80211_IFTYPE_AP_VLAN:
			if (!ether_addr_equal(mgmt->bssid, wdev_address(wdev)) &&
			    (params->link_id < 0 ||
			     !ether_addr_equal(mgmt->bssid,
					       wdev->links[params->link_id].addr)))
				err = -EINVAL;
			break;
		case NL80211_IFTYPE_MESH_POINT:
			if (!ether_addr_equal(mgmt->sa, mgmt->bssid)) {
				err = -EINVAL;
				break;
			}
			/*
			 * check for mesh DA must be done by driver as
			 * cfg80211 doesn't track the stations
			 */
			break;
		case NL80211_IFTYPE_P2P_DEVICE:
			/*
			 * fall through, P2P device only supports
			 * public action frames
			 */
		case NL80211_IFTYPE_NAN:
		default:
			err = -EOPNOTSUPP;
			break;
		}

		if (err)
			return err;
	}

	if (!cfg80211_allowed_address(wdev, mgmt->sa) &&
	    !cfg80211_allowed_random_address(wdev, mgmt))
		return -EINVAL;

	/* Transmit the management frame as requested by user space */
	return rdev_mgmt_tx(rdev, wdev, params, cookie);
}

bool cfg80211_rx_mgmt_ext(struct wireless_dev *wdev,
			  struct cfg80211_rx_info *info)
{
	struct wiphy *wiphy = wdev->wiphy;
	struct cfg80211_registered_device *rdev = wiphy_to_rdev(wiphy);
	struct cfg80211_mgmt_registration *reg;
	const struct ieee80211_txrx_stypes *stypes =
		&wiphy->mgmt_stypes[wdev->iftype];
	struct ieee80211_mgmt *mgmt = (void *)info->buf;
	const u8 *data;
	int data_len;
	bool result = false;
	__le16 ftype = mgmt->frame_control &
		cpu_to_le16(IEEE80211_FCTL_FTYPE | IEEE80211_FCTL_STYPE);
	u16 stype;

	trace_cfg80211_rx_mgmt(wdev, info);
	stype = (le16_to_cpu(mgmt->frame_control) & IEEE80211_FCTL_STYPE) >> 4;

	if (!(stypes->rx & BIT(stype))) {
		trace_cfg80211_return_bool(false);
		return false;
	}

	data = info->buf + ieee80211_hdrlen(mgmt->frame_control);
	data_len = info->len - ieee80211_hdrlen(mgmt->frame_control);

	spin_lock_bh(&rdev->mgmt_registrations_lock);

	list_for_each_entry(reg, &wdev->mgmt_registrations, list) {
		if (reg->frame_type != ftype)
			continue;

		if (reg->match_len > data_len)
			continue;

		if (memcmp(reg->match, data, reg->match_len))
			continue;

		/* found match! */

		/* Indicate the received Action frame to user space */
		if (nl80211_send_mgmt(rdev, wdev, reg->nlportid, info,
				      GFP_ATOMIC))
			continue;

		result = true;
		break;
	}

	spin_unlock_bh(&rdev->mgmt_registrations_lock);

	trace_cfg80211_return_bool(result);
	return result;
}
EXPORT_SYMBOL(cfg80211_rx_mgmt_ext);

void cfg80211_sched_dfs_chan_update(struct cfg80211_registered_device *rdev)
{
	cancel_delayed_work(&rdev->dfs_update_channels_wk);
	queue_delayed_work(cfg80211_wq, &rdev->dfs_update_channels_wk, 0);
}

void cfg80211_dfs_channels_update_work(struct work_struct *work)
{
	struct delayed_work *delayed_work = to_delayed_work(work);
	struct cfg80211_registered_device *rdev;
	struct cfg80211_chan_def chandef;
	struct ieee80211_supported_band *sband;
	struct ieee80211_channel *c;
	struct wiphy *wiphy;
	bool check_again = false;
	unsigned long timeout, next_time = 0;
	unsigned long time_dfs_update;
	enum nl80211_radar_event radar_event;
	int bandid, i;

	rdev = container_of(delayed_work, struct cfg80211_registered_device,
			    dfs_update_channels_wk);
	wiphy = &rdev->wiphy;

	rtnl_lock();
	for (bandid = 0; bandid < NUM_NL80211_BANDS; bandid++) {
		sband = wiphy->bands[bandid];
		if (!sband)
			continue;

		for (i = 0; i < sband->n_channels; i++) {
			c = &sband->channels[i];

			if (!(c->flags & IEEE80211_CHAN_RADAR))
				continue;

			if (c->dfs_state != NL80211_DFS_UNAVAILABLE &&
			    c->dfs_state != NL80211_DFS_AVAILABLE)
				continue;

			if (c->dfs_state == NL80211_DFS_UNAVAILABLE) {
				time_dfs_update = IEEE80211_DFS_MIN_NOP_TIME_MS;
				radar_event = NL80211_RADAR_NOP_FINISHED;
			} else {
				if (regulatory_pre_cac_allowed(wiphy) ||
				    cfg80211_any_wiphy_oper_chan(wiphy, c))
					continue;

				time_dfs_update = REG_PRE_CAC_EXPIRY_GRACE_MS;
				radar_event = NL80211_RADAR_PRE_CAC_EXPIRED;
			}

			timeout = c->dfs_state_entered +
				  msecs_to_jiffies(time_dfs_update);

			if (time_after_eq(jiffies, timeout)) {
				c->dfs_state = NL80211_DFS_USABLE;
				c->dfs_state_entered = jiffies;

				cfg80211_chandef_create(&chandef, c,
							NL80211_CHAN_NO_HT);

				nl80211_radar_notify(rdev, &chandef,
						     radar_event, NULL,
						     GFP_ATOMIC);

				regulatory_propagate_dfs_state(wiphy, &chandef,
							       c->dfs_state,
							       radar_event);
				continue;
			}

			if (!check_again)
				next_time = timeout - jiffies;
			else
				next_time = min(next_time, timeout - jiffies);
			check_again = true;
		}
	}
	rtnl_unlock();

	/* reschedule if there are other channels waiting to be cleared again */
	if (check_again)
		queue_delayed_work(cfg80211_wq, &rdev->dfs_update_channels_wk,
				   next_time);
}


void __cfg80211_radar_event(struct wiphy *wiphy,
			    struct cfg80211_chan_def *chandef,
			    bool offchan, gfp_t gfp)
{
	struct cfg80211_registered_device *rdev = wiphy_to_rdev(wiphy);

	trace_cfg80211_radar_event(wiphy, chandef, offchan);

	/* only set the chandef supplied channel to unavailable, in
	 * case the radar is detected on only one of multiple channels
	 * spanned by the chandef.
	 */
	cfg80211_set_dfs_state(wiphy, chandef, NL80211_DFS_UNAVAILABLE);

	if (offchan)
		queue_work(cfg80211_wq, &rdev->background_cac_abort_wk);

	cfg80211_sched_dfs_chan_update(rdev);

	nl80211_radar_notify(rdev, chandef, NL80211_RADAR_DETECTED, NULL, gfp);

	memcpy(&rdev->radar_chandef, chandef, sizeof(struct cfg80211_chan_def));
	queue_work(cfg80211_wq, &rdev->propagate_radar_detect_wk);
}
EXPORT_SYMBOL(__cfg80211_radar_event);

void cfg80211_cac_event(struct net_device *netdev,
			const struct cfg80211_chan_def *chandef,
			enum nl80211_radar_event event, gfp_t gfp,
			unsigned int link_id)
{
	struct wireless_dev *wdev = netdev->ieee80211_ptr;
	struct wiphy *wiphy = wdev->wiphy;
	struct cfg80211_registered_device *rdev = wiphy_to_rdev(wiphy);
	unsigned long timeout;

	if (WARN_ON(wdev->valid_links &&
		    !(wdev->valid_links & BIT(link_id))))
		return;

	trace_cfg80211_cac_event(netdev, event, link_id);

	if (WARN_ON(!wdev->links[link_id].cac_started &&
		    event != NL80211_RADAR_CAC_STARTED))
		return;

	switch (event) {
	case NL80211_RADAR_CAC_FINISHED:
		timeout = wdev->links[link_id].cac_start_time +
			  msecs_to_jiffies(wdev->links[link_id].cac_time_ms);
		WARN_ON(!time_after_eq(jiffies, timeout));
		cfg80211_set_dfs_state(wiphy, chandef, NL80211_DFS_AVAILABLE);
		memcpy(&rdev->cac_done_chandef, chandef,
		       sizeof(struct cfg80211_chan_def));
		queue_work(cfg80211_wq, &rdev->propagate_cac_done_wk);
		cfg80211_sched_dfs_chan_update(rdev);
		fallthrough;
	case NL80211_RADAR_CAC_ABORTED:
		wdev->links[link_id].cac_started = false;
		break;
	case NL80211_RADAR_CAC_STARTED:
		wdev->links[link_id].cac_started = true;
		break;
	default:
		WARN_ON(1);
		return;
	}

	nl80211_radar_notify(rdev, chandef, event, netdev, gfp);
}
EXPORT_SYMBOL(cfg80211_cac_event);

static void
__cfg80211_background_cac_event(struct cfg80211_registered_device *rdev,
				struct wireless_dev *wdev,
				const struct cfg80211_chan_def *chandef,
				enum nl80211_radar_event event)
{
	struct wiphy *wiphy = &rdev->wiphy;
	struct net_device *netdev;

	lockdep_assert_wiphy(&rdev->wiphy);

	if (!cfg80211_chandef_valid(chandef))
		return;

	if (!rdev->background_radar_wdev)
		return;

	switch (event) {
	case NL80211_RADAR_CAC_FINISHED:
		cfg80211_set_dfs_state(wiphy, chandef, NL80211_DFS_AVAILABLE);
		memcpy(&rdev->cac_done_chandef, chandef, sizeof(*chandef));
		queue_work(cfg80211_wq, &rdev->propagate_cac_done_wk);
		cfg80211_sched_dfs_chan_update(rdev);
		wdev = rdev->background_radar_wdev;
		break;
	case NL80211_RADAR_CAC_ABORTED:
		if (!cancel_delayed_work(&rdev->background_cac_done_wk))
			return;
		wdev = rdev->background_radar_wdev;
		break;
	case NL80211_RADAR_CAC_STARTED:
		break;
	default:
		return;
	}

	netdev = wdev ? wdev->netdev : NULL;
	nl80211_radar_notify(rdev, chandef, event, netdev, GFP_KERNEL);
}

static void
cfg80211_background_cac_event(struct cfg80211_registered_device *rdev,
			      const struct cfg80211_chan_def *chandef,
			      enum nl80211_radar_event event)
{
	wiphy_lock(&rdev->wiphy);
	__cfg80211_background_cac_event(rdev, rdev->background_radar_wdev,
					chandef, event);
	wiphy_unlock(&rdev->wiphy);
}

void cfg80211_background_cac_done_wk(struct work_struct *work)
{
	struct delayed_work *delayed_work = to_delayed_work(work);
	struct cfg80211_registered_device *rdev;

	rdev = container_of(delayed_work, struct cfg80211_registered_device,
			    background_cac_done_wk);
	cfg80211_background_cac_event(rdev, &rdev->background_radar_chandef,
				      NL80211_RADAR_CAC_FINISHED);
}

void cfg80211_background_cac_abort_wk(struct work_struct *work)
{
	struct cfg80211_registered_device *rdev;

	rdev = container_of(work, struct cfg80211_registered_device,
			    background_cac_abort_wk);
	cfg80211_background_cac_event(rdev, &rdev->background_radar_chandef,
				      NL80211_RADAR_CAC_ABORTED);
}

void cfg80211_background_cac_abort(struct wiphy *wiphy)
{
	struct cfg80211_registered_device *rdev = wiphy_to_rdev(wiphy);

	queue_work(cfg80211_wq, &rdev->background_cac_abort_wk);
}
EXPORT_SYMBOL(cfg80211_background_cac_abort);

int
cfg80211_start_background_radar_detection(struct cfg80211_registered_device *rdev,
					  struct wireless_dev *wdev,
					  struct cfg80211_chan_def *chandef)
{
	unsigned int cac_time_ms;
	int err;

	lockdep_assert_wiphy(&rdev->wiphy);

	if (!wiphy_ext_feature_isset(&rdev->wiphy,
				     NL80211_EXT_FEATURE_RADAR_BACKGROUND))
		return -EOPNOTSUPP;

	/* Offchannel chain already locked by another wdev */
	if (rdev->background_radar_wdev && rdev->background_radar_wdev != wdev)
		return -EBUSY;

	/* CAC already in progress on the offchannel chain */
	if (rdev->background_radar_wdev == wdev &&
	    delayed_work_pending(&rdev->background_cac_done_wk))
		return -EBUSY;

	err = rdev_set_radar_background(rdev, chandef);
	if (err)
		return err;

	cac_time_ms = cfg80211_chandef_dfs_cac_time(&rdev->wiphy, chandef);
	if (!cac_time_ms)
		cac_time_ms = IEEE80211_DFS_MIN_CAC_TIME_MS;

	rdev->background_radar_chandef = *chandef;
	rdev->background_radar_wdev = wdev; /* Get offchain ownership */

	__cfg80211_background_cac_event(rdev, wdev, chandef,
					NL80211_RADAR_CAC_STARTED);
	queue_delayed_work(cfg80211_wq, &rdev->background_cac_done_wk,
			   msecs_to_jiffies(cac_time_ms));

	return 0;
}

void cfg80211_stop_background_radar_detection(struct wireless_dev *wdev)
{
	struct wiphy *wiphy = wdev->wiphy;
	struct cfg80211_registered_device *rdev = wiphy_to_rdev(wiphy);

	lockdep_assert_wiphy(wiphy);

	if (wdev != rdev->background_radar_wdev)
		return;

	rdev_set_radar_background(rdev, NULL);
	rdev->background_radar_wdev = NULL; /* Release offchain ownership */

	__cfg80211_background_cac_event(rdev, wdev,
					&rdev->background_radar_chandef,
					NL80211_RADAR_CAC_ABORTED);
}

/* FIXME: kABI compatibility */
#undef cfg80211_rx_assoc_resp
void cfg80211_rx_assoc_resp(struct net_device *dev,
			    struct cfg80211_rx_assoc_resp *data)
{
	_cfg80211_rx_assoc_resp(dev, data);
}
EXPORT_SYMBOL(cfg80211_rx_assoc_resp);<|MERGE_RESOLUTION|>--- conflicted
+++ resolved
@@ -4,11 +4,7 @@
  *
  * Copyright (c) 2009, Jouni Malinen <j@w1.fi>
  * Copyright (c) 2015		Intel Deutschland GmbH
-<<<<<<< HEAD
- * Copyright (C) 2019-2020, 2022-2023 Intel Corporation
-=======
  * Copyright (C) 2019-2020, 2022-2024 Intel Corporation
->>>>>>> 2d5404ca
  */
 
 #include <linux/kernel.h>
@@ -25,11 +21,7 @@
 #include "rdev-ops.h"
 
 
-<<<<<<< HEAD
-void _cfg80211_rx_assoc_resp(struct net_device *dev,
-=======
 void cfg80211_rx_assoc_resp(struct net_device *dev,
->>>>>>> 2d5404ca
 			    const struct cfg80211_rx_assoc_resp_data *data)
 {
 	struct wireless_dev *wdev = dev->ieee80211_ptr;
@@ -103,7 +95,7 @@
 	/* update current_bss etc., consumes the bss reference */
 	__cfg80211_connect_result(dev, &cr, cr.status == WLAN_STATUS_SUCCESS);
 }
-EXPORT_SYMBOL(_cfg80211_rx_assoc_resp);
+EXPORT_SYMBOL(cfg80211_rx_assoc_resp);
 
 static void cfg80211_process_auth(struct wireless_dev *wdev,
 				  const u8 *buf, size_t len)
@@ -340,9 +332,6 @@
 {
 	const struct ieee80211_mle_basic_common_info *common_a, *common_b;
 
-<<<<<<< HEAD
-	lockdep_assert_wiphy(wdev->wiphy);
-=======
 	common_a = (const void *)mle_a->variable;
 	common_b = (const void *)mle_b->variable;
 
@@ -391,7 +380,6 @@
 	for (i = 0; i < ARRAY_SIZE(req->links); i++) {
 		const struct cfg80211_bss_ies *ies;
 		const struct element *ml;
->>>>>>> 2d5404ca
 
 		if (!req->links[i].bss)
 			continue;
@@ -443,9 +431,6 @@
 			req->links[i].error = -EINVAL;
 			goto error;
 		}
-
-		if (ether_addr_equal(req->links[i].bss->bssid, dev->dev_addr))
-			return -EINVAL;
 	}
 
 	rcu_read_unlock();
@@ -1307,13 +1292,4 @@
 	__cfg80211_background_cac_event(rdev, wdev,
 					&rdev->background_radar_chandef,
 					NL80211_RADAR_CAC_ABORTED);
-}
-
-/* FIXME: kABI compatibility */
-#undef cfg80211_rx_assoc_resp
-void cfg80211_rx_assoc_resp(struct net_device *dev,
-			    struct cfg80211_rx_assoc_resp *data)
-{
-	_cfg80211_rx_assoc_resp(dev, data);
-}
-EXPORT_SYMBOL(cfg80211_rx_assoc_resp);+}