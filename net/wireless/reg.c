--- conflicted
+++ resolved
@@ -825,20 +825,12 @@
 		    r == -ERANGE)
 			return;
 
-<<<<<<< HEAD
-		REG_DBG_PRINT("cfg80211: Disabling freq %d MHz\n",
-			      chan->center_freq);
-		chan->flags = IEEE80211_CHAN_DISABLED;
-		return;
-	}
-=======
 		REG_DBG_PRINT("Disabling freq %d MHz\n", chan->center_freq);
 		chan->flags = IEEE80211_CHAN_DISABLED;
 		return;
 	}
 
 	chan_reg_rule_print_dbg(chan, desired_bw_khz, reg_rule);
->>>>>>> b79f924c
 
 	power_rule = &reg_rule->power_rule;
 	freq_range = &reg_rule->freq_range;
@@ -912,15 +904,11 @@
 	 */
 	if (wiphy->flags & WIPHY_FLAG_STRICT_REGULATORY && !wiphy->regd &&
 	    initiator != NL80211_REGDOM_SET_BY_COUNTRY_IE &&
-<<<<<<< HEAD
-	    !is_world_regdom(last_request->alpha2))
-=======
 	    !is_world_regdom(last_request->alpha2)) {
 		REG_DBG_PRINT("Ignoring regulatory request %s "
 			      "since the driver requires its own regulaotry "
 			      "domain to be set first",
 			      reg_initiator_name(initiator));
->>>>>>> b79f924c
 		return true;
 	}
 
