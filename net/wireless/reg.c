/*
 * Copyright 2002-2005, Instant802 Networks, Inc.
 * Copyright 2005-2006, Devicescape Software, Inc.
 * Copyright 2007	Johannes Berg <johannes@sipsolutions.net>
 * Copyright 2008-2011	Luis R. Rodriguez <mcgrof@qca.qualcomm.com>
 * Copyright 2013-2014  Intel Mobile Communications GmbH
 * Copyright      2017  Intel Deutschland GmbH
 * Copyright (C) 2018 - 2024 Intel Corporation
 *
 * Permission to use, copy, modify, and/or distribute this software for any
 * purpose with or without fee is hereby granted, provided that the above
 * copyright notice and this permission notice appear in all copies.
 *
 * THE SOFTWARE IS PROVIDED "AS IS" AND THE AUTHOR DISCLAIMS ALL WARRANTIES
 * WITH REGARD TO THIS SOFTWARE INCLUDING ALL IMPLIED WARRANTIES OF
 * MERCHANTABILITY AND FITNESS. IN NO EVENT SHALL THE AUTHOR BE LIABLE FOR
 * ANY SPECIAL, DIRECT, INDIRECT, OR CONSEQUENTIAL DAMAGES OR ANY DAMAGES
 * WHATSOEVER RESULTING FROM LOSS OF USE, DATA OR PROFITS, WHETHER IN AN
 * ACTION OF CONTRACT, NEGLIGENCE OR OTHER TORTIOUS ACTION, ARISING OUT OF
 * OR IN CONNECTION WITH THE USE OR PERFORMANCE OF THIS SOFTWARE.
 */


/**
 * DOC: Wireless regulatory infrastructure
 *
 * The usual implementation is for a driver to read a device EEPROM to
 * determine which regulatory domain it should be operating under, then
 * looking up the allowable channels in a driver-local table and finally
 * registering those channels in the wiphy structure.
 *
 * Another set of compliance enforcement is for drivers to use their
 * own compliance limits which can be stored on the EEPROM. The host
 * driver or firmware may ensure these are used.
 *
 * In addition to all this we provide an extra layer of regulatory
 * conformance. For drivers which do not have any regulatory
 * information CRDA provides the complete regulatory solution.
 * For others it provides a community effort on further restrictions
 * to enhance compliance.
 *
 * Note: When number of rules --> infinity we will not be able to
 * index on alpha2 any more, instead we'll probably have to
 * rely on some SHA1 checksum of the regdomain for example.
 *
 */

#define pr_fmt(fmt) KBUILD_MODNAME ": " fmt

#include <linux/kernel.h>
#include <linux/export.h>
#include <linux/slab.h>
#include <linux/list.h>
#include <linux/ctype.h>
#include <linux/nl80211.h>
#include <linux/platform_device.h>
#include <linux/verification.h>
#include <linux/moduleparam.h>
#include <linux/firmware.h>
#include <linux/units.h>

#include <net/cfg80211.h>
#include "core.h"
#include "reg.h"
#include "rdev-ops.h"
#include "nl80211.h"

/*
 * Grace period we give before making sure all current interfaces reside on
 * channels allowed by the current regulatory domain.
 */
#define REG_ENFORCE_GRACE_MS 60000

/**
 * enum reg_request_treatment - regulatory request treatment
 *
 * @REG_REQ_OK: continue processing the regulatory request
 * @REG_REQ_IGNORE: ignore the regulatory request
 * @REG_REQ_INTERSECT: the regulatory domain resulting from this request should
 *	be intersected with the current one.
 * @REG_REQ_ALREADY_SET: the regulatory request will not change the current
 *	regulatory settings, and no further processing is required.
 */
enum reg_request_treatment {
	REG_REQ_OK,
	REG_REQ_IGNORE,
	REG_REQ_INTERSECT,
	REG_REQ_ALREADY_SET,
};

static struct regulatory_request core_request_world = {
	.initiator = NL80211_REGDOM_SET_BY_CORE,
	.alpha2[0] = '0',
	.alpha2[1] = '0',
	.intersect = false,
	.processed = true,
	.country_ie_env = ENVIRON_ANY,
};

/*
 * Receipt of information from last regulatory request,
 * protected by RTNL (and can be accessed with RCU protection)
 */
static struct regulatory_request __rcu *last_request =
	(void __force __rcu *)&core_request_world;

/* To trigger userspace events and load firmware */
static struct platform_device *reg_pdev;

/*
 * Central wireless core regulatory domains, we only need two,
 * the current one and a world regulatory domain in case we have no
 * information to give us an alpha2.
 * (protected by RTNL, can be read under RCU)
 */
const struct ieee80211_regdomain __rcu *cfg80211_regdomain;

/*
 * Number of devices that registered to the core
 * that support cellular base station regulatory hints
 * (protected by RTNL)
 */
static int reg_num_devs_support_basehint;

/*
 * State variable indicating if the platform on which the devices
 * are attached is operating in an indoor environment. The state variable
 * is relevant for all registered devices.
 */
static bool reg_is_indoor;
static DEFINE_SPINLOCK(reg_indoor_lock);

/* Used to track the userspace process controlling the indoor setting */
static u32 reg_is_indoor_portid;

static void restore_regulatory_settings(bool reset_user, bool cached);
static void print_regdomain(const struct ieee80211_regdomain *rd);
static void reg_process_hint(struct regulatory_request *reg_request);

static const struct ieee80211_regdomain *get_cfg80211_regdom(void)
{
	return rcu_dereference_rtnl(cfg80211_regdomain);
}

/*
 * Returns the regulatory domain associated with the wiphy.
 *
 * Requires any of RTNL, wiphy mutex or RCU protection.
 */
const struct ieee80211_regdomain *get_wiphy_regdom(struct wiphy *wiphy)
{
	return rcu_dereference_check(wiphy->regd,
				     lockdep_is_held(&wiphy->mtx) ||
				     lockdep_rtnl_is_held());
}
EXPORT_SYMBOL(get_wiphy_regdom);

static const char *reg_dfs_region_str(enum nl80211_dfs_regions dfs_region)
{
	switch (dfs_region) {
	case NL80211_DFS_UNSET:
		return "unset";
	case NL80211_DFS_FCC:
		return "FCC";
	case NL80211_DFS_ETSI:
		return "ETSI";
	case NL80211_DFS_JP:
		return "JP";
	}
	return "Unknown";
}

enum nl80211_dfs_regions reg_get_dfs_region(struct wiphy *wiphy)
{
	const struct ieee80211_regdomain *regd = NULL;
	const struct ieee80211_regdomain *wiphy_regd = NULL;
	enum nl80211_dfs_regions dfs_region;

	rcu_read_lock();
	regd = get_cfg80211_regdom();
	dfs_region = regd->dfs_region;

	if (!wiphy)
		goto out;

	wiphy_regd = get_wiphy_regdom(wiphy);
	if (!wiphy_regd)
		goto out;

	if (wiphy->regulatory_flags & REGULATORY_WIPHY_SELF_MANAGED) {
		dfs_region = wiphy_regd->dfs_region;
		goto out;
	}

	if (wiphy_regd->dfs_region == regd->dfs_region)
		goto out;

	pr_debug("%s: device specific dfs_region (%s) disagrees with cfg80211's central dfs_region (%s)\n",
		 dev_name(&wiphy->dev),
		 reg_dfs_region_str(wiphy_regd->dfs_region),
		 reg_dfs_region_str(regd->dfs_region));

out:
	rcu_read_unlock();

	return dfs_region;
}

static void rcu_free_regdom(const struct ieee80211_regdomain *r)
{
	if (!r)
		return;
	kfree_rcu((struct ieee80211_regdomain *)r, rcu_head);
}

static struct regulatory_request *get_last_request(void)
{
	return rcu_dereference_rtnl(last_request);
}

/* Used to queue up regulatory hints */
static LIST_HEAD(reg_requests_list);
static DEFINE_SPINLOCK(reg_requests_lock);

/* Used to queue up beacon hints for review */
static LIST_HEAD(reg_pending_beacons);
static DEFINE_SPINLOCK(reg_pending_beacons_lock);

/* Used to keep track of processed beacon hints */
static LIST_HEAD(reg_beacon_list);

struct reg_beacon {
	struct list_head list;
	struct ieee80211_channel chan;
};

static void reg_check_chans_work(struct work_struct *work);
static DECLARE_DELAYED_WORK(reg_check_chans, reg_check_chans_work);

static void reg_todo(struct work_struct *work);
static DECLARE_WORK(reg_work, reg_todo);

/* We keep a static world regulatory domain in case of the absence of CRDA */
static const struct ieee80211_regdomain world_regdom = {
	.n_reg_rules = 8,
	.alpha2 =  "00",
	.reg_rules = {
		/* IEEE 802.11b/g, channels 1..11 */
		REG_RULE(2412-10, 2462+10, 40, 6, 20, 0),
		/* IEEE 802.11b/g, channels 12..13. */
		REG_RULE(2467-10, 2472+10, 20, 6, 20,
			NL80211_RRF_NO_IR | NL80211_RRF_AUTO_BW),
		/* IEEE 802.11 channel 14 - Only JP enables
		 * this and for 802.11b only */
		REG_RULE(2484-10, 2484+10, 20, 6, 20,
			NL80211_RRF_NO_IR |
			NL80211_RRF_NO_OFDM),
		/* IEEE 802.11a, channel 36..48 */
		REG_RULE(5180-10, 5240+10, 80, 6, 20,
                        NL80211_RRF_NO_IR |
                        NL80211_RRF_AUTO_BW),

		/* IEEE 802.11a, channel 52..64 - DFS required */
		REG_RULE(5260-10, 5320+10, 80, 6, 20,
			NL80211_RRF_NO_IR |
			NL80211_RRF_AUTO_BW |
			NL80211_RRF_DFS),

		/* IEEE 802.11a, channel 100..144 - DFS required */
		REG_RULE(5500-10, 5720+10, 160, 6, 20,
			NL80211_RRF_NO_IR |
			NL80211_RRF_DFS),

		/* IEEE 802.11a, channel 149..165 */
		REG_RULE(5745-10, 5825+10, 80, 6, 20,
			NL80211_RRF_NO_IR),

		/* IEEE 802.11ad (60GHz), channels 1..3 */
		REG_RULE(56160+2160*1-1080, 56160+2160*3+1080, 2160, 0, 0, 0),
	}
};

/* protected by RTNL */
static const struct ieee80211_regdomain *cfg80211_world_regdom =
	&world_regdom;

static char *ieee80211_regdom = "00";
static char user_alpha2[2];
static const struct ieee80211_regdomain *cfg80211_user_regdom;

module_param(ieee80211_regdom, charp, 0444);
MODULE_PARM_DESC(ieee80211_regdom, "IEEE 802.11 regulatory domain code");

static void reg_free_request(struct regulatory_request *request)
{
	if (request == &core_request_world)
		return;

	if (request != get_last_request())
		kfree(request);
}

static void reg_free_last_request(void)
{
	struct regulatory_request *lr = get_last_request();

	if (lr != &core_request_world && lr)
		kfree_rcu(lr, rcu_head);
}

static void reg_update_last_request(struct regulatory_request *request)
{
	struct regulatory_request *lr;

	lr = get_last_request();
	if (lr == request)
		return;

	reg_free_last_request();
	rcu_assign_pointer(last_request, request);
}

static void reset_regdomains(bool full_reset,
			     const struct ieee80211_regdomain *new_regdom)
{
	const struct ieee80211_regdomain *r;

	ASSERT_RTNL();

	r = get_cfg80211_regdom();

	/* avoid freeing static information or freeing something twice */
	if (r == cfg80211_world_regdom)
		r = NULL;
	if (cfg80211_world_regdom == &world_regdom)
		cfg80211_world_regdom = NULL;
	if (r == &world_regdom)
		r = NULL;

	rcu_free_regdom(r);
	rcu_free_regdom(cfg80211_world_regdom);

	cfg80211_world_regdom = &world_regdom;
	rcu_assign_pointer(cfg80211_regdomain, new_regdom);

	if (!full_reset)
		return;

	reg_update_last_request(&core_request_world);
}

/*
 * Dynamic world regulatory domain requested by the wireless
 * core upon initialization
 */
static void update_world_regdomain(const struct ieee80211_regdomain *rd)
{
	struct regulatory_request *lr;

	lr = get_last_request();

	WARN_ON(!lr);

	reset_regdomains(false, rd);

	cfg80211_world_regdom = rd;
}

bool is_world_regdom(const char *alpha2)
{
	if (!alpha2)
		return false;
	return alpha2[0] == '0' && alpha2[1] == '0';
}

static bool is_alpha2_set(const char *alpha2)
{
	if (!alpha2)
		return false;
	return alpha2[0] && alpha2[1];
}

static bool is_unknown_alpha2(const char *alpha2)
{
	if (!alpha2)
		return false;
	/*
	 * Special case where regulatory domain was built by driver
	 * but a specific alpha2 cannot be determined
	 */
	return alpha2[0] == '9' && alpha2[1] == '9';
}

static bool is_intersected_alpha2(const char *alpha2)
{
	if (!alpha2)
		return false;
	/*
	 * Special case where regulatory domain is the
	 * result of an intersection between two regulatory domain
	 * structures
	 */
	return alpha2[0] == '9' && alpha2[1] == '8';
}

static bool is_an_alpha2(const char *alpha2)
{
	if (!alpha2)
		return false;
	return isalpha(alpha2[0]) && isalpha(alpha2[1]);
}

static bool alpha2_equal(const char *alpha2_x, const char *alpha2_y)
{
	if (!alpha2_x || !alpha2_y)
		return false;
	return alpha2_x[0] == alpha2_y[0] && alpha2_x[1] == alpha2_y[1];
}

static bool regdom_changes(const char *alpha2)
{
	const struct ieee80211_regdomain *r = get_cfg80211_regdom();

	if (!r)
		return true;
	return !alpha2_equal(r->alpha2, alpha2);
}

/*
 * The NL80211_REGDOM_SET_BY_USER regdom alpha2 is cached, this lets
 * you know if a valid regulatory hint with NL80211_REGDOM_SET_BY_USER
 * has ever been issued.
 */
static bool is_user_regdom_saved(void)
{
	if (user_alpha2[0] == '9' && user_alpha2[1] == '7')
		return false;

	/* This would indicate a mistake on the design */
	if (WARN(!is_world_regdom(user_alpha2) && !is_an_alpha2(user_alpha2),
		 "Unexpected user alpha2: %c%c\n",
		 user_alpha2[0], user_alpha2[1]))
		return false;

	return true;
}

static const struct ieee80211_regdomain *
reg_copy_regd(const struct ieee80211_regdomain *src_regd)
{
	struct ieee80211_regdomain *regd;
	unsigned int i;

	regd = kzalloc(struct_size(regd, reg_rules, src_regd->n_reg_rules),
		       GFP_KERNEL);
	if (!regd)
		return ERR_PTR(-ENOMEM);

	memcpy(regd, src_regd, sizeof(struct ieee80211_regdomain));

	for (i = 0; i < src_regd->n_reg_rules; i++)
		memcpy(&regd->reg_rules[i], &src_regd->reg_rules[i],
		       sizeof(struct ieee80211_reg_rule));

	return regd;
}

static void cfg80211_save_user_regdom(const struct ieee80211_regdomain *rd)
{
	ASSERT_RTNL();

	if (!IS_ERR(cfg80211_user_regdom))
		kfree(cfg80211_user_regdom);
	cfg80211_user_regdom = reg_copy_regd(rd);
}

struct reg_regdb_apply_request {
	struct list_head list;
	const struct ieee80211_regdomain *regdom;
};

static LIST_HEAD(reg_regdb_apply_list);
static DEFINE_MUTEX(reg_regdb_apply_mutex);

static void reg_regdb_apply(struct work_struct *work)
{
	struct reg_regdb_apply_request *request;

	rtnl_lock();

	mutex_lock(&reg_regdb_apply_mutex);
	while (!list_empty(&reg_regdb_apply_list)) {
		request = list_first_entry(&reg_regdb_apply_list,
					   struct reg_regdb_apply_request,
					   list);
		list_del(&request->list);

		set_regdom(request->regdom, REGD_SOURCE_INTERNAL_DB);
		kfree(request);
	}
	mutex_unlock(&reg_regdb_apply_mutex);

	rtnl_unlock();
}

static DECLARE_WORK(reg_regdb_work, reg_regdb_apply);

static int reg_schedule_apply(const struct ieee80211_regdomain *regdom)
{
	struct reg_regdb_apply_request *request;

	request = kzalloc(sizeof(struct reg_regdb_apply_request), GFP_KERNEL);
	if (!request) {
		kfree(regdom);
		return -ENOMEM;
	}

	request->regdom = regdom;

	mutex_lock(&reg_regdb_apply_mutex);
	list_add_tail(&request->list, &reg_regdb_apply_list);
	mutex_unlock(&reg_regdb_apply_mutex);

	schedule_work(&reg_regdb_work);
	return 0;
}

#ifdef CONFIG_CFG80211_CRDA_SUPPORT
/* Max number of consecutive attempts to communicate with CRDA  */
#define REG_MAX_CRDA_TIMEOUTS 10

static u32 reg_crda_timeouts;

static void crda_timeout_work(struct work_struct *work);
static DECLARE_DELAYED_WORK(crda_timeout, crda_timeout_work);

static void crda_timeout_work(struct work_struct *work)
{
	pr_debug("Timeout while waiting for CRDA to reply, restoring regulatory settings\n");
	rtnl_lock();
	reg_crda_timeouts++;
	restore_regulatory_settings(true, false);
	rtnl_unlock();
}

static void cancel_crda_timeout(void)
{
	cancel_delayed_work(&crda_timeout);
}

static void cancel_crda_timeout_sync(void)
{
	cancel_delayed_work_sync(&crda_timeout);
}

static void reset_crda_timeouts(void)
{
	reg_crda_timeouts = 0;
}

/*
 * This lets us keep regulatory code which is updated on a regulatory
 * basis in userspace.
 */
static int call_crda(const char *alpha2)
{
	char country[12];
	char *env[] = { country, NULL };
	int ret;

	snprintf(country, sizeof(country), "COUNTRY=%c%c",
		 alpha2[0], alpha2[1]);

	if (reg_crda_timeouts > REG_MAX_CRDA_TIMEOUTS) {
		pr_debug("Exceeded CRDA call max attempts. Not calling CRDA\n");
		return -EINVAL;
	}

	if (!is_world_regdom((char *) alpha2))
		pr_debug("Calling CRDA for country: %c%c\n",
			 alpha2[0], alpha2[1]);
	else
		pr_debug("Calling CRDA to update world regulatory domain\n");

	ret = kobject_uevent_env(&reg_pdev->dev.kobj, KOBJ_CHANGE, env);
	if (ret)
		return ret;

	queue_delayed_work(system_power_efficient_wq,
			   &crda_timeout, msecs_to_jiffies(3142));
	return 0;
}
#else
static inline void cancel_crda_timeout(void) {}
static inline void cancel_crda_timeout_sync(void) {}
static inline void reset_crda_timeouts(void) {}
static inline int call_crda(const char *alpha2)
{
	return -ENODATA;
}
#endif /* CONFIG_CFG80211_CRDA_SUPPORT */

/* code to directly load a firmware database through request_firmware */
static const struct fwdb_header *regdb;

struct fwdb_country {
	u8 alpha2[2];
	__be16 coll_ptr;
	/* this struct cannot be extended */
} __packed __aligned(4);

struct fwdb_collection {
	u8 len;
	u8 n_rules;
	u8 dfs_region;
	/* no optional data yet */
	/* aligned to 2, then followed by __be16 array of rule pointers */
} __packed __aligned(4);

enum fwdb_flags {
	FWDB_FLAG_NO_OFDM	= BIT(0),
	FWDB_FLAG_NO_OUTDOOR	= BIT(1),
	FWDB_FLAG_DFS		= BIT(2),
	FWDB_FLAG_NO_IR		= BIT(3),
	FWDB_FLAG_AUTO_BW	= BIT(4),
};

struct fwdb_wmm_ac {
	u8 ecw;
	u8 aifsn;
	__be16 cot;
} __packed;

struct fwdb_wmm_rule {
	struct fwdb_wmm_ac client[IEEE80211_NUM_ACS];
	struct fwdb_wmm_ac ap[IEEE80211_NUM_ACS];
} __packed;

struct fwdb_rule {
	u8 len;
	u8 flags;
	__be16 max_eirp;
	__be32 start, end, max_bw;
	/* start of optional data */
	__be16 cac_timeout;
	__be16 wmm_ptr;
} __packed __aligned(4);

#define FWDB_MAGIC 0x52474442
#define FWDB_VERSION 20

struct fwdb_header {
	__be32 magic;
	__be32 version;
	struct fwdb_country country[];
} __packed __aligned(4);

static int ecw2cw(int ecw)
{
	return (1 << ecw) - 1;
}

static bool valid_wmm(struct fwdb_wmm_rule *rule)
{
	struct fwdb_wmm_ac *ac = (struct fwdb_wmm_ac *)rule;
	int i;

	for (i = 0; i < IEEE80211_NUM_ACS * 2; i++) {
		u16 cw_min = ecw2cw((ac[i].ecw & 0xf0) >> 4);
		u16 cw_max = ecw2cw(ac[i].ecw & 0x0f);
		u8 aifsn = ac[i].aifsn;

		if (cw_min >= cw_max)
			return false;

		if (aifsn < 1)
			return false;
	}

	return true;
}

static bool valid_rule(const u8 *data, unsigned int size, u16 rule_ptr)
{
	struct fwdb_rule *rule = (void *)(data + (rule_ptr << 2));

	if ((u8 *)rule + sizeof(rule->len) > data + size)
		return false;

	/* mandatory fields */
	if (rule->len < offsetofend(struct fwdb_rule, max_bw))
		return false;
	if (rule->len >= offsetofend(struct fwdb_rule, wmm_ptr)) {
		u32 wmm_ptr = be16_to_cpu(rule->wmm_ptr) << 2;
		struct fwdb_wmm_rule *wmm;

		if (wmm_ptr + sizeof(struct fwdb_wmm_rule) > size)
			return false;

		wmm = (void *)(data + wmm_ptr);

		if (!valid_wmm(wmm))
			return false;
	}
	return true;
}

static bool valid_country(const u8 *data, unsigned int size,
			  const struct fwdb_country *country)
{
	unsigned int ptr = be16_to_cpu(country->coll_ptr) << 2;
	struct fwdb_collection *coll = (void *)(data + ptr);
	__be16 *rules_ptr;
	unsigned int i;

	/* make sure we can read len/n_rules */
	if ((u8 *)coll + offsetofend(typeof(*coll), n_rules) > data + size)
		return false;

	/* make sure base struct and all rules fit */
	if ((u8 *)coll + ALIGN(coll->len, 2) +
	    (coll->n_rules * 2) > data + size)
		return false;

	/* mandatory fields must exist */
	if (coll->len < offsetofend(struct fwdb_collection, dfs_region))
		return false;

	rules_ptr = (void *)((u8 *)coll + ALIGN(coll->len, 2));

	for (i = 0; i < coll->n_rules; i++) {
		u16 rule_ptr = be16_to_cpu(rules_ptr[i]);

		if (!valid_rule(data, size, rule_ptr))
			return false;
	}

	return true;
}

#ifdef CONFIG_CFG80211_REQUIRE_SIGNED_REGDB
#include <keys/asymmetric-type.h>

static struct key *builtin_regdb_keys;

static int __init load_builtin_regdb_keys(void)
{
	builtin_regdb_keys =
		keyring_alloc(".builtin_regdb_keys",
			      KUIDT_INIT(0), KGIDT_INIT(0), current_cred(),
			      ((KEY_POS_ALL & ~KEY_POS_SETATTR) |
			      KEY_USR_VIEW | KEY_USR_READ | KEY_USR_SEARCH),
			      KEY_ALLOC_NOT_IN_QUOTA, NULL, NULL);
	if (IS_ERR(builtin_regdb_keys))
		return PTR_ERR(builtin_regdb_keys);

	pr_notice("Loading compiled-in X.509 certificates for regulatory database\n");

#ifdef CONFIG_CFG80211_USE_KERNEL_REGDB_KEYS
	x509_load_certificate_list(shipped_regdb_certs,
				   shipped_regdb_certs_len,
				   builtin_regdb_keys);
#endif
#ifdef CONFIG_CFG80211_EXTRA_REGDB_KEYDIR
	if (CONFIG_CFG80211_EXTRA_REGDB_KEYDIR[0] != '\0')
		x509_load_certificate_list(extra_regdb_certs,
					   extra_regdb_certs_len,
					   builtin_regdb_keys);
#endif

	return 0;
}

MODULE_FIRMWARE("regulatory.db.p7s");

static bool regdb_has_valid_signature(const u8 *data, unsigned int size)
{
	const struct firmware *sig;
	bool result;

	if (request_firmware(&sig, "regulatory.db.p7s", &reg_pdev->dev))
		return false;

	result = verify_pkcs7_signature(data, size, sig->data, sig->size,
					builtin_regdb_keys,
					VERIFYING_UNSPECIFIED_SIGNATURE,
					NULL, NULL) == 0;

	release_firmware(sig);

	return result;
}

static void free_regdb_keyring(void)
{
	key_put(builtin_regdb_keys);
}
#else
static int load_builtin_regdb_keys(void)
{
	return 0;
}

static bool regdb_has_valid_signature(const u8 *data, unsigned int size)
{
	return true;
}

static void free_regdb_keyring(void)
{
}
#endif /* CONFIG_CFG80211_REQUIRE_SIGNED_REGDB */

static bool valid_regdb(const u8 *data, unsigned int size)
{
	const struct fwdb_header *hdr = (void *)data;
	const struct fwdb_country *country;

	if (size < sizeof(*hdr))
		return false;

	if (hdr->magic != cpu_to_be32(FWDB_MAGIC))
		return false;

	if (hdr->version != cpu_to_be32(FWDB_VERSION))
		return false;

	if (!regdb_has_valid_signature(data, size))
		return false;

	country = &hdr->country[0];
	while ((u8 *)(country + 1) <= data + size) {
		if (!country->coll_ptr)
			break;
		if (!valid_country(data, size, country))
			return false;
		country++;
	}

	return true;
}

static void set_wmm_rule(const struct fwdb_header *db,
			 const struct fwdb_country *country,
			 const struct fwdb_rule *rule,
			 struct ieee80211_reg_rule *rrule)
{
	struct ieee80211_wmm_rule *wmm_rule = &rrule->wmm_rule;
	struct fwdb_wmm_rule *wmm;
	unsigned int i, wmm_ptr;

	wmm_ptr = be16_to_cpu(rule->wmm_ptr) << 2;
	wmm = (void *)((u8 *)db + wmm_ptr);

	if (!valid_wmm(wmm)) {
		pr_err("Invalid regulatory WMM rule %u-%u in domain %c%c\n",
		       be32_to_cpu(rule->start), be32_to_cpu(rule->end),
		       country->alpha2[0], country->alpha2[1]);
		return;
	}

	for (i = 0; i < IEEE80211_NUM_ACS; i++) {
		wmm_rule->client[i].cw_min =
			ecw2cw((wmm->client[i].ecw & 0xf0) >> 4);
		wmm_rule->client[i].cw_max = ecw2cw(wmm->client[i].ecw & 0x0f);
		wmm_rule->client[i].aifsn =  wmm->client[i].aifsn;
		wmm_rule->client[i].cot =
			1000 * be16_to_cpu(wmm->client[i].cot);
		wmm_rule->ap[i].cw_min = ecw2cw((wmm->ap[i].ecw & 0xf0) >> 4);
		wmm_rule->ap[i].cw_max = ecw2cw(wmm->ap[i].ecw & 0x0f);
		wmm_rule->ap[i].aifsn = wmm->ap[i].aifsn;
		wmm_rule->ap[i].cot = 1000 * be16_to_cpu(wmm->ap[i].cot);
	}

	rrule->has_wmm = true;
}

static int __regdb_query_wmm(const struct fwdb_header *db,
			     const struct fwdb_country *country, int freq,
			     struct ieee80211_reg_rule *rrule)
{
	unsigned int ptr = be16_to_cpu(country->coll_ptr) << 2;
	struct fwdb_collection *coll = (void *)((u8 *)db + ptr);
	int i;

	for (i = 0; i < coll->n_rules; i++) {
		__be16 *rules_ptr = (void *)((u8 *)coll + ALIGN(coll->len, 2));
		unsigned int rule_ptr = be16_to_cpu(rules_ptr[i]) << 2;
		struct fwdb_rule *rule = (void *)((u8 *)db + rule_ptr);

		if (rule->len < offsetofend(struct fwdb_rule, wmm_ptr))
			continue;

		if (freq >= KHZ_TO_MHZ(be32_to_cpu(rule->start)) &&
		    freq <= KHZ_TO_MHZ(be32_to_cpu(rule->end))) {
			set_wmm_rule(db, country, rule, rrule);
			return 0;
		}
	}

	return -ENODATA;
}

int reg_query_regdb_wmm(char *alpha2, int freq, struct ieee80211_reg_rule *rule)
{
	const struct fwdb_header *hdr = regdb;
	const struct fwdb_country *country;

	if (!regdb)
		return -ENODATA;

	if (IS_ERR(regdb))
		return PTR_ERR(regdb);

	country = &hdr->country[0];
	while (country->coll_ptr) {
		if (alpha2_equal(alpha2, country->alpha2))
			return __regdb_query_wmm(regdb, country, freq, rule);

		country++;
	}

	return -ENODATA;
}
EXPORT_SYMBOL(reg_query_regdb_wmm);

static int regdb_query_country(const struct fwdb_header *db,
			       const struct fwdb_country *country)
{
	unsigned int ptr = be16_to_cpu(country->coll_ptr) << 2;
	struct fwdb_collection *coll = (void *)((u8 *)db + ptr);
	struct ieee80211_regdomain *regdom;
	unsigned int i;

	regdom = kzalloc(struct_size(regdom, reg_rules, coll->n_rules),
			 GFP_KERNEL);
	if (!regdom)
		return -ENOMEM;

	regdom->n_reg_rules = coll->n_rules;
	regdom->alpha2[0] = country->alpha2[0];
	regdom->alpha2[1] = country->alpha2[1];
	regdom->dfs_region = coll->dfs_region;

	for (i = 0; i < regdom->n_reg_rules; i++) {
		__be16 *rules_ptr = (void *)((u8 *)coll + ALIGN(coll->len, 2));
		unsigned int rule_ptr = be16_to_cpu(rules_ptr[i]) << 2;
		struct fwdb_rule *rule = (void *)((u8 *)db + rule_ptr);
		struct ieee80211_reg_rule *rrule = &regdom->reg_rules[i];

		rrule->freq_range.start_freq_khz = be32_to_cpu(rule->start);
		rrule->freq_range.end_freq_khz = be32_to_cpu(rule->end);
		rrule->freq_range.max_bandwidth_khz = be32_to_cpu(rule->max_bw);

		rrule->power_rule.max_antenna_gain = 0;
		rrule->power_rule.max_eirp = be16_to_cpu(rule->max_eirp);

		rrule->flags = 0;
		if (rule->flags & FWDB_FLAG_NO_OFDM)
			rrule->flags |= NL80211_RRF_NO_OFDM;
		if (rule->flags & FWDB_FLAG_NO_OUTDOOR)
			rrule->flags |= NL80211_RRF_NO_OUTDOOR;
		if (rule->flags & FWDB_FLAG_DFS)
			rrule->flags |= NL80211_RRF_DFS;
		if (rule->flags & FWDB_FLAG_NO_IR)
			rrule->flags |= NL80211_RRF_NO_IR;
		if (rule->flags & FWDB_FLAG_AUTO_BW)
			rrule->flags |= NL80211_RRF_AUTO_BW;

		rrule->dfs_cac_ms = 0;

		/* handle optional data */
		if (rule->len >= offsetofend(struct fwdb_rule, cac_timeout))
			rrule->dfs_cac_ms =
				1000 * be16_to_cpu(rule->cac_timeout);
		if (rule->len >= offsetofend(struct fwdb_rule, wmm_ptr))
			set_wmm_rule(db, country, rule, rrule);
	}

	return reg_schedule_apply(regdom);
}

static int query_regdb(const char *alpha2)
{
	const struct fwdb_header *hdr = regdb;
	const struct fwdb_country *country;

	ASSERT_RTNL();

	if (IS_ERR(regdb))
		return PTR_ERR(regdb);

	country = &hdr->country[0];
	while (country->coll_ptr) {
		if (alpha2_equal(alpha2, country->alpha2))
			return regdb_query_country(regdb, country);
		country++;
	}

	return -ENODATA;
}

static void regdb_fw_cb(const struct firmware *fw, void *context)
{
	int set_error = 0;
	bool restore = true;
	void *db;

	if (!fw) {
		pr_info("failed to load regulatory.db\n");
		set_error = -ENODATA;
	} else if (!valid_regdb(fw->data, fw->size)) {
		pr_info("loaded regulatory.db is malformed or signature is missing/invalid\n");
		set_error = -EINVAL;
	}

	rtnl_lock();
	if (regdb && !IS_ERR(regdb)) {
		/* negative case - a bug
		 * positive case - can happen due to race in case of multiple cb's in
		 * queue, due to usage of asynchronous callback
		 *
		 * Either case, just restore and free new db.
		 */
	} else if (set_error) {
		regdb = ERR_PTR(set_error);
	} else if (fw) {
		db = kmemdup(fw->data, fw->size, GFP_KERNEL);
		if (db) {
			regdb = db;
			restore = context && query_regdb(context);
		} else {
			restore = true;
		}
	}

	if (restore)
		restore_regulatory_settings(true, false);

	rtnl_unlock();

	kfree(context);

	release_firmware(fw);
}

MODULE_FIRMWARE("regulatory.db");

static int query_regdb_file(const char *alpha2)
{
	int err;

	ASSERT_RTNL();

	if (regdb)
		return query_regdb(alpha2);

	alpha2 = kmemdup(alpha2, 2, GFP_KERNEL);
	if (!alpha2)
		return -ENOMEM;

	err = request_firmware_nowait(THIS_MODULE, true, "regulatory.db",
				      &reg_pdev->dev, GFP_KERNEL,
				      (void *)alpha2, regdb_fw_cb);
	if (err)
		kfree(alpha2);

	return err;
}

int reg_reload_regdb(void)
{
	const struct firmware *fw;
	void *db;
	int err;
	const struct ieee80211_regdomain *current_regdomain;
	struct regulatory_request *request;

	err = request_firmware(&fw, "regulatory.db", &reg_pdev->dev);
	if (err)
		return err;

	if (!valid_regdb(fw->data, fw->size)) {
		err = -ENODATA;
		goto out;
	}

	db = kmemdup(fw->data, fw->size, GFP_KERNEL);
	if (!db) {
		err = -ENOMEM;
		goto out;
	}

	rtnl_lock();
	if (!IS_ERR_OR_NULL(regdb))
		kfree(regdb);
	regdb = db;

	/* reset regulatory domain */
	current_regdomain = get_cfg80211_regdom();

	request = kzalloc(sizeof(*request), GFP_KERNEL);
	if (!request) {
		err = -ENOMEM;
		goto out_unlock;
	}

	request->wiphy_idx = WIPHY_IDX_INVALID;
	request->alpha2[0] = current_regdomain->alpha2[0];
	request->alpha2[1] = current_regdomain->alpha2[1];
	request->initiator = NL80211_REGDOM_SET_BY_CORE;
	request->user_reg_hint_type = NL80211_USER_REG_HINT_USER;

	reg_process_hint(request);

out_unlock:
	rtnl_unlock();
 out:
	release_firmware(fw);
	return err;
}

static bool reg_query_database(struct regulatory_request *request)
{
	if (query_regdb_file(request->alpha2) == 0)
		return true;

	if (call_crda(request->alpha2) == 0)
		return true;

	return false;
}

bool reg_is_valid_request(const char *alpha2)
{
	struct regulatory_request *lr = get_last_request();

	if (!lr || lr->processed)
		return false;

	return alpha2_equal(lr->alpha2, alpha2);
}

static const struct ieee80211_regdomain *reg_get_regdomain(struct wiphy *wiphy)
{
	struct regulatory_request *lr = get_last_request();

	/*
	 * Follow the driver's regulatory domain, if present, unless a country
	 * IE has been processed or a user wants to help complaince further
	 */
	if (lr->initiator != NL80211_REGDOM_SET_BY_COUNTRY_IE &&
	    lr->initiator != NL80211_REGDOM_SET_BY_USER &&
	    wiphy->regd)
		return get_wiphy_regdom(wiphy);

	return get_cfg80211_regdom();
}

static unsigned int
reg_get_max_bandwidth_from_range(const struct ieee80211_regdomain *rd,
				 const struct ieee80211_reg_rule *rule)
{
	const struct ieee80211_freq_range *freq_range = &rule->freq_range;
	const struct ieee80211_freq_range *freq_range_tmp;
	const struct ieee80211_reg_rule *tmp;
	u32 start_freq, end_freq, idx, no;

	for (idx = 0; idx < rd->n_reg_rules; idx++)
		if (rule == &rd->reg_rules[idx])
			break;

	if (idx == rd->n_reg_rules)
		return 0;

	/* get start_freq */
	no = idx;

	while (no) {
		tmp = &rd->reg_rules[--no];
		freq_range_tmp = &tmp->freq_range;

		if (freq_range_tmp->end_freq_khz < freq_range->start_freq_khz)
			break;

		freq_range = freq_range_tmp;
	}

	start_freq = freq_range->start_freq_khz;

	/* get end_freq */
	freq_range = &rule->freq_range;
	no = idx;

	while (no < rd->n_reg_rules - 1) {
		tmp = &rd->reg_rules[++no];
		freq_range_tmp = &tmp->freq_range;

		if (freq_range_tmp->start_freq_khz > freq_range->end_freq_khz)
			break;

		freq_range = freq_range_tmp;
	}

	end_freq = freq_range->end_freq_khz;

	return end_freq - start_freq;
}

unsigned int reg_get_max_bandwidth(const struct ieee80211_regdomain *rd,
				   const struct ieee80211_reg_rule *rule)
{
	unsigned int bw = reg_get_max_bandwidth_from_range(rd, rule);

	if (rule->flags & NL80211_RRF_NO_320MHZ)
		bw = min_t(unsigned int, bw, MHZ_TO_KHZ(160));
	if (rule->flags & NL80211_RRF_NO_160MHZ)
		bw = min_t(unsigned int, bw, MHZ_TO_KHZ(80));
	if (rule->flags & NL80211_RRF_NO_80MHZ)
		bw = min_t(unsigned int, bw, MHZ_TO_KHZ(40));

	/*
	 * HT40+/HT40- limits are handled per-channel. Only limit BW if both
	 * are not allowed.
	 */
	if (rule->flags & NL80211_RRF_NO_HT40MINUS &&
	    rule->flags & NL80211_RRF_NO_HT40PLUS)
		bw = min_t(unsigned int, bw, MHZ_TO_KHZ(20));

	return bw;
}

/* Sanity check on a regulatory rule */
static bool is_valid_reg_rule(const struct ieee80211_reg_rule *rule)
{
	const struct ieee80211_freq_range *freq_range = &rule->freq_range;
	u32 freq_diff;

	if (freq_range->start_freq_khz <= 0 || freq_range->end_freq_khz <= 0)
		return false;

	if (freq_range->start_freq_khz > freq_range->end_freq_khz)
		return false;

	freq_diff = freq_range->end_freq_khz - freq_range->start_freq_khz;

	if (freq_range->end_freq_khz <= freq_range->start_freq_khz ||
	    freq_range->max_bandwidth_khz > freq_diff)
		return false;

	return true;
}

static bool is_valid_rd(const struct ieee80211_regdomain *rd)
{
	const struct ieee80211_reg_rule *reg_rule = NULL;
	unsigned int i;

	if (!rd->n_reg_rules)
		return false;

	if (WARN_ON(rd->n_reg_rules > NL80211_MAX_SUPP_REG_RULES))
		return false;

	for (i = 0; i < rd->n_reg_rules; i++) {
		reg_rule = &rd->reg_rules[i];
		if (!is_valid_reg_rule(reg_rule))
			return false;
	}

	return true;
}

/**
 * freq_in_rule_band - tells us if a frequency is in a frequency band
 * @freq_range: frequency rule we want to query
 * @freq_khz: frequency we are inquiring about
 *
 * This lets us know if a specific frequency rule is or is not relevant to
 * a specific frequency's band. Bands are device specific and artificial
 * definitions (the "2.4 GHz band", the "5 GHz band" and the "60GHz band"),
 * however it is safe for now to assume that a frequency rule should not be
 * part of a frequency's band if the start freq or end freq are off by more
 * than 2 GHz for the 2.4 and 5 GHz bands, and by more than 20 GHz for the
 * 60 GHz band.
 * This resolution can be lowered and should be considered as we add
 * regulatory rule support for other "bands".
 *
 * Returns: whether or not the frequency is in the range
 */
static bool freq_in_rule_band(const struct ieee80211_freq_range *freq_range,
			      u32 freq_khz)
{
	/*
	 * From 802.11ad: directional multi-gigabit (DMG):
	 * Pertaining to operation in a frequency band containing a channel
	 * with the Channel starting frequency above 45 GHz.
	 */
	u32 limit = freq_khz > 45 * KHZ_PER_GHZ ? 20 * KHZ_PER_GHZ : 2 * KHZ_PER_GHZ;
	if (abs(freq_khz - freq_range->start_freq_khz) <= limit)
		return true;
	if (abs(freq_khz - freq_range->end_freq_khz) <= limit)
		return true;
	return false;
}

/*
 * Later on we can perhaps use the more restrictive DFS
 * region but we don't have information for that yet so
 * for now simply disallow conflicts.
 */
static enum nl80211_dfs_regions
reg_intersect_dfs_region(const enum nl80211_dfs_regions dfs_region1,
			 const enum nl80211_dfs_regions dfs_region2)
{
	if (dfs_region1 != dfs_region2)
		return NL80211_DFS_UNSET;
	return dfs_region1;
}

static void reg_wmm_rules_intersect(const struct ieee80211_wmm_ac *wmm_ac1,
				    const struct ieee80211_wmm_ac *wmm_ac2,
				    struct ieee80211_wmm_ac *intersect)
{
	intersect->cw_min = max_t(u16, wmm_ac1->cw_min, wmm_ac2->cw_min);
	intersect->cw_max = max_t(u16, wmm_ac1->cw_max, wmm_ac2->cw_max);
	intersect->cot = min_t(u16, wmm_ac1->cot, wmm_ac2->cot);
	intersect->aifsn = max_t(u8, wmm_ac1->aifsn, wmm_ac2->aifsn);
}

/*
 * Helper for regdom_intersect(), this does the real
 * mathematical intersection fun
 */
static int reg_rules_intersect(const struct ieee80211_regdomain *rd1,
			       const struct ieee80211_regdomain *rd2,
			       const struct ieee80211_reg_rule *rule1,
			       const struct ieee80211_reg_rule *rule2,
			       struct ieee80211_reg_rule *intersected_rule)
{
	const struct ieee80211_freq_range *freq_range1, *freq_range2;
	struct ieee80211_freq_range *freq_range;
	const struct ieee80211_power_rule *power_rule1, *power_rule2;
	struct ieee80211_power_rule *power_rule;
	const struct ieee80211_wmm_rule *wmm_rule1, *wmm_rule2;
	struct ieee80211_wmm_rule *wmm_rule;
	u32 freq_diff, max_bandwidth1, max_bandwidth2;

	freq_range1 = &rule1->freq_range;
	freq_range2 = &rule2->freq_range;
	freq_range = &intersected_rule->freq_range;

	power_rule1 = &rule1->power_rule;
	power_rule2 = &rule2->power_rule;
	power_rule = &intersected_rule->power_rule;

	wmm_rule1 = &rule1->wmm_rule;
	wmm_rule2 = &rule2->wmm_rule;
	wmm_rule = &intersected_rule->wmm_rule;

	freq_range->start_freq_khz = max(freq_range1->start_freq_khz,
					 freq_range2->start_freq_khz);
	freq_range->end_freq_khz = min(freq_range1->end_freq_khz,
				       freq_range2->end_freq_khz);

	max_bandwidth1 = freq_range1->max_bandwidth_khz;
	max_bandwidth2 = freq_range2->max_bandwidth_khz;

	if (rule1->flags & NL80211_RRF_AUTO_BW)
		max_bandwidth1 = reg_get_max_bandwidth(rd1, rule1);
	if (rule2->flags & NL80211_RRF_AUTO_BW)
		max_bandwidth2 = reg_get_max_bandwidth(rd2, rule2);

	freq_range->max_bandwidth_khz = min(max_bandwidth1, max_bandwidth2);

	intersected_rule->flags = rule1->flags | rule2->flags;

	/*
	 * In case NL80211_RRF_AUTO_BW requested for both rules
	 * set AUTO_BW in intersected rule also. Next we will
	 * calculate BW correctly in handle_channel function.
	 * In other case remove AUTO_BW flag while we calculate
	 * maximum bandwidth correctly and auto calculation is
	 * not required.
	 */
	if ((rule1->flags & NL80211_RRF_AUTO_BW) &&
	    (rule2->flags & NL80211_RRF_AUTO_BW))
		intersected_rule->flags |= NL80211_RRF_AUTO_BW;
	else
		intersected_rule->flags &= ~NL80211_RRF_AUTO_BW;

	freq_diff = freq_range->end_freq_khz - freq_range->start_freq_khz;
	if (freq_range->max_bandwidth_khz > freq_diff)
		freq_range->max_bandwidth_khz = freq_diff;

	power_rule->max_eirp = min(power_rule1->max_eirp,
		power_rule2->max_eirp);
	power_rule->max_antenna_gain = min(power_rule1->max_antenna_gain,
		power_rule2->max_antenna_gain);

	intersected_rule->dfs_cac_ms = max(rule1->dfs_cac_ms,
					   rule2->dfs_cac_ms);

	if (rule1->has_wmm && rule2->has_wmm) {
		u8 ac;

		for (ac = 0; ac < IEEE80211_NUM_ACS; ac++) {
			reg_wmm_rules_intersect(&wmm_rule1->client[ac],
						&wmm_rule2->client[ac],
						&wmm_rule->client[ac]);
			reg_wmm_rules_intersect(&wmm_rule1->ap[ac],
						&wmm_rule2->ap[ac],
						&wmm_rule->ap[ac]);
		}

		intersected_rule->has_wmm = true;
	} else if (rule1->has_wmm) {
		*wmm_rule = *wmm_rule1;
		intersected_rule->has_wmm = true;
	} else if (rule2->has_wmm) {
		*wmm_rule = *wmm_rule2;
		intersected_rule->has_wmm = true;
	} else {
		intersected_rule->has_wmm = false;
	}

	if (!is_valid_reg_rule(intersected_rule))
		return -EINVAL;

	return 0;
}

/* check whether old rule contains new rule */
static bool rule_contains(struct ieee80211_reg_rule *r1,
			  struct ieee80211_reg_rule *r2)
{
	/* for simplicity, currently consider only same flags */
	if (r1->flags != r2->flags)
		return false;

	/* verify r1 is more restrictive */
	if ((r1->power_rule.max_antenna_gain >
	     r2->power_rule.max_antenna_gain) ||
	    r1->power_rule.max_eirp > r2->power_rule.max_eirp)
		return false;

	/* make sure r2's range is contained within r1 */
	if (r1->freq_range.start_freq_khz > r2->freq_range.start_freq_khz ||
	    r1->freq_range.end_freq_khz < r2->freq_range.end_freq_khz)
		return false;

	/* and finally verify that r1.max_bw >= r2.max_bw */
	if (r1->freq_range.max_bandwidth_khz <
	    r2->freq_range.max_bandwidth_khz)
		return false;

	return true;
}

/* add or extend current rules. do nothing if rule is already contained */
static void add_rule(struct ieee80211_reg_rule *rule,
		     struct ieee80211_reg_rule *reg_rules, u32 *n_rules)
{
	struct ieee80211_reg_rule *tmp_rule;
	int i;

	for (i = 0; i < *n_rules; i++) {
		tmp_rule = &reg_rules[i];
		/* rule is already contained - do nothing */
		if (rule_contains(tmp_rule, rule))
			return;

		/* extend rule if possible */
		if (rule_contains(rule, tmp_rule)) {
			memcpy(tmp_rule, rule, sizeof(*rule));
			return;
		}
	}

	memcpy(&reg_rules[*n_rules], rule, sizeof(*rule));
	(*n_rules)++;
}

/**
 * regdom_intersect - do the intersection between two regulatory domains
 * @rd1: first regulatory domain
 * @rd2: second regulatory domain
 *
 * Use this function to get the intersection between two regulatory domains.
 * Once completed we will mark the alpha2 for the rd as intersected, "98",
 * as no one single alpha2 can represent this regulatory domain.
 *
 * Returns a pointer to the regulatory domain structure which will hold the
 * resulting intersection of rules between rd1 and rd2. We will
 * kzalloc() this structure for you.
 *
 * Returns: the intersected regdomain
 */
static struct ieee80211_regdomain *
regdom_intersect(const struct ieee80211_regdomain *rd1,
		 const struct ieee80211_regdomain *rd2)
{
	int r;
	unsigned int x, y;
	unsigned int num_rules = 0;
	const struct ieee80211_reg_rule *rule1, *rule2;
	struct ieee80211_reg_rule intersected_rule;
	struct ieee80211_regdomain *rd;

	if (!rd1 || !rd2)
		return NULL;

	/*
	 * First we get a count of the rules we'll need, then we actually
	 * build them. This is to so we can malloc() and free() a
	 * regdomain once. The reason we use reg_rules_intersect() here
	 * is it will return -EINVAL if the rule computed makes no sense.
	 * All rules that do check out OK are valid.
	 */

	for (x = 0; x < rd1->n_reg_rules; x++) {
		rule1 = &rd1->reg_rules[x];
		for (y = 0; y < rd2->n_reg_rules; y++) {
			rule2 = &rd2->reg_rules[y];
			if (!reg_rules_intersect(rd1, rd2, rule1, rule2,
						 &intersected_rule))
				num_rules++;
		}
	}

	if (!num_rules)
		return NULL;

	rd = kzalloc(struct_size(rd, reg_rules, num_rules), GFP_KERNEL);
	if (!rd)
		return NULL;

	for (x = 0; x < rd1->n_reg_rules; x++) {
		rule1 = &rd1->reg_rules[x];
		for (y = 0; y < rd2->n_reg_rules; y++) {
			rule2 = &rd2->reg_rules[y];
			r = reg_rules_intersect(rd1, rd2, rule1, rule2,
						&intersected_rule);
			/*
			 * No need to memset here the intersected rule here as
			 * we're not using the stack anymore
			 */
			if (r)
				continue;

			add_rule(&intersected_rule, rd->reg_rules,
				 &rd->n_reg_rules);
		}
	}

	rd->alpha2[0] = '9';
	rd->alpha2[1] = '8';
	rd->dfs_region = reg_intersect_dfs_region(rd1->dfs_region,
						  rd2->dfs_region);

	return rd;
}

/*
 * XXX: add support for the rest of enum nl80211_reg_rule_flags, we may
 * want to just have the channel structure use these
 */
static u32 map_regdom_flags(u32 rd_flags)
{
	u32 channel_flags = 0;
	if (rd_flags & NL80211_RRF_NO_IR_ALL)
		channel_flags |= IEEE80211_CHAN_NO_IR;
	if (rd_flags & NL80211_RRF_DFS)
		channel_flags |= IEEE80211_CHAN_RADAR;
	if (rd_flags & NL80211_RRF_NO_OFDM)
		channel_flags |= IEEE80211_CHAN_NO_OFDM;
	if (rd_flags & NL80211_RRF_NO_OUTDOOR)
		channel_flags |= IEEE80211_CHAN_INDOOR_ONLY;
	if (rd_flags & NL80211_RRF_IR_CONCURRENT)
		channel_flags |= IEEE80211_CHAN_IR_CONCURRENT;
	if (rd_flags & NL80211_RRF_NO_HT40MINUS)
		channel_flags |= IEEE80211_CHAN_NO_HT40MINUS;
	if (rd_flags & NL80211_RRF_NO_HT40PLUS)
		channel_flags |= IEEE80211_CHAN_NO_HT40PLUS;
	if (rd_flags & NL80211_RRF_NO_80MHZ)
		channel_flags |= IEEE80211_CHAN_NO_80MHZ;
	if (rd_flags & NL80211_RRF_NO_160MHZ)
		channel_flags |= IEEE80211_CHAN_NO_160MHZ;
	if (rd_flags & NL80211_RRF_NO_HE)
		channel_flags |= IEEE80211_CHAN_NO_HE;
	if (rd_flags & NL80211_RRF_NO_320MHZ)
		channel_flags |= IEEE80211_CHAN_NO_320MHZ;
	if (rd_flags & NL80211_RRF_NO_EHT)
		channel_flags |= IEEE80211_CHAN_NO_EHT;
	if (rd_flags & NL80211_RRF_DFS_CONCURRENT)
		channel_flags |= IEEE80211_CHAN_DFS_CONCURRENT;
	if (rd_flags & NL80211_RRF_NO_6GHZ_VLP_CLIENT)
		channel_flags |= IEEE80211_CHAN_NO_6GHZ_VLP_CLIENT;
	if (rd_flags & NL80211_RRF_NO_6GHZ_AFC_CLIENT)
		channel_flags |= IEEE80211_CHAN_NO_6GHZ_AFC_CLIENT;
	if (rd_flags & NL80211_RRF_PSD)
		channel_flags |= IEEE80211_CHAN_PSD;
<<<<<<< HEAD
=======
	if (rd_flags & NL80211_RRF_ALLOW_6GHZ_VLP_AP)
		channel_flags |= IEEE80211_CHAN_ALLOW_6GHZ_VLP_AP;
>>>>>>> 2d5404ca
	return channel_flags;
}

static const struct ieee80211_reg_rule *
freq_reg_info_regd(u32 center_freq,
		   const struct ieee80211_regdomain *regd, u32 bw)
{
	int i;
	bool band_rule_found = false;
	bool bw_fits = false;

	if (!regd)
		return ERR_PTR(-EINVAL);

	for (i = 0; i < regd->n_reg_rules; i++) {
		const struct ieee80211_reg_rule *rr;
		const struct ieee80211_freq_range *fr = NULL;

		rr = &regd->reg_rules[i];
		fr = &rr->freq_range;

		/*
		 * We only need to know if one frequency rule was
		 * in center_freq's band, that's enough, so let's
		 * not overwrite it once found
		 */
		if (!band_rule_found)
			band_rule_found = freq_in_rule_band(fr, center_freq);

		bw_fits = cfg80211_does_bw_fit_range(fr, center_freq, bw);

		if (band_rule_found && bw_fits)
			return rr;
	}

	if (!band_rule_found)
		return ERR_PTR(-ERANGE);

	return ERR_PTR(-EINVAL);
}

static const struct ieee80211_reg_rule *
__freq_reg_info(struct wiphy *wiphy, u32 center_freq, u32 min_bw)
{
	const struct ieee80211_regdomain *regd = reg_get_regdomain(wiphy);
	static const u32 bws[] = {0, 1, 2, 4, 5, 8, 10, 16, 20};
	const struct ieee80211_reg_rule *reg_rule = ERR_PTR(-ERANGE);
	int i = ARRAY_SIZE(bws) - 1;
	u32 bw;

	for (bw = MHZ_TO_KHZ(bws[i]); bw >= min_bw; bw = MHZ_TO_KHZ(bws[i--])) {
		reg_rule = freq_reg_info_regd(center_freq, regd, bw);
		if (!IS_ERR(reg_rule))
			return reg_rule;
	}

	return reg_rule;
}

const struct ieee80211_reg_rule *freq_reg_info(struct wiphy *wiphy,
					       u32 center_freq)
{
	u32 min_bw = center_freq < MHZ_TO_KHZ(1000) ? 1 : 20;

	return __freq_reg_info(wiphy, center_freq, MHZ_TO_KHZ(min_bw));
}
EXPORT_SYMBOL(freq_reg_info);

const char *reg_initiator_name(enum nl80211_reg_initiator initiator)
{
	switch (initiator) {
	case NL80211_REGDOM_SET_BY_CORE:
		return "core";
	case NL80211_REGDOM_SET_BY_USER:
		return "user";
	case NL80211_REGDOM_SET_BY_DRIVER:
		return "driver";
	case NL80211_REGDOM_SET_BY_COUNTRY_IE:
		return "country element";
	default:
		WARN_ON(1);
		return "bug";
	}
}
EXPORT_SYMBOL(reg_initiator_name);

static uint32_t reg_rule_to_chan_bw_flags(const struct ieee80211_regdomain *regd,
					  const struct ieee80211_reg_rule *reg_rule,
					  const struct ieee80211_channel *chan)
{
	const struct ieee80211_freq_range *freq_range = NULL;
	u32 max_bandwidth_khz, center_freq_khz, bw_flags = 0;
	bool is_s1g = chan->band == NL80211_BAND_S1GHZ;

	freq_range = &reg_rule->freq_range;

	max_bandwidth_khz = freq_range->max_bandwidth_khz;
	center_freq_khz = ieee80211_channel_to_khz(chan);
	/* Check if auto calculation requested */
	if (reg_rule->flags & NL80211_RRF_AUTO_BW)
		max_bandwidth_khz = reg_get_max_bandwidth(regd, reg_rule);

	/* If we get a reg_rule we can assume that at least 5Mhz fit */
	if (!cfg80211_does_bw_fit_range(freq_range,
					center_freq_khz,
					MHZ_TO_KHZ(10)))
		bw_flags |= IEEE80211_CHAN_NO_10MHZ;
	if (!cfg80211_does_bw_fit_range(freq_range,
					center_freq_khz,
					MHZ_TO_KHZ(20)))
		bw_flags |= IEEE80211_CHAN_NO_20MHZ;

	if (is_s1g) {
		/* S1G is strict about non overlapping channels. We can
		 * calculate which bandwidth is allowed per channel by finding
		 * the largest bandwidth which cleanly divides the freq_range.
		 */
		int edge_offset;
		int ch_bw = max_bandwidth_khz;

		while (ch_bw) {
			edge_offset = (center_freq_khz - ch_bw / 2) -
				      freq_range->start_freq_khz;
			if (edge_offset % ch_bw == 0) {
				switch (KHZ_TO_MHZ(ch_bw)) {
				case 1:
					bw_flags |= IEEE80211_CHAN_1MHZ;
					break;
				case 2:
					bw_flags |= IEEE80211_CHAN_2MHZ;
					break;
				case 4:
					bw_flags |= IEEE80211_CHAN_4MHZ;
					break;
				case 8:
					bw_flags |= IEEE80211_CHAN_8MHZ;
					break;
				case 16:
					bw_flags |= IEEE80211_CHAN_16MHZ;
					break;
				default:
					/* If we got here, no bandwidths fit on
					 * this frequency, ie. band edge.
					 */
					bw_flags |= IEEE80211_CHAN_DISABLED;
					break;
				}
				break;
			}
			ch_bw /= 2;
		}
	} else {
		if (max_bandwidth_khz < MHZ_TO_KHZ(10))
			bw_flags |= IEEE80211_CHAN_NO_10MHZ;
		if (max_bandwidth_khz < MHZ_TO_KHZ(20))
			bw_flags |= IEEE80211_CHAN_NO_20MHZ;
		if (max_bandwidth_khz < MHZ_TO_KHZ(40))
			bw_flags |= IEEE80211_CHAN_NO_HT40;
		if (max_bandwidth_khz < MHZ_TO_KHZ(80))
			bw_flags |= IEEE80211_CHAN_NO_80MHZ;
		if (max_bandwidth_khz < MHZ_TO_KHZ(160))
			bw_flags |= IEEE80211_CHAN_NO_160MHZ;
		if (max_bandwidth_khz < MHZ_TO_KHZ(320))
			bw_flags |= IEEE80211_CHAN_NO_320MHZ;
	}
	return bw_flags;
}

static void handle_channel_single_rule(struct wiphy *wiphy,
				       enum nl80211_reg_initiator initiator,
				       struct ieee80211_channel *chan,
				       u32 flags,
				       struct regulatory_request *lr,
				       struct wiphy *request_wiphy,
				       const struct ieee80211_reg_rule *reg_rule)
{
	u32 bw_flags = 0;
	const struct ieee80211_power_rule *power_rule = NULL;
	const struct ieee80211_regdomain *regd;

	regd = reg_get_regdomain(wiphy);

	power_rule = &reg_rule->power_rule;
	bw_flags = reg_rule_to_chan_bw_flags(regd, reg_rule, chan);

	if (lr->initiator == NL80211_REGDOM_SET_BY_DRIVER &&
	    request_wiphy && request_wiphy == wiphy &&
	    request_wiphy->regulatory_flags & REGULATORY_STRICT_REG) {
		/*
		 * This guarantees the driver's requested regulatory domain
		 * will always be used as a base for further regulatory
		 * settings
		 */
		chan->flags = chan->orig_flags =
			map_regdom_flags(reg_rule->flags) | bw_flags;
		chan->max_antenna_gain = chan->orig_mag =
			(int) MBI_TO_DBI(power_rule->max_antenna_gain);
		chan->max_reg_power = chan->max_power = chan->orig_mpwr =
			(int) MBM_TO_DBM(power_rule->max_eirp);

		if (chan->flags & IEEE80211_CHAN_RADAR) {
			chan->dfs_cac_ms = IEEE80211_DFS_MIN_CAC_TIME_MS;
			if (reg_rule->dfs_cac_ms)
				chan->dfs_cac_ms = reg_rule->dfs_cac_ms;
		}

		if (chan->flags & IEEE80211_CHAN_PSD)
			chan->psd = reg_rule->psd;

		return;
	}

	chan->dfs_state = NL80211_DFS_USABLE;
	chan->dfs_state_entered = jiffies;

	chan->beacon_found = false;
	chan->flags = flags | bw_flags | map_regdom_flags(reg_rule->flags);
	chan->max_antenna_gain =
		min_t(int, chan->orig_mag,
		      MBI_TO_DBI(power_rule->max_antenna_gain));
	chan->max_reg_power = (int) MBM_TO_DBM(power_rule->max_eirp);

	if (chan->flags & IEEE80211_CHAN_RADAR) {
		if (reg_rule->dfs_cac_ms)
			chan->dfs_cac_ms = reg_rule->dfs_cac_ms;
		else
			chan->dfs_cac_ms = IEEE80211_DFS_MIN_CAC_TIME_MS;
	}

	if (chan->flags & IEEE80211_CHAN_PSD)
		chan->psd = reg_rule->psd;

	if (chan->orig_mpwr) {
		/*
		 * Devices that use REGULATORY_COUNTRY_IE_FOLLOW_POWER
		 * will always follow the passed country IE power settings.
		 */
		if (initiator == NL80211_REGDOM_SET_BY_COUNTRY_IE &&
		    wiphy->regulatory_flags & REGULATORY_COUNTRY_IE_FOLLOW_POWER)
			chan->max_power = chan->max_reg_power;
		else
			chan->max_power = min(chan->orig_mpwr,
					      chan->max_reg_power);
	} else
		chan->max_power = chan->max_reg_power;
}

static void handle_channel_adjacent_rules(struct wiphy *wiphy,
					  enum nl80211_reg_initiator initiator,
					  struct ieee80211_channel *chan,
					  u32 flags,
					  struct regulatory_request *lr,
					  struct wiphy *request_wiphy,
					  const struct ieee80211_reg_rule *rrule1,
					  const struct ieee80211_reg_rule *rrule2,
					  struct ieee80211_freq_range *comb_range)
{
	u32 bw_flags1 = 0;
	u32 bw_flags2 = 0;
	const struct ieee80211_power_rule *power_rule1 = NULL;
	const struct ieee80211_power_rule *power_rule2 = NULL;
	const struct ieee80211_regdomain *regd;

	regd = reg_get_regdomain(wiphy);

	power_rule1 = &rrule1->power_rule;
	power_rule2 = &rrule2->power_rule;
	bw_flags1 = reg_rule_to_chan_bw_flags(regd, rrule1, chan);
	bw_flags2 = reg_rule_to_chan_bw_flags(regd, rrule2, chan);

	if (lr->initiator == NL80211_REGDOM_SET_BY_DRIVER &&
	    request_wiphy && request_wiphy == wiphy &&
	    request_wiphy->regulatory_flags & REGULATORY_STRICT_REG) {
		/* This guarantees the driver's requested regulatory domain
		 * will always be used as a base for further regulatory
		 * settings
		 */
		chan->flags =
			map_regdom_flags(rrule1->flags) |
			map_regdom_flags(rrule2->flags) |
			bw_flags1 |
			bw_flags2;
		chan->orig_flags = chan->flags;
		chan->max_antenna_gain =
			min_t(int, MBI_TO_DBI(power_rule1->max_antenna_gain),
			      MBI_TO_DBI(power_rule2->max_antenna_gain));
		chan->orig_mag = chan->max_antenna_gain;
		chan->max_reg_power =
			min_t(int, MBM_TO_DBM(power_rule1->max_eirp),
			      MBM_TO_DBM(power_rule2->max_eirp));
		chan->max_power = chan->max_reg_power;
		chan->orig_mpwr = chan->max_reg_power;

		if (chan->flags & IEEE80211_CHAN_RADAR) {
			chan->dfs_cac_ms = IEEE80211_DFS_MIN_CAC_TIME_MS;
			if (rrule1->dfs_cac_ms || rrule2->dfs_cac_ms)
				chan->dfs_cac_ms = max_t(unsigned int,
							 rrule1->dfs_cac_ms,
							 rrule2->dfs_cac_ms);
		}

		if ((rrule1->flags & NL80211_RRF_PSD) &&
		    (rrule2->flags & NL80211_RRF_PSD))
			chan->psd = min_t(s8, rrule1->psd, rrule2->psd);
		else
			chan->flags &= ~NL80211_RRF_PSD;

		return;
	}

	chan->dfs_state = NL80211_DFS_USABLE;
	chan->dfs_state_entered = jiffies;

	chan->beacon_found = false;
	chan->flags = flags | bw_flags1 | bw_flags2 |
		      map_regdom_flags(rrule1->flags) |
		      map_regdom_flags(rrule2->flags);

	/* reg_rule_to_chan_bw_flags may forbids 10 and forbids 20 MHz
	 * (otherwise no adj. rule case), recheck therefore
	 */
	if (cfg80211_does_bw_fit_range(comb_range,
				       ieee80211_channel_to_khz(chan),
				       MHZ_TO_KHZ(10)))
		chan->flags &= ~IEEE80211_CHAN_NO_10MHZ;
	if (cfg80211_does_bw_fit_range(comb_range,
				       ieee80211_channel_to_khz(chan),
				       MHZ_TO_KHZ(20)))
		chan->flags &= ~IEEE80211_CHAN_NO_20MHZ;

	chan->max_antenna_gain =
		min_t(int, chan->orig_mag,
		      min_t(int,
			    MBI_TO_DBI(power_rule1->max_antenna_gain),
			    MBI_TO_DBI(power_rule2->max_antenna_gain)));
	chan->max_reg_power = min_t(int,
				    MBM_TO_DBM(power_rule1->max_eirp),
				    MBM_TO_DBM(power_rule2->max_eirp));

	if (chan->flags & IEEE80211_CHAN_RADAR) {
		if (rrule1->dfs_cac_ms || rrule2->dfs_cac_ms)
			chan->dfs_cac_ms = max_t(unsigned int,
						 rrule1->dfs_cac_ms,
						 rrule2->dfs_cac_ms);
		else
			chan->dfs_cac_ms = IEEE80211_DFS_MIN_CAC_TIME_MS;
	}

	if (chan->orig_mpwr) {
		/* Devices that use REGULATORY_COUNTRY_IE_FOLLOW_POWER
		 * will always follow the passed country IE power settings.
		 */
		if (initiator == NL80211_REGDOM_SET_BY_COUNTRY_IE &&
		    wiphy->regulatory_flags & REGULATORY_COUNTRY_IE_FOLLOW_POWER)
			chan->max_power = chan->max_reg_power;
		else
			chan->max_power = min(chan->orig_mpwr,
					      chan->max_reg_power);
	} else {
		chan->max_power = chan->max_reg_power;
	}
}

/* Note that right now we assume the desired channel bandwidth
 * is always 20 MHz for each individual channel (HT40 uses 20 MHz
 * per channel, the primary and the extension channel).
 */
static void handle_channel(struct wiphy *wiphy,
			   enum nl80211_reg_initiator initiator,
			   struct ieee80211_channel *chan)
{
	const u32 orig_chan_freq = ieee80211_channel_to_khz(chan);
	struct regulatory_request *lr = get_last_request();
	struct wiphy *request_wiphy = wiphy_idx_to_wiphy(lr->wiphy_idx);
	const struct ieee80211_reg_rule *rrule = NULL;
	const struct ieee80211_reg_rule *rrule1 = NULL;
	const struct ieee80211_reg_rule *rrule2 = NULL;

	u32 flags = chan->orig_flags;

	rrule = freq_reg_info(wiphy, orig_chan_freq);
	if (IS_ERR(rrule)) {
		/* check for adjacent match, therefore get rules for
		 * chan - 20 MHz and chan + 20 MHz and test
		 * if reg rules are adjacent
		 */
		rrule1 = freq_reg_info(wiphy,
				       orig_chan_freq - MHZ_TO_KHZ(20));
		rrule2 = freq_reg_info(wiphy,
				       orig_chan_freq + MHZ_TO_KHZ(20));
		if (!IS_ERR(rrule1) && !IS_ERR(rrule2)) {
			struct ieee80211_freq_range comb_range;

			if (rrule1->freq_range.end_freq_khz !=
			    rrule2->freq_range.start_freq_khz)
				goto disable_chan;

			comb_range.start_freq_khz =
				rrule1->freq_range.start_freq_khz;
			comb_range.end_freq_khz =
				rrule2->freq_range.end_freq_khz;
			comb_range.max_bandwidth_khz =
				min_t(u32,
				      rrule1->freq_range.max_bandwidth_khz,
				      rrule2->freq_range.max_bandwidth_khz);

			if (!cfg80211_does_bw_fit_range(&comb_range,
							orig_chan_freq,
							MHZ_TO_KHZ(20)))
				goto disable_chan;

			handle_channel_adjacent_rules(wiphy, initiator, chan,
						      flags, lr, request_wiphy,
						      rrule1, rrule2,
						      &comb_range);
			return;
		}

disable_chan:
		/* We will disable all channels that do not match our
		 * received regulatory rule unless the hint is coming
		 * from a Country IE and the Country IE had no information
		 * about a band. The IEEE 802.11 spec allows for an AP
		 * to send only a subset of the regulatory rules allowed,
		 * so an AP in the US that only supports 2.4 GHz may only send
		 * a country IE with information for the 2.4 GHz band
		 * while 5 GHz is still supported.
		 */
		if (initiator == NL80211_REGDOM_SET_BY_COUNTRY_IE &&
		    PTR_ERR(rrule) == -ERANGE)
			return;

		if (lr->initiator == NL80211_REGDOM_SET_BY_DRIVER &&
		    request_wiphy && request_wiphy == wiphy &&
		    request_wiphy->regulatory_flags & REGULATORY_STRICT_REG) {
			pr_debug("Disabling freq %d.%03d MHz for good\n",
				 chan->center_freq, chan->freq_offset);
			chan->orig_flags |= IEEE80211_CHAN_DISABLED;
			chan->flags = chan->orig_flags;
		} else {
			pr_debug("Disabling freq %d.%03d MHz\n",
				 chan->center_freq, chan->freq_offset);
			chan->flags |= IEEE80211_CHAN_DISABLED;
		}
		return;
	}

	handle_channel_single_rule(wiphy, initiator, chan, flags, lr,
				   request_wiphy, rrule);
}

static void handle_band(struct wiphy *wiphy,
			enum nl80211_reg_initiator initiator,
			struct ieee80211_supported_band *sband)
{
	unsigned int i;

	if (!sband)
		return;

	for (i = 0; i < sband->n_channels; i++)
		handle_channel(wiphy, initiator, &sband->channels[i]);
}

static bool reg_request_cell_base(struct regulatory_request *request)
{
	if (request->initiator != NL80211_REGDOM_SET_BY_USER)
		return false;
	return request->user_reg_hint_type == NL80211_USER_REG_HINT_CELL_BASE;
}

bool reg_last_request_cell_base(void)
{
	return reg_request_cell_base(get_last_request());
}

#ifdef CONFIG_CFG80211_REG_CELLULAR_HINTS
/* Core specific check */
static enum reg_request_treatment
reg_ignore_cell_hint(struct regulatory_request *pending_request)
{
	struct regulatory_request *lr = get_last_request();

	if (!reg_num_devs_support_basehint)
		return REG_REQ_IGNORE;

	if (reg_request_cell_base(lr) &&
	    !regdom_changes(pending_request->alpha2))
		return REG_REQ_ALREADY_SET;

	return REG_REQ_OK;
}

/* Device specific check */
static bool reg_dev_ignore_cell_hint(struct wiphy *wiphy)
{
	return !(wiphy->features & NL80211_FEATURE_CELL_BASE_REG_HINTS);
}
#else
static enum reg_request_treatment
reg_ignore_cell_hint(struct regulatory_request *pending_request)
{
	return REG_REQ_IGNORE;
}

static bool reg_dev_ignore_cell_hint(struct wiphy *wiphy)
{
	return true;
}
#endif

static bool wiphy_strict_alpha2_regd(struct wiphy *wiphy)
{
	if (wiphy->regulatory_flags & REGULATORY_STRICT_REG &&
	    !(wiphy->regulatory_flags & REGULATORY_CUSTOM_REG))
		return true;
	return false;
}

static bool ignore_reg_update(struct wiphy *wiphy,
			      enum nl80211_reg_initiator initiator)
{
	struct regulatory_request *lr = get_last_request();

	if (wiphy->regulatory_flags & REGULATORY_WIPHY_SELF_MANAGED)
		return true;

	if (!lr) {
		pr_debug("Ignoring regulatory request set by %s since last_request is not set\n",
			 reg_initiator_name(initiator));
		return true;
	}

	if (initiator == NL80211_REGDOM_SET_BY_CORE &&
	    wiphy->regulatory_flags & REGULATORY_CUSTOM_REG) {
		pr_debug("Ignoring regulatory request set by %s since the driver uses its own custom regulatory domain\n",
			 reg_initiator_name(initiator));
		return true;
	}

	/*
	 * wiphy->regd will be set once the device has its own
	 * desired regulatory domain set
	 */
	if (wiphy_strict_alpha2_regd(wiphy) && !wiphy->regd &&
	    initiator != NL80211_REGDOM_SET_BY_COUNTRY_IE &&
	    !is_world_regdom(lr->alpha2)) {
		pr_debug("Ignoring regulatory request set by %s since the driver requires its own regulatory domain to be set first\n",
			 reg_initiator_name(initiator));
		return true;
	}

	if (reg_request_cell_base(lr))
		return reg_dev_ignore_cell_hint(wiphy);

	return false;
}

static bool reg_is_world_roaming(struct wiphy *wiphy)
{
	const struct ieee80211_regdomain *cr = get_cfg80211_regdom();
	const struct ieee80211_regdomain *wr = get_wiphy_regdom(wiphy);
	struct regulatory_request *lr = get_last_request();

	if (is_world_regdom(cr->alpha2) || (wr && is_world_regdom(wr->alpha2)))
		return true;

	if (lr && lr->initiator != NL80211_REGDOM_SET_BY_COUNTRY_IE &&
	    wiphy->regulatory_flags & REGULATORY_CUSTOM_REG)
		return true;

	return false;
}

static void reg_call_notifier(struct wiphy *wiphy,
			      struct regulatory_request *request)
{
	if (wiphy->reg_notifier)
		wiphy->reg_notifier(wiphy, request);
}

static void handle_reg_beacon(struct wiphy *wiphy, unsigned int chan_idx,
			      struct reg_beacon *reg_beacon)
{
	struct ieee80211_supported_band *sband;
	struct ieee80211_channel *chan;
	bool channel_changed = false;
	struct ieee80211_channel chan_before;
	struct regulatory_request *lr = get_last_request();

	sband = wiphy->bands[reg_beacon->chan.band];
	chan = &sband->channels[chan_idx];

	if (likely(!ieee80211_channel_equal(chan, &reg_beacon->chan)))
		return;

	if (chan->beacon_found)
		return;

	chan->beacon_found = true;

	if (!reg_is_world_roaming(wiphy))
		return;

	if (wiphy->regulatory_flags & REGULATORY_DISABLE_BEACON_HINTS)
		return;

	chan_before = *chan;

	if (chan->flags & IEEE80211_CHAN_NO_IR) {
		chan->flags &= ~IEEE80211_CHAN_NO_IR;
		channel_changed = true;
	}

	if (channel_changed) {
		nl80211_send_beacon_hint_event(wiphy, &chan_before, chan);
		if (wiphy->flags & WIPHY_FLAG_CHANNEL_CHANGE_ON_BEACON)
			reg_call_notifier(wiphy, lr);
	}
}

/*
 * Called when a scan on a wiphy finds a beacon on
 * new channel
 */
static void wiphy_update_new_beacon(struct wiphy *wiphy,
				    struct reg_beacon *reg_beacon)
{
	unsigned int i;
	struct ieee80211_supported_band *sband;

	if (!wiphy->bands[reg_beacon->chan.band])
		return;

	sband = wiphy->bands[reg_beacon->chan.band];

	for (i = 0; i < sband->n_channels; i++)
		handle_reg_beacon(wiphy, i, reg_beacon);
}

/*
 * Called upon reg changes or a new wiphy is added
 */
static void wiphy_update_beacon_reg(struct wiphy *wiphy)
{
	unsigned int i;
	struct ieee80211_supported_band *sband;
	struct reg_beacon *reg_beacon;

	list_for_each_entry(reg_beacon, &reg_beacon_list, list) {
		if (!wiphy->bands[reg_beacon->chan.band])
			continue;
		sband = wiphy->bands[reg_beacon->chan.band];
		for (i = 0; i < sband->n_channels; i++)
			handle_reg_beacon(wiphy, i, reg_beacon);
	}
}

/* Reap the advantages of previously found beacons */
static void reg_process_beacons(struct wiphy *wiphy)
{
	/*
	 * Means we are just firing up cfg80211, so no beacons would
	 * have been processed yet.
	 */
	if (!last_request)
		return;
	wiphy_update_beacon_reg(wiphy);
}

static bool is_ht40_allowed(struct ieee80211_channel *chan)
{
	if (!chan)
		return false;
	if (chan->flags & IEEE80211_CHAN_DISABLED)
		return false;
	/* This would happen when regulatory rules disallow HT40 completely */
	if ((chan->flags & IEEE80211_CHAN_NO_HT40) == IEEE80211_CHAN_NO_HT40)
		return false;
	return true;
}

static void reg_process_ht_flags_channel(struct wiphy *wiphy,
					 struct ieee80211_channel *channel)
{
	struct ieee80211_supported_band *sband = wiphy->bands[channel->band];
	struct ieee80211_channel *channel_before = NULL, *channel_after = NULL;
	const struct ieee80211_regdomain *regd;
	unsigned int i;
	u32 flags;

	if (!is_ht40_allowed(channel)) {
		channel->flags |= IEEE80211_CHAN_NO_HT40;
		return;
	}

	/*
	 * We need to ensure the extension channels exist to
	 * be able to use HT40- or HT40+, this finds them (or not)
	 */
	for (i = 0; i < sband->n_channels; i++) {
		struct ieee80211_channel *c = &sband->channels[i];

		if (c->center_freq == (channel->center_freq - 20))
			channel_before = c;
		if (c->center_freq == (channel->center_freq + 20))
			channel_after = c;
	}

	flags = 0;
	regd = get_wiphy_regdom(wiphy);
	if (regd) {
		const struct ieee80211_reg_rule *reg_rule =
			freq_reg_info_regd(MHZ_TO_KHZ(channel->center_freq),
					   regd, MHZ_TO_KHZ(20));

		if (!IS_ERR(reg_rule))
			flags = reg_rule->flags;
	}

	/*
	 * Please note that this assumes target bandwidth is 20 MHz,
	 * if that ever changes we also need to change the below logic
	 * to include that as well.
	 */
	if (!is_ht40_allowed(channel_before) ||
	    flags & NL80211_RRF_NO_HT40MINUS)
		channel->flags |= IEEE80211_CHAN_NO_HT40MINUS;
	else
		channel->flags &= ~IEEE80211_CHAN_NO_HT40MINUS;

	if (!is_ht40_allowed(channel_after) ||
	    flags & NL80211_RRF_NO_HT40PLUS)
		channel->flags |= IEEE80211_CHAN_NO_HT40PLUS;
	else
		channel->flags &= ~IEEE80211_CHAN_NO_HT40PLUS;
}

static void reg_process_ht_flags_band(struct wiphy *wiphy,
				      struct ieee80211_supported_band *sband)
{
	unsigned int i;

	if (!sband)
		return;

	for (i = 0; i < sband->n_channels; i++)
		reg_process_ht_flags_channel(wiphy, &sband->channels[i]);
}

static void reg_process_ht_flags(struct wiphy *wiphy)
{
	enum nl80211_band band;

	if (!wiphy)
		return;

	for (band = 0; band < NUM_NL80211_BANDS; band++)
		reg_process_ht_flags_band(wiphy, wiphy->bands[band]);
}

static bool reg_wdev_chan_valid(struct wiphy *wiphy, struct wireless_dev *wdev)
{
	struct cfg80211_chan_def chandef = {};
	struct cfg80211_registered_device *rdev = wiphy_to_rdev(wiphy);
	enum nl80211_iftype iftype;
	bool ret;
	int link;

	iftype = wdev->iftype;

	/* make sure the interface is active */
	if (!wdev->netdev || !netif_running(wdev->netdev))
		return true;

	for (link = 0; link < ARRAY_SIZE(wdev->links); link++) {
		struct ieee80211_channel *chan;

		if (!wdev->valid_links && link > 0)
			break;
		if (wdev->valid_links && !(wdev->valid_links & BIT(link)))
			continue;
		switch (iftype) {
		case NL80211_IFTYPE_AP:
		case NL80211_IFTYPE_P2P_GO:
			if (!wdev->links[link].ap.beacon_interval)
				continue;
			chandef = wdev->links[link].ap.chandef;
			break;
		case NL80211_IFTYPE_MESH_POINT:
			if (!wdev->u.mesh.beacon_interval)
				continue;
			chandef = wdev->u.mesh.chandef;
			break;
		case NL80211_IFTYPE_ADHOC:
			if (!wdev->u.ibss.ssid_len)
				continue;
			chandef = wdev->u.ibss.chandef;
			break;
		case NL80211_IFTYPE_STATION:
		case NL80211_IFTYPE_P2P_CLIENT:
			/* Maybe we could consider disabling that link only? */
			if (!wdev->links[link].client.current_bss)
				continue;

			chan = wdev->links[link].client.current_bss->pub.channel;
			if (!chan)
				continue;

			if (!rdev->ops->get_channel ||
			    rdev_get_channel(rdev, wdev, link, &chandef))
				cfg80211_chandef_create(&chandef, chan,
							NL80211_CHAN_NO_HT);
			break;
		case NL80211_IFTYPE_MONITOR:
		case NL80211_IFTYPE_AP_VLAN:
		case NL80211_IFTYPE_P2P_DEVICE:
			/* no enforcement required */
			break;
		case NL80211_IFTYPE_OCB:
			if (!wdev->u.ocb.chandef.chan)
				continue;
			chandef = wdev->u.ocb.chandef;
			break;
		case NL80211_IFTYPE_NAN:
			/* we have no info, but NAN is also pretty universal */
			continue;
		default:
			/* others not implemented for now */
			WARN_ON_ONCE(1);
			break;
		}

		switch (iftype) {
		case NL80211_IFTYPE_AP:
		case NL80211_IFTYPE_P2P_GO:
		case NL80211_IFTYPE_ADHOC:
		case NL80211_IFTYPE_MESH_POINT:
			ret = cfg80211_reg_can_beacon_relax(wiphy, &chandef,
							    iftype);
			if (!ret)
				return ret;
			break;
		case NL80211_IFTYPE_STATION:
		case NL80211_IFTYPE_P2P_CLIENT:
			ret = cfg80211_chandef_usable(wiphy, &chandef,
						      IEEE80211_CHAN_DISABLED);
			if (!ret)
				return ret;
			break;
		default:
			break;
		}
	}

	return true;
}

static void reg_leave_invalid_chans(struct wiphy *wiphy)
{
	struct wireless_dev *wdev;
	struct cfg80211_registered_device *rdev = wiphy_to_rdev(wiphy);

	wiphy_lock(wiphy);
	list_for_each_entry(wdev, &rdev->wiphy.wdev_list, list)
		if (!reg_wdev_chan_valid(wiphy, wdev))
			cfg80211_leave(rdev, wdev);
	wiphy_unlock(wiphy);
}

static void reg_check_chans_work(struct work_struct *work)
{
	struct cfg80211_registered_device *rdev;

	pr_debug("Verifying active interfaces after reg change\n");
	rtnl_lock();

	for_each_rdev(rdev)
		reg_leave_invalid_chans(&rdev->wiphy);

	rtnl_unlock();
}

void reg_check_channels(void)
{
	/*
	 * Give usermode a chance to do something nicer (move to another
	 * channel, orderly disconnection), before forcing a disconnection.
	 */
	mod_delayed_work(system_power_efficient_wq,
			 &reg_check_chans,
			 msecs_to_jiffies(REG_ENFORCE_GRACE_MS));
}

static void wiphy_update_regulatory(struct wiphy *wiphy,
				    enum nl80211_reg_initiator initiator)
{
	enum nl80211_band band;
	struct regulatory_request *lr = get_last_request();

	if (ignore_reg_update(wiphy, initiator)) {
		/*
		 * Regulatory updates set by CORE are ignored for custom
		 * regulatory cards. Let us notify the changes to the driver,
		 * as some drivers used this to restore its orig_* reg domain.
		 */
		if (initiator == NL80211_REGDOM_SET_BY_CORE &&
		    wiphy->regulatory_flags & REGULATORY_CUSTOM_REG &&
		    !(wiphy->regulatory_flags &
		      REGULATORY_WIPHY_SELF_MANAGED))
			reg_call_notifier(wiphy, lr);
		return;
	}

	lr->dfs_region = get_cfg80211_regdom()->dfs_region;

	for (band = 0; band < NUM_NL80211_BANDS; band++)
		handle_band(wiphy, initiator, wiphy->bands[band]);

	reg_process_beacons(wiphy);
	reg_process_ht_flags(wiphy);
	reg_call_notifier(wiphy, lr);
}

static void update_all_wiphy_regulatory(enum nl80211_reg_initiator initiator)
{
	struct cfg80211_registered_device *rdev;
	struct wiphy *wiphy;

	ASSERT_RTNL();

	for_each_rdev(rdev) {
		wiphy = &rdev->wiphy;
		wiphy_update_regulatory(wiphy, initiator);
	}

	reg_check_channels();
}

static void handle_channel_custom(struct wiphy *wiphy,
				  struct ieee80211_channel *chan,
				  const struct ieee80211_regdomain *regd,
				  u32 min_bw)
{
	u32 bw_flags = 0;
	const struct ieee80211_reg_rule *reg_rule = NULL;
	const struct ieee80211_power_rule *power_rule = NULL;
	u32 bw, center_freq_khz;

	center_freq_khz = ieee80211_channel_to_khz(chan);
	for (bw = MHZ_TO_KHZ(20); bw >= min_bw; bw = bw / 2) {
		reg_rule = freq_reg_info_regd(center_freq_khz, regd, bw);
		if (!IS_ERR(reg_rule))
			break;
	}

	if (IS_ERR_OR_NULL(reg_rule)) {
		pr_debug("Disabling freq %d.%03d MHz as custom regd has no rule that fits it\n",
			 chan->center_freq, chan->freq_offset);
		if (wiphy->regulatory_flags & REGULATORY_WIPHY_SELF_MANAGED) {
			chan->flags |= IEEE80211_CHAN_DISABLED;
		} else {
			chan->orig_flags |= IEEE80211_CHAN_DISABLED;
			chan->flags = chan->orig_flags;
		}
		return;
	}

	power_rule = &reg_rule->power_rule;
	bw_flags = reg_rule_to_chan_bw_flags(regd, reg_rule, chan);

	chan->dfs_state_entered = jiffies;
	chan->dfs_state = NL80211_DFS_USABLE;

	chan->beacon_found = false;

	if (wiphy->regulatory_flags & REGULATORY_WIPHY_SELF_MANAGED)
		chan->flags = chan->orig_flags | bw_flags |
			      map_regdom_flags(reg_rule->flags);
	else
		chan->flags |= map_regdom_flags(reg_rule->flags) | bw_flags;

	chan->max_antenna_gain = (int) MBI_TO_DBI(power_rule->max_antenna_gain);
	chan->max_reg_power = chan->max_power =
		(int) MBM_TO_DBM(power_rule->max_eirp);

	if (chan->flags & IEEE80211_CHAN_RADAR) {
		if (reg_rule->dfs_cac_ms)
			chan->dfs_cac_ms = reg_rule->dfs_cac_ms;
		else
			chan->dfs_cac_ms = IEEE80211_DFS_MIN_CAC_TIME_MS;
	}

	if (chan->flags & IEEE80211_CHAN_PSD)
		chan->psd = reg_rule->psd;

	chan->max_power = chan->max_reg_power;
}

static void handle_band_custom(struct wiphy *wiphy,
			       struct ieee80211_supported_band *sband,
			       const struct ieee80211_regdomain *regd)
{
	unsigned int i;

	if (!sband)
		return;

	/*
	 * We currently assume that you always want at least 20 MHz,
	 * otherwise channel 12 might get enabled if this rule is
	 * compatible to US, which permits 2402 - 2472 MHz.
	 */
	for (i = 0; i < sband->n_channels; i++)
		handle_channel_custom(wiphy, &sband->channels[i], regd,
				      MHZ_TO_KHZ(20));
}

/* Used by drivers prior to wiphy registration */
void wiphy_apply_custom_regulatory(struct wiphy *wiphy,
				   const struct ieee80211_regdomain *regd)
{
	const struct ieee80211_regdomain *new_regd, *tmp;
	enum nl80211_band band;
	unsigned int bands_set = 0;

	WARN(!(wiphy->regulatory_flags & REGULATORY_CUSTOM_REG),
	     "wiphy should have REGULATORY_CUSTOM_REG\n");
	wiphy->regulatory_flags |= REGULATORY_CUSTOM_REG;

	for (band = 0; band < NUM_NL80211_BANDS; band++) {
		if (!wiphy->bands[band])
			continue;
		handle_band_custom(wiphy, wiphy->bands[band], regd);
		bands_set++;
	}

	/*
	 * no point in calling this if it won't have any effect
	 * on your device's supported bands.
	 */
	WARN_ON(!bands_set);
	new_regd = reg_copy_regd(regd);
	if (IS_ERR(new_regd))
		return;

	rtnl_lock();
	wiphy_lock(wiphy);

	tmp = get_wiphy_regdom(wiphy);
	rcu_assign_pointer(wiphy->regd, new_regd);
	rcu_free_regdom(tmp);

	wiphy_unlock(wiphy);
	rtnl_unlock();
}
EXPORT_SYMBOL(wiphy_apply_custom_regulatory);

static void reg_set_request_processed(void)
{
	bool need_more_processing = false;
	struct regulatory_request *lr = get_last_request();

	lr->processed = true;

	spin_lock(&reg_requests_lock);
	if (!list_empty(&reg_requests_list))
		need_more_processing = true;
	spin_unlock(&reg_requests_lock);

	cancel_crda_timeout();

	if (need_more_processing)
		schedule_work(&reg_work);
}

/**
 * reg_process_hint_core - process core regulatory requests
 * @core_request: a pending core regulatory request
 *
 * The wireless subsystem can use this function to process
 * a regulatory request issued by the regulatory core.
 *
 * Returns: %REG_REQ_OK or %REG_REQ_IGNORE, indicating if the
 *	hint was processed or ignored
 */
static enum reg_request_treatment
reg_process_hint_core(struct regulatory_request *core_request)
{
	if (reg_query_database(core_request)) {
		core_request->intersect = false;
		core_request->processed = false;
		reg_update_last_request(core_request);
		return REG_REQ_OK;
	}

	return REG_REQ_IGNORE;
}

static enum reg_request_treatment
__reg_process_hint_user(struct regulatory_request *user_request)
{
	struct regulatory_request *lr = get_last_request();

	if (reg_request_cell_base(user_request))
		return reg_ignore_cell_hint(user_request);

	if (reg_request_cell_base(lr))
		return REG_REQ_IGNORE;

	if (lr->initiator == NL80211_REGDOM_SET_BY_COUNTRY_IE)
		return REG_REQ_INTERSECT;
	/*
	 * If the user knows better the user should set the regdom
	 * to their country before the IE is picked up
	 */
	if (lr->initiator == NL80211_REGDOM_SET_BY_USER &&
	    lr->intersect)
		return REG_REQ_IGNORE;
	/*
	 * Process user requests only after previous user/driver/core
	 * requests have been processed
	 */
	if ((lr->initiator == NL80211_REGDOM_SET_BY_CORE ||
	     lr->initiator == NL80211_REGDOM_SET_BY_DRIVER ||
	     lr->initiator == NL80211_REGDOM_SET_BY_USER) &&
	    regdom_changes(lr->alpha2))
		return REG_REQ_IGNORE;

	if (!regdom_changes(user_request->alpha2))
		return REG_REQ_ALREADY_SET;

	return REG_REQ_OK;
}

/**
 * reg_process_hint_user - process user regulatory requests
 * @user_request: a pending user regulatory request
 *
 * The wireless subsystem can use this function to process
 * a regulatory request initiated by userspace.
 *
 * Returns: %REG_REQ_OK or %REG_REQ_IGNORE, indicating if the
 *	hint was processed or ignored
 */
static enum reg_request_treatment
reg_process_hint_user(struct regulatory_request *user_request)
{
	enum reg_request_treatment treatment;

	treatment = __reg_process_hint_user(user_request);
	if (treatment == REG_REQ_IGNORE ||
	    treatment == REG_REQ_ALREADY_SET)
		return REG_REQ_IGNORE;

	user_request->intersect = treatment == REG_REQ_INTERSECT;
	user_request->processed = false;

	if (reg_query_database(user_request)) {
		reg_update_last_request(user_request);
		user_alpha2[0] = user_request->alpha2[0];
		user_alpha2[1] = user_request->alpha2[1];
		return REG_REQ_OK;
	}

	return REG_REQ_IGNORE;
}

static enum reg_request_treatment
__reg_process_hint_driver(struct regulatory_request *driver_request)
{
	struct regulatory_request *lr = get_last_request();

	if (lr->initiator == NL80211_REGDOM_SET_BY_CORE) {
		if (regdom_changes(driver_request->alpha2))
			return REG_REQ_OK;
		return REG_REQ_ALREADY_SET;
	}

	/*
	 * This would happen if you unplug and plug your card
	 * back in or if you add a new device for which the previously
	 * loaded card also agrees on the regulatory domain.
	 */
	if (lr->initiator == NL80211_REGDOM_SET_BY_DRIVER &&
	    !regdom_changes(driver_request->alpha2))
		return REG_REQ_ALREADY_SET;

	return REG_REQ_INTERSECT;
}

/**
 * reg_process_hint_driver - process driver regulatory requests
 * @wiphy: the wireless device for the regulatory request
 * @driver_request: a pending driver regulatory request
 *
 * The wireless subsystem can use this function to process
 * a regulatory request issued by an 802.11 driver.
 *
 * Returns: one of the different reg request treatment values.
 */
static enum reg_request_treatment
reg_process_hint_driver(struct wiphy *wiphy,
			struct regulatory_request *driver_request)
{
	const struct ieee80211_regdomain *regd, *tmp;
	enum reg_request_treatment treatment;

	treatment = __reg_process_hint_driver(driver_request);

	switch (treatment) {
	case REG_REQ_OK:
		break;
	case REG_REQ_IGNORE:
		return REG_REQ_IGNORE;
	case REG_REQ_INTERSECT:
	case REG_REQ_ALREADY_SET:
		regd = reg_copy_regd(get_cfg80211_regdom());
		if (IS_ERR(regd))
			return REG_REQ_IGNORE;

		tmp = get_wiphy_regdom(wiphy);
		ASSERT_RTNL();
		wiphy_lock(wiphy);
		rcu_assign_pointer(wiphy->regd, regd);
		wiphy_unlock(wiphy);
		rcu_free_regdom(tmp);
	}


	driver_request->intersect = treatment == REG_REQ_INTERSECT;
	driver_request->processed = false;

	/*
	 * Since CRDA will not be called in this case as we already
	 * have applied the requested regulatory domain before we just
	 * inform userspace we have processed the request
	 */
	if (treatment == REG_REQ_ALREADY_SET) {
		nl80211_send_reg_change_event(driver_request);
		reg_update_last_request(driver_request);
		reg_set_request_processed();
		return REG_REQ_ALREADY_SET;
	}

	if (reg_query_database(driver_request)) {
		reg_update_last_request(driver_request);
		return REG_REQ_OK;
	}

	return REG_REQ_IGNORE;
}

static enum reg_request_treatment
__reg_process_hint_country_ie(struct wiphy *wiphy,
			      struct regulatory_request *country_ie_request)
{
	struct wiphy *last_wiphy = NULL;
	struct regulatory_request *lr = get_last_request();

	if (reg_request_cell_base(lr)) {
		/* Trust a Cell base station over the AP's country IE */
		if (regdom_changes(country_ie_request->alpha2))
			return REG_REQ_IGNORE;
		return REG_REQ_ALREADY_SET;
	} else {
		if (wiphy->regulatory_flags & REGULATORY_COUNTRY_IE_IGNORE)
			return REG_REQ_IGNORE;
	}

	if (unlikely(!is_an_alpha2(country_ie_request->alpha2)))
		return -EINVAL;

	if (lr->initiator != NL80211_REGDOM_SET_BY_COUNTRY_IE)
		return REG_REQ_OK;

	last_wiphy = wiphy_idx_to_wiphy(lr->wiphy_idx);

	if (last_wiphy != wiphy) {
		/*
		 * Two cards with two APs claiming different
		 * Country IE alpha2s. We could
		 * intersect them, but that seems unlikely
		 * to be correct. Reject second one for now.
		 */
		if (regdom_changes(country_ie_request->alpha2))
			return REG_REQ_IGNORE;
		return REG_REQ_ALREADY_SET;
	}

	if (regdom_changes(country_ie_request->alpha2))
		return REG_REQ_OK;
	return REG_REQ_ALREADY_SET;
}

/**
 * reg_process_hint_country_ie - process regulatory requests from country IEs
 * @wiphy: the wireless device for the regulatory request
 * @country_ie_request: a regulatory request from a country IE
 *
 * The wireless subsystem can use this function to process
 * a regulatory request issued by a country Information Element.
 *
 * Returns: one of the different reg request treatment values.
 */
static enum reg_request_treatment
reg_process_hint_country_ie(struct wiphy *wiphy,
			    struct regulatory_request *country_ie_request)
{
	enum reg_request_treatment treatment;

	treatment = __reg_process_hint_country_ie(wiphy, country_ie_request);

	switch (treatment) {
	case REG_REQ_OK:
		break;
	case REG_REQ_IGNORE:
		return REG_REQ_IGNORE;
	case REG_REQ_ALREADY_SET:
		reg_free_request(country_ie_request);
		return REG_REQ_ALREADY_SET;
	case REG_REQ_INTERSECT:
		/*
		 * This doesn't happen yet, not sure we
		 * ever want to support it for this case.
		 */
		WARN_ONCE(1, "Unexpected intersection for country elements");
		return REG_REQ_IGNORE;
	}

	country_ie_request->intersect = false;
	country_ie_request->processed = false;

	if (reg_query_database(country_ie_request)) {
		reg_update_last_request(country_ie_request);
		return REG_REQ_OK;
	}

	return REG_REQ_IGNORE;
}

bool reg_dfs_domain_same(struct wiphy *wiphy1, struct wiphy *wiphy2)
{
	const struct ieee80211_regdomain *wiphy1_regd = NULL;
	const struct ieee80211_regdomain *wiphy2_regd = NULL;
	const struct ieee80211_regdomain *cfg80211_regd = NULL;
	bool dfs_domain_same;

	rcu_read_lock();

	cfg80211_regd = rcu_dereference(cfg80211_regdomain);
	wiphy1_regd = rcu_dereference(wiphy1->regd);
	if (!wiphy1_regd)
		wiphy1_regd = cfg80211_regd;

	wiphy2_regd = rcu_dereference(wiphy2->regd);
	if (!wiphy2_regd)
		wiphy2_regd = cfg80211_regd;

	dfs_domain_same = wiphy1_regd->dfs_region == wiphy2_regd->dfs_region;

	rcu_read_unlock();

	return dfs_domain_same;
}

static void reg_copy_dfs_chan_state(struct ieee80211_channel *dst_chan,
				    struct ieee80211_channel *src_chan)
{
	if (!(dst_chan->flags & IEEE80211_CHAN_RADAR) ||
	    !(src_chan->flags & IEEE80211_CHAN_RADAR))
		return;

	if (dst_chan->flags & IEEE80211_CHAN_DISABLED ||
	    src_chan->flags & IEEE80211_CHAN_DISABLED)
		return;

	if (src_chan->center_freq == dst_chan->center_freq &&
	    dst_chan->dfs_state == NL80211_DFS_USABLE) {
		dst_chan->dfs_state = src_chan->dfs_state;
		dst_chan->dfs_state_entered = src_chan->dfs_state_entered;
	}
}

static void wiphy_share_dfs_chan_state(struct wiphy *dst_wiphy,
				       struct wiphy *src_wiphy)
{
	struct ieee80211_supported_band *src_sband, *dst_sband;
	struct ieee80211_channel *src_chan, *dst_chan;
	int i, j, band;

	if (!reg_dfs_domain_same(dst_wiphy, src_wiphy))
		return;

	for (band = 0; band < NUM_NL80211_BANDS; band++) {
		dst_sband = dst_wiphy->bands[band];
		src_sband = src_wiphy->bands[band];
		if (!dst_sband || !src_sband)
			continue;

		for (i = 0; i < dst_sband->n_channels; i++) {
			dst_chan = &dst_sband->channels[i];
			for (j = 0; j < src_sband->n_channels; j++) {
				src_chan = &src_sband->channels[j];
				reg_copy_dfs_chan_state(dst_chan, src_chan);
			}
		}
	}
}

static void wiphy_all_share_dfs_chan_state(struct wiphy *wiphy)
{
	struct cfg80211_registered_device *rdev;

	ASSERT_RTNL();

	for_each_rdev(rdev) {
		if (wiphy == &rdev->wiphy)
			continue;
		wiphy_share_dfs_chan_state(wiphy, &rdev->wiphy);
	}
}

/* This processes *all* regulatory hints */
static void reg_process_hint(struct regulatory_request *reg_request)
{
	struct wiphy *wiphy = NULL;
	enum reg_request_treatment treatment;
	enum nl80211_reg_initiator initiator = reg_request->initiator;

	if (reg_request->wiphy_idx != WIPHY_IDX_INVALID)
		wiphy = wiphy_idx_to_wiphy(reg_request->wiphy_idx);

	switch (initiator) {
	case NL80211_REGDOM_SET_BY_CORE:
		treatment = reg_process_hint_core(reg_request);
		break;
	case NL80211_REGDOM_SET_BY_USER:
		treatment = reg_process_hint_user(reg_request);
		break;
	case NL80211_REGDOM_SET_BY_DRIVER:
		if (!wiphy)
			goto out_free;
		treatment = reg_process_hint_driver(wiphy, reg_request);
		break;
	case NL80211_REGDOM_SET_BY_COUNTRY_IE:
		if (!wiphy)
			goto out_free;
		treatment = reg_process_hint_country_ie(wiphy, reg_request);
		break;
	default:
		WARN(1, "invalid initiator %d\n", initiator);
		goto out_free;
	}

	if (treatment == REG_REQ_IGNORE)
		goto out_free;

	WARN(treatment != REG_REQ_OK && treatment != REG_REQ_ALREADY_SET,
	     "unexpected treatment value %d\n", treatment);

	/* This is required so that the orig_* parameters are saved.
	 * NOTE: treatment must be set for any case that reaches here!
	 */
	if (treatment == REG_REQ_ALREADY_SET && wiphy &&
	    wiphy->regulatory_flags & REGULATORY_STRICT_REG) {
		wiphy_update_regulatory(wiphy, initiator);
		wiphy_all_share_dfs_chan_state(wiphy);
		reg_check_channels();
	}

	return;

out_free:
	reg_free_request(reg_request);
}

static void notify_self_managed_wiphys(struct regulatory_request *request)
{
	struct cfg80211_registered_device *rdev;
	struct wiphy *wiphy;

	for_each_rdev(rdev) {
		wiphy = &rdev->wiphy;
		if (wiphy->regulatory_flags & REGULATORY_WIPHY_SELF_MANAGED &&
		    request->initiator == NL80211_REGDOM_SET_BY_USER)
			reg_call_notifier(wiphy, request);
	}
}

/*
 * Processes regulatory hints, this is all the NL80211_REGDOM_SET_BY_*
 * Regulatory hints come on a first come first serve basis and we
 * must process each one atomically.
 */
static void reg_process_pending_hints(void)
{
	struct regulatory_request *reg_request, *lr;

	lr = get_last_request();

	/* When last_request->processed becomes true this will be rescheduled */
	if (lr && !lr->processed) {
		pr_debug("Pending regulatory request, waiting for it to be processed...\n");
		return;
	}

	spin_lock(&reg_requests_lock);

	if (list_empty(&reg_requests_list)) {
		spin_unlock(&reg_requests_lock);
		return;
	}

	reg_request = list_first_entry(&reg_requests_list,
				       struct regulatory_request,
				       list);
	list_del_init(&reg_request->list);

	spin_unlock(&reg_requests_lock);

	notify_self_managed_wiphys(reg_request);

	reg_process_hint(reg_request);

	lr = get_last_request();

	spin_lock(&reg_requests_lock);
	if (!list_empty(&reg_requests_list) && lr && lr->processed)
		schedule_work(&reg_work);
	spin_unlock(&reg_requests_lock);
}

/* Processes beacon hints -- this has nothing to do with country IEs */
static void reg_process_pending_beacon_hints(void)
{
	struct cfg80211_registered_device *rdev;
	struct reg_beacon *pending_beacon, *tmp;

	/* This goes through the _pending_ beacon list */
	spin_lock_bh(&reg_pending_beacons_lock);

	list_for_each_entry_safe(pending_beacon, tmp,
				 &reg_pending_beacons, list) {
		list_del_init(&pending_beacon->list);

		/* Applies the beacon hint to current wiphys */
		for_each_rdev(rdev)
			wiphy_update_new_beacon(&rdev->wiphy, pending_beacon);

		/* Remembers the beacon hint for new wiphys or reg changes */
		list_add_tail(&pending_beacon->list, &reg_beacon_list);
	}

	spin_unlock_bh(&reg_pending_beacons_lock);
}

static void reg_process_self_managed_hint(struct wiphy *wiphy)
{
	struct cfg80211_registered_device *rdev = wiphy_to_rdev(wiphy);
	const struct ieee80211_regdomain *tmp;
	const struct ieee80211_regdomain *regd;
	enum nl80211_band band;
	struct regulatory_request request = {};

	ASSERT_RTNL();
	lockdep_assert_wiphy(wiphy);

	spin_lock(&reg_requests_lock);
	regd = rdev->requested_regd;
	rdev->requested_regd = NULL;
	spin_unlock(&reg_requests_lock);

	if (!regd)
		return;

	tmp = get_wiphy_regdom(wiphy);
	rcu_assign_pointer(wiphy->regd, regd);
	rcu_free_regdom(tmp);

	for (band = 0; band < NUM_NL80211_BANDS; band++)
		handle_band_custom(wiphy, wiphy->bands[band], regd);

	reg_process_ht_flags(wiphy);

	request.wiphy_idx = get_wiphy_idx(wiphy);
	request.alpha2[0] = regd->alpha2[0];
	request.alpha2[1] = regd->alpha2[1];
	request.initiator = NL80211_REGDOM_SET_BY_DRIVER;

	if (wiphy->flags & WIPHY_FLAG_NOTIFY_REGDOM_BY_DRIVER)
		reg_call_notifier(wiphy, &request);

	nl80211_send_wiphy_reg_change_event(&request);
}

static void reg_process_self_managed_hints(void)
{
	struct cfg80211_registered_device *rdev;

	ASSERT_RTNL();

	for_each_rdev(rdev) {
		wiphy_lock(&rdev->wiphy);
		reg_process_self_managed_hint(&rdev->wiphy);
		wiphy_unlock(&rdev->wiphy);
	}

	reg_check_channels();
}

static void reg_todo(struct work_struct *work)
{
	rtnl_lock();
	reg_process_pending_hints();
	reg_process_pending_beacon_hints();
	reg_process_self_managed_hints();
	rtnl_unlock();
}

static void queue_regulatory_request(struct regulatory_request *request)
{
	request->alpha2[0] = toupper(request->alpha2[0]);
	request->alpha2[1] = toupper(request->alpha2[1]);

	spin_lock(&reg_requests_lock);
	list_add_tail(&request->list, &reg_requests_list);
	spin_unlock(&reg_requests_lock);

	schedule_work(&reg_work);
}

/*
 * Core regulatory hint -- happens during cfg80211_init()
 * and when we restore regulatory settings.
 */
static int regulatory_hint_core(const char *alpha2)
{
	struct regulatory_request *request;

	request = kzalloc(sizeof(struct regulatory_request), GFP_KERNEL);
	if (!request)
		return -ENOMEM;

	request->alpha2[0] = alpha2[0];
	request->alpha2[1] = alpha2[1];
	request->initiator = NL80211_REGDOM_SET_BY_CORE;
	request->wiphy_idx = WIPHY_IDX_INVALID;

	queue_regulatory_request(request);

	return 0;
}

/* User hints */
int regulatory_hint_user(const char *alpha2,
			 enum nl80211_user_reg_hint_type user_reg_hint_type)
{
	struct regulatory_request *request;

	if (WARN_ON(!alpha2))
		return -EINVAL;

	if (!is_world_regdom(alpha2) && !is_an_alpha2(alpha2))
		return -EINVAL;

	request = kzalloc(sizeof(struct regulatory_request), GFP_KERNEL);
	if (!request)
		return -ENOMEM;

	request->wiphy_idx = WIPHY_IDX_INVALID;
	request->alpha2[0] = alpha2[0];
	request->alpha2[1] = alpha2[1];
	request->initiator = NL80211_REGDOM_SET_BY_USER;
	request->user_reg_hint_type = user_reg_hint_type;

	/* Allow calling CRDA again */
	reset_crda_timeouts();

	queue_regulatory_request(request);

	return 0;
}

void regulatory_hint_indoor(bool is_indoor, u32 portid)
{
	spin_lock(&reg_indoor_lock);

	/* It is possible that more than one user space process is trying to
	 * configure the indoor setting. To handle such cases, clear the indoor
	 * setting in case that some process does not think that the device
	 * is operating in an indoor environment. In addition, if a user space
	 * process indicates that it is controlling the indoor setting, save its
	 * portid, i.e., make it the owner.
	 */
	reg_is_indoor = is_indoor;
	if (reg_is_indoor) {
		if (!reg_is_indoor_portid)
			reg_is_indoor_portid = portid;
	} else {
		reg_is_indoor_portid = 0;
	}

	spin_unlock(&reg_indoor_lock);

	if (!is_indoor)
		reg_check_channels();
}

void regulatory_netlink_notify(u32 portid)
{
	spin_lock(&reg_indoor_lock);

	if (reg_is_indoor_portid != portid) {
		spin_unlock(&reg_indoor_lock);
		return;
	}

	reg_is_indoor = false;
	reg_is_indoor_portid = 0;

	spin_unlock(&reg_indoor_lock);

	reg_check_channels();
}

/* Driver hints */
int regulatory_hint(struct wiphy *wiphy, const char *alpha2)
{
	struct regulatory_request *request;

	if (WARN_ON(!alpha2 || !wiphy))
		return -EINVAL;

	wiphy->regulatory_flags &= ~REGULATORY_CUSTOM_REG;

	request = kzalloc(sizeof(struct regulatory_request), GFP_KERNEL);
	if (!request)
		return -ENOMEM;

	request->wiphy_idx = get_wiphy_idx(wiphy);

	request->alpha2[0] = alpha2[0];
	request->alpha2[1] = alpha2[1];
	request->initiator = NL80211_REGDOM_SET_BY_DRIVER;

	/* Allow calling CRDA again */
	reset_crda_timeouts();

	queue_regulatory_request(request);

	return 0;
}
EXPORT_SYMBOL(regulatory_hint);

void regulatory_hint_country_ie(struct wiphy *wiphy, enum nl80211_band band,
				const u8 *country_ie, u8 country_ie_len)
{
	char alpha2[2];
	enum environment_cap env = ENVIRON_ANY;
	struct regulatory_request *request = NULL, *lr;

	/* IE len must be evenly divisible by 2 */
	if (country_ie_len & 0x01)
		return;

	if (country_ie_len < IEEE80211_COUNTRY_IE_MIN_LEN)
		return;

	request = kzalloc(sizeof(*request), GFP_KERNEL);
	if (!request)
		return;

	alpha2[0] = country_ie[0];
	alpha2[1] = country_ie[1];

	if (country_ie[2] == 'I')
		env = ENVIRON_INDOOR;
	else if (country_ie[2] == 'O')
		env = ENVIRON_OUTDOOR;

	rcu_read_lock();
	lr = get_last_request();

	if (unlikely(!lr))
		goto out;

	/*
	 * We will run this only upon a successful connection on cfg80211.
	 * We leave conflict resolution to the workqueue, where can hold
	 * the RTNL.
	 */
	if (lr->initiator == NL80211_REGDOM_SET_BY_COUNTRY_IE &&
	    lr->wiphy_idx != WIPHY_IDX_INVALID)
		goto out;

	request->wiphy_idx = get_wiphy_idx(wiphy);
	request->alpha2[0] = alpha2[0];
	request->alpha2[1] = alpha2[1];
	request->initiator = NL80211_REGDOM_SET_BY_COUNTRY_IE;
	request->country_ie_env = env;

	/* Allow calling CRDA again */
	reset_crda_timeouts();

	queue_regulatory_request(request);
	request = NULL;
out:
	kfree(request);
	rcu_read_unlock();
}

static void restore_alpha2(char *alpha2, bool reset_user)
{
	/* indicates there is no alpha2 to consider for restoration */
	alpha2[0] = '9';
	alpha2[1] = '7';

	/* The user setting has precedence over the module parameter */
	if (is_user_regdom_saved()) {
		/* Unless we're asked to ignore it and reset it */
		if (reset_user) {
			pr_debug("Restoring regulatory settings including user preference\n");
			user_alpha2[0] = '9';
			user_alpha2[1] = '7';

			/*
			 * If we're ignoring user settings, we still need to
			 * check the module parameter to ensure we put things
			 * back as they were for a full restore.
			 */
			if (!is_world_regdom(ieee80211_regdom)) {
				pr_debug("Keeping preference on module parameter ieee80211_regdom: %c%c\n",
					 ieee80211_regdom[0], ieee80211_regdom[1]);
				alpha2[0] = ieee80211_regdom[0];
				alpha2[1] = ieee80211_regdom[1];
			}
		} else {
			pr_debug("Restoring regulatory settings while preserving user preference for: %c%c\n",
				 user_alpha2[0], user_alpha2[1]);
			alpha2[0] = user_alpha2[0];
			alpha2[1] = user_alpha2[1];
		}
	} else if (!is_world_regdom(ieee80211_regdom)) {
		pr_debug("Keeping preference on module parameter ieee80211_regdom: %c%c\n",
			 ieee80211_regdom[0], ieee80211_regdom[1]);
		alpha2[0] = ieee80211_regdom[0];
		alpha2[1] = ieee80211_regdom[1];
	} else
		pr_debug("Restoring regulatory settings\n");
}

static void restore_custom_reg_settings(struct wiphy *wiphy)
{
	struct ieee80211_supported_band *sband;
	enum nl80211_band band;
	struct ieee80211_channel *chan;
	int i;

	for (band = 0; band < NUM_NL80211_BANDS; band++) {
		sband = wiphy->bands[band];
		if (!sband)
			continue;
		for (i = 0; i < sband->n_channels; i++) {
			chan = &sband->channels[i];
			chan->flags = chan->orig_flags;
			chan->max_antenna_gain = chan->orig_mag;
			chan->max_power = chan->orig_mpwr;
			chan->beacon_found = false;
		}
	}
}

/*
 * Restoring regulatory settings involves ignoring any
 * possibly stale country IE information and user regulatory
 * settings if so desired, this includes any beacon hints
 * learned as we could have traveled outside to another country
 * after disconnection. To restore regulatory settings we do
 * exactly what we did at bootup:
 *
 *   - send a core regulatory hint
 *   - send a user regulatory hint if applicable
 *
 * Device drivers that send a regulatory hint for a specific country
 * keep their own regulatory domain on wiphy->regd so that does
 * not need to be remembered.
 */
static void restore_regulatory_settings(bool reset_user, bool cached)
{
	char alpha2[2];
	char world_alpha2[2];
	struct reg_beacon *reg_beacon, *btmp;
	LIST_HEAD(tmp_reg_req_list);
	struct cfg80211_registered_device *rdev;

	ASSERT_RTNL();

	/*
	 * Clear the indoor setting in case that it is not controlled by user
	 * space, as otherwise there is no guarantee that the device is still
	 * operating in an indoor environment.
	 */
	spin_lock(&reg_indoor_lock);
	if (reg_is_indoor && !reg_is_indoor_portid) {
		reg_is_indoor = false;
		reg_check_channels();
	}
	spin_unlock(&reg_indoor_lock);

	reset_regdomains(true, &world_regdom);
	restore_alpha2(alpha2, reset_user);

	/*
	 * If there's any pending requests we simply
	 * stash them to a temporary pending queue and
	 * add then after we've restored regulatory
	 * settings.
	 */
	spin_lock(&reg_requests_lock);
	list_splice_tail_init(&reg_requests_list, &tmp_reg_req_list);
	spin_unlock(&reg_requests_lock);

	/* Clear beacon hints */
	spin_lock_bh(&reg_pending_beacons_lock);
	list_for_each_entry_safe(reg_beacon, btmp, &reg_pending_beacons, list) {
		list_del(&reg_beacon->list);
		kfree(reg_beacon);
	}
	spin_unlock_bh(&reg_pending_beacons_lock);

	list_for_each_entry_safe(reg_beacon, btmp, &reg_beacon_list, list) {
		list_del(&reg_beacon->list);
		kfree(reg_beacon);
	}

	/* First restore to the basic regulatory settings */
	world_alpha2[0] = cfg80211_world_regdom->alpha2[0];
	world_alpha2[1] = cfg80211_world_regdom->alpha2[1];

	for_each_rdev(rdev) {
		if (rdev->wiphy.regulatory_flags & REGULATORY_WIPHY_SELF_MANAGED)
			continue;
		if (rdev->wiphy.regulatory_flags & REGULATORY_CUSTOM_REG)
			restore_custom_reg_settings(&rdev->wiphy);
	}

	if (cached && (!is_an_alpha2(alpha2) ||
		       !IS_ERR_OR_NULL(cfg80211_user_regdom))) {
		reset_regdomains(false, cfg80211_world_regdom);
		update_all_wiphy_regulatory(NL80211_REGDOM_SET_BY_CORE);
		print_regdomain(get_cfg80211_regdom());
		nl80211_send_reg_change_event(&core_request_world);
		reg_set_request_processed();

		if (is_an_alpha2(alpha2) &&
		    !regulatory_hint_user(alpha2, NL80211_USER_REG_HINT_USER)) {
			struct regulatory_request *ureq;

			spin_lock(&reg_requests_lock);
			ureq = list_last_entry(&reg_requests_list,
					       struct regulatory_request,
					       list);
			list_del(&ureq->list);
			spin_unlock(&reg_requests_lock);

			notify_self_managed_wiphys(ureq);
			reg_update_last_request(ureq);
			set_regdom(reg_copy_regd(cfg80211_user_regdom),
				   REGD_SOURCE_CACHED);
		}
	} else {
		regulatory_hint_core(world_alpha2);

		/*
		 * This restores the ieee80211_regdom module parameter
		 * preference or the last user requested regulatory
		 * settings, user regulatory settings takes precedence.
		 */
		if (is_an_alpha2(alpha2))
			regulatory_hint_user(alpha2, NL80211_USER_REG_HINT_USER);
	}

	spin_lock(&reg_requests_lock);
	list_splice_tail_init(&tmp_reg_req_list, &reg_requests_list);
	spin_unlock(&reg_requests_lock);

	pr_debug("Kicking the queue\n");

	schedule_work(&reg_work);
}

static bool is_wiphy_all_set_reg_flag(enum ieee80211_regulatory_flags flag)
{
	struct cfg80211_registered_device *rdev;
	struct wireless_dev *wdev;

	for_each_rdev(rdev) {
		wiphy_lock(&rdev->wiphy);
		list_for_each_entry(wdev, &rdev->wiphy.wdev_list, list) {
			if (!(wdev->wiphy->regulatory_flags & flag)) {
				wiphy_unlock(&rdev->wiphy);
				return false;
			}
		}
		wiphy_unlock(&rdev->wiphy);
	}

	return true;
}

void regulatory_hint_disconnect(void)
{
	/* Restore of regulatory settings is not required when wiphy(s)
	 * ignore IE from connected access point but clearance of beacon hints
	 * is required when wiphy(s) supports beacon hints.
	 */
	if (is_wiphy_all_set_reg_flag(REGULATORY_COUNTRY_IE_IGNORE)) {
		struct reg_beacon *reg_beacon, *btmp;

		if (is_wiphy_all_set_reg_flag(REGULATORY_DISABLE_BEACON_HINTS))
			return;

		spin_lock_bh(&reg_pending_beacons_lock);
		list_for_each_entry_safe(reg_beacon, btmp,
					 &reg_pending_beacons, list) {
			list_del(&reg_beacon->list);
			kfree(reg_beacon);
		}
		spin_unlock_bh(&reg_pending_beacons_lock);

		list_for_each_entry_safe(reg_beacon, btmp,
					 &reg_beacon_list, list) {
			list_del(&reg_beacon->list);
			kfree(reg_beacon);
		}

		return;
	}

	pr_debug("All devices are disconnected, going to restore regulatory settings\n");
	restore_regulatory_settings(false, true);
}

static bool freq_is_chan_12_13_14(u32 freq)
{
	if (freq == ieee80211_channel_to_frequency(12, NL80211_BAND_2GHZ) ||
	    freq == ieee80211_channel_to_frequency(13, NL80211_BAND_2GHZ) ||
	    freq == ieee80211_channel_to_frequency(14, NL80211_BAND_2GHZ))
		return true;
	return false;
}

static bool pending_reg_beacon(struct ieee80211_channel *beacon_chan)
{
	struct reg_beacon *pending_beacon;

	list_for_each_entry(pending_beacon, &reg_pending_beacons, list)
		if (ieee80211_channel_equal(beacon_chan,
					    &pending_beacon->chan))
			return true;
	return false;
}

void regulatory_hint_found_beacon(struct wiphy *wiphy,
				  struct ieee80211_channel *beacon_chan,
				  gfp_t gfp)
{
	struct reg_beacon *reg_beacon;
	bool processing;

	if (beacon_chan->beacon_found ||
	    beacon_chan->flags & IEEE80211_CHAN_RADAR ||
	    (beacon_chan->band == NL80211_BAND_2GHZ &&
	     !freq_is_chan_12_13_14(beacon_chan->center_freq)))
		return;

	spin_lock_bh(&reg_pending_beacons_lock);
	processing = pending_reg_beacon(beacon_chan);
	spin_unlock_bh(&reg_pending_beacons_lock);

	if (processing)
		return;

	reg_beacon = kzalloc(sizeof(struct reg_beacon), gfp);
	if (!reg_beacon)
		return;

	pr_debug("Found new beacon on frequency: %d.%03d MHz (Ch %d) on %s\n",
		 beacon_chan->center_freq, beacon_chan->freq_offset,
		 ieee80211_freq_khz_to_channel(
			 ieee80211_channel_to_khz(beacon_chan)),
		 wiphy_name(wiphy));

	memcpy(&reg_beacon->chan, beacon_chan,
	       sizeof(struct ieee80211_channel));

	/*
	 * Since we can be called from BH or and non-BH context
	 * we must use spin_lock_bh()
	 */
	spin_lock_bh(&reg_pending_beacons_lock);
	list_add_tail(&reg_beacon->list, &reg_pending_beacons);
	spin_unlock_bh(&reg_pending_beacons_lock);

	schedule_work(&reg_work);
}

static void print_rd_rules(const struct ieee80211_regdomain *rd)
{
	unsigned int i;
	const struct ieee80211_reg_rule *reg_rule = NULL;
	const struct ieee80211_freq_range *freq_range = NULL;
	const struct ieee80211_power_rule *power_rule = NULL;
	char bw[32], cac_time[32];

	pr_debug("  (start_freq - end_freq @ bandwidth), (max_antenna_gain, max_eirp), (dfs_cac_time)\n");

	for (i = 0; i < rd->n_reg_rules; i++) {
		reg_rule = &rd->reg_rules[i];
		freq_range = &reg_rule->freq_range;
		power_rule = &reg_rule->power_rule;

		if (reg_rule->flags & NL80211_RRF_AUTO_BW)
			snprintf(bw, sizeof(bw), "%d KHz, %u KHz AUTO",
				 freq_range->max_bandwidth_khz,
				 reg_get_max_bandwidth(rd, reg_rule));
		else
			snprintf(bw, sizeof(bw), "%d KHz",
				 freq_range->max_bandwidth_khz);

		if (reg_rule->flags & NL80211_RRF_DFS)
			scnprintf(cac_time, sizeof(cac_time), "%u s",
				  reg_rule->dfs_cac_ms/1000);
		else
			scnprintf(cac_time, sizeof(cac_time), "N/A");


		/*
		 * There may not be documentation for max antenna gain
		 * in certain regions
		 */
		if (power_rule->max_antenna_gain)
			pr_debug("  (%d KHz - %d KHz @ %s), (%d mBi, %d mBm), (%s)\n",
				freq_range->start_freq_khz,
				freq_range->end_freq_khz,
				bw,
				power_rule->max_antenna_gain,
				power_rule->max_eirp,
				cac_time);
		else
			pr_debug("  (%d KHz - %d KHz @ %s), (N/A, %d mBm), (%s)\n",
				freq_range->start_freq_khz,
				freq_range->end_freq_khz,
				bw,
				power_rule->max_eirp,
				cac_time);
	}
}

bool reg_supported_dfs_region(enum nl80211_dfs_regions dfs_region)
{
	switch (dfs_region) {
	case NL80211_DFS_UNSET:
	case NL80211_DFS_FCC:
	case NL80211_DFS_ETSI:
	case NL80211_DFS_JP:
		return true;
	default:
		pr_debug("Ignoring unknown DFS master region: %d\n", dfs_region);
		return false;
	}
}

static void print_regdomain(const struct ieee80211_regdomain *rd)
{
	struct regulatory_request *lr = get_last_request();

	if (is_intersected_alpha2(rd->alpha2)) {
		if (lr->initiator == NL80211_REGDOM_SET_BY_COUNTRY_IE) {
			struct cfg80211_registered_device *rdev;
			rdev = cfg80211_rdev_by_wiphy_idx(lr->wiphy_idx);
			if (rdev) {
				pr_debug("Current regulatory domain updated by AP to: %c%c\n",
					rdev->country_ie_alpha2[0],
					rdev->country_ie_alpha2[1]);
			} else
				pr_debug("Current regulatory domain intersected:\n");
		} else
			pr_debug("Current regulatory domain intersected:\n");
	} else if (is_world_regdom(rd->alpha2)) {
		pr_debug("World regulatory domain updated:\n");
	} else {
		if (is_unknown_alpha2(rd->alpha2))
			pr_debug("Regulatory domain changed to driver built-in settings (unknown country)\n");
		else {
			if (reg_request_cell_base(lr))
				pr_debug("Regulatory domain changed to country: %c%c by Cell Station\n",
					rd->alpha2[0], rd->alpha2[1]);
			else
				pr_debug("Regulatory domain changed to country: %c%c\n",
					rd->alpha2[0], rd->alpha2[1]);
		}
	}

	pr_debug(" DFS Master region: %s", reg_dfs_region_str(rd->dfs_region));
	print_rd_rules(rd);
}

static void print_regdomain_info(const struct ieee80211_regdomain *rd)
{
	pr_debug("Regulatory domain: %c%c\n", rd->alpha2[0], rd->alpha2[1]);
	print_rd_rules(rd);
}

static int reg_set_rd_core(const struct ieee80211_regdomain *rd)
{
	if (!is_world_regdom(rd->alpha2))
		return -EINVAL;
	update_world_regdomain(rd);
	return 0;
}

static int reg_set_rd_user(const struct ieee80211_regdomain *rd,
			   struct regulatory_request *user_request)
{
	const struct ieee80211_regdomain *intersected_rd = NULL;

	if (!regdom_changes(rd->alpha2))
		return -EALREADY;

	if (!is_valid_rd(rd)) {
		pr_err("Invalid regulatory domain detected: %c%c\n",
		       rd->alpha2[0], rd->alpha2[1]);
		print_regdomain_info(rd);
		return -EINVAL;
	}

	if (!user_request->intersect) {
		reset_regdomains(false, rd);
		return 0;
	}

	intersected_rd = regdom_intersect(rd, get_cfg80211_regdom());
	if (!intersected_rd)
		return -EINVAL;

	kfree(rd);
	rd = NULL;
	reset_regdomains(false, intersected_rd);

	return 0;
}

static int reg_set_rd_driver(const struct ieee80211_regdomain *rd,
			     struct regulatory_request *driver_request)
{
	const struct ieee80211_regdomain *regd;
	const struct ieee80211_regdomain *intersected_rd = NULL;
	const struct ieee80211_regdomain *tmp = NULL;
	struct wiphy *request_wiphy;

	if (is_world_regdom(rd->alpha2))
		return -EINVAL;

	if (!regdom_changes(rd->alpha2))
		return -EALREADY;

	if (!is_valid_rd(rd)) {
		pr_err("Invalid regulatory domain detected: %c%c\n",
		       rd->alpha2[0], rd->alpha2[1]);
		print_regdomain_info(rd);
		return -EINVAL;
	}

	request_wiphy = wiphy_idx_to_wiphy(driver_request->wiphy_idx);
	if (!request_wiphy)
		return -ENODEV;

	if (!driver_request->intersect) {
		ASSERT_RTNL();
		wiphy_lock(request_wiphy);
		if (request_wiphy->regd)
			tmp = get_wiphy_regdom(request_wiphy);

		regd = reg_copy_regd(rd);
		if (IS_ERR(regd)) {
			wiphy_unlock(request_wiphy);
			return PTR_ERR(regd);
		}

		rcu_assign_pointer(request_wiphy->regd, regd);
		rcu_free_regdom(tmp);
		wiphy_unlock(request_wiphy);
		reset_regdomains(false, rd);
		return 0;
	}

	intersected_rd = regdom_intersect(rd, get_cfg80211_regdom());
	if (!intersected_rd)
		return -EINVAL;

	/*
	 * We can trash what CRDA provided now.
	 * However if a driver requested this specific regulatory
	 * domain we keep it for its private use
	 */
	tmp = get_wiphy_regdom(request_wiphy);
	rcu_assign_pointer(request_wiphy->regd, rd);
	rcu_free_regdom(tmp);

	rd = NULL;

	reset_regdomains(false, intersected_rd);

	return 0;
}

static int reg_set_rd_country_ie(const struct ieee80211_regdomain *rd,
				 struct regulatory_request *country_ie_request)
{
	struct wiphy *request_wiphy;

	if (!is_alpha2_set(rd->alpha2) && !is_an_alpha2(rd->alpha2) &&
	    !is_unknown_alpha2(rd->alpha2))
		return -EINVAL;

	/*
	 * Lets only bother proceeding on the same alpha2 if the current
	 * rd is non static (it means CRDA was present and was used last)
	 * and the pending request came in from a country IE
	 */

	if (!is_valid_rd(rd)) {
		pr_err("Invalid regulatory domain detected: %c%c\n",
		       rd->alpha2[0], rd->alpha2[1]);
		print_regdomain_info(rd);
		return -EINVAL;
	}

	request_wiphy = wiphy_idx_to_wiphy(country_ie_request->wiphy_idx);
	if (!request_wiphy)
		return -ENODEV;

	if (country_ie_request->intersect)
		return -EINVAL;

	reset_regdomains(false, rd);
	return 0;
}

/*
 * Use this call to set the current regulatory domain. Conflicts with
 * multiple drivers can be ironed out later. Caller must've already
 * kmalloc'd the rd structure.
 */
int set_regdom(const struct ieee80211_regdomain *rd,
	       enum ieee80211_regd_source regd_src)
{
	struct regulatory_request *lr;
	bool user_reset = false;
	int r;

	if (IS_ERR_OR_NULL(rd))
		return -ENODATA;

	if (!reg_is_valid_request(rd->alpha2)) {
		kfree(rd);
		return -EINVAL;
	}

	if (regd_src == REGD_SOURCE_CRDA)
		reset_crda_timeouts();

	lr = get_last_request();

	/* Note that this doesn't update the wiphys, this is done below */
	switch (lr->initiator) {
	case NL80211_REGDOM_SET_BY_CORE:
		r = reg_set_rd_core(rd);
		break;
	case NL80211_REGDOM_SET_BY_USER:
		cfg80211_save_user_regdom(rd);
		r = reg_set_rd_user(rd, lr);
		user_reset = true;
		break;
	case NL80211_REGDOM_SET_BY_DRIVER:
		r = reg_set_rd_driver(rd, lr);
		break;
	case NL80211_REGDOM_SET_BY_COUNTRY_IE:
		r = reg_set_rd_country_ie(rd, lr);
		break;
	default:
		WARN(1, "invalid initiator %d\n", lr->initiator);
		kfree(rd);
		return -EINVAL;
	}

	if (r) {
		switch (r) {
		case -EALREADY:
			reg_set_request_processed();
			break;
		default:
			/* Back to world regulatory in case of errors */
			restore_regulatory_settings(user_reset, false);
		}

		kfree(rd);
		return r;
	}

	/* This would make this whole thing pointless */
	if (WARN_ON(!lr->intersect && rd != get_cfg80211_regdom()))
		return -EINVAL;

	/* update all wiphys now with the new established regulatory domain */
	update_all_wiphy_regulatory(lr->initiator);

	print_regdomain(get_cfg80211_regdom());

	nl80211_send_reg_change_event(lr);

	reg_set_request_processed();

	return 0;
}

static int __regulatory_set_wiphy_regd(struct wiphy *wiphy,
				       struct ieee80211_regdomain *rd)
{
	const struct ieee80211_regdomain *regd;
	const struct ieee80211_regdomain *prev_regd;
	struct cfg80211_registered_device *rdev;

	if (WARN_ON(!wiphy || !rd))
		return -EINVAL;

	if (WARN(!(wiphy->regulatory_flags & REGULATORY_WIPHY_SELF_MANAGED),
		 "wiphy should have REGULATORY_WIPHY_SELF_MANAGED\n"))
		return -EPERM;

	if (WARN(!is_valid_rd(rd),
		 "Invalid regulatory domain detected: %c%c\n",
		 rd->alpha2[0], rd->alpha2[1])) {
		print_regdomain_info(rd);
		return -EINVAL;
	}

	regd = reg_copy_regd(rd);
	if (IS_ERR(regd))
		return PTR_ERR(regd);

	rdev = wiphy_to_rdev(wiphy);

	spin_lock(&reg_requests_lock);
	prev_regd = rdev->requested_regd;
	rdev->requested_regd = regd;
	spin_unlock(&reg_requests_lock);

	kfree(prev_regd);
	return 0;
}

int regulatory_set_wiphy_regd(struct wiphy *wiphy,
			      struct ieee80211_regdomain *rd)
{
	int ret = __regulatory_set_wiphy_regd(wiphy, rd);

	if (ret)
		return ret;

	schedule_work(&reg_work);
	return 0;
}
EXPORT_SYMBOL(regulatory_set_wiphy_regd);

int regulatory_set_wiphy_regd_sync(struct wiphy *wiphy,
				   struct ieee80211_regdomain *rd)
{
	int ret;

	ASSERT_RTNL();

	ret = __regulatory_set_wiphy_regd(wiphy, rd);
	if (ret)
		return ret;

	/* process the request immediately */
	reg_process_self_managed_hint(wiphy);
	reg_check_channels();
	return 0;
}
EXPORT_SYMBOL(regulatory_set_wiphy_regd_sync);

void wiphy_regulatory_register(struct wiphy *wiphy)
{
	struct regulatory_request *lr = get_last_request();

	/* self-managed devices ignore beacon hints and country IE */
	if (wiphy->regulatory_flags & REGULATORY_WIPHY_SELF_MANAGED) {
		wiphy->regulatory_flags |= REGULATORY_DISABLE_BEACON_HINTS |
					   REGULATORY_COUNTRY_IE_IGNORE;

		/*
		 * The last request may have been received before this
		 * registration call. Call the driver notifier if
		 * initiator is USER.
		 */
		if (lr->initiator == NL80211_REGDOM_SET_BY_USER)
			reg_call_notifier(wiphy, lr);
	}

	if (!reg_dev_ignore_cell_hint(wiphy))
		reg_num_devs_support_basehint++;

	wiphy_update_regulatory(wiphy, lr->initiator);
	wiphy_all_share_dfs_chan_state(wiphy);
	reg_process_self_managed_hints();
}

void wiphy_regulatory_deregister(struct wiphy *wiphy)
{
	struct wiphy *request_wiphy = NULL;
	struct regulatory_request *lr;

	lr = get_last_request();

	if (!reg_dev_ignore_cell_hint(wiphy))
		reg_num_devs_support_basehint--;

	rcu_free_regdom(get_wiphy_regdom(wiphy));
	RCU_INIT_POINTER(wiphy->regd, NULL);

	if (lr)
		request_wiphy = wiphy_idx_to_wiphy(lr->wiphy_idx);

	if (!request_wiphy || request_wiphy != wiphy)
		return;

	lr->wiphy_idx = WIPHY_IDX_INVALID;
	lr->country_ie_env = ENVIRON_ANY;
}

/*
 * See FCC notices for UNII band definitions
 *  5GHz: https://www.fcc.gov/document/5-ghz-unlicensed-spectrum-unii
 *  6GHz: https://www.fcc.gov/document/fcc-proposes-more-spectrum-unlicensed-use-0
 */
int cfg80211_get_unii(int freq)
{
	/* UNII-1 */
	if (freq >= 5150 && freq <= 5250)
		return 0;

	/* UNII-2A */
	if (freq > 5250 && freq <= 5350)
		return 1;

	/* UNII-2B */
	if (freq > 5350 && freq <= 5470)
		return 2;

	/* UNII-2C */
	if (freq > 5470 && freq <= 5725)
		return 3;

	/* UNII-3 */
	if (freq > 5725 && freq <= 5825)
		return 4;

	/* UNII-5 */
	if (freq > 5925 && freq <= 6425)
		return 5;

	/* UNII-6 */
	if (freq > 6425 && freq <= 6525)
		return 6;

	/* UNII-7 */
	if (freq > 6525 && freq <= 6875)
		return 7;

	/* UNII-8 */
	if (freq > 6875 && freq <= 7125)
		return 8;

	return -EINVAL;
}

bool regulatory_indoor_allowed(void)
{
	return reg_is_indoor;
}

bool regulatory_pre_cac_allowed(struct wiphy *wiphy)
{
	const struct ieee80211_regdomain *regd = NULL;
	const struct ieee80211_regdomain *wiphy_regd = NULL;
	bool pre_cac_allowed = false;

	rcu_read_lock();

	regd = rcu_dereference(cfg80211_regdomain);
	wiphy_regd = rcu_dereference(wiphy->regd);
	if (!wiphy_regd) {
		if (regd->dfs_region == NL80211_DFS_ETSI)
			pre_cac_allowed = true;

		rcu_read_unlock();

		return pre_cac_allowed;
	}

	if (regd->dfs_region == wiphy_regd->dfs_region &&
	    wiphy_regd->dfs_region == NL80211_DFS_ETSI)
		pre_cac_allowed = true;

	rcu_read_unlock();

	return pre_cac_allowed;
}
EXPORT_SYMBOL(regulatory_pre_cac_allowed);

static void cfg80211_check_and_end_cac(struct cfg80211_registered_device *rdev)
{
	struct wireless_dev *wdev;
	unsigned int link_id;

	/* If we finished CAC or received radar, we should end any
	 * CAC running on the same channels.
	 * the check !cfg80211_chandef_dfs_usable contain 2 options:
	 * either all channels are available - those the CAC_FINISHED
	 * event has effected another wdev state, or there is a channel
	 * in unavailable state in wdev chandef - those the RADAR_DETECTED
	 * event has effected another wdev state.
	 * In both cases we should end the CAC on the wdev.
	 */
	list_for_each_entry(wdev, &rdev->wiphy.wdev_list, list) {
		struct cfg80211_chan_def *chandef;

		for_each_valid_link(wdev, link_id) {
			if (!wdev->links[link_id].cac_started)
				continue;

			chandef = wdev_chandef(wdev, link_id);
			if (!chandef)
				continue;

			if (!cfg80211_chandef_dfs_usable(&rdev->wiphy, chandef))
				rdev_end_cac(rdev, wdev->netdev, link_id);
		}
	}
}

void regulatory_propagate_dfs_state(struct wiphy *wiphy,
				    struct cfg80211_chan_def *chandef,
				    enum nl80211_dfs_state dfs_state,
				    enum nl80211_radar_event event)
{
	struct cfg80211_registered_device *rdev;

	ASSERT_RTNL();

	if (WARN_ON(!cfg80211_chandef_valid(chandef)))
		return;

	for_each_rdev(rdev) {
		if (wiphy == &rdev->wiphy)
			continue;

		if (!reg_dfs_domain_same(wiphy, &rdev->wiphy))
			continue;

		if (!ieee80211_get_channel(&rdev->wiphy,
					   chandef->chan->center_freq))
			continue;

		cfg80211_set_dfs_state(&rdev->wiphy, chandef, dfs_state);

		if (event == NL80211_RADAR_DETECTED ||
		    event == NL80211_RADAR_CAC_FINISHED) {
			cfg80211_sched_dfs_chan_update(rdev);
			cfg80211_check_and_end_cac(rdev);
		}

		nl80211_radar_notify(rdev, chandef, event, NULL, GFP_KERNEL);
	}
}

static int __init regulatory_init_db(void)
{
	int err;

	/*
	 * It's possible that - due to other bugs/issues - cfg80211
	 * never called regulatory_init() below, or that it failed;
	 * in that case, don't try to do any further work here as
	 * it's doomed to lead to crashes.
	 */
	if (IS_ERR_OR_NULL(reg_pdev))
		return -EINVAL;

	err = load_builtin_regdb_keys();
	if (err) {
		platform_device_unregister(reg_pdev);
		return err;
	}

	/* We always try to get an update for the static regdomain */
	err = regulatory_hint_core(cfg80211_world_regdom->alpha2);
	if (err) {
		if (err == -ENOMEM) {
			platform_device_unregister(reg_pdev);
			return err;
		}
		/*
		 * N.B. kobject_uevent_env() can fail mainly for when we're out
		 * memory which is handled and propagated appropriately above
		 * but it can also fail during a netlink_broadcast() or during
		 * early boot for call_usermodehelper(). For now treat these
		 * errors as non-fatal.
		 */
		pr_err("kobject_uevent_env() was unable to call CRDA during init\n");
	}

	/*
	 * Finally, if the user set the module parameter treat it
	 * as a user hint.
	 */
	if (!is_world_regdom(ieee80211_regdom))
		regulatory_hint_user(ieee80211_regdom,
				     NL80211_USER_REG_HINT_USER);

	return 0;
}
#ifndef MODULE
late_initcall(regulatory_init_db);
#endif

int __init regulatory_init(void)
{
	reg_pdev = platform_device_register_simple("regulatory", 0, NULL, 0);
	if (IS_ERR(reg_pdev))
		return PTR_ERR(reg_pdev);

	rcu_assign_pointer(cfg80211_regdomain, cfg80211_world_regdom);

	user_alpha2[0] = '9';
	user_alpha2[1] = '7';

#ifdef MODULE
	return regulatory_init_db();
#else
	return 0;
#endif
}

void regulatory_exit(void)
{
	struct regulatory_request *reg_request, *tmp;
	struct reg_beacon *reg_beacon, *btmp;

	cancel_work_sync(&reg_work);
	cancel_crda_timeout_sync();
	cancel_delayed_work_sync(&reg_check_chans);

	/* Lock to suppress warnings */
	rtnl_lock();
	reset_regdomains(true, NULL);
	rtnl_unlock();

	dev_set_uevent_suppress(&reg_pdev->dev, true);

	platform_device_unregister(reg_pdev);

	list_for_each_entry_safe(reg_beacon, btmp, &reg_pending_beacons, list) {
		list_del(&reg_beacon->list);
		kfree(reg_beacon);
	}

	list_for_each_entry_safe(reg_beacon, btmp, &reg_beacon_list, list) {
		list_del(&reg_beacon->list);
		kfree(reg_beacon);
	}

	list_for_each_entry_safe(reg_request, tmp, &reg_requests_list, list) {
		list_del(&reg_request->list);
		kfree(reg_request);
	}

	if (!IS_ERR_OR_NULL(regdb))
		kfree(regdb);
	if (!IS_ERR_OR_NULL(cfg80211_user_regdom))
		kfree(cfg80211_user_regdom);

	free_regdb_keyring();
}<|MERGE_RESOLUTION|>--- conflicted
+++ resolved
@@ -1600,11 +1600,8 @@
 		channel_flags |= IEEE80211_CHAN_NO_6GHZ_AFC_CLIENT;
 	if (rd_flags & NL80211_RRF_PSD)
 		channel_flags |= IEEE80211_CHAN_PSD;
-<<<<<<< HEAD
-=======
 	if (rd_flags & NL80211_RRF_ALLOW_6GHZ_VLP_AP)
 		channel_flags |= IEEE80211_CHAN_ALLOW_6GHZ_VLP_AP;
->>>>>>> 2d5404ca
 	return channel_flags;
 }
 
