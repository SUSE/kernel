--- conflicted
+++ resolved
@@ -4232,13 +4232,9 @@
 static void cfg80211_check_and_end_cac(struct cfg80211_registered_device *rdev)
 {
 	struct wireless_dev *wdev;
-<<<<<<< HEAD
 	unsigned int link_id;
 
-=======
-
 	wiphy_lock(&rdev->wiphy);
->>>>>>> c13e5b42
 	/* If we finished CAC or received radar, we should end any
 	 * CAC running on the same channels.
 	 * the check !cfg80211_chandef_dfs_usable contain 2 options:
