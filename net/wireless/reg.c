--- conflicted
+++ resolved
@@ -2338,10 +2338,7 @@
 	struct cfg80211_registered_device *rdev = wiphy_to_rdev(wiphy);
 	enum nl80211_iftype iftype;
 	bool ret;
-<<<<<<< HEAD
-=======
 	int link;
->>>>>>> eb3cdb58
 
 	wdev_lock(wdev);
 	iftype = wdev->iftype;
@@ -2380,23 +2377,6 @@
 			if (!wdev->links[link].client.current_bss)
 				continue;
 
-<<<<<<< HEAD
-	switch (iftype) {
-	case NL80211_IFTYPE_AP:
-	case NL80211_IFTYPE_P2P_GO:
-	case NL80211_IFTYPE_ADHOC:
-		wiphy_lock(wiphy);
-		ret = cfg80211_reg_can_beacon_relax(wiphy, &chandef, iftype);
-		wiphy_unlock(wiphy);
-
-		return ret;
-	case NL80211_IFTYPE_STATION:
-	case NL80211_IFTYPE_P2P_CLIENT:
-		return cfg80211_chandef_usable(wiphy, &chandef,
-					       IEEE80211_CHAN_DISABLED);
-	default:
-		break;
-=======
 			chan = wdev->links[link].client.current_bss->pub.channel;
 			if (!chan)
 				continue;
@@ -2449,7 +2429,6 @@
 		}
 
 		wdev_lock(wdev);
->>>>>>> eb3cdb58
 	}
 
 	wdev_unlock(wdev);
