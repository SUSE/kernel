--- conflicted
+++ resolved
@@ -6420,11 +6420,7 @@
 		.cmd = NL80211_CMD_SET_BEACON,
 		.policy = nl80211_policy,
 		.flags = GENL_ADMIN_PERM,
-<<<<<<< HEAD
-		.doit = nl80211_addset_beacon,
-=======
 		.doit = nl80211_set_beacon,
->>>>>>> b0b9e5c5
 		.internal_flags = NL80211_FLAG_NEED_NETDEV_UP |
 				  NL80211_FLAG_NEED_RTNL,
 	},
@@ -6432,11 +6428,7 @@
 		.cmd = NL80211_CMD_START_AP,
 		.policy = nl80211_policy,
 		.flags = GENL_ADMIN_PERM,
-<<<<<<< HEAD
-		.doit = nl80211_addset_beacon,
-=======
 		.doit = nl80211_start_ap,
->>>>>>> b0b9e5c5
 		.internal_flags = NL80211_FLAG_NEED_NETDEV_UP |
 				  NL80211_FLAG_NEED_RTNL,
 	},
