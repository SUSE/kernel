// SPDX-License-Identifier: GPL-2.0
/*
 * cfg80211 scan result handling
 *
 * Copyright 2008 Johannes Berg <johannes@sipsolutions.net>
 * Copyright 2013-2014  Intel Mobile Communications GmbH
 * Copyright 2016	Intel Deutschland GmbH
 * Copyright (C) 2018-2024 Intel Corporation
 */
#include <linux/kernel.h>
#include <linux/slab.h>
#include <linux/module.h>
#include <linux/netdevice.h>
#include <linux/wireless.h>
#include <linux/nl80211.h>
#include <linux/etherdevice.h>
#include <linux/crc32.h>
#include <linux/bitfield.h>
#include <net/arp.h>
#include <net/cfg80211.h>
#include <net/cfg80211-wext.h>
#include <net/iw_handler.h>
#include <kunit/visibility.h>
#include "core.h"
#include "nl80211.h"
#include "wext-compat.h"
#include "rdev-ops.h"

/**
 * DOC: BSS tree/list structure
 *
 * At the top level, the BSS list is kept in both a list in each
 * registered device (@bss_list) as well as an RB-tree for faster
 * lookup. In the RB-tree, entries can be looked up using their
 * channel, MESHID, MESHCONF (for MBSSes) or channel, BSSID, SSID
 * for other BSSes.
 *
 * Due to the possibility of hidden SSIDs, there's a second level
 * structure, the "hidden_list" and "hidden_beacon_bss" pointer.
 * The hidden_list connects all BSSes belonging to a single AP
 * that has a hidden SSID, and connects beacon and probe response
 * entries. For a probe response entry for a hidden SSID, the
 * hidden_beacon_bss pointer points to the BSS struct holding the
 * beacon's information.
 *
 * Reference counting is done for all these references except for
 * the hidden_list, so that a beacon BSS struct that is otherwise
 * not referenced has one reference for being on the bss_list and
 * one for each probe response entry that points to it using the
 * hidden_beacon_bss pointer. When a BSS struct that has such a
 * pointer is get/put, the refcount update is also propagated to
 * the referenced struct, this ensure that it cannot get removed
 * while somebody is using the probe response version.
 *
 * Note that the hidden_beacon_bss pointer never changes, due to
 * the reference counting. Therefore, no locking is needed for
 * it.
 *
 * Also note that the hidden_beacon_bss pointer is only relevant
 * if the driver uses something other than the IEs, e.g. private
 * data stored in the BSS struct, since the beacon IEs are
 * also linked into the probe response struct.
 */

/*
 * Limit the number of BSS entries stored in mac80211. Each one is
 * a bit over 4k at most, so this limits to roughly 4-5M of memory.
 * If somebody wants to really attack this though, they'd likely
 * use small beacons, and only one type of frame, limiting each of
 * the entries to a much smaller size (in order to generate more
 * entries in total, so overhead is bigger.)
 */
static int bss_entries_limit = 1000;
module_param(bss_entries_limit, int, 0644);
MODULE_PARM_DESC(bss_entries_limit,
                 "limit to number of scan BSS entries (per wiphy, default 1000)");

#define IEEE80211_SCAN_RESULT_EXPIRE	(30 * HZ)

<<<<<<< HEAD
/**
 * struct cfg80211_colocated_ap - colocated AP information
 *
 * @list: linked list to all colocated aPS
 * @bssid: BSSID of the reported AP
 * @ssid: SSID of the reported AP
 * @ssid_len: length of the ssid
 * @center_freq: frequency the reported AP is on
 * @unsolicited_probe: the reported AP is part of an ESS, where all the APs
 *	that operate in the same channel as the reported AP and that might be
 *	detected by a STA receiving this frame, are transmitting unsolicited
 *	Probe Response frames every 20 TUs
 * @oct_recommended: OCT is recommended to exchange MMPDUs with the reported AP
 * @same_ssid: the reported AP has the same SSID as the reporting AP
 * @multi_bss: the reported AP is part of a multiple BSSID set
 * @transmitted_bssid: the reported AP is the transmitting BSSID
 * @colocated_ess: all the APs that share the same ESS as the reported AP are
 *	colocated and can be discovered via legacy bands.
 * @short_ssid_valid: short_ssid is valid and can be used
 * @short_ssid: the short SSID for this SSID
 * @psd_20: The 20MHz PSD EIRP of the primary 20MHz channel for the reported AP
 */
struct cfg80211_colocated_ap {
	struct list_head list;
	u8 bssid[ETH_ALEN];
	u8 ssid[IEEE80211_MAX_SSID_LEN];
	size_t ssid_len;
	u32 short_ssid;
	u32 center_freq;
	u8 unsolicited_probe:1,
	   oct_recommended:1,
	   same_ssid:1,
	   multi_bss:1,
	   transmitted_bssid:1,
	   colocated_ess:1,
	   short_ssid_valid:1;
	s8 psd_20;
};

=======
>>>>>>> 2d5404ca
static void bss_free(struct cfg80211_internal_bss *bss)
{
	struct cfg80211_bss_ies *ies;

	if (WARN_ON(atomic_read(&bss->hold)))
		return;

	ies = (void *)rcu_access_pointer(bss->pub.beacon_ies);
	if (ies && !bss->pub.hidden_beacon_bss)
		kfree_rcu(ies, rcu_head);
	ies = (void *)rcu_access_pointer(bss->pub.proberesp_ies);
	if (ies)
		kfree_rcu(ies, rcu_head);

	/*
	 * This happens when the module is removed, it doesn't
	 * really matter any more save for completeness
	 */
	if (!list_empty(&bss->hidden_list))
		list_del(&bss->hidden_list);

	kfree(bss);
}

static inline void bss_ref_get(struct cfg80211_registered_device *rdev,
			       struct cfg80211_internal_bss *bss)
{
	lockdep_assert_held(&rdev->bss_lock);

	bss->refcount++;

	if (bss->pub.hidden_beacon_bss)
		bss_from_pub(bss->pub.hidden_beacon_bss)->refcount++;

	if (bss->pub.transmitted_bss)
		bss_from_pub(bss->pub.transmitted_bss)->refcount++;
}

static inline void bss_ref_put(struct cfg80211_registered_device *rdev,
			       struct cfg80211_internal_bss *bss)
{
	lockdep_assert_held(&rdev->bss_lock);

	if (bss->pub.hidden_beacon_bss) {
		struct cfg80211_internal_bss *hbss;

		hbss = bss_from_pub(bss->pub.hidden_beacon_bss);
		hbss->refcount--;
		if (hbss->refcount == 0)
			bss_free(hbss);
	}

	if (bss->pub.transmitted_bss) {
		struct cfg80211_internal_bss *tbss;

		tbss = bss_from_pub(bss->pub.transmitted_bss);
		tbss->refcount--;
		if (tbss->refcount == 0)
			bss_free(tbss);
	}

	bss->refcount--;
	if (bss->refcount == 0)
		bss_free(bss);
}

static bool __cfg80211_unlink_bss(struct cfg80211_registered_device *rdev,
				  struct cfg80211_internal_bss *bss)
{
	lockdep_assert_held(&rdev->bss_lock);

	if (!list_empty(&bss->hidden_list)) {
		/*
		 * don't remove the beacon entry if it has
		 * probe responses associated with it
		 */
		if (!bss->pub.hidden_beacon_bss)
			return false;
		/*
		 * if it's a probe response entry break its
		 * link to the other entries in the group
		 */
		list_del_init(&bss->hidden_list);
	}

	list_del_init(&bss->list);
	list_del_init(&bss->pub.nontrans_list);
	rb_erase(&bss->rbn, &rdev->bss_tree);
	rdev->bss_entries--;
	WARN_ONCE((rdev->bss_entries == 0) ^ list_empty(&rdev->bss_list),
		  "rdev bss entries[%d]/list[empty:%d] corruption\n",
		  rdev->bss_entries, list_empty(&rdev->bss_list));
	bss_ref_put(rdev, bss);
	return true;
}

bool cfg80211_is_element_inherited(const struct element *elem,
				   const struct element *non_inherit_elem)
{
	u8 id_len, ext_id_len, i, loop_len, id;
	const u8 *list;

	if (elem->id == WLAN_EID_MULTIPLE_BSSID)
		return false;

	if (elem->id == WLAN_EID_EXTENSION && elem->datalen > 1 &&
	    elem->data[0] == WLAN_EID_EXT_EHT_MULTI_LINK)
		return false;

	if (!non_inherit_elem || non_inherit_elem->datalen < 2)
		return true;

	/*
	 * non inheritance element format is:
	 * ext ID (56) | IDs list len | list | extension IDs list len | list
	 * Both lists are optional. Both lengths are mandatory.
	 * This means valid length is:
	 * elem_len = 1 (extension ID) + 2 (list len fields) + list lengths
	 */
	id_len = non_inherit_elem->data[1];
	if (non_inherit_elem->datalen < 3 + id_len)
		return true;

	ext_id_len = non_inherit_elem->data[2 + id_len];
	if (non_inherit_elem->datalen < 3 + id_len + ext_id_len)
		return true;

	if (elem->id == WLAN_EID_EXTENSION) {
		if (!ext_id_len)
			return true;
		loop_len = ext_id_len;
		list = &non_inherit_elem->data[3 + id_len];
		id = elem->data[0];
	} else {
		if (!id_len)
			return true;
		loop_len = id_len;
		list = &non_inherit_elem->data[2];
		id = elem->id;
	}

	for (i = 0; i < loop_len; i++) {
		if (list[i] == id)
			return false;
	}

	return true;
}
EXPORT_SYMBOL(cfg80211_is_element_inherited);

static size_t cfg80211_copy_elem_with_frags(const struct element *elem,
					    const u8 *ie, size_t ie_len,
					    u8 **pos, u8 *buf, size_t buf_len)
{
	if (WARN_ON((u8 *)elem < ie || elem->data > ie + ie_len ||
		    elem->data + elem->datalen > ie + ie_len))
		return 0;

	if (elem->datalen + 2 > buf + buf_len - *pos)
		return 0;

	memcpy(*pos, elem, elem->datalen + 2);
	*pos += elem->datalen + 2;

	/* Finish if it is not fragmented  */
	if (elem->datalen != 255)
		return *pos - buf;

	ie_len = ie + ie_len - elem->data - elem->datalen;
	ie = (const u8 *)elem->data + elem->datalen;

	for_each_element(elem, ie, ie_len) {
		if (elem->id != WLAN_EID_FRAGMENT)
			break;

		if (elem->datalen + 2 > buf + buf_len - *pos)
			return 0;

		memcpy(*pos, elem, elem->datalen + 2);
		*pos += elem->datalen + 2;

		if (elem->datalen != 255)
			break;
	}

	return *pos - buf;
}
<<<<<<< HEAD

static size_t cfg80211_gen_new_ie(const u8 *ie, size_t ielen,
				  const u8 *subie, size_t subie_len,
				  u8 *new_ie, size_t new_ie_len)
{
	const struct element *non_inherit_elem, *parent, *sub;
	u8 *pos = new_ie;
	u8 id, ext_id;
	unsigned int match_len;

	non_inherit_elem = cfg80211_find_ext_elem(WLAN_EID_EXT_NON_INHERITANCE,
						  subie, subie_len);

=======

VISIBLE_IF_CFG80211_KUNIT size_t
cfg80211_gen_new_ie(const u8 *ie, size_t ielen,
		    const u8 *subie, size_t subie_len,
		    u8 *new_ie, size_t new_ie_len)
{
	const struct element *non_inherit_elem, *parent, *sub;
	u8 *pos = new_ie;
	u8 id, ext_id;
	unsigned int match_len;

	non_inherit_elem = cfg80211_find_ext_elem(WLAN_EID_EXT_NON_INHERITANCE,
						  subie, subie_len);

>>>>>>> 2d5404ca
	/* We copy the elements one by one from the parent to the generated
	 * elements.
	 * If they are not inherited (included in subie or in the non
	 * inheritance element), then we copy all occurrences the first time
	 * we see this element type.
	 */
	for_each_element(parent, ie, ielen) {
		if (parent->id == WLAN_EID_FRAGMENT)
			continue;

		if (parent->id == WLAN_EID_EXTENSION) {
			if (parent->datalen < 1)
				continue;

			id = WLAN_EID_EXTENSION;
			ext_id = parent->data[0];
			match_len = 1;
		} else {
			id = parent->id;
			match_len = 0;
		}

		/* Find first occurrence in subie */
		sub = cfg80211_find_elem_match(id, subie, subie_len,
					       &ext_id, match_len, 0);

		/* Copy from parent if not in subie and inherited */
		if (!sub &&
		    cfg80211_is_element_inherited(parent, non_inherit_elem)) {
			if (!cfg80211_copy_elem_with_frags(parent,
							   ie, ielen,
							   &pos, new_ie,
							   new_ie_len))
				return 0;

			continue;
		}

		/* Already copied if an earlier element had the same type */
		if (cfg80211_find_elem_match(id, ie, (u8 *)parent - ie,
					     &ext_id, match_len, 0))
			continue;

		/* Not inheriting, copy all similar elements from subie */
		while (sub) {
			if (!cfg80211_copy_elem_with_frags(sub,
							   subie, subie_len,
							   &pos, new_ie,
							   new_ie_len))
				return 0;

			sub = cfg80211_find_elem_match(id,
						       sub->data + sub->datalen,
						       subie_len + subie -
						       (sub->data +
							sub->datalen),
						       &ext_id, match_len, 0);
		}
	}

	/* The above misses elements that are included in subie but not in the
	 * parent, so do a pass over subie and append those.
	 * Skip the non-tx BSSID caps and non-inheritance element.
	 */
	for_each_element(sub, subie, subie_len) {
		if (sub->id == WLAN_EID_NON_TX_BSSID_CAP)
			continue;

		if (sub->id == WLAN_EID_FRAGMENT)
			continue;

		if (sub->id == WLAN_EID_EXTENSION) {
			if (sub->datalen < 1)
				continue;

			id = WLAN_EID_EXTENSION;
			ext_id = sub->data[0];
			match_len = 1;

			if (ext_id == WLAN_EID_EXT_NON_INHERITANCE)
				continue;
		} else {
			id = sub->id;
			match_len = 0;
		}

		/* Processed if one was included in the parent */
		if (cfg80211_find_elem_match(id, ie, ielen,
					     &ext_id, match_len, 0))
			continue;

		if (!cfg80211_copy_elem_with_frags(sub, subie, subie_len,
						   &pos, new_ie, new_ie_len))
			return 0;
	}

	return pos - new_ie;
}
EXPORT_SYMBOL_IF_CFG80211_KUNIT(cfg80211_gen_new_ie);

static bool is_bss(struct cfg80211_bss *a, const u8 *bssid,
		   const u8 *ssid, size_t ssid_len)
{
	const struct cfg80211_bss_ies *ies;
	const struct element *ssid_elem;

	if (bssid && !ether_addr_equal(a->bssid, bssid))
		return false;

	if (!ssid)
		return true;

	ies = rcu_access_pointer(a->ies);
	if (!ies)
		return false;
	ssid_elem = cfg80211_find_elem(WLAN_EID_SSID, ies->data, ies->len);
	if (!ssid_elem)
		return false;
	if (ssid_elem->datalen != ssid_len)
		return false;
	return memcmp(ssid_elem->data, ssid, ssid_len) == 0;
}

static int
cfg80211_add_nontrans_list(struct cfg80211_bss *trans_bss,
			   struct cfg80211_bss *nontrans_bss)
{
	const struct element *ssid_elem;
	struct cfg80211_bss *bss = NULL;

	rcu_read_lock();
	ssid_elem = ieee80211_bss_get_elem(nontrans_bss, WLAN_EID_SSID);
	if (!ssid_elem) {
		rcu_read_unlock();
		return -EINVAL;
	}

	/* check if nontrans_bss is in the list */
	list_for_each_entry(bss, &trans_bss->nontrans_list, nontrans_list) {
		if (is_bss(bss, nontrans_bss->bssid, ssid_elem->data,
			   ssid_elem->datalen)) {
			rcu_read_unlock();
			return 0;
		}
	}

	rcu_read_unlock();

	/*
	 * This is a bit weird - it's not on the list, but already on another
	 * one! The only way that could happen is if there's some BSSID/SSID
	 * shared by multiple APs in their multi-BSSID profiles, potentially
	 * with hidden SSID mixed in ... ignore it.
	 */
	if (!list_empty(&nontrans_bss->nontrans_list))
		return -EINVAL;

	/* add to the list */
	list_add_tail(&nontrans_bss->nontrans_list, &trans_bss->nontrans_list);
	return 0;
}

static void __cfg80211_bss_expire(struct cfg80211_registered_device *rdev,
				  unsigned long expire_time)
{
	struct cfg80211_internal_bss *bss, *tmp;
	bool expired = false;

	lockdep_assert_held(&rdev->bss_lock);

	list_for_each_entry_safe(bss, tmp, &rdev->bss_list, list) {
		if (atomic_read(&bss->hold))
			continue;
		if (!time_after(expire_time, bss->ts))
			continue;

		if (__cfg80211_unlink_bss(rdev, bss))
			expired = true;
	}

	if (expired)
		rdev->bss_generation++;
}

static bool cfg80211_bss_expire_oldest(struct cfg80211_registered_device *rdev)
{
	struct cfg80211_internal_bss *bss, *oldest = NULL;
	bool ret;

	lockdep_assert_held(&rdev->bss_lock);

	list_for_each_entry(bss, &rdev->bss_list, list) {
		if (atomic_read(&bss->hold))
			continue;

		if (!list_empty(&bss->hidden_list) &&
		    !bss->pub.hidden_beacon_bss)
			continue;

		if (oldest && time_before(oldest->ts, bss->ts))
			continue;
		oldest = bss;
	}

	if (WARN_ON(!oldest))
		return false;

	/*
	 * The callers make sure to increase rdev->bss_generation if anything
	 * gets removed (and a new entry added), so there's no need to also do
	 * it here.
	 */

	ret = __cfg80211_unlink_bss(rdev, oldest);
	WARN_ON(!ret);
	return ret;
}

static u8 cfg80211_parse_bss_param(u8 data,
				   struct cfg80211_colocated_ap *coloc_ap)
{
	coloc_ap->oct_recommended =
		u8_get_bits(data, IEEE80211_RNR_TBTT_PARAMS_OCT_RECOMMENDED);
	coloc_ap->same_ssid =
		u8_get_bits(data, IEEE80211_RNR_TBTT_PARAMS_SAME_SSID);
	coloc_ap->multi_bss =
		u8_get_bits(data, IEEE80211_RNR_TBTT_PARAMS_MULTI_BSSID);
	coloc_ap->transmitted_bssid =
		u8_get_bits(data, IEEE80211_RNR_TBTT_PARAMS_TRANSMITTED_BSSID);
	coloc_ap->unsolicited_probe =
		u8_get_bits(data, IEEE80211_RNR_TBTT_PARAMS_PROBE_ACTIVE);
	coloc_ap->colocated_ess =
		u8_get_bits(data, IEEE80211_RNR_TBTT_PARAMS_COLOC_ESS);

	return u8_get_bits(data, IEEE80211_RNR_TBTT_PARAMS_COLOC_AP);
}

static int cfg80211_calc_short_ssid(const struct cfg80211_bss_ies *ies,
				    const struct element **elem, u32 *s_ssid)
{

	*elem = cfg80211_find_elem(WLAN_EID_SSID, ies->data, ies->len);
	if (!*elem || (*elem)->datalen > IEEE80211_MAX_SSID_LEN)
		return -EINVAL;

	*s_ssid = ~crc32_le(~0, (*elem)->data, (*elem)->datalen);
	return 0;
}

VISIBLE_IF_CFG80211_KUNIT void
cfg80211_free_coloc_ap_list(struct list_head *coloc_ap_list)
{
	struct cfg80211_colocated_ap *ap, *tmp_ap;

	list_for_each_entry_safe(ap, tmp_ap, coloc_ap_list, list) {
		list_del(&ap->list);
		kfree(ap);
	}
}
EXPORT_SYMBOL_IF_CFG80211_KUNIT(cfg80211_free_coloc_ap_list);

static int cfg80211_parse_ap_info(struct cfg80211_colocated_ap *entry,
				  const u8 *pos, u8 length,
				  const struct element *ssid_elem,
				  u32 s_ssid_tmp)
{
	u8 bss_params;

	entry->psd_20 = IEEE80211_RNR_TBTT_PARAMS_PSD_RESERVED;

	/* The length is already verified by the caller to contain bss_params */
	if (length > sizeof(struct ieee80211_tbtt_info_7_8_9)) {
		struct ieee80211_tbtt_info_ge_11 *tbtt_info = (void *)pos;

		memcpy(entry->bssid, tbtt_info->bssid, ETH_ALEN);
		entry->short_ssid = le32_to_cpu(tbtt_info->short_ssid);
		entry->short_ssid_valid = true;

		bss_params = tbtt_info->bss_params;

		/* Ignore disabled links */
		if (length >= offsetofend(typeof(*tbtt_info), mld_params)) {
			if (le16_get_bits(tbtt_info->mld_params.params,
					  IEEE80211_RNR_MLD_PARAMS_DISABLED_LINK))
				return -EINVAL;
		}

		if (length >= offsetofend(struct ieee80211_tbtt_info_ge_11,
					  psd_20))
			entry->psd_20 = tbtt_info->psd_20;
	} else {
		struct ieee80211_tbtt_info_7_8_9 *tbtt_info = (void *)pos;

		memcpy(entry->bssid, tbtt_info->bssid, ETH_ALEN);

		bss_params = tbtt_info->bss_params;

		if (length == offsetofend(struct ieee80211_tbtt_info_7_8_9,
					  psd_20))
			entry->psd_20 = tbtt_info->psd_20;
	}

	/* ignore entries with invalid BSSID */
	if (!is_valid_ether_addr(entry->bssid))
		return -EINVAL;

	/* skip non colocated APs */
	if (!cfg80211_parse_bss_param(bss_params, entry))
		return -EINVAL;

	/* no information about the short ssid. Consider the entry valid
	 * for now. It would later be dropped in case there are explicit
	 * SSIDs that need to be matched
	 */
	if (!entry->same_ssid && !entry->short_ssid_valid)
		return 0;

	if (entry->same_ssid) {
		entry->short_ssid = s_ssid_tmp;
		entry->short_ssid_valid = true;

		/*
		 * This is safe because we validate datalen in
		 * cfg80211_parse_colocated_ap(), before calling this
		 * function.
		 */
		memcpy(&entry->ssid, &ssid_elem->data, ssid_elem->datalen);
		entry->ssid_len = ssid_elem->datalen;
	}

	return 0;
}

bool cfg80211_iter_rnr(const u8 *elems, size_t elems_len,
		       enum cfg80211_rnr_iter_ret
		       (*iter)(void *data, u8 type,
			       const struct ieee80211_neighbor_ap_info *info,
			       const u8 *tbtt_info, u8 tbtt_info_len),
		       void *iter_data)
{
	const struct element *rnr;
	const u8 *pos, *end;
<<<<<<< HEAD
	u32 s_ssid_tmp;
	int n_coloc = 0, ret;
	LIST_HEAD(ap_list);

	ret = cfg80211_calc_short_ssid(ies, &ssid_elem, &s_ssid_tmp);
	if (ret)
		return 0;

	for_each_element_id(elem, WLAN_EID_REDUCED_NEIGHBOR_REPORT,
			    ies->data, ies->len) {
		pos = elem->data;
		end = elem->data + elem->datalen;

		/* RNR IE may contain more than one NEIGHBOR_AP_INFO */
		while (pos + sizeof(*ap_info) <= end) {
			enum nl80211_band band;
			int freq;
			u8 length, i, count;

			ap_info = (void *)pos;
			count = u8_get_bits(ap_info->tbtt_info_hdr,
					    IEEE80211_AP_INFO_TBTT_HDR_COUNT) + 1;
			length = ap_info->tbtt_info_len;

			pos += sizeof(*ap_info);

			if (!ieee80211_operating_class_to_band(ap_info->op_class,
							       &band))
				break;

			freq = ieee80211_channel_to_frequency(ap_info->channel,
							      band);

			if (end - pos < count * length)
				break;

			if (u8_get_bits(ap_info->tbtt_info_hdr,
					IEEE80211_AP_INFO_TBTT_HDR_TYPE) !=
			    IEEE80211_TBTT_INFO_TYPE_TBTT) {
				pos += count * length;
				continue;
			}

			/* TBTT info must include bss param + BSSID +
			 * (short SSID or same_ssid bit to be set).
			 * ignore other options, and move to the
			 * next AP info
			 */
			if (band != NL80211_BAND_6GHZ ||
			    !(length == offsetofend(struct ieee80211_tbtt_info_7_8_9,
						    bss_params) ||
			      length == sizeof(struct ieee80211_tbtt_info_7_8_9) ||
			      length >= offsetofend(struct ieee80211_tbtt_info_ge_11,
						    bss_params))) {
				pos += count * length;
				continue;
			}

			for (i = 0; i < count; i++) {
				struct cfg80211_colocated_ap *entry;

				entry = kzalloc(sizeof(*entry) + IEEE80211_MAX_SSID_LEN,
						GFP_ATOMIC);

				if (!entry)
					goto error;

				entry->center_freq = freq;

				if (!cfg80211_parse_ap_info(entry, pos, length,
							    ssid_elem,
							    s_ssid_tmp)) {
					n_coloc++;
					list_add_tail(&entry->list, &ap_list);
				} else {
					kfree(entry);
				}

				pos += length;
			}
		}

error:
		if (pos != end) {
			cfg80211_free_coloc_ap_list(&ap_list);
			return 0;
		}
=======

	for_each_element_id(rnr, WLAN_EID_REDUCED_NEIGHBOR_REPORT,
			    elems, elems_len) {
		const struct ieee80211_neighbor_ap_info *info;

		pos = rnr->data;
		end = rnr->data + rnr->datalen;

		/* RNR IE may contain more than one NEIGHBOR_AP_INFO */
		while (sizeof(*info) <= end - pos) {
			u8 length, i, count;
			u8 type;

			info = (void *)pos;
			count = u8_get_bits(info->tbtt_info_hdr,
					    IEEE80211_AP_INFO_TBTT_HDR_COUNT) +
				1;
			length = info->tbtt_info_len;

			pos += sizeof(*info);

			if (count * length > end - pos)
				return false;

			type = u8_get_bits(info->tbtt_info_hdr,
					   IEEE80211_AP_INFO_TBTT_HDR_TYPE);

			for (i = 0; i < count; i++) {
				switch (iter(iter_data, type, info,
					     pos, length)) {
				case RNR_ITER_CONTINUE:
					break;
				case RNR_ITER_BREAK:
					return true;
				case RNR_ITER_ERROR:
					return false;
				}

				pos += length;
			}
		}

		if (pos != end)
			return false;
	}

	return true;
}
EXPORT_SYMBOL_GPL(cfg80211_iter_rnr);

struct colocated_ap_data {
	const struct element *ssid_elem;
	struct list_head ap_list;
	u32 s_ssid_tmp;
	int n_coloc;
};

static enum cfg80211_rnr_iter_ret
cfg80211_parse_colocated_ap_iter(void *_data, u8 type,
				 const struct ieee80211_neighbor_ap_info *info,
				 const u8 *tbtt_info, u8 tbtt_info_len)
{
	struct colocated_ap_data *data = _data;
	struct cfg80211_colocated_ap *entry;
	enum nl80211_band band;

	if (type != IEEE80211_TBTT_INFO_TYPE_TBTT)
		return RNR_ITER_CONTINUE;

	if (!ieee80211_operating_class_to_band(info->op_class, &band))
		return RNR_ITER_CONTINUE;

	/* TBTT info must include bss param + BSSID + (short SSID or
	 * same_ssid bit to be set). Ignore other options, and move to
	 * the next AP info
	 */
	if (band != NL80211_BAND_6GHZ ||
	    !(tbtt_info_len == offsetofend(struct ieee80211_tbtt_info_7_8_9,
					   bss_params) ||
	      tbtt_info_len == sizeof(struct ieee80211_tbtt_info_7_8_9) ||
	      tbtt_info_len >= offsetofend(struct ieee80211_tbtt_info_ge_11,
					   bss_params)))
		return RNR_ITER_CONTINUE;

	entry = kzalloc(sizeof(*entry) + IEEE80211_MAX_SSID_LEN, GFP_ATOMIC);
	if (!entry)
		return RNR_ITER_ERROR;

	entry->center_freq =
		ieee80211_channel_to_frequency(info->channel, band);

	if (!cfg80211_parse_ap_info(entry, tbtt_info, tbtt_info_len,
				    data->ssid_elem, data->s_ssid_tmp)) {
		data->n_coloc++;
		list_add_tail(&entry->list, &data->ap_list);
	} else {
		kfree(entry);
	}

	return RNR_ITER_CONTINUE;
}

VISIBLE_IF_CFG80211_KUNIT int
cfg80211_parse_colocated_ap(const struct cfg80211_bss_ies *ies,
			    struct list_head *list)
{
	struct colocated_ap_data data = {};
	int ret;

	INIT_LIST_HEAD(&data.ap_list);

	ret = cfg80211_calc_short_ssid(ies, &data.ssid_elem, &data.s_ssid_tmp);
	if (ret)
		return 0;

	if (!cfg80211_iter_rnr(ies->data, ies->len,
			       cfg80211_parse_colocated_ap_iter, &data)) {
		cfg80211_free_coloc_ap_list(&data.ap_list);
		return 0;
>>>>>>> 2d5404ca
	}

	list_splice_tail(&data.ap_list, list);
	return data.n_coloc;
}
EXPORT_SYMBOL_IF_CFG80211_KUNIT(cfg80211_parse_colocated_ap);

static  void cfg80211_scan_req_add_chan(struct cfg80211_scan_request *request,
					struct ieee80211_channel *chan,
					bool add_to_6ghz)
{
	int i;
	u32 n_channels = request->n_channels;
	struct cfg80211_scan_6ghz_params *params =
		&request->scan_6ghz_params[request->n_6ghz_params];

	for (i = 0; i < n_channels; i++) {
		if (request->channels[i] == chan) {
			if (add_to_6ghz)
				params->channel_idx = i;
			return;
		}
	}

	request->channels[n_channels] = chan;
	if (add_to_6ghz)
		request->scan_6ghz_params[request->n_6ghz_params].channel_idx =
			n_channels;

	request->n_channels++;
}

static bool cfg80211_find_ssid_match(struct cfg80211_colocated_ap *ap,
				     struct cfg80211_scan_request *request)
{
	int i;
	u32 s_ssid;

	for (i = 0; i < request->n_ssids; i++) {
		/* wildcard ssid in the scan request */
		if (!request->ssids[i].ssid_len) {
			if (ap->multi_bss && !ap->transmitted_bssid)
				continue;

			return true;
		}

		if (ap->ssid_len &&
		    ap->ssid_len == request->ssids[i].ssid_len) {
			if (!memcmp(request->ssids[i].ssid, ap->ssid,
				    ap->ssid_len))
				return true;
		} else if (ap->short_ssid_valid) {
			s_ssid = ~crc32_le(~0, request->ssids[i].ssid,
					   request->ssids[i].ssid_len);

			if (ap->short_ssid == s_ssid)
				return true;
		}
	}

	return false;
}

static int cfg80211_scan_6ghz(struct cfg80211_registered_device *rdev)
{
	u8 i;
	struct cfg80211_colocated_ap *ap;
	int n_channels, count = 0, err;
	struct cfg80211_scan_request *request, *rdev_req = rdev->scan_req;
	LIST_HEAD(coloc_ap_list);
	bool need_scan_psc = true;
	const struct ieee80211_sband_iftype_data *iftd;
	size_t size, offs_ssids, offs_6ghz_params, offs_ies;

	rdev_req->scan_6ghz = true;

	if (!rdev->wiphy.bands[NL80211_BAND_6GHZ])
		return -EOPNOTSUPP;

	iftd = ieee80211_get_sband_iftype_data(rdev->wiphy.bands[NL80211_BAND_6GHZ],
					       rdev_req->wdev->iftype);
	if (!iftd || !iftd->he_cap.has_he)
		return -EOPNOTSUPP;

	n_channels = rdev->wiphy.bands[NL80211_BAND_6GHZ]->n_channels;

	if (rdev_req->flags & NL80211_SCAN_FLAG_COLOCATED_6GHZ) {
		struct cfg80211_internal_bss *intbss;

		spin_lock_bh(&rdev->bss_lock);
		list_for_each_entry(intbss, &rdev->bss_list, list) {
			struct cfg80211_bss *res = &intbss->pub;
			const struct cfg80211_bss_ies *ies;
			const struct element *ssid_elem;
			struct cfg80211_colocated_ap *entry;
			u32 s_ssid_tmp;
			int ret;

			ies = rcu_access_pointer(res->ies);
			count += cfg80211_parse_colocated_ap(ies,
							     &coloc_ap_list);

			/* In case the scan request specified a specific BSSID
			 * and the BSS is found and operating on 6GHz band then
			 * add this AP to the collocated APs list.
			 * This is relevant for ML probe requests when the lower
			 * band APs have not been discovered.
			 */
			if (is_broadcast_ether_addr(rdev_req->bssid) ||
			    !ether_addr_equal(rdev_req->bssid, res->bssid) ||
			    res->channel->band != NL80211_BAND_6GHZ)
				continue;

			ret = cfg80211_calc_short_ssid(ies, &ssid_elem,
						       &s_ssid_tmp);
			if (ret)
				continue;

			entry = kzalloc(sizeof(*entry) + IEEE80211_MAX_SSID_LEN,
					GFP_ATOMIC);

			if (!entry)
				continue;

			memcpy(entry->bssid, res->bssid, ETH_ALEN);
			entry->short_ssid = s_ssid_tmp;
			memcpy(entry->ssid, ssid_elem->data,
			       ssid_elem->datalen);
			entry->ssid_len = ssid_elem->datalen;
			entry->short_ssid_valid = true;
			entry->center_freq = res->channel->center_freq;

			list_add_tail(&entry->list, &coloc_ap_list);
			count++;
		}
		spin_unlock_bh(&rdev->bss_lock);
	}

	size = struct_size(request, channels, n_channels);
	offs_ssids = size;
	size += sizeof(*request->ssids) * rdev_req->n_ssids;
	offs_6ghz_params = size;
	size += sizeof(*request->scan_6ghz_params) * count;
	offs_ies = size;
	size += rdev_req->ie_len;

	request = kzalloc(size, GFP_KERNEL);
	if (!request) {
		cfg80211_free_coloc_ap_list(&coloc_ap_list);
		return -ENOMEM;
	}

	*request = *rdev_req;
	request->n_channels = 0;
	request->n_6ghz_params = 0;
	if (rdev_req->n_ssids) {
		/*
		 * Add the ssids from the parent scan request to the new
		 * scan request, so the driver would be able to use them
		 * in its probe requests to discover hidden APs on PSC
		 * channels.
		 */
		request->ssids = (void *)request + offs_ssids;
		memcpy(request->ssids, rdev_req->ssids,
		       sizeof(*request->ssids) * request->n_ssids);
	}
	request->scan_6ghz_params = (void *)request + offs_6ghz_params;

	if (rdev_req->ie_len) {
		void *ie = (void *)request + offs_ies;

		memcpy(ie, rdev_req->ie, rdev_req->ie_len);
		request->ie = ie;
	}

	/*
	 * PSC channels should not be scanned in case of direct scan with 1 SSID
	 * and at least one of the reported co-located APs with same SSID
	 * indicating that all APs in the same ESS are co-located
	 */
	if (count && request->n_ssids == 1 && request->ssids[0].ssid_len) {
		list_for_each_entry(ap, &coloc_ap_list, list) {
			if (ap->colocated_ess &&
			    cfg80211_find_ssid_match(ap, request)) {
				need_scan_psc = false;
				break;
			}
		}
	}

	/*
	 * add to the scan request the channels that need to be scanned
	 * regardless of the collocated APs (PSC channels or all channels
	 * in case that NL80211_SCAN_FLAG_COLOCATED_6GHZ is not set)
	 */
	for (i = 0; i < rdev_req->n_channels; i++) {
		if (rdev_req->channels[i]->band == NL80211_BAND_6GHZ &&
		    ((need_scan_psc &&
		      cfg80211_channel_is_psc(rdev_req->channels[i])) ||
		     !(rdev_req->flags & NL80211_SCAN_FLAG_COLOCATED_6GHZ))) {
			cfg80211_scan_req_add_chan(request,
						   rdev_req->channels[i],
						   false);
		}
	}

	if (!(rdev_req->flags & NL80211_SCAN_FLAG_COLOCATED_6GHZ))
		goto skip;

	list_for_each_entry(ap, &coloc_ap_list, list) {
		bool found = false;
		struct cfg80211_scan_6ghz_params *scan_6ghz_params =
			&request->scan_6ghz_params[request->n_6ghz_params];
		struct ieee80211_channel *chan =
			ieee80211_get_channel(&rdev->wiphy, ap->center_freq);

		if (!chan || chan->flags & IEEE80211_CHAN_DISABLED)
			continue;

		for (i = 0; i < rdev_req->n_channels; i++) {
			if (rdev_req->channels[i] == chan)
				found = true;
		}

		if (!found)
			continue;

		if (request->n_ssids > 0 &&
		    !cfg80211_find_ssid_match(ap, request))
			continue;

		if (!is_broadcast_ether_addr(request->bssid) &&
		    !ether_addr_equal(request->bssid, ap->bssid))
			continue;

		if (!request->n_ssids && ap->multi_bss && !ap->transmitted_bssid)
			continue;

		cfg80211_scan_req_add_chan(request, chan, true);
		memcpy(scan_6ghz_params->bssid, ap->bssid, ETH_ALEN);
		scan_6ghz_params->short_ssid = ap->short_ssid;
		scan_6ghz_params->short_ssid_valid = ap->short_ssid_valid;
		scan_6ghz_params->unsolicited_probe = ap->unsolicited_probe;
		scan_6ghz_params->psd_20 = ap->psd_20;

		/*
		 * If a PSC channel is added to the scan and 'need_scan_psc' is
		 * set to false, then all the APs that the scan logic is
		 * interested with on the channel are collocated and thus there
		 * is no need to perform the initial PSC channel listen.
		 */
		if (cfg80211_channel_is_psc(chan) && !need_scan_psc)
			scan_6ghz_params->psc_no_listen = true;

		request->n_6ghz_params++;
	}

skip:
	cfg80211_free_coloc_ap_list(&coloc_ap_list);

	if (request->n_channels) {
		struct cfg80211_scan_request *old = rdev->int_scan_req;

		rdev->int_scan_req = request;

		/*
		 * If this scan follows a previous scan, save the scan start
		 * info from the first part of the scan
		 */
		if (old)
			rdev->int_scan_req->info = old->info;

		err = rdev_scan(rdev, request);
		if (err) {
			rdev->int_scan_req = old;
			kfree(request);
		} else {
			kfree(old);
		}

		return err;
	}

	kfree(request);
	return -EINVAL;
}

int cfg80211_scan(struct cfg80211_registered_device *rdev)
{
	struct cfg80211_scan_request *request;
	struct cfg80211_scan_request *rdev_req = rdev->scan_req;
	u32 n_channels = 0, idx, i;

	if (!(rdev->wiphy.flags & WIPHY_FLAG_SPLIT_SCAN_6GHZ))
		return rdev_scan(rdev, rdev_req);

	for (i = 0; i < rdev_req->n_channels; i++) {
		if (rdev_req->channels[i]->band != NL80211_BAND_6GHZ)
			n_channels++;
	}

	if (!n_channels)
		return cfg80211_scan_6ghz(rdev);

	request = kzalloc(struct_size(request, channels, n_channels),
			  GFP_KERNEL);
	if (!request)
		return -ENOMEM;

	*request = *rdev_req;
	request->n_channels = n_channels;

	for (i = idx = 0; i < rdev_req->n_channels; i++) {
		if (rdev_req->channels[i]->band != NL80211_BAND_6GHZ)
			request->channels[idx++] = rdev_req->channels[i];
	}

	rdev_req->scan_6ghz = false;
	rdev->int_scan_req = request;
	return rdev_scan(rdev, request);
}

void ___cfg80211_scan_done(struct cfg80211_registered_device *rdev,
			   bool send_message)
{
	struct cfg80211_scan_request *request, *rdev_req;
	struct wireless_dev *wdev;
	struct sk_buff *msg;
#ifdef CONFIG_CFG80211_WEXT
	union iwreq_data wrqu;
#endif

	lockdep_assert_held(&rdev->wiphy.mtx);

	if (rdev->scan_msg) {
		nl80211_send_scan_msg(rdev, rdev->scan_msg);
		rdev->scan_msg = NULL;
		return;
	}

	rdev_req = rdev->scan_req;
	if (!rdev_req)
		return;

	wdev = rdev_req->wdev;
	request = rdev->int_scan_req ? rdev->int_scan_req : rdev_req;

	if (wdev_running(wdev) &&
	    (rdev->wiphy.flags & WIPHY_FLAG_SPLIT_SCAN_6GHZ) &&
	    !rdev_req->scan_6ghz && !request->info.aborted &&
	    !cfg80211_scan_6ghz(rdev))
		return;

	/*
	 * This must be before sending the other events!
	 * Otherwise, wpa_supplicant gets completely confused with
	 * wext events.
	 */
	if (wdev->netdev)
		cfg80211_sme_scan_done(wdev->netdev);

	if (!request->info.aborted &&
	    request->flags & NL80211_SCAN_FLAG_FLUSH) {
		/* flush entries from previous scans */
		spin_lock_bh(&rdev->bss_lock);
		__cfg80211_bss_expire(rdev, request->scan_start);
		spin_unlock_bh(&rdev->bss_lock);
	}

	msg = nl80211_build_scan_msg(rdev, wdev, request->info.aborted);

#ifdef CONFIG_CFG80211_WEXT
	if (wdev->netdev && !request->info.aborted) {
		memset(&wrqu, 0, sizeof(wrqu));

		wireless_send_event(wdev->netdev, SIOCGIWSCAN, &wrqu, NULL);
	}
#endif

	dev_put(wdev->netdev);

	kfree(rdev->int_scan_req);
	rdev->int_scan_req = NULL;

	kfree(rdev->scan_req);
	rdev->scan_req = NULL;

	if (!send_message)
		rdev->scan_msg = msg;
	else
		nl80211_send_scan_msg(rdev, msg);
}

void __cfg80211_scan_done(struct wiphy *wiphy, struct wiphy_work *wk)
{
	___cfg80211_scan_done(wiphy_to_rdev(wiphy), true);
}

void cfg80211_scan_done(struct cfg80211_scan_request *request,
			struct cfg80211_scan_info *info)
{
	struct cfg80211_scan_info old_info = request->info;

	trace_cfg80211_scan_done(request, info);
	WARN_ON(request != wiphy_to_rdev(request->wiphy)->scan_req &&
		request != wiphy_to_rdev(request->wiphy)->int_scan_req);

	request->info = *info;

	/*
	 * In case the scan is split, the scan_start_tsf and tsf_bssid should
	 * be of the first part. In such a case old_info.scan_start_tsf should
	 * be non zero.
	 */
	if (request->scan_6ghz && old_info.scan_start_tsf) {
		request->info.scan_start_tsf = old_info.scan_start_tsf;
		memcpy(request->info.tsf_bssid, old_info.tsf_bssid,
		       sizeof(request->info.tsf_bssid));
	}

	request->notified = true;
	wiphy_work_queue(request->wiphy,
			 &wiphy_to_rdev(request->wiphy)->scan_done_wk);
}
EXPORT_SYMBOL(cfg80211_scan_done);

void cfg80211_add_sched_scan_req(struct cfg80211_registered_device *rdev,
				 struct cfg80211_sched_scan_request *req)
{
	lockdep_assert_held(&rdev->wiphy.mtx);

	list_add_rcu(&req->list, &rdev->sched_scan_req_list);
}

static void cfg80211_del_sched_scan_req(struct cfg80211_registered_device *rdev,
					struct cfg80211_sched_scan_request *req)
{
	lockdep_assert_held(&rdev->wiphy.mtx);

	list_del_rcu(&req->list);
	kfree_rcu(req, rcu_head);
}

static struct cfg80211_sched_scan_request *
cfg80211_find_sched_scan_req(struct cfg80211_registered_device *rdev, u64 reqid)
{
	struct cfg80211_sched_scan_request *pos;

	list_for_each_entry_rcu(pos, &rdev->sched_scan_req_list, list,
				lockdep_is_held(&rdev->wiphy.mtx)) {
		if (pos->reqid == reqid)
			return pos;
	}
	return NULL;
}

/*
 * Determines if a scheduled scan request can be handled. When a legacy
 * scheduled scan is running no other scheduled scan is allowed regardless
 * whether the request is for legacy or multi-support scan. When a multi-support
 * scheduled scan is running a request for legacy scan is not allowed. In this
 * case a request for multi-support scan can be handled if resources are
 * available, ie. struct wiphy::max_sched_scan_reqs limit is not yet reached.
 */
int cfg80211_sched_scan_req_possible(struct cfg80211_registered_device *rdev,
				     bool want_multi)
{
	struct cfg80211_sched_scan_request *pos;
	int i = 0;

	list_for_each_entry(pos, &rdev->sched_scan_req_list, list) {
		/* request id zero means legacy in progress */
		if (!i && !pos->reqid)
			return -EINPROGRESS;
		i++;
	}

	if (i) {
		/* no legacy allowed when multi request(s) are active */
		if (!want_multi)
			return -EINPROGRESS;

		/* resource limit reached */
		if (i == rdev->wiphy.max_sched_scan_reqs)
			return -ENOSPC;
	}
	return 0;
}

void cfg80211_sched_scan_results_wk(struct work_struct *work)
{
	struct cfg80211_registered_device *rdev;
	struct cfg80211_sched_scan_request *req, *tmp;

	rdev = container_of(work, struct cfg80211_registered_device,
			   sched_scan_res_wk);

	wiphy_lock(&rdev->wiphy);
	list_for_each_entry_safe(req, tmp, &rdev->sched_scan_req_list, list) {
		if (req->report_results) {
			req->report_results = false;
			if (req->flags & NL80211_SCAN_FLAG_FLUSH) {
				/* flush entries from previous scans */
				spin_lock_bh(&rdev->bss_lock);
				__cfg80211_bss_expire(rdev, req->scan_start);
				spin_unlock_bh(&rdev->bss_lock);
				req->scan_start = jiffies;
			}
			nl80211_send_sched_scan(req,
						NL80211_CMD_SCHED_SCAN_RESULTS);
		}
	}
	wiphy_unlock(&rdev->wiphy);
}

void cfg80211_sched_scan_results(struct wiphy *wiphy, u64 reqid)
{
	struct cfg80211_registered_device *rdev = wiphy_to_rdev(wiphy);
	struct cfg80211_sched_scan_request *request;

	trace_cfg80211_sched_scan_results(wiphy, reqid);
	/* ignore if we're not scanning */

	rcu_read_lock();
	request = cfg80211_find_sched_scan_req(rdev, reqid);
	if (request) {
		request->report_results = true;
		queue_work(cfg80211_wq, &rdev->sched_scan_res_wk);
	}
	rcu_read_unlock();
}
EXPORT_SYMBOL(cfg80211_sched_scan_results);

void cfg80211_sched_scan_stopped_locked(struct wiphy *wiphy, u64 reqid)
{
	struct cfg80211_registered_device *rdev = wiphy_to_rdev(wiphy);

	lockdep_assert_held(&wiphy->mtx);

	trace_cfg80211_sched_scan_stopped(wiphy, reqid);

	__cfg80211_stop_sched_scan(rdev, reqid, true);
}
EXPORT_SYMBOL(cfg80211_sched_scan_stopped_locked);

void cfg80211_sched_scan_stopped(struct wiphy *wiphy, u64 reqid)
{
	wiphy_lock(wiphy);
	cfg80211_sched_scan_stopped_locked(wiphy, reqid);
	wiphy_unlock(wiphy);
}
EXPORT_SYMBOL(cfg80211_sched_scan_stopped);

int cfg80211_stop_sched_scan_req(struct cfg80211_registered_device *rdev,
				 struct cfg80211_sched_scan_request *req,
				 bool driver_initiated)
{
	lockdep_assert_held(&rdev->wiphy.mtx);

	if (!driver_initiated) {
		int err = rdev_sched_scan_stop(rdev, req->dev, req->reqid);
		if (err)
			return err;
	}

	nl80211_send_sched_scan(req, NL80211_CMD_SCHED_SCAN_STOPPED);

	cfg80211_del_sched_scan_req(rdev, req);

	return 0;
}

int __cfg80211_stop_sched_scan(struct cfg80211_registered_device *rdev,
			       u64 reqid, bool driver_initiated)
{
	struct cfg80211_sched_scan_request *sched_scan_req;

	lockdep_assert_held(&rdev->wiphy.mtx);

	sched_scan_req = cfg80211_find_sched_scan_req(rdev, reqid);
	if (!sched_scan_req)
		return -ENOENT;

	return cfg80211_stop_sched_scan_req(rdev, sched_scan_req,
					    driver_initiated);
}

void cfg80211_bss_age(struct cfg80211_registered_device *rdev,
                      unsigned long age_secs)
{
	struct cfg80211_internal_bss *bss;
	unsigned long age_jiffies = msecs_to_jiffies(age_secs * MSEC_PER_SEC);

	spin_lock_bh(&rdev->bss_lock);
	list_for_each_entry(bss, &rdev->bss_list, list)
		bss->ts -= age_jiffies;
	spin_unlock_bh(&rdev->bss_lock);
}

void cfg80211_bss_expire(struct cfg80211_registered_device *rdev)
{
	__cfg80211_bss_expire(rdev, jiffies - IEEE80211_SCAN_RESULT_EXPIRE);
}

void cfg80211_bss_flush(struct wiphy *wiphy)
{
	struct cfg80211_registered_device *rdev = wiphy_to_rdev(wiphy);

	spin_lock_bh(&rdev->bss_lock);
	__cfg80211_bss_expire(rdev, jiffies);
	spin_unlock_bh(&rdev->bss_lock);
}
EXPORT_SYMBOL(cfg80211_bss_flush);

const struct element *
cfg80211_find_elem_match(u8 eid, const u8 *ies, unsigned int len,
			 const u8 *match, unsigned int match_len,
			 unsigned int match_offset)
{
	const struct element *elem;

	for_each_element_id(elem, eid, ies, len) {
		if (elem->datalen >= match_offset + match_len &&
		    !memcmp(elem->data + match_offset, match, match_len))
			return elem;
	}

	return NULL;
}
EXPORT_SYMBOL(cfg80211_find_elem_match);

const struct element *cfg80211_find_vendor_elem(unsigned int oui, int oui_type,
						const u8 *ies,
						unsigned int len)
{
	const struct element *elem;
	u8 match[] = { oui >> 16, oui >> 8, oui, oui_type };
	int match_len = (oui_type < 0) ? 3 : sizeof(match);

	if (WARN_ON(oui_type > 0xff))
		return NULL;

	elem = cfg80211_find_elem_match(WLAN_EID_VENDOR_SPECIFIC, ies, len,
					match, match_len, 0);

	if (!elem || elem->datalen < 4)
		return NULL;

	return elem;
}
EXPORT_SYMBOL(cfg80211_find_vendor_elem);

/**
 * enum bss_compare_mode - BSS compare mode
 * @BSS_CMP_REGULAR: regular compare mode (for insertion and normal find)
 * @BSS_CMP_HIDE_ZLEN: find hidden SSID with zero-length mode
 * @BSS_CMP_HIDE_NUL: find hidden SSID with NUL-ed out mode
 */
enum bss_compare_mode {
	BSS_CMP_REGULAR,
	BSS_CMP_HIDE_ZLEN,
	BSS_CMP_HIDE_NUL,
};

static int cmp_bss(struct cfg80211_bss *a,
		   struct cfg80211_bss *b,
		   enum bss_compare_mode mode)
{
	const struct cfg80211_bss_ies *a_ies, *b_ies;
	const u8 *ie1 = NULL;
	const u8 *ie2 = NULL;
	int i, r;

	if (a->channel != b->channel)
		return (b->channel->center_freq * 1000 + b->channel->freq_offset) -
		       (a->channel->center_freq * 1000 + a->channel->freq_offset);

	a_ies = rcu_access_pointer(a->ies);
	if (!a_ies)
		return -1;
	b_ies = rcu_access_pointer(b->ies);
	if (!b_ies)
		return 1;

	if (WLAN_CAPABILITY_IS_STA_BSS(a->capability))
		ie1 = cfg80211_find_ie(WLAN_EID_MESH_ID,
				       a_ies->data, a_ies->len);
	if (WLAN_CAPABILITY_IS_STA_BSS(b->capability))
		ie2 = cfg80211_find_ie(WLAN_EID_MESH_ID,
				       b_ies->data, b_ies->len);
	if (ie1 && ie2) {
		int mesh_id_cmp;

		if (ie1[1] == ie2[1])
			mesh_id_cmp = memcmp(ie1 + 2, ie2 + 2, ie1[1]);
		else
			mesh_id_cmp = ie2[1] - ie1[1];

		ie1 = cfg80211_find_ie(WLAN_EID_MESH_CONFIG,
				       a_ies->data, a_ies->len);
		ie2 = cfg80211_find_ie(WLAN_EID_MESH_CONFIG,
				       b_ies->data, b_ies->len);
		if (ie1 && ie2) {
			if (mesh_id_cmp)
				return mesh_id_cmp;
			if (ie1[1] != ie2[1])
				return ie2[1] - ie1[1];
			return memcmp(ie1 + 2, ie2 + 2, ie1[1]);
		}
	}

	r = memcmp(a->bssid, b->bssid, sizeof(a->bssid));
	if (r)
		return r;

	ie1 = cfg80211_find_ie(WLAN_EID_SSID, a_ies->data, a_ies->len);
	ie2 = cfg80211_find_ie(WLAN_EID_SSID, b_ies->data, b_ies->len);

	if (!ie1 && !ie2)
		return 0;

	/*
	 * Note that with "hide_ssid", the function returns a match if
	 * the already-present BSS ("b") is a hidden SSID beacon for
	 * the new BSS ("a").
	 */

	/* sort missing IE before (left of) present IE */
	if (!ie1)
		return -1;
	if (!ie2)
		return 1;

	switch (mode) {
	case BSS_CMP_HIDE_ZLEN:
		/*
		 * In ZLEN mode we assume the BSS entry we're
		 * looking for has a zero-length SSID. So if
		 * the one we're looking at right now has that,
		 * return 0. Otherwise, return the difference
		 * in length, but since we're looking for the
		 * 0-length it's really equivalent to returning
		 * the length of the one we're looking at.
		 *
		 * No content comparison is needed as we assume
		 * the content length is zero.
		 */
		return ie2[1];
	case BSS_CMP_REGULAR:
	default:
		/* sort by length first, then by contents */
		if (ie1[1] != ie2[1])
			return ie2[1] - ie1[1];
		return memcmp(ie1 + 2, ie2 + 2, ie1[1]);
	case BSS_CMP_HIDE_NUL:
		if (ie1[1] != ie2[1])
			return ie2[1] - ie1[1];
		/* this is equivalent to memcmp(zeroes, ie2 + 2, len) */
		for (i = 0; i < ie2[1]; i++)
			if (ie2[i + 2])
				return -1;
		return 0;
	}
}

static bool cfg80211_bss_type_match(u16 capability,
				    enum nl80211_band band,
				    enum ieee80211_bss_type bss_type)
{
	bool ret = true;
	u16 mask, val;

	if (bss_type == IEEE80211_BSS_TYPE_ANY)
		return ret;

	if (band == NL80211_BAND_60GHZ) {
		mask = WLAN_CAPABILITY_DMG_TYPE_MASK;
		switch (bss_type) {
		case IEEE80211_BSS_TYPE_ESS:
			val = WLAN_CAPABILITY_DMG_TYPE_AP;
			break;
		case IEEE80211_BSS_TYPE_PBSS:
			val = WLAN_CAPABILITY_DMG_TYPE_PBSS;
			break;
		case IEEE80211_BSS_TYPE_IBSS:
			val = WLAN_CAPABILITY_DMG_TYPE_IBSS;
			break;
		default:
			return false;
		}
	} else {
		mask = WLAN_CAPABILITY_ESS | WLAN_CAPABILITY_IBSS;
		switch (bss_type) {
		case IEEE80211_BSS_TYPE_ESS:
			val = WLAN_CAPABILITY_ESS;
			break;
		case IEEE80211_BSS_TYPE_IBSS:
			val = WLAN_CAPABILITY_IBSS;
			break;
		case IEEE80211_BSS_TYPE_MBSS:
			val = 0;
			break;
		default:
			return false;
		}
	}

	ret = ((capability & mask) == val);
	return ret;
}

/* Returned bss is reference counted and must be cleaned up appropriately. */
struct cfg80211_bss *__cfg80211_get_bss(struct wiphy *wiphy,
					struct ieee80211_channel *channel,
					const u8 *bssid,
					const u8 *ssid, size_t ssid_len,
					enum ieee80211_bss_type bss_type,
					enum ieee80211_privacy privacy,
					u32 use_for)
{
	struct cfg80211_registered_device *rdev = wiphy_to_rdev(wiphy);
	struct cfg80211_internal_bss *bss, *res = NULL;
	unsigned long now = jiffies;
	int bss_privacy;

	trace_cfg80211_get_bss(wiphy, channel, bssid, ssid, ssid_len, bss_type,
			       privacy);

	spin_lock_bh(&rdev->bss_lock);

	list_for_each_entry(bss, &rdev->bss_list, list) {
		if (!cfg80211_bss_type_match(bss->pub.capability,
					     bss->pub.channel->band, bss_type))
			continue;

		bss_privacy = (bss->pub.capability & WLAN_CAPABILITY_PRIVACY);
		if ((privacy == IEEE80211_PRIVACY_ON && !bss_privacy) ||
		    (privacy == IEEE80211_PRIVACY_OFF && bss_privacy))
			continue;
		if (channel && bss->pub.channel != channel)
			continue;
		if (!is_valid_ether_addr(bss->pub.bssid))
			continue;
		if ((bss->pub.use_for & use_for) != use_for)
			continue;
		/* Don't get expired BSS structs */
		if (time_after(now, bss->ts + IEEE80211_SCAN_RESULT_EXPIRE) &&
		    !atomic_read(&bss->hold))
			continue;
		if (is_bss(&bss->pub, bssid, ssid, ssid_len)) {
			res = bss;
			bss_ref_get(rdev, res);
			break;
		}
	}

	spin_unlock_bh(&rdev->bss_lock);
	if (!res)
		return NULL;
	trace_cfg80211_return_bss(&res->pub);
	return &res->pub;
}
EXPORT_SYMBOL(__cfg80211_get_bss);
<<<<<<< HEAD

// FIXME: exported here for kABI compatibility
struct cfg80211_bss *
cfg80211_get_bss(struct wiphy *wiphy, struct ieee80211_channel *channel,
		 const u8 *bssid, const u8 *ssid, size_t ssid_len,
		 enum ieee80211_bss_type bss_type,
		 enum ieee80211_privacy privacy)
{
	return __cfg80211_get_bss(wiphy, channel, bssid, ssid, ssid_len,
				  bss_type, privacy,
				  NL80211_BSS_USE_FOR_NORMAL);
}
EXPORT_SYMBOL(cfg80211_get_bss);
=======
>>>>>>> 2d5404ca

static bool rb_insert_bss(struct cfg80211_registered_device *rdev,
			  struct cfg80211_internal_bss *bss)
{
	struct rb_node **p = &rdev->bss_tree.rb_node;
	struct rb_node *parent = NULL;
	struct cfg80211_internal_bss *tbss;
	int cmp;

	while (*p) {
		parent = *p;
		tbss = rb_entry(parent, struct cfg80211_internal_bss, rbn);

		cmp = cmp_bss(&bss->pub, &tbss->pub, BSS_CMP_REGULAR);

		if (WARN_ON(!cmp)) {
			/* will sort of leak this BSS */
			return false;
		}

		if (cmp < 0)
			p = &(*p)->rb_left;
		else
			p = &(*p)->rb_right;
	}

	rb_link_node(&bss->rbn, parent, p);
	rb_insert_color(&bss->rbn, &rdev->bss_tree);
	return true;
}

static struct cfg80211_internal_bss *
rb_find_bss(struct cfg80211_registered_device *rdev,
	    struct cfg80211_internal_bss *res,
	    enum bss_compare_mode mode)
{
	struct rb_node *n = rdev->bss_tree.rb_node;
	struct cfg80211_internal_bss *bss;
	int r;

	while (n) {
		bss = rb_entry(n, struct cfg80211_internal_bss, rbn);
		r = cmp_bss(&res->pub, &bss->pub, mode);

		if (r == 0)
			return bss;
		else if (r < 0)
			n = n->rb_left;
		else
			n = n->rb_right;
	}

	return NULL;
}

static void cfg80211_insert_bss(struct cfg80211_registered_device *rdev,
				struct cfg80211_internal_bss *bss)
{
	lockdep_assert_held(&rdev->bss_lock);

	if (!rb_insert_bss(rdev, bss))
		return;
	list_add_tail(&bss->list, &rdev->bss_list);
	rdev->bss_entries++;
}

static void cfg80211_rehash_bss(struct cfg80211_registered_device *rdev,
                                struct cfg80211_internal_bss *bss)
{
	lockdep_assert_held(&rdev->bss_lock);

	rb_erase(&bss->rbn, &rdev->bss_tree);
	if (!rb_insert_bss(rdev, bss)) {
		list_del(&bss->list);
		if (!list_empty(&bss->hidden_list))
			list_del_init(&bss->hidden_list);
		if (!list_empty(&bss->pub.nontrans_list))
			list_del_init(&bss->pub.nontrans_list);
		rdev->bss_entries--;
	}
	rdev->bss_generation++;
}

static bool cfg80211_combine_bsses(struct cfg80211_registered_device *rdev,
				   struct cfg80211_internal_bss *new)
{
	const struct cfg80211_bss_ies *ies;
	struct cfg80211_internal_bss *bss;
	const u8 *ie;
	int i, ssidlen;
	u8 fold = 0;
	u32 n_entries = 0;

	ies = rcu_access_pointer(new->pub.beacon_ies);
	if (WARN_ON(!ies))
		return false;

	ie = cfg80211_find_ie(WLAN_EID_SSID, ies->data, ies->len);
	if (!ie) {
		/* nothing to do */
		return true;
	}

	ssidlen = ie[1];
	for (i = 0; i < ssidlen; i++)
		fold |= ie[2 + i];

	if (fold) {
		/* not a hidden SSID */
		return true;
	}

	/* This is the bad part ... */

	list_for_each_entry(bss, &rdev->bss_list, list) {
		/*
		 * we're iterating all the entries anyway, so take the
		 * opportunity to validate the list length accounting
		 */
		n_entries++;

		if (!ether_addr_equal(bss->pub.bssid, new->pub.bssid))
			continue;
		if (bss->pub.channel != new->pub.channel)
			continue;
		if (rcu_access_pointer(bss->pub.beacon_ies))
			continue;
		ies = rcu_access_pointer(bss->pub.ies);
		if (!ies)
			continue;
		ie = cfg80211_find_ie(WLAN_EID_SSID, ies->data, ies->len);
		if (!ie)
			continue;
		if (ssidlen && ie[1] != ssidlen)
			continue;
		if (WARN_ON_ONCE(bss->pub.hidden_beacon_bss))
			continue;
		if (WARN_ON_ONCE(!list_empty(&bss->hidden_list)))
			list_del(&bss->hidden_list);
		/* combine them */
		list_add(&bss->hidden_list, &new->hidden_list);
		bss->pub.hidden_beacon_bss = &new->pub;
		new->refcount += bss->refcount;
		rcu_assign_pointer(bss->pub.beacon_ies,
				   new->pub.beacon_ies);
	}

	WARN_ONCE(n_entries != rdev->bss_entries,
		  "rdev bss entries[%d]/list[len:%d] corruption\n",
		  rdev->bss_entries, n_entries);

	return true;
}

static void cfg80211_update_hidden_bsses(struct cfg80211_internal_bss *known,
					 const struct cfg80211_bss_ies *new_ies,
					 const struct cfg80211_bss_ies *old_ies)
{
	struct cfg80211_internal_bss *bss;

	/* Assign beacon IEs to all sub entries */
	list_for_each_entry(bss, &known->hidden_list, hidden_list) {
		const struct cfg80211_bss_ies *ies;

		ies = rcu_access_pointer(bss->pub.beacon_ies);
		WARN_ON(ies != old_ies);

		rcu_assign_pointer(bss->pub.beacon_ies, new_ies);
	}
}

static void cfg80211_check_stuck_ecsa(struct cfg80211_registered_device *rdev,
				      struct cfg80211_internal_bss *known,
				      const struct cfg80211_bss_ies *old)
{
	const struct ieee80211_ext_chansw_ie *ecsa;
	const struct element *elem_new, *elem_old;
	const struct cfg80211_bss_ies *new, *bcn;

	if (known->pub.proberesp_ecsa_stuck)
		return;

	new = rcu_dereference_protected(known->pub.proberesp_ies,
					lockdep_is_held(&rdev->bss_lock));
	if (WARN_ON(!new))
		return;

	if (new->tsf - old->tsf < USEC_PER_SEC)
		return;

	elem_old = cfg80211_find_elem(WLAN_EID_EXT_CHANSWITCH_ANN,
				      old->data, old->len);
	if (!elem_old)
		return;

	elem_new = cfg80211_find_elem(WLAN_EID_EXT_CHANSWITCH_ANN,
				      new->data, new->len);
	if (!elem_new)
		return;

	bcn = rcu_dereference_protected(known->pub.beacon_ies,
					lockdep_is_held(&rdev->bss_lock));
	if (bcn &&
	    cfg80211_find_elem(WLAN_EID_EXT_CHANSWITCH_ANN,
			       bcn->data, bcn->len))
		return;

	if (elem_new->datalen != elem_old->datalen)
		return;
	if (elem_new->datalen < sizeof(struct ieee80211_ext_chansw_ie))
		return;
	if (memcmp(elem_new->data, elem_old->data, elem_new->datalen))
		return;

	ecsa = (void *)elem_new->data;

	if (!ecsa->mode)
		return;

	if (ecsa->new_ch_num !=
	    ieee80211_frequency_to_channel(known->pub.channel->center_freq))
		return;

	known->pub.proberesp_ecsa_stuck = 1;
}

static bool
cfg80211_update_known_bss(struct cfg80211_registered_device *rdev,
			  struct cfg80211_internal_bss *known,
			  struct cfg80211_internal_bss *new,
			  bool signal_valid)
{
	lockdep_assert_held(&rdev->bss_lock);

	/* Update IEs */
	if (rcu_access_pointer(new->pub.proberesp_ies)) {
		const struct cfg80211_bss_ies *old;

		old = rcu_access_pointer(known->pub.proberesp_ies);

		rcu_assign_pointer(known->pub.proberesp_ies,
				   new->pub.proberesp_ies);
		/* Override possible earlier Beacon frame IEs */
		rcu_assign_pointer(known->pub.ies,
				   new->pub.proberesp_ies);
		if (old) {
			cfg80211_check_stuck_ecsa(rdev, known, old);
			kfree_rcu((struct cfg80211_bss_ies *)old, rcu_head);
		}
	}

	if (rcu_access_pointer(new->pub.beacon_ies)) {
		const struct cfg80211_bss_ies *old;

		if (known->pub.hidden_beacon_bss &&
		    !list_empty(&known->hidden_list)) {
			const struct cfg80211_bss_ies *f;

			/* The known BSS struct is one of the probe
			 * response members of a group, but we're
			 * receiving a beacon (beacon_ies in the new
			 * bss is used). This can only mean that the
			 * AP changed its beacon from not having an
			 * SSID to showing it, which is confusing so
			 * drop this information.
			 */

			f = rcu_access_pointer(new->pub.beacon_ies);
			kfree_rcu((struct cfg80211_bss_ies *)f, rcu_head);
			return false;
		}

		old = rcu_access_pointer(known->pub.beacon_ies);

		rcu_assign_pointer(known->pub.beacon_ies, new->pub.beacon_ies);

		/* Override IEs if they were from a beacon before */
		if (old == rcu_access_pointer(known->pub.ies))
			rcu_assign_pointer(known->pub.ies, new->pub.beacon_ies);

		cfg80211_update_hidden_bsses(known,
					     rcu_access_pointer(new->pub.beacon_ies),
					     old);

		if (old)
			kfree_rcu((struct cfg80211_bss_ies *)old, rcu_head);
	}

	known->pub.beacon_interval = new->pub.beacon_interval;

	/* don't update the signal if beacon was heard on
	 * adjacent channel.
	 */
	if (signal_valid)
		known->pub.signal = new->pub.signal;
	known->pub.capability = new->pub.capability;
	known->ts = new->ts;
	known->ts_boottime = new->ts_boottime;
	known->parent_tsf = new->parent_tsf;
	known->pub.chains = new->pub.chains;
	memcpy(known->pub.chain_signal, new->pub.chain_signal,
	       IEEE80211_MAX_CHAINS);
	ether_addr_copy(known->parent_bssid, new->parent_bssid);
	known->pub.max_bssid_indicator = new->pub.max_bssid_indicator;
	known->pub.bssid_index = new->pub.bssid_index;
	known->pub.use_for &= new->pub.use_for;
	known->pub.cannot_use_reasons = new->pub.cannot_use_reasons;
<<<<<<< HEAD
=======
	known->bss_source = new->bss_source;
>>>>>>> 2d5404ca

	return true;
}

/* Returned bss is reference counted and must be cleaned up appropriately. */
static struct cfg80211_internal_bss *
__cfg80211_bss_update(struct cfg80211_registered_device *rdev,
		      struct cfg80211_internal_bss *tmp,
		      bool signal_valid, unsigned long ts)
{
	struct cfg80211_internal_bss *found = NULL;
	struct cfg80211_bss_ies *ies;

	if (WARN_ON(!tmp->pub.channel))
		goto free_ies;

	tmp->ts = ts;

	if (WARN_ON(!rcu_access_pointer(tmp->pub.ies)))
		goto free_ies;

	found = rb_find_bss(rdev, tmp, BSS_CMP_REGULAR);

	if (found) {
		if (!cfg80211_update_known_bss(rdev, found, tmp, signal_valid))
			return NULL;
	} else {
		struct cfg80211_internal_bss *new;
		struct cfg80211_internal_bss *hidden;

		/*
		 * create a copy -- the "res" variable that is passed in
		 * is allocated on the stack since it's not needed in the
		 * more common case of an update
		 */
		new = kzalloc(sizeof(*new) + rdev->wiphy.bss_priv_size,
			      GFP_ATOMIC);
		if (!new)
			goto free_ies;
		memcpy(new, tmp, sizeof(*new));
		new->refcount = 1;
		INIT_LIST_HEAD(&new->hidden_list);
		INIT_LIST_HEAD(&new->pub.nontrans_list);
		/* we'll set this later if it was non-NULL */
		new->pub.transmitted_bss = NULL;

		if (rcu_access_pointer(tmp->pub.proberesp_ies)) {
			hidden = rb_find_bss(rdev, tmp, BSS_CMP_HIDE_ZLEN);
			if (!hidden)
				hidden = rb_find_bss(rdev, tmp,
						     BSS_CMP_HIDE_NUL);
			if (hidden) {
				new->pub.hidden_beacon_bss = &hidden->pub;
				list_add(&new->hidden_list,
					 &hidden->hidden_list);
				hidden->refcount++;

				ies = (void *)rcu_access_pointer(new->pub.beacon_ies);
				rcu_assign_pointer(new->pub.beacon_ies,
						   hidden->pub.beacon_ies);
				if (ies)
					kfree_rcu(ies, rcu_head);
			}
		} else {
			/*
			 * Ok so we found a beacon, and don't have an entry. If
			 * it's a beacon with hidden SSID, we might be in for an
			 * expensive search for any probe responses that should
			 * be grouped with this beacon for updates ...
			 */
			if (!cfg80211_combine_bsses(rdev, new)) {
				bss_ref_put(rdev, new);
				return NULL;
			}
		}

		if (rdev->bss_entries >= bss_entries_limit &&
		    !cfg80211_bss_expire_oldest(rdev)) {
			bss_ref_put(rdev, new);
			return NULL;
		}

		/* This must be before the call to bss_ref_get */
		if (tmp->pub.transmitted_bss) {
			new->pub.transmitted_bss = tmp->pub.transmitted_bss;
			bss_ref_get(rdev, bss_from_pub(tmp->pub.transmitted_bss));
		}

		cfg80211_insert_bss(rdev, new);
		found = new;
	}

	rdev->bss_generation++;
	bss_ref_get(rdev, found);

	return found;

free_ies:
<<<<<<< HEAD
	ies = (void *)rcu_dereference(tmp->pub.beacon_ies);
	if (ies)
		kfree_rcu(ies, rcu_head);
	ies = (void *)rcu_dereference(tmp->pub.proberesp_ies);
=======
	ies = (void *)rcu_access_pointer(tmp->pub.beacon_ies);
	if (ies)
		kfree_rcu(ies, rcu_head);
	ies = (void *)rcu_access_pointer(tmp->pub.proberesp_ies);
>>>>>>> 2d5404ca
	if (ies)
		kfree_rcu(ies, rcu_head);

	return NULL;
}

struct cfg80211_internal_bss *
cfg80211_bss_update(struct cfg80211_registered_device *rdev,
		    struct cfg80211_internal_bss *tmp,
		    bool signal_valid, unsigned long ts)
{
	struct cfg80211_internal_bss *res;

	spin_lock_bh(&rdev->bss_lock);
	res = __cfg80211_bss_update(rdev, tmp, signal_valid, ts);
	spin_unlock_bh(&rdev->bss_lock);

	return res;
}

int cfg80211_get_ies_channel_number(const u8 *ie, size_t ielen,
				    enum nl80211_band band)
{
	const struct element *tmp;

	if (band == NL80211_BAND_6GHZ) {
		struct ieee80211_he_operation *he_oper;

		tmp = cfg80211_find_ext_elem(WLAN_EID_EXT_HE_OPERATION, ie,
					     ielen);
		if (tmp && tmp->datalen >= sizeof(*he_oper) &&
		    tmp->datalen >= ieee80211_he_oper_size(&tmp->data[1])) {
			const struct ieee80211_he_6ghz_oper *he_6ghz_oper;

			he_oper = (void *)&tmp->data[1];

			he_6ghz_oper = ieee80211_he_6ghz_oper(he_oper);
			if (!he_6ghz_oper)
				return -1;

			return he_6ghz_oper->primary;
		}
	} else if (band == NL80211_BAND_S1GHZ) {
		tmp = cfg80211_find_elem(WLAN_EID_S1G_OPERATION, ie, ielen);
		if (tmp && tmp->datalen >= sizeof(struct ieee80211_s1g_oper_ie)) {
			struct ieee80211_s1g_oper_ie *s1gop = (void *)tmp->data;

			return s1gop->oper_ch;
		}
	} else {
		tmp = cfg80211_find_elem(WLAN_EID_DS_PARAMS, ie, ielen);
		if (tmp && tmp->datalen == 1)
			return tmp->data[0];

		tmp = cfg80211_find_elem(WLAN_EID_HT_OPERATION, ie, ielen);
		if (tmp &&
		    tmp->datalen >= sizeof(struct ieee80211_ht_operation)) {
			struct ieee80211_ht_operation *htop = (void *)tmp->data;

			return htop->primary_chan;
		}
	}

	return -1;
}
EXPORT_SYMBOL(cfg80211_get_ies_channel_number);

/*
 * Update RX channel information based on the available frame payload
 * information. This is mainly for the 2.4 GHz band where frames can be received
 * from neighboring channels and the Beacon frames use the DSSS Parameter Set
 * element to indicate the current (transmitting) channel, but this might also
 * be needed on other bands if RX frequency does not match with the actual
 * operating channel of a BSS, or if the AP reports a different primary channel.
 */
static struct ieee80211_channel *
cfg80211_get_bss_channel(struct wiphy *wiphy, const u8 *ie, size_t ielen,
			 struct ieee80211_channel *channel)
{
	u32 freq;
	int channel_number;
	struct ieee80211_channel *alt_channel;

	channel_number = cfg80211_get_ies_channel_number(ie, ielen,
							 channel->band);

	if (channel_number < 0) {
		/* No channel information in frame payload */
		return channel;
	}

	freq = ieee80211_channel_to_freq_khz(channel_number, channel->band);

	/*
	 * Frame info (beacon/prob res) is the same as received channel,
	 * no need for further processing.
	 */
	if (freq == ieee80211_channel_to_khz(channel))
		return channel;

	alt_channel = ieee80211_get_channel_khz(wiphy, freq);
	if (!alt_channel) {
		if (channel->band == NL80211_BAND_2GHZ ||
		    channel->band == NL80211_BAND_6GHZ) {
			/*
			 * Better not allow unexpected channels when that could
			 * be going beyond the 1-11 range (e.g., discovering
			 * BSS on channel 12 when radio is configured for
			 * channel 11) or beyond the 6 GHz channel range.
			 */
			return NULL;
		}

		/* No match for the payload channel number - ignore it */
		return channel;
	}

	/*
	 * Use the channel determined through the payload channel number
	 * instead of the RX channel reported by the driver.
	 */
	if (alt_channel->flags & IEEE80211_CHAN_DISABLED)
		return NULL;
	return alt_channel;
}

struct cfg80211_inform_single_bss_data {
	struct cfg80211_inform_bss *drv_data;
	enum cfg80211_bss_frame_type ftype;
<<<<<<< HEAD
	struct ieee80211_channel *channel;
	u8 bssid[ETH_ALEN];
	u64 tsf;
	u16 capability;
	u16 beacon_interval;
	const u8 *ie;
	size_t ielen;

	enum {
		BSS_SOURCE_DIRECT = 0,
		BSS_SOURCE_MBSSID,
		BSS_SOURCE_STA_PROFILE,
	} bss_source;
	/* Set if reporting bss_source != BSS_SOURCE_DIRECT */
	struct cfg80211_bss *source_bss;
	u8 max_bssid_indicator;
	u8 bssid_index;

	u8 use_for;
	u64 cannot_use_reasons;
};

/* Returned bss is reference counted and must be cleaned up appropriately. */
static struct cfg80211_bss *
cfg80211_inform_single_bss_data(struct wiphy *wiphy,
				struct cfg80211_inform_single_bss_data *data,
				gfp_t gfp)
{
	struct cfg80211_registered_device *rdev = wiphy_to_rdev(wiphy);
	struct cfg80211_inform_bss *drv_data = data->drv_data;
	struct cfg80211_bss_ies *ies;
=======
>>>>>>> 2d5404ca
	struct ieee80211_channel *channel;
	u8 bssid[ETH_ALEN];
	u64 tsf;
	u16 capability;
	u16 beacon_interval;
	const u8 *ie;
	size_t ielen;

	enum bss_source_type bss_source;
	/* Set if reporting bss_source != BSS_SOURCE_DIRECT */
	struct cfg80211_bss *source_bss;
	u8 max_bssid_indicator;
	u8 bssid_index;

	u8 use_for;
	u64 cannot_use_reasons;
};

enum ieee80211_ap_reg_power
cfg80211_get_6ghz_power_type(const u8 *elems, size_t elems_len)
{
	const struct ieee80211_he_6ghz_oper *he_6ghz_oper;
	struct ieee80211_he_operation *he_oper;
	const struct element *tmp;

	tmp = cfg80211_find_ext_elem(WLAN_EID_EXT_HE_OPERATION,
				     elems, elems_len);
	if (!tmp || tmp->datalen < sizeof(*he_oper) + 1 ||
	    tmp->datalen < ieee80211_he_oper_size(tmp->data + 1))
		return IEEE80211_REG_UNSET_AP;

	he_oper = (void *)&tmp->data[1];
	he_6ghz_oper = ieee80211_he_6ghz_oper(he_oper);

	if (!he_6ghz_oper)
		return IEEE80211_REG_UNSET_AP;

	switch (u8_get_bits(he_6ghz_oper->control,
			    IEEE80211_HE_6GHZ_OPER_CTRL_REG_INFO)) {
	case IEEE80211_6GHZ_CTRL_REG_LPI_AP:
	case IEEE80211_6GHZ_CTRL_REG_INDOOR_LPI_AP:
		return IEEE80211_REG_LPI_AP;
	case IEEE80211_6GHZ_CTRL_REG_SP_AP:
	case IEEE80211_6GHZ_CTRL_REG_INDOOR_SP_AP:
		return IEEE80211_REG_SP_AP;
	case IEEE80211_6GHZ_CTRL_REG_VLP_AP:
		return IEEE80211_REG_VLP_AP;
	default:
		return IEEE80211_REG_UNSET_AP;
	}
}

static bool cfg80211_6ghz_power_type_valid(const u8 *elems, size_t elems_len,
					   const u32 flags)
{
	switch (cfg80211_get_6ghz_power_type(elems, elems_len)) {
	case IEEE80211_REG_LPI_AP:
		return true;
	case IEEE80211_REG_SP_AP:
		return !(flags & IEEE80211_CHAN_NO_6GHZ_AFC_CLIENT);
	case IEEE80211_REG_VLP_AP:
		return !(flags & IEEE80211_CHAN_NO_6GHZ_VLP_CLIENT);
	default:
		return false;
	}
}

/* Returned bss is reference counted and must be cleaned up appropriately. */
static struct cfg80211_bss *
cfg80211_inform_single_bss_data(struct wiphy *wiphy,
				struct cfg80211_inform_single_bss_data *data,
				gfp_t gfp)
{
	struct cfg80211_registered_device *rdev = wiphy_to_rdev(wiphy);
	struct cfg80211_inform_bss *drv_data = data->drv_data;
	struct cfg80211_bss_ies *ies;
	struct ieee80211_channel *channel;
	struct cfg80211_internal_bss tmp = {}, *res;
	int bss_type;
	bool signal_valid;
	unsigned long ts;

	if (WARN_ON(!wiphy))
		return NULL;

	if (WARN_ON(wiphy->signal_type == CFG80211_SIGNAL_TYPE_UNSPEC &&
		    (drv_data->signal < 0 || drv_data->signal > 100)))
<<<<<<< HEAD
		return NULL;

	if (WARN_ON(data->bss_source != BSS_SOURCE_DIRECT && !data->source_bss))
		return NULL;

=======
		return NULL;

	if (WARN_ON(data->bss_source != BSS_SOURCE_DIRECT && !data->source_bss))
		return NULL;

>>>>>>> 2d5404ca
	channel = data->channel;
	if (!channel)
		channel = cfg80211_get_bss_channel(wiphy, data->ie, data->ielen,
						   drv_data->chan);
	if (!channel)
		return NULL;

<<<<<<< HEAD
=======
	if (channel->band == NL80211_BAND_6GHZ &&
	    !cfg80211_6ghz_power_type_valid(data->ie, data->ielen,
					    channel->flags)) {
		data->use_for = 0;
		data->cannot_use_reasons =
			NL80211_BSS_CANNOT_USE_6GHZ_PWR_MISMATCH;
	}

>>>>>>> 2d5404ca
	memcpy(tmp.pub.bssid, data->bssid, ETH_ALEN);
	tmp.pub.channel = channel;
	if (data->bss_source != BSS_SOURCE_STA_PROFILE)
		tmp.pub.signal = drv_data->signal;
	else
		tmp.pub.signal = 0;
	tmp.pub.beacon_interval = data->beacon_interval;
	tmp.pub.capability = data->capability;
	tmp.ts_boottime = drv_data->boottime_ns;
	tmp.parent_tsf = drv_data->parent_tsf;
	ether_addr_copy(tmp.parent_bssid, drv_data->parent_bssid);
<<<<<<< HEAD
	tmp.pub.use_for = data->use_for;
	tmp.pub.cannot_use_reasons = data->cannot_use_reasons;

	if (data->bss_source != BSS_SOURCE_DIRECT) {
		tmp.pub.transmitted_bss = data->source_bss;
		ts = bss_from_pub(data->source_bss)->ts;
		tmp.pub.bssid_index = data->bssid_index;
		tmp.pub.max_bssid_indicator = data->max_bssid_indicator;
	} else {
=======
	tmp.pub.chains = drv_data->chains;
	memcpy(tmp.pub.chain_signal, drv_data->chain_signal,
	       IEEE80211_MAX_CHAINS);
	tmp.pub.use_for = data->use_for;
	tmp.pub.cannot_use_reasons = data->cannot_use_reasons;
	tmp.bss_source = data->bss_source;

	switch (data->bss_source) {
	case BSS_SOURCE_MBSSID:
		tmp.pub.transmitted_bss = data->source_bss;
		fallthrough;
	case BSS_SOURCE_STA_PROFILE:
		ts = bss_from_pub(data->source_bss)->ts;
		tmp.pub.bssid_index = data->bssid_index;
		tmp.pub.max_bssid_indicator = data->max_bssid_indicator;
		break;
	case BSS_SOURCE_DIRECT:
>>>>>>> 2d5404ca
		ts = jiffies;

		if (channel->band == NL80211_BAND_60GHZ) {
			bss_type = data->capability &
				   WLAN_CAPABILITY_DMG_TYPE_MASK;
			if (bss_type == WLAN_CAPABILITY_DMG_TYPE_AP ||
			    bss_type == WLAN_CAPABILITY_DMG_TYPE_PBSS)
				regulatory_hint_found_beacon(wiphy, channel,
							     gfp);
		} else {
			if (data->capability & WLAN_CAPABILITY_ESS)
				regulatory_hint_found_beacon(wiphy, channel,
							     gfp);
		}
<<<<<<< HEAD
=======
		break;
>>>>>>> 2d5404ca
	}

	/*
	 * If we do not know here whether the IEs are from a Beacon or Probe
	 * Response frame, we need to pick one of the options and only use it
	 * with the driver that does not provide the full Beacon/Probe Response
	 * frame. Use Beacon frame pointer to avoid indicating that this should
	 * override the IEs pointer should we have received an earlier
	 * indication of Probe Response data.
	 */
	ies = kzalloc(sizeof(*ies) + data->ielen, gfp);
	if (!ies)
		return NULL;
	ies->len = data->ielen;
	ies->tsf = data->tsf;
	ies->from_beacon = false;
	memcpy(ies->data, data->ie, data->ielen);

	switch (data->ftype) {
	case CFG80211_BSS_FTYPE_BEACON:
	case CFG80211_BSS_FTYPE_S1G_BEACON:
		ies->from_beacon = true;
		fallthrough;
	case CFG80211_BSS_FTYPE_UNKNOWN:
		rcu_assign_pointer(tmp.pub.beacon_ies, ies);
		break;
	case CFG80211_BSS_FTYPE_PRESP:
		rcu_assign_pointer(tmp.pub.proberesp_ies, ies);
		break;
	}
	rcu_assign_pointer(tmp.pub.ies, ies);

	signal_valid = drv_data->chan == channel;
	spin_lock_bh(&rdev->bss_lock);
	res = __cfg80211_bss_update(rdev, &tmp, signal_valid, ts);
	if (!res)
		goto drop;

	rdev_inform_bss(rdev, &res->pub, ies, drv_data->drv_data);

	if (data->bss_source == BSS_SOURCE_MBSSID) {
		/* this is a nontransmitting bss, we need to add it to
		 * transmitting bss' list if it is not there
		 */
		if (cfg80211_add_nontrans_list(data->source_bss, &res->pub)) {
			if (__cfg80211_unlink_bss(rdev, res)) {
				rdev->bss_generation++;
				res = NULL;
			}
		}

		if (!res)
			goto drop;
	}
	spin_unlock_bh(&rdev->bss_lock);

	trace_cfg80211_return_bss(&res->pub);
	/* __cfg80211_bss_update gives us a referenced result */
	return &res->pub;

drop:
	spin_unlock_bh(&rdev->bss_lock);
	return NULL;
}

static const struct element
*cfg80211_get_profile_continuation(const u8 *ie, size_t ielen,
				   const struct element *mbssid_elem,
				   const struct element *sub_elem)
{
	const u8 *mbssid_end = mbssid_elem->data + mbssid_elem->datalen;
	const struct element *next_mbssid;
	const struct element *next_sub;

	next_mbssid = cfg80211_find_elem(WLAN_EID_MULTIPLE_BSSID,
					 mbssid_end,
					 ielen - (mbssid_end - ie));

	/*
	 * If it is not the last subelement in current MBSSID IE or there isn't
	 * a next MBSSID IE - profile is complete.
	*/
	if ((sub_elem->data + sub_elem->datalen < mbssid_end - 1) ||
	    !next_mbssid)
		return NULL;

	/* For any length error, just return NULL */

	if (next_mbssid->datalen < 4)
		return NULL;

	next_sub = (void *)&next_mbssid->data[1];

	if (next_mbssid->data + next_mbssid->datalen <
	    next_sub->data + next_sub->datalen)
		return NULL;

	if (next_sub->id != 0 || next_sub->datalen < 2)
		return NULL;

	/*
	 * Check if the first element in the next sub element is a start
	 * of a new profile
	 */
	return next_sub->data[0] == WLAN_EID_NON_TX_BSSID_CAP ?
	       NULL : next_mbssid;
}

size_t cfg80211_merge_profile(const u8 *ie, size_t ielen,
			      const struct element *mbssid_elem,
			      const struct element *sub_elem,
			      u8 *merged_ie, size_t max_copy_len)
{
	size_t copied_len = sub_elem->datalen;
	const struct element *next_mbssid;

	if (sub_elem->datalen > max_copy_len)
		return 0;

	memcpy(merged_ie, sub_elem->data, sub_elem->datalen);

	while ((next_mbssid = cfg80211_get_profile_continuation(ie, ielen,
								mbssid_elem,
								sub_elem))) {
		const struct element *next_sub = (void *)&next_mbssid->data[1];

		if (copied_len + next_sub->datalen > max_copy_len)
			break;
		memcpy(merged_ie + copied_len, next_sub->data,
		       next_sub->datalen);
		copied_len += next_sub->datalen;
	}

	return copied_len;
}
EXPORT_SYMBOL(cfg80211_merge_profile);

static void
cfg80211_parse_mbssid_data(struct wiphy *wiphy,
			   struct cfg80211_inform_single_bss_data *tx_data,
			   struct cfg80211_bss *source_bss,
			   gfp_t gfp)
{
	struct cfg80211_inform_single_bss_data data = {
		.drv_data = tx_data->drv_data,
		.ftype = tx_data->ftype,
		.tsf = tx_data->tsf,
		.beacon_interval = tx_data->beacon_interval,
		.source_bss = source_bss,
		.bss_source = BSS_SOURCE_MBSSID,
		.use_for = tx_data->use_for,
		.cannot_use_reasons = tx_data->cannot_use_reasons,
	};
	const u8 *mbssid_index_ie;
	const struct element *elem, *sub;
	u8 *new_ie, *profile;
	u64 seen_indices = 0;
	struct cfg80211_bss *bss;

	if (!source_bss)
		return;
	if (!cfg80211_find_elem(WLAN_EID_MULTIPLE_BSSID,
				tx_data->ie, tx_data->ielen))
		return;
	if (!wiphy->support_mbssid)
		return;
	if (wiphy->support_only_he_mbssid &&
	    !cfg80211_find_ext_elem(WLAN_EID_EXT_HE_CAPABILITY,
				    tx_data->ie, tx_data->ielen))
		return;

	new_ie = kmalloc(IEEE80211_MAX_DATA_LEN, gfp);
	if (!new_ie)
		return;

	profile = kmalloc(tx_data->ielen, gfp);
	if (!profile)
		goto out;

	for_each_element_id(elem, WLAN_EID_MULTIPLE_BSSID,
			    tx_data->ie, tx_data->ielen) {
		if (elem->datalen < 4)
			continue;
		if (elem->data[0] < 1 || (int)elem->data[0] > 8)
			continue;
		for_each_element(sub, elem->data + 1, elem->datalen - 1) {
			u8 profile_len;

			if (sub->id != 0 || sub->datalen < 4) {
				/* not a valid BSS profile */
				continue;
			}

			if (sub->data[0] != WLAN_EID_NON_TX_BSSID_CAP ||
			    sub->data[1] != 2) {
				/* The first element within the Nontransmitted
				 * BSSID Profile is not the Nontransmitted
				 * BSSID Capability element.
				 */
				continue;
			}

			memset(profile, 0, tx_data->ielen);
			profile_len = cfg80211_merge_profile(tx_data->ie,
							     tx_data->ielen,
							     elem,
							     sub,
							     profile,
							     tx_data->ielen);

			/* found a Nontransmitted BSSID Profile */
			mbssid_index_ie = cfg80211_find_ie
				(WLAN_EID_MULTI_BSSID_IDX,
				 profile, profile_len);
			if (!mbssid_index_ie || mbssid_index_ie[1] < 1 ||
			    mbssid_index_ie[2] == 0 ||
			    mbssid_index_ie[2] > 46 ||
			    mbssid_index_ie[2] >= (1 << elem->data[0])) {
				/* No valid Multiple BSSID-Index element */
				continue;
			}

			if (seen_indices & BIT_ULL(mbssid_index_ie[2]))
				/* We don't support legacy split of a profile */
				net_dbg_ratelimited("Partial info for BSSID index %d\n",
						    mbssid_index_ie[2]);

			seen_indices |= BIT_ULL(mbssid_index_ie[2]);

			data.bssid_index = mbssid_index_ie[2];
			data.max_bssid_indicator = elem->data[0];

			cfg80211_gen_new_bssid(tx_data->bssid,
					       data.max_bssid_indicator,
					       data.bssid_index,
					       data.bssid);

			memset(new_ie, 0, IEEE80211_MAX_DATA_LEN);
			data.ie = new_ie;
			data.ielen = cfg80211_gen_new_ie(tx_data->ie,
							 tx_data->ielen,
							 profile,
							 profile_len,
							 new_ie,
							 IEEE80211_MAX_DATA_LEN);
			if (!data.ielen)
				continue;

			data.capability = get_unaligned_le16(profile + 2);
			bss = cfg80211_inform_single_bss_data(wiphy, &data, gfp);
			if (!bss)
				break;
			cfg80211_put_bss(wiphy, bss);
		}
	}

out:
	kfree(new_ie);
	kfree(profile);
}

ssize_t cfg80211_defragment_element(const struct element *elem, const u8 *ies,
				    size_t ieslen, u8 *data, size_t data_len,
				    u8 frag_id)
{
	const struct element *next;
	ssize_t copied;
	u8 elem_datalen;
<<<<<<< HEAD

	if (!elem)
		return -EINVAL;

	/* elem might be invalid after the memmove */
	next = (void *)(elem->data + elem->datalen);
	elem_datalen = elem->datalen;

	if (elem->id == WLAN_EID_EXTENSION) {
		copied = elem->datalen - 1;
		if (copied > data_len)
			return -ENOSPC;

		memmove(data, elem->data + 1, copied);
	} else {
		copied = elem->datalen;
		if (copied > data_len)
			return -ENOSPC;

		memmove(data, elem->data, copied);
	}

	/* Fragmented elements must have 255 bytes */
	if (elem_datalen < 255)
		return copied;

	for (elem = next;
	     elem->data < ies + ieslen &&
		elem->data + elem->datalen <= ies + ieslen;
	     elem = next) {
		/* elem might be invalid after the memmove */
		next = (void *)(elem->data + elem->datalen);

		if (elem->id != frag_id)
			break;

		elem_datalen = elem->datalen;

		if (copied + elem_datalen > data_len)
			return -ENOSPC;

		memmove(data + copied, elem->data, elem_datalen);
=======

	if (!elem)
		return -EINVAL;

	/* elem might be invalid after the memmove */
	next = (void *)(elem->data + elem->datalen);
	elem_datalen = elem->datalen;

	if (elem->id == WLAN_EID_EXTENSION) {
		copied = elem->datalen - 1;

		if (data) {
			if (copied > data_len)
				return -ENOSPC;

			memmove(data, elem->data + 1, copied);
		}
	} else {
		copied = elem->datalen;

		if (data) {
			if (copied > data_len)
				return -ENOSPC;

			memmove(data, elem->data, copied);
		}
	}

	/* Fragmented elements must have 255 bytes */
	if (elem_datalen < 255)
		return copied;

	for (elem = next;
	     elem->data < ies + ieslen &&
		elem->data + elem->datalen <= ies + ieslen;
	     elem = next) {
		/* elem might be invalid after the memmove */
		next = (void *)(elem->data + elem->datalen);

		if (elem->id != frag_id)
			break;

		elem_datalen = elem->datalen;

		if (data) {
			if (copied + elem_datalen > data_len)
				return -ENOSPC;

			memmove(data + copied, elem->data, elem_datalen);
		}

>>>>>>> 2d5404ca
		copied += elem_datalen;

		/* Only the last fragment may be short */
		if (elem_datalen != 255)
			break;
	}

	return copied;
}
EXPORT_SYMBOL(cfg80211_defragment_element);

struct cfg80211_mle {
	struct ieee80211_multi_link_elem *mle;
	struct ieee80211_mle_per_sta_profile
		*sta_prof[IEEE80211_MLD_MAX_NUM_LINKS];
	ssize_t sta_prof_len[IEEE80211_MLD_MAX_NUM_LINKS];

	u8 data[];
};

static struct cfg80211_mle *
cfg80211_defrag_mle(const struct element *mle, const u8 *ie, size_t ielen,
		    gfp_t gfp)
{
	const struct element *elem;
	struct cfg80211_mle *res;
	size_t buf_len;
	ssize_t mle_len;
	u8 common_size, idx;

	if (!mle || !ieee80211_mle_size_ok(mle->data + 1, mle->datalen - 1))
		return NULL;

	/* Required length for first defragmentation */
	buf_len = mle->datalen - 1;
	for_each_element(elem, mle->data + mle->datalen,
			 ielen - sizeof(*mle) + mle->datalen) {
		if (elem->id != WLAN_EID_FRAGMENT)
			break;

		buf_len += elem->datalen;
	}

	res = kzalloc(struct_size(res, data, buf_len), gfp);
	if (!res)
		return NULL;

	mle_len = cfg80211_defragment_element(mle, ie, ielen,
					      res->data, buf_len,
					      WLAN_EID_FRAGMENT);
	if (mle_len < 0)
		goto error;

	res->mle = (void *)res->data;

	/* Find the sub-element area in the buffer */
	common_size = ieee80211_mle_common_size((u8 *)res->mle);
	ie = res->data + common_size;
	ielen = mle_len - common_size;

	idx = 0;
	for_each_element_id(elem, IEEE80211_MLE_SUBELEM_PER_STA_PROFILE,
			    ie, ielen) {
		res->sta_prof[idx] = (void *)elem->data;
		res->sta_prof_len[idx] = elem->datalen;

		idx++;
		if (idx >= IEEE80211_MLD_MAX_NUM_LINKS)
			break;
	}
	if (!for_each_element_completed(elem, ie, ielen))
		goto error;

	/* Defragment sta_info in-place */
	for (idx = 0; idx < IEEE80211_MLD_MAX_NUM_LINKS && res->sta_prof[idx];
	     idx++) {
		if (res->sta_prof_len[idx] < 255)
			continue;

		elem = (void *)res->sta_prof[idx] - 2;

		if (idx + 1 < ARRAY_SIZE(res->sta_prof) &&
		    res->sta_prof[idx + 1])
			buf_len = (u8 *)res->sta_prof[idx + 1] -
				  (u8 *)res->sta_prof[idx];
		else
			buf_len = ielen + ie - (u8 *)elem;

		res->sta_prof_len[idx] =
			cfg80211_defragment_element(elem,
						    (u8 *)elem, buf_len,
						    (u8 *)res->sta_prof[idx],
						    buf_len,
						    IEEE80211_MLE_SUBELEM_FRAGMENT);
		if (res->sta_prof_len[idx] < 0)
			goto error;
	}

	return res;

error:
	kfree(res);
	return NULL;
}

<<<<<<< HEAD
static u8
cfg80211_rnr_info_for_mld_ap(const u8 *ie, size_t ielen, u8 mld_id, u8 link_id,
			     const struct ieee80211_neighbor_ap_info **ap_info,
			     u8 *param_ch_count)
{
	const struct ieee80211_neighbor_ap_info *info;
	const struct element *rnr;
	const u8 *pos, *end;

	for_each_element_id(rnr, WLAN_EID_REDUCED_NEIGHBOR_REPORT, ie, ielen) {
		pos = rnr->data;
		end = rnr->data + rnr->datalen;

		/* RNR IE may contain more than one NEIGHBOR_AP_INFO */
		while (sizeof(*info) <= end - pos) {
			const struct ieee80211_rnr_mld_params *mld_params;
			u16 params;
			u8 length, i, count, mld_params_offset;
			u8 type, lid;
			u32 use_for;

			info = (void *)pos;
			count = u8_get_bits(info->tbtt_info_hdr,
					    IEEE80211_AP_INFO_TBTT_HDR_COUNT) + 1;
			length = info->tbtt_info_len;

			pos += sizeof(*info);

			if (count * length > end - pos)
				return 0;

			type = u8_get_bits(info->tbtt_info_hdr,
					   IEEE80211_AP_INFO_TBTT_HDR_TYPE);

			if (type == IEEE80211_TBTT_INFO_TYPE_TBTT &&
			    length >=
			    offsetofend(struct ieee80211_tbtt_info_ge_11,
					mld_params)) {
				mld_params_offset =
					offsetof(struct ieee80211_tbtt_info_ge_11, mld_params);
				use_for = NL80211_BSS_USE_FOR_ALL;
			} else if (type == IEEE80211_TBTT_INFO_TYPE_MLD &&
				   length >= sizeof(struct ieee80211_rnr_mld_params)) {
				mld_params_offset = 0;
				use_for = NL80211_BSS_USE_FOR_MLD_LINK;
			} else {
				pos += count * length;
				continue;
			}

			for (i = 0; i < count; i++) {
				mld_params = (void *)pos + mld_params_offset;
				params = le16_to_cpu(mld_params->params);

				lid = u16_get_bits(params,
						   IEEE80211_RNR_MLD_PARAMS_LINK_ID);

				if (mld_id == mld_params->mld_id &&
				    link_id == lid) {
					*ap_info = info;
					*param_ch_count =
						le16_get_bits(mld_params->params,
							      IEEE80211_RNR_MLD_PARAMS_BSS_CHANGE_COUNT);

					return use_for;
				}

				pos += length;
			}
		}
	}

	return 0;
}

static struct element *
cfg80211_gen_reporter_rnr(struct cfg80211_bss *source_bss, bool is_mbssid,
			  bool same_mld, u8 link_id, u8 bss_change_count,
			  gfp_t gfp)
{
	const struct cfg80211_bss_ies *ies;
	struct ieee80211_neighbor_ap_info ap_info;
	struct ieee80211_tbtt_info_ge_11 tbtt_info;
	u32 short_ssid;
	const struct element *elem;
	struct element *res;

	/*
	 * We only generate the RNR to permit ML lookups. For that we do not
	 * need an entry for the corresponding transmitting BSS, lets just skip
	 * it even though it would be easy to add.
	 */
	if (!same_mld)
		return NULL;

	/* We could use tx_data->ies if we change cfg80211_calc_short_ssid */
	rcu_read_lock();
	ies = rcu_dereference(source_bss->ies);

	ap_info.tbtt_info_len = offsetofend(typeof(tbtt_info), mld_params);
	ap_info.tbtt_info_hdr =
			u8_encode_bits(IEEE80211_TBTT_INFO_TYPE_TBTT,
				       IEEE80211_AP_INFO_TBTT_HDR_TYPE) |
			u8_encode_bits(0, IEEE80211_AP_INFO_TBTT_HDR_COUNT);

	ap_info.channel = ieee80211_frequency_to_channel(source_bss->channel->center_freq);

	/* operating class */
	elem = cfg80211_find_elem(WLAN_EID_SUPPORTED_REGULATORY_CLASSES,
				  ies->data, ies->len);
	if (elem && elem->datalen >= 1) {
		ap_info.op_class = elem->data[0];
	} else {
		struct cfg80211_chan_def chandef;

		/* The AP is not providing us with anything to work with. So
		 * make up a somewhat reasonable operating class, but don't
		 * bother with it too much as no one will ever use the
		 * information.
		 */
		cfg80211_chandef_create(&chandef, source_bss->channel,
					NL80211_CHAN_NO_HT);

		if (!ieee80211_chandef_to_operating_class(&chandef,
							  &ap_info.op_class))
			goto out_unlock;
	}

	/* Just set TBTT offset and PSD 20 to invalid/unknown */
	tbtt_info.tbtt_offset = 255;
	tbtt_info.psd_20 = IEEE80211_RNR_TBTT_PARAMS_PSD_RESERVED;

	memcpy(tbtt_info.bssid, source_bss->bssid, ETH_ALEN);
	if (cfg80211_calc_short_ssid(ies, &elem, &short_ssid))
		goto out_unlock;

	rcu_read_unlock();

	tbtt_info.short_ssid = cpu_to_le32(short_ssid);

	tbtt_info.bss_params = IEEE80211_RNR_TBTT_PARAMS_SAME_SSID;

	if (is_mbssid) {
		tbtt_info.bss_params |= IEEE80211_RNR_TBTT_PARAMS_MULTI_BSSID;
		tbtt_info.bss_params |= IEEE80211_RNR_TBTT_PARAMS_TRANSMITTED_BSSID;
	}

	tbtt_info.mld_params.mld_id = 0;
	tbtt_info.mld_params.params =
		le16_encode_bits(link_id, IEEE80211_RNR_MLD_PARAMS_LINK_ID) |
		le16_encode_bits(bss_change_count,
				 IEEE80211_RNR_MLD_PARAMS_BSS_CHANGE_COUNT);

	res = kzalloc(struct_size(res, data,
				  sizeof(ap_info) + ap_info.tbtt_info_len),
		      gfp);
	if (!res)
		return NULL;

	/* Copy the data */
	res->id = WLAN_EID_REDUCED_NEIGHBOR_REPORT;
	res->datalen = sizeof(ap_info) + ap_info.tbtt_info_len;
	memcpy(res->data, &ap_info, sizeof(ap_info));
	memcpy(res->data + sizeof(ap_info), &tbtt_info, ap_info.tbtt_info_len);

	return res;

out_unlock:
	rcu_read_unlock();
	return NULL;
}

static void
cfg80211_parse_ml_elem_sta_data(struct wiphy *wiphy,
				struct cfg80211_inform_single_bss_data *tx_data,
				struct cfg80211_bss *source_bss,
				const struct element *elem,
				gfp_t gfp)
{
	struct cfg80211_inform_single_bss_data data = {
		.drv_data = tx_data->drv_data,
		.ftype = tx_data->ftype,
		.source_bss = source_bss,
		.bss_source = BSS_SOURCE_STA_PROFILE,
	};
	struct element *reporter_rnr = NULL;
	struct ieee80211_multi_link_elem *ml_elem;
	struct cfg80211_mle *mle;
	u16 control;
	u8 ml_common_len;
	u8 *new_ie = NULL;
	struct cfg80211_bss *bss;
	u8 mld_id, reporter_link_id, bss_change_count;
	u16 seen_links = 0;
	const u8 *pos;
	u8 i;

	if (!ieee80211_mle_size_ok(elem->data + 1, elem->datalen - 1))
		return;

	ml_elem = (void *)elem->data + 1;
	control = le16_to_cpu(ml_elem->control);
	if (u16_get_bits(control, IEEE80211_ML_CONTROL_TYPE) !=
	    IEEE80211_ML_CONTROL_TYPE_BASIC)
		return;

	/* Must be present when transmitted by an AP (in a probe response) */
	if (!(control & IEEE80211_MLC_BASIC_PRES_BSS_PARAM_CH_CNT) ||
	    !(control & IEEE80211_MLC_BASIC_PRES_LINK_ID) ||
	    !(control & IEEE80211_MLC_BASIC_PRES_MLD_CAPA_OP))
		return;

	ml_common_len = ml_elem->variable[0];

	/* length + MLD MAC address */
	pos = ml_elem->variable + 1 + 6;

	reporter_link_id = pos[0];
	pos += 1;

	bss_change_count = pos[0];
	pos += 1;

	if (u16_get_bits(control, IEEE80211_MLC_BASIC_PRES_MED_SYNC_DELAY))
		pos += 2;
	if (u16_get_bits(control, IEEE80211_MLC_BASIC_PRES_EML_CAPA))
		pos += 2;

	/* MLD capabilities and operations */
	pos += 2;

	/*
	 * The MLD ID of the reporting AP is always zero. It is set if the AP
	 * is part of an MBSSID set and will be non-zero for ML Elements
	 * relating to a nontransmitted BSS (matching the Multi-BSSID Index,
	 * Draft P802.11be_D3.2, 35.3.4.2)
	 */
	if (u16_get_bits(control, IEEE80211_MLC_BASIC_PRES_MLD_ID)) {
		mld_id = *pos;
		pos += 1;
	} else {
		mld_id = 0;
	}

	/* Extended MLD capabilities and operations */
	pos += 2;

	/* Fully defrag the ML element for sta information/profile iteration */
	mle = cfg80211_defrag_mle(elem, tx_data->ie, tx_data->ielen, gfp);
	if (!mle)
		return;

	/* No point in doing anything if there is no per-STA profile */
	if (!mle->sta_prof[0])
		goto out;

	new_ie = kmalloc(IEEE80211_MAX_DATA_LEN, gfp);
	if (!new_ie)
		goto out;

=======
struct tbtt_info_iter_data {
	const struct ieee80211_neighbor_ap_info *ap_info;
	u8 param_ch_count;
	u32 use_for;
	u8 mld_id, link_id;
	bool non_tx;
};

static enum cfg80211_rnr_iter_ret
cfg802121_mld_ap_rnr_iter(void *_data, u8 type,
			  const struct ieee80211_neighbor_ap_info *info,
			  const u8 *tbtt_info, u8 tbtt_info_len)
{
	const struct ieee80211_rnr_mld_params *mld_params;
	struct tbtt_info_iter_data *data = _data;
	u8 link_id;
	bool non_tx = false;

	if (type == IEEE80211_TBTT_INFO_TYPE_TBTT &&
	    tbtt_info_len >= offsetofend(struct ieee80211_tbtt_info_ge_11,
					 mld_params)) {
		const struct ieee80211_tbtt_info_ge_11 *tbtt_info_ge_11 =
			(void *)tbtt_info;

		non_tx = (tbtt_info_ge_11->bss_params &
			  (IEEE80211_RNR_TBTT_PARAMS_MULTI_BSSID |
			   IEEE80211_RNR_TBTT_PARAMS_TRANSMITTED_BSSID)) ==
			 IEEE80211_RNR_TBTT_PARAMS_MULTI_BSSID;
		mld_params = &tbtt_info_ge_11->mld_params;
	} else if (type == IEEE80211_TBTT_INFO_TYPE_MLD &&
		 tbtt_info_len >= sizeof(struct ieee80211_rnr_mld_params))
		mld_params = (void *)tbtt_info;
	else
		return RNR_ITER_CONTINUE;

	link_id = le16_get_bits(mld_params->params,
				IEEE80211_RNR_MLD_PARAMS_LINK_ID);

	if (data->mld_id != mld_params->mld_id)
		return RNR_ITER_CONTINUE;

	if (data->link_id != link_id)
		return RNR_ITER_CONTINUE;

	data->ap_info = info;
	data->param_ch_count =
		le16_get_bits(mld_params->params,
			      IEEE80211_RNR_MLD_PARAMS_BSS_CHANGE_COUNT);
	data->non_tx = non_tx;

	if (type == IEEE80211_TBTT_INFO_TYPE_TBTT)
		data->use_for = NL80211_BSS_USE_FOR_ALL;
	else
		data->use_for = NL80211_BSS_USE_FOR_MLD_LINK;
	return RNR_ITER_BREAK;
}

static u8
cfg80211_rnr_info_for_mld_ap(const u8 *ie, size_t ielen, u8 mld_id, u8 link_id,
			     const struct ieee80211_neighbor_ap_info **ap_info,
			     u8 *param_ch_count, bool *non_tx)
{
	struct tbtt_info_iter_data data = {
		.mld_id = mld_id,
		.link_id = link_id,
	};

	cfg80211_iter_rnr(ie, ielen, cfg802121_mld_ap_rnr_iter, &data);

	*ap_info = data.ap_info;
	*param_ch_count = data.param_ch_count;
	*non_tx = data.non_tx;

	return data.use_for;
}

static struct element *
cfg80211_gen_reporter_rnr(struct cfg80211_bss *source_bss, bool is_mbssid,
			  bool same_mld, u8 link_id, u8 bss_change_count,
			  gfp_t gfp)
{
	const struct cfg80211_bss_ies *ies;
	struct ieee80211_neighbor_ap_info ap_info;
	struct ieee80211_tbtt_info_ge_11 tbtt_info;
	u32 short_ssid;
	const struct element *elem;
	struct element *res;

	/*
	 * We only generate the RNR to permit ML lookups. For that we do not
	 * need an entry for the corresponding transmitting BSS, lets just skip
	 * it even though it would be easy to add.
	 */
	if (!same_mld)
		return NULL;

	/* We could use tx_data->ies if we change cfg80211_calc_short_ssid */
	rcu_read_lock();
	ies = rcu_dereference(source_bss->ies);

	ap_info.tbtt_info_len = offsetofend(typeof(tbtt_info), mld_params);
	ap_info.tbtt_info_hdr =
			u8_encode_bits(IEEE80211_TBTT_INFO_TYPE_TBTT,
				       IEEE80211_AP_INFO_TBTT_HDR_TYPE) |
			u8_encode_bits(0, IEEE80211_AP_INFO_TBTT_HDR_COUNT);

	ap_info.channel = ieee80211_frequency_to_channel(source_bss->channel->center_freq);

	/* operating class */
	elem = cfg80211_find_elem(WLAN_EID_SUPPORTED_REGULATORY_CLASSES,
				  ies->data, ies->len);
	if (elem && elem->datalen >= 1) {
		ap_info.op_class = elem->data[0];
	} else {
		struct cfg80211_chan_def chandef;

		/* The AP is not providing us with anything to work with. So
		 * make up a somewhat reasonable operating class, but don't
		 * bother with it too much as no one will ever use the
		 * information.
		 */
		cfg80211_chandef_create(&chandef, source_bss->channel,
					NL80211_CHAN_NO_HT);

		if (!ieee80211_chandef_to_operating_class(&chandef,
							  &ap_info.op_class))
			goto out_unlock;
	}

	/* Just set TBTT offset and PSD 20 to invalid/unknown */
	tbtt_info.tbtt_offset = 255;
	tbtt_info.psd_20 = IEEE80211_RNR_TBTT_PARAMS_PSD_RESERVED;

	memcpy(tbtt_info.bssid, source_bss->bssid, ETH_ALEN);
	if (cfg80211_calc_short_ssid(ies, &elem, &short_ssid))
		goto out_unlock;

	rcu_read_unlock();

	tbtt_info.short_ssid = cpu_to_le32(short_ssid);

	tbtt_info.bss_params = IEEE80211_RNR_TBTT_PARAMS_SAME_SSID;

	if (is_mbssid) {
		tbtt_info.bss_params |= IEEE80211_RNR_TBTT_PARAMS_MULTI_BSSID;
		tbtt_info.bss_params |= IEEE80211_RNR_TBTT_PARAMS_TRANSMITTED_BSSID;
	}

	tbtt_info.mld_params.mld_id = 0;
	tbtt_info.mld_params.params =
		le16_encode_bits(link_id, IEEE80211_RNR_MLD_PARAMS_LINK_ID) |
		le16_encode_bits(bss_change_count,
				 IEEE80211_RNR_MLD_PARAMS_BSS_CHANGE_COUNT);

	res = kzalloc(struct_size(res, data,
				  sizeof(ap_info) + ap_info.tbtt_info_len),
		      gfp);
	if (!res)
		return NULL;

	/* Copy the data */
	res->id = WLAN_EID_REDUCED_NEIGHBOR_REPORT;
	res->datalen = sizeof(ap_info) + ap_info.tbtt_info_len;
	memcpy(res->data, &ap_info, sizeof(ap_info));
	memcpy(res->data + sizeof(ap_info), &tbtt_info, ap_info.tbtt_info_len);

	return res;

out_unlock:
	rcu_read_unlock();
	return NULL;
}

static void
cfg80211_parse_ml_elem_sta_data(struct wiphy *wiphy,
				struct cfg80211_inform_single_bss_data *tx_data,
				struct cfg80211_bss *source_bss,
				const struct element *elem,
				gfp_t gfp)
{
	struct cfg80211_inform_single_bss_data data = {
		.drv_data = tx_data->drv_data,
		.ftype = tx_data->ftype,
		.source_bss = source_bss,
		.bss_source = BSS_SOURCE_STA_PROFILE,
	};
	struct element *reporter_rnr = NULL;
	struct ieee80211_multi_link_elem *ml_elem;
	struct cfg80211_mle *mle;
	const struct element *ssid_elem;
	const u8 *ssid = NULL;
	size_t ssid_len = 0;
	u16 control;
	u8 ml_common_len;
	u8 *new_ie = NULL;
	struct cfg80211_bss *bss;
	u8 mld_id, reporter_link_id, bss_change_count;
	u16 seen_links = 0;
	u8 i;

	if (!ieee80211_mle_type_ok(elem->data + 1,
				   IEEE80211_ML_CONTROL_TYPE_BASIC,
				   elem->datalen - 1))
		return;

	ml_elem = (void *)(elem->data + 1);
	control = le16_to_cpu(ml_elem->control);
	ml_common_len = ml_elem->variable[0];

	/* Must be present when transmitted by an AP (in a probe response) */
	if (!(control & IEEE80211_MLC_BASIC_PRES_BSS_PARAM_CH_CNT) ||
	    !(control & IEEE80211_MLC_BASIC_PRES_LINK_ID) ||
	    !(control & IEEE80211_MLC_BASIC_PRES_MLD_CAPA_OP))
		return;

	reporter_link_id = ieee80211_mle_get_link_id(elem->data + 1);
	bss_change_count = ieee80211_mle_get_bss_param_ch_cnt(elem->data + 1);

	/*
	 * The MLD ID of the reporting AP is always zero. It is set if the AP
	 * is part of an MBSSID set and will be non-zero for ML Elements
	 * relating to a nontransmitted BSS (matching the Multi-BSSID Index,
	 * Draft P802.11be_D3.2, 35.3.4.2)
	 */
	mld_id = ieee80211_mle_get_mld_id(elem->data + 1);

	/* Fully defrag the ML element for sta information/profile iteration */
	mle = cfg80211_defrag_mle(elem, tx_data->ie, tx_data->ielen, gfp);
	if (!mle)
		return;

	/* No point in doing anything if there is no per-STA profile */
	if (!mle->sta_prof[0])
		goto out;

	new_ie = kmalloc(IEEE80211_MAX_DATA_LEN, gfp);
	if (!new_ie)
		goto out;

>>>>>>> 2d5404ca
	reporter_rnr = cfg80211_gen_reporter_rnr(source_bss,
						 u16_get_bits(control,
							      IEEE80211_MLC_BASIC_PRES_MLD_ID),
						 mld_id == 0, reporter_link_id,
						 bss_change_count,
						 gfp);

<<<<<<< HEAD
	for (i = 0; i < ARRAY_SIZE(mle->sta_prof) && mle->sta_prof[i]; i++) {
		const struct ieee80211_neighbor_ap_info *ap_info;
		enum nl80211_band band;
		u32 freq;
		const u8 *profile;
		ssize_t profile_len;
		u8 param_ch_count;
		u8 link_id, use_for;

		if (!ieee80211_mle_basic_sta_prof_size_ok((u8 *)mle->sta_prof[i],
							  mle->sta_prof_len[i]))
			continue;

		control = le16_to_cpu(mle->sta_prof[i]->control);

		if (!(control & IEEE80211_MLE_STA_CONTROL_COMPLETE_PROFILE))
			continue;

		link_id = u16_get_bits(control,
				       IEEE80211_MLE_STA_CONTROL_LINK_ID);
		if (seen_links & BIT(link_id))
			break;
		seen_links |= BIT(link_id);

		if (!(control & IEEE80211_MLE_STA_CONTROL_BEACON_INT_PRESENT) ||
		    !(control & IEEE80211_MLE_STA_CONTROL_TSF_OFFS_PRESENT) ||
		    !(control & IEEE80211_MLE_STA_CONTROL_STA_MAC_ADDR_PRESENT))
			continue;

		memcpy(data.bssid, mle->sta_prof[i]->variable, ETH_ALEN);
		data.beacon_interval =
			get_unaligned_le16(mle->sta_prof[i]->variable + 6);
		data.tsf = tx_data->tsf +
			   get_unaligned_le64(mle->sta_prof[i]->variable + 8);

		/* sta_info_len counts itself */
		profile = mle->sta_prof[i]->variable +
			  mle->sta_prof[i]->sta_info_len - 1;
		profile_len = (u8 *)mle->sta_prof[i] + mle->sta_prof_len[i] -
			      profile;

		if (profile_len < 2)
			continue;

		data.capability = get_unaligned_le16(profile);
		profile += 2;
		profile_len -= 2;

		/* Find in RNR to look up channel information */
		use_for = cfg80211_rnr_info_for_mld_ap(tx_data->ie,
						       tx_data->ielen,
						       mld_id, link_id,
						       &ap_info,
						       &param_ch_count);
		if (!use_for)
			continue;

		/* We could sanity check the BSSID is included */

		if (!ieee80211_operating_class_to_band(ap_info->op_class,
						       &band))
			continue;

		freq = ieee80211_channel_to_freq_khz(ap_info->channel, band);
		data.channel = ieee80211_get_channel_khz(wiphy, freq);

		if (use_for == NL80211_BSS_USE_FOR_MLD_LINK &&
		    !(wiphy->flags & WIPHY_FLAG_SUPPORTS_NSTR_NONPRIMARY)) {
			use_for = 0;
			data.cannot_use_reasons =
				NL80211_BSS_CANNOT_USE_NSTR_NONPRIMARY;
		}
		data.use_for = use_for;

		/* Generate new elements */
		memset(new_ie, 0, IEEE80211_MAX_DATA_LEN);
		data.ie = new_ie;
		data.ielen = cfg80211_gen_new_ie(tx_data->ie, tx_data->ielen,
						 profile, profile_len,
						 new_ie,
						 IEEE80211_MAX_DATA_LEN);
		if (!data.ielen)
			continue;

		/* The generated elements do not contain:
		 *  - Basic ML element
		 *  - A TBTT entry in the RNR for the transmitting AP
		 *
		 * This information is needed both internally and in userspace
		 * as such, we should append it here.
		 */
		if (data.ielen + 3 + sizeof(*ml_elem) + ml_common_len >
		    IEEE80211_MAX_DATA_LEN)
			continue;

		/* Copy the Basic Multi-Link element including the common
		 * information, and then fix up the link ID and BSS param
		 * change count.
		 * Note that the ML element length has been verified and we
		 * also checked that it contains the link ID.
		 */
		new_ie[data.ielen++] = WLAN_EID_EXTENSION;
		new_ie[data.ielen++] = 1 + sizeof(*ml_elem) + ml_common_len;
		new_ie[data.ielen++] = WLAN_EID_EXT_EHT_MULTI_LINK;
		memcpy(new_ie + data.ielen, ml_elem,
		       sizeof(*ml_elem) + ml_common_len);

		new_ie[data.ielen + sizeof(*ml_elem) + 1 + ETH_ALEN] = link_id;
		new_ie[data.ielen + sizeof(*ml_elem) + 1 + ETH_ALEN + 1] =
			param_ch_count;

		data.ielen += sizeof(*ml_elem) + ml_common_len;

		if (reporter_rnr && (use_for & NL80211_BSS_USE_FOR_NORMAL)) {
			if (data.ielen + sizeof(struct element) +
			    reporter_rnr->datalen > IEEE80211_MAX_DATA_LEN)
				continue;

			memcpy(new_ie + data.ielen, reporter_rnr,
			       sizeof(struct element) + reporter_rnr->datalen);
			data.ielen += sizeof(struct element) +
				      reporter_rnr->datalen;
		}

		bss = cfg80211_inform_single_bss_data(wiphy, &data, gfp);
		if (!bss)
			break;
		cfg80211_put_bss(wiphy, bss);
	}

=======
	ssid_elem = cfg80211_find_elem(WLAN_EID_SSID, tx_data->ie,
				       tx_data->ielen);
	if (ssid_elem) {
		ssid = ssid_elem->data;
		ssid_len = ssid_elem->datalen;
	}

	for (i = 0; i < ARRAY_SIZE(mle->sta_prof) && mle->sta_prof[i]; i++) {
		const struct ieee80211_neighbor_ap_info *ap_info;
		enum nl80211_band band;
		u32 freq;
		const u8 *profile;
		ssize_t profile_len;
		u8 param_ch_count;
		u8 link_id, use_for;
		bool non_tx;

		if (!ieee80211_mle_basic_sta_prof_size_ok((u8 *)mle->sta_prof[i],
							  mle->sta_prof_len[i]))
			continue;

		control = le16_to_cpu(mle->sta_prof[i]->control);

		if (!(control & IEEE80211_MLE_STA_CONTROL_COMPLETE_PROFILE))
			continue;

		link_id = u16_get_bits(control,
				       IEEE80211_MLE_STA_CONTROL_LINK_ID);
		if (seen_links & BIT(link_id))
			break;
		seen_links |= BIT(link_id);

		if (!(control & IEEE80211_MLE_STA_CONTROL_BEACON_INT_PRESENT) ||
		    !(control & IEEE80211_MLE_STA_CONTROL_TSF_OFFS_PRESENT) ||
		    !(control & IEEE80211_MLE_STA_CONTROL_STA_MAC_ADDR_PRESENT))
			continue;

		memcpy(data.bssid, mle->sta_prof[i]->variable, ETH_ALEN);
		data.beacon_interval =
			get_unaligned_le16(mle->sta_prof[i]->variable + 6);
		data.tsf = tx_data->tsf +
			   get_unaligned_le64(mle->sta_prof[i]->variable + 8);

		/* sta_info_len counts itself */
		profile = mle->sta_prof[i]->variable +
			  mle->sta_prof[i]->sta_info_len - 1;
		profile_len = (u8 *)mle->sta_prof[i] + mle->sta_prof_len[i] -
			      profile;

		if (profile_len < 2)
			continue;

		data.capability = get_unaligned_le16(profile);
		profile += 2;
		profile_len -= 2;

		/* Find in RNR to look up channel information */
		use_for = cfg80211_rnr_info_for_mld_ap(tx_data->ie,
						       tx_data->ielen,
						       mld_id, link_id,
						       &ap_info,
						       &param_ch_count,
						       &non_tx);
		if (!use_for)
			continue;

		/*
		 * As of 802.11be_D5.0, the specification does not give us any
		 * way of discovering both the MaxBSSID and the Multiple-BSSID
		 * Index. It does seem like the Multiple-BSSID Index element
		 * may be provided, but section 9.4.2.45 explicitly forbids
		 * including a Multiple-BSSID Element (in this case without any
		 * subelements).
		 * Without both pieces of information we cannot calculate the
		 * reference BSSID, so simply ignore the BSS.
		 */
		if (non_tx)
			continue;

		/* We could sanity check the BSSID is included */

		if (!ieee80211_operating_class_to_band(ap_info->op_class,
						       &band))
			continue;

		freq = ieee80211_channel_to_freq_khz(ap_info->channel, band);
		data.channel = ieee80211_get_channel_khz(wiphy, freq);

		/* Skip if RNR element specifies an unsupported channel */
		if (!data.channel)
			continue;

		/* Skip if BSS entry generated from MBSSID or DIRECT source
		 * frame data available already.
		 */
		bss = cfg80211_get_bss(wiphy, data.channel, data.bssid, ssid,
				       ssid_len, IEEE80211_BSS_TYPE_ANY,
				       IEEE80211_PRIVACY_ANY);
		if (bss) {
			struct cfg80211_internal_bss *ibss = bss_from_pub(bss);

			if (data.capability == bss->capability &&
			    ibss->bss_source != BSS_SOURCE_STA_PROFILE) {
				cfg80211_put_bss(wiphy, bss);
				continue;
			}
			cfg80211_put_bss(wiphy, bss);
		}

		if (use_for == NL80211_BSS_USE_FOR_MLD_LINK &&
		    !(wiphy->flags & WIPHY_FLAG_SUPPORTS_NSTR_NONPRIMARY)) {
			use_for = 0;
			data.cannot_use_reasons =
				NL80211_BSS_CANNOT_USE_NSTR_NONPRIMARY;
		}
		data.use_for = use_for;

		/* Generate new elements */
		memset(new_ie, 0, IEEE80211_MAX_DATA_LEN);
		data.ie = new_ie;
		data.ielen = cfg80211_gen_new_ie(tx_data->ie, tx_data->ielen,
						 profile, profile_len,
						 new_ie,
						 IEEE80211_MAX_DATA_LEN);
		if (!data.ielen)
			continue;

		/* The generated elements do not contain:
		 *  - Basic ML element
		 *  - A TBTT entry in the RNR for the transmitting AP
		 *
		 * This information is needed both internally and in userspace
		 * as such, we should append it here.
		 */
		if (data.ielen + 3 + sizeof(*ml_elem) + ml_common_len >
		    IEEE80211_MAX_DATA_LEN)
			continue;

		/* Copy the Basic Multi-Link element including the common
		 * information, and then fix up the link ID and BSS param
		 * change count.
		 * Note that the ML element length has been verified and we
		 * also checked that it contains the link ID.
		 */
		new_ie[data.ielen++] = WLAN_EID_EXTENSION;
		new_ie[data.ielen++] = 1 + sizeof(*ml_elem) + ml_common_len;
		new_ie[data.ielen++] = WLAN_EID_EXT_EHT_MULTI_LINK;
		memcpy(new_ie + data.ielen, ml_elem,
		       sizeof(*ml_elem) + ml_common_len);

		new_ie[data.ielen + sizeof(*ml_elem) + 1 + ETH_ALEN] = link_id;
		new_ie[data.ielen + sizeof(*ml_elem) + 1 + ETH_ALEN + 1] =
			param_ch_count;

		data.ielen += sizeof(*ml_elem) + ml_common_len;

		if (reporter_rnr && (use_for & NL80211_BSS_USE_FOR_NORMAL)) {
			if (data.ielen + sizeof(struct element) +
			    reporter_rnr->datalen > IEEE80211_MAX_DATA_LEN)
				continue;

			memcpy(new_ie + data.ielen, reporter_rnr,
			       sizeof(struct element) + reporter_rnr->datalen);
			data.ielen += sizeof(struct element) +
				      reporter_rnr->datalen;
		}

		bss = cfg80211_inform_single_bss_data(wiphy, &data, gfp);
		if (!bss)
			break;
		cfg80211_put_bss(wiphy, bss);
	}

>>>>>>> 2d5404ca
out:
	kfree(reporter_rnr);
	kfree(new_ie);
	kfree(mle);
<<<<<<< HEAD
}

static void cfg80211_parse_ml_sta_data(struct wiphy *wiphy,
				       struct cfg80211_inform_single_bss_data *tx_data,
				       struct cfg80211_bss *source_bss,
				       gfp_t gfp)
{
	const struct element *elem;

	if (!source_bss)
		return;

	if (tx_data->ftype != CFG80211_BSS_FTYPE_PRESP)
		return;

	for_each_element_extid(elem, WLAN_EID_EXT_EHT_MULTI_LINK,
			       tx_data->ie, tx_data->ielen)
		cfg80211_parse_ml_elem_sta_data(wiphy, tx_data, source_bss,
						elem, gfp);
}

struct cfg80211_bss *
cfg80211_inform_bss_data(struct wiphy *wiphy,
			 struct cfg80211_inform_bss *data,
			 enum cfg80211_bss_frame_type ftype,
			 const u8 *bssid, u64 tsf, u16 capability,
			 u16 beacon_interval, const u8 *ie, size_t ielen,
			 gfp_t gfp)
{
	struct cfg80211_inform_single_bss_data inform_data = {
		.drv_data = data,
		.ftype = ftype,
		.tsf = tsf,
		.capability = capability,
		.beacon_interval = beacon_interval,
		.ie = ie,
		.ielen = ielen,
		.use_for = data->restrict_use ?
				data->use_for :
				NL80211_BSS_USE_FOR_ALL,
		.cannot_use_reasons = data->cannot_use_reasons,
	};
	struct cfg80211_bss *res;

	memcpy(inform_data.bssid, bssid, ETH_ALEN);

	res = cfg80211_inform_single_bss_data(wiphy, &inform_data, gfp);
	if (!res)
		return NULL;

	cfg80211_parse_mbssid_data(wiphy, &inform_data, res, gfp);

	cfg80211_parse_ml_sta_data(wiphy, &inform_data, res, gfp);

	return res;
}
EXPORT_SYMBOL(cfg80211_inform_bss_data);

static bool cfg80211_uhb_power_type_valid(const u8 *ie,
					  size_t ielen,
					  const u32 flags)
{
	const struct element *tmp;
	struct ieee80211_he_operation *he_oper;

	tmp = cfg80211_find_ext_elem(WLAN_EID_EXT_HE_OPERATION, ie, ielen);
	if (tmp && tmp->datalen >= sizeof(*he_oper) + 1 &&
	    tmp->datalen >= ieee80211_he_oper_size(tmp->data + 1)) {
		const struct ieee80211_he_6ghz_oper *he_6ghz_oper;

		he_oper = (void *)&tmp->data[1];
		he_6ghz_oper = ieee80211_he_6ghz_oper(he_oper);

		if (!he_6ghz_oper)
			return false;

		switch (u8_get_bits(he_6ghz_oper->control,
				    IEEE80211_HE_6GHZ_OPER_CTRL_REG_INFO)) {
		case IEEE80211_6GHZ_CTRL_REG_LPI_AP:
			return true;
		case IEEE80211_6GHZ_CTRL_REG_SP_AP:
			return !(flags & IEEE80211_CHAN_NO_6GHZ_AFC_CLIENT);
		case IEEE80211_6GHZ_CTRL_REG_VLP_AP:
			return !(flags & IEEE80211_CHAN_NO_6GHZ_VLP_CLIENT);
		}
	}
	return false;
=======
>>>>>>> 2d5404ca
}

static void cfg80211_parse_ml_sta_data(struct wiphy *wiphy,
				       struct cfg80211_inform_single_bss_data *tx_data,
				       struct cfg80211_bss *source_bss,
				       gfp_t gfp)
{
<<<<<<< HEAD
	struct cfg80211_registered_device *rdev = wiphy_to_rdev(wiphy);
	struct cfg80211_internal_bss tmp = {}, *res;
	struct cfg80211_bss_ies *ies;
	struct ieee80211_channel *channel;
	bool signal_valid;
	struct ieee80211_ext *ext = NULL;
	u8 *bssid, *variable;
	u16 capability, beacon_int;
	size_t ielen, min_hdr_len = offsetof(struct ieee80211_mgmt,
					     u.probe_resp.variable);
	int bss_type;
=======
	const struct element *elem;
>>>>>>> 2d5404ca

	if (!source_bss)
		return;

	if (tx_data->ftype != CFG80211_BSS_FTYPE_PRESP)
		return;

	for_each_element_extid(elem, WLAN_EID_EXT_EHT_MULTI_LINK,
			       tx_data->ie, tx_data->ielen)
		cfg80211_parse_ml_elem_sta_data(wiphy, tx_data, source_bss,
						elem, gfp);
}

struct cfg80211_bss *
cfg80211_inform_bss_data(struct wiphy *wiphy,
			 struct cfg80211_inform_bss *data,
			 enum cfg80211_bss_frame_type ftype,
			 const u8 *bssid, u64 tsf, u16 capability,
			 u16 beacon_interval, const u8 *ie, size_t ielen,
			 gfp_t gfp)
{
	struct cfg80211_inform_single_bss_data inform_data = {
		.drv_data = data,
		.ftype = ftype,
		.tsf = tsf,
		.capability = capability,
		.beacon_interval = beacon_interval,
		.ie = ie,
		.ielen = ielen,
		.use_for = data->restrict_use ?
				data->use_for :
				NL80211_BSS_USE_FOR_ALL,
		.cannot_use_reasons = data->cannot_use_reasons,
	};
	struct cfg80211_bss *res;

	memcpy(inform_data.bssid, bssid, ETH_ALEN);

	res = cfg80211_inform_single_bss_data(wiphy, &inform_data, gfp);
	if (!res)
		return NULL;

	/* don't do any further MBSSID/ML handling for S1G */
	if (ftype == CFG80211_BSS_FTYPE_S1G_BEACON)
		return res;

	cfg80211_parse_mbssid_data(wiphy, &inform_data, res, gfp);

	cfg80211_parse_ml_sta_data(wiphy, &inform_data, res, gfp);

	return res;
}
EXPORT_SYMBOL(cfg80211_inform_bss_data);

struct cfg80211_bss *
cfg80211_inform_bss_frame_data(struct wiphy *wiphy,
			       struct cfg80211_inform_bss *data,
			       struct ieee80211_mgmt *mgmt, size_t len,
			       gfp_t gfp)
{
	size_t min_hdr_len;
	struct ieee80211_ext *ext = NULL;
	enum cfg80211_bss_frame_type ftype;
	u16 beacon_interval;
	const u8 *bssid;
	u16 capability;
	const u8 *ie;
	size_t ielen;
	u64 tsf;

	if (WARN_ON(!mgmt))
		return NULL;

	if (WARN_ON(!wiphy))
		return NULL;

	BUILD_BUG_ON(offsetof(struct ieee80211_mgmt, u.probe_resp.variable) !=
		     offsetof(struct ieee80211_mgmt, u.beacon.variable));

	trace_cfg80211_inform_bss_frame(wiphy, data, mgmt, len);

	if (ieee80211_is_s1g_beacon(mgmt->frame_control)) {
		ext = (void *) mgmt;
		if (ieee80211_is_s1g_short_beacon(mgmt->frame_control))
			min_hdr_len = offsetof(struct ieee80211_ext,
					       u.s1g_short_beacon.variable);
		else
			min_hdr_len = offsetof(struct ieee80211_ext,
					       u.s1g_beacon.variable);
	} else {
		/* same for beacons */
		min_hdr_len = offsetof(struct ieee80211_mgmt,
				       u.probe_resp.variable);
	}

	if (WARN_ON(len < min_hdr_len))
		return NULL;

	ielen = len - min_hdr_len;
<<<<<<< HEAD
	variable = mgmt->u.probe_resp.variable;
	if (ext) {
		if (ieee80211_is_s1g_short_beacon(mgmt->frame_control))
			variable = ext->u.s1g_short_beacon.variable;
		else
			variable = ext->u.s1g_beacon.variable;
	}

	channel = cfg80211_get_bss_channel(wiphy, variable, ielen, data->chan);
	if (!channel)
		return NULL;

	if (channel->band == NL80211_BAND_6GHZ &&
	    !cfg80211_uhb_power_type_valid(variable, ielen, channel->flags)) {
		data->restrict_use = 1;
		data->use_for = 0;
		data->cannot_use_reasons =
			NL80211_BSS_CANNOT_USE_6GHZ_PWR_MISMATCH;
	}

=======
	ie = mgmt->u.probe_resp.variable;
>>>>>>> 2d5404ca
	if (ext) {
		const struct ieee80211_s1g_bcn_compat_ie *compat;
		const struct element *elem;

		if (ieee80211_is_s1g_short_beacon(mgmt->frame_control))
			ie = ext->u.s1g_short_beacon.variable;
		else
			ie = ext->u.s1g_beacon.variable;

		elem = cfg80211_find_elem(WLAN_EID_S1G_BCN_COMPAT, ie, ielen);
		if (!elem)
			return NULL;
		if (elem->datalen < sizeof(*compat))
			return NULL;
		compat = (void *)elem->data;
		bssid = ext->u.s1g_beacon.sa;
		capability = le16_to_cpu(compat->compat_info);
		beacon_interval = le16_to_cpu(compat->beacon_int);
	} else {
		bssid = mgmt->bssid;
		beacon_interval = le16_to_cpu(mgmt->u.probe_resp.beacon_int);
		capability = le16_to_cpu(mgmt->u.probe_resp.capab_info);
	}

<<<<<<< HEAD
	if (channel->band == NL80211_BAND_60GHZ) {
		bss_type = capability & WLAN_CAPABILITY_DMG_TYPE_MASK;
		if (bss_type == WLAN_CAPABILITY_DMG_TYPE_AP ||
		    bss_type == WLAN_CAPABILITY_DMG_TYPE_PBSS)
			regulatory_hint_found_beacon(wiphy, channel, gfp);
	} else {
		if (capability & WLAN_CAPABILITY_ESS)
			regulatory_hint_found_beacon(wiphy, channel, gfp);
	}

	ies = kzalloc(sizeof(*ies) + ielen, gfp);
	if (!ies)
		return NULL;
	ies->len = ielen;
	ies->tsf = le64_to_cpu(mgmt->u.probe_resp.timestamp);
	ies->from_beacon = ieee80211_is_beacon(mgmt->frame_control) ||
			   ieee80211_is_s1g_beacon(mgmt->frame_control);
	memcpy(ies->data, variable, ielen);
=======
	tsf = le64_to_cpu(mgmt->u.probe_resp.timestamp);
>>>>>>> 2d5404ca

	if (ieee80211_is_probe_resp(mgmt->frame_control))
		ftype = CFG80211_BSS_FTYPE_PRESP;
	else if (ext)
		ftype = CFG80211_BSS_FTYPE_S1G_BEACON;
	else
<<<<<<< HEAD
		rcu_assign_pointer(tmp.pub.beacon_ies, ies);
	rcu_assign_pointer(tmp.pub.ies, ies);

	memcpy(tmp.pub.bssid, bssid, ETH_ALEN);
	tmp.pub.beacon_interval = beacon_int;
	tmp.pub.capability = capability;
	tmp.pub.channel = channel;
	tmp.pub.signal = data->signal;
	tmp.ts_boottime = data->boottime_ns;
	tmp.parent_tsf = data->parent_tsf;
	tmp.pub.chains = data->chains;
	memcpy(tmp.pub.chain_signal, data->chain_signal, IEEE80211_MAX_CHAINS);
	ether_addr_copy(tmp.parent_bssid, data->parent_bssid);
	tmp.pub.use_for = data->restrict_use ?
				data->use_for :
				NL80211_BSS_USE_FOR_ALL;
	tmp.pub.cannot_use_reasons = data->cannot_use_reasons;

	signal_valid = data->chan == channel;
	spin_lock_bh(&rdev->bss_lock);
	res = __cfg80211_bss_update(rdev, &tmp, signal_valid, jiffies);
	if (!res)
		goto drop;

	rdev_inform_bss(rdev, &res->pub, ies, data->drv_data);

	spin_unlock_bh(&rdev->bss_lock);

	trace_cfg80211_return_bss(&res->pub);
	/* __cfg80211_bss_update gives us a referenced result */
	return &res->pub;

drop:
	spin_unlock_bh(&rdev->bss_lock);
	return NULL;
}

struct cfg80211_bss *
cfg80211_inform_bss_frame_data(struct wiphy *wiphy,
			       struct cfg80211_inform_bss *data,
			       struct ieee80211_mgmt *mgmt, size_t len,
			       gfp_t gfp)
{
	struct cfg80211_inform_single_bss_data inform_data = {
		.drv_data = data,
		.ie = mgmt->u.probe_resp.variable,
		.ielen = len - offsetof(struct ieee80211_mgmt,
					u.probe_resp.variable),
		.use_for = data->restrict_use ?
				data->use_for :
				NL80211_BSS_USE_FOR_ALL,
		.cannot_use_reasons = data->cannot_use_reasons,
	};
	struct cfg80211_bss *res;

	res = cfg80211_inform_single_bss_frame_data(wiphy, data, mgmt,
						    len, gfp);
	if (!res)
		return NULL;

	/* don't do any further MBSSID/ML handling for S1G */
	if (ieee80211_is_s1g_beacon(mgmt->frame_control))
		return res;

	inform_data.ftype = ieee80211_is_beacon(mgmt->frame_control) ?
		CFG80211_BSS_FTYPE_BEACON : CFG80211_BSS_FTYPE_PRESP;
	memcpy(inform_data.bssid, mgmt->bssid, ETH_ALEN);
	inform_data.tsf = le64_to_cpu(mgmt->u.probe_resp.timestamp);
	inform_data.beacon_interval =
		le16_to_cpu(mgmt->u.probe_resp.beacon_int);

	/* process each non-transmitting bss */
	cfg80211_parse_mbssid_data(wiphy, &inform_data, res, gfp);

	cfg80211_parse_ml_sta_data(wiphy, &inform_data, res, gfp);

	return res;
=======
		ftype = CFG80211_BSS_FTYPE_BEACON;

	return cfg80211_inform_bss_data(wiphy, data, ftype,
					bssid, tsf, capability,
					beacon_interval, ie, ielen,
					gfp);
>>>>>>> 2d5404ca
}
EXPORT_SYMBOL(cfg80211_inform_bss_frame_data);

void cfg80211_ref_bss(struct wiphy *wiphy, struct cfg80211_bss *pub)
{
	struct cfg80211_registered_device *rdev = wiphy_to_rdev(wiphy);

	if (!pub)
		return;

	spin_lock_bh(&rdev->bss_lock);
	bss_ref_get(rdev, bss_from_pub(pub));
	spin_unlock_bh(&rdev->bss_lock);
}
EXPORT_SYMBOL(cfg80211_ref_bss);

void cfg80211_put_bss(struct wiphy *wiphy, struct cfg80211_bss *pub)
{
	struct cfg80211_registered_device *rdev = wiphy_to_rdev(wiphy);

	if (!pub)
		return;

	spin_lock_bh(&rdev->bss_lock);
	bss_ref_put(rdev, bss_from_pub(pub));
	spin_unlock_bh(&rdev->bss_lock);
}
EXPORT_SYMBOL(cfg80211_put_bss);

void cfg80211_unlink_bss(struct wiphy *wiphy, struct cfg80211_bss *pub)
{
	struct cfg80211_registered_device *rdev = wiphy_to_rdev(wiphy);
	struct cfg80211_internal_bss *bss, *tmp1;
	struct cfg80211_bss *nontrans_bss, *tmp;

	if (WARN_ON(!pub))
		return;

	bss = bss_from_pub(pub);

	spin_lock_bh(&rdev->bss_lock);
	if (list_empty(&bss->list))
		goto out;

	list_for_each_entry_safe(nontrans_bss, tmp,
				 &pub->nontrans_list,
				 nontrans_list) {
		tmp1 = bss_from_pub(nontrans_bss);
		if (__cfg80211_unlink_bss(rdev, tmp1))
			rdev->bss_generation++;
	}

	if (__cfg80211_unlink_bss(rdev, bss))
		rdev->bss_generation++;
out:
	spin_unlock_bh(&rdev->bss_lock);
}
EXPORT_SYMBOL(cfg80211_unlink_bss);

void cfg80211_bss_iter(struct wiphy *wiphy,
		       struct cfg80211_chan_def *chandef,
		       void (*iter)(struct wiphy *wiphy,
				    struct cfg80211_bss *bss,
				    void *data),
		       void *iter_data)
{
	struct cfg80211_registered_device *rdev = wiphy_to_rdev(wiphy);
	struct cfg80211_internal_bss *bss;

	spin_lock_bh(&rdev->bss_lock);

	list_for_each_entry(bss, &rdev->bss_list, list) {
		if (!chandef || cfg80211_is_sub_chan(chandef, bss->pub.channel,
						     false))
			iter(wiphy, &bss->pub, iter_data);
	}

	spin_unlock_bh(&rdev->bss_lock);
}
EXPORT_SYMBOL(cfg80211_bss_iter);

void cfg80211_update_assoc_bss_entry(struct wireless_dev *wdev,
				     unsigned int link_id,
				     struct ieee80211_channel *chan)
{
	struct wiphy *wiphy = wdev->wiphy;
	struct cfg80211_registered_device *rdev = wiphy_to_rdev(wiphy);
	struct cfg80211_internal_bss *cbss = wdev->links[link_id].client.current_bss;
	struct cfg80211_internal_bss *new = NULL;
	struct cfg80211_internal_bss *bss;
	struct cfg80211_bss *nontrans_bss;
	struct cfg80211_bss *tmp;

	spin_lock_bh(&rdev->bss_lock);

	/*
	 * Some APs use CSA also for bandwidth changes, i.e., without actually
	 * changing the control channel, so no need to update in such a case.
	 */
	if (cbss->pub.channel == chan)
		goto done;

	/* use transmitting bss */
	if (cbss->pub.transmitted_bss)
		cbss = bss_from_pub(cbss->pub.transmitted_bss);

	cbss->pub.channel = chan;

	list_for_each_entry(bss, &rdev->bss_list, list) {
		if (!cfg80211_bss_type_match(bss->pub.capability,
					     bss->pub.channel->band,
					     wdev->conn_bss_type))
			continue;

		if (bss == cbss)
			continue;

		if (!cmp_bss(&bss->pub, &cbss->pub, BSS_CMP_REGULAR)) {
			new = bss;
			break;
		}
	}

	if (new) {
		/* to save time, update IEs for transmitting bss only */
		cfg80211_update_known_bss(rdev, cbss, new, false);
		new->pub.proberesp_ies = NULL;
		new->pub.beacon_ies = NULL;

		list_for_each_entry_safe(nontrans_bss, tmp,
					 &new->pub.nontrans_list,
					 nontrans_list) {
			bss = bss_from_pub(nontrans_bss);
			if (__cfg80211_unlink_bss(rdev, bss))
				rdev->bss_generation++;
		}

		WARN_ON(atomic_read(&new->hold));
		if (!WARN_ON(!__cfg80211_unlink_bss(rdev, new)))
			rdev->bss_generation++;
	}
	cfg80211_rehash_bss(rdev, cbss);

	list_for_each_entry_safe(nontrans_bss, tmp,
				 &cbss->pub.nontrans_list,
				 nontrans_list) {
		bss = bss_from_pub(nontrans_bss);
		bss->pub.channel = chan;
		cfg80211_rehash_bss(rdev, bss);
	}

done:
	spin_unlock_bh(&rdev->bss_lock);
}

#ifdef CONFIG_CFG80211_WEXT
static struct cfg80211_registered_device *
cfg80211_get_dev_from_ifindex(struct net *net, int ifindex)
{
	struct cfg80211_registered_device *rdev;
	struct net_device *dev;

	ASSERT_RTNL();

	dev = dev_get_by_index(net, ifindex);
	if (!dev)
		return ERR_PTR(-ENODEV);
	if (dev->ieee80211_ptr)
		rdev = wiphy_to_rdev(dev->ieee80211_ptr->wiphy);
	else
		rdev = ERR_PTR(-ENODEV);
	dev_put(dev);
	return rdev;
}

int cfg80211_wext_siwscan(struct net_device *dev,
			  struct iw_request_info *info,
			  union iwreq_data *wrqu, char *extra)
{
	struct cfg80211_registered_device *rdev;
	struct wiphy *wiphy;
	struct iw_scan_req *wreq = NULL;
	struct cfg80211_scan_request *creq;
	int i, err, n_channels = 0;
	enum nl80211_band band;

	if (!netif_running(dev))
		return -ENETDOWN;

	if (wrqu->data.length == sizeof(struct iw_scan_req))
		wreq = (struct iw_scan_req *)extra;

	rdev = cfg80211_get_dev_from_ifindex(dev_net(dev), dev->ifindex);

	if (IS_ERR(rdev))
		return PTR_ERR(rdev);

	if (rdev->scan_req || rdev->scan_msg)
		return -EBUSY;

	wiphy = &rdev->wiphy;

	/* Determine number of channels, needed to allocate creq */
	if (wreq && wreq->num_channels) {
		/* Passed from userspace so should be checked */
		if (unlikely(wreq->num_channels > IW_MAX_FREQUENCIES))
			return -EINVAL;
		n_channels = wreq->num_channels;
	} else {
		n_channels = ieee80211_get_num_supported_channels(wiphy);
	}

	creq = kzalloc(struct_size(creq, channels, n_channels) +
		       sizeof(struct cfg80211_ssid),
		       GFP_ATOMIC);
	if (!creq)
		return -ENOMEM;

	creq->wiphy = wiphy;
	creq->wdev = dev->ieee80211_ptr;
	/* SSIDs come after channels */
	creq->ssids = (void *)creq + struct_size(creq, channels, n_channels);
	creq->n_channels = n_channels;
	creq->n_ssids = 1;
	creq->scan_start = jiffies;

	/* translate "Scan on frequencies" request */
	i = 0;
	for (band = 0; band < NUM_NL80211_BANDS; band++) {
		int j;

		if (!wiphy->bands[band])
			continue;

		for (j = 0; j < wiphy->bands[band]->n_channels; j++) {
			/* ignore disabled channels */
			if (wiphy->bands[band]->channels[j].flags &
						IEEE80211_CHAN_DISABLED)
				continue;

			/* If we have a wireless request structure and the
			 * wireless request specifies frequencies, then search
			 * for the matching hardware channel.
			 */
			if (wreq && wreq->num_channels) {
				int k;
				int wiphy_freq = wiphy->bands[band]->channels[j].center_freq;
				for (k = 0; k < wreq->num_channels; k++) {
					struct iw_freq *freq =
						&wreq->channel_list[k];
					int wext_freq =
						cfg80211_wext_freq(freq);

					if (wext_freq == wiphy_freq)
						goto wext_freq_found;
				}
				goto wext_freq_not_found;
			}

		wext_freq_found:
			creq->channels[i] = &wiphy->bands[band]->channels[j];
			i++;
		wext_freq_not_found: ;
		}
	}
	/* No channels found? */
	if (!i) {
		err = -EINVAL;
		goto out;
	}

	/* Set real number of channels specified in creq->channels[] */
	creq->n_channels = i;

	/* translate "Scan for SSID" request */
	if (wreq) {
		if (wrqu->data.flags & IW_SCAN_THIS_ESSID) {
			if (wreq->essid_len > IEEE80211_MAX_SSID_LEN) {
				err = -EINVAL;
				goto out;
			}
			memcpy(creq->ssids[0].ssid, wreq->essid, wreq->essid_len);
			creq->ssids[0].ssid_len = wreq->essid_len;
		}
		if (wreq->scan_type == IW_SCAN_TYPE_PASSIVE) {
			creq->ssids = NULL;
			creq->n_ssids = 0;
		}
	}

	for (i = 0; i < NUM_NL80211_BANDS; i++)
		if (wiphy->bands[i])
			creq->rates[i] = (1 << wiphy->bands[i]->n_bitrates) - 1;

	eth_broadcast_addr(creq->bssid);

	wiphy_lock(&rdev->wiphy);

	rdev->scan_req = creq;
	err = rdev_scan(rdev, creq);
	if (err) {
		rdev->scan_req = NULL;
		/* creq will be freed below */
	} else {
		nl80211_send_scan_start(rdev, dev->ieee80211_ptr);
		/* creq now owned by driver */
		creq = NULL;
		dev_hold(dev);
	}
	wiphy_unlock(&rdev->wiphy);
 out:
	kfree(creq);
	return err;
}
EXPORT_WEXT_HANDLER(cfg80211_wext_siwscan);

static char *ieee80211_scan_add_ies(struct iw_request_info *info,
				    const struct cfg80211_bss_ies *ies,
				    char *current_ev, char *end_buf)
{
	const u8 *pos, *end, *next;
	struct iw_event iwe;

	if (!ies)
		return current_ev;

	/*
	 * If needed, fragment the IEs buffer (at IE boundaries) into short
	 * enough fragments to fit into IW_GENERIC_IE_MAX octet messages.
	 */
	pos = ies->data;
	end = pos + ies->len;

	while (end - pos > IW_GENERIC_IE_MAX) {
		next = pos + 2 + pos[1];
		while (next + 2 + next[1] - pos < IW_GENERIC_IE_MAX)
			next = next + 2 + next[1];

		memset(&iwe, 0, sizeof(iwe));
		iwe.cmd = IWEVGENIE;
		iwe.u.data.length = next - pos;
		current_ev = iwe_stream_add_point_check(info, current_ev,
							end_buf, &iwe,
							(void *)pos);
		if (IS_ERR(current_ev))
			return current_ev;
		pos = next;
	}

	if (end > pos) {
		memset(&iwe, 0, sizeof(iwe));
		iwe.cmd = IWEVGENIE;
		iwe.u.data.length = end - pos;
		current_ev = iwe_stream_add_point_check(info, current_ev,
							end_buf, &iwe,
							(void *)pos);
		if (IS_ERR(current_ev))
			return current_ev;
	}

	return current_ev;
}

static char *
ieee80211_bss(struct wiphy *wiphy, struct iw_request_info *info,
	      struct cfg80211_internal_bss *bss, char *current_ev,
	      char *end_buf)
{
	const struct cfg80211_bss_ies *ies;
	struct iw_event iwe;
	const u8 *ie;
	u8 buf[50];
	u8 *cfg, *p, *tmp;
	int rem, i, sig;
	bool ismesh = false;

	memset(&iwe, 0, sizeof(iwe));
	iwe.cmd = SIOCGIWAP;
	iwe.u.ap_addr.sa_family = ARPHRD_ETHER;
	memcpy(iwe.u.ap_addr.sa_data, bss->pub.bssid, ETH_ALEN);
	current_ev = iwe_stream_add_event_check(info, current_ev, end_buf, &iwe,
						IW_EV_ADDR_LEN);
	if (IS_ERR(current_ev))
		return current_ev;

	memset(&iwe, 0, sizeof(iwe));
	iwe.cmd = SIOCGIWFREQ;
	iwe.u.freq.m = ieee80211_frequency_to_channel(bss->pub.channel->center_freq);
	iwe.u.freq.e = 0;
	current_ev = iwe_stream_add_event_check(info, current_ev, end_buf, &iwe,
						IW_EV_FREQ_LEN);
	if (IS_ERR(current_ev))
		return current_ev;

	memset(&iwe, 0, sizeof(iwe));
	iwe.cmd = SIOCGIWFREQ;
	iwe.u.freq.m = bss->pub.channel->center_freq;
	iwe.u.freq.e = 6;
	current_ev = iwe_stream_add_event_check(info, current_ev, end_buf, &iwe,
						IW_EV_FREQ_LEN);
	if (IS_ERR(current_ev))
		return current_ev;

	if (wiphy->signal_type != CFG80211_SIGNAL_TYPE_NONE) {
		memset(&iwe, 0, sizeof(iwe));
		iwe.cmd = IWEVQUAL;
		iwe.u.qual.updated = IW_QUAL_LEVEL_UPDATED |
				     IW_QUAL_NOISE_INVALID |
				     IW_QUAL_QUAL_UPDATED;
		switch (wiphy->signal_type) {
		case CFG80211_SIGNAL_TYPE_MBM:
			sig = bss->pub.signal / 100;
			iwe.u.qual.level = sig;
			iwe.u.qual.updated |= IW_QUAL_DBM;
			if (sig < -110)		/* rather bad */
				sig = -110;
			else if (sig > -40)	/* perfect */
				sig = -40;
			/* will give a range of 0 .. 70 */
			iwe.u.qual.qual = sig + 110;
			break;
		case CFG80211_SIGNAL_TYPE_UNSPEC:
			iwe.u.qual.level = bss->pub.signal;
			/* will give range 0 .. 100 */
			iwe.u.qual.qual = bss->pub.signal;
			break;
		default:
			/* not reached */
			break;
		}
		current_ev = iwe_stream_add_event_check(info, current_ev,
							end_buf, &iwe,
							IW_EV_QUAL_LEN);
		if (IS_ERR(current_ev))
			return current_ev;
	}

	memset(&iwe, 0, sizeof(iwe));
	iwe.cmd = SIOCGIWENCODE;
	if (bss->pub.capability & WLAN_CAPABILITY_PRIVACY)
		iwe.u.data.flags = IW_ENCODE_ENABLED | IW_ENCODE_NOKEY;
	else
		iwe.u.data.flags = IW_ENCODE_DISABLED;
	iwe.u.data.length = 0;
	current_ev = iwe_stream_add_point_check(info, current_ev, end_buf,
						&iwe, "");
	if (IS_ERR(current_ev))
		return current_ev;

	rcu_read_lock();
	ies = rcu_dereference(bss->pub.ies);
	rem = ies->len;
	ie = ies->data;

	while (rem >= 2) {
		/* invalid data */
		if (ie[1] > rem - 2)
			break;

		switch (ie[0]) {
		case WLAN_EID_SSID:
			memset(&iwe, 0, sizeof(iwe));
			iwe.cmd = SIOCGIWESSID;
			iwe.u.data.length = ie[1];
			iwe.u.data.flags = 1;
			current_ev = iwe_stream_add_point_check(info,
								current_ev,
								end_buf, &iwe,
								(u8 *)ie + 2);
			if (IS_ERR(current_ev))
				goto unlock;
			break;
		case WLAN_EID_MESH_ID:
			memset(&iwe, 0, sizeof(iwe));
			iwe.cmd = SIOCGIWESSID;
			iwe.u.data.length = ie[1];
			iwe.u.data.flags = 1;
			current_ev = iwe_stream_add_point_check(info,
								current_ev,
								end_buf, &iwe,
								(u8 *)ie + 2);
			if (IS_ERR(current_ev))
				goto unlock;
			break;
		case WLAN_EID_MESH_CONFIG:
			ismesh = true;
			if (ie[1] != sizeof(struct ieee80211_meshconf_ie))
				break;
			cfg = (u8 *)ie + 2;
			memset(&iwe, 0, sizeof(iwe));
			iwe.cmd = IWEVCUSTOM;
			iwe.u.data.length = sprintf(buf,
						    "Mesh Network Path Selection Protocol ID: 0x%02X",
						    cfg[0]);
			current_ev = iwe_stream_add_point_check(info,
								current_ev,
								end_buf,
								&iwe, buf);
			if (IS_ERR(current_ev))
				goto unlock;
			iwe.u.data.length = sprintf(buf,
						    "Path Selection Metric ID: 0x%02X",
						    cfg[1]);
			current_ev = iwe_stream_add_point_check(info,
								current_ev,
								end_buf,
								&iwe, buf);
			if (IS_ERR(current_ev))
				goto unlock;
			iwe.u.data.length = sprintf(buf,
						    "Congestion Control Mode ID: 0x%02X",
						    cfg[2]);
			current_ev = iwe_stream_add_point_check(info,
								current_ev,
								end_buf,
								&iwe, buf);
			if (IS_ERR(current_ev))
				goto unlock;
			iwe.u.data.length = sprintf(buf,
						    "Synchronization ID: 0x%02X",
						    cfg[3]);
			current_ev = iwe_stream_add_point_check(info,
								current_ev,
								end_buf,
								&iwe, buf);
			if (IS_ERR(current_ev))
				goto unlock;
			iwe.u.data.length = sprintf(buf,
						    "Authentication ID: 0x%02X",
						    cfg[4]);
			current_ev = iwe_stream_add_point_check(info,
								current_ev,
								end_buf,
								&iwe, buf);
			if (IS_ERR(current_ev))
				goto unlock;
			iwe.u.data.length = sprintf(buf,
						    "Formation Info: 0x%02X",
						    cfg[5]);
			current_ev = iwe_stream_add_point_check(info,
								current_ev,
								end_buf,
								&iwe, buf);
			if (IS_ERR(current_ev))
				goto unlock;
			iwe.u.data.length = sprintf(buf,
						    "Capabilities: 0x%02X",
						    cfg[6]);
			current_ev = iwe_stream_add_point_check(info,
								current_ev,
								end_buf,
								&iwe, buf);
			if (IS_ERR(current_ev))
				goto unlock;
			break;
		case WLAN_EID_SUPP_RATES:
		case WLAN_EID_EXT_SUPP_RATES:
			/* display all supported rates in readable format */
			p = current_ev + iwe_stream_lcp_len(info);

			memset(&iwe, 0, sizeof(iwe));
			iwe.cmd = SIOCGIWRATE;
			/* Those two flags are ignored... */
			iwe.u.bitrate.fixed = iwe.u.bitrate.disabled = 0;

			for (i = 0; i < ie[1]; i++) {
				iwe.u.bitrate.value =
					((ie[i + 2] & 0x7f) * 500000);
				tmp = p;
				p = iwe_stream_add_value(info, current_ev, p,
							 end_buf, &iwe,
							 IW_EV_PARAM_LEN);
				if (p == tmp) {
					current_ev = ERR_PTR(-E2BIG);
					goto unlock;
				}
			}
			current_ev = p;
			break;
		}
		rem -= ie[1] + 2;
		ie += ie[1] + 2;
	}

	if (bss->pub.capability & (WLAN_CAPABILITY_ESS | WLAN_CAPABILITY_IBSS) ||
	    ismesh) {
		memset(&iwe, 0, sizeof(iwe));
		iwe.cmd = SIOCGIWMODE;
		if (ismesh)
			iwe.u.mode = IW_MODE_MESH;
		else if (bss->pub.capability & WLAN_CAPABILITY_ESS)
			iwe.u.mode = IW_MODE_MASTER;
		else
			iwe.u.mode = IW_MODE_ADHOC;
		current_ev = iwe_stream_add_event_check(info, current_ev,
							end_buf, &iwe,
							IW_EV_UINT_LEN);
		if (IS_ERR(current_ev))
			goto unlock;
	}

	memset(&iwe, 0, sizeof(iwe));
	iwe.cmd = IWEVCUSTOM;
	iwe.u.data.length = sprintf(buf, "tsf=%016llx",
				    (unsigned long long)(ies->tsf));
	current_ev = iwe_stream_add_point_check(info, current_ev, end_buf,
						&iwe, buf);
	if (IS_ERR(current_ev))
		goto unlock;
	memset(&iwe, 0, sizeof(iwe));
	iwe.cmd = IWEVCUSTOM;
	iwe.u.data.length = sprintf(buf, " Last beacon: %ums ago",
				    elapsed_jiffies_msecs(bss->ts));
	current_ev = iwe_stream_add_point_check(info, current_ev,
						end_buf, &iwe, buf);
	if (IS_ERR(current_ev))
		goto unlock;

	current_ev = ieee80211_scan_add_ies(info, ies, current_ev, end_buf);

 unlock:
	rcu_read_unlock();
	return current_ev;
}


static int ieee80211_scan_results(struct cfg80211_registered_device *rdev,
				  struct iw_request_info *info,
				  char *buf, size_t len)
{
	char *current_ev = buf;
	char *end_buf = buf + len;
	struct cfg80211_internal_bss *bss;
	int err = 0;

	spin_lock_bh(&rdev->bss_lock);
	cfg80211_bss_expire(rdev);

	list_for_each_entry(bss, &rdev->bss_list, list) {
		if (buf + len - current_ev <= IW_EV_ADDR_LEN) {
			err = -E2BIG;
			break;
		}
		current_ev = ieee80211_bss(&rdev->wiphy, info, bss,
					   current_ev, end_buf);
		if (IS_ERR(current_ev)) {
			err = PTR_ERR(current_ev);
			break;
		}
	}
	spin_unlock_bh(&rdev->bss_lock);

	if (err)
		return err;
	return current_ev - buf;
}


int cfg80211_wext_giwscan(struct net_device *dev,
			  struct iw_request_info *info,
			  union iwreq_data *wrqu, char *extra)
{
	struct iw_point *data = &wrqu->data;
	struct cfg80211_registered_device *rdev;
	int res;

	if (!netif_running(dev))
		return -ENETDOWN;

	rdev = cfg80211_get_dev_from_ifindex(dev_net(dev), dev->ifindex);

	if (IS_ERR(rdev))
		return PTR_ERR(rdev);

	if (rdev->scan_req || rdev->scan_msg)
		return -EAGAIN;

	res = ieee80211_scan_results(rdev, info, extra, data->length);
	data->length = 0;
	if (res >= 0) {
		data->length = res;
		res = 0;
	}

	return res;
}
EXPORT_WEXT_HANDLER(cfg80211_wext_giwscan);
#endif<|MERGE_RESOLUTION|>--- conflicted
+++ resolved
@@ -77,48 +77,6 @@
 
 #define IEEE80211_SCAN_RESULT_EXPIRE	(30 * HZ)
 
-<<<<<<< HEAD
-/**
- * struct cfg80211_colocated_ap - colocated AP information
- *
- * @list: linked list to all colocated aPS
- * @bssid: BSSID of the reported AP
- * @ssid: SSID of the reported AP
- * @ssid_len: length of the ssid
- * @center_freq: frequency the reported AP is on
- * @unsolicited_probe: the reported AP is part of an ESS, where all the APs
- *	that operate in the same channel as the reported AP and that might be
- *	detected by a STA receiving this frame, are transmitting unsolicited
- *	Probe Response frames every 20 TUs
- * @oct_recommended: OCT is recommended to exchange MMPDUs with the reported AP
- * @same_ssid: the reported AP has the same SSID as the reporting AP
- * @multi_bss: the reported AP is part of a multiple BSSID set
- * @transmitted_bssid: the reported AP is the transmitting BSSID
- * @colocated_ess: all the APs that share the same ESS as the reported AP are
- *	colocated and can be discovered via legacy bands.
- * @short_ssid_valid: short_ssid is valid and can be used
- * @short_ssid: the short SSID for this SSID
- * @psd_20: The 20MHz PSD EIRP of the primary 20MHz channel for the reported AP
- */
-struct cfg80211_colocated_ap {
-	struct list_head list;
-	u8 bssid[ETH_ALEN];
-	u8 ssid[IEEE80211_MAX_SSID_LEN];
-	size_t ssid_len;
-	u32 short_ssid;
-	u32 center_freq;
-	u8 unsolicited_probe:1,
-	   oct_recommended:1,
-	   same_ssid:1,
-	   multi_bss:1,
-	   transmitted_bssid:1,
-	   colocated_ess:1,
-	   short_ssid_valid:1;
-	s8 psd_20;
-};
-
-=======
->>>>>>> 2d5404ca
 static void bss_free(struct cfg80211_internal_bss *bss)
 {
 	struct cfg80211_bss_ies *ies;
@@ -306,11 +264,11 @@
 
 	return *pos - buf;
 }
-<<<<<<< HEAD
-
-static size_t cfg80211_gen_new_ie(const u8 *ie, size_t ielen,
-				  const u8 *subie, size_t subie_len,
-				  u8 *new_ie, size_t new_ie_len)
+
+VISIBLE_IF_CFG80211_KUNIT size_t
+cfg80211_gen_new_ie(const u8 *ie, size_t ielen,
+		    const u8 *subie, size_t subie_len,
+		    u8 *new_ie, size_t new_ie_len)
 {
 	const struct element *non_inherit_elem, *parent, *sub;
 	u8 *pos = new_ie;
@@ -320,22 +278,6 @@
 	non_inherit_elem = cfg80211_find_ext_elem(WLAN_EID_EXT_NON_INHERITANCE,
 						  subie, subie_len);
 
-=======
-
-VISIBLE_IF_CFG80211_KUNIT size_t
-cfg80211_gen_new_ie(const u8 *ie, size_t ielen,
-		    const u8 *subie, size_t subie_len,
-		    u8 *new_ie, size_t new_ie_len)
-{
-	const struct element *non_inherit_elem, *parent, *sub;
-	u8 *pos = new_ie;
-	u8 id, ext_id;
-	unsigned int match_len;
-
-	non_inherit_elem = cfg80211_find_ext_elem(WLAN_EID_EXT_NON_INHERITANCE,
-						  subie, subie_len);
-
->>>>>>> 2d5404ca
 	/* We copy the elements one by one from the parent to the generated
 	 * elements.
 	 * If they are not inherited (included in subie or in the non
@@ -678,95 +620,6 @@
 {
 	const struct element *rnr;
 	const u8 *pos, *end;
-<<<<<<< HEAD
-	u32 s_ssid_tmp;
-	int n_coloc = 0, ret;
-	LIST_HEAD(ap_list);
-
-	ret = cfg80211_calc_short_ssid(ies, &ssid_elem, &s_ssid_tmp);
-	if (ret)
-		return 0;
-
-	for_each_element_id(elem, WLAN_EID_REDUCED_NEIGHBOR_REPORT,
-			    ies->data, ies->len) {
-		pos = elem->data;
-		end = elem->data + elem->datalen;
-
-		/* RNR IE may contain more than one NEIGHBOR_AP_INFO */
-		while (pos + sizeof(*ap_info) <= end) {
-			enum nl80211_band band;
-			int freq;
-			u8 length, i, count;
-
-			ap_info = (void *)pos;
-			count = u8_get_bits(ap_info->tbtt_info_hdr,
-					    IEEE80211_AP_INFO_TBTT_HDR_COUNT) + 1;
-			length = ap_info->tbtt_info_len;
-
-			pos += sizeof(*ap_info);
-
-			if (!ieee80211_operating_class_to_band(ap_info->op_class,
-							       &band))
-				break;
-
-			freq = ieee80211_channel_to_frequency(ap_info->channel,
-							      band);
-
-			if (end - pos < count * length)
-				break;
-
-			if (u8_get_bits(ap_info->tbtt_info_hdr,
-					IEEE80211_AP_INFO_TBTT_HDR_TYPE) !=
-			    IEEE80211_TBTT_INFO_TYPE_TBTT) {
-				pos += count * length;
-				continue;
-			}
-
-			/* TBTT info must include bss param + BSSID +
-			 * (short SSID or same_ssid bit to be set).
-			 * ignore other options, and move to the
-			 * next AP info
-			 */
-			if (band != NL80211_BAND_6GHZ ||
-			    !(length == offsetofend(struct ieee80211_tbtt_info_7_8_9,
-						    bss_params) ||
-			      length == sizeof(struct ieee80211_tbtt_info_7_8_9) ||
-			      length >= offsetofend(struct ieee80211_tbtt_info_ge_11,
-						    bss_params))) {
-				pos += count * length;
-				continue;
-			}
-
-			for (i = 0; i < count; i++) {
-				struct cfg80211_colocated_ap *entry;
-
-				entry = kzalloc(sizeof(*entry) + IEEE80211_MAX_SSID_LEN,
-						GFP_ATOMIC);
-
-				if (!entry)
-					goto error;
-
-				entry->center_freq = freq;
-
-				if (!cfg80211_parse_ap_info(entry, pos, length,
-							    ssid_elem,
-							    s_ssid_tmp)) {
-					n_coloc++;
-					list_add_tail(&entry->list, &ap_list);
-				} else {
-					kfree(entry);
-				}
-
-				pos += length;
-			}
-		}
-
-error:
-		if (pos != end) {
-			cfg80211_free_coloc_ap_list(&ap_list);
-			return 0;
-		}
-=======
 
 	for_each_element_id(rnr, WLAN_EID_REDUCED_NEIGHBOR_REPORT,
 			    elems, elems_len) {
@@ -886,7 +739,6 @@
 			       cfg80211_parse_colocated_ap_iter, &data)) {
 		cfg80211_free_coloc_ap_list(&data.ap_list);
 		return 0;
->>>>>>> 2d5404ca
 	}
 
 	list_splice_tail(&data.ap_list, list);
@@ -1751,22 +1603,6 @@
 	return &res->pub;
 }
 EXPORT_SYMBOL(__cfg80211_get_bss);
-<<<<<<< HEAD
-
-// FIXME: exported here for kABI compatibility
-struct cfg80211_bss *
-cfg80211_get_bss(struct wiphy *wiphy, struct ieee80211_channel *channel,
-		 const u8 *bssid, const u8 *ssid, size_t ssid_len,
-		 enum ieee80211_bss_type bss_type,
-		 enum ieee80211_privacy privacy)
-{
-	return __cfg80211_get_bss(wiphy, channel, bssid, ssid, ssid_len,
-				  bss_type, privacy,
-				  NL80211_BSS_USE_FOR_NORMAL);
-}
-EXPORT_SYMBOL(cfg80211_get_bss);
-=======
->>>>>>> 2d5404ca
 
 static bool rb_insert_bss(struct cfg80211_registered_device *rdev,
 			  struct cfg80211_internal_bss *bss)
@@ -2074,10 +1910,7 @@
 	known->pub.bssid_index = new->pub.bssid_index;
 	known->pub.use_for &= new->pub.use_for;
 	known->pub.cannot_use_reasons = new->pub.cannot_use_reasons;
-<<<<<<< HEAD
-=======
 	known->bss_source = new->bss_source;
->>>>>>> 2d5404ca
 
 	return true;
 }
@@ -2176,17 +2009,10 @@
 	return found;
 
 free_ies:
-<<<<<<< HEAD
-	ies = (void *)rcu_dereference(tmp->pub.beacon_ies);
-	if (ies)
-		kfree_rcu(ies, rcu_head);
-	ies = (void *)rcu_dereference(tmp->pub.proberesp_ies);
-=======
 	ies = (void *)rcu_access_pointer(tmp->pub.beacon_ies);
 	if (ies)
 		kfree_rcu(ies, rcu_head);
 	ies = (void *)rcu_access_pointer(tmp->pub.proberesp_ies);
->>>>>>> 2d5404ca
 	if (ies)
 		kfree_rcu(ies, rcu_head);
 
@@ -2316,40 +2142,6 @@
 struct cfg80211_inform_single_bss_data {
 	struct cfg80211_inform_bss *drv_data;
 	enum cfg80211_bss_frame_type ftype;
-<<<<<<< HEAD
-	struct ieee80211_channel *channel;
-	u8 bssid[ETH_ALEN];
-	u64 tsf;
-	u16 capability;
-	u16 beacon_interval;
-	const u8 *ie;
-	size_t ielen;
-
-	enum {
-		BSS_SOURCE_DIRECT = 0,
-		BSS_SOURCE_MBSSID,
-		BSS_SOURCE_STA_PROFILE,
-	} bss_source;
-	/* Set if reporting bss_source != BSS_SOURCE_DIRECT */
-	struct cfg80211_bss *source_bss;
-	u8 max_bssid_indicator;
-	u8 bssid_index;
-
-	u8 use_for;
-	u64 cannot_use_reasons;
-};
-
-/* Returned bss is reference counted and must be cleaned up appropriately. */
-static struct cfg80211_bss *
-cfg80211_inform_single_bss_data(struct wiphy *wiphy,
-				struct cfg80211_inform_single_bss_data *data,
-				gfp_t gfp)
-{
-	struct cfg80211_registered_device *rdev = wiphy_to_rdev(wiphy);
-	struct cfg80211_inform_bss *drv_data = data->drv_data;
-	struct cfg80211_bss_ies *ies;
-=======
->>>>>>> 2d5404ca
 	struct ieee80211_channel *channel;
 	u8 bssid[ETH_ALEN];
 	u64 tsf;
@@ -2437,19 +2229,11 @@
 
 	if (WARN_ON(wiphy->signal_type == CFG80211_SIGNAL_TYPE_UNSPEC &&
 		    (drv_data->signal < 0 || drv_data->signal > 100)))
-<<<<<<< HEAD
 		return NULL;
 
 	if (WARN_ON(data->bss_source != BSS_SOURCE_DIRECT && !data->source_bss))
 		return NULL;
 
-=======
-		return NULL;
-
-	if (WARN_ON(data->bss_source != BSS_SOURCE_DIRECT && !data->source_bss))
-		return NULL;
-
->>>>>>> 2d5404ca
 	channel = data->channel;
 	if (!channel)
 		channel = cfg80211_get_bss_channel(wiphy, data->ie, data->ielen,
@@ -2457,8 +2241,6 @@
 	if (!channel)
 		return NULL;
 
-<<<<<<< HEAD
-=======
 	if (channel->band == NL80211_BAND_6GHZ &&
 	    !cfg80211_6ghz_power_type_valid(data->ie, data->ielen,
 					    channel->flags)) {
@@ -2467,7 +2249,6 @@
 			NL80211_BSS_CANNOT_USE_6GHZ_PWR_MISMATCH;
 	}
 
->>>>>>> 2d5404ca
 	memcpy(tmp.pub.bssid, data->bssid, ETH_ALEN);
 	tmp.pub.channel = channel;
 	if (data->bss_source != BSS_SOURCE_STA_PROFILE)
@@ -2479,17 +2260,6 @@
 	tmp.ts_boottime = drv_data->boottime_ns;
 	tmp.parent_tsf = drv_data->parent_tsf;
 	ether_addr_copy(tmp.parent_bssid, drv_data->parent_bssid);
-<<<<<<< HEAD
-	tmp.pub.use_for = data->use_for;
-	tmp.pub.cannot_use_reasons = data->cannot_use_reasons;
-
-	if (data->bss_source != BSS_SOURCE_DIRECT) {
-		tmp.pub.transmitted_bss = data->source_bss;
-		ts = bss_from_pub(data->source_bss)->ts;
-		tmp.pub.bssid_index = data->bssid_index;
-		tmp.pub.max_bssid_indicator = data->max_bssid_indicator;
-	} else {
-=======
 	tmp.pub.chains = drv_data->chains;
 	memcpy(tmp.pub.chain_signal, drv_data->chain_signal,
 	       IEEE80211_MAX_CHAINS);
@@ -2507,7 +2277,6 @@
 		tmp.pub.max_bssid_indicator = data->max_bssid_indicator;
 		break;
 	case BSS_SOURCE_DIRECT:
->>>>>>> 2d5404ca
 		ts = jiffies;
 
 		if (channel->band == NL80211_BAND_60GHZ) {
@@ -2522,10 +2291,7 @@
 				regulatory_hint_found_beacon(wiphy, channel,
 							     gfp);
 		}
-<<<<<<< HEAD
-=======
 		break;
->>>>>>> 2d5404ca
 	}
 
 	/*
@@ -2794,7 +2560,6 @@
 	const struct element *next;
 	ssize_t copied;
 	u8 elem_datalen;
-<<<<<<< HEAD
 
 	if (!elem)
 		return -EINVAL;
@@ -2805,16 +2570,22 @@
 
 	if (elem->id == WLAN_EID_EXTENSION) {
 		copied = elem->datalen - 1;
-		if (copied > data_len)
-			return -ENOSPC;
-
-		memmove(data, elem->data + 1, copied);
+
+		if (data) {
+			if (copied > data_len)
+				return -ENOSPC;
+
+			memmove(data, elem->data + 1, copied);
+		}
 	} else {
 		copied = elem->datalen;
-		if (copied > data_len)
-			return -ENOSPC;
-
-		memmove(data, elem->data, copied);
+
+		if (data) {
+			if (copied > data_len)
+				return -ENOSPC;
+
+			memmove(data, elem->data, copied);
+		}
 	}
 
 	/* Fragmented elements must have 255 bytes */
@@ -2833,55 +2604,6 @@
 
 		elem_datalen = elem->datalen;
 
-		if (copied + elem_datalen > data_len)
-			return -ENOSPC;
-
-		memmove(data + copied, elem->data, elem_datalen);
-=======
-
-	if (!elem)
-		return -EINVAL;
-
-	/* elem might be invalid after the memmove */
-	next = (void *)(elem->data + elem->datalen);
-	elem_datalen = elem->datalen;
-
-	if (elem->id == WLAN_EID_EXTENSION) {
-		copied = elem->datalen - 1;
-
-		if (data) {
-			if (copied > data_len)
-				return -ENOSPC;
-
-			memmove(data, elem->data + 1, copied);
-		}
-	} else {
-		copied = elem->datalen;
-
-		if (data) {
-			if (copied > data_len)
-				return -ENOSPC;
-
-			memmove(data, elem->data, copied);
-		}
-	}
-
-	/* Fragmented elements must have 255 bytes */
-	if (elem_datalen < 255)
-		return copied;
-
-	for (elem = next;
-	     elem->data < ies + ieslen &&
-		elem->data + elem->datalen <= ies + ieslen;
-	     elem = next) {
-		/* elem might be invalid after the memmove */
-		next = (void *)(elem->data + elem->datalen);
-
-		if (elem->id != frag_id)
-			break;
-
-		elem_datalen = elem->datalen;
-
 		if (data) {
 			if (copied + elem_datalen > data_len)
 				return -ENOSPC;
@@ -2889,7 +2611,6 @@
 			memmove(data + copied, elem->data, elem_datalen);
 		}
 
->>>>>>> 2d5404ca
 		copied += elem_datalen;
 
 		/* Only the last fragment may be short */
@@ -2995,268 +2716,6 @@
 	return NULL;
 }
 
-<<<<<<< HEAD
-static u8
-cfg80211_rnr_info_for_mld_ap(const u8 *ie, size_t ielen, u8 mld_id, u8 link_id,
-			     const struct ieee80211_neighbor_ap_info **ap_info,
-			     u8 *param_ch_count)
-{
-	const struct ieee80211_neighbor_ap_info *info;
-	const struct element *rnr;
-	const u8 *pos, *end;
-
-	for_each_element_id(rnr, WLAN_EID_REDUCED_NEIGHBOR_REPORT, ie, ielen) {
-		pos = rnr->data;
-		end = rnr->data + rnr->datalen;
-
-		/* RNR IE may contain more than one NEIGHBOR_AP_INFO */
-		while (sizeof(*info) <= end - pos) {
-			const struct ieee80211_rnr_mld_params *mld_params;
-			u16 params;
-			u8 length, i, count, mld_params_offset;
-			u8 type, lid;
-			u32 use_for;
-
-			info = (void *)pos;
-			count = u8_get_bits(info->tbtt_info_hdr,
-					    IEEE80211_AP_INFO_TBTT_HDR_COUNT) + 1;
-			length = info->tbtt_info_len;
-
-			pos += sizeof(*info);
-
-			if (count * length > end - pos)
-				return 0;
-
-			type = u8_get_bits(info->tbtt_info_hdr,
-					   IEEE80211_AP_INFO_TBTT_HDR_TYPE);
-
-			if (type == IEEE80211_TBTT_INFO_TYPE_TBTT &&
-			    length >=
-			    offsetofend(struct ieee80211_tbtt_info_ge_11,
-					mld_params)) {
-				mld_params_offset =
-					offsetof(struct ieee80211_tbtt_info_ge_11, mld_params);
-				use_for = NL80211_BSS_USE_FOR_ALL;
-			} else if (type == IEEE80211_TBTT_INFO_TYPE_MLD &&
-				   length >= sizeof(struct ieee80211_rnr_mld_params)) {
-				mld_params_offset = 0;
-				use_for = NL80211_BSS_USE_FOR_MLD_LINK;
-			} else {
-				pos += count * length;
-				continue;
-			}
-
-			for (i = 0; i < count; i++) {
-				mld_params = (void *)pos + mld_params_offset;
-				params = le16_to_cpu(mld_params->params);
-
-				lid = u16_get_bits(params,
-						   IEEE80211_RNR_MLD_PARAMS_LINK_ID);
-
-				if (mld_id == mld_params->mld_id &&
-				    link_id == lid) {
-					*ap_info = info;
-					*param_ch_count =
-						le16_get_bits(mld_params->params,
-							      IEEE80211_RNR_MLD_PARAMS_BSS_CHANGE_COUNT);
-
-					return use_for;
-				}
-
-				pos += length;
-			}
-		}
-	}
-
-	return 0;
-}
-
-static struct element *
-cfg80211_gen_reporter_rnr(struct cfg80211_bss *source_bss, bool is_mbssid,
-			  bool same_mld, u8 link_id, u8 bss_change_count,
-			  gfp_t gfp)
-{
-	const struct cfg80211_bss_ies *ies;
-	struct ieee80211_neighbor_ap_info ap_info;
-	struct ieee80211_tbtt_info_ge_11 tbtt_info;
-	u32 short_ssid;
-	const struct element *elem;
-	struct element *res;
-
-	/*
-	 * We only generate the RNR to permit ML lookups. For that we do not
-	 * need an entry for the corresponding transmitting BSS, lets just skip
-	 * it even though it would be easy to add.
-	 */
-	if (!same_mld)
-		return NULL;
-
-	/* We could use tx_data->ies if we change cfg80211_calc_short_ssid */
-	rcu_read_lock();
-	ies = rcu_dereference(source_bss->ies);
-
-	ap_info.tbtt_info_len = offsetofend(typeof(tbtt_info), mld_params);
-	ap_info.tbtt_info_hdr =
-			u8_encode_bits(IEEE80211_TBTT_INFO_TYPE_TBTT,
-				       IEEE80211_AP_INFO_TBTT_HDR_TYPE) |
-			u8_encode_bits(0, IEEE80211_AP_INFO_TBTT_HDR_COUNT);
-
-	ap_info.channel = ieee80211_frequency_to_channel(source_bss->channel->center_freq);
-
-	/* operating class */
-	elem = cfg80211_find_elem(WLAN_EID_SUPPORTED_REGULATORY_CLASSES,
-				  ies->data, ies->len);
-	if (elem && elem->datalen >= 1) {
-		ap_info.op_class = elem->data[0];
-	} else {
-		struct cfg80211_chan_def chandef;
-
-		/* The AP is not providing us with anything to work with. So
-		 * make up a somewhat reasonable operating class, but don't
-		 * bother with it too much as no one will ever use the
-		 * information.
-		 */
-		cfg80211_chandef_create(&chandef, source_bss->channel,
-					NL80211_CHAN_NO_HT);
-
-		if (!ieee80211_chandef_to_operating_class(&chandef,
-							  &ap_info.op_class))
-			goto out_unlock;
-	}
-
-	/* Just set TBTT offset and PSD 20 to invalid/unknown */
-	tbtt_info.tbtt_offset = 255;
-	tbtt_info.psd_20 = IEEE80211_RNR_TBTT_PARAMS_PSD_RESERVED;
-
-	memcpy(tbtt_info.bssid, source_bss->bssid, ETH_ALEN);
-	if (cfg80211_calc_short_ssid(ies, &elem, &short_ssid))
-		goto out_unlock;
-
-	rcu_read_unlock();
-
-	tbtt_info.short_ssid = cpu_to_le32(short_ssid);
-
-	tbtt_info.bss_params = IEEE80211_RNR_TBTT_PARAMS_SAME_SSID;
-
-	if (is_mbssid) {
-		tbtt_info.bss_params |= IEEE80211_RNR_TBTT_PARAMS_MULTI_BSSID;
-		tbtt_info.bss_params |= IEEE80211_RNR_TBTT_PARAMS_TRANSMITTED_BSSID;
-	}
-
-	tbtt_info.mld_params.mld_id = 0;
-	tbtt_info.mld_params.params =
-		le16_encode_bits(link_id, IEEE80211_RNR_MLD_PARAMS_LINK_ID) |
-		le16_encode_bits(bss_change_count,
-				 IEEE80211_RNR_MLD_PARAMS_BSS_CHANGE_COUNT);
-
-	res = kzalloc(struct_size(res, data,
-				  sizeof(ap_info) + ap_info.tbtt_info_len),
-		      gfp);
-	if (!res)
-		return NULL;
-
-	/* Copy the data */
-	res->id = WLAN_EID_REDUCED_NEIGHBOR_REPORT;
-	res->datalen = sizeof(ap_info) + ap_info.tbtt_info_len;
-	memcpy(res->data, &ap_info, sizeof(ap_info));
-	memcpy(res->data + sizeof(ap_info), &tbtt_info, ap_info.tbtt_info_len);
-
-	return res;
-
-out_unlock:
-	rcu_read_unlock();
-	return NULL;
-}
-
-static void
-cfg80211_parse_ml_elem_sta_data(struct wiphy *wiphy,
-				struct cfg80211_inform_single_bss_data *tx_data,
-				struct cfg80211_bss *source_bss,
-				const struct element *elem,
-				gfp_t gfp)
-{
-	struct cfg80211_inform_single_bss_data data = {
-		.drv_data = tx_data->drv_data,
-		.ftype = tx_data->ftype,
-		.source_bss = source_bss,
-		.bss_source = BSS_SOURCE_STA_PROFILE,
-	};
-	struct element *reporter_rnr = NULL;
-	struct ieee80211_multi_link_elem *ml_elem;
-	struct cfg80211_mle *mle;
-	u16 control;
-	u8 ml_common_len;
-	u8 *new_ie = NULL;
-	struct cfg80211_bss *bss;
-	u8 mld_id, reporter_link_id, bss_change_count;
-	u16 seen_links = 0;
-	const u8 *pos;
-	u8 i;
-
-	if (!ieee80211_mle_size_ok(elem->data + 1, elem->datalen - 1))
-		return;
-
-	ml_elem = (void *)elem->data + 1;
-	control = le16_to_cpu(ml_elem->control);
-	if (u16_get_bits(control, IEEE80211_ML_CONTROL_TYPE) !=
-	    IEEE80211_ML_CONTROL_TYPE_BASIC)
-		return;
-
-	/* Must be present when transmitted by an AP (in a probe response) */
-	if (!(control & IEEE80211_MLC_BASIC_PRES_BSS_PARAM_CH_CNT) ||
-	    !(control & IEEE80211_MLC_BASIC_PRES_LINK_ID) ||
-	    !(control & IEEE80211_MLC_BASIC_PRES_MLD_CAPA_OP))
-		return;
-
-	ml_common_len = ml_elem->variable[0];
-
-	/* length + MLD MAC address */
-	pos = ml_elem->variable + 1 + 6;
-
-	reporter_link_id = pos[0];
-	pos += 1;
-
-	bss_change_count = pos[0];
-	pos += 1;
-
-	if (u16_get_bits(control, IEEE80211_MLC_BASIC_PRES_MED_SYNC_DELAY))
-		pos += 2;
-	if (u16_get_bits(control, IEEE80211_MLC_BASIC_PRES_EML_CAPA))
-		pos += 2;
-
-	/* MLD capabilities and operations */
-	pos += 2;
-
-	/*
-	 * The MLD ID of the reporting AP is always zero. It is set if the AP
-	 * is part of an MBSSID set and will be non-zero for ML Elements
-	 * relating to a nontransmitted BSS (matching the Multi-BSSID Index,
-	 * Draft P802.11be_D3.2, 35.3.4.2)
-	 */
-	if (u16_get_bits(control, IEEE80211_MLC_BASIC_PRES_MLD_ID)) {
-		mld_id = *pos;
-		pos += 1;
-	} else {
-		mld_id = 0;
-	}
-
-	/* Extended MLD capabilities and operations */
-	pos += 2;
-
-	/* Fully defrag the ML element for sta information/profile iteration */
-	mle = cfg80211_defrag_mle(elem, tx_data->ie, tx_data->ielen, gfp);
-	if (!mle)
-		return;
-
-	/* No point in doing anything if there is no per-STA profile */
-	if (!mle->sta_prof[0])
-		goto out;
-
-	new_ie = kmalloc(IEEE80211_MAX_DATA_LEN, gfp);
-	if (!new_ie)
-		goto out;
-
-=======
 struct tbtt_info_iter_data {
 	const struct ieee80211_neighbor_ap_info *ap_info;
 	u8 param_ch_count;
@@ -3496,7 +2955,6 @@
 	if (!new_ie)
 		goto out;
 
->>>>>>> 2d5404ca
 	reporter_rnr = cfg80211_gen_reporter_rnr(source_bss,
 						 u16_get_bits(control,
 							      IEEE80211_MLC_BASIC_PRES_MLD_ID),
@@ -3504,7 +2962,13 @@
 						 bss_change_count,
 						 gfp);
 
-<<<<<<< HEAD
+	ssid_elem = cfg80211_find_elem(WLAN_EID_SSID, tx_data->ie,
+				       tx_data->ielen);
+	if (ssid_elem) {
+		ssid = ssid_elem->data;
+		ssid_len = ssid_elem->datalen;
+	}
+
 	for (i = 0; i < ARRAY_SIZE(mle->sta_prof) && mle->sta_prof[i]; i++) {
 		const struct ieee80211_neighbor_ap_info *ap_info;
 		enum nl80211_band band;
@@ -3513,6 +2977,7 @@
 		ssize_t profile_len;
 		u8 param_ch_count;
 		u8 link_id, use_for;
+		bool non_tx;
 
 		if (!ieee80211_mle_basic_sta_prof_size_ok((u8 *)mle->sta_prof[i],
 							  mle->sta_prof_len[i]))
@@ -3558,8 +3023,22 @@
 						       tx_data->ielen,
 						       mld_id, link_id,
 						       &ap_info,
-						       &param_ch_count);
+						       &param_ch_count,
+						       &non_tx);
 		if (!use_for)
+			continue;
+
+		/*
+		 * As of 802.11be_D5.0, the specification does not give us any
+		 * way of discovering both the MaxBSSID and the Multiple-BSSID
+		 * Index. It does seem like the Multiple-BSSID Index element
+		 * may be provided, but section 9.4.2.45 explicitly forbids
+		 * including a Multiple-BSSID Element (in this case without any
+		 * subelements).
+		 * Without both pieces of information we cannot calculate the
+		 * reference BSSID, so simply ignore the BSS.
+		 */
+		if (non_tx)
 			continue;
 
 		/* We could sanity check the BSSID is included */
@@ -3570,6 +3049,27 @@
 
 		freq = ieee80211_channel_to_freq_khz(ap_info->channel, band);
 		data.channel = ieee80211_get_channel_khz(wiphy, freq);
+
+		/* Skip if RNR element specifies an unsupported channel */
+		if (!data.channel)
+			continue;
+
+		/* Skip if BSS entry generated from MBSSID or DIRECT source
+		 * frame data available already.
+		 */
+		bss = cfg80211_get_bss(wiphy, data.channel, data.bssid, ssid,
+				       ssid_len, IEEE80211_BSS_TYPE_ANY,
+				       IEEE80211_PRIVACY_ANY);
+		if (bss) {
+			struct cfg80211_internal_bss *ibss = bss_from_pub(bss);
+
+			if (data.capability == bss->capability &&
+			    ibss->bss_source != BSS_SOURCE_STA_PROFILE) {
+				cfg80211_put_bss(wiphy, bss);
+				continue;
+			}
+			cfg80211_put_bss(wiphy, bss);
+		}
 
 		if (use_for == NL80211_BSS_USE_FOR_MLD_LINK &&
 		    !(wiphy->flags & WIPHY_FLAG_SUPPORTS_NSTR_NONPRIMARY)) {
@@ -3635,186 +3135,10 @@
 		cfg80211_put_bss(wiphy, bss);
 	}
 
-=======
-	ssid_elem = cfg80211_find_elem(WLAN_EID_SSID, tx_data->ie,
-				       tx_data->ielen);
-	if (ssid_elem) {
-		ssid = ssid_elem->data;
-		ssid_len = ssid_elem->datalen;
-	}
-
-	for (i = 0; i < ARRAY_SIZE(mle->sta_prof) && mle->sta_prof[i]; i++) {
-		const struct ieee80211_neighbor_ap_info *ap_info;
-		enum nl80211_band band;
-		u32 freq;
-		const u8 *profile;
-		ssize_t profile_len;
-		u8 param_ch_count;
-		u8 link_id, use_for;
-		bool non_tx;
-
-		if (!ieee80211_mle_basic_sta_prof_size_ok((u8 *)mle->sta_prof[i],
-							  mle->sta_prof_len[i]))
-			continue;
-
-		control = le16_to_cpu(mle->sta_prof[i]->control);
-
-		if (!(control & IEEE80211_MLE_STA_CONTROL_COMPLETE_PROFILE))
-			continue;
-
-		link_id = u16_get_bits(control,
-				       IEEE80211_MLE_STA_CONTROL_LINK_ID);
-		if (seen_links & BIT(link_id))
-			break;
-		seen_links |= BIT(link_id);
-
-		if (!(control & IEEE80211_MLE_STA_CONTROL_BEACON_INT_PRESENT) ||
-		    !(control & IEEE80211_MLE_STA_CONTROL_TSF_OFFS_PRESENT) ||
-		    !(control & IEEE80211_MLE_STA_CONTROL_STA_MAC_ADDR_PRESENT))
-			continue;
-
-		memcpy(data.bssid, mle->sta_prof[i]->variable, ETH_ALEN);
-		data.beacon_interval =
-			get_unaligned_le16(mle->sta_prof[i]->variable + 6);
-		data.tsf = tx_data->tsf +
-			   get_unaligned_le64(mle->sta_prof[i]->variable + 8);
-
-		/* sta_info_len counts itself */
-		profile = mle->sta_prof[i]->variable +
-			  mle->sta_prof[i]->sta_info_len - 1;
-		profile_len = (u8 *)mle->sta_prof[i] + mle->sta_prof_len[i] -
-			      profile;
-
-		if (profile_len < 2)
-			continue;
-
-		data.capability = get_unaligned_le16(profile);
-		profile += 2;
-		profile_len -= 2;
-
-		/* Find in RNR to look up channel information */
-		use_for = cfg80211_rnr_info_for_mld_ap(tx_data->ie,
-						       tx_data->ielen,
-						       mld_id, link_id,
-						       &ap_info,
-						       &param_ch_count,
-						       &non_tx);
-		if (!use_for)
-			continue;
-
-		/*
-		 * As of 802.11be_D5.0, the specification does not give us any
-		 * way of discovering both the MaxBSSID and the Multiple-BSSID
-		 * Index. It does seem like the Multiple-BSSID Index element
-		 * may be provided, but section 9.4.2.45 explicitly forbids
-		 * including a Multiple-BSSID Element (in this case without any
-		 * subelements).
-		 * Without both pieces of information we cannot calculate the
-		 * reference BSSID, so simply ignore the BSS.
-		 */
-		if (non_tx)
-			continue;
-
-		/* We could sanity check the BSSID is included */
-
-		if (!ieee80211_operating_class_to_band(ap_info->op_class,
-						       &band))
-			continue;
-
-		freq = ieee80211_channel_to_freq_khz(ap_info->channel, band);
-		data.channel = ieee80211_get_channel_khz(wiphy, freq);
-
-		/* Skip if RNR element specifies an unsupported channel */
-		if (!data.channel)
-			continue;
-
-		/* Skip if BSS entry generated from MBSSID or DIRECT source
-		 * frame data available already.
-		 */
-		bss = cfg80211_get_bss(wiphy, data.channel, data.bssid, ssid,
-				       ssid_len, IEEE80211_BSS_TYPE_ANY,
-				       IEEE80211_PRIVACY_ANY);
-		if (bss) {
-			struct cfg80211_internal_bss *ibss = bss_from_pub(bss);
-
-			if (data.capability == bss->capability &&
-			    ibss->bss_source != BSS_SOURCE_STA_PROFILE) {
-				cfg80211_put_bss(wiphy, bss);
-				continue;
-			}
-			cfg80211_put_bss(wiphy, bss);
-		}
-
-		if (use_for == NL80211_BSS_USE_FOR_MLD_LINK &&
-		    !(wiphy->flags & WIPHY_FLAG_SUPPORTS_NSTR_NONPRIMARY)) {
-			use_for = 0;
-			data.cannot_use_reasons =
-				NL80211_BSS_CANNOT_USE_NSTR_NONPRIMARY;
-		}
-		data.use_for = use_for;
-
-		/* Generate new elements */
-		memset(new_ie, 0, IEEE80211_MAX_DATA_LEN);
-		data.ie = new_ie;
-		data.ielen = cfg80211_gen_new_ie(tx_data->ie, tx_data->ielen,
-						 profile, profile_len,
-						 new_ie,
-						 IEEE80211_MAX_DATA_LEN);
-		if (!data.ielen)
-			continue;
-
-		/* The generated elements do not contain:
-		 *  - Basic ML element
-		 *  - A TBTT entry in the RNR for the transmitting AP
-		 *
-		 * This information is needed both internally and in userspace
-		 * as such, we should append it here.
-		 */
-		if (data.ielen + 3 + sizeof(*ml_elem) + ml_common_len >
-		    IEEE80211_MAX_DATA_LEN)
-			continue;
-
-		/* Copy the Basic Multi-Link element including the common
-		 * information, and then fix up the link ID and BSS param
-		 * change count.
-		 * Note that the ML element length has been verified and we
-		 * also checked that it contains the link ID.
-		 */
-		new_ie[data.ielen++] = WLAN_EID_EXTENSION;
-		new_ie[data.ielen++] = 1 + sizeof(*ml_elem) + ml_common_len;
-		new_ie[data.ielen++] = WLAN_EID_EXT_EHT_MULTI_LINK;
-		memcpy(new_ie + data.ielen, ml_elem,
-		       sizeof(*ml_elem) + ml_common_len);
-
-		new_ie[data.ielen + sizeof(*ml_elem) + 1 + ETH_ALEN] = link_id;
-		new_ie[data.ielen + sizeof(*ml_elem) + 1 + ETH_ALEN + 1] =
-			param_ch_count;
-
-		data.ielen += sizeof(*ml_elem) + ml_common_len;
-
-		if (reporter_rnr && (use_for & NL80211_BSS_USE_FOR_NORMAL)) {
-			if (data.ielen + sizeof(struct element) +
-			    reporter_rnr->datalen > IEEE80211_MAX_DATA_LEN)
-				continue;
-
-			memcpy(new_ie + data.ielen, reporter_rnr,
-			       sizeof(struct element) + reporter_rnr->datalen);
-			data.ielen += sizeof(struct element) +
-				      reporter_rnr->datalen;
-		}
-
-		bss = cfg80211_inform_single_bss_data(wiphy, &data, gfp);
-		if (!bss)
-			break;
-		cfg80211_put_bss(wiphy, bss);
-	}
-
->>>>>>> 2d5404ca
 out:
 	kfree(reporter_rnr);
 	kfree(new_ie);
 	kfree(mle);
-<<<<<<< HEAD
 }
 
 static void cfg80211_parse_ml_sta_data(struct wiphy *wiphy,
@@ -3865,109 +3189,6 @@
 	if (!res)
 		return NULL;
 
-	cfg80211_parse_mbssid_data(wiphy, &inform_data, res, gfp);
-
-	cfg80211_parse_ml_sta_data(wiphy, &inform_data, res, gfp);
-
-	return res;
-}
-EXPORT_SYMBOL(cfg80211_inform_bss_data);
-
-static bool cfg80211_uhb_power_type_valid(const u8 *ie,
-					  size_t ielen,
-					  const u32 flags)
-{
-	const struct element *tmp;
-	struct ieee80211_he_operation *he_oper;
-
-	tmp = cfg80211_find_ext_elem(WLAN_EID_EXT_HE_OPERATION, ie, ielen);
-	if (tmp && tmp->datalen >= sizeof(*he_oper) + 1 &&
-	    tmp->datalen >= ieee80211_he_oper_size(tmp->data + 1)) {
-		const struct ieee80211_he_6ghz_oper *he_6ghz_oper;
-
-		he_oper = (void *)&tmp->data[1];
-		he_6ghz_oper = ieee80211_he_6ghz_oper(he_oper);
-
-		if (!he_6ghz_oper)
-			return false;
-
-		switch (u8_get_bits(he_6ghz_oper->control,
-				    IEEE80211_HE_6GHZ_OPER_CTRL_REG_INFO)) {
-		case IEEE80211_6GHZ_CTRL_REG_LPI_AP:
-			return true;
-		case IEEE80211_6GHZ_CTRL_REG_SP_AP:
-			return !(flags & IEEE80211_CHAN_NO_6GHZ_AFC_CLIENT);
-		case IEEE80211_6GHZ_CTRL_REG_VLP_AP:
-			return !(flags & IEEE80211_CHAN_NO_6GHZ_VLP_CLIENT);
-		}
-	}
-	return false;
-=======
->>>>>>> 2d5404ca
-}
-
-static void cfg80211_parse_ml_sta_data(struct wiphy *wiphy,
-				       struct cfg80211_inform_single_bss_data *tx_data,
-				       struct cfg80211_bss *source_bss,
-				       gfp_t gfp)
-{
-<<<<<<< HEAD
-	struct cfg80211_registered_device *rdev = wiphy_to_rdev(wiphy);
-	struct cfg80211_internal_bss tmp = {}, *res;
-	struct cfg80211_bss_ies *ies;
-	struct ieee80211_channel *channel;
-	bool signal_valid;
-	struct ieee80211_ext *ext = NULL;
-	u8 *bssid, *variable;
-	u16 capability, beacon_int;
-	size_t ielen, min_hdr_len = offsetof(struct ieee80211_mgmt,
-					     u.probe_resp.variable);
-	int bss_type;
-=======
-	const struct element *elem;
->>>>>>> 2d5404ca
-
-	if (!source_bss)
-		return;
-
-	if (tx_data->ftype != CFG80211_BSS_FTYPE_PRESP)
-		return;
-
-	for_each_element_extid(elem, WLAN_EID_EXT_EHT_MULTI_LINK,
-			       tx_data->ie, tx_data->ielen)
-		cfg80211_parse_ml_elem_sta_data(wiphy, tx_data, source_bss,
-						elem, gfp);
-}
-
-struct cfg80211_bss *
-cfg80211_inform_bss_data(struct wiphy *wiphy,
-			 struct cfg80211_inform_bss *data,
-			 enum cfg80211_bss_frame_type ftype,
-			 const u8 *bssid, u64 tsf, u16 capability,
-			 u16 beacon_interval, const u8 *ie, size_t ielen,
-			 gfp_t gfp)
-{
-	struct cfg80211_inform_single_bss_data inform_data = {
-		.drv_data = data,
-		.ftype = ftype,
-		.tsf = tsf,
-		.capability = capability,
-		.beacon_interval = beacon_interval,
-		.ie = ie,
-		.ielen = ielen,
-		.use_for = data->restrict_use ?
-				data->use_for :
-				NL80211_BSS_USE_FOR_ALL,
-		.cannot_use_reasons = data->cannot_use_reasons,
-	};
-	struct cfg80211_bss *res;
-
-	memcpy(inform_data.bssid, bssid, ETH_ALEN);
-
-	res = cfg80211_inform_single_bss_data(wiphy, &inform_data, gfp);
-	if (!res)
-		return NULL;
-
 	/* don't do any further MBSSID/ML handling for S1G */
 	if (ftype == CFG80211_BSS_FTYPE_S1G_BEACON)
 		return res;
@@ -4025,30 +3246,7 @@
 		return NULL;
 
 	ielen = len - min_hdr_len;
-<<<<<<< HEAD
-	variable = mgmt->u.probe_resp.variable;
-	if (ext) {
-		if (ieee80211_is_s1g_short_beacon(mgmt->frame_control))
-			variable = ext->u.s1g_short_beacon.variable;
-		else
-			variable = ext->u.s1g_beacon.variable;
-	}
-
-	channel = cfg80211_get_bss_channel(wiphy, variable, ielen, data->chan);
-	if (!channel)
-		return NULL;
-
-	if (channel->band == NL80211_BAND_6GHZ &&
-	    !cfg80211_uhb_power_type_valid(variable, ielen, channel->flags)) {
-		data->restrict_use = 1;
-		data->use_for = 0;
-		data->cannot_use_reasons =
-			NL80211_BSS_CANNOT_USE_6GHZ_PWR_MISMATCH;
-	}
-
-=======
 	ie = mgmt->u.probe_resp.variable;
->>>>>>> 2d5404ca
 	if (ext) {
 		const struct ieee80211_s1g_bcn_compat_ie *compat;
 		const struct element *elem;
@@ -4073,120 +3271,19 @@
 		capability = le16_to_cpu(mgmt->u.probe_resp.capab_info);
 	}
 
-<<<<<<< HEAD
-	if (channel->band == NL80211_BAND_60GHZ) {
-		bss_type = capability & WLAN_CAPABILITY_DMG_TYPE_MASK;
-		if (bss_type == WLAN_CAPABILITY_DMG_TYPE_AP ||
-		    bss_type == WLAN_CAPABILITY_DMG_TYPE_PBSS)
-			regulatory_hint_found_beacon(wiphy, channel, gfp);
-	} else {
-		if (capability & WLAN_CAPABILITY_ESS)
-			regulatory_hint_found_beacon(wiphy, channel, gfp);
-	}
-
-	ies = kzalloc(sizeof(*ies) + ielen, gfp);
-	if (!ies)
-		return NULL;
-	ies->len = ielen;
-	ies->tsf = le64_to_cpu(mgmt->u.probe_resp.timestamp);
-	ies->from_beacon = ieee80211_is_beacon(mgmt->frame_control) ||
-			   ieee80211_is_s1g_beacon(mgmt->frame_control);
-	memcpy(ies->data, variable, ielen);
-=======
 	tsf = le64_to_cpu(mgmt->u.probe_resp.timestamp);
->>>>>>> 2d5404ca
 
 	if (ieee80211_is_probe_resp(mgmt->frame_control))
 		ftype = CFG80211_BSS_FTYPE_PRESP;
 	else if (ext)
 		ftype = CFG80211_BSS_FTYPE_S1G_BEACON;
 	else
-<<<<<<< HEAD
-		rcu_assign_pointer(tmp.pub.beacon_ies, ies);
-	rcu_assign_pointer(tmp.pub.ies, ies);
-
-	memcpy(tmp.pub.bssid, bssid, ETH_ALEN);
-	tmp.pub.beacon_interval = beacon_int;
-	tmp.pub.capability = capability;
-	tmp.pub.channel = channel;
-	tmp.pub.signal = data->signal;
-	tmp.ts_boottime = data->boottime_ns;
-	tmp.parent_tsf = data->parent_tsf;
-	tmp.pub.chains = data->chains;
-	memcpy(tmp.pub.chain_signal, data->chain_signal, IEEE80211_MAX_CHAINS);
-	ether_addr_copy(tmp.parent_bssid, data->parent_bssid);
-	tmp.pub.use_for = data->restrict_use ?
-				data->use_for :
-				NL80211_BSS_USE_FOR_ALL;
-	tmp.pub.cannot_use_reasons = data->cannot_use_reasons;
-
-	signal_valid = data->chan == channel;
-	spin_lock_bh(&rdev->bss_lock);
-	res = __cfg80211_bss_update(rdev, &tmp, signal_valid, jiffies);
-	if (!res)
-		goto drop;
-
-	rdev_inform_bss(rdev, &res->pub, ies, data->drv_data);
-
-	spin_unlock_bh(&rdev->bss_lock);
-
-	trace_cfg80211_return_bss(&res->pub);
-	/* __cfg80211_bss_update gives us a referenced result */
-	return &res->pub;
-
-drop:
-	spin_unlock_bh(&rdev->bss_lock);
-	return NULL;
-}
-
-struct cfg80211_bss *
-cfg80211_inform_bss_frame_data(struct wiphy *wiphy,
-			       struct cfg80211_inform_bss *data,
-			       struct ieee80211_mgmt *mgmt, size_t len,
-			       gfp_t gfp)
-{
-	struct cfg80211_inform_single_bss_data inform_data = {
-		.drv_data = data,
-		.ie = mgmt->u.probe_resp.variable,
-		.ielen = len - offsetof(struct ieee80211_mgmt,
-					u.probe_resp.variable),
-		.use_for = data->restrict_use ?
-				data->use_for :
-				NL80211_BSS_USE_FOR_ALL,
-		.cannot_use_reasons = data->cannot_use_reasons,
-	};
-	struct cfg80211_bss *res;
-
-	res = cfg80211_inform_single_bss_frame_data(wiphy, data, mgmt,
-						    len, gfp);
-	if (!res)
-		return NULL;
-
-	/* don't do any further MBSSID/ML handling for S1G */
-	if (ieee80211_is_s1g_beacon(mgmt->frame_control))
-		return res;
-
-	inform_data.ftype = ieee80211_is_beacon(mgmt->frame_control) ?
-		CFG80211_BSS_FTYPE_BEACON : CFG80211_BSS_FTYPE_PRESP;
-	memcpy(inform_data.bssid, mgmt->bssid, ETH_ALEN);
-	inform_data.tsf = le64_to_cpu(mgmt->u.probe_resp.timestamp);
-	inform_data.beacon_interval =
-		le16_to_cpu(mgmt->u.probe_resp.beacon_int);
-
-	/* process each non-transmitting bss */
-	cfg80211_parse_mbssid_data(wiphy, &inform_data, res, gfp);
-
-	cfg80211_parse_ml_sta_data(wiphy, &inform_data, res, gfp);
-
-	return res;
-=======
 		ftype = CFG80211_BSS_FTYPE_BEACON;
 
 	return cfg80211_inform_bss_data(wiphy, data, ftype,
 					bssid, tsf, capability,
 					beacon_interval, ie, ielen,
 					gfp);
->>>>>>> 2d5404ca
 }
 EXPORT_SYMBOL(cfg80211_inform_bss_frame_data);
 
