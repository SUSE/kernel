--- conflicted
+++ resolved
@@ -272,7 +272,6 @@
 
 	memcpy(*pos, elem, elem->datalen + 2);
 	*pos += elem->datalen + 2;
-<<<<<<< HEAD
 
 	/* Finish if it is not fragmented  */
 	if (elem->datalen != 255)
@@ -291,26 +290,6 @@
 		memcpy(*pos, elem, elem->datalen + 2);
 		*pos += elem->datalen + 2;
 
-=======
-
-	/* Finish if it is not fragmented  */
-	if (elem->datalen != 255)
-		return *pos - buf;
-
-	ie_len = ie + ie_len - elem->data - elem->datalen;
-	ie = (const u8 *)elem->data + elem->datalen;
-
-	for_each_element(elem, ie, ie_len) {
-		if (elem->id != WLAN_EID_FRAGMENT)
-			break;
-
-		if (elem->datalen + 2 > buf + buf_len - *pos)
-			return 0;
-
-		memcpy(*pos, elem, elem->datalen + 2);
-		*pos += elem->datalen + 2;
-
->>>>>>> eb3cdb58
 		if (elem->datalen != 255)
 			break;
 	}
@@ -465,20 +444,11 @@
 		rcu_read_unlock();
 		return -EINVAL;
 	}
-<<<<<<< HEAD
-	ssid_len = ssid[1];
-	ssid = ssid + 2;
-
-	/* check if nontrans_bss is in the list */
-	list_for_each_entry(bss, &trans_bss->nontrans_list, nontrans_list) {
-		if (is_bss(bss, nontrans_bss->bssid, ssid, ssid_len)) {
-=======
 
 	/* check if nontrans_bss is in the list */
 	list_for_each_entry(bss, &trans_bss->nontrans_list, nontrans_list) {
 		if (is_bss(bss, nontrans_bss->bssid, ssid_elem->data,
 			   ssid_elem->datalen)) {
->>>>>>> eb3cdb58
 			rcu_read_unlock();
 			return 0;
 		}
@@ -1880,32 +1850,6 @@
 
 int cfg80211_get_ies_channel_number(const u8 *ie, size_t ielen,
 				    enum nl80211_band band)
-<<<<<<< HEAD
-{
-	const u8 *tmp;
-	int channel_number = -1;
-
-	if (band == NL80211_BAND_S1GHZ) {
-		tmp = cfg80211_find_ie(WLAN_EID_S1G_OPERATION, ie, ielen);
-		if (tmp && tmp[1] >= sizeof(struct ieee80211_s1g_oper_ie)) {
-			struct ieee80211_s1g_oper_ie *s1gop = (void *)(tmp + 2);
-
-			channel_number = s1gop->primary_ch;
-		}
-	} else {
-		tmp = cfg80211_find_ie(WLAN_EID_DS_PARAMS, ie, ielen);
-		if (tmp && tmp[1] == 1) {
-			channel_number = tmp[2];
-		} else {
-			tmp = cfg80211_find_ie(WLAN_EID_HT_OPERATION, ie, ielen);
-			if (tmp && tmp[1] >= sizeof(struct ieee80211_ht_operation)) {
-				struct ieee80211_ht_operation *htop = (void *)(tmp + 2);
-
-				channel_number = htop->primary_chan;
-			}
-		}
-	}
-=======
 {
 	const struct element *tmp;
 
@@ -1970,30 +1914,6 @@
 
 	channel_number = cfg80211_get_ies_channel_number(ie, ielen,
 							 channel->band);
->>>>>>> eb3cdb58
-
-	return channel_number;
-}
-EXPORT_SYMBOL(cfg80211_get_ies_channel_number);
-
-/*
- * Update RX channel information based on the available frame payload
- * information. This is mainly for the 2.4 GHz band where frames can be received
- * from neighboring channels and the Beacon frames use the DSSS Parameter Set
- * element to indicate the current (transmitting) channel, but this might also
- * be needed on other bands if RX frequency does not match with the actual
- * operating channel of a BSS.
- */
-static struct ieee80211_channel *
-cfg80211_get_bss_channel(struct wiphy *wiphy, const u8 *ie, size_t ielen,
-			 struct ieee80211_channel *channel,
-			 enum nl80211_bss_scan_width scan_width)
-{
-	u32 freq;
-	int channel_number;
-	struct ieee80211_channel *alt_channel;
-
-	channel_number = cfg80211_get_ies_channel_number(ie, ielen, channel->band);
 
 	if (channel_number < 0) {
 		/* No channel information in frame payload */
@@ -2376,120 +2296,6 @@
 }
 EXPORT_SYMBOL(cfg80211_inform_bss_data);
 
-<<<<<<< HEAD
-static void
-cfg80211_parse_mbssid_frame_data(struct wiphy *wiphy,
-				 struct cfg80211_inform_bss *data,
-				 struct ieee80211_mgmt *mgmt, size_t len,
-				 struct cfg80211_non_tx_bss *non_tx_data,
-				 gfp_t gfp)
-{
-	enum cfg80211_bss_frame_type ftype;
-	const u8 *ie = mgmt->u.probe_resp.variable;
-	size_t ielen = len - offsetof(struct ieee80211_mgmt,
-				      u.probe_resp.variable);
-
-	ftype = ieee80211_is_beacon(mgmt->frame_control) ?
-		CFG80211_BSS_FTYPE_BEACON : CFG80211_BSS_FTYPE_PRESP;
-
-	cfg80211_parse_mbssid_data(wiphy, data, ftype, mgmt->bssid,
-				   le64_to_cpu(mgmt->u.probe_resp.timestamp),
-				   le16_to_cpu(mgmt->u.probe_resp.beacon_int),
-				   ie, ielen, non_tx_data, gfp);
-}
-
-static void
-cfg80211_update_notlisted_nontrans(struct wiphy *wiphy,
-				   struct cfg80211_bss *nontrans_bss,
-				   struct ieee80211_mgmt *mgmt, size_t len)
-{
-	u8 *ie, *new_ie, *pos;
-	const u8 *nontrans_ssid, *trans_ssid, *mbssid;
-	size_t ielen = len - offsetof(struct ieee80211_mgmt,
-				      u.probe_resp.variable);
-	size_t new_ie_len;
-	struct cfg80211_bss_ies *new_ies;
-	const struct cfg80211_bss_ies *old;
-	size_t cpy_len;
-
-	lockdep_assert_held(&wiphy_to_rdev(wiphy)->bss_lock);
-
-	ie = mgmt->u.probe_resp.variable;
-
-	new_ie_len = ielen;
-	trans_ssid = cfg80211_find_ie(WLAN_EID_SSID, ie, ielen);
-	if (!trans_ssid)
-		return;
-	new_ie_len -= trans_ssid[1];
-	mbssid = cfg80211_find_ie(WLAN_EID_MULTIPLE_BSSID, ie, ielen);
-	/*
-	 * It's not valid to have the MBSSID element before SSID
-	 * ignore if that happens - the code below assumes it is
-	 * after (while copying things inbetween).
-	 */
-	if (!mbssid || mbssid < trans_ssid)
-		return;
-	new_ie_len -= mbssid[1];
-
-	nontrans_ssid = ieee80211_bss_get_ie(nontrans_bss, WLAN_EID_SSID);
-	if (!nontrans_ssid)
-		return;
-
-	new_ie_len += nontrans_ssid[1];
-
-	/* generate new ie for nontrans BSS
-	 * 1. replace SSID with nontrans BSS' SSID
-	 * 2. skip MBSSID IE
-	 */
-	new_ie = kzalloc(new_ie_len, GFP_ATOMIC);
-	if (!new_ie)
-		return;
-
-	new_ies = kzalloc(sizeof(*new_ies) + new_ie_len, GFP_ATOMIC);
-	if (!new_ies)
-		goto out_free;
-
-	pos = new_ie;
-
-	/* copy the nontransmitted SSID */
-	cpy_len = nontrans_ssid[1] + 2;
-	memcpy(pos, nontrans_ssid, cpy_len);
-	pos += cpy_len;
-	/* copy the IEs between SSID and MBSSID */
-	cpy_len = trans_ssid[1] + 2;
-	memcpy(pos, (trans_ssid + cpy_len), (mbssid - (trans_ssid + cpy_len)));
-	pos += (mbssid - (trans_ssid + cpy_len));
-	/* copy the IEs after MBSSID */
-	cpy_len = mbssid[1] + 2;
-	memcpy(pos, mbssid + cpy_len, ((ie + ielen) - (mbssid + cpy_len)));
-
-	/* update ie */
-	new_ies->len = new_ie_len;
-	new_ies->tsf = le64_to_cpu(mgmt->u.probe_resp.timestamp);
-	new_ies->from_beacon = ieee80211_is_beacon(mgmt->frame_control);
-	memcpy(new_ies->data, new_ie, new_ie_len);
-	if (ieee80211_is_probe_resp(mgmt->frame_control)) {
-		old = rcu_access_pointer(nontrans_bss->proberesp_ies);
-		rcu_assign_pointer(nontrans_bss->proberesp_ies, new_ies);
-		rcu_assign_pointer(nontrans_bss->ies, new_ies);
-		if (old)
-			kfree_rcu((struct cfg80211_bss_ies *)old, rcu_head);
-	} else {
-		old = rcu_access_pointer(nontrans_bss->beacon_ies);
-		rcu_assign_pointer(nontrans_bss->beacon_ies, new_ies);
-		cfg80211_update_hidden_bsses(bss_from_pub(nontrans_bss),
-					     new_ies, old);
-		rcu_assign_pointer(nontrans_bss->ies, new_ies);
-		if (old)
-			kfree_rcu((struct cfg80211_bss_ies *)old, rcu_head);
-	}
-
-out_free:
-	kfree(new_ie);
-}
-
-=======
->>>>>>> eb3cdb58
 /* cfg80211_inform_bss_width_frame helper */
 static struct cfg80211_bss *
 cfg80211_inform_single_bss_frame_data(struct wiphy *wiphy,
@@ -2626,32 +2432,16 @@
 	const u8 *ie = mgmt->u.probe_resp.variable;
 	size_t ielen = len - offsetof(struct ieee80211_mgmt,
 				      u.probe_resp.variable);
-<<<<<<< HEAD
-=======
 	enum cfg80211_bss_frame_type ftype;
->>>>>>> eb3cdb58
 	struct cfg80211_non_tx_bss non_tx_data = {};
 
 	res = cfg80211_inform_single_bss_frame_data(wiphy, data, mgmt,
 						    len, gfp);
-<<<<<<< HEAD
+	if (!res)
+		return NULL;
 
 	/* don't do any further MBSSID handling for S1G */
 	if (ieee80211_is_s1g_beacon(mgmt->frame_control))
-		return res;
-
-	if (!res || !wiphy->support_mbssid ||
-	    !cfg80211_find_ie(WLAN_EID_MULTIPLE_BSSID, ie, ielen))
-		return res;
-	if (wiphy->support_only_he_mbssid &&
-	    !cfg80211_find_ext_ie(WLAN_EID_EXT_HE_CAPABILITY, ie, ielen))
-=======
-	if (!res)
-		return NULL;
-
-	/* don't do any further MBSSID handling for S1G */
-	if (ieee80211_is_s1g_beacon(mgmt->frame_control))
->>>>>>> eb3cdb58
 		return res;
 
 	ftype = ieee80211_is_beacon(mgmt->frame_control) ?
