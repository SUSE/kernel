--- conflicted
+++ resolved
@@ -1482,12 +1482,9 @@
 			}
 		}
 		spin_unlock_bh(&rdev->bss_lock);
-<<<<<<< HEAD
-=======
 
 		if (!res)
 			return NULL;
->>>>>>> 904aaf56
 	}
 
 	trace_cfg80211_return_bss(&res->pub);
@@ -1744,8 +1741,6 @@
 	struct cfg80211_bss_ies *new_ies;
 	const struct cfg80211_bss_ies *old;
 	size_t cpy_len;
-
-	lockdep_assert_held(&wiphy_to_rdev(wiphy)->bss_lock);
 
 	lockdep_assert_held(&wiphy_to_rdev(wiphy)->bss_lock);
 
