--- conflicted
+++ resolved
@@ -503,7 +503,6 @@
 				goto handle_error;
 			}
 			copy = rc;
-<<<<<<< HEAD
 
 			if (WARN_ON_ONCE(!sendpage_ok(zc_pfrag.page))) {
 				iov_iter_revert(iter, copy);
@@ -511,15 +510,6 @@
 				goto handle_error;
 			}
 
-=======
-
-			if (WARN_ON_ONCE(!sendpage_ok(zc_pfrag.page))) {
-				iov_iter_revert(iter, copy);
-				rc = -EIO;
-				goto handle_error;
-			}
-
->>>>>>> 2d5404ca
 			zc_pfrag.offset = off;
 			zc_pfrag.size = copy;
 			tls_append_frag(record, &zc_pfrag, copy);
@@ -1073,10 +1063,6 @@
 	struct tls_prot_info *prot;
 	struct net_device *netdev;
 	struct tls_context *ctx;
-<<<<<<< HEAD
-	struct sk_buff *skb;
-=======
->>>>>>> 2d5404ca
 	char *iv, *rec_seq;
 	int rc;
 
@@ -1112,17 +1098,10 @@
 	rc = init_prot_info(prot, crypto_info, cipher_desc);
 	if (rc)
 		goto release_netdev;
-<<<<<<< HEAD
 
 	iv = crypto_info_iv(crypto_info, cipher_desc);
 	rec_seq = crypto_info_rec_seq(crypto_info, cipher_desc);
 
-=======
-
-	iv = crypto_info_iv(crypto_info, cipher_desc);
-	rec_seq = crypto_info_rec_seq(crypto_info, cipher_desc);
-
->>>>>>> 2d5404ca
 	memcpy(ctx->tx.iv + cipher_desc->salt, iv, cipher_desc->iv);
 	memcpy(ctx->tx.rec_seq, rec_seq, cipher_desc->rec_seq);
 
