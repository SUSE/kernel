--- conflicted
+++ resolved
@@ -636,10 +636,7 @@
 	mutex_init(&ctx->tx_lock);
 	rcu_assign_pointer(icsk->icsk_ulp_data, ctx);
 	ctx->sk_proto = READ_ONCE(sk->sk_prot);
-<<<<<<< HEAD
-=======
 	ctx->sk = sk;
->>>>>>> 7d2a07b7
 	return ctx;
 }
 
@@ -876,11 +873,7 @@
 
 	tls_sw_proto_ops = inet_stream_ops;
 	tls_sw_proto_ops.splice_read = tls_sw_splice_read;
-<<<<<<< HEAD
-	tls_sw_proto_ops.sendpage_locked   = tls_sw_sendpage_locked,
-=======
 	tls_sw_proto_ops.sendpage_locked   = tls_sw_sendpage_locked;
->>>>>>> 7d2a07b7
 
 	tls_device_init();
 	tcp_register_ulp(&tcp_tls_ulp_ops);
