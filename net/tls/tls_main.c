/*
 * Copyright (c) 2016-2017, Mellanox Technologies. All rights reserved.
 * Copyright (c) 2016-2017, Dave Watson <davejwatson@fb.com>. All rights reserved.
 *
 * This software is available to you under a choice of one of two
 * licenses.  You may choose to be licensed under the terms of the GNU
 * General Public License (GPL) Version 2, available from the file
 * COPYING in the main directory of this source tree, or the
 * OpenIB.org BSD license below:
 *
 *     Redistribution and use in source and binary forms, with or
 *     without modification, are permitted provided that the following
 *     conditions are met:
 *
 *      - Redistributions of source code must retain the above
 *        copyright notice, this list of conditions and the following
 *        disclaimer.
 *
 *      - Redistributions in binary form must reproduce the above
 *        copyright notice, this list of conditions and the following
 *        disclaimer in the documentation and/or other materials
 *        provided with the distribution.
 *
 * THE SOFTWARE IS PROVIDED "AS IS", WITHOUT WARRANTY OF ANY KIND,
 * EXPRESS OR IMPLIED, INCLUDING BUT NOT LIMITED TO THE WARRANTIES OF
 * MERCHANTABILITY, FITNESS FOR A PARTICULAR PURPOSE AND
 * NONINFRINGEMENT. IN NO EVENT SHALL THE AUTHORS OR COPYRIGHT HOLDERS
 * BE LIABLE FOR ANY CLAIM, DAMAGES OR OTHER LIABILITY, WHETHER IN AN
 * ACTION OF CONTRACT, TORT OR OTHERWISE, ARISING FROM, OUT OF OR IN
 * CONNECTION WITH THE SOFTWARE OR THE USE OR OTHER DEALINGS IN THE
 * SOFTWARE.
 */

#include <linux/module.h>

#include <net/tcp.h>
#include <net/inet_common.h>
#include <linux/highmem.h>
#include <linux/netdevice.h>
#include <linux/sched/signal.h>
#include <linux/inetdevice.h>
#include <linux/inet_diag.h>

#include <net/snmp.h>
#include <net/tls.h>
#include <net/tls_toe.h>

MODULE_AUTHOR("Mellanox Technologies");
MODULE_DESCRIPTION("Transport Layer Security Support");
MODULE_LICENSE("Dual BSD/GPL");
MODULE_ALIAS_TCP_ULP("tls");

enum {
	TLSV4,
	TLSV6,
	TLS_NUM_PROTS,
};

static struct proto *saved_tcpv6_prot;
static DEFINE_MUTEX(tcpv6_prot_mutex);
static struct proto *saved_tcpv4_prot;
static DEFINE_MUTEX(tcpv4_prot_mutex);
static struct proto tls_prots[TLS_NUM_PROTS][TLS_NUM_CONFIG][TLS_NUM_CONFIG];
static struct proto_ops tls_sw_proto_ops;
static void build_protos(struct proto prot[TLS_NUM_CONFIG][TLS_NUM_CONFIG],
			 struct proto *base);

void update_sk_prot(struct sock *sk, struct tls_context *ctx)
{
	int ip_ver = sk->sk_family == AF_INET6 ? TLSV6 : TLSV4;

	sk->sk_prot = &tls_prots[ip_ver][ctx->tx_conf][ctx->rx_conf];
}

int wait_on_pending_writer(struct sock *sk, long *timeo)
{
	int rc = 0;
	DEFINE_WAIT_FUNC(wait, woken_wake_function);

	add_wait_queue(sk_sleep(sk), &wait);
	while (1) {
		if (!*timeo) {
			rc = -EAGAIN;
			break;
		}

		if (signal_pending(current)) {
			rc = sock_intr_errno(*timeo);
			break;
		}

		if (sk_wait_event(sk, timeo, !sk->sk_write_pending, &wait))
			break;
	}
	remove_wait_queue(sk_sleep(sk), &wait);
	return rc;
}

int tls_push_sg(struct sock *sk,
		struct tls_context *ctx,
		struct scatterlist *sg,
		u16 first_offset,
		int flags)
{
	int sendpage_flags = flags | MSG_SENDPAGE_NOTLAST;
	int ret = 0;
	struct page *p;
	size_t size;
	int offset = first_offset;

	size = sg->length - offset;
	offset += sg->offset;

	ctx->in_tcp_sendpages = true;
	while (1) {
		if (sg_is_last(sg))
			sendpage_flags = flags;

		/* is sending application-limited? */
		tcp_rate_check_app_limited(sk);
		p = sg_page(sg);
retry:
		ret = do_tcp_sendpages(sk, p, offset, size, sendpage_flags);

		if (ret != size) {
			if (ret > 0) {
				offset += ret;
				size -= ret;
				goto retry;
			}

			offset -= sg->offset;
			ctx->partially_sent_offset = offset;
			ctx->partially_sent_record = (void *)sg;
			ctx->in_tcp_sendpages = false;
			return ret;
		}

		put_page(p);
		sk_mem_uncharge(sk, sg->length);
		sg = sg_next(sg);
		if (!sg)
			break;

		offset = sg->offset;
		size = sg->length;
	}

	ctx->in_tcp_sendpages = false;

	return 0;
}

static int tls_handle_open_record(struct sock *sk, int flags)
{
	struct tls_context *ctx = tls_get_ctx(sk);

	if (tls_is_pending_open_record(ctx))
		return ctx->push_pending_record(sk, flags);

	return 0;
}

int tls_proccess_cmsg(struct sock *sk, struct msghdr *msg,
		      unsigned char *record_type)
{
	struct cmsghdr *cmsg;
	int rc = -EINVAL;

	for_each_cmsghdr(cmsg, msg) {
		if (!CMSG_OK(msg, cmsg))
			return -EINVAL;
		if (cmsg->cmsg_level != SOL_TLS)
			continue;

		switch (cmsg->cmsg_type) {
		case TLS_SET_RECORD_TYPE:
			if (cmsg->cmsg_len < CMSG_LEN(sizeof(*record_type)))
				return -EINVAL;

			if (msg->msg_flags & MSG_MORE)
				return -EINVAL;

			rc = tls_handle_open_record(sk, msg->msg_flags);
			if (rc)
				return rc;

			*record_type = *(unsigned char *)CMSG_DATA(cmsg);
			rc = 0;
			break;
		default:
			return -EINVAL;
		}
	}

	return rc;
}

int tls_push_partial_record(struct sock *sk, struct tls_context *ctx,
			    int flags)
{
	struct scatterlist *sg;
	u16 offset;

	sg = ctx->partially_sent_record;
	offset = ctx->partially_sent_offset;

	ctx->partially_sent_record = NULL;
	return tls_push_sg(sk, ctx, sg, offset, flags);
}

void tls_free_partial_record(struct sock *sk, struct tls_context *ctx)
{
	struct scatterlist *sg;

	for (sg = ctx->partially_sent_record; sg; sg = sg_next(sg)) {
		put_page(sg_page(sg));
		sk_mem_uncharge(sk, sg->length);
	}
	ctx->partially_sent_record = NULL;
}

static void tls_write_space(struct sock *sk)
{
	struct tls_context *ctx = tls_get_ctx(sk);

	/* If in_tcp_sendpages call lower protocol write space handler
	 * to ensure we wake up any waiting operations there. For example
	 * if do_tcp_sendpages where to call sk_wait_event.
	 */
	if (ctx->in_tcp_sendpages) {
		ctx->sk_write_space(sk);
		return;
	}

#ifdef CONFIG_TLS_DEVICE
	if (ctx->tx_conf == TLS_HW)
		tls_device_write_space(sk, ctx);
	else
#endif
		tls_sw_write_space(sk, ctx);

	ctx->sk_write_space(sk);
}

/**
 * tls_ctx_free() - free TLS ULP context
 * @sk:  socket to with @ctx is attached
 * @ctx: TLS context structure
 *
 * Free TLS context. If @sk is %NULL caller guarantees that the socket
 * to which @ctx was attached has no outstanding references.
 */
void tls_ctx_free(struct sock *sk, struct tls_context *ctx)
{
	if (!ctx)
		return;

	memzero_explicit(&ctx->crypto_send, sizeof(ctx->crypto_send));
	memzero_explicit(&ctx->crypto_recv, sizeof(ctx->crypto_recv));
	mutex_destroy(&ctx->tx_lock);

	if (sk)
		kfree_rcu(ctx, rcu);
	else
		kfree(ctx);
}

static void tls_sk_proto_cleanup(struct sock *sk,
				 struct tls_context *ctx, long timeo)
{
	if (unlikely(sk->sk_write_pending) &&
	    !wait_on_pending_writer(sk, &timeo))
		tls_handle_open_record(sk, 0);

	/* We need these for tls_sw_fallback handling of other packets */
	if (ctx->tx_conf == TLS_SW) {
		kfree(ctx->tx.rec_seq);
		kfree(ctx->tx.iv);
		tls_sw_release_resources_tx(sk);
		TLS_DEC_STATS(sock_net(sk), LINUX_MIB_TLSCURRTXSW);
	} else if (ctx->tx_conf == TLS_HW) {
		tls_device_free_resources_tx(sk);
		TLS_DEC_STATS(sock_net(sk), LINUX_MIB_TLSCURRTXDEVICE);
	}

	if (ctx->rx_conf == TLS_SW) {
		tls_sw_release_resources_rx(sk);
		TLS_DEC_STATS(sock_net(sk), LINUX_MIB_TLSCURRRXSW);
	} else if (ctx->rx_conf == TLS_HW) {
		tls_device_offload_cleanup_rx(sk);
		TLS_DEC_STATS(sock_net(sk), LINUX_MIB_TLSCURRRXDEVICE);
	}
}

static void tls_sk_proto_close(struct sock *sk, long timeout)
{
	struct inet_connection_sock *icsk = inet_csk(sk);
	struct tls_context *ctx = tls_get_ctx(sk);
	long timeo = sock_sndtimeo(sk, 0);
	bool free_ctx;

	if (ctx->tx_conf == TLS_SW)
		tls_sw_cancel_work_tx(ctx);

	lock_sock(sk);
	free_ctx = ctx->tx_conf != TLS_HW && ctx->rx_conf != TLS_HW;

	if (ctx->tx_conf != TLS_BASE || ctx->rx_conf != TLS_BASE)
		tls_sk_proto_cleanup(sk, ctx, timeo);

	write_lock_bh(&sk->sk_callback_lock);
	if (free_ctx)
		rcu_assign_pointer(icsk->icsk_ulp_data, NULL);
	sk->sk_prot = ctx->sk_proto;
	if (sk->sk_write_space == tls_write_space)
		sk->sk_write_space = ctx->sk_write_space;
	write_unlock_bh(&sk->sk_callback_lock);
	release_sock(sk);
	if (ctx->tx_conf == TLS_SW)
		tls_sw_free_ctx_tx(ctx);
	if (ctx->rx_conf == TLS_SW || ctx->rx_conf == TLS_HW)
		tls_sw_strparser_done(ctx);
	if (ctx->rx_conf == TLS_SW)
		tls_sw_free_ctx_rx(ctx);
	ctx->sk_proto->close(sk, timeout);

	if (free_ctx)
		tls_ctx_free(sk, ctx);
}

static int do_tls_getsockopt_tx(struct sock *sk, char __user *optval,
				int __user *optlen)
{
	int rc = 0;
	struct tls_context *ctx = tls_get_ctx(sk);
	struct tls_crypto_info *crypto_info;
	int len;

	if (get_user(len, optlen))
		return -EFAULT;

	if (!optval || (len < sizeof(*crypto_info))) {
		rc = -EINVAL;
		goto out;
	}

	if (!ctx) {
		rc = -EBUSY;
		goto out;
	}

	/* get user crypto info */
	crypto_info = &ctx->crypto_send.info;

	if (!TLS_CRYPTO_INFO_READY(crypto_info)) {
		rc = -EBUSY;
		goto out;
	}

	if (len == sizeof(*crypto_info)) {
		if (copy_to_user(optval, crypto_info, sizeof(*crypto_info)))
			rc = -EFAULT;
		goto out;
	}

	switch (crypto_info->cipher_type) {
	case TLS_CIPHER_AES_GCM_128: {
		struct tls12_crypto_info_aes_gcm_128 *
		  crypto_info_aes_gcm_128 =
		  container_of(crypto_info,
			       struct tls12_crypto_info_aes_gcm_128,
			       info);

		if (len != sizeof(*crypto_info_aes_gcm_128)) {
			rc = -EINVAL;
			goto out;
		}
		lock_sock(sk);
		memcpy(crypto_info_aes_gcm_128->iv,
		       ctx->tx.iv + TLS_CIPHER_AES_GCM_128_SALT_SIZE,
		       TLS_CIPHER_AES_GCM_128_IV_SIZE);
		memcpy(crypto_info_aes_gcm_128->rec_seq, ctx->tx.rec_seq,
		       TLS_CIPHER_AES_GCM_128_REC_SEQ_SIZE);
		release_sock(sk);
		if (copy_to_user(optval,
				 crypto_info_aes_gcm_128,
				 sizeof(*crypto_info_aes_gcm_128)))
			rc = -EFAULT;
		break;
	}
	case TLS_CIPHER_AES_GCM_256: {
		struct tls12_crypto_info_aes_gcm_256 *
		  crypto_info_aes_gcm_256 =
		  container_of(crypto_info,
			       struct tls12_crypto_info_aes_gcm_256,
			       info);

		if (len != sizeof(*crypto_info_aes_gcm_256)) {
			rc = -EINVAL;
			goto out;
		}
		lock_sock(sk);
		memcpy(crypto_info_aes_gcm_256->iv,
		       ctx->tx.iv + TLS_CIPHER_AES_GCM_256_SALT_SIZE,
		       TLS_CIPHER_AES_GCM_256_IV_SIZE);
		memcpy(crypto_info_aes_gcm_256->rec_seq, ctx->tx.rec_seq,
		       TLS_CIPHER_AES_GCM_256_REC_SEQ_SIZE);
		release_sock(sk);
		if (copy_to_user(optval,
				 crypto_info_aes_gcm_256,
				 sizeof(*crypto_info_aes_gcm_256)))
			rc = -EFAULT;
		break;
	}
	default:
		rc = -EINVAL;
	}

out:
	return rc;
}

static int do_tls_getsockopt(struct sock *sk, int optname,
			     char __user *optval, int __user *optlen)
{
	int rc = 0;

	switch (optname) {
	case TLS_TX:
		rc = do_tls_getsockopt_tx(sk, optval, optlen);
		break;
	default:
		rc = -ENOPROTOOPT;
		break;
	}
	return rc;
}

static int tls_getsockopt(struct sock *sk, int level, int optname,
			  char __user *optval, int __user *optlen)
{
	struct tls_context *ctx = tls_get_ctx(sk);

	if (level != SOL_TLS)
		return ctx->sk_proto->getsockopt(sk, level,
						 optname, optval, optlen);

	return do_tls_getsockopt(sk, optname, optval, optlen);
}

static int do_tls_setsockopt_conf(struct sock *sk, char __user *optval,
				  unsigned int optlen, int tx)
{
	struct tls_crypto_info *crypto_info;
	struct tls_crypto_info *alt_crypto_info;
	struct tls_context *ctx = tls_get_ctx(sk);
	size_t optsize;
	int rc = 0;
	int conf;

	if (!optval || (optlen < sizeof(*crypto_info))) {
		rc = -EINVAL;
		goto out;
	}

	if (tx) {
		crypto_info = &ctx->crypto_send.info;
		alt_crypto_info = &ctx->crypto_recv.info;
	} else {
		crypto_info = &ctx->crypto_recv.info;
		alt_crypto_info = &ctx->crypto_send.info;
	}

	/* Currently we don't support set crypto info more than one time */
	if (TLS_CRYPTO_INFO_READY(crypto_info)) {
		rc = -EBUSY;
		goto out;
	}

	rc = copy_from_user(crypto_info, optval, sizeof(*crypto_info));
	if (rc) {
		rc = -EFAULT;
		goto err_crypto_info;
	}

	/* check version */
	if (crypto_info->version != TLS_1_2_VERSION &&
	    crypto_info->version != TLS_1_3_VERSION) {
		rc = -EINVAL;
		goto err_crypto_info;
	}

	/* Ensure that TLS version and ciphers are same in both directions */
	if (TLS_CRYPTO_INFO_READY(alt_crypto_info)) {
		if (alt_crypto_info->version != crypto_info->version ||
		    alt_crypto_info->cipher_type != crypto_info->cipher_type) {
			rc = -EINVAL;
			goto err_crypto_info;
		}
	}

	switch (crypto_info->cipher_type) {
	case TLS_CIPHER_AES_GCM_128:
		optsize = sizeof(struct tls12_crypto_info_aes_gcm_128);
		break;
	case TLS_CIPHER_AES_GCM_256: {
		optsize = sizeof(struct tls12_crypto_info_aes_gcm_256);
		break;
	}
	case TLS_CIPHER_AES_CCM_128:
		optsize = sizeof(struct tls12_crypto_info_aes_ccm_128);
		break;
	default:
		rc = -EINVAL;
		goto err_crypto_info;
	}

	if (optlen != optsize) {
		rc = -EINVAL;
		goto err_crypto_info;
	}

	rc = copy_from_user(crypto_info + 1, optval + sizeof(*crypto_info),
			    optlen - sizeof(*crypto_info));
	if (rc) {
		rc = -EFAULT;
		goto err_crypto_info;
	}

	if (tx) {
		rc = tls_set_device_offload(sk, ctx);
		conf = TLS_HW;
		if (!rc) {
			TLS_INC_STATS(sock_net(sk), LINUX_MIB_TLSTXDEVICE);
			TLS_INC_STATS(sock_net(sk), LINUX_MIB_TLSCURRTXDEVICE);
		} else {
			rc = tls_set_sw_offload(sk, ctx, 1);
			if (rc)
				goto err_crypto_info;
			TLS_INC_STATS(sock_net(sk), LINUX_MIB_TLSTXSW);
			TLS_INC_STATS(sock_net(sk), LINUX_MIB_TLSCURRTXSW);
			conf = TLS_SW;
		}
	} else {
		rc = tls_set_device_offload_rx(sk, ctx);
		conf = TLS_HW;
		if (!rc) {
			TLS_INC_STATS(sock_net(sk), LINUX_MIB_TLSRXDEVICE);
			TLS_INC_STATS(sock_net(sk), LINUX_MIB_TLSCURRRXDEVICE);
		} else {
			rc = tls_set_sw_offload(sk, ctx, 0);
			if (rc)
				goto err_crypto_info;
			TLS_INC_STATS(sock_net(sk), LINUX_MIB_TLSRXSW);
			TLS_INC_STATS(sock_net(sk), LINUX_MIB_TLSCURRRXSW);
			conf = TLS_SW;
		}
		tls_sw_strparser_arm(sk, ctx);
	}

	if (tx)
		ctx->tx_conf = conf;
	else
		ctx->rx_conf = conf;
	update_sk_prot(sk, ctx);
	if (tx) {
		ctx->sk_write_space = sk->sk_write_space;
		sk->sk_write_space = tls_write_space;
	} else {
		sk->sk_socket->ops = &tls_sw_proto_ops;
	}
	goto out;

err_crypto_info:
	memzero_explicit(crypto_info, sizeof(union tls_crypto_context));
out:
	return rc;
}

static int do_tls_setsockopt(struct sock *sk, int optname,
			     char __user *optval, unsigned int optlen)
{
	int rc = 0;

	switch (optname) {
	case TLS_TX:
	case TLS_RX:
		lock_sock(sk);
		rc = do_tls_setsockopt_conf(sk, optval, optlen,
					    optname == TLS_TX);
		release_sock(sk);
		break;
	default:
		rc = -ENOPROTOOPT;
		break;
	}
	return rc;
}

static int tls_setsockopt(struct sock *sk, int level, int optname,
			  char __user *optval, unsigned int optlen)
{
	struct tls_context *ctx = tls_get_ctx(sk);

	if (level != SOL_TLS)
		return ctx->sk_proto->setsockopt(sk, level, optname, optval,
						 optlen);

	return do_tls_setsockopt(sk, optname, optval, optlen);
}

struct tls_context *tls_ctx_create(struct sock *sk)
{
	struct inet_connection_sock *icsk = inet_csk(sk);
	struct tls_context *ctx;

	ctx = kzalloc(sizeof(*ctx), GFP_ATOMIC);
	if (!ctx)
		return NULL;

	mutex_init(&ctx->tx_lock);
	rcu_assign_pointer(icsk->icsk_ulp_data, ctx);
	ctx->sk_proto = sk->sk_prot;
	return ctx;
}

static void tls_build_proto(struct sock *sk)
{
	int ip_ver = sk->sk_family == AF_INET6 ? TLSV6 : TLSV4;

	/* Build IPv6 TLS whenever the address of tcpv6 _prot changes */
	if (ip_ver == TLSV6 &&
	    unlikely(sk->sk_prot != smp_load_acquire(&saved_tcpv6_prot))) {
		mutex_lock(&tcpv6_prot_mutex);
		if (likely(sk->sk_prot != saved_tcpv6_prot)) {
			build_protos(tls_prots[TLSV6], sk->sk_prot);
			smp_store_release(&saved_tcpv6_prot, sk->sk_prot);
		}
		mutex_unlock(&tcpv6_prot_mutex);
	}

	if (ip_ver == TLSV4 &&
	    unlikely(sk->sk_prot != smp_load_acquire(&saved_tcpv4_prot))) {
		mutex_lock(&tcpv4_prot_mutex);
		if (likely(sk->sk_prot != saved_tcpv4_prot)) {
			build_protos(tls_prots[TLSV4], sk->sk_prot);
			smp_store_release(&saved_tcpv4_prot, sk->sk_prot);
		}
		mutex_unlock(&tcpv4_prot_mutex);
	}
}

static void build_protos(struct proto prot[TLS_NUM_CONFIG][TLS_NUM_CONFIG],
			 struct proto *base)
{
	prot[TLS_BASE][TLS_BASE] = *base;
	prot[TLS_BASE][TLS_BASE].setsockopt	= tls_setsockopt;
	prot[TLS_BASE][TLS_BASE].getsockopt	= tls_getsockopt;
	prot[TLS_BASE][TLS_BASE].close		= tls_sk_proto_close;

	prot[TLS_SW][TLS_BASE] = prot[TLS_BASE][TLS_BASE];
	prot[TLS_SW][TLS_BASE].sendmsg		= tls_sw_sendmsg;
	prot[TLS_SW][TLS_BASE].sendpage		= tls_sw_sendpage;

	prot[TLS_BASE][TLS_SW] = prot[TLS_BASE][TLS_BASE];
	prot[TLS_BASE][TLS_SW].recvmsg		  = tls_sw_recvmsg;
	prot[TLS_BASE][TLS_SW].stream_memory_read = tls_sw_stream_read;
	prot[TLS_BASE][TLS_SW].close		  = tls_sk_proto_close;

	prot[TLS_SW][TLS_SW] = prot[TLS_SW][TLS_BASE];
	prot[TLS_SW][TLS_SW].recvmsg		= tls_sw_recvmsg;
	prot[TLS_SW][TLS_SW].stream_memory_read	= tls_sw_stream_read;
	prot[TLS_SW][TLS_SW].close		= tls_sk_proto_close;

#ifdef CONFIG_TLS_DEVICE
	prot[TLS_HW][TLS_BASE] = prot[TLS_BASE][TLS_BASE];
	prot[TLS_HW][TLS_BASE].sendmsg		= tls_device_sendmsg;
	prot[TLS_HW][TLS_BASE].sendpage		= tls_device_sendpage;

	prot[TLS_HW][TLS_SW] = prot[TLS_BASE][TLS_SW];
	prot[TLS_HW][TLS_SW].sendmsg		= tls_device_sendmsg;
	prot[TLS_HW][TLS_SW].sendpage		= tls_device_sendpage;

	prot[TLS_BASE][TLS_HW] = prot[TLS_BASE][TLS_SW];

	prot[TLS_SW][TLS_HW] = prot[TLS_SW][TLS_SW];

	prot[TLS_HW][TLS_HW] = prot[TLS_HW][TLS_SW];
#endif
#ifdef CONFIG_TLS_TOE
	prot[TLS_HW_RECORD][TLS_HW_RECORD] = *base;
	prot[TLS_HW_RECORD][TLS_HW_RECORD].hash		= tls_toe_hash;
	prot[TLS_HW_RECORD][TLS_HW_RECORD].unhash	= tls_toe_unhash;
#endif
}

static int tls_init(struct sock *sk)
{
	struct tls_context *ctx;
	int rc = 0;

	tls_build_proto(sk);

#ifdef CONFIG_TLS_TOE
	if (tls_toe_bypass(sk))
		return 0;
#endif

	/* The TLS ulp is currently supported only for TCP sockets
	 * in ESTABLISHED state.
	 * Supporting sockets in LISTEN state will require us
	 * to modify the accept implementation to clone rather then
	 * share the ulp context.
	 */
	if (sk->sk_state != TCP_ESTABLISHED)
<<<<<<< HEAD
		return -ENOTSUPP;
=======
		return -ENOTCONN;
>>>>>>> e42617b8

	/* allocate tls context */
	write_lock_bh(&sk->sk_callback_lock);
	ctx = tls_ctx_create(sk);
	if (!ctx) {
		rc = -ENOMEM;
		goto out;
	}

	ctx->tx_conf = TLS_BASE;
	ctx->rx_conf = TLS_BASE;
	update_sk_prot(sk, ctx);
out:
	write_unlock_bh(&sk->sk_callback_lock);
	return rc;
}

static void tls_update(struct sock *sk, struct proto *p)
{
	struct tls_context *ctx;

	ctx = tls_get_ctx(sk);
	if (likely(ctx))
		ctx->sk_proto = p;
	else
		sk->sk_prot = p;
}

static int tls_get_info(const struct sock *sk, struct sk_buff *skb)
{
	u16 version, cipher_type;
	struct tls_context *ctx;
	struct nlattr *start;
	int err;

	start = nla_nest_start_noflag(skb, INET_ULP_INFO_TLS);
	if (!start)
		return -EMSGSIZE;

	rcu_read_lock();
	ctx = rcu_dereference(inet_csk(sk)->icsk_ulp_data);
	if (!ctx) {
		err = 0;
		goto nla_failure;
	}
	version = ctx->prot_info.version;
	if (version) {
		err = nla_put_u16(skb, TLS_INFO_VERSION, version);
		if (err)
			goto nla_failure;
	}
	cipher_type = ctx->prot_info.cipher_type;
	if (cipher_type) {
		err = nla_put_u16(skb, TLS_INFO_CIPHER, cipher_type);
		if (err)
			goto nla_failure;
	}
	err = nla_put_u16(skb, TLS_INFO_TXCONF, tls_user_config(ctx, true));
	if (err)
		goto nla_failure;

	err = nla_put_u16(skb, TLS_INFO_RXCONF, tls_user_config(ctx, false));
	if (err)
		goto nla_failure;

	rcu_read_unlock();
	nla_nest_end(skb, start);
	return 0;

nla_failure:
	rcu_read_unlock();
	nla_nest_cancel(skb, start);
	return err;
}

static size_t tls_get_info_size(const struct sock *sk)
{
	size_t size = 0;

	size += nla_total_size(0) +		/* INET_ULP_INFO_TLS */
		nla_total_size(sizeof(u16)) +	/* TLS_INFO_VERSION */
		nla_total_size(sizeof(u16)) +	/* TLS_INFO_CIPHER */
		nla_total_size(sizeof(u16)) +	/* TLS_INFO_RXCONF */
		nla_total_size(sizeof(u16)) +	/* TLS_INFO_TXCONF */
		0;

	return size;
}

static int __net_init tls_init_net(struct net *net)
{
	int err;

	net->mib.tls_statistics = alloc_percpu(struct linux_tls_mib);
	if (!net->mib.tls_statistics)
		return -ENOMEM;

	err = tls_proc_init(net);
	if (err)
		goto err_free_stats;

	return 0;
err_free_stats:
	free_percpu(net->mib.tls_statistics);
	return err;
}

static void __net_exit tls_exit_net(struct net *net)
{
	tls_proc_fini(net);
	free_percpu(net->mib.tls_statistics);
}

static struct pernet_operations tls_proc_ops = {
	.init = tls_init_net,
	.exit = tls_exit_net,
};

static struct tcp_ulp_ops tcp_tls_ulp_ops __read_mostly = {
	.name			= "tls",
	.owner			= THIS_MODULE,
	.init			= tls_init,
	.update			= tls_update,
	.get_info		= tls_get_info,
	.get_info_size		= tls_get_info_size,
};

static int __init tls_register(void)
{
	int err;

	err = register_pernet_subsys(&tls_proc_ops);
	if (err)
		return err;

	tls_sw_proto_ops = inet_stream_ops;
	tls_sw_proto_ops.splice_read = tls_sw_splice_read;
	tls_sw_proto_ops.sendpage_locked   = tls_sw_sendpage_locked,

	tls_device_init();
	tcp_register_ulp(&tcp_tls_ulp_ops);

	return 0;
}

static void __exit tls_unregister(void)
{
	tcp_unregister_ulp(&tcp_tls_ulp_ops);
	tls_device_cleanup();
	unregister_pernet_subsys(&tls_proc_ops);
}

module_init(tls_register);
module_exit(tls_unregister);<|MERGE_RESOLUTION|>--- conflicted
+++ resolved
@@ -714,11 +714,7 @@
 	 * share the ulp context.
 	 */
 	if (sk->sk_state != TCP_ESTABLISHED)
-<<<<<<< HEAD
-		return -ENOTSUPP;
-=======
 		return -ENOTCONN;
->>>>>>> e42617b8
 
 	/* allocate tls context */
 	write_lock_bh(&sk->sk_callback_lock);
