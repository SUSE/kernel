/*
 * Copyright (c) 2016-2017, Mellanox Technologies. All rights reserved.
 * Copyright (c) 2016-2017, Dave Watson <davejwatson@fb.com>. All rights reserved.
 *
 * This software is available to you under a choice of one of two
 * licenses.  You may choose to be licensed under the terms of the GNU
 * General Public License (GPL) Version 2, available from the file
 * COPYING in the main directory of this source tree, or the
 * OpenIB.org BSD license below:
 *
 *     Redistribution and use in source and binary forms, with or
 *     without modification, are permitted provided that the following
 *     conditions are met:
 *
 *      - Redistributions of source code must retain the above
 *        copyright notice, this list of conditions and the following
 *        disclaimer.
 *
 *      - Redistributions in binary form must reproduce the above
 *        copyright notice, this list of conditions and the following
 *        disclaimer in the documentation and/or other materials
 *        provided with the distribution.
 *
 * THE SOFTWARE IS PROVIDED "AS IS", WITHOUT WARRANTY OF ANY KIND,
 * EXPRESS OR IMPLIED, INCLUDING BUT NOT LIMITED TO THE WARRANTIES OF
 * MERCHANTABILITY, FITNESS FOR A PARTICULAR PURPOSE AND
 * NONINFRINGEMENT. IN NO EVENT SHALL THE AUTHORS OR COPYRIGHT HOLDERS
 * BE LIABLE FOR ANY CLAIM, DAMAGES OR OTHER LIABILITY, WHETHER IN AN
 * ACTION OF CONTRACT, TORT OR OTHERWISE, ARISING FROM, OUT OF OR IN
 * CONNECTION WITH THE SOFTWARE OR THE USE OR OTHER DEALINGS IN THE
 * SOFTWARE.
 */

#include <linux/module.h>

#include <net/tcp.h>
#include <net/inet_common.h>
#include <linux/highmem.h>
#include <linux/netdevice.h>
#include <linux/sched/signal.h>
#include <linux/inetdevice.h>
#include <linux/inet_diag.h>

#include <net/snmp.h>
#include <net/tls.h>
#include <net/tls_toe.h>

MODULE_AUTHOR("Mellanox Technologies");
MODULE_DESCRIPTION("Transport Layer Security Support");
MODULE_LICENSE("Dual BSD/GPL");
MODULE_ALIAS_TCP_ULP("tls");

enum {
	TLSV4,
	TLSV6,
	TLS_NUM_PROTS,
};

static const struct proto *saved_tcpv6_prot;
static DEFINE_MUTEX(tcpv6_prot_mutex);
static const struct proto *saved_tcpv4_prot;
static DEFINE_MUTEX(tcpv4_prot_mutex);
static struct proto tls_prots[TLS_NUM_PROTS][TLS_NUM_CONFIG][TLS_NUM_CONFIG];
static struct proto_ops tls_sw_proto_ops;
static void build_protos(struct proto prot[TLS_NUM_CONFIG][TLS_NUM_CONFIG],
			 const struct proto *base);

void update_sk_prot(struct sock *sk, struct tls_context *ctx)
{
	int ip_ver = sk->sk_family == AF_INET6 ? TLSV6 : TLSV4;

	WRITE_ONCE(sk->sk_prot,
		   &tls_prots[ip_ver][ctx->tx_conf][ctx->rx_conf]);
}

int wait_on_pending_writer(struct sock *sk, long *timeo)
{
	int rc = 0;
	DEFINE_WAIT_FUNC(wait, woken_wake_function);

	add_wait_queue(sk_sleep(sk), &wait);
	while (1) {
		if (!*timeo) {
			rc = -EAGAIN;
			break;
		}

		if (signal_pending(current)) {
			rc = sock_intr_errno(*timeo);
			break;
		}

		if (sk_wait_event(sk, timeo, !sk->sk_write_pending, &wait))
			break;
	}
	remove_wait_queue(sk_sleep(sk), &wait);
	return rc;
}

int tls_push_sg(struct sock *sk,
		struct tls_context *ctx,
		struct scatterlist *sg,
		u16 first_offset,
		int flags)
{
	int sendpage_flags = flags | MSG_SENDPAGE_NOTLAST;
	int ret = 0;
	struct page *p;
	size_t size;
	int offset = first_offset;

	size = sg->length - offset;
	offset += sg->offset;

	ctx->in_tcp_sendpages = true;
	while (1) {
		if (sg_is_last(sg))
			sendpage_flags = flags;

		/* is sending application-limited? */
		tcp_rate_check_app_limited(sk);
		p = sg_page(sg);
retry:
		ret = do_tcp_sendpages(sk, p, offset, size, sendpage_flags);

		if (ret != size) {
			if (ret > 0) {
				offset += ret;
				size -= ret;
				goto retry;
			}

			offset -= sg->offset;
			ctx->partially_sent_offset = offset;
			ctx->partially_sent_record = (void *)sg;
			ctx->in_tcp_sendpages = false;
			return ret;
		}

		put_page(p);
		sk_mem_uncharge(sk, sg->length);
		sg = sg_next(sg);
		if (!sg)
			break;

		offset = sg->offset;
		size = sg->length;
	}

	ctx->in_tcp_sendpages = false;

	return 0;
}

static int tls_handle_open_record(struct sock *sk, int flags)
{
	struct tls_context *ctx = tls_get_ctx(sk);

	if (tls_is_pending_open_record(ctx))
		return ctx->push_pending_record(sk, flags);

	return 0;
}

int tls_proccess_cmsg(struct sock *sk, struct msghdr *msg,
		      unsigned char *record_type)
{
	struct cmsghdr *cmsg;
	int rc = -EINVAL;

	for_each_cmsghdr(cmsg, msg) {
		if (!CMSG_OK(msg, cmsg))
			return -EINVAL;
		if (cmsg->cmsg_level != SOL_TLS)
			continue;

		switch (cmsg->cmsg_type) {
		case TLS_SET_RECORD_TYPE:
			if (cmsg->cmsg_len < CMSG_LEN(sizeof(*record_type)))
				return -EINVAL;

			if (msg->msg_flags & MSG_MORE)
				return -EINVAL;

			rc = tls_handle_open_record(sk, msg->msg_flags);
			if (rc)
				return rc;

			*record_type = *(unsigned char *)CMSG_DATA(cmsg);
			rc = 0;
			break;
		default:
			return -EINVAL;
		}
	}

	return rc;
}

int tls_push_partial_record(struct sock *sk, struct tls_context *ctx,
			    int flags)
{
	struct scatterlist *sg;
	u16 offset;

	sg = ctx->partially_sent_record;
	offset = ctx->partially_sent_offset;

	ctx->partially_sent_record = NULL;
	return tls_push_sg(sk, ctx, sg, offset, flags);
}

void tls_free_partial_record(struct sock *sk, struct tls_context *ctx)
{
	struct scatterlist *sg;

	for (sg = ctx->partially_sent_record; sg; sg = sg_next(sg)) {
		put_page(sg_page(sg));
		sk_mem_uncharge(sk, sg->length);
	}
	ctx->partially_sent_record = NULL;
}

static void tls_write_space(struct sock *sk)
{
	struct tls_context *ctx = tls_get_ctx(sk);

	/* If in_tcp_sendpages call lower protocol write space handler
	 * to ensure we wake up any waiting operations there. For example
	 * if do_tcp_sendpages where to call sk_wait_event.
	 */
	if (ctx->in_tcp_sendpages) {
		ctx->sk_write_space(sk);
		return;
	}

#ifdef CONFIG_TLS_DEVICE
	if (ctx->tx_conf == TLS_HW)
		tls_device_write_space(sk, ctx);
	else
#endif
		tls_sw_write_space(sk, ctx);

	ctx->sk_write_space(sk);
}

/**
 * tls_ctx_free() - free TLS ULP context
 * @sk:  socket to with @ctx is attached
 * @ctx: TLS context structure
 *
 * Free TLS context. If @sk is %NULL caller guarantees that the socket
 * to which @ctx was attached has no outstanding references.
 */
void tls_ctx_free(struct sock *sk, struct tls_context *ctx)
{
	if (!ctx)
		return;

	memzero_explicit(&ctx->crypto_send, sizeof(ctx->crypto_send));
	memzero_explicit(&ctx->crypto_recv, sizeof(ctx->crypto_recv));
	mutex_destroy(&ctx->tx_lock);

	if (sk)
		kfree_rcu(ctx, rcu);
	else
		kfree(ctx);
}

static void tls_sk_proto_cleanup(struct sock *sk,
				 struct tls_context *ctx, long timeo)
{
	if (unlikely(sk->sk_write_pending) &&
	    !wait_on_pending_writer(sk, &timeo))
		tls_handle_open_record(sk, 0);

	/* We need these for tls_sw_fallback handling of other packets */
	if (ctx->tx_conf == TLS_SW) {
		kfree(ctx->tx.rec_seq);
		kfree(ctx->tx.iv);
		tls_sw_release_resources_tx(sk);
		TLS_DEC_STATS(sock_net(sk), LINUX_MIB_TLSCURRTXSW);
	} else if (ctx->tx_conf == TLS_HW) {
		tls_device_free_resources_tx(sk);
		TLS_DEC_STATS(sock_net(sk), LINUX_MIB_TLSCURRTXDEVICE);
	}

	if (ctx->rx_conf == TLS_SW) {
		tls_sw_release_resources_rx(sk);
		TLS_DEC_STATS(sock_net(sk), LINUX_MIB_TLSCURRRXSW);
	} else if (ctx->rx_conf == TLS_HW) {
		tls_device_offload_cleanup_rx(sk);
		TLS_DEC_STATS(sock_net(sk), LINUX_MIB_TLSCURRRXDEVICE);
	}
}

static void tls_sk_proto_close(struct sock *sk, long timeout)
{
	struct inet_connection_sock *icsk = inet_csk(sk);
	struct tls_context *ctx = tls_get_ctx(sk);
	long timeo = sock_sndtimeo(sk, 0);
	bool free_ctx;

	if (ctx->tx_conf == TLS_SW)
		tls_sw_cancel_work_tx(ctx);

	lock_sock(sk);
	free_ctx = ctx->tx_conf != TLS_HW && ctx->rx_conf != TLS_HW;

	if (ctx->tx_conf != TLS_BASE || ctx->rx_conf != TLS_BASE)
		tls_sk_proto_cleanup(sk, ctx, timeo);

	write_lock_bh(&sk->sk_callback_lock);
	if (free_ctx)
		rcu_assign_pointer(icsk->icsk_ulp_data, NULL);
	WRITE_ONCE(sk->sk_prot, ctx->sk_proto);
	if (sk->sk_write_space == tls_write_space)
		sk->sk_write_space = ctx->sk_write_space;
	write_unlock_bh(&sk->sk_callback_lock);
	release_sock(sk);
	if (ctx->tx_conf == TLS_SW)
		tls_sw_free_ctx_tx(ctx);
	if (ctx->rx_conf == TLS_SW || ctx->rx_conf == TLS_HW)
		tls_sw_strparser_done(ctx);
	if (ctx->rx_conf == TLS_SW)
		tls_sw_free_ctx_rx(ctx);
	ctx->sk_proto->close(sk, timeout);

	if (free_ctx)
		tls_ctx_free(sk, ctx);
}

static int do_tls_getsockopt_tx(struct sock *sk, char __user *optval,
				int __user *optlen)
{
	int rc = 0;
	struct tls_context *ctx = tls_get_ctx(sk);
	struct tls_crypto_info *crypto_info;
	int len;

	if (get_user(len, optlen))
		return -EFAULT;

	if (!optval || (len < sizeof(*crypto_info))) {
		rc = -EINVAL;
		goto out;
	}

	if (!ctx) {
		rc = -EBUSY;
		goto out;
	}

	/* get user crypto info */
	crypto_info = &ctx->crypto_send.info;

	if (!TLS_CRYPTO_INFO_READY(crypto_info)) {
		rc = -EBUSY;
		goto out;
	}

	if (len == sizeof(*crypto_info)) {
		if (copy_to_user(optval, crypto_info, sizeof(*crypto_info)))
			rc = -EFAULT;
		goto out;
	}

	switch (crypto_info->cipher_type) {
	case TLS_CIPHER_AES_GCM_128: {
		struct tls12_crypto_info_aes_gcm_128 *
		  crypto_info_aes_gcm_128 =
		  container_of(crypto_info,
			       struct tls12_crypto_info_aes_gcm_128,
			       info);

		if (len != sizeof(*crypto_info_aes_gcm_128)) {
			rc = -EINVAL;
			goto out;
		}
		memcpy(crypto_info_aes_gcm_128->iv,
		       ctx->tx.iv + TLS_CIPHER_AES_GCM_128_SALT_SIZE,
		       TLS_CIPHER_AES_GCM_128_IV_SIZE);
		memcpy(crypto_info_aes_gcm_128->rec_seq, ctx->tx.rec_seq,
		       TLS_CIPHER_AES_GCM_128_REC_SEQ_SIZE);
		if (copy_to_user(optval,
				 crypto_info_aes_gcm_128,
				 sizeof(*crypto_info_aes_gcm_128)))
			rc = -EFAULT;
		break;
	}
	case TLS_CIPHER_AES_GCM_256: {
		struct tls12_crypto_info_aes_gcm_256 *
		  crypto_info_aes_gcm_256 =
		  container_of(crypto_info,
			       struct tls12_crypto_info_aes_gcm_256,
			       info);

		if (len != sizeof(*crypto_info_aes_gcm_256)) {
			rc = -EINVAL;
			goto out;
		}
		memcpy(crypto_info_aes_gcm_256->iv,
		       ctx->tx.iv + TLS_CIPHER_AES_GCM_256_SALT_SIZE,
		       TLS_CIPHER_AES_GCM_256_IV_SIZE);
		memcpy(crypto_info_aes_gcm_256->rec_seq, ctx->tx.rec_seq,
		       TLS_CIPHER_AES_GCM_256_REC_SEQ_SIZE);
		if (copy_to_user(optval,
				 crypto_info_aes_gcm_256,
				 sizeof(*crypto_info_aes_gcm_256)))
			rc = -EFAULT;
		break;
	}
	default:
		rc = -EINVAL;
	}

out:
	return rc;
}

static int do_tls_getsockopt(struct sock *sk, int optname,
			     char __user *optval, int __user *optlen)
{
	int rc = 0;

	lock_sock(sk);

	switch (optname) {
	case TLS_TX:
		rc = do_tls_getsockopt_tx(sk, optval, optlen);
		break;
	default:
		rc = -ENOPROTOOPT;
		break;
	}

	release_sock(sk);

	return rc;
}

static int tls_getsockopt(struct sock *sk, int level, int optname,
			  char __user *optval, int __user *optlen)
{
	struct tls_context *ctx = tls_get_ctx(sk);

	if (level != SOL_TLS)
		return ctx->sk_proto->getsockopt(sk, level,
						 optname, optval, optlen);

	return do_tls_getsockopt(sk, optname, optval, optlen);
}

static int do_tls_setsockopt_conf(struct sock *sk, char __user *optval,
				  unsigned int optlen, int tx)
{
	struct tls_crypto_info *crypto_info;
	struct tls_crypto_info *alt_crypto_info;
	struct tls_context *ctx = tls_get_ctx(sk);
	size_t optsize;
	int rc = 0;
	int conf;

	if (!optval || (optlen < sizeof(*crypto_info))) {
		rc = -EINVAL;
		goto out;
	}

	if (tx) {
		crypto_info = &ctx->crypto_send.info;
		alt_crypto_info = &ctx->crypto_recv.info;
	} else {
		crypto_info = &ctx->crypto_recv.info;
		alt_crypto_info = &ctx->crypto_send.info;
	}

	/* Currently we don't support set crypto info more than one time */
	if (TLS_CRYPTO_INFO_READY(crypto_info)) {
		rc = -EBUSY;
		goto out;
	}

	rc = copy_from_user(crypto_info, optval, sizeof(*crypto_info));
	if (rc) {
		rc = -EFAULT;
		goto err_crypto_info;
	}

	/* check version */
	if (crypto_info->version != TLS_1_2_VERSION &&
	    crypto_info->version != TLS_1_3_VERSION) {
		rc = -EINVAL;
		goto err_crypto_info;
	}

	/* Ensure that TLS version and ciphers are same in both directions */
	if (TLS_CRYPTO_INFO_READY(alt_crypto_info)) {
		if (alt_crypto_info->version != crypto_info->version ||
		    alt_crypto_info->cipher_type != crypto_info->cipher_type) {
			rc = -EINVAL;
			goto err_crypto_info;
		}
	}

	switch (crypto_info->cipher_type) {
	case TLS_CIPHER_AES_GCM_128:
		optsize = sizeof(struct tls12_crypto_info_aes_gcm_128);
		break;
	case TLS_CIPHER_AES_GCM_256: {
		optsize = sizeof(struct tls12_crypto_info_aes_gcm_256);
		break;
	}
	case TLS_CIPHER_AES_CCM_128:
		optsize = sizeof(struct tls12_crypto_info_aes_ccm_128);
		break;
	default:
		rc = -EINVAL;
		goto err_crypto_info;
	}

	if (optlen != optsize) {
		rc = -EINVAL;
		goto err_crypto_info;
	}

	rc = copy_from_user(crypto_info + 1, optval + sizeof(*crypto_info),
			    optlen - sizeof(*crypto_info));
	if (rc) {
		rc = -EFAULT;
		goto err_crypto_info;
	}

	if (tx) {
		rc = tls_set_device_offload(sk, ctx);
		conf = TLS_HW;
		if (!rc) {
			TLS_INC_STATS(sock_net(sk), LINUX_MIB_TLSTXDEVICE);
			TLS_INC_STATS(sock_net(sk), LINUX_MIB_TLSCURRTXDEVICE);
		} else {
			rc = tls_set_sw_offload(sk, ctx, 1);
			if (rc)
				goto err_crypto_info;
			TLS_INC_STATS(sock_net(sk), LINUX_MIB_TLSTXSW);
			TLS_INC_STATS(sock_net(sk), LINUX_MIB_TLSCURRTXSW);
			conf = TLS_SW;
		}
	} else {
		rc = tls_set_device_offload_rx(sk, ctx);
		conf = TLS_HW;
		if (!rc) {
			TLS_INC_STATS(sock_net(sk), LINUX_MIB_TLSRXDEVICE);
			TLS_INC_STATS(sock_net(sk), LINUX_MIB_TLSCURRRXDEVICE);
		} else {
			rc = tls_set_sw_offload(sk, ctx, 0);
			if (rc)
				goto err_crypto_info;
			TLS_INC_STATS(sock_net(sk), LINUX_MIB_TLSRXSW);
			TLS_INC_STATS(sock_net(sk), LINUX_MIB_TLSCURRRXSW);
			conf = TLS_SW;
		}
		tls_sw_strparser_arm(sk, ctx);
	}

	if (tx)
		ctx->tx_conf = conf;
	else
		ctx->rx_conf = conf;
	update_sk_prot(sk, ctx);
	if (tx) {
		ctx->sk_write_space = sk->sk_write_space;
		sk->sk_write_space = tls_write_space;
	} else {
		sk->sk_socket->ops = &tls_sw_proto_ops;
	}
	goto out;

err_crypto_info:
	memzero_explicit(crypto_info, sizeof(union tls_crypto_context));
out:
	return rc;
}

static int do_tls_setsockopt(struct sock *sk, int optname,
			     char __user *optval, unsigned int optlen)
{
	int rc = 0;

	switch (optname) {
	case TLS_TX:
	case TLS_RX:
		lock_sock(sk);
		rc = do_tls_setsockopt_conf(sk, optval, optlen,
					    optname == TLS_TX);
		release_sock(sk);
		break;
	default:
		rc = -ENOPROTOOPT;
		break;
	}
	return rc;
}

static int tls_setsockopt(struct sock *sk, int level, int optname,
			  char __user *optval, unsigned int optlen)
{
	struct tls_context *ctx = tls_get_ctx(sk);

	if (level != SOL_TLS)
		return ctx->sk_proto->setsockopt(sk, level, optname, optval,
						 optlen);

	return do_tls_setsockopt(sk, optname, optval, optlen);
}

struct tls_context *tls_ctx_create(struct sock *sk)
{
	struct inet_connection_sock *icsk = inet_csk(sk);
	struct tls_context *ctx;

	ctx = kzalloc(sizeof(*ctx), GFP_ATOMIC);
	if (!ctx)
		return NULL;

	mutex_init(&ctx->tx_lock);
	rcu_assign_pointer(icsk->icsk_ulp_data, ctx);
<<<<<<< HEAD
	ctx->sk_proto = READ_ONCE(sk->sk_prot);
=======
	ctx->sk_proto = sk->sk_prot;
	ctx->sk = sk;
>>>>>>> b6fd1e8e
	return ctx;
}

static void tls_build_proto(struct sock *sk)
{
	int ip_ver = sk->sk_family == AF_INET6 ? TLSV6 : TLSV4;
	struct proto *prot = READ_ONCE(sk->sk_prot);

	/* Build IPv6 TLS whenever the address of tcpv6 _prot changes */
	if (ip_ver == TLSV6 &&
	    unlikely(prot != smp_load_acquire(&saved_tcpv6_prot))) {
		mutex_lock(&tcpv6_prot_mutex);
		if (likely(prot != saved_tcpv6_prot)) {
			build_protos(tls_prots[TLSV6], prot);
			smp_store_release(&saved_tcpv6_prot, prot);
		}
		mutex_unlock(&tcpv6_prot_mutex);
	}

	if (ip_ver == TLSV4 &&
	    unlikely(prot != smp_load_acquire(&saved_tcpv4_prot))) {
		mutex_lock(&tcpv4_prot_mutex);
		if (likely(prot != saved_tcpv4_prot)) {
			build_protos(tls_prots[TLSV4], prot);
			smp_store_release(&saved_tcpv4_prot, prot);
		}
		mutex_unlock(&tcpv4_prot_mutex);
	}
}

static void build_protos(struct proto prot[TLS_NUM_CONFIG][TLS_NUM_CONFIG],
			 const struct proto *base)
{
	prot[TLS_BASE][TLS_BASE] = *base;
	prot[TLS_BASE][TLS_BASE].setsockopt	= tls_setsockopt;
	prot[TLS_BASE][TLS_BASE].getsockopt	= tls_getsockopt;
	prot[TLS_BASE][TLS_BASE].close		= tls_sk_proto_close;

	prot[TLS_SW][TLS_BASE] = prot[TLS_BASE][TLS_BASE];
	prot[TLS_SW][TLS_BASE].sendmsg		= tls_sw_sendmsg;
	prot[TLS_SW][TLS_BASE].sendpage		= tls_sw_sendpage;

	prot[TLS_BASE][TLS_SW] = prot[TLS_BASE][TLS_BASE];
	prot[TLS_BASE][TLS_SW].recvmsg		  = tls_sw_recvmsg;
	prot[TLS_BASE][TLS_SW].stream_memory_read = tls_sw_stream_read;
	prot[TLS_BASE][TLS_SW].close		  = tls_sk_proto_close;

	prot[TLS_SW][TLS_SW] = prot[TLS_SW][TLS_BASE];
	prot[TLS_SW][TLS_SW].recvmsg		= tls_sw_recvmsg;
	prot[TLS_SW][TLS_SW].stream_memory_read	= tls_sw_stream_read;
	prot[TLS_SW][TLS_SW].close		= tls_sk_proto_close;

#ifdef CONFIG_TLS_DEVICE
	prot[TLS_HW][TLS_BASE] = prot[TLS_BASE][TLS_BASE];
	prot[TLS_HW][TLS_BASE].sendmsg		= tls_device_sendmsg;
	prot[TLS_HW][TLS_BASE].sendpage		= tls_device_sendpage;

	prot[TLS_HW][TLS_SW] = prot[TLS_BASE][TLS_SW];
	prot[TLS_HW][TLS_SW].sendmsg		= tls_device_sendmsg;
	prot[TLS_HW][TLS_SW].sendpage		= tls_device_sendpage;

	prot[TLS_BASE][TLS_HW] = prot[TLS_BASE][TLS_SW];

	prot[TLS_SW][TLS_HW] = prot[TLS_SW][TLS_SW];

	prot[TLS_HW][TLS_HW] = prot[TLS_HW][TLS_SW];
#endif
#ifdef CONFIG_TLS_TOE
	prot[TLS_HW_RECORD][TLS_HW_RECORD] = *base;
	prot[TLS_HW_RECORD][TLS_HW_RECORD].hash		= tls_toe_hash;
	prot[TLS_HW_RECORD][TLS_HW_RECORD].unhash	= tls_toe_unhash;
#endif
}

static int tls_init(struct sock *sk)
{
	struct tls_context *ctx;
	int rc = 0;

	tls_build_proto(sk);

#ifdef CONFIG_TLS_TOE
	if (tls_toe_bypass(sk))
		return 0;
#endif

	/* The TLS ulp is currently supported only for TCP sockets
	 * in ESTABLISHED state.
	 * Supporting sockets in LISTEN state will require us
	 * to modify the accept implementation to clone rather then
	 * share the ulp context.
	 */
	if (sk->sk_state != TCP_ESTABLISHED)
		return -ENOTCONN;

	/* allocate tls context */
	write_lock_bh(&sk->sk_callback_lock);
	ctx = tls_ctx_create(sk);
	if (!ctx) {
		rc = -ENOMEM;
		goto out;
	}

	ctx->tx_conf = TLS_BASE;
	ctx->rx_conf = TLS_BASE;
	update_sk_prot(sk, ctx);
out:
	write_unlock_bh(&sk->sk_callback_lock);
	return rc;
}

static void tls_update(struct sock *sk, struct proto *p,
		       void (*write_space)(struct sock *sk))
{
	struct tls_context *ctx;

	ctx = tls_get_ctx(sk);
	if (likely(ctx)) {
		ctx->sk_write_space = write_space;
		ctx->sk_proto = p;
	} else {
		/* Pairs with lockless read in sk_clone_lock(). */
		WRITE_ONCE(sk->sk_prot, p);
		sk->sk_write_space = write_space;
	}
}

static int tls_get_info(const struct sock *sk, struct sk_buff *skb)
{
	u16 version, cipher_type;
	struct tls_context *ctx;
	struct nlattr *start;
	int err;

	start = nla_nest_start_noflag(skb, INET_ULP_INFO_TLS);
	if (!start)
		return -EMSGSIZE;

	rcu_read_lock();
	ctx = rcu_dereference(inet_csk(sk)->icsk_ulp_data);
	if (!ctx) {
		err = 0;
		goto nla_failure;
	}
	version = ctx->prot_info.version;
	if (version) {
		err = nla_put_u16(skb, TLS_INFO_VERSION, version);
		if (err)
			goto nla_failure;
	}
	cipher_type = ctx->prot_info.cipher_type;
	if (cipher_type) {
		err = nla_put_u16(skb, TLS_INFO_CIPHER, cipher_type);
		if (err)
			goto nla_failure;
	}
	err = nla_put_u16(skb, TLS_INFO_TXCONF, tls_user_config(ctx, true));
	if (err)
		goto nla_failure;

	err = nla_put_u16(skb, TLS_INFO_RXCONF, tls_user_config(ctx, false));
	if (err)
		goto nla_failure;

	rcu_read_unlock();
	nla_nest_end(skb, start);
	return 0;

nla_failure:
	rcu_read_unlock();
	nla_nest_cancel(skb, start);
	return err;
}

static size_t tls_get_info_size(const struct sock *sk)
{
	size_t size = 0;

	size += nla_total_size(0) +		/* INET_ULP_INFO_TLS */
		nla_total_size(sizeof(u16)) +	/* TLS_INFO_VERSION */
		nla_total_size(sizeof(u16)) +	/* TLS_INFO_CIPHER */
		nla_total_size(sizeof(u16)) +	/* TLS_INFO_RXCONF */
		nla_total_size(sizeof(u16)) +	/* TLS_INFO_TXCONF */
		0;

	return size;
}

static int __net_init tls_init_net(struct net *net)
{
	int err;

	net->mib.tls_statistics = alloc_percpu(struct linux_tls_mib);
	if (!net->mib.tls_statistics)
		return -ENOMEM;

	err = tls_proc_init(net);
	if (err)
		goto err_free_stats;

	return 0;
err_free_stats:
	free_percpu(net->mib.tls_statistics);
	return err;
}

static void __net_exit tls_exit_net(struct net *net)
{
	tls_proc_fini(net);
	free_percpu(net->mib.tls_statistics);
}

static struct pernet_operations tls_proc_ops = {
	.init = tls_init_net,
	.exit = tls_exit_net,
};

static struct tcp_ulp_ops tcp_tls_ulp_ops __read_mostly = {
	.name			= "tls",
	.owner			= THIS_MODULE,
	.init			= tls_init,
	.update			= tls_update,
	.get_info		= tls_get_info,
	.get_info_size		= tls_get_info_size,
};

static int __init tls_register(void)
{
	int err;

	err = register_pernet_subsys(&tls_proc_ops);
	if (err)
		return err;

	tls_sw_proto_ops = inet_stream_ops;
	tls_sw_proto_ops.splice_read = tls_sw_splice_read;
	tls_sw_proto_ops.sendpage_locked   = tls_sw_sendpage_locked,

	tls_device_init();
	tcp_register_ulp(&tcp_tls_ulp_ops);

	return 0;
}

static void __exit tls_unregister(void)
{
	tcp_unregister_ulp(&tcp_tls_ulp_ops);
	tls_device_cleanup();
	unregister_pernet_subsys(&tls_proc_ops);
}

module_init(tls_register);
module_exit(tls_unregister);<|MERGE_RESOLUTION|>--- conflicted
+++ resolved
@@ -623,12 +623,8 @@
 
 	mutex_init(&ctx->tx_lock);
 	rcu_assign_pointer(icsk->icsk_ulp_data, ctx);
-<<<<<<< HEAD
 	ctx->sk_proto = READ_ONCE(sk->sk_prot);
-=======
-	ctx->sk_proto = sk->sk_prot;
 	ctx->sk = sk;
->>>>>>> b6fd1e8e
 	return ctx;
 }
 
