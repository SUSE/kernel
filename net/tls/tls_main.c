/*
 * Copyright (c) 2016-2017, Mellanox Technologies. All rights reserved.
 * Copyright (c) 2016-2017, Dave Watson <davejwatson@fb.com>. All rights reserved.
 *
 * This software is available to you under a choice of one of two
 * licenses.  You may choose to be licensed under the terms of the GNU
 * General Public License (GPL) Version 2, available from the file
 * COPYING in the main directory of this source tree, or the
 * OpenIB.org BSD license below:
 *
 *     Redistribution and use in source and binary forms, with or
 *     without modification, are permitted provided that the following
 *     conditions are met:
 *
 *      - Redistributions of source code must retain the above
 *        copyright notice, this list of conditions and the following
 *        disclaimer.
 *
 *      - Redistributions in binary form must reproduce the above
 *        copyright notice, this list of conditions and the following
 *        disclaimer in the documentation and/or other materials
 *        provided with the distribution.
 *
 * THE SOFTWARE IS PROVIDED "AS IS", WITHOUT WARRANTY OF ANY KIND,
 * EXPRESS OR IMPLIED, INCLUDING BUT NOT LIMITED TO THE WARRANTIES OF
 * MERCHANTABILITY, FITNESS FOR A PARTICULAR PURPOSE AND
 * NONINFRINGEMENT. IN NO EVENT SHALL THE AUTHORS OR COPYRIGHT HOLDERS
 * BE LIABLE FOR ANY CLAIM, DAMAGES OR OTHER LIABILITY, WHETHER IN AN
 * ACTION OF CONTRACT, TORT OR OTHERWISE, ARISING FROM, OUT OF OR IN
 * CONNECTION WITH THE SOFTWARE OR THE USE OR OTHER DEALINGS IN THE
 * SOFTWARE.
 */

#include <linux/module.h>

#include <net/tcp.h>
#include <net/inet_common.h>
#include <linux/highmem.h>
#include <linux/netdevice.h>
#include <linux/sched/signal.h>
#include <linux/inetdevice.h>
#include <linux/inet_diag.h>

#include <net/snmp.h>
#include <net/tls.h>
#include <net/tls_toe.h>

#include "tls.h"

MODULE_AUTHOR("Mellanox Technologies");
MODULE_DESCRIPTION("Transport Layer Security Support");
MODULE_LICENSE("Dual BSD/GPL");
MODULE_ALIAS_TCP_ULP("tls");

enum {
	TLSV4,
	TLSV6,
	TLS_NUM_PROTS,
};

#define CHECK_CIPHER_DESC(cipher,ci)				\
	static_assert(cipher ## _IV_SIZE <= TLS_MAX_IV_SIZE);		\
	static_assert(cipher ## _SALT_SIZE <= TLS_MAX_SALT_SIZE);		\
	static_assert(cipher ## _REC_SEQ_SIZE <= TLS_MAX_REC_SEQ_SIZE);	\
	static_assert(cipher ## _TAG_SIZE == TLS_TAG_SIZE);		\
	static_assert(sizeof_field(struct ci, iv) == cipher ## _IV_SIZE);	\
	static_assert(sizeof_field(struct ci, key) == cipher ## _KEY_SIZE);	\
	static_assert(sizeof_field(struct ci, salt) == cipher ## _SALT_SIZE);	\
	static_assert(sizeof_field(struct ci, rec_seq) == cipher ## _REC_SEQ_SIZE);

#define __CIPHER_DESC(ci) \
	.iv_offset = offsetof(struct ci, iv), \
	.key_offset = offsetof(struct ci, key), \
	.salt_offset = offsetof(struct ci, salt), \
	.rec_seq_offset = offsetof(struct ci, rec_seq), \
	.crypto_info = sizeof(struct ci)

#define CIPHER_DESC(cipher,ci,algname,_offloadable) [cipher - TLS_CIPHER_MIN] = {	\
	.nonce = cipher ## _IV_SIZE, \
	.iv = cipher ## _IV_SIZE, \
	.key = cipher ## _KEY_SIZE, \
	.salt = cipher ## _SALT_SIZE, \
	.tag = cipher ## _TAG_SIZE, \
	.rec_seq = cipher ## _REC_SEQ_SIZE, \
	.cipher_name = algname,	\
	.offloadable = _offloadable, \
	__CIPHER_DESC(ci), \
}

#define CIPHER_DESC_NONCE0(cipher,ci,algname,_offloadable) [cipher - TLS_CIPHER_MIN] = { \
	.nonce = 0, \
	.iv = cipher ## _IV_SIZE, \
	.key = cipher ## _KEY_SIZE, \
	.salt = cipher ## _SALT_SIZE, \
	.tag = cipher ## _TAG_SIZE, \
	.rec_seq = cipher ## _REC_SEQ_SIZE, \
	.cipher_name = algname,	\
	.offloadable = _offloadable, \
	__CIPHER_DESC(ci), \
}

const struct tls_cipher_desc tls_cipher_desc[TLS_CIPHER_MAX + 1 - TLS_CIPHER_MIN] = {
	CIPHER_DESC(TLS_CIPHER_AES_GCM_128, tls12_crypto_info_aes_gcm_128, "gcm(aes)", true),
	CIPHER_DESC(TLS_CIPHER_AES_GCM_256, tls12_crypto_info_aes_gcm_256, "gcm(aes)", true),
	CIPHER_DESC(TLS_CIPHER_AES_CCM_128, tls12_crypto_info_aes_ccm_128, "ccm(aes)", false),
	CIPHER_DESC_NONCE0(TLS_CIPHER_CHACHA20_POLY1305, tls12_crypto_info_chacha20_poly1305, "rfc7539(chacha20,poly1305)", false),
	CIPHER_DESC(TLS_CIPHER_SM4_GCM, tls12_crypto_info_sm4_gcm, "gcm(sm4)", false),
	CIPHER_DESC(TLS_CIPHER_SM4_CCM, tls12_crypto_info_sm4_ccm, "ccm(sm4)", false),
	CIPHER_DESC(TLS_CIPHER_ARIA_GCM_128, tls12_crypto_info_aria_gcm_128, "gcm(aria)", false),
	CIPHER_DESC(TLS_CIPHER_ARIA_GCM_256, tls12_crypto_info_aria_gcm_256, "gcm(aria)", false),
};

CHECK_CIPHER_DESC(TLS_CIPHER_AES_GCM_128, tls12_crypto_info_aes_gcm_128);
CHECK_CIPHER_DESC(TLS_CIPHER_AES_GCM_256, tls12_crypto_info_aes_gcm_256);
CHECK_CIPHER_DESC(TLS_CIPHER_AES_CCM_128, tls12_crypto_info_aes_ccm_128);
CHECK_CIPHER_DESC(TLS_CIPHER_CHACHA20_POLY1305, tls12_crypto_info_chacha20_poly1305);
CHECK_CIPHER_DESC(TLS_CIPHER_SM4_GCM, tls12_crypto_info_sm4_gcm);
CHECK_CIPHER_DESC(TLS_CIPHER_SM4_CCM, tls12_crypto_info_sm4_ccm);
CHECK_CIPHER_DESC(TLS_CIPHER_ARIA_GCM_128, tls12_crypto_info_aria_gcm_128);
CHECK_CIPHER_DESC(TLS_CIPHER_ARIA_GCM_256, tls12_crypto_info_aria_gcm_256);

static const struct proto *saved_tcpv6_prot;
static DEFINE_MUTEX(tcpv6_prot_mutex);
static const struct proto *saved_tcpv4_prot;
static DEFINE_MUTEX(tcpv4_prot_mutex);
static struct proto tls_prots[TLS_NUM_PROTS][TLS_NUM_CONFIG][TLS_NUM_CONFIG];
static struct proto_ops tls_proto_ops[TLS_NUM_PROTS][TLS_NUM_CONFIG][TLS_NUM_CONFIG];
static void build_protos(struct proto prot[TLS_NUM_CONFIG][TLS_NUM_CONFIG],
			 const struct proto *base);

void update_sk_prot(struct sock *sk, struct tls_context *ctx)
{
	int ip_ver = sk->sk_family == AF_INET6 ? TLSV6 : TLSV4;

	WRITE_ONCE(sk->sk_prot,
		   &tls_prots[ip_ver][ctx->tx_conf][ctx->rx_conf]);
	WRITE_ONCE(sk->sk_socket->ops,
		   &tls_proto_ops[ip_ver][ctx->tx_conf][ctx->rx_conf]);
}

int wait_on_pending_writer(struct sock *sk, long *timeo)
{
	DEFINE_WAIT_FUNC(wait, woken_wake_function);
	int ret, rc = 0;

	add_wait_queue(sk_sleep(sk), &wait);
	while (1) {
		if (!*timeo) {
			rc = -EAGAIN;
			break;
		}

		if (signal_pending(current)) {
			rc = sock_intr_errno(*timeo);
			break;
		}

		ret = sk_wait_event(sk, timeo,
				    !READ_ONCE(sk->sk_write_pending), &wait);
		if (ret) {
			if (ret < 0)
				rc = ret;
			break;
		}
	}
	remove_wait_queue(sk_sleep(sk), &wait);
	return rc;
}

int tls_push_sg(struct sock *sk,
		struct tls_context *ctx,
		struct scatterlist *sg,
		u16 first_offset,
		int flags)
{
	struct bio_vec bvec;
	struct msghdr msg = {
		.msg_flags = MSG_SPLICE_PAGES | flags,
	};
	int ret = 0;
	struct page *p;
	size_t size;
	int offset = first_offset;

	size = sg->length - offset;
	offset += sg->offset;

	ctx->splicing_pages = true;
	while (1) {
		/* is sending application-limited? */
		tcp_rate_check_app_limited(sk);
		p = sg_page(sg);
retry:
		bvec_set_page(&bvec, p, size, offset);
		iov_iter_bvec(&msg.msg_iter, ITER_SOURCE, &bvec, 1, size);

		ret = tcp_sendmsg_locked(sk, &msg, size);

		if (ret != size) {
			if (ret > 0) {
				offset += ret;
				size -= ret;
				goto retry;
			}

			offset -= sg->offset;
			ctx->partially_sent_offset = offset;
			ctx->partially_sent_record = (void *)sg;
			ctx->splicing_pages = false;
			return ret;
		}

		put_page(p);
		sk_mem_uncharge(sk, sg->length);
		sg = sg_next(sg);
		if (!sg)
			break;

		offset = sg->offset;
		size = sg->length;
	}

	ctx->splicing_pages = false;

	return 0;
}

static int tls_handle_open_record(struct sock *sk, int flags)
{
	struct tls_context *ctx = tls_get_ctx(sk);

	if (tls_is_pending_open_record(ctx))
		return ctx->push_pending_record(sk, flags);

	return 0;
}

int tls_process_cmsg(struct sock *sk, struct msghdr *msg,
		     unsigned char *record_type)
{
	struct cmsghdr *cmsg;
	int rc = -EINVAL;

	for_each_cmsghdr(cmsg, msg) {
		if (!CMSG_OK(msg, cmsg))
			return -EINVAL;
		if (cmsg->cmsg_level != SOL_TLS)
			continue;

		switch (cmsg->cmsg_type) {
		case TLS_SET_RECORD_TYPE:
			if (cmsg->cmsg_len < CMSG_LEN(sizeof(*record_type)))
				return -EINVAL;

			if (msg->msg_flags & MSG_MORE)
				return -EINVAL;

			rc = tls_handle_open_record(sk, msg->msg_flags);
			if (rc)
				return rc;

			*record_type = *(unsigned char *)CMSG_DATA(cmsg);
			rc = 0;
			break;
		default:
			return -EINVAL;
		}
	}

	return rc;
}

int tls_push_partial_record(struct sock *sk, struct tls_context *ctx,
			    int flags)
{
	struct scatterlist *sg;
	u16 offset;

	sg = ctx->partially_sent_record;
	offset = ctx->partially_sent_offset;

	ctx->partially_sent_record = NULL;
	return tls_push_sg(sk, ctx, sg, offset, flags);
}

void tls_free_partial_record(struct sock *sk, struct tls_context *ctx)
{
	struct scatterlist *sg;

	for (sg = ctx->partially_sent_record; sg; sg = sg_next(sg)) {
		put_page(sg_page(sg));
		sk_mem_uncharge(sk, sg->length);
	}
	ctx->partially_sent_record = NULL;
}

static void tls_write_space(struct sock *sk)
{
	struct tls_context *ctx = tls_get_ctx(sk);

	/* If splicing_pages call lower protocol write space handler
	 * to ensure we wake up any waiting operations there. For example
	 * if splicing pages where to call sk_wait_event.
	 */
	if (ctx->splicing_pages) {
		ctx->sk_write_space(sk);
		return;
	}

#ifdef CONFIG_TLS_DEVICE
	if (ctx->tx_conf == TLS_HW)
		tls_device_write_space(sk, ctx);
	else
#endif
		tls_sw_write_space(sk, ctx);

	ctx->sk_write_space(sk);
}

/**
 * tls_ctx_free() - free TLS ULP context
 * @sk:  socket to with @ctx is attached
 * @ctx: TLS context structure
 *
 * Free TLS context. If @sk is %NULL caller guarantees that the socket
 * to which @ctx was attached has no outstanding references.
 */
void tls_ctx_free(struct sock *sk, struct tls_context *ctx)
{
	if (!ctx)
		return;

	memzero_explicit(&ctx->crypto_send, sizeof(ctx->crypto_send));
	memzero_explicit(&ctx->crypto_recv, sizeof(ctx->crypto_recv));
	mutex_destroy(&ctx->tx_lock);

	if (sk)
		kfree_rcu(ctx, rcu);
	else
		kfree(ctx);
}

static void tls_sk_proto_cleanup(struct sock *sk,
				 struct tls_context *ctx, long timeo)
{
	if (unlikely(sk->sk_write_pending) &&
	    !wait_on_pending_writer(sk, &timeo))
		tls_handle_open_record(sk, 0);

	/* We need these for tls_sw_fallback handling of other packets */
	if (ctx->tx_conf == TLS_SW) {
		tls_sw_release_resources_tx(sk);
		TLS_DEC_STATS(sock_net(sk), LINUX_MIB_TLSCURRTXSW);
	} else if (ctx->tx_conf == TLS_HW) {
		tls_device_free_resources_tx(sk);
		TLS_DEC_STATS(sock_net(sk), LINUX_MIB_TLSCURRTXDEVICE);
	}

	if (ctx->rx_conf == TLS_SW) {
		tls_sw_release_resources_rx(sk);
		TLS_DEC_STATS(sock_net(sk), LINUX_MIB_TLSCURRRXSW);
	} else if (ctx->rx_conf == TLS_HW) {
		tls_device_offload_cleanup_rx(sk);
		TLS_DEC_STATS(sock_net(sk), LINUX_MIB_TLSCURRRXDEVICE);
	}
}

static void tls_sk_proto_close(struct sock *sk, long timeout)
{
	struct inet_connection_sock *icsk = inet_csk(sk);
	struct tls_context *ctx = tls_get_ctx(sk);
	long timeo = sock_sndtimeo(sk, 0);
	bool free_ctx;

	if (ctx->tx_conf == TLS_SW)
		tls_sw_cancel_work_tx(ctx);

	lock_sock(sk);
	free_ctx = ctx->tx_conf != TLS_HW && ctx->rx_conf != TLS_HW;

	if (ctx->tx_conf != TLS_BASE || ctx->rx_conf != TLS_BASE)
		tls_sk_proto_cleanup(sk, ctx, timeo);

	write_lock_bh(&sk->sk_callback_lock);
	if (free_ctx)
		rcu_assign_pointer(icsk->icsk_ulp_data, NULL);
	WRITE_ONCE(sk->sk_prot, ctx->sk_proto);
	if (sk->sk_write_space == tls_write_space)
		sk->sk_write_space = ctx->sk_write_space;
	write_unlock_bh(&sk->sk_callback_lock);
	release_sock(sk);
	if (ctx->tx_conf == TLS_SW)
		tls_sw_free_ctx_tx(ctx);
	if (ctx->rx_conf == TLS_SW || ctx->rx_conf == TLS_HW)
		tls_sw_strparser_done(ctx);
	if (ctx->rx_conf == TLS_SW)
		tls_sw_free_ctx_rx(ctx);
	ctx->sk_proto->close(sk, timeout);

	if (free_ctx)
		tls_ctx_free(sk, ctx);
}

static __poll_t tls_sk_poll(struct file *file, struct socket *sock,
			    struct poll_table_struct *wait)
{
	struct tls_sw_context_rx *ctx;
	struct tls_context *tls_ctx;
	struct sock *sk = sock->sk;
	struct sk_psock *psock;
	__poll_t mask = 0;
	u8 shutdown;
	int state;

	mask = tcp_poll(file, sock, wait);

	state = inet_sk_state_load(sk);
	shutdown = READ_ONCE(sk->sk_shutdown);
	if (unlikely(state != TCP_ESTABLISHED || shutdown & RCV_SHUTDOWN))
		return mask;

	tls_ctx = tls_get_ctx(sk);
	ctx = tls_sw_ctx_rx(tls_ctx);
	psock = sk_psock_get(sk);

	if (skb_queue_empty_lockless(&ctx->rx_list) &&
	    !tls_strp_msg_ready(ctx) &&
	    sk_psock_queue_empty(psock))
		mask &= ~(EPOLLIN | EPOLLRDNORM);

	if (psock)
		sk_psock_put(sk, psock);

	return mask;
}

static int do_tls_getsockopt_conf(struct sock *sk, char __user *optval,
				  int __user *optlen, int tx)
{
	int rc = 0;
	const struct tls_cipher_desc *cipher_desc;
	struct tls_context *ctx = tls_get_ctx(sk);
	struct tls_crypto_info *crypto_info;
	struct cipher_context *cctx;
	int len;

	if (get_user(len, optlen))
		return -EFAULT;

	if (!optval || (len < sizeof(*crypto_info))) {
		rc = -EINVAL;
		goto out;
	}

	if (!ctx) {
		rc = -EBUSY;
		goto out;
	}

	/* get user crypto info */
	if (tx) {
		crypto_info = &ctx->crypto_send.info;
		cctx = &ctx->tx;
	} else {
		crypto_info = &ctx->crypto_recv.info;
		cctx = &ctx->rx;
	}

	if (!TLS_CRYPTO_INFO_READY(crypto_info)) {
		rc = -EBUSY;
		goto out;
	}

	if (len == sizeof(*crypto_info)) {
		if (copy_to_user(optval, crypto_info, sizeof(*crypto_info)))
			rc = -EFAULT;
		goto out;
	}

	cipher_desc = get_cipher_desc(crypto_info->cipher_type);
	if (!cipher_desc || len != cipher_desc->crypto_info) {
		rc = -EINVAL;
		goto out;
	}

	memcpy(crypto_info_iv(crypto_info, cipher_desc),
	       cctx->iv + cipher_desc->salt, cipher_desc->iv);
	memcpy(crypto_info_rec_seq(crypto_info, cipher_desc),
	       cctx->rec_seq, cipher_desc->rec_seq);

	if (copy_to_user(optval, crypto_info, cipher_desc->crypto_info))
		rc = -EFAULT;

out:
	return rc;
}

static int do_tls_getsockopt_tx_zc(struct sock *sk, char __user *optval,
				   int __user *optlen)
{
	struct tls_context *ctx = tls_get_ctx(sk);
	unsigned int value;
	int len;

	if (get_user(len, optlen))
		return -EFAULT;

	if (len != sizeof(value))
		return -EINVAL;

	value = ctx->zerocopy_sendfile;
	if (copy_to_user(optval, &value, sizeof(value)))
		return -EFAULT;

	return 0;
}

static int do_tls_getsockopt_no_pad(struct sock *sk, char __user *optval,
				    int __user *optlen)
{
	struct tls_context *ctx = tls_get_ctx(sk);
	int value, len;

	if (ctx->prot_info.version != TLS_1_3_VERSION)
		return -EINVAL;

	if (get_user(len, optlen))
		return -EFAULT;
	if (len < sizeof(value))
		return -EINVAL;

	value = -EINVAL;
	if (ctx->rx_conf == TLS_SW || ctx->rx_conf == TLS_HW)
		value = ctx->rx_no_pad;
	if (value < 0)
		return value;

	if (put_user(sizeof(value), optlen))
		return -EFAULT;
	if (copy_to_user(optval, &value, sizeof(value)))
		return -EFAULT;

	return 0;
}

static int do_tls_getsockopt(struct sock *sk, int optname,
			     char __user *optval, int __user *optlen)
{
	int rc = 0;

	lock_sock(sk);

	switch (optname) {
	case TLS_TX:
	case TLS_RX:
		rc = do_tls_getsockopt_conf(sk, optval, optlen,
					    optname == TLS_TX);
		break;
	case TLS_TX_ZEROCOPY_RO:
		rc = do_tls_getsockopt_tx_zc(sk, optval, optlen);
		break;
	case TLS_RX_EXPECT_NO_PAD:
		rc = do_tls_getsockopt_no_pad(sk, optval, optlen);
		break;
	default:
		rc = -ENOPROTOOPT;
		break;
	}

	release_sock(sk);

	return rc;
}

static int tls_getsockopt(struct sock *sk, int level, int optname,
			  char __user *optval, int __user *optlen)
{
	struct tls_context *ctx = tls_get_ctx(sk);

	if (level != SOL_TLS)
		return ctx->sk_proto->getsockopt(sk, level,
						 optname, optval, optlen);

	return do_tls_getsockopt(sk, optname, optval, optlen);
}

static int validate_crypto_info(const struct tls_crypto_info *crypto_info,
				const struct tls_crypto_info *alt_crypto_info)
{
	if (crypto_info->version != TLS_1_2_VERSION &&
	    crypto_info->version != TLS_1_3_VERSION)
		return -EINVAL;

	switch (crypto_info->cipher_type) {
	case TLS_CIPHER_ARIA_GCM_128:
	case TLS_CIPHER_ARIA_GCM_256:
		if (crypto_info->version != TLS_1_2_VERSION)
			return -EINVAL;
		break;
	}

	/* Ensure that TLS version and ciphers are same in both directions */
	if (TLS_CRYPTO_INFO_READY(alt_crypto_info)) {
		if (alt_crypto_info->version != crypto_info->version ||
		    alt_crypto_info->cipher_type != crypto_info->cipher_type)
			return -EINVAL;
	}

	return 0;
}

static int do_tls_setsockopt_conf(struct sock *sk, sockptr_t optval,
				  unsigned int optlen, int tx)
{
	struct tls_crypto_info *crypto_info;
	struct tls_crypto_info *alt_crypto_info;
	struct tls_context *ctx = tls_get_ctx(sk);
	const struct tls_cipher_desc *cipher_desc;
<<<<<<< HEAD
=======
	union tls_crypto_context *crypto_ctx;
>>>>>>> 2d5404ca
	int rc = 0;
	int conf;

	if (sockptr_is_null(optval) || (optlen < sizeof(*crypto_info)))
		return -EINVAL;

	if (tx) {
		crypto_ctx = &ctx->crypto_send;
		alt_crypto_info = &ctx->crypto_recv.info;
	} else {
		crypto_ctx = &ctx->crypto_recv;
		alt_crypto_info = &ctx->crypto_send.info;
	}

	crypto_info = &crypto_ctx->info;

	/* Currently we don't support set crypto info more than one time */
	if (TLS_CRYPTO_INFO_READY(crypto_info))
		return -EBUSY;

	rc = copy_from_sockptr(crypto_info, optval, sizeof(*crypto_info));
	if (rc) {
		rc = -EFAULT;
		goto err_crypto_info;
	}

	rc = validate_crypto_info(crypto_info, alt_crypto_info);
	if (rc)
		goto err_crypto_info;

	cipher_desc = get_cipher_desc(crypto_info->cipher_type);
	if (!cipher_desc) {
		rc = -EINVAL;
		goto err_crypto_info;
	}

	if (optlen != cipher_desc->crypto_info) {
		rc = -EINVAL;
		goto err_crypto_info;
	}

	rc = copy_from_sockptr_offset(crypto_info + 1, optval,
				      sizeof(*crypto_info),
				      optlen - sizeof(*crypto_info));
	if (rc) {
		rc = -EFAULT;
		goto err_crypto_info;
	}

	if (tx) {
		rc = tls_set_device_offload(sk);
		conf = TLS_HW;
		if (!rc) {
			TLS_INC_STATS(sock_net(sk), LINUX_MIB_TLSTXDEVICE);
			TLS_INC_STATS(sock_net(sk), LINUX_MIB_TLSCURRTXDEVICE);
		} else {
			rc = tls_set_sw_offload(sk, 1);
			if (rc)
				goto err_crypto_info;
			TLS_INC_STATS(sock_net(sk), LINUX_MIB_TLSTXSW);
			TLS_INC_STATS(sock_net(sk), LINUX_MIB_TLSCURRTXSW);
			conf = TLS_SW;
		}
	} else {
		rc = tls_set_device_offload_rx(sk, ctx);
		conf = TLS_HW;
		if (!rc) {
			TLS_INC_STATS(sock_net(sk), LINUX_MIB_TLSRXDEVICE);
			TLS_INC_STATS(sock_net(sk), LINUX_MIB_TLSCURRRXDEVICE);
		} else {
			rc = tls_set_sw_offload(sk, 0);
			if (rc)
				goto err_crypto_info;
			TLS_INC_STATS(sock_net(sk), LINUX_MIB_TLSRXSW);
			TLS_INC_STATS(sock_net(sk), LINUX_MIB_TLSCURRRXSW);
			conf = TLS_SW;
		}
		tls_sw_strparser_arm(sk, ctx);
	}

	if (tx)
		ctx->tx_conf = conf;
	else
		ctx->rx_conf = conf;
	update_sk_prot(sk, ctx);
	if (tx) {
		ctx->sk_write_space = sk->sk_write_space;
		sk->sk_write_space = tls_write_space;
	} else {
		struct tls_sw_context_rx *rx_ctx = tls_sw_ctx_rx(ctx);

		tls_strp_check_rcv(&rx_ctx->strp);
	}
	return 0;

err_crypto_info:
	memzero_explicit(crypto_ctx, sizeof(*crypto_ctx));
	return rc;
}

static int do_tls_setsockopt_tx_zc(struct sock *sk, sockptr_t optval,
				   unsigned int optlen)
{
	struct tls_context *ctx = tls_get_ctx(sk);
	unsigned int value;

	if (sockptr_is_null(optval) || optlen != sizeof(value))
		return -EINVAL;

	if (copy_from_sockptr(&value, optval, sizeof(value)))
		return -EFAULT;

	if (value > 1)
		return -EINVAL;

	ctx->zerocopy_sendfile = value;

	return 0;
}

static int do_tls_setsockopt_no_pad(struct sock *sk, sockptr_t optval,
				    unsigned int optlen)
{
	struct tls_context *ctx = tls_get_ctx(sk);
	u32 val;
	int rc;

	if (ctx->prot_info.version != TLS_1_3_VERSION ||
	    sockptr_is_null(optval) || optlen < sizeof(val))
		return -EINVAL;

	rc = copy_from_sockptr(&val, optval, sizeof(val));
	if (rc)
		return -EFAULT;
	if (val > 1)
		return -EINVAL;
	rc = check_zeroed_sockptr(optval, sizeof(val), optlen - sizeof(val));
	if (rc < 1)
		return rc == 0 ? -EINVAL : rc;

	lock_sock(sk);
	rc = -EINVAL;
	if (ctx->rx_conf == TLS_SW || ctx->rx_conf == TLS_HW) {
		ctx->rx_no_pad = val;
		tls_update_rx_zc_capable(ctx);
		rc = 0;
	}
	release_sock(sk);

	return rc;
}

static int do_tls_setsockopt(struct sock *sk, int optname, sockptr_t optval,
			     unsigned int optlen)
{
	int rc = 0;

	switch (optname) {
	case TLS_TX:
	case TLS_RX:
		lock_sock(sk);
		rc = do_tls_setsockopt_conf(sk, optval, optlen,
					    optname == TLS_TX);
		release_sock(sk);
		break;
	case TLS_TX_ZEROCOPY_RO:
		lock_sock(sk);
		rc = do_tls_setsockopt_tx_zc(sk, optval, optlen);
		release_sock(sk);
		break;
	case TLS_RX_EXPECT_NO_PAD:
		rc = do_tls_setsockopt_no_pad(sk, optval, optlen);
		break;
	default:
		rc = -ENOPROTOOPT;
		break;
	}
	return rc;
}

static int tls_setsockopt(struct sock *sk, int level, int optname,
			  sockptr_t optval, unsigned int optlen)
{
	struct tls_context *ctx = tls_get_ctx(sk);

	if (level != SOL_TLS)
		return ctx->sk_proto->setsockopt(sk, level, optname, optval,
						 optlen);

	return do_tls_setsockopt(sk, optname, optval, optlen);
}

struct tls_context *tls_ctx_create(struct sock *sk)
{
	struct inet_connection_sock *icsk = inet_csk(sk);
	struct tls_context *ctx;

	ctx = kzalloc(sizeof(*ctx), GFP_ATOMIC);
	if (!ctx)
		return NULL;

	mutex_init(&ctx->tx_lock);
	ctx->sk_proto = READ_ONCE(sk->sk_prot);
	ctx->sk = sk;
	/* Release semantic of rcu_assign_pointer() ensures that
	 * ctx->sk_proto is visible before changing sk->sk_prot in
	 * update_sk_prot(), and prevents reading uninitialized value in
	 * tls_{getsockopt, setsockopt}. Note that we do not need a
	 * read barrier in tls_{getsockopt,setsockopt} as there is an
	 * address dependency between sk->sk_proto->{getsockopt,setsockopt}
	 * and ctx->sk_proto.
	 */
	rcu_assign_pointer(icsk->icsk_ulp_data, ctx);
	return ctx;
}

static void build_proto_ops(struct proto_ops ops[TLS_NUM_CONFIG][TLS_NUM_CONFIG],
			    const struct proto_ops *base)
{
	ops[TLS_BASE][TLS_BASE] = *base;

	ops[TLS_SW  ][TLS_BASE] = ops[TLS_BASE][TLS_BASE];
	ops[TLS_SW  ][TLS_BASE].splice_eof	= tls_sw_splice_eof;

	ops[TLS_BASE][TLS_SW  ] = ops[TLS_BASE][TLS_BASE];
	ops[TLS_BASE][TLS_SW  ].splice_read	= tls_sw_splice_read;
	ops[TLS_BASE][TLS_SW  ].poll		= tls_sk_poll;
	ops[TLS_BASE][TLS_SW  ].read_sock	= tls_sw_read_sock;

	ops[TLS_SW  ][TLS_SW  ] = ops[TLS_SW  ][TLS_BASE];
	ops[TLS_SW  ][TLS_SW  ].splice_read	= tls_sw_splice_read;
	ops[TLS_SW  ][TLS_SW  ].poll		= tls_sk_poll;
	ops[TLS_SW  ][TLS_SW  ].read_sock	= tls_sw_read_sock;

#ifdef CONFIG_TLS_DEVICE
	ops[TLS_HW  ][TLS_BASE] = ops[TLS_BASE][TLS_BASE];

	ops[TLS_HW  ][TLS_SW  ] = ops[TLS_BASE][TLS_SW  ];

	ops[TLS_BASE][TLS_HW  ] = ops[TLS_BASE][TLS_SW  ];

	ops[TLS_SW  ][TLS_HW  ] = ops[TLS_SW  ][TLS_SW  ];

	ops[TLS_HW  ][TLS_HW  ] = ops[TLS_HW  ][TLS_SW  ];
#endif
#ifdef CONFIG_TLS_TOE
	ops[TLS_HW_RECORD][TLS_HW_RECORD] = *base;
#endif
}

static void tls_build_proto(struct sock *sk)
{
	int ip_ver = sk->sk_family == AF_INET6 ? TLSV6 : TLSV4;
	struct proto *prot = READ_ONCE(sk->sk_prot);

	/* Build IPv6 TLS whenever the address of tcpv6 _prot changes */
	if (ip_ver == TLSV6 &&
	    unlikely(prot != smp_load_acquire(&saved_tcpv6_prot))) {
		mutex_lock(&tcpv6_prot_mutex);
		if (likely(prot != saved_tcpv6_prot)) {
			build_protos(tls_prots[TLSV6], prot);
			build_proto_ops(tls_proto_ops[TLSV6],
					sk->sk_socket->ops);
			smp_store_release(&saved_tcpv6_prot, prot);
		}
		mutex_unlock(&tcpv6_prot_mutex);
	}

	if (ip_ver == TLSV4 &&
	    unlikely(prot != smp_load_acquire(&saved_tcpv4_prot))) {
		mutex_lock(&tcpv4_prot_mutex);
		if (likely(prot != saved_tcpv4_prot)) {
			build_protos(tls_prots[TLSV4], prot);
			build_proto_ops(tls_proto_ops[TLSV4],
					sk->sk_socket->ops);
			smp_store_release(&saved_tcpv4_prot, prot);
		}
		mutex_unlock(&tcpv4_prot_mutex);
	}
}

static void build_protos(struct proto prot[TLS_NUM_CONFIG][TLS_NUM_CONFIG],
			 const struct proto *base)
{
	prot[TLS_BASE][TLS_BASE] = *base;
	prot[TLS_BASE][TLS_BASE].setsockopt	= tls_setsockopt;
	prot[TLS_BASE][TLS_BASE].getsockopt	= tls_getsockopt;
	prot[TLS_BASE][TLS_BASE].close		= tls_sk_proto_close;

	prot[TLS_SW][TLS_BASE] = prot[TLS_BASE][TLS_BASE];
	prot[TLS_SW][TLS_BASE].sendmsg		= tls_sw_sendmsg;
	prot[TLS_SW][TLS_BASE].splice_eof	= tls_sw_splice_eof;

	prot[TLS_BASE][TLS_SW] = prot[TLS_BASE][TLS_BASE];
	prot[TLS_BASE][TLS_SW].recvmsg		  = tls_sw_recvmsg;
	prot[TLS_BASE][TLS_SW].sock_is_readable   = tls_sw_sock_is_readable;
	prot[TLS_BASE][TLS_SW].close		  = tls_sk_proto_close;

	prot[TLS_SW][TLS_SW] = prot[TLS_SW][TLS_BASE];
	prot[TLS_SW][TLS_SW].recvmsg		= tls_sw_recvmsg;
	prot[TLS_SW][TLS_SW].sock_is_readable   = tls_sw_sock_is_readable;
	prot[TLS_SW][TLS_SW].close		= tls_sk_proto_close;

#ifdef CONFIG_TLS_DEVICE
	prot[TLS_HW][TLS_BASE] = prot[TLS_BASE][TLS_BASE];
	prot[TLS_HW][TLS_BASE].sendmsg		= tls_device_sendmsg;
	prot[TLS_HW][TLS_BASE].splice_eof	= tls_device_splice_eof;

	prot[TLS_HW][TLS_SW] = prot[TLS_BASE][TLS_SW];
	prot[TLS_HW][TLS_SW].sendmsg		= tls_device_sendmsg;
	prot[TLS_HW][TLS_SW].splice_eof		= tls_device_splice_eof;

	prot[TLS_BASE][TLS_HW] = prot[TLS_BASE][TLS_SW];

	prot[TLS_SW][TLS_HW] = prot[TLS_SW][TLS_SW];

	prot[TLS_HW][TLS_HW] = prot[TLS_HW][TLS_SW];
#endif
#ifdef CONFIG_TLS_TOE
	prot[TLS_HW_RECORD][TLS_HW_RECORD] = *base;
	prot[TLS_HW_RECORD][TLS_HW_RECORD].hash		= tls_toe_hash;
	prot[TLS_HW_RECORD][TLS_HW_RECORD].unhash	= tls_toe_unhash;
#endif
}

static int tls_init(struct sock *sk)
{
	struct tls_context *ctx;
	int rc = 0;

	tls_build_proto(sk);

#ifdef CONFIG_TLS_TOE
	if (tls_toe_bypass(sk))
		return 0;
#endif

	/* The TLS ulp is currently supported only for TCP sockets
	 * in ESTABLISHED state.
	 * Supporting sockets in LISTEN state will require us
	 * to modify the accept implementation to clone rather then
	 * share the ulp context.
	 */
	if (sk->sk_state != TCP_ESTABLISHED)
		return -ENOTCONN;

	/* allocate tls context */
	write_lock_bh(&sk->sk_callback_lock);
	ctx = tls_ctx_create(sk);
	if (!ctx) {
		rc = -ENOMEM;
		goto out;
	}

	ctx->tx_conf = TLS_BASE;
	ctx->rx_conf = TLS_BASE;
	update_sk_prot(sk, ctx);
out:
	write_unlock_bh(&sk->sk_callback_lock);
	return rc;
}

static void tls_update(struct sock *sk, struct proto *p,
		       void (*write_space)(struct sock *sk))
{
	struct tls_context *ctx;

	WARN_ON_ONCE(sk->sk_prot == p);

	ctx = tls_get_ctx(sk);
	if (likely(ctx)) {
		ctx->sk_write_space = write_space;
		ctx->sk_proto = p;
	} else {
		/* Pairs with lockless read in sk_clone_lock(). */
		WRITE_ONCE(sk->sk_prot, p);
		sk->sk_write_space = write_space;
	}
}

static u16 tls_user_config(struct tls_context *ctx, bool tx)
{
	u16 config = tx ? ctx->tx_conf : ctx->rx_conf;

	switch (config) {
	case TLS_BASE:
		return TLS_CONF_BASE;
	case TLS_SW:
		return TLS_CONF_SW;
	case TLS_HW:
		return TLS_CONF_HW;
	case TLS_HW_RECORD:
		return TLS_CONF_HW_RECORD;
	}
	return 0;
}

static int tls_get_info(struct sock *sk, struct sk_buff *skb)
{
	u16 version, cipher_type;
	struct tls_context *ctx;
	struct nlattr *start;
	int err;

	start = nla_nest_start_noflag(skb, INET_ULP_INFO_TLS);
	if (!start)
		return -EMSGSIZE;

	rcu_read_lock();
	ctx = rcu_dereference(inet_csk(sk)->icsk_ulp_data);
	if (!ctx) {
		err = 0;
		goto nla_failure;
	}
	version = ctx->prot_info.version;
	if (version) {
		err = nla_put_u16(skb, TLS_INFO_VERSION, version);
		if (err)
			goto nla_failure;
	}
	cipher_type = ctx->prot_info.cipher_type;
	if (cipher_type) {
		err = nla_put_u16(skb, TLS_INFO_CIPHER, cipher_type);
		if (err)
			goto nla_failure;
	}
	err = nla_put_u16(skb, TLS_INFO_TXCONF, tls_user_config(ctx, true));
	if (err)
		goto nla_failure;

	err = nla_put_u16(skb, TLS_INFO_RXCONF, tls_user_config(ctx, false));
	if (err)
		goto nla_failure;

	if (ctx->tx_conf == TLS_HW && ctx->zerocopy_sendfile) {
		err = nla_put_flag(skb, TLS_INFO_ZC_RO_TX);
		if (err)
			goto nla_failure;
	}
	if (ctx->rx_no_pad) {
		err = nla_put_flag(skb, TLS_INFO_RX_NO_PAD);
		if (err)
			goto nla_failure;
	}

	rcu_read_unlock();
	nla_nest_end(skb, start);
	return 0;

nla_failure:
	rcu_read_unlock();
	nla_nest_cancel(skb, start);
	return err;
}

static size_t tls_get_info_size(const struct sock *sk)
{
	size_t size = 0;

	size += nla_total_size(0) +		/* INET_ULP_INFO_TLS */
		nla_total_size(sizeof(u16)) +	/* TLS_INFO_VERSION */
		nla_total_size(sizeof(u16)) +	/* TLS_INFO_CIPHER */
		nla_total_size(sizeof(u16)) +	/* TLS_INFO_RXCONF */
		nla_total_size(sizeof(u16)) +	/* TLS_INFO_TXCONF */
		nla_total_size(0) +		/* TLS_INFO_ZC_RO_TX */
		nla_total_size(0) +		/* TLS_INFO_RX_NO_PAD */
		0;

	return size;
}

static int __net_init tls_init_net(struct net *net)
{
	int err;

	net->mib.tls_statistics = alloc_percpu(struct linux_tls_mib);
	if (!net->mib.tls_statistics)
		return -ENOMEM;

	err = tls_proc_init(net);
	if (err)
		goto err_free_stats;

	return 0;
err_free_stats:
	free_percpu(net->mib.tls_statistics);
	return err;
}

static void __net_exit tls_exit_net(struct net *net)
{
	tls_proc_fini(net);
	free_percpu(net->mib.tls_statistics);
}

static struct pernet_operations tls_proc_ops = {
	.init = tls_init_net,
	.exit = tls_exit_net,
};

static struct tcp_ulp_ops tcp_tls_ulp_ops __read_mostly = {
	.name			= "tls",
	.owner			= THIS_MODULE,
	.init			= tls_init,
	.update			= tls_update,
	.get_info		= tls_get_info,
	.get_info_size		= tls_get_info_size,
};

static int __init tls_register(void)
{
	int err;

	err = register_pernet_subsys(&tls_proc_ops);
	if (err)
		return err;

	err = tls_strp_dev_init();
	if (err)
		goto err_pernet;

	err = tls_device_init();
	if (err)
		goto err_strp;

	tcp_register_ulp(&tcp_tls_ulp_ops);

	return 0;
err_strp:
	tls_strp_dev_exit();
err_pernet:
	unregister_pernet_subsys(&tls_proc_ops);
	return err;
}

static void __exit tls_unregister(void)
{
	tcp_unregister_ulp(&tcp_tls_ulp_ops);
	tls_strp_dev_exit();
	tls_device_cleanup();
	unregister_pernet_subsys(&tls_proc_ops);
}

module_init(tls_register);
module_exit(tls_unregister);<|MERGE_RESOLUTION|>--- conflicted
+++ resolved
@@ -616,10 +616,7 @@
 	struct tls_crypto_info *alt_crypto_info;
 	struct tls_context *ctx = tls_get_ctx(sk);
 	const struct tls_cipher_desc *cipher_desc;
-<<<<<<< HEAD
-=======
 	union tls_crypto_context *crypto_ctx;
->>>>>>> 2d5404ca
 	int rc = 0;
 	int conf;
 
