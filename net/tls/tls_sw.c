--- conflicted
+++ resolved
@@ -1772,12 +1772,7 @@
 	long timeo;
 	bool is_kvec = iov_iter_is_kvec(&msg->msg_iter);
 	bool is_peek = flags & MSG_PEEK;
-<<<<<<< HEAD
 	bool bpf_strp_enabled;
-	int num_async = 0;
-	int pending;
-=======
->>>>>>> 7ed5d3a5
 
 	flags |= nonblock;
 
@@ -1837,22 +1832,13 @@
 
 		if (to_decrypt <= len && !is_kvec && !is_peek &&
 		    ctx->control == TLS_RECORD_TYPE_DATA &&
-<<<<<<< HEAD
 		    prot->version != TLS_1_3_VERSION &&
 		    !bpf_strp_enabled)
-			zc = true;
+			darg.zc = true;
 
 		/* Do not use async mode if record is non-data */
 		if (ctx->control == TLS_RECORD_TYPE_DATA && !bpf_strp_enabled)
-			async_capable = ctx->async_capable;
-=======
-		    prot->version != TLS_1_3_VERSION)
-			darg.zc = true;
-
-		/* Do not use async mode if record is non-data */
-		if (ctx->control == TLS_RECORD_TYPE_DATA)
 			darg.async = ctx->async_capable;
->>>>>>> 7ed5d3a5
 		else
 			darg.async = false;
 
@@ -1901,8 +1887,7 @@
 		/* TLS 1.3 may have updated the length by more than overhead */
 		chunk = rxm->full_len;
 
-<<<<<<< HEAD
-		if (!zc) {
+		if (!darg.zc) {
 			if (bpf_strp_enabled) {
 				err = sk_psock_tls_strp_read(psock, skb);
 				if (err != __SK_PASS) {
@@ -1916,11 +1901,7 @@
 				}
 			}
 
-			if (rxm->full_len > len) {
-=======
-		if (!darg.zc) {
 			if (chunk > len) {
->>>>>>> 7ed5d3a5
 				retain_skb = true;
 				chunk = len;
 			}
