// SPDX-License-Identifier: GPL-2.0
/*
 *  Shared Memory Communications over RDMA (SMC-R) and RoCE
 *
 *  smc_sysctl.c: sysctl interface to SMC subsystem.
 *
 *  Copyright (c) 2022, Alibaba Inc.
 *
 *  Author: Tony Lu <tonylu@linux.alibaba.com>
 *
 */

#include <linux/init.h>
#include <linux/sysctl.h>
#include <net/net_namespace.h>

#include "smc.h"
#include "smc_core.h"
#include "smc_llc.h"
#include "smc_sysctl.h"

static int min_sndbuf = SMC_BUF_MIN_SIZE;
static int min_rcvbuf = SMC_BUF_MIN_SIZE;
static int max_sndbuf = INT_MAX / 2;
static int max_rcvbuf = INT_MAX / 2;
static const int net_smc_wmem_init = (64 * 1024);
static const int net_smc_rmem_init = (64 * 1024);
<<<<<<< HEAD
=======
static int links_per_lgr_min = SMC_LINKS_ADD_LNK_MIN;
static int links_per_lgr_max = SMC_LINKS_ADD_LNK_MAX;
static int conns_per_lgr_min = SMC_CONN_PER_LGR_MIN;
static int conns_per_lgr_max = SMC_CONN_PER_LGR_MAX;
>>>>>>> 2d5404ca

static struct ctl_table smc_table[] = {
	{
		.procname       = "autocorking_size",
		.data           = &init_net.smc.sysctl_autocorking_size,
		.maxlen         = sizeof(unsigned int),
		.mode           = 0644,
		.proc_handler	= proc_douintvec,
	},
	{
		.procname	= "smcr_buf_type",
		.data		= &init_net.smc.sysctl_smcr_buf_type,
		.maxlen		= sizeof(unsigned int),
		.mode		= 0644,
		.proc_handler	= proc_douintvec_minmax,
		.extra1		= SYSCTL_ZERO,
		.extra2		= SYSCTL_TWO,
	},
	{
		.procname	= "smcr_testlink_time",
		.data		= &init_net.smc.sysctl_smcr_testlink_time,
		.maxlen		= sizeof(int),
		.mode		= 0644,
		.proc_handler	= proc_dointvec_jiffies,
	},
	{
		.procname	= "wmem",
		.data		= &init_net.smc.sysctl_wmem,
		.maxlen		= sizeof(int),
		.mode		= 0644,
		.proc_handler	= proc_dointvec_minmax,
		.extra1		= &min_sndbuf,
		.extra2		= &max_sndbuf,
	},
	{
		.procname	= "rmem",
		.data		= &init_net.smc.sysctl_rmem,
		.maxlen		= sizeof(int),
		.mode		= 0644,
		.proc_handler	= proc_dointvec_minmax,
		.extra1		= &min_rcvbuf,
		.extra2		= &max_rcvbuf,
<<<<<<< HEAD
=======
	},
	{
		.procname	= "smcr_max_links_per_lgr",
		.data		= &init_net.smc.sysctl_max_links_per_lgr,
		.maxlen		= sizeof(int),
		.mode		= 0644,
		.proc_handler	= proc_dointvec_minmax,
		.extra1		= &links_per_lgr_min,
		.extra2		= &links_per_lgr_max,
	},
	{
		.procname	= "smcr_max_conns_per_lgr",
		.data		= &init_net.smc.sysctl_max_conns_per_lgr,
		.maxlen		= sizeof(int),
		.mode		= 0644,
		.proc_handler	= proc_dointvec_minmax,
		.extra1		= &conns_per_lgr_min,
		.extra2		= &conns_per_lgr_max,
	},
	{
		.procname	= "limit_smc_hs",
		.data		= &init_net.smc.limit_smc_hs,
		.maxlen		= sizeof(int),
		.mode		= 0644,
		.proc_handler	= proc_dointvec_minmax,
		.extra1		= SYSCTL_ZERO,
		.extra2		= SYSCTL_ONE,
>>>>>>> 2d5404ca
	},
};

int __net_init smc_sysctl_net_init(struct net *net)
{
	size_t table_size = ARRAY_SIZE(smc_table);
	struct ctl_table *table;

	table = smc_table;
	if (!net_eq(net, &init_net)) {
		int i;

		table = kmemdup(table, sizeof(smc_table), GFP_KERNEL);
		if (!table)
			goto err_alloc;

		for (i = 0; i < table_size; i++)
			table[i].data += (void *)net - (void *)&init_net;
	}

	net->smc.smc_hdr = register_net_sysctl_sz(net, "net/smc", table,
						  table_size);
	if (!net->smc.smc_hdr)
		goto err_reg;

	net->smc.sysctl_autocorking_size = SMC_AUTOCORKING_DEFAULT_SIZE;
	net->smc.sysctl_smcr_buf_type = SMCR_PHYS_CONT_BUFS;
	net->smc.sysctl_smcr_testlink_time = SMC_LLC_TESTLINK_DEFAULT_TIME;
	WRITE_ONCE(net->smc.sysctl_wmem, net_smc_wmem_init);
	WRITE_ONCE(net->smc.sysctl_rmem, net_smc_rmem_init);
<<<<<<< HEAD
=======
	net->smc.sysctl_max_links_per_lgr = SMC_LINKS_PER_LGR_MAX_PREFER;
	net->smc.sysctl_max_conns_per_lgr = SMC_CONN_PER_LGR_PREFER;
	/* disable handshake limitation by default */
	net->smc.limit_smc_hs = 0;
>>>>>>> 2d5404ca

	return 0;

err_reg:
	if (!net_eq(net, &init_net))
		kfree(table);
err_alloc:
	return -ENOMEM;
}

void __net_exit smc_sysctl_net_exit(struct net *net)
{
	const struct ctl_table *table;

	table = net->smc.smc_hdr->ctl_table_arg;
	unregister_net_sysctl_table(net->smc.smc_hdr);
	if (!net_eq(net, &init_net))
		kfree(table);
}<|MERGE_RESOLUTION|>--- conflicted
+++ resolved
@@ -25,13 +25,10 @@
 static int max_rcvbuf = INT_MAX / 2;
 static const int net_smc_wmem_init = (64 * 1024);
 static const int net_smc_rmem_init = (64 * 1024);
-<<<<<<< HEAD
-=======
 static int links_per_lgr_min = SMC_LINKS_ADD_LNK_MIN;
 static int links_per_lgr_max = SMC_LINKS_ADD_LNK_MAX;
 static int conns_per_lgr_min = SMC_CONN_PER_LGR_MIN;
 static int conns_per_lgr_max = SMC_CONN_PER_LGR_MAX;
->>>>>>> 2d5404ca
 
 static struct ctl_table smc_table[] = {
 	{
@@ -74,8 +71,6 @@
 		.proc_handler	= proc_dointvec_minmax,
 		.extra1		= &min_rcvbuf,
 		.extra2		= &max_rcvbuf,
-<<<<<<< HEAD
-=======
 	},
 	{
 		.procname	= "smcr_max_links_per_lgr",
@@ -103,7 +98,6 @@
 		.proc_handler	= proc_dointvec_minmax,
 		.extra1		= SYSCTL_ZERO,
 		.extra2		= SYSCTL_ONE,
->>>>>>> 2d5404ca
 	},
 };
 
@@ -134,13 +128,10 @@
 	net->smc.sysctl_smcr_testlink_time = SMC_LLC_TESTLINK_DEFAULT_TIME;
 	WRITE_ONCE(net->smc.sysctl_wmem, net_smc_wmem_init);
 	WRITE_ONCE(net->smc.sysctl_rmem, net_smc_rmem_init);
-<<<<<<< HEAD
-=======
 	net->smc.sysctl_max_links_per_lgr = SMC_LINKS_PER_LGR_MAX_PREFER;
 	net->smc.sysctl_max_conns_per_lgr = SMC_CONN_PER_LGR_PREFER;
 	/* disable handshake limitation by default */
 	net->smc.limit_smc_hs = 0;
->>>>>>> 2d5404ca
 
 	return 0;
 
