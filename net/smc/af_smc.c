--- conflicted
+++ resolved
@@ -3335,10 +3335,7 @@
 	 * which need net ref.
 	 */
 	sk = smc->clcsock->sk;
-	__netns_tracker_free(net, &sk->ns_tracker, false);
-	sk->sk_net_refcnt = 1;
-	get_net_track(net, &sk->ns_tracker, GFP_KERNEL);
-	sock_inuse_add(net, 1);
+	sk_net_refcnt_upgrade(sk);
 	return 0;
 }
 
@@ -3369,26 +3366,7 @@
 	smc = smc_sk(sk);
 
 	rc = 0;
-<<<<<<< HEAD
 	if (clcsock)
-=======
-	if (!clcsock) {
-		rc = sock_create_kern(net, family, SOCK_STREAM, IPPROTO_TCP,
-				      &smc->clcsock);
-		if (rc) {
-			sk_common_release(sk);
-			goto out;
-		}
-
-		/* smc_clcsock_release() does not wait smc->clcsock->sk's
-		 * destruction;  its sk_state might not be TCP_CLOSE after
-		 * smc->sk is close()d, and TCP timers can be fired later,
-		 * which need net ref.
-		 */
-		sk = smc->clcsock->sk;
-		sk_net_refcnt_upgrade(sk);
-	} else {
->>>>>>> 5ffa1203
 		smc->clcsock = clcsock;
 	else
 		rc = smc_create_clcsk(net, sk, family);
