// SPDX-License-Identifier: GPL-2.0-only
/*
 *  Shared Memory Communications over RDMA (SMC-R) and RoCE
 *
 *  AF_SMC protocol family socket handler keeping the AF_INET sock address type
 *  applies to SOCK_STREAM sockets only
 *  offers an alternative communication option for TCP-protocol sockets
 *  applicable with RoCE-cards only
 *
 *  Initial restrictions:
 *    - support for alternate links postponed
 *
 *  Copyright IBM Corp. 2016, 2018
 *
 *  Author(s):  Ursula Braun <ubraun@linux.vnet.ibm.com>
 *              based on prototype from Frank Blaschka
 */

#define KMSG_COMPONENT "smc"
#define pr_fmt(fmt) KMSG_COMPONENT ": " fmt

#include <linux/module.h>
#include <linux/socket.h>
#include <linux/workqueue.h>
#include <linux/in.h>
#include <linux/sched/signal.h>
#include <linux/if_vlan.h>
#include <linux/rcupdate_wait.h>
#include <linux/ctype.h>
#include <linux/splice.h>

#include <net/sock.h>
#include <net/inet_common.h>
#if IS_ENABLED(CONFIG_IPV6)
#include <net/ipv6.h>
#endif
#include <net/tcp.h>
#include <net/smc.h>
#include <asm/ioctls.h>

#include <net/net_namespace.h>
#include <net/netns/generic.h>
#include "smc_netns.h"

#include "smc.h"
#include "smc_clc.h"
#include "smc_llc.h"
#include "smc_cdc.h"
#include "smc_core.h"
#include "smc_ib.h"
#include "smc_ism.h"
#include "smc_pnet.h"
#include "smc_netlink.h"
#include "smc_tx.h"
#include "smc_rx.h"
#include "smc_close.h"
#include "smc_stats.h"
#include "smc_tracepoint.h"
#include "smc_sysctl.h"
#include "smc_loopback.h"
#include "smc_inet.h"

static DEFINE_MUTEX(smc_server_lgr_pending);	/* serialize link group
						 * creation on server
						 */
static DEFINE_MUTEX(smc_client_lgr_pending);	/* serialize link group
						 * creation on client
						 */

static struct workqueue_struct	*smc_tcp_ls_wq;	/* wq for tcp listen work */
struct workqueue_struct	*smc_hs_wq;	/* wq for handshake work */
struct workqueue_struct	*smc_close_wq;	/* wq for close work */

static void smc_tcp_listen_work(struct work_struct *);
static void smc_connect_work(struct work_struct *);

int smc_nl_dump_hs_limitation(struct sk_buff *skb, struct netlink_callback *cb)
{
	struct smc_nl_dmp_ctx *cb_ctx = smc_nl_dmp_ctx(cb);
	void *hdr;

	if (cb_ctx->pos[0])
		goto out;

	hdr = genlmsg_put(skb, NETLINK_CB(cb->skb).portid, cb->nlh->nlmsg_seq,
			  &smc_gen_nl_family, NLM_F_MULTI,
			  SMC_NETLINK_DUMP_HS_LIMITATION);
	if (!hdr)
		return -ENOMEM;

	if (nla_put_u8(skb, SMC_NLA_HS_LIMITATION_ENABLED,
		       sock_net(skb->sk)->smc.limit_smc_hs))
		goto err;

	genlmsg_end(skb, hdr);
	cb_ctx->pos[0] = 1;
out:
	return skb->len;
err:
	genlmsg_cancel(skb, hdr);
	return -EMSGSIZE;
}

int smc_nl_enable_hs_limitation(struct sk_buff *skb, struct genl_info *info)
{
	sock_net(skb->sk)->smc.limit_smc_hs = true;
	return 0;
}

int smc_nl_disable_hs_limitation(struct sk_buff *skb, struct genl_info *info)
{
	sock_net(skb->sk)->smc.limit_smc_hs = false;
	return 0;
}

static void smc_set_keepalive(struct sock *sk, int val)
{
	struct smc_sock *smc = smc_sk(sk);

	smc->clcsock->sk->sk_prot->keepalive(smc->clcsock->sk, val);
}

static struct sock *smc_tcp_syn_recv_sock(const struct sock *sk,
					  struct sk_buff *skb,
					  struct request_sock *req,
					  struct dst_entry *dst,
					  struct request_sock *req_unhash,
					  bool *own_req)
{
	struct smc_sock *smc;
	struct sock *child;

	smc = smc_clcsock_user_data(sk);

	if (READ_ONCE(sk->sk_ack_backlog) + atomic_read(&smc->queued_smc_hs) >
				sk->sk_max_ack_backlog)
		goto drop;

	if (sk_acceptq_is_full(&smc->sk)) {
		NET_INC_STATS(sock_net(sk), LINUX_MIB_LISTENOVERFLOWS);
		goto drop;
	}

	/* passthrough to original syn recv sock fct */
	child = smc->ori_af_ops->syn_recv_sock(sk, skb, req, dst, req_unhash,
					       own_req);
	/* child must not inherit smc or its ops */
	if (child) {
		rcu_assign_sk_user_data(child, NULL);

		/* v4-mapped sockets don't inherit parent ops. Don't restore. */
		if (inet_csk(child)->icsk_af_ops == inet_csk(sk)->icsk_af_ops)
			inet_csk(child)->icsk_af_ops = smc->ori_af_ops;
	}
	return child;

drop:
	dst_release(dst);
	tcp_listendrop(sk);
	return NULL;
}

static bool smc_hs_congested(const struct sock *sk)
{
	const struct smc_sock *smc;

	smc = smc_clcsock_user_data(sk);

	if (!smc)
		return true;

	if (workqueue_congested(WORK_CPU_UNBOUND, smc_hs_wq))
		return true;

	return false;
}

struct smc_hashinfo smc_v4_hashinfo = {
	.lock = __RW_LOCK_UNLOCKED(smc_v4_hashinfo.lock),
};

struct smc_hashinfo smc_v6_hashinfo = {
	.lock = __RW_LOCK_UNLOCKED(smc_v6_hashinfo.lock),
};

int smc_hash_sk(struct sock *sk)
{
	struct smc_hashinfo *h = sk->sk_prot->h.smc_hash;
	struct hlist_head *head;

	head = &h->ht;

	write_lock_bh(&h->lock);
	sk_add_node(sk, head);
	write_unlock_bh(&h->lock);
	sock_prot_inuse_add(sock_net(sk), sk->sk_prot, 1);

	return 0;
}

void smc_unhash_sk(struct sock *sk)
{
	struct smc_hashinfo *h = sk->sk_prot->h.smc_hash;

	write_lock_bh(&h->lock);
	if (sk_del_node_init(sk))
		sock_prot_inuse_add(sock_net(sk), sk->sk_prot, -1);
	write_unlock_bh(&h->lock);
}

/* This will be called before user really release sock_lock. So do the
 * work which we didn't do because of user hold the sock_lock in the
 * BH context
 */
void smc_release_cb(struct sock *sk)
{
	struct smc_sock *smc = smc_sk(sk);

	if (smc->conn.tx_in_release_sock) {
		smc_tx_pending(&smc->conn);
		smc->conn.tx_in_release_sock = false;
	}
}

struct proto smc_proto = {
	.name		= "SMC",
	.owner		= THIS_MODULE,
	.keepalive	= smc_set_keepalive,
	.hash		= smc_hash_sk,
	.unhash		= smc_unhash_sk,
	.release_cb	= smc_release_cb,
	.obj_size	= sizeof(struct smc_sock),
	.h.smc_hash	= &smc_v4_hashinfo,
	.slab_flags	= SLAB_TYPESAFE_BY_RCU,
};
EXPORT_SYMBOL_GPL(smc_proto);

struct proto smc_proto6 = {
	.name		= "SMC6",
	.owner		= THIS_MODULE,
	.keepalive	= smc_set_keepalive,
	.hash		= smc_hash_sk,
	.unhash		= smc_unhash_sk,
	.release_cb	= smc_release_cb,
	.obj_size	= sizeof(struct smc_sock),
	.h.smc_hash	= &smc_v6_hashinfo,
	.slab_flags	= SLAB_TYPESAFE_BY_RCU,
};
EXPORT_SYMBOL_GPL(smc_proto6);

static void smc_fback_restore_callbacks(struct smc_sock *smc)
{
	struct sock *clcsk = smc->clcsock->sk;

	write_lock_bh(&clcsk->sk_callback_lock);
	clcsk->sk_user_data = NULL;

	smc_clcsock_restore_cb(&clcsk->sk_state_change, &smc->clcsk_state_change);
	smc_clcsock_restore_cb(&clcsk->sk_data_ready, &smc->clcsk_data_ready);
	smc_clcsock_restore_cb(&clcsk->sk_write_space, &smc->clcsk_write_space);
	smc_clcsock_restore_cb(&clcsk->sk_error_report, &smc->clcsk_error_report);

	write_unlock_bh(&clcsk->sk_callback_lock);
}

static void smc_restore_fallback_changes(struct smc_sock *smc)
{
	if (smc->clcsock->file) { /* non-accepted sockets have no file yet */
		smc->clcsock->file->private_data = smc->sk.sk_socket;
		smc->clcsock->file = NULL;
		smc_fback_restore_callbacks(smc);
	}
}

static int __smc_release(struct smc_sock *smc)
{
	struct sock *sk = &smc->sk;
	int rc = 0;

	if (!smc->use_fallback) {
		rc = smc_close_active(smc);
		smc_sock_set_flag(sk, SOCK_DEAD);
		sk->sk_shutdown |= SHUTDOWN_MASK;
	} else {
		if (sk->sk_state != SMC_CLOSED) {
			if (sk->sk_state != SMC_LISTEN &&
			    sk->sk_state != SMC_INIT)
				sock_put(sk); /* passive closing */
			if (sk->sk_state == SMC_LISTEN) {
				/* wake up clcsock accept */
				rc = kernel_sock_shutdown(smc->clcsock,
							  SHUT_RDWR);
			}
			sk->sk_state = SMC_CLOSED;
			sk->sk_state_change(sk);
		}
		smc_restore_fallback_changes(smc);
	}

	sk->sk_prot->unhash(sk);

	if (sk->sk_state == SMC_CLOSED) {
		if (smc->clcsock) {
			release_sock(sk);
			smc_clcsock_release(smc);
			lock_sock(sk);
		}
		if (!smc->use_fallback)
			smc_conn_free(&smc->conn);
	}

	return rc;
}

int smc_release(struct socket *sock)
{
	struct sock *sk = sock->sk;
	struct smc_sock *smc;
	int old_state, rc = 0;

	if (!sk)
		goto out;

	sock_hold(sk); /* sock_put below */
	smc = smc_sk(sk);

	old_state = sk->sk_state;

	/* cleanup for a dangling non-blocking connect */
	if (smc->connect_nonblock && old_state == SMC_INIT)
		tcp_abort(smc->clcsock->sk, ECONNABORTED);

	if (cancel_work_sync(&smc->connect_work))
		sock_put(&smc->sk); /* sock_hold in smc_connect for passive closing */

	if (sk->sk_state == SMC_LISTEN)
		/* smc_close_non_accepted() is called and acquires
		 * sock lock for child sockets again
		 */
		lock_sock_nested(sk, SINGLE_DEPTH_NESTING);
	else
		lock_sock(sk);

	if (old_state == SMC_INIT && sk->sk_state == SMC_ACTIVE &&
	    !smc->use_fallback)
		smc_close_active_abort(smc);

	rc = __smc_release(smc);

	/* detach socket */
	sock_orphan(sk);
	sock->sk = NULL;
	release_sock(sk);

	sock_put(sk); /* sock_hold above */
	sock_put(sk); /* final sock_put */
out:
	return rc;
}

static void smc_destruct(struct sock *sk)
{
	if (sk->sk_state != SMC_CLOSED)
		return;
	if (!sock_flag(sk, SOCK_DEAD))
		return;
	switch (sk->sk_family) {
	case AF_INET:
		inet_sock_destruct(sk);
		break;
#if IS_ENABLED(CONFIG_IPV6)
	case AF_INET6:
		inet6_sock_destruct(sk);
		break;
#endif
	}
}

static struct lock_class_key smc_key;
static struct lock_class_key smc_slock_key;

void smc_sk_init(struct net *net, struct sock *sk, int protocol)
{
	struct smc_sock *smc = smc_sk(sk);

	sk->sk_state = SMC_INIT;
	sk->sk_destruct = smc_destruct;
	sk->sk_protocol = protocol;
	WRITE_ONCE(sk->sk_sndbuf, 2 * READ_ONCE(net->smc.sysctl_wmem));
	WRITE_ONCE(sk->sk_rcvbuf, 2 * READ_ONCE(net->smc.sysctl_rmem));
	INIT_WORK(&smc->tcp_listen_work, smc_tcp_listen_work);
	INIT_WORK(&smc->connect_work, smc_connect_work);
	INIT_DELAYED_WORK(&smc->conn.tx_work, smc_tx_work);
	INIT_LIST_HEAD(&smc->accept_q);
	sock_lock_init_class_and_name(sk, "slock-AF_SMC", &smc_slock_key,
				      "sk_lock-AF_SMC", &smc_key);
	spin_lock_init(&smc->accept_q_lock);
	spin_lock_init(&smc->conn.send_lock);
	sk->sk_prot->hash(sk);
	mutex_init(&smc->clcsock_release_lock);
	smc_init_saved_callbacks(smc);
	smc->limit_smc_hs = net->smc.limit_smc_hs;
	smc->use_fallback = false; /* assume rdma capability first */
	smc->fallback_rsn = 0;
	smc_close_init(smc);
}

static struct sock *smc_sock_alloc(struct net *net, struct socket *sock,
				   int protocol)
{
	struct proto *prot;
	struct sock *sk;

	prot = (protocol == SMCPROTO_SMC6) ? &smc_proto6 : &smc_proto;
	sk = sk_alloc(net, PF_SMC, GFP_KERNEL, prot, 0);
	if (!sk)
		return NULL;

	sock_init_data(sock, sk); /* sets sk_refcnt to 1 */
	smc_sk_init(net, sk, protocol);

	return sk;
}

int smc_bind(struct socket *sock, struct sockaddr *uaddr,
	     int addr_len)
{
	struct sockaddr_in *addr = (struct sockaddr_in *)uaddr;
	struct sock *sk = sock->sk;
	struct smc_sock *smc;
	int rc;

	smc = smc_sk(sk);

	/* replicate tests from inet_bind(), to be safe wrt. future changes */
	rc = -EINVAL;
	if (addr_len < sizeof(struct sockaddr_in))
		goto out;

	rc = -EAFNOSUPPORT;
	if (addr->sin_family != AF_INET &&
	    addr->sin_family != AF_INET6 &&
	    addr->sin_family != AF_UNSPEC)
		goto out;
	/* accept AF_UNSPEC (mapped to AF_INET) only if s_addr is INADDR_ANY */
	if (addr->sin_family == AF_UNSPEC &&
	    addr->sin_addr.s_addr != htonl(INADDR_ANY))
		goto out;

	lock_sock(sk);

	/* Check if socket is already active */
	rc = -EINVAL;
	if (sk->sk_state != SMC_INIT || smc->connect_nonblock)
		goto out_rel;

	smc->clcsock->sk->sk_reuse = sk->sk_reuse;
	smc->clcsock->sk->sk_reuseport = sk->sk_reuseport;
	rc = kernel_bind(smc->clcsock, uaddr, addr_len);

out_rel:
	release_sock(sk);
out:
	return rc;
}

/* copy only relevant settings and flags of SOL_SOCKET level from smc to
 * clc socket (since smc is not called for these options from net/core)
 */

#define SK_FLAGS_SMC_TO_CLC ((1UL << SOCK_URGINLINE) | \
			     (1UL << SOCK_KEEPOPEN) | \
			     (1UL << SOCK_LINGER) | \
			     (1UL << SOCK_BROADCAST) | \
			     (1UL << SOCK_TIMESTAMP) | \
			     (1UL << SOCK_DBG) | \
			     (1UL << SOCK_RCVTSTAMP) | \
			     (1UL << SOCK_RCVTSTAMPNS) | \
			     (1UL << SOCK_LOCALROUTE) | \
			     (1UL << SOCK_TIMESTAMPING_RX_SOFTWARE) | \
			     (1UL << SOCK_RXQ_OVFL) | \
			     (1UL << SOCK_WIFI_STATUS) | \
			     (1UL << SOCK_NOFCS) | \
			     (1UL << SOCK_FILTER_LOCKED) | \
			     (1UL << SOCK_TSTAMP_NEW))

/* if set, use value set by setsockopt() - else use IPv4 or SMC sysctl value */
static void smc_adjust_sock_bufsizes(struct sock *nsk, struct sock *osk,
				     unsigned long mask)
{
	nsk->sk_userlocks = osk->sk_userlocks;
	if (osk->sk_userlocks & SOCK_SNDBUF_LOCK)
		nsk->sk_sndbuf = osk->sk_sndbuf;
	if (osk->sk_userlocks & SOCK_RCVBUF_LOCK)
		nsk->sk_rcvbuf = osk->sk_rcvbuf;
}

static void smc_copy_sock_settings(struct sock *nsk, struct sock *osk,
				   unsigned long mask)
{
	/* options we don't get control via setsockopt for */
	nsk->sk_type = osk->sk_type;
	nsk->sk_sndtimeo = osk->sk_sndtimeo;
	nsk->sk_rcvtimeo = osk->sk_rcvtimeo;
	nsk->sk_mark = READ_ONCE(osk->sk_mark);
	nsk->sk_priority = READ_ONCE(osk->sk_priority);
	nsk->sk_rcvlowat = osk->sk_rcvlowat;
	nsk->sk_bound_dev_if = osk->sk_bound_dev_if;
	nsk->sk_err = osk->sk_err;

	nsk->sk_flags &= ~mask;
	nsk->sk_flags |= osk->sk_flags & mask;

	smc_adjust_sock_bufsizes(nsk, osk, mask);
}

static void smc_copy_sock_settings_to_clc(struct smc_sock *smc)
{
	smc_copy_sock_settings(smc->clcsock->sk, &smc->sk, SK_FLAGS_SMC_TO_CLC);
}

#define SK_FLAGS_CLC_TO_SMC ((1UL << SOCK_URGINLINE) | \
			     (1UL << SOCK_KEEPOPEN) | \
			     (1UL << SOCK_LINGER) | \
			     (1UL << SOCK_DBG))
/* copy only settings and flags relevant for smc from clc to smc socket */
static void smc_copy_sock_settings_to_smc(struct smc_sock *smc)
{
	smc_copy_sock_settings(&smc->sk, smc->clcsock->sk, SK_FLAGS_CLC_TO_SMC);
}

/* register the new vzalloced sndbuf on all links */
static int smcr_lgr_reg_sndbufs(struct smc_link *link,
				struct smc_buf_desc *snd_desc)
{
	struct smc_link_group *lgr = link->lgr;
	int i, rc = 0;

	if (!snd_desc->is_vm)
		return -EINVAL;

	/* protect against parallel smcr_link_reg_buf() */
	down_write(&lgr->llc_conf_mutex);
	for (i = 0; i < SMC_LINKS_PER_LGR_MAX; i++) {
		if (!smc_link_active(&lgr->lnk[i]))
			continue;
		rc = smcr_link_reg_buf(&lgr->lnk[i], snd_desc);
		if (rc)
			break;
	}
	up_write(&lgr->llc_conf_mutex);
	return rc;
}

/* register the new rmb on all links */
static int smcr_lgr_reg_rmbs(struct smc_link *link,
			     struct smc_buf_desc *rmb_desc)
{
	struct smc_link_group *lgr = link->lgr;
	bool do_slow = false;
	int i, rc = 0;

	rc = smc_llc_flow_initiate(lgr, SMC_LLC_FLOW_RKEY);
	if (rc)
		return rc;

	down_read(&lgr->llc_conf_mutex);
	for (i = 0; i < SMC_LINKS_PER_LGR_MAX; i++) {
		if (!smc_link_active(&lgr->lnk[i]))
			continue;
		if (!rmb_desc->is_reg_mr[link->link_idx]) {
			up_read(&lgr->llc_conf_mutex);
			goto slow_path;
		}
	}
	/* mr register already */
	goto fast_path;
slow_path:
	do_slow = true;
	/* protect against parallel smc_llc_cli_rkey_exchange() and
	 * parallel smcr_link_reg_buf()
	 */
	down_write(&lgr->llc_conf_mutex);
	for (i = 0; i < SMC_LINKS_PER_LGR_MAX; i++) {
		if (!smc_link_active(&lgr->lnk[i]))
			continue;
		rc = smcr_link_reg_buf(&lgr->lnk[i], rmb_desc);
		if (rc)
			goto out;
	}
fast_path:
	/* exchange confirm_rkey msg with peer */
	rc = smc_llc_do_confirm_rkey(link, rmb_desc);
	if (rc) {
		rc = -EFAULT;
		goto out;
	}
	rmb_desc->is_conf_rkey = true;
out:
	do_slow ? up_write(&lgr->llc_conf_mutex) : up_read(&lgr->llc_conf_mutex);
	smc_llc_flow_stop(lgr, &lgr->llc_flow_lcl);
	return rc;
}

static int smcr_clnt_conf_first_link(struct smc_sock *smc)
{
	struct smc_link *link = smc->conn.lnk;
	struct smc_llc_qentry *qentry;
	int rc;

	/* Receive CONFIRM LINK request from server over RoCE fabric.
	 * Increasing the client's timeout by twice as much as the server's
	 * timeout by default can temporarily avoid decline messages of
	 * both sides crossing or colliding
	 */
	qentry = smc_llc_wait(link->lgr, NULL, 2 * SMC_LLC_WAIT_TIME,
			      SMC_LLC_CONFIRM_LINK);
	if (!qentry) {
		struct smc_clc_msg_decline dclc;

		rc = smc_clc_wait_msg(smc, &dclc, sizeof(dclc),
				      SMC_CLC_DECLINE, CLC_WAIT_TIME_SHORT);
		return rc == -EAGAIN ? SMC_CLC_DECL_TIMEOUT_CL : rc;
	}
	smc_llc_save_peer_uid(qentry);
	rc = smc_llc_eval_conf_link(qentry, SMC_LLC_REQ);
	smc_llc_flow_qentry_del(&link->lgr->llc_flow_lcl);
	if (rc)
		return SMC_CLC_DECL_RMBE_EC;

	rc = smc_ib_modify_qp_rts(link);
	if (rc)
		return SMC_CLC_DECL_ERR_RDYLNK;

	smc_wr_remember_qp_attr(link);

	/* reg the sndbuf if it was vzalloced */
	if (smc->conn.sndbuf_desc->is_vm) {
		if (smcr_link_reg_buf(link, smc->conn.sndbuf_desc))
			return SMC_CLC_DECL_ERR_REGBUF;
	}

	/* reg the rmb */
	if (smcr_link_reg_buf(link, smc->conn.rmb_desc))
		return SMC_CLC_DECL_ERR_REGBUF;

	/* confirm_rkey is implicit on 1st contact */
	smc->conn.rmb_desc->is_conf_rkey = true;

	/* send CONFIRM LINK response over RoCE fabric */
	rc = smc_llc_send_confirm_link(link, SMC_LLC_RESP);
	if (rc < 0)
		return SMC_CLC_DECL_TIMEOUT_CL;

	smc_llc_link_active(link);
	smcr_lgr_set_type(link->lgr, SMC_LGR_SINGLE);

	if (link->lgr->max_links > 1) {
		/* optional 2nd link, receive ADD LINK request from server */
		qentry = smc_llc_wait(link->lgr, NULL, SMC_LLC_WAIT_TIME,
				      SMC_LLC_ADD_LINK);
		if (!qentry) {
			struct smc_clc_msg_decline dclc;

			rc = smc_clc_wait_msg(smc, &dclc, sizeof(dclc),
					      SMC_CLC_DECLINE, CLC_WAIT_TIME_SHORT);
			if (rc == -EAGAIN)
				rc = 0; /* no DECLINE received, go with one link */
			return rc;
		}
		smc_llc_flow_qentry_clr(&link->lgr->llc_flow_lcl);
		smc_llc_cli_add_link(link, qentry);
	}
	return 0;
}

static bool smc_isascii(char *hostname)
{
	int i;

	for (i = 0; i < SMC_MAX_HOSTNAME_LEN; i++)
		if (!isascii(hostname[i]))
			return false;
	return true;
}

static void smc_conn_save_peer_info_fce(struct smc_sock *smc,
					struct smc_clc_msg_accept_confirm *clc)
{
	struct smc_clc_first_contact_ext *fce;
	int clc_v2_len;

	if (clc->hdr.version == SMC_V1 ||
	    !(clc->hdr.typev2 & SMC_FIRST_CONTACT_MASK))
		return;

	if (smc->conn.lgr->is_smcd) {
		memcpy(smc->conn.lgr->negotiated_eid, clc->d1.eid,
		       SMC_MAX_EID_LEN);
		clc_v2_len = offsetofend(struct smc_clc_msg_accept_confirm, d1);
	} else {
		memcpy(smc->conn.lgr->negotiated_eid, clc->r1.eid,
		       SMC_MAX_EID_LEN);
		clc_v2_len = offsetofend(struct smc_clc_msg_accept_confirm, r1);
	}
	fce = (struct smc_clc_first_contact_ext *)(((u8 *)clc) + clc_v2_len);
	smc->conn.lgr->peer_os = fce->os_type;
	smc->conn.lgr->peer_smc_release = fce->release;
	if (smc_isascii(fce->hostname))
		memcpy(smc->conn.lgr->peer_hostname, fce->hostname,
		       SMC_MAX_HOSTNAME_LEN);
}

static void smcr_conn_save_peer_info(struct smc_sock *smc,
				     struct smc_clc_msg_accept_confirm *clc)
{
	int bufsize = smc_uncompress_bufsize(clc->r0.rmbe_size);

	smc->conn.peer_rmbe_idx = clc->r0.rmbe_idx;
	smc->conn.local_tx_ctrl.token = ntohl(clc->r0.rmbe_alert_token);
	smc->conn.peer_rmbe_size = bufsize;
	atomic_set(&smc->conn.peer_rmbe_space, smc->conn.peer_rmbe_size);
	smc->conn.tx_off = bufsize * (smc->conn.peer_rmbe_idx - 1);
}

static void smcd_conn_save_peer_info(struct smc_sock *smc,
				     struct smc_clc_msg_accept_confirm *clc)
{
	int bufsize = smc_uncompress_bufsize(clc->d0.dmbe_size);

	smc->conn.peer_rmbe_idx = clc->d0.dmbe_idx;
	smc->conn.peer_token = ntohll(clc->d0.token);
	/* msg header takes up space in the buffer */
	smc->conn.peer_rmbe_size = bufsize - sizeof(struct smcd_cdc_msg);
	atomic_set(&smc->conn.peer_rmbe_space, smc->conn.peer_rmbe_size);
	smc->conn.tx_off = bufsize * smc->conn.peer_rmbe_idx;
}

static void smc_conn_save_peer_info(struct smc_sock *smc,
				    struct smc_clc_msg_accept_confirm *clc)
{
	if (smc->conn.lgr->is_smcd)
		smcd_conn_save_peer_info(smc, clc);
	else
		smcr_conn_save_peer_info(smc, clc);
	smc_conn_save_peer_info_fce(smc, clc);
}

static void smc_link_save_peer_info(struct smc_link *link,
				    struct smc_clc_msg_accept_confirm *clc,
				    struct smc_init_info *ini)
{
	link->peer_qpn = ntoh24(clc->r0.qpn);
	memcpy(link->peer_gid, ini->peer_gid, SMC_GID_SIZE);
	memcpy(link->peer_mac, ini->peer_mac, sizeof(link->peer_mac));
	link->peer_psn = ntoh24(clc->r0.psn);
	link->peer_mtu = clc->r0.qp_mtu;
}

static void smc_stat_inc_fback_rsn_cnt(struct smc_sock *smc,
				       struct smc_stats_fback *fback_arr)
{
	int cnt;

	for (cnt = 0; cnt < SMC_MAX_FBACK_RSN_CNT; cnt++) {
		if (fback_arr[cnt].fback_code == smc->fallback_rsn) {
			fback_arr[cnt].count++;
			break;
		}
		if (!fback_arr[cnt].fback_code) {
			fback_arr[cnt].fback_code = smc->fallback_rsn;
			fback_arr[cnt].count++;
			break;
		}
	}
}

static void smc_stat_fallback(struct smc_sock *smc)
{
	struct net *net = sock_net(&smc->sk);

	mutex_lock(&net->smc.mutex_fback_rsn);
	if (smc->listen_smc) {
		smc_stat_inc_fback_rsn_cnt(smc, net->smc.fback_rsn->srv);
		net->smc.fback_rsn->srv_fback_cnt++;
	} else {
		smc_stat_inc_fback_rsn_cnt(smc, net->smc.fback_rsn->clnt);
		net->smc.fback_rsn->clnt_fback_cnt++;
	}
	mutex_unlock(&net->smc.mutex_fback_rsn);
}

/* must be called under rcu read lock */
static void smc_fback_wakeup_waitqueue(struct smc_sock *smc, void *key)
{
	struct socket_wq *wq;
	__poll_t flags;

	wq = rcu_dereference(smc->sk.sk_wq);
	if (!skwq_has_sleeper(wq))
		return;

	/* wake up smc sk->sk_wq */
	if (!key) {
		/* sk_state_change */
		wake_up_interruptible_all(&wq->wait);
	} else {
		flags = key_to_poll(key);
		if (flags & (EPOLLIN | EPOLLOUT))
			/* sk_data_ready or sk_write_space */
			wake_up_interruptible_sync_poll(&wq->wait, flags);
		else if (flags & EPOLLERR)
			/* sk_error_report */
			wake_up_interruptible_poll(&wq->wait, flags);
	}
}

static int smc_fback_mark_woken(wait_queue_entry_t *wait,
				unsigned int mode, int sync, void *key)
{
	struct smc_mark_woken *mark =
		container_of(wait, struct smc_mark_woken, wait_entry);

	mark->woken = true;
	mark->key = key;
	return 0;
}

static void smc_fback_forward_wakeup(struct smc_sock *smc, struct sock *clcsk,
				     void (*clcsock_callback)(struct sock *sk))
{
	struct smc_mark_woken mark = { .woken = false };
	struct socket_wq *wq;

	init_waitqueue_func_entry(&mark.wait_entry,
				  smc_fback_mark_woken);
	rcu_read_lock();
	wq = rcu_dereference(clcsk->sk_wq);
	if (!wq)
		goto out;
	add_wait_queue(sk_sleep(clcsk), &mark.wait_entry);
	clcsock_callback(clcsk);
	remove_wait_queue(sk_sleep(clcsk), &mark.wait_entry);

	if (mark.woken)
		smc_fback_wakeup_waitqueue(smc, mark.key);
out:
	rcu_read_unlock();
}

static void smc_fback_state_change(struct sock *clcsk)
{
	struct smc_sock *smc;

	read_lock_bh(&clcsk->sk_callback_lock);
	smc = smc_clcsock_user_data(clcsk);
	if (smc)
		smc_fback_forward_wakeup(smc, clcsk,
					 smc->clcsk_state_change);
	read_unlock_bh(&clcsk->sk_callback_lock);
}

static void smc_fback_data_ready(struct sock *clcsk)
{
	struct smc_sock *smc;

	read_lock_bh(&clcsk->sk_callback_lock);
	smc = smc_clcsock_user_data(clcsk);
	if (smc)
		smc_fback_forward_wakeup(smc, clcsk,
					 smc->clcsk_data_ready);
	read_unlock_bh(&clcsk->sk_callback_lock);
}

static void smc_fback_write_space(struct sock *clcsk)
{
	struct smc_sock *smc;

	read_lock_bh(&clcsk->sk_callback_lock);
	smc = smc_clcsock_user_data(clcsk);
	if (smc)
		smc_fback_forward_wakeup(smc, clcsk,
					 smc->clcsk_write_space);
	read_unlock_bh(&clcsk->sk_callback_lock);
}

static void smc_fback_error_report(struct sock *clcsk)
{
	struct smc_sock *smc;

	read_lock_bh(&clcsk->sk_callback_lock);
	smc = smc_clcsock_user_data(clcsk);
	if (smc)
		smc_fback_forward_wakeup(smc, clcsk,
					 smc->clcsk_error_report);
	read_unlock_bh(&clcsk->sk_callback_lock);
}

static void smc_fback_replace_callbacks(struct smc_sock *smc)
{
	struct sock *clcsk = smc->clcsock->sk;

	write_lock_bh(&clcsk->sk_callback_lock);
	clcsk->sk_user_data = (void *)((uintptr_t)smc | SK_USER_DATA_NOCOPY);

	smc_clcsock_replace_cb(&clcsk->sk_state_change, smc_fback_state_change,
			       &smc->clcsk_state_change);
	smc_clcsock_replace_cb(&clcsk->sk_data_ready, smc_fback_data_ready,
			       &smc->clcsk_data_ready);
	smc_clcsock_replace_cb(&clcsk->sk_write_space, smc_fback_write_space,
			       &smc->clcsk_write_space);
	smc_clcsock_replace_cb(&clcsk->sk_error_report, smc_fback_error_report,
			       &smc->clcsk_error_report);

	write_unlock_bh(&clcsk->sk_callback_lock);
}

static int smc_switch_to_fallback(struct smc_sock *smc, int reason_code)
{
	int rc = 0;

	mutex_lock(&smc->clcsock_release_lock);
	if (!smc->clcsock) {
		rc = -EBADF;
		goto out;
	}

	smc->use_fallback = true;
	smc->fallback_rsn = reason_code;
	smc_stat_fallback(smc);
	trace_smc_switch_to_fallback(smc, reason_code);
	if (smc->sk.sk_socket && smc->sk.sk_socket->file) {
		smc->clcsock->file = smc->sk.sk_socket->file;
		smc->clcsock->file->private_data = smc->clcsock;
		smc->clcsock->wq.fasync_list =
			smc->sk.sk_socket->wq.fasync_list;
		smc->sk.sk_socket->wq.fasync_list = NULL;

		/* There might be some wait entries remaining
		 * in smc sk->sk_wq and they should be woken up
		 * as clcsock's wait queue is woken up.
		 */
		smc_fback_replace_callbacks(smc);
	}
out:
	mutex_unlock(&smc->clcsock_release_lock);
	return rc;
}

/* fall back during connect */
static int smc_connect_fallback(struct smc_sock *smc, int reason_code)
{
	struct net *net = sock_net(&smc->sk);
	int rc = 0;

	rc = smc_switch_to_fallback(smc, reason_code);
	if (rc) { /* fallback fails */
		this_cpu_inc(net->smc.smc_stats->clnt_hshake_err_cnt);
		if (smc->sk.sk_state == SMC_INIT)
			sock_put(&smc->sk); /* passive closing */
		return rc;
	}
	smc_copy_sock_settings_to_clc(smc);
	smc->connect_nonblock = 0;
	if (smc->sk.sk_state == SMC_INIT)
		smc->sk.sk_state = SMC_ACTIVE;
	return 0;
}

/* decline and fall back during connect */
static int smc_connect_decline_fallback(struct smc_sock *smc, int reason_code,
					u8 version)
{
	struct net *net = sock_net(&smc->sk);
	int rc;

	if (reason_code < 0) { /* error, fallback is not possible */
		this_cpu_inc(net->smc.smc_stats->clnt_hshake_err_cnt);
		if (smc->sk.sk_state == SMC_INIT)
			sock_put(&smc->sk); /* passive closing */
		return reason_code;
	}
	if (reason_code != SMC_CLC_DECL_PEERDECL) {
		rc = smc_clc_send_decline(smc, reason_code, version);
		if (rc < 0) {
			this_cpu_inc(net->smc.smc_stats->clnt_hshake_err_cnt);
			if (smc->sk.sk_state == SMC_INIT)
				sock_put(&smc->sk); /* passive closing */
			return rc;
		}
	}
	return smc_connect_fallback(smc, reason_code);
}

static void smc_conn_abort(struct smc_sock *smc, int local_first)
{
	struct smc_connection *conn = &smc->conn;
	struct smc_link_group *lgr = conn->lgr;
	bool lgr_valid = false;

	if (smc_conn_lgr_valid(conn))
		lgr_valid = true;

	smc_conn_free(conn);
	if (local_first && lgr_valid)
		smc_lgr_cleanup_early(lgr);
}

/* check if there is a rdma device available for this connection. */
/* called for connect and listen */
static int smc_find_rdma_device(struct smc_sock *smc, struct smc_init_info *ini)
{
	/* PNET table look up: search active ib_device and port
	 * within same PNETID that also contains the ethernet device
	 * used for the internal TCP socket
	 */
	smc_pnet_find_roce_resource(smc->clcsock->sk, ini);
	if (!ini->check_smcrv2 && !ini->ib_dev)
		return SMC_CLC_DECL_NOSMCRDEV;
	if (ini->check_smcrv2 && !ini->smcrv2.ib_dev_v2)
		return SMC_CLC_DECL_NOSMCRDEV;
	return 0;
}

/* check if there is an ISM device available for this connection. */
/* called for connect and listen */
static int smc_find_ism_device(struct smc_sock *smc, struct smc_init_info *ini)
{
	/* Find ISM device with same PNETID as connecting interface  */
	smc_pnet_find_ism_resource(smc->clcsock->sk, ini);
	if (!ini->ism_dev[0])
		return SMC_CLC_DECL_NOSMCDDEV;
	else
		ini->ism_chid[0] = smc_ism_get_chid(ini->ism_dev[0]);
	return 0;
}

/* is chid unique for the ism devices that are already determined? */
static bool smc_find_ism_v2_is_unique_chid(u16 chid, struct smc_init_info *ini,
					   int cnt)
{
	int i = (!ini->ism_dev[0]) ? 1 : 0;

	for (; i < cnt; i++)
		if (ini->ism_chid[i] == chid)
			return false;
	return true;
}

/* determine possible V2 ISM devices (either without PNETID or with PNETID plus
 * PNETID matching net_device)
 */
static int smc_find_ism_v2_device_clnt(struct smc_sock *smc,
				       struct smc_init_info *ini)
{
	int rc = SMC_CLC_DECL_NOSMCDDEV;
	struct smcd_dev *smcd;
	int i = 1, entry = 1;
	bool is_emulated;
	u16 chid;

	if (smcd_indicated(ini->smc_type_v1))
		rc = 0;		/* already initialized for V1 */
	mutex_lock(&smcd_dev_list.mutex);
	list_for_each_entry(smcd, &smcd_dev_list.list, list) {
		if (smcd->going_away || smcd == ini->ism_dev[0])
			continue;
		chid = smc_ism_get_chid(smcd);
		if (!smc_find_ism_v2_is_unique_chid(chid, ini, i))
			continue;
		is_emulated = __smc_ism_is_emulated(chid);
		if (!smc_pnet_is_pnetid_set(smcd->pnetid) ||
		    smc_pnet_is_ndev_pnetid(sock_net(&smc->sk), smcd->pnetid)) {
			if (is_emulated && entry == SMCD_CLC_MAX_V2_GID_ENTRIES)
				/* It's the last GID-CHID entry left in CLC
				 * Proposal SMC-Dv2 extension, but an Emulated-
				 * ISM device will take two entries. So give
				 * up it and try the next potential ISM device.
				 */
				continue;
			ini->ism_dev[i] = smcd;
			ini->ism_chid[i] = chid;
			ini->is_smcd = true;
			rc = 0;
			i++;
			entry = is_emulated ? entry + 2 : entry + 1;
			if (entry > SMCD_CLC_MAX_V2_GID_ENTRIES)
				break;
		}
	}
	mutex_unlock(&smcd_dev_list.mutex);
	ini->ism_offered_cnt = i - 1;
	if (!ini->ism_dev[0] && !ini->ism_dev[1])
		ini->smcd_version = 0;

	return rc;
}

/* Check for VLAN ID and register it on ISM device just for CLC handshake */
static int smc_connect_ism_vlan_setup(struct smc_sock *smc,
				      struct smc_init_info *ini)
{
	if (ini->vlan_id && smc_ism_get_vlan(ini->ism_dev[0], ini->vlan_id))
		return SMC_CLC_DECL_ISMVLANERR;
	return 0;
}

static int smc_find_proposal_devices(struct smc_sock *smc,
				     struct smc_init_info *ini)
{
	int rc = 0;

	/* check if there is an ism device available */
	if (!(ini->smcd_version & SMC_V1) ||
	    smc_find_ism_device(smc, ini) ||
	    smc_connect_ism_vlan_setup(smc, ini))
		ini->smcd_version &= ~SMC_V1;
	/* else ISM V1 is supported for this connection */

	/* check if there is an rdma device available */
	if (!(ini->smcr_version & SMC_V1) ||
	    smc_find_rdma_device(smc, ini))
		ini->smcr_version &= ~SMC_V1;
	/* else RDMA is supported for this connection */

	ini->smc_type_v1 = smc_indicated_type(ini->smcd_version & SMC_V1,
					      ini->smcr_version & SMC_V1);

	/* check if there is an ism v2 device available */
	if (!(ini->smcd_version & SMC_V2) ||
	    !smc_ism_is_v2_capable() ||
	    smc_find_ism_v2_device_clnt(smc, ini))
		ini->smcd_version &= ~SMC_V2;

	/* check if there is an rdma v2 device available */
	ini->check_smcrv2 = true;
	ini->smcrv2.saddr = smc->clcsock->sk->sk_rcv_saddr;
	if (!(ini->smcr_version & SMC_V2) ||
#if IS_ENABLED(CONFIG_IPV6)
	    (smc->clcsock->sk->sk_family == AF_INET6 &&
	     !ipv6_addr_v4mapped(&smc->clcsock->sk->sk_v6_rcv_saddr)) ||
#endif
	    !smc_clc_ueid_count() ||
	    smc_find_rdma_device(smc, ini))
		ini->smcr_version &= ~SMC_V2;
	ini->check_smcrv2 = false;

	ini->smc_type_v2 = smc_indicated_type(ini->smcd_version & SMC_V2,
					      ini->smcr_version & SMC_V2);

	/* if neither ISM nor RDMA are supported, fallback */
	if (ini->smc_type_v1 == SMC_TYPE_N && ini->smc_type_v2 == SMC_TYPE_N)
		rc = SMC_CLC_DECL_NOSMCDEV;

	return rc;
}

/* cleanup temporary VLAN ID registration used for CLC handshake. If ISM is
 * used, the VLAN ID will be registered again during the connection setup.
 */
static int smc_connect_ism_vlan_cleanup(struct smc_sock *smc,
					struct smc_init_info *ini)
{
	if (!smcd_indicated(ini->smc_type_v1))
		return 0;
	if (ini->vlan_id && smc_ism_put_vlan(ini->ism_dev[0], ini->vlan_id))
		return SMC_CLC_DECL_CNFERR;
	return 0;
}

#define SMC_CLC_MAX_ACCEPT_LEN \
	(sizeof(struct smc_clc_msg_accept_confirm) + \
	 sizeof(struct smc_clc_first_contact_ext_v2x) + \
	 sizeof(struct smc_clc_msg_trail))

/* CLC handshake during connect */
static int smc_connect_clc(struct smc_sock *smc,
			   struct smc_clc_msg_accept_confirm *aclc,
			   struct smc_init_info *ini)
{
	int rc = 0;

	/* do inband token exchange */
	rc = smc_clc_send_proposal(smc, ini);
	if (rc)
		return rc;
	/* receive SMC Accept CLC message */
	return smc_clc_wait_msg(smc, aclc, SMC_CLC_MAX_ACCEPT_LEN,
				SMC_CLC_ACCEPT, CLC_WAIT_TIME);
}

void smc_fill_gid_list(struct smc_link_group *lgr,
		       struct smc_gidlist *gidlist,
		       struct smc_ib_device *known_dev, u8 *known_gid)
{
	struct smc_init_info *alt_ini = NULL;

	memset(gidlist, 0, sizeof(*gidlist));
	memcpy(gidlist->list[gidlist->len++], known_gid, SMC_GID_SIZE);

	alt_ini = kzalloc(sizeof(*alt_ini), GFP_KERNEL);
	if (!alt_ini)
		goto out;

	alt_ini->vlan_id = lgr->vlan_id;
	alt_ini->check_smcrv2 = true;
	alt_ini->smcrv2.saddr = lgr->saddr;
	smc_pnet_find_alt_roce(lgr, alt_ini, known_dev);

	if (!alt_ini->smcrv2.ib_dev_v2)
		goto out;

	memcpy(gidlist->list[gidlist->len++], alt_ini->smcrv2.ib_gid_v2,
	       SMC_GID_SIZE);

out:
	kfree(alt_ini);
}

static int smc_connect_rdma_v2_prepare(struct smc_sock *smc,
				       struct smc_clc_msg_accept_confirm *aclc,
				       struct smc_init_info *ini)
{
	struct smc_clc_first_contact_ext *fce =
		smc_get_clc_first_contact_ext(aclc, false);
	struct net *net = sock_net(&smc->sk);
	int rc;

	if (!ini->first_contact_peer || aclc->hdr.version == SMC_V1)
		return 0;

	if (fce->v2_direct) {
		memcpy(ini->smcrv2.nexthop_mac, &aclc->r0.lcl.mac, ETH_ALEN);
		ini->smcrv2.uses_gateway = false;
	} else {
		if (smc_ib_find_route(net, smc->clcsock->sk->sk_rcv_saddr,
				      smc_ib_gid_to_ipv4(aclc->r0.lcl.gid),
				      ini->smcrv2.nexthop_mac,
				      &ini->smcrv2.uses_gateway))
			return SMC_CLC_DECL_NOROUTE;
		if (!ini->smcrv2.uses_gateway) {
			/* mismatch: peer claims indirect, but its direct */
			return SMC_CLC_DECL_NOINDIRECT;
		}
	}

	ini->release_nr = fce->release;
	rc = smc_clc_clnt_v2x_features_validate(fce, ini);
	if (rc)
		return rc;

	return 0;
}

/* setup for RDMA connection of client */
static int smc_connect_rdma(struct smc_sock *smc,
			    struct smc_clc_msg_accept_confirm *aclc,
			    struct smc_init_info *ini)
{
	int i, reason_code = 0;
	struct smc_link *link;
	u8 *eid = NULL;

	ini->is_smcd = false;
	ini->ib_clcqpn = ntoh24(aclc->r0.qpn);
	ini->first_contact_peer = aclc->hdr.typev2 & SMC_FIRST_CONTACT_MASK;
	memcpy(ini->peer_systemid, aclc->r0.lcl.id_for_peer, SMC_SYSTEMID_LEN);
	memcpy(ini->peer_gid, aclc->r0.lcl.gid, SMC_GID_SIZE);
	memcpy(ini->peer_mac, aclc->r0.lcl.mac, ETH_ALEN);
	ini->max_conns = SMC_CONN_PER_LGR_MAX;
	ini->max_links = SMC_LINKS_ADD_LNK_MAX;

	reason_code = smc_connect_rdma_v2_prepare(smc, aclc, ini);
	if (reason_code)
		return reason_code;

	mutex_lock(&smc_client_lgr_pending);
	reason_code = smc_conn_create(smc, ini);
	if (reason_code) {
		mutex_unlock(&smc_client_lgr_pending);
		return reason_code;
	}

	smc_conn_save_peer_info(smc, aclc);

	if (ini->first_contact_local) {
		link = smc->conn.lnk;
	} else {
		/* set link that was assigned by server */
		link = NULL;
		for (i = 0; i < SMC_LINKS_PER_LGR_MAX; i++) {
			struct smc_link *l = &smc->conn.lgr->lnk[i];

			if (l->peer_qpn == ntoh24(aclc->r0.qpn) &&
			    !memcmp(l->peer_gid, &aclc->r0.lcl.gid,
				    SMC_GID_SIZE) &&
			    (aclc->hdr.version > SMC_V1 ||
			     !memcmp(l->peer_mac, &aclc->r0.lcl.mac,
				     sizeof(l->peer_mac)))) {
				link = l;
				break;
			}
		}
		if (!link) {
			reason_code = SMC_CLC_DECL_NOSRVLINK;
			goto connect_abort;
		}
		smc_switch_link_and_count(&smc->conn, link);
	}

	/* create send buffer and rmb */
	if (smc_buf_create(smc, false)) {
		reason_code = SMC_CLC_DECL_MEM;
		goto connect_abort;
	}

	if (ini->first_contact_local)
		smc_link_save_peer_info(link, aclc, ini);

	if (smc_rmb_rtoken_handling(&smc->conn, link, aclc)) {
		reason_code = SMC_CLC_DECL_ERR_RTOK;
		goto connect_abort;
	}

	smc_rx_init(smc);

	if (ini->first_contact_local) {
		if (smc_ib_ready_link(link)) {
			reason_code = SMC_CLC_DECL_ERR_RDYLNK;
			goto connect_abort;
		}
	} else {
		/* reg sendbufs if they were vzalloced */
		if (smc->conn.sndbuf_desc->is_vm) {
			if (smcr_lgr_reg_sndbufs(link, smc->conn.sndbuf_desc)) {
				reason_code = SMC_CLC_DECL_ERR_REGBUF;
				goto connect_abort;
			}
		}
		if (smcr_lgr_reg_rmbs(link, smc->conn.rmb_desc)) {
			reason_code = SMC_CLC_DECL_ERR_REGBUF;
			goto connect_abort;
		}
	}

	if (aclc->hdr.version > SMC_V1) {
		eid = aclc->r1.eid;
		if (ini->first_contact_local)
			smc_fill_gid_list(link->lgr, &ini->smcrv2.gidlist,
					  link->smcibdev, link->gid);
	}

	reason_code = smc_clc_send_confirm(smc, ini->first_contact_local,
					   aclc->hdr.version, eid, ini);
	if (reason_code)
		goto connect_abort;

	smc_tx_init(smc);

	if (ini->first_contact_local) {
		/* QP confirmation over RoCE fabric */
		smc_llc_flow_initiate(link->lgr, SMC_LLC_FLOW_ADD_LINK);
		reason_code = smcr_clnt_conf_first_link(smc);
		smc_llc_flow_stop(link->lgr, &link->lgr->llc_flow_lcl);
		if (reason_code)
			goto connect_abort;
	}
	mutex_unlock(&smc_client_lgr_pending);

	smc_copy_sock_settings_to_clc(smc);
	smc->connect_nonblock = 0;
	if (smc->sk.sk_state == SMC_INIT)
		smc->sk.sk_state = SMC_ACTIVE;

	return 0;
connect_abort:
	smc_conn_abort(smc, ini->first_contact_local);
	mutex_unlock(&smc_client_lgr_pending);
	smc->connect_nonblock = 0;

	return reason_code;
}

/* The server has chosen one of the proposed ISM devices for the communication.
 * Determine from the CHID of the received CLC ACCEPT the ISM device chosen.
 */
static int
smc_v2_determine_accepted_chid(struct smc_clc_msg_accept_confirm *aclc,
			       struct smc_init_info *ini)
{
	int i;

	for (i = 0; i < ini->ism_offered_cnt + 1; i++) {
		if (ini->ism_chid[i] == ntohs(aclc->d1.chid)) {
			ini->ism_selected = i;
			return 0;
		}
	}

	return -EPROTO;
}

/* setup for ISM connection of client */
static int smc_connect_ism(struct smc_sock *smc,
			   struct smc_clc_msg_accept_confirm *aclc,
			   struct smc_init_info *ini)
{
	u8 *eid = NULL;
	int rc = 0;

	ini->is_smcd = true;
	ini->first_contact_peer = aclc->hdr.typev2 & SMC_FIRST_CONTACT_MASK;

	if (aclc->hdr.version == SMC_V2) {
		if (ini->first_contact_peer) {
			struct smc_clc_first_contact_ext *fce =
				smc_get_clc_first_contact_ext(aclc, true);

			ini->release_nr = fce->release;
			rc = smc_clc_clnt_v2x_features_validate(fce, ini);
			if (rc)
				return rc;
		}

		rc = smc_v2_determine_accepted_chid(aclc, ini);
		if (rc)
			return rc;

		if (__smc_ism_is_emulated(ini->ism_chid[ini->ism_selected]))
			ini->ism_peer_gid[ini->ism_selected].gid_ext =
						ntohll(aclc->d1.gid_ext);
		/* for non-Emulated-ISM devices, peer gid_ext remains 0. */
	}
	ini->ism_peer_gid[ini->ism_selected].gid = ntohll(aclc->d0.gid);

	/* there is only one lgr role for SMC-D; use server lock */
	mutex_lock(&smc_server_lgr_pending);
	rc = smc_conn_create(smc, ini);
	if (rc) {
		mutex_unlock(&smc_server_lgr_pending);
		return rc;
	}

	/* Create send and receive buffers */
	rc = smc_buf_create(smc, true);
	if (rc) {
		rc = (rc == -ENOSPC) ? SMC_CLC_DECL_MAX_DMB : SMC_CLC_DECL_MEM;
		goto connect_abort;
	}

	smc_conn_save_peer_info(smc, aclc);

	if (smc_ism_support_dmb_nocopy(smc->conn.lgr->smcd)) {
		rc = smcd_buf_attach(smc);
		if (rc) {
			rc = SMC_CLC_DECL_MEM;	/* try to fallback */
			goto connect_abort;
		}
	}
	smc_rx_init(smc);
	smc_tx_init(smc);

	if (aclc->hdr.version > SMC_V1)
		eid = aclc->d1.eid;

	rc = smc_clc_send_confirm(smc, ini->first_contact_local,
				  aclc->hdr.version, eid, ini);
	if (rc)
		goto connect_abort;
	mutex_unlock(&smc_server_lgr_pending);

	smc_copy_sock_settings_to_clc(smc);
	smc->connect_nonblock = 0;
	if (smc->sk.sk_state == SMC_INIT)
		smc->sk.sk_state = SMC_ACTIVE;

	return 0;
connect_abort:
	smc_conn_abort(smc, ini->first_contact_local);
	mutex_unlock(&smc_server_lgr_pending);
	smc->connect_nonblock = 0;

	return rc;
}

/* check if received accept type and version matches a proposed one */
static int smc_connect_check_aclc(struct smc_init_info *ini,
				  struct smc_clc_msg_accept_confirm *aclc)
{
	if (aclc->hdr.typev1 != SMC_TYPE_R &&
	    aclc->hdr.typev1 != SMC_TYPE_D)
		return SMC_CLC_DECL_MODEUNSUPP;

	if (aclc->hdr.version >= SMC_V2) {
		if ((aclc->hdr.typev1 == SMC_TYPE_R &&
		     !smcr_indicated(ini->smc_type_v2)) ||
		    (aclc->hdr.typev1 == SMC_TYPE_D &&
		     !smcd_indicated(ini->smc_type_v2)))
			return SMC_CLC_DECL_MODEUNSUPP;
	} else {
		if ((aclc->hdr.typev1 == SMC_TYPE_R &&
		     !smcr_indicated(ini->smc_type_v1)) ||
		    (aclc->hdr.typev1 == SMC_TYPE_D &&
		     !smcd_indicated(ini->smc_type_v1)))
			return SMC_CLC_DECL_MODEUNSUPP;
	}

	return 0;
}

/* perform steps before actually connecting */
static int __smc_connect(struct smc_sock *smc)
{
	u8 version = smc_ism_is_v2_capable() ? SMC_V2 : SMC_V1;
	struct smc_clc_msg_accept_confirm *aclc;
	struct smc_init_info *ini = NULL;
	u8 *buf = NULL;
	int rc = 0;

	if (smc->use_fallback)
		return smc_connect_fallback(smc, smc->fallback_rsn);

	/* if peer has not signalled SMC-capability, fall back */
	if (!tcp_sk(smc->clcsock->sk)->syn_smc)
		return smc_connect_fallback(smc, SMC_CLC_DECL_PEERNOSMC);

	/* IPSec connections opt out of SMC optimizations */
	if (using_ipsec(smc))
		return smc_connect_decline_fallback(smc, SMC_CLC_DECL_IPSEC,
						    version);

	ini = kzalloc(sizeof(*ini), GFP_KERNEL);
	if (!ini)
		return smc_connect_decline_fallback(smc, SMC_CLC_DECL_MEM,
						    version);

	ini->smcd_version = SMC_V1 | SMC_V2;
	ini->smcr_version = SMC_V1 | SMC_V2;
	ini->smc_type_v1 = SMC_TYPE_B;
	ini->smc_type_v2 = SMC_TYPE_B;

	/* get vlan id from IP device */
	if (smc_vlan_by_tcpsk(smc->clcsock, ini)) {
		ini->smcd_version &= ~SMC_V1;
		ini->smcr_version = 0;
		ini->smc_type_v1 = SMC_TYPE_N;
		if (!ini->smcd_version) {
			rc = SMC_CLC_DECL_GETVLANERR;
			goto fallback;
		}
	}

	rc = smc_find_proposal_devices(smc, ini);
	if (rc)
		goto fallback;

	buf = kzalloc(SMC_CLC_MAX_ACCEPT_LEN, GFP_KERNEL);
	if (!buf) {
		rc = SMC_CLC_DECL_MEM;
		goto fallback;
	}
	aclc = (struct smc_clc_msg_accept_confirm *)buf;

	/* perform CLC handshake */
	rc = smc_connect_clc(smc, aclc, ini);
	if (rc) {
		/* -EAGAIN on timeout, see tcp_recvmsg() */
		if (rc == -EAGAIN) {
			rc = -ETIMEDOUT;
			smc->sk.sk_err = ETIMEDOUT;
		}
		goto vlan_cleanup;
	}

	/* check if smc modes and versions of CLC proposal and accept match */
	rc = smc_connect_check_aclc(ini, aclc);
	version = aclc->hdr.version == SMC_V1 ? SMC_V1 : SMC_V2;
	if (rc)
		goto vlan_cleanup;

	/* depending on previous steps, connect using rdma or ism */
	if (aclc->hdr.typev1 == SMC_TYPE_R) {
		ini->smcr_version = version;
		rc = smc_connect_rdma(smc, aclc, ini);
	} else if (aclc->hdr.typev1 == SMC_TYPE_D) {
		ini->smcd_version = version;
		rc = smc_connect_ism(smc, aclc, ini);
	}
	if (rc)
		goto vlan_cleanup;

	SMC_STAT_CLNT_SUCC_INC(sock_net(smc->clcsock->sk), aclc);
	smc_connect_ism_vlan_cleanup(smc, ini);
	kfree(buf);
	kfree(ini);
	return 0;

vlan_cleanup:
	smc_connect_ism_vlan_cleanup(smc, ini);
	kfree(buf);
fallback:
	kfree(ini);
	return smc_connect_decline_fallback(smc, rc, version);
}

static void smc_connect_work(struct work_struct *work)
{
	struct smc_sock *smc = container_of(work, struct smc_sock,
					    connect_work);
	long timeo = smc->sk.sk_sndtimeo;
	int rc = 0;

	if (!timeo)
		timeo = MAX_SCHEDULE_TIMEOUT;
	lock_sock(smc->clcsock->sk);
	if (smc->clcsock->sk->sk_err) {
		smc->sk.sk_err = smc->clcsock->sk->sk_err;
	} else if ((1 << smc->clcsock->sk->sk_state) &
					(TCPF_SYN_SENT | TCPF_SYN_RECV)) {
		rc = sk_stream_wait_connect(smc->clcsock->sk, &timeo);
		if ((rc == -EPIPE) &&
		    ((1 << smc->clcsock->sk->sk_state) &
					(TCPF_ESTABLISHED | TCPF_CLOSE_WAIT)))
			rc = 0;
	}
	release_sock(smc->clcsock->sk);
	lock_sock(&smc->sk);
	if (rc != 0 || smc->sk.sk_err) {
		smc->sk.sk_state = SMC_CLOSED;
		if (rc == -EPIPE || rc == -EAGAIN)
			smc->sk.sk_err = EPIPE;
		else if (rc == -ECONNREFUSED)
			smc->sk.sk_err = ECONNREFUSED;
		else if (signal_pending(current))
			smc->sk.sk_err = -sock_intr_errno(timeo);
		sock_put(&smc->sk); /* passive closing */
		goto out;
	}

	rc = __smc_connect(smc);
	if (rc < 0)
		smc->sk.sk_err = -rc;

out:
	if (!sock_flag(&smc->sk, SOCK_DEAD)) {
		if (smc->sk.sk_err) {
			smc->sk.sk_state_change(&smc->sk);
		} else { /* allow polling before and after fallback decision */
			smc->clcsock->sk->sk_write_space(smc->clcsock->sk);
			smc->sk.sk_write_space(&smc->sk);
		}
	}
	release_sock(&smc->sk);
}

int smc_connect(struct socket *sock, struct sockaddr *addr,
		int alen, int flags)
{
	struct sock *sk = sock->sk;
	struct smc_sock *smc;
	int rc = -EINVAL;

	smc = smc_sk(sk);

	/* separate smc parameter checking to be safe */
	if (alen < sizeof(addr->sa_family))
		goto out_err;
	if (addr->sa_family != AF_INET && addr->sa_family != AF_INET6)
		goto out_err;

	lock_sock(sk);
	switch (sock->state) {
	default:
		rc = -EINVAL;
		goto out;
	case SS_CONNECTED:
		rc = sk->sk_state == SMC_ACTIVE ? -EISCONN : -EINVAL;
		goto out;
	case SS_CONNECTING:
		if (sk->sk_state == SMC_ACTIVE)
			goto connected;
		break;
	case SS_UNCONNECTED:
		sock->state = SS_CONNECTING;
		break;
	}

	switch (sk->sk_state) {
	default:
		goto out;
	case SMC_CLOSED:
		rc = sock_error(sk) ? : -ECONNABORTED;
		sock->state = SS_UNCONNECTED;
		goto out;
	case SMC_ACTIVE:
		rc = -EISCONN;
		goto out;
	case SMC_INIT:
		break;
	}

	smc_copy_sock_settings_to_clc(smc);
	tcp_sk(smc->clcsock->sk)->syn_smc = 1;
	if (smc->connect_nonblock) {
		rc = -EALREADY;
		goto out;
	}
	rc = kernel_connect(smc->clcsock, addr, alen, flags);
	if (rc && rc != -EINPROGRESS)
		goto out;

	if (smc->use_fallback) {
		sock->state = rc ? SS_CONNECTING : SS_CONNECTED;
		goto out;
	}
	sock_hold(&smc->sk); /* sock put in passive closing */
	if (flags & O_NONBLOCK) {
		if (queue_work(smc_hs_wq, &smc->connect_work))
			smc->connect_nonblock = 1;
		rc = -EINPROGRESS;
		goto out;
	} else {
		rc = __smc_connect(smc);
		if (rc < 0)
			goto out;
	}

connected:
	rc = 0;
	sock->state = SS_CONNECTED;
out:
	release_sock(sk);
out_err:
	return rc;
}

static int smc_clcsock_accept(struct smc_sock *lsmc, struct smc_sock **new_smc)
{
	struct socket *new_clcsock = NULL;
	struct sock *lsk = &lsmc->sk;
	struct sock *new_sk;
	int rc = -EINVAL;

	release_sock(lsk);
	new_sk = smc_sock_alloc(sock_net(lsk), NULL, lsk->sk_protocol);
	if (!new_sk) {
		rc = -ENOMEM;
		lsk->sk_err = ENOMEM;
		*new_smc = NULL;
		lock_sock(lsk);
		goto out;
	}
	*new_smc = smc_sk(new_sk);

	mutex_lock(&lsmc->clcsock_release_lock);
	if (lsmc->clcsock)
		rc = kernel_accept(lsmc->clcsock, &new_clcsock, SOCK_NONBLOCK);
	mutex_unlock(&lsmc->clcsock_release_lock);
	lock_sock(lsk);
	if  (rc < 0 && rc != -EAGAIN)
		lsk->sk_err = -rc;
	if (rc < 0 || lsk->sk_state == SMC_CLOSED) {
		new_sk->sk_prot->unhash(new_sk);
		if (new_clcsock)
			sock_release(new_clcsock);
		new_sk->sk_state = SMC_CLOSED;
		smc_sock_set_flag(new_sk, SOCK_DEAD);
		sock_put(new_sk); /* final */
		*new_smc = NULL;
		goto out;
	}

	/* new clcsock has inherited the smc listen-specific sk_data_ready
	 * function; switch it back to the original sk_data_ready function
	 */
	new_clcsock->sk->sk_data_ready = lsmc->clcsk_data_ready;

	/* if new clcsock has also inherited the fallback-specific callback
	 * functions, switch them back to the original ones.
	 */
	if (lsmc->use_fallback) {
		if (lsmc->clcsk_state_change)
			new_clcsock->sk->sk_state_change = lsmc->clcsk_state_change;
		if (lsmc->clcsk_write_space)
			new_clcsock->sk->sk_write_space = lsmc->clcsk_write_space;
		if (lsmc->clcsk_error_report)
			new_clcsock->sk->sk_error_report = lsmc->clcsk_error_report;
	}

	(*new_smc)->clcsock = new_clcsock;
out:
	return rc;
}

/* add a just created sock to the accept queue of the listen sock as
 * candidate for a following socket accept call from user space
 */
static void smc_accept_enqueue(struct sock *parent, struct sock *sk)
{
	struct smc_sock *par = smc_sk(parent);

	sock_hold(sk); /* sock_put in smc_accept_unlink () */
	spin_lock(&par->accept_q_lock);
	list_add_tail(&smc_sk(sk)->accept_q, &par->accept_q);
	spin_unlock(&par->accept_q_lock);
	sk_acceptq_added(parent);
}

/* remove a socket from the accept queue of its parental listening socket */
static void smc_accept_unlink(struct sock *sk)
{
	struct smc_sock *par = smc_sk(sk)->listen_smc;

	spin_lock(&par->accept_q_lock);
	list_del_init(&smc_sk(sk)->accept_q);
	spin_unlock(&par->accept_q_lock);
	sk_acceptq_removed(&smc_sk(sk)->listen_smc->sk);
	sock_put(sk); /* sock_hold in smc_accept_enqueue */
}

/* remove a sock from the accept queue to bind it to a new socket created
 * for a socket accept call from user space
 */
struct sock *smc_accept_dequeue(struct sock *parent,
				struct socket *new_sock)
{
	struct smc_sock *isk, *n;
	struct sock *new_sk;

	list_for_each_entry_safe(isk, n, &smc_sk(parent)->accept_q, accept_q) {
		new_sk = (struct sock *)isk;

		smc_accept_unlink(new_sk);
		if (new_sk->sk_state == SMC_CLOSED) {
			new_sk->sk_prot->unhash(new_sk);
			if (isk->clcsock) {
				sock_release(isk->clcsock);
				isk->clcsock = NULL;
			}
			sock_put(new_sk); /* final */
			continue;
		}
		if (new_sock) {
			sock_graft(new_sk, new_sock);
			new_sock->state = SS_CONNECTED;
			if (isk->use_fallback) {
				smc_sk(new_sk)->clcsock->file = new_sock->file;
				isk->clcsock->file->private_data = isk->clcsock;
			}
		}
		return new_sk;
	}
	return NULL;
}

/* clean up for a created but never accepted sock */
void smc_close_non_accepted(struct sock *sk)
{
	struct smc_sock *smc = smc_sk(sk);

	sock_hold(sk); /* sock_put below */
	lock_sock(sk);
	if (!sk->sk_lingertime)
		/* wait for peer closing */
		WRITE_ONCE(sk->sk_lingertime, SMC_MAX_STREAM_WAIT_TIMEOUT);
	__smc_release(smc);
	release_sock(sk);
	sock_put(sk); /* sock_hold above */
	sock_put(sk); /* final sock_put */
}

static int smcr_serv_conf_first_link(struct smc_sock *smc)
{
	struct smc_link *link = smc->conn.lnk;
	struct smc_llc_qentry *qentry;
	int rc;

	/* reg the sndbuf if it was vzalloced*/
	if (smc->conn.sndbuf_desc->is_vm) {
		if (smcr_link_reg_buf(link, smc->conn.sndbuf_desc))
			return SMC_CLC_DECL_ERR_REGBUF;
	}

	/* reg the rmb */
	if (smcr_link_reg_buf(link, smc->conn.rmb_desc))
		return SMC_CLC_DECL_ERR_REGBUF;

	/* send CONFIRM LINK request to client over the RoCE fabric */
	rc = smc_llc_send_confirm_link(link, SMC_LLC_REQ);
	if (rc < 0)
		return SMC_CLC_DECL_TIMEOUT_CL;

	/* receive CONFIRM LINK response from client over the RoCE fabric */
	qentry = smc_llc_wait(link->lgr, link, SMC_LLC_WAIT_TIME,
			      SMC_LLC_CONFIRM_LINK);
	if (!qentry) {
		struct smc_clc_msg_decline dclc;

		rc = smc_clc_wait_msg(smc, &dclc, sizeof(dclc),
				      SMC_CLC_DECLINE, CLC_WAIT_TIME_SHORT);
		return rc == -EAGAIN ? SMC_CLC_DECL_TIMEOUT_CL : rc;
	}
	smc_llc_save_peer_uid(qentry);
	rc = smc_llc_eval_conf_link(qentry, SMC_LLC_RESP);
	smc_llc_flow_qentry_del(&link->lgr->llc_flow_lcl);
	if (rc)
		return SMC_CLC_DECL_RMBE_EC;

	/* confirm_rkey is implicit on 1st contact */
	smc->conn.rmb_desc->is_conf_rkey = true;

	smc_llc_link_active(link);
	smcr_lgr_set_type(link->lgr, SMC_LGR_SINGLE);

	if (link->lgr->max_links > 1) {
		down_write(&link->lgr->llc_conf_mutex);
		/* initial contact - try to establish second link */
		smc_llc_srv_add_link(link, NULL);
		up_write(&link->lgr->llc_conf_mutex);
	}
	return 0;
}

/* listen worker: finish */
static void smc_listen_out(struct smc_sock *new_smc)
{
	struct smc_sock *lsmc = new_smc->listen_smc;
	struct sock *newsmcsk = &new_smc->sk;

	if (tcp_sk(new_smc->clcsock->sk)->syn_smc)
		atomic_dec(&lsmc->queued_smc_hs);

	release_sock(newsmcsk); /* lock in smc_listen_work() */
	if (lsmc->sk.sk_state == SMC_LISTEN) {
		lock_sock_nested(&lsmc->sk, SINGLE_DEPTH_NESTING);
		smc_accept_enqueue(&lsmc->sk, newsmcsk);
		release_sock(&lsmc->sk);
	} else { /* no longer listening */
		smc_close_non_accepted(newsmcsk);
	}

	/* Wake up accept */
	lsmc->sk.sk_data_ready(&lsmc->sk);
	sock_put(&lsmc->sk); /* sock_hold in smc_tcp_listen_work */
}

/* listen worker: finish in state connected */
static void smc_listen_out_connected(struct smc_sock *new_smc)
{
	struct sock *newsmcsk = &new_smc->sk;

	if (newsmcsk->sk_state == SMC_INIT)
		newsmcsk->sk_state = SMC_ACTIVE;

	smc_listen_out(new_smc);
}

/* listen worker: finish in error state */
static void smc_listen_out_err(struct smc_sock *new_smc)
{
	struct sock *newsmcsk = &new_smc->sk;
	struct net *net = sock_net(newsmcsk);

	this_cpu_inc(net->smc.smc_stats->srv_hshake_err_cnt);
	if (newsmcsk->sk_state == SMC_INIT)
		sock_put(&new_smc->sk); /* passive closing */
	newsmcsk->sk_state = SMC_CLOSED;

	smc_listen_out(new_smc);
}

/* listen worker: decline and fall back if possible */
static void smc_listen_decline(struct smc_sock *new_smc, int reason_code,
			       int local_first, u8 version)
{
	/* RDMA setup failed, switch back to TCP */
	smc_conn_abort(new_smc, local_first);
	if (reason_code < 0 ||
	    smc_switch_to_fallback(new_smc, reason_code)) {
		/* error, no fallback possible */
		smc_listen_out_err(new_smc);
		return;
	}
	if (reason_code && reason_code != SMC_CLC_DECL_PEERDECL) {
		if (smc_clc_send_decline(new_smc, reason_code, version) < 0) {
			smc_listen_out_err(new_smc);
			return;
		}
	}
	smc_listen_out_connected(new_smc);
}

/* listen worker: version checking */
static int smc_listen_v2_check(struct smc_sock *new_smc,
			       struct smc_clc_msg_proposal *pclc,
			       struct smc_init_info *ini)
{
	struct smc_clc_smcd_v2_extension *pclc_smcd_v2_ext;
	struct smc_clc_v2_extension *pclc_v2_ext;
	int rc = SMC_CLC_DECL_PEERNOSMC;

	ini->smc_type_v1 = pclc->hdr.typev1;
	ini->smc_type_v2 = pclc->hdr.typev2;
	ini->smcd_version = smcd_indicated(ini->smc_type_v1) ? SMC_V1 : 0;
	ini->smcr_version = smcr_indicated(ini->smc_type_v1) ? SMC_V1 : 0;
	if (pclc->hdr.version > SMC_V1) {
		if (smcd_indicated(ini->smc_type_v2))
			ini->smcd_version |= SMC_V2;
		if (smcr_indicated(ini->smc_type_v2))
			ini->smcr_version |= SMC_V2;
	}
	if (!(ini->smcd_version & SMC_V2) && !(ini->smcr_version & SMC_V2)) {
		rc = SMC_CLC_DECL_PEERNOSMC;
		goto out;
	}
	pclc_v2_ext = smc_get_clc_v2_ext(pclc);
	if (!pclc_v2_ext) {
		ini->smcd_version &= ~SMC_V2;
		ini->smcr_version &= ~SMC_V2;
		rc = SMC_CLC_DECL_NOV2EXT;
		goto out;
	}
	pclc_smcd_v2_ext = smc_get_clc_smcd_v2_ext(pclc_v2_ext);
	if (ini->smcd_version & SMC_V2) {
		if (!smc_ism_is_v2_capable()) {
			ini->smcd_version &= ~SMC_V2;
			rc = SMC_CLC_DECL_NOISM2SUPP;
		} else if (!pclc_smcd_v2_ext) {
			ini->smcd_version &= ~SMC_V2;
			rc = SMC_CLC_DECL_NOV2DEXT;
		} else if (!pclc_v2_ext->hdr.eid_cnt &&
			   !pclc_v2_ext->hdr.flag.seid) {
			ini->smcd_version &= ~SMC_V2;
			rc = SMC_CLC_DECL_NOUEID;
		}
	}
	if (ini->smcr_version & SMC_V2) {
		if (!pclc_v2_ext->hdr.eid_cnt) {
			ini->smcr_version &= ~SMC_V2;
			rc = SMC_CLC_DECL_NOUEID;
		}
	}

	ini->release_nr = pclc_v2_ext->hdr.flag.release;
	if (pclc_v2_ext->hdr.flag.release > SMC_RELEASE)
		ini->release_nr = SMC_RELEASE;

out:
	if (!ini->smcd_version && !ini->smcr_version)
		return rc;

	return 0;
}

/* listen worker: check prefixes */
static int smc_listen_prfx_check(struct smc_sock *new_smc,
				 struct smc_clc_msg_proposal *pclc)
{
	struct smc_clc_msg_proposal_prefix *pclc_prfx;
	struct socket *newclcsock = new_smc->clcsock;

	if (pclc->hdr.typev1 == SMC_TYPE_N)
		return 0;
	pclc_prfx = smc_clc_proposal_get_prefix(pclc);
	if (!pclc_prfx)
		return -EPROTO;
	if (smc_clc_prfx_match(newclcsock, pclc_prfx))
		return SMC_CLC_DECL_DIFFPREFIX;

	return 0;
}

/* listen worker: initialize connection and buffers */
static int smc_listen_rdma_init(struct smc_sock *new_smc,
				struct smc_init_info *ini)
{
	int rc;

	/* allocate connection / link group */
	rc = smc_conn_create(new_smc, ini);
	if (rc)
		return rc;

	/* create send buffer and rmb */
	if (smc_buf_create(new_smc, false)) {
		smc_conn_abort(new_smc, ini->first_contact_local);
		return SMC_CLC_DECL_MEM;
	}

	return 0;
}

/* listen worker: initialize connection and buffers for SMC-D */
static int smc_listen_ism_init(struct smc_sock *new_smc,
			       struct smc_init_info *ini)
{
	int rc;

	rc = smc_conn_create(new_smc, ini);
	if (rc)
		return rc;

	/* Create send and receive buffers */
	rc = smc_buf_create(new_smc, true);
	if (rc) {
		smc_conn_abort(new_smc, ini->first_contact_local);
		return (rc == -ENOSPC) ? SMC_CLC_DECL_MAX_DMB :
					 SMC_CLC_DECL_MEM;
	}

	return 0;
}

static bool smc_is_already_selected(struct smcd_dev *smcd,
				    struct smc_init_info *ini,
				    int matches)
{
	int i;

	for (i = 0; i < matches; i++)
		if (smcd == ini->ism_dev[i])
			return true;

	return false;
}

/* check for ISM devices matching proposed ISM devices */
static void smc_check_ism_v2_match(struct smc_init_info *ini,
				   u16 proposed_chid,
				   struct smcd_gid *proposed_gid,
				   unsigned int *matches)
{
	struct smcd_dev *smcd;

	list_for_each_entry(smcd, &smcd_dev_list.list, list) {
		if (smcd->going_away)
			continue;
		if (smc_is_already_selected(smcd, ini, *matches))
			continue;
		if (smc_ism_get_chid(smcd) == proposed_chid &&
		    !smc_ism_cantalk(proposed_gid, ISM_RESERVED_VLANID, smcd)) {
			ini->ism_peer_gid[*matches].gid = proposed_gid->gid;
			if (__smc_ism_is_emulated(proposed_chid))
				ini->ism_peer_gid[*matches].gid_ext =
							proposed_gid->gid_ext;
				/* non-Emulated-ISM's peer gid_ext remains 0. */
			ini->ism_dev[*matches] = smcd;
			(*matches)++;
			break;
		}
	}
}

static void smc_find_ism_store_rc(u32 rc, struct smc_init_info *ini)
{
	if (!ini->rc)
		ini->rc = rc;
}

static void smc_find_ism_v2_device_serv(struct smc_sock *new_smc,
					struct smc_clc_msg_proposal *pclc,
					struct smc_init_info *ini)
{
	struct smc_clc_smcd_v2_extension *smcd_v2_ext;
	struct smc_clc_v2_extension *smc_v2_ext;
	struct smc_clc_msg_smcd *pclc_smcd;
	unsigned int matches = 0;
	struct smcd_gid smcd_gid;
	u8 smcd_version;
	u8 *eid = NULL;
	int i, rc;
	u16 chid;

	if (!(ini->smcd_version & SMC_V2) || !smcd_indicated(ini->smc_type_v2))
		goto not_found;

	pclc_smcd = smc_get_clc_msg_smcd(pclc);
	smc_v2_ext = smc_get_clc_v2_ext(pclc);
	smcd_v2_ext = smc_get_clc_smcd_v2_ext(smc_v2_ext);
	if (!pclc_smcd || !smc_v2_ext || !smcd_v2_ext)
		goto not_found;

	mutex_lock(&smcd_dev_list.mutex);
	if (pclc_smcd->ism.chid) {
		/* check for ISM device matching proposed native ISM device */
		smcd_gid.gid = ntohll(pclc_smcd->ism.gid);
		smcd_gid.gid_ext = 0;
		smc_check_ism_v2_match(ini, ntohs(pclc_smcd->ism.chid),
				       &smcd_gid, &matches);
	}
	for (i = 0; i < smc_v2_ext->hdr.ism_gid_cnt; i++) {
		/* check for ISM devices matching proposed non-native ISM
		 * devices
		 */
		smcd_gid.gid = ntohll(smcd_v2_ext->gidchid[i].gid);
		smcd_gid.gid_ext = 0;
		chid = ntohs(smcd_v2_ext->gidchid[i].chid);
		if (__smc_ism_is_emulated(chid)) {
			if ((i + 1) == smc_v2_ext->hdr.ism_gid_cnt ||
			    chid != ntohs(smcd_v2_ext->gidchid[i + 1].chid))
				/* each Emulated-ISM device takes two GID-CHID
				 * entries and CHID of the second entry repeats
				 * that of the first entry.
				 *
				 * So check if the next GID-CHID entry exists
				 * and both two entries' CHIDs are the same.
				 */
				continue;
			smcd_gid.gid_ext =
				ntohll(smcd_v2_ext->gidchid[++i].gid);
		}
		smc_check_ism_v2_match(ini, chid, &smcd_gid, &matches);
	}
	mutex_unlock(&smcd_dev_list.mutex);

	if (!ini->ism_dev[0]) {
		smc_find_ism_store_rc(SMC_CLC_DECL_NOSMCD2DEV, ini);
		goto not_found;
	}

	smc_ism_get_system_eid(&eid);
	if (!smc_clc_match_eid(ini->negotiated_eid, smc_v2_ext,
			       smcd_v2_ext->system_eid, eid))
		goto not_found;

	/* separate - outside the smcd_dev_list.lock */
	smcd_version = ini->smcd_version;
	for (i = 0; i < matches; i++) {
		ini->smcd_version = SMC_V2;
		ini->is_smcd = true;
		ini->ism_selected = i;
		rc = smc_listen_ism_init(new_smc, ini);
		if (rc) {
			smc_find_ism_store_rc(rc, ini);
			/* try next active ISM device */
			continue;
		}
		return; /* matching and usable V2 ISM device found */
	}
	/* no V2 ISM device could be initialized */
	ini->smcd_version = smcd_version;	/* restore original value */
	ini->negotiated_eid[0] = 0;

not_found:
	ini->smcd_version &= ~SMC_V2;
	ini->ism_dev[0] = NULL;
	ini->is_smcd = false;
}

static void smc_find_ism_v1_device_serv(struct smc_sock *new_smc,
					struct smc_clc_msg_proposal *pclc,
					struct smc_init_info *ini)
{
	struct smc_clc_msg_smcd *pclc_smcd = smc_get_clc_msg_smcd(pclc);
	int rc = 0;

	/* check if ISM V1 is available */
	if (!(ini->smcd_version & SMC_V1) ||
	    !smcd_indicated(ini->smc_type_v1) ||
	    !pclc_smcd)
		goto not_found;
	ini->is_smcd = true; /* prepare ISM check */
	ini->ism_peer_gid[0].gid = ntohll(pclc_smcd->ism.gid);
	ini->ism_peer_gid[0].gid_ext = 0;
	rc = smc_find_ism_device(new_smc, ini);
	if (rc)
		goto not_found;
	ini->ism_selected = 0;
	rc = smc_listen_ism_init(new_smc, ini);
	if (!rc)
		return;		/* V1 ISM device found */

not_found:
	smc_find_ism_store_rc(rc, ini);
	ini->smcd_version &= ~SMC_V1;
	ini->ism_dev[0] = NULL;
	ini->is_smcd = false;
}

/* listen worker: register buffers */
static int smc_listen_rdma_reg(struct smc_sock *new_smc, bool local_first)
{
	struct smc_connection *conn = &new_smc->conn;

	if (!local_first) {
		/* reg sendbufs if they were vzalloced */
		if (conn->sndbuf_desc->is_vm) {
			if (smcr_lgr_reg_sndbufs(conn->lnk,
						 conn->sndbuf_desc))
				return SMC_CLC_DECL_ERR_REGBUF;
		}
		if (smcr_lgr_reg_rmbs(conn->lnk, conn->rmb_desc))
			return SMC_CLC_DECL_ERR_REGBUF;
	}

	return 0;
}

static void smc_find_rdma_v2_device_serv(struct smc_sock *new_smc,
					 struct smc_clc_msg_proposal *pclc,
					 struct smc_init_info *ini)
{
	struct smc_clc_v2_extension *smc_v2_ext;
	u8 smcr_version;
	int rc;

	if (!(ini->smcr_version & SMC_V2) || !smcr_indicated(ini->smc_type_v2))
		goto not_found;

	smc_v2_ext = smc_get_clc_v2_ext(pclc);
	if (!smc_v2_ext ||
	    !smc_clc_match_eid(ini->negotiated_eid, smc_v2_ext, NULL, NULL))
		goto not_found;

	/* prepare RDMA check */
	memcpy(ini->peer_systemid, pclc->lcl.id_for_peer, SMC_SYSTEMID_LEN);
	memcpy(ini->peer_gid, smc_v2_ext->roce, SMC_GID_SIZE);
	memcpy(ini->peer_mac, pclc->lcl.mac, ETH_ALEN);
	ini->check_smcrv2 = true;
	ini->smcrv2.clc_sk = new_smc->clcsock->sk;
	ini->smcrv2.saddr = new_smc->clcsock->sk->sk_rcv_saddr;
	ini->smcrv2.daddr = smc_ib_gid_to_ipv4(smc_v2_ext->roce);
	rc = smc_find_rdma_device(new_smc, ini);
	if (rc) {
		smc_find_ism_store_rc(rc, ini);
		goto not_found;
	}
	if (!ini->smcrv2.uses_gateway)
		memcpy(ini->smcrv2.nexthop_mac, pclc->lcl.mac, ETH_ALEN);

	smcr_version = ini->smcr_version;
	ini->smcr_version = SMC_V2;
	rc = smc_listen_rdma_init(new_smc, ini);
	if (!rc) {
		rc = smc_listen_rdma_reg(new_smc, ini->first_contact_local);
		if (rc)
			smc_conn_abort(new_smc, ini->first_contact_local);
	}
	if (!rc)
		return;
	ini->smcr_version = smcr_version;
	smc_find_ism_store_rc(rc, ini);

not_found:
	ini->smcr_version &= ~SMC_V2;
	ini->smcrv2.ib_dev_v2 = NULL;
	ini->check_smcrv2 = false;
}

static int smc_find_rdma_v1_device_serv(struct smc_sock *new_smc,
					struct smc_clc_msg_proposal *pclc,
					struct smc_init_info *ini)
{
	int rc;

	if (!(ini->smcr_version & SMC_V1) || !smcr_indicated(ini->smc_type_v1))
		return SMC_CLC_DECL_NOSMCDEV;

	/* prepare RDMA check */
	memcpy(ini->peer_systemid, pclc->lcl.id_for_peer, SMC_SYSTEMID_LEN);
	memcpy(ini->peer_gid, pclc->lcl.gid, SMC_GID_SIZE);
	memcpy(ini->peer_mac, pclc->lcl.mac, ETH_ALEN);
	rc = smc_find_rdma_device(new_smc, ini);
	if (rc) {
		/* no RDMA device found */
		return SMC_CLC_DECL_NOSMCDEV;
	}
	rc = smc_listen_rdma_init(new_smc, ini);
	if (rc)
		return rc;
	return smc_listen_rdma_reg(new_smc, ini->first_contact_local);
}

/* determine the local device matching to proposal */
static int smc_listen_find_device(struct smc_sock *new_smc,
				  struct smc_clc_msg_proposal *pclc,
				  struct smc_init_info *ini)
{
	int prfx_rc;

	/* check for ISM device matching V2 proposed device */
	smc_find_ism_v2_device_serv(new_smc, pclc, ini);
	if (ini->ism_dev[0])
		return 0;

	/* check for matching IP prefix and subnet length (V1) */
	prfx_rc = smc_listen_prfx_check(new_smc, pclc);
	if (prfx_rc)
		smc_find_ism_store_rc(prfx_rc, ini);

	/* get vlan id from IP device */
	if (smc_vlan_by_tcpsk(new_smc->clcsock, ini))
		return ini->rc ?: SMC_CLC_DECL_GETVLANERR;

	/* check for ISM device matching V1 proposed device */
	if (!prfx_rc)
		smc_find_ism_v1_device_serv(new_smc, pclc, ini);
	if (ini->ism_dev[0])
		return 0;

	if (!smcr_indicated(pclc->hdr.typev1) &&
	    !smcr_indicated(pclc->hdr.typev2))
		/* skip RDMA and decline */
		return ini->rc ?: SMC_CLC_DECL_NOSMCDDEV;

	/* check if RDMA V2 is available */
	smc_find_rdma_v2_device_serv(new_smc, pclc, ini);
	if (ini->smcrv2.ib_dev_v2)
		return 0;

	/* check if RDMA V1 is available */
	if (!prfx_rc) {
		int rc;

		rc = smc_find_rdma_v1_device_serv(new_smc, pclc, ini);
		smc_find_ism_store_rc(rc, ini);
		return (!rc) ? 0 : ini->rc;
	}
	return prfx_rc;
}

/* listen worker: finish RDMA setup */
static int smc_listen_rdma_finish(struct smc_sock *new_smc,
				  struct smc_clc_msg_accept_confirm *cclc,
				  bool local_first,
				  struct smc_init_info *ini)
{
	struct smc_link *link = new_smc->conn.lnk;
	int reason_code = 0;

	if (local_first)
		smc_link_save_peer_info(link, cclc, ini);

	if (smc_rmb_rtoken_handling(&new_smc->conn, link, cclc))
		return SMC_CLC_DECL_ERR_RTOK;

	if (local_first) {
		if (smc_ib_ready_link(link))
			return SMC_CLC_DECL_ERR_RDYLNK;
		/* QP confirmation over RoCE fabric */
		smc_llc_flow_initiate(link->lgr, SMC_LLC_FLOW_ADD_LINK);
		reason_code = smcr_serv_conf_first_link(new_smc);
		smc_llc_flow_stop(link->lgr, &link->lgr->llc_flow_lcl);
	}
	return reason_code;
}

/* setup for connection of server */
static void smc_listen_work(struct work_struct *work)
{
	struct smc_sock *new_smc = container_of(work, struct smc_sock,
						smc_listen_work);
	struct socket *newclcsock = new_smc->clcsock;
	struct smc_clc_msg_accept_confirm *cclc;
	struct smc_clc_msg_proposal_area *buf;
	struct smc_clc_msg_proposal *pclc;
	struct smc_init_info *ini = NULL;
	u8 proposal_version = SMC_V1;
	u8 accept_version;
	int rc = 0;

	lock_sock(&new_smc->sk); /* release in smc_listen_out() */
	if (new_smc->listen_smc->sk.sk_state != SMC_LISTEN)
		return smc_listen_out_err(new_smc);

	if (new_smc->use_fallback) {
		smc_listen_out_connected(new_smc);
		return;
	}

	/* check if peer is smc capable */
	if (!tcp_sk(newclcsock->sk)->syn_smc) {
		rc = smc_switch_to_fallback(new_smc, SMC_CLC_DECL_PEERNOSMC);
		if (rc)
			smc_listen_out_err(new_smc);
		else
			smc_listen_out_connected(new_smc);
		return;
	}

	/* do inband token exchange -
	 * wait for and receive SMC Proposal CLC message
	 */
	buf = kzalloc(sizeof(*buf), GFP_KERNEL);
	if (!buf) {
		rc = SMC_CLC_DECL_MEM;
		goto out_decl;
	}
	pclc = (struct smc_clc_msg_proposal *)buf;
	rc = smc_clc_wait_msg(new_smc, pclc, sizeof(*buf),
			      SMC_CLC_PROPOSAL, CLC_WAIT_TIME);
	if (rc)
		goto out_decl;

	if (pclc->hdr.version > SMC_V1)
		proposal_version = SMC_V2;

	/* IPSec connections opt out of SMC optimizations */
	if (using_ipsec(new_smc)) {
		rc = SMC_CLC_DECL_IPSEC;
		goto out_decl;
	}

	ini = kzalloc(sizeof(*ini), GFP_KERNEL);
	if (!ini) {
		rc = SMC_CLC_DECL_MEM;
		goto out_decl;
	}

	/* initial version checking */
	rc = smc_listen_v2_check(new_smc, pclc, ini);
	if (rc)
		goto out_decl;

	rc = smc_clc_srv_v2x_features_validate(new_smc, pclc, ini);
	if (rc)
		goto out_decl;

	mutex_lock(&smc_server_lgr_pending);
	smc_rx_init(new_smc);
	smc_tx_init(new_smc);

	/* determine ISM or RoCE device used for connection */
	rc = smc_listen_find_device(new_smc, pclc, ini);
	if (rc)
		goto out_unlock;

	/* send SMC Accept CLC message */
	accept_version = ini->is_smcd ? ini->smcd_version : ini->smcr_version;
	rc = smc_clc_send_accept(new_smc, ini->first_contact_local,
				 accept_version, ini->negotiated_eid, ini);
	if (rc)
		goto out_unlock;

	/* SMC-D does not need this lock any more */
	if (ini->is_smcd)
		mutex_unlock(&smc_server_lgr_pending);

	/* receive SMC Confirm CLC message */
	memset(buf, 0, sizeof(*buf));
	cclc = (struct smc_clc_msg_accept_confirm *)buf;
	rc = smc_clc_wait_msg(new_smc, cclc, sizeof(*buf),
			      SMC_CLC_CONFIRM, CLC_WAIT_TIME);
	if (rc) {
		if (!ini->is_smcd)
			goto out_unlock;
		goto out_decl;
	}

	rc = smc_clc_v2x_features_confirm_check(cclc, ini);
	if (rc) {
		if (!ini->is_smcd)
			goto out_unlock;
		goto out_decl;
	}

	/* fce smc release version is needed in smc_listen_rdma_finish,
	 * so save fce info here.
	 */
	smc_conn_save_peer_info_fce(new_smc, cclc);

	/* finish worker */
	if (!ini->is_smcd) {
		rc = smc_listen_rdma_finish(new_smc, cclc,
					    ini->first_contact_local, ini);
		if (rc)
			goto out_unlock;
		mutex_unlock(&smc_server_lgr_pending);
	}
	smc_conn_save_peer_info(new_smc, cclc);
<<<<<<< HEAD

	if (ini->is_smcd &&
	    smc_ism_support_dmb_nocopy(new_smc->conn.lgr->smcd)) {
		rc = smcd_buf_attach(new_smc);
		if (rc)
			goto out_decl;
	}

	smc_listen_out_connected(new_smc);
=======
>>>>>>> 2cc35112
	SMC_STAT_SERV_SUCC_INC(sock_net(newclcsock->sk), ini);
	smc_listen_out_connected(new_smc);
	goto out_free;

out_unlock:
	mutex_unlock(&smc_server_lgr_pending);
out_decl:
	smc_listen_decline(new_smc, rc, ini ? ini->first_contact_local : 0,
			   proposal_version);
out_free:
	kfree(ini);
	kfree(buf);
}

static void smc_tcp_listen_work(struct work_struct *work)
{
	struct smc_sock *lsmc = container_of(work, struct smc_sock,
					     tcp_listen_work);
	struct sock *lsk = &lsmc->sk;
	struct smc_sock *new_smc;
	int rc = 0;

	lock_sock(lsk);
	while (lsk->sk_state == SMC_LISTEN) {
		rc = smc_clcsock_accept(lsmc, &new_smc);
		if (rc) /* clcsock accept queue empty or error */
			goto out;
		if (!new_smc)
			continue;

		if (tcp_sk(new_smc->clcsock->sk)->syn_smc)
			atomic_inc(&lsmc->queued_smc_hs);

		new_smc->listen_smc = lsmc;
		new_smc->use_fallback = lsmc->use_fallback;
		new_smc->fallback_rsn = lsmc->fallback_rsn;
		sock_hold(lsk); /* sock_put in smc_listen_work */
		INIT_WORK(&new_smc->smc_listen_work, smc_listen_work);
		smc_copy_sock_settings_to_smc(new_smc);
		sock_hold(&new_smc->sk); /* sock_put in passive closing */
		if (!queue_work(smc_hs_wq, &new_smc->smc_listen_work))
			sock_put(&new_smc->sk);
	}

out:
	release_sock(lsk);
	sock_put(&lsmc->sk); /* sock_hold in smc_clcsock_data_ready() */
}

static void smc_clcsock_data_ready(struct sock *listen_clcsock)
{
	struct smc_sock *lsmc;

	read_lock_bh(&listen_clcsock->sk_callback_lock);
	lsmc = smc_clcsock_user_data(listen_clcsock);
	if (!lsmc)
		goto out;
	lsmc->clcsk_data_ready(listen_clcsock);
	if (lsmc->sk.sk_state == SMC_LISTEN) {
		sock_hold(&lsmc->sk); /* sock_put in smc_tcp_listen_work() */
		if (!queue_work(smc_tcp_ls_wq, &lsmc->tcp_listen_work))
			sock_put(&lsmc->sk);
	}
out:
	read_unlock_bh(&listen_clcsock->sk_callback_lock);
}

int smc_listen(struct socket *sock, int backlog)
{
	struct sock *sk = sock->sk;
	struct smc_sock *smc;
	int rc;

	smc = smc_sk(sk);
	lock_sock(sk);

	rc = -EINVAL;
	if ((sk->sk_state != SMC_INIT && sk->sk_state != SMC_LISTEN) ||
	    smc->connect_nonblock || sock->state != SS_UNCONNECTED)
		goto out;

	rc = 0;
	if (sk->sk_state == SMC_LISTEN) {
		sk->sk_max_ack_backlog = backlog;
		goto out;
	}
	/* some socket options are handled in core, so we could not apply
	 * them to the clc socket -- copy smc socket options to clc socket
	 */
	smc_copy_sock_settings_to_clc(smc);
	if (!smc->use_fallback)
		tcp_sk(smc->clcsock->sk)->syn_smc = 1;

	/* save original sk_data_ready function and establish
	 * smc-specific sk_data_ready function
	 */
	write_lock_bh(&smc->clcsock->sk->sk_callback_lock);
	smc->clcsock->sk->sk_user_data =
		(void *)((uintptr_t)smc | SK_USER_DATA_NOCOPY);
	smc_clcsock_replace_cb(&smc->clcsock->sk->sk_data_ready,
			       smc_clcsock_data_ready, &smc->clcsk_data_ready);
	write_unlock_bh(&smc->clcsock->sk->sk_callback_lock);

	/* save original ops */
	smc->ori_af_ops = inet_csk(smc->clcsock->sk)->icsk_af_ops;

	smc->af_ops = *smc->ori_af_ops;
	smc->af_ops.syn_recv_sock = smc_tcp_syn_recv_sock;

	inet_csk(smc->clcsock->sk)->icsk_af_ops = &smc->af_ops;

	if (smc->limit_smc_hs)
		tcp_sk(smc->clcsock->sk)->smc_hs_congested = smc_hs_congested;

	rc = kernel_listen(smc->clcsock, backlog);
	if (rc) {
		write_lock_bh(&smc->clcsock->sk->sk_callback_lock);
		smc_clcsock_restore_cb(&smc->clcsock->sk->sk_data_ready,
				       &smc->clcsk_data_ready);
		smc->clcsock->sk->sk_user_data = NULL;
		write_unlock_bh(&smc->clcsock->sk->sk_callback_lock);
		goto out;
	}
	sk->sk_max_ack_backlog = backlog;
	sk->sk_ack_backlog = 0;
	sk->sk_state = SMC_LISTEN;

out:
	release_sock(sk);
	return rc;
}

int smc_accept(struct socket *sock, struct socket *new_sock,
	       int flags, bool kern)
{
	struct sock *sk = sock->sk, *nsk;
	DECLARE_WAITQUEUE(wait, current);
	struct smc_sock *lsmc;
	long timeo;
	int rc = 0;

	lsmc = smc_sk(sk);
	sock_hold(sk); /* sock_put below */
	lock_sock(sk);

	if (lsmc->sk.sk_state != SMC_LISTEN) {
		rc = -EINVAL;
		release_sock(sk);
		goto out;
	}

	/* Wait for an incoming connection */
	timeo = sock_rcvtimeo(sk, flags & O_NONBLOCK);
	add_wait_queue_exclusive(sk_sleep(sk), &wait);
	while (!(nsk = smc_accept_dequeue(sk, new_sock))) {
		set_current_state(TASK_INTERRUPTIBLE);
		if (!timeo) {
			rc = -EAGAIN;
			break;
		}
		release_sock(sk);
		timeo = schedule_timeout(timeo);
		/* wakeup by sk_data_ready in smc_listen_work() */
		sched_annotate_sleep();
		lock_sock(sk);
		if (signal_pending(current)) {
			rc = sock_intr_errno(timeo);
			break;
		}
	}
	set_current_state(TASK_RUNNING);
	remove_wait_queue(sk_sleep(sk), &wait);

	if (!rc)
		rc = sock_error(nsk);
	release_sock(sk);
	if (rc)
		goto out;

	if (lsmc->sockopt_defer_accept && !(flags & O_NONBLOCK)) {
		/* wait till data arrives on the socket */
		timeo = msecs_to_jiffies(lsmc->sockopt_defer_accept *
								MSEC_PER_SEC);
		if (smc_sk(nsk)->use_fallback) {
			struct sock *clcsk = smc_sk(nsk)->clcsock->sk;

			lock_sock(clcsk);
			if (skb_queue_empty(&clcsk->sk_receive_queue))
				sk_wait_data(clcsk, &timeo, NULL);
			release_sock(clcsk);
		} else if (!atomic_read(&smc_sk(nsk)->conn.bytes_to_rcv)) {
			lock_sock(nsk);
			smc_rx_wait(smc_sk(nsk), &timeo, smc_rx_data_available);
			release_sock(nsk);
		}
	}

out:
	sock_put(sk); /* sock_hold above */
	return rc;
}

int smc_getname(struct socket *sock, struct sockaddr *addr,
		int peer)
{
	struct smc_sock *smc;

	if (peer && (sock->sk->sk_state != SMC_ACTIVE) &&
	    (sock->sk->sk_state != SMC_APPCLOSEWAIT1))
		return -ENOTCONN;

	smc = smc_sk(sock->sk);

	return smc->clcsock->ops->getname(smc->clcsock, addr, peer);
}

int smc_sendmsg(struct socket *sock, struct msghdr *msg, size_t len)
{
	struct sock *sk = sock->sk;
	struct smc_sock *smc;
	int rc;

	smc = smc_sk(sk);
	lock_sock(sk);

	/* SMC does not support connect with fastopen */
	if (msg->msg_flags & MSG_FASTOPEN) {
		/* not connected yet, fallback */
		if (sk->sk_state == SMC_INIT && !smc->connect_nonblock) {
			rc = smc_switch_to_fallback(smc, SMC_CLC_DECL_OPTUNSUPP);
			if (rc)
				goto out;
		} else {
			rc = -EINVAL;
			goto out;
		}
	} else if ((sk->sk_state != SMC_ACTIVE) &&
		   (sk->sk_state != SMC_APPCLOSEWAIT1) &&
		   (sk->sk_state != SMC_INIT)) {
		rc = -EPIPE;
		goto out;
	}

	if (smc->use_fallback) {
		rc = smc->clcsock->ops->sendmsg(smc->clcsock, msg, len);
	} else {
		rc = smc_tx_sendmsg(smc, msg, len);
		SMC_STAT_TX_PAYLOAD(smc, len, rc);
	}
out:
	release_sock(sk);
	return rc;
}

int smc_recvmsg(struct socket *sock, struct msghdr *msg, size_t len,
		int flags)
{
	struct sock *sk = sock->sk;
	struct smc_sock *smc;
	int rc = -ENOTCONN;

	smc = smc_sk(sk);
	lock_sock(sk);
	if (sk->sk_state == SMC_CLOSED && (sk->sk_shutdown & RCV_SHUTDOWN)) {
		/* socket was connected before, no more data to read */
		rc = 0;
		goto out;
	}
	if ((sk->sk_state == SMC_INIT) ||
	    (sk->sk_state == SMC_LISTEN) ||
	    (sk->sk_state == SMC_CLOSED))
		goto out;

	if (sk->sk_state == SMC_PEERFINCLOSEWAIT) {
		rc = 0;
		goto out;
	}

	if (smc->use_fallback) {
		rc = smc->clcsock->ops->recvmsg(smc->clcsock, msg, len, flags);
	} else {
		msg->msg_namelen = 0;
		rc = smc_rx_recvmsg(smc, msg, NULL, len, flags);
		SMC_STAT_RX_PAYLOAD(smc, rc, rc);
	}

out:
	release_sock(sk);
	return rc;
}

static __poll_t smc_accept_poll(struct sock *parent)
{
	struct smc_sock *isk = smc_sk(parent);
	__poll_t mask = 0;

	spin_lock(&isk->accept_q_lock);
	if (!list_empty(&isk->accept_q))
		mask = EPOLLIN | EPOLLRDNORM;
	spin_unlock(&isk->accept_q_lock);

	return mask;
}

__poll_t smc_poll(struct file *file, struct socket *sock,
		  poll_table *wait)
{
	struct sock *sk = sock->sk;
	struct smc_sock *smc;
	__poll_t mask = 0;

	if (!sk)
		return EPOLLNVAL;

	smc = smc_sk(sock->sk);
	if (smc->use_fallback) {
		/* delegate to CLC child sock */
		mask = smc->clcsock->ops->poll(file, smc->clcsock, wait);
		sk->sk_err = smc->clcsock->sk->sk_err;
	} else {
		if (sk->sk_state != SMC_CLOSED)
			sock_poll_wait(file, sock, wait);
		if (sk->sk_err)
			mask |= EPOLLERR;
		if ((sk->sk_shutdown == SHUTDOWN_MASK) ||
		    (sk->sk_state == SMC_CLOSED))
			mask |= EPOLLHUP;
		if (sk->sk_state == SMC_LISTEN) {
			/* woken up by sk_data_ready in smc_listen_work() */
			mask |= smc_accept_poll(sk);
		} else if (smc->use_fallback) { /* as result of connect_work()*/
			mask |= smc->clcsock->ops->poll(file, smc->clcsock,
							   wait);
			sk->sk_err = smc->clcsock->sk->sk_err;
		} else {
			if ((sk->sk_state != SMC_INIT &&
			     atomic_read(&smc->conn.sndbuf_space)) ||
			    sk->sk_shutdown & SEND_SHUTDOWN) {
				mask |= EPOLLOUT | EPOLLWRNORM;
			} else {
				sk_set_bit(SOCKWQ_ASYNC_NOSPACE, sk);
				set_bit(SOCK_NOSPACE, &sk->sk_socket->flags);
			}
			if (atomic_read(&smc->conn.bytes_to_rcv))
				mask |= EPOLLIN | EPOLLRDNORM;
			if (sk->sk_shutdown & RCV_SHUTDOWN)
				mask |= EPOLLIN | EPOLLRDNORM | EPOLLRDHUP;
			if (sk->sk_state == SMC_APPCLOSEWAIT1)
				mask |= EPOLLIN;
			if (smc->conn.urg_state == SMC_URG_VALID)
				mask |= EPOLLPRI;
		}
	}

	return mask;
}

int smc_shutdown(struct socket *sock, int how)
{
	struct sock *sk = sock->sk;
	bool do_shutdown = true;
	struct smc_sock *smc;
	int rc = -EINVAL;
	int old_state;
	int rc1 = 0;

	smc = smc_sk(sk);

	if ((how < SHUT_RD) || (how > SHUT_RDWR))
		return rc;

	lock_sock(sk);

	if (sock->state == SS_CONNECTING) {
		if (sk->sk_state == SMC_ACTIVE)
			sock->state = SS_CONNECTED;
		else if (sk->sk_state == SMC_PEERCLOSEWAIT1 ||
			 sk->sk_state == SMC_PEERCLOSEWAIT2 ||
			 sk->sk_state == SMC_APPCLOSEWAIT1 ||
			 sk->sk_state == SMC_APPCLOSEWAIT2 ||
			 sk->sk_state == SMC_APPFINCLOSEWAIT)
			sock->state = SS_DISCONNECTING;
	}

	rc = -ENOTCONN;
	if ((sk->sk_state != SMC_ACTIVE) &&
	    (sk->sk_state != SMC_PEERCLOSEWAIT1) &&
	    (sk->sk_state != SMC_PEERCLOSEWAIT2) &&
	    (sk->sk_state != SMC_APPCLOSEWAIT1) &&
	    (sk->sk_state != SMC_APPCLOSEWAIT2) &&
	    (sk->sk_state != SMC_APPFINCLOSEWAIT))
		goto out;
	if (smc->use_fallback) {
		rc = kernel_sock_shutdown(smc->clcsock, how);
		sk->sk_shutdown = smc->clcsock->sk->sk_shutdown;
		if (sk->sk_shutdown == SHUTDOWN_MASK) {
			sk->sk_state = SMC_CLOSED;
			sk->sk_socket->state = SS_UNCONNECTED;
			sock_put(sk);
		}
		goto out;
	}
	switch (how) {
	case SHUT_RDWR:		/* shutdown in both directions */
		old_state = sk->sk_state;
		rc = smc_close_active(smc);
		if (old_state == SMC_ACTIVE &&
		    sk->sk_state == SMC_PEERCLOSEWAIT1)
			do_shutdown = false;
		break;
	case SHUT_WR:
		rc = smc_close_shutdown_write(smc);
		break;
	case SHUT_RD:
		rc = 0;
		/* nothing more to do because peer is not involved */
		break;
	}
	if (do_shutdown && smc->clcsock)
		rc1 = kernel_sock_shutdown(smc->clcsock, how);
	/* map sock_shutdown_cmd constants to sk_shutdown value range */
	sk->sk_shutdown |= how + 1;

	if (sk->sk_state == SMC_CLOSED)
		sock->state = SS_UNCONNECTED;
	else
		sock->state = SS_DISCONNECTING;
out:
	release_sock(sk);
	return rc ? rc : rc1;
}

static int __smc_getsockopt(struct socket *sock, int level, int optname,
			    char __user *optval, int __user *optlen)
{
	struct smc_sock *smc;
	int val, len;

	smc = smc_sk(sock->sk);

	if (get_user(len, optlen))
		return -EFAULT;

	len = min_t(int, len, sizeof(int));

	if (len < 0)
		return -EINVAL;

	switch (optname) {
	case SMC_LIMIT_HS:
		val = smc->limit_smc_hs;
		break;
	default:
		return -EOPNOTSUPP;
	}

	if (put_user(len, optlen))
		return -EFAULT;
	if (copy_to_user(optval, &val, len))
		return -EFAULT;

	return 0;
}

static int __smc_setsockopt(struct socket *sock, int level, int optname,
			    sockptr_t optval, unsigned int optlen)
{
	struct sock *sk = sock->sk;
	struct smc_sock *smc;
	int val, rc;

	smc = smc_sk(sk);

	lock_sock(sk);
	switch (optname) {
	case SMC_LIMIT_HS:
		if (optlen < sizeof(int)) {
			rc = -EINVAL;
			break;
		}
		if (copy_from_sockptr(&val, optval, sizeof(int))) {
			rc = -EFAULT;
			break;
		}

		smc->limit_smc_hs = !!val;
		rc = 0;
		break;
	default:
		rc = -EOPNOTSUPP;
		break;
	}
	release_sock(sk);

	return rc;
}

int smc_setsockopt(struct socket *sock, int level, int optname,
		   sockptr_t optval, unsigned int optlen)
{
	struct sock *sk = sock->sk;
	struct smc_sock *smc;
	int val, rc;

	if (level == SOL_TCP && optname == TCP_ULP)
		return -EOPNOTSUPP;
	else if (level == SOL_SMC)
		return __smc_setsockopt(sock, level, optname, optval, optlen);

	smc = smc_sk(sk);

	/* generic setsockopts reaching us here always apply to the
	 * CLC socket
	 */
	mutex_lock(&smc->clcsock_release_lock);
	if (!smc->clcsock) {
		mutex_unlock(&smc->clcsock_release_lock);
		return -EBADF;
	}
	if (unlikely(!smc->clcsock->ops->setsockopt))
		rc = -EOPNOTSUPP;
	else
		rc = smc->clcsock->ops->setsockopt(smc->clcsock, level, optname,
						   optval, optlen);
	if (smc->clcsock->sk->sk_err) {
		sk->sk_err = smc->clcsock->sk->sk_err;
		sk_error_report(sk);
	}
	mutex_unlock(&smc->clcsock_release_lock);

	if (optlen < sizeof(int))
		return -EINVAL;
	if (copy_from_sockptr(&val, optval, sizeof(int)))
		return -EFAULT;

	lock_sock(sk);
	if (rc || smc->use_fallback)
		goto out;
	switch (optname) {
	case TCP_FASTOPEN:
	case TCP_FASTOPEN_CONNECT:
	case TCP_FASTOPEN_KEY:
	case TCP_FASTOPEN_NO_COOKIE:
		/* option not supported by SMC */
		if (sk->sk_state == SMC_INIT && !smc->connect_nonblock) {
			rc = smc_switch_to_fallback(smc, SMC_CLC_DECL_OPTUNSUPP);
		} else {
			rc = -EINVAL;
		}
		break;
	case TCP_NODELAY:
		if (sk->sk_state != SMC_INIT &&
		    sk->sk_state != SMC_LISTEN &&
		    sk->sk_state != SMC_CLOSED) {
			if (val) {
				SMC_STAT_INC(smc, ndly_cnt);
				smc_tx_pending(&smc->conn);
				cancel_delayed_work(&smc->conn.tx_work);
			}
		}
		break;
	case TCP_CORK:
		if (sk->sk_state != SMC_INIT &&
		    sk->sk_state != SMC_LISTEN &&
		    sk->sk_state != SMC_CLOSED) {
			if (!val) {
				SMC_STAT_INC(smc, cork_cnt);
				smc_tx_pending(&smc->conn);
				cancel_delayed_work(&smc->conn.tx_work);
			}
		}
		break;
	case TCP_DEFER_ACCEPT:
		smc->sockopt_defer_accept = val;
		break;
	default:
		break;
	}
out:
	release_sock(sk);

	return rc;
}

int smc_getsockopt(struct socket *sock, int level, int optname,
		   char __user *optval, int __user *optlen)
{
	struct smc_sock *smc;
	int rc;

	if (level == SOL_SMC)
		return __smc_getsockopt(sock, level, optname, optval, optlen);

	smc = smc_sk(sock->sk);
	mutex_lock(&smc->clcsock_release_lock);
	if (!smc->clcsock) {
		mutex_unlock(&smc->clcsock_release_lock);
		return -EBADF;
	}
	/* socket options apply to the CLC socket */
	if (unlikely(!smc->clcsock->ops->getsockopt)) {
		mutex_unlock(&smc->clcsock_release_lock);
		return -EOPNOTSUPP;
	}
	rc = smc->clcsock->ops->getsockopt(smc->clcsock, level, optname,
					   optval, optlen);
	mutex_unlock(&smc->clcsock_release_lock);
	return rc;
}

int smc_ioctl(struct socket *sock, unsigned int cmd,
	      unsigned long arg)
{
	union smc_host_cursor cons, urg;
	struct smc_connection *conn;
	struct smc_sock *smc;
	int answ;

	smc = smc_sk(sock->sk);
	conn = &smc->conn;
	lock_sock(&smc->sk);
	if (smc->use_fallback) {
		if (!smc->clcsock) {
			release_sock(&smc->sk);
			return -EBADF;
		}
		answ = smc->clcsock->ops->ioctl(smc->clcsock, cmd, arg);
		release_sock(&smc->sk);
		return answ;
	}
	switch (cmd) {
	case SIOCINQ: /* same as FIONREAD */
		if (smc->sk.sk_state == SMC_LISTEN) {
			release_sock(&smc->sk);
			return -EINVAL;
		}
		if (smc->sk.sk_state == SMC_INIT ||
		    smc->sk.sk_state == SMC_CLOSED)
			answ = 0;
		else
			answ = atomic_read(&smc->conn.bytes_to_rcv);
		break;
	case SIOCOUTQ:
		/* output queue size (not send + not acked) */
		if (smc->sk.sk_state == SMC_LISTEN) {
			release_sock(&smc->sk);
			return -EINVAL;
		}
		if (smc->sk.sk_state == SMC_INIT ||
		    smc->sk.sk_state == SMC_CLOSED)
			answ = 0;
		else
			answ = smc->conn.sndbuf_desc->len -
					atomic_read(&smc->conn.sndbuf_space);
		break;
	case SIOCOUTQNSD:
		/* output queue size (not send only) */
		if (smc->sk.sk_state == SMC_LISTEN) {
			release_sock(&smc->sk);
			return -EINVAL;
		}
		if (smc->sk.sk_state == SMC_INIT ||
		    smc->sk.sk_state == SMC_CLOSED)
			answ = 0;
		else
			answ = smc_tx_prepared_sends(&smc->conn);
		break;
	case SIOCATMARK:
		if (smc->sk.sk_state == SMC_LISTEN) {
			release_sock(&smc->sk);
			return -EINVAL;
		}
		if (smc->sk.sk_state == SMC_INIT ||
		    smc->sk.sk_state == SMC_CLOSED) {
			answ = 0;
		} else {
			smc_curs_copy(&cons, &conn->local_tx_ctrl.cons, conn);
			smc_curs_copy(&urg, &conn->urg_curs, conn);
			answ = smc_curs_diff(conn->rmb_desc->len,
					     &cons, &urg) == 1;
		}
		break;
	default:
		release_sock(&smc->sk);
		return -ENOIOCTLCMD;
	}
	release_sock(&smc->sk);

	return put_user(answ, (int __user *)arg);
}

/* Map the affected portions of the rmbe into an spd, note the number of bytes
 * to splice in conn->splice_pending, and press 'go'. Delays consumer cursor
 * updates till whenever a respective page has been fully processed.
 * Note that subsequent recv() calls have to wait till all splice() processing
 * completed.
 */
ssize_t smc_splice_read(struct socket *sock, loff_t *ppos,
			struct pipe_inode_info *pipe, size_t len,
			unsigned int flags)
{
	struct sock *sk = sock->sk;
	struct smc_sock *smc;
	int rc = -ENOTCONN;

	smc = smc_sk(sk);
	lock_sock(sk);
	if (sk->sk_state == SMC_CLOSED && (sk->sk_shutdown & RCV_SHUTDOWN)) {
		/* socket was connected before, no more data to read */
		rc = 0;
		goto out;
	}
	if (sk->sk_state == SMC_INIT ||
	    sk->sk_state == SMC_LISTEN ||
	    sk->sk_state == SMC_CLOSED)
		goto out;

	if (sk->sk_state == SMC_PEERFINCLOSEWAIT) {
		rc = 0;
		goto out;
	}

	if (smc->use_fallback) {
		rc = smc->clcsock->ops->splice_read(smc->clcsock, ppos,
						    pipe, len, flags);
	} else {
		if (*ppos) {
			rc = -ESPIPE;
			goto out;
		}
		if (flags & SPLICE_F_NONBLOCK)
			flags = MSG_DONTWAIT;
		else
			flags = 0;
		SMC_STAT_INC(smc, splice_cnt);
		rc = smc_rx_recvmsg(smc, NULL, pipe, len, flags);
	}
out:
	release_sock(sk);

	return rc;
}

/* must look like tcp */
static const struct proto_ops smc_sock_ops = {
	.family		= PF_SMC,
	.owner		= THIS_MODULE,
	.release	= smc_release,
	.bind		= smc_bind,
	.connect	= smc_connect,
	.socketpair	= sock_no_socketpair,
	.accept		= smc_accept,
	.getname	= smc_getname,
	.poll		= smc_poll,
	.ioctl		= smc_ioctl,
	.listen		= smc_listen,
	.shutdown	= smc_shutdown,
	.setsockopt	= smc_setsockopt,
	.getsockopt	= smc_getsockopt,
	.sendmsg	= smc_sendmsg,
	.recvmsg	= smc_recvmsg,
	.mmap		= sock_no_mmap,
	.splice_read	= smc_splice_read,
};

int smc_create_clcsk(struct net *net, struct sock *sk, int family)
{
	struct smc_sock *smc = smc_sk(sk);
	int rc;

	rc = sock_create_kern(net, family, SOCK_STREAM, IPPROTO_TCP,
			      &smc->clcsock);
	if (rc)
		return rc;

	/* smc_clcsock_release() does not wait smc->clcsock->sk's
	 * destruction;  its sk_state might not be TCP_CLOSE after
	 * smc->sk is close()d, and TCP timers can be fired later,
	 * which need net ref.
	 */
	sk = smc->clcsock->sk;
	sk_net_refcnt_upgrade(sk);
	return 0;
}

static int __smc_create(struct net *net, struct socket *sock, int protocol,
			int kern, struct socket *clcsock)
{
	int family = (protocol == SMCPROTO_SMC6) ? PF_INET6 : PF_INET;
	struct smc_sock *smc;
	struct sock *sk;
	int rc;

	rc = -ESOCKTNOSUPPORT;
	if (sock->type != SOCK_STREAM)
		goto out;

	rc = -EPROTONOSUPPORT;
	if (protocol != SMCPROTO_SMC && protocol != SMCPROTO_SMC6)
		goto out;

	rc = -ENOBUFS;
	sock->ops = &smc_sock_ops;
	sock->state = SS_UNCONNECTED;
	sk = smc_sock_alloc(net, sock, protocol);
	if (!sk)
		goto out;

	/* create internal TCP socket for CLC handshake and fallback */
	smc = smc_sk(sk);

	rc = 0;
	if (clcsock)
		smc->clcsock = clcsock;
	else
		rc = smc_create_clcsk(net, sk, family);

	if (rc) {
		sk_common_release(sk);
		sock->sk = NULL;
	}
out:
	return rc;
}

static int smc_create(struct net *net, struct socket *sock, int protocol,
		      int kern)
{
	return __smc_create(net, sock, protocol, kern, NULL);
}

static const struct net_proto_family smc_sock_family_ops = {
	.family	= PF_SMC,
	.owner	= THIS_MODULE,
	.create	= smc_create,
};

static int smc_ulp_init(struct sock *sk)
{
	struct socket *tcp = sk->sk_socket;
	struct net *net = sock_net(sk);
	struct socket *smcsock;
	int protocol, ret;

	/* only TCP can be replaced */
	if (tcp->type != SOCK_STREAM || sk->sk_protocol != IPPROTO_TCP ||
	    (sk->sk_family != AF_INET && sk->sk_family != AF_INET6))
		return -ESOCKTNOSUPPORT;
	/* don't handle wq now */
	if (tcp->state != SS_UNCONNECTED || !tcp->file || tcp->wq.fasync_list)
		return -ENOTCONN;

	if (sk->sk_family == AF_INET)
		protocol = SMCPROTO_SMC;
	else
		protocol = SMCPROTO_SMC6;

	smcsock = sock_alloc();
	if (!smcsock)
		return -ENFILE;

	smcsock->type = SOCK_STREAM;
	__module_get(THIS_MODULE); /* tried in __tcp_ulp_find_autoload */
	ret = __smc_create(net, smcsock, protocol, 1, tcp);
	if (ret) {
		sock_release(smcsock); /* module_put() which ops won't be NULL */
		return ret;
	}

	/* replace tcp socket to smc */
	smcsock->file = tcp->file;
	smcsock->file->private_data = smcsock;
	smcsock->file->f_inode = SOCK_INODE(smcsock); /* replace inode when sock_close */
	smcsock->file->f_path.dentry->d_inode = SOCK_INODE(smcsock); /* dput() in __fput */
	tcp->file = NULL;

	return ret;
}

static void smc_ulp_clone(const struct request_sock *req, struct sock *newsk,
			  const gfp_t priority)
{
	struct inet_connection_sock *icsk = inet_csk(newsk);

	/* don't inherit ulp ops to child when listen */
	icsk->icsk_ulp_ops = NULL;
}

static struct tcp_ulp_ops smc_ulp_ops __read_mostly = {
	.name		= "smc",
	.owner		= THIS_MODULE,
	.init		= smc_ulp_init,
	.clone		= smc_ulp_clone,
};

unsigned int smc_net_id;

static __net_init int smc_net_init(struct net *net)
{
	int rc;

	rc = smc_sysctl_net_init(net);
	if (rc)
		return rc;
	return smc_pnet_net_init(net);
}

static void __net_exit smc_net_exit(struct net *net)
{
	smc_sysctl_net_exit(net);
	smc_pnet_net_exit(net);
}

static __net_init int smc_net_stat_init(struct net *net)
{
	return smc_stats_init(net);
}

static void __net_exit smc_net_stat_exit(struct net *net)
{
	smc_stats_exit(net);
}

static struct pernet_operations smc_net_ops = {
	.init = smc_net_init,
	.exit = smc_net_exit,
	.id   = &smc_net_id,
	.size = sizeof(struct smc_net),
};

static struct pernet_operations smc_net_stat_ops = {
	.init = smc_net_stat_init,
	.exit = smc_net_stat_exit,
};

static int __init smc_init(void)
{
	int rc;

	rc = register_pernet_subsys(&smc_net_ops);
	if (rc)
		return rc;

	rc = register_pernet_subsys(&smc_net_stat_ops);
	if (rc)
		goto out_pernet_subsys;

	rc = smc_ism_init();
	if (rc)
		goto out_pernet_subsys_stat;
	smc_clc_init();

	rc = smc_nl_init();
	if (rc)
		goto out_ism;

	rc = smc_pnet_init();
	if (rc)
		goto out_nl;

	rc = -ENOMEM;

	smc_tcp_ls_wq = alloc_workqueue("smc_tcp_ls_wq", 0, 0);
	if (!smc_tcp_ls_wq)
		goto out_pnet;

	smc_hs_wq = alloc_workqueue("smc_hs_wq", 0, 0);
	if (!smc_hs_wq)
		goto out_alloc_tcp_ls_wq;

	smc_close_wq = alloc_workqueue("smc_close_wq", 0, 0);
	if (!smc_close_wq)
		goto out_alloc_hs_wq;

	rc = smc_core_init();
	if (rc) {
		pr_err("%s: smc_core_init fails with %d\n", __func__, rc);
		goto out_alloc_wqs;
	}

	rc = smc_llc_init();
	if (rc) {
		pr_err("%s: smc_llc_init fails with %d\n", __func__, rc);
		goto out_core;
	}

	rc = smc_cdc_init();
	if (rc) {
		pr_err("%s: smc_cdc_init fails with %d\n", __func__, rc);
		goto out_core;
	}

	rc = proto_register(&smc_proto, 1);
	if (rc) {
		pr_err("%s: proto_register(v4) fails with %d\n", __func__, rc);
		goto out_core;
	}

	rc = proto_register(&smc_proto6, 1);
	if (rc) {
		pr_err("%s: proto_register(v6) fails with %d\n", __func__, rc);
		goto out_proto;
	}

	rc = sock_register(&smc_sock_family_ops);
	if (rc) {
		pr_err("%s: sock_register fails with %d\n", __func__, rc);
		goto out_proto6;
	}
	INIT_HLIST_HEAD(&smc_v4_hashinfo.ht);
	INIT_HLIST_HEAD(&smc_v6_hashinfo.ht);

	rc = smc_ib_register_client();
	if (rc) {
		pr_err("%s: ib_register fails with %d\n", __func__, rc);
		goto out_sock;
	}

	rc = smc_loopback_init();
	if (rc) {
		pr_err("%s: smc_loopback_init fails with %d\n", __func__, rc);
		goto out_ib;
	}

	rc = tcp_register_ulp(&smc_ulp_ops);
	if (rc) {
		pr_err("%s: tcp_ulp_register fails with %d\n", __func__, rc);
		goto out_lo;
	}
	rc = smc_inet_init();
	if (rc) {
		pr_err("%s: smc_inet_init fails with %d\n", __func__, rc);
		goto out_ulp;
	}
	static_branch_enable(&tcp_have_smc);
	return 0;
out_ulp:
	tcp_unregister_ulp(&smc_ulp_ops);
out_lo:
	smc_loopback_exit();
out_ib:
	smc_ib_unregister_client();
out_sock:
	sock_unregister(PF_SMC);
out_proto6:
	proto_unregister(&smc_proto6);
out_proto:
	proto_unregister(&smc_proto);
out_core:
	smc_core_exit();
out_alloc_wqs:
	destroy_workqueue(smc_close_wq);
out_alloc_hs_wq:
	destroy_workqueue(smc_hs_wq);
out_alloc_tcp_ls_wq:
	destroy_workqueue(smc_tcp_ls_wq);
out_pnet:
	smc_pnet_exit();
out_nl:
	smc_nl_exit();
out_ism:
	smc_clc_exit();
	smc_ism_exit();
out_pernet_subsys_stat:
	unregister_pernet_subsys(&smc_net_stat_ops);
out_pernet_subsys:
	unregister_pernet_subsys(&smc_net_ops);

	return rc;
}

static void __exit smc_exit(void)
{
	static_branch_disable(&tcp_have_smc);
	smc_inet_exit();
	tcp_unregister_ulp(&smc_ulp_ops);
	sock_unregister(PF_SMC);
	smc_core_exit();
	smc_loopback_exit();
	smc_ib_unregister_client();
	smc_ism_exit();
	destroy_workqueue(smc_close_wq);
	destroy_workqueue(smc_tcp_ls_wq);
	destroy_workqueue(smc_hs_wq);
	proto_unregister(&smc_proto6);
	proto_unregister(&smc_proto);
	smc_pnet_exit();
	smc_nl_exit();
	smc_clc_exit();
	unregister_pernet_subsys(&smc_net_stat_ops);
	unregister_pernet_subsys(&smc_net_ops);
	rcu_barrier();
}

module_init(smc_init);
module_exit(smc_exit);

MODULE_AUTHOR("Ursula Braun <ubraun@linux.vnet.ibm.com>");
MODULE_DESCRIPTION("smc socket address family");
MODULE_LICENSE("GPL");
MODULE_ALIAS_NETPROTO(PF_SMC);
MODULE_ALIAS_TCP_ULP("smc");
/* 256 for IPPROTO_SMC and 1 for SOCK_STREAM */
MODULE_ALIAS_NET_PF_PROTO_TYPE(PF_INET, 256, 1);
#if IS_ENABLED(CONFIG_IPV6)
MODULE_ALIAS_NET_PF_PROTO_TYPE(PF_INET6, 256, 1);
#endif /* CONFIG_IPV6 */
MODULE_ALIAS_GENL_FAMILY(SMC_GENL_FAMILY_NAME);<|MERGE_RESOLUTION|>--- conflicted
+++ resolved
@@ -2568,7 +2568,6 @@
 		mutex_unlock(&smc_server_lgr_pending);
 	}
 	smc_conn_save_peer_info(new_smc, cclc);
-<<<<<<< HEAD
 
 	if (ini->is_smcd &&
 	    smc_ism_support_dmb_nocopy(new_smc->conn.lgr->smcd)) {
@@ -2577,9 +2576,6 @@
 			goto out_decl;
 	}
 
-	smc_listen_out_connected(new_smc);
-=======
->>>>>>> 2cc35112
 	SMC_STAT_SERV_SUCC_INC(sock_net(newclcsock->sk), ini);
 	smc_listen_out_connected(new_smc);
 	goto out_free;
