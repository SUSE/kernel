// SPDX-License-Identifier: GPL-2.0-only
/*
 *  Shared Memory Communications over RDMA (SMC-R) and RoCE
 *
 *  AF_SMC protocol family socket handler keeping the AF_INET sock address type
 *  applies to SOCK_STREAM sockets only
 *  offers an alternative communication option for TCP-protocol sockets
 *  applicable with RoCE-cards only
 *
 *  Initial restrictions:
 *    - support for alternate links postponed
 *
 *  Copyright IBM Corp. 2016, 2018
 *
 *  Author(s):  Ursula Braun <ubraun@linux.vnet.ibm.com>
 *              based on prototype from Frank Blaschka
 */

#define KMSG_COMPONENT "smc"
#define pr_fmt(fmt) KMSG_COMPONENT ": " fmt

#include <linux/module.h>
#include <linux/socket.h>
#include <linux/workqueue.h>
#include <linux/in.h>
#include <linux/sched/signal.h>
#include <linux/if_vlan.h>
#include <linux/rcupdate_wait.h>
#include <linux/ctype.h>
#include <linux/splice.h>

#include <net/sock.h>
#include <net/tcp.h>
#include <net/smc.h>
#include <asm/ioctls.h>

#include <net/net_namespace.h>
#include <net/netns/generic.h>
#include "smc_netns.h"

#include "smc.h"
#include "smc_clc.h"
#include "smc_llc.h"
#include "smc_cdc.h"
#include "smc_core.h"
#include "smc_ib.h"
#include "smc_ism.h"
#include "smc_pnet.h"
#include "smc_netlink.h"
#include "smc_tx.h"
#include "smc_rx.h"
#include "smc_close.h"
#include "smc_stats.h"
#include "smc_tracepoint.h"
#include "smc_sysctl.h"
#include "smc_loopback.h"

static DEFINE_MUTEX(smc_server_lgr_pending);	/* serialize link group
						 * creation on server
						 */
static DEFINE_MUTEX(smc_client_lgr_pending);	/* serialize link group
						 * creation on client
						 */

static struct workqueue_struct	*smc_tcp_ls_wq;	/* wq for tcp listen work */
struct workqueue_struct	*smc_hs_wq;	/* wq for handshake work */
struct workqueue_struct	*smc_close_wq;	/* wq for close work */

static void smc_tcp_listen_work(struct work_struct *);
static void smc_connect_work(struct work_struct *);

int smc_nl_dump_hs_limitation(struct sk_buff *skb, struct netlink_callback *cb)
{
	struct smc_nl_dmp_ctx *cb_ctx = smc_nl_dmp_ctx(cb);
	void *hdr;

	if (cb_ctx->pos[0])
		goto out;

	hdr = genlmsg_put(skb, NETLINK_CB(cb->skb).portid, cb->nlh->nlmsg_seq,
			  &smc_gen_nl_family, NLM_F_MULTI,
			  SMC_NETLINK_DUMP_HS_LIMITATION);
	if (!hdr)
		return -ENOMEM;

	if (nla_put_u8(skb, SMC_NLA_HS_LIMITATION_ENABLED,
		       sock_net(skb->sk)->smc.limit_smc_hs))
		goto err;

	genlmsg_end(skb, hdr);
	cb_ctx->pos[0] = 1;
out:
	return skb->len;
err:
	genlmsg_cancel(skb, hdr);
	return -EMSGSIZE;
}

int smc_nl_enable_hs_limitation(struct sk_buff *skb, struct genl_info *info)
{
	sock_net(skb->sk)->smc.limit_smc_hs = true;
	return 0;
}

int smc_nl_disable_hs_limitation(struct sk_buff *skb, struct genl_info *info)
{
	sock_net(skb->sk)->smc.limit_smc_hs = false;
	return 0;
}

static void smc_set_keepalive(struct sock *sk, int val)
{
	struct smc_sock *smc = smc_sk(sk);

	smc->clcsock->sk->sk_prot->keepalive(smc->clcsock->sk, val);
}

static struct sock *smc_tcp_syn_recv_sock(const struct sock *sk,
					  struct sk_buff *skb,
					  struct request_sock *req,
					  struct dst_entry *dst,
					  struct request_sock *req_unhash,
					  bool *own_req)
{
	struct smc_sock *smc;
	struct sock *child;

	smc = smc_clcsock_user_data(sk);

	if (READ_ONCE(sk->sk_ack_backlog) + atomic_read(&smc->queued_smc_hs) >
				sk->sk_max_ack_backlog)
		goto drop;

	if (sk_acceptq_is_full(&smc->sk)) {
		NET_INC_STATS(sock_net(sk), LINUX_MIB_LISTENOVERFLOWS);
		goto drop;
	}

	/* passthrough to original syn recv sock fct */
	child = smc->ori_af_ops->syn_recv_sock(sk, skb, req, dst, req_unhash,
					       own_req);
	/* child must not inherit smc or its ops */
	if (child) {
		rcu_assign_sk_user_data(child, NULL);

		/* v4-mapped sockets don't inherit parent ops. Don't restore. */
		if (inet_csk(child)->icsk_af_ops == inet_csk(sk)->icsk_af_ops)
			inet_csk(child)->icsk_af_ops = smc->ori_af_ops;
	}
	return child;

drop:
	dst_release(dst);
	tcp_listendrop(sk);
	return NULL;
}

static bool smc_hs_congested(const struct sock *sk)
{
	const struct smc_sock *smc;

	smc = smc_clcsock_user_data(sk);

	if (!smc)
		return true;

	if (workqueue_congested(WORK_CPU_UNBOUND, smc_hs_wq))
		return true;

	return false;
}

static struct smc_hashinfo smc_v4_hashinfo = {
	.lock = __RW_LOCK_UNLOCKED(smc_v4_hashinfo.lock),
};

static struct smc_hashinfo smc_v6_hashinfo = {
	.lock = __RW_LOCK_UNLOCKED(smc_v6_hashinfo.lock),
};

static int smc_hash_sk(struct sock *sk)
{
	struct smc_hashinfo *h = sk->sk_prot->h.smc_hash;
	struct hlist_head *head;

	head = &h->ht;

	write_lock_bh(&h->lock);
	sk_add_node(sk, head);
	write_unlock_bh(&h->lock);
	sock_prot_inuse_add(sock_net(sk), sk->sk_prot, 1);

	return 0;
}

static void smc_unhash_sk(struct sock *sk)
{
	struct smc_hashinfo *h = sk->sk_prot->h.smc_hash;

	write_lock_bh(&h->lock);
	if (sk_del_node_init(sk))
		sock_prot_inuse_add(sock_net(sk), sk->sk_prot, -1);
	write_unlock_bh(&h->lock);
}

/* This will be called before user really release sock_lock. So do the
 * work which we didn't do because of user hold the sock_lock in the
 * BH context
 */
static void smc_release_cb(struct sock *sk)
{
	struct smc_sock *smc = smc_sk(sk);

	if (smc->conn.tx_in_release_sock) {
		smc_tx_pending(&smc->conn);
		smc->conn.tx_in_release_sock = false;
	}
}

struct proto smc_proto = {
	.name		= "SMC",
	.owner		= THIS_MODULE,
	.keepalive	= smc_set_keepalive,
	.hash		= smc_hash_sk,
	.unhash		= smc_unhash_sk,
	.release_cb	= smc_release_cb,
	.obj_size	= sizeof(struct smc_sock),
	.h.smc_hash	= &smc_v4_hashinfo,
	.slab_flags	= SLAB_TYPESAFE_BY_RCU,
};
EXPORT_SYMBOL_GPL(smc_proto);

struct proto smc_proto6 = {
	.name		= "SMC6",
	.owner		= THIS_MODULE,
	.keepalive	= smc_set_keepalive,
	.hash		= smc_hash_sk,
	.unhash		= smc_unhash_sk,
	.release_cb	= smc_release_cb,
	.obj_size	= sizeof(struct smc_sock),
	.h.smc_hash	= &smc_v6_hashinfo,
	.slab_flags	= SLAB_TYPESAFE_BY_RCU,
};
EXPORT_SYMBOL_GPL(smc_proto6);

static void smc_fback_restore_callbacks(struct smc_sock *smc)
{
	struct sock *clcsk = smc->clcsock->sk;

	write_lock_bh(&clcsk->sk_callback_lock);
	clcsk->sk_user_data = NULL;

	smc_clcsock_restore_cb(&clcsk->sk_state_change, &smc->clcsk_state_change);
	smc_clcsock_restore_cb(&clcsk->sk_data_ready, &smc->clcsk_data_ready);
	smc_clcsock_restore_cb(&clcsk->sk_write_space, &smc->clcsk_write_space);
	smc_clcsock_restore_cb(&clcsk->sk_error_report, &smc->clcsk_error_report);

	write_unlock_bh(&clcsk->sk_callback_lock);
}

static void smc_restore_fallback_changes(struct smc_sock *smc)
{
	if (smc->clcsock->file) { /* non-accepted sockets have no file yet */
		smc->clcsock->file->private_data = smc->sk.sk_socket;
		smc->clcsock->file = NULL;
		smc_fback_restore_callbacks(smc);
	}
}

static int __smc_release(struct smc_sock *smc)
{
	struct sock *sk = &smc->sk;
	int rc = 0;

	if (!smc->use_fallback) {
		rc = smc_close_active(smc);
		smc_sock_set_flag(sk, SOCK_DEAD);
		sk->sk_shutdown |= SHUTDOWN_MASK;
	} else {
		if (sk->sk_state != SMC_CLOSED) {
			if (sk->sk_state != SMC_LISTEN &&
			    sk->sk_state != SMC_INIT)
				sock_put(sk); /* passive closing */
			if (sk->sk_state == SMC_LISTEN) {
				/* wake up clcsock accept */
				rc = kernel_sock_shutdown(smc->clcsock,
							  SHUT_RDWR);
			}
			sk->sk_state = SMC_CLOSED;
			sk->sk_state_change(sk);
		}
		smc_restore_fallback_changes(smc);
	}

	sk->sk_prot->unhash(sk);

	if (sk->sk_state == SMC_CLOSED) {
		if (smc->clcsock) {
			release_sock(sk);
			smc_clcsock_release(smc);
			lock_sock(sk);
		}
		if (!smc->use_fallback)
			smc_conn_free(&smc->conn);
	}

	return rc;
}

static int smc_release(struct socket *sock)
{
	struct sock *sk = sock->sk;
	struct smc_sock *smc;
	int old_state, rc = 0;

	if (!sk)
		goto out;

	sock_hold(sk); /* sock_put below */
	smc = smc_sk(sk);

	old_state = sk->sk_state;

	/* cleanup for a dangling non-blocking connect */
	if (smc->connect_nonblock && old_state == SMC_INIT)
		tcp_abort(smc->clcsock->sk, ECONNABORTED);

	if (cancel_work_sync(&smc->connect_work))
		sock_put(&smc->sk); /* sock_hold in smc_connect for passive closing */

	if (sk->sk_state == SMC_LISTEN)
		/* smc_close_non_accepted() is called and acquires
		 * sock lock for child sockets again
		 */
		lock_sock_nested(sk, SINGLE_DEPTH_NESTING);
	else
		lock_sock(sk);

	if (old_state == SMC_INIT && sk->sk_state == SMC_ACTIVE &&
	    !smc->use_fallback)
		smc_close_active_abort(smc);

	rc = __smc_release(smc);

	/* detach socket */
	sock_orphan(sk);
	sock->sk = NULL;
	release_sock(sk);

	sock_put(sk); /* sock_hold above */
	sock_put(sk); /* final sock_put */
out:
	return rc;
}

static void smc_destruct(struct sock *sk)
{
	if (sk->sk_state != SMC_CLOSED)
		return;
	if (!sock_flag(sk, SOCK_DEAD))
		return;
}

static struct sock *smc_sock_alloc(struct net *net, struct socket *sock,
				   int protocol)
{
	struct smc_sock *smc;
	struct proto *prot;
	struct sock *sk;

	prot = (protocol == SMCPROTO_SMC6) ? &smc_proto6 : &smc_proto;
	sk = sk_alloc(net, PF_SMC, GFP_KERNEL, prot, 0);
	if (!sk)
		return NULL;

	sock_init_data(sock, sk); /* sets sk_refcnt to 1 */
	sk->sk_state = SMC_INIT;
	sk->sk_destruct = smc_destruct;
	sk->sk_protocol = protocol;
	WRITE_ONCE(sk->sk_sndbuf, 2 * READ_ONCE(net->smc.sysctl_wmem));
	WRITE_ONCE(sk->sk_rcvbuf, 2 * READ_ONCE(net->smc.sysctl_rmem));
	smc = smc_sk(sk);
	INIT_WORK(&smc->tcp_listen_work, smc_tcp_listen_work);
	INIT_WORK(&smc->connect_work, smc_connect_work);
	INIT_DELAYED_WORK(&smc->conn.tx_work, smc_tx_work);
	INIT_LIST_HEAD(&smc->accept_q);
	spin_lock_init(&smc->accept_q_lock);
	spin_lock_init(&smc->conn.send_lock);
	sk->sk_prot->hash(sk);
	mutex_init(&smc->clcsock_release_lock);
	smc_init_saved_callbacks(smc);

	return sk;
}

static int smc_bind(struct socket *sock, struct sockaddr *uaddr,
		    int addr_len)
{
	struct sockaddr_in *addr = (struct sockaddr_in *)uaddr;
	struct sock *sk = sock->sk;
	struct smc_sock *smc;
	int rc;

	smc = smc_sk(sk);

	/* replicate tests from inet_bind(), to be safe wrt. future changes */
	rc = -EINVAL;
	if (addr_len < sizeof(struct sockaddr_in))
		goto out;

	rc = -EAFNOSUPPORT;
	if (addr->sin_family != AF_INET &&
	    addr->sin_family != AF_INET6 &&
	    addr->sin_family != AF_UNSPEC)
		goto out;
	/* accept AF_UNSPEC (mapped to AF_INET) only if s_addr is INADDR_ANY */
	if (addr->sin_family == AF_UNSPEC &&
	    addr->sin_addr.s_addr != htonl(INADDR_ANY))
		goto out;

	lock_sock(sk);

	/* Check if socket is already active */
	rc = -EINVAL;
	if (sk->sk_state != SMC_INIT || smc->connect_nonblock)
		goto out_rel;

	smc->clcsock->sk->sk_reuse = sk->sk_reuse;
	smc->clcsock->sk->sk_reuseport = sk->sk_reuseport;
	rc = kernel_bind(smc->clcsock, uaddr, addr_len);

out_rel:
	release_sock(sk);
out:
	return rc;
}

/* copy only relevant settings and flags of SOL_SOCKET level from smc to
 * clc socket (since smc is not called for these options from net/core)
 */

#define SK_FLAGS_SMC_TO_CLC ((1UL << SOCK_URGINLINE) | \
			     (1UL << SOCK_KEEPOPEN) | \
			     (1UL << SOCK_LINGER) | \
			     (1UL << SOCK_BROADCAST) | \
			     (1UL << SOCK_TIMESTAMP) | \
			     (1UL << SOCK_DBG) | \
			     (1UL << SOCK_RCVTSTAMP) | \
			     (1UL << SOCK_RCVTSTAMPNS) | \
			     (1UL << SOCK_LOCALROUTE) | \
			     (1UL << SOCK_TIMESTAMPING_RX_SOFTWARE) | \
			     (1UL << SOCK_RXQ_OVFL) | \
			     (1UL << SOCK_WIFI_STATUS) | \
			     (1UL << SOCK_NOFCS) | \
			     (1UL << SOCK_FILTER_LOCKED) | \
			     (1UL << SOCK_TSTAMP_NEW))

/* if set, use value set by setsockopt() - else use IPv4 or SMC sysctl value */
static void smc_adjust_sock_bufsizes(struct sock *nsk, struct sock *osk,
				     unsigned long mask)
{
	nsk->sk_userlocks = osk->sk_userlocks;
	if (osk->sk_userlocks & SOCK_SNDBUF_LOCK)
		nsk->sk_sndbuf = osk->sk_sndbuf;
	if (osk->sk_userlocks & SOCK_RCVBUF_LOCK)
		nsk->sk_rcvbuf = osk->sk_rcvbuf;
}

static void smc_copy_sock_settings(struct sock *nsk, struct sock *osk,
				   unsigned long mask)
{
	/* options we don't get control via setsockopt for */
	nsk->sk_type = osk->sk_type;
	nsk->sk_sndtimeo = osk->sk_sndtimeo;
	nsk->sk_rcvtimeo = osk->sk_rcvtimeo;
	nsk->sk_mark = READ_ONCE(osk->sk_mark);
	nsk->sk_priority = READ_ONCE(osk->sk_priority);
	nsk->sk_rcvlowat = osk->sk_rcvlowat;
	nsk->sk_bound_dev_if = osk->sk_bound_dev_if;
	nsk->sk_err = osk->sk_err;

	nsk->sk_flags &= ~mask;
	nsk->sk_flags |= osk->sk_flags & mask;

	smc_adjust_sock_bufsizes(nsk, osk, mask);
}

static void smc_copy_sock_settings_to_clc(struct smc_sock *smc)
{
	smc_copy_sock_settings(smc->clcsock->sk, &smc->sk, SK_FLAGS_SMC_TO_CLC);
}

#define SK_FLAGS_CLC_TO_SMC ((1UL << SOCK_URGINLINE) | \
			     (1UL << SOCK_KEEPOPEN) | \
			     (1UL << SOCK_LINGER) | \
			     (1UL << SOCK_DBG))
/* copy only settings and flags relevant for smc from clc to smc socket */
static void smc_copy_sock_settings_to_smc(struct smc_sock *smc)
{
	smc_copy_sock_settings(&smc->sk, smc->clcsock->sk, SK_FLAGS_CLC_TO_SMC);
}

/* register the new vzalloced sndbuf on all links */
static int smcr_lgr_reg_sndbufs(struct smc_link *link,
				struct smc_buf_desc *snd_desc)
{
	struct smc_link_group *lgr = link->lgr;
	int i, rc = 0;

	if (!snd_desc->is_vm)
		return -EINVAL;

	/* protect against parallel smcr_link_reg_buf() */
	down_write(&lgr->llc_conf_mutex);
	for (i = 0; i < SMC_LINKS_PER_LGR_MAX; i++) {
		if (!smc_link_active(&lgr->lnk[i]))
			continue;
		rc = smcr_link_reg_buf(&lgr->lnk[i], snd_desc);
		if (rc)
			break;
	}
	up_write(&lgr->llc_conf_mutex);
	return rc;
}

/* register the new rmb on all links */
static int smcr_lgr_reg_rmbs(struct smc_link *link,
			     struct smc_buf_desc *rmb_desc)
{
	struct smc_link_group *lgr = link->lgr;
	bool do_slow = false;
	int i, rc = 0;

	rc = smc_llc_flow_initiate(lgr, SMC_LLC_FLOW_RKEY);
	if (rc)
		return rc;

	down_read(&lgr->llc_conf_mutex);
	for (i = 0; i < SMC_LINKS_PER_LGR_MAX; i++) {
		if (!smc_link_active(&lgr->lnk[i]))
			continue;
		if (!rmb_desc->is_reg_mr[link->link_idx]) {
			up_read(&lgr->llc_conf_mutex);
			goto slow_path;
		}
	}
	/* mr register already */
	goto fast_path;
slow_path:
	do_slow = true;
	/* protect against parallel smc_llc_cli_rkey_exchange() and
	 * parallel smcr_link_reg_buf()
	 */
	down_write(&lgr->llc_conf_mutex);
	for (i = 0; i < SMC_LINKS_PER_LGR_MAX; i++) {
		if (!smc_link_active(&lgr->lnk[i]))
			continue;
		rc = smcr_link_reg_buf(&lgr->lnk[i], rmb_desc);
		if (rc)
			goto out;
	}
fast_path:
	/* exchange confirm_rkey msg with peer */
	rc = smc_llc_do_confirm_rkey(link, rmb_desc);
	if (rc) {
		rc = -EFAULT;
		goto out;
	}
	rmb_desc->is_conf_rkey = true;
out:
	do_slow ? up_write(&lgr->llc_conf_mutex) : up_read(&lgr->llc_conf_mutex);
	smc_llc_flow_stop(lgr, &lgr->llc_flow_lcl);
	return rc;
}

static int smcr_clnt_conf_first_link(struct smc_sock *smc)
{
	struct smc_link *link = smc->conn.lnk;
	struct smc_llc_qentry *qentry;
	int rc;

	/* Receive CONFIRM LINK request from server over RoCE fabric.
	 * Increasing the client's timeout by twice as much as the server's
	 * timeout by default can temporarily avoid decline messages of
	 * both sides crossing or colliding
	 */
	qentry = smc_llc_wait(link->lgr, NULL, 2 * SMC_LLC_WAIT_TIME,
			      SMC_LLC_CONFIRM_LINK);
	if (!qentry) {
		struct smc_clc_msg_decline dclc;

		rc = smc_clc_wait_msg(smc, &dclc, sizeof(dclc),
				      SMC_CLC_DECLINE, CLC_WAIT_TIME_SHORT);
		return rc == -EAGAIN ? SMC_CLC_DECL_TIMEOUT_CL : rc;
	}
	smc_llc_save_peer_uid(qentry);
	rc = smc_llc_eval_conf_link(qentry, SMC_LLC_REQ);
	smc_llc_flow_qentry_del(&link->lgr->llc_flow_lcl);
	if (rc)
		return SMC_CLC_DECL_RMBE_EC;

	rc = smc_ib_modify_qp_rts(link);
	if (rc)
		return SMC_CLC_DECL_ERR_RDYLNK;

	smc_wr_remember_qp_attr(link);

	/* reg the sndbuf if it was vzalloced */
	if (smc->conn.sndbuf_desc->is_vm) {
		if (smcr_link_reg_buf(link, smc->conn.sndbuf_desc))
			return SMC_CLC_DECL_ERR_REGBUF;
	}

	/* reg the rmb */
	if (smcr_link_reg_buf(link, smc->conn.rmb_desc))
		return SMC_CLC_DECL_ERR_REGBUF;

	/* confirm_rkey is implicit on 1st contact */
	smc->conn.rmb_desc->is_conf_rkey = true;

	/* send CONFIRM LINK response over RoCE fabric */
	rc = smc_llc_send_confirm_link(link, SMC_LLC_RESP);
	if (rc < 0)
		return SMC_CLC_DECL_TIMEOUT_CL;

	smc_llc_link_active(link);
	smcr_lgr_set_type(link->lgr, SMC_LGR_SINGLE);

	if (link->lgr->max_links > 1) {
		/* optional 2nd link, receive ADD LINK request from server */
		qentry = smc_llc_wait(link->lgr, NULL, SMC_LLC_WAIT_TIME,
				      SMC_LLC_ADD_LINK);
		if (!qentry) {
			struct smc_clc_msg_decline dclc;

			rc = smc_clc_wait_msg(smc, &dclc, sizeof(dclc),
					      SMC_CLC_DECLINE, CLC_WAIT_TIME_SHORT);
			if (rc == -EAGAIN)
				rc = 0; /* no DECLINE received, go with one link */
			return rc;
		}
		smc_llc_flow_qentry_clr(&link->lgr->llc_flow_lcl);
		smc_llc_cli_add_link(link, qentry);
	}
	return 0;
}

static bool smc_isascii(char *hostname)
{
	int i;

	for (i = 0; i < SMC_MAX_HOSTNAME_LEN; i++)
		if (!isascii(hostname[i]))
			return false;
	return true;
}

static void smc_conn_save_peer_info_fce(struct smc_sock *smc,
					struct smc_clc_msg_accept_confirm *clc)
{
	struct smc_clc_first_contact_ext *fce;
	int clc_v2_len;

	if (clc->hdr.version == SMC_V1 ||
	    !(clc->hdr.typev2 & SMC_FIRST_CONTACT_MASK))
		return;

	if (smc->conn.lgr->is_smcd) {
		memcpy(smc->conn.lgr->negotiated_eid, clc->d1.eid,
		       SMC_MAX_EID_LEN);
		clc_v2_len = offsetofend(struct smc_clc_msg_accept_confirm, d1);
	} else {
		memcpy(smc->conn.lgr->negotiated_eid, clc->r1.eid,
		       SMC_MAX_EID_LEN);
		clc_v2_len = offsetofend(struct smc_clc_msg_accept_confirm, r1);
	}
	fce = (struct smc_clc_first_contact_ext *)(((u8 *)clc) + clc_v2_len);
	smc->conn.lgr->peer_os = fce->os_type;
	smc->conn.lgr->peer_smc_release = fce->release;
	if (smc_isascii(fce->hostname))
		memcpy(smc->conn.lgr->peer_hostname, fce->hostname,
		       SMC_MAX_HOSTNAME_LEN);
}

static void smcr_conn_save_peer_info(struct smc_sock *smc,
				     struct smc_clc_msg_accept_confirm *clc)
{
	int bufsize = smc_uncompress_bufsize(clc->r0.rmbe_size);

	smc->conn.peer_rmbe_idx = clc->r0.rmbe_idx;
	smc->conn.local_tx_ctrl.token = ntohl(clc->r0.rmbe_alert_token);
	smc->conn.peer_rmbe_size = bufsize;
	atomic_set(&smc->conn.peer_rmbe_space, smc->conn.peer_rmbe_size);
	smc->conn.tx_off = bufsize * (smc->conn.peer_rmbe_idx - 1);
}

static void smcd_conn_save_peer_info(struct smc_sock *smc,
				     struct smc_clc_msg_accept_confirm *clc)
{
	int bufsize = smc_uncompress_bufsize(clc->d0.dmbe_size);

	smc->conn.peer_rmbe_idx = clc->d0.dmbe_idx;
	smc->conn.peer_token = ntohll(clc->d0.token);
	/* msg header takes up space in the buffer */
	smc->conn.peer_rmbe_size = bufsize - sizeof(struct smcd_cdc_msg);
	atomic_set(&smc->conn.peer_rmbe_space, smc->conn.peer_rmbe_size);
	smc->conn.tx_off = bufsize * smc->conn.peer_rmbe_idx;
}

static void smc_conn_save_peer_info(struct smc_sock *smc,
				    struct smc_clc_msg_accept_confirm *clc)
{
	if (smc->conn.lgr->is_smcd)
		smcd_conn_save_peer_info(smc, clc);
	else
		smcr_conn_save_peer_info(smc, clc);
	smc_conn_save_peer_info_fce(smc, clc);
}

static void smc_link_save_peer_info(struct smc_link *link,
				    struct smc_clc_msg_accept_confirm *clc,
				    struct smc_init_info *ini)
{
	link->peer_qpn = ntoh24(clc->r0.qpn);
	memcpy(link->peer_gid, ini->peer_gid, SMC_GID_SIZE);
	memcpy(link->peer_mac, ini->peer_mac, sizeof(link->peer_mac));
	link->peer_psn = ntoh24(clc->r0.psn);
	link->peer_mtu = clc->r0.qp_mtu;
}

static void smc_stat_inc_fback_rsn_cnt(struct smc_sock *smc,
				       struct smc_stats_fback *fback_arr)
{
	int cnt;

	for (cnt = 0; cnt < SMC_MAX_FBACK_RSN_CNT; cnt++) {
		if (fback_arr[cnt].fback_code == smc->fallback_rsn) {
			fback_arr[cnt].count++;
			break;
		}
		if (!fback_arr[cnt].fback_code) {
			fback_arr[cnt].fback_code = smc->fallback_rsn;
			fback_arr[cnt].count++;
			break;
		}
	}
}

static void smc_stat_fallback(struct smc_sock *smc)
{
	struct net *net = sock_net(&smc->sk);

	mutex_lock(&net->smc.mutex_fback_rsn);
	if (smc->listen_smc) {
		smc_stat_inc_fback_rsn_cnt(smc, net->smc.fback_rsn->srv);
		net->smc.fback_rsn->srv_fback_cnt++;
	} else {
		smc_stat_inc_fback_rsn_cnt(smc, net->smc.fback_rsn->clnt);
		net->smc.fback_rsn->clnt_fback_cnt++;
	}
	mutex_unlock(&net->smc.mutex_fback_rsn);
}

/* must be called under rcu read lock */
static void smc_fback_wakeup_waitqueue(struct smc_sock *smc, void *key)
{
	struct socket_wq *wq;
	__poll_t flags;

	wq = rcu_dereference(smc->sk.sk_wq);
	if (!skwq_has_sleeper(wq))
		return;

	/* wake up smc sk->sk_wq */
	if (!key) {
		/* sk_state_change */
		wake_up_interruptible_all(&wq->wait);
	} else {
		flags = key_to_poll(key);
		if (flags & (EPOLLIN | EPOLLOUT))
			/* sk_data_ready or sk_write_space */
			wake_up_interruptible_sync_poll(&wq->wait, flags);
		else if (flags & EPOLLERR)
			/* sk_error_report */
			wake_up_interruptible_poll(&wq->wait, flags);
	}
}

static int smc_fback_mark_woken(wait_queue_entry_t *wait,
				unsigned int mode, int sync, void *key)
{
	struct smc_mark_woken *mark =
		container_of(wait, struct smc_mark_woken, wait_entry);

	mark->woken = true;
	mark->key = key;
	return 0;
}

static void smc_fback_forward_wakeup(struct smc_sock *smc, struct sock *clcsk,
				     void (*clcsock_callback)(struct sock *sk))
{
	struct smc_mark_woken mark = { .woken = false };
	struct socket_wq *wq;

	init_waitqueue_func_entry(&mark.wait_entry,
				  smc_fback_mark_woken);
	rcu_read_lock();
	wq = rcu_dereference(clcsk->sk_wq);
	if (!wq)
		goto out;
	add_wait_queue(sk_sleep(clcsk), &mark.wait_entry);
	clcsock_callback(clcsk);
	remove_wait_queue(sk_sleep(clcsk), &mark.wait_entry);

	if (mark.woken)
		smc_fback_wakeup_waitqueue(smc, mark.key);
out:
	rcu_read_unlock();
}

static void smc_fback_state_change(struct sock *clcsk)
{
	struct smc_sock *smc;

	read_lock_bh(&clcsk->sk_callback_lock);
	smc = smc_clcsock_user_data(clcsk);
	if (smc)
		smc_fback_forward_wakeup(smc, clcsk,
					 smc->clcsk_state_change);
	read_unlock_bh(&clcsk->sk_callback_lock);
}

static void smc_fback_data_ready(struct sock *clcsk)
{
	struct smc_sock *smc;

	read_lock_bh(&clcsk->sk_callback_lock);
	smc = smc_clcsock_user_data(clcsk);
	if (smc)
		smc_fback_forward_wakeup(smc, clcsk,
					 smc->clcsk_data_ready);
	read_unlock_bh(&clcsk->sk_callback_lock);
}

static void smc_fback_write_space(struct sock *clcsk)
{
	struct smc_sock *smc;

	read_lock_bh(&clcsk->sk_callback_lock);
	smc = smc_clcsock_user_data(clcsk);
	if (smc)
		smc_fback_forward_wakeup(smc, clcsk,
					 smc->clcsk_write_space);
	read_unlock_bh(&clcsk->sk_callback_lock);
}

static void smc_fback_error_report(struct sock *clcsk)
{
	struct smc_sock *smc;

	read_lock_bh(&clcsk->sk_callback_lock);
	smc = smc_clcsock_user_data(clcsk);
	if (smc)
		smc_fback_forward_wakeup(smc, clcsk,
					 smc->clcsk_error_report);
	read_unlock_bh(&clcsk->sk_callback_lock);
}

static void smc_fback_replace_callbacks(struct smc_sock *smc)
{
	struct sock *clcsk = smc->clcsock->sk;

	write_lock_bh(&clcsk->sk_callback_lock);
	clcsk->sk_user_data = (void *)((uintptr_t)smc | SK_USER_DATA_NOCOPY);

	smc_clcsock_replace_cb(&clcsk->sk_state_change, smc_fback_state_change,
			       &smc->clcsk_state_change);
	smc_clcsock_replace_cb(&clcsk->sk_data_ready, smc_fback_data_ready,
			       &smc->clcsk_data_ready);
	smc_clcsock_replace_cb(&clcsk->sk_write_space, smc_fback_write_space,
			       &smc->clcsk_write_space);
	smc_clcsock_replace_cb(&clcsk->sk_error_report, smc_fback_error_report,
			       &smc->clcsk_error_report);

	write_unlock_bh(&clcsk->sk_callback_lock);
}

static int smc_switch_to_fallback(struct smc_sock *smc, int reason_code)
{
	int rc = 0;

	mutex_lock(&smc->clcsock_release_lock);
	if (!smc->clcsock) {
		rc = -EBADF;
		goto out;
	}

	smc->use_fallback = true;
	smc->fallback_rsn = reason_code;
	smc_stat_fallback(smc);
	trace_smc_switch_to_fallback(smc, reason_code);
	if (smc->sk.sk_socket && smc->sk.sk_socket->file) {
		smc->clcsock->file = smc->sk.sk_socket->file;
		smc->clcsock->file->private_data = smc->clcsock;
		smc->clcsock->wq.fasync_list =
			smc->sk.sk_socket->wq.fasync_list;
		smc->sk.sk_socket->wq.fasync_list = NULL;

		/* There might be some wait entries remaining
		 * in smc sk->sk_wq and they should be woken up
		 * as clcsock's wait queue is woken up.
		 */
		smc_fback_replace_callbacks(smc);
	}
out:
	mutex_unlock(&smc->clcsock_release_lock);
	return rc;
}

/* fall back during connect */
static int smc_connect_fallback(struct smc_sock *smc, int reason_code)
{
	struct net *net = sock_net(&smc->sk);
	int rc = 0;

	rc = smc_switch_to_fallback(smc, reason_code);
	if (rc) { /* fallback fails */
		this_cpu_inc(net->smc.smc_stats->clnt_hshake_err_cnt);
		if (smc->sk.sk_state == SMC_INIT)
			sock_put(&smc->sk); /* passive closing */
		return rc;
	}
	smc_copy_sock_settings_to_clc(smc);
	smc->connect_nonblock = 0;
	if (smc->sk.sk_state == SMC_INIT)
		smc->sk.sk_state = SMC_ACTIVE;
	return 0;
}

/* decline and fall back during connect */
static int smc_connect_decline_fallback(struct smc_sock *smc, int reason_code,
					u8 version)
{
	struct net *net = sock_net(&smc->sk);
	int rc;

	if (reason_code < 0) { /* error, fallback is not possible */
		this_cpu_inc(net->smc.smc_stats->clnt_hshake_err_cnt);
		if (smc->sk.sk_state == SMC_INIT)
			sock_put(&smc->sk); /* passive closing */
		return reason_code;
	}
	if (reason_code != SMC_CLC_DECL_PEERDECL) {
		rc = smc_clc_send_decline(smc, reason_code, version);
		if (rc < 0) {
			this_cpu_inc(net->smc.smc_stats->clnt_hshake_err_cnt);
			if (smc->sk.sk_state == SMC_INIT)
				sock_put(&smc->sk); /* passive closing */
			return rc;
		}
	}
	return smc_connect_fallback(smc, reason_code);
}

static void smc_conn_abort(struct smc_sock *smc, int local_first)
{
	struct smc_connection *conn = &smc->conn;
	struct smc_link_group *lgr = conn->lgr;
	bool lgr_valid = false;

	if (smc_conn_lgr_valid(conn))
		lgr_valid = true;

	smc_conn_free(conn);
	if (local_first && lgr_valid)
		smc_lgr_cleanup_early(lgr);
}

/* check if there is a rdma device available for this connection. */
/* called for connect and listen */
static int smc_find_rdma_device(struct smc_sock *smc, struct smc_init_info *ini)
{
	/* PNET table look up: search active ib_device and port
	 * within same PNETID that also contains the ethernet device
	 * used for the internal TCP socket
	 */
	smc_pnet_find_roce_resource(smc->clcsock->sk, ini);
	if (!ini->check_smcrv2 && !ini->ib_dev)
		return SMC_CLC_DECL_NOSMCRDEV;
	if (ini->check_smcrv2 && !ini->smcrv2.ib_dev_v2)
		return SMC_CLC_DECL_NOSMCRDEV;
	return 0;
}

/* check if there is an ISM device available for this connection. */
/* called for connect and listen */
static int smc_find_ism_device(struct smc_sock *smc, struct smc_init_info *ini)
{
	/* Find ISM device with same PNETID as connecting interface  */
	smc_pnet_find_ism_resource(smc->clcsock->sk, ini);
	if (!ini->ism_dev[0])
		return SMC_CLC_DECL_NOSMCDDEV;
	else
		ini->ism_chid[0] = smc_ism_get_chid(ini->ism_dev[0]);
	return 0;
}

/* is chid unique for the ism devices that are already determined? */
static bool smc_find_ism_v2_is_unique_chid(u16 chid, struct smc_init_info *ini,
					   int cnt)
{
	int i = (!ini->ism_dev[0]) ? 1 : 0;

	for (; i < cnt; i++)
		if (ini->ism_chid[i] == chid)
			return false;
	return true;
}

/* determine possible V2 ISM devices (either without PNETID or with PNETID plus
 * PNETID matching net_device)
 */
static int smc_find_ism_v2_device_clnt(struct smc_sock *smc,
				       struct smc_init_info *ini)
{
	int rc = SMC_CLC_DECL_NOSMCDDEV;
	struct smcd_dev *smcd;
	int i = 1, entry = 1;
	bool is_emulated;
	u16 chid;

	if (smcd_indicated(ini->smc_type_v1))
		rc = 0;		/* already initialized for V1 */
	mutex_lock(&smcd_dev_list.mutex);
	list_for_each_entry(smcd, &smcd_dev_list.list, list) {
		if (smcd->going_away || smcd == ini->ism_dev[0])
			continue;
		chid = smc_ism_get_chid(smcd);
		if (!smc_find_ism_v2_is_unique_chid(chid, ini, i))
			continue;
		is_emulated = __smc_ism_is_emulated(chid);
		if (!smc_pnet_is_pnetid_set(smcd->pnetid) ||
		    smc_pnet_is_ndev_pnetid(sock_net(&smc->sk), smcd->pnetid)) {
			if (is_emulated && entry == SMCD_CLC_MAX_V2_GID_ENTRIES)
				/* It's the last GID-CHID entry left in CLC
				 * Proposal SMC-Dv2 extension, but an Emulated-
				 * ISM device will take two entries. So give
				 * up it and try the next potential ISM device.
				 */
				continue;
			ini->ism_dev[i] = smcd;
			ini->ism_chid[i] = chid;
			ini->is_smcd = true;
			rc = 0;
			i++;
			entry = is_emulated ? entry + 2 : entry + 1;
			if (entry > SMCD_CLC_MAX_V2_GID_ENTRIES)
				break;
		}
	}
	mutex_unlock(&smcd_dev_list.mutex);
	ini->ism_offered_cnt = i - 1;
	if (!ini->ism_dev[0] && !ini->ism_dev[1])
		ini->smcd_version = 0;

	return rc;
}

/* Check for VLAN ID and register it on ISM device just for CLC handshake */
static int smc_connect_ism_vlan_setup(struct smc_sock *smc,
				      struct smc_init_info *ini)
{
	if (ini->vlan_id && smc_ism_get_vlan(ini->ism_dev[0], ini->vlan_id))
		return SMC_CLC_DECL_ISMVLANERR;
	return 0;
}

static int smc_find_proposal_devices(struct smc_sock *smc,
				     struct smc_init_info *ini)
{
	int rc = 0;

	/* check if there is an ism device available */
	if (!(ini->smcd_version & SMC_V1) ||
	    smc_find_ism_device(smc, ini) ||
	    smc_connect_ism_vlan_setup(smc, ini))
		ini->smcd_version &= ~SMC_V1;
	/* else ISM V1 is supported for this connection */

	/* check if there is an rdma device available */
	if (!(ini->smcr_version & SMC_V1) ||
	    smc_find_rdma_device(smc, ini))
		ini->smcr_version &= ~SMC_V1;
	/* else RDMA is supported for this connection */

	ini->smc_type_v1 = smc_indicated_type(ini->smcd_version & SMC_V1,
					      ini->smcr_version & SMC_V1);

	/* check if there is an ism v2 device available */
	if (!(ini->smcd_version & SMC_V2) ||
	    !smc_ism_is_v2_capable() ||
	    smc_find_ism_v2_device_clnt(smc, ini))
		ini->smcd_version &= ~SMC_V2;

	/* check if there is an rdma v2 device available */
	ini->check_smcrv2 = true;
	ini->smcrv2.saddr = smc->clcsock->sk->sk_rcv_saddr;
	if (!(ini->smcr_version & SMC_V2) ||
	    smc->clcsock->sk->sk_family != AF_INET ||
	    !smc_clc_ueid_count() ||
	    smc_find_rdma_device(smc, ini))
		ini->smcr_version &= ~SMC_V2;
	ini->check_smcrv2 = false;

	ini->smc_type_v2 = smc_indicated_type(ini->smcd_version & SMC_V2,
					      ini->smcr_version & SMC_V2);

	/* if neither ISM nor RDMA are supported, fallback */
	if (ini->smc_type_v1 == SMC_TYPE_N && ini->smc_type_v2 == SMC_TYPE_N)
		rc = SMC_CLC_DECL_NOSMCDEV;

	return rc;
}

/* cleanup temporary VLAN ID registration used for CLC handshake. If ISM is
 * used, the VLAN ID will be registered again during the connection setup.
 */
static int smc_connect_ism_vlan_cleanup(struct smc_sock *smc,
					struct smc_init_info *ini)
{
	if (!smcd_indicated(ini->smc_type_v1))
		return 0;
	if (ini->vlan_id && smc_ism_put_vlan(ini->ism_dev[0], ini->vlan_id))
		return SMC_CLC_DECL_CNFERR;
	return 0;
}

#define SMC_CLC_MAX_ACCEPT_LEN \
	(sizeof(struct smc_clc_msg_accept_confirm) + \
	 sizeof(struct smc_clc_first_contact_ext_v2x) + \
	 sizeof(struct smc_clc_msg_trail))

/* CLC handshake during connect */
static int smc_connect_clc(struct smc_sock *smc,
			   struct smc_clc_msg_accept_confirm *aclc,
			   struct smc_init_info *ini)
{
	int rc = 0;

	/* do inband token exchange */
	rc = smc_clc_send_proposal(smc, ini);
	if (rc)
		return rc;
	/* receive SMC Accept CLC message */
	return smc_clc_wait_msg(smc, aclc, SMC_CLC_MAX_ACCEPT_LEN,
				SMC_CLC_ACCEPT, CLC_WAIT_TIME);
}

void smc_fill_gid_list(struct smc_link_group *lgr,
		       struct smc_gidlist *gidlist,
		       struct smc_ib_device *known_dev, u8 *known_gid)
{
	struct smc_init_info *alt_ini = NULL;

	memset(gidlist, 0, sizeof(*gidlist));
	memcpy(gidlist->list[gidlist->len++], known_gid, SMC_GID_SIZE);

	alt_ini = kzalloc(sizeof(*alt_ini), GFP_KERNEL);
	if (!alt_ini)
		goto out;

	alt_ini->vlan_id = lgr->vlan_id;
	alt_ini->check_smcrv2 = true;
	alt_ini->smcrv2.saddr = lgr->saddr;
	smc_pnet_find_alt_roce(lgr, alt_ini, known_dev);

	if (!alt_ini->smcrv2.ib_dev_v2)
		goto out;

	memcpy(gidlist->list[gidlist->len++], alt_ini->smcrv2.ib_gid_v2,
	       SMC_GID_SIZE);

out:
	kfree(alt_ini);
}

static int smc_connect_rdma_v2_prepare(struct smc_sock *smc,
				       struct smc_clc_msg_accept_confirm *aclc,
				       struct smc_init_info *ini)
{
	struct smc_clc_first_contact_ext *fce =
		smc_get_clc_first_contact_ext(aclc, false);
	struct net *net = sock_net(&smc->sk);
	int rc;

	if (!ini->first_contact_peer || aclc->hdr.version == SMC_V1)
		return 0;

	if (fce->v2_direct) {
		memcpy(ini->smcrv2.nexthop_mac, &aclc->r0.lcl.mac, ETH_ALEN);
		ini->smcrv2.uses_gateway = false;
	} else {
		if (smc_ib_find_route(net, smc->clcsock->sk->sk_rcv_saddr,
				      smc_ib_gid_to_ipv4(aclc->r0.lcl.gid),
				      ini->smcrv2.nexthop_mac,
				      &ini->smcrv2.uses_gateway))
			return SMC_CLC_DECL_NOROUTE;
		if (!ini->smcrv2.uses_gateway) {
			/* mismatch: peer claims indirect, but its direct */
			return SMC_CLC_DECL_NOINDIRECT;
		}
	}

	ini->release_nr = fce->release;
	rc = smc_clc_clnt_v2x_features_validate(fce, ini);
	if (rc)
		return rc;

	return 0;
}

/* setup for RDMA connection of client */
static int smc_connect_rdma(struct smc_sock *smc,
			    struct smc_clc_msg_accept_confirm *aclc,
			    struct smc_init_info *ini)
{
	int i, reason_code = 0;
	struct smc_link *link;
	u8 *eid = NULL;

	ini->is_smcd = false;
	ini->ib_clcqpn = ntoh24(aclc->r0.qpn);
	ini->first_contact_peer = aclc->hdr.typev2 & SMC_FIRST_CONTACT_MASK;
	memcpy(ini->peer_systemid, aclc->r0.lcl.id_for_peer, SMC_SYSTEMID_LEN);
	memcpy(ini->peer_gid, aclc->r0.lcl.gid, SMC_GID_SIZE);
	memcpy(ini->peer_mac, aclc->r0.lcl.mac, ETH_ALEN);
	ini->max_conns = SMC_CONN_PER_LGR_MAX;
	ini->max_links = SMC_LINKS_ADD_LNK_MAX;

	reason_code = smc_connect_rdma_v2_prepare(smc, aclc, ini);
	if (reason_code)
		return reason_code;

	mutex_lock(&smc_client_lgr_pending);
	reason_code = smc_conn_create(smc, ini);
	if (reason_code) {
		mutex_unlock(&smc_client_lgr_pending);
		return reason_code;
	}

	smc_conn_save_peer_info(smc, aclc);

	if (ini->first_contact_local) {
		link = smc->conn.lnk;
	} else {
		/* set link that was assigned by server */
		link = NULL;
		for (i = 0; i < SMC_LINKS_PER_LGR_MAX; i++) {
			struct smc_link *l = &smc->conn.lgr->lnk[i];

			if (l->peer_qpn == ntoh24(aclc->r0.qpn) &&
			    !memcmp(l->peer_gid, &aclc->r0.lcl.gid,
				    SMC_GID_SIZE) &&
			    (aclc->hdr.version > SMC_V1 ||
			     !memcmp(l->peer_mac, &aclc->r0.lcl.mac,
				     sizeof(l->peer_mac)))) {
				link = l;
				break;
			}
		}
		if (!link) {
			reason_code = SMC_CLC_DECL_NOSRVLINK;
			goto connect_abort;
		}
		smc_switch_link_and_count(&smc->conn, link);
	}

	/* create send buffer and rmb */
	if (smc_buf_create(smc, false)) {
		reason_code = SMC_CLC_DECL_MEM;
		goto connect_abort;
	}

	if (ini->first_contact_local)
		smc_link_save_peer_info(link, aclc, ini);

	if (smc_rmb_rtoken_handling(&smc->conn, link, aclc)) {
		reason_code = SMC_CLC_DECL_ERR_RTOK;
		goto connect_abort;
	}

	smc_rx_init(smc);

	if (ini->first_contact_local) {
		if (smc_ib_ready_link(link)) {
			reason_code = SMC_CLC_DECL_ERR_RDYLNK;
			goto connect_abort;
		}
	} else {
		/* reg sendbufs if they were vzalloced */
		if (smc->conn.sndbuf_desc->is_vm) {
			if (smcr_lgr_reg_sndbufs(link, smc->conn.sndbuf_desc)) {
				reason_code = SMC_CLC_DECL_ERR_REGBUF;
				goto connect_abort;
			}
		}
		if (smcr_lgr_reg_rmbs(link, smc->conn.rmb_desc)) {
			reason_code = SMC_CLC_DECL_ERR_REGBUF;
			goto connect_abort;
		}
	}

	if (aclc->hdr.version > SMC_V1) {
		eid = aclc->r1.eid;
		if (ini->first_contact_local)
			smc_fill_gid_list(link->lgr, &ini->smcrv2.gidlist,
					  link->smcibdev, link->gid);
	}

	reason_code = smc_clc_send_confirm(smc, ini->first_contact_local,
					   aclc->hdr.version, eid, ini);
	if (reason_code)
		goto connect_abort;

	smc_tx_init(smc);

	if (ini->first_contact_local) {
		/* QP confirmation over RoCE fabric */
		smc_llc_flow_initiate(link->lgr, SMC_LLC_FLOW_ADD_LINK);
		reason_code = smcr_clnt_conf_first_link(smc);
		smc_llc_flow_stop(link->lgr, &link->lgr->llc_flow_lcl);
		if (reason_code)
			goto connect_abort;
	}
	mutex_unlock(&smc_client_lgr_pending);

	smc_copy_sock_settings_to_clc(smc);
	smc->connect_nonblock = 0;
	if (smc->sk.sk_state == SMC_INIT)
		smc->sk.sk_state = SMC_ACTIVE;

	return 0;
connect_abort:
	smc_conn_abort(smc, ini->first_contact_local);
	mutex_unlock(&smc_client_lgr_pending);
	smc->connect_nonblock = 0;

	return reason_code;
}

/* The server has chosen one of the proposed ISM devices for the communication.
 * Determine from the CHID of the received CLC ACCEPT the ISM device chosen.
 */
static int
smc_v2_determine_accepted_chid(struct smc_clc_msg_accept_confirm *aclc,
			       struct smc_init_info *ini)
{
	int i;

	for (i = 0; i < ini->ism_offered_cnt + 1; i++) {
		if (ini->ism_chid[i] == ntohs(aclc->d1.chid)) {
			ini->ism_selected = i;
			return 0;
		}
	}

	return -EPROTO;
}

/* setup for ISM connection of client */
static int smc_connect_ism(struct smc_sock *smc,
			   struct smc_clc_msg_accept_confirm *aclc,
			   struct smc_init_info *ini)
{
	u8 *eid = NULL;
	int rc = 0;

	ini->is_smcd = true;
	ini->first_contact_peer = aclc->hdr.typev2 & SMC_FIRST_CONTACT_MASK;

	if (aclc->hdr.version == SMC_V2) {
		if (ini->first_contact_peer) {
			struct smc_clc_first_contact_ext *fce =
				smc_get_clc_first_contact_ext(aclc, true);

			ini->release_nr = fce->release;
			rc = smc_clc_clnt_v2x_features_validate(fce, ini);
			if (rc)
				return rc;
		}

		rc = smc_v2_determine_accepted_chid(aclc, ini);
		if (rc)
			return rc;

		if (__smc_ism_is_emulated(ini->ism_chid[ini->ism_selected]))
			ini->ism_peer_gid[ini->ism_selected].gid_ext =
						ntohll(aclc->d1.gid_ext);
		/* for non-Emulated-ISM devices, peer gid_ext remains 0. */
	}
	ini->ism_peer_gid[ini->ism_selected].gid = ntohll(aclc->d0.gid);

	/* there is only one lgr role for SMC-D; use server lock */
	mutex_lock(&smc_server_lgr_pending);
	rc = smc_conn_create(smc, ini);
	if (rc) {
		mutex_unlock(&smc_server_lgr_pending);
		return rc;
	}

	/* Create send and receive buffers */
	rc = smc_buf_create(smc, true);
	if (rc) {
		rc = (rc == -ENOSPC) ? SMC_CLC_DECL_MAX_DMB : SMC_CLC_DECL_MEM;
		goto connect_abort;
	}

	smc_conn_save_peer_info(smc, aclc);
<<<<<<< HEAD

	if (smc_ism_support_dmb_nocopy(smc->conn.lgr->smcd)) {
		rc = smcd_buf_attach(smc);
		if (rc) {
			rc = SMC_CLC_DECL_MEM;	/* try to fallback */
			goto connect_abort;
		}
	}
	smc_close_init(smc);
=======
>>>>>>> 6d3d7f74
	smc_rx_init(smc);
	smc_tx_init(smc);

	if (aclc->hdr.version > SMC_V1)
		eid = aclc->d1.eid;

	rc = smc_clc_send_confirm(smc, ini->first_contact_local,
				  aclc->hdr.version, eid, ini);
	if (rc)
		goto connect_abort;
	mutex_unlock(&smc_server_lgr_pending);

	smc_copy_sock_settings_to_clc(smc);
	smc->connect_nonblock = 0;
	if (smc->sk.sk_state == SMC_INIT)
		smc->sk.sk_state = SMC_ACTIVE;

	return 0;
connect_abort:
	smc_conn_abort(smc, ini->first_contact_local);
	mutex_unlock(&smc_server_lgr_pending);
	smc->connect_nonblock = 0;

	return rc;
}

/* check if received accept type and version matches a proposed one */
static int smc_connect_check_aclc(struct smc_init_info *ini,
				  struct smc_clc_msg_accept_confirm *aclc)
{
	if (aclc->hdr.typev1 != SMC_TYPE_R &&
	    aclc->hdr.typev1 != SMC_TYPE_D)
		return SMC_CLC_DECL_MODEUNSUPP;

	if (aclc->hdr.version >= SMC_V2) {
		if ((aclc->hdr.typev1 == SMC_TYPE_R &&
		     !smcr_indicated(ini->smc_type_v2)) ||
		    (aclc->hdr.typev1 == SMC_TYPE_D &&
		     !smcd_indicated(ini->smc_type_v2)))
			return SMC_CLC_DECL_MODEUNSUPP;
	} else {
		if ((aclc->hdr.typev1 == SMC_TYPE_R &&
		     !smcr_indicated(ini->smc_type_v1)) ||
		    (aclc->hdr.typev1 == SMC_TYPE_D &&
		     !smcd_indicated(ini->smc_type_v1)))
			return SMC_CLC_DECL_MODEUNSUPP;
	}

	return 0;
}

/* perform steps before actually connecting */
static int __smc_connect(struct smc_sock *smc)
{
	u8 version = smc_ism_is_v2_capable() ? SMC_V2 : SMC_V1;
	struct smc_clc_msg_accept_confirm *aclc;
	struct smc_init_info *ini = NULL;
	u8 *buf = NULL;
	int rc = 0;

	if (smc->use_fallback)
		return smc_connect_fallback(smc, smc->fallback_rsn);

	/* if peer has not signalled SMC-capability, fall back */
	if (!tcp_sk(smc->clcsock->sk)->syn_smc)
		return smc_connect_fallback(smc, SMC_CLC_DECL_PEERNOSMC);

	/* IPSec connections opt out of SMC optimizations */
	if (using_ipsec(smc))
		return smc_connect_decline_fallback(smc, SMC_CLC_DECL_IPSEC,
						    version);

	ini = kzalloc(sizeof(*ini), GFP_KERNEL);
	if (!ini)
		return smc_connect_decline_fallback(smc, SMC_CLC_DECL_MEM,
						    version);

	ini->smcd_version = SMC_V1 | SMC_V2;
	ini->smcr_version = SMC_V1 | SMC_V2;
	ini->smc_type_v1 = SMC_TYPE_B;
	ini->smc_type_v2 = SMC_TYPE_B;

	/* get vlan id from IP device */
	if (smc_vlan_by_tcpsk(smc->clcsock, ini)) {
		ini->smcd_version &= ~SMC_V1;
		ini->smcr_version = 0;
		ini->smc_type_v1 = SMC_TYPE_N;
		if (!ini->smcd_version) {
			rc = SMC_CLC_DECL_GETVLANERR;
			goto fallback;
		}
	}

	rc = smc_find_proposal_devices(smc, ini);
	if (rc)
		goto fallback;

	buf = kzalloc(SMC_CLC_MAX_ACCEPT_LEN, GFP_KERNEL);
	if (!buf) {
		rc = SMC_CLC_DECL_MEM;
		goto fallback;
	}
	aclc = (struct smc_clc_msg_accept_confirm *)buf;

	/* perform CLC handshake */
	rc = smc_connect_clc(smc, aclc, ini);
	if (rc) {
		/* -EAGAIN on timeout, see tcp_recvmsg() */
		if (rc == -EAGAIN) {
			rc = -ETIMEDOUT;
			smc->sk.sk_err = ETIMEDOUT;
		}
		goto vlan_cleanup;
	}

	/* check if smc modes and versions of CLC proposal and accept match */
	rc = smc_connect_check_aclc(ini, aclc);
	version = aclc->hdr.version == SMC_V1 ? SMC_V1 : SMC_V2;
	if (rc)
		goto vlan_cleanup;

	/* depending on previous steps, connect using rdma or ism */
	if (aclc->hdr.typev1 == SMC_TYPE_R) {
		ini->smcr_version = version;
		rc = smc_connect_rdma(smc, aclc, ini);
	} else if (aclc->hdr.typev1 == SMC_TYPE_D) {
		ini->smcd_version = version;
		rc = smc_connect_ism(smc, aclc, ini);
	}
	if (rc)
		goto vlan_cleanup;

	SMC_STAT_CLNT_SUCC_INC(sock_net(smc->clcsock->sk), aclc);
	smc_connect_ism_vlan_cleanup(smc, ini);
	kfree(buf);
	kfree(ini);
	return 0;

vlan_cleanup:
	smc_connect_ism_vlan_cleanup(smc, ini);
	kfree(buf);
fallback:
	kfree(ini);
	return smc_connect_decline_fallback(smc, rc, version);
}

static void smc_connect_work(struct work_struct *work)
{
	struct smc_sock *smc = container_of(work, struct smc_sock,
					    connect_work);
	long timeo = smc->sk.sk_sndtimeo;
	int rc = 0;

	if (!timeo)
		timeo = MAX_SCHEDULE_TIMEOUT;
	lock_sock(smc->clcsock->sk);
	if (smc->clcsock->sk->sk_err) {
		smc->sk.sk_err = smc->clcsock->sk->sk_err;
	} else if ((1 << smc->clcsock->sk->sk_state) &
					(TCPF_SYN_SENT | TCPF_SYN_RECV)) {
		rc = sk_stream_wait_connect(smc->clcsock->sk, &timeo);
		if ((rc == -EPIPE) &&
		    ((1 << smc->clcsock->sk->sk_state) &
					(TCPF_ESTABLISHED | TCPF_CLOSE_WAIT)))
			rc = 0;
	}
	release_sock(smc->clcsock->sk);
	lock_sock(&smc->sk);
	if (rc != 0 || smc->sk.sk_err) {
		smc->sk.sk_state = SMC_CLOSED;
		if (rc == -EPIPE || rc == -EAGAIN)
			smc->sk.sk_err = EPIPE;
		else if (rc == -ECONNREFUSED)
			smc->sk.sk_err = ECONNREFUSED;
		else if (signal_pending(current))
			smc->sk.sk_err = -sock_intr_errno(timeo);
		sock_put(&smc->sk); /* passive closing */
		goto out;
	}

	rc = __smc_connect(smc);
	if (rc < 0)
		smc->sk.sk_err = -rc;

out:
	if (!sock_flag(&smc->sk, SOCK_DEAD)) {
		if (smc->sk.sk_err) {
			smc->sk.sk_state_change(&smc->sk);
		} else { /* allow polling before and after fallback decision */
			smc->clcsock->sk->sk_write_space(smc->clcsock->sk);
			smc->sk.sk_write_space(&smc->sk);
		}
	}
	release_sock(&smc->sk);
}

static int smc_connect(struct socket *sock, struct sockaddr *addr,
		       int alen, int flags)
{
	struct sock *sk = sock->sk;
	struct smc_sock *smc;
	int rc = -EINVAL;

	smc = smc_sk(sk);

	/* separate smc parameter checking to be safe */
	if (alen < sizeof(addr->sa_family))
		goto out_err;
	if (addr->sa_family != AF_INET && addr->sa_family != AF_INET6)
		goto out_err;

	lock_sock(sk);
	switch (sock->state) {
	default:
		rc = -EINVAL;
		goto out;
	case SS_CONNECTED:
		rc = sk->sk_state == SMC_ACTIVE ? -EISCONN : -EINVAL;
		goto out;
	case SS_CONNECTING:
		if (sk->sk_state == SMC_ACTIVE)
			goto connected;
		break;
	case SS_UNCONNECTED:
		sock->state = SS_CONNECTING;
		break;
	}

	switch (sk->sk_state) {
	default:
		goto out;
	case SMC_CLOSED:
		rc = sock_error(sk) ? : -ECONNABORTED;
		sock->state = SS_UNCONNECTED;
		goto out;
	case SMC_ACTIVE:
		rc = -EISCONN;
		goto out;
	case SMC_INIT:
		break;
	}

	smc_copy_sock_settings_to_clc(smc);
	tcp_sk(smc->clcsock->sk)->syn_smc = 1;
	if (smc->connect_nonblock) {
		rc = -EALREADY;
		goto out;
	}
	rc = kernel_connect(smc->clcsock, addr, alen, flags);
	if (rc && rc != -EINPROGRESS)
		goto out;

	if (smc->use_fallback) {
		sock->state = rc ? SS_CONNECTING : SS_CONNECTED;
		goto out;
	}
	sock_hold(&smc->sk); /* sock put in passive closing */
	if (flags & O_NONBLOCK) {
		if (queue_work(smc_hs_wq, &smc->connect_work))
			smc->connect_nonblock = 1;
		rc = -EINPROGRESS;
		goto out;
	} else {
		rc = __smc_connect(smc);
		if (rc < 0)
			goto out;
	}

connected:
	rc = 0;
	sock->state = SS_CONNECTED;
out:
	release_sock(sk);
out_err:
	return rc;
}

static int smc_clcsock_accept(struct smc_sock *lsmc, struct smc_sock **new_smc)
{
	struct socket *new_clcsock = NULL;
	struct sock *lsk = &lsmc->sk;
	struct sock *new_sk;
	int rc = -EINVAL;

	release_sock(lsk);
	new_sk = smc_sock_alloc(sock_net(lsk), NULL, lsk->sk_protocol);
	if (!new_sk) {
		rc = -ENOMEM;
		lsk->sk_err = ENOMEM;
		*new_smc = NULL;
		lock_sock(lsk);
		goto out;
	}
	*new_smc = smc_sk(new_sk);

	mutex_lock(&lsmc->clcsock_release_lock);
	if (lsmc->clcsock)
		rc = kernel_accept(lsmc->clcsock, &new_clcsock, SOCK_NONBLOCK);
	mutex_unlock(&lsmc->clcsock_release_lock);
	lock_sock(lsk);
	if  (rc < 0 && rc != -EAGAIN)
		lsk->sk_err = -rc;
	if (rc < 0 || lsk->sk_state == SMC_CLOSED) {
		new_sk->sk_prot->unhash(new_sk);
		if (new_clcsock)
			sock_release(new_clcsock);
		new_sk->sk_state = SMC_CLOSED;
		smc_sock_set_flag(new_sk, SOCK_DEAD);
		sock_put(new_sk); /* final */
		*new_smc = NULL;
		goto out;
	}

	/* new clcsock has inherited the smc listen-specific sk_data_ready
	 * function; switch it back to the original sk_data_ready function
	 */
	new_clcsock->sk->sk_data_ready = lsmc->clcsk_data_ready;

	/* if new clcsock has also inherited the fallback-specific callback
	 * functions, switch them back to the original ones.
	 */
	if (lsmc->use_fallback) {
		if (lsmc->clcsk_state_change)
			new_clcsock->sk->sk_state_change = lsmc->clcsk_state_change;
		if (lsmc->clcsk_write_space)
			new_clcsock->sk->sk_write_space = lsmc->clcsk_write_space;
		if (lsmc->clcsk_error_report)
			new_clcsock->sk->sk_error_report = lsmc->clcsk_error_report;
	}

	(*new_smc)->clcsock = new_clcsock;
out:
	return rc;
}

/* add a just created sock to the accept queue of the listen sock as
 * candidate for a following socket accept call from user space
 */
static void smc_accept_enqueue(struct sock *parent, struct sock *sk)
{
	struct smc_sock *par = smc_sk(parent);

	sock_hold(sk); /* sock_put in smc_accept_unlink () */
	spin_lock(&par->accept_q_lock);
	list_add_tail(&smc_sk(sk)->accept_q, &par->accept_q);
	spin_unlock(&par->accept_q_lock);
	sk_acceptq_added(parent);
}

/* remove a socket from the accept queue of its parental listening socket */
static void smc_accept_unlink(struct sock *sk)
{
	struct smc_sock *par = smc_sk(sk)->listen_smc;

	spin_lock(&par->accept_q_lock);
	list_del_init(&smc_sk(sk)->accept_q);
	spin_unlock(&par->accept_q_lock);
	sk_acceptq_removed(&smc_sk(sk)->listen_smc->sk);
	sock_put(sk); /* sock_hold in smc_accept_enqueue */
}

/* remove a sock from the accept queue to bind it to a new socket created
 * for a socket accept call from user space
 */
struct sock *smc_accept_dequeue(struct sock *parent,
				struct socket *new_sock)
{
	struct smc_sock *isk, *n;
	struct sock *new_sk;

	list_for_each_entry_safe(isk, n, &smc_sk(parent)->accept_q, accept_q) {
		new_sk = (struct sock *)isk;

		smc_accept_unlink(new_sk);
		if (new_sk->sk_state == SMC_CLOSED) {
			new_sk->sk_prot->unhash(new_sk);
			if (isk->clcsock) {
				sock_release(isk->clcsock);
				isk->clcsock = NULL;
			}
			sock_put(new_sk); /* final */
			continue;
		}
		if (new_sock) {
			sock_graft(new_sk, new_sock);
			new_sock->state = SS_CONNECTED;
			if (isk->use_fallback) {
				smc_sk(new_sk)->clcsock->file = new_sock->file;
				isk->clcsock->file->private_data = isk->clcsock;
			}
		}
		return new_sk;
	}
	return NULL;
}

/* clean up for a created but never accepted sock */
void smc_close_non_accepted(struct sock *sk)
{
	struct smc_sock *smc = smc_sk(sk);

	sock_hold(sk); /* sock_put below */
	lock_sock(sk);
	if (!sk->sk_lingertime)
		/* wait for peer closing */
		WRITE_ONCE(sk->sk_lingertime, SMC_MAX_STREAM_WAIT_TIMEOUT);
	__smc_release(smc);
	release_sock(sk);
	sock_put(sk); /* sock_hold above */
	sock_put(sk); /* final sock_put */
}

static int smcr_serv_conf_first_link(struct smc_sock *smc)
{
	struct smc_link *link = smc->conn.lnk;
	struct smc_llc_qentry *qentry;
	int rc;

	/* reg the sndbuf if it was vzalloced*/
	if (smc->conn.sndbuf_desc->is_vm) {
		if (smcr_link_reg_buf(link, smc->conn.sndbuf_desc))
			return SMC_CLC_DECL_ERR_REGBUF;
	}

	/* reg the rmb */
	if (smcr_link_reg_buf(link, smc->conn.rmb_desc))
		return SMC_CLC_DECL_ERR_REGBUF;

	/* send CONFIRM LINK request to client over the RoCE fabric */
	rc = smc_llc_send_confirm_link(link, SMC_LLC_REQ);
	if (rc < 0)
		return SMC_CLC_DECL_TIMEOUT_CL;

	/* receive CONFIRM LINK response from client over the RoCE fabric */
	qentry = smc_llc_wait(link->lgr, link, SMC_LLC_WAIT_TIME,
			      SMC_LLC_CONFIRM_LINK);
	if (!qentry) {
		struct smc_clc_msg_decline dclc;

		rc = smc_clc_wait_msg(smc, &dclc, sizeof(dclc),
				      SMC_CLC_DECLINE, CLC_WAIT_TIME_SHORT);
		return rc == -EAGAIN ? SMC_CLC_DECL_TIMEOUT_CL : rc;
	}
	smc_llc_save_peer_uid(qentry);
	rc = smc_llc_eval_conf_link(qentry, SMC_LLC_RESP);
	smc_llc_flow_qentry_del(&link->lgr->llc_flow_lcl);
	if (rc)
		return SMC_CLC_DECL_RMBE_EC;

	/* confirm_rkey is implicit on 1st contact */
	smc->conn.rmb_desc->is_conf_rkey = true;

	smc_llc_link_active(link);
	smcr_lgr_set_type(link->lgr, SMC_LGR_SINGLE);

	if (link->lgr->max_links > 1) {
		down_write(&link->lgr->llc_conf_mutex);
		/* initial contact - try to establish second link */
		smc_llc_srv_add_link(link, NULL);
		up_write(&link->lgr->llc_conf_mutex);
	}
	return 0;
}

/* listen worker: finish */
static void smc_listen_out(struct smc_sock *new_smc)
{
	struct smc_sock *lsmc = new_smc->listen_smc;
	struct sock *newsmcsk = &new_smc->sk;

	if (tcp_sk(new_smc->clcsock->sk)->syn_smc)
		atomic_dec(&lsmc->queued_smc_hs);

	if (lsmc->sk.sk_state == SMC_LISTEN) {
		lock_sock_nested(&lsmc->sk, SINGLE_DEPTH_NESTING);
		smc_accept_enqueue(&lsmc->sk, newsmcsk);
		release_sock(&lsmc->sk);
	} else { /* no longer listening */
		smc_close_non_accepted(newsmcsk);
	}

	/* Wake up accept */
	lsmc->sk.sk_data_ready(&lsmc->sk);
	sock_put(&lsmc->sk); /* sock_hold in smc_tcp_listen_work */
}

/* listen worker: finish in state connected */
static void smc_listen_out_connected(struct smc_sock *new_smc)
{
	struct sock *newsmcsk = &new_smc->sk;

	if (newsmcsk->sk_state == SMC_INIT)
		newsmcsk->sk_state = SMC_ACTIVE;

	smc_listen_out(new_smc);
}

/* listen worker: finish in error state */
static void smc_listen_out_err(struct smc_sock *new_smc)
{
	struct sock *newsmcsk = &new_smc->sk;
	struct net *net = sock_net(newsmcsk);

	this_cpu_inc(net->smc.smc_stats->srv_hshake_err_cnt);
	if (newsmcsk->sk_state == SMC_INIT)
		sock_put(&new_smc->sk); /* passive closing */
	newsmcsk->sk_state = SMC_CLOSED;

	smc_listen_out(new_smc);
}

/* listen worker: decline and fall back if possible */
static void smc_listen_decline(struct smc_sock *new_smc, int reason_code,
			       int local_first, u8 version)
{
	/* RDMA setup failed, switch back to TCP */
	smc_conn_abort(new_smc, local_first);
	if (reason_code < 0 ||
	    smc_switch_to_fallback(new_smc, reason_code)) {
		/* error, no fallback possible */
		smc_listen_out_err(new_smc);
		return;
	}
	if (reason_code && reason_code != SMC_CLC_DECL_PEERDECL) {
		if (smc_clc_send_decline(new_smc, reason_code, version) < 0) {
			smc_listen_out_err(new_smc);
			return;
		}
	}
	smc_listen_out_connected(new_smc);
}

/* listen worker: version checking */
static int smc_listen_v2_check(struct smc_sock *new_smc,
			       struct smc_clc_msg_proposal *pclc,
			       struct smc_init_info *ini)
{
	struct smc_clc_smcd_v2_extension *pclc_smcd_v2_ext;
	struct smc_clc_v2_extension *pclc_v2_ext;
	int rc = SMC_CLC_DECL_PEERNOSMC;

	ini->smc_type_v1 = pclc->hdr.typev1;
	ini->smc_type_v2 = pclc->hdr.typev2;
	ini->smcd_version = smcd_indicated(ini->smc_type_v1) ? SMC_V1 : 0;
	ini->smcr_version = smcr_indicated(ini->smc_type_v1) ? SMC_V1 : 0;
	if (pclc->hdr.version > SMC_V1) {
		if (smcd_indicated(ini->smc_type_v2))
			ini->smcd_version |= SMC_V2;
		if (smcr_indicated(ini->smc_type_v2))
			ini->smcr_version |= SMC_V2;
	}
	if (!(ini->smcd_version & SMC_V2) && !(ini->smcr_version & SMC_V2)) {
		rc = SMC_CLC_DECL_PEERNOSMC;
		goto out;
	}
	pclc_v2_ext = smc_get_clc_v2_ext(pclc);
	if (!pclc_v2_ext) {
		ini->smcd_version &= ~SMC_V2;
		ini->smcr_version &= ~SMC_V2;
		rc = SMC_CLC_DECL_NOV2EXT;
		goto out;
	}
	pclc_smcd_v2_ext = smc_get_clc_smcd_v2_ext(pclc_v2_ext);
	if (ini->smcd_version & SMC_V2) {
		if (!smc_ism_is_v2_capable()) {
			ini->smcd_version &= ~SMC_V2;
			rc = SMC_CLC_DECL_NOISM2SUPP;
		} else if (!pclc_smcd_v2_ext) {
			ini->smcd_version &= ~SMC_V2;
			rc = SMC_CLC_DECL_NOV2DEXT;
		} else if (!pclc_v2_ext->hdr.eid_cnt &&
			   !pclc_v2_ext->hdr.flag.seid) {
			ini->smcd_version &= ~SMC_V2;
			rc = SMC_CLC_DECL_NOUEID;
		}
	}
	if (ini->smcr_version & SMC_V2) {
		if (!pclc_v2_ext->hdr.eid_cnt) {
			ini->smcr_version &= ~SMC_V2;
			rc = SMC_CLC_DECL_NOUEID;
		}
	}

	ini->release_nr = pclc_v2_ext->hdr.flag.release;
	if (pclc_v2_ext->hdr.flag.release > SMC_RELEASE)
		ini->release_nr = SMC_RELEASE;

out:
	if (!ini->smcd_version && !ini->smcr_version)
		return rc;

	return 0;
}

/* listen worker: check prefixes */
static int smc_listen_prfx_check(struct smc_sock *new_smc,
				 struct smc_clc_msg_proposal *pclc)
{
	struct smc_clc_msg_proposal_prefix *pclc_prfx;
	struct socket *newclcsock = new_smc->clcsock;

	if (pclc->hdr.typev1 == SMC_TYPE_N)
		return 0;
	pclc_prfx = smc_clc_proposal_get_prefix(pclc);
	if (smc_clc_prfx_match(newclcsock, pclc_prfx))
		return SMC_CLC_DECL_DIFFPREFIX;

	return 0;
}

/* listen worker: initialize connection and buffers */
static int smc_listen_rdma_init(struct smc_sock *new_smc,
				struct smc_init_info *ini)
{
	int rc;

	/* allocate connection / link group */
	rc = smc_conn_create(new_smc, ini);
	if (rc)
		return rc;

	/* create send buffer and rmb */
	if (smc_buf_create(new_smc, false)) {
		smc_conn_abort(new_smc, ini->first_contact_local);
		return SMC_CLC_DECL_MEM;
	}

	return 0;
}

/* listen worker: initialize connection and buffers for SMC-D */
static int smc_listen_ism_init(struct smc_sock *new_smc,
			       struct smc_init_info *ini)
{
	int rc;

	rc = smc_conn_create(new_smc, ini);
	if (rc)
		return rc;

	/* Create send and receive buffers */
	rc = smc_buf_create(new_smc, true);
	if (rc) {
		smc_conn_abort(new_smc, ini->first_contact_local);
		return (rc == -ENOSPC) ? SMC_CLC_DECL_MAX_DMB :
					 SMC_CLC_DECL_MEM;
	}

	return 0;
}

static bool smc_is_already_selected(struct smcd_dev *smcd,
				    struct smc_init_info *ini,
				    int matches)
{
	int i;

	for (i = 0; i < matches; i++)
		if (smcd == ini->ism_dev[i])
			return true;

	return false;
}

/* check for ISM devices matching proposed ISM devices */
static void smc_check_ism_v2_match(struct smc_init_info *ini,
				   u16 proposed_chid,
				   struct smcd_gid *proposed_gid,
				   unsigned int *matches)
{
	struct smcd_dev *smcd;

	list_for_each_entry(smcd, &smcd_dev_list.list, list) {
		if (smcd->going_away)
			continue;
		if (smc_is_already_selected(smcd, ini, *matches))
			continue;
		if (smc_ism_get_chid(smcd) == proposed_chid &&
		    !smc_ism_cantalk(proposed_gid, ISM_RESERVED_VLANID, smcd)) {
			ini->ism_peer_gid[*matches].gid = proposed_gid->gid;
			if (__smc_ism_is_emulated(proposed_chid))
				ini->ism_peer_gid[*matches].gid_ext =
							proposed_gid->gid_ext;
				/* non-Emulated-ISM's peer gid_ext remains 0. */
			ini->ism_dev[*matches] = smcd;
			(*matches)++;
			break;
		}
	}
}

static void smc_find_ism_store_rc(u32 rc, struct smc_init_info *ini)
{
	if (!ini->rc)
		ini->rc = rc;
}

static void smc_find_ism_v2_device_serv(struct smc_sock *new_smc,
					struct smc_clc_msg_proposal *pclc,
					struct smc_init_info *ini)
{
	struct smc_clc_smcd_v2_extension *smcd_v2_ext;
	struct smc_clc_v2_extension *smc_v2_ext;
	struct smc_clc_msg_smcd *pclc_smcd;
	unsigned int matches = 0;
	struct smcd_gid smcd_gid;
	u8 smcd_version;
	u8 *eid = NULL;
	int i, rc;
	u16 chid;

	if (!(ini->smcd_version & SMC_V2) || !smcd_indicated(ini->smc_type_v2))
		goto not_found;

	pclc_smcd = smc_get_clc_msg_smcd(pclc);
	smc_v2_ext = smc_get_clc_v2_ext(pclc);
	smcd_v2_ext = smc_get_clc_smcd_v2_ext(smc_v2_ext);

	mutex_lock(&smcd_dev_list.mutex);
	if (pclc_smcd->ism.chid) {
		/* check for ISM device matching proposed native ISM device */
		smcd_gid.gid = ntohll(pclc_smcd->ism.gid);
		smcd_gid.gid_ext = 0;
		smc_check_ism_v2_match(ini, ntohs(pclc_smcd->ism.chid),
				       &smcd_gid, &matches);
	}
	for (i = 0; i < smc_v2_ext->hdr.ism_gid_cnt; i++) {
		/* check for ISM devices matching proposed non-native ISM
		 * devices
		 */
		smcd_gid.gid = ntohll(smcd_v2_ext->gidchid[i].gid);
		smcd_gid.gid_ext = 0;
		chid = ntohs(smcd_v2_ext->gidchid[i].chid);
		if (__smc_ism_is_emulated(chid)) {
			if ((i + 1) == smc_v2_ext->hdr.ism_gid_cnt ||
			    chid != ntohs(smcd_v2_ext->gidchid[i + 1].chid))
				/* each Emulated-ISM device takes two GID-CHID
				 * entries and CHID of the second entry repeats
				 * that of the first entry.
				 *
				 * So check if the next GID-CHID entry exists
				 * and both two entries' CHIDs are the same.
				 */
				continue;
			smcd_gid.gid_ext =
				ntohll(smcd_v2_ext->gidchid[++i].gid);
		}
		smc_check_ism_v2_match(ini, chid, &smcd_gid, &matches);
	}
	mutex_unlock(&smcd_dev_list.mutex);

	if (!ini->ism_dev[0]) {
		smc_find_ism_store_rc(SMC_CLC_DECL_NOSMCD2DEV, ini);
		goto not_found;
	}

	smc_ism_get_system_eid(&eid);
	if (!smc_clc_match_eid(ini->negotiated_eid, smc_v2_ext,
			       smcd_v2_ext->system_eid, eid))
		goto not_found;

	/* separate - outside the smcd_dev_list.lock */
	smcd_version = ini->smcd_version;
	for (i = 0; i < matches; i++) {
		ini->smcd_version = SMC_V2;
		ini->is_smcd = true;
		ini->ism_selected = i;
		rc = smc_listen_ism_init(new_smc, ini);
		if (rc) {
			smc_find_ism_store_rc(rc, ini);
			/* try next active ISM device */
			continue;
		}
		return; /* matching and usable V2 ISM device found */
	}
	/* no V2 ISM device could be initialized */
	ini->smcd_version = smcd_version;	/* restore original value */
	ini->negotiated_eid[0] = 0;

not_found:
	ini->smcd_version &= ~SMC_V2;
	ini->ism_dev[0] = NULL;
	ini->is_smcd = false;
}

static void smc_find_ism_v1_device_serv(struct smc_sock *new_smc,
					struct smc_clc_msg_proposal *pclc,
					struct smc_init_info *ini)
{
	struct smc_clc_msg_smcd *pclc_smcd = smc_get_clc_msg_smcd(pclc);
	int rc = 0;

	/* check if ISM V1 is available */
	if (!(ini->smcd_version & SMC_V1) || !smcd_indicated(ini->smc_type_v1))
		goto not_found;
	ini->is_smcd = true; /* prepare ISM check */
	ini->ism_peer_gid[0].gid = ntohll(pclc_smcd->ism.gid);
	ini->ism_peer_gid[0].gid_ext = 0;
	rc = smc_find_ism_device(new_smc, ini);
	if (rc)
		goto not_found;
	ini->ism_selected = 0;
	rc = smc_listen_ism_init(new_smc, ini);
	if (!rc)
		return;		/* V1 ISM device found */

not_found:
	smc_find_ism_store_rc(rc, ini);
	ini->smcd_version &= ~SMC_V1;
	ini->ism_dev[0] = NULL;
	ini->is_smcd = false;
}

/* listen worker: register buffers */
static int smc_listen_rdma_reg(struct smc_sock *new_smc, bool local_first)
{
	struct smc_connection *conn = &new_smc->conn;

	if (!local_first) {
		/* reg sendbufs if they were vzalloced */
		if (conn->sndbuf_desc->is_vm) {
			if (smcr_lgr_reg_sndbufs(conn->lnk,
						 conn->sndbuf_desc))
				return SMC_CLC_DECL_ERR_REGBUF;
		}
		if (smcr_lgr_reg_rmbs(conn->lnk, conn->rmb_desc))
			return SMC_CLC_DECL_ERR_REGBUF;
	}

	return 0;
}

static void smc_find_rdma_v2_device_serv(struct smc_sock *new_smc,
					 struct smc_clc_msg_proposal *pclc,
					 struct smc_init_info *ini)
{
	struct smc_clc_v2_extension *smc_v2_ext;
	u8 smcr_version;
	int rc;

	if (!(ini->smcr_version & SMC_V2) || !smcr_indicated(ini->smc_type_v2))
		goto not_found;

	smc_v2_ext = smc_get_clc_v2_ext(pclc);
	if (!smc_clc_match_eid(ini->negotiated_eid, smc_v2_ext, NULL, NULL))
		goto not_found;

	/* prepare RDMA check */
	memcpy(ini->peer_systemid, pclc->lcl.id_for_peer, SMC_SYSTEMID_LEN);
	memcpy(ini->peer_gid, smc_v2_ext->roce, SMC_GID_SIZE);
	memcpy(ini->peer_mac, pclc->lcl.mac, ETH_ALEN);
	ini->check_smcrv2 = true;
	ini->smcrv2.clc_sk = new_smc->clcsock->sk;
	ini->smcrv2.saddr = new_smc->clcsock->sk->sk_rcv_saddr;
	ini->smcrv2.daddr = smc_ib_gid_to_ipv4(smc_v2_ext->roce);
	rc = smc_find_rdma_device(new_smc, ini);
	if (rc) {
		smc_find_ism_store_rc(rc, ini);
		goto not_found;
	}
	if (!ini->smcrv2.uses_gateway)
		memcpy(ini->smcrv2.nexthop_mac, pclc->lcl.mac, ETH_ALEN);

	smcr_version = ini->smcr_version;
	ini->smcr_version = SMC_V2;
	rc = smc_listen_rdma_init(new_smc, ini);
	if (!rc) {
		rc = smc_listen_rdma_reg(new_smc, ini->first_contact_local);
		if (rc)
			smc_conn_abort(new_smc, ini->first_contact_local);
	}
	if (!rc)
		return;
	ini->smcr_version = smcr_version;
	smc_find_ism_store_rc(rc, ini);

not_found:
	ini->smcr_version &= ~SMC_V2;
	ini->smcrv2.ib_dev_v2 = NULL;
	ini->check_smcrv2 = false;
}

static int smc_find_rdma_v1_device_serv(struct smc_sock *new_smc,
					struct smc_clc_msg_proposal *pclc,
					struct smc_init_info *ini)
{
	int rc;

	if (!(ini->smcr_version & SMC_V1) || !smcr_indicated(ini->smc_type_v1))
		return SMC_CLC_DECL_NOSMCDEV;

	/* prepare RDMA check */
	memcpy(ini->peer_systemid, pclc->lcl.id_for_peer, SMC_SYSTEMID_LEN);
	memcpy(ini->peer_gid, pclc->lcl.gid, SMC_GID_SIZE);
	memcpy(ini->peer_mac, pclc->lcl.mac, ETH_ALEN);
	rc = smc_find_rdma_device(new_smc, ini);
	if (rc) {
		/* no RDMA device found */
		return SMC_CLC_DECL_NOSMCDEV;
	}
	rc = smc_listen_rdma_init(new_smc, ini);
	if (rc)
		return rc;
	return smc_listen_rdma_reg(new_smc, ini->first_contact_local);
}

/* determine the local device matching to proposal */
static int smc_listen_find_device(struct smc_sock *new_smc,
				  struct smc_clc_msg_proposal *pclc,
				  struct smc_init_info *ini)
{
	int prfx_rc;

	/* check for ISM device matching V2 proposed device */
	smc_find_ism_v2_device_serv(new_smc, pclc, ini);
	if (ini->ism_dev[0])
		return 0;

	/* check for matching IP prefix and subnet length (V1) */
	prfx_rc = smc_listen_prfx_check(new_smc, pclc);
	if (prfx_rc)
		smc_find_ism_store_rc(prfx_rc, ini);

	/* get vlan id from IP device */
	if (smc_vlan_by_tcpsk(new_smc->clcsock, ini))
		return ini->rc ?: SMC_CLC_DECL_GETVLANERR;

	/* check for ISM device matching V1 proposed device */
	if (!prfx_rc)
		smc_find_ism_v1_device_serv(new_smc, pclc, ini);
	if (ini->ism_dev[0])
		return 0;

	if (!smcr_indicated(pclc->hdr.typev1) &&
	    !smcr_indicated(pclc->hdr.typev2))
		/* skip RDMA and decline */
		return ini->rc ?: SMC_CLC_DECL_NOSMCDDEV;

	/* check if RDMA V2 is available */
	smc_find_rdma_v2_device_serv(new_smc, pclc, ini);
	if (ini->smcrv2.ib_dev_v2)
		return 0;

	/* check if RDMA V1 is available */
	if (!prfx_rc) {
		int rc;

		rc = smc_find_rdma_v1_device_serv(new_smc, pclc, ini);
		smc_find_ism_store_rc(rc, ini);
		return (!rc) ? 0 : ini->rc;
	}
	return prfx_rc;
}

/* listen worker: finish RDMA setup */
static int smc_listen_rdma_finish(struct smc_sock *new_smc,
				  struct smc_clc_msg_accept_confirm *cclc,
				  bool local_first,
				  struct smc_init_info *ini)
{
	struct smc_link *link = new_smc->conn.lnk;
	int reason_code = 0;

	if (local_first)
		smc_link_save_peer_info(link, cclc, ini);

	if (smc_rmb_rtoken_handling(&new_smc->conn, link, cclc))
		return SMC_CLC_DECL_ERR_RTOK;

	if (local_first) {
		if (smc_ib_ready_link(link))
			return SMC_CLC_DECL_ERR_RDYLNK;
		/* QP confirmation over RoCE fabric */
		smc_llc_flow_initiate(link->lgr, SMC_LLC_FLOW_ADD_LINK);
		reason_code = smcr_serv_conf_first_link(new_smc);
		smc_llc_flow_stop(link->lgr, &link->lgr->llc_flow_lcl);
	}
	return reason_code;
}

/* setup for connection of server */
static void smc_listen_work(struct work_struct *work)
{
	struct smc_sock *new_smc = container_of(work, struct smc_sock,
						smc_listen_work);
	struct socket *newclcsock = new_smc->clcsock;
	struct smc_clc_msg_accept_confirm *cclc;
	struct smc_clc_msg_proposal_area *buf;
	struct smc_clc_msg_proposal *pclc;
	struct smc_init_info *ini = NULL;
	u8 proposal_version = SMC_V1;
	u8 accept_version;
	int rc = 0;

	if (new_smc->listen_smc->sk.sk_state != SMC_LISTEN)
		return smc_listen_out_err(new_smc);

	if (new_smc->use_fallback) {
		smc_listen_out_connected(new_smc);
		return;
	}

	/* check if peer is smc capable */
	if (!tcp_sk(newclcsock->sk)->syn_smc) {
		rc = smc_switch_to_fallback(new_smc, SMC_CLC_DECL_PEERNOSMC);
		if (rc)
			smc_listen_out_err(new_smc);
		else
			smc_listen_out_connected(new_smc);
		return;
	}

	/* do inband token exchange -
	 * wait for and receive SMC Proposal CLC message
	 */
	buf = kzalloc(sizeof(*buf), GFP_KERNEL);
	if (!buf) {
		rc = SMC_CLC_DECL_MEM;
		goto out_decl;
	}
	pclc = (struct smc_clc_msg_proposal *)buf;
	rc = smc_clc_wait_msg(new_smc, pclc, sizeof(*buf),
			      SMC_CLC_PROPOSAL, CLC_WAIT_TIME);
	if (rc)
		goto out_decl;

	if (pclc->hdr.version > SMC_V1)
		proposal_version = SMC_V2;

	/* IPSec connections opt out of SMC optimizations */
	if (using_ipsec(new_smc)) {
		rc = SMC_CLC_DECL_IPSEC;
		goto out_decl;
	}

	ini = kzalloc(sizeof(*ini), GFP_KERNEL);
	if (!ini) {
		rc = SMC_CLC_DECL_MEM;
		goto out_decl;
	}

	/* initial version checking */
	rc = smc_listen_v2_check(new_smc, pclc, ini);
	if (rc)
		goto out_decl;

	rc = smc_clc_srv_v2x_features_validate(new_smc, pclc, ini);
	if (rc)
		goto out_decl;

	mutex_lock(&smc_server_lgr_pending);
	smc_rx_init(new_smc);
	smc_tx_init(new_smc);

	/* determine ISM or RoCE device used for connection */
	rc = smc_listen_find_device(new_smc, pclc, ini);
	if (rc)
		goto out_unlock;

	/* send SMC Accept CLC message */
	accept_version = ini->is_smcd ? ini->smcd_version : ini->smcr_version;
	rc = smc_clc_send_accept(new_smc, ini->first_contact_local,
				 accept_version, ini->negotiated_eid, ini);
	if (rc)
		goto out_unlock;

	/* SMC-D does not need this lock any more */
	if (ini->is_smcd)
		mutex_unlock(&smc_server_lgr_pending);

	/* receive SMC Confirm CLC message */
	memset(buf, 0, sizeof(*buf));
	cclc = (struct smc_clc_msg_accept_confirm *)buf;
	rc = smc_clc_wait_msg(new_smc, cclc, sizeof(*buf),
			      SMC_CLC_CONFIRM, CLC_WAIT_TIME);
	if (rc) {
		if (!ini->is_smcd)
			goto out_unlock;
		goto out_decl;
	}

	rc = smc_clc_v2x_features_confirm_check(cclc, ini);
	if (rc) {
		if (!ini->is_smcd)
			goto out_unlock;
		goto out_decl;
	}

	/* fce smc release version is needed in smc_listen_rdma_finish,
	 * so save fce info here.
	 */
	smc_conn_save_peer_info_fce(new_smc, cclc);

	/* finish worker */
	if (!ini->is_smcd) {
		rc = smc_listen_rdma_finish(new_smc, cclc,
					    ini->first_contact_local, ini);
		if (rc)
			goto out_unlock;
		mutex_unlock(&smc_server_lgr_pending);
	}
	smc_conn_save_peer_info(new_smc, cclc);

	if (ini->is_smcd &&
	    smc_ism_support_dmb_nocopy(new_smc->conn.lgr->smcd)) {
		rc = smcd_buf_attach(new_smc);
		if (rc)
			goto out_decl;
	}

	smc_listen_out_connected(new_smc);
	SMC_STAT_SERV_SUCC_INC(sock_net(newclcsock->sk), ini);
	goto out_free;

out_unlock:
	mutex_unlock(&smc_server_lgr_pending);
out_decl:
	smc_listen_decline(new_smc, rc, ini ? ini->first_contact_local : 0,
			   proposal_version);
out_free:
	kfree(ini);
	kfree(buf);
}

static void smc_tcp_listen_work(struct work_struct *work)
{
	struct smc_sock *lsmc = container_of(work, struct smc_sock,
					     tcp_listen_work);
	struct sock *lsk = &lsmc->sk;
	struct smc_sock *new_smc;
	int rc = 0;

	lock_sock(lsk);
	while (lsk->sk_state == SMC_LISTEN) {
		rc = smc_clcsock_accept(lsmc, &new_smc);
		if (rc) /* clcsock accept queue empty or error */
			goto out;
		if (!new_smc)
			continue;

		if (tcp_sk(new_smc->clcsock->sk)->syn_smc)
			atomic_inc(&lsmc->queued_smc_hs);

		new_smc->listen_smc = lsmc;
		new_smc->use_fallback = lsmc->use_fallback;
		new_smc->fallback_rsn = lsmc->fallback_rsn;
		sock_hold(lsk); /* sock_put in smc_listen_work */
		INIT_WORK(&new_smc->smc_listen_work, smc_listen_work);
		smc_copy_sock_settings_to_smc(new_smc);
		sock_hold(&new_smc->sk); /* sock_put in passive closing */
		if (!queue_work(smc_hs_wq, &new_smc->smc_listen_work))
			sock_put(&new_smc->sk);
	}

out:
	release_sock(lsk);
	sock_put(&lsmc->sk); /* sock_hold in smc_clcsock_data_ready() */
}

static void smc_clcsock_data_ready(struct sock *listen_clcsock)
{
	struct smc_sock *lsmc;

	read_lock_bh(&listen_clcsock->sk_callback_lock);
	lsmc = smc_clcsock_user_data(listen_clcsock);
	if (!lsmc)
		goto out;
	lsmc->clcsk_data_ready(listen_clcsock);
	if (lsmc->sk.sk_state == SMC_LISTEN) {
		sock_hold(&lsmc->sk); /* sock_put in smc_tcp_listen_work() */
		if (!queue_work(smc_tcp_ls_wq, &lsmc->tcp_listen_work))
			sock_put(&lsmc->sk);
	}
out:
	read_unlock_bh(&listen_clcsock->sk_callback_lock);
}

static int smc_listen(struct socket *sock, int backlog)
{
	struct sock *sk = sock->sk;
	struct smc_sock *smc;
	int rc;

	smc = smc_sk(sk);
	lock_sock(sk);

	rc = -EINVAL;
	if ((sk->sk_state != SMC_INIT && sk->sk_state != SMC_LISTEN) ||
	    smc->connect_nonblock || sock->state != SS_UNCONNECTED)
		goto out;

	rc = 0;
	if (sk->sk_state == SMC_LISTEN) {
		sk->sk_max_ack_backlog = backlog;
		goto out;
	}
	/* some socket options are handled in core, so we could not apply
	 * them to the clc socket -- copy smc socket options to clc socket
	 */
	smc_copy_sock_settings_to_clc(smc);
	if (!smc->use_fallback)
		tcp_sk(smc->clcsock->sk)->syn_smc = 1;

	/* save original sk_data_ready function and establish
	 * smc-specific sk_data_ready function
	 */
	write_lock_bh(&smc->clcsock->sk->sk_callback_lock);
	smc->clcsock->sk->sk_user_data =
		(void *)((uintptr_t)smc | SK_USER_DATA_NOCOPY);
	smc_clcsock_replace_cb(&smc->clcsock->sk->sk_data_ready,
			       smc_clcsock_data_ready, &smc->clcsk_data_ready);
	write_unlock_bh(&smc->clcsock->sk->sk_callback_lock);

	/* save original ops */
	smc->ori_af_ops = inet_csk(smc->clcsock->sk)->icsk_af_ops;

	smc->af_ops = *smc->ori_af_ops;
	smc->af_ops.syn_recv_sock = smc_tcp_syn_recv_sock;

	inet_csk(smc->clcsock->sk)->icsk_af_ops = &smc->af_ops;

	if (smc->limit_smc_hs)
		tcp_sk(smc->clcsock->sk)->smc_hs_congested = smc_hs_congested;

	rc = kernel_listen(smc->clcsock, backlog);
	if (rc) {
		write_lock_bh(&smc->clcsock->sk->sk_callback_lock);
		smc_clcsock_restore_cb(&smc->clcsock->sk->sk_data_ready,
				       &smc->clcsk_data_ready);
		smc->clcsock->sk->sk_user_data = NULL;
		write_unlock_bh(&smc->clcsock->sk->sk_callback_lock);
		goto out;
	}
	sk->sk_max_ack_backlog = backlog;
	sk->sk_ack_backlog = 0;
	sk->sk_state = SMC_LISTEN;

out:
	release_sock(sk);
	return rc;
}

static int smc_accept(struct socket *sock, struct socket *new_sock,
		      int flags, bool kern)
{
	struct sock *sk = sock->sk, *nsk;
	DECLARE_WAITQUEUE(wait, current);
	struct smc_sock *lsmc;
	long timeo;
	int rc = 0;

	lsmc = smc_sk(sk);
	sock_hold(sk); /* sock_put below */
	lock_sock(sk);

	if (lsmc->sk.sk_state != SMC_LISTEN) {
		rc = -EINVAL;
		release_sock(sk);
		goto out;
	}

	/* Wait for an incoming connection */
	timeo = sock_rcvtimeo(sk, flags & O_NONBLOCK);
	add_wait_queue_exclusive(sk_sleep(sk), &wait);
	while (!(nsk = smc_accept_dequeue(sk, new_sock))) {
		set_current_state(TASK_INTERRUPTIBLE);
		if (!timeo) {
			rc = -EAGAIN;
			break;
		}
		release_sock(sk);
		timeo = schedule_timeout(timeo);
		/* wakeup by sk_data_ready in smc_listen_work() */
		sched_annotate_sleep();
		lock_sock(sk);
		if (signal_pending(current)) {
			rc = sock_intr_errno(timeo);
			break;
		}
	}
	set_current_state(TASK_RUNNING);
	remove_wait_queue(sk_sleep(sk), &wait);

	if (!rc)
		rc = sock_error(nsk);
	release_sock(sk);
	if (rc)
		goto out;

	if (lsmc->sockopt_defer_accept && !(flags & O_NONBLOCK)) {
		/* wait till data arrives on the socket */
		timeo = msecs_to_jiffies(lsmc->sockopt_defer_accept *
								MSEC_PER_SEC);
		if (smc_sk(nsk)->use_fallback) {
			struct sock *clcsk = smc_sk(nsk)->clcsock->sk;

			lock_sock(clcsk);
			if (skb_queue_empty(&clcsk->sk_receive_queue))
				sk_wait_data(clcsk, &timeo, NULL);
			release_sock(clcsk);
		} else if (!atomic_read(&smc_sk(nsk)->conn.bytes_to_rcv)) {
			lock_sock(nsk);
			smc_rx_wait(smc_sk(nsk), &timeo, smc_rx_data_available);
			release_sock(nsk);
		}
	}

out:
	sock_put(sk); /* sock_hold above */
	return rc;
}

static int smc_getname(struct socket *sock, struct sockaddr *addr,
		       int peer)
{
	struct smc_sock *smc;

	if (peer && (sock->sk->sk_state != SMC_ACTIVE) &&
	    (sock->sk->sk_state != SMC_APPCLOSEWAIT1))
		return -ENOTCONN;

	smc = smc_sk(sock->sk);

	return smc->clcsock->ops->getname(smc->clcsock, addr, peer);
}

static int smc_sendmsg(struct socket *sock, struct msghdr *msg, size_t len)
{
	struct sock *sk = sock->sk;
	struct smc_sock *smc;
	int rc;

	smc = smc_sk(sk);
	lock_sock(sk);

	/* SMC does not support connect with fastopen */
	if (msg->msg_flags & MSG_FASTOPEN) {
		/* not connected yet, fallback */
		if (sk->sk_state == SMC_INIT && !smc->connect_nonblock) {
			rc = smc_switch_to_fallback(smc, SMC_CLC_DECL_OPTUNSUPP);
			if (rc)
				goto out;
		} else {
			rc = -EINVAL;
			goto out;
		}
	} else if ((sk->sk_state != SMC_ACTIVE) &&
		   (sk->sk_state != SMC_APPCLOSEWAIT1) &&
		   (sk->sk_state != SMC_INIT)) {
		rc = -EPIPE;
		goto out;
	}

	if (smc->use_fallback) {
		rc = smc->clcsock->ops->sendmsg(smc->clcsock, msg, len);
	} else {
		rc = smc_tx_sendmsg(smc, msg, len);
		SMC_STAT_TX_PAYLOAD(smc, len, rc);
	}
out:
	release_sock(sk);
	return rc;
}

static int smc_recvmsg(struct socket *sock, struct msghdr *msg, size_t len,
		       int flags)
{
	struct sock *sk = sock->sk;
	struct smc_sock *smc;
	int rc = -ENOTCONN;

	smc = smc_sk(sk);
	lock_sock(sk);
	if (sk->sk_state == SMC_CLOSED && (sk->sk_shutdown & RCV_SHUTDOWN)) {
		/* socket was connected before, no more data to read */
		rc = 0;
		goto out;
	}
	if ((sk->sk_state == SMC_INIT) ||
	    (sk->sk_state == SMC_LISTEN) ||
	    (sk->sk_state == SMC_CLOSED))
		goto out;

	if (sk->sk_state == SMC_PEERFINCLOSEWAIT) {
		rc = 0;
		goto out;
	}

	if (smc->use_fallback) {
		rc = smc->clcsock->ops->recvmsg(smc->clcsock, msg, len, flags);
	} else {
		msg->msg_namelen = 0;
		rc = smc_rx_recvmsg(smc, msg, NULL, len, flags);
		SMC_STAT_RX_PAYLOAD(smc, rc, rc);
	}

out:
	release_sock(sk);
	return rc;
}

static __poll_t smc_accept_poll(struct sock *parent)
{
	struct smc_sock *isk = smc_sk(parent);
	__poll_t mask = 0;

	spin_lock(&isk->accept_q_lock);
	if (!list_empty(&isk->accept_q))
		mask = EPOLLIN | EPOLLRDNORM;
	spin_unlock(&isk->accept_q_lock);

	return mask;
}

static __poll_t smc_poll(struct file *file, struct socket *sock,
			     poll_table *wait)
{
	struct sock *sk = sock->sk;
	struct smc_sock *smc;
	__poll_t mask = 0;

	if (!sk)
		return EPOLLNVAL;

	smc = smc_sk(sock->sk);
	if (smc->use_fallback) {
		/* delegate to CLC child sock */
		mask = smc->clcsock->ops->poll(file, smc->clcsock, wait);
		sk->sk_err = smc->clcsock->sk->sk_err;
	} else {
		if (sk->sk_state != SMC_CLOSED)
			sock_poll_wait(file, sock, wait);
		if (sk->sk_err)
			mask |= EPOLLERR;
		if ((sk->sk_shutdown == SHUTDOWN_MASK) ||
		    (sk->sk_state == SMC_CLOSED))
			mask |= EPOLLHUP;
		if (sk->sk_state == SMC_LISTEN) {
			/* woken up by sk_data_ready in smc_listen_work() */
			mask |= smc_accept_poll(sk);
		} else if (smc->use_fallback) { /* as result of connect_work()*/
			mask |= smc->clcsock->ops->poll(file, smc->clcsock,
							   wait);
			sk->sk_err = smc->clcsock->sk->sk_err;
		} else {
			if ((sk->sk_state != SMC_INIT &&
			     atomic_read(&smc->conn.sndbuf_space)) ||
			    sk->sk_shutdown & SEND_SHUTDOWN) {
				mask |= EPOLLOUT | EPOLLWRNORM;
			} else {
				sk_set_bit(SOCKWQ_ASYNC_NOSPACE, sk);
				set_bit(SOCK_NOSPACE, &sk->sk_socket->flags);
			}
			if (atomic_read(&smc->conn.bytes_to_rcv))
				mask |= EPOLLIN | EPOLLRDNORM;
			if (sk->sk_shutdown & RCV_SHUTDOWN)
				mask |= EPOLLIN | EPOLLRDNORM | EPOLLRDHUP;
			if (sk->sk_state == SMC_APPCLOSEWAIT1)
				mask |= EPOLLIN;
			if (smc->conn.urg_state == SMC_URG_VALID)
				mask |= EPOLLPRI;
		}
	}

	return mask;
}

static int smc_shutdown(struct socket *sock, int how)
{
	struct sock *sk = sock->sk;
	bool do_shutdown = true;
	struct smc_sock *smc;
	int rc = -EINVAL;
	int old_state;
	int rc1 = 0;

	smc = smc_sk(sk);

	if ((how < SHUT_RD) || (how > SHUT_RDWR))
		return rc;

	lock_sock(sk);

	if (sock->state == SS_CONNECTING) {
		if (sk->sk_state == SMC_ACTIVE)
			sock->state = SS_CONNECTED;
		else if (sk->sk_state == SMC_PEERCLOSEWAIT1 ||
			 sk->sk_state == SMC_PEERCLOSEWAIT2 ||
			 sk->sk_state == SMC_APPCLOSEWAIT1 ||
			 sk->sk_state == SMC_APPCLOSEWAIT2 ||
			 sk->sk_state == SMC_APPFINCLOSEWAIT)
			sock->state = SS_DISCONNECTING;
	}

	rc = -ENOTCONN;
	if ((sk->sk_state != SMC_ACTIVE) &&
	    (sk->sk_state != SMC_PEERCLOSEWAIT1) &&
	    (sk->sk_state != SMC_PEERCLOSEWAIT2) &&
	    (sk->sk_state != SMC_APPCLOSEWAIT1) &&
	    (sk->sk_state != SMC_APPCLOSEWAIT2) &&
	    (sk->sk_state != SMC_APPFINCLOSEWAIT))
		goto out;
	if (smc->use_fallback) {
		rc = kernel_sock_shutdown(smc->clcsock, how);
		sk->sk_shutdown = smc->clcsock->sk->sk_shutdown;
		if (sk->sk_shutdown == SHUTDOWN_MASK) {
			sk->sk_state = SMC_CLOSED;
			sk->sk_socket->state = SS_UNCONNECTED;
			sock_put(sk);
		}
		goto out;
	}
	switch (how) {
	case SHUT_RDWR:		/* shutdown in both directions */
		old_state = sk->sk_state;
		rc = smc_close_active(smc);
		if (old_state == SMC_ACTIVE &&
		    sk->sk_state == SMC_PEERCLOSEWAIT1)
			do_shutdown = false;
		break;
	case SHUT_WR:
		rc = smc_close_shutdown_write(smc);
		break;
	case SHUT_RD:
		rc = 0;
		/* nothing more to do because peer is not involved */
		break;
	}
	if (do_shutdown && smc->clcsock)
		rc1 = kernel_sock_shutdown(smc->clcsock, how);
	/* map sock_shutdown_cmd constants to sk_shutdown value range */
	sk->sk_shutdown |= how + 1;

	if (sk->sk_state == SMC_CLOSED)
		sock->state = SS_UNCONNECTED;
	else
		sock->state = SS_DISCONNECTING;
out:
	release_sock(sk);
	return rc ? rc : rc1;
}

static int __smc_getsockopt(struct socket *sock, int level, int optname,
			    char __user *optval, int __user *optlen)
{
	struct smc_sock *smc;
	int val, len;

	smc = smc_sk(sock->sk);

	if (get_user(len, optlen))
		return -EFAULT;

	len = min_t(int, len, sizeof(int));

	if (len < 0)
		return -EINVAL;

	switch (optname) {
	case SMC_LIMIT_HS:
		val = smc->limit_smc_hs;
		break;
	default:
		return -EOPNOTSUPP;
	}

	if (put_user(len, optlen))
		return -EFAULT;
	if (copy_to_user(optval, &val, len))
		return -EFAULT;

	return 0;
}

static int __smc_setsockopt(struct socket *sock, int level, int optname,
			    sockptr_t optval, unsigned int optlen)
{
	struct sock *sk = sock->sk;
	struct smc_sock *smc;
	int val, rc;

	smc = smc_sk(sk);

	lock_sock(sk);
	switch (optname) {
	case SMC_LIMIT_HS:
		if (optlen < sizeof(int)) {
			rc = -EINVAL;
			break;
		}
		if (copy_from_sockptr(&val, optval, sizeof(int))) {
			rc = -EFAULT;
			break;
		}

		smc->limit_smc_hs = !!val;
		rc = 0;
		break;
	default:
		rc = -EOPNOTSUPP;
		break;
	}
	release_sock(sk);

	return rc;
}

static int smc_setsockopt(struct socket *sock, int level, int optname,
			  sockptr_t optval, unsigned int optlen)
{
	struct sock *sk = sock->sk;
	struct smc_sock *smc;
	int val, rc;

	if (level == SOL_TCP && optname == TCP_ULP)
		return -EOPNOTSUPP;
	else if (level == SOL_SMC)
		return __smc_setsockopt(sock, level, optname, optval, optlen);

	smc = smc_sk(sk);

	/* generic setsockopts reaching us here always apply to the
	 * CLC socket
	 */
	mutex_lock(&smc->clcsock_release_lock);
	if (!smc->clcsock) {
		mutex_unlock(&smc->clcsock_release_lock);
		return -EBADF;
	}
	if (unlikely(!smc->clcsock->ops->setsockopt))
		rc = -EOPNOTSUPP;
	else
		rc = smc->clcsock->ops->setsockopt(smc->clcsock, level, optname,
						   optval, optlen);
	if (smc->clcsock->sk->sk_err) {
		sk->sk_err = smc->clcsock->sk->sk_err;
		sk_error_report(sk);
	}
	mutex_unlock(&smc->clcsock_release_lock);

	if (optlen < sizeof(int))
		return -EINVAL;
	if (copy_from_sockptr(&val, optval, sizeof(int)))
		return -EFAULT;

	lock_sock(sk);
	if (rc || smc->use_fallback)
		goto out;
	switch (optname) {
	case TCP_FASTOPEN:
	case TCP_FASTOPEN_CONNECT:
	case TCP_FASTOPEN_KEY:
	case TCP_FASTOPEN_NO_COOKIE:
		/* option not supported by SMC */
		if (sk->sk_state == SMC_INIT && !smc->connect_nonblock) {
			rc = smc_switch_to_fallback(smc, SMC_CLC_DECL_OPTUNSUPP);
		} else {
			rc = -EINVAL;
		}
		break;
	case TCP_NODELAY:
		if (sk->sk_state != SMC_INIT &&
		    sk->sk_state != SMC_LISTEN &&
		    sk->sk_state != SMC_CLOSED) {
			if (val) {
				SMC_STAT_INC(smc, ndly_cnt);
				smc_tx_pending(&smc->conn);
				cancel_delayed_work(&smc->conn.tx_work);
			}
		}
		break;
	case TCP_CORK:
		if (sk->sk_state != SMC_INIT &&
		    sk->sk_state != SMC_LISTEN &&
		    sk->sk_state != SMC_CLOSED) {
			if (!val) {
				SMC_STAT_INC(smc, cork_cnt);
				smc_tx_pending(&smc->conn);
				cancel_delayed_work(&smc->conn.tx_work);
			}
		}
		break;
	case TCP_DEFER_ACCEPT:
		smc->sockopt_defer_accept = val;
		break;
	default:
		break;
	}
out:
	release_sock(sk);

	return rc;
}

static int smc_getsockopt(struct socket *sock, int level, int optname,
			  char __user *optval, int __user *optlen)
{
	struct smc_sock *smc;
	int rc;

	if (level == SOL_SMC)
		return __smc_getsockopt(sock, level, optname, optval, optlen);

	smc = smc_sk(sock->sk);
	mutex_lock(&smc->clcsock_release_lock);
	if (!smc->clcsock) {
		mutex_unlock(&smc->clcsock_release_lock);
		return -EBADF;
	}
	/* socket options apply to the CLC socket */
	if (unlikely(!smc->clcsock->ops->getsockopt)) {
		mutex_unlock(&smc->clcsock_release_lock);
		return -EOPNOTSUPP;
	}
	rc = smc->clcsock->ops->getsockopt(smc->clcsock, level, optname,
					   optval, optlen);
	mutex_unlock(&smc->clcsock_release_lock);
	return rc;
}

static int smc_ioctl(struct socket *sock, unsigned int cmd,
		     unsigned long arg)
{
	union smc_host_cursor cons, urg;
	struct smc_connection *conn;
	struct smc_sock *smc;
	int answ;

	smc = smc_sk(sock->sk);
	conn = &smc->conn;
	lock_sock(&smc->sk);
	if (smc->use_fallback) {
		if (!smc->clcsock) {
			release_sock(&smc->sk);
			return -EBADF;
		}
		answ = smc->clcsock->ops->ioctl(smc->clcsock, cmd, arg);
		release_sock(&smc->sk);
		return answ;
	}
	switch (cmd) {
	case SIOCINQ: /* same as FIONREAD */
		if (smc->sk.sk_state == SMC_LISTEN) {
			release_sock(&smc->sk);
			return -EINVAL;
		}
		if (smc->sk.sk_state == SMC_INIT ||
		    smc->sk.sk_state == SMC_CLOSED)
			answ = 0;
		else
			answ = atomic_read(&smc->conn.bytes_to_rcv);
		break;
	case SIOCOUTQ:
		/* output queue size (not send + not acked) */
		if (smc->sk.sk_state == SMC_LISTEN) {
			release_sock(&smc->sk);
			return -EINVAL;
		}
		if (smc->sk.sk_state == SMC_INIT ||
		    smc->sk.sk_state == SMC_CLOSED)
			answ = 0;
		else
			answ = smc->conn.sndbuf_desc->len -
					atomic_read(&smc->conn.sndbuf_space);
		break;
	case SIOCOUTQNSD:
		/* output queue size (not send only) */
		if (smc->sk.sk_state == SMC_LISTEN) {
			release_sock(&smc->sk);
			return -EINVAL;
		}
		if (smc->sk.sk_state == SMC_INIT ||
		    smc->sk.sk_state == SMC_CLOSED)
			answ = 0;
		else
			answ = smc_tx_prepared_sends(&smc->conn);
		break;
	case SIOCATMARK:
		if (smc->sk.sk_state == SMC_LISTEN) {
			release_sock(&smc->sk);
			return -EINVAL;
		}
		if (smc->sk.sk_state == SMC_INIT ||
		    smc->sk.sk_state == SMC_CLOSED) {
			answ = 0;
		} else {
			smc_curs_copy(&cons, &conn->local_tx_ctrl.cons, conn);
			smc_curs_copy(&urg, &conn->urg_curs, conn);
			answ = smc_curs_diff(conn->rmb_desc->len,
					     &cons, &urg) == 1;
		}
		break;
	default:
		release_sock(&smc->sk);
		return -ENOIOCTLCMD;
	}
	release_sock(&smc->sk);

	return put_user(answ, (int __user *)arg);
}

/* Map the affected portions of the rmbe into an spd, note the number of bytes
 * to splice in conn->splice_pending, and press 'go'. Delays consumer cursor
 * updates till whenever a respective page has been fully processed.
 * Note that subsequent recv() calls have to wait till all splice() processing
 * completed.
 */
static ssize_t smc_splice_read(struct socket *sock, loff_t *ppos,
			       struct pipe_inode_info *pipe, size_t len,
			       unsigned int flags)
{
	struct sock *sk = sock->sk;
	struct smc_sock *smc;
	int rc = -ENOTCONN;

	smc = smc_sk(sk);
	lock_sock(sk);
	if (sk->sk_state == SMC_CLOSED && (sk->sk_shutdown & RCV_SHUTDOWN)) {
		/* socket was connected before, no more data to read */
		rc = 0;
		goto out;
	}
	if (sk->sk_state == SMC_INIT ||
	    sk->sk_state == SMC_LISTEN ||
	    sk->sk_state == SMC_CLOSED)
		goto out;

	if (sk->sk_state == SMC_PEERFINCLOSEWAIT) {
		rc = 0;
		goto out;
	}

	if (smc->use_fallback) {
		rc = smc->clcsock->ops->splice_read(smc->clcsock, ppos,
						    pipe, len, flags);
	} else {
		if (*ppos) {
			rc = -ESPIPE;
			goto out;
		}
		if (flags & SPLICE_F_NONBLOCK)
			flags = MSG_DONTWAIT;
		else
			flags = 0;
		SMC_STAT_INC(smc, splice_cnt);
		rc = smc_rx_recvmsg(smc, NULL, pipe, len, flags);
	}
out:
	release_sock(sk);

	return rc;
}

/* must look like tcp */
static const struct proto_ops smc_sock_ops = {
	.family		= PF_SMC,
	.owner		= THIS_MODULE,
	.release	= smc_release,
	.bind		= smc_bind,
	.connect	= smc_connect,
	.socketpair	= sock_no_socketpair,
	.accept		= smc_accept,
	.getname	= smc_getname,
	.poll		= smc_poll,
	.ioctl		= smc_ioctl,
	.listen		= smc_listen,
	.shutdown	= smc_shutdown,
	.setsockopt	= smc_setsockopt,
	.getsockopt	= smc_getsockopt,
	.sendmsg	= smc_sendmsg,
	.recvmsg	= smc_recvmsg,
	.mmap		= sock_no_mmap,
	.splice_read	= smc_splice_read,
};

static int __smc_create(struct net *net, struct socket *sock, int protocol,
			int kern, struct socket *clcsock)
{
	int family = (protocol == SMCPROTO_SMC6) ? PF_INET6 : PF_INET;
	struct smc_sock *smc;
	struct sock *sk;
	int rc;

	rc = -ESOCKTNOSUPPORT;
	if (sock->type != SOCK_STREAM)
		goto out;

	rc = -EPROTONOSUPPORT;
	if (protocol != SMCPROTO_SMC && protocol != SMCPROTO_SMC6)
		goto out;

	rc = -ENOBUFS;
	sock->ops = &smc_sock_ops;
	sock->state = SS_UNCONNECTED;
	sk = smc_sock_alloc(net, sock, protocol);
	if (!sk)
		goto out;

	/* create internal TCP socket for CLC handshake and fallback */
	smc = smc_sk(sk);
	smc->use_fallback = false; /* assume rdma capability first */
	smc->fallback_rsn = 0;
	smc_close_init(smc);

	/* default behavior from limit_smc_hs in every net namespace */
	smc->limit_smc_hs = net->smc.limit_smc_hs;

	rc = 0;
	if (!clcsock) {
		rc = sock_create_kern(net, family, SOCK_STREAM, IPPROTO_TCP,
				      &smc->clcsock);
		if (rc) {
			sk_common_release(sk);
			goto out;
		}

		/* smc_clcsock_release() does not wait smc->clcsock->sk's
		 * destruction;  its sk_state might not be TCP_CLOSE after
		 * smc->sk is close()d, and TCP timers can be fired later,
		 * which need net ref.
		 */
		sk = smc->clcsock->sk;
		__netns_tracker_free(net, &sk->ns_tracker, false);
		sk->sk_net_refcnt = 1;
		get_net_track(net, &sk->ns_tracker, GFP_KERNEL);
		sock_inuse_add(net, 1);
	} else {
		smc->clcsock = clcsock;
	}

out:
	return rc;
}

static int smc_create(struct net *net, struct socket *sock, int protocol,
		      int kern)
{
	return __smc_create(net, sock, protocol, kern, NULL);
}

static const struct net_proto_family smc_sock_family_ops = {
	.family	= PF_SMC,
	.owner	= THIS_MODULE,
	.create	= smc_create,
};

static int smc_ulp_init(struct sock *sk)
{
	struct socket *tcp = sk->sk_socket;
	struct net *net = sock_net(sk);
	struct socket *smcsock;
	int protocol, ret;

	/* only TCP can be replaced */
	if (tcp->type != SOCK_STREAM || sk->sk_protocol != IPPROTO_TCP ||
	    (sk->sk_family != AF_INET && sk->sk_family != AF_INET6))
		return -ESOCKTNOSUPPORT;
	/* don't handle wq now */
	if (tcp->state != SS_UNCONNECTED || !tcp->file || tcp->wq.fasync_list)
		return -ENOTCONN;

	if (sk->sk_family == AF_INET)
		protocol = SMCPROTO_SMC;
	else
		protocol = SMCPROTO_SMC6;

	smcsock = sock_alloc();
	if (!smcsock)
		return -ENFILE;

	smcsock->type = SOCK_STREAM;
	__module_get(THIS_MODULE); /* tried in __tcp_ulp_find_autoload */
	ret = __smc_create(net, smcsock, protocol, 1, tcp);
	if (ret) {
		sock_release(smcsock); /* module_put() which ops won't be NULL */
		return ret;
	}

	/* replace tcp socket to smc */
	smcsock->file = tcp->file;
	smcsock->file->private_data = smcsock;
	smcsock->file->f_inode = SOCK_INODE(smcsock); /* replace inode when sock_close */
	smcsock->file->f_path.dentry->d_inode = SOCK_INODE(smcsock); /* dput() in __fput */
	tcp->file = NULL;

	return ret;
}

static void smc_ulp_clone(const struct request_sock *req, struct sock *newsk,
			  const gfp_t priority)
{
	struct inet_connection_sock *icsk = inet_csk(newsk);

	/* don't inherit ulp ops to child when listen */
	icsk->icsk_ulp_ops = NULL;
}

static struct tcp_ulp_ops smc_ulp_ops __read_mostly = {
	.name		= "smc",
	.owner		= THIS_MODULE,
	.init		= smc_ulp_init,
	.clone		= smc_ulp_clone,
};

unsigned int smc_net_id;

static __net_init int smc_net_init(struct net *net)
{
	int rc;

	rc = smc_sysctl_net_init(net);
	if (rc)
		return rc;
	return smc_pnet_net_init(net);
}

static void __net_exit smc_net_exit(struct net *net)
{
	smc_sysctl_net_exit(net);
	smc_pnet_net_exit(net);
}

static __net_init int smc_net_stat_init(struct net *net)
{
	return smc_stats_init(net);
}

static void __net_exit smc_net_stat_exit(struct net *net)
{
	smc_stats_exit(net);
}

static struct pernet_operations smc_net_ops = {
	.init = smc_net_init,
	.exit = smc_net_exit,
	.id   = &smc_net_id,
	.size = sizeof(struct smc_net),
};

static struct pernet_operations smc_net_stat_ops = {
	.init = smc_net_stat_init,
	.exit = smc_net_stat_exit,
};

static int __init smc_init(void)
{
	int rc;

	rc = register_pernet_subsys(&smc_net_ops);
	if (rc)
		return rc;

	rc = register_pernet_subsys(&smc_net_stat_ops);
	if (rc)
		goto out_pernet_subsys;

	rc = smc_ism_init();
	if (rc)
		goto out_pernet_subsys_stat;
	smc_clc_init();

	rc = smc_nl_init();
	if (rc)
		goto out_ism;

	rc = smc_pnet_init();
	if (rc)
		goto out_nl;

	rc = -ENOMEM;

	smc_tcp_ls_wq = alloc_workqueue("smc_tcp_ls_wq", 0, 0);
	if (!smc_tcp_ls_wq)
		goto out_pnet;

	smc_hs_wq = alloc_workqueue("smc_hs_wq", 0, 0);
	if (!smc_hs_wq)
		goto out_alloc_tcp_ls_wq;

	smc_close_wq = alloc_workqueue("smc_close_wq", 0, 0);
	if (!smc_close_wq)
		goto out_alloc_hs_wq;

	rc = smc_core_init();
	if (rc) {
		pr_err("%s: smc_core_init fails with %d\n", __func__, rc);
		goto out_alloc_wqs;
	}

	rc = smc_llc_init();
	if (rc) {
		pr_err("%s: smc_llc_init fails with %d\n", __func__, rc);
		goto out_core;
	}

	rc = smc_cdc_init();
	if (rc) {
		pr_err("%s: smc_cdc_init fails with %d\n", __func__, rc);
		goto out_core;
	}

	rc = proto_register(&smc_proto, 1);
	if (rc) {
		pr_err("%s: proto_register(v4) fails with %d\n", __func__, rc);
		goto out_core;
	}

	rc = proto_register(&smc_proto6, 1);
	if (rc) {
		pr_err("%s: proto_register(v6) fails with %d\n", __func__, rc);
		goto out_proto;
	}

	rc = sock_register(&smc_sock_family_ops);
	if (rc) {
		pr_err("%s: sock_register fails with %d\n", __func__, rc);
		goto out_proto6;
	}
	INIT_HLIST_HEAD(&smc_v4_hashinfo.ht);
	INIT_HLIST_HEAD(&smc_v6_hashinfo.ht);

	rc = smc_ib_register_client();
	if (rc) {
		pr_err("%s: ib_register fails with %d\n", __func__, rc);
		goto out_sock;
	}

	rc = smc_loopback_init();
	if (rc) {
		pr_err("%s: smc_loopback_init fails with %d\n", __func__, rc);
		goto out_ib;
	}

	rc = tcp_register_ulp(&smc_ulp_ops);
	if (rc) {
		pr_err("%s: tcp_ulp_register fails with %d\n", __func__, rc);
		goto out_lo;
	}

	static_branch_enable(&tcp_have_smc);
	return 0;

out_lo:
	smc_loopback_exit();
out_ib:
	smc_ib_unregister_client();
out_sock:
	sock_unregister(PF_SMC);
out_proto6:
	proto_unregister(&smc_proto6);
out_proto:
	proto_unregister(&smc_proto);
out_core:
	smc_core_exit();
out_alloc_wqs:
	destroy_workqueue(smc_close_wq);
out_alloc_hs_wq:
	destroy_workqueue(smc_hs_wq);
out_alloc_tcp_ls_wq:
	destroy_workqueue(smc_tcp_ls_wq);
out_pnet:
	smc_pnet_exit();
out_nl:
	smc_nl_exit();
out_ism:
	smc_clc_exit();
	smc_ism_exit();
out_pernet_subsys_stat:
	unregister_pernet_subsys(&smc_net_stat_ops);
out_pernet_subsys:
	unregister_pernet_subsys(&smc_net_ops);

	return rc;
}

static void __exit smc_exit(void)
{
	static_branch_disable(&tcp_have_smc);
	tcp_unregister_ulp(&smc_ulp_ops);
	sock_unregister(PF_SMC);
	smc_core_exit();
	smc_loopback_exit();
	smc_ib_unregister_client();
	smc_ism_exit();
	destroy_workqueue(smc_close_wq);
	destroy_workqueue(smc_tcp_ls_wq);
	destroy_workqueue(smc_hs_wq);
	proto_unregister(&smc_proto6);
	proto_unregister(&smc_proto);
	smc_pnet_exit();
	smc_nl_exit();
	smc_clc_exit();
	unregister_pernet_subsys(&smc_net_stat_ops);
	unregister_pernet_subsys(&smc_net_ops);
	rcu_barrier();
}

module_init(smc_init);
module_exit(smc_exit);

MODULE_AUTHOR("Ursula Braun <ubraun@linux.vnet.ibm.com>");
MODULE_DESCRIPTION("smc socket address family");
MODULE_LICENSE("GPL");
MODULE_ALIAS_NETPROTO(PF_SMC);
MODULE_ALIAS_TCP_ULP("smc");
MODULE_ALIAS_GENL_FAMILY(SMC_GENL_FAMILY_NAME);<|MERGE_RESOLUTION|>--- conflicted
+++ resolved
@@ -1417,7 +1417,6 @@
 	}
 
 	smc_conn_save_peer_info(smc, aclc);
-<<<<<<< HEAD
 
 	if (smc_ism_support_dmb_nocopy(smc->conn.lgr->smcd)) {
 		rc = smcd_buf_attach(smc);
@@ -1426,9 +1425,6 @@
 			goto connect_abort;
 		}
 	}
-	smc_close_init(smc);
-=======
->>>>>>> 6d3d7f74
 	smc_rx_init(smc);
 	smc_tx_init(smc);
 
