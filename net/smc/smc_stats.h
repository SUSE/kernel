--- conflicted
+++ resolved
@@ -147,11 +147,6 @@
 	int m = SMC_BUF_MAX - 1; \
 	if (_l <= 0) \
 		break; \
-<<<<<<< HEAD
-	_pos = fls((_l - 1) >> 13); \
-	_pos = (_pos <= m) ? _pos : m; \
-	this_cpu_inc((*(_smc_stats)).smc[t].k ## _rmbsize.buf[_pos]); \
-=======
 	if (is_a) { \
 		_pos = fls((_l - 1) >> 13); \
 		_pos = (_pos <= m) ? _pos : m; \
@@ -160,7 +155,6 @@
 	} else { \
 		this_cpu_sub((*stats).smc[t].k ## _rmbuse, _l); \
 	} \
->>>>>>> 2d5404ca
 } \
 while (0)
 
