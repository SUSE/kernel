--- conflicted
+++ resolved
@@ -1340,49 +1340,7 @@
  * Tinnel and session create/destroy.
  *****************************************************************************/
 
-<<<<<<< HEAD
-/* Tunnel socket destruct hook.
- * The tunnel context is deleted only when all session sockets have been
- * closed.
- */
-static void l2tp_tunnel_destruct(struct sock *sk)
-{
-	struct l2tp_tunnel *tunnel = l2tp_sk_to_tunnel(sk);
-
-	if (!tunnel)
-		goto end;
-
-	/* Disable udp encapsulation */
-	switch (tunnel->encap) {
-	case L2TP_ENCAPTYPE_UDP:
-		/* No longer an encapsulation socket. See net/ipv4/udp.c */
-		WRITE_ONCE(udp_sk(sk)->encap_type, 0);
-		udp_sk(sk)->encap_rcv = NULL;
-		udp_sk(sk)->encap_destroy = NULL;
-		break;
-	case L2TP_ENCAPTYPE_IP:
-		break;
-	}
-
-	/* Remove hooks into tunnel socket */
-	write_lock_bh(&sk->sk_callback_lock);
-	sk->sk_destruct = tunnel->old_sk_destruct;
-	sk->sk_user_data = NULL;
-	write_unlock_bh(&sk->sk_callback_lock);
-
-	/* Call the original destructor */
-	if (sk->sk_destruct)
-		(*sk->sk_destruct)(sk);
-
-	kfree_rcu(tunnel, rcu);
-end:
-	return;
-}
-
-/* Remove an l2tp session from l2tp_core's hash lists. */
-=======
 /* Remove an l2tp session from l2tp_core's lists. */
->>>>>>> 2d5404ca
 static void l2tp_session_unhash(struct l2tp_session *session)
 {
 	struct l2tp_tunnel *tunnel = session->tunnel;
