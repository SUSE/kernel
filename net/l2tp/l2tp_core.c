// SPDX-License-Identifier: GPL-2.0-only
/* L2TP core.
 *
 * Copyright (c) 2008,2009,2010 Katalix Systems Ltd
 *
 * This file contains some code of the original L2TPv2 pppol2tp
 * driver, which has the following copyright:
 *
 * Authors:	Martijn van Oosterhout <kleptog@svana.org>
 *		James Chapman (jchapman@katalix.com)
 * Contributors:
 *		Michal Ostrowski <mostrows@speakeasy.net>
 *		Arnaldo Carvalho de Melo <acme@xconectiva.com.br>
 *		David S. Miller (davem@redhat.com)
 */

#define pr_fmt(fmt) KBUILD_MODNAME ": " fmt

#include <linux/module.h>
#include <linux/string.h>
#include <linux/list.h>
#include <linux/rculist.h>
#include <linux/uaccess.h>

#include <linux/kernel.h>
#include <linux/spinlock.h>
#include <linux/kthread.h>
#include <linux/sched.h>
#include <linux/slab.h>
#include <linux/errno.h>
#include <linux/jiffies.h>

#include <linux/netdevice.h>
#include <linux/net.h>
#include <linux/inetdevice.h>
#include <linux/skbuff.h>
#include <linux/init.h>
#include <linux/in.h>
#include <linux/ip.h>
#include <linux/udp.h>
#include <linux/l2tp.h>
#include <linux/hash.h>
#include <linux/sort.h>
#include <linux/file.h>
#include <linux/nsproxy.h>
#include <net/net_namespace.h>
#include <net/netns/generic.h>
#include <net/dst.h>
#include <net/ip.h>
#include <net/udp.h>
#include <net/udp_tunnel.h>
#include <net/inet_common.h>
#include <net/xfrm.h>
#include <net/protocol.h>
#include <net/inet6_connection_sock.h>
#include <net/inet_ecn.h>
#include <net/ip6_route.h>
#include <net/ip6_checksum.h>

#include <asm/byteorder.h>
#include <linux/atomic.h>

#include "l2tp_core.h"
#include "trace.h"

#define CREATE_TRACE_POINTS
#include "trace.h"

#define L2TP_DRV_VERSION	"V2.0"

/* L2TP header constants */
#define L2TP_HDRFLAG_T	   0x8000
#define L2TP_HDRFLAG_L	   0x4000
#define L2TP_HDRFLAG_S	   0x0800
#define L2TP_HDRFLAG_O	   0x0200
#define L2TP_HDRFLAG_P	   0x0100

#define L2TP_HDR_VER_MASK  0x000F
#define L2TP_HDR_VER_2	   0x0002
#define L2TP_HDR_VER_3	   0x0003

/* L2TPv3 default L2-specific sublayer */
#define L2TP_SLFLAG_S	   0x40000000
#define L2TP_SL_SEQ_MASK   0x00ffffff

#define L2TP_HDR_SIZE_MAX		14

/* Default trace flags */
#define L2TP_DEFAULT_DEBUG_FLAGS	0

/* Private data stored for received packets in the skb.
 */
struct l2tp_skb_cb {
	u32			ns;
	u16			has_seq;
	u16			length;
	unsigned long		expires;
};

#define L2TP_SKB_CB(skb)	((struct l2tp_skb_cb *)&(skb)->cb[sizeof(struct inet_skb_parm)])

static struct workqueue_struct *l2tp_wq;

/* per-net private data for this module */
static unsigned int l2tp_net_id;
struct l2tp_net {
	/* Lock for write access to l2tp_tunnel_idr */
	spinlock_t l2tp_tunnel_idr_lock;
	struct idr l2tp_tunnel_idr;
	struct hlist_head l2tp_session_hlist[L2TP_HASH_SIZE_2];
	/* Lock for write access to l2tp_session_hlist */
	spinlock_t l2tp_session_hlist_lock;
};

#if IS_ENABLED(CONFIG_IPV6)
static bool l2tp_sk_is_v6(struct sock *sk)
{
	return sk->sk_family == PF_INET6 &&
	       !ipv6_addr_v4mapped(&sk->sk_v6_daddr);
}
#endif

static inline struct l2tp_net *l2tp_pernet(const struct net *net)
{
	return net_generic(net, l2tp_net_id);
}

/* Session hash global list for L2TPv3.
 * The session_id SHOULD be random according to RFC3931, but several
 * L2TP implementations use incrementing session_ids.  So we do a real
 * hash on the session_id, rather than a simple bitmask.
 */
static inline struct hlist_head *
l2tp_session_id_hash_2(struct l2tp_net *pn, u32 session_id)
{
	return &pn->l2tp_session_hlist[hash_32(session_id, L2TP_HASH_BITS_2)];
}

/* Session hash list.
 * The session_id SHOULD be random according to RFC2661, but several
 * L2TP implementations (Cisco and Microsoft) use incrementing
 * session_ids.  So we do a real hash on the session_id, rather than a
 * simple bitmask.
 */
static inline struct hlist_head *
l2tp_session_id_hash(struct l2tp_tunnel *tunnel, u32 session_id)
{
	return &tunnel->session_hlist[hash_32(session_id, L2TP_HASH_BITS)];
}

static void l2tp_tunnel_free(struct l2tp_tunnel *tunnel)
{
	trace_free_tunnel(tunnel);
	sock_put(tunnel->sock);
	/* the tunnel is freed in the socket destructor */
}

static void l2tp_session_free(struct l2tp_session *session)
{
	trace_free_session(session);
	if (session->tunnel)
		l2tp_tunnel_dec_refcount(session->tunnel);
	kfree(session);
}

struct l2tp_tunnel *l2tp_sk_to_tunnel(struct sock *sk)
{
	struct l2tp_tunnel *tunnel = sk->sk_user_data;

	if (tunnel)
		if (WARN_ON(tunnel->magic != L2TP_TUNNEL_MAGIC))
			return NULL;

	return tunnel;
}
EXPORT_SYMBOL_GPL(l2tp_sk_to_tunnel);

void l2tp_tunnel_inc_refcount(struct l2tp_tunnel *tunnel)
{
	refcount_inc(&tunnel->ref_count);
}
EXPORT_SYMBOL_GPL(l2tp_tunnel_inc_refcount);

void l2tp_tunnel_dec_refcount(struct l2tp_tunnel *tunnel)
{
	if (refcount_dec_and_test(&tunnel->ref_count))
		l2tp_tunnel_free(tunnel);
}
EXPORT_SYMBOL_GPL(l2tp_tunnel_dec_refcount);

void l2tp_session_inc_refcount(struct l2tp_session *session)
{
	refcount_inc(&session->ref_count);
}
EXPORT_SYMBOL_GPL(l2tp_session_inc_refcount);

void l2tp_session_dec_refcount(struct l2tp_session *session)
{
	if (refcount_dec_and_test(&session->ref_count))
		l2tp_session_free(session);
}
EXPORT_SYMBOL_GPL(l2tp_session_dec_refcount);

/* Lookup a tunnel. A new reference is held on the returned tunnel. */
struct l2tp_tunnel *l2tp_tunnel_get(const struct net *net, u32 tunnel_id)
{
	const struct l2tp_net *pn = l2tp_pernet(net);
	struct l2tp_tunnel *tunnel;

	rcu_read_lock_bh();
	tunnel = idr_find(&pn->l2tp_tunnel_idr, tunnel_id);
	if (tunnel && refcount_inc_not_zero(&tunnel->ref_count)) {
		rcu_read_unlock_bh();
		return tunnel;
	}
	rcu_read_unlock_bh();

	return NULL;
}
EXPORT_SYMBOL_GPL(l2tp_tunnel_get);

struct l2tp_tunnel *l2tp_tunnel_get_nth(const struct net *net, int nth)
{
	struct l2tp_net *pn = l2tp_pernet(net);
	unsigned long tunnel_id, tmp;
	struct l2tp_tunnel *tunnel;
	int count = 0;

	rcu_read_lock_bh();
	idr_for_each_entry_ul(&pn->l2tp_tunnel_idr, tunnel, tmp, tunnel_id) {
		if (tunnel && ++count > nth &&
		    refcount_inc_not_zero(&tunnel->ref_count)) {
			rcu_read_unlock_bh();
			return tunnel;
		}
	}
	rcu_read_unlock_bh();

	return NULL;
}
EXPORT_SYMBOL_GPL(l2tp_tunnel_get_nth);

struct l2tp_session *l2tp_tunnel_get_session(struct l2tp_tunnel *tunnel,
					     u32 session_id)
{
	struct hlist_head *session_list;
	struct l2tp_session *session;

	session_list = l2tp_session_id_hash(tunnel, session_id);

	rcu_read_lock_bh();
	hlist_for_each_entry_rcu(session, session_list, hlist)
		if (session->session_id == session_id) {
			l2tp_session_inc_refcount(session);
			rcu_read_unlock_bh();

			return session;
		}
	rcu_read_unlock_bh();

	return NULL;
}
EXPORT_SYMBOL_GPL(l2tp_tunnel_get_session);

struct l2tp_session *l2tp_session_get(const struct net *net, u32 session_id)
{
	struct hlist_head *session_list;
	struct l2tp_session *session;

	session_list = l2tp_session_id_hash_2(l2tp_pernet(net), session_id);

	rcu_read_lock_bh();
	hlist_for_each_entry_rcu(session, session_list, global_hlist)
		if (session->session_id == session_id) {
			l2tp_session_inc_refcount(session);
			rcu_read_unlock_bh();

			return session;
		}
	rcu_read_unlock_bh();

	return NULL;
}
EXPORT_SYMBOL_GPL(l2tp_session_get);

struct l2tp_session *l2tp_session_get_nth(struct l2tp_tunnel *tunnel, int nth)
{
	int hash;
	struct l2tp_session *session;
	int count = 0;

	rcu_read_lock_bh();
	for (hash = 0; hash < L2TP_HASH_SIZE; hash++) {
		hlist_for_each_entry_rcu(session, &tunnel->session_hlist[hash], hlist) {
			if (++count > nth) {
				l2tp_session_inc_refcount(session);
				rcu_read_unlock_bh();
				return session;
			}
		}
	}

	rcu_read_unlock_bh();

	return NULL;
}
EXPORT_SYMBOL_GPL(l2tp_session_get_nth);

/* Lookup a session by interface name.
 * This is very inefficient but is only used by management interfaces.
 */
struct l2tp_session *l2tp_session_get_by_ifname(const struct net *net,
						const char *ifname)
{
	struct l2tp_net *pn = l2tp_pernet(net);
	int hash;
	struct l2tp_session *session;

	rcu_read_lock_bh();
	for (hash = 0; hash < L2TP_HASH_SIZE_2; hash++) {
		hlist_for_each_entry_rcu(session, &pn->l2tp_session_hlist[hash], global_hlist) {
			if (!strcmp(session->ifname, ifname)) {
				l2tp_session_inc_refcount(session);
				rcu_read_unlock_bh();

				return session;
			}
		}
	}

	rcu_read_unlock_bh();

	return NULL;
}
EXPORT_SYMBOL_GPL(l2tp_session_get_by_ifname);

int l2tp_session_register(struct l2tp_session *session,
			  struct l2tp_tunnel *tunnel)
{
	struct l2tp_session *session_walk;
	struct hlist_head *g_head;
	struct hlist_head *head;
	struct l2tp_net *pn;
	int err;

	head = l2tp_session_id_hash(tunnel, session->session_id);

	spin_lock_bh(&tunnel->hlist_lock);
	if (!tunnel->acpt_newsess) {
		err = -ENODEV;
		goto err_tlock;
	}

	hlist_for_each_entry(session_walk, head, hlist)
		if (session_walk->session_id == session->session_id) {
			err = -EEXIST;
			goto err_tlock;
		}

	if (tunnel->version == L2TP_HDR_VER_3) {
		pn = l2tp_pernet(tunnel->l2tp_net);
		g_head = l2tp_session_id_hash_2(pn, session->session_id);

		spin_lock_bh(&pn->l2tp_session_hlist_lock);

		/* IP encap expects session IDs to be globally unique, while
		 * UDP encap doesn't.
		 */
		hlist_for_each_entry(session_walk, g_head, global_hlist)
			if (session_walk->session_id == session->session_id &&
			    (session_walk->tunnel->encap == L2TP_ENCAPTYPE_IP ||
			     tunnel->encap == L2TP_ENCAPTYPE_IP)) {
				err = -EEXIST;
				goto err_tlock_pnlock;
			}

		l2tp_tunnel_inc_refcount(tunnel);
		hlist_add_head_rcu(&session->global_hlist, g_head);

		spin_unlock_bh(&pn->l2tp_session_hlist_lock);
	} else {
		l2tp_tunnel_inc_refcount(tunnel);
	}

	hlist_add_head_rcu(&session->hlist, head);
	spin_unlock_bh(&tunnel->hlist_lock);

	trace_register_session(session);

	return 0;

err_tlock_pnlock:
	spin_unlock_bh(&pn->l2tp_session_hlist_lock);
err_tlock:
	spin_unlock_bh(&tunnel->hlist_lock);

	return err;
}
EXPORT_SYMBOL_GPL(l2tp_session_register);

/*****************************************************************************
 * Receive data handling
 *****************************************************************************/

/* Queue a skb in order. We come here only if the skb has an L2TP sequence
 * number.
 */
static void l2tp_recv_queue_skb(struct l2tp_session *session, struct sk_buff *skb)
{
	struct sk_buff *skbp;
	struct sk_buff *tmp;
	u32 ns = L2TP_SKB_CB(skb)->ns;

	spin_lock_bh(&session->reorder_q.lock);
	skb_queue_walk_safe(&session->reorder_q, skbp, tmp) {
		if (L2TP_SKB_CB(skbp)->ns > ns) {
			__skb_queue_before(&session->reorder_q, skbp, skb);
			atomic_long_inc(&session->stats.rx_oos_packets);
			goto out;
		}
	}

	__skb_queue_tail(&session->reorder_q, skb);

out:
	spin_unlock_bh(&session->reorder_q.lock);
}

/* Dequeue a single skb.
 */
static void l2tp_recv_dequeue_skb(struct l2tp_session *session, struct sk_buff *skb)
{
	struct l2tp_tunnel *tunnel = session->tunnel;
	int length = L2TP_SKB_CB(skb)->length;

	/* We're about to requeue the skb, so return resources
	 * to its current owner (a socket receive buffer).
	 */
	skb_orphan(skb);

	atomic_long_inc(&tunnel->stats.rx_packets);
	atomic_long_add(length, &tunnel->stats.rx_bytes);
	atomic_long_inc(&session->stats.rx_packets);
	atomic_long_add(length, &session->stats.rx_bytes);

	if (L2TP_SKB_CB(skb)->has_seq) {
		/* Bump our Nr */
		session->nr++;
		session->nr &= session->nr_max;
		trace_session_seqnum_update(session);
	}

	/* call private receive handler */
	if (session->recv_skb)
		(*session->recv_skb)(session, skb, L2TP_SKB_CB(skb)->length);
	else
		kfree_skb(skb);
}

/* Dequeue skbs from the session's reorder_q, subject to packet order.
 * Skbs that have been in the queue for too long are simply discarded.
 */
static void l2tp_recv_dequeue(struct l2tp_session *session)
{
	struct sk_buff *skb;
	struct sk_buff *tmp;

	/* If the pkt at the head of the queue has the nr that we
	 * expect to send up next, dequeue it and any other
	 * in-sequence packets behind it.
	 */
start:
	spin_lock_bh(&session->reorder_q.lock);
	skb_queue_walk_safe(&session->reorder_q, skb, tmp) {
		struct l2tp_skb_cb *cb = L2TP_SKB_CB(skb);

		/* If the packet has been pending on the queue for too long, discard it */
		if (time_after(jiffies, cb->expires)) {
			atomic_long_inc(&session->stats.rx_seq_discards);
			atomic_long_inc(&session->stats.rx_errors);
			trace_session_pkt_expired(session, cb->ns);
			session->reorder_skip = 1;
			__skb_unlink(skb, &session->reorder_q);
			kfree_skb(skb);
			continue;
		}

		if (cb->has_seq) {
			if (session->reorder_skip) {
				session->reorder_skip = 0;
				session->nr = cb->ns;
				trace_session_seqnum_reset(session);
			}
			if (cb->ns != session->nr)
				goto out;
		}
		__skb_unlink(skb, &session->reorder_q);

		/* Process the skb. We release the queue lock while we
		 * do so to let other contexts process the queue.
		 */
		spin_unlock_bh(&session->reorder_q.lock);
		l2tp_recv_dequeue_skb(session, skb);
		goto start;
	}

out:
	spin_unlock_bh(&session->reorder_q.lock);
}

static int l2tp_seq_check_rx_window(struct l2tp_session *session, u32 nr)
{
	u32 nws;

	if (nr >= session->nr)
		nws = nr - session->nr;
	else
		nws = (session->nr_max + 1) - (session->nr - nr);

	return nws < session->nr_window_size;
}

/* If packet has sequence numbers, queue it if acceptable. Returns 0 if
 * acceptable, else non-zero.
 */
static int l2tp_recv_data_seq(struct l2tp_session *session, struct sk_buff *skb)
{
	struct l2tp_skb_cb *cb = L2TP_SKB_CB(skb);

	if (!l2tp_seq_check_rx_window(session, cb->ns)) {
		/* Packet sequence number is outside allowed window.
		 * Discard it.
		 */
		trace_session_pkt_outside_rx_window(session, cb->ns);
		goto discard;
	}

	if (session->reorder_timeout != 0) {
		/* Packet reordering enabled. Add skb to session's
		 * reorder queue, in order of ns.
		 */
		l2tp_recv_queue_skb(session, skb);
		goto out;
	}

	/* Packet reordering disabled. Discard out-of-sequence packets, while
	 * tracking the number if in-sequence packets after the first OOS packet
	 * is seen. After nr_oos_count_max in-sequence packets, reset the
	 * sequence number to re-enable packet reception.
	 */
	if (cb->ns == session->nr) {
		skb_queue_tail(&session->reorder_q, skb);
	} else {
		u32 nr_oos = cb->ns;
		u32 nr_next = (session->nr_oos + 1) & session->nr_max;

		if (nr_oos == nr_next)
			session->nr_oos_count++;
		else
			session->nr_oos_count = 0;

		session->nr_oos = nr_oos;
		if (session->nr_oos_count > session->nr_oos_count_max) {
			session->reorder_skip = 1;
		}
		if (!session->reorder_skip) {
			atomic_long_inc(&session->stats.rx_seq_discards);
			trace_session_pkt_oos(session, cb->ns);
			goto discard;
		}
		skb_queue_tail(&session->reorder_q, skb);
	}

out:
	return 0;

discard:
	return 1;
}

/* Do receive processing of L2TP data frames. We handle both L2TPv2
 * and L2TPv3 data frames here.
 *
 * L2TPv2 Data Message Header
 *
 *  0                   1                   2                   3
 *  0 1 2 3 4 5 6 7 8 9 0 1 2 3 4 5 6 7 8 9 0 1 2 3 4 5 6 7 8 9 0 1
 * +-+-+-+-+-+-+-+-+-+-+-+-+-+-+-+-+-+-+-+-+-+-+-+-+-+-+-+-+-+-+-+-+
 * |T|L|x|x|S|x|O|P|x|x|x|x|  Ver  |          Length (opt)         |
 * +-+-+-+-+-+-+-+-+-+-+-+-+-+-+-+-+-+-+-+-+-+-+-+-+-+-+-+-+-+-+-+-+
 * |           Tunnel ID           |           Session ID          |
 * +-+-+-+-+-+-+-+-+-+-+-+-+-+-+-+-+-+-+-+-+-+-+-+-+-+-+-+-+-+-+-+-+
 * |             Ns (opt)          |             Nr (opt)          |
 * +-+-+-+-+-+-+-+-+-+-+-+-+-+-+-+-+-+-+-+-+-+-+-+-+-+-+-+-+-+-+-+-+
 * |      Offset Size (opt)        |    Offset pad... (opt)
 * +-+-+-+-+-+-+-+-+-+-+-+-+-+-+-+-+-+-+-+-+-+-+-+-+-+-+-+-+-+-+-+-+
 *
 * Data frames are marked by T=0. All other fields are the same as
 * those in L2TP control frames.
 *
 * L2TPv3 Data Message Header
 *
 * +-+-+-+-+-+-+-+-+-+-+-+-+-+-+-+-+-+-+-+-+-+-+-+-+-+-+-+-+-+-+-+-+
 * |                      L2TP Session Header                      |
 * +-+-+-+-+-+-+-+-+-+-+-+-+-+-+-+-+-+-+-+-+-+-+-+-+-+-+-+-+-+-+-+-+
 * |                      L2-Specific Sublayer                     |
 * +-+-+-+-+-+-+-+-+-+-+-+-+-+-+-+-+-+-+-+-+-+-+-+-+-+-+-+-+-+-+-+-+
 * |                        Tunnel Payload                      ...
 * +-+-+-+-+-+-+-+-+-+-+-+-+-+-+-+-+-+-+-+-+-+-+-+-+-+-+-+-+-+-+-+-+
 *
 * L2TPv3 Session Header Over IP
 *
 *  0                   1                   2                   3
 *  0 1 2 3 4 5 6 7 8 9 0 1 2 3 4 5 6 7 8 9 0 1 2 3 4 5 6 7 8 9 0 1
 * +-+-+-+-+-+-+-+-+-+-+-+-+-+-+-+-+-+-+-+-+-+-+-+-+-+-+-+-+-+-+-+-+
 * |                           Session ID                          |
 * +-+-+-+-+-+-+-+-+-+-+-+-+-+-+-+-+-+-+-+-+-+-+-+-+-+-+-+-+-+-+-+-+
 * |               Cookie (optional, maximum 64 bits)...
 * +-+-+-+-+-+-+-+-+-+-+-+-+-+-+-+-+-+-+-+-+-+-+-+-+-+-+-+-+-+-+-+-+
 *                                                                 |
 * +-+-+-+-+-+-+-+-+-+-+-+-+-+-+-+-+-+-+-+-+-+-+-+-+-+-+-+-+-+-+-+-+
 *
 * L2TPv3 L2-Specific Sublayer Format
 *
 *  0                   1                   2                   3
 *  0 1 2 3 4 5 6 7 8 9 0 1 2 3 4 5 6 7 8 9 0 1 2 3 4 5 6 7 8 9 0 1
 * +-+-+-+-+-+-+-+-+-+-+-+-+-+-+-+-+-+-+-+-+-+-+-+-+-+-+-+-+-+-+-+-+
 * |x|S|x|x|x|x|x|x|              Sequence Number                  |
 * +-+-+-+-+-+-+-+-+-+-+-+-+-+-+-+-+-+-+-+-+-+-+-+-+-+-+-+-+-+-+-+-+
 *
 * Cookie value and sublayer format are negotiated with the peer when
 * the session is set up. Unlike L2TPv2, we do not need to parse the
 * packet header to determine if optional fields are present.
 *
 * Caller must already have parsed the frame and determined that it is
 * a data (not control) frame before coming here. Fields up to the
 * session-id have already been parsed and ptr points to the data
 * after the session-id.
 */
void l2tp_recv_common(struct l2tp_session *session, struct sk_buff *skb,
		      unsigned char *ptr, unsigned char *optr, u16 hdrflags,
		      int length)
{
	struct l2tp_tunnel *tunnel = session->tunnel;
	int offset;

	/* Parse and check optional cookie */
	if (session->peer_cookie_len > 0) {
		if (memcmp(ptr, &session->peer_cookie[0], session->peer_cookie_len)) {
			pr_debug_ratelimited("%s: cookie mismatch (%u/%u). Discarding.\n",
					     tunnel->name, tunnel->tunnel_id,
					     session->session_id);
			atomic_long_inc(&session->stats.rx_cookie_discards);
			goto discard;
		}
		ptr += session->peer_cookie_len;
	}

	/* Handle the optional sequence numbers. Sequence numbers are
	 * in different places for L2TPv2 and L2TPv3.
	 *
	 * If we are the LAC, enable/disable sequence numbers under
	 * the control of the LNS.  If no sequence numbers present but
	 * we were expecting them, discard frame.
	 */
	L2TP_SKB_CB(skb)->has_seq = 0;
	if (tunnel->version == L2TP_HDR_VER_2) {
		if (hdrflags & L2TP_HDRFLAG_S) {
			/* Store L2TP info in the skb */
			L2TP_SKB_CB(skb)->ns = ntohs(*(__be16 *)ptr);
			L2TP_SKB_CB(skb)->has_seq = 1;
			ptr += 2;
			/* Skip past nr in the header */
			ptr += 2;

		}
	} else if (session->l2specific_type == L2TP_L2SPECTYPE_DEFAULT) {
		u32 l2h = ntohl(*(__be32 *)ptr);

		if (l2h & 0x40000000) {
			/* Store L2TP info in the skb */
			L2TP_SKB_CB(skb)->ns = l2h & 0x00ffffff;
			L2TP_SKB_CB(skb)->has_seq = 1;
		}
		ptr += 4;
	}

	if (L2TP_SKB_CB(skb)->has_seq) {
		/* Received a packet with sequence numbers. If we're the LAC,
		 * check if we sre sending sequence numbers and if not,
		 * configure it so.
		 */
		if (!session->lns_mode && !session->send_seq) {
			trace_session_seqnum_lns_enable(session);
			session->send_seq = 1;
			l2tp_session_set_header_len(session, tunnel->version);
		}
	} else {
		/* No sequence numbers.
		 * If user has configured mandatory sequence numbers, discard.
		 */
		if (session->recv_seq) {
			pr_debug_ratelimited("%s: recv data has no seq numbers when required. Discarding.\n",
					     session->name);
			atomic_long_inc(&session->stats.rx_seq_discards);
			goto discard;
		}

		/* If we're the LAC and we're sending sequence numbers, the
		 * LNS has requested that we no longer send sequence numbers.
		 * If we're the LNS and we're sending sequence numbers, the
		 * LAC is broken. Discard the frame.
		 */
		if (!session->lns_mode && session->send_seq) {
			trace_session_seqnum_lns_disable(session);
			session->send_seq = 0;
			l2tp_session_set_header_len(session, tunnel->version);
		} else if (session->send_seq) {
			pr_debug_ratelimited("%s: recv data has no seq numbers when required. Discarding.\n",
					     session->name);
			atomic_long_inc(&session->stats.rx_seq_discards);
			goto discard;
		}
	}

	/* Session data offset is defined only for L2TPv2 and is
	 * indicated by an optional 16-bit value in the header.
	 */
	if (tunnel->version == L2TP_HDR_VER_2) {
		/* If offset bit set, skip it. */
		if (hdrflags & L2TP_HDRFLAG_O) {
			offset = ntohs(*(__be16 *)ptr);
			ptr += 2 + offset;
		}
	}

	offset = ptr - optr;
	if (!pskb_may_pull(skb, offset))
		goto discard;

	__skb_pull(skb, offset);

	/* Prepare skb for adding to the session's reorder_q.  Hold
	 * packets for max reorder_timeout or 1 second if not
	 * reordering.
	 */
	L2TP_SKB_CB(skb)->length = length;
	L2TP_SKB_CB(skb)->expires = jiffies +
		(session->reorder_timeout ? session->reorder_timeout : HZ);

	/* Add packet to the session's receive queue. Reordering is done here, if
	 * enabled. Saved L2TP protocol info is stored in skb->sb[].
	 */
	if (L2TP_SKB_CB(skb)->has_seq) {
		if (l2tp_recv_data_seq(session, skb))
			goto discard;
	} else {
		/* No sequence numbers. Add the skb to the tail of the
		 * reorder queue. This ensures that it will be
		 * delivered after all previous sequenced skbs.
		 */
		skb_queue_tail(&session->reorder_q, skb);
	}

	/* Try to dequeue as many skbs from reorder_q as we can. */
	l2tp_recv_dequeue(session);

	return;

discard:
	atomic_long_inc(&session->stats.rx_errors);
	kfree_skb(skb);
}
EXPORT_SYMBOL_GPL(l2tp_recv_common);

/* Drop skbs from the session's reorder_q
 */
static void l2tp_session_queue_purge(struct l2tp_session *session)
{
	struct sk_buff *skb = NULL;

	while ((skb = skb_dequeue(&session->reorder_q))) {
		atomic_long_inc(&session->stats.rx_errors);
		kfree_skb(skb);
	}
}

/* Internal UDP receive frame. Do the real work of receiving an L2TP data frame
 * here. The skb is not on a list when we get here.
 * Returns 0 if the packet was a data packet and was successfully passed on.
 * Returns 1 if the packet was not a good data packet and could not be
 * forwarded.  All such packets are passed up to userspace to deal with.
 */
static int l2tp_udp_recv_core(struct l2tp_tunnel *tunnel, struct sk_buff *skb)
{
	struct l2tp_session *session = NULL;
	unsigned char *ptr, *optr;
	u16 hdrflags;
	u32 tunnel_id, session_id;
	u16 version;
	int length;

	/* UDP has verified checksum */

	/* UDP always verifies the packet length. */
	__skb_pull(skb, sizeof(struct udphdr));

	/* Short packet? */
	if (!pskb_may_pull(skb, L2TP_HDR_SIZE_MAX)) {
		pr_debug_ratelimited("%s: recv short packet (len=%d)\n",
				     tunnel->name, skb->len);
		goto invalid;
	}

	/* Point to L2TP header */
	optr = skb->data;
	ptr = skb->data;

	/* Get L2TP header flags */
	hdrflags = ntohs(*(__be16 *)ptr);

	/* Check protocol version */
	version = hdrflags & L2TP_HDR_VER_MASK;
	if (version != tunnel->version) {
		pr_debug_ratelimited("%s: recv protocol version mismatch: got %d expected %d\n",
				     tunnel->name, version, tunnel->version);
		goto invalid;
	}

	/* Get length of L2TP packet */
	length = skb->len;

	/* If type is control packet, it is handled by userspace. */
	if (hdrflags & L2TP_HDRFLAG_T)
		goto pass;

	/* Skip flags */
	ptr += 2;

	if (tunnel->version == L2TP_HDR_VER_2) {
		/* If length is present, skip it */
		if (hdrflags & L2TP_HDRFLAG_L)
			ptr += 2;

		/* Extract tunnel and session ID */
		tunnel_id = ntohs(*(__be16 *)ptr);
		ptr += 2;
		session_id = ntohs(*(__be16 *)ptr);
		ptr += 2;
	} else {
		ptr += 2;	/* skip reserved bits */
		tunnel_id = tunnel->tunnel_id;
		session_id = ntohl(*(__be32 *)ptr);
		ptr += 4;
	}

	/* Find the session context */
	session = l2tp_tunnel_get_session(tunnel, session_id);
	if (!session || !session->recv_skb) {
		if (session)
			l2tp_session_dec_refcount(session);

		/* Not found? Pass to userspace to deal with */
		pr_debug_ratelimited("%s: no session found (%u/%u). Passing up.\n",
				     tunnel->name, tunnel_id, session_id);
		goto pass;
	}

	if (tunnel->version == L2TP_HDR_VER_3 &&
	    l2tp_v3_ensure_opt_in_linear(session, skb, &ptr, &optr)) {
		l2tp_session_dec_refcount(session);
		goto invalid;
	}

	l2tp_recv_common(session, skb, ptr, optr, hdrflags, length);
	l2tp_session_dec_refcount(session);

	return 0;

invalid:
	atomic_long_inc(&tunnel->stats.rx_invalid);

pass:
	/* Put UDP header back */
	__skb_push(skb, sizeof(struct udphdr));

	return 1;
}

/* UDP encapsulation receive handler. See net/ipv4/udp.c.
 * Return codes:
 * 0 : success.
 * <0: error
 * >0: skb should be passed up to userspace as UDP.
 */
int l2tp_udp_encap_recv(struct sock *sk, struct sk_buff *skb)
{
	struct l2tp_tunnel *tunnel;

	/* Note that this is called from the encap_rcv hook inside an
	 * RCU-protected region, but without the socket being locked.
	 * Hence we use rcu_dereference_sk_user_data to access the
	 * tunnel data structure rather the usual l2tp_sk_to_tunnel
	 * accessor function.
	 */
	tunnel = rcu_dereference_sk_user_data(sk);
	if (!tunnel)
		goto pass_up;
	if (WARN_ON(tunnel->magic != L2TP_TUNNEL_MAGIC))
		goto pass_up;

	if (l2tp_udp_recv_core(tunnel, skb))
		goto pass_up;

	return 0;

pass_up:
	return 1;
}
EXPORT_SYMBOL_GPL(l2tp_udp_encap_recv);

/************************************************************************
 * Transmit handling
 ***********************************************************************/

/* Build an L2TP header for the session into the buffer provided.
 */
static int l2tp_build_l2tpv2_header(struct l2tp_session *session, void *buf)
{
	struct l2tp_tunnel *tunnel = session->tunnel;
	__be16 *bufp = buf;
	__be16 *optr = buf;
	u16 flags = L2TP_HDR_VER_2;
	u32 tunnel_id = tunnel->peer_tunnel_id;
	u32 session_id = session->peer_session_id;

	if (session->send_seq)
		flags |= L2TP_HDRFLAG_S;

	/* Setup L2TP header. */
	*bufp++ = htons(flags);
	*bufp++ = htons(tunnel_id);
	*bufp++ = htons(session_id);
	if (session->send_seq) {
		*bufp++ = htons(session->ns);
		*bufp++ = 0;
		session->ns++;
		session->ns &= 0xffff;
		trace_session_seqnum_update(session);
	}

	return bufp - optr;
}

static int l2tp_build_l2tpv3_header(struct l2tp_session *session, void *buf)
{
	struct l2tp_tunnel *tunnel = session->tunnel;
	char *bufp = buf;
	char *optr = bufp;

	/* Setup L2TP header. The header differs slightly for UDP and
	 * IP encapsulations. For UDP, there is 4 bytes of flags.
	 */
	if (tunnel->encap == L2TP_ENCAPTYPE_UDP) {
		u16 flags = L2TP_HDR_VER_3;
		*((__be16 *)bufp) = htons(flags);
		bufp += 2;
		*((__be16 *)bufp) = 0;
		bufp += 2;
	}

	*((__be32 *)bufp) = htonl(session->peer_session_id);
	bufp += 4;
	if (session->cookie_len) {
		memcpy(bufp, &session->cookie[0], session->cookie_len);
		bufp += session->cookie_len;
	}
	if (session->l2specific_type == L2TP_L2SPECTYPE_DEFAULT) {
		u32 l2h = 0;

		if (session->send_seq) {
			l2h = 0x40000000 | session->ns;
			session->ns++;
			session->ns &= 0xffffff;
			trace_session_seqnum_update(session);
		}

		*((__be32 *)bufp) = htonl(l2h);
		bufp += 4;
	}

	return bufp - optr;
}

/* Queue the packet to IP for output: tunnel socket lock must be held */
static int l2tp_xmit_queue(struct l2tp_tunnel *tunnel, struct sk_buff *skb, struct flowi *fl)
{
	int err;

	skb->ignore_df = 1;
	skb_dst_drop(skb);
#if IS_ENABLED(CONFIG_IPV6)
	if (l2tp_sk_is_v6(tunnel->sock))
		err = inet6_csk_xmit(tunnel->sock, skb, NULL);
	else
#endif
		err = ip_queue_xmit(tunnel->sock, skb, fl);

	return err >= 0 ? NET_XMIT_SUCCESS : NET_XMIT_DROP;
}

static int l2tp_xmit_core(struct l2tp_session *session, struct sk_buff *skb, unsigned int *len)
{
	struct l2tp_tunnel *tunnel = session->tunnel;
	unsigned int data_len = skb->len;
	struct sock *sk = tunnel->sock;
	int headroom, uhlen, udp_len;
	int ret = NET_XMIT_SUCCESS;
	struct inet_sock *inet;
	struct udphdr *uh;

	/* Check that there's enough headroom in the skb to insert IP,
	 * UDP and L2TP headers. If not enough, expand it to
	 * make room. Adjust truesize.
	 */
	uhlen = (tunnel->encap == L2TP_ENCAPTYPE_UDP) ? sizeof(*uh) : 0;
	headroom = NET_SKB_PAD + sizeof(struct iphdr) + uhlen + session->hdr_len;
	if (skb_cow_head(skb, headroom)) {
		kfree_skb(skb);
		return NET_XMIT_DROP;
	}

	/* Setup L2TP header */
	if (tunnel->version == L2TP_HDR_VER_2)
		l2tp_build_l2tpv2_header(session, __skb_push(skb, session->hdr_len));
	else
		l2tp_build_l2tpv3_header(session, __skb_push(skb, session->hdr_len));

	/* Reset skb netfilter state */
	memset(&(IPCB(skb)->opt), 0, sizeof(IPCB(skb)->opt));
	IPCB(skb)->flags &= ~(IPSKB_XFRM_TUNNEL_SIZE | IPSKB_XFRM_TRANSFORMED | IPSKB_REROUTED);
	nf_reset_ct(skb);

	bh_lock_sock_nested(sk);
	if (sock_owned_by_user(sk)) {
		kfree_skb(skb);
		ret = NET_XMIT_DROP;
		goto out_unlock;
	}

	/* The user-space may change the connection status for the user-space
	 * provided socket at run time: we must check it under the socket lock
	 */
	if (tunnel->fd >= 0 && sk->sk_state != TCP_ESTABLISHED) {
		kfree_skb(skb);
		ret = NET_XMIT_DROP;
		goto out_unlock;
	}

	/* Report transmitted length before we add encap header, which keeps
	 * statistics consistent for both UDP and IP encap tx/rx paths.
	 */
	*len = skb->len;

	inet = inet_sk(sk);
	switch (tunnel->encap) {
	case L2TP_ENCAPTYPE_UDP:
		/* Setup UDP header */
		__skb_push(skb, sizeof(*uh));
		skb_reset_transport_header(skb);
		uh = udp_hdr(skb);
		uh->source = inet->inet_sport;
		uh->dest = inet->inet_dport;
		udp_len = uhlen + session->hdr_len + data_len;
		uh->len = htons(udp_len);

		/* Calculate UDP checksum if configured to do so */
#if IS_ENABLED(CONFIG_IPV6)
		if (l2tp_sk_is_v6(sk))
			udp6_set_csum(udp_get_no_check6_tx(sk),
				      skb, &inet6_sk(sk)->saddr,
				      &sk->sk_v6_daddr, udp_len);
		else
#endif
			udp_set_csum(sk->sk_no_check_tx, skb, inet->inet_saddr,
				     inet->inet_daddr, udp_len);
		break;

	case L2TP_ENCAPTYPE_IP:
		break;
	}

	ret = l2tp_xmit_queue(tunnel, skb, &inet->cork.fl);

out_unlock:
	bh_unlock_sock(sk);

	return ret;
}

/* If caller requires the skb to have a ppp header, the header must be
 * inserted in the skb data before calling this function.
 */
int l2tp_xmit_skb(struct l2tp_session *session, struct sk_buff *skb)
{
	unsigned int len = 0;
	int ret;

	ret = l2tp_xmit_core(session, skb, &len);
	if (ret == NET_XMIT_SUCCESS) {
		atomic_long_inc(&session->tunnel->stats.tx_packets);
		atomic_long_add(len, &session->tunnel->stats.tx_bytes);
		atomic_long_inc(&session->stats.tx_packets);
		atomic_long_add(len, &session->stats.tx_bytes);
	} else {
		atomic_long_inc(&session->tunnel->stats.tx_errors);
		atomic_long_inc(&session->stats.tx_errors);
	}
	return ret;
}
EXPORT_SYMBOL_GPL(l2tp_xmit_skb);

/*****************************************************************************
 * Tinnel and session create/destroy.
 *****************************************************************************/

/* Tunnel socket destruct hook.
 * The tunnel context is deleted only when all session sockets have been
 * closed.
 */
static void l2tp_tunnel_destruct(struct sock *sk)
{
	struct l2tp_tunnel *tunnel = l2tp_sk_to_tunnel(sk);

	if (!tunnel)
		goto end;

	/* Disable udp encapsulation */
	switch (tunnel->encap) {
	case L2TP_ENCAPTYPE_UDP:
		/* No longer an encapsulation socket. See net/ipv4/udp.c */
		(udp_sk(sk))->encap_type = 0;
		(udp_sk(sk))->encap_rcv = NULL;
		(udp_sk(sk))->encap_destroy = NULL;
		break;
	case L2TP_ENCAPTYPE_IP:
		break;
	}

	/* Remove hooks into tunnel socket */
	write_lock_bh(&sk->sk_callback_lock);
	sk->sk_destruct = tunnel->old_sk_destruct;
	sk->sk_user_data = NULL;
	write_unlock_bh(&sk->sk_callback_lock);

	/* Call the original destructor */
	if (sk->sk_destruct)
		(*sk->sk_destruct)(sk);

	kfree_rcu(tunnel, rcu);
end:
	return;
}

/* Remove an l2tp session from l2tp_core's hash lists. */
static void l2tp_session_unhash(struct l2tp_session *session)
{
	struct l2tp_tunnel *tunnel = session->tunnel;

	/* Remove the session from core hashes */
	if (tunnel) {
		/* Remove from the per-tunnel hash */
		spin_lock_bh(&tunnel->hlist_lock);
		hlist_del_init_rcu(&session->hlist);
		spin_unlock_bh(&tunnel->hlist_lock);

		/* For L2TPv3 we have a per-net hash: remove from there, too */
		if (tunnel->version != L2TP_HDR_VER_2) {
			struct l2tp_net *pn = l2tp_pernet(tunnel->l2tp_net);

			spin_lock_bh(&pn->l2tp_session_hlist_lock);
			hlist_del_init_rcu(&session->global_hlist);
			spin_unlock_bh(&pn->l2tp_session_hlist_lock);
		}

		synchronize_rcu();
	}
}

/* When the tunnel is closed, all the attached sessions need to go too.
 */
static void l2tp_tunnel_closeall(struct l2tp_tunnel *tunnel)
{
	struct l2tp_session *session;
	int hash;

	spin_lock_bh(&tunnel->hlist_lock);
	tunnel->acpt_newsess = false;
	for (hash = 0; hash < L2TP_HASH_SIZE; hash++) {
again:
		hlist_for_each_entry_rcu(session, &tunnel->session_hlist[hash], hlist) {
			hlist_del_init_rcu(&session->hlist);

			spin_unlock_bh(&tunnel->hlist_lock);
			l2tp_session_delete(session);
			spin_lock_bh(&tunnel->hlist_lock);

			/* Now restart from the beginning of this hash
			 * chain.  We always remove a session from the
			 * list so we are guaranteed to make forward
			 * progress.
			 */
			goto again;
		}
	}
	spin_unlock_bh(&tunnel->hlist_lock);
}

/* Tunnel socket destroy hook for UDP encapsulation */
static void l2tp_udp_encap_destroy(struct sock *sk)
{
	struct l2tp_tunnel *tunnel = l2tp_sk_to_tunnel(sk);

	if (tunnel)
		l2tp_tunnel_delete(tunnel);
}

static void l2tp_tunnel_remove(struct net *net, struct l2tp_tunnel *tunnel)
{
	struct l2tp_net *pn = l2tp_pernet(net);

	spin_lock_bh(&pn->l2tp_tunnel_idr_lock);
	idr_remove(&pn->l2tp_tunnel_idr, tunnel->tunnel_id);
	spin_unlock_bh(&pn->l2tp_tunnel_idr_lock);
}

/* Workqueue tunnel deletion function */
static void l2tp_tunnel_del_work(struct work_struct *work)
{
	struct l2tp_tunnel *tunnel = container_of(work, struct l2tp_tunnel,
						  del_work);
	struct sock *sk = tunnel->sock;
	struct socket *sock = sk->sk_socket;

	l2tp_tunnel_closeall(tunnel);

	/* If the tunnel socket was created within the kernel, use
	 * the sk API to release it here.
	 */
	if (tunnel->fd < 0) {
		if (sock) {
			kernel_sock_shutdown(sock, SHUT_RDWR);
			sock_release(sock);
		}
	}

	l2tp_tunnel_remove(tunnel->l2tp_net, tunnel);
	/* drop initial ref */
	l2tp_tunnel_dec_refcount(tunnel);

	/* drop workqueue ref */
	l2tp_tunnel_dec_refcount(tunnel);
}

/* Create a socket for the tunnel, if one isn't set up by
 * userspace. This is used for static tunnels where there is no
 * managing L2TP daemon.
 *
 * Since we don't want these sockets to keep a namespace alive by
 * themselves, we drop the socket's namespace refcount after creation.
 * These sockets are freed when the namespace exits using the pernet
 * exit hook.
 */
static int l2tp_tunnel_sock_create(struct net *net,
				   u32 tunnel_id,
				   u32 peer_tunnel_id,
				   struct l2tp_tunnel_cfg *cfg,
				   struct socket **sockp)
{
	int err = -EINVAL;
	struct socket *sock = NULL;
	struct udp_port_cfg udp_conf;

	switch (cfg->encap) {
	case L2TP_ENCAPTYPE_UDP:
		memset(&udp_conf, 0, sizeof(udp_conf));

#if IS_ENABLED(CONFIG_IPV6)
		if (cfg->local_ip6 && cfg->peer_ip6) {
			udp_conf.family = AF_INET6;
			memcpy(&udp_conf.local_ip6, cfg->local_ip6,
			       sizeof(udp_conf.local_ip6));
			memcpy(&udp_conf.peer_ip6, cfg->peer_ip6,
			       sizeof(udp_conf.peer_ip6));
			udp_conf.use_udp6_tx_checksums =
			  !cfg->udp6_zero_tx_checksums;
			udp_conf.use_udp6_rx_checksums =
			  !cfg->udp6_zero_rx_checksums;
		} else
#endif
		{
			udp_conf.family = AF_INET;
			udp_conf.local_ip = cfg->local_ip;
			udp_conf.peer_ip = cfg->peer_ip;
			udp_conf.use_udp_checksums = cfg->use_udp_checksums;
		}

		udp_conf.local_udp_port = htons(cfg->local_udp_port);
		udp_conf.peer_udp_port = htons(cfg->peer_udp_port);

		err = udp_sock_create(net, &udp_conf, &sock);
		if (err < 0)
			goto out;

		break;

	case L2TP_ENCAPTYPE_IP:
#if IS_ENABLED(CONFIG_IPV6)
		if (cfg->local_ip6 && cfg->peer_ip6) {
			struct sockaddr_l2tpip6 ip6_addr = {0};

			err = sock_create_kern(net, AF_INET6, SOCK_DGRAM,
					       IPPROTO_L2TP, &sock);
			if (err < 0)
				goto out;

			ip6_addr.l2tp_family = AF_INET6;
			memcpy(&ip6_addr.l2tp_addr, cfg->local_ip6,
			       sizeof(ip6_addr.l2tp_addr));
			ip6_addr.l2tp_conn_id = tunnel_id;
			err = kernel_bind(sock, (struct sockaddr *)&ip6_addr,
					  sizeof(ip6_addr));
			if (err < 0)
				goto out;

			ip6_addr.l2tp_family = AF_INET6;
			memcpy(&ip6_addr.l2tp_addr, cfg->peer_ip6,
			       sizeof(ip6_addr.l2tp_addr));
			ip6_addr.l2tp_conn_id = peer_tunnel_id;
			err = kernel_connect(sock,
					     (struct sockaddr *)&ip6_addr,
					     sizeof(ip6_addr), 0);
			if (err < 0)
				goto out;
		} else
#endif
		{
			struct sockaddr_l2tpip ip_addr = {0};

			err = sock_create_kern(net, AF_INET, SOCK_DGRAM,
					       IPPROTO_L2TP, &sock);
			if (err < 0)
				goto out;

			ip_addr.l2tp_family = AF_INET;
			ip_addr.l2tp_addr = cfg->local_ip;
			ip_addr.l2tp_conn_id = tunnel_id;
			err = kernel_bind(sock, (struct sockaddr *)&ip_addr,
					  sizeof(ip_addr));
			if (err < 0)
				goto out;

			ip_addr.l2tp_family = AF_INET;
			ip_addr.l2tp_addr = cfg->peer_ip;
			ip_addr.l2tp_conn_id = peer_tunnel_id;
			err = kernel_connect(sock, (struct sockaddr *)&ip_addr,
					     sizeof(ip_addr), 0);
			if (err < 0)
				goto out;
		}
		break;

	default:
		goto out;
	}

out:
	*sockp = sock;
	if (err < 0 && sock) {
		kernel_sock_shutdown(sock, SHUT_RDWR);
		sock_release(sock);
		*sockp = NULL;
	}

	return err;
}

int l2tp_tunnel_create(int fd, int version, u32 tunnel_id, u32 peer_tunnel_id,
		       struct l2tp_tunnel_cfg *cfg, struct l2tp_tunnel **tunnelp)
{
	struct l2tp_tunnel *tunnel = NULL;
	int err;
	enum l2tp_encap_type encap = L2TP_ENCAPTYPE_UDP;

	if (cfg)
		encap = cfg->encap;

	tunnel = kzalloc(sizeof(*tunnel), GFP_KERNEL);
	if (!tunnel) {
		err = -ENOMEM;
		goto err;
	}

	tunnel->version = version;
	tunnel->tunnel_id = tunnel_id;
	tunnel->peer_tunnel_id = peer_tunnel_id;

	tunnel->magic = L2TP_TUNNEL_MAGIC;
	sprintf(&tunnel->name[0], "tunl %u", tunnel_id);
	spin_lock_init(&tunnel->hlist_lock);
	tunnel->acpt_newsess = true;

	tunnel->encap = encap;

	refcount_set(&tunnel->ref_count, 1);
	tunnel->fd = fd;

	/* Init delete workqueue struct */
	INIT_WORK(&tunnel->del_work, l2tp_tunnel_del_work);

	INIT_LIST_HEAD(&tunnel->list);

	err = 0;
err:
	if (tunnelp)
		*tunnelp = tunnel;

	return err;
}
EXPORT_SYMBOL_GPL(l2tp_tunnel_create);

static int l2tp_validate_socket(const struct sock *sk, const struct net *net,
				enum l2tp_encap_type encap)
{
	if (!net_eq(sock_net(sk), net))
		return -EINVAL;

	if (sk->sk_type != SOCK_DGRAM)
		return -EPROTONOSUPPORT;

	if (sk->sk_family != PF_INET && sk->sk_family != PF_INET6)
		return -EPROTONOSUPPORT;

	if ((encap == L2TP_ENCAPTYPE_UDP && sk->sk_protocol != IPPROTO_UDP) ||
	    (encap == L2TP_ENCAPTYPE_IP && sk->sk_protocol != IPPROTO_L2TP))
		return -EPROTONOSUPPORT;

	if (sk->sk_user_data)
		return -EBUSY;

	return 0;
}

int l2tp_tunnel_register(struct l2tp_tunnel *tunnel, struct net *net,
			 struct l2tp_tunnel_cfg *cfg)
{
	struct l2tp_net *pn = l2tp_pernet(net);
	u32 tunnel_id = tunnel->tunnel_id;
	struct socket *sock;
	struct sock *sk;
	int ret;

	spin_lock_bh(&pn->l2tp_tunnel_idr_lock);
	ret = idr_alloc_u32(&pn->l2tp_tunnel_idr, NULL, &tunnel_id, tunnel_id,
			    GFP_ATOMIC);
	spin_unlock_bh(&pn->l2tp_tunnel_idr_lock);
	if (ret)
		return ret == -ENOSPC ? -EEXIST : ret;

	if (tunnel->fd < 0) {
		ret = l2tp_tunnel_sock_create(net, tunnel->tunnel_id,
					      tunnel->peer_tunnel_id, cfg,
					      &sock);
		if (ret < 0)
			goto err;
	} else {
		sock = sockfd_lookup(tunnel->fd, &ret);
		if (!sock)
			goto err;
	}

	sk = sock->sk;
<<<<<<< HEAD
=======
	lock_sock(sk);
>>>>>>> eb3cdb58
	write_lock_bh(&sk->sk_callback_lock);
	ret = l2tp_validate_socket(sk, net, tunnel->encap);
	if (ret < 0)
		goto err_inval_sock;
	rcu_assign_sk_user_data(sk, tunnel);
	write_unlock_bh(&sk->sk_callback_lock);
<<<<<<< HEAD

	tunnel->l2tp_net = net;
	pn = l2tp_pernet(net);

	sock_hold(sk);
	tunnel->sock = sk;

	spin_lock_bh(&pn->l2tp_tunnel_list_lock);
	list_for_each_entry(tunnel_walk, &pn->l2tp_tunnel_list, list) {
		if (tunnel_walk->tunnel_id == tunnel->tunnel_id) {
			spin_unlock_bh(&pn->l2tp_tunnel_list_lock);
			sock_put(sk);
			ret = -EEXIST;
			goto err_sock;
		}
	}
	list_add_rcu(&tunnel->list, &pn->l2tp_tunnel_list);
	spin_unlock_bh(&pn->l2tp_tunnel_list_lock);
=======
>>>>>>> eb3cdb58

	if (tunnel->encap == L2TP_ENCAPTYPE_UDP) {
		struct udp_tunnel_sock_cfg udp_cfg = {
			.sk_user_data = tunnel,
			.encap_type = UDP_ENCAP_L2TPINUDP,
			.encap_rcv = l2tp_udp_encap_recv,
			.encap_destroy = l2tp_udp_encap_destroy,
		};

		setup_udp_tunnel_sock(net, sock, &udp_cfg);
	}

	tunnel->old_sk_destruct = sk->sk_destruct;
	sk->sk_destruct = &l2tp_tunnel_destruct;
	sk->sk_allocation = GFP_ATOMIC;
	release_sock(sk);

	sock_hold(sk);
	tunnel->sock = sk;
	tunnel->l2tp_net = net;

	spin_lock_bh(&pn->l2tp_tunnel_idr_lock);
	idr_replace(&pn->l2tp_tunnel_idr, tunnel, tunnel->tunnel_id);
	spin_unlock_bh(&pn->l2tp_tunnel_idr_lock);

	trace_register_tunnel(tunnel);

	if (tunnel->fd >= 0)
		sockfd_put(sock);

	return 0;

<<<<<<< HEAD
err_sock:
	write_lock_bh(&sk->sk_callback_lock);
	rcu_assign_sk_user_data(sk, NULL);
err_inval_sock:
	write_unlock_bh(&sk->sk_callback_lock);
=======
err_inval_sock:
	write_unlock_bh(&sk->sk_callback_lock);
	release_sock(sk);
>>>>>>> eb3cdb58

	if (tunnel->fd < 0)
		sock_release(sock);
	else
		sockfd_put(sock);
err:
	l2tp_tunnel_remove(net, tunnel);
	return ret;
}
EXPORT_SYMBOL_GPL(l2tp_tunnel_register);

/* This function is used by the netlink TUNNEL_DELETE command.
 */
void l2tp_tunnel_delete(struct l2tp_tunnel *tunnel)
{
	if (!test_and_set_bit(0, &tunnel->dead)) {
		trace_delete_tunnel(tunnel);
		l2tp_tunnel_inc_refcount(tunnel);
		queue_work(l2tp_wq, &tunnel->del_work);
	}
}
EXPORT_SYMBOL_GPL(l2tp_tunnel_delete);

void l2tp_session_delete(struct l2tp_session *session)
{
	if (test_and_set_bit(0, &session->dead))
		return;

	trace_delete_session(session);
	l2tp_session_unhash(session);
	l2tp_session_queue_purge(session);
	if (session->session_close)
		(*session->session_close)(session);

	l2tp_session_dec_refcount(session);
}
EXPORT_SYMBOL_GPL(l2tp_session_delete);

/* We come here whenever a session's send_seq, cookie_len or
 * l2specific_type parameters are set.
 */
void l2tp_session_set_header_len(struct l2tp_session *session, int version)
{
	if (version == L2TP_HDR_VER_2) {
		session->hdr_len = 6;
		if (session->send_seq)
			session->hdr_len += 4;
	} else {
		session->hdr_len = 4 + session->cookie_len;
		session->hdr_len += l2tp_get_l2specific_len(session);
		if (session->tunnel->encap == L2TP_ENCAPTYPE_UDP)
			session->hdr_len += 4;
	}
}
EXPORT_SYMBOL_GPL(l2tp_session_set_header_len);

struct l2tp_session *l2tp_session_create(int priv_size, struct l2tp_tunnel *tunnel, u32 session_id,
					 u32 peer_session_id, struct l2tp_session_cfg *cfg)
{
	struct l2tp_session *session;

	session = kzalloc(sizeof(*session) + priv_size, GFP_KERNEL);
	if (session) {
		session->magic = L2TP_SESSION_MAGIC;
		session->tunnel = tunnel;

		session->session_id = session_id;
		session->peer_session_id = peer_session_id;
		session->nr = 0;
		if (tunnel->version == L2TP_HDR_VER_2)
			session->nr_max = 0xffff;
		else
			session->nr_max = 0xffffff;
		session->nr_window_size = session->nr_max / 2;
		session->nr_oos_count_max = 4;

		/* Use NR of first received packet */
		session->reorder_skip = 1;

		sprintf(&session->name[0], "sess %u/%u",
			tunnel->tunnel_id, session->session_id);

		skb_queue_head_init(&session->reorder_q);

		INIT_HLIST_NODE(&session->hlist);
		INIT_HLIST_NODE(&session->global_hlist);

		if (cfg) {
			session->pwtype = cfg->pw_type;
			session->send_seq = cfg->send_seq;
			session->recv_seq = cfg->recv_seq;
			session->lns_mode = cfg->lns_mode;
			session->reorder_timeout = cfg->reorder_timeout;
			session->l2specific_type = cfg->l2specific_type;
			session->cookie_len = cfg->cookie_len;
			memcpy(&session->cookie[0], &cfg->cookie[0], cfg->cookie_len);
			session->peer_cookie_len = cfg->peer_cookie_len;
			memcpy(&session->peer_cookie[0], &cfg->peer_cookie[0], cfg->peer_cookie_len);
		}

		l2tp_session_set_header_len(session, tunnel->version);

		refcount_set(&session->ref_count, 1);

		return session;
	}

	return ERR_PTR(-ENOMEM);
}
EXPORT_SYMBOL_GPL(l2tp_session_create);

/*****************************************************************************
 * Init and cleanup
 *****************************************************************************/

static __net_init int l2tp_init_net(struct net *net)
{
	struct l2tp_net *pn = net_generic(net, l2tp_net_id);
	int hash;

	idr_init(&pn->l2tp_tunnel_idr);
	spin_lock_init(&pn->l2tp_tunnel_idr_lock);

	for (hash = 0; hash < L2TP_HASH_SIZE_2; hash++)
		INIT_HLIST_HEAD(&pn->l2tp_session_hlist[hash]);

	spin_lock_init(&pn->l2tp_session_hlist_lock);

	return 0;
}

static __net_exit void l2tp_exit_net(struct net *net)
{
	struct l2tp_net *pn = l2tp_pernet(net);
	struct l2tp_tunnel *tunnel = NULL;
	unsigned long tunnel_id, tmp;
	int hash;

	rcu_read_lock_bh();
	idr_for_each_entry_ul(&pn->l2tp_tunnel_idr, tunnel, tmp, tunnel_id) {
		if (tunnel)
			l2tp_tunnel_delete(tunnel);
	}
	rcu_read_unlock_bh();

	if (l2tp_wq)
		flush_workqueue(l2tp_wq);
	rcu_barrier();

	for (hash = 0; hash < L2TP_HASH_SIZE_2; hash++)
		WARN_ON_ONCE(!hlist_empty(&pn->l2tp_session_hlist[hash]));
	idr_destroy(&pn->l2tp_tunnel_idr);
}

static struct pernet_operations l2tp_net_ops = {
	.init = l2tp_init_net,
	.exit = l2tp_exit_net,
	.id   = &l2tp_net_id,
	.size = sizeof(struct l2tp_net),
};

static int __init l2tp_init(void)
{
	int rc = 0;

	rc = register_pernet_device(&l2tp_net_ops);
	if (rc)
		goto out;

	l2tp_wq = alloc_workqueue("l2tp", WQ_UNBOUND, 0);
	if (!l2tp_wq) {
		pr_err("alloc_workqueue failed\n");
		unregister_pernet_device(&l2tp_net_ops);
		rc = -ENOMEM;
		goto out;
	}

	pr_info("L2TP core driver, %s\n", L2TP_DRV_VERSION);

out:
	return rc;
}

static void __exit l2tp_exit(void)
{
	unregister_pernet_device(&l2tp_net_ops);
	if (l2tp_wq) {
		destroy_workqueue(l2tp_wq);
		l2tp_wq = NULL;
	}
}

module_init(l2tp_init);
module_exit(l2tp_exit);

MODULE_AUTHOR("James Chapman <jchapman@katalix.com>");
MODULE_DESCRIPTION("L2TP core");
MODULE_LICENSE("GPL");
MODULE_VERSION(L2TP_DRV_VERSION);<|MERGE_RESOLUTION|>--- conflicted
+++ resolved
@@ -1480,37 +1480,13 @@
 	}
 
 	sk = sock->sk;
-<<<<<<< HEAD
-=======
 	lock_sock(sk);
->>>>>>> eb3cdb58
 	write_lock_bh(&sk->sk_callback_lock);
 	ret = l2tp_validate_socket(sk, net, tunnel->encap);
 	if (ret < 0)
 		goto err_inval_sock;
 	rcu_assign_sk_user_data(sk, tunnel);
 	write_unlock_bh(&sk->sk_callback_lock);
-<<<<<<< HEAD
-
-	tunnel->l2tp_net = net;
-	pn = l2tp_pernet(net);
-
-	sock_hold(sk);
-	tunnel->sock = sk;
-
-	spin_lock_bh(&pn->l2tp_tunnel_list_lock);
-	list_for_each_entry(tunnel_walk, &pn->l2tp_tunnel_list, list) {
-		if (tunnel_walk->tunnel_id == tunnel->tunnel_id) {
-			spin_unlock_bh(&pn->l2tp_tunnel_list_lock);
-			sock_put(sk);
-			ret = -EEXIST;
-			goto err_sock;
-		}
-	}
-	list_add_rcu(&tunnel->list, &pn->l2tp_tunnel_list);
-	spin_unlock_bh(&pn->l2tp_tunnel_list_lock);
-=======
->>>>>>> eb3cdb58
 
 	if (tunnel->encap == L2TP_ENCAPTYPE_UDP) {
 		struct udp_tunnel_sock_cfg udp_cfg = {
@@ -1543,17 +1519,9 @@
 
 	return 0;
 
-<<<<<<< HEAD
-err_sock:
-	write_lock_bh(&sk->sk_callback_lock);
-	rcu_assign_sk_user_data(sk, NULL);
-err_inval_sock:
-	write_unlock_bh(&sk->sk_callback_lock);
-=======
 err_inval_sock:
 	write_unlock_bh(&sk->sk_callback_lock);
 	release_sock(sk);
->>>>>>> eb3cdb58
 
 	if (tunnel->fd < 0)
 		sock_release(sock);
