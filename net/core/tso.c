// SPDX-License-Identifier: GPL-2.0
#include <linux/export.h>
#include <linux/if_vlan.h>
#include <net/ip.h>
#include <net/tso.h>
#include <asm/unaligned.h>

/* Calculate expected number of TX descriptors */
int tso_count_descs(const struct sk_buff *skb)
{
	/* The Marvell Way */
	return skb_shinfo(skb)->gso_segs * 2 + skb_shinfo(skb)->nr_frags;
}
EXPORT_SYMBOL(tso_count_descs);

void tso_build_hdr(const struct sk_buff *skb, char *hdr, struct tso_t *tso,
		   int size, bool is_last)
{
<<<<<<< HEAD
	struct tcphdr *tcph;
=======
>>>>>>> 7d2a07b7
	int hdr_len = skb_transport_offset(skb) + tso->tlen;
	int mac_hdr_len = skb_network_offset(skb);

	memcpy(hdr, skb->data, hdr_len);
	if (!tso->ipv6) {
		struct iphdr *iph = (void *)(hdr + mac_hdr_len);

		iph->id = htons(tso->ip_id);
		iph->tot_len = htons(size + hdr_len - mac_hdr_len);
		tso->ip_id++;
	} else {
		struct ipv6hdr *iph = (void *)(hdr + mac_hdr_len);

		iph->payload_len = htons(size + tso->tlen);
	}
	hdr += skb_transport_offset(skb);
	if (tso->tlen != sizeof(struct udphdr)) {
		struct tcphdr *tcph = (struct tcphdr *)hdr;

		put_unaligned_be32(tso->tcp_seq, &tcph->seq);

		if (!is_last) {
			/* Clear all special flags for not last packet */
			tcph->psh = 0;
			tcph->fin = 0;
			tcph->rst = 0;
		}
	} else {
		struct udphdr *uh = (struct udphdr *)hdr;

		uh->len = htons(sizeof(*uh) + size);
	}
}
EXPORT_SYMBOL(tso_build_hdr);

void tso_build_data(const struct sk_buff *skb, struct tso_t *tso, int size)
{
	tso->tcp_seq += size; /* not worth avoiding this operation for UDP */
	tso->size -= size;
	tso->data += size;

	if ((tso->size == 0) &&
	    (tso->next_frag_idx < skb_shinfo(skb)->nr_frags)) {
		skb_frag_t *frag = &skb_shinfo(skb)->frags[tso->next_frag_idx];

		/* Move to next segment */
		tso->size = skb_frag_size(frag);
		tso->data = skb_frag_address(frag);
		tso->next_frag_idx++;
	}
}
EXPORT_SYMBOL(tso_build_data);

int tso_start(struct sk_buff *skb, struct tso_t *tso)
{
<<<<<<< HEAD
	int tlen = tcp_hdrlen(skb);
=======
	int tlen = skb_is_gso_tcp(skb) ? tcp_hdrlen(skb) : sizeof(struct udphdr);
>>>>>>> 7d2a07b7
	int hdr_len = skb_transport_offset(skb) + tlen;

	tso->tlen = tlen;
	tso->ip_id = ntohs(ip_hdr(skb)->id);
	tso->tcp_seq = (tlen != sizeof(struct udphdr)) ? ntohl(tcp_hdr(skb)->seq) : 0;
	tso->next_frag_idx = 0;
	tso->ipv6 = vlan_get_protocol(skb) == htons(ETH_P_IPV6);

	/* Build first data */
	tso->size = skb_headlen(skb) - hdr_len;
	tso->data = skb->data + hdr_len;
	if ((tso->size == 0) &&
	    (tso->next_frag_idx < skb_shinfo(skb)->nr_frags)) {
		skb_frag_t *frag = &skb_shinfo(skb)->frags[tso->next_frag_idx];

		/* Move to next segment */
		tso->size = skb_frag_size(frag);
		tso->data = skb_frag_address(frag);
		tso->next_frag_idx++;
	}
	return hdr_len;
}
EXPORT_SYMBOL(tso_start);<|MERGE_RESOLUTION|>--- conflicted
+++ resolved
@@ -16,10 +16,6 @@
 void tso_build_hdr(const struct sk_buff *skb, char *hdr, struct tso_t *tso,
 		   int size, bool is_last)
 {
-<<<<<<< HEAD
-	struct tcphdr *tcph;
-=======
->>>>>>> 7d2a07b7
 	int hdr_len = skb_transport_offset(skb) + tso->tlen;
 	int mac_hdr_len = skb_network_offset(skb);
 
@@ -75,11 +71,7 @@
 
 int tso_start(struct sk_buff *skb, struct tso_t *tso)
 {
-<<<<<<< HEAD
-	int tlen = tcp_hdrlen(skb);
-=======
 	int tlen = skb_is_gso_tcp(skb) ? tcp_hdrlen(skb) : sizeof(struct udphdr);
->>>>>>> 7d2a07b7
 	int hdr_len = skb_transport_offset(skb) + tlen;
 
 	tso->tlen = tlen;
