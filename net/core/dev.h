/* SPDX-License-Identifier: GPL-2.0-or-later */
#ifndef _NET_CORE_DEV_H
#define _NET_CORE_DEV_H

#include <linux/types.h>
#include <linux/rwsem.h>
#include <linux/netdevice.h>

struct net;
struct netlink_ext_ack;
struct cpumask;

/* Random bits of netdevice that don't need to be exposed */
#define FLOW_LIMIT_HISTORY	(1 << 7)  /* must be ^2 and !overflow buckets */
struct sd_flow_limit {
	u64			count;
	unsigned int		num_buckets;
	unsigned int		history_head;
	u16			history[FLOW_LIMIT_HISTORY];
	u8			buckets[];
};

extern int netdev_flow_limit_table_len;

#ifdef CONFIG_PROC_FS
int __init dev_proc_init(void);
#else
#define dev_proc_init() 0
#endif

void linkwatch_init_dev(struct net_device *dev);
void linkwatch_run_queue(void);

void dev_addr_flush(struct net_device *dev);
int dev_addr_init(struct net_device *dev);
void dev_addr_check(struct net_device *dev);

/* sysctls not referred to from outside net/core/ */
extern int		netdev_unregister_timeout_secs;
extern int		weight_p;
extern int		dev_weight_rx_bias;
extern int		dev_weight_tx_bias;

extern struct rw_semaphore dev_addr_sem;

/* rtnl helpers */
extern struct list_head net_todo_list;
void netdev_run_todo(void);

/* netdev management, shared between various uAPI entry points */
struct netdev_name_node {
	struct hlist_node hlist;
	struct list_head list;
	struct net_device *dev;
	const char *name;
	struct rcu_head rcu;
};

int netdev_get_name(struct net *net, char *name, int ifindex);
int dev_change_name(struct net_device *dev, const char *newname);

#define netdev_for_each_altname(dev, namenode)				\
	list_for_each_entry((namenode), &(dev)->name_node->list, list)
#define netdev_for_each_altname_safe(dev, namenode, next)		\
	list_for_each_entry_safe((namenode), (next), &(dev)->name_node->list, \
				 list)

int netdev_name_node_alt_create(struct net_device *dev, const char *name);
int netdev_name_node_alt_destroy(struct net_device *dev, const char *name);

int dev_validate_mtu(struct net_device *dev, int mtu,
		     struct netlink_ext_ack *extack);
int dev_set_mtu_ext(struct net_device *dev, int mtu,
		    struct netlink_ext_ack *extack);

int dev_get_phys_port_id(struct net_device *dev,
			 struct netdev_phys_item_id *ppid);
int dev_get_phys_port_name(struct net_device *dev,
			   char *name, size_t len);

int dev_change_proto_down(struct net_device *dev, bool proto_down);
void dev_change_proto_down_reason(struct net_device *dev, unsigned long mask,
				  u32 value);

typedef int (*bpf_op_t)(struct net_device *dev, struct netdev_bpf *bpf);
int dev_change_xdp_fd(struct net_device *dev, struct netlink_ext_ack *extack,
		      int fd, int expected_fd, u32 flags);

int dev_change_tx_queue_len(struct net_device *dev, unsigned long new_len);
void dev_set_group(struct net_device *dev, int new_group);
int dev_change_carrier(struct net_device *dev, bool new_carrier);

void __dev_set_rx_mode(struct net_device *dev);

void __dev_notify_flags(struct net_device *dev, unsigned int old_flags,
			unsigned int gchanges, u32 portid,
			const struct nlmsghdr *nlh);

void unregister_netdevice_many_notify(struct list_head *head,
				      u32 portid, const struct nlmsghdr *nlh);

static inline void netif_set_gso_max_size(struct net_device *dev,
					  unsigned int size)
{
	/* dev->gso_max_size is read locklessly from sk_setup_caps() */
	WRITE_ONCE(dev->gso_max_size, size);
	if (size <= GSO_LEGACY_MAX_SIZE)
		WRITE_ONCE(dev->gso_ipv4_max_size, size);
}

static inline void netif_set_gso_max_segs(struct net_device *dev,
					  unsigned int segs)
{
	/* dev->gso_max_segs is read locklessly from sk_setup_caps() */
	WRITE_ONCE(dev->gso_max_segs, segs);
}

static inline void netif_set_gro_max_size(struct net_device *dev,
					  unsigned int size)
{
	/* This pairs with the READ_ONCE() in skb_gro_receive() */
	WRITE_ONCE(dev->gro_max_size, size);
	if (size <= GRO_LEGACY_MAX_SIZE)
		WRITE_ONCE(dev->gro_ipv4_max_size, size);
}

static inline void netif_set_gso_ipv4_max_size(struct net_device *dev,
					       unsigned int size)
{
	/* dev->gso_ipv4_max_size is read locklessly from sk_setup_caps() */
	WRITE_ONCE(dev->gso_ipv4_max_size, size);
}

static inline void netif_set_gro_ipv4_max_size(struct net_device *dev,
					       unsigned int size)
{
	/* This pairs with the READ_ONCE() in skb_gro_receive() */
	WRITE_ONCE(dev->gro_ipv4_max_size, size);
}

int rps_cpumask_housekeeping(struct cpumask *mask);

#if defined(CONFIG_DEBUG_NET) && defined(CONFIG_BPF_SYSCALL)
void xdp_do_check_flushed(struct napi_struct *napi);
#else
static inline void xdp_do_check_flushed(struct napi_struct *napi) { }
#endif

struct napi_struct *napi_by_id(unsigned int napi_id);
<<<<<<< HEAD
=======
void kick_defer_list_purge(struct softnet_data *sd, unsigned int cpu);

#define XMIT_RECURSION_LIMIT	8

#ifndef CONFIG_PREEMPT_RT
static inline bool dev_xmit_recursion(void)
{
	return unlikely(__this_cpu_read(softnet_data.xmit.recursion) >
			XMIT_RECURSION_LIMIT);
}

static inline void dev_xmit_recursion_inc(void)
{
	__this_cpu_inc(softnet_data.xmit.recursion);
}

static inline void dev_xmit_recursion_dec(void)
{
	__this_cpu_dec(softnet_data.xmit.recursion);
}
#else
static inline bool dev_xmit_recursion(void)
{
	return unlikely(current->net_xmit.recursion > XMIT_RECURSION_LIMIT);
}

static inline void dev_xmit_recursion_inc(void)
{
	current->net_xmit.recursion++;
}

static inline void dev_xmit_recursion_dec(void)
{
	current->net_xmit.recursion--;
}
#endif

int dev_set_hwtstamp_phylib(struct net_device *dev,
			    struct kernel_hwtstamp_config *cfg,
			    struct netlink_ext_ack *extack);

>>>>>>> 2d5404ca
#endif<|MERGE_RESOLUTION|>--- conflicted
+++ resolved
@@ -147,8 +147,6 @@
 #endif
 
 struct napi_struct *napi_by_id(unsigned int napi_id);
-<<<<<<< HEAD
-=======
 void kick_defer_list_purge(struct softnet_data *sd, unsigned int cpu);
 
 #define XMIT_RECURSION_LIMIT	8
@@ -190,5 +188,4 @@
 			    struct kernel_hwtstamp_config *cfg,
 			    struct netlink_ext_ack *extack);
 
->>>>>>> 2d5404ca
 #endif