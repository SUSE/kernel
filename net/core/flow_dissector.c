// SPDX-License-Identifier: GPL-2.0-only
#include <linux/kernel.h>
#include <linux/skbuff.h>
#include <linux/export.h>
#include <linux/ip.h>
#include <linux/ipv6.h>
#include <linux/if_vlan.h>
#include <linux/filter.h>
#include <net/dsa.h>
#include <net/dst_metadata.h>
#include <net/ip.h>
#include <net/ipv6.h>
#include <net/gre.h>
#include <net/pptp.h>
#include <net/tipc.h>
#include <linux/igmp.h>
#include <linux/icmp.h>
#include <linux/sctp.h>
#include <linux/dccp.h>
#include <linux/if_tunnel.h>
#include <linux/if_pppox.h>
#include <linux/ppp_defs.h>
#include <linux/stddef.h>
#include <linux/if_ether.h>
#include <linux/if_hsr.h>
#include <linux/mpls.h>
#include <linux/tcp.h>
#include <linux/ptp_classify.h>
#include <net/flow_dissector.h>
#include <scsi/fc/fc_fcoe.h>
#include <uapi/linux/batadv_packet.h>
#include <linux/bpf.h>
#if IS_ENABLED(CONFIG_NF_CONNTRACK)
#include <net/netfilter/nf_conntrack_core.h>
#include <net/netfilter/nf_conntrack_labels.h>
#endif
#include <linux/bpf-netns.h>

static void dissector_set_key(struct flow_dissector *flow_dissector,
			      enum flow_dissector_key_id key_id)
{
	flow_dissector->used_keys |= (1 << key_id);
}

void skb_flow_dissector_init(struct flow_dissector *flow_dissector,
			     const struct flow_dissector_key *key,
			     unsigned int key_count)
{
	unsigned int i;

	memset(flow_dissector, 0, sizeof(*flow_dissector));

	for (i = 0; i < key_count; i++, key++) {
		/* User should make sure that every key target offset is within
		 * boundaries of unsigned short.
		 */
		BUG_ON(key->offset > USHRT_MAX);
		BUG_ON(dissector_uses_key(flow_dissector,
					  key->key_id));

		dissector_set_key(flow_dissector, key->key_id);
		flow_dissector->offset[key->key_id] = key->offset;
	}

	/* Ensure that the dissector always includes control and basic key.
	 * That way we are able to avoid handling lack of these in fast path.
	 */
	BUG_ON(!dissector_uses_key(flow_dissector,
				   FLOW_DISSECTOR_KEY_CONTROL));
	BUG_ON(!dissector_uses_key(flow_dissector,
				   FLOW_DISSECTOR_KEY_BASIC));
}
EXPORT_SYMBOL(skb_flow_dissector_init);

#ifdef CONFIG_BPF_SYSCALL
int flow_dissector_bpf_prog_attach_check(struct net *net,
					 struct bpf_prog *prog)
{
	enum netns_bpf_attach_type type = NETNS_BPF_FLOW_DISSECTOR;

	if (net == &init_net) {
		/* BPF flow dissector in the root namespace overrides
		 * any per-net-namespace one. When attaching to root,
		 * make sure we don't have any BPF program attached
		 * to the non-root namespaces.
		 */
		struct net *ns;

		for_each_net(ns) {
			if (ns == &init_net)
				continue;
			if (rcu_access_pointer(ns->bpf.run_array[type]))
				return -EEXIST;
		}
	} else {
		/* Make sure root flow dissector is not attached
		 * when attaching to the non-root namespace.
		 */
		if (rcu_access_pointer(init_net.bpf.run_array[type]))
			return -EEXIST;
	}

	return 0;
}
#endif /* CONFIG_BPF_SYSCALL */

/**
 * __skb_flow_get_ports - extract the upper layer ports and return them
 * @skb: sk_buff to extract the ports from
 * @thoff: transport header offset
 * @ip_proto: protocol for which to get port offset
 * @data: raw buffer pointer to the packet, if NULL use skb->data
 * @hlen: packet header length, if @data is NULL use skb_headlen(skb)
 *
 * The function will try to retrieve the ports at offset thoff + poff where poff
 * is the protocol port offset returned from proto_ports_offset
 */
__be32 __skb_flow_get_ports(const struct sk_buff *skb, int thoff, u8 ip_proto,
			    const void *data, int hlen)
{
	int poff = proto_ports_offset(ip_proto);

	if (!data) {
		data = skb->data;
		hlen = skb_headlen(skb);
	}

	if (poff >= 0) {
		__be32 *ports, _ports;

		ports = __skb_header_pointer(skb, thoff + poff,
					     sizeof(_ports), data, hlen, &_ports);
		if (ports)
			return *ports;
	}

	return 0;
}
EXPORT_SYMBOL(__skb_flow_get_ports);

static bool icmp_has_id(u8 type)
{
	switch (type) {
	case ICMP_ECHO:
	case ICMP_ECHOREPLY:
	case ICMP_TIMESTAMP:
	case ICMP_TIMESTAMPREPLY:
	case ICMPV6_ECHO_REQUEST:
	case ICMPV6_ECHO_REPLY:
		return true;
	}

	return false;
}

/**
 * skb_flow_get_icmp_tci - extract ICMP(6) Type, Code and Identifier fields
 * @skb: sk_buff to extract from
 * @key_icmp: struct flow_dissector_key_icmp to fill
 * @data: raw buffer pointer to the packet
 * @thoff: offset to extract at
 * @hlen: packet header length
 */
void skb_flow_get_icmp_tci(const struct sk_buff *skb,
			   struct flow_dissector_key_icmp *key_icmp,
			   const void *data, int thoff, int hlen)
{
	struct icmphdr *ih, _ih;

	ih = __skb_header_pointer(skb, thoff, sizeof(_ih), data, hlen, &_ih);
	if (!ih)
		return;

	key_icmp->type = ih->type;
	key_icmp->code = ih->code;

	/* As we use 0 to signal that the Id field is not present,
	 * avoid confusion with packets without such field
	 */
	if (icmp_has_id(ih->type))
		key_icmp->id = ih->un.echo.id ? ntohs(ih->un.echo.id) : 1;
	else
		key_icmp->id = 0;
}
EXPORT_SYMBOL(skb_flow_get_icmp_tci);

/* If FLOW_DISSECTOR_KEY_ICMP is set, dissect an ICMP packet
 * using skb_flow_get_icmp_tci().
 */
static void __skb_flow_dissect_icmp(const struct sk_buff *skb,
				    struct flow_dissector *flow_dissector,
				    void *target_container, const void *data,
				    int thoff, int hlen)
{
	struct flow_dissector_key_icmp *key_icmp;

	if (!dissector_uses_key(flow_dissector, FLOW_DISSECTOR_KEY_ICMP))
		return;

	key_icmp = skb_flow_dissector_target(flow_dissector,
					     FLOW_DISSECTOR_KEY_ICMP,
					     target_container);

	skb_flow_get_icmp_tci(skb, key_icmp, data, thoff, hlen);
}

static void __skb_flow_dissect_l2tpv3(const struct sk_buff *skb,
				      struct flow_dissector *flow_dissector,
				      void *target_container, const void *data,
				      int nhoff, int hlen)
{
	struct flow_dissector_key_l2tpv3 *key_l2tpv3;
	struct {
		__be32 session_id;
	} *hdr, _hdr;

	if (!dissector_uses_key(flow_dissector, FLOW_DISSECTOR_KEY_L2TPV3))
		return;

	hdr = __skb_header_pointer(skb, nhoff, sizeof(_hdr), data, hlen, &_hdr);
	if (!hdr)
		return;

	key_l2tpv3 = skb_flow_dissector_target(flow_dissector,
					       FLOW_DISSECTOR_KEY_L2TPV3,
					       target_container);

	key_l2tpv3->session_id = hdr->session_id;
}

void skb_flow_dissect_meta(const struct sk_buff *skb,
			   struct flow_dissector *flow_dissector,
			   void *target_container)
{
	struct flow_dissector_key_meta *meta;

	if (!dissector_uses_key(flow_dissector, FLOW_DISSECTOR_KEY_META))
		return;

	meta = skb_flow_dissector_target(flow_dissector,
					 FLOW_DISSECTOR_KEY_META,
					 target_container);
	meta->ingress_ifindex = skb->skb_iif;
}
EXPORT_SYMBOL(skb_flow_dissect_meta);

static void
skb_flow_dissect_set_enc_addr_type(enum flow_dissector_key_id type,
				   struct flow_dissector *flow_dissector,
				   void *target_container)
{
	struct flow_dissector_key_control *ctrl;

	if (!dissector_uses_key(flow_dissector, FLOW_DISSECTOR_KEY_ENC_CONTROL))
		return;

	ctrl = skb_flow_dissector_target(flow_dissector,
					 FLOW_DISSECTOR_KEY_ENC_CONTROL,
					 target_container);
	ctrl->addr_type = type;
}

void
skb_flow_dissect_ct(const struct sk_buff *skb,
		    struct flow_dissector *flow_dissector,
		    void *target_container, u16 *ctinfo_map,
		    size_t mapsize, bool post_ct, u16 zone)
{
#if IS_ENABLED(CONFIG_NF_CONNTRACK)
	struct flow_dissector_key_ct *key;
	enum ip_conntrack_info ctinfo;
	struct nf_conn_labels *cl;
	struct nf_conn *ct;

	if (!dissector_uses_key(flow_dissector, FLOW_DISSECTOR_KEY_CT))
		return;

	ct = nf_ct_get(skb, &ctinfo);
	if (!ct && !post_ct)
		return;

	key = skb_flow_dissector_target(flow_dissector,
					FLOW_DISSECTOR_KEY_CT,
					target_container);

	if (!ct) {
		key->ct_state = TCA_FLOWER_KEY_CT_FLAGS_TRACKED |
				TCA_FLOWER_KEY_CT_FLAGS_INVALID;
		key->ct_zone = zone;
		return;
	}

	if (ctinfo < mapsize)
		key->ct_state = ctinfo_map[ctinfo];
#if IS_ENABLED(CONFIG_NF_CONNTRACK_ZONES)
	key->ct_zone = ct->zone.id;
#endif
#if IS_ENABLED(CONFIG_NF_CONNTRACK_MARK)
	key->ct_mark = READ_ONCE(ct->mark);
#endif

	cl = nf_ct_labels_find(ct);
	if (cl)
		memcpy(key->ct_labels, cl->bits, sizeof(key->ct_labels));
#endif /* CONFIG_NF_CONNTRACK */
}
EXPORT_SYMBOL(skb_flow_dissect_ct);

void
skb_flow_dissect_tunnel_info(const struct sk_buff *skb,
			     struct flow_dissector *flow_dissector,
			     void *target_container)
{
	struct ip_tunnel_info *info;
	struct ip_tunnel_key *key;

	/* A quick check to see if there might be something to do. */
	if (!dissector_uses_key(flow_dissector,
				FLOW_DISSECTOR_KEY_ENC_KEYID) &&
	    !dissector_uses_key(flow_dissector,
				FLOW_DISSECTOR_KEY_ENC_IPV4_ADDRS) &&
	    !dissector_uses_key(flow_dissector,
				FLOW_DISSECTOR_KEY_ENC_IPV6_ADDRS) &&
	    !dissector_uses_key(flow_dissector,
				FLOW_DISSECTOR_KEY_ENC_CONTROL) &&
	    !dissector_uses_key(flow_dissector,
				FLOW_DISSECTOR_KEY_ENC_PORTS) &&
	    !dissector_uses_key(flow_dissector,
				FLOW_DISSECTOR_KEY_ENC_IP) &&
	    !dissector_uses_key(flow_dissector,
				FLOW_DISSECTOR_KEY_ENC_OPTS))
		return;

	info = skb_tunnel_info(skb);
	if (!info)
		return;

	key = &info->key;

	switch (ip_tunnel_info_af(info)) {
	case AF_INET:
		skb_flow_dissect_set_enc_addr_type(FLOW_DISSECTOR_KEY_IPV4_ADDRS,
						   flow_dissector,
						   target_container);
		if (dissector_uses_key(flow_dissector,
				       FLOW_DISSECTOR_KEY_ENC_IPV4_ADDRS)) {
			struct flow_dissector_key_ipv4_addrs *ipv4;

			ipv4 = skb_flow_dissector_target(flow_dissector,
							 FLOW_DISSECTOR_KEY_ENC_IPV4_ADDRS,
							 target_container);
			ipv4->src = key->u.ipv4.src;
			ipv4->dst = key->u.ipv4.dst;
		}
		break;
	case AF_INET6:
		skb_flow_dissect_set_enc_addr_type(FLOW_DISSECTOR_KEY_IPV6_ADDRS,
						   flow_dissector,
						   target_container);
		if (dissector_uses_key(flow_dissector,
				       FLOW_DISSECTOR_KEY_ENC_IPV6_ADDRS)) {
			struct flow_dissector_key_ipv6_addrs *ipv6;

			ipv6 = skb_flow_dissector_target(flow_dissector,
							 FLOW_DISSECTOR_KEY_ENC_IPV6_ADDRS,
							 target_container);
			ipv6->src = key->u.ipv6.src;
			ipv6->dst = key->u.ipv6.dst;
		}
		break;
	}

	if (dissector_uses_key(flow_dissector, FLOW_DISSECTOR_KEY_ENC_KEYID)) {
		struct flow_dissector_key_keyid *keyid;

		keyid = skb_flow_dissector_target(flow_dissector,
						  FLOW_DISSECTOR_KEY_ENC_KEYID,
						  target_container);
		keyid->keyid = tunnel_id_to_key32(key->tun_id);
	}

	if (dissector_uses_key(flow_dissector, FLOW_DISSECTOR_KEY_ENC_PORTS)) {
		struct flow_dissector_key_ports *tp;

		tp = skb_flow_dissector_target(flow_dissector,
					       FLOW_DISSECTOR_KEY_ENC_PORTS,
					       target_container);
		tp->src = key->tp_src;
		tp->dst = key->tp_dst;
	}

	if (dissector_uses_key(flow_dissector, FLOW_DISSECTOR_KEY_ENC_IP)) {
		struct flow_dissector_key_ip *ip;

		ip = skb_flow_dissector_target(flow_dissector,
					       FLOW_DISSECTOR_KEY_ENC_IP,
					       target_container);
		ip->tos = key->tos;
		ip->ttl = key->ttl;
	}

	if (dissector_uses_key(flow_dissector, FLOW_DISSECTOR_KEY_ENC_OPTS)) {
		struct flow_dissector_key_enc_opts *enc_opt;

		enc_opt = skb_flow_dissector_target(flow_dissector,
						    FLOW_DISSECTOR_KEY_ENC_OPTS,
						    target_container);

		if (info->options_len) {
			enc_opt->len = info->options_len;
			ip_tunnel_info_opts_get(enc_opt->data, info);
			enc_opt->dst_opt_type = info->key.tun_flags &
						TUNNEL_OPTIONS_PRESENT;
		}
	}
}
EXPORT_SYMBOL(skb_flow_dissect_tunnel_info);

void skb_flow_dissect_hash(const struct sk_buff *skb,
			   struct flow_dissector *flow_dissector,
			   void *target_container)
{
	struct flow_dissector_key_hash *key;

	if (!dissector_uses_key(flow_dissector, FLOW_DISSECTOR_KEY_HASH))
		return;

	key = skb_flow_dissector_target(flow_dissector,
					FLOW_DISSECTOR_KEY_HASH,
					target_container);

	key->hash = skb_get_hash_raw(skb);
}
EXPORT_SYMBOL(skb_flow_dissect_hash);

static enum flow_dissect_ret
__skb_flow_dissect_mpls(const struct sk_buff *skb,
			struct flow_dissector *flow_dissector,
			void *target_container, const void *data, int nhoff,
			int hlen, int lse_index, bool *entropy_label)
{
	struct mpls_label *hdr, _hdr;
	u32 entry, label, bos;

	if (!dissector_uses_key(flow_dissector,
				FLOW_DISSECTOR_KEY_MPLS_ENTROPY) &&
	    !dissector_uses_key(flow_dissector, FLOW_DISSECTOR_KEY_MPLS))
		return FLOW_DISSECT_RET_OUT_GOOD;

	if (lse_index >= FLOW_DIS_MPLS_MAX)
		return FLOW_DISSECT_RET_OUT_GOOD;

	hdr = __skb_header_pointer(skb, nhoff, sizeof(_hdr), data,
				   hlen, &_hdr);
	if (!hdr)
		return FLOW_DISSECT_RET_OUT_BAD;

	entry = ntohl(hdr->entry);
	label = (entry & MPLS_LS_LABEL_MASK) >> MPLS_LS_LABEL_SHIFT;
	bos = (entry & MPLS_LS_S_MASK) >> MPLS_LS_S_SHIFT;

	if (dissector_uses_key(flow_dissector, FLOW_DISSECTOR_KEY_MPLS)) {
		struct flow_dissector_key_mpls *key_mpls;
		struct flow_dissector_mpls_lse *lse;

		key_mpls = skb_flow_dissector_target(flow_dissector,
						     FLOW_DISSECTOR_KEY_MPLS,
						     target_container);
		lse = &key_mpls->ls[lse_index];

		lse->mpls_ttl = (entry & MPLS_LS_TTL_MASK) >> MPLS_LS_TTL_SHIFT;
		lse->mpls_bos = bos;
		lse->mpls_tc = (entry & MPLS_LS_TC_MASK) >> MPLS_LS_TC_SHIFT;
		lse->mpls_label = label;
		dissector_set_mpls_lse(key_mpls, lse_index);
	}

	if (*entropy_label &&
	    dissector_uses_key(flow_dissector,
			       FLOW_DISSECTOR_KEY_MPLS_ENTROPY)) {
		struct flow_dissector_key_keyid *key_keyid;

		key_keyid = skb_flow_dissector_target(flow_dissector,
						      FLOW_DISSECTOR_KEY_MPLS_ENTROPY,
						      target_container);
		key_keyid->keyid = cpu_to_be32(label);
	}

	*entropy_label = label == MPLS_LABEL_ENTROPY;

	return bos ? FLOW_DISSECT_RET_OUT_GOOD : FLOW_DISSECT_RET_PROTO_AGAIN;
}

static enum flow_dissect_ret
__skb_flow_dissect_arp(const struct sk_buff *skb,
		       struct flow_dissector *flow_dissector,
		       void *target_container, const void *data,
		       int nhoff, int hlen)
{
	struct flow_dissector_key_arp *key_arp;
	struct {
		unsigned char ar_sha[ETH_ALEN];
		unsigned char ar_sip[4];
		unsigned char ar_tha[ETH_ALEN];
		unsigned char ar_tip[4];
	} *arp_eth, _arp_eth;
	const struct arphdr *arp;
	struct arphdr _arp;

	if (!dissector_uses_key(flow_dissector, FLOW_DISSECTOR_KEY_ARP))
		return FLOW_DISSECT_RET_OUT_GOOD;

	arp = __skb_header_pointer(skb, nhoff, sizeof(_arp), data,
				   hlen, &_arp);
	if (!arp)
		return FLOW_DISSECT_RET_OUT_BAD;

	if (arp->ar_hrd != htons(ARPHRD_ETHER) ||
	    arp->ar_pro != htons(ETH_P_IP) ||
	    arp->ar_hln != ETH_ALEN ||
	    arp->ar_pln != 4 ||
	    (arp->ar_op != htons(ARPOP_REPLY) &&
	     arp->ar_op != htons(ARPOP_REQUEST)))
		return FLOW_DISSECT_RET_OUT_BAD;

	arp_eth = __skb_header_pointer(skb, nhoff + sizeof(_arp),
				       sizeof(_arp_eth), data,
				       hlen, &_arp_eth);
	if (!arp_eth)
		return FLOW_DISSECT_RET_OUT_BAD;

	key_arp = skb_flow_dissector_target(flow_dissector,
					    FLOW_DISSECTOR_KEY_ARP,
					    target_container);

	memcpy(&key_arp->sip, arp_eth->ar_sip, sizeof(key_arp->sip));
	memcpy(&key_arp->tip, arp_eth->ar_tip, sizeof(key_arp->tip));

	/* Only store the lower byte of the opcode;
	 * this covers ARPOP_REPLY and ARPOP_REQUEST.
	 */
	key_arp->op = ntohs(arp->ar_op) & 0xff;

	ether_addr_copy(key_arp->sha, arp_eth->ar_sha);
	ether_addr_copy(key_arp->tha, arp_eth->ar_tha);

	return FLOW_DISSECT_RET_OUT_GOOD;
}

static enum flow_dissect_ret
__skb_flow_dissect_gre(const struct sk_buff *skb,
		       struct flow_dissector_key_control *key_control,
		       struct flow_dissector *flow_dissector,
		       void *target_container, const void *data,
		       __be16 *p_proto, int *p_nhoff, int *p_hlen,
		       unsigned int flags)
{
	struct flow_dissector_key_keyid *key_keyid;
	struct gre_base_hdr *hdr, _hdr;
	int offset = 0;
	u16 gre_ver;

	hdr = __skb_header_pointer(skb, *p_nhoff, sizeof(_hdr),
				   data, *p_hlen, &_hdr);
	if (!hdr)
		return FLOW_DISSECT_RET_OUT_BAD;

	/* Only look inside GRE without routing */
	if (hdr->flags & GRE_ROUTING)
		return FLOW_DISSECT_RET_OUT_GOOD;

	/* Only look inside GRE for version 0 and 1 */
	gre_ver = ntohs(hdr->flags & GRE_VERSION);
	if (gre_ver > 1)
		return FLOW_DISSECT_RET_OUT_GOOD;

	*p_proto = hdr->protocol;
	if (gre_ver) {
		/* Version1 must be PPTP, and check the flags */
		if (!(*p_proto == GRE_PROTO_PPP && (hdr->flags & GRE_KEY)))
			return FLOW_DISSECT_RET_OUT_GOOD;
	}

	offset += sizeof(struct gre_base_hdr);

	if (hdr->flags & GRE_CSUM)
		offset += sizeof_field(struct gre_full_hdr, csum) +
			  sizeof_field(struct gre_full_hdr, reserved1);

	if (hdr->flags & GRE_KEY) {
		const __be32 *keyid;
		__be32 _keyid;

		keyid = __skb_header_pointer(skb, *p_nhoff + offset,
					     sizeof(_keyid),
					     data, *p_hlen, &_keyid);
		if (!keyid)
			return FLOW_DISSECT_RET_OUT_BAD;

		if (dissector_uses_key(flow_dissector,
				       FLOW_DISSECTOR_KEY_GRE_KEYID)) {
			key_keyid = skb_flow_dissector_target(flow_dissector,
							      FLOW_DISSECTOR_KEY_GRE_KEYID,
							      target_container);
			if (gre_ver == 0)
				key_keyid->keyid = *keyid;
			else
				key_keyid->keyid = *keyid & GRE_PPTP_KEY_MASK;
		}
		offset += sizeof_field(struct gre_full_hdr, key);
	}

	if (hdr->flags & GRE_SEQ)
		offset += sizeof_field(struct pptp_gre_header, seq);

	if (gre_ver == 0) {
		if (*p_proto == htons(ETH_P_TEB)) {
			const struct ethhdr *eth;
			struct ethhdr _eth;

			eth = __skb_header_pointer(skb, *p_nhoff + offset,
						   sizeof(_eth),
						   data, *p_hlen, &_eth);
			if (!eth)
				return FLOW_DISSECT_RET_OUT_BAD;
			*p_proto = eth->h_proto;
			offset += sizeof(*eth);

			/* Cap headers that we access via pointers at the
			 * end of the Ethernet header as our maximum alignment
			 * at that point is only 2 bytes.
			 */
			if (NET_IP_ALIGN)
				*p_hlen = *p_nhoff + offset;
		}
	} else { /* version 1, must be PPTP */
		u8 _ppp_hdr[PPP_HDRLEN];
		u8 *ppp_hdr;

		if (hdr->flags & GRE_ACK)
			offset += sizeof_field(struct pptp_gre_header, ack);

		ppp_hdr = __skb_header_pointer(skb, *p_nhoff + offset,
					       sizeof(_ppp_hdr),
					       data, *p_hlen, _ppp_hdr);
		if (!ppp_hdr)
			return FLOW_DISSECT_RET_OUT_BAD;

		switch (PPP_PROTOCOL(ppp_hdr)) {
		case PPP_IP:
			*p_proto = htons(ETH_P_IP);
			break;
		case PPP_IPV6:
			*p_proto = htons(ETH_P_IPV6);
			break;
		default:
			/* Could probably catch some more like MPLS */
			break;
		}

		offset += PPP_HDRLEN;
	}

	*p_nhoff += offset;
	key_control->flags |= FLOW_DIS_ENCAPSULATION;
	if (flags & FLOW_DISSECTOR_F_STOP_AT_ENCAP)
		return FLOW_DISSECT_RET_OUT_GOOD;

	return FLOW_DISSECT_RET_PROTO_AGAIN;
}

/**
 * __skb_flow_dissect_batadv() - dissect batman-adv header
 * @skb: sk_buff to with the batman-adv header
 * @key_control: flow dissectors control key
 * @data: raw buffer pointer to the packet, if NULL use skb->data
 * @p_proto: pointer used to update the protocol to process next
 * @p_nhoff: pointer used to update inner network header offset
 * @hlen: packet header length
 * @flags: any combination of FLOW_DISSECTOR_F_*
 *
 * ETH_P_BATMAN packets are tried to be dissected. Only
 * &struct batadv_unicast packets are actually processed because they contain an
 * inner ethernet header and are usually followed by actual network header. This
 * allows the flow dissector to continue processing the packet.
 *
 * Return: FLOW_DISSECT_RET_PROTO_AGAIN when &struct batadv_unicast was found,
 *  FLOW_DISSECT_RET_OUT_GOOD when dissector should stop after encapsulation,
 *  otherwise FLOW_DISSECT_RET_OUT_BAD
 */
static enum flow_dissect_ret
__skb_flow_dissect_batadv(const struct sk_buff *skb,
			  struct flow_dissector_key_control *key_control,
			  const void *data, __be16 *p_proto, int *p_nhoff,
			  int hlen, unsigned int flags)
{
	struct {
		struct batadv_unicast_packet batadv_unicast;
		struct ethhdr eth;
	} *hdr, _hdr;

	hdr = __skb_header_pointer(skb, *p_nhoff, sizeof(_hdr), data, hlen,
				   &_hdr);
	if (!hdr)
		return FLOW_DISSECT_RET_OUT_BAD;

	if (hdr->batadv_unicast.version != BATADV_COMPAT_VERSION)
		return FLOW_DISSECT_RET_OUT_BAD;

	if (hdr->batadv_unicast.packet_type != BATADV_UNICAST)
		return FLOW_DISSECT_RET_OUT_BAD;

	*p_proto = hdr->eth.h_proto;
	*p_nhoff += sizeof(*hdr);

	key_control->flags |= FLOW_DIS_ENCAPSULATION;
	if (flags & FLOW_DISSECTOR_F_STOP_AT_ENCAP)
		return FLOW_DISSECT_RET_OUT_GOOD;

	return FLOW_DISSECT_RET_PROTO_AGAIN;
}

static void
__skb_flow_dissect_tcp(const struct sk_buff *skb,
		       struct flow_dissector *flow_dissector,
		       void *target_container, const void *data,
		       int thoff, int hlen)
{
	struct flow_dissector_key_tcp *key_tcp;
	struct tcphdr *th, _th;

	if (!dissector_uses_key(flow_dissector, FLOW_DISSECTOR_KEY_TCP))
		return;

	th = __skb_header_pointer(skb, thoff, sizeof(_th), data, hlen, &_th);
	if (!th)
		return;

	if (unlikely(__tcp_hdrlen(th) < sizeof(_th)))
		return;

	key_tcp = skb_flow_dissector_target(flow_dissector,
					    FLOW_DISSECTOR_KEY_TCP,
					    target_container);
	key_tcp->flags = (*(__be16 *) &tcp_flag_word(th) & htons(0x0FFF));
}

static void
__skb_flow_dissect_ports(const struct sk_buff *skb,
			 struct flow_dissector *flow_dissector,
			 void *target_container, const void *data,
			 int nhoff, u8 ip_proto, int hlen)
{
	enum flow_dissector_key_id dissector_ports = FLOW_DISSECTOR_KEY_MAX;
	struct flow_dissector_key_ports *key_ports;

	if (dissector_uses_key(flow_dissector, FLOW_DISSECTOR_KEY_PORTS))
		dissector_ports = FLOW_DISSECTOR_KEY_PORTS;
	else if (dissector_uses_key(flow_dissector,
				    FLOW_DISSECTOR_KEY_PORTS_RANGE))
		dissector_ports = FLOW_DISSECTOR_KEY_PORTS_RANGE;

	if (dissector_ports == FLOW_DISSECTOR_KEY_MAX)
		return;

	key_ports = skb_flow_dissector_target(flow_dissector,
					      dissector_ports,
					      target_container);
	key_ports->ports = __skb_flow_get_ports(skb, nhoff, ip_proto,
						data, hlen);
}

static void
__skb_flow_dissect_ipv4(const struct sk_buff *skb,
			struct flow_dissector *flow_dissector,
			void *target_container, const void *data,
			const struct iphdr *iph)
{
	struct flow_dissector_key_ip *key_ip;

	if (!dissector_uses_key(flow_dissector, FLOW_DISSECTOR_KEY_IP))
		return;

	key_ip = skb_flow_dissector_target(flow_dissector,
					   FLOW_DISSECTOR_KEY_IP,
					   target_container);
	key_ip->tos = iph->tos;
	key_ip->ttl = iph->ttl;
}

static void
__skb_flow_dissect_ipv6(const struct sk_buff *skb,
			struct flow_dissector *flow_dissector,
			void *target_container, const void *data,
			const struct ipv6hdr *iph)
{
	struct flow_dissector_key_ip *key_ip;

	if (!dissector_uses_key(flow_dissector, FLOW_DISSECTOR_KEY_IP))
		return;

	key_ip = skb_flow_dissector_target(flow_dissector,
					   FLOW_DISSECTOR_KEY_IP,
					   target_container);
	key_ip->tos = ipv6_get_dsfield(iph);
	key_ip->ttl = iph->hop_limit;
}

/* Maximum number of protocol headers that can be parsed in
 * __skb_flow_dissect
 */
#define MAX_FLOW_DISSECT_HDRS	15

static bool skb_flow_dissect_allowed(int *num_hdrs)
{
	++*num_hdrs;

	return (*num_hdrs <= MAX_FLOW_DISSECT_HDRS);
}

static void __skb_flow_bpf_to_target(const struct bpf_flow_keys *flow_keys,
				     struct flow_dissector *flow_dissector,
				     void *target_container)
{
	struct flow_dissector_key_ports *key_ports = NULL;
	struct flow_dissector_key_control *key_control;
	struct flow_dissector_key_basic *key_basic;
	struct flow_dissector_key_addrs *key_addrs;
	struct flow_dissector_key_tags *key_tags;

	key_control = skb_flow_dissector_target(flow_dissector,
						FLOW_DISSECTOR_KEY_CONTROL,
						target_container);
	key_control->thoff = flow_keys->thoff;
	if (flow_keys->is_frag)
		key_control->flags |= FLOW_DIS_IS_FRAGMENT;
	if (flow_keys->is_first_frag)
		key_control->flags |= FLOW_DIS_FIRST_FRAG;
	if (flow_keys->is_encap)
		key_control->flags |= FLOW_DIS_ENCAPSULATION;

	key_basic = skb_flow_dissector_target(flow_dissector,
					      FLOW_DISSECTOR_KEY_BASIC,
					      target_container);
	key_basic->n_proto = flow_keys->n_proto;
	key_basic->ip_proto = flow_keys->ip_proto;

	if (flow_keys->addr_proto == ETH_P_IP &&
	    dissector_uses_key(flow_dissector, FLOW_DISSECTOR_KEY_IPV4_ADDRS)) {
		key_addrs = skb_flow_dissector_target(flow_dissector,
						      FLOW_DISSECTOR_KEY_IPV4_ADDRS,
						      target_container);
		key_addrs->v4addrs.src = flow_keys->ipv4_src;
		key_addrs->v4addrs.dst = flow_keys->ipv4_dst;
		key_control->addr_type = FLOW_DISSECTOR_KEY_IPV4_ADDRS;
	} else if (flow_keys->addr_proto == ETH_P_IPV6 &&
		   dissector_uses_key(flow_dissector,
				      FLOW_DISSECTOR_KEY_IPV6_ADDRS)) {
		key_addrs = skb_flow_dissector_target(flow_dissector,
						      FLOW_DISSECTOR_KEY_IPV6_ADDRS,
						      target_container);
		memcpy(&key_addrs->v6addrs.src, &flow_keys->ipv6_src,
		       sizeof(key_addrs->v6addrs.src));
		memcpy(&key_addrs->v6addrs.dst, &flow_keys->ipv6_dst,
		       sizeof(key_addrs->v6addrs.dst));
		key_control->addr_type = FLOW_DISSECTOR_KEY_IPV6_ADDRS;
	}

	if (dissector_uses_key(flow_dissector, FLOW_DISSECTOR_KEY_PORTS))
		key_ports = skb_flow_dissector_target(flow_dissector,
						      FLOW_DISSECTOR_KEY_PORTS,
						      target_container);
	else if (dissector_uses_key(flow_dissector,
				    FLOW_DISSECTOR_KEY_PORTS_RANGE))
		key_ports = skb_flow_dissector_target(flow_dissector,
						      FLOW_DISSECTOR_KEY_PORTS_RANGE,
						      target_container);

	if (key_ports) {
		key_ports->src = flow_keys->sport;
		key_ports->dst = flow_keys->dport;
	}

	if (dissector_uses_key(flow_dissector,
			       FLOW_DISSECTOR_KEY_FLOW_LABEL)) {
		key_tags = skb_flow_dissector_target(flow_dissector,
						     FLOW_DISSECTOR_KEY_FLOW_LABEL,
						     target_container);
		key_tags->flow_label = ntohl(flow_keys->flow_label);
	}
}

u32 bpf_flow_dissect(struct bpf_prog *prog, struct bpf_flow_dissector *ctx,
		     __be16 proto, int nhoff, int hlen, unsigned int flags)
{
	struct bpf_flow_keys *flow_keys = ctx->flow_keys;
	u32 result;

	/* Pass parameters to the BPF program */
	memset(flow_keys, 0, sizeof(*flow_keys));
	flow_keys->n_proto = proto;
	flow_keys->nhoff = nhoff;
	flow_keys->thoff = flow_keys->nhoff;

	BUILD_BUG_ON((int)BPF_FLOW_DISSECTOR_F_PARSE_1ST_FRAG !=
		     (int)FLOW_DISSECTOR_F_PARSE_1ST_FRAG);
	BUILD_BUG_ON((int)BPF_FLOW_DISSECTOR_F_STOP_AT_FLOW_LABEL !=
		     (int)FLOW_DISSECTOR_F_STOP_AT_FLOW_LABEL);
	BUILD_BUG_ON((int)BPF_FLOW_DISSECTOR_F_STOP_AT_ENCAP !=
		     (int)FLOW_DISSECTOR_F_STOP_AT_ENCAP);
	flow_keys->flags = flags;

	result = bpf_prog_run_pin_on_cpu(prog, ctx);

	flow_keys->nhoff = clamp_t(u16, flow_keys->nhoff, nhoff, hlen);
	flow_keys->thoff = clamp_t(u16, flow_keys->thoff,
				   flow_keys->nhoff, hlen);

	return result;
}

static bool is_pppoe_ses_hdr_valid(const struct pppoe_hdr *hdr)
{
	return hdr->ver == 1 && hdr->type == 1 && hdr->code == 0;
}

static bool is_pppoe_ses_hdr_valid(struct pppoe_hdr hdr)
{
	return hdr.ver == 1 && hdr.type == 1 && hdr.code == 0;
}

/**
 * __skb_flow_dissect - extract the flow_keys struct and return it
 * @net: associated network namespace, derived from @skb if NULL
 * @skb: sk_buff to extract the flow from, can be NULL if the rest are specified
 * @flow_dissector: list of keys to dissect
 * @target_container: target structure to put dissected values into
 * @data: raw buffer pointer to the packet, if NULL use skb->data
 * @proto: protocol for which to get the flow, if @data is NULL use skb->protocol
 * @nhoff: network header offset, if @data is NULL use skb_network_offset(skb)
 * @hlen: packet header length, if @data is NULL use skb_headlen(skb)
 * @flags: flags that control the dissection process, e.g.
 *         FLOW_DISSECTOR_F_STOP_AT_ENCAP.
 *
 * The function will try to retrieve individual keys into target specified
 * by flow_dissector from either the skbuff or a raw buffer specified by the
 * rest parameters.
 *
 * Caller must take care of zeroing target container memory.
 */
bool __skb_flow_dissect(const struct net *net,
			const struct sk_buff *skb,
			struct flow_dissector *flow_dissector,
			void *target_container, const void *data,
			__be16 proto, int nhoff, int hlen, unsigned int flags)
{
	struct flow_dissector_key_control *key_control;
	struct flow_dissector_key_basic *key_basic;
	struct flow_dissector_key_addrs *key_addrs;
	struct flow_dissector_key_tags *key_tags;
	struct flow_dissector_key_vlan *key_vlan;
	enum flow_dissect_ret fdret;
	enum flow_dissector_key_id dissector_vlan = FLOW_DISSECTOR_KEY_MAX;
	bool mpls_el = false;
	int mpls_lse = 0;
	int num_hdrs = 0;
	u8 ip_proto = 0;
	bool ret;

	if (!data) {
		data = skb->data;
		proto = skb_vlan_tag_present(skb) ?
			 skb->vlan_proto : skb->protocol;
		nhoff = skb_network_offset(skb);
		hlen = skb_headlen(skb);
#if IS_ENABLED(CONFIG_NET_DSA)
		if (unlikely(skb->dev && netdev_uses_dsa(skb->dev) &&
			     proto == htons(ETH_P_XDSA))) {
			struct metadata_dst *md_dst = skb_metadata_dst(skb);
			const struct dsa_device_ops *ops;
			int offset = 0;

			ops = skb->dev->dsa_ptr->tag_ops;
			/* Only DSA header taggers break flow dissection */
			if (ops->needed_headroom &&
			    (!md_dst || md_dst->type != METADATA_HW_PORT_MUX)) {
				if (ops->flow_dissect)
					ops->flow_dissect(skb, &proto, &offset);
				else
					dsa_tag_generic_flow_dissect(skb,
								     &proto,
								     &offset);
				hlen -= offset;
				nhoff += offset;
			}
		}
#endif
	}

	/* It is ensured by skb_flow_dissector_init() that control key will
	 * be always present.
	 */
	key_control = skb_flow_dissector_target(flow_dissector,
						FLOW_DISSECTOR_KEY_CONTROL,
						target_container);

	/* It is ensured by skb_flow_dissector_init() that basic key will
	 * be always present.
	 */
	key_basic = skb_flow_dissector_target(flow_dissector,
					      FLOW_DISSECTOR_KEY_BASIC,
					      target_container);

	if (skb) {
		if (!net) {
			if (skb->dev)
				net = dev_net(skb->dev);
			else if (skb->sk)
				net = sock_net(skb->sk);
		}
	}

	WARN_ON_ONCE(!net);
	if (net) {
		enum netns_bpf_attach_type type = NETNS_BPF_FLOW_DISSECTOR;
		struct bpf_prog_array *run_array;

		rcu_read_lock();
		run_array = rcu_dereference(init_net.bpf.run_array[type]);
		if (!run_array)
			run_array = rcu_dereference(net->bpf.run_array[type]);

		if (run_array) {
			struct bpf_flow_keys flow_keys;
			struct bpf_flow_dissector ctx = {
				.flow_keys = &flow_keys,
				.data = data,
				.data_end = data + hlen,
			};
			__be16 n_proto = proto;
			struct bpf_prog *prog;
			u32 result;

			if (skb) {
				ctx.skb = skb;
				/* we can't use 'proto' in the skb case
				 * because it might be set to skb->vlan_proto
				 * which has been pulled from the data
				 */
				n_proto = skb->protocol;
			}

			prog = READ_ONCE(run_array->items[0].prog);
			result = bpf_flow_dissect(prog, &ctx, n_proto, nhoff,
						  hlen, flags);
			if (result == BPF_FLOW_DISSECTOR_CONTINUE)
				goto dissect_continue;
			__skb_flow_bpf_to_target(&flow_keys, flow_dissector,
						 target_container);
			rcu_read_unlock();
			return result == BPF_OK;
		}
dissect_continue:
		rcu_read_unlock();
	}

	if (dissector_uses_key(flow_dissector,
			       FLOW_DISSECTOR_KEY_ETH_ADDRS)) {
		struct ethhdr *eth = eth_hdr(skb);
		struct flow_dissector_key_eth_addrs *key_eth_addrs;

		key_eth_addrs = skb_flow_dissector_target(flow_dissector,
							  FLOW_DISSECTOR_KEY_ETH_ADDRS,
							  target_container);
		memcpy(key_eth_addrs, eth, sizeof(*key_eth_addrs));
	}

	if (dissector_uses_key(flow_dissector,
			       FLOW_DISSECTOR_KEY_NUM_OF_VLANS)) {
		struct flow_dissector_key_num_of_vlans *key_num_of_vlans;

		key_num_of_vlans = skb_flow_dissector_target(flow_dissector,
							     FLOW_DISSECTOR_KEY_NUM_OF_VLANS,
							     target_container);
		key_num_of_vlans->num_of_vlans = 0;
	}

proto_again:
	fdret = FLOW_DISSECT_RET_CONTINUE;

	switch (proto) {
	case htons(ETH_P_IP): {
		const struct iphdr *iph;
		struct iphdr _iph;

		iph = __skb_header_pointer(skb, nhoff, sizeof(_iph), data, hlen, &_iph);
		if (!iph || iph->ihl < 5) {
			fdret = FLOW_DISSECT_RET_OUT_BAD;
			break;
		}

		nhoff += iph->ihl * 4;

		ip_proto = iph->protocol;

		if (dissector_uses_key(flow_dissector,
				       FLOW_DISSECTOR_KEY_IPV4_ADDRS)) {
			key_addrs = skb_flow_dissector_target(flow_dissector,
							      FLOW_DISSECTOR_KEY_IPV4_ADDRS,
							      target_container);

			memcpy(&key_addrs->v4addrs.src, &iph->saddr,
			       sizeof(key_addrs->v4addrs.src));
			memcpy(&key_addrs->v4addrs.dst, &iph->daddr,
			       sizeof(key_addrs->v4addrs.dst));
			key_control->addr_type = FLOW_DISSECTOR_KEY_IPV4_ADDRS;
		}

		__skb_flow_dissect_ipv4(skb, flow_dissector,
					target_container, data, iph);

		if (ip_is_fragment(iph)) {
			key_control->flags |= FLOW_DIS_IS_FRAGMENT;

			if (iph->frag_off & htons(IP_OFFSET)) {
				fdret = FLOW_DISSECT_RET_OUT_GOOD;
				break;
			} else {
				key_control->flags |= FLOW_DIS_FIRST_FRAG;
				if (!(flags &
				      FLOW_DISSECTOR_F_PARSE_1ST_FRAG)) {
					fdret = FLOW_DISSECT_RET_OUT_GOOD;
					break;
				}
			}
		}

		break;
	}
	case htons(ETH_P_IPV6): {
		const struct ipv6hdr *iph;
		struct ipv6hdr _iph;

		iph = __skb_header_pointer(skb, nhoff, sizeof(_iph), data, hlen, &_iph);
		if (!iph) {
			fdret = FLOW_DISSECT_RET_OUT_BAD;
			break;
		}

		ip_proto = iph->nexthdr;
		nhoff += sizeof(struct ipv6hdr);

		if (dissector_uses_key(flow_dissector,
				       FLOW_DISSECTOR_KEY_IPV6_ADDRS)) {
			key_addrs = skb_flow_dissector_target(flow_dissector,
							      FLOW_DISSECTOR_KEY_IPV6_ADDRS,
							      target_container);

			memcpy(&key_addrs->v6addrs.src, &iph->saddr,
			       sizeof(key_addrs->v6addrs.src));
			memcpy(&key_addrs->v6addrs.dst, &iph->daddr,
			       sizeof(key_addrs->v6addrs.dst));
			key_control->addr_type = FLOW_DISSECTOR_KEY_IPV6_ADDRS;
		}

		if ((dissector_uses_key(flow_dissector,
					FLOW_DISSECTOR_KEY_FLOW_LABEL) ||
		     (flags & FLOW_DISSECTOR_F_STOP_AT_FLOW_LABEL)) &&
		    ip6_flowlabel(iph)) {
			__be32 flow_label = ip6_flowlabel(iph);

			if (dissector_uses_key(flow_dissector,
					       FLOW_DISSECTOR_KEY_FLOW_LABEL)) {
				key_tags = skb_flow_dissector_target(flow_dissector,
								     FLOW_DISSECTOR_KEY_FLOW_LABEL,
								     target_container);
				key_tags->flow_label = ntohl(flow_label);
			}
			if (flags & FLOW_DISSECTOR_F_STOP_AT_FLOW_LABEL) {
				fdret = FLOW_DISSECT_RET_OUT_GOOD;
				break;
			}
		}

		__skb_flow_dissect_ipv6(skb, flow_dissector,
					target_container, data, iph);

		break;
	}
	case htons(ETH_P_8021AD):
	case htons(ETH_P_8021Q): {
		const struct vlan_hdr *vlan = NULL;
		struct vlan_hdr _vlan;
		__be16 saved_vlan_tpid = proto;

		if (dissector_vlan == FLOW_DISSECTOR_KEY_MAX &&
		    skb && skb_vlan_tag_present(skb)) {
			proto = skb->protocol;
		} else {
			vlan = __skb_header_pointer(skb, nhoff, sizeof(_vlan),
						    data, hlen, &_vlan);
			if (!vlan) {
				fdret = FLOW_DISSECT_RET_OUT_BAD;
				break;
			}

			proto = vlan->h_vlan_encapsulated_proto;
			nhoff += sizeof(*vlan);
		}

		if (dissector_uses_key(flow_dissector, FLOW_DISSECTOR_KEY_NUM_OF_VLANS) &&
		    !(key_control->flags & FLOW_DIS_ENCAPSULATION)) {
			struct flow_dissector_key_num_of_vlans *key_nvs;

			key_nvs = skb_flow_dissector_target(flow_dissector,
							    FLOW_DISSECTOR_KEY_NUM_OF_VLANS,
							    target_container);
			key_nvs->num_of_vlans++;
		}

		if (dissector_vlan == FLOW_DISSECTOR_KEY_MAX) {
			dissector_vlan = FLOW_DISSECTOR_KEY_VLAN;
		} else if (dissector_vlan == FLOW_DISSECTOR_KEY_VLAN) {
			dissector_vlan = FLOW_DISSECTOR_KEY_CVLAN;
		} else {
			fdret = FLOW_DISSECT_RET_PROTO_AGAIN;
			break;
		}

		if (dissector_uses_key(flow_dissector, dissector_vlan)) {
			key_vlan = skb_flow_dissector_target(flow_dissector,
							     dissector_vlan,
							     target_container);

			if (!vlan) {
				key_vlan->vlan_id = skb_vlan_tag_get_id(skb);
				key_vlan->vlan_priority = skb_vlan_tag_get_prio(skb);
			} else {
				key_vlan->vlan_id = ntohs(vlan->h_vlan_TCI) &
					VLAN_VID_MASK;
				key_vlan->vlan_priority =
					(ntohs(vlan->h_vlan_TCI) &
					 VLAN_PRIO_MASK) >> VLAN_PRIO_SHIFT;
			}
			key_vlan->vlan_tpid = saved_vlan_tpid;
			key_vlan->vlan_eth_type = proto;
		}

		fdret = FLOW_DISSECT_RET_PROTO_AGAIN;
		break;
	}
	case htons(ETH_P_PPP_SES): {
		struct {
			struct pppoe_hdr hdr;
			__be16 proto;
		} *hdr, _hdr;
		u16 ppp_proto;

		hdr = __skb_header_pointer(skb, nhoff, sizeof(_hdr), data, hlen, &_hdr);
		if (!hdr) {
			fdret = FLOW_DISSECT_RET_OUT_BAD;
			break;
		}

<<<<<<< HEAD
		if (!is_pppoe_ses_hdr_valid(hdr->hdr)) {
=======
		if (!is_pppoe_ses_hdr_valid(&hdr->hdr)) {
>>>>>>> eb3cdb58
			fdret = FLOW_DISSECT_RET_OUT_BAD;
			break;
		}

		/* least significant bit of the most significant octet
		 * indicates if protocol field was compressed
		 */
		ppp_proto = ntohs(hdr->proto);
		if (ppp_proto & 0x0100) {
			ppp_proto = ppp_proto >> 8;
			nhoff += PPPOE_SES_HLEN - 1;
		} else {
			nhoff += PPPOE_SES_HLEN;
		}

		if (ppp_proto == PPP_IP) {
			proto = htons(ETH_P_IP);
			fdret = FLOW_DISSECT_RET_PROTO_AGAIN;
		} else if (ppp_proto == PPP_IPV6) {
			proto = htons(ETH_P_IPV6);
			fdret = FLOW_DISSECT_RET_PROTO_AGAIN;
		} else if (ppp_proto == PPP_MPLS_UC) {
			proto = htons(ETH_P_MPLS_UC);
			fdret = FLOW_DISSECT_RET_PROTO_AGAIN;
		} else if (ppp_proto == PPP_MPLS_MC) {
			proto = htons(ETH_P_MPLS_MC);
			fdret = FLOW_DISSECT_RET_PROTO_AGAIN;
		} else if (ppp_proto_is_valid(ppp_proto)) {
			fdret = FLOW_DISSECT_RET_OUT_GOOD;
		} else {
			fdret = FLOW_DISSECT_RET_OUT_BAD;
			break;
		}

		if (dissector_uses_key(flow_dissector,
				       FLOW_DISSECTOR_KEY_PPPOE)) {
			struct flow_dissector_key_pppoe *key_pppoe;

			key_pppoe = skb_flow_dissector_target(flow_dissector,
							      FLOW_DISSECTOR_KEY_PPPOE,
							      target_container);
			key_pppoe->session_id = hdr->hdr.sid;
			key_pppoe->ppp_proto = htons(ppp_proto);
			key_pppoe->type = htons(ETH_P_PPP_SES);
		}
		break;
	}
	case htons(ETH_P_TIPC): {
		struct tipc_basic_hdr *hdr, _hdr;

		hdr = __skb_header_pointer(skb, nhoff, sizeof(_hdr),
					   data, hlen, &_hdr);
		if (!hdr) {
			fdret = FLOW_DISSECT_RET_OUT_BAD;
			break;
		}

		if (dissector_uses_key(flow_dissector,
				       FLOW_DISSECTOR_KEY_TIPC)) {
			key_addrs = skb_flow_dissector_target(flow_dissector,
							      FLOW_DISSECTOR_KEY_TIPC,
							      target_container);
			key_addrs->tipckey.key = tipc_hdr_rps_key(hdr);
			key_control->addr_type = FLOW_DISSECTOR_KEY_TIPC;
		}
		fdret = FLOW_DISSECT_RET_OUT_GOOD;
		break;
	}

	case htons(ETH_P_MPLS_UC):
	case htons(ETH_P_MPLS_MC):
		fdret = __skb_flow_dissect_mpls(skb, flow_dissector,
						target_container, data,
						nhoff, hlen, mpls_lse,
						&mpls_el);
		nhoff += sizeof(struct mpls_label);
		mpls_lse++;
		break;
	case htons(ETH_P_FCOE):
		if ((hlen - nhoff) < FCOE_HEADER_LEN) {
			fdret = FLOW_DISSECT_RET_OUT_BAD;
			break;
		}

		nhoff += FCOE_HEADER_LEN;
		fdret = FLOW_DISSECT_RET_OUT_GOOD;
		break;

	case htons(ETH_P_ARP):
	case htons(ETH_P_RARP):
		fdret = __skb_flow_dissect_arp(skb, flow_dissector,
					       target_container, data,
					       nhoff, hlen);
		break;

	case htons(ETH_P_BATMAN):
		fdret = __skb_flow_dissect_batadv(skb, key_control, data,
						  &proto, &nhoff, hlen, flags);
		break;

	case htons(ETH_P_1588): {
		struct ptp_header *hdr, _hdr;

		hdr = __skb_header_pointer(skb, nhoff, sizeof(_hdr), data,
					   hlen, &_hdr);
		if (!hdr) {
			fdret = FLOW_DISSECT_RET_OUT_BAD;
			break;
		}

		nhoff += ntohs(hdr->message_length);
		fdret = FLOW_DISSECT_RET_OUT_GOOD;
		break;
	}

	case htons(ETH_P_PRP):
	case htons(ETH_P_HSR): {
		struct hsr_tag *hdr, _hdr;

		hdr = __skb_header_pointer(skb, nhoff, sizeof(_hdr), data, hlen,
					   &_hdr);
		if (!hdr) {
			fdret = FLOW_DISSECT_RET_OUT_BAD;
			break;
		}

		proto = hdr->encap_proto;
		nhoff += HSR_HLEN;
		fdret = FLOW_DISSECT_RET_PROTO_AGAIN;
		break;
	}

	default:
		fdret = FLOW_DISSECT_RET_OUT_BAD;
		break;
	}

	/* Process result of proto processing */
	switch (fdret) {
	case FLOW_DISSECT_RET_OUT_GOOD:
		goto out_good;
	case FLOW_DISSECT_RET_PROTO_AGAIN:
		if (skb_flow_dissect_allowed(&num_hdrs))
			goto proto_again;
		goto out_good;
	case FLOW_DISSECT_RET_CONTINUE:
	case FLOW_DISSECT_RET_IPPROTO_AGAIN:
		break;
	case FLOW_DISSECT_RET_OUT_BAD:
	default:
		goto out_bad;
	}

ip_proto_again:
	fdret = FLOW_DISSECT_RET_CONTINUE;

	switch (ip_proto) {
	case IPPROTO_GRE:
		if (flags & FLOW_DISSECTOR_F_STOP_BEFORE_ENCAP) {
			fdret = FLOW_DISSECT_RET_OUT_GOOD;
			break;
		}

		fdret = __skb_flow_dissect_gre(skb, key_control, flow_dissector,
					       target_container, data,
					       &proto, &nhoff, &hlen, flags);
		break;

	case NEXTHDR_HOP:
	case NEXTHDR_ROUTING:
	case NEXTHDR_DEST: {
		u8 _opthdr[2], *opthdr;

		if (proto != htons(ETH_P_IPV6))
			break;

		opthdr = __skb_header_pointer(skb, nhoff, sizeof(_opthdr),
					      data, hlen, &_opthdr);
		if (!opthdr) {
			fdret = FLOW_DISSECT_RET_OUT_BAD;
			break;
		}

		ip_proto = opthdr[0];
		nhoff += (opthdr[1] + 1) << 3;

		fdret = FLOW_DISSECT_RET_IPPROTO_AGAIN;
		break;
	}
	case NEXTHDR_FRAGMENT: {
		struct frag_hdr _fh, *fh;

		if (proto != htons(ETH_P_IPV6))
			break;

		fh = __skb_header_pointer(skb, nhoff, sizeof(_fh),
					  data, hlen, &_fh);

		if (!fh) {
			fdret = FLOW_DISSECT_RET_OUT_BAD;
			break;
		}

		key_control->flags |= FLOW_DIS_IS_FRAGMENT;

		nhoff += sizeof(_fh);
		ip_proto = fh->nexthdr;

		if (!(fh->frag_off & htons(IP6_OFFSET))) {
			key_control->flags |= FLOW_DIS_FIRST_FRAG;
			if (flags & FLOW_DISSECTOR_F_PARSE_1ST_FRAG) {
				fdret = FLOW_DISSECT_RET_IPPROTO_AGAIN;
				break;
			}
		}

		fdret = FLOW_DISSECT_RET_OUT_GOOD;
		break;
	}
	case IPPROTO_IPIP:
		if (flags & FLOW_DISSECTOR_F_STOP_BEFORE_ENCAP) {
			fdret = FLOW_DISSECT_RET_OUT_GOOD;
			break;
		}

		proto = htons(ETH_P_IP);

		key_control->flags |= FLOW_DIS_ENCAPSULATION;
		if (flags & FLOW_DISSECTOR_F_STOP_AT_ENCAP) {
			fdret = FLOW_DISSECT_RET_OUT_GOOD;
			break;
		}

		fdret = FLOW_DISSECT_RET_PROTO_AGAIN;
		break;

	case IPPROTO_IPV6:
		if (flags & FLOW_DISSECTOR_F_STOP_BEFORE_ENCAP) {
			fdret = FLOW_DISSECT_RET_OUT_GOOD;
			break;
		}

		proto = htons(ETH_P_IPV6);

		key_control->flags |= FLOW_DIS_ENCAPSULATION;
		if (flags & FLOW_DISSECTOR_F_STOP_AT_ENCAP) {
			fdret = FLOW_DISSECT_RET_OUT_GOOD;
			break;
		}

		fdret = FLOW_DISSECT_RET_PROTO_AGAIN;
		break;


	case IPPROTO_MPLS:
		proto = htons(ETH_P_MPLS_UC);
		fdret = FLOW_DISSECT_RET_PROTO_AGAIN;
		break;

	case IPPROTO_TCP:
		__skb_flow_dissect_tcp(skb, flow_dissector, target_container,
				       data, nhoff, hlen);
		break;

	case IPPROTO_ICMP:
	case IPPROTO_ICMPV6:
		__skb_flow_dissect_icmp(skb, flow_dissector, target_container,
					data, nhoff, hlen);
		break;
	case IPPROTO_L2TP:
		__skb_flow_dissect_l2tpv3(skb, flow_dissector, target_container,
					  data, nhoff, hlen);
		break;

	default:
		break;
	}

	if (!(key_control->flags & FLOW_DIS_IS_FRAGMENT))
		__skb_flow_dissect_ports(skb, flow_dissector, target_container,
					 data, nhoff, ip_proto, hlen);

	/* Process result of IP proto processing */
	switch (fdret) {
	case FLOW_DISSECT_RET_PROTO_AGAIN:
		if (skb_flow_dissect_allowed(&num_hdrs))
			goto proto_again;
		break;
	case FLOW_DISSECT_RET_IPPROTO_AGAIN:
		if (skb_flow_dissect_allowed(&num_hdrs))
			goto ip_proto_again;
		break;
	case FLOW_DISSECT_RET_OUT_GOOD:
	case FLOW_DISSECT_RET_CONTINUE:
		break;
	case FLOW_DISSECT_RET_OUT_BAD:
	default:
		goto out_bad;
	}

out_good:
	ret = true;

out:
	key_control->thoff = min_t(u16, nhoff, skb ? skb->len : hlen);
	key_basic->n_proto = proto;
	key_basic->ip_proto = ip_proto;

	return ret;

out_bad:
	ret = false;
	goto out;
}
EXPORT_SYMBOL(__skb_flow_dissect);

static siphash_aligned_key_t hashrnd;
static __always_inline void __flow_hash_secret_init(void)
{
	net_get_random_once(&hashrnd, sizeof(hashrnd));
}

static const void *flow_keys_hash_start(const struct flow_keys *flow)
{
	BUILD_BUG_ON(FLOW_KEYS_HASH_OFFSET % SIPHASH_ALIGNMENT);
	return &flow->FLOW_KEYS_HASH_START_FIELD;
}

static inline size_t flow_keys_hash_length(const struct flow_keys *flow)
{
	size_t diff = FLOW_KEYS_HASH_OFFSET + sizeof(flow->addrs);

	BUILD_BUG_ON((sizeof(*flow) - FLOW_KEYS_HASH_OFFSET) % sizeof(u32));

	switch (flow->control.addr_type) {
	case FLOW_DISSECTOR_KEY_IPV4_ADDRS:
		diff -= sizeof(flow->addrs.v4addrs);
		break;
	case FLOW_DISSECTOR_KEY_IPV6_ADDRS:
		diff -= sizeof(flow->addrs.v6addrs);
		break;
	case FLOW_DISSECTOR_KEY_TIPC:
		diff -= sizeof(flow->addrs.tipckey);
		break;
	}
	return sizeof(*flow) - diff;
}

__be32 flow_get_u32_src(const struct flow_keys *flow)
{
	switch (flow->control.addr_type) {
	case FLOW_DISSECTOR_KEY_IPV4_ADDRS:
		return flow->addrs.v4addrs.src;
	case FLOW_DISSECTOR_KEY_IPV6_ADDRS:
		return (__force __be32)ipv6_addr_hash(
			&flow->addrs.v6addrs.src);
	case FLOW_DISSECTOR_KEY_TIPC:
		return flow->addrs.tipckey.key;
	default:
		return 0;
	}
}
EXPORT_SYMBOL(flow_get_u32_src);

__be32 flow_get_u32_dst(const struct flow_keys *flow)
{
	switch (flow->control.addr_type) {
	case FLOW_DISSECTOR_KEY_IPV4_ADDRS:
		return flow->addrs.v4addrs.dst;
	case FLOW_DISSECTOR_KEY_IPV6_ADDRS:
		return (__force __be32)ipv6_addr_hash(
			&flow->addrs.v6addrs.dst);
	default:
		return 0;
	}
}
EXPORT_SYMBOL(flow_get_u32_dst);

/* Sort the source and destination IP and the ports,
 * to have consistent hash within the two directions
 */
static inline void __flow_hash_consistentify(struct flow_keys *keys)
{
	int addr_diff, i;

	switch (keys->control.addr_type) {
	case FLOW_DISSECTOR_KEY_IPV4_ADDRS:
		if ((__force u32)keys->addrs.v4addrs.dst <
		    (__force u32)keys->addrs.v4addrs.src)
			swap(keys->addrs.v4addrs.src, keys->addrs.v4addrs.dst);

		if ((__force u16)keys->ports.dst <
		    (__force u16)keys->ports.src) {
			swap(keys->ports.src, keys->ports.dst);
		}
		break;
	case FLOW_DISSECTOR_KEY_IPV6_ADDRS:
		addr_diff = memcmp(&keys->addrs.v6addrs.dst,
				   &keys->addrs.v6addrs.src,
				   sizeof(keys->addrs.v6addrs.dst));
		if (addr_diff < 0) {
			for (i = 0; i < 4; i++)
				swap(keys->addrs.v6addrs.src.s6_addr32[i],
				     keys->addrs.v6addrs.dst.s6_addr32[i]);
		}
		if ((__force u16)keys->ports.dst <
		    (__force u16)keys->ports.src) {
			swap(keys->ports.src, keys->ports.dst);
		}
		break;
	}
}

static inline u32 __flow_hash_from_keys(struct flow_keys *keys,
					const siphash_key_t *keyval)
{
	u32 hash;

	__flow_hash_consistentify(keys);

	hash = siphash(flow_keys_hash_start(keys),
		       flow_keys_hash_length(keys), keyval);
	if (!hash)
		hash = 1;

	return hash;
}

u32 flow_hash_from_keys(struct flow_keys *keys)
{
	__flow_hash_secret_init();
	return __flow_hash_from_keys(keys, &hashrnd);
}
EXPORT_SYMBOL(flow_hash_from_keys);

static inline u32 ___skb_get_hash(const struct sk_buff *skb,
				  struct flow_keys *keys,
				  const siphash_key_t *keyval)
{
	skb_flow_dissect_flow_keys(skb, keys,
				   FLOW_DISSECTOR_F_STOP_AT_FLOW_LABEL);

	return __flow_hash_from_keys(keys, keyval);
}

struct _flow_keys_digest_data {
	__be16	n_proto;
	u8	ip_proto;
	u8	padding;
	__be32	ports;
	__be32	src;
	__be32	dst;
};

void make_flow_keys_digest(struct flow_keys_digest *digest,
			   const struct flow_keys *flow)
{
	struct _flow_keys_digest_data *data =
	    (struct _flow_keys_digest_data *)digest;

	BUILD_BUG_ON(sizeof(*data) > sizeof(*digest));

	memset(digest, 0, sizeof(*digest));

	data->n_proto = flow->basic.n_proto;
	data->ip_proto = flow->basic.ip_proto;
	data->ports = flow->ports.ports;
	data->src = flow->addrs.v4addrs.src;
	data->dst = flow->addrs.v4addrs.dst;
}
EXPORT_SYMBOL(make_flow_keys_digest);

static struct flow_dissector flow_keys_dissector_symmetric __read_mostly;

u32 __skb_get_hash_symmetric(const struct sk_buff *skb)
{
	struct flow_keys keys;

	__flow_hash_secret_init();

	memset(&keys, 0, sizeof(keys));
	__skb_flow_dissect(NULL, skb, &flow_keys_dissector_symmetric,
			   &keys, NULL, 0, 0, 0,
			   FLOW_DISSECTOR_F_STOP_AT_FLOW_LABEL);

	return __flow_hash_from_keys(&keys, &hashrnd);
}
EXPORT_SYMBOL_GPL(__skb_get_hash_symmetric);

/**
 * __skb_get_hash: calculate a flow hash
 * @skb: sk_buff to calculate flow hash from
 *
 * This function calculates a flow hash based on src/dst addresses
 * and src/dst port numbers.  Sets hash in skb to non-zero hash value
 * on success, zero indicates no valid hash.  Also, sets l4_hash in skb
 * if hash is a canonical 4-tuple hash over transport ports.
 */
void __skb_get_hash(struct sk_buff *skb)
{
	struct flow_keys keys;
	u32 hash;

	__flow_hash_secret_init();

	hash = ___skb_get_hash(skb, &keys, &hashrnd);

	__skb_set_sw_hash(skb, hash, flow_keys_have_l4(&keys));
}
EXPORT_SYMBOL(__skb_get_hash);

__u32 skb_get_hash_perturb(const struct sk_buff *skb,
			   const siphash_key_t *perturb)
{
	struct flow_keys keys;

	return ___skb_get_hash(skb, &keys, perturb);
}
EXPORT_SYMBOL(skb_get_hash_perturb);

u32 __skb_get_poff(const struct sk_buff *skb, const void *data,
		   const struct flow_keys_basic *keys, int hlen)
{
	u32 poff = keys->control.thoff;

	/* skip L4 headers for fragments after the first */
	if ((keys->control.flags & FLOW_DIS_IS_FRAGMENT) &&
	    !(keys->control.flags & FLOW_DIS_FIRST_FRAG))
		return poff;

	switch (keys->basic.ip_proto) {
	case IPPROTO_TCP: {
		/* access doff as u8 to avoid unaligned access */
		const u8 *doff;
		u8 _doff;

		doff = __skb_header_pointer(skb, poff + 12, sizeof(_doff),
					    data, hlen, &_doff);
		if (!doff)
			return poff;

		poff += max_t(u32, sizeof(struct tcphdr), (*doff & 0xF0) >> 2);
		break;
	}
	case IPPROTO_UDP:
	case IPPROTO_UDPLITE:
		poff += sizeof(struct udphdr);
		break;
	/* For the rest, we do not really care about header
	 * extensions at this point for now.
	 */
	case IPPROTO_ICMP:
		poff += sizeof(struct icmphdr);
		break;
	case IPPROTO_ICMPV6:
		poff += sizeof(struct icmp6hdr);
		break;
	case IPPROTO_IGMP:
		poff += sizeof(struct igmphdr);
		break;
	case IPPROTO_DCCP:
		poff += sizeof(struct dccp_hdr);
		break;
	case IPPROTO_SCTP:
		poff += sizeof(struct sctphdr);
		break;
	}

	return poff;
}

/**
 * skb_get_poff - get the offset to the payload
 * @skb: sk_buff to get the payload offset from
 *
 * The function will get the offset to the payload as far as it could
 * be dissected.  The main user is currently BPF, so that we can dynamically
 * truncate packets without needing to push actual payload to the user
 * space and can analyze headers only, instead.
 */
u32 skb_get_poff(const struct sk_buff *skb)
{
	struct flow_keys_basic keys;

	if (!skb_flow_dissect_flow_keys_basic(NULL, skb, &keys,
					      NULL, 0, 0, 0, 0))
		return 0;

	return __skb_get_poff(skb, skb->data, &keys, skb_headlen(skb));
}

__u32 __get_hash_from_flowi6(const struct flowi6 *fl6, struct flow_keys *keys)
{
	memset(keys, 0, sizeof(*keys));

	memcpy(&keys->addrs.v6addrs.src, &fl6->saddr,
	    sizeof(keys->addrs.v6addrs.src));
	memcpy(&keys->addrs.v6addrs.dst, &fl6->daddr,
	    sizeof(keys->addrs.v6addrs.dst));
	keys->control.addr_type = FLOW_DISSECTOR_KEY_IPV6_ADDRS;
	keys->ports.src = fl6->fl6_sport;
	keys->ports.dst = fl6->fl6_dport;
	keys->keyid.keyid = fl6->fl6_gre_key;
	keys->tags.flow_label = (__force u32)flowi6_get_flowlabel(fl6);
	keys->basic.ip_proto = fl6->flowi6_proto;

	return flow_hash_from_keys(keys);
}
EXPORT_SYMBOL(__get_hash_from_flowi6);

static const struct flow_dissector_key flow_keys_dissector_keys[] = {
	{
		.key_id = FLOW_DISSECTOR_KEY_CONTROL,
		.offset = offsetof(struct flow_keys, control),
	},
	{
		.key_id = FLOW_DISSECTOR_KEY_BASIC,
		.offset = offsetof(struct flow_keys, basic),
	},
	{
		.key_id = FLOW_DISSECTOR_KEY_IPV4_ADDRS,
		.offset = offsetof(struct flow_keys, addrs.v4addrs),
	},
	{
		.key_id = FLOW_DISSECTOR_KEY_IPV6_ADDRS,
		.offset = offsetof(struct flow_keys, addrs.v6addrs),
	},
	{
		.key_id = FLOW_DISSECTOR_KEY_TIPC,
		.offset = offsetof(struct flow_keys, addrs.tipckey),
	},
	{
		.key_id = FLOW_DISSECTOR_KEY_PORTS,
		.offset = offsetof(struct flow_keys, ports),
	},
	{
		.key_id = FLOW_DISSECTOR_KEY_VLAN,
		.offset = offsetof(struct flow_keys, vlan),
	},
	{
		.key_id = FLOW_DISSECTOR_KEY_FLOW_LABEL,
		.offset = offsetof(struct flow_keys, tags),
	},
	{
		.key_id = FLOW_DISSECTOR_KEY_GRE_KEYID,
		.offset = offsetof(struct flow_keys, keyid),
	},
};

static const struct flow_dissector_key flow_keys_dissector_symmetric_keys[] = {
	{
		.key_id = FLOW_DISSECTOR_KEY_CONTROL,
		.offset = offsetof(struct flow_keys, control),
	},
	{
		.key_id = FLOW_DISSECTOR_KEY_BASIC,
		.offset = offsetof(struct flow_keys, basic),
	},
	{
		.key_id = FLOW_DISSECTOR_KEY_IPV4_ADDRS,
		.offset = offsetof(struct flow_keys, addrs.v4addrs),
	},
	{
		.key_id = FLOW_DISSECTOR_KEY_IPV6_ADDRS,
		.offset = offsetof(struct flow_keys, addrs.v6addrs),
	},
	{
		.key_id = FLOW_DISSECTOR_KEY_PORTS,
		.offset = offsetof(struct flow_keys, ports),
	},
};

static const struct flow_dissector_key flow_keys_basic_dissector_keys[] = {
	{
		.key_id = FLOW_DISSECTOR_KEY_CONTROL,
		.offset = offsetof(struct flow_keys, control),
	},
	{
		.key_id = FLOW_DISSECTOR_KEY_BASIC,
		.offset = offsetof(struct flow_keys, basic),
	},
};

struct flow_dissector flow_keys_dissector __read_mostly;
EXPORT_SYMBOL(flow_keys_dissector);

struct flow_dissector flow_keys_basic_dissector __read_mostly;
EXPORT_SYMBOL(flow_keys_basic_dissector);

static int __init init_default_flow_dissectors(void)
{
	skb_flow_dissector_init(&flow_keys_dissector,
				flow_keys_dissector_keys,
				ARRAY_SIZE(flow_keys_dissector_keys));
	skb_flow_dissector_init(&flow_keys_dissector_symmetric,
				flow_keys_dissector_symmetric_keys,
				ARRAY_SIZE(flow_keys_dissector_symmetric_keys));
	skb_flow_dissector_init(&flow_keys_basic_dissector,
				flow_keys_basic_dissector_keys,
				ARRAY_SIZE(flow_keys_basic_dissector_keys));
	return 0;
}
core_initcall(init_default_flow_dissectors);<|MERGE_RESOLUTION|>--- conflicted
+++ resolved
@@ -924,11 +924,6 @@
 	return hdr->ver == 1 && hdr->type == 1 && hdr->code == 0;
 }
 
-static bool is_pppoe_ses_hdr_valid(struct pppoe_hdr hdr)
-{
-	return hdr.ver == 1 && hdr.type == 1 && hdr.code == 0;
-}
-
 /**
  * __skb_flow_dissect - extract the flow_keys struct and return it
  * @net: associated network namespace, derived from @skb if NULL
@@ -1262,11 +1257,7 @@
 			break;
 		}
 
-<<<<<<< HEAD
-		if (!is_pppoe_ses_hdr_valid(hdr->hdr)) {
-=======
 		if (!is_pppoe_ses_hdr_valid(&hdr->hdr)) {
->>>>>>> eb3cdb58
 			fdret = FLOW_DISSECT_RET_OUT_BAD;
 			break;
 		}
