// SPDX-License-Identifier: GPL-2.0-only
/*
 * Common framework for low-level network console, dump, and debugger code
 *
 * Sep 8 2003  Matt Mackall <mpm@selenic.com>
 *
 * based on the netconsole code from:
 *
 * Copyright (C) 2001  Ingo Molnar <mingo@redhat.com>
 * Copyright (C) 2002  Red Hat, Inc.
 */

#define pr_fmt(fmt) KBUILD_MODNAME ": " fmt

#include <linux/moduleparam.h>
#include <linux/kernel.h>
#include <linux/netdevice.h>
#include <linux/etherdevice.h>
#include <linux/string.h>
#include <linux/if_arp.h>
#include <linux/inetdevice.h>
#include <linux/inet.h>
#include <linux/interrupt.h>
#include <linux/netpoll.h>
#include <linux/sched.h>
#include <linux/delay.h>
#include <linux/rcupdate.h>
#include <linux/workqueue.h>
#include <linux/slab.h>
#include <linux/export.h>
#include <linux/if_vlan.h>
#include <net/tcp.h>
#include <net/udp.h>
#include <net/addrconf.h>
#include <net/ndisc.h>
#include <net/ip6_checksum.h>
#include <linux/unaligned.h>
#include <trace/events/napi.h>
#include <linux/kconfig.h>

/*
 * We maintain a small pool of fully-sized skbs, to make sure the
 * message gets out even in extreme OOM situations.
 */

#define MAX_UDP_CHUNK 1460
#define MAX_SKBS 32

static struct sk_buff_head skb_pool;

#define USEC_PER_POLL	50

#define MAX_SKB_SIZE							\
	(sizeof(struct ethhdr) +					\
	 sizeof(struct iphdr) +						\
	 sizeof(struct udphdr) +					\
	 MAX_UDP_CHUNK)

static void zap_completion_queue(void);

static unsigned int carrier_timeout = 4;
module_param(carrier_timeout, uint, 0644);

#define np_info(np, fmt, ...)				\
	pr_info("%s: " fmt, np->name, ##__VA_ARGS__)
#define np_err(np, fmt, ...)				\
	pr_err("%s: " fmt, np->name, ##__VA_ARGS__)
#define np_notice(np, fmt, ...)				\
	pr_notice("%s: " fmt, np->name, ##__VA_ARGS__)

static netdev_tx_t netpoll_start_xmit(struct sk_buff *skb,
				      struct net_device *dev,
				      struct netdev_queue *txq)
{
	netdev_tx_t status = NETDEV_TX_OK;
	netdev_features_t features;

	features = netif_skb_features(skb);

	if (skb_vlan_tag_present(skb) &&
	    !vlan_hw_offload_capable(features, skb->vlan_proto)) {
		skb = __vlan_hwaccel_push_inside(skb);
		if (unlikely(!skb)) {
			/* This is actually a packet drop, but we
			 * don't want the code that calls this
			 * function to try and operate on a NULL skb.
			 */
			goto out;
		}
	}

	status = netdev_start_xmit(skb, dev, txq, false);

out:
	return status;
}

static void queue_process(struct work_struct *work)
{
	struct netpoll_info *npinfo =
		container_of(work, struct netpoll_info, tx_work.work);
	struct sk_buff *skb;
	unsigned long flags;

	while ((skb = skb_dequeue(&npinfo->txq))) {
		struct net_device *dev = skb->dev;
		struct netdev_queue *txq;
		unsigned int q_index;

		if (!netif_device_present(dev) || !netif_running(dev)) {
			kfree_skb(skb);
			continue;
		}

		local_irq_save(flags);
		/* check if skb->queue_mapping is still valid */
		q_index = skb_get_queue_mapping(skb);
		if (unlikely(q_index >= dev->real_num_tx_queues)) {
			q_index = q_index % dev->real_num_tx_queues;
			skb_set_queue_mapping(skb, q_index);
		}
		txq = netdev_get_tx_queue(dev, q_index);
		HARD_TX_LOCK(dev, txq, smp_processor_id());
		if (netif_xmit_frozen_or_stopped(txq) ||
		    !dev_xmit_complete(netpoll_start_xmit(skb, dev, txq))) {
			skb_queue_head(&npinfo->txq, skb);
			HARD_TX_UNLOCK(dev, txq);
			local_irq_restore(flags);

			schedule_delayed_work(&npinfo->tx_work, HZ/10);
			return;
		}
		HARD_TX_UNLOCK(dev, txq);
		local_irq_restore(flags);
	}
}

static int netif_local_xmit_active(struct net_device *dev)
{
	int i;

	for (i = 0; i < dev->num_tx_queues; i++) {
		struct netdev_queue *txq = netdev_get_tx_queue(dev, i);

		if (READ_ONCE(txq->xmit_lock_owner) == smp_processor_id())
			return 1;
	}

	return 0;
}

static void poll_one_napi(struct napi_struct *napi)
{
	int work;

	/* If we set this bit but see that it has already been set,
	 * that indicates that napi has been disabled and we need
	 * to abort this operation
	 */
	if (test_and_set_bit(NAPI_STATE_NPSVC, &napi->state))
		return;

	/* We explicitly pass the polling call a budget of 0 to
	 * indicate that we are clearing the Tx path only.
	 */
	work = napi->poll(napi, 0);
	WARN_ONCE(work, "%pS exceeded budget in poll\n", napi->poll);
	trace_napi_poll(napi, work, 0);

	clear_bit(NAPI_STATE_NPSVC, &napi->state);
}

static void poll_napi(struct net_device *dev)
{
	struct napi_struct *napi;
	int cpu = smp_processor_id();

	list_for_each_entry_rcu(napi, &dev->napi_list, dev_list) {
		if (cmpxchg(&napi->poll_owner, -1, cpu) == -1) {
			poll_one_napi(napi);
			smp_store_release(&napi->poll_owner, -1);
		}
	}
}

void netpoll_poll_dev(struct net_device *dev)
{
	struct netpoll_info *ni = rcu_dereference_bh(dev->npinfo);
	const struct net_device_ops *ops;

	/* Don't do any rx activity if the dev_lock mutex is held
	 * the dev_open/close paths use this to block netpoll activity
	 * while changing device state
	 */
	if (!ni || down_trylock(&ni->dev_lock))
		return;

	/* Some drivers will take the same locks in poll and xmit,
	 * we can't poll if local CPU is already in xmit.
	 */
	if (!netif_running(dev) || netif_local_xmit_active(dev)) {
		up(&ni->dev_lock);
		return;
	}

	ops = dev->netdev_ops;
	if (ops->ndo_poll_controller)
		ops->ndo_poll_controller(dev);

	poll_napi(dev);

	up(&ni->dev_lock);

	zap_completion_queue();
}
EXPORT_SYMBOL(netpoll_poll_dev);

void netpoll_poll_disable(struct net_device *dev)
{
	struct netpoll_info *ni;

	might_sleep();
	ni = rtnl_dereference(dev->npinfo);
	if (ni)
		down(&ni->dev_lock);
}

void netpoll_poll_enable(struct net_device *dev)
{
	struct netpoll_info *ni;

	ni = rtnl_dereference(dev->npinfo);
	if (ni)
		up(&ni->dev_lock);
}

static void refill_skbs(void)
{
	struct sk_buff *skb;
	unsigned long flags;

	spin_lock_irqsave(&skb_pool.lock, flags);
	while (skb_pool.qlen < MAX_SKBS) {
		skb = alloc_skb(MAX_SKB_SIZE, GFP_ATOMIC);
		if (!skb)
			break;

		__skb_queue_tail(&skb_pool, skb);
	}
	spin_unlock_irqrestore(&skb_pool.lock, flags);
}

static void zap_completion_queue(void)
{
	unsigned long flags;
	struct softnet_data *sd = &get_cpu_var(softnet_data);

	if (sd->completion_queue) {
		struct sk_buff *clist;

		local_irq_save(flags);
		clist = sd->completion_queue;
		sd->completion_queue = NULL;
		local_irq_restore(flags);

		while (clist != NULL) {
			struct sk_buff *skb = clist;
			clist = clist->next;
			if (!skb_irq_freeable(skb)) {
				refcount_set(&skb->users, 1);
				dev_kfree_skb_any(skb); /* put this one back */
			} else {
				__kfree_skb(skb);
			}
		}
	}

	put_cpu_var(softnet_data);
}

static struct sk_buff *find_skb(struct netpoll *np, int len, int reserve)
{
	int count = 0;
	struct sk_buff *skb;

	zap_completion_queue();
	refill_skbs();
repeat:

	skb = alloc_skb(len, GFP_ATOMIC);
	if (!skb)
		skb = skb_dequeue(&skb_pool);

	if (!skb) {
		if (++count < 10) {
			netpoll_poll_dev(np->dev);
			goto repeat;
		}
		return NULL;
	}

	refcount_set(&skb->users, 1);
	skb_reserve(skb, reserve);
	return skb;
}

static int netpoll_owner_active(struct net_device *dev)
{
	struct napi_struct *napi;

	list_for_each_entry_rcu(napi, &dev->napi_list, dev_list) {
		if (READ_ONCE(napi->poll_owner) == smp_processor_id())
			return 1;
	}
	return 0;
}

/* call with IRQ disabled */
static netdev_tx_t __netpoll_send_skb(struct netpoll *np, struct sk_buff *skb)
{
	netdev_tx_t status = NETDEV_TX_BUSY;
	struct net_device *dev;
	unsigned long tries;
	/* It is up to the caller to keep npinfo alive. */
	struct netpoll_info *npinfo;

	lockdep_assert_irqs_disabled();

	dev = np->dev;
	npinfo = rcu_dereference_bh(dev->npinfo);

	if (!npinfo || !netif_running(dev) || !netif_device_present(dev)) {
		dev_kfree_skb_irq(skb);
		return NET_XMIT_DROP;
	}

	/* don't get messages out of order, and no recursion */
	if (skb_queue_len(&npinfo->txq) == 0 && !netpoll_owner_active(dev)) {
		struct netdev_queue *txq;

		txq = netdev_core_pick_tx(dev, skb, NULL);

		/* try until next clock tick */
		for (tries = jiffies_to_usecs(1)/USEC_PER_POLL;
		     tries > 0; --tries) {
			if (HARD_TX_TRYLOCK(dev, txq)) {
				if (!netif_xmit_stopped(txq))
					status = netpoll_start_xmit(skb, dev, txq);

				HARD_TX_UNLOCK(dev, txq);

				if (dev_xmit_complete(status))
					break;

			}

			/* tickle device maybe there is some cleanup */
			netpoll_poll_dev(np->dev);

			udelay(USEC_PER_POLL);
		}

		WARN_ONCE(!irqs_disabled(),
			"netpoll_send_skb_on_dev(): %s enabled interrupts in poll (%pS)\n",
			dev->name, dev->netdev_ops->ndo_start_xmit);

	}

	if (!dev_xmit_complete(status)) {
		skb_queue_tail(&npinfo->txq, skb);
		schedule_delayed_work(&npinfo->tx_work,0);
	}
	return NETDEV_TX_OK;
}

netdev_tx_t netpoll_send_skb(struct netpoll *np, struct sk_buff *skb)
{
	unsigned long flags;
	netdev_tx_t ret;

	if (unlikely(!np)) {
		dev_kfree_skb_irq(skb);
		ret = NET_XMIT_DROP;
	} else {
		local_irq_save(flags);
		ret = __netpoll_send_skb(np, skb);
		local_irq_restore(flags);
	}
	return ret;
}
EXPORT_SYMBOL(netpoll_send_skb);

void netpoll_send_udp(struct netpoll *np, const char *msg, int len)
{
	int total_len, ip_len, udp_len;
	struct sk_buff *skb;
	struct udphdr *udph;
	struct iphdr *iph;
	struct ethhdr *eth;
	static atomic_t ip_ident;
	struct ipv6hdr *ip6h;

	if (!IS_ENABLED(CONFIG_PREEMPT_RT))
		WARN_ON_ONCE(!irqs_disabled());

	udp_len = len + sizeof(*udph);
	if (np->ipv6)
		ip_len = udp_len + sizeof(*ip6h);
	else
		ip_len = udp_len + sizeof(*iph);

	total_len = ip_len + LL_RESERVED_SPACE(np->dev);

	skb = find_skb(np, total_len + np->dev->needed_tailroom,
		       total_len - len);
	if (!skb)
		return;

	skb_copy_to_linear_data(skb, msg, len);
	skb_put(skb, len);

	skb_push(skb, sizeof(*udph));
	skb_reset_transport_header(skb);
	udph = udp_hdr(skb);
	udph->source = htons(np->local_port);
	udph->dest = htons(np->remote_port);
	udph->len = htons(udp_len);

	if (np->ipv6) {
		udph->check = 0;
		udph->check = csum_ipv6_magic(&np->local_ip.in6,
					      &np->remote_ip.in6,
					      udp_len, IPPROTO_UDP,
					      csum_partial(udph, udp_len, 0));
		if (udph->check == 0)
			udph->check = CSUM_MANGLED_0;

		skb_push(skb, sizeof(*ip6h));
		skb_reset_network_header(skb);
		ip6h = ipv6_hdr(skb);

		/* ip6h->version = 6; ip6h->priority = 0; */
		*(unsigned char *)ip6h = 0x60;
		ip6h->flow_lbl[0] = 0;
		ip6h->flow_lbl[1] = 0;
		ip6h->flow_lbl[2] = 0;

		ip6h->payload_len = htons(sizeof(struct udphdr) + len);
		ip6h->nexthdr = IPPROTO_UDP;
		ip6h->hop_limit = 32;
		ip6h->saddr = np->local_ip.in6;
		ip6h->daddr = np->remote_ip.in6;

		eth = skb_push(skb, ETH_HLEN);
		skb_reset_mac_header(skb);
		skb->protocol = eth->h_proto = htons(ETH_P_IPV6);
	} else {
		udph->check = 0;
		udph->check = csum_tcpudp_magic(np->local_ip.ip,
						np->remote_ip.ip,
						udp_len, IPPROTO_UDP,
						csum_partial(udph, udp_len, 0));
		if (udph->check == 0)
			udph->check = CSUM_MANGLED_0;

		skb_push(skb, sizeof(*iph));
		skb_reset_network_header(skb);
		iph = ip_hdr(skb);

		/* iph->version = 4; iph->ihl = 5; */
		*(unsigned char *)iph = 0x45;
		iph->tos      = 0;
		put_unaligned(htons(ip_len), &(iph->tot_len));
		iph->id       = htons(atomic_inc_return(&ip_ident));
		iph->frag_off = 0;
		iph->ttl      = 64;
		iph->protocol = IPPROTO_UDP;
		iph->check    = 0;
		put_unaligned(np->local_ip.ip, &(iph->saddr));
		put_unaligned(np->remote_ip.ip, &(iph->daddr));
		iph->check    = ip_fast_csum((unsigned char *)iph, iph->ihl);

		eth = skb_push(skb, ETH_HLEN);
		skb_reset_mac_header(skb);
		skb->protocol = eth->h_proto = htons(ETH_P_IP);
	}

	ether_addr_copy(eth->h_source, np->dev->dev_addr);
	ether_addr_copy(eth->h_dest, np->remote_mac);

	skb->dev = np->dev;

	netpoll_send_skb(np, skb);
}
EXPORT_SYMBOL(netpoll_send_udp);

void netpoll_print_options(struct netpoll *np)
{
	np_info(np, "local port %d\n", np->local_port);
	if (np->ipv6)
		np_info(np, "local IPv6 address %pI6c\n", &np->local_ip.in6);
	else
		np_info(np, "local IPv4 address %pI4\n", &np->local_ip.ip);
	np_info(np, "interface '%s'\n", np->dev_name);
	np_info(np, "remote port %d\n", np->remote_port);
	if (np->ipv6)
		np_info(np, "remote IPv6 address %pI6c\n", &np->remote_ip.in6);
	else
		np_info(np, "remote IPv4 address %pI4\n", &np->remote_ip.ip);
	np_info(np, "remote ethernet address %pM\n", np->remote_mac);
}
EXPORT_SYMBOL(netpoll_print_options);

static int netpoll_parse_ip_addr(const char *str, union inet_addr *addr)
{
	const char *end;

	if (!strchr(str, ':') &&
	    in4_pton(str, -1, (void *)addr, -1, &end) > 0) {
		if (!*end)
			return 0;
	}
	if (in6_pton(str, -1, addr->in6.s6_addr, -1, &end) > 0) {
#if IS_ENABLED(CONFIG_IPV6)
		if (!*end)
			return 1;
#else
		return -1;
#endif
	}
	return -1;
}

int netpoll_parse_options(struct netpoll *np, char *opt)
{
	char *cur=opt, *delim;
	int ipv6;
	bool ipversion_set = false;

	if (*cur != '@') {
		if ((delim = strchr(cur, '@')) == NULL)
			goto parse_failed;
		*delim = 0;
		if (kstrtou16(cur, 10, &np->local_port))
			goto parse_failed;
		cur = delim;
	}
	cur++;

	if (*cur != '/') {
		ipversion_set = true;
		if ((delim = strchr(cur, '/')) == NULL)
			goto parse_failed;
		*delim = 0;
		ipv6 = netpoll_parse_ip_addr(cur, &np->local_ip);
		if (ipv6 < 0)
			goto parse_failed;
		else
			np->ipv6 = (bool)ipv6;
		cur = delim;
	}
	cur++;

	if (*cur != ',') {
		/* parse out dev name */
		if ((delim = strchr(cur, ',')) == NULL)
			goto parse_failed;
		*delim = 0;
		strscpy(np->dev_name, cur, sizeof(np->dev_name));
		cur = delim;
	}
	cur++;

	if (*cur != '@') {
		/* dst port */
		if ((delim = strchr(cur, '@')) == NULL)
			goto parse_failed;
		*delim = 0;
		if (*cur == ' ' || *cur == '\t')
			np_info(np, "warning: whitespace is not allowed\n");
		if (kstrtou16(cur, 10, &np->remote_port))
			goto parse_failed;
		cur = delim;
	}
	cur++;

	/* dst ip */
	if ((delim = strchr(cur, '/')) == NULL)
		goto parse_failed;
	*delim = 0;
	ipv6 = netpoll_parse_ip_addr(cur, &np->remote_ip);
	if (ipv6 < 0)
		goto parse_failed;
	else if (ipversion_set && np->ipv6 != (bool)ipv6)
		goto parse_failed;
	else
		np->ipv6 = (bool)ipv6;
	cur = delim + 1;

	if (*cur != 0) {
		/* MAC address */
		if (!mac_pton(cur, np->remote_mac))
			goto parse_failed;
	}

	netpoll_print_options(np);

	return 0;

 parse_failed:
	np_info(np, "couldn't parse config at '%s'!\n", cur);
	return -1;
}
EXPORT_SYMBOL(netpoll_parse_options);

int __netpoll_setup(struct netpoll *np, struct net_device *ndev)
{
	struct netpoll_info *npinfo;
	const struct net_device_ops *ops;
	int err;

	if (ndev->priv_flags & IFF_DISABLE_NETPOLL) {
		np_err(np, "%s doesn't support polling, aborting\n",
		       ndev->name);
		err = -ENOTSUPP;
		goto out;
	}

	if (!ndev->npinfo) {
		npinfo = kmalloc(sizeof(*npinfo), GFP_KERNEL);
		if (!npinfo) {
			err = -ENOMEM;
			goto out;
		}

		sema_init(&npinfo->dev_lock, 1);
		skb_queue_head_init(&npinfo->txq);
		INIT_DELAYED_WORK(&npinfo->tx_work, queue_process);

		refcount_set(&npinfo->refcnt, 1);

		ops = ndev->netdev_ops;
		if (ops->ndo_netpoll_setup) {
			err = ops->ndo_netpoll_setup(ndev, npinfo);
			if (err)
				goto free_npinfo;
		}
	} else {
		npinfo = rtnl_dereference(ndev->npinfo);
		refcount_inc(&npinfo->refcnt);
	}

	np->dev = ndev;
	strscpy(np->dev_name, ndev->name, IFNAMSIZ);
	npinfo->netpoll = np;

	/* last thing to do is link it to the net device structure */
	rcu_assign_pointer(ndev->npinfo, npinfo);

	return 0;

free_npinfo:
	kfree(npinfo);
out:
	return err;
}
EXPORT_SYMBOL_GPL(__netpoll_setup);

int netpoll_setup(struct netpoll *np)
{
	struct net_device *ndev = NULL;
	bool ip_overwritten = false;
	struct in_device *in_dev;
	int err;

	rtnl_lock();
	if (np->dev_name[0]) {
		struct net *net = current->nsproxy->net_ns;
		ndev = __dev_get_by_name(net, np->dev_name);
	}
	if (!ndev) {
		np_err(np, "%s doesn't exist, aborting\n", np->dev_name);
		err = -ENODEV;
		goto unlock;
	}
	netdev_hold(ndev, &np->dev_tracker, GFP_KERNEL);

	if (netdev_master_upper_dev_get(ndev)) {
		np_err(np, "%s is a slave device, aborting\n", np->dev_name);
		err = -EBUSY;
		goto put;
	}

	if (!netif_running(ndev)) {
		unsigned long atmost;

		np_info(np, "device %s not up yet, forcing it\n", np->dev_name);

		err = dev_open(ndev, NULL);

		if (err) {
			np_err(np, "failed to open %s\n", ndev->name);
			goto put;
		}

		rtnl_unlock();
		atmost = jiffies + carrier_timeout * HZ;
		while (!netif_carrier_ok(ndev)) {
			if (time_after(jiffies, atmost)) {
				np_notice(np, "timeout waiting for carrier\n");
				break;
			}
			msleep(1);
		}

		rtnl_lock();
	}

	if (!np->local_ip.ip) {
		if (!np->ipv6) {
			const struct in_ifaddr *ifa;

			in_dev = __in_dev_get_rtnl(ndev);
			if (!in_dev)
				goto put_noaddr;

			ifa = rtnl_dereference(in_dev->ifa_list);
			if (!ifa) {
put_noaddr:
				np_err(np, "no IP address for %s, aborting\n",
				       np->dev_name);
				err = -EDESTADDRREQ;
				goto put;
			}

			np->local_ip.ip = ifa->ifa_local;
			ip_overwritten = true;
			np_info(np, "local IP %pI4\n", &np->local_ip.ip);
		} else {
#if IS_ENABLED(CONFIG_IPV6)
			struct inet6_dev *idev;

			err = -EDESTADDRREQ;
			idev = __in6_dev_get(ndev);
			if (idev) {
				struct inet6_ifaddr *ifp;

				read_lock_bh(&idev->lock);
				list_for_each_entry(ifp, &idev->addr_list, if_list) {
					if (!!(ipv6_addr_type(&ifp->addr) & IPV6_ADDR_LINKLOCAL) !=
					    !!(ipv6_addr_type(&np->remote_ip.in6) & IPV6_ADDR_LINKLOCAL))
						continue;
					np->local_ip.in6 = ifp->addr;
					ip_overwritten = true;
					err = 0;
					break;
				}
				read_unlock_bh(&idev->lock);
			}
			if (err) {
				np_err(np, "no IPv6 address for %s, aborting\n",
				       np->dev_name);
				goto put;
			} else
				np_info(np, "local IPv6 %pI6c\n", &np->local_ip.in6);
#else
			np_err(np, "IPv6 is not supported %s, aborting\n",
			       np->dev_name);
			err = -EINVAL;
			goto put;
#endif
		}
	}

	/* fill up the skb queue */
	refill_skbs();

	err = __netpoll_setup(np, ndev);
	if (err)
		goto put;
	rtnl_unlock();
	return 0;

put:
<<<<<<< HEAD
=======
	DEBUG_NET_WARN_ON_ONCE(np->dev);
	if (ip_overwritten)
		memset(&np->local_ip, 0, sizeof(np->local_ip));
>>>>>>> 2d5404ca
	netdev_put(ndev, &np->dev_tracker);
unlock:
	rtnl_unlock();
	return err;
}
EXPORT_SYMBOL(netpoll_setup);

static int __init netpoll_init(void)
{
	skb_queue_head_init(&skb_pool);
	return 0;
}
core_initcall(netpoll_init);

static void rcu_cleanup_netpoll_info(struct rcu_head *rcu_head)
{
	struct netpoll_info *npinfo =
			container_of(rcu_head, struct netpoll_info, rcu);

	skb_queue_purge(&npinfo->txq);

	/* we can't call cancel_delayed_work_sync here, as we are in softirq */
	cancel_delayed_work(&npinfo->tx_work);

	/* clean after last, unfinished work */
	__skb_queue_purge(&npinfo->txq);
	/* now cancel it again */
	cancel_delayed_work(&npinfo->tx_work);
	kfree(npinfo);
}

void __netpoll_cleanup(struct netpoll *np)
{
	struct netpoll_info *npinfo;

	npinfo = rtnl_dereference(np->dev->npinfo);
	if (!npinfo)
		return;

	if (refcount_dec_and_test(&npinfo->refcnt)) {
		const struct net_device_ops *ops;

		ops = np->dev->netdev_ops;
		if (ops->ndo_netpoll_cleanup)
			ops->ndo_netpoll_cleanup(np->dev);

		RCU_INIT_POINTER(np->dev->npinfo, NULL);
		call_rcu(&npinfo->rcu, rcu_cleanup_netpoll_info);
	} else
		RCU_INIT_POINTER(np->dev->npinfo, NULL);
}
EXPORT_SYMBOL_GPL(__netpoll_cleanup);

void __netpoll_free(struct netpoll *np)
{
	ASSERT_RTNL();

	/* Wait for transmitting packets to finish before freeing. */
	synchronize_rcu();
	__netpoll_cleanup(np);
	kfree(np);
}
EXPORT_SYMBOL_GPL(__netpoll_free);

void do_netpoll_cleanup(struct netpoll *np)
{
	__netpoll_cleanup(np);
	netdev_put(np->dev, &np->dev_tracker);
	np->dev = NULL;
}
EXPORT_SYMBOL(do_netpoll_cleanup);

void netpoll_cleanup(struct netpoll *np)
{
	rtnl_lock();
	if (!np->dev)
		goto out;
	do_netpoll_cleanup(np);
out:
	rtnl_unlock();
}
EXPORT_SYMBOL(netpoll_cleanup);<|MERGE_RESOLUTION|>--- conflicted
+++ resolved
@@ -782,12 +782,9 @@
 	return 0;
 
 put:
-<<<<<<< HEAD
-=======
 	DEBUG_NET_WARN_ON_ONCE(np->dev);
 	if (ip_overwritten)
 		memset(&np->local_ip, 0, sizeof(np->local_ip));
->>>>>>> 2d5404ca
 	netdev_put(ndev, &np->dev_tracker);
 unlock:
 	rtnl_unlock();
