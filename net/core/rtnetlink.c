--- conflicted
+++ resolved
@@ -1080,13 +1080,10 @@
 	       + nla_total_size(4) /* IFLA_GSO_MAX_SEGS */
 	       + nla_total_size(4) /* IFLA_GSO_MAX_SIZE */
 	       + nla_total_size(4) /* IFLA_GRO_MAX_SIZE */
-<<<<<<< HEAD
-=======
 	       + nla_total_size(4) /* IFLA_GSO_IPV4_MAX_SIZE */
 	       + nla_total_size(4) /* IFLA_GRO_IPV4_MAX_SIZE */
 	       + nla_total_size(4) /* IFLA_TSO_MAX_SIZE */
 	       + nla_total_size(4) /* IFLA_TSO_MAX_SEGS */
->>>>>>> eb3cdb58
 	       + nla_total_size(1) /* IFLA_OPERSTATE */
 	       + nla_total_size(1) /* IFLA_LINKMODE */
 	       + nla_total_size(4) /* IFLA_CARRIER_CHANGES */
@@ -1821,13 +1818,10 @@
 	    nla_put_u32(skb, IFLA_GSO_MAX_SEGS, dev->gso_max_segs) ||
 	    nla_put_u32(skb, IFLA_GSO_MAX_SIZE, dev->gso_max_size) ||
 	    nla_put_u32(skb, IFLA_GRO_MAX_SIZE, dev->gro_max_size) ||
-<<<<<<< HEAD
-=======
 	    nla_put_u32(skb, IFLA_GSO_IPV4_MAX_SIZE, dev->gso_ipv4_max_size) ||
 	    nla_put_u32(skb, IFLA_GRO_IPV4_MAX_SIZE, dev->gro_ipv4_max_size) ||
 	    nla_put_u32(skb, IFLA_TSO_MAX_SIZE, dev->tso_max_size) ||
 	    nla_put_u32(skb, IFLA_TSO_MAX_SEGS, dev->tso_max_segs) ||
->>>>>>> eb3cdb58
 #ifdef CONFIG_RPS
 	    nla_put_u32(skb, IFLA_NUM_RX_QUEUES, dev->num_rx_queues) ||
 #endif
@@ -1984,14 +1978,11 @@
 	[IFLA_NEW_IFINDEX]	= NLA_POLICY_MIN(NLA_S32, 1),
 	[IFLA_PARENT_DEV_NAME]	= { .type = NLA_NUL_STRING },
 	[IFLA_GRO_MAX_SIZE]	= { .type = NLA_U32 },
-<<<<<<< HEAD
-=======
 	[IFLA_TSO_MAX_SIZE]	= { .type = NLA_REJECT },
 	[IFLA_TSO_MAX_SEGS]	= { .type = NLA_REJECT },
 	[IFLA_ALLMULTI]		= { .type = NLA_REJECT },
 	[IFLA_GSO_IPV4_MAX_SIZE]	= { .type = NLA_U32 },
 	[IFLA_GRO_IPV4_MAX_SIZE]	= { .type = NLA_U32 },
->>>>>>> eb3cdb58
 };
 
 static const struct nla_policy ifla_info_policy[IFLA_INFO_MAX+1] = {
@@ -2376,8 +2367,6 @@
 	return -EINVAL;
 }
 
-<<<<<<< HEAD
-=======
 static	int rtnl_set_vf_rate(struct net_device *dev, int vf, int min_tx_rate,
 			     int max_tx_rate)
 {
@@ -2391,7 +2380,6 @@
 	return ops->ndo_set_vf_rate(dev, vf, min_tx_rate, max_tx_rate);
 }
 
->>>>>>> eb3cdb58
 static int validate_linkmsg(struct net_device *dev, struct nlattr *tb[],
 			    struct netlink_ext_ack *extack)
 {
@@ -2458,14 +2446,6 @@
 		}
 	}
 
-	if (tb[IFLA_GRO_MAX_SIZE]) {
-		u32 gro_max_size = nla_get_u32(tb[IFLA_GRO_MAX_SIZE]);
-
-		if (gro_max_size > GRO_MAX_SIZE) {
-			NL_SET_ERR_MSG(extack, "too big gro_max_size");
-			return -EINVAL;
-		}
-	}
 	return 0;
 }
 
@@ -2915,14 +2895,6 @@
 	if (tb[IFLA_GSO_MAX_SIZE]) {
 		u32 max_size = nla_get_u32(tb[IFLA_GSO_MAX_SIZE]);
 
-<<<<<<< HEAD
-		if (max_size > GSO_MAX_SIZE || max_size > dev->tso_max_size) {
-			err = -EINVAL;
-			goto errout;
-		}
-
-=======
->>>>>>> eb3cdb58
 		if (dev->gso_max_size ^ max_size) {
 			netif_set_gso_max_size(dev, max_size);
 			status |= DO_SETLINK_MODIFIED;
@@ -2932,34 +2904,17 @@
 	if (tb[IFLA_GSO_MAX_SEGS]) {
 		u32 max_segs = nla_get_u32(tb[IFLA_GSO_MAX_SEGS]);
 
-<<<<<<< HEAD
-		if (max_segs > GSO_MAX_SEGS || max_segs > dev->tso_max_segs) {
-			err = -EINVAL;
-			goto errout;
-=======
 		if (dev->gso_max_segs ^ max_segs) {
 			netif_set_gso_max_segs(dev, max_segs);
 			status |= DO_SETLINK_MODIFIED;
->>>>>>> eb3cdb58
-		}
-	}
-
-<<<<<<< HEAD
-		if (dev->gso_max_segs ^ max_segs) {
-			netif_set_gso_max_segs(dev, max_segs);
-			status |= DO_SETLINK_MODIFIED;
-		}
-	}
-
-=======
->>>>>>> eb3cdb58
+		}
+	}
+
 	if (tb[IFLA_GRO_MAX_SIZE]) {
 		u32 gro_max_size = nla_get_u32(tb[IFLA_GRO_MAX_SIZE]);
 
 		if (dev->gro_max_size ^ gro_max_size) {
 			netif_set_gro_max_size(dev, gro_max_size);
-<<<<<<< HEAD
-=======
 			status |= DO_SETLINK_MODIFIED;
 		}
 	}
@@ -2978,7 +2933,6 @@
 
 		if (dev->gro_ipv4_max_size ^ gro_max_size) {
 			netif_set_gro_ipv4_max_size(dev, gro_max_size);
->>>>>>> eb3cdb58
 			status |= DO_SETLINK_MODIFIED;
 		}
 	}
@@ -3431,13 +3385,10 @@
 		netif_set_gso_max_segs(dev, nla_get_u32(tb[IFLA_GSO_MAX_SEGS]));
 	if (tb[IFLA_GRO_MAX_SIZE])
 		netif_set_gro_max_size(dev, nla_get_u32(tb[IFLA_GRO_MAX_SIZE]));
-<<<<<<< HEAD
-=======
 	if (tb[IFLA_GSO_IPV4_MAX_SIZE])
 		netif_set_gso_ipv4_max_size(dev, nla_get_u32(tb[IFLA_GSO_IPV4_MAX_SIZE]));
 	if (tb[IFLA_GRO_IPV4_MAX_SIZE])
 		netif_set_gro_ipv4_max_size(dev, nla_get_u32(tb[IFLA_GRO_IPV4_MAX_SIZE]));
->>>>>>> eb3cdb58
 
 	return dev;
 }
@@ -4432,10 +4383,6 @@
 	    netif_is_bridge_port(dev)) {
 		struct net_device *br_dev = netdev_master_upper_dev_get(dev);
 
-<<<<<<< HEAD
-		if (ops->ndo_fdb_del)
-			err = ops->ndo_fdb_del(ndm, tb, dev, addr, vid, extack);
-=======
 		ops = br_dev->netdev_ops;
 		if (!del_bulk) {
 			if (ops->ndo_fdb_del)
@@ -4445,7 +4392,6 @@
 				err = ops->ndo_fdb_del_bulk(ndm, tb, dev, vid,
 							    extack);
 		}
->>>>>>> eb3cdb58
 
 		if (err)
 			goto out;
@@ -4455,12 +4401,6 @@
 
 	/* Embedded bridge, macvlan, and any other device support */
 	if (ndm->ndm_flags & NTF_SELF) {
-<<<<<<< HEAD
-		if (dev->netdev_ops->ndo_fdb_del)
-			err = dev->netdev_ops->ndo_fdb_del(ndm, tb, dev, addr, vid, extack);
-		else
-			err = ndo_dflt_fdb_del(ndm, tb, dev, addr, vid);
-=======
 		ops = dev->netdev_ops;
 		if (!del_bulk) {
 			if (ops->ndo_fdb_del)
@@ -4474,7 +4414,6 @@
 				err = ops->ndo_fdb_del_bulk(ndm, tb, dev, vid,
 							    extack);
 		}
->>>>>>> eb3cdb58
 
 		if (!err) {
 			if (!del_bulk)
@@ -5776,10 +5715,7 @@
 				  const struct rtnl_stats_dump_filters *filters)
 {
 	size_t size = NLMSG_ALIGN(sizeof(struct if_stats_msg));
-<<<<<<< HEAD
-=======
 	unsigned int filter_mask = filters->mask[0];
->>>>>>> eb3cdb58
 
 	if (stats_attr_valid(filter_mask, IFLA_STATS_LINK_64, 0))
 		size += nla_total_size_64bit(sizeof(struct rtnl_link_stats64));
