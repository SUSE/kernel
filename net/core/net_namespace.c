// SPDX-License-Identifier: GPL-2.0-only
#define pr_fmt(fmt) KBUILD_MODNAME ": " fmt

#include <linux/workqueue.h>
#include <linux/rtnetlink.h>
#include <linux/cache.h>
#include <linux/slab.h>
#include <linux/list.h>
#include <linux/delay.h>
#include <linux/sched.h>
#include <linux/idr.h>
#include <linux/rculist.h>
#include <linux/nsproxy.h>
#include <linux/fs.h>
#include <linux/proc_ns.h>
#include <linux/file.h>
#include <linux/export.h>
#include <linux/user_namespace.h>
#include <linux/net_namespace.h>
#include <linux/sched/task.h>
#include <linux/uidgid.h>
#include <linux/cookie.h>
#include <linux/proc_fs.h>

#include <net/sock.h>
#include <net/netlink.h>
#include <net/net_namespace.h>
#include <net/netns/generic.h>

/*
 *	Our network namespace constructor/destructor lists
 */

static LIST_HEAD(pernet_list);
static struct list_head *first_device = &pernet_list;

LIST_HEAD(net_namespace_list);
EXPORT_SYMBOL_GPL(net_namespace_list);

/* Protects net_namespace_list. Nests iside rtnl_lock() */
DECLARE_RWSEM(net_rwsem);
EXPORT_SYMBOL_GPL(net_rwsem);

#ifdef CONFIG_KEYS
static struct key_tag init_net_key_domain = { .usage = REFCOUNT_INIT(1) };
#endif

struct net init_net;
EXPORT_SYMBOL(init_net);

static bool init_net_initialized;
/*
 * pernet_ops_rwsem: protects: pernet_list, net_generic_ids,
 * init_net_initialized and first_device pointer.
 * This is internal net namespace object. Please, don't use it
 * outside.
 */
DECLARE_RWSEM(pernet_ops_rwsem);
EXPORT_SYMBOL_GPL(pernet_ops_rwsem);

#define MIN_PERNET_OPS_ID	\
	((sizeof(struct net_generic) + sizeof(void *) - 1) / sizeof(void *))

#define INITIAL_NET_GEN_PTRS	13 /* +1 for len +2 for rcu_head */

static unsigned int max_gen_ptrs = INITIAL_NET_GEN_PTRS;

DEFINE_COOKIE(net_cookie);

static struct net_generic *net_alloc_generic(void)
{
	unsigned int gen_ptrs = READ_ONCE(max_gen_ptrs);
	unsigned int generic_size;
	struct net_generic *ng;

	generic_size = offsetof(struct net_generic, ptr[gen_ptrs]);

	ng = kzalloc(generic_size, GFP_KERNEL);
	if (ng)
		ng->s.len = gen_ptrs;

	return ng;
}

static int net_assign_generic(struct net *net, unsigned int id, void *data)
{
	struct net_generic *ng, *old_ng;

	BUG_ON(id < MIN_PERNET_OPS_ID);

	old_ng = rcu_dereference_protected(net->gen,
					   lockdep_is_held(&pernet_ops_rwsem));
	if (old_ng->s.len > id) {
		old_ng->ptr[id] = data;
		return 0;
	}

	ng = net_alloc_generic();
	if (!ng)
		return -ENOMEM;

	/*
	 * Some synchronisation notes:
	 *
	 * The net_generic explores the net->gen array inside rcu
	 * read section. Besides once set the net->gen->ptr[x]
	 * pointer never changes (see rules in netns/generic.h).
	 *
	 * That said, we simply duplicate this array and schedule
	 * the old copy for kfree after a grace period.
	 */

	memcpy(&ng->ptr[MIN_PERNET_OPS_ID], &old_ng->ptr[MIN_PERNET_OPS_ID],
	       (old_ng->s.len - MIN_PERNET_OPS_ID) * sizeof(void *));
	ng->ptr[id] = data;

	rcu_assign_pointer(net->gen, ng);
	kfree_rcu(old_ng, s.rcu);
	return 0;
}

static int ops_init(const struct pernet_operations *ops, struct net *net)
{
	struct net_generic *ng;
	int err = -ENOMEM;
	void *data = NULL;

	if (ops->id) {
		data = kzalloc(ops->size, GFP_KERNEL);
		if (!data)
			goto out;

		err = net_assign_generic(net, *ops->id, data);
		if (err)
			goto cleanup;
	}
	err = 0;
	if (ops->init)
		err = ops->init(net);
	if (!err)
		return 0;

	if (ops->id) {
		ng = rcu_dereference_protected(net->gen,
					       lockdep_is_held(&pernet_ops_rwsem));
		ng->ptr[*ops->id] = NULL;
	}

cleanup:
	kfree(data);

out:
	return err;
}

static void ops_pre_exit_list(const struct pernet_operations *ops,
			      struct list_head *net_exit_list)
{
	struct net *net;

	if (ops->pre_exit) {
		list_for_each_entry(net, net_exit_list, exit_list)
			ops->pre_exit(net);
	}
}

static void ops_exit_list(const struct pernet_operations *ops,
			  struct list_head *net_exit_list)
{
	struct net *net;
	if (ops->exit) {
		list_for_each_entry(net, net_exit_list, exit_list) {
			ops->exit(net);
			cond_resched();
		}
	}
	if (ops->exit_batch)
		ops->exit_batch(net_exit_list);
}

static void ops_free_list(const struct pernet_operations *ops,
			  struct list_head *net_exit_list)
{
	struct net *net;

	if (ops->id) {
		list_for_each_entry(net, net_exit_list, exit_list)
			kfree(net_generic(net, *ops->id));
	}
}

/* should be called with nsid_lock held */
static int alloc_netid(struct net *net, struct net *peer, int reqid)
{
	int min = 0, max = 0;

	if (reqid >= 0) {
		min = reqid;
		max = reqid + 1;
	}

	return idr_alloc(&net->netns_ids, peer, min, max, GFP_ATOMIC);
}

/* This function is used by idr_for_each(). If net is equal to peer, the
 * function returns the id so that idr_for_each() stops. Because we cannot
 * returns the id 0 (idr_for_each() will not stop), we return the magic value
 * NET_ID_ZERO (-1) for it.
 */
#define NET_ID_ZERO -1
static int net_eq_idr(int id, void *net, void *peer)
{
	if (net_eq(net, peer))
		return id ? : NET_ID_ZERO;
	return 0;
}

/* Must be called from RCU-critical section or with nsid_lock held */
static int __peernet2id(const struct net *net, struct net *peer)
{
	int id = idr_for_each(&net->netns_ids, net_eq_idr, peer);

	/* Magic value for id 0. */
	if (id == NET_ID_ZERO)
		return 0;
	if (id > 0)
		return id;

	return NETNSA_NSID_NOT_ASSIGNED;
}

static void rtnl_net_notifyid(struct net *net, int cmd, int id, u32 portid,
			      struct nlmsghdr *nlh, gfp_t gfp);
/* This function returns the id of a peer netns. If no id is assigned, one will
 * be allocated and returned.
 */
int peernet2id_alloc(struct net *net, struct net *peer, gfp_t gfp)
{
	int id;

	if (refcount_read(&net->ns.count) == 0)
		return NETNSA_NSID_NOT_ASSIGNED;

	spin_lock_bh(&net->nsid_lock);
	id = __peernet2id(net, peer);
	if (id >= 0) {
		spin_unlock_bh(&net->nsid_lock);
		return id;
	}

	/* When peer is obtained from RCU lists, we may race with
	 * its cleanup. Check whether it's alive, and this guarantees
	 * we never hash a peer back to net->netns_ids, after it has
	 * just been idr_remove()'d from there in cleanup_net().
	 */
	if (!maybe_get_net(peer)) {
		spin_unlock_bh(&net->nsid_lock);
		return NETNSA_NSID_NOT_ASSIGNED;
	}

	id = alloc_netid(net, peer, -1);
	spin_unlock_bh(&net->nsid_lock);

	put_net(peer);
	if (id < 0)
		return NETNSA_NSID_NOT_ASSIGNED;

	rtnl_net_notifyid(net, RTM_NEWNSID, id, 0, NULL, gfp);

	return id;
}
EXPORT_SYMBOL_GPL(peernet2id_alloc);

/* This function returns, if assigned, the id of a peer netns. */
int peernet2id(const struct net *net, struct net *peer)
{
	int id;

	rcu_read_lock();
	id = __peernet2id(net, peer);
	rcu_read_unlock();

	return id;
}
EXPORT_SYMBOL(peernet2id);

/* This function returns true is the peer netns has an id assigned into the
 * current netns.
 */
bool peernet_has_id(const struct net *net, struct net *peer)
{
	return peernet2id(net, peer) >= 0;
}

struct net *get_net_ns_by_id(const struct net *net, int id)
{
	struct net *peer;

	if (id < 0)
		return NULL;

	rcu_read_lock();
	peer = idr_find(&net->netns_ids, id);
	if (peer)
		peer = maybe_get_net(peer);
	rcu_read_unlock();

	return peer;
}
EXPORT_SYMBOL_GPL(get_net_ns_by_id);

static __net_init void preinit_net_sysctl(struct net *net)
{
	net->core.sysctl_somaxconn = SOMAXCONN;
	/* Limits per socket sk_omem_alloc usage.
	 * TCP zerocopy regular usage needs 128 KB.
	 */
	net->core.sysctl_optmem_max = 128 * 1024;
	net->core.sysctl_txrehash = SOCK_TXREHASH_ENABLED;
}

/* init code that must occur even if setup_net() is not called. */
static __net_init void preinit_net(struct net *net, struct user_namespace *user_ns)
{
<<<<<<< HEAD
	ref_tracker_dir_init(&net->notrefcnt_tracker, 128, "net notrefcnt");
=======
	refcount_set(&net->passive, 1);
	refcount_set(&net->ns.count, 1);
	ref_tracker_dir_init(&net->refcnt_tracker, 128, "net refcnt");
	ref_tracker_dir_init(&net->notrefcnt_tracker, 128, "net notrefcnt");

	get_random_bytes(&net->hash_mix, sizeof(u32));
	net->dev_base_seq = 1;
	net->user_ns = user_ns;

	idr_init(&net->netns_ids);
	spin_lock_init(&net->nsid_lock);
	mutex_init(&net->ipv4.ra_mutex);
	preinit_net_sysctl(net);
>>>>>>> 2d5404ca
}

/*
 * setup_net runs the initializers for the network namespace object.
 */
static __net_init int setup_net(struct net *net)
{
	/* Must be called with pernet_ops_rwsem held */
	const struct pernet_operations *ops, *saved_ops;
	LIST_HEAD(net_exit_list);
	LIST_HEAD(dev_kill_list);
	int error = 0;

<<<<<<< HEAD
	refcount_set(&net->ns.count, 1);
	ref_tracker_dir_init(&net->refcnt_tracker, 128, "net refcnt");

	refcount_set(&net->passive, 1);
	get_random_bytes(&net->hash_mix, sizeof(u32));
=======
>>>>>>> 2d5404ca
	preempt_disable();
	net->net_cookie = gen_cookie_next(&net_cookie);
	preempt_enable();

	list_for_each_entry(ops, &pernet_list, list) {
		error = ops_init(ops, net);
		if (error < 0)
			goto out_undo;
	}
	down_write(&net_rwsem);
	list_add_tail_rcu(&net->list, &net_namespace_list);
	up_write(&net_rwsem);
out:
	return error;

out_undo:
	/* Walk through the list backwards calling the exit functions
	 * for the pernet modules whose init functions did not fail.
	 */
	list_add(&net->exit_list, &net_exit_list);
	saved_ops = ops;
	list_for_each_entry_continue_reverse(ops, &pernet_list, list)
		ops_pre_exit_list(ops, &net_exit_list);

	synchronize_rcu();

	ops = saved_ops;
	rtnl_lock();
	list_for_each_entry_continue_reverse(ops, &pernet_list, list) {
		if (ops->exit_batch_rtnl)
			ops->exit_batch_rtnl(&net_exit_list, &dev_kill_list);
	}
	unregister_netdevice_many(&dev_kill_list);
	rtnl_unlock();

	ops = saved_ops;
	list_for_each_entry_continue_reverse(ops, &pernet_list, list)
		ops_exit_list(ops, &net_exit_list);

	ops = saved_ops;
	list_for_each_entry_continue_reverse(ops, &pernet_list, list)
		ops_free_list(ops, &net_exit_list);

	rcu_barrier();
	goto out;
}

#ifdef CONFIG_NET_NS
static struct ucounts *inc_net_namespaces(struct user_namespace *ns)
{
	return inc_ucount(ns, current_euid(), UCOUNT_NET_NAMESPACES);
}

static void dec_net_namespaces(struct ucounts *ucounts)
{
	dec_ucount(ucounts, UCOUNT_NET_NAMESPACES);
}

static struct kmem_cache *net_cachep __ro_after_init;
static struct workqueue_struct *netns_wq;

static struct net *net_alloc(void)
{
	struct net *net = NULL;
	struct net_generic *ng;

	ng = net_alloc_generic();
	if (!ng)
		goto out;

	net = kmem_cache_zalloc(net_cachep, GFP_KERNEL);
	if (!net)
		goto out_free;

#ifdef CONFIG_KEYS
	net->key_domain = kzalloc(sizeof(struct key_tag), GFP_KERNEL);
	if (!net->key_domain)
		goto out_free_2;
	refcount_set(&net->key_domain->usage, 1);
#endif

	rcu_assign_pointer(net->gen, ng);
out:
	return net;

#ifdef CONFIG_KEYS
out_free_2:
	kmem_cache_free(net_cachep, net);
	net = NULL;
#endif
out_free:
	kfree(ng);
	goto out;
}

static void net_free(struct net *net)
{
	if (refcount_dec_and_test(&net->passive)) {
		kfree(rcu_access_pointer(net->gen));

		/* There should not be any trackers left there. */
		ref_tracker_dir_exit(&net->notrefcnt_tracker);

		kmem_cache_free(net_cachep, net);
	}
}

void net_drop_ns(void *p)
{
	struct net *net = (struct net *)p;

	if (net)
		net_free(net);
}

struct net *copy_net_ns(unsigned long flags,
			struct user_namespace *user_ns, struct net *old_net)
{
	struct ucounts *ucounts;
	struct net *net;
	int rv;

	if (!(flags & CLONE_NEWNET))
		return get_net(old_net);

	ucounts = inc_net_namespaces(user_ns);
	if (!ucounts)
		return ERR_PTR(-ENOSPC);

	net = net_alloc();
	if (!net) {
		rv = -ENOMEM;
		goto dec_ucounts;
	}

	preinit_net(net, user_ns);
	net->ucounts = ucounts;
	get_user_ns(user_ns);

	rv = down_read_killable(&pernet_ops_rwsem);
	if (rv < 0)
		goto put_userns;

	rv = setup_net(net);

	up_read(&pernet_ops_rwsem);

	if (rv < 0) {
put_userns:
#ifdef CONFIG_KEYS
		key_remove_domain(net->key_domain);
#endif
		put_user_ns(user_ns);
		net_free(net);
dec_ucounts:
		dec_net_namespaces(ucounts);
		return ERR_PTR(rv);
	}
	return net;
}

/**
 * net_ns_get_ownership - get sysfs ownership data for @net
 * @net: network namespace in question (can be NULL)
 * @uid: kernel user ID for sysfs objects
 * @gid: kernel group ID for sysfs objects
 *
 * Returns the uid/gid pair of root in the user namespace associated with the
 * given network namespace.
 */
void net_ns_get_ownership(const struct net *net, kuid_t *uid, kgid_t *gid)
{
	if (net) {
		kuid_t ns_root_uid = make_kuid(net->user_ns, 0);
		kgid_t ns_root_gid = make_kgid(net->user_ns, 0);

		if (uid_valid(ns_root_uid))
			*uid = ns_root_uid;

		if (gid_valid(ns_root_gid))
			*gid = ns_root_gid;
	} else {
		*uid = GLOBAL_ROOT_UID;
		*gid = GLOBAL_ROOT_GID;
	}
}
EXPORT_SYMBOL_GPL(net_ns_get_ownership);

static void unhash_nsid(struct net *net, struct net *last)
{
	struct net *tmp;
	/* This function is only called from cleanup_net() work,
	 * and this work is the only process, that may delete
	 * a net from net_namespace_list. So, when the below
	 * is executing, the list may only grow. Thus, we do not
	 * use for_each_net_rcu() or net_rwsem.
	 */
	for_each_net(tmp) {
		int id;

		spin_lock_bh(&tmp->nsid_lock);
		id = __peernet2id(tmp, net);
		if (id >= 0)
			idr_remove(&tmp->netns_ids, id);
		spin_unlock_bh(&tmp->nsid_lock);
		if (id >= 0)
			rtnl_net_notifyid(tmp, RTM_DELNSID, id, 0, NULL,
					  GFP_KERNEL);
		if (tmp == last)
			break;
	}
	spin_lock_bh(&net->nsid_lock);
	idr_destroy(&net->netns_ids);
	spin_unlock_bh(&net->nsid_lock);
}

static LLIST_HEAD(cleanup_list);

static void cleanup_net(struct work_struct *work)
{
	const struct pernet_operations *ops;
	struct net *net, *tmp, *last;
	struct llist_node *net_kill_list;
	LIST_HEAD(net_exit_list);
	LIST_HEAD(dev_kill_list);

	/* Atomically snapshot the list of namespaces to cleanup */
	net_kill_list = llist_del_all(&cleanup_list);

	down_read(&pernet_ops_rwsem);

	/* Don't let anyone else find us. */
	down_write(&net_rwsem);
	llist_for_each_entry(net, net_kill_list, cleanup_list)
		list_del_rcu(&net->list);
	/* Cache last net. After we unlock rtnl, no one new net
	 * added to net_namespace_list can assign nsid pointer
	 * to a net from net_kill_list (see peernet2id_alloc()).
	 * So, we skip them in unhash_nsid().
	 *
	 * Note, that unhash_nsid() does not delete nsid links
	 * between net_kill_list's nets, as they've already
	 * deleted from net_namespace_list. But, this would be
	 * useless anyway, as netns_ids are destroyed there.
	 */
	last = list_last_entry(&net_namespace_list, struct net, list);
	up_write(&net_rwsem);

	llist_for_each_entry(net, net_kill_list, cleanup_list) {
		unhash_nsid(net, last);
		list_add_tail(&net->exit_list, &net_exit_list);
	}

	/* Run all of the network namespace pre_exit methods */
	list_for_each_entry_reverse(ops, &pernet_list, list)
		ops_pre_exit_list(ops, &net_exit_list);

	/*
	 * Another CPU might be rcu-iterating the list, wait for it.
	 * This needs to be before calling the exit() notifiers, so
	 * the rcu_barrier() below isn't sufficient alone.
	 * Also the pre_exit() and exit() methods need this barrier.
	 */
	synchronize_rcu_expedited();

	rtnl_lock();
	list_for_each_entry_reverse(ops, &pernet_list, list) {
		if (ops->exit_batch_rtnl)
			ops->exit_batch_rtnl(&net_exit_list, &dev_kill_list);
	}
	unregister_netdevice_many(&dev_kill_list);
	rtnl_unlock();

	/* Run all of the network namespace exit methods */
	list_for_each_entry_reverse(ops, &pernet_list, list)
		ops_exit_list(ops, &net_exit_list);

	/* Free the net generic variables */
	list_for_each_entry_reverse(ops, &pernet_list, list)
		ops_free_list(ops, &net_exit_list);

	up_read(&pernet_ops_rwsem);

	/* Ensure there are no outstanding rcu callbacks using this
	 * network namespace.
	 */
	rcu_barrier();

	/* Finally it is safe to free my network namespace structure */
	list_for_each_entry_safe(net, tmp, &net_exit_list, exit_list) {
		list_del_init(&net->exit_list);
		dec_net_namespaces(net->ucounts);
#ifdef CONFIG_KEYS
		key_remove_domain(net->key_domain);
#endif
		put_user_ns(net->user_ns);
		net_free(net);
	}
}

/**
 * net_ns_barrier - wait until concurrent net_cleanup_work is done
 *
 * cleanup_net runs from work queue and will first remove namespaces
 * from the global list, then run net exit functions.
 *
 * Call this in module exit path to make sure that all netns
 * ->exit ops have been invoked before the function is removed.
 */
void net_ns_barrier(void)
{
	down_write(&pernet_ops_rwsem);
	up_write(&pernet_ops_rwsem);
}
EXPORT_SYMBOL(net_ns_barrier);

static DECLARE_WORK(net_cleanup_work, cleanup_net);

void __put_net(struct net *net)
{
	ref_tracker_dir_exit(&net->refcnt_tracker);
	/* Cleanup the network namespace in process context */
	if (llist_add(&net->cleanup_list, &cleanup_list))
		queue_work(netns_wq, &net_cleanup_work);
}
EXPORT_SYMBOL_GPL(__put_net);

/**
 * get_net_ns - increment the refcount of the network namespace
 * @ns: common namespace (net)
 *
 * Returns the net's common namespace or ERR_PTR() if ref is zero.
 */
struct ns_common *get_net_ns(struct ns_common *ns)
{
	struct net *net;

	net = maybe_get_net(container_of(ns, struct net, ns));
	if (net)
		return &net->ns;
	return ERR_PTR(-EINVAL);
}
EXPORT_SYMBOL_GPL(get_net_ns);

struct net *get_net_ns_by_fd(int fd)
{
	struct fd f = fdget(fd);
	struct net *net = ERR_PTR(-EINVAL);

	if (!fd_file(f))
		return ERR_PTR(-EBADF);

	if (proc_ns_file(fd_file(f))) {
		struct ns_common *ns = get_proc_ns(file_inode(fd_file(f)));
		if (ns->ops == &netns_operations)
			net = get_net(container_of(ns, struct net, ns));
	}
	fdput(f);

	return net;
}
EXPORT_SYMBOL_GPL(get_net_ns_by_fd);
#endif

struct net *get_net_ns_by_pid(pid_t pid)
{
	struct task_struct *tsk;
	struct net *net;

	/* Lookup the network namespace */
	net = ERR_PTR(-ESRCH);
	rcu_read_lock();
	tsk = find_task_by_vpid(pid);
	if (tsk) {
		struct nsproxy *nsproxy;
		task_lock(tsk);
		nsproxy = tsk->nsproxy;
		if (nsproxy)
			net = get_net(nsproxy->net_ns);
		task_unlock(tsk);
	}
	rcu_read_unlock();
	return net;
}
EXPORT_SYMBOL_GPL(get_net_ns_by_pid);

static __net_init int net_ns_net_init(struct net *net)
{
#ifdef CONFIG_NET_NS
	net->ns.ops = &netns_operations;
#endif
	return ns_alloc_inum(&net->ns);
}

static __net_exit void net_ns_net_exit(struct net *net)
{
	ns_free_inum(&net->ns);
}

static struct pernet_operations __net_initdata net_ns_ops = {
	.init = net_ns_net_init,
	.exit = net_ns_net_exit,
};

static const struct nla_policy rtnl_net_policy[NETNSA_MAX + 1] = {
	[NETNSA_NONE]		= { .type = NLA_UNSPEC },
	[NETNSA_NSID]		= { .type = NLA_S32 },
	[NETNSA_PID]		= { .type = NLA_U32 },
	[NETNSA_FD]		= { .type = NLA_U32 },
	[NETNSA_TARGET_NSID]	= { .type = NLA_S32 },
};

static int rtnl_net_newid(struct sk_buff *skb, struct nlmsghdr *nlh,
			  struct netlink_ext_ack *extack)
{
	struct net *net = sock_net(skb->sk);
	struct nlattr *tb[NETNSA_MAX + 1];
	struct nlattr *nla;
	struct net *peer;
	int nsid, err;

	err = nlmsg_parse_deprecated(nlh, sizeof(struct rtgenmsg), tb,
				     NETNSA_MAX, rtnl_net_policy, extack);
	if (err < 0)
		return err;
	if (!tb[NETNSA_NSID]) {
		NL_SET_ERR_MSG(extack, "nsid is missing");
		return -EINVAL;
	}
	nsid = nla_get_s32(tb[NETNSA_NSID]);

	if (tb[NETNSA_PID]) {
		peer = get_net_ns_by_pid(nla_get_u32(tb[NETNSA_PID]));
		nla = tb[NETNSA_PID];
	} else if (tb[NETNSA_FD]) {
		peer = get_net_ns_by_fd(nla_get_u32(tb[NETNSA_FD]));
		nla = tb[NETNSA_FD];
	} else {
		NL_SET_ERR_MSG(extack, "Peer netns reference is missing");
		return -EINVAL;
	}
	if (IS_ERR(peer)) {
		NL_SET_BAD_ATTR(extack, nla);
		NL_SET_ERR_MSG(extack, "Peer netns reference is invalid");
		return PTR_ERR(peer);
	}

	spin_lock_bh(&net->nsid_lock);
	if (__peernet2id(net, peer) >= 0) {
		spin_unlock_bh(&net->nsid_lock);
		err = -EEXIST;
		NL_SET_BAD_ATTR(extack, nla);
		NL_SET_ERR_MSG(extack,
			       "Peer netns already has a nsid assigned");
		goto out;
	}

	err = alloc_netid(net, peer, nsid);
	spin_unlock_bh(&net->nsid_lock);
	if (err >= 0) {
		rtnl_net_notifyid(net, RTM_NEWNSID, err, NETLINK_CB(skb).portid,
				  nlh, GFP_KERNEL);
		err = 0;
	} else if (err == -ENOSPC && nsid >= 0) {
		err = -EEXIST;
		NL_SET_BAD_ATTR(extack, tb[NETNSA_NSID]);
		NL_SET_ERR_MSG(extack, "The specified nsid is already used");
	}
out:
	put_net(peer);
	return err;
}

static int rtnl_net_get_size(void)
{
	return NLMSG_ALIGN(sizeof(struct rtgenmsg))
	       + nla_total_size(sizeof(s32)) /* NETNSA_NSID */
	       + nla_total_size(sizeof(s32)) /* NETNSA_CURRENT_NSID */
	       ;
}

struct net_fill_args {
	u32 portid;
	u32 seq;
	int flags;
	int cmd;
	int nsid;
	bool add_ref;
	int ref_nsid;
};

static int rtnl_net_fill(struct sk_buff *skb, struct net_fill_args *args)
{
	struct nlmsghdr *nlh;
	struct rtgenmsg *rth;

	nlh = nlmsg_put(skb, args->portid, args->seq, args->cmd, sizeof(*rth),
			args->flags);
	if (!nlh)
		return -EMSGSIZE;

	rth = nlmsg_data(nlh);
	rth->rtgen_family = AF_UNSPEC;

	if (nla_put_s32(skb, NETNSA_NSID, args->nsid))
		goto nla_put_failure;

	if (args->add_ref &&
	    nla_put_s32(skb, NETNSA_CURRENT_NSID, args->ref_nsid))
		goto nla_put_failure;

	nlmsg_end(skb, nlh);
	return 0;

nla_put_failure:
	nlmsg_cancel(skb, nlh);
	return -EMSGSIZE;
}

static int rtnl_net_valid_getid_req(struct sk_buff *skb,
				    const struct nlmsghdr *nlh,
				    struct nlattr **tb,
				    struct netlink_ext_ack *extack)
{
	int i, err;

	if (!netlink_strict_get_check(skb))
		return nlmsg_parse_deprecated(nlh, sizeof(struct rtgenmsg),
					      tb, NETNSA_MAX, rtnl_net_policy,
					      extack);

	err = nlmsg_parse_deprecated_strict(nlh, sizeof(struct rtgenmsg), tb,
					    NETNSA_MAX, rtnl_net_policy,
					    extack);
	if (err)
		return err;

	for (i = 0; i <= NETNSA_MAX; i++) {
		if (!tb[i])
			continue;

		switch (i) {
		case NETNSA_PID:
		case NETNSA_FD:
		case NETNSA_NSID:
		case NETNSA_TARGET_NSID:
			break;
		default:
			NL_SET_ERR_MSG(extack, "Unsupported attribute in peer netns getid request");
			return -EINVAL;
		}
	}

	return 0;
}

static int rtnl_net_getid(struct sk_buff *skb, struct nlmsghdr *nlh,
			  struct netlink_ext_ack *extack)
{
	struct net *net = sock_net(skb->sk);
	struct nlattr *tb[NETNSA_MAX + 1];
	struct net_fill_args fillargs = {
		.portid = NETLINK_CB(skb).portid,
		.seq = nlh->nlmsg_seq,
		.cmd = RTM_NEWNSID,
	};
	struct net *peer, *target = net;
	struct nlattr *nla;
	struct sk_buff *msg;
	int err;

	err = rtnl_net_valid_getid_req(skb, nlh, tb, extack);
	if (err < 0)
		return err;
	if (tb[NETNSA_PID]) {
		peer = get_net_ns_by_pid(nla_get_u32(tb[NETNSA_PID]));
		nla = tb[NETNSA_PID];
	} else if (tb[NETNSA_FD]) {
		peer = get_net_ns_by_fd(nla_get_u32(tb[NETNSA_FD]));
		nla = tb[NETNSA_FD];
	} else if (tb[NETNSA_NSID]) {
		peer = get_net_ns_by_id(net, nla_get_s32(tb[NETNSA_NSID]));
		if (!peer)
			peer = ERR_PTR(-ENOENT);
		nla = tb[NETNSA_NSID];
	} else {
		NL_SET_ERR_MSG(extack, "Peer netns reference is missing");
		return -EINVAL;
	}

	if (IS_ERR(peer)) {
		NL_SET_BAD_ATTR(extack, nla);
		NL_SET_ERR_MSG(extack, "Peer netns reference is invalid");
		return PTR_ERR(peer);
	}

	if (tb[NETNSA_TARGET_NSID]) {
		int id = nla_get_s32(tb[NETNSA_TARGET_NSID]);

		target = rtnl_get_net_ns_capable(NETLINK_CB(skb).sk, id);
		if (IS_ERR(target)) {
			NL_SET_BAD_ATTR(extack, tb[NETNSA_TARGET_NSID]);
			NL_SET_ERR_MSG(extack,
				       "Target netns reference is invalid");
			err = PTR_ERR(target);
			goto out;
		}
		fillargs.add_ref = true;
		fillargs.ref_nsid = peernet2id(net, peer);
	}

	msg = nlmsg_new(rtnl_net_get_size(), GFP_KERNEL);
	if (!msg) {
		err = -ENOMEM;
		goto out;
	}

	fillargs.nsid = peernet2id(target, peer);
	err = rtnl_net_fill(msg, &fillargs);
	if (err < 0)
		goto err_out;

	err = rtnl_unicast(msg, net, NETLINK_CB(skb).portid);
	goto out;

err_out:
	nlmsg_free(msg);
out:
	if (fillargs.add_ref)
		put_net(target);
	put_net(peer);
	return err;
}

struct rtnl_net_dump_cb {
	struct net *tgt_net;
	struct net *ref_net;
	struct sk_buff *skb;
	struct net_fill_args fillargs;
	int idx;
	int s_idx;
};

/* Runs in RCU-critical section. */
static int rtnl_net_dumpid_one(int id, void *peer, void *data)
{
	struct rtnl_net_dump_cb *net_cb = (struct rtnl_net_dump_cb *)data;
	int ret;

	if (net_cb->idx < net_cb->s_idx)
		goto cont;

	net_cb->fillargs.nsid = id;
	if (net_cb->fillargs.add_ref)
		net_cb->fillargs.ref_nsid = __peernet2id(net_cb->ref_net, peer);
	ret = rtnl_net_fill(net_cb->skb, &net_cb->fillargs);
	if (ret < 0)
		return ret;

cont:
	net_cb->idx++;
	return 0;
}

static int rtnl_valid_dump_net_req(const struct nlmsghdr *nlh, struct sock *sk,
				   struct rtnl_net_dump_cb *net_cb,
				   struct netlink_callback *cb)
{
	struct netlink_ext_ack *extack = cb->extack;
	struct nlattr *tb[NETNSA_MAX + 1];
	int err, i;

	err = nlmsg_parse_deprecated_strict(nlh, sizeof(struct rtgenmsg), tb,
					    NETNSA_MAX, rtnl_net_policy,
					    extack);
	if (err < 0)
		return err;

	for (i = 0; i <= NETNSA_MAX; i++) {
		if (!tb[i])
			continue;

		if (i == NETNSA_TARGET_NSID) {
			struct net *net;

			net = rtnl_get_net_ns_capable(sk, nla_get_s32(tb[i]));
			if (IS_ERR(net)) {
				NL_SET_BAD_ATTR(extack, tb[i]);
				NL_SET_ERR_MSG(extack,
					       "Invalid target network namespace id");
				return PTR_ERR(net);
			}
			net_cb->fillargs.add_ref = true;
			net_cb->ref_net = net_cb->tgt_net;
			net_cb->tgt_net = net;
		} else {
			NL_SET_BAD_ATTR(extack, tb[i]);
			NL_SET_ERR_MSG(extack,
				       "Unsupported attribute in dump request");
			return -EINVAL;
		}
	}

	return 0;
}

static int rtnl_net_dumpid(struct sk_buff *skb, struct netlink_callback *cb)
{
	struct rtnl_net_dump_cb net_cb = {
		.tgt_net = sock_net(skb->sk),
		.skb = skb,
		.fillargs = {
			.portid = NETLINK_CB(cb->skb).portid,
			.seq = cb->nlh->nlmsg_seq,
			.flags = NLM_F_MULTI,
			.cmd = RTM_NEWNSID,
		},
		.idx = 0,
		.s_idx = cb->args[0],
	};
	int err = 0;

	if (cb->strict_check) {
		err = rtnl_valid_dump_net_req(cb->nlh, skb->sk, &net_cb, cb);
		if (err < 0)
			goto end;
	}

	rcu_read_lock();
	idr_for_each(&net_cb.tgt_net->netns_ids, rtnl_net_dumpid_one, &net_cb);
	rcu_read_unlock();

	cb->args[0] = net_cb.idx;
end:
	if (net_cb.fillargs.add_ref)
		put_net(net_cb.tgt_net);
	return err;
}

static void rtnl_net_notifyid(struct net *net, int cmd, int id, u32 portid,
			      struct nlmsghdr *nlh, gfp_t gfp)
{
	struct net_fill_args fillargs = {
		.portid = portid,
		.seq = nlh ? nlh->nlmsg_seq : 0,
		.cmd = cmd,
		.nsid = id,
	};
	struct sk_buff *msg;
	int err = -ENOMEM;

	msg = nlmsg_new(rtnl_net_get_size(), gfp);
	if (!msg)
		goto out;

	err = rtnl_net_fill(msg, &fillargs);
	if (err < 0)
		goto err_out;

	rtnl_notify(msg, net, portid, RTNLGRP_NSID, nlh, gfp);
	return;

err_out:
	nlmsg_free(msg);
out:
	rtnl_set_sk_err(net, RTNLGRP_NSID, err);
}

#ifdef CONFIG_NET_NS
static void __init netns_ipv4_struct_check(void)
{
	/* TX readonly hotpath cache lines */
	CACHELINE_ASSERT_GROUP_MEMBER(struct netns_ipv4, netns_ipv4_read_tx,
				      sysctl_tcp_early_retrans);
	CACHELINE_ASSERT_GROUP_MEMBER(struct netns_ipv4, netns_ipv4_read_tx,
				      sysctl_tcp_tso_win_divisor);
	CACHELINE_ASSERT_GROUP_MEMBER(struct netns_ipv4, netns_ipv4_read_tx,
				      sysctl_tcp_tso_rtt_log);
	CACHELINE_ASSERT_GROUP_MEMBER(struct netns_ipv4, netns_ipv4_read_tx,
				      sysctl_tcp_autocorking);
	CACHELINE_ASSERT_GROUP_MEMBER(struct netns_ipv4, netns_ipv4_read_tx,
				      sysctl_tcp_min_snd_mss);
	CACHELINE_ASSERT_GROUP_MEMBER(struct netns_ipv4, netns_ipv4_read_tx,
				      sysctl_tcp_notsent_lowat);
	CACHELINE_ASSERT_GROUP_MEMBER(struct netns_ipv4, netns_ipv4_read_tx,
				      sysctl_tcp_limit_output_bytes);
	CACHELINE_ASSERT_GROUP_MEMBER(struct netns_ipv4, netns_ipv4_read_tx,
				      sysctl_tcp_min_rtt_wlen);
	CACHELINE_ASSERT_GROUP_MEMBER(struct netns_ipv4, netns_ipv4_read_tx,
				      sysctl_tcp_wmem);
	CACHELINE_ASSERT_GROUP_MEMBER(struct netns_ipv4, netns_ipv4_read_tx,
				      sysctl_ip_fwd_use_pmtu);
	CACHELINE_ASSERT_GROUP_SIZE(struct netns_ipv4, netns_ipv4_read_tx, 33);

	/* TXRX readonly hotpath cache lines */
	CACHELINE_ASSERT_GROUP_MEMBER(struct netns_ipv4, netns_ipv4_read_txrx,
				      sysctl_tcp_moderate_rcvbuf);
	CACHELINE_ASSERT_GROUP_SIZE(struct netns_ipv4, netns_ipv4_read_txrx, 1);

	/* RX readonly hotpath cache line */
	CACHELINE_ASSERT_GROUP_MEMBER(struct netns_ipv4, netns_ipv4_read_rx,
				      sysctl_ip_early_demux);
	CACHELINE_ASSERT_GROUP_MEMBER(struct netns_ipv4, netns_ipv4_read_rx,
				      sysctl_tcp_early_demux);
	CACHELINE_ASSERT_GROUP_MEMBER(struct netns_ipv4, netns_ipv4_read_rx,
				      sysctl_tcp_reordering);
	CACHELINE_ASSERT_GROUP_MEMBER(struct netns_ipv4, netns_ipv4_read_rx,
				      sysctl_tcp_rmem);
	CACHELINE_ASSERT_GROUP_SIZE(struct netns_ipv4, netns_ipv4_read_rx, 18);
}
#endif

void __init net_ns_init(void)
{
	struct net_generic *ng;

#ifdef CONFIG_NET_NS
	netns_ipv4_struct_check();
	net_cachep = kmem_cache_create("net_namespace", sizeof(struct net),
					SMP_CACHE_BYTES,
					SLAB_PANIC|SLAB_ACCOUNT, NULL);

	/* Create workqueue for cleanup */
	netns_wq = create_singlethread_workqueue("netns");
	if (!netns_wq)
		panic("Could not create netns workq");
#endif

	ng = net_alloc_generic();
	if (!ng)
		panic("Could not allocate generic netns");

	rcu_assign_pointer(init_net.gen, ng);

#ifdef CONFIG_KEYS
	init_net.key_domain = &init_net_key_domain;
#endif
	preinit_net(&init_net, &init_user_ns);

	down_write(&pernet_ops_rwsem);
	if (setup_net(&init_net))
		panic("Could not setup the initial network namespace");

	init_net_initialized = true;
	up_write(&pernet_ops_rwsem);

	if (register_pernet_subsys(&net_ns_ops))
		panic("Could not register network namespace subsystems");

	rtnl_register(PF_UNSPEC, RTM_NEWNSID, rtnl_net_newid, NULL,
		      RTNL_FLAG_DOIT_UNLOCKED);
	rtnl_register(PF_UNSPEC, RTM_GETNSID, rtnl_net_getid, rtnl_net_dumpid,
		      RTNL_FLAG_DOIT_UNLOCKED |
		      RTNL_FLAG_DUMP_UNLOCKED);
}

static void free_exit_list(struct pernet_operations *ops, struct list_head *net_exit_list)
{
	ops_pre_exit_list(ops, net_exit_list);
	synchronize_rcu();

	if (ops->exit_batch_rtnl) {
		LIST_HEAD(dev_kill_list);

		rtnl_lock();
		ops->exit_batch_rtnl(net_exit_list, &dev_kill_list);
		unregister_netdevice_many(&dev_kill_list);
		rtnl_unlock();
	}
	ops_exit_list(ops, net_exit_list);

	ops_free_list(ops, net_exit_list);
}

#ifdef CONFIG_NET_NS
static int __register_pernet_operations(struct list_head *list,
					struct pernet_operations *ops)
{
	struct net *net;
	int error;
	LIST_HEAD(net_exit_list);

	list_add_tail(&ops->list, list);
	if (ops->init || ops->id) {
		/* We held write locked pernet_ops_rwsem, and parallel
		 * setup_net() and cleanup_net() are not possible.
		 */
		for_each_net(net) {
			error = ops_init(ops, net);
			if (error)
				goto out_undo;
			list_add_tail(&net->exit_list, &net_exit_list);
		}
	}
	return 0;

out_undo:
	/* If I have an error cleanup all namespaces I initialized */
	list_del(&ops->list);
	free_exit_list(ops, &net_exit_list);
	return error;
}

static void __unregister_pernet_operations(struct pernet_operations *ops)
{
	struct net *net;
	LIST_HEAD(net_exit_list);

	list_del(&ops->list);
	/* See comment in __register_pernet_operations() */
	for_each_net(net)
		list_add_tail(&net->exit_list, &net_exit_list);

	free_exit_list(ops, &net_exit_list);
}

#else

static int __register_pernet_operations(struct list_head *list,
					struct pernet_operations *ops)
{
	if (!init_net_initialized) {
		list_add_tail(&ops->list, list);
		return 0;
	}

	return ops_init(ops, &init_net);
}

static void __unregister_pernet_operations(struct pernet_operations *ops)
{
	if (!init_net_initialized) {
		list_del(&ops->list);
	} else {
		LIST_HEAD(net_exit_list);
		list_add(&init_net.exit_list, &net_exit_list);
		free_exit_list(ops, &net_exit_list);
	}
}

#endif /* CONFIG_NET_NS */

static DEFINE_IDA(net_generic_ids);

static int register_pernet_operations(struct list_head *list,
				      struct pernet_operations *ops)
{
	int error;

	if (WARN_ON(!!ops->id ^ !!ops->size))
		return -EINVAL;

	if (ops->id) {
		error = ida_alloc_min(&net_generic_ids, MIN_PERNET_OPS_ID,
				GFP_KERNEL);
		if (error < 0)
			return error;
		*ops->id = error;
		/* This does not require READ_ONCE as writers already hold
		 * pernet_ops_rwsem. But WRITE_ONCE is needed to protect
		 * net_alloc_generic.
		 */
		WRITE_ONCE(max_gen_ptrs, max(max_gen_ptrs, *ops->id + 1));
	}
	error = __register_pernet_operations(list, ops);
	if (error) {
		rcu_barrier();
		if (ops->id)
			ida_free(&net_generic_ids, *ops->id);
	}

	return error;
}

static void unregister_pernet_operations(struct pernet_operations *ops)
{
	__unregister_pernet_operations(ops);
	rcu_barrier();
	if (ops->id)
		ida_free(&net_generic_ids, *ops->id);
}

/**
 *      register_pernet_subsys - register a network namespace subsystem
 *	@ops:  pernet operations structure for the subsystem
 *
 *	Register a subsystem which has init and exit functions
 *	that are called when network namespaces are created and
 *	destroyed respectively.
 *
 *	When registered all network namespace init functions are
 *	called for every existing network namespace.  Allowing kernel
 *	modules to have a race free view of the set of network namespaces.
 *
 *	When a new network namespace is created all of the init
 *	methods are called in the order in which they were registered.
 *
 *	When a network namespace is destroyed all of the exit methods
 *	are called in the reverse of the order with which they were
 *	registered.
 */
int register_pernet_subsys(struct pernet_operations *ops)
{
	int error;
	down_write(&pernet_ops_rwsem);
	error =  register_pernet_operations(first_device, ops);
	up_write(&pernet_ops_rwsem);
	return error;
}
EXPORT_SYMBOL_GPL(register_pernet_subsys);

/**
 *      unregister_pernet_subsys - unregister a network namespace subsystem
 *	@ops: pernet operations structure to manipulate
 *
 *	Remove the pernet operations structure from the list to be
 *	used when network namespaces are created or destroyed.  In
 *	addition run the exit method for all existing network
 *	namespaces.
 */
void unregister_pernet_subsys(struct pernet_operations *ops)
{
	down_write(&pernet_ops_rwsem);
	unregister_pernet_operations(ops);
	up_write(&pernet_ops_rwsem);
}
EXPORT_SYMBOL_GPL(unregister_pernet_subsys);

/**
 *      register_pernet_device - register a network namespace device
 *	@ops:  pernet operations structure for the subsystem
 *
 *	Register a device which has init and exit functions
 *	that are called when network namespaces are created and
 *	destroyed respectively.
 *
 *	When registered all network namespace init functions are
 *	called for every existing network namespace.  Allowing kernel
 *	modules to have a race free view of the set of network namespaces.
 *
 *	When a new network namespace is created all of the init
 *	methods are called in the order in which they were registered.
 *
 *	When a network namespace is destroyed all of the exit methods
 *	are called in the reverse of the order with which they were
 *	registered.
 */
int register_pernet_device(struct pernet_operations *ops)
{
	int error;
	down_write(&pernet_ops_rwsem);
	error = register_pernet_operations(&pernet_list, ops);
	if (!error && (first_device == &pernet_list))
		first_device = &ops->list;
	up_write(&pernet_ops_rwsem);
	return error;
}
EXPORT_SYMBOL_GPL(register_pernet_device);

/**
 *      unregister_pernet_device - unregister a network namespace netdevice
 *	@ops: pernet operations structure to manipulate
 *
 *	Remove the pernet operations structure from the list to be
 *	used when network namespaces are created or destroyed.  In
 *	addition run the exit method for all existing network
 *	namespaces.
 */
void unregister_pernet_device(struct pernet_operations *ops)
{
	down_write(&pernet_ops_rwsem);
	if (&ops->list == first_device)
		first_device = first_device->next;
	unregister_pernet_operations(ops);
	up_write(&pernet_ops_rwsem);
}
EXPORT_SYMBOL_GPL(unregister_pernet_device);

#ifdef CONFIG_NET_NS
static struct ns_common *netns_get(struct task_struct *task)
{
	struct net *net = NULL;
	struct nsproxy *nsproxy;

	task_lock(task);
	nsproxy = task->nsproxy;
	if (nsproxy)
		net = get_net(nsproxy->net_ns);
	task_unlock(task);

	return net ? &net->ns : NULL;
}

static inline struct net *to_net_ns(struct ns_common *ns)
{
	return container_of(ns, struct net, ns);
}

static void netns_put(struct ns_common *ns)
{
	put_net(to_net_ns(ns));
}

static int netns_install(struct nsset *nsset, struct ns_common *ns)
{
	struct nsproxy *nsproxy = nsset->nsproxy;
	struct net *net = to_net_ns(ns);

	if (!ns_capable(net->user_ns, CAP_SYS_ADMIN) ||
	    !ns_capable(nsset->cred->user_ns, CAP_SYS_ADMIN))
		return -EPERM;

	put_net(nsproxy->net_ns);
	nsproxy->net_ns = get_net(net);
	return 0;
}

static struct user_namespace *netns_owner(struct ns_common *ns)
{
	return to_net_ns(ns)->user_ns;
}

const struct proc_ns_operations netns_operations = {
	.name		= "net",
	.type		= CLONE_NEWNET,
	.get		= netns_get,
	.put		= netns_put,
	.install	= netns_install,
	.owner		= netns_owner,
};
#endif<|MERGE_RESOLUTION|>--- conflicted
+++ resolved
@@ -322,9 +322,6 @@
 /* init code that must occur even if setup_net() is not called. */
 static __net_init void preinit_net(struct net *net, struct user_namespace *user_ns)
 {
-<<<<<<< HEAD
-	ref_tracker_dir_init(&net->notrefcnt_tracker, 128, "net notrefcnt");
-=======
 	refcount_set(&net->passive, 1);
 	refcount_set(&net->ns.count, 1);
 	ref_tracker_dir_init(&net->refcnt_tracker, 128, "net refcnt");
@@ -338,7 +335,6 @@
 	spin_lock_init(&net->nsid_lock);
 	mutex_init(&net->ipv4.ra_mutex);
 	preinit_net_sysctl(net);
->>>>>>> 2d5404ca
 }
 
 /*
@@ -352,14 +348,6 @@
 	LIST_HEAD(dev_kill_list);
 	int error = 0;
 
-<<<<<<< HEAD
-	refcount_set(&net->ns.count, 1);
-	ref_tracker_dir_init(&net->refcnt_tracker, 128, "net refcnt");
-
-	refcount_set(&net->passive, 1);
-	get_random_bytes(&net->hash_mix, sizeof(u32));
-=======
->>>>>>> 2d5404ca
 	preempt_disable();
 	net->net_cookie = gen_cookie_next(&net_cookie);
 	preempt_enable();
