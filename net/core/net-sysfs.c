// SPDX-License-Identifier: GPL-2.0-or-later
/*
 * net-sysfs.c - network device class and attributes
 *
 * Copyright (c) 2003 Stephen Hemminger <shemminger@osdl.org>
 */

#include <linux/capability.h>
#include <linux/kernel.h>
#include <linux/netdevice.h>
#include <linux/if_arp.h>
#include <linux/slab.h>
#include <linux/sched/signal.h>
#include <linux/sched/isolation.h>
#include <linux/nsproxy.h>
#include <net/sock.h>
#include <net/net_namespace.h>
#include <linux/rtnetlink.h>
#include <linux/vmalloc.h>
#include <linux/export.h>
#include <linux/jiffies.h>
#include <linux/pm_runtime.h>
#include <linux/of.h>
#include <linux/of_net.h>
#include <linux/cpu.h>

#include "net-sysfs.h"

#ifdef CONFIG_SYSFS
static const char fmt_hex[] = "%#x\n";
static const char fmt_dec[] = "%d\n";
static const char fmt_ulong[] = "%lu\n";
static const char fmt_u64[] = "%llu\n";

static inline int dev_isalive(const struct net_device *dev)
{
	return dev->reg_state <= NETREG_REGISTERED;
}

/* use same locking rules as GIF* ioctl's */
static ssize_t netdev_show(const struct device *dev,
			   struct device_attribute *attr, char *buf,
			   ssize_t (*format)(const struct net_device *, char *))
{
	struct net_device *ndev = to_net_dev(dev);
	ssize_t ret = -EINVAL;

	read_lock(&dev_base_lock);
	if (dev_isalive(ndev))
		ret = (*format)(ndev, buf);
	read_unlock(&dev_base_lock);

	return ret;
}

/* generate a show function for simple field */
#define NETDEVICE_SHOW(field, format_string)				\
static ssize_t format_##field(const struct net_device *dev, char *buf)	\
{									\
	return sprintf(buf, format_string, dev->field);			\
}									\
static ssize_t field##_show(struct device *dev,				\
			    struct device_attribute *attr, char *buf)	\
{									\
	return netdev_show(dev, attr, buf, format_##field);		\
}									\

#define NETDEVICE_SHOW_RO(field, format_string)				\
NETDEVICE_SHOW(field, format_string);					\
static DEVICE_ATTR_RO(field)

#define NETDEVICE_SHOW_RW(field, format_string)				\
NETDEVICE_SHOW(field, format_string);					\
static DEVICE_ATTR_RW(field)

/* use same locking and permission rules as SIF* ioctl's */
static ssize_t netdev_store(struct device *dev, struct device_attribute *attr,
			    const char *buf, size_t len,
			    int (*set)(struct net_device *, unsigned long))
{
	struct net_device *netdev = to_net_dev(dev);
	struct net *net = dev_net(netdev);
	unsigned long new;
	int ret;

	if (!ns_capable(net->user_ns, CAP_NET_ADMIN))
		return -EPERM;

	ret = kstrtoul(buf, 0, &new);
	if (ret)
		goto err;

	if (!rtnl_trylock())
		return restart_syscall();

	if (dev_isalive(netdev)) {
		ret = (*set)(netdev, new);
		if (ret == 0)
			ret = len;
	}
	rtnl_unlock();
 err:
	return ret;
}

NETDEVICE_SHOW_RO(dev_id, fmt_hex);
NETDEVICE_SHOW_RO(dev_port, fmt_dec);
NETDEVICE_SHOW_RO(addr_assign_type, fmt_dec);
NETDEVICE_SHOW_RO(addr_len, fmt_dec);
NETDEVICE_SHOW_RO(ifindex, fmt_dec);
NETDEVICE_SHOW_RO(type, fmt_dec);
NETDEVICE_SHOW_RO(link_mode, fmt_dec);

static ssize_t iflink_show(struct device *dev, struct device_attribute *attr,
			   char *buf)
{
	struct net_device *ndev = to_net_dev(dev);

	return sprintf(buf, fmt_dec, dev_get_iflink(ndev));
}
static DEVICE_ATTR_RO(iflink);

static ssize_t format_name_assign_type(const struct net_device *dev, char *buf)
{
	return sprintf(buf, fmt_dec, dev->name_assign_type);
}

static ssize_t name_assign_type_show(struct device *dev,
				     struct device_attribute *attr,
				     char *buf)
{
	struct net_device *ndev = to_net_dev(dev);
	ssize_t ret = -EINVAL;

	if (ndev->name_assign_type != NET_NAME_UNKNOWN)
		ret = netdev_show(dev, attr, buf, format_name_assign_type);

	return ret;
}
static DEVICE_ATTR_RO(name_assign_type);

/* use same locking rules as GIFHWADDR ioctl's */
static ssize_t address_show(struct device *dev, struct device_attribute *attr,
			    char *buf)
{
	struct net_device *ndev = to_net_dev(dev);
	ssize_t ret = -EINVAL;

	read_lock(&dev_base_lock);
	if (dev_isalive(ndev))
		ret = sysfs_format_mac(buf, ndev->dev_addr, ndev->addr_len);
	read_unlock(&dev_base_lock);
	return ret;
}
static DEVICE_ATTR_RO(address);

static ssize_t broadcast_show(struct device *dev,
			      struct device_attribute *attr, char *buf)
{
	struct net_device *ndev = to_net_dev(dev);

	if (dev_isalive(ndev))
		return sysfs_format_mac(buf, ndev->broadcast, ndev->addr_len);
	return -EINVAL;
}
static DEVICE_ATTR_RO(broadcast);

static int change_carrier(struct net_device *dev, unsigned long new_carrier)
{
	if (!netif_running(dev))
		return -EINVAL;
	return dev_change_carrier(dev, (bool)new_carrier);
}

static ssize_t carrier_store(struct device *dev, struct device_attribute *attr,
			     const char *buf, size_t len)
{
	return netdev_store(dev, attr, buf, len, change_carrier);
}

static ssize_t carrier_show(struct device *dev,
			    struct device_attribute *attr, char *buf)
{
	struct net_device *netdev = to_net_dev(dev);

	if (netif_running(netdev))
		return sprintf(buf, fmt_dec, !!netif_carrier_ok(netdev));

	return -EINVAL;
}
static DEVICE_ATTR_RW(carrier);

static ssize_t speed_show(struct device *dev,
			  struct device_attribute *attr, char *buf)
{
	struct net_device *netdev = to_net_dev(dev);
	int ret = -EINVAL;

	if (!rtnl_trylock())
		return restart_syscall();

	if (netif_running(netdev)) {
		struct ethtool_link_ksettings cmd;

		if (!__ethtool_get_link_ksettings(netdev, &cmd))
			ret = sprintf(buf, fmt_dec, cmd.base.speed);
	}
	rtnl_unlock();
	return ret;
}
static DEVICE_ATTR_RO(speed);

static ssize_t duplex_show(struct device *dev,
			   struct device_attribute *attr, char *buf)
{
	struct net_device *netdev = to_net_dev(dev);
	int ret = -EINVAL;

	if (!rtnl_trylock())
		return restart_syscall();

	if (netif_running(netdev)) {
		struct ethtool_link_ksettings cmd;

		if (!__ethtool_get_link_ksettings(netdev, &cmd)) {
			const char *duplex;

			switch (cmd.base.duplex) {
			case DUPLEX_HALF:
				duplex = "half";
				break;
			case DUPLEX_FULL:
				duplex = "full";
				break;
			default:
				duplex = "unknown";
				break;
			}
			ret = sprintf(buf, "%s\n", duplex);
		}
	}
	rtnl_unlock();
	return ret;
}
static DEVICE_ATTR_RO(duplex);

static ssize_t testing_show(struct device *dev,
			    struct device_attribute *attr, char *buf)
{
	struct net_device *netdev = to_net_dev(dev);

	if (netif_running(netdev))
		return sprintf(buf, fmt_dec, !!netif_testing(netdev));

	return -EINVAL;
}
static DEVICE_ATTR_RO(testing);

static ssize_t dormant_show(struct device *dev,
			    struct device_attribute *attr, char *buf)
{
	struct net_device *netdev = to_net_dev(dev);

	if (netif_running(netdev))
		return sprintf(buf, fmt_dec, !!netif_dormant(netdev));

	return -EINVAL;
}
static DEVICE_ATTR_RO(dormant);

static const char *const operstates[] = {
	"unknown",
	"notpresent", /* currently unused */
	"down",
	"lowerlayerdown",
	"testing",
	"dormant",
	"up"
};

static ssize_t operstate_show(struct device *dev,
			      struct device_attribute *attr, char *buf)
{
	const struct net_device *netdev = to_net_dev(dev);
	unsigned char operstate;

	read_lock(&dev_base_lock);
	operstate = netdev->operstate;
	if (!netif_running(netdev))
		operstate = IF_OPER_DOWN;
	read_unlock(&dev_base_lock);

	if (operstate >= ARRAY_SIZE(operstates))
		return -EINVAL; /* should not happen */

	return sprintf(buf, "%s\n", operstates[operstate]);
}
static DEVICE_ATTR_RO(operstate);

static ssize_t carrier_changes_show(struct device *dev,
				    struct device_attribute *attr,
				    char *buf)
{
	struct net_device *netdev = to_net_dev(dev);

	return sprintf(buf, fmt_dec,
		       atomic_read(&netdev->carrier_up_count) +
		       atomic_read(&netdev->carrier_down_count));
}
static DEVICE_ATTR_RO(carrier_changes);

static ssize_t carrier_up_count_show(struct device *dev,
				     struct device_attribute *attr,
				     char *buf)
{
	struct net_device *netdev = to_net_dev(dev);

	return sprintf(buf, fmt_dec, atomic_read(&netdev->carrier_up_count));
}
static DEVICE_ATTR_RO(carrier_up_count);

static ssize_t carrier_down_count_show(struct device *dev,
				       struct device_attribute *attr,
				       char *buf)
{
	struct net_device *netdev = to_net_dev(dev);

	return sprintf(buf, fmt_dec, atomic_read(&netdev->carrier_down_count));
}
static DEVICE_ATTR_RO(carrier_down_count);

/* read-write attributes */

static int change_mtu(struct net_device *dev, unsigned long new_mtu)
{
	return dev_set_mtu(dev, (int)new_mtu);
}

static ssize_t mtu_store(struct device *dev, struct device_attribute *attr,
			 const char *buf, size_t len)
{
	return netdev_store(dev, attr, buf, len, change_mtu);
}
NETDEVICE_SHOW_RW(mtu, fmt_dec);

static int change_flags(struct net_device *dev, unsigned long new_flags)
{
	return dev_change_flags(dev, (unsigned int)new_flags, NULL);
}

static ssize_t flags_store(struct device *dev, struct device_attribute *attr,
			   const char *buf, size_t len)
{
	return netdev_store(dev, attr, buf, len, change_flags);
}
NETDEVICE_SHOW_RW(flags, fmt_hex);

static ssize_t tx_queue_len_store(struct device *dev,
				  struct device_attribute *attr,
				  const char *buf, size_t len)
{
	if (!capable(CAP_NET_ADMIN))
		return -EPERM;

	return netdev_store(dev, attr, buf, len, dev_change_tx_queue_len);
}
NETDEVICE_SHOW_RW(tx_queue_len, fmt_dec);

static int change_gro_flush_timeout(struct net_device *dev, unsigned long val)
{
	WRITE_ONCE(dev->gro_flush_timeout, val);
	return 0;
}

static ssize_t gro_flush_timeout_store(struct device *dev,
				       struct device_attribute *attr,
				       const char *buf, size_t len)
{
	if (!capable(CAP_NET_ADMIN))
		return -EPERM;

	return netdev_store(dev, attr, buf, len, change_gro_flush_timeout);
}
NETDEVICE_SHOW_RW(gro_flush_timeout, fmt_ulong);

static int change_napi_defer_hard_irqs(struct net_device *dev, unsigned long val)
{
<<<<<<< HEAD
	dev->napi_defer_hard_irqs = val;
=======
	WRITE_ONCE(dev->napi_defer_hard_irqs, val);
>>>>>>> 7d2a07b7
	return 0;
}

static ssize_t napi_defer_hard_irqs_store(struct device *dev,
					  struct device_attribute *attr,
					  const char *buf, size_t len)
{
	if (!capable(CAP_NET_ADMIN))
		return -EPERM;

	return netdev_store(dev, attr, buf, len, change_napi_defer_hard_irqs);
}
NETDEVICE_SHOW_RW(napi_defer_hard_irqs, fmt_dec);

static ssize_t ifalias_store(struct device *dev, struct device_attribute *attr,
			     const char *buf, size_t len)
{
	struct net_device *netdev = to_net_dev(dev);
	struct net *net = dev_net(netdev);
	size_t count = len;
	ssize_t ret = 0;

	if (!ns_capable(net->user_ns, CAP_NET_ADMIN))
		return -EPERM;

	/* ignore trailing newline */
	if (len >  0 && buf[len - 1] == '\n')
		--count;

	if (!rtnl_trylock())
		return restart_syscall();

	if (dev_isalive(netdev)) {
		ret = dev_set_alias(netdev, buf, count);
		if (ret < 0)
			goto err;
		ret = len;
		netdev_state_change(netdev);
	}
err:
	rtnl_unlock();

	return ret;
}

static ssize_t ifalias_show(struct device *dev,
			    struct device_attribute *attr, char *buf)
{
	const struct net_device *netdev = to_net_dev(dev);
	char tmp[IFALIASZ];
	ssize_t ret = 0;

	ret = dev_get_alias(netdev, tmp, sizeof(tmp));
	if (ret > 0)
		ret = sprintf(buf, "%s\n", tmp);
	return ret;
}
static DEVICE_ATTR_RW(ifalias);

static int change_group(struct net_device *dev, unsigned long new_group)
{
	dev_set_group(dev, (int)new_group);
	return 0;
}

static ssize_t group_store(struct device *dev, struct device_attribute *attr,
			   const char *buf, size_t len)
{
	return netdev_store(dev, attr, buf, len, change_group);
}
NETDEVICE_SHOW(group, fmt_dec);
static DEVICE_ATTR(netdev_group, 0644, group_show, group_store);

static int change_proto_down(struct net_device *dev, unsigned long proto_down)
{
	return dev_change_proto_down(dev, (bool)proto_down);
}

static ssize_t proto_down_store(struct device *dev,
				struct device_attribute *attr,
				const char *buf, size_t len)
{
	return netdev_store(dev, attr, buf, len, change_proto_down);
}
NETDEVICE_SHOW_RW(proto_down, fmt_dec);

static ssize_t phys_port_id_show(struct device *dev,
				 struct device_attribute *attr, char *buf)
{
	struct net_device *netdev = to_net_dev(dev);
	ssize_t ret = -EINVAL;

	if (!rtnl_trylock())
		return restart_syscall();

	if (dev_isalive(netdev)) {
		struct netdev_phys_item_id ppid;

		ret = dev_get_phys_port_id(netdev, &ppid);
		if (!ret)
			ret = sprintf(buf, "%*phN\n", ppid.id_len, ppid.id);
	}
	rtnl_unlock();

	return ret;
}
static DEVICE_ATTR_RO(phys_port_id);

static ssize_t phys_port_name_show(struct device *dev,
				   struct device_attribute *attr, char *buf)
{
	struct net_device *netdev = to_net_dev(dev);
	ssize_t ret = -EINVAL;

	if (!rtnl_trylock())
		return restart_syscall();

	if (dev_isalive(netdev)) {
		char name[IFNAMSIZ];

		ret = dev_get_phys_port_name(netdev, name, sizeof(name));
		if (!ret)
			ret = sprintf(buf, "%s\n", name);
	}
	rtnl_unlock();

	return ret;
}
static DEVICE_ATTR_RO(phys_port_name);

static ssize_t phys_switch_id_show(struct device *dev,
				   struct device_attribute *attr, char *buf)
{
	struct net_device *netdev = to_net_dev(dev);
	ssize_t ret = -EINVAL;

	if (!rtnl_trylock())
		return restart_syscall();

	if (dev_isalive(netdev)) {
		struct netdev_phys_item_id ppid = { };

		ret = dev_get_port_parent_id(netdev, &ppid, false);
		if (!ret)
			ret = sprintf(buf, "%*phN\n", ppid.id_len, ppid.id);
	}
	rtnl_unlock();

	return ret;
}
static DEVICE_ATTR_RO(phys_switch_id);

static ssize_t threaded_show(struct device *dev,
			     struct device_attribute *attr, char *buf)
{
	struct net_device *netdev = to_net_dev(dev);
	ssize_t ret = -EINVAL;

	if (!rtnl_trylock())
		return restart_syscall();

	if (dev_isalive(netdev))
		ret = sprintf(buf, fmt_dec, netdev->threaded);

	rtnl_unlock();
	return ret;
}

static int modify_napi_threaded(struct net_device *dev, unsigned long val)
{
	int ret;

	if (list_empty(&dev->napi_list))
		return -EOPNOTSUPP;

	if (val != 0 && val != 1)
		return -EOPNOTSUPP;

	ret = dev_set_threaded(dev, val);

	return ret;
}

static ssize_t threaded_store(struct device *dev,
			      struct device_attribute *attr,
			      const char *buf, size_t len)
{
	return netdev_store(dev, attr, buf, len, modify_napi_threaded);
}
static DEVICE_ATTR_RW(threaded);

static struct attribute *net_class_attrs[] __ro_after_init = {
	&dev_attr_netdev_group.attr,
	&dev_attr_type.attr,
	&dev_attr_dev_id.attr,
	&dev_attr_dev_port.attr,
	&dev_attr_iflink.attr,
	&dev_attr_ifindex.attr,
	&dev_attr_name_assign_type.attr,
	&dev_attr_addr_assign_type.attr,
	&dev_attr_addr_len.attr,
	&dev_attr_link_mode.attr,
	&dev_attr_address.attr,
	&dev_attr_broadcast.attr,
	&dev_attr_speed.attr,
	&dev_attr_duplex.attr,
	&dev_attr_dormant.attr,
	&dev_attr_testing.attr,
	&dev_attr_operstate.attr,
	&dev_attr_carrier_changes.attr,
	&dev_attr_ifalias.attr,
	&dev_attr_carrier.attr,
	&dev_attr_mtu.attr,
	&dev_attr_flags.attr,
	&dev_attr_tx_queue_len.attr,
	&dev_attr_gro_flush_timeout.attr,
	&dev_attr_napi_defer_hard_irqs.attr,
	&dev_attr_phys_port_id.attr,
	&dev_attr_phys_port_name.attr,
	&dev_attr_phys_switch_id.attr,
	&dev_attr_proto_down.attr,
	&dev_attr_carrier_up_count.attr,
	&dev_attr_carrier_down_count.attr,
	&dev_attr_threaded.attr,
	NULL,
};
ATTRIBUTE_GROUPS(net_class);

/* Show a given an attribute in the statistics group */
static ssize_t netstat_show(const struct device *d,
			    struct device_attribute *attr, char *buf,
			    unsigned long offset)
{
	struct net_device *dev = to_net_dev(d);
	ssize_t ret = -EINVAL;

	WARN_ON(offset > sizeof(struct rtnl_link_stats64) ||
		offset % sizeof(u64) != 0);

	read_lock(&dev_base_lock);
	if (dev_isalive(dev)) {
		struct rtnl_link_stats64 temp;
		const struct rtnl_link_stats64 *stats = dev_get_stats(dev, &temp);

		ret = sprintf(buf, fmt_u64, *(u64 *)(((u8 *)stats) + offset));
	}
	read_unlock(&dev_base_lock);
	return ret;
}

/* generate a read-only statistics attribute */
#define NETSTAT_ENTRY(name)						\
static ssize_t name##_show(struct device *d,				\
			   struct device_attribute *attr, char *buf)	\
{									\
	return netstat_show(d, attr, buf,				\
			    offsetof(struct rtnl_link_stats64, name));	\
}									\
static DEVICE_ATTR_RO(name)

NETSTAT_ENTRY(rx_packets);
NETSTAT_ENTRY(tx_packets);
NETSTAT_ENTRY(rx_bytes);
NETSTAT_ENTRY(tx_bytes);
NETSTAT_ENTRY(rx_errors);
NETSTAT_ENTRY(tx_errors);
NETSTAT_ENTRY(rx_dropped);
NETSTAT_ENTRY(tx_dropped);
NETSTAT_ENTRY(multicast);
NETSTAT_ENTRY(collisions);
NETSTAT_ENTRY(rx_length_errors);
NETSTAT_ENTRY(rx_over_errors);
NETSTAT_ENTRY(rx_crc_errors);
NETSTAT_ENTRY(rx_frame_errors);
NETSTAT_ENTRY(rx_fifo_errors);
NETSTAT_ENTRY(rx_missed_errors);
NETSTAT_ENTRY(tx_aborted_errors);
NETSTAT_ENTRY(tx_carrier_errors);
NETSTAT_ENTRY(tx_fifo_errors);
NETSTAT_ENTRY(tx_heartbeat_errors);
NETSTAT_ENTRY(tx_window_errors);
NETSTAT_ENTRY(rx_compressed);
NETSTAT_ENTRY(tx_compressed);
NETSTAT_ENTRY(rx_nohandler);

static struct attribute *netstat_attrs[] __ro_after_init = {
	&dev_attr_rx_packets.attr,
	&dev_attr_tx_packets.attr,
	&dev_attr_rx_bytes.attr,
	&dev_attr_tx_bytes.attr,
	&dev_attr_rx_errors.attr,
	&dev_attr_tx_errors.attr,
	&dev_attr_rx_dropped.attr,
	&dev_attr_tx_dropped.attr,
	&dev_attr_multicast.attr,
	&dev_attr_collisions.attr,
	&dev_attr_rx_length_errors.attr,
	&dev_attr_rx_over_errors.attr,
	&dev_attr_rx_crc_errors.attr,
	&dev_attr_rx_frame_errors.attr,
	&dev_attr_rx_fifo_errors.attr,
	&dev_attr_rx_missed_errors.attr,
	&dev_attr_tx_aborted_errors.attr,
	&dev_attr_tx_carrier_errors.attr,
	&dev_attr_tx_fifo_errors.attr,
	&dev_attr_tx_heartbeat_errors.attr,
	&dev_attr_tx_window_errors.attr,
	&dev_attr_rx_compressed.attr,
	&dev_attr_tx_compressed.attr,
	&dev_attr_rx_nohandler.attr,
	NULL
};

static const struct attribute_group netstat_group = {
	.name  = "statistics",
	.attrs  = netstat_attrs,
};

#if IS_ENABLED(CONFIG_WIRELESS_EXT) || IS_ENABLED(CONFIG_CFG80211)
static struct attribute *wireless_attrs[] = {
	NULL
};

static const struct attribute_group wireless_group = {
	.name = "wireless",
	.attrs = wireless_attrs,
};
#endif

#else /* CONFIG_SYSFS */
#define net_class_groups	NULL
#endif /* CONFIG_SYSFS */

#ifdef CONFIG_SYSFS
#define to_rx_queue_attr(_attr) \
	container_of(_attr, struct rx_queue_attribute, attr)

#define to_rx_queue(obj) container_of(obj, struct netdev_rx_queue, kobj)

static ssize_t rx_queue_attr_show(struct kobject *kobj, struct attribute *attr,
				  char *buf)
{
	const struct rx_queue_attribute *attribute = to_rx_queue_attr(attr);
	struct netdev_rx_queue *queue = to_rx_queue(kobj);

	if (!attribute->show)
		return -EIO;

	return attribute->show(queue, buf);
}

static ssize_t rx_queue_attr_store(struct kobject *kobj, struct attribute *attr,
				   const char *buf, size_t count)
{
	const struct rx_queue_attribute *attribute = to_rx_queue_attr(attr);
	struct netdev_rx_queue *queue = to_rx_queue(kobj);

	if (!attribute->store)
		return -EIO;

	return attribute->store(queue, buf, count);
}

static const struct sysfs_ops rx_queue_sysfs_ops = {
	.show = rx_queue_attr_show,
	.store = rx_queue_attr_store,
};

#ifdef CONFIG_RPS
static ssize_t show_rps_map(struct netdev_rx_queue *queue, char *buf)
{
	struct rps_map *map;
	cpumask_var_t mask;
	int i, len;

	if (!zalloc_cpumask_var(&mask, GFP_KERNEL))
		return -ENOMEM;

	rcu_read_lock();
	map = rcu_dereference(queue->rps_map);
	if (map)
		for (i = 0; i < map->len; i++)
			cpumask_set_cpu(map->cpus[i], mask);

	len = snprintf(buf, PAGE_SIZE, "%*pb\n", cpumask_pr_args(mask));
	rcu_read_unlock();
	free_cpumask_var(mask);

	return len < PAGE_SIZE ? len : -EINVAL;
}

static ssize_t store_rps_map(struct netdev_rx_queue *queue,
			     const char *buf, size_t len)
{
	struct rps_map *old_map, *map;
	cpumask_var_t mask;
	int err, cpu, i, hk_flags;
	static DEFINE_MUTEX(rps_map_mutex);

	if (!capable(CAP_NET_ADMIN))
		return -EPERM;

	if (!alloc_cpumask_var(&mask, GFP_KERNEL))
		return -ENOMEM;

	err = bitmap_parse(buf, len, cpumask_bits(mask), nr_cpumask_bits);
	if (err) {
		free_cpumask_var(mask);
		return err;
	}

	if (!cpumask_empty(mask)) {
		hk_flags = HK_FLAG_DOMAIN | HK_FLAG_WQ;
		cpumask_and(mask, mask, housekeeping_cpumask(hk_flags));
		if (cpumask_empty(mask)) {
			free_cpumask_var(mask);
			return -EINVAL;
		}
	}

	map = kzalloc(max_t(unsigned int,
			    RPS_MAP_SIZE(cpumask_weight(mask)), L1_CACHE_BYTES),
		      GFP_KERNEL);
	if (!map) {
		free_cpumask_var(mask);
		return -ENOMEM;
	}

	i = 0;
	for_each_cpu_and(cpu, mask, cpu_online_mask)
		map->cpus[i++] = cpu;

	if (i) {
		map->len = i;
	} else {
		kfree(map);
		map = NULL;
	}

	mutex_lock(&rps_map_mutex);
	old_map = rcu_dereference_protected(queue->rps_map,
					    mutex_is_locked(&rps_map_mutex));
	rcu_assign_pointer(queue->rps_map, map);

	if (map)
		static_branch_inc(&rps_needed);
	if (old_map)
		static_branch_dec(&rps_needed);

	mutex_unlock(&rps_map_mutex);

	if (old_map)
		kfree_rcu(old_map, rcu);

	free_cpumask_var(mask);
	return len;
}

static ssize_t show_rps_dev_flow_table_cnt(struct netdev_rx_queue *queue,
					   char *buf)
{
	struct rps_dev_flow_table *flow_table;
	unsigned long val = 0;

	rcu_read_lock();
	flow_table = rcu_dereference(queue->rps_flow_table);
	if (flow_table)
		val = (unsigned long)flow_table->mask + 1;
	rcu_read_unlock();

	return sprintf(buf, "%lu\n", val);
}

static void rps_dev_flow_table_release(struct rcu_head *rcu)
{
	struct rps_dev_flow_table *table = container_of(rcu,
	    struct rps_dev_flow_table, rcu);
	vfree(table);
}

static ssize_t store_rps_dev_flow_table_cnt(struct netdev_rx_queue *queue,
					    const char *buf, size_t len)
{
	unsigned long mask, count;
	struct rps_dev_flow_table *table, *old_table;
	static DEFINE_SPINLOCK(rps_dev_flow_lock);
	int rc;

	if (!capable(CAP_NET_ADMIN))
		return -EPERM;

	rc = kstrtoul(buf, 0, &count);
	if (rc < 0)
		return rc;

	if (count) {
		mask = count - 1;
		/* mask = roundup_pow_of_two(count) - 1;
		 * without overflows...
		 */
		while ((mask | (mask >> 1)) != mask)
			mask |= (mask >> 1);
		/* On 64 bit arches, must check mask fits in table->mask (u32),
		 * and on 32bit arches, must check
		 * RPS_DEV_FLOW_TABLE_SIZE(mask + 1) doesn't overflow.
		 */
#if BITS_PER_LONG > 32
		if (mask > (unsigned long)(u32)mask)
			return -EINVAL;
#else
		if (mask > (ULONG_MAX - RPS_DEV_FLOW_TABLE_SIZE(1))
				/ sizeof(struct rps_dev_flow)) {
			/* Enforce a limit to prevent overflow */
			return -EINVAL;
		}
#endif
		table = vmalloc(RPS_DEV_FLOW_TABLE_SIZE(mask + 1));
		if (!table)
			return -ENOMEM;

		table->mask = mask;
		for (count = 0; count <= mask; count++)
			table->flows[count].cpu = RPS_NO_CPU;
	} else {
		table = NULL;
	}

	spin_lock(&rps_dev_flow_lock);
	old_table = rcu_dereference_protected(queue->rps_flow_table,
					      lockdep_is_held(&rps_dev_flow_lock));
	rcu_assign_pointer(queue->rps_flow_table, table);
	spin_unlock(&rps_dev_flow_lock);

	if (old_table)
		call_rcu(&old_table->rcu, rps_dev_flow_table_release);

	return len;
}

static struct rx_queue_attribute rps_cpus_attribute __ro_after_init
	= __ATTR(rps_cpus, 0644, show_rps_map, store_rps_map);

static struct rx_queue_attribute rps_dev_flow_table_cnt_attribute __ro_after_init
	= __ATTR(rps_flow_cnt, 0644,
		 show_rps_dev_flow_table_cnt, store_rps_dev_flow_table_cnt);
#endif /* CONFIG_RPS */

static struct attribute *rx_queue_default_attrs[] __ro_after_init = {
#ifdef CONFIG_RPS
	&rps_cpus_attribute.attr,
	&rps_dev_flow_table_cnt_attribute.attr,
#endif
	NULL
};
ATTRIBUTE_GROUPS(rx_queue_default);

static void rx_queue_release(struct kobject *kobj)
{
	struct netdev_rx_queue *queue = to_rx_queue(kobj);
#ifdef CONFIG_RPS
	struct rps_map *map;
	struct rps_dev_flow_table *flow_table;

	map = rcu_dereference_protected(queue->rps_map, 1);
	if (map) {
		RCU_INIT_POINTER(queue->rps_map, NULL);
		kfree_rcu(map, rcu);
	}

	flow_table = rcu_dereference_protected(queue->rps_flow_table, 1);
	if (flow_table) {
		RCU_INIT_POINTER(queue->rps_flow_table, NULL);
		call_rcu(&flow_table->rcu, rps_dev_flow_table_release);
	}
#endif

	memset(kobj, 0, sizeof(*kobj));
	dev_put(queue->dev);
}

static const void *rx_queue_namespace(struct kobject *kobj)
{
	struct netdev_rx_queue *queue = to_rx_queue(kobj);
	struct device *dev = &queue->dev->dev;
	const void *ns = NULL;

	if (dev->class && dev->class->ns_type)
		ns = dev->class->namespace(dev);

	return ns;
}

static void rx_queue_get_ownership(struct kobject *kobj,
				   kuid_t *uid, kgid_t *gid)
{
	const struct net *net = rx_queue_namespace(kobj);

	net_ns_get_ownership(net, uid, gid);
}

static struct kobj_type rx_queue_ktype __ro_after_init = {
	.sysfs_ops = &rx_queue_sysfs_ops,
	.release = rx_queue_release,
	.default_groups = rx_queue_default_groups,
	.namespace = rx_queue_namespace,
	.get_ownership = rx_queue_get_ownership,
};

static int rx_queue_add_kobject(struct net_device *dev, int index)
{
	struct netdev_rx_queue *queue = dev->_rx + index;
	struct kobject *kobj = &queue->kobj;
	int error = 0;

	/* Kobject_put later will trigger rx_queue_release call which
	 * decreases dev refcount: Take that reference here
	 */
	dev_hold(queue->dev);

	kobj->kset = dev->queues_kset;
	error = kobject_init_and_add(kobj, &rx_queue_ktype, NULL,
				     "rx-%u", index);
	if (error)
		goto err;

	if (dev->sysfs_rx_queue_group) {
		error = sysfs_create_group(kobj, dev->sysfs_rx_queue_group);
		if (error)
			goto err;
	}

	kobject_uevent(kobj, KOBJ_ADD);

	return error;

err:
	kobject_put(kobj);
	return error;
<<<<<<< HEAD
=======
}

static int rx_queue_change_owner(struct net_device *dev, int index, kuid_t kuid,
				 kgid_t kgid)
{
	struct netdev_rx_queue *queue = dev->_rx + index;
	struct kobject *kobj = &queue->kobj;
	int error;

	error = sysfs_change_owner(kobj, kuid, kgid);
	if (error)
		return error;

	if (dev->sysfs_rx_queue_group)
		error = sysfs_group_change_owner(
			kobj, dev->sysfs_rx_queue_group, kuid, kgid);

	return error;
>>>>>>> 7d2a07b7
}
#endif /* CONFIG_SYSFS */

int
net_rx_queue_update_kobjects(struct net_device *dev, int old_num, int new_num)
{
#ifdef CONFIG_SYSFS
	int i;
	int error = 0;

#ifndef CONFIG_RPS
	if (!dev->sysfs_rx_queue_group)
		return 0;
#endif
	for (i = old_num; i < new_num; i++) {
		error = rx_queue_add_kobject(dev, i);
		if (error) {
			new_num = old_num;
			break;
		}
	}

	while (--i >= new_num) {
		struct kobject *kobj = &dev->_rx[i].kobj;

		if (!refcount_read(&dev_net(dev)->ns.count))
			kobj->uevent_suppress = 1;
		if (dev->sysfs_rx_queue_group)
			sysfs_remove_group(kobj, dev->sysfs_rx_queue_group);
		kobject_put(kobj);
	}

	return error;
#else
	return 0;
#endif
}

static int net_rx_queue_change_owner(struct net_device *dev, int num,
				     kuid_t kuid, kgid_t kgid)
{
#ifdef CONFIG_SYSFS
	int error = 0;
	int i;

#ifndef CONFIG_RPS
	if (!dev->sysfs_rx_queue_group)
		return 0;
#endif
	for (i = 0; i < num; i++) {
		error = rx_queue_change_owner(dev, i, kuid, kgid);
		if (error)
			break;
	}

	return error;
#else
	return 0;
#endif
}

#ifdef CONFIG_SYSFS
/*
 * netdev_queue sysfs structures and functions.
 */
struct netdev_queue_attribute {
	struct attribute attr;
	ssize_t (*show)(struct netdev_queue *queue, char *buf);
	ssize_t (*store)(struct netdev_queue *queue,
			 const char *buf, size_t len);
};
#define to_netdev_queue_attr(_attr) \
	container_of(_attr, struct netdev_queue_attribute, attr)

#define to_netdev_queue(obj) container_of(obj, struct netdev_queue, kobj)

static ssize_t netdev_queue_attr_show(struct kobject *kobj,
				      struct attribute *attr, char *buf)
{
	const struct netdev_queue_attribute *attribute
		= to_netdev_queue_attr(attr);
	struct netdev_queue *queue = to_netdev_queue(kobj);

	if (!attribute->show)
		return -EIO;

	return attribute->show(queue, buf);
}

static ssize_t netdev_queue_attr_store(struct kobject *kobj,
				       struct attribute *attr,
				       const char *buf, size_t count)
{
	const struct netdev_queue_attribute *attribute
		= to_netdev_queue_attr(attr);
	struct netdev_queue *queue = to_netdev_queue(kobj);

	if (!attribute->store)
		return -EIO;

	return attribute->store(queue, buf, count);
}

static const struct sysfs_ops netdev_queue_sysfs_ops = {
	.show = netdev_queue_attr_show,
	.store = netdev_queue_attr_store,
};

static ssize_t tx_timeout_show(struct netdev_queue *queue, char *buf)
{
	unsigned long trans_timeout;

	spin_lock_irq(&queue->_xmit_lock);
	trans_timeout = queue->trans_timeout;
	spin_unlock_irq(&queue->_xmit_lock);

	return sprintf(buf, fmt_ulong, trans_timeout);
}

static unsigned int get_netdev_queue_index(struct netdev_queue *queue)
{
	struct net_device *dev = queue->dev;
	unsigned int i;

	i = queue - dev->_tx;
	BUG_ON(i >= dev->num_tx_queues);

	return i;
}

static ssize_t traffic_class_show(struct netdev_queue *queue,
				  char *buf)
{
	struct net_device *dev = queue->dev;
	int num_tc, tc;
	int index;

	if (!netif_is_multiqueue(dev))
		return -ENOENT;

	if (!rtnl_trylock())
		return restart_syscall();

	index = get_netdev_queue_index(queue);

	/* If queue belongs to subordinate dev use its TC mapping */
	dev = netdev_get_tx_queue(dev, index)->sb_dev ? : dev;

	num_tc = dev->num_tc;
	tc = netdev_txq_to_tc(dev, index);

	rtnl_unlock();

	if (tc < 0)
		return -EINVAL;

	/* We can report the traffic class one of two ways:
	 * Subordinate device traffic classes are reported with the traffic
	 * class first, and then the subordinate class so for example TC0 on
	 * subordinate device 2 will be reported as "0-2". If the queue
	 * belongs to the root device it will be reported with just the
	 * traffic class, so just "0" for TC 0 for example.
	 */
	return num_tc < 0 ? sprintf(buf, "%d%d\n", tc, num_tc) :
			    sprintf(buf, "%d\n", tc);
}

#ifdef CONFIG_XPS
static ssize_t tx_maxrate_show(struct netdev_queue *queue,
			       char *buf)
{
	return sprintf(buf, "%lu\n", queue->tx_maxrate);
}

static ssize_t tx_maxrate_store(struct netdev_queue *queue,
				const char *buf, size_t len)
{
	struct net_device *dev = queue->dev;
	int err, index = get_netdev_queue_index(queue);
	u32 rate = 0;

	if (!capable(CAP_NET_ADMIN))
		return -EPERM;

	err = kstrtou32(buf, 10, &rate);
	if (err < 0)
		return err;

	if (!rtnl_trylock())
		return restart_syscall();

	err = -EOPNOTSUPP;
	if (dev->netdev_ops->ndo_set_tx_maxrate)
		err = dev->netdev_ops->ndo_set_tx_maxrate(dev, index, rate);

	rtnl_unlock();
	if (!err) {
		queue->tx_maxrate = rate;
		return len;
	}
	return err;
}

static struct netdev_queue_attribute queue_tx_maxrate __ro_after_init
	= __ATTR_RW(tx_maxrate);
#endif

static struct netdev_queue_attribute queue_trans_timeout __ro_after_init
	= __ATTR_RO(tx_timeout);

static struct netdev_queue_attribute queue_traffic_class __ro_after_init
	= __ATTR_RO(traffic_class);

#ifdef CONFIG_BQL
/*
 * Byte queue limits sysfs structures and functions.
 */
static ssize_t bql_show(char *buf, unsigned int value)
{
	return sprintf(buf, "%u\n", value);
}

static ssize_t bql_set(const char *buf, const size_t count,
		       unsigned int *pvalue)
{
	unsigned int value;
	int err;

	if (!strcmp(buf, "max") || !strcmp(buf, "max\n")) {
		value = DQL_MAX_LIMIT;
	} else {
		err = kstrtouint(buf, 10, &value);
		if (err < 0)
			return err;
		if (value > DQL_MAX_LIMIT)
			return -EINVAL;
	}

	*pvalue = value;

	return count;
}

static ssize_t bql_show_hold_time(struct netdev_queue *queue,
				  char *buf)
{
	struct dql *dql = &queue->dql;

	return sprintf(buf, "%u\n", jiffies_to_msecs(dql->slack_hold_time));
}

static ssize_t bql_set_hold_time(struct netdev_queue *queue,
				 const char *buf, size_t len)
{
	struct dql *dql = &queue->dql;
	unsigned int value;
	int err;

	err = kstrtouint(buf, 10, &value);
	if (err < 0)
		return err;

	dql->slack_hold_time = msecs_to_jiffies(value);

	return len;
}

static struct netdev_queue_attribute bql_hold_time_attribute __ro_after_init
	= __ATTR(hold_time, 0644,
		 bql_show_hold_time, bql_set_hold_time);

static ssize_t bql_show_inflight(struct netdev_queue *queue,
				 char *buf)
{
	struct dql *dql = &queue->dql;

	return sprintf(buf, "%u\n", dql->num_queued - dql->num_completed);
}

static struct netdev_queue_attribute bql_inflight_attribute __ro_after_init =
	__ATTR(inflight, 0444, bql_show_inflight, NULL);

#define BQL_ATTR(NAME, FIELD)						\
static ssize_t bql_show_ ## NAME(struct netdev_queue *queue,		\
				 char *buf)				\
{									\
	return bql_show(buf, queue->dql.FIELD);				\
}									\
									\
static ssize_t bql_set_ ## NAME(struct netdev_queue *queue,		\
				const char *buf, size_t len)		\
{									\
	return bql_set(buf, len, &queue->dql.FIELD);			\
}									\
									\
static struct netdev_queue_attribute bql_ ## NAME ## _attribute __ro_after_init \
	= __ATTR(NAME, 0644,				\
		 bql_show_ ## NAME, bql_set_ ## NAME)

BQL_ATTR(limit, limit);
BQL_ATTR(limit_max, max_limit);
BQL_ATTR(limit_min, min_limit);

static struct attribute *dql_attrs[] __ro_after_init = {
	&bql_limit_attribute.attr,
	&bql_limit_max_attribute.attr,
	&bql_limit_min_attribute.attr,
	&bql_hold_time_attribute.attr,
	&bql_inflight_attribute.attr,
	NULL
};

static const struct attribute_group dql_group = {
	.name  = "byte_queue_limits",
	.attrs  = dql_attrs,
};
#endif /* CONFIG_BQL */

#ifdef CONFIG_XPS
static ssize_t xps_queue_show(struct net_device *dev, unsigned int index,
			      int tc, char *buf, enum xps_map_type type)
{
	struct xps_dev_maps *dev_maps;
	unsigned long *mask;
	unsigned int nr_ids;
	int j, len;

	rcu_read_lock();
	dev_maps = rcu_dereference(dev->xps_maps[type]);

	/* Default to nr_cpu_ids/dev->num_rx_queues and do not just return 0
	 * when dev_maps hasn't been allocated yet, to be backward compatible.
	 */
	nr_ids = dev_maps ? dev_maps->nr_ids :
		 (type == XPS_CPUS ? nr_cpu_ids : dev->num_rx_queues);

	mask = bitmap_zalloc(nr_ids, GFP_NOWAIT);
	if (!mask) {
		rcu_read_unlock();
		return -ENOMEM;
	}

	if (!dev_maps || tc >= dev_maps->num_tc)
		goto out_no_maps;

	for (j = 0; j < nr_ids; j++) {
		int i, tci = j * dev_maps->num_tc + tc;
		struct xps_map *map;

		map = rcu_dereference(dev_maps->attr_map[tci]);
		if (!map)
			continue;

		for (i = map->len; i--;) {
			if (map->queues[i] == index) {
				set_bit(j, mask);
				break;
			}
		}
	}
out_no_maps:
	rcu_read_unlock();

	len = bitmap_print_to_pagebuf(false, buf, mask, nr_ids);
	bitmap_free(mask);

	return len < PAGE_SIZE ? len : -EINVAL;
}

static ssize_t xps_cpus_show(struct netdev_queue *queue, char *buf)
{
	struct net_device *dev = queue->dev;
	unsigned int index;
	int len, tc;

	if (!netif_is_multiqueue(dev))
		return -ENOENT;

	index = get_netdev_queue_index(queue);

	if (!rtnl_trylock())
		return restart_syscall();

	/* If queue belongs to subordinate dev use its map */
	dev = netdev_get_tx_queue(dev, index)->sb_dev ? : dev;

	tc = netdev_txq_to_tc(dev, index);
	if (tc < 0) {
		rtnl_unlock();
		return -EINVAL;
	}

	/* Make sure the subordinate device can't be freed */
	get_device(&dev->dev);
	rtnl_unlock();

	len = xps_queue_show(dev, index, tc, buf, XPS_CPUS);

	put_device(&dev->dev);
	return len;
}

static ssize_t xps_cpus_store(struct netdev_queue *queue,
			      const char *buf, size_t len)
{
	struct net_device *dev = queue->dev;
	unsigned int index;
	cpumask_var_t mask;
	int err;

	if (!netif_is_multiqueue(dev))
		return -ENOENT;

	if (!capable(CAP_NET_ADMIN))
		return -EPERM;

	if (!alloc_cpumask_var(&mask, GFP_KERNEL))
		return -ENOMEM;

	index = get_netdev_queue_index(queue);

	err = bitmap_parse(buf, len, cpumask_bits(mask), nr_cpumask_bits);
	if (err) {
		free_cpumask_var(mask);
		return err;
	}

	if (!rtnl_trylock()) {
		free_cpumask_var(mask);
		return restart_syscall();
	}

	err = netif_set_xps_queue(dev, mask, index);
	rtnl_unlock();

	free_cpumask_var(mask);

	return err ? : len;
}

static struct netdev_queue_attribute xps_cpus_attribute __ro_after_init
	= __ATTR_RW(xps_cpus);

static ssize_t xps_rxqs_show(struct netdev_queue *queue, char *buf)
{
	struct net_device *dev = queue->dev;
	unsigned int index;
	int tc;

	index = get_netdev_queue_index(queue);

	if (!rtnl_trylock())
		return restart_syscall();

	tc = netdev_txq_to_tc(dev, index);
	rtnl_unlock();
	if (tc < 0)
		return -EINVAL;

	return xps_queue_show(dev, index, tc, buf, XPS_RXQS);
}

static ssize_t xps_rxqs_store(struct netdev_queue *queue, const char *buf,
			      size_t len)
{
	struct net_device *dev = queue->dev;
	struct net *net = dev_net(dev);
	unsigned long *mask;
	unsigned int index;
	int err;

	if (!ns_capable(net->user_ns, CAP_NET_ADMIN))
		return -EPERM;

	mask = bitmap_zalloc(dev->num_rx_queues, GFP_KERNEL);
	if (!mask)
		return -ENOMEM;

	index = get_netdev_queue_index(queue);

	err = bitmap_parse(buf, len, mask, dev->num_rx_queues);
	if (err) {
		bitmap_free(mask);
		return err;
	}

	if (!rtnl_trylock()) {
		bitmap_free(mask);
		return restart_syscall();
	}

	cpus_read_lock();
	err = __netif_set_xps_queue(dev, mask, index, XPS_RXQS);
	cpus_read_unlock();

	rtnl_unlock();

	bitmap_free(mask);
	return err ? : len;
}

static struct netdev_queue_attribute xps_rxqs_attribute __ro_after_init
	= __ATTR_RW(xps_rxqs);
#endif /* CONFIG_XPS */

static struct attribute *netdev_queue_default_attrs[] __ro_after_init = {
	&queue_trans_timeout.attr,
	&queue_traffic_class.attr,
#ifdef CONFIG_XPS
	&xps_cpus_attribute.attr,
	&xps_rxqs_attribute.attr,
	&queue_tx_maxrate.attr,
#endif
	NULL
};
ATTRIBUTE_GROUPS(netdev_queue_default);

static void netdev_queue_release(struct kobject *kobj)
{
	struct netdev_queue *queue = to_netdev_queue(kobj);

	memset(kobj, 0, sizeof(*kobj));
	dev_put(queue->dev);
}

static const void *netdev_queue_namespace(struct kobject *kobj)
{
	struct netdev_queue *queue = to_netdev_queue(kobj);
	struct device *dev = &queue->dev->dev;
	const void *ns = NULL;

	if (dev->class && dev->class->ns_type)
		ns = dev->class->namespace(dev);

	return ns;
}

static void netdev_queue_get_ownership(struct kobject *kobj,
				       kuid_t *uid, kgid_t *gid)
{
	const struct net *net = netdev_queue_namespace(kobj);

	net_ns_get_ownership(net, uid, gid);
}

static struct kobj_type netdev_queue_ktype __ro_after_init = {
	.sysfs_ops = &netdev_queue_sysfs_ops,
	.release = netdev_queue_release,
	.default_groups = netdev_queue_default_groups,
	.namespace = netdev_queue_namespace,
	.get_ownership = netdev_queue_get_ownership,
};

static int netdev_queue_add_kobject(struct net_device *dev, int index)
{
	struct netdev_queue *queue = dev->_tx + index;
	struct kobject *kobj = &queue->kobj;
	int error = 0;

	/* Kobject_put later will trigger netdev_queue_release call
	 * which decreases dev refcount: Take that reference here
	 */
	dev_hold(queue->dev);

	kobj->kset = dev->queues_kset;
	error = kobject_init_and_add(kobj, &netdev_queue_ktype, NULL,
				     "tx-%u", index);
	if (error)
		goto err;

#ifdef CONFIG_BQL
	error = sysfs_create_group(kobj, &dql_group);
	if (error)
		goto err;
#endif

	kobject_uevent(kobj, KOBJ_ADD);
	return 0;

err:
	kobject_put(kobj);
	return error;
<<<<<<< HEAD
=======
}

static int tx_queue_change_owner(struct net_device *ndev, int index,
				 kuid_t kuid, kgid_t kgid)
{
	struct netdev_queue *queue = ndev->_tx + index;
	struct kobject *kobj = &queue->kobj;
	int error;

	error = sysfs_change_owner(kobj, kuid, kgid);
	if (error)
		return error;

#ifdef CONFIG_BQL
	error = sysfs_group_change_owner(kobj, &dql_group, kuid, kgid);
#endif
	return error;
>>>>>>> 7d2a07b7
}
#endif /* CONFIG_SYSFS */

int
netdev_queue_update_kobjects(struct net_device *dev, int old_num, int new_num)
{
#ifdef CONFIG_SYSFS
	int i;
	int error = 0;

	for (i = old_num; i < new_num; i++) {
		error = netdev_queue_add_kobject(dev, i);
		if (error) {
			new_num = old_num;
			break;
		}
	}

	while (--i >= new_num) {
		struct netdev_queue *queue = dev->_tx + i;

		if (!refcount_read(&dev_net(dev)->ns.count))
			queue->kobj.uevent_suppress = 1;
#ifdef CONFIG_BQL
		sysfs_remove_group(&queue->kobj, &dql_group);
#endif
		kobject_put(&queue->kobj);
	}

	return error;
#else
	return 0;
#endif /* CONFIG_SYSFS */
}

static int net_tx_queue_change_owner(struct net_device *dev, int num,
				     kuid_t kuid, kgid_t kgid)
{
#ifdef CONFIG_SYSFS
	int error = 0;
	int i;

	for (i = 0; i < num; i++) {
		error = tx_queue_change_owner(dev, i, kuid, kgid);
		if (error)
			break;
	}

	return error;
#else
	return 0;
#endif /* CONFIG_SYSFS */
}

static int register_queue_kobjects(struct net_device *dev)
{
	int error = 0, txq = 0, rxq = 0, real_rx = 0, real_tx = 0;

#ifdef CONFIG_SYSFS
	dev->queues_kset = kset_create_and_add("queues",
					       NULL, &dev->dev.kobj);
	if (!dev->queues_kset)
		return -ENOMEM;
	real_rx = dev->real_num_rx_queues;
#endif
	real_tx = dev->real_num_tx_queues;

	error = net_rx_queue_update_kobjects(dev, 0, real_rx);
	if (error)
		goto error;
	rxq = real_rx;

	error = netdev_queue_update_kobjects(dev, 0, real_tx);
	if (error)
		goto error;
	txq = real_tx;

	return 0;

error:
	netdev_queue_update_kobjects(dev, txq, 0);
	net_rx_queue_update_kobjects(dev, rxq, 0);
#ifdef CONFIG_SYSFS
	kset_unregister(dev->queues_kset);
#endif
	return error;
}

static int queue_change_owner(struct net_device *ndev, kuid_t kuid, kgid_t kgid)
{
	int error = 0, real_rx = 0, real_tx = 0;

#ifdef CONFIG_SYSFS
	if (ndev->queues_kset) {
		error = sysfs_change_owner(&ndev->queues_kset->kobj, kuid, kgid);
		if (error)
			return error;
	}
	real_rx = ndev->real_num_rx_queues;
#endif
	real_tx = ndev->real_num_tx_queues;

	error = net_rx_queue_change_owner(ndev, real_rx, kuid, kgid);
	if (error)
		return error;

	error = net_tx_queue_change_owner(ndev, real_tx, kuid, kgid);
	if (error)
		return error;

	return 0;
}

static void remove_queue_kobjects(struct net_device *dev)
{
	int real_rx = 0, real_tx = 0;

#ifdef CONFIG_SYSFS
	real_rx = dev->real_num_rx_queues;
#endif
	real_tx = dev->real_num_tx_queues;

	net_rx_queue_update_kobjects(dev, real_rx, 0);
	netdev_queue_update_kobjects(dev, real_tx, 0);
#ifdef CONFIG_SYSFS
	kset_unregister(dev->queues_kset);
#endif
}

static bool net_current_may_mount(void)
{
	struct net *net = current->nsproxy->net_ns;

	return ns_capable(net->user_ns, CAP_SYS_ADMIN);
}

static void *net_grab_current_ns(void)
{
	struct net *ns = current->nsproxy->net_ns;
#ifdef CONFIG_NET_NS
	if (ns)
		refcount_inc(&ns->passive);
#endif
	return ns;
}

static const void *net_initial_ns(void)
{
	return &init_net;
}

static const void *net_netlink_ns(struct sock *sk)
{
	return sock_net(sk);
}

const struct kobj_ns_type_operations net_ns_type_operations = {
	.type = KOBJ_NS_TYPE_NET,
	.current_may_mount = net_current_may_mount,
	.grab_current_ns = net_grab_current_ns,
	.netlink_ns = net_netlink_ns,
	.initial_ns = net_initial_ns,
	.drop_ns = net_drop_ns,
};
EXPORT_SYMBOL_GPL(net_ns_type_operations);

static int netdev_uevent(struct device *d, struct kobj_uevent_env *env)
{
	struct net_device *dev = to_net_dev(d);
	int retval;

	/* pass interface to uevent. */
	retval = add_uevent_var(env, "INTERFACE=%s", dev->name);
	if (retval)
		goto exit;

	/* pass ifindex to uevent.
	 * ifindex is useful as it won't change (interface name may change)
	 * and is what RtNetlink uses natively.
	 */
	retval = add_uevent_var(env, "IFINDEX=%d", dev->ifindex);

exit:
	return retval;
}

/*
 *	netdev_release -- destroy and free a dead device.
 *	Called when last reference to device kobject is gone.
 */
static void netdev_release(struct device *d)
{
	struct net_device *dev = to_net_dev(d);

	BUG_ON(dev->reg_state != NETREG_RELEASED);

	/* no need to wait for rcu grace period:
	 * device is dead and about to be freed.
	 */
	kfree(rcu_access_pointer(dev->ifalias));
	netdev_freemem(dev);
}

static const void *net_namespace(struct device *d)
{
	struct net_device *dev = to_net_dev(d);

	return dev_net(dev);
}

static void net_get_ownership(struct device *d, kuid_t *uid, kgid_t *gid)
{
	struct net_device *dev = to_net_dev(d);
	const struct net *net = dev_net(dev);

	net_ns_get_ownership(net, uid, gid);
}

static struct class net_class __ro_after_init = {
	.name = "net",
	.dev_release = netdev_release,
	.dev_groups = net_class_groups,
	.dev_uevent = netdev_uevent,
	.ns_type = &net_ns_type_operations,
	.namespace = net_namespace,
	.get_ownership = net_get_ownership,
};

#ifdef CONFIG_OF_NET
static int of_dev_node_match(struct device *dev, const void *data)
{
	for (; dev; dev = dev->parent) {
		if (dev->of_node == data)
			return 1;
	}

	return 0;
}

/*
 * of_find_net_device_by_node - lookup the net device for the device node
 * @np: OF device node
 *
 * Looks up the net_device structure corresponding with the device node.
 * If successful, returns a pointer to the net_device with the embedded
 * struct device refcount incremented by one, or NULL on failure. The
 * refcount must be dropped when done with the net_device.
 */
struct net_device *of_find_net_device_by_node(struct device_node *np)
{
	struct device *dev;

	dev = class_find_device(&net_class, NULL, np, of_dev_node_match);
	if (!dev)
		return NULL;

	return to_net_dev(dev);
}
EXPORT_SYMBOL(of_find_net_device_by_node);
#endif

/* Delete sysfs entries but hold kobject reference until after all
 * netdev references are gone.
 */
void netdev_unregister_kobject(struct net_device *ndev)
{
	struct device *dev = &ndev->dev;

	if (!refcount_read(&dev_net(ndev)->ns.count))
		dev_set_uevent_suppress(dev, 1);

	kobject_get(&dev->kobj);

	remove_queue_kobjects(ndev);

	pm_runtime_set_memalloc_noio(dev, false);

	device_del(dev);
}

/* Create sysfs entries for network device. */
int netdev_register_kobject(struct net_device *ndev)
{
	struct device *dev = &ndev->dev;
	const struct attribute_group **groups = ndev->sysfs_groups;
	int error = 0;

	device_initialize(dev);
	dev->class = &net_class;
	dev->platform_data = ndev;
	dev->groups = groups;

	dev_set_name(dev, "%s", ndev->name);

#ifdef CONFIG_SYSFS
	/* Allow for a device specific group */
	if (*groups)
		groups++;

	*groups++ = &netstat_group;

#if IS_ENABLED(CONFIG_WIRELESS_EXT) || IS_ENABLED(CONFIG_CFG80211)
	if (ndev->ieee80211_ptr)
		*groups++ = &wireless_group;
#if IS_ENABLED(CONFIG_WIRELESS_EXT)
	else if (ndev->wireless_handlers)
		*groups++ = &wireless_group;
#endif
#endif
#endif /* CONFIG_SYSFS */

	error = device_add(dev);
	if (error)
		return error;

	error = register_queue_kobjects(ndev);
	if (error) {
		device_del(dev);
		return error;
	}

	pm_runtime_set_memalloc_noio(dev, true);

	return error;
}

/* Change owner for sysfs entries when moving network devices across network
 * namespaces owned by different user namespaces.
 */
int netdev_change_owner(struct net_device *ndev, const struct net *net_old,
			const struct net *net_new)
{
	struct device *dev = &ndev->dev;
	kuid_t old_uid, new_uid;
	kgid_t old_gid, new_gid;
	int error;

	net_ns_get_ownership(net_old, &old_uid, &old_gid);
	net_ns_get_ownership(net_new, &new_uid, &new_gid);

	/* The network namespace was changed but the owning user namespace is
	 * identical so there's no need to change the owner of sysfs entries.
	 */
	if (uid_eq(old_uid, new_uid) && gid_eq(old_gid, new_gid))
		return 0;

	error = device_change_owner(dev, new_uid, new_gid);
	if (error)
		return error;

	error = queue_change_owner(ndev, new_uid, new_gid);
	if (error)
		return error;

	return 0;
}

int netdev_class_create_file_ns(const struct class_attribute *class_attr,
				const void *ns)
{
	return class_create_file_ns(&net_class, class_attr, ns);
}
EXPORT_SYMBOL(netdev_class_create_file_ns);

void netdev_class_remove_file_ns(const struct class_attribute *class_attr,
				 const void *ns)
{
	class_remove_file_ns(&net_class, class_attr, ns);
}
EXPORT_SYMBOL(netdev_class_remove_file_ns);

int __init netdev_kobject_init(void)
{
	kobj_ns_type_register(&net_ns_type_operations);
	return class_register(&net_class);
}<|MERGE_RESOLUTION|>--- conflicted
+++ resolved
@@ -385,11 +385,7 @@
 
 static int change_napi_defer_hard_irqs(struct net_device *dev, unsigned long val)
 {
-<<<<<<< HEAD
-	dev->napi_defer_hard_irqs = val;
-=======
 	WRITE_ONCE(dev->napi_defer_hard_irqs, val);
->>>>>>> 7d2a07b7
 	return 0;
 }
 
@@ -1028,8 +1024,6 @@
 err:
 	kobject_put(kobj);
 	return error;
-<<<<<<< HEAD
-=======
 }
 
 static int rx_queue_change_owner(struct net_device *dev, int index, kuid_t kuid,
@@ -1048,7 +1042,6 @@
 			kobj, dev->sysfs_rx_queue_group, kuid, kgid);
 
 	return error;
->>>>>>> 7d2a07b7
 }
 #endif /* CONFIG_SYSFS */
 
@@ -1631,8 +1624,6 @@
 err:
 	kobject_put(kobj);
 	return error;
-<<<<<<< HEAD
-=======
 }
 
 static int tx_queue_change_owner(struct net_device *ndev, int index,
@@ -1650,7 +1641,6 @@
 	error = sysfs_group_change_owner(kobj, &dql_group, kuid, kgid);
 #endif
 	return error;
->>>>>>> 7d2a07b7
 }
 #endif /* CONFIG_SYSFS */
 
