--- conflicted
+++ resolved
@@ -196,15 +196,12 @@
 	/* First the read buffer. */
 	__skb_queue_purge(&sk->sk_receive_queue);
 
-<<<<<<< HEAD
-=======
 	/* Next, the error queue.
 	 * We need to use queue lock, because other threads might
 	 * add packets to the queue without socket lock being held.
 	 */
 	skb_queue_purge(&sk->sk_error_queue);
 
->>>>>>> eb3cdb58
 	/* Next, the write queue. */
 	WARN_ON_ONCE(!skb_queue_empty(&sk->sk_write_queue));
 
