// SPDX-License-Identifier: GPL-2.0-or-later
/* scm.c - Socket level control messages processing.
 *
 * Author:	Alexey Kuznetsov, <kuznet@ms2.inr.ac.ru>
 *              Alignment and value checking mods by Craig Metz
 */

#include <linux/module.h>
#include <linux/signal.h>
#include <linux/capability.h>
#include <linux/errno.h>
#include <linux/sched.h>
#include <linux/sched/user.h>
#include <linux/mm.h>
#include <linux/kernel.h>
#include <linux/stat.h>
#include <linux/socket.h>
#include <linux/file.h>
#include <linux/fcntl.h>
#include <linux/net.h>
#include <linux/interrupt.h>
#include <linux/netdevice.h>
#include <linux/security.h>
#include <linux/pid_namespace.h>
#include <linux/pid.h>
#include <linux/nsproxy.h>
#include <linux/slab.h>
#include <linux/errqueue.h>
#include <linux/io_uring.h>

#include <linux/uaccess.h>

#include <net/protocol.h>
#include <linux/skbuff.h>
#include <net/sock.h>
#include <net/compat.h>
#include <net/scm.h>
#include <net/cls_cgroup.h>
#include <net/af_unix.h>


/*
 *	Only allow a user to send credentials, that they could set with
 *	setu(g)id.
 */

static __inline__ int scm_check_creds(struct ucred *creds)
{
	const struct cred *cred = current_cred();
	kuid_t uid = make_kuid(cred->user_ns, creds->uid);
	kgid_t gid = make_kgid(cred->user_ns, creds->gid);

	if (!uid_valid(uid) || !gid_valid(gid))
		return -EINVAL;

	if ((creds->pid == task_tgid_vnr(current) ||
	     ns_capable(task_active_pid_ns(current)->user_ns, CAP_SYS_ADMIN)) &&
	    ((uid_eq(uid, cred->uid)   || uid_eq(uid, cred->euid) ||
	      uid_eq(uid, cred->suid)) || ns_capable(cred->user_ns, CAP_SETUID)) &&
	    ((gid_eq(gid, cred->gid)   || gid_eq(gid, cred->egid) ||
	      gid_eq(gid, cred->sgid)) || ns_capable(cred->user_ns, CAP_SETGID))) {
	       return 0;
	}
	return -EPERM;
}

static int scm_fp_copy(struct cmsghdr *cmsg, struct scm_fp_list **fplp)
{
	int *fdp = (int*)CMSG_DATA(cmsg);
	struct scm_fp_list *fpl = *fplp;
	struct file **fpp;
	int i, num;

	num = (cmsg->cmsg_len - sizeof(struct cmsghdr))/sizeof(int);

	if (num <= 0)
		return 0;

	if (num > SCM_MAX_FD)
		return -EINVAL;

	if (!fpl)
	{
		fpl = kmalloc(sizeof(struct scm_fp_list), GFP_KERNEL_ACCOUNT);
		if (!fpl)
			return -ENOMEM;
		*fplp = fpl;
		fpl->count = 0;
		fpl->count_unix = 0;
		fpl->max = SCM_MAX_FD;
		fpl->user = NULL;
#if IS_ENABLED(CONFIG_UNIX)
		fpl->inflight = false;
		fpl->dead = false;
		fpl->edges = NULL;
		INIT_LIST_HEAD(&fpl->vertices);
#endif
	}
	fpp = &fpl->fp[fpl->count];

	if (fpl->count + num > fpl->max)
		return -EINVAL;

	/*
	 *	Verify the descriptors and increment the usage count.
	 */

	for (i=0; i< num; i++)
	{
		int fd = fdp[i];
		struct file *file;

		if (fd < 0 || !(file = fget_raw(fd)))
			return -EBADF;
		/* don't allow io_uring files */
		if (io_is_uring_fops(file)) {
			fput(file);
			return -EINVAL;
		}
<<<<<<< HEAD
=======
		if (unix_get_socket(file))
			fpl->count_unix++;

>>>>>>> 2d5404ca
		*fpp++ = file;
		fpl->count++;
	}

	if (!fpl->user)
		fpl->user = get_uid(current_user());

	return num;
}

void __scm_destroy(struct scm_cookie *scm)
{
	struct scm_fp_list *fpl = scm->fp;
	int i;

	if (fpl) {
		scm->fp = NULL;
		for (i=fpl->count-1; i>=0; i--)
			fput(fpl->fp[i]);
		free_uid(fpl->user);
		kfree(fpl);
	}
}
EXPORT_SYMBOL(__scm_destroy);

int __scm_send(struct socket *sock, struct msghdr *msg, struct scm_cookie *p)
{
	const struct proto_ops *ops = READ_ONCE(sock->ops);
	struct cmsghdr *cmsg;
	int err;

	for_each_cmsghdr(cmsg, msg) {
		err = -EINVAL;

		/* Verify that cmsg_len is at least sizeof(struct cmsghdr) */
		/* The first check was omitted in <= 2.2.5. The reasoning was
		   that parser checks cmsg_len in any case, so that
		   additional check would be work duplication.
		   But if cmsg_level is not SOL_SOCKET, we do not check
		   for too short ancillary data object at all! Oops.
		   OK, let's add it...
		 */
		if (!CMSG_OK(msg, cmsg))
			goto error;

		if (cmsg->cmsg_level != SOL_SOCKET)
			continue;

		switch (cmsg->cmsg_type)
		{
		case SCM_RIGHTS:
			if (!ops || ops->family != PF_UNIX)
				goto error;
			err=scm_fp_copy(cmsg, &p->fp);
			if (err<0)
				goto error;
			break;
		case SCM_CREDENTIALS:
		{
			struct ucred creds;
			kuid_t uid;
			kgid_t gid;
			if (cmsg->cmsg_len != CMSG_LEN(sizeof(struct ucred)))
				goto error;
			memcpy(&creds, CMSG_DATA(cmsg), sizeof(struct ucred));
			err = scm_check_creds(&creds);
			if (err)
				goto error;

			p->creds.pid = creds.pid;
			if (!p->pid || pid_vnr(p->pid) != creds.pid) {
				struct pid *pid;
				err = -ESRCH;
				pid = find_get_pid(creds.pid);
				if (!pid)
					goto error;
				put_pid(p->pid);
				p->pid = pid;
			}

			err = -EINVAL;
			uid = make_kuid(current_user_ns(), creds.uid);
			gid = make_kgid(current_user_ns(), creds.gid);
			if (!uid_valid(uid) || !gid_valid(gid))
				goto error;

			p->creds.uid = uid;
			p->creds.gid = gid;
			break;
		}
		default:
			goto error;
		}
	}

	if (p->fp && !p->fp->count)
	{
		kfree(p->fp);
		p->fp = NULL;
	}
	return 0;

error:
	scm_destroy(p);
	return err;
}
EXPORT_SYMBOL(__scm_send);

int put_cmsg(struct msghdr * msg, int level, int type, int len, void *data)
{
	int cmlen = CMSG_LEN(len);

	if (msg->msg_flags & MSG_CMSG_COMPAT)
		return put_cmsg_compat(msg, level, type, len, data);

	if (!msg->msg_control || msg->msg_controllen < sizeof(struct cmsghdr)) {
		msg->msg_flags |= MSG_CTRUNC;
		return 0; /* XXX: return error? check spec. */
	}
	if (msg->msg_controllen < cmlen) {
		msg->msg_flags |= MSG_CTRUNC;
		cmlen = msg->msg_controllen;
	}

	if (msg->msg_control_is_user) {
		struct cmsghdr __user *cm = msg->msg_control_user;

		check_object_size(data, cmlen - sizeof(*cm), true);

		if (!user_write_access_begin(cm, cmlen))
			goto efault;

		unsafe_put_user(cmlen, &cm->cmsg_len, efault_end);
		unsafe_put_user(level, &cm->cmsg_level, efault_end);
		unsafe_put_user(type, &cm->cmsg_type, efault_end);
		unsafe_copy_to_user(CMSG_USER_DATA(cm), data,
				    cmlen - sizeof(*cm), efault_end);
		user_write_access_end();
	} else {
		struct cmsghdr *cm = msg->msg_control;

		cm->cmsg_level = level;
		cm->cmsg_type = type;
		cm->cmsg_len = cmlen;
		memcpy(CMSG_DATA(cm), data, cmlen - sizeof(*cm));
	}

	cmlen = min(CMSG_SPACE(len), msg->msg_controllen);
	if (msg->msg_control_is_user)
		msg->msg_control_user += cmlen;
	else
		msg->msg_control += cmlen;
	msg->msg_controllen -= cmlen;
	return 0;

efault_end:
	user_write_access_end();
efault:
	return -EFAULT;
}
EXPORT_SYMBOL(put_cmsg);

void put_cmsg_scm_timestamping64(struct msghdr *msg, struct scm_timestamping_internal *tss_internal)
{
	struct scm_timestamping64 tss;
	int i;

	for (i = 0; i < ARRAY_SIZE(tss.ts); i++) {
		tss.ts[i].tv_sec = tss_internal->ts[i].tv_sec;
		tss.ts[i].tv_nsec = tss_internal->ts[i].tv_nsec;
	}

	put_cmsg(msg, SOL_SOCKET, SO_TIMESTAMPING_NEW, sizeof(tss), &tss);
}
EXPORT_SYMBOL(put_cmsg_scm_timestamping64);

void put_cmsg_scm_timestamping(struct msghdr *msg, struct scm_timestamping_internal *tss_internal)
{
	struct scm_timestamping tss;
	int i;

	for (i = 0; i < ARRAY_SIZE(tss.ts); i++) {
		tss.ts[i].tv_sec = tss_internal->ts[i].tv_sec;
		tss.ts[i].tv_nsec = tss_internal->ts[i].tv_nsec;
	}

	put_cmsg(msg, SOL_SOCKET, SO_TIMESTAMPING_OLD, sizeof(tss), &tss);
}
EXPORT_SYMBOL(put_cmsg_scm_timestamping);

static int scm_max_fds(struct msghdr *msg)
{
	if (msg->msg_controllen <= sizeof(struct cmsghdr))
		return 0;
	return (msg->msg_controllen - sizeof(struct cmsghdr)) / sizeof(int);
}

void scm_detach_fds(struct msghdr *msg, struct scm_cookie *scm)
{
	struct cmsghdr __user *cm =
		(__force struct cmsghdr __user *)msg->msg_control_user;
	unsigned int o_flags = (msg->msg_flags & MSG_CMSG_CLOEXEC) ? O_CLOEXEC : 0;
	int fdmax = min_t(int, scm_max_fds(msg), scm->fp->count);
	int __user *cmsg_data = CMSG_USER_DATA(cm);
	int err = 0, i;

	/* no use for FD passing from kernel space callers */
	if (WARN_ON_ONCE(!msg->msg_control_is_user))
		return;

	if (msg->msg_flags & MSG_CMSG_COMPAT) {
		scm_detach_fds_compat(msg, scm);
		return;
	}

	for (i = 0; i < fdmax; i++) {
		err = scm_recv_one_fd(scm->fp->fp[i], cmsg_data + i, o_flags);
		if (err < 0)
			break;
	}

	if (i > 0) {
		int cmlen = CMSG_LEN(i * sizeof(int));

		err = put_user(SOL_SOCKET, &cm->cmsg_level);
		if (!err)
			err = put_user(SCM_RIGHTS, &cm->cmsg_type);
		if (!err)
			err = put_user(cmlen, &cm->cmsg_len);
		if (!err) {
			cmlen = CMSG_SPACE(i * sizeof(int));
			if (msg->msg_controllen < cmlen)
				cmlen = msg->msg_controllen;
			msg->msg_control_user += cmlen;
			msg->msg_controllen -= cmlen;
		}
	}

	if (i < scm->fp->count || (scm->fp->count && fdmax <= 0))
		msg->msg_flags |= MSG_CTRUNC;

	/*
	 * All of the files that fit in the message have had their usage counts
	 * incremented, so we just free the list.
	 */
	__scm_destroy(scm);
}
EXPORT_SYMBOL(scm_detach_fds);

struct scm_fp_list *scm_fp_dup(struct scm_fp_list *fpl)
{
	struct scm_fp_list *new_fpl;
	int i;

	if (!fpl)
		return NULL;

	new_fpl = kmemdup(fpl, offsetof(struct scm_fp_list, fp[fpl->count]),
			  GFP_KERNEL_ACCOUNT);
	if (new_fpl) {
		for (i = 0; i < fpl->count; i++)
			get_file(fpl->fp[i]);

		new_fpl->max = new_fpl->count;
		new_fpl->user = get_uid(fpl->user);
#if IS_ENABLED(CONFIG_UNIX)
		new_fpl->inflight = false;
		new_fpl->edges = NULL;
		INIT_LIST_HEAD(&new_fpl->vertices);
#endif
	}
	return new_fpl;
}
EXPORT_SYMBOL(scm_fp_dup);<|MERGE_RESOLUTION|>--- conflicted
+++ resolved
@@ -117,12 +117,9 @@
 			fput(file);
 			return -EINVAL;
 		}
-<<<<<<< HEAD
-=======
 		if (unix_get_socket(file))
 			fpl->count_unix++;
 
->>>>>>> 2d5404ca
 		*fpp++ = file;
 		fpl->count++;
 	}
