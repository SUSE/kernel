// SPDX-License-Identifier: GPL-2.0-or-later
/*
 *      NET3    Protocol independent device support routines.
 *
 *	Derived from the non IP parts of dev.c 1.0.19
 *              Authors:	Ross Biro
 *				Fred N. van Kempen, <waltje@uWalt.NL.Mugnet.ORG>
 *				Mark Evans, <evansmp@uhura.aston.ac.uk>
 *
 *	Additional Authors:
 *		Florian la Roche <rzsfl@rz.uni-sb.de>
 *		Alan Cox <gw4pts@gw4pts.ampr.org>
 *		David Hinds <dahinds@users.sourceforge.net>
 *		Alexey Kuznetsov <kuznet@ms2.inr.ac.ru>
 *		Adam Sulmicki <adam@cfar.umd.edu>
 *              Pekka Riikonen <priikone@poesidon.pspt.fi>
 *
 *	Changes:
 *              D.J. Barrow     :       Fixed bug where dev->refcnt gets set
 *                                      to 2 if register_netdev gets called
 *                                      before net_dev_init & also removed a
 *                                      few lines of code in the process.
 *		Alan Cox	:	device private ioctl copies fields back.
 *		Alan Cox	:	Transmit queue code does relevant
 *					stunts to keep the queue safe.
 *		Alan Cox	:	Fixed double lock.
 *		Alan Cox	:	Fixed promisc NULL pointer trap
 *		????????	:	Support the full private ioctl range
 *		Alan Cox	:	Moved ioctl permission check into
 *					drivers
 *		Tim Kordas	:	SIOCADDMULTI/SIOCDELMULTI
 *		Alan Cox	:	100 backlog just doesn't cut it when
 *					you start doing multicast video 8)
 *		Alan Cox	:	Rewrote net_bh and list manager.
 *              Alan Cox        :       Fix ETH_P_ALL echoback lengths.
 *		Alan Cox	:	Took out transmit every packet pass
 *					Saved a few bytes in the ioctl handler
 *		Alan Cox	:	Network driver sets packet type before
 *					calling netif_rx. Saves a function
 *					call a packet.
 *		Alan Cox	:	Hashed net_bh()
 *		Richard Kooijman:	Timestamp fixes.
 *		Alan Cox	:	Wrong field in SIOCGIFDSTADDR
 *		Alan Cox	:	Device lock protection.
 *              Alan Cox        :       Fixed nasty side effect of device close
 *					changes.
 *		Rudi Cilibrasi	:	Pass the right thing to
 *					set_mac_address()
 *		Dave Miller	:	32bit quantity for the device lock to
 *					make it work out on a Sparc.
 *		Bjorn Ekwall	:	Added KERNELD hack.
 *		Alan Cox	:	Cleaned up the backlog initialise.
 *		Craig Metz	:	SIOCGIFCONF fix if space for under
 *					1 device.
 *	    Thomas Bogendoerfer :	Return ENODEV for dev_open, if there
 *					is no device open function.
 *		Andi Kleen	:	Fix error reporting for SIOCGIFCONF
 *	    Michael Chastain	:	Fix signed/unsigned for SIOCGIFCONF
 *		Cyrus Durgin	:	Cleaned for KMOD
 *		Adam Sulmicki   :	Bug Fix : Network Device Unload
 *					A network device unload needs to purge
 *					the backlog queue.
 *	Paul Rusty Russell	:	SIOCSIFNAME
 *              Pekka Riikonen  :	Netdev boot-time settings code
 *              Andrew Morton   :       Make unregister_netdevice wait
 *                                      indefinitely on dev->refcnt
 *              J Hadi Salim    :       - Backlog queue sampling
 *				        - netif_rx() feedback
 */

#include <linux/uaccess.h>
#include <linux/bitmap.h>
#include <linux/capability.h>
#include <linux/cpu.h>
#include <linux/types.h>
#include <linux/kernel.h>
#include <linux/hash.h>
#include <linux/slab.h>
#include <linux/sched.h>
#include <linux/sched/isolation.h>
#include <linux/sched/mm.h>
#include <linux/smpboot.h>
#include <linux/mutex.h>
#include <linux/rwsem.h>
#include <linux/string.h>
#include <linux/mm.h>
#include <linux/socket.h>
#include <linux/sockios.h>
#include <linux/errno.h>
#include <linux/interrupt.h>
#include <linux/if_ether.h>
#include <linux/netdevice.h>
#include <linux/etherdevice.h>
#include <linux/ethtool.h>
#include <linux/ethtool_netlink.h>
#include <linux/skbuff.h>
#include <linux/kthread.h>
#include <linux/bpf.h>
#include <linux/bpf_trace.h>
#include <net/net_namespace.h>
#include <net/sock.h>
#include <net/busy_poll.h>
#include <linux/rtnetlink.h>
#include <linux/stat.h>
#include <net/dsa.h>
#include <net/dst.h>
#include <net/dst_metadata.h>
#include <net/gro.h>
#include <net/netdev_queues.h>
#include <net/pkt_sched.h>
#include <net/pkt_cls.h>
#include <net/checksum.h>
#include <net/xfrm.h>
#include <net/tcx.h>
#include <linux/highmem.h>
#include <linux/init.h>
#include <linux/module.h>
#include <linux/netpoll.h>
#include <linux/rcupdate.h>
#include <linux/delay.h>
#include <net/iw_handler.h>
#include <asm/current.h>
#include <linux/audit.h>
#include <linux/dmaengine.h>
#include <linux/err.h>
#include <linux/ctype.h>
#include <linux/if_arp.h>
#include <linux/if_vlan.h>
#include <linux/ip.h>
#include <net/ip.h>
#include <net/mpls.h>
#include <linux/ipv6.h>
#include <linux/in.h>
#include <linux/jhash.h>
#include <linux/random.h>
#include <trace/events/napi.h>
#include <trace/events/net.h>
#include <trace/events/skb.h>
#include <trace/events/qdisc.h>
#include <trace/events/xdp.h>
#include <linux/inetdevice.h>
#include <linux/cpu_rmap.h>
#include <linux/static_key.h>
#include <linux/hashtable.h>
#include <linux/vmalloc.h>
#include <linux/if_macvlan.h>
#include <linux/errqueue.h>
#include <linux/hrtimer.h>
#include <linux/netfilter_netdev.h>
#include <linux/crash_dump.h>
#include <linux/sctp.h>
#include <net/udp_tunnel.h>
#include <linux/net_namespace.h>
#include <linux/indirect_call_wrapper.h>
#include <net/devlink.h>
#include <linux/pm_runtime.h>
#include <linux/prandom.h>
#include <linux/once_lite.h>
#include <net/netdev_lock.h>
#include <net/netdev_rx_queue.h>
#include <net/page_pool/types.h>
#include <net/page_pool/helpers.h>
#include <net/page_pool/memory_provider.h>
#include <net/rps.h>
#include <linux/phy_link_topology.h>

#include "dev.h"
#include "devmem.h"
#include "net-sysfs.h"

static DEFINE_SPINLOCK(ptype_lock);
struct list_head ptype_base[PTYPE_HASH_SIZE] __read_mostly;

static int netif_rx_internal(struct sk_buff *skb);
static int call_netdevice_notifiers_extack(unsigned long val,
					   struct net_device *dev,
					   struct netlink_ext_ack *extack);

static DEFINE_MUTEX(ifalias_mutex);

/* protects napi_hash addition/deletion and napi_gen_id */
static DEFINE_SPINLOCK(napi_hash_lock);

static unsigned int napi_gen_id = NR_CPUS;
static DEFINE_READ_MOSTLY_HASHTABLE(napi_hash, 8);

static inline void dev_base_seq_inc(struct net *net)
{
	unsigned int val = net->dev_base_seq + 1;

	WRITE_ONCE(net->dev_base_seq, val ?: 1);
}

static inline struct hlist_head *dev_name_hash(struct net *net, const char *name)
{
	unsigned int hash = full_name_hash(net, name, strnlen(name, IFNAMSIZ));

	return &net->dev_name_head[hash_32(hash, NETDEV_HASHBITS)];
}

static inline struct hlist_head *dev_index_hash(struct net *net, int ifindex)
{
	return &net->dev_index_head[ifindex & (NETDEV_HASHENTRIES - 1)];
}

#ifndef CONFIG_PREEMPT_RT

static DEFINE_STATIC_KEY_FALSE(use_backlog_threads_key);

static int __init setup_backlog_napi_threads(char *arg)
{
	static_branch_enable(&use_backlog_threads_key);
	return 0;
}
early_param("thread_backlog_napi", setup_backlog_napi_threads);

static bool use_backlog_threads(void)
{
	return static_branch_unlikely(&use_backlog_threads_key);
}

#else

static bool use_backlog_threads(void)
{
	return true;
}

#endif

static inline void backlog_lock_irq_save(struct softnet_data *sd,
					 unsigned long *flags)
{
	if (IS_ENABLED(CONFIG_RPS) || use_backlog_threads())
		spin_lock_irqsave(&sd->input_pkt_queue.lock, *flags);
	else
		local_irq_save(*flags);
}

static inline void backlog_lock_irq_disable(struct softnet_data *sd)
{
	if (IS_ENABLED(CONFIG_RPS) || use_backlog_threads())
		spin_lock_irq(&sd->input_pkt_queue.lock);
	else
		local_irq_disable();
}

static inline void backlog_unlock_irq_restore(struct softnet_data *sd,
					      unsigned long *flags)
{
	if (IS_ENABLED(CONFIG_RPS) || use_backlog_threads())
		spin_unlock_irqrestore(&sd->input_pkt_queue.lock, *flags);
	else
		local_irq_restore(*flags);
}

static inline void backlog_unlock_irq_enable(struct softnet_data *sd)
{
	if (IS_ENABLED(CONFIG_RPS) || use_backlog_threads())
		spin_unlock_irq(&sd->input_pkt_queue.lock);
	else
		local_irq_enable();
}

static struct netdev_name_node *netdev_name_node_alloc(struct net_device *dev,
						       const char *name)
{
	struct netdev_name_node *name_node;

	name_node = kmalloc(sizeof(*name_node), GFP_KERNEL);
	if (!name_node)
		return NULL;
	INIT_HLIST_NODE(&name_node->hlist);
	name_node->dev = dev;
	name_node->name = name;
	return name_node;
}

static struct netdev_name_node *
netdev_name_node_head_alloc(struct net_device *dev)
{
	struct netdev_name_node *name_node;

	name_node = netdev_name_node_alloc(dev, dev->name);
	if (!name_node)
		return NULL;
	INIT_LIST_HEAD(&name_node->list);
	return name_node;
}

static void netdev_name_node_free(struct netdev_name_node *name_node)
{
	kfree(name_node);
}

static void netdev_name_node_add(struct net *net,
				 struct netdev_name_node *name_node)
{
	hlist_add_head_rcu(&name_node->hlist,
			   dev_name_hash(net, name_node->name));
}

static void netdev_name_node_del(struct netdev_name_node *name_node)
{
	hlist_del_rcu(&name_node->hlist);
}

static struct netdev_name_node *netdev_name_node_lookup(struct net *net,
							const char *name)
{
	struct hlist_head *head = dev_name_hash(net, name);
	struct netdev_name_node *name_node;

	hlist_for_each_entry(name_node, head, hlist)
		if (!strcmp(name_node->name, name))
			return name_node;
	return NULL;
}

static struct netdev_name_node *netdev_name_node_lookup_rcu(struct net *net,
							    const char *name)
{
	struct hlist_head *head = dev_name_hash(net, name);
	struct netdev_name_node *name_node;

	hlist_for_each_entry_rcu(name_node, head, hlist)
		if (!strcmp(name_node->name, name))
			return name_node;
	return NULL;
}

bool netdev_name_in_use(struct net *net, const char *name)
{
	return netdev_name_node_lookup(net, name);
}
EXPORT_SYMBOL(netdev_name_in_use);

int netdev_name_node_alt_create(struct net_device *dev, const char *name)
{
	struct netdev_name_node *name_node;
	struct net *net = dev_net(dev);

	name_node = netdev_name_node_lookup(net, name);
	if (name_node)
		return -EEXIST;
	name_node = netdev_name_node_alloc(dev, name);
	if (!name_node)
		return -ENOMEM;
	netdev_name_node_add(net, name_node);
	/* The node that holds dev->name acts as a head of per-device list. */
	list_add_tail_rcu(&name_node->list, &dev->name_node->list);

	return 0;
}

static void netdev_name_node_alt_free(struct rcu_head *head)
{
	struct netdev_name_node *name_node =
		container_of(head, struct netdev_name_node, rcu);

	kfree(name_node->name);
	netdev_name_node_free(name_node);
}

static void __netdev_name_node_alt_destroy(struct netdev_name_node *name_node)
{
	netdev_name_node_del(name_node);
	list_del(&name_node->list);
	call_rcu(&name_node->rcu, netdev_name_node_alt_free);
}

int netdev_name_node_alt_destroy(struct net_device *dev, const char *name)
{
	struct netdev_name_node *name_node;
	struct net *net = dev_net(dev);

	name_node = netdev_name_node_lookup(net, name);
	if (!name_node)
		return -ENOENT;
	/* lookup might have found our primary name or a name belonging
	 * to another device.
	 */
	if (name_node == dev->name_node || name_node->dev != dev)
		return -EINVAL;

	__netdev_name_node_alt_destroy(name_node);
	return 0;
}

static void netdev_name_node_alt_flush(struct net_device *dev)
{
	struct netdev_name_node *name_node, *tmp;

	list_for_each_entry_safe(name_node, tmp, &dev->name_node->list, list) {
		list_del(&name_node->list);
		netdev_name_node_alt_free(&name_node->rcu);
	}
}

/* Device list insertion */
static void list_netdevice(struct net_device *dev)
{
	struct netdev_name_node *name_node;
	struct net *net = dev_net(dev);

	ASSERT_RTNL();

	list_add_tail_rcu(&dev->dev_list, &net->dev_base_head);
	netdev_name_node_add(net, dev->name_node);
	hlist_add_head_rcu(&dev->index_hlist,
			   dev_index_hash(net, dev->ifindex));

	netdev_for_each_altname(dev, name_node)
		netdev_name_node_add(net, name_node);

	/* We reserved the ifindex, this can't fail */
	WARN_ON(xa_store(&net->dev_by_index, dev->ifindex, dev, GFP_KERNEL));

	dev_base_seq_inc(net);
}

/* Device list removal
 * caller must respect a RCU grace period before freeing/reusing dev
 */
static void unlist_netdevice(struct net_device *dev)
{
	struct netdev_name_node *name_node;
	struct net *net = dev_net(dev);

	ASSERT_RTNL();

	xa_erase(&net->dev_by_index, dev->ifindex);

	netdev_for_each_altname(dev, name_node)
		netdev_name_node_del(name_node);

	/* Unlink dev from the device chain */
	list_del_rcu(&dev->dev_list);
	netdev_name_node_del(dev->name_node);
	hlist_del_rcu(&dev->index_hlist);

	dev_base_seq_inc(dev_net(dev));
}

/*
 *	Our notifier list
 */

static RAW_NOTIFIER_HEAD(netdev_chain);

/*
 *	Device drivers call our routines to queue packets here. We empty the
 *	queue in the local softnet handler.
 */

DEFINE_PER_CPU_ALIGNED(struct softnet_data, softnet_data) = {
	.process_queue_bh_lock = INIT_LOCAL_LOCK(process_queue_bh_lock),
};
EXPORT_PER_CPU_SYMBOL(softnet_data);

/* Page_pool has a lockless array/stack to alloc/recycle pages.
 * PP consumers must pay attention to run APIs in the appropriate context
 * (e.g. NAPI context).
 */
DEFINE_PER_CPU(struct page_pool_bh, system_page_pool) = {
	.bh_lock = INIT_LOCAL_LOCK(bh_lock),
};

#ifdef CONFIG_LOCKDEP
/*
 * register_netdevice() inits txq->_xmit_lock and sets lockdep class
 * according to dev->type
 */
static const unsigned short netdev_lock_type[] = {
	 ARPHRD_NETROM, ARPHRD_ETHER, ARPHRD_EETHER, ARPHRD_AX25,
	 ARPHRD_PRONET, ARPHRD_CHAOS, ARPHRD_IEEE802, ARPHRD_ARCNET,
	 ARPHRD_APPLETLK, ARPHRD_DLCI, ARPHRD_ATM, ARPHRD_METRICOM,
	 ARPHRD_IEEE1394, ARPHRD_EUI64, ARPHRD_INFINIBAND, ARPHRD_SLIP,
	 ARPHRD_CSLIP, ARPHRD_SLIP6, ARPHRD_CSLIP6, ARPHRD_RSRVD,
	 ARPHRD_ADAPT, ARPHRD_ROSE, ARPHRD_X25, ARPHRD_HWX25,
	 ARPHRD_PPP, ARPHRD_CISCO, ARPHRD_LAPB, ARPHRD_DDCMP,
	 ARPHRD_RAWHDLC, ARPHRD_TUNNEL, ARPHRD_TUNNEL6, ARPHRD_FRAD,
	 ARPHRD_SKIP, ARPHRD_LOOPBACK, ARPHRD_LOCALTLK, ARPHRD_FDDI,
	 ARPHRD_BIF, ARPHRD_SIT, ARPHRD_IPDDP, ARPHRD_IPGRE,
	 ARPHRD_PIMREG, ARPHRD_HIPPI, ARPHRD_ASH, ARPHRD_ECONET,
	 ARPHRD_IRDA, ARPHRD_FCPP, ARPHRD_FCAL, ARPHRD_FCPL,
	 ARPHRD_FCFABRIC, ARPHRD_IEEE80211, ARPHRD_IEEE80211_PRISM,
	 ARPHRD_IEEE80211_RADIOTAP, ARPHRD_PHONET, ARPHRD_PHONET_PIPE,
	 ARPHRD_IEEE802154, ARPHRD_VOID, ARPHRD_NONE};

static const char *const netdev_lock_name[] = {
	"_xmit_NETROM", "_xmit_ETHER", "_xmit_EETHER", "_xmit_AX25",
	"_xmit_PRONET", "_xmit_CHAOS", "_xmit_IEEE802", "_xmit_ARCNET",
	"_xmit_APPLETLK", "_xmit_DLCI", "_xmit_ATM", "_xmit_METRICOM",
	"_xmit_IEEE1394", "_xmit_EUI64", "_xmit_INFINIBAND", "_xmit_SLIP",
	"_xmit_CSLIP", "_xmit_SLIP6", "_xmit_CSLIP6", "_xmit_RSRVD",
	"_xmit_ADAPT", "_xmit_ROSE", "_xmit_X25", "_xmit_HWX25",
	"_xmit_PPP", "_xmit_CISCO", "_xmit_LAPB", "_xmit_DDCMP",
	"_xmit_RAWHDLC", "_xmit_TUNNEL", "_xmit_TUNNEL6", "_xmit_FRAD",
	"_xmit_SKIP", "_xmit_LOOPBACK", "_xmit_LOCALTLK", "_xmit_FDDI",
	"_xmit_BIF", "_xmit_SIT", "_xmit_IPDDP", "_xmit_IPGRE",
	"_xmit_PIMREG", "_xmit_HIPPI", "_xmit_ASH", "_xmit_ECONET",
	"_xmit_IRDA", "_xmit_FCPP", "_xmit_FCAL", "_xmit_FCPL",
	"_xmit_FCFABRIC", "_xmit_IEEE80211", "_xmit_IEEE80211_PRISM",
	"_xmit_IEEE80211_RADIOTAP", "_xmit_PHONET", "_xmit_PHONET_PIPE",
	"_xmit_IEEE802154", "_xmit_VOID", "_xmit_NONE"};

static struct lock_class_key netdev_xmit_lock_key[ARRAY_SIZE(netdev_lock_type)];
static struct lock_class_key netdev_addr_lock_key[ARRAY_SIZE(netdev_lock_type)];

static inline unsigned short netdev_lock_pos(unsigned short dev_type)
{
	int i;

	for (i = 0; i < ARRAY_SIZE(netdev_lock_type); i++)
		if (netdev_lock_type[i] == dev_type)
			return i;
	/* the last key is used by default */
	return ARRAY_SIZE(netdev_lock_type) - 1;
}

static inline void netdev_set_xmit_lockdep_class(spinlock_t *lock,
						 unsigned short dev_type)
{
	int i;

	i = netdev_lock_pos(dev_type);
	lockdep_set_class_and_name(lock, &netdev_xmit_lock_key[i],
				   netdev_lock_name[i]);
}

static inline void netdev_set_addr_lockdep_class(struct net_device *dev)
{
	int i;

	i = netdev_lock_pos(dev->type);
	lockdep_set_class_and_name(&dev->addr_list_lock,
				   &netdev_addr_lock_key[i],
				   netdev_lock_name[i]);
}
#else
static inline void netdev_set_xmit_lockdep_class(spinlock_t *lock,
						 unsigned short dev_type)
{
}

static inline void netdev_set_addr_lockdep_class(struct net_device *dev)
{
}
#endif

/*******************************************************************************
 *
 *		Protocol management and registration routines
 *
 *******************************************************************************/


/*
 *	Add a protocol ID to the list. Now that the input handler is
 *	smarter we can dispense with all the messy stuff that used to be
 *	here.
 *
 *	BEWARE!!! Protocol handlers, mangling input packets,
 *	MUST BE last in hash buckets and checking protocol handlers
 *	MUST start from promiscuous ptype_all chain in net_bh.
 *	It is true now, do not change it.
 *	Explanation follows: if protocol handler, mangling packet, will
 *	be the first on list, it is not able to sense, that packet
 *	is cloned and should be copied-on-write, so that it will
 *	change it and subsequent readers will get broken packet.
 *							--ANK (980803)
 */

static inline struct list_head *ptype_head(const struct packet_type *pt)
{
	if (pt->type == htons(ETH_P_ALL)) {
		if (!pt->af_packet_net && !pt->dev)
			return NULL;

		return pt->dev ? &pt->dev->ptype_all :
				 &pt->af_packet_net->ptype_all;
	}

	if (pt->dev)
		return &pt->dev->ptype_specific;

	return pt->af_packet_net ? &pt->af_packet_net->ptype_specific :
				 &ptype_base[ntohs(pt->type) & PTYPE_HASH_MASK];
}

/**
 *	dev_add_pack - add packet handler
 *	@pt: packet type declaration
 *
 *	Add a protocol handler to the networking stack. The passed &packet_type
 *	is linked into kernel lists and may not be freed until it has been
 *	removed from the kernel lists.
 *
 *	This call does not sleep therefore it can not
 *	guarantee all CPU's that are in middle of receiving packets
 *	will see the new packet type (until the next received packet).
 */

void dev_add_pack(struct packet_type *pt)
{
	struct list_head *head = ptype_head(pt);

	if (WARN_ON_ONCE(!head))
		return;

	spin_lock(&ptype_lock);
	list_add_rcu(&pt->list, head);
	spin_unlock(&ptype_lock);
}
EXPORT_SYMBOL(dev_add_pack);

/**
 *	__dev_remove_pack	 - remove packet handler
 *	@pt: packet type declaration
 *
 *	Remove a protocol handler that was previously added to the kernel
 *	protocol handlers by dev_add_pack(). The passed &packet_type is removed
 *	from the kernel lists and can be freed or reused once this function
 *	returns.
 *
 *      The packet type might still be in use by receivers
 *	and must not be freed until after all the CPU's have gone
 *	through a quiescent state.
 */
void __dev_remove_pack(struct packet_type *pt)
{
	struct list_head *head = ptype_head(pt);
	struct packet_type *pt1;

	if (!head)
		return;

	spin_lock(&ptype_lock);

	list_for_each_entry(pt1, head, list) {
		if (pt == pt1) {
			list_del_rcu(&pt->list);
			goto out;
		}
	}

	pr_warn("dev_remove_pack: %p not found\n", pt);
out:
	spin_unlock(&ptype_lock);
}
EXPORT_SYMBOL(__dev_remove_pack);

/**
 *	dev_remove_pack	 - remove packet handler
 *	@pt: packet type declaration
 *
 *	Remove a protocol handler that was previously added to the kernel
 *	protocol handlers by dev_add_pack(). The passed &packet_type is removed
 *	from the kernel lists and can be freed or reused once this function
 *	returns.
 *
 *	This call sleeps to guarantee that no CPU is looking at the packet
 *	type after return.
 */
void dev_remove_pack(struct packet_type *pt)
{
	__dev_remove_pack(pt);

	synchronize_net();
}
EXPORT_SYMBOL(dev_remove_pack);


/*******************************************************************************
 *
 *			    Device Interface Subroutines
 *
 *******************************************************************************/

/**
 *	dev_get_iflink	- get 'iflink' value of a interface
 *	@dev: targeted interface
 *
 *	Indicates the ifindex the interface is linked to.
 *	Physical interfaces have the same 'ifindex' and 'iflink' values.
 */

int dev_get_iflink(const struct net_device *dev)
{
	if (dev->netdev_ops && dev->netdev_ops->ndo_get_iflink)
		return dev->netdev_ops->ndo_get_iflink(dev);

	return READ_ONCE(dev->ifindex);
}
EXPORT_SYMBOL(dev_get_iflink);

/**
 *	dev_fill_metadata_dst - Retrieve tunnel egress information.
 *	@dev: targeted interface
 *	@skb: The packet.
 *
 *	For better visibility of tunnel traffic OVS needs to retrieve
 *	egress tunnel information for a packet. Following API allows
 *	user to get this info.
 */
int dev_fill_metadata_dst(struct net_device *dev, struct sk_buff *skb)
{
	struct ip_tunnel_info *info;

	if (!dev->netdev_ops  || !dev->netdev_ops->ndo_fill_metadata_dst)
		return -EINVAL;

	info = skb_tunnel_info_unclone(skb);
	if (!info)
		return -ENOMEM;
	if (unlikely(!(info->mode & IP_TUNNEL_INFO_TX)))
		return -EINVAL;

	return dev->netdev_ops->ndo_fill_metadata_dst(dev, skb);
}
EXPORT_SYMBOL_GPL(dev_fill_metadata_dst);

static struct net_device_path *dev_fwd_path(struct net_device_path_stack *stack)
{
	int k = stack->num_paths++;

	if (WARN_ON_ONCE(k >= NET_DEVICE_PATH_STACK_MAX))
		return NULL;

	return &stack->path[k];
}

int dev_fill_forward_path(const struct net_device *dev, const u8 *daddr,
			  struct net_device_path_stack *stack)
{
	const struct net_device *last_dev;
	struct net_device_path_ctx ctx = {
		.dev	= dev,
	};
	struct net_device_path *path;
	int ret = 0;

	memcpy(ctx.daddr, daddr, sizeof(ctx.daddr));
	stack->num_paths = 0;
	while (ctx.dev && ctx.dev->netdev_ops->ndo_fill_forward_path) {
		last_dev = ctx.dev;
		path = dev_fwd_path(stack);
		if (!path)
			return -1;

		memset(path, 0, sizeof(struct net_device_path));
		ret = ctx.dev->netdev_ops->ndo_fill_forward_path(&ctx, path);
		if (ret < 0)
			return -1;

		if (WARN_ON_ONCE(last_dev == ctx.dev))
			return -1;
	}

	if (!ctx.dev)
		return ret;

	path = dev_fwd_path(stack);
	if (!path)
		return -1;
	path->type = DEV_PATH_ETHERNET;
	path->dev = ctx.dev;

	return ret;
}
EXPORT_SYMBOL_GPL(dev_fill_forward_path);

/* must be called under rcu_read_lock(), as we dont take a reference */
static struct napi_struct *napi_by_id(unsigned int napi_id)
{
	unsigned int hash = napi_id % HASH_SIZE(napi_hash);
	struct napi_struct *napi;

	hlist_for_each_entry_rcu(napi, &napi_hash[hash], napi_hash_node)
		if (napi->napi_id == napi_id)
			return napi;

	return NULL;
}

/* must be called under rcu_read_lock(), as we dont take a reference */
static struct napi_struct *
netdev_napi_by_id(struct net *net, unsigned int napi_id)
{
	struct napi_struct *napi;

	napi = napi_by_id(napi_id);
	if (!napi)
		return NULL;

	if (WARN_ON_ONCE(!napi->dev))
		return NULL;
	if (!net_eq(net, dev_net(napi->dev)))
		return NULL;

	return napi;
}

/**
 *	netdev_napi_by_id_lock() - find a device by NAPI ID and lock it
 *	@net: the applicable net namespace
 *	@napi_id: ID of a NAPI of a target device
 *
 *	Find a NAPI instance with @napi_id. Lock its device.
 *	The device must be in %NETREG_REGISTERED state for lookup to succeed.
 *	netdev_unlock() must be called to release it.
 *
 *	Return: pointer to NAPI, its device with lock held, NULL if not found.
 */
struct napi_struct *
netdev_napi_by_id_lock(struct net *net, unsigned int napi_id)
{
	struct napi_struct *napi;
	struct net_device *dev;

	rcu_read_lock();
	napi = netdev_napi_by_id(net, napi_id);
	if (!napi || READ_ONCE(napi->dev->reg_state) != NETREG_REGISTERED) {
		rcu_read_unlock();
		return NULL;
	}

	dev = napi->dev;
	dev_hold(dev);
	rcu_read_unlock();

	dev = __netdev_put_lock(dev, net);
	if (!dev)
		return NULL;

	rcu_read_lock();
	napi = netdev_napi_by_id(net, napi_id);
	if (napi && napi->dev != dev)
		napi = NULL;
	rcu_read_unlock();

	if (!napi)
		netdev_unlock(dev);
	return napi;
}

/**
 *	__dev_get_by_name	- find a device by its name
 *	@net: the applicable net namespace
 *	@name: name to find
 *
 *	Find an interface by name. Must be called under RTNL semaphore.
 *	If the name is found a pointer to the device is returned.
 *	If the name is not found then %NULL is returned. The
 *	reference counters are not incremented so the caller must be
 *	careful with locks.
 */

struct net_device *__dev_get_by_name(struct net *net, const char *name)
{
	struct netdev_name_node *node_name;

	node_name = netdev_name_node_lookup(net, name);
	return node_name ? node_name->dev : NULL;
}
EXPORT_SYMBOL(__dev_get_by_name);

/**
 * dev_get_by_name_rcu	- find a device by its name
 * @net: the applicable net namespace
 * @name: name to find
 *
 * Find an interface by name.
 * If the name is found a pointer to the device is returned.
 * If the name is not found then %NULL is returned.
 * The reference counters are not incremented so the caller must be
 * careful with locks. The caller must hold RCU lock.
 */

struct net_device *dev_get_by_name_rcu(struct net *net, const char *name)
{
	struct netdev_name_node *node_name;

	node_name = netdev_name_node_lookup_rcu(net, name);
	return node_name ? node_name->dev : NULL;
}
EXPORT_SYMBOL(dev_get_by_name_rcu);

/* Deprecated for new users, call netdev_get_by_name() instead */
struct net_device *dev_get_by_name(struct net *net, const char *name)
{
	struct net_device *dev;

	rcu_read_lock();
	dev = dev_get_by_name_rcu(net, name);
	dev_hold(dev);
	rcu_read_unlock();
	return dev;
}
EXPORT_SYMBOL(dev_get_by_name);

/**
 *	netdev_get_by_name() - find a device by its name
 *	@net: the applicable net namespace
 *	@name: name to find
 *	@tracker: tracking object for the acquired reference
 *	@gfp: allocation flags for the tracker
 *
 *	Find an interface by name. This can be called from any
 *	context and does its own locking. The returned handle has
 *	the usage count incremented and the caller must use netdev_put() to
 *	release it when it is no longer needed. %NULL is returned if no
 *	matching device is found.
 */
struct net_device *netdev_get_by_name(struct net *net, const char *name,
				      netdevice_tracker *tracker, gfp_t gfp)
{
	struct net_device *dev;

	dev = dev_get_by_name(net, name);
	if (dev)
		netdev_tracker_alloc(dev, tracker, gfp);
	return dev;
}
EXPORT_SYMBOL(netdev_get_by_name);

/**
 *	__dev_get_by_index - find a device by its ifindex
 *	@net: the applicable net namespace
 *	@ifindex: index of device
 *
 *	Search for an interface by index. Returns %NULL if the device
 *	is not found or a pointer to the device. The device has not
 *	had its reference counter increased so the caller must be careful
 *	about locking. The caller must hold the RTNL semaphore.
 */

struct net_device *__dev_get_by_index(struct net *net, int ifindex)
{
	struct net_device *dev;
	struct hlist_head *head = dev_index_hash(net, ifindex);

	hlist_for_each_entry(dev, head, index_hlist)
		if (dev->ifindex == ifindex)
			return dev;

	return NULL;
}
EXPORT_SYMBOL(__dev_get_by_index);

/**
 *	dev_get_by_index_rcu - find a device by its ifindex
 *	@net: the applicable net namespace
 *	@ifindex: index of device
 *
 *	Search for an interface by index. Returns %NULL if the device
 *	is not found or a pointer to the device. The device has not
 *	had its reference counter increased so the caller must be careful
 *	about locking. The caller must hold RCU lock.
 */

struct net_device *dev_get_by_index_rcu(struct net *net, int ifindex)
{
	struct net_device *dev;
	struct hlist_head *head = dev_index_hash(net, ifindex);

	hlist_for_each_entry_rcu(dev, head, index_hlist)
		if (dev->ifindex == ifindex)
			return dev;

	return NULL;
}
EXPORT_SYMBOL(dev_get_by_index_rcu);

/* Deprecated for new users, call netdev_get_by_index() instead */
struct net_device *dev_get_by_index(struct net *net, int ifindex)
{
	struct net_device *dev;

	rcu_read_lock();
	dev = dev_get_by_index_rcu(net, ifindex);
	dev_hold(dev);
	rcu_read_unlock();
	return dev;
}
EXPORT_SYMBOL(dev_get_by_index);

/**
 *	netdev_get_by_index() - find a device by its ifindex
 *	@net: the applicable net namespace
 *	@ifindex: index of device
 *	@tracker: tracking object for the acquired reference
 *	@gfp: allocation flags for the tracker
 *
 *	Search for an interface by index. Returns NULL if the device
 *	is not found or a pointer to the device. The device returned has
 *	had a reference added and the pointer is safe until the user calls
 *	netdev_put() to indicate they have finished with it.
 */
struct net_device *netdev_get_by_index(struct net *net, int ifindex,
				       netdevice_tracker *tracker, gfp_t gfp)
{
	struct net_device *dev;

	dev = dev_get_by_index(net, ifindex);
	if (dev)
		netdev_tracker_alloc(dev, tracker, gfp);
	return dev;
}
EXPORT_SYMBOL(netdev_get_by_index);

/**
 *	dev_get_by_napi_id - find a device by napi_id
 *	@napi_id: ID of the NAPI struct
 *
 *	Search for an interface by NAPI ID. Returns %NULL if the device
 *	is not found or a pointer to the device. The device has not had
 *	its reference counter increased so the caller must be careful
 *	about locking. The caller must hold RCU lock.
 */
struct net_device *dev_get_by_napi_id(unsigned int napi_id)
{
	struct napi_struct *napi;

	WARN_ON_ONCE(!rcu_read_lock_held());

	if (!napi_id_valid(napi_id))
		return NULL;

	napi = napi_by_id(napi_id);

	return napi ? napi->dev : NULL;
}

/* Release the held reference on the net_device, and if the net_device
 * is still registered try to lock the instance lock. If device is being
 * unregistered NULL will be returned (but the reference has been released,
 * either way!)
 *
 * This helper is intended for locking net_device after it has been looked up
 * using a lockless lookup helper. Lock prevents the instance from going away.
 */
struct net_device *__netdev_put_lock(struct net_device *dev, struct net *net)
{
	netdev_lock(dev);
	if (dev->reg_state > NETREG_REGISTERED ||
	    dev->moving_ns || !net_eq(dev_net(dev), net)) {
		netdev_unlock(dev);
		dev_put(dev);
		return NULL;
	}
	dev_put(dev);
	return dev;
}

static struct net_device *
__netdev_put_lock_ops_compat(struct net_device *dev, struct net *net)
{
	netdev_lock_ops_compat(dev);
	if (dev->reg_state > NETREG_REGISTERED ||
	    dev->moving_ns || !net_eq(dev_net(dev), net)) {
		netdev_unlock_ops_compat(dev);
		dev_put(dev);
		return NULL;
	}
	dev_put(dev);
	return dev;
}

/**
 *	netdev_get_by_index_lock() - find a device by its ifindex
 *	@net: the applicable net namespace
 *	@ifindex: index of device
 *
 *	Search for an interface by index. If a valid device
 *	with @ifindex is found it will be returned with netdev->lock held.
 *	netdev_unlock() must be called to release it.
 *
 *	Return: pointer to a device with lock held, NULL if not found.
 */
struct net_device *netdev_get_by_index_lock(struct net *net, int ifindex)
{
	struct net_device *dev;

	dev = dev_get_by_index(net, ifindex);
	if (!dev)
		return NULL;

	return __netdev_put_lock(dev, net);
}

struct net_device *
netdev_get_by_index_lock_ops_compat(struct net *net, int ifindex)
{
	struct net_device *dev;

	dev = dev_get_by_index(net, ifindex);
	if (!dev)
		return NULL;

	return __netdev_put_lock_ops_compat(dev, net);
}

struct net_device *
netdev_xa_find_lock(struct net *net, struct net_device *dev,
		    unsigned long *index)
{
	if (dev)
		netdev_unlock(dev);

	do {
		rcu_read_lock();
		dev = xa_find(&net->dev_by_index, index, ULONG_MAX, XA_PRESENT);
		if (!dev) {
			rcu_read_unlock();
			return NULL;
		}
		dev_hold(dev);
		rcu_read_unlock();

		dev = __netdev_put_lock(dev, net);
		if (dev)
			return dev;

		(*index)++;
	} while (true);
}

struct net_device *
netdev_xa_find_lock_ops_compat(struct net *net, struct net_device *dev,
			       unsigned long *index)
{
	if (dev)
		netdev_unlock_ops_compat(dev);

	do {
		rcu_read_lock();
		dev = xa_find(&net->dev_by_index, index, ULONG_MAX, XA_PRESENT);
		if (!dev) {
			rcu_read_unlock();
			return NULL;
		}
		dev_hold(dev);
		rcu_read_unlock();

		dev = __netdev_put_lock_ops_compat(dev, net);
		if (dev)
			return dev;

		(*index)++;
	} while (true);
}

static DEFINE_SEQLOCK(netdev_rename_lock);

void netdev_copy_name(struct net_device *dev, char *name)
{
	unsigned int seq;

	do {
		seq = read_seqbegin(&netdev_rename_lock);
		strscpy(name, dev->name, IFNAMSIZ);
	} while (read_seqretry(&netdev_rename_lock, seq));
}

/**
 *	netdev_get_name - get a netdevice name, knowing its ifindex.
 *	@net: network namespace
 *	@name: a pointer to the buffer where the name will be stored.
 *	@ifindex: the ifindex of the interface to get the name from.
 */
int netdev_get_name(struct net *net, char *name, int ifindex)
{
	struct net_device *dev;
	int ret;

	rcu_read_lock();

	dev = dev_get_by_index_rcu(net, ifindex);
	if (!dev) {
		ret = -ENODEV;
		goto out;
	}

	netdev_copy_name(dev, name);

	ret = 0;
out:
	rcu_read_unlock();
	return ret;
}

static bool dev_addr_cmp(struct net_device *dev, unsigned short type,
			 const char *ha)
{
	return dev->type == type && !memcmp(dev->dev_addr, ha, dev->addr_len);
}

/**
 *	dev_getbyhwaddr_rcu - find a device by its hardware address
 *	@net: the applicable net namespace
 *	@type: media type of device
 *	@ha: hardware address
 *
 *	Search for an interface by MAC address. Returns NULL if the device
 *	is not found or a pointer to the device.
 *	The caller must hold RCU.
 *	The returned device has not had its ref count increased
 *	and the caller must therefore be careful about locking
 *
 */

struct net_device *dev_getbyhwaddr_rcu(struct net *net, unsigned short type,
				       const char *ha)
{
	struct net_device *dev;

	for_each_netdev_rcu(net, dev)
		if (dev_addr_cmp(dev, type, ha))
			return dev;

	return NULL;
}
EXPORT_SYMBOL(dev_getbyhwaddr_rcu);

/**
 * dev_getbyhwaddr() - find a device by its hardware address
 * @net: the applicable net namespace
 * @type: media type of device
 * @ha: hardware address
 *
 * Similar to dev_getbyhwaddr_rcu(), but the owner needs to hold
 * rtnl_lock.
 *
 * Context: rtnl_lock() must be held.
 * Return: pointer to the net_device, or NULL if not found
 */
struct net_device *dev_getbyhwaddr(struct net *net, unsigned short type,
				   const char *ha)
{
	struct net_device *dev;

	ASSERT_RTNL();
	for_each_netdev(net, dev)
		if (dev_addr_cmp(dev, type, ha))
			return dev;

	return NULL;
}
EXPORT_SYMBOL(dev_getbyhwaddr);

struct net_device *dev_getfirstbyhwtype(struct net *net, unsigned short type)
{
	struct net_device *dev, *ret = NULL;

	rcu_read_lock();
	for_each_netdev_rcu(net, dev)
		if (dev->type == type) {
			dev_hold(dev);
			ret = dev;
			break;
		}
	rcu_read_unlock();
	return ret;
}
EXPORT_SYMBOL(dev_getfirstbyhwtype);

/**
 * netdev_get_by_flags_rcu - find any device with given flags
 * @net: the applicable net namespace
 * @tracker: tracking object for the acquired reference
 * @if_flags: IFF_* values
 * @mask: bitmask of bits in if_flags to check
 *
 * Search for any interface with the given flags.
 *
 * Context: rcu_read_lock() must be held.
 * Returns: NULL if a device is not found or a pointer to the device.
 */
struct net_device *netdev_get_by_flags_rcu(struct net *net, netdevice_tracker *tracker,
					   unsigned short if_flags, unsigned short mask)
{
	struct net_device *dev;

	for_each_netdev_rcu(net, dev) {
		if (((READ_ONCE(dev->flags) ^ if_flags) & mask) == 0) {
			netdev_hold(dev, tracker, GFP_ATOMIC);
			return dev;
		}
	}

	return NULL;
}
EXPORT_IPV6_MOD(netdev_get_by_flags_rcu);

/**
 *	dev_valid_name - check if name is okay for network device
 *	@name: name string
 *
 *	Network device names need to be valid file names to
 *	allow sysfs to work.  We also disallow any kind of
 *	whitespace.
 */
bool dev_valid_name(const char *name)
{
	if (*name == '\0')
		return false;
	if (strnlen(name, IFNAMSIZ) == IFNAMSIZ)
		return false;
	if (!strcmp(name, ".") || !strcmp(name, ".."))
		return false;

	while (*name) {
		if (*name == '/' || *name == ':' || isspace(*name))
			return false;
		name++;
	}
	return true;
}
EXPORT_SYMBOL(dev_valid_name);

/**
 *	__dev_alloc_name - allocate a name for a device
 *	@net: network namespace to allocate the device name in
 *	@name: name format string
 *	@res: result name string
 *
 *	Passed a format string - eg "lt%d" it will try and find a suitable
 *	id. It scans list of devices to build up a free map, then chooses
 *	the first empty slot. The caller must hold the dev_base or rtnl lock
 *	while allocating the name and adding the device in order to avoid
 *	duplicates.
 *	Limited to bits_per_byte * page size devices (ie 32K on most platforms).
 *	Returns the number of the unit assigned or a negative errno code.
 */

static int __dev_alloc_name(struct net *net, const char *name, char *res)
{
	int i = 0;
	const char *p;
	const int max_netdevices = 8*PAGE_SIZE;
	unsigned long *inuse;
	struct net_device *d;
	char buf[IFNAMSIZ];

	/* Verify the string as this thing may have come from the user.
	 * There must be one "%d" and no other "%" characters.
	 */
	p = strchr(name, '%');
	if (!p || p[1] != 'd' || strchr(p + 2, '%'))
		return -EINVAL;

	/* Use one page as a bit array of possible slots */
	inuse = bitmap_zalloc(max_netdevices, GFP_ATOMIC);
	if (!inuse)
		return -ENOMEM;

	for_each_netdev(net, d) {
		struct netdev_name_node *name_node;

		netdev_for_each_altname(d, name_node) {
			if (!sscanf(name_node->name, name, &i))
				continue;
			if (i < 0 || i >= max_netdevices)
				continue;

			/* avoid cases where sscanf is not exact inverse of printf */
			snprintf(buf, IFNAMSIZ, name, i);
			if (!strncmp(buf, name_node->name, IFNAMSIZ))
				__set_bit(i, inuse);
		}
		if (!sscanf(d->name, name, &i))
			continue;
		if (i < 0 || i >= max_netdevices)
			continue;

		/* avoid cases where sscanf is not exact inverse of printf */
		snprintf(buf, IFNAMSIZ, name, i);
		if (!strncmp(buf, d->name, IFNAMSIZ))
			__set_bit(i, inuse);
	}

	i = find_first_zero_bit(inuse, max_netdevices);
	bitmap_free(inuse);
	if (i == max_netdevices)
		return -ENFILE;

	/* 'res' and 'name' could overlap, use 'buf' as an intermediate buffer */
	strscpy(buf, name, IFNAMSIZ);
	snprintf(res, IFNAMSIZ, buf, i);
	return i;
}

/* Returns negative errno or allocated unit id (see __dev_alloc_name()) */
static int dev_prep_valid_name(struct net *net, struct net_device *dev,
			       const char *want_name, char *out_name,
			       int dup_errno)
{
	if (!dev_valid_name(want_name))
		return -EINVAL;

	if (strchr(want_name, '%'))
		return __dev_alloc_name(net, want_name, out_name);

	if (netdev_name_in_use(net, want_name))
		return -dup_errno;
	if (out_name != want_name)
		strscpy(out_name, want_name, IFNAMSIZ);
	return 0;
}

/**
 *	dev_alloc_name - allocate a name for a device
 *	@dev: device
 *	@name: name format string
 *
 *	Passed a format string - eg "lt%d" it will try and find a suitable
 *	id. It scans list of devices to build up a free map, then chooses
 *	the first empty slot. The caller must hold the dev_base or rtnl lock
 *	while allocating the name and adding the device in order to avoid
 *	duplicates.
 *	Limited to bits_per_byte * page size devices (ie 32K on most platforms).
 *	Returns the number of the unit assigned or a negative errno code.
 */

int dev_alloc_name(struct net_device *dev, const char *name)
{
	return dev_prep_valid_name(dev_net(dev), dev, name, dev->name, ENFILE);
}
EXPORT_SYMBOL(dev_alloc_name);

static int dev_get_valid_name(struct net *net, struct net_device *dev,
			      const char *name)
{
	int ret;

	ret = dev_prep_valid_name(net, dev, name, dev->name, EEXIST);
	return ret < 0 ? ret : 0;
}

int netif_change_name(struct net_device *dev, const char *newname)
{
	struct net *net = dev_net(dev);
	unsigned char old_assign_type;
	char oldname[IFNAMSIZ];
	int err = 0;
	int ret;

	ASSERT_RTNL_NET(net);

	if (!strncmp(newname, dev->name, IFNAMSIZ))
		return 0;

	memcpy(oldname, dev->name, IFNAMSIZ);

	write_seqlock_bh(&netdev_rename_lock);
	err = dev_get_valid_name(net, dev, newname);
	write_sequnlock_bh(&netdev_rename_lock);

	if (err < 0)
		return err;

	if (oldname[0] && !strchr(oldname, '%'))
		netdev_info(dev, "renamed from %s%s\n", oldname,
			    dev->flags & IFF_UP ? " (while UP)" : "");

	old_assign_type = dev->name_assign_type;
	WRITE_ONCE(dev->name_assign_type, NET_NAME_RENAMED);

rollback:
	ret = device_rename(&dev->dev, dev->name);
	if (ret) {
		write_seqlock_bh(&netdev_rename_lock);
		memcpy(dev->name, oldname, IFNAMSIZ);
		write_sequnlock_bh(&netdev_rename_lock);
		WRITE_ONCE(dev->name_assign_type, old_assign_type);
		return ret;
	}

	netdev_adjacent_rename_links(dev, oldname);

	netdev_name_node_del(dev->name_node);

	synchronize_net();

	netdev_name_node_add(net, dev->name_node);

	ret = call_netdevice_notifiers(NETDEV_CHANGENAME, dev);
	ret = notifier_to_errno(ret);

	if (ret) {
		/* err >= 0 after dev_alloc_name() or stores the first errno */
		if (err >= 0) {
			err = ret;
			write_seqlock_bh(&netdev_rename_lock);
			memcpy(dev->name, oldname, IFNAMSIZ);
			write_sequnlock_bh(&netdev_rename_lock);
			memcpy(oldname, newname, IFNAMSIZ);
			WRITE_ONCE(dev->name_assign_type, old_assign_type);
			old_assign_type = NET_NAME_RENAMED;
			goto rollback;
		} else {
			netdev_err(dev, "name change rollback failed: %d\n",
				   ret);
		}
	}

	return err;
}

int netif_set_alias(struct net_device *dev, const char *alias, size_t len)
{
	struct dev_ifalias *new_alias = NULL;

	if (len >= IFALIASZ)
		return -EINVAL;

	if (len) {
		new_alias = kmalloc(sizeof(*new_alias) + len + 1, GFP_KERNEL);
		if (!new_alias)
			return -ENOMEM;

		memcpy(new_alias->ifalias, alias, len);
		new_alias->ifalias[len] = 0;
	}

	mutex_lock(&ifalias_mutex);
	new_alias = rcu_replace_pointer(dev->ifalias, new_alias,
					mutex_is_locked(&ifalias_mutex));
	mutex_unlock(&ifalias_mutex);

	if (new_alias)
		kfree_rcu(new_alias, rcuhead);

	return len;
}

/**
 *	dev_get_alias - get ifalias of a device
 *	@dev: device
 *	@name: buffer to store name of ifalias
 *	@len: size of buffer
 *
 *	get ifalias for a device.  Caller must make sure dev cannot go
 *	away,  e.g. rcu read lock or own a reference count to device.
 */
int dev_get_alias(const struct net_device *dev, char *name, size_t len)
{
	const struct dev_ifalias *alias;
	int ret = 0;

	rcu_read_lock();
	alias = rcu_dereference(dev->ifalias);
	if (alias)
		ret = snprintf(name, len, "%s", alias->ifalias);
	rcu_read_unlock();

	return ret;
}

/**
 *	netdev_features_change - device changes features
 *	@dev: device to cause notification
 *
 *	Called to indicate a device has changed features.
 */
void netdev_features_change(struct net_device *dev)
{
	call_netdevice_notifiers(NETDEV_FEAT_CHANGE, dev);
}
EXPORT_SYMBOL(netdev_features_change);

void netif_state_change(struct net_device *dev)
{
	netdev_ops_assert_locked_or_invisible(dev);

	if (dev->flags & IFF_UP) {
		struct netdev_notifier_change_info change_info = {
			.info.dev = dev,
		};

		call_netdevice_notifiers_info(NETDEV_CHANGE,
					      &change_info.info);
		rtmsg_ifinfo(RTM_NEWLINK, dev, 0, GFP_KERNEL, 0, NULL);
	}
}

/**
 * __netdev_notify_peers - notify network peers about existence of @dev,
 * to be called when rtnl lock is already held.
 * @dev: network device
 *
 * Generate traffic such that interested network peers are aware of
 * @dev, such as by generating a gratuitous ARP. This may be used when
 * a device wants to inform the rest of the network about some sort of
 * reconfiguration such as a failover event or virtual machine
 * migration.
 */
void __netdev_notify_peers(struct net_device *dev)
{
	ASSERT_RTNL();
	call_netdevice_notifiers(NETDEV_NOTIFY_PEERS, dev);
	call_netdevice_notifiers(NETDEV_RESEND_IGMP, dev);
}
EXPORT_SYMBOL(__netdev_notify_peers);

/**
 * netdev_notify_peers - notify network peers about existence of @dev
 * @dev: network device
 *
 * Generate traffic such that interested network peers are aware of
 * @dev, such as by generating a gratuitous ARP. This may be used when
 * a device wants to inform the rest of the network about some sort of
 * reconfiguration such as a failover event or virtual machine
 * migration.
 */
void netdev_notify_peers(struct net_device *dev)
{
	rtnl_lock();
	__netdev_notify_peers(dev);
	rtnl_unlock();
}
EXPORT_SYMBOL(netdev_notify_peers);

static int napi_threaded_poll(void *data);

static int napi_kthread_create(struct napi_struct *n)
{
	int err = 0;

	/* Create and wake up the kthread once to put it in
	 * TASK_INTERRUPTIBLE mode to avoid the blocked task
	 * warning and work with loadavg.
	 */
	n->thread = kthread_run(napi_threaded_poll, n, "napi/%s-%d",
				n->dev->name, n->napi_id);
	if (IS_ERR(n->thread)) {
		err = PTR_ERR(n->thread);
		pr_err("kthread_run failed with err %d\n", err);
		n->thread = NULL;
	}

	return err;
}

static int __dev_open(struct net_device *dev, struct netlink_ext_ack *extack)
{
	const struct net_device_ops *ops = dev->netdev_ops;
	int ret;

	ASSERT_RTNL();
	dev_addr_check(dev);

	if (!netif_device_present(dev)) {
		/* may be detached because parent is runtime-suspended */
		if (dev->dev.parent)
			pm_runtime_resume(dev->dev.parent);
		if (!netif_device_present(dev))
			return -ENODEV;
	}

	/* Block netpoll from trying to do any rx path servicing.
	 * If we don't do this there is a chance ndo_poll_controller
	 * or ndo_poll may be running while we open the device
	 */
	netpoll_poll_disable(dev);

	ret = call_netdevice_notifiers_extack(NETDEV_PRE_UP, dev, extack);
	ret = notifier_to_errno(ret);
	if (ret)
		return ret;

	set_bit(__LINK_STATE_START, &dev->state);

	netdev_ops_assert_locked(dev);

	if (ops->ndo_validate_addr)
		ret = ops->ndo_validate_addr(dev);

	if (!ret && ops->ndo_open)
		ret = ops->ndo_open(dev);

	netpoll_poll_enable(dev);

	if (ret)
		clear_bit(__LINK_STATE_START, &dev->state);
	else {
		netif_set_up(dev, true);
		dev_set_rx_mode(dev);
		dev_activate(dev);
		add_device_randomness(dev->dev_addr, dev->addr_len);
	}

	return ret;
}

int netif_open(struct net_device *dev, struct netlink_ext_ack *extack)
{
	int ret;

	if (dev->flags & IFF_UP)
		return 0;

	ret = __dev_open(dev, extack);
	if (ret < 0)
		return ret;

	rtmsg_ifinfo(RTM_NEWLINK, dev, IFF_UP | IFF_RUNNING, GFP_KERNEL, 0, NULL);
	call_netdevice_notifiers(NETDEV_UP, dev);

	return ret;
}

static void __dev_close_many(struct list_head *head)
{
	struct net_device *dev;

	ASSERT_RTNL();
	might_sleep();

	list_for_each_entry(dev, head, close_list) {
		/* Temporarily disable netpoll until the interface is down */
		netpoll_poll_disable(dev);

		call_netdevice_notifiers(NETDEV_GOING_DOWN, dev);

		clear_bit(__LINK_STATE_START, &dev->state);

		/* Synchronize to scheduled poll. We cannot touch poll list, it
		 * can be even on different cpu. So just clear netif_running().
		 *
		 * dev->stop() will invoke napi_disable() on all of it's
		 * napi_struct instances on this device.
		 */
		smp_mb__after_atomic(); /* Commit netif_running(). */
	}

	dev_deactivate_many(head);

	list_for_each_entry(dev, head, close_list) {
		const struct net_device_ops *ops = dev->netdev_ops;

		/*
		 *	Call the device specific close. This cannot fail.
		 *	Only if device is UP
		 *
		 *	We allow it to be called even after a DETACH hot-plug
		 *	event.
		 */

		netdev_ops_assert_locked(dev);

		if (ops->ndo_stop)
			ops->ndo_stop(dev);

		netif_set_up(dev, false);
		netpoll_poll_enable(dev);
	}
}

static void __dev_close(struct net_device *dev)
{
	LIST_HEAD(single);

	list_add(&dev->close_list, &single);
	__dev_close_many(&single);
	list_del(&single);
}

void netif_close_many(struct list_head *head, bool unlink)
{
	struct net_device *dev, *tmp;

	/* Remove the devices that don't need to be closed */
	list_for_each_entry_safe(dev, tmp, head, close_list)
		if (!(dev->flags & IFF_UP))
			list_del_init(&dev->close_list);

	__dev_close_many(head);

	list_for_each_entry_safe(dev, tmp, head, close_list) {
		rtmsg_ifinfo(RTM_NEWLINK, dev, IFF_UP | IFF_RUNNING, GFP_KERNEL, 0, NULL);
		call_netdevice_notifiers(NETDEV_DOWN, dev);
		if (unlink)
			list_del_init(&dev->close_list);
	}
}
EXPORT_SYMBOL_NS_GPL(netif_close_many, "NETDEV_INTERNAL");

void netif_close(struct net_device *dev)
{
	if (dev->flags & IFF_UP) {
		LIST_HEAD(single);

		list_add(&dev->close_list, &single);
		netif_close_many(&single, true);
		list_del(&single);
	}
}
EXPORT_SYMBOL(netif_close);

void netif_disable_lro(struct net_device *dev)
{
	struct net_device *lower_dev;
	struct list_head *iter;

	dev->wanted_features &= ~NETIF_F_LRO;
	netdev_update_features(dev);

	if (unlikely(dev->features & NETIF_F_LRO))
		netdev_WARN(dev, "failed to disable LRO!\n");

	netdev_for_each_lower_dev(dev, lower_dev, iter) {
		netdev_lock_ops(lower_dev);
		netif_disable_lro(lower_dev);
		netdev_unlock_ops(lower_dev);
	}
}
EXPORT_IPV6_MOD(netif_disable_lro);

/**
 *	dev_disable_gro_hw - disable HW Generic Receive Offload on a device
 *	@dev: device
 *
 *	Disable HW Generic Receive Offload (GRO_HW) on a net device.  Must be
 *	called under RTNL.  This is needed if Generic XDP is installed on
 *	the device.
 */
static void dev_disable_gro_hw(struct net_device *dev)
{
	dev->wanted_features &= ~NETIF_F_GRO_HW;
	netdev_update_features(dev);

	if (unlikely(dev->features & NETIF_F_GRO_HW))
		netdev_WARN(dev, "failed to disable GRO_HW!\n");
}

const char *netdev_cmd_to_name(enum netdev_cmd cmd)
{
#define N(val) 						\
	case NETDEV_##val:				\
		return "NETDEV_" __stringify(val);
	switch (cmd) {
	N(UP) N(DOWN) N(REBOOT) N(CHANGE) N(REGISTER) N(UNREGISTER)
	N(CHANGEMTU) N(CHANGEADDR) N(GOING_DOWN) N(CHANGENAME) N(FEAT_CHANGE)
	N(BONDING_FAILOVER) N(PRE_UP) N(PRE_TYPE_CHANGE) N(POST_TYPE_CHANGE)
	N(POST_INIT) N(PRE_UNINIT) N(RELEASE) N(NOTIFY_PEERS) N(JOIN)
	N(CHANGEUPPER) N(RESEND_IGMP) N(PRECHANGEMTU) N(CHANGEINFODATA)
	N(BONDING_INFO) N(PRECHANGEUPPER) N(CHANGELOWERSTATE)
	N(UDP_TUNNEL_PUSH_INFO) N(UDP_TUNNEL_DROP_INFO) N(CHANGE_TX_QUEUE_LEN)
	N(CVLAN_FILTER_PUSH_INFO) N(CVLAN_FILTER_DROP_INFO)
	N(SVLAN_FILTER_PUSH_INFO) N(SVLAN_FILTER_DROP_INFO)
	N(PRE_CHANGEADDR) N(OFFLOAD_XSTATS_ENABLE) N(OFFLOAD_XSTATS_DISABLE)
	N(OFFLOAD_XSTATS_REPORT_USED) N(OFFLOAD_XSTATS_REPORT_DELTA)
	N(XDP_FEAT_CHANGE)
	}
#undef N
	return "UNKNOWN_NETDEV_EVENT";
}
EXPORT_SYMBOL_GPL(netdev_cmd_to_name);

static int call_netdevice_notifier(struct notifier_block *nb, unsigned long val,
				   struct net_device *dev)
{
	struct netdev_notifier_info info = {
		.dev = dev,
	};

	return nb->notifier_call(nb, val, &info);
}

static int call_netdevice_register_notifiers(struct notifier_block *nb,
					     struct net_device *dev)
{
	int err;

	err = call_netdevice_notifier(nb, NETDEV_REGISTER, dev);
	err = notifier_to_errno(err);
	if (err)
		return err;

	if (!(dev->flags & IFF_UP))
		return 0;

	call_netdevice_notifier(nb, NETDEV_UP, dev);
	return 0;
}

static void call_netdevice_unregister_notifiers(struct notifier_block *nb,
						struct net_device *dev)
{
	if (dev->flags & IFF_UP) {
		call_netdevice_notifier(nb, NETDEV_GOING_DOWN,
					dev);
		call_netdevice_notifier(nb, NETDEV_DOWN, dev);
	}
	call_netdevice_notifier(nb, NETDEV_UNREGISTER, dev);
}

static int call_netdevice_register_net_notifiers(struct notifier_block *nb,
						 struct net *net)
{
	struct net_device *dev;
	int err;

	for_each_netdev(net, dev) {
		netdev_lock_ops(dev);
		err = call_netdevice_register_notifiers(nb, dev);
		netdev_unlock_ops(dev);
		if (err)
			goto rollback;
	}
	return 0;

rollback:
	for_each_netdev_continue_reverse(net, dev)
		call_netdevice_unregister_notifiers(nb, dev);
	return err;
}

static void call_netdevice_unregister_net_notifiers(struct notifier_block *nb,
						    struct net *net)
{
	struct net_device *dev;

	for_each_netdev(net, dev)
		call_netdevice_unregister_notifiers(nb, dev);
}

static int dev_boot_phase = 1;

/**
 * register_netdevice_notifier - register a network notifier block
 * @nb: notifier
 *
 * Register a notifier to be called when network device events occur.
 * The notifier passed is linked into the kernel structures and must
 * not be reused until it has been unregistered. A negative errno code
 * is returned on a failure.
 *
 * When registered all registration and up events are replayed
 * to the new notifier to allow device to have a race free
 * view of the network device list.
 */

int register_netdevice_notifier(struct notifier_block *nb)
{
	struct net *net;
	int err;

	/* Close race with setup_net() and cleanup_net() */
	down_write(&pernet_ops_rwsem);

	/* When RTNL is removed, we need protection for netdev_chain. */
	rtnl_lock();

	err = raw_notifier_chain_register(&netdev_chain, nb);
	if (err)
		goto unlock;
	if (dev_boot_phase)
		goto unlock;
	for_each_net(net) {
		__rtnl_net_lock(net);
		err = call_netdevice_register_net_notifiers(nb, net);
		__rtnl_net_unlock(net);
		if (err)
			goto rollback;
	}

unlock:
	rtnl_unlock();
	up_write(&pernet_ops_rwsem);
	return err;

rollback:
	for_each_net_continue_reverse(net) {
		__rtnl_net_lock(net);
		call_netdevice_unregister_net_notifiers(nb, net);
		__rtnl_net_unlock(net);
	}

	raw_notifier_chain_unregister(&netdev_chain, nb);
	goto unlock;
}
EXPORT_SYMBOL(register_netdevice_notifier);

/**
 * unregister_netdevice_notifier - unregister a network notifier block
 * @nb: notifier
 *
 * Unregister a notifier previously registered by
 * register_netdevice_notifier(). The notifier is unlinked into the
 * kernel structures and may then be reused. A negative errno code
 * is returned on a failure.
 *
 * After unregistering unregister and down device events are synthesized
 * for all devices on the device list to the removed notifier to remove
 * the need for special case cleanup code.
 */

int unregister_netdevice_notifier(struct notifier_block *nb)
{
	struct net *net;
	int err;

	/* Close race with setup_net() and cleanup_net() */
	down_write(&pernet_ops_rwsem);
	rtnl_lock();
	err = raw_notifier_chain_unregister(&netdev_chain, nb);
	if (err)
		goto unlock;

	for_each_net(net) {
		__rtnl_net_lock(net);
		call_netdevice_unregister_net_notifiers(nb, net);
		__rtnl_net_unlock(net);
	}

unlock:
	rtnl_unlock();
	up_write(&pernet_ops_rwsem);
	return err;
}
EXPORT_SYMBOL(unregister_netdevice_notifier);

static int __register_netdevice_notifier_net(struct net *net,
					     struct notifier_block *nb,
					     bool ignore_call_fail)
{
	int err;

	err = raw_notifier_chain_register(&net->netdev_chain, nb);
	if (err)
		return err;
	if (dev_boot_phase)
		return 0;

	err = call_netdevice_register_net_notifiers(nb, net);
	if (err && !ignore_call_fail)
		goto chain_unregister;

	return 0;

chain_unregister:
	raw_notifier_chain_unregister(&net->netdev_chain, nb);
	return err;
}

static int __unregister_netdevice_notifier_net(struct net *net,
					       struct notifier_block *nb)
{
	int err;

	err = raw_notifier_chain_unregister(&net->netdev_chain, nb);
	if (err)
		return err;

	call_netdevice_unregister_net_notifiers(nb, net);
	return 0;
}

/**
 * register_netdevice_notifier_net - register a per-netns network notifier block
 * @net: network namespace
 * @nb: notifier
 *
 * Register a notifier to be called when network device events occur.
 * The notifier passed is linked into the kernel structures and must
 * not be reused until it has been unregistered. A negative errno code
 * is returned on a failure.
 *
 * When registered all registration and up events are replayed
 * to the new notifier to allow device to have a race free
 * view of the network device list.
 */

int register_netdevice_notifier_net(struct net *net, struct notifier_block *nb)
{
	int err;

	rtnl_net_lock(net);
	err = __register_netdevice_notifier_net(net, nb, false);
	rtnl_net_unlock(net);

	return err;
}
EXPORT_SYMBOL(register_netdevice_notifier_net);

/**
 * unregister_netdevice_notifier_net - unregister a per-netns
 *                                     network notifier block
 * @net: network namespace
 * @nb: notifier
 *
 * Unregister a notifier previously registered by
 * register_netdevice_notifier_net(). The notifier is unlinked from the
 * kernel structures and may then be reused. A negative errno code
 * is returned on a failure.
 *
 * After unregistering unregister and down device events are synthesized
 * for all devices on the device list to the removed notifier to remove
 * the need for special case cleanup code.
 */

int unregister_netdevice_notifier_net(struct net *net,
				      struct notifier_block *nb)
{
	int err;

	rtnl_net_lock(net);
	err = __unregister_netdevice_notifier_net(net, nb);
	rtnl_net_unlock(net);

	return err;
}
EXPORT_SYMBOL(unregister_netdevice_notifier_net);

static void __move_netdevice_notifier_net(struct net *src_net,
					  struct net *dst_net,
					  struct notifier_block *nb)
{
	__unregister_netdevice_notifier_net(src_net, nb);
	__register_netdevice_notifier_net(dst_net, nb, true);
}

static void rtnl_net_dev_lock(struct net_device *dev)
{
	bool again;

	do {
		struct net *net;

		again = false;

		/* netns might be being dismantled. */
		rcu_read_lock();
		net = dev_net_rcu(dev);
		net_passive_inc(net);
		rcu_read_unlock();

		rtnl_net_lock(net);

#ifdef CONFIG_NET_NS
		/* dev might have been moved to another netns. */
		if (!net_eq(net, rcu_access_pointer(dev->nd_net.net))) {
			rtnl_net_unlock(net);
			net_passive_dec(net);
			again = true;
		}
#endif
	} while (again);
}

static void rtnl_net_dev_unlock(struct net_device *dev)
{
	struct net *net = dev_net(dev);

	rtnl_net_unlock(net);
	net_passive_dec(net);
}

int register_netdevice_notifier_dev_net(struct net_device *dev,
					struct notifier_block *nb,
					struct netdev_net_notifier *nn)
{
	int err;

	rtnl_net_dev_lock(dev);
	err = __register_netdevice_notifier_net(dev_net(dev), nb, false);
	if (!err) {
		nn->nb = nb;
		list_add(&nn->list, &dev->net_notifier_list);
	}
	rtnl_net_dev_unlock(dev);

	return err;
}
EXPORT_SYMBOL(register_netdevice_notifier_dev_net);

int unregister_netdevice_notifier_dev_net(struct net_device *dev,
					  struct notifier_block *nb,
					  struct netdev_net_notifier *nn)
{
	int err;

	rtnl_net_dev_lock(dev);
	list_del(&nn->list);
	err = __unregister_netdevice_notifier_net(dev_net(dev), nb);
	rtnl_net_dev_unlock(dev);

	return err;
}
EXPORT_SYMBOL(unregister_netdevice_notifier_dev_net);

static void move_netdevice_notifiers_dev_net(struct net_device *dev,
					     struct net *net)
{
	struct netdev_net_notifier *nn;

	list_for_each_entry(nn, &dev->net_notifier_list, list)
		__move_netdevice_notifier_net(dev_net(dev), net, nn->nb);
}

/**
 *	call_netdevice_notifiers_info - call all network notifier blocks
 *	@val: value passed unmodified to notifier function
 *	@info: notifier information data
 *
 *	Call all network notifier blocks.  Parameters and return value
 *	are as for raw_notifier_call_chain().
 */

int call_netdevice_notifiers_info(unsigned long val,
				  struct netdev_notifier_info *info)
{
	struct net *net = dev_net(info->dev);
	int ret;

	ASSERT_RTNL();

	/* Run per-netns notifier block chain first, then run the global one.
	 * Hopefully, one day, the global one is going to be removed after
	 * all notifier block registrators get converted to be per-netns.
	 */
	ret = raw_notifier_call_chain(&net->netdev_chain, val, info);
	if (ret & NOTIFY_STOP_MASK)
		return ret;
	return raw_notifier_call_chain(&netdev_chain, val, info);
}

/**
 *	call_netdevice_notifiers_info_robust - call per-netns notifier blocks
 *	                                       for and rollback on error
 *	@val_up: value passed unmodified to notifier function
 *	@val_down: value passed unmodified to the notifier function when
 *	           recovering from an error on @val_up
 *	@info: notifier information data
 *
 *	Call all per-netns network notifier blocks, but not notifier blocks on
 *	the global notifier chain. Parameters and return value are as for
 *	raw_notifier_call_chain_robust().
 */

static int
call_netdevice_notifiers_info_robust(unsigned long val_up,
				     unsigned long val_down,
				     struct netdev_notifier_info *info)
{
	struct net *net = dev_net(info->dev);

	ASSERT_RTNL();

	return raw_notifier_call_chain_robust(&net->netdev_chain,
					      val_up, val_down, info);
}

static int call_netdevice_notifiers_extack(unsigned long val,
					   struct net_device *dev,
					   struct netlink_ext_ack *extack)
{
	struct netdev_notifier_info info = {
		.dev = dev,
		.extack = extack,
	};

	return call_netdevice_notifiers_info(val, &info);
}

/**
 *	call_netdevice_notifiers - call all network notifier blocks
 *      @val: value passed unmodified to notifier function
 *      @dev: net_device pointer passed unmodified to notifier function
 *
 *	Call all network notifier blocks.  Parameters and return value
 *	are as for raw_notifier_call_chain().
 */

int call_netdevice_notifiers(unsigned long val, struct net_device *dev)
{
	return call_netdevice_notifiers_extack(val, dev, NULL);
}
EXPORT_SYMBOL(call_netdevice_notifiers);

/**
 *	call_netdevice_notifiers_mtu - call all network notifier blocks
 *	@val: value passed unmodified to notifier function
 *	@dev: net_device pointer passed unmodified to notifier function
 *	@arg: additional u32 argument passed to the notifier function
 *
 *	Call all network notifier blocks.  Parameters and return value
 *	are as for raw_notifier_call_chain().
 */
static int call_netdevice_notifiers_mtu(unsigned long val,
					struct net_device *dev, u32 arg)
{
	struct netdev_notifier_info_ext info = {
		.info.dev = dev,
		.ext.mtu = arg,
	};

	BUILD_BUG_ON(offsetof(struct netdev_notifier_info_ext, info) != 0);

	return call_netdevice_notifiers_info(val, &info.info);
}

#ifdef CONFIG_NET_INGRESS
static DEFINE_STATIC_KEY_FALSE(ingress_needed_key);

void net_inc_ingress_queue(void)
{
	static_branch_inc(&ingress_needed_key);
}
EXPORT_SYMBOL_GPL(net_inc_ingress_queue);

void net_dec_ingress_queue(void)
{
	static_branch_dec(&ingress_needed_key);
}
EXPORT_SYMBOL_GPL(net_dec_ingress_queue);
#endif

#ifdef CONFIG_NET_EGRESS
static DEFINE_STATIC_KEY_FALSE(egress_needed_key);

void net_inc_egress_queue(void)
{
	static_branch_inc(&egress_needed_key);
}
EXPORT_SYMBOL_GPL(net_inc_egress_queue);

void net_dec_egress_queue(void)
{
	static_branch_dec(&egress_needed_key);
}
EXPORT_SYMBOL_GPL(net_dec_egress_queue);
#endif

#ifdef CONFIG_NET_CLS_ACT
DEFINE_STATIC_KEY_FALSE(tcf_sw_enabled_key);
EXPORT_SYMBOL(tcf_sw_enabled_key);
#endif

DEFINE_STATIC_KEY_FALSE(netstamp_needed_key);
EXPORT_SYMBOL(netstamp_needed_key);
#ifdef CONFIG_JUMP_LABEL
static atomic_t netstamp_needed_deferred;
static atomic_t netstamp_wanted;
static void netstamp_clear(struct work_struct *work)
{
	int deferred = atomic_xchg(&netstamp_needed_deferred, 0);
	int wanted;

	wanted = atomic_add_return(deferred, &netstamp_wanted);
	if (wanted > 0)
		static_branch_enable(&netstamp_needed_key);
	else
		static_branch_disable(&netstamp_needed_key);
}
static DECLARE_WORK(netstamp_work, netstamp_clear);
#endif

void net_enable_timestamp(void)
{
#ifdef CONFIG_JUMP_LABEL
	int wanted = atomic_read(&netstamp_wanted);

	while (wanted > 0) {
		if (atomic_try_cmpxchg(&netstamp_wanted, &wanted, wanted + 1))
			return;
	}
	atomic_inc(&netstamp_needed_deferred);
	schedule_work(&netstamp_work);
#else
	static_branch_inc(&netstamp_needed_key);
#endif
}
EXPORT_SYMBOL(net_enable_timestamp);

void net_disable_timestamp(void)
{
#ifdef CONFIG_JUMP_LABEL
	int wanted = atomic_read(&netstamp_wanted);

	while (wanted > 1) {
		if (atomic_try_cmpxchg(&netstamp_wanted, &wanted, wanted - 1))
			return;
	}
	atomic_dec(&netstamp_needed_deferred);
	schedule_work(&netstamp_work);
#else
	static_branch_dec(&netstamp_needed_key);
#endif
}
EXPORT_SYMBOL(net_disable_timestamp);

static inline void net_timestamp_set(struct sk_buff *skb)
{
	skb->tstamp = 0;
	skb->tstamp_type = SKB_CLOCK_REALTIME;
	if (static_branch_unlikely(&netstamp_needed_key))
		skb->tstamp = ktime_get_real();
}

#define net_timestamp_check(COND, SKB)				\
	if (static_branch_unlikely(&netstamp_needed_key)) {	\
		if ((COND) && !(SKB)->tstamp)			\
			(SKB)->tstamp = ktime_get_real();	\
	}							\

bool is_skb_forwardable(const struct net_device *dev, const struct sk_buff *skb)
{
	return __is_skb_forwardable(dev, skb, true);
}
EXPORT_SYMBOL_GPL(is_skb_forwardable);

static int __dev_forward_skb2(struct net_device *dev, struct sk_buff *skb,
			      bool check_mtu)
{
	int ret = ____dev_forward_skb(dev, skb, check_mtu);

	if (likely(!ret)) {
		skb->protocol = eth_type_trans(skb, dev);
		skb_postpull_rcsum(skb, eth_hdr(skb), ETH_HLEN);
	}

	return ret;
}

int __dev_forward_skb(struct net_device *dev, struct sk_buff *skb)
{
	return __dev_forward_skb2(dev, skb, true);
}
EXPORT_SYMBOL_GPL(__dev_forward_skb);

/**
 * dev_forward_skb - loopback an skb to another netif
 *
 * @dev: destination network device
 * @skb: buffer to forward
 *
 * return values:
 *	NET_RX_SUCCESS	(no congestion)
 *	NET_RX_DROP     (packet was dropped, but freed)
 *
 * dev_forward_skb can be used for injecting an skb from the
 * start_xmit function of one device into the receive queue
 * of another device.
 *
 * The receiving device may be in another namespace, so
 * we have to clear all information in the skb that could
 * impact namespace isolation.
 */
int dev_forward_skb(struct net_device *dev, struct sk_buff *skb)
{
	return __dev_forward_skb(dev, skb) ?: netif_rx_internal(skb);
}
EXPORT_SYMBOL_GPL(dev_forward_skb);

int dev_forward_skb_nomtu(struct net_device *dev, struct sk_buff *skb)
{
	return __dev_forward_skb2(dev, skb, false) ?: netif_rx_internal(skb);
}

static inline int deliver_skb(struct sk_buff *skb,
			      struct packet_type *pt_prev,
			      struct net_device *orig_dev)
{
	if (unlikely(skb_orphan_frags_rx(skb, GFP_ATOMIC)))
		return -ENOMEM;
	refcount_inc(&skb->users);
	return pt_prev->func(skb, skb->dev, pt_prev, orig_dev);
}

static inline void deliver_ptype_list_skb(struct sk_buff *skb,
					  struct packet_type **pt,
					  struct net_device *orig_dev,
					  __be16 type,
					  struct list_head *ptype_list)
{
	struct packet_type *ptype, *pt_prev = *pt;

	list_for_each_entry_rcu(ptype, ptype_list, list) {
		if (ptype->type != type)
			continue;
		if (pt_prev)
			deliver_skb(skb, pt_prev, orig_dev);
		pt_prev = ptype;
	}
	*pt = pt_prev;
}

static inline bool skb_loop_sk(struct packet_type *ptype, struct sk_buff *skb)
{
	if (!ptype->af_packet_priv || !skb->sk)
		return false;

	if (ptype->id_match)
		return ptype->id_match(ptype, skb->sk);
	else if ((struct sock *)ptype->af_packet_priv == skb->sk)
		return true;

	return false;
}

/**
 * dev_nit_active_rcu - return true if any network interface taps are in use
 *
 * The caller must hold the RCU lock
 *
 * @dev: network device to check for the presence of taps
 */
bool dev_nit_active_rcu(const struct net_device *dev)
{
	/* Callers may hold either RCU or RCU BH lock */
	WARN_ON_ONCE(!rcu_read_lock_held() && !rcu_read_lock_bh_held());

	return !list_empty(&dev_net(dev)->ptype_all) ||
	       !list_empty(&dev->ptype_all);
}
EXPORT_SYMBOL_GPL(dev_nit_active_rcu);

/*
 *	Support routine. Sends outgoing frames to any network
 *	taps currently in use.
 */

void dev_queue_xmit_nit(struct sk_buff *skb, struct net_device *dev)
{
	struct packet_type *ptype, *pt_prev = NULL;
	struct list_head *ptype_list;
	struct sk_buff *skb2 = NULL;

	rcu_read_lock();
	ptype_list = &dev_net_rcu(dev)->ptype_all;
again:
	list_for_each_entry_rcu(ptype, ptype_list, list) {
		if (READ_ONCE(ptype->ignore_outgoing))
			continue;

		/* Never send packets back to the socket
		 * they originated from - MvS (miquels@drinkel.ow.org)
		 */
		if (skb_loop_sk(ptype, skb))
			continue;

		if (pt_prev) {
			deliver_skb(skb2, pt_prev, skb->dev);
			pt_prev = ptype;
			continue;
		}

		/* need to clone skb, done only once */
		skb2 = skb_clone(skb, GFP_ATOMIC);
		if (!skb2)
			goto out_unlock;

		net_timestamp_set(skb2);

		/* skb->nh should be correctly
		 * set by sender, so that the second statement is
		 * just protection against buggy protocols.
		 */
		skb_reset_mac_header(skb2);

		if (skb_network_header(skb2) < skb2->data ||
		    skb_network_header(skb2) > skb_tail_pointer(skb2)) {
			net_crit_ratelimited("protocol %04x is buggy, dev %s\n",
					     ntohs(skb2->protocol),
					     dev->name);
			skb_reset_network_header(skb2);
		}

		skb2->transport_header = skb2->network_header;
		skb2->pkt_type = PACKET_OUTGOING;
		pt_prev = ptype;
	}

	if (ptype_list != &dev->ptype_all) {
		ptype_list = &dev->ptype_all;
		goto again;
	}
out_unlock:
	if (pt_prev) {
		if (!skb_orphan_frags_rx(skb2, GFP_ATOMIC))
			pt_prev->func(skb2, skb->dev, pt_prev, skb->dev);
		else
			kfree_skb(skb2);
	}
	rcu_read_unlock();
}
EXPORT_SYMBOL_GPL(dev_queue_xmit_nit);

/**
 * netif_setup_tc - Handle tc mappings on real_num_tx_queues change
 * @dev: Network device
 * @txq: number of queues available
 *
 * If real_num_tx_queues is changed the tc mappings may no longer be
 * valid. To resolve this verify the tc mapping remains valid and if
 * not NULL the mapping. With no priorities mapping to this
 * offset/count pair it will no longer be used. In the worst case TC0
 * is invalid nothing can be done so disable priority mappings. If is
 * expected that drivers will fix this mapping if they can before
 * calling netif_set_real_num_tx_queues.
 */
static void netif_setup_tc(struct net_device *dev, unsigned int txq)
{
	int i;
	struct netdev_tc_txq *tc = &dev->tc_to_txq[0];

	/* If TC0 is invalidated disable TC mapping */
	if (tc->offset + tc->count > txq) {
		netdev_warn(dev, "Number of in use tx queues changed invalidating tc mappings. Priority traffic classification disabled!\n");
		dev->num_tc = 0;
		return;
	}

	/* Invalidated prio to tc mappings set to TC0 */
	for (i = 1; i < TC_BITMASK + 1; i++) {
		int q = netdev_get_prio_tc_map(dev, i);

		tc = &dev->tc_to_txq[q];
		if (tc->offset + tc->count > txq) {
			netdev_warn(dev, "Number of in use tx queues changed. Priority %i to tc mapping %i is no longer valid. Setting map to 0\n",
				    i, q);
			netdev_set_prio_tc_map(dev, i, 0);
		}
	}
}

int netdev_txq_to_tc(struct net_device *dev, unsigned int txq)
{
	if (dev->num_tc) {
		struct netdev_tc_txq *tc = &dev->tc_to_txq[0];
		int i;

		/* walk through the TCs and see if it falls into any of them */
		for (i = 0; i < TC_MAX_QUEUE; i++, tc++) {
			if ((txq - tc->offset) < tc->count)
				return i;
		}

		/* didn't find it, just return -1 to indicate no match */
		return -1;
	}

	return 0;
}
EXPORT_SYMBOL(netdev_txq_to_tc);

#ifdef CONFIG_XPS
static struct static_key xps_needed __read_mostly;
static struct static_key xps_rxqs_needed __read_mostly;
static DEFINE_MUTEX(xps_map_mutex);
#define xmap_dereference(P)		\
	rcu_dereference_protected((P), lockdep_is_held(&xps_map_mutex))

static bool remove_xps_queue(struct xps_dev_maps *dev_maps,
			     struct xps_dev_maps *old_maps, int tci, u16 index)
{
	struct xps_map *map = NULL;
	int pos;

	map = xmap_dereference(dev_maps->attr_map[tci]);
	if (!map)
		return false;

	for (pos = map->len; pos--;) {
		if (map->queues[pos] != index)
			continue;

		if (map->len > 1) {
			map->queues[pos] = map->queues[--map->len];
			break;
		}

		if (old_maps)
			RCU_INIT_POINTER(old_maps->attr_map[tci], NULL);
		RCU_INIT_POINTER(dev_maps->attr_map[tci], NULL);
		kfree_rcu(map, rcu);
		return false;
	}

	return true;
}

static bool remove_xps_queue_cpu(struct net_device *dev,
				 struct xps_dev_maps *dev_maps,
				 int cpu, u16 offset, u16 count)
{
	int num_tc = dev_maps->num_tc;
	bool active = false;
	int tci;

	for (tci = cpu * num_tc; num_tc--; tci++) {
		int i, j;

		for (i = count, j = offset; i--; j++) {
			if (!remove_xps_queue(dev_maps, NULL, tci, j))
				break;
		}

		active |= i < 0;
	}

	return active;
}

static void reset_xps_maps(struct net_device *dev,
			   struct xps_dev_maps *dev_maps,
			   enum xps_map_type type)
{
	static_key_slow_dec_cpuslocked(&xps_needed);
	if (type == XPS_RXQS)
		static_key_slow_dec_cpuslocked(&xps_rxqs_needed);

	RCU_INIT_POINTER(dev->xps_maps[type], NULL);

	kfree_rcu(dev_maps, rcu);
}

static void clean_xps_maps(struct net_device *dev, enum xps_map_type type,
			   u16 offset, u16 count)
{
	struct xps_dev_maps *dev_maps;
	bool active = false;
	int i, j;

	dev_maps = xmap_dereference(dev->xps_maps[type]);
	if (!dev_maps)
		return;

	for (j = 0; j < dev_maps->nr_ids; j++)
		active |= remove_xps_queue_cpu(dev, dev_maps, j, offset, count);
	if (!active)
		reset_xps_maps(dev, dev_maps, type);

	if (type == XPS_CPUS) {
		for (i = offset + (count - 1); count--; i--)
			netdev_queue_numa_node_write(
				netdev_get_tx_queue(dev, i), NUMA_NO_NODE);
	}
}

static void netif_reset_xps_queues(struct net_device *dev, u16 offset,
				   u16 count)
{
	if (!static_key_false(&xps_needed))
		return;

	cpus_read_lock();
	mutex_lock(&xps_map_mutex);

	if (static_key_false(&xps_rxqs_needed))
		clean_xps_maps(dev, XPS_RXQS, offset, count);

	clean_xps_maps(dev, XPS_CPUS, offset, count);

	mutex_unlock(&xps_map_mutex);
	cpus_read_unlock();
}

static void netif_reset_xps_queues_gt(struct net_device *dev, u16 index)
{
	netif_reset_xps_queues(dev, index, dev->num_tx_queues - index);
}

static struct xps_map *expand_xps_map(struct xps_map *map, int attr_index,
				      u16 index, bool is_rxqs_map)
{
	struct xps_map *new_map;
	int alloc_len = XPS_MIN_MAP_ALLOC;
	int i, pos;

	for (pos = 0; map && pos < map->len; pos++) {
		if (map->queues[pos] != index)
			continue;
		return map;
	}

	/* Need to add tx-queue to this CPU's/rx-queue's existing map */
	if (map) {
		if (pos < map->alloc_len)
			return map;

		alloc_len = map->alloc_len * 2;
	}

	/* Need to allocate new map to store tx-queue on this CPU's/rx-queue's
	 *  map
	 */
	if (is_rxqs_map)
		new_map = kzalloc(XPS_MAP_SIZE(alloc_len), GFP_KERNEL);
	else
		new_map = kzalloc_node(XPS_MAP_SIZE(alloc_len), GFP_KERNEL,
				       cpu_to_node(attr_index));
	if (!new_map)
		return NULL;

	for (i = 0; i < pos; i++)
		new_map->queues[i] = map->queues[i];
	new_map->alloc_len = alloc_len;
	new_map->len = pos;

	return new_map;
}

/* Copy xps maps at a given index */
static void xps_copy_dev_maps(struct xps_dev_maps *dev_maps,
			      struct xps_dev_maps *new_dev_maps, int index,
			      int tc, bool skip_tc)
{
	int i, tci = index * dev_maps->num_tc;
	struct xps_map *map;

	/* copy maps belonging to foreign traffic classes */
	for (i = 0; i < dev_maps->num_tc; i++, tci++) {
		if (i == tc && skip_tc)
			continue;

		/* fill in the new device map from the old device map */
		map = xmap_dereference(dev_maps->attr_map[tci]);
		RCU_INIT_POINTER(new_dev_maps->attr_map[tci], map);
	}
}

/* Must be called under cpus_read_lock */
int __netif_set_xps_queue(struct net_device *dev, const unsigned long *mask,
			  u16 index, enum xps_map_type type)
{
	struct xps_dev_maps *dev_maps, *new_dev_maps = NULL, *old_dev_maps = NULL;
	const unsigned long *online_mask = NULL;
	bool active = false, copy = false;
	int i, j, tci, numa_node_id = -2;
	int maps_sz, num_tc = 1, tc = 0;
	struct xps_map *map, *new_map;
	unsigned int nr_ids;

	WARN_ON_ONCE(index >= dev->num_tx_queues);

	if (dev->num_tc) {
		/* Do not allow XPS on subordinate device directly */
		num_tc = dev->num_tc;
		if (num_tc < 0)
			return -EINVAL;

		/* If queue belongs to subordinate dev use its map */
		dev = netdev_get_tx_queue(dev, index)->sb_dev ? : dev;

		tc = netdev_txq_to_tc(dev, index);
		if (tc < 0)
			return -EINVAL;
	}

	mutex_lock(&xps_map_mutex);

	dev_maps = xmap_dereference(dev->xps_maps[type]);
	if (type == XPS_RXQS) {
		maps_sz = XPS_RXQ_DEV_MAPS_SIZE(num_tc, dev->num_rx_queues);
		nr_ids = dev->num_rx_queues;
	} else {
		maps_sz = XPS_CPU_DEV_MAPS_SIZE(num_tc);
		if (num_possible_cpus() > 1)
			online_mask = cpumask_bits(cpu_online_mask);
		nr_ids = nr_cpu_ids;
	}

	if (maps_sz < L1_CACHE_BYTES)
		maps_sz = L1_CACHE_BYTES;

	/* The old dev_maps could be larger or smaller than the one we're
	 * setting up now, as dev->num_tc or nr_ids could have been updated in
	 * between. We could try to be smart, but let's be safe instead and only
	 * copy foreign traffic classes if the two map sizes match.
	 */
	if (dev_maps &&
	    dev_maps->num_tc == num_tc && dev_maps->nr_ids == nr_ids)
		copy = true;

	/* allocate memory for queue storage */
	for (j = -1; j = netif_attrmask_next_and(j, online_mask, mask, nr_ids),
	     j < nr_ids;) {
		if (!new_dev_maps) {
			new_dev_maps = kzalloc(maps_sz, GFP_KERNEL);
			if (!new_dev_maps) {
				mutex_unlock(&xps_map_mutex);
				return -ENOMEM;
			}

			new_dev_maps->nr_ids = nr_ids;
			new_dev_maps->num_tc = num_tc;
		}

		tci = j * num_tc + tc;
		map = copy ? xmap_dereference(dev_maps->attr_map[tci]) : NULL;

		map = expand_xps_map(map, j, index, type == XPS_RXQS);
		if (!map)
			goto error;

		RCU_INIT_POINTER(new_dev_maps->attr_map[tci], map);
	}

	if (!new_dev_maps)
		goto out_no_new_maps;

	if (!dev_maps) {
		/* Increment static keys at most once per type */
		static_key_slow_inc_cpuslocked(&xps_needed);
		if (type == XPS_RXQS)
			static_key_slow_inc_cpuslocked(&xps_rxqs_needed);
	}

	for (j = 0; j < nr_ids; j++) {
		bool skip_tc = false;

		tci = j * num_tc + tc;
		if (netif_attr_test_mask(j, mask, nr_ids) &&
		    netif_attr_test_online(j, online_mask, nr_ids)) {
			/* add tx-queue to CPU/rx-queue maps */
			int pos = 0;

			skip_tc = true;

			map = xmap_dereference(new_dev_maps->attr_map[tci]);
			while ((pos < map->len) && (map->queues[pos] != index))
				pos++;

			if (pos == map->len)
				map->queues[map->len++] = index;
#ifdef CONFIG_NUMA
			if (type == XPS_CPUS) {
				if (numa_node_id == -2)
					numa_node_id = cpu_to_node(j);
				else if (numa_node_id != cpu_to_node(j))
					numa_node_id = -1;
			}
#endif
		}

		if (copy)
			xps_copy_dev_maps(dev_maps, new_dev_maps, j, tc,
					  skip_tc);
	}

	rcu_assign_pointer(dev->xps_maps[type], new_dev_maps);

	/* Cleanup old maps */
	if (!dev_maps)
		goto out_no_old_maps;

	for (j = 0; j < dev_maps->nr_ids; j++) {
		for (i = num_tc, tci = j * dev_maps->num_tc; i--; tci++) {
			map = xmap_dereference(dev_maps->attr_map[tci]);
			if (!map)
				continue;

			if (copy) {
				new_map = xmap_dereference(new_dev_maps->attr_map[tci]);
				if (map == new_map)
					continue;
			}

			RCU_INIT_POINTER(dev_maps->attr_map[tci], NULL);
			kfree_rcu(map, rcu);
		}
	}

	old_dev_maps = dev_maps;

out_no_old_maps:
	dev_maps = new_dev_maps;
	active = true;

out_no_new_maps:
	if (type == XPS_CPUS)
		/* update Tx queue numa node */
		netdev_queue_numa_node_write(netdev_get_tx_queue(dev, index),
					     (numa_node_id >= 0) ?
					     numa_node_id : NUMA_NO_NODE);

	if (!dev_maps)
		goto out_no_maps;

	/* removes tx-queue from unused CPUs/rx-queues */
	for (j = 0; j < dev_maps->nr_ids; j++) {
		tci = j * dev_maps->num_tc;

		for (i = 0; i < dev_maps->num_tc; i++, tci++) {
			if (i == tc &&
			    netif_attr_test_mask(j, mask, dev_maps->nr_ids) &&
			    netif_attr_test_online(j, online_mask, dev_maps->nr_ids))
				continue;

			active |= remove_xps_queue(dev_maps,
						   copy ? old_dev_maps : NULL,
						   tci, index);
		}
	}

	if (old_dev_maps)
		kfree_rcu(old_dev_maps, rcu);

	/* free map if not active */
	if (!active)
		reset_xps_maps(dev, dev_maps, type);

out_no_maps:
	mutex_unlock(&xps_map_mutex);

	return 0;
error:
	/* remove any maps that we added */
	for (j = 0; j < nr_ids; j++) {
		for (i = num_tc, tci = j * num_tc; i--; tci++) {
			new_map = xmap_dereference(new_dev_maps->attr_map[tci]);
			map = copy ?
			      xmap_dereference(dev_maps->attr_map[tci]) :
			      NULL;
			if (new_map && new_map != map)
				kfree(new_map);
		}
	}

	mutex_unlock(&xps_map_mutex);

	kfree(new_dev_maps);
	return -ENOMEM;
}
EXPORT_SYMBOL_GPL(__netif_set_xps_queue);

int netif_set_xps_queue(struct net_device *dev, const struct cpumask *mask,
			u16 index)
{
	int ret;

	cpus_read_lock();
	ret =  __netif_set_xps_queue(dev, cpumask_bits(mask), index, XPS_CPUS);
	cpus_read_unlock();

	return ret;
}
EXPORT_SYMBOL(netif_set_xps_queue);

#endif
static void netdev_unbind_all_sb_channels(struct net_device *dev)
{
	struct netdev_queue *txq = &dev->_tx[dev->num_tx_queues];

	/* Unbind any subordinate channels */
	while (txq-- != &dev->_tx[0]) {
		if (txq->sb_dev)
			netdev_unbind_sb_channel(dev, txq->sb_dev);
	}
}

void netdev_reset_tc(struct net_device *dev)
{
#ifdef CONFIG_XPS
	netif_reset_xps_queues_gt(dev, 0);
#endif
	netdev_unbind_all_sb_channels(dev);

	/* Reset TC configuration of device */
	dev->num_tc = 0;
	memset(dev->tc_to_txq, 0, sizeof(dev->tc_to_txq));
	memset(dev->prio_tc_map, 0, sizeof(dev->prio_tc_map));
}
EXPORT_SYMBOL(netdev_reset_tc);

int netdev_set_tc_queue(struct net_device *dev, u8 tc, u16 count, u16 offset)
{
	if (tc >= dev->num_tc)
		return -EINVAL;

#ifdef CONFIG_XPS
	netif_reset_xps_queues(dev, offset, count);
#endif
	dev->tc_to_txq[tc].count = count;
	dev->tc_to_txq[tc].offset = offset;
	return 0;
}
EXPORT_SYMBOL(netdev_set_tc_queue);

int netdev_set_num_tc(struct net_device *dev, u8 num_tc)
{
	if (num_tc > TC_MAX_QUEUE)
		return -EINVAL;

#ifdef CONFIG_XPS
	netif_reset_xps_queues_gt(dev, 0);
#endif
	netdev_unbind_all_sb_channels(dev);

	dev->num_tc = num_tc;
	return 0;
}
EXPORT_SYMBOL(netdev_set_num_tc);

void netdev_unbind_sb_channel(struct net_device *dev,
			      struct net_device *sb_dev)
{
	struct netdev_queue *txq = &dev->_tx[dev->num_tx_queues];

#ifdef CONFIG_XPS
	netif_reset_xps_queues_gt(sb_dev, 0);
#endif
	memset(sb_dev->tc_to_txq, 0, sizeof(sb_dev->tc_to_txq));
	memset(sb_dev->prio_tc_map, 0, sizeof(sb_dev->prio_tc_map));

	while (txq-- != &dev->_tx[0]) {
		if (txq->sb_dev == sb_dev)
			txq->sb_dev = NULL;
	}
}
EXPORT_SYMBOL(netdev_unbind_sb_channel);

int netdev_bind_sb_channel_queue(struct net_device *dev,
				 struct net_device *sb_dev,
				 u8 tc, u16 count, u16 offset)
{
	/* Make certain the sb_dev and dev are already configured */
	if (sb_dev->num_tc >= 0 || tc >= dev->num_tc)
		return -EINVAL;

	/* We cannot hand out queues we don't have */
	if ((offset + count) > dev->real_num_tx_queues)
		return -EINVAL;

	/* Record the mapping */
	sb_dev->tc_to_txq[tc].count = count;
	sb_dev->tc_to_txq[tc].offset = offset;

	/* Provide a way for Tx queue to find the tc_to_txq map or
	 * XPS map for itself.
	 */
	while (count--)
		netdev_get_tx_queue(dev, count + offset)->sb_dev = sb_dev;

	return 0;
}
EXPORT_SYMBOL(netdev_bind_sb_channel_queue);

int netdev_set_sb_channel(struct net_device *dev, u16 channel)
{
	/* Do not use a multiqueue device to represent a subordinate channel */
	if (netif_is_multiqueue(dev))
		return -ENODEV;

	/* We allow channels 1 - 32767 to be used for subordinate channels.
	 * Channel 0 is meant to be "native" mode and used only to represent
	 * the main root device. We allow writing 0 to reset the device back
	 * to normal mode after being used as a subordinate channel.
	 */
	if (channel > S16_MAX)
		return -EINVAL;

	dev->num_tc = -channel;

	return 0;
}
EXPORT_SYMBOL(netdev_set_sb_channel);

/*
 * Routine to help set real_num_tx_queues. To avoid skbs mapped to queues
 * greater than real_num_tx_queues stale skbs on the qdisc must be flushed.
 */
int netif_set_real_num_tx_queues(struct net_device *dev, unsigned int txq)
{
	bool disabling;
	int rc;

	disabling = txq < dev->real_num_tx_queues;

	if (txq < 1 || txq > dev->num_tx_queues)
		return -EINVAL;

	if (dev->reg_state == NETREG_REGISTERED ||
	    dev->reg_state == NETREG_UNREGISTERING) {
		netdev_ops_assert_locked(dev);

		rc = netdev_queue_update_kobjects(dev, dev->real_num_tx_queues,
						  txq);
		if (rc)
			return rc;

		if (dev->num_tc)
			netif_setup_tc(dev, txq);

		net_shaper_set_real_num_tx_queues(dev, txq);

		dev_qdisc_change_real_num_tx(dev, txq);

		dev->real_num_tx_queues = txq;

		if (disabling) {
			synchronize_net();
			qdisc_reset_all_tx_gt(dev, txq);
#ifdef CONFIG_XPS
			netif_reset_xps_queues_gt(dev, txq);
#endif
		}
	} else {
		dev->real_num_tx_queues = txq;
	}

	return 0;
}
EXPORT_SYMBOL(netif_set_real_num_tx_queues);

/**
 *	netif_set_real_num_rx_queues - set actual number of RX queues used
 *	@dev: Network device
 *	@rxq: Actual number of RX queues
 *
 *	This must be called either with the rtnl_lock held or before
 *	registration of the net device.  Returns 0 on success, or a
 *	negative error code.  If called before registration, it always
 *	succeeds.
 */
int netif_set_real_num_rx_queues(struct net_device *dev, unsigned int rxq)
{
	int rc;

	if (rxq < 1 || rxq > dev->num_rx_queues)
		return -EINVAL;

	if (dev->reg_state == NETREG_REGISTERED) {
		netdev_ops_assert_locked(dev);

		rc = net_rx_queue_update_kobjects(dev, dev->real_num_rx_queues,
						  rxq);
		if (rc)
			return rc;
	}

	dev->real_num_rx_queues = rxq;
	return 0;
}
EXPORT_SYMBOL(netif_set_real_num_rx_queues);

/**
 *	netif_set_real_num_queues - set actual number of RX and TX queues used
 *	@dev: Network device
 *	@txq: Actual number of TX queues
 *	@rxq: Actual number of RX queues
 *
 *	Set the real number of both TX and RX queues.
 *	Does nothing if the number of queues is already correct.
 */
int netif_set_real_num_queues(struct net_device *dev,
			      unsigned int txq, unsigned int rxq)
{
	unsigned int old_rxq = dev->real_num_rx_queues;
	int err;

	if (txq < 1 || txq > dev->num_tx_queues ||
	    rxq < 1 || rxq > dev->num_rx_queues)
		return -EINVAL;

	/* Start from increases, so the error path only does decreases -
	 * decreases can't fail.
	 */
	if (rxq > dev->real_num_rx_queues) {
		err = netif_set_real_num_rx_queues(dev, rxq);
		if (err)
			return err;
	}
	if (txq > dev->real_num_tx_queues) {
		err = netif_set_real_num_tx_queues(dev, txq);
		if (err)
			goto undo_rx;
	}
	if (rxq < dev->real_num_rx_queues)
		WARN_ON(netif_set_real_num_rx_queues(dev, rxq));
	if (txq < dev->real_num_tx_queues)
		WARN_ON(netif_set_real_num_tx_queues(dev, txq));

	return 0;
undo_rx:
	WARN_ON(netif_set_real_num_rx_queues(dev, old_rxq));
	return err;
}
EXPORT_SYMBOL(netif_set_real_num_queues);

/**
 * netif_set_tso_max_size() - set the max size of TSO frames supported
 * @dev:	netdev to update
 * @size:	max skb->len of a TSO frame
 *
 * Set the limit on the size of TSO super-frames the device can handle.
 * Unless explicitly set the stack will assume the value of
 * %GSO_LEGACY_MAX_SIZE.
 */
void netif_set_tso_max_size(struct net_device *dev, unsigned int size)
{
	dev->tso_max_size = min(GSO_MAX_SIZE, size);
	if (size < READ_ONCE(dev->gso_max_size))
		netif_set_gso_max_size(dev, size);
	if (size < READ_ONCE(dev->gso_ipv4_max_size))
		netif_set_gso_ipv4_max_size(dev, size);
}
EXPORT_SYMBOL(netif_set_tso_max_size);

/**
 * netif_set_tso_max_segs() - set the max number of segs supported for TSO
 * @dev:	netdev to update
 * @segs:	max number of TCP segments
 *
 * Set the limit on the number of TCP segments the device can generate from
 * a single TSO super-frame.
 * Unless explicitly set the stack will assume the value of %GSO_MAX_SEGS.
 */
void netif_set_tso_max_segs(struct net_device *dev, unsigned int segs)
{
	dev->tso_max_segs = segs;
	if (segs < READ_ONCE(dev->gso_max_segs))
		netif_set_gso_max_segs(dev, segs);
}
EXPORT_SYMBOL(netif_set_tso_max_segs);

/**
 * netif_inherit_tso_max() - copy all TSO limits from a lower device to an upper
 * @to:		netdev to update
 * @from:	netdev from which to copy the limits
 */
void netif_inherit_tso_max(struct net_device *to, const struct net_device *from)
{
	netif_set_tso_max_size(to, from->tso_max_size);
	netif_set_tso_max_segs(to, from->tso_max_segs);
}
EXPORT_SYMBOL(netif_inherit_tso_max);

/**
 * netif_get_num_default_rss_queues - default number of RSS queues
 *
 * Default value is the number of physical cores if there are only 1 or 2, or
 * divided by 2 if there are more.
 */
int netif_get_num_default_rss_queues(void)
{
	cpumask_var_t cpus;
	int cpu, count = 0;

	if (unlikely(is_kdump_kernel() || !zalloc_cpumask_var(&cpus, GFP_KERNEL)))
		return 1;

	cpumask_copy(cpus, cpu_online_mask);
	for_each_cpu(cpu, cpus) {
		++count;
		cpumask_andnot(cpus, cpus, topology_sibling_cpumask(cpu));
	}
	free_cpumask_var(cpus);

	return count > 2 ? DIV_ROUND_UP(count, 2) : count;
}
EXPORT_SYMBOL(netif_get_num_default_rss_queues);

static void __netif_reschedule(struct Qdisc *q)
{
	struct softnet_data *sd;
	unsigned long flags;

	local_irq_save(flags);
	sd = this_cpu_ptr(&softnet_data);
	q->next_sched = NULL;
	*sd->output_queue_tailp = q;
	sd->output_queue_tailp = &q->next_sched;
	raise_softirq_irqoff(NET_TX_SOFTIRQ);
	local_irq_restore(flags);
}

void __netif_schedule(struct Qdisc *q)
{
	if (!test_and_set_bit(__QDISC_STATE_SCHED, &q->state))
		__netif_reschedule(q);
}
EXPORT_SYMBOL(__netif_schedule);

struct dev_kfree_skb_cb {
	enum skb_drop_reason reason;
};

static struct dev_kfree_skb_cb *get_kfree_skb_cb(const struct sk_buff *skb)
{
	return (struct dev_kfree_skb_cb *)skb->cb;
}

void netif_schedule_queue(struct netdev_queue *txq)
{
	rcu_read_lock();
	if (!netif_xmit_stopped(txq)) {
		struct Qdisc *q = rcu_dereference(txq->qdisc);

		__netif_schedule(q);
	}
	rcu_read_unlock();
}
EXPORT_SYMBOL(netif_schedule_queue);

void netif_tx_wake_queue(struct netdev_queue *dev_queue)
{
	if (test_and_clear_bit(__QUEUE_STATE_DRV_XOFF, &dev_queue->state)) {
		struct Qdisc *q;

		rcu_read_lock();
		q = rcu_dereference(dev_queue->qdisc);
		__netif_schedule(q);
		rcu_read_unlock();
	}
}
EXPORT_SYMBOL(netif_tx_wake_queue);

void dev_kfree_skb_irq_reason(struct sk_buff *skb, enum skb_drop_reason reason)
{
	unsigned long flags;

	if (unlikely(!skb))
		return;

	if (likely(refcount_read(&skb->users) == 1)) {
		smp_rmb();
		refcount_set(&skb->users, 0);
	} else if (likely(!refcount_dec_and_test(&skb->users))) {
		return;
	}
	get_kfree_skb_cb(skb)->reason = reason;
	local_irq_save(flags);
	skb->next = __this_cpu_read(softnet_data.completion_queue);
	__this_cpu_write(softnet_data.completion_queue, skb);
	raise_softirq_irqoff(NET_TX_SOFTIRQ);
	local_irq_restore(flags);
}
EXPORT_SYMBOL(dev_kfree_skb_irq_reason);

void dev_kfree_skb_any_reason(struct sk_buff *skb, enum skb_drop_reason reason)
{
	if (in_hardirq() || irqs_disabled())
		dev_kfree_skb_irq_reason(skb, reason);
	else
		kfree_skb_reason(skb, reason);
}
EXPORT_SYMBOL(dev_kfree_skb_any_reason);


/**
 * netif_device_detach - mark device as removed
 * @dev: network device
 *
 * Mark device as removed from system and therefore no longer available.
 */
void netif_device_detach(struct net_device *dev)
{
	if (test_and_clear_bit(__LINK_STATE_PRESENT, &dev->state) &&
	    netif_running(dev)) {
		netif_tx_stop_all_queues(dev);
	}
}
EXPORT_SYMBOL(netif_device_detach);

/**
 * netif_device_attach - mark device as attached
 * @dev: network device
 *
 * Mark device as attached from system and restart if needed.
 */
void netif_device_attach(struct net_device *dev)
{
	if (!test_and_set_bit(__LINK_STATE_PRESENT, &dev->state) &&
	    netif_running(dev)) {
		netif_tx_wake_all_queues(dev);
		netdev_watchdog_up(dev);
	}
}
EXPORT_SYMBOL(netif_device_attach);

/*
 * Returns a Tx hash based on the given packet descriptor a Tx queues' number
 * to be used as a distribution range.
 */
static u16 skb_tx_hash(const struct net_device *dev,
		       const struct net_device *sb_dev,
		       struct sk_buff *skb)
{
	u32 hash;
	u16 qoffset = 0;
	u16 qcount = dev->real_num_tx_queues;

	if (dev->num_tc) {
		u8 tc = netdev_get_prio_tc_map(dev, skb->priority);

		qoffset = sb_dev->tc_to_txq[tc].offset;
		qcount = sb_dev->tc_to_txq[tc].count;
		if (unlikely(!qcount)) {
			net_warn_ratelimited("%s: invalid qcount, qoffset %u for tc %u\n",
					     sb_dev->name, qoffset, tc);
			qoffset = 0;
			qcount = dev->real_num_tx_queues;
		}
	}

	if (skb_rx_queue_recorded(skb)) {
		DEBUG_NET_WARN_ON_ONCE(qcount == 0);
		hash = skb_get_rx_queue(skb);
		if (hash >= qoffset)
			hash -= qoffset;
		while (unlikely(hash >= qcount))
			hash -= qcount;
		return hash + qoffset;
	}

	return (u16) reciprocal_scale(skb_get_hash(skb), qcount) + qoffset;
}

void skb_warn_bad_offload(const struct sk_buff *skb)
{
	static const netdev_features_t null_features;
	struct net_device *dev = skb->dev;
	const char *name = "";

	if (!net_ratelimit())
		return;

	if (dev) {
		if (dev->dev.parent)
			name = dev_driver_string(dev->dev.parent);
		else
			name = netdev_name(dev);
	}
	skb_dump(KERN_WARNING, skb, false);
	WARN(1, "%s: caps=(%pNF, %pNF)\n",
	     name, dev ? &dev->features : &null_features,
	     skb->sk ? &skb->sk->sk_route_caps : &null_features);
}

/*
 * Invalidate hardware checksum when packet is to be mangled, and
 * complete checksum manually on outgoing path.
 */
int skb_checksum_help(struct sk_buff *skb)
{
	__wsum csum;
	int ret = 0, offset;

	if (skb->ip_summed == CHECKSUM_COMPLETE)
		goto out_set_summed;

	if (unlikely(skb_is_gso(skb))) {
		skb_warn_bad_offload(skb);
		return -EINVAL;
	}

	if (!skb_frags_readable(skb)) {
		return -EFAULT;
	}

	/* Before computing a checksum, we should make sure no frag could
	 * be modified by an external entity : checksum could be wrong.
	 */
	if (skb_has_shared_frag(skb)) {
		ret = __skb_linearize(skb);
		if (ret)
			goto out;
	}

	offset = skb_checksum_start_offset(skb);
	ret = -EINVAL;
	if (unlikely(offset >= skb_headlen(skb))) {
		DO_ONCE_LITE(skb_dump, KERN_ERR, skb, false);
		WARN_ONCE(true, "offset (%d) >= skb_headlen() (%u)\n",
			  offset, skb_headlen(skb));
		goto out;
	}
	csum = skb_checksum(skb, offset, skb->len - offset, 0);

	offset += skb->csum_offset;
	if (unlikely(offset + sizeof(__sum16) > skb_headlen(skb))) {
		DO_ONCE_LITE(skb_dump, KERN_ERR, skb, false);
		WARN_ONCE(true, "offset+2 (%zu) > skb_headlen() (%u)\n",
			  offset + sizeof(__sum16), skb_headlen(skb));
		goto out;
	}
	ret = skb_ensure_writable(skb, offset + sizeof(__sum16));
	if (ret)
		goto out;

	*(__sum16 *)(skb->data + offset) = csum_fold(csum) ?: CSUM_MANGLED_0;
out_set_summed:
	skb->ip_summed = CHECKSUM_NONE;
out:
	return ret;
}
EXPORT_SYMBOL(skb_checksum_help);

#ifdef CONFIG_NET_CRC32C
int skb_crc32c_csum_help(struct sk_buff *skb)
{
	u32 crc;
	int ret = 0, offset, start;

	if (skb->ip_summed != CHECKSUM_PARTIAL)
		goto out;

	if (unlikely(skb_is_gso(skb)))
		goto out;

	/* Before computing a checksum, we should make sure no frag could
	 * be modified by an external entity : checksum could be wrong.
	 */
	if (unlikely(skb_has_shared_frag(skb))) {
		ret = __skb_linearize(skb);
		if (ret)
			goto out;
	}
	start = skb_checksum_start_offset(skb);
	offset = start + offsetof(struct sctphdr, checksum);
	if (WARN_ON_ONCE(offset >= skb_headlen(skb))) {
		ret = -EINVAL;
		goto out;
	}

	ret = skb_ensure_writable(skb, offset + sizeof(__le32));
	if (ret)
		goto out;

	crc = ~skb_crc32c(skb, start, skb->len - start, ~0);
	*(__le32 *)(skb->data + offset) = cpu_to_le32(crc);
	skb_reset_csum_not_inet(skb);
out:
	return ret;
}
EXPORT_SYMBOL(skb_crc32c_csum_help);
#endif /* CONFIG_NET_CRC32C */

__be16 skb_network_protocol(struct sk_buff *skb, int *depth)
{
	__be16 type = skb->protocol;

	/* Tunnel gso handlers can set protocol to ethernet. */
	if (type == htons(ETH_P_TEB)) {
		struct ethhdr *eth;

		if (unlikely(!pskb_may_pull(skb, sizeof(struct ethhdr))))
			return 0;

		eth = (struct ethhdr *)skb->data;
		type = eth->h_proto;
	}

	return vlan_get_protocol_and_depth(skb, type, depth);
}


/* Take action when hardware reception checksum errors are detected. */
#ifdef CONFIG_BUG
static void do_netdev_rx_csum_fault(struct net_device *dev, struct sk_buff *skb)
{
	netdev_err(dev, "hw csum failure\n");
	skb_dump(KERN_ERR, skb, true);
	dump_stack();
}

void netdev_rx_csum_fault(struct net_device *dev, struct sk_buff *skb)
{
	DO_ONCE_LITE(do_netdev_rx_csum_fault, dev, skb);
}
EXPORT_SYMBOL(netdev_rx_csum_fault);
#endif

/* XXX: check that highmem exists at all on the given machine. */
static int illegal_highdma(struct net_device *dev, struct sk_buff *skb)
{
#ifdef CONFIG_HIGHMEM
	int i;

	if (!(dev->features & NETIF_F_HIGHDMA)) {
		for (i = 0; i < skb_shinfo(skb)->nr_frags; i++) {
			skb_frag_t *frag = &skb_shinfo(skb)->frags[i];
			struct page *page = skb_frag_page(frag);

			if (page && PageHighMem(page))
				return 1;
		}
	}
#endif
	return 0;
}

/* If MPLS offload request, verify we are testing hardware MPLS features
 * instead of standard features for the netdev.
 */
#if IS_ENABLED(CONFIG_NET_MPLS_GSO)
static netdev_features_t net_mpls_features(struct sk_buff *skb,
					   netdev_features_t features,
					   __be16 type)
{
	if (eth_p_mpls(type))
		features &= skb->dev->mpls_features;

	return features;
}
#else
static netdev_features_t net_mpls_features(struct sk_buff *skb,
					   netdev_features_t features,
					   __be16 type)
{
	return features;
}
#endif

static netdev_features_t harmonize_features(struct sk_buff *skb,
	netdev_features_t features)
{
	__be16 type;

	type = skb_network_protocol(skb, NULL);
	features = net_mpls_features(skb, features, type);

	if (skb->ip_summed != CHECKSUM_NONE &&
	    !can_checksum_protocol(features, type)) {
		features &= ~(NETIF_F_CSUM_MASK | NETIF_F_GSO_MASK);
	}
	if (illegal_highdma(skb->dev, skb))
		features &= ~NETIF_F_SG;

	return features;
}

netdev_features_t passthru_features_check(struct sk_buff *skb,
					  struct net_device *dev,
					  netdev_features_t features)
{
	return features;
}
EXPORT_SYMBOL(passthru_features_check);

static netdev_features_t dflt_features_check(struct sk_buff *skb,
					     struct net_device *dev,
					     netdev_features_t features)
{
	return vlan_features_check(skb, features);
}

static netdev_features_t gso_features_check(const struct sk_buff *skb,
					    struct net_device *dev,
					    netdev_features_t features)
{
	u16 gso_segs = skb_shinfo(skb)->gso_segs;

	if (gso_segs > READ_ONCE(dev->gso_max_segs))
		return features & ~NETIF_F_GSO_MASK;

	if (unlikely(skb->len >= netif_get_gso_max_size(dev, skb)))
		return features & ~NETIF_F_GSO_MASK;

	if (!skb_shinfo(skb)->gso_type) {
		skb_warn_bad_offload(skb);
		return features & ~NETIF_F_GSO_MASK;
	}

	/* Support for GSO partial features requires software
	 * intervention before we can actually process the packets
	 * so we need to strip support for any partial features now
	 * and we can pull them back in after we have partially
	 * segmented the frame.
	 */
	if (!(skb_shinfo(skb)->gso_type & SKB_GSO_PARTIAL))
		features &= ~dev->gso_partial_features;

	/* Make sure to clear the IPv4 ID mangling feature if the IPv4 header
	 * has the potential to be fragmented so that TSO does not generate
	 * segments with the same ID. For encapsulated packets, the ID mangling
	 * feature is guaranteed not to use the same ID for the outer IPv4
	 * headers of the generated segments if the headers have the potential
	 * to be fragmented, so there is no need to clear the IPv4 ID mangling
	 * feature (see the section about NETIF_F_TSO_MANGLEID in
	 * segmentation-offloads.rst).
	 */
	if (skb_shinfo(skb)->gso_type & SKB_GSO_TCPV4) {
		struct iphdr *iph = skb->encapsulation ?
				    inner_ip_hdr(skb) : ip_hdr(skb);

		if (!(iph->frag_off & htons(IP_DF)))
			features &= ~NETIF_F_TSO_MANGLEID;
	}

	/* NETIF_F_IPV6_CSUM does not support IPv6 extension headers,
	 * so neither does TSO that depends on it.
	 */
	if (features & NETIF_F_IPV6_CSUM &&
	    (skb_shinfo(skb)->gso_type & SKB_GSO_TCPV6 ||
	     (skb_shinfo(skb)->gso_type & SKB_GSO_UDP_L4 &&
	      vlan_get_protocol(skb) == htons(ETH_P_IPV6))) &&
	    skb_transport_header_was_set(skb) &&
	    skb_network_header_len(skb) != sizeof(struct ipv6hdr) &&
	    !ipv6_has_hopopt_jumbo(skb))
		features &= ~(NETIF_F_IPV6_CSUM | NETIF_F_TSO6 | NETIF_F_GSO_UDP_L4);

	return features;
}

netdev_features_t netif_skb_features(struct sk_buff *skb)
{
	struct net_device *dev = skb->dev;
	netdev_features_t features = dev->features;

	if (skb_is_gso(skb))
		features = gso_features_check(skb, dev, features);

	/* If encapsulation offload request, verify we are testing
	 * hardware encapsulation features instead of standard
	 * features for the netdev
	 */
	if (skb->encapsulation)
		features &= dev->hw_enc_features;

	if (skb_vlan_tagged(skb))
		features = netdev_intersect_features(features,
						     dev->vlan_features |
						     NETIF_F_HW_VLAN_CTAG_TX |
						     NETIF_F_HW_VLAN_STAG_TX);

	if (dev->netdev_ops->ndo_features_check)
		features &= dev->netdev_ops->ndo_features_check(skb, dev,
								features);
	else
		features &= dflt_features_check(skb, dev, features);

	return harmonize_features(skb, features);
}
EXPORT_SYMBOL(netif_skb_features);

static int xmit_one(struct sk_buff *skb, struct net_device *dev,
		    struct netdev_queue *txq, bool more)
{
	unsigned int len;
	int rc;

	if (dev_nit_active_rcu(dev))
		dev_queue_xmit_nit(skb, dev);

	len = skb->len;
	trace_net_dev_start_xmit(skb, dev);
	rc = netdev_start_xmit(skb, dev, txq, more);
	trace_net_dev_xmit(skb, rc, dev, len);

	return rc;
}

struct sk_buff *dev_hard_start_xmit(struct sk_buff *first, struct net_device *dev,
				    struct netdev_queue *txq, int *ret)
{
	struct sk_buff *skb = first;
	int rc = NETDEV_TX_OK;

	while (skb) {
		struct sk_buff *next = skb->next;

		skb_mark_not_on_list(skb);
		rc = xmit_one(skb, dev, txq, next != NULL);
		if (unlikely(!dev_xmit_complete(rc))) {
			skb->next = next;
			goto out;
		}

		skb = next;
		if (netif_tx_queue_stopped(txq) && skb) {
			rc = NETDEV_TX_BUSY;
			break;
		}
	}

out:
	*ret = rc;
	return skb;
}

static struct sk_buff *validate_xmit_vlan(struct sk_buff *skb,
					  netdev_features_t features)
{
	if (skb_vlan_tag_present(skb) &&
	    !vlan_hw_offload_capable(features, skb->vlan_proto))
		skb = __vlan_hwaccel_push_inside(skb);
	return skb;
}

int skb_csum_hwoffload_help(struct sk_buff *skb,
			    const netdev_features_t features)
{
	if (unlikely(skb_csum_is_sctp(skb)))
		return !!(features & NETIF_F_SCTP_CRC) ? 0 :
			skb_crc32c_csum_help(skb);

	if (features & NETIF_F_HW_CSUM)
		return 0;

	if (features & (NETIF_F_IP_CSUM | NETIF_F_IPV6_CSUM)) {
		if (vlan_get_protocol(skb) == htons(ETH_P_IPV6) &&
		    skb_network_header_len(skb) != sizeof(struct ipv6hdr) &&
		    !ipv6_has_hopopt_jumbo(skb))
			goto sw_checksum;

		switch (skb->csum_offset) {
		case offsetof(struct tcphdr, check):
		case offsetof(struct udphdr, check):
			return 0;
		}
	}

sw_checksum:
	return skb_checksum_help(skb);
}
EXPORT_SYMBOL(skb_csum_hwoffload_help);

/* Checks if this SKB belongs to an HW offloaded socket
 * and whether any SW fallbacks are required based on dev.
 * Check decrypted mark in case skb_orphan() cleared socket.
 */
static struct sk_buff *sk_validate_xmit_skb(struct sk_buff *skb,
					    struct net_device *dev)
{
#ifdef CONFIG_SOCK_VALIDATE_XMIT
	struct sk_buff *(*sk_validate)(struct sock *sk, struct net_device *dev,
				       struct sk_buff *skb);
	struct sock *sk = skb->sk;

	sk_validate = NULL;
	if (sk) {
		if (sk_fullsock(sk))
			sk_validate = sk->sk_validate_xmit_skb;
		else if (sk_is_inet(sk) && sk->sk_state == TCP_TIME_WAIT)
			sk_validate = inet_twsk(sk)->tw_validate_xmit_skb;
	}

	if (sk_validate) {
		skb = sk_validate(sk, dev, skb);
	} else if (unlikely(skb_is_decrypted(skb))) {
		pr_warn_ratelimited("unencrypted skb with no associated socket - dropping\n");
		kfree_skb(skb);
		skb = NULL;
	}
#endif

	return skb;
}

static struct sk_buff *validate_xmit_unreadable_skb(struct sk_buff *skb,
						    struct net_device *dev)
{
	struct skb_shared_info *shinfo;
	struct net_iov *niov;

	if (likely(skb_frags_readable(skb)))
		goto out;

	if (!dev->netmem_tx)
		goto out_free;

	shinfo = skb_shinfo(skb);

	if (shinfo->nr_frags > 0) {
		niov = netmem_to_net_iov(skb_frag_netmem(&shinfo->frags[0]));
		if (net_is_devmem_iov(niov) &&
		    net_devmem_iov_binding(niov)->dev != dev)
			goto out_free;
	}

out:
	return skb;

out_free:
	kfree_skb(skb);
	return NULL;
}

static struct sk_buff *validate_xmit_skb(struct sk_buff *skb, struct net_device *dev, bool *again)
{
	netdev_features_t features;

	skb = validate_xmit_unreadable_skb(skb, dev);
	if (unlikely(!skb))
		goto out_null;

	features = netif_skb_features(skb);
	skb = validate_xmit_vlan(skb, features);
	if (unlikely(!skb))
		goto out_null;

	skb = sk_validate_xmit_skb(skb, dev);
	if (unlikely(!skb))
		goto out_null;

	if (netif_needs_gso(skb, features)) {
		struct sk_buff *segs;

		segs = skb_gso_segment(skb, features);
		if (IS_ERR(segs)) {
			goto out_kfree_skb;
		} else if (segs) {
			consume_skb(skb);
			skb = segs;
		}
	} else {
		if (skb_needs_linearize(skb, features) &&
		    __skb_linearize(skb))
			goto out_kfree_skb;

		/* If packet is not checksummed and device does not
		 * support checksumming for this protocol, complete
		 * checksumming here.
		 */
		if (skb->ip_summed == CHECKSUM_PARTIAL) {
			if (skb->encapsulation)
				skb_set_inner_transport_header(skb,
							       skb_checksum_start_offset(skb));
			else
				skb_set_transport_header(skb,
							 skb_checksum_start_offset(skb));
			if (skb_csum_hwoffload_help(skb, features))
				goto out_kfree_skb;
		}
	}

	skb = validate_xmit_xfrm(skb, features, again);

	return skb;

out_kfree_skb:
	kfree_skb(skb);
out_null:
	dev_core_stats_tx_dropped_inc(dev);
	return NULL;
}

struct sk_buff *validate_xmit_skb_list(struct sk_buff *skb, struct net_device *dev, bool *again)
{
	struct sk_buff *next, *head = NULL, *tail;

	for (; skb != NULL; skb = next) {
		next = skb->next;
		skb_mark_not_on_list(skb);

		/* in case skb won't be segmented, point to itself */
		skb->prev = skb;

		skb = validate_xmit_skb(skb, dev, again);
		if (!skb)
			continue;

		if (!head)
			head = skb;
		else
			tail->next = skb;
		/* If skb was segmented, skb->prev points to
		 * the last segment. If not, it still contains skb.
		 */
		tail = skb->prev;
	}
	return head;
}
EXPORT_SYMBOL_GPL(validate_xmit_skb_list);

static void qdisc_pkt_len_init(struct sk_buff *skb)
{
	const struct skb_shared_info *shinfo = skb_shinfo(skb);

	qdisc_skb_cb(skb)->pkt_len = skb->len;

	/* To get more precise estimation of bytes sent on wire,
	 * we add to pkt_len the headers size of all segments
	 */
	if (shinfo->gso_size && skb_transport_header_was_set(skb)) {
		u16 gso_segs = shinfo->gso_segs;
		unsigned int hdr_len;

		/* mac layer + network layer */
		if (!skb->encapsulation)
			hdr_len = skb_transport_offset(skb);
		else
			hdr_len = skb_inner_transport_offset(skb);

		/* + transport layer */
		if (likely(shinfo->gso_type & (SKB_GSO_TCPV4 | SKB_GSO_TCPV6))) {
			const struct tcphdr *th;
			struct tcphdr _tcphdr;

			th = skb_header_pointer(skb, hdr_len,
						sizeof(_tcphdr), &_tcphdr);
			if (likely(th))
				hdr_len += __tcp_hdrlen(th);
		} else if (shinfo->gso_type & SKB_GSO_UDP_L4) {
			struct udphdr _udphdr;

			if (skb_header_pointer(skb, hdr_len,
					       sizeof(_udphdr), &_udphdr))
				hdr_len += sizeof(struct udphdr);
		}

		if (unlikely(shinfo->gso_type & SKB_GSO_DODGY)) {
			int payload = skb->len - hdr_len;

			/* Malicious packet. */
			if (payload <= 0)
				return;
			gso_segs = DIV_ROUND_UP(payload, shinfo->gso_size);
		}
		qdisc_skb_cb(skb)->pkt_len += (gso_segs - 1) * hdr_len;
	}
}

static int dev_qdisc_enqueue(struct sk_buff *skb, struct Qdisc *q,
			     struct sk_buff **to_free,
			     struct netdev_queue *txq)
{
	int rc;

	rc = q->enqueue(skb, q, to_free) & NET_XMIT_MASK;
	if (rc == NET_XMIT_SUCCESS)
		trace_qdisc_enqueue(q, txq, skb);
	return rc;
}

static inline int __dev_xmit_skb(struct sk_buff *skb, struct Qdisc *q,
				 struct net_device *dev,
				 struct netdev_queue *txq)
{
	spinlock_t *root_lock = qdisc_lock(q);
	struct sk_buff *to_free = NULL;
	bool contended;
	int rc;

	qdisc_calculate_pkt_len(skb, q);

	tcf_set_drop_reason(skb, SKB_DROP_REASON_QDISC_DROP);

	if (q->flags & TCQ_F_NOLOCK) {
		if (q->flags & TCQ_F_CAN_BYPASS && nolock_qdisc_is_empty(q) &&
		    qdisc_run_begin(q)) {
			/* Retest nolock_qdisc_is_empty() within the protection
			 * of q->seqlock to protect from racing with requeuing.
			 */
			if (unlikely(!nolock_qdisc_is_empty(q))) {
				rc = dev_qdisc_enqueue(skb, q, &to_free, txq);
				__qdisc_run(q);
				qdisc_run_end(q);

				goto no_lock_out;
			}

			qdisc_bstats_cpu_update(q, skb);
			if (sch_direct_xmit(skb, q, dev, txq, NULL, true) &&
			    !nolock_qdisc_is_empty(q))
				__qdisc_run(q);

			qdisc_run_end(q);
			return NET_XMIT_SUCCESS;
		}

		rc = dev_qdisc_enqueue(skb, q, &to_free, txq);
		qdisc_run(q);

no_lock_out:
		if (unlikely(to_free))
			kfree_skb_list_reason(to_free,
					      tcf_get_drop_reason(to_free));
		return rc;
	}

	if (unlikely(READ_ONCE(q->owner) == smp_processor_id())) {
		kfree_skb_reason(skb, SKB_DROP_REASON_TC_RECLASSIFY_LOOP);
		return NET_XMIT_DROP;
	}
	/*
	 * Heuristic to force contended enqueues to serialize on a
	 * separate lock before trying to get qdisc main lock.
	 * This permits qdisc->running owner to get the lock more
	 * often and dequeue packets faster.
	 * On PREEMPT_RT it is possible to preempt the qdisc owner during xmit
	 * and then other tasks will only enqueue packets. The packets will be
	 * sent after the qdisc owner is scheduled again. To prevent this
	 * scenario the task always serialize on the lock.
	 */
	contended = qdisc_is_running(q) || IS_ENABLED(CONFIG_PREEMPT_RT);
	if (unlikely(contended))
		spin_lock(&q->busylock);

	spin_lock(root_lock);
	if (unlikely(test_bit(__QDISC_STATE_DEACTIVATED, &q->state))) {
		__qdisc_drop(skb, &to_free);
		rc = NET_XMIT_DROP;
	} else if ((q->flags & TCQ_F_CAN_BYPASS) && !qdisc_qlen(q) &&
		   qdisc_run_begin(q)) {
		/*
		 * This is a work-conserving queue; there are no old skbs
		 * waiting to be sent out; and the qdisc is not running -
		 * xmit the skb directly.
		 */

		qdisc_bstats_update(q, skb);

		if (sch_direct_xmit(skb, q, dev, txq, root_lock, true)) {
			if (unlikely(contended)) {
				spin_unlock(&q->busylock);
				contended = false;
			}
			__qdisc_run(q);
		}

		qdisc_run_end(q);
		rc = NET_XMIT_SUCCESS;
	} else {
		WRITE_ONCE(q->owner, smp_processor_id());
		rc = dev_qdisc_enqueue(skb, q, &to_free, txq);
		WRITE_ONCE(q->owner, -1);
		if (qdisc_run_begin(q)) {
			if (unlikely(contended)) {
				spin_unlock(&q->busylock);
				contended = false;
			}
			__qdisc_run(q);
			qdisc_run_end(q);
		}
	}
	spin_unlock(root_lock);
	if (unlikely(to_free))
		kfree_skb_list_reason(to_free,
				      tcf_get_drop_reason(to_free));
	if (unlikely(contended))
		spin_unlock(&q->busylock);
	return rc;
}

#if IS_ENABLED(CONFIG_CGROUP_NET_PRIO)
static void skb_update_prio(struct sk_buff *skb)
{
	const struct netprio_map *map;
	const struct sock *sk;
	unsigned int prioidx;

	if (skb->priority)
		return;
	map = rcu_dereference_bh(skb->dev->priomap);
	if (!map)
		return;
	sk = skb_to_full_sk(skb);
	if (!sk)
		return;

	prioidx = sock_cgroup_prioidx(&sk->sk_cgrp_data);

	if (prioidx < map->priomap_len)
		skb->priority = map->priomap[prioidx];
}
#else
#define skb_update_prio(skb)
#endif

/**
 *	dev_loopback_xmit - loop back @skb
 *	@net: network namespace this loopback is happening in
 *	@sk:  sk needed to be a netfilter okfn
 *	@skb: buffer to transmit
 */
int dev_loopback_xmit(struct net *net, struct sock *sk, struct sk_buff *skb)
{
	skb_reset_mac_header(skb);
	__skb_pull(skb, skb_network_offset(skb));
	skb->pkt_type = PACKET_LOOPBACK;
	if (skb->ip_summed == CHECKSUM_NONE)
		skb->ip_summed = CHECKSUM_UNNECESSARY;
	DEBUG_NET_WARN_ON_ONCE(!skb_dst(skb));
	skb_dst_force(skb);
	netif_rx(skb);
	return 0;
}
EXPORT_SYMBOL(dev_loopback_xmit);

#ifdef CONFIG_NET_EGRESS
static struct netdev_queue *
netdev_tx_queue_mapping(struct net_device *dev, struct sk_buff *skb)
{
	int qm = skb_get_queue_mapping(skb);

	return netdev_get_tx_queue(dev, netdev_cap_txqueue(dev, qm));
}

#ifndef CONFIG_PREEMPT_RT
static bool netdev_xmit_txqueue_skipped(void)
{
	return __this_cpu_read(softnet_data.xmit.skip_txqueue);
}

void netdev_xmit_skip_txqueue(bool skip)
{
	__this_cpu_write(softnet_data.xmit.skip_txqueue, skip);
}
EXPORT_SYMBOL_GPL(netdev_xmit_skip_txqueue);

#else
static bool netdev_xmit_txqueue_skipped(void)
{
	return current->net_xmit.skip_txqueue;
}

void netdev_xmit_skip_txqueue(bool skip)
{
	current->net_xmit.skip_txqueue = skip;
}
EXPORT_SYMBOL_GPL(netdev_xmit_skip_txqueue);
#endif
#endif /* CONFIG_NET_EGRESS */

#ifdef CONFIG_NET_XGRESS
static int tc_run(struct tcx_entry *entry, struct sk_buff *skb,
		  enum skb_drop_reason *drop_reason)
{
	int ret = TC_ACT_UNSPEC;
#ifdef CONFIG_NET_CLS_ACT
	struct mini_Qdisc *miniq = rcu_dereference_bh(entry->miniq);
	struct tcf_result res;

	if (!miniq)
		return ret;

	/* Global bypass */
	if (!static_branch_likely(&tcf_sw_enabled_key))
		return ret;

	/* Block-wise bypass */
	if (tcf_block_bypass_sw(miniq->block))
		return ret;

	tc_skb_cb(skb)->mru = 0;
	tc_skb_cb(skb)->post_ct = false;
	tcf_set_drop_reason(skb, *drop_reason);

	mini_qdisc_bstats_cpu_update(miniq, skb);
	ret = tcf_classify(skb, miniq->block, miniq->filter_list, &res, false);
	/* Only tcf related quirks below. */
	switch (ret) {
	case TC_ACT_SHOT:
		*drop_reason = tcf_get_drop_reason(skb);
		mini_qdisc_qstats_cpu_drop(miniq);
		break;
	case TC_ACT_OK:
	case TC_ACT_RECLASSIFY:
		skb->tc_index = TC_H_MIN(res.classid);
		break;
	}
#endif /* CONFIG_NET_CLS_ACT */
	return ret;
}

static DEFINE_STATIC_KEY_FALSE(tcx_needed_key);

void tcx_inc(void)
{
	static_branch_inc(&tcx_needed_key);
}

void tcx_dec(void)
{
	static_branch_dec(&tcx_needed_key);
}

static __always_inline enum tcx_action_base
tcx_run(const struct bpf_mprog_entry *entry, struct sk_buff *skb,
	const bool needs_mac)
{
	const struct bpf_mprog_fp *fp;
	const struct bpf_prog *prog;
	int ret = TCX_NEXT;

	if (needs_mac)
		__skb_push(skb, skb->mac_len);
	bpf_mprog_foreach_prog(entry, fp, prog) {
		bpf_compute_data_pointers(skb);
		ret = bpf_prog_run(prog, skb);
		if (ret != TCX_NEXT)
			break;
	}
	if (needs_mac)
		__skb_pull(skb, skb->mac_len);
	return tcx_action_code(skb, ret);
}

static __always_inline struct sk_buff *
sch_handle_ingress(struct sk_buff *skb, struct packet_type **pt_prev, int *ret,
		   struct net_device *orig_dev, bool *another)
{
	struct bpf_mprog_entry *entry = rcu_dereference_bh(skb->dev->tcx_ingress);
	enum skb_drop_reason drop_reason = SKB_DROP_REASON_TC_INGRESS;
	struct bpf_net_context __bpf_net_ctx, *bpf_net_ctx;
	int sch_ret;

	if (!entry)
		return skb;

	bpf_net_ctx = bpf_net_ctx_set(&__bpf_net_ctx);
	if (*pt_prev) {
		*ret = deliver_skb(skb, *pt_prev, orig_dev);
		*pt_prev = NULL;
	}

	qdisc_skb_cb(skb)->pkt_len = skb->len;
	tcx_set_ingress(skb, true);

	if (static_branch_unlikely(&tcx_needed_key)) {
		sch_ret = tcx_run(entry, skb, true);
		if (sch_ret != TC_ACT_UNSPEC)
			goto ingress_verdict;
	}
	sch_ret = tc_run(tcx_entry(entry), skb, &drop_reason);
ingress_verdict:
	switch (sch_ret) {
	case TC_ACT_REDIRECT:
		/* skb_mac_header check was done by BPF, so we can safely
		 * push the L2 header back before redirecting to another
		 * netdev.
		 */
		__skb_push(skb, skb->mac_len);
		if (skb_do_redirect(skb) == -EAGAIN) {
			__skb_pull(skb, skb->mac_len);
			*another = true;
			break;
		}
		*ret = NET_RX_SUCCESS;
		bpf_net_ctx_clear(bpf_net_ctx);
		return NULL;
	case TC_ACT_SHOT:
		kfree_skb_reason(skb, drop_reason);
		*ret = NET_RX_DROP;
		bpf_net_ctx_clear(bpf_net_ctx);
		return NULL;
	/* used by tc_run */
	case TC_ACT_STOLEN:
	case TC_ACT_QUEUED:
	case TC_ACT_TRAP:
		consume_skb(skb);
		fallthrough;
	case TC_ACT_CONSUMED:
		*ret = NET_RX_SUCCESS;
		bpf_net_ctx_clear(bpf_net_ctx);
		return NULL;
	}
	bpf_net_ctx_clear(bpf_net_ctx);

	return skb;
}

static __always_inline struct sk_buff *
sch_handle_egress(struct sk_buff *skb, int *ret, struct net_device *dev)
{
	struct bpf_mprog_entry *entry = rcu_dereference_bh(dev->tcx_egress);
	enum skb_drop_reason drop_reason = SKB_DROP_REASON_TC_EGRESS;
	struct bpf_net_context __bpf_net_ctx, *bpf_net_ctx;
	int sch_ret;

	if (!entry)
		return skb;

	bpf_net_ctx = bpf_net_ctx_set(&__bpf_net_ctx);

	/* qdisc_skb_cb(skb)->pkt_len & tcx_set_ingress() was
	 * already set by the caller.
	 */
	if (static_branch_unlikely(&tcx_needed_key)) {
		sch_ret = tcx_run(entry, skb, false);
		if (sch_ret != TC_ACT_UNSPEC)
			goto egress_verdict;
	}
	sch_ret = tc_run(tcx_entry(entry), skb, &drop_reason);
egress_verdict:
	switch (sch_ret) {
	case TC_ACT_REDIRECT:
		/* No need to push/pop skb's mac_header here on egress! */
		skb_do_redirect(skb);
		*ret = NET_XMIT_SUCCESS;
		bpf_net_ctx_clear(bpf_net_ctx);
		return NULL;
	case TC_ACT_SHOT:
		kfree_skb_reason(skb, drop_reason);
		*ret = NET_XMIT_DROP;
		bpf_net_ctx_clear(bpf_net_ctx);
		return NULL;
	/* used by tc_run */
	case TC_ACT_STOLEN:
	case TC_ACT_QUEUED:
	case TC_ACT_TRAP:
		consume_skb(skb);
		fallthrough;
	case TC_ACT_CONSUMED:
		*ret = NET_XMIT_SUCCESS;
		bpf_net_ctx_clear(bpf_net_ctx);
		return NULL;
	}
	bpf_net_ctx_clear(bpf_net_ctx);

	return skb;
}
#else
static __always_inline struct sk_buff *
sch_handle_ingress(struct sk_buff *skb, struct packet_type **pt_prev, int *ret,
		   struct net_device *orig_dev, bool *another)
{
	return skb;
}

static __always_inline struct sk_buff *
sch_handle_egress(struct sk_buff *skb, int *ret, struct net_device *dev)
{
	return skb;
}
#endif /* CONFIG_NET_XGRESS */

#ifdef CONFIG_XPS
static int __get_xps_queue_idx(struct net_device *dev, struct sk_buff *skb,
			       struct xps_dev_maps *dev_maps, unsigned int tci)
{
	int tc = netdev_get_prio_tc_map(dev, skb->priority);
	struct xps_map *map;
	int queue_index = -1;

	if (tc >= dev_maps->num_tc || tci >= dev_maps->nr_ids)
		return queue_index;

	tci *= dev_maps->num_tc;
	tci += tc;

	map = rcu_dereference(dev_maps->attr_map[tci]);
	if (map) {
		if (map->len == 1)
			queue_index = map->queues[0];
		else
			queue_index = map->queues[reciprocal_scale(
						skb_get_hash(skb), map->len)];
		if (unlikely(queue_index >= dev->real_num_tx_queues))
			queue_index = -1;
	}
	return queue_index;
}
#endif

static int get_xps_queue(struct net_device *dev, struct net_device *sb_dev,
			 struct sk_buff *skb)
{
#ifdef CONFIG_XPS
	struct xps_dev_maps *dev_maps;
	struct sock *sk = skb->sk;
	int queue_index = -1;

	if (!static_key_false(&xps_needed))
		return -1;

	rcu_read_lock();
	if (!static_key_false(&xps_rxqs_needed))
		goto get_cpus_map;

	dev_maps = rcu_dereference(sb_dev->xps_maps[XPS_RXQS]);
	if (dev_maps) {
		int tci = sk_rx_queue_get(sk);

		if (tci >= 0)
			queue_index = __get_xps_queue_idx(dev, skb, dev_maps,
							  tci);
	}

get_cpus_map:
	if (queue_index < 0) {
		dev_maps = rcu_dereference(sb_dev->xps_maps[XPS_CPUS]);
		if (dev_maps) {
			unsigned int tci = skb->sender_cpu - 1;

			queue_index = __get_xps_queue_idx(dev, skb, dev_maps,
							  tci);
		}
	}
	rcu_read_unlock();

	return queue_index;
#else
	return -1;
#endif
}

u16 dev_pick_tx_zero(struct net_device *dev, struct sk_buff *skb,
		     struct net_device *sb_dev)
{
	return 0;
}
EXPORT_SYMBOL(dev_pick_tx_zero);

u16 netdev_pick_tx(struct net_device *dev, struct sk_buff *skb,
		     struct net_device *sb_dev)
{
	struct sock *sk = skb->sk;
	int queue_index = sk_tx_queue_get(sk);

	sb_dev = sb_dev ? : dev;

	if (queue_index < 0 || skb->ooo_okay ||
	    queue_index >= dev->real_num_tx_queues) {
		int new_index = get_xps_queue(dev, sb_dev, skb);

		if (new_index < 0)
			new_index = skb_tx_hash(dev, sb_dev, skb);

		if (queue_index != new_index && sk &&
		    sk_fullsock(sk) &&
		    rcu_access_pointer(sk->sk_dst_cache))
			sk_tx_queue_set(sk, new_index);

		queue_index = new_index;
	}

	return queue_index;
}
EXPORT_SYMBOL(netdev_pick_tx);

struct netdev_queue *netdev_core_pick_tx(struct net_device *dev,
					 struct sk_buff *skb,
					 struct net_device *sb_dev)
{
	int queue_index = 0;

#ifdef CONFIG_XPS
	u32 sender_cpu = skb->sender_cpu - 1;

	if (sender_cpu >= (u32)NR_CPUS)
		skb->sender_cpu = raw_smp_processor_id() + 1;
#endif

	if (dev->real_num_tx_queues != 1) {
		const struct net_device_ops *ops = dev->netdev_ops;

		if (ops->ndo_select_queue)
			queue_index = ops->ndo_select_queue(dev, skb, sb_dev);
		else
			queue_index = netdev_pick_tx(dev, skb, sb_dev);

		queue_index = netdev_cap_txqueue(dev, queue_index);
	}

	skb_set_queue_mapping(skb, queue_index);
	return netdev_get_tx_queue(dev, queue_index);
}

/**
 * __dev_queue_xmit() - transmit a buffer
 * @skb:	buffer to transmit
 * @sb_dev:	suboordinate device used for L2 forwarding offload
 *
 * Queue a buffer for transmission to a network device. The caller must
 * have set the device and priority and built the buffer before calling
 * this function. The function can be called from an interrupt.
 *
 * When calling this method, interrupts MUST be enabled. This is because
 * the BH enable code must have IRQs enabled so that it will not deadlock.
 *
 * Regardless of the return value, the skb is consumed, so it is currently
 * difficult to retry a send to this method. (You can bump the ref count
 * before sending to hold a reference for retry if you are careful.)
 *
 * Return:
 * * 0				- buffer successfully transmitted
 * * positive qdisc return code	- NET_XMIT_DROP etc.
 * * negative errno		- other errors
 */
int __dev_queue_xmit(struct sk_buff *skb, struct net_device *sb_dev)
{
	struct net_device *dev = skb->dev;
	struct netdev_queue *txq = NULL;
	struct Qdisc *q;
	int rc = -ENOMEM;
	bool again = false;

	skb_reset_mac_header(skb);
	skb_assert_len(skb);

	if (unlikely(skb_shinfo(skb)->tx_flags &
		     (SKBTX_SCHED_TSTAMP | SKBTX_BPF)))
		__skb_tstamp_tx(skb, NULL, NULL, skb->sk, SCM_TSTAMP_SCHED);

	/* Disable soft irqs for various locks below. Also
	 * stops preemption for RCU.
	 */
	rcu_read_lock_bh();

	skb_update_prio(skb);

	qdisc_pkt_len_init(skb);
	tcx_set_ingress(skb, false);
#ifdef CONFIG_NET_EGRESS
	if (static_branch_unlikely(&egress_needed_key)) {
		if (nf_hook_egress_active()) {
			skb = nf_hook_egress(skb, &rc, dev);
			if (!skb)
				goto out;
		}

		netdev_xmit_skip_txqueue(false);

		nf_skip_egress(skb, true);
		skb = sch_handle_egress(skb, &rc, dev);
		if (!skb)
			goto out;
		nf_skip_egress(skb, false);

		if (netdev_xmit_txqueue_skipped())
			txq = netdev_tx_queue_mapping(dev, skb);
	}
#endif
	/* If device/qdisc don't need skb->dst, release it right now while
	 * its hot in this cpu cache.
	 */
	if (dev->priv_flags & IFF_XMIT_DST_RELEASE)
		skb_dst_drop(skb);
	else
		skb_dst_force(skb);

	if (!txq)
		txq = netdev_core_pick_tx(dev, skb, sb_dev);

	q = rcu_dereference_bh(txq->qdisc);

	trace_net_dev_queue(skb);
	if (q->enqueue) {
		rc = __dev_xmit_skb(skb, q, dev, txq);
		goto out;
	}

	/* The device has no queue. Common case for software devices:
	 * loopback, all the sorts of tunnels...

	 * Really, it is unlikely that netif_tx_lock protection is necessary
	 * here.  (f.e. loopback and IP tunnels are clean ignoring statistics
	 * counters.)
	 * However, it is possible, that they rely on protection
	 * made by us here.

	 * Check this and shot the lock. It is not prone from deadlocks.
	 *Either shot noqueue qdisc, it is even simpler 8)
	 */
	if (dev->flags & IFF_UP) {
		int cpu = smp_processor_id(); /* ok because BHs are off */

		/* Other cpus might concurrently change txq->xmit_lock_owner
		 * to -1 or to their cpu id, but not to our id.
		 */
		if (READ_ONCE(txq->xmit_lock_owner) != cpu) {
			if (dev_xmit_recursion())
				goto recursion_alert;

			skb = validate_xmit_skb(skb, dev, &again);
			if (!skb)
				goto out;

			HARD_TX_LOCK(dev, txq, cpu);

			if (!netif_xmit_stopped(txq)) {
				dev_xmit_recursion_inc();
				skb = dev_hard_start_xmit(skb, dev, txq, &rc);
				dev_xmit_recursion_dec();
				if (dev_xmit_complete(rc)) {
					HARD_TX_UNLOCK(dev, txq);
					goto out;
				}
			}
			HARD_TX_UNLOCK(dev, txq);
			net_crit_ratelimited("Virtual device %s asks to queue packet!\n",
					     dev->name);
		} else {
			/* Recursion is detected! It is possible,
			 * unfortunately
			 */
recursion_alert:
			net_crit_ratelimited("Dead loop on virtual device %s, fix it urgently!\n",
					     dev->name);
		}
	}

	rc = -ENETDOWN;
	rcu_read_unlock_bh();

	dev_core_stats_tx_dropped_inc(dev);
	kfree_skb_list(skb);
	return rc;
out:
	rcu_read_unlock_bh();
	return rc;
}
EXPORT_SYMBOL(__dev_queue_xmit);

int __dev_direct_xmit(struct sk_buff *skb, u16 queue_id)
{
	struct net_device *dev = skb->dev;
	struct sk_buff *orig_skb = skb;
	struct netdev_queue *txq;
	int ret = NETDEV_TX_BUSY;
	bool again = false;

	if (unlikely(!netif_running(dev) ||
		     !netif_carrier_ok(dev)))
		goto drop;

	skb = validate_xmit_skb_list(skb, dev, &again);
	if (skb != orig_skb)
		goto drop;

	skb_set_queue_mapping(skb, queue_id);
	txq = skb_get_tx_queue(dev, skb);

	local_bh_disable();

	dev_xmit_recursion_inc();
	HARD_TX_LOCK(dev, txq, smp_processor_id());
	if (!netif_xmit_frozen_or_drv_stopped(txq))
		ret = netdev_start_xmit(skb, dev, txq, false);
	HARD_TX_UNLOCK(dev, txq);
	dev_xmit_recursion_dec();

	local_bh_enable();
	return ret;
drop:
	dev_core_stats_tx_dropped_inc(dev);
	kfree_skb_list(skb);
	return NET_XMIT_DROP;
}
EXPORT_SYMBOL(__dev_direct_xmit);

/*************************************************************************
 *			Receiver routines
 *************************************************************************/
static DEFINE_PER_CPU(struct task_struct *, backlog_napi);

int weight_p __read_mostly = 64;           /* old backlog weight */
int dev_weight_rx_bias __read_mostly = 1;  /* bias for backlog weight */
int dev_weight_tx_bias __read_mostly = 1;  /* bias for output_queue quota */

/* Called with irq disabled */
static inline void ____napi_schedule(struct softnet_data *sd,
				     struct napi_struct *napi)
{
	struct task_struct *thread;

	lockdep_assert_irqs_disabled();

	if (test_bit(NAPI_STATE_THREADED, &napi->state)) {
		/* Paired with smp_mb__before_atomic() in
		 * napi_enable()/netif_set_threaded().
		 * Use READ_ONCE() to guarantee a complete
		 * read on napi->thread. Only call
		 * wake_up_process() when it's not NULL.
		 */
		thread = READ_ONCE(napi->thread);
		if (thread) {
			if (use_backlog_threads() && thread == raw_cpu_read(backlog_napi))
				goto use_local_napi;

			set_bit(NAPI_STATE_SCHED_THREADED, &napi->state);
			wake_up_process(thread);
			return;
		}
	}

use_local_napi:
	DEBUG_NET_WARN_ON_ONCE(!list_empty(&napi->poll_list));
	list_add_tail(&napi->poll_list, &sd->poll_list);
	WRITE_ONCE(napi->list_owner, smp_processor_id());
	/* If not called from net_rx_action()
	 * we have to raise NET_RX_SOFTIRQ.
	 */
	if (!sd->in_net_rx_action)
		raise_softirq_irqoff(NET_RX_SOFTIRQ);
}

#ifdef CONFIG_RPS

struct static_key_false rps_needed __read_mostly;
EXPORT_SYMBOL(rps_needed);
struct static_key_false rfs_needed __read_mostly;
EXPORT_SYMBOL(rfs_needed);

static u32 rfs_slot(u32 hash, const struct rps_dev_flow_table *flow_table)
{
	return hash_32(hash, flow_table->log);
}

#ifdef CONFIG_RFS_ACCEL
/**
 * rps_flow_is_active - check whether the flow is recently active.
 * @rflow: Specific flow to check activity.
 * @flow_table: per-queue flowtable that @rflow belongs to.
 * @cpu: CPU saved in @rflow.
 *
 * If the CPU has processed many packets since the flow's last activity
 * (beyond 10 times the table size), the flow is considered stale.
 *
 * Return: true if flow was recently active.
 */
static bool rps_flow_is_active(struct rps_dev_flow *rflow,
			       struct rps_dev_flow_table *flow_table,
			       unsigned int cpu)
{
	unsigned int flow_last_active;
	unsigned int sd_input_head;

	if (cpu >= nr_cpu_ids)
		return false;

	sd_input_head = READ_ONCE(per_cpu(softnet_data, cpu).input_queue_head);
	flow_last_active = READ_ONCE(rflow->last_qtail);

	return (int)(sd_input_head - flow_last_active) <
		(int)(10 << flow_table->log);
}
#endif

static struct rps_dev_flow *
set_rps_cpu(struct net_device *dev, struct sk_buff *skb,
	    struct rps_dev_flow *rflow, u16 next_cpu, u32 hash,
	    u32 flow_id)
{
	if (next_cpu < nr_cpu_ids) {
		u32 head;
#ifdef CONFIG_RFS_ACCEL
		struct netdev_rx_queue *rxqueue;
		struct rps_dev_flow_table *flow_table;
		struct rps_dev_flow *old_rflow;
		struct rps_dev_flow *tmp_rflow;
		unsigned int tmp_cpu;
		u16 rxq_index;
<<<<<<< HEAD
		u32 flow_id;
		u32 hash;
=======
>>>>>>> b35fc656
		int rc;

		/* Should we steer this flow to a different hardware queue? */
		if (!skb_rx_queue_recorded(skb) || !dev->rx_cpu_rmap ||
		    !(dev->features & NETIF_F_NTUPLE))
			goto out;
		rxq_index = cpu_rmap_lookup_index(dev->rx_cpu_rmap, next_cpu);
		if (rxq_index == skb_get_rx_queue(skb))
			goto out;

		rxqueue = dev->_rx + rxq_index;
		flow_table = rcu_dereference(rxqueue->rps_flow_table);
		if (!flow_table)
			goto out;

<<<<<<< HEAD
		hash = skb_get_hash(skb);
		flow_id = rfs_slot(hash, flow_table);

=======
>>>>>>> b35fc656
		tmp_rflow = &flow_table->flows[flow_id];
		tmp_cpu = READ_ONCE(tmp_rflow->cpu);

		if (READ_ONCE(tmp_rflow->filter) != RPS_NO_FILTER) {
			if (rps_flow_is_active(tmp_rflow, flow_table,
					       tmp_cpu)) {
				if (hash != READ_ONCE(tmp_rflow->hash) ||
				    next_cpu == tmp_cpu)
					goto out;
			}
		}

		rc = dev->netdev_ops->ndo_rx_flow_steer(dev, skb,
							rxq_index, flow_id);
		if (rc < 0)
			goto out;

		old_rflow = rflow;
		rflow = tmp_rflow;
		WRITE_ONCE(rflow->filter, rc);
		WRITE_ONCE(rflow->hash, hash);

		if (old_rflow->filter == rc)
			WRITE_ONCE(old_rflow->filter, RPS_NO_FILTER);
	out:
#endif
		head = READ_ONCE(per_cpu(softnet_data, next_cpu).input_queue_head);
		rps_input_queue_tail_save(&rflow->last_qtail, head);
	}

	WRITE_ONCE(rflow->cpu, next_cpu);
	return rflow;
}

/*
 * get_rps_cpu is called from netif_receive_skb and returns the target
 * CPU from the RPS map of the receiving queue for a given skb.
 * rcu_read_lock must be held on entry.
 */
static int get_rps_cpu(struct net_device *dev, struct sk_buff *skb,
		       struct rps_dev_flow **rflowp)
{
	const struct rps_sock_flow_table *sock_flow_table;
	struct netdev_rx_queue *rxqueue = dev->_rx;
	struct rps_dev_flow_table *flow_table;
	struct rps_map *map;
	int cpu = -1;
	u32 flow_id;
	u32 tcpu;
	u32 hash;

	if (skb_rx_queue_recorded(skb)) {
		u16 index = skb_get_rx_queue(skb);

		if (unlikely(index >= dev->real_num_rx_queues)) {
			WARN_ONCE(dev->real_num_rx_queues > 1,
				  "%s received packet on queue %u, but number "
				  "of RX queues is %u\n",
				  dev->name, index, dev->real_num_rx_queues);
			goto done;
		}
		rxqueue += index;
	}

	/* Avoid computing hash if RFS/RPS is not active for this rxqueue */

	flow_table = rcu_dereference(rxqueue->rps_flow_table);
	map = rcu_dereference(rxqueue->rps_map);
	if (!flow_table && !map)
		goto done;

	skb_reset_network_header(skb);
	hash = skb_get_hash(skb);
	if (!hash)
		goto done;

	sock_flow_table = rcu_dereference(net_hotdata.rps_sock_flow_table);
	if (flow_table && sock_flow_table) {
		struct rps_dev_flow *rflow;
		u32 next_cpu;
		u32 ident;

		/* First check into global flow table if there is a match.
		 * This READ_ONCE() pairs with WRITE_ONCE() from rps_record_sock_flow().
		 */
		ident = READ_ONCE(sock_flow_table->ents[hash & sock_flow_table->mask]);
		if ((ident ^ hash) & ~net_hotdata.rps_cpu_mask)
			goto try_rps;

		next_cpu = ident & net_hotdata.rps_cpu_mask;

		/* OK, now we know there is a match,
		 * we can look at the local (per receive queue) flow table
		 */
		flow_id = rfs_slot(hash, flow_table);
		rflow = &flow_table->flows[flow_id];
		tcpu = rflow->cpu;

		/*
		 * If the desired CPU (where last recvmsg was done) is
		 * different from current CPU (one in the rx-queue flow
		 * table entry), switch if one of the following holds:
		 *   - Current CPU is unset (>= nr_cpu_ids).
		 *   - Current CPU is offline.
		 *   - The current CPU's queue tail has advanced beyond the
		 *     last packet that was enqueued using this table entry.
		 *     This guarantees that all previous packets for the flow
		 *     have been dequeued, thus preserving in order delivery.
		 */
		if (unlikely(tcpu != next_cpu) &&
		    (tcpu >= nr_cpu_ids || !cpu_online(tcpu) ||
		     ((int)(READ_ONCE(per_cpu(softnet_data, tcpu).input_queue_head) -
		      rflow->last_qtail)) >= 0)) {
			tcpu = next_cpu;
			rflow = set_rps_cpu(dev, skb, rflow, next_cpu, hash,
					    flow_id);
		}

		if (tcpu < nr_cpu_ids && cpu_online(tcpu)) {
			*rflowp = rflow;
			cpu = tcpu;
			goto done;
		}
	}

try_rps:

	if (map) {
		tcpu = map->cpus[reciprocal_scale(hash, map->len)];
		if (cpu_online(tcpu)) {
			cpu = tcpu;
			goto done;
		}
	}

done:
	return cpu;
}

#ifdef CONFIG_RFS_ACCEL

/**
 * rps_may_expire_flow - check whether an RFS hardware filter may be removed
 * @dev: Device on which the filter was set
 * @rxq_index: RX queue index
 * @flow_id: Flow ID passed to ndo_rx_flow_steer()
 * @filter_id: Filter ID returned by ndo_rx_flow_steer()
 *
 * Drivers that implement ndo_rx_flow_steer() should periodically call
 * this function for each installed filter and remove the filters for
 * which it returns %true.
 */
bool rps_may_expire_flow(struct net_device *dev, u16 rxq_index,
			 u32 flow_id, u16 filter_id)
{
	struct netdev_rx_queue *rxqueue = dev->_rx + rxq_index;
	struct rps_dev_flow_table *flow_table;
	struct rps_dev_flow *rflow;
	bool expire = true;

	rcu_read_lock();
	flow_table = rcu_dereference(rxqueue->rps_flow_table);
	if (flow_table && flow_id < (1UL << flow_table->log)) {
		unsigned int cpu;

		rflow = &flow_table->flows[flow_id];
		cpu = READ_ONCE(rflow->cpu);
		if (READ_ONCE(rflow->filter) == filter_id &&
		    rps_flow_is_active(rflow, flow_table, cpu))
			expire = false;
	}
	rcu_read_unlock();
	return expire;
}
EXPORT_SYMBOL(rps_may_expire_flow);

#endif /* CONFIG_RFS_ACCEL */

/* Called from hardirq (IPI) context */
static void rps_trigger_softirq(void *data)
{
	struct softnet_data *sd = data;

	____napi_schedule(sd, &sd->backlog);
	/* Pairs with READ_ONCE() in softnet_seq_show() */
	WRITE_ONCE(sd->received_rps, sd->received_rps + 1);
}

#endif /* CONFIG_RPS */

/* Called from hardirq (IPI) context */
static void trigger_rx_softirq(void *data)
{
	struct softnet_data *sd = data;

	__raise_softirq_irqoff(NET_RX_SOFTIRQ);
	smp_store_release(&sd->defer_ipi_scheduled, 0);
}

/*
 * After we queued a packet into sd->input_pkt_queue,
 * we need to make sure this queue is serviced soon.
 *
 * - If this is another cpu queue, link it to our rps_ipi_list,
 *   and make sure we will process rps_ipi_list from net_rx_action().
 *
 * - If this is our own queue, NAPI schedule our backlog.
 *   Note that this also raises NET_RX_SOFTIRQ.
 */
static void napi_schedule_rps(struct softnet_data *sd)
{
	struct softnet_data *mysd = this_cpu_ptr(&softnet_data);

#ifdef CONFIG_RPS
	if (sd != mysd) {
		if (use_backlog_threads()) {
			__napi_schedule_irqoff(&sd->backlog);
			return;
		}

		sd->rps_ipi_next = mysd->rps_ipi_list;
		mysd->rps_ipi_list = sd;

		/* If not called from net_rx_action() or napi_threaded_poll()
		 * we have to raise NET_RX_SOFTIRQ.
		 */
		if (!mysd->in_net_rx_action && !mysd->in_napi_threaded_poll)
			__raise_softirq_irqoff(NET_RX_SOFTIRQ);
		return;
	}
#endif /* CONFIG_RPS */
	__napi_schedule_irqoff(&mysd->backlog);
}

void kick_defer_list_purge(unsigned int cpu)
{
	struct softnet_data *sd = &per_cpu(softnet_data, cpu);
	unsigned long flags;

	if (use_backlog_threads()) {
		backlog_lock_irq_save(sd, &flags);

		if (!__test_and_set_bit(NAPI_STATE_SCHED, &sd->backlog.state))
			__napi_schedule_irqoff(&sd->backlog);

		backlog_unlock_irq_restore(sd, &flags);

	} else if (!cmpxchg(&sd->defer_ipi_scheduled, 0, 1)) {
		smp_call_function_single_async(cpu, &sd->defer_csd);
	}
}

#ifdef CONFIG_NET_FLOW_LIMIT
int netdev_flow_limit_table_len __read_mostly = (1 << 12);
#endif

static bool skb_flow_limit(struct sk_buff *skb, unsigned int qlen)
{
#ifdef CONFIG_NET_FLOW_LIMIT
	struct sd_flow_limit *fl;
	struct softnet_data *sd;
	unsigned int old_flow, new_flow;

	if (qlen < (READ_ONCE(net_hotdata.max_backlog) >> 1))
		return false;

	sd = this_cpu_ptr(&softnet_data);

	rcu_read_lock();
	fl = rcu_dereference(sd->flow_limit);
	if (fl) {
		new_flow = hash_32(skb_get_hash(skb), fl->log_buckets);
		old_flow = fl->history[fl->history_head];
		fl->history[fl->history_head] = new_flow;

		fl->history_head++;
		fl->history_head &= FLOW_LIMIT_HISTORY - 1;

		if (likely(fl->buckets[old_flow]))
			fl->buckets[old_flow]--;

		if (++fl->buckets[new_flow] > (FLOW_LIMIT_HISTORY >> 1)) {
			/* Pairs with READ_ONCE() in softnet_seq_show() */
			WRITE_ONCE(fl->count, fl->count + 1);
			rcu_read_unlock();
			return true;
		}
	}
	rcu_read_unlock();
#endif
	return false;
}

/*
 * enqueue_to_backlog is called to queue an skb to a per CPU backlog
 * queue (may be a remote CPU queue).
 */
static int enqueue_to_backlog(struct sk_buff *skb, int cpu,
			      unsigned int *qtail)
{
	enum skb_drop_reason reason;
	struct softnet_data *sd;
	unsigned long flags;
	unsigned int qlen;
	int max_backlog;
	u32 tail;

	reason = SKB_DROP_REASON_DEV_READY;
	if (!netif_running(skb->dev))
		goto bad_dev;

	reason = SKB_DROP_REASON_CPU_BACKLOG;
	sd = &per_cpu(softnet_data, cpu);

	qlen = skb_queue_len_lockless(&sd->input_pkt_queue);
	max_backlog = READ_ONCE(net_hotdata.max_backlog);
	if (unlikely(qlen > max_backlog))
		goto cpu_backlog_drop;
	backlog_lock_irq_save(sd, &flags);
	qlen = skb_queue_len(&sd->input_pkt_queue);
	if (qlen <= max_backlog && !skb_flow_limit(skb, qlen)) {
		if (!qlen) {
			/* Schedule NAPI for backlog device. We can use
			 * non atomic operation as we own the queue lock.
			 */
			if (!__test_and_set_bit(NAPI_STATE_SCHED,
						&sd->backlog.state))
				napi_schedule_rps(sd);
		}
		__skb_queue_tail(&sd->input_pkt_queue, skb);
		tail = rps_input_queue_tail_incr(sd);
		backlog_unlock_irq_restore(sd, &flags);

		/* save the tail outside of the critical section */
		rps_input_queue_tail_save(qtail, tail);
		return NET_RX_SUCCESS;
	}

	backlog_unlock_irq_restore(sd, &flags);

cpu_backlog_drop:
	numa_drop_add(&sd->drop_counters, 1);
bad_dev:
	dev_core_stats_rx_dropped_inc(skb->dev);
	kfree_skb_reason(skb, reason);
	return NET_RX_DROP;
}

static struct netdev_rx_queue *netif_get_rxqueue(struct sk_buff *skb)
{
	struct net_device *dev = skb->dev;
	struct netdev_rx_queue *rxqueue;

	rxqueue = dev->_rx;

	if (skb_rx_queue_recorded(skb)) {
		u16 index = skb_get_rx_queue(skb);

		if (unlikely(index >= dev->real_num_rx_queues)) {
			WARN_ONCE(dev->real_num_rx_queues > 1,
				  "%s received packet on queue %u, but number "
				  "of RX queues is %u\n",
				  dev->name, index, dev->real_num_rx_queues);

			return rxqueue; /* Return first rxqueue */
		}
		rxqueue += index;
	}
	return rxqueue;
}

u32 bpf_prog_run_generic_xdp(struct sk_buff *skb, struct xdp_buff *xdp,
			     const struct bpf_prog *xdp_prog)
{
	void *orig_data, *orig_data_end, *hard_start;
	struct netdev_rx_queue *rxqueue;
	bool orig_bcast, orig_host;
	u32 mac_len, frame_sz;
	__be16 orig_eth_type;
	struct ethhdr *eth;
	u32 metalen, act;
	int off;

	/* The XDP program wants to see the packet starting at the MAC
	 * header.
	 */
	mac_len = skb->data - skb_mac_header(skb);
	hard_start = skb->data - skb_headroom(skb);

	/* SKB "head" area always have tailroom for skb_shared_info */
	frame_sz = (void *)skb_end_pointer(skb) - hard_start;
	frame_sz += SKB_DATA_ALIGN(sizeof(struct skb_shared_info));

	rxqueue = netif_get_rxqueue(skb);
	xdp_init_buff(xdp, frame_sz, &rxqueue->xdp_rxq);
	xdp_prepare_buff(xdp, hard_start, skb_headroom(skb) - mac_len,
			 skb_headlen(skb) + mac_len, true);
	if (skb_is_nonlinear(skb)) {
		skb_shinfo(skb)->xdp_frags_size = skb->data_len;
		xdp_buff_set_frags_flag(xdp);
	} else {
		xdp_buff_clear_frags_flag(xdp);
	}

	orig_data_end = xdp->data_end;
	orig_data = xdp->data;
	eth = (struct ethhdr *)xdp->data;
	orig_host = ether_addr_equal_64bits(eth->h_dest, skb->dev->dev_addr);
	orig_bcast = is_multicast_ether_addr_64bits(eth->h_dest);
	orig_eth_type = eth->h_proto;

	act = bpf_prog_run_xdp(xdp_prog, xdp);

	/* check if bpf_xdp_adjust_head was used */
	off = xdp->data - orig_data;
	if (off) {
		if (off > 0)
			__skb_pull(skb, off);
		else if (off < 0)
			__skb_push(skb, -off);

		skb->mac_header += off;
		skb_reset_network_header(skb);
	}

	/* check if bpf_xdp_adjust_tail was used */
	off = xdp->data_end - orig_data_end;
	if (off != 0) {
		skb_set_tail_pointer(skb, xdp->data_end - xdp->data);
		skb->len += off; /* positive on grow, negative on shrink */
	}

	/* XDP frag metadata (e.g. nr_frags) are updated in eBPF helpers
	 * (e.g. bpf_xdp_adjust_tail), we need to update data_len here.
	 */
	if (xdp_buff_has_frags(xdp))
		skb->data_len = skb_shinfo(skb)->xdp_frags_size;
	else
		skb->data_len = 0;

	/* check if XDP changed eth hdr such SKB needs update */
	eth = (struct ethhdr *)xdp->data;
	if ((orig_eth_type != eth->h_proto) ||
	    (orig_host != ether_addr_equal_64bits(eth->h_dest,
						  skb->dev->dev_addr)) ||
	    (orig_bcast != is_multicast_ether_addr_64bits(eth->h_dest))) {
		__skb_push(skb, ETH_HLEN);
		skb->pkt_type = PACKET_HOST;
		skb->protocol = eth_type_trans(skb, skb->dev);
	}

	/* Redirect/Tx gives L2 packet, code that will reuse skb must __skb_pull
	 * before calling us again on redirect path. We do not call do_redirect
	 * as we leave that up to the caller.
	 *
	 * Caller is responsible for managing lifetime of skb (i.e. calling
	 * kfree_skb in response to actions it cannot handle/XDP_DROP).
	 */
	switch (act) {
	case XDP_REDIRECT:
	case XDP_TX:
		__skb_push(skb, mac_len);
		break;
	case XDP_PASS:
		metalen = xdp->data - xdp->data_meta;
		if (metalen)
			skb_metadata_set(skb, metalen);
		break;
	}

	return act;
}

static int
netif_skb_check_for_xdp(struct sk_buff **pskb, const struct bpf_prog *prog)
{
	struct sk_buff *skb = *pskb;
	int err, hroom, troom;

	local_lock_nested_bh(&system_page_pool.bh_lock);
	err = skb_cow_data_for_xdp(this_cpu_read(system_page_pool.pool), pskb, prog);
	local_unlock_nested_bh(&system_page_pool.bh_lock);
	if (!err)
		return 0;

	/* In case we have to go down the path and also linearize,
	 * then lets do the pskb_expand_head() work just once here.
	 */
	hroom = XDP_PACKET_HEADROOM - skb_headroom(skb);
	troom = skb->tail + skb->data_len - skb->end;
	err = pskb_expand_head(skb,
			       hroom > 0 ? ALIGN(hroom, NET_SKB_PAD) : 0,
			       troom > 0 ? troom + 128 : 0, GFP_ATOMIC);
	if (err)
		return err;

	return skb_linearize(skb);
}

static u32 netif_receive_generic_xdp(struct sk_buff **pskb,
				     struct xdp_buff *xdp,
				     const struct bpf_prog *xdp_prog)
{
	struct sk_buff *skb = *pskb;
	u32 mac_len, act = XDP_DROP;

	/* Reinjected packets coming from act_mirred or similar should
	 * not get XDP generic processing.
	 */
	if (skb_is_redirected(skb))
		return XDP_PASS;

	/* XDP packets must have sufficient headroom of XDP_PACKET_HEADROOM
	 * bytes. This is the guarantee that also native XDP provides,
	 * thus we need to do it here as well.
	 */
	mac_len = skb->data - skb_mac_header(skb);
	__skb_push(skb, mac_len);

	if (skb_cloned(skb) || skb_is_nonlinear(skb) ||
	    skb_headroom(skb) < XDP_PACKET_HEADROOM) {
		if (netif_skb_check_for_xdp(pskb, xdp_prog))
			goto do_drop;
	}

	__skb_pull(*pskb, mac_len);

	act = bpf_prog_run_generic_xdp(*pskb, xdp, xdp_prog);
	switch (act) {
	case XDP_REDIRECT:
	case XDP_TX:
	case XDP_PASS:
		break;
	default:
		bpf_warn_invalid_xdp_action((*pskb)->dev, xdp_prog, act);
		fallthrough;
	case XDP_ABORTED:
		trace_xdp_exception((*pskb)->dev, xdp_prog, act);
		fallthrough;
	case XDP_DROP:
	do_drop:
		kfree_skb(*pskb);
		break;
	}

	return act;
}

/* When doing generic XDP we have to bypass the qdisc layer and the
 * network taps in order to match in-driver-XDP behavior. This also means
 * that XDP packets are able to starve other packets going through a qdisc,
 * and DDOS attacks will be more effective. In-driver-XDP use dedicated TX
 * queues, so they do not have this starvation issue.
 */
void generic_xdp_tx(struct sk_buff *skb, const struct bpf_prog *xdp_prog)
{
	struct net_device *dev = skb->dev;
	struct netdev_queue *txq;
	bool free_skb = true;
	int cpu, rc;

	txq = netdev_core_pick_tx(dev, skb, NULL);
	cpu = smp_processor_id();
	HARD_TX_LOCK(dev, txq, cpu);
	if (!netif_xmit_frozen_or_drv_stopped(txq)) {
		rc = netdev_start_xmit(skb, dev, txq, 0);
		if (dev_xmit_complete(rc))
			free_skb = false;
	}
	HARD_TX_UNLOCK(dev, txq);
	if (free_skb) {
		trace_xdp_exception(dev, xdp_prog, XDP_TX);
		dev_core_stats_tx_dropped_inc(dev);
		kfree_skb(skb);
	}
}

static DEFINE_STATIC_KEY_FALSE(generic_xdp_needed_key);

int do_xdp_generic(const struct bpf_prog *xdp_prog, struct sk_buff **pskb)
{
	struct bpf_net_context __bpf_net_ctx, *bpf_net_ctx;

	if (xdp_prog) {
		struct xdp_buff xdp;
		u32 act;
		int err;

		bpf_net_ctx = bpf_net_ctx_set(&__bpf_net_ctx);
		act = netif_receive_generic_xdp(pskb, &xdp, xdp_prog);
		if (act != XDP_PASS) {
			switch (act) {
			case XDP_REDIRECT:
				err = xdp_do_generic_redirect((*pskb)->dev, *pskb,
							      &xdp, xdp_prog);
				if (err)
					goto out_redir;
				break;
			case XDP_TX:
				generic_xdp_tx(*pskb, xdp_prog);
				break;
			}
			bpf_net_ctx_clear(bpf_net_ctx);
			return XDP_DROP;
		}
		bpf_net_ctx_clear(bpf_net_ctx);
	}
	return XDP_PASS;
out_redir:
	bpf_net_ctx_clear(bpf_net_ctx);
	kfree_skb_reason(*pskb, SKB_DROP_REASON_XDP);
	return XDP_DROP;
}
EXPORT_SYMBOL_GPL(do_xdp_generic);

static int netif_rx_internal(struct sk_buff *skb)
{
	int ret;

	net_timestamp_check(READ_ONCE(net_hotdata.tstamp_prequeue), skb);

	trace_netif_rx(skb);

#ifdef CONFIG_RPS
	if (static_branch_unlikely(&rps_needed)) {
		struct rps_dev_flow voidflow, *rflow = &voidflow;
		int cpu;

		rcu_read_lock();

		cpu = get_rps_cpu(skb->dev, skb, &rflow);
		if (cpu < 0)
			cpu = smp_processor_id();

		ret = enqueue_to_backlog(skb, cpu, &rflow->last_qtail);

		rcu_read_unlock();
	} else
#endif
	{
		unsigned int qtail;

		ret = enqueue_to_backlog(skb, smp_processor_id(), &qtail);
	}
	return ret;
}

/**
 *	__netif_rx	-	Slightly optimized version of netif_rx
 *	@skb: buffer to post
 *
 *	This behaves as netif_rx except that it does not disable bottom halves.
 *	As a result this function may only be invoked from the interrupt context
 *	(either hard or soft interrupt).
 */
int __netif_rx(struct sk_buff *skb)
{
	int ret;

	lockdep_assert_once(hardirq_count() | softirq_count());

	trace_netif_rx_entry(skb);
	ret = netif_rx_internal(skb);
	trace_netif_rx_exit(ret);
	return ret;
}
EXPORT_SYMBOL(__netif_rx);

/**
 *	netif_rx	-	post buffer to the network code
 *	@skb: buffer to post
 *
 *	This function receives a packet from a device driver and queues it for
 *	the upper (protocol) levels to process via the backlog NAPI device. It
 *	always succeeds. The buffer may be dropped during processing for
 *	congestion control or by the protocol layers.
 *	The network buffer is passed via the backlog NAPI device. Modern NIC
 *	driver should use NAPI and GRO.
 *	This function can used from interrupt and from process context. The
 *	caller from process context must not disable interrupts before invoking
 *	this function.
 *
 *	return values:
 *	NET_RX_SUCCESS	(no congestion)
 *	NET_RX_DROP     (packet was dropped)
 *
 */
int netif_rx(struct sk_buff *skb)
{
	bool need_bh_off = !(hardirq_count() | softirq_count());
	int ret;

	if (need_bh_off)
		local_bh_disable();
	trace_netif_rx_entry(skb);
	ret = netif_rx_internal(skb);
	trace_netif_rx_exit(ret);
	if (need_bh_off)
		local_bh_enable();
	return ret;
}
EXPORT_SYMBOL(netif_rx);

static __latent_entropy void net_tx_action(void)
{
	struct softnet_data *sd = this_cpu_ptr(&softnet_data);

	if (sd->completion_queue) {
		struct sk_buff *clist;

		local_irq_disable();
		clist = sd->completion_queue;
		sd->completion_queue = NULL;
		local_irq_enable();

		while (clist) {
			struct sk_buff *skb = clist;

			clist = clist->next;

			WARN_ON(refcount_read(&skb->users));
			if (likely(get_kfree_skb_cb(skb)->reason == SKB_CONSUMED))
				trace_consume_skb(skb, net_tx_action);
			else
				trace_kfree_skb(skb, net_tx_action,
						get_kfree_skb_cb(skb)->reason, NULL);

			if (skb->fclone != SKB_FCLONE_UNAVAILABLE)
				__kfree_skb(skb);
			else
				__napi_kfree_skb(skb,
						 get_kfree_skb_cb(skb)->reason);
		}
	}

	if (sd->output_queue) {
		struct Qdisc *head;

		local_irq_disable();
		head = sd->output_queue;
		sd->output_queue = NULL;
		sd->output_queue_tailp = &sd->output_queue;
		local_irq_enable();

		rcu_read_lock();

		while (head) {
			struct Qdisc *q = head;
			spinlock_t *root_lock = NULL;

			head = head->next_sched;

			/* We need to make sure head->next_sched is read
			 * before clearing __QDISC_STATE_SCHED
			 */
			smp_mb__before_atomic();

			if (!(q->flags & TCQ_F_NOLOCK)) {
				root_lock = qdisc_lock(q);
				spin_lock(root_lock);
			} else if (unlikely(test_bit(__QDISC_STATE_DEACTIVATED,
						     &q->state))) {
				/* There is a synchronize_net() between
				 * STATE_DEACTIVATED flag being set and
				 * qdisc_reset()/some_qdisc_is_busy() in
				 * dev_deactivate(), so we can safely bail out
				 * early here to avoid data race between
				 * qdisc_deactivate() and some_qdisc_is_busy()
				 * for lockless qdisc.
				 */
				clear_bit(__QDISC_STATE_SCHED, &q->state);
				continue;
			}

			clear_bit(__QDISC_STATE_SCHED, &q->state);
			qdisc_run(q);
			if (root_lock)
				spin_unlock(root_lock);
		}

		rcu_read_unlock();
	}

	xfrm_dev_backlog(sd);
}

#if IS_ENABLED(CONFIG_BRIDGE) && IS_ENABLED(CONFIG_ATM_LANE)
/* This hook is defined here for ATM LANE */
int (*br_fdb_test_addr_hook)(struct net_device *dev,
			     unsigned char *addr) __read_mostly;
EXPORT_SYMBOL_GPL(br_fdb_test_addr_hook);
#endif

/**
 *	netdev_is_rx_handler_busy - check if receive handler is registered
 *	@dev: device to check
 *
 *	Check if a receive handler is already registered for a given device.
 *	Return true if there one.
 *
 *	The caller must hold the rtnl_mutex.
 */
bool netdev_is_rx_handler_busy(struct net_device *dev)
{
	ASSERT_RTNL();
	return dev && rtnl_dereference(dev->rx_handler);
}
EXPORT_SYMBOL_GPL(netdev_is_rx_handler_busy);

/**
 *	netdev_rx_handler_register - register receive handler
 *	@dev: device to register a handler for
 *	@rx_handler: receive handler to register
 *	@rx_handler_data: data pointer that is used by rx handler
 *
 *	Register a receive handler for a device. This handler will then be
 *	called from __netif_receive_skb. A negative errno code is returned
 *	on a failure.
 *
 *	The caller must hold the rtnl_mutex.
 *
 *	For a general description of rx_handler, see enum rx_handler_result.
 */
int netdev_rx_handler_register(struct net_device *dev,
			       rx_handler_func_t *rx_handler,
			       void *rx_handler_data)
{
	if (netdev_is_rx_handler_busy(dev))
		return -EBUSY;

	if (dev->priv_flags & IFF_NO_RX_HANDLER)
		return -EINVAL;

	/* Note: rx_handler_data must be set before rx_handler */
	rcu_assign_pointer(dev->rx_handler_data, rx_handler_data);
	rcu_assign_pointer(dev->rx_handler, rx_handler);

	return 0;
}
EXPORT_SYMBOL_GPL(netdev_rx_handler_register);

/**
 *	netdev_rx_handler_unregister - unregister receive handler
 *	@dev: device to unregister a handler from
 *
 *	Unregister a receive handler from a device.
 *
 *	The caller must hold the rtnl_mutex.
 */
void netdev_rx_handler_unregister(struct net_device *dev)
{

	ASSERT_RTNL();
	RCU_INIT_POINTER(dev->rx_handler, NULL);
	/* a reader seeing a non NULL rx_handler in a rcu_read_lock()
	 * section has a guarantee to see a non NULL rx_handler_data
	 * as well.
	 */
	synchronize_net();
	RCU_INIT_POINTER(dev->rx_handler_data, NULL);
}
EXPORT_SYMBOL_GPL(netdev_rx_handler_unregister);

/*
 * Limit the use of PFMEMALLOC reserves to those protocols that implement
 * the special handling of PFMEMALLOC skbs.
 */
static bool skb_pfmemalloc_protocol(struct sk_buff *skb)
{
	switch (skb->protocol) {
	case htons(ETH_P_ARP):
	case htons(ETH_P_IP):
	case htons(ETH_P_IPV6):
	case htons(ETH_P_8021Q):
	case htons(ETH_P_8021AD):
		return true;
	default:
		return false;
	}
}

static inline int nf_ingress(struct sk_buff *skb, struct packet_type **pt_prev,
			     int *ret, struct net_device *orig_dev)
{
	if (nf_hook_ingress_active(skb)) {
		int ingress_retval;

		if (*pt_prev) {
			*ret = deliver_skb(skb, *pt_prev, orig_dev);
			*pt_prev = NULL;
		}

		rcu_read_lock();
		ingress_retval = nf_hook_ingress(skb);
		rcu_read_unlock();
		return ingress_retval;
	}
	return 0;
}

static int __netif_receive_skb_core(struct sk_buff **pskb, bool pfmemalloc,
				    struct packet_type **ppt_prev)
{
	enum skb_drop_reason drop_reason = SKB_DROP_REASON_UNHANDLED_PROTO;
	struct packet_type *ptype, *pt_prev;
	rx_handler_func_t *rx_handler;
	struct sk_buff *skb = *pskb;
	struct net_device *orig_dev;
	bool deliver_exact = false;
	int ret = NET_RX_DROP;
	__be16 type;

	net_timestamp_check(!READ_ONCE(net_hotdata.tstamp_prequeue), skb);

	trace_netif_receive_skb(skb);

	orig_dev = skb->dev;

	skb_reset_network_header(skb);
#if !defined(CONFIG_DEBUG_NET)
	/* We plan to no longer reset the transport header here.
	 * Give some time to fuzzers and dev build to catch bugs
	 * in network stacks.
	 */
	if (!skb_transport_header_was_set(skb))
		skb_reset_transport_header(skb);
#endif
	skb_reset_mac_len(skb);

	pt_prev = NULL;

another_round:
	skb->skb_iif = skb->dev->ifindex;

	__this_cpu_inc(softnet_data.processed);

	if (static_branch_unlikely(&generic_xdp_needed_key)) {
		int ret2;

		migrate_disable();
		ret2 = do_xdp_generic(rcu_dereference(skb->dev->xdp_prog),
				      &skb);
		migrate_enable();

		if (ret2 != XDP_PASS) {
			ret = NET_RX_DROP;
			goto out;
		}
	}

	if (eth_type_vlan(skb->protocol)) {
		skb = skb_vlan_untag(skb);
		if (unlikely(!skb))
			goto out;
	}

	if (skb_skip_tc_classify(skb))
		goto skip_classify;

	if (pfmemalloc)
		goto skip_taps;

	list_for_each_entry_rcu(ptype, &dev_net_rcu(skb->dev)->ptype_all,
				list) {
		if (pt_prev)
			ret = deliver_skb(skb, pt_prev, orig_dev);
		pt_prev = ptype;
	}

	list_for_each_entry_rcu(ptype, &skb->dev->ptype_all, list) {
		if (pt_prev)
			ret = deliver_skb(skb, pt_prev, orig_dev);
		pt_prev = ptype;
	}

skip_taps:
#ifdef CONFIG_NET_INGRESS
	if (static_branch_unlikely(&ingress_needed_key)) {
		bool another = false;

		nf_skip_egress(skb, true);
		skb = sch_handle_ingress(skb, &pt_prev, &ret, orig_dev,
					 &another);
		if (another)
			goto another_round;
		if (!skb)
			goto out;

		nf_skip_egress(skb, false);
		if (nf_ingress(skb, &pt_prev, &ret, orig_dev) < 0)
			goto out;
	}
#endif
	skb_reset_redirect(skb);
skip_classify:
	if (pfmemalloc && !skb_pfmemalloc_protocol(skb)) {
		drop_reason = SKB_DROP_REASON_PFMEMALLOC;
		goto drop;
	}

	if (skb_vlan_tag_present(skb)) {
		if (pt_prev) {
			ret = deliver_skb(skb, pt_prev, orig_dev);
			pt_prev = NULL;
		}
		if (vlan_do_receive(&skb))
			goto another_round;
		else if (unlikely(!skb))
			goto out;
	}

	rx_handler = rcu_dereference(skb->dev->rx_handler);
	if (rx_handler) {
		if (pt_prev) {
			ret = deliver_skb(skb, pt_prev, orig_dev);
			pt_prev = NULL;
		}
		switch (rx_handler(&skb)) {
		case RX_HANDLER_CONSUMED:
			ret = NET_RX_SUCCESS;
			goto out;
		case RX_HANDLER_ANOTHER:
			goto another_round;
		case RX_HANDLER_EXACT:
			deliver_exact = true;
			break;
		case RX_HANDLER_PASS:
			break;
		default:
			BUG();
		}
	}

	if (unlikely(skb_vlan_tag_present(skb)) && !netdev_uses_dsa(skb->dev)) {
check_vlan_id:
		if (skb_vlan_tag_get_id(skb)) {
			/* Vlan id is non 0 and vlan_do_receive() above couldn't
			 * find vlan device.
			 */
			skb->pkt_type = PACKET_OTHERHOST;
		} else if (eth_type_vlan(skb->protocol)) {
			/* Outer header is 802.1P with vlan 0, inner header is
			 * 802.1Q or 802.1AD and vlan_do_receive() above could
			 * not find vlan dev for vlan id 0.
			 */
			__vlan_hwaccel_clear_tag(skb);
			skb = skb_vlan_untag(skb);
			if (unlikely(!skb))
				goto out;
			if (vlan_do_receive(&skb))
				/* After stripping off 802.1P header with vlan 0
				 * vlan dev is found for inner header.
				 */
				goto another_round;
			else if (unlikely(!skb))
				goto out;
			else
				/* We have stripped outer 802.1P vlan 0 header.
				 * But could not find vlan dev.
				 * check again for vlan id to set OTHERHOST.
				 */
				goto check_vlan_id;
		}
		/* Note: we might in the future use prio bits
		 * and set skb->priority like in vlan_do_receive()
		 * For the time being, just ignore Priority Code Point
		 */
		__vlan_hwaccel_clear_tag(skb);
	}

	type = skb->protocol;

	/* deliver only exact match when indicated */
	if (likely(!deliver_exact)) {
		deliver_ptype_list_skb(skb, &pt_prev, orig_dev, type,
				       &ptype_base[ntohs(type) &
						   PTYPE_HASH_MASK]);

		/* orig_dev and skb->dev could belong to different netns;
		 * Even in such case we need to traverse only the list
		 * coming from skb->dev, as the ptype owner (packet socket)
		 * will use dev_net(skb->dev) to do namespace filtering.
		 */
		deliver_ptype_list_skb(skb, &pt_prev, orig_dev, type,
				       &dev_net_rcu(skb->dev)->ptype_specific);
	}

	deliver_ptype_list_skb(skb, &pt_prev, orig_dev, type,
			       &orig_dev->ptype_specific);

	if (unlikely(skb->dev != orig_dev)) {
		deliver_ptype_list_skb(skb, &pt_prev, orig_dev, type,
				       &skb->dev->ptype_specific);
	}

	if (pt_prev) {
		*ppt_prev = pt_prev;
	} else {
drop:
		if (!deliver_exact)
			dev_core_stats_rx_dropped_inc(skb->dev);
		else
			dev_core_stats_rx_nohandler_inc(skb->dev);

		kfree_skb_reason(skb, drop_reason);
		/* Jamal, now you will not able to escape explaining
		 * me how you were going to use this. :-)
		 */
		ret = NET_RX_DROP;
	}

out:
	/* The invariant here is that if *ppt_prev is not NULL
	 * then skb should also be non-NULL.
	 *
	 * Apparently *ppt_prev assignment above holds this invariant due to
	 * skb dereferencing near it.
	 */
	*pskb = skb;
	return ret;
}

static int __netif_receive_skb_one_core(struct sk_buff *skb, bool pfmemalloc)
{
	struct net_device *orig_dev = skb->dev;
	struct packet_type *pt_prev = NULL;
	int ret;

	ret = __netif_receive_skb_core(&skb, pfmemalloc, &pt_prev);
	if (pt_prev)
		ret = INDIRECT_CALL_INET(pt_prev->func, ipv6_rcv, ip_rcv, skb,
					 skb->dev, pt_prev, orig_dev);
	return ret;
}

/**
 *	netif_receive_skb_core - special purpose version of netif_receive_skb
 *	@skb: buffer to process
 *
 *	More direct receive version of netif_receive_skb().  It should
 *	only be used by callers that have a need to skip RPS and Generic XDP.
 *	Caller must also take care of handling if ``(page_is_)pfmemalloc``.
 *
 *	This function may only be called from softirq context and interrupts
 *	should be enabled.
 *
 *	Return values (usually ignored):
 *	NET_RX_SUCCESS: no congestion
 *	NET_RX_DROP: packet was dropped
 */
int netif_receive_skb_core(struct sk_buff *skb)
{
	int ret;

	rcu_read_lock();
	ret = __netif_receive_skb_one_core(skb, false);
	rcu_read_unlock();

	return ret;
}
EXPORT_SYMBOL(netif_receive_skb_core);

static inline void __netif_receive_skb_list_ptype(struct list_head *head,
						  struct packet_type *pt_prev,
						  struct net_device *orig_dev)
{
	struct sk_buff *skb, *next;

	if (!pt_prev)
		return;
	if (list_empty(head))
		return;
	if (pt_prev->list_func != NULL)
		INDIRECT_CALL_INET(pt_prev->list_func, ipv6_list_rcv,
				   ip_list_rcv, head, pt_prev, orig_dev);
	else
		list_for_each_entry_safe(skb, next, head, list) {
			skb_list_del_init(skb);
			pt_prev->func(skb, skb->dev, pt_prev, orig_dev);
		}
}

static void __netif_receive_skb_list_core(struct list_head *head, bool pfmemalloc)
{
	/* Fast-path assumptions:
	 * - There is no RX handler.
	 * - Only one packet_type matches.
	 * If either of these fails, we will end up doing some per-packet
	 * processing in-line, then handling the 'last ptype' for the whole
	 * sublist.  This can't cause out-of-order delivery to any single ptype,
	 * because the 'last ptype' must be constant across the sublist, and all
	 * other ptypes are handled per-packet.
	 */
	/* Current (common) ptype of sublist */
	struct packet_type *pt_curr = NULL;
	/* Current (common) orig_dev of sublist */
	struct net_device *od_curr = NULL;
	struct sk_buff *skb, *next;
	LIST_HEAD(sublist);

	list_for_each_entry_safe(skb, next, head, list) {
		struct net_device *orig_dev = skb->dev;
		struct packet_type *pt_prev = NULL;

		skb_list_del_init(skb);
		__netif_receive_skb_core(&skb, pfmemalloc, &pt_prev);
		if (!pt_prev)
			continue;
		if (pt_curr != pt_prev || od_curr != orig_dev) {
			/* dispatch old sublist */
			__netif_receive_skb_list_ptype(&sublist, pt_curr, od_curr);
			/* start new sublist */
			INIT_LIST_HEAD(&sublist);
			pt_curr = pt_prev;
			od_curr = orig_dev;
		}
		list_add_tail(&skb->list, &sublist);
	}

	/* dispatch final sublist */
	__netif_receive_skb_list_ptype(&sublist, pt_curr, od_curr);
}

static int __netif_receive_skb(struct sk_buff *skb)
{
	int ret;

	if (sk_memalloc_socks() && skb_pfmemalloc(skb)) {
		unsigned int noreclaim_flag;

		/*
		 * PFMEMALLOC skbs are special, they should
		 * - be delivered to SOCK_MEMALLOC sockets only
		 * - stay away from userspace
		 * - have bounded memory usage
		 *
		 * Use PF_MEMALLOC as this saves us from propagating the allocation
		 * context down to all allocation sites.
		 */
		noreclaim_flag = memalloc_noreclaim_save();
		ret = __netif_receive_skb_one_core(skb, true);
		memalloc_noreclaim_restore(noreclaim_flag);
	} else
		ret = __netif_receive_skb_one_core(skb, false);

	return ret;
}

static void __netif_receive_skb_list(struct list_head *head)
{
	unsigned long noreclaim_flag = 0;
	struct sk_buff *skb, *next;
	bool pfmemalloc = false; /* Is current sublist PF_MEMALLOC? */

	list_for_each_entry_safe(skb, next, head, list) {
		if ((sk_memalloc_socks() && skb_pfmemalloc(skb)) != pfmemalloc) {
			struct list_head sublist;

			/* Handle the previous sublist */
			list_cut_before(&sublist, head, &skb->list);
			if (!list_empty(&sublist))
				__netif_receive_skb_list_core(&sublist, pfmemalloc);
			pfmemalloc = !pfmemalloc;
			/* See comments in __netif_receive_skb */
			if (pfmemalloc)
				noreclaim_flag = memalloc_noreclaim_save();
			else
				memalloc_noreclaim_restore(noreclaim_flag);
		}
	}
	/* Handle the remaining sublist */
	if (!list_empty(head))
		__netif_receive_skb_list_core(head, pfmemalloc);
	/* Restore pflags */
	if (pfmemalloc)
		memalloc_noreclaim_restore(noreclaim_flag);
}

static int generic_xdp_install(struct net_device *dev, struct netdev_bpf *xdp)
{
	struct bpf_prog *old = rtnl_dereference(dev->xdp_prog);
	struct bpf_prog *new = xdp->prog;
	int ret = 0;

	switch (xdp->command) {
	case XDP_SETUP_PROG:
		rcu_assign_pointer(dev->xdp_prog, new);
		if (old)
			bpf_prog_put(old);

		if (old && !new) {
			static_branch_dec(&generic_xdp_needed_key);
		} else if (new && !old) {
			static_branch_inc(&generic_xdp_needed_key);
			netif_disable_lro(dev);
			dev_disable_gro_hw(dev);
		}
		break;

	default:
		ret = -EINVAL;
		break;
	}

	return ret;
}

static int netif_receive_skb_internal(struct sk_buff *skb)
{
	int ret;

	net_timestamp_check(READ_ONCE(net_hotdata.tstamp_prequeue), skb);

	if (skb_defer_rx_timestamp(skb))
		return NET_RX_SUCCESS;

	rcu_read_lock();
#ifdef CONFIG_RPS
	if (static_branch_unlikely(&rps_needed)) {
		struct rps_dev_flow voidflow, *rflow = &voidflow;
		int cpu = get_rps_cpu(skb->dev, skb, &rflow);

		if (cpu >= 0) {
			ret = enqueue_to_backlog(skb, cpu, &rflow->last_qtail);
			rcu_read_unlock();
			return ret;
		}
	}
#endif
	ret = __netif_receive_skb(skb);
	rcu_read_unlock();
	return ret;
}

void netif_receive_skb_list_internal(struct list_head *head)
{
	struct sk_buff *skb, *next;
	LIST_HEAD(sublist);

	list_for_each_entry_safe(skb, next, head, list) {
		net_timestamp_check(READ_ONCE(net_hotdata.tstamp_prequeue),
				    skb);
		skb_list_del_init(skb);
		if (!skb_defer_rx_timestamp(skb))
			list_add_tail(&skb->list, &sublist);
	}
	list_splice_init(&sublist, head);

	rcu_read_lock();
#ifdef CONFIG_RPS
	if (static_branch_unlikely(&rps_needed)) {
		list_for_each_entry_safe(skb, next, head, list) {
			struct rps_dev_flow voidflow, *rflow = &voidflow;
			int cpu = get_rps_cpu(skb->dev, skb, &rflow);

			if (cpu >= 0) {
				/* Will be handled, remove from list */
				skb_list_del_init(skb);
				enqueue_to_backlog(skb, cpu, &rflow->last_qtail);
			}
		}
	}
#endif
	__netif_receive_skb_list(head);
	rcu_read_unlock();
}

/**
 *	netif_receive_skb - process receive buffer from network
 *	@skb: buffer to process
 *
 *	netif_receive_skb() is the main receive data processing function.
 *	It always succeeds. The buffer may be dropped during processing
 *	for congestion control or by the protocol layers.
 *
 *	This function may only be called from softirq context and interrupts
 *	should be enabled.
 *
 *	Return values (usually ignored):
 *	NET_RX_SUCCESS: no congestion
 *	NET_RX_DROP: packet was dropped
 */
int netif_receive_skb(struct sk_buff *skb)
{
	int ret;

	trace_netif_receive_skb_entry(skb);

	ret = netif_receive_skb_internal(skb);
	trace_netif_receive_skb_exit(ret);

	return ret;
}
EXPORT_SYMBOL(netif_receive_skb);

/**
 *	netif_receive_skb_list - process many receive buffers from network
 *	@head: list of skbs to process.
 *
 *	Since return value of netif_receive_skb() is normally ignored, and
 *	wouldn't be meaningful for a list, this function returns void.
 *
 *	This function may only be called from softirq context and interrupts
 *	should be enabled.
 */
void netif_receive_skb_list(struct list_head *head)
{
	struct sk_buff *skb;

	if (list_empty(head))
		return;
	if (trace_netif_receive_skb_list_entry_enabled()) {
		list_for_each_entry(skb, head, list)
			trace_netif_receive_skb_list_entry(skb);
	}
	netif_receive_skb_list_internal(head);
	trace_netif_receive_skb_list_exit(0);
}
EXPORT_SYMBOL(netif_receive_skb_list);

/* Network device is going away, flush any packets still pending */
static void flush_backlog(struct work_struct *work)
{
	struct sk_buff *skb, *tmp;
	struct sk_buff_head list;
	struct softnet_data *sd;

	__skb_queue_head_init(&list);
	local_bh_disable();
	sd = this_cpu_ptr(&softnet_data);

	backlog_lock_irq_disable(sd);
	skb_queue_walk_safe(&sd->input_pkt_queue, skb, tmp) {
		if (READ_ONCE(skb->dev->reg_state) == NETREG_UNREGISTERING) {
			__skb_unlink(skb, &sd->input_pkt_queue);
			__skb_queue_tail(&list, skb);
			rps_input_queue_head_incr(sd);
		}
	}
	backlog_unlock_irq_enable(sd);

	local_lock_nested_bh(&softnet_data.process_queue_bh_lock);
	skb_queue_walk_safe(&sd->process_queue, skb, tmp) {
		if (READ_ONCE(skb->dev->reg_state) == NETREG_UNREGISTERING) {
			__skb_unlink(skb, &sd->process_queue);
			__skb_queue_tail(&list, skb);
			rps_input_queue_head_incr(sd);
		}
	}
	local_unlock_nested_bh(&softnet_data.process_queue_bh_lock);
	local_bh_enable();

	__skb_queue_purge_reason(&list, SKB_DROP_REASON_DEV_READY);
}

static bool flush_required(int cpu)
{
#if IS_ENABLED(CONFIG_RPS)
	struct softnet_data *sd = &per_cpu(softnet_data, cpu);
	bool do_flush;

	backlog_lock_irq_disable(sd);

	/* as insertion into process_queue happens with the rps lock held,
	 * process_queue access may race only with dequeue
	 */
	do_flush = !skb_queue_empty(&sd->input_pkt_queue) ||
		   !skb_queue_empty_lockless(&sd->process_queue);
	backlog_unlock_irq_enable(sd);

	return do_flush;
#endif
	/* without RPS we can't safely check input_pkt_queue: during a
	 * concurrent remote skb_queue_splice() we can detect as empty both
	 * input_pkt_queue and process_queue even if the latter could end-up
	 * containing a lot of packets.
	 */
	return true;
}

struct flush_backlogs {
	cpumask_t		flush_cpus;
	struct work_struct	w[];
};

static struct flush_backlogs *flush_backlogs_alloc(void)
{
	return kmalloc(struct_size_t(struct flush_backlogs, w, nr_cpu_ids),
		       GFP_KERNEL);
}

static struct flush_backlogs *flush_backlogs_fallback;
static DEFINE_MUTEX(flush_backlogs_mutex);

static void flush_all_backlogs(void)
{
	struct flush_backlogs *ptr = flush_backlogs_alloc();
	unsigned int cpu;

	if (!ptr) {
		mutex_lock(&flush_backlogs_mutex);
		ptr = flush_backlogs_fallback;
	}
	cpumask_clear(&ptr->flush_cpus);

	cpus_read_lock();

	for_each_online_cpu(cpu) {
		if (flush_required(cpu)) {
			INIT_WORK(&ptr->w[cpu], flush_backlog);
			queue_work_on(cpu, system_highpri_wq, &ptr->w[cpu]);
			__cpumask_set_cpu(cpu, &ptr->flush_cpus);
		}
	}

	/* we can have in flight packet[s] on the cpus we are not flushing,
	 * synchronize_net() in unregister_netdevice_many() will take care of
	 * them.
	 */
	for_each_cpu(cpu, &ptr->flush_cpus)
		flush_work(&ptr->w[cpu]);

	cpus_read_unlock();

	if (ptr != flush_backlogs_fallback)
		kfree(ptr);
	else
		mutex_unlock(&flush_backlogs_mutex);
}

static void net_rps_send_ipi(struct softnet_data *remsd)
{
#ifdef CONFIG_RPS
	while (remsd) {
		struct softnet_data *next = remsd->rps_ipi_next;

		if (cpu_online(remsd->cpu))
			smp_call_function_single_async(remsd->cpu, &remsd->csd);
		remsd = next;
	}
#endif
}

/*
 * net_rps_action_and_irq_enable sends any pending IPI's for rps.
 * Note: called with local irq disabled, but exits with local irq enabled.
 */
static void net_rps_action_and_irq_enable(struct softnet_data *sd)
{
#ifdef CONFIG_RPS
	struct softnet_data *remsd = sd->rps_ipi_list;

	if (!use_backlog_threads() && remsd) {
		sd->rps_ipi_list = NULL;

		local_irq_enable();

		/* Send pending IPI's to kick RPS processing on remote cpus. */
		net_rps_send_ipi(remsd);
	} else
#endif
		local_irq_enable();
}

static bool sd_has_rps_ipi_waiting(struct softnet_data *sd)
{
#ifdef CONFIG_RPS
	return !use_backlog_threads() && sd->rps_ipi_list;
#else
	return false;
#endif
}

static int process_backlog(struct napi_struct *napi, int quota)
{
	struct softnet_data *sd = container_of(napi, struct softnet_data, backlog);
	bool again = true;
	int work = 0;

	/* Check if we have pending ipi, its better to send them now,
	 * not waiting net_rx_action() end.
	 */
	if (sd_has_rps_ipi_waiting(sd)) {
		local_irq_disable();
		net_rps_action_and_irq_enable(sd);
	}

	napi->weight = READ_ONCE(net_hotdata.dev_rx_weight);
	while (again) {
		struct sk_buff *skb;

		local_lock_nested_bh(&softnet_data.process_queue_bh_lock);
		while ((skb = __skb_dequeue(&sd->process_queue))) {
			local_unlock_nested_bh(&softnet_data.process_queue_bh_lock);
			rcu_read_lock();
			__netif_receive_skb(skb);
			rcu_read_unlock();
			if (++work >= quota) {
				rps_input_queue_head_add(sd, work);
				return work;
			}

			local_lock_nested_bh(&softnet_data.process_queue_bh_lock);
		}
		local_unlock_nested_bh(&softnet_data.process_queue_bh_lock);

		backlog_lock_irq_disable(sd);
		if (skb_queue_empty(&sd->input_pkt_queue)) {
			/*
			 * Inline a custom version of __napi_complete().
			 * only current cpu owns and manipulates this napi,
			 * and NAPI_STATE_SCHED is the only possible flag set
			 * on backlog.
			 * We can use a plain write instead of clear_bit(),
			 * and we dont need an smp_mb() memory barrier.
			 */
			napi->state &= NAPIF_STATE_THREADED;
			again = false;
		} else {
			local_lock_nested_bh(&softnet_data.process_queue_bh_lock);
			skb_queue_splice_tail_init(&sd->input_pkt_queue,
						   &sd->process_queue);
			local_unlock_nested_bh(&softnet_data.process_queue_bh_lock);
		}
		backlog_unlock_irq_enable(sd);
	}

	if (work)
		rps_input_queue_head_add(sd, work);
	return work;
}

/**
 * __napi_schedule - schedule for receive
 * @n: entry to schedule
 *
 * The entry's receive function will be scheduled to run.
 * Consider using __napi_schedule_irqoff() if hard irqs are masked.
 */
void __napi_schedule(struct napi_struct *n)
{
	unsigned long flags;

	local_irq_save(flags);
	____napi_schedule(this_cpu_ptr(&softnet_data), n);
	local_irq_restore(flags);
}
EXPORT_SYMBOL(__napi_schedule);

/**
 *	napi_schedule_prep - check if napi can be scheduled
 *	@n: napi context
 *
 * Test if NAPI routine is already running, and if not mark
 * it as running.  This is used as a condition variable to
 * insure only one NAPI poll instance runs.  We also make
 * sure there is no pending NAPI disable.
 */
bool napi_schedule_prep(struct napi_struct *n)
{
	unsigned long new, val = READ_ONCE(n->state);

	do {
		if (unlikely(val & NAPIF_STATE_DISABLE))
			return false;
		new = val | NAPIF_STATE_SCHED;

		/* Sets STATE_MISSED bit if STATE_SCHED was already set
		 * This was suggested by Alexander Duyck, as compiler
		 * emits better code than :
		 * if (val & NAPIF_STATE_SCHED)
		 *     new |= NAPIF_STATE_MISSED;
		 */
		new |= (val & NAPIF_STATE_SCHED) / NAPIF_STATE_SCHED *
						   NAPIF_STATE_MISSED;
	} while (!try_cmpxchg(&n->state, &val, new));

	return !(val & NAPIF_STATE_SCHED);
}
EXPORT_SYMBOL(napi_schedule_prep);

/**
 * __napi_schedule_irqoff - schedule for receive
 * @n: entry to schedule
 *
 * Variant of __napi_schedule() assuming hard irqs are masked.
 *
 * On PREEMPT_RT enabled kernels this maps to __napi_schedule()
 * because the interrupt disabled assumption might not be true
 * due to force-threaded interrupts and spinlock substitution.
 */
void __napi_schedule_irqoff(struct napi_struct *n)
{
	if (!IS_ENABLED(CONFIG_PREEMPT_RT))
		____napi_schedule(this_cpu_ptr(&softnet_data), n);
	else
		__napi_schedule(n);
}
EXPORT_SYMBOL(__napi_schedule_irqoff);

bool napi_complete_done(struct napi_struct *n, int work_done)
{
	unsigned long flags, val, new, timeout = 0;
	bool ret = true;

	/*
	 * 1) Don't let napi dequeue from the cpu poll list
	 *    just in case its running on a different cpu.
	 * 2) If we are busy polling, do nothing here, we have
	 *    the guarantee we will be called later.
	 */
	if (unlikely(n->state & (NAPIF_STATE_NPSVC |
				 NAPIF_STATE_IN_BUSY_POLL)))
		return false;

	if (work_done) {
		if (n->gro.bitmask)
			timeout = napi_get_gro_flush_timeout(n);
		n->defer_hard_irqs_count = napi_get_defer_hard_irqs(n);
	}
	if (n->defer_hard_irqs_count > 0) {
		n->defer_hard_irqs_count--;
		timeout = napi_get_gro_flush_timeout(n);
		if (timeout)
			ret = false;
	}

	/*
	 * When the NAPI instance uses a timeout and keeps postponing
	 * it, we need to bound somehow the time packets are kept in
	 * the GRO layer.
	 */
	gro_flush_normal(&n->gro, !!timeout);

	if (unlikely(!list_empty(&n->poll_list))) {
		/* If n->poll_list is not empty, we need to mask irqs */
		local_irq_save(flags);
		list_del_init(&n->poll_list);
		local_irq_restore(flags);
	}
	WRITE_ONCE(n->list_owner, -1);

	val = READ_ONCE(n->state);
	do {
		WARN_ON_ONCE(!(val & NAPIF_STATE_SCHED));

		new = val & ~(NAPIF_STATE_MISSED | NAPIF_STATE_SCHED |
			      NAPIF_STATE_SCHED_THREADED |
			      NAPIF_STATE_PREFER_BUSY_POLL);

		/* If STATE_MISSED was set, leave STATE_SCHED set,
		 * because we will call napi->poll() one more time.
		 * This C code was suggested by Alexander Duyck to help gcc.
		 */
		new |= (val & NAPIF_STATE_MISSED) / NAPIF_STATE_MISSED *
						    NAPIF_STATE_SCHED;
	} while (!try_cmpxchg(&n->state, &val, new));

	if (unlikely(val & NAPIF_STATE_MISSED)) {
		__napi_schedule(n);
		return false;
	}

	if (timeout)
		hrtimer_start(&n->timer, ns_to_ktime(timeout),
			      HRTIMER_MODE_REL_PINNED);
	return ret;
}
EXPORT_SYMBOL(napi_complete_done);

static void skb_defer_free_flush(void)
{
	struct llist_node *free_list;
	struct sk_buff *skb, *next;
	struct skb_defer_node *sdn;
	int node;

	for_each_node(node) {
		sdn = this_cpu_ptr(net_hotdata.skb_defer_nodes) + node;

		if (llist_empty(&sdn->defer_list))
			continue;
		atomic_long_set(&sdn->defer_count, 0);
		free_list = llist_del_all(&sdn->defer_list);

		llist_for_each_entry_safe(skb, next, free_list, ll_node) {
			napi_consume_skb(skb, 1);
		}
	}
}

#if defined(CONFIG_NET_RX_BUSY_POLL)

static void __busy_poll_stop(struct napi_struct *napi, bool skip_schedule)
{
	if (!skip_schedule) {
		gro_normal_list(&napi->gro);
		__napi_schedule(napi);
		return;
	}

	/* Flush too old packets. If HZ < 1000, flush all packets */
	gro_flush_normal(&napi->gro, HZ >= 1000);

	clear_bit(NAPI_STATE_SCHED, &napi->state);
}

enum {
	NAPI_F_PREFER_BUSY_POLL	= 1,
	NAPI_F_END_ON_RESCHED	= 2,
};

static void busy_poll_stop(struct napi_struct *napi, void *have_poll_lock,
			   unsigned flags, u16 budget)
{
	struct bpf_net_context __bpf_net_ctx, *bpf_net_ctx;
	bool skip_schedule = false;
	unsigned long timeout;
	int rc;

	/* Busy polling means there is a high chance device driver hard irq
	 * could not grab NAPI_STATE_SCHED, and that NAPI_STATE_MISSED was
	 * set in napi_schedule_prep().
	 * Since we are about to call napi->poll() once more, we can safely
	 * clear NAPI_STATE_MISSED.
	 *
	 * Note: x86 could use a single "lock and ..." instruction
	 * to perform these two clear_bit()
	 */
	clear_bit(NAPI_STATE_MISSED, &napi->state);
	clear_bit(NAPI_STATE_IN_BUSY_POLL, &napi->state);

	local_bh_disable();
	bpf_net_ctx = bpf_net_ctx_set(&__bpf_net_ctx);

	if (flags & NAPI_F_PREFER_BUSY_POLL) {
		napi->defer_hard_irqs_count = napi_get_defer_hard_irqs(napi);
		timeout = napi_get_gro_flush_timeout(napi);
		if (napi->defer_hard_irqs_count && timeout) {
			hrtimer_start(&napi->timer, ns_to_ktime(timeout), HRTIMER_MODE_REL_PINNED);
			skip_schedule = true;
		}
	}

	/* All we really want here is to re-enable device interrupts.
	 * Ideally, a new ndo_busy_poll_stop() could avoid another round.
	 */
	rc = napi->poll(napi, budget);
	/* We can't gro_normal_list() here, because napi->poll() might have
	 * rearmed the napi (napi_complete_done()) in which case it could
	 * already be running on another CPU.
	 */
	trace_napi_poll(napi, rc, budget);
	netpoll_poll_unlock(have_poll_lock);
	if (rc == budget)
		__busy_poll_stop(napi, skip_schedule);
	bpf_net_ctx_clear(bpf_net_ctx);
	local_bh_enable();
}

static void __napi_busy_loop(unsigned int napi_id,
		      bool (*loop_end)(void *, unsigned long),
		      void *loop_end_arg, unsigned flags, u16 budget)
{
	unsigned long start_time = loop_end ? busy_loop_current_time() : 0;
	int (*napi_poll)(struct napi_struct *napi, int budget);
	struct bpf_net_context __bpf_net_ctx, *bpf_net_ctx;
	void *have_poll_lock = NULL;
	struct napi_struct *napi;

	WARN_ON_ONCE(!rcu_read_lock_held());

restart:
	napi_poll = NULL;

	napi = napi_by_id(napi_id);
	if (!napi)
		return;

	if (!IS_ENABLED(CONFIG_PREEMPT_RT))
		preempt_disable();
	for (;;) {
		int work = 0;

		local_bh_disable();
		bpf_net_ctx = bpf_net_ctx_set(&__bpf_net_ctx);
		if (!napi_poll) {
			unsigned long val = READ_ONCE(napi->state);

			/* If multiple threads are competing for this napi,
			 * we avoid dirtying napi->state as much as we can.
			 */
			if (val & (NAPIF_STATE_DISABLE | NAPIF_STATE_SCHED |
				   NAPIF_STATE_IN_BUSY_POLL)) {
				if (flags & NAPI_F_PREFER_BUSY_POLL)
					set_bit(NAPI_STATE_PREFER_BUSY_POLL, &napi->state);
				goto count;
			}
			if (cmpxchg(&napi->state, val,
				    val | NAPIF_STATE_IN_BUSY_POLL |
					  NAPIF_STATE_SCHED) != val) {
				if (flags & NAPI_F_PREFER_BUSY_POLL)
					set_bit(NAPI_STATE_PREFER_BUSY_POLL, &napi->state);
				goto count;
			}
			have_poll_lock = netpoll_poll_lock(napi);
			napi_poll = napi->poll;
		}
		work = napi_poll(napi, budget);
		trace_napi_poll(napi, work, budget);
		gro_normal_list(&napi->gro);
count:
		if (work > 0)
			__NET_ADD_STATS(dev_net(napi->dev),
					LINUX_MIB_BUSYPOLLRXPACKETS, work);
		skb_defer_free_flush();
		bpf_net_ctx_clear(bpf_net_ctx);
		local_bh_enable();

		if (!loop_end || loop_end(loop_end_arg, start_time))
			break;

		if (unlikely(need_resched())) {
			if (flags & NAPI_F_END_ON_RESCHED)
				break;
			if (napi_poll)
				busy_poll_stop(napi, have_poll_lock, flags, budget);
			if (!IS_ENABLED(CONFIG_PREEMPT_RT))
				preempt_enable();
			rcu_read_unlock();
			cond_resched();
			rcu_read_lock();
			if (loop_end(loop_end_arg, start_time))
				return;
			goto restart;
		}
		cpu_relax();
	}
	if (napi_poll)
		busy_poll_stop(napi, have_poll_lock, flags, budget);
	if (!IS_ENABLED(CONFIG_PREEMPT_RT))
		preempt_enable();
}

void napi_busy_loop_rcu(unsigned int napi_id,
			bool (*loop_end)(void *, unsigned long),
			void *loop_end_arg, bool prefer_busy_poll, u16 budget)
{
	unsigned flags = NAPI_F_END_ON_RESCHED;

	if (prefer_busy_poll)
		flags |= NAPI_F_PREFER_BUSY_POLL;

	__napi_busy_loop(napi_id, loop_end, loop_end_arg, flags, budget);
}

void napi_busy_loop(unsigned int napi_id,
		    bool (*loop_end)(void *, unsigned long),
		    void *loop_end_arg, bool prefer_busy_poll, u16 budget)
{
	unsigned flags = prefer_busy_poll ? NAPI_F_PREFER_BUSY_POLL : 0;

	rcu_read_lock();
	__napi_busy_loop(napi_id, loop_end, loop_end_arg, flags, budget);
	rcu_read_unlock();
}
EXPORT_SYMBOL(napi_busy_loop);

void napi_suspend_irqs(unsigned int napi_id)
{
	struct napi_struct *napi;

	rcu_read_lock();
	napi = napi_by_id(napi_id);
	if (napi) {
		unsigned long timeout = napi_get_irq_suspend_timeout(napi);

		if (timeout)
			hrtimer_start(&napi->timer, ns_to_ktime(timeout),
				      HRTIMER_MODE_REL_PINNED);
	}
	rcu_read_unlock();
}

void napi_resume_irqs(unsigned int napi_id)
{
	struct napi_struct *napi;

	rcu_read_lock();
	napi = napi_by_id(napi_id);
	if (napi) {
		/* If irq_suspend_timeout is set to 0 between the call to
		 * napi_suspend_irqs and now, the original value still
		 * determines the safety timeout as intended and napi_watchdog
		 * will resume irq processing.
		 */
		if (napi_get_irq_suspend_timeout(napi)) {
			local_bh_disable();
			napi_schedule(napi);
			local_bh_enable();
		}
	}
	rcu_read_unlock();
}

#endif /* CONFIG_NET_RX_BUSY_POLL */

static void __napi_hash_add_with_id(struct napi_struct *napi,
				    unsigned int napi_id)
{
	napi->gro.cached_napi_id = napi_id;

	WRITE_ONCE(napi->napi_id, napi_id);
	hlist_add_head_rcu(&napi->napi_hash_node,
			   &napi_hash[napi->napi_id % HASH_SIZE(napi_hash)]);
}

static void napi_hash_add_with_id(struct napi_struct *napi,
				  unsigned int napi_id)
{
	unsigned long flags;

	spin_lock_irqsave(&napi_hash_lock, flags);
	WARN_ON_ONCE(napi_by_id(napi_id));
	__napi_hash_add_with_id(napi, napi_id);
	spin_unlock_irqrestore(&napi_hash_lock, flags);
}

static void napi_hash_add(struct napi_struct *napi)
{
	unsigned long flags;

	if (test_bit(NAPI_STATE_NO_BUSY_POLL, &napi->state))
		return;

	spin_lock_irqsave(&napi_hash_lock, flags);

	/* 0..NR_CPUS range is reserved for sender_cpu use */
	do {
		if (unlikely(!napi_id_valid(++napi_gen_id)))
			napi_gen_id = MIN_NAPI_ID;
	} while (napi_by_id(napi_gen_id));

	__napi_hash_add_with_id(napi, napi_gen_id);

	spin_unlock_irqrestore(&napi_hash_lock, flags);
}

/* Warning : caller is responsible to make sure rcu grace period
 * is respected before freeing memory containing @napi
 */
static void napi_hash_del(struct napi_struct *napi)
{
	unsigned long flags;

	spin_lock_irqsave(&napi_hash_lock, flags);

	hlist_del_init_rcu(&napi->napi_hash_node);

	spin_unlock_irqrestore(&napi_hash_lock, flags);
}

static enum hrtimer_restart napi_watchdog(struct hrtimer *timer)
{
	struct napi_struct *napi;

	napi = container_of(timer, struct napi_struct, timer);

	/* Note : we use a relaxed variant of napi_schedule_prep() not setting
	 * NAPI_STATE_MISSED, since we do not react to a device IRQ.
	 */
	if (!napi_disable_pending(napi) &&
	    !test_and_set_bit(NAPI_STATE_SCHED, &napi->state)) {
		clear_bit(NAPI_STATE_PREFER_BUSY_POLL, &napi->state);
		__napi_schedule_irqoff(napi);
	}

	return HRTIMER_NORESTART;
}

static void napi_stop_kthread(struct napi_struct *napi)
{
	unsigned long val, new;

	/* Wait until the napi STATE_THREADED is unset. */
	while (true) {
		val = READ_ONCE(napi->state);

		/* If napi kthread own this napi or the napi is idle,
		 * STATE_THREADED can be unset here.
		 */
		if ((val & NAPIF_STATE_SCHED_THREADED) ||
		    !(val & NAPIF_STATE_SCHED)) {
			new = val & (~NAPIF_STATE_THREADED);
		} else {
			msleep(20);
			continue;
		}

		if (try_cmpxchg(&napi->state, &val, new))
			break;
	}

	/* Once STATE_THREADED is unset, wait for SCHED_THREADED to be unset by
	 * the kthread.
	 */
	while (true) {
		if (!test_bit(NAPI_STATE_SCHED_THREADED, &napi->state))
			break;

		msleep(20);
	}

	kthread_stop(napi->thread);
	napi->thread = NULL;
}

int napi_set_threaded(struct napi_struct *napi,
		      enum netdev_napi_threaded threaded)
{
	if (threaded) {
		if (!napi->thread) {
			int err = napi_kthread_create(napi);

			if (err)
				return err;
		}
	}

	if (napi->config)
		napi->config->threaded = threaded;

	/* Setting/unsetting threaded mode on a napi might not immediately
	 * take effect, if the current napi instance is actively being
	 * polled. In this case, the switch between threaded mode and
	 * softirq mode will happen in the next round of napi_schedule().
	 * This should not cause hiccups/stalls to the live traffic.
	 */
	if (!threaded && napi->thread) {
		napi_stop_kthread(napi);
	} else {
		/* Make sure kthread is created before THREADED bit is set. */
		smp_mb__before_atomic();
		assign_bit(NAPI_STATE_THREADED, &napi->state, threaded);
	}

	return 0;
}

int netif_set_threaded(struct net_device *dev,
		       enum netdev_napi_threaded threaded)
{
	struct napi_struct *napi;
	int i, err = 0;

	netdev_assert_locked_or_invisible(dev);

	if (threaded) {
		list_for_each_entry(napi, &dev->napi_list, dev_list) {
			if (!napi->thread) {
				err = napi_kthread_create(napi);
				if (err) {
					threaded = NETDEV_NAPI_THREADED_DISABLED;
					break;
				}
			}
		}
	}

	WRITE_ONCE(dev->threaded, threaded);

	/* The error should not occur as the kthreads are already created. */
	list_for_each_entry(napi, &dev->napi_list, dev_list)
		WARN_ON_ONCE(napi_set_threaded(napi, threaded));

	/* Override the config for all NAPIs even if currently not listed */
	for (i = 0; i < dev->num_napi_configs; i++)
		dev->napi_config[i].threaded = threaded;

	return err;
}

/**
 * netif_threaded_enable() - enable threaded NAPIs
 * @dev: net_device instance
 *
 * Enable threaded mode for the NAPI instances of the device. This may be useful
 * for devices where multiple NAPI instances get scheduled by a single
 * interrupt. Threaded NAPI allows moving the NAPI processing to cores other
 * than the core where IRQ is mapped.
 *
 * This function should be called before @dev is registered.
 */
void netif_threaded_enable(struct net_device *dev)
{
	WARN_ON_ONCE(netif_set_threaded(dev, NETDEV_NAPI_THREADED_ENABLED));
}
EXPORT_SYMBOL(netif_threaded_enable);

/**
 * netif_queue_set_napi - Associate queue with the napi
 * @dev: device to which NAPI and queue belong
 * @queue_index: Index of queue
 * @type: queue type as RX or TX
 * @napi: NAPI context, pass NULL to clear previously set NAPI
 *
 * Set queue with its corresponding napi context. This should be done after
 * registering the NAPI handler for the queue-vector and the queues have been
 * mapped to the corresponding interrupt vector.
 */
void netif_queue_set_napi(struct net_device *dev, unsigned int queue_index,
			  enum netdev_queue_type type, struct napi_struct *napi)
{
	struct netdev_rx_queue *rxq;
	struct netdev_queue *txq;

	if (WARN_ON_ONCE(napi && !napi->dev))
		return;
	netdev_ops_assert_locked_or_invisible(dev);

	switch (type) {
	case NETDEV_QUEUE_TYPE_RX:
		rxq = __netif_get_rx_queue(dev, queue_index);
		rxq->napi = napi;
		return;
	case NETDEV_QUEUE_TYPE_TX:
		txq = netdev_get_tx_queue(dev, queue_index);
		txq->napi = napi;
		return;
	default:
		return;
	}
}
EXPORT_SYMBOL(netif_queue_set_napi);

static void
netif_napi_irq_notify(struct irq_affinity_notify *notify,
		      const cpumask_t *mask)
{
	struct napi_struct *napi =
		container_of(notify, struct napi_struct, notify);
#ifdef CONFIG_RFS_ACCEL
	struct cpu_rmap *rmap = napi->dev->rx_cpu_rmap;
	int err;
#endif

	if (napi->config && napi->dev->irq_affinity_auto)
		cpumask_copy(&napi->config->affinity_mask, mask);

#ifdef CONFIG_RFS_ACCEL
	if (napi->dev->rx_cpu_rmap_auto) {
		err = cpu_rmap_update(rmap, napi->napi_rmap_idx, mask);
		if (err)
			netdev_warn(napi->dev, "RMAP update failed (%d)\n",
				    err);
	}
#endif
}

#ifdef CONFIG_RFS_ACCEL
static void netif_napi_affinity_release(struct kref *ref)
{
	struct napi_struct *napi =
		container_of(ref, struct napi_struct, notify.kref);
	struct cpu_rmap *rmap = napi->dev->rx_cpu_rmap;

	netdev_assert_locked(napi->dev);
	WARN_ON(test_and_clear_bit(NAPI_STATE_HAS_NOTIFIER,
				   &napi->state));

	if (!napi->dev->rx_cpu_rmap_auto)
		return;
	rmap->obj[napi->napi_rmap_idx] = NULL;
	napi->napi_rmap_idx = -1;
	cpu_rmap_put(rmap);
}

int netif_enable_cpu_rmap(struct net_device *dev, unsigned int num_irqs)
{
	if (dev->rx_cpu_rmap_auto)
		return 0;

	dev->rx_cpu_rmap = alloc_irq_cpu_rmap(num_irqs);
	if (!dev->rx_cpu_rmap)
		return -ENOMEM;

	dev->rx_cpu_rmap_auto = true;
	return 0;
}
EXPORT_SYMBOL(netif_enable_cpu_rmap);

static void netif_del_cpu_rmap(struct net_device *dev)
{
	struct cpu_rmap *rmap = dev->rx_cpu_rmap;

	if (!dev->rx_cpu_rmap_auto)
		return;

	/* Free the rmap */
	cpu_rmap_put(rmap);
	dev->rx_cpu_rmap = NULL;
	dev->rx_cpu_rmap_auto = false;
}

#else
static void netif_napi_affinity_release(struct kref *ref)
{
}

int netif_enable_cpu_rmap(struct net_device *dev, unsigned int num_irqs)
{
	return 0;
}
EXPORT_SYMBOL(netif_enable_cpu_rmap);

static void netif_del_cpu_rmap(struct net_device *dev)
{
}
#endif

void netif_set_affinity_auto(struct net_device *dev)
{
	unsigned int i, maxqs, numa;

	maxqs = max(dev->num_tx_queues, dev->num_rx_queues);
	numa = dev_to_node(&dev->dev);

	for (i = 0; i < maxqs; i++)
		cpumask_set_cpu(cpumask_local_spread(i, numa),
				&dev->napi_config[i].affinity_mask);

	dev->irq_affinity_auto = true;
}
EXPORT_SYMBOL(netif_set_affinity_auto);

void netif_napi_set_irq_locked(struct napi_struct *napi, int irq)
{
	int rc;

	netdev_assert_locked_or_invisible(napi->dev);

	if (napi->irq == irq)
		return;

	/* Remove existing resources */
	if (test_and_clear_bit(NAPI_STATE_HAS_NOTIFIER, &napi->state))
		irq_set_affinity_notifier(napi->irq, NULL);

	napi->irq = irq;
	if (irq < 0 ||
	    (!napi->dev->rx_cpu_rmap_auto && !napi->dev->irq_affinity_auto))
		return;

	/* Abort for buggy drivers */
	if (napi->dev->irq_affinity_auto && WARN_ON_ONCE(!napi->config))
		return;

#ifdef CONFIG_RFS_ACCEL
	if (napi->dev->rx_cpu_rmap_auto) {
		rc = cpu_rmap_add(napi->dev->rx_cpu_rmap, napi);
		if (rc < 0)
			return;

		cpu_rmap_get(napi->dev->rx_cpu_rmap);
		napi->napi_rmap_idx = rc;
	}
#endif

	/* Use core IRQ notifier */
	napi->notify.notify = netif_napi_irq_notify;
	napi->notify.release = netif_napi_affinity_release;
	rc = irq_set_affinity_notifier(irq, &napi->notify);
	if (rc) {
		netdev_warn(napi->dev, "Unable to set IRQ notifier (%d)\n",
			    rc);
		goto put_rmap;
	}

	set_bit(NAPI_STATE_HAS_NOTIFIER, &napi->state);
	return;

put_rmap:
#ifdef CONFIG_RFS_ACCEL
	if (napi->dev->rx_cpu_rmap_auto) {
		napi->dev->rx_cpu_rmap->obj[napi->napi_rmap_idx] = NULL;
		cpu_rmap_put(napi->dev->rx_cpu_rmap);
		napi->napi_rmap_idx = -1;
	}
#endif
	napi->notify.notify = NULL;
	napi->notify.release = NULL;
}
EXPORT_SYMBOL(netif_napi_set_irq_locked);

static void napi_restore_config(struct napi_struct *n)
{
	n->defer_hard_irqs = n->config->defer_hard_irqs;
	n->gro_flush_timeout = n->config->gro_flush_timeout;
	n->irq_suspend_timeout = n->config->irq_suspend_timeout;

	if (n->dev->irq_affinity_auto &&
	    test_bit(NAPI_STATE_HAS_NOTIFIER, &n->state))
		irq_set_affinity(n->irq, &n->config->affinity_mask);

	/* a NAPI ID might be stored in the config, if so use it. if not, use
	 * napi_hash_add to generate one for us.
	 */
	if (n->config->napi_id) {
		napi_hash_add_with_id(n, n->config->napi_id);
	} else {
		napi_hash_add(n);
		n->config->napi_id = n->napi_id;
	}

	WARN_ON_ONCE(napi_set_threaded(n, n->config->threaded));
}

static void napi_save_config(struct napi_struct *n)
{
	n->config->defer_hard_irqs = n->defer_hard_irqs;
	n->config->gro_flush_timeout = n->gro_flush_timeout;
	n->config->irq_suspend_timeout = n->irq_suspend_timeout;
	napi_hash_del(n);
}

/* Netlink wants the NAPI list to be sorted by ID, if adding a NAPI which will
 * inherit an existing ID try to insert it at the right position.
 */
static void
netif_napi_dev_list_add(struct net_device *dev, struct napi_struct *napi)
{
	unsigned int new_id, pos_id;
	struct list_head *higher;
	struct napi_struct *pos;

	new_id = UINT_MAX;
	if (napi->config && napi->config->napi_id)
		new_id = napi->config->napi_id;

	higher = &dev->napi_list;
	list_for_each_entry(pos, &dev->napi_list, dev_list) {
		if (napi_id_valid(pos->napi_id))
			pos_id = pos->napi_id;
		else if (pos->config)
			pos_id = pos->config->napi_id;
		else
			pos_id = UINT_MAX;

		if (pos_id <= new_id)
			break;
		higher = &pos->dev_list;
	}
	list_add_rcu(&napi->dev_list, higher); /* adds after higher */
}

/* Double check that napi_get_frags() allocates skbs with
 * skb->head being backed by slab, not a page fragment.
 * This is to make sure bug fixed in 3226b158e67c
 * ("net: avoid 32 x truesize under-estimation for tiny skbs")
 * does not accidentally come back.
 */
static void napi_get_frags_check(struct napi_struct *napi)
{
	struct sk_buff *skb;

	local_bh_disable();
	skb = napi_get_frags(napi);
	WARN_ON_ONCE(skb && skb->head_frag);
	napi_free_frags(napi);
	local_bh_enable();
}

void netif_napi_add_weight_locked(struct net_device *dev,
				  struct napi_struct *napi,
				  int (*poll)(struct napi_struct *, int),
				  int weight)
{
	netdev_assert_locked(dev);
	if (WARN_ON(test_and_set_bit(NAPI_STATE_LISTED, &napi->state)))
		return;

	INIT_LIST_HEAD(&napi->poll_list);
	INIT_HLIST_NODE(&napi->napi_hash_node);
	hrtimer_setup(&napi->timer, napi_watchdog, CLOCK_MONOTONIC, HRTIMER_MODE_REL_PINNED);
	gro_init(&napi->gro);
	napi->skb = NULL;
	napi->poll = poll;
	if (weight > NAPI_POLL_WEIGHT)
		netdev_err_once(dev, "%s() called with weight %d\n", __func__,
				weight);
	napi->weight = weight;
	napi->dev = dev;
#ifdef CONFIG_NETPOLL
	napi->poll_owner = -1;
#endif
	napi->list_owner = -1;
	set_bit(NAPI_STATE_SCHED, &napi->state);
	set_bit(NAPI_STATE_NPSVC, &napi->state);
	netif_napi_dev_list_add(dev, napi);

	/* default settings from sysfs are applied to all NAPIs. any per-NAPI
	 * configuration will be loaded in napi_enable
	 */
	napi_set_defer_hard_irqs(napi, READ_ONCE(dev->napi_defer_hard_irqs));
	napi_set_gro_flush_timeout(napi, READ_ONCE(dev->gro_flush_timeout));

	napi_get_frags_check(napi);
	/* Create kthread for this napi if dev->threaded is set.
	 * Clear dev->threaded if kthread creation failed so that
	 * threaded mode will not be enabled in napi_enable().
	 */
	if (napi_get_threaded_config(dev, napi))
		if (napi_kthread_create(napi))
			dev->threaded = NETDEV_NAPI_THREADED_DISABLED;
	netif_napi_set_irq_locked(napi, -1);
}
EXPORT_SYMBOL(netif_napi_add_weight_locked);

void napi_disable_locked(struct napi_struct *n)
{
	unsigned long val, new;

	might_sleep();
	netdev_assert_locked(n->dev);

	set_bit(NAPI_STATE_DISABLE, &n->state);

	val = READ_ONCE(n->state);
	do {
		while (val & (NAPIF_STATE_SCHED | NAPIF_STATE_NPSVC)) {
			usleep_range(20, 200);
			val = READ_ONCE(n->state);
		}

		new = val | NAPIF_STATE_SCHED | NAPIF_STATE_NPSVC;
		new &= ~(NAPIF_STATE_THREADED | NAPIF_STATE_PREFER_BUSY_POLL);
	} while (!try_cmpxchg(&n->state, &val, new));

	hrtimer_cancel(&n->timer);

	if (n->config)
		napi_save_config(n);
	else
		napi_hash_del(n);

	clear_bit(NAPI_STATE_DISABLE, &n->state);
}
EXPORT_SYMBOL(napi_disable_locked);

/**
 * napi_disable() - prevent NAPI from scheduling
 * @n: NAPI context
 *
 * Stop NAPI from being scheduled on this context.
 * Waits till any outstanding processing completes.
 * Takes netdev_lock() for associated net_device.
 */
void napi_disable(struct napi_struct *n)
{
	netdev_lock(n->dev);
	napi_disable_locked(n);
	netdev_unlock(n->dev);
}
EXPORT_SYMBOL(napi_disable);

void napi_enable_locked(struct napi_struct *n)
{
	unsigned long new, val = READ_ONCE(n->state);

	if (n->config)
		napi_restore_config(n);
	else
		napi_hash_add(n);

	do {
		BUG_ON(!test_bit(NAPI_STATE_SCHED, &val));

		new = val & ~(NAPIF_STATE_SCHED | NAPIF_STATE_NPSVC);
		if (n->dev->threaded && n->thread)
			new |= NAPIF_STATE_THREADED;
	} while (!try_cmpxchg(&n->state, &val, new));
}
EXPORT_SYMBOL(napi_enable_locked);

/**
 * napi_enable() - enable NAPI scheduling
 * @n: NAPI context
 *
 * Enable scheduling of a NAPI instance.
 * Must be paired with napi_disable().
 * Takes netdev_lock() for associated net_device.
 */
void napi_enable(struct napi_struct *n)
{
	netdev_lock(n->dev);
	napi_enable_locked(n);
	netdev_unlock(n->dev);
}
EXPORT_SYMBOL(napi_enable);

/* Must be called in process context */
void __netif_napi_del_locked(struct napi_struct *napi)
{
	netdev_assert_locked(napi->dev);

	if (!test_and_clear_bit(NAPI_STATE_LISTED, &napi->state))
		return;

	/* Make sure NAPI is disabled (or was never enabled). */
	WARN_ON(!test_bit(NAPI_STATE_SCHED, &napi->state));

	if (test_and_clear_bit(NAPI_STATE_HAS_NOTIFIER, &napi->state))
		irq_set_affinity_notifier(napi->irq, NULL);

	if (napi->config) {
		napi->index = -1;
		napi->config = NULL;
	}

	list_del_rcu(&napi->dev_list);
	napi_free_frags(napi);

	gro_cleanup(&napi->gro);

	if (napi->thread) {
		kthread_stop(napi->thread);
		napi->thread = NULL;
	}
}
EXPORT_SYMBOL(__netif_napi_del_locked);

static int __napi_poll(struct napi_struct *n, bool *repoll)
{
	int work, weight;

	weight = n->weight;

	/* This NAPI_STATE_SCHED test is for avoiding a race
	 * with netpoll's poll_napi().  Only the entity which
	 * obtains the lock and sees NAPI_STATE_SCHED set will
	 * actually make the ->poll() call.  Therefore we avoid
	 * accidentally calling ->poll() when NAPI is not scheduled.
	 */
	work = 0;
	if (napi_is_scheduled(n)) {
		work = n->poll(n, weight);
		trace_napi_poll(n, work, weight);

		xdp_do_check_flushed(n);
	}

	if (unlikely(work > weight))
		netdev_err_once(n->dev, "NAPI poll function %pS returned %d, exceeding its budget of %d.\n",
				n->poll, work, weight);

	if (likely(work < weight))
		return work;

	/* Drivers must not modify the NAPI state if they
	 * consume the entire weight.  In such cases this code
	 * still "owns" the NAPI instance and therefore can
	 * move the instance around on the list at-will.
	 */
	if (unlikely(napi_disable_pending(n))) {
		napi_complete(n);
		return work;
	}

	/* The NAPI context has more processing work, but busy-polling
	 * is preferred. Exit early.
	 */
	if (napi_prefer_busy_poll(n)) {
		if (napi_complete_done(n, work)) {
			/* If timeout is not set, we need to make sure
			 * that the NAPI is re-scheduled.
			 */
			napi_schedule(n);
		}
		return work;
	}

	/* Flush too old packets. If HZ < 1000, flush all packets */
	gro_flush_normal(&n->gro, HZ >= 1000);

	/* Some drivers may have called napi_schedule
	 * prior to exhausting their budget.
	 */
	if (unlikely(!list_empty(&n->poll_list))) {
		pr_warn_once("%s: Budget exhausted after napi rescheduled\n",
			     n->dev ? n->dev->name : "backlog");
		return work;
	}

	*repoll = true;

	return work;
}

static int napi_poll(struct napi_struct *n, struct list_head *repoll)
{
	bool do_repoll = false;
	void *have;
	int work;

	list_del_init(&n->poll_list);

	have = netpoll_poll_lock(n);

	work = __napi_poll(n, &do_repoll);

	if (do_repoll) {
#if defined(CONFIG_DEBUG_NET)
		if (unlikely(!napi_is_scheduled(n)))
			pr_crit("repoll requested for device %s %ps but napi is not scheduled.\n",
				n->dev->name, n->poll);
#endif
		list_add_tail(&n->poll_list, repoll);
	}
	netpoll_poll_unlock(have);

	return work;
}

static int napi_thread_wait(struct napi_struct *napi)
{
	set_current_state(TASK_INTERRUPTIBLE);

	while (!kthread_should_stop()) {
		/* Testing SCHED_THREADED bit here to make sure the current
		 * kthread owns this napi and could poll on this napi.
		 * Testing SCHED bit is not enough because SCHED bit might be
		 * set by some other busy poll thread or by napi_disable().
		 */
		if (test_bit(NAPI_STATE_SCHED_THREADED, &napi->state)) {
			WARN_ON(!list_empty(&napi->poll_list));
			__set_current_state(TASK_RUNNING);
			return 0;
		}

		schedule();
		set_current_state(TASK_INTERRUPTIBLE);
	}
	__set_current_state(TASK_RUNNING);

	return -1;
}

static void napi_threaded_poll_loop(struct napi_struct *napi)
{
	struct bpf_net_context __bpf_net_ctx, *bpf_net_ctx;
	struct softnet_data *sd;
	unsigned long last_qs = jiffies;

	for (;;) {
		bool repoll = false;
		void *have;

		local_bh_disable();
		bpf_net_ctx = bpf_net_ctx_set(&__bpf_net_ctx);

		sd = this_cpu_ptr(&softnet_data);
		sd->in_napi_threaded_poll = true;

		have = netpoll_poll_lock(napi);
		__napi_poll(napi, &repoll);
		netpoll_poll_unlock(have);

		sd->in_napi_threaded_poll = false;
		barrier();

		if (sd_has_rps_ipi_waiting(sd)) {
			local_irq_disable();
			net_rps_action_and_irq_enable(sd);
		}
		skb_defer_free_flush();
		bpf_net_ctx_clear(bpf_net_ctx);
		local_bh_enable();

		if (!repoll)
			break;

		rcu_softirq_qs_periodic(last_qs);
		cond_resched();
	}
}

static int napi_threaded_poll(void *data)
{
	struct napi_struct *napi = data;

	while (!napi_thread_wait(napi))
		napi_threaded_poll_loop(napi);

	return 0;
}

static __latent_entropy void net_rx_action(void)
{
	struct softnet_data *sd = this_cpu_ptr(&softnet_data);
	unsigned long time_limit = jiffies +
		usecs_to_jiffies(READ_ONCE(net_hotdata.netdev_budget_usecs));
	struct bpf_net_context __bpf_net_ctx, *bpf_net_ctx;
	int budget = READ_ONCE(net_hotdata.netdev_budget);
	LIST_HEAD(list);
	LIST_HEAD(repoll);

	bpf_net_ctx = bpf_net_ctx_set(&__bpf_net_ctx);
start:
	sd->in_net_rx_action = true;
	local_irq_disable();
	list_splice_init(&sd->poll_list, &list);
	local_irq_enable();

	for (;;) {
		struct napi_struct *n;

		skb_defer_free_flush();

		if (list_empty(&list)) {
			if (list_empty(&repoll)) {
				sd->in_net_rx_action = false;
				barrier();
				/* We need to check if ____napi_schedule()
				 * had refilled poll_list while
				 * sd->in_net_rx_action was true.
				 */
				if (!list_empty(&sd->poll_list))
					goto start;
				if (!sd_has_rps_ipi_waiting(sd))
					goto end;
			}
			break;
		}

		n = list_first_entry(&list, struct napi_struct, poll_list);
		budget -= napi_poll(n, &repoll);

		/* If softirq window is exhausted then punt.
		 * Allow this to run for 2 jiffies since which will allow
		 * an average latency of 1.5/HZ.
		 */
		if (unlikely(budget <= 0 ||
			     time_after_eq(jiffies, time_limit))) {
			/* Pairs with READ_ONCE() in softnet_seq_show() */
			WRITE_ONCE(sd->time_squeeze, sd->time_squeeze + 1);
			break;
		}
	}

	local_irq_disable();

	list_splice_tail_init(&sd->poll_list, &list);
	list_splice_tail(&repoll, &list);
	list_splice(&list, &sd->poll_list);
	if (!list_empty(&sd->poll_list))
		__raise_softirq_irqoff(NET_RX_SOFTIRQ);
	else
		sd->in_net_rx_action = false;

	net_rps_action_and_irq_enable(sd);
end:
	bpf_net_ctx_clear(bpf_net_ctx);
}

struct netdev_adjacent {
	struct net_device *dev;
	netdevice_tracker dev_tracker;

	/* upper master flag, there can only be one master device per list */
	bool master;

	/* lookup ignore flag */
	bool ignore;

	/* counter for the number of times this device was added to us */
	u16 ref_nr;

	/* private field for the users */
	void *private;

	struct list_head list;
	struct rcu_head rcu;
};

static struct netdev_adjacent *__netdev_find_adj(struct net_device *adj_dev,
						 struct list_head *adj_list)
{
	struct netdev_adjacent *adj;

	list_for_each_entry(adj, adj_list, list) {
		if (adj->dev == adj_dev)
			return adj;
	}
	return NULL;
}

static int ____netdev_has_upper_dev(struct net_device *upper_dev,
				    struct netdev_nested_priv *priv)
{
	struct net_device *dev = (struct net_device *)priv->data;

	return upper_dev == dev;
}

/**
 * netdev_has_upper_dev - Check if device is linked to an upper device
 * @dev: device
 * @upper_dev: upper device to check
 *
 * Find out if a device is linked to specified upper device and return true
 * in case it is. Note that this checks only immediate upper device,
 * not through a complete stack of devices. The caller must hold the RTNL lock.
 */
bool netdev_has_upper_dev(struct net_device *dev,
			  struct net_device *upper_dev)
{
	struct netdev_nested_priv priv = {
		.data = (void *)upper_dev,
	};

	ASSERT_RTNL();

	return netdev_walk_all_upper_dev_rcu(dev, ____netdev_has_upper_dev,
					     &priv);
}
EXPORT_SYMBOL(netdev_has_upper_dev);

/**
 * netdev_has_upper_dev_all_rcu - Check if device is linked to an upper device
 * @dev: device
 * @upper_dev: upper device to check
 *
 * Find out if a device is linked to specified upper device and return true
 * in case it is. Note that this checks the entire upper device chain.
 * The caller must hold rcu lock.
 */

bool netdev_has_upper_dev_all_rcu(struct net_device *dev,
				  struct net_device *upper_dev)
{
	struct netdev_nested_priv priv = {
		.data = (void *)upper_dev,
	};

	return !!netdev_walk_all_upper_dev_rcu(dev, ____netdev_has_upper_dev,
					       &priv);
}
EXPORT_SYMBOL(netdev_has_upper_dev_all_rcu);

/**
 * netdev_has_any_upper_dev - Check if device is linked to some device
 * @dev: device
 *
 * Find out if a device is linked to an upper device and return true in case
 * it is. The caller must hold the RTNL lock.
 */
bool netdev_has_any_upper_dev(struct net_device *dev)
{
	ASSERT_RTNL();

	return !list_empty(&dev->adj_list.upper);
}
EXPORT_SYMBOL(netdev_has_any_upper_dev);

/**
 * netdev_master_upper_dev_get - Get master upper device
 * @dev: device
 *
 * Find a master upper device and return pointer to it or NULL in case
 * it's not there. The caller must hold the RTNL lock.
 */
struct net_device *netdev_master_upper_dev_get(struct net_device *dev)
{
	struct netdev_adjacent *upper;

	ASSERT_RTNL();

	if (list_empty(&dev->adj_list.upper))
		return NULL;

	upper = list_first_entry(&dev->adj_list.upper,
				 struct netdev_adjacent, list);
	if (likely(upper->master))
		return upper->dev;
	return NULL;
}
EXPORT_SYMBOL(netdev_master_upper_dev_get);

static struct net_device *__netdev_master_upper_dev_get(struct net_device *dev)
{
	struct netdev_adjacent *upper;

	ASSERT_RTNL();

	if (list_empty(&dev->adj_list.upper))
		return NULL;

	upper = list_first_entry(&dev->adj_list.upper,
				 struct netdev_adjacent, list);
	if (likely(upper->master) && !upper->ignore)
		return upper->dev;
	return NULL;
}

/**
 * netdev_has_any_lower_dev - Check if device is linked to some device
 * @dev: device
 *
 * Find out if a device is linked to a lower device and return true in case
 * it is. The caller must hold the RTNL lock.
 */
static bool netdev_has_any_lower_dev(struct net_device *dev)
{
	ASSERT_RTNL();

	return !list_empty(&dev->adj_list.lower);
}

void *netdev_adjacent_get_private(struct list_head *adj_list)
{
	struct netdev_adjacent *adj;

	adj = list_entry(adj_list, struct netdev_adjacent, list);

	return adj->private;
}
EXPORT_SYMBOL(netdev_adjacent_get_private);

/**
 * netdev_upper_get_next_dev_rcu - Get the next dev from upper list
 * @dev: device
 * @iter: list_head ** of the current position
 *
 * Gets the next device from the dev's upper list, starting from iter
 * position. The caller must hold RCU read lock.
 */
struct net_device *netdev_upper_get_next_dev_rcu(struct net_device *dev,
						 struct list_head **iter)
{
	struct netdev_adjacent *upper;

	WARN_ON_ONCE(!rcu_read_lock_held() && !lockdep_rtnl_is_held());

	upper = list_entry_rcu((*iter)->next, struct netdev_adjacent, list);

	if (&upper->list == &dev->adj_list.upper)
		return NULL;

	*iter = &upper->list;

	return upper->dev;
}
EXPORT_SYMBOL(netdev_upper_get_next_dev_rcu);

static struct net_device *__netdev_next_upper_dev(struct net_device *dev,
						  struct list_head **iter,
						  bool *ignore)
{
	struct netdev_adjacent *upper;

	upper = list_entry((*iter)->next, struct netdev_adjacent, list);

	if (&upper->list == &dev->adj_list.upper)
		return NULL;

	*iter = &upper->list;
	*ignore = upper->ignore;

	return upper->dev;
}

static struct net_device *netdev_next_upper_dev_rcu(struct net_device *dev,
						    struct list_head **iter)
{
	struct netdev_adjacent *upper;

	WARN_ON_ONCE(!rcu_read_lock_held() && !lockdep_rtnl_is_held());

	upper = list_entry_rcu((*iter)->next, struct netdev_adjacent, list);

	if (&upper->list == &dev->adj_list.upper)
		return NULL;

	*iter = &upper->list;

	return upper->dev;
}

static int __netdev_walk_all_upper_dev(struct net_device *dev,
				       int (*fn)(struct net_device *dev,
					 struct netdev_nested_priv *priv),
				       struct netdev_nested_priv *priv)
{
	struct net_device *udev, *next, *now, *dev_stack[MAX_NEST_DEV + 1];
	struct list_head *niter, *iter, *iter_stack[MAX_NEST_DEV + 1];
	int ret, cur = 0;
	bool ignore;

	now = dev;
	iter = &dev->adj_list.upper;

	while (1) {
		if (now != dev) {
			ret = fn(now, priv);
			if (ret)
				return ret;
		}

		next = NULL;
		while (1) {
			udev = __netdev_next_upper_dev(now, &iter, &ignore);
			if (!udev)
				break;
			if (ignore)
				continue;

			next = udev;
			niter = &udev->adj_list.upper;
			dev_stack[cur] = now;
			iter_stack[cur++] = iter;
			break;
		}

		if (!next) {
			if (!cur)
				return 0;
			next = dev_stack[--cur];
			niter = iter_stack[cur];
		}

		now = next;
		iter = niter;
	}

	return 0;
}

int netdev_walk_all_upper_dev_rcu(struct net_device *dev,
				  int (*fn)(struct net_device *dev,
					    struct netdev_nested_priv *priv),
				  struct netdev_nested_priv *priv)
{
	struct net_device *udev, *next, *now, *dev_stack[MAX_NEST_DEV + 1];
	struct list_head *niter, *iter, *iter_stack[MAX_NEST_DEV + 1];
	int ret, cur = 0;

	now = dev;
	iter = &dev->adj_list.upper;

	while (1) {
		if (now != dev) {
			ret = fn(now, priv);
			if (ret)
				return ret;
		}

		next = NULL;
		while (1) {
			udev = netdev_next_upper_dev_rcu(now, &iter);
			if (!udev)
				break;

			next = udev;
			niter = &udev->adj_list.upper;
			dev_stack[cur] = now;
			iter_stack[cur++] = iter;
			break;
		}

		if (!next) {
			if (!cur)
				return 0;
			next = dev_stack[--cur];
			niter = iter_stack[cur];
		}

		now = next;
		iter = niter;
	}

	return 0;
}
EXPORT_SYMBOL_GPL(netdev_walk_all_upper_dev_rcu);

static bool __netdev_has_upper_dev(struct net_device *dev,
				   struct net_device *upper_dev)
{
	struct netdev_nested_priv priv = {
		.flags = 0,
		.data = (void *)upper_dev,
	};

	ASSERT_RTNL();

	return __netdev_walk_all_upper_dev(dev, ____netdev_has_upper_dev,
					   &priv);
}

/**
 * netdev_lower_get_next_private - Get the next ->private from the
 *				   lower neighbour list
 * @dev: device
 * @iter: list_head ** of the current position
 *
 * Gets the next netdev_adjacent->private from the dev's lower neighbour
 * list, starting from iter position. The caller must hold either hold the
 * RTNL lock or its own locking that guarantees that the neighbour lower
 * list will remain unchanged.
 */
void *netdev_lower_get_next_private(struct net_device *dev,
				    struct list_head **iter)
{
	struct netdev_adjacent *lower;

	lower = list_entry(*iter, struct netdev_adjacent, list);

	if (&lower->list == &dev->adj_list.lower)
		return NULL;

	*iter = lower->list.next;

	return lower->private;
}
EXPORT_SYMBOL(netdev_lower_get_next_private);

/**
 * netdev_lower_get_next_private_rcu - Get the next ->private from the
 *				       lower neighbour list, RCU
 *				       variant
 * @dev: device
 * @iter: list_head ** of the current position
 *
 * Gets the next netdev_adjacent->private from the dev's lower neighbour
 * list, starting from iter position. The caller must hold RCU read lock.
 */
void *netdev_lower_get_next_private_rcu(struct net_device *dev,
					struct list_head **iter)
{
	struct netdev_adjacent *lower;

	WARN_ON_ONCE(!rcu_read_lock_held() && !rcu_read_lock_bh_held());

	lower = list_entry_rcu((*iter)->next, struct netdev_adjacent, list);

	if (&lower->list == &dev->adj_list.lower)
		return NULL;

	*iter = &lower->list;

	return lower->private;
}
EXPORT_SYMBOL(netdev_lower_get_next_private_rcu);

/**
 * netdev_lower_get_next - Get the next device from the lower neighbour
 *                         list
 * @dev: device
 * @iter: list_head ** of the current position
 *
 * Gets the next netdev_adjacent from the dev's lower neighbour
 * list, starting from iter position. The caller must hold RTNL lock or
 * its own locking that guarantees that the neighbour lower
 * list will remain unchanged.
 */
void *netdev_lower_get_next(struct net_device *dev, struct list_head **iter)
{
	struct netdev_adjacent *lower;

	lower = list_entry(*iter, struct netdev_adjacent, list);

	if (&lower->list == &dev->adj_list.lower)
		return NULL;

	*iter = lower->list.next;

	return lower->dev;
}
EXPORT_SYMBOL(netdev_lower_get_next);

static struct net_device *netdev_next_lower_dev(struct net_device *dev,
						struct list_head **iter)
{
	struct netdev_adjacent *lower;

	lower = list_entry((*iter)->next, struct netdev_adjacent, list);

	if (&lower->list == &dev->adj_list.lower)
		return NULL;

	*iter = &lower->list;

	return lower->dev;
}

static struct net_device *__netdev_next_lower_dev(struct net_device *dev,
						  struct list_head **iter,
						  bool *ignore)
{
	struct netdev_adjacent *lower;

	lower = list_entry((*iter)->next, struct netdev_adjacent, list);

	if (&lower->list == &dev->adj_list.lower)
		return NULL;

	*iter = &lower->list;
	*ignore = lower->ignore;

	return lower->dev;
}

int netdev_walk_all_lower_dev(struct net_device *dev,
			      int (*fn)(struct net_device *dev,
					struct netdev_nested_priv *priv),
			      struct netdev_nested_priv *priv)
{
	struct net_device *ldev, *next, *now, *dev_stack[MAX_NEST_DEV + 1];
	struct list_head *niter, *iter, *iter_stack[MAX_NEST_DEV + 1];
	int ret, cur = 0;

	now = dev;
	iter = &dev->adj_list.lower;

	while (1) {
		if (now != dev) {
			ret = fn(now, priv);
			if (ret)
				return ret;
		}

		next = NULL;
		while (1) {
			ldev = netdev_next_lower_dev(now, &iter);
			if (!ldev)
				break;

			next = ldev;
			niter = &ldev->adj_list.lower;
			dev_stack[cur] = now;
			iter_stack[cur++] = iter;
			break;
		}

		if (!next) {
			if (!cur)
				return 0;
			next = dev_stack[--cur];
			niter = iter_stack[cur];
		}

		now = next;
		iter = niter;
	}

	return 0;
}
EXPORT_SYMBOL_GPL(netdev_walk_all_lower_dev);

static int __netdev_walk_all_lower_dev(struct net_device *dev,
				       int (*fn)(struct net_device *dev,
					 struct netdev_nested_priv *priv),
				       struct netdev_nested_priv *priv)
{
	struct net_device *ldev, *next, *now, *dev_stack[MAX_NEST_DEV + 1];
	struct list_head *niter, *iter, *iter_stack[MAX_NEST_DEV + 1];
	int ret, cur = 0;
	bool ignore;

	now = dev;
	iter = &dev->adj_list.lower;

	while (1) {
		if (now != dev) {
			ret = fn(now, priv);
			if (ret)
				return ret;
		}

		next = NULL;
		while (1) {
			ldev = __netdev_next_lower_dev(now, &iter, &ignore);
			if (!ldev)
				break;
			if (ignore)
				continue;

			next = ldev;
			niter = &ldev->adj_list.lower;
			dev_stack[cur] = now;
			iter_stack[cur++] = iter;
			break;
		}

		if (!next) {
			if (!cur)
				return 0;
			next = dev_stack[--cur];
			niter = iter_stack[cur];
		}

		now = next;
		iter = niter;
	}

	return 0;
}

struct net_device *netdev_next_lower_dev_rcu(struct net_device *dev,
					     struct list_head **iter)
{
	struct netdev_adjacent *lower;

	lower = list_entry_rcu((*iter)->next, struct netdev_adjacent, list);
	if (&lower->list == &dev->adj_list.lower)
		return NULL;

	*iter = &lower->list;

	return lower->dev;
}
EXPORT_SYMBOL(netdev_next_lower_dev_rcu);

static u8 __netdev_upper_depth(struct net_device *dev)
{
	struct net_device *udev;
	struct list_head *iter;
	u8 max_depth = 0;
	bool ignore;

	for (iter = &dev->adj_list.upper,
	     udev = __netdev_next_upper_dev(dev, &iter, &ignore);
	     udev;
	     udev = __netdev_next_upper_dev(dev, &iter, &ignore)) {
		if (ignore)
			continue;
		if (max_depth < udev->upper_level)
			max_depth = udev->upper_level;
	}

	return max_depth;
}

static u8 __netdev_lower_depth(struct net_device *dev)
{
	struct net_device *ldev;
	struct list_head *iter;
	u8 max_depth = 0;
	bool ignore;

	for (iter = &dev->adj_list.lower,
	     ldev = __netdev_next_lower_dev(dev, &iter, &ignore);
	     ldev;
	     ldev = __netdev_next_lower_dev(dev, &iter, &ignore)) {
		if (ignore)
			continue;
		if (max_depth < ldev->lower_level)
			max_depth = ldev->lower_level;
	}

	return max_depth;
}

static int __netdev_update_upper_level(struct net_device *dev,
				       struct netdev_nested_priv *__unused)
{
	dev->upper_level = __netdev_upper_depth(dev) + 1;
	return 0;
}

#ifdef CONFIG_LOCKDEP
static LIST_HEAD(net_unlink_list);

static void net_unlink_todo(struct net_device *dev)
{
	if (list_empty(&dev->unlink_list))
		list_add_tail(&dev->unlink_list, &net_unlink_list);
}
#endif

static int __netdev_update_lower_level(struct net_device *dev,
				       struct netdev_nested_priv *priv)
{
	dev->lower_level = __netdev_lower_depth(dev) + 1;

#ifdef CONFIG_LOCKDEP
	if (!priv)
		return 0;

	if (priv->flags & NESTED_SYNC_IMM)
		dev->nested_level = dev->lower_level - 1;
	if (priv->flags & NESTED_SYNC_TODO)
		net_unlink_todo(dev);
#endif
	return 0;
}

int netdev_walk_all_lower_dev_rcu(struct net_device *dev,
				  int (*fn)(struct net_device *dev,
					    struct netdev_nested_priv *priv),
				  struct netdev_nested_priv *priv)
{
	struct net_device *ldev, *next, *now, *dev_stack[MAX_NEST_DEV + 1];
	struct list_head *niter, *iter, *iter_stack[MAX_NEST_DEV + 1];
	int ret, cur = 0;

	now = dev;
	iter = &dev->adj_list.lower;

	while (1) {
		if (now != dev) {
			ret = fn(now, priv);
			if (ret)
				return ret;
		}

		next = NULL;
		while (1) {
			ldev = netdev_next_lower_dev_rcu(now, &iter);
			if (!ldev)
				break;

			next = ldev;
			niter = &ldev->adj_list.lower;
			dev_stack[cur] = now;
			iter_stack[cur++] = iter;
			break;
		}

		if (!next) {
			if (!cur)
				return 0;
			next = dev_stack[--cur];
			niter = iter_stack[cur];
		}

		now = next;
		iter = niter;
	}

	return 0;
}
EXPORT_SYMBOL_GPL(netdev_walk_all_lower_dev_rcu);

/**
 * netdev_lower_get_first_private_rcu - Get the first ->private from the
 *				       lower neighbour list, RCU
 *				       variant
 * @dev: device
 *
 * Gets the first netdev_adjacent->private from the dev's lower neighbour
 * list. The caller must hold RCU read lock.
 */
void *netdev_lower_get_first_private_rcu(struct net_device *dev)
{
	struct netdev_adjacent *lower;

	lower = list_first_or_null_rcu(&dev->adj_list.lower,
			struct netdev_adjacent, list);
	if (lower)
		return lower->private;
	return NULL;
}
EXPORT_SYMBOL(netdev_lower_get_first_private_rcu);

/**
 * netdev_master_upper_dev_get_rcu - Get master upper device
 * @dev: device
 *
 * Find a master upper device and return pointer to it or NULL in case
 * it's not there. The caller must hold the RCU read lock.
 */
struct net_device *netdev_master_upper_dev_get_rcu(struct net_device *dev)
{
	struct netdev_adjacent *upper;

	upper = list_first_or_null_rcu(&dev->adj_list.upper,
				       struct netdev_adjacent, list);
	if (upper && likely(upper->master))
		return upper->dev;
	return NULL;
}
EXPORT_SYMBOL(netdev_master_upper_dev_get_rcu);

static int netdev_adjacent_sysfs_add(struct net_device *dev,
			      struct net_device *adj_dev,
			      struct list_head *dev_list)
{
	char linkname[IFNAMSIZ+7];

	sprintf(linkname, dev_list == &dev->adj_list.upper ?
		"upper_%s" : "lower_%s", adj_dev->name);
	return sysfs_create_link(&(dev->dev.kobj), &(adj_dev->dev.kobj),
				 linkname);
}
static void netdev_adjacent_sysfs_del(struct net_device *dev,
			       char *name,
			       struct list_head *dev_list)
{
	char linkname[IFNAMSIZ+7];

	sprintf(linkname, dev_list == &dev->adj_list.upper ?
		"upper_%s" : "lower_%s", name);
	sysfs_remove_link(&(dev->dev.kobj), linkname);
}

static inline bool netdev_adjacent_is_neigh_list(struct net_device *dev,
						 struct net_device *adj_dev,
						 struct list_head *dev_list)
{
	return (dev_list == &dev->adj_list.upper ||
		dev_list == &dev->adj_list.lower) &&
		net_eq(dev_net(dev), dev_net(adj_dev));
}

static int __netdev_adjacent_dev_insert(struct net_device *dev,
					struct net_device *adj_dev,
					struct list_head *dev_list,
					void *private, bool master)
{
	struct netdev_adjacent *adj;
	int ret;

	adj = __netdev_find_adj(adj_dev, dev_list);

	if (adj) {
		adj->ref_nr += 1;
		pr_debug("Insert adjacency: dev %s adj_dev %s adj->ref_nr %d\n",
			 dev->name, adj_dev->name, adj->ref_nr);

		return 0;
	}

	adj = kmalloc(sizeof(*adj), GFP_KERNEL);
	if (!adj)
		return -ENOMEM;

	adj->dev = adj_dev;
	adj->master = master;
	adj->ref_nr = 1;
	adj->private = private;
	adj->ignore = false;
	netdev_hold(adj_dev, &adj->dev_tracker, GFP_KERNEL);

	pr_debug("Insert adjacency: dev %s adj_dev %s adj->ref_nr %d; dev_hold on %s\n",
		 dev->name, adj_dev->name, adj->ref_nr, adj_dev->name);

	if (netdev_adjacent_is_neigh_list(dev, adj_dev, dev_list)) {
		ret = netdev_adjacent_sysfs_add(dev, adj_dev, dev_list);
		if (ret)
			goto free_adj;
	}

	/* Ensure that master link is always the first item in list. */
	if (master) {
		ret = sysfs_create_link(&(dev->dev.kobj),
					&(adj_dev->dev.kobj), "master");
		if (ret)
			goto remove_symlinks;

		list_add_rcu(&adj->list, dev_list);
	} else {
		list_add_tail_rcu(&adj->list, dev_list);
	}

	return 0;

remove_symlinks:
	if (netdev_adjacent_is_neigh_list(dev, adj_dev, dev_list))
		netdev_adjacent_sysfs_del(dev, adj_dev->name, dev_list);
free_adj:
	netdev_put(adj_dev, &adj->dev_tracker);
	kfree(adj);

	return ret;
}

static void __netdev_adjacent_dev_remove(struct net_device *dev,
					 struct net_device *adj_dev,
					 u16 ref_nr,
					 struct list_head *dev_list)
{
	struct netdev_adjacent *adj;

	pr_debug("Remove adjacency: dev %s adj_dev %s ref_nr %d\n",
		 dev->name, adj_dev->name, ref_nr);

	adj = __netdev_find_adj(adj_dev, dev_list);

	if (!adj) {
		pr_err("Adjacency does not exist for device %s from %s\n",
		       dev->name, adj_dev->name);
		WARN_ON(1);
		return;
	}

	if (adj->ref_nr > ref_nr) {
		pr_debug("adjacency: %s to %s ref_nr - %d = %d\n",
			 dev->name, adj_dev->name, ref_nr,
			 adj->ref_nr - ref_nr);
		adj->ref_nr -= ref_nr;
		return;
	}

	if (adj->master)
		sysfs_remove_link(&(dev->dev.kobj), "master");

	if (netdev_adjacent_is_neigh_list(dev, adj_dev, dev_list))
		netdev_adjacent_sysfs_del(dev, adj_dev->name, dev_list);

	list_del_rcu(&adj->list);
	pr_debug("adjacency: dev_put for %s, because link removed from %s to %s\n",
		 adj_dev->name, dev->name, adj_dev->name);
	netdev_put(adj_dev, &adj->dev_tracker);
	kfree_rcu(adj, rcu);
}

static int __netdev_adjacent_dev_link_lists(struct net_device *dev,
					    struct net_device *upper_dev,
					    struct list_head *up_list,
					    struct list_head *down_list,
					    void *private, bool master)
{
	int ret;

	ret = __netdev_adjacent_dev_insert(dev, upper_dev, up_list,
					   private, master);
	if (ret)
		return ret;

	ret = __netdev_adjacent_dev_insert(upper_dev, dev, down_list,
					   private, false);
	if (ret) {
		__netdev_adjacent_dev_remove(dev, upper_dev, 1, up_list);
		return ret;
	}

	return 0;
}

static void __netdev_adjacent_dev_unlink_lists(struct net_device *dev,
					       struct net_device *upper_dev,
					       u16 ref_nr,
					       struct list_head *up_list,
					       struct list_head *down_list)
{
	__netdev_adjacent_dev_remove(dev, upper_dev, ref_nr, up_list);
	__netdev_adjacent_dev_remove(upper_dev, dev, ref_nr, down_list);
}

static int __netdev_adjacent_dev_link_neighbour(struct net_device *dev,
						struct net_device *upper_dev,
						void *private, bool master)
{
	return __netdev_adjacent_dev_link_lists(dev, upper_dev,
						&dev->adj_list.upper,
						&upper_dev->adj_list.lower,
						private, master);
}

static void __netdev_adjacent_dev_unlink_neighbour(struct net_device *dev,
						   struct net_device *upper_dev)
{
	__netdev_adjacent_dev_unlink_lists(dev, upper_dev, 1,
					   &dev->adj_list.upper,
					   &upper_dev->adj_list.lower);
}

static int __netdev_upper_dev_link(struct net_device *dev,
				   struct net_device *upper_dev, bool master,
				   void *upper_priv, void *upper_info,
				   struct netdev_nested_priv *priv,
				   struct netlink_ext_ack *extack)
{
	struct netdev_notifier_changeupper_info changeupper_info = {
		.info = {
			.dev = dev,
			.extack = extack,
		},
		.upper_dev = upper_dev,
		.master = master,
		.linking = true,
		.upper_info = upper_info,
	};
	struct net_device *master_dev;
	int ret = 0;

	ASSERT_RTNL();

	if (dev == upper_dev)
		return -EBUSY;

	/* To prevent loops, check if dev is not upper device to upper_dev. */
	if (__netdev_has_upper_dev(upper_dev, dev))
		return -EBUSY;

	if ((dev->lower_level + upper_dev->upper_level) > MAX_NEST_DEV)
		return -EMLINK;

	if (!master) {
		if (__netdev_has_upper_dev(dev, upper_dev))
			return -EEXIST;
	} else {
		master_dev = __netdev_master_upper_dev_get(dev);
		if (master_dev)
			return master_dev == upper_dev ? -EEXIST : -EBUSY;
	}

	ret = call_netdevice_notifiers_info(NETDEV_PRECHANGEUPPER,
					    &changeupper_info.info);
	ret = notifier_to_errno(ret);
	if (ret)
		return ret;

	ret = __netdev_adjacent_dev_link_neighbour(dev, upper_dev, upper_priv,
						   master);
	if (ret)
		return ret;

	ret = call_netdevice_notifiers_info(NETDEV_CHANGEUPPER,
					    &changeupper_info.info);
	ret = notifier_to_errno(ret);
	if (ret)
		goto rollback;

	__netdev_update_upper_level(dev, NULL);
	__netdev_walk_all_lower_dev(dev, __netdev_update_upper_level, NULL);

	__netdev_update_lower_level(upper_dev, priv);
	__netdev_walk_all_upper_dev(upper_dev, __netdev_update_lower_level,
				    priv);

	return 0;

rollback:
	__netdev_adjacent_dev_unlink_neighbour(dev, upper_dev);

	return ret;
}

/**
 * netdev_upper_dev_link - Add a link to the upper device
 * @dev: device
 * @upper_dev: new upper device
 * @extack: netlink extended ack
 *
 * Adds a link to device which is upper to this one. The caller must hold
 * the RTNL lock. On a failure a negative errno code is returned.
 * On success the reference counts are adjusted and the function
 * returns zero.
 */
int netdev_upper_dev_link(struct net_device *dev,
			  struct net_device *upper_dev,
			  struct netlink_ext_ack *extack)
{
	struct netdev_nested_priv priv = {
		.flags = NESTED_SYNC_IMM | NESTED_SYNC_TODO,
		.data = NULL,
	};

	return __netdev_upper_dev_link(dev, upper_dev, false,
				       NULL, NULL, &priv, extack);
}
EXPORT_SYMBOL(netdev_upper_dev_link);

/**
 * netdev_master_upper_dev_link - Add a master link to the upper device
 * @dev: device
 * @upper_dev: new upper device
 * @upper_priv: upper device private
 * @upper_info: upper info to be passed down via notifier
 * @extack: netlink extended ack
 *
 * Adds a link to device which is upper to this one. In this case, only
 * one master upper device can be linked, although other non-master devices
 * might be linked as well. The caller must hold the RTNL lock.
 * On a failure a negative errno code is returned. On success the reference
 * counts are adjusted and the function returns zero.
 */
int netdev_master_upper_dev_link(struct net_device *dev,
				 struct net_device *upper_dev,
				 void *upper_priv, void *upper_info,
				 struct netlink_ext_ack *extack)
{
	struct netdev_nested_priv priv = {
		.flags = NESTED_SYNC_IMM | NESTED_SYNC_TODO,
		.data = NULL,
	};

	return __netdev_upper_dev_link(dev, upper_dev, true,
				       upper_priv, upper_info, &priv, extack);
}
EXPORT_SYMBOL(netdev_master_upper_dev_link);

static void __netdev_upper_dev_unlink(struct net_device *dev,
				      struct net_device *upper_dev,
				      struct netdev_nested_priv *priv)
{
	struct netdev_notifier_changeupper_info changeupper_info = {
		.info = {
			.dev = dev,
		},
		.upper_dev = upper_dev,
		.linking = false,
	};

	ASSERT_RTNL();

	changeupper_info.master = netdev_master_upper_dev_get(dev) == upper_dev;

	call_netdevice_notifiers_info(NETDEV_PRECHANGEUPPER,
				      &changeupper_info.info);

	__netdev_adjacent_dev_unlink_neighbour(dev, upper_dev);

	call_netdevice_notifiers_info(NETDEV_CHANGEUPPER,
				      &changeupper_info.info);

	__netdev_update_upper_level(dev, NULL);
	__netdev_walk_all_lower_dev(dev, __netdev_update_upper_level, NULL);

	__netdev_update_lower_level(upper_dev, priv);
	__netdev_walk_all_upper_dev(upper_dev, __netdev_update_lower_level,
				    priv);
}

/**
 * netdev_upper_dev_unlink - Removes a link to upper device
 * @dev: device
 * @upper_dev: new upper device
 *
 * Removes a link to device which is upper to this one. The caller must hold
 * the RTNL lock.
 */
void netdev_upper_dev_unlink(struct net_device *dev,
			     struct net_device *upper_dev)
{
	struct netdev_nested_priv priv = {
		.flags = NESTED_SYNC_TODO,
		.data = NULL,
	};

	__netdev_upper_dev_unlink(dev, upper_dev, &priv);
}
EXPORT_SYMBOL(netdev_upper_dev_unlink);

static void __netdev_adjacent_dev_set(struct net_device *upper_dev,
				      struct net_device *lower_dev,
				      bool val)
{
	struct netdev_adjacent *adj;

	adj = __netdev_find_adj(lower_dev, &upper_dev->adj_list.lower);
	if (adj)
		adj->ignore = val;

	adj = __netdev_find_adj(upper_dev, &lower_dev->adj_list.upper);
	if (adj)
		adj->ignore = val;
}

static void netdev_adjacent_dev_disable(struct net_device *upper_dev,
					struct net_device *lower_dev)
{
	__netdev_adjacent_dev_set(upper_dev, lower_dev, true);
}

static void netdev_adjacent_dev_enable(struct net_device *upper_dev,
				       struct net_device *lower_dev)
{
	__netdev_adjacent_dev_set(upper_dev, lower_dev, false);
}

int netdev_adjacent_change_prepare(struct net_device *old_dev,
				   struct net_device *new_dev,
				   struct net_device *dev,
				   struct netlink_ext_ack *extack)
{
	struct netdev_nested_priv priv = {
		.flags = 0,
		.data = NULL,
	};
	int err;

	if (!new_dev)
		return 0;

	if (old_dev && new_dev != old_dev)
		netdev_adjacent_dev_disable(dev, old_dev);
	err = __netdev_upper_dev_link(new_dev, dev, false, NULL, NULL, &priv,
				      extack);
	if (err) {
		if (old_dev && new_dev != old_dev)
			netdev_adjacent_dev_enable(dev, old_dev);
		return err;
	}

	return 0;
}
EXPORT_SYMBOL(netdev_adjacent_change_prepare);

void netdev_adjacent_change_commit(struct net_device *old_dev,
				   struct net_device *new_dev,
				   struct net_device *dev)
{
	struct netdev_nested_priv priv = {
		.flags = NESTED_SYNC_IMM | NESTED_SYNC_TODO,
		.data = NULL,
	};

	if (!new_dev || !old_dev)
		return;

	if (new_dev == old_dev)
		return;

	netdev_adjacent_dev_enable(dev, old_dev);
	__netdev_upper_dev_unlink(old_dev, dev, &priv);
}
EXPORT_SYMBOL(netdev_adjacent_change_commit);

void netdev_adjacent_change_abort(struct net_device *old_dev,
				  struct net_device *new_dev,
				  struct net_device *dev)
{
	struct netdev_nested_priv priv = {
		.flags = 0,
		.data = NULL,
	};

	if (!new_dev)
		return;

	if (old_dev && new_dev != old_dev)
		netdev_adjacent_dev_enable(dev, old_dev);

	__netdev_upper_dev_unlink(new_dev, dev, &priv);
}
EXPORT_SYMBOL(netdev_adjacent_change_abort);

/**
 * netdev_bonding_info_change - Dispatch event about slave change
 * @dev: device
 * @bonding_info: info to dispatch
 *
 * Send NETDEV_BONDING_INFO to netdev notifiers with info.
 * The caller must hold the RTNL lock.
 */
void netdev_bonding_info_change(struct net_device *dev,
				struct netdev_bonding_info *bonding_info)
{
	struct netdev_notifier_bonding_info info = {
		.info.dev = dev,
	};

	memcpy(&info.bonding_info, bonding_info,
	       sizeof(struct netdev_bonding_info));
	call_netdevice_notifiers_info(NETDEV_BONDING_INFO,
				      &info.info);
}
EXPORT_SYMBOL(netdev_bonding_info_change);

static int netdev_offload_xstats_enable_l3(struct net_device *dev,
					   struct netlink_ext_ack *extack)
{
	struct netdev_notifier_offload_xstats_info info = {
		.info.dev = dev,
		.info.extack = extack,
		.type = NETDEV_OFFLOAD_XSTATS_TYPE_L3,
	};
	int err;
	int rc;

	dev->offload_xstats_l3 = kzalloc(sizeof(*dev->offload_xstats_l3),
					 GFP_KERNEL);
	if (!dev->offload_xstats_l3)
		return -ENOMEM;

	rc = call_netdevice_notifiers_info_robust(NETDEV_OFFLOAD_XSTATS_ENABLE,
						  NETDEV_OFFLOAD_XSTATS_DISABLE,
						  &info.info);
	err = notifier_to_errno(rc);
	if (err)
		goto free_stats;

	return 0;

free_stats:
	kfree(dev->offload_xstats_l3);
	dev->offload_xstats_l3 = NULL;
	return err;
}

int netdev_offload_xstats_enable(struct net_device *dev,
				 enum netdev_offload_xstats_type type,
				 struct netlink_ext_ack *extack)
{
	ASSERT_RTNL();

	if (netdev_offload_xstats_enabled(dev, type))
		return -EALREADY;

	switch (type) {
	case NETDEV_OFFLOAD_XSTATS_TYPE_L3:
		return netdev_offload_xstats_enable_l3(dev, extack);
	}

	WARN_ON(1);
	return -EINVAL;
}
EXPORT_SYMBOL(netdev_offload_xstats_enable);

static void netdev_offload_xstats_disable_l3(struct net_device *dev)
{
	struct netdev_notifier_offload_xstats_info info = {
		.info.dev = dev,
		.type = NETDEV_OFFLOAD_XSTATS_TYPE_L3,
	};

	call_netdevice_notifiers_info(NETDEV_OFFLOAD_XSTATS_DISABLE,
				      &info.info);
	kfree(dev->offload_xstats_l3);
	dev->offload_xstats_l3 = NULL;
}

int netdev_offload_xstats_disable(struct net_device *dev,
				  enum netdev_offload_xstats_type type)
{
	ASSERT_RTNL();

	if (!netdev_offload_xstats_enabled(dev, type))
		return -EALREADY;

	switch (type) {
	case NETDEV_OFFLOAD_XSTATS_TYPE_L3:
		netdev_offload_xstats_disable_l3(dev);
		return 0;
	}

	WARN_ON(1);
	return -EINVAL;
}
EXPORT_SYMBOL(netdev_offload_xstats_disable);

static void netdev_offload_xstats_disable_all(struct net_device *dev)
{
	netdev_offload_xstats_disable(dev, NETDEV_OFFLOAD_XSTATS_TYPE_L3);
}

static struct rtnl_hw_stats64 *
netdev_offload_xstats_get_ptr(const struct net_device *dev,
			      enum netdev_offload_xstats_type type)
{
	switch (type) {
	case NETDEV_OFFLOAD_XSTATS_TYPE_L3:
		return dev->offload_xstats_l3;
	}

	WARN_ON(1);
	return NULL;
}

bool netdev_offload_xstats_enabled(const struct net_device *dev,
				   enum netdev_offload_xstats_type type)
{
	ASSERT_RTNL();

	return netdev_offload_xstats_get_ptr(dev, type);
}
EXPORT_SYMBOL(netdev_offload_xstats_enabled);

struct netdev_notifier_offload_xstats_ru {
	bool used;
};

struct netdev_notifier_offload_xstats_rd {
	struct rtnl_hw_stats64 stats;
	bool used;
};

static void netdev_hw_stats64_add(struct rtnl_hw_stats64 *dest,
				  const struct rtnl_hw_stats64 *src)
{
	dest->rx_packets	  += src->rx_packets;
	dest->tx_packets	  += src->tx_packets;
	dest->rx_bytes		  += src->rx_bytes;
	dest->tx_bytes		  += src->tx_bytes;
	dest->rx_errors		  += src->rx_errors;
	dest->tx_errors		  += src->tx_errors;
	dest->rx_dropped	  += src->rx_dropped;
	dest->tx_dropped	  += src->tx_dropped;
	dest->multicast		  += src->multicast;
}

static int netdev_offload_xstats_get_used(struct net_device *dev,
					  enum netdev_offload_xstats_type type,
					  bool *p_used,
					  struct netlink_ext_ack *extack)
{
	struct netdev_notifier_offload_xstats_ru report_used = {};
	struct netdev_notifier_offload_xstats_info info = {
		.info.dev = dev,
		.info.extack = extack,
		.type = type,
		.report_used = &report_used,
	};
	int rc;

	WARN_ON(!netdev_offload_xstats_enabled(dev, type));
	rc = call_netdevice_notifiers_info(NETDEV_OFFLOAD_XSTATS_REPORT_USED,
					   &info.info);
	*p_used = report_used.used;
	return notifier_to_errno(rc);
}

static int netdev_offload_xstats_get_stats(struct net_device *dev,
					   enum netdev_offload_xstats_type type,
					   struct rtnl_hw_stats64 *p_stats,
					   bool *p_used,
					   struct netlink_ext_ack *extack)
{
	struct netdev_notifier_offload_xstats_rd report_delta = {};
	struct netdev_notifier_offload_xstats_info info = {
		.info.dev = dev,
		.info.extack = extack,
		.type = type,
		.report_delta = &report_delta,
	};
	struct rtnl_hw_stats64 *stats;
	int rc;

	stats = netdev_offload_xstats_get_ptr(dev, type);
	if (WARN_ON(!stats))
		return -EINVAL;

	rc = call_netdevice_notifiers_info(NETDEV_OFFLOAD_XSTATS_REPORT_DELTA,
					   &info.info);

	/* Cache whatever we got, even if there was an error, otherwise the
	 * successful stats retrievals would get lost.
	 */
	netdev_hw_stats64_add(stats, &report_delta.stats);

	if (p_stats)
		*p_stats = *stats;
	*p_used = report_delta.used;

	return notifier_to_errno(rc);
}

int netdev_offload_xstats_get(struct net_device *dev,
			      enum netdev_offload_xstats_type type,
			      struct rtnl_hw_stats64 *p_stats, bool *p_used,
			      struct netlink_ext_ack *extack)
{
	ASSERT_RTNL();

	if (p_stats)
		return netdev_offload_xstats_get_stats(dev, type, p_stats,
						       p_used, extack);
	else
		return netdev_offload_xstats_get_used(dev, type, p_used,
						      extack);
}
EXPORT_SYMBOL(netdev_offload_xstats_get);

void
netdev_offload_xstats_report_delta(struct netdev_notifier_offload_xstats_rd *report_delta,
				   const struct rtnl_hw_stats64 *stats)
{
	report_delta->used = true;
	netdev_hw_stats64_add(&report_delta->stats, stats);
}
EXPORT_SYMBOL(netdev_offload_xstats_report_delta);

void
netdev_offload_xstats_report_used(struct netdev_notifier_offload_xstats_ru *report_used)
{
	report_used->used = true;
}
EXPORT_SYMBOL(netdev_offload_xstats_report_used);

void netdev_offload_xstats_push_delta(struct net_device *dev,
				      enum netdev_offload_xstats_type type,
				      const struct rtnl_hw_stats64 *p_stats)
{
	struct rtnl_hw_stats64 *stats;

	ASSERT_RTNL();

	stats = netdev_offload_xstats_get_ptr(dev, type);
	if (WARN_ON(!stats))
		return;

	netdev_hw_stats64_add(stats, p_stats);
}
EXPORT_SYMBOL(netdev_offload_xstats_push_delta);

/**
 * netdev_get_xmit_slave - Get the xmit slave of master device
 * @dev: device
 * @skb: The packet
 * @all_slaves: assume all the slaves are active
 *
 * The reference counters are not incremented so the caller must be
 * careful with locks. The caller must hold RCU lock.
 * %NULL is returned if no slave is found.
 */

struct net_device *netdev_get_xmit_slave(struct net_device *dev,
					 struct sk_buff *skb,
					 bool all_slaves)
{
	const struct net_device_ops *ops = dev->netdev_ops;

	if (!ops->ndo_get_xmit_slave)
		return NULL;
	return ops->ndo_get_xmit_slave(dev, skb, all_slaves);
}
EXPORT_SYMBOL(netdev_get_xmit_slave);

static struct net_device *netdev_sk_get_lower_dev(struct net_device *dev,
						  struct sock *sk)
{
	const struct net_device_ops *ops = dev->netdev_ops;

	if (!ops->ndo_sk_get_lower_dev)
		return NULL;
	return ops->ndo_sk_get_lower_dev(dev, sk);
}

/**
 * netdev_sk_get_lowest_dev - Get the lowest device in chain given device and socket
 * @dev: device
 * @sk: the socket
 *
 * %NULL is returned if no lower device is found.
 */

struct net_device *netdev_sk_get_lowest_dev(struct net_device *dev,
					    struct sock *sk)
{
	struct net_device *lower;

	lower = netdev_sk_get_lower_dev(dev, sk);
	while (lower) {
		dev = lower;
		lower = netdev_sk_get_lower_dev(dev, sk);
	}

	return dev;
}
EXPORT_SYMBOL(netdev_sk_get_lowest_dev);

static void netdev_adjacent_add_links(struct net_device *dev)
{
	struct netdev_adjacent *iter;

	struct net *net = dev_net(dev);

	list_for_each_entry(iter, &dev->adj_list.upper, list) {
		if (!net_eq(net, dev_net(iter->dev)))
			continue;
		netdev_adjacent_sysfs_add(iter->dev, dev,
					  &iter->dev->adj_list.lower);
		netdev_adjacent_sysfs_add(dev, iter->dev,
					  &dev->adj_list.upper);
	}

	list_for_each_entry(iter, &dev->adj_list.lower, list) {
		if (!net_eq(net, dev_net(iter->dev)))
			continue;
		netdev_adjacent_sysfs_add(iter->dev, dev,
					  &iter->dev->adj_list.upper);
		netdev_adjacent_sysfs_add(dev, iter->dev,
					  &dev->adj_list.lower);
	}
}

static void netdev_adjacent_del_links(struct net_device *dev)
{
	struct netdev_adjacent *iter;

	struct net *net = dev_net(dev);

	list_for_each_entry(iter, &dev->adj_list.upper, list) {
		if (!net_eq(net, dev_net(iter->dev)))
			continue;
		netdev_adjacent_sysfs_del(iter->dev, dev->name,
					  &iter->dev->adj_list.lower);
		netdev_adjacent_sysfs_del(dev, iter->dev->name,
					  &dev->adj_list.upper);
	}

	list_for_each_entry(iter, &dev->adj_list.lower, list) {
		if (!net_eq(net, dev_net(iter->dev)))
			continue;
		netdev_adjacent_sysfs_del(iter->dev, dev->name,
					  &iter->dev->adj_list.upper);
		netdev_adjacent_sysfs_del(dev, iter->dev->name,
					  &dev->adj_list.lower);
	}
}

void netdev_adjacent_rename_links(struct net_device *dev, char *oldname)
{
	struct netdev_adjacent *iter;

	struct net *net = dev_net(dev);

	list_for_each_entry(iter, &dev->adj_list.upper, list) {
		if (!net_eq(net, dev_net(iter->dev)))
			continue;
		netdev_adjacent_sysfs_del(iter->dev, oldname,
					  &iter->dev->adj_list.lower);
		netdev_adjacent_sysfs_add(iter->dev, dev,
					  &iter->dev->adj_list.lower);
	}

	list_for_each_entry(iter, &dev->adj_list.lower, list) {
		if (!net_eq(net, dev_net(iter->dev)))
			continue;
		netdev_adjacent_sysfs_del(iter->dev, oldname,
					  &iter->dev->adj_list.upper);
		netdev_adjacent_sysfs_add(iter->dev, dev,
					  &iter->dev->adj_list.upper);
	}
}

void *netdev_lower_dev_get_private(struct net_device *dev,
				   struct net_device *lower_dev)
{
	struct netdev_adjacent *lower;

	if (!lower_dev)
		return NULL;
	lower = __netdev_find_adj(lower_dev, &dev->adj_list.lower);
	if (!lower)
		return NULL;

	return lower->private;
}
EXPORT_SYMBOL(netdev_lower_dev_get_private);


/**
 * netdev_lower_state_changed - Dispatch event about lower device state change
 * @lower_dev: device
 * @lower_state_info: state to dispatch
 *
 * Send NETDEV_CHANGELOWERSTATE to netdev notifiers with info.
 * The caller must hold the RTNL lock.
 */
void netdev_lower_state_changed(struct net_device *lower_dev,
				void *lower_state_info)
{
	struct netdev_notifier_changelowerstate_info changelowerstate_info = {
		.info.dev = lower_dev,
	};

	ASSERT_RTNL();
	changelowerstate_info.lower_state_info = lower_state_info;
	call_netdevice_notifiers_info(NETDEV_CHANGELOWERSTATE,
				      &changelowerstate_info.info);
}
EXPORT_SYMBOL(netdev_lower_state_changed);

static void dev_change_rx_flags(struct net_device *dev, int flags)
{
	const struct net_device_ops *ops = dev->netdev_ops;

	if (ops->ndo_change_rx_flags)
		ops->ndo_change_rx_flags(dev, flags);
}

static int __dev_set_promiscuity(struct net_device *dev, int inc, bool notify)
{
	unsigned int old_flags = dev->flags;
	unsigned int promiscuity, flags;
	kuid_t uid;
	kgid_t gid;

	ASSERT_RTNL();

	promiscuity = dev->promiscuity + inc;
	if (promiscuity == 0) {
		/*
		 * Avoid overflow.
		 * If inc causes overflow, untouch promisc and return error.
		 */
		if (unlikely(inc > 0)) {
			netdev_warn(dev, "promiscuity touches roof, set promiscuity failed. promiscuity feature of device might be broken.\n");
			return -EOVERFLOW;
		}
		flags = old_flags & ~IFF_PROMISC;
	} else {
		flags = old_flags | IFF_PROMISC;
	}
	WRITE_ONCE(dev->promiscuity, promiscuity);
	if (flags != old_flags) {
		WRITE_ONCE(dev->flags, flags);
		netdev_info(dev, "%s promiscuous mode\n",
			    dev->flags & IFF_PROMISC ? "entered" : "left");
		if (audit_enabled) {
			current_uid_gid(&uid, &gid);
			audit_log(audit_context(), GFP_ATOMIC,
				  AUDIT_ANOM_PROMISCUOUS,
				  "dev=%s prom=%d old_prom=%d auid=%u uid=%u gid=%u ses=%u",
				  dev->name, (dev->flags & IFF_PROMISC),
				  (old_flags & IFF_PROMISC),
				  from_kuid(&init_user_ns, audit_get_loginuid(current)),
				  from_kuid(&init_user_ns, uid),
				  from_kgid(&init_user_ns, gid),
				  audit_get_sessionid(current));
		}

		dev_change_rx_flags(dev, IFF_PROMISC);
	}
	if (notify) {
		/* The ops lock is only required to ensure consistent locking
		 * for `NETDEV_CHANGE` notifiers. This function is sometimes
		 * called without the lock, even for devices that are ops
		 * locked, such as in `dev_uc_sync_multiple` when using
		 * bonding or teaming.
		 */
		netdev_ops_assert_locked(dev);
		__dev_notify_flags(dev, old_flags, IFF_PROMISC, 0, NULL);
	}
	return 0;
}

int netif_set_promiscuity(struct net_device *dev, int inc)
{
	unsigned int old_flags = dev->flags;
	int err;

	err = __dev_set_promiscuity(dev, inc, true);
	if (err < 0)
		return err;
	if (dev->flags != old_flags)
		dev_set_rx_mode(dev);
	return err;
}

int netif_set_allmulti(struct net_device *dev, int inc, bool notify)
{
	unsigned int old_flags = dev->flags, old_gflags = dev->gflags;
	unsigned int allmulti, flags;

	ASSERT_RTNL();

	allmulti = dev->allmulti + inc;
	if (allmulti == 0) {
		/*
		 * Avoid overflow.
		 * If inc causes overflow, untouch allmulti and return error.
		 */
		if (unlikely(inc > 0)) {
			netdev_warn(dev, "allmulti touches roof, set allmulti failed. allmulti feature of device might be broken.\n");
			return -EOVERFLOW;
		}
		flags = old_flags & ~IFF_ALLMULTI;
	} else {
		flags = old_flags | IFF_ALLMULTI;
	}
	WRITE_ONCE(dev->allmulti, allmulti);
	if (flags != old_flags) {
		WRITE_ONCE(dev->flags, flags);
		netdev_info(dev, "%s allmulticast mode\n",
			    dev->flags & IFF_ALLMULTI ? "entered" : "left");
		dev_change_rx_flags(dev, IFF_ALLMULTI);
		dev_set_rx_mode(dev);
		if (notify)
			__dev_notify_flags(dev, old_flags,
					   dev->gflags ^ old_gflags, 0, NULL);
	}
	return 0;
}

/*
 *	Upload unicast and multicast address lists to device and
 *	configure RX filtering. When the device doesn't support unicast
 *	filtering it is put in promiscuous mode while unicast addresses
 *	are present.
 */
void __dev_set_rx_mode(struct net_device *dev)
{
	const struct net_device_ops *ops = dev->netdev_ops;

	/* dev_open will call this function so the list will stay sane. */
	if (!(dev->flags&IFF_UP))
		return;

	if (!netif_device_present(dev))
		return;

	if (!(dev->priv_flags & IFF_UNICAST_FLT)) {
		/* Unicast addresses changes may only happen under the rtnl,
		 * therefore calling __dev_set_promiscuity here is safe.
		 */
		if (!netdev_uc_empty(dev) && !dev->uc_promisc) {
			__dev_set_promiscuity(dev, 1, false);
			dev->uc_promisc = true;
		} else if (netdev_uc_empty(dev) && dev->uc_promisc) {
			__dev_set_promiscuity(dev, -1, false);
			dev->uc_promisc = false;
		}
	}

	if (ops->ndo_set_rx_mode)
		ops->ndo_set_rx_mode(dev);
}

void dev_set_rx_mode(struct net_device *dev)
{
	netif_addr_lock_bh(dev);
	__dev_set_rx_mode(dev);
	netif_addr_unlock_bh(dev);
}

/**
 * netif_get_flags() - get flags reported to userspace
 * @dev: device
 *
 * Get the combination of flag bits exported through APIs to userspace.
 */
unsigned int netif_get_flags(const struct net_device *dev)
{
	unsigned int flags;

	flags = (READ_ONCE(dev->flags) & ~(IFF_PROMISC |
				IFF_ALLMULTI |
				IFF_RUNNING |
				IFF_LOWER_UP |
				IFF_DORMANT)) |
		(READ_ONCE(dev->gflags) & (IFF_PROMISC |
				IFF_ALLMULTI));

	if (netif_running(dev)) {
		if (netif_oper_up(dev))
			flags |= IFF_RUNNING;
		if (netif_carrier_ok(dev))
			flags |= IFF_LOWER_UP;
		if (netif_dormant(dev))
			flags |= IFF_DORMANT;
	}

	return flags;
}
EXPORT_SYMBOL(netif_get_flags);

int __dev_change_flags(struct net_device *dev, unsigned int flags,
		       struct netlink_ext_ack *extack)
{
	unsigned int old_flags = dev->flags;
	int ret;

	ASSERT_RTNL();

	/*
	 *	Set the flags on our device.
	 */

	dev->flags = (flags & (IFF_DEBUG | IFF_NOTRAILERS | IFF_NOARP |
			       IFF_DYNAMIC | IFF_MULTICAST | IFF_PORTSEL |
			       IFF_AUTOMEDIA)) |
		     (dev->flags & (IFF_UP | IFF_VOLATILE | IFF_PROMISC |
				    IFF_ALLMULTI));

	/*
	 *	Load in the correct multicast list now the flags have changed.
	 */

	if ((old_flags ^ flags) & IFF_MULTICAST)
		dev_change_rx_flags(dev, IFF_MULTICAST);

	dev_set_rx_mode(dev);

	/*
	 *	Have we downed the interface. We handle IFF_UP ourselves
	 *	according to user attempts to set it, rather than blindly
	 *	setting it.
	 */

	ret = 0;
	if ((old_flags ^ flags) & IFF_UP) {
		if (old_flags & IFF_UP)
			__dev_close(dev);
		else
			ret = __dev_open(dev, extack);
	}

	if ((flags ^ dev->gflags) & IFF_PROMISC) {
		int inc = (flags & IFF_PROMISC) ? 1 : -1;
		old_flags = dev->flags;

		dev->gflags ^= IFF_PROMISC;

		if (__dev_set_promiscuity(dev, inc, false) >= 0)
			if (dev->flags != old_flags)
				dev_set_rx_mode(dev);
	}

	/* NOTE: order of synchronization of IFF_PROMISC and IFF_ALLMULTI
	 * is important. Some (broken) drivers set IFF_PROMISC, when
	 * IFF_ALLMULTI is requested not asking us and not reporting.
	 */
	if ((flags ^ dev->gflags) & IFF_ALLMULTI) {
		int inc = (flags & IFF_ALLMULTI) ? 1 : -1;

		dev->gflags ^= IFF_ALLMULTI;
		netif_set_allmulti(dev, inc, false);
	}

	return ret;
}

void __dev_notify_flags(struct net_device *dev, unsigned int old_flags,
			unsigned int gchanges, u32 portid,
			const struct nlmsghdr *nlh)
{
	unsigned int changes = dev->flags ^ old_flags;

	if (gchanges)
		rtmsg_ifinfo(RTM_NEWLINK, dev, gchanges, GFP_ATOMIC, portid, nlh);

	if (changes & IFF_UP) {
		if (dev->flags & IFF_UP)
			call_netdevice_notifiers(NETDEV_UP, dev);
		else
			call_netdevice_notifiers(NETDEV_DOWN, dev);
	}

	if (dev->flags & IFF_UP &&
	    (changes & ~(IFF_UP | IFF_PROMISC | IFF_ALLMULTI | IFF_VOLATILE))) {
		struct netdev_notifier_change_info change_info = {
			.info = {
				.dev = dev,
			},
			.flags_changed = changes,
		};

		call_netdevice_notifiers_info(NETDEV_CHANGE, &change_info.info);
	}
}

int netif_change_flags(struct net_device *dev, unsigned int flags,
		       struct netlink_ext_ack *extack)
{
	int ret;
	unsigned int changes, old_flags = dev->flags, old_gflags = dev->gflags;

	ret = __dev_change_flags(dev, flags, extack);
	if (ret < 0)
		return ret;

	changes = (old_flags ^ dev->flags) | (old_gflags ^ dev->gflags);
	__dev_notify_flags(dev, old_flags, changes, 0, NULL);
	return ret;
}

int __netif_set_mtu(struct net_device *dev, int new_mtu)
{
	const struct net_device_ops *ops = dev->netdev_ops;

	if (ops->ndo_change_mtu)
		return ops->ndo_change_mtu(dev, new_mtu);

	/* Pairs with all the lockless reads of dev->mtu in the stack */
	WRITE_ONCE(dev->mtu, new_mtu);
	return 0;
}
EXPORT_SYMBOL_NS_GPL(__netif_set_mtu, "NETDEV_INTERNAL");

int dev_validate_mtu(struct net_device *dev, int new_mtu,
		     struct netlink_ext_ack *extack)
{
	/* MTU must be positive, and in range */
	if (new_mtu < 0 || new_mtu < dev->min_mtu) {
		NL_SET_ERR_MSG(extack, "mtu less than device minimum");
		return -EINVAL;
	}

	if (dev->max_mtu > 0 && new_mtu > dev->max_mtu) {
		NL_SET_ERR_MSG(extack, "mtu greater than device maximum");
		return -EINVAL;
	}
	return 0;
}

/**
 * netif_set_mtu_ext() - Change maximum transfer unit
 * @dev: device
 * @new_mtu: new transfer unit
 * @extack: netlink extended ack
 *
 * Change the maximum transfer size of the network device.
 *
 * Return: 0 on success, -errno on failure.
 */
int netif_set_mtu_ext(struct net_device *dev, int new_mtu,
		      struct netlink_ext_ack *extack)
{
	int err, orig_mtu;

	netdev_ops_assert_locked(dev);

	if (new_mtu == dev->mtu)
		return 0;

	err = dev_validate_mtu(dev, new_mtu, extack);
	if (err)
		return err;

	if (!netif_device_present(dev))
		return -ENODEV;

	err = call_netdevice_notifiers(NETDEV_PRECHANGEMTU, dev);
	err = notifier_to_errno(err);
	if (err)
		return err;

	orig_mtu = dev->mtu;
	err = __netif_set_mtu(dev, new_mtu);

	if (!err) {
		err = call_netdevice_notifiers_mtu(NETDEV_CHANGEMTU, dev,
						   orig_mtu);
		err = notifier_to_errno(err);
		if (err) {
			/* setting mtu back and notifying everyone again,
			 * so that they have a chance to revert changes.
			 */
			__netif_set_mtu(dev, orig_mtu);
			call_netdevice_notifiers_mtu(NETDEV_CHANGEMTU, dev,
						     new_mtu);
		}
	}
	return err;
}

int netif_set_mtu(struct net_device *dev, int new_mtu)
{
	struct netlink_ext_ack extack;
	int err;

	memset(&extack, 0, sizeof(extack));
	err = netif_set_mtu_ext(dev, new_mtu, &extack);
	if (err && extack._msg)
		net_err_ratelimited("%s: %s\n", dev->name, extack._msg);
	return err;
}
EXPORT_SYMBOL(netif_set_mtu);

int netif_change_tx_queue_len(struct net_device *dev, unsigned long new_len)
{
	unsigned int orig_len = dev->tx_queue_len;
	int res;

	if (new_len != (unsigned int)new_len)
		return -ERANGE;

	if (new_len != orig_len) {
		WRITE_ONCE(dev->tx_queue_len, new_len);
		res = call_netdevice_notifiers(NETDEV_CHANGE_TX_QUEUE_LEN, dev);
		res = notifier_to_errno(res);
		if (res)
			goto err_rollback;
		res = dev_qdisc_change_tx_queue_len(dev);
		if (res)
			goto err_rollback;
	}

	return 0;

err_rollback:
	netdev_err(dev, "refused to change device tx_queue_len\n");
	WRITE_ONCE(dev->tx_queue_len, orig_len);
	return res;
}

void netif_set_group(struct net_device *dev, int new_group)
{
	dev->group = new_group;
}

/**
 * netif_pre_changeaddr_notify() - Call NETDEV_PRE_CHANGEADDR.
 * @dev: device
 * @addr: new address
 * @extack: netlink extended ack
 *
 * Return: 0 on success, -errno on failure.
 */
int netif_pre_changeaddr_notify(struct net_device *dev, const char *addr,
				struct netlink_ext_ack *extack)
{
	struct netdev_notifier_pre_changeaddr_info info = {
		.info.dev = dev,
		.info.extack = extack,
		.dev_addr = addr,
	};
	int rc;

	rc = call_netdevice_notifiers_info(NETDEV_PRE_CHANGEADDR, &info.info);
	return notifier_to_errno(rc);
}
EXPORT_SYMBOL_NS_GPL(netif_pre_changeaddr_notify, "NETDEV_INTERNAL");

int netif_set_mac_address(struct net_device *dev, struct sockaddr_storage *ss,
			  struct netlink_ext_ack *extack)
{
	const struct net_device_ops *ops = dev->netdev_ops;
	int err;

	if (!ops->ndo_set_mac_address)
		return -EOPNOTSUPP;
	if (ss->ss_family != dev->type)
		return -EINVAL;
	if (!netif_device_present(dev))
		return -ENODEV;
	err = netif_pre_changeaddr_notify(dev, ss->__data, extack);
	if (err)
		return err;
	if (memcmp(dev->dev_addr, ss->__data, dev->addr_len)) {
		err = ops->ndo_set_mac_address(dev, ss);
		if (err)
			return err;
	}
	dev->addr_assign_type = NET_ADDR_SET;
	call_netdevice_notifiers(NETDEV_CHANGEADDR, dev);
	add_device_randomness(dev->dev_addr, dev->addr_len);
	return 0;
}

DECLARE_RWSEM(dev_addr_sem);

/* "sa" is a true struct sockaddr with limited "sa_data" member. */
int netif_get_mac_address(struct sockaddr *sa, struct net *net, char *dev_name)
{
	size_t size = sizeof(sa->sa_data_min);
	struct net_device *dev;
	int ret = 0;

	down_read(&dev_addr_sem);
	rcu_read_lock();

	dev = dev_get_by_name_rcu(net, dev_name);
	if (!dev) {
		ret = -ENODEV;
		goto unlock;
	}
	if (!dev->addr_len)
		memset(sa->sa_data, 0, size);
	else
		memcpy(sa->sa_data, dev->dev_addr,
		       min_t(size_t, size, dev->addr_len));
	sa->sa_family = dev->type;

unlock:
	rcu_read_unlock();
	up_read(&dev_addr_sem);
	return ret;
}
EXPORT_SYMBOL_NS_GPL(netif_get_mac_address, "NETDEV_INTERNAL");

int netif_change_carrier(struct net_device *dev, bool new_carrier)
{
	const struct net_device_ops *ops = dev->netdev_ops;

	if (!ops->ndo_change_carrier)
		return -EOPNOTSUPP;
	if (!netif_device_present(dev))
		return -ENODEV;
	return ops->ndo_change_carrier(dev, new_carrier);
}

/**
 *	dev_get_phys_port_id - Get device physical port ID
 *	@dev: device
 *	@ppid: port ID
 *
 *	Get device physical port ID
 */
int dev_get_phys_port_id(struct net_device *dev,
			 struct netdev_phys_item_id *ppid)
{
	const struct net_device_ops *ops = dev->netdev_ops;

	if (!ops->ndo_get_phys_port_id)
		return -EOPNOTSUPP;
	return ops->ndo_get_phys_port_id(dev, ppid);
}

/**
 *	dev_get_phys_port_name - Get device physical port name
 *	@dev: device
 *	@name: port name
 *	@len: limit of bytes to copy to name
 *
 *	Get device physical port name
 */
int dev_get_phys_port_name(struct net_device *dev,
			   char *name, size_t len)
{
	const struct net_device_ops *ops = dev->netdev_ops;
	int err;

	if (ops->ndo_get_phys_port_name) {
		err = ops->ndo_get_phys_port_name(dev, name, len);
		if (err != -EOPNOTSUPP)
			return err;
	}
	return devlink_compat_phys_port_name_get(dev, name, len);
}

/**
 * netif_get_port_parent_id() - Get the device's port parent identifier
 * @dev: network device
 * @ppid: pointer to a storage for the port's parent identifier
 * @recurse: allow/disallow recursion to lower devices
 *
 * Get the devices's port parent identifier.
 *
 * Return: 0 on success, -errno on failure.
 */
int netif_get_port_parent_id(struct net_device *dev,
			     struct netdev_phys_item_id *ppid, bool recurse)
{
	const struct net_device_ops *ops = dev->netdev_ops;
	struct netdev_phys_item_id first = { };
	struct net_device *lower_dev;
	struct list_head *iter;
	int err;

	if (ops->ndo_get_port_parent_id) {
		err = ops->ndo_get_port_parent_id(dev, ppid);
		if (err != -EOPNOTSUPP)
			return err;
	}

	err = devlink_compat_switch_id_get(dev, ppid);
	if (!recurse || err != -EOPNOTSUPP)
		return err;

	netdev_for_each_lower_dev(dev, lower_dev, iter) {
		err = netif_get_port_parent_id(lower_dev, ppid, true);
		if (err)
			break;
		if (!first.id_len)
			first = *ppid;
		else if (memcmp(&first, ppid, sizeof(*ppid)))
			return -EOPNOTSUPP;
	}

	return err;
}
EXPORT_SYMBOL(netif_get_port_parent_id);

/**
 *	netdev_port_same_parent_id - Indicate if two network devices have
 *	the same port parent identifier
 *	@a: first network device
 *	@b: second network device
 */
bool netdev_port_same_parent_id(struct net_device *a, struct net_device *b)
{
	struct netdev_phys_item_id a_id = { };
	struct netdev_phys_item_id b_id = { };

	if (netif_get_port_parent_id(a, &a_id, true) ||
	    netif_get_port_parent_id(b, &b_id, true))
		return false;

	return netdev_phys_item_id_same(&a_id, &b_id);
}
EXPORT_SYMBOL(netdev_port_same_parent_id);

int netif_change_proto_down(struct net_device *dev, bool proto_down)
{
	if (!dev->change_proto_down)
		return -EOPNOTSUPP;
	if (!netif_device_present(dev))
		return -ENODEV;
	if (proto_down)
		netif_carrier_off(dev);
	else
		netif_carrier_on(dev);
	WRITE_ONCE(dev->proto_down, proto_down);
	return 0;
}

/**
 *	netdev_change_proto_down_reason_locked - proto down reason
 *
 *	@dev: device
 *	@mask: proto down mask
 *	@value: proto down value
 */
void netdev_change_proto_down_reason_locked(struct net_device *dev,
					    unsigned long mask, u32 value)
{
	u32 proto_down_reason;
	int b;

	if (!mask) {
		proto_down_reason = value;
	} else {
		proto_down_reason = dev->proto_down_reason;
		for_each_set_bit(b, &mask, 32) {
			if (value & (1 << b))
				proto_down_reason |= BIT(b);
			else
				proto_down_reason &= ~BIT(b);
		}
	}
	WRITE_ONCE(dev->proto_down_reason, proto_down_reason);
}

struct bpf_xdp_link {
	struct bpf_link link;
	struct net_device *dev; /* protected by rtnl_lock, no refcnt held */
	int flags;
};

static enum bpf_xdp_mode dev_xdp_mode(struct net_device *dev, u32 flags)
{
	if (flags & XDP_FLAGS_HW_MODE)
		return XDP_MODE_HW;
	if (flags & XDP_FLAGS_DRV_MODE)
		return XDP_MODE_DRV;
	if (flags & XDP_FLAGS_SKB_MODE)
		return XDP_MODE_SKB;
	return dev->netdev_ops->ndo_bpf ? XDP_MODE_DRV : XDP_MODE_SKB;
}

static bpf_op_t dev_xdp_bpf_op(struct net_device *dev, enum bpf_xdp_mode mode)
{
	switch (mode) {
	case XDP_MODE_SKB:
		return generic_xdp_install;
	case XDP_MODE_DRV:
	case XDP_MODE_HW:
		return dev->netdev_ops->ndo_bpf;
	default:
		return NULL;
	}
}

static struct bpf_xdp_link *dev_xdp_link(struct net_device *dev,
					 enum bpf_xdp_mode mode)
{
	return dev->xdp_state[mode].link;
}

static struct bpf_prog *dev_xdp_prog(struct net_device *dev,
				     enum bpf_xdp_mode mode)
{
	struct bpf_xdp_link *link = dev_xdp_link(dev, mode);

	if (link)
		return link->link.prog;
	return dev->xdp_state[mode].prog;
}

u8 dev_xdp_prog_count(struct net_device *dev)
{
	u8 count = 0;
	int i;

	for (i = 0; i < __MAX_XDP_MODE; i++)
		if (dev->xdp_state[i].prog || dev->xdp_state[i].link)
			count++;
	return count;
}
EXPORT_SYMBOL_GPL(dev_xdp_prog_count);

u8 dev_xdp_sb_prog_count(struct net_device *dev)
{
	u8 count = 0;
	int i;

	for (i = 0; i < __MAX_XDP_MODE; i++)
		if (dev->xdp_state[i].prog &&
		    !dev->xdp_state[i].prog->aux->xdp_has_frags)
			count++;
	return count;
}

int netif_xdp_propagate(struct net_device *dev, struct netdev_bpf *bpf)
{
	if (!dev->netdev_ops->ndo_bpf)
		return -EOPNOTSUPP;

	if (dev->cfg->hds_config == ETHTOOL_TCP_DATA_SPLIT_ENABLED &&
	    bpf->command == XDP_SETUP_PROG &&
	    bpf->prog && !bpf->prog->aux->xdp_has_frags) {
		NL_SET_ERR_MSG(bpf->extack,
			       "unable to propagate XDP to device using tcp-data-split");
		return -EBUSY;
	}

	if (dev_get_min_mp_channel_count(dev)) {
		NL_SET_ERR_MSG(bpf->extack, "unable to propagate XDP to device using memory provider");
		return -EBUSY;
	}

	return dev->netdev_ops->ndo_bpf(dev, bpf);
}
EXPORT_SYMBOL_GPL(netif_xdp_propagate);

u32 dev_xdp_prog_id(struct net_device *dev, enum bpf_xdp_mode mode)
{
	struct bpf_prog *prog = dev_xdp_prog(dev, mode);

	return prog ? prog->aux->id : 0;
}

static void dev_xdp_set_link(struct net_device *dev, enum bpf_xdp_mode mode,
			     struct bpf_xdp_link *link)
{
	dev->xdp_state[mode].link = link;
	dev->xdp_state[mode].prog = NULL;
}

static void dev_xdp_set_prog(struct net_device *dev, enum bpf_xdp_mode mode,
			     struct bpf_prog *prog)
{
	dev->xdp_state[mode].link = NULL;
	dev->xdp_state[mode].prog = prog;
}

static int dev_xdp_install(struct net_device *dev, enum bpf_xdp_mode mode,
			   bpf_op_t bpf_op, struct netlink_ext_ack *extack,
			   u32 flags, struct bpf_prog *prog)
{
	struct netdev_bpf xdp;
	int err;

	netdev_ops_assert_locked(dev);

	if (dev->cfg->hds_config == ETHTOOL_TCP_DATA_SPLIT_ENABLED &&
	    prog && !prog->aux->xdp_has_frags) {
		NL_SET_ERR_MSG(extack, "unable to install XDP to device using tcp-data-split");
		return -EBUSY;
	}

	if (dev_get_min_mp_channel_count(dev)) {
		NL_SET_ERR_MSG(extack, "unable to install XDP to device using memory provider");
		return -EBUSY;
	}

	memset(&xdp, 0, sizeof(xdp));
	xdp.command = mode == XDP_MODE_HW ? XDP_SETUP_PROG_HW : XDP_SETUP_PROG;
	xdp.extack = extack;
	xdp.flags = flags;
	xdp.prog = prog;

	/* Drivers assume refcnt is already incremented (i.e, prog pointer is
	 * "moved" into driver), so they don't increment it on their own, but
	 * they do decrement refcnt when program is detached or replaced.
	 * Given net_device also owns link/prog, we need to bump refcnt here
	 * to prevent drivers from underflowing it.
	 */
	if (prog)
		bpf_prog_inc(prog);
	err = bpf_op(dev, &xdp);
	if (err) {
		if (prog)
			bpf_prog_put(prog);
		return err;
	}

	if (mode != XDP_MODE_HW)
		bpf_prog_change_xdp(dev_xdp_prog(dev, mode), prog);

	return 0;
}

static void dev_xdp_uninstall(struct net_device *dev)
{
	struct bpf_xdp_link *link;
	struct bpf_prog *prog;
	enum bpf_xdp_mode mode;
	bpf_op_t bpf_op;

	ASSERT_RTNL();

	for (mode = XDP_MODE_SKB; mode < __MAX_XDP_MODE; mode++) {
		prog = dev_xdp_prog(dev, mode);
		if (!prog)
			continue;

		bpf_op = dev_xdp_bpf_op(dev, mode);
		if (!bpf_op)
			continue;

		WARN_ON(dev_xdp_install(dev, mode, bpf_op, NULL, 0, NULL));

		/* auto-detach link from net device */
		link = dev_xdp_link(dev, mode);
		if (link)
			link->dev = NULL;
		else
			bpf_prog_put(prog);

		dev_xdp_set_link(dev, mode, NULL);
	}
}

static int dev_xdp_attach(struct net_device *dev, struct netlink_ext_ack *extack,
			  struct bpf_xdp_link *link, struct bpf_prog *new_prog,
			  struct bpf_prog *old_prog, u32 flags)
{
	unsigned int num_modes = hweight32(flags & XDP_FLAGS_MODES);
	struct bpf_prog *cur_prog;
	struct net_device *upper;
	struct list_head *iter;
	enum bpf_xdp_mode mode;
	bpf_op_t bpf_op;
	int err;

	ASSERT_RTNL();

	/* either link or prog attachment, never both */
	if (link && (new_prog || old_prog))
		return -EINVAL;
	/* link supports only XDP mode flags */
	if (link && (flags & ~XDP_FLAGS_MODES)) {
		NL_SET_ERR_MSG(extack, "Invalid XDP flags for BPF link attachment");
		return -EINVAL;
	}
	/* just one XDP mode bit should be set, zero defaults to drv/skb mode */
	if (num_modes > 1) {
		NL_SET_ERR_MSG(extack, "Only one XDP mode flag can be set");
		return -EINVAL;
	}
	/* avoid ambiguity if offload + drv/skb mode progs are both loaded */
	if (!num_modes && dev_xdp_prog_count(dev) > 1) {
		NL_SET_ERR_MSG(extack,
			       "More than one program loaded, unset mode is ambiguous");
		return -EINVAL;
	}
	/* old_prog != NULL implies XDP_FLAGS_REPLACE is set */
	if (old_prog && !(flags & XDP_FLAGS_REPLACE)) {
		NL_SET_ERR_MSG(extack, "XDP_FLAGS_REPLACE is not specified");
		return -EINVAL;
	}

	mode = dev_xdp_mode(dev, flags);
	/* can't replace attached link */
	if (dev_xdp_link(dev, mode)) {
		NL_SET_ERR_MSG(extack, "Can't replace active BPF XDP link");
		return -EBUSY;
	}

	/* don't allow if an upper device already has a program */
	netdev_for_each_upper_dev_rcu(dev, upper, iter) {
		if (dev_xdp_prog_count(upper) > 0) {
			NL_SET_ERR_MSG(extack, "Cannot attach when an upper device already has a program");
			return -EEXIST;
		}
	}

	cur_prog = dev_xdp_prog(dev, mode);
	/* can't replace attached prog with link */
	if (link && cur_prog) {
		NL_SET_ERR_MSG(extack, "Can't replace active XDP program with BPF link");
		return -EBUSY;
	}
	if ((flags & XDP_FLAGS_REPLACE) && cur_prog != old_prog) {
		NL_SET_ERR_MSG(extack, "Active program does not match expected");
		return -EEXIST;
	}

	/* put effective new program into new_prog */
	if (link)
		new_prog = link->link.prog;

	if (new_prog) {
		bool offload = mode == XDP_MODE_HW;
		enum bpf_xdp_mode other_mode = mode == XDP_MODE_SKB
					       ? XDP_MODE_DRV : XDP_MODE_SKB;

		if ((flags & XDP_FLAGS_UPDATE_IF_NOEXIST) && cur_prog) {
			NL_SET_ERR_MSG(extack, "XDP program already attached");
			return -EBUSY;
		}
		if (!offload && dev_xdp_prog(dev, other_mode)) {
			NL_SET_ERR_MSG(extack, "Native and generic XDP can't be active at the same time");
			return -EEXIST;
		}
		if (!offload && bpf_prog_is_offloaded(new_prog->aux)) {
			NL_SET_ERR_MSG(extack, "Using offloaded program without HW_MODE flag is not supported");
			return -EINVAL;
		}
		if (bpf_prog_is_dev_bound(new_prog->aux) && !bpf_offload_dev_match(new_prog, dev)) {
			NL_SET_ERR_MSG(extack, "Program bound to different device");
			return -EINVAL;
		}
		if (bpf_prog_is_dev_bound(new_prog->aux) && mode == XDP_MODE_SKB) {
			NL_SET_ERR_MSG(extack, "Can't attach device-bound programs in generic mode");
			return -EINVAL;
		}
		if (new_prog->expected_attach_type == BPF_XDP_DEVMAP) {
			NL_SET_ERR_MSG(extack, "BPF_XDP_DEVMAP programs can not be attached to a device");
			return -EINVAL;
		}
		if (new_prog->expected_attach_type == BPF_XDP_CPUMAP) {
			NL_SET_ERR_MSG(extack, "BPF_XDP_CPUMAP programs can not be attached to a device");
			return -EINVAL;
		}
	}

	/* don't call drivers if the effective program didn't change */
	if (new_prog != cur_prog) {
		bpf_op = dev_xdp_bpf_op(dev, mode);
		if (!bpf_op) {
			NL_SET_ERR_MSG(extack, "Underlying driver does not support XDP in native mode");
			return -EOPNOTSUPP;
		}

		err = dev_xdp_install(dev, mode, bpf_op, extack, flags, new_prog);
		if (err)
			return err;
	}

	if (link)
		dev_xdp_set_link(dev, mode, link);
	else
		dev_xdp_set_prog(dev, mode, new_prog);
	if (cur_prog)
		bpf_prog_put(cur_prog);

	return 0;
}

static int dev_xdp_attach_link(struct net_device *dev,
			       struct netlink_ext_ack *extack,
			       struct bpf_xdp_link *link)
{
	return dev_xdp_attach(dev, extack, link, NULL, NULL, link->flags);
}

static int dev_xdp_detach_link(struct net_device *dev,
			       struct netlink_ext_ack *extack,
			       struct bpf_xdp_link *link)
{
	enum bpf_xdp_mode mode;
	bpf_op_t bpf_op;

	ASSERT_RTNL();

	mode = dev_xdp_mode(dev, link->flags);
	if (dev_xdp_link(dev, mode) != link)
		return -EINVAL;

	bpf_op = dev_xdp_bpf_op(dev, mode);
	WARN_ON(dev_xdp_install(dev, mode, bpf_op, NULL, 0, NULL));
	dev_xdp_set_link(dev, mode, NULL);
	return 0;
}

static void bpf_xdp_link_release(struct bpf_link *link)
{
	struct bpf_xdp_link *xdp_link = container_of(link, struct bpf_xdp_link, link);

	rtnl_lock();

	/* if racing with net_device's tear down, xdp_link->dev might be
	 * already NULL, in which case link was already auto-detached
	 */
	if (xdp_link->dev) {
		netdev_lock_ops(xdp_link->dev);
		WARN_ON(dev_xdp_detach_link(xdp_link->dev, NULL, xdp_link));
		netdev_unlock_ops(xdp_link->dev);
		xdp_link->dev = NULL;
	}

	rtnl_unlock();
}

static int bpf_xdp_link_detach(struct bpf_link *link)
{
	bpf_xdp_link_release(link);
	return 0;
}

static void bpf_xdp_link_dealloc(struct bpf_link *link)
{
	struct bpf_xdp_link *xdp_link = container_of(link, struct bpf_xdp_link, link);

	kfree(xdp_link);
}

static void bpf_xdp_link_show_fdinfo(const struct bpf_link *link,
				     struct seq_file *seq)
{
	struct bpf_xdp_link *xdp_link = container_of(link, struct bpf_xdp_link, link);
	u32 ifindex = 0;

	rtnl_lock();
	if (xdp_link->dev)
		ifindex = xdp_link->dev->ifindex;
	rtnl_unlock();

	seq_printf(seq, "ifindex:\t%u\n", ifindex);
}

static int bpf_xdp_link_fill_link_info(const struct bpf_link *link,
				       struct bpf_link_info *info)
{
	struct bpf_xdp_link *xdp_link = container_of(link, struct bpf_xdp_link, link);
	u32 ifindex = 0;

	rtnl_lock();
	if (xdp_link->dev)
		ifindex = xdp_link->dev->ifindex;
	rtnl_unlock();

	info->xdp.ifindex = ifindex;
	return 0;
}

static int bpf_xdp_link_update(struct bpf_link *link, struct bpf_prog *new_prog,
			       struct bpf_prog *old_prog)
{
	struct bpf_xdp_link *xdp_link = container_of(link, struct bpf_xdp_link, link);
	enum bpf_xdp_mode mode;
	bpf_op_t bpf_op;
	int err = 0;

	rtnl_lock();

	/* link might have been auto-released already, so fail */
	if (!xdp_link->dev) {
		err = -ENOLINK;
		goto out_unlock;
	}

	if (old_prog && link->prog != old_prog) {
		err = -EPERM;
		goto out_unlock;
	}
	old_prog = link->prog;
	if (old_prog->type != new_prog->type ||
	    old_prog->expected_attach_type != new_prog->expected_attach_type) {
		err = -EINVAL;
		goto out_unlock;
	}

	if (old_prog == new_prog) {
		/* no-op, don't disturb drivers */
		bpf_prog_put(new_prog);
		goto out_unlock;
	}

	netdev_lock_ops(xdp_link->dev);
	mode = dev_xdp_mode(xdp_link->dev, xdp_link->flags);
	bpf_op = dev_xdp_bpf_op(xdp_link->dev, mode);
	err = dev_xdp_install(xdp_link->dev, mode, bpf_op, NULL,
			      xdp_link->flags, new_prog);
	netdev_unlock_ops(xdp_link->dev);
	if (err)
		goto out_unlock;

	old_prog = xchg(&link->prog, new_prog);
	bpf_prog_put(old_prog);

out_unlock:
	rtnl_unlock();
	return err;
}

static const struct bpf_link_ops bpf_xdp_link_lops = {
	.release = bpf_xdp_link_release,
	.dealloc = bpf_xdp_link_dealloc,
	.detach = bpf_xdp_link_detach,
	.show_fdinfo = bpf_xdp_link_show_fdinfo,
	.fill_link_info = bpf_xdp_link_fill_link_info,
	.update_prog = bpf_xdp_link_update,
};

int bpf_xdp_link_attach(const union bpf_attr *attr, struct bpf_prog *prog)
{
	struct net *net = current->nsproxy->net_ns;
	struct bpf_link_primer link_primer;
	struct netlink_ext_ack extack = {};
	struct bpf_xdp_link *link;
	struct net_device *dev;
	int err, fd;

	rtnl_lock();
	dev = dev_get_by_index(net, attr->link_create.target_ifindex);
	if (!dev) {
		rtnl_unlock();
		return -EINVAL;
	}

	link = kzalloc(sizeof(*link), GFP_USER);
	if (!link) {
		err = -ENOMEM;
		goto unlock;
	}

	bpf_link_init(&link->link, BPF_LINK_TYPE_XDP, &bpf_xdp_link_lops, prog,
		      attr->link_create.attach_type);
	link->dev = dev;
	link->flags = attr->link_create.flags;

	err = bpf_link_prime(&link->link, &link_primer);
	if (err) {
		kfree(link);
		goto unlock;
	}

	netdev_lock_ops(dev);
	err = dev_xdp_attach_link(dev, &extack, link);
	netdev_unlock_ops(dev);
	rtnl_unlock();

	if (err) {
		link->dev = NULL;
		bpf_link_cleanup(&link_primer);
		trace_bpf_xdp_link_attach_failed(extack._msg);
		goto out_put_dev;
	}

	fd = bpf_link_settle(&link_primer);
	/* link itself doesn't hold dev's refcnt to not complicate shutdown */
	dev_put(dev);
	return fd;

unlock:
	rtnl_unlock();

out_put_dev:
	dev_put(dev);
	return err;
}

/**
 *	dev_change_xdp_fd - set or clear a bpf program for a device rx path
 *	@dev: device
 *	@extack: netlink extended ack
 *	@fd: new program fd or negative value to clear
 *	@expected_fd: old program fd that userspace expects to replace or clear
 *	@flags: xdp-related flags
 *
 *	Set or clear a bpf program for a device
 */
int dev_change_xdp_fd(struct net_device *dev, struct netlink_ext_ack *extack,
		      int fd, int expected_fd, u32 flags)
{
	enum bpf_xdp_mode mode = dev_xdp_mode(dev, flags);
	struct bpf_prog *new_prog = NULL, *old_prog = NULL;
	int err;

	ASSERT_RTNL();

	if (fd >= 0) {
		new_prog = bpf_prog_get_type_dev(fd, BPF_PROG_TYPE_XDP,
						 mode != XDP_MODE_SKB);
		if (IS_ERR(new_prog))
			return PTR_ERR(new_prog);
	}

	if (expected_fd >= 0) {
		old_prog = bpf_prog_get_type_dev(expected_fd, BPF_PROG_TYPE_XDP,
						 mode != XDP_MODE_SKB);
		if (IS_ERR(old_prog)) {
			err = PTR_ERR(old_prog);
			old_prog = NULL;
			goto err_out;
		}
	}

	err = dev_xdp_attach(dev, extack, NULL, new_prog, old_prog, flags);

err_out:
	if (err && new_prog)
		bpf_prog_put(new_prog);
	if (old_prog)
		bpf_prog_put(old_prog);
	return err;
}

u32 dev_get_min_mp_channel_count(const struct net_device *dev)
{
	int i;

	netdev_ops_assert_locked(dev);

	for (i = dev->real_num_rx_queues - 1; i >= 0; i--)
		if (dev->_rx[i].mp_params.mp_priv)
			/* The channel count is the idx plus 1. */
			return i + 1;

	return 0;
}

/**
 * dev_index_reserve() - allocate an ifindex in a namespace
 * @net: the applicable net namespace
 * @ifindex: requested ifindex, pass %0 to get one allocated
 *
 * Allocate a ifindex for a new device. Caller must either use the ifindex
 * to store the device (via list_netdevice()) or call dev_index_release()
 * to give the index up.
 *
 * Return: a suitable unique value for a new device interface number or -errno.
 */
static int dev_index_reserve(struct net *net, u32 ifindex)
{
	int err;

	if (ifindex > INT_MAX) {
		DEBUG_NET_WARN_ON_ONCE(1);
		return -EINVAL;
	}

	if (!ifindex)
		err = xa_alloc_cyclic(&net->dev_by_index, &ifindex, NULL,
				      xa_limit_31b, &net->ifindex, GFP_KERNEL);
	else
		err = xa_insert(&net->dev_by_index, ifindex, NULL, GFP_KERNEL);
	if (err < 0)
		return err;

	return ifindex;
}

static void dev_index_release(struct net *net, int ifindex)
{
	/* Expect only unused indexes, unlist_netdevice() removes the used */
	WARN_ON(xa_erase(&net->dev_by_index, ifindex));
}

static bool from_cleanup_net(void)
{
#ifdef CONFIG_NET_NS
	return current == READ_ONCE(cleanup_net_task);
#else
	return false;
#endif
}

/* Delayed registration/unregisteration */
LIST_HEAD(net_todo_list);
DECLARE_WAIT_QUEUE_HEAD(netdev_unregistering_wq);
atomic_t dev_unreg_count = ATOMIC_INIT(0);

static void net_set_todo(struct net_device *dev)
{
	list_add_tail(&dev->todo_list, &net_todo_list);
}

static netdev_features_t netdev_sync_upper_features(struct net_device *lower,
	struct net_device *upper, netdev_features_t features)
{
	netdev_features_t upper_disables = NETIF_F_UPPER_DISABLES;
	netdev_features_t feature;
	int feature_bit;

	for_each_netdev_feature(upper_disables, feature_bit) {
		feature = __NETIF_F_BIT(feature_bit);
		if (!(upper->wanted_features & feature)
		    && (features & feature)) {
			netdev_dbg(lower, "Dropping feature %pNF, upper dev %s has it off.\n",
				   &feature, upper->name);
			features &= ~feature;
		}
	}

	return features;
}

static void netdev_sync_lower_features(struct net_device *upper,
	struct net_device *lower, netdev_features_t features)
{
	netdev_features_t upper_disables = NETIF_F_UPPER_DISABLES;
	netdev_features_t feature;
	int feature_bit;

	for_each_netdev_feature(upper_disables, feature_bit) {
		feature = __NETIF_F_BIT(feature_bit);
		if (!(features & feature) && (lower->features & feature)) {
			netdev_dbg(upper, "Disabling feature %pNF on lower dev %s.\n",
				   &feature, lower->name);
			netdev_lock_ops(lower);
			lower->wanted_features &= ~feature;
			__netdev_update_features(lower);

			if (unlikely(lower->features & feature))
				netdev_WARN(upper, "failed to disable %pNF on %s!\n",
					    &feature, lower->name);
			else
				netdev_features_change(lower);
			netdev_unlock_ops(lower);
		}
	}
}

static bool netdev_has_ip_or_hw_csum(netdev_features_t features)
{
	netdev_features_t ip_csum_mask = NETIF_F_IP_CSUM | NETIF_F_IPV6_CSUM;
	bool ip_csum = (features & ip_csum_mask) == ip_csum_mask;
	bool hw_csum = features & NETIF_F_HW_CSUM;

	return ip_csum || hw_csum;
}

static netdev_features_t netdev_fix_features(struct net_device *dev,
	netdev_features_t features)
{
	/* Fix illegal checksum combinations */
	if ((features & NETIF_F_HW_CSUM) &&
	    (features & (NETIF_F_IP_CSUM|NETIF_F_IPV6_CSUM))) {
		netdev_warn(dev, "mixed HW and IP checksum settings.\n");
		features &= ~(NETIF_F_IP_CSUM|NETIF_F_IPV6_CSUM);
	}

	/* TSO requires that SG is present as well. */
	if ((features & NETIF_F_ALL_TSO) && !(features & NETIF_F_SG)) {
		netdev_dbg(dev, "Dropping TSO features since no SG feature.\n");
		features &= ~NETIF_F_ALL_TSO;
	}

	if ((features & NETIF_F_TSO) && !(features & NETIF_F_HW_CSUM) &&
					!(features & NETIF_F_IP_CSUM)) {
		netdev_dbg(dev, "Dropping TSO features since no CSUM feature.\n");
		features &= ~NETIF_F_TSO;
		features &= ~NETIF_F_TSO_ECN;
	}

	if ((features & NETIF_F_TSO6) && !(features & NETIF_F_HW_CSUM) &&
					 !(features & NETIF_F_IPV6_CSUM)) {
		netdev_dbg(dev, "Dropping TSO6 features since no CSUM feature.\n");
		features &= ~NETIF_F_TSO6;
	}

	/* TSO with IPv4 ID mangling requires IPv4 TSO be enabled */
	if ((features & NETIF_F_TSO_MANGLEID) && !(features & NETIF_F_TSO))
		features &= ~NETIF_F_TSO_MANGLEID;

	/* TSO ECN requires that TSO is present as well. */
	if ((features & NETIF_F_ALL_TSO) == NETIF_F_TSO_ECN)
		features &= ~NETIF_F_TSO_ECN;

	/* Software GSO depends on SG. */
	if ((features & NETIF_F_GSO) && !(features & NETIF_F_SG)) {
		netdev_dbg(dev, "Dropping NETIF_F_GSO since no SG feature.\n");
		features &= ~NETIF_F_GSO;
	}

	/* GSO partial features require GSO partial be set */
	if ((features & dev->gso_partial_features) &&
	    !(features & NETIF_F_GSO_PARTIAL)) {
		netdev_dbg(dev,
			   "Dropping partially supported GSO features since no GSO partial.\n");
		features &= ~dev->gso_partial_features;
	}

	if (!(features & NETIF_F_RXCSUM)) {
		/* NETIF_F_GRO_HW implies doing RXCSUM since every packet
		 * successfully merged by hardware must also have the
		 * checksum verified by hardware.  If the user does not
		 * want to enable RXCSUM, logically, we should disable GRO_HW.
		 */
		if (features & NETIF_F_GRO_HW) {
			netdev_dbg(dev, "Dropping NETIF_F_GRO_HW since no RXCSUM feature.\n");
			features &= ~NETIF_F_GRO_HW;
		}
	}

	/* LRO/HW-GRO features cannot be combined with RX-FCS */
	if (features & NETIF_F_RXFCS) {
		if (features & NETIF_F_LRO) {
			netdev_dbg(dev, "Dropping LRO feature since RX-FCS is requested.\n");
			features &= ~NETIF_F_LRO;
		}

		if (features & NETIF_F_GRO_HW) {
			netdev_dbg(dev, "Dropping HW-GRO feature since RX-FCS is requested.\n");
			features &= ~NETIF_F_GRO_HW;
		}
	}

	if ((features & NETIF_F_GRO_HW) && (features & NETIF_F_LRO)) {
		netdev_dbg(dev, "Dropping LRO feature since HW-GRO is requested.\n");
		features &= ~NETIF_F_LRO;
	}

	if ((features & NETIF_F_HW_TLS_TX) && !netdev_has_ip_or_hw_csum(features)) {
		netdev_dbg(dev, "Dropping TLS TX HW offload feature since no CSUM feature.\n");
		features &= ~NETIF_F_HW_TLS_TX;
	}

	if ((features & NETIF_F_HW_TLS_RX) && !(features & NETIF_F_RXCSUM)) {
		netdev_dbg(dev, "Dropping TLS RX HW offload feature since no RXCSUM feature.\n");
		features &= ~NETIF_F_HW_TLS_RX;
	}

	if ((features & NETIF_F_GSO_UDP_L4) && !netdev_has_ip_or_hw_csum(features)) {
		netdev_dbg(dev, "Dropping USO feature since no CSUM feature.\n");
		features &= ~NETIF_F_GSO_UDP_L4;
	}

	return features;
}

int __netdev_update_features(struct net_device *dev)
{
	struct net_device *upper, *lower;
	netdev_features_t features;
	struct list_head *iter;
	int err = -1;

	ASSERT_RTNL();
	netdev_ops_assert_locked(dev);

	features = netdev_get_wanted_features(dev);

	if (dev->netdev_ops->ndo_fix_features)
		features = dev->netdev_ops->ndo_fix_features(dev, features);

	/* driver might be less strict about feature dependencies */
	features = netdev_fix_features(dev, features);

	/* some features can't be enabled if they're off on an upper device */
	netdev_for_each_upper_dev_rcu(dev, upper, iter)
		features = netdev_sync_upper_features(dev, upper, features);

	if (dev->features == features)
		goto sync_lower;

	netdev_dbg(dev, "Features changed: %pNF -> %pNF\n",
		&dev->features, &features);

	if (dev->netdev_ops->ndo_set_features)
		err = dev->netdev_ops->ndo_set_features(dev, features);
	else
		err = 0;

	if (unlikely(err < 0)) {
		netdev_err(dev,
			"set_features() failed (%d); wanted %pNF, left %pNF\n",
			err, &features, &dev->features);
		/* return non-0 since some features might have changed and
		 * it's better to fire a spurious notification than miss it
		 */
		return -1;
	}

sync_lower:
	/* some features must be disabled on lower devices when disabled
	 * on an upper device (think: bonding master or bridge)
	 */
	netdev_for_each_lower_dev(dev, lower, iter)
		netdev_sync_lower_features(dev, lower, features);

	if (!err) {
		netdev_features_t diff = features ^ dev->features;

		if (diff & NETIF_F_RX_UDP_TUNNEL_PORT) {
			/* udp_tunnel_{get,drop}_rx_info both need
			 * NETIF_F_RX_UDP_TUNNEL_PORT enabled on the
			 * device, or they won't do anything.
			 * Thus we need to update dev->features
			 * *before* calling udp_tunnel_get_rx_info,
			 * but *after* calling udp_tunnel_drop_rx_info.
			 */
			udp_tunnel_nic_lock(dev);
			if (features & NETIF_F_RX_UDP_TUNNEL_PORT) {
				dev->features = features;
				udp_tunnel_get_rx_info(dev);
			} else {
				udp_tunnel_drop_rx_info(dev);
			}
			udp_tunnel_nic_unlock(dev);
		}

		if (diff & NETIF_F_HW_VLAN_CTAG_FILTER) {
			if (features & NETIF_F_HW_VLAN_CTAG_FILTER) {
				dev->features = features;
				err |= vlan_get_rx_ctag_filter_info(dev);
			} else {
				vlan_drop_rx_ctag_filter_info(dev);
			}
		}

		if (diff & NETIF_F_HW_VLAN_STAG_FILTER) {
			if (features & NETIF_F_HW_VLAN_STAG_FILTER) {
				dev->features = features;
				err |= vlan_get_rx_stag_filter_info(dev);
			} else {
				vlan_drop_rx_stag_filter_info(dev);
			}
		}

		dev->features = features;
	}

	return err < 0 ? 0 : 1;
}

/**
 *	netdev_update_features - recalculate device features
 *	@dev: the device to check
 *
 *	Recalculate dev->features set and send notifications if it
 *	has changed. Should be called after driver or hardware dependent
 *	conditions might have changed that influence the features.
 */
void netdev_update_features(struct net_device *dev)
{
	if (__netdev_update_features(dev))
		netdev_features_change(dev);
}
EXPORT_SYMBOL(netdev_update_features);

/**
 *	netdev_change_features - recalculate device features
 *	@dev: the device to check
 *
 *	Recalculate dev->features set and send notifications even
 *	if they have not changed. Should be called instead of
 *	netdev_update_features() if also dev->vlan_features might
 *	have changed to allow the changes to be propagated to stacked
 *	VLAN devices.
 */
void netdev_change_features(struct net_device *dev)
{
	__netdev_update_features(dev);
	netdev_features_change(dev);
}
EXPORT_SYMBOL(netdev_change_features);

/**
 *	netif_stacked_transfer_operstate -	transfer operstate
 *	@rootdev: the root or lower level device to transfer state from
 *	@dev: the device to transfer operstate to
 *
 *	Transfer operational state from root to device. This is normally
 *	called when a stacking relationship exists between the root
 *	device and the device(a leaf device).
 */
void netif_stacked_transfer_operstate(const struct net_device *rootdev,
					struct net_device *dev)
{
	if (rootdev->operstate == IF_OPER_DORMANT)
		netif_dormant_on(dev);
	else
		netif_dormant_off(dev);

	if (rootdev->operstate == IF_OPER_TESTING)
		netif_testing_on(dev);
	else
		netif_testing_off(dev);

	if (netif_carrier_ok(rootdev))
		netif_carrier_on(dev);
	else
		netif_carrier_off(dev);
}
EXPORT_SYMBOL(netif_stacked_transfer_operstate);

static int netif_alloc_rx_queues(struct net_device *dev)
{
	unsigned int i, count = dev->num_rx_queues;
	struct netdev_rx_queue *rx;
	size_t sz = count * sizeof(*rx);
	int err = 0;

	BUG_ON(count < 1);

	rx = kvzalloc(sz, GFP_KERNEL_ACCOUNT | __GFP_RETRY_MAYFAIL);
	if (!rx)
		return -ENOMEM;

	dev->_rx = rx;

	for (i = 0; i < count; i++) {
		rx[i].dev = dev;

		/* XDP RX-queue setup */
		err = xdp_rxq_info_reg(&rx[i].xdp_rxq, dev, i, 0);
		if (err < 0)
			goto err_rxq_info;
	}
	return 0;

err_rxq_info:
	/* Rollback successful reg's and free other resources */
	while (i--)
		xdp_rxq_info_unreg(&rx[i].xdp_rxq);
	kvfree(dev->_rx);
	dev->_rx = NULL;
	return err;
}

static void netif_free_rx_queues(struct net_device *dev)
{
	unsigned int i, count = dev->num_rx_queues;

	/* netif_alloc_rx_queues alloc failed, resources have been unreg'ed */
	if (!dev->_rx)
		return;

	for (i = 0; i < count; i++)
		xdp_rxq_info_unreg(&dev->_rx[i].xdp_rxq);

	kvfree(dev->_rx);
}

static void netdev_init_one_queue(struct net_device *dev,
				  struct netdev_queue *queue, void *_unused)
{
	/* Initialize queue lock */
	spin_lock_init(&queue->_xmit_lock);
	netdev_set_xmit_lockdep_class(&queue->_xmit_lock, dev->type);
	queue->xmit_lock_owner = -1;
	netdev_queue_numa_node_write(queue, NUMA_NO_NODE);
	queue->dev = dev;
#ifdef CONFIG_BQL
	dql_init(&queue->dql, HZ);
#endif
}

static void netif_free_tx_queues(struct net_device *dev)
{
	kvfree(dev->_tx);
}

static int netif_alloc_netdev_queues(struct net_device *dev)
{
	unsigned int count = dev->num_tx_queues;
	struct netdev_queue *tx;
	size_t sz = count * sizeof(*tx);

	if (count < 1 || count > 0xffff)
		return -EINVAL;

	tx = kvzalloc(sz, GFP_KERNEL_ACCOUNT | __GFP_RETRY_MAYFAIL);
	if (!tx)
		return -ENOMEM;

	dev->_tx = tx;

	netdev_for_each_tx_queue(dev, netdev_init_one_queue, NULL);
	spin_lock_init(&dev->tx_global_lock);

	return 0;
}

void netif_tx_stop_all_queues(struct net_device *dev)
{
	unsigned int i;

	for (i = 0; i < dev->num_tx_queues; i++) {
		struct netdev_queue *txq = netdev_get_tx_queue(dev, i);

		netif_tx_stop_queue(txq);
	}
}
EXPORT_SYMBOL(netif_tx_stop_all_queues);

static int netdev_do_alloc_pcpu_stats(struct net_device *dev)
{
	void __percpu *v;

	/* Drivers implementing ndo_get_peer_dev must support tstat
	 * accounting, so that skb_do_redirect() can bump the dev's
	 * RX stats upon network namespace switch.
	 */
	if (dev->netdev_ops->ndo_get_peer_dev &&
	    dev->pcpu_stat_type != NETDEV_PCPU_STAT_TSTATS)
		return -EOPNOTSUPP;

	switch (dev->pcpu_stat_type) {
	case NETDEV_PCPU_STAT_NONE:
		return 0;
	case NETDEV_PCPU_STAT_LSTATS:
		v = dev->lstats = netdev_alloc_pcpu_stats(struct pcpu_lstats);
		break;
	case NETDEV_PCPU_STAT_TSTATS:
		v = dev->tstats = netdev_alloc_pcpu_stats(struct pcpu_sw_netstats);
		break;
	case NETDEV_PCPU_STAT_DSTATS:
		v = dev->dstats = netdev_alloc_pcpu_stats(struct pcpu_dstats);
		break;
	default:
		return -EINVAL;
	}

	return v ? 0 : -ENOMEM;
}

static void netdev_do_free_pcpu_stats(struct net_device *dev)
{
	switch (dev->pcpu_stat_type) {
	case NETDEV_PCPU_STAT_NONE:
		return;
	case NETDEV_PCPU_STAT_LSTATS:
		free_percpu(dev->lstats);
		break;
	case NETDEV_PCPU_STAT_TSTATS:
		free_percpu(dev->tstats);
		break;
	case NETDEV_PCPU_STAT_DSTATS:
		free_percpu(dev->dstats);
		break;
	}
}

static void netdev_free_phy_link_topology(struct net_device *dev)
{
	struct phy_link_topology *topo = dev->link_topo;

	if (IS_ENABLED(CONFIG_PHYLIB) && topo) {
		xa_destroy(&topo->phys);
		kfree(topo);
		dev->link_topo = NULL;
	}
}

/**
 * register_netdevice() - register a network device
 * @dev: device to register
 *
 * Take a prepared network device structure and make it externally accessible.
 * A %NETDEV_REGISTER message is sent to the netdev notifier chain.
 * Callers must hold the rtnl lock - you may want register_netdev()
 * instead of this.
 */
int register_netdevice(struct net_device *dev)
{
	int ret;
	struct net *net = dev_net(dev);

	BUILD_BUG_ON(sizeof(netdev_features_t) * BITS_PER_BYTE <
		     NETDEV_FEATURE_COUNT);
	BUG_ON(dev_boot_phase);
	ASSERT_RTNL();

	might_sleep();

	/* When net_device's are persistent, this will be fatal. */
	BUG_ON(dev->reg_state != NETREG_UNINITIALIZED);
	BUG_ON(!net);

	ret = ethtool_check_ops(dev->ethtool_ops);
	if (ret)
		return ret;

	/* rss ctx ID 0 is reserved for the default context, start from 1 */
	xa_init_flags(&dev->ethtool->rss_ctx, XA_FLAGS_ALLOC1);
	mutex_init(&dev->ethtool->rss_lock);

	spin_lock_init(&dev->addr_list_lock);
	netdev_set_addr_lockdep_class(dev);

	ret = dev_get_valid_name(net, dev, dev->name);
	if (ret < 0)
		goto out;

	ret = -ENOMEM;
	dev->name_node = netdev_name_node_head_alloc(dev);
	if (!dev->name_node)
		goto out;

	/* Init, if this function is available */
	if (dev->netdev_ops->ndo_init) {
		ret = dev->netdev_ops->ndo_init(dev);
		if (ret) {
			if (ret > 0)
				ret = -EIO;
			goto err_free_name;
		}
	}

	if (((dev->hw_features | dev->features) &
	     NETIF_F_HW_VLAN_CTAG_FILTER) &&
	    (!dev->netdev_ops->ndo_vlan_rx_add_vid ||
	     !dev->netdev_ops->ndo_vlan_rx_kill_vid)) {
		netdev_WARN(dev, "Buggy VLAN acceleration in driver!\n");
		ret = -EINVAL;
		goto err_uninit;
	}

	ret = netdev_do_alloc_pcpu_stats(dev);
	if (ret)
		goto err_uninit;

	ret = dev_index_reserve(net, dev->ifindex);
	if (ret < 0)
		goto err_free_pcpu;
	dev->ifindex = ret;

	/* Transfer changeable features to wanted_features and enable
	 * software offloads (GSO and GRO).
	 */
	dev->hw_features |= (NETIF_F_SOFT_FEATURES | NETIF_F_SOFT_FEATURES_OFF);
	dev->features |= NETIF_F_SOFT_FEATURES;

	if (dev->udp_tunnel_nic_info) {
		dev->features |= NETIF_F_RX_UDP_TUNNEL_PORT;
		dev->hw_features |= NETIF_F_RX_UDP_TUNNEL_PORT;
	}

	dev->wanted_features = dev->features & dev->hw_features;

	if (!(dev->flags & IFF_LOOPBACK))
		dev->hw_features |= NETIF_F_NOCACHE_COPY;

	/* If IPv4 TCP segmentation offload is supported we should also
	 * allow the device to enable segmenting the frame with the option
	 * of ignoring a static IP ID value.  This doesn't enable the
	 * feature itself but allows the user to enable it later.
	 */
	if (dev->hw_features & NETIF_F_TSO)
		dev->hw_features |= NETIF_F_TSO_MANGLEID;
	if (dev->vlan_features & NETIF_F_TSO)
		dev->vlan_features |= NETIF_F_TSO_MANGLEID;
	if (dev->mpls_features & NETIF_F_TSO)
		dev->mpls_features |= NETIF_F_TSO_MANGLEID;
	if (dev->hw_enc_features & NETIF_F_TSO)
		dev->hw_enc_features |= NETIF_F_TSO_MANGLEID;

	/* Make NETIF_F_HIGHDMA inheritable to VLAN devices.
	 */
	dev->vlan_features |= NETIF_F_HIGHDMA;

	/* Make NETIF_F_SG inheritable to tunnel devices.
	 */
	dev->hw_enc_features |= NETIF_F_SG | NETIF_F_GSO_PARTIAL;

	/* Make NETIF_F_SG inheritable to MPLS.
	 */
	dev->mpls_features |= NETIF_F_SG;

	ret = call_netdevice_notifiers(NETDEV_POST_INIT, dev);
	ret = notifier_to_errno(ret);
	if (ret)
		goto err_ifindex_release;

	ret = netdev_register_kobject(dev);

	netdev_lock(dev);
	WRITE_ONCE(dev->reg_state, ret ? NETREG_UNREGISTERED : NETREG_REGISTERED);
	netdev_unlock(dev);

	if (ret)
		goto err_uninit_notify;

	netdev_lock_ops(dev);
	__netdev_update_features(dev);
	netdev_unlock_ops(dev);

	/*
	 *	Default initial state at registry is that the
	 *	device is present.
	 */

	set_bit(__LINK_STATE_PRESENT, &dev->state);

	linkwatch_init_dev(dev);

	dev_init_scheduler(dev);

	netdev_hold(dev, &dev->dev_registered_tracker, GFP_KERNEL);
	list_netdevice(dev);

	add_device_randomness(dev->dev_addr, dev->addr_len);

	/* If the device has permanent device address, driver should
	 * set dev_addr and also addr_assign_type should be set to
	 * NET_ADDR_PERM (default value).
	 */
	if (dev->addr_assign_type == NET_ADDR_PERM)
		memcpy(dev->perm_addr, dev->dev_addr, dev->addr_len);

	/* Notify protocols, that a new device appeared. */
	netdev_lock_ops(dev);
	ret = call_netdevice_notifiers(NETDEV_REGISTER, dev);
	netdev_unlock_ops(dev);
	ret = notifier_to_errno(ret);
	if (ret) {
		/* Expect explicit free_netdev() on failure */
		dev->needs_free_netdev = false;
		unregister_netdevice_queue(dev, NULL);
		goto out;
	}
	/*
	 *	Prevent userspace races by waiting until the network
	 *	device is fully setup before sending notifications.
	 */
	if (!(dev->rtnl_link_ops && dev->rtnl_link_initializing))
		rtmsg_ifinfo(RTM_NEWLINK, dev, ~0U, GFP_KERNEL, 0, NULL);

out:
	return ret;

err_uninit_notify:
	call_netdevice_notifiers(NETDEV_PRE_UNINIT, dev);
err_ifindex_release:
	dev_index_release(net, dev->ifindex);
err_free_pcpu:
	netdev_do_free_pcpu_stats(dev);
err_uninit:
	if (dev->netdev_ops->ndo_uninit)
		dev->netdev_ops->ndo_uninit(dev);
	if (dev->priv_destructor)
		dev->priv_destructor(dev);
err_free_name:
	netdev_name_node_free(dev->name_node);
	goto out;
}
EXPORT_SYMBOL(register_netdevice);

/* Initialize the core of a dummy net device.
 * The setup steps dummy netdevs need which normal netdevs get by going
 * through register_netdevice().
 */
static void init_dummy_netdev(struct net_device *dev)
{
	/* make sure we BUG if trying to hit standard
	 * register/unregister code path
	 */
	dev->reg_state = NETREG_DUMMY;

	/* a dummy interface is started by default */
	set_bit(__LINK_STATE_PRESENT, &dev->state);
	set_bit(__LINK_STATE_START, &dev->state);

	/* Note : We dont allocate pcpu_refcnt for dummy devices,
	 * because users of this 'device' dont need to change
	 * its refcount.
	 */
}

/**
 *	register_netdev	- register a network device
 *	@dev: device to register
 *
 *	Take a completed network device structure and add it to the kernel
 *	interfaces. A %NETDEV_REGISTER message is sent to the netdev notifier
 *	chain. 0 is returned on success. A negative errno code is returned
 *	on a failure to set up the device, or if the name is a duplicate.
 *
 *	This is a wrapper around register_netdevice that takes the rtnl semaphore
 *	and expands the device name if you passed a format string to
 *	alloc_netdev.
 */
int register_netdev(struct net_device *dev)
{
	struct net *net = dev_net(dev);
	int err;

	if (rtnl_net_lock_killable(net))
		return -EINTR;

	err = register_netdevice(dev);

	rtnl_net_unlock(net);

	return err;
}
EXPORT_SYMBOL(register_netdev);

int netdev_refcnt_read(const struct net_device *dev)
{
#ifdef CONFIG_PCPU_DEV_REFCNT
	int i, refcnt = 0;

	for_each_possible_cpu(i)
		refcnt += *per_cpu_ptr(dev->pcpu_refcnt, i);
	return refcnt;
#else
	return refcount_read(&dev->dev_refcnt);
#endif
}
EXPORT_SYMBOL(netdev_refcnt_read);

int netdev_unregister_timeout_secs __read_mostly = 10;

#define WAIT_REFS_MIN_MSECS 1
#define WAIT_REFS_MAX_MSECS 250
/**
 * netdev_wait_allrefs_any - wait until all references are gone.
 * @list: list of net_devices to wait on
 *
 * This is called when unregistering network devices.
 *
 * Any protocol or device that holds a reference should register
 * for netdevice notification, and cleanup and put back the
 * reference if they receive an UNREGISTER event.
 * We can get stuck here if buggy protocols don't correctly
 * call dev_put.
 */
static struct net_device *netdev_wait_allrefs_any(struct list_head *list)
{
	unsigned long rebroadcast_time, warning_time;
	struct net_device *dev;
	int wait = 0;

	rebroadcast_time = warning_time = jiffies;

	list_for_each_entry(dev, list, todo_list)
		if (netdev_refcnt_read(dev) == 1)
			return dev;

	while (true) {
		if (time_after(jiffies, rebroadcast_time + 1 * HZ)) {
			rtnl_lock();

			/* Rebroadcast unregister notification */
			list_for_each_entry(dev, list, todo_list)
				call_netdevice_notifiers(NETDEV_UNREGISTER, dev);

			__rtnl_unlock();
			rcu_barrier();
			rtnl_lock();

			list_for_each_entry(dev, list, todo_list)
				if (test_bit(__LINK_STATE_LINKWATCH_PENDING,
					     &dev->state)) {
					/* We must not have linkwatch events
					 * pending on unregister. If this
					 * happens, we simply run the queue
					 * unscheduled, resulting in a noop
					 * for this device.
					 */
					linkwatch_run_queue();
					break;
				}

			__rtnl_unlock();

			rebroadcast_time = jiffies;
		}

		rcu_barrier();

		if (!wait) {
			wait = WAIT_REFS_MIN_MSECS;
		} else {
			msleep(wait);
			wait = min(wait << 1, WAIT_REFS_MAX_MSECS);
		}

		list_for_each_entry(dev, list, todo_list)
			if (netdev_refcnt_read(dev) == 1)
				return dev;

		if (time_after(jiffies, warning_time +
			       READ_ONCE(netdev_unregister_timeout_secs) * HZ)) {
			list_for_each_entry(dev, list, todo_list) {
				pr_emerg("unregister_netdevice: waiting for %s to become free. Usage count = %d\n",
					 dev->name, netdev_refcnt_read(dev));
				ref_tracker_dir_print(&dev->refcnt_tracker, 10);
			}

			warning_time = jiffies;
		}
	}
}

/* The sequence is:
 *
 *	rtnl_lock();
 *	...
 *	register_netdevice(x1);
 *	register_netdevice(x2);
 *	...
 *	unregister_netdevice(y1);
 *	unregister_netdevice(y2);
 *      ...
 *	rtnl_unlock();
 *	free_netdev(y1);
 *	free_netdev(y2);
 *
 * We are invoked by rtnl_unlock().
 * This allows us to deal with problems:
 * 1) We can delete sysfs objects which invoke hotplug
 *    without deadlocking with linkwatch via keventd.
 * 2) Since we run with the RTNL semaphore not held, we can sleep
 *    safely in order to wait for the netdev refcnt to drop to zero.
 *
 * We must not return until all unregister events added during
 * the interval the lock was held have been completed.
 */
void netdev_run_todo(void)
{
	struct net_device *dev, *tmp;
	struct list_head list;
	int cnt;
#ifdef CONFIG_LOCKDEP
	struct list_head unlink_list;

	list_replace_init(&net_unlink_list, &unlink_list);

	while (!list_empty(&unlink_list)) {
		dev = list_first_entry(&unlink_list, struct net_device,
				       unlink_list);
		list_del_init(&dev->unlink_list);
		dev->nested_level = dev->lower_level - 1;
	}
#endif

	/* Snapshot list, allow later requests */
	list_replace_init(&net_todo_list, &list);

	__rtnl_unlock();

	/* Wait for rcu callbacks to finish before next phase */
	if (!list_empty(&list))
		rcu_barrier();

	list_for_each_entry_safe(dev, tmp, &list, todo_list) {
		if (unlikely(dev->reg_state != NETREG_UNREGISTERING)) {
			netdev_WARN(dev, "run_todo but not unregistering\n");
			list_del(&dev->todo_list);
			continue;
		}

		netdev_lock(dev);
		WRITE_ONCE(dev->reg_state, NETREG_UNREGISTERED);
		netdev_unlock(dev);
		linkwatch_sync_dev(dev);
	}

	cnt = 0;
	while (!list_empty(&list)) {
		dev = netdev_wait_allrefs_any(&list);
		list_del(&dev->todo_list);

		/* paranoia */
		BUG_ON(netdev_refcnt_read(dev) != 1);
		BUG_ON(!list_empty(&dev->ptype_all));
		BUG_ON(!list_empty(&dev->ptype_specific));
		WARN_ON(rcu_access_pointer(dev->ip_ptr));
		WARN_ON(rcu_access_pointer(dev->ip6_ptr));

		netdev_do_free_pcpu_stats(dev);
		if (dev->priv_destructor)
			dev->priv_destructor(dev);
		if (dev->needs_free_netdev)
			free_netdev(dev);

		cnt++;

		/* Free network device */
		kobject_put(&dev->dev.kobj);
	}
	if (cnt && atomic_sub_and_test(cnt, &dev_unreg_count))
		wake_up(&netdev_unregistering_wq);
}

/* Collate per-cpu network dstats statistics
 *
 * Read per-cpu network statistics from dev->dstats and populate the related
 * fields in @s.
 */
static void dev_fetch_dstats(struct rtnl_link_stats64 *s,
			     const struct pcpu_dstats __percpu *dstats)
{
	int cpu;

	for_each_possible_cpu(cpu) {
		u64 rx_packets, rx_bytes, rx_drops;
		u64 tx_packets, tx_bytes, tx_drops;
		const struct pcpu_dstats *stats;
		unsigned int start;

		stats = per_cpu_ptr(dstats, cpu);
		do {
			start = u64_stats_fetch_begin(&stats->syncp);
			rx_packets = u64_stats_read(&stats->rx_packets);
			rx_bytes   = u64_stats_read(&stats->rx_bytes);
			rx_drops   = u64_stats_read(&stats->rx_drops);
			tx_packets = u64_stats_read(&stats->tx_packets);
			tx_bytes   = u64_stats_read(&stats->tx_bytes);
			tx_drops   = u64_stats_read(&stats->tx_drops);
		} while (u64_stats_fetch_retry(&stats->syncp, start));

		s->rx_packets += rx_packets;
		s->rx_bytes   += rx_bytes;
		s->rx_dropped += rx_drops;
		s->tx_packets += tx_packets;
		s->tx_bytes   += tx_bytes;
		s->tx_dropped += tx_drops;
	}
}

/* ndo_get_stats64 implementation for dtstats-based accounting.
 *
 * Populate @s from dev->stats and dev->dstats. This is used internally by the
 * core for NETDEV_PCPU_STAT_DSTAT-type stats collection.
 */
static void dev_get_dstats64(const struct net_device *dev,
			     struct rtnl_link_stats64 *s)
{
	netdev_stats_to_stats64(s, &dev->stats);
	dev_fetch_dstats(s, dev->dstats);
}

/* Convert net_device_stats to rtnl_link_stats64. rtnl_link_stats64 has
 * all the same fields in the same order as net_device_stats, with only
 * the type differing, but rtnl_link_stats64 may have additional fields
 * at the end for newer counters.
 */
void netdev_stats_to_stats64(struct rtnl_link_stats64 *stats64,
			     const struct net_device_stats *netdev_stats)
{
	size_t i, n = sizeof(*netdev_stats) / sizeof(atomic_long_t);
	const atomic_long_t *src = (atomic_long_t *)netdev_stats;
	u64 *dst = (u64 *)stats64;

	BUILD_BUG_ON(n > sizeof(*stats64) / sizeof(u64));
	for (i = 0; i < n; i++)
		dst[i] = (unsigned long)atomic_long_read(&src[i]);
	/* zero out counters that only exist in rtnl_link_stats64 */
	memset((char *)stats64 + n * sizeof(u64), 0,
	       sizeof(*stats64) - n * sizeof(u64));
}
EXPORT_SYMBOL(netdev_stats_to_stats64);

static __cold struct net_device_core_stats __percpu *netdev_core_stats_alloc(
		struct net_device *dev)
{
	struct net_device_core_stats __percpu *p;

	p = alloc_percpu_gfp(struct net_device_core_stats,
			     GFP_ATOMIC | __GFP_NOWARN);

	if (p && cmpxchg(&dev->core_stats, NULL, p))
		free_percpu(p);

	/* This READ_ONCE() pairs with the cmpxchg() above */
	return READ_ONCE(dev->core_stats);
}

noinline void netdev_core_stats_inc(struct net_device *dev, u32 offset)
{
	/* This READ_ONCE() pairs with the write in netdev_core_stats_alloc() */
	struct net_device_core_stats __percpu *p = READ_ONCE(dev->core_stats);
	unsigned long __percpu *field;

	if (unlikely(!p)) {
		p = netdev_core_stats_alloc(dev);
		if (!p)
			return;
	}

	field = (unsigned long __percpu *)((void __percpu *)p + offset);
	this_cpu_inc(*field);
}
EXPORT_SYMBOL_GPL(netdev_core_stats_inc);

/**
 *	dev_get_stats	- get network device statistics
 *	@dev: device to get statistics from
 *	@storage: place to store stats
 *
 *	Get network statistics from device. Return @storage.
 *	The device driver may provide its own method by setting
 *	dev->netdev_ops->get_stats64 or dev->netdev_ops->get_stats;
 *	otherwise the internal statistics structure is used.
 */
struct rtnl_link_stats64 *dev_get_stats(struct net_device *dev,
					struct rtnl_link_stats64 *storage)
{
	const struct net_device_ops *ops = dev->netdev_ops;
	const struct net_device_core_stats __percpu *p;

	/*
	 * IPv{4,6} and udp tunnels share common stat helpers and use
	 * different stat type (NETDEV_PCPU_STAT_TSTATS vs
	 * NETDEV_PCPU_STAT_DSTATS). Ensure the accounting is consistent.
	 */
	BUILD_BUG_ON(offsetof(struct pcpu_sw_netstats, rx_bytes) !=
		     offsetof(struct pcpu_dstats, rx_bytes));
	BUILD_BUG_ON(offsetof(struct pcpu_sw_netstats, rx_packets) !=
		     offsetof(struct pcpu_dstats, rx_packets));
	BUILD_BUG_ON(offsetof(struct pcpu_sw_netstats, tx_bytes) !=
		     offsetof(struct pcpu_dstats, tx_bytes));
	BUILD_BUG_ON(offsetof(struct pcpu_sw_netstats, tx_packets) !=
		     offsetof(struct pcpu_dstats, tx_packets));

	if (ops->ndo_get_stats64) {
		memset(storage, 0, sizeof(*storage));
		ops->ndo_get_stats64(dev, storage);
	} else if (ops->ndo_get_stats) {
		netdev_stats_to_stats64(storage, ops->ndo_get_stats(dev));
	} else if (dev->pcpu_stat_type == NETDEV_PCPU_STAT_TSTATS) {
		dev_get_tstats64(dev, storage);
	} else if (dev->pcpu_stat_type == NETDEV_PCPU_STAT_DSTATS) {
		dev_get_dstats64(dev, storage);
	} else {
		netdev_stats_to_stats64(storage, &dev->stats);
	}

	/* This READ_ONCE() pairs with the write in netdev_core_stats_alloc() */
	p = READ_ONCE(dev->core_stats);
	if (p) {
		const struct net_device_core_stats *core_stats;
		int i;

		for_each_possible_cpu(i) {
			core_stats = per_cpu_ptr(p, i);
			storage->rx_dropped += READ_ONCE(core_stats->rx_dropped);
			storage->tx_dropped += READ_ONCE(core_stats->tx_dropped);
			storage->rx_nohandler += READ_ONCE(core_stats->rx_nohandler);
			storage->rx_otherhost_dropped += READ_ONCE(core_stats->rx_otherhost_dropped);
		}
	}
	return storage;
}
EXPORT_SYMBOL(dev_get_stats);

/**
 *	dev_fetch_sw_netstats - get per-cpu network device statistics
 *	@s: place to store stats
 *	@netstats: per-cpu network stats to read from
 *
 *	Read per-cpu network statistics and populate the related fields in @s.
 */
void dev_fetch_sw_netstats(struct rtnl_link_stats64 *s,
			   const struct pcpu_sw_netstats __percpu *netstats)
{
	int cpu;

	for_each_possible_cpu(cpu) {
		u64 rx_packets, rx_bytes, tx_packets, tx_bytes;
		const struct pcpu_sw_netstats *stats;
		unsigned int start;

		stats = per_cpu_ptr(netstats, cpu);
		do {
			start = u64_stats_fetch_begin(&stats->syncp);
			rx_packets = u64_stats_read(&stats->rx_packets);
			rx_bytes   = u64_stats_read(&stats->rx_bytes);
			tx_packets = u64_stats_read(&stats->tx_packets);
			tx_bytes   = u64_stats_read(&stats->tx_bytes);
		} while (u64_stats_fetch_retry(&stats->syncp, start));

		s->rx_packets += rx_packets;
		s->rx_bytes   += rx_bytes;
		s->tx_packets += tx_packets;
		s->tx_bytes   += tx_bytes;
	}
}
EXPORT_SYMBOL_GPL(dev_fetch_sw_netstats);

/**
 *	dev_get_tstats64 - ndo_get_stats64 implementation
 *	@dev: device to get statistics from
 *	@s: place to store stats
 *
 *	Populate @s from dev->stats and dev->tstats. Can be used as
 *	ndo_get_stats64() callback.
 */
void dev_get_tstats64(struct net_device *dev, struct rtnl_link_stats64 *s)
{
	netdev_stats_to_stats64(s, &dev->stats);
	dev_fetch_sw_netstats(s, dev->tstats);
}
EXPORT_SYMBOL_GPL(dev_get_tstats64);

struct netdev_queue *dev_ingress_queue_create(struct net_device *dev)
{
	struct netdev_queue *queue = dev_ingress_queue(dev);

#ifdef CONFIG_NET_CLS_ACT
	if (queue)
		return queue;
	queue = kzalloc(sizeof(*queue), GFP_KERNEL);
	if (!queue)
		return NULL;
	netdev_init_one_queue(dev, queue, NULL);
	RCU_INIT_POINTER(queue->qdisc, &noop_qdisc);
	RCU_INIT_POINTER(queue->qdisc_sleeping, &noop_qdisc);
	rcu_assign_pointer(dev->ingress_queue, queue);
#endif
	return queue;
}

static const struct ethtool_ops default_ethtool_ops;

void netdev_set_default_ethtool_ops(struct net_device *dev,
				    const struct ethtool_ops *ops)
{
	if (dev->ethtool_ops == &default_ethtool_ops)
		dev->ethtool_ops = ops;
}
EXPORT_SYMBOL_GPL(netdev_set_default_ethtool_ops);

/**
 * netdev_sw_irq_coalesce_default_on() - enable SW IRQ coalescing by default
 * @dev: netdev to enable the IRQ coalescing on
 *
 * Sets a conservative default for SW IRQ coalescing. Users can use
 * sysfs attributes to override the default values.
 */
void netdev_sw_irq_coalesce_default_on(struct net_device *dev)
{
	WARN_ON(dev->reg_state == NETREG_REGISTERED);

	if (!IS_ENABLED(CONFIG_PREEMPT_RT)) {
		netdev_set_gro_flush_timeout(dev, 20000);
		netdev_set_defer_hard_irqs(dev, 1);
	}
}
EXPORT_SYMBOL_GPL(netdev_sw_irq_coalesce_default_on);

/**
 * alloc_netdev_mqs - allocate network device
 * @sizeof_priv: size of private data to allocate space for
 * @name: device name format string
 * @name_assign_type: origin of device name
 * @setup: callback to initialize device
 * @txqs: the number of TX subqueues to allocate
 * @rxqs: the number of RX subqueues to allocate
 *
 * Allocates a struct net_device with private data area for driver use
 * and performs basic initialization.  Also allocates subqueue structs
 * for each queue on the device.
 */
struct net_device *alloc_netdev_mqs(int sizeof_priv, const char *name,
		unsigned char name_assign_type,
		void (*setup)(struct net_device *),
		unsigned int txqs, unsigned int rxqs)
{
	struct net_device *dev;
	size_t napi_config_sz;
	unsigned int maxqs;

	BUG_ON(strlen(name) >= sizeof(dev->name));

	if (txqs < 1) {
		pr_err("alloc_netdev: Unable to allocate device with zero queues\n");
		return NULL;
	}

	if (rxqs < 1) {
		pr_err("alloc_netdev: Unable to allocate device with zero RX queues\n");
		return NULL;
	}

	maxqs = max(txqs, rxqs);

	dev = kvzalloc(struct_size(dev, priv, sizeof_priv),
		       GFP_KERNEL_ACCOUNT | __GFP_RETRY_MAYFAIL);
	if (!dev)
		return NULL;

	dev->priv_len = sizeof_priv;

	ref_tracker_dir_init(&dev->refcnt_tracker, 128, "netdev");
#ifdef CONFIG_PCPU_DEV_REFCNT
	dev->pcpu_refcnt = alloc_percpu(int);
	if (!dev->pcpu_refcnt)
		goto free_dev;
	__dev_hold(dev);
#else
	refcount_set(&dev->dev_refcnt, 1);
#endif

	if (dev_addr_init(dev))
		goto free_pcpu;

	dev_mc_init(dev);
	dev_uc_init(dev);

	dev_net_set(dev, &init_net);

	dev->gso_max_size = GSO_LEGACY_MAX_SIZE;
	dev->xdp_zc_max_segs = 1;
	dev->gso_max_segs = GSO_MAX_SEGS;
	dev->gro_max_size = GRO_LEGACY_MAX_SIZE;
	dev->gso_ipv4_max_size = GSO_LEGACY_MAX_SIZE;
	dev->gro_ipv4_max_size = GRO_LEGACY_MAX_SIZE;
	dev->tso_max_size = TSO_LEGACY_MAX_SIZE;
	dev->tso_max_segs = TSO_MAX_SEGS;
	dev->upper_level = 1;
	dev->lower_level = 1;
#ifdef CONFIG_LOCKDEP
	dev->nested_level = 0;
	INIT_LIST_HEAD(&dev->unlink_list);
#endif

	INIT_LIST_HEAD(&dev->napi_list);
	INIT_LIST_HEAD(&dev->unreg_list);
	INIT_LIST_HEAD(&dev->close_list);
	INIT_LIST_HEAD(&dev->link_watch_list);
	INIT_LIST_HEAD(&dev->adj_list.upper);
	INIT_LIST_HEAD(&dev->adj_list.lower);
	INIT_LIST_HEAD(&dev->ptype_all);
	INIT_LIST_HEAD(&dev->ptype_specific);
	INIT_LIST_HEAD(&dev->net_notifier_list);
#ifdef CONFIG_NET_SCHED
	hash_init(dev->qdisc_hash);
#endif

	mutex_init(&dev->lock);

	dev->priv_flags = IFF_XMIT_DST_RELEASE | IFF_XMIT_DST_RELEASE_PERM;
	setup(dev);

	if (!dev->tx_queue_len) {
		dev->priv_flags |= IFF_NO_QUEUE;
		dev->tx_queue_len = DEFAULT_TX_QUEUE_LEN;
	}

	dev->num_tx_queues = txqs;
	dev->real_num_tx_queues = txqs;
	if (netif_alloc_netdev_queues(dev))
		goto free_all;

	dev->num_rx_queues = rxqs;
	dev->real_num_rx_queues = rxqs;
	if (netif_alloc_rx_queues(dev))
		goto free_all;
	dev->ethtool = kzalloc(sizeof(*dev->ethtool), GFP_KERNEL_ACCOUNT);
	if (!dev->ethtool)
		goto free_all;

	dev->cfg = kzalloc(sizeof(*dev->cfg), GFP_KERNEL_ACCOUNT);
	if (!dev->cfg)
		goto free_all;
	dev->cfg_pending = dev->cfg;

	dev->num_napi_configs = maxqs;
	napi_config_sz = array_size(maxqs, sizeof(*dev->napi_config));
	dev->napi_config = kvzalloc(napi_config_sz, GFP_KERNEL_ACCOUNT);
	if (!dev->napi_config)
		goto free_all;

	strscpy(dev->name, name);
	dev->name_assign_type = name_assign_type;
	dev->group = INIT_NETDEV_GROUP;
	if (!dev->ethtool_ops)
		dev->ethtool_ops = &default_ethtool_ops;

	nf_hook_netdev_init(dev);

	return dev;

free_all:
	free_netdev(dev);
	return NULL;

free_pcpu:
#ifdef CONFIG_PCPU_DEV_REFCNT
	free_percpu(dev->pcpu_refcnt);
free_dev:
#endif
	kvfree(dev);
	return NULL;
}
EXPORT_SYMBOL(alloc_netdev_mqs);

static void netdev_napi_exit(struct net_device *dev)
{
	if (!list_empty(&dev->napi_list)) {
		struct napi_struct *p, *n;

		netdev_lock(dev);
		list_for_each_entry_safe(p, n, &dev->napi_list, dev_list)
			__netif_napi_del_locked(p);
		netdev_unlock(dev);

		synchronize_net();
	}

	kvfree(dev->napi_config);
}

/**
 * free_netdev - free network device
 * @dev: device
 *
 * This function does the last stage of destroying an allocated device
 * interface. The reference to the device object is released. If this
 * is the last reference then it will be freed.Must be called in process
 * context.
 */
void free_netdev(struct net_device *dev)
{
	might_sleep();

	/* When called immediately after register_netdevice() failed the unwind
	 * handling may still be dismantling the device. Handle that case by
	 * deferring the free.
	 */
	if (dev->reg_state == NETREG_UNREGISTERING) {
		ASSERT_RTNL();
		dev->needs_free_netdev = true;
		return;
	}

	WARN_ON(dev->cfg != dev->cfg_pending);
	kfree(dev->cfg);
	kfree(dev->ethtool);
	netif_free_tx_queues(dev);
	netif_free_rx_queues(dev);

	kfree(rcu_dereference_protected(dev->ingress_queue, 1));

	/* Flush device addresses */
	dev_addr_flush(dev);

	netdev_napi_exit(dev);

	netif_del_cpu_rmap(dev);

	ref_tracker_dir_exit(&dev->refcnt_tracker);
#ifdef CONFIG_PCPU_DEV_REFCNT
	free_percpu(dev->pcpu_refcnt);
	dev->pcpu_refcnt = NULL;
#endif
	free_percpu(dev->core_stats);
	dev->core_stats = NULL;
	free_percpu(dev->xdp_bulkq);
	dev->xdp_bulkq = NULL;

	netdev_free_phy_link_topology(dev);

	mutex_destroy(&dev->lock);

	/*  Compatibility with error handling in drivers */
	if (dev->reg_state == NETREG_UNINITIALIZED ||
	    dev->reg_state == NETREG_DUMMY) {
		kvfree(dev);
		return;
	}

	BUG_ON(dev->reg_state != NETREG_UNREGISTERED);
	WRITE_ONCE(dev->reg_state, NETREG_RELEASED);

	/* will free via device release */
	put_device(&dev->dev);
}
EXPORT_SYMBOL(free_netdev);

/**
 * alloc_netdev_dummy - Allocate and initialize a dummy net device.
 * @sizeof_priv: size of private data to allocate space for
 *
 * Return: the allocated net_device on success, NULL otherwise
 */
struct net_device *alloc_netdev_dummy(int sizeof_priv)
{
	return alloc_netdev(sizeof_priv, "dummy#", NET_NAME_UNKNOWN,
			    init_dummy_netdev);
}
EXPORT_SYMBOL_GPL(alloc_netdev_dummy);

/**
 *	synchronize_net -  Synchronize with packet receive processing
 *
 *	Wait for packets currently being received to be done.
 *	Does not block later packets from starting.
 */
void synchronize_net(void)
{
	might_sleep();
	if (from_cleanup_net() || rtnl_is_locked())
		synchronize_rcu_expedited();
	else
		synchronize_rcu();
}
EXPORT_SYMBOL(synchronize_net);

static void netdev_rss_contexts_free(struct net_device *dev)
{
	struct ethtool_rxfh_context *ctx;
	unsigned long context;

	mutex_lock(&dev->ethtool->rss_lock);
	xa_for_each(&dev->ethtool->rss_ctx, context, ctx) {
		xa_erase(&dev->ethtool->rss_ctx, context);
		dev->ethtool_ops->remove_rxfh_context(dev, ctx, context, NULL);
		kfree(ctx);
	}
	xa_destroy(&dev->ethtool->rss_ctx);
	mutex_unlock(&dev->ethtool->rss_lock);
}

/**
 *	unregister_netdevice_queue - remove device from the kernel
 *	@dev: device
 *	@head: list
 *
 *	This function shuts down a device interface and removes it
 *	from the kernel tables.
 *	If head not NULL, device is queued to be unregistered later.
 *
 *	Callers must hold the rtnl semaphore.  You may want
 *	unregister_netdev() instead of this.
 */

void unregister_netdevice_queue(struct net_device *dev, struct list_head *head)
{
	ASSERT_RTNL();

	if (head) {
		list_move_tail(&dev->unreg_list, head);
	} else {
		LIST_HEAD(single);

		list_add(&dev->unreg_list, &single);
		unregister_netdevice_many(&single);
	}
}
EXPORT_SYMBOL(unregister_netdevice_queue);

static void dev_memory_provider_uninstall(struct net_device *dev)
{
	unsigned int i;

	for (i = 0; i < dev->real_num_rx_queues; i++) {
		struct netdev_rx_queue *rxq = &dev->_rx[i];
		struct pp_memory_provider_params *p = &rxq->mp_params;

		if (p->mp_ops && p->mp_ops->uninstall)
			p->mp_ops->uninstall(rxq->mp_params.mp_priv, rxq);
	}
}

/* devices must be UP and netdev_lock()'d */
static void netif_close_many_and_unlock(struct list_head *close_head)
{
	struct net_device *dev, *tmp;

	netif_close_many(close_head, false);

	/* ... now unlock them */
	list_for_each_entry_safe(dev, tmp, close_head, close_list) {
		netdev_unlock(dev);
		list_del_init(&dev->close_list);
	}
}

static void netif_close_many_and_unlock_cond(struct list_head *close_head)
{
#ifdef CONFIG_LOCKDEP
	/* We can only track up to MAX_LOCK_DEPTH locks per task.
	 *
	 * Reserve half the available slots for additional locks possibly
	 * taken by notifiers and (soft)irqs.
	 */
	unsigned int limit = MAX_LOCK_DEPTH / 2;

	if (lockdep_depth(current) > limit)
		netif_close_many_and_unlock(close_head);
#endif
}

void unregister_netdevice_many_notify(struct list_head *head,
				      u32 portid, const struct nlmsghdr *nlh)
{
	struct net_device *dev, *tmp;
	LIST_HEAD(close_head);
	int cnt = 0;

	BUG_ON(dev_boot_phase);
	ASSERT_RTNL();

	if (list_empty(head))
		return;

	list_for_each_entry_safe(dev, tmp, head, unreg_list) {
		/* Some devices call without registering
		 * for initialization unwind. Remove those
		 * devices and proceed with the remaining.
		 */
		if (dev->reg_state == NETREG_UNINITIALIZED) {
			pr_debug("unregister_netdevice: device %s/%p never was registered\n",
				 dev->name, dev);

			WARN_ON(1);
			list_del(&dev->unreg_list);
			continue;
		}
		dev->dismantle = true;
		BUG_ON(dev->reg_state != NETREG_REGISTERED);
	}

	/* If device is running, close it first. Start with ops locked... */
	list_for_each_entry(dev, head, unreg_list) {
		if (!(dev->flags & IFF_UP))
			continue;
		if (netdev_need_ops_lock(dev)) {
			list_add_tail(&dev->close_list, &close_head);
			netdev_lock(dev);
		}
		netif_close_many_and_unlock_cond(&close_head);
	}
	netif_close_many_and_unlock(&close_head);
	/* ... now go over the rest. */
	list_for_each_entry(dev, head, unreg_list) {
		if (!netdev_need_ops_lock(dev))
			list_add_tail(&dev->close_list, &close_head);
	}
	netif_close_many(&close_head, true);

	list_for_each_entry(dev, head, unreg_list) {
		/* And unlink it from device chain. */
		unlist_netdevice(dev);
		netdev_lock(dev);
		WRITE_ONCE(dev->reg_state, NETREG_UNREGISTERING);
		netdev_unlock(dev);
	}
	flush_all_backlogs();

	synchronize_net();

	list_for_each_entry(dev, head, unreg_list) {
		struct sk_buff *skb = NULL;

		/* Shutdown queueing discipline. */
		netdev_lock_ops(dev);
		dev_shutdown(dev);
		dev_tcx_uninstall(dev);
		dev_xdp_uninstall(dev);
		dev_memory_provider_uninstall(dev);
		netdev_unlock_ops(dev);
		bpf_dev_bound_netdev_unregister(dev);

		netdev_offload_xstats_disable_all(dev);

		/* Notify protocols, that we are about to destroy
		 * this device. They should clean all the things.
		 */
		call_netdevice_notifiers(NETDEV_UNREGISTER, dev);

		if (!(dev->rtnl_link_ops && dev->rtnl_link_initializing))
			skb = rtmsg_ifinfo_build_skb(RTM_DELLINK, dev, ~0U, 0,
						     GFP_KERNEL, NULL, 0,
						     portid, nlh);

		/*
		 *	Flush the unicast and multicast chains
		 */
		dev_uc_flush(dev);
		dev_mc_flush(dev);

		netdev_name_node_alt_flush(dev);
		netdev_name_node_free(dev->name_node);

		netdev_rss_contexts_free(dev);

		call_netdevice_notifiers(NETDEV_PRE_UNINIT, dev);

		if (dev->netdev_ops->ndo_uninit)
			dev->netdev_ops->ndo_uninit(dev);

		mutex_destroy(&dev->ethtool->rss_lock);

		net_shaper_flush_netdev(dev);

		if (skb)
			rtmsg_ifinfo_send(skb, dev, GFP_KERNEL, portid, nlh);

		/* Notifier chain MUST detach us all upper devices. */
		WARN_ON(netdev_has_any_upper_dev(dev));
		WARN_ON(netdev_has_any_lower_dev(dev));

		/* Remove entries from kobject tree */
		netdev_unregister_kobject(dev);
#ifdef CONFIG_XPS
		/* Remove XPS queueing entries */
		netif_reset_xps_queues_gt(dev, 0);
#endif
	}

	synchronize_net();

	list_for_each_entry(dev, head, unreg_list) {
		netdev_put(dev, &dev->dev_registered_tracker);
		net_set_todo(dev);
		cnt++;
	}
	atomic_add(cnt, &dev_unreg_count);

	list_del(head);
}

/**
 *	unregister_netdevice_many - unregister many devices
 *	@head: list of devices
 *
 *  Note: As most callers use a stack allocated list_head,
 *  we force a list_del() to make sure stack won't be corrupted later.
 */
void unregister_netdevice_many(struct list_head *head)
{
	unregister_netdevice_many_notify(head, 0, NULL);
}
EXPORT_SYMBOL(unregister_netdevice_many);

/**
 *	unregister_netdev - remove device from the kernel
 *	@dev: device
 *
 *	This function shuts down a device interface and removes it
 *	from the kernel tables.
 *
 *	This is just a wrapper for unregister_netdevice that takes
 *	the rtnl semaphore.  In general you want to use this and not
 *	unregister_netdevice.
 */
void unregister_netdev(struct net_device *dev)
{
	rtnl_net_dev_lock(dev);
	unregister_netdevice(dev);
	rtnl_net_dev_unlock(dev);
}
EXPORT_SYMBOL(unregister_netdev);

int __dev_change_net_namespace(struct net_device *dev, struct net *net,
			       const char *pat, int new_ifindex,
			       struct netlink_ext_ack *extack)
{
	struct netdev_name_node *name_node;
	struct net *net_old = dev_net(dev);
	char new_name[IFNAMSIZ] = {};
	int err, new_nsid;

	ASSERT_RTNL();

	/* Don't allow namespace local devices to be moved. */
	err = -EINVAL;
	if (dev->netns_immutable) {
		NL_SET_ERR_MSG(extack, "The interface netns is immutable");
		goto out;
	}

	/* Ensure the device has been registered */
	if (dev->reg_state != NETREG_REGISTERED) {
		NL_SET_ERR_MSG(extack, "The interface isn't registered");
		goto out;
	}

	/* Get out if there is nothing todo */
	err = 0;
	if (net_eq(net_old, net))
		goto out;

	/* Pick the destination device name, and ensure
	 * we can use it in the destination network namespace.
	 */
	err = -EEXIST;
	if (netdev_name_in_use(net, dev->name)) {
		/* We get here if we can't use the current device name */
		if (!pat) {
			NL_SET_ERR_MSG(extack,
				       "An interface with the same name exists in the target netns");
			goto out;
		}
		err = dev_prep_valid_name(net, dev, pat, new_name, EEXIST);
		if (err < 0) {
			NL_SET_ERR_MSG_FMT(extack,
					   "Unable to use '%s' for the new interface name in the target netns",
					   pat);
			goto out;
		}
	}
	/* Check that none of the altnames conflicts. */
	err = -EEXIST;
	netdev_for_each_altname(dev, name_node) {
		if (netdev_name_in_use(net, name_node->name)) {
			NL_SET_ERR_MSG_FMT(extack,
					   "An interface with the altname %s exists in the target netns",
					   name_node->name);
			goto out;
		}
	}

	/* Check that new_ifindex isn't used yet. */
	if (new_ifindex) {
		err = dev_index_reserve(net, new_ifindex);
		if (err < 0) {
			NL_SET_ERR_MSG_FMT(extack,
					   "The ifindex %d is not available in the target netns",
					   new_ifindex);
			goto out;
		}
	} else {
		/* If there is an ifindex conflict assign a new one */
		err = dev_index_reserve(net, dev->ifindex);
		if (err == -EBUSY)
			err = dev_index_reserve(net, 0);
		if (err < 0) {
			NL_SET_ERR_MSG(extack,
				       "Unable to allocate a new ifindex in the target netns");
			goto out;
		}
		new_ifindex = err;
	}

	/*
	 * And now a mini version of register_netdevice unregister_netdevice.
	 */

	netdev_lock_ops(dev);
	/* If device is running close it first. */
	netif_close(dev);
	/* And unlink it from device chain */
	unlist_netdevice(dev);

	if (!netdev_need_ops_lock(dev))
		netdev_lock(dev);
	dev->moving_ns = true;
	netdev_unlock(dev);

	synchronize_net();

	/* Shutdown queueing discipline. */
	netdev_lock_ops(dev);
	dev_shutdown(dev);
	netdev_unlock_ops(dev);

	/* Notify protocols, that we are about to destroy
	 * this device. They should clean all the things.
	 *
	 * Note that dev->reg_state stays at NETREG_REGISTERED.
	 * This is wanted because this way 8021q and macvlan know
	 * the device is just moving and can keep their slaves up.
	 */
	call_netdevice_notifiers(NETDEV_UNREGISTER, dev);
	rcu_barrier();

	new_nsid = peernet2id_alloc(dev_net(dev), net, GFP_KERNEL);

	rtmsg_ifinfo_newnet(RTM_DELLINK, dev, ~0U, GFP_KERNEL, &new_nsid,
			    new_ifindex);

	/*
	 *	Flush the unicast and multicast chains
	 */
	dev_uc_flush(dev);
	dev_mc_flush(dev);

	/* Send a netdev-removed uevent to the old namespace */
	kobject_uevent(&dev->dev.kobj, KOBJ_REMOVE);
	netdev_adjacent_del_links(dev);

	/* Move per-net netdevice notifiers that are following the netdevice */
	move_netdevice_notifiers_dev_net(dev, net);

	/* Actually switch the network namespace */
	netdev_lock(dev);
	dev_net_set(dev, net);
	netdev_unlock(dev);
	dev->ifindex = new_ifindex;

	if (new_name[0]) {
		/* Rename the netdev to prepared name */
		write_seqlock_bh(&netdev_rename_lock);
		strscpy(dev->name, new_name, IFNAMSIZ);
		write_sequnlock_bh(&netdev_rename_lock);
	}

	/* Fixup kobjects */
	dev_set_uevent_suppress(&dev->dev, 1);
	err = device_rename(&dev->dev, dev->name);
	dev_set_uevent_suppress(&dev->dev, 0);
	WARN_ON(err);

	/* Send a netdev-add uevent to the new namespace */
	kobject_uevent(&dev->dev.kobj, KOBJ_ADD);
	netdev_adjacent_add_links(dev);

	/* Adapt owner in case owning user namespace of target network
	 * namespace is different from the original one.
	 */
	err = netdev_change_owner(dev, net_old, net);
	WARN_ON(err);

	netdev_lock(dev);
	dev->moving_ns = false;
	if (!netdev_need_ops_lock(dev))
		netdev_unlock(dev);

	/* Add the device back in the hashes */
	list_netdevice(dev);
	/* Notify protocols, that a new device appeared. */
	call_netdevice_notifiers(NETDEV_REGISTER, dev);
	netdev_unlock_ops(dev);

	/*
	 *	Prevent userspace races by waiting until the network
	 *	device is fully setup before sending notifications.
	 */
	rtmsg_ifinfo(RTM_NEWLINK, dev, ~0U, GFP_KERNEL, 0, NULL);

	synchronize_net();
	err = 0;
out:
	return err;
}

static int dev_cpu_dead(unsigned int oldcpu)
{
	struct sk_buff **list_skb;
	struct sk_buff *skb;
	unsigned int cpu;
	struct softnet_data *sd, *oldsd, *remsd = NULL;

	local_irq_disable();
	cpu = smp_processor_id();
	sd = &per_cpu(softnet_data, cpu);
	oldsd = &per_cpu(softnet_data, oldcpu);

	/* Find end of our completion_queue. */
	list_skb = &sd->completion_queue;
	while (*list_skb)
		list_skb = &(*list_skb)->next;
	/* Append completion queue from offline CPU. */
	*list_skb = oldsd->completion_queue;
	oldsd->completion_queue = NULL;

	/* Append output queue from offline CPU. */
	if (oldsd->output_queue) {
		*sd->output_queue_tailp = oldsd->output_queue;
		sd->output_queue_tailp = oldsd->output_queue_tailp;
		oldsd->output_queue = NULL;
		oldsd->output_queue_tailp = &oldsd->output_queue;
	}
	/* Append NAPI poll list from offline CPU, with one exception :
	 * process_backlog() must be called by cpu owning percpu backlog.
	 * We properly handle process_queue & input_pkt_queue later.
	 */
	while (!list_empty(&oldsd->poll_list)) {
		struct napi_struct *napi = list_first_entry(&oldsd->poll_list,
							    struct napi_struct,
							    poll_list);

		list_del_init(&napi->poll_list);
		if (napi->poll == process_backlog)
			napi->state &= NAPIF_STATE_THREADED;
		else
			____napi_schedule(sd, napi);
	}

	raise_softirq_irqoff(NET_TX_SOFTIRQ);
	local_irq_enable();

	if (!use_backlog_threads()) {
#ifdef CONFIG_RPS
		remsd = oldsd->rps_ipi_list;
		oldsd->rps_ipi_list = NULL;
#endif
		/* send out pending IPI's on offline CPU */
		net_rps_send_ipi(remsd);
	}

	/* Process offline CPU's input_pkt_queue */
	while ((skb = __skb_dequeue(&oldsd->process_queue))) {
		netif_rx(skb);
		rps_input_queue_head_incr(oldsd);
	}
	while ((skb = skb_dequeue(&oldsd->input_pkt_queue))) {
		netif_rx(skb);
		rps_input_queue_head_incr(oldsd);
	}

	return 0;
}

/**
 *	netdev_increment_features - increment feature set by one
 *	@all: current feature set
 *	@one: new feature set
 *	@mask: mask feature set
 *
 *	Computes a new feature set after adding a device with feature set
 *	@one to the master device with current feature set @all.  Will not
 *	enable anything that is off in @mask. Returns the new feature set.
 */
netdev_features_t netdev_increment_features(netdev_features_t all,
	netdev_features_t one, netdev_features_t mask)
{
	if (mask & NETIF_F_HW_CSUM)
		mask |= NETIF_F_CSUM_MASK;
	mask |= NETIF_F_VLAN_CHALLENGED;

	all |= one & (NETIF_F_ONE_FOR_ALL | NETIF_F_CSUM_MASK) & mask;
	all &= one | ~NETIF_F_ALL_FOR_ALL;

	/* If one device supports hw checksumming, set for all. */
	if (all & NETIF_F_HW_CSUM)
		all &= ~(NETIF_F_CSUM_MASK & ~NETIF_F_HW_CSUM);

	return all;
}
EXPORT_SYMBOL(netdev_increment_features);

static struct hlist_head * __net_init netdev_create_hash(void)
{
	int i;
	struct hlist_head *hash;

	hash = kmalloc_array(NETDEV_HASHENTRIES, sizeof(*hash), GFP_KERNEL);
	if (hash != NULL)
		for (i = 0; i < NETDEV_HASHENTRIES; i++)
			INIT_HLIST_HEAD(&hash[i]);

	return hash;
}

/* Initialize per network namespace state */
static int __net_init netdev_init(struct net *net)
{
	BUILD_BUG_ON(GRO_HASH_BUCKETS >
		     BITS_PER_BYTE * sizeof_field(struct gro_node, bitmask));

	INIT_LIST_HEAD(&net->dev_base_head);

	net->dev_name_head = netdev_create_hash();
	if (net->dev_name_head == NULL)
		goto err_name;

	net->dev_index_head = netdev_create_hash();
	if (net->dev_index_head == NULL)
		goto err_idx;

	xa_init_flags(&net->dev_by_index, XA_FLAGS_ALLOC1);

	RAW_INIT_NOTIFIER_HEAD(&net->netdev_chain);

	return 0;

err_idx:
	kfree(net->dev_name_head);
err_name:
	return -ENOMEM;
}

/**
 *	netdev_drivername - network driver for the device
 *	@dev: network device
 *
 *	Determine network driver for device.
 */
const char *netdev_drivername(const struct net_device *dev)
{
	const struct device_driver *driver;
	const struct device *parent;
	const char *empty = "";

	parent = dev->dev.parent;
	if (!parent)
		return empty;

	driver = parent->driver;
	if (driver && driver->name)
		return driver->name;
	return empty;
}

static void __netdev_printk(const char *level, const struct net_device *dev,
			    struct va_format *vaf)
{
	if (dev && dev->dev.parent) {
		dev_printk_emit(level[1] - '0',
				dev->dev.parent,
				"%s %s %s%s: %pV",
				dev_driver_string(dev->dev.parent),
				dev_name(dev->dev.parent),
				netdev_name(dev), netdev_reg_state(dev),
				vaf);
	} else if (dev) {
		printk("%s%s%s: %pV",
		       level, netdev_name(dev), netdev_reg_state(dev), vaf);
	} else {
		printk("%s(NULL net_device): %pV", level, vaf);
	}
}

void netdev_printk(const char *level, const struct net_device *dev,
		   const char *format, ...)
{
	struct va_format vaf;
	va_list args;

	va_start(args, format);

	vaf.fmt = format;
	vaf.va = &args;

	__netdev_printk(level, dev, &vaf);

	va_end(args);
}
EXPORT_SYMBOL(netdev_printk);

#define define_netdev_printk_level(func, level)			\
void func(const struct net_device *dev, const char *fmt, ...)	\
{								\
	struct va_format vaf;					\
	va_list args;						\
								\
	va_start(args, fmt);					\
								\
	vaf.fmt = fmt;						\
	vaf.va = &args;						\
								\
	__netdev_printk(level, dev, &vaf);			\
								\
	va_end(args);						\
}								\
EXPORT_SYMBOL(func);

define_netdev_printk_level(netdev_emerg, KERN_EMERG);
define_netdev_printk_level(netdev_alert, KERN_ALERT);
define_netdev_printk_level(netdev_crit, KERN_CRIT);
define_netdev_printk_level(netdev_err, KERN_ERR);
define_netdev_printk_level(netdev_warn, KERN_WARNING);
define_netdev_printk_level(netdev_notice, KERN_NOTICE);
define_netdev_printk_level(netdev_info, KERN_INFO);

static void __net_exit netdev_exit(struct net *net)
{
	kfree(net->dev_name_head);
	kfree(net->dev_index_head);
	xa_destroy(&net->dev_by_index);
	if (net != &init_net)
		WARN_ON_ONCE(!list_empty(&net->dev_base_head));
}

static struct pernet_operations __net_initdata netdev_net_ops = {
	.init = netdev_init,
	.exit = netdev_exit,
};

static void __net_exit default_device_exit_net(struct net *net)
{
	struct netdev_name_node *name_node, *tmp;
	struct net_device *dev, *aux;
	/*
	 * Push all migratable network devices back to the
	 * initial network namespace
	 */
	ASSERT_RTNL();
	for_each_netdev_safe(net, dev, aux) {
		int err;
		char fb_name[IFNAMSIZ];

		/* Ignore unmoveable devices (i.e. loopback) */
		if (dev->netns_immutable)
			continue;

		/* Leave virtual devices for the generic cleanup */
		if (dev->rtnl_link_ops && !dev->rtnl_link_ops->netns_refund)
			continue;

		/* Push remaining network devices to init_net */
		snprintf(fb_name, IFNAMSIZ, "dev%d", dev->ifindex);
		if (netdev_name_in_use(&init_net, fb_name))
			snprintf(fb_name, IFNAMSIZ, "dev%%d");

		netdev_for_each_altname_safe(dev, name_node, tmp)
			if (netdev_name_in_use(&init_net, name_node->name))
				__netdev_name_node_alt_destroy(name_node);

		err = dev_change_net_namespace(dev, &init_net, fb_name);
		if (err) {
			pr_emerg("%s: failed to move %s to init_net: %d\n",
				 __func__, dev->name, err);
			BUG();
		}
	}
}

static void __net_exit default_device_exit_batch(struct list_head *net_list)
{
	/* At exit all network devices most be removed from a network
	 * namespace.  Do this in the reverse order of registration.
	 * Do this across as many network namespaces as possible to
	 * improve batching efficiency.
	 */
	struct net_device *dev;
	struct net *net;
	LIST_HEAD(dev_kill_list);

	rtnl_lock();
	list_for_each_entry(net, net_list, exit_list) {
		default_device_exit_net(net);
		cond_resched();
	}

	list_for_each_entry(net, net_list, exit_list) {
		for_each_netdev_reverse(net, dev) {
			if (dev->rtnl_link_ops && dev->rtnl_link_ops->dellink)
				dev->rtnl_link_ops->dellink(dev, &dev_kill_list);
			else
				unregister_netdevice_queue(dev, &dev_kill_list);
		}
	}
	unregister_netdevice_many(&dev_kill_list);
	rtnl_unlock();
}

static struct pernet_operations __net_initdata default_device_ops = {
	.exit_batch = default_device_exit_batch,
};

static void __init net_dev_struct_check(void)
{
	/* TX read-mostly hotpath */
	CACHELINE_ASSERT_GROUP_MEMBER(struct net_device, net_device_read_tx, priv_flags_fast);
	CACHELINE_ASSERT_GROUP_MEMBER(struct net_device, net_device_read_tx, netdev_ops);
	CACHELINE_ASSERT_GROUP_MEMBER(struct net_device, net_device_read_tx, header_ops);
	CACHELINE_ASSERT_GROUP_MEMBER(struct net_device, net_device_read_tx, _tx);
	CACHELINE_ASSERT_GROUP_MEMBER(struct net_device, net_device_read_tx, real_num_tx_queues);
	CACHELINE_ASSERT_GROUP_MEMBER(struct net_device, net_device_read_tx, gso_max_size);
	CACHELINE_ASSERT_GROUP_MEMBER(struct net_device, net_device_read_tx, gso_ipv4_max_size);
	CACHELINE_ASSERT_GROUP_MEMBER(struct net_device, net_device_read_tx, gso_max_segs);
	CACHELINE_ASSERT_GROUP_MEMBER(struct net_device, net_device_read_tx, gso_partial_features);
	CACHELINE_ASSERT_GROUP_MEMBER(struct net_device, net_device_read_tx, num_tc);
	CACHELINE_ASSERT_GROUP_MEMBER(struct net_device, net_device_read_tx, mtu);
	CACHELINE_ASSERT_GROUP_MEMBER(struct net_device, net_device_read_tx, needed_headroom);
	CACHELINE_ASSERT_GROUP_MEMBER(struct net_device, net_device_read_tx, tc_to_txq);
#ifdef CONFIG_XPS
	CACHELINE_ASSERT_GROUP_MEMBER(struct net_device, net_device_read_tx, xps_maps);
#endif
#ifdef CONFIG_NETFILTER_EGRESS
	CACHELINE_ASSERT_GROUP_MEMBER(struct net_device, net_device_read_tx, nf_hooks_egress);
#endif
#ifdef CONFIG_NET_XGRESS
	CACHELINE_ASSERT_GROUP_MEMBER(struct net_device, net_device_read_tx, tcx_egress);
#endif
	CACHELINE_ASSERT_GROUP_SIZE(struct net_device, net_device_read_tx, 160);

	/* TXRX read-mostly hotpath */
	CACHELINE_ASSERT_GROUP_MEMBER(struct net_device, net_device_read_txrx, lstats);
	CACHELINE_ASSERT_GROUP_MEMBER(struct net_device, net_device_read_txrx, state);
	CACHELINE_ASSERT_GROUP_MEMBER(struct net_device, net_device_read_txrx, flags);
	CACHELINE_ASSERT_GROUP_MEMBER(struct net_device, net_device_read_txrx, hard_header_len);
	CACHELINE_ASSERT_GROUP_MEMBER(struct net_device, net_device_read_txrx, features);
	CACHELINE_ASSERT_GROUP_MEMBER(struct net_device, net_device_read_txrx, ip6_ptr);
	CACHELINE_ASSERT_GROUP_SIZE(struct net_device, net_device_read_txrx, 46);

	/* RX read-mostly hotpath */
	CACHELINE_ASSERT_GROUP_MEMBER(struct net_device, net_device_read_rx, ptype_specific);
	CACHELINE_ASSERT_GROUP_MEMBER(struct net_device, net_device_read_rx, ifindex);
	CACHELINE_ASSERT_GROUP_MEMBER(struct net_device, net_device_read_rx, real_num_rx_queues);
	CACHELINE_ASSERT_GROUP_MEMBER(struct net_device, net_device_read_rx, _rx);
	CACHELINE_ASSERT_GROUP_MEMBER(struct net_device, net_device_read_rx, gro_max_size);
	CACHELINE_ASSERT_GROUP_MEMBER(struct net_device, net_device_read_rx, gro_ipv4_max_size);
	CACHELINE_ASSERT_GROUP_MEMBER(struct net_device, net_device_read_rx, rx_handler);
	CACHELINE_ASSERT_GROUP_MEMBER(struct net_device, net_device_read_rx, rx_handler_data);
	CACHELINE_ASSERT_GROUP_MEMBER(struct net_device, net_device_read_rx, nd_net);
#ifdef CONFIG_NETPOLL
	CACHELINE_ASSERT_GROUP_MEMBER(struct net_device, net_device_read_rx, npinfo);
#endif
#ifdef CONFIG_NET_XGRESS
	CACHELINE_ASSERT_GROUP_MEMBER(struct net_device, net_device_read_rx, tcx_ingress);
#endif
	CACHELINE_ASSERT_GROUP_SIZE(struct net_device, net_device_read_rx, 92);
}

/*
 *	Initialize the DEV module. At boot time this walks the device list and
 *	unhooks any devices that fail to initialise (normally hardware not
 *	present) and leaves us with a valid list of present and active devices.
 *
 */

/* We allocate 256 pages for each CPU if PAGE_SHIFT is 12 */
#define SYSTEM_PERCPU_PAGE_POOL_SIZE	((1 << 20) / PAGE_SIZE)

static int net_page_pool_create(int cpuid)
{
#if IS_ENABLED(CONFIG_PAGE_POOL)
	struct page_pool_params page_pool_params = {
		.pool_size = SYSTEM_PERCPU_PAGE_POOL_SIZE,
		.flags = PP_FLAG_SYSTEM_POOL,
		.nid = cpu_to_mem(cpuid),
	};
	struct page_pool *pp_ptr;
	int err;

	pp_ptr = page_pool_create_percpu(&page_pool_params, cpuid);
	if (IS_ERR(pp_ptr))
		return -ENOMEM;

	err = xdp_reg_page_pool(pp_ptr);
	if (err) {
		page_pool_destroy(pp_ptr);
		return err;
	}

	per_cpu(system_page_pool.pool, cpuid) = pp_ptr;
#endif
	return 0;
}

static int backlog_napi_should_run(unsigned int cpu)
{
	struct softnet_data *sd = per_cpu_ptr(&softnet_data, cpu);
	struct napi_struct *napi = &sd->backlog;

	return test_bit(NAPI_STATE_SCHED_THREADED, &napi->state);
}

static void run_backlog_napi(unsigned int cpu)
{
	struct softnet_data *sd = per_cpu_ptr(&softnet_data, cpu);

	napi_threaded_poll_loop(&sd->backlog);
}

static void backlog_napi_setup(unsigned int cpu)
{
	struct softnet_data *sd = per_cpu_ptr(&softnet_data, cpu);
	struct napi_struct *napi = &sd->backlog;

	napi->thread = this_cpu_read(backlog_napi);
	set_bit(NAPI_STATE_THREADED, &napi->state);
}

static struct smp_hotplug_thread backlog_threads = {
	.store			= &backlog_napi,
	.thread_should_run	= backlog_napi_should_run,
	.thread_fn		= run_backlog_napi,
	.thread_comm		= "backlog_napi/%u",
	.setup			= backlog_napi_setup,
};

/*
 *       This is called single threaded during boot, so no need
 *       to take the rtnl semaphore.
 */
static int __init net_dev_init(void)
{
	int i, rc = -ENOMEM;

	BUG_ON(!dev_boot_phase);

	net_dev_struct_check();

	if (dev_proc_init())
		goto out;

	if (netdev_kobject_init())
		goto out;

	for (i = 0; i < PTYPE_HASH_SIZE; i++)
		INIT_LIST_HEAD(&ptype_base[i]);

	if (register_pernet_subsys(&netdev_net_ops))
		goto out;

	/*
	 *	Initialise the packet receive queues.
	 */

	flush_backlogs_fallback = flush_backlogs_alloc();
	if (!flush_backlogs_fallback)
		goto out;

	for_each_possible_cpu(i) {
		struct softnet_data *sd = &per_cpu(softnet_data, i);

		skb_queue_head_init(&sd->input_pkt_queue);
		skb_queue_head_init(&sd->process_queue);
#ifdef CONFIG_XFRM_OFFLOAD
		skb_queue_head_init(&sd->xfrm_backlog);
#endif
		INIT_LIST_HEAD(&sd->poll_list);
		sd->output_queue_tailp = &sd->output_queue;
#ifdef CONFIG_RPS
		INIT_CSD(&sd->csd, rps_trigger_softirq, sd);
		sd->cpu = i;
#endif
		INIT_CSD(&sd->defer_csd, trigger_rx_softirq, sd);

		gro_init(&sd->backlog.gro);
		sd->backlog.poll = process_backlog;
		sd->backlog.weight = weight_p;
		INIT_LIST_HEAD(&sd->backlog.poll_list);

		if (net_page_pool_create(i))
			goto out;
	}
	net_hotdata.skb_defer_nodes =
		 __alloc_percpu(sizeof(struct skb_defer_node) * nr_node_ids,
				__alignof__(struct skb_defer_node));
	if (!net_hotdata.skb_defer_nodes)
		goto out;
	if (use_backlog_threads())
		smpboot_register_percpu_thread(&backlog_threads);

	dev_boot_phase = 0;

	/* The loopback device is special if any other network devices
	 * is present in a network namespace the loopback device must
	 * be present. Since we now dynamically allocate and free the
	 * loopback device ensure this invariant is maintained by
	 * keeping the loopback device as the first device on the
	 * list of network devices.  Ensuring the loopback devices
	 * is the first device that appears and the last network device
	 * that disappears.
	 */
	if (register_pernet_device(&loopback_net_ops))
		goto out;

	if (register_pernet_device(&default_device_ops))
		goto out;

	open_softirq(NET_TX_SOFTIRQ, net_tx_action);
	open_softirq(NET_RX_SOFTIRQ, net_rx_action);

	rc = cpuhp_setup_state_nocalls(CPUHP_NET_DEV_DEAD, "net/dev:dead",
				       NULL, dev_cpu_dead);
	WARN_ON(rc < 0);
	rc = 0;

	/* avoid static key IPIs to isolated CPUs */
	if (housekeeping_enabled(HK_TYPE_MISC))
		net_enable_timestamp();
out:
	if (rc < 0) {
		for_each_possible_cpu(i) {
			struct page_pool *pp_ptr;

			pp_ptr = per_cpu(system_page_pool.pool, i);
			if (!pp_ptr)
				continue;

			xdp_unreg_page_pool(pp_ptr);
			page_pool_destroy(pp_ptr);
			per_cpu(system_page_pool.pool, i) = NULL;
		}
	}

	return rc;
}

subsys_initcall(net_dev_init);<|MERGE_RESOLUTION|>--- conflicted
+++ resolved
@@ -4931,11 +4931,6 @@
 		struct rps_dev_flow *tmp_rflow;
 		unsigned int tmp_cpu;
 		u16 rxq_index;
-<<<<<<< HEAD
-		u32 flow_id;
-		u32 hash;
-=======
->>>>>>> b35fc656
 		int rc;
 
 		/* Should we steer this flow to a different hardware queue? */
@@ -4951,12 +4946,6 @@
 		if (!flow_table)
 			goto out;
 
-<<<<<<< HEAD
-		hash = skb_get_hash(skb);
-		flow_id = rfs_slot(hash, flow_table);
-
-=======
->>>>>>> b35fc656
 		tmp_rflow = &flow_table->flows[flow_id];
 		tmp_cpu = READ_ONCE(tmp_rflow->cpu);
 
