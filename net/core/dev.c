// SPDX-License-Identifier: GPL-2.0-or-later
/*
 *      NET3    Protocol independent device support routines.
 *
 *	Derived from the non IP parts of dev.c 1.0.19
 *              Authors:	Ross Biro
 *				Fred N. van Kempen, <waltje@uWalt.NL.Mugnet.ORG>
 *				Mark Evans, <evansmp@uhura.aston.ac.uk>
 *
 *	Additional Authors:
 *		Florian la Roche <rzsfl@rz.uni-sb.de>
 *		Alan Cox <gw4pts@gw4pts.ampr.org>
 *		David Hinds <dahinds@users.sourceforge.net>
 *		Alexey Kuznetsov <kuznet@ms2.inr.ac.ru>
 *		Adam Sulmicki <adam@cfar.umd.edu>
 *              Pekka Riikonen <priikone@poesidon.pspt.fi>
 *
 *	Changes:
 *              D.J. Barrow     :       Fixed bug where dev->refcnt gets set
 *                                      to 2 if register_netdev gets called
 *                                      before net_dev_init & also removed a
 *                                      few lines of code in the process.
 *		Alan Cox	:	device private ioctl copies fields back.
 *		Alan Cox	:	Transmit queue code does relevant
 *					stunts to keep the queue safe.
 *		Alan Cox	:	Fixed double lock.
 *		Alan Cox	:	Fixed promisc NULL pointer trap
 *		????????	:	Support the full private ioctl range
 *		Alan Cox	:	Moved ioctl permission check into
 *					drivers
 *		Tim Kordas	:	SIOCADDMULTI/SIOCDELMULTI
 *		Alan Cox	:	100 backlog just doesn't cut it when
 *					you start doing multicast video 8)
 *		Alan Cox	:	Rewrote net_bh and list manager.
 *              Alan Cox        :       Fix ETH_P_ALL echoback lengths.
 *		Alan Cox	:	Took out transmit every packet pass
 *					Saved a few bytes in the ioctl handler
 *		Alan Cox	:	Network driver sets packet type before
 *					calling netif_rx. Saves a function
 *					call a packet.
 *		Alan Cox	:	Hashed net_bh()
 *		Richard Kooijman:	Timestamp fixes.
 *		Alan Cox	:	Wrong field in SIOCGIFDSTADDR
 *		Alan Cox	:	Device lock protection.
 *              Alan Cox        :       Fixed nasty side effect of device close
 *					changes.
 *		Rudi Cilibrasi	:	Pass the right thing to
 *					set_mac_address()
 *		Dave Miller	:	32bit quantity for the device lock to
 *					make it work out on a Sparc.
 *		Bjorn Ekwall	:	Added KERNELD hack.
 *		Alan Cox	:	Cleaned up the backlog initialise.
 *		Craig Metz	:	SIOCGIFCONF fix if space for under
 *					1 device.
 *	    Thomas Bogendoerfer :	Return ENODEV for dev_open, if there
 *					is no device open function.
 *		Andi Kleen	:	Fix error reporting for SIOCGIFCONF
 *	    Michael Chastain	:	Fix signed/unsigned for SIOCGIFCONF
 *		Cyrus Durgin	:	Cleaned for KMOD
 *		Adam Sulmicki   :	Bug Fix : Network Device Unload
 *					A network device unload needs to purge
 *					the backlog queue.
 *	Paul Rusty Russell	:	SIOCSIFNAME
 *              Pekka Riikonen  :	Netdev boot-time settings code
 *              Andrew Morton   :       Make unregister_netdevice wait
 *                                      indefinitely on dev->refcnt
 *              J Hadi Salim    :       - Backlog queue sampling
 *				        - netif_rx() feedback
 */

#include <linux/uaccess.h>
#include <linux/bitmap.h>
#include <linux/capability.h>
#include <linux/cpu.h>
#include <linux/types.h>
#include <linux/kernel.h>
#include <linux/hash.h>
#include <linux/slab.h>
#include <linux/sched.h>
#include <linux/sched/isolation.h>
#include <linux/sched/mm.h>
#include <linux/smpboot.h>
#include <linux/mutex.h>
#include <linux/rwsem.h>
#include <linux/string.h>
#include <linux/mm.h>
#include <linux/socket.h>
#include <linux/sockios.h>
#include <linux/errno.h>
#include <linux/interrupt.h>
#include <linux/if_ether.h>
#include <linux/netdevice.h>
#include <linux/etherdevice.h>
#include <linux/ethtool.h>
#include <linux/skbuff.h>
#include <linux/kthread.h>
#include <linux/bpf.h>
#include <linux/bpf_trace.h>
#include <net/net_namespace.h>
#include <net/sock.h>
#include <net/busy_poll.h>
#include <linux/rtnetlink.h>
#include <linux/stat.h>
#include <net/dsa.h>
#include <net/dst.h>
#include <net/dst_metadata.h>
#include <net/gro.h>
#include <net/pkt_sched.h>
#include <net/pkt_cls.h>
#include <net/checksum.h>
#include <net/xfrm.h>
#include <net/tcx.h>
#include <linux/highmem.h>
#include <linux/init.h>
#include <linux/module.h>
#include <linux/netpoll.h>
#include <linux/rcupdate.h>
#include <linux/delay.h>
#include <net/iw_handler.h>
#include <asm/current.h>
#include <linux/audit.h>
#include <linux/dmaengine.h>
#include <linux/err.h>
#include <linux/ctype.h>
#include <linux/if_arp.h>
#include <linux/if_vlan.h>
#include <linux/ip.h>
#include <net/ip.h>
#include <net/mpls.h>
#include <linux/ipv6.h>
#include <linux/in.h>
#include <linux/jhash.h>
#include <linux/random.h>
#include <trace/events/napi.h>
#include <trace/events/net.h>
#include <trace/events/skb.h>
#include <trace/events/qdisc.h>
#include <trace/events/xdp.h>
#include <linux/inetdevice.h>
#include <linux/cpu_rmap.h>
#include <linux/static_key.h>
#include <linux/hashtable.h>
#include <linux/vmalloc.h>
#include <linux/if_macvlan.h>
#include <linux/errqueue.h>
#include <linux/hrtimer.h>
#include <linux/netfilter_netdev.h>
#include <linux/crash_dump.h>
#include <linux/sctp.h>
#include <net/udp_tunnel.h>
#include <linux/net_namespace.h>
#include <linux/indirect_call_wrapper.h>
#include <net/devlink.h>
#include <linux/pm_runtime.h>
#include <linux/prandom.h>
#include <linux/once_lite.h>
#include <net/netdev_rx_queue.h>
<<<<<<< HEAD
=======
#include <net/page_pool/types.h>
#include <net/page_pool/helpers.h>
#include <net/rps.h>
#include <linux/phy_link_topology.h>
>>>>>>> 2d5404ca

#include "dev.h"
#include "devmem.h"
#include "net-sysfs.h"

static DEFINE_SPINLOCK(ptype_lock);
struct list_head ptype_base[PTYPE_HASH_SIZE] __read_mostly;

static int netif_rx_internal(struct sk_buff *skb);
static int call_netdevice_notifiers_extack(unsigned long val,
					   struct net_device *dev,
					   struct netlink_ext_ack *extack);
<<<<<<< HEAD

/*
 * The @dev_base_head list is protected by @dev_base_lock and the rtnl
 * semaphore.
 *
 * Pure readers hold dev_base_lock for reading, or rcu_read_lock()
 *
 * Writers must hold the rtnl semaphore while they loop through the
 * dev_base_head list, and hold dev_base_lock for writing when they do the
 * actual updates.  This allows pure readers to access the list even
 * while a writer is preparing to update it.
 *
 * To put it another way, dev_base_lock is held for writing only to
 * protect against pure readers; the rtnl semaphore provides the
 * protection against other writers.
 *
 * See, for example usages, register_netdevice() and
 * unregister_netdevice(), which must be called with the rtnl
 * semaphore held.
 */
DEFINE_RWLOCK(dev_base_lock);
EXPORT_SYMBOL(dev_base_lock);
=======
>>>>>>> 2d5404ca

static DEFINE_MUTEX(ifalias_mutex);

/* protects napi_hash addition/deletion and napi_gen_id */
static DEFINE_SPINLOCK(napi_hash_lock);

static unsigned int napi_gen_id = NR_CPUS;
static DEFINE_READ_MOSTLY_HASHTABLE(napi_hash, 8);

static DECLARE_RWSEM(devnet_rename_sem);

static inline void dev_base_seq_inc(struct net *net)
{
	unsigned int val = net->dev_base_seq + 1;

	WRITE_ONCE(net->dev_base_seq, val ?: 1);
}

static inline struct hlist_head *dev_name_hash(struct net *net, const char *name)
{
	unsigned int hash = full_name_hash(net, name, strnlen(name, IFNAMSIZ));

	return &net->dev_name_head[hash_32(hash, NETDEV_HASHBITS)];
}

static inline struct hlist_head *dev_index_hash(struct net *net, int ifindex)
{
	return &net->dev_index_head[ifindex & (NETDEV_HASHENTRIES - 1)];
}

#ifndef CONFIG_PREEMPT_RT

static DEFINE_STATIC_KEY_FALSE(use_backlog_threads_key);

static int __init setup_backlog_napi_threads(char *arg)
{
	static_branch_enable(&use_backlog_threads_key);
	return 0;
}
early_param("thread_backlog_napi", setup_backlog_napi_threads);

static bool use_backlog_threads(void)
{
	return static_branch_unlikely(&use_backlog_threads_key);
}

#else

static bool use_backlog_threads(void)
{
	return true;
}

#endif

static inline void backlog_lock_irq_save(struct softnet_data *sd,
					 unsigned long *flags)
{
	if (IS_ENABLED(CONFIG_RPS) || use_backlog_threads())
		spin_lock_irqsave(&sd->input_pkt_queue.lock, *flags);
	else
		local_irq_save(*flags);
}

static inline void backlog_lock_irq_disable(struct softnet_data *sd)
{
	if (IS_ENABLED(CONFIG_RPS) || use_backlog_threads())
		spin_lock_irq(&sd->input_pkt_queue.lock);
	else
		local_irq_disable();
}

static inline void backlog_unlock_irq_restore(struct softnet_data *sd,
					      unsigned long *flags)
{
	if (IS_ENABLED(CONFIG_RPS) || use_backlog_threads())
		spin_unlock_irqrestore(&sd->input_pkt_queue.lock, *flags);
	else
		local_irq_restore(*flags);
}

static inline void backlog_unlock_irq_enable(struct softnet_data *sd)
{
	if (IS_ENABLED(CONFIG_RPS) || use_backlog_threads())
		spin_unlock_irq(&sd->input_pkt_queue.lock);
	else
		local_irq_enable();
}

static struct netdev_name_node *netdev_name_node_alloc(struct net_device *dev,
						       const char *name)
{
	struct netdev_name_node *name_node;

	name_node = kmalloc(sizeof(*name_node), GFP_KERNEL);
	if (!name_node)
		return NULL;
	INIT_HLIST_NODE(&name_node->hlist);
	name_node->dev = dev;
	name_node->name = name;
	return name_node;
}

static struct netdev_name_node *
netdev_name_node_head_alloc(struct net_device *dev)
{
	struct netdev_name_node *name_node;

	name_node = netdev_name_node_alloc(dev, dev->name);
	if (!name_node)
		return NULL;
	INIT_LIST_HEAD(&name_node->list);
	return name_node;
}

static void netdev_name_node_free(struct netdev_name_node *name_node)
{
	kfree(name_node);
}

static void netdev_name_node_add(struct net *net,
				 struct netdev_name_node *name_node)
{
	hlist_add_head_rcu(&name_node->hlist,
			   dev_name_hash(net, name_node->name));
}

static void netdev_name_node_del(struct netdev_name_node *name_node)
{
	hlist_del_rcu(&name_node->hlist);
}

static struct netdev_name_node *netdev_name_node_lookup(struct net *net,
							const char *name)
{
	struct hlist_head *head = dev_name_hash(net, name);
	struct netdev_name_node *name_node;

	hlist_for_each_entry(name_node, head, hlist)
		if (!strcmp(name_node->name, name))
			return name_node;
	return NULL;
}

static struct netdev_name_node *netdev_name_node_lookup_rcu(struct net *net,
							    const char *name)
{
	struct hlist_head *head = dev_name_hash(net, name);
	struct netdev_name_node *name_node;

	hlist_for_each_entry_rcu(name_node, head, hlist)
		if (!strcmp(name_node->name, name))
			return name_node;
	return NULL;
}

bool netdev_name_in_use(struct net *net, const char *name)
{
	return netdev_name_node_lookup(net, name);
}
EXPORT_SYMBOL(netdev_name_in_use);

int netdev_name_node_alt_create(struct net_device *dev, const char *name)
{
	struct netdev_name_node *name_node;
	struct net *net = dev_net(dev);

	name_node = netdev_name_node_lookup(net, name);
	if (name_node)
		return -EEXIST;
	name_node = netdev_name_node_alloc(dev, name);
	if (!name_node)
		return -ENOMEM;
	netdev_name_node_add(net, name_node);
	/* The node that holds dev->name acts as a head of per-device list. */
	list_add_tail_rcu(&name_node->list, &dev->name_node->list);

	return 0;
}

static void netdev_name_node_alt_free(struct rcu_head *head)
{
	struct netdev_name_node *name_node =
		container_of(head, struct netdev_name_node, rcu);

	kfree(name_node->name);
	netdev_name_node_free(name_node);
}

static void __netdev_name_node_alt_destroy(struct netdev_name_node *name_node)
{
	netdev_name_node_del(name_node);
	list_del(&name_node->list);
	call_rcu(&name_node->rcu, netdev_name_node_alt_free);
}

int netdev_name_node_alt_destroy(struct net_device *dev, const char *name)
{
	struct netdev_name_node *name_node;
	struct net *net = dev_net(dev);

	name_node = netdev_name_node_lookup(net, name);
	if (!name_node)
		return -ENOENT;
	/* lookup might have found our primary name or a name belonging
	 * to another device.
	 */
	if (name_node == dev->name_node || name_node->dev != dev)
		return -EINVAL;

	__netdev_name_node_alt_destroy(name_node);
	return 0;
}

static void netdev_name_node_alt_flush(struct net_device *dev)
{
	struct netdev_name_node *name_node, *tmp;

	list_for_each_entry_safe(name_node, tmp, &dev->name_node->list, list) {
		list_del(&name_node->list);
		netdev_name_node_alt_free(&name_node->rcu);
	}
}

/* Device list insertion */
static void list_netdevice(struct net_device *dev)
{
	struct netdev_name_node *name_node;
	struct net *net = dev_net(dev);

	ASSERT_RTNL();

	list_add_tail_rcu(&dev->dev_list, &net->dev_base_head);
	netdev_name_node_add(net, dev->name_node);
	hlist_add_head_rcu(&dev->index_hlist,
			   dev_index_hash(net, dev->ifindex));
<<<<<<< HEAD
	write_unlock(&dev_base_lock);
=======

	netdev_for_each_altname(dev, name_node)
		netdev_name_node_add(net, name_node);

>>>>>>> 2d5404ca
	/* We reserved the ifindex, this can't fail */
	WARN_ON(xa_store(&net->dev_by_index, dev->ifindex, dev, GFP_KERNEL));

	dev_base_seq_inc(net);
}

/* Device list removal
 * caller must respect a RCU grace period before freeing/reusing dev
 */
static void unlist_netdevice(struct net_device *dev)
{
<<<<<<< HEAD
=======
	struct netdev_name_node *name_node;
>>>>>>> 2d5404ca
	struct net *net = dev_net(dev);

	ASSERT_RTNL();

	xa_erase(&net->dev_by_index, dev->ifindex);

<<<<<<< HEAD
=======
	netdev_for_each_altname(dev, name_node)
		netdev_name_node_del(name_node);

>>>>>>> 2d5404ca
	/* Unlink dev from the device chain */
	list_del_rcu(&dev->dev_list);
	netdev_name_node_del(dev->name_node);
	hlist_del_rcu(&dev->index_hlist);

	dev_base_seq_inc(dev_net(dev));
}

/*
 *	Our notifier list
 */

static RAW_NOTIFIER_HEAD(netdev_chain);

/*
 *	Device drivers call our routines to queue packets here. We empty the
 *	queue in the local softnet handler.
 */

DEFINE_PER_CPU_ALIGNED(struct softnet_data, softnet_data) = {
	.process_queue_bh_lock = INIT_LOCAL_LOCK(process_queue_bh_lock),
};
EXPORT_PER_CPU_SYMBOL(softnet_data);

/* Page_pool has a lockless array/stack to alloc/recycle pages.
 * PP consumers must pay attention to run APIs in the appropriate context
 * (e.g. NAPI context).
 */
static DEFINE_PER_CPU(struct page_pool *, system_page_pool);

#ifdef CONFIG_LOCKDEP
/*
 * register_netdevice() inits txq->_xmit_lock and sets lockdep class
 * according to dev->type
 */
static const unsigned short netdev_lock_type[] = {
	 ARPHRD_NETROM, ARPHRD_ETHER, ARPHRD_EETHER, ARPHRD_AX25,
	 ARPHRD_PRONET, ARPHRD_CHAOS, ARPHRD_IEEE802, ARPHRD_ARCNET,
	 ARPHRD_APPLETLK, ARPHRD_DLCI, ARPHRD_ATM, ARPHRD_METRICOM,
	 ARPHRD_IEEE1394, ARPHRD_EUI64, ARPHRD_INFINIBAND, ARPHRD_SLIP,
	 ARPHRD_CSLIP, ARPHRD_SLIP6, ARPHRD_CSLIP6, ARPHRD_RSRVD,
	 ARPHRD_ADAPT, ARPHRD_ROSE, ARPHRD_X25, ARPHRD_HWX25,
	 ARPHRD_PPP, ARPHRD_CISCO, ARPHRD_LAPB, ARPHRD_DDCMP,
	 ARPHRD_RAWHDLC, ARPHRD_TUNNEL, ARPHRD_TUNNEL6, ARPHRD_FRAD,
	 ARPHRD_SKIP, ARPHRD_LOOPBACK, ARPHRD_LOCALTLK, ARPHRD_FDDI,
	 ARPHRD_BIF, ARPHRD_SIT, ARPHRD_IPDDP, ARPHRD_IPGRE,
	 ARPHRD_PIMREG, ARPHRD_HIPPI, ARPHRD_ASH, ARPHRD_ECONET,
	 ARPHRD_IRDA, ARPHRD_FCPP, ARPHRD_FCAL, ARPHRD_FCPL,
	 ARPHRD_FCFABRIC, ARPHRD_IEEE80211, ARPHRD_IEEE80211_PRISM,
	 ARPHRD_IEEE80211_RADIOTAP, ARPHRD_PHONET, ARPHRD_PHONET_PIPE,
	 ARPHRD_IEEE802154, ARPHRD_VOID, ARPHRD_NONE};

static const char *const netdev_lock_name[] = {
	"_xmit_NETROM", "_xmit_ETHER", "_xmit_EETHER", "_xmit_AX25",
	"_xmit_PRONET", "_xmit_CHAOS", "_xmit_IEEE802", "_xmit_ARCNET",
	"_xmit_APPLETLK", "_xmit_DLCI", "_xmit_ATM", "_xmit_METRICOM",
	"_xmit_IEEE1394", "_xmit_EUI64", "_xmit_INFINIBAND", "_xmit_SLIP",
	"_xmit_CSLIP", "_xmit_SLIP6", "_xmit_CSLIP6", "_xmit_RSRVD",
	"_xmit_ADAPT", "_xmit_ROSE", "_xmit_X25", "_xmit_HWX25",
	"_xmit_PPP", "_xmit_CISCO", "_xmit_LAPB", "_xmit_DDCMP",
	"_xmit_RAWHDLC", "_xmit_TUNNEL", "_xmit_TUNNEL6", "_xmit_FRAD",
	"_xmit_SKIP", "_xmit_LOOPBACK", "_xmit_LOCALTLK", "_xmit_FDDI",
	"_xmit_BIF", "_xmit_SIT", "_xmit_IPDDP", "_xmit_IPGRE",
	"_xmit_PIMREG", "_xmit_HIPPI", "_xmit_ASH", "_xmit_ECONET",
	"_xmit_IRDA", "_xmit_FCPP", "_xmit_FCAL", "_xmit_FCPL",
	"_xmit_FCFABRIC", "_xmit_IEEE80211", "_xmit_IEEE80211_PRISM",
	"_xmit_IEEE80211_RADIOTAP", "_xmit_PHONET", "_xmit_PHONET_PIPE",
	"_xmit_IEEE802154", "_xmit_VOID", "_xmit_NONE"};

static struct lock_class_key netdev_xmit_lock_key[ARRAY_SIZE(netdev_lock_type)];
static struct lock_class_key netdev_addr_lock_key[ARRAY_SIZE(netdev_lock_type)];

static inline unsigned short netdev_lock_pos(unsigned short dev_type)
{
	int i;

	for (i = 0; i < ARRAY_SIZE(netdev_lock_type); i++)
		if (netdev_lock_type[i] == dev_type)
			return i;
	/* the last key is used by default */
	return ARRAY_SIZE(netdev_lock_type) - 1;
}

static inline void netdev_set_xmit_lockdep_class(spinlock_t *lock,
						 unsigned short dev_type)
{
	int i;

	i = netdev_lock_pos(dev_type);
	lockdep_set_class_and_name(lock, &netdev_xmit_lock_key[i],
				   netdev_lock_name[i]);
}

static inline void netdev_set_addr_lockdep_class(struct net_device *dev)
{
	int i;

	i = netdev_lock_pos(dev->type);
	lockdep_set_class_and_name(&dev->addr_list_lock,
				   &netdev_addr_lock_key[i],
				   netdev_lock_name[i]);
}
#else
static inline void netdev_set_xmit_lockdep_class(spinlock_t *lock,
						 unsigned short dev_type)
{
}

static inline void netdev_set_addr_lockdep_class(struct net_device *dev)
{
}
#endif

/*******************************************************************************
 *
 *		Protocol management and registration routines
 *
 *******************************************************************************/


/*
 *	Add a protocol ID to the list. Now that the input handler is
 *	smarter we can dispense with all the messy stuff that used to be
 *	here.
 *
 *	BEWARE!!! Protocol handlers, mangling input packets,
 *	MUST BE last in hash buckets and checking protocol handlers
 *	MUST start from promiscuous ptype_all chain in net_bh.
 *	It is true now, do not change it.
 *	Explanation follows: if protocol handler, mangling packet, will
 *	be the first on list, it is not able to sense, that packet
 *	is cloned and should be copied-on-write, so that it will
 *	change it and subsequent readers will get broken packet.
 *							--ANK (980803)
 */

static inline struct list_head *ptype_head(const struct packet_type *pt)
{
	if (pt->type == htons(ETH_P_ALL))
		return pt->dev ? &pt->dev->ptype_all : &net_hotdata.ptype_all;
	else
		return pt->dev ? &pt->dev->ptype_specific :
				 &ptype_base[ntohs(pt->type) & PTYPE_HASH_MASK];
}

/**
 *	dev_add_pack - add packet handler
 *	@pt: packet type declaration
 *
 *	Add a protocol handler to the networking stack. The passed &packet_type
 *	is linked into kernel lists and may not be freed until it has been
 *	removed from the kernel lists.
 *
 *	This call does not sleep therefore it can not
 *	guarantee all CPU's that are in middle of receiving packets
 *	will see the new packet type (until the next received packet).
 */

void dev_add_pack(struct packet_type *pt)
{
	struct list_head *head = ptype_head(pt);

	spin_lock(&ptype_lock);
	list_add_rcu(&pt->list, head);
	spin_unlock(&ptype_lock);
}
EXPORT_SYMBOL(dev_add_pack);

/**
 *	__dev_remove_pack	 - remove packet handler
 *	@pt: packet type declaration
 *
 *	Remove a protocol handler that was previously added to the kernel
 *	protocol handlers by dev_add_pack(). The passed &packet_type is removed
 *	from the kernel lists and can be freed or reused once this function
 *	returns.
 *
 *      The packet type might still be in use by receivers
 *	and must not be freed until after all the CPU's have gone
 *	through a quiescent state.
 */
void __dev_remove_pack(struct packet_type *pt)
{
	struct list_head *head = ptype_head(pt);
	struct packet_type *pt1;

	spin_lock(&ptype_lock);

	list_for_each_entry(pt1, head, list) {
		if (pt == pt1) {
			list_del_rcu(&pt->list);
			goto out;
		}
	}

	pr_warn("dev_remove_pack: %p not found\n", pt);
out:
	spin_unlock(&ptype_lock);
}
EXPORT_SYMBOL(__dev_remove_pack);

/**
 *	dev_remove_pack	 - remove packet handler
 *	@pt: packet type declaration
 *
 *	Remove a protocol handler that was previously added to the kernel
 *	protocol handlers by dev_add_pack(). The passed &packet_type is removed
 *	from the kernel lists and can be freed or reused once this function
 *	returns.
 *
 *	This call sleeps to guarantee that no CPU is looking at the packet
 *	type after return.
 */
void dev_remove_pack(struct packet_type *pt)
{
	__dev_remove_pack(pt);

	synchronize_net();
}
EXPORT_SYMBOL(dev_remove_pack);


/*******************************************************************************
 *
 *			    Device Interface Subroutines
 *
 *******************************************************************************/

/**
 *	dev_get_iflink	- get 'iflink' value of a interface
 *	@dev: targeted interface
 *
 *	Indicates the ifindex the interface is linked to.
 *	Physical interfaces have the same 'ifindex' and 'iflink' values.
 */

int dev_get_iflink(const struct net_device *dev)
{
	if (dev->netdev_ops && dev->netdev_ops->ndo_get_iflink)
		return dev->netdev_ops->ndo_get_iflink(dev);

	return READ_ONCE(dev->ifindex);
}
EXPORT_SYMBOL(dev_get_iflink);

/**
 *	dev_fill_metadata_dst - Retrieve tunnel egress information.
 *	@dev: targeted interface
 *	@skb: The packet.
 *
 *	For better visibility of tunnel traffic OVS needs to retrieve
 *	egress tunnel information for a packet. Following API allows
 *	user to get this info.
 */
int dev_fill_metadata_dst(struct net_device *dev, struct sk_buff *skb)
{
	struct ip_tunnel_info *info;

	if (!dev->netdev_ops  || !dev->netdev_ops->ndo_fill_metadata_dst)
		return -EINVAL;

	info = skb_tunnel_info_unclone(skb);
	if (!info)
		return -ENOMEM;
	if (unlikely(!(info->mode & IP_TUNNEL_INFO_TX)))
		return -EINVAL;

	return dev->netdev_ops->ndo_fill_metadata_dst(dev, skb);
}
EXPORT_SYMBOL_GPL(dev_fill_metadata_dst);

static struct net_device_path *dev_fwd_path(struct net_device_path_stack *stack)
{
	int k = stack->num_paths++;

	if (WARN_ON_ONCE(k >= NET_DEVICE_PATH_STACK_MAX))
		return NULL;

	return &stack->path[k];
}

int dev_fill_forward_path(const struct net_device *dev, const u8 *daddr,
			  struct net_device_path_stack *stack)
{
	const struct net_device *last_dev;
	struct net_device_path_ctx ctx = {
		.dev	= dev,
	};
	struct net_device_path *path;
	int ret = 0;

	memcpy(ctx.daddr, daddr, sizeof(ctx.daddr));
	stack->num_paths = 0;
	while (ctx.dev && ctx.dev->netdev_ops->ndo_fill_forward_path) {
		last_dev = ctx.dev;
		path = dev_fwd_path(stack);
		if (!path)
			return -1;

		memset(path, 0, sizeof(struct net_device_path));
		ret = ctx.dev->netdev_ops->ndo_fill_forward_path(&ctx, path);
		if (ret < 0)
			return -1;

		if (WARN_ON_ONCE(last_dev == ctx.dev))
			return -1;
	}

	if (!ctx.dev)
		return ret;

	path = dev_fwd_path(stack);
	if (!path)
		return -1;
	path->type = DEV_PATH_ETHERNET;
	path->dev = ctx.dev;

	return ret;
}
EXPORT_SYMBOL_GPL(dev_fill_forward_path);

/**
 *	__dev_get_by_name	- find a device by its name
 *	@net: the applicable net namespace
 *	@name: name to find
 *
 *	Find an interface by name. Must be called under RTNL semaphore.
 *	If the name is found a pointer to the device is returned.
 *	If the name is not found then %NULL is returned. The
 *	reference counters are not incremented so the caller must be
 *	careful with locks.
 */

struct net_device *__dev_get_by_name(struct net *net, const char *name)
{
	struct netdev_name_node *node_name;

	node_name = netdev_name_node_lookup(net, name);
	return node_name ? node_name->dev : NULL;
}
EXPORT_SYMBOL(__dev_get_by_name);

/**
 * dev_get_by_name_rcu	- find a device by its name
 * @net: the applicable net namespace
 * @name: name to find
 *
 * Find an interface by name.
 * If the name is found a pointer to the device is returned.
 * If the name is not found then %NULL is returned.
 * The reference counters are not incremented so the caller must be
 * careful with locks. The caller must hold RCU lock.
 */

struct net_device *dev_get_by_name_rcu(struct net *net, const char *name)
{
	struct netdev_name_node *node_name;

	node_name = netdev_name_node_lookup_rcu(net, name);
	return node_name ? node_name->dev : NULL;
}
EXPORT_SYMBOL(dev_get_by_name_rcu);

/* Deprecated for new users, call netdev_get_by_name() instead */
struct net_device *dev_get_by_name(struct net *net, const char *name)
{
	struct net_device *dev;

	rcu_read_lock();
	dev = dev_get_by_name_rcu(net, name);
	dev_hold(dev);
	rcu_read_unlock();
	return dev;
}
EXPORT_SYMBOL(dev_get_by_name);

/**
 *	netdev_get_by_name() - find a device by its name
 *	@net: the applicable net namespace
 *	@name: name to find
 *	@tracker: tracking object for the acquired reference
 *	@gfp: allocation flags for the tracker
 *
 *	Find an interface by name. This can be called from any
 *	context and does its own locking. The returned handle has
 *	the usage count incremented and the caller must use netdev_put() to
 *	release it when it is no longer needed. %NULL is returned if no
 *	matching device is found.
 */
struct net_device *netdev_get_by_name(struct net *net, const char *name,
				      netdevice_tracker *tracker, gfp_t gfp)
{
	struct net_device *dev;

	dev = dev_get_by_name(net, name);
	if (dev)
		netdev_tracker_alloc(dev, tracker, gfp);
	return dev;
}
EXPORT_SYMBOL(netdev_get_by_name);

/**
 *	__dev_get_by_index - find a device by its ifindex
 *	@net: the applicable net namespace
 *	@ifindex: index of device
 *
 *	Search for an interface by index. Returns %NULL if the device
 *	is not found or a pointer to the device. The device has not
 *	had its reference counter increased so the caller must be careful
 *	about locking. The caller must hold the RTNL semaphore.
 */

struct net_device *__dev_get_by_index(struct net *net, int ifindex)
{
	struct net_device *dev;
	struct hlist_head *head = dev_index_hash(net, ifindex);

	hlist_for_each_entry(dev, head, index_hlist)
		if (dev->ifindex == ifindex)
			return dev;

	return NULL;
}
EXPORT_SYMBOL(__dev_get_by_index);

/**
 *	dev_get_by_index_rcu - find a device by its ifindex
 *	@net: the applicable net namespace
 *	@ifindex: index of device
 *
 *	Search for an interface by index. Returns %NULL if the device
 *	is not found or a pointer to the device. The device has not
 *	had its reference counter increased so the caller must be careful
 *	about locking. The caller must hold RCU lock.
 */

struct net_device *dev_get_by_index_rcu(struct net *net, int ifindex)
{
	struct net_device *dev;
	struct hlist_head *head = dev_index_hash(net, ifindex);

	hlist_for_each_entry_rcu(dev, head, index_hlist)
		if (dev->ifindex == ifindex)
			return dev;

	return NULL;
}
EXPORT_SYMBOL(dev_get_by_index_rcu);

/* Deprecated for new users, call netdev_get_by_index() instead */
struct net_device *dev_get_by_index(struct net *net, int ifindex)
{
	struct net_device *dev;

	rcu_read_lock();
	dev = dev_get_by_index_rcu(net, ifindex);
	dev_hold(dev);
	rcu_read_unlock();
	return dev;
}
EXPORT_SYMBOL(dev_get_by_index);

/**
 *	netdev_get_by_index() - find a device by its ifindex
 *	@net: the applicable net namespace
 *	@ifindex: index of device
 *	@tracker: tracking object for the acquired reference
 *	@gfp: allocation flags for the tracker
 *
 *	Search for an interface by index. Returns NULL if the device
 *	is not found or a pointer to the device. The device returned has
 *	had a reference added and the pointer is safe until the user calls
 *	netdev_put() to indicate they have finished with it.
 */
struct net_device *netdev_get_by_index(struct net *net, int ifindex,
				       netdevice_tracker *tracker, gfp_t gfp)
{
	struct net_device *dev;

	dev = dev_get_by_index(net, ifindex);
	if (dev)
		netdev_tracker_alloc(dev, tracker, gfp);
	return dev;
}
EXPORT_SYMBOL(netdev_get_by_index);

/**
 *	dev_get_by_napi_id - find a device by napi_id
 *	@napi_id: ID of the NAPI struct
 *
 *	Search for an interface by NAPI ID. Returns %NULL if the device
 *	is not found or a pointer to the device. The device has not had
 *	its reference counter increased so the caller must be careful
 *	about locking. The caller must hold RCU lock.
 */

struct net_device *dev_get_by_napi_id(unsigned int napi_id)
{
	struct napi_struct *napi;

	WARN_ON_ONCE(!rcu_read_lock_held());

	if (napi_id < MIN_NAPI_ID)
		return NULL;

	napi = napi_by_id(napi_id);

	return napi ? napi->dev : NULL;
}
EXPORT_SYMBOL(dev_get_by_napi_id);

static DEFINE_SEQLOCK(netdev_rename_lock);

void netdev_copy_name(struct net_device *dev, char *name)
{
	unsigned int seq;

	do {
		seq = read_seqbegin(&netdev_rename_lock);
		strscpy(name, dev->name, IFNAMSIZ);
	} while (read_seqretry(&netdev_rename_lock, seq));
}

/**
 *	netdev_get_name - get a netdevice name, knowing its ifindex.
 *	@net: network namespace
 *	@name: a pointer to the buffer where the name will be stored.
 *	@ifindex: the ifindex of the interface to get the name from.
 */
int netdev_get_name(struct net *net, char *name, int ifindex)
{
	struct net_device *dev;
	int ret;

	rcu_read_lock();

	dev = dev_get_by_index_rcu(net, ifindex);
	if (!dev) {
		ret = -ENODEV;
		goto out;
	}

	netdev_copy_name(dev, name);

	ret = 0;
out:
	rcu_read_unlock();
	return ret;
}

/**
 *	dev_getbyhwaddr_rcu - find a device by its hardware address
 *	@net: the applicable net namespace
 *	@type: media type of device
 *	@ha: hardware address
 *
 *	Search for an interface by MAC address. Returns NULL if the device
 *	is not found or a pointer to the device.
 *	The caller must hold RCU or RTNL.
 *	The returned device has not had its ref count increased
 *	and the caller must therefore be careful about locking
 *
 */

struct net_device *dev_getbyhwaddr_rcu(struct net *net, unsigned short type,
				       const char *ha)
{
	struct net_device *dev;

	for_each_netdev_rcu(net, dev)
		if (dev->type == type &&
		    !memcmp(dev->dev_addr, ha, dev->addr_len))
			return dev;

	return NULL;
}
EXPORT_SYMBOL(dev_getbyhwaddr_rcu);

struct net_device *dev_getfirstbyhwtype(struct net *net, unsigned short type)
{
	struct net_device *dev, *ret = NULL;

	rcu_read_lock();
	for_each_netdev_rcu(net, dev)
		if (dev->type == type) {
			dev_hold(dev);
			ret = dev;
			break;
		}
	rcu_read_unlock();
	return ret;
}
EXPORT_SYMBOL(dev_getfirstbyhwtype);

/**
 *	__dev_get_by_flags - find any device with given flags
 *	@net: the applicable net namespace
 *	@if_flags: IFF_* values
 *	@mask: bitmask of bits in if_flags to check
 *
 *	Search for any interface with the given flags. Returns NULL if a device
 *	is not found or a pointer to the device. Must be called inside
 *	rtnl_lock(), and result refcount is unchanged.
 */

struct net_device *__dev_get_by_flags(struct net *net, unsigned short if_flags,
				      unsigned short mask)
{
	struct net_device *dev, *ret;

	ASSERT_RTNL();

	ret = NULL;
	for_each_netdev(net, dev) {
		if (((dev->flags ^ if_flags) & mask) == 0) {
			ret = dev;
			break;
		}
	}
	return ret;
}
EXPORT_SYMBOL(__dev_get_by_flags);

/**
 *	dev_valid_name - check if name is okay for network device
 *	@name: name string
 *
 *	Network device names need to be valid file names to
 *	allow sysfs to work.  We also disallow any kind of
 *	whitespace.
 */
bool dev_valid_name(const char *name)
{
	if (*name == '\0')
		return false;
	if (strnlen(name, IFNAMSIZ) == IFNAMSIZ)
		return false;
	if (!strcmp(name, ".") || !strcmp(name, ".."))
		return false;

	while (*name) {
		if (*name == '/' || *name == ':' || isspace(*name))
			return false;
		name++;
	}
	return true;
}
EXPORT_SYMBOL(dev_valid_name);

/**
 *	__dev_alloc_name - allocate a name for a device
 *	@net: network namespace to allocate the device name in
 *	@name: name format string
 *	@res: result name string
 *
 *	Passed a format string - eg "lt%d" it will try and find a suitable
 *	id. It scans list of devices to build up a free map, then chooses
 *	the first empty slot. The caller must hold the dev_base or rtnl lock
 *	while allocating the name and adding the device in order to avoid
 *	duplicates.
 *	Limited to bits_per_byte * page size devices (ie 32K on most platforms).
 *	Returns the number of the unit assigned or a negative errno code.
 */

static int __dev_alloc_name(struct net *net, const char *name, char *res)
{
	int i = 0;
	const char *p;
	const int max_netdevices = 8*PAGE_SIZE;
	unsigned long *inuse;
	struct net_device *d;
	char buf[IFNAMSIZ];

	/* Verify the string as this thing may have come from the user.
	 * There must be one "%d" and no other "%" characters.
	 */
	p = strchr(name, '%');
	if (!p || p[1] != 'd' || strchr(p + 2, '%'))
		return -EINVAL;

	/* Use one page as a bit array of possible slots */
	inuse = bitmap_zalloc(max_netdevices, GFP_ATOMIC);
	if (!inuse)
		return -ENOMEM;

	for_each_netdev(net, d) {
		struct netdev_name_node *name_node;

		netdev_for_each_altname(d, name_node) {
			if (!sscanf(name_node->name, name, &i))
				continue;
			if (i < 0 || i >= max_netdevices)
				continue;

			/* avoid cases where sscanf is not exact inverse of printf */
			snprintf(buf, IFNAMSIZ, name, i);
			if (!strncmp(buf, name_node->name, IFNAMSIZ))
				__set_bit(i, inuse);
		}
		if (!sscanf(d->name, name, &i))
			continue;
		if (i < 0 || i >= max_netdevices)
			continue;

		/* avoid cases where sscanf is not exact inverse of printf */
		snprintf(buf, IFNAMSIZ, name, i);
		if (!strncmp(buf, d->name, IFNAMSIZ))
			__set_bit(i, inuse);
	}

	i = find_first_zero_bit(inuse, max_netdevices);
	bitmap_free(inuse);
	if (i == max_netdevices)
		return -ENFILE;

	/* 'res' and 'name' could overlap, use 'buf' as an intermediate buffer */
	strscpy(buf, name, IFNAMSIZ);
	snprintf(res, IFNAMSIZ, buf, i);
	return i;
}

/* Returns negative errno or allocated unit id (see __dev_alloc_name()) */
static int dev_prep_valid_name(struct net *net, struct net_device *dev,
			       const char *want_name, char *out_name,
			       int dup_errno)
{
	if (!dev_valid_name(want_name))
		return -EINVAL;

	if (strchr(want_name, '%'))
		return __dev_alloc_name(net, want_name, out_name);

	if (netdev_name_in_use(net, want_name))
		return -dup_errno;
	if (out_name != want_name)
		strscpy(out_name, want_name, IFNAMSIZ);
	return 0;
}

/**
 *	dev_alloc_name - allocate a name for a device
 *	@dev: device
 *	@name: name format string
 *
 *	Passed a format string - eg "lt%d" it will try and find a suitable
 *	id. It scans list of devices to build up a free map, then chooses
 *	the first empty slot. The caller must hold the dev_base or rtnl lock
 *	while allocating the name and adding the device in order to avoid
 *	duplicates.
 *	Limited to bits_per_byte * page size devices (ie 32K on most platforms).
 *	Returns the number of the unit assigned or a negative errno code.
 */

int dev_alloc_name(struct net_device *dev, const char *name)
{
	return dev_prep_valid_name(dev_net(dev), dev, name, dev->name, ENFILE);
}
EXPORT_SYMBOL(dev_alloc_name);

static int dev_get_valid_name(struct net *net, struct net_device *dev,
			      const char *name)
{
	int ret;

	ret = dev_prep_valid_name(net, dev, name, dev->name, EEXIST);
	return ret < 0 ? ret : 0;
}

/**
 *	dev_change_name - change name of a device
 *	@dev: device
 *	@newname: name (or format string) must be at least IFNAMSIZ
 *
 *	Change name of a device, can pass format strings "eth%d".
 *	for wildcarding.
 */
int dev_change_name(struct net_device *dev, const char *newname)
{
	unsigned char old_assign_type;
	char oldname[IFNAMSIZ];
	int err = 0;
	int ret;
	struct net *net;

	ASSERT_RTNL();
	BUG_ON(!dev_net(dev));

	net = dev_net(dev);

	down_write(&devnet_rename_sem);

	if (strncmp(newname, dev->name, IFNAMSIZ) == 0) {
		up_write(&devnet_rename_sem);
		return 0;
	}

	memcpy(oldname, dev->name, IFNAMSIZ);

	write_seqlock_bh(&netdev_rename_lock);
	err = dev_get_valid_name(net, dev, newname);
	write_sequnlock_bh(&netdev_rename_lock);

	if (err < 0) {
		up_write(&devnet_rename_sem);
		return err;
	}

	if (oldname[0] && !strchr(oldname, '%'))
		netdev_info(dev, "renamed from %s%s\n", oldname,
			    dev->flags & IFF_UP ? " (while UP)" : "");

	old_assign_type = dev->name_assign_type;
	WRITE_ONCE(dev->name_assign_type, NET_NAME_RENAMED);

rollback:
	ret = device_rename(&dev->dev, dev->name);
	if (ret) {
		memcpy(dev->name, oldname, IFNAMSIZ);
		WRITE_ONCE(dev->name_assign_type, old_assign_type);
		up_write(&devnet_rename_sem);
		return ret;
	}

	up_write(&devnet_rename_sem);

	netdev_adjacent_rename_links(dev, oldname);

	netdev_name_node_del(dev->name_node);

	synchronize_net();

	netdev_name_node_add(net, dev->name_node);

	ret = call_netdevice_notifiers(NETDEV_CHANGENAME, dev);
	ret = notifier_to_errno(ret);

	if (ret) {
		/* err >= 0 after dev_alloc_name() or stores the first errno */
		if (err >= 0) {
			err = ret;
			down_write(&devnet_rename_sem);
			write_seqlock_bh(&netdev_rename_lock);
			memcpy(dev->name, oldname, IFNAMSIZ);
			write_sequnlock_bh(&netdev_rename_lock);
			memcpy(oldname, newname, IFNAMSIZ);
			WRITE_ONCE(dev->name_assign_type, old_assign_type);
			old_assign_type = NET_NAME_RENAMED;
			goto rollback;
		} else {
			netdev_err(dev, "name change rollback failed: %d\n",
				   ret);
		}
	}

	return err;
}

/**
 *	dev_set_alias - change ifalias of a device
 *	@dev: device
 *	@alias: name up to IFALIASZ
 *	@len: limit of bytes to copy from info
 *
 *	Set ifalias for a device,
 */
int dev_set_alias(struct net_device *dev, const char *alias, size_t len)
{
	struct dev_ifalias *new_alias = NULL;

	if (len >= IFALIASZ)
		return -EINVAL;

	if (len) {
		new_alias = kmalloc(sizeof(*new_alias) + len + 1, GFP_KERNEL);
		if (!new_alias)
			return -ENOMEM;

		memcpy(new_alias->ifalias, alias, len);
		new_alias->ifalias[len] = 0;
	}

	mutex_lock(&ifalias_mutex);
	new_alias = rcu_replace_pointer(dev->ifalias, new_alias,
					mutex_is_locked(&ifalias_mutex));
	mutex_unlock(&ifalias_mutex);

	if (new_alias)
		kfree_rcu(new_alias, rcuhead);

	return len;
}
EXPORT_SYMBOL(dev_set_alias);

/**
 *	dev_get_alias - get ifalias of a device
 *	@dev: device
 *	@name: buffer to store name of ifalias
 *	@len: size of buffer
 *
 *	get ifalias for a device.  Caller must make sure dev cannot go
 *	away,  e.g. rcu read lock or own a reference count to device.
 */
int dev_get_alias(const struct net_device *dev, char *name, size_t len)
{
	const struct dev_ifalias *alias;
	int ret = 0;

	rcu_read_lock();
	alias = rcu_dereference(dev->ifalias);
	if (alias)
		ret = snprintf(name, len, "%s", alias->ifalias);
	rcu_read_unlock();

	return ret;
}

/**
 *	netdev_features_change - device changes features
 *	@dev: device to cause notification
 *
 *	Called to indicate a device has changed features.
 */
void netdev_features_change(struct net_device *dev)
{
	call_netdevice_notifiers(NETDEV_FEAT_CHANGE, dev);
}
EXPORT_SYMBOL(netdev_features_change);

/**
 *	netdev_state_change - device changes state
 *	@dev: device to cause notification
 *
 *	Called to indicate a device has changed state. This function calls
 *	the notifier chains for netdev_chain and sends a NEWLINK message
 *	to the routing socket.
 */
void netdev_state_change(struct net_device *dev)
{
	if (dev->flags & IFF_UP) {
		struct netdev_notifier_change_info change_info = {
			.info.dev = dev,
		};

		call_netdevice_notifiers_info(NETDEV_CHANGE,
					      &change_info.info);
		rtmsg_ifinfo(RTM_NEWLINK, dev, 0, GFP_KERNEL, 0, NULL);
	}
}
EXPORT_SYMBOL(netdev_state_change);

/**
 * __netdev_notify_peers - notify network peers about existence of @dev,
 * to be called when rtnl lock is already held.
 * @dev: network device
 *
 * Generate traffic such that interested network peers are aware of
 * @dev, such as by generating a gratuitous ARP. This may be used when
 * a device wants to inform the rest of the network about some sort of
 * reconfiguration such as a failover event or virtual machine
 * migration.
 */
void __netdev_notify_peers(struct net_device *dev)
{
	ASSERT_RTNL();
	call_netdevice_notifiers(NETDEV_NOTIFY_PEERS, dev);
	call_netdevice_notifiers(NETDEV_RESEND_IGMP, dev);
}
EXPORT_SYMBOL(__netdev_notify_peers);

/**
 * netdev_notify_peers - notify network peers about existence of @dev
 * @dev: network device
 *
 * Generate traffic such that interested network peers are aware of
 * @dev, such as by generating a gratuitous ARP. This may be used when
 * a device wants to inform the rest of the network about some sort of
 * reconfiguration such as a failover event or virtual machine
 * migration.
 */
void netdev_notify_peers(struct net_device *dev)
{
	rtnl_lock();
	__netdev_notify_peers(dev);
	rtnl_unlock();
}
EXPORT_SYMBOL(netdev_notify_peers);

static int napi_threaded_poll(void *data);

static int napi_kthread_create(struct napi_struct *n)
{
	int err = 0;

	/* Create and wake up the kthread once to put it in
	 * TASK_INTERRUPTIBLE mode to avoid the blocked task
	 * warning and work with loadavg.
	 */
	n->thread = kthread_run(napi_threaded_poll, n, "napi/%s-%d",
				n->dev->name, n->napi_id);
	if (IS_ERR(n->thread)) {
		err = PTR_ERR(n->thread);
		pr_err("kthread_run failed with err %d\n", err);
		n->thread = NULL;
	}

	return err;
}

static int __dev_open(struct net_device *dev, struct netlink_ext_ack *extack)
{
	const struct net_device_ops *ops = dev->netdev_ops;
	int ret;

	ASSERT_RTNL();
	dev_addr_check(dev);

	if (!netif_device_present(dev)) {
		/* may be detached because parent is runtime-suspended */
		if (dev->dev.parent)
			pm_runtime_resume(dev->dev.parent);
		if (!netif_device_present(dev))
			return -ENODEV;
	}

	/* Block netpoll from trying to do any rx path servicing.
	 * If we don't do this there is a chance ndo_poll_controller
	 * or ndo_poll may be running while we open the device
	 */
	netpoll_poll_disable(dev);

	ret = call_netdevice_notifiers_extack(NETDEV_PRE_UP, dev, extack);
	ret = notifier_to_errno(ret);
	if (ret)
		return ret;

	set_bit(__LINK_STATE_START, &dev->state);

	if (ops->ndo_validate_addr)
		ret = ops->ndo_validate_addr(dev);

	if (!ret && ops->ndo_open)
		ret = ops->ndo_open(dev);

	netpoll_poll_enable(dev);

	if (ret)
		clear_bit(__LINK_STATE_START, &dev->state);
	else {
		dev->flags |= IFF_UP;
		dev_set_rx_mode(dev);
		dev_activate(dev);
		add_device_randomness(dev->dev_addr, dev->addr_len);
	}

	return ret;
}

/**
 *	dev_open	- prepare an interface for use.
 *	@dev: device to open
 *	@extack: netlink extended ack
 *
 *	Takes a device from down to up state. The device's private open
 *	function is invoked and then the multicast lists are loaded. Finally
 *	the device is moved into the up state and a %NETDEV_UP message is
 *	sent to the netdev notifier chain.
 *
 *	Calling this function on an active interface is a nop. On a failure
 *	a negative errno code is returned.
 */
int dev_open(struct net_device *dev, struct netlink_ext_ack *extack)
{
	int ret;

	if (dev->flags & IFF_UP)
		return 0;

	ret = __dev_open(dev, extack);
	if (ret < 0)
		return ret;

	rtmsg_ifinfo(RTM_NEWLINK, dev, IFF_UP | IFF_RUNNING, GFP_KERNEL, 0, NULL);
	call_netdevice_notifiers(NETDEV_UP, dev);

	return ret;
}
EXPORT_SYMBOL(dev_open);

static void __dev_close_many(struct list_head *head)
{
	struct net_device *dev;

	ASSERT_RTNL();
	might_sleep();

	list_for_each_entry(dev, head, close_list) {
		/* Temporarily disable netpoll until the interface is down */
		netpoll_poll_disable(dev);

		call_netdevice_notifiers(NETDEV_GOING_DOWN, dev);

		clear_bit(__LINK_STATE_START, &dev->state);

		/* Synchronize to scheduled poll. We cannot touch poll list, it
		 * can be even on different cpu. So just clear netif_running().
		 *
		 * dev->stop() will invoke napi_disable() on all of it's
		 * napi_struct instances on this device.
		 */
		smp_mb__after_atomic(); /* Commit netif_running(). */
	}

	dev_deactivate_many(head);

	list_for_each_entry(dev, head, close_list) {
		const struct net_device_ops *ops = dev->netdev_ops;

		/*
		 *	Call the device specific close. This cannot fail.
		 *	Only if device is UP
		 *
		 *	We allow it to be called even after a DETACH hot-plug
		 *	event.
		 */
		if (ops->ndo_stop)
			ops->ndo_stop(dev);

		dev->flags &= ~IFF_UP;
		netpoll_poll_enable(dev);
	}
}

static void __dev_close(struct net_device *dev)
{
	LIST_HEAD(single);

	list_add(&dev->close_list, &single);
	__dev_close_many(&single);
	list_del(&single);
}

void dev_close_many(struct list_head *head, bool unlink)
{
	struct net_device *dev, *tmp;

	/* Remove the devices that don't need to be closed */
	list_for_each_entry_safe(dev, tmp, head, close_list)
		if (!(dev->flags & IFF_UP))
			list_del_init(&dev->close_list);

	__dev_close_many(head);

	list_for_each_entry_safe(dev, tmp, head, close_list) {
		rtmsg_ifinfo(RTM_NEWLINK, dev, IFF_UP | IFF_RUNNING, GFP_KERNEL, 0, NULL);
		call_netdevice_notifiers(NETDEV_DOWN, dev);
		if (unlink)
			list_del_init(&dev->close_list);
	}
}
EXPORT_SYMBOL(dev_close_many);

/**
 *	dev_close - shutdown an interface.
 *	@dev: device to shutdown
 *
 *	This function moves an active device into down state. A
 *	%NETDEV_GOING_DOWN is sent to the netdev notifier chain. The device
 *	is then deactivated and finally a %NETDEV_DOWN is sent to the notifier
 *	chain.
 */
void dev_close(struct net_device *dev)
{
	if (dev->flags & IFF_UP) {
		LIST_HEAD(single);

		list_add(&dev->close_list, &single);
		dev_close_many(&single, true);
		list_del(&single);
	}
}
EXPORT_SYMBOL(dev_close);


/**
 *	dev_disable_lro - disable Large Receive Offload on a device
 *	@dev: device
 *
 *	Disable Large Receive Offload (LRO) on a net device.  Must be
 *	called under RTNL.  This is needed if received packets may be
 *	forwarded to another interface.
 */
void dev_disable_lro(struct net_device *dev)
{
	struct net_device *lower_dev;
	struct list_head *iter;

	dev->wanted_features &= ~NETIF_F_LRO;
	netdev_update_features(dev);

	if (unlikely(dev->features & NETIF_F_LRO))
		netdev_WARN(dev, "failed to disable LRO!\n");

	netdev_for_each_lower_dev(dev, lower_dev, iter)
		dev_disable_lro(lower_dev);
}
EXPORT_SYMBOL(dev_disable_lro);

/**
 *	dev_disable_gro_hw - disable HW Generic Receive Offload on a device
 *	@dev: device
 *
 *	Disable HW Generic Receive Offload (GRO_HW) on a net device.  Must be
 *	called under RTNL.  This is needed if Generic XDP is installed on
 *	the device.
 */
static void dev_disable_gro_hw(struct net_device *dev)
{
	dev->wanted_features &= ~NETIF_F_GRO_HW;
	netdev_update_features(dev);

	if (unlikely(dev->features & NETIF_F_GRO_HW))
		netdev_WARN(dev, "failed to disable GRO_HW!\n");
}

const char *netdev_cmd_to_name(enum netdev_cmd cmd)
{
#define N(val) 						\
	case NETDEV_##val:				\
		return "NETDEV_" __stringify(val);
	switch (cmd) {
	N(UP) N(DOWN) N(REBOOT) N(CHANGE) N(REGISTER) N(UNREGISTER)
	N(CHANGEMTU) N(CHANGEADDR) N(GOING_DOWN) N(CHANGENAME) N(FEAT_CHANGE)
	N(BONDING_FAILOVER) N(PRE_UP) N(PRE_TYPE_CHANGE) N(POST_TYPE_CHANGE)
	N(POST_INIT) N(PRE_UNINIT) N(RELEASE) N(NOTIFY_PEERS) N(JOIN)
	N(CHANGEUPPER) N(RESEND_IGMP) N(PRECHANGEMTU) N(CHANGEINFODATA)
	N(BONDING_INFO) N(PRECHANGEUPPER) N(CHANGELOWERSTATE)
	N(UDP_TUNNEL_PUSH_INFO) N(UDP_TUNNEL_DROP_INFO) N(CHANGE_TX_QUEUE_LEN)
	N(CVLAN_FILTER_PUSH_INFO) N(CVLAN_FILTER_DROP_INFO)
	N(SVLAN_FILTER_PUSH_INFO) N(SVLAN_FILTER_DROP_INFO)
	N(PRE_CHANGEADDR) N(OFFLOAD_XSTATS_ENABLE) N(OFFLOAD_XSTATS_DISABLE)
	N(OFFLOAD_XSTATS_REPORT_USED) N(OFFLOAD_XSTATS_REPORT_DELTA)
	N(XDP_FEAT_CHANGE)
	}
#undef N
	return "UNKNOWN_NETDEV_EVENT";
}
EXPORT_SYMBOL_GPL(netdev_cmd_to_name);

static int call_netdevice_notifier(struct notifier_block *nb, unsigned long val,
				   struct net_device *dev)
{
	struct netdev_notifier_info info = {
		.dev = dev,
	};

	return nb->notifier_call(nb, val, &info);
}

static int call_netdevice_register_notifiers(struct notifier_block *nb,
					     struct net_device *dev)
{
	int err;

	err = call_netdevice_notifier(nb, NETDEV_REGISTER, dev);
	err = notifier_to_errno(err);
	if (err)
		return err;

	if (!(dev->flags & IFF_UP))
		return 0;

	call_netdevice_notifier(nb, NETDEV_UP, dev);
	return 0;
}

static void call_netdevice_unregister_notifiers(struct notifier_block *nb,
						struct net_device *dev)
{
	if (dev->flags & IFF_UP) {
		call_netdevice_notifier(nb, NETDEV_GOING_DOWN,
					dev);
		call_netdevice_notifier(nb, NETDEV_DOWN, dev);
	}
	call_netdevice_notifier(nb, NETDEV_UNREGISTER, dev);
}

static int call_netdevice_register_net_notifiers(struct notifier_block *nb,
						 struct net *net)
{
	struct net_device *dev;
	int err;

	for_each_netdev(net, dev) {
		err = call_netdevice_register_notifiers(nb, dev);
		if (err)
			goto rollback;
	}
	return 0;

rollback:
	for_each_netdev_continue_reverse(net, dev)
		call_netdevice_unregister_notifiers(nb, dev);
	return err;
}

static void call_netdevice_unregister_net_notifiers(struct notifier_block *nb,
						    struct net *net)
{
	struct net_device *dev;

	for_each_netdev(net, dev)
		call_netdevice_unregister_notifiers(nb, dev);
}

static int dev_boot_phase = 1;

/**
 * register_netdevice_notifier - register a network notifier block
 * @nb: notifier
 *
 * Register a notifier to be called when network device events occur.
 * The notifier passed is linked into the kernel structures and must
 * not be reused until it has been unregistered. A negative errno code
 * is returned on a failure.
 *
 * When registered all registration and up events are replayed
 * to the new notifier to allow device to have a race free
 * view of the network device list.
 */

int register_netdevice_notifier(struct notifier_block *nb)
{
	struct net *net;
	int err;

	/* Close race with setup_net() and cleanup_net() */
	down_write(&pernet_ops_rwsem);
	rtnl_lock();
	err = raw_notifier_chain_register(&netdev_chain, nb);
	if (err)
		goto unlock;
	if (dev_boot_phase)
		goto unlock;
	for_each_net(net) {
		err = call_netdevice_register_net_notifiers(nb, net);
		if (err)
			goto rollback;
	}

unlock:
	rtnl_unlock();
	up_write(&pernet_ops_rwsem);
	return err;

rollback:
	for_each_net_continue_reverse(net)
		call_netdevice_unregister_net_notifiers(nb, net);

	raw_notifier_chain_unregister(&netdev_chain, nb);
	goto unlock;
}
EXPORT_SYMBOL(register_netdevice_notifier);

/**
 * unregister_netdevice_notifier - unregister a network notifier block
 * @nb: notifier
 *
 * Unregister a notifier previously registered by
 * register_netdevice_notifier(). The notifier is unlinked into the
 * kernel structures and may then be reused. A negative errno code
 * is returned on a failure.
 *
 * After unregistering unregister and down device events are synthesized
 * for all devices on the device list to the removed notifier to remove
 * the need for special case cleanup code.
 */

int unregister_netdevice_notifier(struct notifier_block *nb)
{
	struct net *net;
	int err;

	/* Close race with setup_net() and cleanup_net() */
	down_write(&pernet_ops_rwsem);
	rtnl_lock();
	err = raw_notifier_chain_unregister(&netdev_chain, nb);
	if (err)
		goto unlock;

	for_each_net(net)
		call_netdevice_unregister_net_notifiers(nb, net);

unlock:
	rtnl_unlock();
	up_write(&pernet_ops_rwsem);
	return err;
}
EXPORT_SYMBOL(unregister_netdevice_notifier);

static int __register_netdevice_notifier_net(struct net *net,
					     struct notifier_block *nb,
					     bool ignore_call_fail)
{
	int err;

	err = raw_notifier_chain_register(&net->netdev_chain, nb);
	if (err)
		return err;
	if (dev_boot_phase)
		return 0;

	err = call_netdevice_register_net_notifiers(nb, net);
	if (err && !ignore_call_fail)
		goto chain_unregister;

	return 0;

chain_unregister:
	raw_notifier_chain_unregister(&net->netdev_chain, nb);
	return err;
}

static int __unregister_netdevice_notifier_net(struct net *net,
					       struct notifier_block *nb)
{
	int err;

	err = raw_notifier_chain_unregister(&net->netdev_chain, nb);
	if (err)
		return err;

	call_netdevice_unregister_net_notifiers(nb, net);
	return 0;
}

/**
 * register_netdevice_notifier_net - register a per-netns network notifier block
 * @net: network namespace
 * @nb: notifier
 *
 * Register a notifier to be called when network device events occur.
 * The notifier passed is linked into the kernel structures and must
 * not be reused until it has been unregistered. A negative errno code
 * is returned on a failure.
 *
 * When registered all registration and up events are replayed
 * to the new notifier to allow device to have a race free
 * view of the network device list.
 */

int register_netdevice_notifier_net(struct net *net, struct notifier_block *nb)
{
	int err;

	rtnl_lock();
	err = __register_netdevice_notifier_net(net, nb, false);
	rtnl_unlock();
	return err;
}
EXPORT_SYMBOL(register_netdevice_notifier_net);

/**
 * unregister_netdevice_notifier_net - unregister a per-netns
 *                                     network notifier block
 * @net: network namespace
 * @nb: notifier
 *
 * Unregister a notifier previously registered by
 * register_netdevice_notifier_net(). The notifier is unlinked from the
 * kernel structures and may then be reused. A negative errno code
 * is returned on a failure.
 *
 * After unregistering unregister and down device events are synthesized
 * for all devices on the device list to the removed notifier to remove
 * the need for special case cleanup code.
 */

int unregister_netdevice_notifier_net(struct net *net,
				      struct notifier_block *nb)
{
	int err;

	rtnl_lock();
	err = __unregister_netdevice_notifier_net(net, nb);
	rtnl_unlock();
	return err;
}
EXPORT_SYMBOL(unregister_netdevice_notifier_net);

static void __move_netdevice_notifier_net(struct net *src_net,
					  struct net *dst_net,
					  struct notifier_block *nb)
{
	__unregister_netdevice_notifier_net(src_net, nb);
	__register_netdevice_notifier_net(dst_net, nb, true);
}

int register_netdevice_notifier_dev_net(struct net_device *dev,
					struct notifier_block *nb,
					struct netdev_net_notifier *nn)
{
	int err;

	rtnl_lock();
	err = __register_netdevice_notifier_net(dev_net(dev), nb, false);
	if (!err) {
		nn->nb = nb;
		list_add(&nn->list, &dev->net_notifier_list);
	}
	rtnl_unlock();
	return err;
}
EXPORT_SYMBOL(register_netdevice_notifier_dev_net);

int unregister_netdevice_notifier_dev_net(struct net_device *dev,
					  struct notifier_block *nb,
					  struct netdev_net_notifier *nn)
{
	int err;

	rtnl_lock();
	list_del(&nn->list);
	err = __unregister_netdevice_notifier_net(dev_net(dev), nb);
	rtnl_unlock();
	return err;
}
EXPORT_SYMBOL(unregister_netdevice_notifier_dev_net);

static void move_netdevice_notifiers_dev_net(struct net_device *dev,
					     struct net *net)
{
	struct netdev_net_notifier *nn;

	list_for_each_entry(nn, &dev->net_notifier_list, list)
		__move_netdevice_notifier_net(dev_net(dev), net, nn->nb);
}

/**
 *	call_netdevice_notifiers_info - call all network notifier blocks
 *	@val: value passed unmodified to notifier function
 *	@info: notifier information data
 *
 *	Call all network notifier blocks.  Parameters and return value
 *	are as for raw_notifier_call_chain().
 */

int call_netdevice_notifiers_info(unsigned long val,
				  struct netdev_notifier_info *info)
{
	struct net *net = dev_net(info->dev);
	int ret;

	ASSERT_RTNL();

	/* Run per-netns notifier block chain first, then run the global one.
	 * Hopefully, one day, the global one is going to be removed after
	 * all notifier block registrators get converted to be per-netns.
	 */
	ret = raw_notifier_call_chain(&net->netdev_chain, val, info);
	if (ret & NOTIFY_STOP_MASK)
		return ret;
	return raw_notifier_call_chain(&netdev_chain, val, info);
}

/**
 *	call_netdevice_notifiers_info_robust - call per-netns notifier blocks
 *	                                       for and rollback on error
 *	@val_up: value passed unmodified to notifier function
 *	@val_down: value passed unmodified to the notifier function when
 *	           recovering from an error on @val_up
 *	@info: notifier information data
 *
 *	Call all per-netns network notifier blocks, but not notifier blocks on
 *	the global notifier chain. Parameters and return value are as for
 *	raw_notifier_call_chain_robust().
 */

static int
call_netdevice_notifiers_info_robust(unsigned long val_up,
				     unsigned long val_down,
				     struct netdev_notifier_info *info)
{
	struct net *net = dev_net(info->dev);

	ASSERT_RTNL();

	return raw_notifier_call_chain_robust(&net->netdev_chain,
					      val_up, val_down, info);
}

static int call_netdevice_notifiers_extack(unsigned long val,
					   struct net_device *dev,
					   struct netlink_ext_ack *extack)
{
	struct netdev_notifier_info info = {
		.dev = dev,
		.extack = extack,
	};

	return call_netdevice_notifiers_info(val, &info);
}

/**
 *	call_netdevice_notifiers - call all network notifier blocks
 *      @val: value passed unmodified to notifier function
 *      @dev: net_device pointer passed unmodified to notifier function
 *
 *	Call all network notifier blocks.  Parameters and return value
 *	are as for raw_notifier_call_chain().
 */

int call_netdevice_notifiers(unsigned long val, struct net_device *dev)
{
	return call_netdevice_notifiers_extack(val, dev, NULL);
}
EXPORT_SYMBOL(call_netdevice_notifiers);

/**
 *	call_netdevice_notifiers_mtu - call all network notifier blocks
 *	@val: value passed unmodified to notifier function
 *	@dev: net_device pointer passed unmodified to notifier function
 *	@arg: additional u32 argument passed to the notifier function
 *
 *	Call all network notifier blocks.  Parameters and return value
 *	are as for raw_notifier_call_chain().
 */
static int call_netdevice_notifiers_mtu(unsigned long val,
					struct net_device *dev, u32 arg)
{
	struct netdev_notifier_info_ext info = {
		.info.dev = dev,
		.ext.mtu = arg,
	};

	BUILD_BUG_ON(offsetof(struct netdev_notifier_info_ext, info) != 0);

	return call_netdevice_notifiers_info(val, &info.info);
}

#ifdef CONFIG_NET_INGRESS
static DEFINE_STATIC_KEY_FALSE(ingress_needed_key);

void net_inc_ingress_queue(void)
{
	static_branch_inc(&ingress_needed_key);
}
EXPORT_SYMBOL_GPL(net_inc_ingress_queue);

void net_dec_ingress_queue(void)
{
	static_branch_dec(&ingress_needed_key);
}
EXPORT_SYMBOL_GPL(net_dec_ingress_queue);
#endif

#ifdef CONFIG_NET_EGRESS
static DEFINE_STATIC_KEY_FALSE(egress_needed_key);

void net_inc_egress_queue(void)
{
	static_branch_inc(&egress_needed_key);
}
EXPORT_SYMBOL_GPL(net_inc_egress_queue);

void net_dec_egress_queue(void)
{
	static_branch_dec(&egress_needed_key);
}
EXPORT_SYMBOL_GPL(net_dec_egress_queue);
#endif

#ifdef CONFIG_NET_CLS_ACT
DEFINE_STATIC_KEY_FALSE(tcf_bypass_check_needed_key);
EXPORT_SYMBOL(tcf_bypass_check_needed_key);
#endif

DEFINE_STATIC_KEY_FALSE(netstamp_needed_key);
EXPORT_SYMBOL(netstamp_needed_key);
#ifdef CONFIG_JUMP_LABEL
static atomic_t netstamp_needed_deferred;
static atomic_t netstamp_wanted;
static void netstamp_clear(struct work_struct *work)
{
	int deferred = atomic_xchg(&netstamp_needed_deferred, 0);
	int wanted;

	wanted = atomic_add_return(deferred, &netstamp_wanted);
	if (wanted > 0)
		static_branch_enable(&netstamp_needed_key);
	else
		static_branch_disable(&netstamp_needed_key);
}
static DECLARE_WORK(netstamp_work, netstamp_clear);
#endif

void net_enable_timestamp(void)
{
#ifdef CONFIG_JUMP_LABEL
	int wanted = atomic_read(&netstamp_wanted);

	while (wanted > 0) {
		if (atomic_try_cmpxchg(&netstamp_wanted, &wanted, wanted + 1))
			return;
	}
	atomic_inc(&netstamp_needed_deferred);
	schedule_work(&netstamp_work);
#else
	static_branch_inc(&netstamp_needed_key);
#endif
}
EXPORT_SYMBOL(net_enable_timestamp);

void net_disable_timestamp(void)
{
#ifdef CONFIG_JUMP_LABEL
	int wanted = atomic_read(&netstamp_wanted);

	while (wanted > 1) {
		if (atomic_try_cmpxchg(&netstamp_wanted, &wanted, wanted - 1))
			return;
	}
	atomic_dec(&netstamp_needed_deferred);
	schedule_work(&netstamp_work);
#else
	static_branch_dec(&netstamp_needed_key);
#endif
}
EXPORT_SYMBOL(net_disable_timestamp);

static inline void net_timestamp_set(struct sk_buff *skb)
{
	skb->tstamp = 0;
	skb->tstamp_type = SKB_CLOCK_REALTIME;
	if (static_branch_unlikely(&netstamp_needed_key))
		skb->tstamp = ktime_get_real();
}

#define net_timestamp_check(COND, SKB)				\
	if (static_branch_unlikely(&netstamp_needed_key)) {	\
		if ((COND) && !(SKB)->tstamp)			\
			(SKB)->tstamp = ktime_get_real();	\
	}							\

bool is_skb_forwardable(const struct net_device *dev, const struct sk_buff *skb)
{
	return __is_skb_forwardable(dev, skb, true);
}
EXPORT_SYMBOL_GPL(is_skb_forwardable);

static int __dev_forward_skb2(struct net_device *dev, struct sk_buff *skb,
			      bool check_mtu)
{
	int ret = ____dev_forward_skb(dev, skb, check_mtu);

	if (likely(!ret)) {
		skb->protocol = eth_type_trans(skb, dev);
		skb_postpull_rcsum(skb, eth_hdr(skb), ETH_HLEN);
	}

	return ret;
}

int __dev_forward_skb(struct net_device *dev, struct sk_buff *skb)
{
	return __dev_forward_skb2(dev, skb, true);
}
EXPORT_SYMBOL_GPL(__dev_forward_skb);

/**
 * dev_forward_skb - loopback an skb to another netif
 *
 * @dev: destination network device
 * @skb: buffer to forward
 *
 * return values:
 *	NET_RX_SUCCESS	(no congestion)
 *	NET_RX_DROP     (packet was dropped, but freed)
 *
 * dev_forward_skb can be used for injecting an skb from the
 * start_xmit function of one device into the receive queue
 * of another device.
 *
 * The receiving device may be in another namespace, so
 * we have to clear all information in the skb that could
 * impact namespace isolation.
 */
int dev_forward_skb(struct net_device *dev, struct sk_buff *skb)
{
	return __dev_forward_skb(dev, skb) ?: netif_rx_internal(skb);
}
EXPORT_SYMBOL_GPL(dev_forward_skb);

int dev_forward_skb_nomtu(struct net_device *dev, struct sk_buff *skb)
{
	return __dev_forward_skb2(dev, skb, false) ?: netif_rx_internal(skb);
}

static inline int deliver_skb(struct sk_buff *skb,
			      struct packet_type *pt_prev,
			      struct net_device *orig_dev)
{
	if (unlikely(skb_orphan_frags_rx(skb, GFP_ATOMIC)))
		return -ENOMEM;
	refcount_inc(&skb->users);
	return pt_prev->func(skb, skb->dev, pt_prev, orig_dev);
}

static inline void deliver_ptype_list_skb(struct sk_buff *skb,
					  struct packet_type **pt,
					  struct net_device *orig_dev,
					  __be16 type,
					  struct list_head *ptype_list)
{
	struct packet_type *ptype, *pt_prev = *pt;

	list_for_each_entry_rcu(ptype, ptype_list, list) {
		if (ptype->type != type)
			continue;
		if (pt_prev)
			deliver_skb(skb, pt_prev, orig_dev);
		pt_prev = ptype;
	}
	*pt = pt_prev;
}

static inline bool skb_loop_sk(struct packet_type *ptype, struct sk_buff *skb)
{
	if (!ptype->af_packet_priv || !skb->sk)
		return false;

	if (ptype->id_match)
		return ptype->id_match(ptype, skb->sk);
	else if ((struct sock *)ptype->af_packet_priv == skb->sk)
		return true;

	return false;
}

/**
 * dev_nit_active - return true if any network interface taps are in use
 *
 * @dev: network device to check for the presence of taps
 */
bool dev_nit_active(struct net_device *dev)
{
	return !list_empty(&net_hotdata.ptype_all) ||
	       !list_empty(&dev->ptype_all);
}
EXPORT_SYMBOL_GPL(dev_nit_active);

/*
 *	Support routine. Sends outgoing frames to any network
 *	taps currently in use.
 */

void dev_queue_xmit_nit(struct sk_buff *skb, struct net_device *dev)
{
	struct list_head *ptype_list = &net_hotdata.ptype_all;
	struct packet_type *ptype, *pt_prev = NULL;
	struct sk_buff *skb2 = NULL;

	rcu_read_lock();
again:
	list_for_each_entry_rcu(ptype, ptype_list, list) {
		if (READ_ONCE(ptype->ignore_outgoing))
			continue;

		/* Never send packets back to the socket
		 * they originated from - MvS (miquels@drinkel.ow.org)
		 */
		if (skb_loop_sk(ptype, skb))
			continue;

		if (pt_prev) {
			deliver_skb(skb2, pt_prev, skb->dev);
			pt_prev = ptype;
			continue;
		}

		/* need to clone skb, done only once */
		skb2 = skb_clone(skb, GFP_ATOMIC);
		if (!skb2)
			goto out_unlock;

		net_timestamp_set(skb2);

		/* skb->nh should be correctly
		 * set by sender, so that the second statement is
		 * just protection against buggy protocols.
		 */
		skb_reset_mac_header(skb2);

		if (skb_network_header(skb2) < skb2->data ||
		    skb_network_header(skb2) > skb_tail_pointer(skb2)) {
			net_crit_ratelimited("protocol %04x is buggy, dev %s\n",
					     ntohs(skb2->protocol),
					     dev->name);
			skb_reset_network_header(skb2);
		}

		skb2->transport_header = skb2->network_header;
		skb2->pkt_type = PACKET_OUTGOING;
		pt_prev = ptype;
	}

	if (ptype_list == &net_hotdata.ptype_all) {
		ptype_list = &dev->ptype_all;
		goto again;
	}
out_unlock:
	if (pt_prev) {
		if (!skb_orphan_frags_rx(skb2, GFP_ATOMIC))
			pt_prev->func(skb2, skb->dev, pt_prev, skb->dev);
		else
			kfree_skb(skb2);
	}
	rcu_read_unlock();
}
EXPORT_SYMBOL_GPL(dev_queue_xmit_nit);

/**
 * netif_setup_tc - Handle tc mappings on real_num_tx_queues change
 * @dev: Network device
 * @txq: number of queues available
 *
 * If real_num_tx_queues is changed the tc mappings may no longer be
 * valid. To resolve this verify the tc mapping remains valid and if
 * not NULL the mapping. With no priorities mapping to this
 * offset/count pair it will no longer be used. In the worst case TC0
 * is invalid nothing can be done so disable priority mappings. If is
 * expected that drivers will fix this mapping if they can before
 * calling netif_set_real_num_tx_queues.
 */
static void netif_setup_tc(struct net_device *dev, unsigned int txq)
{
	int i;
	struct netdev_tc_txq *tc = &dev->tc_to_txq[0];

	/* If TC0 is invalidated disable TC mapping */
	if (tc->offset + tc->count > txq) {
		netdev_warn(dev, "Number of in use tx queues changed invalidating tc mappings. Priority traffic classification disabled!\n");
		dev->num_tc = 0;
		return;
	}

	/* Invalidated prio to tc mappings set to TC0 */
	for (i = 1; i < TC_BITMASK + 1; i++) {
		int q = netdev_get_prio_tc_map(dev, i);

		tc = &dev->tc_to_txq[q];
		if (tc->offset + tc->count > txq) {
			netdev_warn(dev, "Number of in use tx queues changed. Priority %i to tc mapping %i is no longer valid. Setting map to 0\n",
				    i, q);
			netdev_set_prio_tc_map(dev, i, 0);
		}
	}
}

int netdev_txq_to_tc(struct net_device *dev, unsigned int txq)
{
	if (dev->num_tc) {
		struct netdev_tc_txq *tc = &dev->tc_to_txq[0];
		int i;

		/* walk through the TCs and see if it falls into any of them */
		for (i = 0; i < TC_MAX_QUEUE; i++, tc++) {
			if ((txq - tc->offset) < tc->count)
				return i;
		}

		/* didn't find it, just return -1 to indicate no match */
		return -1;
	}

	return 0;
}
EXPORT_SYMBOL(netdev_txq_to_tc);

#ifdef CONFIG_XPS
static struct static_key xps_needed __read_mostly;
static struct static_key xps_rxqs_needed __read_mostly;
static DEFINE_MUTEX(xps_map_mutex);
#define xmap_dereference(P)		\
	rcu_dereference_protected((P), lockdep_is_held(&xps_map_mutex))

static bool remove_xps_queue(struct xps_dev_maps *dev_maps,
			     struct xps_dev_maps *old_maps, int tci, u16 index)
{
	struct xps_map *map = NULL;
	int pos;

	map = xmap_dereference(dev_maps->attr_map[tci]);
	if (!map)
		return false;

	for (pos = map->len; pos--;) {
		if (map->queues[pos] != index)
			continue;

		if (map->len > 1) {
			map->queues[pos] = map->queues[--map->len];
			break;
		}

		if (old_maps)
			RCU_INIT_POINTER(old_maps->attr_map[tci], NULL);
		RCU_INIT_POINTER(dev_maps->attr_map[tci], NULL);
		kfree_rcu(map, rcu);
		return false;
	}

	return true;
}

static bool remove_xps_queue_cpu(struct net_device *dev,
				 struct xps_dev_maps *dev_maps,
				 int cpu, u16 offset, u16 count)
{
	int num_tc = dev_maps->num_tc;
	bool active = false;
	int tci;

	for (tci = cpu * num_tc; num_tc--; tci++) {
		int i, j;

		for (i = count, j = offset; i--; j++) {
			if (!remove_xps_queue(dev_maps, NULL, tci, j))
				break;
		}

		active |= i < 0;
	}

	return active;
}

static void reset_xps_maps(struct net_device *dev,
			   struct xps_dev_maps *dev_maps,
			   enum xps_map_type type)
{
	static_key_slow_dec_cpuslocked(&xps_needed);
	if (type == XPS_RXQS)
		static_key_slow_dec_cpuslocked(&xps_rxqs_needed);

	RCU_INIT_POINTER(dev->xps_maps[type], NULL);

	kfree_rcu(dev_maps, rcu);
}

static void clean_xps_maps(struct net_device *dev, enum xps_map_type type,
			   u16 offset, u16 count)
{
	struct xps_dev_maps *dev_maps;
	bool active = false;
	int i, j;

	dev_maps = xmap_dereference(dev->xps_maps[type]);
	if (!dev_maps)
		return;

	for (j = 0; j < dev_maps->nr_ids; j++)
		active |= remove_xps_queue_cpu(dev, dev_maps, j, offset, count);
	if (!active)
		reset_xps_maps(dev, dev_maps, type);

	if (type == XPS_CPUS) {
		for (i = offset + (count - 1); count--; i--)
			netdev_queue_numa_node_write(
				netdev_get_tx_queue(dev, i), NUMA_NO_NODE);
	}
}

static void netif_reset_xps_queues(struct net_device *dev, u16 offset,
				   u16 count)
{
	if (!static_key_false(&xps_needed))
		return;

	cpus_read_lock();
	mutex_lock(&xps_map_mutex);

	if (static_key_false(&xps_rxqs_needed))
		clean_xps_maps(dev, XPS_RXQS, offset, count);

	clean_xps_maps(dev, XPS_CPUS, offset, count);

	mutex_unlock(&xps_map_mutex);
	cpus_read_unlock();
}

static void netif_reset_xps_queues_gt(struct net_device *dev, u16 index)
{
	netif_reset_xps_queues(dev, index, dev->num_tx_queues - index);
}

static struct xps_map *expand_xps_map(struct xps_map *map, int attr_index,
				      u16 index, bool is_rxqs_map)
{
	struct xps_map *new_map;
	int alloc_len = XPS_MIN_MAP_ALLOC;
	int i, pos;

	for (pos = 0; map && pos < map->len; pos++) {
		if (map->queues[pos] != index)
			continue;
		return map;
	}

	/* Need to add tx-queue to this CPU's/rx-queue's existing map */
	if (map) {
		if (pos < map->alloc_len)
			return map;

		alloc_len = map->alloc_len * 2;
	}

	/* Need to allocate new map to store tx-queue on this CPU's/rx-queue's
	 *  map
	 */
	if (is_rxqs_map)
		new_map = kzalloc(XPS_MAP_SIZE(alloc_len), GFP_KERNEL);
	else
		new_map = kzalloc_node(XPS_MAP_SIZE(alloc_len), GFP_KERNEL,
				       cpu_to_node(attr_index));
	if (!new_map)
		return NULL;

	for (i = 0; i < pos; i++)
		new_map->queues[i] = map->queues[i];
	new_map->alloc_len = alloc_len;
	new_map->len = pos;

	return new_map;
}

/* Copy xps maps at a given index */
static void xps_copy_dev_maps(struct xps_dev_maps *dev_maps,
			      struct xps_dev_maps *new_dev_maps, int index,
			      int tc, bool skip_tc)
{
	int i, tci = index * dev_maps->num_tc;
	struct xps_map *map;

	/* copy maps belonging to foreign traffic classes */
	for (i = 0; i < dev_maps->num_tc; i++, tci++) {
		if (i == tc && skip_tc)
			continue;

		/* fill in the new device map from the old device map */
		map = xmap_dereference(dev_maps->attr_map[tci]);
		RCU_INIT_POINTER(new_dev_maps->attr_map[tci], map);
	}
}

/* Must be called under cpus_read_lock */
int __netif_set_xps_queue(struct net_device *dev, const unsigned long *mask,
			  u16 index, enum xps_map_type type)
{
	struct xps_dev_maps *dev_maps, *new_dev_maps = NULL, *old_dev_maps = NULL;
	const unsigned long *online_mask = NULL;
	bool active = false, copy = false;
	int i, j, tci, numa_node_id = -2;
	int maps_sz, num_tc = 1, tc = 0;
	struct xps_map *map, *new_map;
	unsigned int nr_ids;

	WARN_ON_ONCE(index >= dev->num_tx_queues);

	if (dev->num_tc) {
		/* Do not allow XPS on subordinate device directly */
		num_tc = dev->num_tc;
		if (num_tc < 0)
			return -EINVAL;

		/* If queue belongs to subordinate dev use its map */
		dev = netdev_get_tx_queue(dev, index)->sb_dev ? : dev;

		tc = netdev_txq_to_tc(dev, index);
		if (tc < 0)
			return -EINVAL;
	}

	mutex_lock(&xps_map_mutex);

	dev_maps = xmap_dereference(dev->xps_maps[type]);
	if (type == XPS_RXQS) {
		maps_sz = XPS_RXQ_DEV_MAPS_SIZE(num_tc, dev->num_rx_queues);
		nr_ids = dev->num_rx_queues;
	} else {
		maps_sz = XPS_CPU_DEV_MAPS_SIZE(num_tc);
		if (num_possible_cpus() > 1)
			online_mask = cpumask_bits(cpu_online_mask);
		nr_ids = nr_cpu_ids;
	}

	if (maps_sz < L1_CACHE_BYTES)
		maps_sz = L1_CACHE_BYTES;

	/* The old dev_maps could be larger or smaller than the one we're
	 * setting up now, as dev->num_tc or nr_ids could have been updated in
	 * between. We could try to be smart, but let's be safe instead and only
	 * copy foreign traffic classes if the two map sizes match.
	 */
	if (dev_maps &&
	    dev_maps->num_tc == num_tc && dev_maps->nr_ids == nr_ids)
		copy = true;

	/* allocate memory for queue storage */
	for (j = -1; j = netif_attrmask_next_and(j, online_mask, mask, nr_ids),
	     j < nr_ids;) {
		if (!new_dev_maps) {
			new_dev_maps = kzalloc(maps_sz, GFP_KERNEL);
			if (!new_dev_maps) {
				mutex_unlock(&xps_map_mutex);
				return -ENOMEM;
			}

			new_dev_maps->nr_ids = nr_ids;
			new_dev_maps->num_tc = num_tc;
		}

		tci = j * num_tc + tc;
		map = copy ? xmap_dereference(dev_maps->attr_map[tci]) : NULL;

		map = expand_xps_map(map, j, index, type == XPS_RXQS);
		if (!map)
			goto error;

		RCU_INIT_POINTER(new_dev_maps->attr_map[tci], map);
	}

	if (!new_dev_maps)
		goto out_no_new_maps;

	if (!dev_maps) {
		/* Increment static keys at most once per type */
		static_key_slow_inc_cpuslocked(&xps_needed);
		if (type == XPS_RXQS)
			static_key_slow_inc_cpuslocked(&xps_rxqs_needed);
	}

	for (j = 0; j < nr_ids; j++) {
		bool skip_tc = false;

		tci = j * num_tc + tc;
		if (netif_attr_test_mask(j, mask, nr_ids) &&
		    netif_attr_test_online(j, online_mask, nr_ids)) {
			/* add tx-queue to CPU/rx-queue maps */
			int pos = 0;

			skip_tc = true;

			map = xmap_dereference(new_dev_maps->attr_map[tci]);
			while ((pos < map->len) && (map->queues[pos] != index))
				pos++;

			if (pos == map->len)
				map->queues[map->len++] = index;
#ifdef CONFIG_NUMA
			if (type == XPS_CPUS) {
				if (numa_node_id == -2)
					numa_node_id = cpu_to_node(j);
				else if (numa_node_id != cpu_to_node(j))
					numa_node_id = -1;
			}
#endif
		}

		if (copy)
			xps_copy_dev_maps(dev_maps, new_dev_maps, j, tc,
					  skip_tc);
	}

	rcu_assign_pointer(dev->xps_maps[type], new_dev_maps);

	/* Cleanup old maps */
	if (!dev_maps)
		goto out_no_old_maps;

	for (j = 0; j < dev_maps->nr_ids; j++) {
		for (i = num_tc, tci = j * dev_maps->num_tc; i--; tci++) {
			map = xmap_dereference(dev_maps->attr_map[tci]);
			if (!map)
				continue;

			if (copy) {
				new_map = xmap_dereference(new_dev_maps->attr_map[tci]);
				if (map == new_map)
					continue;
			}

			RCU_INIT_POINTER(dev_maps->attr_map[tci], NULL);
			kfree_rcu(map, rcu);
		}
	}

	old_dev_maps = dev_maps;

out_no_old_maps:
	dev_maps = new_dev_maps;
	active = true;

out_no_new_maps:
	if (type == XPS_CPUS)
		/* update Tx queue numa node */
		netdev_queue_numa_node_write(netdev_get_tx_queue(dev, index),
					     (numa_node_id >= 0) ?
					     numa_node_id : NUMA_NO_NODE);

	if (!dev_maps)
		goto out_no_maps;

	/* removes tx-queue from unused CPUs/rx-queues */
	for (j = 0; j < dev_maps->nr_ids; j++) {
		tci = j * dev_maps->num_tc;

		for (i = 0; i < dev_maps->num_tc; i++, tci++) {
			if (i == tc &&
			    netif_attr_test_mask(j, mask, dev_maps->nr_ids) &&
			    netif_attr_test_online(j, online_mask, dev_maps->nr_ids))
				continue;

			active |= remove_xps_queue(dev_maps,
						   copy ? old_dev_maps : NULL,
						   tci, index);
		}
	}

	if (old_dev_maps)
		kfree_rcu(old_dev_maps, rcu);

	/* free map if not active */
	if (!active)
		reset_xps_maps(dev, dev_maps, type);

out_no_maps:
	mutex_unlock(&xps_map_mutex);

	return 0;
error:
	/* remove any maps that we added */
	for (j = 0; j < nr_ids; j++) {
		for (i = num_tc, tci = j * num_tc; i--; tci++) {
			new_map = xmap_dereference(new_dev_maps->attr_map[tci]);
			map = copy ?
			      xmap_dereference(dev_maps->attr_map[tci]) :
			      NULL;
			if (new_map && new_map != map)
				kfree(new_map);
		}
	}

	mutex_unlock(&xps_map_mutex);

	kfree(new_dev_maps);
	return -ENOMEM;
}
EXPORT_SYMBOL_GPL(__netif_set_xps_queue);

int netif_set_xps_queue(struct net_device *dev, const struct cpumask *mask,
			u16 index)
{
	int ret;

	cpus_read_lock();
	ret =  __netif_set_xps_queue(dev, cpumask_bits(mask), index, XPS_CPUS);
	cpus_read_unlock();

	return ret;
}
EXPORT_SYMBOL(netif_set_xps_queue);

#endif
static void netdev_unbind_all_sb_channels(struct net_device *dev)
{
	struct netdev_queue *txq = &dev->_tx[dev->num_tx_queues];

	/* Unbind any subordinate channels */
	while (txq-- != &dev->_tx[0]) {
		if (txq->sb_dev)
			netdev_unbind_sb_channel(dev, txq->sb_dev);
	}
}

void netdev_reset_tc(struct net_device *dev)
{
#ifdef CONFIG_XPS
	netif_reset_xps_queues_gt(dev, 0);
#endif
	netdev_unbind_all_sb_channels(dev);

	/* Reset TC configuration of device */
	dev->num_tc = 0;
	memset(dev->tc_to_txq, 0, sizeof(dev->tc_to_txq));
	memset(dev->prio_tc_map, 0, sizeof(dev->prio_tc_map));
}
EXPORT_SYMBOL(netdev_reset_tc);

int netdev_set_tc_queue(struct net_device *dev, u8 tc, u16 count, u16 offset)
{
	if (tc >= dev->num_tc)
		return -EINVAL;

#ifdef CONFIG_XPS
	netif_reset_xps_queues(dev, offset, count);
#endif
	dev->tc_to_txq[tc].count = count;
	dev->tc_to_txq[tc].offset = offset;
	return 0;
}
EXPORT_SYMBOL(netdev_set_tc_queue);

int netdev_set_num_tc(struct net_device *dev, u8 num_tc)
{
	if (num_tc > TC_MAX_QUEUE)
		return -EINVAL;

#ifdef CONFIG_XPS
	netif_reset_xps_queues_gt(dev, 0);
#endif
	netdev_unbind_all_sb_channels(dev);

	dev->num_tc = num_tc;
	return 0;
}
EXPORT_SYMBOL(netdev_set_num_tc);

void netdev_unbind_sb_channel(struct net_device *dev,
			      struct net_device *sb_dev)
{
	struct netdev_queue *txq = &dev->_tx[dev->num_tx_queues];

#ifdef CONFIG_XPS
	netif_reset_xps_queues_gt(sb_dev, 0);
#endif
	memset(sb_dev->tc_to_txq, 0, sizeof(sb_dev->tc_to_txq));
	memset(sb_dev->prio_tc_map, 0, sizeof(sb_dev->prio_tc_map));

	while (txq-- != &dev->_tx[0]) {
		if (txq->sb_dev == sb_dev)
			txq->sb_dev = NULL;
	}
}
EXPORT_SYMBOL(netdev_unbind_sb_channel);

int netdev_bind_sb_channel_queue(struct net_device *dev,
				 struct net_device *sb_dev,
				 u8 tc, u16 count, u16 offset)
{
	/* Make certain the sb_dev and dev are already configured */
	if (sb_dev->num_tc >= 0 || tc >= dev->num_tc)
		return -EINVAL;

	/* We cannot hand out queues we don't have */
	if ((offset + count) > dev->real_num_tx_queues)
		return -EINVAL;

	/* Record the mapping */
	sb_dev->tc_to_txq[tc].count = count;
	sb_dev->tc_to_txq[tc].offset = offset;

	/* Provide a way for Tx queue to find the tc_to_txq map or
	 * XPS map for itself.
	 */
	while (count--)
		netdev_get_tx_queue(dev, count + offset)->sb_dev = sb_dev;

	return 0;
}
EXPORT_SYMBOL(netdev_bind_sb_channel_queue);

int netdev_set_sb_channel(struct net_device *dev, u16 channel)
{
	/* Do not use a multiqueue device to represent a subordinate channel */
	if (netif_is_multiqueue(dev))
		return -ENODEV;

	/* We allow channels 1 - 32767 to be used for subordinate channels.
	 * Channel 0 is meant to be "native" mode and used only to represent
	 * the main root device. We allow writing 0 to reset the device back
	 * to normal mode after being used as a subordinate channel.
	 */
	if (channel > S16_MAX)
		return -EINVAL;

	dev->num_tc = -channel;

	return 0;
}
EXPORT_SYMBOL(netdev_set_sb_channel);

/*
 * Routine to help set real_num_tx_queues. To avoid skbs mapped to queues
 * greater than real_num_tx_queues stale skbs on the qdisc must be flushed.
 */
int netif_set_real_num_tx_queues(struct net_device *dev, unsigned int txq)
{
	bool disabling;
	int rc;

	disabling = txq < dev->real_num_tx_queues;

	if (txq < 1 || txq > dev->num_tx_queues)
		return -EINVAL;

	if (dev->reg_state == NETREG_REGISTERED ||
	    dev->reg_state == NETREG_UNREGISTERING) {
		ASSERT_RTNL();

		rc = netdev_queue_update_kobjects(dev, dev->real_num_tx_queues,
						  txq);
		if (rc)
			return rc;

		if (dev->num_tc)
			netif_setup_tc(dev, txq);

		dev_qdisc_change_real_num_tx(dev, txq);

		dev->real_num_tx_queues = txq;

		if (disabling) {
			synchronize_net();
			qdisc_reset_all_tx_gt(dev, txq);
#ifdef CONFIG_XPS
			netif_reset_xps_queues_gt(dev, txq);
#endif
		}
	} else {
		dev->real_num_tx_queues = txq;
	}

	return 0;
}
EXPORT_SYMBOL(netif_set_real_num_tx_queues);

#ifdef CONFIG_SYSFS
/**
 *	netif_set_real_num_rx_queues - set actual number of RX queues used
 *	@dev: Network device
 *	@rxq: Actual number of RX queues
 *
 *	This must be called either with the rtnl_lock held or before
 *	registration of the net device.  Returns 0 on success, or a
 *	negative error code.  If called before registration, it always
 *	succeeds.
 */
int netif_set_real_num_rx_queues(struct net_device *dev, unsigned int rxq)
{
	int rc;

	if (rxq < 1 || rxq > dev->num_rx_queues)
		return -EINVAL;

	if (dev->reg_state == NETREG_REGISTERED) {
		ASSERT_RTNL();

		rc = net_rx_queue_update_kobjects(dev, dev->real_num_rx_queues,
						  rxq);
		if (rc)
			return rc;
	}

	dev->real_num_rx_queues = rxq;
	return 0;
}
EXPORT_SYMBOL(netif_set_real_num_rx_queues);
#endif

/**
 *	netif_set_real_num_queues - set actual number of RX and TX queues used
 *	@dev: Network device
 *	@txq: Actual number of TX queues
 *	@rxq: Actual number of RX queues
 *
 *	Set the real number of both TX and RX queues.
 *	Does nothing if the number of queues is already correct.
 */
int netif_set_real_num_queues(struct net_device *dev,
			      unsigned int txq, unsigned int rxq)
{
	unsigned int old_rxq = dev->real_num_rx_queues;
	int err;

	if (txq < 1 || txq > dev->num_tx_queues ||
	    rxq < 1 || rxq > dev->num_rx_queues)
		return -EINVAL;

	/* Start from increases, so the error path only does decreases -
	 * decreases can't fail.
	 */
	if (rxq > dev->real_num_rx_queues) {
		err = netif_set_real_num_rx_queues(dev, rxq);
		if (err)
			return err;
	}
	if (txq > dev->real_num_tx_queues) {
		err = netif_set_real_num_tx_queues(dev, txq);
		if (err)
			goto undo_rx;
	}
	if (rxq < dev->real_num_rx_queues)
		WARN_ON(netif_set_real_num_rx_queues(dev, rxq));
	if (txq < dev->real_num_tx_queues)
		WARN_ON(netif_set_real_num_tx_queues(dev, txq));

	return 0;
undo_rx:
	WARN_ON(netif_set_real_num_rx_queues(dev, old_rxq));
	return err;
}
EXPORT_SYMBOL(netif_set_real_num_queues);

/**
 * netif_set_tso_max_size() - set the max size of TSO frames supported
 * @dev:	netdev to update
 * @size:	max skb->len of a TSO frame
 *
 * Set the limit on the size of TSO super-frames the device can handle.
 * Unless explicitly set the stack will assume the value of
 * %GSO_LEGACY_MAX_SIZE.
 */
void netif_set_tso_max_size(struct net_device *dev, unsigned int size)
{
	dev->tso_max_size = min(GSO_MAX_SIZE, size);
	if (size < READ_ONCE(dev->gso_max_size))
		netif_set_gso_max_size(dev, size);
	if (size < READ_ONCE(dev->gso_ipv4_max_size))
		netif_set_gso_ipv4_max_size(dev, size);
}
EXPORT_SYMBOL(netif_set_tso_max_size);

/**
 * netif_set_tso_max_segs() - set the max number of segs supported for TSO
 * @dev:	netdev to update
 * @segs:	max number of TCP segments
 *
 * Set the limit on the number of TCP segments the device can generate from
 * a single TSO super-frame.
 * Unless explicitly set the stack will assume the value of %GSO_MAX_SEGS.
 */
void netif_set_tso_max_segs(struct net_device *dev, unsigned int segs)
{
	dev->tso_max_segs = segs;
	if (segs < READ_ONCE(dev->gso_max_segs))
		netif_set_gso_max_segs(dev, segs);
}
EXPORT_SYMBOL(netif_set_tso_max_segs);

/**
 * netif_inherit_tso_max() - copy all TSO limits from a lower device to an upper
 * @to:		netdev to update
 * @from:	netdev from which to copy the limits
 */
void netif_inherit_tso_max(struct net_device *to, const struct net_device *from)
{
	netif_set_tso_max_size(to, from->tso_max_size);
	netif_set_tso_max_segs(to, from->tso_max_segs);
}
EXPORT_SYMBOL(netif_inherit_tso_max);

/**
 * netif_get_num_default_rss_queues - default number of RSS queues
 *
 * Default value is the number of physical cores if there are only 1 or 2, or
 * divided by 2 if there are more.
 */
int netif_get_num_default_rss_queues(void)
{
	cpumask_var_t cpus;
	int cpu, count = 0;

	if (unlikely(is_kdump_kernel() || !zalloc_cpumask_var(&cpus, GFP_KERNEL)))
		return 1;

	cpumask_copy(cpus, cpu_online_mask);
	for_each_cpu(cpu, cpus) {
		++count;
		cpumask_andnot(cpus, cpus, topology_sibling_cpumask(cpu));
	}
	free_cpumask_var(cpus);

	return count > 2 ? DIV_ROUND_UP(count, 2) : count;
}
EXPORT_SYMBOL(netif_get_num_default_rss_queues);

static void __netif_reschedule(struct Qdisc *q)
{
	struct softnet_data *sd;
	unsigned long flags;

	local_irq_save(flags);
	sd = this_cpu_ptr(&softnet_data);
	q->next_sched = NULL;
	*sd->output_queue_tailp = q;
	sd->output_queue_tailp = &q->next_sched;
	raise_softirq_irqoff(NET_TX_SOFTIRQ);
	local_irq_restore(flags);
}

void __netif_schedule(struct Qdisc *q)
{
	if (!test_and_set_bit(__QDISC_STATE_SCHED, &q->state))
		__netif_reschedule(q);
}
EXPORT_SYMBOL(__netif_schedule);

struct dev_kfree_skb_cb {
	enum skb_drop_reason reason;
};

static struct dev_kfree_skb_cb *get_kfree_skb_cb(const struct sk_buff *skb)
{
	return (struct dev_kfree_skb_cb *)skb->cb;
}

void netif_schedule_queue(struct netdev_queue *txq)
{
	rcu_read_lock();
	if (!netif_xmit_stopped(txq)) {
		struct Qdisc *q = rcu_dereference(txq->qdisc);

		__netif_schedule(q);
	}
	rcu_read_unlock();
}
EXPORT_SYMBOL(netif_schedule_queue);

void netif_tx_wake_queue(struct netdev_queue *dev_queue)
{
	if (test_and_clear_bit(__QUEUE_STATE_DRV_XOFF, &dev_queue->state)) {
		struct Qdisc *q;

		rcu_read_lock();
		q = rcu_dereference(dev_queue->qdisc);
		__netif_schedule(q);
		rcu_read_unlock();
	}
}
EXPORT_SYMBOL(netif_tx_wake_queue);

void dev_kfree_skb_irq_reason(struct sk_buff *skb, enum skb_drop_reason reason)
{
	unsigned long flags;

	if (unlikely(!skb))
		return;

	if (likely(refcount_read(&skb->users) == 1)) {
		smp_rmb();
		refcount_set(&skb->users, 0);
	} else if (likely(!refcount_dec_and_test(&skb->users))) {
		return;
	}
	get_kfree_skb_cb(skb)->reason = reason;
	local_irq_save(flags);
	skb->next = __this_cpu_read(softnet_data.completion_queue);
	__this_cpu_write(softnet_data.completion_queue, skb);
	raise_softirq_irqoff(NET_TX_SOFTIRQ);
	local_irq_restore(flags);
}
EXPORT_SYMBOL(dev_kfree_skb_irq_reason);

void dev_kfree_skb_any_reason(struct sk_buff *skb, enum skb_drop_reason reason)
{
	if (in_hardirq() || irqs_disabled())
		dev_kfree_skb_irq_reason(skb, reason);
	else
		kfree_skb_reason(skb, reason);
}
EXPORT_SYMBOL(dev_kfree_skb_any_reason);


/**
 * netif_device_detach - mark device as removed
 * @dev: network device
 *
 * Mark device as removed from system and therefore no longer available.
 */
void netif_device_detach(struct net_device *dev)
{
	if (test_and_clear_bit(__LINK_STATE_PRESENT, &dev->state) &&
	    netif_running(dev)) {
		netif_tx_stop_all_queues(dev);
	}
}
EXPORT_SYMBOL(netif_device_detach);

/**
 * netif_device_attach - mark device as attached
 * @dev: network device
 *
 * Mark device as attached from system and restart if needed.
 */
void netif_device_attach(struct net_device *dev)
{
	if (!test_and_set_bit(__LINK_STATE_PRESENT, &dev->state) &&
	    netif_running(dev)) {
		netif_tx_wake_all_queues(dev);
		__netdev_watchdog_up(dev);
	}
}
EXPORT_SYMBOL(netif_device_attach);

/*
 * Returns a Tx hash based on the given packet descriptor a Tx queues' number
 * to be used as a distribution range.
 */
static u16 skb_tx_hash(const struct net_device *dev,
		       const struct net_device *sb_dev,
		       struct sk_buff *skb)
{
	u32 hash;
	u16 qoffset = 0;
	u16 qcount = dev->real_num_tx_queues;

	if (dev->num_tc) {
		u8 tc = netdev_get_prio_tc_map(dev, skb->priority);

		qoffset = sb_dev->tc_to_txq[tc].offset;
		qcount = sb_dev->tc_to_txq[tc].count;
		if (unlikely(!qcount)) {
			net_warn_ratelimited("%s: invalid qcount, qoffset %u for tc %u\n",
					     sb_dev->name, qoffset, tc);
			qoffset = 0;
			qcount = dev->real_num_tx_queues;
		}
	}

	if (skb_rx_queue_recorded(skb)) {
		DEBUG_NET_WARN_ON_ONCE(qcount == 0);
		hash = skb_get_rx_queue(skb);
		if (hash >= qoffset)
			hash -= qoffset;
		while (unlikely(hash >= qcount))
			hash -= qcount;
		return hash + qoffset;
	}

	return (u16) reciprocal_scale(skb_get_hash(skb), qcount) + qoffset;
}

void skb_warn_bad_offload(const struct sk_buff *skb)
{
	static const netdev_features_t null_features;
	struct net_device *dev = skb->dev;
	const char *name = "";

	if (!net_ratelimit())
		return;

	if (dev) {
		if (dev->dev.parent)
			name = dev_driver_string(dev->dev.parent);
		else
			name = netdev_name(dev);
	}
	skb_dump(KERN_WARNING, skb, false);
	WARN(1, "%s: caps=(%pNF, %pNF)\n",
	     name, dev ? &dev->features : &null_features,
	     skb->sk ? &skb->sk->sk_route_caps : &null_features);
}

/*
 * Invalidate hardware checksum when packet is to be mangled, and
 * complete checksum manually on outgoing path.
 */
int skb_checksum_help(struct sk_buff *skb)
{
	__wsum csum;
	int ret = 0, offset;

	if (skb->ip_summed == CHECKSUM_COMPLETE)
		goto out_set_summed;

	if (unlikely(skb_is_gso(skb))) {
		skb_warn_bad_offload(skb);
		return -EINVAL;
	}

	if (!skb_frags_readable(skb)) {
		return -EFAULT;
	}

	/* Before computing a checksum, we should make sure no frag could
	 * be modified by an external entity : checksum could be wrong.
	 */
	if (skb_has_shared_frag(skb)) {
		ret = __skb_linearize(skb);
		if (ret)
			goto out;
	}

	offset = skb_checksum_start_offset(skb);
	ret = -EINVAL;
	if (unlikely(offset >= skb_headlen(skb))) {
		DO_ONCE_LITE(skb_dump, KERN_ERR, skb, false);
		WARN_ONCE(true, "offset (%d) >= skb_headlen() (%u)\n",
			  offset, skb_headlen(skb));
		goto out;
	}
	csum = skb_checksum(skb, offset, skb->len - offset, 0);

	offset += skb->csum_offset;
	if (unlikely(offset + sizeof(__sum16) > skb_headlen(skb))) {
		DO_ONCE_LITE(skb_dump, KERN_ERR, skb, false);
		WARN_ONCE(true, "offset+2 (%zu) > skb_headlen() (%u)\n",
			  offset + sizeof(__sum16), skb_headlen(skb));
		goto out;
	}
	ret = skb_ensure_writable(skb, offset + sizeof(__sum16));
	if (ret)
		goto out;

	*(__sum16 *)(skb->data + offset) = csum_fold(csum) ?: CSUM_MANGLED_0;
out_set_summed:
	skb->ip_summed = CHECKSUM_NONE;
out:
	return ret;
}
EXPORT_SYMBOL(skb_checksum_help);

int skb_crc32c_csum_help(struct sk_buff *skb)
{
	__le32 crc32c_csum;
	int ret = 0, offset, start;

	if (skb->ip_summed != CHECKSUM_PARTIAL)
		goto out;

	if (unlikely(skb_is_gso(skb)))
		goto out;

	/* Before computing a checksum, we should make sure no frag could
	 * be modified by an external entity : checksum could be wrong.
	 */
	if (unlikely(skb_has_shared_frag(skb))) {
		ret = __skb_linearize(skb);
		if (ret)
			goto out;
	}
	start = skb_checksum_start_offset(skb);
	offset = start + offsetof(struct sctphdr, checksum);
	if (WARN_ON_ONCE(offset >= skb_headlen(skb))) {
		ret = -EINVAL;
		goto out;
	}

	ret = skb_ensure_writable(skb, offset + sizeof(__le32));
	if (ret)
		goto out;

	crc32c_csum = cpu_to_le32(~__skb_checksum(skb, start,
						  skb->len - start, ~(__u32)0,
						  crc32c_csum_stub));
	*(__le32 *)(skb->data + offset) = crc32c_csum;
	skb_reset_csum_not_inet(skb);
out:
	return ret;
}
EXPORT_SYMBOL(skb_crc32c_csum_help);

__be16 skb_network_protocol(struct sk_buff *skb, int *depth)
{
	__be16 type = skb->protocol;

	/* Tunnel gso handlers can set protocol to ethernet. */
	if (type == htons(ETH_P_TEB)) {
		struct ethhdr *eth;

		if (unlikely(!pskb_may_pull(skb, sizeof(struct ethhdr))))
			return 0;

		eth = (struct ethhdr *)skb->data;
		type = eth->h_proto;
	}

	return vlan_get_protocol_and_depth(skb, type, depth);
}


/* Take action when hardware reception checksum errors are detected. */
#ifdef CONFIG_BUG
static void do_netdev_rx_csum_fault(struct net_device *dev, struct sk_buff *skb)
{
	netdev_err(dev, "hw csum failure\n");
	skb_dump(KERN_ERR, skb, true);
	dump_stack();
}

void netdev_rx_csum_fault(struct net_device *dev, struct sk_buff *skb)
{
	DO_ONCE_LITE(do_netdev_rx_csum_fault, dev, skb);
}
EXPORT_SYMBOL(netdev_rx_csum_fault);
#endif

/* XXX: check that highmem exists at all on the given machine. */
static int illegal_highdma(struct net_device *dev, struct sk_buff *skb)
{
#ifdef CONFIG_HIGHMEM
	int i;

	if (!(dev->features & NETIF_F_HIGHDMA)) {
		for (i = 0; i < skb_shinfo(skb)->nr_frags; i++) {
			skb_frag_t *frag = &skb_shinfo(skb)->frags[i];
			struct page *page = skb_frag_page(frag);

			if (page && PageHighMem(page))
				return 1;
		}
	}
#endif
	return 0;
}

/* If MPLS offload request, verify we are testing hardware MPLS features
 * instead of standard features for the netdev.
 */
#if IS_ENABLED(CONFIG_NET_MPLS_GSO)
static netdev_features_t net_mpls_features(struct sk_buff *skb,
					   netdev_features_t features,
					   __be16 type)
{
	if (eth_p_mpls(type))
		features &= skb->dev->mpls_features;

	return features;
}
#else
static netdev_features_t net_mpls_features(struct sk_buff *skb,
					   netdev_features_t features,
					   __be16 type)
{
	return features;
}
#endif

static netdev_features_t harmonize_features(struct sk_buff *skb,
	netdev_features_t features)
{
	__be16 type;

	type = skb_network_protocol(skb, NULL);
	features = net_mpls_features(skb, features, type);

	if (skb->ip_summed != CHECKSUM_NONE &&
	    !can_checksum_protocol(features, type)) {
		features &= ~(NETIF_F_CSUM_MASK | NETIF_F_GSO_MASK);
	}
	if (illegal_highdma(skb->dev, skb))
		features &= ~NETIF_F_SG;

	return features;
}

netdev_features_t passthru_features_check(struct sk_buff *skb,
					  struct net_device *dev,
					  netdev_features_t features)
{
	return features;
}
EXPORT_SYMBOL(passthru_features_check);

static netdev_features_t dflt_features_check(struct sk_buff *skb,
					     struct net_device *dev,
					     netdev_features_t features)
{
	return vlan_features_check(skb, features);
}

static netdev_features_t gso_features_check(const struct sk_buff *skb,
					    struct net_device *dev,
					    netdev_features_t features)
{
	u16 gso_segs = skb_shinfo(skb)->gso_segs;

	if (gso_segs > READ_ONCE(dev->gso_max_segs))
		return features & ~NETIF_F_GSO_MASK;

	if (unlikely(skb->len >= netif_get_gso_max_size(dev, skb)))
		return features & ~NETIF_F_GSO_MASK;

	if (!skb_shinfo(skb)->gso_type) {
		skb_warn_bad_offload(skb);
		return features & ~NETIF_F_GSO_MASK;
	}

	/* Support for GSO partial features requires software
	 * intervention before we can actually process the packets
	 * so we need to strip support for any partial features now
	 * and we can pull them back in after we have partially
	 * segmented the frame.
	 */
	if (!(skb_shinfo(skb)->gso_type & SKB_GSO_PARTIAL))
		features &= ~dev->gso_partial_features;

	/* Make sure to clear the IPv4 ID mangling feature if the
	 * IPv4 header has the potential to be fragmented.
	 */
	if (skb_shinfo(skb)->gso_type & SKB_GSO_TCPV4) {
		struct iphdr *iph = skb->encapsulation ?
				    inner_ip_hdr(skb) : ip_hdr(skb);

		if (!(iph->frag_off & htons(IP_DF)))
			features &= ~NETIF_F_TSO_MANGLEID;
	}

	return features;
}

netdev_features_t netif_skb_features(struct sk_buff *skb)
{
	struct net_device *dev = skb->dev;
	netdev_features_t features = dev->features;

	if (skb_is_gso(skb))
		features = gso_features_check(skb, dev, features);

	/* If encapsulation offload request, verify we are testing
	 * hardware encapsulation features instead of standard
	 * features for the netdev
	 */
	if (skb->encapsulation)
		features &= dev->hw_enc_features;

	if (skb_vlan_tagged(skb))
		features = netdev_intersect_features(features,
						     dev->vlan_features |
						     NETIF_F_HW_VLAN_CTAG_TX |
						     NETIF_F_HW_VLAN_STAG_TX);

	if (dev->netdev_ops->ndo_features_check)
		features &= dev->netdev_ops->ndo_features_check(skb, dev,
								features);
	else
		features &= dflt_features_check(skb, dev, features);

	return harmonize_features(skb, features);
}
EXPORT_SYMBOL(netif_skb_features);

static int xmit_one(struct sk_buff *skb, struct net_device *dev,
		    struct netdev_queue *txq, bool more)
{
	unsigned int len;
	int rc;

	if (dev_nit_active(dev))
		dev_queue_xmit_nit(skb, dev);

	len = skb->len;
	trace_net_dev_start_xmit(skb, dev);
	rc = netdev_start_xmit(skb, dev, txq, more);
	trace_net_dev_xmit(skb, rc, dev, len);

	return rc;
}

struct sk_buff *dev_hard_start_xmit(struct sk_buff *first, struct net_device *dev,
				    struct netdev_queue *txq, int *ret)
{
	struct sk_buff *skb = first;
	int rc = NETDEV_TX_OK;

	while (skb) {
		struct sk_buff *next = skb->next;

		skb_mark_not_on_list(skb);
		rc = xmit_one(skb, dev, txq, next != NULL);
		if (unlikely(!dev_xmit_complete(rc))) {
			skb->next = next;
			goto out;
		}

		skb = next;
		if (netif_tx_queue_stopped(txq) && skb) {
			rc = NETDEV_TX_BUSY;
			break;
		}
	}

out:
	*ret = rc;
	return skb;
}

static struct sk_buff *validate_xmit_vlan(struct sk_buff *skb,
					  netdev_features_t features)
{
	if (skb_vlan_tag_present(skb) &&
	    !vlan_hw_offload_capable(features, skb->vlan_proto))
		skb = __vlan_hwaccel_push_inside(skb);
	return skb;
}

int skb_csum_hwoffload_help(struct sk_buff *skb,
			    const netdev_features_t features)
{
	if (unlikely(skb_csum_is_sctp(skb)))
		return !!(features & NETIF_F_SCTP_CRC) ? 0 :
			skb_crc32c_csum_help(skb);

	if (features & NETIF_F_HW_CSUM)
		return 0;

	if (features & (NETIF_F_IP_CSUM | NETIF_F_IPV6_CSUM)) {
		if (vlan_get_protocol(skb) == htons(ETH_P_IPV6) &&
		    skb_network_header_len(skb) != sizeof(struct ipv6hdr))
			goto sw_checksum;
		switch (skb->csum_offset) {
		case offsetof(struct tcphdr, check):
		case offsetof(struct udphdr, check):
			return 0;
		}
	}

sw_checksum:
	return skb_checksum_help(skb);
}
EXPORT_SYMBOL(skb_csum_hwoffload_help);

static struct sk_buff *validate_xmit_skb(struct sk_buff *skb, struct net_device *dev, bool *again)
{
	netdev_features_t features;

	features = netif_skb_features(skb);
	skb = validate_xmit_vlan(skb, features);
	if (unlikely(!skb))
		goto out_null;

	skb = sk_validate_xmit_skb(skb, dev);
	if (unlikely(!skb))
		goto out_null;

	if (netif_needs_gso(skb, features)) {
		struct sk_buff *segs;

		segs = skb_gso_segment(skb, features);
		if (IS_ERR(segs)) {
			goto out_kfree_skb;
		} else if (segs) {
			consume_skb(skb);
			skb = segs;
		}
	} else {
		if (skb_needs_linearize(skb, features) &&
		    __skb_linearize(skb))
			goto out_kfree_skb;

		/* If packet is not checksummed and device does not
		 * support checksumming for this protocol, complete
		 * checksumming here.
		 */
		if (skb->ip_summed == CHECKSUM_PARTIAL) {
			if (skb->encapsulation)
				skb_set_inner_transport_header(skb,
							       skb_checksum_start_offset(skb));
			else
				skb_set_transport_header(skb,
							 skb_checksum_start_offset(skb));
			if (skb_csum_hwoffload_help(skb, features))
				goto out_kfree_skb;
		}
	}

	skb = validate_xmit_xfrm(skb, features, again);

	return skb;

out_kfree_skb:
	kfree_skb(skb);
out_null:
	dev_core_stats_tx_dropped_inc(dev);
	return NULL;
}

struct sk_buff *validate_xmit_skb_list(struct sk_buff *skb, struct net_device *dev, bool *again)
{
	struct sk_buff *next, *head = NULL, *tail;

	for (; skb != NULL; skb = next) {
		next = skb->next;
		skb_mark_not_on_list(skb);

		/* in case skb won't be segmented, point to itself */
		skb->prev = skb;

		skb = validate_xmit_skb(skb, dev, again);
		if (!skb)
			continue;

		if (!head)
			head = skb;
		else
			tail->next = skb;
		/* If skb was segmented, skb->prev points to
		 * the last segment. If not, it still contains skb.
		 */
		tail = skb->prev;
	}
	return head;
}
EXPORT_SYMBOL_GPL(validate_xmit_skb_list);

static void qdisc_pkt_len_init(struct sk_buff *skb)
{
	const struct skb_shared_info *shinfo = skb_shinfo(skb);

	qdisc_skb_cb(skb)->pkt_len = skb->len;

	/* To get more precise estimation of bytes sent on wire,
	 * we add to pkt_len the headers size of all segments
	 */
	if (shinfo->gso_size && skb_transport_header_was_set(skb)) {
		u16 gso_segs = shinfo->gso_segs;
		unsigned int hdr_len;

		/* mac layer + network layer */
		hdr_len = skb_transport_offset(skb);

		/* + transport layer */
		if (likely(shinfo->gso_type & (SKB_GSO_TCPV4 | SKB_GSO_TCPV6))) {
			const struct tcphdr *th;
			struct tcphdr _tcphdr;

			th = skb_header_pointer(skb, hdr_len,
						sizeof(_tcphdr), &_tcphdr);
			if (likely(th))
				hdr_len += __tcp_hdrlen(th);
		} else if (shinfo->gso_type & SKB_GSO_UDP_L4) {
			struct udphdr _udphdr;

			if (skb_header_pointer(skb, hdr_len,
					       sizeof(_udphdr), &_udphdr))
				hdr_len += sizeof(struct udphdr);
		}

		if (unlikely(shinfo->gso_type & SKB_GSO_DODGY)) {
			int payload = skb->len - hdr_len;

			/* Malicious packet. */
			if (payload <= 0)
				return;
			gso_segs = DIV_ROUND_UP(payload, shinfo->gso_size);
		}
		qdisc_skb_cb(skb)->pkt_len += (gso_segs - 1) * hdr_len;
	}
}

static int dev_qdisc_enqueue(struct sk_buff *skb, struct Qdisc *q,
			     struct sk_buff **to_free,
			     struct netdev_queue *txq)
{
	int rc;

	rc = q->enqueue(skb, q, to_free) & NET_XMIT_MASK;
	if (rc == NET_XMIT_SUCCESS)
		trace_qdisc_enqueue(q, txq, skb);
	return rc;
}

static inline int __dev_xmit_skb(struct sk_buff *skb, struct Qdisc *q,
				 struct net_device *dev,
				 struct netdev_queue *txq)
{
	spinlock_t *root_lock = qdisc_lock(q);
	struct sk_buff *to_free = NULL;
	bool contended;
	int rc;

	qdisc_calculate_pkt_len(skb, q);

	tcf_set_drop_reason(skb, SKB_DROP_REASON_QDISC_DROP);

	if (q->flags & TCQ_F_NOLOCK) {
		if (q->flags & TCQ_F_CAN_BYPASS && nolock_qdisc_is_empty(q) &&
		    qdisc_run_begin(q)) {
			/* Retest nolock_qdisc_is_empty() within the protection
			 * of q->seqlock to protect from racing with requeuing.
			 */
			if (unlikely(!nolock_qdisc_is_empty(q))) {
				rc = dev_qdisc_enqueue(skb, q, &to_free, txq);
				__qdisc_run(q);
				qdisc_run_end(q);

				goto no_lock_out;
			}

			qdisc_bstats_cpu_update(q, skb);
			if (sch_direct_xmit(skb, q, dev, txq, NULL, true) &&
			    !nolock_qdisc_is_empty(q))
				__qdisc_run(q);

			qdisc_run_end(q);
			return NET_XMIT_SUCCESS;
		}

		rc = dev_qdisc_enqueue(skb, q, &to_free, txq);
		qdisc_run(q);

no_lock_out:
		if (unlikely(to_free))
			kfree_skb_list_reason(to_free,
					      tcf_get_drop_reason(to_free));
		return rc;
	}

	if (unlikely(READ_ONCE(q->owner) == smp_processor_id())) {
<<<<<<< HEAD
		kfree_skb(skb);
=======
		kfree_skb_reason(skb, SKB_DROP_REASON_TC_RECLASSIFY_LOOP);
>>>>>>> 2d5404ca
		return NET_XMIT_DROP;
	}
	/*
	 * Heuristic to force contended enqueues to serialize on a
	 * separate lock before trying to get qdisc main lock.
	 * This permits qdisc->running owner to get the lock more
	 * often and dequeue packets faster.
	 * On PREEMPT_RT it is possible to preempt the qdisc owner during xmit
	 * and then other tasks will only enqueue packets. The packets will be
	 * sent after the qdisc owner is scheduled again. To prevent this
	 * scenario the task always serialize on the lock.
	 */
	contended = qdisc_is_running(q) || IS_ENABLED(CONFIG_PREEMPT_RT);
	if (unlikely(contended))
		spin_lock(&q->busylock);

	spin_lock(root_lock);
	if (unlikely(test_bit(__QDISC_STATE_DEACTIVATED, &q->state))) {
		__qdisc_drop(skb, &to_free);
		rc = NET_XMIT_DROP;
	} else if ((q->flags & TCQ_F_CAN_BYPASS) && !qdisc_qlen(q) &&
		   qdisc_run_begin(q)) {
		/*
		 * This is a work-conserving queue; there are no old skbs
		 * waiting to be sent out; and the qdisc is not running -
		 * xmit the skb directly.
		 */

		qdisc_bstats_update(q, skb);

		if (sch_direct_xmit(skb, q, dev, txq, root_lock, true)) {
			if (unlikely(contended)) {
				spin_unlock(&q->busylock);
				contended = false;
			}
			__qdisc_run(q);
		}

		qdisc_run_end(q);
		rc = NET_XMIT_SUCCESS;
	} else {
		WRITE_ONCE(q->owner, smp_processor_id());
		rc = dev_qdisc_enqueue(skb, q, &to_free, txq);
		WRITE_ONCE(q->owner, -1);
		if (qdisc_run_begin(q)) {
			if (unlikely(contended)) {
				spin_unlock(&q->busylock);
				contended = false;
			}
			__qdisc_run(q);
			qdisc_run_end(q);
		}
	}
	spin_unlock(root_lock);
	if (unlikely(to_free))
		kfree_skb_list_reason(to_free,
				      tcf_get_drop_reason(to_free));
	if (unlikely(contended))
		spin_unlock(&q->busylock);
	return rc;
}

#if IS_ENABLED(CONFIG_CGROUP_NET_PRIO)
static void skb_update_prio(struct sk_buff *skb)
{
	const struct netprio_map *map;
	const struct sock *sk;
	unsigned int prioidx;

	if (skb->priority)
		return;
	map = rcu_dereference_bh(skb->dev->priomap);
	if (!map)
		return;
	sk = skb_to_full_sk(skb);
	if (!sk)
		return;

	prioidx = sock_cgroup_prioidx(&sk->sk_cgrp_data);

	if (prioidx < map->priomap_len)
		skb->priority = map->priomap[prioidx];
}
#else
#define skb_update_prio(skb)
#endif

/**
 *	dev_loopback_xmit - loop back @skb
 *	@net: network namespace this loopback is happening in
 *	@sk:  sk needed to be a netfilter okfn
 *	@skb: buffer to transmit
 */
int dev_loopback_xmit(struct net *net, struct sock *sk, struct sk_buff *skb)
{
	skb_reset_mac_header(skb);
	__skb_pull(skb, skb_network_offset(skb));
	skb->pkt_type = PACKET_LOOPBACK;
	if (skb->ip_summed == CHECKSUM_NONE)
		skb->ip_summed = CHECKSUM_UNNECESSARY;
	DEBUG_NET_WARN_ON_ONCE(!skb_dst(skb));
	skb_dst_force(skb);
	netif_rx(skb);
	return 0;
}
EXPORT_SYMBOL(dev_loopback_xmit);

#ifdef CONFIG_NET_EGRESS
static struct netdev_queue *
netdev_tx_queue_mapping(struct net_device *dev, struct sk_buff *skb)
{
	int qm = skb_get_queue_mapping(skb);

	return netdev_get_tx_queue(dev, netdev_cap_txqueue(dev, qm));
}

<<<<<<< HEAD
static bool netdev_xmit_txqueue_skipped(void)
{
	return __this_cpu_read(softnet_data.xmit.skip_txqueue);
}

void netdev_xmit_skip_txqueue(bool skip)
{
	__this_cpu_write(softnet_data.xmit.skip_txqueue, skip);
}
EXPORT_SYMBOL_GPL(netdev_xmit_skip_txqueue);
#endif /* CONFIG_NET_EGRESS */

#ifdef CONFIG_NET_XGRESS
static int tc_run(struct tcx_entry *entry, struct sk_buff *skb)
{
	int ret = TC_ACT_UNSPEC;
#ifdef CONFIG_NET_CLS_ACT
	struct mini_Qdisc *miniq = rcu_dereference_bh(entry->miniq);
	struct tcf_result res;

	if (!miniq)
		return ret;

	tc_skb_cb(skb)->mru = 0;
	tc_skb_cb(skb)->post_ct = false;

	mini_qdisc_bstats_cpu_update(miniq, skb);
	ret = tcf_classify(skb, miniq->block, miniq->filter_list, &res, false);
	/* Only tcf related quirks below. */
	switch (ret) {
	case TC_ACT_SHOT:
		mini_qdisc_qstats_cpu_drop(miniq);
		break;
	case TC_ACT_OK:
	case TC_ACT_RECLASSIFY:
		skb->tc_index = TC_H_MIN(res.classid);
		break;
	}
#endif /* CONFIG_NET_CLS_ACT */
	return ret;
}

static DEFINE_STATIC_KEY_FALSE(tcx_needed_key);

void tcx_inc(void)
{
	static_branch_inc(&tcx_needed_key);
}

void tcx_dec(void)
{
	static_branch_dec(&tcx_needed_key);
}

static __always_inline enum tcx_action_base
tcx_run(const struct bpf_mprog_entry *entry, struct sk_buff *skb,
	const bool needs_mac)
{
	const struct bpf_mprog_fp *fp;
	const struct bpf_prog *prog;
	int ret = TCX_NEXT;

	if (needs_mac)
		__skb_push(skb, skb->mac_len);
	bpf_mprog_foreach_prog(entry, fp, prog) {
		bpf_compute_data_pointers(skb);
		ret = bpf_prog_run(prog, skb);
		if (ret != TCX_NEXT)
			break;
	}
	if (needs_mac)
		__skb_pull(skb, skb->mac_len);
	return tcx_action_code(skb, ret);
}

static __always_inline struct sk_buff *
sch_handle_ingress(struct sk_buff *skb, struct packet_type **pt_prev, int *ret,
		   struct net_device *orig_dev, bool *another)
{
	struct bpf_mprog_entry *entry = rcu_dereference_bh(skb->dev->tcx_ingress);
	int sch_ret;

	if (!entry)
		return skb;
	if (*pt_prev) {
		*ret = deliver_skb(skb, *pt_prev, orig_dev);
		*pt_prev = NULL;
	}

	qdisc_skb_cb(skb)->pkt_len = skb->len;
	tcx_set_ingress(skb, true);

	if (static_branch_unlikely(&tcx_needed_key)) {
		sch_ret = tcx_run(entry, skb, true);
		if (sch_ret != TC_ACT_UNSPEC)
			goto ingress_verdict;
	}
	sch_ret = tc_run(tcx_entry(entry), skb);
ingress_verdict:
	switch (sch_ret) {
	case TC_ACT_REDIRECT:
		/* skb_mac_header check was done by BPF, so we can safely
		 * push the L2 header back before redirecting to another
		 * netdev.
		 */
		__skb_push(skb, skb->mac_len);
		if (skb_do_redirect(skb) == -EAGAIN) {
			__skb_pull(skb, skb->mac_len);
			*another = true;
			break;
		}
		*ret = NET_RX_SUCCESS;
		return NULL;
	case TC_ACT_SHOT:
		kfree_skb_reason(skb, SKB_DROP_REASON_TC_INGRESS);
		*ret = NET_RX_DROP;
		return NULL;
	/* used by tc_run */
	case TC_ACT_STOLEN:
	case TC_ACT_QUEUED:
	case TC_ACT_TRAP:
		consume_skb(skb);
		fallthrough;
	case TC_ACT_CONSUMED:
		*ret = NET_RX_SUCCESS;
		return NULL;
	}

	return skb;
}

static __always_inline struct sk_buff *
sch_handle_egress(struct sk_buff *skb, int *ret, struct net_device *dev)
{
	struct bpf_mprog_entry *entry = rcu_dereference_bh(dev->tcx_egress);
	int sch_ret;

	if (!entry)
		return skb;

	/* qdisc_skb_cb(skb)->pkt_len & tcx_set_ingress() was
	 * already set by the caller.
	 */
	if (static_branch_unlikely(&tcx_needed_key)) {
		sch_ret = tcx_run(entry, skb, false);
		if (sch_ret != TC_ACT_UNSPEC)
			goto egress_verdict;
	}
	sch_ret = tc_run(tcx_entry(entry), skb);
egress_verdict:
	switch (sch_ret) {
	case TC_ACT_REDIRECT:
		/* No need to push/pop skb's mac_header here on egress! */
		skb_do_redirect(skb);
		*ret = NET_XMIT_SUCCESS;
		return NULL;
	case TC_ACT_SHOT:
		kfree_skb_reason(skb, SKB_DROP_REASON_TC_EGRESS);
		*ret = NET_XMIT_DROP;
		return NULL;
	/* used by tc_run */
	case TC_ACT_STOLEN:
	case TC_ACT_QUEUED:
	case TC_ACT_TRAP:
		consume_skb(skb);
		fallthrough;
	case TC_ACT_CONSUMED:
		*ret = NET_XMIT_SUCCESS;
		return NULL;
	}

	return skb;
}
#else
static __always_inline struct sk_buff *
sch_handle_ingress(struct sk_buff *skb, struct packet_type **pt_prev, int *ret,
		   struct net_device *orig_dev, bool *another)
=======
#ifndef CONFIG_PREEMPT_RT
static bool netdev_xmit_txqueue_skipped(void)
>>>>>>> 2d5404ca
{
	return skb;
}

static __always_inline struct sk_buff *
sch_handle_egress(struct sk_buff *skb, int *ret, struct net_device *dev)
{
	return skb;
}
<<<<<<< HEAD
#endif /* CONFIG_NET_XGRESS */
=======
EXPORT_SYMBOL_GPL(netdev_xmit_skip_txqueue);
>>>>>>> 2d5404ca

#else
static bool netdev_xmit_txqueue_skipped(void)
{
	return current->net_xmit.skip_txqueue;
}

void netdev_xmit_skip_txqueue(bool skip)
{
	current->net_xmit.skip_txqueue = skip;
}
EXPORT_SYMBOL_GPL(netdev_xmit_skip_txqueue);
#endif
#endif /* CONFIG_NET_EGRESS */

#ifdef CONFIG_NET_XGRESS
static int tc_run(struct tcx_entry *entry, struct sk_buff *skb,
		  enum skb_drop_reason *drop_reason)
{
	int ret = TC_ACT_UNSPEC;
#ifdef CONFIG_NET_CLS_ACT
	struct mini_Qdisc *miniq = rcu_dereference_bh(entry->miniq);
	struct tcf_result res;

	if (!miniq)
		return ret;

	if (static_branch_unlikely(&tcf_bypass_check_needed_key)) {
		if (tcf_block_bypass_sw(miniq->block))
			return ret;
	}

	tc_skb_cb(skb)->mru = 0;
	tc_skb_cb(skb)->post_ct = false;
	tcf_set_drop_reason(skb, *drop_reason);

	mini_qdisc_bstats_cpu_update(miniq, skb);
	ret = tcf_classify(skb, miniq->block, miniq->filter_list, &res, false);
	/* Only tcf related quirks below. */
	switch (ret) {
	case TC_ACT_SHOT:
		*drop_reason = tcf_get_drop_reason(skb);
		mini_qdisc_qstats_cpu_drop(miniq);
		break;
	case TC_ACT_OK:
	case TC_ACT_RECLASSIFY:
		skb->tc_index = TC_H_MIN(res.classid);
		break;
	}
#endif /* CONFIG_NET_CLS_ACT */
	return ret;
}

static DEFINE_STATIC_KEY_FALSE(tcx_needed_key);

void tcx_inc(void)
{
	static_branch_inc(&tcx_needed_key);
}

void tcx_dec(void)
{
	static_branch_dec(&tcx_needed_key);
}

static __always_inline enum tcx_action_base
tcx_run(const struct bpf_mprog_entry *entry, struct sk_buff *skb,
	const bool needs_mac)
{
	const struct bpf_mprog_fp *fp;
	const struct bpf_prog *prog;
	int ret = TCX_NEXT;

	if (needs_mac)
		__skb_push(skb, skb->mac_len);
	bpf_mprog_foreach_prog(entry, fp, prog) {
		bpf_compute_data_pointers(skb);
		ret = bpf_prog_run(prog, skb);
		if (ret != TCX_NEXT)
			break;
	}
	if (needs_mac)
		__skb_pull(skb, skb->mac_len);
	return tcx_action_code(skb, ret);
}

static __always_inline struct sk_buff *
sch_handle_ingress(struct sk_buff *skb, struct packet_type **pt_prev, int *ret,
		   struct net_device *orig_dev, bool *another)
{
	struct bpf_mprog_entry *entry = rcu_dereference_bh(skb->dev->tcx_ingress);
	enum skb_drop_reason drop_reason = SKB_DROP_REASON_TC_INGRESS;
	struct bpf_net_context __bpf_net_ctx, *bpf_net_ctx;
	int sch_ret;

	if (!entry)
		return skb;

	bpf_net_ctx = bpf_net_ctx_set(&__bpf_net_ctx);
	if (*pt_prev) {
		*ret = deliver_skb(skb, *pt_prev, orig_dev);
		*pt_prev = NULL;
	}

	qdisc_skb_cb(skb)->pkt_len = skb->len;
	tcx_set_ingress(skb, true);

	if (static_branch_unlikely(&tcx_needed_key)) {
		sch_ret = tcx_run(entry, skb, true);
		if (sch_ret != TC_ACT_UNSPEC)
			goto ingress_verdict;
	}
	sch_ret = tc_run(tcx_entry(entry), skb, &drop_reason);
ingress_verdict:
	switch (sch_ret) {
	case TC_ACT_REDIRECT:
		/* skb_mac_header check was done by BPF, so we can safely
		 * push the L2 header back before redirecting to another
		 * netdev.
		 */
		__skb_push(skb, skb->mac_len);
		if (skb_do_redirect(skb) == -EAGAIN) {
			__skb_pull(skb, skb->mac_len);
			*another = true;
			break;
		}
		*ret = NET_RX_SUCCESS;
		bpf_net_ctx_clear(bpf_net_ctx);
		return NULL;
	case TC_ACT_SHOT:
		kfree_skb_reason(skb, drop_reason);
		*ret = NET_RX_DROP;
		bpf_net_ctx_clear(bpf_net_ctx);
		return NULL;
	/* used by tc_run */
	case TC_ACT_STOLEN:
	case TC_ACT_QUEUED:
	case TC_ACT_TRAP:
		consume_skb(skb);
		fallthrough;
	case TC_ACT_CONSUMED:
		*ret = NET_RX_SUCCESS;
		bpf_net_ctx_clear(bpf_net_ctx);
		return NULL;
	}
	bpf_net_ctx_clear(bpf_net_ctx);

	return skb;
}

static __always_inline struct sk_buff *
sch_handle_egress(struct sk_buff *skb, int *ret, struct net_device *dev)
{
	struct bpf_mprog_entry *entry = rcu_dereference_bh(dev->tcx_egress);
	enum skb_drop_reason drop_reason = SKB_DROP_REASON_TC_EGRESS;
	struct bpf_net_context __bpf_net_ctx, *bpf_net_ctx;
	int sch_ret;

	if (!entry)
		return skb;

	bpf_net_ctx = bpf_net_ctx_set(&__bpf_net_ctx);

	/* qdisc_skb_cb(skb)->pkt_len & tcx_set_ingress() was
	 * already set by the caller.
	 */
	if (static_branch_unlikely(&tcx_needed_key)) {
		sch_ret = tcx_run(entry, skb, false);
		if (sch_ret != TC_ACT_UNSPEC)
			goto egress_verdict;
	}
	sch_ret = tc_run(tcx_entry(entry), skb, &drop_reason);
egress_verdict:
	switch (sch_ret) {
	case TC_ACT_REDIRECT:
		/* No need to push/pop skb's mac_header here on egress! */
		skb_do_redirect(skb);
		*ret = NET_XMIT_SUCCESS;
		bpf_net_ctx_clear(bpf_net_ctx);
		return NULL;
	case TC_ACT_SHOT:
		kfree_skb_reason(skb, drop_reason);
		*ret = NET_XMIT_DROP;
		bpf_net_ctx_clear(bpf_net_ctx);
		return NULL;
	/* used by tc_run */
	case TC_ACT_STOLEN:
	case TC_ACT_QUEUED:
	case TC_ACT_TRAP:
		consume_skb(skb);
		fallthrough;
	case TC_ACT_CONSUMED:
		*ret = NET_XMIT_SUCCESS;
		bpf_net_ctx_clear(bpf_net_ctx);
		return NULL;
	}
	bpf_net_ctx_clear(bpf_net_ctx);

	return skb;
}
#else
static __always_inline struct sk_buff *
sch_handle_ingress(struct sk_buff *skb, struct packet_type **pt_prev, int *ret,
		   struct net_device *orig_dev, bool *another)
{
	return skb;
}

static __always_inline struct sk_buff *
sch_handle_egress(struct sk_buff *skb, int *ret, struct net_device *dev)
{
	return skb;
}
#endif /* CONFIG_NET_XGRESS */

#ifdef CONFIG_XPS
static int __get_xps_queue_idx(struct net_device *dev, struct sk_buff *skb,
			       struct xps_dev_maps *dev_maps, unsigned int tci)
{
	int tc = netdev_get_prio_tc_map(dev, skb->priority);
	struct xps_map *map;
	int queue_index = -1;

	if (tc >= dev_maps->num_tc || tci >= dev_maps->nr_ids)
		return queue_index;

	tci *= dev_maps->num_tc;
	tci += tc;

	map = rcu_dereference(dev_maps->attr_map[tci]);
	if (map) {
		if (map->len == 1)
			queue_index = map->queues[0];
		else
			queue_index = map->queues[reciprocal_scale(
						skb_get_hash(skb), map->len)];
		if (unlikely(queue_index >= dev->real_num_tx_queues))
			queue_index = -1;
	}
	return queue_index;
}
#endif

static int get_xps_queue(struct net_device *dev, struct net_device *sb_dev,
			 struct sk_buff *skb)
{
#ifdef CONFIG_XPS
	struct xps_dev_maps *dev_maps;
	struct sock *sk = skb->sk;
	int queue_index = -1;

	if (!static_key_false(&xps_needed))
		return -1;

	rcu_read_lock();
	if (!static_key_false(&xps_rxqs_needed))
		goto get_cpus_map;

	dev_maps = rcu_dereference(sb_dev->xps_maps[XPS_RXQS]);
	if (dev_maps) {
		int tci = sk_rx_queue_get(sk);

		if (tci >= 0)
			queue_index = __get_xps_queue_idx(dev, skb, dev_maps,
							  tci);
	}

get_cpus_map:
	if (queue_index < 0) {
		dev_maps = rcu_dereference(sb_dev->xps_maps[XPS_CPUS]);
		if (dev_maps) {
			unsigned int tci = skb->sender_cpu - 1;

			queue_index = __get_xps_queue_idx(dev, skb, dev_maps,
							  tci);
		}
	}
	rcu_read_unlock();

	return queue_index;
#else
	return -1;
#endif
}

u16 dev_pick_tx_zero(struct net_device *dev, struct sk_buff *skb,
		     struct net_device *sb_dev)
{
	return 0;
}
EXPORT_SYMBOL(dev_pick_tx_zero);

u16 netdev_pick_tx(struct net_device *dev, struct sk_buff *skb,
		     struct net_device *sb_dev)
{
	struct sock *sk = skb->sk;
	int queue_index = sk_tx_queue_get(sk);

	sb_dev = sb_dev ? : dev;

	if (queue_index < 0 || skb->ooo_okay ||
	    queue_index >= dev->real_num_tx_queues) {
		int new_index = get_xps_queue(dev, sb_dev, skb);

		if (new_index < 0)
			new_index = skb_tx_hash(dev, sb_dev, skb);

		if (queue_index != new_index && sk &&
		    sk_fullsock(sk) &&
		    rcu_access_pointer(sk->sk_dst_cache))
			sk_tx_queue_set(sk, new_index);

		queue_index = new_index;
	}

	return queue_index;
}
EXPORT_SYMBOL(netdev_pick_tx);

struct netdev_queue *netdev_core_pick_tx(struct net_device *dev,
					 struct sk_buff *skb,
					 struct net_device *sb_dev)
{
	int queue_index = 0;

#ifdef CONFIG_XPS
	u32 sender_cpu = skb->sender_cpu - 1;

	if (sender_cpu >= (u32)NR_CPUS)
		skb->sender_cpu = raw_smp_processor_id() + 1;
#endif

	if (dev->real_num_tx_queues != 1) {
		const struct net_device_ops *ops = dev->netdev_ops;

		if (ops->ndo_select_queue)
			queue_index = ops->ndo_select_queue(dev, skb, sb_dev);
		else
			queue_index = netdev_pick_tx(dev, skb, sb_dev);

		queue_index = netdev_cap_txqueue(dev, queue_index);
	}

	skb_set_queue_mapping(skb, queue_index);
	return netdev_get_tx_queue(dev, queue_index);
}

/**
 * __dev_queue_xmit() - transmit a buffer
 * @skb:	buffer to transmit
 * @sb_dev:	suboordinate device used for L2 forwarding offload
 *
 * Queue a buffer for transmission to a network device. The caller must
 * have set the device and priority and built the buffer before calling
 * this function. The function can be called from an interrupt.
 *
 * When calling this method, interrupts MUST be enabled. This is because
 * the BH enable code must have IRQs enabled so that it will not deadlock.
 *
 * Regardless of the return value, the skb is consumed, so it is currently
 * difficult to retry a send to this method. (You can bump the ref count
 * before sending to hold a reference for retry if you are careful.)
 *
 * Return:
 * * 0				- buffer successfully transmitted
 * * positive qdisc return code	- NET_XMIT_DROP etc.
 * * negative errno		- other errors
 */
int __dev_queue_xmit(struct sk_buff *skb, struct net_device *sb_dev)
{
	struct net_device *dev = skb->dev;
	struct netdev_queue *txq = NULL;
	struct Qdisc *q;
	int rc = -ENOMEM;
	bool again = false;

	skb_reset_mac_header(skb);
	skb_assert_len(skb);

	if (unlikely(skb_shinfo(skb)->tx_flags & SKBTX_SCHED_TSTAMP))
		__skb_tstamp_tx(skb, NULL, NULL, skb->sk, SCM_TSTAMP_SCHED);

	/* Disable soft irqs for various locks below. Also
	 * stops preemption for RCU.
	 */
	rcu_read_lock_bh();

	skb_update_prio(skb);

	qdisc_pkt_len_init(skb);
	tcx_set_ingress(skb, false);
#ifdef CONFIG_NET_EGRESS
	if (static_branch_unlikely(&egress_needed_key)) {
		if (nf_hook_egress_active()) {
			skb = nf_hook_egress(skb, &rc, dev);
			if (!skb)
				goto out;
		}

		netdev_xmit_skip_txqueue(false);

		nf_skip_egress(skb, true);
		skb = sch_handle_egress(skb, &rc, dev);
		if (!skb)
			goto out;
		nf_skip_egress(skb, false);

		if (netdev_xmit_txqueue_skipped())
			txq = netdev_tx_queue_mapping(dev, skb);
	}
#endif
	/* If device/qdisc don't need skb->dst, release it right now while
	 * its hot in this cpu cache.
	 */
	if (dev->priv_flags & IFF_XMIT_DST_RELEASE)
		skb_dst_drop(skb);
	else
		skb_dst_force(skb);

	if (!txq)
		txq = netdev_core_pick_tx(dev, skb, sb_dev);

	q = rcu_dereference_bh(txq->qdisc);

	trace_net_dev_queue(skb);
	if (q->enqueue) {
		rc = __dev_xmit_skb(skb, q, dev, txq);
		goto out;
	}

	/* The device has no queue. Common case for software devices:
	 * loopback, all the sorts of tunnels...

	 * Really, it is unlikely that netif_tx_lock protection is necessary
	 * here.  (f.e. loopback and IP tunnels are clean ignoring statistics
	 * counters.)
	 * However, it is possible, that they rely on protection
	 * made by us here.

	 * Check this and shot the lock. It is not prone from deadlocks.
	 *Either shot noqueue qdisc, it is even simpler 8)
	 */
	if (dev->flags & IFF_UP) {
		int cpu = smp_processor_id(); /* ok because BHs are off */

		/* Other cpus might concurrently change txq->xmit_lock_owner
		 * to -1 or to their cpu id, but not to our id.
		 */
		if (READ_ONCE(txq->xmit_lock_owner) != cpu) {
			if (dev_xmit_recursion())
				goto recursion_alert;

			skb = validate_xmit_skb(skb, dev, &again);
			if (!skb)
				goto out;

			HARD_TX_LOCK(dev, txq, cpu);

			if (!netif_xmit_stopped(txq)) {
				dev_xmit_recursion_inc();
				skb = dev_hard_start_xmit(skb, dev, txq, &rc);
				dev_xmit_recursion_dec();
				if (dev_xmit_complete(rc)) {
					HARD_TX_UNLOCK(dev, txq);
					goto out;
				}
			}
			HARD_TX_UNLOCK(dev, txq);
			net_crit_ratelimited("Virtual device %s asks to queue packet!\n",
					     dev->name);
		} else {
			/* Recursion is detected! It is possible,
			 * unfortunately
			 */
recursion_alert:
			net_crit_ratelimited("Dead loop on virtual device %s, fix it urgently!\n",
					     dev->name);
		}
	}

	rc = -ENETDOWN;
	rcu_read_unlock_bh();

	dev_core_stats_tx_dropped_inc(dev);
	kfree_skb_list(skb);
	return rc;
out:
	rcu_read_unlock_bh();
	return rc;
}
EXPORT_SYMBOL(__dev_queue_xmit);

int __dev_direct_xmit(struct sk_buff *skb, u16 queue_id)
{
	struct net_device *dev = skb->dev;
	struct sk_buff *orig_skb = skb;
	struct netdev_queue *txq;
	int ret = NETDEV_TX_BUSY;
	bool again = false;

	if (unlikely(!netif_running(dev) ||
		     !netif_carrier_ok(dev)))
		goto drop;

	skb = validate_xmit_skb_list(skb, dev, &again);
	if (skb != orig_skb)
		goto drop;

	skb_set_queue_mapping(skb, queue_id);
	txq = skb_get_tx_queue(dev, skb);

	local_bh_disable();

	dev_xmit_recursion_inc();
	HARD_TX_LOCK(dev, txq, smp_processor_id());
	if (!netif_xmit_frozen_or_drv_stopped(txq))
		ret = netdev_start_xmit(skb, dev, txq, false);
	HARD_TX_UNLOCK(dev, txq);
	dev_xmit_recursion_dec();

	local_bh_enable();
	return ret;
drop:
	dev_core_stats_tx_dropped_inc(dev);
	kfree_skb_list(skb);
	return NET_XMIT_DROP;
}
EXPORT_SYMBOL(__dev_direct_xmit);

/*************************************************************************
 *			Receiver routines
 *************************************************************************/
static DEFINE_PER_CPU(struct task_struct *, backlog_napi);

int weight_p __read_mostly = 64;           /* old backlog weight */
int dev_weight_rx_bias __read_mostly = 1;  /* bias for backlog weight */
int dev_weight_tx_bias __read_mostly = 1;  /* bias for output_queue quota */

/* Called with irq disabled */
static inline void ____napi_schedule(struct softnet_data *sd,
				     struct napi_struct *napi)
{
	struct task_struct *thread;

	lockdep_assert_irqs_disabled();

	if (test_bit(NAPI_STATE_THREADED, &napi->state)) {
		/* Paired with smp_mb__before_atomic() in
		 * napi_enable()/dev_set_threaded().
		 * Use READ_ONCE() to guarantee a complete
		 * read on napi->thread. Only call
		 * wake_up_process() when it's not NULL.
		 */
		thread = READ_ONCE(napi->thread);
		if (thread) {
			if (use_backlog_threads() && thread == raw_cpu_read(backlog_napi))
				goto use_local_napi;

			set_bit(NAPI_STATE_SCHED_THREADED, &napi->state);
			wake_up_process(thread);
			return;
		}
	}

use_local_napi:
	list_add_tail(&napi->poll_list, &sd->poll_list);
	WRITE_ONCE(napi->list_owner, smp_processor_id());
	/* If not called from net_rx_action()
	 * we have to raise NET_RX_SOFTIRQ.
	 */
	if (!sd->in_net_rx_action)
		__raise_softirq_irqoff(NET_RX_SOFTIRQ);
}

#ifdef CONFIG_RPS

struct static_key_false rps_needed __read_mostly;
EXPORT_SYMBOL(rps_needed);
struct static_key_false rfs_needed __read_mostly;
EXPORT_SYMBOL(rfs_needed);

static struct rps_dev_flow *
set_rps_cpu(struct net_device *dev, struct sk_buff *skb,
	    struct rps_dev_flow *rflow, u16 next_cpu)
{
	if (next_cpu < nr_cpu_ids) {
		u32 head;
#ifdef CONFIG_RFS_ACCEL
		struct netdev_rx_queue *rxqueue;
		struct rps_dev_flow_table *flow_table;
		struct rps_dev_flow *old_rflow;
		u16 rxq_index;
		u32 flow_id;
		int rc;

		/* Should we steer this flow to a different hardware queue? */
		if (!skb_rx_queue_recorded(skb) || !dev->rx_cpu_rmap ||
		    !(dev->features & NETIF_F_NTUPLE))
			goto out;
		rxq_index = cpu_rmap_lookup_index(dev->rx_cpu_rmap, next_cpu);
		if (rxq_index == skb_get_rx_queue(skb))
			goto out;

		rxqueue = dev->_rx + rxq_index;
		flow_table = rcu_dereference(rxqueue->rps_flow_table);
		if (!flow_table)
			goto out;
		flow_id = skb_get_hash(skb) & flow_table->mask;
		rc = dev->netdev_ops->ndo_rx_flow_steer(dev, skb,
							rxq_index, flow_id);
		if (rc < 0)
			goto out;
		old_rflow = rflow;
		rflow = &flow_table->flows[flow_id];
		WRITE_ONCE(rflow->filter, rc);
		if (old_rflow->filter == rc)
			WRITE_ONCE(old_rflow->filter, RPS_NO_FILTER);
	out:
#endif
		head = READ_ONCE(per_cpu(softnet_data, next_cpu).input_queue_head);
		rps_input_queue_tail_save(&rflow->last_qtail, head);
	}

	WRITE_ONCE(rflow->cpu, next_cpu);
	return rflow;
}

/*
 * get_rps_cpu is called from netif_receive_skb and returns the target
 * CPU from the RPS map of the receiving queue for a given skb.
 * rcu_read_lock must be held on entry.
 */
static int get_rps_cpu(struct net_device *dev, struct sk_buff *skb,
		       struct rps_dev_flow **rflowp)
{
	const struct rps_sock_flow_table *sock_flow_table;
	struct netdev_rx_queue *rxqueue = dev->_rx;
	struct rps_dev_flow_table *flow_table;
	struct rps_map *map;
	int cpu = -1;
	u32 tcpu;
	u32 hash;

	if (skb_rx_queue_recorded(skb)) {
		u16 index = skb_get_rx_queue(skb);

		if (unlikely(index >= dev->real_num_rx_queues)) {
			WARN_ONCE(dev->real_num_rx_queues > 1,
				  "%s received packet on queue %u, but number "
				  "of RX queues is %u\n",
				  dev->name, index, dev->real_num_rx_queues);
			goto done;
		}
		rxqueue += index;
	}

	/* Avoid computing hash if RFS/RPS is not active for this rxqueue */

	flow_table = rcu_dereference(rxqueue->rps_flow_table);
	map = rcu_dereference(rxqueue->rps_map);
	if (!flow_table && !map)
		goto done;

	skb_reset_network_header(skb);
	hash = skb_get_hash(skb);
	if (!hash)
		goto done;

	sock_flow_table = rcu_dereference(net_hotdata.rps_sock_flow_table);
	if (flow_table && sock_flow_table) {
		struct rps_dev_flow *rflow;
		u32 next_cpu;
		u32 ident;

		/* First check into global flow table if there is a match.
		 * This READ_ONCE() pairs with WRITE_ONCE() from rps_record_sock_flow().
		 */
		ident = READ_ONCE(sock_flow_table->ents[hash & sock_flow_table->mask]);
		if ((ident ^ hash) & ~net_hotdata.rps_cpu_mask)
			goto try_rps;

		next_cpu = ident & net_hotdata.rps_cpu_mask;

		/* OK, now we know there is a match,
		 * we can look at the local (per receive queue) flow table
		 */
		rflow = &flow_table->flows[hash & flow_table->mask];
		tcpu = rflow->cpu;

		/*
		 * If the desired CPU (where last recvmsg was done) is
		 * different from current CPU (one in the rx-queue flow
		 * table entry), switch if one of the following holds:
		 *   - Current CPU is unset (>= nr_cpu_ids).
		 *   - Current CPU is offline.
		 *   - The current CPU's queue tail has advanced beyond the
		 *     last packet that was enqueued using this table entry.
		 *     This guarantees that all previous packets for the flow
		 *     have been dequeued, thus preserving in order delivery.
		 */
		if (unlikely(tcpu != next_cpu) &&
		    (tcpu >= nr_cpu_ids || !cpu_online(tcpu) ||
		     ((int)(READ_ONCE(per_cpu(softnet_data, tcpu).input_queue_head) -
		      rflow->last_qtail)) >= 0)) {
			tcpu = next_cpu;
			rflow = set_rps_cpu(dev, skb, rflow, next_cpu);
		}

		if (tcpu < nr_cpu_ids && cpu_online(tcpu)) {
			*rflowp = rflow;
			cpu = tcpu;
			goto done;
		}
	}

try_rps:

	if (map) {
		tcpu = map->cpus[reciprocal_scale(hash, map->len)];
		if (cpu_online(tcpu)) {
			cpu = tcpu;
			goto done;
		}
	}

done:
	return cpu;
}

#ifdef CONFIG_RFS_ACCEL

/**
 * rps_may_expire_flow - check whether an RFS hardware filter may be removed
 * @dev: Device on which the filter was set
 * @rxq_index: RX queue index
 * @flow_id: Flow ID passed to ndo_rx_flow_steer()
 * @filter_id: Filter ID returned by ndo_rx_flow_steer()
 *
 * Drivers that implement ndo_rx_flow_steer() should periodically call
 * this function for each installed filter and remove the filters for
 * which it returns %true.
 */
bool rps_may_expire_flow(struct net_device *dev, u16 rxq_index,
			 u32 flow_id, u16 filter_id)
{
	struct netdev_rx_queue *rxqueue = dev->_rx + rxq_index;
	struct rps_dev_flow_table *flow_table;
	struct rps_dev_flow *rflow;
	bool expire = true;
	unsigned int cpu;

	rcu_read_lock();
	flow_table = rcu_dereference(rxqueue->rps_flow_table);
	if (flow_table && flow_id <= flow_table->mask) {
		rflow = &flow_table->flows[flow_id];
		cpu = READ_ONCE(rflow->cpu);
		if (READ_ONCE(rflow->filter) == filter_id && cpu < nr_cpu_ids &&
		    ((int)(READ_ONCE(per_cpu(softnet_data, cpu).input_queue_head) -
			   READ_ONCE(rflow->last_qtail)) <
		     (int)(10 * flow_table->mask)))
			expire = false;
	}
	rcu_read_unlock();
	return expire;
}
EXPORT_SYMBOL(rps_may_expire_flow);

#endif /* CONFIG_RFS_ACCEL */

/* Called from hardirq (IPI) context */
static void rps_trigger_softirq(void *data)
{
	struct softnet_data *sd = data;

	____napi_schedule(sd, &sd->backlog);
	sd->received_rps++;
}

#endif /* CONFIG_RPS */

/* Called from hardirq (IPI) context */
static void trigger_rx_softirq(void *data)
{
	struct softnet_data *sd = data;

	__raise_softirq_irqoff(NET_RX_SOFTIRQ);
	smp_store_release(&sd->defer_ipi_scheduled, 0);
}

/*
 * After we queued a packet into sd->input_pkt_queue,
 * we need to make sure this queue is serviced soon.
 *
 * - If this is another cpu queue, link it to our rps_ipi_list,
 *   and make sure we will process rps_ipi_list from net_rx_action().
 *
 * - If this is our own queue, NAPI schedule our backlog.
 *   Note that this also raises NET_RX_SOFTIRQ.
 */
static void napi_schedule_rps(struct softnet_data *sd)
{
	struct softnet_data *mysd = this_cpu_ptr(&softnet_data);

#ifdef CONFIG_RPS
	if (sd != mysd) {
		if (use_backlog_threads()) {
			__napi_schedule_irqoff(&sd->backlog);
			return;
		}

		sd->rps_ipi_next = mysd->rps_ipi_list;
		mysd->rps_ipi_list = sd;

		/* If not called from net_rx_action() or napi_threaded_poll()
		 * we have to raise NET_RX_SOFTIRQ.
		 */
		if (!mysd->in_net_rx_action && !mysd->in_napi_threaded_poll)
			__raise_softirq_irqoff(NET_RX_SOFTIRQ);
		return;
	}
#endif /* CONFIG_RPS */
	__napi_schedule_irqoff(&mysd->backlog);
}

void kick_defer_list_purge(struct softnet_data *sd, unsigned int cpu)
{
	unsigned long flags;

	if (use_backlog_threads()) {
		backlog_lock_irq_save(sd, &flags);

		if (!__test_and_set_bit(NAPI_STATE_SCHED, &sd->backlog.state))
			__napi_schedule_irqoff(&sd->backlog);

		backlog_unlock_irq_restore(sd, &flags);

	} else if (!cmpxchg(&sd->defer_ipi_scheduled, 0, 1)) {
		smp_call_function_single_async(cpu, &sd->defer_csd);
	}
}

#ifdef CONFIG_NET_FLOW_LIMIT
int netdev_flow_limit_table_len __read_mostly = (1 << 12);
#endif

static bool skb_flow_limit(struct sk_buff *skb, unsigned int qlen)
{
#ifdef CONFIG_NET_FLOW_LIMIT
	struct sd_flow_limit *fl;
	struct softnet_data *sd;
	unsigned int old_flow, new_flow;

	if (qlen < (READ_ONCE(net_hotdata.max_backlog) >> 1))
		return false;

	sd = this_cpu_ptr(&softnet_data);

	rcu_read_lock();
	fl = rcu_dereference(sd->flow_limit);
	if (fl) {
		new_flow = skb_get_hash(skb) & (fl->num_buckets - 1);
		old_flow = fl->history[fl->history_head];
		fl->history[fl->history_head] = new_flow;

		fl->history_head++;
		fl->history_head &= FLOW_LIMIT_HISTORY - 1;

		if (likely(fl->buckets[old_flow]))
			fl->buckets[old_flow]--;

		if (++fl->buckets[new_flow] > (FLOW_LIMIT_HISTORY >> 1)) {
			fl->count++;
			rcu_read_unlock();
			return true;
		}
	}
	rcu_read_unlock();
#endif
	return false;
}

/*
 * enqueue_to_backlog is called to queue an skb to a per CPU backlog
 * queue (may be a remote CPU queue).
 */
static int enqueue_to_backlog(struct sk_buff *skb, int cpu,
			      unsigned int *qtail)
{
	enum skb_drop_reason reason;
	struct softnet_data *sd;
	unsigned long flags;
	unsigned int qlen;
	int max_backlog;
	u32 tail;

	reason = SKB_DROP_REASON_DEV_READY;
	if (!netif_running(skb->dev))
		goto bad_dev;

	reason = SKB_DROP_REASON_CPU_BACKLOG;
	sd = &per_cpu(softnet_data, cpu);

	qlen = skb_queue_len_lockless(&sd->input_pkt_queue);
	max_backlog = READ_ONCE(net_hotdata.max_backlog);
	if (unlikely(qlen > max_backlog))
		goto cpu_backlog_drop;
	backlog_lock_irq_save(sd, &flags);
	qlen = skb_queue_len(&sd->input_pkt_queue);
	if (qlen <= max_backlog && !skb_flow_limit(skb, qlen)) {
		if (!qlen) {
			/* Schedule NAPI for backlog device. We can use
			 * non atomic operation as we own the queue lock.
			 */
			if (!__test_and_set_bit(NAPI_STATE_SCHED,
						&sd->backlog.state))
				napi_schedule_rps(sd);
		}
		__skb_queue_tail(&sd->input_pkt_queue, skb);
		tail = rps_input_queue_tail_incr(sd);
		backlog_unlock_irq_restore(sd, &flags);

		/* save the tail outside of the critical section */
		rps_input_queue_tail_save(qtail, tail);
		return NET_RX_SUCCESS;
	}

	backlog_unlock_irq_restore(sd, &flags);

cpu_backlog_drop:
	atomic_inc(&sd->dropped);
bad_dev:
	dev_core_stats_rx_dropped_inc(skb->dev);
	kfree_skb_reason(skb, reason);
	return NET_RX_DROP;
}

static struct netdev_rx_queue *netif_get_rxqueue(struct sk_buff *skb)
{
	struct net_device *dev = skb->dev;
	struct netdev_rx_queue *rxqueue;

	rxqueue = dev->_rx;

	if (skb_rx_queue_recorded(skb)) {
		u16 index = skb_get_rx_queue(skb);

		if (unlikely(index >= dev->real_num_rx_queues)) {
			WARN_ONCE(dev->real_num_rx_queues > 1,
				  "%s received packet on queue %u, but number "
				  "of RX queues is %u\n",
				  dev->name, index, dev->real_num_rx_queues);

			return rxqueue; /* Return first rxqueue */
		}
		rxqueue += index;
	}
	return rxqueue;
}

u32 bpf_prog_run_generic_xdp(struct sk_buff *skb, struct xdp_buff *xdp,
			     struct bpf_prog *xdp_prog)
{
	void *orig_data, *orig_data_end, *hard_start;
	struct netdev_rx_queue *rxqueue;
	bool orig_bcast, orig_host;
	u32 mac_len, frame_sz;
	__be16 orig_eth_type;
	struct ethhdr *eth;
	u32 metalen, act;
	int off;

	/* The XDP program wants to see the packet starting at the MAC
	 * header.
	 */
	mac_len = skb->data - skb_mac_header(skb);
	hard_start = skb->data - skb_headroom(skb);

	/* SKB "head" area always have tailroom for skb_shared_info */
	frame_sz = (void *)skb_end_pointer(skb) - hard_start;
	frame_sz += SKB_DATA_ALIGN(sizeof(struct skb_shared_info));

	rxqueue = netif_get_rxqueue(skb);
	xdp_init_buff(xdp, frame_sz, &rxqueue->xdp_rxq);
	xdp_prepare_buff(xdp, hard_start, skb_headroom(skb) - mac_len,
			 skb_headlen(skb) + mac_len, true);
	if (skb_is_nonlinear(skb)) {
		skb_shinfo(skb)->xdp_frags_size = skb->data_len;
		xdp_buff_set_frags_flag(xdp);
	} else {
		xdp_buff_clear_frags_flag(xdp);
	}

	orig_data_end = xdp->data_end;
	orig_data = xdp->data;
	eth = (struct ethhdr *)xdp->data;
	orig_host = ether_addr_equal_64bits(eth->h_dest, skb->dev->dev_addr);
	orig_bcast = is_multicast_ether_addr_64bits(eth->h_dest);
	orig_eth_type = eth->h_proto;

	act = bpf_prog_run_xdp(xdp_prog, xdp);

	/* check if bpf_xdp_adjust_head was used */
	off = xdp->data - orig_data;
	if (off) {
		if (off > 0)
			__skb_pull(skb, off);
		else if (off < 0)
			__skb_push(skb, -off);

		skb->mac_header += off;
		skb_reset_network_header(skb);
	}

	/* check if bpf_xdp_adjust_tail was used */
	off = xdp->data_end - orig_data_end;
	if (off != 0) {
		skb_set_tail_pointer(skb, xdp->data_end - xdp->data);
		skb->len += off; /* positive on grow, negative on shrink */
	}

	/* XDP frag metadata (e.g. nr_frags) are updated in eBPF helpers
	 * (e.g. bpf_xdp_adjust_tail), we need to update data_len here.
	 */
	if (xdp_buff_has_frags(xdp))
		skb->data_len = skb_shinfo(skb)->xdp_frags_size;
	else
		skb->data_len = 0;

	/* check if XDP changed eth hdr such SKB needs update */
	eth = (struct ethhdr *)xdp->data;
	if ((orig_eth_type != eth->h_proto) ||
	    (orig_host != ether_addr_equal_64bits(eth->h_dest,
						  skb->dev->dev_addr)) ||
	    (orig_bcast != is_multicast_ether_addr_64bits(eth->h_dest))) {
		__skb_push(skb, ETH_HLEN);
		skb->pkt_type = PACKET_HOST;
		skb->protocol = eth_type_trans(skb, skb->dev);
	}

	/* Redirect/Tx gives L2 packet, code that will reuse skb must __skb_pull
	 * before calling us again on redirect path. We do not call do_redirect
	 * as we leave that up to the caller.
	 *
	 * Caller is responsible for managing lifetime of skb (i.e. calling
	 * kfree_skb in response to actions it cannot handle/XDP_DROP).
	 */
	switch (act) {
	case XDP_REDIRECT:
	case XDP_TX:
		__skb_push(skb, mac_len);
		break;
	case XDP_PASS:
		metalen = xdp->data - xdp->data_meta;
		if (metalen)
			skb_metadata_set(skb, metalen);
		break;
	}

	return act;
}

static int
netif_skb_check_for_xdp(struct sk_buff **pskb, struct bpf_prog *prog)
{
	struct sk_buff *skb = *pskb;
	int err, hroom, troom;

	if (!skb_cow_data_for_xdp(this_cpu_read(system_page_pool), pskb, prog))
		return 0;

	/* In case we have to go down the path and also linearize,
	 * then lets do the pskb_expand_head() work just once here.
	 */
	hroom = XDP_PACKET_HEADROOM - skb_headroom(skb);
	troom = skb->tail + skb->data_len - skb->end;
	err = pskb_expand_head(skb,
			       hroom > 0 ? ALIGN(hroom, NET_SKB_PAD) : 0,
			       troom > 0 ? troom + 128 : 0, GFP_ATOMIC);
	if (err)
		return err;

	return skb_linearize(skb);
}

static u32 netif_receive_generic_xdp(struct sk_buff **pskb,
				     struct xdp_buff *xdp,
				     struct bpf_prog *xdp_prog)
{
	struct sk_buff *skb = *pskb;
	u32 mac_len, act = XDP_DROP;

	/* Reinjected packets coming from act_mirred or similar should
	 * not get XDP generic processing.
	 */
	if (skb_is_redirected(skb))
		return XDP_PASS;

	/* XDP packets must have sufficient headroom of XDP_PACKET_HEADROOM
	 * bytes. This is the guarantee that also native XDP provides,
	 * thus we need to do it here as well.
	 */
	mac_len = skb->data - skb_mac_header(skb);
	__skb_push(skb, mac_len);

	if (skb_cloned(skb) || skb_is_nonlinear(skb) ||
	    skb_headroom(skb) < XDP_PACKET_HEADROOM) {
		if (netif_skb_check_for_xdp(pskb, xdp_prog))
			goto do_drop;
	}

	__skb_pull(*pskb, mac_len);

	act = bpf_prog_run_generic_xdp(*pskb, xdp, xdp_prog);
	switch (act) {
	case XDP_REDIRECT:
	case XDP_TX:
	case XDP_PASS:
		break;
	default:
		bpf_warn_invalid_xdp_action((*pskb)->dev, xdp_prog, act);
		fallthrough;
	case XDP_ABORTED:
		trace_xdp_exception((*pskb)->dev, xdp_prog, act);
		fallthrough;
	case XDP_DROP:
	do_drop:
		kfree_skb(*pskb);
		break;
	}

	return act;
}

/* When doing generic XDP we have to bypass the qdisc layer and the
 * network taps in order to match in-driver-XDP behavior. This also means
 * that XDP packets are able to starve other packets going through a qdisc,
 * and DDOS attacks will be more effective. In-driver-XDP use dedicated TX
 * queues, so they do not have this starvation issue.
 */
void generic_xdp_tx(struct sk_buff *skb, struct bpf_prog *xdp_prog)
{
	struct net_device *dev = skb->dev;
	struct netdev_queue *txq;
	bool free_skb = true;
	int cpu, rc;

	txq = netdev_core_pick_tx(dev, skb, NULL);
	cpu = smp_processor_id();
	HARD_TX_LOCK(dev, txq, cpu);
	if (!netif_xmit_frozen_or_drv_stopped(txq)) {
		rc = netdev_start_xmit(skb, dev, txq, 0);
		if (dev_xmit_complete(rc))
			free_skb = false;
	}
	HARD_TX_UNLOCK(dev, txq);
	if (free_skb) {
		trace_xdp_exception(dev, xdp_prog, XDP_TX);
		dev_core_stats_tx_dropped_inc(dev);
		kfree_skb(skb);
	}
}

static DEFINE_STATIC_KEY_FALSE(generic_xdp_needed_key);

int do_xdp_generic(struct bpf_prog *xdp_prog, struct sk_buff **pskb)
{
	struct bpf_net_context __bpf_net_ctx, *bpf_net_ctx;

	if (xdp_prog) {
		struct xdp_buff xdp;
		u32 act;
		int err;

		bpf_net_ctx = bpf_net_ctx_set(&__bpf_net_ctx);
		act = netif_receive_generic_xdp(pskb, &xdp, xdp_prog);
		if (act != XDP_PASS) {
			switch (act) {
			case XDP_REDIRECT:
				err = xdp_do_generic_redirect((*pskb)->dev, *pskb,
							      &xdp, xdp_prog);
				if (err)
					goto out_redir;
				break;
			case XDP_TX:
				generic_xdp_tx(*pskb, xdp_prog);
				break;
			}
			bpf_net_ctx_clear(bpf_net_ctx);
			return XDP_DROP;
		}
		bpf_net_ctx_clear(bpf_net_ctx);
	}
	return XDP_PASS;
out_redir:
	bpf_net_ctx_clear(bpf_net_ctx);
	kfree_skb_reason(*pskb, SKB_DROP_REASON_XDP);
	return XDP_DROP;
}
EXPORT_SYMBOL_GPL(do_xdp_generic);

static int netif_rx_internal(struct sk_buff *skb)
{
	int ret;

	net_timestamp_check(READ_ONCE(net_hotdata.tstamp_prequeue), skb);

	trace_netif_rx(skb);

#ifdef CONFIG_RPS
	if (static_branch_unlikely(&rps_needed)) {
		struct rps_dev_flow voidflow, *rflow = &voidflow;
		int cpu;

		rcu_read_lock();

		cpu = get_rps_cpu(skb->dev, skb, &rflow);
		if (cpu < 0)
			cpu = smp_processor_id();

		ret = enqueue_to_backlog(skb, cpu, &rflow->last_qtail);

		rcu_read_unlock();
	} else
#endif
	{
		unsigned int qtail;

		ret = enqueue_to_backlog(skb, smp_processor_id(), &qtail);
	}
	return ret;
}

/**
 *	__netif_rx	-	Slightly optimized version of netif_rx
 *	@skb: buffer to post
 *
 *	This behaves as netif_rx except that it does not disable bottom halves.
 *	As a result this function may only be invoked from the interrupt context
 *	(either hard or soft interrupt).
 */
int __netif_rx(struct sk_buff *skb)
{
	int ret;

	lockdep_assert_once(hardirq_count() | softirq_count());

	trace_netif_rx_entry(skb);
	ret = netif_rx_internal(skb);
	trace_netif_rx_exit(ret);
	return ret;
}
EXPORT_SYMBOL(__netif_rx);

/**
 *	netif_rx	-	post buffer to the network code
 *	@skb: buffer to post
 *
 *	This function receives a packet from a device driver and queues it for
 *	the upper (protocol) levels to process via the backlog NAPI device. It
 *	always succeeds. The buffer may be dropped during processing for
 *	congestion control or by the protocol layers.
 *	The network buffer is passed via the backlog NAPI device. Modern NIC
 *	driver should use NAPI and GRO.
 *	This function can used from interrupt and from process context. The
 *	caller from process context must not disable interrupts before invoking
 *	this function.
 *
 *	return values:
 *	NET_RX_SUCCESS	(no congestion)
 *	NET_RX_DROP     (packet was dropped)
 *
 */
int netif_rx(struct sk_buff *skb)
{
	bool need_bh_off = !(hardirq_count() | softirq_count());
	int ret;

	if (need_bh_off)
		local_bh_disable();
	trace_netif_rx_entry(skb);
	ret = netif_rx_internal(skb);
	trace_netif_rx_exit(ret);
	if (need_bh_off)
		local_bh_enable();
	return ret;
}
EXPORT_SYMBOL(netif_rx);

static __latent_entropy void net_tx_action(void)
{
	struct softnet_data *sd = this_cpu_ptr(&softnet_data);

	if (sd->completion_queue) {
		struct sk_buff *clist;

		local_irq_disable();
		clist = sd->completion_queue;
		sd->completion_queue = NULL;
		local_irq_enable();

		while (clist) {
			struct sk_buff *skb = clist;

			clist = clist->next;

			WARN_ON(refcount_read(&skb->users));
			if (likely(get_kfree_skb_cb(skb)->reason == SKB_CONSUMED))
				trace_consume_skb(skb, net_tx_action);
			else
				trace_kfree_skb(skb, net_tx_action,
						get_kfree_skb_cb(skb)->reason, NULL);

			if (skb->fclone != SKB_FCLONE_UNAVAILABLE)
				__kfree_skb(skb);
			else
				__napi_kfree_skb(skb,
						 get_kfree_skb_cb(skb)->reason);
		}
	}

	if (sd->output_queue) {
		struct Qdisc *head;

		local_irq_disable();
		head = sd->output_queue;
		sd->output_queue = NULL;
		sd->output_queue_tailp = &sd->output_queue;
		local_irq_enable();

		rcu_read_lock();

		while (head) {
			struct Qdisc *q = head;
			spinlock_t *root_lock = NULL;

			head = head->next_sched;

			/* We need to make sure head->next_sched is read
			 * before clearing __QDISC_STATE_SCHED
			 */
			smp_mb__before_atomic();

			if (!(q->flags & TCQ_F_NOLOCK)) {
				root_lock = qdisc_lock(q);
				spin_lock(root_lock);
			} else if (unlikely(test_bit(__QDISC_STATE_DEACTIVATED,
						     &q->state))) {
				/* There is a synchronize_net() between
				 * STATE_DEACTIVATED flag being set and
				 * qdisc_reset()/some_qdisc_is_busy() in
				 * dev_deactivate(), so we can safely bail out
				 * early here to avoid data race between
				 * qdisc_deactivate() and some_qdisc_is_busy()
				 * for lockless qdisc.
				 */
				clear_bit(__QDISC_STATE_SCHED, &q->state);
				continue;
			}

			clear_bit(__QDISC_STATE_SCHED, &q->state);
			qdisc_run(q);
			if (root_lock)
				spin_unlock(root_lock);
		}

		rcu_read_unlock();
	}

	xfrm_dev_backlog(sd);
}

#if IS_ENABLED(CONFIG_BRIDGE) && IS_ENABLED(CONFIG_ATM_LANE)
/* This hook is defined here for ATM LANE */
int (*br_fdb_test_addr_hook)(struct net_device *dev,
			     unsigned char *addr) __read_mostly;
EXPORT_SYMBOL_GPL(br_fdb_test_addr_hook);
#endif

/**
 *	netdev_is_rx_handler_busy - check if receive handler is registered
 *	@dev: device to check
 *
 *	Check if a receive handler is already registered for a given device.
 *	Return true if there one.
 *
 *	The caller must hold the rtnl_mutex.
 */
bool netdev_is_rx_handler_busy(struct net_device *dev)
{
	ASSERT_RTNL();
	return dev && rtnl_dereference(dev->rx_handler);
}
EXPORT_SYMBOL_GPL(netdev_is_rx_handler_busy);

/**
 *	netdev_rx_handler_register - register receive handler
 *	@dev: device to register a handler for
 *	@rx_handler: receive handler to register
 *	@rx_handler_data: data pointer that is used by rx handler
 *
 *	Register a receive handler for a device. This handler will then be
 *	called from __netif_receive_skb. A negative errno code is returned
 *	on a failure.
 *
 *	The caller must hold the rtnl_mutex.
 *
 *	For a general description of rx_handler, see enum rx_handler_result.
 */
int netdev_rx_handler_register(struct net_device *dev,
			       rx_handler_func_t *rx_handler,
			       void *rx_handler_data)
{
	if (netdev_is_rx_handler_busy(dev))
		return -EBUSY;

	if (dev->priv_flags & IFF_NO_RX_HANDLER)
		return -EINVAL;

	/* Note: rx_handler_data must be set before rx_handler */
	rcu_assign_pointer(dev->rx_handler_data, rx_handler_data);
	rcu_assign_pointer(dev->rx_handler, rx_handler);

	return 0;
}
EXPORT_SYMBOL_GPL(netdev_rx_handler_register);

/**
 *	netdev_rx_handler_unregister - unregister receive handler
 *	@dev: device to unregister a handler from
 *
 *	Unregister a receive handler from a device.
 *
 *	The caller must hold the rtnl_mutex.
 */
void netdev_rx_handler_unregister(struct net_device *dev)
{

	ASSERT_RTNL();
	RCU_INIT_POINTER(dev->rx_handler, NULL);
	/* a reader seeing a non NULL rx_handler in a rcu_read_lock()
	 * section has a guarantee to see a non NULL rx_handler_data
	 * as well.
	 */
	synchronize_net();
	RCU_INIT_POINTER(dev->rx_handler_data, NULL);
}
EXPORT_SYMBOL_GPL(netdev_rx_handler_unregister);

/*
 * Limit the use of PFMEMALLOC reserves to those protocols that implement
 * the special handling of PFMEMALLOC skbs.
 */
static bool skb_pfmemalloc_protocol(struct sk_buff *skb)
{
	switch (skb->protocol) {
	case htons(ETH_P_ARP):
	case htons(ETH_P_IP):
	case htons(ETH_P_IPV6):
	case htons(ETH_P_8021Q):
	case htons(ETH_P_8021AD):
		return true;
	default:
		return false;
	}
}

static inline int nf_ingress(struct sk_buff *skb, struct packet_type **pt_prev,
			     int *ret, struct net_device *orig_dev)
{
	if (nf_hook_ingress_active(skb)) {
		int ingress_retval;

		if (*pt_prev) {
			*ret = deliver_skb(skb, *pt_prev, orig_dev);
			*pt_prev = NULL;
		}

		rcu_read_lock();
		ingress_retval = nf_hook_ingress(skb);
		rcu_read_unlock();
		return ingress_retval;
	}
	return 0;
}

static int __netif_receive_skb_core(struct sk_buff **pskb, bool pfmemalloc,
				    struct packet_type **ppt_prev)
{
	struct packet_type *ptype, *pt_prev;
	rx_handler_func_t *rx_handler;
	struct sk_buff *skb = *pskb;
	struct net_device *orig_dev;
	bool deliver_exact = false;
	int ret = NET_RX_DROP;
	__be16 type;

	net_timestamp_check(!READ_ONCE(net_hotdata.tstamp_prequeue), skb);

	trace_netif_receive_skb(skb);

	orig_dev = skb->dev;

	skb_reset_network_header(skb);
	if (!skb_transport_header_was_set(skb))
		skb_reset_transport_header(skb);
	skb_reset_mac_len(skb);

	pt_prev = NULL;

another_round:
	skb->skb_iif = skb->dev->ifindex;

	__this_cpu_inc(softnet_data.processed);

	if (static_branch_unlikely(&generic_xdp_needed_key)) {
		int ret2;

		migrate_disable();
		ret2 = do_xdp_generic(rcu_dereference(skb->dev->xdp_prog),
				      &skb);
		migrate_enable();

		if (ret2 != XDP_PASS) {
			ret = NET_RX_DROP;
			goto out;
		}
	}

	if (eth_type_vlan(skb->protocol)) {
		skb = skb_vlan_untag(skb);
		if (unlikely(!skb))
			goto out;
	}

	if (skb_skip_tc_classify(skb))
		goto skip_classify;

	if (pfmemalloc)
		goto skip_taps;

	list_for_each_entry_rcu(ptype, &net_hotdata.ptype_all, list) {
		if (pt_prev)
			ret = deliver_skb(skb, pt_prev, orig_dev);
		pt_prev = ptype;
	}

	list_for_each_entry_rcu(ptype, &skb->dev->ptype_all, list) {
		if (pt_prev)
			ret = deliver_skb(skb, pt_prev, orig_dev);
		pt_prev = ptype;
	}

skip_taps:
#ifdef CONFIG_NET_INGRESS
	if (static_branch_unlikely(&ingress_needed_key)) {
		bool another = false;

		nf_skip_egress(skb, true);
		skb = sch_handle_ingress(skb, &pt_prev, &ret, orig_dev,
					 &another);
		if (another)
			goto another_round;
		if (!skb)
			goto out;

		nf_skip_egress(skb, false);
		if (nf_ingress(skb, &pt_prev, &ret, orig_dev) < 0)
			goto out;
	}
#endif
	skb_reset_redirect(skb);
skip_classify:
	if (pfmemalloc && !skb_pfmemalloc_protocol(skb))
		goto drop;

	if (skb_vlan_tag_present(skb)) {
		if (pt_prev) {
			ret = deliver_skb(skb, pt_prev, orig_dev);
			pt_prev = NULL;
		}
		if (vlan_do_receive(&skb))
			goto another_round;
		else if (unlikely(!skb))
			goto out;
	}

	rx_handler = rcu_dereference(skb->dev->rx_handler);
	if (rx_handler) {
		if (pt_prev) {
			ret = deliver_skb(skb, pt_prev, orig_dev);
			pt_prev = NULL;
		}
		switch (rx_handler(&skb)) {
		case RX_HANDLER_CONSUMED:
			ret = NET_RX_SUCCESS;
			goto out;
		case RX_HANDLER_ANOTHER:
			goto another_round;
		case RX_HANDLER_EXACT:
			deliver_exact = true;
			break;
		case RX_HANDLER_PASS:
			break;
		default:
			BUG();
		}
	}

	if (unlikely(skb_vlan_tag_present(skb)) && !netdev_uses_dsa(skb->dev)) {
check_vlan_id:
		if (skb_vlan_tag_get_id(skb)) {
			/* Vlan id is non 0 and vlan_do_receive() above couldn't
			 * find vlan device.
			 */
			skb->pkt_type = PACKET_OTHERHOST;
		} else if (eth_type_vlan(skb->protocol)) {
			/* Outer header is 802.1P with vlan 0, inner header is
			 * 802.1Q or 802.1AD and vlan_do_receive() above could
			 * not find vlan dev for vlan id 0.
			 */
			__vlan_hwaccel_clear_tag(skb);
			skb = skb_vlan_untag(skb);
			if (unlikely(!skb))
				goto out;
			if (vlan_do_receive(&skb))
				/* After stripping off 802.1P header with vlan 0
				 * vlan dev is found for inner header.
				 */
				goto another_round;
			else if (unlikely(!skb))
				goto out;
			else
				/* We have stripped outer 802.1P vlan 0 header.
				 * But could not find vlan dev.
				 * check again for vlan id to set OTHERHOST.
				 */
				goto check_vlan_id;
		}
		/* Note: we might in the future use prio bits
		 * and set skb->priority like in vlan_do_receive()
		 * For the time being, just ignore Priority Code Point
		 */
		__vlan_hwaccel_clear_tag(skb);
	}

	type = skb->protocol;

	/* deliver only exact match when indicated */
	if (likely(!deliver_exact)) {
		deliver_ptype_list_skb(skb, &pt_prev, orig_dev, type,
				       &ptype_base[ntohs(type) &
						   PTYPE_HASH_MASK]);
	}

	deliver_ptype_list_skb(skb, &pt_prev, orig_dev, type,
			       &orig_dev->ptype_specific);

	if (unlikely(skb->dev != orig_dev)) {
		deliver_ptype_list_skb(skb, &pt_prev, orig_dev, type,
				       &skb->dev->ptype_specific);
	}

	if (pt_prev) {
		if (unlikely(skb_orphan_frags_rx(skb, GFP_ATOMIC)))
			goto drop;
		*ppt_prev = pt_prev;
	} else {
drop:
		if (!deliver_exact)
			dev_core_stats_rx_dropped_inc(skb->dev);
		else
			dev_core_stats_rx_nohandler_inc(skb->dev);
		kfree_skb_reason(skb, SKB_DROP_REASON_UNHANDLED_PROTO);
		/* Jamal, now you will not able to escape explaining
		 * me how you were going to use this. :-)
		 */
		ret = NET_RX_DROP;
	}

out:
	/* The invariant here is that if *ppt_prev is not NULL
	 * then skb should also be non-NULL.
	 *
	 * Apparently *ppt_prev assignment above holds this invariant due to
	 * skb dereferencing near it.
	 */
	*pskb = skb;
	return ret;
}

static int __netif_receive_skb_one_core(struct sk_buff *skb, bool pfmemalloc)
{
	struct net_device *orig_dev = skb->dev;
	struct packet_type *pt_prev = NULL;
	int ret;

	ret = __netif_receive_skb_core(&skb, pfmemalloc, &pt_prev);
	if (pt_prev)
		ret = INDIRECT_CALL_INET(pt_prev->func, ipv6_rcv, ip_rcv, skb,
					 skb->dev, pt_prev, orig_dev);
	return ret;
}

/**
 *	netif_receive_skb_core - special purpose version of netif_receive_skb
 *	@skb: buffer to process
 *
 *	More direct receive version of netif_receive_skb().  It should
 *	only be used by callers that have a need to skip RPS and Generic XDP.
 *	Caller must also take care of handling if ``(page_is_)pfmemalloc``.
 *
 *	This function may only be called from softirq context and interrupts
 *	should be enabled.
 *
 *	Return values (usually ignored):
 *	NET_RX_SUCCESS: no congestion
 *	NET_RX_DROP: packet was dropped
 */
int netif_receive_skb_core(struct sk_buff *skb)
{
	int ret;

	rcu_read_lock();
	ret = __netif_receive_skb_one_core(skb, false);
	rcu_read_unlock();

	return ret;
}
EXPORT_SYMBOL(netif_receive_skb_core);

static inline void __netif_receive_skb_list_ptype(struct list_head *head,
						  struct packet_type *pt_prev,
						  struct net_device *orig_dev)
{
	struct sk_buff *skb, *next;

	if (!pt_prev)
		return;
	if (list_empty(head))
		return;
	if (pt_prev->list_func != NULL)
		INDIRECT_CALL_INET(pt_prev->list_func, ipv6_list_rcv,
				   ip_list_rcv, head, pt_prev, orig_dev);
	else
		list_for_each_entry_safe(skb, next, head, list) {
			skb_list_del_init(skb);
			pt_prev->func(skb, skb->dev, pt_prev, orig_dev);
		}
}

static void __netif_receive_skb_list_core(struct list_head *head, bool pfmemalloc)
{
	/* Fast-path assumptions:
	 * - There is no RX handler.
	 * - Only one packet_type matches.
	 * If either of these fails, we will end up doing some per-packet
	 * processing in-line, then handling the 'last ptype' for the whole
	 * sublist.  This can't cause out-of-order delivery to any single ptype,
	 * because the 'last ptype' must be constant across the sublist, and all
	 * other ptypes are handled per-packet.
	 */
	/* Current (common) ptype of sublist */
	struct packet_type *pt_curr = NULL;
	/* Current (common) orig_dev of sublist */
	struct net_device *od_curr = NULL;
	struct sk_buff *skb, *next;
	LIST_HEAD(sublist);

	list_for_each_entry_safe(skb, next, head, list) {
		struct net_device *orig_dev = skb->dev;
		struct packet_type *pt_prev = NULL;

		skb_list_del_init(skb);
		__netif_receive_skb_core(&skb, pfmemalloc, &pt_prev);
		if (!pt_prev)
			continue;
		if (pt_curr != pt_prev || od_curr != orig_dev) {
			/* dispatch old sublist */
			__netif_receive_skb_list_ptype(&sublist, pt_curr, od_curr);
			/* start new sublist */
			INIT_LIST_HEAD(&sublist);
			pt_curr = pt_prev;
			od_curr = orig_dev;
		}
		list_add_tail(&skb->list, &sublist);
	}

	/* dispatch final sublist */
	__netif_receive_skb_list_ptype(&sublist, pt_curr, od_curr);
}

static int __netif_receive_skb(struct sk_buff *skb)
{
	int ret;

	if (sk_memalloc_socks() && skb_pfmemalloc(skb)) {
		unsigned int noreclaim_flag;

		/*
		 * PFMEMALLOC skbs are special, they should
		 * - be delivered to SOCK_MEMALLOC sockets only
		 * - stay away from userspace
		 * - have bounded memory usage
		 *
		 * Use PF_MEMALLOC as this saves us from propagating the allocation
		 * context down to all allocation sites.
		 */
		noreclaim_flag = memalloc_noreclaim_save();
		ret = __netif_receive_skb_one_core(skb, true);
		memalloc_noreclaim_restore(noreclaim_flag);
	} else
		ret = __netif_receive_skb_one_core(skb, false);

	return ret;
}

static void __netif_receive_skb_list(struct list_head *head)
{
	unsigned long noreclaim_flag = 0;
	struct sk_buff *skb, *next;
	bool pfmemalloc = false; /* Is current sublist PF_MEMALLOC? */

	list_for_each_entry_safe(skb, next, head, list) {
		if ((sk_memalloc_socks() && skb_pfmemalloc(skb)) != pfmemalloc) {
			struct list_head sublist;

			/* Handle the previous sublist */
			list_cut_before(&sublist, head, &skb->list);
			if (!list_empty(&sublist))
				__netif_receive_skb_list_core(&sublist, pfmemalloc);
			pfmemalloc = !pfmemalloc;
			/* See comments in __netif_receive_skb */
			if (pfmemalloc)
				noreclaim_flag = memalloc_noreclaim_save();
			else
				memalloc_noreclaim_restore(noreclaim_flag);
		}
	}
	/* Handle the remaining sublist */
	if (!list_empty(head))
		__netif_receive_skb_list_core(head, pfmemalloc);
	/* Restore pflags */
	if (pfmemalloc)
		memalloc_noreclaim_restore(noreclaim_flag);
}

static int generic_xdp_install(struct net_device *dev, struct netdev_bpf *xdp)
{
	struct bpf_prog *old = rtnl_dereference(dev->xdp_prog);
	struct bpf_prog *new = xdp->prog;
	int ret = 0;

	switch (xdp->command) {
	case XDP_SETUP_PROG:
		rcu_assign_pointer(dev->xdp_prog, new);
		if (old)
			bpf_prog_put(old);

		if (old && !new) {
			static_branch_dec(&generic_xdp_needed_key);
		} else if (new && !old) {
			static_branch_inc(&generic_xdp_needed_key);
			dev_disable_lro(dev);
			dev_disable_gro_hw(dev);
		}
		break;

	default:
		ret = -EINVAL;
		break;
	}

	return ret;
}

static int netif_receive_skb_internal(struct sk_buff *skb)
{
	int ret;

	net_timestamp_check(READ_ONCE(net_hotdata.tstamp_prequeue), skb);

	if (skb_defer_rx_timestamp(skb))
		return NET_RX_SUCCESS;

	rcu_read_lock();
#ifdef CONFIG_RPS
	if (static_branch_unlikely(&rps_needed)) {
		struct rps_dev_flow voidflow, *rflow = &voidflow;
		int cpu = get_rps_cpu(skb->dev, skb, &rflow);

		if (cpu >= 0) {
			ret = enqueue_to_backlog(skb, cpu, &rflow->last_qtail);
			rcu_read_unlock();
			return ret;
		}
	}
#endif
	ret = __netif_receive_skb(skb);
	rcu_read_unlock();
	return ret;
}

void netif_receive_skb_list_internal(struct list_head *head)
{
	struct sk_buff *skb, *next;
	LIST_HEAD(sublist);

	list_for_each_entry_safe(skb, next, head, list) {
		net_timestamp_check(READ_ONCE(net_hotdata.tstamp_prequeue),
				    skb);
		skb_list_del_init(skb);
		if (!skb_defer_rx_timestamp(skb))
			list_add_tail(&skb->list, &sublist);
	}
	list_splice_init(&sublist, head);

	rcu_read_lock();
#ifdef CONFIG_RPS
	if (static_branch_unlikely(&rps_needed)) {
		list_for_each_entry_safe(skb, next, head, list) {
			struct rps_dev_flow voidflow, *rflow = &voidflow;
			int cpu = get_rps_cpu(skb->dev, skb, &rflow);

			if (cpu >= 0) {
				/* Will be handled, remove from list */
				skb_list_del_init(skb);
				enqueue_to_backlog(skb, cpu, &rflow->last_qtail);
			}
		}
	}
#endif
	__netif_receive_skb_list(head);
	rcu_read_unlock();
}

/**
 *	netif_receive_skb - process receive buffer from network
 *	@skb: buffer to process
 *
 *	netif_receive_skb() is the main receive data processing function.
 *	It always succeeds. The buffer may be dropped during processing
 *	for congestion control or by the protocol layers.
 *
 *	This function may only be called from softirq context and interrupts
 *	should be enabled.
 *
 *	Return values (usually ignored):
 *	NET_RX_SUCCESS: no congestion
 *	NET_RX_DROP: packet was dropped
 */
int netif_receive_skb(struct sk_buff *skb)
{
	int ret;

	trace_netif_receive_skb_entry(skb);

	ret = netif_receive_skb_internal(skb);
	trace_netif_receive_skb_exit(ret);

	return ret;
}
EXPORT_SYMBOL(netif_receive_skb);

/**
 *	netif_receive_skb_list - process many receive buffers from network
 *	@head: list of skbs to process.
 *
 *	Since return value of netif_receive_skb() is normally ignored, and
 *	wouldn't be meaningful for a list, this function returns void.
 *
 *	This function may only be called from softirq context and interrupts
 *	should be enabled.
 */
void netif_receive_skb_list(struct list_head *head)
{
	struct sk_buff *skb;

	if (list_empty(head))
		return;
	if (trace_netif_receive_skb_list_entry_enabled()) {
		list_for_each_entry(skb, head, list)
			trace_netif_receive_skb_list_entry(skb);
	}
	netif_receive_skb_list_internal(head);
	trace_netif_receive_skb_list_exit(0);
}
EXPORT_SYMBOL(netif_receive_skb_list);

static DEFINE_PER_CPU(struct work_struct, flush_works);

/* Network device is going away, flush any packets still pending */
static void flush_backlog(struct work_struct *work)
{
	struct sk_buff *skb, *tmp;
	struct softnet_data *sd;

	local_bh_disable();
	sd = this_cpu_ptr(&softnet_data);

	backlog_lock_irq_disable(sd);
	skb_queue_walk_safe(&sd->input_pkt_queue, skb, tmp) {
		if (skb->dev->reg_state == NETREG_UNREGISTERING) {
			__skb_unlink(skb, &sd->input_pkt_queue);
			dev_kfree_skb_irq(skb);
			rps_input_queue_head_incr(sd);
		}
	}
	backlog_unlock_irq_enable(sd);

	local_lock_nested_bh(&softnet_data.process_queue_bh_lock);
	skb_queue_walk_safe(&sd->process_queue, skb, tmp) {
		if (skb->dev->reg_state == NETREG_UNREGISTERING) {
			__skb_unlink(skb, &sd->process_queue);
			kfree_skb(skb);
			rps_input_queue_head_incr(sd);
		}
	}
	local_unlock_nested_bh(&softnet_data.process_queue_bh_lock);
	local_bh_enable();
}

static bool flush_required(int cpu)
{
#if IS_ENABLED(CONFIG_RPS)
	struct softnet_data *sd = &per_cpu(softnet_data, cpu);
	bool do_flush;

	backlog_lock_irq_disable(sd);

	/* as insertion into process_queue happens with the rps lock held,
	 * process_queue access may race only with dequeue
	 */
	do_flush = !skb_queue_empty(&sd->input_pkt_queue) ||
		   !skb_queue_empty_lockless(&sd->process_queue);
	backlog_unlock_irq_enable(sd);

	return do_flush;
#endif
	/* without RPS we can't safely check input_pkt_queue: during a
	 * concurrent remote skb_queue_splice() we can detect as empty both
	 * input_pkt_queue and process_queue even if the latter could end-up
	 * containing a lot of packets.
	 */
	return true;
}

static void flush_all_backlogs(void)
{
	static cpumask_t flush_cpus;
	unsigned int cpu;

	/* since we are under rtnl lock protection we can use static data
	 * for the cpumask and avoid allocating on stack the possibly
	 * large mask
	 */
	ASSERT_RTNL();

	cpus_read_lock();

	cpumask_clear(&flush_cpus);
	for_each_online_cpu(cpu) {
		if (flush_required(cpu)) {
			queue_work_on(cpu, system_highpri_wq,
				      per_cpu_ptr(&flush_works, cpu));
			cpumask_set_cpu(cpu, &flush_cpus);
		}
	}

	/* we can have in flight packet[s] on the cpus we are not flushing,
	 * synchronize_net() in unregister_netdevice_many() will take care of
	 * them
	 */
	for_each_cpu(cpu, &flush_cpus)
		flush_work(per_cpu_ptr(&flush_works, cpu));

	cpus_read_unlock();
}

static void net_rps_send_ipi(struct softnet_data *remsd)
{
#ifdef CONFIG_RPS
	while (remsd) {
		struct softnet_data *next = remsd->rps_ipi_next;

		if (cpu_online(remsd->cpu))
			smp_call_function_single_async(remsd->cpu, &remsd->csd);
		remsd = next;
	}
#endif
}

/*
 * net_rps_action_and_irq_enable sends any pending IPI's for rps.
 * Note: called with local irq disabled, but exits with local irq enabled.
 */
static void net_rps_action_and_irq_enable(struct softnet_data *sd)
{
#ifdef CONFIG_RPS
	struct softnet_data *remsd = sd->rps_ipi_list;

	if (!use_backlog_threads() && remsd) {
		sd->rps_ipi_list = NULL;

		local_irq_enable();

		/* Send pending IPI's to kick RPS processing on remote cpus. */
		net_rps_send_ipi(remsd);
	} else
#endif
		local_irq_enable();
}

static bool sd_has_rps_ipi_waiting(struct softnet_data *sd)
{
#ifdef CONFIG_RPS
	return !use_backlog_threads() && sd->rps_ipi_list;
#else
	return false;
#endif
}

static int process_backlog(struct napi_struct *napi, int quota)
{
	struct softnet_data *sd = container_of(napi, struct softnet_data, backlog);
	bool again = true;
	int work = 0;

	/* Check if we have pending ipi, its better to send them now,
	 * not waiting net_rx_action() end.
	 */
	if (sd_has_rps_ipi_waiting(sd)) {
		local_irq_disable();
		net_rps_action_and_irq_enable(sd);
	}

	napi->weight = READ_ONCE(net_hotdata.dev_rx_weight);
	while (again) {
		struct sk_buff *skb;

		local_lock_nested_bh(&softnet_data.process_queue_bh_lock);
		while ((skb = __skb_dequeue(&sd->process_queue))) {
			local_unlock_nested_bh(&softnet_data.process_queue_bh_lock);
			rcu_read_lock();
			__netif_receive_skb(skb);
			rcu_read_unlock();
			if (++work >= quota) {
				rps_input_queue_head_add(sd, work);
				return work;
			}

			local_lock_nested_bh(&softnet_data.process_queue_bh_lock);
		}
		local_unlock_nested_bh(&softnet_data.process_queue_bh_lock);

		backlog_lock_irq_disable(sd);
		if (skb_queue_empty(&sd->input_pkt_queue)) {
			/*
			 * Inline a custom version of __napi_complete().
			 * only current cpu owns and manipulates this napi,
			 * and NAPI_STATE_SCHED is the only possible flag set
			 * on backlog.
			 * We can use a plain write instead of clear_bit(),
			 * and we dont need an smp_mb() memory barrier.
			 */
			napi->state &= NAPIF_STATE_THREADED;
			again = false;
		} else {
			local_lock_nested_bh(&softnet_data.process_queue_bh_lock);
			skb_queue_splice_tail_init(&sd->input_pkt_queue,
						   &sd->process_queue);
			local_unlock_nested_bh(&softnet_data.process_queue_bh_lock);
		}
		backlog_unlock_irq_enable(sd);
	}

	if (work)
		rps_input_queue_head_add(sd, work);
	return work;
}

/**
 * __napi_schedule - schedule for receive
 * @n: entry to schedule
 *
 * The entry's receive function will be scheduled to run.
 * Consider using __napi_schedule_irqoff() if hard irqs are masked.
 */
void __napi_schedule(struct napi_struct *n)
{
	unsigned long flags;

	local_irq_save(flags);
	____napi_schedule(this_cpu_ptr(&softnet_data), n);
	local_irq_restore(flags);
}
EXPORT_SYMBOL(__napi_schedule);

/**
 *	napi_schedule_prep - check if napi can be scheduled
 *	@n: napi context
 *
 * Test if NAPI routine is already running, and if not mark
 * it as running.  This is used as a condition variable to
 * insure only one NAPI poll instance runs.  We also make
 * sure there is no pending NAPI disable.
 */
bool napi_schedule_prep(struct napi_struct *n)
{
	unsigned long new, val = READ_ONCE(n->state);

	do {
		if (unlikely(val & NAPIF_STATE_DISABLE))
			return false;
		new = val | NAPIF_STATE_SCHED;

		/* Sets STATE_MISSED bit if STATE_SCHED was already set
		 * This was suggested by Alexander Duyck, as compiler
		 * emits better code than :
		 * if (val & NAPIF_STATE_SCHED)
		 *     new |= NAPIF_STATE_MISSED;
		 */
		new |= (val & NAPIF_STATE_SCHED) / NAPIF_STATE_SCHED *
						   NAPIF_STATE_MISSED;
	} while (!try_cmpxchg(&n->state, &val, new));

	return !(val & NAPIF_STATE_SCHED);
}
EXPORT_SYMBOL(napi_schedule_prep);

/**
 * __napi_schedule_irqoff - schedule for receive
 * @n: entry to schedule
 *
 * Variant of __napi_schedule() assuming hard irqs are masked.
 *
 * On PREEMPT_RT enabled kernels this maps to __napi_schedule()
 * because the interrupt disabled assumption might not be true
 * due to force-threaded interrupts and spinlock substitution.
 */
void __napi_schedule_irqoff(struct napi_struct *n)
{
	if (!IS_ENABLED(CONFIG_PREEMPT_RT))
		____napi_schedule(this_cpu_ptr(&softnet_data), n);
	else
		__napi_schedule(n);
}
EXPORT_SYMBOL(__napi_schedule_irqoff);

bool napi_complete_done(struct napi_struct *n, int work_done)
{
	unsigned long flags, val, new, timeout = 0;
	bool ret = true;

	/*
	 * 1) Don't let napi dequeue from the cpu poll list
	 *    just in case its running on a different cpu.
	 * 2) If we are busy polling, do nothing here, we have
	 *    the guarantee we will be called later.
	 */
	if (unlikely(n->state & (NAPIF_STATE_NPSVC |
				 NAPIF_STATE_IN_BUSY_POLL)))
		return false;

	if (work_done) {
		if (n->gro_bitmask)
			timeout = READ_ONCE(n->dev->gro_flush_timeout);
		n->defer_hard_irqs_count = READ_ONCE(n->dev->napi_defer_hard_irqs);
	}
	if (n->defer_hard_irqs_count > 0) {
		n->defer_hard_irqs_count--;
		timeout = READ_ONCE(n->dev->gro_flush_timeout);
		if (timeout)
			ret = false;
	}
	if (n->gro_bitmask) {
		/* When the NAPI instance uses a timeout and keeps postponing
		 * it, we need to bound somehow the time packets are kept in
		 * the GRO layer
		 */
		napi_gro_flush(n, !!timeout);
	}

	gro_normal_list(n);

	if (unlikely(!list_empty(&n->poll_list))) {
		/* If n->poll_list is not empty, we need to mask irqs */
		local_irq_save(flags);
		list_del_init(&n->poll_list);
		local_irq_restore(flags);
	}
	WRITE_ONCE(n->list_owner, -1);

	val = READ_ONCE(n->state);
	do {
		WARN_ON_ONCE(!(val & NAPIF_STATE_SCHED));

		new = val & ~(NAPIF_STATE_MISSED | NAPIF_STATE_SCHED |
			      NAPIF_STATE_SCHED_THREADED |
			      NAPIF_STATE_PREFER_BUSY_POLL);

		/* If STATE_MISSED was set, leave STATE_SCHED set,
		 * because we will call napi->poll() one more time.
		 * This C code was suggested by Alexander Duyck to help gcc.
		 */
		new |= (val & NAPIF_STATE_MISSED) / NAPIF_STATE_MISSED *
						    NAPIF_STATE_SCHED;
	} while (!try_cmpxchg(&n->state, &val, new));

	if (unlikely(val & NAPIF_STATE_MISSED)) {
		__napi_schedule(n);
		return false;
	}

	if (timeout)
		hrtimer_start(&n->timer, ns_to_ktime(timeout),
			      HRTIMER_MODE_REL_PINNED);
	return ret;
}
EXPORT_SYMBOL(napi_complete_done);

/* must be called under rcu_read_lock(), as we dont take a reference */
struct napi_struct *napi_by_id(unsigned int napi_id)
{
	unsigned int hash = napi_id % HASH_SIZE(napi_hash);
	struct napi_struct *napi;

	hlist_for_each_entry_rcu(napi, &napi_hash[hash], napi_hash_node)
		if (napi->napi_id == napi_id)
			return napi;

	return NULL;
}

static void skb_defer_free_flush(struct softnet_data *sd)
{
	struct sk_buff *skb, *next;

	/* Paired with WRITE_ONCE() in skb_attempt_defer_free() */
	if (!READ_ONCE(sd->defer_list))
		return;

	spin_lock(&sd->defer_lock);
	skb = sd->defer_list;
	sd->defer_list = NULL;
	sd->defer_count = 0;
	spin_unlock(&sd->defer_lock);

	while (skb != NULL) {
		next = skb->next;
		napi_consume_skb(skb, 1);
		skb = next;
	}
}

#if defined(CONFIG_NET_RX_BUSY_POLL)

static void __busy_poll_stop(struct napi_struct *napi, bool skip_schedule)
{
	if (!skip_schedule) {
		gro_normal_list(napi);
		__napi_schedule(napi);
		return;
	}

	if (napi->gro_bitmask) {
		/* flush too old packets
		 * If HZ < 1000, flush all packets.
		 */
		napi_gro_flush(napi, HZ >= 1000);
	}

	gro_normal_list(napi);
	clear_bit(NAPI_STATE_SCHED, &napi->state);
}

enum {
	NAPI_F_PREFER_BUSY_POLL	= 1,
	NAPI_F_END_ON_RESCHED	= 2,
};

static void busy_poll_stop(struct napi_struct *napi, void *have_poll_lock,
			   unsigned flags, u16 budget)
{
	struct bpf_net_context __bpf_net_ctx, *bpf_net_ctx;
	bool skip_schedule = false;
	unsigned long timeout;
	int rc;

	/* Busy polling means there is a high chance device driver hard irq
	 * could not grab NAPI_STATE_SCHED, and that NAPI_STATE_MISSED was
	 * set in napi_schedule_prep().
	 * Since we are about to call napi->poll() once more, we can safely
	 * clear NAPI_STATE_MISSED.
	 *
	 * Note: x86 could use a single "lock and ..." instruction
	 * to perform these two clear_bit()
	 */
	clear_bit(NAPI_STATE_MISSED, &napi->state);
	clear_bit(NAPI_STATE_IN_BUSY_POLL, &napi->state);

	local_bh_disable();
	bpf_net_ctx = bpf_net_ctx_set(&__bpf_net_ctx);

	if (flags & NAPI_F_PREFER_BUSY_POLL) {
		napi->defer_hard_irqs_count = READ_ONCE(napi->dev->napi_defer_hard_irqs);
		timeout = READ_ONCE(napi->dev->gro_flush_timeout);
		if (napi->defer_hard_irqs_count && timeout) {
			hrtimer_start(&napi->timer, ns_to_ktime(timeout), HRTIMER_MODE_REL_PINNED);
			skip_schedule = true;
		}
	}

	/* All we really want here is to re-enable device interrupts.
	 * Ideally, a new ndo_busy_poll_stop() could avoid another round.
	 */
	rc = napi->poll(napi, budget);
	/* We can't gro_normal_list() here, because napi->poll() might have
	 * rearmed the napi (napi_complete_done()) in which case it could
	 * already be running on another CPU.
	 */
	trace_napi_poll(napi, rc, budget);
	netpoll_poll_unlock(have_poll_lock);
	if (rc == budget)
		__busy_poll_stop(napi, skip_schedule);
	bpf_net_ctx_clear(bpf_net_ctx);
	local_bh_enable();
}

static void __napi_busy_loop(unsigned int napi_id,
		      bool (*loop_end)(void *, unsigned long),
		      void *loop_end_arg, unsigned flags, u16 budget)
{
	unsigned long start_time = loop_end ? busy_loop_current_time() : 0;
	int (*napi_poll)(struct napi_struct *napi, int budget);
	struct bpf_net_context __bpf_net_ctx, *bpf_net_ctx;
	void *have_poll_lock = NULL;
	struct napi_struct *napi;

	WARN_ON_ONCE(!rcu_read_lock_held());

restart:
	napi_poll = NULL;

	napi = napi_by_id(napi_id);
	if (!napi)
		return;

	if (!IS_ENABLED(CONFIG_PREEMPT_RT))
		preempt_disable();
	for (;;) {
		int work = 0;

		local_bh_disable();
		bpf_net_ctx = bpf_net_ctx_set(&__bpf_net_ctx);
		if (!napi_poll) {
			unsigned long val = READ_ONCE(napi->state);

			/* If multiple threads are competing for this napi,
			 * we avoid dirtying napi->state as much as we can.
			 */
			if (val & (NAPIF_STATE_DISABLE | NAPIF_STATE_SCHED |
				   NAPIF_STATE_IN_BUSY_POLL)) {
				if (flags & NAPI_F_PREFER_BUSY_POLL)
					set_bit(NAPI_STATE_PREFER_BUSY_POLL, &napi->state);
				goto count;
			}
			if (cmpxchg(&napi->state, val,
				    val | NAPIF_STATE_IN_BUSY_POLL |
					  NAPIF_STATE_SCHED) != val) {
				if (flags & NAPI_F_PREFER_BUSY_POLL)
					set_bit(NAPI_STATE_PREFER_BUSY_POLL, &napi->state);
				goto count;
			}
			have_poll_lock = netpoll_poll_lock(napi);
			napi_poll = napi->poll;
		}
		work = napi_poll(napi, budget);
		trace_napi_poll(napi, work, budget);
		gro_normal_list(napi);
count:
		if (work > 0)
			__NET_ADD_STATS(dev_net(napi->dev),
					LINUX_MIB_BUSYPOLLRXPACKETS, work);
		skb_defer_free_flush(this_cpu_ptr(&softnet_data));
		bpf_net_ctx_clear(bpf_net_ctx);
		local_bh_enable();

		if (!loop_end || loop_end(loop_end_arg, start_time))
			break;

		if (unlikely(need_resched())) {
			if (flags & NAPI_F_END_ON_RESCHED)
				break;
			if (napi_poll)
				busy_poll_stop(napi, have_poll_lock, flags, budget);
			if (!IS_ENABLED(CONFIG_PREEMPT_RT))
				preempt_enable();
			rcu_read_unlock();
			cond_resched();
			rcu_read_lock();
			if (loop_end(loop_end_arg, start_time))
				return;
			goto restart;
		}
		cpu_relax();
	}
	if (napi_poll)
		busy_poll_stop(napi, have_poll_lock, flags, budget);
	if (!IS_ENABLED(CONFIG_PREEMPT_RT))
		preempt_enable();
}

void napi_busy_loop_rcu(unsigned int napi_id,
			bool (*loop_end)(void *, unsigned long),
			void *loop_end_arg, bool prefer_busy_poll, u16 budget)
{
	unsigned flags = NAPI_F_END_ON_RESCHED;

	if (prefer_busy_poll)
		flags |= NAPI_F_PREFER_BUSY_POLL;

	__napi_busy_loop(napi_id, loop_end, loop_end_arg, flags, budget);
}

void napi_busy_loop(unsigned int napi_id,
		    bool (*loop_end)(void *, unsigned long),
		    void *loop_end_arg, bool prefer_busy_poll, u16 budget)
{
	unsigned flags = prefer_busy_poll ? NAPI_F_PREFER_BUSY_POLL : 0;

	rcu_read_lock();
	__napi_busy_loop(napi_id, loop_end, loop_end_arg, flags, budget);
	rcu_read_unlock();
}
EXPORT_SYMBOL(napi_busy_loop);

#endif /* CONFIG_NET_RX_BUSY_POLL */

static void napi_hash_add(struct napi_struct *napi)
{
	if (test_bit(NAPI_STATE_NO_BUSY_POLL, &napi->state))
		return;

	spin_lock(&napi_hash_lock);

	/* 0..NR_CPUS range is reserved for sender_cpu use */
	do {
		if (unlikely(++napi_gen_id < MIN_NAPI_ID))
			napi_gen_id = MIN_NAPI_ID;
	} while (napi_by_id(napi_gen_id));
	napi->napi_id = napi_gen_id;

	hlist_add_head_rcu(&napi->napi_hash_node,
			   &napi_hash[napi->napi_id % HASH_SIZE(napi_hash)]);

	spin_unlock(&napi_hash_lock);
}

/* Warning : caller is responsible to make sure rcu grace period
 * is respected before freeing memory containing @napi
 */
static void napi_hash_del(struct napi_struct *napi)
{
	spin_lock(&napi_hash_lock);

	hlist_del_init_rcu(&napi->napi_hash_node);

	spin_unlock(&napi_hash_lock);
}

static enum hrtimer_restart napi_watchdog(struct hrtimer *timer)
{
	struct napi_struct *napi;

	napi = container_of(timer, struct napi_struct, timer);

	/* Note : we use a relaxed variant of napi_schedule_prep() not setting
	 * NAPI_STATE_MISSED, since we do not react to a device IRQ.
	 */
	if (!napi_disable_pending(napi) &&
	    !test_and_set_bit(NAPI_STATE_SCHED, &napi->state)) {
		clear_bit(NAPI_STATE_PREFER_BUSY_POLL, &napi->state);
		__napi_schedule_irqoff(napi);
	}

	return HRTIMER_NORESTART;
}

static void init_gro_hash(struct napi_struct *napi)
{
	int i;

	for (i = 0; i < GRO_HASH_BUCKETS; i++) {
		INIT_LIST_HEAD(&napi->gro_hash[i].list);
		napi->gro_hash[i].count = 0;
	}
	napi->gro_bitmask = 0;
}

int dev_set_threaded(struct net_device *dev, bool threaded)
{
	struct napi_struct *napi;
	int err = 0;

	if (dev->threaded == threaded)
		return 0;

	if (threaded) {
		list_for_each_entry(napi, &dev->napi_list, dev_list) {
			if (!napi->thread) {
				err = napi_kthread_create(napi);
				if (err) {
					threaded = false;
					break;
				}
			}
		}
	}

	WRITE_ONCE(dev->threaded, threaded);

	/* Make sure kthread is created before THREADED bit
	 * is set.
	 */
	smp_mb__before_atomic();

	/* Setting/unsetting threaded mode on a napi might not immediately
	 * take effect, if the current napi instance is actively being
	 * polled. In this case, the switch between threaded mode and
	 * softirq mode will happen in the next round of napi_schedule().
	 * This should not cause hiccups/stalls to the live traffic.
	 */
	list_for_each_entry(napi, &dev->napi_list, dev_list)
		assign_bit(NAPI_STATE_THREADED, &napi->state, threaded);

	return err;
}
EXPORT_SYMBOL(dev_set_threaded);

/**
 * netif_queue_set_napi - Associate queue with the napi
 * @dev: device to which NAPI and queue belong
 * @queue_index: Index of queue
 * @type: queue type as RX or TX
 * @napi: NAPI context, pass NULL to clear previously set NAPI
 *
 * Set queue with its corresponding napi context. This should be done after
 * registering the NAPI handler for the queue-vector and the queues have been
 * mapped to the corresponding interrupt vector.
 */
void netif_queue_set_napi(struct net_device *dev, unsigned int queue_index,
			  enum netdev_queue_type type, struct napi_struct *napi)
{
	struct netdev_rx_queue *rxq;
	struct netdev_queue *txq;

	if (WARN_ON_ONCE(napi && !napi->dev))
		return;
	if (dev->reg_state >= NETREG_REGISTERED)
		ASSERT_RTNL();

	switch (type) {
	case NETDEV_QUEUE_TYPE_RX:
		rxq = __netif_get_rx_queue(dev, queue_index);
		rxq->napi = napi;
		return;
	case NETDEV_QUEUE_TYPE_TX:
		txq = netdev_get_tx_queue(dev, queue_index);
		txq->napi = napi;
		return;
	default:
		return;
	}
}
EXPORT_SYMBOL(netif_queue_set_napi);

void netif_napi_add_weight(struct net_device *dev, struct napi_struct *napi,
			   int (*poll)(struct napi_struct *, int), int weight)
{
	if (WARN_ON(test_and_set_bit(NAPI_STATE_LISTED, &napi->state)))
		return;

	INIT_LIST_HEAD(&napi->poll_list);
	INIT_HLIST_NODE(&napi->napi_hash_node);
	hrtimer_init(&napi->timer, CLOCK_MONOTONIC, HRTIMER_MODE_REL_PINNED);
	napi->timer.function = napi_watchdog;
	init_gro_hash(napi);
	napi->skb = NULL;
	INIT_LIST_HEAD(&napi->rx_list);
	napi->rx_count = 0;
	napi->poll = poll;
	if (weight > NAPI_POLL_WEIGHT)
		netdev_err_once(dev, "%s() called with weight %d\n", __func__,
				weight);
	napi->weight = weight;
	napi->dev = dev;
#ifdef CONFIG_NETPOLL
	napi->poll_owner = -1;
#endif
	napi->list_owner = -1;
	set_bit(NAPI_STATE_SCHED, &napi->state);
	set_bit(NAPI_STATE_NPSVC, &napi->state);
	list_add_rcu(&napi->dev_list, &dev->napi_list);
	napi_hash_add(napi);
	napi_get_frags_check(napi);
	/* Create kthread for this napi if dev->threaded is set.
	 * Clear dev->threaded if kthread creation failed so that
	 * threaded mode will not be enabled in napi_enable().
	 */
	if (dev->threaded && napi_kthread_create(napi))
<<<<<<< HEAD
		dev->threaded = 0;
=======
		dev->threaded = false;
>>>>>>> 2d5404ca
	netif_napi_set_irq(napi, -1);
}
EXPORT_SYMBOL(netif_napi_add_weight);

void napi_disable(struct napi_struct *n)
{
	unsigned long val, new;

	might_sleep();
	set_bit(NAPI_STATE_DISABLE, &n->state);

	val = READ_ONCE(n->state);
	do {
		while (val & (NAPIF_STATE_SCHED | NAPIF_STATE_NPSVC)) {
			usleep_range(20, 200);
			val = READ_ONCE(n->state);
		}

		new = val | NAPIF_STATE_SCHED | NAPIF_STATE_NPSVC;
		new &= ~(NAPIF_STATE_THREADED | NAPIF_STATE_PREFER_BUSY_POLL);
	} while (!try_cmpxchg(&n->state, &val, new));

	hrtimer_cancel(&n->timer);

	clear_bit(NAPI_STATE_DISABLE, &n->state);
}
EXPORT_SYMBOL(napi_disable);

/**
 *	napi_enable - enable NAPI scheduling
 *	@n: NAPI context
 *
 * Resume NAPI from being scheduled on this context.
 * Must be paired with napi_disable.
 */
void napi_enable(struct napi_struct *n)
{
	unsigned long new, val = READ_ONCE(n->state);

	do {
		BUG_ON(!test_bit(NAPI_STATE_SCHED, &val));

		new = val & ~(NAPIF_STATE_SCHED | NAPIF_STATE_NPSVC);
		if (n->dev->threaded && n->thread)
			new |= NAPIF_STATE_THREADED;
	} while (!try_cmpxchg(&n->state, &val, new));
}
EXPORT_SYMBOL(napi_enable);

static void flush_gro_hash(struct napi_struct *napi)
{
	int i;

	for (i = 0; i < GRO_HASH_BUCKETS; i++) {
		struct sk_buff *skb, *n;

		list_for_each_entry_safe(skb, n, &napi->gro_hash[i].list, list)
			kfree_skb(skb);
		napi->gro_hash[i].count = 0;
	}
}

/* Must be called in process context */
void __netif_napi_del(struct napi_struct *napi)
{
	if (!test_and_clear_bit(NAPI_STATE_LISTED, &napi->state))
		return;

	napi_hash_del(napi);
	list_del_rcu(&napi->dev_list);
	napi_free_frags(napi);

	flush_gro_hash(napi);
	napi->gro_bitmask = 0;

	if (napi->thread) {
		kthread_stop(napi->thread);
		napi->thread = NULL;
	}
}
EXPORT_SYMBOL(__netif_napi_del);

static int __napi_poll(struct napi_struct *n, bool *repoll)
{
	int work, weight;

	weight = n->weight;

	/* This NAPI_STATE_SCHED test is for avoiding a race
	 * with netpoll's poll_napi().  Only the entity which
	 * obtains the lock and sees NAPI_STATE_SCHED set will
	 * actually make the ->poll() call.  Therefore we avoid
	 * accidentally calling ->poll() when NAPI is not scheduled.
	 */
	work = 0;
	if (napi_is_scheduled(n)) {
		work = n->poll(n, weight);
		trace_napi_poll(n, work, weight);

		xdp_do_check_flushed(n);
	}

	if (unlikely(work > weight))
		netdev_err_once(n->dev, "NAPI poll function %pS returned %d, exceeding its budget of %d.\n",
				n->poll, work, weight);

	if (likely(work < weight))
		return work;

	/* Drivers must not modify the NAPI state if they
	 * consume the entire weight.  In such cases this code
	 * still "owns" the NAPI instance and therefore can
	 * move the instance around on the list at-will.
	 */
	if (unlikely(napi_disable_pending(n))) {
		napi_complete(n);
		return work;
	}

	/* The NAPI context has more processing work, but busy-polling
	 * is preferred. Exit early.
	 */
	if (napi_prefer_busy_poll(n)) {
		if (napi_complete_done(n, work)) {
			/* If timeout is not set, we need to make sure
			 * that the NAPI is re-scheduled.
			 */
			napi_schedule(n);
		}
		return work;
	}

	if (n->gro_bitmask) {
		/* flush too old packets
		 * If HZ < 1000, flush all packets.
		 */
		napi_gro_flush(n, HZ >= 1000);
	}

	gro_normal_list(n);

	/* Some drivers may have called napi_schedule
	 * prior to exhausting their budget.
	 */
	if (unlikely(!list_empty(&n->poll_list))) {
		pr_warn_once("%s: Budget exhausted after napi rescheduled\n",
			     n->dev ? n->dev->name : "backlog");
		return work;
	}

	*repoll = true;

	return work;
}

static int napi_poll(struct napi_struct *n, struct list_head *repoll)
{
	bool do_repoll = false;
	void *have;
	int work;

	list_del_init(&n->poll_list);

	have = netpoll_poll_lock(n);

	work = __napi_poll(n, &do_repoll);

	if (do_repoll)
		list_add_tail(&n->poll_list, repoll);

	netpoll_poll_unlock(have);

	return work;
}

static int napi_thread_wait(struct napi_struct *napi)
{
	set_current_state(TASK_INTERRUPTIBLE);

	while (!kthread_should_stop()) {
		/* Testing SCHED_THREADED bit here to make sure the current
		 * kthread owns this napi and could poll on this napi.
		 * Testing SCHED bit is not enough because SCHED bit might be
		 * set by some other busy poll thread or by napi_disable().
		 */
		if (test_bit(NAPI_STATE_SCHED_THREADED, &napi->state)) {
			WARN_ON(!list_empty(&napi->poll_list));
			__set_current_state(TASK_RUNNING);
			return 0;
		}

		schedule();
		set_current_state(TASK_INTERRUPTIBLE);
	}
	__set_current_state(TASK_RUNNING);

	return -1;
}

static void napi_threaded_poll_loop(struct napi_struct *napi)
{
	struct bpf_net_context __bpf_net_ctx, *bpf_net_ctx;
	struct softnet_data *sd;
	unsigned long last_qs = jiffies;

	for (;;) {
		bool repoll = false;
		void *have;

		local_bh_disable();
		bpf_net_ctx = bpf_net_ctx_set(&__bpf_net_ctx);

		sd = this_cpu_ptr(&softnet_data);
		sd->in_napi_threaded_poll = true;

		have = netpoll_poll_lock(napi);
		__napi_poll(napi, &repoll);
		netpoll_poll_unlock(have);

		sd->in_napi_threaded_poll = false;
		barrier();

		if (sd_has_rps_ipi_waiting(sd)) {
			local_irq_disable();
			net_rps_action_and_irq_enable(sd);
		}
		skb_defer_free_flush(sd);
		bpf_net_ctx_clear(bpf_net_ctx);
		local_bh_enable();

		if (!repoll)
			break;

		rcu_softirq_qs_periodic(last_qs);
		cond_resched();
	}
}

static int napi_threaded_poll(void *data)
{
	struct napi_struct *napi = data;

	while (!napi_thread_wait(napi))
		napi_threaded_poll_loop(napi);

	return 0;
}

static __latent_entropy void net_rx_action(void)
{
	struct softnet_data *sd = this_cpu_ptr(&softnet_data);
	unsigned long time_limit = jiffies +
		usecs_to_jiffies(READ_ONCE(net_hotdata.netdev_budget_usecs));
	struct bpf_net_context __bpf_net_ctx, *bpf_net_ctx;
	int budget = READ_ONCE(net_hotdata.netdev_budget);
	LIST_HEAD(list);
	LIST_HEAD(repoll);

	bpf_net_ctx = bpf_net_ctx_set(&__bpf_net_ctx);
start:
	sd->in_net_rx_action = true;
	local_irq_disable();
	list_splice_init(&sd->poll_list, &list);
	local_irq_enable();

	for (;;) {
		struct napi_struct *n;

		skb_defer_free_flush(sd);

		if (list_empty(&list)) {
			if (list_empty(&repoll)) {
				sd->in_net_rx_action = false;
				barrier();
				/* We need to check if ____napi_schedule()
				 * had refilled poll_list while
				 * sd->in_net_rx_action was true.
				 */
				if (!list_empty(&sd->poll_list))
					goto start;
				if (!sd_has_rps_ipi_waiting(sd))
					goto end;
			}
			break;
		}

		n = list_first_entry(&list, struct napi_struct, poll_list);
		budget -= napi_poll(n, &repoll);

		/* If softirq window is exhausted then punt.
		 * Allow this to run for 2 jiffies since which will allow
		 * an average latency of 1.5/HZ.
		 */
		if (unlikely(budget <= 0 ||
			     time_after_eq(jiffies, time_limit))) {
			sd->time_squeeze++;
			break;
		}
	}

	local_irq_disable();

	list_splice_tail_init(&sd->poll_list, &list);
	list_splice_tail(&repoll, &list);
	list_splice(&list, &sd->poll_list);
	if (!list_empty(&sd->poll_list))
		__raise_softirq_irqoff(NET_RX_SOFTIRQ);
	else
		sd->in_net_rx_action = false;

	net_rps_action_and_irq_enable(sd);
end:
	bpf_net_ctx_clear(bpf_net_ctx);
}

struct netdev_adjacent {
	struct net_device *dev;
	netdevice_tracker dev_tracker;

	/* upper master flag, there can only be one master device per list */
	bool master;

	/* lookup ignore flag */
	bool ignore;

	/* counter for the number of times this device was added to us */
	u16 ref_nr;

	/* private field for the users */
	void *private;

	struct list_head list;
	struct rcu_head rcu;
};

static struct netdev_adjacent *__netdev_find_adj(struct net_device *adj_dev,
						 struct list_head *adj_list)
{
	struct netdev_adjacent *adj;

	list_for_each_entry(adj, adj_list, list) {
		if (adj->dev == adj_dev)
			return adj;
	}
	return NULL;
}

static int ____netdev_has_upper_dev(struct net_device *upper_dev,
				    struct netdev_nested_priv *priv)
{
	struct net_device *dev = (struct net_device *)priv->data;

	return upper_dev == dev;
}

/**
 * netdev_has_upper_dev - Check if device is linked to an upper device
 * @dev: device
 * @upper_dev: upper device to check
 *
 * Find out if a device is linked to specified upper device and return true
 * in case it is. Note that this checks only immediate upper device,
 * not through a complete stack of devices. The caller must hold the RTNL lock.
 */
bool netdev_has_upper_dev(struct net_device *dev,
			  struct net_device *upper_dev)
{
	struct netdev_nested_priv priv = {
		.data = (void *)upper_dev,
	};

	ASSERT_RTNL();

	return netdev_walk_all_upper_dev_rcu(dev, ____netdev_has_upper_dev,
					     &priv);
}
EXPORT_SYMBOL(netdev_has_upper_dev);

/**
 * netdev_has_upper_dev_all_rcu - Check if device is linked to an upper device
 * @dev: device
 * @upper_dev: upper device to check
 *
 * Find out if a device is linked to specified upper device and return true
 * in case it is. Note that this checks the entire upper device chain.
 * The caller must hold rcu lock.
 */

bool netdev_has_upper_dev_all_rcu(struct net_device *dev,
				  struct net_device *upper_dev)
{
	struct netdev_nested_priv priv = {
		.data = (void *)upper_dev,
	};

	return !!netdev_walk_all_upper_dev_rcu(dev, ____netdev_has_upper_dev,
					       &priv);
}
EXPORT_SYMBOL(netdev_has_upper_dev_all_rcu);

/**
 * netdev_has_any_upper_dev - Check if device is linked to some device
 * @dev: device
 *
 * Find out if a device is linked to an upper device and return true in case
 * it is. The caller must hold the RTNL lock.
 */
bool netdev_has_any_upper_dev(struct net_device *dev)
{
	ASSERT_RTNL();

	return !list_empty(&dev->adj_list.upper);
}
EXPORT_SYMBOL(netdev_has_any_upper_dev);

/**
 * netdev_master_upper_dev_get - Get master upper device
 * @dev: device
 *
 * Find a master upper device and return pointer to it or NULL in case
 * it's not there. The caller must hold the RTNL lock.
 */
struct net_device *netdev_master_upper_dev_get(struct net_device *dev)
{
	struct netdev_adjacent *upper;

	ASSERT_RTNL();

	if (list_empty(&dev->adj_list.upper))
		return NULL;

	upper = list_first_entry(&dev->adj_list.upper,
				 struct netdev_adjacent, list);
	if (likely(upper->master))
		return upper->dev;
	return NULL;
}
EXPORT_SYMBOL(netdev_master_upper_dev_get);

static struct net_device *__netdev_master_upper_dev_get(struct net_device *dev)
{
	struct netdev_adjacent *upper;

	ASSERT_RTNL();

	if (list_empty(&dev->adj_list.upper))
		return NULL;

	upper = list_first_entry(&dev->adj_list.upper,
				 struct netdev_adjacent, list);
	if (likely(upper->master) && !upper->ignore)
		return upper->dev;
	return NULL;
}

/**
 * netdev_has_any_lower_dev - Check if device is linked to some device
 * @dev: device
 *
 * Find out if a device is linked to a lower device and return true in case
 * it is. The caller must hold the RTNL lock.
 */
static bool netdev_has_any_lower_dev(struct net_device *dev)
{
	ASSERT_RTNL();

	return !list_empty(&dev->adj_list.lower);
}

void *netdev_adjacent_get_private(struct list_head *adj_list)
{
	struct netdev_adjacent *adj;

	adj = list_entry(adj_list, struct netdev_adjacent, list);

	return adj->private;
}
EXPORT_SYMBOL(netdev_adjacent_get_private);

/**
 * netdev_upper_get_next_dev_rcu - Get the next dev from upper list
 * @dev: device
 * @iter: list_head ** of the current position
 *
 * Gets the next device from the dev's upper list, starting from iter
 * position. The caller must hold RCU read lock.
 */
struct net_device *netdev_upper_get_next_dev_rcu(struct net_device *dev,
						 struct list_head **iter)
{
	struct netdev_adjacent *upper;

	WARN_ON_ONCE(!rcu_read_lock_held() && !lockdep_rtnl_is_held());

	upper = list_entry_rcu((*iter)->next, struct netdev_adjacent, list);

	if (&upper->list == &dev->adj_list.upper)
		return NULL;

	*iter = &upper->list;

	return upper->dev;
}
EXPORT_SYMBOL(netdev_upper_get_next_dev_rcu);

static struct net_device *__netdev_next_upper_dev(struct net_device *dev,
						  struct list_head **iter,
						  bool *ignore)
{
	struct netdev_adjacent *upper;

	upper = list_entry((*iter)->next, struct netdev_adjacent, list);

	if (&upper->list == &dev->adj_list.upper)
		return NULL;

	*iter = &upper->list;
	*ignore = upper->ignore;

	return upper->dev;
}

static struct net_device *netdev_next_upper_dev_rcu(struct net_device *dev,
						    struct list_head **iter)
{
	struct netdev_adjacent *upper;

	WARN_ON_ONCE(!rcu_read_lock_held() && !lockdep_rtnl_is_held());

	upper = list_entry_rcu((*iter)->next, struct netdev_adjacent, list);

	if (&upper->list == &dev->adj_list.upper)
		return NULL;

	*iter = &upper->list;

	return upper->dev;
}

static int __netdev_walk_all_upper_dev(struct net_device *dev,
				       int (*fn)(struct net_device *dev,
					 struct netdev_nested_priv *priv),
				       struct netdev_nested_priv *priv)
{
	struct net_device *udev, *next, *now, *dev_stack[MAX_NEST_DEV + 1];
	struct list_head *niter, *iter, *iter_stack[MAX_NEST_DEV + 1];
	int ret, cur = 0;
	bool ignore;

	now = dev;
	iter = &dev->adj_list.upper;

	while (1) {
		if (now != dev) {
			ret = fn(now, priv);
			if (ret)
				return ret;
		}

		next = NULL;
		while (1) {
			udev = __netdev_next_upper_dev(now, &iter, &ignore);
			if (!udev)
				break;
			if (ignore)
				continue;

			next = udev;
			niter = &udev->adj_list.upper;
			dev_stack[cur] = now;
			iter_stack[cur++] = iter;
			break;
		}

		if (!next) {
			if (!cur)
				return 0;
			next = dev_stack[--cur];
			niter = iter_stack[cur];
		}

		now = next;
		iter = niter;
	}

	return 0;
}

int netdev_walk_all_upper_dev_rcu(struct net_device *dev,
				  int (*fn)(struct net_device *dev,
					    struct netdev_nested_priv *priv),
				  struct netdev_nested_priv *priv)
{
	struct net_device *udev, *next, *now, *dev_stack[MAX_NEST_DEV + 1];
	struct list_head *niter, *iter, *iter_stack[MAX_NEST_DEV + 1];
	int ret, cur = 0;

	now = dev;
	iter = &dev->adj_list.upper;

	while (1) {
		if (now != dev) {
			ret = fn(now, priv);
			if (ret)
				return ret;
		}

		next = NULL;
		while (1) {
			udev = netdev_next_upper_dev_rcu(now, &iter);
			if (!udev)
				break;

			next = udev;
			niter = &udev->adj_list.upper;
			dev_stack[cur] = now;
			iter_stack[cur++] = iter;
			break;
		}

		if (!next) {
			if (!cur)
				return 0;
			next = dev_stack[--cur];
			niter = iter_stack[cur];
		}

		now = next;
		iter = niter;
	}

	return 0;
}
EXPORT_SYMBOL_GPL(netdev_walk_all_upper_dev_rcu);

static bool __netdev_has_upper_dev(struct net_device *dev,
				   struct net_device *upper_dev)
{
	struct netdev_nested_priv priv = {
		.flags = 0,
		.data = (void *)upper_dev,
	};

	ASSERT_RTNL();

	return __netdev_walk_all_upper_dev(dev, ____netdev_has_upper_dev,
					   &priv);
}

/**
 * netdev_lower_get_next_private - Get the next ->private from the
 *				   lower neighbour list
 * @dev: device
 * @iter: list_head ** of the current position
 *
 * Gets the next netdev_adjacent->private from the dev's lower neighbour
 * list, starting from iter position. The caller must hold either hold the
 * RTNL lock or its own locking that guarantees that the neighbour lower
 * list will remain unchanged.
 */
void *netdev_lower_get_next_private(struct net_device *dev,
				    struct list_head **iter)
{
	struct netdev_adjacent *lower;

	lower = list_entry(*iter, struct netdev_adjacent, list);

	if (&lower->list == &dev->adj_list.lower)
		return NULL;

	*iter = lower->list.next;

	return lower->private;
}
EXPORT_SYMBOL(netdev_lower_get_next_private);

/**
 * netdev_lower_get_next_private_rcu - Get the next ->private from the
 *				       lower neighbour list, RCU
 *				       variant
 * @dev: device
 * @iter: list_head ** of the current position
 *
 * Gets the next netdev_adjacent->private from the dev's lower neighbour
 * list, starting from iter position. The caller must hold RCU read lock.
 */
void *netdev_lower_get_next_private_rcu(struct net_device *dev,
					struct list_head **iter)
{
	struct netdev_adjacent *lower;

	WARN_ON_ONCE(!rcu_read_lock_held() && !rcu_read_lock_bh_held());

	lower = list_entry_rcu((*iter)->next, struct netdev_adjacent, list);

	if (&lower->list == &dev->adj_list.lower)
		return NULL;

	*iter = &lower->list;

	return lower->private;
}
EXPORT_SYMBOL(netdev_lower_get_next_private_rcu);

/**
 * netdev_lower_get_next - Get the next device from the lower neighbour
 *                         list
 * @dev: device
 * @iter: list_head ** of the current position
 *
 * Gets the next netdev_adjacent from the dev's lower neighbour
 * list, starting from iter position. The caller must hold RTNL lock or
 * its own locking that guarantees that the neighbour lower
 * list will remain unchanged.
 */
void *netdev_lower_get_next(struct net_device *dev, struct list_head **iter)
{
	struct netdev_adjacent *lower;

	lower = list_entry(*iter, struct netdev_adjacent, list);

	if (&lower->list == &dev->adj_list.lower)
		return NULL;

	*iter = lower->list.next;

	return lower->dev;
}
EXPORT_SYMBOL(netdev_lower_get_next);

static struct net_device *netdev_next_lower_dev(struct net_device *dev,
						struct list_head **iter)
{
	struct netdev_adjacent *lower;

	lower = list_entry((*iter)->next, struct netdev_adjacent, list);

	if (&lower->list == &dev->adj_list.lower)
		return NULL;

	*iter = &lower->list;

	return lower->dev;
}

static struct net_device *__netdev_next_lower_dev(struct net_device *dev,
						  struct list_head **iter,
						  bool *ignore)
{
	struct netdev_adjacent *lower;

	lower = list_entry((*iter)->next, struct netdev_adjacent, list);

	if (&lower->list == &dev->adj_list.lower)
		return NULL;

	*iter = &lower->list;
	*ignore = lower->ignore;

	return lower->dev;
}

int netdev_walk_all_lower_dev(struct net_device *dev,
			      int (*fn)(struct net_device *dev,
					struct netdev_nested_priv *priv),
			      struct netdev_nested_priv *priv)
{
	struct net_device *ldev, *next, *now, *dev_stack[MAX_NEST_DEV + 1];
	struct list_head *niter, *iter, *iter_stack[MAX_NEST_DEV + 1];
	int ret, cur = 0;

	now = dev;
	iter = &dev->adj_list.lower;

	while (1) {
		if (now != dev) {
			ret = fn(now, priv);
			if (ret)
				return ret;
		}

		next = NULL;
		while (1) {
			ldev = netdev_next_lower_dev(now, &iter);
			if (!ldev)
				break;

			next = ldev;
			niter = &ldev->adj_list.lower;
			dev_stack[cur] = now;
			iter_stack[cur++] = iter;
			break;
		}

		if (!next) {
			if (!cur)
				return 0;
			next = dev_stack[--cur];
			niter = iter_stack[cur];
		}

		now = next;
		iter = niter;
	}

	return 0;
}
EXPORT_SYMBOL_GPL(netdev_walk_all_lower_dev);

static int __netdev_walk_all_lower_dev(struct net_device *dev,
				       int (*fn)(struct net_device *dev,
					 struct netdev_nested_priv *priv),
				       struct netdev_nested_priv *priv)
{
	struct net_device *ldev, *next, *now, *dev_stack[MAX_NEST_DEV + 1];
	struct list_head *niter, *iter, *iter_stack[MAX_NEST_DEV + 1];
	int ret, cur = 0;
	bool ignore;

	now = dev;
	iter = &dev->adj_list.lower;

	while (1) {
		if (now != dev) {
			ret = fn(now, priv);
			if (ret)
				return ret;
		}

		next = NULL;
		while (1) {
			ldev = __netdev_next_lower_dev(now, &iter, &ignore);
			if (!ldev)
				break;
			if (ignore)
				continue;

			next = ldev;
			niter = &ldev->adj_list.lower;
			dev_stack[cur] = now;
			iter_stack[cur++] = iter;
			break;
		}

		if (!next) {
			if (!cur)
				return 0;
			next = dev_stack[--cur];
			niter = iter_stack[cur];
		}

		now = next;
		iter = niter;
	}

	return 0;
}

struct net_device *netdev_next_lower_dev_rcu(struct net_device *dev,
					     struct list_head **iter)
{
	struct netdev_adjacent *lower;

	lower = list_entry_rcu((*iter)->next, struct netdev_adjacent, list);
	if (&lower->list == &dev->adj_list.lower)
		return NULL;

	*iter = &lower->list;

	return lower->dev;
}
EXPORT_SYMBOL(netdev_next_lower_dev_rcu);

static u8 __netdev_upper_depth(struct net_device *dev)
{
	struct net_device *udev;
	struct list_head *iter;
	u8 max_depth = 0;
	bool ignore;

	for (iter = &dev->adj_list.upper,
	     udev = __netdev_next_upper_dev(dev, &iter, &ignore);
	     udev;
	     udev = __netdev_next_upper_dev(dev, &iter, &ignore)) {
		if (ignore)
			continue;
		if (max_depth < udev->upper_level)
			max_depth = udev->upper_level;
	}

	return max_depth;
}

static u8 __netdev_lower_depth(struct net_device *dev)
{
	struct net_device *ldev;
	struct list_head *iter;
	u8 max_depth = 0;
	bool ignore;

	for (iter = &dev->adj_list.lower,
	     ldev = __netdev_next_lower_dev(dev, &iter, &ignore);
	     ldev;
	     ldev = __netdev_next_lower_dev(dev, &iter, &ignore)) {
		if (ignore)
			continue;
		if (max_depth < ldev->lower_level)
			max_depth = ldev->lower_level;
	}

	return max_depth;
}

static int __netdev_update_upper_level(struct net_device *dev,
				       struct netdev_nested_priv *__unused)
{
	dev->upper_level = __netdev_upper_depth(dev) + 1;
	return 0;
}

#ifdef CONFIG_LOCKDEP
static LIST_HEAD(net_unlink_list);

static void net_unlink_todo(struct net_device *dev)
{
	if (list_empty(&dev->unlink_list))
		list_add_tail(&dev->unlink_list, &net_unlink_list);
}
#endif

static int __netdev_update_lower_level(struct net_device *dev,
				       struct netdev_nested_priv *priv)
{
	dev->lower_level = __netdev_lower_depth(dev) + 1;

#ifdef CONFIG_LOCKDEP
	if (!priv)
		return 0;

	if (priv->flags & NESTED_SYNC_IMM)
		dev->nested_level = dev->lower_level - 1;
	if (priv->flags & NESTED_SYNC_TODO)
		net_unlink_todo(dev);
#endif
	return 0;
}

int netdev_walk_all_lower_dev_rcu(struct net_device *dev,
				  int (*fn)(struct net_device *dev,
					    struct netdev_nested_priv *priv),
				  struct netdev_nested_priv *priv)
{
	struct net_device *ldev, *next, *now, *dev_stack[MAX_NEST_DEV + 1];
	struct list_head *niter, *iter, *iter_stack[MAX_NEST_DEV + 1];
	int ret, cur = 0;

	now = dev;
	iter = &dev->adj_list.lower;

	while (1) {
		if (now != dev) {
			ret = fn(now, priv);
			if (ret)
				return ret;
		}

		next = NULL;
		while (1) {
			ldev = netdev_next_lower_dev_rcu(now, &iter);
			if (!ldev)
				break;

			next = ldev;
			niter = &ldev->adj_list.lower;
			dev_stack[cur] = now;
			iter_stack[cur++] = iter;
			break;
		}

		if (!next) {
			if (!cur)
				return 0;
			next = dev_stack[--cur];
			niter = iter_stack[cur];
		}

		now = next;
		iter = niter;
	}

	return 0;
}
EXPORT_SYMBOL_GPL(netdev_walk_all_lower_dev_rcu);

/**
 * netdev_lower_get_first_private_rcu - Get the first ->private from the
 *				       lower neighbour list, RCU
 *				       variant
 * @dev: device
 *
 * Gets the first netdev_adjacent->private from the dev's lower neighbour
 * list. The caller must hold RCU read lock.
 */
void *netdev_lower_get_first_private_rcu(struct net_device *dev)
{
	struct netdev_adjacent *lower;

	lower = list_first_or_null_rcu(&dev->adj_list.lower,
			struct netdev_adjacent, list);
	if (lower)
		return lower->private;
	return NULL;
}
EXPORT_SYMBOL(netdev_lower_get_first_private_rcu);

/**
 * netdev_master_upper_dev_get_rcu - Get master upper device
 * @dev: device
 *
 * Find a master upper device and return pointer to it or NULL in case
 * it's not there. The caller must hold the RCU read lock.
 */
struct net_device *netdev_master_upper_dev_get_rcu(struct net_device *dev)
{
	struct netdev_adjacent *upper;

	upper = list_first_or_null_rcu(&dev->adj_list.upper,
				       struct netdev_adjacent, list);
	if (upper && likely(upper->master))
		return upper->dev;
	return NULL;
}
EXPORT_SYMBOL(netdev_master_upper_dev_get_rcu);

static int netdev_adjacent_sysfs_add(struct net_device *dev,
			      struct net_device *adj_dev,
			      struct list_head *dev_list)
{
	char linkname[IFNAMSIZ+7];

	sprintf(linkname, dev_list == &dev->adj_list.upper ?
		"upper_%s" : "lower_%s", adj_dev->name);
	return sysfs_create_link(&(dev->dev.kobj), &(adj_dev->dev.kobj),
				 linkname);
}
static void netdev_adjacent_sysfs_del(struct net_device *dev,
			       char *name,
			       struct list_head *dev_list)
{
	char linkname[IFNAMSIZ+7];

	sprintf(linkname, dev_list == &dev->adj_list.upper ?
		"upper_%s" : "lower_%s", name);
	sysfs_remove_link(&(dev->dev.kobj), linkname);
}

static inline bool netdev_adjacent_is_neigh_list(struct net_device *dev,
						 struct net_device *adj_dev,
						 struct list_head *dev_list)
{
	return (dev_list == &dev->adj_list.upper ||
		dev_list == &dev->adj_list.lower) &&
		net_eq(dev_net(dev), dev_net(adj_dev));
}

static int __netdev_adjacent_dev_insert(struct net_device *dev,
					struct net_device *adj_dev,
					struct list_head *dev_list,
					void *private, bool master)
{
	struct netdev_adjacent *adj;
	int ret;

	adj = __netdev_find_adj(adj_dev, dev_list);

	if (adj) {
		adj->ref_nr += 1;
		pr_debug("Insert adjacency: dev %s adj_dev %s adj->ref_nr %d\n",
			 dev->name, adj_dev->name, adj->ref_nr);

		return 0;
	}

	adj = kmalloc(sizeof(*adj), GFP_KERNEL);
	if (!adj)
		return -ENOMEM;

	adj->dev = adj_dev;
	adj->master = master;
	adj->ref_nr = 1;
	adj->private = private;
	adj->ignore = false;
	netdev_hold(adj_dev, &adj->dev_tracker, GFP_KERNEL);

	pr_debug("Insert adjacency: dev %s adj_dev %s adj->ref_nr %d; dev_hold on %s\n",
		 dev->name, adj_dev->name, adj->ref_nr, adj_dev->name);

	if (netdev_adjacent_is_neigh_list(dev, adj_dev, dev_list)) {
		ret = netdev_adjacent_sysfs_add(dev, adj_dev, dev_list);
		if (ret)
			goto free_adj;
	}

	/* Ensure that master link is always the first item in list. */
	if (master) {
		ret = sysfs_create_link(&(dev->dev.kobj),
					&(adj_dev->dev.kobj), "master");
		if (ret)
			goto remove_symlinks;

		list_add_rcu(&adj->list, dev_list);
	} else {
		list_add_tail_rcu(&adj->list, dev_list);
	}

	return 0;

remove_symlinks:
	if (netdev_adjacent_is_neigh_list(dev, adj_dev, dev_list))
		netdev_adjacent_sysfs_del(dev, adj_dev->name, dev_list);
free_adj:
	netdev_put(adj_dev, &adj->dev_tracker);
	kfree(adj);

	return ret;
}

static void __netdev_adjacent_dev_remove(struct net_device *dev,
					 struct net_device *adj_dev,
					 u16 ref_nr,
					 struct list_head *dev_list)
{
	struct netdev_adjacent *adj;

	pr_debug("Remove adjacency: dev %s adj_dev %s ref_nr %d\n",
		 dev->name, adj_dev->name, ref_nr);

	adj = __netdev_find_adj(adj_dev, dev_list);

	if (!adj) {
		pr_err("Adjacency does not exist for device %s from %s\n",
		       dev->name, adj_dev->name);
		WARN_ON(1);
		return;
	}

	if (adj->ref_nr > ref_nr) {
		pr_debug("adjacency: %s to %s ref_nr - %d = %d\n",
			 dev->name, adj_dev->name, ref_nr,
			 adj->ref_nr - ref_nr);
		adj->ref_nr -= ref_nr;
		return;
	}

	if (adj->master)
		sysfs_remove_link(&(dev->dev.kobj), "master");

	if (netdev_adjacent_is_neigh_list(dev, adj_dev, dev_list))
		netdev_adjacent_sysfs_del(dev, adj_dev->name, dev_list);

	list_del_rcu(&adj->list);
	pr_debug("adjacency: dev_put for %s, because link removed from %s to %s\n",
		 adj_dev->name, dev->name, adj_dev->name);
	netdev_put(adj_dev, &adj->dev_tracker);
	kfree_rcu(adj, rcu);
}

static int __netdev_adjacent_dev_link_lists(struct net_device *dev,
					    struct net_device *upper_dev,
					    struct list_head *up_list,
					    struct list_head *down_list,
					    void *private, bool master)
{
	int ret;

	ret = __netdev_adjacent_dev_insert(dev, upper_dev, up_list,
					   private, master);
	if (ret)
		return ret;

	ret = __netdev_adjacent_dev_insert(upper_dev, dev, down_list,
					   private, false);
	if (ret) {
		__netdev_adjacent_dev_remove(dev, upper_dev, 1, up_list);
		return ret;
	}

	return 0;
}

static void __netdev_adjacent_dev_unlink_lists(struct net_device *dev,
					       struct net_device *upper_dev,
					       u16 ref_nr,
					       struct list_head *up_list,
					       struct list_head *down_list)
{
	__netdev_adjacent_dev_remove(dev, upper_dev, ref_nr, up_list);
	__netdev_adjacent_dev_remove(upper_dev, dev, ref_nr, down_list);
}

static int __netdev_adjacent_dev_link_neighbour(struct net_device *dev,
						struct net_device *upper_dev,
						void *private, bool master)
{
	return __netdev_adjacent_dev_link_lists(dev, upper_dev,
						&dev->adj_list.upper,
						&upper_dev->adj_list.lower,
						private, master);
}

static void __netdev_adjacent_dev_unlink_neighbour(struct net_device *dev,
						   struct net_device *upper_dev)
{
	__netdev_adjacent_dev_unlink_lists(dev, upper_dev, 1,
					   &dev->adj_list.upper,
					   &upper_dev->adj_list.lower);
}

static int __netdev_upper_dev_link(struct net_device *dev,
				   struct net_device *upper_dev, bool master,
				   void *upper_priv, void *upper_info,
				   struct netdev_nested_priv *priv,
				   struct netlink_ext_ack *extack)
{
	struct netdev_notifier_changeupper_info changeupper_info = {
		.info = {
			.dev = dev,
			.extack = extack,
		},
		.upper_dev = upper_dev,
		.master = master,
		.linking = true,
		.upper_info = upper_info,
	};
	struct net_device *master_dev;
	int ret = 0;

	ASSERT_RTNL();

	if (dev == upper_dev)
		return -EBUSY;

	/* To prevent loops, check if dev is not upper device to upper_dev. */
	if (__netdev_has_upper_dev(upper_dev, dev))
		return -EBUSY;

	if ((dev->lower_level + upper_dev->upper_level) > MAX_NEST_DEV)
		return -EMLINK;

	if (!master) {
		if (__netdev_has_upper_dev(dev, upper_dev))
			return -EEXIST;
	} else {
		master_dev = __netdev_master_upper_dev_get(dev);
		if (master_dev)
			return master_dev == upper_dev ? -EEXIST : -EBUSY;
	}

	ret = call_netdevice_notifiers_info(NETDEV_PRECHANGEUPPER,
					    &changeupper_info.info);
	ret = notifier_to_errno(ret);
	if (ret)
		return ret;

	ret = __netdev_adjacent_dev_link_neighbour(dev, upper_dev, upper_priv,
						   master);
	if (ret)
		return ret;

	ret = call_netdevice_notifiers_info(NETDEV_CHANGEUPPER,
					    &changeupper_info.info);
	ret = notifier_to_errno(ret);
	if (ret)
		goto rollback;

	__netdev_update_upper_level(dev, NULL);
	__netdev_walk_all_lower_dev(dev, __netdev_update_upper_level, NULL);

	__netdev_update_lower_level(upper_dev, priv);
	__netdev_walk_all_upper_dev(upper_dev, __netdev_update_lower_level,
				    priv);

	return 0;

rollback:
	__netdev_adjacent_dev_unlink_neighbour(dev, upper_dev);

	return ret;
}

/**
 * netdev_upper_dev_link - Add a link to the upper device
 * @dev: device
 * @upper_dev: new upper device
 * @extack: netlink extended ack
 *
 * Adds a link to device which is upper to this one. The caller must hold
 * the RTNL lock. On a failure a negative errno code is returned.
 * On success the reference counts are adjusted and the function
 * returns zero.
 */
int netdev_upper_dev_link(struct net_device *dev,
			  struct net_device *upper_dev,
			  struct netlink_ext_ack *extack)
{
	struct netdev_nested_priv priv = {
		.flags = NESTED_SYNC_IMM | NESTED_SYNC_TODO,
		.data = NULL,
	};

	return __netdev_upper_dev_link(dev, upper_dev, false,
				       NULL, NULL, &priv, extack);
}
EXPORT_SYMBOL(netdev_upper_dev_link);

/**
 * netdev_master_upper_dev_link - Add a master link to the upper device
 * @dev: device
 * @upper_dev: new upper device
 * @upper_priv: upper device private
 * @upper_info: upper info to be passed down via notifier
 * @extack: netlink extended ack
 *
 * Adds a link to device which is upper to this one. In this case, only
 * one master upper device can be linked, although other non-master devices
 * might be linked as well. The caller must hold the RTNL lock.
 * On a failure a negative errno code is returned. On success the reference
 * counts are adjusted and the function returns zero.
 */
int netdev_master_upper_dev_link(struct net_device *dev,
				 struct net_device *upper_dev,
				 void *upper_priv, void *upper_info,
				 struct netlink_ext_ack *extack)
{
	struct netdev_nested_priv priv = {
		.flags = NESTED_SYNC_IMM | NESTED_SYNC_TODO,
		.data = NULL,
	};

	return __netdev_upper_dev_link(dev, upper_dev, true,
				       upper_priv, upper_info, &priv, extack);
}
EXPORT_SYMBOL(netdev_master_upper_dev_link);

static void __netdev_upper_dev_unlink(struct net_device *dev,
				      struct net_device *upper_dev,
				      struct netdev_nested_priv *priv)
{
	struct netdev_notifier_changeupper_info changeupper_info = {
		.info = {
			.dev = dev,
		},
		.upper_dev = upper_dev,
		.linking = false,
	};

	ASSERT_RTNL();

	changeupper_info.master = netdev_master_upper_dev_get(dev) == upper_dev;

	call_netdevice_notifiers_info(NETDEV_PRECHANGEUPPER,
				      &changeupper_info.info);

	__netdev_adjacent_dev_unlink_neighbour(dev, upper_dev);

	call_netdevice_notifiers_info(NETDEV_CHANGEUPPER,
				      &changeupper_info.info);

	__netdev_update_upper_level(dev, NULL);
	__netdev_walk_all_lower_dev(dev, __netdev_update_upper_level, NULL);

	__netdev_update_lower_level(upper_dev, priv);
	__netdev_walk_all_upper_dev(upper_dev, __netdev_update_lower_level,
				    priv);
}

/**
 * netdev_upper_dev_unlink - Removes a link to upper device
 * @dev: device
 * @upper_dev: new upper device
 *
 * Removes a link to device which is upper to this one. The caller must hold
 * the RTNL lock.
 */
void netdev_upper_dev_unlink(struct net_device *dev,
			     struct net_device *upper_dev)
{
	struct netdev_nested_priv priv = {
		.flags = NESTED_SYNC_TODO,
		.data = NULL,
	};

	__netdev_upper_dev_unlink(dev, upper_dev, &priv);
}
EXPORT_SYMBOL(netdev_upper_dev_unlink);

static void __netdev_adjacent_dev_set(struct net_device *upper_dev,
				      struct net_device *lower_dev,
				      bool val)
{
	struct netdev_adjacent *adj;

	adj = __netdev_find_adj(lower_dev, &upper_dev->adj_list.lower);
	if (adj)
		adj->ignore = val;

	adj = __netdev_find_adj(upper_dev, &lower_dev->adj_list.upper);
	if (adj)
		adj->ignore = val;
}

static void netdev_adjacent_dev_disable(struct net_device *upper_dev,
					struct net_device *lower_dev)
{
	__netdev_adjacent_dev_set(upper_dev, lower_dev, true);
}

static void netdev_adjacent_dev_enable(struct net_device *upper_dev,
				       struct net_device *lower_dev)
{
	__netdev_adjacent_dev_set(upper_dev, lower_dev, false);
}

int netdev_adjacent_change_prepare(struct net_device *old_dev,
				   struct net_device *new_dev,
				   struct net_device *dev,
				   struct netlink_ext_ack *extack)
{
	struct netdev_nested_priv priv = {
		.flags = 0,
		.data = NULL,
	};
	int err;

	if (!new_dev)
		return 0;

	if (old_dev && new_dev != old_dev)
		netdev_adjacent_dev_disable(dev, old_dev);
	err = __netdev_upper_dev_link(new_dev, dev, false, NULL, NULL, &priv,
				      extack);
	if (err) {
		if (old_dev && new_dev != old_dev)
			netdev_adjacent_dev_enable(dev, old_dev);
		return err;
	}

	return 0;
}
EXPORT_SYMBOL(netdev_adjacent_change_prepare);

void netdev_adjacent_change_commit(struct net_device *old_dev,
				   struct net_device *new_dev,
				   struct net_device *dev)
{
	struct netdev_nested_priv priv = {
		.flags = NESTED_SYNC_IMM | NESTED_SYNC_TODO,
		.data = NULL,
	};

	if (!new_dev || !old_dev)
		return;

	if (new_dev == old_dev)
		return;

	netdev_adjacent_dev_enable(dev, old_dev);
	__netdev_upper_dev_unlink(old_dev, dev, &priv);
}
EXPORT_SYMBOL(netdev_adjacent_change_commit);

void netdev_adjacent_change_abort(struct net_device *old_dev,
				  struct net_device *new_dev,
				  struct net_device *dev)
{
	struct netdev_nested_priv priv = {
		.flags = 0,
		.data = NULL,
	};

	if (!new_dev)
		return;

	if (old_dev && new_dev != old_dev)
		netdev_adjacent_dev_enable(dev, old_dev);

	__netdev_upper_dev_unlink(new_dev, dev, &priv);
}
EXPORT_SYMBOL(netdev_adjacent_change_abort);

/**
 * netdev_bonding_info_change - Dispatch event about slave change
 * @dev: device
 * @bonding_info: info to dispatch
 *
 * Send NETDEV_BONDING_INFO to netdev notifiers with info.
 * The caller must hold the RTNL lock.
 */
void netdev_bonding_info_change(struct net_device *dev,
				struct netdev_bonding_info *bonding_info)
{
	struct netdev_notifier_bonding_info info = {
		.info.dev = dev,
	};

	memcpy(&info.bonding_info, bonding_info,
	       sizeof(struct netdev_bonding_info));
	call_netdevice_notifiers_info(NETDEV_BONDING_INFO,
				      &info.info);
}
EXPORT_SYMBOL(netdev_bonding_info_change);

static int netdev_offload_xstats_enable_l3(struct net_device *dev,
					   struct netlink_ext_ack *extack)
{
	struct netdev_notifier_offload_xstats_info info = {
		.info.dev = dev,
		.info.extack = extack,
		.type = NETDEV_OFFLOAD_XSTATS_TYPE_L3,
	};
	int err;
	int rc;

	dev->offload_xstats_l3 = kzalloc(sizeof(*dev->offload_xstats_l3),
					 GFP_KERNEL);
	if (!dev->offload_xstats_l3)
		return -ENOMEM;

	rc = call_netdevice_notifiers_info_robust(NETDEV_OFFLOAD_XSTATS_ENABLE,
						  NETDEV_OFFLOAD_XSTATS_DISABLE,
						  &info.info);
	err = notifier_to_errno(rc);
	if (err)
		goto free_stats;

	return 0;

free_stats:
	kfree(dev->offload_xstats_l3);
	dev->offload_xstats_l3 = NULL;
	return err;
}

int netdev_offload_xstats_enable(struct net_device *dev,
				 enum netdev_offload_xstats_type type,
				 struct netlink_ext_ack *extack)
{
	ASSERT_RTNL();

	if (netdev_offload_xstats_enabled(dev, type))
		return -EALREADY;

	switch (type) {
	case NETDEV_OFFLOAD_XSTATS_TYPE_L3:
		return netdev_offload_xstats_enable_l3(dev, extack);
	}

	WARN_ON(1);
	return -EINVAL;
}
EXPORT_SYMBOL(netdev_offload_xstats_enable);

static void netdev_offload_xstats_disable_l3(struct net_device *dev)
{
	struct netdev_notifier_offload_xstats_info info = {
		.info.dev = dev,
		.type = NETDEV_OFFLOAD_XSTATS_TYPE_L3,
	};

	call_netdevice_notifiers_info(NETDEV_OFFLOAD_XSTATS_DISABLE,
				      &info.info);
	kfree(dev->offload_xstats_l3);
	dev->offload_xstats_l3 = NULL;
}

int netdev_offload_xstats_disable(struct net_device *dev,
				  enum netdev_offload_xstats_type type)
{
	ASSERT_RTNL();

	if (!netdev_offload_xstats_enabled(dev, type))
		return -EALREADY;

	switch (type) {
	case NETDEV_OFFLOAD_XSTATS_TYPE_L3:
		netdev_offload_xstats_disable_l3(dev);
		return 0;
	}

	WARN_ON(1);
	return -EINVAL;
}
EXPORT_SYMBOL(netdev_offload_xstats_disable);

static void netdev_offload_xstats_disable_all(struct net_device *dev)
{
	netdev_offload_xstats_disable(dev, NETDEV_OFFLOAD_XSTATS_TYPE_L3);
}

static struct rtnl_hw_stats64 *
netdev_offload_xstats_get_ptr(const struct net_device *dev,
			      enum netdev_offload_xstats_type type)
{
	switch (type) {
	case NETDEV_OFFLOAD_XSTATS_TYPE_L3:
		return dev->offload_xstats_l3;
	}

	WARN_ON(1);
	return NULL;
}

bool netdev_offload_xstats_enabled(const struct net_device *dev,
				   enum netdev_offload_xstats_type type)
{
	ASSERT_RTNL();

	return netdev_offload_xstats_get_ptr(dev, type);
}
EXPORT_SYMBOL(netdev_offload_xstats_enabled);

struct netdev_notifier_offload_xstats_ru {
	bool used;
};

struct netdev_notifier_offload_xstats_rd {
	struct rtnl_hw_stats64 stats;
	bool used;
};

static void netdev_hw_stats64_add(struct rtnl_hw_stats64 *dest,
				  const struct rtnl_hw_stats64 *src)
{
	dest->rx_packets	  += src->rx_packets;
	dest->tx_packets	  += src->tx_packets;
	dest->rx_bytes		  += src->rx_bytes;
	dest->tx_bytes		  += src->tx_bytes;
	dest->rx_errors		  += src->rx_errors;
	dest->tx_errors		  += src->tx_errors;
	dest->rx_dropped	  += src->rx_dropped;
	dest->tx_dropped	  += src->tx_dropped;
	dest->multicast		  += src->multicast;
}

static int netdev_offload_xstats_get_used(struct net_device *dev,
					  enum netdev_offload_xstats_type type,
					  bool *p_used,
					  struct netlink_ext_ack *extack)
{
	struct netdev_notifier_offload_xstats_ru report_used = {};
	struct netdev_notifier_offload_xstats_info info = {
		.info.dev = dev,
		.info.extack = extack,
		.type = type,
		.report_used = &report_used,
	};
	int rc;

	WARN_ON(!netdev_offload_xstats_enabled(dev, type));
	rc = call_netdevice_notifiers_info(NETDEV_OFFLOAD_XSTATS_REPORT_USED,
					   &info.info);
	*p_used = report_used.used;
	return notifier_to_errno(rc);
}

static int netdev_offload_xstats_get_stats(struct net_device *dev,
					   enum netdev_offload_xstats_type type,
					   struct rtnl_hw_stats64 *p_stats,
					   bool *p_used,
					   struct netlink_ext_ack *extack)
{
	struct netdev_notifier_offload_xstats_rd report_delta = {};
	struct netdev_notifier_offload_xstats_info info = {
		.info.dev = dev,
		.info.extack = extack,
		.type = type,
		.report_delta = &report_delta,
	};
	struct rtnl_hw_stats64 *stats;
	int rc;

	stats = netdev_offload_xstats_get_ptr(dev, type);
	if (WARN_ON(!stats))
		return -EINVAL;

	rc = call_netdevice_notifiers_info(NETDEV_OFFLOAD_XSTATS_REPORT_DELTA,
					   &info.info);

	/* Cache whatever we got, even if there was an error, otherwise the
	 * successful stats retrievals would get lost.
	 */
	netdev_hw_stats64_add(stats, &report_delta.stats);

	if (p_stats)
		*p_stats = *stats;
	*p_used = report_delta.used;

	return notifier_to_errno(rc);
}

int netdev_offload_xstats_get(struct net_device *dev,
			      enum netdev_offload_xstats_type type,
			      struct rtnl_hw_stats64 *p_stats, bool *p_used,
			      struct netlink_ext_ack *extack)
{
	ASSERT_RTNL();

	if (p_stats)
		return netdev_offload_xstats_get_stats(dev, type, p_stats,
						       p_used, extack);
	else
		return netdev_offload_xstats_get_used(dev, type, p_used,
						      extack);
}
EXPORT_SYMBOL(netdev_offload_xstats_get);

void
netdev_offload_xstats_report_delta(struct netdev_notifier_offload_xstats_rd *report_delta,
				   const struct rtnl_hw_stats64 *stats)
{
	report_delta->used = true;
	netdev_hw_stats64_add(&report_delta->stats, stats);
}
EXPORT_SYMBOL(netdev_offload_xstats_report_delta);

void
netdev_offload_xstats_report_used(struct netdev_notifier_offload_xstats_ru *report_used)
{
	report_used->used = true;
}
EXPORT_SYMBOL(netdev_offload_xstats_report_used);

void netdev_offload_xstats_push_delta(struct net_device *dev,
				      enum netdev_offload_xstats_type type,
				      const struct rtnl_hw_stats64 *p_stats)
{
	struct rtnl_hw_stats64 *stats;

	ASSERT_RTNL();

	stats = netdev_offload_xstats_get_ptr(dev, type);
	if (WARN_ON(!stats))
		return;

	netdev_hw_stats64_add(stats, p_stats);
}
EXPORT_SYMBOL(netdev_offload_xstats_push_delta);

/**
 * netdev_get_xmit_slave - Get the xmit slave of master device
 * @dev: device
 * @skb: The packet
 * @all_slaves: assume all the slaves are active
 *
 * The reference counters are not incremented so the caller must be
 * careful with locks. The caller must hold RCU lock.
 * %NULL is returned if no slave is found.
 */

struct net_device *netdev_get_xmit_slave(struct net_device *dev,
					 struct sk_buff *skb,
					 bool all_slaves)
{
	const struct net_device_ops *ops = dev->netdev_ops;

	if (!ops->ndo_get_xmit_slave)
		return NULL;
	return ops->ndo_get_xmit_slave(dev, skb, all_slaves);
}
EXPORT_SYMBOL(netdev_get_xmit_slave);

static struct net_device *netdev_sk_get_lower_dev(struct net_device *dev,
						  struct sock *sk)
{
	const struct net_device_ops *ops = dev->netdev_ops;

	if (!ops->ndo_sk_get_lower_dev)
		return NULL;
	return ops->ndo_sk_get_lower_dev(dev, sk);
}

/**
 * netdev_sk_get_lowest_dev - Get the lowest device in chain given device and socket
 * @dev: device
 * @sk: the socket
 *
 * %NULL is returned if no lower device is found.
 */

struct net_device *netdev_sk_get_lowest_dev(struct net_device *dev,
					    struct sock *sk)
{
	struct net_device *lower;

	lower = netdev_sk_get_lower_dev(dev, sk);
	while (lower) {
		dev = lower;
		lower = netdev_sk_get_lower_dev(dev, sk);
	}

	return dev;
}
EXPORT_SYMBOL(netdev_sk_get_lowest_dev);

static void netdev_adjacent_add_links(struct net_device *dev)
{
	struct netdev_adjacent *iter;

	struct net *net = dev_net(dev);

	list_for_each_entry(iter, &dev->adj_list.upper, list) {
		if (!net_eq(net, dev_net(iter->dev)))
			continue;
		netdev_adjacent_sysfs_add(iter->dev, dev,
					  &iter->dev->adj_list.lower);
		netdev_adjacent_sysfs_add(dev, iter->dev,
					  &dev->adj_list.upper);
	}

	list_for_each_entry(iter, &dev->adj_list.lower, list) {
		if (!net_eq(net, dev_net(iter->dev)))
			continue;
		netdev_adjacent_sysfs_add(iter->dev, dev,
					  &iter->dev->adj_list.upper);
		netdev_adjacent_sysfs_add(dev, iter->dev,
					  &dev->adj_list.lower);
	}
}

static void netdev_adjacent_del_links(struct net_device *dev)
{
	struct netdev_adjacent *iter;

	struct net *net = dev_net(dev);

	list_for_each_entry(iter, &dev->adj_list.upper, list) {
		if (!net_eq(net, dev_net(iter->dev)))
			continue;
		netdev_adjacent_sysfs_del(iter->dev, dev->name,
					  &iter->dev->adj_list.lower);
		netdev_adjacent_sysfs_del(dev, iter->dev->name,
					  &dev->adj_list.upper);
	}

	list_for_each_entry(iter, &dev->adj_list.lower, list) {
		if (!net_eq(net, dev_net(iter->dev)))
			continue;
		netdev_adjacent_sysfs_del(iter->dev, dev->name,
					  &iter->dev->adj_list.upper);
		netdev_adjacent_sysfs_del(dev, iter->dev->name,
					  &dev->adj_list.lower);
	}
}

void netdev_adjacent_rename_links(struct net_device *dev, char *oldname)
{
	struct netdev_adjacent *iter;

	struct net *net = dev_net(dev);

	list_for_each_entry(iter, &dev->adj_list.upper, list) {
		if (!net_eq(net, dev_net(iter->dev)))
			continue;
		netdev_adjacent_sysfs_del(iter->dev, oldname,
					  &iter->dev->adj_list.lower);
		netdev_adjacent_sysfs_add(iter->dev, dev,
					  &iter->dev->adj_list.lower);
	}

	list_for_each_entry(iter, &dev->adj_list.lower, list) {
		if (!net_eq(net, dev_net(iter->dev)))
			continue;
		netdev_adjacent_sysfs_del(iter->dev, oldname,
					  &iter->dev->adj_list.upper);
		netdev_adjacent_sysfs_add(iter->dev, dev,
					  &iter->dev->adj_list.upper);
	}
}

void *netdev_lower_dev_get_private(struct net_device *dev,
				   struct net_device *lower_dev)
{
	struct netdev_adjacent *lower;

	if (!lower_dev)
		return NULL;
	lower = __netdev_find_adj(lower_dev, &dev->adj_list.lower);
	if (!lower)
		return NULL;

	return lower->private;
}
EXPORT_SYMBOL(netdev_lower_dev_get_private);


/**
 * netdev_lower_state_changed - Dispatch event about lower device state change
 * @lower_dev: device
 * @lower_state_info: state to dispatch
 *
 * Send NETDEV_CHANGELOWERSTATE to netdev notifiers with info.
 * The caller must hold the RTNL lock.
 */
void netdev_lower_state_changed(struct net_device *lower_dev,
				void *lower_state_info)
{
	struct netdev_notifier_changelowerstate_info changelowerstate_info = {
		.info.dev = lower_dev,
	};

	ASSERT_RTNL();
	changelowerstate_info.lower_state_info = lower_state_info;
	call_netdevice_notifiers_info(NETDEV_CHANGELOWERSTATE,
				      &changelowerstate_info.info);
}
EXPORT_SYMBOL(netdev_lower_state_changed);

static void dev_change_rx_flags(struct net_device *dev, int flags)
{
	const struct net_device_ops *ops = dev->netdev_ops;

	if (ops->ndo_change_rx_flags)
		ops->ndo_change_rx_flags(dev, flags);
}

static int __dev_set_promiscuity(struct net_device *dev, int inc, bool notify)
{
	unsigned int old_flags = dev->flags;
	unsigned int promiscuity, flags;
	kuid_t uid;
	kgid_t gid;

	ASSERT_RTNL();

	promiscuity = dev->promiscuity + inc;
	if (promiscuity == 0) {
		/*
		 * Avoid overflow.
		 * If inc causes overflow, untouch promisc and return error.
		 */
		if (unlikely(inc > 0)) {
			netdev_warn(dev, "promiscuity touches roof, set promiscuity failed. promiscuity feature of device might be broken.\n");
			return -EOVERFLOW;
		}
		flags = old_flags & ~IFF_PROMISC;
	} else {
		flags = old_flags | IFF_PROMISC;
	}
	WRITE_ONCE(dev->promiscuity, promiscuity);
	if (flags != old_flags) {
		WRITE_ONCE(dev->flags, flags);
		netdev_info(dev, "%s promiscuous mode\n",
			    dev->flags & IFF_PROMISC ? "entered" : "left");
		if (audit_enabled) {
			current_uid_gid(&uid, &gid);
			audit_log(audit_context(), GFP_ATOMIC,
				  AUDIT_ANOM_PROMISCUOUS,
				  "dev=%s prom=%d old_prom=%d auid=%u uid=%u gid=%u ses=%u",
				  dev->name, (dev->flags & IFF_PROMISC),
				  (old_flags & IFF_PROMISC),
				  from_kuid(&init_user_ns, audit_get_loginuid(current)),
				  from_kuid(&init_user_ns, uid),
				  from_kgid(&init_user_ns, gid),
				  audit_get_sessionid(current));
		}

		dev_change_rx_flags(dev, IFF_PROMISC);
	}
	if (notify)
		__dev_notify_flags(dev, old_flags, IFF_PROMISC, 0, NULL);
	return 0;
}

/**
 *	dev_set_promiscuity	- update promiscuity count on a device
 *	@dev: device
 *	@inc: modifier
 *
 *	Add or remove promiscuity from a device. While the count in the device
 *	remains above zero the interface remains promiscuous. Once it hits zero
 *	the device reverts back to normal filtering operation. A negative inc
 *	value is used to drop promiscuity on the device.
 *	Return 0 if successful or a negative errno code on error.
 */
int dev_set_promiscuity(struct net_device *dev, int inc)
{
	unsigned int old_flags = dev->flags;
	int err;

	err = __dev_set_promiscuity(dev, inc, true);
	if (err < 0)
		return err;
	if (dev->flags != old_flags)
		dev_set_rx_mode(dev);
	return err;
}
EXPORT_SYMBOL(dev_set_promiscuity);

static int __dev_set_allmulti(struct net_device *dev, int inc, bool notify)
{
	unsigned int old_flags = dev->flags, old_gflags = dev->gflags;
	unsigned int allmulti, flags;

	ASSERT_RTNL();

	allmulti = dev->allmulti + inc;
	if (allmulti == 0) {
		/*
		 * Avoid overflow.
		 * If inc causes overflow, untouch allmulti and return error.
		 */
		if (unlikely(inc > 0)) {
			netdev_warn(dev, "allmulti touches roof, set allmulti failed. allmulti feature of device might be broken.\n");
			return -EOVERFLOW;
		}
		flags = old_flags & ~IFF_ALLMULTI;
	} else {
		flags = old_flags | IFF_ALLMULTI;
	}
	WRITE_ONCE(dev->allmulti, allmulti);
	if (flags != old_flags) {
		WRITE_ONCE(dev->flags, flags);
		netdev_info(dev, "%s allmulticast mode\n",
			    dev->flags & IFF_ALLMULTI ? "entered" : "left");
		dev_change_rx_flags(dev, IFF_ALLMULTI);
		dev_set_rx_mode(dev);
		if (notify)
			__dev_notify_flags(dev, old_flags,
					   dev->gflags ^ old_gflags, 0, NULL);
	}
	return 0;
}

/**
 *	dev_set_allmulti	- update allmulti count on a device
 *	@dev: device
 *	@inc: modifier
 *
 *	Add or remove reception of all multicast frames to a device. While the
 *	count in the device remains above zero the interface remains listening
 *	to all interfaces. Once it hits zero the device reverts back to normal
 *	filtering operation. A negative @inc value is used to drop the counter
 *	when releasing a resource needing all multicasts.
 *	Return 0 if successful or a negative errno code on error.
 */

int dev_set_allmulti(struct net_device *dev, int inc)
{
	return __dev_set_allmulti(dev, inc, true);
}
EXPORT_SYMBOL(dev_set_allmulti);

/*
 *	Upload unicast and multicast address lists to device and
 *	configure RX filtering. When the device doesn't support unicast
 *	filtering it is put in promiscuous mode while unicast addresses
 *	are present.
 */
void __dev_set_rx_mode(struct net_device *dev)
{
	const struct net_device_ops *ops = dev->netdev_ops;

	/* dev_open will call this function so the list will stay sane. */
	if (!(dev->flags&IFF_UP))
		return;

	if (!netif_device_present(dev))
		return;

	if (!(dev->priv_flags & IFF_UNICAST_FLT)) {
		/* Unicast addresses changes may only happen under the rtnl,
		 * therefore calling __dev_set_promiscuity here is safe.
		 */
		if (!netdev_uc_empty(dev) && !dev->uc_promisc) {
			__dev_set_promiscuity(dev, 1, false);
			dev->uc_promisc = true;
		} else if (netdev_uc_empty(dev) && dev->uc_promisc) {
			__dev_set_promiscuity(dev, -1, false);
			dev->uc_promisc = false;
		}
	}

	if (ops->ndo_set_rx_mode)
		ops->ndo_set_rx_mode(dev);
}

void dev_set_rx_mode(struct net_device *dev)
{
	netif_addr_lock_bh(dev);
	__dev_set_rx_mode(dev);
	netif_addr_unlock_bh(dev);
}

/**
 *	dev_get_flags - get flags reported to userspace
 *	@dev: device
 *
 *	Get the combination of flag bits exported through APIs to userspace.
 */
unsigned int dev_get_flags(const struct net_device *dev)
{
	unsigned int flags;

	flags = (READ_ONCE(dev->flags) & ~(IFF_PROMISC |
				IFF_ALLMULTI |
				IFF_RUNNING |
				IFF_LOWER_UP |
				IFF_DORMANT)) |
		(READ_ONCE(dev->gflags) & (IFF_PROMISC |
				IFF_ALLMULTI));

	if (netif_running(dev)) {
		if (netif_oper_up(dev))
			flags |= IFF_RUNNING;
		if (netif_carrier_ok(dev))
			flags |= IFF_LOWER_UP;
		if (netif_dormant(dev))
			flags |= IFF_DORMANT;
	}

	return flags;
}
EXPORT_SYMBOL(dev_get_flags);

int __dev_change_flags(struct net_device *dev, unsigned int flags,
		       struct netlink_ext_ack *extack)
{
	unsigned int old_flags = dev->flags;
	int ret;

	ASSERT_RTNL();

	/*
	 *	Set the flags on our device.
	 */

	dev->flags = (flags & (IFF_DEBUG | IFF_NOTRAILERS | IFF_NOARP |
			       IFF_DYNAMIC | IFF_MULTICAST | IFF_PORTSEL |
			       IFF_AUTOMEDIA)) |
		     (dev->flags & (IFF_UP | IFF_VOLATILE | IFF_PROMISC |
				    IFF_ALLMULTI));

	/*
	 *	Load in the correct multicast list now the flags have changed.
	 */

	if ((old_flags ^ flags) & IFF_MULTICAST)
		dev_change_rx_flags(dev, IFF_MULTICAST);

	dev_set_rx_mode(dev);

	/*
	 *	Have we downed the interface. We handle IFF_UP ourselves
	 *	according to user attempts to set it, rather than blindly
	 *	setting it.
	 */

	ret = 0;
	if ((old_flags ^ flags) & IFF_UP) {
		if (old_flags & IFF_UP)
			__dev_close(dev);
		else
			ret = __dev_open(dev, extack);
	}

	if ((flags ^ dev->gflags) & IFF_PROMISC) {
		int inc = (flags & IFF_PROMISC) ? 1 : -1;
		unsigned int old_flags = dev->flags;

		dev->gflags ^= IFF_PROMISC;

		if (__dev_set_promiscuity(dev, inc, false) >= 0)
			if (dev->flags != old_flags)
				dev_set_rx_mode(dev);
	}

	/* NOTE: order of synchronization of IFF_PROMISC and IFF_ALLMULTI
	 * is important. Some (broken) drivers set IFF_PROMISC, when
	 * IFF_ALLMULTI is requested not asking us and not reporting.
	 */
	if ((flags ^ dev->gflags) & IFF_ALLMULTI) {
		int inc = (flags & IFF_ALLMULTI) ? 1 : -1;

		dev->gflags ^= IFF_ALLMULTI;
		__dev_set_allmulti(dev, inc, false);
	}

	return ret;
}

void __dev_notify_flags(struct net_device *dev, unsigned int old_flags,
			unsigned int gchanges, u32 portid,
			const struct nlmsghdr *nlh)
{
	unsigned int changes = dev->flags ^ old_flags;

	if (gchanges)
		rtmsg_ifinfo(RTM_NEWLINK, dev, gchanges, GFP_ATOMIC, portid, nlh);

	if (changes & IFF_UP) {
		if (dev->flags & IFF_UP)
			call_netdevice_notifiers(NETDEV_UP, dev);
		else
			call_netdevice_notifiers(NETDEV_DOWN, dev);
	}

	if (dev->flags & IFF_UP &&
	    (changes & ~(IFF_UP | IFF_PROMISC | IFF_ALLMULTI | IFF_VOLATILE))) {
		struct netdev_notifier_change_info change_info = {
			.info = {
				.dev = dev,
			},
			.flags_changed = changes,
		};

		call_netdevice_notifiers_info(NETDEV_CHANGE, &change_info.info);
	}
}

/**
 *	dev_change_flags - change device settings
 *	@dev: device
 *	@flags: device state flags
 *	@extack: netlink extended ack
 *
 *	Change settings on device based state flags. The flags are
 *	in the userspace exported format.
 */
int dev_change_flags(struct net_device *dev, unsigned int flags,
		     struct netlink_ext_ack *extack)
{
	int ret;
	unsigned int changes, old_flags = dev->flags, old_gflags = dev->gflags;

	ret = __dev_change_flags(dev, flags, extack);
	if (ret < 0)
		return ret;

	changes = (old_flags ^ dev->flags) | (old_gflags ^ dev->gflags);
	__dev_notify_flags(dev, old_flags, changes, 0, NULL);
	return ret;
}
EXPORT_SYMBOL(dev_change_flags);

int __dev_set_mtu(struct net_device *dev, int new_mtu)
{
	const struct net_device_ops *ops = dev->netdev_ops;

	if (ops->ndo_change_mtu)
		return ops->ndo_change_mtu(dev, new_mtu);

	/* Pairs with all the lockless reads of dev->mtu in the stack */
	WRITE_ONCE(dev->mtu, new_mtu);
	return 0;
}
EXPORT_SYMBOL(__dev_set_mtu);

int dev_validate_mtu(struct net_device *dev, int new_mtu,
		     struct netlink_ext_ack *extack)
{
	/* MTU must be positive, and in range */
	if (new_mtu < 0 || new_mtu < dev->min_mtu) {
		NL_SET_ERR_MSG(extack, "mtu less than device minimum");
		return -EINVAL;
	}

	if (dev->max_mtu > 0 && new_mtu > dev->max_mtu) {
		NL_SET_ERR_MSG(extack, "mtu greater than device maximum");
		return -EINVAL;
	}
	return 0;
}

/**
 *	dev_set_mtu_ext - Change maximum transfer unit
 *	@dev: device
 *	@new_mtu: new transfer unit
 *	@extack: netlink extended ack
 *
 *	Change the maximum transfer size of the network device.
 */
int dev_set_mtu_ext(struct net_device *dev, int new_mtu,
		    struct netlink_ext_ack *extack)
{
	int err, orig_mtu;

	if (new_mtu == dev->mtu)
		return 0;

	err = dev_validate_mtu(dev, new_mtu, extack);
	if (err)
		return err;

	if (!netif_device_present(dev))
		return -ENODEV;

	err = call_netdevice_notifiers(NETDEV_PRECHANGEMTU, dev);
	err = notifier_to_errno(err);
	if (err)
		return err;

	orig_mtu = dev->mtu;
	err = __dev_set_mtu(dev, new_mtu);

	if (!err) {
		err = call_netdevice_notifiers_mtu(NETDEV_CHANGEMTU, dev,
						   orig_mtu);
		err = notifier_to_errno(err);
		if (err) {
			/* setting mtu back and notifying everyone again,
			 * so that they have a chance to revert changes.
			 */
			__dev_set_mtu(dev, orig_mtu);
			call_netdevice_notifiers_mtu(NETDEV_CHANGEMTU, dev,
						     new_mtu);
		}
	}
	return err;
}

int dev_set_mtu(struct net_device *dev, int new_mtu)
{
	struct netlink_ext_ack extack;
	int err;

	memset(&extack, 0, sizeof(extack));
	err = dev_set_mtu_ext(dev, new_mtu, &extack);
	if (err && extack._msg)
		net_err_ratelimited("%s: %s\n", dev->name, extack._msg);
	return err;
}
EXPORT_SYMBOL(dev_set_mtu);

/**
 *	dev_change_tx_queue_len - Change TX queue length of a netdevice
 *	@dev: device
 *	@new_len: new tx queue length
 */
int dev_change_tx_queue_len(struct net_device *dev, unsigned long new_len)
{
	unsigned int orig_len = dev->tx_queue_len;
	int res;

	if (new_len != (unsigned int)new_len)
		return -ERANGE;

	if (new_len != orig_len) {
		WRITE_ONCE(dev->tx_queue_len, new_len);
		res = call_netdevice_notifiers(NETDEV_CHANGE_TX_QUEUE_LEN, dev);
		res = notifier_to_errno(res);
		if (res)
			goto err_rollback;
		res = dev_qdisc_change_tx_queue_len(dev);
		if (res)
			goto err_rollback;
	}

	return 0;

err_rollback:
	netdev_err(dev, "refused to change device tx_queue_len\n");
	WRITE_ONCE(dev->tx_queue_len, orig_len);
	return res;
}

/**
 *	dev_set_group - Change group this device belongs to
 *	@dev: device
 *	@new_group: group this device should belong to
 */
void dev_set_group(struct net_device *dev, int new_group)
{
	dev->group = new_group;
}

/**
 *	dev_pre_changeaddr_notify - Call NETDEV_PRE_CHANGEADDR.
 *	@dev: device
 *	@addr: new address
 *	@extack: netlink extended ack
 */
int dev_pre_changeaddr_notify(struct net_device *dev, const char *addr,
			      struct netlink_ext_ack *extack)
{
	struct netdev_notifier_pre_changeaddr_info info = {
		.info.dev = dev,
		.info.extack = extack,
		.dev_addr = addr,
	};
	int rc;

	rc = call_netdevice_notifiers_info(NETDEV_PRE_CHANGEADDR, &info.info);
	return notifier_to_errno(rc);
}
EXPORT_SYMBOL(dev_pre_changeaddr_notify);

/**
 *	dev_set_mac_address - Change Media Access Control Address
 *	@dev: device
 *	@sa: new address
 *	@extack: netlink extended ack
 *
 *	Change the hardware (MAC) address of the device
 */
int dev_set_mac_address(struct net_device *dev, struct sockaddr *sa,
			struct netlink_ext_ack *extack)
{
	const struct net_device_ops *ops = dev->netdev_ops;
	int err;

	if (!ops->ndo_set_mac_address)
		return -EOPNOTSUPP;
	if (sa->sa_family != dev->type)
		return -EINVAL;
	if (!netif_device_present(dev))
		return -ENODEV;
	err = dev_pre_changeaddr_notify(dev, sa->sa_data, extack);
	if (err)
		return err;
	if (memcmp(dev->dev_addr, sa->sa_data, dev->addr_len)) {
		err = ops->ndo_set_mac_address(dev, sa);
		if (err)
			return err;
	}
	dev->addr_assign_type = NET_ADDR_SET;
	call_netdevice_notifiers(NETDEV_CHANGEADDR, dev);
	add_device_randomness(dev->dev_addr, dev->addr_len);
	return 0;
}
EXPORT_SYMBOL(dev_set_mac_address);

DECLARE_RWSEM(dev_addr_sem);

int dev_set_mac_address_user(struct net_device *dev, struct sockaddr *sa,
			     struct netlink_ext_ack *extack)
{
	int ret;

	down_write(&dev_addr_sem);
	ret = dev_set_mac_address(dev, sa, extack);
	up_write(&dev_addr_sem);
	return ret;
}
EXPORT_SYMBOL(dev_set_mac_address_user);

int dev_get_mac_address(struct sockaddr *sa, struct net *net, char *dev_name)
{
	size_t size = sizeof(sa->sa_data_min);
	struct net_device *dev;
	int ret = 0;

	down_read(&dev_addr_sem);
	rcu_read_lock();

	dev = dev_get_by_name_rcu(net, dev_name);
	if (!dev) {
		ret = -ENODEV;
		goto unlock;
	}
	if (!dev->addr_len)
		memset(sa->sa_data, 0, size);
	else
		memcpy(sa->sa_data, dev->dev_addr,
		       min_t(size_t, size, dev->addr_len));
	sa->sa_family = dev->type;

unlock:
	rcu_read_unlock();
	up_read(&dev_addr_sem);
	return ret;
}
EXPORT_SYMBOL(dev_get_mac_address);

/**
 *	dev_change_carrier - Change device carrier
 *	@dev: device
 *	@new_carrier: new value
 *
 *	Change device carrier
 */
int dev_change_carrier(struct net_device *dev, bool new_carrier)
{
	const struct net_device_ops *ops = dev->netdev_ops;

	if (!ops->ndo_change_carrier)
		return -EOPNOTSUPP;
	if (!netif_device_present(dev))
		return -ENODEV;
	return ops->ndo_change_carrier(dev, new_carrier);
}

/**
 *	dev_get_phys_port_id - Get device physical port ID
 *	@dev: device
 *	@ppid: port ID
 *
 *	Get device physical port ID
 */
int dev_get_phys_port_id(struct net_device *dev,
			 struct netdev_phys_item_id *ppid)
{
	const struct net_device_ops *ops = dev->netdev_ops;

	if (!ops->ndo_get_phys_port_id)
		return -EOPNOTSUPP;
	return ops->ndo_get_phys_port_id(dev, ppid);
}

/**
 *	dev_get_phys_port_name - Get device physical port name
 *	@dev: device
 *	@name: port name
 *	@len: limit of bytes to copy to name
 *
 *	Get device physical port name
 */
int dev_get_phys_port_name(struct net_device *dev,
			   char *name, size_t len)
{
	const struct net_device_ops *ops = dev->netdev_ops;
	int err;

	if (ops->ndo_get_phys_port_name) {
		err = ops->ndo_get_phys_port_name(dev, name, len);
		if (err != -EOPNOTSUPP)
			return err;
	}
	return devlink_compat_phys_port_name_get(dev, name, len);
}

/**
 *	dev_get_port_parent_id - Get the device's port parent identifier
 *	@dev: network device
 *	@ppid: pointer to a storage for the port's parent identifier
 *	@recurse: allow/disallow recursion to lower devices
 *
 *	Get the devices's port parent identifier
 */
int dev_get_port_parent_id(struct net_device *dev,
			   struct netdev_phys_item_id *ppid,
			   bool recurse)
{
	const struct net_device_ops *ops = dev->netdev_ops;
	struct netdev_phys_item_id first = { };
	struct net_device *lower_dev;
	struct list_head *iter;
	int err;

	if (ops->ndo_get_port_parent_id) {
		err = ops->ndo_get_port_parent_id(dev, ppid);
		if (err != -EOPNOTSUPP)
			return err;
	}

	err = devlink_compat_switch_id_get(dev, ppid);
	if (!recurse || err != -EOPNOTSUPP)
		return err;

	netdev_for_each_lower_dev(dev, lower_dev, iter) {
		err = dev_get_port_parent_id(lower_dev, ppid, true);
		if (err)
			break;
		if (!first.id_len)
			first = *ppid;
		else if (memcmp(&first, ppid, sizeof(*ppid)))
			return -EOPNOTSUPP;
	}

	return err;
}
EXPORT_SYMBOL(dev_get_port_parent_id);

/**
 *	netdev_port_same_parent_id - Indicate if two network devices have
 *	the same port parent identifier
 *	@a: first network device
 *	@b: second network device
 */
bool netdev_port_same_parent_id(struct net_device *a, struct net_device *b)
{
	struct netdev_phys_item_id a_id = { };
	struct netdev_phys_item_id b_id = { };

	if (dev_get_port_parent_id(a, &a_id, true) ||
	    dev_get_port_parent_id(b, &b_id, true))
		return false;

	return netdev_phys_item_id_same(&a_id, &b_id);
}
EXPORT_SYMBOL(netdev_port_same_parent_id);

static void netdev_dpll_pin_assign(struct net_device *dev, struct dpll_pin *dpll_pin)
{
#if IS_ENABLED(CONFIG_DPLL)
	rtnl_lock();
	dev->dpll_pin = dpll_pin;
	rtnl_unlock();
#endif
}

void netdev_dpll_pin_set(struct net_device *dev, struct dpll_pin *dpll_pin)
{
	WARN_ON(!dpll_pin);
	netdev_dpll_pin_assign(dev, dpll_pin);
}
EXPORT_SYMBOL(netdev_dpll_pin_set);

void netdev_dpll_pin_clear(struct net_device *dev)
{
	netdev_dpll_pin_assign(dev, NULL);
}
EXPORT_SYMBOL(netdev_dpll_pin_clear);

/**
 *	dev_change_proto_down - set carrier according to proto_down.
 *
 *	@dev: device
 *	@proto_down: new value
 */
int dev_change_proto_down(struct net_device *dev, bool proto_down)
{
	if (!dev->change_proto_down)
		return -EOPNOTSUPP;
	if (!netif_device_present(dev))
		return -ENODEV;
	if (proto_down)
		netif_carrier_off(dev);
	else
		netif_carrier_on(dev);
	WRITE_ONCE(dev->proto_down, proto_down);
	return 0;
}

/**
 *	dev_change_proto_down_reason - proto down reason
 *
 *	@dev: device
 *	@mask: proto down mask
 *	@value: proto down value
 */
void dev_change_proto_down_reason(struct net_device *dev, unsigned long mask,
				  u32 value)
{
	u32 proto_down_reason;
	int b;

	if (!mask) {
		proto_down_reason = value;
	} else {
		proto_down_reason = dev->proto_down_reason;
		for_each_set_bit(b, &mask, 32) {
			if (value & (1 << b))
				proto_down_reason |= BIT(b);
			else
				proto_down_reason &= ~BIT(b);
		}
	}
	WRITE_ONCE(dev->proto_down_reason, proto_down_reason);
}

struct bpf_xdp_link {
	struct bpf_link link;
	struct net_device *dev; /* protected by rtnl_lock, no refcnt held */
	int flags;
};

static enum bpf_xdp_mode dev_xdp_mode(struct net_device *dev, u32 flags)
{
	if (flags & XDP_FLAGS_HW_MODE)
		return XDP_MODE_HW;
	if (flags & XDP_FLAGS_DRV_MODE)
		return XDP_MODE_DRV;
	if (flags & XDP_FLAGS_SKB_MODE)
		return XDP_MODE_SKB;
	return dev->netdev_ops->ndo_bpf ? XDP_MODE_DRV : XDP_MODE_SKB;
}

static bpf_op_t dev_xdp_bpf_op(struct net_device *dev, enum bpf_xdp_mode mode)
{
	switch (mode) {
	case XDP_MODE_SKB:
		return generic_xdp_install;
	case XDP_MODE_DRV:
	case XDP_MODE_HW:
		return dev->netdev_ops->ndo_bpf;
	default:
		return NULL;
	}
}

static struct bpf_xdp_link *dev_xdp_link(struct net_device *dev,
					 enum bpf_xdp_mode mode)
{
	return dev->xdp_state[mode].link;
}

static struct bpf_prog *dev_xdp_prog(struct net_device *dev,
				     enum bpf_xdp_mode mode)
{
	struct bpf_xdp_link *link = dev_xdp_link(dev, mode);

	if (link)
		return link->link.prog;
	return dev->xdp_state[mode].prog;
}

u8 dev_xdp_prog_count(struct net_device *dev)
{
	u8 count = 0;
	int i;

	for (i = 0; i < __MAX_XDP_MODE; i++)
		if (dev->xdp_state[i].prog || dev->xdp_state[i].link)
			count++;
	return count;
}
EXPORT_SYMBOL_GPL(dev_xdp_prog_count);

int dev_xdp_propagate(struct net_device *dev, struct netdev_bpf *bpf)
{
	if (!dev->netdev_ops->ndo_bpf)
		return -EOPNOTSUPP;

	if (dev_get_min_mp_channel_count(dev)) {
		NL_SET_ERR_MSG(bpf->extack, "unable to propagate XDP to device using memory provider");
		return -EBUSY;
	}

	return dev->netdev_ops->ndo_bpf(dev, bpf);
}
EXPORT_SYMBOL_GPL(dev_xdp_propagate);

u32 dev_xdp_prog_id(struct net_device *dev, enum bpf_xdp_mode mode)
{
	struct bpf_prog *prog = dev_xdp_prog(dev, mode);

	return prog ? prog->aux->id : 0;
}

static void dev_xdp_set_link(struct net_device *dev, enum bpf_xdp_mode mode,
			     struct bpf_xdp_link *link)
{
	dev->xdp_state[mode].link = link;
	dev->xdp_state[mode].prog = NULL;
}

static void dev_xdp_set_prog(struct net_device *dev, enum bpf_xdp_mode mode,
			     struct bpf_prog *prog)
{
	dev->xdp_state[mode].link = NULL;
	dev->xdp_state[mode].prog = prog;
}

static int dev_xdp_install(struct net_device *dev, enum bpf_xdp_mode mode,
			   bpf_op_t bpf_op, struct netlink_ext_ack *extack,
			   u32 flags, struct bpf_prog *prog)
{
	struct netdev_bpf xdp;
	int err;

	if (dev_get_min_mp_channel_count(dev)) {
		NL_SET_ERR_MSG(extack, "unable to install XDP to device using memory provider");
		return -EBUSY;
	}

	memset(&xdp, 0, sizeof(xdp));
	xdp.command = mode == XDP_MODE_HW ? XDP_SETUP_PROG_HW : XDP_SETUP_PROG;
	xdp.extack = extack;
	xdp.flags = flags;
	xdp.prog = prog;

	/* Drivers assume refcnt is already incremented (i.e, prog pointer is
	 * "moved" into driver), so they don't increment it on their own, but
	 * they do decrement refcnt when program is detached or replaced.
	 * Given net_device also owns link/prog, we need to bump refcnt here
	 * to prevent drivers from underflowing it.
	 */
	if (prog)
		bpf_prog_inc(prog);
	err = bpf_op(dev, &xdp);
	if (err) {
		if (prog)
			bpf_prog_put(prog);
		return err;
	}

	if (mode != XDP_MODE_HW)
		bpf_prog_change_xdp(dev_xdp_prog(dev, mode), prog);

	return 0;
}

static void dev_xdp_uninstall(struct net_device *dev)
{
	struct bpf_xdp_link *link;
	struct bpf_prog *prog;
	enum bpf_xdp_mode mode;
	bpf_op_t bpf_op;

	ASSERT_RTNL();

	for (mode = XDP_MODE_SKB; mode < __MAX_XDP_MODE; mode++) {
		prog = dev_xdp_prog(dev, mode);
		if (!prog)
			continue;

		bpf_op = dev_xdp_bpf_op(dev, mode);
		if (!bpf_op)
			continue;

		WARN_ON(dev_xdp_install(dev, mode, bpf_op, NULL, 0, NULL));

		/* auto-detach link from net device */
		link = dev_xdp_link(dev, mode);
		if (link)
			link->dev = NULL;
		else
			bpf_prog_put(prog);

		dev_xdp_set_link(dev, mode, NULL);
	}
}

static int dev_xdp_attach(struct net_device *dev, struct netlink_ext_ack *extack,
			  struct bpf_xdp_link *link, struct bpf_prog *new_prog,
			  struct bpf_prog *old_prog, u32 flags)
{
	unsigned int num_modes = hweight32(flags & XDP_FLAGS_MODES);
	struct bpf_prog *cur_prog;
	struct net_device *upper;
	struct list_head *iter;
	enum bpf_xdp_mode mode;
	bpf_op_t bpf_op;
	int err;

	ASSERT_RTNL();

	/* either link or prog attachment, never both */
	if (link && (new_prog || old_prog))
		return -EINVAL;
	/* link supports only XDP mode flags */
	if (link && (flags & ~XDP_FLAGS_MODES)) {
		NL_SET_ERR_MSG(extack, "Invalid XDP flags for BPF link attachment");
		return -EINVAL;
	}
	/* just one XDP mode bit should be set, zero defaults to drv/skb mode */
	if (num_modes > 1) {
		NL_SET_ERR_MSG(extack, "Only one XDP mode flag can be set");
		return -EINVAL;
	}
	/* avoid ambiguity if offload + drv/skb mode progs are both loaded */
	if (!num_modes && dev_xdp_prog_count(dev) > 1) {
		NL_SET_ERR_MSG(extack,
			       "More than one program loaded, unset mode is ambiguous");
		return -EINVAL;
	}
	/* old_prog != NULL implies XDP_FLAGS_REPLACE is set */
	if (old_prog && !(flags & XDP_FLAGS_REPLACE)) {
		NL_SET_ERR_MSG(extack, "XDP_FLAGS_REPLACE is not specified");
		return -EINVAL;
	}

	mode = dev_xdp_mode(dev, flags);
	/* can't replace attached link */
	if (dev_xdp_link(dev, mode)) {
		NL_SET_ERR_MSG(extack, "Can't replace active BPF XDP link");
		return -EBUSY;
	}

	/* don't allow if an upper device already has a program */
	netdev_for_each_upper_dev_rcu(dev, upper, iter) {
		if (dev_xdp_prog_count(upper) > 0) {
			NL_SET_ERR_MSG(extack, "Cannot attach when an upper device already has a program");
			return -EEXIST;
		}
	}

	cur_prog = dev_xdp_prog(dev, mode);
	/* can't replace attached prog with link */
	if (link && cur_prog) {
		NL_SET_ERR_MSG(extack, "Can't replace active XDP program with BPF link");
		return -EBUSY;
	}
	if ((flags & XDP_FLAGS_REPLACE) && cur_prog != old_prog) {
		NL_SET_ERR_MSG(extack, "Active program does not match expected");
		return -EEXIST;
	}

	/* put effective new program into new_prog */
	if (link)
		new_prog = link->link.prog;

	if (new_prog) {
		bool offload = mode == XDP_MODE_HW;
		enum bpf_xdp_mode other_mode = mode == XDP_MODE_SKB
					       ? XDP_MODE_DRV : XDP_MODE_SKB;

		if ((flags & XDP_FLAGS_UPDATE_IF_NOEXIST) && cur_prog) {
			NL_SET_ERR_MSG(extack, "XDP program already attached");
			return -EBUSY;
		}
		if (!offload && dev_xdp_prog(dev, other_mode)) {
			NL_SET_ERR_MSG(extack, "Native and generic XDP can't be active at the same time");
			return -EEXIST;
		}
		if (!offload && bpf_prog_is_offloaded(new_prog->aux)) {
			NL_SET_ERR_MSG(extack, "Using offloaded program without HW_MODE flag is not supported");
			return -EINVAL;
		}
		if (bpf_prog_is_dev_bound(new_prog->aux) && !bpf_offload_dev_match(new_prog, dev)) {
			NL_SET_ERR_MSG(extack, "Program bound to different device");
			return -EINVAL;
		}
		if (new_prog->expected_attach_type == BPF_XDP_DEVMAP) {
			NL_SET_ERR_MSG(extack, "BPF_XDP_DEVMAP programs can not be attached to a device");
			return -EINVAL;
		}
		if (new_prog->expected_attach_type == BPF_XDP_CPUMAP) {
			NL_SET_ERR_MSG(extack, "BPF_XDP_CPUMAP programs can not be attached to a device");
			return -EINVAL;
		}
	}

	/* don't call drivers if the effective program didn't change */
	if (new_prog != cur_prog) {
		bpf_op = dev_xdp_bpf_op(dev, mode);
		if (!bpf_op) {
			NL_SET_ERR_MSG(extack, "Underlying driver does not support XDP in native mode");
			return -EOPNOTSUPP;
		}

		err = dev_xdp_install(dev, mode, bpf_op, extack, flags, new_prog);
		if (err)
			return err;
	}

	if (link)
		dev_xdp_set_link(dev, mode, link);
	else
		dev_xdp_set_prog(dev, mode, new_prog);
	if (cur_prog)
		bpf_prog_put(cur_prog);

	return 0;
}

static int dev_xdp_attach_link(struct net_device *dev,
			       struct netlink_ext_ack *extack,
			       struct bpf_xdp_link *link)
{
	return dev_xdp_attach(dev, extack, link, NULL, NULL, link->flags);
}

static int dev_xdp_detach_link(struct net_device *dev,
			       struct netlink_ext_ack *extack,
			       struct bpf_xdp_link *link)
{
	enum bpf_xdp_mode mode;
	bpf_op_t bpf_op;

	ASSERT_RTNL();

	mode = dev_xdp_mode(dev, link->flags);
	if (dev_xdp_link(dev, mode) != link)
		return -EINVAL;

	bpf_op = dev_xdp_bpf_op(dev, mode);
	WARN_ON(dev_xdp_install(dev, mode, bpf_op, NULL, 0, NULL));
	dev_xdp_set_link(dev, mode, NULL);
	return 0;
}

static void bpf_xdp_link_release(struct bpf_link *link)
{
	struct bpf_xdp_link *xdp_link = container_of(link, struct bpf_xdp_link, link);

	rtnl_lock();

	/* if racing with net_device's tear down, xdp_link->dev might be
	 * already NULL, in which case link was already auto-detached
	 */
	if (xdp_link->dev) {
		WARN_ON(dev_xdp_detach_link(xdp_link->dev, NULL, xdp_link));
		xdp_link->dev = NULL;
	}

	rtnl_unlock();
}

static int bpf_xdp_link_detach(struct bpf_link *link)
{
	bpf_xdp_link_release(link);
	return 0;
}

static void bpf_xdp_link_dealloc(struct bpf_link *link)
{
	struct bpf_xdp_link *xdp_link = container_of(link, struct bpf_xdp_link, link);

	kfree(xdp_link);
}

static void bpf_xdp_link_show_fdinfo(const struct bpf_link *link,
				     struct seq_file *seq)
{
	struct bpf_xdp_link *xdp_link = container_of(link, struct bpf_xdp_link, link);
	u32 ifindex = 0;

	rtnl_lock();
	if (xdp_link->dev)
		ifindex = xdp_link->dev->ifindex;
	rtnl_unlock();

	seq_printf(seq, "ifindex:\t%u\n", ifindex);
}

static int bpf_xdp_link_fill_link_info(const struct bpf_link *link,
				       struct bpf_link_info *info)
{
	struct bpf_xdp_link *xdp_link = container_of(link, struct bpf_xdp_link, link);
	u32 ifindex = 0;

	rtnl_lock();
	if (xdp_link->dev)
		ifindex = xdp_link->dev->ifindex;
	rtnl_unlock();

	info->xdp.ifindex = ifindex;
	return 0;
}

static int bpf_xdp_link_update(struct bpf_link *link, struct bpf_prog *new_prog,
			       struct bpf_prog *old_prog)
{
	struct bpf_xdp_link *xdp_link = container_of(link, struct bpf_xdp_link, link);
	enum bpf_xdp_mode mode;
	bpf_op_t bpf_op;
	int err = 0;

	rtnl_lock();

	/* link might have been auto-released already, so fail */
	if (!xdp_link->dev) {
		err = -ENOLINK;
		goto out_unlock;
	}

	if (old_prog && link->prog != old_prog) {
		err = -EPERM;
		goto out_unlock;
	}
	old_prog = link->prog;
	if (old_prog->type != new_prog->type ||
	    old_prog->expected_attach_type != new_prog->expected_attach_type) {
		err = -EINVAL;
		goto out_unlock;
	}

	if (old_prog == new_prog) {
		/* no-op, don't disturb drivers */
		bpf_prog_put(new_prog);
		goto out_unlock;
	}

	mode = dev_xdp_mode(xdp_link->dev, xdp_link->flags);
	bpf_op = dev_xdp_bpf_op(xdp_link->dev, mode);
	err = dev_xdp_install(xdp_link->dev, mode, bpf_op, NULL,
			      xdp_link->flags, new_prog);
	if (err)
		goto out_unlock;

	old_prog = xchg(&link->prog, new_prog);
	bpf_prog_put(old_prog);

out_unlock:
	rtnl_unlock();
	return err;
}

static const struct bpf_link_ops bpf_xdp_link_lops = {
	.release = bpf_xdp_link_release,
	.dealloc = bpf_xdp_link_dealloc,
	.detach = bpf_xdp_link_detach,
	.show_fdinfo = bpf_xdp_link_show_fdinfo,
	.fill_link_info = bpf_xdp_link_fill_link_info,
	.update_prog = bpf_xdp_link_update,
};

int bpf_xdp_link_attach(const union bpf_attr *attr, struct bpf_prog *prog)
{
	struct net *net = current->nsproxy->net_ns;
	struct bpf_link_primer link_primer;
	struct netlink_ext_ack extack = {};
	struct bpf_xdp_link *link;
	struct net_device *dev;
	int err, fd;

	rtnl_lock();
	dev = dev_get_by_index(net, attr->link_create.target_ifindex);
	if (!dev) {
		rtnl_unlock();
		return -EINVAL;
	}

	link = kzalloc(sizeof(*link), GFP_USER);
	if (!link) {
		err = -ENOMEM;
		goto unlock;
	}

	bpf_link_init(&link->link, BPF_LINK_TYPE_XDP, &bpf_xdp_link_lops, prog);
	link->dev = dev;
	link->flags = attr->link_create.flags;

	err = bpf_link_prime(&link->link, &link_primer);
	if (err) {
		kfree(link);
		goto unlock;
	}

	err = dev_xdp_attach_link(dev, &extack, link);
	rtnl_unlock();

	if (err) {
		link->dev = NULL;
		bpf_link_cleanup(&link_primer);
		trace_bpf_xdp_link_attach_failed(extack._msg);
		goto out_put_dev;
	}

	fd = bpf_link_settle(&link_primer);
	/* link itself doesn't hold dev's refcnt to not complicate shutdown */
	dev_put(dev);
	return fd;

unlock:
	rtnl_unlock();

out_put_dev:
	dev_put(dev);
	return err;
}

/**
 *	dev_change_xdp_fd - set or clear a bpf program for a device rx path
 *	@dev: device
 *	@extack: netlink extended ack
 *	@fd: new program fd or negative value to clear
 *	@expected_fd: old program fd that userspace expects to replace or clear
 *	@flags: xdp-related flags
 *
 *	Set or clear a bpf program for a device
 */
int dev_change_xdp_fd(struct net_device *dev, struct netlink_ext_ack *extack,
		      int fd, int expected_fd, u32 flags)
{
	enum bpf_xdp_mode mode = dev_xdp_mode(dev, flags);
	struct bpf_prog *new_prog = NULL, *old_prog = NULL;
	int err;

	ASSERT_RTNL();

	if (fd >= 0) {
		new_prog = bpf_prog_get_type_dev(fd, BPF_PROG_TYPE_XDP,
						 mode != XDP_MODE_SKB);
		if (IS_ERR(new_prog))
			return PTR_ERR(new_prog);
	}

	if (expected_fd >= 0) {
		old_prog = bpf_prog_get_type_dev(expected_fd, BPF_PROG_TYPE_XDP,
						 mode != XDP_MODE_SKB);
		if (IS_ERR(old_prog)) {
			err = PTR_ERR(old_prog);
			old_prog = NULL;
			goto err_out;
		}
	}

	err = dev_xdp_attach(dev, extack, NULL, new_prog, old_prog, flags);

err_out:
	if (err && new_prog)
		bpf_prog_put(new_prog);
	if (old_prog)
		bpf_prog_put(old_prog);
	return err;
}

u32 dev_get_min_mp_channel_count(const struct net_device *dev)
{
	int i;

	ASSERT_RTNL();

	for (i = dev->real_num_rx_queues - 1; i >= 0; i--)
		if (dev->_rx[i].mp_params.mp_priv)
			/* The channel count is the idx plus 1. */
			return i + 1;

	return 0;
}

/**
 * dev_index_reserve() - allocate an ifindex in a namespace
 * @net: the applicable net namespace
 * @ifindex: requested ifindex, pass %0 to get one allocated
<<<<<<< HEAD
 *
 * Allocate a ifindex for a new device. Caller must either use the ifindex
 * to store the device (via list_netdevice()) or call dev_index_release()
 * to give the index up.
 *
=======
 *
 * Allocate a ifindex for a new device. Caller must either use the ifindex
 * to store the device (via list_netdevice()) or call dev_index_release()
 * to give the index up.
 *
>>>>>>> 2d5404ca
 * Return: a suitable unique value for a new device interface number or -errno.
 */
static int dev_index_reserve(struct net *net, u32 ifindex)
{
	int err;

	if (ifindex > INT_MAX) {
		DEBUG_NET_WARN_ON_ONCE(1);
		return -EINVAL;
	}

	if (!ifindex)
		err = xa_alloc_cyclic(&net->dev_by_index, &ifindex, NULL,
				      xa_limit_31b, &net->ifindex, GFP_KERNEL);
	else
		err = xa_insert(&net->dev_by_index, ifindex, NULL, GFP_KERNEL);
	if (err < 0)
		return err;

	return ifindex;
}

static void dev_index_release(struct net *net, int ifindex)
{
	/* Expect only unused indexes, unlist_netdevice() removes the used */
	WARN_ON(xa_erase(&net->dev_by_index, ifindex));
}

/* Delayed registration/unregisteration */
LIST_HEAD(net_todo_list);
DECLARE_WAIT_QUEUE_HEAD(netdev_unregistering_wq);
atomic_t dev_unreg_count = ATOMIC_INIT(0);

static void net_set_todo(struct net_device *dev)
{
	list_add_tail(&dev->todo_list, &net_todo_list);
}

static netdev_features_t netdev_sync_upper_features(struct net_device *lower,
	struct net_device *upper, netdev_features_t features)
{
	netdev_features_t upper_disables = NETIF_F_UPPER_DISABLES;
	netdev_features_t feature;
	int feature_bit;

	for_each_netdev_feature(upper_disables, feature_bit) {
		feature = __NETIF_F_BIT(feature_bit);
		if (!(upper->wanted_features & feature)
		    && (features & feature)) {
			netdev_dbg(lower, "Dropping feature %pNF, upper dev %s has it off.\n",
				   &feature, upper->name);
			features &= ~feature;
		}
	}

	return features;
}

static void netdev_sync_lower_features(struct net_device *upper,
	struct net_device *lower, netdev_features_t features)
{
	netdev_features_t upper_disables = NETIF_F_UPPER_DISABLES;
	netdev_features_t feature;
	int feature_bit;

	for_each_netdev_feature(upper_disables, feature_bit) {
		feature = __NETIF_F_BIT(feature_bit);
		if (!(features & feature) && (lower->features & feature)) {
			netdev_dbg(upper, "Disabling feature %pNF on lower dev %s.\n",
				   &feature, lower->name);
			lower->wanted_features &= ~feature;
			__netdev_update_features(lower);

			if (unlikely(lower->features & feature))
				netdev_WARN(upper, "failed to disable %pNF on %s!\n",
					    &feature, lower->name);
			else
				netdev_features_change(lower);
		}
	}
}

static bool netdev_has_ip_or_hw_csum(netdev_features_t features)
{
	netdev_features_t ip_csum_mask = NETIF_F_IP_CSUM | NETIF_F_IPV6_CSUM;
	bool ip_csum = (features & ip_csum_mask) == ip_csum_mask;
	bool hw_csum = features & NETIF_F_HW_CSUM;

	return ip_csum || hw_csum;
}

static netdev_features_t netdev_fix_features(struct net_device *dev,
	netdev_features_t features)
{
	/* Fix illegal checksum combinations */
	if ((features & NETIF_F_HW_CSUM) &&
	    (features & (NETIF_F_IP_CSUM|NETIF_F_IPV6_CSUM))) {
		netdev_warn(dev, "mixed HW and IP checksum settings.\n");
		features &= ~(NETIF_F_IP_CSUM|NETIF_F_IPV6_CSUM);
	}

	/* TSO requires that SG is present as well. */
	if ((features & NETIF_F_ALL_TSO) && !(features & NETIF_F_SG)) {
		netdev_dbg(dev, "Dropping TSO features since no SG feature.\n");
		features &= ~NETIF_F_ALL_TSO;
	}

	if ((features & NETIF_F_TSO) && !(features & NETIF_F_HW_CSUM) &&
					!(features & NETIF_F_IP_CSUM)) {
		netdev_dbg(dev, "Dropping TSO features since no CSUM feature.\n");
		features &= ~NETIF_F_TSO;
		features &= ~NETIF_F_TSO_ECN;
	}

	if ((features & NETIF_F_TSO6) && !(features & NETIF_F_HW_CSUM) &&
					 !(features & NETIF_F_IPV6_CSUM)) {
		netdev_dbg(dev, "Dropping TSO6 features since no CSUM feature.\n");
		features &= ~NETIF_F_TSO6;
	}

	/* TSO with IPv4 ID mangling requires IPv4 TSO be enabled */
	if ((features & NETIF_F_TSO_MANGLEID) && !(features & NETIF_F_TSO))
		features &= ~NETIF_F_TSO_MANGLEID;

	/* TSO ECN requires that TSO is present as well. */
	if ((features & NETIF_F_ALL_TSO) == NETIF_F_TSO_ECN)
		features &= ~NETIF_F_TSO_ECN;

	/* Software GSO depends on SG. */
	if ((features & NETIF_F_GSO) && !(features & NETIF_F_SG)) {
		netdev_dbg(dev, "Dropping NETIF_F_GSO since no SG feature.\n");
		features &= ~NETIF_F_GSO;
	}

	/* GSO partial features require GSO partial be set */
	if ((features & dev->gso_partial_features) &&
	    !(features & NETIF_F_GSO_PARTIAL)) {
		netdev_dbg(dev,
			   "Dropping partially supported GSO features since no GSO partial.\n");
		features &= ~dev->gso_partial_features;
	}

	if (!(features & NETIF_F_RXCSUM)) {
		/* NETIF_F_GRO_HW implies doing RXCSUM since every packet
		 * successfully merged by hardware must also have the
		 * checksum verified by hardware.  If the user does not
		 * want to enable RXCSUM, logically, we should disable GRO_HW.
		 */
		if (features & NETIF_F_GRO_HW) {
			netdev_dbg(dev, "Dropping NETIF_F_GRO_HW since no RXCSUM feature.\n");
			features &= ~NETIF_F_GRO_HW;
		}
	}

	/* LRO/HW-GRO features cannot be combined with RX-FCS */
	if (features & NETIF_F_RXFCS) {
		if (features & NETIF_F_LRO) {
			netdev_dbg(dev, "Dropping LRO feature since RX-FCS is requested.\n");
			features &= ~NETIF_F_LRO;
		}

		if (features & NETIF_F_GRO_HW) {
			netdev_dbg(dev, "Dropping HW-GRO feature since RX-FCS is requested.\n");
			features &= ~NETIF_F_GRO_HW;
		}
	}

	if ((features & NETIF_F_GRO_HW) && (features & NETIF_F_LRO)) {
		netdev_dbg(dev, "Dropping LRO feature since HW-GRO is requested.\n");
		features &= ~NETIF_F_LRO;
	}

	if ((features & NETIF_F_HW_TLS_TX) && !netdev_has_ip_or_hw_csum(features)) {
		netdev_dbg(dev, "Dropping TLS TX HW offload feature since no CSUM feature.\n");
		features &= ~NETIF_F_HW_TLS_TX;
	}

	if ((features & NETIF_F_HW_TLS_RX) && !(features & NETIF_F_RXCSUM)) {
		netdev_dbg(dev, "Dropping TLS RX HW offload feature since no RXCSUM feature.\n");
		features &= ~NETIF_F_HW_TLS_RX;
	}

	if ((features & NETIF_F_GSO_UDP_L4) && !netdev_has_ip_or_hw_csum(features)) {
		netdev_dbg(dev, "Dropping USO feature since no CSUM feature.\n");
		features &= ~NETIF_F_GSO_UDP_L4;
	}

	return features;
}

int __netdev_update_features(struct net_device *dev)
{
	struct net_device *upper, *lower;
	netdev_features_t features;
	struct list_head *iter;
	int err = -1;

	ASSERT_RTNL();

	features = netdev_get_wanted_features(dev);

	if (dev->netdev_ops->ndo_fix_features)
		features = dev->netdev_ops->ndo_fix_features(dev, features);

	/* driver might be less strict about feature dependencies */
	features = netdev_fix_features(dev, features);

	/* some features can't be enabled if they're off on an upper device */
	netdev_for_each_upper_dev_rcu(dev, upper, iter)
		features = netdev_sync_upper_features(dev, upper, features);

	if (dev->features == features)
		goto sync_lower;

	netdev_dbg(dev, "Features changed: %pNF -> %pNF\n",
		&dev->features, &features);

	if (dev->netdev_ops->ndo_set_features)
		err = dev->netdev_ops->ndo_set_features(dev, features);
	else
		err = 0;

	if (unlikely(err < 0)) {
		netdev_err(dev,
			"set_features() failed (%d); wanted %pNF, left %pNF\n",
			err, &features, &dev->features);
		/* return non-0 since some features might have changed and
		 * it's better to fire a spurious notification than miss it
		 */
		return -1;
	}

sync_lower:
	/* some features must be disabled on lower devices when disabled
	 * on an upper device (think: bonding master or bridge)
	 */
	netdev_for_each_lower_dev(dev, lower, iter)
		netdev_sync_lower_features(dev, lower, features);

	if (!err) {
		netdev_features_t diff = features ^ dev->features;

		if (diff & NETIF_F_RX_UDP_TUNNEL_PORT) {
			/* udp_tunnel_{get,drop}_rx_info both need
			 * NETIF_F_RX_UDP_TUNNEL_PORT enabled on the
			 * device, or they won't do anything.
			 * Thus we need to update dev->features
			 * *before* calling udp_tunnel_get_rx_info,
			 * but *after* calling udp_tunnel_drop_rx_info.
			 */
			if (features & NETIF_F_RX_UDP_TUNNEL_PORT) {
				dev->features = features;
				udp_tunnel_get_rx_info(dev);
			} else {
				udp_tunnel_drop_rx_info(dev);
			}
		}

		if (diff & NETIF_F_HW_VLAN_CTAG_FILTER) {
			if (features & NETIF_F_HW_VLAN_CTAG_FILTER) {
				dev->features = features;
				err |= vlan_get_rx_ctag_filter_info(dev);
			} else {
				vlan_drop_rx_ctag_filter_info(dev);
			}
		}

		if (diff & NETIF_F_HW_VLAN_STAG_FILTER) {
			if (features & NETIF_F_HW_VLAN_STAG_FILTER) {
				dev->features = features;
				err |= vlan_get_rx_stag_filter_info(dev);
			} else {
				vlan_drop_rx_stag_filter_info(dev);
			}
		}

		dev->features = features;
	}

	return err < 0 ? 0 : 1;
}

/**
 *	netdev_update_features - recalculate device features
 *	@dev: the device to check
 *
 *	Recalculate dev->features set and send notifications if it
 *	has changed. Should be called after driver or hardware dependent
 *	conditions might have changed that influence the features.
 */
void netdev_update_features(struct net_device *dev)
{
	if (__netdev_update_features(dev))
		netdev_features_change(dev);
}
EXPORT_SYMBOL(netdev_update_features);

/**
 *	netdev_change_features - recalculate device features
 *	@dev: the device to check
 *
 *	Recalculate dev->features set and send notifications even
 *	if they have not changed. Should be called instead of
 *	netdev_update_features() if also dev->vlan_features might
 *	have changed to allow the changes to be propagated to stacked
 *	VLAN devices.
 */
void netdev_change_features(struct net_device *dev)
{
	__netdev_update_features(dev);
	netdev_features_change(dev);
}
EXPORT_SYMBOL(netdev_change_features);

/**
 *	netif_stacked_transfer_operstate -	transfer operstate
 *	@rootdev: the root or lower level device to transfer state from
 *	@dev: the device to transfer operstate to
 *
 *	Transfer operational state from root to device. This is normally
 *	called when a stacking relationship exists between the root
 *	device and the device(a leaf device).
 */
void netif_stacked_transfer_operstate(const struct net_device *rootdev,
					struct net_device *dev)
{
	if (rootdev->operstate == IF_OPER_DORMANT)
		netif_dormant_on(dev);
	else
		netif_dormant_off(dev);

	if (rootdev->operstate == IF_OPER_TESTING)
		netif_testing_on(dev);
	else
		netif_testing_off(dev);

	if (netif_carrier_ok(rootdev))
		netif_carrier_on(dev);
	else
		netif_carrier_off(dev);
}
EXPORT_SYMBOL(netif_stacked_transfer_operstate);

static int netif_alloc_rx_queues(struct net_device *dev)
{
	unsigned int i, count = dev->num_rx_queues;
	struct netdev_rx_queue *rx;
	size_t sz = count * sizeof(*rx);
	int err = 0;

	BUG_ON(count < 1);

	rx = kvzalloc(sz, GFP_KERNEL_ACCOUNT | __GFP_RETRY_MAYFAIL);
	if (!rx)
		return -ENOMEM;

	dev->_rx = rx;

	for (i = 0; i < count; i++) {
		rx[i].dev = dev;

		/* XDP RX-queue setup */
		err = xdp_rxq_info_reg(&rx[i].xdp_rxq, dev, i, 0);
		if (err < 0)
			goto err_rxq_info;
	}
	return 0;

err_rxq_info:
	/* Rollback successful reg's and free other resources */
	while (i--)
		xdp_rxq_info_unreg(&rx[i].xdp_rxq);
	kvfree(dev->_rx);
	dev->_rx = NULL;
	return err;
}

static void netif_free_rx_queues(struct net_device *dev)
{
	unsigned int i, count = dev->num_rx_queues;

	/* netif_alloc_rx_queues alloc failed, resources have been unreg'ed */
	if (!dev->_rx)
		return;

	for (i = 0; i < count; i++)
		xdp_rxq_info_unreg(&dev->_rx[i].xdp_rxq);

	kvfree(dev->_rx);
}

static void netdev_init_one_queue(struct net_device *dev,
				  struct netdev_queue *queue, void *_unused)
{
	/* Initialize queue lock */
	spin_lock_init(&queue->_xmit_lock);
	netdev_set_xmit_lockdep_class(&queue->_xmit_lock, dev->type);
	queue->xmit_lock_owner = -1;
	netdev_queue_numa_node_write(queue, NUMA_NO_NODE);
	queue->dev = dev;
#ifdef CONFIG_BQL
	dql_init(&queue->dql, HZ);
#endif
}

static void netif_free_tx_queues(struct net_device *dev)
{
	kvfree(dev->_tx);
}

static int netif_alloc_netdev_queues(struct net_device *dev)
{
	unsigned int count = dev->num_tx_queues;
	struct netdev_queue *tx;
	size_t sz = count * sizeof(*tx);

	if (count < 1 || count > 0xffff)
		return -EINVAL;

	tx = kvzalloc(sz, GFP_KERNEL_ACCOUNT | __GFP_RETRY_MAYFAIL);
	if (!tx)
		return -ENOMEM;

	dev->_tx = tx;

	netdev_for_each_tx_queue(dev, netdev_init_one_queue, NULL);
	spin_lock_init(&dev->tx_global_lock);

	return 0;
}

void netif_tx_stop_all_queues(struct net_device *dev)
{
	unsigned int i;

	for (i = 0; i < dev->num_tx_queues; i++) {
		struct netdev_queue *txq = netdev_get_tx_queue(dev, i);

		netif_tx_stop_queue(txq);
	}
}
EXPORT_SYMBOL(netif_tx_stop_all_queues);

static int netdev_do_alloc_pcpu_stats(struct net_device *dev)
{
	void __percpu *v;

<<<<<<< HEAD
=======
	/* Drivers implementing ndo_get_peer_dev must support tstat
	 * accounting, so that skb_do_redirect() can bump the dev's
	 * RX stats upon network namespace switch.
	 */
	if (dev->netdev_ops->ndo_get_peer_dev &&
	    dev->pcpu_stat_type != NETDEV_PCPU_STAT_TSTATS)
		return -EOPNOTSUPP;

>>>>>>> 2d5404ca
	switch (dev->pcpu_stat_type) {
	case NETDEV_PCPU_STAT_NONE:
		return 0;
	case NETDEV_PCPU_STAT_LSTATS:
		v = dev->lstats = netdev_alloc_pcpu_stats(struct pcpu_lstats);
		break;
	case NETDEV_PCPU_STAT_TSTATS:
		v = dev->tstats = netdev_alloc_pcpu_stats(struct pcpu_sw_netstats);
		break;
	case NETDEV_PCPU_STAT_DSTATS:
		v = dev->dstats = netdev_alloc_pcpu_stats(struct pcpu_dstats);
		break;
	default:
		return -EINVAL;
	}

	return v ? 0 : -ENOMEM;
}

static void netdev_do_free_pcpu_stats(struct net_device *dev)
{
	switch (dev->pcpu_stat_type) {
	case NETDEV_PCPU_STAT_NONE:
		return;
	case NETDEV_PCPU_STAT_LSTATS:
		free_percpu(dev->lstats);
		break;
	case NETDEV_PCPU_STAT_TSTATS:
		free_percpu(dev->tstats);
		break;
	case NETDEV_PCPU_STAT_DSTATS:
		free_percpu(dev->dstats);
		break;
	}
}

<<<<<<< HEAD
=======
static void netdev_free_phy_link_topology(struct net_device *dev)
{
	struct phy_link_topology *topo = dev->link_topo;

	if (IS_ENABLED(CONFIG_PHYLIB) && topo) {
		xa_destroy(&topo->phys);
		kfree(topo);
		dev->link_topo = NULL;
	}
}

>>>>>>> 2d5404ca
/**
 * register_netdevice() - register a network device
 * @dev: device to register
 *
 * Take a prepared network device structure and make it externally accessible.
 * A %NETDEV_REGISTER message is sent to the netdev notifier chain.
 * Callers must hold the rtnl lock - you may want register_netdev()
 * instead of this.
 */
int register_netdevice(struct net_device *dev)
{
	int ret;
	struct net *net = dev_net(dev);

	BUILD_BUG_ON(sizeof(netdev_features_t) * BITS_PER_BYTE <
		     NETDEV_FEATURE_COUNT);
	BUG_ON(dev_boot_phase);
	ASSERT_RTNL();

	might_sleep();

	/* When net_device's are persistent, this will be fatal. */
	BUG_ON(dev->reg_state != NETREG_UNINITIALIZED);
	BUG_ON(!net);

	ret = ethtool_check_ops(dev->ethtool_ops);
	if (ret)
		return ret;

	/* rss ctx ID 0 is reserved for the default context, start from 1 */
	xa_init_flags(&dev->ethtool->rss_ctx, XA_FLAGS_ALLOC1);
	mutex_init(&dev->ethtool->rss_lock);

	spin_lock_init(&dev->addr_list_lock);
	netdev_set_addr_lockdep_class(dev);

	ret = dev_get_valid_name(net, dev, dev->name);
	if (ret < 0)
		goto out;

	ret = -ENOMEM;
	dev->name_node = netdev_name_node_head_alloc(dev);
	if (!dev->name_node)
		goto out;

	/* Init, if this function is available */
	if (dev->netdev_ops->ndo_init) {
		ret = dev->netdev_ops->ndo_init(dev);
		if (ret) {
			if (ret > 0)
				ret = -EIO;
			goto err_free_name;
		}
	}

	if (((dev->hw_features | dev->features) &
	     NETIF_F_HW_VLAN_CTAG_FILTER) &&
	    (!dev->netdev_ops->ndo_vlan_rx_add_vid ||
	     !dev->netdev_ops->ndo_vlan_rx_kill_vid)) {
		netdev_WARN(dev, "Buggy VLAN acceleration in driver!\n");
		ret = -EINVAL;
		goto err_uninit;
	}

	ret = netdev_do_alloc_pcpu_stats(dev);
	if (ret)
		goto err_uninit;

	ret = dev_index_reserve(net, dev->ifindex);
	if (ret < 0)
		goto err_free_pcpu;
	dev->ifindex = ret;

	/* Transfer changeable features to wanted_features and enable
	 * software offloads (GSO and GRO).
	 */
	dev->hw_features |= (NETIF_F_SOFT_FEATURES | NETIF_F_SOFT_FEATURES_OFF);
	dev->features |= NETIF_F_SOFT_FEATURES;

	if (dev->udp_tunnel_nic_info) {
		dev->features |= NETIF_F_RX_UDP_TUNNEL_PORT;
		dev->hw_features |= NETIF_F_RX_UDP_TUNNEL_PORT;
	}

	dev->wanted_features = dev->features & dev->hw_features;

	if (!(dev->flags & IFF_LOOPBACK))
		dev->hw_features |= NETIF_F_NOCACHE_COPY;

	/* If IPv4 TCP segmentation offload is supported we should also
	 * allow the device to enable segmenting the frame with the option
	 * of ignoring a static IP ID value.  This doesn't enable the
	 * feature itself but allows the user to enable it later.
	 */
	if (dev->hw_features & NETIF_F_TSO)
		dev->hw_features |= NETIF_F_TSO_MANGLEID;
	if (dev->vlan_features & NETIF_F_TSO)
		dev->vlan_features |= NETIF_F_TSO_MANGLEID;
	if (dev->mpls_features & NETIF_F_TSO)
		dev->mpls_features |= NETIF_F_TSO_MANGLEID;
	if (dev->hw_enc_features & NETIF_F_TSO)
		dev->hw_enc_features |= NETIF_F_TSO_MANGLEID;

	/* Make NETIF_F_HIGHDMA inheritable to VLAN devices.
	 */
	dev->vlan_features |= NETIF_F_HIGHDMA;

	/* Make NETIF_F_SG inheritable to tunnel devices.
	 */
	dev->hw_enc_features |= NETIF_F_SG | NETIF_F_GSO_PARTIAL;

	/* Make NETIF_F_SG inheritable to MPLS.
	 */
	dev->mpls_features |= NETIF_F_SG;

	ret = call_netdevice_notifiers(NETDEV_POST_INIT, dev);
	ret = notifier_to_errno(ret);
	if (ret)
		goto err_ifindex_release;

	ret = netdev_register_kobject(dev);

	WRITE_ONCE(dev->reg_state, ret ? NETREG_UNREGISTERED : NETREG_REGISTERED);

	if (ret)
		goto err_uninit_notify;

	__netdev_update_features(dev);

	/*
	 *	Default initial state at registry is that the
	 *	device is present.
	 */

	set_bit(__LINK_STATE_PRESENT, &dev->state);

	linkwatch_init_dev(dev);

	dev_init_scheduler(dev);

	netdev_hold(dev, &dev->dev_registered_tracker, GFP_KERNEL);
	list_netdevice(dev);

	add_device_randomness(dev->dev_addr, dev->addr_len);

	/* If the device has permanent device address, driver should
	 * set dev_addr and also addr_assign_type should be set to
	 * NET_ADDR_PERM (default value).
	 */
	if (dev->addr_assign_type == NET_ADDR_PERM)
		memcpy(dev->perm_addr, dev->dev_addr, dev->addr_len);

	/* Notify protocols, that a new device appeared. */
	ret = call_netdevice_notifiers(NETDEV_REGISTER, dev);
	ret = notifier_to_errno(ret);
	if (ret) {
		/* Expect explicit free_netdev() on failure */
		dev->needs_free_netdev = false;
		unregister_netdevice_queue(dev, NULL);
		goto out;
	}
	/*
	 *	Prevent userspace races by waiting until the network
	 *	device is fully setup before sending notifications.
	 */
	if (!dev->rtnl_link_ops ||
	    dev->rtnl_link_state == RTNL_LINK_INITIALIZED)
		rtmsg_ifinfo(RTM_NEWLINK, dev, ~0U, GFP_KERNEL, 0, NULL);

out:
	return ret;

err_uninit_notify:
	call_netdevice_notifiers(NETDEV_PRE_UNINIT, dev);
err_ifindex_release:
	dev_index_release(net, dev->ifindex);
err_free_pcpu:
	netdev_do_free_pcpu_stats(dev);
err_uninit:
	if (dev->netdev_ops->ndo_uninit)
		dev->netdev_ops->ndo_uninit(dev);
	if (dev->priv_destructor)
		dev->priv_destructor(dev);
err_free_name:
	netdev_name_node_free(dev->name_node);
	goto out;
}
EXPORT_SYMBOL(register_netdevice);

/* Initialize the core of a dummy net device.
 * This is useful if you are calling this function after alloc_netdev(),
 * since it does not memset the net_device fields.
 */
static void init_dummy_netdev_core(struct net_device *dev)
{
	/* make sure we BUG if trying to hit standard
	 * register/unregister code path
	 */
	dev->reg_state = NETREG_DUMMY;

	/* NAPI wants this */
	INIT_LIST_HEAD(&dev->napi_list);

	/* a dummy interface is started by default */
	set_bit(__LINK_STATE_PRESENT, &dev->state);
	set_bit(__LINK_STATE_START, &dev->state);

	/* napi_busy_loop stats accounting wants this */
	dev_net_set(dev, &init_net);

	/* Note : We dont allocate pcpu_refcnt for dummy devices,
	 * because users of this 'device' dont need to change
	 * its refcount.
	 */
}

/**
 *	init_dummy_netdev	- init a dummy network device for NAPI
 *	@dev: device to init
 *
 *	This takes a network device structure and initializes the minimum
 *	amount of fields so it can be used to schedule NAPI polls without
 *	registering a full blown interface. This is to be used by drivers
 *	that need to tie several hardware interfaces to a single NAPI
 *	poll scheduler due to HW limitations.
 */
void init_dummy_netdev(struct net_device *dev)
{
	/* Clear everything. Note we don't initialize spinlocks
	 * as they aren't supposed to be taken by any of the
	 * NAPI code and this dummy netdev is supposed to be
	 * only ever used for NAPI polls
	 */
	memset(dev, 0, sizeof(struct net_device));
	init_dummy_netdev_core(dev);
}
EXPORT_SYMBOL_GPL(init_dummy_netdev);

/**
 *	register_netdev	- register a network device
 *	@dev: device to register
 *
 *	Take a completed network device structure and add it to the kernel
 *	interfaces. A %NETDEV_REGISTER message is sent to the netdev notifier
 *	chain. 0 is returned on success. A negative errno code is returned
 *	on a failure to set up the device, or if the name is a duplicate.
 *
 *	This is a wrapper around register_netdevice that takes the rtnl semaphore
 *	and expands the device name if you passed a format string to
 *	alloc_netdev.
 */
int register_netdev(struct net_device *dev)
{
	int err;

	if (rtnl_lock_killable())
		return -EINTR;
	err = register_netdevice(dev);
	rtnl_unlock();
	return err;
}
EXPORT_SYMBOL(register_netdev);

int netdev_refcnt_read(const struct net_device *dev)
{
#ifdef CONFIG_PCPU_DEV_REFCNT
	int i, refcnt = 0;

	for_each_possible_cpu(i)
		refcnt += *per_cpu_ptr(dev->pcpu_refcnt, i);
	return refcnt;
#else
	return refcount_read(&dev->dev_refcnt);
#endif
}
EXPORT_SYMBOL(netdev_refcnt_read);

int netdev_unregister_timeout_secs __read_mostly = 10;

#define WAIT_REFS_MIN_MSECS 1
#define WAIT_REFS_MAX_MSECS 250
/**
 * netdev_wait_allrefs_any - wait until all references are gone.
 * @list: list of net_devices to wait on
 *
 * This is called when unregistering network devices.
 *
 * Any protocol or device that holds a reference should register
 * for netdevice notification, and cleanup and put back the
 * reference if they receive an UNREGISTER event.
 * We can get stuck here if buggy protocols don't correctly
 * call dev_put.
 */
static struct net_device *netdev_wait_allrefs_any(struct list_head *list)
{
	unsigned long rebroadcast_time, warning_time;
	struct net_device *dev;
	int wait = 0;

	rebroadcast_time = warning_time = jiffies;

	list_for_each_entry(dev, list, todo_list)
		if (netdev_refcnt_read(dev) == 1)
			return dev;

	while (true) {
		if (time_after(jiffies, rebroadcast_time + 1 * HZ)) {
			rtnl_lock();

			/* Rebroadcast unregister notification */
			list_for_each_entry(dev, list, todo_list)
				call_netdevice_notifiers(NETDEV_UNREGISTER, dev);

			__rtnl_unlock();
			rcu_barrier();
			rtnl_lock();

			list_for_each_entry(dev, list, todo_list)
				if (test_bit(__LINK_STATE_LINKWATCH_PENDING,
					     &dev->state)) {
					/* We must not have linkwatch events
					 * pending on unregister. If this
					 * happens, we simply run the queue
					 * unscheduled, resulting in a noop
					 * for this device.
					 */
					linkwatch_run_queue();
					break;
				}

			__rtnl_unlock();

			rebroadcast_time = jiffies;
		}

		rcu_barrier();

		if (!wait) {
			wait = WAIT_REFS_MIN_MSECS;
		} else {
			msleep(wait);
			wait = min(wait << 1, WAIT_REFS_MAX_MSECS);
		}

		list_for_each_entry(dev, list, todo_list)
			if (netdev_refcnt_read(dev) == 1)
				return dev;

		if (time_after(jiffies, warning_time +
			       READ_ONCE(netdev_unregister_timeout_secs) * HZ)) {
			list_for_each_entry(dev, list, todo_list) {
				pr_emerg("unregister_netdevice: waiting for %s to become free. Usage count = %d\n",
					 dev->name, netdev_refcnt_read(dev));
				ref_tracker_dir_print(&dev->refcnt_tracker, 10);
			}

			warning_time = jiffies;
		}
	}
}

/* The sequence is:
 *
 *	rtnl_lock();
 *	...
 *	register_netdevice(x1);
 *	register_netdevice(x2);
 *	...
 *	unregister_netdevice(y1);
 *	unregister_netdevice(y2);
 *      ...
 *	rtnl_unlock();
 *	free_netdev(y1);
 *	free_netdev(y2);
 *
 * We are invoked by rtnl_unlock().
 * This allows us to deal with problems:
 * 1) We can delete sysfs objects which invoke hotplug
 *    without deadlocking with linkwatch via keventd.
 * 2) Since we run with the RTNL semaphore not held, we can sleep
 *    safely in order to wait for the netdev refcnt to drop to zero.
 *
 * We must not return until all unregister events added during
 * the interval the lock was held have been completed.
 */
void netdev_run_todo(void)
{
	struct net_device *dev, *tmp;
	struct list_head list;
	int cnt;
#ifdef CONFIG_LOCKDEP
	struct list_head unlink_list;

	list_replace_init(&net_unlink_list, &unlink_list);

	while (!list_empty(&unlink_list)) {
		struct net_device *dev = list_first_entry(&unlink_list,
							  struct net_device,
							  unlink_list);
		list_del_init(&dev->unlink_list);
		dev->nested_level = dev->lower_level - 1;
	}
#endif

	/* Snapshot list, allow later requests */
	list_replace_init(&net_todo_list, &list);

	__rtnl_unlock();

	/* Wait for rcu callbacks to finish before next phase */
	if (!list_empty(&list))
		rcu_barrier();

	list_for_each_entry_safe(dev, tmp, &list, todo_list) {
		if (unlikely(dev->reg_state != NETREG_UNREGISTERING)) {
			netdev_WARN(dev, "run_todo but not unregistering\n");
			list_del(&dev->todo_list);
			continue;
		}

<<<<<<< HEAD
		write_lock(&dev_base_lock);
		dev->reg_state = NETREG_UNREGISTERED;
		write_unlock(&dev_base_lock);
=======
		WRITE_ONCE(dev->reg_state, NETREG_UNREGISTERED);
>>>>>>> 2d5404ca
		linkwatch_sync_dev(dev);
	}

	cnt = 0;
	while (!list_empty(&list)) {
		dev = netdev_wait_allrefs_any(&list);
		list_del(&dev->todo_list);

		/* paranoia */
		BUG_ON(netdev_refcnt_read(dev) != 1);
		BUG_ON(!list_empty(&dev->ptype_all));
		BUG_ON(!list_empty(&dev->ptype_specific));
		WARN_ON(rcu_access_pointer(dev->ip_ptr));
		WARN_ON(rcu_access_pointer(dev->ip6_ptr));

		netdev_do_free_pcpu_stats(dev);
		if (dev->priv_destructor)
			dev->priv_destructor(dev);
		if (dev->needs_free_netdev)
			free_netdev(dev);

		cnt++;

		/* Free network device */
		kobject_put(&dev->dev.kobj);
	}
	if (cnt && atomic_sub_and_test(cnt, &dev_unreg_count))
		wake_up(&netdev_unregistering_wq);
}

/* Collate per-cpu network dstats statistics
 *
 * Read per-cpu network statistics from dev->dstats and populate the related
 * fields in @s.
 */
static void dev_fetch_dstats(struct rtnl_link_stats64 *s,
			     const struct pcpu_dstats __percpu *dstats)
{
	int cpu;

	for_each_possible_cpu(cpu) {
		u64 rx_packets, rx_bytes, rx_drops;
		u64 tx_packets, tx_bytes, tx_drops;
		const struct pcpu_dstats *stats;
		unsigned int start;

		stats = per_cpu_ptr(dstats, cpu);
		do {
			start = u64_stats_fetch_begin(&stats->syncp);
			rx_packets = u64_stats_read(&stats->rx_packets);
			rx_bytes   = u64_stats_read(&stats->rx_bytes);
			rx_drops   = u64_stats_read(&stats->rx_drops);
			tx_packets = u64_stats_read(&stats->tx_packets);
			tx_bytes   = u64_stats_read(&stats->tx_bytes);
			tx_drops   = u64_stats_read(&stats->tx_drops);
		} while (u64_stats_fetch_retry(&stats->syncp, start));

		s->rx_packets += rx_packets;
		s->rx_bytes   += rx_bytes;
		s->rx_dropped += rx_drops;
		s->tx_packets += tx_packets;
		s->tx_bytes   += tx_bytes;
		s->tx_dropped += tx_drops;
	}
}

/* ndo_get_stats64 implementation for dtstats-based accounting.
 *
 * Populate @s from dev->stats and dev->dstats. This is used internally by the
 * core for NETDEV_PCPU_STAT_DSTAT-type stats collection.
 */
static void dev_get_dstats64(const struct net_device *dev,
			     struct rtnl_link_stats64 *s)
{
	netdev_stats_to_stats64(s, &dev->stats);
	dev_fetch_dstats(s, dev->dstats);
}

/* Convert net_device_stats to rtnl_link_stats64. rtnl_link_stats64 has
 * all the same fields in the same order as net_device_stats, with only
 * the type differing, but rtnl_link_stats64 may have additional fields
 * at the end for newer counters.
 */
void netdev_stats_to_stats64(struct rtnl_link_stats64 *stats64,
			     const struct net_device_stats *netdev_stats)
{
	size_t i, n = sizeof(*netdev_stats) / sizeof(atomic_long_t);
	const atomic_long_t *src = (atomic_long_t *)netdev_stats;
	u64 *dst = (u64 *)stats64;

	BUILD_BUG_ON(n > sizeof(*stats64) / sizeof(u64));
	for (i = 0; i < n; i++)
		dst[i] = (unsigned long)atomic_long_read(&src[i]);
	/* zero out counters that only exist in rtnl_link_stats64 */
	memset((char *)stats64 + n * sizeof(u64), 0,
	       sizeof(*stats64) - n * sizeof(u64));
}
EXPORT_SYMBOL(netdev_stats_to_stats64);

static __cold struct net_device_core_stats __percpu *netdev_core_stats_alloc(
		struct net_device *dev)
{
	struct net_device_core_stats __percpu *p;

	p = alloc_percpu_gfp(struct net_device_core_stats,
			     GFP_ATOMIC | __GFP_NOWARN);

	if (p && cmpxchg(&dev->core_stats, NULL, p))
		free_percpu(p);

	/* This READ_ONCE() pairs with the cmpxchg() above */
	return READ_ONCE(dev->core_stats);
}

noinline void netdev_core_stats_inc(struct net_device *dev, u32 offset)
{
	/* This READ_ONCE() pairs with the write in netdev_core_stats_alloc() */
	struct net_device_core_stats __percpu *p = READ_ONCE(dev->core_stats);
	unsigned long __percpu *field;

	if (unlikely(!p)) {
		p = netdev_core_stats_alloc(dev);
		if (!p)
			return;
	}

<<<<<<< HEAD
	field = (__force unsigned long __percpu *)((__force void *)p + offset);
=======
	field = (unsigned long __percpu *)((void __percpu *)p + offset);
>>>>>>> 2d5404ca
	this_cpu_inc(*field);
}
EXPORT_SYMBOL_GPL(netdev_core_stats_inc);

/**
 *	dev_get_stats	- get network device statistics
 *	@dev: device to get statistics from
 *	@storage: place to store stats
 *
 *	Get network statistics from device. Return @storage.
 *	The device driver may provide its own method by setting
 *	dev->netdev_ops->get_stats64 or dev->netdev_ops->get_stats;
 *	otherwise the internal statistics structure is used.
 */
struct rtnl_link_stats64 *dev_get_stats(struct net_device *dev,
					struct rtnl_link_stats64 *storage)
{
	const struct net_device_ops *ops = dev->netdev_ops;
	const struct net_device_core_stats __percpu *p;

	if (ops->ndo_get_stats64) {
		memset(storage, 0, sizeof(*storage));
		ops->ndo_get_stats64(dev, storage);
	} else if (ops->ndo_get_stats) {
		netdev_stats_to_stats64(storage, ops->ndo_get_stats(dev));
	} else if (dev->pcpu_stat_type == NETDEV_PCPU_STAT_TSTATS) {
		dev_get_tstats64(dev, storage);
	} else if (dev->pcpu_stat_type == NETDEV_PCPU_STAT_DSTATS) {
		dev_get_dstats64(dev, storage);
	} else {
		netdev_stats_to_stats64(storage, &dev->stats);
	}

	/* This READ_ONCE() pairs with the write in netdev_core_stats_alloc() */
	p = READ_ONCE(dev->core_stats);
	if (p) {
		const struct net_device_core_stats *core_stats;
		int i;

		for_each_possible_cpu(i) {
			core_stats = per_cpu_ptr(p, i);
			storage->rx_dropped += READ_ONCE(core_stats->rx_dropped);
			storage->tx_dropped += READ_ONCE(core_stats->tx_dropped);
			storage->rx_nohandler += READ_ONCE(core_stats->rx_nohandler);
			storage->rx_otherhost_dropped += READ_ONCE(core_stats->rx_otherhost_dropped);
		}
	}
	return storage;
}
EXPORT_SYMBOL(dev_get_stats);

/**
 *	dev_fetch_sw_netstats - get per-cpu network device statistics
 *	@s: place to store stats
 *	@netstats: per-cpu network stats to read from
 *
 *	Read per-cpu network statistics and populate the related fields in @s.
 */
void dev_fetch_sw_netstats(struct rtnl_link_stats64 *s,
			   const struct pcpu_sw_netstats __percpu *netstats)
{
	int cpu;

	for_each_possible_cpu(cpu) {
		u64 rx_packets, rx_bytes, tx_packets, tx_bytes;
		const struct pcpu_sw_netstats *stats;
		unsigned int start;

		stats = per_cpu_ptr(netstats, cpu);
		do {
			start = u64_stats_fetch_begin(&stats->syncp);
			rx_packets = u64_stats_read(&stats->rx_packets);
			rx_bytes   = u64_stats_read(&stats->rx_bytes);
			tx_packets = u64_stats_read(&stats->tx_packets);
			tx_bytes   = u64_stats_read(&stats->tx_bytes);
		} while (u64_stats_fetch_retry(&stats->syncp, start));

		s->rx_packets += rx_packets;
		s->rx_bytes   += rx_bytes;
		s->tx_packets += tx_packets;
		s->tx_bytes   += tx_bytes;
	}
}
EXPORT_SYMBOL_GPL(dev_fetch_sw_netstats);

/**
 *	dev_get_tstats64 - ndo_get_stats64 implementation
 *	@dev: device to get statistics from
 *	@s: place to store stats
 *
 *	Populate @s from dev->stats and dev->tstats. Can be used as
 *	ndo_get_stats64() callback.
 */
void dev_get_tstats64(struct net_device *dev, struct rtnl_link_stats64 *s)
{
	netdev_stats_to_stats64(s, &dev->stats);
	dev_fetch_sw_netstats(s, dev->tstats);
}
EXPORT_SYMBOL_GPL(dev_get_tstats64);

struct netdev_queue *dev_ingress_queue_create(struct net_device *dev)
{
	struct netdev_queue *queue = dev_ingress_queue(dev);

#ifdef CONFIG_NET_CLS_ACT
	if (queue)
		return queue;
	queue = kzalloc(sizeof(*queue), GFP_KERNEL);
	if (!queue)
		return NULL;
	netdev_init_one_queue(dev, queue, NULL);
	RCU_INIT_POINTER(queue->qdisc, &noop_qdisc);
	RCU_INIT_POINTER(queue->qdisc_sleeping, &noop_qdisc);
	rcu_assign_pointer(dev->ingress_queue, queue);
#endif
	return queue;
}

static const struct ethtool_ops default_ethtool_ops;

void netdev_set_default_ethtool_ops(struct net_device *dev,
				    const struct ethtool_ops *ops)
{
	if (dev->ethtool_ops == &default_ethtool_ops)
		dev->ethtool_ops = ops;
}
EXPORT_SYMBOL_GPL(netdev_set_default_ethtool_ops);

/**
 * netdev_sw_irq_coalesce_default_on() - enable SW IRQ coalescing by default
 * @dev: netdev to enable the IRQ coalescing on
 *
 * Sets a conservative default for SW IRQ coalescing. Users can use
 * sysfs attributes to override the default values.
 */
void netdev_sw_irq_coalesce_default_on(struct net_device *dev)
{
	WARN_ON(dev->reg_state == NETREG_REGISTERED);

	if (!IS_ENABLED(CONFIG_PREEMPT_RT)) {
		dev->gro_flush_timeout = 20000;
		dev->napi_defer_hard_irqs = 1;
	}
}
EXPORT_SYMBOL_GPL(netdev_sw_irq_coalesce_default_on);

/**
 * alloc_netdev_mqs - allocate network device
 * @sizeof_priv: size of private data to allocate space for
 * @name: device name format string
 * @name_assign_type: origin of device name
 * @setup: callback to initialize device
 * @txqs: the number of TX subqueues to allocate
 * @rxqs: the number of RX subqueues to allocate
 *
 * Allocates a struct net_device with private data area for driver use
 * and performs basic initialization.  Also allocates subqueue structs
 * for each queue on the device.
 */
struct net_device *alloc_netdev_mqs(int sizeof_priv, const char *name,
		unsigned char name_assign_type,
		void (*setup)(struct net_device *),
		unsigned int txqs, unsigned int rxqs)
{
	struct net_device *dev;

	BUG_ON(strlen(name) >= sizeof(dev->name));

	if (txqs < 1) {
		pr_err("alloc_netdev: Unable to allocate device with zero queues\n");
		return NULL;
	}

	if (rxqs < 1) {
		pr_err("alloc_netdev: Unable to allocate device with zero RX queues\n");
		return NULL;
	}

	dev = kvzalloc(struct_size(dev, priv, sizeof_priv),
		       GFP_KERNEL_ACCOUNT | __GFP_RETRY_MAYFAIL);
	if (!dev)
		return NULL;

	dev->priv_len = sizeof_priv;

	ref_tracker_dir_init(&dev->refcnt_tracker, 128, name);
#ifdef CONFIG_PCPU_DEV_REFCNT
	dev->pcpu_refcnt = alloc_percpu(int);
	if (!dev->pcpu_refcnt)
		goto free_dev;
	__dev_hold(dev);
#else
	refcount_set(&dev->dev_refcnt, 1);
#endif

	if (dev_addr_init(dev))
		goto free_pcpu;

	dev_mc_init(dev);
	dev_uc_init(dev);

	dev_net_set(dev, &init_net);

	dev->gso_max_size = GSO_LEGACY_MAX_SIZE;
	dev->xdp_zc_max_segs = 1;
	dev->gso_max_segs = GSO_MAX_SEGS;
	dev->gro_max_size = GRO_LEGACY_MAX_SIZE;
	dev->gso_ipv4_max_size = GSO_LEGACY_MAX_SIZE;
	dev->gro_ipv4_max_size = GRO_LEGACY_MAX_SIZE;
	dev->tso_max_size = TSO_LEGACY_MAX_SIZE;
	dev->tso_max_segs = TSO_MAX_SEGS;
	dev->upper_level = 1;
	dev->lower_level = 1;
#ifdef CONFIG_LOCKDEP
	dev->nested_level = 0;
	INIT_LIST_HEAD(&dev->unlink_list);
#endif

	INIT_LIST_HEAD(&dev->napi_list);
	INIT_LIST_HEAD(&dev->unreg_list);
	INIT_LIST_HEAD(&dev->close_list);
	INIT_LIST_HEAD(&dev->link_watch_list);
	INIT_LIST_HEAD(&dev->adj_list.upper);
	INIT_LIST_HEAD(&dev->adj_list.lower);
	INIT_LIST_HEAD(&dev->ptype_all);
	INIT_LIST_HEAD(&dev->ptype_specific);
	INIT_LIST_HEAD(&dev->net_notifier_list);
#ifdef CONFIG_NET_SCHED
	hash_init(dev->qdisc_hash);
#endif

	dev->priv_flags = IFF_XMIT_DST_RELEASE | IFF_XMIT_DST_RELEASE_PERM;
	setup(dev);

	if (!dev->tx_queue_len) {
		dev->priv_flags |= IFF_NO_QUEUE;
		dev->tx_queue_len = DEFAULT_TX_QUEUE_LEN;
	}

	dev->num_tx_queues = txqs;
	dev->real_num_tx_queues = txqs;
	if (netif_alloc_netdev_queues(dev))
		goto free_all;

	dev->num_rx_queues = rxqs;
	dev->real_num_rx_queues = rxqs;
	if (netif_alloc_rx_queues(dev))
		goto free_all;
	dev->ethtool = kzalloc(sizeof(*dev->ethtool), GFP_KERNEL_ACCOUNT);
	if (!dev->ethtool)
		goto free_all;

	strscpy(dev->name, name);
	dev->name_assign_type = name_assign_type;
	dev->group = INIT_NETDEV_GROUP;
	if (!dev->ethtool_ops)
		dev->ethtool_ops = &default_ethtool_ops;

	nf_hook_netdev_init(dev);

	return dev;

free_all:
	free_netdev(dev);
	return NULL;

free_pcpu:
#ifdef CONFIG_PCPU_DEV_REFCNT
	free_percpu(dev->pcpu_refcnt);
free_dev:
#endif
	kvfree(dev);
	return NULL;
}
EXPORT_SYMBOL(alloc_netdev_mqs);

/**
 * free_netdev - free network device
 * @dev: device
 *
 * This function does the last stage of destroying an allocated device
 * interface. The reference to the device object is released. If this
 * is the last reference then it will be freed.Must be called in process
 * context.
 */
void free_netdev(struct net_device *dev)
{
	struct napi_struct *p, *n;

	might_sleep();

	/* When called immediately after register_netdevice() failed the unwind
	 * handling may still be dismantling the device. Handle that case by
	 * deferring the free.
	 */
	if (dev->reg_state == NETREG_UNREGISTERING) {
		ASSERT_RTNL();
		dev->needs_free_netdev = true;
		return;
	}

	kfree(dev->ethtool);
	netif_free_tx_queues(dev);
	netif_free_rx_queues(dev);

	kfree(rcu_dereference_protected(dev->ingress_queue, 1));

	/* Flush device addresses */
	dev_addr_flush(dev);

	list_for_each_entry_safe(p, n, &dev->napi_list, dev_list)
		netif_napi_del(p);

	ref_tracker_dir_exit(&dev->refcnt_tracker);
#ifdef CONFIG_PCPU_DEV_REFCNT
	free_percpu(dev->pcpu_refcnt);
	dev->pcpu_refcnt = NULL;
#endif
	free_percpu(dev->core_stats);
	dev->core_stats = NULL;
	free_percpu(dev->xdp_bulkq);
	dev->xdp_bulkq = NULL;

	netdev_free_phy_link_topology(dev);

	/*  Compatibility with error handling in drivers */
	if (dev->reg_state == NETREG_UNINITIALIZED ||
	    dev->reg_state == NETREG_DUMMY) {
		kvfree(dev);
		return;
	}

	BUG_ON(dev->reg_state != NETREG_UNREGISTERED);
	WRITE_ONCE(dev->reg_state, NETREG_RELEASED);

	/* will free via device release */
	put_device(&dev->dev);
}
EXPORT_SYMBOL(free_netdev);

/**
 * alloc_netdev_dummy - Allocate and initialize a dummy net device.
 * @sizeof_priv: size of private data to allocate space for
 *
 * Return: the allocated net_device on success, NULL otherwise
 */
struct net_device *alloc_netdev_dummy(int sizeof_priv)
{
	return alloc_netdev(sizeof_priv, "dummy#", NET_NAME_UNKNOWN,
			    init_dummy_netdev_core);
}
EXPORT_SYMBOL_GPL(alloc_netdev_dummy);

/**
 *	synchronize_net -  Synchronize with packet receive processing
 *
 *	Wait for packets currently being received to be done.
 *	Does not block later packets from starting.
 */
void synchronize_net(void)
{
	might_sleep();
	if (rtnl_is_locked())
		synchronize_rcu_expedited();
	else
		synchronize_rcu();
}
EXPORT_SYMBOL(synchronize_net);

static void netdev_rss_contexts_free(struct net_device *dev)
{
	struct ethtool_rxfh_context *ctx;
	unsigned long context;

	mutex_lock(&dev->ethtool->rss_lock);
	xa_for_each(&dev->ethtool->rss_ctx, context, ctx) {
		struct ethtool_rxfh_param rxfh;

		rxfh.indir = ethtool_rxfh_context_indir(ctx);
		rxfh.key = ethtool_rxfh_context_key(ctx);
		rxfh.hfunc = ctx->hfunc;
		rxfh.input_xfrm = ctx->input_xfrm;
		rxfh.rss_context = context;
		rxfh.rss_delete = true;

		xa_erase(&dev->ethtool->rss_ctx, context);
		if (dev->ethtool_ops->create_rxfh_context)
			dev->ethtool_ops->remove_rxfh_context(dev, ctx,
							      context, NULL);
		else
			dev->ethtool_ops->set_rxfh(dev, &rxfh, NULL);
		kfree(ctx);
	}
	xa_destroy(&dev->ethtool->rss_ctx);
	mutex_unlock(&dev->ethtool->rss_lock);
}

/**
 *	unregister_netdevice_queue - remove device from the kernel
 *	@dev: device
 *	@head: list
 *
 *	This function shuts down a device interface and removes it
 *	from the kernel tables.
 *	If head not NULL, device is queued to be unregistered later.
 *
 *	Callers must hold the rtnl semaphore.  You may want
 *	unregister_netdev() instead of this.
 */

void unregister_netdevice_queue(struct net_device *dev, struct list_head *head)
{
	ASSERT_RTNL();

	if (head) {
		list_move_tail(&dev->unreg_list, head);
	} else {
		LIST_HEAD(single);

		list_add(&dev->unreg_list, &single);
		unregister_netdevice_many(&single);
	}
}
EXPORT_SYMBOL(unregister_netdevice_queue);

void unregister_netdevice_many_notify(struct list_head *head,
				      u32 portid, const struct nlmsghdr *nlh)
{
	struct net_device *dev, *tmp;
	LIST_HEAD(close_head);
	int cnt = 0;

	BUG_ON(dev_boot_phase);
	ASSERT_RTNL();

	if (list_empty(head))
		return;

	list_for_each_entry_safe(dev, tmp, head, unreg_list) {
		/* Some devices call without registering
		 * for initialization unwind. Remove those
		 * devices and proceed with the remaining.
		 */
		if (dev->reg_state == NETREG_UNINITIALIZED) {
			pr_debug("unregister_netdevice: device %s/%p never was registered\n",
				 dev->name, dev);

			WARN_ON(1);
			list_del(&dev->unreg_list);
			continue;
		}
		dev->dismantle = true;
		BUG_ON(dev->reg_state != NETREG_REGISTERED);
	}

	/* If device is running, close it first. */
	list_for_each_entry(dev, head, unreg_list)
		list_add_tail(&dev->close_list, &close_head);
	dev_close_many(&close_head, true);

	list_for_each_entry(dev, head, unreg_list) {
		/* And unlink it from device chain. */
		unlist_netdevice(dev);
		WRITE_ONCE(dev->reg_state, NETREG_UNREGISTERING);
	}
	flush_all_backlogs();

	synchronize_net();

	list_for_each_entry(dev, head, unreg_list) {
		struct sk_buff *skb = NULL;

		/* Shutdown queueing discipline. */
		dev_shutdown(dev);
		dev_tcx_uninstall(dev);
		dev_xdp_uninstall(dev);
		bpf_dev_bound_netdev_unregister(dev);
		dev_dmabuf_uninstall(dev);

		netdev_offload_xstats_disable_all(dev);

		/* Notify protocols, that we are about to destroy
		 * this device. They should clean all the things.
		 */
		call_netdevice_notifiers(NETDEV_UNREGISTER, dev);

		if (!dev->rtnl_link_ops ||
		    dev->rtnl_link_state == RTNL_LINK_INITIALIZED)
			skb = rtmsg_ifinfo_build_skb(RTM_DELLINK, dev, ~0U, 0,
						     GFP_KERNEL, NULL, 0,
						     portid, nlh);

		/*
		 *	Flush the unicast and multicast chains
		 */
		dev_uc_flush(dev);
		dev_mc_flush(dev);

		netdev_name_node_alt_flush(dev);
		netdev_name_node_free(dev->name_node);

		netdev_rss_contexts_free(dev);

		call_netdevice_notifiers(NETDEV_PRE_UNINIT, dev);

		if (dev->netdev_ops->ndo_uninit)
			dev->netdev_ops->ndo_uninit(dev);

		mutex_destroy(&dev->ethtool->rss_lock);

		if (skb)
			rtmsg_ifinfo_send(skb, dev, GFP_KERNEL, portid, nlh);

		/* Notifier chain MUST detach us all upper devices. */
		WARN_ON(netdev_has_any_upper_dev(dev));
		WARN_ON(netdev_has_any_lower_dev(dev));

		/* Remove entries from kobject tree */
		netdev_unregister_kobject(dev);
#ifdef CONFIG_XPS
		/* Remove XPS queueing entries */
		netif_reset_xps_queues_gt(dev, 0);
#endif
	}

	synchronize_net();

	list_for_each_entry(dev, head, unreg_list) {
		netdev_put(dev, &dev->dev_registered_tracker);
		net_set_todo(dev);
		cnt++;
	}
	atomic_add(cnt, &dev_unreg_count);

	list_del(head);
}

/**
 *	unregister_netdevice_many - unregister many devices
 *	@head: list of devices
 *
 *  Note: As most callers use a stack allocated list_head,
 *  we force a list_del() to make sure stack won't be corrupted later.
 */
void unregister_netdevice_many(struct list_head *head)
{
	unregister_netdevice_many_notify(head, 0, NULL);
}
EXPORT_SYMBOL(unregister_netdevice_many);

/**
 *	unregister_netdev - remove device from the kernel
 *	@dev: device
 *
 *	This function shuts down a device interface and removes it
 *	from the kernel tables.
 *
 *	This is just a wrapper for unregister_netdevice that takes
 *	the rtnl semaphore.  In general you want to use this and not
 *	unregister_netdevice.
 */
void unregister_netdev(struct net_device *dev)
{
	rtnl_lock();
	unregister_netdevice(dev);
	rtnl_unlock();
}
EXPORT_SYMBOL(unregister_netdev);

/**
 *	__dev_change_net_namespace - move device to different nethost namespace
 *	@dev: device
 *	@net: network namespace
 *	@pat: If not NULL name pattern to try if the current device name
 *	      is already taken in the destination network namespace.
 *	@new_ifindex: If not zero, specifies device index in the target
 *	              namespace.
 *
 *	This function shuts down a device interface and moves it
 *	to a new network namespace. On success 0 is returned, on
 *	a failure a netagive errno code is returned.
 *
 *	Callers must hold the rtnl semaphore.
 */

int __dev_change_net_namespace(struct net_device *dev, struct net *net,
			       const char *pat, int new_ifindex)
{
	struct netdev_name_node *name_node;
	struct net *net_old = dev_net(dev);
	char new_name[IFNAMSIZ] = {};
	int err, new_nsid;

	ASSERT_RTNL();

	/* Don't allow namespace local devices to be moved. */
	err = -EINVAL;
	if (dev->netns_local)
		goto out;

	/* Ensure the device has been registered */
	if (dev->reg_state != NETREG_REGISTERED)
		goto out;

	/* Get out if there is nothing todo */
	err = 0;
	if (net_eq(net_old, net))
		goto out;

	/* Pick the destination device name, and ensure
	 * we can use it in the destination network namespace.
	 */
	err = -EEXIST;
	if (netdev_name_in_use(net, dev->name)) {
		/* We get here if we can't use the current device name */
		if (!pat)
			goto out;
		err = dev_prep_valid_name(net, dev, pat, new_name, EEXIST);
		if (err < 0)
			goto out;
	}
	/* Check that none of the altnames conflicts. */
	err = -EEXIST;
	netdev_for_each_altname(dev, name_node)
		if (netdev_name_in_use(net, name_node->name))
			goto out;

	/* Check that new_ifindex isn't used yet. */
	if (new_ifindex) {
		err = dev_index_reserve(net, new_ifindex);
		if (err < 0)
			goto out;
	} else {
		/* If there is an ifindex conflict assign a new one */
		err = dev_index_reserve(net, dev->ifindex);
		if (err == -EBUSY)
			err = dev_index_reserve(net, 0);
		if (err < 0)
			goto out;
		new_ifindex = err;
	}

	/*
	 * And now a mini version of register_netdevice unregister_netdevice.
	 */

	/* If device is running close it first. */
	dev_close(dev);

	/* And unlink it from device chain */
	unlist_netdevice(dev);

	synchronize_net();

	/* Shutdown queueing discipline. */
	dev_shutdown(dev);

	/* Notify protocols, that we are about to destroy
	 * this device. They should clean all the things.
	 *
	 * Note that dev->reg_state stays at NETREG_REGISTERED.
	 * This is wanted because this way 8021q and macvlan know
	 * the device is just moving and can keep their slaves up.
	 */
	call_netdevice_notifiers(NETDEV_UNREGISTER, dev);
	rcu_barrier();

	new_nsid = peernet2id_alloc(dev_net(dev), net, GFP_KERNEL);

	rtmsg_ifinfo_newnet(RTM_DELLINK, dev, ~0U, GFP_KERNEL, &new_nsid,
			    new_ifindex);

	/*
	 *	Flush the unicast and multicast chains
	 */
	dev_uc_flush(dev);
	dev_mc_flush(dev);

	/* Send a netdev-removed uevent to the old namespace */
	kobject_uevent(&dev->dev.kobj, KOBJ_REMOVE);
	netdev_adjacent_del_links(dev);

	/* Move per-net netdevice notifiers that are following the netdevice */
	move_netdevice_notifiers_dev_net(dev, net);

	/* Actually switch the network namespace */
	dev_net_set(dev, net);
	dev->ifindex = new_ifindex;

	if (new_name[0]) {
		/* Rename the netdev to prepared name */
		write_seqlock_bh(&netdev_rename_lock);
		strscpy(dev->name, new_name, IFNAMSIZ);
		write_sequnlock_bh(&netdev_rename_lock);
	}

	/* Fixup kobjects */
	dev_set_uevent_suppress(&dev->dev, 1);
	err = device_rename(&dev->dev, dev->name);
	dev_set_uevent_suppress(&dev->dev, 0);
	WARN_ON(err);

	/* Send a netdev-add uevent to the new namespace */
	kobject_uevent(&dev->dev.kobj, KOBJ_ADD);
	netdev_adjacent_add_links(dev);

	/* Adapt owner in case owning user namespace of target network
	 * namespace is different from the original one.
	 */
	err = netdev_change_owner(dev, net_old, net);
	WARN_ON(err);

	/* Add the device back in the hashes */
	list_netdevice(dev);

	/* Notify protocols, that a new device appeared. */
	call_netdevice_notifiers(NETDEV_REGISTER, dev);

	/*
	 *	Prevent userspace races by waiting until the network
	 *	device is fully setup before sending notifications.
	 */
	rtmsg_ifinfo(RTM_NEWLINK, dev, ~0U, GFP_KERNEL, 0, NULL);

	synchronize_net();
	err = 0;
out:
	return err;
}
EXPORT_SYMBOL_GPL(__dev_change_net_namespace);

static int dev_cpu_dead(unsigned int oldcpu)
{
	struct sk_buff **list_skb;
	struct sk_buff *skb;
	unsigned int cpu;
	struct softnet_data *sd, *oldsd, *remsd = NULL;

	local_irq_disable();
	cpu = smp_processor_id();
	sd = &per_cpu(softnet_data, cpu);
	oldsd = &per_cpu(softnet_data, oldcpu);

	/* Find end of our completion_queue. */
	list_skb = &sd->completion_queue;
	while (*list_skb)
		list_skb = &(*list_skb)->next;
	/* Append completion queue from offline CPU. */
	*list_skb = oldsd->completion_queue;
	oldsd->completion_queue = NULL;

	/* Append output queue from offline CPU. */
	if (oldsd->output_queue) {
		*sd->output_queue_tailp = oldsd->output_queue;
		sd->output_queue_tailp = oldsd->output_queue_tailp;
		oldsd->output_queue = NULL;
		oldsd->output_queue_tailp = &oldsd->output_queue;
	}
	/* Append NAPI poll list from offline CPU, with one exception :
	 * process_backlog() must be called by cpu owning percpu backlog.
	 * We properly handle process_queue & input_pkt_queue later.
	 */
	while (!list_empty(&oldsd->poll_list)) {
		struct napi_struct *napi = list_first_entry(&oldsd->poll_list,
							    struct napi_struct,
							    poll_list);

		list_del_init(&napi->poll_list);
		if (napi->poll == process_backlog)
			napi->state &= NAPIF_STATE_THREADED;
		else
			____napi_schedule(sd, napi);
	}

	raise_softirq_irqoff(NET_TX_SOFTIRQ);
	local_irq_enable();

	if (!use_backlog_threads()) {
#ifdef CONFIG_RPS
		remsd = oldsd->rps_ipi_list;
		oldsd->rps_ipi_list = NULL;
#endif
		/* send out pending IPI's on offline CPU */
		net_rps_send_ipi(remsd);
	}

	/* Process offline CPU's input_pkt_queue */
	while ((skb = __skb_dequeue(&oldsd->process_queue))) {
		netif_rx(skb);
		rps_input_queue_head_incr(oldsd);
	}
	while ((skb = skb_dequeue(&oldsd->input_pkt_queue))) {
		netif_rx(skb);
		rps_input_queue_head_incr(oldsd);
	}

	return 0;
}

/**
 *	netdev_increment_features - increment feature set by one
 *	@all: current feature set
 *	@one: new feature set
 *	@mask: mask feature set
 *
 *	Computes a new feature set after adding a device with feature set
 *	@one to the master device with current feature set @all.  Will not
 *	enable anything that is off in @mask. Returns the new feature set.
 */
netdev_features_t netdev_increment_features(netdev_features_t all,
	netdev_features_t one, netdev_features_t mask)
{
	if (mask & NETIF_F_HW_CSUM)
		mask |= NETIF_F_CSUM_MASK;
	mask |= NETIF_F_VLAN_CHALLENGED;

	all |= one & (NETIF_F_ONE_FOR_ALL | NETIF_F_CSUM_MASK) & mask;
	all &= one | ~NETIF_F_ALL_FOR_ALL;

	/* If one device supports hw checksumming, set for all. */
	if (all & NETIF_F_HW_CSUM)
		all &= ~(NETIF_F_CSUM_MASK & ~NETIF_F_HW_CSUM);

	return all;
}
EXPORT_SYMBOL(netdev_increment_features);

static struct hlist_head * __net_init netdev_create_hash(void)
{
	int i;
	struct hlist_head *hash;

	hash = kmalloc_array(NETDEV_HASHENTRIES, sizeof(*hash), GFP_KERNEL);
	if (hash != NULL)
		for (i = 0; i < NETDEV_HASHENTRIES; i++)
			INIT_HLIST_HEAD(&hash[i]);

	return hash;
}

/* Initialize per network namespace state */
static int __net_init netdev_init(struct net *net)
{
	BUILD_BUG_ON(GRO_HASH_BUCKETS >
		     8 * sizeof_field(struct napi_struct, gro_bitmask));

	INIT_LIST_HEAD(&net->dev_base_head);

	net->dev_name_head = netdev_create_hash();
	if (net->dev_name_head == NULL)
		goto err_name;

	net->dev_index_head = netdev_create_hash();
	if (net->dev_index_head == NULL)
		goto err_idx;

	xa_init_flags(&net->dev_by_index, XA_FLAGS_ALLOC1);

	RAW_INIT_NOTIFIER_HEAD(&net->netdev_chain);

	return 0;

err_idx:
	kfree(net->dev_name_head);
err_name:
	return -ENOMEM;
}

/**
 *	netdev_drivername - network driver for the device
 *	@dev: network device
 *
 *	Determine network driver for device.
 */
const char *netdev_drivername(const struct net_device *dev)
{
	const struct device_driver *driver;
	const struct device *parent;
	const char *empty = "";

	parent = dev->dev.parent;
	if (!parent)
		return empty;

	driver = parent->driver;
	if (driver && driver->name)
		return driver->name;
	return empty;
}

static void __netdev_printk(const char *level, const struct net_device *dev,
			    struct va_format *vaf)
{
	if (dev && dev->dev.parent) {
		dev_printk_emit(level[1] - '0',
				dev->dev.parent,
				"%s %s %s%s: %pV",
				dev_driver_string(dev->dev.parent),
				dev_name(dev->dev.parent),
				netdev_name(dev), netdev_reg_state(dev),
				vaf);
	} else if (dev) {
		printk("%s%s%s: %pV",
		       level, netdev_name(dev), netdev_reg_state(dev), vaf);
	} else {
		printk("%s(NULL net_device): %pV", level, vaf);
	}
}

void netdev_printk(const char *level, const struct net_device *dev,
		   const char *format, ...)
{
	struct va_format vaf;
	va_list args;

	va_start(args, format);

	vaf.fmt = format;
	vaf.va = &args;

	__netdev_printk(level, dev, &vaf);

	va_end(args);
}
EXPORT_SYMBOL(netdev_printk);

#define define_netdev_printk_level(func, level)			\
void func(const struct net_device *dev, const char *fmt, ...)	\
{								\
	struct va_format vaf;					\
	va_list args;						\
								\
	va_start(args, fmt);					\
								\
	vaf.fmt = fmt;						\
	vaf.va = &args;						\
								\
	__netdev_printk(level, dev, &vaf);			\
								\
	va_end(args);						\
}								\
EXPORT_SYMBOL(func);

define_netdev_printk_level(netdev_emerg, KERN_EMERG);
define_netdev_printk_level(netdev_alert, KERN_ALERT);
define_netdev_printk_level(netdev_crit, KERN_CRIT);
define_netdev_printk_level(netdev_err, KERN_ERR);
define_netdev_printk_level(netdev_warn, KERN_WARNING);
define_netdev_printk_level(netdev_notice, KERN_NOTICE);
define_netdev_printk_level(netdev_info, KERN_INFO);

static void __net_exit netdev_exit(struct net *net)
{
	kfree(net->dev_name_head);
	kfree(net->dev_index_head);
	xa_destroy(&net->dev_by_index);
	if (net != &init_net)
		WARN_ON_ONCE(!list_empty(&net->dev_base_head));
}

static struct pernet_operations __net_initdata netdev_net_ops = {
	.init = netdev_init,
	.exit = netdev_exit,
};

static void __net_exit default_device_exit_net(struct net *net)
{
	struct netdev_name_node *name_node, *tmp;
	struct net_device *dev, *aux;
	/*
	 * Push all migratable network devices back to the
	 * initial network namespace
	 */
	ASSERT_RTNL();
	for_each_netdev_safe(net, dev, aux) {
		int err;
		char fb_name[IFNAMSIZ];

		/* Ignore unmoveable devices (i.e. loopback) */
		if (dev->netns_local)
			continue;

		/* Leave virtual devices for the generic cleanup */
		if (dev->rtnl_link_ops && !dev->rtnl_link_ops->netns_refund)
			continue;

		/* Push remaining network devices to init_net */
		snprintf(fb_name, IFNAMSIZ, "dev%d", dev->ifindex);
		if (netdev_name_in_use(&init_net, fb_name))
			snprintf(fb_name, IFNAMSIZ, "dev%%d");

		netdev_for_each_altname_safe(dev, name_node, tmp)
			if (netdev_name_in_use(&init_net, name_node->name))
				__netdev_name_node_alt_destroy(name_node);

		err = dev_change_net_namespace(dev, &init_net, fb_name);
		if (err) {
			pr_emerg("%s: failed to move %s to init_net: %d\n",
				 __func__, dev->name, err);
			BUG();
		}
	}
}

static void __net_exit default_device_exit_batch(struct list_head *net_list)
{
	/* At exit all network devices most be removed from a network
	 * namespace.  Do this in the reverse order of registration.
	 * Do this across as many network namespaces as possible to
	 * improve batching efficiency.
	 */
	struct net_device *dev;
	struct net *net;
	LIST_HEAD(dev_kill_list);

	rtnl_lock();
	list_for_each_entry(net, net_list, exit_list) {
		default_device_exit_net(net);
		cond_resched();
	}

	list_for_each_entry(net, net_list, exit_list) {
		for_each_netdev_reverse(net, dev) {
			if (dev->rtnl_link_ops && dev->rtnl_link_ops->dellink)
				dev->rtnl_link_ops->dellink(dev, &dev_kill_list);
			else
				unregister_netdevice_queue(dev, &dev_kill_list);
		}
	}
	unregister_netdevice_many(&dev_kill_list);
	rtnl_unlock();
}

static struct pernet_operations __net_initdata default_device_ops = {
	.exit_batch = default_device_exit_batch,
};

static void __init net_dev_struct_check(void)
{
	/* TX read-mostly hotpath */
<<<<<<< HEAD
	CACHELINE_ASSERT_GROUP_MEMBER(struct net_device, net_device_read_tx, priv_flags);
=======
	CACHELINE_ASSERT_GROUP_MEMBER(struct net_device, net_device_read_tx, priv_flags_fast);
>>>>>>> 2d5404ca
	CACHELINE_ASSERT_GROUP_MEMBER(struct net_device, net_device_read_tx, netdev_ops);
	CACHELINE_ASSERT_GROUP_MEMBER(struct net_device, net_device_read_tx, header_ops);
	CACHELINE_ASSERT_GROUP_MEMBER(struct net_device, net_device_read_tx, _tx);
	CACHELINE_ASSERT_GROUP_MEMBER(struct net_device, net_device_read_tx, real_num_tx_queues);
	CACHELINE_ASSERT_GROUP_MEMBER(struct net_device, net_device_read_tx, gso_max_size);
	CACHELINE_ASSERT_GROUP_MEMBER(struct net_device, net_device_read_tx, gso_ipv4_max_size);
	CACHELINE_ASSERT_GROUP_MEMBER(struct net_device, net_device_read_tx, gso_max_segs);
	CACHELINE_ASSERT_GROUP_MEMBER(struct net_device, net_device_read_tx, gso_partial_features);
	CACHELINE_ASSERT_GROUP_MEMBER(struct net_device, net_device_read_tx, num_tc);
	CACHELINE_ASSERT_GROUP_MEMBER(struct net_device, net_device_read_tx, mtu);
	CACHELINE_ASSERT_GROUP_MEMBER(struct net_device, net_device_read_tx, needed_headroom);
	CACHELINE_ASSERT_GROUP_MEMBER(struct net_device, net_device_read_tx, tc_to_txq);
#ifdef CONFIG_XPS
	CACHELINE_ASSERT_GROUP_MEMBER(struct net_device, net_device_read_tx, xps_maps);
#endif
#ifdef CONFIG_NETFILTER_EGRESS
	CACHELINE_ASSERT_GROUP_MEMBER(struct net_device, net_device_read_tx, nf_hooks_egress);
#endif
#ifdef CONFIG_NET_XGRESS
	CACHELINE_ASSERT_GROUP_MEMBER(struct net_device, net_device_read_tx, tcx_egress);
#endif
	CACHELINE_ASSERT_GROUP_SIZE(struct net_device, net_device_read_tx, 160);

	/* TXRX read-mostly hotpath */
	CACHELINE_ASSERT_GROUP_MEMBER(struct net_device, net_device_read_txrx, lstats);
<<<<<<< HEAD
=======
	CACHELINE_ASSERT_GROUP_MEMBER(struct net_device, net_device_read_txrx, state);
>>>>>>> 2d5404ca
	CACHELINE_ASSERT_GROUP_MEMBER(struct net_device, net_device_read_txrx, flags);
	CACHELINE_ASSERT_GROUP_MEMBER(struct net_device, net_device_read_txrx, hard_header_len);
	CACHELINE_ASSERT_GROUP_MEMBER(struct net_device, net_device_read_txrx, features);
	CACHELINE_ASSERT_GROUP_MEMBER(struct net_device, net_device_read_txrx, ip6_ptr);
<<<<<<< HEAD
	CACHELINE_ASSERT_GROUP_SIZE(struct net_device, net_device_read_txrx, 38);
=======
	CACHELINE_ASSERT_GROUP_SIZE(struct net_device, net_device_read_txrx, 46);
>>>>>>> 2d5404ca

	/* RX read-mostly hotpath */
	CACHELINE_ASSERT_GROUP_MEMBER(struct net_device, net_device_read_rx, ptype_specific);
	CACHELINE_ASSERT_GROUP_MEMBER(struct net_device, net_device_read_rx, ifindex);
	CACHELINE_ASSERT_GROUP_MEMBER(struct net_device, net_device_read_rx, real_num_rx_queues);
	CACHELINE_ASSERT_GROUP_MEMBER(struct net_device, net_device_read_rx, _rx);
	CACHELINE_ASSERT_GROUP_MEMBER(struct net_device, net_device_read_rx, gro_flush_timeout);
	CACHELINE_ASSERT_GROUP_MEMBER(struct net_device, net_device_read_rx, napi_defer_hard_irqs);
	CACHELINE_ASSERT_GROUP_MEMBER(struct net_device, net_device_read_rx, gro_max_size);
	CACHELINE_ASSERT_GROUP_MEMBER(struct net_device, net_device_read_rx, gro_ipv4_max_size);
	CACHELINE_ASSERT_GROUP_MEMBER(struct net_device, net_device_read_rx, rx_handler);
	CACHELINE_ASSERT_GROUP_MEMBER(struct net_device, net_device_read_rx, rx_handler_data);
	CACHELINE_ASSERT_GROUP_MEMBER(struct net_device, net_device_read_rx, nd_net);
#ifdef CONFIG_NETPOLL
	CACHELINE_ASSERT_GROUP_MEMBER(struct net_device, net_device_read_rx, npinfo);
#endif
#ifdef CONFIG_NET_XGRESS
	CACHELINE_ASSERT_GROUP_MEMBER(struct net_device, net_device_read_rx, tcx_ingress);
#endif
	CACHELINE_ASSERT_GROUP_SIZE(struct net_device, net_device_read_rx, 104);
}

/*
 *	Initialize the DEV module. At boot time this walks the device list and
 *	unhooks any devices that fail to initialise (normally hardware not
 *	present) and leaves us with a valid list of present and active devices.
 *
 */

/* We allocate 256 pages for each CPU if PAGE_SHIFT is 12 */
#define SYSTEM_PERCPU_PAGE_POOL_SIZE	((1 << 20) / PAGE_SIZE)

static int net_page_pool_create(int cpuid)
{
#if IS_ENABLED(CONFIG_PAGE_POOL)
	struct page_pool_params page_pool_params = {
		.pool_size = SYSTEM_PERCPU_PAGE_POOL_SIZE,
		.flags = PP_FLAG_SYSTEM_POOL,
		.nid = cpu_to_mem(cpuid),
	};
	struct page_pool *pp_ptr;

	pp_ptr = page_pool_create_percpu(&page_pool_params, cpuid);
	if (IS_ERR(pp_ptr))
		return -ENOMEM;

	per_cpu(system_page_pool, cpuid) = pp_ptr;
#endif
	return 0;
}

static int backlog_napi_should_run(unsigned int cpu)
{
	struct softnet_data *sd = per_cpu_ptr(&softnet_data, cpu);
	struct napi_struct *napi = &sd->backlog;

	return test_bit(NAPI_STATE_SCHED_THREADED, &napi->state);
}

static void run_backlog_napi(unsigned int cpu)
{
	struct softnet_data *sd = per_cpu_ptr(&softnet_data, cpu);

	napi_threaded_poll_loop(&sd->backlog);
}

static void backlog_napi_setup(unsigned int cpu)
{
	struct softnet_data *sd = per_cpu_ptr(&softnet_data, cpu);
	struct napi_struct *napi = &sd->backlog;

	napi->thread = this_cpu_read(backlog_napi);
	set_bit(NAPI_STATE_THREADED, &napi->state);
}

static struct smp_hotplug_thread backlog_threads = {
	.store			= &backlog_napi,
	.thread_should_run	= backlog_napi_should_run,
	.thread_fn		= run_backlog_napi,
	.thread_comm		= "backlog_napi/%u",
	.setup			= backlog_napi_setup,
};

/*
 *       This is called single threaded during boot, so no need
 *       to take the rtnl semaphore.
 */
static int __init net_dev_init(void)
{
	int i, rc = -ENOMEM;

	BUG_ON(!dev_boot_phase);

	net_dev_struct_check();

	if (dev_proc_init())
		goto out;

	if (netdev_kobject_init())
		goto out;

	for (i = 0; i < PTYPE_HASH_SIZE; i++)
		INIT_LIST_HEAD(&ptype_base[i]);

	if (register_pernet_subsys(&netdev_net_ops))
		goto out;

	/*
	 *	Initialise the packet receive queues.
	 */

	for_each_possible_cpu(i) {
		struct work_struct *flush = per_cpu_ptr(&flush_works, i);
		struct softnet_data *sd = &per_cpu(softnet_data, i);

		INIT_WORK(flush, flush_backlog);

		skb_queue_head_init(&sd->input_pkt_queue);
		skb_queue_head_init(&sd->process_queue);
#ifdef CONFIG_XFRM_OFFLOAD
		skb_queue_head_init(&sd->xfrm_backlog);
#endif
		INIT_LIST_HEAD(&sd->poll_list);
		sd->output_queue_tailp = &sd->output_queue;
#ifdef CONFIG_RPS
		INIT_CSD(&sd->csd, rps_trigger_softirq, sd);
		sd->cpu = i;
#endif
		INIT_CSD(&sd->defer_csd, trigger_rx_softirq, sd);
		spin_lock_init(&sd->defer_lock);

		init_gro_hash(&sd->backlog);
		sd->backlog.poll = process_backlog;
		sd->backlog.weight = weight_p;
		INIT_LIST_HEAD(&sd->backlog.poll_list);

		if (net_page_pool_create(i))
			goto out;
	}
	if (use_backlog_threads())
		smpboot_register_percpu_thread(&backlog_threads);

	dev_boot_phase = 0;

	/* The loopback device is special if any other network devices
	 * is present in a network namespace the loopback device must
	 * be present. Since we now dynamically allocate and free the
	 * loopback device ensure this invariant is maintained by
	 * keeping the loopback device as the first device on the
	 * list of network devices.  Ensuring the loopback devices
	 * is the first device that appears and the last network device
	 * that disappears.
	 */
	if (register_pernet_device(&loopback_net_ops))
		goto out;

	if (register_pernet_device(&default_device_ops))
		goto out;

	open_softirq(NET_TX_SOFTIRQ, net_tx_action);
	open_softirq(NET_RX_SOFTIRQ, net_rx_action);

	rc = cpuhp_setup_state_nocalls(CPUHP_NET_DEV_DEAD, "net/dev:dead",
				       NULL, dev_cpu_dead);
	WARN_ON(rc < 0);
	rc = 0;

	/* avoid static key IPIs to isolated CPUs */
	if (housekeeping_enabled(HK_TYPE_MISC))
		net_enable_timestamp();
out:
	if (rc < 0) {
		for_each_possible_cpu(i) {
			struct page_pool *pp_ptr;

			pp_ptr = per_cpu(system_page_pool, i);
			if (!pp_ptr)
				continue;

			page_pool_destroy(pp_ptr);
			per_cpu(system_page_pool, i) = NULL;
		}
	}

	return rc;
}

subsys_initcall(net_dev_init);<|MERGE_RESOLUTION|>--- conflicted
+++ resolved
@@ -155,13 +155,10 @@
 #include <linux/prandom.h>
 #include <linux/once_lite.h>
 #include <net/netdev_rx_queue.h>
-<<<<<<< HEAD
-=======
 #include <net/page_pool/types.h>
 #include <net/page_pool/helpers.h>
 #include <net/rps.h>
 #include <linux/phy_link_topology.h>
->>>>>>> 2d5404ca
 
 #include "dev.h"
 #include "devmem.h"
@@ -174,31 +171,6 @@
 static int call_netdevice_notifiers_extack(unsigned long val,
 					   struct net_device *dev,
 					   struct netlink_ext_ack *extack);
-<<<<<<< HEAD
-
-/*
- * The @dev_base_head list is protected by @dev_base_lock and the rtnl
- * semaphore.
- *
- * Pure readers hold dev_base_lock for reading, or rcu_read_lock()
- *
- * Writers must hold the rtnl semaphore while they loop through the
- * dev_base_head list, and hold dev_base_lock for writing when they do the
- * actual updates.  This allows pure readers to access the list even
- * while a writer is preparing to update it.
- *
- * To put it another way, dev_base_lock is held for writing only to
- * protect against pure readers; the rtnl semaphore provides the
- * protection against other writers.
- *
- * See, for example usages, register_netdevice() and
- * unregister_netdevice(), which must be called with the rtnl
- * semaphore held.
- */
-DEFINE_RWLOCK(dev_base_lock);
-EXPORT_SYMBOL(dev_base_lock);
-=======
->>>>>>> 2d5404ca
 
 static DEFINE_MUTEX(ifalias_mutex);
 
@@ -435,14 +407,10 @@
 	netdev_name_node_add(net, dev->name_node);
 	hlist_add_head_rcu(&dev->index_hlist,
 			   dev_index_hash(net, dev->ifindex));
-<<<<<<< HEAD
-	write_unlock(&dev_base_lock);
-=======
 
 	netdev_for_each_altname(dev, name_node)
 		netdev_name_node_add(net, name_node);
 
->>>>>>> 2d5404ca
 	/* We reserved the ifindex, this can't fail */
 	WARN_ON(xa_store(&net->dev_by_index, dev->ifindex, dev, GFP_KERNEL));
 
@@ -454,22 +422,16 @@
  */
 static void unlist_netdevice(struct net_device *dev)
 {
-<<<<<<< HEAD
-=======
 	struct netdev_name_node *name_node;
->>>>>>> 2d5404ca
 	struct net *net = dev_net(dev);
 
 	ASSERT_RTNL();
 
 	xa_erase(&net->dev_by_index, dev->ifindex);
 
-<<<<<<< HEAD
-=======
 	netdev_for_each_altname(dev, name_node)
 		netdev_name_node_del(name_node);
 
->>>>>>> 2d5404ca
 	/* Unlink dev from the device chain */
 	list_del_rcu(&dev->dev_list);
 	netdev_name_node_del(dev->name_node);
@@ -3879,11 +3841,7 @@
 	}
 
 	if (unlikely(READ_ONCE(q->owner) == smp_processor_id())) {
-<<<<<<< HEAD
-		kfree_skb(skb);
-=======
 		kfree_skb_reason(skb, SKB_DROP_REASON_TC_RECLASSIFY_LOOP);
->>>>>>> 2d5404ca
 		return NET_XMIT_DROP;
 	}
 	/*
@@ -4000,202 +3958,17 @@
 	return netdev_get_tx_queue(dev, netdev_cap_txqueue(dev, qm));
 }
 
-<<<<<<< HEAD
-static bool netdev_xmit_txqueue_skipped(void)
-{
-	return __this_cpu_read(softnet_data.xmit.skip_txqueue);
-}
-
-void netdev_xmit_skip_txqueue(bool skip)
-{
-	__this_cpu_write(softnet_data.xmit.skip_txqueue, skip);
-}
-EXPORT_SYMBOL_GPL(netdev_xmit_skip_txqueue);
-#endif /* CONFIG_NET_EGRESS */
-
-#ifdef CONFIG_NET_XGRESS
-static int tc_run(struct tcx_entry *entry, struct sk_buff *skb)
-{
-	int ret = TC_ACT_UNSPEC;
-#ifdef CONFIG_NET_CLS_ACT
-	struct mini_Qdisc *miniq = rcu_dereference_bh(entry->miniq);
-	struct tcf_result res;
-
-	if (!miniq)
-		return ret;
-
-	tc_skb_cb(skb)->mru = 0;
-	tc_skb_cb(skb)->post_ct = false;
-
-	mini_qdisc_bstats_cpu_update(miniq, skb);
-	ret = tcf_classify(skb, miniq->block, miniq->filter_list, &res, false);
-	/* Only tcf related quirks below. */
-	switch (ret) {
-	case TC_ACT_SHOT:
-		mini_qdisc_qstats_cpu_drop(miniq);
-		break;
-	case TC_ACT_OK:
-	case TC_ACT_RECLASSIFY:
-		skb->tc_index = TC_H_MIN(res.classid);
-		break;
-	}
-#endif /* CONFIG_NET_CLS_ACT */
-	return ret;
-}
-
-static DEFINE_STATIC_KEY_FALSE(tcx_needed_key);
-
-void tcx_inc(void)
-{
-	static_branch_inc(&tcx_needed_key);
-}
-
-void tcx_dec(void)
-{
-	static_branch_dec(&tcx_needed_key);
-}
-
-static __always_inline enum tcx_action_base
-tcx_run(const struct bpf_mprog_entry *entry, struct sk_buff *skb,
-	const bool needs_mac)
-{
-	const struct bpf_mprog_fp *fp;
-	const struct bpf_prog *prog;
-	int ret = TCX_NEXT;
-
-	if (needs_mac)
-		__skb_push(skb, skb->mac_len);
-	bpf_mprog_foreach_prog(entry, fp, prog) {
-		bpf_compute_data_pointers(skb);
-		ret = bpf_prog_run(prog, skb);
-		if (ret != TCX_NEXT)
-			break;
-	}
-	if (needs_mac)
-		__skb_pull(skb, skb->mac_len);
-	return tcx_action_code(skb, ret);
-}
-
-static __always_inline struct sk_buff *
-sch_handle_ingress(struct sk_buff *skb, struct packet_type **pt_prev, int *ret,
-		   struct net_device *orig_dev, bool *another)
-{
-	struct bpf_mprog_entry *entry = rcu_dereference_bh(skb->dev->tcx_ingress);
-	int sch_ret;
-
-	if (!entry)
-		return skb;
-	if (*pt_prev) {
-		*ret = deliver_skb(skb, *pt_prev, orig_dev);
-		*pt_prev = NULL;
-	}
-
-	qdisc_skb_cb(skb)->pkt_len = skb->len;
-	tcx_set_ingress(skb, true);
-
-	if (static_branch_unlikely(&tcx_needed_key)) {
-		sch_ret = tcx_run(entry, skb, true);
-		if (sch_ret != TC_ACT_UNSPEC)
-			goto ingress_verdict;
-	}
-	sch_ret = tc_run(tcx_entry(entry), skb);
-ingress_verdict:
-	switch (sch_ret) {
-	case TC_ACT_REDIRECT:
-		/* skb_mac_header check was done by BPF, so we can safely
-		 * push the L2 header back before redirecting to another
-		 * netdev.
-		 */
-		__skb_push(skb, skb->mac_len);
-		if (skb_do_redirect(skb) == -EAGAIN) {
-			__skb_pull(skb, skb->mac_len);
-			*another = true;
-			break;
-		}
-		*ret = NET_RX_SUCCESS;
-		return NULL;
-	case TC_ACT_SHOT:
-		kfree_skb_reason(skb, SKB_DROP_REASON_TC_INGRESS);
-		*ret = NET_RX_DROP;
-		return NULL;
-	/* used by tc_run */
-	case TC_ACT_STOLEN:
-	case TC_ACT_QUEUED:
-	case TC_ACT_TRAP:
-		consume_skb(skb);
-		fallthrough;
-	case TC_ACT_CONSUMED:
-		*ret = NET_RX_SUCCESS;
-		return NULL;
-	}
-
-	return skb;
-}
-
-static __always_inline struct sk_buff *
-sch_handle_egress(struct sk_buff *skb, int *ret, struct net_device *dev)
-{
-	struct bpf_mprog_entry *entry = rcu_dereference_bh(dev->tcx_egress);
-	int sch_ret;
-
-	if (!entry)
-		return skb;
-
-	/* qdisc_skb_cb(skb)->pkt_len & tcx_set_ingress() was
-	 * already set by the caller.
-	 */
-	if (static_branch_unlikely(&tcx_needed_key)) {
-		sch_ret = tcx_run(entry, skb, false);
-		if (sch_ret != TC_ACT_UNSPEC)
-			goto egress_verdict;
-	}
-	sch_ret = tc_run(tcx_entry(entry), skb);
-egress_verdict:
-	switch (sch_ret) {
-	case TC_ACT_REDIRECT:
-		/* No need to push/pop skb's mac_header here on egress! */
-		skb_do_redirect(skb);
-		*ret = NET_XMIT_SUCCESS;
-		return NULL;
-	case TC_ACT_SHOT:
-		kfree_skb_reason(skb, SKB_DROP_REASON_TC_EGRESS);
-		*ret = NET_XMIT_DROP;
-		return NULL;
-	/* used by tc_run */
-	case TC_ACT_STOLEN:
-	case TC_ACT_QUEUED:
-	case TC_ACT_TRAP:
-		consume_skb(skb);
-		fallthrough;
-	case TC_ACT_CONSUMED:
-		*ret = NET_XMIT_SUCCESS;
-		return NULL;
-	}
-
-	return skb;
-}
-#else
-static __always_inline struct sk_buff *
-sch_handle_ingress(struct sk_buff *skb, struct packet_type **pt_prev, int *ret,
-		   struct net_device *orig_dev, bool *another)
-=======
 #ifndef CONFIG_PREEMPT_RT
 static bool netdev_xmit_txqueue_skipped(void)
->>>>>>> 2d5404ca
-{
-	return skb;
-}
-
-static __always_inline struct sk_buff *
-sch_handle_egress(struct sk_buff *skb, int *ret, struct net_device *dev)
-{
-	return skb;
-}
-<<<<<<< HEAD
-#endif /* CONFIG_NET_XGRESS */
-=======
+{
+	return __this_cpu_read(softnet_data.xmit.skip_txqueue);
+}
+
+void netdev_xmit_skip_txqueue(bool skip)
+{
+	__this_cpu_write(softnet_data.xmit.skip_txqueue, skip);
+}
 EXPORT_SYMBOL_GPL(netdev_xmit_skip_txqueue);
->>>>>>> 2d5404ca
 
 #else
 static bool netdev_xmit_txqueue_skipped(void)
@@ -6906,11 +6679,7 @@
 	 * threaded mode will not be enabled in napi_enable().
 	 */
 	if (dev->threaded && napi_kthread_create(napi))
-<<<<<<< HEAD
-		dev->threaded = 0;
-=======
 		dev->threaded = false;
->>>>>>> 2d5404ca
 	netif_napi_set_irq(napi, -1);
 }
 EXPORT_SYMBOL(netif_napi_add_weight);
@@ -9501,28 +9270,6 @@
 	return netdev_phys_item_id_same(&a_id, &b_id);
 }
 EXPORT_SYMBOL(netdev_port_same_parent_id);
-
-static void netdev_dpll_pin_assign(struct net_device *dev, struct dpll_pin *dpll_pin)
-{
-#if IS_ENABLED(CONFIG_DPLL)
-	rtnl_lock();
-	dev->dpll_pin = dpll_pin;
-	rtnl_unlock();
-#endif
-}
-
-void netdev_dpll_pin_set(struct net_device *dev, struct dpll_pin *dpll_pin)
-{
-	WARN_ON(!dpll_pin);
-	netdev_dpll_pin_assign(dev, dpll_pin);
-}
-EXPORT_SYMBOL(netdev_dpll_pin_set);
-
-void netdev_dpll_pin_clear(struct net_device *dev)
-{
-	netdev_dpll_pin_assign(dev, NULL);
-}
-EXPORT_SYMBOL(netdev_dpll_pin_clear);
 
 /**
  *	dev_change_proto_down - set carrier according to proto_down.
@@ -10118,19 +9865,11 @@
  * dev_index_reserve() - allocate an ifindex in a namespace
  * @net: the applicable net namespace
  * @ifindex: requested ifindex, pass %0 to get one allocated
-<<<<<<< HEAD
  *
  * Allocate a ifindex for a new device. Caller must either use the ifindex
  * to store the device (via list_netdevice()) or call dev_index_release()
  * to give the index up.
  *
-=======
- *
- * Allocate a ifindex for a new device. Caller must either use the ifindex
- * to store the device (via list_netdevice()) or call dev_index_release()
- * to give the index up.
- *
->>>>>>> 2d5404ca
  * Return: a suitable unique value for a new device interface number or -errno.
  */
 static int dev_index_reserve(struct net *net, u32 ifindex)
@@ -10578,8 +10317,6 @@
 {
 	void __percpu *v;
 
-<<<<<<< HEAD
-=======
 	/* Drivers implementing ndo_get_peer_dev must support tstat
 	 * accounting, so that skb_do_redirect() can bump the dev's
 	 * RX stats upon network namespace switch.
@@ -10588,7 +10325,6 @@
 	    dev->pcpu_stat_type != NETDEV_PCPU_STAT_TSTATS)
 		return -EOPNOTSUPP;
 
->>>>>>> 2d5404ca
 	switch (dev->pcpu_stat_type) {
 	case NETDEV_PCPU_STAT_NONE:
 		return 0;
@@ -10625,8 +10361,6 @@
 	}
 }
 
-<<<<<<< HEAD
-=======
 static void netdev_free_phy_link_topology(struct net_device *dev)
 {
 	struct phy_link_topology *topo = dev->link_topo;
@@ -10638,7 +10372,6 @@
 	}
 }
 
->>>>>>> 2d5404ca
 /**
  * register_netdevice() - register a network device
  * @dev: device to register
@@ -11059,13 +10792,7 @@
 			continue;
 		}
 
-<<<<<<< HEAD
-		write_lock(&dev_base_lock);
-		dev->reg_state = NETREG_UNREGISTERED;
-		write_unlock(&dev_base_lock);
-=======
 		WRITE_ONCE(dev->reg_state, NETREG_UNREGISTERED);
->>>>>>> 2d5404ca
 		linkwatch_sync_dev(dev);
 	}
 
@@ -11192,11 +10919,7 @@
 			return;
 	}
 
-<<<<<<< HEAD
-	field = (__force unsigned long __percpu *)((__force void *)p + offset);
-=======
 	field = (unsigned long __percpu *)((void __percpu *)p + offset);
->>>>>>> 2d5404ca
 	this_cpu_inc(*field);
 }
 EXPORT_SYMBOL_GPL(netdev_core_stats_inc);
@@ -12237,11 +11960,7 @@
 static void __init net_dev_struct_check(void)
 {
 	/* TX read-mostly hotpath */
-<<<<<<< HEAD
-	CACHELINE_ASSERT_GROUP_MEMBER(struct net_device, net_device_read_tx, priv_flags);
-=======
 	CACHELINE_ASSERT_GROUP_MEMBER(struct net_device, net_device_read_tx, priv_flags_fast);
->>>>>>> 2d5404ca
 	CACHELINE_ASSERT_GROUP_MEMBER(struct net_device, net_device_read_tx, netdev_ops);
 	CACHELINE_ASSERT_GROUP_MEMBER(struct net_device, net_device_read_tx, header_ops);
 	CACHELINE_ASSERT_GROUP_MEMBER(struct net_device, net_device_read_tx, _tx);
@@ -12267,19 +11986,12 @@
 
 	/* TXRX read-mostly hotpath */
 	CACHELINE_ASSERT_GROUP_MEMBER(struct net_device, net_device_read_txrx, lstats);
-<<<<<<< HEAD
-=======
 	CACHELINE_ASSERT_GROUP_MEMBER(struct net_device, net_device_read_txrx, state);
->>>>>>> 2d5404ca
 	CACHELINE_ASSERT_GROUP_MEMBER(struct net_device, net_device_read_txrx, flags);
 	CACHELINE_ASSERT_GROUP_MEMBER(struct net_device, net_device_read_txrx, hard_header_len);
 	CACHELINE_ASSERT_GROUP_MEMBER(struct net_device, net_device_read_txrx, features);
 	CACHELINE_ASSERT_GROUP_MEMBER(struct net_device, net_device_read_txrx, ip6_ptr);
-<<<<<<< HEAD
-	CACHELINE_ASSERT_GROUP_SIZE(struct net_device, net_device_read_txrx, 38);
-=======
 	CACHELINE_ASSERT_GROUP_SIZE(struct net_device, net_device_read_txrx, 46);
->>>>>>> 2d5404ca
 
 	/* RX read-mostly hotpath */
 	CACHELINE_ASSERT_GROUP_MEMBER(struct net_device, net_device_read_rx, ptype_specific);
