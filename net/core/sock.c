// SPDX-License-Identifier: GPL-2.0-or-later
/*
 * INET		An implementation of the TCP/IP protocol suite for the LINUX
 *		operating system.  INET is implemented using the  BSD Socket
 *		interface as the means of communication with the user level.
 *
 *		Generic socket support routines. Memory allocators, socket lock/release
 *		handler for protocols to use and generic option handler.
 *
 * Authors:	Ross Biro
 *		Fred N. van Kempen, <waltje@uWalt.NL.Mugnet.ORG>
 *		Florian La Roche, <flla@stud.uni-sb.de>
 *		Alan Cox, <A.Cox@swansea.ac.uk>
 *
 * Fixes:
 *		Alan Cox	: 	Numerous verify_area() problems
 *		Alan Cox	:	Connecting on a connecting socket
 *					now returns an error for tcp.
 *		Alan Cox	:	sock->protocol is set correctly.
 *					and is not sometimes left as 0.
 *		Alan Cox	:	connect handles icmp errors on a
 *					connect properly. Unfortunately there
 *					is a restart syscall nasty there. I
 *					can't match BSD without hacking the C
 *					library. Ideas urgently sought!
 *		Alan Cox	:	Disallow bind() to addresses that are
 *					not ours - especially broadcast ones!!
 *		Alan Cox	:	Socket 1024 _IS_ ok for users. (fencepost)
 *		Alan Cox	:	sock_wfree/sock_rfree don't destroy sockets,
 *					instead they leave that for the DESTROY timer.
 *		Alan Cox	:	Clean up error flag in accept
 *		Alan Cox	:	TCP ack handling is buggy, the DESTROY timer
 *					was buggy. Put a remove_sock() in the handler
 *					for memory when we hit 0. Also altered the timer
 *					code. The ACK stuff can wait and needs major
 *					TCP layer surgery.
 *		Alan Cox	:	Fixed TCP ack bug, removed remove sock
 *					and fixed timer/inet_bh race.
 *		Alan Cox	:	Added zapped flag for TCP
 *		Alan Cox	:	Move kfree_skb into skbuff.c and tidied up surplus code
 *		Alan Cox	:	for new sk_buff allocations wmalloc/rmalloc now call alloc_skb
 *		Alan Cox	:	kfree_s calls now are kfree_skbmem so we can track skb resources
 *		Alan Cox	:	Supports socket option broadcast now as does udp. Packet and raw need fixing.
 *		Alan Cox	:	Added RCVBUF,SNDBUF size setting. It suddenly occurred to me how easy it was so...
 *		Rick Sladkey	:	Relaxed UDP rules for matching packets.
 *		C.E.Hawkins	:	IFF_PROMISC/SIOCGHWADDR support
 *	Pauline Middelink	:	identd support
 *		Alan Cox	:	Fixed connect() taking signals I think.
 *		Alan Cox	:	SO_LINGER supported
 *		Alan Cox	:	Error reporting fixes
 *		Anonymous	:	inet_create tidied up (sk->reuse setting)
 *		Alan Cox	:	inet sockets don't set sk->type!
 *		Alan Cox	:	Split socket option code
 *		Alan Cox	:	Callbacks
 *		Alan Cox	:	Nagle flag for Charles & Johannes stuff
 *		Alex		:	Removed restriction on inet fioctl
 *		Alan Cox	:	Splitting INET from NET core
 *		Alan Cox	:	Fixed bogus SO_TYPE handling in getsockopt()
 *		Adam Caldwell	:	Missing return in SO_DONTROUTE/SO_DEBUG code
 *		Alan Cox	:	Split IP from generic code
 *		Alan Cox	:	New kfree_skbmem()
 *		Alan Cox	:	Make SO_DEBUG superuser only.
 *		Alan Cox	:	Allow anyone to clear SO_DEBUG
 *					(compatibility fix)
 *		Alan Cox	:	Added optimistic memory grabbing for AF_UNIX throughput.
 *		Alan Cox	:	Allocator for a socket is settable.
 *		Alan Cox	:	SO_ERROR includes soft errors.
 *		Alan Cox	:	Allow NULL arguments on some SO_ opts
 *		Alan Cox	: 	Generic socket allocation to make hooks
 *					easier (suggested by Craig Metz).
 *		Michael Pall	:	SO_ERROR returns positive errno again
 *              Steve Whitehouse:       Added default destructor to free
 *                                      protocol private data.
 *              Steve Whitehouse:       Added various other default routines
 *                                      common to several socket families.
 *              Chris Evans     :       Call suser() check last on F_SETOWN
 *		Jay Schulist	:	Added SO_ATTACH_FILTER and SO_DETACH_FILTER.
 *		Andi Kleen	:	Add sock_kmalloc()/sock_kfree_s()
 *		Andi Kleen	:	Fix write_space callback
 *		Chris Evans	:	Security fixes - signedness again
 *		Arnaldo C. Melo :       cleanups, use skb_queue_purge
 *
 * To Fix:
 */

#define pr_fmt(fmt) KBUILD_MODNAME ": " fmt

#include <asm/unaligned.h>
#include <linux/capability.h>
#include <linux/errno.h>
#include <linux/errqueue.h>
#include <linux/types.h>
#include <linux/socket.h>
#include <linux/in.h>
#include <linux/kernel.h>
#include <linux/module.h>
#include <linux/proc_fs.h>
#include <linux/seq_file.h>
#include <linux/sched.h>
#include <linux/sched/mm.h>
#include <linux/timer.h>
#include <linux/string.h>
#include <linux/sockios.h>
#include <linux/net.h>
#include <linux/mm.h>
#include <linux/slab.h>
#include <linux/interrupt.h>
#include <linux/poll.h>
#include <linux/tcp.h>
#include <linux/init.h>
#include <linux/highmem.h>
#include <linux/user_namespace.h>
#include <linux/static_key.h>
#include <linux/memcontrol.h>
#include <linux/prefetch.h>
#include <linux/compat.h>

#include <linux/uaccess.h>

#include <linux/netdevice.h>
#include <net/protocol.h>
#include <linux/skbuff.h>
#include <net/net_namespace.h>
#include <net/request_sock.h>
#include <net/sock.h>
#include <linux/net_tstamp.h>
#include <net/xfrm.h>
#include <linux/ipsec.h>
#include <net/cls_cgroup.h>
#include <net/netprio_cgroup.h>
#include <linux/sock_diag.h>

#include <linux/filter.h>
#include <net/sock_reuseport.h>
#include <net/bpf_sk_storage.h>

#include <trace/events/sock.h>

#include <net/tcp.h>
#include <net/busy_poll.h>

#include <linux/ethtool.h>

#include "dev.h"

static DEFINE_MUTEX(proto_list_mutex);
static LIST_HEAD(proto_list);

static void sock_def_write_space_wfree(struct sock *sk);
static void sock_def_write_space(struct sock *sk);

/**
 * sk_ns_capable - General socket capability test
 * @sk: Socket to use a capability on or through
 * @user_ns: The user namespace of the capability to use
 * @cap: The capability to use
 *
 * Test to see if the opener of the socket had when the socket was
 * created and the current process has the capability @cap in the user
 * namespace @user_ns.
 */
bool sk_ns_capable(const struct sock *sk,
		   struct user_namespace *user_ns, int cap)
{
	return file_ns_capable(sk->sk_socket->file, user_ns, cap) &&
		ns_capable(user_ns, cap);
}
EXPORT_SYMBOL(sk_ns_capable);

/**
 * sk_capable - Socket global capability test
 * @sk: Socket to use a capability on or through
 * @cap: The global capability to use
 *
 * Test to see if the opener of the socket had when the socket was
 * created and the current process has the capability @cap in all user
 * namespaces.
 */
bool sk_capable(const struct sock *sk, int cap)
{
	return sk_ns_capable(sk, &init_user_ns, cap);
}
EXPORT_SYMBOL(sk_capable);

/**
 * sk_net_capable - Network namespace socket capability test
 * @sk: Socket to use a capability on or through
 * @cap: The capability to use
 *
 * Test to see if the opener of the socket had when the socket was created
 * and the current process has the capability @cap over the network namespace
 * the socket is a member of.
 */
bool sk_net_capable(const struct sock *sk, int cap)
{
	return sk_ns_capable(sk, sock_net(sk)->user_ns, cap);
}
EXPORT_SYMBOL(sk_net_capable);

/*
 * Each address family might have different locking rules, so we have
 * one slock key per address family and separate keys for internal and
 * userspace sockets.
 */
static struct lock_class_key af_family_keys[AF_MAX];
static struct lock_class_key af_family_kern_keys[AF_MAX];
static struct lock_class_key af_family_slock_keys[AF_MAX];
static struct lock_class_key af_family_kern_slock_keys[AF_MAX];

/*
 * Make lock validator output more readable. (we pre-construct these
 * strings build-time, so that runtime initialization of socket
 * locks is fast):
 */

#define _sock_locks(x)						  \
  x "AF_UNSPEC",	x "AF_UNIX"     ,	x "AF_INET"     , \
  x "AF_AX25"  ,	x "AF_IPX"      ,	x "AF_APPLETALK", \
  x "AF_NETROM",	x "AF_BRIDGE"   ,	x "AF_ATMPVC"   , \
  x "AF_X25"   ,	x "AF_INET6"    ,	x "AF_ROSE"     , \
  x "AF_DECnet",	x "AF_NETBEUI"  ,	x "AF_SECURITY" , \
  x "AF_KEY"   ,	x "AF_NETLINK"  ,	x "AF_PACKET"   , \
  x "AF_ASH"   ,	x "AF_ECONET"   ,	x "AF_ATMSVC"   , \
  x "AF_RDS"   ,	x "AF_SNA"      ,	x "AF_IRDA"     , \
  x "AF_PPPOX" ,	x "AF_WANPIPE"  ,	x "AF_LLC"      , \
  x "27"       ,	x "28"          ,	x "AF_CAN"      , \
  x "AF_TIPC"  ,	x "AF_BLUETOOTH",	x "IUCV"        , \
  x "AF_RXRPC" ,	x "AF_ISDN"     ,	x "AF_PHONET"   , \
  x "AF_IEEE802154",	x "AF_CAIF"	,	x "AF_ALG"      , \
  x "AF_NFC"   ,	x "AF_VSOCK"    ,	x "AF_KCM"      , \
  x "AF_QIPCRTR",	x "AF_SMC"	,	x "AF_XDP"	, \
  x "AF_MCTP"  , \
  x "AF_MAX"

static const char *const af_family_key_strings[AF_MAX+1] = {
	_sock_locks("sk_lock-")
};
static const char *const af_family_slock_key_strings[AF_MAX+1] = {
	_sock_locks("slock-")
};
static const char *const af_family_clock_key_strings[AF_MAX+1] = {
	_sock_locks("clock-")
};

static const char *const af_family_kern_key_strings[AF_MAX+1] = {
	_sock_locks("k-sk_lock-")
};
static const char *const af_family_kern_slock_key_strings[AF_MAX+1] = {
	_sock_locks("k-slock-")
};
static const char *const af_family_kern_clock_key_strings[AF_MAX+1] = {
	_sock_locks("k-clock-")
};
static const char *const af_family_rlock_key_strings[AF_MAX+1] = {
	_sock_locks("rlock-")
};
static const char *const af_family_wlock_key_strings[AF_MAX+1] = {
	_sock_locks("wlock-")
};
static const char *const af_family_elock_key_strings[AF_MAX+1] = {
	_sock_locks("elock-")
};

/*
 * sk_callback_lock and sk queues locking rules are per-address-family,
 * so split the lock classes by using a per-AF key:
 */
static struct lock_class_key af_callback_keys[AF_MAX];
static struct lock_class_key af_rlock_keys[AF_MAX];
static struct lock_class_key af_wlock_keys[AF_MAX];
static struct lock_class_key af_elock_keys[AF_MAX];
static struct lock_class_key af_kern_callback_keys[AF_MAX];

/* Run time adjustable parameters. */
__u32 sysctl_wmem_max __read_mostly = SK_WMEM_MAX;
EXPORT_SYMBOL(sysctl_wmem_max);
__u32 sysctl_rmem_max __read_mostly = SK_RMEM_MAX;
EXPORT_SYMBOL(sysctl_rmem_max);
__u32 sysctl_wmem_default __read_mostly = SK_WMEM_MAX;
__u32 sysctl_rmem_default __read_mostly = SK_RMEM_MAX;

/* Maximal space eaten by iovec or ancillary data plus some space */
int sysctl_optmem_max __read_mostly = sizeof(unsigned long)*(2*UIO_MAXIOV+512);
EXPORT_SYMBOL(sysctl_optmem_max);

int sysctl_tstamp_allow_data __read_mostly = 1;

DEFINE_STATIC_KEY_FALSE(memalloc_socks_key);
EXPORT_SYMBOL_GPL(memalloc_socks_key);

/**
 * sk_set_memalloc - sets %SOCK_MEMALLOC
 * @sk: socket to set it on
 *
 * Set %SOCK_MEMALLOC on a socket for access to emergency reserves.
 * It's the responsibility of the admin to adjust min_free_kbytes
 * to meet the requirements
 */
void sk_set_memalloc(struct sock *sk)
{
	sock_set_flag(sk, SOCK_MEMALLOC);
	sk->sk_allocation |= __GFP_MEMALLOC;
	static_branch_inc(&memalloc_socks_key);
}
EXPORT_SYMBOL_GPL(sk_set_memalloc);

void sk_clear_memalloc(struct sock *sk)
{
	sock_reset_flag(sk, SOCK_MEMALLOC);
	sk->sk_allocation &= ~__GFP_MEMALLOC;
	static_branch_dec(&memalloc_socks_key);

	/*
	 * SOCK_MEMALLOC is allowed to ignore rmem limits to ensure forward
	 * progress of swapping. SOCK_MEMALLOC may be cleared while
	 * it has rmem allocations due to the last swapfile being deactivated
	 * but there is a risk that the socket is unusable due to exceeding
	 * the rmem limits. Reclaim the reserves and obey rmem limits again.
	 */
	sk_mem_reclaim(sk);
}
EXPORT_SYMBOL_GPL(sk_clear_memalloc);

int __sk_backlog_rcv(struct sock *sk, struct sk_buff *skb)
{
	int ret;
	unsigned int noreclaim_flag;

	/* these should have been dropped before queueing */
	BUG_ON(!sock_flag(sk, SOCK_MEMALLOC));

	noreclaim_flag = memalloc_noreclaim_save();
	ret = INDIRECT_CALL_INET(sk->sk_backlog_rcv,
				 tcp_v6_do_rcv,
				 tcp_v4_do_rcv,
				 sk, skb);
	memalloc_noreclaim_restore(noreclaim_flag);

	return ret;
}
EXPORT_SYMBOL(__sk_backlog_rcv);

void sk_error_report(struct sock *sk)
{
	sk->sk_error_report(sk);

	switch (sk->sk_family) {
	case AF_INET:
		fallthrough;
	case AF_INET6:
		trace_inet_sk_error_report(sk);
		break;
	default:
		break;
	}
}
EXPORT_SYMBOL(sk_error_report);

int sock_get_timeout(long timeo, void *optval, bool old_timeval)
{
	struct __kernel_sock_timeval tv;

	if (timeo == MAX_SCHEDULE_TIMEOUT) {
		tv.tv_sec = 0;
		tv.tv_usec = 0;
	} else {
		tv.tv_sec = timeo / HZ;
		tv.tv_usec = ((timeo % HZ) * USEC_PER_SEC) / HZ;
	}

	if (old_timeval && in_compat_syscall() && !COMPAT_USE_64BIT_TIME) {
		struct old_timeval32 tv32 = { tv.tv_sec, tv.tv_usec };
		*(struct old_timeval32 *)optval = tv32;
		return sizeof(tv32);
	}

	if (old_timeval) {
		struct __kernel_old_timeval old_tv;
		old_tv.tv_sec = tv.tv_sec;
		old_tv.tv_usec = tv.tv_usec;
		*(struct __kernel_old_timeval *)optval = old_tv;
		return sizeof(old_tv);
	}

	*(struct __kernel_sock_timeval *)optval = tv;
	return sizeof(tv);
}
EXPORT_SYMBOL(sock_get_timeout);

int sock_copy_user_timeval(struct __kernel_sock_timeval *tv,
			   sockptr_t optval, int optlen, bool old_timeval)
{
	if (old_timeval && in_compat_syscall() && !COMPAT_USE_64BIT_TIME) {
		struct old_timeval32 tv32;

		if (optlen < sizeof(tv32))
			return -EINVAL;

		if (copy_from_sockptr(&tv32, optval, sizeof(tv32)))
			return -EFAULT;
		tv->tv_sec = tv32.tv_sec;
		tv->tv_usec = tv32.tv_usec;
	} else if (old_timeval) {
		struct __kernel_old_timeval old_tv;

		if (optlen < sizeof(old_tv))
			return -EINVAL;
		if (copy_from_sockptr(&old_tv, optval, sizeof(old_tv)))
			return -EFAULT;
		tv->tv_sec = old_tv.tv_sec;
		tv->tv_usec = old_tv.tv_usec;
	} else {
		if (optlen < sizeof(*tv))
			return -EINVAL;
		if (copy_from_sockptr(tv, optval, sizeof(*tv)))
			return -EFAULT;
	}

	return 0;
}
EXPORT_SYMBOL(sock_copy_user_timeval);

static int sock_set_timeout(long *timeo_p, sockptr_t optval, int optlen,
			    bool old_timeval)
{
	struct __kernel_sock_timeval tv;
	int err = sock_copy_user_timeval(&tv, optval, optlen, old_timeval);

	if (err)
		return err;

	if (tv.tv_usec < 0 || tv.tv_usec >= USEC_PER_SEC)
		return -EDOM;

	if (tv.tv_sec < 0) {
		static int warned __read_mostly;

		*timeo_p = 0;
		if (warned < 10 && net_ratelimit()) {
			warned++;
			pr_info("%s: `%s' (pid %d) tries to set negative timeout\n",
				__func__, current->comm, task_pid_nr(current));
		}
		return 0;
	}
	*timeo_p = MAX_SCHEDULE_TIMEOUT;
	if (tv.tv_sec == 0 && tv.tv_usec == 0)
		return 0;
	if (tv.tv_sec < (MAX_SCHEDULE_TIMEOUT / HZ - 1))
		*timeo_p = tv.tv_sec * HZ + DIV_ROUND_UP((unsigned long)tv.tv_usec, USEC_PER_SEC / HZ);
	return 0;
}

static bool sock_needs_netstamp(const struct sock *sk)
{
	switch (sk->sk_family) {
	case AF_UNSPEC:
	case AF_UNIX:
		return false;
	default:
		return true;
	}
}

static void sock_disable_timestamp(struct sock *sk, unsigned long flags)
{
	if (sk->sk_flags & flags) {
		sk->sk_flags &= ~flags;
		if (sock_needs_netstamp(sk) &&
		    !(sk->sk_flags & SK_FLAGS_TIMESTAMP))
			net_disable_timestamp();
	}
}


int __sock_queue_rcv_skb(struct sock *sk, struct sk_buff *skb)
{
	unsigned long flags;
	struct sk_buff_head *list = &sk->sk_receive_queue;

	if (atomic_read(&sk->sk_rmem_alloc) >= sk->sk_rcvbuf) {
		atomic_inc(&sk->sk_drops);
		trace_sock_rcvqueue_full(sk, skb);
		return -ENOMEM;
	}

	if (!sk_rmem_schedule(sk, skb, skb->truesize)) {
		atomic_inc(&sk->sk_drops);
		return -ENOBUFS;
	}

	skb->dev = NULL;
	skb_set_owner_r(skb, sk);

	/* we escape from rcu protected region, make sure we dont leak
	 * a norefcounted dst
	 */
	skb_dst_force(skb);

	spin_lock_irqsave(&list->lock, flags);
	sock_skb_set_dropcount(sk, skb);
	__skb_queue_tail(list, skb);
	spin_unlock_irqrestore(&list->lock, flags);

	if (!sock_flag(sk, SOCK_DEAD))
		sk->sk_data_ready(sk);
	return 0;
}
EXPORT_SYMBOL(__sock_queue_rcv_skb);

int sock_queue_rcv_skb_reason(struct sock *sk, struct sk_buff *skb,
			      enum skb_drop_reason *reason)
{
	enum skb_drop_reason drop_reason;
	int err;

	err = sk_filter(sk, skb);
	if (err) {
		drop_reason = SKB_DROP_REASON_SOCKET_FILTER;
		goto out;
	}
	err = __sock_queue_rcv_skb(sk, skb);
	switch (err) {
	case -ENOMEM:
		drop_reason = SKB_DROP_REASON_SOCKET_RCVBUFF;
		break;
	case -ENOBUFS:
		drop_reason = SKB_DROP_REASON_PROTO_MEM;
		break;
	default:
		drop_reason = SKB_NOT_DROPPED_YET;
		break;
	}
out:
	if (reason)
		*reason = drop_reason;
	return err;
}
EXPORT_SYMBOL(sock_queue_rcv_skb_reason);

int __sk_receive_skb(struct sock *sk, struct sk_buff *skb,
		     const int nested, unsigned int trim_cap, bool refcounted)
{
	int rc = NET_RX_SUCCESS;

	if (sk_filter_trim_cap(sk, skb, trim_cap))
		goto discard_and_relse;

	skb->dev = NULL;

	if (sk_rcvqueues_full(sk, sk->sk_rcvbuf)) {
		atomic_inc(&sk->sk_drops);
		goto discard_and_relse;
	}
	if (nested)
		bh_lock_sock_nested(sk);
	else
		bh_lock_sock(sk);
	if (!sock_owned_by_user(sk)) {
		/*
		 * trylock + unlock semantics:
		 */
		mutex_acquire(&sk->sk_lock.dep_map, 0, 1, _RET_IP_);

		rc = sk_backlog_rcv(sk, skb);

		mutex_release(&sk->sk_lock.dep_map, _RET_IP_);
	} else if (sk_add_backlog(sk, skb, READ_ONCE(sk->sk_rcvbuf))) {
		bh_unlock_sock(sk);
		atomic_inc(&sk->sk_drops);
		goto discard_and_relse;
	}

	bh_unlock_sock(sk);
out:
	if (refcounted)
		sock_put(sk);
	return rc;
discard_and_relse:
	kfree_skb(skb);
	goto out;
}
EXPORT_SYMBOL(__sk_receive_skb);

INDIRECT_CALLABLE_DECLARE(struct dst_entry *ip6_dst_check(struct dst_entry *,
							  u32));
INDIRECT_CALLABLE_DECLARE(struct dst_entry *ipv4_dst_check(struct dst_entry *,
							   u32));
struct dst_entry *__sk_dst_check(struct sock *sk, u32 cookie)
{
	struct dst_entry *dst = __sk_dst_get(sk);

	if (dst && dst->obsolete &&
	    INDIRECT_CALL_INET(dst->ops->check, ip6_dst_check, ipv4_dst_check,
			       dst, cookie) == NULL) {
		sk_tx_queue_clear(sk);
		sk->sk_dst_pending_confirm = 0;
		RCU_INIT_POINTER(sk->sk_dst_cache, NULL);
		dst_release(dst);
		return NULL;
	}

	return dst;
}
EXPORT_SYMBOL(__sk_dst_check);

struct dst_entry *sk_dst_check(struct sock *sk, u32 cookie)
{
	struct dst_entry *dst = sk_dst_get(sk);

	if (dst && dst->obsolete &&
	    INDIRECT_CALL_INET(dst->ops->check, ip6_dst_check, ipv4_dst_check,
			       dst, cookie) == NULL) {
		sk_dst_reset(sk);
		dst_release(dst);
		return NULL;
	}

	return dst;
}
EXPORT_SYMBOL(sk_dst_check);

static int sock_bindtoindex_locked(struct sock *sk, int ifindex)
{
	int ret = -ENOPROTOOPT;
#ifdef CONFIG_NETDEVICES
	struct net *net = sock_net(sk);

	/* Sorry... */
	ret = -EPERM;
	if (sk->sk_bound_dev_if && !ns_capable(net->user_ns, CAP_NET_RAW))
		goto out;

	ret = -EINVAL;
	if (ifindex < 0)
		goto out;

	/* Paired with all READ_ONCE() done locklessly. */
	WRITE_ONCE(sk->sk_bound_dev_if, ifindex);

	if (sk->sk_prot->rehash)
		sk->sk_prot->rehash(sk);
	sk_dst_reset(sk);

	ret = 0;

out:
#endif

	return ret;
}

int sock_bindtoindex(struct sock *sk, int ifindex, bool lock_sk)
{
	int ret;

	if (lock_sk)
		lock_sock(sk);
	ret = sock_bindtoindex_locked(sk, ifindex);
	if (lock_sk)
		release_sock(sk);

	return ret;
}
EXPORT_SYMBOL(sock_bindtoindex);

static int sock_setbindtodevice(struct sock *sk, sockptr_t optval, int optlen)
{
	int ret = -ENOPROTOOPT;
#ifdef CONFIG_NETDEVICES
	struct net *net = sock_net(sk);
	char devname[IFNAMSIZ];
	int index;

	ret = -EINVAL;
	if (optlen < 0)
		goto out;

	/* Bind this socket to a particular device like "eth0",
	 * as specified in the passed interface name. If the
	 * name is "" or the option length is zero the socket
	 * is not bound.
	 */
	if (optlen > IFNAMSIZ - 1)
		optlen = IFNAMSIZ - 1;
	memset(devname, 0, sizeof(devname));

	ret = -EFAULT;
	if (copy_from_sockptr(devname, optval, optlen))
		goto out;

	index = 0;
	if (devname[0] != '\0') {
		struct net_device *dev;

		rcu_read_lock();
		dev = dev_get_by_name_rcu(net, devname);
		if (dev)
			index = dev->ifindex;
		rcu_read_unlock();
		ret = -ENODEV;
		if (!dev)
			goto out;
	}

	sockopt_lock_sock(sk);
	ret = sock_bindtoindex_locked(sk, index);
	sockopt_release_sock(sk);
out:
#endif

	return ret;
}

static int sock_getbindtodevice(struct sock *sk, sockptr_t optval,
				sockptr_t optlen, int len)
{
	int ret = -ENOPROTOOPT;
#ifdef CONFIG_NETDEVICES
	int bound_dev_if = READ_ONCE(sk->sk_bound_dev_if);
	struct net *net = sock_net(sk);
	char devname[IFNAMSIZ];

	if (bound_dev_if == 0) {
		len = 0;
		goto zero;
	}

	ret = -EINVAL;
	if (len < IFNAMSIZ)
		goto out;

	ret = netdev_get_name(net, devname, bound_dev_if);
	if (ret)
		goto out;

	len = strlen(devname) + 1;

	ret = -EFAULT;
	if (copy_to_sockptr(optval, devname, len))
		goto out;

zero:
	ret = -EFAULT;
	if (copy_to_sockptr(optlen, &len, sizeof(int)))
		goto out;

	ret = 0;

out:
#endif

	return ret;
}

bool sk_mc_loop(struct sock *sk)
{
	if (dev_recursion_level())
		return false;
	if (!sk)
		return true;
	switch (sk->sk_family) {
	case AF_INET:
		return inet_sk(sk)->mc_loop;
#if IS_ENABLED(CONFIG_IPV6)
	case AF_INET6:
		return inet6_sk(sk)->mc_loop;
#endif
	}
	WARN_ON_ONCE(1);
	return true;
}
EXPORT_SYMBOL(sk_mc_loop);

void sock_set_reuseaddr(struct sock *sk)
{
	lock_sock(sk);
	sk->sk_reuse = SK_CAN_REUSE;
	release_sock(sk);
}
EXPORT_SYMBOL(sock_set_reuseaddr);

void sock_set_reuseport(struct sock *sk)
{
	lock_sock(sk);
	sk->sk_reuseport = true;
	release_sock(sk);
}
EXPORT_SYMBOL(sock_set_reuseport);

void sock_no_linger(struct sock *sk)
{
	lock_sock(sk);
	sk->sk_lingertime = 0;
	sock_set_flag(sk, SOCK_LINGER);
	release_sock(sk);
}
EXPORT_SYMBOL(sock_no_linger);

void sock_set_priority(struct sock *sk, u32 priority)
{
	lock_sock(sk);
	WRITE_ONCE(sk->sk_priority, priority);
	release_sock(sk);
}
EXPORT_SYMBOL(sock_set_priority);

void sock_set_sndtimeo(struct sock *sk, s64 secs)
{
	lock_sock(sk);
	if (secs && secs < MAX_SCHEDULE_TIMEOUT / HZ - 1)
		sk->sk_sndtimeo = secs * HZ;
	else
		sk->sk_sndtimeo = MAX_SCHEDULE_TIMEOUT;
	release_sock(sk);
}
EXPORT_SYMBOL(sock_set_sndtimeo);

static void __sock_set_timestamps(struct sock *sk, bool val, bool new, bool ns)
{
	if (val)  {
		sock_valbool_flag(sk, SOCK_TSTAMP_NEW, new);
		sock_valbool_flag(sk, SOCK_RCVTSTAMPNS, ns);
		sock_set_flag(sk, SOCK_RCVTSTAMP);
		sock_enable_timestamp(sk, SOCK_TIMESTAMP);
	} else {
		sock_reset_flag(sk, SOCK_RCVTSTAMP);
		sock_reset_flag(sk, SOCK_RCVTSTAMPNS);
	}
}

void sock_enable_timestamps(struct sock *sk)
{
	lock_sock(sk);
	__sock_set_timestamps(sk, true, false, true);
	release_sock(sk);
}
EXPORT_SYMBOL(sock_enable_timestamps);

void sock_set_timestamp(struct sock *sk, int optname, bool valbool)
{
	switch (optname) {
	case SO_TIMESTAMP_OLD:
		__sock_set_timestamps(sk, valbool, false, false);
		break;
	case SO_TIMESTAMP_NEW:
		__sock_set_timestamps(sk, valbool, true, false);
		break;
	case SO_TIMESTAMPNS_OLD:
		__sock_set_timestamps(sk, valbool, false, true);
		break;
	case SO_TIMESTAMPNS_NEW:
		__sock_set_timestamps(sk, valbool, true, true);
		break;
	}
}

static int sock_timestamping_bind_phc(struct sock *sk, int phc_index)
{
	struct net *net = sock_net(sk);
	struct net_device *dev = NULL;
	bool match = false;
	int *vclock_index;
	int i, num;

	if (sk->sk_bound_dev_if)
		dev = dev_get_by_index(net, sk->sk_bound_dev_if);

	if (!dev) {
		pr_err("%s: sock not bind to device\n", __func__);
		return -EOPNOTSUPP;
	}

	num = ethtool_get_phc_vclocks(dev, &vclock_index);
	dev_put(dev);

	for (i = 0; i < num; i++) {
		if (*(vclock_index + i) == phc_index) {
			match = true;
			break;
		}
	}

	if (num > 0)
		kfree(vclock_index);

	if (!match)
		return -EINVAL;

	sk->sk_bind_phc = phc_index;

	return 0;
}

int sock_set_timestamping(struct sock *sk, int optname,
			  struct so_timestamping timestamping)
{
	int val = timestamping.flags;
	int ret;

	if (val & ~SOF_TIMESTAMPING_MASK)
		return -EINVAL;

	if (val & SOF_TIMESTAMPING_OPT_ID_TCP &&
	    !(val & SOF_TIMESTAMPING_OPT_ID))
		return -EINVAL;

	if (val & SOF_TIMESTAMPING_OPT_ID &&
	    !(sk->sk_tsflags & SOF_TIMESTAMPING_OPT_ID)) {
		if (sk_is_tcp(sk)) {
			if ((1 << sk->sk_state) &
			    (TCPF_CLOSE | TCPF_LISTEN))
				return -EINVAL;
			if (val & SOF_TIMESTAMPING_OPT_ID_TCP)
				atomic_set(&sk->sk_tskey, tcp_sk(sk)->write_seq);
			else
				atomic_set(&sk->sk_tskey, tcp_sk(sk)->snd_una);
		} else {
			atomic_set(&sk->sk_tskey, 0);
		}
	}

	if (val & SOF_TIMESTAMPING_OPT_STATS &&
	    !(val & SOF_TIMESTAMPING_OPT_TSONLY))
		return -EINVAL;

	if (val & SOF_TIMESTAMPING_BIND_PHC) {
		ret = sock_timestamping_bind_phc(sk, timestamping.bind_phc);
		if (ret)
			return ret;
	}

	sk->sk_tsflags = val;
	sock_valbool_flag(sk, SOCK_TSTAMP_NEW, optname == SO_TIMESTAMPING_NEW);

	if (val & SOF_TIMESTAMPING_RX_SOFTWARE)
		sock_enable_timestamp(sk,
				      SOCK_TIMESTAMPING_RX_SOFTWARE);
	else
		sock_disable_timestamp(sk,
				       (1UL << SOCK_TIMESTAMPING_RX_SOFTWARE));
	return 0;
}

void sock_set_keepalive(struct sock *sk)
{
	lock_sock(sk);
	if (sk->sk_prot->keepalive)
		sk->sk_prot->keepalive(sk, true);
	sock_valbool_flag(sk, SOCK_KEEPOPEN, true);
	release_sock(sk);
}
EXPORT_SYMBOL(sock_set_keepalive);

static void __sock_set_rcvbuf(struct sock *sk, int val)
{
	/* Ensure val * 2 fits into an int, to prevent max_t() from treating it
	 * as a negative value.
	 */
	val = min_t(int, val, INT_MAX / 2);
	sk->sk_userlocks |= SOCK_RCVBUF_LOCK;

	/* We double it on the way in to account for "struct sk_buff" etc.
	 * overhead.   Applications assume that the SO_RCVBUF setting they make
	 * will allow that much actual data to be received on that socket.
	 *
	 * Applications are unaware that "struct sk_buff" and other overheads
	 * allocate from the receive buffer during socket buffer allocation.
	 *
	 * And after considering the possible alternatives, returning the value
	 * we actually used in getsockopt is the most desirable behavior.
	 */
	WRITE_ONCE(sk->sk_rcvbuf, max_t(int, val * 2, SOCK_MIN_RCVBUF));
}

void sock_set_rcvbuf(struct sock *sk, int val)
{
	lock_sock(sk);
	__sock_set_rcvbuf(sk, val);
	release_sock(sk);
}
EXPORT_SYMBOL(sock_set_rcvbuf);

static void __sock_set_mark(struct sock *sk, u32 val)
{
	if (val != sk->sk_mark) {
		WRITE_ONCE(sk->sk_mark, val);
		sk_dst_reset(sk);
	}
}

void sock_set_mark(struct sock *sk, u32 val)
{
	lock_sock(sk);
	__sock_set_mark(sk, val);
	release_sock(sk);
}
EXPORT_SYMBOL(sock_set_mark);

static void sock_release_reserved_memory(struct sock *sk, int bytes)
{
	/* Round down bytes to multiple of pages */
	bytes = round_down(bytes, PAGE_SIZE);

	WARN_ON(bytes > sk->sk_reserved_mem);
	WRITE_ONCE(sk->sk_reserved_mem, sk->sk_reserved_mem - bytes);
	sk_mem_reclaim(sk);
}

static int sock_reserve_memory(struct sock *sk, int bytes)
{
	long allocated;
	bool charged;
	int pages;

	if (!mem_cgroup_sockets_enabled || !sk->sk_memcg || !sk_has_account(sk))
		return -EOPNOTSUPP;

	if (!bytes)
		return 0;

	pages = sk_mem_pages(bytes);

	/* pre-charge to memcg */
	charged = mem_cgroup_charge_skmem(sk->sk_memcg, pages,
					  GFP_KERNEL | __GFP_RETRY_MAYFAIL);
	if (!charged)
		return -ENOMEM;

	/* pre-charge to forward_alloc */
	sk_memory_allocated_add(sk, pages);
	allocated = sk_memory_allocated(sk);
	/* If the system goes into memory pressure with this
	 * precharge, give up and return error.
	 */
	if (allocated > sk_prot_mem_limits(sk, 1)) {
		sk_memory_allocated_sub(sk, pages);
		mem_cgroup_uncharge_skmem(sk->sk_memcg, pages);
		return -ENOMEM;
	}
	sk->sk_forward_alloc += pages << PAGE_SHIFT;

	WRITE_ONCE(sk->sk_reserved_mem,
		   sk->sk_reserved_mem + (pages << PAGE_SHIFT));

	return 0;
}

void sockopt_lock_sock(struct sock *sk)
{
	/* When current->bpf_ctx is set, the setsockopt is called from
	 * a bpf prog.  bpf has ensured the sk lock has been
	 * acquired before calling setsockopt().
	 */
	if (has_current_bpf_ctx())
		return;

	lock_sock(sk);
}
EXPORT_SYMBOL(sockopt_lock_sock);

void sockopt_release_sock(struct sock *sk)
{
	if (has_current_bpf_ctx())
		return;

	release_sock(sk);
}
EXPORT_SYMBOL(sockopt_release_sock);

bool sockopt_ns_capable(struct user_namespace *ns, int cap)
{
	return has_current_bpf_ctx() || ns_capable(ns, cap);
}
EXPORT_SYMBOL(sockopt_ns_capable);

bool sockopt_capable(int cap)
{
	return has_current_bpf_ctx() || capable(cap);
}
EXPORT_SYMBOL(sockopt_capable);

/*
 *	This is meant for all protocols to use and covers goings on
 *	at the socket level. Everything here is generic.
 */

int sk_setsockopt(struct sock *sk, int level, int optname,
		  sockptr_t optval, unsigned int optlen)
{
	struct so_timestamping timestamping;
	struct socket *sock = sk->sk_socket;
	struct sock_txtime sk_txtime;
	int val;
	int valbool;
	struct linger ling;
	int ret = 0;

	/*
	 *	Options without arguments
	 */

	if (optname == SO_BINDTODEVICE)
		return sock_setbindtodevice(sk, optval, optlen);

	if (optlen < sizeof(int))
		return -EINVAL;

	if (copy_from_sockptr(&val, optval, sizeof(val)))
		return -EFAULT;

	valbool = val ? 1 : 0;

	sockopt_lock_sock(sk);

	switch (optname) {
	case SO_DEBUG:
		if (val && !sockopt_capable(CAP_NET_ADMIN))
			ret = -EACCES;
		else
			sock_valbool_flag(sk, SOCK_DBG, valbool);
		break;
	case SO_REUSEADDR:
		sk->sk_reuse = (valbool ? SK_CAN_REUSE : SK_NO_REUSE);
		break;
	case SO_REUSEPORT:
		sk->sk_reuseport = valbool;
		break;
	case SO_TYPE:
	case SO_PROTOCOL:
	case SO_DOMAIN:
	case SO_ERROR:
		ret = -ENOPROTOOPT;
		break;
	case SO_DONTROUTE:
		sock_valbool_flag(sk, SOCK_LOCALROUTE, valbool);
		sk_dst_reset(sk);
		break;
	case SO_BROADCAST:
		sock_valbool_flag(sk, SOCK_BROADCAST, valbool);
		break;
	case SO_SNDBUF:
		/* Don't error on this BSD doesn't and if you think
		 * about it this is right. Otherwise apps have to
		 * play 'guess the biggest size' games. RCVBUF/SNDBUF
		 * are treated in BSD as hints
		 */
		val = min_t(u32, val, READ_ONCE(sysctl_wmem_max));
set_sndbuf:
		/* Ensure val * 2 fits into an int, to prevent max_t()
		 * from treating it as a negative value.
		 */
		val = min_t(int, val, INT_MAX / 2);
		sk->sk_userlocks |= SOCK_SNDBUF_LOCK;
		WRITE_ONCE(sk->sk_sndbuf,
			   max_t(int, val * 2, SOCK_MIN_SNDBUF));
		/* Wake up sending tasks if we upped the value. */
		sk->sk_write_space(sk);
		break;

	case SO_SNDBUFFORCE:
		if (!sockopt_capable(CAP_NET_ADMIN)) {
			ret = -EPERM;
			break;
		}

		/* No negative values (to prevent underflow, as val will be
		 * multiplied by 2).
		 */
		if (val < 0)
			val = 0;
		goto set_sndbuf;

	case SO_RCVBUF:
		/* Don't error on this BSD doesn't and if you think
		 * about it this is right. Otherwise apps have to
		 * play 'guess the biggest size' games. RCVBUF/SNDBUF
		 * are treated in BSD as hints
		 */
		__sock_set_rcvbuf(sk, min_t(u32, val, READ_ONCE(sysctl_rmem_max)));
		break;

	case SO_RCVBUFFORCE:
		if (!sockopt_capable(CAP_NET_ADMIN)) {
			ret = -EPERM;
			break;
		}

		/* No negative values (to prevent underflow, as val will be
		 * multiplied by 2).
		 */
		__sock_set_rcvbuf(sk, max(val, 0));
		break;

	case SO_KEEPALIVE:
		if (sk->sk_prot->keepalive)
			sk->sk_prot->keepalive(sk, valbool);
		sock_valbool_flag(sk, SOCK_KEEPOPEN, valbool);
		break;

	case SO_OOBINLINE:
		sock_valbool_flag(sk, SOCK_URGINLINE, valbool);
		break;

	case SO_NO_CHECK:
		sk->sk_no_check_tx = valbool;
		break;

	case SO_PRIORITY:
		if ((val >= 0 && val <= 6) ||
		    sockopt_ns_capable(sock_net(sk)->user_ns, CAP_NET_RAW) ||
		    sockopt_ns_capable(sock_net(sk)->user_ns, CAP_NET_ADMIN))
			WRITE_ONCE(sk->sk_priority, val);
		else
			ret = -EPERM;
		break;

	case SO_LINGER:
		if (optlen < sizeof(ling)) {
			ret = -EINVAL;	/* 1003.1g */
			break;
		}
		if (copy_from_sockptr(&ling, optval, sizeof(ling))) {
			ret = -EFAULT;
			break;
		}
		if (!ling.l_onoff)
			sock_reset_flag(sk, SOCK_LINGER);
		else {
#if (BITS_PER_LONG == 32)
			if ((unsigned int)ling.l_linger >= MAX_SCHEDULE_TIMEOUT/HZ)
				sk->sk_lingertime = MAX_SCHEDULE_TIMEOUT;
			else
#endif
				sk->sk_lingertime = (unsigned int)ling.l_linger * HZ;
			sock_set_flag(sk, SOCK_LINGER);
		}
		break;

	case SO_BSDCOMPAT:
		break;

	case SO_PASSCRED:
		if (valbool)
			set_bit(SOCK_PASSCRED, &sock->flags);
		else
			clear_bit(SOCK_PASSCRED, &sock->flags);
		break;

	case SO_TIMESTAMP_OLD:
	case SO_TIMESTAMP_NEW:
	case SO_TIMESTAMPNS_OLD:
	case SO_TIMESTAMPNS_NEW:
		sock_set_timestamp(sk, optname, valbool);
		break;

	case SO_TIMESTAMPING_NEW:
	case SO_TIMESTAMPING_OLD:
		if (optlen == sizeof(timestamping)) {
			if (copy_from_sockptr(&timestamping, optval,
					      sizeof(timestamping))) {
				ret = -EFAULT;
				break;
			}
		} else {
			memset(&timestamping, 0, sizeof(timestamping));
			timestamping.flags = val;
		}
		ret = sock_set_timestamping(sk, optname, timestamping);
		break;

	case SO_RCVLOWAT:
		if (val < 0)
			val = INT_MAX;
		if (sock && sock->ops->set_rcvlowat)
			ret = sock->ops->set_rcvlowat(sk, val);
		else
			WRITE_ONCE(sk->sk_rcvlowat, val ? : 1);
		break;

	case SO_RCVTIMEO_OLD:
	case SO_RCVTIMEO_NEW:
		ret = sock_set_timeout(&sk->sk_rcvtimeo, optval,
				       optlen, optname == SO_RCVTIMEO_OLD);
		break;

	case SO_SNDTIMEO_OLD:
	case SO_SNDTIMEO_NEW:
		ret = sock_set_timeout(&sk->sk_sndtimeo, optval,
				       optlen, optname == SO_SNDTIMEO_OLD);
		break;

	case SO_ATTACH_FILTER: {
		struct sock_fprog fprog;

		ret = copy_bpf_fprog_from_user(&fprog, optval, optlen);
		if (!ret)
			ret = sk_attach_filter(&fprog, sk);
		break;
	}
	case SO_ATTACH_BPF:
		ret = -EINVAL;
		if (optlen == sizeof(u32)) {
			u32 ufd;

			ret = -EFAULT;
			if (copy_from_sockptr(&ufd, optval, sizeof(ufd)))
				break;

			ret = sk_attach_bpf(ufd, sk);
		}
		break;

	case SO_ATTACH_REUSEPORT_CBPF: {
		struct sock_fprog fprog;

		ret = copy_bpf_fprog_from_user(&fprog, optval, optlen);
		if (!ret)
			ret = sk_reuseport_attach_filter(&fprog, sk);
		break;
	}
	case SO_ATTACH_REUSEPORT_EBPF:
		ret = -EINVAL;
		if (optlen == sizeof(u32)) {
			u32 ufd;

			ret = -EFAULT;
			if (copy_from_sockptr(&ufd, optval, sizeof(ufd)))
				break;

			ret = sk_reuseport_attach_bpf(ufd, sk);
		}
		break;

	case SO_DETACH_REUSEPORT_BPF:
		ret = reuseport_detach_prog(sk);
		break;

	case SO_DETACH_FILTER:
		ret = sk_detach_filter(sk);
		break;

	case SO_LOCK_FILTER:
		if (sock_flag(sk, SOCK_FILTER_LOCKED) && !valbool)
			ret = -EPERM;
		else
			sock_valbool_flag(sk, SOCK_FILTER_LOCKED, valbool);
		break;

	case SO_PASSSEC:
		if (valbool)
			set_bit(SOCK_PASSSEC, &sock->flags);
		else
			clear_bit(SOCK_PASSSEC, &sock->flags);
		break;
	case SO_MARK:
		if (!sockopt_ns_capable(sock_net(sk)->user_ns, CAP_NET_RAW) &&
		    !sockopt_ns_capable(sock_net(sk)->user_ns, CAP_NET_ADMIN)) {
			ret = -EPERM;
			break;
		}

		__sock_set_mark(sk, val);
		break;
	case SO_RCVMARK:
		sock_valbool_flag(sk, SOCK_RCVMARK, valbool);
		break;

	case SO_RXQ_OVFL:
		sock_valbool_flag(sk, SOCK_RXQ_OVFL, valbool);
		break;

	case SO_WIFI_STATUS:
		sock_valbool_flag(sk, SOCK_WIFI_STATUS, valbool);
		break;

	case SO_PEEK_OFF:
		if (sock->ops->set_peek_off)
			ret = sock->ops->set_peek_off(sk, val);
		else
			ret = -EOPNOTSUPP;
		break;

	case SO_NOFCS:
		sock_valbool_flag(sk, SOCK_NOFCS, valbool);
		break;

	case SO_SELECT_ERR_QUEUE:
		sock_valbool_flag(sk, SOCK_SELECT_ERR_QUEUE, valbool);
		break;

#ifdef CONFIG_NET_RX_BUSY_POLL
	case SO_BUSY_POLL:
		if (val < 0)
			ret = -EINVAL;
		else
			WRITE_ONCE(sk->sk_ll_usec, val);
		break;
	case SO_PREFER_BUSY_POLL:
		if (valbool && !sockopt_capable(CAP_NET_ADMIN))
			ret = -EPERM;
		else
			WRITE_ONCE(sk->sk_prefer_busy_poll, valbool);
		break;
	case SO_BUSY_POLL_BUDGET:
		if (val > READ_ONCE(sk->sk_busy_poll_budget) && !sockopt_capable(CAP_NET_ADMIN)) {
			ret = -EPERM;
		} else {
			if (val < 0 || val > U16_MAX)
				ret = -EINVAL;
			else
				WRITE_ONCE(sk->sk_busy_poll_budget, val);
		}
		break;
#endif

	case SO_MAX_PACING_RATE:
		{
		unsigned long ulval = (val == ~0U) ? ~0UL : (unsigned int)val;

		if (sizeof(ulval) != sizeof(val) &&
		    optlen >= sizeof(ulval) &&
		    copy_from_sockptr(&ulval, optval, sizeof(ulval))) {
			ret = -EFAULT;
			break;
		}
		if (ulval != ~0UL)
			cmpxchg(&sk->sk_pacing_status,
				SK_PACING_NONE,
				SK_PACING_NEEDED);
		/* Pairs with READ_ONCE() from sk_getsockopt() */
		WRITE_ONCE(sk->sk_max_pacing_rate, ulval);
		sk->sk_pacing_rate = min(sk->sk_pacing_rate, ulval);
		break;
		}
	case SO_INCOMING_CPU:
		reuseport_update_incoming_cpu(sk, val);
		break;

	case SO_CNX_ADVICE:
		if (val == 1)
			dst_negative_advice(sk);
		break;

	case SO_ZEROCOPY:
		if (sk->sk_family == PF_INET || sk->sk_family == PF_INET6) {
			if (!(sk_is_tcp(sk) ||
			      (sk->sk_type == SOCK_DGRAM &&
			       sk->sk_protocol == IPPROTO_UDP)))
				ret = -EOPNOTSUPP;
		} else if (sk->sk_family != PF_RDS) {
			ret = -EOPNOTSUPP;
		}
		if (!ret) {
			if (val < 0 || val > 1)
				ret = -EINVAL;
			else
				sock_valbool_flag(sk, SOCK_ZEROCOPY, valbool);
		}
		break;

	case SO_TXTIME:
		if (optlen != sizeof(struct sock_txtime)) {
			ret = -EINVAL;
			break;
		} else if (copy_from_sockptr(&sk_txtime, optval,
			   sizeof(struct sock_txtime))) {
			ret = -EFAULT;
			break;
		} else if (sk_txtime.flags & ~SOF_TXTIME_FLAGS_MASK) {
			ret = -EINVAL;
			break;
		}
		/* CLOCK_MONOTONIC is only used by sch_fq, and this packet
		 * scheduler has enough safe guards.
		 */
		if (sk_txtime.clockid != CLOCK_MONOTONIC &&
		    !sockopt_ns_capable(sock_net(sk)->user_ns, CAP_NET_ADMIN)) {
			ret = -EPERM;
			break;
		}
		sock_valbool_flag(sk, SOCK_TXTIME, true);
		sk->sk_clockid = sk_txtime.clockid;
		sk->sk_txtime_deadline_mode =
			!!(sk_txtime.flags & SOF_TXTIME_DEADLINE_MODE);
		sk->sk_txtime_report_errors =
			!!(sk_txtime.flags & SOF_TXTIME_REPORT_ERRORS);
		break;

	case SO_BINDTOIFINDEX:
		ret = sock_bindtoindex_locked(sk, val);
		break;

<<<<<<< HEAD
=======
	case SO_BUF_LOCK:
		if (val & ~SOCK_BUF_LOCK_MASK) {
			ret = -EINVAL;
			break;
		}
		sk->sk_userlocks = val | (sk->sk_userlocks &
					  ~SOCK_BUF_LOCK_MASK);
		break;

	case SO_RESERVE_MEM:
	{
		int delta;

		if (val < 0) {
			ret = -EINVAL;
			break;
		}

		delta = val - sk->sk_reserved_mem;
		if (delta < 0)
			sock_release_reserved_memory(sk, -delta);
		else
			ret = sock_reserve_memory(sk, delta);
		break;
	}

>>>>>>> eb3cdb58
	case SO_TXREHASH:
		if (val < -1 || val > 1) {
			ret = -EINVAL;
			break;
		}
<<<<<<< HEAD
		sk->sk_txrehash = (u8)val;
=======
		if ((u8)val == SOCK_TXREHASH_DEFAULT)
			val = READ_ONCE(sock_net(sk)->core.sysctl_txrehash);
		/* Paired with READ_ONCE() in tcp_rtx_synack()
		 * and sk_getsockopt().
		 */
		WRITE_ONCE(sk->sk_txrehash, (u8)val);
>>>>>>> eb3cdb58
		break;

	default:
		ret = -ENOPROTOOPT;
		break;
	}
	sockopt_release_sock(sk);
	return ret;
}

int sock_setsockopt(struct socket *sock, int level, int optname,
		    sockptr_t optval, unsigned int optlen)
{
	return sk_setsockopt(sock->sk, level, optname,
			     optval, optlen);
}
EXPORT_SYMBOL(sock_setsockopt);

static const struct cred *sk_get_peer_cred(struct sock *sk)
{
	const struct cred *cred;

	spin_lock(&sk->sk_peer_lock);
	cred = get_cred(sk->sk_peer_cred);
	spin_unlock(&sk->sk_peer_lock);

	return cred;
}

static void cred_to_ucred(struct pid *pid, const struct cred *cred,
			  struct ucred *ucred)
{
	ucred->pid = pid_vnr(pid);
	ucred->uid = ucred->gid = -1;
	if (cred) {
		struct user_namespace *current_ns = current_user_ns();

		ucred->uid = from_kuid_munged(current_ns, cred->euid);
		ucred->gid = from_kgid_munged(current_ns, cred->egid);
	}
}

static int groups_to_user(sockptr_t dst, const struct group_info *src)
{
	struct user_namespace *user_ns = current_user_ns();
	int i;

	for (i = 0; i < src->ngroups; i++) {
		gid_t gid = from_kgid_munged(user_ns, src->gid[i]);

		if (copy_to_sockptr_offset(dst, i * sizeof(gid), &gid, sizeof(gid)))
			return -EFAULT;
	}

	return 0;
}

int sk_getsockopt(struct sock *sk, int level, int optname,
		  sockptr_t optval, sockptr_t optlen)
{
	struct socket *sock = sk->sk_socket;

	union {
		int val;
		u64 val64;
		unsigned long ulval;
		struct linger ling;
		struct old_timeval32 tm32;
		struct __kernel_old_timeval tm;
		struct  __kernel_sock_timeval stm;
		struct sock_txtime txtime;
		struct so_timestamping timestamping;
	} v;

	int lv = sizeof(int);
	int len;

	if (copy_from_sockptr(&len, optlen, sizeof(int)))
		return -EFAULT;
	if (len < 0)
		return -EINVAL;

	memset(&v, 0, sizeof(v));

	switch (optname) {
	case SO_DEBUG:
		v.val = sock_flag(sk, SOCK_DBG);
		break;

	case SO_DONTROUTE:
		v.val = sock_flag(sk, SOCK_LOCALROUTE);
		break;

	case SO_BROADCAST:
		v.val = sock_flag(sk, SOCK_BROADCAST);
		break;

	case SO_SNDBUF:
		v.val = READ_ONCE(sk->sk_sndbuf);
		break;

	case SO_RCVBUF:
		v.val = READ_ONCE(sk->sk_rcvbuf);
		break;

	case SO_REUSEADDR:
		v.val = sk->sk_reuse;
		break;

	case SO_REUSEPORT:
		v.val = sk->sk_reuseport;
		break;

	case SO_KEEPALIVE:
		v.val = sock_flag(sk, SOCK_KEEPOPEN);
		break;

	case SO_TYPE:
		v.val = sk->sk_type;
		break;

	case SO_PROTOCOL:
		v.val = sk->sk_protocol;
		break;

	case SO_DOMAIN:
		v.val = sk->sk_family;
		break;

	case SO_ERROR:
		v.val = -sock_error(sk);
		if (v.val == 0)
			v.val = xchg(&sk->sk_err_soft, 0);
		break;

	case SO_OOBINLINE:
		v.val = sock_flag(sk, SOCK_URGINLINE);
		break;

	case SO_NO_CHECK:
		v.val = sk->sk_no_check_tx;
		break;

	case SO_PRIORITY:
		v.val = READ_ONCE(sk->sk_priority);
		break;

	case SO_LINGER:
		lv		= sizeof(v.ling);
		v.ling.l_onoff	= sock_flag(sk, SOCK_LINGER);
		v.ling.l_linger	= sk->sk_lingertime / HZ;
		break;

	case SO_BSDCOMPAT:
		break;

	case SO_TIMESTAMP_OLD:
		v.val = sock_flag(sk, SOCK_RCVTSTAMP) &&
				!sock_flag(sk, SOCK_TSTAMP_NEW) &&
				!sock_flag(sk, SOCK_RCVTSTAMPNS);
		break;

	case SO_TIMESTAMPNS_OLD:
		v.val = sock_flag(sk, SOCK_RCVTSTAMPNS) && !sock_flag(sk, SOCK_TSTAMP_NEW);
		break;

	case SO_TIMESTAMP_NEW:
		v.val = sock_flag(sk, SOCK_RCVTSTAMP) && sock_flag(sk, SOCK_TSTAMP_NEW);
		break;

	case SO_TIMESTAMPNS_NEW:
		v.val = sock_flag(sk, SOCK_RCVTSTAMPNS) && sock_flag(sk, SOCK_TSTAMP_NEW);
		break;

	case SO_TIMESTAMPING_OLD:
		lv = sizeof(v.timestamping);
		v.timestamping.flags = sk->sk_tsflags;
		v.timestamping.bind_phc = sk->sk_bind_phc;
		break;

	case SO_RCVTIMEO_OLD:
	case SO_RCVTIMEO_NEW:
		lv = sock_get_timeout(sk->sk_rcvtimeo, &v, SO_RCVTIMEO_OLD == optname);
		break;

	case SO_SNDTIMEO_OLD:
	case SO_SNDTIMEO_NEW:
		lv = sock_get_timeout(sk->sk_sndtimeo, &v, SO_SNDTIMEO_OLD == optname);
		break;

	case SO_RCVLOWAT:
		v.val = READ_ONCE(sk->sk_rcvlowat);
		break;

	case SO_SNDLOWAT:
		v.val = 1;
		break;

	case SO_PASSCRED:
		v.val = !!test_bit(SOCK_PASSCRED, &sock->flags);
		break;

	case SO_PEERCRED:
	{
		struct ucred peercred;
		if (len > sizeof(peercred))
			len = sizeof(peercred);

		spin_lock(&sk->sk_peer_lock);
		cred_to_ucred(sk->sk_peer_pid, sk->sk_peer_cred, &peercred);
		spin_unlock(&sk->sk_peer_lock);

<<<<<<< HEAD
		if (copy_to_user(optval, &peercred, len))
=======
		if (copy_to_sockptr(optval, &peercred, len))
>>>>>>> eb3cdb58
			return -EFAULT;
		goto lenout;
	}

	case SO_PEERGROUPS:
	{
		const struct cred *cred;
		int ret, n;

		cred = sk_get_peer_cred(sk);
		if (!cred)
			return -ENODATA;

		n = cred->group_info->ngroups;
		if (len < n * sizeof(gid_t)) {
			len = n * sizeof(gid_t);
			put_cred(cred);
<<<<<<< HEAD
			return put_user(len, optlen) ? -EFAULT : -ERANGE;
		}
		len = n * sizeof(gid_t);

		ret = groups_to_user((gid_t __user *)optval, cred->group_info);
=======
			return copy_to_sockptr(optlen, &len, sizeof(int)) ? -EFAULT : -ERANGE;
		}
		len = n * sizeof(gid_t);

		ret = groups_to_user(optval, cred->group_info);
>>>>>>> eb3cdb58
		put_cred(cred);
		if (ret)
			return ret;
		goto lenout;
	}

	case SO_PEERNAME:
	{
		char address[128];

		lv = sock->ops->getname(sock, (struct sockaddr *)address, 2);
		if (lv < 0)
			return -ENOTCONN;
		if (lv < len)
			return -EINVAL;
		if (copy_to_sockptr(optval, address, len))
			return -EFAULT;
		goto lenout;
	}

	/* Dubious BSD thing... Probably nobody even uses it, but
	 * the UNIX standard wants it for whatever reason... -DaveM
	 */
	case SO_ACCEPTCONN:
		v.val = sk->sk_state == TCP_LISTEN;
		break;

	case SO_PASSSEC:
		v.val = !!test_bit(SOCK_PASSSEC, &sock->flags);
		break;

	case SO_PEERSEC:
		return security_socket_getpeersec_stream(sock,
							 optval, optlen, len);

	case SO_MARK:
		v.val = READ_ONCE(sk->sk_mark);
		break;

	case SO_RCVMARK:
		v.val = sock_flag(sk, SOCK_RCVMARK);
		break;

	case SO_RXQ_OVFL:
		v.val = sock_flag(sk, SOCK_RXQ_OVFL);
		break;

	case SO_WIFI_STATUS:
		v.val = sock_flag(sk, SOCK_WIFI_STATUS);
		break;

	case SO_PEEK_OFF:
		if (!sock->ops->set_peek_off)
			return -EOPNOTSUPP;

		v.val = READ_ONCE(sk->sk_peek_off);
		break;
	case SO_NOFCS:
		v.val = sock_flag(sk, SOCK_NOFCS);
		break;

	case SO_BINDTODEVICE:
		return sock_getbindtodevice(sk, optval, optlen, len);

	case SO_GET_FILTER:
		len = sk_get_filter(sk, optval, len);
		if (len < 0)
			return len;

		goto lenout;

	case SO_LOCK_FILTER:
		v.val = sock_flag(sk, SOCK_FILTER_LOCKED);
		break;

	case SO_BPF_EXTENSIONS:
		v.val = bpf_tell_extensions();
		break;

	case SO_SELECT_ERR_QUEUE:
		v.val = sock_flag(sk, SOCK_SELECT_ERR_QUEUE);
		break;

#ifdef CONFIG_NET_RX_BUSY_POLL
	case SO_BUSY_POLL:
		v.val = READ_ONCE(sk->sk_ll_usec);
		break;
	case SO_PREFER_BUSY_POLL:
		v.val = READ_ONCE(sk->sk_prefer_busy_poll);
		break;
#endif

	case SO_MAX_PACING_RATE:
		/* The READ_ONCE() pair with the WRITE_ONCE() in sk_setsockopt() */
		if (sizeof(v.ulval) != sizeof(v.val) && len >= sizeof(v.ulval)) {
			lv = sizeof(v.ulval);
			v.ulval = READ_ONCE(sk->sk_max_pacing_rate);
		} else {
			/* 32bit version */
			v.val = min_t(unsigned long, ~0U,
				      READ_ONCE(sk->sk_max_pacing_rate));
		}
		break;

	case SO_INCOMING_CPU:
		v.val = READ_ONCE(sk->sk_incoming_cpu);
		break;

	case SO_MEMINFO:
	{
		u32 meminfo[SK_MEMINFO_VARS];

		sk_get_meminfo(sk, meminfo);

		len = min_t(unsigned int, len, sizeof(meminfo));
		if (copy_to_sockptr(optval, &meminfo, len))
			return -EFAULT;

		goto lenout;
	}

#ifdef CONFIG_NET_RX_BUSY_POLL
	case SO_INCOMING_NAPI_ID:
		v.val = READ_ONCE(sk->sk_napi_id);

		/* aggregate non-NAPI IDs down to 0 */
		if (v.val < MIN_NAPI_ID)
			v.val = 0;

		break;
#endif

	case SO_COOKIE:
		lv = sizeof(u64);
		if (len < lv)
			return -EINVAL;
		v.val64 = sock_gen_cookie(sk);
		break;

	case SO_ZEROCOPY:
		v.val = sock_flag(sk, SOCK_ZEROCOPY);
		break;

	case SO_TXTIME:
		lv = sizeof(v.txtime);
		v.txtime.clockid = sk->sk_clockid;
		v.txtime.flags |= sk->sk_txtime_deadline_mode ?
				  SOF_TXTIME_DEADLINE_MODE : 0;
		v.txtime.flags |= sk->sk_txtime_report_errors ?
				  SOF_TXTIME_REPORT_ERRORS : 0;
		break;

	case SO_BINDTOIFINDEX:
		v.val = READ_ONCE(sk->sk_bound_dev_if);
		break;

	case SO_NETNS_COOKIE:
		lv = sizeof(u64);
		if (len != lv)
			return -EINVAL;
		v.val64 = sock_net(sk)->net_cookie;
		break;

<<<<<<< HEAD
	case SO_TXREHASH:
		v.val = sk->sk_txrehash;
=======
	case SO_BUF_LOCK:
		v.val = sk->sk_userlocks & SOCK_BUF_LOCK_MASK;
		break;

	case SO_RESERVE_MEM:
		v.val = READ_ONCE(sk->sk_reserved_mem);
		break;

	case SO_TXREHASH:
		/* Paired with WRITE_ONCE() in sk_setsockopt() */
		v.val = READ_ONCE(sk->sk_txrehash);
>>>>>>> eb3cdb58
		break;

	default:
		/* We implement the SO_SNDLOWAT etc to not be settable
		 * (1003.1g 7).
		 */
		return -ENOPROTOOPT;
	}

	if (len > lv)
		len = lv;
	if (copy_to_sockptr(optval, &v, len))
		return -EFAULT;
lenout:
	if (copy_to_sockptr(optlen, &len, sizeof(int)))
		return -EFAULT;
	return 0;
}

int sock_getsockopt(struct socket *sock, int level, int optname,
		    char __user *optval, int __user *optlen)
{
	return sk_getsockopt(sock->sk, level, optname,
			     USER_SOCKPTR(optval),
			     USER_SOCKPTR(optlen));
}

/*
 * Initialize an sk_lock.
 *
 * (We also register the sk_lock with the lock validator.)
 */
static inline void sock_lock_init(struct sock *sk)
{
	if (sk->sk_kern_sock)
		sock_lock_init_class_and_name(
			sk,
			af_family_kern_slock_key_strings[sk->sk_family],
			af_family_kern_slock_keys + sk->sk_family,
			af_family_kern_key_strings[sk->sk_family],
			af_family_kern_keys + sk->sk_family);
	else
		sock_lock_init_class_and_name(
			sk,
			af_family_slock_key_strings[sk->sk_family],
			af_family_slock_keys + sk->sk_family,
			af_family_key_strings[sk->sk_family],
			af_family_keys + sk->sk_family);
}

/*
 * Copy all fields from osk to nsk but nsk->sk_refcnt must not change yet,
 * even temporarly, because of RCU lookups. sk_node should also be left as is.
 * We must not copy fields between sk_dontcopy_begin and sk_dontcopy_end
 */
static void sock_copy(struct sock *nsk, const struct sock *osk)
{
	const struct proto *prot = READ_ONCE(osk->sk_prot);
#ifdef CONFIG_SECURITY_NETWORK
	void *sptr = nsk->sk_security;
#endif

	/* If we move sk_tx_queue_mapping out of the private section,
	 * we must check if sk_tx_queue_clear() is called after
	 * sock_copy() in sk_clone_lock().
	 */
	BUILD_BUG_ON(offsetof(struct sock, sk_tx_queue_mapping) <
		     offsetof(struct sock, sk_dontcopy_begin) ||
		     offsetof(struct sock, sk_tx_queue_mapping) >=
		     offsetof(struct sock, sk_dontcopy_end));

	memcpy(nsk, osk, offsetof(struct sock, sk_dontcopy_begin));

	memcpy(&nsk->sk_dontcopy_end, &osk->sk_dontcopy_end,
	       prot->obj_size - offsetof(struct sock, sk_dontcopy_end));

#ifdef CONFIG_SECURITY_NETWORK
	nsk->sk_security = sptr;
	security_sk_clone(osk, nsk);
#endif
}

static struct sock *sk_prot_alloc(struct proto *prot, gfp_t priority,
		int family)
{
	struct sock *sk;
	struct kmem_cache *slab;

	slab = prot->slab;
	if (slab != NULL) {
		sk = kmem_cache_alloc(slab, priority & ~__GFP_ZERO);
		if (!sk)
			return sk;
		if (want_init_on_alloc(priority))
			sk_prot_clear_nulls(sk, prot->obj_size);
	} else
		sk = kmalloc(prot->obj_size, priority);

	if (sk != NULL) {
		if (security_sk_alloc(sk, family, priority))
			goto out_free;

		if (!try_module_get(prot->owner))
			goto out_free_sec;
	}

	return sk;

out_free_sec:
	security_sk_free(sk);
out_free:
	if (slab != NULL)
		kmem_cache_free(slab, sk);
	else
		kfree(sk);
	return NULL;
}

static void sk_prot_free(struct proto *prot, struct sock *sk)
{
	struct kmem_cache *slab;
	struct module *owner;

	owner = prot->owner;
	slab = prot->slab;

	cgroup_sk_free(&sk->sk_cgrp_data);
	mem_cgroup_sk_free(sk);
	security_sk_free(sk);
	if (slab != NULL)
		kmem_cache_free(slab, sk);
	else
		kfree(sk);
	module_put(owner);
}

/**
 *	sk_alloc - All socket objects are allocated here
 *	@net: the applicable net namespace
 *	@family: protocol family
 *	@priority: for allocation (%GFP_KERNEL, %GFP_ATOMIC, etc)
 *	@prot: struct proto associated with this new sock instance
 *	@kern: is this to be a kernel socket?
 */
struct sock *sk_alloc(struct net *net, int family, gfp_t priority,
		      struct proto *prot, int kern)
{
	struct sock *sk;

	sk = sk_prot_alloc(prot, priority | __GFP_ZERO, family);
	if (sk) {
		sk->sk_family = family;
		/*
		 * See comment in struct sock definition to understand
		 * why we need sk_prot_creator -acme
		 */
		sk->sk_prot = sk->sk_prot_creator = prot;
		sk->sk_kern_sock = kern;
		sock_lock_init(sk);
		sk->sk_net_refcnt = kern ? 0 : 1;
		if (likely(sk->sk_net_refcnt)) {
			get_net_track(net, &sk->ns_tracker, priority);
			sock_inuse_add(net, 1);
		} else {
			__netns_tracker_alloc(net, &sk->ns_tracker,
					      false, priority);
		}

		sock_net_set(sk, net);
		refcount_set(&sk->sk_wmem_alloc, 1);

		mem_cgroup_sk_alloc(sk);
		cgroup_sk_alloc(&sk->sk_cgrp_data);
		sock_update_classid(&sk->sk_cgrp_data);
		sock_update_netprioidx(&sk->sk_cgrp_data);
		sk_tx_queue_clear(sk);
	}

	return sk;
}
EXPORT_SYMBOL(sk_alloc);

/* Sockets having SOCK_RCU_FREE will call this function after one RCU
 * grace period. This is the case for UDP sockets and TCP listeners.
 */
static void __sk_destruct(struct rcu_head *head)
{
	struct sock *sk = container_of(head, struct sock, sk_rcu);
	struct sk_filter *filter;

	if (sk->sk_destruct)
		sk->sk_destruct(sk);

	filter = rcu_dereference_check(sk->sk_filter,
				       refcount_read(&sk->sk_wmem_alloc) == 0);
	if (filter) {
		sk_filter_uncharge(sk, filter);
		RCU_INIT_POINTER(sk->sk_filter, NULL);
	}

	sock_disable_timestamp(sk, SK_FLAGS_TIMESTAMP);

#ifdef CONFIG_BPF_SYSCALL
	bpf_sk_storage_free(sk);
#endif

	if (atomic_read(&sk->sk_omem_alloc))
		pr_debug("%s: optmem leakage (%d bytes) detected\n",
			 __func__, atomic_read(&sk->sk_omem_alloc));

	if (sk->sk_frag.page) {
		put_page(sk->sk_frag.page);
		sk->sk_frag.page = NULL;
	}

	/* We do not need to acquire sk->sk_peer_lock, we are the last user. */
	put_cred(sk->sk_peer_cred);
	put_pid(sk->sk_peer_pid);

	if (likely(sk->sk_net_refcnt))
		put_net_track(sock_net(sk), &sk->ns_tracker);
	else
		__netns_tracker_free(sock_net(sk), &sk->ns_tracker, false);

	sk_prot_free(sk->sk_prot_creator, sk);
}

void sk_destruct(struct sock *sk)
{
	bool use_call_rcu = sock_flag(sk, SOCK_RCU_FREE);

	WARN_ON_ONCE(!llist_empty(&sk->defer_list));
	sk_defer_free_flush(sk);

	if (rcu_access_pointer(sk->sk_reuseport_cb)) {
		reuseport_detach_sock(sk);
		use_call_rcu = true;
	}

	if (use_call_rcu)
		call_rcu(&sk->sk_rcu, __sk_destruct);
	else
		__sk_destruct(&sk->sk_rcu);
}

static void __sk_free(struct sock *sk)
{
	if (likely(sk->sk_net_refcnt))
		sock_inuse_add(sock_net(sk), -1);

	if (unlikely(sk->sk_net_refcnt && sock_diag_has_destroy_listeners(sk)))
		sock_diag_broadcast_destroy(sk);
	else
		sk_destruct(sk);
}

void sk_free(struct sock *sk)
{
	/*
	 * We subtract one from sk_wmem_alloc and can know if
	 * some packets are still in some tx queue.
	 * If not null, sock_wfree() will call __sk_free(sk) later
	 */
	if (refcount_dec_and_test(&sk->sk_wmem_alloc))
		__sk_free(sk);
}
EXPORT_SYMBOL(sk_free);

static void sk_init_common(struct sock *sk)
{
	skb_queue_head_init(&sk->sk_receive_queue);
	skb_queue_head_init(&sk->sk_write_queue);
	skb_queue_head_init(&sk->sk_error_queue);

	rwlock_init(&sk->sk_callback_lock);
	lockdep_set_class_and_name(&sk->sk_receive_queue.lock,
			af_rlock_keys + sk->sk_family,
			af_family_rlock_key_strings[sk->sk_family]);
	lockdep_set_class_and_name(&sk->sk_write_queue.lock,
			af_wlock_keys + sk->sk_family,
			af_family_wlock_key_strings[sk->sk_family]);
	lockdep_set_class_and_name(&sk->sk_error_queue.lock,
			af_elock_keys + sk->sk_family,
			af_family_elock_key_strings[sk->sk_family]);
	lockdep_set_class_and_name(&sk->sk_callback_lock,
			af_callback_keys + sk->sk_family,
			af_family_clock_key_strings[sk->sk_family]);
}

/**
 *	sk_clone_lock - clone a socket, and lock its clone
 *	@sk: the socket to clone
 *	@priority: for allocation (%GFP_KERNEL, %GFP_ATOMIC, etc)
 *
 *	Caller must unlock socket even in error path (bh_unlock_sock(newsk))
 */
struct sock *sk_clone_lock(const struct sock *sk, const gfp_t priority)
{
	struct proto *prot = READ_ONCE(sk->sk_prot);
	struct sk_filter *filter;
	bool is_charged = true;
	struct sock *newsk;

	newsk = sk_prot_alloc(prot, priority, sk->sk_family);
	if (!newsk)
		goto out;

	sock_copy(newsk, sk);

	newsk->sk_prot_creator = prot;

	/* SANITY */
	if (likely(newsk->sk_net_refcnt)) {
<<<<<<< HEAD
		get_net(sock_net(newsk));
		sock_inuse_add(sock_net(newsk), 1);
=======
		get_net_track(sock_net(newsk), &newsk->ns_tracker, priority);
		sock_inuse_add(sock_net(newsk), 1);
	} else {
		/* Kernel sockets are not elevating the struct net refcount.
		 * Instead, use a tracker to more easily detect if a layer
		 * is not properly dismantling its kernel sockets at netns
		 * destroy time.
		 */
		__netns_tracker_alloc(sock_net(newsk), &newsk->ns_tracker,
				      false, priority);
>>>>>>> eb3cdb58
	}
	sk_node_init(&newsk->sk_node);
	sock_lock_init(newsk);
	bh_lock_sock(newsk);
	newsk->sk_backlog.head	= newsk->sk_backlog.tail = NULL;
	newsk->sk_backlog.len = 0;

	atomic_set(&newsk->sk_rmem_alloc, 0);

	/* sk_wmem_alloc set to one (see sk_free() and sock_wfree()) */
	refcount_set(&newsk->sk_wmem_alloc, 1);

	atomic_set(&newsk->sk_omem_alloc, 0);
	sk_init_common(newsk);

	newsk->sk_dst_cache	= NULL;
	newsk->sk_dst_pending_confirm = 0;
	newsk->sk_wmem_queued	= 0;
	newsk->sk_forward_alloc = 0;
	newsk->sk_reserved_mem  = 0;
	atomic_set(&newsk->sk_drops, 0);
	newsk->sk_send_head	= NULL;
	newsk->sk_userlocks	= sk->sk_userlocks & ~SOCK_BINDPORT_LOCK;
	atomic_set(&newsk->sk_zckey, 0);

	sock_reset_flag(newsk, SOCK_DONE);

	/* sk->sk_memcg will be populated at accept() time */
	newsk->sk_memcg = NULL;

	cgroup_sk_clone(&newsk->sk_cgrp_data);

	rcu_read_lock();
	filter = rcu_dereference(sk->sk_filter);
	if (filter != NULL)
		/* though it's an empty new sock, the charging may fail
		 * if sysctl_optmem_max was changed between creation of
		 * original socket and cloning
		 */
		is_charged = sk_filter_charge(newsk, filter);
	RCU_INIT_POINTER(newsk->sk_filter, filter);
	rcu_read_unlock();

	if (unlikely(!is_charged || xfrm_sk_clone_policy(newsk, sk))) {
		/* We need to make sure that we don't uncharge the new
		 * socket if we couldn't charge it in the first place
		 * as otherwise we uncharge the parent's filter.
		 */
		if (!is_charged)
			RCU_INIT_POINTER(newsk->sk_filter, NULL);
		sk_free_unlock_clone(newsk);
		newsk = NULL;
		goto out;
	}
	RCU_INIT_POINTER(newsk->sk_reuseport_cb, NULL);

	if (bpf_sk_storage_clone(sk, newsk)) {
		sk_free_unlock_clone(newsk);
		newsk = NULL;
		goto out;
	}

	/* Clear sk_user_data if parent had the pointer tagged
	 * as not suitable for copying when cloning.
	 */
	if (sk_user_data_is_nocopy(newsk))
		newsk->sk_user_data = NULL;

	newsk->sk_err	   = 0;
	newsk->sk_err_soft = 0;
	newsk->sk_priority = 0;
	newsk->sk_incoming_cpu = raw_smp_processor_id();

	/* Before updating sk_refcnt, we must commit prior changes to memory
	 * (Documentation/RCU/rculist_nulls.rst for details)
	 */
	smp_wmb();
	refcount_set(&newsk->sk_refcnt, 2);

	sk_set_socket(newsk, NULL);
	sk_tx_queue_clear(newsk);
	RCU_INIT_POINTER(newsk->sk_wq, NULL);

	if (newsk->sk_prot->sockets_allocated)
		sk_sockets_allocated_inc(newsk);

	if (sock_needs_netstamp(sk) && newsk->sk_flags & SK_FLAGS_TIMESTAMP)
		net_enable_timestamp();
out:
	return newsk;
}
EXPORT_SYMBOL_GPL(sk_clone_lock);

void sk_free_unlock_clone(struct sock *sk)
{
	/* It is still raw copy of parent, so invalidate
	 * destructor and make plain sk_free() */
	sk->sk_destruct = NULL;
	bh_unlock_sock(sk);
	sk_free(sk);
}
EXPORT_SYMBOL_GPL(sk_free_unlock_clone);

static u32 sk_dst_gso_max_size(struct sock *sk, struct dst_entry *dst)
{
	bool is_ipv6 = false;
	u32 max_size;

#if IS_ENABLED(CONFIG_IPV6)
	is_ipv6 = (sk->sk_family == AF_INET6 &&
		   !ipv6_addr_v4mapped(&sk->sk_v6_rcv_saddr));
#endif
	/* pairs with the WRITE_ONCE() in netif_set_gso(_ipv4)_max_size() */
	max_size = is_ipv6 ? READ_ONCE(dst->dev->gso_max_size) :
			READ_ONCE(dst->dev->gso_ipv4_max_size);
	if (max_size > GSO_LEGACY_MAX_SIZE && !sk_is_tcp(sk))
		max_size = GSO_LEGACY_MAX_SIZE;

	return max_size - (MAX_TCP_HEADER + 1);
}

void sk_setup_caps(struct sock *sk, struct dst_entry *dst)
{
	u32 max_segs = 1;

	sk->sk_route_caps = dst->dev->features;
	if (sk_is_tcp(sk))
		sk->sk_route_caps |= NETIF_F_GSO;
	if (sk->sk_route_caps & NETIF_F_GSO)
		sk->sk_route_caps |= NETIF_F_GSO_SOFTWARE;
	if (unlikely(sk->sk_gso_disabled))
		sk->sk_route_caps &= ~NETIF_F_GSO_MASK;
	if (sk_can_gso(sk)) {
		if (dst->header_len && !xfrm_dst_offload_ok(dst)) {
			sk->sk_route_caps &= ~NETIF_F_GSO_MASK;
		} else {
			sk->sk_route_caps |= NETIF_F_SG | NETIF_F_HW_CSUM;
<<<<<<< HEAD
			/* pairs with the WRITE_ONCE() in netif_set_gso_max_size() */
			sk->sk_gso_max_size = READ_ONCE(dst->dev->gso_max_size);
=======
			sk->sk_gso_max_size = sk_dst_gso_max_size(sk, dst);
>>>>>>> eb3cdb58
			/* pairs with the WRITE_ONCE() in netif_set_gso_max_segs() */
			max_segs = max_t(u32, READ_ONCE(dst->dev->gso_max_segs), 1);
		}
	}
	sk->sk_gso_max_segs = max_segs;
	sk_dst_set(sk, dst);
}
EXPORT_SYMBOL_GPL(sk_setup_caps);

/*
 *	Simple resource managers for sockets.
 */


/*
 * Write buffer destructor automatically called from kfree_skb.
 */
void sock_wfree(struct sk_buff *skb)
{
	struct sock *sk = skb->sk;
	unsigned int len = skb->truesize;
	bool free;

	if (!sock_flag(sk, SOCK_USE_WRITE_QUEUE)) {
		if (sock_flag(sk, SOCK_RCU_FREE) &&
		    sk->sk_write_space == sock_def_write_space) {
			rcu_read_lock();
			free = refcount_sub_and_test(len, &sk->sk_wmem_alloc);
			sock_def_write_space_wfree(sk);
			rcu_read_unlock();
			if (unlikely(free))
				__sk_free(sk);
			return;
		}

		/*
		 * Keep a reference on sk_wmem_alloc, this will be released
		 * after sk_write_space() call
		 */
		WARN_ON(refcount_sub_and_test(len - 1, &sk->sk_wmem_alloc));
		sk->sk_write_space(sk);
		len = 1;
	}
	/*
	 * if sk_wmem_alloc reaches 0, we must finish what sk_free()
	 * could not do because of in-flight packets
	 */
	if (refcount_sub_and_test(len, &sk->sk_wmem_alloc))
		__sk_free(sk);
}
EXPORT_SYMBOL(sock_wfree);

/* This variant of sock_wfree() is used by TCP,
 * since it sets SOCK_USE_WRITE_QUEUE.
 */
void __sock_wfree(struct sk_buff *skb)
{
	struct sock *sk = skb->sk;

	if (refcount_sub_and_test(skb->truesize, &sk->sk_wmem_alloc))
		__sk_free(sk);
}

void skb_set_owner_w(struct sk_buff *skb, struct sock *sk)
{
	skb_orphan(skb);
	skb->sk = sk;
#ifdef CONFIG_INET
	if (unlikely(!sk_fullsock(sk))) {
		skb->destructor = sock_edemux;
		sock_hold(sk);
		return;
	}
#endif
	skb->destructor = sock_wfree;
	skb_set_hash_from_sk(skb, sk);
	/*
	 * We used to take a refcount on sk, but following operation
	 * is enough to guarantee sk_free() wont free this sock until
	 * all in-flight packets are completed
	 */
	refcount_add(skb->truesize, &sk->sk_wmem_alloc);
}
EXPORT_SYMBOL(skb_set_owner_w);

static bool can_skb_orphan_partial(const struct sk_buff *skb)
{
#ifdef CONFIG_TLS_DEVICE
	/* Drivers depend on in-order delivery for crypto offload,
	 * partial orphan breaks out-of-order-OK logic.
	 */
	if (skb->decrypted)
		return false;
#endif
	return (skb->destructor == sock_wfree ||
		(IS_ENABLED(CONFIG_INET) && skb->destructor == tcp_wfree));
}

/* This helper is used by netem, as it can hold packets in its
 * delay queue. We want to allow the owner socket to send more
 * packets, as if they were already TX completed by a typical driver.
 * But we also want to keep skb->sk set because some packet schedulers
 * rely on it (sch_fq for example).
 */
void skb_orphan_partial(struct sk_buff *skb)
{
	if (skb_is_tcp_pure_ack(skb))
		return;

	if (can_skb_orphan_partial(skb) && skb_set_owner_sk_safe(skb, skb->sk))
		return;

	skb_orphan(skb);
}
EXPORT_SYMBOL(skb_orphan_partial);

/*
 * Read buffer destructor automatically called from kfree_skb.
 */
void sock_rfree(struct sk_buff *skb)
{
	struct sock *sk = skb->sk;
	unsigned int len = skb->truesize;

	atomic_sub(len, &sk->sk_rmem_alloc);
	sk_mem_uncharge(sk, len);
}
EXPORT_SYMBOL(sock_rfree);

/*
 * Buffer destructor for skbs that are not used directly in read or write
 * path, e.g. for error handler skbs. Automatically called from kfree_skb.
 */
void sock_efree(struct sk_buff *skb)
{
	sock_put(skb->sk);
}
EXPORT_SYMBOL(sock_efree);

/* Buffer destructor for prefetch/receive path where reference count may
 * not be held, e.g. for listen sockets.
 */
#ifdef CONFIG_INET
void sock_pfree(struct sk_buff *skb)
{
	if (sk_is_refcounted(skb->sk))
		sock_gen_put(skb->sk);
}
EXPORT_SYMBOL(sock_pfree);
#endif /* CONFIG_INET */

kuid_t sock_i_uid(struct sock *sk)
{
	kuid_t uid;

	read_lock_bh(&sk->sk_callback_lock);
	uid = sk->sk_socket ? SOCK_INODE(sk->sk_socket)->i_uid : GLOBAL_ROOT_UID;
	read_unlock_bh(&sk->sk_callback_lock);
	return uid;
}
EXPORT_SYMBOL(sock_i_uid);

unsigned long __sock_i_ino(struct sock *sk)
{
	unsigned long ino;

	read_lock(&sk->sk_callback_lock);
	ino = sk->sk_socket ? SOCK_INODE(sk->sk_socket)->i_ino : 0;
	read_unlock(&sk->sk_callback_lock);
	return ino;
}
EXPORT_SYMBOL(__sock_i_ino);

unsigned long sock_i_ino(struct sock *sk)
{
	unsigned long ino;

	local_bh_disable();
	ino = __sock_i_ino(sk);
	local_bh_enable();
	return ino;
}
EXPORT_SYMBOL(sock_i_ino);

/*
 * Allocate a skb from the socket's send buffer.
 */
struct sk_buff *sock_wmalloc(struct sock *sk, unsigned long size, int force,
			     gfp_t priority)
{
	if (force ||
	    refcount_read(&sk->sk_wmem_alloc) < READ_ONCE(sk->sk_sndbuf)) {
		struct sk_buff *skb = alloc_skb(size, priority);

		if (skb) {
			skb_set_owner_w(skb, sk);
			return skb;
		}
	}
	return NULL;
}
EXPORT_SYMBOL(sock_wmalloc);

static void sock_ofree(struct sk_buff *skb)
{
	struct sock *sk = skb->sk;

	atomic_sub(skb->truesize, &sk->sk_omem_alloc);
}

struct sk_buff *sock_omalloc(struct sock *sk, unsigned long size,
			     gfp_t priority)
{
	struct sk_buff *skb;

	/* small safe race: SKB_TRUESIZE may differ from final skb->truesize */
	if (atomic_read(&sk->sk_omem_alloc) + SKB_TRUESIZE(size) >
	    READ_ONCE(sysctl_optmem_max))
		return NULL;

	skb = alloc_skb(size, priority);
	if (!skb)
		return NULL;

	atomic_add(skb->truesize, &sk->sk_omem_alloc);
	skb->sk = sk;
	skb->destructor = sock_ofree;
	return skb;
}

/*
 * Allocate a memory block from the socket's option memory buffer.
 */
void *sock_kmalloc(struct sock *sk, int size, gfp_t priority)
{
	int optmem_max = READ_ONCE(sysctl_optmem_max);

	if ((unsigned int)size <= optmem_max &&
	    atomic_read(&sk->sk_omem_alloc) + size < optmem_max) {
		void *mem;
		/* First do the add, to avoid the race if kmalloc
		 * might sleep.
		 */
		atomic_add(size, &sk->sk_omem_alloc);
		mem = kmalloc(size, priority);
		if (mem)
			return mem;
		atomic_sub(size, &sk->sk_omem_alloc);
	}
	return NULL;
}
EXPORT_SYMBOL(sock_kmalloc);

/* Free an option memory block. Note, we actually want the inline
 * here as this allows gcc to detect the nullify and fold away the
 * condition entirely.
 */
static inline void __sock_kfree_s(struct sock *sk, void *mem, int size,
				  const bool nullify)
{
	if (WARN_ON_ONCE(!mem))
		return;
	if (nullify)
		kfree_sensitive(mem);
	else
		kfree(mem);
	atomic_sub(size, &sk->sk_omem_alloc);
}

void sock_kfree_s(struct sock *sk, void *mem, int size)
{
	__sock_kfree_s(sk, mem, size, false);
}
EXPORT_SYMBOL(sock_kfree_s);

void sock_kzfree_s(struct sock *sk, void *mem, int size)
{
	__sock_kfree_s(sk, mem, size, true);
}
EXPORT_SYMBOL(sock_kzfree_s);

/* It is almost wait_for_tcp_memory minus release_sock/lock_sock.
   I think, these locks should be removed for datagram sockets.
 */
static long sock_wait_for_wmem(struct sock *sk, long timeo)
{
	DEFINE_WAIT(wait);

	sk_clear_bit(SOCKWQ_ASYNC_NOSPACE, sk);
	for (;;) {
		if (!timeo)
			break;
		if (signal_pending(current))
			break;
		set_bit(SOCK_NOSPACE, &sk->sk_socket->flags);
		prepare_to_wait(sk_sleep(sk), &wait, TASK_INTERRUPTIBLE);
		if (refcount_read(&sk->sk_wmem_alloc) < READ_ONCE(sk->sk_sndbuf))
			break;
		if (sk->sk_shutdown & SEND_SHUTDOWN)
			break;
		if (sk->sk_err)
			break;
		timeo = schedule_timeout(timeo);
	}
	finish_wait(sk_sleep(sk), &wait);
	return timeo;
}


/*
 *	Generic send/receive buffer handlers
 */

struct sk_buff *sock_alloc_send_pskb(struct sock *sk, unsigned long header_len,
				     unsigned long data_len, int noblock,
				     int *errcode, int max_page_order)
{
	struct sk_buff *skb;
	long timeo;
	int err;

	timeo = sock_sndtimeo(sk, noblock);
	for (;;) {
		err = sock_error(sk);
		if (err != 0)
			goto failure;

		err = -EPIPE;
		if (sk->sk_shutdown & SEND_SHUTDOWN)
			goto failure;

		if (sk_wmem_alloc_get(sk) < READ_ONCE(sk->sk_sndbuf))
			break;

		sk_set_bit(SOCKWQ_ASYNC_NOSPACE, sk);
		set_bit(SOCK_NOSPACE, &sk->sk_socket->flags);
		err = -EAGAIN;
		if (!timeo)
			goto failure;
		if (signal_pending(current))
			goto interrupted;
		timeo = sock_wait_for_wmem(sk, timeo);
	}
	skb = alloc_skb_with_frags(header_len, data_len, max_page_order,
				   errcode, sk->sk_allocation);
	if (skb)
		skb_set_owner_w(skb, sk);
	return skb;

interrupted:
	err = sock_intr_errno(timeo);
failure:
	*errcode = err;
	return NULL;
}
EXPORT_SYMBOL(sock_alloc_send_pskb);

int __sock_cmsg_send(struct sock *sk, struct cmsghdr *cmsg,
		     struct sockcm_cookie *sockc)
{
	u32 tsflags;

	switch (cmsg->cmsg_type) {
	case SO_MARK:
		if (!ns_capable(sock_net(sk)->user_ns, CAP_NET_RAW) &&
		    !ns_capable(sock_net(sk)->user_ns, CAP_NET_ADMIN))
			return -EPERM;
		if (cmsg->cmsg_len != CMSG_LEN(sizeof(u32)))
			return -EINVAL;
		sockc->mark = *(u32 *)CMSG_DATA(cmsg);
		break;
	case SO_TIMESTAMPING_OLD:
		if (cmsg->cmsg_len != CMSG_LEN(sizeof(u32)))
			return -EINVAL;

		tsflags = *(u32 *)CMSG_DATA(cmsg);
		if (tsflags & ~SOF_TIMESTAMPING_TX_RECORD_MASK)
			return -EINVAL;

		sockc->tsflags &= ~SOF_TIMESTAMPING_TX_RECORD_MASK;
		sockc->tsflags |= tsflags;
		break;
	case SCM_TXTIME:
		if (!sock_flag(sk, SOCK_TXTIME))
			return -EINVAL;
		if (cmsg->cmsg_len != CMSG_LEN(sizeof(u64)))
			return -EINVAL;
		sockc->transmit_time = get_unaligned((u64 *)CMSG_DATA(cmsg));
		break;
	/* SCM_RIGHTS and SCM_CREDENTIALS are semantically in SOL_UNIX. */
	case SCM_RIGHTS:
	case SCM_CREDENTIALS:
		break;
	default:
		return -EINVAL;
	}
	return 0;
}
EXPORT_SYMBOL(__sock_cmsg_send);

int sock_cmsg_send(struct sock *sk, struct msghdr *msg,
		   struct sockcm_cookie *sockc)
{
	struct cmsghdr *cmsg;
	int ret;

	for_each_cmsghdr(cmsg, msg) {
		if (!CMSG_OK(msg, cmsg))
			return -EINVAL;
		if (cmsg->cmsg_level != SOL_SOCKET)
			continue;
		ret = __sock_cmsg_send(sk, cmsg, sockc);
		if (ret)
			return ret;
	}
	return 0;
}
EXPORT_SYMBOL(sock_cmsg_send);

static void sk_enter_memory_pressure(struct sock *sk)
{
	if (!sk->sk_prot->enter_memory_pressure)
		return;

	sk->sk_prot->enter_memory_pressure(sk);
}

static void sk_leave_memory_pressure(struct sock *sk)
{
	if (sk->sk_prot->leave_memory_pressure) {
		INDIRECT_CALL_INET_1(sk->sk_prot->leave_memory_pressure,
				     tcp_leave_memory_pressure, sk);
	} else {
		unsigned long *memory_pressure = sk->sk_prot->memory_pressure;

		if (memory_pressure && READ_ONCE(*memory_pressure))
			WRITE_ONCE(*memory_pressure, 0);
	}
}

DEFINE_STATIC_KEY_FALSE(net_high_order_alloc_disable_key);

/**
 * skb_page_frag_refill - check that a page_frag contains enough room
 * @sz: minimum size of the fragment we want to get
 * @pfrag: pointer to page_frag
 * @gfp: priority for memory allocation
 *
 * Note: While this allocator tries to use high order pages, there is
 * no guarantee that allocations succeed. Therefore, @sz MUST be
 * less or equal than PAGE_SIZE.
 */
bool skb_page_frag_refill(unsigned int sz, struct page_frag *pfrag, gfp_t gfp)
{
	if (pfrag->page) {
		if (page_ref_count(pfrag->page) == 1) {
			pfrag->offset = 0;
			return true;
		}
		if (pfrag->offset + sz <= pfrag->size)
			return true;
		put_page(pfrag->page);
	}

	pfrag->offset = 0;
	if (SKB_FRAG_PAGE_ORDER &&
	    !static_branch_unlikely(&net_high_order_alloc_disable_key)) {
		/* Avoid direct reclaim but allow kswapd to wake */
		pfrag->page = alloc_pages((gfp & ~__GFP_DIRECT_RECLAIM) |
					  __GFP_COMP | __GFP_NOWARN |
					  __GFP_NORETRY,
					  SKB_FRAG_PAGE_ORDER);
		if (likely(pfrag->page)) {
			pfrag->size = PAGE_SIZE << SKB_FRAG_PAGE_ORDER;
			return true;
		}
	}
	pfrag->page = alloc_page(gfp);
	if (likely(pfrag->page)) {
		pfrag->size = PAGE_SIZE;
		return true;
	}
	return false;
}
EXPORT_SYMBOL(skb_page_frag_refill);

bool sk_page_frag_refill(struct sock *sk, struct page_frag *pfrag)
{
	if (likely(skb_page_frag_refill(32U, pfrag, sk->sk_allocation)))
		return true;

	sk_enter_memory_pressure(sk);
	sk_stream_moderate_sndbuf(sk);
	return false;
}
EXPORT_SYMBOL(sk_page_frag_refill);

void __lock_sock(struct sock *sk)
	__releases(&sk->sk_lock.slock)
	__acquires(&sk->sk_lock.slock)
{
	DEFINE_WAIT(wait);

	for (;;) {
		prepare_to_wait_exclusive(&sk->sk_lock.wq, &wait,
					TASK_UNINTERRUPTIBLE);
		spin_unlock_bh(&sk->sk_lock.slock);
		schedule();
		spin_lock_bh(&sk->sk_lock.slock);
		if (!sock_owned_by_user(sk))
			break;
	}
	finish_wait(&sk->sk_lock.wq, &wait);
}

void __release_sock(struct sock *sk)
	__releases(&sk->sk_lock.slock)
	__acquires(&sk->sk_lock.slock)
{
	struct sk_buff *skb, *next;

	while ((skb = sk->sk_backlog.head) != NULL) {
		sk->sk_backlog.head = sk->sk_backlog.tail = NULL;

		spin_unlock_bh(&sk->sk_lock.slock);

		do {
			next = skb->next;
			prefetch(next);
			DEBUG_NET_WARN_ON_ONCE(skb_dst_is_noref(skb));
			skb_mark_not_on_list(skb);
			sk_backlog_rcv(sk, skb);

			cond_resched();

			skb = next;
		} while (skb != NULL);

		spin_lock_bh(&sk->sk_lock.slock);
	}

	/*
	 * Doing the zeroing here guarantee we can not loop forever
	 * while a wild producer attempts to flood us.
	 */
	sk->sk_backlog.len = 0;
}

void __sk_flush_backlog(struct sock *sk)
{
	spin_lock_bh(&sk->sk_lock.slock);
	__release_sock(sk);
	spin_unlock_bh(&sk->sk_lock.slock);
}
EXPORT_SYMBOL_GPL(__sk_flush_backlog);

/**
 * sk_wait_data - wait for data to arrive at sk_receive_queue
 * @sk:    sock to wait on
 * @timeo: for how long
 * @skb:   last skb seen on sk_receive_queue
 *
 * Now socket state including sk->sk_err is changed only under lock,
 * hence we may omit checks after joining wait queue.
 * We check receive queue before schedule() only as optimization;
 * it is very likely that release_sock() added new data.
 */
int sk_wait_data(struct sock *sk, long *timeo, const struct sk_buff *skb)
{
	DEFINE_WAIT_FUNC(wait, woken_wake_function);
	int rc;

	add_wait_queue(sk_sleep(sk), &wait);
	sk_set_bit(SOCKWQ_ASYNC_WAITDATA, sk);
	rc = sk_wait_event(sk, timeo, skb_peek_tail(&sk->sk_receive_queue) != skb, &wait);
	sk_clear_bit(SOCKWQ_ASYNC_WAITDATA, sk);
	remove_wait_queue(sk_sleep(sk), &wait);
	return rc;
}
EXPORT_SYMBOL(sk_wait_data);

/**
 *	__sk_mem_raise_allocated - increase memory_allocated
 *	@sk: socket
 *	@size: memory size to allocate
 *	@amt: pages to allocate
 *	@kind: allocation type
 *
 *	Similar to __sk_mem_schedule(), but does not update sk_forward_alloc
 */
int __sk_mem_raise_allocated(struct sock *sk, int size, int amt, int kind)
{
	bool memcg_charge = mem_cgroup_sockets_enabled && sk->sk_memcg;
	struct proto *prot = sk->sk_prot;
	bool charged = true;
	long allocated;

	sk_memory_allocated_add(sk, amt);
	allocated = sk_memory_allocated(sk);
	if (memcg_charge &&
	    !(charged = mem_cgroup_charge_skmem(sk->sk_memcg, amt,
						gfp_memcg_charge())))
		goto suppress_allocation;

	/* Under limit. */
	if (allocated <= sk_prot_mem_limits(sk, 0)) {
		sk_leave_memory_pressure(sk);
		return 1;
	}

	/* Under pressure. */
	if (allocated > sk_prot_mem_limits(sk, 1))
		sk_enter_memory_pressure(sk);

	/* Over hard limit. */
	if (allocated > sk_prot_mem_limits(sk, 2))
		goto suppress_allocation;

	/* guarantee minimum buffer size under pressure */
	if (kind == SK_MEM_RECV) {
		if (atomic_read(&sk->sk_rmem_alloc) < sk_get_rmem0(sk, prot))
			return 1;

	} else { /* SK_MEM_SEND */
		int wmem0 = sk_get_wmem0(sk, prot);

		if (sk->sk_type == SOCK_STREAM) {
			if (sk->sk_wmem_queued < wmem0)
				return 1;
		} else if (refcount_read(&sk->sk_wmem_alloc) < wmem0) {
				return 1;
		}
	}

	if (sk_has_memory_pressure(sk)) {
		u64 alloc;

		if (!sk_under_memory_pressure(sk))
			return 1;
		alloc = sk_sockets_allocated_read_positive(sk);
		if (sk_prot_mem_limits(sk, 2) > alloc *
		    sk_mem_pages(sk->sk_wmem_queued +
				 atomic_read(&sk->sk_rmem_alloc) +
				 sk->sk_forward_alloc))
			return 1;
	}

suppress_allocation:

	if (kind == SK_MEM_SEND && sk->sk_type == SOCK_STREAM) {
		sk_stream_moderate_sndbuf(sk);

		/* Fail only if socket is _under_ its sndbuf.
		 * In this case we cannot block, so that we have to fail.
		 */
		if (sk->sk_wmem_queued + size >= sk->sk_sndbuf) {
			/* Force charge with __GFP_NOFAIL */
			if (memcg_charge && !charged) {
				mem_cgroup_charge_skmem(sk->sk_memcg, amt,
					gfp_memcg_charge() | __GFP_NOFAIL);
			}
			return 1;
		}
	}

	if (kind == SK_MEM_SEND || (kind == SK_MEM_RECV && charged))
		trace_sock_exceed_buf_limit(sk, prot, allocated, kind);

	sk_memory_allocated_sub(sk, amt);

	if (memcg_charge && charged)
		mem_cgroup_uncharge_skmem(sk->sk_memcg, amt);

	return 0;
}

/**
 *	__sk_mem_schedule - increase sk_forward_alloc and memory_allocated
 *	@sk: socket
 *	@size: memory size to allocate
 *	@kind: allocation type
 *
 *	If kind is SK_MEM_SEND, it means wmem allocation. Otherwise it means
 *	rmem allocation. This function assumes that protocols which have
 *	memory_pressure use sk_wmem_queued as write buffer accounting.
 */
int __sk_mem_schedule(struct sock *sk, int size, int kind)
{
	int ret, amt = sk_mem_pages(size);

	sk->sk_forward_alloc += amt << PAGE_SHIFT;
	ret = __sk_mem_raise_allocated(sk, size, amt, kind);
	if (!ret)
		sk->sk_forward_alloc -= amt << PAGE_SHIFT;
	return ret;
}
EXPORT_SYMBOL(__sk_mem_schedule);

/**
 *	__sk_mem_reduce_allocated - reclaim memory_allocated
 *	@sk: socket
 *	@amount: number of quanta
 *
 *	Similar to __sk_mem_reclaim(), but does not update sk_forward_alloc
 */
void __sk_mem_reduce_allocated(struct sock *sk, int amount)
{
	sk_memory_allocated_sub(sk, amount);

	if (mem_cgroup_sockets_enabled && sk->sk_memcg)
		mem_cgroup_uncharge_skmem(sk->sk_memcg, amount);

	if (sk_under_memory_pressure(sk) &&
	    (sk_memory_allocated(sk) < sk_prot_mem_limits(sk, 0)))
		sk_leave_memory_pressure(sk);
}

/**
 *	__sk_mem_reclaim - reclaim sk_forward_alloc and memory_allocated
 *	@sk: socket
 *	@amount: number of bytes (rounded down to a PAGE_SIZE multiple)
 */
void __sk_mem_reclaim(struct sock *sk, int amount)
{
	amount >>= PAGE_SHIFT;
	sk->sk_forward_alloc -= amount << PAGE_SHIFT;
	__sk_mem_reduce_allocated(sk, amount);
}
EXPORT_SYMBOL(__sk_mem_reclaim);

int sk_set_peek_off(struct sock *sk, int val)
{
	WRITE_ONCE(sk->sk_peek_off, val);
	return 0;
}
EXPORT_SYMBOL_GPL(sk_set_peek_off);

/*
 * Set of default routines for initialising struct proto_ops when
 * the protocol does not support a particular function. In certain
 * cases where it makes no sense for a protocol to have a "do nothing"
 * function, some default processing is provided.
 */

int sock_no_bind(struct socket *sock, struct sockaddr *saddr, int len)
{
	return -EOPNOTSUPP;
}
EXPORT_SYMBOL(sock_no_bind);

int sock_no_connect(struct socket *sock, struct sockaddr *saddr,
		    int len, int flags)
{
	return -EOPNOTSUPP;
}
EXPORT_SYMBOL(sock_no_connect);

int sock_no_socketpair(struct socket *sock1, struct socket *sock2)
{
	return -EOPNOTSUPP;
}
EXPORT_SYMBOL(sock_no_socketpair);

int sock_no_accept(struct socket *sock, struct socket *newsock, int flags,
		   bool kern)
{
	return -EOPNOTSUPP;
}
EXPORT_SYMBOL(sock_no_accept);

int sock_no_getname(struct socket *sock, struct sockaddr *saddr,
		    int peer)
{
	return -EOPNOTSUPP;
}
EXPORT_SYMBOL(sock_no_getname);

int sock_no_ioctl(struct socket *sock, unsigned int cmd, unsigned long arg)
{
	return -EOPNOTSUPP;
}
EXPORT_SYMBOL(sock_no_ioctl);

int sock_no_listen(struct socket *sock, int backlog)
{
	return -EOPNOTSUPP;
}
EXPORT_SYMBOL(sock_no_listen);

int sock_no_shutdown(struct socket *sock, int how)
{
	return -EOPNOTSUPP;
}
EXPORT_SYMBOL(sock_no_shutdown);

int sock_no_sendmsg(struct socket *sock, struct msghdr *m, size_t len)
{
	return -EOPNOTSUPP;
}
EXPORT_SYMBOL(sock_no_sendmsg);

int sock_no_sendmsg_locked(struct sock *sk, struct msghdr *m, size_t len)
{
	return -EOPNOTSUPP;
}
EXPORT_SYMBOL(sock_no_sendmsg_locked);

int sock_no_recvmsg(struct socket *sock, struct msghdr *m, size_t len,
		    int flags)
{
	return -EOPNOTSUPP;
}
EXPORT_SYMBOL(sock_no_recvmsg);

int sock_no_mmap(struct file *file, struct socket *sock, struct vm_area_struct *vma)
{
	/* Mirror missing mmap method error code */
	return -ENODEV;
}
EXPORT_SYMBOL(sock_no_mmap);

/*
 * When a file is received (via SCM_RIGHTS, etc), we must bump the
 * various sock-based usage counts.
 */
void __receive_sock(struct file *file)
{
	struct socket *sock;

	sock = sock_from_file(file);
	if (sock) {
		sock_update_netprioidx(&sock->sk->sk_cgrp_data);
		sock_update_classid(&sock->sk->sk_cgrp_data);
	}
}

ssize_t sock_no_sendpage(struct socket *sock, struct page *page, int offset, size_t size, int flags)
{
	ssize_t res;
	struct msghdr msg = {.msg_flags = flags};
	struct kvec iov;
	char *kaddr = kmap(page);
	iov.iov_base = kaddr + offset;
	iov.iov_len = size;
	res = kernel_sendmsg(sock, &msg, &iov, 1, size);
	kunmap(page);
	return res;
}
EXPORT_SYMBOL(sock_no_sendpage);

ssize_t sock_no_sendpage_locked(struct sock *sk, struct page *page,
				int offset, size_t size, int flags)
{
	ssize_t res;
	struct msghdr msg = {.msg_flags = flags};
	struct kvec iov;
	char *kaddr = kmap(page);

	iov.iov_base = kaddr + offset;
	iov.iov_len = size;
	res = kernel_sendmsg_locked(sk, &msg, &iov, 1, size);
	kunmap(page);
	return res;
}
EXPORT_SYMBOL(sock_no_sendpage_locked);

/*
 *	Default Socket Callbacks
 */

static void sock_def_wakeup(struct sock *sk)
{
	struct socket_wq *wq;

	rcu_read_lock();
	wq = rcu_dereference(sk->sk_wq);
	if (skwq_has_sleeper(wq))
		wake_up_interruptible_all(&wq->wait);
	rcu_read_unlock();
}

static void sock_def_error_report(struct sock *sk)
{
	struct socket_wq *wq;

	rcu_read_lock();
	wq = rcu_dereference(sk->sk_wq);
	if (skwq_has_sleeper(wq))
		wake_up_interruptible_poll(&wq->wait, EPOLLERR);
	sk_wake_async(sk, SOCK_WAKE_IO, POLL_ERR);
	rcu_read_unlock();
}

void sock_def_readable(struct sock *sk)
{
	struct socket_wq *wq;

	trace_sk_data_ready(sk);

	rcu_read_lock();
	wq = rcu_dereference(sk->sk_wq);
	if (skwq_has_sleeper(wq))
		wake_up_interruptible_sync_poll(&wq->wait, EPOLLIN | EPOLLPRI |
						EPOLLRDNORM | EPOLLRDBAND);
	sk_wake_async(sk, SOCK_WAKE_WAITD, POLL_IN);
	rcu_read_unlock();
}

static void sock_def_write_space(struct sock *sk)
{
	struct socket_wq *wq;

	rcu_read_lock();

	/* Do not wake up a writer until he can make "significant"
	 * progress.  --DaveM
	 */
	if (sock_writeable(sk)) {
		wq = rcu_dereference(sk->sk_wq);
		if (skwq_has_sleeper(wq))
			wake_up_interruptible_sync_poll(&wq->wait, EPOLLOUT |
						EPOLLWRNORM | EPOLLWRBAND);

		/* Should agree with poll, otherwise some programs break */
		sk_wake_async(sk, SOCK_WAKE_SPACE, POLL_OUT);
	}

	rcu_read_unlock();
}

/* An optimised version of sock_def_write_space(), should only be called
 * for SOCK_RCU_FREE sockets under RCU read section and after putting
 * ->sk_wmem_alloc.
 */
static void sock_def_write_space_wfree(struct sock *sk)
{
	/* Do not wake up a writer until he can make "significant"
	 * progress.  --DaveM
	 */
	if (sock_writeable(sk)) {
		struct socket_wq *wq = rcu_dereference(sk->sk_wq);

		/* rely on refcount_sub from sock_wfree() */
		smp_mb__after_atomic();
		if (wq && waitqueue_active(&wq->wait))
			wake_up_interruptible_sync_poll(&wq->wait, EPOLLOUT |
						EPOLLWRNORM | EPOLLWRBAND);

		/* Should agree with poll, otherwise some programs break */
		sk_wake_async(sk, SOCK_WAKE_SPACE, POLL_OUT);
	}
}

static void sock_def_destruct(struct sock *sk)
{
}

void sk_send_sigurg(struct sock *sk)
{
	if (sk->sk_socket && sk->sk_socket->file)
		if (send_sigurg(&sk->sk_socket->file->f_owner))
			sk_wake_async(sk, SOCK_WAKE_URG, POLL_PRI);
}
EXPORT_SYMBOL(sk_send_sigurg);

void sk_reset_timer(struct sock *sk, struct timer_list* timer,
		    unsigned long expires)
{
	if (!mod_timer(timer, expires))
		sock_hold(sk);
}
EXPORT_SYMBOL(sk_reset_timer);

void sk_stop_timer(struct sock *sk, struct timer_list* timer)
{
	if (del_timer(timer))
		__sock_put(sk);
}
EXPORT_SYMBOL(sk_stop_timer);

void sk_stop_timer_sync(struct sock *sk, struct timer_list *timer)
{
	if (del_timer_sync(timer))
		__sock_put(sk);
}
EXPORT_SYMBOL(sk_stop_timer_sync);

void sock_init_data_uid(struct socket *sock, struct sock *sk, kuid_t uid)
{
	sk_init_common(sk);
	sk->sk_send_head	=	NULL;

	timer_setup(&sk->sk_timer, NULL, 0);

	sk->sk_allocation	=	GFP_KERNEL;
	sk->sk_rcvbuf		=	READ_ONCE(sysctl_rmem_default);
	sk->sk_sndbuf		=	READ_ONCE(sysctl_wmem_default);
	sk->sk_state		=	TCP_CLOSE;
	sk->sk_use_task_frag	=	true;
	sk_set_socket(sk, sock);

	sock_set_flag(sk, SOCK_ZAPPED);

	if (sock) {
		sk->sk_type	=	sock->type;
		RCU_INIT_POINTER(sk->sk_wq, &sock->wq);
		sock->sk	=	sk;
	} else {
		RCU_INIT_POINTER(sk->sk_wq, NULL);
	}
	sk->sk_uid	=	uid;

	rwlock_init(&sk->sk_callback_lock);
	if (sk->sk_kern_sock)
		lockdep_set_class_and_name(
			&sk->sk_callback_lock,
			af_kern_callback_keys + sk->sk_family,
			af_family_kern_clock_key_strings[sk->sk_family]);
	else
		lockdep_set_class_and_name(
			&sk->sk_callback_lock,
			af_callback_keys + sk->sk_family,
			af_family_clock_key_strings[sk->sk_family]);

	sk->sk_state_change	=	sock_def_wakeup;
	sk->sk_data_ready	=	sock_def_readable;
	sk->sk_write_space	=	sock_def_write_space;
	sk->sk_error_report	=	sock_def_error_report;
	sk->sk_destruct		=	sock_def_destruct;

	sk->sk_frag.page	=	NULL;
	sk->sk_frag.offset	=	0;
	sk->sk_peek_off		=	-1;

	sk->sk_peer_pid 	=	NULL;
	sk->sk_peer_cred	=	NULL;
	spin_lock_init(&sk->sk_peer_lock);

	sk->sk_write_pending	=	0;
	sk->sk_rcvlowat		=	1;
	sk->sk_rcvtimeo		=	MAX_SCHEDULE_TIMEOUT;
	sk->sk_sndtimeo		=	MAX_SCHEDULE_TIMEOUT;

	sk->sk_stamp = SK_DEFAULT_STAMP;
#if BITS_PER_LONG==32
	seqlock_init(&sk->sk_stamp_seq);
#endif
	atomic_set(&sk->sk_zckey, 0);

#ifdef CONFIG_NET_RX_BUSY_POLL
	sk->sk_napi_id		=	0;
	sk->sk_ll_usec		=	READ_ONCE(sysctl_net_busy_read);
#endif

	sk->sk_max_pacing_rate = ~0UL;
	sk->sk_pacing_rate = ~0UL;
	WRITE_ONCE(sk->sk_pacing_shift, 10);
	sk->sk_incoming_cpu = -1;
	sk->sk_txrehash = SOCK_TXREHASH_DEFAULT;

	sk_rx_queue_clear(sk);
	/*
	 * Before updating sk_refcnt, we must commit prior changes to memory
	 * (Documentation/RCU/rculist_nulls.rst for details)
	 */
	smp_wmb();
	refcount_set(&sk->sk_refcnt, 1);
	atomic_set(&sk->sk_drops, 0);
}
EXPORT_SYMBOL(sock_init_data_uid);

void sock_init_data(struct socket *sock, struct sock *sk)
{
	kuid_t uid = sock ?
		SOCK_INODE(sock)->i_uid :
		make_kuid(sock_net(sk)->user_ns, 0);

	sock_init_data_uid(sock, sk, uid);
}
EXPORT_SYMBOL(sock_init_data);

void lock_sock_nested(struct sock *sk, int subclass)
{
	/* The sk_lock has mutex_lock() semantics here. */
	mutex_acquire(&sk->sk_lock.dep_map, subclass, 0, _RET_IP_);

	might_sleep();
	spin_lock_bh(&sk->sk_lock.slock);
	if (sock_owned_by_user_nocheck(sk))
		__lock_sock(sk);
	sk->sk_lock.owned = 1;
	spin_unlock_bh(&sk->sk_lock.slock);
}
EXPORT_SYMBOL(lock_sock_nested);

void release_sock(struct sock *sk)
{
	spin_lock_bh(&sk->sk_lock.slock);
	if (sk->sk_backlog.tail)
		__release_sock(sk);

	/* Warning : release_cb() might need to release sk ownership,
	 * ie call sock_release_ownership(sk) before us.
	 */
	if (sk->sk_prot->release_cb)
		sk->sk_prot->release_cb(sk);

	sock_release_ownership(sk);
	if (waitqueue_active(&sk->sk_lock.wq))
		wake_up(&sk->sk_lock.wq);
	spin_unlock_bh(&sk->sk_lock.slock);
}
EXPORT_SYMBOL(release_sock);

bool __lock_sock_fast(struct sock *sk) __acquires(&sk->sk_lock.slock)
{
	might_sleep();
	spin_lock_bh(&sk->sk_lock.slock);

<<<<<<< HEAD
	if (!sk->sk_lock.owned) {
=======
	if (!sock_owned_by_user_nocheck(sk)) {
>>>>>>> eb3cdb58
		/*
		 * Fast path return with bottom halves disabled and
		 * sock::sk_lock.slock held.
		 *
		 * The 'mutex' is not contended and holding
		 * sock::sk_lock.slock prevents all other lockers to
		 * proceed so the corresponding unlock_sock_fast() can
		 * avoid the slow path of release_sock() completely and
		 * just release slock.
		 *
		 * From a semantical POV this is equivalent to 'acquiring'
		 * the 'mutex', hence the corresponding lockdep
		 * mutex_release() has to happen in the fast path of
		 * unlock_sock_fast().
		 */
		return false;
	}

	__lock_sock(sk);
	sk->sk_lock.owned = 1;
	__acquire(&sk->sk_lock.slock);
	spin_unlock_bh(&sk->sk_lock.slock);
	return true;
}
EXPORT_SYMBOL(__lock_sock_fast);

int sock_gettstamp(struct socket *sock, void __user *userstamp,
		   bool timeval, bool time32)
{
	struct sock *sk = sock->sk;
	struct timespec64 ts;

	sock_enable_timestamp(sk, SOCK_TIMESTAMP);
	ts = ktime_to_timespec64(sock_read_timestamp(sk));
	if (ts.tv_sec == -1)
		return -ENOENT;
	if (ts.tv_sec == 0) {
		ktime_t kt = ktime_get_real();
		sock_write_timestamp(sk, kt);
		ts = ktime_to_timespec64(kt);
	}

	if (timeval)
		ts.tv_nsec /= 1000;

#ifdef CONFIG_COMPAT_32BIT_TIME
	if (time32)
		return put_old_timespec32(&ts, userstamp);
#endif
#ifdef CONFIG_SPARC64
	/* beware of padding in sparc64 timeval */
	if (timeval && !in_compat_syscall()) {
		struct __kernel_old_timeval __user tv = {
			.tv_sec = ts.tv_sec,
			.tv_usec = ts.tv_nsec,
		};
		if (copy_to_user(userstamp, &tv, sizeof(tv)))
			return -EFAULT;
		return 0;
	}
#endif
	return put_timespec64(&ts, userstamp);
}
EXPORT_SYMBOL(sock_gettstamp);

void sock_enable_timestamp(struct sock *sk, enum sock_flags flag)
{
	if (!sock_flag(sk, flag)) {
		unsigned long previous_flags = sk->sk_flags;

		sock_set_flag(sk, flag);
		/*
		 * we just set one of the two flags which require net
		 * time stamping, but time stamping might have been on
		 * already because of the other one
		 */
		if (sock_needs_netstamp(sk) &&
		    !(previous_flags & SK_FLAGS_TIMESTAMP))
			net_enable_timestamp();
	}
}

int sock_recv_errqueue(struct sock *sk, struct msghdr *msg, int len,
		       int level, int type)
{
	struct sock_exterr_skb *serr;
	struct sk_buff *skb;
	int copied, err;

	err = -EAGAIN;
	skb = sock_dequeue_err_skb(sk);
	if (skb == NULL)
		goto out;

	copied = skb->len;
	if (copied > len) {
		msg->msg_flags |= MSG_TRUNC;
		copied = len;
	}
	err = skb_copy_datagram_msg(skb, 0, msg, copied);
	if (err)
		goto out_free_skb;

	sock_recv_timestamp(msg, sk, skb);

	serr = SKB_EXT_ERR(skb);
	put_cmsg(msg, level, type, sizeof(serr->ee), &serr->ee);

	msg->msg_flags |= MSG_ERRQUEUE;
	err = copied;

out_free_skb:
	kfree_skb(skb);
out:
	return err;
}
EXPORT_SYMBOL(sock_recv_errqueue);

/*
 *	Get a socket option on an socket.
 *
 *	FIX: POSIX 1003.1g is very ambiguous here. It states that
 *	asynchronous errors should be reported by getsockopt. We assume
 *	this means if you specify SO_ERROR (otherwise whats the point of it).
 */
int sock_common_getsockopt(struct socket *sock, int level, int optname,
			   char __user *optval, int __user *optlen)
{
	struct sock *sk = sock->sk;

	/* IPV6_ADDRFORM can change sk->sk_prot under us. */
	return READ_ONCE(sk->sk_prot)->getsockopt(sk, level, optname, optval, optlen);
}
EXPORT_SYMBOL(sock_common_getsockopt);

int sock_common_recvmsg(struct socket *sock, struct msghdr *msg, size_t size,
			int flags)
{
	struct sock *sk = sock->sk;
	int addr_len = 0;
	int err;

	err = sk->sk_prot->recvmsg(sk, msg, size, flags, &addr_len);
	if (err >= 0)
		msg->msg_namelen = addr_len;
	return err;
}
EXPORT_SYMBOL(sock_common_recvmsg);

/*
 *	Set socket options on an inet socket.
 */
int sock_common_setsockopt(struct socket *sock, int level, int optname,
			   sockptr_t optval, unsigned int optlen)
{
	struct sock *sk = sock->sk;

	/* IPV6_ADDRFORM can change sk->sk_prot under us. */
	return READ_ONCE(sk->sk_prot)->setsockopt(sk, level, optname, optval, optlen);
}
EXPORT_SYMBOL(sock_common_setsockopt);

void sk_common_release(struct sock *sk)
{
	if (sk->sk_prot->destroy)
		sk->sk_prot->destroy(sk);

	/*
	 * Observation: when sk_common_release is called, processes have
	 * no access to socket. But net still has.
	 * Step one, detach it from networking:
	 *
	 * A. Remove from hash tables.
	 */

	sk->sk_prot->unhash(sk);

	/*
	 * In this point socket cannot receive new packets, but it is possible
	 * that some packets are in flight because some CPU runs receiver and
	 * did hash table lookup before we unhashed socket. They will achieve
	 * receive queue and will be purged by socket destructor.
	 *
	 * Also we still have packets pending on receive queue and probably,
	 * our own packets waiting in device queues. sock_destroy will drain
	 * receive queue, but transmitted packets will delay socket destruction
	 * until the last reference will be released.
	 */

	sock_orphan(sk);

	xfrm_sk_free_policy(sk);

	sock_put(sk);
}
EXPORT_SYMBOL(sk_common_release);

void sk_get_meminfo(const struct sock *sk, u32 *mem)
{
	memset(mem, 0, sizeof(*mem) * SK_MEMINFO_VARS);

	mem[SK_MEMINFO_RMEM_ALLOC] = sk_rmem_alloc_get(sk);
	mem[SK_MEMINFO_RCVBUF] = READ_ONCE(sk->sk_rcvbuf);
	mem[SK_MEMINFO_WMEM_ALLOC] = sk_wmem_alloc_get(sk);
	mem[SK_MEMINFO_SNDBUF] = READ_ONCE(sk->sk_sndbuf);
	mem[SK_MEMINFO_FWD_ALLOC] = sk->sk_forward_alloc;
	mem[SK_MEMINFO_WMEM_QUEUED] = READ_ONCE(sk->sk_wmem_queued);
	mem[SK_MEMINFO_OPTMEM] = atomic_read(&sk->sk_omem_alloc);
	mem[SK_MEMINFO_BACKLOG] = READ_ONCE(sk->sk_backlog.len);
	mem[SK_MEMINFO_DROPS] = atomic_read(&sk->sk_drops);
}

#ifdef CONFIG_PROC_FS
static DECLARE_BITMAP(proto_inuse_idx, PROTO_INUSE_NR);

int sock_prot_inuse_get(struct net *net, struct proto *prot)
{
	int cpu, idx = prot->inuse_idx;
	int res = 0;

	for_each_possible_cpu(cpu)
		res += per_cpu_ptr(net->core.prot_inuse, cpu)->val[idx];

	return res >= 0 ? res : 0;
}
EXPORT_SYMBOL_GPL(sock_prot_inuse_get);

int sock_inuse_get(struct net *net)
{
	int cpu, res = 0;

	for_each_possible_cpu(cpu)
		res += per_cpu_ptr(net->core.prot_inuse, cpu)->all;

	return res;
}

EXPORT_SYMBOL_GPL(sock_inuse_get);

static int __net_init sock_inuse_init_net(struct net *net)
{
	net->core.prot_inuse = alloc_percpu(struct prot_inuse);
	if (net->core.prot_inuse == NULL)
		return -ENOMEM;
	return 0;
}

static void __net_exit sock_inuse_exit_net(struct net *net)
{
	free_percpu(net->core.prot_inuse);
}

static struct pernet_operations net_inuse_ops = {
	.init = sock_inuse_init_net,
	.exit = sock_inuse_exit_net,
};

static __init int net_inuse_init(void)
{
	if (register_pernet_subsys(&net_inuse_ops))
		panic("Cannot initialize net inuse counters");

	return 0;
}

core_initcall(net_inuse_init);

static int assign_proto_idx(struct proto *prot)
{
	prot->inuse_idx = find_first_zero_bit(proto_inuse_idx, PROTO_INUSE_NR);

	if (unlikely(prot->inuse_idx == PROTO_INUSE_NR - 1)) {
		pr_err("PROTO_INUSE_NR exhausted\n");
		return -ENOSPC;
	}

	set_bit(prot->inuse_idx, proto_inuse_idx);
	return 0;
}

static void release_proto_idx(struct proto *prot)
{
	if (prot->inuse_idx != PROTO_INUSE_NR - 1)
		clear_bit(prot->inuse_idx, proto_inuse_idx);
}
#else
static inline int assign_proto_idx(struct proto *prot)
{
	return 0;
}

static inline void release_proto_idx(struct proto *prot)
{
}

#endif

static void tw_prot_cleanup(struct timewait_sock_ops *twsk_prot)
{
	if (!twsk_prot)
		return;
	kfree(twsk_prot->twsk_slab_name);
	twsk_prot->twsk_slab_name = NULL;
	kmem_cache_destroy(twsk_prot->twsk_slab);
	twsk_prot->twsk_slab = NULL;
}

static int tw_prot_init(const struct proto *prot)
{
	struct timewait_sock_ops *twsk_prot = prot->twsk_prot;

	if (!twsk_prot)
		return 0;

	twsk_prot->twsk_slab_name = kasprintf(GFP_KERNEL, "tw_sock_%s",
					      prot->name);
	if (!twsk_prot->twsk_slab_name)
		return -ENOMEM;

	twsk_prot->twsk_slab =
		kmem_cache_create(twsk_prot->twsk_slab_name,
				  twsk_prot->twsk_obj_size, 0,
				  SLAB_ACCOUNT | prot->slab_flags,
				  NULL);
	if (!twsk_prot->twsk_slab) {
		pr_crit("%s: Can't create timewait sock SLAB cache!\n",
			prot->name);
		return -ENOMEM;
	}

	return 0;
}

static void req_prot_cleanup(struct request_sock_ops *rsk_prot)
{
	if (!rsk_prot)
		return;
	kfree(rsk_prot->slab_name);
	rsk_prot->slab_name = NULL;
	kmem_cache_destroy(rsk_prot->slab);
	rsk_prot->slab = NULL;
}

static int req_prot_init(const struct proto *prot)
{
	struct request_sock_ops *rsk_prot = prot->rsk_prot;

	if (!rsk_prot)
		return 0;

	rsk_prot->slab_name = kasprintf(GFP_KERNEL, "request_sock_%s",
					prot->name);
	if (!rsk_prot->slab_name)
		return -ENOMEM;

	rsk_prot->slab = kmem_cache_create(rsk_prot->slab_name,
					   rsk_prot->obj_size, 0,
					   SLAB_ACCOUNT | prot->slab_flags,
					   NULL);

	if (!rsk_prot->slab) {
		pr_crit("%s: Can't create request sock SLAB cache!\n",
			prot->name);
		return -ENOMEM;
	}
	return 0;
}

int proto_register(struct proto *prot, int alloc_slab)
{
	int ret = -ENOBUFS;

	if (prot->memory_allocated && !prot->sysctl_mem) {
		pr_err("%s: missing sysctl_mem\n", prot->name);
		return -EINVAL;
	}
	if (prot->memory_allocated && !prot->per_cpu_fw_alloc) {
		pr_err("%s: missing per_cpu_fw_alloc\n", prot->name);
		return -EINVAL;
	}
	if (alloc_slab) {
		prot->slab = kmem_cache_create_usercopy(prot->name,
					prot->obj_size, 0,
					SLAB_HWCACHE_ALIGN | SLAB_ACCOUNT |
					prot->slab_flags,
					prot->useroffset, prot->usersize,
					NULL);

		if (prot->slab == NULL) {
			pr_crit("%s: Can't create sock SLAB cache!\n",
				prot->name);
			goto out;
		}

		if (req_prot_init(prot))
			goto out_free_request_sock_slab;

		if (tw_prot_init(prot))
			goto out_free_timewait_sock_slab;
	}

	mutex_lock(&proto_list_mutex);
	ret = assign_proto_idx(prot);
	if (ret) {
		mutex_unlock(&proto_list_mutex);
		goto out_free_timewait_sock_slab;
	}
	list_add(&prot->node, &proto_list);
	mutex_unlock(&proto_list_mutex);
	return ret;

out_free_timewait_sock_slab:
	if (alloc_slab)
		tw_prot_cleanup(prot->twsk_prot);
out_free_request_sock_slab:
	if (alloc_slab) {
		req_prot_cleanup(prot->rsk_prot);

		kmem_cache_destroy(prot->slab);
		prot->slab = NULL;
	}
out:
	return ret;
}
EXPORT_SYMBOL(proto_register);

void proto_unregister(struct proto *prot)
{
	mutex_lock(&proto_list_mutex);
	release_proto_idx(prot);
	list_del(&prot->node);
	mutex_unlock(&proto_list_mutex);

	kmem_cache_destroy(prot->slab);
	prot->slab = NULL;

	req_prot_cleanup(prot->rsk_prot);
	tw_prot_cleanup(prot->twsk_prot);
}
EXPORT_SYMBOL(proto_unregister);

int sock_load_diag_module(int family, int protocol)
{
	if (!protocol) {
		if (!sock_is_registered(family))
			return -ENOENT;

		return request_module("net-pf-%d-proto-%d-type-%d", PF_NETLINK,
				      NETLINK_SOCK_DIAG, family);
	}

#ifdef CONFIG_INET
	if (family == AF_INET &&
	    protocol != IPPROTO_RAW &&
	    protocol < MAX_INET_PROTOS &&
	    !rcu_access_pointer(inet_protos[protocol]))
		return -ENOENT;
#endif

	return request_module("net-pf-%d-proto-%d-type-%d-%d", PF_NETLINK,
			      NETLINK_SOCK_DIAG, family, protocol);
}
EXPORT_SYMBOL(sock_load_diag_module);

#ifdef CONFIG_PROC_FS
static void *proto_seq_start(struct seq_file *seq, loff_t *pos)
	__acquires(proto_list_mutex)
{
	mutex_lock(&proto_list_mutex);
	return seq_list_start_head(&proto_list, *pos);
}

static void *proto_seq_next(struct seq_file *seq, void *v, loff_t *pos)
{
	return seq_list_next(v, &proto_list, pos);
}

static void proto_seq_stop(struct seq_file *seq, void *v)
	__releases(proto_list_mutex)
{
	mutex_unlock(&proto_list_mutex);
}

static char proto_method_implemented(const void *method)
{
	return method == NULL ? 'n' : 'y';
}
static long sock_prot_memory_allocated(struct proto *proto)
{
	return proto->memory_allocated != NULL ? proto_memory_allocated(proto) : -1L;
}

static const char *sock_prot_memory_pressure(struct proto *proto)
{
	return proto->memory_pressure != NULL ?
	proto_memory_pressure(proto) ? "yes" : "no" : "NI";
}

static void proto_seq_printf(struct seq_file *seq, struct proto *proto)
{

	seq_printf(seq, "%-9s %4u %6d  %6ld   %-3s %6u   %-3s  %-10s "
			"%2c %2c %2c %2c %2c %2c %2c %2c %2c %2c %2c %2c %2c %2c %2c %2c %2c %2c %2c\n",
		   proto->name,
		   proto->obj_size,
		   sock_prot_inuse_get(seq_file_net(seq), proto),
		   sock_prot_memory_allocated(proto),
		   sock_prot_memory_pressure(proto),
		   proto->max_header,
		   proto->slab == NULL ? "no" : "yes",
		   module_name(proto->owner),
		   proto_method_implemented(proto->close),
		   proto_method_implemented(proto->connect),
		   proto_method_implemented(proto->disconnect),
		   proto_method_implemented(proto->accept),
		   proto_method_implemented(proto->ioctl),
		   proto_method_implemented(proto->init),
		   proto_method_implemented(proto->destroy),
		   proto_method_implemented(proto->shutdown),
		   proto_method_implemented(proto->setsockopt),
		   proto_method_implemented(proto->getsockopt),
		   proto_method_implemented(proto->sendmsg),
		   proto_method_implemented(proto->recvmsg),
		   proto_method_implemented(proto->sendpage),
		   proto_method_implemented(proto->bind),
		   proto_method_implemented(proto->backlog_rcv),
		   proto_method_implemented(proto->hash),
		   proto_method_implemented(proto->unhash),
		   proto_method_implemented(proto->get_port),
		   proto_method_implemented(proto->enter_memory_pressure));
}

static int proto_seq_show(struct seq_file *seq, void *v)
{
	if (v == &proto_list)
		seq_printf(seq, "%-9s %-4s %-8s %-6s %-5s %-7s %-4s %-10s %s",
			   "protocol",
			   "size",
			   "sockets",
			   "memory",
			   "press",
			   "maxhdr",
			   "slab",
			   "module",
			   "cl co di ac io in de sh ss gs se re sp bi br ha uh gp em\n");
	else
		proto_seq_printf(seq, list_entry(v, struct proto, node));
	return 0;
}

static const struct seq_operations proto_seq_ops = {
	.start  = proto_seq_start,
	.next   = proto_seq_next,
	.stop   = proto_seq_stop,
	.show   = proto_seq_show,
};

static __net_init int proto_init_net(struct net *net)
{
	if (!proc_create_net("protocols", 0444, net->proc_net, &proto_seq_ops,
			sizeof(struct seq_net_private)))
		return -ENOMEM;

	return 0;
}

static __net_exit void proto_exit_net(struct net *net)
{
	remove_proc_entry("protocols", net->proc_net);
}


static __net_initdata struct pernet_operations proto_net_ops = {
	.init = proto_init_net,
	.exit = proto_exit_net,
};

static int __init proto_init(void)
{
	return register_pernet_subsys(&proto_net_ops);
}

subsys_initcall(proto_init);

#endif /* PROC_FS */

#ifdef CONFIG_NET_RX_BUSY_POLL
bool sk_busy_loop_end(void *p, unsigned long start_time)
{
	struct sock *sk = p;

	return !skb_queue_empty_lockless(&sk->sk_receive_queue) ||
	       sk_busy_loop_timeout(sk, start_time);
}
EXPORT_SYMBOL(sk_busy_loop_end);
#endif /* CONFIG_NET_RX_BUSY_POLL */

int sock_bind_add(struct sock *sk, struct sockaddr *addr, int addr_len)
{
	if (!sk->sk_prot->bind_add)
		return -EOPNOTSUPP;
	return sk->sk_prot->bind_add(sk, addr, addr_len);
}
EXPORT_SYMBOL(sock_bind_add);<|MERGE_RESOLUTION|>--- conflicted
+++ resolved
@@ -1491,8 +1491,6 @@
 		ret = sock_bindtoindex_locked(sk, val);
 		break;
 
-<<<<<<< HEAD
-=======
 	case SO_BUF_LOCK:
 		if (val & ~SOCK_BUF_LOCK_MASK) {
 			ret = -EINVAL;
@@ -1519,22 +1517,17 @@
 		break;
 	}
 
->>>>>>> eb3cdb58
 	case SO_TXREHASH:
 		if (val < -1 || val > 1) {
 			ret = -EINVAL;
 			break;
 		}
-<<<<<<< HEAD
-		sk->sk_txrehash = (u8)val;
-=======
 		if ((u8)val == SOCK_TXREHASH_DEFAULT)
 			val = READ_ONCE(sock_net(sk)->core.sysctl_txrehash);
 		/* Paired with READ_ONCE() in tcp_rtx_synack()
 		 * and sk_getsockopt().
 		 */
 		WRITE_ONCE(sk->sk_txrehash, (u8)val);
->>>>>>> eb3cdb58
 		break;
 
 	default:
@@ -1747,11 +1740,7 @@
 		cred_to_ucred(sk->sk_peer_pid, sk->sk_peer_cred, &peercred);
 		spin_unlock(&sk->sk_peer_lock);
 
-<<<<<<< HEAD
-		if (copy_to_user(optval, &peercred, len))
-=======
 		if (copy_to_sockptr(optval, &peercred, len))
->>>>>>> eb3cdb58
 			return -EFAULT;
 		goto lenout;
 	}
@@ -1769,19 +1758,11 @@
 		if (len < n * sizeof(gid_t)) {
 			len = n * sizeof(gid_t);
 			put_cred(cred);
-<<<<<<< HEAD
-			return put_user(len, optlen) ? -EFAULT : -ERANGE;
-		}
-		len = n * sizeof(gid_t);
-
-		ret = groups_to_user((gid_t __user *)optval, cred->group_info);
-=======
 			return copy_to_sockptr(optlen, &len, sizeof(int)) ? -EFAULT : -ERANGE;
 		}
 		len = n * sizeof(gid_t);
 
 		ret = groups_to_user(optval, cred->group_info);
->>>>>>> eb3cdb58
 		put_cred(cred);
 		if (ret)
 			return ret;
@@ -1945,10 +1926,6 @@
 		v.val64 = sock_net(sk)->net_cookie;
 		break;
 
-<<<<<<< HEAD
-	case SO_TXREHASH:
-		v.val = sk->sk_txrehash;
-=======
 	case SO_BUF_LOCK:
 		v.val = sk->sk_userlocks & SOCK_BUF_LOCK_MASK;
 		break;
@@ -1960,7 +1937,6 @@
 	case SO_TXREHASH:
 		/* Paired with WRITE_ONCE() in sk_setsockopt() */
 		v.val = READ_ONCE(sk->sk_txrehash);
->>>>>>> eb3cdb58
 		break;
 
 	default:
@@ -2192,9 +2168,6 @@
 {
 	bool use_call_rcu = sock_flag(sk, SOCK_RCU_FREE);
 
-	WARN_ON_ONCE(!llist_empty(&sk->defer_list));
-	sk_defer_free_flush(sk);
-
 	if (rcu_access_pointer(sk->sk_reuseport_cb)) {
 		reuseport_detach_sock(sk);
 		use_call_rcu = true;
@@ -2274,10 +2247,6 @@
 
 	/* SANITY */
 	if (likely(newsk->sk_net_refcnt)) {
-<<<<<<< HEAD
-		get_net(sock_net(newsk));
-		sock_inuse_add(sock_net(newsk), 1);
-=======
 		get_net_track(sock_net(newsk), &newsk->ns_tracker, priority);
 		sock_inuse_add(sock_net(newsk), 1);
 	} else {
@@ -2288,7 +2257,6 @@
 		 */
 		__netns_tracker_alloc(sock_net(newsk), &newsk->ns_tracker,
 				      false, priority);
->>>>>>> eb3cdb58
 	}
 	sk_node_init(&newsk->sk_node);
 	sock_lock_init(newsk);
@@ -2426,12 +2394,7 @@
 			sk->sk_route_caps &= ~NETIF_F_GSO_MASK;
 		} else {
 			sk->sk_route_caps |= NETIF_F_SG | NETIF_F_HW_CSUM;
-<<<<<<< HEAD
-			/* pairs with the WRITE_ONCE() in netif_set_gso_max_size() */
-			sk->sk_gso_max_size = READ_ONCE(dst->dev->gso_max_size);
-=======
 			sk->sk_gso_max_size = sk_dst_gso_max_size(sk, dst);
->>>>>>> eb3cdb58
 			/* pairs with the WRITE_ONCE() in netif_set_gso_max_segs() */
 			max_segs = max_t(u32, READ_ONCE(dst->dev->gso_max_segs), 1);
 		}
@@ -3490,7 +3453,6 @@
 	sk->sk_pacing_rate = ~0UL;
 	WRITE_ONCE(sk->sk_pacing_shift, 10);
 	sk->sk_incoming_cpu = -1;
-	sk->sk_txrehash = SOCK_TXREHASH_DEFAULT;
 
 	sk_rx_queue_clear(sk);
 	/*
@@ -3551,11 +3513,7 @@
 	might_sleep();
 	spin_lock_bh(&sk->sk_lock.slock);
 
-<<<<<<< HEAD
-	if (!sk->sk_lock.owned) {
-=======
 	if (!sock_owned_by_user_nocheck(sk)) {
->>>>>>> eb3cdb58
 		/*
 		 * Fast path return with bottom halves disabled and
 		 * sock::sk_lock.slock held.
