--- conflicted
+++ resolved
@@ -1199,8 +1199,6 @@
 			return 0;
 		}
 		return -EPERM;
-<<<<<<< HEAD
-=======
 	case SO_PASSSEC:
 		assign_bit(SOCK_PASSSEC, &sock->flags, valbool);
 		return 0;
@@ -1281,7 +1279,6 @@
 	case SO_DEVMEM_DONTNEED:
 		return sock_devmem_dontneed(sk, optval, optlen);
 #endif
->>>>>>> 2d5404ca
 	}
 
 	sockopt_lock_sock(sk);
@@ -1533,24 +1530,6 @@
 		break;
 
 
-<<<<<<< HEAD
-		if (sizeof(ulval) != sizeof(val) &&
-		    optlen >= sizeof(ulval) &&
-		    copy_from_sockptr(&ulval, optval, sizeof(ulval))) {
-			ret = -EFAULT;
-			break;
-		}
-		if (ulval != ~0UL)
-			cmpxchg(&sk->sk_pacing_status,
-				SK_PACING_NONE,
-				SK_PACING_NEEDED);
-		/* Pairs with READ_ONCE() from sk_getsockopt() */
-		WRITE_ONCE(sk->sk_max_pacing_rate, ulval);
-		sk->sk_pacing_rate = min(sk->sk_pacing_rate, ulval);
-		break;
-		}
-=======
->>>>>>> 2d5404ca
 	case SO_INCOMING_CPU:
 		reuseport_update_incoming_cpu(sk, val);
 		break;
@@ -1640,22 +1619,6 @@
 		break;
 	}
 
-<<<<<<< HEAD
-	case SO_TXREHASH:
-		if (val < -1 || val > 1) {
-			ret = -EINVAL;
-			break;
-		}
-		if ((u8)val == SOCK_TXREHASH_DEFAULT)
-			val = READ_ONCE(sock_net(sk)->core.sysctl_txrehash);
-		/* Paired with READ_ONCE() in tcp_rtx_synack()
-		 * and sk_getsockopt().
-		 */
-		WRITE_ONCE(sk->sk_txrehash, (u8)val);
-		break;
-
-=======
->>>>>>> 2d5404ca
 	default:
 		ret = -ENOPROTOOPT;
 		break;
@@ -1831,10 +1794,6 @@
 	case SO_TIMESTAMPING_OLD:
 	case SO_TIMESTAMPING_NEW:
 		lv = sizeof(v.timestamping);
-<<<<<<< HEAD
-		v.timestamping.flags = READ_ONCE(sk->sk_tsflags);
-		v.timestamping.bind_phc = READ_ONCE(sk->sk_bind_phc);
-=======
 		/* For the later-added case SO_TIMESTAMPING_NEW: Be strict about only
 		 * returning the flags when they were set through the same option.
 		 * Don't change the beviour for the old case SO_TIMESTAMPING_OLD.
@@ -1843,7 +1802,6 @@
 			v.timestamping.flags = READ_ONCE(sk->sk_tsflags);
 			v.timestamping.bind_phc = READ_ONCE(sk->sk_bind_phc);
 		}
->>>>>>> 2d5404ca
 		break;
 
 	case SO_RCVTIMEO_OLD:
@@ -1950,11 +1908,7 @@
 	{
 		struct sockaddr_storage address;
 
-<<<<<<< HEAD
-		lv = sock->ops->getname(sock, (struct sockaddr *)&address, 2);
-=======
 		lv = READ_ONCE(sock->ops)->getname(sock, (struct sockaddr *)&address, 2);
->>>>>>> 2d5404ca
 		if (lv < 0)
 			return -ENOTCONN;
 		if (lv < len)
