// SPDX-License-Identifier: GPL-2.0-or-later
/*
 *	Routines having to do with the 'struct sk_buff' memory handlers.
 *
 *	Authors:	Alan Cox <alan@lxorguk.ukuu.org.uk>
 *			Florian La Roche <rzsfl@rz.uni-sb.de>
 *
 *	Fixes:
 *		Alan Cox	:	Fixed the worst of the load
 *					balancer bugs.
 *		Dave Platt	:	Interrupt stacking fix.
 *	Richard Kooijman	:	Timestamp fixes.
 *		Alan Cox	:	Changed buffer format.
 *		Alan Cox	:	destructor hook for AF_UNIX etc.
 *		Linus Torvalds	:	Better skb_clone.
 *		Alan Cox	:	Added skb_copy.
 *		Alan Cox	:	Added all the changed routines Linus
 *					only put in the headers
 *		Ray VanTassle	:	Fixed --skb->lock in free
 *		Alan Cox	:	skb_copy copy arp field
 *		Andi Kleen	:	slabified it.
 *		Robert Olsson	:	Removed skb_head_pool
 *
 *	NOTE:
 *		The __skb_ routines should be called with interrupts
 *	disabled, or you better be *real* sure that the operation is atomic
 *	with respect to whatever list is being frobbed (e.g. via lock_sock()
 *	or via disabling bottom half handlers, etc).
 */

/*
 *	The functions in this file will not compile correctly with gcc 2.4.x
 */

#define pr_fmt(fmt) KBUILD_MODNAME ": " fmt

#include <linux/module.h>
#include <linux/types.h>
#include <linux/kernel.h>
#include <linux/mm.h>
#include <linux/interrupt.h>
#include <linux/in.h>
#include <linux/inet.h>
#include <linux/slab.h>
#include <linux/tcp.h>
#include <linux/udp.h>
#include <linux/sctp.h>
#include <linux/netdevice.h>
#ifdef CONFIG_NET_CLS_ACT
#include <net/pkt_sched.h>
#endif
#include <linux/string.h>
#include <linux/skbuff.h>
#include <linux/splice.h>
#include <linux/cache.h>
#include <linux/rtnetlink.h>
#include <linux/init.h>
#include <linux/scatterlist.h>
#include <linux/errqueue.h>
#include <linux/prefetch.h>
#include <linux/bitfield.h>
#include <linux/if_vlan.h>
#include <linux/mpls.h>
#include <linux/kcov.h>

#include <net/protocol.h>
#include <net/dst.h>
#include <net/sock.h>
#include <net/checksum.h>
#include <net/gso.h>
#include <net/ip6_checksum.h>
#include <net/xfrm.h>
#include <net/mpls.h>
#include <net/mptcp.h>
#include <net/mctp.h>
#include <net/page_pool.h>
#include <net/dropreason.h>

#include <linux/uaccess.h>
#include <trace/events/skb.h>
#include <linux/highmem.h>
#include <linux/capability.h>
#include <linux/user_namespace.h>
#include <linux/indirect_call_wrapper.h>
#include <linux/textsearch.h>

<<<<<<< HEAD
#include "datagram.h"
=======
#include "dev.h"
>>>>>>> eb3cdb58
#include "sock_destructor.h"

struct kmem_cache *skbuff_cache __ro_after_init;
static struct kmem_cache *skbuff_fclone_cache __ro_after_init;
#ifdef CONFIG_SKB_EXTENSIONS
static struct kmem_cache *skbuff_ext_cache __ro_after_init;
#endif

/* skb_small_head_cache and related code is only supported
 * for CONFIG_SLAB and CONFIG_SLUB.
 * As soon as SLOB is removed from the kernel, we can clean up this.
 */
#if !defined(CONFIG_SLOB)
# define HAVE_SKB_SMALL_HEAD_CACHE 1
#endif

#ifdef HAVE_SKB_SMALL_HEAD_CACHE
static struct kmem_cache *skb_small_head_cache __ro_after_init;

#define SKB_SMALL_HEAD_SIZE SKB_HEAD_ALIGN(MAX_TCP_HEADER)

/* We want SKB_SMALL_HEAD_CACHE_SIZE to not be a power of two.
 * This should ensure that SKB_SMALL_HEAD_HEADROOM is a unique
 * size, and we can differentiate heads from skb_small_head_cache
 * vs system slabs by looking at their size (skb_end_offset()).
 */
#define SKB_SMALL_HEAD_CACHE_SIZE					\
	(is_power_of_2(SKB_SMALL_HEAD_SIZE) ?			\
		(SKB_SMALL_HEAD_SIZE + L1_CACHE_BYTES) :	\
		SKB_SMALL_HEAD_SIZE)

#define SKB_SMALL_HEAD_HEADROOM						\
	SKB_WITH_OVERHEAD(SKB_SMALL_HEAD_CACHE_SIZE)
#endif /* HAVE_SKB_SMALL_HEAD_CACHE */

int sysctl_max_skb_frags __read_mostly = MAX_SKB_FRAGS;
EXPORT_SYMBOL(sysctl_max_skb_frags);

#undef FN
#define FN(reason) [SKB_DROP_REASON_##reason] = #reason,
static const char * const drop_reasons[] = {
	[SKB_CONSUMED] = "CONSUMED",
	DEFINE_DROP_REASON(FN, FN)
};

static const struct drop_reason_list drop_reasons_core = {
	.reasons = drop_reasons,
	.n_reasons = ARRAY_SIZE(drop_reasons),
};

const struct drop_reason_list __rcu *
drop_reasons_by_subsys[SKB_DROP_REASON_SUBSYS_NUM] = {
	[SKB_DROP_REASON_SUBSYS_CORE] = RCU_INITIALIZER(&drop_reasons_core),
};
EXPORT_SYMBOL(drop_reasons_by_subsys);

/**
 * drop_reasons_register_subsys - register another drop reason subsystem
 * @subsys: the subsystem to register, must not be the core
 * @list: the list of drop reasons within the subsystem, must point to
 *	a statically initialized list
 */
void drop_reasons_register_subsys(enum skb_drop_reason_subsys subsys,
				  const struct drop_reason_list *list)
{
	if (WARN(subsys <= SKB_DROP_REASON_SUBSYS_CORE ||
		 subsys >= ARRAY_SIZE(drop_reasons_by_subsys),
		 "invalid subsystem %d\n", subsys))
		return;

	/* must point to statically allocated memory, so INIT is OK */
	RCU_INIT_POINTER(drop_reasons_by_subsys[subsys], list);
}
EXPORT_SYMBOL_GPL(drop_reasons_register_subsys);

/**
 * drop_reasons_unregister_subsys - unregister a drop reason subsystem
 * @subsys: the subsystem to remove, must not be the core
 *
 * Note: This will synchronize_rcu() to ensure no users when it returns.
 */
void drop_reasons_unregister_subsys(enum skb_drop_reason_subsys subsys)
{
	if (WARN(subsys <= SKB_DROP_REASON_SUBSYS_CORE ||
		 subsys >= ARRAY_SIZE(drop_reasons_by_subsys),
		 "invalid subsystem %d\n", subsys))
		return;

	RCU_INIT_POINTER(drop_reasons_by_subsys[subsys], NULL);

	synchronize_rcu();
}
EXPORT_SYMBOL_GPL(drop_reasons_unregister_subsys);

/**
 *	skb_panic - private function for out-of-line support
 *	@skb:	buffer
 *	@sz:	size
 *	@addr:	address
 *	@msg:	skb_over_panic or skb_under_panic
 *
 *	Out-of-line support for skb_put() and skb_push().
 *	Called via the wrapper skb_over_panic() or skb_under_panic().
 *	Keep out of line to prevent kernel bloat.
 *	__builtin_return_address is not used because it is not always reliable.
 */
static void skb_panic(struct sk_buff *skb, unsigned int sz, void *addr,
		      const char msg[])
{
	pr_emerg("%s: text:%px len:%d put:%d head:%px data:%px tail:%#lx end:%#lx dev:%s\n",
		 msg, addr, skb->len, sz, skb->head, skb->data,
		 (unsigned long)skb->tail, (unsigned long)skb->end,
		 skb->dev ? skb->dev->name : "<NULL>");
	BUG();
}

static void skb_over_panic(struct sk_buff *skb, unsigned int sz, void *addr)
{
	skb_panic(skb, sz, addr, __func__);
}

static void skb_under_panic(struct sk_buff *skb, unsigned int sz, void *addr)
{
	skb_panic(skb, sz, addr, __func__);
}

#define NAPI_SKB_CACHE_SIZE	64
#define NAPI_SKB_CACHE_BULK	16
#define NAPI_SKB_CACHE_HALF	(NAPI_SKB_CACHE_SIZE / 2)

#if PAGE_SIZE == SZ_4K

#define NAPI_HAS_SMALL_PAGE_FRAG	1
#define NAPI_SMALL_PAGE_PFMEMALLOC(nc)	((nc).pfmemalloc)

/* specialized page frag allocator using a single order 0 page
 * and slicing it into 1K sized fragment. Constrained to systems
 * with a very limited amount of 1K fragments fitting a single
 * page - to avoid excessive truesize underestimation
 */

struct page_frag_1k {
	void *va;
	u16 offset;
	bool pfmemalloc;
};

static void *page_frag_alloc_1k(struct page_frag_1k *nc, gfp_t gfp)
{
	struct page *page;
	int offset;

	offset = nc->offset - SZ_1K;
	if (likely(offset >= 0))
		goto use_frag;

	page = alloc_pages_node(NUMA_NO_NODE, gfp, 0);
	if (!page)
		return NULL;

	nc->va = page_address(page);
	nc->pfmemalloc = page_is_pfmemalloc(page);
	offset = PAGE_SIZE - SZ_1K;
	page_ref_add(page, offset / SZ_1K);

use_frag:
	nc->offset = offset;
	return nc->va + offset;
}
#else

/* the small page is actually unused in this build; add dummy helpers
 * to please the compiler and avoid later preprocessor's conditionals
 */
#define NAPI_HAS_SMALL_PAGE_FRAG	0
#define NAPI_SMALL_PAGE_PFMEMALLOC(nc)	false

struct page_frag_1k {
};

static void *page_frag_alloc_1k(struct page_frag_1k *nc, gfp_t gfp_mask)
{
	return NULL;
}

#endif

struct napi_alloc_cache {
	struct page_frag_cache page;
	struct page_frag_1k page_small;
	unsigned int skb_count;
	void *skb_cache[NAPI_SKB_CACHE_SIZE];
};

static DEFINE_PER_CPU(struct page_frag_cache, netdev_alloc_cache);
static DEFINE_PER_CPU(struct napi_alloc_cache, napi_alloc_cache);

/* Double check that napi_get_frags() allocates skbs with
 * skb->head being backed by slab, not a page fragment.
 * This is to make sure bug fixed in 3226b158e67c
 * ("net: avoid 32 x truesize under-estimation for tiny skbs")
 * does not accidentally come back.
 */
void napi_get_frags_check(struct napi_struct *napi)
{
	struct sk_buff *skb;

	local_bh_disable();
	skb = napi_get_frags(napi);
	WARN_ON_ONCE(!NAPI_HAS_SMALL_PAGE_FRAG && skb && skb->head_frag);
	napi_free_frags(napi);
	local_bh_enable();
}

void *__napi_alloc_frag_align(unsigned int fragsz, unsigned int align_mask)
{
	struct napi_alloc_cache *nc = this_cpu_ptr(&napi_alloc_cache);

	fragsz = SKB_DATA_ALIGN(fragsz);

	return page_frag_alloc_align(&nc->page, fragsz, GFP_ATOMIC, align_mask);
}
EXPORT_SYMBOL(__napi_alloc_frag_align);

void *__netdev_alloc_frag_align(unsigned int fragsz, unsigned int align_mask)
{
	void *data;

	fragsz = SKB_DATA_ALIGN(fragsz);
	if (in_hardirq() || irqs_disabled()) {
<<<<<<< HEAD
		nc = this_cpu_ptr(&netdev_alloc_cache);
=======
		struct page_frag_cache *nc = this_cpu_ptr(&netdev_alloc_cache);

>>>>>>> eb3cdb58
		data = page_frag_alloc_align(nc, fragsz, GFP_ATOMIC, align_mask);
	} else {
		struct napi_alloc_cache *nc;

		local_bh_disable();
		nc = this_cpu_ptr(&napi_alloc_cache);
		data = page_frag_alloc_align(&nc->page, fragsz, GFP_ATOMIC, align_mask);
		local_bh_enable();
	}
	return data;
}
EXPORT_SYMBOL(__netdev_alloc_frag_align);

static struct sk_buff *napi_skb_cache_get(void)
{
	struct napi_alloc_cache *nc = this_cpu_ptr(&napi_alloc_cache);
	struct sk_buff *skb;

	if (unlikely(!nc->skb_count)) {
		nc->skb_count = kmem_cache_alloc_bulk(skbuff_cache,
						      GFP_ATOMIC,
						      NAPI_SKB_CACHE_BULK,
						      nc->skb_cache);
		if (unlikely(!nc->skb_count))
			return NULL;
	}

	skb = nc->skb_cache[--nc->skb_count];
	kasan_unpoison_object_data(skbuff_cache, skb);

	return skb;
}

static inline void __finalize_skb_around(struct sk_buff *skb, void *data,
					 unsigned int size)
{
	struct skb_shared_info *shinfo;

	size -= SKB_DATA_ALIGN(sizeof(struct skb_shared_info));

	/* Assumes caller memset cleared SKB */
	skb->truesize = SKB_TRUESIZE(size);
	refcount_set(&skb->users, 1);
	skb->head = data;
	skb->data = data;
	skb_reset_tail_pointer(skb);
	skb_set_end_offset(skb, size);
	skb->mac_header = (typeof(skb->mac_header))~0U;
	skb->transport_header = (typeof(skb->transport_header))~0U;
	skb->alloc_cpu = raw_smp_processor_id();
	/* make sure we initialize shinfo sequentially */
	shinfo = skb_shinfo(skb);
	memset(shinfo, 0, offsetof(struct skb_shared_info, dataref));
	atomic_set(&shinfo->dataref, 1);

	skb_set_kcov_handle(skb, kcov_common_handle());
}

static inline void *__slab_build_skb(struct sk_buff *skb, void *data,
				     unsigned int *size)
{
	void *resized;

	/* Must find the allocation size (and grow it to match). */
	*size = ksize(data);
	/* krealloc() will immediately return "data" when
	 * "ksize(data)" is requested: it is the existing upper
	 * bounds. As a result, GFP_ATOMIC will be ignored. Note
	 * that this "new" pointer needs to be passed back to the
	 * caller for use so the __alloc_size hinting will be
	 * tracked correctly.
	 */
	resized = krealloc(data, *size, GFP_ATOMIC);
	WARN_ON_ONCE(resized != data);
	return resized;
}

/* build_skb() variant which can operate on slab buffers.
 * Note that this should be used sparingly as slab buffers
 * cannot be combined efficiently by GRO!
 */
struct sk_buff *slab_build_skb(void *data)
{
	struct sk_buff *skb;
	unsigned int size;

	skb = kmem_cache_alloc(skbuff_cache, GFP_ATOMIC);
	if (unlikely(!skb))
		return NULL;

	memset(skb, 0, offsetof(struct sk_buff, tail));
	data = __slab_build_skb(skb, data, &size);
	__finalize_skb_around(skb, data, size);

	return skb;
}
EXPORT_SYMBOL(slab_build_skb);

/* Caller must provide SKB that is memset cleared */
static void __build_skb_around(struct sk_buff *skb, void *data,
			       unsigned int frag_size)
{
	unsigned int size = frag_size;

	/* frag_size == 0 is considered deprecated now. Callers
	 * using slab buffer should use slab_build_skb() instead.
	 */
	if (WARN_ONCE(size == 0, "Use slab_build_skb() instead"))
		data = __slab_build_skb(skb, data, &size);

	__finalize_skb_around(skb, data, size);
}

/**
 * __build_skb - build a network buffer
 * @data: data buffer provided by caller
 * @frag_size: size of data (must not be 0)
 *
 * Allocate a new &sk_buff. Caller provides space holding head and
 * skb_shared_info. @data must have been allocated from the page
 * allocator or vmalloc(). (A @frag_size of 0 to indicate a kmalloc()
 * allocation is deprecated, and callers should use slab_build_skb()
 * instead.)
 * The return is the new skb buffer.
 * On a failure the return is %NULL, and @data is not freed.
 * Notes :
 *  Before IO, driver allocates only data buffer where NIC put incoming frame
 *  Driver should add room at head (NET_SKB_PAD) and
 *  MUST add room at tail (SKB_DATA_ALIGN(skb_shared_info))
 *  After IO, driver calls build_skb(), to allocate sk_buff and populate it
 *  before giving packet to stack.
 *  RX rings only contains data buffers, not full skbs.
 */
struct sk_buff *__build_skb(void *data, unsigned int frag_size)
{
	struct sk_buff *skb;

	skb = kmem_cache_alloc(skbuff_cache, GFP_ATOMIC);
	if (unlikely(!skb))
		return NULL;

	memset(skb, 0, offsetof(struct sk_buff, tail));
	__build_skb_around(skb, data, frag_size);

	return skb;
}

/* build_skb() is wrapper over __build_skb(), that specifically
 * takes care of skb->head and skb->pfmemalloc
 */
struct sk_buff *build_skb(void *data, unsigned int frag_size)
{
	struct sk_buff *skb = __build_skb(data, frag_size);

	if (likely(skb && frag_size)) {
		skb->head_frag = 1;
		skb_propagate_pfmemalloc(virt_to_head_page(data), skb);
	}
	return skb;
}
EXPORT_SYMBOL(build_skb);

/**
 * build_skb_around - build a network buffer around provided skb
 * @skb: sk_buff provide by caller, must be memset cleared
 * @data: data buffer provided by caller
 * @frag_size: size of data
 */
struct sk_buff *build_skb_around(struct sk_buff *skb,
				 void *data, unsigned int frag_size)
{
	if (unlikely(!skb))
		return NULL;

	__build_skb_around(skb, data, frag_size);

	if (frag_size) {
		skb->head_frag = 1;
		skb_propagate_pfmemalloc(virt_to_head_page(data), skb);
	}
	return skb;
}
EXPORT_SYMBOL(build_skb_around);

/**
 * __napi_build_skb - build a network buffer
 * @data: data buffer provided by caller
 * @frag_size: size of data
 *
 * Version of __build_skb() that uses NAPI percpu caches to obtain
 * skbuff_head instead of inplace allocation.
 *
 * Returns a new &sk_buff on success, %NULL on allocation failure.
 */
static struct sk_buff *__napi_build_skb(void *data, unsigned int frag_size)
{
	struct sk_buff *skb;

	skb = napi_skb_cache_get();
	if (unlikely(!skb))
		return NULL;

	memset(skb, 0, offsetof(struct sk_buff, tail));
	__build_skb_around(skb, data, frag_size);

	return skb;
}

/**
 * napi_build_skb - build a network buffer
 * @data: data buffer provided by caller
 * @frag_size: size of data
 *
 * Version of __napi_build_skb() that takes care of skb->head_frag
 * and skb->pfmemalloc when the data is a page or page fragment.
 *
 * Returns a new &sk_buff on success, %NULL on allocation failure.
 */
struct sk_buff *napi_build_skb(void *data, unsigned int frag_size)
{
	struct sk_buff *skb = __napi_build_skb(data, frag_size);

	if (likely(skb) && frag_size) {
		skb->head_frag = 1;
		skb_propagate_pfmemalloc(virt_to_head_page(data), skb);
	}

	return skb;
}
EXPORT_SYMBOL(napi_build_skb);

/*
 * kmalloc_reserve is a wrapper around kmalloc_node_track_caller that tells
 * the caller if emergency pfmemalloc reserves are being used. If it is and
 * the socket is later found to be SOCK_MEMALLOC then PFMEMALLOC reserves
 * may be used. Otherwise, the packet data may be discarded until enough
 * memory is free
 */
static void *kmalloc_reserve(unsigned int *size, gfp_t flags, int node,
			     bool *pfmemalloc)
{
	bool ret_pfmemalloc = false;
	unsigned int obj_size;
	void *obj;

	obj_size = SKB_HEAD_ALIGN(*size);
#ifdef HAVE_SKB_SMALL_HEAD_CACHE
	if (obj_size <= SKB_SMALL_HEAD_CACHE_SIZE &&
	    !(flags & KMALLOC_NOT_NORMAL_BITS)) {
		obj = kmem_cache_alloc_node(skb_small_head_cache,
				flags | __GFP_NOMEMALLOC | __GFP_NOWARN,
				node);
		*size = SKB_SMALL_HEAD_CACHE_SIZE;
		if (obj || !(gfp_pfmemalloc_allowed(flags)))
			goto out;
		/* Try again but now we are using pfmemalloc reserves */
		ret_pfmemalloc = true;
		obj = kmem_cache_alloc_node(skb_small_head_cache, flags, node);
		goto out;
	}
#endif
	*size = obj_size = kmalloc_size_roundup(obj_size);
	/*
	 * Try a regular allocation, when that fails and we're not entitled
	 * to the reserves, fail.
	 */
	obj = kmalloc_node_track_caller(obj_size,
					flags | __GFP_NOMEMALLOC | __GFP_NOWARN,
					node);
	if (obj || !(gfp_pfmemalloc_allowed(flags)))
		goto out;

	/* Try again but now we are using pfmemalloc reserves */
	ret_pfmemalloc = true;
	obj = kmalloc_node_track_caller(obj_size, flags, node);

out:
	if (pfmemalloc)
		*pfmemalloc = ret_pfmemalloc;

	return obj;
}

/* 	Allocate a new skbuff. We do this ourselves so we can fill in a few
 *	'private' fields and also do memory statistics to find all the
 *	[BEEP] leaks.
 *
 */

/**
 *	__alloc_skb	-	allocate a network buffer
 *	@size: size to allocate
 *	@gfp_mask: allocation mask
 *	@flags: If SKB_ALLOC_FCLONE is set, allocate from fclone cache
 *		instead of head cache and allocate a cloned (child) skb.
 *		If SKB_ALLOC_RX is set, __GFP_MEMALLOC will be used for
 *		allocations in case the data is required for writeback
 *	@node: numa node to allocate memory on
 *
 *	Allocate a new &sk_buff. The returned buffer has no headroom and a
 *	tail room of at least size bytes. The object has a reference count
 *	of one. The return is the buffer. On a failure the return is %NULL.
 *
 *	Buffers may only be allocated from interrupts using a @gfp_mask of
 *	%GFP_ATOMIC.
 */
struct sk_buff *__alloc_skb(unsigned int size, gfp_t gfp_mask,
			    int flags, int node)
{
	struct kmem_cache *cache;
	struct sk_buff *skb;
	bool pfmemalloc;
	u8 *data;

	cache = (flags & SKB_ALLOC_FCLONE)
		? skbuff_fclone_cache : skbuff_cache;

	if (sk_memalloc_socks() && (flags & SKB_ALLOC_RX))
		gfp_mask |= __GFP_MEMALLOC;

	/* Get the HEAD */
	if ((flags & (SKB_ALLOC_FCLONE | SKB_ALLOC_NAPI)) == SKB_ALLOC_NAPI &&
	    likely(node == NUMA_NO_NODE || node == numa_mem_id()))
		skb = napi_skb_cache_get();
	else
		skb = kmem_cache_alloc_node(cache, gfp_mask & ~GFP_DMA, node);
	if (unlikely(!skb))
		return NULL;
	prefetchw(skb);

	/* We do our best to align skb_shared_info on a separate cache
	 * line. It usually works because kmalloc(X > SMP_CACHE_BYTES) gives
	 * aligned memory blocks, unless SLUB/SLAB debug is enabled.
	 * Both skb->head and skb_shared_info are cache line aligned.
	 */
	data = kmalloc_reserve(&size, gfp_mask, node, &pfmemalloc);
	if (unlikely(!data))
		goto nodata;
	/* kmalloc_size_roundup() might give us more room than requested.
	 * Put skb_shared_info exactly at the end of allocated zone,
	 * to allow max possible filling before reallocation.
	 */
	prefetchw(data + SKB_WITH_OVERHEAD(size));

	/*
	 * Only clear those fields we need to clear, not those that we will
	 * actually initialise below. Hence, don't put any more fields after
	 * the tail pointer in struct sk_buff!
	 */
	memset(skb, 0, offsetof(struct sk_buff, tail));
	__build_skb_around(skb, data, size);
	skb->pfmemalloc = pfmemalloc;

	if (flags & SKB_ALLOC_FCLONE) {
		struct sk_buff_fclones *fclones;

		fclones = container_of(skb, struct sk_buff_fclones, skb1);

		skb->fclone = SKB_FCLONE_ORIG;
		refcount_set(&fclones->fclone_ref, 1);
	}

	return skb;

nodata:
	kmem_cache_free(cache, skb);
	return NULL;
}
EXPORT_SYMBOL(__alloc_skb);

/**
 *	__netdev_alloc_skb - allocate an skbuff for rx on a specific device
 *	@dev: network device to receive on
 *	@len: length to allocate
 *	@gfp_mask: get_free_pages mask, passed to alloc_skb
 *
 *	Allocate a new &sk_buff and assign it a usage count of one. The
 *	buffer has NET_SKB_PAD headroom built in. Users should allocate
 *	the headroom they think they need without accounting for the
 *	built in space. The built in space is used for optimisations.
 *
 *	%NULL is returned if there is no free memory.
 */
struct sk_buff *__netdev_alloc_skb(struct net_device *dev, unsigned int len,
				   gfp_t gfp_mask)
{
	struct page_frag_cache *nc;
	struct sk_buff *skb;
	bool pfmemalloc;
	void *data;

	len += NET_SKB_PAD;

	/* If requested length is either too small or too big,
	 * we use kmalloc() for skb->head allocation.
	 */
	if (len <= SKB_WITH_OVERHEAD(1024) ||
	    len > SKB_WITH_OVERHEAD(PAGE_SIZE) ||
	    (gfp_mask & (__GFP_DIRECT_RECLAIM | GFP_DMA))) {
		skb = __alloc_skb(len, gfp_mask, SKB_ALLOC_RX, NUMA_NO_NODE);
		if (!skb)
			goto skb_fail;
		goto skb_success;
	}

	len = SKB_HEAD_ALIGN(len);

	if (sk_memalloc_socks())
		gfp_mask |= __GFP_MEMALLOC;

	if (in_hardirq() || irqs_disabled()) {
		nc = this_cpu_ptr(&netdev_alloc_cache);
		data = page_frag_alloc(nc, len, gfp_mask);
		pfmemalloc = nc->pfmemalloc;
	} else {
		local_bh_disable();
		nc = this_cpu_ptr(&napi_alloc_cache.page);
		data = page_frag_alloc(nc, len, gfp_mask);
		pfmemalloc = nc->pfmemalloc;
		local_bh_enable();
	}

	if (unlikely(!data))
		return NULL;

	skb = __build_skb(data, len);
	if (unlikely(!skb)) {
		skb_free_frag(data);
		return NULL;
	}

	if (pfmemalloc)
		skb->pfmemalloc = 1;
	skb->head_frag = 1;

skb_success:
	skb_reserve(skb, NET_SKB_PAD);
	skb->dev = dev;

skb_fail:
	return skb;
}
EXPORT_SYMBOL(__netdev_alloc_skb);

/**
 *	__napi_alloc_skb - allocate skbuff for rx in a specific NAPI instance
 *	@napi: napi instance this buffer was allocated for
 *	@len: length to allocate
 *	@gfp_mask: get_free_pages mask, passed to alloc_skb and alloc_pages
 *
 *	Allocate a new sk_buff for use in NAPI receive.  This buffer will
 *	attempt to allocate the head from a special reserved region used
 *	only for NAPI Rx allocation.  By doing this we can save several
 *	CPU cycles by avoiding having to disable and re-enable IRQs.
 *
 *	%NULL is returned if there is no free memory.
 */
struct sk_buff *__napi_alloc_skb(struct napi_struct *napi, unsigned int len,
				 gfp_t gfp_mask)
{
	struct napi_alloc_cache *nc;
	struct sk_buff *skb;
	bool pfmemalloc;
	void *data;

	DEBUG_NET_WARN_ON_ONCE(!in_softirq());
	len += NET_SKB_PAD + NET_IP_ALIGN;

	/* If requested length is either too small or too big,
	 * we use kmalloc() for skb->head allocation.
	 * When the small frag allocator is available, prefer it over kmalloc
	 * for small fragments
	 */
	if ((!NAPI_HAS_SMALL_PAGE_FRAG && len <= SKB_WITH_OVERHEAD(1024)) ||
	    len > SKB_WITH_OVERHEAD(PAGE_SIZE) ||
	    (gfp_mask & (__GFP_DIRECT_RECLAIM | GFP_DMA))) {
		skb = __alloc_skb(len, gfp_mask, SKB_ALLOC_RX | SKB_ALLOC_NAPI,
				  NUMA_NO_NODE);
		if (!skb)
			goto skb_fail;
		goto skb_success;
	}

	nc = this_cpu_ptr(&napi_alloc_cache);

	if (sk_memalloc_socks())
		gfp_mask |= __GFP_MEMALLOC;

	if (NAPI_HAS_SMALL_PAGE_FRAG && len <= SKB_WITH_OVERHEAD(1024)) {
		/* we are artificially inflating the allocation size, but
		 * that is not as bad as it may look like, as:
		 * - 'len' less than GRO_MAX_HEAD makes little sense
		 * - On most systems, larger 'len' values lead to fragment
		 *   size above 512 bytes
		 * - kmalloc would use the kmalloc-1k slab for such values
		 * - Builds with smaller GRO_MAX_HEAD will very likely do
		 *   little networking, as that implies no WiFi and no
		 *   tunnels support, and 32 bits arches.
		 */
		len = SZ_1K;

		data = page_frag_alloc_1k(&nc->page_small, gfp_mask);
		pfmemalloc = NAPI_SMALL_PAGE_PFMEMALLOC(nc->page_small);
	} else {
		len = SKB_HEAD_ALIGN(len);

		data = page_frag_alloc(&nc->page, len, gfp_mask);
		pfmemalloc = nc->page.pfmemalloc;
	}

	if (unlikely(!data))
		return NULL;

	skb = __napi_build_skb(data, len);
	if (unlikely(!skb)) {
		skb_free_frag(data);
		return NULL;
	}

	if (pfmemalloc)
		skb->pfmemalloc = 1;
	skb->head_frag = 1;

skb_success:
	skb_reserve(skb, NET_SKB_PAD + NET_IP_ALIGN);
	skb->dev = napi->dev;

skb_fail:
	return skb;
}
EXPORT_SYMBOL(__napi_alloc_skb);

void skb_add_rx_frag(struct sk_buff *skb, int i, struct page *page, int off,
		     int size, unsigned int truesize)
{
	skb_fill_page_desc(skb, i, page, off, size);
	skb->len += size;
	skb->data_len += size;
	skb->truesize += truesize;
}
EXPORT_SYMBOL(skb_add_rx_frag);

void skb_coalesce_rx_frag(struct sk_buff *skb, int i, int size,
			  unsigned int truesize)
{
	skb_frag_t *frag = &skb_shinfo(skb)->frags[i];

	skb_frag_size_add(frag, size);
	skb->len += size;
	skb->data_len += size;
	skb->truesize += truesize;
}
EXPORT_SYMBOL(skb_coalesce_rx_frag);

static void skb_drop_list(struct sk_buff **listp)
{
	kfree_skb_list(*listp);
	*listp = NULL;
}

static inline void skb_drop_fraglist(struct sk_buff *skb)
{
	skb_drop_list(&skb_shinfo(skb)->frag_list);
}

static void skb_clone_fraglist(struct sk_buff *skb)
{
	struct sk_buff *list;

	skb_walk_frags(skb, list)
		skb_get(list);
}

static bool skb_pp_recycle(struct sk_buff *skb, void *data, bool napi_safe)
{
	if (!IS_ENABLED(CONFIG_PAGE_POOL) || !skb->pp_recycle)
		return false;
	return page_pool_return_skb_page(virt_to_page(data), napi_safe);
}

static void skb_kfree_head(void *head, unsigned int end_offset)
{
#ifdef HAVE_SKB_SMALL_HEAD_CACHE
	if (end_offset == SKB_SMALL_HEAD_HEADROOM)
		kmem_cache_free(skb_small_head_cache, head);
	else
#endif
		kfree(head);
}

static void skb_free_head(struct sk_buff *skb, bool napi_safe)
{
	unsigned char *head = skb->head;

	if (skb->head_frag) {
		if (skb_pp_recycle(skb, head, napi_safe))
			return;
		skb_free_frag(head);
	} else {
		skb_kfree_head(head, skb_end_offset(skb));
	}
}

static void skb_release_data(struct sk_buff *skb, enum skb_drop_reason reason,
			     bool napi_safe)
{
	struct skb_shared_info *shinfo = skb_shinfo(skb);
	int i;

	if (skb->cloned &&
	    atomic_sub_return(skb->nohdr ? (1 << SKB_DATAREF_SHIFT) + 1 : 1,
			      &shinfo->dataref))
		goto exit;

	if (skb_zcopy(skb)) {
		bool skip_unref = shinfo->flags & SKBFL_MANAGED_FRAG_REFS;

		skb_zcopy_clear(skb, true);
		if (skip_unref)
			goto free_head;
	}

	for (i = 0; i < shinfo->nr_frags; i++)
		napi_frag_unref(&shinfo->frags[i], skb->pp_recycle, napi_safe);

free_head:
	if (shinfo->frag_list)
		kfree_skb_list_reason(shinfo->frag_list, reason);

	skb_free_head(skb, napi_safe);
exit:
	/* When we clone an SKB we copy the reycling bit. The pp_recycle
	 * bit is only set on the head though, so in order to avoid races
	 * while trying to recycle fragments on __skb_frag_unref() we need
	 * to make one SKB responsible for triggering the recycle path.
	 * So disable the recycling bit if an SKB is cloned and we have
	 * additional references to the fragmented part of the SKB.
	 * Eventually the last SKB will have the recycling bit set and it's
	 * dataref set to 0, which will trigger the recycling
	 */
	skb->pp_recycle = 0;
}

/*
 *	Free an skbuff by memory without cleaning the state.
 */
static void kfree_skbmem(struct sk_buff *skb)
{
	struct sk_buff_fclones *fclones;

	switch (skb->fclone) {
	case SKB_FCLONE_UNAVAILABLE:
		kmem_cache_free(skbuff_cache, skb);
		return;

	case SKB_FCLONE_ORIG:
		fclones = container_of(skb, struct sk_buff_fclones, skb1);

		/* We usually free the clone (TX completion) before original skb
		 * This test would have no chance to be true for the clone,
		 * while here, branch prediction will be good.
		 */
		if (refcount_read(&fclones->fclone_ref) == 1)
			goto fastpath;
		break;

	default: /* SKB_FCLONE_CLONE */
		fclones = container_of(skb, struct sk_buff_fclones, skb2);
		break;
	}
	if (!refcount_dec_and_test(&fclones->fclone_ref))
		return;
fastpath:
	kmem_cache_free(skbuff_fclone_cache, fclones);
}

void skb_release_head_state(struct sk_buff *skb)
{
	skb_dst_drop(skb);
	if (skb->destructor) {
<<<<<<< HEAD
		WARN_ON(in_hardirq());
=======
		DEBUG_NET_WARN_ON_ONCE(in_hardirq());
>>>>>>> eb3cdb58
		skb->destructor(skb);
	}
#if IS_ENABLED(CONFIG_NF_CONNTRACK)
	nf_conntrack_put(skb_nfct(skb));
#endif
	skb_ext_put(skb);
}

/* Free everything but the sk_buff shell. */
static void skb_release_all(struct sk_buff *skb, enum skb_drop_reason reason,
			    bool napi_safe)
{
	skb_release_head_state(skb);
	if (likely(skb->head))
		skb_release_data(skb, reason, napi_safe);
}

/**
 *	__kfree_skb - private function
 *	@skb: buffer
 *
 *	Free an sk_buff. Release anything attached to the buffer.
 *	Clean the state. This is an internal helper function. Users should
 *	always call kfree_skb
 */

void __kfree_skb(struct sk_buff *skb)
{
	skb_release_all(skb, SKB_DROP_REASON_NOT_SPECIFIED, false);
	kfree_skbmem(skb);
}
EXPORT_SYMBOL(__kfree_skb);

static __always_inline
bool __kfree_skb_reason(struct sk_buff *skb, enum skb_drop_reason reason)
{
	if (unlikely(!skb_unref(skb)))
		return false;

	DEBUG_NET_WARN_ON_ONCE(reason == SKB_NOT_DROPPED_YET ||
			       u32_get_bits(reason,
					    SKB_DROP_REASON_SUBSYS_MASK) >=
				SKB_DROP_REASON_SUBSYS_NUM);

	if (reason == SKB_CONSUMED)
		trace_consume_skb(skb, __builtin_return_address(0));
	else
		trace_kfree_skb(skb, __builtin_return_address(0), reason);
	return true;
}

/**
 *	kfree_skb_reason - free an sk_buff with special reason
 *	@skb: buffer to free
 *	@reason: reason why this skb is dropped
 *
 *	Drop a reference to the buffer and free it if the usage count has
 *	hit zero. Meanwhile, pass the drop reason to 'kfree_skb'
 *	tracepoint.
 */
void __fix_address
kfree_skb_reason(struct sk_buff *skb, enum skb_drop_reason reason)
{
	if (__kfree_skb_reason(skb, reason))
		__kfree_skb(skb);
}
EXPORT_SYMBOL(kfree_skb_reason);

#define KFREE_SKB_BULK_SIZE	16

struct skb_free_array {
	unsigned int skb_count;
	void *skb_array[KFREE_SKB_BULK_SIZE];
};

static void kfree_skb_add_bulk(struct sk_buff *skb,
			       struct skb_free_array *sa,
			       enum skb_drop_reason reason)
{
	/* if SKB is a clone, don't handle this case */
	if (unlikely(skb->fclone != SKB_FCLONE_UNAVAILABLE)) {
		__kfree_skb(skb);
		return;
	}

	skb_release_all(skb, reason, false);
	sa->skb_array[sa->skb_count++] = skb;

	if (unlikely(sa->skb_count == KFREE_SKB_BULK_SIZE)) {
		kmem_cache_free_bulk(skbuff_cache, KFREE_SKB_BULK_SIZE,
				     sa->skb_array);
		sa->skb_count = 0;
	}
}

void __fix_address
kfree_skb_list_reason(struct sk_buff *segs, enum skb_drop_reason reason)
{
	struct skb_free_array sa;

	sa.skb_count = 0;

	while (segs) {
		struct sk_buff *next = segs->next;

		if (__kfree_skb_reason(segs, reason)) {
			skb_poison_list(segs);
			kfree_skb_add_bulk(segs, &sa, reason);
		}

		segs = next;
	}

	if (sa.skb_count)
		kmem_cache_free_bulk(skbuff_cache, sa.skb_count, sa.skb_array);
}
EXPORT_SYMBOL(kfree_skb_list_reason);

/* Dump skb information and contents.
 *
 * Must only be called from net_ratelimit()-ed paths.
 *
 * Dumps whole packets if full_pkt, only headers otherwise.
 */
void skb_dump(const char *level, const struct sk_buff *skb, bool full_pkt)
{
	struct skb_shared_info *sh = skb_shinfo(skb);
	struct net_device *dev = skb->dev;
	struct sock *sk = skb->sk;
	struct sk_buff *list_skb;
	bool has_mac, has_trans;
	int headroom, tailroom;
	int i, len, seg_len;

	if (full_pkt)
		len = skb->len;
	else
		len = min_t(int, skb->len, MAX_HEADER + 128);

	headroom = skb_headroom(skb);
	tailroom = skb_tailroom(skb);

	has_mac = skb_mac_header_was_set(skb);
	has_trans = skb_transport_header_was_set(skb);

	printk("%sskb len=%u headroom=%u headlen=%u tailroom=%u\n"
	       "mac=(%d,%d) net=(%d,%d) trans=%d\n"
	       "shinfo(txflags=%u nr_frags=%u gso(size=%hu type=%u segs=%hu))\n"
	       "csum(0x%x ip_summed=%u complete_sw=%u valid=%u level=%u)\n"
	       "hash(0x%x sw=%u l4=%u) proto=0x%04x pkttype=%u iif=%d\n",
	       level, skb->len, headroom, skb_headlen(skb), tailroom,
	       has_mac ? skb->mac_header : -1,
	       has_mac ? skb_mac_header_len(skb) : -1,
	       skb->network_header,
	       has_trans ? skb_network_header_len(skb) : -1,
	       has_trans ? skb->transport_header : -1,
	       sh->tx_flags, sh->nr_frags,
	       sh->gso_size, sh->gso_type, sh->gso_segs,
	       skb->csum, skb->ip_summed, skb->csum_complete_sw,
	       skb->csum_valid, skb->csum_level,
	       skb->hash, skb->sw_hash, skb->l4_hash,
	       ntohs(skb->protocol), skb->pkt_type, skb->skb_iif);

	if (dev)
		printk("%sdev name=%s feat=%pNF\n",
		       level, dev->name, &dev->features);
	if (sk)
		printk("%ssk family=%hu type=%u proto=%u\n",
		       level, sk->sk_family, sk->sk_type, sk->sk_protocol);

	if (full_pkt && headroom)
		print_hex_dump(level, "skb headroom: ", DUMP_PREFIX_OFFSET,
			       16, 1, skb->head, headroom, false);

	seg_len = min_t(int, skb_headlen(skb), len);
	if (seg_len)
		print_hex_dump(level, "skb linear:   ", DUMP_PREFIX_OFFSET,
			       16, 1, skb->data, seg_len, false);
	len -= seg_len;

	if (full_pkt && tailroom)
		print_hex_dump(level, "skb tailroom: ", DUMP_PREFIX_OFFSET,
			       16, 1, skb_tail_pointer(skb), tailroom, false);

	for (i = 0; len && i < skb_shinfo(skb)->nr_frags; i++) {
		skb_frag_t *frag = &skb_shinfo(skb)->frags[i];
		u32 p_off, p_len, copied;
		struct page *p;
		u8 *vaddr;

		skb_frag_foreach_page(frag, skb_frag_off(frag),
				      skb_frag_size(frag), p, p_off, p_len,
				      copied) {
			seg_len = min_t(int, p_len, len);
			vaddr = kmap_atomic(p);
			print_hex_dump(level, "skb frag:     ",
				       DUMP_PREFIX_OFFSET,
				       16, 1, vaddr + p_off, seg_len, false);
			kunmap_atomic(vaddr);
			len -= seg_len;
			if (!len)
				break;
		}
	}

	if (full_pkt && skb_has_frag_list(skb)) {
		printk("skb fraglist:\n");
		skb_walk_frags(skb, list_skb)
			skb_dump(level, list_skb, true);
	}
}
EXPORT_SYMBOL(skb_dump);

/**
 *	skb_tx_error - report an sk_buff xmit error
 *	@skb: buffer that triggered an error
 *
 *	Report xmit error if a device callback is tracking this skb.
 *	skb must be freed afterwards.
 */
void skb_tx_error(struct sk_buff *skb)
{
	if (skb) {
		skb_zcopy_downgrade_managed(skb);
		skb_zcopy_clear(skb, true);
	}
}
EXPORT_SYMBOL(skb_tx_error);

#ifdef CONFIG_TRACEPOINTS
/**
 *	consume_skb - free an skbuff
 *	@skb: buffer to free
 *
 *	Drop a ref to the buffer and free it if the usage count has hit zero
 *	Functions identically to kfree_skb, but kfree_skb assumes that the frame
 *	is being dropped after a failure and notes that
 */
void consume_skb(struct sk_buff *skb)
{
	if (!skb_unref(skb))
		return;

	trace_consume_skb(skb, __builtin_return_address(0));
	__kfree_skb(skb);
}
EXPORT_SYMBOL(consume_skb);
#endif

/**
 *	__consume_stateless_skb - free an skbuff, assuming it is stateless
 *	@skb: buffer to free
 *
 *	Alike consume_skb(), but this variant assumes that this is the last
 *	skb reference and all the head states have been already dropped
 */
void __consume_stateless_skb(struct sk_buff *skb)
{
	trace_consume_skb(skb, __builtin_return_address(0));
	skb_release_data(skb, SKB_CONSUMED, false);
	kfree_skbmem(skb);
}

static void napi_skb_cache_put(struct sk_buff *skb)
{
	struct napi_alloc_cache *nc = this_cpu_ptr(&napi_alloc_cache);
	u32 i;

	kasan_poison_object_data(skbuff_cache, skb);
	nc->skb_cache[nc->skb_count++] = skb;

	if (unlikely(nc->skb_count == NAPI_SKB_CACHE_SIZE)) {
		for (i = NAPI_SKB_CACHE_HALF; i < NAPI_SKB_CACHE_SIZE; i++)
			kasan_unpoison_object_data(skbuff_cache,
						   nc->skb_cache[i]);

		kmem_cache_free_bulk(skbuff_cache, NAPI_SKB_CACHE_HALF,
				     nc->skb_cache + NAPI_SKB_CACHE_HALF);
		nc->skb_count = NAPI_SKB_CACHE_HALF;
	}
}

void __napi_kfree_skb(struct sk_buff *skb, enum skb_drop_reason reason)
{
	skb_release_all(skb, reason, true);
	napi_skb_cache_put(skb);
}

void napi_skb_free_stolen_head(struct sk_buff *skb)
{
	if (unlikely(skb->slow_gro)) {
		nf_reset_ct(skb);
		skb_dst_drop(skb);
		skb_ext_put(skb);
		skb_orphan(skb);
		skb->slow_gro = 0;
	}
	napi_skb_cache_put(skb);
}

void napi_consume_skb(struct sk_buff *skb, int budget)
{
	/* Zero budget indicate non-NAPI context called us, like netpoll */
	if (unlikely(!budget)) {
		dev_consume_skb_any(skb);
		return;
	}

	DEBUG_NET_WARN_ON_ONCE(!in_softirq());

	if (!skb_unref(skb))
		return;

	/* if reaching here SKB is ready to free */
	trace_consume_skb(skb, __builtin_return_address(0));

	/* if SKB is a clone, don't handle this case */
	if (skb->fclone != SKB_FCLONE_UNAVAILABLE) {
		__kfree_skb(skb);
		return;
	}

	skb_release_all(skb, SKB_CONSUMED, !!budget);
	napi_skb_cache_put(skb);
}
EXPORT_SYMBOL(napi_consume_skb);

/* Make sure a field is contained by headers group */
#define CHECK_SKB_FIELD(field) \
	BUILD_BUG_ON(offsetof(struct sk_buff, field) !=		\
		     offsetof(struct sk_buff, headers.field));	\

static void __copy_skb_header(struct sk_buff *new, const struct sk_buff *old)
{
	new->tstamp		= old->tstamp;
	/* We do not copy old->sk */
	new->dev		= old->dev;
	memcpy(new->cb, old->cb, sizeof(old->cb));
	skb_dst_copy(new, old);
	__skb_ext_copy(new, old);
	__nf_copy(new, old, false);

	/* Note : this field could be in the headers group.
	 * It is not yet because we do not want to have a 16 bit hole
	 */
	new->queue_mapping = old->queue_mapping;

	memcpy(&new->headers, &old->headers, sizeof(new->headers));
	CHECK_SKB_FIELD(protocol);
	CHECK_SKB_FIELD(csum);
	CHECK_SKB_FIELD(hash);
	CHECK_SKB_FIELD(priority);
	CHECK_SKB_FIELD(skb_iif);
	CHECK_SKB_FIELD(vlan_proto);
	CHECK_SKB_FIELD(vlan_tci);
	CHECK_SKB_FIELD(transport_header);
	CHECK_SKB_FIELD(network_header);
	CHECK_SKB_FIELD(mac_header);
	CHECK_SKB_FIELD(inner_protocol);
	CHECK_SKB_FIELD(inner_transport_header);
	CHECK_SKB_FIELD(inner_network_header);
	CHECK_SKB_FIELD(inner_mac_header);
	CHECK_SKB_FIELD(mark);
#ifdef CONFIG_NETWORK_SECMARK
	CHECK_SKB_FIELD(secmark);
#endif
#ifdef CONFIG_NET_RX_BUSY_POLL
	CHECK_SKB_FIELD(napi_id);
#endif
	CHECK_SKB_FIELD(alloc_cpu);
#ifdef CONFIG_XPS
	CHECK_SKB_FIELD(sender_cpu);
#endif
#ifdef CONFIG_NET_SCHED
	CHECK_SKB_FIELD(tc_index);
#endif

}

/*
 * You should not add any new code to this function.  Add it to
 * __copy_skb_header above instead.
 */
static struct sk_buff *__skb_clone(struct sk_buff *n, struct sk_buff *skb)
{
#define C(x) n->x = skb->x

	n->next = n->prev = NULL;
	n->sk = NULL;
	__copy_skb_header(n, skb);

	C(len);
	C(data_len);
	C(mac_len);
	n->hdr_len = skb->nohdr ? skb_headroom(skb) : skb->hdr_len;
	n->cloned = 1;
	n->nohdr = 0;
	n->peeked = 0;
	C(pfmemalloc);
	C(pp_recycle);
	n->destructor = NULL;
	C(tail);
	C(end);
	C(head);
	C(head_frag);
	C(data);
	C(truesize);
	refcount_set(&n->users, 1);

	atomic_inc(&(skb_shinfo(skb)->dataref));
	skb->cloned = 1;

	return n;
#undef C
}

/**
 * alloc_skb_for_msg() - allocate sk_buff to wrap frag list forming a msg
 * @first: first sk_buff of the msg
 */
struct sk_buff *alloc_skb_for_msg(struct sk_buff *first)
{
	struct sk_buff *n;

	n = alloc_skb(0, GFP_ATOMIC);
	if (!n)
		return NULL;

	n->len = first->len;
	n->data_len = first->len;
	n->truesize = first->truesize;

	skb_shinfo(n)->frag_list = first;

	__copy_skb_header(n, first);
	n->destructor = NULL;

	return n;
}
EXPORT_SYMBOL_GPL(alloc_skb_for_msg);

/**
 *	skb_morph	-	morph one skb into another
 *	@dst: the skb to receive the contents
 *	@src: the skb to supply the contents
 *
 *	This is identical to skb_clone except that the target skb is
 *	supplied by the user.
 *
 *	The target skb is returned upon exit.
 */
struct sk_buff *skb_morph(struct sk_buff *dst, struct sk_buff *src)
{
	skb_release_all(dst, SKB_CONSUMED, false);
	return __skb_clone(dst, src);
}
EXPORT_SYMBOL_GPL(skb_morph);

int mm_account_pinned_pages(struct mmpin *mmp, size_t size)
{
	unsigned long max_pg, num_pg, new_pg, old_pg, rlim;
	struct user_struct *user;

	if (capable(CAP_IPC_LOCK) || !size)
		return 0;

	rlim = rlimit(RLIMIT_MEMLOCK);
	if (rlim == RLIM_INFINITY)
		return 0;

	num_pg = (size >> PAGE_SHIFT) + 2;	/* worst case */
	max_pg = rlim >> PAGE_SHIFT;
	user = mmp->user ? : current_user();

	old_pg = atomic_long_read(&user->locked_vm);
	do {
		new_pg = old_pg + num_pg;
		if (new_pg > max_pg)
			return -ENOBUFS;
	} while (!atomic_long_try_cmpxchg(&user->locked_vm, &old_pg, new_pg));

	if (!mmp->user) {
		mmp->user = get_uid(user);
		mmp->num_pg = num_pg;
	} else {
		mmp->num_pg += num_pg;
	}

	return 0;
}
EXPORT_SYMBOL_GPL(mm_account_pinned_pages);

void mm_unaccount_pinned_pages(struct mmpin *mmp)
{
	if (mmp->user) {
		atomic_long_sub(mmp->num_pg, &mmp->user->locked_vm);
		free_uid(mmp->user);
	}
}
EXPORT_SYMBOL_GPL(mm_unaccount_pinned_pages);

static struct ubuf_info *msg_zerocopy_alloc(struct sock *sk, size_t size)
{
	struct ubuf_info_msgzc *uarg;
	struct sk_buff *skb;

	WARN_ON_ONCE(!in_task());

	skb = sock_omalloc(sk, 0, GFP_KERNEL);
	if (!skb)
		return NULL;

	BUILD_BUG_ON(sizeof(*uarg) > sizeof(skb->cb));
	uarg = (void *)skb->cb;
	uarg->mmp.user = NULL;

	if (mm_account_pinned_pages(&uarg->mmp, size)) {
		kfree_skb(skb);
		return NULL;
	}

	uarg->ubuf.callback = msg_zerocopy_callback;
	uarg->id = ((u32)atomic_inc_return(&sk->sk_zckey)) - 1;
	uarg->len = 1;
	uarg->bytelen = size;
	uarg->zerocopy = 1;
	uarg->ubuf.flags = SKBFL_ZEROCOPY_FRAG | SKBFL_DONT_ORPHAN;
	refcount_set(&uarg->ubuf.refcnt, 1);
	sock_hold(sk);

	return &uarg->ubuf;
}

static inline struct sk_buff *skb_from_uarg(struct ubuf_info_msgzc *uarg)
{
	return container_of((void *)uarg, struct sk_buff, cb);
}

struct ubuf_info *msg_zerocopy_realloc(struct sock *sk, size_t size,
				       struct ubuf_info *uarg)
{
	if (uarg) {
		struct ubuf_info_msgzc *uarg_zc;
		const u32 byte_limit = 1 << 19;		/* limit to a few TSO */
		u32 bytelen, next;

		/* there might be non MSG_ZEROCOPY users */
		if (uarg->callback != msg_zerocopy_callback)
			return NULL;

		/* realloc only when socket is locked (TCP, UDP cork),
		 * so uarg->len and sk_zckey access is serialized
		 */
		if (!sock_owned_by_user(sk)) {
			WARN_ON_ONCE(1);
			return NULL;
		}

		uarg_zc = uarg_to_msgzc(uarg);
		bytelen = uarg_zc->bytelen + size;
		if (uarg_zc->len == USHRT_MAX - 1 || bytelen > byte_limit) {
			/* TCP can create new skb to attach new uarg */
			if (sk->sk_type == SOCK_STREAM)
				goto new_alloc;
			return NULL;
		}

		next = (u32)atomic_read(&sk->sk_zckey);
		if ((u32)(uarg_zc->id + uarg_zc->len) == next) {
			if (mm_account_pinned_pages(&uarg_zc->mmp, size))
				return NULL;
			uarg_zc->len++;
			uarg_zc->bytelen = bytelen;
			atomic_set(&sk->sk_zckey, ++next);

			/* no extra ref when appending to datagram (MSG_MORE) */
			if (sk->sk_type == SOCK_STREAM)
				net_zcopy_get(uarg);

			return uarg;
		}
	}

new_alloc:
	return msg_zerocopy_alloc(sk, size);
}
EXPORT_SYMBOL_GPL(msg_zerocopy_realloc);

static bool skb_zerocopy_notify_extend(struct sk_buff *skb, u32 lo, u16 len)
{
	struct sock_exterr_skb *serr = SKB_EXT_ERR(skb);
	u32 old_lo, old_hi;
	u64 sum_len;

	old_lo = serr->ee.ee_info;
	old_hi = serr->ee.ee_data;
	sum_len = old_hi - old_lo + 1ULL + len;

	if (sum_len >= (1ULL << 32))
		return false;

	if (lo != old_hi + 1)
		return false;

	serr->ee.ee_data += len;
	return true;
}

static void __msg_zerocopy_callback(struct ubuf_info_msgzc *uarg)
{
	struct sk_buff *tail, *skb = skb_from_uarg(uarg);
	struct sock_exterr_skb *serr;
	struct sock *sk = skb->sk;
	struct sk_buff_head *q;
	unsigned long flags;
	bool is_zerocopy;
	u32 lo, hi;
	u16 len;

	mm_unaccount_pinned_pages(&uarg->mmp);

	/* if !len, there was only 1 call, and it was aborted
	 * so do not queue a completion notification
	 */
	if (!uarg->len || sock_flag(sk, SOCK_DEAD))
		goto release;

	len = uarg->len;
	lo = uarg->id;
	hi = uarg->id + len - 1;
	is_zerocopy = uarg->zerocopy;

	serr = SKB_EXT_ERR(skb);
	memset(serr, 0, sizeof(*serr));
	serr->ee.ee_errno = 0;
	serr->ee.ee_origin = SO_EE_ORIGIN_ZEROCOPY;
	serr->ee.ee_data = hi;
	serr->ee.ee_info = lo;
	if (!is_zerocopy)
		serr->ee.ee_code |= SO_EE_CODE_ZEROCOPY_COPIED;

	q = &sk->sk_error_queue;
	spin_lock_irqsave(&q->lock, flags);
	tail = skb_peek_tail(q);
	if (!tail || SKB_EXT_ERR(tail)->ee.ee_origin != SO_EE_ORIGIN_ZEROCOPY ||
	    !skb_zerocopy_notify_extend(tail, lo, len)) {
		__skb_queue_tail(q, skb);
		skb = NULL;
	}
	spin_unlock_irqrestore(&q->lock, flags);

	sk_error_report(sk);

release:
	consume_skb(skb);
	sock_put(sk);
}

void msg_zerocopy_callback(struct sk_buff *skb, struct ubuf_info *uarg,
			   bool success)
{
	struct ubuf_info_msgzc *uarg_zc = uarg_to_msgzc(uarg);

	uarg_zc->zerocopy = uarg_zc->zerocopy & success;

	if (refcount_dec_and_test(&uarg->refcnt))
		__msg_zerocopy_callback(uarg_zc);
}
EXPORT_SYMBOL_GPL(msg_zerocopy_callback);

void msg_zerocopy_put_abort(struct ubuf_info *uarg, bool have_uref)
{
	struct sock *sk = skb_from_uarg(uarg_to_msgzc(uarg))->sk;

	atomic_dec(&sk->sk_zckey);
	uarg_to_msgzc(uarg)->len--;

	if (have_uref)
		msg_zerocopy_callback(NULL, uarg, true);
}
EXPORT_SYMBOL_GPL(msg_zerocopy_put_abort);

int skb_zerocopy_iter_stream(struct sock *sk, struct sk_buff *skb,
			     struct msghdr *msg, int len,
			     struct ubuf_info *uarg)
{
	struct ubuf_info *orig_uarg = skb_zcopy(skb);
	int err, orig_len = skb->len;

	/* An skb can only point to one uarg. This edge case happens when
	 * TCP appends to an skb, but zerocopy_realloc triggered a new alloc.
	 */
	if (orig_uarg && uarg != orig_uarg)
		return -EEXIST;

	err = __zerocopy_sg_from_iter(msg, sk, skb, &msg->msg_iter, len);
	if (err == -EFAULT || (err == -EMSGSIZE && skb->len == orig_len)) {
		struct sock *save_sk = skb->sk;

		/* Streams do not free skb on error. Reset to prev state. */
		iov_iter_revert(&msg->msg_iter, skb->len - orig_len);
		skb->sk = sk;
		___pskb_trim(skb, orig_len);
		skb->sk = save_sk;
		return err;
	}

	skb_zcopy_set(skb, uarg, NULL);
	return skb->len - orig_len;
}
EXPORT_SYMBOL_GPL(skb_zerocopy_iter_stream);

void __skb_zcopy_downgrade_managed(struct sk_buff *skb)
{
	int i;

	skb_shinfo(skb)->flags &= ~SKBFL_MANAGED_FRAG_REFS;
	for (i = 0; i < skb_shinfo(skb)->nr_frags; i++)
		skb_frag_ref(skb, i);
}
EXPORT_SYMBOL_GPL(__skb_zcopy_downgrade_managed);

static int skb_zerocopy_clone(struct sk_buff *nskb, struct sk_buff *orig,
			      gfp_t gfp_mask)
{
	if (skb_zcopy(orig)) {
		if (skb_zcopy(nskb)) {
			/* !gfp_mask callers are verified to !skb_zcopy(nskb) */
			if (!gfp_mask) {
				WARN_ON_ONCE(1);
				return -ENOMEM;
			}
			if (skb_uarg(nskb) == skb_uarg(orig))
				return 0;
			if (skb_copy_ubufs(nskb, GFP_ATOMIC))
				return -EIO;
		}
		skb_zcopy_set(nskb, skb_uarg(orig), NULL);
	}
	return 0;
}

/**
 *	skb_copy_ubufs	-	copy userspace skb frags buffers to kernel
 *	@skb: the skb to modify
 *	@gfp_mask: allocation priority
 *
 *	This must be called on skb with SKBFL_ZEROCOPY_ENABLE.
 *	It will copy all frags into kernel and drop the reference
 *	to userspace pages.
 *
 *	If this function is called from an interrupt gfp_mask() must be
 *	%GFP_ATOMIC.
 *
 *	Returns 0 on success or a negative error code on failure
 *	to allocate kernel memory to copy to.
 */
int skb_copy_ubufs(struct sk_buff *skb, gfp_t gfp_mask)
{
	int num_frags = skb_shinfo(skb)->nr_frags;
	struct page *page, *head = NULL;
	int i, order, psize, new_frags;
	u32 d_off;

	if (skb_shared(skb) || skb_unclone(skb, gfp_mask))
		return -EINVAL;

	if (!num_frags)
		goto release;

	/* We might have to allocate high order pages, so compute what minimum
	 * page order is needed.
	 */
	order = 0;
	while ((PAGE_SIZE << order) * MAX_SKB_FRAGS < __skb_pagelen(skb))
		order++;
	psize = (PAGE_SIZE << order);

	new_frags = (__skb_pagelen(skb) + psize - 1) >> (PAGE_SHIFT + order);
	for (i = 0; i < new_frags; i++) {
		page = alloc_pages(gfp_mask | __GFP_COMP, order);
		if (!page) {
			while (head) {
				struct page *next = (struct page *)page_private(head);
				put_page(head);
				head = next;
			}
			return -ENOMEM;
		}
		set_page_private(page, (unsigned long)head);
		head = page;
	}

	page = head;
	d_off = 0;
	for (i = 0; i < num_frags; i++) {
		skb_frag_t *f = &skb_shinfo(skb)->frags[i];
		u32 p_off, p_len, copied;
		struct page *p;
		u8 *vaddr;

		skb_frag_foreach_page(f, skb_frag_off(f), skb_frag_size(f),
				      p, p_off, p_len, copied) {
			u32 copy, done = 0;
			vaddr = kmap_atomic(p);

			while (done < p_len) {
				if (d_off == psize) {
					d_off = 0;
					page = (struct page *)page_private(page);
				}
				copy = min_t(u32, psize - d_off, p_len - done);
				memcpy(page_address(page) + d_off,
				       vaddr + p_off + done, copy);
				done += copy;
				d_off += copy;
			}
			kunmap_atomic(vaddr);
		}
	}

	/* skb frags release userspace buffers */
	for (i = 0; i < num_frags; i++)
		skb_frag_unref(skb, i);

	/* skb frags point to kernel buffers */
	for (i = 0; i < new_frags - 1; i++) {
		__skb_fill_page_desc(skb, i, head, 0, psize);
		head = (struct page *)page_private(head);
	}
	__skb_fill_page_desc(skb, new_frags - 1, head, 0, d_off);
	skb_shinfo(skb)->nr_frags = new_frags;

release:
	skb_zcopy_clear(skb, false);
	return 0;
}
EXPORT_SYMBOL_GPL(skb_copy_ubufs);

/**
 *	skb_clone	-	duplicate an sk_buff
 *	@skb: buffer to clone
 *	@gfp_mask: allocation priority
 *
 *	Duplicate an &sk_buff. The new one is not owned by a socket. Both
 *	copies share the same packet data but not structure. The new
 *	buffer has a reference count of 1. If the allocation fails the
 *	function returns %NULL otherwise the new buffer is returned.
 *
 *	If this function is called from an interrupt gfp_mask() must be
 *	%GFP_ATOMIC.
 */

struct sk_buff *skb_clone(struct sk_buff *skb, gfp_t gfp_mask)
{
	struct sk_buff_fclones *fclones = container_of(skb,
						       struct sk_buff_fclones,
						       skb1);
	struct sk_buff *n;

	if (skb_orphan_frags(skb, gfp_mask))
		return NULL;

	if (skb->fclone == SKB_FCLONE_ORIG &&
	    refcount_read(&fclones->fclone_ref) == 1) {
		n = &fclones->skb2;
		refcount_set(&fclones->fclone_ref, 2);
		n->fclone = SKB_FCLONE_CLONE;
	} else {
		if (skb_pfmemalloc(skb))
			gfp_mask |= __GFP_MEMALLOC;

		n = kmem_cache_alloc(skbuff_cache, gfp_mask);
		if (!n)
			return NULL;

		n->fclone = SKB_FCLONE_UNAVAILABLE;
	}

	return __skb_clone(n, skb);
}
EXPORT_SYMBOL(skb_clone);

void skb_headers_offset_update(struct sk_buff *skb, int off)
{
	/* Only adjust this if it actually is csum_start rather than csum */
	if (skb->ip_summed == CHECKSUM_PARTIAL)
		skb->csum_start += off;
	/* {transport,network,mac}_header and tail are relative to skb->head */
	skb->transport_header += off;
	skb->network_header   += off;
	if (skb_mac_header_was_set(skb))
		skb->mac_header += off;
	skb->inner_transport_header += off;
	skb->inner_network_header += off;
	skb->inner_mac_header += off;
}
EXPORT_SYMBOL(skb_headers_offset_update);

void skb_copy_header(struct sk_buff *new, const struct sk_buff *old)
{
	__copy_skb_header(new, old);

	skb_shinfo(new)->gso_size = skb_shinfo(old)->gso_size;
	skb_shinfo(new)->gso_segs = skb_shinfo(old)->gso_segs;
	skb_shinfo(new)->gso_type = skb_shinfo(old)->gso_type;
}
EXPORT_SYMBOL(skb_copy_header);

static inline int skb_alloc_rx_flag(const struct sk_buff *skb)
{
	if (skb_pfmemalloc(skb))
		return SKB_ALLOC_RX;
	return 0;
}

/**
 *	skb_copy	-	create private copy of an sk_buff
 *	@skb: buffer to copy
 *	@gfp_mask: allocation priority
 *
 *	Make a copy of both an &sk_buff and its data. This is used when the
 *	caller wishes to modify the data and needs a private copy of the
 *	data to alter. Returns %NULL on failure or the pointer to the buffer
 *	on success. The returned buffer has a reference count of 1.
 *
 *	As by-product this function converts non-linear &sk_buff to linear
 *	one, so that &sk_buff becomes completely private and caller is allowed
 *	to modify all the data of returned buffer. This means that this
 *	function is not recommended for use in circumstances when only
 *	header is going to be modified. Use pskb_copy() instead.
 */

struct sk_buff *skb_copy(const struct sk_buff *skb, gfp_t gfp_mask)
{
	int headerlen = skb_headroom(skb);
	unsigned int size = skb_end_offset(skb) + skb->data_len;
	struct sk_buff *n = __alloc_skb(size, gfp_mask,
					skb_alloc_rx_flag(skb), NUMA_NO_NODE);

	if (!n)
		return NULL;

	/* Set the data pointer */
	skb_reserve(n, headerlen);
	/* Set the tail pointer and length */
	skb_put(n, skb->len);

	BUG_ON(skb_copy_bits(skb, -headerlen, n->head, headerlen + skb->len));

	skb_copy_header(n, skb);
	return n;
}
EXPORT_SYMBOL(skb_copy);

/**
 *	__pskb_copy_fclone	-  create copy of an sk_buff with private head.
 *	@skb: buffer to copy
 *	@headroom: headroom of new skb
 *	@gfp_mask: allocation priority
 *	@fclone: if true allocate the copy of the skb from the fclone
 *	cache instead of the head cache; it is recommended to set this
 *	to true for the cases where the copy will likely be cloned
 *
 *	Make a copy of both an &sk_buff and part of its data, located
 *	in header. Fragmented data remain shared. This is used when
 *	the caller wishes to modify only header of &sk_buff and needs
 *	private copy of the header to alter. Returns %NULL on failure
 *	or the pointer to the buffer on success.
 *	The returned buffer has a reference count of 1.
 */

struct sk_buff *__pskb_copy_fclone(struct sk_buff *skb, int headroom,
				   gfp_t gfp_mask, bool fclone)
{
	unsigned int size = skb_headlen(skb) + headroom;
	int flags = skb_alloc_rx_flag(skb) | (fclone ? SKB_ALLOC_FCLONE : 0);
	struct sk_buff *n = __alloc_skb(size, gfp_mask, flags, NUMA_NO_NODE);

	if (!n)
		goto out;

	/* Set the data pointer */
	skb_reserve(n, headroom);
	/* Set the tail pointer and length */
	skb_put(n, skb_headlen(skb));
	/* Copy the bytes */
	skb_copy_from_linear_data(skb, n->data, n->len);

	n->truesize += skb->data_len;
	n->data_len  = skb->data_len;
	n->len	     = skb->len;

	if (skb_shinfo(skb)->nr_frags) {
		int i;

		if (skb_orphan_frags(skb, gfp_mask) ||
		    skb_zerocopy_clone(n, skb, gfp_mask)) {
			kfree_skb(n);
			n = NULL;
			goto out;
		}
		for (i = 0; i < skb_shinfo(skb)->nr_frags; i++) {
			skb_shinfo(n)->frags[i] = skb_shinfo(skb)->frags[i];
			skb_frag_ref(skb, i);
		}
		skb_shinfo(n)->nr_frags = i;
	}

	if (skb_has_frag_list(skb)) {
		skb_shinfo(n)->frag_list = skb_shinfo(skb)->frag_list;
		skb_clone_fraglist(n);
	}

	skb_copy_header(n, skb);
out:
	return n;
}
EXPORT_SYMBOL(__pskb_copy_fclone);

/**
 *	pskb_expand_head - reallocate header of &sk_buff
 *	@skb: buffer to reallocate
 *	@nhead: room to add at head
 *	@ntail: room to add at tail
 *	@gfp_mask: allocation priority
 *
 *	Expands (or creates identical copy, if @nhead and @ntail are zero)
 *	header of @skb. &sk_buff itself is not changed. &sk_buff MUST have
 *	reference count of 1. Returns zero in the case of success or error,
 *	if expansion failed. In the last case, &sk_buff is not changed.
 *
 *	All the pointers pointing into skb header may change and must be
 *	reloaded after call to this function.
 */

int pskb_expand_head(struct sk_buff *skb, int nhead, int ntail,
		     gfp_t gfp_mask)
{
	unsigned int osize = skb_end_offset(skb);
	unsigned int size = osize + nhead + ntail;
	long off;
	u8 *data;
	int i;

	BUG_ON(nhead < 0);

	BUG_ON(skb_shared(skb));

	skb_zcopy_downgrade_managed(skb);

	if (skb_pfmemalloc(skb))
		gfp_mask |= __GFP_MEMALLOC;

	data = kmalloc_reserve(&size, gfp_mask, NUMA_NO_NODE, NULL);
	if (!data)
		goto nodata;
	size = SKB_WITH_OVERHEAD(size);

	/* Copy only real data... and, alas, header. This should be
	 * optimized for the cases when header is void.
	 */
	memcpy(data + nhead, skb->head, skb_tail_pointer(skb) - skb->head);

	memcpy((struct skb_shared_info *)(data + size),
	       skb_shinfo(skb),
	       offsetof(struct skb_shared_info, frags[skb_shinfo(skb)->nr_frags]));

	/*
	 * if shinfo is shared we must drop the old head gracefully, but if it
	 * is not we can just drop the old head and let the existing refcount
	 * be since all we did is relocate the values
	 */
	if (skb_cloned(skb)) {
		if (skb_orphan_frags(skb, gfp_mask))
			goto nofrags;
		if (skb_zcopy(skb))
			refcount_inc(&skb_uarg(skb)->refcnt);
		for (i = 0; i < skb_shinfo(skb)->nr_frags; i++)
			skb_frag_ref(skb, i);

		if (skb_has_frag_list(skb))
			skb_clone_fraglist(skb);

		skb_release_data(skb, SKB_CONSUMED, false);
	} else {
		skb_free_head(skb, false);
	}
	off = (data + nhead) - skb->head;

	skb->head     = data;
	skb->head_frag = 0;
	skb->data    += off;

	skb_set_end_offset(skb, size);
#ifdef NET_SKBUFF_DATA_USES_OFFSET
	off           = nhead;
#endif
	skb->tail	      += off;
	skb_headers_offset_update(skb, nhead);
	skb->cloned   = 0;
	skb->hdr_len  = 0;
	skb->nohdr    = 0;
	atomic_set(&skb_shinfo(skb)->dataref, 1);

	skb_metadata_clear(skb);

	/* It is not generally safe to change skb->truesize.
	 * For the moment, we really care of rx path, or
	 * when skb is orphaned (not attached to a socket).
	 */
	if (!skb->sk || skb->destructor == sock_edemux)
		skb->truesize += size - osize;

	return 0;

nofrags:
	skb_kfree_head(data, size);
nodata:
	return -ENOMEM;
}
EXPORT_SYMBOL(pskb_expand_head);

/* Make private copy of skb with writable head and some headroom */

struct sk_buff *skb_realloc_headroom(struct sk_buff *skb, unsigned int headroom)
{
	struct sk_buff *skb2;
	int delta = headroom - skb_headroom(skb);

	if (delta <= 0)
		skb2 = pskb_copy(skb, GFP_ATOMIC);
	else {
		skb2 = skb_clone(skb, GFP_ATOMIC);
		if (skb2 && pskb_expand_head(skb2, SKB_DATA_ALIGN(delta), 0,
					     GFP_ATOMIC)) {
			kfree_skb(skb2);
			skb2 = NULL;
		}
	}
	return skb2;
}
EXPORT_SYMBOL(skb_realloc_headroom);

/* Note: We plan to rework this in linux-6.4 */
int __skb_unclone_keeptruesize(struct sk_buff *skb, gfp_t pri)
{
	unsigned int saved_end_offset, saved_truesize;
	struct skb_shared_info *shinfo;
	int res;

	saved_end_offset = skb_end_offset(skb);
	saved_truesize = skb->truesize;

	res = pskb_expand_head(skb, 0, 0, pri);
	if (res)
		return res;

	skb->truesize = saved_truesize;

	if (likely(skb_end_offset(skb) == saved_end_offset))
		return 0;

#ifdef HAVE_SKB_SMALL_HEAD_CACHE
	/* We can not change skb->end if the original or new value
	 * is SKB_SMALL_HEAD_HEADROOM, as it might break skb_kfree_head().
	 */
	if (saved_end_offset == SKB_SMALL_HEAD_HEADROOM ||
	    skb_end_offset(skb) == SKB_SMALL_HEAD_HEADROOM) {
		/* We think this path should not be taken.
		 * Add a temporary trace to warn us just in case.
		 */
		pr_err_once("__skb_unclone_keeptruesize() skb_end_offset() %u -> %u\n",
			    saved_end_offset, skb_end_offset(skb));
		WARN_ON_ONCE(1);
		return 0;
	}
#endif

	shinfo = skb_shinfo(skb);

	/* We are about to change back skb->end,
	 * we need to move skb_shinfo() to its new location.
	 */
	memmove(skb->head + saved_end_offset,
		shinfo,
		offsetof(struct skb_shared_info, frags[shinfo->nr_frags]));

	skb_set_end_offset(skb, saved_end_offset);

	return 0;
}

/**
 *	skb_expand_head - reallocate header of &sk_buff
 *	@skb: buffer to reallocate
 *	@headroom: needed headroom
 *
 *	Unlike skb_realloc_headroom, this one does not allocate a new skb
 *	if possible; copies skb->sk to new skb as needed
 *	and frees original skb in case of failures.
 *
 *	It expect increased headroom and generates warning otherwise.
 */

struct sk_buff *skb_expand_head(struct sk_buff *skb, unsigned int headroom)
{
	int delta = headroom - skb_headroom(skb);
	int osize = skb_end_offset(skb);
	struct sock *sk = skb->sk;

	if (WARN_ONCE(delta <= 0,
		      "%s is expecting an increase in the headroom", __func__))
		return skb;

	delta = SKB_DATA_ALIGN(delta);
	/* pskb_expand_head() might crash, if skb is shared. */
	if (skb_shared(skb) || !is_skb_wmem(skb)) {
		struct sk_buff *nskb = skb_clone(skb, GFP_ATOMIC);

		if (unlikely(!nskb))
			goto fail;

		if (sk)
			skb_set_owner_w(nskb, sk);
		consume_skb(skb);
		skb = nskb;
	}
	if (pskb_expand_head(skb, delta, 0, GFP_ATOMIC))
		goto fail;

	if (sk && is_skb_wmem(skb)) {
		delta = skb_end_offset(skb) - osize;
		refcount_add(delta, &sk->sk_wmem_alloc);
		skb->truesize += delta;
	}
	return skb;

fail:
	kfree_skb(skb);
	return NULL;
}
EXPORT_SYMBOL(skb_expand_head);

/**
 *	skb_expand_head - reallocate header of &sk_buff
 *	@skb: buffer to reallocate
 *	@headroom: needed headroom
 *
 *	Unlike skb_realloc_headroom, this one does not allocate a new skb
 *	if possible; copies skb->sk to new skb as needed
 *	and frees original skb in case of failures.
 *
 *	It expect increased headroom and generates warning otherwise.
 */

struct sk_buff *skb_expand_head(struct sk_buff *skb, unsigned int headroom)
{
	int delta = headroom - skb_headroom(skb);
	int osize = skb_end_offset(skb);
	struct sock *sk = skb->sk;

	if (WARN_ONCE(delta <= 0,
		      "%s is expecting an increase in the headroom", __func__))
		return skb;

	delta = SKB_DATA_ALIGN(delta);
	/* pskb_expand_head() might crash, if skb is shared. */
	if (skb_shared(skb) || !is_skb_wmem(skb)) {
		struct sk_buff *nskb = skb_clone(skb, GFP_ATOMIC);

		if (unlikely(!nskb))
			goto fail;

		if (sk)
			skb_set_owner_w(nskb, sk);
		consume_skb(skb);
		skb = nskb;
	}
	if (pskb_expand_head(skb, delta, 0, GFP_ATOMIC))
		goto fail;

	if (sk && is_skb_wmem(skb)) {
		delta = skb_end_offset(skb) - osize;
		refcount_add(delta, &sk->sk_wmem_alloc);
		skb->truesize += delta;
	}
	return skb;

fail:
	kfree_skb(skb);
	return NULL;
}
EXPORT_SYMBOL(skb_expand_head);

/**
 *	skb_copy_expand	-	copy and expand sk_buff
 *	@skb: buffer to copy
 *	@newheadroom: new free bytes at head
 *	@newtailroom: new free bytes at tail
 *	@gfp_mask: allocation priority
 *
 *	Make a copy of both an &sk_buff and its data and while doing so
 *	allocate additional space.
 *
 *	This is used when the caller wishes to modify the data and needs a
 *	private copy of the data to alter as well as more space for new fields.
 *	Returns %NULL on failure or the pointer to the buffer
 *	on success. The returned buffer has a reference count of 1.
 *
 *	You must pass %GFP_ATOMIC as the allocation priority if this function
 *	is called from an interrupt.
 */
struct sk_buff *skb_copy_expand(const struct sk_buff *skb,
				int newheadroom, int newtailroom,
				gfp_t gfp_mask)
{
	/*
	 *	Allocate the copy buffer
	 */
	struct sk_buff *n = __alloc_skb(newheadroom + skb->len + newtailroom,
					gfp_mask, skb_alloc_rx_flag(skb),
					NUMA_NO_NODE);
	int oldheadroom = skb_headroom(skb);
	int head_copy_len, head_copy_off;

	if (!n)
		return NULL;

	skb_reserve(n, newheadroom);

	/* Set the tail pointer and length */
	skb_put(n, skb->len);

	head_copy_len = oldheadroom;
	head_copy_off = 0;
	if (newheadroom <= head_copy_len)
		head_copy_len = newheadroom;
	else
		head_copy_off = newheadroom - head_copy_len;

	/* Copy the linear header and data. */
	BUG_ON(skb_copy_bits(skb, -head_copy_len, n->head + head_copy_off,
			     skb->len + head_copy_len));

	skb_copy_header(n, skb);

	skb_headers_offset_update(n, newheadroom - oldheadroom);

	return n;
}
EXPORT_SYMBOL(skb_copy_expand);

/**
 *	__skb_pad		-	zero pad the tail of an skb
 *	@skb: buffer to pad
 *	@pad: space to pad
 *	@free_on_error: free buffer on error
 *
 *	Ensure that a buffer is followed by a padding area that is zero
 *	filled. Used by network drivers which may DMA or transfer data
 *	beyond the buffer end onto the wire.
 *
 *	May return error in out of memory cases. The skb is freed on error
 *	if @free_on_error is true.
 */

int __skb_pad(struct sk_buff *skb, int pad, bool free_on_error)
{
	int err;
	int ntail;

	/* If the skbuff is non linear tailroom is always zero.. */
	if (!skb_cloned(skb) && skb_tailroom(skb) >= pad) {
		memset(skb->data+skb->len, 0, pad);
		return 0;
	}

	ntail = skb->data_len + pad - (skb->end - skb->tail);
	if (likely(skb_cloned(skb) || ntail > 0)) {
		err = pskb_expand_head(skb, 0, ntail, GFP_ATOMIC);
		if (unlikely(err))
			goto free_skb;
	}

	/* FIXME: The use of this function with non-linear skb's really needs
	 * to be audited.
	 */
	err = skb_linearize(skb);
	if (unlikely(err))
		goto free_skb;

	memset(skb->data + skb->len, 0, pad);
	return 0;

free_skb:
	if (free_on_error)
		kfree_skb(skb);
	return err;
}
EXPORT_SYMBOL(__skb_pad);

/**
 *	pskb_put - add data to the tail of a potentially fragmented buffer
 *	@skb: start of the buffer to use
 *	@tail: tail fragment of the buffer to use
 *	@len: amount of data to add
 *
 *	This function extends the used data area of the potentially
 *	fragmented buffer. @tail must be the last fragment of @skb -- or
 *	@skb itself. If this would exceed the total buffer size the kernel
 *	will panic. A pointer to the first byte of the extra data is
 *	returned.
 */

void *pskb_put(struct sk_buff *skb, struct sk_buff *tail, int len)
{
	if (tail != skb) {
		skb->data_len += len;
		skb->len += len;
	}
	return skb_put(tail, len);
}
EXPORT_SYMBOL_GPL(pskb_put);

/**
 *	skb_put - add data to a buffer
 *	@skb: buffer to use
 *	@len: amount of data to add
 *
 *	This function extends the used data area of the buffer. If this would
 *	exceed the total buffer size the kernel will panic. A pointer to the
 *	first byte of the extra data is returned.
 */
void *skb_put(struct sk_buff *skb, unsigned int len)
{
	void *tmp = skb_tail_pointer(skb);
	SKB_LINEAR_ASSERT(skb);
	skb->tail += len;
	skb->len  += len;
	if (unlikely(skb->tail > skb->end))
		skb_over_panic(skb, len, __builtin_return_address(0));
	return tmp;
}
EXPORT_SYMBOL(skb_put);

/**
 *	skb_push - add data to the start of a buffer
 *	@skb: buffer to use
 *	@len: amount of data to add
 *
 *	This function extends the used data area of the buffer at the buffer
 *	start. If this would exceed the total buffer headroom the kernel will
 *	panic. A pointer to the first byte of the extra data is returned.
 */
void *skb_push(struct sk_buff *skb, unsigned int len)
{
	skb->data -= len;
	skb->len  += len;
	if (unlikely(skb->data < skb->head))
		skb_under_panic(skb, len, __builtin_return_address(0));
	return skb->data;
}
EXPORT_SYMBOL(skb_push);

/**
 *	skb_pull - remove data from the start of a buffer
 *	@skb: buffer to use
 *	@len: amount of data to remove
 *
 *	This function removes data from the start of a buffer, returning
 *	the memory to the headroom. A pointer to the next data in the buffer
 *	is returned. Once the data has been pulled future pushes will overwrite
 *	the old data.
 */
void *skb_pull(struct sk_buff *skb, unsigned int len)
{
	return skb_pull_inline(skb, len);
}
EXPORT_SYMBOL(skb_pull);

/**
 *	skb_pull_data - remove data from the start of a buffer returning its
 *	original position.
 *	@skb: buffer to use
 *	@len: amount of data to remove
 *
 *	This function removes data from the start of a buffer, returning
 *	the memory to the headroom. A pointer to the original data in the buffer
 *	is returned after checking if there is enough data to pull. Once the
 *	data has been pulled future pushes will overwrite the old data.
 */
void *skb_pull_data(struct sk_buff *skb, size_t len)
{
	void *data = skb->data;

	if (skb->len < len)
		return NULL;

	skb_pull(skb, len);

	return data;
}
EXPORT_SYMBOL(skb_pull_data);

/**
 *	skb_trim - remove end from a buffer
 *	@skb: buffer to alter
 *	@len: new length
 *
 *	Cut the length of a buffer down by removing data from the tail. If
 *	the buffer is already under the length specified it is not modified.
 *	The skb must be linear.
 */
void skb_trim(struct sk_buff *skb, unsigned int len)
{
	if (skb->len > len)
		__skb_trim(skb, len);
}
EXPORT_SYMBOL(skb_trim);

/* Trims skb to length len. It can change skb pointers.
 */

int ___pskb_trim(struct sk_buff *skb, unsigned int len)
{
	struct sk_buff **fragp;
	struct sk_buff *frag;
	int offset = skb_headlen(skb);
	int nfrags = skb_shinfo(skb)->nr_frags;
	int i;
	int err;

	if (skb_cloned(skb) &&
	    unlikely((err = pskb_expand_head(skb, 0, 0, GFP_ATOMIC))))
		return err;

	i = 0;
	if (offset >= len)
		goto drop_pages;

	for (; i < nfrags; i++) {
		int end = offset + skb_frag_size(&skb_shinfo(skb)->frags[i]);

		if (end < len) {
			offset = end;
			continue;
		}

		skb_frag_size_set(&skb_shinfo(skb)->frags[i++], len - offset);

drop_pages:
		skb_shinfo(skb)->nr_frags = i;

		for (; i < nfrags; i++)
			skb_frag_unref(skb, i);

		if (skb_has_frag_list(skb))
			skb_drop_fraglist(skb);
		goto done;
	}

	for (fragp = &skb_shinfo(skb)->frag_list; (frag = *fragp);
	     fragp = &frag->next) {
		int end = offset + frag->len;

		if (skb_shared(frag)) {
			struct sk_buff *nfrag;

			nfrag = skb_clone(frag, GFP_ATOMIC);
			if (unlikely(!nfrag))
				return -ENOMEM;

			nfrag->next = frag->next;
			consume_skb(frag);
			frag = nfrag;
			*fragp = frag;
		}

		if (end < len) {
			offset = end;
			continue;
		}

		if (end > len &&
		    unlikely((err = pskb_trim(frag, len - offset))))
			return err;

		if (frag->next)
			skb_drop_list(&frag->next);
		break;
	}

done:
	if (len > skb_headlen(skb)) {
		skb->data_len -= skb->len - len;
		skb->len       = len;
	} else {
		skb->len       = len;
		skb->data_len  = 0;
		skb_set_tail_pointer(skb, len);
	}

	if (!skb->sk || skb->destructor == sock_edemux)
		skb_condense(skb);
	return 0;
}
EXPORT_SYMBOL(___pskb_trim);

/* Note : use pskb_trim_rcsum() instead of calling this directly
 */
int pskb_trim_rcsum_slow(struct sk_buff *skb, unsigned int len)
{
	if (skb->ip_summed == CHECKSUM_COMPLETE) {
		int delta = skb->len - len;

		skb->csum = csum_block_sub(skb->csum,
					   skb_checksum(skb, len, delta, 0),
					   len);
	} else if (skb->ip_summed == CHECKSUM_PARTIAL) {
		int hdlen = (len > skb_headlen(skb)) ? skb_headlen(skb) : len;
		int offset = skb_checksum_start_offset(skb) + skb->csum_offset;

		if (offset + sizeof(__sum16) > hdlen)
			return -EINVAL;
	}
	return __pskb_trim(skb, len);
}
EXPORT_SYMBOL(pskb_trim_rcsum_slow);

/**
 *	__pskb_pull_tail - advance tail of skb header
 *	@skb: buffer to reallocate
 *	@delta: number of bytes to advance tail
 *
 *	The function makes a sense only on a fragmented &sk_buff,
 *	it expands header moving its tail forward and copying necessary
 *	data from fragmented part.
 *
 *	&sk_buff MUST have reference count of 1.
 *
 *	Returns %NULL (and &sk_buff does not change) if pull failed
 *	or value of new tail of skb in the case of success.
 *
 *	All the pointers pointing into skb header may change and must be
 *	reloaded after call to this function.
 */

/* Moves tail of skb head forward, copying data from fragmented part,
 * when it is necessary.
 * 1. It may fail due to malloc failure.
 * 2. It may change skb pointers.
 *
 * It is pretty complicated. Luckily, it is called only in exceptional cases.
 */
void *__pskb_pull_tail(struct sk_buff *skb, int delta)
{
	/* If skb has not enough free space at tail, get new one
	 * plus 128 bytes for future expansions. If we have enough
	 * room at tail, reallocate without expansion only if skb is cloned.
	 */
	int i, k, eat = (skb->tail + delta) - skb->end;

	if (eat > 0 || skb_cloned(skb)) {
		if (pskb_expand_head(skb, 0, eat > 0 ? eat + 128 : 0,
				     GFP_ATOMIC))
			return NULL;
	}

	BUG_ON(skb_copy_bits(skb, skb_headlen(skb),
			     skb_tail_pointer(skb), delta));

	/* Optimization: no fragments, no reasons to preestimate
	 * size of pulled pages. Superb.
	 */
	if (!skb_has_frag_list(skb))
		goto pull_pages;

	/* Estimate size of pulled pages. */
	eat = delta;
	for (i = 0; i < skb_shinfo(skb)->nr_frags; i++) {
		int size = skb_frag_size(&skb_shinfo(skb)->frags[i]);

		if (size >= eat)
			goto pull_pages;
		eat -= size;
	}

	/* If we need update frag list, we are in troubles.
	 * Certainly, it is possible to add an offset to skb data,
	 * but taking into account that pulling is expected to
	 * be very rare operation, it is worth to fight against
	 * further bloating skb head and crucify ourselves here instead.
	 * Pure masohism, indeed. 8)8)
	 */
	if (eat) {
		struct sk_buff *list = skb_shinfo(skb)->frag_list;
		struct sk_buff *clone = NULL;
		struct sk_buff *insp = NULL;

		do {
			if (list->len <= eat) {
				/* Eaten as whole. */
				eat -= list->len;
				list = list->next;
				insp = list;
			} else {
				/* Eaten partially. */
				if (skb_is_gso(skb) && !list->head_frag &&
				    skb_headlen(list))
					skb_shinfo(skb)->gso_type |= SKB_GSO_DODGY;

				if (skb_shared(list)) {
					/* Sucks! We need to fork list. :-( */
					clone = skb_clone(list, GFP_ATOMIC);
					if (!clone)
						return NULL;
					insp = list->next;
					list = clone;
				} else {
					/* This may be pulled without
					 * problems. */
					insp = list;
				}
				if (!pskb_pull(list, eat)) {
					kfree_skb(clone);
					return NULL;
				}
				break;
			}
		} while (eat);

		/* Free pulled out fragments. */
		while ((list = skb_shinfo(skb)->frag_list) != insp) {
			skb_shinfo(skb)->frag_list = list->next;
			consume_skb(list);
		}
		/* And insert new clone at head. */
		if (clone) {
			clone->next = list;
			skb_shinfo(skb)->frag_list = clone;
		}
	}
	/* Success! Now we may commit changes to skb data. */

pull_pages:
	eat = delta;
	k = 0;
	for (i = 0; i < skb_shinfo(skb)->nr_frags; i++) {
		int size = skb_frag_size(&skb_shinfo(skb)->frags[i]);

		if (size <= eat) {
			skb_frag_unref(skb, i);
			eat -= size;
		} else {
			skb_frag_t *frag = &skb_shinfo(skb)->frags[k];

			*frag = skb_shinfo(skb)->frags[i];
			if (eat) {
				skb_frag_off_add(frag, eat);
				skb_frag_size_sub(frag, eat);
				if (!i)
					goto end;
				eat = 0;
			}
			k++;
		}
	}
	skb_shinfo(skb)->nr_frags = k;

end:
	skb->tail     += delta;
	skb->data_len -= delta;

	if (!skb->data_len)
		skb_zcopy_clear(skb, false);

	return skb_tail_pointer(skb);
}
EXPORT_SYMBOL(__pskb_pull_tail);

/**
 *	skb_copy_bits - copy bits from skb to kernel buffer
 *	@skb: source skb
 *	@offset: offset in source
 *	@to: destination buffer
 *	@len: number of bytes to copy
 *
 *	Copy the specified number of bytes from the source skb to the
 *	destination buffer.
 *
 *	CAUTION ! :
 *		If its prototype is ever changed,
 *		check arch/{*}/net/{*}.S files,
 *		since it is called from BPF assembly code.
 */
int skb_copy_bits(const struct sk_buff *skb, int offset, void *to, int len)
{
	int start = skb_headlen(skb);
	struct sk_buff *frag_iter;
	int i, copy;

	if (offset > (int)skb->len - len)
		goto fault;

	/* Copy header. */
	if ((copy = start - offset) > 0) {
		if (copy > len)
			copy = len;
		skb_copy_from_linear_data_offset(skb, offset, to, copy);
		if ((len -= copy) == 0)
			return 0;
		offset += copy;
		to     += copy;
	}

	for (i = 0; i < skb_shinfo(skb)->nr_frags; i++) {
		int end;
		skb_frag_t *f = &skb_shinfo(skb)->frags[i];

		WARN_ON(start > offset + len);

		end = start + skb_frag_size(f);
		if ((copy = end - offset) > 0) {
			u32 p_off, p_len, copied;
			struct page *p;
			u8 *vaddr;

			if (copy > len)
				copy = len;

			skb_frag_foreach_page(f,
					      skb_frag_off(f) + offset - start,
					      copy, p, p_off, p_len, copied) {
				vaddr = kmap_atomic(p);
				memcpy(to + copied, vaddr + p_off, p_len);
				kunmap_atomic(vaddr);
			}

			if ((len -= copy) == 0)
				return 0;
			offset += copy;
			to     += copy;
		}
		start = end;
	}

	skb_walk_frags(skb, frag_iter) {
		int end;

		WARN_ON(start > offset + len);

		end = start + frag_iter->len;
		if ((copy = end - offset) > 0) {
			if (copy > len)
				copy = len;
			if (skb_copy_bits(frag_iter, offset - start, to, copy))
				goto fault;
			if ((len -= copy) == 0)
				return 0;
			offset += copy;
			to     += copy;
		}
		start = end;
	}

	if (!len)
		return 0;

fault:
	return -EFAULT;
}
EXPORT_SYMBOL(skb_copy_bits);

/*
 * Callback from splice_to_pipe(), if we need to release some pages
 * at the end of the spd in case we error'ed out in filling the pipe.
 */
static void sock_spd_release(struct splice_pipe_desc *spd, unsigned int i)
{
	put_page(spd->pages[i]);
}

static struct page *linear_to_page(struct page *page, unsigned int *len,
				   unsigned int *offset,
				   struct sock *sk)
{
	struct page_frag *pfrag = sk_page_frag(sk);

	if (!sk_page_frag_refill(sk, pfrag))
		return NULL;

	*len = min_t(unsigned int, *len, pfrag->size - pfrag->offset);

	memcpy(page_address(pfrag->page) + pfrag->offset,
	       page_address(page) + *offset, *len);
	*offset = pfrag->offset;
	pfrag->offset += *len;

	return pfrag->page;
}

static bool spd_can_coalesce(const struct splice_pipe_desc *spd,
			     struct page *page,
			     unsigned int offset)
{
	return	spd->nr_pages &&
		spd->pages[spd->nr_pages - 1] == page &&
		(spd->partial[spd->nr_pages - 1].offset +
		 spd->partial[spd->nr_pages - 1].len == offset);
}

/*
 * Fill page/offset/length into spd, if it can hold more pages.
 */
static bool spd_fill_page(struct splice_pipe_desc *spd,
			  struct pipe_inode_info *pipe, struct page *page,
			  unsigned int *len, unsigned int offset,
			  bool linear,
			  struct sock *sk)
{
	if (unlikely(spd->nr_pages == MAX_SKB_FRAGS))
		return true;

	if (linear) {
		page = linear_to_page(page, len, &offset, sk);
		if (!page)
			return true;
	}
	if (spd_can_coalesce(spd, page, offset)) {
		spd->partial[spd->nr_pages - 1].len += *len;
		return false;
	}
	get_page(page);
	spd->pages[spd->nr_pages] = page;
	spd->partial[spd->nr_pages].len = *len;
	spd->partial[spd->nr_pages].offset = offset;
	spd->nr_pages++;

	return false;
}

static bool __splice_segment(struct page *page, unsigned int poff,
			     unsigned int plen, unsigned int *off,
			     unsigned int *len,
			     struct splice_pipe_desc *spd, bool linear,
			     struct sock *sk,
			     struct pipe_inode_info *pipe)
{
	if (!*len)
		return true;

	/* skip this segment if already processed */
	if (*off >= plen) {
		*off -= plen;
		return false;
	}

	/* ignore any bits we already processed */
	poff += *off;
	plen -= *off;
	*off = 0;

	do {
		unsigned int flen = min(*len, plen);

		if (spd_fill_page(spd, pipe, page, &flen, poff,
				  linear, sk))
			return true;
		poff += flen;
		plen -= flen;
		*len -= flen;
	} while (*len && plen);

	return false;
}

/*
 * Map linear and fragment data from the skb to spd. It reports true if the
 * pipe is full or if we already spliced the requested length.
 */
static bool __skb_splice_bits(struct sk_buff *skb, struct pipe_inode_info *pipe,
			      unsigned int *offset, unsigned int *len,
			      struct splice_pipe_desc *spd, struct sock *sk)
{
	int seg;
	struct sk_buff *iter;

	/* map the linear part :
	 * If skb->head_frag is set, this 'linear' part is backed by a
	 * fragment, and if the head is not shared with any clones then
	 * we can avoid a copy since we own the head portion of this page.
	 */
	if (__splice_segment(virt_to_page(skb->data),
			     (unsigned long) skb->data & (PAGE_SIZE - 1),
			     skb_headlen(skb),
			     offset, len, spd,
			     skb_head_is_locked(skb),
			     sk, pipe))
		return true;

	/*
	 * then map the fragments
	 */
	for (seg = 0; seg < skb_shinfo(skb)->nr_frags; seg++) {
		const skb_frag_t *f = &skb_shinfo(skb)->frags[seg];

		if (__splice_segment(skb_frag_page(f),
				     skb_frag_off(f), skb_frag_size(f),
				     offset, len, spd, false, sk, pipe))
			return true;
	}

	skb_walk_frags(skb, iter) {
		if (*offset >= iter->len) {
			*offset -= iter->len;
			continue;
		}
		/* __skb_splice_bits() only fails if the output has no room
		 * left, so no point in going over the frag_list for the error
		 * case.
		 */
		if (__skb_splice_bits(iter, pipe, offset, len, spd, sk))
			return true;
	}

	return false;
}

/*
 * Map data from the skb to a pipe. Should handle both the linear part,
 * the fragments, and the frag list.
 */
int skb_splice_bits(struct sk_buff *skb, struct sock *sk, unsigned int offset,
		    struct pipe_inode_info *pipe, unsigned int tlen,
		    unsigned int flags)
{
	struct partial_page partial[MAX_SKB_FRAGS];
	struct page *pages[MAX_SKB_FRAGS];
	struct splice_pipe_desc spd = {
		.pages = pages,
		.partial = partial,
		.nr_pages_max = MAX_SKB_FRAGS,
		.ops = &nosteal_pipe_buf_ops,
		.spd_release = sock_spd_release,
	};
	int ret = 0;

	__skb_splice_bits(skb, pipe, &offset, &tlen, &spd, sk);

	if (spd.nr_pages)
		ret = splice_to_pipe(pipe, &spd);

	return ret;
}
EXPORT_SYMBOL_GPL(skb_splice_bits);

static int sendmsg_unlocked(struct sock *sk, struct msghdr *msg,
			    struct kvec *vec, size_t num, size_t size)
{
	struct socket *sock = sk->sk_socket;

	if (!sock)
		return -EINVAL;
	return kernel_sendmsg(sock, msg, vec, num, size);
}

static int sendpage_unlocked(struct sock *sk, struct page *page, int offset,
			     size_t size, int flags)
{
	struct socket *sock = sk->sk_socket;

	if (!sock)
		return -EINVAL;
	return kernel_sendpage(sock, page, offset, size, flags);
}

typedef int (*sendmsg_func)(struct sock *sk, struct msghdr *msg,
			    struct kvec *vec, size_t num, size_t size);
typedef int (*sendpage_func)(struct sock *sk, struct page *page, int offset,
			     size_t size, int flags);
static int __skb_send_sock(struct sock *sk, struct sk_buff *skb, int offset,
			   int len, sendmsg_func sendmsg, sendpage_func sendpage)
{
	unsigned int orig_len = len;
	struct sk_buff *head = skb;
	unsigned short fragidx;
	int slen, ret;

do_frag_list:

	/* Deal with head data */
	while (offset < skb_headlen(skb) && len) {
		struct kvec kv;
		struct msghdr msg;

		slen = min_t(int, len, skb_headlen(skb) - offset);
		kv.iov_base = skb->data + offset;
		kv.iov_len = slen;
		memset(&msg, 0, sizeof(msg));
		msg.msg_flags = MSG_DONTWAIT;

		ret = INDIRECT_CALL_2(sendmsg, kernel_sendmsg_locked,
				      sendmsg_unlocked, sk, &msg, &kv, 1, slen);
		if (ret <= 0)
			goto error;

		offset += ret;
		len -= ret;
	}

	/* All the data was skb head? */
	if (!len)
		goto out;

	/* Make offset relative to start of frags */
	offset -= skb_headlen(skb);

	/* Find where we are in frag list */
	for (fragidx = 0; fragidx < skb_shinfo(skb)->nr_frags; fragidx++) {
		skb_frag_t *frag  = &skb_shinfo(skb)->frags[fragidx];

		if (offset < skb_frag_size(frag))
			break;

		offset -= skb_frag_size(frag);
	}

	for (; len && fragidx < skb_shinfo(skb)->nr_frags; fragidx++) {
		skb_frag_t *frag  = &skb_shinfo(skb)->frags[fragidx];

		slen = min_t(size_t, len, skb_frag_size(frag) - offset);

		while (slen) {
			ret = INDIRECT_CALL_2(sendpage, kernel_sendpage_locked,
					      sendpage_unlocked, sk,
					      skb_frag_page(frag),
					      skb_frag_off(frag) + offset,
					      slen, MSG_DONTWAIT);
			if (ret <= 0)
				goto error;

			len -= ret;
			offset += ret;
			slen -= ret;
		}

		offset = 0;
	}

	if (len) {
		/* Process any frag lists */

		if (skb == head) {
			if (skb_has_frag_list(skb)) {
				skb = skb_shinfo(skb)->frag_list;
				goto do_frag_list;
			}
		} else if (skb->next) {
			skb = skb->next;
			goto do_frag_list;
		}
	}

out:
	return orig_len - len;

error:
	return orig_len == len ? ret : orig_len - len;
}

/* Send skb data on a socket. Socket must be locked. */
int skb_send_sock_locked(struct sock *sk, struct sk_buff *skb, int offset,
			 int len)
{
	return __skb_send_sock(sk, skb, offset, len, kernel_sendmsg_locked,
			       kernel_sendpage_locked);
}
EXPORT_SYMBOL_GPL(skb_send_sock_locked);

/* Send skb data on a socket. Socket must be unlocked. */
int skb_send_sock(struct sock *sk, struct sk_buff *skb, int offset, int len)
{
	return __skb_send_sock(sk, skb, offset, len, sendmsg_unlocked,
			       sendpage_unlocked);
}

/**
 *	skb_store_bits - store bits from kernel buffer to skb
 *	@skb: destination buffer
 *	@offset: offset in destination
 *	@from: source buffer
 *	@len: number of bytes to copy
 *
 *	Copy the specified number of bytes from the source buffer to the
 *	destination skb.  This function handles all the messy bits of
 *	traversing fragment lists and such.
 */

int skb_store_bits(struct sk_buff *skb, int offset, const void *from, int len)
{
	int start = skb_headlen(skb);
	struct sk_buff *frag_iter;
	int i, copy;

	if (offset > (int)skb->len - len)
		goto fault;

	if ((copy = start - offset) > 0) {
		if (copy > len)
			copy = len;
		skb_copy_to_linear_data_offset(skb, offset, from, copy);
		if ((len -= copy) == 0)
			return 0;
		offset += copy;
		from += copy;
	}

	for (i = 0; i < skb_shinfo(skb)->nr_frags; i++) {
		skb_frag_t *frag = &skb_shinfo(skb)->frags[i];
		int end;

		WARN_ON(start > offset + len);

		end = start + skb_frag_size(frag);
		if ((copy = end - offset) > 0) {
			u32 p_off, p_len, copied;
			struct page *p;
			u8 *vaddr;

			if (copy > len)
				copy = len;

			skb_frag_foreach_page(frag,
					      skb_frag_off(frag) + offset - start,
					      copy, p, p_off, p_len, copied) {
				vaddr = kmap_atomic(p);
				memcpy(vaddr + p_off, from + copied, p_len);
				kunmap_atomic(vaddr);
			}

			if ((len -= copy) == 0)
				return 0;
			offset += copy;
			from += copy;
		}
		start = end;
	}

	skb_walk_frags(skb, frag_iter) {
		int end;

		WARN_ON(start > offset + len);

		end = start + frag_iter->len;
		if ((copy = end - offset) > 0) {
			if (copy > len)
				copy = len;
			if (skb_store_bits(frag_iter, offset - start,
					   from, copy))
				goto fault;
			if ((len -= copy) == 0)
				return 0;
			offset += copy;
			from += copy;
		}
		start = end;
	}
	if (!len)
		return 0;

fault:
	return -EFAULT;
}
EXPORT_SYMBOL(skb_store_bits);

/* Checksum skb data. */
__wsum __skb_checksum(const struct sk_buff *skb, int offset, int len,
		      __wsum csum, const struct skb_checksum_ops *ops)
{
	int start = skb_headlen(skb);
	int i, copy = start - offset;
	struct sk_buff *frag_iter;
	int pos = 0;

	/* Checksum header. */
	if (copy > 0) {
		if (copy > len)
			copy = len;
		csum = INDIRECT_CALL_1(ops->update, csum_partial_ext,
				       skb->data + offset, copy, csum);
		if ((len -= copy) == 0)
			return csum;
		offset += copy;
		pos	= copy;
	}

	for (i = 0; i < skb_shinfo(skb)->nr_frags; i++) {
		int end;
		skb_frag_t *frag = &skb_shinfo(skb)->frags[i];

		WARN_ON(start > offset + len);

		end = start + skb_frag_size(frag);
		if ((copy = end - offset) > 0) {
			u32 p_off, p_len, copied;
			struct page *p;
			__wsum csum2;
			u8 *vaddr;

			if (copy > len)
				copy = len;

			skb_frag_foreach_page(frag,
					      skb_frag_off(frag) + offset - start,
					      copy, p, p_off, p_len, copied) {
				vaddr = kmap_atomic(p);
				csum2 = INDIRECT_CALL_1(ops->update,
							csum_partial_ext,
							vaddr + p_off, p_len, 0);
				kunmap_atomic(vaddr);
				csum = INDIRECT_CALL_1(ops->combine,
						       csum_block_add_ext, csum,
						       csum2, pos, p_len);
				pos += p_len;
			}

			if (!(len -= copy))
				return csum;
			offset += copy;
		}
		start = end;
	}

	skb_walk_frags(skb, frag_iter) {
		int end;

		WARN_ON(start > offset + len);

		end = start + frag_iter->len;
		if ((copy = end - offset) > 0) {
			__wsum csum2;
			if (copy > len)
				copy = len;
			csum2 = __skb_checksum(frag_iter, offset - start,
					       copy, 0, ops);
			csum = INDIRECT_CALL_1(ops->combine, csum_block_add_ext,
					       csum, csum2, pos, copy);
			if ((len -= copy) == 0)
				return csum;
			offset += copy;
			pos    += copy;
		}
		start = end;
	}
	BUG_ON(len);

	return csum;
}
EXPORT_SYMBOL(__skb_checksum);

__wsum skb_checksum(const struct sk_buff *skb, int offset,
		    int len, __wsum csum)
{
	const struct skb_checksum_ops ops = {
		.update  = csum_partial_ext,
		.combine = csum_block_add_ext,
	};

	return __skb_checksum(skb, offset, len, csum, &ops);
}
EXPORT_SYMBOL(skb_checksum);

/* Both of above in one bottle. */

__wsum skb_copy_and_csum_bits(const struct sk_buff *skb, int offset,
				    u8 *to, int len)
{
	int start = skb_headlen(skb);
	int i, copy = start - offset;
	struct sk_buff *frag_iter;
	int pos = 0;
	__wsum csum = 0;

	/* Copy header. */
	if (copy > 0) {
		if (copy > len)
			copy = len;
		csum = csum_partial_copy_nocheck(skb->data + offset, to,
						 copy);
		if ((len -= copy) == 0)
			return csum;
		offset += copy;
		to     += copy;
		pos	= copy;
	}

	for (i = 0; i < skb_shinfo(skb)->nr_frags; i++) {
		int end;

		WARN_ON(start > offset + len);

		end = start + skb_frag_size(&skb_shinfo(skb)->frags[i]);
		if ((copy = end - offset) > 0) {
			skb_frag_t *frag = &skb_shinfo(skb)->frags[i];
			u32 p_off, p_len, copied;
			struct page *p;
			__wsum csum2;
			u8 *vaddr;

			if (copy > len)
				copy = len;

			skb_frag_foreach_page(frag,
					      skb_frag_off(frag) + offset - start,
					      copy, p, p_off, p_len, copied) {
				vaddr = kmap_atomic(p);
				csum2 = csum_partial_copy_nocheck(vaddr + p_off,
								  to + copied,
								  p_len);
				kunmap_atomic(vaddr);
				csum = csum_block_add(csum, csum2, pos);
				pos += p_len;
			}

			if (!(len -= copy))
				return csum;
			offset += copy;
			to     += copy;
		}
		start = end;
	}

	skb_walk_frags(skb, frag_iter) {
		__wsum csum2;
		int end;

		WARN_ON(start > offset + len);

		end = start + frag_iter->len;
		if ((copy = end - offset) > 0) {
			if (copy > len)
				copy = len;
			csum2 = skb_copy_and_csum_bits(frag_iter,
						       offset - start,
						       to, copy);
			csum = csum_block_add(csum, csum2, pos);
			if ((len -= copy) == 0)
				return csum;
			offset += copy;
			to     += copy;
			pos    += copy;
		}
		start = end;
	}
	BUG_ON(len);
	return csum;
}
EXPORT_SYMBOL(skb_copy_and_csum_bits);

__sum16 __skb_checksum_complete_head(struct sk_buff *skb, int len)
{
	__sum16 sum;

	sum = csum_fold(skb_checksum(skb, 0, len, skb->csum));
	/* See comments in __skb_checksum_complete(). */
	if (likely(!sum)) {
		if (unlikely(skb->ip_summed == CHECKSUM_COMPLETE) &&
		    !skb->csum_complete_sw)
			netdev_rx_csum_fault(skb->dev, skb);
	}
	if (!skb_shared(skb))
		skb->csum_valid = !sum;
	return sum;
}
EXPORT_SYMBOL(__skb_checksum_complete_head);

/* This function assumes skb->csum already holds pseudo header's checksum,
 * which has been changed from the hardware checksum, for example, by
 * __skb_checksum_validate_complete(). And, the original skb->csum must
 * have been validated unsuccessfully for CHECKSUM_COMPLETE case.
 *
 * It returns non-zero if the recomputed checksum is still invalid, otherwise
 * zero. The new checksum is stored back into skb->csum unless the skb is
 * shared.
 */
__sum16 __skb_checksum_complete(struct sk_buff *skb)
{
	__wsum csum;
	__sum16 sum;

	csum = skb_checksum(skb, 0, skb->len, 0);

	sum = csum_fold(csum_add(skb->csum, csum));
	/* This check is inverted, because we already knew the hardware
	 * checksum is invalid before calling this function. So, if the
	 * re-computed checksum is valid instead, then we have a mismatch
	 * between the original skb->csum and skb_checksum(). This means either
	 * the original hardware checksum is incorrect or we screw up skb->csum
	 * when moving skb->data around.
	 */
	if (likely(!sum)) {
		if (unlikely(skb->ip_summed == CHECKSUM_COMPLETE) &&
		    !skb->csum_complete_sw)
			netdev_rx_csum_fault(skb->dev, skb);
	}

	if (!skb_shared(skb)) {
		/* Save full packet checksum */
		skb->csum = csum;
		skb->ip_summed = CHECKSUM_COMPLETE;
		skb->csum_complete_sw = 1;
		skb->csum_valid = !sum;
	}

	return sum;
}
EXPORT_SYMBOL(__skb_checksum_complete);

static __wsum warn_crc32c_csum_update(const void *buff, int len, __wsum sum)
{
	net_warn_ratelimited(
		"%s: attempt to compute crc32c without libcrc32c.ko\n",
		__func__);
	return 0;
}

static __wsum warn_crc32c_csum_combine(__wsum csum, __wsum csum2,
				       int offset, int len)
{
	net_warn_ratelimited(
		"%s: attempt to compute crc32c without libcrc32c.ko\n",
		__func__);
	return 0;
}

static const struct skb_checksum_ops default_crc32c_ops = {
	.update  = warn_crc32c_csum_update,
	.combine = warn_crc32c_csum_combine,
};

const struct skb_checksum_ops *crc32c_csum_stub __read_mostly =
	&default_crc32c_ops;
EXPORT_SYMBOL(crc32c_csum_stub);

 /**
 *	skb_zerocopy_headlen - Calculate headroom needed for skb_zerocopy()
 *	@from: source buffer
 *
 *	Calculates the amount of linear headroom needed in the 'to' skb passed
 *	into skb_zerocopy().
 */
unsigned int
skb_zerocopy_headlen(const struct sk_buff *from)
{
	unsigned int hlen = 0;

	if (!from->head_frag ||
	    skb_headlen(from) < L1_CACHE_BYTES ||
	    skb_shinfo(from)->nr_frags >= MAX_SKB_FRAGS) {
		hlen = skb_headlen(from);
		if (!hlen)
			hlen = from->len;
	}

	if (skb_has_frag_list(from))
		hlen = from->len;

	return hlen;
}
EXPORT_SYMBOL_GPL(skb_zerocopy_headlen);

/**
 *	skb_zerocopy - Zero copy skb to skb
 *	@to: destination buffer
 *	@from: source buffer
 *	@len: number of bytes to copy from source buffer
 *	@hlen: size of linear headroom in destination buffer
 *
 *	Copies up to `len` bytes from `from` to `to` by creating references
 *	to the frags in the source buffer.
 *
 *	The `hlen` as calculated by skb_zerocopy_headlen() specifies the
 *	headroom in the `to` buffer.
 *
 *	Return value:
 *	0: everything is OK
 *	-ENOMEM: couldn't orphan frags of @from due to lack of memory
 *	-EFAULT: skb_copy_bits() found some problem with skb geometry
 */
int
skb_zerocopy(struct sk_buff *to, struct sk_buff *from, int len, int hlen)
{
	int i, j = 0;
	int plen = 0; /* length of skb->head fragment */
	int ret;
	struct page *page;
	unsigned int offset;

	BUG_ON(!from->head_frag && !hlen);

	/* dont bother with small payloads */
	if (len <= skb_tailroom(to))
		return skb_copy_bits(from, 0, skb_put(to, len), len);

	if (hlen) {
		ret = skb_copy_bits(from, 0, skb_put(to, hlen), hlen);
		if (unlikely(ret))
			return ret;
		len -= hlen;
	} else {
		plen = min_t(int, skb_headlen(from), len);
		if (plen) {
			page = virt_to_head_page(from->head);
			offset = from->data - (unsigned char *)page_address(page);
			__skb_fill_page_desc(to, 0, page, offset, plen);
			get_page(page);
			j = 1;
			len -= plen;
		}
	}

	skb_len_add(to, len + plen);

	if (unlikely(skb_orphan_frags(from, GFP_ATOMIC))) {
		skb_tx_error(from);
		return -ENOMEM;
	}
	skb_zerocopy_clone(to, from, GFP_ATOMIC);

	for (i = 0; i < skb_shinfo(from)->nr_frags; i++) {
		int size;

		if (!len)
			break;
		skb_shinfo(to)->frags[j] = skb_shinfo(from)->frags[i];
		size = min_t(int, skb_frag_size(&skb_shinfo(to)->frags[j]),
					len);
		skb_frag_size_set(&skb_shinfo(to)->frags[j], size);
		len -= size;
		skb_frag_ref(to, j);
		j++;
	}
	skb_shinfo(to)->nr_frags = j;

	return 0;
}
EXPORT_SYMBOL_GPL(skb_zerocopy);

void skb_copy_and_csum_dev(const struct sk_buff *skb, u8 *to)
{
	__wsum csum;
	long csstart;

	if (skb->ip_summed == CHECKSUM_PARTIAL)
		csstart = skb_checksum_start_offset(skb);
	else
		csstart = skb_headlen(skb);

	BUG_ON(csstart > skb_headlen(skb));

	skb_copy_from_linear_data(skb, to, csstart);

	csum = 0;
	if (csstart != skb->len)
		csum = skb_copy_and_csum_bits(skb, csstart, to + csstart,
					      skb->len - csstart);

	if (skb->ip_summed == CHECKSUM_PARTIAL) {
		long csstuff = csstart + skb->csum_offset;

		*((__sum16 *)(to + csstuff)) = csum_fold(csum);
	}
}
EXPORT_SYMBOL(skb_copy_and_csum_dev);

/**
 *	skb_dequeue - remove from the head of the queue
 *	@list: list to dequeue from
 *
 *	Remove the head of the list. The list lock is taken so the function
 *	may be used safely with other locking list functions. The head item is
 *	returned or %NULL if the list is empty.
 */

struct sk_buff *skb_dequeue(struct sk_buff_head *list)
{
	unsigned long flags;
	struct sk_buff *result;

	spin_lock_irqsave(&list->lock, flags);
	result = __skb_dequeue(list);
	spin_unlock_irqrestore(&list->lock, flags);
	return result;
}
EXPORT_SYMBOL(skb_dequeue);

/**
 *	skb_dequeue_tail - remove from the tail of the queue
 *	@list: list to dequeue from
 *
 *	Remove the tail of the list. The list lock is taken so the function
 *	may be used safely with other locking list functions. The tail item is
 *	returned or %NULL if the list is empty.
 */
struct sk_buff *skb_dequeue_tail(struct sk_buff_head *list)
{
	unsigned long flags;
	struct sk_buff *result;

	spin_lock_irqsave(&list->lock, flags);
	result = __skb_dequeue_tail(list);
	spin_unlock_irqrestore(&list->lock, flags);
	return result;
}
EXPORT_SYMBOL(skb_dequeue_tail);

/**
 *	skb_queue_purge - empty a list
 *	@list: list to empty
 *
 *	Delete all buffers on an &sk_buff list. Each buffer is removed from
 *	the list and one reference dropped. This function takes the list
 *	lock and is atomic with respect to other list locking functions.
 */
void skb_queue_purge(struct sk_buff_head *list)
{
	struct sk_buff *skb;
	while ((skb = skb_dequeue(list)) != NULL)
		kfree_skb(skb);
}
EXPORT_SYMBOL(skb_queue_purge);

/**
 *	skb_rbtree_purge - empty a skb rbtree
 *	@root: root of the rbtree to empty
 *	Return value: the sum of truesizes of all purged skbs.
 *
 *	Delete all buffers on an &sk_buff rbtree. Each buffer is removed from
 *	the list and one reference dropped. This function does not take
 *	any lock. Synchronization should be handled by the caller (e.g., TCP
 *	out-of-order queue is protected by the socket lock).
 */
unsigned int skb_rbtree_purge(struct rb_root *root)
{
	struct rb_node *p = rb_first(root);
	unsigned int sum = 0;

	while (p) {
		struct sk_buff *skb = rb_entry(p, struct sk_buff, rbnode);

		p = rb_next(p);
		rb_erase(&skb->rbnode, root);
		sum += skb->truesize;
		kfree_skb(skb);
	}
	return sum;
}

/**
 *	skb_queue_head - queue a buffer at the list head
 *	@list: list to use
 *	@newsk: buffer to queue
 *
 *	Queue a buffer at the start of the list. This function takes the
 *	list lock and can be used safely with other locking &sk_buff functions
 *	safely.
 *
 *	A buffer cannot be placed on two lists at the same time.
 */
void skb_queue_head(struct sk_buff_head *list, struct sk_buff *newsk)
{
	unsigned long flags;

	spin_lock_irqsave(&list->lock, flags);
	__skb_queue_head(list, newsk);
	spin_unlock_irqrestore(&list->lock, flags);
}
EXPORT_SYMBOL(skb_queue_head);

/**
 *	skb_queue_tail - queue a buffer at the list tail
 *	@list: list to use
 *	@newsk: buffer to queue
 *
 *	Queue a buffer at the tail of the list. This function takes the
 *	list lock and can be used safely with other locking &sk_buff functions
 *	safely.
 *
 *	A buffer cannot be placed on two lists at the same time.
 */
void skb_queue_tail(struct sk_buff_head *list, struct sk_buff *newsk)
{
	unsigned long flags;

	spin_lock_irqsave(&list->lock, flags);
	__skb_queue_tail(list, newsk);
	spin_unlock_irqrestore(&list->lock, flags);
}
EXPORT_SYMBOL(skb_queue_tail);

/**
 *	skb_unlink	-	remove a buffer from a list
 *	@skb: buffer to remove
 *	@list: list to use
 *
 *	Remove a packet from a list. The list locks are taken and this
 *	function is atomic with respect to other list locked calls
 *
 *	You must know what list the SKB is on.
 */
void skb_unlink(struct sk_buff *skb, struct sk_buff_head *list)
{
	unsigned long flags;

	spin_lock_irqsave(&list->lock, flags);
	__skb_unlink(skb, list);
	spin_unlock_irqrestore(&list->lock, flags);
}
EXPORT_SYMBOL(skb_unlink);

/**
 *	skb_append	-	append a buffer
 *	@old: buffer to insert after
 *	@newsk: buffer to insert
 *	@list: list to use
 *
 *	Place a packet after a given packet in a list. The list locks are taken
 *	and this function is atomic with respect to other list locked calls.
 *	A buffer cannot be placed on two lists at the same time.
 */
void skb_append(struct sk_buff *old, struct sk_buff *newsk, struct sk_buff_head *list)
{
	unsigned long flags;

	spin_lock_irqsave(&list->lock, flags);
	__skb_queue_after(list, old, newsk);
	spin_unlock_irqrestore(&list->lock, flags);
}
EXPORT_SYMBOL(skb_append);

static inline void skb_split_inside_header(struct sk_buff *skb,
					   struct sk_buff* skb1,
					   const u32 len, const int pos)
{
	int i;

	skb_copy_from_linear_data_offset(skb, len, skb_put(skb1, pos - len),
					 pos - len);
	/* And move data appendix as is. */
	for (i = 0; i < skb_shinfo(skb)->nr_frags; i++)
		skb_shinfo(skb1)->frags[i] = skb_shinfo(skb)->frags[i];

	skb_shinfo(skb1)->nr_frags = skb_shinfo(skb)->nr_frags;
	skb_shinfo(skb)->nr_frags  = 0;
	skb1->data_len		   = skb->data_len;
	skb1->len		   += skb1->data_len;
	skb->data_len		   = 0;
	skb->len		   = len;
	skb_set_tail_pointer(skb, len);
}

static inline void skb_split_no_header(struct sk_buff *skb,
				       struct sk_buff* skb1,
				       const u32 len, int pos)
{
	int i, k = 0;
	const int nfrags = skb_shinfo(skb)->nr_frags;

	skb_shinfo(skb)->nr_frags = 0;
	skb1->len		  = skb1->data_len = skb->len - len;
	skb->len		  = len;
	skb->data_len		  = len - pos;

	for (i = 0; i < nfrags; i++) {
		int size = skb_frag_size(&skb_shinfo(skb)->frags[i]);

		if (pos + size > len) {
			skb_shinfo(skb1)->frags[k] = skb_shinfo(skb)->frags[i];

			if (pos < len) {
				/* Split frag.
				 * We have two variants in this case:
				 * 1. Move all the frag to the second
				 *    part, if it is possible. F.e.
				 *    this approach is mandatory for TUX,
				 *    where splitting is expensive.
				 * 2. Split is accurately. We make this.
				 */
				skb_frag_ref(skb, i);
				skb_frag_off_add(&skb_shinfo(skb1)->frags[0], len - pos);
				skb_frag_size_sub(&skb_shinfo(skb1)->frags[0], len - pos);
				skb_frag_size_set(&skb_shinfo(skb)->frags[i], len - pos);
				skb_shinfo(skb)->nr_frags++;
			}
			k++;
		} else
			skb_shinfo(skb)->nr_frags++;
		pos += size;
	}
	skb_shinfo(skb1)->nr_frags = k;
}

/**
 * skb_split - Split fragmented skb to two parts at length len.
 * @skb: the buffer to split
 * @skb1: the buffer to receive the second part
 * @len: new length for skb
 */
void skb_split(struct sk_buff *skb, struct sk_buff *skb1, const u32 len)
{
	int pos = skb_headlen(skb);
	const int zc_flags = SKBFL_SHARED_FRAG | SKBFL_PURE_ZEROCOPY;

	skb_zcopy_downgrade_managed(skb);

	skb_shinfo(skb1)->flags |= skb_shinfo(skb)->flags & zc_flags;
	skb_zerocopy_clone(skb1, skb, 0);
	if (len < pos)	/* Split line is inside header. */
		skb_split_inside_header(skb, skb1, len, pos);
	else		/* Second chunk has no header, nothing to copy. */
		skb_split_no_header(skb, skb1, len, pos);
}
EXPORT_SYMBOL(skb_split);

/* Shifting from/to a cloned skb is a no-go.
 *
 * Caller cannot keep skb_shinfo related pointers past calling here!
 */
static int skb_prepare_for_shift(struct sk_buff *skb)
{
	return skb_unclone_keeptruesize(skb, GFP_ATOMIC);
}

/**
 * skb_shift - Shifts paged data partially from skb to another
 * @tgt: buffer into which tail data gets added
 * @skb: buffer from which the paged data comes from
 * @shiftlen: shift up to this many bytes
 *
 * Attempts to shift up to shiftlen worth of bytes, which may be less than
 * the length of the skb, from skb to tgt. Returns number bytes shifted.
 * It's up to caller to free skb if everything was shifted.
 *
 * If @tgt runs out of frags, the whole operation is aborted.
 *
 * Skb cannot include anything else but paged data while tgt is allowed
 * to have non-paged data as well.
 *
 * TODO: full sized shift could be optimized but that would need
 * specialized skb free'er to handle frags without up-to-date nr_frags.
 */
int skb_shift(struct sk_buff *tgt, struct sk_buff *skb, int shiftlen)
{
	int from, to, merge, todo;
	skb_frag_t *fragfrom, *fragto;

	BUG_ON(shiftlen > skb->len);

	if (skb_headlen(skb))
		return 0;
	if (skb_zcopy(tgt) || skb_zcopy(skb))
		return 0;

	todo = shiftlen;
	from = 0;
	to = skb_shinfo(tgt)->nr_frags;
	fragfrom = &skb_shinfo(skb)->frags[from];

	/* Actual merge is delayed until the point when we know we can
	 * commit all, so that we don't have to undo partial changes
	 */
	if (!to ||
	    !skb_can_coalesce(tgt, to, skb_frag_page(fragfrom),
			      skb_frag_off(fragfrom))) {
		merge = -1;
	} else {
		merge = to - 1;

		todo -= skb_frag_size(fragfrom);
		if (todo < 0) {
			if (skb_prepare_for_shift(skb) ||
			    skb_prepare_for_shift(tgt))
				return 0;

			/* All previous frag pointers might be stale! */
			fragfrom = &skb_shinfo(skb)->frags[from];
			fragto = &skb_shinfo(tgt)->frags[merge];

			skb_frag_size_add(fragto, shiftlen);
			skb_frag_size_sub(fragfrom, shiftlen);
			skb_frag_off_add(fragfrom, shiftlen);

			goto onlymerged;
		}

		from++;
	}

	/* Skip full, not-fitting skb to avoid expensive operations */
	if ((shiftlen == skb->len) &&
	    (skb_shinfo(skb)->nr_frags - from) > (MAX_SKB_FRAGS - to))
		return 0;

	if (skb_prepare_for_shift(skb) || skb_prepare_for_shift(tgt))
		return 0;

	while ((todo > 0) && (from < skb_shinfo(skb)->nr_frags)) {
		if (to == MAX_SKB_FRAGS)
			return 0;

		fragfrom = &skb_shinfo(skb)->frags[from];
		fragto = &skb_shinfo(tgt)->frags[to];

		if (todo >= skb_frag_size(fragfrom)) {
			*fragto = *fragfrom;
			todo -= skb_frag_size(fragfrom);
			from++;
			to++;

		} else {
			__skb_frag_ref(fragfrom);
			skb_frag_page_copy(fragto, fragfrom);
			skb_frag_off_copy(fragto, fragfrom);
			skb_frag_size_set(fragto, todo);

			skb_frag_off_add(fragfrom, todo);
			skb_frag_size_sub(fragfrom, todo);
			todo = 0;

			to++;
			break;
		}
	}

	/* Ready to "commit" this state change to tgt */
	skb_shinfo(tgt)->nr_frags = to;

	if (merge >= 0) {
		fragfrom = &skb_shinfo(skb)->frags[0];
		fragto = &skb_shinfo(tgt)->frags[merge];

		skb_frag_size_add(fragto, skb_frag_size(fragfrom));
		__skb_frag_unref(fragfrom, skb->pp_recycle);
	}

	/* Reposition in the original skb */
	to = 0;
	while (from < skb_shinfo(skb)->nr_frags)
		skb_shinfo(skb)->frags[to++] = skb_shinfo(skb)->frags[from++];
	skb_shinfo(skb)->nr_frags = to;

	BUG_ON(todo > 0 && !skb_shinfo(skb)->nr_frags);

onlymerged:
	/* Most likely the tgt won't ever need its checksum anymore, skb on
	 * the other hand might need it if it needs to be resent
	 */
	tgt->ip_summed = CHECKSUM_PARTIAL;
	skb->ip_summed = CHECKSUM_PARTIAL;

	skb_len_add(skb, -shiftlen);
	skb_len_add(tgt, shiftlen);

	return shiftlen;
}

/**
 * skb_prepare_seq_read - Prepare a sequential read of skb data
 * @skb: the buffer to read
 * @from: lower offset of data to be read
 * @to: upper offset of data to be read
 * @st: state variable
 *
 * Initializes the specified state variable. Must be called before
 * invoking skb_seq_read() for the first time.
 */
void skb_prepare_seq_read(struct sk_buff *skb, unsigned int from,
			  unsigned int to, struct skb_seq_state *st)
{
	st->lower_offset = from;
	st->upper_offset = to;
	st->root_skb = st->cur_skb = skb;
	st->frag_idx = st->stepped_offset = 0;
	st->frag_data = NULL;
	st->frag_off = 0;
}
EXPORT_SYMBOL(skb_prepare_seq_read);

/**
 * skb_seq_read - Sequentially read skb data
 * @consumed: number of bytes consumed by the caller so far
 * @data: destination pointer for data to be returned
 * @st: state variable
 *
 * Reads a block of skb data at @consumed relative to the
 * lower offset specified to skb_prepare_seq_read(). Assigns
 * the head of the data block to @data and returns the length
 * of the block or 0 if the end of the skb data or the upper
 * offset has been reached.
 *
 * The caller is not required to consume all of the data
 * returned, i.e. @consumed is typically set to the number
 * of bytes already consumed and the next call to
 * skb_seq_read() will return the remaining part of the block.
 *
 * Note 1: The size of each block of data returned can be arbitrary,
 *       this limitation is the cost for zerocopy sequential
 *       reads of potentially non linear data.
 *
 * Note 2: Fragment lists within fragments are not implemented
 *       at the moment, state->root_skb could be replaced with
 *       a stack for this purpose.
 */
unsigned int skb_seq_read(unsigned int consumed, const u8 **data,
			  struct skb_seq_state *st)
{
	unsigned int block_limit, abs_offset = consumed + st->lower_offset;
	skb_frag_t *frag;

	if (unlikely(abs_offset >= st->upper_offset)) {
		if (st->frag_data) {
			kunmap_atomic(st->frag_data);
			st->frag_data = NULL;
		}
		return 0;
	}

next_skb:
	block_limit = skb_headlen(st->cur_skb) + st->stepped_offset;

	if (abs_offset < block_limit && !st->frag_data) {
		*data = st->cur_skb->data + (abs_offset - st->stepped_offset);
		return block_limit - abs_offset;
	}

	if (st->frag_idx == 0 && !st->frag_data)
		st->stepped_offset += skb_headlen(st->cur_skb);

	while (st->frag_idx < skb_shinfo(st->cur_skb)->nr_frags) {
		unsigned int pg_idx, pg_off, pg_sz;

		frag = &skb_shinfo(st->cur_skb)->frags[st->frag_idx];

		pg_idx = 0;
		pg_off = skb_frag_off(frag);
		pg_sz = skb_frag_size(frag);

		if (skb_frag_must_loop(skb_frag_page(frag))) {
			pg_idx = (pg_off + st->frag_off) >> PAGE_SHIFT;
			pg_off = offset_in_page(pg_off + st->frag_off);
			pg_sz = min_t(unsigned int, pg_sz - st->frag_off,
						    PAGE_SIZE - pg_off);
		}

		block_limit = pg_sz + st->stepped_offset;
		if (abs_offset < block_limit) {
			if (!st->frag_data)
				st->frag_data = kmap_atomic(skb_frag_page(frag) + pg_idx);

			*data = (u8 *)st->frag_data + pg_off +
				(abs_offset - st->stepped_offset);

			return block_limit - abs_offset;
		}

		if (st->frag_data) {
			kunmap_atomic(st->frag_data);
			st->frag_data = NULL;
		}

		st->stepped_offset += pg_sz;
		st->frag_off += pg_sz;
		if (st->frag_off == skb_frag_size(frag)) {
			st->frag_off = 0;
			st->frag_idx++;
		}
	}

	if (st->frag_data) {
		kunmap_atomic(st->frag_data);
		st->frag_data = NULL;
	}

	if (st->root_skb == st->cur_skb && skb_has_frag_list(st->root_skb)) {
		st->cur_skb = skb_shinfo(st->root_skb)->frag_list;
		st->frag_idx = 0;
		goto next_skb;
	} else if (st->cur_skb->next) {
		st->cur_skb = st->cur_skb->next;
		st->frag_idx = 0;
		goto next_skb;
	}

	return 0;
}
EXPORT_SYMBOL(skb_seq_read);

/**
 * skb_abort_seq_read - Abort a sequential read of skb data
 * @st: state variable
 *
 * Must be called if skb_seq_read() was not called until it
 * returned 0.
 */
void skb_abort_seq_read(struct skb_seq_state *st)
{
	if (st->frag_data)
		kunmap_atomic(st->frag_data);
}
EXPORT_SYMBOL(skb_abort_seq_read);

#define TS_SKB_CB(state)	((struct skb_seq_state *) &((state)->cb))

static unsigned int skb_ts_get_next_block(unsigned int offset, const u8 **text,
					  struct ts_config *conf,
					  struct ts_state *state)
{
	return skb_seq_read(offset, text, TS_SKB_CB(state));
}

static void skb_ts_finish(struct ts_config *conf, struct ts_state *state)
{
	skb_abort_seq_read(TS_SKB_CB(state));
}

/**
 * skb_find_text - Find a text pattern in skb data
 * @skb: the buffer to look in
 * @from: search offset
 * @to: search limit
 * @config: textsearch configuration
 *
 * Finds a pattern in the skb data according to the specified
 * textsearch configuration. Use textsearch_next() to retrieve
 * subsequent occurrences of the pattern. Returns the offset
 * to the first occurrence or UINT_MAX if no match was found.
 */
unsigned int skb_find_text(struct sk_buff *skb, unsigned int from,
			   unsigned int to, struct ts_config *config)
{
	struct ts_state state;
	unsigned int ret;

	BUILD_BUG_ON(sizeof(struct skb_seq_state) > sizeof(state.cb));

	config->get_next_block = skb_ts_get_next_block;
	config->finish = skb_ts_finish;

	skb_prepare_seq_read(skb, from, to, TS_SKB_CB(&state));

	ret = textsearch_find(config, &state);
	return (ret <= to - from ? ret : UINT_MAX);
}
EXPORT_SYMBOL(skb_find_text);

int skb_append_pagefrags(struct sk_buff *skb, struct page *page,
			 int offset, size_t size)
{
	int i = skb_shinfo(skb)->nr_frags;

	if (skb_can_coalesce(skb, i, page, offset)) {
		skb_frag_size_add(&skb_shinfo(skb)->frags[i - 1], size);
	} else if (i < MAX_SKB_FRAGS) {
		skb_zcopy_downgrade_managed(skb);
		get_page(page);
		skb_fill_page_desc_noacc(skb, i, page, offset, size);
	} else {
		return -EMSGSIZE;
	}

	return 0;
}
EXPORT_SYMBOL_GPL(skb_append_pagefrags);

/**
 *	skb_pull_rcsum - pull skb and update receive checksum
 *	@skb: buffer to update
 *	@len: length of data pulled
 *
 *	This function performs an skb_pull on the packet and updates
 *	the CHECKSUM_COMPLETE checksum.  It should be used on
 *	receive path processing instead of skb_pull unless you know
 *	that the checksum difference is zero (e.g., a valid IP header)
 *	or you are setting ip_summed to CHECKSUM_NONE.
 */
void *skb_pull_rcsum(struct sk_buff *skb, unsigned int len)
{
	unsigned char *data = skb->data;

	BUG_ON(len > skb->len);
	__skb_pull(skb, len);
	skb_postpull_rcsum(skb, data, len);
	return skb->data;
}
EXPORT_SYMBOL_GPL(skb_pull_rcsum);

static inline skb_frag_t skb_head_frag_to_page_desc(struct sk_buff *frag_skb)
{
	skb_frag_t head_frag;
	struct page *page;

	page = virt_to_head_page(frag_skb->head);
	__skb_frag_set_page(&head_frag, page);
	skb_frag_off_set(&head_frag, frag_skb->data -
			 (unsigned char *)page_address(page));
	skb_frag_size_set(&head_frag, skb_headlen(frag_skb));
	return head_frag;
}

struct sk_buff *skb_segment_list(struct sk_buff *skb,
				 netdev_features_t features,
				 unsigned int offset)
{
	struct sk_buff *list_skb = skb_shinfo(skb)->frag_list;
	unsigned int tnl_hlen = skb_tnl_header_len(skb);
	unsigned int delta_truesize = 0;
	unsigned int delta_len = 0;
	struct sk_buff *tail = NULL;
	struct sk_buff *nskb, *tmp;
	int len_diff, err;

	skb_push(skb, -skb_network_offset(skb) + offset);

	/* Ensure the head is writeable before touching the shared info */
	err = skb_unclone(skb, GFP_ATOMIC);
	if (err)
		goto err_linearize;

	skb_shinfo(skb)->frag_list = NULL;

	while (list_skb) {
		nskb = list_skb;
		list_skb = list_skb->next;

		err = 0;
		delta_truesize += nskb->truesize;
		if (skb_shared(nskb)) {
			tmp = skb_clone(nskb, GFP_ATOMIC);
			if (tmp) {
				consume_skb(nskb);
				nskb = tmp;
				err = skb_unclone(nskb, GFP_ATOMIC);
			} else {
				err = -ENOMEM;
			}
		}

		if (!tail)
			skb->next = nskb;
		else
			tail->next = nskb;

		if (unlikely(err)) {
			nskb->next = list_skb;
			goto err_linearize;
		}

		tail = nskb;

		delta_len += nskb->len;

		skb_push(nskb, -skb_network_offset(nskb) + offset);

		skb_release_head_state(nskb);
		len_diff = skb_network_header_len(nskb) - skb_network_header_len(skb);
		__copy_skb_header(nskb, skb);

		skb_headers_offset_update(nskb, skb_headroom(nskb) - skb_headroom(skb));
		nskb->transport_header += len_diff;
		skb_copy_from_linear_data_offset(skb, -tnl_hlen,
						 nskb->data - tnl_hlen,
						 offset + tnl_hlen);

		if (skb_needs_linearize(nskb, features) &&
		    __skb_linearize(nskb))
			goto err_linearize;
	}

	skb->truesize = skb->truesize - delta_truesize;
	skb->data_len = skb->data_len - delta_len;
	skb->len = skb->len - delta_len;

	skb_gso_reset(skb);

	skb->prev = tail;

	if (skb_needs_linearize(skb, features) &&
	    __skb_linearize(skb))
		goto err_linearize;

	skb_get(skb);

	return skb;

err_linearize:
	kfree_skb_list(skb->next);
	skb->next = NULL;
	return ERR_PTR(-ENOMEM);
}
EXPORT_SYMBOL_GPL(skb_segment_list);

/**
 *	skb_segment - Perform protocol segmentation on skb.
 *	@head_skb: buffer to segment
 *	@features: features for the output path (see dev->features)
 *
 *	This function performs segmentation on the given skb.  It returns
 *	a pointer to the first in a list of new skbs for the segments.
 *	In case of error it returns ERR_PTR(err).
 */
struct sk_buff *skb_segment(struct sk_buff *head_skb,
			    netdev_features_t features)
{
	struct sk_buff *segs = NULL;
	struct sk_buff *tail = NULL;
	struct sk_buff *list_skb = skb_shinfo(head_skb)->frag_list;
	skb_frag_t *frag = skb_shinfo(head_skb)->frags;
	unsigned int mss = skb_shinfo(head_skb)->gso_size;
	unsigned int doffset = head_skb->data - skb_mac_header(head_skb);
	struct sk_buff *frag_skb = head_skb;
	unsigned int offset = doffset;
	unsigned int tnl_hlen = skb_tnl_header_len(head_skb);
	unsigned int partial_segs = 0;
	unsigned int headroom;
	unsigned int len = head_skb->len;
	__be16 proto;
	bool csum, sg;
	int nfrags = skb_shinfo(head_skb)->nr_frags;
	int err = -ENOMEM;
	int i = 0;
	int pos;

	if ((skb_shinfo(head_skb)->gso_type & SKB_GSO_DODGY) &&
	    mss != GSO_BY_FRAGS && mss != skb_headlen(head_skb)) {
		struct sk_buff *check_skb;

		for (check_skb = list_skb; check_skb; check_skb = check_skb->next) {
			if (skb_headlen(check_skb) && !check_skb->head_frag) {
				/* gso_size is untrusted, and we have a frag_list with
				 * a linear non head_frag item.
				 *
				 * If head_skb's headlen does not fit requested gso_size,
				 * it means that the frag_list members do NOT terminate
				 * on exact gso_size boundaries. Hence we cannot perform
				 * skb_frag_t page sharing. Therefore we must fallback to
				 * copying the frag_list skbs; we do so by disabling SG.
				 */
				features &= ~NETIF_F_SG;
				break;
			}
		}
	}

	__skb_push(head_skb, doffset);
	proto = skb_network_protocol(head_skb, NULL);
	if (unlikely(!proto))
		return ERR_PTR(-EINVAL);

	sg = !!(features & NETIF_F_SG);
	csum = !!can_checksum_protocol(features, proto);

	if (sg && csum && (mss != GSO_BY_FRAGS))  {
		if (!(features & NETIF_F_GSO_PARTIAL)) {
			struct sk_buff *iter;
			unsigned int frag_len;

			if (!list_skb ||
			    !net_gso_ok(features, skb_shinfo(head_skb)->gso_type))
				goto normal;

			/* If we get here then all the required
			 * GSO features except frag_list are supported.
			 * Try to split the SKB to multiple GSO SKBs
			 * with no frag_list.
			 * Currently we can do that only when the buffers don't
			 * have a linear part and all the buffers except
			 * the last are of the same length.
			 */
			frag_len = list_skb->len;
			skb_walk_frags(head_skb, iter) {
				if (frag_len != iter->len && iter->next)
					goto normal;
				if (skb_headlen(iter) && !iter->head_frag)
					goto normal;

				len -= iter->len;
			}

			if (len != frag_len)
				goto normal;
		}

		/* GSO partial only requires that we trim off any excess that
		 * doesn't fit into an MSS sized block, so take care of that
		 * now.
		 */
		partial_segs = len / mss;
		if (partial_segs > 1)
			mss *= partial_segs;
		else
			partial_segs = 0;
	}

normal:
	headroom = skb_headroom(head_skb);
	pos = skb_headlen(head_skb);

	do {
		struct sk_buff *nskb;
		skb_frag_t *nskb_frag;
		int hsize;
		int size;

		if (unlikely(mss == GSO_BY_FRAGS)) {
			len = list_skb->len;
		} else {
			len = head_skb->len - offset;
			if (len > mss)
				len = mss;
		}

		hsize = skb_headlen(head_skb) - offset;

		if (hsize <= 0 && i >= nfrags && skb_headlen(list_skb) &&
		    (skb_headlen(list_skb) == len || sg)) {
			BUG_ON(skb_headlen(list_skb) > len);

			i = 0;
			nfrags = skb_shinfo(list_skb)->nr_frags;
			frag = skb_shinfo(list_skb)->frags;
			frag_skb = list_skb;
			pos += skb_headlen(list_skb);

			while (pos < offset + len) {
				BUG_ON(i >= nfrags);

				size = skb_frag_size(frag);
				if (pos + size > offset + len)
					break;

				i++;
				pos += size;
				frag++;
			}

			nskb = skb_clone(list_skb, GFP_ATOMIC);
			list_skb = list_skb->next;

			if (unlikely(!nskb))
				goto err;

			if (unlikely(pskb_trim(nskb, len))) {
				kfree_skb(nskb);
				goto err;
			}

			hsize = skb_end_offset(nskb);
			if (skb_cow_head(nskb, doffset + headroom)) {
				kfree_skb(nskb);
				goto err;
			}

			nskb->truesize += skb_end_offset(nskb) - hsize;
			skb_release_head_state(nskb);
			__skb_push(nskb, doffset);
		} else {
			if (hsize < 0)
				hsize = 0;
			if (hsize > len || !sg)
				hsize = len;

			nskb = __alloc_skb(hsize + doffset + headroom,
					   GFP_ATOMIC, skb_alloc_rx_flag(head_skb),
					   NUMA_NO_NODE);

			if (unlikely(!nskb))
				goto err;

			skb_reserve(nskb, headroom);
			__skb_put(nskb, doffset);
		}

		if (segs)
			tail->next = nskb;
		else
			segs = nskb;
		tail = nskb;

		__copy_skb_header(nskb, head_skb);

		skb_headers_offset_update(nskb, skb_headroom(nskb) - headroom);
		skb_reset_mac_len(nskb);

		skb_copy_from_linear_data_offset(head_skb, -tnl_hlen,
						 nskb->data - tnl_hlen,
						 doffset + tnl_hlen);

		if (nskb->len == len + doffset)
			goto perform_csum_check;

		if (!sg) {
			if (!csum) {
				if (!nskb->remcsum_offload)
					nskb->ip_summed = CHECKSUM_NONE;
				SKB_GSO_CB(nskb)->csum =
					skb_copy_and_csum_bits(head_skb, offset,
							       skb_put(nskb,
								       len),
							       len);
				SKB_GSO_CB(nskb)->csum_start =
					skb_headroom(nskb) + doffset;
			} else {
				if (skb_copy_bits(head_skb, offset, skb_put(nskb, len), len))
					goto err;
			}
			continue;
		}

		nskb_frag = skb_shinfo(nskb)->frags;

		skb_copy_from_linear_data_offset(head_skb, offset,
						 skb_put(nskb, hsize), hsize);

		skb_shinfo(nskb)->flags |= skb_shinfo(head_skb)->flags &
					   SKBFL_SHARED_FRAG;

		if (skb_orphan_frags(frag_skb, GFP_ATOMIC) ||
		    skb_zerocopy_clone(nskb, frag_skb, GFP_ATOMIC))
			goto err;

		while (pos < offset + len) {
			if (i >= nfrags) {
				i = 0;
				nfrags = skb_shinfo(list_skb)->nr_frags;
				frag = skb_shinfo(list_skb)->frags;
				frag_skb = list_skb;
				if (!skb_headlen(list_skb)) {
					BUG_ON(!nfrags);
				} else {
					BUG_ON(!list_skb->head_frag);

					/* to make room for head_frag. */
					i--;
					frag--;
				}
				if (skb_orphan_frags(frag_skb, GFP_ATOMIC) ||
				    skb_zerocopy_clone(nskb, frag_skb,
						       GFP_ATOMIC))
					goto err;

				list_skb = list_skb->next;
			}

			if (unlikely(skb_shinfo(nskb)->nr_frags >=
				     MAX_SKB_FRAGS)) {
				net_warn_ratelimited(
					"skb_segment: too many frags: %u %u\n",
					pos, mss);
				err = -EINVAL;
				goto err;
			}

			*nskb_frag = (i < 0) ? skb_head_frag_to_page_desc(frag_skb) : *frag;
			__skb_frag_ref(nskb_frag);
			size = skb_frag_size(nskb_frag);

			if (pos < offset) {
				skb_frag_off_add(nskb_frag, offset - pos);
				skb_frag_size_sub(nskb_frag, offset - pos);
			}

			skb_shinfo(nskb)->nr_frags++;

			if (pos + size <= offset + len) {
				i++;
				frag++;
				pos += size;
			} else {
				skb_frag_size_sub(nskb_frag, pos + size - (offset + len));
				goto skip_fraglist;
			}

			nskb_frag++;
		}

skip_fraglist:
		nskb->data_len = len - hsize;
		nskb->len += nskb->data_len;
		nskb->truesize += nskb->data_len;

perform_csum_check:
		if (!csum) {
			if (skb_has_shared_frag(nskb) &&
			    __skb_linearize(nskb))
				goto err;

			if (!nskb->remcsum_offload)
				nskb->ip_summed = CHECKSUM_NONE;
			SKB_GSO_CB(nskb)->csum =
				skb_checksum(nskb, doffset,
					     nskb->len - doffset, 0);
			SKB_GSO_CB(nskb)->csum_start =
				skb_headroom(nskb) + doffset;
		}
	} while ((offset += len) < head_skb->len);

	/* Some callers want to get the end of the list.
	 * Put it in segs->prev to avoid walking the list.
	 * (see validate_xmit_skb_list() for example)
	 */
	segs->prev = tail;

	if (partial_segs) {
		struct sk_buff *iter;
		int type = skb_shinfo(head_skb)->gso_type;
		unsigned short gso_size = skb_shinfo(head_skb)->gso_size;

		/* Update type to add partial and then remove dodgy if set */
		type |= (features & NETIF_F_GSO_PARTIAL) / NETIF_F_GSO_PARTIAL * SKB_GSO_PARTIAL;
		type &= ~SKB_GSO_DODGY;

		/* Update GSO info and prepare to start updating headers on
		 * our way back down the stack of protocols.
		 */
		for (iter = segs; iter; iter = iter->next) {
			skb_shinfo(iter)->gso_size = gso_size;
			skb_shinfo(iter)->gso_segs = partial_segs;
			skb_shinfo(iter)->gso_type = type;
			SKB_GSO_CB(iter)->data_offset = skb_headroom(iter) + doffset;
		}

		if (tail->len - doffset <= gso_size)
			skb_shinfo(tail)->gso_size = 0;
		else if (tail != segs)
			skb_shinfo(tail)->gso_segs = DIV_ROUND_UP(tail->len - doffset, gso_size);
	}

	/* Following permits correct backpressure, for protocols
	 * using skb_set_owner_w().
	 * Idea is to tranfert ownership from head_skb to last segment.
	 */
	if (head_skb->destructor == sock_wfree) {
		swap(tail->truesize, head_skb->truesize);
		swap(tail->destructor, head_skb->destructor);
		swap(tail->sk, head_skb->sk);
	}
	return segs;

err:
	kfree_skb_list(segs);
	return ERR_PTR(err);
}
EXPORT_SYMBOL_GPL(skb_segment);

#ifdef CONFIG_SKB_EXTENSIONS
#define SKB_EXT_ALIGN_VALUE	8
#define SKB_EXT_CHUNKSIZEOF(x)	(ALIGN((sizeof(x)), SKB_EXT_ALIGN_VALUE) / SKB_EXT_ALIGN_VALUE)

static const u8 skb_ext_type_len[] = {
#if IS_ENABLED(CONFIG_BRIDGE_NETFILTER)
	[SKB_EXT_BRIDGE_NF] = SKB_EXT_CHUNKSIZEOF(struct nf_bridge_info),
#endif
#ifdef CONFIG_XFRM
	[SKB_EXT_SEC_PATH] = SKB_EXT_CHUNKSIZEOF(struct sec_path),
#endif
#if IS_ENABLED(CONFIG_NET_TC_SKB_EXT)
	[TC_SKB_EXT] = SKB_EXT_CHUNKSIZEOF(struct tc_skb_ext),
#endif
#if IS_ENABLED(CONFIG_MPTCP)
	[SKB_EXT_MPTCP] = SKB_EXT_CHUNKSIZEOF(struct mptcp_ext),
#endif
#if IS_ENABLED(CONFIG_MCTP_FLOWS)
	[SKB_EXT_MCTP] = SKB_EXT_CHUNKSIZEOF(struct mctp_flow),
#endif
};

static __always_inline unsigned int skb_ext_total_length(void)
{
	return SKB_EXT_CHUNKSIZEOF(struct skb_ext) +
#if IS_ENABLED(CONFIG_BRIDGE_NETFILTER)
		skb_ext_type_len[SKB_EXT_BRIDGE_NF] +
#endif
#ifdef CONFIG_XFRM
		skb_ext_type_len[SKB_EXT_SEC_PATH] +
#endif
#if IS_ENABLED(CONFIG_NET_TC_SKB_EXT)
		skb_ext_type_len[TC_SKB_EXT] +
#endif
#if IS_ENABLED(CONFIG_MPTCP)
		skb_ext_type_len[SKB_EXT_MPTCP] +
#endif
#if IS_ENABLED(CONFIG_MCTP_FLOWS)
		skb_ext_type_len[SKB_EXT_MCTP] +
#endif
		0;
}

static void skb_extensions_init(void)
{
	BUILD_BUG_ON(SKB_EXT_NUM >= 8);
	BUILD_BUG_ON(skb_ext_total_length() > 255);

	skbuff_ext_cache = kmem_cache_create("skbuff_ext_cache",
					     SKB_EXT_ALIGN_VALUE * skb_ext_total_length(),
					     0,
					     SLAB_HWCACHE_ALIGN|SLAB_PANIC,
					     NULL);
}
#else
static void skb_extensions_init(void) {}
#endif

void __init skb_init(void)
{
	skbuff_cache = kmem_cache_create_usercopy("skbuff_head_cache",
					      sizeof(struct sk_buff),
					      0,
					      SLAB_HWCACHE_ALIGN|SLAB_PANIC,
					      offsetof(struct sk_buff, cb),
					      sizeof_field(struct sk_buff, cb),
					      NULL);
	skbuff_fclone_cache = kmem_cache_create("skbuff_fclone_cache",
						sizeof(struct sk_buff_fclones),
						0,
						SLAB_HWCACHE_ALIGN|SLAB_PANIC,
						NULL);
#ifdef HAVE_SKB_SMALL_HEAD_CACHE
	/* usercopy should only access first SKB_SMALL_HEAD_HEADROOM bytes.
	 * struct skb_shared_info is located at the end of skb->head,
	 * and should not be copied to/from user.
	 */
	skb_small_head_cache = kmem_cache_create_usercopy("skbuff_small_head",
						SKB_SMALL_HEAD_CACHE_SIZE,
						0,
						SLAB_HWCACHE_ALIGN | SLAB_PANIC,
						0,
						SKB_SMALL_HEAD_HEADROOM,
						NULL);
#endif
	skb_extensions_init();
}

static int
__skb_to_sgvec(struct sk_buff *skb, struct scatterlist *sg, int offset, int len,
	       unsigned int recursion_level)
{
	int start = skb_headlen(skb);
	int i, copy = start - offset;
	struct sk_buff *frag_iter;
	int elt = 0;

	if (unlikely(recursion_level >= 24))
		return -EMSGSIZE;

	if (copy > 0) {
		if (copy > len)
			copy = len;
		sg_set_buf(sg, skb->data + offset, copy);
		elt++;
		if ((len -= copy) == 0)
			return elt;
		offset += copy;
	}

	for (i = 0; i < skb_shinfo(skb)->nr_frags; i++) {
		int end;

		WARN_ON(start > offset + len);

		end = start + skb_frag_size(&skb_shinfo(skb)->frags[i]);
		if ((copy = end - offset) > 0) {
			skb_frag_t *frag = &skb_shinfo(skb)->frags[i];
			if (unlikely(elt && sg_is_last(&sg[elt - 1])))
				return -EMSGSIZE;

			if (copy > len)
				copy = len;
			sg_set_page(&sg[elt], skb_frag_page(frag), copy,
				    skb_frag_off(frag) + offset - start);
			elt++;
			if (!(len -= copy))
				return elt;
			offset += copy;
		}
		start = end;
	}

	skb_walk_frags(skb, frag_iter) {
		int end, ret;

		WARN_ON(start > offset + len);

		end = start + frag_iter->len;
		if ((copy = end - offset) > 0) {
			if (unlikely(elt && sg_is_last(&sg[elt - 1])))
				return -EMSGSIZE;

			if (copy > len)
				copy = len;
			ret = __skb_to_sgvec(frag_iter, sg+elt, offset - start,
					      copy, recursion_level + 1);
			if (unlikely(ret < 0))
				return ret;
			elt += ret;
			if ((len -= copy) == 0)
				return elt;
			offset += copy;
		}
		start = end;
	}
	BUG_ON(len);
	return elt;
}

/**
 *	skb_to_sgvec - Fill a scatter-gather list from a socket buffer
 *	@skb: Socket buffer containing the buffers to be mapped
 *	@sg: The scatter-gather list to map into
 *	@offset: The offset into the buffer's contents to start mapping
 *	@len: Length of buffer space to be mapped
 *
 *	Fill the specified scatter-gather list with mappings/pointers into a
 *	region of the buffer space attached to a socket buffer. Returns either
 *	the number of scatterlist items used, or -EMSGSIZE if the contents
 *	could not fit.
 */
int skb_to_sgvec(struct sk_buff *skb, struct scatterlist *sg, int offset, int len)
{
	int nsg = __skb_to_sgvec(skb, sg, offset, len, 0);

	if (nsg <= 0)
		return nsg;

	sg_mark_end(&sg[nsg - 1]);

	return nsg;
}
EXPORT_SYMBOL_GPL(skb_to_sgvec);

/* As compared with skb_to_sgvec, skb_to_sgvec_nomark only map skb to given
 * sglist without mark the sg which contain last skb data as the end.
 * So the caller can mannipulate sg list as will when padding new data after
 * the first call without calling sg_unmark_end to expend sg list.
 *
 * Scenario to use skb_to_sgvec_nomark:
 * 1. sg_init_table
 * 2. skb_to_sgvec_nomark(payload1)
 * 3. skb_to_sgvec_nomark(payload2)
 *
 * This is equivalent to:
 * 1. sg_init_table
 * 2. skb_to_sgvec(payload1)
 * 3. sg_unmark_end
 * 4. skb_to_sgvec(payload2)
 *
 * When mapping mutilple payload conditionally, skb_to_sgvec_nomark
 * is more preferable.
 */
int skb_to_sgvec_nomark(struct sk_buff *skb, struct scatterlist *sg,
			int offset, int len)
{
	return __skb_to_sgvec(skb, sg, offset, len, 0);
}
EXPORT_SYMBOL_GPL(skb_to_sgvec_nomark);



/**
 *	skb_cow_data - Check that a socket buffer's data buffers are writable
 *	@skb: The socket buffer to check.
 *	@tailbits: Amount of trailing space to be added
 *	@trailer: Returned pointer to the skb where the @tailbits space begins
 *
 *	Make sure that the data buffers attached to a socket buffer are
 *	writable. If they are not, private copies are made of the data buffers
 *	and the socket buffer is set to use these instead.
 *
 *	If @tailbits is given, make sure that there is space to write @tailbits
 *	bytes of data beyond current end of socket buffer.  @trailer will be
 *	set to point to the skb in which this space begins.
 *
 *	The number of scatterlist elements required to completely map the
 *	COW'd and extended socket buffer will be returned.
 */
int skb_cow_data(struct sk_buff *skb, int tailbits, struct sk_buff **trailer)
{
	int copyflag;
	int elt;
	struct sk_buff *skb1, **skb_p;

	/* If skb is cloned or its head is paged, reallocate
	 * head pulling out all the pages (pages are considered not writable
	 * at the moment even if they are anonymous).
	 */
	if ((skb_cloned(skb) || skb_shinfo(skb)->nr_frags) &&
	    !__pskb_pull_tail(skb, __skb_pagelen(skb)))
		return -ENOMEM;

	/* Easy case. Most of packets will go this way. */
	if (!skb_has_frag_list(skb)) {
		/* A little of trouble, not enough of space for trailer.
		 * This should not happen, when stack is tuned to generate
		 * good frames. OK, on miss we reallocate and reserve even more
		 * space, 128 bytes is fair. */

		if (skb_tailroom(skb) < tailbits &&
		    pskb_expand_head(skb, 0, tailbits-skb_tailroom(skb)+128, GFP_ATOMIC))
			return -ENOMEM;

		/* Voila! */
		*trailer = skb;
		return 1;
	}

	/* Misery. We are in troubles, going to mincer fragments... */

	elt = 1;
	skb_p = &skb_shinfo(skb)->frag_list;
	copyflag = 0;

	while ((skb1 = *skb_p) != NULL) {
		int ntail = 0;

		/* The fragment is partially pulled by someone,
		 * this can happen on input. Copy it and everything
		 * after it. */

		if (skb_shared(skb1))
			copyflag = 1;

		/* If the skb is the last, worry about trailer. */

		if (skb1->next == NULL && tailbits) {
			if (skb_shinfo(skb1)->nr_frags ||
			    skb_has_frag_list(skb1) ||
			    skb_tailroom(skb1) < tailbits)
				ntail = tailbits + 128;
		}

		if (copyflag ||
		    skb_cloned(skb1) ||
		    ntail ||
		    skb_shinfo(skb1)->nr_frags ||
		    skb_has_frag_list(skb1)) {
			struct sk_buff *skb2;

			/* Fuck, we are miserable poor guys... */
			if (ntail == 0)
				skb2 = skb_copy(skb1, GFP_ATOMIC);
			else
				skb2 = skb_copy_expand(skb1,
						       skb_headroom(skb1),
						       ntail,
						       GFP_ATOMIC);
			if (unlikely(skb2 == NULL))
				return -ENOMEM;

			if (skb1->sk)
				skb_set_owner_w(skb2, skb1->sk);

			/* Looking around. Are we still alive?
			 * OK, link new skb, drop old one */

			skb2->next = skb1->next;
			*skb_p = skb2;
			kfree_skb(skb1);
			skb1 = skb2;
		}
		elt++;
		*trailer = skb1;
		skb_p = &skb1->next;
	}

	return elt;
}
EXPORT_SYMBOL_GPL(skb_cow_data);

static void sock_rmem_free(struct sk_buff *skb)
{
	struct sock *sk = skb->sk;

	atomic_sub(skb->truesize, &sk->sk_rmem_alloc);
}

static void skb_set_err_queue(struct sk_buff *skb)
{
	/* pkt_type of skbs received on local sockets is never PACKET_OUTGOING.
	 * So, it is safe to (mis)use it to mark skbs on the error queue.
	 */
	skb->pkt_type = PACKET_OUTGOING;
	BUILD_BUG_ON(PACKET_OUTGOING == 0);
}

/*
 * Note: We dont mem charge error packets (no sk_forward_alloc changes)
 */
int sock_queue_err_skb(struct sock *sk, struct sk_buff *skb)
{
	if (atomic_read(&sk->sk_rmem_alloc) + skb->truesize >=
	    (unsigned int)READ_ONCE(sk->sk_rcvbuf))
		return -ENOMEM;

	skb_orphan(skb);
	skb->sk = sk;
	skb->destructor = sock_rmem_free;
	atomic_add(skb->truesize, &sk->sk_rmem_alloc);
	skb_set_err_queue(skb);

	/* before exiting rcu section, make sure dst is refcounted */
	skb_dst_force(skb);

	skb_queue_tail(&sk->sk_error_queue, skb);
	if (!sock_flag(sk, SOCK_DEAD))
		sk_error_report(sk);
	return 0;
}
EXPORT_SYMBOL(sock_queue_err_skb);

static bool is_icmp_err_skb(const struct sk_buff *skb)
{
	return skb && (SKB_EXT_ERR(skb)->ee.ee_origin == SO_EE_ORIGIN_ICMP ||
		       SKB_EXT_ERR(skb)->ee.ee_origin == SO_EE_ORIGIN_ICMP6);
}

struct sk_buff *sock_dequeue_err_skb(struct sock *sk)
{
	struct sk_buff_head *q = &sk->sk_error_queue;
	struct sk_buff *skb, *skb_next = NULL;
	bool icmp_next = false;
	unsigned long flags;

	spin_lock_irqsave(&q->lock, flags);
	skb = __skb_dequeue(q);
	if (skb && (skb_next = skb_peek(q))) {
		icmp_next = is_icmp_err_skb(skb_next);
		if (icmp_next)
			sk->sk_err = SKB_EXT_ERR(skb_next)->ee.ee_errno;
	}
	spin_unlock_irqrestore(&q->lock, flags);

	if (is_icmp_err_skb(skb) && !icmp_next)
		sk->sk_err = 0;

	if (skb_next)
		sk_error_report(sk);

	return skb;
}
EXPORT_SYMBOL(sock_dequeue_err_skb);

/**
 * skb_clone_sk - create clone of skb, and take reference to socket
 * @skb: the skb to clone
 *
 * This function creates a clone of a buffer that holds a reference on
 * sk_refcnt.  Buffers created via this function are meant to be
 * returned using sock_queue_err_skb, or free via kfree_skb.
 *
 * When passing buffers allocated with this function to sock_queue_err_skb
 * it is necessary to wrap the call with sock_hold/sock_put in order to
 * prevent the socket from being released prior to being enqueued on
 * the sk_error_queue.
 */
struct sk_buff *skb_clone_sk(struct sk_buff *skb)
{
	struct sock *sk = skb->sk;
	struct sk_buff *clone;

	if (!sk || !refcount_inc_not_zero(&sk->sk_refcnt))
		return NULL;

	clone = skb_clone(skb, GFP_ATOMIC);
	if (!clone) {
		sock_put(sk);
		return NULL;
	}

	clone->sk = sk;
	clone->destructor = sock_efree;

	return clone;
}
EXPORT_SYMBOL(skb_clone_sk);

static void __skb_complete_tx_timestamp(struct sk_buff *skb,
					struct sock *sk,
					int tstype,
					bool opt_stats)
{
	struct sock_exterr_skb *serr;
	int err;

	BUILD_BUG_ON(sizeof(struct sock_exterr_skb) > sizeof(skb->cb));

	serr = SKB_EXT_ERR(skb);
	memset(serr, 0, sizeof(*serr));
	serr->ee.ee_errno = ENOMSG;
	serr->ee.ee_origin = SO_EE_ORIGIN_TIMESTAMPING;
	serr->ee.ee_info = tstype;
	serr->opt_stats = opt_stats;
	serr->header.h4.iif = skb->dev ? skb->dev->ifindex : 0;
	if (sk->sk_tsflags & SOF_TIMESTAMPING_OPT_ID) {
		serr->ee.ee_data = skb_shinfo(skb)->tskey;
		if (sk_is_tcp(sk))
			serr->ee.ee_data -= atomic_read(&sk->sk_tskey);
	}

	err = sock_queue_err_skb(sk, skb);

	if (err)
		kfree_skb(skb);
}

static bool skb_may_tx_timestamp(struct sock *sk, bool tsonly)
{
	bool ret;

	if (likely(READ_ONCE(sysctl_tstamp_allow_data) || tsonly))
		return true;

	read_lock_bh(&sk->sk_callback_lock);
	ret = sk->sk_socket && sk->sk_socket->file &&
	      file_ns_capable(sk->sk_socket->file, &init_user_ns, CAP_NET_RAW);
	read_unlock_bh(&sk->sk_callback_lock);
	return ret;
}

void skb_complete_tx_timestamp(struct sk_buff *skb,
			       struct skb_shared_hwtstamps *hwtstamps)
{
	struct sock *sk = skb->sk;

	if (!skb_may_tx_timestamp(sk, false))
		goto err;

	/* Take a reference to prevent skb_orphan() from freeing the socket,
	 * but only if the socket refcount is not zero.
	 */
	if (likely(refcount_inc_not_zero(&sk->sk_refcnt))) {
		*skb_hwtstamps(skb) = *hwtstamps;
		__skb_complete_tx_timestamp(skb, sk, SCM_TSTAMP_SND, false);
		sock_put(sk);
		return;
	}

err:
	kfree_skb(skb);
}
EXPORT_SYMBOL_GPL(skb_complete_tx_timestamp);

void __skb_tstamp_tx(struct sk_buff *orig_skb,
		     const struct sk_buff *ack_skb,
		     struct skb_shared_hwtstamps *hwtstamps,
		     struct sock *sk, int tstype)
{
	struct sk_buff *skb;
	bool tsonly, opt_stats = false;

	if (!sk)
		return;

	if (!hwtstamps && !(sk->sk_tsflags & SOF_TIMESTAMPING_OPT_TX_SWHW) &&
	    skb_shinfo(orig_skb)->tx_flags & SKBTX_IN_PROGRESS)
		return;

	tsonly = sk->sk_tsflags & SOF_TIMESTAMPING_OPT_TSONLY;
	if (!skb_may_tx_timestamp(sk, tsonly))
		return;

	if (tsonly) {
#ifdef CONFIG_INET
		if ((sk->sk_tsflags & SOF_TIMESTAMPING_OPT_STATS) &&
		    sk_is_tcp(sk)) {
			skb = tcp_get_timestamping_opt_stats(sk, orig_skb,
							     ack_skb);
			opt_stats = true;
		} else
#endif
			skb = alloc_skb(0, GFP_ATOMIC);
	} else {
		skb = skb_clone(orig_skb, GFP_ATOMIC);

		if (skb_orphan_frags_rx(skb, GFP_ATOMIC)) {
			kfree_skb(skb);
			return;
		}
	}
	if (!skb)
		return;

	if (tsonly) {
		skb_shinfo(skb)->tx_flags |= skb_shinfo(orig_skb)->tx_flags &
					     SKBTX_ANY_TSTAMP;
		skb_shinfo(skb)->tskey = skb_shinfo(orig_skb)->tskey;
	}

	if (hwtstamps)
		*skb_hwtstamps(skb) = *hwtstamps;
	else
		__net_timestamp(skb);

	__skb_complete_tx_timestamp(skb, sk, tstype, opt_stats);
}
EXPORT_SYMBOL_GPL(__skb_tstamp_tx);

void skb_tstamp_tx(struct sk_buff *orig_skb,
		   struct skb_shared_hwtstamps *hwtstamps)
{
	return __skb_tstamp_tx(orig_skb, NULL, hwtstamps, orig_skb->sk,
			       SCM_TSTAMP_SND);
}
EXPORT_SYMBOL_GPL(skb_tstamp_tx);

#ifdef CONFIG_WIRELESS
void skb_complete_wifi_ack(struct sk_buff *skb, bool acked)
{
	struct sock *sk = skb->sk;
	struct sock_exterr_skb *serr;
	int err = 1;

	skb->wifi_acked_valid = 1;
	skb->wifi_acked = acked;

	serr = SKB_EXT_ERR(skb);
	memset(serr, 0, sizeof(*serr));
	serr->ee.ee_errno = ENOMSG;
	serr->ee.ee_origin = SO_EE_ORIGIN_TXSTATUS;

	/* Take a reference to prevent skb_orphan() from freeing the socket,
	 * but only if the socket refcount is not zero.
	 */
	if (likely(refcount_inc_not_zero(&sk->sk_refcnt))) {
		err = sock_queue_err_skb(sk, skb);
		sock_put(sk);
	}
	if (err)
		kfree_skb(skb);
}
EXPORT_SYMBOL_GPL(skb_complete_wifi_ack);
#endif /* CONFIG_WIRELESS */

/**
 * skb_partial_csum_set - set up and verify partial csum values for packet
 * @skb: the skb to set
 * @start: the number of bytes after skb->data to start checksumming.
 * @off: the offset from start to place the checksum.
 *
 * For untrusted partially-checksummed packets, we need to make sure the values
 * for skb->csum_start and skb->csum_offset are valid so we don't oops.
 *
 * This function checks and sets those values and skb->ip_summed: if this
 * returns false you should drop the packet.
 */
bool skb_partial_csum_set(struct sk_buff *skb, u16 start, u16 off)
{
	u32 csum_end = (u32)start + (u32)off + sizeof(__sum16);
	u32 csum_start = skb_headroom(skb) + (u32)start;

	if (unlikely(csum_start >= U16_MAX || csum_end > skb_headlen(skb))) {
		net_warn_ratelimited("bad partial csum: csum=%u/%u headroom=%u headlen=%u\n",
				     start, off, skb_headroom(skb), skb_headlen(skb));
		return false;
	}
	skb->ip_summed = CHECKSUM_PARTIAL;
	skb->csum_start = csum_start;
	skb->csum_offset = off;
	skb->transport_header = csum_start;
	return true;
}
EXPORT_SYMBOL_GPL(skb_partial_csum_set);

static int skb_maybe_pull_tail(struct sk_buff *skb, unsigned int len,
			       unsigned int max)
{
	if (skb_headlen(skb) >= len)
		return 0;

	/* If we need to pullup then pullup to the max, so we
	 * won't need to do it again.
	 */
	if (max > skb->len)
		max = skb->len;

	if (__pskb_pull_tail(skb, max - skb_headlen(skb)) == NULL)
		return -ENOMEM;

	if (skb_headlen(skb) < len)
		return -EPROTO;

	return 0;
}

#define MAX_TCP_HDR_LEN (15 * 4)

static __sum16 *skb_checksum_setup_ip(struct sk_buff *skb,
				      typeof(IPPROTO_IP) proto,
				      unsigned int off)
{
	int err;

	switch (proto) {
	case IPPROTO_TCP:
		err = skb_maybe_pull_tail(skb, off + sizeof(struct tcphdr),
					  off + MAX_TCP_HDR_LEN);
		if (!err && !skb_partial_csum_set(skb, off,
						  offsetof(struct tcphdr,
							   check)))
			err = -EPROTO;
		return err ? ERR_PTR(err) : &tcp_hdr(skb)->check;

	case IPPROTO_UDP:
		err = skb_maybe_pull_tail(skb, off + sizeof(struct udphdr),
					  off + sizeof(struct udphdr));
		if (!err && !skb_partial_csum_set(skb, off,
						  offsetof(struct udphdr,
							   check)))
			err = -EPROTO;
		return err ? ERR_PTR(err) : &udp_hdr(skb)->check;
	}

	return ERR_PTR(-EPROTO);
}

/* This value should be large enough to cover a tagged ethernet header plus
 * maximally sized IP and TCP or UDP headers.
 */
#define MAX_IP_HDR_LEN 128

static int skb_checksum_setup_ipv4(struct sk_buff *skb, bool recalculate)
{
	unsigned int off;
	bool fragment;
	__sum16 *csum;
	int err;

	fragment = false;

	err = skb_maybe_pull_tail(skb,
				  sizeof(struct iphdr),
				  MAX_IP_HDR_LEN);
	if (err < 0)
		goto out;

	if (ip_is_fragment(ip_hdr(skb)))
		fragment = true;

	off = ip_hdrlen(skb);

	err = -EPROTO;

	if (fragment)
		goto out;

	csum = skb_checksum_setup_ip(skb, ip_hdr(skb)->protocol, off);
	if (IS_ERR(csum))
		return PTR_ERR(csum);

	if (recalculate)
		*csum = ~csum_tcpudp_magic(ip_hdr(skb)->saddr,
					   ip_hdr(skb)->daddr,
					   skb->len - off,
					   ip_hdr(skb)->protocol, 0);
	err = 0;

out:
	return err;
}

/* This value should be large enough to cover a tagged ethernet header plus
 * an IPv6 header, all options, and a maximal TCP or UDP header.
 */
#define MAX_IPV6_HDR_LEN 256

#define OPT_HDR(type, skb, off) \
	(type *)(skb_network_header(skb) + (off))

static int skb_checksum_setup_ipv6(struct sk_buff *skb, bool recalculate)
{
	int err;
	u8 nexthdr;
	unsigned int off;
	unsigned int len;
	bool fragment;
	bool done;
	__sum16 *csum;

	fragment = false;
	done = false;

	off = sizeof(struct ipv6hdr);

	err = skb_maybe_pull_tail(skb, off, MAX_IPV6_HDR_LEN);
	if (err < 0)
		goto out;

	nexthdr = ipv6_hdr(skb)->nexthdr;

	len = sizeof(struct ipv6hdr) + ntohs(ipv6_hdr(skb)->payload_len);
	while (off <= len && !done) {
		switch (nexthdr) {
		case IPPROTO_DSTOPTS:
		case IPPROTO_HOPOPTS:
		case IPPROTO_ROUTING: {
			struct ipv6_opt_hdr *hp;

			err = skb_maybe_pull_tail(skb,
						  off +
						  sizeof(struct ipv6_opt_hdr),
						  MAX_IPV6_HDR_LEN);
			if (err < 0)
				goto out;

			hp = OPT_HDR(struct ipv6_opt_hdr, skb, off);
			nexthdr = hp->nexthdr;
			off += ipv6_optlen(hp);
			break;
		}
		case IPPROTO_AH: {
			struct ip_auth_hdr *hp;

			err = skb_maybe_pull_tail(skb,
						  off +
						  sizeof(struct ip_auth_hdr),
						  MAX_IPV6_HDR_LEN);
			if (err < 0)
				goto out;

			hp = OPT_HDR(struct ip_auth_hdr, skb, off);
			nexthdr = hp->nexthdr;
			off += ipv6_authlen(hp);
			break;
		}
		case IPPROTO_FRAGMENT: {
			struct frag_hdr *hp;

			err = skb_maybe_pull_tail(skb,
						  off +
						  sizeof(struct frag_hdr),
						  MAX_IPV6_HDR_LEN);
			if (err < 0)
				goto out;

			hp = OPT_HDR(struct frag_hdr, skb, off);

			if (hp->frag_off & htons(IP6_OFFSET | IP6_MF))
				fragment = true;

			nexthdr = hp->nexthdr;
			off += sizeof(struct frag_hdr);
			break;
		}
		default:
			done = true;
			break;
		}
	}

	err = -EPROTO;

	if (!done || fragment)
		goto out;

	csum = skb_checksum_setup_ip(skb, nexthdr, off);
	if (IS_ERR(csum))
		return PTR_ERR(csum);

	if (recalculate)
		*csum = ~csum_ipv6_magic(&ipv6_hdr(skb)->saddr,
					 &ipv6_hdr(skb)->daddr,
					 skb->len - off, nexthdr, 0);
	err = 0;

out:
	return err;
}

/**
 * skb_checksum_setup - set up partial checksum offset
 * @skb: the skb to set up
 * @recalculate: if true the pseudo-header checksum will be recalculated
 */
int skb_checksum_setup(struct sk_buff *skb, bool recalculate)
{
	int err;

	switch (skb->protocol) {
	case htons(ETH_P_IP):
		err = skb_checksum_setup_ipv4(skb, recalculate);
		break;

	case htons(ETH_P_IPV6):
		err = skb_checksum_setup_ipv6(skb, recalculate);
		break;

	default:
		err = -EPROTO;
		break;
	}

	return err;
}
EXPORT_SYMBOL(skb_checksum_setup);

/**
 * skb_checksum_maybe_trim - maybe trims the given skb
 * @skb: the skb to check
 * @transport_len: the data length beyond the network header
 *
 * Checks whether the given skb has data beyond the given transport length.
 * If so, returns a cloned skb trimmed to this transport length.
 * Otherwise returns the provided skb. Returns NULL in error cases
 * (e.g. transport_len exceeds skb length or out-of-memory).
 *
 * Caller needs to set the skb transport header and free any returned skb if it
 * differs from the provided skb.
 */
static struct sk_buff *skb_checksum_maybe_trim(struct sk_buff *skb,
					       unsigned int transport_len)
{
	struct sk_buff *skb_chk;
	unsigned int len = skb_transport_offset(skb) + transport_len;
	int ret;

	if (skb->len < len)
		return NULL;
	else if (skb->len == len)
		return skb;

	skb_chk = skb_clone(skb, GFP_ATOMIC);
	if (!skb_chk)
		return NULL;

	ret = pskb_trim_rcsum(skb_chk, len);
	if (ret) {
		kfree_skb(skb_chk);
		return NULL;
	}

	return skb_chk;
}

/**
 * skb_checksum_trimmed - validate checksum of an skb
 * @skb: the skb to check
 * @transport_len: the data length beyond the network header
 * @skb_chkf: checksum function to use
 *
 * Applies the given checksum function skb_chkf to the provided skb.
 * Returns a checked and maybe trimmed skb. Returns NULL on error.
 *
 * If the skb has data beyond the given transport length, then a
 * trimmed & cloned skb is checked and returned.
 *
 * Caller needs to set the skb transport header and free any returned skb if it
 * differs from the provided skb.
 */
struct sk_buff *skb_checksum_trimmed(struct sk_buff *skb,
				     unsigned int transport_len,
				     __sum16(*skb_chkf)(struct sk_buff *skb))
{
	struct sk_buff *skb_chk;
	unsigned int offset = skb_transport_offset(skb);
	__sum16 ret;

	skb_chk = skb_checksum_maybe_trim(skb, transport_len);
	if (!skb_chk)
		goto err;

	if (!pskb_may_pull(skb_chk, offset))
		goto err;

	skb_pull_rcsum(skb_chk, offset);
	ret = skb_chkf(skb_chk);
	skb_push_rcsum(skb_chk, offset);

	if (ret)
		goto err;

	return skb_chk;

err:
	if (skb_chk && skb_chk != skb)
		kfree_skb(skb_chk);

	return NULL;

}
EXPORT_SYMBOL(skb_checksum_trimmed);

void __skb_warn_lro_forwarding(const struct sk_buff *skb)
{
	net_warn_ratelimited("%s: received packets cannot be forwarded while LRO is enabled\n",
			     skb->dev->name);
}
EXPORT_SYMBOL(__skb_warn_lro_forwarding);

void kfree_skb_partial(struct sk_buff *skb, bool head_stolen)
{
	if (head_stolen) {
		skb_release_head_state(skb);
		kmem_cache_free(skbuff_cache, skb);
	} else {
		__kfree_skb(skb);
	}
}
EXPORT_SYMBOL(kfree_skb_partial);

/**
 * skb_try_coalesce - try to merge skb to prior one
 * @to: prior buffer
 * @from: buffer to add
 * @fragstolen: pointer to boolean
 * @delta_truesize: how much more was allocated than was requested
 */
bool skb_try_coalesce(struct sk_buff *to, struct sk_buff *from,
		      bool *fragstolen, int *delta_truesize)
{
	struct skb_shared_info *to_shinfo, *from_shinfo;
	int i, delta, len = from->len;

	*fragstolen = false;

	if (skb_cloned(to))
		return false;

<<<<<<< HEAD
	/* In general, avoid mixing slab allocated and page_pool allocated
	 * pages within the same SKB. However when @to is not pp_recycle and
	 * @from is cloned, we can transition frag pages from page_pool to
	 * reference counted.
	 *
	 * On the other hand, don't allow coalescing two pp_recycle SKBs if
	 * @from is cloned, in case the SKB is using page_pool fragment
	 * references (PP_FLAG_PAGE_FRAG). Since we only take full page
	 * references for cloned SKBs at the moment that would result in
	 * inconsistent reference counts.
	 */
	if (to->pp_recycle != (from->pp_recycle && !skb_cloned(from)))
=======
	/* In general, avoid mixing page_pool and non-page_pool allocated
	 * pages within the same SKB. Additionally avoid dealing with clones
	 * with page_pool pages, in case the SKB is using page_pool fragment
	 * references (PP_FLAG_PAGE_FRAG). Since we only take full page
	 * references for cloned SKBs at the moment that would result in
	 * inconsistent reference counts.
	 * In theory we could take full references if @from is cloned and
	 * !@to->pp_recycle but its tricky (due to potential race with
	 * the clone disappearing) and rare, so not worth dealing with.
	 */
	if (to->pp_recycle != from->pp_recycle ||
	    (from->pp_recycle && skb_cloned(from)))
>>>>>>> eb3cdb58
		return false;

	if (len <= skb_tailroom(to)) {
		if (len)
			BUG_ON(skb_copy_bits(from, 0, skb_put(to, len), len));
		*delta_truesize = 0;
		return true;
	}

	to_shinfo = skb_shinfo(to);
	from_shinfo = skb_shinfo(from);
	if (to_shinfo->frag_list || from_shinfo->frag_list)
		return false;
	if (skb_zcopy(to) || skb_zcopy(from))
		return false;

	if (skb_headlen(from) != 0) {
		struct page *page;
		unsigned int offset;

		if (to_shinfo->nr_frags +
		    from_shinfo->nr_frags >= MAX_SKB_FRAGS)
			return false;

		if (skb_head_is_locked(from))
			return false;

		delta = from->truesize - SKB_DATA_ALIGN(sizeof(struct sk_buff));

		page = virt_to_head_page(from->head);
		offset = from->data - (unsigned char *)page_address(page);

		skb_fill_page_desc(to, to_shinfo->nr_frags,
				   page, offset, skb_headlen(from));
		*fragstolen = true;
	} else {
		if (to_shinfo->nr_frags +
		    from_shinfo->nr_frags > MAX_SKB_FRAGS)
			return false;

		delta = from->truesize - SKB_TRUESIZE(skb_end_offset(from));
	}

	WARN_ON_ONCE(delta < len);

	memcpy(to_shinfo->frags + to_shinfo->nr_frags,
	       from_shinfo->frags,
	       from_shinfo->nr_frags * sizeof(skb_frag_t));
	to_shinfo->nr_frags += from_shinfo->nr_frags;

	if (!skb_cloned(from))
		from_shinfo->nr_frags = 0;

	/* if the skb is not cloned this does nothing
	 * since we set nr_frags to 0.
	 */
	for (i = 0; i < from_shinfo->nr_frags; i++)
		__skb_frag_ref(&from_shinfo->frags[i]);

	to->truesize += delta;
	to->len += len;
	to->data_len += len;

	*delta_truesize = delta;
	return true;
}
EXPORT_SYMBOL(skb_try_coalesce);

/**
 * skb_scrub_packet - scrub an skb
 *
 * @skb: buffer to clean
 * @xnet: packet is crossing netns
 *
 * skb_scrub_packet can be used after encapsulating or decapsulting a packet
 * into/from a tunnel. Some information have to be cleared during these
 * operations.
 * skb_scrub_packet can also be used to clean a skb before injecting it in
 * another namespace (@xnet == true). We have to clear all information in the
 * skb that could impact namespace isolation.
 */
void skb_scrub_packet(struct sk_buff *skb, bool xnet)
{
	skb->pkt_type = PACKET_HOST;
	skb->skb_iif = 0;
	skb->ignore_df = 0;
	skb_dst_drop(skb);
	skb_ext_reset(skb);
	nf_reset_ct(skb);
	nf_reset_trace(skb);

#ifdef CONFIG_NET_SWITCHDEV
	skb->offload_fwd_mark = 0;
	skb->offload_l3_fwd_mark = 0;
#endif

	if (!xnet)
		return;

	ipvs_reset(skb);
	skb->mark = 0;
	skb_clear_tstamp(skb);
}
EXPORT_SYMBOL_GPL(skb_scrub_packet);

static struct sk_buff *skb_reorder_vlan_header(struct sk_buff *skb)
{
	int mac_len, meta_len;
	void *meta;

	if (skb_cow(skb, skb_headroom(skb)) < 0) {
		kfree_skb(skb);
		return NULL;
	}

	mac_len = skb->data - skb_mac_header(skb);
	if (likely(mac_len > VLAN_HLEN + ETH_TLEN)) {
		memmove(skb_mac_header(skb) + VLAN_HLEN, skb_mac_header(skb),
			mac_len - VLAN_HLEN - ETH_TLEN);
	}

	meta_len = skb_metadata_len(skb);
	if (meta_len) {
		meta = skb_metadata_end(skb) - meta_len;
		memmove(meta + VLAN_HLEN, meta, meta_len);
	}

	skb->mac_header += VLAN_HLEN;
	return skb;
}

struct sk_buff *skb_vlan_untag(struct sk_buff *skb)
{
	struct vlan_hdr *vhdr;
	u16 vlan_tci;

	if (unlikely(skb_vlan_tag_present(skb))) {
		/* vlan_tci is already set-up so leave this for another time */
		return skb;
	}

	skb = skb_share_check(skb, GFP_ATOMIC);
	if (unlikely(!skb))
		goto err_free;
	/* We may access the two bytes after vlan_hdr in vlan_set_encap_proto(). */
	if (unlikely(!pskb_may_pull(skb, VLAN_HLEN + sizeof(unsigned short))))
		goto err_free;

	vhdr = (struct vlan_hdr *)skb->data;
	vlan_tci = ntohs(vhdr->h_vlan_TCI);
	__vlan_hwaccel_put_tag(skb, skb->protocol, vlan_tci);

	skb_pull_rcsum(skb, VLAN_HLEN);
	vlan_set_encap_proto(skb, vhdr);

	skb = skb_reorder_vlan_header(skb);
	if (unlikely(!skb))
		goto err_free;

	skb_reset_network_header(skb);
	if (!skb_transport_header_was_set(skb))
		skb_reset_transport_header(skb);
	skb_reset_mac_len(skb);

	return skb;

err_free:
	kfree_skb(skb);
	return NULL;
}
EXPORT_SYMBOL(skb_vlan_untag);

int skb_ensure_writable(struct sk_buff *skb, unsigned int write_len)
{
	if (!pskb_may_pull(skb, write_len))
		return -ENOMEM;

	if (!skb_cloned(skb) || skb_clone_writable(skb, write_len))
		return 0;

	return pskb_expand_head(skb, 0, 0, GFP_ATOMIC);
}
EXPORT_SYMBOL(skb_ensure_writable);

/* remove VLAN header from packet and update csum accordingly.
 * expects a non skb_vlan_tag_present skb with a vlan tag payload
 */
int __skb_vlan_pop(struct sk_buff *skb, u16 *vlan_tci)
{
	int offset = skb->data - skb_mac_header(skb);
	int err;

	if (WARN_ONCE(offset,
		      "__skb_vlan_pop got skb with skb->data not at mac header (offset %d)\n",
		      offset)) {
		return -EINVAL;
	}

	err = skb_ensure_writable(skb, VLAN_ETH_HLEN);
	if (unlikely(err))
		return err;

	skb_postpull_rcsum(skb, skb->data + (2 * ETH_ALEN), VLAN_HLEN);

	vlan_remove_tag(skb, vlan_tci);

	skb->mac_header += VLAN_HLEN;

	if (skb_network_offset(skb) < ETH_HLEN)
		skb_set_network_header(skb, ETH_HLEN);

	skb_reset_mac_len(skb);

	return err;
}
EXPORT_SYMBOL(__skb_vlan_pop);

/* Pop a vlan tag either from hwaccel or from payload.
 * Expects skb->data at mac header.
 */
int skb_vlan_pop(struct sk_buff *skb)
{
	u16 vlan_tci;
	__be16 vlan_proto;
	int err;

	if (likely(skb_vlan_tag_present(skb))) {
		__vlan_hwaccel_clear_tag(skb);
	} else {
		if (unlikely(!eth_type_vlan(skb->protocol)))
			return 0;

		err = __skb_vlan_pop(skb, &vlan_tci);
		if (err)
			return err;
	}
	/* move next vlan tag to hw accel tag */
	if (likely(!eth_type_vlan(skb->protocol)))
		return 0;

	vlan_proto = skb->protocol;
	err = __skb_vlan_pop(skb, &vlan_tci);
	if (unlikely(err))
		return err;

	__vlan_hwaccel_put_tag(skb, vlan_proto, vlan_tci);
	return 0;
}
EXPORT_SYMBOL(skb_vlan_pop);

/* Push a vlan tag either into hwaccel or into payload (if hwaccel tag present).
 * Expects skb->data at mac header.
 */
int skb_vlan_push(struct sk_buff *skb, __be16 vlan_proto, u16 vlan_tci)
{
	if (skb_vlan_tag_present(skb)) {
		int offset = skb->data - skb_mac_header(skb);
		int err;

		if (WARN_ONCE(offset,
			      "skb_vlan_push got skb with skb->data not at mac header (offset %d)\n",
			      offset)) {
			return -EINVAL;
		}

		err = __vlan_insert_tag(skb, skb->vlan_proto,
					skb_vlan_tag_get(skb));
		if (err)
			return err;

		skb->protocol = skb->vlan_proto;
		skb->mac_len += VLAN_HLEN;

		skb_postpush_rcsum(skb, skb->data + (2 * ETH_ALEN), VLAN_HLEN);
	}
	__vlan_hwaccel_put_tag(skb, vlan_proto, vlan_tci);
	return 0;
}
EXPORT_SYMBOL(skb_vlan_push);

/**
 * skb_eth_pop() - Drop the Ethernet header at the head of a packet
 *
 * @skb: Socket buffer to modify
 *
 * Drop the Ethernet header of @skb.
 *
 * Expects that skb->data points to the mac header and that no VLAN tags are
 * present.
 *
 * Returns 0 on success, -errno otherwise.
 */
int skb_eth_pop(struct sk_buff *skb)
{
	if (!pskb_may_pull(skb, ETH_HLEN) || skb_vlan_tagged(skb) ||
	    skb_network_offset(skb) < ETH_HLEN)
		return -EPROTO;

	skb_pull_rcsum(skb, ETH_HLEN);
	skb_reset_mac_header(skb);
	skb_reset_mac_len(skb);

	return 0;
}
EXPORT_SYMBOL(skb_eth_pop);

/**
 * skb_eth_push() - Add a new Ethernet header at the head of a packet
 *
 * @skb: Socket buffer to modify
 * @dst: Destination MAC address of the new header
 * @src: Source MAC address of the new header
 *
 * Prepend @skb with a new Ethernet header.
 *
 * Expects that skb->data points to the mac header, which must be empty.
 *
 * Returns 0 on success, -errno otherwise.
 */
int skb_eth_push(struct sk_buff *skb, const unsigned char *dst,
		 const unsigned char *src)
{
	struct ethhdr *eth;
	int err;

	if (skb_network_offset(skb) || skb_vlan_tag_present(skb))
		return -EPROTO;

	err = skb_cow_head(skb, sizeof(*eth));
	if (err < 0)
		return err;

	skb_push(skb, sizeof(*eth));
	skb_reset_mac_header(skb);
	skb_reset_mac_len(skb);

	eth = eth_hdr(skb);
	ether_addr_copy(eth->h_dest, dst);
	ether_addr_copy(eth->h_source, src);
	eth->h_proto = skb->protocol;

	skb_postpush_rcsum(skb, eth, sizeof(*eth));

	return 0;
}
EXPORT_SYMBOL(skb_eth_push);

/* Update the ethertype of hdr and the skb csum value if required. */
static void skb_mod_eth_type(struct sk_buff *skb, struct ethhdr *hdr,
			     __be16 ethertype)
{
	if (skb->ip_summed == CHECKSUM_COMPLETE) {
		__be16 diff[] = { ~hdr->h_proto, ethertype };

		skb->csum = csum_partial((char *)diff, sizeof(diff), skb->csum);
	}

	hdr->h_proto = ethertype;
}

/**
 * skb_mpls_push() - push a new MPLS header after mac_len bytes from start of
 *                   the packet
 *
 * @skb: buffer
 * @mpls_lse: MPLS label stack entry to push
 * @mpls_proto: ethertype of the new MPLS header (expects 0x8847 or 0x8848)
 * @mac_len: length of the MAC header
 * @ethernet: flag to indicate if the resulting packet after skb_mpls_push is
 *            ethernet
 *
 * Expects skb->data at mac header.
 *
 * Returns 0 on success, -errno otherwise.
 */
int skb_mpls_push(struct sk_buff *skb, __be32 mpls_lse, __be16 mpls_proto,
		  int mac_len, bool ethernet)
{
	struct mpls_shim_hdr *lse;
	int err;

	if (unlikely(!eth_p_mpls(mpls_proto)))
		return -EINVAL;

	/* Networking stack does not allow simultaneous Tunnel and MPLS GSO. */
	if (skb->encapsulation)
		return -EINVAL;

	err = skb_cow_head(skb, MPLS_HLEN);
	if (unlikely(err))
		return err;

	if (!skb->inner_protocol) {
		skb_set_inner_network_header(skb, skb_network_offset(skb));
		skb_set_inner_protocol(skb, skb->protocol);
	}

	skb_push(skb, MPLS_HLEN);
	memmove(skb_mac_header(skb) - MPLS_HLEN, skb_mac_header(skb),
		mac_len);
	skb_reset_mac_header(skb);
	skb_set_network_header(skb, mac_len);
	skb_reset_mac_len(skb);

	lse = mpls_hdr(skb);
	lse->label_stack_entry = mpls_lse;
	skb_postpush_rcsum(skb, lse, MPLS_HLEN);

	if (ethernet && mac_len >= ETH_HLEN)
		skb_mod_eth_type(skb, eth_hdr(skb), mpls_proto);
	skb->protocol = mpls_proto;

	return 0;
}
EXPORT_SYMBOL_GPL(skb_mpls_push);

/**
 * skb_mpls_pop() - pop the outermost MPLS header
 *
 * @skb: buffer
 * @next_proto: ethertype of header after popped MPLS header
 * @mac_len: length of the MAC header
 * @ethernet: flag to indicate if the packet is ethernet
 *
 * Expects skb->data at mac header.
 *
 * Returns 0 on success, -errno otherwise.
 */
int skb_mpls_pop(struct sk_buff *skb, __be16 next_proto, int mac_len,
		 bool ethernet)
{
	int err;

	if (unlikely(!eth_p_mpls(skb->protocol)))
		return 0;

	err = skb_ensure_writable(skb, mac_len + MPLS_HLEN);
	if (unlikely(err))
		return err;

	skb_postpull_rcsum(skb, mpls_hdr(skb), MPLS_HLEN);
	memmove(skb_mac_header(skb) + MPLS_HLEN, skb_mac_header(skb),
		mac_len);

	__skb_pull(skb, MPLS_HLEN);
	skb_reset_mac_header(skb);
	skb_set_network_header(skb, mac_len);

	if (ethernet && mac_len >= ETH_HLEN) {
		struct ethhdr *hdr;

		/* use mpls_hdr() to get ethertype to account for VLANs. */
		hdr = (struct ethhdr *)((void *)mpls_hdr(skb) - ETH_HLEN);
		skb_mod_eth_type(skb, hdr, next_proto);
	}
	skb->protocol = next_proto;

	return 0;
}
EXPORT_SYMBOL_GPL(skb_mpls_pop);

/**
 * skb_mpls_update_lse() - modify outermost MPLS header and update csum
 *
 * @skb: buffer
 * @mpls_lse: new MPLS label stack entry to update to
 *
 * Expects skb->data at mac header.
 *
 * Returns 0 on success, -errno otherwise.
 */
int skb_mpls_update_lse(struct sk_buff *skb, __be32 mpls_lse)
{
	int err;

	if (unlikely(!eth_p_mpls(skb->protocol)))
		return -EINVAL;

	err = skb_ensure_writable(skb, skb->mac_len + MPLS_HLEN);
	if (unlikely(err))
		return err;

	if (skb->ip_summed == CHECKSUM_COMPLETE) {
		__be32 diff[] = { ~mpls_hdr(skb)->label_stack_entry, mpls_lse };

		skb->csum = csum_partial((char *)diff, sizeof(diff), skb->csum);
	}

	mpls_hdr(skb)->label_stack_entry = mpls_lse;

	return 0;
}
EXPORT_SYMBOL_GPL(skb_mpls_update_lse);

/**
 * skb_mpls_dec_ttl() - decrement the TTL of the outermost MPLS header
 *
 * @skb: buffer
 *
 * Expects skb->data at mac header.
 *
 * Returns 0 on success, -errno otherwise.
 */
int skb_mpls_dec_ttl(struct sk_buff *skb)
{
	u32 lse;
	u8 ttl;

	if (unlikely(!eth_p_mpls(skb->protocol)))
		return -EINVAL;

	if (!pskb_may_pull(skb, skb_network_offset(skb) + MPLS_HLEN))
		return -ENOMEM;

	lse = be32_to_cpu(mpls_hdr(skb)->label_stack_entry);
	ttl = (lse & MPLS_LS_TTL_MASK) >> MPLS_LS_TTL_SHIFT;
	if (!--ttl)
		return -EINVAL;

	lse &= ~MPLS_LS_TTL_MASK;
	lse |= ttl << MPLS_LS_TTL_SHIFT;

	return skb_mpls_update_lse(skb, cpu_to_be32(lse));
}
EXPORT_SYMBOL_GPL(skb_mpls_dec_ttl);

/**
 * alloc_skb_with_frags - allocate skb with page frags
 *
 * @header_len: size of linear part
 * @data_len: needed length in frags
 * @max_page_order: max page order desired.
 * @errcode: pointer to error code if any
 * @gfp_mask: allocation mask
 *
 * This can be used to allocate a paged skb, given a maximal order for frags.
 */
struct sk_buff *alloc_skb_with_frags(unsigned long header_len,
				     unsigned long data_len,
				     int max_page_order,
				     int *errcode,
				     gfp_t gfp_mask)
{
	int npages = (data_len + (PAGE_SIZE - 1)) >> PAGE_SHIFT;
	unsigned long chunk;
	struct sk_buff *skb;
	struct page *page;
	int i;

	*errcode = -EMSGSIZE;
	/* Note this test could be relaxed, if we succeed to allocate
	 * high order pages...
	 */
	if (npages > MAX_SKB_FRAGS)
		return NULL;

	*errcode = -ENOBUFS;
	skb = alloc_skb(header_len, gfp_mask);
	if (!skb)
		return NULL;

	skb->truesize += npages << PAGE_SHIFT;

	for (i = 0; npages > 0; i++) {
		int order = max_page_order;

		while (order) {
			if (npages >= 1 << order) {
				page = alloc_pages((gfp_mask & ~__GFP_DIRECT_RECLAIM) |
						   __GFP_COMP |
						   __GFP_NOWARN,
						   order);
				if (page)
					goto fill_page;
				/* Do not retry other high order allocations */
				order = 1;
				max_page_order = 0;
			}
			order--;
		}
		page = alloc_page(gfp_mask);
		if (!page)
			goto failure;
fill_page:
		chunk = min_t(unsigned long, data_len,
			      PAGE_SIZE << order);
		skb_fill_page_desc(skb, i, page, 0, chunk);
		data_len -= chunk;
		npages -= 1 << order;
	}
	return skb;

failure:
	kfree_skb(skb);
	return NULL;
}
EXPORT_SYMBOL(alloc_skb_with_frags);

/* carve out the first off bytes from skb when off < headlen */
static int pskb_carve_inside_header(struct sk_buff *skb, const u32 off,
				    const int headlen, gfp_t gfp_mask)
{
	int i;
	unsigned int size = skb_end_offset(skb);
	int new_hlen = headlen - off;
	u8 *data;

	if (skb_pfmemalloc(skb))
		gfp_mask |= __GFP_MEMALLOC;

	data = kmalloc_reserve(&size, gfp_mask, NUMA_NO_NODE, NULL);
	if (!data)
		return -ENOMEM;
	size = SKB_WITH_OVERHEAD(size);

	/* Copy real data, and all frags */
	skb_copy_from_linear_data_offset(skb, off, data, new_hlen);
	skb->len -= off;

	memcpy((struct skb_shared_info *)(data + size),
	       skb_shinfo(skb),
	       offsetof(struct skb_shared_info,
			frags[skb_shinfo(skb)->nr_frags]));
	if (skb_cloned(skb)) {
		/* drop the old head gracefully */
		if (skb_orphan_frags(skb, gfp_mask)) {
			skb_kfree_head(data, size);
			return -ENOMEM;
		}
		for (i = 0; i < skb_shinfo(skb)->nr_frags; i++)
			skb_frag_ref(skb, i);
		if (skb_has_frag_list(skb))
			skb_clone_fraglist(skb);
		skb_release_data(skb, SKB_CONSUMED, false);
	} else {
		/* we can reuse existing recount- all we did was
		 * relocate values
		 */
		skb_free_head(skb, false);
	}

	skb->head = data;
	skb->data = data;
	skb->head_frag = 0;
	skb_set_end_offset(skb, size);
	skb_set_tail_pointer(skb, skb_headlen(skb));
	skb_headers_offset_update(skb, 0);
	skb->cloned = 0;
	skb->hdr_len = 0;
	skb->nohdr = 0;
	atomic_set(&skb_shinfo(skb)->dataref, 1);

	return 0;
}

static int pskb_carve(struct sk_buff *skb, const u32 off, gfp_t gfp);

/* carve out the first eat bytes from skb's frag_list. May recurse into
 * pskb_carve()
 */
static int pskb_carve_frag_list(struct sk_buff *skb,
				struct skb_shared_info *shinfo, int eat,
				gfp_t gfp_mask)
{
	struct sk_buff *list = shinfo->frag_list;
	struct sk_buff *clone = NULL;
	struct sk_buff *insp = NULL;

	do {
		if (!list) {
			pr_err("Not enough bytes to eat. Want %d\n", eat);
			return -EFAULT;
		}
		if (list->len <= eat) {
			/* Eaten as whole. */
			eat -= list->len;
			list = list->next;
			insp = list;
		} else {
			/* Eaten partially. */
			if (skb_shared(list)) {
				clone = skb_clone(list, gfp_mask);
				if (!clone)
					return -ENOMEM;
				insp = list->next;
				list = clone;
			} else {
				/* This may be pulled without problems. */
				insp = list;
			}
			if (pskb_carve(list, eat, gfp_mask) < 0) {
				kfree_skb(clone);
				return -ENOMEM;
			}
			break;
		}
	} while (eat);

	/* Free pulled out fragments. */
	while ((list = shinfo->frag_list) != insp) {
		shinfo->frag_list = list->next;
		consume_skb(list);
	}
	/* And insert new clone at head. */
	if (clone) {
		clone->next = list;
		shinfo->frag_list = clone;
	}
	return 0;
}

/* carve off first len bytes from skb. Split line (off) is in the
 * non-linear part of skb
 */
static int pskb_carve_inside_nonlinear(struct sk_buff *skb, const u32 off,
				       int pos, gfp_t gfp_mask)
{
	int i, k = 0;
	unsigned int size = skb_end_offset(skb);
	u8 *data;
	const int nfrags = skb_shinfo(skb)->nr_frags;
	struct skb_shared_info *shinfo;

	if (skb_pfmemalloc(skb))
		gfp_mask |= __GFP_MEMALLOC;

	data = kmalloc_reserve(&size, gfp_mask, NUMA_NO_NODE, NULL);
	if (!data)
		return -ENOMEM;
	size = SKB_WITH_OVERHEAD(size);

	memcpy((struct skb_shared_info *)(data + size),
	       skb_shinfo(skb), offsetof(struct skb_shared_info, frags[0]));
	if (skb_orphan_frags(skb, gfp_mask)) {
		skb_kfree_head(data, size);
		return -ENOMEM;
	}
	shinfo = (struct skb_shared_info *)(data + size);
	for (i = 0; i < nfrags; i++) {
		int fsize = skb_frag_size(&skb_shinfo(skb)->frags[i]);

		if (pos + fsize > off) {
			shinfo->frags[k] = skb_shinfo(skb)->frags[i];

			if (pos < off) {
				/* Split frag.
				 * We have two variants in this case:
				 * 1. Move all the frag to the second
				 *    part, if it is possible. F.e.
				 *    this approach is mandatory for TUX,
				 *    where splitting is expensive.
				 * 2. Split is accurately. We make this.
				 */
				skb_frag_off_add(&shinfo->frags[0], off - pos);
				skb_frag_size_sub(&shinfo->frags[0], off - pos);
			}
			skb_frag_ref(skb, i);
			k++;
		}
		pos += fsize;
	}
	shinfo->nr_frags = k;
	if (skb_has_frag_list(skb))
		skb_clone_fraglist(skb);

	/* split line is in frag list */
	if (k == 0 && pskb_carve_frag_list(skb, shinfo, off - pos, gfp_mask)) {
		/* skb_frag_unref() is not needed here as shinfo->nr_frags = 0. */
		if (skb_has_frag_list(skb))
			kfree_skb_list(skb_shinfo(skb)->frag_list);
		skb_kfree_head(data, size);
		return -ENOMEM;
	}
	skb_release_data(skb, SKB_CONSUMED, false);

	skb->head = data;
	skb->head_frag = 0;
	skb->data = data;
	skb_set_end_offset(skb, size);
	skb_reset_tail_pointer(skb);
	skb_headers_offset_update(skb, 0);
	skb->cloned   = 0;
	skb->hdr_len  = 0;
	skb->nohdr    = 0;
	skb->len -= off;
	skb->data_len = skb->len;
	atomic_set(&skb_shinfo(skb)->dataref, 1);
	return 0;
}

/* remove len bytes from the beginning of the skb */
static int pskb_carve(struct sk_buff *skb, const u32 len, gfp_t gfp)
{
	int headlen = skb_headlen(skb);

	if (len < headlen)
		return pskb_carve_inside_header(skb, len, headlen, gfp);
	else
		return pskb_carve_inside_nonlinear(skb, len, headlen, gfp);
}

/* Extract to_copy bytes starting at off from skb, and return this in
 * a new skb
 */
struct sk_buff *pskb_extract(struct sk_buff *skb, int off,
			     int to_copy, gfp_t gfp)
{
	struct sk_buff  *clone = skb_clone(skb, gfp);

	if (!clone)
		return NULL;

	if (pskb_carve(clone, off, gfp) < 0 ||
	    pskb_trim(clone, to_copy)) {
		kfree_skb(clone);
		return NULL;
	}
	return clone;
}
EXPORT_SYMBOL(pskb_extract);

/**
 * skb_condense - try to get rid of fragments/frag_list if possible
 * @skb: buffer
 *
 * Can be used to save memory before skb is added to a busy queue.
 * If packet has bytes in frags and enough tail room in skb->head,
 * pull all of them, so that we can free the frags right now and adjust
 * truesize.
 * Notes:
 *	We do not reallocate skb->head thus can not fail.
 *	Caller must re-evaluate skb->truesize if needed.
 */
void skb_condense(struct sk_buff *skb)
{
	if (skb->data_len) {
		if (skb->data_len > skb->end - skb->tail ||
		    skb_cloned(skb))
			return;

		/* Nice, we can free page frag(s) right now */
		__pskb_pull_tail(skb, skb->data_len);
	}
	/* At this point, skb->truesize might be over estimated,
	 * because skb had a fragment, and fragments do not tell
	 * their truesize.
	 * When we pulled its content into skb->head, fragment
	 * was freed, but __pskb_pull_tail() could not possibly
	 * adjust skb->truesize, not knowing the frag truesize.
	 */
	skb->truesize = SKB_TRUESIZE(skb_end_offset(skb));
}
EXPORT_SYMBOL(skb_condense);

#ifdef CONFIG_SKB_EXTENSIONS
static void *skb_ext_get_ptr(struct skb_ext *ext, enum skb_ext_id id)
{
	return (void *)ext + (ext->offset[id] * SKB_EXT_ALIGN_VALUE);
}

/**
 * __skb_ext_alloc - allocate a new skb extensions storage
 *
 * @flags: See kmalloc().
 *
 * Returns the newly allocated pointer. The pointer can later attached to a
 * skb via __skb_ext_set().
 * Note: caller must handle the skb_ext as an opaque data.
 */
struct skb_ext *__skb_ext_alloc(gfp_t flags)
{
	struct skb_ext *new = kmem_cache_alloc(skbuff_ext_cache, flags);

	if (new) {
		memset(new->offset, 0, sizeof(new->offset));
		refcount_set(&new->refcnt, 1);
	}

	return new;
}

static struct skb_ext *skb_ext_maybe_cow(struct skb_ext *old,
					 unsigned int old_active)
{
	struct skb_ext *new;

	if (refcount_read(&old->refcnt) == 1)
		return old;

	new = kmem_cache_alloc(skbuff_ext_cache, GFP_ATOMIC);
	if (!new)
		return NULL;

	memcpy(new, old, old->chunks * SKB_EXT_ALIGN_VALUE);
	refcount_set(&new->refcnt, 1);

#ifdef CONFIG_XFRM
	if (old_active & (1 << SKB_EXT_SEC_PATH)) {
		struct sec_path *sp = skb_ext_get_ptr(old, SKB_EXT_SEC_PATH);
		unsigned int i;

		for (i = 0; i < sp->len; i++)
			xfrm_state_hold(sp->xvec[i]);
	}
#endif
	__skb_ext_put(old);
	return new;
}

/**
 * __skb_ext_set - attach the specified extension storage to this skb
 * @skb: buffer
 * @id: extension id
 * @ext: extension storage previously allocated via __skb_ext_alloc()
 *
 * Existing extensions, if any, are cleared.
 *
 * Returns the pointer to the extension.
 */
void *__skb_ext_set(struct sk_buff *skb, enum skb_ext_id id,
		    struct skb_ext *ext)
{
	unsigned int newlen, newoff = SKB_EXT_CHUNKSIZEOF(*ext);

	skb_ext_put(skb);
	newlen = newoff + skb_ext_type_len[id];
	ext->chunks = newlen;
	ext->offset[id] = newoff;
	skb->extensions = ext;
	skb->active_extensions = 1 << id;
	return skb_ext_get_ptr(ext, id);
}

/**
 * skb_ext_add - allocate space for given extension, COW if needed
 * @skb: buffer
 * @id: extension to allocate space for
 *
 * Allocates enough space for the given extension.
 * If the extension is already present, a pointer to that extension
 * is returned.
 *
 * If the skb was cloned, COW applies and the returned memory can be
 * modified without changing the extension space of clones buffers.
 *
 * Returns pointer to the extension or NULL on allocation failure.
 */
void *skb_ext_add(struct sk_buff *skb, enum skb_ext_id id)
{
	struct skb_ext *new, *old = NULL;
	unsigned int newlen, newoff;

	if (skb->active_extensions) {
		old = skb->extensions;

		new = skb_ext_maybe_cow(old, skb->active_extensions);
		if (!new)
			return NULL;

		if (__skb_ext_exist(new, id))
			goto set_active;

		newoff = new->chunks;
	} else {
		newoff = SKB_EXT_CHUNKSIZEOF(*new);

		new = __skb_ext_alloc(GFP_ATOMIC);
		if (!new)
			return NULL;
	}

	newlen = newoff + skb_ext_type_len[id];
	new->chunks = newlen;
	new->offset[id] = newoff;
set_active:
	skb->slow_gro = 1;
	skb->extensions = new;
	skb->active_extensions |= 1 << id;
	return skb_ext_get_ptr(new, id);
}
EXPORT_SYMBOL(skb_ext_add);

#ifdef CONFIG_XFRM
static void skb_ext_put_sp(struct sec_path *sp)
{
	unsigned int i;

	for (i = 0; i < sp->len; i++)
		xfrm_state_put(sp->xvec[i]);
}
#endif

#ifdef CONFIG_MCTP_FLOWS
static void skb_ext_put_mctp(struct mctp_flow *flow)
{
	if (flow->key)
		mctp_key_unref(flow->key);
}
#endif

void __skb_ext_del(struct sk_buff *skb, enum skb_ext_id id)
{
	struct skb_ext *ext = skb->extensions;

	skb->active_extensions &= ~(1 << id);
	if (skb->active_extensions == 0) {
		skb->extensions = NULL;
		__skb_ext_put(ext);
#ifdef CONFIG_XFRM
	} else if (id == SKB_EXT_SEC_PATH &&
		   refcount_read(&ext->refcnt) == 1) {
		struct sec_path *sp = skb_ext_get_ptr(ext, SKB_EXT_SEC_PATH);

		skb_ext_put_sp(sp);
		sp->len = 0;
#endif
	}
}
EXPORT_SYMBOL(__skb_ext_del);

void __skb_ext_put(struct skb_ext *ext)
{
	/* If this is last clone, nothing can increment
	 * it after check passes.  Avoids one atomic op.
	 */
	if (refcount_read(&ext->refcnt) == 1)
		goto free_now;

	if (!refcount_dec_and_test(&ext->refcnt))
		return;
free_now:
#ifdef CONFIG_XFRM
	if (__skb_ext_exist(ext, SKB_EXT_SEC_PATH))
		skb_ext_put_sp(skb_ext_get_ptr(ext, SKB_EXT_SEC_PATH));
#endif
#ifdef CONFIG_MCTP_FLOWS
	if (__skb_ext_exist(ext, SKB_EXT_MCTP))
		skb_ext_put_mctp(skb_ext_get_ptr(ext, SKB_EXT_MCTP));
#endif

	kmem_cache_free(skbuff_ext_cache, ext);
}
EXPORT_SYMBOL(__skb_ext_put);
#endif /* CONFIG_SKB_EXTENSIONS */

/**
 * skb_attempt_defer_free - queue skb for remote freeing
 * @skb: buffer
 *
 * Put @skb in a per-cpu list, using the cpu which
 * allocated the skb/pages to reduce false sharing
 * and memory zone spinlock contention.
 */
void skb_attempt_defer_free(struct sk_buff *skb)
{
	int cpu = skb->alloc_cpu;
	struct softnet_data *sd;
	unsigned int defer_max;
	bool kick;

	if (WARN_ON_ONCE(cpu >= nr_cpu_ids) ||
	    !cpu_online(cpu) ||
	    cpu == raw_smp_processor_id()) {
nodefer:	__kfree_skb(skb);
		return;
	}

	DEBUG_NET_WARN_ON_ONCE(skb_dst(skb));
	DEBUG_NET_WARN_ON_ONCE(skb->destructor);

	sd = &per_cpu(softnet_data, cpu);
	defer_max = READ_ONCE(sysctl_skb_defer_max);
	if (READ_ONCE(sd->defer_count) >= defer_max)
		goto nodefer;

	spin_lock_bh(&sd->defer_lock);
	/* Send an IPI every time queue reaches half capacity. */
	kick = sd->defer_count == (defer_max >> 1);
	/* Paired with the READ_ONCE() few lines above */
	WRITE_ONCE(sd->defer_count, sd->defer_count + 1);

	skb->next = sd->defer_list;
	/* Paired with READ_ONCE() in skb_defer_free_flush() */
	WRITE_ONCE(sd->defer_list, skb);
	spin_unlock_bh(&sd->defer_lock);

	/* Make sure to trigger NET_RX_SOFTIRQ on the remote CPU
	 * if we are unlucky enough (this seems very unlikely).
	 */
	if (unlikely(kick) && !cmpxchg(&sd->defer_ipi_scheduled, 0, 1))
		smp_call_function_single_async(cpu, &sd->defer_csd);
}<|MERGE_RESOLUTION|>--- conflicted
+++ resolved
@@ -84,11 +84,7 @@
 #include <linux/indirect_call_wrapper.h>
 #include <linux/textsearch.h>
 
-<<<<<<< HEAD
-#include "datagram.h"
-=======
 #include "dev.h"
->>>>>>> eb3cdb58
 #include "sock_destructor.h"
 
 struct kmem_cache *skbuff_cache __ro_after_init;
@@ -319,12 +315,8 @@
 
 	fragsz = SKB_DATA_ALIGN(fragsz);
 	if (in_hardirq() || irqs_disabled()) {
-<<<<<<< HEAD
-		nc = this_cpu_ptr(&netdev_alloc_cache);
-=======
 		struct page_frag_cache *nc = this_cpu_ptr(&netdev_alloc_cache);
 
->>>>>>> eb3cdb58
 		data = page_frag_alloc_align(nc, fragsz, GFP_ATOMIC, align_mask);
 	} else {
 		struct napi_alloc_cache *nc;
@@ -1005,11 +997,7 @@
 {
 	skb_dst_drop(skb);
 	if (skb->destructor) {
-<<<<<<< HEAD
-		WARN_ON(in_hardirq());
-=======
 		DEBUG_NET_WARN_ON_ONCE(in_hardirq());
->>>>>>> eb3cdb58
 		skb->destructor(skb);
 	}
 #if IS_ENABLED(CONFIG_NF_CONNTRACK)
@@ -2255,57 +2243,6 @@
 EXPORT_SYMBOL(skb_expand_head);
 
 /**
- *	skb_expand_head - reallocate header of &sk_buff
- *	@skb: buffer to reallocate
- *	@headroom: needed headroom
- *
- *	Unlike skb_realloc_headroom, this one does not allocate a new skb
- *	if possible; copies skb->sk to new skb as needed
- *	and frees original skb in case of failures.
- *
- *	It expect increased headroom and generates warning otherwise.
- */
-
-struct sk_buff *skb_expand_head(struct sk_buff *skb, unsigned int headroom)
-{
-	int delta = headroom - skb_headroom(skb);
-	int osize = skb_end_offset(skb);
-	struct sock *sk = skb->sk;
-
-	if (WARN_ONCE(delta <= 0,
-		      "%s is expecting an increase in the headroom", __func__))
-		return skb;
-
-	delta = SKB_DATA_ALIGN(delta);
-	/* pskb_expand_head() might crash, if skb is shared. */
-	if (skb_shared(skb) || !is_skb_wmem(skb)) {
-		struct sk_buff *nskb = skb_clone(skb, GFP_ATOMIC);
-
-		if (unlikely(!nskb))
-			goto fail;
-
-		if (sk)
-			skb_set_owner_w(nskb, sk);
-		consume_skb(skb);
-		skb = nskb;
-	}
-	if (pskb_expand_head(skb, delta, 0, GFP_ATOMIC))
-		goto fail;
-
-	if (sk && is_skb_wmem(skb)) {
-		delta = skb_end_offset(skb) - osize;
-		refcount_add(delta, &sk->sk_wmem_alloc);
-		skb->truesize += delta;
-	}
-	return skb;
-
-fail:
-	kfree_skb(skb);
-	return NULL;
-}
-EXPORT_SYMBOL(skb_expand_head);
-
-/**
  *	skb_copy_expand	-	copy and expand sk_buff
  *	@skb: buffer to copy
  *	@newheadroom: new free bytes at head
@@ -5736,20 +5673,6 @@
 	if (skb_cloned(to))
 		return false;
 
-<<<<<<< HEAD
-	/* In general, avoid mixing slab allocated and page_pool allocated
-	 * pages within the same SKB. However when @to is not pp_recycle and
-	 * @from is cloned, we can transition frag pages from page_pool to
-	 * reference counted.
-	 *
-	 * On the other hand, don't allow coalescing two pp_recycle SKBs if
-	 * @from is cloned, in case the SKB is using page_pool fragment
-	 * references (PP_FLAG_PAGE_FRAG). Since we only take full page
-	 * references for cloned SKBs at the moment that would result in
-	 * inconsistent reference counts.
-	 */
-	if (to->pp_recycle != (from->pp_recycle && !skb_cloned(from)))
-=======
 	/* In general, avoid mixing page_pool and non-page_pool allocated
 	 * pages within the same SKB. Additionally avoid dealing with clones
 	 * with page_pool pages, in case the SKB is using page_pool fragment
@@ -5762,7 +5685,6 @@
 	 */
 	if (to->pp_recycle != from->pp_recycle ||
 	    (from->pp_recycle && skb_cloned(from)))
->>>>>>> eb3cdb58
 		return false;
 
 	if (len <= skb_tailroom(to)) {
