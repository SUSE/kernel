// SPDX-License-Identifier: GPL-2.0-or-later
/*
 *	Routines having to do with the 'struct sk_buff' memory handlers.
 *
 *	Authors:	Alan Cox <alan@lxorguk.ukuu.org.uk>
 *			Florian La Roche <rzsfl@rz.uni-sb.de>
 *
 *	Fixes:
 *		Alan Cox	:	Fixed the worst of the load
 *					balancer bugs.
 *		Dave Platt	:	Interrupt stacking fix.
 *	Richard Kooijman	:	Timestamp fixes.
 *		Alan Cox	:	Changed buffer format.
 *		Alan Cox	:	destructor hook for AF_UNIX etc.
 *		Linus Torvalds	:	Better skb_clone.
 *		Alan Cox	:	Added skb_copy.
 *		Alan Cox	:	Added all the changed routines Linus
 *					only put in the headers
 *		Ray VanTassle	:	Fixed --skb->lock in free
 *		Alan Cox	:	skb_copy copy arp field
 *		Andi Kleen	:	slabified it.
 *		Robert Olsson	:	Removed skb_head_pool
 *
 *	NOTE:
 *		The __skb_ routines should be called with interrupts
 *	disabled, or you better be *real* sure that the operation is atomic
 *	with respect to whatever list is being frobbed (e.g. via lock_sock()
 *	or via disabling bottom half handlers, etc).
 */

/*
 *	The functions in this file will not compile correctly with gcc 2.4.x
 */

#define pr_fmt(fmt) KBUILD_MODNAME ": " fmt

#include <linux/module.h>
#include <linux/types.h>
#include <linux/kernel.h>
#include <linux/mm.h>
#include <linux/interrupt.h>
#include <linux/in.h>
#include <linux/inet.h>
#include <linux/slab.h>
#include <linux/tcp.h>
#include <linux/udp.h>
#include <linux/sctp.h>
#include <linux/netdevice.h>
#ifdef CONFIG_NET_CLS_ACT
#include <net/pkt_sched.h>
#endif
#include <linux/string.h>
#include <linux/skbuff.h>
#include <linux/skbuff_ref.h>
#include <linux/splice.h>
#include <linux/cache.h>
#include <linux/rtnetlink.h>
#include <linux/init.h>
#include <linux/scatterlist.h>
#include <linux/errqueue.h>
#include <linux/prefetch.h>
#include <linux/bitfield.h>
#include <linux/if_vlan.h>
#include <linux/mpls.h>
#include <linux/kcov.h>
#include <linux/iov_iter.h>

#include <net/protocol.h>
#include <net/dst.h>
#include <net/sock.h>
#include <net/checksum.h>
#include <net/gso.h>
<<<<<<< HEAD
=======
#include <net/hotdata.h>
>>>>>>> 2d5404ca
#include <net/ip6_checksum.h>
#include <net/xfrm.h>
#include <net/mpls.h>
#include <net/mptcp.h>
#include <net/mctp.h>
#include <net/page_pool/helpers.h>
#include <net/dropreason.h>

#include <linux/uaccess.h>
#include <trace/events/skb.h>
#include <linux/highmem.h>
#include <linux/capability.h>
#include <linux/user_namespace.h>
#include <linux/indirect_call_wrapper.h>
#include <linux/textsearch.h>

#include "dev.h"
#include "netmem_priv.h"
#include "sock_destructor.h"

#ifdef CONFIG_SKB_EXTENSIONS
static struct kmem_cache *skbuff_ext_cache __ro_after_init;
#endif

#define SKB_SMALL_HEAD_SIZE SKB_HEAD_ALIGN(MAX_TCP_HEADER)

/* We want SKB_SMALL_HEAD_CACHE_SIZE to not be a power of two.
 * This should ensure that SKB_SMALL_HEAD_HEADROOM is a unique
 * size, and we can differentiate heads from skb_small_head_cache
 * vs system slabs by looking at their size (skb_end_offset()).
 */
#define SKB_SMALL_HEAD_CACHE_SIZE					\
	(is_power_of_2(SKB_SMALL_HEAD_SIZE) ?			\
		(SKB_SMALL_HEAD_SIZE + L1_CACHE_BYTES) :	\
		SKB_SMALL_HEAD_SIZE)

#define SKB_SMALL_HEAD_HEADROOM						\
	SKB_WITH_OVERHEAD(SKB_SMALL_HEAD_CACHE_SIZE)

/* kcm_write_msgs() relies on casting paged frags to bio_vec to use
 * iov_iter_bvec(). These static asserts ensure the cast is valid is long as the
 * netmem is a page.
 */
static_assert(offsetof(struct bio_vec, bv_page) ==
	      offsetof(skb_frag_t, netmem));
static_assert(sizeof_field(struct bio_vec, bv_page) ==
	      sizeof_field(skb_frag_t, netmem));

static_assert(offsetof(struct bio_vec, bv_len) == offsetof(skb_frag_t, len));
static_assert(sizeof_field(struct bio_vec, bv_len) ==
	      sizeof_field(skb_frag_t, len));

static_assert(offsetof(struct bio_vec, bv_offset) ==
	      offsetof(skb_frag_t, offset));
static_assert(sizeof_field(struct bio_vec, bv_offset) ==
	      sizeof_field(skb_frag_t, offset));

#undef FN
#define FN(reason) [SKB_DROP_REASON_##reason] = #reason,
static const char * const drop_reasons[] = {
	[SKB_CONSUMED] = "CONSUMED",
	DEFINE_DROP_REASON(FN, FN)
};

static const struct drop_reason_list drop_reasons_core = {
	.reasons = drop_reasons,
	.n_reasons = ARRAY_SIZE(drop_reasons),
};

const struct drop_reason_list __rcu *
drop_reasons_by_subsys[SKB_DROP_REASON_SUBSYS_NUM] = {
	[SKB_DROP_REASON_SUBSYS_CORE] = RCU_INITIALIZER(&drop_reasons_core),
};
EXPORT_SYMBOL(drop_reasons_by_subsys);

/**
 * drop_reasons_register_subsys - register another drop reason subsystem
 * @subsys: the subsystem to register, must not be the core
 * @list: the list of drop reasons within the subsystem, must point to
 *	a statically initialized list
 */
void drop_reasons_register_subsys(enum skb_drop_reason_subsys subsys,
				  const struct drop_reason_list *list)
{
	if (WARN(subsys <= SKB_DROP_REASON_SUBSYS_CORE ||
		 subsys >= ARRAY_SIZE(drop_reasons_by_subsys),
		 "invalid subsystem %d\n", subsys))
		return;

	/* must point to statically allocated memory, so INIT is OK */
	RCU_INIT_POINTER(drop_reasons_by_subsys[subsys], list);
}
EXPORT_SYMBOL_GPL(drop_reasons_register_subsys);

/**
 * drop_reasons_unregister_subsys - unregister a drop reason subsystem
 * @subsys: the subsystem to remove, must not be the core
 *
 * Note: This will synchronize_rcu() to ensure no users when it returns.
 */
void drop_reasons_unregister_subsys(enum skb_drop_reason_subsys subsys)
{
	if (WARN(subsys <= SKB_DROP_REASON_SUBSYS_CORE ||
		 subsys >= ARRAY_SIZE(drop_reasons_by_subsys),
		 "invalid subsystem %d\n", subsys))
		return;

	RCU_INIT_POINTER(drop_reasons_by_subsys[subsys], NULL);

	synchronize_rcu();
}
EXPORT_SYMBOL_GPL(drop_reasons_unregister_subsys);

/**
 *	skb_panic - private function for out-of-line support
 *	@skb:	buffer
 *	@sz:	size
 *	@addr:	address
 *	@msg:	skb_over_panic or skb_under_panic
 *
 *	Out-of-line support for skb_put() and skb_push().
 *	Called via the wrapper skb_over_panic() or skb_under_panic().
 *	Keep out of line to prevent kernel bloat.
 *	__builtin_return_address is not used because it is not always reliable.
 */
static void skb_panic(struct sk_buff *skb, unsigned int sz, void *addr,
		      const char msg[])
{
	pr_emerg("%s: text:%px len:%d put:%d head:%px data:%px tail:%#lx end:%#lx dev:%s\n",
		 msg, addr, skb->len, sz, skb->head, skb->data,
		 (unsigned long)skb->tail, (unsigned long)skb->end,
		 skb->dev ? skb->dev->name : "<NULL>");
	BUG();
}

static void skb_over_panic(struct sk_buff *skb, unsigned int sz, void *addr)
{
	skb_panic(skb, sz, addr, __func__);
}

static void skb_under_panic(struct sk_buff *skb, unsigned int sz, void *addr)
{
	skb_panic(skb, sz, addr, __func__);
}

#define NAPI_SKB_CACHE_SIZE	64
#define NAPI_SKB_CACHE_BULK	16
#define NAPI_SKB_CACHE_HALF	(NAPI_SKB_CACHE_SIZE / 2)

#if PAGE_SIZE == SZ_4K

#define NAPI_HAS_SMALL_PAGE_FRAG	1
#define NAPI_SMALL_PAGE_PFMEMALLOC(nc)	((nc).pfmemalloc)

/* specialized page frag allocator using a single order 0 page
 * and slicing it into 1K sized fragment. Constrained to systems
 * with a very limited amount of 1K fragments fitting a single
 * page - to avoid excessive truesize underestimation
 */

struct page_frag_1k {
	void *va;
	u16 offset;
	bool pfmemalloc;
};

static void *page_frag_alloc_1k(struct page_frag_1k *nc, gfp_t gfp)
{
	struct page *page;
	int offset;

	offset = nc->offset - SZ_1K;
	if (likely(offset >= 0))
		goto use_frag;

	page = alloc_pages_node(NUMA_NO_NODE, gfp, 0);
	if (!page)
		return NULL;

	nc->va = page_address(page);
	nc->pfmemalloc = page_is_pfmemalloc(page);
	offset = PAGE_SIZE - SZ_1K;
	page_ref_add(page, offset / SZ_1K);

use_frag:
	nc->offset = offset;
	return nc->va + offset;
}
#else

/* the small page is actually unused in this build; add dummy helpers
 * to please the compiler and avoid later preprocessor's conditionals
 */
#define NAPI_HAS_SMALL_PAGE_FRAG	0
#define NAPI_SMALL_PAGE_PFMEMALLOC(nc)	false

struct page_frag_1k {
};

static void *page_frag_alloc_1k(struct page_frag_1k *nc, gfp_t gfp_mask)
{
	return NULL;
}

#endif

struct napi_alloc_cache {
	local_lock_t bh_lock;
	struct page_frag_cache page;
	struct page_frag_1k page_small;
	unsigned int skb_count;
	void *skb_cache[NAPI_SKB_CACHE_SIZE];
};

static DEFINE_PER_CPU(struct page_frag_cache, netdev_alloc_cache);
static DEFINE_PER_CPU(struct napi_alloc_cache, napi_alloc_cache) = {
	.bh_lock = INIT_LOCAL_LOCK(bh_lock),
};

/* Double check that napi_get_frags() allocates skbs with
 * skb->head being backed by slab, not a page fragment.
 * This is to make sure bug fixed in 3226b158e67c
 * ("net: avoid 32 x truesize under-estimation for tiny skbs")
 * does not accidentally come back.
 */
void napi_get_frags_check(struct napi_struct *napi)
{
	struct sk_buff *skb;

	local_bh_disable();
	skb = napi_get_frags(napi);
	WARN_ON_ONCE(!NAPI_HAS_SMALL_PAGE_FRAG && skb && skb->head_frag);
	napi_free_frags(napi);
	local_bh_enable();
}

void *__napi_alloc_frag_align(unsigned int fragsz, unsigned int align_mask)
{
	struct napi_alloc_cache *nc = this_cpu_ptr(&napi_alloc_cache);
	void *data;

	fragsz = SKB_DATA_ALIGN(fragsz);

	local_lock_nested_bh(&napi_alloc_cache.bh_lock);
	data = __page_frag_alloc_align(&nc->page, fragsz,
				       GFP_ATOMIC | __GFP_NOWARN, align_mask);
	local_unlock_nested_bh(&napi_alloc_cache.bh_lock);
	return data;

}
EXPORT_SYMBOL(__napi_alloc_frag_align);

void *__netdev_alloc_frag_align(unsigned int fragsz, unsigned int align_mask)
{
	void *data;

	if (in_hardirq() || irqs_disabled()) {
		struct page_frag_cache *nc = this_cpu_ptr(&netdev_alloc_cache);

		fragsz = SKB_DATA_ALIGN(fragsz);
		data = __page_frag_alloc_align(nc, fragsz,
					       GFP_ATOMIC | __GFP_NOWARN,
					       align_mask);
	} else {
		local_bh_disable();
		data = __napi_alloc_frag_align(fragsz, align_mask);
		local_bh_enable();
	}
	return data;
}
EXPORT_SYMBOL(__netdev_alloc_frag_align);

static struct sk_buff *napi_skb_cache_get(void)
{
	struct napi_alloc_cache *nc = this_cpu_ptr(&napi_alloc_cache);
	struct sk_buff *skb;

	local_lock_nested_bh(&napi_alloc_cache.bh_lock);
	if (unlikely(!nc->skb_count)) {
		nc->skb_count = kmem_cache_alloc_bulk(net_hotdata.skbuff_cache,
						      GFP_ATOMIC | __GFP_NOWARN,
						      NAPI_SKB_CACHE_BULK,
						      nc->skb_cache);
		if (unlikely(!nc->skb_count)) {
			local_unlock_nested_bh(&napi_alloc_cache.bh_lock);
			return NULL;
		}
	}

	skb = nc->skb_cache[--nc->skb_count];
	local_unlock_nested_bh(&napi_alloc_cache.bh_lock);
	kasan_mempool_unpoison_object(skb, kmem_cache_size(net_hotdata.skbuff_cache));

	return skb;
}

static inline void __finalize_skb_around(struct sk_buff *skb, void *data,
					 unsigned int size)
{
	struct skb_shared_info *shinfo;

	size -= SKB_DATA_ALIGN(sizeof(struct skb_shared_info));

	/* Assumes caller memset cleared SKB */
	skb->truesize = SKB_TRUESIZE(size);
	refcount_set(&skb->users, 1);
	skb->head = data;
	skb->data = data;
	skb_reset_tail_pointer(skb);
	skb_set_end_offset(skb, size);
	skb->mac_header = (typeof(skb->mac_header))~0U;
	skb->transport_header = (typeof(skb->transport_header))~0U;
	skb->alloc_cpu = raw_smp_processor_id();
	/* make sure we initialize shinfo sequentially */
	shinfo = skb_shinfo(skb);
	memset(shinfo, 0, offsetof(struct skb_shared_info, dataref));
	atomic_set(&shinfo->dataref, 1);

	skb_set_kcov_handle(skb, kcov_common_handle());
}

static inline void *__slab_build_skb(struct sk_buff *skb, void *data,
				     unsigned int *size)
{
	void *resized;

	/* Must find the allocation size (and grow it to match). */
	*size = ksize(data);
	/* krealloc() will immediately return "data" when
	 * "ksize(data)" is requested: it is the existing upper
	 * bounds. As a result, GFP_ATOMIC will be ignored. Note
	 * that this "new" pointer needs to be passed back to the
	 * caller for use so the __alloc_size hinting will be
	 * tracked correctly.
	 */
	resized = krealloc(data, *size, GFP_ATOMIC);
	WARN_ON_ONCE(resized != data);
	return resized;
}

/* build_skb() variant which can operate on slab buffers.
 * Note that this should be used sparingly as slab buffers
 * cannot be combined efficiently by GRO!
 */
struct sk_buff *slab_build_skb(void *data)
{
	struct sk_buff *skb;
	unsigned int size;

	skb = kmem_cache_alloc(net_hotdata.skbuff_cache,
			       GFP_ATOMIC | __GFP_NOWARN);
	if (unlikely(!skb))
		return NULL;

	memset(skb, 0, offsetof(struct sk_buff, tail));
	data = __slab_build_skb(skb, data, &size);
	__finalize_skb_around(skb, data, size);

	return skb;
}
EXPORT_SYMBOL(slab_build_skb);

/* Caller must provide SKB that is memset cleared */
static void __build_skb_around(struct sk_buff *skb, void *data,
			       unsigned int frag_size)
{
	unsigned int size = frag_size;

	/* frag_size == 0 is considered deprecated now. Callers
	 * using slab buffer should use slab_build_skb() instead.
	 */
	if (WARN_ONCE(size == 0, "Use slab_build_skb() instead"))
		data = __slab_build_skb(skb, data, &size);

	__finalize_skb_around(skb, data, size);
}

/**
 * __build_skb - build a network buffer
 * @data: data buffer provided by caller
 * @frag_size: size of data (must not be 0)
 *
 * Allocate a new &sk_buff. Caller provides space holding head and
 * skb_shared_info. @data must have been allocated from the page
 * allocator or vmalloc(). (A @frag_size of 0 to indicate a kmalloc()
 * allocation is deprecated, and callers should use slab_build_skb()
 * instead.)
 * The return is the new skb buffer.
 * On a failure the return is %NULL, and @data is not freed.
 * Notes :
 *  Before IO, driver allocates only data buffer where NIC put incoming frame
 *  Driver should add room at head (NET_SKB_PAD) and
 *  MUST add room at tail (SKB_DATA_ALIGN(skb_shared_info))
 *  After IO, driver calls build_skb(), to allocate sk_buff and populate it
 *  before giving packet to stack.
 *  RX rings only contains data buffers, not full skbs.
 */
struct sk_buff *__build_skb(void *data, unsigned int frag_size)
{
	struct sk_buff *skb;

	skb = kmem_cache_alloc(net_hotdata.skbuff_cache,
			       GFP_ATOMIC | __GFP_NOWARN);
	if (unlikely(!skb))
		return NULL;

	memset(skb, 0, offsetof(struct sk_buff, tail));
	__build_skb_around(skb, data, frag_size);

	return skb;
}

/* build_skb() is wrapper over __build_skb(), that specifically
 * takes care of skb->head and skb->pfmemalloc
 */
struct sk_buff *build_skb(void *data, unsigned int frag_size)
{
	struct sk_buff *skb = __build_skb(data, frag_size);

	if (likely(skb && frag_size)) {
		skb->head_frag = 1;
		skb_propagate_pfmemalloc(virt_to_head_page(data), skb);
	}
	return skb;
}
EXPORT_SYMBOL(build_skb);

/**
 * build_skb_around - build a network buffer around provided skb
 * @skb: sk_buff provide by caller, must be memset cleared
 * @data: data buffer provided by caller
 * @frag_size: size of data
 */
struct sk_buff *build_skb_around(struct sk_buff *skb,
				 void *data, unsigned int frag_size)
{
	if (unlikely(!skb))
		return NULL;

	__build_skb_around(skb, data, frag_size);

	if (frag_size) {
		skb->head_frag = 1;
		skb_propagate_pfmemalloc(virt_to_head_page(data), skb);
	}
	return skb;
}
EXPORT_SYMBOL(build_skb_around);

/**
 * __napi_build_skb - build a network buffer
 * @data: data buffer provided by caller
 * @frag_size: size of data
 *
 * Version of __build_skb() that uses NAPI percpu caches to obtain
 * skbuff_head instead of inplace allocation.
 *
 * Returns a new &sk_buff on success, %NULL on allocation failure.
 */
static struct sk_buff *__napi_build_skb(void *data, unsigned int frag_size)
{
	struct sk_buff *skb;

	skb = napi_skb_cache_get();
	if (unlikely(!skb))
		return NULL;

	memset(skb, 0, offsetof(struct sk_buff, tail));
	__build_skb_around(skb, data, frag_size);

	return skb;
}

/**
 * napi_build_skb - build a network buffer
 * @data: data buffer provided by caller
 * @frag_size: size of data
 *
 * Version of __napi_build_skb() that takes care of skb->head_frag
 * and skb->pfmemalloc when the data is a page or page fragment.
 *
 * Returns a new &sk_buff on success, %NULL on allocation failure.
 */
struct sk_buff *napi_build_skb(void *data, unsigned int frag_size)
{
	struct sk_buff *skb = __napi_build_skb(data, frag_size);

	if (likely(skb) && frag_size) {
		skb->head_frag = 1;
		skb_propagate_pfmemalloc(virt_to_head_page(data), skb);
	}

	return skb;
}
EXPORT_SYMBOL(napi_build_skb);

/*
 * kmalloc_reserve is a wrapper around kmalloc_node_track_caller that tells
 * the caller if emergency pfmemalloc reserves are being used. If it is and
 * the socket is later found to be SOCK_MEMALLOC then PFMEMALLOC reserves
 * may be used. Otherwise, the packet data may be discarded until enough
 * memory is free
 */
static void *kmalloc_reserve(unsigned int *size, gfp_t flags, int node,
			     bool *pfmemalloc)
{
	bool ret_pfmemalloc = false;
	size_t obj_size;
	void *obj;

	obj_size = SKB_HEAD_ALIGN(*size);
	if (obj_size <= SKB_SMALL_HEAD_CACHE_SIZE &&
	    !(flags & KMALLOC_NOT_NORMAL_BITS)) {
		obj = kmem_cache_alloc_node(net_hotdata.skb_small_head_cache,
				flags | __GFP_NOMEMALLOC | __GFP_NOWARN,
				node);
		*size = SKB_SMALL_HEAD_CACHE_SIZE;
		if (obj || !(gfp_pfmemalloc_allowed(flags)))
			goto out;
		/* Try again but now we are using pfmemalloc reserves */
		ret_pfmemalloc = true;
		obj = kmem_cache_alloc_node(net_hotdata.skb_small_head_cache, flags, node);
		goto out;
	}
<<<<<<< HEAD
#endif
=======
>>>>>>> 2d5404ca

	obj_size = kmalloc_size_roundup(obj_size);
	/* The following cast might truncate high-order bits of obj_size, this
	 * is harmless because kmalloc(obj_size >= 2^32) will fail anyway.
	 */
	*size = (unsigned int)obj_size;

	/*
	 * Try a regular allocation, when that fails and we're not entitled
	 * to the reserves, fail.
	 */
	obj = kmalloc_node_track_caller(obj_size,
					flags | __GFP_NOMEMALLOC | __GFP_NOWARN,
					node);
	if (obj || !(gfp_pfmemalloc_allowed(flags)))
		goto out;

	/* Try again but now we are using pfmemalloc reserves */
	ret_pfmemalloc = true;
	obj = kmalloc_node_track_caller(obj_size, flags, node);

out:
	if (pfmemalloc)
		*pfmemalloc = ret_pfmemalloc;

	return obj;
}

/* 	Allocate a new skbuff. We do this ourselves so we can fill in a few
 *	'private' fields and also do memory statistics to find all the
 *	[BEEP] leaks.
 *
 */

/**
 *	__alloc_skb	-	allocate a network buffer
 *	@size: size to allocate
 *	@gfp_mask: allocation mask
 *	@flags: If SKB_ALLOC_FCLONE is set, allocate from fclone cache
 *		instead of head cache and allocate a cloned (child) skb.
 *		If SKB_ALLOC_RX is set, __GFP_MEMALLOC will be used for
 *		allocations in case the data is required for writeback
 *	@node: numa node to allocate memory on
 *
 *	Allocate a new &sk_buff. The returned buffer has no headroom and a
 *	tail room of at least size bytes. The object has a reference count
 *	of one. The return is the buffer. On a failure the return is %NULL.
 *
 *	Buffers may only be allocated from interrupts using a @gfp_mask of
 *	%GFP_ATOMIC.
 */
struct sk_buff *__alloc_skb(unsigned int size, gfp_t gfp_mask,
			    int flags, int node)
{
	struct kmem_cache *cache;
	struct sk_buff *skb;
	bool pfmemalloc;
	u8 *data;

	cache = (flags & SKB_ALLOC_FCLONE)
		? net_hotdata.skbuff_fclone_cache : net_hotdata.skbuff_cache;

	if (sk_memalloc_socks() && (flags & SKB_ALLOC_RX))
		gfp_mask |= __GFP_MEMALLOC;

	/* Get the HEAD */
	if ((flags & (SKB_ALLOC_FCLONE | SKB_ALLOC_NAPI)) == SKB_ALLOC_NAPI &&
	    likely(node == NUMA_NO_NODE || node == numa_mem_id()))
		skb = napi_skb_cache_get();
	else
		skb = kmem_cache_alloc_node(cache, gfp_mask & ~GFP_DMA, node);
	if (unlikely(!skb))
		return NULL;
	prefetchw(skb);

	/* We do our best to align skb_shared_info on a separate cache
	 * line. It usually works because kmalloc(X > SMP_CACHE_BYTES) gives
	 * aligned memory blocks, unless SLUB/SLAB debug is enabled.
	 * Both skb->head and skb_shared_info are cache line aligned.
	 */
	data = kmalloc_reserve(&size, gfp_mask, node, &pfmemalloc);
	if (unlikely(!data))
		goto nodata;
	/* kmalloc_size_roundup() might give us more room than requested.
	 * Put skb_shared_info exactly at the end of allocated zone,
	 * to allow max possible filling before reallocation.
	 */
	prefetchw(data + SKB_WITH_OVERHEAD(size));

	/*
	 * Only clear those fields we need to clear, not those that we will
	 * actually initialise below. Hence, don't put any more fields after
	 * the tail pointer in struct sk_buff!
	 */
	memset(skb, 0, offsetof(struct sk_buff, tail));
	__build_skb_around(skb, data, size);
	skb->pfmemalloc = pfmemalloc;

	if (flags & SKB_ALLOC_FCLONE) {
		struct sk_buff_fclones *fclones;

		fclones = container_of(skb, struct sk_buff_fclones, skb1);

		skb->fclone = SKB_FCLONE_ORIG;
		refcount_set(&fclones->fclone_ref, 1);
	}

	return skb;

nodata:
	kmem_cache_free(cache, skb);
	return NULL;
}
EXPORT_SYMBOL(__alloc_skb);

/**
 *	__netdev_alloc_skb - allocate an skbuff for rx on a specific device
 *	@dev: network device to receive on
 *	@len: length to allocate
 *	@gfp_mask: get_free_pages mask, passed to alloc_skb
 *
 *	Allocate a new &sk_buff and assign it a usage count of one. The
 *	buffer has NET_SKB_PAD headroom built in. Users should allocate
 *	the headroom they think they need without accounting for the
 *	built in space. The built in space is used for optimisations.
 *
 *	%NULL is returned if there is no free memory.
 */
struct sk_buff *__netdev_alloc_skb(struct net_device *dev, unsigned int len,
				   gfp_t gfp_mask)
{
	struct page_frag_cache *nc;
	struct sk_buff *skb;
	bool pfmemalloc;
	void *data;

	len += NET_SKB_PAD;

	/* If requested length is either too small or too big,
	 * we use kmalloc() for skb->head allocation.
	 */
	if (len <= SKB_WITH_OVERHEAD(1024) ||
	    len > SKB_WITH_OVERHEAD(PAGE_SIZE) ||
	    (gfp_mask & (__GFP_DIRECT_RECLAIM | GFP_DMA))) {
		skb = __alloc_skb(len, gfp_mask, SKB_ALLOC_RX, NUMA_NO_NODE);
		if (!skb)
			goto skb_fail;
		goto skb_success;
	}

	len = SKB_HEAD_ALIGN(len);

	if (sk_memalloc_socks())
		gfp_mask |= __GFP_MEMALLOC;

	if (in_hardirq() || irqs_disabled()) {
		nc = this_cpu_ptr(&netdev_alloc_cache);
		data = page_frag_alloc(nc, len, gfp_mask);
		pfmemalloc = nc->pfmemalloc;
	} else {
		local_bh_disable();
		local_lock_nested_bh(&napi_alloc_cache.bh_lock);

		nc = this_cpu_ptr(&napi_alloc_cache.page);
		data = page_frag_alloc(nc, len, gfp_mask);
		pfmemalloc = nc->pfmemalloc;

		local_unlock_nested_bh(&napi_alloc_cache.bh_lock);
		local_bh_enable();
	}

	if (unlikely(!data))
		return NULL;

	skb = __build_skb(data, len);
	if (unlikely(!skb)) {
		skb_free_frag(data);
		return NULL;
	}

	if (pfmemalloc)
		skb->pfmemalloc = 1;
	skb->head_frag = 1;

skb_success:
	skb_reserve(skb, NET_SKB_PAD);
	skb->dev = dev;

skb_fail:
	return skb;
}
EXPORT_SYMBOL(__netdev_alloc_skb);

/**
 *	napi_alloc_skb - allocate skbuff for rx in a specific NAPI instance
 *	@napi: napi instance this buffer was allocated for
 *	@len: length to allocate
 *
 *	Allocate a new sk_buff for use in NAPI receive.  This buffer will
 *	attempt to allocate the head from a special reserved region used
 *	only for NAPI Rx allocation.  By doing this we can save several
 *	CPU cycles by avoiding having to disable and re-enable IRQs.
 *
 *	%NULL is returned if there is no free memory.
 */
struct sk_buff *napi_alloc_skb(struct napi_struct *napi, unsigned int len)
{
	gfp_t gfp_mask = GFP_ATOMIC | __GFP_NOWARN;
	struct napi_alloc_cache *nc;
	struct sk_buff *skb;
	bool pfmemalloc;
	void *data;

	DEBUG_NET_WARN_ON_ONCE(!in_softirq());
	len += NET_SKB_PAD + NET_IP_ALIGN;

	/* If requested length is either too small or too big,
	 * we use kmalloc() for skb->head allocation.
	 * When the small frag allocator is available, prefer it over kmalloc
	 * for small fragments
	 */
	if ((!NAPI_HAS_SMALL_PAGE_FRAG && len <= SKB_WITH_OVERHEAD(1024)) ||
	    len > SKB_WITH_OVERHEAD(PAGE_SIZE) ||
	    (gfp_mask & (__GFP_DIRECT_RECLAIM | GFP_DMA))) {
		skb = __alloc_skb(len, gfp_mask, SKB_ALLOC_RX | SKB_ALLOC_NAPI,
				  NUMA_NO_NODE);
		if (!skb)
			goto skb_fail;
		goto skb_success;
	}

	if (sk_memalloc_socks())
		gfp_mask |= __GFP_MEMALLOC;

	local_lock_nested_bh(&napi_alloc_cache.bh_lock);
	nc = this_cpu_ptr(&napi_alloc_cache);
	if (NAPI_HAS_SMALL_PAGE_FRAG && len <= SKB_WITH_OVERHEAD(1024)) {
		/* we are artificially inflating the allocation size, but
		 * that is not as bad as it may look like, as:
		 * - 'len' less than GRO_MAX_HEAD makes little sense
		 * - On most systems, larger 'len' values lead to fragment
		 *   size above 512 bytes
		 * - kmalloc would use the kmalloc-1k slab for such values
		 * - Builds with smaller GRO_MAX_HEAD will very likely do
		 *   little networking, as that implies no WiFi and no
		 *   tunnels support, and 32 bits arches.
		 */
		len = SZ_1K;

		data = page_frag_alloc_1k(&nc->page_small, gfp_mask);
		pfmemalloc = NAPI_SMALL_PAGE_PFMEMALLOC(nc->page_small);
	} else {
		len = SKB_HEAD_ALIGN(len);

		data = page_frag_alloc(&nc->page, len, gfp_mask);
		pfmemalloc = nc->page.pfmemalloc;
	}
	local_unlock_nested_bh(&napi_alloc_cache.bh_lock);

	if (unlikely(!data))
		return NULL;

	skb = __napi_build_skb(data, len);
	if (unlikely(!skb)) {
		skb_free_frag(data);
		return NULL;
	}

	if (pfmemalloc)
		skb->pfmemalloc = 1;
	skb->head_frag = 1;

skb_success:
	skb_reserve(skb, NET_SKB_PAD + NET_IP_ALIGN);
	skb->dev = napi->dev;

skb_fail:
	return skb;
}
EXPORT_SYMBOL(napi_alloc_skb);

void skb_add_rx_frag_netmem(struct sk_buff *skb, int i, netmem_ref netmem,
			    int off, int size, unsigned int truesize)
{
	DEBUG_NET_WARN_ON_ONCE(size > truesize);

	skb_fill_netmem_desc(skb, i, netmem, off, size);
	skb->len += size;
	skb->data_len += size;
	skb->truesize += truesize;
}
EXPORT_SYMBOL(skb_add_rx_frag_netmem);

void skb_coalesce_rx_frag(struct sk_buff *skb, int i, int size,
			  unsigned int truesize)
{
	skb_frag_t *frag = &skb_shinfo(skb)->frags[i];

	DEBUG_NET_WARN_ON_ONCE(size > truesize);

	skb_frag_size_add(frag, size);
	skb->len += size;
	skb->data_len += size;
	skb->truesize += truesize;
}
EXPORT_SYMBOL(skb_coalesce_rx_frag);

static void skb_drop_list(struct sk_buff **listp)
{
	kfree_skb_list(*listp);
	*listp = NULL;
}

static inline void skb_drop_fraglist(struct sk_buff *skb)
{
	skb_drop_list(&skb_shinfo(skb)->frag_list);
}

static void skb_clone_fraglist(struct sk_buff *skb)
{
	struct sk_buff *list;

	skb_walk_frags(skb, list)
		skb_get(list);
}

<<<<<<< HEAD
#if IS_ENABLED(CONFIG_PAGE_POOL)
bool napi_pp_put_page(struct page *page, bool napi_safe)
{
	bool allow_direct = false;
	struct page_pool *pp;

	page = compound_head(page);
=======
static bool is_pp_netmem(netmem_ref netmem)
{
	return (netmem_get_pp_magic(netmem) & ~0x3UL) == PP_SIGNATURE;
}

int skb_pp_cow_data(struct page_pool *pool, struct sk_buff **pskb,
		    unsigned int headroom)
{
#if IS_ENABLED(CONFIG_PAGE_POOL)
	u32 size, truesize, len, max_head_size, off;
	struct sk_buff *skb = *pskb, *nskb;
	int err, i, head_off;
	void *data;

	/* XDP does not support fraglist so we need to linearize
	 * the skb.
	 */
	if (skb_has_frag_list(skb))
		return -EOPNOTSUPP;

	max_head_size = SKB_WITH_OVERHEAD(PAGE_SIZE - headroom);
	if (skb->len > max_head_size + MAX_SKB_FRAGS * PAGE_SIZE)
		return -ENOMEM;

	size = min_t(u32, skb->len, max_head_size);
	truesize = SKB_HEAD_ALIGN(size) + headroom;
	data = page_pool_dev_alloc_va(pool, &truesize);
	if (!data)
		return -ENOMEM;

	nskb = napi_build_skb(data, truesize);
	if (!nskb) {
		page_pool_free_va(pool, data, true);
		return -ENOMEM;
	}

	skb_reserve(nskb, headroom);
	skb_copy_header(nskb, skb);
	skb_mark_for_recycle(nskb);

	err = skb_copy_bits(skb, 0, nskb->data, size);
	if (err) {
		consume_skb(nskb);
		return err;
	}
	skb_put(nskb, size);

	head_off = skb_headroom(nskb) - skb_headroom(skb);
	skb_headers_offset_update(nskb, head_off);

	off = size;
	len = skb->len - off;
	for (i = 0; i < MAX_SKB_FRAGS && off < skb->len; i++) {
		struct page *page;
		u32 page_off;

		size = min_t(u32, len, PAGE_SIZE);
		truesize = size;

		page = page_pool_dev_alloc(pool, &page_off, &truesize);
		if (!page) {
			consume_skb(nskb);
			return -ENOMEM;
		}

		skb_add_rx_frag(nskb, i, page, page_off, size, truesize);
		err = skb_copy_bits(skb, off, page_address(page) + page_off,
				    size);
		if (err) {
			consume_skb(nskb);
			return err;
		}

		len -= size;
		off += size;
	}

	consume_skb(skb);
	*pskb = nskb;

	return 0;
#else
	return -EOPNOTSUPP;
#endif
}
EXPORT_SYMBOL(skb_pp_cow_data);

int skb_cow_data_for_xdp(struct page_pool *pool, struct sk_buff **pskb,
			 struct bpf_prog *prog)
{
	if (!prog->aux->xdp_has_frags)
		return -EINVAL;

	return skb_pp_cow_data(pool, pskb, XDP_PACKET_HEADROOM);
}
EXPORT_SYMBOL(skb_cow_data_for_xdp);

#if IS_ENABLED(CONFIG_PAGE_POOL)
bool napi_pp_put_page(netmem_ref netmem)
{
	netmem = netmem_compound_head(netmem);
>>>>>>> 2d5404ca

	/* page->pp_magic is OR'ed with PP_SIGNATURE after the allocation
	 * in order to preserve any existing bits, such as bit 0 for the
	 * head page of compound page and bit 1 for pfmemalloc page, so
	 * mask those bits for freeing side when doing below checking,
	 * and page_is_pfmemalloc() is checked in __page_pool_put_page()
	 * to avoid recycling the pfmemalloc page.
	 */
<<<<<<< HEAD
	if (unlikely((page->pp_magic & ~0x3UL) != PP_SIGNATURE))
		return false;

	pp = page->pp;

	/* Allow direct recycle if we have reasons to believe that we are
	 * in the same context as the consumer would run, so there's
	 * no possible race.
	 * __page_pool_put_page() makes sure we're not in hardirq context
	 * and interrupts are enabled prior to accessing the cache.
	 */
	if (napi_safe || in_softirq()) {
		const struct napi_struct *napi = READ_ONCE(pp->p.napi);

		allow_direct = napi &&
			READ_ONCE(napi->list_owner) == smp_processor_id();
	}

	/* Driver set this to memory recycling info. Reset it on recycle.
	 * This will *not* work for NIC using a split-page memory model.
	 * The page will be returned to the pool here regardless of the
	 * 'flipped' fragment being in use or not.
	 */
	page_pool_put_full_page(pp, page, allow_direct);
=======
	if (unlikely(!is_pp_netmem(netmem)))
		return false;

	page_pool_put_full_netmem(netmem_get_pp(netmem), netmem, false);
>>>>>>> 2d5404ca

	return true;
}
EXPORT_SYMBOL(napi_pp_put_page);
#endif

<<<<<<< HEAD
static bool skb_pp_recycle(struct sk_buff *skb, void *data, bool napi_safe)
{
	if (!IS_ENABLED(CONFIG_PAGE_POOL) || !skb->pp_recycle)
		return false;
	return napi_pp_put_page(virt_to_page(data), napi_safe);
=======
static bool skb_pp_recycle(struct sk_buff *skb, void *data)
{
	if (!IS_ENABLED(CONFIG_PAGE_POOL) || !skb->pp_recycle)
		return false;
	return napi_pp_put_page(page_to_netmem(virt_to_page(data)));
}

/**
 * skb_pp_frag_ref() - Increase fragment references of a page pool aware skb
 * @skb:	page pool aware skb
 *
 * Increase the fragment reference count (pp_ref_count) of a skb. This is
 * intended to gain fragment references only for page pool aware skbs,
 * i.e. when skb->pp_recycle is true, and not for fragments in a
 * non-pp-recycling skb. It has a fallback to increase references on normal
 * pages, as page pool aware skbs may also have normal page fragments.
 */
static int skb_pp_frag_ref(struct sk_buff *skb)
{
	struct skb_shared_info *shinfo;
	netmem_ref head_netmem;
	int i;

	if (!skb->pp_recycle)
		return -EINVAL;

	shinfo = skb_shinfo(skb);

	for (i = 0; i < shinfo->nr_frags; i++) {
		head_netmem = netmem_compound_head(shinfo->frags[i].netmem);
		if (likely(is_pp_netmem(head_netmem)))
			page_pool_ref_netmem(head_netmem);
		else
			page_ref_inc(netmem_to_page(head_netmem));
	}
	return 0;
>>>>>>> 2d5404ca
}

static void skb_kfree_head(void *head, unsigned int end_offset)
{
	if (end_offset == SKB_SMALL_HEAD_HEADROOM)
		kmem_cache_free(net_hotdata.skb_small_head_cache, head);
	else
		kfree(head);
}

static void skb_free_head(struct sk_buff *skb)
{
	unsigned char *head = skb->head;

	if (skb->head_frag) {
		if (skb_pp_recycle(skb, head))
			return;
		skb_free_frag(head);
	} else {
		skb_kfree_head(head, skb_end_offset(skb));
	}
}

static void skb_release_data(struct sk_buff *skb, enum skb_drop_reason reason)
{
	struct skb_shared_info *shinfo = skb_shinfo(skb);
	int i;

	if (!skb_data_unref(skb, shinfo))
		goto exit;

	if (skb_zcopy(skb)) {
		bool skip_unref = shinfo->flags & SKBFL_MANAGED_FRAG_REFS;

		skb_zcopy_clear(skb, true);
		if (skip_unref)
			goto free_head;
	}

	for (i = 0; i < shinfo->nr_frags; i++)
		__skb_frag_unref(&shinfo->frags[i], skb->pp_recycle);

free_head:
	if (shinfo->frag_list)
		kfree_skb_list_reason(shinfo->frag_list, reason);

	skb_free_head(skb);
exit:
	/* When we clone an SKB we copy the reycling bit. The pp_recycle
	 * bit is only set on the head though, so in order to avoid races
	 * while trying to recycle fragments on __skb_frag_unref() we need
	 * to make one SKB responsible for triggering the recycle path.
	 * So disable the recycling bit if an SKB is cloned and we have
	 * additional references to the fragmented part of the SKB.
	 * Eventually the last SKB will have the recycling bit set and it's
	 * dataref set to 0, which will trigger the recycling
	 */
	skb->pp_recycle = 0;
}

/*
 *	Free an skbuff by memory without cleaning the state.
 */
static void kfree_skbmem(struct sk_buff *skb)
{
	struct sk_buff_fclones *fclones;

	switch (skb->fclone) {
	case SKB_FCLONE_UNAVAILABLE:
		kmem_cache_free(net_hotdata.skbuff_cache, skb);
		return;

	case SKB_FCLONE_ORIG:
		fclones = container_of(skb, struct sk_buff_fclones, skb1);

		/* We usually free the clone (TX completion) before original skb
		 * This test would have no chance to be true for the clone,
		 * while here, branch prediction will be good.
		 */
		if (refcount_read(&fclones->fclone_ref) == 1)
			goto fastpath;
		break;

	default: /* SKB_FCLONE_CLONE */
		fclones = container_of(skb, struct sk_buff_fclones, skb2);
		break;
	}
	if (!refcount_dec_and_test(&fclones->fclone_ref))
		return;
fastpath:
	kmem_cache_free(net_hotdata.skbuff_fclone_cache, fclones);
}

void skb_release_head_state(struct sk_buff *skb)
{
	skb_dst_drop(skb);
	if (skb->destructor) {
		DEBUG_NET_WARN_ON_ONCE(in_hardirq());
		skb->destructor(skb);
	}
#if IS_ENABLED(CONFIG_NF_CONNTRACK)
	nf_conntrack_put(skb_nfct(skb));
#endif
	skb_ext_put(skb);
}

/* Free everything but the sk_buff shell. */
static void skb_release_all(struct sk_buff *skb, enum skb_drop_reason reason)
{
	skb_release_head_state(skb);
	if (likely(skb->head))
		skb_release_data(skb, reason);
}

/**
 *	__kfree_skb - private function
 *	@skb: buffer
 *
 *	Free an sk_buff. Release anything attached to the buffer.
 *	Clean the state. This is an internal helper function. Users should
 *	always call kfree_skb
 */

void __kfree_skb(struct sk_buff *skb)
{
	skb_release_all(skb, SKB_DROP_REASON_NOT_SPECIFIED);
	kfree_skbmem(skb);
}
EXPORT_SYMBOL(__kfree_skb);

static __always_inline
bool __sk_skb_reason_drop(struct sock *sk, struct sk_buff *skb,
			  enum skb_drop_reason reason)
{
	if (unlikely(!skb_unref(skb)))
		return false;

	DEBUG_NET_WARN_ON_ONCE(reason == SKB_NOT_DROPPED_YET ||
			       u32_get_bits(reason,
					    SKB_DROP_REASON_SUBSYS_MASK) >=
				SKB_DROP_REASON_SUBSYS_NUM);

	if (reason == SKB_CONSUMED)
		trace_consume_skb(skb, __builtin_return_address(0));
	else
		trace_kfree_skb(skb, __builtin_return_address(0), reason, sk);
	return true;
}

/**
 *	sk_skb_reason_drop - free an sk_buff with special reason
 *	@sk: the socket to receive @skb, or NULL if not applicable
 *	@skb: buffer to free
 *	@reason: reason why this skb is dropped
 *
 *	Drop a reference to the buffer and free it if the usage count has hit
 *	zero. Meanwhile, pass the receiving socket and drop reason to
 *	'kfree_skb' tracepoint.
 */
void __fix_address
sk_skb_reason_drop(struct sock *sk, struct sk_buff *skb, enum skb_drop_reason reason)
{
	if (__sk_skb_reason_drop(sk, skb, reason))
		__kfree_skb(skb);
}
EXPORT_SYMBOL(sk_skb_reason_drop);

#define KFREE_SKB_BULK_SIZE	16

struct skb_free_array {
	unsigned int skb_count;
	void *skb_array[KFREE_SKB_BULK_SIZE];
};

static void kfree_skb_add_bulk(struct sk_buff *skb,
			       struct skb_free_array *sa,
			       enum skb_drop_reason reason)
{
	/* if SKB is a clone, don't handle this case */
	if (unlikely(skb->fclone != SKB_FCLONE_UNAVAILABLE)) {
		__kfree_skb(skb);
		return;
	}

	skb_release_all(skb, reason);
	sa->skb_array[sa->skb_count++] = skb;

	if (unlikely(sa->skb_count == KFREE_SKB_BULK_SIZE)) {
		kmem_cache_free_bulk(net_hotdata.skbuff_cache, KFREE_SKB_BULK_SIZE,
				     sa->skb_array);
		sa->skb_count = 0;
	}
}

void __fix_address
kfree_skb_list_reason(struct sk_buff *segs, enum skb_drop_reason reason)
{
	struct skb_free_array sa;

	sa.skb_count = 0;

	while (segs) {
		struct sk_buff *next = segs->next;

		if (__sk_skb_reason_drop(NULL, segs, reason)) {
			skb_poison_list(segs);
			kfree_skb_add_bulk(segs, &sa, reason);
		}

		segs = next;
	}

	if (sa.skb_count)
		kmem_cache_free_bulk(net_hotdata.skbuff_cache, sa.skb_count, sa.skb_array);
}
EXPORT_SYMBOL(kfree_skb_list_reason);

/* Dump skb information and contents.
 *
 * Must only be called from net_ratelimit()-ed paths.
 *
 * Dumps whole packets if full_pkt, only headers otherwise.
 */
void skb_dump(const char *level, const struct sk_buff *skb, bool full_pkt)
{
	struct skb_shared_info *sh = skb_shinfo(skb);
	struct net_device *dev = skb->dev;
	struct sock *sk = skb->sk;
	struct sk_buff *list_skb;
	bool has_mac, has_trans;
	int headroom, tailroom;
	int i, len, seg_len;

	if (full_pkt)
		len = skb->len;
	else
		len = min_t(int, skb->len, MAX_HEADER + 128);

	headroom = skb_headroom(skb);
	tailroom = skb_tailroom(skb);

	has_mac = skb_mac_header_was_set(skb);
	has_trans = skb_transport_header_was_set(skb);

	printk("%sskb len=%u headroom=%u headlen=%u tailroom=%u\n"
	       "mac=(%d,%d) mac_len=%u net=(%d,%d) trans=%d\n"
	       "shinfo(txflags=%u nr_frags=%u gso(size=%hu type=%u segs=%hu))\n"
	       "csum(0x%x start=%u offset=%u ip_summed=%u complete_sw=%u valid=%u level=%u)\n"
	       "hash(0x%x sw=%u l4=%u) proto=0x%04x pkttype=%u iif=%d\n"
	       "priority=0x%x mark=0x%x alloc_cpu=%u vlan_all=0x%x\n"
	       "encapsulation=%d inner(proto=0x%04x, mac=%u, net=%u, trans=%u)\n",
	       level, skb->len, headroom, skb_headlen(skb), tailroom,
	       has_mac ? skb->mac_header : -1,
	       has_mac ? skb_mac_header_len(skb) : -1,
	       skb->mac_len,
	       skb->network_header,
	       has_trans ? skb_network_header_len(skb) : -1,
	       has_trans ? skb->transport_header : -1,
	       sh->tx_flags, sh->nr_frags,
	       sh->gso_size, sh->gso_type, sh->gso_segs,
	       skb->csum, skb->csum_start, skb->csum_offset, skb->ip_summed,
	       skb->csum_complete_sw, skb->csum_valid, skb->csum_level,
	       skb->hash, skb->sw_hash, skb->l4_hash,
	       ntohs(skb->protocol), skb->pkt_type, skb->skb_iif,
	       skb->priority, skb->mark, skb->alloc_cpu, skb->vlan_all,
	       skb->encapsulation, skb->inner_protocol, skb->inner_mac_header,
	       skb->inner_network_header, skb->inner_transport_header);

	if (dev)
		printk("%sdev name=%s feat=%pNF\n",
		       level, dev->name, &dev->features);
	if (sk)
		printk("%ssk family=%hu type=%u proto=%u\n",
		       level, sk->sk_family, sk->sk_type, sk->sk_protocol);

	if (full_pkt && headroom)
		print_hex_dump(level, "skb headroom: ", DUMP_PREFIX_OFFSET,
			       16, 1, skb->head, headroom, false);

	seg_len = min_t(int, skb_headlen(skb), len);
	if (seg_len)
		print_hex_dump(level, "skb linear:   ", DUMP_PREFIX_OFFSET,
			       16, 1, skb->data, seg_len, false);
	len -= seg_len;

	if (full_pkt && tailroom)
		print_hex_dump(level, "skb tailroom: ", DUMP_PREFIX_OFFSET,
			       16, 1, skb_tail_pointer(skb), tailroom, false);

	for (i = 0; len && i < skb_shinfo(skb)->nr_frags; i++) {
		skb_frag_t *frag = &skb_shinfo(skb)->frags[i];
		u32 p_off, p_len, copied;
		struct page *p;
		u8 *vaddr;

		if (skb_frag_is_net_iov(frag)) {
			printk("%sskb frag %d: not readable\n", level, i);
			len -= skb_frag_size(frag);
			if (!len)
				break;
			continue;
		}

		skb_frag_foreach_page(frag, skb_frag_off(frag),
				      skb_frag_size(frag), p, p_off, p_len,
				      copied) {
			seg_len = min_t(int, p_len, len);
			vaddr = kmap_atomic(p);
			print_hex_dump(level, "skb frag:     ",
				       DUMP_PREFIX_OFFSET,
				       16, 1, vaddr + p_off, seg_len, false);
			kunmap_atomic(vaddr);
			len -= seg_len;
			if (!len)
				break;
		}
	}

	if (full_pkt && skb_has_frag_list(skb)) {
		printk("skb fraglist:\n");
		skb_walk_frags(skb, list_skb)
			skb_dump(level, list_skb, true);
	}
}
EXPORT_SYMBOL(skb_dump);

/**
 *	skb_tx_error - report an sk_buff xmit error
 *	@skb: buffer that triggered an error
 *
 *	Report xmit error if a device callback is tracking this skb.
 *	skb must be freed afterwards.
 */
void skb_tx_error(struct sk_buff *skb)
{
	if (skb) {
		skb_zcopy_downgrade_managed(skb);
		skb_zcopy_clear(skb, true);
	}
}
EXPORT_SYMBOL(skb_tx_error);

#ifdef CONFIG_TRACEPOINTS
/**
 *	consume_skb - free an skbuff
 *	@skb: buffer to free
 *
 *	Drop a ref to the buffer and free it if the usage count has hit zero
 *	Functions identically to kfree_skb, but kfree_skb assumes that the frame
 *	is being dropped after a failure and notes that
 */
void consume_skb(struct sk_buff *skb)
{
	if (!skb_unref(skb))
		return;

	trace_consume_skb(skb, __builtin_return_address(0));
	__kfree_skb(skb);
}
EXPORT_SYMBOL(consume_skb);
#endif

/**
 *	__consume_stateless_skb - free an skbuff, assuming it is stateless
 *	@skb: buffer to free
 *
 *	Alike consume_skb(), but this variant assumes that this is the last
 *	skb reference and all the head states have been already dropped
 */
void __consume_stateless_skb(struct sk_buff *skb)
{
	trace_consume_skb(skb, __builtin_return_address(0));
	skb_release_data(skb, SKB_CONSUMED);
	kfree_skbmem(skb);
}

static void napi_skb_cache_put(struct sk_buff *skb)
{
	struct napi_alloc_cache *nc = this_cpu_ptr(&napi_alloc_cache);
	u32 i;

	if (!kasan_mempool_poison_object(skb))
		return;

	local_lock_nested_bh(&napi_alloc_cache.bh_lock);
	nc->skb_cache[nc->skb_count++] = skb;

	if (unlikely(nc->skb_count == NAPI_SKB_CACHE_SIZE)) {
		for (i = NAPI_SKB_CACHE_HALF; i < NAPI_SKB_CACHE_SIZE; i++)
			kasan_mempool_unpoison_object(nc->skb_cache[i],
						kmem_cache_size(net_hotdata.skbuff_cache));

		kmem_cache_free_bulk(net_hotdata.skbuff_cache, NAPI_SKB_CACHE_HALF,
				     nc->skb_cache + NAPI_SKB_CACHE_HALF);
		nc->skb_count = NAPI_SKB_CACHE_HALF;
	}
	local_unlock_nested_bh(&napi_alloc_cache.bh_lock);
}

void __napi_kfree_skb(struct sk_buff *skb, enum skb_drop_reason reason)
{
	skb_release_all(skb, reason);
	napi_skb_cache_put(skb);
}

void napi_skb_free_stolen_head(struct sk_buff *skb)
{
	if (unlikely(skb->slow_gro)) {
		nf_reset_ct(skb);
		skb_dst_drop(skb);
		skb_ext_put(skb);
		skb_orphan(skb);
		skb->slow_gro = 0;
	}
	napi_skb_cache_put(skb);
}

void napi_consume_skb(struct sk_buff *skb, int budget)
{
	/* Zero budget indicate non-NAPI context called us, like netpoll */
	if (unlikely(!budget)) {
		dev_consume_skb_any(skb);
		return;
	}

	DEBUG_NET_WARN_ON_ONCE(!in_softirq());

	if (!skb_unref(skb))
		return;

	/* if reaching here SKB is ready to free */
	trace_consume_skb(skb, __builtin_return_address(0));

	/* if SKB is a clone, don't handle this case */
	if (skb->fclone != SKB_FCLONE_UNAVAILABLE) {
		__kfree_skb(skb);
		return;
	}

	skb_release_all(skb, SKB_CONSUMED);
	napi_skb_cache_put(skb);
}
EXPORT_SYMBOL(napi_consume_skb);

/* Make sure a field is contained by headers group */
#define CHECK_SKB_FIELD(field) \
	BUILD_BUG_ON(offsetof(struct sk_buff, field) !=		\
		     offsetof(struct sk_buff, headers.field));	\

static void __copy_skb_header(struct sk_buff *new, const struct sk_buff *old)
{
	new->tstamp		= old->tstamp;
	/* We do not copy old->sk */
	new->dev		= old->dev;
	memcpy(new->cb, old->cb, sizeof(old->cb));
	skb_dst_copy(new, old);
	__skb_ext_copy(new, old);
	__nf_copy(new, old, false);

	/* Note : this field could be in the headers group.
	 * It is not yet because we do not want to have a 16 bit hole
	 */
	new->queue_mapping = old->queue_mapping;

	memcpy(&new->headers, &old->headers, sizeof(new->headers));
	CHECK_SKB_FIELD(protocol);
	CHECK_SKB_FIELD(csum);
	CHECK_SKB_FIELD(hash);
	CHECK_SKB_FIELD(priority);
	CHECK_SKB_FIELD(skb_iif);
	CHECK_SKB_FIELD(vlan_proto);
	CHECK_SKB_FIELD(vlan_tci);
	CHECK_SKB_FIELD(transport_header);
	CHECK_SKB_FIELD(network_header);
	CHECK_SKB_FIELD(mac_header);
	CHECK_SKB_FIELD(inner_protocol);
	CHECK_SKB_FIELD(inner_transport_header);
	CHECK_SKB_FIELD(inner_network_header);
	CHECK_SKB_FIELD(inner_mac_header);
	CHECK_SKB_FIELD(mark);
#ifdef CONFIG_NETWORK_SECMARK
	CHECK_SKB_FIELD(secmark);
#endif
#ifdef CONFIG_NET_RX_BUSY_POLL
	CHECK_SKB_FIELD(napi_id);
#endif
	CHECK_SKB_FIELD(alloc_cpu);
#ifdef CONFIG_XPS
	CHECK_SKB_FIELD(sender_cpu);
#endif
#ifdef CONFIG_NET_SCHED
	CHECK_SKB_FIELD(tc_index);
#endif

}

/*
 * You should not add any new code to this function.  Add it to
 * __copy_skb_header above instead.
 */
static struct sk_buff *__skb_clone(struct sk_buff *n, struct sk_buff *skb)
{
#define C(x) n->x = skb->x

	n->next = n->prev = NULL;
	n->sk = NULL;
	__copy_skb_header(n, skb);

	C(len);
	C(data_len);
	C(mac_len);
	n->hdr_len = skb->nohdr ? skb_headroom(skb) : skb->hdr_len;
	n->cloned = 1;
	n->nohdr = 0;
	n->peeked = 0;
	C(pfmemalloc);
	C(pp_recycle);
	n->destructor = NULL;
	C(tail);
	C(end);
	C(head);
	C(head_frag);
	C(data);
	C(truesize);
	refcount_set(&n->users, 1);

	atomic_inc(&(skb_shinfo(skb)->dataref));
	skb->cloned = 1;

	return n;
#undef C
}

/**
 * alloc_skb_for_msg() - allocate sk_buff to wrap frag list forming a msg
 * @first: first sk_buff of the msg
 */
struct sk_buff *alloc_skb_for_msg(struct sk_buff *first)
{
	struct sk_buff *n;

	n = alloc_skb(0, GFP_ATOMIC);
	if (!n)
		return NULL;

	n->len = first->len;
	n->data_len = first->len;
	n->truesize = first->truesize;

	skb_shinfo(n)->frag_list = first;

	__copy_skb_header(n, first);
	n->destructor = NULL;

	return n;
}
EXPORT_SYMBOL_GPL(alloc_skb_for_msg);

/**
 *	skb_morph	-	morph one skb into another
 *	@dst: the skb to receive the contents
 *	@src: the skb to supply the contents
 *
 *	This is identical to skb_clone except that the target skb is
 *	supplied by the user.
 *
 *	The target skb is returned upon exit.
 */
struct sk_buff *skb_morph(struct sk_buff *dst, struct sk_buff *src)
{
	skb_release_all(dst, SKB_CONSUMED);
	return __skb_clone(dst, src);
}
EXPORT_SYMBOL_GPL(skb_morph);

int mm_account_pinned_pages(struct mmpin *mmp, size_t size)
{
	unsigned long max_pg, num_pg, new_pg, old_pg, rlim;
	struct user_struct *user;

	if (capable(CAP_IPC_LOCK) || !size)
		return 0;

	rlim = rlimit(RLIMIT_MEMLOCK);
	if (rlim == RLIM_INFINITY)
		return 0;

	num_pg = (size >> PAGE_SHIFT) + 2;	/* worst case */
	max_pg = rlim >> PAGE_SHIFT;
	user = mmp->user ? : current_user();

	old_pg = atomic_long_read(&user->locked_vm);
	do {
		new_pg = old_pg + num_pg;
		if (new_pg > max_pg)
			return -ENOBUFS;
	} while (!atomic_long_try_cmpxchg(&user->locked_vm, &old_pg, new_pg));

	if (!mmp->user) {
		mmp->user = get_uid(user);
		mmp->num_pg = num_pg;
	} else {
		mmp->num_pg += num_pg;
	}

	return 0;
}
EXPORT_SYMBOL_GPL(mm_account_pinned_pages);

void mm_unaccount_pinned_pages(struct mmpin *mmp)
{
	if (mmp->user) {
		atomic_long_sub(mmp->num_pg, &mmp->user->locked_vm);
		free_uid(mmp->user);
	}
}
EXPORT_SYMBOL_GPL(mm_unaccount_pinned_pages);

static struct ubuf_info *msg_zerocopy_alloc(struct sock *sk, size_t size)
{
	struct ubuf_info_msgzc *uarg;
	struct sk_buff *skb;

	WARN_ON_ONCE(!in_task());

	skb = sock_omalloc(sk, 0, GFP_KERNEL);
	if (!skb)
		return NULL;

	BUILD_BUG_ON(sizeof(*uarg) > sizeof(skb->cb));
	uarg = (void *)skb->cb;
	uarg->mmp.user = NULL;

	if (mm_account_pinned_pages(&uarg->mmp, size)) {
		kfree_skb(skb);
		return NULL;
	}

	uarg->ubuf.ops = &msg_zerocopy_ubuf_ops;
	uarg->id = ((u32)atomic_inc_return(&sk->sk_zckey)) - 1;
	uarg->len = 1;
	uarg->bytelen = size;
	uarg->zerocopy = 1;
	uarg->ubuf.flags = SKBFL_ZEROCOPY_FRAG | SKBFL_DONT_ORPHAN;
	refcount_set(&uarg->ubuf.refcnt, 1);
	sock_hold(sk);

	return &uarg->ubuf;
}

static inline struct sk_buff *skb_from_uarg(struct ubuf_info_msgzc *uarg)
{
	return container_of((void *)uarg, struct sk_buff, cb);
}

struct ubuf_info *msg_zerocopy_realloc(struct sock *sk, size_t size,
				       struct ubuf_info *uarg)
{
	if (uarg) {
		struct ubuf_info_msgzc *uarg_zc;
		const u32 byte_limit = 1 << 19;		/* limit to a few TSO */
		u32 bytelen, next;

		/* there might be non MSG_ZEROCOPY users */
		if (uarg->ops != &msg_zerocopy_ubuf_ops)
			return NULL;

		/* realloc only when socket is locked (TCP, UDP cork),
		 * so uarg->len and sk_zckey access is serialized
		 */
		if (!sock_owned_by_user(sk)) {
			WARN_ON_ONCE(1);
			return NULL;
		}

		uarg_zc = uarg_to_msgzc(uarg);
		bytelen = uarg_zc->bytelen + size;
		if (uarg_zc->len == USHRT_MAX - 1 || bytelen > byte_limit) {
			/* TCP can create new skb to attach new uarg */
			if (sk->sk_type == SOCK_STREAM)
				goto new_alloc;
			return NULL;
		}

		next = (u32)atomic_read(&sk->sk_zckey);
		if ((u32)(uarg_zc->id + uarg_zc->len) == next) {
			if (mm_account_pinned_pages(&uarg_zc->mmp, size))
				return NULL;
			uarg_zc->len++;
			uarg_zc->bytelen = bytelen;
			atomic_set(&sk->sk_zckey, ++next);

			/* no extra ref when appending to datagram (MSG_MORE) */
			if (sk->sk_type == SOCK_STREAM)
				net_zcopy_get(uarg);

			return uarg;
		}
	}

new_alloc:
	return msg_zerocopy_alloc(sk, size);
}
EXPORT_SYMBOL_GPL(msg_zerocopy_realloc);

static bool skb_zerocopy_notify_extend(struct sk_buff *skb, u32 lo, u16 len)
{
	struct sock_exterr_skb *serr = SKB_EXT_ERR(skb);
	u32 old_lo, old_hi;
	u64 sum_len;

	old_lo = serr->ee.ee_info;
	old_hi = serr->ee.ee_data;
	sum_len = old_hi - old_lo + 1ULL + len;

	if (sum_len >= (1ULL << 32))
		return false;

	if (lo != old_hi + 1)
		return false;

	serr->ee.ee_data += len;
	return true;
}

static void __msg_zerocopy_callback(struct ubuf_info_msgzc *uarg)
{
	struct sk_buff *tail, *skb = skb_from_uarg(uarg);
	struct sock_exterr_skb *serr;
	struct sock *sk = skb->sk;
	struct sk_buff_head *q;
	unsigned long flags;
	bool is_zerocopy;
	u32 lo, hi;
	u16 len;

	mm_unaccount_pinned_pages(&uarg->mmp);

	/* if !len, there was only 1 call, and it was aborted
	 * so do not queue a completion notification
	 */
	if (!uarg->len || sock_flag(sk, SOCK_DEAD))
		goto release;

	len = uarg->len;
	lo = uarg->id;
	hi = uarg->id + len - 1;
	is_zerocopy = uarg->zerocopy;

	serr = SKB_EXT_ERR(skb);
	memset(serr, 0, sizeof(*serr));
	serr->ee.ee_errno = 0;
	serr->ee.ee_origin = SO_EE_ORIGIN_ZEROCOPY;
	serr->ee.ee_data = hi;
	serr->ee.ee_info = lo;
	if (!is_zerocopy)
		serr->ee.ee_code |= SO_EE_CODE_ZEROCOPY_COPIED;

	q = &sk->sk_error_queue;
	spin_lock_irqsave(&q->lock, flags);
	tail = skb_peek_tail(q);
	if (!tail || SKB_EXT_ERR(tail)->ee.ee_origin != SO_EE_ORIGIN_ZEROCOPY ||
	    !skb_zerocopy_notify_extend(tail, lo, len)) {
		__skb_queue_tail(q, skb);
		skb = NULL;
	}
	spin_unlock_irqrestore(&q->lock, flags);

	sk_error_report(sk);

release:
	consume_skb(skb);
	sock_put(sk);
}

static void msg_zerocopy_complete(struct sk_buff *skb, struct ubuf_info *uarg,
				  bool success)
{
	struct ubuf_info_msgzc *uarg_zc = uarg_to_msgzc(uarg);

	uarg_zc->zerocopy = uarg_zc->zerocopy & success;

	if (refcount_dec_and_test(&uarg->refcnt))
		__msg_zerocopy_callback(uarg_zc);
}

void msg_zerocopy_put_abort(struct ubuf_info *uarg, bool have_uref)
{
	struct sock *sk = skb_from_uarg(uarg_to_msgzc(uarg))->sk;

	atomic_dec(&sk->sk_zckey);
	uarg_to_msgzc(uarg)->len--;

	if (have_uref)
		msg_zerocopy_complete(NULL, uarg, true);
}
EXPORT_SYMBOL_GPL(msg_zerocopy_put_abort);

const struct ubuf_info_ops msg_zerocopy_ubuf_ops = {
	.complete = msg_zerocopy_complete,
};
EXPORT_SYMBOL_GPL(msg_zerocopy_ubuf_ops);

int skb_zerocopy_iter_stream(struct sock *sk, struct sk_buff *skb,
			     struct msghdr *msg, int len,
			     struct ubuf_info *uarg)
{
	int err, orig_len = skb->len;

	if (uarg->ops->link_skb) {
		err = uarg->ops->link_skb(skb, uarg);
		if (err)
			return err;
	} else {
		struct ubuf_info *orig_uarg = skb_zcopy(skb);

		/* An skb can only point to one uarg. This edge case happens
		 * when TCP appends to an skb, but zerocopy_realloc triggered
		 * a new alloc.
		 */
		if (orig_uarg && uarg != orig_uarg)
			return -EEXIST;
	}

	err = __zerocopy_sg_from_iter(msg, sk, skb, &msg->msg_iter, len);
	if (err == -EFAULT || (err == -EMSGSIZE && skb->len == orig_len)) {
		struct sock *save_sk = skb->sk;

		/* Streams do not free skb on error. Reset to prev state. */
		iov_iter_revert(&msg->msg_iter, skb->len - orig_len);
		skb->sk = sk;
		___pskb_trim(skb, orig_len);
		skb->sk = save_sk;
		return err;
	}

	skb_zcopy_set(skb, uarg, NULL);
	return skb->len - orig_len;
}
EXPORT_SYMBOL_GPL(skb_zerocopy_iter_stream);

void __skb_zcopy_downgrade_managed(struct sk_buff *skb)
{
	int i;

	skb_shinfo(skb)->flags &= ~SKBFL_MANAGED_FRAG_REFS;
	for (i = 0; i < skb_shinfo(skb)->nr_frags; i++)
		skb_frag_ref(skb, i);
}
EXPORT_SYMBOL_GPL(__skb_zcopy_downgrade_managed);

static int skb_zerocopy_clone(struct sk_buff *nskb, struct sk_buff *orig,
			      gfp_t gfp_mask)
{
	if (skb_zcopy(orig)) {
		if (skb_zcopy(nskb)) {
			/* !gfp_mask callers are verified to !skb_zcopy(nskb) */
			if (!gfp_mask) {
				WARN_ON_ONCE(1);
				return -ENOMEM;
			}
			if (skb_uarg(nskb) == skb_uarg(orig))
				return 0;
			if (skb_copy_ubufs(nskb, GFP_ATOMIC))
				return -EIO;
		}
		skb_zcopy_set(nskb, skb_uarg(orig), NULL);
	}
	return 0;
}

/**
 *	skb_copy_ubufs	-	copy userspace skb frags buffers to kernel
 *	@skb: the skb to modify
 *	@gfp_mask: allocation priority
 *
 *	This must be called on skb with SKBFL_ZEROCOPY_ENABLE.
 *	It will copy all frags into kernel and drop the reference
 *	to userspace pages.
 *
 *	If this function is called from an interrupt gfp_mask() must be
 *	%GFP_ATOMIC.
 *
 *	Returns 0 on success or a negative error code on failure
 *	to allocate kernel memory to copy to.
 */
int skb_copy_ubufs(struct sk_buff *skb, gfp_t gfp_mask)
{
	int num_frags = skb_shinfo(skb)->nr_frags;
	struct page *page, *head = NULL;
	int i, order, psize, new_frags;
	u32 d_off;

	if (skb_shared(skb) || skb_unclone(skb, gfp_mask))
		return -EINVAL;

	if (!skb_frags_readable(skb))
		return -EFAULT;

	if (!num_frags)
		goto release;

	/* We might have to allocate high order pages, so compute what minimum
	 * page order is needed.
	 */
	order = 0;
	while ((PAGE_SIZE << order) * MAX_SKB_FRAGS < __skb_pagelen(skb))
		order++;
	psize = (PAGE_SIZE << order);

	new_frags = (__skb_pagelen(skb) + psize - 1) >> (PAGE_SHIFT + order);
	for (i = 0; i < new_frags; i++) {
		page = alloc_pages(gfp_mask | __GFP_COMP, order);
		if (!page) {
			while (head) {
				struct page *next = (struct page *)page_private(head);
				put_page(head);
				head = next;
			}
			return -ENOMEM;
		}
		set_page_private(page, (unsigned long)head);
		head = page;
	}

	page = head;
	d_off = 0;
	for (i = 0; i < num_frags; i++) {
		skb_frag_t *f = &skb_shinfo(skb)->frags[i];
		u32 p_off, p_len, copied;
		struct page *p;
		u8 *vaddr;

		skb_frag_foreach_page(f, skb_frag_off(f), skb_frag_size(f),
				      p, p_off, p_len, copied) {
			u32 copy, done = 0;
			vaddr = kmap_atomic(p);

			while (done < p_len) {
				if (d_off == psize) {
					d_off = 0;
					page = (struct page *)page_private(page);
				}
				copy = min_t(u32, psize - d_off, p_len - done);
				memcpy(page_address(page) + d_off,
				       vaddr + p_off + done, copy);
				done += copy;
				d_off += copy;
			}
			kunmap_atomic(vaddr);
		}
	}

	/* skb frags release userspace buffers */
	for (i = 0; i < num_frags; i++)
		skb_frag_unref(skb, i);

	/* skb frags point to kernel buffers */
	for (i = 0; i < new_frags - 1; i++) {
		__skb_fill_netmem_desc(skb, i, page_to_netmem(head), 0, psize);
		head = (struct page *)page_private(head);
	}
	__skb_fill_netmem_desc(skb, new_frags - 1, page_to_netmem(head), 0,
			       d_off);
	skb_shinfo(skb)->nr_frags = new_frags;

release:
	skb_zcopy_clear(skb, false);
	return 0;
}
EXPORT_SYMBOL_GPL(skb_copy_ubufs);

/**
 *	skb_clone	-	duplicate an sk_buff
 *	@skb: buffer to clone
 *	@gfp_mask: allocation priority
 *
 *	Duplicate an &sk_buff. The new one is not owned by a socket. Both
 *	copies share the same packet data but not structure. The new
 *	buffer has a reference count of 1. If the allocation fails the
 *	function returns %NULL otherwise the new buffer is returned.
 *
 *	If this function is called from an interrupt gfp_mask() must be
 *	%GFP_ATOMIC.
 */

struct sk_buff *skb_clone(struct sk_buff *skb, gfp_t gfp_mask)
{
	struct sk_buff_fclones *fclones = container_of(skb,
						       struct sk_buff_fclones,
						       skb1);
	struct sk_buff *n;

	if (skb_orphan_frags(skb, gfp_mask))
		return NULL;

	if (skb->fclone == SKB_FCLONE_ORIG &&
	    refcount_read(&fclones->fclone_ref) == 1) {
		n = &fclones->skb2;
		refcount_set(&fclones->fclone_ref, 2);
		n->fclone = SKB_FCLONE_CLONE;
	} else {
		if (skb_pfmemalloc(skb))
			gfp_mask |= __GFP_MEMALLOC;

		n = kmem_cache_alloc(net_hotdata.skbuff_cache, gfp_mask);
		if (!n)
			return NULL;

		n->fclone = SKB_FCLONE_UNAVAILABLE;
	}

	return __skb_clone(n, skb);
}
EXPORT_SYMBOL(skb_clone);

void skb_headers_offset_update(struct sk_buff *skb, int off)
{
	/* Only adjust this if it actually is csum_start rather than csum */
	if (skb->ip_summed == CHECKSUM_PARTIAL)
		skb->csum_start += off;
	/* {transport,network,mac}_header and tail are relative to skb->head */
	skb->transport_header += off;
	skb->network_header   += off;
	if (skb_mac_header_was_set(skb))
		skb->mac_header += off;
	skb->inner_transport_header += off;
	skb->inner_network_header += off;
	skb->inner_mac_header += off;
}
EXPORT_SYMBOL(skb_headers_offset_update);

void skb_copy_header(struct sk_buff *new, const struct sk_buff *old)
{
	__copy_skb_header(new, old);

	skb_shinfo(new)->gso_size = skb_shinfo(old)->gso_size;
	skb_shinfo(new)->gso_segs = skb_shinfo(old)->gso_segs;
	skb_shinfo(new)->gso_type = skb_shinfo(old)->gso_type;
}
EXPORT_SYMBOL(skb_copy_header);

static inline int skb_alloc_rx_flag(const struct sk_buff *skb)
{
	if (skb_pfmemalloc(skb))
		return SKB_ALLOC_RX;
	return 0;
}

/**
 *	skb_copy	-	create private copy of an sk_buff
 *	@skb: buffer to copy
 *	@gfp_mask: allocation priority
 *
 *	Make a copy of both an &sk_buff and its data. This is used when the
 *	caller wishes to modify the data and needs a private copy of the
 *	data to alter. Returns %NULL on failure or the pointer to the buffer
 *	on success. The returned buffer has a reference count of 1.
 *
 *	As by-product this function converts non-linear &sk_buff to linear
 *	one, so that &sk_buff becomes completely private and caller is allowed
 *	to modify all the data of returned buffer. This means that this
 *	function is not recommended for use in circumstances when only
 *	header is going to be modified. Use pskb_copy() instead.
 */

struct sk_buff *skb_copy(const struct sk_buff *skb, gfp_t gfp_mask)
{
	struct sk_buff *n;
	unsigned int size;
	int headerlen;
<<<<<<< HEAD
=======

	if (!skb_frags_readable(skb))
		return NULL;
>>>>>>> 2d5404ca

	if (WARN_ON_ONCE(skb_shinfo(skb)->gso_type & SKB_GSO_FRAGLIST))
		return NULL;

	headerlen = skb_headroom(skb);
	size = skb_end_offset(skb) + skb->data_len;
	n = __alloc_skb(size, gfp_mask,
			skb_alloc_rx_flag(skb), NUMA_NO_NODE);
	if (!n)
		return NULL;

	/* Set the data pointer */
	skb_reserve(n, headerlen);
	/* Set the tail pointer and length */
	skb_put(n, skb->len);

	BUG_ON(skb_copy_bits(skb, -headerlen, n->head, headerlen + skb->len));

	skb_copy_header(n, skb);
	return n;
}
EXPORT_SYMBOL(skb_copy);

/**
 *	__pskb_copy_fclone	-  create copy of an sk_buff with private head.
 *	@skb: buffer to copy
 *	@headroom: headroom of new skb
 *	@gfp_mask: allocation priority
 *	@fclone: if true allocate the copy of the skb from the fclone
 *	cache instead of the head cache; it is recommended to set this
 *	to true for the cases where the copy will likely be cloned
 *
 *	Make a copy of both an &sk_buff and part of its data, located
 *	in header. Fragmented data remain shared. This is used when
 *	the caller wishes to modify only header of &sk_buff and needs
 *	private copy of the header to alter. Returns %NULL on failure
 *	or the pointer to the buffer on success.
 *	The returned buffer has a reference count of 1.
 */

struct sk_buff *__pskb_copy_fclone(struct sk_buff *skb, int headroom,
				   gfp_t gfp_mask, bool fclone)
{
	unsigned int size = skb_headlen(skb) + headroom;
	int flags = skb_alloc_rx_flag(skb) | (fclone ? SKB_ALLOC_FCLONE : 0);
	struct sk_buff *n = __alloc_skb(size, gfp_mask, flags, NUMA_NO_NODE);

	if (!n)
		goto out;

	/* Set the data pointer */
	skb_reserve(n, headroom);
	/* Set the tail pointer and length */
	skb_put(n, skb_headlen(skb));
	/* Copy the bytes */
	skb_copy_from_linear_data(skb, n->data, n->len);

	n->truesize += skb->data_len;
	n->data_len  = skb->data_len;
	n->len	     = skb->len;

	if (skb_shinfo(skb)->nr_frags) {
		int i;

		if (skb_orphan_frags(skb, gfp_mask) ||
		    skb_zerocopy_clone(n, skb, gfp_mask)) {
			kfree_skb(n);
			n = NULL;
			goto out;
		}
		for (i = 0; i < skb_shinfo(skb)->nr_frags; i++) {
			skb_shinfo(n)->frags[i] = skb_shinfo(skb)->frags[i];
			skb_frag_ref(skb, i);
		}
		skb_shinfo(n)->nr_frags = i;
	}

	if (skb_has_frag_list(skb)) {
		skb_shinfo(n)->frag_list = skb_shinfo(skb)->frag_list;
		skb_clone_fraglist(n);
	}

	skb_copy_header(n, skb);
out:
	return n;
}
EXPORT_SYMBOL(__pskb_copy_fclone);

/**
 *	pskb_expand_head - reallocate header of &sk_buff
 *	@skb: buffer to reallocate
 *	@nhead: room to add at head
 *	@ntail: room to add at tail
 *	@gfp_mask: allocation priority
 *
 *	Expands (or creates identical copy, if @nhead and @ntail are zero)
 *	header of @skb. &sk_buff itself is not changed. &sk_buff MUST have
 *	reference count of 1. Returns zero in the case of success or error,
 *	if expansion failed. In the last case, &sk_buff is not changed.
 *
 *	All the pointers pointing into skb header may change and must be
 *	reloaded after call to this function.
 */

int pskb_expand_head(struct sk_buff *skb, int nhead, int ntail,
		     gfp_t gfp_mask)
{
	unsigned int osize = skb_end_offset(skb);
	unsigned int size = osize + nhead + ntail;
	long off;
	u8 *data;
	int i;

	BUG_ON(nhead < 0);

	BUG_ON(skb_shared(skb));

	skb_zcopy_downgrade_managed(skb);

	if (skb_pfmemalloc(skb))
		gfp_mask |= __GFP_MEMALLOC;

	data = kmalloc_reserve(&size, gfp_mask, NUMA_NO_NODE, NULL);
	if (!data)
		goto nodata;
	size = SKB_WITH_OVERHEAD(size);

	/* Copy only real data... and, alas, header. This should be
	 * optimized for the cases when header is void.
	 */
	memcpy(data + nhead, skb->head, skb_tail_pointer(skb) - skb->head);

	memcpy((struct skb_shared_info *)(data + size),
	       skb_shinfo(skb),
	       offsetof(struct skb_shared_info, frags[skb_shinfo(skb)->nr_frags]));

	/*
	 * if shinfo is shared we must drop the old head gracefully, but if it
	 * is not we can just drop the old head and let the existing refcount
	 * be since all we did is relocate the values
	 */
	if (skb_cloned(skb)) {
		if (skb_orphan_frags(skb, gfp_mask))
			goto nofrags;
		if (skb_zcopy(skb))
			refcount_inc(&skb_uarg(skb)->refcnt);
		for (i = 0; i < skb_shinfo(skb)->nr_frags; i++)
			skb_frag_ref(skb, i);

		if (skb_has_frag_list(skb))
			skb_clone_fraglist(skb);

		skb_release_data(skb, SKB_CONSUMED);
	} else {
		skb_free_head(skb);
	}
	off = (data + nhead) - skb->head;

	skb->head     = data;
	skb->head_frag = 0;
	skb->data    += off;

	skb_set_end_offset(skb, size);
#ifdef NET_SKBUFF_DATA_USES_OFFSET
	off           = nhead;
#endif
	skb->tail	      += off;
	skb_headers_offset_update(skb, nhead);
	skb->cloned   = 0;
	skb->hdr_len  = 0;
	skb->nohdr    = 0;
	atomic_set(&skb_shinfo(skb)->dataref, 1);

	skb_metadata_clear(skb);

	/* It is not generally safe to change skb->truesize.
	 * For the moment, we really care of rx path, or
	 * when skb is orphaned (not attached to a socket).
	 */
	if (!skb->sk || skb->destructor == sock_edemux)
		skb->truesize += size - osize;

	return 0;

nofrags:
	skb_kfree_head(data, size);
nodata:
	return -ENOMEM;
}
EXPORT_SYMBOL(pskb_expand_head);

/* Make private copy of skb with writable head and some headroom */

struct sk_buff *skb_realloc_headroom(struct sk_buff *skb, unsigned int headroom)
{
	struct sk_buff *skb2;
	int delta = headroom - skb_headroom(skb);

	if (delta <= 0)
		skb2 = pskb_copy(skb, GFP_ATOMIC);
	else {
		skb2 = skb_clone(skb, GFP_ATOMIC);
		if (skb2 && pskb_expand_head(skb2, SKB_DATA_ALIGN(delta), 0,
					     GFP_ATOMIC)) {
			kfree_skb(skb2);
			skb2 = NULL;
		}
	}
	return skb2;
}
EXPORT_SYMBOL(skb_realloc_headroom);

/* Note: We plan to rework this in linux-6.4 */
int __skb_unclone_keeptruesize(struct sk_buff *skb, gfp_t pri)
{
	unsigned int saved_end_offset, saved_truesize;
	struct skb_shared_info *shinfo;
	int res;

	saved_end_offset = skb_end_offset(skb);
	saved_truesize = skb->truesize;

	res = pskb_expand_head(skb, 0, 0, pri);
	if (res)
		return res;

	skb->truesize = saved_truesize;

	if (likely(skb_end_offset(skb) == saved_end_offset))
		return 0;

	/* We can not change skb->end if the original or new value
	 * is SKB_SMALL_HEAD_HEADROOM, as it might break skb_kfree_head().
	 */
	if (saved_end_offset == SKB_SMALL_HEAD_HEADROOM ||
	    skb_end_offset(skb) == SKB_SMALL_HEAD_HEADROOM) {
		/* We think this path should not be taken.
		 * Add a temporary trace to warn us just in case.
		 */
		pr_err_once("__skb_unclone_keeptruesize() skb_end_offset() %u -> %u\n",
			    saved_end_offset, skb_end_offset(skb));
		WARN_ON_ONCE(1);
		return 0;
	}

	shinfo = skb_shinfo(skb);

	/* We are about to change back skb->end,
	 * we need to move skb_shinfo() to its new location.
	 */
	memmove(skb->head + saved_end_offset,
		shinfo,
		offsetof(struct skb_shared_info, frags[shinfo->nr_frags]));

	skb_set_end_offset(skb, saved_end_offset);

	return 0;
}

/**
 *	skb_expand_head - reallocate header of &sk_buff
 *	@skb: buffer to reallocate
 *	@headroom: needed headroom
 *
 *	Unlike skb_realloc_headroom, this one does not allocate a new skb
 *	if possible; copies skb->sk to new skb as needed
 *	and frees original skb in case of failures.
 *
 *	It expect increased headroom and generates warning otherwise.
 */

struct sk_buff *skb_expand_head(struct sk_buff *skb, unsigned int headroom)
{
	int delta = headroom - skb_headroom(skb);
	int osize = skb_end_offset(skb);
	struct sock *sk = skb->sk;

	if (WARN_ONCE(delta <= 0,
		      "%s is expecting an increase in the headroom", __func__))
		return skb;

	delta = SKB_DATA_ALIGN(delta);
	/* pskb_expand_head() might crash, if skb is shared. */
	if (skb_shared(skb) || !is_skb_wmem(skb)) {
		struct sk_buff *nskb = skb_clone(skb, GFP_ATOMIC);

		if (unlikely(!nskb))
			goto fail;

		if (sk)
			skb_set_owner_w(nskb, sk);
		consume_skb(skb);
		skb = nskb;
	}
	if (pskb_expand_head(skb, delta, 0, GFP_ATOMIC))
		goto fail;

	if (sk && is_skb_wmem(skb)) {
		delta = skb_end_offset(skb) - osize;
		refcount_add(delta, &sk->sk_wmem_alloc);
		skb->truesize += delta;
	}
	return skb;

fail:
	kfree_skb(skb);
	return NULL;
}
EXPORT_SYMBOL(skb_expand_head);

/**
 *	skb_copy_expand	-	copy and expand sk_buff
 *	@skb: buffer to copy
 *	@newheadroom: new free bytes at head
 *	@newtailroom: new free bytes at tail
 *	@gfp_mask: allocation priority
 *
 *	Make a copy of both an &sk_buff and its data and while doing so
 *	allocate additional space.
 *
 *	This is used when the caller wishes to modify the data and needs a
 *	private copy of the data to alter as well as more space for new fields.
 *	Returns %NULL on failure or the pointer to the buffer
 *	on success. The returned buffer has a reference count of 1.
 *
 *	You must pass %GFP_ATOMIC as the allocation priority if this function
 *	is called from an interrupt.
 */
struct sk_buff *skb_copy_expand(const struct sk_buff *skb,
				int newheadroom, int newtailroom,
				gfp_t gfp_mask)
{
	/*
	 *	Allocate the copy buffer
	 */
	int head_copy_len, head_copy_off;
	struct sk_buff *n;
	int oldheadroom;
<<<<<<< HEAD

	if (WARN_ON_ONCE(skb_shinfo(skb)->gso_type & SKB_GSO_FRAGLIST))
		return NULL;

=======

	if (!skb_frags_readable(skb))
		return NULL;

	if (WARN_ON_ONCE(skb_shinfo(skb)->gso_type & SKB_GSO_FRAGLIST))
		return NULL;

>>>>>>> 2d5404ca
	oldheadroom = skb_headroom(skb);
	n = __alloc_skb(newheadroom + skb->len + newtailroom,
			gfp_mask, skb_alloc_rx_flag(skb),
			NUMA_NO_NODE);
	if (!n)
		return NULL;

	skb_reserve(n, newheadroom);

	/* Set the tail pointer and length */
	skb_put(n, skb->len);

	head_copy_len = oldheadroom;
	head_copy_off = 0;
	if (newheadroom <= head_copy_len)
		head_copy_len = newheadroom;
	else
		head_copy_off = newheadroom - head_copy_len;

	/* Copy the linear header and data. */
	BUG_ON(skb_copy_bits(skb, -head_copy_len, n->head + head_copy_off,
			     skb->len + head_copy_len));

	skb_copy_header(n, skb);

	skb_headers_offset_update(n, newheadroom - oldheadroom);

	return n;
}
EXPORT_SYMBOL(skb_copy_expand);

/**
 *	__skb_pad		-	zero pad the tail of an skb
 *	@skb: buffer to pad
 *	@pad: space to pad
 *	@free_on_error: free buffer on error
 *
 *	Ensure that a buffer is followed by a padding area that is zero
 *	filled. Used by network drivers which may DMA or transfer data
 *	beyond the buffer end onto the wire.
 *
 *	May return error in out of memory cases. The skb is freed on error
 *	if @free_on_error is true.
 */

int __skb_pad(struct sk_buff *skb, int pad, bool free_on_error)
{
	int err;
	int ntail;

	/* If the skbuff is non linear tailroom is always zero.. */
	if (!skb_cloned(skb) && skb_tailroom(skb) >= pad) {
		memset(skb->data+skb->len, 0, pad);
		return 0;
	}

	ntail = skb->data_len + pad - (skb->end - skb->tail);
	if (likely(skb_cloned(skb) || ntail > 0)) {
		err = pskb_expand_head(skb, 0, ntail, GFP_ATOMIC);
		if (unlikely(err))
			goto free_skb;
	}

	/* FIXME: The use of this function with non-linear skb's really needs
	 * to be audited.
	 */
	err = skb_linearize(skb);
	if (unlikely(err))
		goto free_skb;

	memset(skb->data + skb->len, 0, pad);
	return 0;

free_skb:
	if (free_on_error)
		kfree_skb(skb);
	return err;
}
EXPORT_SYMBOL(__skb_pad);

/**
 *	pskb_put - add data to the tail of a potentially fragmented buffer
 *	@skb: start of the buffer to use
 *	@tail: tail fragment of the buffer to use
 *	@len: amount of data to add
 *
 *	This function extends the used data area of the potentially
 *	fragmented buffer. @tail must be the last fragment of @skb -- or
 *	@skb itself. If this would exceed the total buffer size the kernel
 *	will panic. A pointer to the first byte of the extra data is
 *	returned.
 */

void *pskb_put(struct sk_buff *skb, struct sk_buff *tail, int len)
{
	if (tail != skb) {
		skb->data_len += len;
		skb->len += len;
	}
	return skb_put(tail, len);
}
EXPORT_SYMBOL_GPL(pskb_put);

/**
 *	skb_put - add data to a buffer
 *	@skb: buffer to use
 *	@len: amount of data to add
 *
 *	This function extends the used data area of the buffer. If this would
 *	exceed the total buffer size the kernel will panic. A pointer to the
 *	first byte of the extra data is returned.
 */
void *skb_put(struct sk_buff *skb, unsigned int len)
{
	void *tmp = skb_tail_pointer(skb);
	SKB_LINEAR_ASSERT(skb);
	skb->tail += len;
	skb->len  += len;
	if (unlikely(skb->tail > skb->end))
		skb_over_panic(skb, len, __builtin_return_address(0));
	return tmp;
}
EXPORT_SYMBOL(skb_put);

/**
 *	skb_push - add data to the start of a buffer
 *	@skb: buffer to use
 *	@len: amount of data to add
 *
 *	This function extends the used data area of the buffer at the buffer
 *	start. If this would exceed the total buffer headroom the kernel will
 *	panic. A pointer to the first byte of the extra data is returned.
 */
void *skb_push(struct sk_buff *skb, unsigned int len)
{
	skb->data -= len;
	skb->len  += len;
	if (unlikely(skb->data < skb->head))
		skb_under_panic(skb, len, __builtin_return_address(0));
	return skb->data;
}
EXPORT_SYMBOL(skb_push);

/**
 *	skb_pull - remove data from the start of a buffer
 *	@skb: buffer to use
 *	@len: amount of data to remove
 *
 *	This function removes data from the start of a buffer, returning
 *	the memory to the headroom. A pointer to the next data in the buffer
 *	is returned. Once the data has been pulled future pushes will overwrite
 *	the old data.
 */
void *skb_pull(struct sk_buff *skb, unsigned int len)
{
	return skb_pull_inline(skb, len);
}
EXPORT_SYMBOL(skb_pull);

/**
 *	skb_pull_data - remove data from the start of a buffer returning its
 *	original position.
 *	@skb: buffer to use
 *	@len: amount of data to remove
 *
 *	This function removes data from the start of a buffer, returning
 *	the memory to the headroom. A pointer to the original data in the buffer
 *	is returned after checking if there is enough data to pull. Once the
 *	data has been pulled future pushes will overwrite the old data.
 */
void *skb_pull_data(struct sk_buff *skb, size_t len)
{
	void *data = skb->data;

	if (skb->len < len)
		return NULL;

	skb_pull(skb, len);

	return data;
}
EXPORT_SYMBOL(skb_pull_data);

/**
 *	skb_trim - remove end from a buffer
 *	@skb: buffer to alter
 *	@len: new length
 *
 *	Cut the length of a buffer down by removing data from the tail. If
 *	the buffer is already under the length specified it is not modified.
 *	The skb must be linear.
 */
void skb_trim(struct sk_buff *skb, unsigned int len)
{
	if (skb->len > len)
		__skb_trim(skb, len);
}
EXPORT_SYMBOL(skb_trim);

/* Trims skb to length len. It can change skb pointers.
 */

int ___pskb_trim(struct sk_buff *skb, unsigned int len)
{
	struct sk_buff **fragp;
	struct sk_buff *frag;
	int offset = skb_headlen(skb);
	int nfrags = skb_shinfo(skb)->nr_frags;
	int i;
	int err;

	if (skb_cloned(skb) &&
	    unlikely((err = pskb_expand_head(skb, 0, 0, GFP_ATOMIC))))
		return err;

	i = 0;
	if (offset >= len)
		goto drop_pages;

	for (; i < nfrags; i++) {
		int end = offset + skb_frag_size(&skb_shinfo(skb)->frags[i]);

		if (end < len) {
			offset = end;
			continue;
		}

		skb_frag_size_set(&skb_shinfo(skb)->frags[i++], len - offset);

drop_pages:
		skb_shinfo(skb)->nr_frags = i;

		for (; i < nfrags; i++)
			skb_frag_unref(skb, i);

		if (skb_has_frag_list(skb))
			skb_drop_fraglist(skb);
		goto done;
	}

	for (fragp = &skb_shinfo(skb)->frag_list; (frag = *fragp);
	     fragp = &frag->next) {
		int end = offset + frag->len;

		if (skb_shared(frag)) {
			struct sk_buff *nfrag;

			nfrag = skb_clone(frag, GFP_ATOMIC);
			if (unlikely(!nfrag))
				return -ENOMEM;

			nfrag->next = frag->next;
			consume_skb(frag);
			frag = nfrag;
			*fragp = frag;
		}

		if (end < len) {
			offset = end;
			continue;
		}

		if (end > len &&
		    unlikely((err = pskb_trim(frag, len - offset))))
			return err;

		if (frag->next)
			skb_drop_list(&frag->next);
		break;
	}

done:
	if (len > skb_headlen(skb)) {
		skb->data_len -= skb->len - len;
		skb->len       = len;
	} else {
		skb->len       = len;
		skb->data_len  = 0;
		skb_set_tail_pointer(skb, len);
	}

	if (!skb->sk || skb->destructor == sock_edemux)
		skb_condense(skb);
	return 0;
}
EXPORT_SYMBOL(___pskb_trim);

/* Note : use pskb_trim_rcsum() instead of calling this directly
 */
int pskb_trim_rcsum_slow(struct sk_buff *skb, unsigned int len)
{
	if (skb->ip_summed == CHECKSUM_COMPLETE) {
		int delta = skb->len - len;

		skb->csum = csum_block_sub(skb->csum,
					   skb_checksum(skb, len, delta, 0),
					   len);
	} else if (skb->ip_summed == CHECKSUM_PARTIAL) {
		int hdlen = (len > skb_headlen(skb)) ? skb_headlen(skb) : len;
		int offset = skb_checksum_start_offset(skb) + skb->csum_offset;

		if (offset + sizeof(__sum16) > hdlen)
			return -EINVAL;
	}
	return __pskb_trim(skb, len);
}
EXPORT_SYMBOL(pskb_trim_rcsum_slow);

/**
 *	__pskb_pull_tail - advance tail of skb header
 *	@skb: buffer to reallocate
 *	@delta: number of bytes to advance tail
 *
 *	The function makes a sense only on a fragmented &sk_buff,
 *	it expands header moving its tail forward and copying necessary
 *	data from fragmented part.
 *
 *	&sk_buff MUST have reference count of 1.
 *
 *	Returns %NULL (and &sk_buff does not change) if pull failed
 *	or value of new tail of skb in the case of success.
 *
 *	All the pointers pointing into skb header may change and must be
 *	reloaded after call to this function.
 */

/* Moves tail of skb head forward, copying data from fragmented part,
 * when it is necessary.
 * 1. It may fail due to malloc failure.
 * 2. It may change skb pointers.
 *
 * It is pretty complicated. Luckily, it is called only in exceptional cases.
 */
void *__pskb_pull_tail(struct sk_buff *skb, int delta)
{
	/* If skb has not enough free space at tail, get new one
	 * plus 128 bytes for future expansions. If we have enough
	 * room at tail, reallocate without expansion only if skb is cloned.
	 */
	int i, k, eat = (skb->tail + delta) - skb->end;

	if (!skb_frags_readable(skb))
		return NULL;

	if (eat > 0 || skb_cloned(skb)) {
		if (pskb_expand_head(skb, 0, eat > 0 ? eat + 128 : 0,
				     GFP_ATOMIC))
			return NULL;
	}

	BUG_ON(skb_copy_bits(skb, skb_headlen(skb),
			     skb_tail_pointer(skb), delta));

	/* Optimization: no fragments, no reasons to preestimate
	 * size of pulled pages. Superb.
	 */
	if (!skb_has_frag_list(skb))
		goto pull_pages;

	/* Estimate size of pulled pages. */
	eat = delta;
	for (i = 0; i < skb_shinfo(skb)->nr_frags; i++) {
		int size = skb_frag_size(&skb_shinfo(skb)->frags[i]);

		if (size >= eat)
			goto pull_pages;
		eat -= size;
	}

	/* If we need update frag list, we are in troubles.
	 * Certainly, it is possible to add an offset to skb data,
	 * but taking into account that pulling is expected to
	 * be very rare operation, it is worth to fight against
	 * further bloating skb head and crucify ourselves here instead.
	 * Pure masohism, indeed. 8)8)
	 */
	if (eat) {
		struct sk_buff *list = skb_shinfo(skb)->frag_list;
		struct sk_buff *clone = NULL;
		struct sk_buff *insp = NULL;

		do {
			if (list->len <= eat) {
				/* Eaten as whole. */
				eat -= list->len;
				list = list->next;
				insp = list;
			} else {
				/* Eaten partially. */
				if (skb_is_gso(skb) && !list->head_frag &&
				    skb_headlen(list))
					skb_shinfo(skb)->gso_type |= SKB_GSO_DODGY;

				if (skb_shared(list)) {
					/* Sucks! We need to fork list. :-( */
					clone = skb_clone(list, GFP_ATOMIC);
					if (!clone)
						return NULL;
					insp = list->next;
					list = clone;
				} else {
					/* This may be pulled without
					 * problems. */
					insp = list;
				}
				if (!pskb_pull(list, eat)) {
					kfree_skb(clone);
					return NULL;
				}
				break;
			}
		} while (eat);

		/* Free pulled out fragments. */
		while ((list = skb_shinfo(skb)->frag_list) != insp) {
			skb_shinfo(skb)->frag_list = list->next;
			consume_skb(list);
		}
		/* And insert new clone at head. */
		if (clone) {
			clone->next = list;
			skb_shinfo(skb)->frag_list = clone;
		}
	}
	/* Success! Now we may commit changes to skb data. */

pull_pages:
	eat = delta;
	k = 0;
	for (i = 0; i < skb_shinfo(skb)->nr_frags; i++) {
		int size = skb_frag_size(&skb_shinfo(skb)->frags[i]);

		if (size <= eat) {
			skb_frag_unref(skb, i);
			eat -= size;
		} else {
			skb_frag_t *frag = &skb_shinfo(skb)->frags[k];

			*frag = skb_shinfo(skb)->frags[i];
			if (eat) {
				skb_frag_off_add(frag, eat);
				skb_frag_size_sub(frag, eat);
				if (!i)
					goto end;
				eat = 0;
			}
			k++;
		}
	}
	skb_shinfo(skb)->nr_frags = k;

end:
	skb->tail     += delta;
	skb->data_len -= delta;

	if (!skb->data_len)
		skb_zcopy_clear(skb, false);

	return skb_tail_pointer(skb);
}
EXPORT_SYMBOL(__pskb_pull_tail);

/**
 *	skb_copy_bits - copy bits from skb to kernel buffer
 *	@skb: source skb
 *	@offset: offset in source
 *	@to: destination buffer
 *	@len: number of bytes to copy
 *
 *	Copy the specified number of bytes from the source skb to the
 *	destination buffer.
 *
 *	CAUTION ! :
 *		If its prototype is ever changed,
 *		check arch/{*}/net/{*}.S files,
 *		since it is called from BPF assembly code.
 */
int skb_copy_bits(const struct sk_buff *skb, int offset, void *to, int len)
{
	int start = skb_headlen(skb);
	struct sk_buff *frag_iter;
	int i, copy;

	if (offset > (int)skb->len - len)
		goto fault;

	/* Copy header. */
	if ((copy = start - offset) > 0) {
		if (copy > len)
			copy = len;
		skb_copy_from_linear_data_offset(skb, offset, to, copy);
		if ((len -= copy) == 0)
			return 0;
		offset += copy;
		to     += copy;
	}

	if (!skb_frags_readable(skb))
		goto fault;

	for (i = 0; i < skb_shinfo(skb)->nr_frags; i++) {
		int end;
		skb_frag_t *f = &skb_shinfo(skb)->frags[i];

		WARN_ON(start > offset + len);

		end = start + skb_frag_size(f);
		if ((copy = end - offset) > 0) {
			u32 p_off, p_len, copied;
			struct page *p;
			u8 *vaddr;

			if (copy > len)
				copy = len;

			skb_frag_foreach_page(f,
					      skb_frag_off(f) + offset - start,
					      copy, p, p_off, p_len, copied) {
				vaddr = kmap_atomic(p);
				memcpy(to + copied, vaddr + p_off, p_len);
				kunmap_atomic(vaddr);
			}

			if ((len -= copy) == 0)
				return 0;
			offset += copy;
			to     += copy;
		}
		start = end;
	}

	skb_walk_frags(skb, frag_iter) {
		int end;

		WARN_ON(start > offset + len);

		end = start + frag_iter->len;
		if ((copy = end - offset) > 0) {
			if (copy > len)
				copy = len;
			if (skb_copy_bits(frag_iter, offset - start, to, copy))
				goto fault;
			if ((len -= copy) == 0)
				return 0;
			offset += copy;
			to     += copy;
		}
		start = end;
	}

	if (!len)
		return 0;

fault:
	return -EFAULT;
}
EXPORT_SYMBOL(skb_copy_bits);

/*
 * Callback from splice_to_pipe(), if we need to release some pages
 * at the end of the spd in case we error'ed out in filling the pipe.
 */
static void sock_spd_release(struct splice_pipe_desc *spd, unsigned int i)
{
	put_page(spd->pages[i]);
}

static struct page *linear_to_page(struct page *page, unsigned int *len,
				   unsigned int *offset,
				   struct sock *sk)
{
	struct page_frag *pfrag = sk_page_frag(sk);

	if (!sk_page_frag_refill(sk, pfrag))
		return NULL;

	*len = min_t(unsigned int, *len, pfrag->size - pfrag->offset);

	memcpy(page_address(pfrag->page) + pfrag->offset,
	       page_address(page) + *offset, *len);
	*offset = pfrag->offset;
	pfrag->offset += *len;

	return pfrag->page;
}

static bool spd_can_coalesce(const struct splice_pipe_desc *spd,
			     struct page *page,
			     unsigned int offset)
{
	return	spd->nr_pages &&
		spd->pages[spd->nr_pages - 1] == page &&
		(spd->partial[spd->nr_pages - 1].offset +
		 spd->partial[spd->nr_pages - 1].len == offset);
}

/*
 * Fill page/offset/length into spd, if it can hold more pages.
 */
static bool spd_fill_page(struct splice_pipe_desc *spd,
			  struct pipe_inode_info *pipe, struct page *page,
			  unsigned int *len, unsigned int offset,
			  bool linear,
			  struct sock *sk)
{
	if (unlikely(spd->nr_pages == MAX_SKB_FRAGS))
		return true;

	if (linear) {
		page = linear_to_page(page, len, &offset, sk);
		if (!page)
			return true;
	}
	if (spd_can_coalesce(spd, page, offset)) {
		spd->partial[spd->nr_pages - 1].len += *len;
		return false;
	}
	get_page(page);
	spd->pages[spd->nr_pages] = page;
	spd->partial[spd->nr_pages].len = *len;
	spd->partial[spd->nr_pages].offset = offset;
	spd->nr_pages++;

	return false;
}

static bool __splice_segment(struct page *page, unsigned int poff,
			     unsigned int plen, unsigned int *off,
			     unsigned int *len,
			     struct splice_pipe_desc *spd, bool linear,
			     struct sock *sk,
			     struct pipe_inode_info *pipe)
{
	if (!*len)
		return true;

	/* skip this segment if already processed */
	if (*off >= plen) {
		*off -= plen;
		return false;
	}

	/* ignore any bits we already processed */
	poff += *off;
	plen -= *off;
	*off = 0;

	do {
		unsigned int flen = min(*len, plen);

		if (spd_fill_page(spd, pipe, page, &flen, poff,
				  linear, sk))
			return true;
		poff += flen;
		plen -= flen;
		*len -= flen;
	} while (*len && plen);

	return false;
}

/*
 * Map linear and fragment data from the skb to spd. It reports true if the
 * pipe is full or if we already spliced the requested length.
 */
static bool __skb_splice_bits(struct sk_buff *skb, struct pipe_inode_info *pipe,
			      unsigned int *offset, unsigned int *len,
			      struct splice_pipe_desc *spd, struct sock *sk)
{
	int seg;
	struct sk_buff *iter;

	/* map the linear part :
	 * If skb->head_frag is set, this 'linear' part is backed by a
	 * fragment, and if the head is not shared with any clones then
	 * we can avoid a copy since we own the head portion of this page.
	 */
	if (__splice_segment(virt_to_page(skb->data),
			     (unsigned long) skb->data & (PAGE_SIZE - 1),
			     skb_headlen(skb),
			     offset, len, spd,
			     skb_head_is_locked(skb),
			     sk, pipe))
		return true;

	/*
	 * then map the fragments
	 */
	if (!skb_frags_readable(skb))
		return false;

	for (seg = 0; seg < skb_shinfo(skb)->nr_frags; seg++) {
		const skb_frag_t *f = &skb_shinfo(skb)->frags[seg];

		if (WARN_ON_ONCE(!skb_frag_page(f)))
			return false;

		if (__splice_segment(skb_frag_page(f),
				     skb_frag_off(f), skb_frag_size(f),
				     offset, len, spd, false, sk, pipe))
			return true;
	}

	skb_walk_frags(skb, iter) {
		if (*offset >= iter->len) {
			*offset -= iter->len;
			continue;
		}
		/* __skb_splice_bits() only fails if the output has no room
		 * left, so no point in going over the frag_list for the error
		 * case.
		 */
		if (__skb_splice_bits(iter, pipe, offset, len, spd, sk))
			return true;
	}

	return false;
}

/*
 * Map data from the skb to a pipe. Should handle both the linear part,
 * the fragments, and the frag list.
 */
int skb_splice_bits(struct sk_buff *skb, struct sock *sk, unsigned int offset,
		    struct pipe_inode_info *pipe, unsigned int tlen,
		    unsigned int flags)
{
	struct partial_page partial[MAX_SKB_FRAGS];
	struct page *pages[MAX_SKB_FRAGS];
	struct splice_pipe_desc spd = {
		.pages = pages,
		.partial = partial,
		.nr_pages_max = MAX_SKB_FRAGS,
		.ops = &nosteal_pipe_buf_ops,
		.spd_release = sock_spd_release,
	};
	int ret = 0;

	__skb_splice_bits(skb, pipe, &offset, &tlen, &spd, sk);

	if (spd.nr_pages)
		ret = splice_to_pipe(pipe, &spd);

	return ret;
}
EXPORT_SYMBOL_GPL(skb_splice_bits);

static int sendmsg_locked(struct sock *sk, struct msghdr *msg)
{
	struct socket *sock = sk->sk_socket;
	size_t size = msg_data_left(msg);

	if (!sock)
		return -EINVAL;

	if (!sock->ops->sendmsg_locked)
		return sock_no_sendmsg_locked(sk, msg, size);

	return sock->ops->sendmsg_locked(sk, msg, size);
}

static int sendmsg_unlocked(struct sock *sk, struct msghdr *msg)
{
	struct socket *sock = sk->sk_socket;

	if (!sock)
		return -EINVAL;
	return sock_sendmsg(sock, msg);
}

typedef int (*sendmsg_func)(struct sock *sk, struct msghdr *msg);
static int __skb_send_sock(struct sock *sk, struct sk_buff *skb, int offset,
			   int len, sendmsg_func sendmsg)
{
	unsigned int orig_len = len;
	struct sk_buff *head = skb;
	unsigned short fragidx;
	int slen, ret;

do_frag_list:

	/* Deal with head data */
	while (offset < skb_headlen(skb) && len) {
		struct kvec kv;
		struct msghdr msg;

		slen = min_t(int, len, skb_headlen(skb) - offset);
		kv.iov_base = skb->data + offset;
		kv.iov_len = slen;
		memset(&msg, 0, sizeof(msg));
		msg.msg_flags = MSG_DONTWAIT;

		iov_iter_kvec(&msg.msg_iter, ITER_SOURCE, &kv, 1, slen);
		ret = INDIRECT_CALL_2(sendmsg, sendmsg_locked,
				      sendmsg_unlocked, sk, &msg);
		if (ret <= 0)
			goto error;

		offset += ret;
		len -= ret;
	}

	/* All the data was skb head? */
	if (!len)
		goto out;

	/* Make offset relative to start of frags */
	offset -= skb_headlen(skb);

	/* Find where we are in frag list */
	for (fragidx = 0; fragidx < skb_shinfo(skb)->nr_frags; fragidx++) {
		skb_frag_t *frag  = &skb_shinfo(skb)->frags[fragidx];

		if (offset < skb_frag_size(frag))
			break;

		offset -= skb_frag_size(frag);
	}

	for (; len && fragidx < skb_shinfo(skb)->nr_frags; fragidx++) {
		skb_frag_t *frag  = &skb_shinfo(skb)->frags[fragidx];

		slen = min_t(size_t, len, skb_frag_size(frag) - offset);

		while (slen) {
			struct bio_vec bvec;
			struct msghdr msg = {
				.msg_flags = MSG_SPLICE_PAGES | MSG_DONTWAIT,
			};

			bvec_set_page(&bvec, skb_frag_page(frag), slen,
				      skb_frag_off(frag) + offset);
			iov_iter_bvec(&msg.msg_iter, ITER_SOURCE, &bvec, 1,
				      slen);

			ret = INDIRECT_CALL_2(sendmsg, sendmsg_locked,
					      sendmsg_unlocked, sk, &msg);
			if (ret <= 0)
				goto error;

			len -= ret;
			offset += ret;
			slen -= ret;
		}

		offset = 0;
	}

	if (len) {
		/* Process any frag lists */

		if (skb == head) {
			if (skb_has_frag_list(skb)) {
				skb = skb_shinfo(skb)->frag_list;
				goto do_frag_list;
			}
		} else if (skb->next) {
			skb = skb->next;
			goto do_frag_list;
		}
	}

out:
	return orig_len - len;

error:
	return orig_len == len ? ret : orig_len - len;
}

/* Send skb data on a socket. Socket must be locked. */
int skb_send_sock_locked(struct sock *sk, struct sk_buff *skb, int offset,
			 int len)
{
	return __skb_send_sock(sk, skb, offset, len, sendmsg_locked);
}
EXPORT_SYMBOL_GPL(skb_send_sock_locked);

/* Send skb data on a socket. Socket must be unlocked. */
int skb_send_sock(struct sock *sk, struct sk_buff *skb, int offset, int len)
{
	return __skb_send_sock(sk, skb, offset, len, sendmsg_unlocked);
}

/**
 *	skb_store_bits - store bits from kernel buffer to skb
 *	@skb: destination buffer
 *	@offset: offset in destination
 *	@from: source buffer
 *	@len: number of bytes to copy
 *
 *	Copy the specified number of bytes from the source buffer to the
 *	destination skb.  This function handles all the messy bits of
 *	traversing fragment lists and such.
 */

int skb_store_bits(struct sk_buff *skb, int offset, const void *from, int len)
{
	int start = skb_headlen(skb);
	struct sk_buff *frag_iter;
	int i, copy;

	if (offset > (int)skb->len - len)
		goto fault;

	if ((copy = start - offset) > 0) {
		if (copy > len)
			copy = len;
		skb_copy_to_linear_data_offset(skb, offset, from, copy);
		if ((len -= copy) == 0)
			return 0;
		offset += copy;
		from += copy;
	}

	if (!skb_frags_readable(skb))
		goto fault;

	for (i = 0; i < skb_shinfo(skb)->nr_frags; i++) {
		skb_frag_t *frag = &skb_shinfo(skb)->frags[i];
		int end;

		WARN_ON(start > offset + len);

		end = start + skb_frag_size(frag);
		if ((copy = end - offset) > 0) {
			u32 p_off, p_len, copied;
			struct page *p;
			u8 *vaddr;

			if (copy > len)
				copy = len;

			skb_frag_foreach_page(frag,
					      skb_frag_off(frag) + offset - start,
					      copy, p, p_off, p_len, copied) {
				vaddr = kmap_atomic(p);
				memcpy(vaddr + p_off, from + copied, p_len);
				kunmap_atomic(vaddr);
			}

			if ((len -= copy) == 0)
				return 0;
			offset += copy;
			from += copy;
		}
		start = end;
	}

	skb_walk_frags(skb, frag_iter) {
		int end;

		WARN_ON(start > offset + len);

		end = start + frag_iter->len;
		if ((copy = end - offset) > 0) {
			if (copy > len)
				copy = len;
			if (skb_store_bits(frag_iter, offset - start,
					   from, copy))
				goto fault;
			if ((len -= copy) == 0)
				return 0;
			offset += copy;
			from += copy;
		}
		start = end;
	}
	if (!len)
		return 0;

fault:
	return -EFAULT;
}
EXPORT_SYMBOL(skb_store_bits);

/* Checksum skb data. */
__wsum __skb_checksum(const struct sk_buff *skb, int offset, int len,
		      __wsum csum, const struct skb_checksum_ops *ops)
{
	int start = skb_headlen(skb);
	int i, copy = start - offset;
	struct sk_buff *frag_iter;
	int pos = 0;

	/* Checksum header. */
	if (copy > 0) {
		if (copy > len)
			copy = len;
		csum = INDIRECT_CALL_1(ops->update, csum_partial_ext,
				       skb->data + offset, copy, csum);
		if ((len -= copy) == 0)
			return csum;
		offset += copy;
		pos	= copy;
	}

	if (WARN_ON_ONCE(!skb_frags_readable(skb)))
		return 0;

	for (i = 0; i < skb_shinfo(skb)->nr_frags; i++) {
		int end;
		skb_frag_t *frag = &skb_shinfo(skb)->frags[i];

		WARN_ON(start > offset + len);

		end = start + skb_frag_size(frag);
		if ((copy = end - offset) > 0) {
			u32 p_off, p_len, copied;
			struct page *p;
			__wsum csum2;
			u8 *vaddr;

			if (copy > len)
				copy = len;

			skb_frag_foreach_page(frag,
					      skb_frag_off(frag) + offset - start,
					      copy, p, p_off, p_len, copied) {
				vaddr = kmap_atomic(p);
				csum2 = INDIRECT_CALL_1(ops->update,
							csum_partial_ext,
							vaddr + p_off, p_len, 0);
				kunmap_atomic(vaddr);
				csum = INDIRECT_CALL_1(ops->combine,
						       csum_block_add_ext, csum,
						       csum2, pos, p_len);
				pos += p_len;
			}

			if (!(len -= copy))
				return csum;
			offset += copy;
		}
		start = end;
	}

	skb_walk_frags(skb, frag_iter) {
		int end;

		WARN_ON(start > offset + len);

		end = start + frag_iter->len;
		if ((copy = end - offset) > 0) {
			__wsum csum2;
			if (copy > len)
				copy = len;
			csum2 = __skb_checksum(frag_iter, offset - start,
					       copy, 0, ops);
			csum = INDIRECT_CALL_1(ops->combine, csum_block_add_ext,
					       csum, csum2, pos, copy);
			if ((len -= copy) == 0)
				return csum;
			offset += copy;
			pos    += copy;
		}
		start = end;
	}
	BUG_ON(len);

	return csum;
}
EXPORT_SYMBOL(__skb_checksum);

__wsum skb_checksum(const struct sk_buff *skb, int offset,
		    int len, __wsum csum)
{
	const struct skb_checksum_ops ops = {
		.update  = csum_partial_ext,
		.combine = csum_block_add_ext,
	};

	return __skb_checksum(skb, offset, len, csum, &ops);
}
EXPORT_SYMBOL(skb_checksum);

/* Both of above in one bottle. */

__wsum skb_copy_and_csum_bits(const struct sk_buff *skb, int offset,
				    u8 *to, int len)
{
	int start = skb_headlen(skb);
	int i, copy = start - offset;
	struct sk_buff *frag_iter;
	int pos = 0;
	__wsum csum = 0;

	/* Copy header. */
	if (copy > 0) {
		if (copy > len)
			copy = len;
		csum = csum_partial_copy_nocheck(skb->data + offset, to,
						 copy);
		if ((len -= copy) == 0)
			return csum;
		offset += copy;
		to     += copy;
		pos	= copy;
	}

	if (!skb_frags_readable(skb))
		return 0;

	for (i = 0; i < skb_shinfo(skb)->nr_frags; i++) {
		int end;

		WARN_ON(start > offset + len);

		end = start + skb_frag_size(&skb_shinfo(skb)->frags[i]);
		if ((copy = end - offset) > 0) {
			skb_frag_t *frag = &skb_shinfo(skb)->frags[i];
			u32 p_off, p_len, copied;
			struct page *p;
			__wsum csum2;
			u8 *vaddr;

			if (copy > len)
				copy = len;

			skb_frag_foreach_page(frag,
					      skb_frag_off(frag) + offset - start,
					      copy, p, p_off, p_len, copied) {
				vaddr = kmap_atomic(p);
				csum2 = csum_partial_copy_nocheck(vaddr + p_off,
								  to + copied,
								  p_len);
				kunmap_atomic(vaddr);
				csum = csum_block_add(csum, csum2, pos);
				pos += p_len;
			}

			if (!(len -= copy))
				return csum;
			offset += copy;
			to     += copy;
		}
		start = end;
	}

	skb_walk_frags(skb, frag_iter) {
		__wsum csum2;
		int end;

		WARN_ON(start > offset + len);

		end = start + frag_iter->len;
		if ((copy = end - offset) > 0) {
			if (copy > len)
				copy = len;
			csum2 = skb_copy_and_csum_bits(frag_iter,
						       offset - start,
						       to, copy);
			csum = csum_block_add(csum, csum2, pos);
			if ((len -= copy) == 0)
				return csum;
			offset += copy;
			to     += copy;
			pos    += copy;
		}
		start = end;
	}
	BUG_ON(len);
	return csum;
}
EXPORT_SYMBOL(skb_copy_and_csum_bits);

__sum16 __skb_checksum_complete_head(struct sk_buff *skb, int len)
{
	__sum16 sum;

	sum = csum_fold(skb_checksum(skb, 0, len, skb->csum));
	/* See comments in __skb_checksum_complete(). */
	if (likely(!sum)) {
		if (unlikely(skb->ip_summed == CHECKSUM_COMPLETE) &&
		    !skb->csum_complete_sw)
			netdev_rx_csum_fault(skb->dev, skb);
	}
	if (!skb_shared(skb))
		skb->csum_valid = !sum;
	return sum;
}
EXPORT_SYMBOL(__skb_checksum_complete_head);

/* This function assumes skb->csum already holds pseudo header's checksum,
 * which has been changed from the hardware checksum, for example, by
 * __skb_checksum_validate_complete(). And, the original skb->csum must
 * have been validated unsuccessfully for CHECKSUM_COMPLETE case.
 *
 * It returns non-zero if the recomputed checksum is still invalid, otherwise
 * zero. The new checksum is stored back into skb->csum unless the skb is
 * shared.
 */
__sum16 __skb_checksum_complete(struct sk_buff *skb)
{
	__wsum csum;
	__sum16 sum;

	csum = skb_checksum(skb, 0, skb->len, 0);

	sum = csum_fold(csum_add(skb->csum, csum));
	/* This check is inverted, because we already knew the hardware
	 * checksum is invalid before calling this function. So, if the
	 * re-computed checksum is valid instead, then we have a mismatch
	 * between the original skb->csum and skb_checksum(). This means either
	 * the original hardware checksum is incorrect or we screw up skb->csum
	 * when moving skb->data around.
	 */
	if (likely(!sum)) {
		if (unlikely(skb->ip_summed == CHECKSUM_COMPLETE) &&
		    !skb->csum_complete_sw)
			netdev_rx_csum_fault(skb->dev, skb);
	}

	if (!skb_shared(skb)) {
		/* Save full packet checksum */
		skb->csum = csum;
		skb->ip_summed = CHECKSUM_COMPLETE;
		skb->csum_complete_sw = 1;
		skb->csum_valid = !sum;
	}

	return sum;
}
EXPORT_SYMBOL(__skb_checksum_complete);

static __wsum warn_crc32c_csum_update(const void *buff, int len, __wsum sum)
{
	net_warn_ratelimited(
		"%s: attempt to compute crc32c without libcrc32c.ko\n",
		__func__);
	return 0;
}

static __wsum warn_crc32c_csum_combine(__wsum csum, __wsum csum2,
				       int offset, int len)
{
	net_warn_ratelimited(
		"%s: attempt to compute crc32c without libcrc32c.ko\n",
		__func__);
	return 0;
}

static const struct skb_checksum_ops default_crc32c_ops = {
	.update  = warn_crc32c_csum_update,
	.combine = warn_crc32c_csum_combine,
};

const struct skb_checksum_ops *crc32c_csum_stub __read_mostly =
	&default_crc32c_ops;
EXPORT_SYMBOL(crc32c_csum_stub);

 /**
 *	skb_zerocopy_headlen - Calculate headroom needed for skb_zerocopy()
 *	@from: source buffer
 *
 *	Calculates the amount of linear headroom needed in the 'to' skb passed
 *	into skb_zerocopy().
 */
unsigned int
skb_zerocopy_headlen(const struct sk_buff *from)
{
	unsigned int hlen = 0;

	if (!from->head_frag ||
	    skb_headlen(from) < L1_CACHE_BYTES ||
	    skb_shinfo(from)->nr_frags >= MAX_SKB_FRAGS) {
		hlen = skb_headlen(from);
		if (!hlen)
			hlen = from->len;
	}

	if (skb_has_frag_list(from))
		hlen = from->len;

	return hlen;
}
EXPORT_SYMBOL_GPL(skb_zerocopy_headlen);

/**
 *	skb_zerocopy - Zero copy skb to skb
 *	@to: destination buffer
 *	@from: source buffer
 *	@len: number of bytes to copy from source buffer
 *	@hlen: size of linear headroom in destination buffer
 *
 *	Copies up to `len` bytes from `from` to `to` by creating references
 *	to the frags in the source buffer.
 *
 *	The `hlen` as calculated by skb_zerocopy_headlen() specifies the
 *	headroom in the `to` buffer.
 *
 *	Return value:
 *	0: everything is OK
 *	-ENOMEM: couldn't orphan frags of @from due to lack of memory
 *	-EFAULT: skb_copy_bits() found some problem with skb geometry
 */
int
skb_zerocopy(struct sk_buff *to, struct sk_buff *from, int len, int hlen)
{
	int i, j = 0;
	int plen = 0; /* length of skb->head fragment */
	int ret;
	struct page *page;
	unsigned int offset;

	BUG_ON(!from->head_frag && !hlen);

	/* dont bother with small payloads */
	if (len <= skb_tailroom(to))
		return skb_copy_bits(from, 0, skb_put(to, len), len);

	if (hlen) {
		ret = skb_copy_bits(from, 0, skb_put(to, hlen), hlen);
		if (unlikely(ret))
			return ret;
		len -= hlen;
	} else {
		plen = min_t(int, skb_headlen(from), len);
		if (plen) {
			page = virt_to_head_page(from->head);
			offset = from->data - (unsigned char *)page_address(page);
			__skb_fill_netmem_desc(to, 0, page_to_netmem(page),
					       offset, plen);
			get_page(page);
			j = 1;
			len -= plen;
		}
	}

	skb_len_add(to, len + plen);

	if (unlikely(skb_orphan_frags(from, GFP_ATOMIC))) {
		skb_tx_error(from);
		return -ENOMEM;
	}
	skb_zerocopy_clone(to, from, GFP_ATOMIC);

	for (i = 0; i < skb_shinfo(from)->nr_frags; i++) {
		int size;

		if (!len)
			break;
		skb_shinfo(to)->frags[j] = skb_shinfo(from)->frags[i];
		size = min_t(int, skb_frag_size(&skb_shinfo(to)->frags[j]),
					len);
		skb_frag_size_set(&skb_shinfo(to)->frags[j], size);
		len -= size;
		skb_frag_ref(to, j);
		j++;
	}
	skb_shinfo(to)->nr_frags = j;

	return 0;
}
EXPORT_SYMBOL_GPL(skb_zerocopy);

void skb_copy_and_csum_dev(const struct sk_buff *skb, u8 *to)
{
	__wsum csum;
	long csstart;

	if (skb->ip_summed == CHECKSUM_PARTIAL)
		csstart = skb_checksum_start_offset(skb);
	else
		csstart = skb_headlen(skb);

	BUG_ON(csstart > skb_headlen(skb));

	skb_copy_from_linear_data(skb, to, csstart);

	csum = 0;
	if (csstart != skb->len)
		csum = skb_copy_and_csum_bits(skb, csstart, to + csstart,
					      skb->len - csstart);

	if (skb->ip_summed == CHECKSUM_PARTIAL) {
		long csstuff = csstart + skb->csum_offset;

		*((__sum16 *)(to + csstuff)) = csum_fold(csum);
	}
}
EXPORT_SYMBOL(skb_copy_and_csum_dev);

/**
 *	skb_dequeue - remove from the head of the queue
 *	@list: list to dequeue from
 *
 *	Remove the head of the list. The list lock is taken so the function
 *	may be used safely with other locking list functions. The head item is
 *	returned or %NULL if the list is empty.
 */

struct sk_buff *skb_dequeue(struct sk_buff_head *list)
{
	unsigned long flags;
	struct sk_buff *result;

	spin_lock_irqsave(&list->lock, flags);
	result = __skb_dequeue(list);
	spin_unlock_irqrestore(&list->lock, flags);
	return result;
}
EXPORT_SYMBOL(skb_dequeue);

/**
 *	skb_dequeue_tail - remove from the tail of the queue
 *	@list: list to dequeue from
 *
 *	Remove the tail of the list. The list lock is taken so the function
 *	may be used safely with other locking list functions. The tail item is
 *	returned or %NULL if the list is empty.
 */
struct sk_buff *skb_dequeue_tail(struct sk_buff_head *list)
{
	unsigned long flags;
	struct sk_buff *result;

	spin_lock_irqsave(&list->lock, flags);
	result = __skb_dequeue_tail(list);
	spin_unlock_irqrestore(&list->lock, flags);
	return result;
}
EXPORT_SYMBOL(skb_dequeue_tail);

/**
 *	skb_queue_purge_reason - empty a list
 *	@list: list to empty
 *	@reason: drop reason
 *
 *	Delete all buffers on an &sk_buff list. Each buffer is removed from
 *	the list and one reference dropped. This function takes the list
 *	lock and is atomic with respect to other list locking functions.
 */
void skb_queue_purge_reason(struct sk_buff_head *list,
			    enum skb_drop_reason reason)
{
	struct sk_buff_head tmp;
	unsigned long flags;

	if (skb_queue_empty_lockless(list))
		return;

	__skb_queue_head_init(&tmp);

	spin_lock_irqsave(&list->lock, flags);
	skb_queue_splice_init(list, &tmp);
	spin_unlock_irqrestore(&list->lock, flags);

	__skb_queue_purge_reason(&tmp, reason);
}
EXPORT_SYMBOL(skb_queue_purge_reason);

/**
 *	skb_rbtree_purge - empty a skb rbtree
 *	@root: root of the rbtree to empty
 *	Return value: the sum of truesizes of all purged skbs.
 *
 *	Delete all buffers on an &sk_buff rbtree. Each buffer is removed from
 *	the list and one reference dropped. This function does not take
 *	any lock. Synchronization should be handled by the caller (e.g., TCP
 *	out-of-order queue is protected by the socket lock).
 */
unsigned int skb_rbtree_purge(struct rb_root *root)
{
	struct rb_node *p = rb_first(root);
	unsigned int sum = 0;

	while (p) {
		struct sk_buff *skb = rb_entry(p, struct sk_buff, rbnode);

		p = rb_next(p);
		rb_erase(&skb->rbnode, root);
		sum += skb->truesize;
		kfree_skb(skb);
	}
	return sum;
}

void skb_errqueue_purge(struct sk_buff_head *list)
{
	struct sk_buff *skb, *next;
	struct sk_buff_head kill;
	unsigned long flags;

	__skb_queue_head_init(&kill);

	spin_lock_irqsave(&list->lock, flags);
	skb_queue_walk_safe(list, skb, next) {
		if (SKB_EXT_ERR(skb)->ee.ee_origin == SO_EE_ORIGIN_ZEROCOPY ||
		    SKB_EXT_ERR(skb)->ee.ee_origin == SO_EE_ORIGIN_TIMESTAMPING)
			continue;
		__skb_unlink(skb, list);
		__skb_queue_tail(&kill, skb);
	}
	spin_unlock_irqrestore(&list->lock, flags);
	__skb_queue_purge(&kill);
}
EXPORT_SYMBOL(skb_errqueue_purge);

/**
 *	skb_queue_head - queue a buffer at the list head
 *	@list: list to use
 *	@newsk: buffer to queue
 *
 *	Queue a buffer at the start of the list. This function takes the
 *	list lock and can be used safely with other locking &sk_buff functions
 *	safely.
 *
 *	A buffer cannot be placed on two lists at the same time.
 */
void skb_queue_head(struct sk_buff_head *list, struct sk_buff *newsk)
{
	unsigned long flags;

	spin_lock_irqsave(&list->lock, flags);
	__skb_queue_head(list, newsk);
	spin_unlock_irqrestore(&list->lock, flags);
}
EXPORT_SYMBOL(skb_queue_head);

/**
 *	skb_queue_tail - queue a buffer at the list tail
 *	@list: list to use
 *	@newsk: buffer to queue
 *
 *	Queue a buffer at the tail of the list. This function takes the
 *	list lock and can be used safely with other locking &sk_buff functions
 *	safely.
 *
 *	A buffer cannot be placed on two lists at the same time.
 */
void skb_queue_tail(struct sk_buff_head *list, struct sk_buff *newsk)
{
	unsigned long flags;

	spin_lock_irqsave(&list->lock, flags);
	__skb_queue_tail(list, newsk);
	spin_unlock_irqrestore(&list->lock, flags);
}
EXPORT_SYMBOL(skb_queue_tail);

/**
 *	skb_unlink	-	remove a buffer from a list
 *	@skb: buffer to remove
 *	@list: list to use
 *
 *	Remove a packet from a list. The list locks are taken and this
 *	function is atomic with respect to other list locked calls
 *
 *	You must know what list the SKB is on.
 */
void skb_unlink(struct sk_buff *skb, struct sk_buff_head *list)
{
	unsigned long flags;

	spin_lock_irqsave(&list->lock, flags);
	__skb_unlink(skb, list);
	spin_unlock_irqrestore(&list->lock, flags);
}
EXPORT_SYMBOL(skb_unlink);

/**
 *	skb_append	-	append a buffer
 *	@old: buffer to insert after
 *	@newsk: buffer to insert
 *	@list: list to use
 *
 *	Place a packet after a given packet in a list. The list locks are taken
 *	and this function is atomic with respect to other list locked calls.
 *	A buffer cannot be placed on two lists at the same time.
 */
void skb_append(struct sk_buff *old, struct sk_buff *newsk, struct sk_buff_head *list)
{
	unsigned long flags;

	spin_lock_irqsave(&list->lock, flags);
	__skb_queue_after(list, old, newsk);
	spin_unlock_irqrestore(&list->lock, flags);
}
EXPORT_SYMBOL(skb_append);

static inline void skb_split_inside_header(struct sk_buff *skb,
					   struct sk_buff* skb1,
					   const u32 len, const int pos)
{
	int i;

	skb_copy_from_linear_data_offset(skb, len, skb_put(skb1, pos - len),
					 pos - len);
	/* And move data appendix as is. */
	for (i = 0; i < skb_shinfo(skb)->nr_frags; i++)
		skb_shinfo(skb1)->frags[i] = skb_shinfo(skb)->frags[i];

	skb_shinfo(skb1)->nr_frags = skb_shinfo(skb)->nr_frags;
	skb1->unreadable	   = skb->unreadable;
	skb_shinfo(skb)->nr_frags  = 0;
	skb1->data_len		   = skb->data_len;
	skb1->len		   += skb1->data_len;
	skb->data_len		   = 0;
	skb->len		   = len;
	skb_set_tail_pointer(skb, len);
}

static inline void skb_split_no_header(struct sk_buff *skb,
				       struct sk_buff* skb1,
				       const u32 len, int pos)
{
	int i, k = 0;
	const int nfrags = skb_shinfo(skb)->nr_frags;

	skb_shinfo(skb)->nr_frags = 0;
	skb1->len		  = skb1->data_len = skb->len - len;
	skb->len		  = len;
	skb->data_len		  = len - pos;

	for (i = 0; i < nfrags; i++) {
		int size = skb_frag_size(&skb_shinfo(skb)->frags[i]);

		if (pos + size > len) {
			skb_shinfo(skb1)->frags[k] = skb_shinfo(skb)->frags[i];

			if (pos < len) {
				/* Split frag.
				 * We have two variants in this case:
				 * 1. Move all the frag to the second
				 *    part, if it is possible. F.e.
				 *    this approach is mandatory for TUX,
				 *    where splitting is expensive.
				 * 2. Split is accurately. We make this.
				 */
				skb_frag_ref(skb, i);
				skb_frag_off_add(&skb_shinfo(skb1)->frags[0], len - pos);
				skb_frag_size_sub(&skb_shinfo(skb1)->frags[0], len - pos);
				skb_frag_size_set(&skb_shinfo(skb)->frags[i], len - pos);
				skb_shinfo(skb)->nr_frags++;
			}
			k++;
		} else
			skb_shinfo(skb)->nr_frags++;
		pos += size;
	}
	skb_shinfo(skb1)->nr_frags = k;

	skb1->unreadable = skb->unreadable;
}

/**
 * skb_split - Split fragmented skb to two parts at length len.
 * @skb: the buffer to split
 * @skb1: the buffer to receive the second part
 * @len: new length for skb
 */
void skb_split(struct sk_buff *skb, struct sk_buff *skb1, const u32 len)
{
	int pos = skb_headlen(skb);
	const int zc_flags = SKBFL_SHARED_FRAG | SKBFL_PURE_ZEROCOPY;

	skb_zcopy_downgrade_managed(skb);

	skb_shinfo(skb1)->flags |= skb_shinfo(skb)->flags & zc_flags;
	skb_zerocopy_clone(skb1, skb, 0);
	if (len < pos)	/* Split line is inside header. */
		skb_split_inside_header(skb, skb1, len, pos);
	else		/* Second chunk has no header, nothing to copy. */
		skb_split_no_header(skb, skb1, len, pos);
}
EXPORT_SYMBOL(skb_split);

/* Shifting from/to a cloned skb is a no-go.
 *
 * Caller cannot keep skb_shinfo related pointers past calling here!
 */
static int skb_prepare_for_shift(struct sk_buff *skb)
{
	return skb_unclone_keeptruesize(skb, GFP_ATOMIC);
}

/**
 * skb_shift - Shifts paged data partially from skb to another
 * @tgt: buffer into which tail data gets added
 * @skb: buffer from which the paged data comes from
 * @shiftlen: shift up to this many bytes
 *
 * Attempts to shift up to shiftlen worth of bytes, which may be less than
 * the length of the skb, from skb to tgt. Returns number bytes shifted.
 * It's up to caller to free skb if everything was shifted.
 *
 * If @tgt runs out of frags, the whole operation is aborted.
 *
 * Skb cannot include anything else but paged data while tgt is allowed
 * to have non-paged data as well.
 *
 * TODO: full sized shift could be optimized but that would need
 * specialized skb free'er to handle frags without up-to-date nr_frags.
 */
int skb_shift(struct sk_buff *tgt, struct sk_buff *skb, int shiftlen)
{
	int from, to, merge, todo;
	skb_frag_t *fragfrom, *fragto;

	BUG_ON(shiftlen > skb->len);

	if (skb_headlen(skb))
		return 0;
	if (skb_zcopy(tgt) || skb_zcopy(skb))
		return 0;

	DEBUG_NET_WARN_ON_ONCE(tgt->pp_recycle != skb->pp_recycle);
	DEBUG_NET_WARN_ON_ONCE(skb_cmp_decrypted(tgt, skb));

	todo = shiftlen;
	from = 0;
	to = skb_shinfo(tgt)->nr_frags;
	fragfrom = &skb_shinfo(skb)->frags[from];

	/* Actual merge is delayed until the point when we know we can
	 * commit all, so that we don't have to undo partial changes
	 */
	if (!skb_can_coalesce(tgt, to, skb_frag_page(fragfrom),
			      skb_frag_off(fragfrom))) {
		merge = -1;
	} else {
		merge = to - 1;

		todo -= skb_frag_size(fragfrom);
		if (todo < 0) {
			if (skb_prepare_for_shift(skb) ||
			    skb_prepare_for_shift(tgt))
				return 0;

			/* All previous frag pointers might be stale! */
			fragfrom = &skb_shinfo(skb)->frags[from];
			fragto = &skb_shinfo(tgt)->frags[merge];

			skb_frag_size_add(fragto, shiftlen);
			skb_frag_size_sub(fragfrom, shiftlen);
			skb_frag_off_add(fragfrom, shiftlen);

			goto onlymerged;
		}

		from++;
	}

	/* Skip full, not-fitting skb to avoid expensive operations */
	if ((shiftlen == skb->len) &&
	    (skb_shinfo(skb)->nr_frags - from) > (MAX_SKB_FRAGS - to))
		return 0;

	if (skb_prepare_for_shift(skb) || skb_prepare_for_shift(tgt))
		return 0;

	while ((todo > 0) && (from < skb_shinfo(skb)->nr_frags)) {
		if (to == MAX_SKB_FRAGS)
			return 0;

		fragfrom = &skb_shinfo(skb)->frags[from];
		fragto = &skb_shinfo(tgt)->frags[to];

		if (todo >= skb_frag_size(fragfrom)) {
			*fragto = *fragfrom;
			todo -= skb_frag_size(fragfrom);
			from++;
			to++;

		} else {
			__skb_frag_ref(fragfrom);
			skb_frag_page_copy(fragto, fragfrom);
			skb_frag_off_copy(fragto, fragfrom);
			skb_frag_size_set(fragto, todo);

			skb_frag_off_add(fragfrom, todo);
			skb_frag_size_sub(fragfrom, todo);
			todo = 0;

			to++;
			break;
		}
	}

	/* Ready to "commit" this state change to tgt */
	skb_shinfo(tgt)->nr_frags = to;

	if (merge >= 0) {
		fragfrom = &skb_shinfo(skb)->frags[0];
		fragto = &skb_shinfo(tgt)->frags[merge];

		skb_frag_size_add(fragto, skb_frag_size(fragfrom));
		__skb_frag_unref(fragfrom, skb->pp_recycle);
	}

	/* Reposition in the original skb */
	to = 0;
	while (from < skb_shinfo(skb)->nr_frags)
		skb_shinfo(skb)->frags[to++] = skb_shinfo(skb)->frags[from++];
	skb_shinfo(skb)->nr_frags = to;

	BUG_ON(todo > 0 && !skb_shinfo(skb)->nr_frags);

onlymerged:
	/* Most likely the tgt won't ever need its checksum anymore, skb on
	 * the other hand might need it if it needs to be resent
	 */
	tgt->ip_summed = CHECKSUM_PARTIAL;
	skb->ip_summed = CHECKSUM_PARTIAL;

	skb_len_add(skb, -shiftlen);
	skb_len_add(tgt, shiftlen);

	return shiftlen;
}

/**
 * skb_prepare_seq_read - Prepare a sequential read of skb data
 * @skb: the buffer to read
 * @from: lower offset of data to be read
 * @to: upper offset of data to be read
 * @st: state variable
 *
 * Initializes the specified state variable. Must be called before
 * invoking skb_seq_read() for the first time.
 */
void skb_prepare_seq_read(struct sk_buff *skb, unsigned int from,
			  unsigned int to, struct skb_seq_state *st)
{
	st->lower_offset = from;
	st->upper_offset = to;
	st->root_skb = st->cur_skb = skb;
	st->frag_idx = st->stepped_offset = 0;
	st->frag_data = NULL;
	st->frag_off = 0;
}
EXPORT_SYMBOL(skb_prepare_seq_read);

/**
 * skb_seq_read - Sequentially read skb data
 * @consumed: number of bytes consumed by the caller so far
 * @data: destination pointer for data to be returned
 * @st: state variable
 *
 * Reads a block of skb data at @consumed relative to the
 * lower offset specified to skb_prepare_seq_read(). Assigns
 * the head of the data block to @data and returns the length
 * of the block or 0 if the end of the skb data or the upper
 * offset has been reached.
 *
 * The caller is not required to consume all of the data
 * returned, i.e. @consumed is typically set to the number
 * of bytes already consumed and the next call to
 * skb_seq_read() will return the remaining part of the block.
 *
 * Note 1: The size of each block of data returned can be arbitrary,
 *       this limitation is the cost for zerocopy sequential
 *       reads of potentially non linear data.
 *
 * Note 2: Fragment lists within fragments are not implemented
 *       at the moment, state->root_skb could be replaced with
 *       a stack for this purpose.
 */
unsigned int skb_seq_read(unsigned int consumed, const u8 **data,
			  struct skb_seq_state *st)
{
	unsigned int block_limit, abs_offset = consumed + st->lower_offset;
	skb_frag_t *frag;

	if (unlikely(abs_offset >= st->upper_offset)) {
		if (st->frag_data) {
			kunmap_atomic(st->frag_data);
			st->frag_data = NULL;
		}
		return 0;
	}

next_skb:
	block_limit = skb_headlen(st->cur_skb) + st->stepped_offset;

	if (abs_offset < block_limit && !st->frag_data) {
		*data = st->cur_skb->data + (abs_offset - st->stepped_offset);
		return block_limit - abs_offset;
	}

	if (!skb_frags_readable(st->cur_skb))
		return 0;

	if (st->frag_idx == 0 && !st->frag_data)
		st->stepped_offset += skb_headlen(st->cur_skb);

	while (st->frag_idx < skb_shinfo(st->cur_skb)->nr_frags) {
		unsigned int pg_idx, pg_off, pg_sz;

		frag = &skb_shinfo(st->cur_skb)->frags[st->frag_idx];

		pg_idx = 0;
		pg_off = skb_frag_off(frag);
		pg_sz = skb_frag_size(frag);

		if (skb_frag_must_loop(skb_frag_page(frag))) {
			pg_idx = (pg_off + st->frag_off) >> PAGE_SHIFT;
			pg_off = offset_in_page(pg_off + st->frag_off);
			pg_sz = min_t(unsigned int, pg_sz - st->frag_off,
						    PAGE_SIZE - pg_off);
		}

		block_limit = pg_sz + st->stepped_offset;
		if (abs_offset < block_limit) {
			if (!st->frag_data)
				st->frag_data = kmap_atomic(skb_frag_page(frag) + pg_idx);

			*data = (u8 *)st->frag_data + pg_off +
				(abs_offset - st->stepped_offset);

			return block_limit - abs_offset;
		}

		if (st->frag_data) {
			kunmap_atomic(st->frag_data);
			st->frag_data = NULL;
		}

		st->stepped_offset += pg_sz;
		st->frag_off += pg_sz;
		if (st->frag_off == skb_frag_size(frag)) {
			st->frag_off = 0;
			st->frag_idx++;
		}
	}

	if (st->frag_data) {
		kunmap_atomic(st->frag_data);
		st->frag_data = NULL;
	}

	if (st->root_skb == st->cur_skb && skb_has_frag_list(st->root_skb)) {
		st->cur_skb = skb_shinfo(st->root_skb)->frag_list;
		st->frag_idx = 0;
		goto next_skb;
	} else if (st->cur_skb->next) {
		st->cur_skb = st->cur_skb->next;
		st->frag_idx = 0;
		goto next_skb;
	}

	return 0;
}
EXPORT_SYMBOL(skb_seq_read);

/**
 * skb_abort_seq_read - Abort a sequential read of skb data
 * @st: state variable
 *
 * Must be called if skb_seq_read() was not called until it
 * returned 0.
 */
void skb_abort_seq_read(struct skb_seq_state *st)
{
	if (st->frag_data)
		kunmap_atomic(st->frag_data);
}
EXPORT_SYMBOL(skb_abort_seq_read);

/**
 * skb_copy_seq_read() - copy from a skb_seq_state to a buffer
 * @st: source skb_seq_state
 * @offset: offset in source
 * @to: destination buffer
 * @len: number of bytes to copy
 *
 * Copy @len bytes from @offset bytes into the source @st to the destination
 * buffer @to. `offset` should increase (or be unchanged) with each subsequent
 * call to this function. If offset needs to decrease from the previous use `st`
 * should be reset first.
 *
 * Return: 0 on success or -EINVAL if the copy ended early
 */
int skb_copy_seq_read(struct skb_seq_state *st, int offset, void *to, int len)
{
	const u8 *data;
	u32 sqlen;

	for (;;) {
		sqlen = skb_seq_read(offset, &data, st);
		if (sqlen == 0)
			return -EINVAL;
		if (sqlen >= len) {
			memcpy(to, data, len);
			return 0;
		}
		memcpy(to, data, sqlen);
		to += sqlen;
		offset += sqlen;
		len -= sqlen;
	}
}
EXPORT_SYMBOL(skb_copy_seq_read);

#define TS_SKB_CB(state)	((struct skb_seq_state *) &((state)->cb))

static unsigned int skb_ts_get_next_block(unsigned int offset, const u8 **text,
					  struct ts_config *conf,
					  struct ts_state *state)
{
	return skb_seq_read(offset, text, TS_SKB_CB(state));
}

static void skb_ts_finish(struct ts_config *conf, struct ts_state *state)
{
	skb_abort_seq_read(TS_SKB_CB(state));
}

/**
 * skb_find_text - Find a text pattern in skb data
 * @skb: the buffer to look in
 * @from: search offset
 * @to: search limit
 * @config: textsearch configuration
 *
 * Finds a pattern in the skb data according to the specified
 * textsearch configuration. Use textsearch_next() to retrieve
 * subsequent occurrences of the pattern. Returns the offset
 * to the first occurrence or UINT_MAX if no match was found.
 */
unsigned int skb_find_text(struct sk_buff *skb, unsigned int from,
			   unsigned int to, struct ts_config *config)
{
	unsigned int patlen = config->ops->get_pattern_len(config);
	struct ts_state state;
	unsigned int ret;

	BUILD_BUG_ON(sizeof(struct skb_seq_state) > sizeof(state.cb));

	config->get_next_block = skb_ts_get_next_block;
	config->finish = skb_ts_finish;

	skb_prepare_seq_read(skb, from, to, TS_SKB_CB(&state));

	ret = textsearch_find(config, &state);
	return (ret + patlen <= to - from ? ret : UINT_MAX);
}
EXPORT_SYMBOL(skb_find_text);

int skb_append_pagefrags(struct sk_buff *skb, struct page *page,
			 int offset, size_t size, size_t max_frags)
{
	int i = skb_shinfo(skb)->nr_frags;

	if (skb_can_coalesce(skb, i, page, offset)) {
		skb_frag_size_add(&skb_shinfo(skb)->frags[i - 1], size);
	} else if (i < max_frags) {
		skb_zcopy_downgrade_managed(skb);
		get_page(page);
		skb_fill_page_desc_noacc(skb, i, page, offset, size);
	} else {
		return -EMSGSIZE;
	}

	return 0;
}
EXPORT_SYMBOL_GPL(skb_append_pagefrags);

/**
 *	skb_pull_rcsum - pull skb and update receive checksum
 *	@skb: buffer to update
 *	@len: length of data pulled
 *
 *	This function performs an skb_pull on the packet and updates
 *	the CHECKSUM_COMPLETE checksum.  It should be used on
 *	receive path processing instead of skb_pull unless you know
 *	that the checksum difference is zero (e.g., a valid IP header)
 *	or you are setting ip_summed to CHECKSUM_NONE.
 */
void *skb_pull_rcsum(struct sk_buff *skb, unsigned int len)
{
	unsigned char *data = skb->data;

	BUG_ON(len > skb->len);
	__skb_pull(skb, len);
	skb_postpull_rcsum(skb, data, len);
	return skb->data;
}
EXPORT_SYMBOL_GPL(skb_pull_rcsum);

static inline skb_frag_t skb_head_frag_to_page_desc(struct sk_buff *frag_skb)
{
	skb_frag_t head_frag;
	struct page *page;

	page = virt_to_head_page(frag_skb->head);
	skb_frag_fill_page_desc(&head_frag, page, frag_skb->data -
				(unsigned char *)page_address(page),
				skb_headlen(frag_skb));
	return head_frag;
}

struct sk_buff *skb_segment_list(struct sk_buff *skb,
				 netdev_features_t features,
				 unsigned int offset)
{
	struct sk_buff *list_skb = skb_shinfo(skb)->frag_list;
	unsigned int tnl_hlen = skb_tnl_header_len(skb);
	unsigned int delta_truesize = 0;
	unsigned int delta_len = 0;
	struct sk_buff *tail = NULL;
	struct sk_buff *nskb, *tmp;
	int len_diff, err;

	skb_push(skb, -skb_network_offset(skb) + offset);

	/* Ensure the head is writeable before touching the shared info */
	err = skb_unclone(skb, GFP_ATOMIC);
	if (err)
		goto err_linearize;

	skb_shinfo(skb)->frag_list = NULL;

	while (list_skb) {
		nskb = list_skb;
		list_skb = list_skb->next;

		err = 0;
		delta_truesize += nskb->truesize;
		if (skb_shared(nskb)) {
			tmp = skb_clone(nskb, GFP_ATOMIC);
			if (tmp) {
				consume_skb(nskb);
				nskb = tmp;
				err = skb_unclone(nskb, GFP_ATOMIC);
			} else {
				err = -ENOMEM;
			}
		}

		if (!tail)
			skb->next = nskb;
		else
			tail->next = nskb;

		if (unlikely(err)) {
			nskb->next = list_skb;
			goto err_linearize;
		}

		tail = nskb;

		delta_len += nskb->len;

		skb_push(nskb, -skb_network_offset(nskb) + offset);

		skb_release_head_state(nskb);
		len_diff = skb_network_header_len(nskb) - skb_network_header_len(skb);
		__copy_skb_header(nskb, skb);

		skb_headers_offset_update(nskb, skb_headroom(nskb) - skb_headroom(skb));
		nskb->transport_header += len_diff;
		skb_copy_from_linear_data_offset(skb, -tnl_hlen,
						 nskb->data - tnl_hlen,
						 offset + tnl_hlen);

		if (skb_needs_linearize(nskb, features) &&
		    __skb_linearize(nskb))
			goto err_linearize;
	}

	skb->truesize = skb->truesize - delta_truesize;
	skb->data_len = skb->data_len - delta_len;
	skb->len = skb->len - delta_len;

	skb_gso_reset(skb);

	skb->prev = tail;

	if (skb_needs_linearize(skb, features) &&
	    __skb_linearize(skb))
		goto err_linearize;

	skb_get(skb);

	return skb;

err_linearize:
	kfree_skb_list(skb->next);
	skb->next = NULL;
	return ERR_PTR(-ENOMEM);
}
EXPORT_SYMBOL_GPL(skb_segment_list);

/**
 *	skb_segment - Perform protocol segmentation on skb.
 *	@head_skb: buffer to segment
 *	@features: features for the output path (see dev->features)
 *
 *	This function performs segmentation on the given skb.  It returns
 *	a pointer to the first in a list of new skbs for the segments.
 *	In case of error it returns ERR_PTR(err).
 */
struct sk_buff *skb_segment(struct sk_buff *head_skb,
			    netdev_features_t features)
{
	struct sk_buff *segs = NULL;
	struct sk_buff *tail = NULL;
	struct sk_buff *list_skb = skb_shinfo(head_skb)->frag_list;
	unsigned int mss = skb_shinfo(head_skb)->gso_size;
	unsigned int doffset = head_skb->data - skb_mac_header(head_skb);
	unsigned int offset = doffset;
	unsigned int tnl_hlen = skb_tnl_header_len(head_skb);
	unsigned int partial_segs = 0;
	unsigned int headroom;
	unsigned int len = head_skb->len;
	struct sk_buff *frag_skb;
	skb_frag_t *frag;
	__be16 proto;
	bool csum, sg;
	int err = -ENOMEM;
	int i = 0;
	int nfrags, pos;

	if ((skb_shinfo(head_skb)->gso_type & SKB_GSO_DODGY) &&
	    mss != GSO_BY_FRAGS && mss != skb_headlen(head_skb)) {
		struct sk_buff *check_skb;

		for (check_skb = list_skb; check_skb; check_skb = check_skb->next) {
			if (skb_headlen(check_skb) && !check_skb->head_frag) {
				/* gso_size is untrusted, and we have a frag_list with
				 * a linear non head_frag item.
				 *
				 * If head_skb's headlen does not fit requested gso_size,
				 * it means that the frag_list members do NOT terminate
				 * on exact gso_size boundaries. Hence we cannot perform
				 * skb_frag_t page sharing. Therefore we must fallback to
				 * copying the frag_list skbs; we do so by disabling SG.
				 */
				features &= ~NETIF_F_SG;
				break;
			}
		}
	}

	__skb_push(head_skb, doffset);
	proto = skb_network_protocol(head_skb, NULL);
	if (unlikely(!proto))
		return ERR_PTR(-EINVAL);

	sg = !!(features & NETIF_F_SG);
	csum = !!can_checksum_protocol(features, proto);

	if (sg && csum && (mss != GSO_BY_FRAGS))  {
		if (!(features & NETIF_F_GSO_PARTIAL)) {
			struct sk_buff *iter;
			unsigned int frag_len;

			if (!list_skb ||
			    !net_gso_ok(features, skb_shinfo(head_skb)->gso_type))
				goto normal;

			/* If we get here then all the required
			 * GSO features except frag_list are supported.
			 * Try to split the SKB to multiple GSO SKBs
			 * with no frag_list.
			 * Currently we can do that only when the buffers don't
			 * have a linear part and all the buffers except
			 * the last are of the same length.
			 */
			frag_len = list_skb->len;
			skb_walk_frags(head_skb, iter) {
				if (frag_len != iter->len && iter->next)
					goto normal;
				if (skb_headlen(iter) && !iter->head_frag)
					goto normal;

				len -= iter->len;
			}

			if (len != frag_len)
				goto normal;
		}

		/* GSO partial only requires that we trim off any excess that
		 * doesn't fit into an MSS sized block, so take care of that
		 * now.
		 * Cap len to not accidentally hit GSO_BY_FRAGS.
		 */
		partial_segs = min(len, GSO_BY_FRAGS - 1) / mss;
		if (partial_segs > 1)
			mss *= partial_segs;
		else
			partial_segs = 0;
	}

normal:
	headroom = skb_headroom(head_skb);
	pos = skb_headlen(head_skb);

	if (skb_orphan_frags(head_skb, GFP_ATOMIC))
		return ERR_PTR(-ENOMEM);

	nfrags = skb_shinfo(head_skb)->nr_frags;
	frag = skb_shinfo(head_skb)->frags;
	frag_skb = head_skb;

	do {
		struct sk_buff *nskb;
		skb_frag_t *nskb_frag;
		int hsize;
		int size;

		if (unlikely(mss == GSO_BY_FRAGS)) {
			len = list_skb->len;
		} else {
			len = head_skb->len - offset;
			if (len > mss)
				len = mss;
		}

		hsize = skb_headlen(head_skb) - offset;

		if (hsize <= 0 && i >= nfrags && skb_headlen(list_skb) &&
		    (skb_headlen(list_skb) == len || sg)) {
			BUG_ON(skb_headlen(list_skb) > len);

			nskb = skb_clone(list_skb, GFP_ATOMIC);
			if (unlikely(!nskb))
				goto err;

			i = 0;
			nfrags = skb_shinfo(list_skb)->nr_frags;
			frag = skb_shinfo(list_skb)->frags;
			frag_skb = list_skb;
			pos += skb_headlen(list_skb);

			while (pos < offset + len) {
				BUG_ON(i >= nfrags);

				size = skb_frag_size(frag);
				if (pos + size > offset + len)
					break;

				i++;
				pos += size;
				frag++;
			}

			list_skb = list_skb->next;

			if (unlikely(pskb_trim(nskb, len))) {
				kfree_skb(nskb);
				goto err;
			}

			hsize = skb_end_offset(nskb);
			if (skb_cow_head(nskb, doffset + headroom)) {
				kfree_skb(nskb);
				goto err;
			}

			nskb->truesize += skb_end_offset(nskb) - hsize;
			skb_release_head_state(nskb);
			__skb_push(nskb, doffset);
		} else {
			if (hsize < 0)
				hsize = 0;
			if (hsize > len || !sg)
				hsize = len;

			nskb = __alloc_skb(hsize + doffset + headroom,
					   GFP_ATOMIC, skb_alloc_rx_flag(head_skb),
					   NUMA_NO_NODE);

			if (unlikely(!nskb))
				goto err;

			skb_reserve(nskb, headroom);
			__skb_put(nskb, doffset);
		}

		if (segs)
			tail->next = nskb;
		else
			segs = nskb;
		tail = nskb;

		__copy_skb_header(nskb, head_skb);

		skb_headers_offset_update(nskb, skb_headroom(nskb) - headroom);
		skb_reset_mac_len(nskb);

		skb_copy_from_linear_data_offset(head_skb, -tnl_hlen,
						 nskb->data - tnl_hlen,
						 doffset + tnl_hlen);

		if (nskb->len == len + doffset)
			goto perform_csum_check;

		if (!sg) {
			if (!csum) {
				if (!nskb->remcsum_offload)
					nskb->ip_summed = CHECKSUM_NONE;
				SKB_GSO_CB(nskb)->csum =
					skb_copy_and_csum_bits(head_skb, offset,
							       skb_put(nskb,
								       len),
							       len);
				SKB_GSO_CB(nskb)->csum_start =
					skb_headroom(nskb) + doffset;
			} else {
				if (skb_copy_bits(head_skb, offset, skb_put(nskb, len), len))
					goto err;
			}
			continue;
		}

		nskb_frag = skb_shinfo(nskb)->frags;

		skb_copy_from_linear_data_offset(head_skb, offset,
						 skb_put(nskb, hsize), hsize);

		skb_shinfo(nskb)->flags |= skb_shinfo(head_skb)->flags &
					   SKBFL_SHARED_FRAG;

		if (skb_zerocopy_clone(nskb, frag_skb, GFP_ATOMIC))
			goto err;

		while (pos < offset + len) {
			if (i >= nfrags) {
				if (skb_orphan_frags(list_skb, GFP_ATOMIC) ||
				    skb_zerocopy_clone(nskb, list_skb,
						       GFP_ATOMIC))
					goto err;

				i = 0;
				nfrags = skb_shinfo(list_skb)->nr_frags;
				frag = skb_shinfo(list_skb)->frags;
				frag_skb = list_skb;
				if (!skb_headlen(list_skb)) {
					BUG_ON(!nfrags);
				} else {
					BUG_ON(!list_skb->head_frag);

					/* to make room for head_frag. */
					i--;
					frag--;
				}

				list_skb = list_skb->next;
			}

			if (unlikely(skb_shinfo(nskb)->nr_frags >=
				     MAX_SKB_FRAGS)) {
				net_warn_ratelimited(
					"skb_segment: too many frags: %u %u\n",
					pos, mss);
				err = -EINVAL;
				goto err;
			}

			*nskb_frag = (i < 0) ? skb_head_frag_to_page_desc(frag_skb) : *frag;
			__skb_frag_ref(nskb_frag);
			size = skb_frag_size(nskb_frag);

			if (pos < offset) {
				skb_frag_off_add(nskb_frag, offset - pos);
				skb_frag_size_sub(nskb_frag, offset - pos);
			}

			skb_shinfo(nskb)->nr_frags++;

			if (pos + size <= offset + len) {
				i++;
				frag++;
				pos += size;
			} else {
				skb_frag_size_sub(nskb_frag, pos + size - (offset + len));
				goto skip_fraglist;
			}

			nskb_frag++;
		}

skip_fraglist:
		nskb->data_len = len - hsize;
		nskb->len += nskb->data_len;
		nskb->truesize += nskb->data_len;

perform_csum_check:
		if (!csum) {
			if (skb_has_shared_frag(nskb) &&
			    __skb_linearize(nskb))
				goto err;

			if (!nskb->remcsum_offload)
				nskb->ip_summed = CHECKSUM_NONE;
			SKB_GSO_CB(nskb)->csum =
				skb_checksum(nskb, doffset,
					     nskb->len - doffset, 0);
			SKB_GSO_CB(nskb)->csum_start =
				skb_headroom(nskb) + doffset;
		}
	} while ((offset += len) < head_skb->len);

	/* Some callers want to get the end of the list.
	 * Put it in segs->prev to avoid walking the list.
	 * (see validate_xmit_skb_list() for example)
	 */
	segs->prev = tail;

	if (partial_segs) {
		struct sk_buff *iter;
		int type = skb_shinfo(head_skb)->gso_type;
		unsigned short gso_size = skb_shinfo(head_skb)->gso_size;

		/* Update type to add partial and then remove dodgy if set */
		type |= (features & NETIF_F_GSO_PARTIAL) / NETIF_F_GSO_PARTIAL * SKB_GSO_PARTIAL;
		type &= ~SKB_GSO_DODGY;

		/* Update GSO info and prepare to start updating headers on
		 * our way back down the stack of protocols.
		 */
		for (iter = segs; iter; iter = iter->next) {
			skb_shinfo(iter)->gso_size = gso_size;
			skb_shinfo(iter)->gso_segs = partial_segs;
			skb_shinfo(iter)->gso_type = type;
			SKB_GSO_CB(iter)->data_offset = skb_headroom(iter) + doffset;
		}

		if (tail->len - doffset <= gso_size)
			skb_shinfo(tail)->gso_size = 0;
		else if (tail != segs)
			skb_shinfo(tail)->gso_segs = DIV_ROUND_UP(tail->len - doffset, gso_size);
	}

	/* Following permits correct backpressure, for protocols
	 * using skb_set_owner_w().
	 * Idea is to tranfert ownership from head_skb to last segment.
	 */
	if (head_skb->destructor == sock_wfree) {
		swap(tail->truesize, head_skb->truesize);
		swap(tail->destructor, head_skb->destructor);
		swap(tail->sk, head_skb->sk);
	}
	return segs;

err:
	kfree_skb_list(segs);
	return ERR_PTR(err);
}
EXPORT_SYMBOL_GPL(skb_segment);

#ifdef CONFIG_SKB_EXTENSIONS
#define SKB_EXT_ALIGN_VALUE	8
#define SKB_EXT_CHUNKSIZEOF(x)	(ALIGN((sizeof(x)), SKB_EXT_ALIGN_VALUE) / SKB_EXT_ALIGN_VALUE)

static const u8 skb_ext_type_len[] = {
#if IS_ENABLED(CONFIG_BRIDGE_NETFILTER)
	[SKB_EXT_BRIDGE_NF] = SKB_EXT_CHUNKSIZEOF(struct nf_bridge_info),
#endif
#ifdef CONFIG_XFRM
	[SKB_EXT_SEC_PATH] = SKB_EXT_CHUNKSIZEOF(struct sec_path),
#endif
#if IS_ENABLED(CONFIG_NET_TC_SKB_EXT)
	[TC_SKB_EXT] = SKB_EXT_CHUNKSIZEOF(struct tc_skb_ext),
#endif
#if IS_ENABLED(CONFIG_MPTCP)
	[SKB_EXT_MPTCP] = SKB_EXT_CHUNKSIZEOF(struct mptcp_ext),
#endif
#if IS_ENABLED(CONFIG_MCTP_FLOWS)
	[SKB_EXT_MCTP] = SKB_EXT_CHUNKSIZEOF(struct mctp_flow),
#endif
};

static __always_inline unsigned int skb_ext_total_length(void)
{
	unsigned int l = SKB_EXT_CHUNKSIZEOF(struct skb_ext);
	int i;

	for (i = 0; i < ARRAY_SIZE(skb_ext_type_len); i++)
		l += skb_ext_type_len[i];

	return l;
}

static void skb_extensions_init(void)
{
	BUILD_BUG_ON(SKB_EXT_NUM >= 8);
#if !IS_ENABLED(CONFIG_KCOV_INSTRUMENT_ALL)
	BUILD_BUG_ON(skb_ext_total_length() > 255);
#endif

	skbuff_ext_cache = kmem_cache_create("skbuff_ext_cache",
					     SKB_EXT_ALIGN_VALUE * skb_ext_total_length(),
					     0,
					     SLAB_HWCACHE_ALIGN|SLAB_PANIC,
					     NULL);
}
#else
static void skb_extensions_init(void) {}
#endif

/* The SKB kmem_cache slab is critical for network performance.  Never
 * merge/alias the slab with similar sized objects.  This avoids fragmentation
 * that hurts performance of kmem_cache_{alloc,free}_bulk APIs.
 */
#ifndef CONFIG_SLUB_TINY
#define FLAG_SKB_NO_MERGE	SLAB_NO_MERGE
#else /* CONFIG_SLUB_TINY - simple loop in kmem_cache_alloc_bulk */
#define FLAG_SKB_NO_MERGE	0
#endif

void __init skb_init(void)
{
	net_hotdata.skbuff_cache = kmem_cache_create_usercopy("skbuff_head_cache",
					      sizeof(struct sk_buff),
					      0,
					      SLAB_HWCACHE_ALIGN|SLAB_PANIC|
						FLAG_SKB_NO_MERGE,
					      offsetof(struct sk_buff, cb),
					      sizeof_field(struct sk_buff, cb),
					      NULL);
	net_hotdata.skbuff_fclone_cache = kmem_cache_create("skbuff_fclone_cache",
						sizeof(struct sk_buff_fclones),
						0,
						SLAB_HWCACHE_ALIGN|SLAB_PANIC,
						NULL);
	/* usercopy should only access first SKB_SMALL_HEAD_HEADROOM bytes.
	 * struct skb_shared_info is located at the end of skb->head,
	 * and should not be copied to/from user.
	 */
	net_hotdata.skb_small_head_cache = kmem_cache_create_usercopy("skbuff_small_head",
						SKB_SMALL_HEAD_CACHE_SIZE,
						0,
						SLAB_HWCACHE_ALIGN | SLAB_PANIC,
						0,
						SKB_SMALL_HEAD_HEADROOM,
						NULL);
	skb_extensions_init();
}

static int
__skb_to_sgvec(struct sk_buff *skb, struct scatterlist *sg, int offset, int len,
	       unsigned int recursion_level)
{
	int start = skb_headlen(skb);
	int i, copy = start - offset;
	struct sk_buff *frag_iter;
	int elt = 0;

	if (unlikely(recursion_level >= 24))
		return -EMSGSIZE;

	if (copy > 0) {
		if (copy > len)
			copy = len;
		sg_set_buf(sg, skb->data + offset, copy);
		elt++;
		if ((len -= copy) == 0)
			return elt;
		offset += copy;
	}

	for (i = 0; i < skb_shinfo(skb)->nr_frags; i++) {
		int end;

		WARN_ON(start > offset + len);

		end = start + skb_frag_size(&skb_shinfo(skb)->frags[i]);
		if ((copy = end - offset) > 0) {
			skb_frag_t *frag = &skb_shinfo(skb)->frags[i];
			if (unlikely(elt && sg_is_last(&sg[elt - 1])))
				return -EMSGSIZE;

			if (copy > len)
				copy = len;
			sg_set_page(&sg[elt], skb_frag_page(frag), copy,
				    skb_frag_off(frag) + offset - start);
			elt++;
			if (!(len -= copy))
				return elt;
			offset += copy;
		}
		start = end;
	}

	skb_walk_frags(skb, frag_iter) {
		int end, ret;

		WARN_ON(start > offset + len);

		end = start + frag_iter->len;
		if ((copy = end - offset) > 0) {
			if (unlikely(elt && sg_is_last(&sg[elt - 1])))
				return -EMSGSIZE;

			if (copy > len)
				copy = len;
			ret = __skb_to_sgvec(frag_iter, sg+elt, offset - start,
					      copy, recursion_level + 1);
			if (unlikely(ret < 0))
				return ret;
			elt += ret;
			if ((len -= copy) == 0)
				return elt;
			offset += copy;
		}
		start = end;
	}
	BUG_ON(len);
	return elt;
}

/**
 *	skb_to_sgvec - Fill a scatter-gather list from a socket buffer
 *	@skb: Socket buffer containing the buffers to be mapped
 *	@sg: The scatter-gather list to map into
 *	@offset: The offset into the buffer's contents to start mapping
 *	@len: Length of buffer space to be mapped
 *
 *	Fill the specified scatter-gather list with mappings/pointers into a
 *	region of the buffer space attached to a socket buffer. Returns either
 *	the number of scatterlist items used, or -EMSGSIZE if the contents
 *	could not fit.
 */
int skb_to_sgvec(struct sk_buff *skb, struct scatterlist *sg, int offset, int len)
{
	int nsg = __skb_to_sgvec(skb, sg, offset, len, 0);

	if (nsg <= 0)
		return nsg;

	sg_mark_end(&sg[nsg - 1]);

	return nsg;
}
EXPORT_SYMBOL_GPL(skb_to_sgvec);

/* As compared with skb_to_sgvec, skb_to_sgvec_nomark only map skb to given
 * sglist without mark the sg which contain last skb data as the end.
 * So the caller can mannipulate sg list as will when padding new data after
 * the first call without calling sg_unmark_end to expend sg list.
 *
 * Scenario to use skb_to_sgvec_nomark:
 * 1. sg_init_table
 * 2. skb_to_sgvec_nomark(payload1)
 * 3. skb_to_sgvec_nomark(payload2)
 *
 * This is equivalent to:
 * 1. sg_init_table
 * 2. skb_to_sgvec(payload1)
 * 3. sg_unmark_end
 * 4. skb_to_sgvec(payload2)
 *
 * When mapping multiple payload conditionally, skb_to_sgvec_nomark
 * is more preferable.
 */
int skb_to_sgvec_nomark(struct sk_buff *skb, struct scatterlist *sg,
			int offset, int len)
{
	return __skb_to_sgvec(skb, sg, offset, len, 0);
}
EXPORT_SYMBOL_GPL(skb_to_sgvec_nomark);



/**
 *	skb_cow_data - Check that a socket buffer's data buffers are writable
 *	@skb: The socket buffer to check.
 *	@tailbits: Amount of trailing space to be added
 *	@trailer: Returned pointer to the skb where the @tailbits space begins
 *
 *	Make sure that the data buffers attached to a socket buffer are
 *	writable. If they are not, private copies are made of the data buffers
 *	and the socket buffer is set to use these instead.
 *
 *	If @tailbits is given, make sure that there is space to write @tailbits
 *	bytes of data beyond current end of socket buffer.  @trailer will be
 *	set to point to the skb in which this space begins.
 *
 *	The number of scatterlist elements required to completely map the
 *	COW'd and extended socket buffer will be returned.
 */
int skb_cow_data(struct sk_buff *skb, int tailbits, struct sk_buff **trailer)
{
	int copyflag;
	int elt;
	struct sk_buff *skb1, **skb_p;

	/* If skb is cloned or its head is paged, reallocate
	 * head pulling out all the pages (pages are considered not writable
	 * at the moment even if they are anonymous).
	 */
	if ((skb_cloned(skb) || skb_shinfo(skb)->nr_frags) &&
	    !__pskb_pull_tail(skb, __skb_pagelen(skb)))
		return -ENOMEM;

	/* Easy case. Most of packets will go this way. */
	if (!skb_has_frag_list(skb)) {
		/* A little of trouble, not enough of space for trailer.
		 * This should not happen, when stack is tuned to generate
		 * good frames. OK, on miss we reallocate and reserve even more
		 * space, 128 bytes is fair. */

		if (skb_tailroom(skb) < tailbits &&
		    pskb_expand_head(skb, 0, tailbits-skb_tailroom(skb)+128, GFP_ATOMIC))
			return -ENOMEM;

		/* Voila! */
		*trailer = skb;
		return 1;
	}

	/* Misery. We are in troubles, going to mincer fragments... */

	elt = 1;
	skb_p = &skb_shinfo(skb)->frag_list;
	copyflag = 0;

	while ((skb1 = *skb_p) != NULL) {
		int ntail = 0;

		/* The fragment is partially pulled by someone,
		 * this can happen on input. Copy it and everything
		 * after it. */

		if (skb_shared(skb1))
			copyflag = 1;

		/* If the skb is the last, worry about trailer. */

		if (skb1->next == NULL && tailbits) {
			if (skb_shinfo(skb1)->nr_frags ||
			    skb_has_frag_list(skb1) ||
			    skb_tailroom(skb1) < tailbits)
				ntail = tailbits + 128;
		}

		if (copyflag ||
		    skb_cloned(skb1) ||
		    ntail ||
		    skb_shinfo(skb1)->nr_frags ||
		    skb_has_frag_list(skb1)) {
			struct sk_buff *skb2;

			/* Fuck, we are miserable poor guys... */
			if (ntail == 0)
				skb2 = skb_copy(skb1, GFP_ATOMIC);
			else
				skb2 = skb_copy_expand(skb1,
						       skb_headroom(skb1),
						       ntail,
						       GFP_ATOMIC);
			if (unlikely(skb2 == NULL))
				return -ENOMEM;

			if (skb1->sk)
				skb_set_owner_w(skb2, skb1->sk);

			/* Looking around. Are we still alive?
			 * OK, link new skb, drop old one */

			skb2->next = skb1->next;
			*skb_p = skb2;
			kfree_skb(skb1);
			skb1 = skb2;
		}
		elt++;
		*trailer = skb1;
		skb_p = &skb1->next;
	}

	return elt;
}
EXPORT_SYMBOL_GPL(skb_cow_data);

static void sock_rmem_free(struct sk_buff *skb)
{
	struct sock *sk = skb->sk;

	atomic_sub(skb->truesize, &sk->sk_rmem_alloc);
}

static void skb_set_err_queue(struct sk_buff *skb)
{
	/* pkt_type of skbs received on local sockets is never PACKET_OUTGOING.
	 * So, it is safe to (mis)use it to mark skbs on the error queue.
	 */
	skb->pkt_type = PACKET_OUTGOING;
	BUILD_BUG_ON(PACKET_OUTGOING == 0);
}

/*
 * Note: We dont mem charge error packets (no sk_forward_alloc changes)
 */
int sock_queue_err_skb(struct sock *sk, struct sk_buff *skb)
{
	if (atomic_read(&sk->sk_rmem_alloc) + skb->truesize >=
	    (unsigned int)READ_ONCE(sk->sk_rcvbuf))
		return -ENOMEM;

	skb_orphan(skb);
	skb->sk = sk;
	skb->destructor = sock_rmem_free;
	atomic_add(skb->truesize, &sk->sk_rmem_alloc);
	skb_set_err_queue(skb);

	/* before exiting rcu section, make sure dst is refcounted */
	skb_dst_force(skb);

	skb_queue_tail(&sk->sk_error_queue, skb);
	if (!sock_flag(sk, SOCK_DEAD))
		sk_error_report(sk);
	return 0;
}
EXPORT_SYMBOL(sock_queue_err_skb);

static bool is_icmp_err_skb(const struct sk_buff *skb)
{
	return skb && (SKB_EXT_ERR(skb)->ee.ee_origin == SO_EE_ORIGIN_ICMP ||
		       SKB_EXT_ERR(skb)->ee.ee_origin == SO_EE_ORIGIN_ICMP6);
}

struct sk_buff *sock_dequeue_err_skb(struct sock *sk)
{
	struct sk_buff_head *q = &sk->sk_error_queue;
	struct sk_buff *skb, *skb_next = NULL;
	bool icmp_next = false;
	unsigned long flags;

	if (skb_queue_empty_lockless(q))
		return NULL;

	spin_lock_irqsave(&q->lock, flags);
	skb = __skb_dequeue(q);
	if (skb && (skb_next = skb_peek(q))) {
		icmp_next = is_icmp_err_skb(skb_next);
		if (icmp_next)
			sk->sk_err = SKB_EXT_ERR(skb_next)->ee.ee_errno;
	}
	spin_unlock_irqrestore(&q->lock, flags);

	if (is_icmp_err_skb(skb) && !icmp_next)
		sk->sk_err = 0;

	if (skb_next)
		sk_error_report(sk);

	return skb;
}
EXPORT_SYMBOL(sock_dequeue_err_skb);

/**
 * skb_clone_sk - create clone of skb, and take reference to socket
 * @skb: the skb to clone
 *
 * This function creates a clone of a buffer that holds a reference on
 * sk_refcnt.  Buffers created via this function are meant to be
 * returned using sock_queue_err_skb, or free via kfree_skb.
 *
 * When passing buffers allocated with this function to sock_queue_err_skb
 * it is necessary to wrap the call with sock_hold/sock_put in order to
 * prevent the socket from being released prior to being enqueued on
 * the sk_error_queue.
 */
struct sk_buff *skb_clone_sk(struct sk_buff *skb)
{
	struct sock *sk = skb->sk;
	struct sk_buff *clone;

	if (!sk || !refcount_inc_not_zero(&sk->sk_refcnt))
		return NULL;

	clone = skb_clone(skb, GFP_ATOMIC);
	if (!clone) {
		sock_put(sk);
		return NULL;
	}

	clone->sk = sk;
	clone->destructor = sock_efree;

	return clone;
}
EXPORT_SYMBOL(skb_clone_sk);

static void __skb_complete_tx_timestamp(struct sk_buff *skb,
					struct sock *sk,
					int tstype,
					bool opt_stats)
{
	struct sock_exterr_skb *serr;
	int err;

	BUILD_BUG_ON(sizeof(struct sock_exterr_skb) > sizeof(skb->cb));

	serr = SKB_EXT_ERR(skb);
	memset(serr, 0, sizeof(*serr));
	serr->ee.ee_errno = ENOMSG;
	serr->ee.ee_origin = SO_EE_ORIGIN_TIMESTAMPING;
	serr->ee.ee_info = tstype;
	serr->opt_stats = opt_stats;
	serr->header.h4.iif = skb->dev ? skb->dev->ifindex : 0;
	if (READ_ONCE(sk->sk_tsflags) & SOF_TIMESTAMPING_OPT_ID) {
		serr->ee.ee_data = skb_shinfo(skb)->tskey;
		if (sk_is_tcp(sk))
			serr->ee.ee_data -= atomic_read(&sk->sk_tskey);
	}

	err = sock_queue_err_skb(sk, skb);

	if (err)
		kfree_skb(skb);
}

static bool skb_may_tx_timestamp(struct sock *sk, bool tsonly)
{
	bool ret;

	if (likely(READ_ONCE(sysctl_tstamp_allow_data) || tsonly))
		return true;

	read_lock_bh(&sk->sk_callback_lock);
	ret = sk->sk_socket && sk->sk_socket->file &&
	      file_ns_capable(sk->sk_socket->file, &init_user_ns, CAP_NET_RAW);
	read_unlock_bh(&sk->sk_callback_lock);
	return ret;
}

void skb_complete_tx_timestamp(struct sk_buff *skb,
			       struct skb_shared_hwtstamps *hwtstamps)
{
	struct sock *sk = skb->sk;

	if (!skb_may_tx_timestamp(sk, false))
		goto err;

	/* Take a reference to prevent skb_orphan() from freeing the socket,
	 * but only if the socket refcount is not zero.
	 */
	if (likely(refcount_inc_not_zero(&sk->sk_refcnt))) {
		*skb_hwtstamps(skb) = *hwtstamps;
		__skb_complete_tx_timestamp(skb, sk, SCM_TSTAMP_SND, false);
		sock_put(sk);
		return;
	}

err:
	kfree_skb(skb);
}
EXPORT_SYMBOL_GPL(skb_complete_tx_timestamp);

void __skb_tstamp_tx(struct sk_buff *orig_skb,
		     const struct sk_buff *ack_skb,
		     struct skb_shared_hwtstamps *hwtstamps,
		     struct sock *sk, int tstype)
{
	struct sk_buff *skb;
	bool tsonly, opt_stats = false;
	u32 tsflags;

	if (!sk)
		return;

	tsflags = READ_ONCE(sk->sk_tsflags);
	if (!hwtstamps && !(tsflags & SOF_TIMESTAMPING_OPT_TX_SWHW) &&
	    skb_shinfo(orig_skb)->tx_flags & SKBTX_IN_PROGRESS)
		return;

	tsonly = tsflags & SOF_TIMESTAMPING_OPT_TSONLY;
	if (!skb_may_tx_timestamp(sk, tsonly))
		return;

	if (tsonly) {
#ifdef CONFIG_INET
		if ((tsflags & SOF_TIMESTAMPING_OPT_STATS) &&
		    sk_is_tcp(sk)) {
			skb = tcp_get_timestamping_opt_stats(sk, orig_skb,
							     ack_skb);
			opt_stats = true;
		} else
#endif
			skb = alloc_skb(0, GFP_ATOMIC);
	} else {
		skb = skb_clone(orig_skb, GFP_ATOMIC);

		if (skb_orphan_frags_rx(skb, GFP_ATOMIC)) {
			kfree_skb(skb);
			return;
		}
	}
	if (!skb)
		return;

	if (tsonly) {
		skb_shinfo(skb)->tx_flags |= skb_shinfo(orig_skb)->tx_flags &
					     SKBTX_ANY_TSTAMP;
		skb_shinfo(skb)->tskey = skb_shinfo(orig_skb)->tskey;
	}

	if (hwtstamps)
		*skb_hwtstamps(skb) = *hwtstamps;
	else
		__net_timestamp(skb);

	__skb_complete_tx_timestamp(skb, sk, tstype, opt_stats);
}
EXPORT_SYMBOL_GPL(__skb_tstamp_tx);

void skb_tstamp_tx(struct sk_buff *orig_skb,
		   struct skb_shared_hwtstamps *hwtstamps)
{
	return __skb_tstamp_tx(orig_skb, NULL, hwtstamps, orig_skb->sk,
			       SCM_TSTAMP_SND);
}
EXPORT_SYMBOL_GPL(skb_tstamp_tx);

#ifdef CONFIG_WIRELESS
void skb_complete_wifi_ack(struct sk_buff *skb, bool acked)
{
	struct sock *sk = skb->sk;
	struct sock_exterr_skb *serr;
	int err = 1;

	skb->wifi_acked_valid = 1;
	skb->wifi_acked = acked;

	serr = SKB_EXT_ERR(skb);
	memset(serr, 0, sizeof(*serr));
	serr->ee.ee_errno = ENOMSG;
	serr->ee.ee_origin = SO_EE_ORIGIN_TXSTATUS;

	/* Take a reference to prevent skb_orphan() from freeing the socket,
	 * but only if the socket refcount is not zero.
	 */
	if (likely(refcount_inc_not_zero(&sk->sk_refcnt))) {
		err = sock_queue_err_skb(sk, skb);
		sock_put(sk);
	}
	if (err)
		kfree_skb(skb);
}
EXPORT_SYMBOL_GPL(skb_complete_wifi_ack);
#endif /* CONFIG_WIRELESS */

/**
 * skb_partial_csum_set - set up and verify partial csum values for packet
 * @skb: the skb to set
 * @start: the number of bytes after skb->data to start checksumming.
 * @off: the offset from start to place the checksum.
 *
 * For untrusted partially-checksummed packets, we need to make sure the values
 * for skb->csum_start and skb->csum_offset are valid so we don't oops.
 *
 * This function checks and sets those values and skb->ip_summed: if this
 * returns false you should drop the packet.
 */
bool skb_partial_csum_set(struct sk_buff *skb, u16 start, u16 off)
{
	u32 csum_end = (u32)start + (u32)off + sizeof(__sum16);
	u32 csum_start = skb_headroom(skb) + (u32)start;

	if (unlikely(csum_start >= U16_MAX || csum_end > skb_headlen(skb))) {
		net_warn_ratelimited("bad partial csum: csum=%u/%u headroom=%u headlen=%u\n",
				     start, off, skb_headroom(skb), skb_headlen(skb));
		return false;
	}
	skb->ip_summed = CHECKSUM_PARTIAL;
	skb->csum_start = csum_start;
	skb->csum_offset = off;
	skb->transport_header = csum_start;
	return true;
}
EXPORT_SYMBOL_GPL(skb_partial_csum_set);

static int skb_maybe_pull_tail(struct sk_buff *skb, unsigned int len,
			       unsigned int max)
{
	if (skb_headlen(skb) >= len)
		return 0;

	/* If we need to pullup then pullup to the max, so we
	 * won't need to do it again.
	 */
	if (max > skb->len)
		max = skb->len;

	if (__pskb_pull_tail(skb, max - skb_headlen(skb)) == NULL)
		return -ENOMEM;

	if (skb_headlen(skb) < len)
		return -EPROTO;

	return 0;
}

#define MAX_TCP_HDR_LEN (15 * 4)

static __sum16 *skb_checksum_setup_ip(struct sk_buff *skb,
				      typeof(IPPROTO_IP) proto,
				      unsigned int off)
{
	int err;

	switch (proto) {
	case IPPROTO_TCP:
		err = skb_maybe_pull_tail(skb, off + sizeof(struct tcphdr),
					  off + MAX_TCP_HDR_LEN);
		if (!err && !skb_partial_csum_set(skb, off,
						  offsetof(struct tcphdr,
							   check)))
			err = -EPROTO;
		return err ? ERR_PTR(err) : &tcp_hdr(skb)->check;

	case IPPROTO_UDP:
		err = skb_maybe_pull_tail(skb, off + sizeof(struct udphdr),
					  off + sizeof(struct udphdr));
		if (!err && !skb_partial_csum_set(skb, off,
						  offsetof(struct udphdr,
							   check)))
			err = -EPROTO;
		return err ? ERR_PTR(err) : &udp_hdr(skb)->check;
	}

	return ERR_PTR(-EPROTO);
}

/* This value should be large enough to cover a tagged ethernet header plus
 * maximally sized IP and TCP or UDP headers.
 */
#define MAX_IP_HDR_LEN 128

static int skb_checksum_setup_ipv4(struct sk_buff *skb, bool recalculate)
{
	unsigned int off;
	bool fragment;
	__sum16 *csum;
	int err;

	fragment = false;

	err = skb_maybe_pull_tail(skb,
				  sizeof(struct iphdr),
				  MAX_IP_HDR_LEN);
	if (err < 0)
		goto out;

	if (ip_is_fragment(ip_hdr(skb)))
		fragment = true;

	off = ip_hdrlen(skb);

	err = -EPROTO;

	if (fragment)
		goto out;

	csum = skb_checksum_setup_ip(skb, ip_hdr(skb)->protocol, off);
	if (IS_ERR(csum))
		return PTR_ERR(csum);

	if (recalculate)
		*csum = ~csum_tcpudp_magic(ip_hdr(skb)->saddr,
					   ip_hdr(skb)->daddr,
					   skb->len - off,
					   ip_hdr(skb)->protocol, 0);
	err = 0;

out:
	return err;
}

/* This value should be large enough to cover a tagged ethernet header plus
 * an IPv6 header, all options, and a maximal TCP or UDP header.
 */
#define MAX_IPV6_HDR_LEN 256

#define OPT_HDR(type, skb, off) \
	(type *)(skb_network_header(skb) + (off))

static int skb_checksum_setup_ipv6(struct sk_buff *skb, bool recalculate)
{
	int err;
	u8 nexthdr;
	unsigned int off;
	unsigned int len;
	bool fragment;
	bool done;
	__sum16 *csum;

	fragment = false;
	done = false;

	off = sizeof(struct ipv6hdr);

	err = skb_maybe_pull_tail(skb, off, MAX_IPV6_HDR_LEN);
	if (err < 0)
		goto out;

	nexthdr = ipv6_hdr(skb)->nexthdr;

	len = sizeof(struct ipv6hdr) + ntohs(ipv6_hdr(skb)->payload_len);
	while (off <= len && !done) {
		switch (nexthdr) {
		case IPPROTO_DSTOPTS:
		case IPPROTO_HOPOPTS:
		case IPPROTO_ROUTING: {
			struct ipv6_opt_hdr *hp;

			err = skb_maybe_pull_tail(skb,
						  off +
						  sizeof(struct ipv6_opt_hdr),
						  MAX_IPV6_HDR_LEN);
			if (err < 0)
				goto out;

			hp = OPT_HDR(struct ipv6_opt_hdr, skb, off);
			nexthdr = hp->nexthdr;
			off += ipv6_optlen(hp);
			break;
		}
		case IPPROTO_AH: {
			struct ip_auth_hdr *hp;

			err = skb_maybe_pull_tail(skb,
						  off +
						  sizeof(struct ip_auth_hdr),
						  MAX_IPV6_HDR_LEN);
			if (err < 0)
				goto out;

			hp = OPT_HDR(struct ip_auth_hdr, skb, off);
			nexthdr = hp->nexthdr;
			off += ipv6_authlen(hp);
			break;
		}
		case IPPROTO_FRAGMENT: {
			struct frag_hdr *hp;

			err = skb_maybe_pull_tail(skb,
						  off +
						  sizeof(struct frag_hdr),
						  MAX_IPV6_HDR_LEN);
			if (err < 0)
				goto out;

			hp = OPT_HDR(struct frag_hdr, skb, off);

			if (hp->frag_off & htons(IP6_OFFSET | IP6_MF))
				fragment = true;

			nexthdr = hp->nexthdr;
			off += sizeof(struct frag_hdr);
			break;
		}
		default:
			done = true;
			break;
		}
	}

	err = -EPROTO;

	if (!done || fragment)
		goto out;

	csum = skb_checksum_setup_ip(skb, nexthdr, off);
	if (IS_ERR(csum))
		return PTR_ERR(csum);

	if (recalculate)
		*csum = ~csum_ipv6_magic(&ipv6_hdr(skb)->saddr,
					 &ipv6_hdr(skb)->daddr,
					 skb->len - off, nexthdr, 0);
	err = 0;

out:
	return err;
}

/**
 * skb_checksum_setup - set up partial checksum offset
 * @skb: the skb to set up
 * @recalculate: if true the pseudo-header checksum will be recalculated
 */
int skb_checksum_setup(struct sk_buff *skb, bool recalculate)
{
	int err;

	switch (skb->protocol) {
	case htons(ETH_P_IP):
		err = skb_checksum_setup_ipv4(skb, recalculate);
		break;

	case htons(ETH_P_IPV6):
		err = skb_checksum_setup_ipv6(skb, recalculate);
		break;

	default:
		err = -EPROTO;
		break;
	}

	return err;
}
EXPORT_SYMBOL(skb_checksum_setup);

/**
 * skb_checksum_maybe_trim - maybe trims the given skb
 * @skb: the skb to check
 * @transport_len: the data length beyond the network header
 *
 * Checks whether the given skb has data beyond the given transport length.
 * If so, returns a cloned skb trimmed to this transport length.
 * Otherwise returns the provided skb. Returns NULL in error cases
 * (e.g. transport_len exceeds skb length or out-of-memory).
 *
 * Caller needs to set the skb transport header and free any returned skb if it
 * differs from the provided skb.
 */
static struct sk_buff *skb_checksum_maybe_trim(struct sk_buff *skb,
					       unsigned int transport_len)
{
	struct sk_buff *skb_chk;
	unsigned int len = skb_transport_offset(skb) + transport_len;
	int ret;

	if (skb->len < len)
		return NULL;
	else if (skb->len == len)
		return skb;

	skb_chk = skb_clone(skb, GFP_ATOMIC);
	if (!skb_chk)
		return NULL;

	ret = pskb_trim_rcsum(skb_chk, len);
	if (ret) {
		kfree_skb(skb_chk);
		return NULL;
	}

	return skb_chk;
}

/**
 * skb_checksum_trimmed - validate checksum of an skb
 * @skb: the skb to check
 * @transport_len: the data length beyond the network header
 * @skb_chkf: checksum function to use
 *
 * Applies the given checksum function skb_chkf to the provided skb.
 * Returns a checked and maybe trimmed skb. Returns NULL on error.
 *
 * If the skb has data beyond the given transport length, then a
 * trimmed & cloned skb is checked and returned.
 *
 * Caller needs to set the skb transport header and free any returned skb if it
 * differs from the provided skb.
 */
struct sk_buff *skb_checksum_trimmed(struct sk_buff *skb,
				     unsigned int transport_len,
				     __sum16(*skb_chkf)(struct sk_buff *skb))
{
	struct sk_buff *skb_chk;
	unsigned int offset = skb_transport_offset(skb);
	__sum16 ret;

	skb_chk = skb_checksum_maybe_trim(skb, transport_len);
	if (!skb_chk)
		goto err;

	if (!pskb_may_pull(skb_chk, offset))
		goto err;

	skb_pull_rcsum(skb_chk, offset);
	ret = skb_chkf(skb_chk);
	skb_push_rcsum(skb_chk, offset);

	if (ret)
		goto err;

	return skb_chk;

err:
	if (skb_chk && skb_chk != skb)
		kfree_skb(skb_chk);

	return NULL;

}
EXPORT_SYMBOL(skb_checksum_trimmed);

void __skb_warn_lro_forwarding(const struct sk_buff *skb)
{
	net_warn_ratelimited("%s: received packets cannot be forwarded while LRO is enabled\n",
			     skb->dev->name);
}
EXPORT_SYMBOL(__skb_warn_lro_forwarding);

void kfree_skb_partial(struct sk_buff *skb, bool head_stolen)
{
	if (head_stolen) {
		skb_release_head_state(skb);
		kmem_cache_free(net_hotdata.skbuff_cache, skb);
	} else {
		__kfree_skb(skb);
	}
}
EXPORT_SYMBOL(kfree_skb_partial);

/**
 * skb_try_coalesce - try to merge skb to prior one
 * @to: prior buffer
 * @from: buffer to add
 * @fragstolen: pointer to boolean
 * @delta_truesize: how much more was allocated than was requested
 */
bool skb_try_coalesce(struct sk_buff *to, struct sk_buff *from,
		      bool *fragstolen, int *delta_truesize)
{
	struct skb_shared_info *to_shinfo, *from_shinfo;
	int i, delta, len = from->len;

	*fragstolen = false;

	if (skb_cloned(to))
		return false;

	/* In general, avoid mixing page_pool and non-page_pool allocated
<<<<<<< HEAD
	 * pages within the same SKB. Additionally avoid dealing with clones
	 * with page_pool pages, in case the SKB is using page_pool fragment
	 * references (page_pool_alloc_frag()). Since we only take full page
	 * references for cloned SKBs at the moment that would result in
	 * inconsistent reference counts.
	 * In theory we could take full references if @from is cloned and
	 * !@to->pp_recycle but its tricky (due to potential race with
	 * the clone disappearing) and rare, so not worth dealing with.
=======
	 * pages within the same SKB. In theory we could take full
	 * references if @from is cloned and !@to->pp_recycle but its
	 * tricky (due to potential race with the clone disappearing) and
	 * rare, so not worth dealing with.
>>>>>>> 2d5404ca
	 */
	if (to->pp_recycle != from->pp_recycle)
		return false;

	if (skb_frags_readable(from) != skb_frags_readable(to))
		return false;

	if (len <= skb_tailroom(to) && skb_frags_readable(from)) {
		if (len)
			BUG_ON(skb_copy_bits(from, 0, skb_put(to, len), len));
		*delta_truesize = 0;
		return true;
	}

	to_shinfo = skb_shinfo(to);
	from_shinfo = skb_shinfo(from);
	if (to_shinfo->frag_list || from_shinfo->frag_list)
		return false;
	if (skb_zcopy(to) || skb_zcopy(from))
		return false;

	if (skb_headlen(from) != 0) {
		struct page *page;
		unsigned int offset;

		if (to_shinfo->nr_frags +
		    from_shinfo->nr_frags >= MAX_SKB_FRAGS)
			return false;

		if (skb_head_is_locked(from))
			return false;

		delta = from->truesize - SKB_DATA_ALIGN(sizeof(struct sk_buff));

		page = virt_to_head_page(from->head);
		offset = from->data - (unsigned char *)page_address(page);

		skb_fill_page_desc(to, to_shinfo->nr_frags,
				   page, offset, skb_headlen(from));
		*fragstolen = true;
	} else {
		if (to_shinfo->nr_frags +
		    from_shinfo->nr_frags > MAX_SKB_FRAGS)
			return false;

		delta = from->truesize - SKB_TRUESIZE(skb_end_offset(from));
	}

	WARN_ON_ONCE(delta < len);

	memcpy(to_shinfo->frags + to_shinfo->nr_frags,
	       from_shinfo->frags,
	       from_shinfo->nr_frags * sizeof(skb_frag_t));
	to_shinfo->nr_frags += from_shinfo->nr_frags;

	if (!skb_cloned(from))
		from_shinfo->nr_frags = 0;

	/* if the skb is not cloned this does nothing
	 * since we set nr_frags to 0.
	 */
	if (skb_pp_frag_ref(from)) {
		for (i = 0; i < from_shinfo->nr_frags; i++)
			__skb_frag_ref(&from_shinfo->frags[i]);
	}

	to->truesize += delta;
	to->len += len;
	to->data_len += len;

	*delta_truesize = delta;
	return true;
}
EXPORT_SYMBOL(skb_try_coalesce);

/**
 * skb_scrub_packet - scrub an skb
 *
 * @skb: buffer to clean
 * @xnet: packet is crossing netns
 *
 * skb_scrub_packet can be used after encapsulating or decapsulating a packet
 * into/from a tunnel. Some information have to be cleared during these
 * operations.
 * skb_scrub_packet can also be used to clean a skb before injecting it in
 * another namespace (@xnet == true). We have to clear all information in the
 * skb that could impact namespace isolation.
 */
void skb_scrub_packet(struct sk_buff *skb, bool xnet)
{
	skb->pkt_type = PACKET_HOST;
	skb->skb_iif = 0;
	skb->ignore_df = 0;
	skb_dst_drop(skb);
	skb_ext_reset(skb);
	nf_reset_ct(skb);
	nf_reset_trace(skb);

#ifdef CONFIG_NET_SWITCHDEV
	skb->offload_fwd_mark = 0;
	skb->offload_l3_fwd_mark = 0;
#endif

	if (!xnet)
		return;

	ipvs_reset(skb);
	skb->mark = 0;
	skb_clear_tstamp(skb);
}
EXPORT_SYMBOL_GPL(skb_scrub_packet);

static struct sk_buff *skb_reorder_vlan_header(struct sk_buff *skb)
{
	int mac_len, meta_len;
	void *meta;

	if (skb_cow(skb, skb_headroom(skb)) < 0) {
		kfree_skb(skb);
		return NULL;
	}

	mac_len = skb->data - skb_mac_header(skb);
	if (likely(mac_len > VLAN_HLEN + ETH_TLEN)) {
		memmove(skb_mac_header(skb) + VLAN_HLEN, skb_mac_header(skb),
			mac_len - VLAN_HLEN - ETH_TLEN);
	}

	meta_len = skb_metadata_len(skb);
	if (meta_len) {
		meta = skb_metadata_end(skb) - meta_len;
		memmove(meta + VLAN_HLEN, meta, meta_len);
	}

	skb->mac_header += VLAN_HLEN;
	return skb;
}

struct sk_buff *skb_vlan_untag(struct sk_buff *skb)
{
	struct vlan_hdr *vhdr;
	u16 vlan_tci;

	if (unlikely(skb_vlan_tag_present(skb))) {
		/* vlan_tci is already set-up so leave this for another time */
		return skb;
	}

	skb = skb_share_check(skb, GFP_ATOMIC);
	if (unlikely(!skb))
		goto err_free;
	/* We may access the two bytes after vlan_hdr in vlan_set_encap_proto(). */
	if (unlikely(!pskb_may_pull(skb, VLAN_HLEN + sizeof(unsigned short))))
		goto err_free;

	vhdr = (struct vlan_hdr *)skb->data;
	vlan_tci = ntohs(vhdr->h_vlan_TCI);
	__vlan_hwaccel_put_tag(skb, skb->protocol, vlan_tci);

	skb_pull_rcsum(skb, VLAN_HLEN);
	vlan_set_encap_proto(skb, vhdr);

	skb = skb_reorder_vlan_header(skb);
	if (unlikely(!skb))
		goto err_free;

	skb_reset_network_header(skb);
	if (!skb_transport_header_was_set(skb))
		skb_reset_transport_header(skb);
	skb_reset_mac_len(skb);

	return skb;

err_free:
	kfree_skb(skb);
	return NULL;
}
EXPORT_SYMBOL(skb_vlan_untag);

int skb_ensure_writable(struct sk_buff *skb, unsigned int write_len)
{
	if (!pskb_may_pull(skb, write_len))
		return -ENOMEM;

	if (!skb_frags_readable(skb))
		return -EFAULT;

	if (!skb_cloned(skb) || skb_clone_writable(skb, write_len))
		return 0;

	return pskb_expand_head(skb, 0, 0, GFP_ATOMIC);
}
EXPORT_SYMBOL(skb_ensure_writable);

int skb_ensure_writable_head_tail(struct sk_buff *skb, struct net_device *dev)
{
	int needed_headroom = dev->needed_headroom;
	int needed_tailroom = dev->needed_tailroom;

	/* For tail taggers, we need to pad short frames ourselves, to ensure
	 * that the tail tag does not fail at its role of being at the end of
	 * the packet, once the conduit interface pads the frame. Account for
	 * that pad length here, and pad later.
	 */
	if (unlikely(needed_tailroom && skb->len < ETH_ZLEN))
		needed_tailroom += ETH_ZLEN - skb->len;
	/* skb_headroom() returns unsigned int... */
	needed_headroom = max_t(int, needed_headroom - skb_headroom(skb), 0);
	needed_tailroom = max_t(int, needed_tailroom - skb_tailroom(skb), 0);

	if (likely(!needed_headroom && !needed_tailroom && !skb_cloned(skb)))
		/* No reallocation needed, yay! */
		return 0;

	return pskb_expand_head(skb, needed_headroom, needed_tailroom,
				GFP_ATOMIC);
}
EXPORT_SYMBOL(skb_ensure_writable_head_tail);

/* remove VLAN header from packet and update csum accordingly.
 * expects a non skb_vlan_tag_present skb with a vlan tag payload
 */
int __skb_vlan_pop(struct sk_buff *skb, u16 *vlan_tci)
{
	int offset = skb->data - skb_mac_header(skb);
	int err;

	if (WARN_ONCE(offset,
		      "__skb_vlan_pop got skb with skb->data not at mac header (offset %d)\n",
		      offset)) {
		return -EINVAL;
	}

	err = skb_ensure_writable(skb, VLAN_ETH_HLEN);
	if (unlikely(err))
		return err;

	skb_postpull_rcsum(skb, skb->data + (2 * ETH_ALEN), VLAN_HLEN);

	vlan_remove_tag(skb, vlan_tci);

	skb->mac_header += VLAN_HLEN;

	if (skb_network_offset(skb) < ETH_HLEN)
		skb_set_network_header(skb, ETH_HLEN);

	skb_reset_mac_len(skb);

	return err;
}
EXPORT_SYMBOL(__skb_vlan_pop);

/* Pop a vlan tag either from hwaccel or from payload.
 * Expects skb->data at mac header.
 */
int skb_vlan_pop(struct sk_buff *skb)
{
	u16 vlan_tci;
	__be16 vlan_proto;
	int err;

	if (likely(skb_vlan_tag_present(skb))) {
		__vlan_hwaccel_clear_tag(skb);
	} else {
		if (unlikely(!eth_type_vlan(skb->protocol)))
			return 0;

		err = __skb_vlan_pop(skb, &vlan_tci);
		if (err)
			return err;
	}
	/* move next vlan tag to hw accel tag */
	if (likely(!eth_type_vlan(skb->protocol)))
		return 0;

	vlan_proto = skb->protocol;
	err = __skb_vlan_pop(skb, &vlan_tci);
	if (unlikely(err))
		return err;

	__vlan_hwaccel_put_tag(skb, vlan_proto, vlan_tci);
	return 0;
}
EXPORT_SYMBOL(skb_vlan_pop);

/* Push a vlan tag either into hwaccel or into payload (if hwaccel tag present).
 * Expects skb->data at mac header.
 */
int skb_vlan_push(struct sk_buff *skb, __be16 vlan_proto, u16 vlan_tci)
{
	if (skb_vlan_tag_present(skb)) {
		int offset = skb->data - skb_mac_header(skb);
		int err;

		if (WARN_ONCE(offset,
			      "skb_vlan_push got skb with skb->data not at mac header (offset %d)\n",
			      offset)) {
			return -EINVAL;
		}

		err = __vlan_insert_tag(skb, skb->vlan_proto,
					skb_vlan_tag_get(skb));
		if (err)
			return err;

		skb->protocol = skb->vlan_proto;
		skb->network_header -= VLAN_HLEN;

		skb_postpush_rcsum(skb, skb->data + (2 * ETH_ALEN), VLAN_HLEN);
	}
	__vlan_hwaccel_put_tag(skb, vlan_proto, vlan_tci);
	return 0;
}
EXPORT_SYMBOL(skb_vlan_push);

/**
 * skb_eth_pop() - Drop the Ethernet header at the head of a packet
 *
 * @skb: Socket buffer to modify
 *
 * Drop the Ethernet header of @skb.
 *
 * Expects that skb->data points to the mac header and that no VLAN tags are
 * present.
 *
 * Returns 0 on success, -errno otherwise.
 */
int skb_eth_pop(struct sk_buff *skb)
{
	if (!pskb_may_pull(skb, ETH_HLEN) || skb_vlan_tagged(skb) ||
	    skb_network_offset(skb) < ETH_HLEN)
		return -EPROTO;

	skb_pull_rcsum(skb, ETH_HLEN);
	skb_reset_mac_header(skb);
	skb_reset_mac_len(skb);

	return 0;
}
EXPORT_SYMBOL(skb_eth_pop);

/**
 * skb_eth_push() - Add a new Ethernet header at the head of a packet
 *
 * @skb: Socket buffer to modify
 * @dst: Destination MAC address of the new header
 * @src: Source MAC address of the new header
 *
 * Prepend @skb with a new Ethernet header.
 *
 * Expects that skb->data points to the mac header, which must be empty.
 *
 * Returns 0 on success, -errno otherwise.
 */
int skb_eth_push(struct sk_buff *skb, const unsigned char *dst,
		 const unsigned char *src)
{
	struct ethhdr *eth;
	int err;

	if (skb_network_offset(skb) || skb_vlan_tag_present(skb))
		return -EPROTO;

	err = skb_cow_head(skb, sizeof(*eth));
	if (err < 0)
		return err;

	skb_push(skb, sizeof(*eth));
	skb_reset_mac_header(skb);
	skb_reset_mac_len(skb);

	eth = eth_hdr(skb);
	ether_addr_copy(eth->h_dest, dst);
	ether_addr_copy(eth->h_source, src);
	eth->h_proto = skb->protocol;

	skb_postpush_rcsum(skb, eth, sizeof(*eth));

	return 0;
}
EXPORT_SYMBOL(skb_eth_push);

/* Update the ethertype of hdr and the skb csum value if required. */
static void skb_mod_eth_type(struct sk_buff *skb, struct ethhdr *hdr,
			     __be16 ethertype)
{
	if (skb->ip_summed == CHECKSUM_COMPLETE) {
		__be16 diff[] = { ~hdr->h_proto, ethertype };

		skb->csum = csum_partial((char *)diff, sizeof(diff), skb->csum);
	}

	hdr->h_proto = ethertype;
}

/**
 * skb_mpls_push() - push a new MPLS header after mac_len bytes from start of
 *                   the packet
 *
 * @skb: buffer
 * @mpls_lse: MPLS label stack entry to push
 * @mpls_proto: ethertype of the new MPLS header (expects 0x8847 or 0x8848)
 * @mac_len: length of the MAC header
 * @ethernet: flag to indicate if the resulting packet after skb_mpls_push is
 *            ethernet
 *
 * Expects skb->data at mac header.
 *
 * Returns 0 on success, -errno otherwise.
 */
int skb_mpls_push(struct sk_buff *skb, __be32 mpls_lse, __be16 mpls_proto,
		  int mac_len, bool ethernet)
{
	struct mpls_shim_hdr *lse;
	int err;

	if (unlikely(!eth_p_mpls(mpls_proto)))
		return -EINVAL;

	/* Networking stack does not allow simultaneous Tunnel and MPLS GSO. */
	if (skb->encapsulation)
		return -EINVAL;

	err = skb_cow_head(skb, MPLS_HLEN);
	if (unlikely(err))
		return err;

	if (!skb->inner_protocol) {
		skb_set_inner_network_header(skb, skb_network_offset(skb));
		skb_set_inner_protocol(skb, skb->protocol);
	}

	skb_push(skb, MPLS_HLEN);
	memmove(skb_mac_header(skb) - MPLS_HLEN, skb_mac_header(skb),
		mac_len);
	skb_reset_mac_header(skb);
	skb_set_network_header(skb, mac_len);
	skb_reset_mac_len(skb);

	lse = mpls_hdr(skb);
	lse->label_stack_entry = mpls_lse;
	skb_postpush_rcsum(skb, lse, MPLS_HLEN);

	if (ethernet && mac_len >= ETH_HLEN)
		skb_mod_eth_type(skb, eth_hdr(skb), mpls_proto);
	skb->protocol = mpls_proto;

	return 0;
}
EXPORT_SYMBOL_GPL(skb_mpls_push);

/**
 * skb_mpls_pop() - pop the outermost MPLS header
 *
 * @skb: buffer
 * @next_proto: ethertype of header after popped MPLS header
 * @mac_len: length of the MAC header
 * @ethernet: flag to indicate if the packet is ethernet
 *
 * Expects skb->data at mac header.
 *
 * Returns 0 on success, -errno otherwise.
 */
int skb_mpls_pop(struct sk_buff *skb, __be16 next_proto, int mac_len,
		 bool ethernet)
{
	int err;

	if (unlikely(!eth_p_mpls(skb->protocol)))
		return 0;

	err = skb_ensure_writable(skb, mac_len + MPLS_HLEN);
	if (unlikely(err))
		return err;

	skb_postpull_rcsum(skb, mpls_hdr(skb), MPLS_HLEN);
	memmove(skb_mac_header(skb) + MPLS_HLEN, skb_mac_header(skb),
		mac_len);

	__skb_pull(skb, MPLS_HLEN);
	skb_reset_mac_header(skb);
	skb_set_network_header(skb, mac_len);

	if (ethernet && mac_len >= ETH_HLEN) {
		struct ethhdr *hdr;

		/* use mpls_hdr() to get ethertype to account for VLANs. */
		hdr = (struct ethhdr *)((void *)mpls_hdr(skb) - ETH_HLEN);
		skb_mod_eth_type(skb, hdr, next_proto);
	}
	skb->protocol = next_proto;

	return 0;
}
EXPORT_SYMBOL_GPL(skb_mpls_pop);

/**
 * skb_mpls_update_lse() - modify outermost MPLS header and update csum
 *
 * @skb: buffer
 * @mpls_lse: new MPLS label stack entry to update to
 *
 * Expects skb->data at mac header.
 *
 * Returns 0 on success, -errno otherwise.
 */
int skb_mpls_update_lse(struct sk_buff *skb, __be32 mpls_lse)
{
	int err;

	if (unlikely(!eth_p_mpls(skb->protocol)))
		return -EINVAL;

	err = skb_ensure_writable(skb, skb->mac_len + MPLS_HLEN);
	if (unlikely(err))
		return err;

	if (skb->ip_summed == CHECKSUM_COMPLETE) {
		__be32 diff[] = { ~mpls_hdr(skb)->label_stack_entry, mpls_lse };

		skb->csum = csum_partial((char *)diff, sizeof(diff), skb->csum);
	}

	mpls_hdr(skb)->label_stack_entry = mpls_lse;

	return 0;
}
EXPORT_SYMBOL_GPL(skb_mpls_update_lse);

/**
 * skb_mpls_dec_ttl() - decrement the TTL of the outermost MPLS header
 *
 * @skb: buffer
 *
 * Expects skb->data at mac header.
 *
 * Returns 0 on success, -errno otherwise.
 */
int skb_mpls_dec_ttl(struct sk_buff *skb)
{
	u32 lse;
	u8 ttl;

	if (unlikely(!eth_p_mpls(skb->protocol)))
		return -EINVAL;

	if (!pskb_may_pull(skb, skb_network_offset(skb) + MPLS_HLEN))
		return -ENOMEM;

	lse = be32_to_cpu(mpls_hdr(skb)->label_stack_entry);
	ttl = (lse & MPLS_LS_TTL_MASK) >> MPLS_LS_TTL_SHIFT;
	if (!--ttl)
		return -EINVAL;

	lse &= ~MPLS_LS_TTL_MASK;
	lse |= ttl << MPLS_LS_TTL_SHIFT;

	return skb_mpls_update_lse(skb, cpu_to_be32(lse));
}
EXPORT_SYMBOL_GPL(skb_mpls_dec_ttl);

/**
 * alloc_skb_with_frags - allocate skb with page frags
 *
 * @header_len: size of linear part
 * @data_len: needed length in frags
 * @order: max page order desired.
 * @errcode: pointer to error code if any
 * @gfp_mask: allocation mask
 *
 * This can be used to allocate a paged skb, given a maximal order for frags.
 */
struct sk_buff *alloc_skb_with_frags(unsigned long header_len,
				     unsigned long data_len,
				     int order,
				     int *errcode,
				     gfp_t gfp_mask)
{
	unsigned long chunk;
	struct sk_buff *skb;
	struct page *page;
	int nr_frags = 0;

	*errcode = -EMSGSIZE;
	if (unlikely(data_len > MAX_SKB_FRAGS * (PAGE_SIZE << order)))
		return NULL;

	*errcode = -ENOBUFS;
	skb = alloc_skb(header_len, gfp_mask);
	if (!skb)
		return NULL;

	while (data_len) {
		if (nr_frags == MAX_SKB_FRAGS - 1)
			goto failure;
		while (order && PAGE_ALIGN(data_len) < (PAGE_SIZE << order))
			order--;

		if (order) {
			page = alloc_pages((gfp_mask & ~__GFP_DIRECT_RECLAIM) |
					   __GFP_COMP |
					   __GFP_NOWARN,
					   order);
			if (!page) {
				order--;
				continue;
			}
		} else {
			page = alloc_page(gfp_mask);
			if (!page)
				goto failure;
		}
		chunk = min_t(unsigned long, data_len,
			      PAGE_SIZE << order);
		skb_fill_page_desc(skb, nr_frags, page, 0, chunk);
		nr_frags++;
		skb->truesize += (PAGE_SIZE << order);
		data_len -= chunk;
	}
	return skb;

failure:
	kfree_skb(skb);
	return NULL;
}
EXPORT_SYMBOL(alloc_skb_with_frags);

/* carve out the first off bytes from skb when off < headlen */
static int pskb_carve_inside_header(struct sk_buff *skb, const u32 off,
				    const int headlen, gfp_t gfp_mask)
{
	int i;
	unsigned int size = skb_end_offset(skb);
	int new_hlen = headlen - off;
	u8 *data;

	if (skb_pfmemalloc(skb))
		gfp_mask |= __GFP_MEMALLOC;

	data = kmalloc_reserve(&size, gfp_mask, NUMA_NO_NODE, NULL);
	if (!data)
		return -ENOMEM;
	size = SKB_WITH_OVERHEAD(size);

	/* Copy real data, and all frags */
	skb_copy_from_linear_data_offset(skb, off, data, new_hlen);
	skb->len -= off;

	memcpy((struct skb_shared_info *)(data + size),
	       skb_shinfo(skb),
	       offsetof(struct skb_shared_info,
			frags[skb_shinfo(skb)->nr_frags]));
	if (skb_cloned(skb)) {
		/* drop the old head gracefully */
		if (skb_orphan_frags(skb, gfp_mask)) {
			skb_kfree_head(data, size);
			return -ENOMEM;
		}
		for (i = 0; i < skb_shinfo(skb)->nr_frags; i++)
			skb_frag_ref(skb, i);
		if (skb_has_frag_list(skb))
			skb_clone_fraglist(skb);
		skb_release_data(skb, SKB_CONSUMED);
	} else {
		/* we can reuse existing recount- all we did was
		 * relocate values
		 */
		skb_free_head(skb);
	}

	skb->head = data;
	skb->data = data;
	skb->head_frag = 0;
	skb_set_end_offset(skb, size);
	skb_set_tail_pointer(skb, skb_headlen(skb));
	skb_headers_offset_update(skb, 0);
	skb->cloned = 0;
	skb->hdr_len = 0;
	skb->nohdr = 0;
	atomic_set(&skb_shinfo(skb)->dataref, 1);

	return 0;
}

static int pskb_carve(struct sk_buff *skb, const u32 off, gfp_t gfp);

/* carve out the first eat bytes from skb's frag_list. May recurse into
 * pskb_carve()
 */
static int pskb_carve_frag_list(struct sk_buff *skb,
				struct skb_shared_info *shinfo, int eat,
				gfp_t gfp_mask)
{
	struct sk_buff *list = shinfo->frag_list;
	struct sk_buff *clone = NULL;
	struct sk_buff *insp = NULL;

	do {
		if (!list) {
			pr_err("Not enough bytes to eat. Want %d\n", eat);
			return -EFAULT;
		}
		if (list->len <= eat) {
			/* Eaten as whole. */
			eat -= list->len;
			list = list->next;
			insp = list;
		} else {
			/* Eaten partially. */
			if (skb_shared(list)) {
				clone = skb_clone(list, gfp_mask);
				if (!clone)
					return -ENOMEM;
				insp = list->next;
				list = clone;
			} else {
				/* This may be pulled without problems. */
				insp = list;
			}
			if (pskb_carve(list, eat, gfp_mask) < 0) {
				kfree_skb(clone);
				return -ENOMEM;
			}
			break;
		}
	} while (eat);

	/* Free pulled out fragments. */
	while ((list = shinfo->frag_list) != insp) {
		shinfo->frag_list = list->next;
		consume_skb(list);
	}
	/* And insert new clone at head. */
	if (clone) {
		clone->next = list;
		shinfo->frag_list = clone;
	}
	return 0;
}

/* carve off first len bytes from skb. Split line (off) is in the
 * non-linear part of skb
 */
static int pskb_carve_inside_nonlinear(struct sk_buff *skb, const u32 off,
				       int pos, gfp_t gfp_mask)
{
	int i, k = 0;
	unsigned int size = skb_end_offset(skb);
	u8 *data;
	const int nfrags = skb_shinfo(skb)->nr_frags;
	struct skb_shared_info *shinfo;

	if (skb_pfmemalloc(skb))
		gfp_mask |= __GFP_MEMALLOC;

	data = kmalloc_reserve(&size, gfp_mask, NUMA_NO_NODE, NULL);
	if (!data)
		return -ENOMEM;
	size = SKB_WITH_OVERHEAD(size);

	memcpy((struct skb_shared_info *)(data + size),
	       skb_shinfo(skb), offsetof(struct skb_shared_info, frags[0]));
	if (skb_orphan_frags(skb, gfp_mask)) {
		skb_kfree_head(data, size);
		return -ENOMEM;
	}
	shinfo = (struct skb_shared_info *)(data + size);
	for (i = 0; i < nfrags; i++) {
		int fsize = skb_frag_size(&skb_shinfo(skb)->frags[i]);

		if (pos + fsize > off) {
			shinfo->frags[k] = skb_shinfo(skb)->frags[i];

			if (pos < off) {
				/* Split frag.
				 * We have two variants in this case:
				 * 1. Move all the frag to the second
				 *    part, if it is possible. F.e.
				 *    this approach is mandatory for TUX,
				 *    where splitting is expensive.
				 * 2. Split is accurately. We make this.
				 */
				skb_frag_off_add(&shinfo->frags[0], off - pos);
				skb_frag_size_sub(&shinfo->frags[0], off - pos);
			}
			skb_frag_ref(skb, i);
			k++;
		}
		pos += fsize;
	}
	shinfo->nr_frags = k;
	if (skb_has_frag_list(skb))
		skb_clone_fraglist(skb);

	/* split line is in frag list */
	if (k == 0 && pskb_carve_frag_list(skb, shinfo, off - pos, gfp_mask)) {
		/* skb_frag_unref() is not needed here as shinfo->nr_frags = 0. */
		if (skb_has_frag_list(skb))
			kfree_skb_list(skb_shinfo(skb)->frag_list);
		skb_kfree_head(data, size);
		return -ENOMEM;
	}
	skb_release_data(skb, SKB_CONSUMED);

	skb->head = data;
	skb->head_frag = 0;
	skb->data = data;
	skb_set_end_offset(skb, size);
	skb_reset_tail_pointer(skb);
	skb_headers_offset_update(skb, 0);
	skb->cloned   = 0;
	skb->hdr_len  = 0;
	skb->nohdr    = 0;
	skb->len -= off;
	skb->data_len = skb->len;
	atomic_set(&skb_shinfo(skb)->dataref, 1);
	return 0;
}

/* remove len bytes from the beginning of the skb */
static int pskb_carve(struct sk_buff *skb, const u32 len, gfp_t gfp)
{
	int headlen = skb_headlen(skb);

	if (len < headlen)
		return pskb_carve_inside_header(skb, len, headlen, gfp);
	else
		return pskb_carve_inside_nonlinear(skb, len, headlen, gfp);
}

/* Extract to_copy bytes starting at off from skb, and return this in
 * a new skb
 */
struct sk_buff *pskb_extract(struct sk_buff *skb, int off,
			     int to_copy, gfp_t gfp)
{
	struct sk_buff  *clone = skb_clone(skb, gfp);

	if (!clone)
		return NULL;

	if (pskb_carve(clone, off, gfp) < 0 ||
	    pskb_trim(clone, to_copy)) {
		kfree_skb(clone);
		return NULL;
	}
	return clone;
}
EXPORT_SYMBOL(pskb_extract);

/**
 * skb_condense - try to get rid of fragments/frag_list if possible
 * @skb: buffer
 *
 * Can be used to save memory before skb is added to a busy queue.
 * If packet has bytes in frags and enough tail room in skb->head,
 * pull all of them, so that we can free the frags right now and adjust
 * truesize.
 * Notes:
 *	We do not reallocate skb->head thus can not fail.
 *	Caller must re-evaluate skb->truesize if needed.
 */
void skb_condense(struct sk_buff *skb)
{
	if (skb->data_len) {
		if (skb->data_len > skb->end - skb->tail ||
		    skb_cloned(skb) || !skb_frags_readable(skb))
			return;

		/* Nice, we can free page frag(s) right now */
		__pskb_pull_tail(skb, skb->data_len);
	}
	/* At this point, skb->truesize might be over estimated,
	 * because skb had a fragment, and fragments do not tell
	 * their truesize.
	 * When we pulled its content into skb->head, fragment
	 * was freed, but __pskb_pull_tail() could not possibly
	 * adjust skb->truesize, not knowing the frag truesize.
	 */
	skb->truesize = SKB_TRUESIZE(skb_end_offset(skb));
}
EXPORT_SYMBOL(skb_condense);

#ifdef CONFIG_SKB_EXTENSIONS
static void *skb_ext_get_ptr(struct skb_ext *ext, enum skb_ext_id id)
{
	return (void *)ext + (ext->offset[id] * SKB_EXT_ALIGN_VALUE);
}

/**
 * __skb_ext_alloc - allocate a new skb extensions storage
 *
 * @flags: See kmalloc().
 *
 * Returns the newly allocated pointer. The pointer can later attached to a
 * skb via __skb_ext_set().
 * Note: caller must handle the skb_ext as an opaque data.
 */
struct skb_ext *__skb_ext_alloc(gfp_t flags)
{
	struct skb_ext *new = kmem_cache_alloc(skbuff_ext_cache, flags);

	if (new) {
		memset(new->offset, 0, sizeof(new->offset));
		refcount_set(&new->refcnt, 1);
	}

	return new;
}

static struct skb_ext *skb_ext_maybe_cow(struct skb_ext *old,
					 unsigned int old_active)
{
	struct skb_ext *new;

	if (refcount_read(&old->refcnt) == 1)
		return old;

	new = kmem_cache_alloc(skbuff_ext_cache, GFP_ATOMIC);
	if (!new)
		return NULL;

	memcpy(new, old, old->chunks * SKB_EXT_ALIGN_VALUE);
	refcount_set(&new->refcnt, 1);

#ifdef CONFIG_XFRM
	if (old_active & (1 << SKB_EXT_SEC_PATH)) {
		struct sec_path *sp = skb_ext_get_ptr(old, SKB_EXT_SEC_PATH);
		unsigned int i;

		for (i = 0; i < sp->len; i++)
			xfrm_state_hold(sp->xvec[i]);
	}
#endif
#ifdef CONFIG_MCTP_FLOWS
	if (old_active & (1 << SKB_EXT_MCTP)) {
		struct mctp_flow *flow = skb_ext_get_ptr(old, SKB_EXT_MCTP);

		if (flow->key)
			refcount_inc(&flow->key->refs);
	}
#endif
	__skb_ext_put(old);
	return new;
}

/**
 * __skb_ext_set - attach the specified extension storage to this skb
 * @skb: buffer
 * @id: extension id
 * @ext: extension storage previously allocated via __skb_ext_alloc()
 *
 * Existing extensions, if any, are cleared.
 *
 * Returns the pointer to the extension.
 */
void *__skb_ext_set(struct sk_buff *skb, enum skb_ext_id id,
		    struct skb_ext *ext)
{
	unsigned int newlen, newoff = SKB_EXT_CHUNKSIZEOF(*ext);

	skb_ext_put(skb);
	newlen = newoff + skb_ext_type_len[id];
	ext->chunks = newlen;
	ext->offset[id] = newoff;
	skb->extensions = ext;
	skb->active_extensions = 1 << id;
	return skb_ext_get_ptr(ext, id);
}

/**
 * skb_ext_add - allocate space for given extension, COW if needed
 * @skb: buffer
 * @id: extension to allocate space for
 *
 * Allocates enough space for the given extension.
 * If the extension is already present, a pointer to that extension
 * is returned.
 *
 * If the skb was cloned, COW applies and the returned memory can be
 * modified without changing the extension space of clones buffers.
 *
 * Returns pointer to the extension or NULL on allocation failure.
 */
void *skb_ext_add(struct sk_buff *skb, enum skb_ext_id id)
{
	struct skb_ext *new, *old = NULL;
	unsigned int newlen, newoff;

	if (skb->active_extensions) {
		old = skb->extensions;

		new = skb_ext_maybe_cow(old, skb->active_extensions);
		if (!new)
			return NULL;

		if (__skb_ext_exist(new, id))
			goto set_active;

		newoff = new->chunks;
	} else {
		newoff = SKB_EXT_CHUNKSIZEOF(*new);

		new = __skb_ext_alloc(GFP_ATOMIC);
		if (!new)
			return NULL;
	}

	newlen = newoff + skb_ext_type_len[id];
	new->chunks = newlen;
	new->offset[id] = newoff;
set_active:
	skb->slow_gro = 1;
	skb->extensions = new;
	skb->active_extensions |= 1 << id;
	return skb_ext_get_ptr(new, id);
}
EXPORT_SYMBOL(skb_ext_add);

#ifdef CONFIG_XFRM
static void skb_ext_put_sp(struct sec_path *sp)
{
	unsigned int i;

	for (i = 0; i < sp->len; i++)
		xfrm_state_put(sp->xvec[i]);
}
#endif

#ifdef CONFIG_MCTP_FLOWS
static void skb_ext_put_mctp(struct mctp_flow *flow)
{
	if (flow->key)
		mctp_key_unref(flow->key);
}
#endif

void __skb_ext_del(struct sk_buff *skb, enum skb_ext_id id)
{
	struct skb_ext *ext = skb->extensions;

	skb->active_extensions &= ~(1 << id);
	if (skb->active_extensions == 0) {
		skb->extensions = NULL;
		__skb_ext_put(ext);
#ifdef CONFIG_XFRM
	} else if (id == SKB_EXT_SEC_PATH &&
		   refcount_read(&ext->refcnt) == 1) {
		struct sec_path *sp = skb_ext_get_ptr(ext, SKB_EXT_SEC_PATH);

		skb_ext_put_sp(sp);
		sp->len = 0;
#endif
	}
}
EXPORT_SYMBOL(__skb_ext_del);

void __skb_ext_put(struct skb_ext *ext)
{
	/* If this is last clone, nothing can increment
	 * it after check passes.  Avoids one atomic op.
	 */
	if (refcount_read(&ext->refcnt) == 1)
		goto free_now;

	if (!refcount_dec_and_test(&ext->refcnt))
		return;
free_now:
#ifdef CONFIG_XFRM
	if (__skb_ext_exist(ext, SKB_EXT_SEC_PATH))
		skb_ext_put_sp(skb_ext_get_ptr(ext, SKB_EXT_SEC_PATH));
#endif
#ifdef CONFIG_MCTP_FLOWS
	if (__skb_ext_exist(ext, SKB_EXT_MCTP))
		skb_ext_put_mctp(skb_ext_get_ptr(ext, SKB_EXT_MCTP));
#endif

	kmem_cache_free(skbuff_ext_cache, ext);
}
EXPORT_SYMBOL(__skb_ext_put);
#endif /* CONFIG_SKB_EXTENSIONS */

static void kfree_skb_napi_cache(struct sk_buff *skb)
{
	/* if SKB is a clone, don't handle this case */
	if (skb->fclone != SKB_FCLONE_UNAVAILABLE) {
		__kfree_skb(skb);
		return;
	}

	local_bh_disable();
	__napi_kfree_skb(skb, SKB_CONSUMED);
	local_bh_enable();
}

/**
 * skb_attempt_defer_free - queue skb for remote freeing
 * @skb: buffer
 *
 * Put @skb in a per-cpu list, using the cpu which
 * allocated the skb/pages to reduce false sharing
 * and memory zone spinlock contention.
 */
void skb_attempt_defer_free(struct sk_buff *skb)
{
	int cpu = skb->alloc_cpu;
	struct softnet_data *sd;
	unsigned int defer_max;
	bool kick;

	if (cpu == raw_smp_processor_id() ||
	    WARN_ON_ONCE(cpu >= nr_cpu_ids) ||
	    !cpu_online(cpu)) {
nodefer:	kfree_skb_napi_cache(skb);
		return;
	}

	DEBUG_NET_WARN_ON_ONCE(skb_dst(skb));
	DEBUG_NET_WARN_ON_ONCE(skb->destructor);

	sd = &per_cpu(softnet_data, cpu);
	defer_max = READ_ONCE(net_hotdata.sysctl_skb_defer_max);
	if (READ_ONCE(sd->defer_count) >= defer_max)
		goto nodefer;

	spin_lock_bh(&sd->defer_lock);
	/* Send an IPI every time queue reaches half capacity. */
	kick = sd->defer_count == (defer_max >> 1);
	/* Paired with the READ_ONCE() few lines above */
	WRITE_ONCE(sd->defer_count, sd->defer_count + 1);

	skb->next = sd->defer_list;
	/* Paired with READ_ONCE() in skb_defer_free_flush() */
	WRITE_ONCE(sd->defer_list, skb);
	spin_unlock_bh(&sd->defer_lock);

	/* Make sure to trigger NET_RX_SOFTIRQ on the remote CPU
	 * if we are unlucky enough (this seems very unlikely).
	 */
<<<<<<< HEAD
	if (unlikely(kick) && !cmpxchg(&sd->defer_ipi_scheduled, 0, 1))
		smp_call_function_single_async(cpu, &sd->defer_csd);
=======
	if (unlikely(kick))
		kick_defer_list_purge(sd, cpu);
>>>>>>> 2d5404ca
}

static void skb_splice_csum_page(struct sk_buff *skb, struct page *page,
				 size_t offset, size_t len)
{
	const char *kaddr;
	__wsum csum;

	kaddr = kmap_local_page(page);
	csum = csum_partial(kaddr + offset, len, 0);
	kunmap_local(kaddr);
	skb->csum = csum_block_add(skb->csum, csum, skb->len);
}

/**
 * skb_splice_from_iter - Splice (or copy) pages to skbuff
 * @skb: The buffer to add pages to
 * @iter: Iterator representing the pages to be added
 * @maxsize: Maximum amount of pages to be added
 * @gfp: Allocation flags
 *
 * This is a common helper function for supporting MSG_SPLICE_PAGES.  It
 * extracts pages from an iterator and adds them to the socket buffer if
 * possible, copying them to fragments if not possible (such as if they're slab
 * pages).
 *
 * Returns the amount of data spliced/copied or -EMSGSIZE if there's
 * insufficient space in the buffer to transfer anything.
 */
ssize_t skb_splice_from_iter(struct sk_buff *skb, struct iov_iter *iter,
			     ssize_t maxsize, gfp_t gfp)
{
<<<<<<< HEAD
	size_t frag_limit = READ_ONCE(sysctl_max_skb_frags);
=======
	size_t frag_limit = READ_ONCE(net_hotdata.sysctl_max_skb_frags);
>>>>>>> 2d5404ca
	struct page *pages[8], **ppages = pages;
	ssize_t spliced = 0, ret = 0;
	unsigned int i;

	while (iter->count > 0) {
		ssize_t space, nr, len;
		size_t off;

		ret = -EMSGSIZE;
		space = frag_limit - skb_shinfo(skb)->nr_frags;
		if (space < 0)
			break;

		/* We might be able to coalesce without increasing nr_frags */
		nr = clamp_t(size_t, space, 1, ARRAY_SIZE(pages));

		len = iov_iter_extract_pages(iter, &ppages, maxsize, nr, 0, &off);
		if (len <= 0) {
			ret = len ?: -EIO;
			break;
		}

		i = 0;
		do {
			struct page *page = pages[i++];
			size_t part = min_t(size_t, PAGE_SIZE - off, len);

			ret = -EIO;
			if (WARN_ON_ONCE(!sendpage_ok(page)))
				goto out;

			ret = skb_append_pagefrags(skb, page, off, part,
						   frag_limit);
			if (ret < 0) {
				iov_iter_revert(iter, len);
				goto out;
			}

			if (skb->ip_summed == CHECKSUM_NONE)
				skb_splice_csum_page(skb, page, off, part);

			off = 0;
			spliced += part;
			maxsize -= part;
			len -= part;
		} while (len > 0);

		if (maxsize <= 0)
			break;
	}

out:
	skb_len_add(skb, spliced);
	return spliced ?: ret;
}
<<<<<<< HEAD
EXPORT_SYMBOL(skb_splice_from_iter);
=======
EXPORT_SYMBOL(skb_splice_from_iter);

static __always_inline
size_t memcpy_from_iter_csum(void *iter_from, size_t progress,
			     size_t len, void *to, void *priv2)
{
	__wsum *csum = priv2;
	__wsum next = csum_partial_copy_nocheck(iter_from, to + progress, len);

	*csum = csum_block_add(*csum, next, progress);
	return 0;
}

static __always_inline
size_t copy_from_user_iter_csum(void __user *iter_from, size_t progress,
				size_t len, void *to, void *priv2)
{
	__wsum next, *csum = priv2;

	next = csum_and_copy_from_user(iter_from, to + progress, len);
	*csum = csum_block_add(*csum, next, progress);
	return next ? 0 : len;
}

bool csum_and_copy_from_iter_full(void *addr, size_t bytes,
				  __wsum *csum, struct iov_iter *i)
{
	size_t copied;

	if (WARN_ON_ONCE(!i->data_source))
		return false;
	copied = iterate_and_advance2(i, bytes, addr, csum,
				      copy_from_user_iter_csum,
				      memcpy_from_iter_csum);
	if (likely(copied == bytes))
		return true;
	iov_iter_revert(i, copied);
	return false;
}
EXPORT_SYMBOL(csum_and_copy_from_iter_full);
>>>>>>> 2d5404ca
<|MERGE_RESOLUTION|>--- conflicted
+++ resolved
@@ -70,10 +70,7 @@
 #include <net/sock.h>
 #include <net/checksum.h>
 #include <net/gso.h>
-<<<<<<< HEAD
-=======
 #include <net/hotdata.h>
->>>>>>> 2d5404ca
 #include <net/ip6_checksum.h>
 #include <net/xfrm.h>
 #include <net/mpls.h>
@@ -598,10 +595,6 @@
 		obj = kmem_cache_alloc_node(net_hotdata.skb_small_head_cache, flags, node);
 		goto out;
 	}
-<<<<<<< HEAD
-#endif
-=======
->>>>>>> 2d5404ca
 
 	obj_size = kmalloc_size_roundup(obj_size);
 	/* The following cast might truncate high-order bits of obj_size, this
@@ -928,15 +921,6 @@
 		skb_get(list);
 }
 
-<<<<<<< HEAD
-#if IS_ENABLED(CONFIG_PAGE_POOL)
-bool napi_pp_put_page(struct page *page, bool napi_safe)
-{
-	bool allow_direct = false;
-	struct page_pool *pp;
-
-	page = compound_head(page);
-=======
 static bool is_pp_netmem(netmem_ref netmem)
 {
 	return (netmem_get_pp_magic(netmem) & ~0x3UL) == PP_SIGNATURE;
@@ -1038,7 +1022,6 @@
 bool napi_pp_put_page(netmem_ref netmem)
 {
 	netmem = netmem_compound_head(netmem);
->>>>>>> 2d5404ca
 
 	/* page->pp_magic is OR'ed with PP_SIGNATURE after the allocation
 	 * in order to preserve any existing bits, such as bit 0 for the
@@ -1047,50 +1030,16 @@
 	 * and page_is_pfmemalloc() is checked in __page_pool_put_page()
 	 * to avoid recycling the pfmemalloc page.
 	 */
-<<<<<<< HEAD
-	if (unlikely((page->pp_magic & ~0x3UL) != PP_SIGNATURE))
-		return false;
-
-	pp = page->pp;
-
-	/* Allow direct recycle if we have reasons to believe that we are
-	 * in the same context as the consumer would run, so there's
-	 * no possible race.
-	 * __page_pool_put_page() makes sure we're not in hardirq context
-	 * and interrupts are enabled prior to accessing the cache.
-	 */
-	if (napi_safe || in_softirq()) {
-		const struct napi_struct *napi = READ_ONCE(pp->p.napi);
-
-		allow_direct = napi &&
-			READ_ONCE(napi->list_owner) == smp_processor_id();
-	}
-
-	/* Driver set this to memory recycling info. Reset it on recycle.
-	 * This will *not* work for NIC using a split-page memory model.
-	 * The page will be returned to the pool here regardless of the
-	 * 'flipped' fragment being in use or not.
-	 */
-	page_pool_put_full_page(pp, page, allow_direct);
-=======
 	if (unlikely(!is_pp_netmem(netmem)))
 		return false;
 
 	page_pool_put_full_netmem(netmem_get_pp(netmem), netmem, false);
->>>>>>> 2d5404ca
 
 	return true;
 }
 EXPORT_SYMBOL(napi_pp_put_page);
 #endif
 
-<<<<<<< HEAD
-static bool skb_pp_recycle(struct sk_buff *skb, void *data, bool napi_safe)
-{
-	if (!IS_ENABLED(CONFIG_PAGE_POOL) || !skb->pp_recycle)
-		return false;
-	return napi_pp_put_page(virt_to_page(data), napi_safe);
-=======
 static bool skb_pp_recycle(struct sk_buff *skb, void *data)
 {
 	if (!IS_ENABLED(CONFIG_PAGE_POOL) || !skb->pp_recycle)
@@ -1127,7 +1076,6 @@
 			page_ref_inc(netmem_to_page(head_netmem));
 	}
 	return 0;
->>>>>>> 2d5404ca
 }
 
 static void skb_kfree_head(void *head, unsigned int end_offset)
@@ -2199,12 +2147,9 @@
 	struct sk_buff *n;
 	unsigned int size;
 	int headerlen;
-<<<<<<< HEAD
-=======
 
 	if (!skb_frags_readable(skb))
 		return NULL;
->>>>>>> 2d5404ca
 
 	if (WARN_ON_ONCE(skb_shinfo(skb)->gso_type & SKB_GSO_FRAGLIST))
 		return NULL;
@@ -2543,20 +2488,13 @@
 	int head_copy_len, head_copy_off;
 	struct sk_buff *n;
 	int oldheadroom;
-<<<<<<< HEAD
+
+	if (!skb_frags_readable(skb))
+		return NULL;
 
 	if (WARN_ON_ONCE(skb_shinfo(skb)->gso_type & SKB_GSO_FRAGLIST))
 		return NULL;
 
-=======
-
-	if (!skb_frags_readable(skb))
-		return NULL;
-
-	if (WARN_ON_ONCE(skb_shinfo(skb)->gso_type & SKB_GSO_FRAGLIST))
-		return NULL;
-
->>>>>>> 2d5404ca
 	oldheadroom = skb_headroom(skb);
 	n = __alloc_skb(newheadroom + skb->len + newtailroom,
 			gfp_mask, skb_alloc_rx_flag(skb),
@@ -6079,21 +6017,10 @@
 		return false;
 
 	/* In general, avoid mixing page_pool and non-page_pool allocated
-<<<<<<< HEAD
-	 * pages within the same SKB. Additionally avoid dealing with clones
-	 * with page_pool pages, in case the SKB is using page_pool fragment
-	 * references (page_pool_alloc_frag()). Since we only take full page
-	 * references for cloned SKBs at the moment that would result in
-	 * inconsistent reference counts.
-	 * In theory we could take full references if @from is cloned and
-	 * !@to->pp_recycle but its tricky (due to potential race with
-	 * the clone disappearing) and rare, so not worth dealing with.
-=======
 	 * pages within the same SKB. In theory we could take full
 	 * references if @from is cloned and !@to->pp_recycle but its
 	 * tricky (due to potential race with the clone disappearing) and
 	 * rare, so not worth dealing with.
->>>>>>> 2d5404ca
 	 */
 	if (to->pp_recycle != from->pp_recycle)
 		return false;
@@ -7233,13 +7160,8 @@
 	/* Make sure to trigger NET_RX_SOFTIRQ on the remote CPU
 	 * if we are unlucky enough (this seems very unlikely).
 	 */
-<<<<<<< HEAD
-	if (unlikely(kick) && !cmpxchg(&sd->defer_ipi_scheduled, 0, 1))
-		smp_call_function_single_async(cpu, &sd->defer_csd);
-=======
 	if (unlikely(kick))
 		kick_defer_list_purge(sd, cpu);
->>>>>>> 2d5404ca
 }
 
 static void skb_splice_csum_page(struct sk_buff *skb, struct page *page,
@@ -7272,11 +7194,7 @@
 ssize_t skb_splice_from_iter(struct sk_buff *skb, struct iov_iter *iter,
 			     ssize_t maxsize, gfp_t gfp)
 {
-<<<<<<< HEAD
-	size_t frag_limit = READ_ONCE(sysctl_max_skb_frags);
-=======
 	size_t frag_limit = READ_ONCE(net_hotdata.sysctl_max_skb_frags);
->>>>>>> 2d5404ca
 	struct page *pages[8], **ppages = pages;
 	ssize_t spliced = 0, ret = 0;
 	unsigned int i;
@@ -7332,9 +7250,6 @@
 	skb_len_add(skb, spliced);
 	return spliced ?: ret;
 }
-<<<<<<< HEAD
-EXPORT_SYMBOL(skb_splice_from_iter);
-=======
 EXPORT_SYMBOL(skb_splice_from_iter);
 
 static __always_inline
@@ -7374,5 +7289,4 @@
 	iov_iter_revert(i, copied);
 	return false;
 }
-EXPORT_SYMBOL(csum_and_copy_from_iter_full);
->>>>>>> 2d5404ca
+EXPORT_SYMBOL(csum_and_copy_from_iter_full);