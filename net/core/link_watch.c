// SPDX-License-Identifier: GPL-2.0-or-later
/*
 * Linux network device link state notification
 *
 * Author:
 *     Stefan Rompf <sux@loplof.de>
 */

#include <linux/module.h>
#include <linux/netdevice.h>
#include <linux/if.h>
#include <net/sock.h>
#include <net/pkt_sched.h>
#include <linux/rtnetlink.h>
#include <linux/jiffies.h>
#include <linux/spinlock.h>
#include <linux/workqueue.h>
#include <linux/bitops.h>
#include <linux/types.h>

#include "dev.h"

enum lw_bits {
	LW_URGENT = 0,
};

static unsigned long linkwatch_flags;
static unsigned long linkwatch_nextevent;

static void linkwatch_event(struct work_struct *dummy);
static DECLARE_DELAYED_WORK(linkwatch_work, linkwatch_event);

static LIST_HEAD(lweventlist);
static DEFINE_SPINLOCK(lweventlist_lock);

static unsigned char default_operstate(const struct net_device *dev)
{
	if (netif_testing(dev))
		return IF_OPER_TESTING;

	/* Some uppers (DSA) have additional sources for being down, so
	 * first check whether lower is indeed the source of its down state.
	 */
	if (!netif_carrier_ok(dev)) {
		int iflink = dev_get_iflink(dev);
		struct net_device *peer;

		if (iflink == dev->ifindex)
			return IF_OPER_DOWN;

		peer = __dev_get_by_index(dev_net(dev), iflink);
		if (!peer)
			return IF_OPER_DOWN;

		return netif_carrier_ok(peer) ? IF_OPER_DOWN :
						IF_OPER_LOWERLAYERDOWN;
	}

	if (netif_dormant(dev))
		return IF_OPER_DORMANT;

	return IF_OPER_UP;
}


static void rfc2863_policy(struct net_device *dev)
{
	unsigned char operstate = default_operstate(dev);

	if (operstate == dev->operstate)
		return;

	write_lock(&dev_base_lock);

	switch(dev->link_mode) {
	case IF_LINK_MODE_TESTING:
		if (operstate == IF_OPER_UP)
			operstate = IF_OPER_TESTING;
		break;

	case IF_LINK_MODE_DORMANT:
		if (operstate == IF_OPER_UP)
			operstate = IF_OPER_DORMANT;
		break;
	case IF_LINK_MODE_DEFAULT:
	default:
		break;
	}

	dev->operstate = operstate;

	write_unlock(&dev_base_lock);
}


void linkwatch_init_dev(struct net_device *dev)
{
	/* Handle pre-registration link state changes */
	if (!netif_carrier_ok(dev) || netif_dormant(dev) ||
	    netif_testing(dev))
		rfc2863_policy(dev);
}


static bool linkwatch_urgent_event(struct net_device *dev)
{
	if (!netif_running(dev))
		return false;

	if (dev->ifindex != dev_get_iflink(dev))
		return true;

	if (netif_is_lag_port(dev) || netif_is_lag_master(dev))
		return true;

	return netif_carrier_ok(dev) &&	qdisc_tx_changing(dev);
}


static void linkwatch_add_event(struct net_device *dev)
{
	unsigned long flags;

	spin_lock_irqsave(&lweventlist_lock, flags);
	if (list_empty(&dev->link_watch_list)) {
		list_add_tail(&dev->link_watch_list, &lweventlist);
<<<<<<< HEAD
		dev_hold_track(dev, &dev->linkwatch_dev_tracker, GFP_ATOMIC);
=======
		netdev_hold(dev, &dev->linkwatch_dev_tracker, GFP_ATOMIC);
>>>>>>> eb3cdb58
	}
	spin_unlock_irqrestore(&lweventlist_lock, flags);
}


static void linkwatch_schedule_work(int urgent)
{
	unsigned long delay = linkwatch_nextevent - jiffies;

	if (test_bit(LW_URGENT, &linkwatch_flags))
		return;

	/* Minimise down-time: drop delay for up event. */
	if (urgent) {
		if (test_and_set_bit(LW_URGENT, &linkwatch_flags))
			return;
		delay = 0;
	}

	/* If we wrap around we'll delay it by at most HZ. */
	if (delay > HZ)
		delay = 0;

	/*
	 * If urgent, schedule immediate execution; otherwise, don't
	 * override the existing timer.
	 */
	if (test_bit(LW_URGENT, &linkwatch_flags))
		mod_delayed_work(system_wq, &linkwatch_work, 0);
	else
		schedule_delayed_work(&linkwatch_work, delay);
}


static void linkwatch_do_dev(struct net_device *dev)
{
	/*
	 * Make sure the above read is complete since it can be
	 * rewritten as soon as we clear the bit below.
	 */
	smp_mb__before_atomic();

	/* We are about to handle this device,
	 * so new events can be accepted
	 */
	clear_bit(__LINK_STATE_LINKWATCH_PENDING, &dev->state);

	rfc2863_policy(dev);
	if (dev->flags & IFF_UP) {
		if (netif_carrier_ok(dev))
			dev_activate(dev);
		else
			dev_deactivate(dev);

		netdev_state_change(dev);
	}
<<<<<<< HEAD
	/* Note: our callers are responsible for
	 * calling netdev_tracker_free().
	 */
	dev_put(dev);
=======
	/* Note: our callers are responsible for calling netdev_tracker_free().
	 * This is the reason we use __dev_put() instead of dev_put().
	 */
	__dev_put(dev);
>>>>>>> eb3cdb58
}

static void __linkwatch_run_queue(int urgent_only)
{
#define MAX_DO_DEV_PER_LOOP	100

	int do_dev = MAX_DO_DEV_PER_LOOP;
	struct net_device *dev;
	LIST_HEAD(wrk);

	/* Give urgent case more budget */
	if (urgent_only)
		do_dev += MAX_DO_DEV_PER_LOOP;

	/*
	 * Limit the number of linkwatch events to one
	 * per second so that a runaway driver does not
	 * cause a storm of messages on the netlink
	 * socket.  This limit does not apply to up events
	 * while the device qdisc is down.
	 */
	if (!urgent_only)
		linkwatch_nextevent = jiffies + HZ;
	/* Limit wrap-around effect on delay. */
	else if (time_after(linkwatch_nextevent, jiffies + HZ))
		linkwatch_nextevent = jiffies;

	clear_bit(LW_URGENT, &linkwatch_flags);

	spin_lock_irq(&lweventlist_lock);
	list_splice_init(&lweventlist, &wrk);

	while (!list_empty(&wrk) && do_dev > 0) {

		dev = list_first_entry(&wrk, struct net_device, link_watch_list);
		list_del_init(&dev->link_watch_list);

		if (!netif_device_present(dev) ||
		    (urgent_only && !linkwatch_urgent_event(dev))) {
			list_add_tail(&dev->link_watch_list, &lweventlist);
			continue;
		}
		/* We must free netdev tracker under
		 * the spinlock protection.
		 */
		netdev_tracker_free(dev, &dev->linkwatch_dev_tracker);
		spin_unlock_irq(&lweventlist_lock);
		linkwatch_do_dev(dev);
		do_dev--;
		spin_lock_irq(&lweventlist_lock);
	}

	/* Add the remaining work back to lweventlist */
	list_splice_init(&wrk, &lweventlist);

	if (!list_empty(&lweventlist))
		linkwatch_schedule_work(0);
	spin_unlock_irq(&lweventlist_lock);
}

void linkwatch_forget_dev(struct net_device *dev)
{
	unsigned long flags;
	int clean = 0;

	spin_lock_irqsave(&lweventlist_lock, flags);
	if (!list_empty(&dev->link_watch_list)) {
		list_del_init(&dev->link_watch_list);
		clean = 1;
		/* We must release netdev tracker under
		 * the spinlock protection.
		 */
		netdev_tracker_free(dev, &dev->linkwatch_dev_tracker);
	}
	spin_unlock_irqrestore(&lweventlist_lock, flags);
	if (clean)
		linkwatch_do_dev(dev);
}


/* Must be called with the rtnl semaphore held */
void linkwatch_run_queue(void)
{
	__linkwatch_run_queue(0);
}


static void linkwatch_event(struct work_struct *dummy)
{
	rtnl_lock();
	__linkwatch_run_queue(time_after(linkwatch_nextevent, jiffies));
	rtnl_unlock();
}


void linkwatch_fire_event(struct net_device *dev)
{
	bool urgent = linkwatch_urgent_event(dev);

	if (!test_and_set_bit(__LINK_STATE_LINKWATCH_PENDING, &dev->state)) {
		linkwatch_add_event(dev);
	} else if (!urgent)
		return;

	linkwatch_schedule_work(urgent);
}
EXPORT_SYMBOL(linkwatch_fire_event);<|MERGE_RESOLUTION|>--- conflicted
+++ resolved
@@ -124,11 +124,7 @@
 	spin_lock_irqsave(&lweventlist_lock, flags);
 	if (list_empty(&dev->link_watch_list)) {
 		list_add_tail(&dev->link_watch_list, &lweventlist);
-<<<<<<< HEAD
-		dev_hold_track(dev, &dev->linkwatch_dev_tracker, GFP_ATOMIC);
-=======
 		netdev_hold(dev, &dev->linkwatch_dev_tracker, GFP_ATOMIC);
->>>>>>> eb3cdb58
 	}
 	spin_unlock_irqrestore(&lweventlist_lock, flags);
 }
@@ -185,17 +181,10 @@
 
 		netdev_state_change(dev);
 	}
-<<<<<<< HEAD
-	/* Note: our callers are responsible for
-	 * calling netdev_tracker_free().
-	 */
-	dev_put(dev);
-=======
 	/* Note: our callers are responsible for calling netdev_tracker_free().
 	 * This is the reason we use __dev_put() instead of dev_put().
 	 */
 	__dev_put(dev);
->>>>>>> eb3cdb58
 }
 
 static void __linkwatch_run_queue(int urgent_only)
