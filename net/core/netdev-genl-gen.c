--- conflicted
+++ resolved
@@ -9,10 +9,7 @@
 #include "netdev-genl-gen.h"
 
 #include <uapi/linux/netdev.h>
-<<<<<<< HEAD
-=======
 #include <linux/list.h>
->>>>>>> 2d5404ca
 
 /* Integer value ranges */
 static const struct netlink_range_validation netdev_a_page_pool_id_range = {
@@ -30,14 +27,11 @@
 	[NETDEV_A_PAGE_POOL_ID] = NLA_POLICY_FULL_RANGE(NLA_UINT, &netdev_a_page_pool_id_range),
 	[NETDEV_A_PAGE_POOL_IFINDEX] = NLA_POLICY_FULL_RANGE(NLA_U32, &netdev_a_page_pool_ifindex_range),
 };
-<<<<<<< HEAD
-=======
 
 const struct nla_policy netdev_queue_id_nl_policy[NETDEV_A_QUEUE_TYPE + 1] = {
 	[NETDEV_A_QUEUE_ID] = { .type = NLA_U32, },
 	[NETDEV_A_QUEUE_TYPE] = NLA_POLICY_MAX(NLA_U32, 1),
 };
->>>>>>> 2d5404ca
 
 /* NETDEV_CMD_DEV_GET - do */
 static const struct nla_policy netdev_dev_get_nl_policy[NETDEV_A_DEV_IFINDEX + 1] = {
@@ -80,8 +74,6 @@
 	[NETDEV_A_NAPI_IFINDEX] = NLA_POLICY_MIN(NLA_U32, 1),
 };
 
-<<<<<<< HEAD
-=======
 /* NETDEV_CMD_QSTATS_GET - dump */
 static const struct nla_policy netdev_qstats_get_nl_policy[NETDEV_A_QSTATS_SCOPE + 1] = {
 	[NETDEV_A_QSTATS_IFINDEX] = NLA_POLICY_MIN(NLA_U32, 1),
@@ -95,7 +87,6 @@
 	[NETDEV_A_DMABUF_QUEUES] = NLA_POLICY_NESTED(netdev_queue_id_nl_policy),
 };
 
->>>>>>> 2d5404ca
 /* Ops table for netdev */
 static const struct genl_split_ops netdev_nl_ops[] = {
 	{
@@ -166,8 +157,6 @@
 		.maxattr	= NETDEV_A_NAPI_IFINDEX,
 		.flags		= GENL_CMD_CAP_DUMP,
 	},
-<<<<<<< HEAD
-=======
 	{
 		.cmd		= NETDEV_CMD_QSTATS_GET,
 		.dumpit		= netdev_nl_qstats_get_dumpit,
@@ -182,7 +171,6 @@
 		.maxattr	= NETDEV_A_DMABUF_FD,
 		.flags		= GENL_ADMIN_PERM | GENL_CMD_CAP_DO,
 	},
->>>>>>> 2d5404ca
 };
 
 static const struct genl_multicast_group netdev_nl_mcgrps[] = {
