--- conflicted
+++ resolved
@@ -70,15 +70,6 @@
 static const struct lwtunnel_encap_ops __rcu *
 		lwtun_encaps[LWTUNNEL_ENCAP_MAX + 1] __read_mostly;
 
-void lwtstate_free(struct lwtunnel_state *lws)
-{
-	const struct lwtunnel_encap_ops *ops = lwtun_encaps[lws->type];
-
-	kfree(lws);
-	module_put(ops->owner);
-}
-EXPORT_SYMBOL(lwtstate_free);
-
 int lwtunnel_encap_add_ops(const struct lwtunnel_encap_ops *ops,
 			   unsigned int num)
 {
@@ -195,8 +186,6 @@
 	return 0;
 }
 EXPORT_SYMBOL(lwtunnel_valid_encap_type_attr);
-<<<<<<< HEAD
-=======
 
 void lwtstate_free(struct lwtunnel_state *lws)
 {
@@ -211,7 +200,6 @@
 	module_put(ops->owner);
 }
 EXPORT_SYMBOL(lwtstate_free);
->>>>>>> a062067a
 
 int lwtunnel_fill_encap(struct sk_buff *skb, struct lwtunnel_state *lwtstate)
 {
