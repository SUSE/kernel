// SPDX-License-Identifier: GPL-2.0
/* -*- linux-c -*-
 * sysctl_net_core.c: sysctl interface to net core subsystem.
 *
 * Begun April 1, 1996, Mike Shaver.
 * Added /proc/sys/net/core directory entry (empty =) ). [MS]
 */

#include <linux/mm.h>
#include <linux/sysctl.h>
#include <linux/module.h>
#include <linux/socket.h>
#include <linux/netdevice.h>
#include <linux/ratelimit.h>
#include <linux/vmalloc.h>
#include <linux/init.h>
#include <linux/slab.h>

#include <net/ip.h>
#include <net/sock.h>
#include <net/net_ratelimit.h>
#include <net/busy_poll.h>
#include <net/pkt_sched.h>

static int two = 2;
static int three = 3;
static int int_3600 = 3600;
static int min_sndbuf = SOCK_MIN_SNDBUF;
static int min_rcvbuf = SOCK_MIN_RCVBUF;
static int max_skb_frags = MAX_SKB_FRAGS;
static long long_one __maybe_unused = 1;
static long long_max __maybe_unused = LONG_MAX;

static int net_msg_warn;	/* Unused, but still a sysctl */

int sysctl_fb_tunnels_only_for_init_net __read_mostly = 0;
EXPORT_SYMBOL(sysctl_fb_tunnels_only_for_init_net);

/* 0 - Keep current behavior:
 *     IPv4: inherit all current settings from init_net
 *     IPv6: reset all settings to default
 * 1 - Both inherit all current settings from init_net
 * 2 - Both reset all settings to default
 * 3 - Both inherit all settings from current netns
 */
int sysctl_devconf_inherit_init_net __read_mostly;
EXPORT_SYMBOL(sysctl_devconf_inherit_init_net);

#ifdef CONFIG_RPS
static int rps_sock_flow_sysctl(struct ctl_table *table, int write,
				void *buffer, size_t *lenp, loff_t *ppos)
{
	unsigned int orig_size, size;
	int ret, i;
	struct ctl_table tmp = {
		.data = &size,
		.maxlen = sizeof(size),
		.mode = table->mode
	};
	struct rps_sock_flow_table *orig_sock_table, *sock_table;
	static DEFINE_MUTEX(sock_flow_mutex);

	mutex_lock(&sock_flow_mutex);

	orig_sock_table = rcu_dereference_protected(rps_sock_flow_table,
					lockdep_is_held(&sock_flow_mutex));
	size = orig_size = orig_sock_table ? orig_sock_table->mask + 1 : 0;

	ret = proc_dointvec(&tmp, write, buffer, lenp, ppos);

	if (write) {
		if (size) {
			if (size > 1<<29) {
				/* Enforce limit to prevent overflow */
				mutex_unlock(&sock_flow_mutex);
				return -EINVAL;
			}
			size = roundup_pow_of_two(size);
			if (size != orig_size) {
				sock_table =
				    vmalloc(RPS_SOCK_FLOW_TABLE_SIZE(size));
				if (!sock_table) {
					mutex_unlock(&sock_flow_mutex);
					return -ENOMEM;
				}
				rps_cpu_mask = roundup_pow_of_two(nr_cpu_ids) - 1;
				sock_table->mask = size - 1;
			} else
				sock_table = orig_sock_table;

			for (i = 0; i < size; i++)
				sock_table->ents[i] = RPS_NO_CPU;
		} else
			sock_table = NULL;

		if (sock_table != orig_sock_table) {
			rcu_assign_pointer(rps_sock_flow_table, sock_table);
			if (sock_table) {
				static_branch_inc(&rps_needed);
				static_branch_inc(&rfs_needed);
			}
			if (orig_sock_table) {
				static_branch_dec(&rps_needed);
				static_branch_dec(&rfs_needed);
				synchronize_rcu();
				vfree(orig_sock_table);
			}
		}
	}

	mutex_unlock(&sock_flow_mutex);

	return ret;
}
#endif /* CONFIG_RPS */

#ifdef CONFIG_NET_FLOW_LIMIT
static DEFINE_MUTEX(flow_limit_update_mutex);

static int flow_limit_cpu_sysctl(struct ctl_table *table, int write,
				 void *buffer, size_t *lenp, loff_t *ppos)
{
	struct sd_flow_limit *cur;
	struct softnet_data *sd;
	cpumask_var_t mask;
	int i, len, ret = 0;

	if (!alloc_cpumask_var(&mask, GFP_KERNEL))
		return -ENOMEM;

	if (write) {
		ret = cpumask_parse(buffer, mask);
		if (ret)
			goto done;

		mutex_lock(&flow_limit_update_mutex);
		len = sizeof(*cur) + netdev_flow_limit_table_len;
		for_each_possible_cpu(i) {
			sd = &per_cpu(softnet_data, i);
			cur = rcu_dereference_protected(sd->flow_limit,
				     lockdep_is_held(&flow_limit_update_mutex));
			if (cur && !cpumask_test_cpu(i, mask)) {
				RCU_INIT_POINTER(sd->flow_limit, NULL);
				synchronize_rcu();
				kfree(cur);
			} else if (!cur && cpumask_test_cpu(i, mask)) {
				cur = kzalloc_node(len, GFP_KERNEL,
						   cpu_to_node(i));
				if (!cur) {
					/* not unwinding previous changes */
					ret = -ENOMEM;
					goto write_unlock;
				}
				cur->num_buckets = netdev_flow_limit_table_len;
				rcu_assign_pointer(sd->flow_limit, cur);
			}
		}
write_unlock:
		mutex_unlock(&flow_limit_update_mutex);
	} else {
		char kbuf[128];

		if (*ppos || !*lenp) {
			*lenp = 0;
			goto done;
		}

		cpumask_clear(mask);
		rcu_read_lock();
		for_each_possible_cpu(i) {
			sd = &per_cpu(softnet_data, i);
			if (rcu_dereference(sd->flow_limit))
				cpumask_set_cpu(i, mask);
		}
		rcu_read_unlock();

		len = min(sizeof(kbuf) - 1, *lenp);
		len = scnprintf(kbuf, len, "%*pb", cpumask_pr_args(mask));
		if (!len) {
			*lenp = 0;
			goto done;
		}
		if (len < *lenp)
			kbuf[len++] = '\n';
		memcpy(buffer, kbuf, len);
		*lenp = len;
		*ppos += len;
	}

done:
	free_cpumask_var(mask);
	return ret;
}

static int flow_limit_table_len_sysctl(struct ctl_table *table, int write,
				       void *buffer, size_t *lenp, loff_t *ppos)
{
	unsigned int old, *ptr;
	int ret;

	mutex_lock(&flow_limit_update_mutex);

	ptr = table->data;
	old = *ptr;
	ret = proc_dointvec(table, write, buffer, lenp, ppos);
	if (!ret && write && !is_power_of_2(*ptr)) {
		*ptr = old;
		ret = -EINVAL;
	}

	mutex_unlock(&flow_limit_update_mutex);
	return ret;
}
#endif /* CONFIG_NET_FLOW_LIMIT */

#ifdef CONFIG_NET_SCHED
static int set_default_qdisc(struct ctl_table *table, int write,
			     void *buffer, size_t *lenp, loff_t *ppos)
{
	char id[IFNAMSIZ];
	struct ctl_table tbl = {
		.data = id,
		.maxlen = IFNAMSIZ,
	};
	int ret;

	qdisc_get_default(id, IFNAMSIZ);

	ret = proc_dostring(&tbl, write, buffer, lenp, ppos);
	if (write && ret == 0)
		ret = qdisc_set_default(id);
	return ret;
}
#endif

static int proc_do_dev_weight(struct ctl_table *table, int write,
			   void *buffer, size_t *lenp, loff_t *ppos)
{
	int ret;

	ret = proc_dointvec(table, write, buffer, lenp, ppos);
	if (ret != 0)
		return ret;

	dev_rx_weight = weight_p * dev_weight_rx_bias;
	dev_tx_weight = weight_p * dev_weight_tx_bias;

	return ret;
}

static int proc_do_rss_key(struct ctl_table *table, int write,
			   void *buffer, size_t *lenp, loff_t *ppos)
{
	struct ctl_table fake_table;
	char buf[NETDEV_RSS_KEY_LEN * 3];

	snprintf(buf, sizeof(buf), "%*phC", NETDEV_RSS_KEY_LEN, netdev_rss_key);
	fake_table.data = buf;
	fake_table.maxlen = sizeof(buf);
	return proc_dostring(&fake_table, write, buffer, lenp, ppos);
}

#ifdef CONFIG_BPF_JIT
static int proc_dointvec_minmax_bpf_enable(struct ctl_table *table, int write,
					   void *buffer, size_t *lenp,
					   loff_t *ppos)
{
	int ret, jit_enable = *(int *)table->data;
	struct ctl_table tmp = *table;

	if (write && !capable(CAP_SYS_ADMIN))
		return -EPERM;

	tmp.data = &jit_enable;
	ret = proc_dointvec_minmax(&tmp, write, buffer, lenp, ppos);
	if (write && !ret) {
		if (jit_enable < 2 ||
		    (jit_enable == 2 && bpf_dump_raw_ok(current_cred()))) {
			*(int *)table->data = jit_enable;
			if (jit_enable == 2)
				pr_warn("bpf_jit_enable = 2 was set! NEVER use this in production, only for JIT debugging!\n");
		} else {
			ret = -EPERM;
		}
	}
	return ret;
}

# ifdef CONFIG_HAVE_EBPF_JIT
static int
proc_dointvec_minmax_bpf_restricted(struct ctl_table *table, int write,
				    void *buffer, size_t *lenp, loff_t *ppos)
{
	if (!capable(CAP_SYS_ADMIN))
		return -EPERM;

	return proc_dointvec_minmax(table, write, buffer, lenp, ppos);
}
# endif /* CONFIG_HAVE_EBPF_JIT */

static int
proc_dolongvec_minmax_bpf_restricted(struct ctl_table *table, int write,
				     void *buffer, size_t *lenp, loff_t *ppos)
{
	if (!capable(CAP_SYS_ADMIN))
		return -EPERM;

	return proc_doulongvec_minmax(table, write, buffer, lenp, ppos);
}
#endif

static struct ctl_table net_core_table[] = {
	{
		.procname	= "wmem_max",
		.data		= &sysctl_wmem_max,
		.maxlen		= sizeof(int),
		.mode		= 0644,
		.proc_handler	= proc_dointvec_minmax,
		.extra1		= &min_sndbuf,
	},
	{
		.procname	= "rmem_max",
		.data		= &sysctl_rmem_max,
		.maxlen		= sizeof(int),
		.mode		= 0644,
		.proc_handler	= proc_dointvec_minmax,
		.extra1		= &min_rcvbuf,
	},
	{
		.procname	= "wmem_default",
		.data		= &sysctl_wmem_default,
		.maxlen		= sizeof(int),
		.mode		= 0644,
		.proc_handler	= proc_dointvec_minmax,
		.extra1		= &min_sndbuf,
	},
	{
		.procname	= "rmem_default",
		.data		= &sysctl_rmem_default,
		.maxlen		= sizeof(int),
		.mode		= 0644,
		.proc_handler	= proc_dointvec_minmax,
		.extra1		= &min_rcvbuf,
	},
	{
		.procname	= "dev_weight",
		.data		= &weight_p,
		.maxlen		= sizeof(int),
		.mode		= 0644,
		.proc_handler	= proc_do_dev_weight,
	},
	{
		.procname	= "dev_weight_rx_bias",
		.data		= &dev_weight_rx_bias,
		.maxlen		= sizeof(int),
		.mode		= 0644,
		.proc_handler	= proc_do_dev_weight,
	},
	{
		.procname	= "dev_weight_tx_bias",
		.data		= &dev_weight_tx_bias,
		.maxlen		= sizeof(int),
		.mode		= 0644,
		.proc_handler	= proc_do_dev_weight,
	},
	{
		.procname	= "netdev_max_backlog",
		.data		= &netdev_max_backlog,
		.maxlen		= sizeof(int),
		.mode		= 0644,
		.proc_handler	= proc_dointvec
	},
	{
		.procname	= "netdev_rss_key",
		.data		= &netdev_rss_key,
		.maxlen		= sizeof(int),
		.mode		= 0444,
		.proc_handler	= proc_do_rss_key,
	},
#ifdef CONFIG_BPF_JIT
	{
		.procname	= "bpf_jit_enable",
		.data		= &bpf_jit_enable,
		.maxlen		= sizeof(int),
		.mode		= 0644,
		.proc_handler	= proc_dointvec_minmax_bpf_enable,
# ifdef CONFIG_BPF_JIT_ALWAYS_ON
		.extra1		= SYSCTL_ONE,
		.extra2		= SYSCTL_ONE,
# else
		.extra1		= SYSCTL_ZERO,
		.extra2		= &two,
# endif
	},
# ifdef CONFIG_HAVE_EBPF_JIT
	{
		.procname	= "bpf_jit_harden",
		.data		= &bpf_jit_harden,
		.maxlen		= sizeof(int),
		.mode		= 0600,
		.proc_handler	= proc_dointvec_minmax_bpf_restricted,
		.extra1		= SYSCTL_ZERO,
		.extra2		= &two,
	},
	{
		.procname	= "bpf_jit_kallsyms",
		.data		= &bpf_jit_kallsyms,
		.maxlen		= sizeof(int),
		.mode		= 0600,
		.proc_handler	= proc_dointvec_minmax_bpf_restricted,
		.extra1		= SYSCTL_ZERO,
		.extra2		= SYSCTL_ONE,
	},
# endif
	{
		.procname	= "bpf_jit_limit",
		.data		= &bpf_jit_limit,
		.maxlen		= sizeof(long),
		.mode		= 0600,
		.proc_handler	= proc_dolongvec_minmax_bpf_restricted,
		.extra1		= &long_one,
		.extra2		= &long_max,
	},
#endif
	{
		.procname	= "netdev_tstamp_prequeue",
		.data		= &netdev_tstamp_prequeue,
		.maxlen		= sizeof(int),
		.mode		= 0644,
		.proc_handler	= proc_dointvec
	},
	{
		.procname	= "message_cost",
		.data		= &net_ratelimit_state.interval,
		.maxlen		= sizeof(int),
		.mode		= 0644,
		.proc_handler	= proc_dointvec_jiffies,
	},
	{
		.procname	= "message_burst",
		.data		= &net_ratelimit_state.burst,
		.maxlen		= sizeof(int),
		.mode		= 0644,
		.proc_handler	= proc_dointvec,
	},
	{
		.procname	= "optmem_max",
		.data		= &sysctl_optmem_max,
		.maxlen		= sizeof(int),
		.mode		= 0644,
		.proc_handler	= proc_dointvec
	},
	{
		.procname	= "tstamp_allow_data",
		.data		= &sysctl_tstamp_allow_data,
		.maxlen		= sizeof(int),
		.mode		= 0644,
		.proc_handler	= proc_dointvec_minmax,
		.extra1		= SYSCTL_ZERO,
		.extra2		= SYSCTL_ONE
	},
#ifdef CONFIG_RPS
	{
		.procname	= "rps_sock_flow_entries",
		.maxlen		= sizeof(int),
		.mode		= 0644,
		.proc_handler	= rps_sock_flow_sysctl
	},
#endif
#ifdef CONFIG_NET_FLOW_LIMIT
	{
		.procname	= "flow_limit_cpu_bitmap",
		.mode		= 0644,
		.proc_handler	= flow_limit_cpu_sysctl
	},
	{
		.procname	= "flow_limit_table_len",
		.data		= &netdev_flow_limit_table_len,
		.maxlen		= sizeof(int),
		.mode		= 0644,
		.proc_handler	= flow_limit_table_len_sysctl
	},
#endif /* CONFIG_NET_FLOW_LIMIT */
#ifdef CONFIG_NET_RX_BUSY_POLL
	{
		.procname	= "busy_poll",
		.data		= &sysctl_net_busy_poll,
		.maxlen		= sizeof(unsigned int),
		.mode		= 0644,
		.proc_handler	= proc_dointvec_minmax,
		.extra1		= SYSCTL_ZERO,
	},
	{
		.procname	= "busy_read",
		.data		= &sysctl_net_busy_read,
		.maxlen		= sizeof(unsigned int),
		.mode		= 0644,
		.proc_handler	= proc_dointvec_minmax,
		.extra1		= SYSCTL_ZERO,
	},
#endif
#ifdef CONFIG_NET_SCHED
	{
		.procname	= "default_qdisc",
		.mode		= 0644,
		.maxlen		= IFNAMSIZ,
		.proc_handler	= set_default_qdisc
	},
#endif
	{
		.procname	= "netdev_budget",
		.data		= &netdev_budget,
		.maxlen		= sizeof(int),
		.mode		= 0644,
		.proc_handler	= proc_dointvec
	},
	{
		.procname	= "warnings",
		.data		= &net_msg_warn,
		.maxlen		= sizeof(int),
		.mode		= 0644,
		.proc_handler	= proc_dointvec
	},
	{
		.procname	= "max_skb_frags",
		.data		= &sysctl_max_skb_frags,
		.maxlen		= sizeof(int),
		.mode		= 0644,
		.proc_handler	= proc_dointvec_minmax,
		.extra1		= SYSCTL_ONE,
		.extra2		= &max_skb_frags,
	},
	{
		.procname	= "netdev_budget_usecs",
		.data		= &netdev_budget_usecs,
		.maxlen		= sizeof(unsigned int),
		.mode		= 0644,
		.proc_handler	= proc_dointvec_minmax,
		.extra1		= SYSCTL_ZERO,
	},
	{
		.procname	= "fb_tunnels_only_for_init_net",
		.data		= &sysctl_fb_tunnels_only_for_init_net,
		.maxlen		= sizeof(int),
		.mode		= 0644,
		.proc_handler	= proc_dointvec_minmax,
		.extra1		= SYSCTL_ZERO,
		.extra2		= &two,
	},
	{
		.procname	= "devconf_inherit_init_net",
		.data		= &sysctl_devconf_inherit_init_net,
		.maxlen		= sizeof(int),
		.mode		= 0644,
		.proc_handler	= proc_dointvec_minmax,
		.extra1		= SYSCTL_ZERO,
		.extra2		= &three,
	},
	{
		.procname	= "high_order_alloc_disable",
		.data		= &net_high_order_alloc_disable_key.key,
		.maxlen         = sizeof(net_high_order_alloc_disable_key),
		.mode		= 0644,
		.proc_handler	= proc_do_static_key,
	},
	{
		.procname	= "gro_normal_batch",
		.data		= &gro_normal_batch,
		.maxlen		= sizeof(unsigned int),
		.mode		= 0644,
		.proc_handler	= proc_dointvec_minmax,
		.extra1		= SYSCTL_ONE,
	},
<<<<<<< HEAD
=======
	{
		.procname	= "netdev_unregister_timeout_secs",
		.data		= &netdev_unregister_timeout_secs,
		.maxlen		= sizeof(unsigned int),
		.mode		= 0644,
		.proc_handler	= proc_dointvec_minmax,
		.extra1		= SYSCTL_ONE,
		.extra2		= &int_3600,
	},
>>>>>>> 7d2a07b7
	{ }
};

static struct ctl_table netns_core_table[] = {
	{
		.procname	= "somaxconn",
		.data		= &init_net.core.sysctl_somaxconn,
		.maxlen		= sizeof(int),
		.mode		= 0644,
		.extra1		= SYSCTL_ZERO,
		.proc_handler	= proc_dointvec_minmax
	},
	{ }
};

static int __init fb_tunnels_only_for_init_net_sysctl_setup(char *str)
{
	/* fallback tunnels for initns only */
	if (!strncmp(str, "initns", 6))
		sysctl_fb_tunnels_only_for_init_net = 1;
	/* no fallback tunnels anywhere */
	else if (!strncmp(str, "none", 4))
		sysctl_fb_tunnels_only_for_init_net = 2;

	return 1;
}
__setup("fb_tunnels=", fb_tunnels_only_for_init_net_sysctl_setup);

static __net_init int sysctl_core_net_init(struct net *net)
{
	struct ctl_table *tbl;

	tbl = netns_core_table;
	if (!net_eq(net, &init_net)) {
		tbl = kmemdup(tbl, sizeof(netns_core_table), GFP_KERNEL);
		if (tbl == NULL)
			goto err_dup;

		tbl[0].data = &net->core.sysctl_somaxconn;

		/* Don't export any sysctls to unprivileged users */
		if (net->user_ns != &init_user_ns) {
			tbl[0].procname = NULL;
		}
	}

	net->core.sysctl_hdr = register_net_sysctl(net, "net/core", tbl);
	if (net->core.sysctl_hdr == NULL)
		goto err_reg;

	return 0;

err_reg:
	if (tbl != netns_core_table)
		kfree(tbl);
err_dup:
	return -ENOMEM;
}

static __net_exit void sysctl_core_net_exit(struct net *net)
{
	struct ctl_table *tbl;

	tbl = net->core.sysctl_hdr->ctl_table_arg;
	unregister_net_sysctl_table(net->core.sysctl_hdr);
	BUG_ON(tbl == netns_core_table);
	kfree(tbl);
}

static __net_initdata struct pernet_operations sysctl_core_ops = {
	.init = sysctl_core_net_init,
	.exit = sysctl_core_net_exit,
};

static __init int sysctl_core_init(void)
{
	register_net_sysctl(&init_net, "net/core", net_core_table);
	return register_pernet_subsys(&sysctl_core_ops);
}

fs_initcall(sysctl_core_init);<|MERGE_RESOLUTION|>--- conflicted
+++ resolved
@@ -571,8 +571,6 @@
 		.proc_handler	= proc_dointvec_minmax,
 		.extra1		= SYSCTL_ONE,
 	},
-<<<<<<< HEAD
-=======
 	{
 		.procname	= "netdev_unregister_timeout_secs",
 		.data		= &netdev_unregister_timeout_secs,
@@ -582,7 +580,6 @@
 		.extra1		= SYSCTL_ONE,
 		.extra2		= &int_3600,
 	},
->>>>>>> 7d2a07b7
 	{ }
 };
 
