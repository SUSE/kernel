--- conflicted
+++ resolved
@@ -483,11 +483,7 @@
 		.maxlen		= sizeof(long),
 		.mode		= 0600,
 		.proc_handler	= proc_dolongvec_minmax_bpf_restricted,
-<<<<<<< HEAD
-		.extra1		= &long_one,
-=======
 		.extra1		= SYSCTL_LONG_ONE,
->>>>>>> eb3cdb58
 		.extra2		= &bpf_jit_limit_max,
 	},
 #endif
@@ -714,14 +710,6 @@
 
 		for (tmp = tbl; tmp->procname; tmp++)
 			tmp->data += (char *)net - (char *)&init_net;
-<<<<<<< HEAD
-
-		/* Don't export any sysctls to unprivileged users */
-		if (net->user_ns != &init_user_ns) {
-			tbl[0].procname = NULL;
-		}
-=======
->>>>>>> eb3cdb58
 	}
 
 	net->core.sysctl_hdr = register_net_sysctl(net, "net/core", tbl);
