--- conflicted
+++ resolved
@@ -264,15 +264,6 @@
 	struct hwtstamp_config cfg;
 	int err;
 
-<<<<<<< HEAD
-	err = dsa_ndo_eth_ioctl(dev, ifr, cmd);
-	if (err == 0 || err != -EOPNOTSUPP)
-		return err;
-
-	if (ops->ndo_eth_ioctl) {
-		if (netif_device_present(dev))
-			err = ops->ndo_eth_ioctl(dev, ifr, cmd);
-=======
 	if (copy_from_user(&cfg, ifr->ifr_data, sizeof(cfg)))
 		return -EFAULT;
 
@@ -300,7 +291,6 @@
 	if (ops->ndo_siocbond) {
 		if (netif_device_present(dev))
 			return ops->ndo_siocbond(dev, ifr, cmd);
->>>>>>> eb3cdb58
 		else
 			return -ENODEV;
 	}
@@ -335,38 +325,6 @@
 	}
 
 	return -EOPNOTSUPP;
-}
-
-static int dev_do_ioctl(struct net_device *dev,
-			struct ifreq *ifr, unsigned int cmd)
-{
-	const struct net_device_ops *ops = dev->netdev_ops;
-
-	if (ops->ndo_do_ioctl) {
-		if (netif_device_present(dev))
-			return ops->ndo_do_ioctl(dev, ifr, cmd);
-		else
-			return -ENODEV;
-	}
-
-	return -EOPNOTSUPP;
-}
-
-static int dev_siocdevprivate(struct net_device *dev, struct ifreq *ifr,
-			      void __user *data, unsigned int cmd)
-{
-	const struct net_device_ops *ops = dev->netdev_ops;
-
-	if (ops->ndo_siocdevprivate) {
-		if (netif_device_present(dev))
-			return ops->ndo_siocdevprivate(dev, ifr, data, cmd);
-		else
-			return -ENODEV;
-	}
-
-	/* fall back to do_ioctl for drivers not yet converted */
-	ifr->ifr_data = data;
-	return dev_do_ioctl(dev, ifr, cmd);
 }
 
 /*
@@ -460,37 +418,8 @@
 	case SIOCSHWTSTAMP:
 		return dev_set_hwtstamp(dev, ifr);
 
-<<<<<<< HEAD
-	/*
-	 *	Unknown or private ioctl
-	 */
-	default:
-		if (cmd >= SIOCDEVPRIVATE &&
-		    cmd <= SIOCDEVPRIVATE + 15)
-			return dev_siocdevprivate(dev, ifr, data, cmd);
-
-		if (cmd == SIOCGMIIPHY ||
-		    cmd == SIOCGMIIREG ||
-		    cmd == SIOCSMIIREG ||
-		    cmd == SIOCSHWTSTAMP ||
-		    cmd == SIOCGHWTSTAMP) {
-			err = dev_eth_ioctl(dev, ifr, cmd);
-		} else if (cmd == SIOCBONDENSLAVE ||
-		    cmd == SIOCBONDRELEASE ||
-		    cmd == SIOCBONDSETHWADDR ||
-		    cmd == SIOCBONDSLAVEINFOQUERY ||
-		    cmd == SIOCBONDINFOQUERY ||
-		    cmd == SIOCBONDCHANGEACTIVE ||
-		    cmd == SIOCBRADDIF ||
-		    cmd == SIOCBRDELIF ||
-		    cmd == SIOCWANDEV) {
-			err = dev_do_ioctl(dev, ifr, cmd);
-		} else
-			err = -EINVAL;
-=======
 	case SIOCGHWTSTAMP:
 		return dev_get_hwtstamp(dev, ifr);
->>>>>>> eb3cdb58
 
 	case SIOCGMIIPHY:
 	case SIOCGMIIREG:
