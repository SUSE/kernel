--- conflicted
+++ resolved
@@ -2506,34 +2506,19 @@
 	struct redirect_info *ri = this_cpu_ptr(&redirect_info);
 	const struct bpf_prog *map_owner = ri->map_owner;
 	struct bpf_map *map = ri->map;
-<<<<<<< HEAD
-	u32 index = ri->ifindex;
-	struct net_device *fwd;
-=======
 	struct net_device *fwd = NULL;
 	u32 index = ri->ifindex;
->>>>>>> 2bd6bf03
 	int err;
 
 	ri->ifindex = 0;
 	ri->map = NULL;
 	ri->map_owner = NULL;
 
-<<<<<<< HEAD
-	/* This is really only caused by a deliberately crappy
-	 * BPF program, normally we would never hit that case,
-	 * so no need to inform someone via tracepoints either,
-	 * just bail out.
-	 */
-	if (unlikely(map_owner != xdp_prog))
-		return -EINVAL;
-=======
 	if (unlikely(map_owner != xdp_prog)) {
 		err = -EFAULT;
 		map = NULL;
 		goto err;
 	}
->>>>>>> 2bd6bf03
 
 	fwd = __dev_map_lookup_elem(map, index);
 	if (!fwd) {
@@ -2589,15 +2574,6 @@
 			    struct bpf_prog *xdp_prog)
 {
 	struct redirect_info *ri = this_cpu_ptr(&redirect_info);
-<<<<<<< HEAD
-	u32 index = ri->ifindex;
-	struct net_device *fwd;
-	unsigned int len;
-	int err = 0;
-
-	fwd = dev_get_by_index_rcu(dev_net(dev), index);
-	ri->ifindex = 0;
-=======
 	const struct bpf_prog *map_owner = ri->map_owner;
 	struct bpf_map *map = ri->map;
 	struct net_device *fwd = NULL;
@@ -2619,7 +2595,6 @@
 	} else {
 		fwd = dev_get_by_index_rcu(dev_net(dev), index);
 	}
->>>>>>> 2bd6bf03
 	if (unlikely(!fwd)) {
 		err = -EINVAL;
 		goto err;
@@ -2637,19 +2612,12 @@
 	}
 
 	skb->dev = fwd;
-<<<<<<< HEAD
-	_trace_xdp_redirect(dev, xdp_prog, index);
-	return 0;
-err:
-	_trace_xdp_redirect_err(dev, xdp_prog, index, err);
-=======
 	map ? _trace_xdp_redirect_map(dev, xdp_prog, fwd, map, index)
 		: _trace_xdp_redirect(dev, xdp_prog, index);
 	return 0;
 err:
 	map ? _trace_xdp_redirect_map_err(dev, xdp_prog, fwd, map, index, err)
 		: _trace_xdp_redirect_err(dev, xdp_prog, index, err);
->>>>>>> 2bd6bf03
 	return err;
 }
 EXPORT_SYMBOL_GPL(xdp_do_generic_redirect);
