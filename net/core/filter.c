--- conflicted
+++ resolved
@@ -81,13 +81,6 @@
 #include <net/xdp.h>
 #include <net/mptcp.h>
 #include <net/netfilter/nf_conntrack_bpf.h>
-<<<<<<< HEAD
-#ifndef __GENKSYMS__
-#include <net/xdp_sock_drv.h>
-#endif
-
-#include "dev.h"
-=======
 #include <net/netkit.h>
 #include <linux/un.h>
 #include <net/xdp_sock_drv.h>
@@ -97,7 +90,6 @@
 
 /* Keep the struct bpf_fib_lookup small so that it fits into a cacheline */
 static_assert(sizeof(struct bpf_fib_lookup) == 64, "struct bpf_fib_lookup size check");
->>>>>>> 2d5404ca
 
 static const struct bpf_func_proto *
 bpf_sk_base_func_proto(enum bpf_func_id func_id, const struct bpf_prog *prog);
@@ -4129,10 +4121,6 @@
 	return 0;
 }
 
-<<<<<<< HEAD
-#ifndef __GENKSYMS__
-=======
->>>>>>> 2d5404ca
 static void bpf_xdp_shrink_data_zc(struct xdp_buff *xdp, int shrink,
 				   struct xdp_mem_info *mem_info, bool release)
 {
@@ -4166,16 +4154,6 @@
 out:
 	return release;
 }
-<<<<<<< HEAD
-#else
-static bool bpf_xdp_shrink_data(struct xdp_buff *xdp, skb_frag_t *frag,
-				int shrink)
-{
-	return false;
-}
-#endif
-=======
->>>>>>> 2d5404ca
 
 static int bpf_xdp_frags_shrink_tail(struct xdp_buff *xdp, int offset)
 {
@@ -4324,22 +4302,6 @@
 
 #if defined(CONFIG_DEBUG_NET) && defined(CONFIG_BPF_SYSCALL)
 void xdp_do_check_flushed(struct napi_struct *napi)
-<<<<<<< HEAD
-{
-	bool ret;
-
-	ret = dev_check_flush();
-	ret |= cpu_map_check_flush();
-	ret |= xsk_map_check_flush();
-
-	WARN_ONCE(ret, "Missing xdp_do_flush() invocation after NAPI by %ps\n",
-		  napi->poll);
-}
-#endif
-
-void bpf_clear_redirect_map(struct bpf_map *map)
-=======
->>>>>>> 2d5404ca
 {
 	struct list_head *lh_map, *lh_dev, *lh_xsk;
 	bool missed = false;
@@ -4441,11 +4403,7 @@
 			map = READ_ONCE(ri->map);
 
 			/* The map pointer is cleared when the map is being torn
-<<<<<<< HEAD
-			 * down by bpf_clear_redirect_map()
-=======
 			 * down by dev_map_free()
->>>>>>> 2d5404ca
 			 */
 			if (unlikely(!map)) {
 				err = -ENOENT;
@@ -4533,11 +4491,7 @@
 			map = READ_ONCE(ri->map);
 
 			/* The map pointer is cleared when the map is being torn
-<<<<<<< HEAD
-			 * down by bpf_clear_redirect_map()
-=======
 			 * down by dev_map_free()
->>>>>>> 2d5404ca
 			 */
 			if (unlikely(!map)) {
 				err = -ENOENT;
@@ -6218,12 +6172,8 @@
 #endif
 
 #define BPF_FIB_LOOKUP_MASK (BPF_FIB_LOOKUP_DIRECT | BPF_FIB_LOOKUP_OUTPUT | \
-<<<<<<< HEAD
-			     BPF_FIB_LOOKUP_SKIP_NEIGH | BPF_FIB_LOOKUP_TBID)
-=======
 			     BPF_FIB_LOOKUP_SKIP_NEIGH | BPF_FIB_LOOKUP_TBID | \
 			     BPF_FIB_LOOKUP_SRC | BPF_FIB_LOOKUP_MARK)
->>>>>>> 2d5404ca
 
 BPF_CALL_4(bpf_xdp_fib_lookup, struct xdp_buff *, ctx,
 	   struct bpf_fib_lookup *, params, int, plen, u32, flags)
@@ -6331,33 +6281,16 @@
 {
 	int ret = BPF_MTU_CHK_RET_FRAG_NEEDED;
 	struct net_device *dev = skb->dev;
-<<<<<<< HEAD
-	int skb_len, dev_len;
-	int mtu = 0;
-
-	if (unlikely(flags & ~(BPF_MTU_CHK_SEGS))) {
-		ret = -EINVAL;
-		goto out;
-	}
-
-	if (unlikely(flags & BPF_MTU_CHK_SEGS && (len_diff || *mtu_len))) {
-		ret = -EINVAL;
-		goto out;
-	}
-=======
 	int mtu, dev_len, skb_len;
 
 	if (unlikely(flags & ~(BPF_MTU_CHK_SEGS)))
 		return -EINVAL;
 	if (unlikely(flags & BPF_MTU_CHK_SEGS && (len_diff || *mtu_len)))
 		return -EINVAL;
->>>>>>> 2d5404ca
 
 	dev = __dev_via_ifindex(dev, ifindex);
-	if (unlikely(!dev)) {
-		ret = -ENODEV;
-		goto out;
-	}
+	if (unlikely(!dev))
+		return -ENODEV;
 
 	mtu = READ_ONCE(dev->mtu);
 	dev_len = mtu + dev->hard_header_len;
@@ -6392,19 +6325,15 @@
 	struct net_device *dev = xdp->rxq->dev;
 	int xdp_len = xdp->data_end - xdp->data;
 	int ret = BPF_MTU_CHK_RET_SUCCESS;
-	int mtu = 0, dev_len;
+	int mtu, dev_len;
 
 	/* XDP variant doesn't support multi-buffer segment check (yet) */
-	if (unlikely(flags)) {
-		ret = -EINVAL;
-		goto out;
-	}
+	if (unlikely(flags))
+		return -EINVAL;
 
 	dev = __dev_via_ifindex(dev, ifindex);
-	if (unlikely(!dev)) {
-		ret = -ENODEV;
-		goto out;
-	}
+	if (unlikely(!dev))
+		return -ENODEV;
 
 	mtu = READ_ONCE(dev->mtu);
 	dev_len = mtu + dev->hard_header_len;
@@ -6416,11 +6345,7 @@
 	xdp_len += len_diff; /* minus result pass check */
 	if (xdp_len > dev_len)
 		ret = BPF_MTU_CHK_RET_FRAG_NEEDED;
-<<<<<<< HEAD
-out:
-=======
-
->>>>>>> 2d5404ca
+
 	*mtu_len = mtu;
 	return ret;
 }
@@ -6431,11 +6356,7 @@
 	.ret_type	= RET_INTEGER,
 	.arg1_type      = ARG_PTR_TO_CTX,
 	.arg2_type      = ARG_ANYTHING,
-<<<<<<< HEAD
-	.arg3_type      = ARG_PTR_TO_FIXED_SIZE_MEM | MEM_UNINIT | MEM_ALIGNED,
-=======
 	.arg3_type      = ARG_PTR_TO_FIXED_SIZE_MEM | MEM_WRITE | MEM_ALIGNED,
->>>>>>> 2d5404ca
 	.arg3_size	= sizeof(u32),
 	.arg4_type      = ARG_ANYTHING,
 	.arg5_type      = ARG_ANYTHING,
@@ -6447,11 +6368,7 @@
 	.ret_type	= RET_INTEGER,
 	.arg1_type      = ARG_PTR_TO_CTX,
 	.arg2_type      = ARG_ANYTHING,
-<<<<<<< HEAD
-	.arg3_type      = ARG_PTR_TO_FIXED_SIZE_MEM | MEM_UNINIT | MEM_ALIGNED,
-=======
 	.arg3_type      = ARG_PTR_TO_FIXED_SIZE_MEM | MEM_WRITE | MEM_ALIGNED,
->>>>>>> 2d5404ca
 	.arg3_size	= sizeof(u32),
 	.arg4_type      = ARG_ANYTHING,
 	.arg5_type      = ARG_ANYTHING,
@@ -7040,78 +6957,6 @@
 	.arg1_type	= ARG_PTR_TO_CTX,
 	.arg2_type	= ARG_PTR_TO_MEM | MEM_RDONLY,
 	.arg3_type	= ARG_CONST_SIZE_OR_ZERO,
-	.arg4_type	= ARG_ANYTHING,
-	.arg5_type	= ARG_ANYTHING,
-};
-
-BPF_CALL_5(bpf_tc_skc_lookup_tcp, struct sk_buff *, skb,
-	   struct bpf_sock_tuple *, tuple, u32, len, u64, netns_id, u64, flags)
-{
-	struct net_device *dev = skb->dev;
-	int ifindex = dev->ifindex, sdif = dev_sdif(dev);
-	struct net *caller_net = dev_net(dev);
-
-	return (unsigned long)__bpf_skc_lookup(skb, tuple, len, caller_net,
-					       ifindex, IPPROTO_TCP, netns_id,
-					       flags, sdif);
-}
-
-static const struct bpf_func_proto bpf_tc_skc_lookup_tcp_proto = {
-	.func		= bpf_tc_skc_lookup_tcp,
-	.gpl_only	= false,
-	.pkt_access	= true,
-	.ret_type	= RET_PTR_TO_SOCK_COMMON_OR_NULL,
-	.arg1_type	= ARG_PTR_TO_CTX,
-	.arg2_type	= ARG_PTR_TO_MEM | MEM_RDONLY,
-	.arg3_type	= ARG_CONST_SIZE,
-	.arg4_type	= ARG_ANYTHING,
-	.arg5_type	= ARG_ANYTHING,
-};
-
-BPF_CALL_5(bpf_tc_sk_lookup_tcp, struct sk_buff *, skb,
-	   struct bpf_sock_tuple *, tuple, u32, len, u64, netns_id, u64, flags)
-{
-	struct net_device *dev = skb->dev;
-	int ifindex = dev->ifindex, sdif = dev_sdif(dev);
-	struct net *caller_net = dev_net(dev);
-
-	return (unsigned long)__bpf_sk_lookup(skb, tuple, len, caller_net,
-					      ifindex, IPPROTO_TCP, netns_id,
-					      flags, sdif);
-}
-
-static const struct bpf_func_proto bpf_tc_sk_lookup_tcp_proto = {
-	.func		= bpf_tc_sk_lookup_tcp,
-	.gpl_only	= false,
-	.pkt_access	= true,
-	.ret_type	= RET_PTR_TO_SOCKET_OR_NULL,
-	.arg1_type	= ARG_PTR_TO_CTX,
-	.arg2_type	= ARG_PTR_TO_MEM | MEM_RDONLY,
-	.arg3_type	= ARG_CONST_SIZE,
-	.arg4_type	= ARG_ANYTHING,
-	.arg5_type	= ARG_ANYTHING,
-};
-
-BPF_CALL_5(bpf_tc_sk_lookup_udp, struct sk_buff *, skb,
-	   struct bpf_sock_tuple *, tuple, u32, len, u64, netns_id, u64, flags)
-{
-	struct net_device *dev = skb->dev;
-	int ifindex = dev->ifindex, sdif = dev_sdif(dev);
-	struct net *caller_net = dev_net(dev);
-
-	return (unsigned long)__bpf_sk_lookup(skb, tuple, len, caller_net,
-					      ifindex, IPPROTO_UDP, netns_id,
-					      flags, sdif);
-}
-
-static const struct bpf_func_proto bpf_tc_sk_lookup_udp_proto = {
-	.func		= bpf_tc_sk_lookup_udp,
-	.gpl_only	= false,
-	.pkt_access	= true,
-	.ret_type	= RET_PTR_TO_SOCKET_OR_NULL,
-	.arg1_type	= ARG_PTR_TO_CTX,
-	.arg2_type	= ARG_PTR_TO_MEM | MEM_RDONLY,
-	.arg3_type	= ARG_CONST_SIZE,
 	.arg4_type	= ARG_ANYTHING,
 	.arg5_type	= ARG_ANYTHING,
 };
@@ -12338,70 +12183,4 @@
 {
 	return register_btf_kfunc_id_set(BPF_PROG_TYPE_TRACING, &bpf_sk_iter_kfunc_set);
 }
-<<<<<<< HEAD
-late_initcall(bpf_kfunc_init);
-
-/* Disables missing prototype warnings */
-__diag_push();
-__diag_ignore_all("-Wmissing-prototypes",
-		  "Global functions as their definitions will be in vmlinux BTF");
-
-/* bpf_sock_destroy: Destroy the given socket with ECONNABORTED error code.
- *
- * The function expects a non-NULL pointer to a socket, and invokes the
- * protocol specific socket destroy handlers.
- *
- * The helper can only be called from BPF contexts that have acquired the socket
- * locks.
- *
- * Parameters:
- * @sock: Pointer to socket to be destroyed
- *
- * Return:
- * On error, may return EPROTONOSUPPORT, EINVAL.
- * EPROTONOSUPPORT if protocol specific destroy handler is not supported.
- * 0 otherwise
- */
-__bpf_kfunc int bpf_sock_destroy(struct sock_common *sock)
-{
-	struct sock *sk = (struct sock *)sock;
-
-	/* The locking semantics that allow for synchronous execution of the
-	 * destroy handlers are only supported for TCP and UDP.
-	 * Supporting protocols will need to acquire sock lock in the BPF context
-	 * prior to invoking this kfunc.
-	 */
-	if (!sk->sk_prot->diag_destroy || (sk->sk_protocol != IPPROTO_TCP &&
-					   sk->sk_protocol != IPPROTO_UDP))
-		return -EOPNOTSUPP;
-
-	return sk->sk_prot->diag_destroy(sk, ECONNABORTED);
-}
-
-__diag_pop()
-
-BTF_SET8_START(bpf_sk_iter_kfunc_ids)
-BTF_ID_FLAGS(func, bpf_sock_destroy, KF_TRUSTED_ARGS)
-BTF_SET8_END(bpf_sk_iter_kfunc_ids)
-
-static int tracing_iter_filter(const struct bpf_prog *prog, u32 kfunc_id)
-{
-	if (btf_id_set8_contains(&bpf_sk_iter_kfunc_ids, kfunc_id) &&
-	    prog->expected_attach_type != BPF_TRACE_ITER)
-		return -EACCES;
-	return 0;
-}
-
-static const struct btf_kfunc_id_set bpf_sk_iter_kfunc_set = {
-	.owner = THIS_MODULE,
-	.set   = &bpf_sk_iter_kfunc_ids,
-	.filter = tracing_iter_filter,
-};
-
-static int init_subsystem(void)
-{
-	return register_btf_kfunc_id_set(BPF_PROG_TYPE_TRACING, &bpf_sk_iter_kfunc_set);
-}
-=======
->>>>>>> 2d5404ca
 late_initcall(init_subsystem);