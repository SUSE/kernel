// SPDX-License-Identifier: GPL-2.0
/* Copyright (c) 2017 - 2018 Covalent IO, Inc. http://covalent.io */

#include <linux/bpf.h>
#include <linux/btf_ids.h>
#include <linux/filter.h>
#include <linux/errno.h>
#include <linux/file.h>
#include <linux/net.h>
#include <linux/workqueue.h>
#include <linux/skmsg.h>
#include <linux/list.h>
#include <linux/jhash.h>
#include <linux/sock_diag.h>
#include <net/udp.h>

struct bpf_stab {
	struct bpf_map map;
	struct sock **sks;
	struct sk_psock_progs progs;
	spinlock_t lock;
};

#define SOCK_CREATE_FLAG_MASK				\
	(BPF_F_NUMA_NODE | BPF_F_RDONLY | BPF_F_WRONLY)

static int sock_map_prog_update(struct bpf_map *map, struct bpf_prog *prog,
				struct bpf_prog *old, u32 which);
static struct sk_psock_progs *sock_map_progs(struct bpf_map *map);

static struct bpf_map *sock_map_alloc(union bpf_attr *attr)
{
	struct bpf_stab *stab;

	if (!capable(CAP_NET_ADMIN))
		return ERR_PTR(-EPERM);
	if (attr->max_entries == 0 ||
	    attr->key_size    != 4 ||
	    (attr->value_size != sizeof(u32) &&
	     attr->value_size != sizeof(u64)) ||
	    attr->map_flags & ~SOCK_CREATE_FLAG_MASK)
		return ERR_PTR(-EINVAL);

	stab = kzalloc(sizeof(*stab), GFP_USER | __GFP_ACCOUNT);
	if (!stab)
		return ERR_PTR(-ENOMEM);

	bpf_map_init_from_attr(&stab->map, attr);
	spin_lock_init(&stab->lock);

	stab->sks = bpf_map_area_alloc((u64) stab->map.max_entries *
				       sizeof(struct sock *),
				       stab->map.numa_node);
	if (!stab->sks) {
		kfree(stab);
		return ERR_PTR(-ENOMEM);
	}

	return &stab->map;
}

int sock_map_get_from_fd(const union bpf_attr *attr, struct bpf_prog *prog)
{
	u32 ufd = attr->target_fd;
	struct bpf_map *map;
	struct fd f;
	int ret;

	if (attr->attach_flags || attr->replace_bpf_fd)
		return -EINVAL;

	f = fdget(ufd);
	map = __bpf_map_get(f);
	if (IS_ERR(map))
		return PTR_ERR(map);
	ret = sock_map_prog_update(map, prog, NULL, attr->attach_type);
	fdput(f);
	return ret;
}

int sock_map_prog_detach(const union bpf_attr *attr, enum bpf_prog_type ptype)
{
	u32 ufd = attr->target_fd;
	struct bpf_prog *prog;
	struct bpf_map *map;
	struct fd f;
	int ret;

	if (attr->attach_flags || attr->replace_bpf_fd)
		return -EINVAL;

	f = fdget(ufd);
	map = __bpf_map_get(f);
	if (IS_ERR(map))
		return PTR_ERR(map);

	prog = bpf_prog_get(attr->attach_bpf_fd);
	if (IS_ERR(prog)) {
		ret = PTR_ERR(prog);
		goto put_map;
	}

	if (prog->type != ptype) {
		ret = -EINVAL;
		goto put_prog;
	}

	ret = sock_map_prog_update(map, NULL, prog, attr->attach_type);
put_prog:
	bpf_prog_put(prog);
put_map:
	fdput(f);
	return ret;
}

static void sock_map_sk_acquire(struct sock *sk)
	__acquires(&sk->sk_lock.slock)
{
	lock_sock(sk);
	preempt_disable();
	rcu_read_lock();
}

static void sock_map_sk_release(struct sock *sk)
	__releases(&sk->sk_lock.slock)
{
	rcu_read_unlock();
	preempt_enable();
	release_sock(sk);
}

static void sock_map_add_link(struct sk_psock *psock,
			      struct sk_psock_link *link,
			      struct bpf_map *map, void *link_raw)
{
	link->link_raw = link_raw;
	link->map = map;
	spin_lock_bh(&psock->link_lock);
	list_add_tail(&link->list, &psock->link);
	spin_unlock_bh(&psock->link_lock);
}

static void sock_map_del_link(struct sock *sk,
			      struct sk_psock *psock, void *link_raw)
{
	bool strp_stop = false, verdict_stop = false;
	struct sk_psock_link *link, *tmp;

	spin_lock_bh(&psock->link_lock);
	list_for_each_entry_safe(link, tmp, &psock->link, list) {
		if (link->link_raw == link_raw) {
			struct bpf_map *map = link->map;
			struct bpf_stab *stab = container_of(map, struct bpf_stab,
							     map);
			if (psock->saved_data_ready && stab->progs.stream_parser)
				strp_stop = true;
			if (psock->saved_data_ready && stab->progs.stream_verdict)
				verdict_stop = true;
			if (psock->saved_data_ready && stab->progs.skb_verdict)
				verdict_stop = true;
			list_del(&link->list);
			sk_psock_free_link(link);
		}
	}
	spin_unlock_bh(&psock->link_lock);
	if (strp_stop || verdict_stop) {
		write_lock_bh(&sk->sk_callback_lock);
		if (strp_stop)
			sk_psock_stop_strp(sk, psock);
		if (verdict_stop)
			sk_psock_stop_verdict(sk, psock);

		if (psock->psock_update_sk_prot)
			psock->psock_update_sk_prot(sk, psock, false);
		write_unlock_bh(&sk->sk_callback_lock);
	}
}

static void sock_map_unref(struct sock *sk, void *link_raw)
{
	struct sk_psock *psock = sk_psock(sk);

	if (likely(psock)) {
		sock_map_del_link(sk, psock, link_raw);
		sk_psock_put(sk, psock);
	}
}

static int sock_map_init_proto(struct sock *sk, struct sk_psock *psock)
{
	if (!sk->sk_prot->psock_update_sk_prot)
		return -EINVAL;
	psock->psock_update_sk_prot = sk->sk_prot->psock_update_sk_prot;
	return sk->sk_prot->psock_update_sk_prot(sk, psock, false);
}

static struct sk_psock *sock_map_psock_get_checked(struct sock *sk)
{
	struct sk_psock *psock;

	rcu_read_lock();
	psock = sk_psock(sk);
	if (psock) {
		if (sk->sk_prot->close != sock_map_close) {
			psock = ERR_PTR(-EBUSY);
			goto out;
		}

		if (!refcount_inc_not_zero(&psock->refcnt))
			psock = ERR_PTR(-EBUSY);
	}
out:
	rcu_read_unlock();
	return psock;
}

static int sock_map_link(struct bpf_map *map, struct sock *sk)
{
	struct sk_psock_progs *progs = sock_map_progs(map);
	struct bpf_prog *stream_verdict = NULL;
	struct bpf_prog *stream_parser = NULL;
	struct bpf_prog *skb_verdict = NULL;
	struct bpf_prog *msg_parser = NULL;
	struct sk_psock *psock;
	int ret;

	stream_verdict = READ_ONCE(progs->stream_verdict);
	if (stream_verdict) {
		stream_verdict = bpf_prog_inc_not_zero(stream_verdict);
		if (IS_ERR(stream_verdict))
			return PTR_ERR(stream_verdict);
	}

	stream_parser = READ_ONCE(progs->stream_parser);
	if (stream_parser) {
		stream_parser = bpf_prog_inc_not_zero(stream_parser);
		if (IS_ERR(stream_parser)) {
			ret = PTR_ERR(stream_parser);
			goto out_put_stream_verdict;
		}
	}

	msg_parser = READ_ONCE(progs->msg_parser);
	if (msg_parser) {
		msg_parser = bpf_prog_inc_not_zero(msg_parser);
		if (IS_ERR(msg_parser)) {
			ret = PTR_ERR(msg_parser);
			goto out_put_stream_parser;
		}
	}

	skb_verdict = READ_ONCE(progs->skb_verdict);
	if (skb_verdict) {
		skb_verdict = bpf_prog_inc_not_zero(skb_verdict);
		if (IS_ERR(skb_verdict)) {
			ret = PTR_ERR(skb_verdict);
			goto out_put_msg_parser;
		}
	}

	psock = sock_map_psock_get_checked(sk);
	if (IS_ERR(psock)) {
		ret = PTR_ERR(psock);
		goto out_progs;
	}

	if (psock) {
		if ((msg_parser && READ_ONCE(psock->progs.msg_parser)) ||
		    (stream_parser  && READ_ONCE(psock->progs.stream_parser)) ||
		    (skb_verdict && READ_ONCE(psock->progs.skb_verdict)) ||
		    (skb_verdict && READ_ONCE(psock->progs.stream_verdict)) ||
		    (stream_verdict && READ_ONCE(psock->progs.skb_verdict)) ||
		    (stream_verdict && READ_ONCE(psock->progs.stream_verdict))) {
			sk_psock_put(sk, psock);
			ret = -EBUSY;
			goto out_progs;
		}
	} else {
		psock = sk_psock_init(sk, map->numa_node);
		if (IS_ERR(psock)) {
			ret = PTR_ERR(psock);
			goto out_progs;
		}
	}

	if (msg_parser)
		psock_set_prog(&psock->progs.msg_parser, msg_parser);
	if (stream_parser)
		psock_set_prog(&psock->progs.stream_parser, stream_parser);
	if (stream_verdict)
		psock_set_prog(&psock->progs.stream_verdict, stream_verdict);
	if (skb_verdict)
		psock_set_prog(&psock->progs.skb_verdict, skb_verdict);

	/* msg_* and stream_* programs references tracked in psock after this
	 * point. Reference dec and cleanup will occur through psock destructor
	 */
	ret = sock_map_init_proto(sk, psock);
	if (ret < 0) {
		sk_psock_put(sk, psock);
		goto out;
	}

	write_lock_bh(&sk->sk_callback_lock);
	if (stream_parser && stream_verdict && !psock->saved_data_ready) {
		ret = sk_psock_init_strp(sk, psock);
		if (ret) {
			write_unlock_bh(&sk->sk_callback_lock);
			sk_psock_put(sk, psock);
			goto out;
		}
		sk_psock_start_strp(sk, psock);
	} else if (!stream_parser && stream_verdict && !psock->saved_data_ready) {
		sk_psock_start_verdict(sk,psock);
	} else if (!stream_verdict && skb_verdict && !psock->saved_data_ready) {
		sk_psock_start_verdict(sk, psock);
	}
	write_unlock_bh(&sk->sk_callback_lock);
	return 0;
out_progs:
	if (skb_verdict)
		bpf_prog_put(skb_verdict);
out_put_msg_parser:
	if (msg_parser)
		bpf_prog_put(msg_parser);
out_put_stream_parser:
	if (stream_parser)
		bpf_prog_put(stream_parser);
out_put_stream_verdict:
	if (stream_verdict)
		bpf_prog_put(stream_verdict);
out:
	return ret;
}

static void sock_map_free(struct bpf_map *map)
{
	struct bpf_stab *stab = container_of(map, struct bpf_stab, map);
	int i;

	/* After the sync no updates or deletes will be in-flight so it
	 * is safe to walk map and remove entries without risking a race
	 * in EEXIST update case.
	 */
	synchronize_rcu();
	for (i = 0; i < stab->map.max_entries; i++) {
		struct sock **psk = &stab->sks[i];
		struct sock *sk;

		sk = xchg(psk, NULL);
		if (sk) {
			lock_sock(sk);
			rcu_read_lock();
			sock_map_unref(sk, psk);
			rcu_read_unlock();
			release_sock(sk);
		}
	}

	/* wait for psock readers accessing its map link */
	synchronize_rcu();

	bpf_map_area_free(stab->sks);
	kfree(stab);
}

static void sock_map_release_progs(struct bpf_map *map)
{
	psock_progs_drop(&container_of(map, struct bpf_stab, map)->progs);
}

static struct sock *__sock_map_lookup_elem(struct bpf_map *map, u32 key)
{
	struct bpf_stab *stab = container_of(map, struct bpf_stab, map);

	WARN_ON_ONCE(!rcu_read_lock_held());

	if (unlikely(key >= map->max_entries))
		return NULL;
	return READ_ONCE(stab->sks[key]);
}

static void *sock_map_lookup(struct bpf_map *map, void *key)
{
	struct sock *sk;

	sk = __sock_map_lookup_elem(map, *(u32 *)key);
	if (!sk)
		return NULL;
	if (sk_is_refcounted(sk) && !refcount_inc_not_zero(&sk->sk_refcnt))
		return NULL;
	return sk;
}

static void *sock_map_lookup_sys(struct bpf_map *map, void *key)
{
	struct sock *sk;

	if (map->value_size != sizeof(u64))
		return ERR_PTR(-ENOSPC);

	sk = __sock_map_lookup_elem(map, *(u32 *)key);
	if (!sk)
		return ERR_PTR(-ENOENT);

	__sock_gen_cookie(sk);
	return &sk->sk_cookie;
}

static int __sock_map_delete(struct bpf_stab *stab, struct sock *sk_test,
			     struct sock **psk)
{
	struct sock *sk = NULL;
	int err = 0;

<<<<<<< HEAD
	spin_lock_bh(&stab->lock);
	sk = *psk;
	if (!sk_test || sk_test == sk)
=======
	if (irqs_disabled())
		return -EOPNOTSUPP; /* locks here are hardirq-unsafe */

	raw_spin_lock_bh(&stab->lock);
	if (!sk_test || sk_test == *psk)
>>>>>>> b30c234d
		sk = xchg(psk, NULL);

	if (likely(sk))
		sock_map_unref(sk, psk);
	else
		err = -EINVAL;

	spin_unlock_bh(&stab->lock);
	return err;
}

static void sock_map_delete_from_link(struct bpf_map *map, struct sock *sk,
				      void *link_raw)
{
	struct bpf_stab *stab = container_of(map, struct bpf_stab, map);

	__sock_map_delete(stab, sk, link_raw);
}

static int sock_map_delete_elem(struct bpf_map *map, void *key)
{
	struct bpf_stab *stab = container_of(map, struct bpf_stab, map);
	u32 i = *(u32 *)key;
	struct sock **psk;

	if (unlikely(i >= map->max_entries))
		return -EINVAL;

	psk = &stab->sks[i];
	return __sock_map_delete(stab, NULL, psk);
}

static int sock_map_get_next_key(struct bpf_map *map, void *key, void *next)
{
	struct bpf_stab *stab = container_of(map, struct bpf_stab, map);
	u32 i = key ? *(u32 *)key : U32_MAX;
	u32 *key_next = next;

	if (i == stab->map.max_entries - 1)
		return -ENOENT;
	if (i >= stab->map.max_entries)
		*key_next = 0;
	else
		*key_next = i + 1;
	return 0;
}

static int sock_map_update_common(struct bpf_map *map, u32 idx,
				  struct sock *sk, u64 flags)
{
	struct bpf_stab *stab = container_of(map, struct bpf_stab, map);
	struct sk_psock_link *link;
	struct sk_psock *psock;
	struct sock *osk;
	int ret;

	WARN_ON_ONCE(!rcu_read_lock_held());
	if (unlikely(flags > BPF_EXIST))
		return -EINVAL;
	if (unlikely(idx >= map->max_entries))
		return -E2BIG;

	link = sk_psock_init_link();
	if (!link)
		return -ENOMEM;

	ret = sock_map_link(map, sk);
	if (ret < 0)
		goto out_free;

	psock = sk_psock(sk);
	WARN_ON_ONCE(!psock);

	spin_lock_bh(&stab->lock);
	osk = stab->sks[idx];
	if (osk && flags == BPF_NOEXIST) {
		ret = -EEXIST;
		goto out_unlock;
	} else if (!osk && flags == BPF_EXIST) {
		ret = -ENOENT;
		goto out_unlock;
	}

	sock_map_add_link(psock, link, map, &stab->sks[idx]);
	stab->sks[idx] = sk;
	if (osk)
		sock_map_unref(osk, &stab->sks[idx]);
	spin_unlock_bh(&stab->lock);
	return 0;
out_unlock:
	spin_unlock_bh(&stab->lock);
	if (psock)
		sk_psock_put(sk, psock);
out_free:
	sk_psock_free_link(link);
	return ret;
}

static bool sock_map_op_okay(const struct bpf_sock_ops_kern *ops)
{
	return ops->op == BPF_SOCK_OPS_PASSIVE_ESTABLISHED_CB ||
	       ops->op == BPF_SOCK_OPS_ACTIVE_ESTABLISHED_CB ||
	       ops->op == BPF_SOCK_OPS_TCP_LISTEN_CB;
}

static bool sock_map_redirect_allowed(const struct sock *sk)
{
	if (sk_is_tcp(sk))
		return sk->sk_state != TCP_LISTEN;
	else
		return sk->sk_state == TCP_ESTABLISHED;
}

static bool sock_map_sk_is_suitable(const struct sock *sk)
{
	return !!sk->sk_prot->psock_update_sk_prot;
}

static bool sock_map_sk_state_allowed(const struct sock *sk)
{
	if (sk_is_tcp(sk))
		return (1 << sk->sk_state) & (TCPF_ESTABLISHED | TCPF_LISTEN);
	return true;
}

static int sock_hash_update_common(struct bpf_map *map, void *key,
				   struct sock *sk, u64 flags);

int sock_map_update_elem_sys(struct bpf_map *map, void *key, void *value,
			     u64 flags)
{
	struct socket *sock;
	struct sock *sk;
	int ret;
	u64 ufd;

	if (map->value_size == sizeof(u64))
		ufd = *(u64 *)value;
	else
		ufd = *(u32 *)value;
	if (ufd > S32_MAX)
		return -EINVAL;

	sock = sockfd_lookup(ufd, &ret);
	if (!sock)
		return ret;
	sk = sock->sk;
	if (!sk) {
		ret = -EINVAL;
		goto out;
	}
	if (!sock_map_sk_is_suitable(sk)) {
		ret = -EOPNOTSUPP;
		goto out;
	}

	sock_map_sk_acquire(sk);
	if (!sock_map_sk_state_allowed(sk))
		ret = -EOPNOTSUPP;
	else if (map->map_type == BPF_MAP_TYPE_SOCKMAP)
		ret = sock_map_update_common(map, *(u32 *)key, sk, flags);
	else
		ret = sock_hash_update_common(map, key, sk, flags);
	sock_map_sk_release(sk);
out:
	sockfd_put(sock);
	return ret;
}

static int sock_map_update_elem(struct bpf_map *map, void *key,
				void *value, u64 flags)
{
	struct sock *sk = (struct sock *)value;
	int ret;

	if (unlikely(!sk || !sk_fullsock(sk)))
		return -EINVAL;

	if (!sock_map_sk_is_suitable(sk))
		return -EOPNOTSUPP;

	local_bh_disable();
	bh_lock_sock(sk);
	if (!sock_map_sk_state_allowed(sk))
		ret = -EOPNOTSUPP;
	else if (map->map_type == BPF_MAP_TYPE_SOCKMAP)
		ret = sock_map_update_common(map, *(u32 *)key, sk, flags);
	else
		ret = sock_hash_update_common(map, key, sk, flags);
	bh_unlock_sock(sk);
	local_bh_enable();
	return ret;
}

BPF_CALL_4(bpf_sock_map_update, struct bpf_sock_ops_kern *, sops,
	   struct bpf_map *, map, void *, key, u64, flags)
{
	WARN_ON_ONCE(!rcu_read_lock_held());

	if (likely(sock_map_sk_is_suitable(sops->sk) &&
		   sock_map_op_okay(sops)))
		return sock_map_update_common(map, *(u32 *)key, sops->sk,
					      flags);
	return -EOPNOTSUPP;
}

const struct bpf_func_proto bpf_sock_map_update_proto = {
	.func		= bpf_sock_map_update,
	.gpl_only	= false,
	.pkt_access	= true,
	.ret_type	= RET_INTEGER,
	.arg1_type	= ARG_PTR_TO_CTX,
	.arg2_type	= ARG_CONST_MAP_PTR,
	.arg3_type	= ARG_PTR_TO_MAP_KEY,
	.arg4_type	= ARG_ANYTHING,
};

BPF_CALL_4(bpf_sk_redirect_map, struct sk_buff *, skb,
	   struct bpf_map *, map, u32, key, u64, flags)
{
	struct sock *sk;

	if (unlikely(flags & ~(BPF_F_INGRESS)))
		return SK_DROP;

	sk = __sock_map_lookup_elem(map, key);
	if (unlikely(!sk || !sock_map_redirect_allowed(sk)))
		return SK_DROP;

	skb_bpf_set_redir(skb, sk, flags & BPF_F_INGRESS);
	return SK_PASS;
}

const struct bpf_func_proto bpf_sk_redirect_map_proto = {
	.func           = bpf_sk_redirect_map,
	.gpl_only       = false,
	.ret_type       = RET_INTEGER,
	.arg1_type	= ARG_PTR_TO_CTX,
	.arg2_type      = ARG_CONST_MAP_PTR,
	.arg3_type      = ARG_ANYTHING,
	.arg4_type      = ARG_ANYTHING,
};

BPF_CALL_4(bpf_msg_redirect_map, struct sk_msg *, msg,
	   struct bpf_map *, map, u32, key, u64, flags)
{
	struct sock *sk;

	if (unlikely(flags & ~(BPF_F_INGRESS)))
		return SK_DROP;

	sk = __sock_map_lookup_elem(map, key);
	if (unlikely(!sk || !sock_map_redirect_allowed(sk)))
		return SK_DROP;
	if (!(flags & BPF_F_INGRESS) && !sk_is_tcp(sk))
		return SK_DROP;

	msg->flags = flags;
	msg->sk_redir = sk;
	return SK_PASS;
}

const struct bpf_func_proto bpf_msg_redirect_map_proto = {
	.func           = bpf_msg_redirect_map,
	.gpl_only       = false,
	.ret_type       = RET_INTEGER,
	.arg1_type	= ARG_PTR_TO_CTX,
	.arg2_type      = ARG_CONST_MAP_PTR,
	.arg3_type      = ARG_ANYTHING,
	.arg4_type      = ARG_ANYTHING,
};

struct sock_map_seq_info {
	struct bpf_map *map;
	struct sock *sk;
	u32 index;
};

struct bpf_iter__sockmap {
	__bpf_md_ptr(struct bpf_iter_meta *, meta);
	__bpf_md_ptr(struct bpf_map *, map);
	__bpf_md_ptr(void *, key);
	__bpf_md_ptr(struct sock *, sk);
};

DEFINE_BPF_ITER_FUNC(sockmap, struct bpf_iter_meta *meta,
		     struct bpf_map *map, void *key,
		     struct sock *sk)

static void *sock_map_seq_lookup_elem(struct sock_map_seq_info *info)
{
	if (unlikely(info->index >= info->map->max_entries))
		return NULL;

	info->sk = __sock_map_lookup_elem(info->map, info->index);

	/* can't return sk directly, since that might be NULL */
	return info;
}

static void *sock_map_seq_start(struct seq_file *seq, loff_t *pos)
	__acquires(rcu)
{
	struct sock_map_seq_info *info = seq->private;

	if (*pos == 0)
		++*pos;

	/* pairs with sock_map_seq_stop */
	rcu_read_lock();
	return sock_map_seq_lookup_elem(info);
}

static void *sock_map_seq_next(struct seq_file *seq, void *v, loff_t *pos)
	__must_hold(rcu)
{
	struct sock_map_seq_info *info = seq->private;

	++*pos;
	++info->index;

	return sock_map_seq_lookup_elem(info);
}

static int sock_map_seq_show(struct seq_file *seq, void *v)
	__must_hold(rcu)
{
	struct sock_map_seq_info *info = seq->private;
	struct bpf_iter__sockmap ctx = {};
	struct bpf_iter_meta meta;
	struct bpf_prog *prog;

	meta.seq = seq;
	prog = bpf_iter_get_info(&meta, !v);
	if (!prog)
		return 0;

	ctx.meta = &meta;
	ctx.map = info->map;
	if (v) {
		ctx.key = &info->index;
		ctx.sk = info->sk;
	}

	return bpf_iter_run_prog(prog, &ctx);
}

static void sock_map_seq_stop(struct seq_file *seq, void *v)
	__releases(rcu)
{
	if (!v)
		(void)sock_map_seq_show(seq, NULL);

	/* pairs with sock_map_seq_start */
	rcu_read_unlock();
}

static const struct seq_operations sock_map_seq_ops = {
	.start	= sock_map_seq_start,
	.next	= sock_map_seq_next,
	.stop	= sock_map_seq_stop,
	.show	= sock_map_seq_show,
};

static int sock_map_init_seq_private(void *priv_data,
				     struct bpf_iter_aux_info *aux)
{
	struct sock_map_seq_info *info = priv_data;

	info->map = aux->map;
	return 0;
}

static const struct bpf_iter_seq_info sock_map_iter_seq_info = {
	.seq_ops		= &sock_map_seq_ops,
	.init_seq_private	= sock_map_init_seq_private,
	.seq_priv_size		= sizeof(struct sock_map_seq_info),
};

BTF_ID_LIST_SINGLE(sock_map_btf_ids, struct, bpf_stab)
const struct bpf_map_ops sock_map_ops = {
	.map_meta_equal		= bpf_map_meta_equal,
	.map_alloc		= sock_map_alloc,
	.map_free		= sock_map_free,
	.map_get_next_key	= sock_map_get_next_key,
	.map_lookup_elem_sys_only = sock_map_lookup_sys,
	.map_update_elem	= sock_map_update_elem,
	.map_delete_elem	= sock_map_delete_elem,
	.map_lookup_elem	= sock_map_lookup,
	.map_release_uref	= sock_map_release_progs,
	.map_check_btf		= map_check_no_btf,
	.map_btf_id		= &sock_map_btf_ids[0],
	.iter_seq_info		= &sock_map_iter_seq_info,
};

struct bpf_shtab_elem {
	struct rcu_head rcu;
	u32 hash;
	struct sock *sk;
	struct hlist_node node;
	u8 key[];
};

struct bpf_shtab_bucket {
	struct hlist_head head;
	spinlock_t lock;
};

struct bpf_shtab {
	struct bpf_map map;
	struct bpf_shtab_bucket *buckets;
	u32 buckets_num;
	u32 elem_size;
	struct sk_psock_progs progs;
	atomic_t count;
};

static inline u32 sock_hash_bucket_hash(const void *key, u32 len)
{
	return jhash(key, len, 0);
}

static struct bpf_shtab_bucket *sock_hash_select_bucket(struct bpf_shtab *htab,
							u32 hash)
{
	return &htab->buckets[hash & (htab->buckets_num - 1)];
}

static struct bpf_shtab_elem *
sock_hash_lookup_elem_raw(struct hlist_head *head, u32 hash, void *key,
			  u32 key_size)
{
	struct bpf_shtab_elem *elem;

	hlist_for_each_entry_rcu(elem, head, node) {
		if (elem->hash == hash &&
		    !memcmp(&elem->key, key, key_size))
			return elem;
	}

	return NULL;
}

static struct sock *__sock_hash_lookup_elem(struct bpf_map *map, void *key)
{
	struct bpf_shtab *htab = container_of(map, struct bpf_shtab, map);
	u32 key_size = map->key_size, hash;
	struct bpf_shtab_bucket *bucket;
	struct bpf_shtab_elem *elem;

	WARN_ON_ONCE(!rcu_read_lock_held());

	hash = sock_hash_bucket_hash(key, key_size);
	bucket = sock_hash_select_bucket(htab, hash);
	elem = sock_hash_lookup_elem_raw(&bucket->head, hash, key, key_size);

	return elem ? elem->sk : NULL;
}

static void sock_hash_free_elem(struct bpf_shtab *htab,
				struct bpf_shtab_elem *elem)
{
	atomic_dec(&htab->count);
	kfree_rcu(elem, rcu);
}

static void sock_hash_delete_from_link(struct bpf_map *map, struct sock *sk,
				       void *link_raw)
{
	struct bpf_shtab *htab = container_of(map, struct bpf_shtab, map);
	struct bpf_shtab_elem *elem_probe, *elem = link_raw;
	struct bpf_shtab_bucket *bucket;

	WARN_ON_ONCE(!rcu_read_lock_held());
	bucket = sock_hash_select_bucket(htab, elem->hash);

	/* elem may be deleted in parallel from the map, but access here
	 * is okay since it's going away only after RCU grace period.
	 * However, we need to check whether it's still present.
	 */
	spin_lock_bh(&bucket->lock);
	elem_probe = sock_hash_lookup_elem_raw(&bucket->head, elem->hash,
					       elem->key, map->key_size);
	if (elem_probe && elem_probe == elem) {
		hlist_del_rcu(&elem->node);
		sock_map_unref(elem->sk, elem);
		sock_hash_free_elem(htab, elem);
	}
	spin_unlock_bh(&bucket->lock);
}

static int sock_hash_delete_elem(struct bpf_map *map, void *key)
{
	struct bpf_shtab *htab = container_of(map, struct bpf_shtab, map);
	u32 hash, key_size = map->key_size;
	struct bpf_shtab_bucket *bucket;
	struct bpf_shtab_elem *elem;
	int ret = -ENOENT;

	hash = sock_hash_bucket_hash(key, key_size);
	bucket = sock_hash_select_bucket(htab, hash);

	spin_lock_bh(&bucket->lock);
	elem = sock_hash_lookup_elem_raw(&bucket->head, hash, key, key_size);
	if (elem) {
		hlist_del_rcu(&elem->node);
		sock_map_unref(elem->sk, elem);
		sock_hash_free_elem(htab, elem);
		ret = 0;
	}
	spin_unlock_bh(&bucket->lock);
	return ret;
}

static struct bpf_shtab_elem *sock_hash_alloc_elem(struct bpf_shtab *htab,
						   void *key, u32 key_size,
						   u32 hash, struct sock *sk,
						   struct bpf_shtab_elem *old)
{
	struct bpf_shtab_elem *new;

	if (atomic_inc_return(&htab->count) > htab->map.max_entries) {
		if (!old) {
			atomic_dec(&htab->count);
			return ERR_PTR(-E2BIG);
		}
	}

	new = bpf_map_kmalloc_node(&htab->map, htab->elem_size,
				   GFP_ATOMIC | __GFP_NOWARN,
				   htab->map.numa_node);
	if (!new) {
		atomic_dec(&htab->count);
		return ERR_PTR(-ENOMEM);
	}
	memcpy(new->key, key, key_size);
	new->sk = sk;
	new->hash = hash;
	return new;
}

static int sock_hash_update_common(struct bpf_map *map, void *key,
				   struct sock *sk, u64 flags)
{
	struct bpf_shtab *htab = container_of(map, struct bpf_shtab, map);
	u32 key_size = map->key_size, hash;
	struct bpf_shtab_elem *elem, *elem_new;
	struct bpf_shtab_bucket *bucket;
	struct sk_psock_link *link;
	struct sk_psock *psock;
	int ret;

	WARN_ON_ONCE(!rcu_read_lock_held());
	if (unlikely(flags > BPF_EXIST))
		return -EINVAL;

	link = sk_psock_init_link();
	if (!link)
		return -ENOMEM;

	ret = sock_map_link(map, sk);
	if (ret < 0)
		goto out_free;

	psock = sk_psock(sk);
	WARN_ON_ONCE(!psock);

	hash = sock_hash_bucket_hash(key, key_size);
	bucket = sock_hash_select_bucket(htab, hash);

	spin_lock_bh(&bucket->lock);
	elem = sock_hash_lookup_elem_raw(&bucket->head, hash, key, key_size);
	if (elem && flags == BPF_NOEXIST) {
		ret = -EEXIST;
		goto out_unlock;
	} else if (!elem && flags == BPF_EXIST) {
		ret = -ENOENT;
		goto out_unlock;
	}

	elem_new = sock_hash_alloc_elem(htab, key, key_size, hash, sk, elem);
	if (IS_ERR(elem_new)) {
		ret = PTR_ERR(elem_new);
		goto out_unlock;
	}

	sock_map_add_link(psock, link, map, elem_new);
	/* Add new element to the head of the list, so that
	 * concurrent search will find it before old elem.
	 */
	hlist_add_head_rcu(&elem_new->node, &bucket->head);
	if (elem) {
		hlist_del_rcu(&elem->node);
		sock_map_unref(elem->sk, elem);
		sock_hash_free_elem(htab, elem);
	}
	spin_unlock_bh(&bucket->lock);
	return 0;
out_unlock:
	spin_unlock_bh(&bucket->lock);
	sk_psock_put(sk, psock);
out_free:
	sk_psock_free_link(link);
	return ret;
}

static int sock_hash_get_next_key(struct bpf_map *map, void *key,
				  void *key_next)
{
	struct bpf_shtab *htab = container_of(map, struct bpf_shtab, map);
	struct bpf_shtab_elem *elem, *elem_next;
	u32 hash, key_size = map->key_size;
	struct hlist_head *head;
	int i = 0;

	if (!key)
		goto find_first_elem;
	hash = sock_hash_bucket_hash(key, key_size);
	head = &sock_hash_select_bucket(htab, hash)->head;
	elem = sock_hash_lookup_elem_raw(head, hash, key, key_size);
	if (!elem)
		goto find_first_elem;

	elem_next = hlist_entry_safe(rcu_dereference(hlist_next_rcu(&elem->node)),
				     struct bpf_shtab_elem, node);
	if (elem_next) {
		memcpy(key_next, elem_next->key, key_size);
		return 0;
	}

	i = hash & (htab->buckets_num - 1);
	i++;
find_first_elem:
	for (; i < htab->buckets_num; i++) {
		head = &sock_hash_select_bucket(htab, i)->head;
		elem_next = hlist_entry_safe(rcu_dereference(hlist_first_rcu(head)),
					     struct bpf_shtab_elem, node);
		if (elem_next) {
			memcpy(key_next, elem_next->key, key_size);
			return 0;
		}
	}

	return -ENOENT;
}

static struct bpf_map *sock_hash_alloc(union bpf_attr *attr)
{
	struct bpf_shtab *htab;
	int i, err;

	if (!capable(CAP_NET_ADMIN))
		return ERR_PTR(-EPERM);
	if (attr->max_entries == 0 ||
	    attr->key_size    == 0 ||
	    (attr->value_size != sizeof(u32) &&
	     attr->value_size != sizeof(u64)) ||
	    attr->map_flags & ~SOCK_CREATE_FLAG_MASK)
		return ERR_PTR(-EINVAL);
	if (attr->key_size > MAX_BPF_STACK)
		return ERR_PTR(-E2BIG);

	htab = kzalloc(sizeof(*htab), GFP_USER | __GFP_ACCOUNT);
	if (!htab)
		return ERR_PTR(-ENOMEM);

	bpf_map_init_from_attr(&htab->map, attr);

	htab->buckets_num = roundup_pow_of_two(htab->map.max_entries);
	htab->elem_size = sizeof(struct bpf_shtab_elem) +
			  round_up(htab->map.key_size, 8);
	if (htab->buckets_num == 0 ||
	    htab->buckets_num > U32_MAX / sizeof(struct bpf_shtab_bucket)) {
		err = -EINVAL;
		goto free_htab;
	}

	htab->buckets = bpf_map_area_alloc(htab->buckets_num *
					   sizeof(struct bpf_shtab_bucket),
					   htab->map.numa_node);
	if (!htab->buckets) {
		err = -ENOMEM;
		goto free_htab;
	}

	for (i = 0; i < htab->buckets_num; i++) {
		INIT_HLIST_HEAD(&htab->buckets[i].head);
		spin_lock_init(&htab->buckets[i].lock);
	}

	return &htab->map;
free_htab:
	kfree(htab);
	return ERR_PTR(err);
}

static void sock_hash_free(struct bpf_map *map)
{
	struct bpf_shtab *htab = container_of(map, struct bpf_shtab, map);
	struct bpf_shtab_bucket *bucket;
	struct hlist_head unlink_list;
	struct bpf_shtab_elem *elem;
	struct hlist_node *node;
	int i;

	/* After the sync no updates or deletes will be in-flight so it
	 * is safe to walk map and remove entries without risking a race
	 * in EEXIST update case.
	 */
	synchronize_rcu();
	for (i = 0; i < htab->buckets_num; i++) {
		bucket = sock_hash_select_bucket(htab, i);

		/* We are racing with sock_hash_delete_from_link to
		 * enter the spin-lock critical section. Every socket on
		 * the list is still linked to sockhash. Since link
		 * exists, psock exists and holds a ref to socket. That
		 * lets us to grab a socket ref too.
		 */
		spin_lock_bh(&bucket->lock);
		hlist_for_each_entry(elem, &bucket->head, node)
			sock_hold(elem->sk);
		hlist_move_list(&bucket->head, &unlink_list);
		spin_unlock_bh(&bucket->lock);

		/* Process removed entries out of atomic context to
		 * block for socket lock before deleting the psock's
		 * link to sockhash.
		 */
		hlist_for_each_entry_safe(elem, node, &unlink_list, node) {
			hlist_del(&elem->node);
			lock_sock(elem->sk);
			rcu_read_lock();
			sock_map_unref(elem->sk, elem);
			rcu_read_unlock();
			release_sock(elem->sk);
			sock_put(elem->sk);
			sock_hash_free_elem(htab, elem);
		}
		cond_resched();
	}

	/* wait for psock readers accessing its map link */
	synchronize_rcu();

	bpf_map_area_free(htab->buckets);
	kfree(htab);
}

static void *sock_hash_lookup_sys(struct bpf_map *map, void *key)
{
	struct sock *sk;

	if (map->value_size != sizeof(u64))
		return ERR_PTR(-ENOSPC);

	sk = __sock_hash_lookup_elem(map, key);
	if (!sk)
		return ERR_PTR(-ENOENT);

	__sock_gen_cookie(sk);
	return &sk->sk_cookie;
}

static void *sock_hash_lookup(struct bpf_map *map, void *key)
{
	struct sock *sk;

	sk = __sock_hash_lookup_elem(map, key);
	if (!sk)
		return NULL;
	if (sk_is_refcounted(sk) && !refcount_inc_not_zero(&sk->sk_refcnt))
		return NULL;
	return sk;
}

static void sock_hash_release_progs(struct bpf_map *map)
{
	psock_progs_drop(&container_of(map, struct bpf_shtab, map)->progs);
}

BPF_CALL_4(bpf_sock_hash_update, struct bpf_sock_ops_kern *, sops,
	   struct bpf_map *, map, void *, key, u64, flags)
{
	WARN_ON_ONCE(!rcu_read_lock_held());

	if (likely(sock_map_sk_is_suitable(sops->sk) &&
		   sock_map_op_okay(sops)))
		return sock_hash_update_common(map, key, sops->sk, flags);
	return -EOPNOTSUPP;
}

const struct bpf_func_proto bpf_sock_hash_update_proto = {
	.func		= bpf_sock_hash_update,
	.gpl_only	= false,
	.pkt_access	= true,
	.ret_type	= RET_INTEGER,
	.arg1_type	= ARG_PTR_TO_CTX,
	.arg2_type	= ARG_CONST_MAP_PTR,
	.arg3_type	= ARG_PTR_TO_MAP_KEY,
	.arg4_type	= ARG_ANYTHING,
};

BPF_CALL_4(bpf_sk_redirect_hash, struct sk_buff *, skb,
	   struct bpf_map *, map, void *, key, u64, flags)
{
	struct sock *sk;

	if (unlikely(flags & ~(BPF_F_INGRESS)))
		return SK_DROP;

	sk = __sock_hash_lookup_elem(map, key);
	if (unlikely(!sk || !sock_map_redirect_allowed(sk)))
		return SK_DROP;

	skb_bpf_set_redir(skb, sk, flags & BPF_F_INGRESS);
	return SK_PASS;
}

const struct bpf_func_proto bpf_sk_redirect_hash_proto = {
	.func           = bpf_sk_redirect_hash,
	.gpl_only       = false,
	.ret_type       = RET_INTEGER,
	.arg1_type	= ARG_PTR_TO_CTX,
	.arg2_type      = ARG_CONST_MAP_PTR,
	.arg3_type      = ARG_PTR_TO_MAP_KEY,
	.arg4_type      = ARG_ANYTHING,
};

BPF_CALL_4(bpf_msg_redirect_hash, struct sk_msg *, msg,
	   struct bpf_map *, map, void *, key, u64, flags)
{
	struct sock *sk;

	if (unlikely(flags & ~(BPF_F_INGRESS)))
		return SK_DROP;

	sk = __sock_hash_lookup_elem(map, key);
	if (unlikely(!sk || !sock_map_redirect_allowed(sk)))
		return SK_DROP;
	if (!(flags & BPF_F_INGRESS) && !sk_is_tcp(sk))
		return SK_DROP;

	msg->flags = flags;
	msg->sk_redir = sk;
	return SK_PASS;
}

const struct bpf_func_proto bpf_msg_redirect_hash_proto = {
	.func           = bpf_msg_redirect_hash,
	.gpl_only       = false,
	.ret_type       = RET_INTEGER,
	.arg1_type	= ARG_PTR_TO_CTX,
	.arg2_type      = ARG_CONST_MAP_PTR,
	.arg3_type      = ARG_PTR_TO_MAP_KEY,
	.arg4_type      = ARG_ANYTHING,
};

struct sock_hash_seq_info {
	struct bpf_map *map;
	struct bpf_shtab *htab;
	u32 bucket_id;
};

static void *sock_hash_seq_find_next(struct sock_hash_seq_info *info,
				     struct bpf_shtab_elem *prev_elem)
{
	const struct bpf_shtab *htab = info->htab;
	struct bpf_shtab_bucket *bucket;
	struct bpf_shtab_elem *elem;
	struct hlist_node *node;

	/* try to find next elem in the same bucket */
	if (prev_elem) {
		node = rcu_dereference(hlist_next_rcu(&prev_elem->node));
		elem = hlist_entry_safe(node, struct bpf_shtab_elem, node);
		if (elem)
			return elem;

		/* no more elements, continue in the next bucket */
		info->bucket_id++;
	}

	for (; info->bucket_id < htab->buckets_num; info->bucket_id++) {
		bucket = &htab->buckets[info->bucket_id];
		node = rcu_dereference(hlist_first_rcu(&bucket->head));
		elem = hlist_entry_safe(node, struct bpf_shtab_elem, node);
		if (elem)
			return elem;
	}

	return NULL;
}

static void *sock_hash_seq_start(struct seq_file *seq, loff_t *pos)
	__acquires(rcu)
{
	struct sock_hash_seq_info *info = seq->private;

	if (*pos == 0)
		++*pos;

	/* pairs with sock_hash_seq_stop */
	rcu_read_lock();
	return sock_hash_seq_find_next(info, NULL);
}

static void *sock_hash_seq_next(struct seq_file *seq, void *v, loff_t *pos)
	__must_hold(rcu)
{
	struct sock_hash_seq_info *info = seq->private;

	++*pos;
	return sock_hash_seq_find_next(info, v);
}

static int sock_hash_seq_show(struct seq_file *seq, void *v)
	__must_hold(rcu)
{
	struct sock_hash_seq_info *info = seq->private;
	struct bpf_iter__sockmap ctx = {};
	struct bpf_shtab_elem *elem = v;
	struct bpf_iter_meta meta;
	struct bpf_prog *prog;

	meta.seq = seq;
	prog = bpf_iter_get_info(&meta, !elem);
	if (!prog)
		return 0;

	ctx.meta = &meta;
	ctx.map = info->map;
	if (elem) {
		ctx.key = elem->key;
		ctx.sk = elem->sk;
	}

	return bpf_iter_run_prog(prog, &ctx);
}

static void sock_hash_seq_stop(struct seq_file *seq, void *v)
	__releases(rcu)
{
	if (!v)
		(void)sock_hash_seq_show(seq, NULL);

	/* pairs with sock_hash_seq_start */
	rcu_read_unlock();
}

static const struct seq_operations sock_hash_seq_ops = {
	.start	= sock_hash_seq_start,
	.next	= sock_hash_seq_next,
	.stop	= sock_hash_seq_stop,
	.show	= sock_hash_seq_show,
};

static int sock_hash_init_seq_private(void *priv_data,
				     struct bpf_iter_aux_info *aux)
{
	struct sock_hash_seq_info *info = priv_data;

	info->map = aux->map;
	info->htab = container_of(aux->map, struct bpf_shtab, map);
	return 0;
}

static const struct bpf_iter_seq_info sock_hash_iter_seq_info = {
	.seq_ops		= &sock_hash_seq_ops,
	.init_seq_private	= sock_hash_init_seq_private,
	.seq_priv_size		= sizeof(struct sock_hash_seq_info),
};

BTF_ID_LIST_SINGLE(sock_hash_map_btf_ids, struct, bpf_shtab)
const struct bpf_map_ops sock_hash_ops = {
	.map_meta_equal		= bpf_map_meta_equal,
	.map_alloc		= sock_hash_alloc,
	.map_free		= sock_hash_free,
	.map_get_next_key	= sock_hash_get_next_key,
	.map_update_elem	= sock_map_update_elem,
	.map_delete_elem	= sock_hash_delete_elem,
	.map_lookup_elem	= sock_hash_lookup,
	.map_lookup_elem_sys_only = sock_hash_lookup_sys,
	.map_release_uref	= sock_hash_release_progs,
	.map_check_btf		= map_check_no_btf,
	.map_btf_id		= &sock_hash_map_btf_ids[0],
	.iter_seq_info		= &sock_hash_iter_seq_info,
};

static struct sk_psock_progs *sock_map_progs(struct bpf_map *map)
{
	switch (map->map_type) {
	case BPF_MAP_TYPE_SOCKMAP:
		return &container_of(map, struct bpf_stab, map)->progs;
	case BPF_MAP_TYPE_SOCKHASH:
		return &container_of(map, struct bpf_shtab, map)->progs;
	default:
		break;
	}

	return NULL;
}

static int sock_map_prog_lookup(struct bpf_map *map, struct bpf_prog ***pprog,
				u32 which)
{
	struct sk_psock_progs *progs = sock_map_progs(map);

	if (!progs)
		return -EOPNOTSUPP;

	switch (which) {
	case BPF_SK_MSG_VERDICT:
		*pprog = &progs->msg_parser;
		break;
#if IS_ENABLED(CONFIG_BPF_STREAM_PARSER)
	case BPF_SK_SKB_STREAM_PARSER:
		*pprog = &progs->stream_parser;
		break;
#endif
	case BPF_SK_SKB_STREAM_VERDICT:
		if (progs->skb_verdict)
			return -EBUSY;
		*pprog = &progs->stream_verdict;
		break;
	case BPF_SK_SKB_VERDICT:
		if (progs->stream_verdict)
			return -EBUSY;
		*pprog = &progs->skb_verdict;
		break;
	default:
		return -EOPNOTSUPP;
	}

	return 0;
}

static int sock_map_prog_update(struct bpf_map *map, struct bpf_prog *prog,
				struct bpf_prog *old, u32 which)
{
	struct bpf_prog **pprog;
	int ret;

	ret = sock_map_prog_lookup(map, &pprog, which);
	if (ret)
		return ret;

	if (old)
		return psock_replace_prog(pprog, prog, old);

	psock_set_prog(pprog, prog);
	return 0;
}

int sock_map_bpf_prog_query(const union bpf_attr *attr,
			    union bpf_attr __user *uattr)
{
	__u32 __user *prog_ids = u64_to_user_ptr(attr->query.prog_ids);
	u32 prog_cnt = 0, flags = 0, ufd = attr->target_fd;
	struct bpf_prog **pprog;
	struct bpf_prog *prog;
	struct bpf_map *map;
	struct fd f;
	u32 id = 0;
	int ret;

	if (attr->query.query_flags)
		return -EINVAL;

	f = fdget(ufd);
	map = __bpf_map_get(f);
	if (IS_ERR(map))
		return PTR_ERR(map);

	rcu_read_lock();

	ret = sock_map_prog_lookup(map, &pprog, attr->query.attach_type);
	if (ret)
		goto end;

	prog = *pprog;
	prog_cnt = !prog ? 0 : 1;

	if (!attr->query.prog_cnt || !prog_ids || !prog_cnt)
		goto end;

	/* we do not hold the refcnt, the bpf prog may be released
	 * asynchronously and the id would be set to 0.
	 */
	id = data_race(prog->aux->id);
	if (id == 0)
		prog_cnt = 0;

end:
	rcu_read_unlock();

	if (copy_to_user(&uattr->query.attach_flags, &flags, sizeof(flags)) ||
	    (id != 0 && copy_to_user(prog_ids, &id, sizeof(u32))) ||
	    copy_to_user(&uattr->query.prog_cnt, &prog_cnt, sizeof(prog_cnt)))
		ret = -EFAULT;

	fdput(f);
	return ret;
}

static void sock_map_unlink(struct sock *sk, struct sk_psock_link *link)
{
	switch (link->map->map_type) {
	case BPF_MAP_TYPE_SOCKMAP:
		return sock_map_delete_from_link(link->map, sk,
						 link->link_raw);
	case BPF_MAP_TYPE_SOCKHASH:
		return sock_hash_delete_from_link(link->map, sk,
						  link->link_raw);
	default:
		break;
	}
}

static void sock_map_remove_links(struct sock *sk, struct sk_psock *psock)
{
	struct sk_psock_link *link;

	while ((link = sk_psock_link_pop(psock))) {
		sock_map_unlink(sk, link);
		sk_psock_free_link(link);
	}
}

void sock_map_unhash(struct sock *sk)
{
	void (*saved_unhash)(struct sock *sk);
	struct sk_psock *psock;

	rcu_read_lock();
	psock = sk_psock(sk);
	if (unlikely(!psock)) {
		rcu_read_unlock();
		saved_unhash = READ_ONCE(sk->sk_prot)->unhash;
	} else {
		saved_unhash = psock->saved_unhash;
		sock_map_remove_links(sk, psock);
		rcu_read_unlock();
	}
	if (WARN_ON_ONCE(saved_unhash == sock_map_unhash))
		return;
	if (saved_unhash)
		saved_unhash(sk);
}
EXPORT_SYMBOL_GPL(sock_map_unhash);

void sock_map_destroy(struct sock *sk)
{
#ifndef __GENKSYMS__
	void (*saved_destroy)(struct sock *sk);
	struct sk_psock *psock;

	rcu_read_lock();
	psock = sk_psock_get(sk);
	if (unlikely(!psock)) {
		rcu_read_unlock();
		saved_destroy = READ_ONCE(sk->sk_prot)->destroy;
	} else {
		saved_destroy = psock->saved_destroy;
		sock_map_remove_links(sk, psock);
		rcu_read_unlock();
		sk_psock_stop_new(psock);
		sk_psock_put(sk, psock);
	}
	if (WARN_ON_ONCE(saved_destroy == sock_map_destroy))
		return;
	if (saved_destroy)
		saved_destroy(sk);
#endif
}
EXPORT_SYMBOL_GPL(sock_map_destroy);

void sock_map_close(struct sock *sk, long timeout)
{
	void (*saved_close)(struct sock *sk, long timeout);
	struct sk_psock *psock;

	lock_sock(sk);
	rcu_read_lock();
	psock = sk_psock(sk);
	if (likely(psock)) {
		saved_close = psock->saved_close;
		sock_map_remove_links(sk, psock);
		psock = sk_psock_get(sk);
		if (unlikely(!psock))
			goto no_psock;
		rcu_read_unlock();
		sk_psock_stop_new(psock);
		release_sock(sk);
		cancel_work_sync(&psock->work);
		sk_psock_put(sk, psock);
	} else {
		saved_close = READ_ONCE(sk->sk_prot)->close;
no_psock:
		rcu_read_unlock();
		release_sock(sk);
	}
	/* Make sure we do not recurse. This is a bug.
	 * Leak the socket instead of crashing on a stack overflow.
	 */
	if (WARN_ON_ONCE(saved_close == sock_map_close))
		return;
	saved_close(sk, timeout);
}
EXPORT_SYMBOL_GPL(sock_map_close);

static int sock_map_iter_attach_target(struct bpf_prog *prog,
				       union bpf_iter_link_info *linfo,
				       struct bpf_iter_aux_info *aux)
{
	struct bpf_map *map;
	int err = -EINVAL;

	if (!linfo->map.map_fd)
		return -EBADF;

	map = bpf_map_get_with_uref(linfo->map.map_fd);
	if (IS_ERR(map))
		return PTR_ERR(map);

	if (map->map_type != BPF_MAP_TYPE_SOCKMAP &&
	    map->map_type != BPF_MAP_TYPE_SOCKHASH)
		goto put_map;

	if (prog->aux->max_rdonly_access > map->key_size) {
		err = -EACCES;
		goto put_map;
	}

	aux->map = map;
	return 0;

put_map:
	bpf_map_put_with_uref(map);
	return err;
}

static void sock_map_iter_detach_target(struct bpf_iter_aux_info *aux)
{
	bpf_map_put_with_uref(aux->map);
}

static struct bpf_iter_reg sock_map_iter_reg = {
	.target			= "sockmap",
	.attach_target		= sock_map_iter_attach_target,
	.detach_target		= sock_map_iter_detach_target,
	.show_fdinfo		= bpf_iter_map_show_fdinfo,
	.fill_link_info		= bpf_iter_map_fill_link_info,
	.ctx_arg_info_size	= 2,
	.ctx_arg_info		= {
		{ offsetof(struct bpf_iter__sockmap, key),
		  PTR_TO_BUF | PTR_MAYBE_NULL | MEM_RDONLY },
		{ offsetof(struct bpf_iter__sockmap, sk),
		  PTR_TO_BTF_ID_OR_NULL },
	},
};

static int __init bpf_sockmap_iter_init(void)
{
	sock_map_iter_reg.ctx_arg_info[1].btf_id =
		btf_sock_ids[BTF_SOCK_TYPE_SOCK];
	return bpf_iter_reg_target(&sock_map_iter_reg);
}
late_initcall(bpf_sockmap_iter_init);<|MERGE_RESOLUTION|>--- conflicted
+++ resolved
@@ -413,17 +413,8 @@
 	struct sock *sk = NULL;
 	int err = 0;
 
-<<<<<<< HEAD
 	spin_lock_bh(&stab->lock);
-	sk = *psk;
-	if (!sk_test || sk_test == sk)
-=======
-	if (irqs_disabled())
-		return -EOPNOTSUPP; /* locks here are hardirq-unsafe */
-
-	raw_spin_lock_bh(&stab->lock);
 	if (!sk_test || sk_test == *psk)
->>>>>>> b30c234d
 		sk = xchg(psk, NULL);
 
 	if (likely(sk))
