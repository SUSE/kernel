--- conflicted
+++ resolved
@@ -677,11 +677,8 @@
 		return SK_DROP;
 	if (!(flags & BPF_F_INGRESS) && !sk_is_tcp(sk))
 		return SK_DROP;
-<<<<<<< HEAD
-=======
 	if (sk_is_vsock(sk))
 		return SK_DROP;
->>>>>>> 2d5404ca
 
 	msg->flags = flags;
 	msg->sk_redir = sk;
@@ -1286,11 +1283,8 @@
 		return SK_DROP;
 	if (!(flags & BPF_F_INGRESS) && !sk_is_tcp(sk))
 		return SK_DROP;
-<<<<<<< HEAD
-=======
 	if (sk_is_vsock(sk))
 		return SK_DROP;
->>>>>>> 2d5404ca
 
 	msg->flags = flags;
 	msg->sk_redir = sk;
