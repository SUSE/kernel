#include <linux/mutex.h>
#include <linux/socket.h>
#include <linux/skbuff.h>
#include <net/netlink.h>
#include <net/net_namespace.h>
#include <linux/module.h>
#include <net/sock.h>

#include <linux/inet_diag.h>
#include <linux/sock_diag.h>

static const struct sock_diag_handler *sock_diag_handlers[AF_MAX];
static int (*inet_rcv_compat)(struct sk_buff *skb, struct nlmsghdr *nlh);
static DEFINE_MUTEX(sock_diag_table_mutex);

int sock_diag_check_cookie(void *sk, __u32 *cookie)
{
	if ((cookie[0] != INET_DIAG_NOCOOKIE ||
	     cookie[1] != INET_DIAG_NOCOOKIE) &&
	    ((u32)(unsigned long)sk != cookie[0] ||
	     (u32)((((unsigned long)sk) >> 31) >> 1) != cookie[1]))
		return -ESTALE;
	else
		return 0;
}
EXPORT_SYMBOL_GPL(sock_diag_check_cookie);

void sock_diag_save_cookie(void *sk, __u32 *cookie)
{
	cookie[0] = (u32)(unsigned long)sk;
	cookie[1] = (u32)(((unsigned long)sk >> 31) >> 1);
}
EXPORT_SYMBOL_GPL(sock_diag_save_cookie);

int sock_diag_put_meminfo(struct sock *sk, struct sk_buff *skb, int attrtype)
{
	u32 mem[SK_MEMINFO_VARS];

	mem[SK_MEMINFO_RMEM_ALLOC] = sk_rmem_alloc_get(sk);
	mem[SK_MEMINFO_RCVBUF] = sk->sk_rcvbuf;
	mem[SK_MEMINFO_WMEM_ALLOC] = sk_wmem_alloc_get(sk);
	mem[SK_MEMINFO_SNDBUF] = sk->sk_sndbuf;
	mem[SK_MEMINFO_FWD_ALLOC] = sk->sk_forward_alloc;
	mem[SK_MEMINFO_WMEM_QUEUED] = sk->sk_wmem_queued;
	mem[SK_MEMINFO_OPTMEM] = atomic_read(&sk->sk_omem_alloc);
	mem[SK_MEMINFO_BACKLOG] = sk->sk_backlog.len;

	return nla_put(skb, attrtype, sizeof(mem), &mem);
}
EXPORT_SYMBOL_GPL(sock_diag_put_meminfo);

void sock_diag_register_inet_compat(int (*fn)(struct sk_buff *skb, struct nlmsghdr *nlh))
{
	mutex_lock(&sock_diag_table_mutex);
	inet_rcv_compat = fn;
	mutex_unlock(&sock_diag_table_mutex);
}
EXPORT_SYMBOL_GPL(sock_diag_register_inet_compat);

void sock_diag_unregister_inet_compat(int (*fn)(struct sk_buff *skb, struct nlmsghdr *nlh))
{
	mutex_lock(&sock_diag_table_mutex);
	inet_rcv_compat = NULL;
	mutex_unlock(&sock_diag_table_mutex);
}
EXPORT_SYMBOL_GPL(sock_diag_unregister_inet_compat);

int sock_diag_register(const struct sock_diag_handler *hndl)
{
	int err = 0;

	if (hndl->family >= AF_MAX)
		return -EINVAL;

	mutex_lock(&sock_diag_table_mutex);
	if (sock_diag_handlers[hndl->family])
		err = -EBUSY;
	else
		sock_diag_handlers[hndl->family] = hndl;
	mutex_unlock(&sock_diag_table_mutex);

	return err;
}
EXPORT_SYMBOL_GPL(sock_diag_register);

void sock_diag_unregister(const struct sock_diag_handler *hnld)
{
	int family = hnld->family;

	if (family >= AF_MAX)
		return;

	mutex_lock(&sock_diag_table_mutex);
	BUG_ON(sock_diag_handlers[family] != hnld);
	sock_diag_handlers[family] = NULL;
	mutex_unlock(&sock_diag_table_mutex);
}
EXPORT_SYMBOL_GPL(sock_diag_unregister);

static int __sock_diag_rcv_msg(struct sk_buff *skb, struct nlmsghdr *nlh)
{
	int err;
	struct sock_diag_req *req = nlmsg_data(nlh);
	const struct sock_diag_handler *hndl;

	if (nlmsg_len(nlh) < sizeof(*req))
		return -EINVAL;

	if (req->sdiag_family >= AF_MAX)
		return -EINVAL;

<<<<<<< HEAD
	hndl = sock_diag_lock_handler(req->sdiag_family);
=======
	if (sock_diag_handlers[req->sdiag_family] == NULL)
		request_module("net-pf-%d-proto-%d-type-%d", PF_NETLINK,
				NETLINK_SOCK_DIAG, req->sdiag_family);

	mutex_lock(&sock_diag_table_mutex);
	hndl = sock_diag_handlers[req->sdiag_family];
>>>>>>> f6161aa1
	if (hndl == NULL)
		err = -ENOENT;
	else
		err = hndl->dump(skb, nlh);
	mutex_unlock(&sock_diag_table_mutex);

	return err;
}

static int sock_diag_rcv_msg(struct sk_buff *skb, struct nlmsghdr *nlh)
{
	int ret;

	switch (nlh->nlmsg_type) {
	case TCPDIAG_GETSOCK:
	case DCCPDIAG_GETSOCK:
		if (inet_rcv_compat == NULL)
			request_module("net-pf-%d-proto-%d-type-%d", PF_NETLINK,
					NETLINK_SOCK_DIAG, AF_INET);

		mutex_lock(&sock_diag_table_mutex);
		if (inet_rcv_compat != NULL)
			ret = inet_rcv_compat(skb, nlh);
		else
			ret = -EOPNOTSUPP;
		mutex_unlock(&sock_diag_table_mutex);

		return ret;
	case SOCK_DIAG_BY_FAMILY:
		return __sock_diag_rcv_msg(skb, nlh);
	default:
		return -EINVAL;
	}
}

static DEFINE_MUTEX(sock_diag_mutex);

static void sock_diag_rcv(struct sk_buff *skb)
{
	mutex_lock(&sock_diag_mutex);
	netlink_rcv_skb(skb, &sock_diag_rcv_msg);
	mutex_unlock(&sock_diag_mutex);
}

static int __net_init diag_net_init(struct net *net)
{
	struct netlink_kernel_cfg cfg = {
		.input	= sock_diag_rcv,
	};

	net->diag_nlsk = netlink_kernel_create(net, NETLINK_SOCK_DIAG, &cfg);
	return net->diag_nlsk == NULL ? -ENOMEM : 0;
}

static void __net_exit diag_net_exit(struct net *net)
{
	netlink_kernel_release(net->diag_nlsk);
	net->diag_nlsk = NULL;
}

static struct pernet_operations diag_net_ops = {
	.init = diag_net_init,
	.exit = diag_net_exit,
};

static int __init sock_diag_init(void)
{
	return register_pernet_subsys(&diag_net_ops);
}

static void __exit sock_diag_exit(void)
{
	unregister_pernet_subsys(&diag_net_ops);
}

module_init(sock_diag_init);
module_exit(sock_diag_exit);
MODULE_LICENSE("GPL");
MODULE_ALIAS_NET_PF_PROTO(PF_NETLINK, NETLINK_SOCK_DIAG);<|MERGE_RESOLUTION|>--- conflicted
+++ resolved
@@ -109,16 +109,12 @@
 	if (req->sdiag_family >= AF_MAX)
 		return -EINVAL;
 
-<<<<<<< HEAD
-	hndl = sock_diag_lock_handler(req->sdiag_family);
-=======
 	if (sock_diag_handlers[req->sdiag_family] == NULL)
 		request_module("net-pf-%d-proto-%d-type-%d", PF_NETLINK,
 				NETLINK_SOCK_DIAG, req->sdiag_family);
 
 	mutex_lock(&sock_diag_table_mutex);
 	hndl = sock_diag_handlers[req->sdiag_family];
->>>>>>> f6161aa1
 	if (hndl == NULL)
 		err = -ENOENT;
 	else
