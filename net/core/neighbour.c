// SPDX-License-Identifier: GPL-2.0-or-later
/*
 *	Generic address resolution entity
 *
 *	Authors:
 *	Pedro Roque		<roque@di.fc.ul.pt>
 *	Alexey Kuznetsov	<kuznet@ms2.inr.ac.ru>
 *
 *	Fixes:
 *	Vitaly E. Lavrov	releasing NULL neighbor in neigh_add.
 *	Harald Welte		Add neighbour cache statistics like rtstat
 */

#define pr_fmt(fmt) KBUILD_MODNAME ": " fmt

#include <linux/slab.h>
#include <linux/kmemleak.h>
#include <linux/types.h>
#include <linux/kernel.h>
#include <linux/module.h>
#include <linux/socket.h>
#include <linux/netdevice.h>
#include <linux/proc_fs.h>
#ifdef CONFIG_SYSCTL
#include <linux/sysctl.h>
#endif
#include <linux/times.h>
#include <net/net_namespace.h>
#include <net/neighbour.h>
#include <net/arp.h>
#include <net/dst.h>
#include <net/sock.h>
#include <net/netevent.h>
#include <net/netlink.h>
#include <linux/rtnetlink.h>
#include <linux/random.h>
#include <linux/string.h>
#include <linux/log2.h>
#include <linux/inetdevice.h>
#include <net/addrconf.h>

#include <trace/events/neigh.h>

#define NEIGH_DEBUG 1
#define neigh_dbg(level, fmt, ...)		\
do {						\
	if (level <= NEIGH_DEBUG)		\
		pr_debug(fmt, ##__VA_ARGS__);	\
} while (0)

#define PNEIGH_HASHMASK		0xF

static void neigh_timer_handler(struct timer_list *t);
static void __neigh_notify(struct neighbour *n, int type, int flags,
			   u32 pid);
static void neigh_update_notify(struct neighbour *neigh, u32 nlmsg_pid);
static int pneigh_ifdown_and_unlock(struct neigh_table *tbl,
				    struct net_device *dev);

#ifdef CONFIG_PROC_FS
static const struct seq_operations neigh_stat_seq_ops;
#endif

/*
   Neighbour hash table buckets are protected with rwlock tbl->lock.

   - All the scans/updates to hash buckets MUST be made under this lock.
   - NOTHING clever should be made under this lock: no callbacks
     to protocol backends, no attempts to send something to network.
     It will result in deadlocks, if backend/driver wants to use neighbour
     cache.
   - If the entry requires some non-trivial actions, increase
     its reference count and release table lock.

   Neighbour entries are protected:
   - with reference count.
   - with rwlock neigh->lock

   Reference count prevents destruction.

   neigh->lock mainly serializes ll address data and its validity state.
   However, the same lock is used to protect another entry fields:
    - timer
    - resolution queue

   Again, nothing clever shall be made under neigh->lock,
   the most complicated procedure, which we allow is dev->hard_header.
   It is supposed, that dev->hard_header is simplistic and does
   not make callbacks to neighbour tables.
 */

static int neigh_blackhole(struct neighbour *neigh, struct sk_buff *skb)
{
	kfree_skb(skb);
	return -ENETDOWN;
}

static void neigh_cleanup_and_release(struct neighbour *neigh)
{
	trace_neigh_cleanup_and_release(neigh, 0);
	__neigh_notify(neigh, RTM_DELNEIGH, 0, 0);
	call_netevent_notifiers(NETEVENT_NEIGH_UPDATE, neigh);
	neigh_release(neigh);
}

/*
 * It is random distribution in the interval (1/2)*base...(3/2)*base.
 * It corresponds to default IPv6 settings and is not overridable,
 * because it is really reasonable choice.
 */

unsigned long neigh_rand_reach_time(unsigned long base)
{
	return base ? get_random_u32_below(base) + (base >> 1) : 0;
}
EXPORT_SYMBOL(neigh_rand_reach_time);

static void neigh_mark_dead(struct neighbour *n)
{
	n->dead = 1;
	if (!list_empty(&n->gc_list)) {
		list_del_init(&n->gc_list);
		atomic_dec(&n->tbl->gc_entries);
	}
	if (!list_empty(&n->managed_list))
		list_del_init(&n->managed_list);
}

static void neigh_update_gc_list(struct neighbour *n)
{
	bool on_gc_list, exempt_from_gc;

	write_lock_bh(&n->tbl->lock);
	write_lock(&n->lock);
	if (n->dead)
		goto out;

	/* remove from the gc list if new state is permanent or if neighbor
	 * is externally learned; otherwise entry should be on the gc list
	 */
	exempt_from_gc = n->nud_state & NUD_PERMANENT ||
			 n->flags & NTF_EXT_LEARNED;
	on_gc_list = !list_empty(&n->gc_list);

	if (exempt_from_gc && on_gc_list) {
		list_del_init(&n->gc_list);
		atomic_dec(&n->tbl->gc_entries);
	} else if (!exempt_from_gc && !on_gc_list) {
		/* add entries to the tail; cleaning removes from the front */
		list_add_tail(&n->gc_list, &n->tbl->gc_list);
		atomic_inc(&n->tbl->gc_entries);
	}
out:
	write_unlock(&n->lock);
	write_unlock_bh(&n->tbl->lock);
}

static void neigh_update_managed_list(struct neighbour *n)
{
	bool on_managed_list, add_to_managed;

	write_lock_bh(&n->tbl->lock);
	write_lock(&n->lock);
	if (n->dead)
		goto out;

	add_to_managed = n->flags & NTF_MANAGED;
	on_managed_list = !list_empty(&n->managed_list);

	if (!add_to_managed && on_managed_list)
		list_del_init(&n->managed_list);
	else if (add_to_managed && !on_managed_list)
		list_add_tail(&n->managed_list, &n->tbl->managed_list);
out:
	write_unlock(&n->lock);
	write_unlock_bh(&n->tbl->lock);
}

static void neigh_update_flags(struct neighbour *neigh, u32 flags, int *notify,
			       bool *gc_update, bool *managed_update)
{
	u32 ndm_flags, old_flags = neigh->flags;

	if (!(flags & NEIGH_UPDATE_F_ADMIN))
		return;

	ndm_flags  = (flags & NEIGH_UPDATE_F_EXT_LEARNED) ? NTF_EXT_LEARNED : 0;
	ndm_flags |= (flags & NEIGH_UPDATE_F_MANAGED) ? NTF_MANAGED : 0;

	if ((old_flags ^ ndm_flags) & NTF_EXT_LEARNED) {
		if (ndm_flags & NTF_EXT_LEARNED)
			neigh->flags |= NTF_EXT_LEARNED;
		else
			neigh->flags &= ~NTF_EXT_LEARNED;
		*notify = 1;
		*gc_update = true;
	}
	if ((old_flags ^ ndm_flags) & NTF_MANAGED) {
		if (ndm_flags & NTF_MANAGED)
			neigh->flags |= NTF_MANAGED;
		else
			neigh->flags &= ~NTF_MANAGED;
		*notify = 1;
		*managed_update = true;
	}
}

static bool neigh_del(struct neighbour *n, struct neighbour __rcu **np,
		      struct neigh_table *tbl)
{
	bool retval = false;

	write_lock(&n->lock);
	if (refcount_read(&n->refcnt) == 1) {
		struct neighbour *neigh;

		neigh = rcu_dereference_protected(n->next,
						  lockdep_is_held(&tbl->lock));
		rcu_assign_pointer(*np, neigh);
		neigh_mark_dead(n);
		retval = true;
	}
	write_unlock(&n->lock);
	if (retval)
		neigh_cleanup_and_release(n);
	return retval;
}

bool neigh_remove_one(struct neighbour *ndel, struct neigh_table *tbl)
{
	struct neigh_hash_table *nht;
	void *pkey = ndel->primary_key;
	u32 hash_val;
	struct neighbour *n;
	struct neighbour __rcu **np;

	nht = rcu_dereference_protected(tbl->nht,
					lockdep_is_held(&tbl->lock));
	hash_val = tbl->hash(pkey, ndel->dev, nht->hash_rnd);
	hash_val = hash_val >> (32 - nht->hash_shift);

	np = &nht->hash_buckets[hash_val];
	while ((n = rcu_dereference_protected(*np,
					      lockdep_is_held(&tbl->lock)))) {
		if (n == ndel)
			return neigh_del(n, np, tbl);
		np = &n->next;
	}
	return false;
}

static int neigh_forced_gc(struct neigh_table *tbl)
{
	int max_clean = atomic_read(&tbl->gc_entries) - tbl->gc_thresh2;
	unsigned long tref = jiffies - 5 * HZ;
	struct neighbour *n, *tmp;
	int shrunk = 0;

	NEIGH_CACHE_STAT_INC(tbl, forced_gc_runs);

	write_lock_bh(&tbl->lock);

	list_for_each_entry_safe(n, tmp, &tbl->gc_list, gc_list) {
		if (refcount_read(&n->refcnt) == 1) {
			bool remove = false;

			write_lock(&n->lock);
			if ((n->nud_state == NUD_FAILED) ||
			    (n->nud_state == NUD_NOARP) ||
			    (tbl->is_multicast &&
			     tbl->is_multicast(n->primary_key)) ||
			    !time_in_range(n->updated, tref, jiffies))
				remove = true;
			write_unlock(&n->lock);

			if (remove && neigh_remove_one(n, tbl))
				shrunk++;
			if (shrunk >= max_clean)
				break;
		}
	}

	tbl->last_flush = jiffies;

	write_unlock_bh(&tbl->lock);

	return shrunk;
}

static void neigh_add_timer(struct neighbour *n, unsigned long when)
{
	/* Use safe distance from the jiffies - LONG_MAX point while timer
	 * is running in DELAY/PROBE state but still show to user space
	 * large times in the past.
	 */
	unsigned long mint = jiffies - (LONG_MAX - 86400 * HZ);

	neigh_hold(n);
	if (!time_in_range(n->confirmed, mint, jiffies))
		n->confirmed = mint;
	if (time_before(n->used, n->confirmed))
		n->used = n->confirmed;
	if (unlikely(mod_timer(&n->timer, when))) {
		printk("NEIGH: BUG, double timer add, state is %x\n",
		       n->nud_state);
		dump_stack();
	}
}

static int neigh_del_timer(struct neighbour *n)
{
	if ((n->nud_state & NUD_IN_TIMER) &&
	    del_timer(&n->timer)) {
		neigh_release(n);
		return 1;
	}
	return 0;
}

static struct neigh_parms *neigh_get_dev_parms_rcu(struct net_device *dev,
						   int family)
{
	switch (family) {
	case AF_INET:
		return __in_dev_arp_parms_get_rcu(dev);
	case AF_INET6:
		return __in6_dev_nd_parms_get_rcu(dev);
	}
	return NULL;
}

static void neigh_parms_qlen_dec(struct net_device *dev, int family)
{
	struct neigh_parms *p;

	rcu_read_lock();
	p = neigh_get_dev_parms_rcu(dev, family);
	if (p)
		p->qlen--;
	rcu_read_unlock();
}

static void pneigh_queue_purge(struct sk_buff_head *list, struct net *net,
			       int family)
{
	struct sk_buff_head tmp;
	unsigned long flags;
	struct sk_buff *skb;

	skb_queue_head_init(&tmp);
	spin_lock_irqsave(&list->lock, flags);
	skb = skb_peek(list);
	while (skb != NULL) {
		struct sk_buff *skb_next = skb_peek_next(skb, list);
		struct net_device *dev = skb->dev;

		if (net == NULL || net_eq(dev_net(dev), net)) {
			neigh_parms_qlen_dec(dev, family);
			__skb_unlink(skb, list);
			__skb_queue_tail(&tmp, skb);
		}
		skb = skb_next;
	}
	spin_unlock_irqrestore(&list->lock, flags);

	while ((skb = __skb_dequeue(&tmp))) {
		dev_put(skb->dev);
		kfree_skb(skb);
	}
}

static void neigh_flush_dev(struct neigh_table *tbl, struct net_device *dev,
			    bool skip_perm)
{
	int i;
	struct neigh_hash_table *nht;

	nht = rcu_dereference_protected(tbl->nht,
					lockdep_is_held(&tbl->lock));

	for (i = 0; i < (1 << nht->hash_shift); i++) {
		struct neighbour *n;
		struct neighbour __rcu **np = &nht->hash_buckets[i];

		while ((n = rcu_dereference_protected(*np,
					lockdep_is_held(&tbl->lock))) != NULL) {
			if (dev && n->dev != dev) {
				np = &n->next;
				continue;
			}
			if (skip_perm && n->nud_state & NUD_PERMANENT) {
				np = &n->next;
				continue;
			}
			rcu_assign_pointer(*np,
				   rcu_dereference_protected(n->next,
						lockdep_is_held(&tbl->lock)));
			write_lock(&n->lock);
			neigh_del_timer(n);
			neigh_mark_dead(n);
			if (refcount_read(&n->refcnt) != 1) {
				/* The most unpleasant situation.
				   We must destroy neighbour entry,
				   but someone still uses it.

				   The destroy will be delayed until
				   the last user releases us, but
				   we must kill timers etc. and move
				   it to safe state.
				 */
				__skb_queue_purge(&n->arp_queue);
				n->arp_queue_len_bytes = 0;
				n->output = neigh_blackhole;
				if (n->nud_state & NUD_VALID)
					n->nud_state = NUD_NOARP;
				else
					n->nud_state = NUD_NONE;
				neigh_dbg(2, "neigh %p is stray\n", n);
			}
			write_unlock(&n->lock);
			neigh_cleanup_and_release(n);
		}
	}
}

void neigh_changeaddr(struct neigh_table *tbl, struct net_device *dev)
{
	write_lock_bh(&tbl->lock);
	neigh_flush_dev(tbl, dev, false);
	write_unlock_bh(&tbl->lock);
}
EXPORT_SYMBOL(neigh_changeaddr);

static int __neigh_ifdown(struct neigh_table *tbl, struct net_device *dev,
			  bool skip_perm)
{
	write_lock_bh(&tbl->lock);
	neigh_flush_dev(tbl, dev, skip_perm);
	pneigh_ifdown_and_unlock(tbl, dev);
	pneigh_queue_purge(&tbl->proxy_queue, dev ? dev_net(dev) : NULL,
			   tbl->family);
	if (skb_queue_empty_lockless(&tbl->proxy_queue))
		del_timer_sync(&tbl->proxy_timer);
	return 0;
}

int neigh_carrier_down(struct neigh_table *tbl, struct net_device *dev)
{
	__neigh_ifdown(tbl, dev, true);
	return 0;
}
EXPORT_SYMBOL(neigh_carrier_down);

int neigh_ifdown(struct neigh_table *tbl, struct net_device *dev)
{
	__neigh_ifdown(tbl, dev, false);
	return 0;
}
EXPORT_SYMBOL(neigh_ifdown);

static struct neighbour *neigh_alloc(struct neigh_table *tbl,
				     struct net_device *dev,
<<<<<<< HEAD
				     u8 flags, bool exempt_from_gc)
=======
				     u32 flags, bool exempt_from_gc)
>>>>>>> eb3cdb58
{
	struct neighbour *n = NULL;
	unsigned long now = jiffies;
	int entries;

	if (exempt_from_gc)
		goto do_alloc;

	entries = atomic_inc_return(&tbl->gc_entries) - 1;
	if (entries >= tbl->gc_thresh3 ||
	    (entries >= tbl->gc_thresh2 &&
	     time_after(now, tbl->last_flush + 5 * HZ))) {
		if (!neigh_forced_gc(tbl) &&
		    entries >= tbl->gc_thresh3) {
			net_info_ratelimited("%s: neighbor table overflow!\n",
					     tbl->id);
			NEIGH_CACHE_STAT_INC(tbl, table_fulls);
			goto out_entries;
		}
	}

do_alloc:
	n = kzalloc(tbl->entry_size + dev->neigh_priv_len, GFP_ATOMIC);
	if (!n)
		goto out_entries;

	__skb_queue_head_init(&n->arp_queue);
	rwlock_init(&n->lock);
	seqlock_init(&n->ha_lock);
	n->updated	  = n->used = now;
	n->nud_state	  = NUD_NONE;
	n->output	  = neigh_blackhole;
	n->flags	  = flags;
	seqlock_init(&n->hh.hh_lock);
	n->parms	  = neigh_parms_clone(&tbl->parms);
	timer_setup(&n->timer, neigh_timer_handler, 0);

	NEIGH_CACHE_STAT_INC(tbl, allocs);
	n->tbl		  = tbl;
	refcount_set(&n->refcnt, 1);
	n->dead		  = 1;
	INIT_LIST_HEAD(&n->gc_list);
	INIT_LIST_HEAD(&n->managed_list);

	atomic_inc(&tbl->entries);
out:
	return n;

out_entries:
	if (!exempt_from_gc)
		atomic_dec(&tbl->gc_entries);
	goto out;
}

static void neigh_get_hash_rnd(u32 *x)
{
	*x = get_random_u32() | 1;
}

static struct neigh_hash_table *neigh_hash_alloc(unsigned int shift)
{
	size_t size = (1 << shift) * sizeof(struct neighbour *);
	struct neigh_hash_table *ret;
	struct neighbour __rcu **buckets;
	int i;

	ret = kmalloc(sizeof(*ret), GFP_ATOMIC);
	if (!ret)
		return NULL;
	if (size <= PAGE_SIZE) {
		buckets = kzalloc(size, GFP_ATOMIC);
	} else {
		buckets = (struct neighbour __rcu **)
			  __get_free_pages(GFP_ATOMIC | __GFP_ZERO,
					   get_order(size));
		kmemleak_alloc(buckets, size, 1, GFP_ATOMIC);
	}
	if (!buckets) {
		kfree(ret);
		return NULL;
	}
	ret->hash_buckets = buckets;
	ret->hash_shift = shift;
	for (i = 0; i < NEIGH_NUM_HASH_RND; i++)
		neigh_get_hash_rnd(&ret->hash_rnd[i]);
	return ret;
}

static void neigh_hash_free_rcu(struct rcu_head *head)
{
	struct neigh_hash_table *nht = container_of(head,
						    struct neigh_hash_table,
						    rcu);
	size_t size = (1 << nht->hash_shift) * sizeof(struct neighbour *);
	struct neighbour __rcu **buckets = nht->hash_buckets;

	if (size <= PAGE_SIZE) {
		kfree(buckets);
	} else {
		kmemleak_free(buckets);
		free_pages((unsigned long)buckets, get_order(size));
	}
	kfree(nht);
}

static struct neigh_hash_table *neigh_hash_grow(struct neigh_table *tbl,
						unsigned long new_shift)
{
	unsigned int i, hash;
	struct neigh_hash_table *new_nht, *old_nht;

	NEIGH_CACHE_STAT_INC(tbl, hash_grows);

	old_nht = rcu_dereference_protected(tbl->nht,
					    lockdep_is_held(&tbl->lock));
	new_nht = neigh_hash_alloc(new_shift);
	if (!new_nht)
		return old_nht;

	for (i = 0; i < (1 << old_nht->hash_shift); i++) {
		struct neighbour *n, *next;

		for (n = rcu_dereference_protected(old_nht->hash_buckets[i],
						   lockdep_is_held(&tbl->lock));
		     n != NULL;
		     n = next) {
			hash = tbl->hash(n->primary_key, n->dev,
					 new_nht->hash_rnd);

			hash >>= (32 - new_nht->hash_shift);
			next = rcu_dereference_protected(n->next,
						lockdep_is_held(&tbl->lock));

			rcu_assign_pointer(n->next,
					   rcu_dereference_protected(
						new_nht->hash_buckets[hash],
						lockdep_is_held(&tbl->lock)));
			rcu_assign_pointer(new_nht->hash_buckets[hash], n);
		}
	}

	rcu_assign_pointer(tbl->nht, new_nht);
	call_rcu(&old_nht->rcu, neigh_hash_free_rcu);
	return new_nht;
}

struct neighbour *neigh_lookup(struct neigh_table *tbl, const void *pkey,
			       struct net_device *dev)
{
	struct neighbour *n;

	NEIGH_CACHE_STAT_INC(tbl, lookups);

	rcu_read_lock();
	n = __neigh_lookup_noref(tbl, pkey, dev);
	if (n) {
		if (!refcount_inc_not_zero(&n->refcnt))
			n = NULL;
		NEIGH_CACHE_STAT_INC(tbl, hits);
	}

	rcu_read_unlock();
	return n;
}
EXPORT_SYMBOL(neigh_lookup);

static struct neighbour *
___neigh_create(struct neigh_table *tbl, const void *pkey,
		struct net_device *dev, u32 flags,
		bool exempt_from_gc, bool want_ref)
{
	u32 hash_val, key_len = tbl->key_len;
	struct neighbour *n1, *rc, *n;
	struct neigh_hash_table *nht;
<<<<<<< HEAD

	NEIGH_CACHE_STAT_INC(tbl, lookups);

	rcu_read_lock_bh();
	nht = rcu_dereference_bh(tbl->nht);
	hash_val = tbl->hash(pkey, NULL, nht->hash_rnd) >> (32 - nht->hash_shift);

	for (n = rcu_dereference_bh(nht->hash_buckets[hash_val]);
	     n != NULL;
	     n = rcu_dereference_bh(n->next)) {
		if (!memcmp(n->primary_key, pkey, key_len) &&
		    net_eq(dev_net(n->dev), net)) {
			if (!refcount_inc_not_zero(&n->refcnt))
				n = NULL;
			NEIGH_CACHE_STAT_INC(tbl, hits);
			break;
		}
	}

	rcu_read_unlock_bh();
	return n;
}
EXPORT_SYMBOL(neigh_lookup_nodev);

static struct neighbour *
___neigh_create(struct neigh_table *tbl, const void *pkey,
		struct net_device *dev, u8 flags,
		bool exempt_from_gc, bool want_ref)
{
	u32 hash_val, key_len = tbl->key_len;
	struct neighbour *n1, *rc, *n;
	struct neigh_hash_table *nht;
=======
>>>>>>> eb3cdb58
	int error;

	n = neigh_alloc(tbl, dev, flags, exempt_from_gc);
	trace_neigh_create(tbl, dev, pkey, n, exempt_from_gc);
	if (!n) {
		rc = ERR_PTR(-ENOBUFS);
		goto out;
	}

	memcpy(n->primary_key, pkey, key_len);
	n->dev = dev;
	netdev_hold(dev, &n->dev_tracker, GFP_ATOMIC);

	/* Protocol specific setup. */
	if (tbl->constructor &&	(error = tbl->constructor(n)) < 0) {
		rc = ERR_PTR(error);
		goto out_neigh_release;
	}

	if (dev->netdev_ops->ndo_neigh_construct) {
		error = dev->netdev_ops->ndo_neigh_construct(dev, n);
		if (error < 0) {
			rc = ERR_PTR(error);
			goto out_neigh_release;
		}
	}

	/* Device specific setup. */
	if (n->parms->neigh_setup &&
	    (error = n->parms->neigh_setup(n)) < 0) {
		rc = ERR_PTR(error);
		goto out_neigh_release;
	}

	n->confirmed = jiffies - (NEIGH_VAR(n->parms, BASE_REACHABLE_TIME) << 1);

	write_lock_bh(&tbl->lock);
	nht = rcu_dereference_protected(tbl->nht,
					lockdep_is_held(&tbl->lock));

	if (atomic_read(&tbl->entries) > (1 << nht->hash_shift))
		nht = neigh_hash_grow(tbl, nht->hash_shift + 1);

	hash_val = tbl->hash(n->primary_key, dev, nht->hash_rnd) >> (32 - nht->hash_shift);

	if (n->parms->dead) {
		rc = ERR_PTR(-EINVAL);
		goto out_tbl_unlock;
	}

	for (n1 = rcu_dereference_protected(nht->hash_buckets[hash_val],
					    lockdep_is_held(&tbl->lock));
	     n1 != NULL;
	     n1 = rcu_dereference_protected(n1->next,
			lockdep_is_held(&tbl->lock))) {
		if (dev == n1->dev && !memcmp(n1->primary_key, n->primary_key, key_len)) {
			if (want_ref)
				neigh_hold(n1);
			rc = n1;
			goto out_tbl_unlock;
		}
	}

	n->dead = 0;
	if (!exempt_from_gc)
		list_add_tail(&n->gc_list, &n->tbl->gc_list);
	if (n->flags & NTF_MANAGED)
		list_add_tail(&n->managed_list, &n->tbl->managed_list);
	if (want_ref)
		neigh_hold(n);
	rcu_assign_pointer(n->next,
			   rcu_dereference_protected(nht->hash_buckets[hash_val],
						     lockdep_is_held(&tbl->lock)));
	rcu_assign_pointer(nht->hash_buckets[hash_val], n);
	write_unlock_bh(&tbl->lock);
	neigh_dbg(2, "neigh %p is created\n", n);
	rc = n;
out:
	return rc;
out_tbl_unlock:
	write_unlock_bh(&tbl->lock);
out_neigh_release:
	if (!exempt_from_gc)
		atomic_dec(&tbl->gc_entries);
	neigh_release(n);
	goto out;
}

struct neighbour *__neigh_create(struct neigh_table *tbl, const void *pkey,
				 struct net_device *dev, bool want_ref)
{
	return ___neigh_create(tbl, pkey, dev, 0, false, want_ref);
}
EXPORT_SYMBOL(__neigh_create);

static u32 pneigh_hash(const void *pkey, unsigned int key_len)
{
	u32 hash_val = *(u32 *)(pkey + key_len - 4);
	hash_val ^= (hash_val >> 16);
	hash_val ^= hash_val >> 8;
	hash_val ^= hash_val >> 4;
	hash_val &= PNEIGH_HASHMASK;
	return hash_val;
}

static struct pneigh_entry *__pneigh_lookup_1(struct pneigh_entry *n,
					      struct net *net,
					      const void *pkey,
					      unsigned int key_len,
					      struct net_device *dev)
{
	while (n) {
		if (!memcmp(n->key, pkey, key_len) &&
		    net_eq(pneigh_net(n), net) &&
		    (n->dev == dev || !n->dev))
			return n;
		n = n->next;
	}
	return NULL;
}

struct pneigh_entry *__pneigh_lookup(struct neigh_table *tbl,
		struct net *net, const void *pkey, struct net_device *dev)
{
	unsigned int key_len = tbl->key_len;
	u32 hash_val = pneigh_hash(pkey, key_len);

	return __pneigh_lookup_1(tbl->phash_buckets[hash_val],
				 net, pkey, key_len, dev);
}
EXPORT_SYMBOL_GPL(__pneigh_lookup);

struct pneigh_entry * pneigh_lookup(struct neigh_table *tbl,
				    struct net *net, const void *pkey,
				    struct net_device *dev, int creat)
{
	struct pneigh_entry *n;
	unsigned int key_len = tbl->key_len;
	u32 hash_val = pneigh_hash(pkey, key_len);

	read_lock_bh(&tbl->lock);
	n = __pneigh_lookup_1(tbl->phash_buckets[hash_val],
			      net, pkey, key_len, dev);
	read_unlock_bh(&tbl->lock);

	if (n || !creat)
		goto out;

	ASSERT_RTNL();

	n = kzalloc(sizeof(*n) + key_len, GFP_KERNEL);
	if (!n)
		goto out;

	write_pnet(&n->net, net);
	memcpy(n->key, pkey, key_len);
	n->dev = dev;
	netdev_hold(dev, &n->dev_tracker, GFP_KERNEL);

	if (tbl->pconstructor && tbl->pconstructor(n)) {
		netdev_put(dev, &n->dev_tracker);
		kfree(n);
		n = NULL;
		goto out;
	}

	write_lock_bh(&tbl->lock);
	n->next = tbl->phash_buckets[hash_val];
	tbl->phash_buckets[hash_val] = n;
	write_unlock_bh(&tbl->lock);
out:
	return n;
}
EXPORT_SYMBOL(pneigh_lookup);


int pneigh_delete(struct neigh_table *tbl, struct net *net, const void *pkey,
		  struct net_device *dev)
{
	struct pneigh_entry *n, **np;
	unsigned int key_len = tbl->key_len;
	u32 hash_val = pneigh_hash(pkey, key_len);

	write_lock_bh(&tbl->lock);
	for (np = &tbl->phash_buckets[hash_val]; (n = *np) != NULL;
	     np = &n->next) {
		if (!memcmp(n->key, pkey, key_len) && n->dev == dev &&
		    net_eq(pneigh_net(n), net)) {
			*np = n->next;
			write_unlock_bh(&tbl->lock);
			if (tbl->pdestructor)
				tbl->pdestructor(n);
			netdev_put(n->dev, &n->dev_tracker);
			kfree(n);
			return 0;
		}
	}
	write_unlock_bh(&tbl->lock);
	return -ENOENT;
}

static int pneigh_ifdown_and_unlock(struct neigh_table *tbl,
				    struct net_device *dev)
{
	struct pneigh_entry *n, **np, *freelist = NULL;
	u32 h;

	for (h = 0; h <= PNEIGH_HASHMASK; h++) {
		np = &tbl->phash_buckets[h];
		while ((n = *np) != NULL) {
			if (!dev || n->dev == dev) {
				*np = n->next;
				n->next = freelist;
				freelist = n;
				continue;
			}
			np = &n->next;
		}
	}
	write_unlock_bh(&tbl->lock);
	while ((n = freelist)) {
		freelist = n->next;
		n->next = NULL;
		if (tbl->pdestructor)
			tbl->pdestructor(n);
		netdev_put(n->dev, &n->dev_tracker);
		kfree(n);
	}
	return -ENOENT;
}

static void neigh_parms_destroy(struct neigh_parms *parms);

static inline void neigh_parms_put(struct neigh_parms *parms)
{
	if (refcount_dec_and_test(&parms->refcnt))
		neigh_parms_destroy(parms);
}

/*
 *	neighbour must already be out of the table;
 *
 */
void neigh_destroy(struct neighbour *neigh)
{
	struct net_device *dev = neigh->dev;

	NEIGH_CACHE_STAT_INC(neigh->tbl, destroys);

	if (!neigh->dead) {
		pr_warn("Destroying alive neighbour %p\n", neigh);
		dump_stack();
		return;
	}

	if (neigh_del_timer(neigh))
		pr_warn("Impossible event\n");

	write_lock_bh(&neigh->lock);
	__skb_queue_purge(&neigh->arp_queue);
	write_unlock_bh(&neigh->lock);
	neigh->arp_queue_len_bytes = 0;

	if (dev->netdev_ops->ndo_neigh_destroy)
		dev->netdev_ops->ndo_neigh_destroy(dev, neigh);

	netdev_put(dev, &neigh->dev_tracker);
	neigh_parms_put(neigh->parms);

	neigh_dbg(2, "neigh %p is destroyed\n", neigh);

	atomic_dec(&neigh->tbl->entries);
	kfree_rcu(neigh, rcu);
}
EXPORT_SYMBOL(neigh_destroy);

/* Neighbour state is suspicious;
   disable fast path.

   Called with write_locked neigh.
 */
static void neigh_suspect(struct neighbour *neigh)
{
	neigh_dbg(2, "neigh %p is suspected\n", neigh);

	neigh->output = neigh->ops->output;
}

/* Neighbour state is OK;
   enable fast path.

   Called with write_locked neigh.
 */
static void neigh_connect(struct neighbour *neigh)
{
	neigh_dbg(2, "neigh %p is connected\n", neigh);

	neigh->output = neigh->ops->connected_output;
}

static void neigh_periodic_work(struct work_struct *work)
{
	struct neigh_table *tbl = container_of(work, struct neigh_table, gc_work.work);
	struct neighbour *n;
	struct neighbour __rcu **np;
	unsigned int i;
	struct neigh_hash_table *nht;

	NEIGH_CACHE_STAT_INC(tbl, periodic_gc_runs);

	write_lock_bh(&tbl->lock);
	nht = rcu_dereference_protected(tbl->nht,
					lockdep_is_held(&tbl->lock));

	/*
	 *	periodically recompute ReachableTime from random function
	 */

	if (time_after(jiffies, tbl->last_rand + 300 * HZ)) {
		struct neigh_parms *p;
		tbl->last_rand = jiffies;
		list_for_each_entry(p, &tbl->parms_list, list)
			p->reachable_time =
				neigh_rand_reach_time(NEIGH_VAR(p, BASE_REACHABLE_TIME));
	}

	if (atomic_read(&tbl->entries) < tbl->gc_thresh1)
		goto out;

	for (i = 0 ; i < (1 << nht->hash_shift); i++) {
		np = &nht->hash_buckets[i];

		while ((n = rcu_dereference_protected(*np,
				lockdep_is_held(&tbl->lock))) != NULL) {
			unsigned int state;

			write_lock(&n->lock);

			state = n->nud_state;
			if ((state & (NUD_PERMANENT | NUD_IN_TIMER)) ||
			    (n->flags & NTF_EXT_LEARNED)) {
				write_unlock(&n->lock);
				goto next_elt;
			}

			if (time_before(n->used, n->confirmed) &&
			    time_is_before_eq_jiffies(n->confirmed))
				n->used = n->confirmed;

			if (refcount_read(&n->refcnt) == 1 &&
			    (state == NUD_FAILED ||
			     !time_in_range_open(jiffies, n->used,
						 n->used + NEIGH_VAR(n->parms, GC_STALETIME)))) {
				*np = n->next;
				neigh_mark_dead(n);
				write_unlock(&n->lock);
				neigh_cleanup_and_release(n);
				continue;
			}
			write_unlock(&n->lock);

next_elt:
			np = &n->next;
		}
		/*
		 * It's fine to release lock here, even if hash table
		 * grows while we are preempted.
		 */
		write_unlock_bh(&tbl->lock);
		cond_resched();
		write_lock_bh(&tbl->lock);
		nht = rcu_dereference_protected(tbl->nht,
						lockdep_is_held(&tbl->lock));
	}
out:
	/* Cycle through all hash buckets every BASE_REACHABLE_TIME/2 ticks.
	 * ARP entry timeouts range from 1/2 BASE_REACHABLE_TIME to 3/2
	 * BASE_REACHABLE_TIME.
	 */
	queue_delayed_work(system_power_efficient_wq, &tbl->gc_work,
			      NEIGH_VAR(&tbl->parms, BASE_REACHABLE_TIME) >> 1);
	write_unlock_bh(&tbl->lock);
}

static __inline__ int neigh_max_probes(struct neighbour *n)
{
	struct neigh_parms *p = n->parms;
	return NEIGH_VAR(p, UCAST_PROBES) + NEIGH_VAR(p, APP_PROBES) +
	       (n->nud_state & NUD_PROBE ? NEIGH_VAR(p, MCAST_REPROBES) :
	        NEIGH_VAR(p, MCAST_PROBES));
}

static void neigh_invalidate(struct neighbour *neigh)
	__releases(neigh->lock)
	__acquires(neigh->lock)
{
	struct sk_buff *skb;

	NEIGH_CACHE_STAT_INC(neigh->tbl, res_failed);
	neigh_dbg(2, "neigh %p is failed\n", neigh);
	neigh->updated = jiffies;

	/* It is very thin place. report_unreachable is very complicated
	   routine. Particularly, it can hit the same neighbour entry!

	   So that, we try to be accurate and avoid dead loop. --ANK
	 */
	while (neigh->nud_state == NUD_FAILED &&
	       (skb = __skb_dequeue(&neigh->arp_queue)) != NULL) {
		write_unlock(&neigh->lock);
		neigh->ops->error_report(neigh, skb);
		write_lock(&neigh->lock);
	}
	__skb_queue_purge(&neigh->arp_queue);
	neigh->arp_queue_len_bytes = 0;
}

static void neigh_probe(struct neighbour *neigh)
	__releases(neigh->lock)
{
	struct sk_buff *skb = skb_peek_tail(&neigh->arp_queue);
	/* keep skb alive even if arp_queue overflows */
	if (skb)
		skb = skb_clone(skb, GFP_ATOMIC);
	write_unlock(&neigh->lock);
	if (neigh->ops->solicit)
		neigh->ops->solicit(neigh, skb);
	atomic_inc(&neigh->probes);
	consume_skb(skb);
}

/* Called when a timer expires for a neighbour entry. */

static void neigh_timer_handler(struct timer_list *t)
{
	unsigned long now, next;
	struct neighbour *neigh = from_timer(neigh, t, timer);
	unsigned int state;
	int notify = 0;

	write_lock(&neigh->lock);

	state = neigh->nud_state;
	now = jiffies;
	next = now + HZ;

	if (!(state & NUD_IN_TIMER))
		goto out;

	if (state & NUD_REACHABLE) {
		if (time_before_eq(now,
				   neigh->confirmed + neigh->parms->reachable_time)) {
			neigh_dbg(2, "neigh %p is still alive\n", neigh);
			next = neigh->confirmed + neigh->parms->reachable_time;
		} else if (time_before_eq(now,
					  neigh->used +
					  NEIGH_VAR(neigh->parms, DELAY_PROBE_TIME))) {
			neigh_dbg(2, "neigh %p is delayed\n", neigh);
			WRITE_ONCE(neigh->nud_state, NUD_DELAY);
			neigh->updated = jiffies;
			neigh_suspect(neigh);
			next = now + NEIGH_VAR(neigh->parms, DELAY_PROBE_TIME);
		} else {
			neigh_dbg(2, "neigh %p is suspected\n", neigh);
			WRITE_ONCE(neigh->nud_state, NUD_STALE);
			neigh->updated = jiffies;
			neigh_suspect(neigh);
			notify = 1;
		}
	} else if (state & NUD_DELAY) {
		if (time_before_eq(now,
				   neigh->confirmed +
				   NEIGH_VAR(neigh->parms, DELAY_PROBE_TIME))) {
			neigh_dbg(2, "neigh %p is now reachable\n", neigh);
			WRITE_ONCE(neigh->nud_state, NUD_REACHABLE);
			neigh->updated = jiffies;
			neigh_connect(neigh);
			notify = 1;
			next = neigh->confirmed + neigh->parms->reachable_time;
		} else {
			neigh_dbg(2, "neigh %p is probed\n", neigh);
			WRITE_ONCE(neigh->nud_state, NUD_PROBE);
			neigh->updated = jiffies;
			atomic_set(&neigh->probes, 0);
			notify = 1;
			next = now + max(NEIGH_VAR(neigh->parms, RETRANS_TIME),
					 HZ/100);
		}
	} else {
		/* NUD_PROBE|NUD_INCOMPLETE */
		next = now + max(NEIGH_VAR(neigh->parms, RETRANS_TIME), HZ/100);
	}

	if ((neigh->nud_state & (NUD_INCOMPLETE | NUD_PROBE)) &&
	    atomic_read(&neigh->probes) >= neigh_max_probes(neigh)) {
		WRITE_ONCE(neigh->nud_state, NUD_FAILED);
		notify = 1;
		neigh_invalidate(neigh);
		goto out;
	}

	if (neigh->nud_state & NUD_IN_TIMER) {
		if (time_before(next, jiffies + HZ/100))
			next = jiffies + HZ/100;
		if (!mod_timer(&neigh->timer, next))
			neigh_hold(neigh);
	}
	if (neigh->nud_state & (NUD_INCOMPLETE | NUD_PROBE)) {
		neigh_probe(neigh);
	} else {
out:
		write_unlock(&neigh->lock);
	}

	if (notify)
		neigh_update_notify(neigh, 0);

	trace_neigh_timer_handler(neigh, 0);

	neigh_release(neigh);
}

int __neigh_event_send(struct neighbour *neigh, struct sk_buff *skb,
		       const bool immediate_ok)
{
	int rc;
	bool immediate_probe = false;

	write_lock_bh(&neigh->lock);

	rc = 0;
	if (neigh->nud_state & (NUD_CONNECTED | NUD_DELAY | NUD_PROBE))
		goto out_unlock_bh;
	if (neigh->dead)
		goto out_dead;

	if (!(neigh->nud_state & (NUD_STALE | NUD_INCOMPLETE))) {
		if (NEIGH_VAR(neigh->parms, MCAST_PROBES) +
		    NEIGH_VAR(neigh->parms, APP_PROBES)) {
			unsigned long next, now = jiffies;

			atomic_set(&neigh->probes,
				   NEIGH_VAR(neigh->parms, UCAST_PROBES));
			neigh_del_timer(neigh);
			WRITE_ONCE(neigh->nud_state, NUD_INCOMPLETE);
			neigh->updated = now;
			if (!immediate_ok) {
				next = now + 1;
			} else {
				immediate_probe = true;
				next = now + max(NEIGH_VAR(neigh->parms,
							   RETRANS_TIME),
						 HZ / 100);
			}
			neigh_add_timer(neigh, next);
		} else {
			WRITE_ONCE(neigh->nud_state, NUD_FAILED);
			neigh->updated = jiffies;
			write_unlock_bh(&neigh->lock);

			kfree_skb_reason(skb, SKB_DROP_REASON_NEIGH_FAILED);
			return 1;
		}
	} else if (neigh->nud_state & NUD_STALE) {
		neigh_dbg(2, "neigh %p is delayed\n", neigh);
		neigh_del_timer(neigh);
		WRITE_ONCE(neigh->nud_state, NUD_DELAY);
		neigh->updated = jiffies;
		neigh_add_timer(neigh, jiffies +
				NEIGH_VAR(neigh->parms, DELAY_PROBE_TIME));
	}

	if (neigh->nud_state == NUD_INCOMPLETE) {
		if (skb) {
			while (neigh->arp_queue_len_bytes + skb->truesize >
			       NEIGH_VAR(neigh->parms, QUEUE_LEN_BYTES)) {
				struct sk_buff *buff;

				buff = __skb_dequeue(&neigh->arp_queue);
				if (!buff)
					break;
				neigh->arp_queue_len_bytes -= buff->truesize;
				kfree_skb_reason(buff, SKB_DROP_REASON_NEIGH_QUEUEFULL);
				NEIGH_CACHE_STAT_INC(neigh->tbl, unres_discards);
			}
			skb_dst_force(skb);
			__skb_queue_tail(&neigh->arp_queue, skb);
			neigh->arp_queue_len_bytes += skb->truesize;
		}
		rc = 1;
	}
out_unlock_bh:
	if (immediate_probe)
		neigh_probe(neigh);
	else
		write_unlock(&neigh->lock);
	local_bh_enable();
	trace_neigh_event_send_done(neigh, rc);
	return rc;

out_dead:
	if (neigh->nud_state & NUD_STALE)
		goto out_unlock_bh;
	write_unlock_bh(&neigh->lock);
	kfree_skb_reason(skb, SKB_DROP_REASON_NEIGH_DEAD);
	trace_neigh_event_send_dead(neigh, 1);
	return 1;
}
EXPORT_SYMBOL(__neigh_event_send);

static void neigh_update_hhs(struct neighbour *neigh)
{
	struct hh_cache *hh;
	void (*update)(struct hh_cache*, const struct net_device*, const unsigned char *)
		= NULL;

	if (neigh->dev->header_ops)
		update = neigh->dev->header_ops->cache_update;

	if (update) {
		hh = &neigh->hh;
		if (READ_ONCE(hh->hh_len)) {
			write_seqlock_bh(&hh->hh_lock);
			update(hh, neigh->dev, neigh->ha);
			write_sequnlock_bh(&hh->hh_lock);
		}
	}
}

/* Generic update routine.
   -- lladdr is new lladdr or NULL, if it is not supplied.
   -- new    is new state.
   -- flags
	NEIGH_UPDATE_F_OVERRIDE allows to override existing lladdr,
				if it is different.
	NEIGH_UPDATE_F_WEAK_OVERRIDE will suspect existing "connected"
				lladdr instead of overriding it
				if it is different.
	NEIGH_UPDATE_F_ADMIN	means that the change is administrative.
	NEIGH_UPDATE_F_USE	means that the entry is user triggered.
<<<<<<< HEAD
=======
	NEIGH_UPDATE_F_MANAGED	means that the entry will be auto-refreshed.
>>>>>>> eb3cdb58
	NEIGH_UPDATE_F_OVERRIDE_ISROUTER allows to override existing
				NTF_ROUTER flag.
	NEIGH_UPDATE_F_ISROUTER	indicates if the neighbour is known as
				a router.

   Caller MUST hold reference count on the entry.
 */
static int __neigh_update(struct neighbour *neigh, const u8 *lladdr,
			  u8 new, u32 flags, u32 nlmsg_pid,
			  struct netlink_ext_ack *extack)
{
	bool gc_update = false, managed_update = false;
	int update_isrouter = 0;
	struct net_device *dev;
	int err, notify = 0;
	u8 old;

	trace_neigh_update(neigh, lladdr, new, flags, nlmsg_pid);

	write_lock_bh(&neigh->lock);

	dev    = neigh->dev;
	old    = neigh->nud_state;
	err    = -EPERM;

	if (neigh->dead) {
		NL_SET_ERR_MSG(extack, "Neighbor entry is now dead");
		new = old;
		goto out;
	}
	if (!(flags & NEIGH_UPDATE_F_ADMIN) &&
	    (old & (NUD_NOARP | NUD_PERMANENT)))
		goto out;

<<<<<<< HEAD
	ext_learn_change = neigh_update_ext_learned(neigh, flags, &notify);
	if (flags & NEIGH_UPDATE_F_USE) {
		new = old & ~NUD_PERMANENT;
		neigh->nud_state = new;
=======
	neigh_update_flags(neigh, flags, &notify, &gc_update, &managed_update);
	if (flags & (NEIGH_UPDATE_F_USE | NEIGH_UPDATE_F_MANAGED)) {
		new = old & ~NUD_PERMANENT;
		WRITE_ONCE(neigh->nud_state, new);
>>>>>>> eb3cdb58
		err = 0;
		goto out;
	}

	if (!(new & NUD_VALID)) {
		neigh_del_timer(neigh);
		if (old & NUD_CONNECTED)
			neigh_suspect(neigh);
		WRITE_ONCE(neigh->nud_state, new);
		err = 0;
		notify = old & NUD_VALID;
		if ((old & (NUD_INCOMPLETE | NUD_PROBE)) &&
		    (new & NUD_FAILED)) {
			neigh_invalidate(neigh);
			notify = 1;
		}
		goto out;
	}

	/* Compare new lladdr with cached one */
	if (!dev->addr_len) {
		/* First case: device needs no address. */
		lladdr = neigh->ha;
	} else if (lladdr) {
		/* The second case: if something is already cached
		   and a new address is proposed:
		   - compare new & old
		   - if they are different, check override flag
		 */
		if ((old & NUD_VALID) &&
		    !memcmp(lladdr, neigh->ha, dev->addr_len))
			lladdr = neigh->ha;
	} else {
		/* No address is supplied; if we know something,
		   use it, otherwise discard the request.
		 */
		err = -EINVAL;
		if (!(old & NUD_VALID)) {
			NL_SET_ERR_MSG(extack, "No link layer address given");
			goto out;
		}
		lladdr = neigh->ha;
	}

	/* Update confirmed timestamp for neighbour entry after we
	 * received ARP packet even if it doesn't change IP to MAC binding.
	 */
	if (new & NUD_CONNECTED)
		neigh->confirmed = jiffies;

	/* If entry was valid and address is not changed,
	   do not change entry state, if new one is STALE.
	 */
	err = 0;
	update_isrouter = flags & NEIGH_UPDATE_F_OVERRIDE_ISROUTER;
	if (old & NUD_VALID) {
		if (lladdr != neigh->ha && !(flags & NEIGH_UPDATE_F_OVERRIDE)) {
			update_isrouter = 0;
			if ((flags & NEIGH_UPDATE_F_WEAK_OVERRIDE) &&
			    (old & NUD_CONNECTED)) {
				lladdr = neigh->ha;
				new = NUD_STALE;
			} else
				goto out;
		} else {
			if (lladdr == neigh->ha && new == NUD_STALE &&
			    !(flags & NEIGH_UPDATE_F_ADMIN))
				new = old;
		}
	}

	/* Update timestamp only once we know we will make a change to the
	 * neighbour entry. Otherwise we risk to move the locktime window with
	 * noop updates and ignore relevant ARP updates.
	 */
	if (new != old || lladdr != neigh->ha)
		neigh->updated = jiffies;

	if (new != old) {
		neigh_del_timer(neigh);
		if (new & NUD_PROBE)
			atomic_set(&neigh->probes, 0);
		if (new & NUD_IN_TIMER)
			neigh_add_timer(neigh, (jiffies +
						((new & NUD_REACHABLE) ?
						 neigh->parms->reachable_time :
						 0)));
		WRITE_ONCE(neigh->nud_state, new);
		notify = 1;
	}

	if (lladdr != neigh->ha) {
		write_seqlock(&neigh->ha_lock);
		memcpy(&neigh->ha, lladdr, dev->addr_len);
		write_sequnlock(&neigh->ha_lock);
		neigh_update_hhs(neigh);
		if (!(new & NUD_CONNECTED))
			neigh->confirmed = jiffies -
				      (NEIGH_VAR(neigh->parms, BASE_REACHABLE_TIME) << 1);
		notify = 1;
	}
	if (new == old)
		goto out;
	if (new & NUD_CONNECTED)
		neigh_connect(neigh);
	else
		neigh_suspect(neigh);
	if (!(old & NUD_VALID)) {
		struct sk_buff *skb;

		/* Again: avoid dead loop if something went wrong */

		while (neigh->nud_state & NUD_VALID &&
		       (skb = __skb_dequeue(&neigh->arp_queue)) != NULL) {
			struct dst_entry *dst = skb_dst(skb);
			struct neighbour *n2, *n1 = neigh;
			write_unlock_bh(&neigh->lock);

			rcu_read_lock();

			/* Why not just use 'neigh' as-is?  The problem is that
			 * things such as shaper, eql, and sch_teql can end up
			 * using alternative, different, neigh objects to output
			 * the packet in the output path.  So what we need to do
			 * here is re-lookup the top-level neigh in the path so
			 * we can reinject the packet there.
			 */
			n2 = NULL;
			if (dst && dst->obsolete != DST_OBSOLETE_DEAD) {
				n2 = dst_neigh_lookup_skb(dst, skb);
				if (n2)
					n1 = n2;
			}
			n1->output(n1, skb);
			if (n2)
				neigh_release(n2);
			rcu_read_unlock();

			write_lock_bh(&neigh->lock);
		}
		__skb_queue_purge(&neigh->arp_queue);
		neigh->arp_queue_len_bytes = 0;
	}
out:
	if (update_isrouter)
		neigh_update_is_router(neigh, flags, &notify);
	write_unlock_bh(&neigh->lock);
	if (((new ^ old) & NUD_PERMANENT) || gc_update)
		neigh_update_gc_list(neigh);
	if (managed_update)
		neigh_update_managed_list(neigh);
	if (notify)
		neigh_update_notify(neigh, nlmsg_pid);
	trace_neigh_update_done(neigh, err);
	return err;
}

int neigh_update(struct neighbour *neigh, const u8 *lladdr, u8 new,
		 u32 flags, u32 nlmsg_pid)
{
	return __neigh_update(neigh, lladdr, new, flags, nlmsg_pid, NULL);
}
EXPORT_SYMBOL(neigh_update);

/* Update the neigh to listen temporarily for probe responses, even if it is
 * in a NUD_FAILED state. The caller has to hold neigh->lock for writing.
 */
void __neigh_set_probe_once(struct neighbour *neigh)
{
	if (neigh->dead)
		return;
	neigh->updated = jiffies;
	if (!(neigh->nud_state & NUD_FAILED))
		return;
	WRITE_ONCE(neigh->nud_state, NUD_INCOMPLETE);
	atomic_set(&neigh->probes, neigh_max_probes(neigh));
	neigh_add_timer(neigh,
			jiffies + max(NEIGH_VAR(neigh->parms, RETRANS_TIME),
				      HZ/100));
}
EXPORT_SYMBOL(__neigh_set_probe_once);

struct neighbour *neigh_event_ns(struct neigh_table *tbl,
				 u8 *lladdr, void *saddr,
				 struct net_device *dev)
{
	struct neighbour *neigh = __neigh_lookup(tbl, saddr, dev,
						 lladdr || !dev->addr_len);
	if (neigh)
		neigh_update(neigh, lladdr, NUD_STALE,
			     NEIGH_UPDATE_F_OVERRIDE, 0);
	return neigh;
}
EXPORT_SYMBOL(neigh_event_ns);

/* called with read_lock_bh(&n->lock); */
static void neigh_hh_init(struct neighbour *n)
{
	struct net_device *dev = n->dev;
	__be16 prot = n->tbl->protocol;
	struct hh_cache	*hh = &n->hh;

	write_lock_bh(&n->lock);

	/* Only one thread can come in here and initialize the
	 * hh_cache entry.
	 */
	if (!hh->hh_len)
		dev->header_ops->cache(n, hh, prot);

	write_unlock_bh(&n->lock);
}

/* Slow and careful. */

int neigh_resolve_output(struct neighbour *neigh, struct sk_buff *skb)
{
	int rc = 0;

	if (!neigh_event_send(neigh, skb)) {
		int err;
		struct net_device *dev = neigh->dev;
		unsigned int seq;

		if (dev->header_ops->cache && !READ_ONCE(neigh->hh.hh_len))
			neigh_hh_init(neigh);

		do {
			__skb_pull(skb, skb_network_offset(skb));
			seq = read_seqbegin(&neigh->ha_lock);
			err = dev_hard_header(skb, dev, ntohs(skb->protocol),
					      neigh->ha, NULL, skb->len);
		} while (read_seqretry(&neigh->ha_lock, seq));

		if (err >= 0)
			rc = dev_queue_xmit(skb);
		else
			goto out_kfree_skb;
	}
out:
	return rc;
out_kfree_skb:
	rc = -EINVAL;
	kfree_skb(skb);
	goto out;
}
EXPORT_SYMBOL(neigh_resolve_output);

/* As fast as possible without hh cache */

int neigh_connected_output(struct neighbour *neigh, struct sk_buff *skb)
{
	struct net_device *dev = neigh->dev;
	unsigned int seq;
	int err;

	do {
		__skb_pull(skb, skb_network_offset(skb));
		seq = read_seqbegin(&neigh->ha_lock);
		err = dev_hard_header(skb, dev, ntohs(skb->protocol),
				      neigh->ha, NULL, skb->len);
	} while (read_seqretry(&neigh->ha_lock, seq));

	if (err >= 0)
		err = dev_queue_xmit(skb);
	else {
		err = -EINVAL;
		kfree_skb(skb);
	}
	return err;
}
EXPORT_SYMBOL(neigh_connected_output);

int neigh_direct_output(struct neighbour *neigh, struct sk_buff *skb)
{
	return dev_queue_xmit(skb);
}
EXPORT_SYMBOL(neigh_direct_output);

static void neigh_managed_work(struct work_struct *work)
{
	struct neigh_table *tbl = container_of(work, struct neigh_table,
					       managed_work.work);
	struct neighbour *neigh;

	write_lock_bh(&tbl->lock);
	list_for_each_entry(neigh, &tbl->managed_list, managed_list)
		neigh_event_send_probe(neigh, NULL, false);
	queue_delayed_work(system_power_efficient_wq, &tbl->managed_work,
			   NEIGH_VAR(&tbl->parms, INTERVAL_PROBE_TIME_MS));
	write_unlock_bh(&tbl->lock);
}

static void neigh_proxy_process(struct timer_list *t)
{
	struct neigh_table *tbl = from_timer(tbl, t, proxy_timer);
	long sched_next = 0;
	unsigned long now = jiffies;
	struct sk_buff *skb, *n;

	spin_lock(&tbl->proxy_queue.lock);

	skb_queue_walk_safe(&tbl->proxy_queue, skb, n) {
		long tdif = NEIGH_CB(skb)->sched_next - now;

		if (tdif <= 0) {
			struct net_device *dev = skb->dev;

			neigh_parms_qlen_dec(dev, tbl->family);
			__skb_unlink(skb, &tbl->proxy_queue);

			if (tbl->proxy_redo && netif_running(dev)) {
				rcu_read_lock();
				tbl->proxy_redo(skb);
				rcu_read_unlock();
			} else {
				kfree_skb(skb);
			}

			dev_put(dev);
		} else if (!sched_next || tdif < sched_next)
			sched_next = tdif;
	}
	del_timer(&tbl->proxy_timer);
	if (sched_next)
		mod_timer(&tbl->proxy_timer, jiffies + sched_next);
	spin_unlock(&tbl->proxy_queue.lock);
}

static unsigned long neigh_proxy_delay(struct neigh_parms *p)
{
	/* If proxy_delay is zero, do not call get_random_u32_below()
	 * as it is undefined behavior.
	 */
	unsigned long proxy_delay = NEIGH_VAR(p, PROXY_DELAY);

	return proxy_delay ?
	       jiffies + get_random_u32_below(proxy_delay) : jiffies;
}

void pneigh_enqueue(struct neigh_table *tbl, struct neigh_parms *p,
		    struct sk_buff *skb)
{
	unsigned long sched_next = neigh_proxy_delay(p);

	if (p->qlen > NEIGH_VAR(p, PROXY_QLEN)) {
		kfree_skb(skb);
		return;
	}

	NEIGH_CB(skb)->sched_next = sched_next;
	NEIGH_CB(skb)->flags |= LOCALLY_ENQUEUED;

	spin_lock(&tbl->proxy_queue.lock);
	if (del_timer(&tbl->proxy_timer)) {
		if (time_before(tbl->proxy_timer.expires, sched_next))
			sched_next = tbl->proxy_timer.expires;
	}
	skb_dst_drop(skb);
	dev_hold(skb->dev);
	__skb_queue_tail(&tbl->proxy_queue, skb);
	p->qlen++;
	mod_timer(&tbl->proxy_timer, sched_next);
	spin_unlock(&tbl->proxy_queue.lock);
}
EXPORT_SYMBOL(pneigh_enqueue);

static inline struct neigh_parms *lookup_neigh_parms(struct neigh_table *tbl,
						      struct net *net, int ifindex)
{
	struct neigh_parms *p;

	list_for_each_entry(p, &tbl->parms_list, list) {
		if ((p->dev && p->dev->ifindex == ifindex && net_eq(neigh_parms_net(p), net)) ||
		    (!p->dev && !ifindex && net_eq(net, &init_net)))
			return p;
	}

	return NULL;
}

struct neigh_parms *neigh_parms_alloc(struct net_device *dev,
				      struct neigh_table *tbl)
{
	struct neigh_parms *p;
	struct net *net = dev_net(dev);
	const struct net_device_ops *ops = dev->netdev_ops;

	p = kmemdup(&tbl->parms, sizeof(*p), GFP_KERNEL);
	if (p) {
		p->tbl		  = tbl;
		refcount_set(&p->refcnt, 1);
		p->reachable_time =
				neigh_rand_reach_time(NEIGH_VAR(p, BASE_REACHABLE_TIME));
		p->qlen = 0;
		netdev_hold(dev, &p->dev_tracker, GFP_KERNEL);
		p->dev = dev;
		write_pnet(&p->net, net);
		p->sysctl_table = NULL;

		if (ops->ndo_neigh_setup && ops->ndo_neigh_setup(dev, p)) {
			netdev_put(dev, &p->dev_tracker);
			kfree(p);
			return NULL;
		}

		write_lock_bh(&tbl->lock);
		list_add(&p->list, &tbl->parms.list);
		write_unlock_bh(&tbl->lock);

		neigh_parms_data_state_cleanall(p);
	}
	return p;
}
EXPORT_SYMBOL(neigh_parms_alloc);

static void neigh_rcu_free_parms(struct rcu_head *head)
{
	struct neigh_parms *parms =
		container_of(head, struct neigh_parms, rcu_head);

	neigh_parms_put(parms);
}

void neigh_parms_release(struct neigh_table *tbl, struct neigh_parms *parms)
{
	if (!parms || parms == &tbl->parms)
		return;
	write_lock_bh(&tbl->lock);
	list_del(&parms->list);
	parms->dead = 1;
	write_unlock_bh(&tbl->lock);
	netdev_put(parms->dev, &parms->dev_tracker);
	call_rcu(&parms->rcu_head, neigh_rcu_free_parms);
}
EXPORT_SYMBOL(neigh_parms_release);

static void neigh_parms_destroy(struct neigh_parms *parms)
{
	kfree(parms);
}

static struct lock_class_key neigh_table_proxy_queue_class;

static struct neigh_table *neigh_tables[NEIGH_NR_TABLES] __read_mostly;

void neigh_table_init(int index, struct neigh_table *tbl)
{
	unsigned long now = jiffies;
	unsigned long phsize;

	INIT_LIST_HEAD(&tbl->parms_list);
	INIT_LIST_HEAD(&tbl->gc_list);
	INIT_LIST_HEAD(&tbl->managed_list);

	list_add(&tbl->parms.list, &tbl->parms_list);
	write_pnet(&tbl->parms.net, &init_net);
	refcount_set(&tbl->parms.refcnt, 1);
	tbl->parms.reachable_time =
			  neigh_rand_reach_time(NEIGH_VAR(&tbl->parms, BASE_REACHABLE_TIME));
	tbl->parms.qlen = 0;

	tbl->stats = alloc_percpu(struct neigh_statistics);
	if (!tbl->stats)
		panic("cannot create neighbour cache statistics");

#ifdef CONFIG_PROC_FS
	if (!proc_create_seq_data(tbl->id, 0, init_net.proc_net_stat,
			      &neigh_stat_seq_ops, tbl))
		panic("cannot create neighbour proc dir entry");
#endif

	RCU_INIT_POINTER(tbl->nht, neigh_hash_alloc(3));

	phsize = (PNEIGH_HASHMASK + 1) * sizeof(struct pneigh_entry *);
	tbl->phash_buckets = kzalloc(phsize, GFP_KERNEL);

	if (!tbl->nht || !tbl->phash_buckets)
		panic("cannot allocate neighbour cache hashes");

	if (!tbl->entry_size)
		tbl->entry_size = ALIGN(offsetof(struct neighbour, primary_key) +
					tbl->key_len, NEIGH_PRIV_ALIGN);
	else
		WARN_ON(tbl->entry_size % NEIGH_PRIV_ALIGN);

	rwlock_init(&tbl->lock);

	INIT_DEFERRABLE_WORK(&tbl->gc_work, neigh_periodic_work);
	queue_delayed_work(system_power_efficient_wq, &tbl->gc_work,
			tbl->parms.reachable_time);
	INIT_DEFERRABLE_WORK(&tbl->managed_work, neigh_managed_work);
	queue_delayed_work(system_power_efficient_wq, &tbl->managed_work, 0);

	timer_setup(&tbl->proxy_timer, neigh_proxy_process, 0);
	skb_queue_head_init_class(&tbl->proxy_queue,
			&neigh_table_proxy_queue_class);

	tbl->last_flush = now;
	tbl->last_rand	= now + tbl->parms.reachable_time * 20;

	neigh_tables[index] = tbl;
}
EXPORT_SYMBOL(neigh_table_init);

int neigh_table_clear(int index, struct neigh_table *tbl)
{
	neigh_tables[index] = NULL;
	/* It is not clean... Fix it to unload IPv6 module safely */
	cancel_delayed_work_sync(&tbl->managed_work);
	cancel_delayed_work_sync(&tbl->gc_work);
	del_timer_sync(&tbl->proxy_timer);
	pneigh_queue_purge(&tbl->proxy_queue, NULL, tbl->family);
	neigh_ifdown(tbl, NULL);
	if (atomic_read(&tbl->entries))
		pr_crit("neighbour leakage\n");

	call_rcu(&rcu_dereference_protected(tbl->nht, 1)->rcu,
		 neigh_hash_free_rcu);
	tbl->nht = NULL;

	kfree(tbl->phash_buckets);
	tbl->phash_buckets = NULL;

	remove_proc_entry(tbl->id, init_net.proc_net_stat);

	free_percpu(tbl->stats);
	tbl->stats = NULL;

	return 0;
}
EXPORT_SYMBOL(neigh_table_clear);

static struct neigh_table *neigh_find_table(int family)
{
	struct neigh_table *tbl = NULL;

	switch (family) {
	case AF_INET:
		tbl = neigh_tables[NEIGH_ARP_TABLE];
		break;
	case AF_INET6:
		tbl = neigh_tables[NEIGH_ND_TABLE];
		break;
	}

	return tbl;
}

const struct nla_policy nda_policy[NDA_MAX+1] = {
	[NDA_UNSPEC]		= { .strict_start_type = NDA_NH_ID },
	[NDA_DST]		= { .type = NLA_BINARY, .len = MAX_ADDR_LEN },
	[NDA_LLADDR]		= { .type = NLA_BINARY, .len = MAX_ADDR_LEN },
	[NDA_CACHEINFO]		= { .len = sizeof(struct nda_cacheinfo) },
	[NDA_PROBES]		= { .type = NLA_U32 },
	[NDA_VLAN]		= { .type = NLA_U16 },
	[NDA_PORT]		= { .type = NLA_U16 },
	[NDA_VNI]		= { .type = NLA_U32 },
	[NDA_IFINDEX]		= { .type = NLA_U32 },
	[NDA_MASTER]		= { .type = NLA_U32 },
	[NDA_PROTOCOL]		= { .type = NLA_U8 },
	[NDA_NH_ID]		= { .type = NLA_U32 },
	[NDA_FLAGS_EXT]		= NLA_POLICY_MASK(NLA_U32, NTF_EXT_MASK),
	[NDA_FDB_EXT_ATTRS]	= { .type = NLA_NESTED },
};

static int neigh_delete(struct sk_buff *skb, struct nlmsghdr *nlh,
			struct netlink_ext_ack *extack)
{
	struct net *net = sock_net(skb->sk);
	struct ndmsg *ndm;
	struct nlattr *dst_attr;
	struct neigh_table *tbl;
	struct neighbour *neigh;
	struct net_device *dev = NULL;
	int err = -EINVAL;

	ASSERT_RTNL();
	if (nlmsg_len(nlh) < sizeof(*ndm))
		goto out;

	dst_attr = nlmsg_find_attr(nlh, sizeof(*ndm), NDA_DST);
	if (!dst_attr) {
		NL_SET_ERR_MSG(extack, "Network address not specified");
		goto out;
	}

	ndm = nlmsg_data(nlh);
	if (ndm->ndm_ifindex) {
		dev = __dev_get_by_index(net, ndm->ndm_ifindex);
		if (dev == NULL) {
			err = -ENODEV;
			goto out;
		}
	}

	tbl = neigh_find_table(ndm->ndm_family);
	if (tbl == NULL)
		return -EAFNOSUPPORT;

	if (nla_len(dst_attr) < (int)tbl->key_len) {
		NL_SET_ERR_MSG(extack, "Invalid network address");
		goto out;
	}

	if (ndm->ndm_flags & NTF_PROXY) {
		err = pneigh_delete(tbl, net, nla_data(dst_attr), dev);
		goto out;
	}

	if (dev == NULL)
		goto out;

	neigh = neigh_lookup(tbl, nla_data(dst_attr), dev);
	if (neigh == NULL) {
		err = -ENOENT;
		goto out;
	}

	err = __neigh_update(neigh, NULL, NUD_FAILED,
			     NEIGH_UPDATE_F_OVERRIDE | NEIGH_UPDATE_F_ADMIN,
			     NETLINK_CB(skb).portid, extack);
	write_lock_bh(&tbl->lock);
	neigh_release(neigh);
	neigh_remove_one(neigh, tbl);
	write_unlock_bh(&tbl->lock);

out:
	return err;
}

static int neigh_add(struct sk_buff *skb, struct nlmsghdr *nlh,
		     struct netlink_ext_ack *extack)
{
	int flags = NEIGH_UPDATE_F_ADMIN | NEIGH_UPDATE_F_OVERRIDE |
		    NEIGH_UPDATE_F_OVERRIDE_ISROUTER;
	struct net *net = sock_net(skb->sk);
	struct ndmsg *ndm;
	struct nlattr *tb[NDA_MAX+1];
	struct neigh_table *tbl;
	struct net_device *dev = NULL;
	struct neighbour *neigh;
	void *dst, *lladdr;
	u8 protocol = 0;
	u32 ndm_flags;
	int err;

	ASSERT_RTNL();
	err = nlmsg_parse_deprecated(nlh, sizeof(*ndm), tb, NDA_MAX,
				     nda_policy, extack);
	if (err < 0)
		goto out;

	err = -EINVAL;
	if (!tb[NDA_DST]) {
		NL_SET_ERR_MSG(extack, "Network address not specified");
		goto out;
	}

	ndm = nlmsg_data(nlh);
	ndm_flags = ndm->ndm_flags;
	if (tb[NDA_FLAGS_EXT]) {
		u32 ext = nla_get_u32(tb[NDA_FLAGS_EXT]);

		BUILD_BUG_ON(sizeof(neigh->flags) * BITS_PER_BYTE <
			     (sizeof(ndm->ndm_flags) * BITS_PER_BYTE +
			      hweight32(NTF_EXT_MASK)));
		ndm_flags |= (ext << NTF_EXT_SHIFT);
	}
	if (ndm->ndm_ifindex) {
		dev = __dev_get_by_index(net, ndm->ndm_ifindex);
		if (dev == NULL) {
			err = -ENODEV;
			goto out;
		}

		if (tb[NDA_LLADDR] && nla_len(tb[NDA_LLADDR]) < dev->addr_len) {
			NL_SET_ERR_MSG(extack, "Invalid link address");
			goto out;
		}
	}

	tbl = neigh_find_table(ndm->ndm_family);
	if (tbl == NULL)
		return -EAFNOSUPPORT;

	if (nla_len(tb[NDA_DST]) < (int)tbl->key_len) {
		NL_SET_ERR_MSG(extack, "Invalid network address");
		goto out;
	}

	dst = nla_data(tb[NDA_DST]);
	lladdr = tb[NDA_LLADDR] ? nla_data(tb[NDA_LLADDR]) : NULL;

	if (tb[NDA_PROTOCOL])
		protocol = nla_get_u8(tb[NDA_PROTOCOL]);
	if (ndm_flags & NTF_PROXY) {
		struct pneigh_entry *pn;

		if (ndm_flags & NTF_MANAGED) {
			NL_SET_ERR_MSG(extack, "Invalid NTF_* flag combination");
			goto out;
		}

		err = -ENOBUFS;
		pn = pneigh_lookup(tbl, net, dst, dev, 1);
		if (pn) {
			pn->flags = ndm_flags;
			if (protocol)
				pn->protocol = protocol;
			err = 0;
		}
		goto out;
	}

	if (!dev) {
		NL_SET_ERR_MSG(extack, "Device not specified");
		goto out;
	}

	if (tbl->allow_add && !tbl->allow_add(dev, extack)) {
		err = -EINVAL;
		goto out;
	}

	neigh = neigh_lookup(tbl, dst, dev);
	if (neigh == NULL) {
		bool ndm_permanent  = ndm->ndm_state & NUD_PERMANENT;
		bool exempt_from_gc = ndm_permanent ||
				      ndm_flags & NTF_EXT_LEARNED;

		if (!(nlh->nlmsg_flags & NLM_F_CREATE)) {
			err = -ENOENT;
			goto out;
		}
		if (ndm_permanent && (ndm_flags & NTF_MANAGED)) {
			NL_SET_ERR_MSG(extack, "Invalid NTF_* flag for permanent entry");
			err = -EINVAL;
			goto out;
		}

<<<<<<< HEAD
		exempt_from_gc = ndm->ndm_state & NUD_PERMANENT ||
				 ndm->ndm_flags & NTF_EXT_LEARNED;
		neigh = ___neigh_create(tbl, dst, dev,
					ndm->ndm_flags & NTF_EXT_LEARNED,
=======
		neigh = ___neigh_create(tbl, dst, dev,
					ndm_flags &
					(NTF_EXT_LEARNED | NTF_MANAGED),
>>>>>>> eb3cdb58
					exempt_from_gc, true);
		if (IS_ERR(neigh)) {
			err = PTR_ERR(neigh);
			goto out;
		}
	} else {
		if (nlh->nlmsg_flags & NLM_F_EXCL) {
			err = -EEXIST;
			neigh_release(neigh);
			goto out;
		}

		if (!(nlh->nlmsg_flags & NLM_F_REPLACE))
			flags &= ~(NEIGH_UPDATE_F_OVERRIDE |
				   NEIGH_UPDATE_F_OVERRIDE_ISROUTER);
	}

	if (protocol)
		neigh->protocol = protocol;
<<<<<<< HEAD
	if (ndm->ndm_flags & NTF_EXT_LEARNED)
		flags |= NEIGH_UPDATE_F_EXT_LEARNED;
	if (ndm->ndm_flags & NTF_ROUTER)
		flags |= NEIGH_UPDATE_F_ISROUTER;
	if (ndm->ndm_flags & NTF_USE)
=======
	if (ndm_flags & NTF_EXT_LEARNED)
		flags |= NEIGH_UPDATE_F_EXT_LEARNED;
	if (ndm_flags & NTF_ROUTER)
		flags |= NEIGH_UPDATE_F_ISROUTER;
	if (ndm_flags & NTF_MANAGED)
		flags |= NEIGH_UPDATE_F_MANAGED;
	if (ndm_flags & NTF_USE)
>>>>>>> eb3cdb58
		flags |= NEIGH_UPDATE_F_USE;

	err = __neigh_update(neigh, lladdr, ndm->ndm_state, flags,
			     NETLINK_CB(skb).portid, extack);
<<<<<<< HEAD
	if (!err && ndm->ndm_flags & NTF_USE) {
=======
	if (!err && ndm_flags & (NTF_USE | NTF_MANAGED)) {
>>>>>>> eb3cdb58
		neigh_event_send(neigh, NULL);
		err = 0;
	}
	neigh_release(neigh);
out:
	return err;
}

static int neightbl_fill_parms(struct sk_buff *skb, struct neigh_parms *parms)
{
	struct nlattr *nest;

	nest = nla_nest_start_noflag(skb, NDTA_PARMS);
	if (nest == NULL)
		return -ENOBUFS;

	if ((parms->dev &&
	     nla_put_u32(skb, NDTPA_IFINDEX, parms->dev->ifindex)) ||
	    nla_put_u32(skb, NDTPA_REFCNT, refcount_read(&parms->refcnt)) ||
	    nla_put_u32(skb, NDTPA_QUEUE_LENBYTES,
			NEIGH_VAR(parms, QUEUE_LEN_BYTES)) ||
	    /* approximative value for deprecated QUEUE_LEN (in packets) */
	    nla_put_u32(skb, NDTPA_QUEUE_LEN,
			NEIGH_VAR(parms, QUEUE_LEN_BYTES) / SKB_TRUESIZE(ETH_FRAME_LEN)) ||
	    nla_put_u32(skb, NDTPA_PROXY_QLEN, NEIGH_VAR(parms, PROXY_QLEN)) ||
	    nla_put_u32(skb, NDTPA_APP_PROBES, NEIGH_VAR(parms, APP_PROBES)) ||
	    nla_put_u32(skb, NDTPA_UCAST_PROBES,
			NEIGH_VAR(parms, UCAST_PROBES)) ||
	    nla_put_u32(skb, NDTPA_MCAST_PROBES,
			NEIGH_VAR(parms, MCAST_PROBES)) ||
	    nla_put_u32(skb, NDTPA_MCAST_REPROBES,
			NEIGH_VAR(parms, MCAST_REPROBES)) ||
	    nla_put_msecs(skb, NDTPA_REACHABLE_TIME, parms->reachable_time,
			  NDTPA_PAD) ||
	    nla_put_msecs(skb, NDTPA_BASE_REACHABLE_TIME,
			  NEIGH_VAR(parms, BASE_REACHABLE_TIME), NDTPA_PAD) ||
	    nla_put_msecs(skb, NDTPA_GC_STALETIME,
			  NEIGH_VAR(parms, GC_STALETIME), NDTPA_PAD) ||
	    nla_put_msecs(skb, NDTPA_DELAY_PROBE_TIME,
			  NEIGH_VAR(parms, DELAY_PROBE_TIME), NDTPA_PAD) ||
	    nla_put_msecs(skb, NDTPA_RETRANS_TIME,
			  NEIGH_VAR(parms, RETRANS_TIME), NDTPA_PAD) ||
	    nla_put_msecs(skb, NDTPA_ANYCAST_DELAY,
			  NEIGH_VAR(parms, ANYCAST_DELAY), NDTPA_PAD) ||
	    nla_put_msecs(skb, NDTPA_PROXY_DELAY,
			  NEIGH_VAR(parms, PROXY_DELAY), NDTPA_PAD) ||
	    nla_put_msecs(skb, NDTPA_LOCKTIME,
			  NEIGH_VAR(parms, LOCKTIME), NDTPA_PAD) ||
	    nla_put_msecs(skb, NDTPA_INTERVAL_PROBE_TIME_MS,
			  NEIGH_VAR(parms, INTERVAL_PROBE_TIME_MS), NDTPA_PAD))
		goto nla_put_failure;
	return nla_nest_end(skb, nest);

nla_put_failure:
	nla_nest_cancel(skb, nest);
	return -EMSGSIZE;
}

static int neightbl_fill_info(struct sk_buff *skb, struct neigh_table *tbl,
			      u32 pid, u32 seq, int type, int flags)
{
	struct nlmsghdr *nlh;
	struct ndtmsg *ndtmsg;

	nlh = nlmsg_put(skb, pid, seq, type, sizeof(*ndtmsg), flags);
	if (nlh == NULL)
		return -EMSGSIZE;

	ndtmsg = nlmsg_data(nlh);

	read_lock_bh(&tbl->lock);
	ndtmsg->ndtm_family = tbl->family;
	ndtmsg->ndtm_pad1   = 0;
	ndtmsg->ndtm_pad2   = 0;

	if (nla_put_string(skb, NDTA_NAME, tbl->id) ||
	    nla_put_msecs(skb, NDTA_GC_INTERVAL, tbl->gc_interval, NDTA_PAD) ||
	    nla_put_u32(skb, NDTA_THRESH1, tbl->gc_thresh1) ||
	    nla_put_u32(skb, NDTA_THRESH2, tbl->gc_thresh2) ||
	    nla_put_u32(skb, NDTA_THRESH3, tbl->gc_thresh3))
		goto nla_put_failure;
	{
		unsigned long now = jiffies;
		long flush_delta = now - tbl->last_flush;
		long rand_delta = now - tbl->last_rand;
		struct neigh_hash_table *nht;
		struct ndt_config ndc = {
			.ndtc_key_len		= tbl->key_len,
			.ndtc_entry_size	= tbl->entry_size,
			.ndtc_entries		= atomic_read(&tbl->entries),
			.ndtc_last_flush	= jiffies_to_msecs(flush_delta),
			.ndtc_last_rand		= jiffies_to_msecs(rand_delta),
			.ndtc_proxy_qlen	= tbl->proxy_queue.qlen,
		};

		rcu_read_lock();
		nht = rcu_dereference(tbl->nht);
		ndc.ndtc_hash_rnd = nht->hash_rnd[0];
		ndc.ndtc_hash_mask = ((1 << nht->hash_shift) - 1);
		rcu_read_unlock();

		if (nla_put(skb, NDTA_CONFIG, sizeof(ndc), &ndc))
			goto nla_put_failure;
	}

	{
		int cpu;
		struct ndt_stats ndst;

		memset(&ndst, 0, sizeof(ndst));

		for_each_possible_cpu(cpu) {
			struct neigh_statistics	*st;

			st = per_cpu_ptr(tbl->stats, cpu);
			ndst.ndts_allocs		+= st->allocs;
			ndst.ndts_destroys		+= st->destroys;
			ndst.ndts_hash_grows		+= st->hash_grows;
			ndst.ndts_res_failed		+= st->res_failed;
			ndst.ndts_lookups		+= st->lookups;
			ndst.ndts_hits			+= st->hits;
			ndst.ndts_rcv_probes_mcast	+= st->rcv_probes_mcast;
			ndst.ndts_rcv_probes_ucast	+= st->rcv_probes_ucast;
			ndst.ndts_periodic_gc_runs	+= st->periodic_gc_runs;
			ndst.ndts_forced_gc_runs	+= st->forced_gc_runs;
			ndst.ndts_table_fulls		+= st->table_fulls;
		}

		if (nla_put_64bit(skb, NDTA_STATS, sizeof(ndst), &ndst,
				  NDTA_PAD))
			goto nla_put_failure;
	}

	BUG_ON(tbl->parms.dev);
	if (neightbl_fill_parms(skb, &tbl->parms) < 0)
		goto nla_put_failure;

	read_unlock_bh(&tbl->lock);
	nlmsg_end(skb, nlh);
	return 0;

nla_put_failure:
	read_unlock_bh(&tbl->lock);
	nlmsg_cancel(skb, nlh);
	return -EMSGSIZE;
}

static int neightbl_fill_param_info(struct sk_buff *skb,
				    struct neigh_table *tbl,
				    struct neigh_parms *parms,
				    u32 pid, u32 seq, int type,
				    unsigned int flags)
{
	struct ndtmsg *ndtmsg;
	struct nlmsghdr *nlh;

	nlh = nlmsg_put(skb, pid, seq, type, sizeof(*ndtmsg), flags);
	if (nlh == NULL)
		return -EMSGSIZE;

	ndtmsg = nlmsg_data(nlh);

	read_lock_bh(&tbl->lock);
	ndtmsg->ndtm_family = tbl->family;
	ndtmsg->ndtm_pad1   = 0;
	ndtmsg->ndtm_pad2   = 0;

	if (nla_put_string(skb, NDTA_NAME, tbl->id) < 0 ||
	    neightbl_fill_parms(skb, parms) < 0)
		goto errout;

	read_unlock_bh(&tbl->lock);
	nlmsg_end(skb, nlh);
	return 0;
errout:
	read_unlock_bh(&tbl->lock);
	nlmsg_cancel(skb, nlh);
	return -EMSGSIZE;
}

static const struct nla_policy nl_neightbl_policy[NDTA_MAX+1] = {
	[NDTA_NAME]		= { .type = NLA_STRING },
	[NDTA_THRESH1]		= { .type = NLA_U32 },
	[NDTA_THRESH2]		= { .type = NLA_U32 },
	[NDTA_THRESH3]		= { .type = NLA_U32 },
	[NDTA_GC_INTERVAL]	= { .type = NLA_U64 },
	[NDTA_PARMS]		= { .type = NLA_NESTED },
};

static const struct nla_policy nl_ntbl_parm_policy[NDTPA_MAX+1] = {
	[NDTPA_IFINDEX]			= { .type = NLA_U32 },
	[NDTPA_QUEUE_LEN]		= { .type = NLA_U32 },
	[NDTPA_PROXY_QLEN]		= { .type = NLA_U32 },
	[NDTPA_APP_PROBES]		= { .type = NLA_U32 },
	[NDTPA_UCAST_PROBES]		= { .type = NLA_U32 },
	[NDTPA_MCAST_PROBES]		= { .type = NLA_U32 },
	[NDTPA_MCAST_REPROBES]		= { .type = NLA_U32 },
	[NDTPA_BASE_REACHABLE_TIME]	= { .type = NLA_U64 },
	[NDTPA_GC_STALETIME]		= { .type = NLA_U64 },
	[NDTPA_DELAY_PROBE_TIME]	= { .type = NLA_U64 },
	[NDTPA_RETRANS_TIME]		= { .type = NLA_U64 },
	[NDTPA_ANYCAST_DELAY]		= { .type = NLA_U64 },
	[NDTPA_PROXY_DELAY]		= { .type = NLA_U64 },
	[NDTPA_LOCKTIME]		= { .type = NLA_U64 },
	[NDTPA_INTERVAL_PROBE_TIME_MS]	= { .type = NLA_U64, .min = 1 },
};

static int neightbl_set(struct sk_buff *skb, struct nlmsghdr *nlh,
			struct netlink_ext_ack *extack)
{
	struct net *net = sock_net(skb->sk);
	struct neigh_table *tbl;
	struct ndtmsg *ndtmsg;
	struct nlattr *tb[NDTA_MAX+1];
	bool found = false;
	int err, tidx;

	err = nlmsg_parse_deprecated(nlh, sizeof(*ndtmsg), tb, NDTA_MAX,
				     nl_neightbl_policy, extack);
	if (err < 0)
		goto errout;

	if (tb[NDTA_NAME] == NULL) {
		err = -EINVAL;
		goto errout;
	}

	ndtmsg = nlmsg_data(nlh);

	for (tidx = 0; tidx < NEIGH_NR_TABLES; tidx++) {
		tbl = neigh_tables[tidx];
		if (!tbl)
			continue;
		if (ndtmsg->ndtm_family && tbl->family != ndtmsg->ndtm_family)
			continue;
		if (nla_strcmp(tb[NDTA_NAME], tbl->id) == 0) {
			found = true;
			break;
		}
	}

	if (!found)
		return -ENOENT;

	/*
	 * We acquire tbl->lock to be nice to the periodic timers and
	 * make sure they always see a consistent set of values.
	 */
	write_lock_bh(&tbl->lock);

	if (tb[NDTA_PARMS]) {
		struct nlattr *tbp[NDTPA_MAX+1];
		struct neigh_parms *p;
		int i, ifindex = 0;

		err = nla_parse_nested_deprecated(tbp, NDTPA_MAX,
						  tb[NDTA_PARMS],
						  nl_ntbl_parm_policy, extack);
		if (err < 0)
			goto errout_tbl_lock;

		if (tbp[NDTPA_IFINDEX])
			ifindex = nla_get_u32(tbp[NDTPA_IFINDEX]);

		p = lookup_neigh_parms(tbl, net, ifindex);
		if (p == NULL) {
			err = -ENOENT;
			goto errout_tbl_lock;
		}

		for (i = 1; i <= NDTPA_MAX; i++) {
			if (tbp[i] == NULL)
				continue;

			switch (i) {
			case NDTPA_QUEUE_LEN:
				NEIGH_VAR_SET(p, QUEUE_LEN_BYTES,
					      nla_get_u32(tbp[i]) *
					      SKB_TRUESIZE(ETH_FRAME_LEN));
				break;
			case NDTPA_QUEUE_LENBYTES:
				NEIGH_VAR_SET(p, QUEUE_LEN_BYTES,
					      nla_get_u32(tbp[i]));
				break;
			case NDTPA_PROXY_QLEN:
				NEIGH_VAR_SET(p, PROXY_QLEN,
					      nla_get_u32(tbp[i]));
				break;
			case NDTPA_APP_PROBES:
				NEIGH_VAR_SET(p, APP_PROBES,
					      nla_get_u32(tbp[i]));
				break;
			case NDTPA_UCAST_PROBES:
				NEIGH_VAR_SET(p, UCAST_PROBES,
					      nla_get_u32(tbp[i]));
				break;
			case NDTPA_MCAST_PROBES:
				NEIGH_VAR_SET(p, MCAST_PROBES,
					      nla_get_u32(tbp[i]));
				break;
			case NDTPA_MCAST_REPROBES:
				NEIGH_VAR_SET(p, MCAST_REPROBES,
					      nla_get_u32(tbp[i]));
				break;
			case NDTPA_BASE_REACHABLE_TIME:
				NEIGH_VAR_SET(p, BASE_REACHABLE_TIME,
					      nla_get_msecs(tbp[i]));
				/* update reachable_time as well, otherwise, the change will
				 * only be effective after the next time neigh_periodic_work
				 * decides to recompute it (can be multiple minutes)
				 */
				p->reachable_time =
					neigh_rand_reach_time(NEIGH_VAR(p, BASE_REACHABLE_TIME));
				break;
			case NDTPA_GC_STALETIME:
				NEIGH_VAR_SET(p, GC_STALETIME,
					      nla_get_msecs(tbp[i]));
				break;
			case NDTPA_DELAY_PROBE_TIME:
				NEIGH_VAR_SET(p, DELAY_PROBE_TIME,
					      nla_get_msecs(tbp[i]));
				call_netevent_notifiers(NETEVENT_DELAY_PROBE_TIME_UPDATE, p);
				break;
			case NDTPA_INTERVAL_PROBE_TIME_MS:
				NEIGH_VAR_SET(p, INTERVAL_PROBE_TIME_MS,
					      nla_get_msecs(tbp[i]));
				break;
			case NDTPA_RETRANS_TIME:
				NEIGH_VAR_SET(p, RETRANS_TIME,
					      nla_get_msecs(tbp[i]));
				break;
			case NDTPA_ANYCAST_DELAY:
				NEIGH_VAR_SET(p, ANYCAST_DELAY,
					      nla_get_msecs(tbp[i]));
				break;
			case NDTPA_PROXY_DELAY:
				NEIGH_VAR_SET(p, PROXY_DELAY,
					      nla_get_msecs(tbp[i]));
				break;
			case NDTPA_LOCKTIME:
				NEIGH_VAR_SET(p, LOCKTIME,
					      nla_get_msecs(tbp[i]));
				break;
			}
		}
	}

	err = -ENOENT;
	if ((tb[NDTA_THRESH1] || tb[NDTA_THRESH2] ||
	     tb[NDTA_THRESH3] || tb[NDTA_GC_INTERVAL]) &&
	    !net_eq(net, &init_net))
		goto errout_tbl_lock;

	if (tb[NDTA_THRESH1])
		tbl->gc_thresh1 = nla_get_u32(tb[NDTA_THRESH1]);

	if (tb[NDTA_THRESH2])
		tbl->gc_thresh2 = nla_get_u32(tb[NDTA_THRESH2]);

	if (tb[NDTA_THRESH3])
		tbl->gc_thresh3 = nla_get_u32(tb[NDTA_THRESH3]);

	if (tb[NDTA_GC_INTERVAL])
		tbl->gc_interval = nla_get_msecs(tb[NDTA_GC_INTERVAL]);

	err = 0;

errout_tbl_lock:
	write_unlock_bh(&tbl->lock);
errout:
	return err;
}

static int neightbl_valid_dump_info(const struct nlmsghdr *nlh,
				    struct netlink_ext_ack *extack)
{
	struct ndtmsg *ndtm;

	if (nlh->nlmsg_len < nlmsg_msg_size(sizeof(*ndtm))) {
		NL_SET_ERR_MSG(extack, "Invalid header for neighbor table dump request");
		return -EINVAL;
	}

	ndtm = nlmsg_data(nlh);
	if (ndtm->ndtm_pad1  || ndtm->ndtm_pad2) {
		NL_SET_ERR_MSG(extack, "Invalid values in header for neighbor table dump request");
		return -EINVAL;
	}

	if (nlmsg_attrlen(nlh, sizeof(*ndtm))) {
		NL_SET_ERR_MSG(extack, "Invalid data after header in neighbor table dump request");
		return -EINVAL;
	}

	return 0;
}

static int neightbl_dump_info(struct sk_buff *skb, struct netlink_callback *cb)
{
	const struct nlmsghdr *nlh = cb->nlh;
	struct net *net = sock_net(skb->sk);
	int family, tidx, nidx = 0;
	int tbl_skip = cb->args[0];
	int neigh_skip = cb->args[1];
	struct neigh_table *tbl;

	if (cb->strict_check) {
		int err = neightbl_valid_dump_info(nlh, cb->extack);

		if (err < 0)
			return err;
	}

	family = ((struct rtgenmsg *)nlmsg_data(nlh))->rtgen_family;

	for (tidx = 0; tidx < NEIGH_NR_TABLES; tidx++) {
		struct neigh_parms *p;

		tbl = neigh_tables[tidx];
		if (!tbl)
			continue;

		if (tidx < tbl_skip || (family && tbl->family != family))
			continue;

		if (neightbl_fill_info(skb, tbl, NETLINK_CB(cb->skb).portid,
				       nlh->nlmsg_seq, RTM_NEWNEIGHTBL,
				       NLM_F_MULTI) < 0)
			break;

		nidx = 0;
		p = list_next_entry(&tbl->parms, list);
		list_for_each_entry_from(p, &tbl->parms_list, list) {
			if (!net_eq(neigh_parms_net(p), net))
				continue;

			if (nidx < neigh_skip)
				goto next;

			if (neightbl_fill_param_info(skb, tbl, p,
						     NETLINK_CB(cb->skb).portid,
						     nlh->nlmsg_seq,
						     RTM_NEWNEIGHTBL,
						     NLM_F_MULTI) < 0)
				goto out;
		next:
			nidx++;
		}

		neigh_skip = 0;
	}
out:
	cb->args[0] = tidx;
	cb->args[1] = nidx;

	return skb->len;
}

static int neigh_fill_info(struct sk_buff *skb, struct neighbour *neigh,
			   u32 pid, u32 seq, int type, unsigned int flags)
{
	u32 neigh_flags, neigh_flags_ext;
	unsigned long now = jiffies;
	struct nda_cacheinfo ci;
	struct nlmsghdr *nlh;
	struct ndmsg *ndm;

	nlh = nlmsg_put(skb, pid, seq, type, sizeof(*ndm), flags);
	if (nlh == NULL)
		return -EMSGSIZE;

	neigh_flags_ext = neigh->flags >> NTF_EXT_SHIFT;
	neigh_flags     = neigh->flags & NTF_OLD_MASK;

	ndm = nlmsg_data(nlh);
	ndm->ndm_family	 = neigh->ops->family;
	ndm->ndm_pad1    = 0;
	ndm->ndm_pad2    = 0;
	ndm->ndm_flags	 = neigh_flags;
	ndm->ndm_type	 = neigh->type;
	ndm->ndm_ifindex = neigh->dev->ifindex;

	if (nla_put(skb, NDA_DST, neigh->tbl->key_len, neigh->primary_key))
		goto nla_put_failure;

	read_lock_bh(&neigh->lock);
	ndm->ndm_state	 = neigh->nud_state;
	if (neigh->nud_state & NUD_VALID) {
		char haddr[MAX_ADDR_LEN];

		neigh_ha_snapshot(haddr, neigh, neigh->dev);
		if (nla_put(skb, NDA_LLADDR, neigh->dev->addr_len, haddr) < 0) {
			read_unlock_bh(&neigh->lock);
			goto nla_put_failure;
		}
	}

	ci.ndm_used	 = jiffies_to_clock_t(now - neigh->used);
	ci.ndm_confirmed = jiffies_to_clock_t(now - neigh->confirmed);
	ci.ndm_updated	 = jiffies_to_clock_t(now - neigh->updated);
	ci.ndm_refcnt	 = refcount_read(&neigh->refcnt) - 1;
	read_unlock_bh(&neigh->lock);

	if (nla_put_u32(skb, NDA_PROBES, atomic_read(&neigh->probes)) ||
	    nla_put(skb, NDA_CACHEINFO, sizeof(ci), &ci))
		goto nla_put_failure;

	if (neigh->protocol && nla_put_u8(skb, NDA_PROTOCOL, neigh->protocol))
		goto nla_put_failure;
	if (neigh_flags_ext && nla_put_u32(skb, NDA_FLAGS_EXT, neigh_flags_ext))
		goto nla_put_failure;

	nlmsg_end(skb, nlh);
	return 0;

nla_put_failure:
	nlmsg_cancel(skb, nlh);
	return -EMSGSIZE;
}

static int pneigh_fill_info(struct sk_buff *skb, struct pneigh_entry *pn,
			    u32 pid, u32 seq, int type, unsigned int flags,
			    struct neigh_table *tbl)
{
	u32 neigh_flags, neigh_flags_ext;
	struct nlmsghdr *nlh;
	struct ndmsg *ndm;

	nlh = nlmsg_put(skb, pid, seq, type, sizeof(*ndm), flags);
	if (nlh == NULL)
		return -EMSGSIZE;

	neigh_flags_ext = pn->flags >> NTF_EXT_SHIFT;
	neigh_flags     = pn->flags & NTF_OLD_MASK;

	ndm = nlmsg_data(nlh);
	ndm->ndm_family	 = tbl->family;
	ndm->ndm_pad1    = 0;
	ndm->ndm_pad2    = 0;
	ndm->ndm_flags	 = neigh_flags | NTF_PROXY;
	ndm->ndm_type	 = RTN_UNICAST;
	ndm->ndm_ifindex = pn->dev ? pn->dev->ifindex : 0;
	ndm->ndm_state	 = NUD_NONE;

	if (nla_put(skb, NDA_DST, tbl->key_len, pn->key))
		goto nla_put_failure;

	if (pn->protocol && nla_put_u8(skb, NDA_PROTOCOL, pn->protocol))
		goto nla_put_failure;
	if (neigh_flags_ext && nla_put_u32(skb, NDA_FLAGS_EXT, neigh_flags_ext))
		goto nla_put_failure;

	nlmsg_end(skb, nlh);
	return 0;

nla_put_failure:
	nlmsg_cancel(skb, nlh);
	return -EMSGSIZE;
}

static void neigh_update_notify(struct neighbour *neigh, u32 nlmsg_pid)
{
	call_netevent_notifiers(NETEVENT_NEIGH_UPDATE, neigh);
	__neigh_notify(neigh, RTM_NEWNEIGH, 0, nlmsg_pid);
}

static bool neigh_master_filtered(struct net_device *dev, int master_idx)
{
	struct net_device *master;

	if (!master_idx)
		return false;

	master = dev ? netdev_master_upper_dev_get(dev) : NULL;

	/* 0 is already used to denote NDA_MASTER wasn't passed, therefore need another
	 * invalid value for ifindex to denote "no master".
	 */
	if (master_idx == -1)
		return !!master;

	if (!master || master->ifindex != master_idx)
		return true;

	return false;
}

static bool neigh_ifindex_filtered(struct net_device *dev, int filter_idx)
{
	if (filter_idx && (!dev || dev->ifindex != filter_idx))
		return true;

	return false;
}

struct neigh_dump_filter {
	int master_idx;
	int dev_idx;
};

static int neigh_dump_table(struct neigh_table *tbl, struct sk_buff *skb,
			    struct netlink_callback *cb,
			    struct neigh_dump_filter *filter)
{
	struct net *net = sock_net(skb->sk);
	struct neighbour *n;
	int rc, h, s_h = cb->args[1];
	int idx, s_idx = idx = cb->args[2];
	struct neigh_hash_table *nht;
	unsigned int flags = NLM_F_MULTI;

	if (filter->dev_idx || filter->master_idx)
		flags |= NLM_F_DUMP_FILTERED;

	rcu_read_lock();
	nht = rcu_dereference(tbl->nht);

	for (h = s_h; h < (1 << nht->hash_shift); h++) {
		if (h > s_h)
			s_idx = 0;
		for (n = rcu_dereference(nht->hash_buckets[h]), idx = 0;
		     n != NULL;
		     n = rcu_dereference(n->next)) {
			if (idx < s_idx || !net_eq(dev_net(n->dev), net))
				goto next;
			if (neigh_ifindex_filtered(n->dev, filter->dev_idx) ||
			    neigh_master_filtered(n->dev, filter->master_idx))
				goto next;
			if (neigh_fill_info(skb, n, NETLINK_CB(cb->skb).portid,
					    cb->nlh->nlmsg_seq,
					    RTM_NEWNEIGH,
					    flags) < 0) {
				rc = -1;
				goto out;
			}
next:
			idx++;
		}
	}
	rc = skb->len;
out:
	rcu_read_unlock();
	cb->args[1] = h;
	cb->args[2] = idx;
	return rc;
}

static int pneigh_dump_table(struct neigh_table *tbl, struct sk_buff *skb,
			     struct netlink_callback *cb,
			     struct neigh_dump_filter *filter)
{
	struct pneigh_entry *n;
	struct net *net = sock_net(skb->sk);
	int rc, h, s_h = cb->args[3];
	int idx, s_idx = idx = cb->args[4];
	unsigned int flags = NLM_F_MULTI;

	if (filter->dev_idx || filter->master_idx)
		flags |= NLM_F_DUMP_FILTERED;

	read_lock_bh(&tbl->lock);

	for (h = s_h; h <= PNEIGH_HASHMASK; h++) {
		if (h > s_h)
			s_idx = 0;
		for (n = tbl->phash_buckets[h], idx = 0; n; n = n->next) {
			if (idx < s_idx || pneigh_net(n) != net)
				goto next;
			if (neigh_ifindex_filtered(n->dev, filter->dev_idx) ||
			    neigh_master_filtered(n->dev, filter->master_idx))
				goto next;
			if (pneigh_fill_info(skb, n, NETLINK_CB(cb->skb).portid,
					    cb->nlh->nlmsg_seq,
					    RTM_NEWNEIGH, flags, tbl) < 0) {
				read_unlock_bh(&tbl->lock);
				rc = -1;
				goto out;
			}
		next:
			idx++;
		}
	}

	read_unlock_bh(&tbl->lock);
	rc = skb->len;
out:
	cb->args[3] = h;
	cb->args[4] = idx;
	return rc;

}

static int neigh_valid_dump_req(const struct nlmsghdr *nlh,
				bool strict_check,
				struct neigh_dump_filter *filter,
				struct netlink_ext_ack *extack)
{
	struct nlattr *tb[NDA_MAX + 1];
	int err, i;

	if (strict_check) {
		struct ndmsg *ndm;

		if (nlh->nlmsg_len < nlmsg_msg_size(sizeof(*ndm))) {
			NL_SET_ERR_MSG(extack, "Invalid header for neighbor dump request");
			return -EINVAL;
		}

		ndm = nlmsg_data(nlh);
		if (ndm->ndm_pad1  || ndm->ndm_pad2  || ndm->ndm_ifindex ||
		    ndm->ndm_state || ndm->ndm_type) {
			NL_SET_ERR_MSG(extack, "Invalid values in header for neighbor dump request");
			return -EINVAL;
		}

		if (ndm->ndm_flags & ~NTF_PROXY) {
			NL_SET_ERR_MSG(extack, "Invalid flags in header for neighbor dump request");
			return -EINVAL;
		}

		err = nlmsg_parse_deprecated_strict(nlh, sizeof(struct ndmsg),
						    tb, NDA_MAX, nda_policy,
						    extack);
	} else {
		err = nlmsg_parse_deprecated(nlh, sizeof(struct ndmsg), tb,
					     NDA_MAX, nda_policy, extack);
	}
	if (err < 0)
		return err;

	for (i = 0; i <= NDA_MAX; ++i) {
		if (!tb[i])
			continue;

		/* all new attributes should require strict_check */
		switch (i) {
		case NDA_IFINDEX:
			filter->dev_idx = nla_get_u32(tb[i]);
			break;
		case NDA_MASTER:
			filter->master_idx = nla_get_u32(tb[i]);
			break;
		default:
			if (strict_check) {
				NL_SET_ERR_MSG(extack, "Unsupported attribute in neighbor dump request");
				return -EINVAL;
			}
		}
	}

	return 0;
}

static int neigh_dump_info(struct sk_buff *skb, struct netlink_callback *cb)
{
	const struct nlmsghdr *nlh = cb->nlh;
	struct neigh_dump_filter filter = {};
	struct neigh_table *tbl;
	int t, family, s_t;
	int proxy = 0;
	int err;

	family = ((struct rtgenmsg *)nlmsg_data(nlh))->rtgen_family;

	/* check for full ndmsg structure presence, family member is
	 * the same for both structures
	 */
	if (nlmsg_len(nlh) >= sizeof(struct ndmsg) &&
	    ((struct ndmsg *)nlmsg_data(nlh))->ndm_flags == NTF_PROXY)
		proxy = 1;

	err = neigh_valid_dump_req(nlh, cb->strict_check, &filter, cb->extack);
	if (err < 0 && cb->strict_check)
		return err;

	s_t = cb->args[0];

	for (t = 0; t < NEIGH_NR_TABLES; t++) {
		tbl = neigh_tables[t];

		if (!tbl)
			continue;
		if (t < s_t || (family && tbl->family != family))
			continue;
		if (t > s_t)
			memset(&cb->args[1], 0, sizeof(cb->args) -
						sizeof(cb->args[0]));
		if (proxy)
			err = pneigh_dump_table(tbl, skb, cb, &filter);
		else
			err = neigh_dump_table(tbl, skb, cb, &filter);
		if (err < 0)
			break;
	}

	cb->args[0] = t;
	return skb->len;
}

static int neigh_valid_get_req(const struct nlmsghdr *nlh,
			       struct neigh_table **tbl,
			       void **dst, int *dev_idx, u8 *ndm_flags,
			       struct netlink_ext_ack *extack)
{
	struct nlattr *tb[NDA_MAX + 1];
	struct ndmsg *ndm;
	int err, i;

	if (nlh->nlmsg_len < nlmsg_msg_size(sizeof(*ndm))) {
		NL_SET_ERR_MSG(extack, "Invalid header for neighbor get request");
		return -EINVAL;
	}

	ndm = nlmsg_data(nlh);
	if (ndm->ndm_pad1  || ndm->ndm_pad2  || ndm->ndm_state ||
	    ndm->ndm_type) {
		NL_SET_ERR_MSG(extack, "Invalid values in header for neighbor get request");
		return -EINVAL;
	}

	if (ndm->ndm_flags & ~NTF_PROXY) {
		NL_SET_ERR_MSG(extack, "Invalid flags in header for neighbor get request");
		return -EINVAL;
	}

	err = nlmsg_parse_deprecated_strict(nlh, sizeof(struct ndmsg), tb,
					    NDA_MAX, nda_policy, extack);
	if (err < 0)
		return err;

	*ndm_flags = ndm->ndm_flags;
	*dev_idx = ndm->ndm_ifindex;
	*tbl = neigh_find_table(ndm->ndm_family);
	if (*tbl == NULL) {
		NL_SET_ERR_MSG(extack, "Unsupported family in header for neighbor get request");
		return -EAFNOSUPPORT;
	}

	for (i = 0; i <= NDA_MAX; ++i) {
		if (!tb[i])
			continue;

		switch (i) {
		case NDA_DST:
			if (nla_len(tb[i]) != (int)(*tbl)->key_len) {
				NL_SET_ERR_MSG(extack, "Invalid network address in neighbor get request");
				return -EINVAL;
			}
			*dst = nla_data(tb[i]);
			break;
		default:
			NL_SET_ERR_MSG(extack, "Unsupported attribute in neighbor get request");
			return -EINVAL;
		}
	}

	return 0;
}

static inline size_t neigh_nlmsg_size(void)
{
	return NLMSG_ALIGN(sizeof(struct ndmsg))
	       + nla_total_size(MAX_ADDR_LEN) /* NDA_DST */
	       + nla_total_size(MAX_ADDR_LEN) /* NDA_LLADDR */
	       + nla_total_size(sizeof(struct nda_cacheinfo))
	       + nla_total_size(4)  /* NDA_PROBES */
	       + nla_total_size(4)  /* NDA_FLAGS_EXT */
	       + nla_total_size(1); /* NDA_PROTOCOL */
}

static int neigh_get_reply(struct net *net, struct neighbour *neigh,
			   u32 pid, u32 seq)
{
	struct sk_buff *skb;
	int err = 0;

	skb = nlmsg_new(neigh_nlmsg_size(), GFP_KERNEL);
	if (!skb)
		return -ENOBUFS;

	err = neigh_fill_info(skb, neigh, pid, seq, RTM_NEWNEIGH, 0);
	if (err) {
		kfree_skb(skb);
		goto errout;
	}

	err = rtnl_unicast(skb, net, pid);
errout:
	return err;
}

static inline size_t pneigh_nlmsg_size(void)
{
	return NLMSG_ALIGN(sizeof(struct ndmsg))
	       + nla_total_size(MAX_ADDR_LEN) /* NDA_DST */
	       + nla_total_size(4)  /* NDA_FLAGS_EXT */
	       + nla_total_size(1); /* NDA_PROTOCOL */
}

static int pneigh_get_reply(struct net *net, struct pneigh_entry *neigh,
			    u32 pid, u32 seq, struct neigh_table *tbl)
{
	struct sk_buff *skb;
	int err = 0;

	skb = nlmsg_new(pneigh_nlmsg_size(), GFP_KERNEL);
	if (!skb)
		return -ENOBUFS;

	err = pneigh_fill_info(skb, neigh, pid, seq, RTM_NEWNEIGH, 0, tbl);
	if (err) {
		kfree_skb(skb);
		goto errout;
	}

	err = rtnl_unicast(skb, net, pid);
errout:
	return err;
}

static int neigh_get(struct sk_buff *in_skb, struct nlmsghdr *nlh,
		     struct netlink_ext_ack *extack)
{
	struct net *net = sock_net(in_skb->sk);
	struct net_device *dev = NULL;
	struct neigh_table *tbl = NULL;
	struct neighbour *neigh;
	void *dst = NULL;
	u8 ndm_flags = 0;
	int dev_idx = 0;
	int err;

	err = neigh_valid_get_req(nlh, &tbl, &dst, &dev_idx, &ndm_flags,
				  extack);
	if (err < 0)
		return err;

	if (dev_idx) {
		dev = __dev_get_by_index(net, dev_idx);
		if (!dev) {
			NL_SET_ERR_MSG(extack, "Unknown device ifindex");
			return -ENODEV;
		}
	}

	if (!dst) {
		NL_SET_ERR_MSG(extack, "Network address not specified");
		return -EINVAL;
	}

	if (ndm_flags & NTF_PROXY) {
		struct pneigh_entry *pn;

		pn = pneigh_lookup(tbl, net, dst, dev, 0);
		if (!pn) {
			NL_SET_ERR_MSG(extack, "Proxy neighbour entry not found");
			return -ENOENT;
		}
		return pneigh_get_reply(net, pn, NETLINK_CB(in_skb).portid,
					nlh->nlmsg_seq, tbl);
	}

	if (!dev) {
		NL_SET_ERR_MSG(extack, "No device specified");
		return -EINVAL;
	}

	neigh = neigh_lookup(tbl, dst, dev);
	if (!neigh) {
		NL_SET_ERR_MSG(extack, "Neighbour entry not found");
		return -ENOENT;
	}

	err = neigh_get_reply(net, neigh, NETLINK_CB(in_skb).portid,
			      nlh->nlmsg_seq);

	neigh_release(neigh);

	return err;
}

void neigh_for_each(struct neigh_table *tbl, void (*cb)(struct neighbour *, void *), void *cookie)
{
	int chain;
	struct neigh_hash_table *nht;

	rcu_read_lock();
	nht = rcu_dereference(tbl->nht);

	read_lock_bh(&tbl->lock); /* avoid resizes */
	for (chain = 0; chain < (1 << nht->hash_shift); chain++) {
		struct neighbour *n;

		for (n = rcu_dereference(nht->hash_buckets[chain]);
		     n != NULL;
		     n = rcu_dereference(n->next))
			cb(n, cookie);
	}
	read_unlock_bh(&tbl->lock);
	rcu_read_unlock();
}
EXPORT_SYMBOL(neigh_for_each);

/* The tbl->lock must be held as a writer and BH disabled. */
void __neigh_for_each_release(struct neigh_table *tbl,
			      int (*cb)(struct neighbour *))
{
	int chain;
	struct neigh_hash_table *nht;

	nht = rcu_dereference_protected(tbl->nht,
					lockdep_is_held(&tbl->lock));
	for (chain = 0; chain < (1 << nht->hash_shift); chain++) {
		struct neighbour *n;
		struct neighbour __rcu **np;

		np = &nht->hash_buckets[chain];
		while ((n = rcu_dereference_protected(*np,
					lockdep_is_held(&tbl->lock))) != NULL) {
			int release;

			write_lock(&n->lock);
			release = cb(n);
			if (release) {
				rcu_assign_pointer(*np,
					rcu_dereference_protected(n->next,
						lockdep_is_held(&tbl->lock)));
				neigh_mark_dead(n);
			} else
				np = &n->next;
			write_unlock(&n->lock);
			if (release)
				neigh_cleanup_and_release(n);
		}
	}
}
EXPORT_SYMBOL(__neigh_for_each_release);

int neigh_xmit(int index, struct net_device *dev,
	       const void *addr, struct sk_buff *skb)
{
	int err = -EAFNOSUPPORT;
	if (likely(index < NEIGH_NR_TABLES)) {
		struct neigh_table *tbl;
		struct neighbour *neigh;

		tbl = neigh_tables[index];
		if (!tbl)
			goto out;
		rcu_read_lock();
		if (index == NEIGH_ARP_TABLE) {
			u32 key = *((u32 *)addr);

			neigh = __ipv4_neigh_lookup_noref(dev, key);
		} else {
			neigh = __neigh_lookup_noref(tbl, addr, dev);
		}
		if (!neigh)
			neigh = __neigh_create(tbl, addr, dev, false);
		err = PTR_ERR(neigh);
		if (IS_ERR(neigh)) {
			rcu_read_unlock();
			goto out_kfree_skb;
		}
		err = neigh->output(neigh, skb);
		rcu_read_unlock();
	}
	else if (index == NEIGH_LINK_TABLE) {
		err = dev_hard_header(skb, dev, ntohs(skb->protocol),
				      addr, NULL, skb->len);
		if (err < 0)
			goto out_kfree_skb;
		err = dev_queue_xmit(skb);
	}
out:
	return err;
out_kfree_skb:
	kfree_skb(skb);
	goto out;
}
EXPORT_SYMBOL(neigh_xmit);

#ifdef CONFIG_PROC_FS

static struct neighbour *neigh_get_first(struct seq_file *seq)
{
	struct neigh_seq_state *state = seq->private;
	struct net *net = seq_file_net(seq);
	struct neigh_hash_table *nht = state->nht;
	struct neighbour *n = NULL;
	int bucket;

	state->flags &= ~NEIGH_SEQ_IS_PNEIGH;
	for (bucket = 0; bucket < (1 << nht->hash_shift); bucket++) {
		n = rcu_dereference(nht->hash_buckets[bucket]);

		while (n) {
			if (!net_eq(dev_net(n->dev), net))
				goto next;
			if (state->neigh_sub_iter) {
				loff_t fakep = 0;
				void *v;

				v = state->neigh_sub_iter(state, n, &fakep);
				if (!v)
					goto next;
			}
			if (!(state->flags & NEIGH_SEQ_SKIP_NOARP))
				break;
			if (READ_ONCE(n->nud_state) & ~NUD_NOARP)
				break;
next:
			n = rcu_dereference(n->next);
		}

		if (n)
			break;
	}
	state->bucket = bucket;

	return n;
}

static struct neighbour *neigh_get_next(struct seq_file *seq,
					struct neighbour *n,
					loff_t *pos)
{
	struct neigh_seq_state *state = seq->private;
	struct net *net = seq_file_net(seq);
	struct neigh_hash_table *nht = state->nht;

	if (state->neigh_sub_iter) {
		void *v = state->neigh_sub_iter(state, n, pos);
		if (v)
			return n;
	}
	n = rcu_dereference(n->next);

	while (1) {
		while (n) {
			if (!net_eq(dev_net(n->dev), net))
				goto next;
			if (state->neigh_sub_iter) {
				void *v = state->neigh_sub_iter(state, n, pos);
				if (v)
					return n;
				goto next;
			}
			if (!(state->flags & NEIGH_SEQ_SKIP_NOARP))
				break;

			if (READ_ONCE(n->nud_state) & ~NUD_NOARP)
				break;
next:
			n = rcu_dereference(n->next);
		}

		if (n)
			break;

		if (++state->bucket >= (1 << nht->hash_shift))
			break;

		n = rcu_dereference(nht->hash_buckets[state->bucket]);
	}

	if (n && pos)
		--(*pos);
	return n;
}

static struct neighbour *neigh_get_idx(struct seq_file *seq, loff_t *pos)
{
	struct neighbour *n = neigh_get_first(seq);

	if (n) {
		--(*pos);
		while (*pos) {
			n = neigh_get_next(seq, n, pos);
			if (!n)
				break;
		}
	}
	return *pos ? NULL : n;
}

static struct pneigh_entry *pneigh_get_first(struct seq_file *seq)
{
	struct neigh_seq_state *state = seq->private;
	struct net *net = seq_file_net(seq);
	struct neigh_table *tbl = state->tbl;
	struct pneigh_entry *pn = NULL;
	int bucket;

	state->flags |= NEIGH_SEQ_IS_PNEIGH;
	for (bucket = 0; bucket <= PNEIGH_HASHMASK; bucket++) {
		pn = tbl->phash_buckets[bucket];
		while (pn && !net_eq(pneigh_net(pn), net))
			pn = pn->next;
		if (pn)
			break;
	}
	state->bucket = bucket;

	return pn;
}

static struct pneigh_entry *pneigh_get_next(struct seq_file *seq,
					    struct pneigh_entry *pn,
					    loff_t *pos)
{
	struct neigh_seq_state *state = seq->private;
	struct net *net = seq_file_net(seq);
	struct neigh_table *tbl = state->tbl;

	do {
		pn = pn->next;
	} while (pn && !net_eq(pneigh_net(pn), net));

	while (!pn) {
		if (++state->bucket > PNEIGH_HASHMASK)
			break;
		pn = tbl->phash_buckets[state->bucket];
		while (pn && !net_eq(pneigh_net(pn), net))
			pn = pn->next;
		if (pn)
			break;
	}

	if (pn && pos)
		--(*pos);

	return pn;
}

static struct pneigh_entry *pneigh_get_idx(struct seq_file *seq, loff_t *pos)
{
	struct pneigh_entry *pn = pneigh_get_first(seq);

	if (pn) {
		--(*pos);
		while (*pos) {
			pn = pneigh_get_next(seq, pn, pos);
			if (!pn)
				break;
		}
	}
	return *pos ? NULL : pn;
}

static void *neigh_get_idx_any(struct seq_file *seq, loff_t *pos)
{
	struct neigh_seq_state *state = seq->private;
	void *rc;
	loff_t idxpos = *pos;

	rc = neigh_get_idx(seq, &idxpos);
	if (!rc && !(state->flags & NEIGH_SEQ_NEIGH_ONLY))
		rc = pneigh_get_idx(seq, &idxpos);

	return rc;
}

void *neigh_seq_start(struct seq_file *seq, loff_t *pos, struct neigh_table *tbl, unsigned int neigh_seq_flags)
	__acquires(tbl->lock)
	__acquires(rcu)
{
	struct neigh_seq_state *state = seq->private;

	state->tbl = tbl;
	state->bucket = 0;
	state->flags = (neigh_seq_flags & ~NEIGH_SEQ_IS_PNEIGH);

	rcu_read_lock();
	state->nht = rcu_dereference(tbl->nht);
	read_lock_bh(&tbl->lock);

	return *pos ? neigh_get_idx_any(seq, pos) : SEQ_START_TOKEN;
}
EXPORT_SYMBOL(neigh_seq_start);

void *neigh_seq_next(struct seq_file *seq, void *v, loff_t *pos)
{
	struct neigh_seq_state *state;
	void *rc;

	if (v == SEQ_START_TOKEN) {
		rc = neigh_get_first(seq);
		goto out;
	}

	state = seq->private;
	if (!(state->flags & NEIGH_SEQ_IS_PNEIGH)) {
		rc = neigh_get_next(seq, v, NULL);
		if (rc)
			goto out;
		if (!(state->flags & NEIGH_SEQ_NEIGH_ONLY))
			rc = pneigh_get_first(seq);
	} else {
		BUG_ON(state->flags & NEIGH_SEQ_NEIGH_ONLY);
		rc = pneigh_get_next(seq, v, NULL);
	}
out:
	++(*pos);
	return rc;
}
EXPORT_SYMBOL(neigh_seq_next);

void neigh_seq_stop(struct seq_file *seq, void *v)
	__releases(tbl->lock)
	__releases(rcu)
{
	struct neigh_seq_state *state = seq->private;
	struct neigh_table *tbl = state->tbl;

	read_unlock_bh(&tbl->lock);
	rcu_read_unlock();
}
EXPORT_SYMBOL(neigh_seq_stop);

/* statistics via seq_file */

static void *neigh_stat_seq_start(struct seq_file *seq, loff_t *pos)
{
	struct neigh_table *tbl = pde_data(file_inode(seq->file));
	int cpu;

	if (*pos == 0)
		return SEQ_START_TOKEN;

	for (cpu = *pos-1; cpu < nr_cpu_ids; ++cpu) {
		if (!cpu_possible(cpu))
			continue;
		*pos = cpu+1;
		return per_cpu_ptr(tbl->stats, cpu);
	}
	return NULL;
}

static void *neigh_stat_seq_next(struct seq_file *seq, void *v, loff_t *pos)
{
	struct neigh_table *tbl = pde_data(file_inode(seq->file));
	int cpu;

	for (cpu = *pos; cpu < nr_cpu_ids; ++cpu) {
		if (!cpu_possible(cpu))
			continue;
		*pos = cpu+1;
		return per_cpu_ptr(tbl->stats, cpu);
	}
	(*pos)++;
	return NULL;
}

static void neigh_stat_seq_stop(struct seq_file *seq, void *v)
{

}

static int neigh_stat_seq_show(struct seq_file *seq, void *v)
{
	struct neigh_table *tbl = pde_data(file_inode(seq->file));
	struct neigh_statistics *st = v;

	if (v == SEQ_START_TOKEN) {
		seq_puts(seq, "entries  allocs   destroys hash_grows lookups  hits     res_failed rcv_probes_mcast rcv_probes_ucast periodic_gc_runs forced_gc_runs unresolved_discards table_fulls\n");
		return 0;
	}

	seq_printf(seq, "%08x %08lx %08lx %08lx   %08lx %08lx %08lx   "
			"%08lx         %08lx         %08lx         "
			"%08lx       %08lx            %08lx\n",
		   atomic_read(&tbl->entries),

		   st->allocs,
		   st->destroys,
		   st->hash_grows,

		   st->lookups,
		   st->hits,

		   st->res_failed,

		   st->rcv_probes_mcast,
		   st->rcv_probes_ucast,

		   st->periodic_gc_runs,
		   st->forced_gc_runs,
		   st->unres_discards,
		   st->table_fulls
		   );

	return 0;
}

static const struct seq_operations neigh_stat_seq_ops = {
	.start	= neigh_stat_seq_start,
	.next	= neigh_stat_seq_next,
	.stop	= neigh_stat_seq_stop,
	.show	= neigh_stat_seq_show,
};
#endif /* CONFIG_PROC_FS */

static void __neigh_notify(struct neighbour *n, int type, int flags,
			   u32 pid)
{
	struct net *net = dev_net(n->dev);
	struct sk_buff *skb;
	int err = -ENOBUFS;

	skb = nlmsg_new(neigh_nlmsg_size(), GFP_ATOMIC);
	if (skb == NULL)
		goto errout;

	err = neigh_fill_info(skb, n, pid, 0, type, flags);
	if (err < 0) {
		/* -EMSGSIZE implies BUG in neigh_nlmsg_size() */
		WARN_ON(err == -EMSGSIZE);
		kfree_skb(skb);
		goto errout;
	}
	rtnl_notify(skb, net, 0, RTNLGRP_NEIGH, NULL, GFP_ATOMIC);
	return;
errout:
	if (err < 0)
		rtnl_set_sk_err(net, RTNLGRP_NEIGH, err);
}

void neigh_app_ns(struct neighbour *n)
{
	__neigh_notify(n, RTM_GETNEIGH, NLM_F_REQUEST, 0);
}
EXPORT_SYMBOL(neigh_app_ns);

#ifdef CONFIG_SYSCTL
static int unres_qlen_max = INT_MAX / SKB_TRUESIZE(ETH_FRAME_LEN);

static int proc_unres_qlen(struct ctl_table *ctl, int write,
			   void *buffer, size_t *lenp, loff_t *ppos)
{
	int size, ret;
	struct ctl_table tmp = *ctl;

	tmp.extra1 = SYSCTL_ZERO;
	tmp.extra2 = &unres_qlen_max;
	tmp.data = &size;

	size = *(int *)ctl->data / SKB_TRUESIZE(ETH_FRAME_LEN);
	ret = proc_dointvec_minmax(&tmp, write, buffer, lenp, ppos);

	if (write && !ret)
		*(int *)ctl->data = size * SKB_TRUESIZE(ETH_FRAME_LEN);
	return ret;
}

static void neigh_copy_dflt_parms(struct net *net, struct neigh_parms *p,
				  int index)
{
	struct net_device *dev;
	int family = neigh_parms_family(p);

	rcu_read_lock();
	for_each_netdev_rcu(net, dev) {
		struct neigh_parms *dst_p =
				neigh_get_dev_parms_rcu(dev, family);

		if (dst_p && !test_bit(index, dst_p->data_state))
			dst_p->data[index] = p->data[index];
	}
	rcu_read_unlock();
}

static void neigh_proc_update(struct ctl_table *ctl, int write)
{
	struct net_device *dev = ctl->extra1;
	struct neigh_parms *p = ctl->extra2;
	struct net *net = neigh_parms_net(p);
	int index = (int *) ctl->data - p->data;

	if (!write)
		return;

	set_bit(index, p->data_state);
	if (index == NEIGH_VAR_DELAY_PROBE_TIME)
		call_netevent_notifiers(NETEVENT_DELAY_PROBE_TIME_UPDATE, p);
	if (!dev) /* NULL dev means this is default value */
		neigh_copy_dflt_parms(net, p, index);
}

static int neigh_proc_dointvec_zero_intmax(struct ctl_table *ctl, int write,
					   void *buffer, size_t *lenp,
					   loff_t *ppos)
{
	struct ctl_table tmp = *ctl;
	int ret;

	tmp.extra1 = SYSCTL_ZERO;
	tmp.extra2 = SYSCTL_INT_MAX;

	ret = proc_dointvec_minmax(&tmp, write, buffer, lenp, ppos);
	neigh_proc_update(ctl, write);
	return ret;
}

static int neigh_proc_dointvec_ms_jiffies_positive(struct ctl_table *ctl, int write,
						   void *buffer, size_t *lenp, loff_t *ppos)
{
	struct ctl_table tmp = *ctl;
	int ret;

	int min = msecs_to_jiffies(1);

	tmp.extra1 = &min;
	tmp.extra2 = NULL;

	ret = proc_dointvec_ms_jiffies_minmax(&tmp, write, buffer, lenp, ppos);
	neigh_proc_update(ctl, write);
	return ret;
}

int neigh_proc_dointvec(struct ctl_table *ctl, int write, void *buffer,
			size_t *lenp, loff_t *ppos)
{
	int ret = proc_dointvec(ctl, write, buffer, lenp, ppos);

	neigh_proc_update(ctl, write);
	return ret;
}
EXPORT_SYMBOL(neigh_proc_dointvec);

int neigh_proc_dointvec_jiffies(struct ctl_table *ctl, int write, void *buffer,
				size_t *lenp, loff_t *ppos)
{
	int ret = proc_dointvec_jiffies(ctl, write, buffer, lenp, ppos);

	neigh_proc_update(ctl, write);
	return ret;
}
EXPORT_SYMBOL(neigh_proc_dointvec_jiffies);

static int neigh_proc_dointvec_userhz_jiffies(struct ctl_table *ctl, int write,
					      void *buffer, size_t *lenp,
					      loff_t *ppos)
{
	int ret = proc_dointvec_userhz_jiffies(ctl, write, buffer, lenp, ppos);

	neigh_proc_update(ctl, write);
	return ret;
}

int neigh_proc_dointvec_ms_jiffies(struct ctl_table *ctl, int write,
				   void *buffer, size_t *lenp, loff_t *ppos)
{
	int ret = proc_dointvec_ms_jiffies(ctl, write, buffer, lenp, ppos);

	neigh_proc_update(ctl, write);
	return ret;
}
EXPORT_SYMBOL(neigh_proc_dointvec_ms_jiffies);

static int neigh_proc_dointvec_unres_qlen(struct ctl_table *ctl, int write,
					  void *buffer, size_t *lenp,
					  loff_t *ppos)
{
	int ret = proc_unres_qlen(ctl, write, buffer, lenp, ppos);

	neigh_proc_update(ctl, write);
	return ret;
}

static int neigh_proc_base_reachable_time(struct ctl_table *ctl, int write,
					  void *buffer, size_t *lenp,
					  loff_t *ppos)
{
	struct neigh_parms *p = ctl->extra2;
	int ret;

	if (strcmp(ctl->procname, "base_reachable_time") == 0)
		ret = neigh_proc_dointvec_jiffies(ctl, write, buffer, lenp, ppos);
	else if (strcmp(ctl->procname, "base_reachable_time_ms") == 0)
		ret = neigh_proc_dointvec_ms_jiffies(ctl, write, buffer, lenp, ppos);
	else
		ret = -1;

	if (write && ret == 0) {
		/* update reachable_time as well, otherwise, the change will
		 * only be effective after the next time neigh_periodic_work
		 * decides to recompute it
		 */
		p->reachable_time =
			neigh_rand_reach_time(NEIGH_VAR(p, BASE_REACHABLE_TIME));
	}
	return ret;
}

#define NEIGH_PARMS_DATA_OFFSET(index)	\
	(&((struct neigh_parms *) 0)->data[index])

#define NEIGH_SYSCTL_ENTRY(attr, data_attr, name, mval, proc) \
	[NEIGH_VAR_ ## attr] = { \
		.procname	= name, \
		.data		= NEIGH_PARMS_DATA_OFFSET(NEIGH_VAR_ ## data_attr), \
		.maxlen		= sizeof(int), \
		.mode		= mval, \
		.proc_handler	= proc, \
	}

#define NEIGH_SYSCTL_ZERO_INTMAX_ENTRY(attr, name) \
	NEIGH_SYSCTL_ENTRY(attr, attr, name, 0644, neigh_proc_dointvec_zero_intmax)

#define NEIGH_SYSCTL_JIFFIES_ENTRY(attr, name) \
	NEIGH_SYSCTL_ENTRY(attr, attr, name, 0644, neigh_proc_dointvec_jiffies)

#define NEIGH_SYSCTL_USERHZ_JIFFIES_ENTRY(attr, name) \
	NEIGH_SYSCTL_ENTRY(attr, attr, name, 0644, neigh_proc_dointvec_userhz_jiffies)

#define NEIGH_SYSCTL_MS_JIFFIES_POSITIVE_ENTRY(attr, name) \
	NEIGH_SYSCTL_ENTRY(attr, attr, name, 0644, neigh_proc_dointvec_ms_jiffies_positive)

#define NEIGH_SYSCTL_MS_JIFFIES_REUSED_ENTRY(attr, data_attr, name) \
	NEIGH_SYSCTL_ENTRY(attr, data_attr, name, 0644, neigh_proc_dointvec_ms_jiffies)

#define NEIGH_SYSCTL_UNRES_QLEN_REUSED_ENTRY(attr, data_attr, name) \
	NEIGH_SYSCTL_ENTRY(attr, data_attr, name, 0644, neigh_proc_dointvec_unres_qlen)

static struct neigh_sysctl_table {
	struct ctl_table_header *sysctl_header;
	struct ctl_table neigh_vars[NEIGH_VAR_MAX + 1];
} neigh_sysctl_template __read_mostly = {
	.neigh_vars = {
		NEIGH_SYSCTL_ZERO_INTMAX_ENTRY(MCAST_PROBES, "mcast_solicit"),
		NEIGH_SYSCTL_ZERO_INTMAX_ENTRY(UCAST_PROBES, "ucast_solicit"),
		NEIGH_SYSCTL_ZERO_INTMAX_ENTRY(APP_PROBES, "app_solicit"),
		NEIGH_SYSCTL_ZERO_INTMAX_ENTRY(MCAST_REPROBES, "mcast_resolicit"),
		NEIGH_SYSCTL_USERHZ_JIFFIES_ENTRY(RETRANS_TIME, "retrans_time"),
		NEIGH_SYSCTL_JIFFIES_ENTRY(BASE_REACHABLE_TIME, "base_reachable_time"),
		NEIGH_SYSCTL_JIFFIES_ENTRY(DELAY_PROBE_TIME, "delay_first_probe_time"),
		NEIGH_SYSCTL_MS_JIFFIES_POSITIVE_ENTRY(INTERVAL_PROBE_TIME_MS,
						       "interval_probe_time_ms"),
		NEIGH_SYSCTL_JIFFIES_ENTRY(GC_STALETIME, "gc_stale_time"),
		NEIGH_SYSCTL_ZERO_INTMAX_ENTRY(QUEUE_LEN_BYTES, "unres_qlen_bytes"),
		NEIGH_SYSCTL_ZERO_INTMAX_ENTRY(PROXY_QLEN, "proxy_qlen"),
		NEIGH_SYSCTL_USERHZ_JIFFIES_ENTRY(ANYCAST_DELAY, "anycast_delay"),
		NEIGH_SYSCTL_USERHZ_JIFFIES_ENTRY(PROXY_DELAY, "proxy_delay"),
		NEIGH_SYSCTL_USERHZ_JIFFIES_ENTRY(LOCKTIME, "locktime"),
		NEIGH_SYSCTL_UNRES_QLEN_REUSED_ENTRY(QUEUE_LEN, QUEUE_LEN_BYTES, "unres_qlen"),
		NEIGH_SYSCTL_MS_JIFFIES_REUSED_ENTRY(RETRANS_TIME_MS, RETRANS_TIME, "retrans_time_ms"),
		NEIGH_SYSCTL_MS_JIFFIES_REUSED_ENTRY(BASE_REACHABLE_TIME_MS, BASE_REACHABLE_TIME, "base_reachable_time_ms"),
		[NEIGH_VAR_GC_INTERVAL] = {
			.procname	= "gc_interval",
			.maxlen		= sizeof(int),
			.mode		= 0644,
			.proc_handler	= proc_dointvec_jiffies,
		},
		[NEIGH_VAR_GC_THRESH1] = {
			.procname	= "gc_thresh1",
			.maxlen		= sizeof(int),
			.mode		= 0644,
			.extra1		= SYSCTL_ZERO,
			.extra2		= SYSCTL_INT_MAX,
			.proc_handler	= proc_dointvec_minmax,
		},
		[NEIGH_VAR_GC_THRESH2] = {
			.procname	= "gc_thresh2",
			.maxlen		= sizeof(int),
			.mode		= 0644,
			.extra1		= SYSCTL_ZERO,
			.extra2		= SYSCTL_INT_MAX,
			.proc_handler	= proc_dointvec_minmax,
		},
		[NEIGH_VAR_GC_THRESH3] = {
			.procname	= "gc_thresh3",
			.maxlen		= sizeof(int),
			.mode		= 0644,
			.extra1		= SYSCTL_ZERO,
			.extra2		= SYSCTL_INT_MAX,
			.proc_handler	= proc_dointvec_minmax,
		},
		{},
	},
};

int neigh_sysctl_register(struct net_device *dev, struct neigh_parms *p,
			  proc_handler *handler)
{
	int i;
	struct neigh_sysctl_table *t;
	const char *dev_name_source;
	char neigh_path[ sizeof("net//neigh/") + IFNAMSIZ + IFNAMSIZ ];
	char *p_name;

	t = kmemdup(&neigh_sysctl_template, sizeof(*t), GFP_KERNEL_ACCOUNT);
	if (!t)
		goto err;

	for (i = 0; i < NEIGH_VAR_GC_INTERVAL; i++) {
		t->neigh_vars[i].data += (long) p;
		t->neigh_vars[i].extra1 = dev;
		t->neigh_vars[i].extra2 = p;
	}

	if (dev) {
		dev_name_source = dev->name;
		/* Terminate the table early */
		memset(&t->neigh_vars[NEIGH_VAR_GC_INTERVAL], 0,
		       sizeof(t->neigh_vars[NEIGH_VAR_GC_INTERVAL]));
	} else {
		struct neigh_table *tbl = p->tbl;
		dev_name_source = "default";
		t->neigh_vars[NEIGH_VAR_GC_INTERVAL].data = &tbl->gc_interval;
		t->neigh_vars[NEIGH_VAR_GC_THRESH1].data = &tbl->gc_thresh1;
		t->neigh_vars[NEIGH_VAR_GC_THRESH2].data = &tbl->gc_thresh2;
		t->neigh_vars[NEIGH_VAR_GC_THRESH3].data = &tbl->gc_thresh3;
	}

	if (handler) {
		/* RetransTime */
		t->neigh_vars[NEIGH_VAR_RETRANS_TIME].proc_handler = handler;
		/* ReachableTime */
		t->neigh_vars[NEIGH_VAR_BASE_REACHABLE_TIME].proc_handler = handler;
		/* RetransTime (in milliseconds)*/
		t->neigh_vars[NEIGH_VAR_RETRANS_TIME_MS].proc_handler = handler;
		/* ReachableTime (in milliseconds) */
		t->neigh_vars[NEIGH_VAR_BASE_REACHABLE_TIME_MS].proc_handler = handler;
	} else {
		/* Those handlers will update p->reachable_time after
		 * base_reachable_time(_ms) is set to ensure the new timer starts being
		 * applied after the next neighbour update instead of waiting for
		 * neigh_periodic_work to update its value (can be multiple minutes)
		 * So any handler that replaces them should do this as well
		 */
		/* ReachableTime */
		t->neigh_vars[NEIGH_VAR_BASE_REACHABLE_TIME].proc_handler =
			neigh_proc_base_reachable_time;
		/* ReachableTime (in milliseconds) */
		t->neigh_vars[NEIGH_VAR_BASE_REACHABLE_TIME_MS].proc_handler =
			neigh_proc_base_reachable_time;
	}

	switch (neigh_parms_family(p)) {
	case AF_INET:
	      p_name = "ipv4";
	      break;
	case AF_INET6:
	      p_name = "ipv6";
	      break;
	default:
	      BUG();
	}

	snprintf(neigh_path, sizeof(neigh_path), "net/%s/neigh/%s",
		p_name, dev_name_source);
	t->sysctl_header =
		register_net_sysctl(neigh_parms_net(p), neigh_path, t->neigh_vars);
	if (!t->sysctl_header)
		goto free;

	p->sysctl_table = t;
	return 0;

free:
	kfree(t);
err:
	return -ENOBUFS;
}
EXPORT_SYMBOL(neigh_sysctl_register);

void neigh_sysctl_unregister(struct neigh_parms *p)
{
	if (p->sysctl_table) {
		struct neigh_sysctl_table *t = p->sysctl_table;
		p->sysctl_table = NULL;
		unregister_net_sysctl_table(t->sysctl_header);
		kfree(t);
	}
}
EXPORT_SYMBOL(neigh_sysctl_unregister);

#endif	/* CONFIG_SYSCTL */

static int __init neigh_init(void)
{
	rtnl_register(PF_UNSPEC, RTM_NEWNEIGH, neigh_add, NULL, 0);
	rtnl_register(PF_UNSPEC, RTM_DELNEIGH, neigh_delete, NULL, 0);
	rtnl_register(PF_UNSPEC, RTM_GETNEIGH, neigh_get, neigh_dump_info, 0);

	rtnl_register(PF_UNSPEC, RTM_GETNEIGHTBL, NULL, neightbl_dump_info,
		      0);
	rtnl_register(PF_UNSPEC, RTM_SETNEIGHTBL, neightbl_set, NULL, 0);

	return 0;
}

subsys_initcall(neigh_init);<|MERGE_RESOLUTION|>--- conflicted
+++ resolved
@@ -460,11 +460,7 @@
 
 static struct neighbour *neigh_alloc(struct neigh_table *tbl,
 				     struct net_device *dev,
-<<<<<<< HEAD
-				     u8 flags, bool exempt_from_gc)
-=======
 				     u32 flags, bool exempt_from_gc)
->>>>>>> eb3cdb58
 {
 	struct neighbour *n = NULL;
 	unsigned long now = jiffies;
@@ -639,41 +635,6 @@
 	u32 hash_val, key_len = tbl->key_len;
 	struct neighbour *n1, *rc, *n;
 	struct neigh_hash_table *nht;
-<<<<<<< HEAD
-
-	NEIGH_CACHE_STAT_INC(tbl, lookups);
-
-	rcu_read_lock_bh();
-	nht = rcu_dereference_bh(tbl->nht);
-	hash_val = tbl->hash(pkey, NULL, nht->hash_rnd) >> (32 - nht->hash_shift);
-
-	for (n = rcu_dereference_bh(nht->hash_buckets[hash_val]);
-	     n != NULL;
-	     n = rcu_dereference_bh(n->next)) {
-		if (!memcmp(n->primary_key, pkey, key_len) &&
-		    net_eq(dev_net(n->dev), net)) {
-			if (!refcount_inc_not_zero(&n->refcnt))
-				n = NULL;
-			NEIGH_CACHE_STAT_INC(tbl, hits);
-			break;
-		}
-	}
-
-	rcu_read_unlock_bh();
-	return n;
-}
-EXPORT_SYMBOL(neigh_lookup_nodev);
-
-static struct neighbour *
-___neigh_create(struct neigh_table *tbl, const void *pkey,
-		struct net_device *dev, u8 flags,
-		bool exempt_from_gc, bool want_ref)
-{
-	u32 hash_val, key_len = tbl->key_len;
-	struct neighbour *n1, *rc, *n;
-	struct neigh_hash_table *nht;
-=======
->>>>>>> eb3cdb58
 	int error;
 
 	n = neigh_alloc(tbl, dev, flags, exempt_from_gc);
@@ -1314,10 +1275,7 @@
 				if it is different.
 	NEIGH_UPDATE_F_ADMIN	means that the change is administrative.
 	NEIGH_UPDATE_F_USE	means that the entry is user triggered.
-<<<<<<< HEAD
-=======
 	NEIGH_UPDATE_F_MANAGED	means that the entry will be auto-refreshed.
->>>>>>> eb3cdb58
 	NEIGH_UPDATE_F_OVERRIDE_ISROUTER allows to override existing
 				NTF_ROUTER flag.
 	NEIGH_UPDATE_F_ISROUTER	indicates if the neighbour is known as
@@ -1352,17 +1310,10 @@
 	    (old & (NUD_NOARP | NUD_PERMANENT)))
 		goto out;
 
-<<<<<<< HEAD
-	ext_learn_change = neigh_update_ext_learned(neigh, flags, &notify);
-	if (flags & NEIGH_UPDATE_F_USE) {
-		new = old & ~NUD_PERMANENT;
-		neigh->nud_state = new;
-=======
 	neigh_update_flags(neigh, flags, &notify, &gc_update, &managed_update);
 	if (flags & (NEIGH_UPDATE_F_USE | NEIGH_UPDATE_F_MANAGED)) {
 		new = old & ~NUD_PERMANENT;
 		WRITE_ONCE(neigh->nud_state, new);
->>>>>>> eb3cdb58
 		err = 0;
 		goto out;
 	}
@@ -2104,16 +2055,9 @@
 			goto out;
 		}
 
-<<<<<<< HEAD
-		exempt_from_gc = ndm->ndm_state & NUD_PERMANENT ||
-				 ndm->ndm_flags & NTF_EXT_LEARNED;
-		neigh = ___neigh_create(tbl, dst, dev,
-					ndm->ndm_flags & NTF_EXT_LEARNED,
-=======
 		neigh = ___neigh_create(tbl, dst, dev,
 					ndm_flags &
 					(NTF_EXT_LEARNED | NTF_MANAGED),
->>>>>>> eb3cdb58
 					exempt_from_gc, true);
 		if (IS_ERR(neigh)) {
 			err = PTR_ERR(neigh);
@@ -2133,13 +2077,6 @@
 
 	if (protocol)
 		neigh->protocol = protocol;
-<<<<<<< HEAD
-	if (ndm->ndm_flags & NTF_EXT_LEARNED)
-		flags |= NEIGH_UPDATE_F_EXT_LEARNED;
-	if (ndm->ndm_flags & NTF_ROUTER)
-		flags |= NEIGH_UPDATE_F_ISROUTER;
-	if (ndm->ndm_flags & NTF_USE)
-=======
 	if (ndm_flags & NTF_EXT_LEARNED)
 		flags |= NEIGH_UPDATE_F_EXT_LEARNED;
 	if (ndm_flags & NTF_ROUTER)
@@ -2147,16 +2084,11 @@
 	if (ndm_flags & NTF_MANAGED)
 		flags |= NEIGH_UPDATE_F_MANAGED;
 	if (ndm_flags & NTF_USE)
->>>>>>> eb3cdb58
 		flags |= NEIGH_UPDATE_F_USE;
 
 	err = __neigh_update(neigh, lladdr, ndm->ndm_state, flags,
 			     NETLINK_CB(skb).portid, extack);
-<<<<<<< HEAD
-	if (!err && ndm->ndm_flags & NTF_USE) {
-=======
 	if (!err && ndm_flags & (NTF_USE | NTF_MANAGED)) {
->>>>>>> eb3cdb58
 		neigh_event_send(neigh, NULL);
 		err = 0;
 	}
