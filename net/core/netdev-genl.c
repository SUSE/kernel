// SPDX-License-Identifier: GPL-2.0-only

#include <linux/netdevice.h>
#include <linux/notifier.h>
#include <linux/rtnetlink.h>
#include <net/net_namespace.h>
#include <net/sock.h>
#include <net/xdp.h>
#include <net/xdp_sock.h>
#include <net/netdev_rx_queue.h>
#include <net/netdev_queues.h>
#include <net/busy_poll.h>

#include "netdev-genl-gen.h"
#include "dev.h"

struct netdev_nl_dump_ctx {
	unsigned long	ifindex;
	unsigned int	rxq_idx;
	unsigned int	txq_idx;
	unsigned int	napi_id;
};

static struct netdev_nl_dump_ctx *netdev_dump_ctx(struct netlink_callback *cb)
{
	NL_ASSERT_DUMP_CTX_FITS(struct netdev_nl_dump_ctx);

	return (struct netdev_nl_dump_ctx *)cb->ctx;
}

static int
netdev_nl_dev_fill(struct net_device *netdev, struct sk_buff *rsp,
		   const struct genl_info *info)
{
	u64 xsk_features = 0;
	u64 xdp_rx_meta = 0;
	void *hdr;

	hdr = genlmsg_iput(rsp, info);
	if (!hdr)
		return -EMSGSIZE;

#define XDP_METADATA_KFUNC(_, flag, __, xmo) \
	if (netdev->xdp_metadata_ops && netdev->xdp_metadata_ops->xmo) \
		xdp_rx_meta |= flag;
XDP_METADATA_KFUNC_xxx
#undef XDP_METADATA_KFUNC

	if (netdev->xsk_tx_metadata_ops) {
		if (netdev->xsk_tx_metadata_ops->tmo_fill_timestamp)
			xsk_features |= NETDEV_XSK_FLAGS_TX_TIMESTAMP;
		if (netdev->xsk_tx_metadata_ops->tmo_request_checksum)
			xsk_features |= NETDEV_XSK_FLAGS_TX_CHECKSUM;
	}

	if (nla_put_u32(rsp, NETDEV_A_DEV_IFINDEX, netdev->ifindex) ||
	    nla_put_u64_64bit(rsp, NETDEV_A_DEV_XDP_FEATURES,
			      netdev->xdp_features, NETDEV_A_DEV_PAD) ||
	    nla_put_u64_64bit(rsp, NETDEV_A_DEV_XDP_RX_METADATA_FEATURES,
			      xdp_rx_meta, NETDEV_A_DEV_PAD) ||
	    nla_put_u64_64bit(rsp, NETDEV_A_DEV_XSK_FEATURES,
			      xsk_features, NETDEV_A_DEV_PAD)) {
		genlmsg_cancel(rsp, hdr);
		return -EINVAL;
	}

	if (netdev->xdp_features & NETDEV_XDP_ACT_XSK_ZEROCOPY) {
		if (nla_put_u32(rsp, NETDEV_A_DEV_XDP_ZC_MAX_SEGS,
				netdev->xdp_zc_max_segs)) {
			genlmsg_cancel(rsp, hdr);
			return -EINVAL;
		}
	}

	genlmsg_end(rsp, hdr);

	return 0;
}

static void
netdev_genl_dev_notify(struct net_device *netdev, int cmd)
{
	struct genl_info info;
	struct sk_buff *ntf;

	if (!genl_has_listeners(&netdev_nl_family, dev_net(netdev),
				NETDEV_NLGRP_MGMT))
		return;

	genl_info_init_ntf(&info, &netdev_nl_family, cmd);

	ntf = genlmsg_new(GENLMSG_DEFAULT_SIZE, GFP_KERNEL);
	if (!ntf)
		return;

	if (netdev_nl_dev_fill(netdev, ntf, &info)) {
		nlmsg_free(ntf);
		return;
	}

	genlmsg_multicast_netns(&netdev_nl_family, dev_net(netdev), ntf,
				0, NETDEV_NLGRP_MGMT, GFP_KERNEL);
}

int netdev_nl_dev_get_doit(struct sk_buff *skb, struct genl_info *info)
{
	struct net_device *netdev;
	struct sk_buff *rsp;
	u32 ifindex;
	int err;

	if (GENL_REQ_ATTR_CHECK(info, NETDEV_A_DEV_IFINDEX))
		return -EINVAL;

	ifindex = nla_get_u32(info->attrs[NETDEV_A_DEV_IFINDEX]);

	rsp = genlmsg_new(GENLMSG_DEFAULT_SIZE, GFP_KERNEL);
	if (!rsp)
		return -ENOMEM;

	rtnl_lock();

	netdev = __dev_get_by_index(genl_info_net(info), ifindex);
	if (netdev)
		err = netdev_nl_dev_fill(netdev, rsp, info);
	else
		err = -ENODEV;

	rtnl_unlock();

	if (err)
		goto err_free_msg;

	return genlmsg_reply(rsp, info);

err_free_msg:
	nlmsg_free(rsp);
	return err;
}

int netdev_nl_dev_get_dumpit(struct sk_buff *skb, struct netlink_callback *cb)
{
	struct netdev_nl_dump_ctx *ctx = netdev_dump_ctx(cb);
	struct net *net = sock_net(skb->sk);
	struct net_device *netdev;
	int err = 0;

	rtnl_lock();
	for_each_netdev_dump(net, netdev, ctx->ifindex) {
		err = netdev_nl_dev_fill(netdev, skb, genl_info_dump(cb));
		if (err < 0)
			break;
	}
	rtnl_unlock();

	return err;
}

static int
netdev_nl_napi_fill_one(struct sk_buff *rsp, struct napi_struct *napi,
			const struct genl_info *info)
{
	void *hdr;
	pid_t pid;

	if (WARN_ON_ONCE(!napi->dev))
		return -EINVAL;
	if (!(napi->dev->flags & IFF_UP))
		return 0;

	hdr = genlmsg_iput(rsp, info);
	if (!hdr)
		return -EMSGSIZE;

	if (napi->napi_id >= MIN_NAPI_ID &&
	    nla_put_u32(rsp, NETDEV_A_NAPI_ID, napi->napi_id))
		goto nla_put_failure;

	if (nla_put_u32(rsp, NETDEV_A_NAPI_IFINDEX, napi->dev->ifindex))
		goto nla_put_failure;

	if (napi->irq >= 0 && nla_put_u32(rsp, NETDEV_A_NAPI_IRQ, napi->irq))
		goto nla_put_failure;

	if (napi->thread) {
		pid = task_pid_nr(napi->thread);
		if (nla_put_u32(rsp, NETDEV_A_NAPI_PID, pid))
			goto nla_put_failure;
	}

	genlmsg_end(rsp, hdr);

	return 0;

nla_put_failure:
	genlmsg_cancel(rsp, hdr);
	return -EMSGSIZE;
}

int netdev_nl_napi_get_doit(struct sk_buff *skb, struct genl_info *info)
{
	struct napi_struct *napi;
	struct sk_buff *rsp;
	u32 napi_id;
	int err;

	if (GENL_REQ_ATTR_CHECK(info, NETDEV_A_NAPI_ID))
		return -EINVAL;

	napi_id = nla_get_u32(info->attrs[NETDEV_A_NAPI_ID]);

	rsp = genlmsg_new(GENLMSG_DEFAULT_SIZE, GFP_KERNEL);
	if (!rsp)
		return -ENOMEM;

	rtnl_lock();

	napi = napi_by_id(napi_id);
	if (napi)
		err = netdev_nl_napi_fill_one(rsp, napi, info);
	else
		err = -EINVAL;

	rtnl_unlock();

	if (err)
		goto err_free_msg;

	return genlmsg_reply(rsp, info);

err_free_msg:
	nlmsg_free(rsp);
	return err;
}

static int
netdev_nl_napi_dump_one(struct net_device *netdev, struct sk_buff *rsp,
			const struct genl_info *info,
			struct netdev_nl_dump_ctx *ctx)
{
	struct napi_struct *napi;
	int err = 0;

	if (!(netdev->flags & IFF_UP))
		return err;

	list_for_each_entry(napi, &netdev->napi_list, dev_list) {
		if (ctx->napi_id && napi->napi_id >= ctx->napi_id)
			continue;

		err = netdev_nl_napi_fill_one(rsp, napi, info);
		if (err)
			return err;
		ctx->napi_id = napi->napi_id;
	}
	return err;
}

int netdev_nl_napi_get_dumpit(struct sk_buff *skb, struct netlink_callback *cb)
{
	struct netdev_nl_dump_ctx *ctx = netdev_dump_ctx(cb);
	const struct genl_info *info = genl_info_dump(cb);
	struct net *net = sock_net(skb->sk);
	struct net_device *netdev;
	u32 ifindex = 0;
	int err = 0;

	if (info->attrs[NETDEV_A_NAPI_IFINDEX])
		ifindex = nla_get_u32(info->attrs[NETDEV_A_NAPI_IFINDEX]);

	rtnl_lock();
	if (ifindex) {
		netdev = __dev_get_by_index(net, ifindex);
		if (netdev)
			err = netdev_nl_napi_dump_one(netdev, skb, info, ctx);
		else
			err = -ENODEV;
	} else {
		for_each_netdev_dump(net, netdev, ctx->ifindex) {
			err = netdev_nl_napi_dump_one(netdev, skb, info, ctx);
			if (err < 0)
				break;
			ctx->napi_id = 0;
		}
	}
	rtnl_unlock();

	return err;
}

static int
netdev_nl_queue_fill_one(struct sk_buff *rsp, struct net_device *netdev,
			 u32 q_idx, u32 q_type, const struct genl_info *info)
{
	struct netdev_rx_queue *rxq;
	struct netdev_queue *txq;
	void *hdr;

	hdr = genlmsg_iput(rsp, info);
	if (!hdr)
		return -EMSGSIZE;

	if (nla_put_u32(rsp, NETDEV_A_QUEUE_ID, q_idx) ||
	    nla_put_u32(rsp, NETDEV_A_QUEUE_TYPE, q_type) ||
	    nla_put_u32(rsp, NETDEV_A_QUEUE_IFINDEX, netdev->ifindex))
		goto nla_put_failure;

	switch (q_type) {
	case NETDEV_QUEUE_TYPE_RX:
		rxq = __netif_get_rx_queue(netdev, q_idx);
		if (rxq->napi && nla_put_u32(rsp, NETDEV_A_QUEUE_NAPI_ID,
					     rxq->napi->napi_id))
			goto nla_put_failure;
		break;
	case NETDEV_QUEUE_TYPE_TX:
		txq = netdev_get_tx_queue(netdev, q_idx);
		if (txq->napi && nla_put_u32(rsp, NETDEV_A_QUEUE_NAPI_ID,
					     txq->napi->napi_id))
			goto nla_put_failure;
	}

	genlmsg_end(rsp, hdr);

	return 0;

nla_put_failure:
	genlmsg_cancel(rsp, hdr);
	return -EMSGSIZE;
}

static int netdev_nl_queue_validate(struct net_device *netdev, u32 q_id,
				    u32 q_type)
{
	switch (q_type) {
	case NETDEV_QUEUE_TYPE_RX:
		if (q_id >= netdev->real_num_rx_queues)
			return -EINVAL;
		return 0;
	case NETDEV_QUEUE_TYPE_TX:
		if (q_id >= netdev->real_num_tx_queues)
			return -EINVAL;
	}
	return 0;
}

static int
netdev_nl_queue_fill(struct sk_buff *rsp, struct net_device *netdev, u32 q_idx,
		     u32 q_type, const struct genl_info *info)
{
	int err = 0;

	if (!(netdev->flags & IFF_UP))
		return err;

	err = netdev_nl_queue_validate(netdev, q_idx, q_type);
	if (err)
		return err;

	return netdev_nl_queue_fill_one(rsp, netdev, q_idx, q_type, info);
}

int netdev_nl_queue_get_doit(struct sk_buff *skb, struct genl_info *info)
{
	u32 q_id, q_type, ifindex;
	struct net_device *netdev;
	struct sk_buff *rsp;
	int err;

	if (GENL_REQ_ATTR_CHECK(info, NETDEV_A_QUEUE_ID) ||
	    GENL_REQ_ATTR_CHECK(info, NETDEV_A_QUEUE_TYPE) ||
	    GENL_REQ_ATTR_CHECK(info, NETDEV_A_QUEUE_IFINDEX))
		return -EINVAL;

	q_id = nla_get_u32(info->attrs[NETDEV_A_QUEUE_ID]);
	q_type = nla_get_u32(info->attrs[NETDEV_A_QUEUE_TYPE]);
	ifindex = nla_get_u32(info->attrs[NETDEV_A_QUEUE_IFINDEX]);

	rsp = genlmsg_new(GENLMSG_DEFAULT_SIZE, GFP_KERNEL);
	if (!rsp)
		return -ENOMEM;

	rtnl_lock();

	netdev = __dev_get_by_index(genl_info_net(info), ifindex);
	if (netdev)
		err = netdev_nl_queue_fill(rsp, netdev, q_id, q_type, info);
	else
		err = -ENODEV;

	rtnl_unlock();

	if (err)
		goto err_free_msg;

	return genlmsg_reply(rsp, info);

err_free_msg:
	nlmsg_free(rsp);
	return err;
}

static int
netdev_nl_queue_dump_one(struct net_device *netdev, struct sk_buff *rsp,
			 const struct genl_info *info,
			 struct netdev_nl_dump_ctx *ctx)
{
	int err = 0;
	int i;

	if (!(netdev->flags & IFF_UP))
		return err;

	for (i = ctx->rxq_idx; i < netdev->real_num_rx_queues;) {
		err = netdev_nl_queue_fill_one(rsp, netdev, i,
					       NETDEV_QUEUE_TYPE_RX, info);
		if (err)
			return err;
		ctx->rxq_idx = i++;
	}
	for (i = ctx->txq_idx; i < netdev->real_num_tx_queues;) {
		err = netdev_nl_queue_fill_one(rsp, netdev, i,
					       NETDEV_QUEUE_TYPE_TX, info);
		if (err)
			return err;
		ctx->txq_idx = i++;
	}

	return err;
}

int netdev_nl_queue_get_dumpit(struct sk_buff *skb, struct netlink_callback *cb)
{
	struct netdev_nl_dump_ctx *ctx = netdev_dump_ctx(cb);
	const struct genl_info *info = genl_info_dump(cb);
	struct net *net = sock_net(skb->sk);
	struct net_device *netdev;
	u32 ifindex = 0;
	int err = 0;

	if (info->attrs[NETDEV_A_QUEUE_IFINDEX])
		ifindex = nla_get_u32(info->attrs[NETDEV_A_QUEUE_IFINDEX]);

	rtnl_lock();
	if (ifindex) {
		netdev = __dev_get_by_index(net, ifindex);
		if (netdev)
			err = netdev_nl_queue_dump_one(netdev, skb, info, ctx);
		else
			err = -ENODEV;
	} else {
		for_each_netdev_dump(net, netdev, ctx->ifindex) {
			err = netdev_nl_queue_dump_one(netdev, skb, info, ctx);
			if (err < 0)
				break;
			ctx->rxq_idx = 0;
			ctx->txq_idx = 0;
		}
	}
	rtnl_unlock();

	return err;
<<<<<<< HEAD
=======
}

#define NETDEV_STAT_NOT_SET		(~0ULL)

static void netdev_nl_stats_add(void *_sum, const void *_add, size_t size)
{
	const u64 *add = _add;
	u64 *sum = _sum;

	while (size) {
		if (*add != NETDEV_STAT_NOT_SET && *sum != NETDEV_STAT_NOT_SET)
			*sum += *add;
		sum++;
		add++;
		size -= 8;
	}
}

static int netdev_stat_put(struct sk_buff *rsp, unsigned int attr_id, u64 value)
{
	if (value == NETDEV_STAT_NOT_SET)
		return 0;
	return nla_put_uint(rsp, attr_id, value);
}

static int
netdev_nl_stats_write_rx(struct sk_buff *rsp, struct netdev_queue_stats_rx *rx)
{
	if (netdev_stat_put(rsp, NETDEV_A_QSTATS_RX_PACKETS, rx->packets) ||
	    netdev_stat_put(rsp, NETDEV_A_QSTATS_RX_BYTES, rx->bytes) ||
	    netdev_stat_put(rsp, NETDEV_A_QSTATS_RX_ALLOC_FAIL, rx->alloc_fail))
		return -EMSGSIZE;
	return 0;
}

static int
netdev_nl_stats_write_tx(struct sk_buff *rsp, struct netdev_queue_stats_tx *tx)
{
	if (netdev_stat_put(rsp, NETDEV_A_QSTATS_TX_PACKETS, tx->packets) ||
	    netdev_stat_put(rsp, NETDEV_A_QSTATS_TX_BYTES, tx->bytes))
		return -EMSGSIZE;
	return 0;
}

static int
netdev_nl_stats_queue(struct net_device *netdev, struct sk_buff *rsp,
		      u32 q_type, int i, const struct genl_info *info)
{
	const struct netdev_stat_ops *ops = netdev->stat_ops;
	struct netdev_queue_stats_rx rx;
	struct netdev_queue_stats_tx tx;
	void *hdr;

	hdr = genlmsg_iput(rsp, info);
	if (!hdr)
		return -EMSGSIZE;
	if (nla_put_u32(rsp, NETDEV_A_QSTATS_IFINDEX, netdev->ifindex) ||
	    nla_put_u32(rsp, NETDEV_A_QSTATS_QUEUE_TYPE, q_type) ||
	    nla_put_u32(rsp, NETDEV_A_QSTATS_QUEUE_ID, i))
		goto nla_put_failure;

	switch (q_type) {
	case NETDEV_QUEUE_TYPE_RX:
		memset(&rx, 0xff, sizeof(rx));
		ops->get_queue_stats_rx(netdev, i, &rx);
		if (!memchr_inv(&rx, 0xff, sizeof(rx)))
			goto nla_cancel;
		if (netdev_nl_stats_write_rx(rsp, &rx))
			goto nla_put_failure;
		break;
	case NETDEV_QUEUE_TYPE_TX:
		memset(&tx, 0xff, sizeof(tx));
		ops->get_queue_stats_tx(netdev, i, &tx);
		if (!memchr_inv(&tx, 0xff, sizeof(tx)))
			goto nla_cancel;
		if (netdev_nl_stats_write_tx(rsp, &tx))
			goto nla_put_failure;
		break;
	}

	genlmsg_end(rsp, hdr);
	return 0;

nla_cancel:
	genlmsg_cancel(rsp, hdr);
	return 0;
nla_put_failure:
	genlmsg_cancel(rsp, hdr);
	return -EMSGSIZE;
}

static int
netdev_nl_stats_by_queue(struct net_device *netdev, struct sk_buff *rsp,
			 const struct genl_info *info,
			 struct netdev_nl_dump_ctx *ctx)
{
	const struct netdev_stat_ops *ops = netdev->stat_ops;
	int i, err;

	if (!(netdev->flags & IFF_UP))
		return 0;

	i = ctx->rxq_idx;
	while (ops->get_queue_stats_rx && i < netdev->real_num_rx_queues) {
		err = netdev_nl_stats_queue(netdev, rsp, NETDEV_QUEUE_TYPE_RX,
					    i, info);
		if (err)
			return err;
		ctx->rxq_idx = i++;
	}
	i = ctx->txq_idx;
	while (ops->get_queue_stats_tx && i < netdev->real_num_tx_queues) {
		err = netdev_nl_stats_queue(netdev, rsp, NETDEV_QUEUE_TYPE_TX,
					    i, info);
		if (err)
			return err;
		ctx->txq_idx = i++;
	}

	ctx->rxq_idx = 0;
	ctx->txq_idx = 0;
	return 0;
}

static int
netdev_nl_stats_by_netdev(struct net_device *netdev, struct sk_buff *rsp,
			  const struct genl_info *info)
{
	struct netdev_queue_stats_rx rx_sum, rx;
	struct netdev_queue_stats_tx tx_sum, tx;
	const struct netdev_stat_ops *ops;
	void *hdr;
	int i;

	ops = netdev->stat_ops;
	/* Netdev can't guarantee any complete counters */
	if (!ops->get_base_stats)
		return 0;

	memset(&rx_sum, 0xff, sizeof(rx_sum));
	memset(&tx_sum, 0xff, sizeof(tx_sum));

	ops->get_base_stats(netdev, &rx_sum, &tx_sum);

	/* The op was there, but nothing reported, don't bother */
	if (!memchr_inv(&rx_sum, 0xff, sizeof(rx_sum)) &&
	    !memchr_inv(&tx_sum, 0xff, sizeof(tx_sum)))
		return 0;

	hdr = genlmsg_iput(rsp, info);
	if (!hdr)
		return -EMSGSIZE;
	if (nla_put_u32(rsp, NETDEV_A_QSTATS_IFINDEX, netdev->ifindex))
		goto nla_put_failure;

	for (i = 0; i < netdev->real_num_rx_queues; i++) {
		memset(&rx, 0xff, sizeof(rx));
		if (ops->get_queue_stats_rx)
			ops->get_queue_stats_rx(netdev, i, &rx);
		netdev_nl_stats_add(&rx_sum, &rx, sizeof(rx));
	}
	for (i = 0; i < netdev->real_num_tx_queues; i++) {
		memset(&tx, 0xff, sizeof(tx));
		if (ops->get_queue_stats_tx)
			ops->get_queue_stats_tx(netdev, i, &tx);
		netdev_nl_stats_add(&tx_sum, &tx, sizeof(tx));
	}

	if (netdev_nl_stats_write_rx(rsp, &rx_sum) ||
	    netdev_nl_stats_write_tx(rsp, &tx_sum))
		goto nla_put_failure;

	genlmsg_end(rsp, hdr);
	return 0;

nla_put_failure:
	genlmsg_cancel(rsp, hdr);
	return -EMSGSIZE;
}

int netdev_nl_qstats_get_dumpit(struct sk_buff *skb,
				struct netlink_callback *cb)
{
	struct netdev_nl_dump_ctx *ctx = netdev_dump_ctx(cb);
	const struct genl_info *info = genl_info_dump(cb);
	struct net *net = sock_net(skb->sk);
	struct net_device *netdev;
	unsigned int scope;
	int err = 0;

	scope = 0;
	if (info->attrs[NETDEV_A_QSTATS_SCOPE])
		scope = nla_get_uint(info->attrs[NETDEV_A_QSTATS_SCOPE]);

	rtnl_lock();
	for_each_netdev_dump(net, netdev, ctx->ifindex) {
		if (!netdev->stat_ops)
			continue;

		switch (scope) {
		case 0:
			err = netdev_nl_stats_by_netdev(netdev, skb, info);
			break;
		case NETDEV_QSTATS_SCOPE_QUEUE:
			err = netdev_nl_stats_by_queue(netdev, skb, info, ctx);
			break;
		}
		if (err < 0)
			break;
	}
	rtnl_unlock();

	return err;
>>>>>>> b48d67c4
}

static int netdev_genl_netdevice_event(struct notifier_block *nb,
				       unsigned long event, void *ptr)
{
	struct net_device *netdev = netdev_notifier_info_to_dev(ptr);

	switch (event) {
	case NETDEV_REGISTER:
		netdev_genl_dev_notify(netdev, NETDEV_CMD_DEV_ADD_NTF);
		break;
	case NETDEV_UNREGISTER:
		netdev_genl_dev_notify(netdev, NETDEV_CMD_DEV_DEL_NTF);
		break;
	case NETDEV_XDP_FEAT_CHANGE:
		netdev_genl_dev_notify(netdev, NETDEV_CMD_DEV_CHANGE_NTF);
		break;
	}

	return NOTIFY_OK;
}

static struct notifier_block netdev_genl_nb = {
	.notifier_call	= netdev_genl_netdevice_event,
};

static int __init netdev_genl_init(void)
{
	int err;

	err = register_netdevice_notifier(&netdev_genl_nb);
	if (err)
		return err;

	err = genl_register_family(&netdev_nl_family);
	if (err)
		goto err_unreg_ntf;

	return 0;

err_unreg_ntf:
	unregister_netdevice_notifier(&netdev_genl_nb);
	return err;
}

subsys_initcall(netdev_genl_init);<|MERGE_RESOLUTION|>--- conflicted
+++ resolved
@@ -459,8 +459,6 @@
 	rtnl_unlock();
 
 	return err;
-<<<<<<< HEAD
-=======
 }
 
 #define NETDEV_STAT_NOT_SET		(~0ULL)
@@ -674,7 +672,6 @@
 	rtnl_unlock();
 
 	return err;
->>>>>>> b48d67c4
 }
 
 static int netdev_genl_netdevice_event(struct notifier_block *nb,
