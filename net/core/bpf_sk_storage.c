--- conflicted
+++ resolved
@@ -496,20 +496,11 @@
 	if (!bpf_capable())
 		return ERR_PTR(-EPERM);
 
-<<<<<<< HEAD
-	nla_for_each_nested(nla, nla_stgs, rem) {
-		if (nla_type(nla) == SK_DIAG_BPF_STORAGE_REQ_MAP_FD) {
-			if (nla_len(nla) != sizeof(u32))
-				return ERR_PTR(-EINVAL);
-			nr_maps++;
-		}
-=======
 	nla_for_each_nested_type(nla, SK_DIAG_BPF_STORAGE_REQ_MAP_FD,
 				 nla_stgs, rem) {
 		if (nla_len(nla) != sizeof(u32))
 			return ERR_PTR(-EINVAL);
 		nr_maps++;
->>>>>>> 2d5404ca
 	}
 
 	diag = kzalloc(struct_size(diag, maps, nr_maps), GFP_KERNEL);
