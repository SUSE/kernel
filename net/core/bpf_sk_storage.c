// SPDX-License-Identifier: GPL-2.0
/* Copyright (c) 2019 Facebook  */
#include <linux/rculist.h>
#include <linux/list.h>
#include <linux/hash.h>
#include <linux/types.h>
#include <linux/spinlock.h>
#include <linux/bpf.h>
#include <linux/btf.h>
#include <linux/btf_ids.h>
#include <linux/bpf_local_storage.h>
#include <net/bpf_sk_storage.h>
#include <net/sock.h>
#include <uapi/linux/sock_diag.h>
#include <uapi/linux/btf.h>
#include <linux/rcupdate_trace.h>

DEFINE_BPF_STORAGE_CACHE(sk_cache);

static struct bpf_local_storage_data *
bpf_sk_storage_lookup(struct sock *sk, struct bpf_map *map, bool cacheit_lockit)
{
	struct bpf_local_storage *sk_storage;
	struct bpf_local_storage_map *smap;

	sk_storage =
		rcu_dereference_check(sk->sk_bpf_storage, bpf_rcu_lock_held());
	if (!sk_storage)
		return NULL;

	smap = (struct bpf_local_storage_map *)map;
	return bpf_local_storage_lookup(sk_storage, smap, cacheit_lockit);
}

static int bpf_sk_storage_del(struct sock *sk, struct bpf_map *map)
{
	struct bpf_local_storage_data *sdata;

	sdata = bpf_sk_storage_lookup(sk, map, false);
	if (!sdata)
		return -ENOENT;

<<<<<<< HEAD
	bpf_selem_unlink(SELEM(sdata), true);
=======
	bpf_selem_unlink(SELEM(sdata), false);
>>>>>>> eb3cdb58

	return 0;
}

/* Called by __sk_destruct() & bpf_sk_storage_clone() */
void bpf_sk_storage_free(struct sock *sk)
{
	struct bpf_local_storage *sk_storage;

	rcu_read_lock();
	sk_storage = rcu_dereference(sk->sk_bpf_storage);
	if (!sk_storage) {
		rcu_read_unlock();
		return;
	}

<<<<<<< HEAD
	/* Netiher the bpf_prog nor the bpf-map's syscall
	 * could be modifying the sk_storage->list now.
	 * Thus, no elem can be added-to or deleted-from the
	 * sk_storage->list by the bpf_prog or by the bpf-map's syscall.
	 *
	 * It is racing with bpf_local_storage_map_free() alone
	 * when unlinking elem from the sk_storage->list and
	 * the map's bucket->list.
	 */
	raw_spin_lock_bh(&sk_storage->lock);
	hlist_for_each_entry_safe(selem, n, &sk_storage->list, snode) {
		/* Always unlink from map before unlinking from
		 * sk_storage.
		 */
		bpf_selem_unlink_map(selem);
		free_sk_storage = bpf_selem_unlink_storage_nolock(
			sk_storage, selem, true, false);
	}
	raw_spin_unlock_bh(&sk_storage->lock);
=======
	bpf_local_storage_destroy(sk_storage);
>>>>>>> eb3cdb58
	rcu_read_unlock();
}

static void bpf_sk_storage_map_free(struct bpf_map *map)
{
	bpf_local_storage_map_free(map, &sk_cache, NULL);
}

static struct bpf_map *bpf_sk_storage_map_alloc(union bpf_attr *attr)
{
	return bpf_local_storage_map_alloc(attr, &sk_cache, false);
}

static int notsupp_get_next_key(struct bpf_map *map, void *key,
				void *next_key)
{
	return -ENOTSUPP;
}

static void *bpf_fd_sk_storage_lookup_elem(struct bpf_map *map, void *key)
{
	struct bpf_local_storage_data *sdata;
	struct socket *sock;
	int fd, err;

	fd = *(int *)key;
	sock = sockfd_lookup(fd, &err);
	if (sock) {
		sdata = bpf_sk_storage_lookup(sock->sk, map, true);
		sockfd_put(sock);
		return sdata ? sdata->data : NULL;
	}

	return ERR_PTR(err);
}

static long bpf_fd_sk_storage_update_elem(struct bpf_map *map, void *key,
					  void *value, u64 map_flags)
{
	struct bpf_local_storage_data *sdata;
	struct socket *sock;
	int fd, err;

	fd = *(int *)key;
	sock = sockfd_lookup(fd, &err);
	if (sock) {
		sdata = bpf_local_storage_update(
			sock->sk, (struct bpf_local_storage_map *)map, value,
			map_flags, GFP_ATOMIC);
		sockfd_put(sock);
		return PTR_ERR_OR_ZERO(sdata);
	}

	return err;
}

static long bpf_fd_sk_storage_delete_elem(struct bpf_map *map, void *key)
{
	struct socket *sock;
	int fd, err;

	fd = *(int *)key;
	sock = sockfd_lookup(fd, &err);
	if (sock) {
		err = bpf_sk_storage_del(sock->sk, map);
		sockfd_put(sock);
		return err;
	}

	return err;
}

static struct bpf_local_storage_elem *
bpf_sk_storage_clone_elem(struct sock *newsk,
			  struct bpf_local_storage_map *smap,
			  struct bpf_local_storage_elem *selem)
{
	struct bpf_local_storage_elem *copy_selem;

	copy_selem = bpf_selem_alloc(smap, newsk, NULL, true, GFP_ATOMIC);
	if (!copy_selem)
		return NULL;

	if (btf_record_has_field(smap->map.record, BPF_SPIN_LOCK))
		copy_map_value_locked(&smap->map, SDATA(copy_selem)->data,
				      SDATA(selem)->data, true);
	else
		copy_map_value(&smap->map, SDATA(copy_selem)->data,
			       SDATA(selem)->data);

	return copy_selem;
}

int bpf_sk_storage_clone(const struct sock *sk, struct sock *newsk)
{
	struct bpf_local_storage *new_sk_storage = NULL;
	struct bpf_local_storage *sk_storage;
	struct bpf_local_storage_elem *selem;
	int ret = 0;

	RCU_INIT_POINTER(newsk->sk_bpf_storage, NULL);

	rcu_read_lock();
	sk_storage = rcu_dereference(sk->sk_bpf_storage);

	if (!sk_storage || hlist_empty(&sk_storage->list))
		goto out;

	hlist_for_each_entry_rcu(selem, &sk_storage->list, snode) {
		struct bpf_local_storage_elem *copy_selem;
		struct bpf_local_storage_map *smap;
		struct bpf_map *map;

		smap = rcu_dereference(SDATA(selem)->smap);
		if (!(smap->map.map_flags & BPF_F_CLONE))
			continue;

		/* Note that for lockless listeners adding new element
		 * here can race with cleanup in bpf_local_storage_map_free.
		 * Try to grab map refcnt to make sure that it's still
		 * alive and prevent concurrent removal.
		 */
		map = bpf_map_inc_not_zero(&smap->map);
		if (IS_ERR(map))
			continue;

		copy_selem = bpf_sk_storage_clone_elem(newsk, smap, selem);
		if (!copy_selem) {
			ret = -ENOMEM;
			bpf_map_put(map);
			goto out;
		}

		if (new_sk_storage) {
			bpf_selem_link_map(smap, copy_selem);
			bpf_selem_link_storage_nolock(new_sk_storage, copy_selem);
		} else {
			ret = bpf_local_storage_alloc(newsk, smap, copy_selem, GFP_ATOMIC);
			if (ret) {
				bpf_selem_free(copy_selem, smap, true);
				atomic_sub(smap->elem_size,
					   &newsk->sk_omem_alloc);
				bpf_map_put(map);
				goto out;
			}

			new_sk_storage =
				rcu_dereference(copy_selem->local_storage);
		}
		bpf_map_put(map);
	}

out:
	rcu_read_unlock();

	/* In case of an error, don't free anything explicitly here, the
	 * caller is responsible to call bpf_sk_storage_free.
	 */

	return ret;
}

/* *gfp_flags* is a hidden argument provided by the verifier */
BPF_CALL_5(bpf_sk_storage_get, struct bpf_map *, map, struct sock *, sk,
	   void *, value, u64, flags, gfp_t, gfp_flags)
{
	struct bpf_local_storage_data *sdata;

	WARN_ON_ONCE(!bpf_rcu_lock_held());
	if (!sk || !sk_fullsock(sk) || flags > BPF_SK_STORAGE_GET_F_CREATE)
		return (unsigned long)NULL;

	sdata = bpf_sk_storage_lookup(sk, map, true);
	if (sdata)
		return (unsigned long)sdata->data;

	if (flags == BPF_SK_STORAGE_GET_F_CREATE &&
	    /* Cannot add new elem to a going away sk.
	     * Otherwise, the new elem may become a leak
	     * (and also other memory issues during map
	     *  destruction).
	     */
	    refcount_inc_not_zero(&sk->sk_refcnt)) {
		sdata = bpf_local_storage_update(
			sk, (struct bpf_local_storage_map *)map, value,
			BPF_NOEXIST, gfp_flags);
		/* sk must be a fullsock (guaranteed by verifier),
		 * so sock_gen_put() is unnecessary.
		 */
		sock_put(sk);
		return IS_ERR(sdata) ?
			(unsigned long)NULL : (unsigned long)sdata->data;
	}

	return (unsigned long)NULL;
}

BPF_CALL_2(bpf_sk_storage_delete, struct bpf_map *, map, struct sock *, sk)
{
	WARN_ON_ONCE(!bpf_rcu_lock_held());
	if (!sk || !sk_fullsock(sk))
		return -EINVAL;

	if (refcount_inc_not_zero(&sk->sk_refcnt)) {
		int err;

		err = bpf_sk_storage_del(sk, map);
		sock_put(sk);
		return err;
	}

	return -ENOENT;
}

static int bpf_sk_storage_charge(struct bpf_local_storage_map *smap,
				 void *owner, u32 size)
{
	int optmem_max = READ_ONCE(sysctl_optmem_max);
	struct sock *sk = (struct sock *)owner;

	/* same check as in sock_kmalloc() */
	if (size <= optmem_max &&
	    atomic_read(&sk->sk_omem_alloc) + size < optmem_max) {
		atomic_add(size, &sk->sk_omem_alloc);
		return 0;
	}

	return -ENOMEM;
}

static void bpf_sk_storage_uncharge(struct bpf_local_storage_map *smap,
				    void *owner, u32 size)
{
	struct sock *sk = owner;

	atomic_sub(size, &sk->sk_omem_alloc);
}

static struct bpf_local_storage __rcu **
bpf_sk_storage_ptr(void *owner)
{
	struct sock *sk = owner;

	return &sk->sk_bpf_storage;
}

<<<<<<< HEAD
BTF_ID_LIST_SINGLE(sk_storage_map_btf_ids, struct, bpf_local_storage_map)
=======
>>>>>>> eb3cdb58
const struct bpf_map_ops sk_storage_map_ops = {
	.map_meta_equal = bpf_map_meta_equal,
	.map_alloc_check = bpf_local_storage_map_alloc_check,
	.map_alloc = bpf_sk_storage_map_alloc,
	.map_free = bpf_sk_storage_map_free,
	.map_get_next_key = notsupp_get_next_key,
	.map_lookup_elem = bpf_fd_sk_storage_lookup_elem,
	.map_update_elem = bpf_fd_sk_storage_update_elem,
	.map_delete_elem = bpf_fd_sk_storage_delete_elem,
	.map_check_btf = bpf_local_storage_map_check_btf,
<<<<<<< HEAD
	.map_btf_id = &sk_storage_map_btf_ids[0],
=======
	.map_btf_id = &bpf_local_storage_map_btf_id[0],
>>>>>>> eb3cdb58
	.map_local_storage_charge = bpf_sk_storage_charge,
	.map_local_storage_uncharge = bpf_sk_storage_uncharge,
	.map_owner_storage_ptr = bpf_sk_storage_ptr,
	.map_mem_usage = bpf_local_storage_map_mem_usage,
};

const struct bpf_func_proto bpf_sk_storage_get_proto = {
	.func		= bpf_sk_storage_get,
	.gpl_only	= false,
	.ret_type	= RET_PTR_TO_MAP_VALUE_OR_NULL,
	.arg1_type	= ARG_CONST_MAP_PTR,
	.arg2_type	= ARG_PTR_TO_BTF_ID_SOCK_COMMON,
	.arg3_type	= ARG_PTR_TO_MAP_VALUE_OR_NULL,
	.arg4_type	= ARG_ANYTHING,
};

const struct bpf_func_proto bpf_sk_storage_get_cg_sock_proto = {
	.func		= bpf_sk_storage_get,
	.gpl_only	= false,
	.ret_type	= RET_PTR_TO_MAP_VALUE_OR_NULL,
	.arg1_type	= ARG_CONST_MAP_PTR,
	.arg2_type	= ARG_PTR_TO_CTX, /* context is 'struct sock' */
	.arg3_type	= ARG_PTR_TO_MAP_VALUE_OR_NULL,
	.arg4_type	= ARG_ANYTHING,
};

const struct bpf_func_proto bpf_sk_storage_delete_proto = {
	.func		= bpf_sk_storage_delete,
	.gpl_only	= false,
	.ret_type	= RET_INTEGER,
	.arg1_type	= ARG_CONST_MAP_PTR,
	.arg2_type	= ARG_PTR_TO_BTF_ID_SOCK_COMMON,
};

static bool bpf_sk_storage_tracing_allowed(const struct bpf_prog *prog)
{
	const struct btf *btf_vmlinux;
	const struct btf_type *t;
	const char *tname;
	u32 btf_id;

	if (prog->aux->dst_prog)
		return false;

	/* Ensure the tracing program is not tracing
	 * any bpf_sk_storage*() function and also
	 * use the bpf_sk_storage_(get|delete) helper.
	 */
	switch (prog->expected_attach_type) {
	case BPF_TRACE_ITER:
	case BPF_TRACE_RAW_TP:
		/* bpf_sk_storage has no trace point */
		return true;
	case BPF_TRACE_FENTRY:
	case BPF_TRACE_FEXIT:
		btf_vmlinux = bpf_get_btf_vmlinux();
		if (IS_ERR_OR_NULL(btf_vmlinux))
			return false;
		btf_id = prog->aux->attach_btf_id;
		t = btf_type_by_id(btf_vmlinux, btf_id);
		tname = btf_name_by_offset(btf_vmlinux, t->name_off);
		return !!strncmp(tname, "bpf_sk_storage",
				 strlen("bpf_sk_storage"));
	default:
		return false;
	}

	return false;
}

/* *gfp_flags* is a hidden argument provided by the verifier */
BPF_CALL_5(bpf_sk_storage_get_tracing, struct bpf_map *, map, struct sock *, sk,
	   void *, value, u64, flags, gfp_t, gfp_flags)
{
	WARN_ON_ONCE(!bpf_rcu_lock_held());
	if (in_hardirq() || in_nmi())
		return (unsigned long)NULL;

	return (unsigned long)____bpf_sk_storage_get(map, sk, value, flags,
						     gfp_flags);
}

BPF_CALL_2(bpf_sk_storage_delete_tracing, struct bpf_map *, map,
	   struct sock *, sk)
{
	WARN_ON_ONCE(!bpf_rcu_lock_held());
	if (in_hardirq() || in_nmi())
		return -EPERM;

	return ____bpf_sk_storage_delete(map, sk);
}

const struct bpf_func_proto bpf_sk_storage_get_tracing_proto = {
	.func		= bpf_sk_storage_get_tracing,
	.gpl_only	= false,
	.ret_type	= RET_PTR_TO_MAP_VALUE_OR_NULL,
	.arg1_type	= ARG_CONST_MAP_PTR,
	.arg2_type	= ARG_PTR_TO_BTF_ID_OR_NULL,
	.arg2_btf_id	= &btf_sock_ids[BTF_SOCK_TYPE_SOCK_COMMON],
	.arg3_type	= ARG_PTR_TO_MAP_VALUE_OR_NULL,
	.arg4_type	= ARG_ANYTHING,
	.allowed	= bpf_sk_storage_tracing_allowed,
};

const struct bpf_func_proto bpf_sk_storage_delete_tracing_proto = {
	.func		= bpf_sk_storage_delete_tracing,
	.gpl_only	= false,
	.ret_type	= RET_INTEGER,
	.arg1_type	= ARG_CONST_MAP_PTR,
	.arg2_type	= ARG_PTR_TO_BTF_ID_OR_NULL,
	.arg2_btf_id	= &btf_sock_ids[BTF_SOCK_TYPE_SOCK_COMMON],
	.allowed	= bpf_sk_storage_tracing_allowed,
};

struct bpf_sk_storage_diag {
	u32 nr_maps;
	struct bpf_map *maps[];
};

/* The reply will be like:
 * INET_DIAG_BPF_SK_STORAGES (nla_nest)
 *	SK_DIAG_BPF_STORAGE (nla_nest)
 *		SK_DIAG_BPF_STORAGE_MAP_ID (nla_put_u32)
 *		SK_DIAG_BPF_STORAGE_MAP_VALUE (nla_reserve_64bit)
 *	SK_DIAG_BPF_STORAGE (nla_nest)
 *		SK_DIAG_BPF_STORAGE_MAP_ID (nla_put_u32)
 *		SK_DIAG_BPF_STORAGE_MAP_VALUE (nla_reserve_64bit)
 *	....
 */
static int nla_value_size(u32 value_size)
{
	/* SK_DIAG_BPF_STORAGE (nla_nest)
	 *	SK_DIAG_BPF_STORAGE_MAP_ID (nla_put_u32)
	 *	SK_DIAG_BPF_STORAGE_MAP_VALUE (nla_reserve_64bit)
	 */
	return nla_total_size(0) + nla_total_size(sizeof(u32)) +
		nla_total_size_64bit(value_size);
}

void bpf_sk_storage_diag_free(struct bpf_sk_storage_diag *diag)
{
	u32 i;

	if (!diag)
		return;

	for (i = 0; i < diag->nr_maps; i++)
		bpf_map_put(diag->maps[i]);

	kfree(diag);
}
EXPORT_SYMBOL_GPL(bpf_sk_storage_diag_free);

static bool diag_check_dup(const struct bpf_sk_storage_diag *diag,
			   const struct bpf_map *map)
{
	u32 i;

	for (i = 0; i < diag->nr_maps; i++) {
		if (diag->maps[i] == map)
			return true;
	}

	return false;
}

struct bpf_sk_storage_diag *
bpf_sk_storage_diag_alloc(const struct nlattr *nla_stgs)
{
	struct bpf_sk_storage_diag *diag;
	struct nlattr *nla;
	u32 nr_maps = 0;
	int rem, err;

	/* bpf_local_storage_map is currently limited to CAP_SYS_ADMIN as
	 * the map_alloc_check() side also does.
	 */
	if (!bpf_capable())
		return ERR_PTR(-EPERM);

	nla_for_each_nested(nla, nla_stgs, rem) {
		if (nla_type(nla) == SK_DIAG_BPF_STORAGE_REQ_MAP_FD) {
			if (nla_len(nla) != sizeof(u32))
				return ERR_PTR(-EINVAL);
			nr_maps++;
		}
	}

	diag = kzalloc(struct_size(diag, maps, nr_maps), GFP_KERNEL);
	if (!diag)
		return ERR_PTR(-ENOMEM);

	nla_for_each_nested(nla, nla_stgs, rem) {
		struct bpf_map *map;
		int map_fd;

		if (nla_type(nla) != SK_DIAG_BPF_STORAGE_REQ_MAP_FD)
			continue;

		map_fd = nla_get_u32(nla);
		map = bpf_map_get(map_fd);
		if (IS_ERR(map)) {
			err = PTR_ERR(map);
			goto err_free;
		}
		if (map->map_type != BPF_MAP_TYPE_SK_STORAGE) {
			bpf_map_put(map);
			err = -EINVAL;
			goto err_free;
		}
		if (diag_check_dup(diag, map)) {
			bpf_map_put(map);
			err = -EEXIST;
			goto err_free;
		}
		diag->maps[diag->nr_maps++] = map;
	}

	return diag;

err_free:
	bpf_sk_storage_diag_free(diag);
	return ERR_PTR(err);
}
EXPORT_SYMBOL_GPL(bpf_sk_storage_diag_alloc);

static int diag_get(struct bpf_local_storage_data *sdata, struct sk_buff *skb)
{
	struct nlattr *nla_stg, *nla_value;
	struct bpf_local_storage_map *smap;

	/* It cannot exceed max nlattr's payload */
	BUILD_BUG_ON(U16_MAX - NLA_HDRLEN < BPF_LOCAL_STORAGE_MAX_VALUE_SIZE);

	nla_stg = nla_nest_start(skb, SK_DIAG_BPF_STORAGE);
	if (!nla_stg)
		return -EMSGSIZE;

	smap = rcu_dereference(sdata->smap);
	if (nla_put_u32(skb, SK_DIAG_BPF_STORAGE_MAP_ID, smap->map.id))
		goto errout;

	nla_value = nla_reserve_64bit(skb, SK_DIAG_BPF_STORAGE_MAP_VALUE,
				      smap->map.value_size,
				      SK_DIAG_BPF_STORAGE_PAD);
	if (!nla_value)
		goto errout;

	if (btf_record_has_field(smap->map.record, BPF_SPIN_LOCK))
		copy_map_value_locked(&smap->map, nla_data(nla_value),
				      sdata->data, true);
	else
		copy_map_value(&smap->map, nla_data(nla_value), sdata->data);

	nla_nest_end(skb, nla_stg);
	return 0;

errout:
	nla_nest_cancel(skb, nla_stg);
	return -EMSGSIZE;
}

static int bpf_sk_storage_diag_put_all(struct sock *sk, struct sk_buff *skb,
				       int stg_array_type,
				       unsigned int *res_diag_size)
{
	/* stg_array_type (e.g. INET_DIAG_BPF_SK_STORAGES) */
	unsigned int diag_size = nla_total_size(0);
	struct bpf_local_storage *sk_storage;
	struct bpf_local_storage_elem *selem;
	struct bpf_local_storage_map *smap;
	struct nlattr *nla_stgs;
	unsigned int saved_len;
	int err = 0;

	rcu_read_lock();

	sk_storage = rcu_dereference(sk->sk_bpf_storage);
	if (!sk_storage || hlist_empty(&sk_storage->list)) {
		rcu_read_unlock();
		return 0;
	}

	nla_stgs = nla_nest_start(skb, stg_array_type);
	if (!nla_stgs)
		/* Continue to learn diag_size */
		err = -EMSGSIZE;

	saved_len = skb->len;
	hlist_for_each_entry_rcu(selem, &sk_storage->list, snode) {
		smap = rcu_dereference(SDATA(selem)->smap);
		diag_size += nla_value_size(smap->map.value_size);

		if (nla_stgs && diag_get(SDATA(selem), skb))
			/* Continue to learn diag_size */
			err = -EMSGSIZE;
	}

	rcu_read_unlock();

	if (nla_stgs) {
		if (saved_len == skb->len)
			nla_nest_cancel(skb, nla_stgs);
		else
			nla_nest_end(skb, nla_stgs);
	}

	if (diag_size == nla_total_size(0)) {
		*res_diag_size = 0;
		return 0;
	}

	*res_diag_size = diag_size;
	return err;
}

int bpf_sk_storage_diag_put(struct bpf_sk_storage_diag *diag,
			    struct sock *sk, struct sk_buff *skb,
			    int stg_array_type,
			    unsigned int *res_diag_size)
{
	/* stg_array_type (e.g. INET_DIAG_BPF_SK_STORAGES) */
	unsigned int diag_size = nla_total_size(0);
	struct bpf_local_storage *sk_storage;
	struct bpf_local_storage_data *sdata;
	struct nlattr *nla_stgs;
	unsigned int saved_len;
	int err = 0;
	u32 i;

	*res_diag_size = 0;

	/* No map has been specified.  Dump all. */
	if (!diag->nr_maps)
		return bpf_sk_storage_diag_put_all(sk, skb, stg_array_type,
						   res_diag_size);

	rcu_read_lock();
	sk_storage = rcu_dereference(sk->sk_bpf_storage);
	if (!sk_storage || hlist_empty(&sk_storage->list)) {
		rcu_read_unlock();
		return 0;
	}

	nla_stgs = nla_nest_start(skb, stg_array_type);
	if (!nla_stgs)
		/* Continue to learn diag_size */
		err = -EMSGSIZE;

	saved_len = skb->len;
	for (i = 0; i < diag->nr_maps; i++) {
		sdata = bpf_local_storage_lookup(sk_storage,
				(struct bpf_local_storage_map *)diag->maps[i],
				false);

		if (!sdata)
			continue;

		diag_size += nla_value_size(diag->maps[i]->value_size);

		if (nla_stgs && diag_get(sdata, skb))
			/* Continue to learn diag_size */
			err = -EMSGSIZE;
	}
	rcu_read_unlock();

	if (nla_stgs) {
		if (saved_len == skb->len)
			nla_nest_cancel(skb, nla_stgs);
		else
			nla_nest_end(skb, nla_stgs);
	}

	if (diag_size == nla_total_size(0)) {
		*res_diag_size = 0;
		return 0;
	}

	*res_diag_size = diag_size;
	return err;
}
EXPORT_SYMBOL_GPL(bpf_sk_storage_diag_put);

struct bpf_iter_seq_sk_storage_map_info {
	struct bpf_map *map;
	unsigned int bucket_id;
	unsigned skip_elems;
};

static struct bpf_local_storage_elem *
bpf_sk_storage_map_seq_find_next(struct bpf_iter_seq_sk_storage_map_info *info,
				 struct bpf_local_storage_elem *prev_selem)
	__acquires(RCU) __releases(RCU)
{
	struct bpf_local_storage *sk_storage;
	struct bpf_local_storage_elem *selem;
	u32 skip_elems = info->skip_elems;
	struct bpf_local_storage_map *smap;
	u32 bucket_id = info->bucket_id;
	u32 i, count, n_buckets;
	struct bpf_local_storage_map_bucket *b;

	smap = (struct bpf_local_storage_map *)info->map;
	n_buckets = 1U << smap->bucket_log;
	if (bucket_id >= n_buckets)
		return NULL;

	/* try to find next selem in the same bucket */
	selem = prev_selem;
	count = 0;
	while (selem) {
		selem = hlist_entry_safe(rcu_dereference(hlist_next_rcu(&selem->map_node)),
					 struct bpf_local_storage_elem, map_node);
		if (!selem) {
			/* not found, unlock and go to the next bucket */
			b = &smap->buckets[bucket_id++];
			rcu_read_unlock();
			skip_elems = 0;
			break;
		}
		sk_storage = rcu_dereference(selem->local_storage);
		if (sk_storage) {
			info->skip_elems = skip_elems + count;
			return selem;
		}
		count++;
	}

	for (i = bucket_id; i < (1U << smap->bucket_log); i++) {
		b = &smap->buckets[i];
		rcu_read_lock();
		count = 0;
		hlist_for_each_entry_rcu(selem, &b->list, map_node) {
			sk_storage = rcu_dereference(selem->local_storage);
			if (sk_storage && count >= skip_elems) {
				info->bucket_id = i;
				info->skip_elems = count;
				return selem;
			}
			count++;
		}
		rcu_read_unlock();
		skip_elems = 0;
	}

	info->bucket_id = i;
	info->skip_elems = 0;
	return NULL;
}

static void *bpf_sk_storage_map_seq_start(struct seq_file *seq, loff_t *pos)
{
	struct bpf_local_storage_elem *selem;

	selem = bpf_sk_storage_map_seq_find_next(seq->private, NULL);
	if (!selem)
		return NULL;

	if (*pos == 0)
		++*pos;
	return selem;
}

static void *bpf_sk_storage_map_seq_next(struct seq_file *seq, void *v,
					 loff_t *pos)
{
	struct bpf_iter_seq_sk_storage_map_info *info = seq->private;

	++*pos;
	++info->skip_elems;
	return bpf_sk_storage_map_seq_find_next(seq->private, v);
}

struct bpf_iter__bpf_sk_storage_map {
	__bpf_md_ptr(struct bpf_iter_meta *, meta);
	__bpf_md_ptr(struct bpf_map *, map);
	__bpf_md_ptr(struct sock *, sk);
	__bpf_md_ptr(void *, value);
};

DEFINE_BPF_ITER_FUNC(bpf_sk_storage_map, struct bpf_iter_meta *meta,
		     struct bpf_map *map, struct sock *sk,
		     void *value)

static int __bpf_sk_storage_map_seq_show(struct seq_file *seq,
					 struct bpf_local_storage_elem *selem)
{
	struct bpf_iter_seq_sk_storage_map_info *info = seq->private;
	struct bpf_iter__bpf_sk_storage_map ctx = {};
	struct bpf_local_storage *sk_storage;
	struct bpf_iter_meta meta;
	struct bpf_prog *prog;
	int ret = 0;

	meta.seq = seq;
	prog = bpf_iter_get_info(&meta, selem == NULL);
	if (prog) {
		ctx.meta = &meta;
		ctx.map = info->map;
		if (selem) {
			sk_storage = rcu_dereference(selem->local_storage);
			ctx.sk = sk_storage->owner;
			ctx.value = SDATA(selem)->data;
		}
		ret = bpf_iter_run_prog(prog, &ctx);
	}

	return ret;
}

static int bpf_sk_storage_map_seq_show(struct seq_file *seq, void *v)
{
	return __bpf_sk_storage_map_seq_show(seq, v);
}

static void bpf_sk_storage_map_seq_stop(struct seq_file *seq, void *v)
	__releases(RCU)
{
	if (!v)
		(void)__bpf_sk_storage_map_seq_show(seq, v);
	else
		rcu_read_unlock();
}

static int bpf_iter_init_sk_storage_map(void *priv_data,
					struct bpf_iter_aux_info *aux)
{
	struct bpf_iter_seq_sk_storage_map_info *seq_info = priv_data;

	bpf_map_inc_with_uref(aux->map);
	seq_info->map = aux->map;
	return 0;
}

static void bpf_iter_fini_sk_storage_map(void *priv_data)
{
	struct bpf_iter_seq_sk_storage_map_info *seq_info = priv_data;

	bpf_map_put_with_uref(seq_info->map);
}

static int bpf_iter_attach_map(struct bpf_prog *prog,
			       union bpf_iter_link_info *linfo,
			       struct bpf_iter_aux_info *aux)
{
	struct bpf_map *map;
	int err = -EINVAL;

	if (!linfo->map.map_fd)
		return -EBADF;

	map = bpf_map_get_with_uref(linfo->map.map_fd);
	if (IS_ERR(map))
		return PTR_ERR(map);

	if (map->map_type != BPF_MAP_TYPE_SK_STORAGE)
		goto put_map;

	if (prog->aux->max_rdwr_access > map->value_size) {
		err = -EACCES;
		goto put_map;
	}

	aux->map = map;
	return 0;

put_map:
	bpf_map_put_with_uref(map);
	return err;
}

static void bpf_iter_detach_map(struct bpf_iter_aux_info *aux)
{
	bpf_map_put_with_uref(aux->map);
}

static const struct seq_operations bpf_sk_storage_map_seq_ops = {
	.start  = bpf_sk_storage_map_seq_start,
	.next   = bpf_sk_storage_map_seq_next,
	.stop   = bpf_sk_storage_map_seq_stop,
	.show   = bpf_sk_storage_map_seq_show,
};

static const struct bpf_iter_seq_info iter_seq_info = {
	.seq_ops		= &bpf_sk_storage_map_seq_ops,
	.init_seq_private	= bpf_iter_init_sk_storage_map,
	.fini_seq_private	= bpf_iter_fini_sk_storage_map,
	.seq_priv_size		= sizeof(struct bpf_iter_seq_sk_storage_map_info),
};

static struct bpf_iter_reg bpf_sk_storage_map_reg_info = {
	.target			= "bpf_sk_storage_map",
	.attach_target		= bpf_iter_attach_map,
	.detach_target		= bpf_iter_detach_map,
	.show_fdinfo		= bpf_iter_map_show_fdinfo,
	.fill_link_info		= bpf_iter_map_fill_link_info,
	.ctx_arg_info_size	= 2,
	.ctx_arg_info		= {
		{ offsetof(struct bpf_iter__bpf_sk_storage_map, sk),
		  PTR_TO_BTF_ID_OR_NULL },
		{ offsetof(struct bpf_iter__bpf_sk_storage_map, value),
		  PTR_TO_BUF | PTR_MAYBE_NULL },
	},
	.seq_info		= &iter_seq_info,
};

static int __init bpf_sk_storage_map_iter_init(void)
{
	bpf_sk_storage_map_reg_info.ctx_arg_info[0].btf_id =
		btf_sock_ids[BTF_SOCK_TYPE_SOCK];
	return bpf_iter_reg_target(&bpf_sk_storage_map_reg_info);
}
late_initcall(bpf_sk_storage_map_iter_init);<|MERGE_RESOLUTION|>--- conflicted
+++ resolved
@@ -40,11 +40,7 @@
 	if (!sdata)
 		return -ENOENT;
 
-<<<<<<< HEAD
-	bpf_selem_unlink(SELEM(sdata), true);
-=======
 	bpf_selem_unlink(SELEM(sdata), false);
->>>>>>> eb3cdb58
 
 	return 0;
 }
@@ -61,29 +57,7 @@
 		return;
 	}
 
-<<<<<<< HEAD
-	/* Netiher the bpf_prog nor the bpf-map's syscall
-	 * could be modifying the sk_storage->list now.
-	 * Thus, no elem can be added-to or deleted-from the
-	 * sk_storage->list by the bpf_prog or by the bpf-map's syscall.
-	 *
-	 * It is racing with bpf_local_storage_map_free() alone
-	 * when unlinking elem from the sk_storage->list and
-	 * the map's bucket->list.
-	 */
-	raw_spin_lock_bh(&sk_storage->lock);
-	hlist_for_each_entry_safe(selem, n, &sk_storage->list, snode) {
-		/* Always unlink from map before unlinking from
-		 * sk_storage.
-		 */
-		bpf_selem_unlink_map(selem);
-		free_sk_storage = bpf_selem_unlink_storage_nolock(
-			sk_storage, selem, true, false);
-	}
-	raw_spin_unlock_bh(&sk_storage->lock);
-=======
 	bpf_local_storage_destroy(sk_storage);
->>>>>>> eb3cdb58
 	rcu_read_unlock();
 }
 
@@ -330,10 +304,6 @@
 	return &sk->sk_bpf_storage;
 }
 
-<<<<<<< HEAD
-BTF_ID_LIST_SINGLE(sk_storage_map_btf_ids, struct, bpf_local_storage_map)
-=======
->>>>>>> eb3cdb58
 const struct bpf_map_ops sk_storage_map_ops = {
 	.map_meta_equal = bpf_map_meta_equal,
 	.map_alloc_check = bpf_local_storage_map_alloc_check,
@@ -344,11 +314,7 @@
 	.map_update_elem = bpf_fd_sk_storage_update_elem,
 	.map_delete_elem = bpf_fd_sk_storage_delete_elem,
 	.map_check_btf = bpf_local_storage_map_check_btf,
-<<<<<<< HEAD
-	.map_btf_id = &sk_storage_map_btf_ids[0],
-=======
 	.map_btf_id = &bpf_local_storage_map_btf_id[0],
->>>>>>> eb3cdb58
 	.map_local_storage_charge = bpf_sk_storage_charge,
 	.map_local_storage_uncharge = bpf_sk_storage_uncharge,
 	.map_owner_storage_ptr = bpf_sk_storage_ptr,
