--- conflicted
+++ resolved
@@ -6,313 +6,18 @@
 #include <linux/types.h>
 #include <linux/spinlock.h>
 #include <linux/bpf.h>
-<<<<<<< HEAD
-#include <linux/btf_ids.h>
-=======
 #include <linux/btf.h>
 #include <linux/btf_ids.h>
 #include <linux/bpf_local_storage.h>
->>>>>>> 7d2a07b7
 #include <net/bpf_sk_storage.h>
 #include <net/sock.h>
 #include <uapi/linux/sock_diag.h>
 #include <uapi/linux/btf.h>
 
-<<<<<<< HEAD
-#define SK_STORAGE_CREATE_FLAG_MASK					\
-	(BPF_F_NO_PREALLOC | BPF_F_CLONE)
-
-struct bucket {
-	struct hlist_head list;
-	raw_spinlock_t lock;
-};
-
-/* Thp map is not the primary owner of a bpf_sk_storage_elem.
- * Instead, the sk->sk_bpf_storage is.
- *
- * The map (bpf_sk_storage_map) is for two purposes
- * 1. Define the size of the "sk local storage".  It is
- *    the map's value_size.
- *
- * 2. Maintain a list to keep track of all elems such
- *    that they can be cleaned up during the map destruction.
- *
- * When a bpf local storage is being looked up for a
- * particular sk,  the "bpf_map" pointer is actually used
- * as the "key" to search in the list of elem in
- * sk->sk_bpf_storage.
- *
- * Hence, consider sk->sk_bpf_storage is the mini-map
- * with the "bpf_map" pointer as the searching key.
- */
-struct bpf_sk_storage_map {
-	struct bpf_map map;
-	/* Lookup elem does not require accessing the map.
-	 *
-	 * Updating/Deleting requires a bucket lock to
-	 * link/unlink the elem from the map.  Having
-	 * multiple buckets to improve contention.
-	 */
-	struct bucket *buckets;
-	u32 bucket_log;
-	u16 elem_size;
-	u16 cache_idx;
-};
-
-struct bpf_sk_storage_data {
-	/* smap is used as the searching key when looking up
-	 * from sk->sk_bpf_storage.
-	 *
-	 * Put it in the same cacheline as the data to minimize
-	 * the number of cachelines access during the cache hit case.
-	 */
-	struct bpf_sk_storage_map __rcu *smap;
-	u8 data[] __aligned(8);
-};
-
-/* Linked to bpf_sk_storage and bpf_sk_storage_map */
-struct bpf_sk_storage_elem {
-	struct hlist_node map_node;	/* Linked to bpf_sk_storage_map */
-	struct hlist_node snode;	/* Linked to bpf_sk_storage */
-	struct bpf_sk_storage __rcu *sk_storage;
-	struct rcu_head rcu;
-	/* 8 bytes hole */
-	/* The data is stored in aother cacheline to minimize
-	 * the number of cachelines access during a cache hit.
-	 */
-	struct bpf_sk_storage_data sdata ____cacheline_aligned;
-};
-
-#define SELEM(_SDATA) container_of((_SDATA), struct bpf_sk_storage_elem, sdata)
-#define SDATA(_SELEM) (&(_SELEM)->sdata)
-#define BPF_SK_STORAGE_CACHE_SIZE	16
-
-static DEFINE_SPINLOCK(cache_idx_lock);
-static u64 cache_idx_usage_counts[BPF_SK_STORAGE_CACHE_SIZE];
-
-struct bpf_sk_storage {
-	struct bpf_sk_storage_data __rcu *cache[BPF_SK_STORAGE_CACHE_SIZE];
-	struct hlist_head list;	/* List of bpf_sk_storage_elem */
-	struct sock *sk;	/* The sk that owns the the above "list" of
-				 * bpf_sk_storage_elem.
-				 */
-	struct rcu_head rcu;
-	raw_spinlock_t lock;	/* Protect adding/removing from the "list" */
-};
-
-static struct bucket *select_bucket(struct bpf_sk_storage_map *smap,
-				    struct bpf_sk_storage_elem *selem)
-{
-	return &smap->buckets[hash_ptr(selem, smap->bucket_log)];
-}
-
-static int omem_charge(struct sock *sk, unsigned int size)
-{
-	/* same check as in sock_kmalloc() */
-	if (size <= sysctl_optmem_max &&
-	    atomic_read(&sk->sk_omem_alloc) + size < sysctl_optmem_max) {
-		atomic_add(size, &sk->sk_omem_alloc);
-		return 0;
-	}
-
-	return -ENOMEM;
-}
-
-static bool selem_linked_to_sk(const struct bpf_sk_storage_elem *selem)
-{
-	return !hlist_unhashed(&selem->snode);
-}
-
-static bool selem_linked_to_map(const struct bpf_sk_storage_elem *selem)
-{
-	return !hlist_unhashed(&selem->map_node);
-}
-
-static struct bpf_sk_storage_elem *selem_alloc(struct bpf_sk_storage_map *smap,
-					       struct sock *sk, void *value,
-					       bool charge_omem)
-{
-	struct bpf_sk_storage_elem *selem;
-
-	if (charge_omem && omem_charge(sk, smap->elem_size))
-		return NULL;
-
-	selem = kzalloc(smap->elem_size, GFP_ATOMIC | __GFP_NOWARN);
-	if (selem) {
-		if (value)
-			memcpy(SDATA(selem)->data, value, smap->map.value_size);
-		return selem;
-	}
-
-	if (charge_omem)
-		atomic_sub(smap->elem_size, &sk->sk_omem_alloc);
-
-	return NULL;
-}
-
-/* sk_storage->lock must be held and selem->sk_storage == sk_storage.
- * The caller must ensure selem->smap is still valid to be
- * dereferenced for its smap->elem_size and smap->cache_idx.
- */
-static bool __selem_unlink_sk(struct bpf_sk_storage *sk_storage,
-			      struct bpf_sk_storage_elem *selem,
-			      bool uncharge_omem)
-{
-	struct bpf_sk_storage_map *smap;
-	bool free_sk_storage;
-	struct sock *sk;
-
-	smap = rcu_dereference(SDATA(selem)->smap);
-	sk = sk_storage->sk;
-
-	/* All uncharging on sk->sk_omem_alloc must be done first.
-	 * sk may be freed once the last selem is unlinked from sk_storage.
-	 */
-	if (uncharge_omem)
-		atomic_sub(smap->elem_size, &sk->sk_omem_alloc);
-
-	free_sk_storage = hlist_is_singular_node(&selem->snode,
-						 &sk_storage->list);
-	if (free_sk_storage) {
-		atomic_sub(sizeof(struct bpf_sk_storage), &sk->sk_omem_alloc);
-		sk_storage->sk = NULL;
-		/* After this RCU_INIT, sk may be freed and cannot be used */
-		RCU_INIT_POINTER(sk->sk_bpf_storage, NULL);
-
-		/* sk_storage is not freed now.  sk_storage->lock is
-		 * still held and raw_spin_unlock_bh(&sk_storage->lock)
-		 * will be done by the caller.
-		 *
-		 * Although the unlock will be done under
-		 * rcu_read_lock(),  it is more intutivie to
-		 * read if kfree_rcu(sk_storage, rcu) is done
-		 * after the raw_spin_unlock_bh(&sk_storage->lock).
-		 *
-		 * Hence, a "bool free_sk_storage" is returned
-		 * to the caller which then calls the kfree_rcu()
-		 * after unlock.
-		 */
-	}
-	hlist_del_init_rcu(&selem->snode);
-	if (rcu_access_pointer(sk_storage->cache[smap->cache_idx]) ==
-	    SDATA(selem))
-		RCU_INIT_POINTER(sk_storage->cache[smap->cache_idx], NULL);
-
-	kfree_rcu(selem, rcu);
-
-	return free_sk_storage;
-}
-
-static void selem_unlink_sk(struct bpf_sk_storage_elem *selem)
-{
-	struct bpf_sk_storage *sk_storage;
-	bool free_sk_storage = false;
-
-	if (unlikely(!selem_linked_to_sk(selem)))
-		/* selem has already been unlinked from sk */
-		return;
-
-	sk_storage = rcu_dereference(selem->sk_storage);
-	raw_spin_lock_bh(&sk_storage->lock);
-	if (likely(selem_linked_to_sk(selem)))
-		free_sk_storage = __selem_unlink_sk(sk_storage, selem, true);
-	raw_spin_unlock_bh(&sk_storage->lock);
-
-	if (free_sk_storage)
-		kfree_rcu(sk_storage, rcu);
-}
-
-static void __selem_link_sk(struct bpf_sk_storage *sk_storage,
-			    struct bpf_sk_storage_elem *selem)
-{
-	RCU_INIT_POINTER(selem->sk_storage, sk_storage);
-	hlist_add_head(&selem->snode, &sk_storage->list);
-}
-
-static void selem_unlink_map(struct bpf_sk_storage_elem *selem)
-{
-	struct bpf_sk_storage_map *smap;
-	struct bucket *b;
-
-	if (unlikely(!selem_linked_to_map(selem)))
-		/* selem has already be unlinked from smap */
-		return;
-
-	smap = rcu_dereference(SDATA(selem)->smap);
-	b = select_bucket(smap, selem);
-	raw_spin_lock_bh(&b->lock);
-	if (likely(selem_linked_to_map(selem)))
-		hlist_del_init_rcu(&selem->map_node);
-	raw_spin_unlock_bh(&b->lock);
-}
-
-static void selem_link_map(struct bpf_sk_storage_map *smap,
-			   struct bpf_sk_storage_elem *selem)
-{
-	struct bucket *b = select_bucket(smap, selem);
-
-	raw_spin_lock_bh(&b->lock);
-	RCU_INIT_POINTER(SDATA(selem)->smap, smap);
-	hlist_add_head_rcu(&selem->map_node, &b->list);
-	raw_spin_unlock_bh(&b->lock);
-}
-
-static void selem_unlink(struct bpf_sk_storage_elem *selem)
-{
-	/* Always unlink from map before unlinking from sk_storage
-	 * because selem will be freed after successfully unlinked from
-	 * the sk_storage.
-	 */
-	selem_unlink_map(selem);
-	selem_unlink_sk(selem);
-}
-
-static struct bpf_sk_storage_data *
-__sk_storage_lookup(struct bpf_sk_storage *sk_storage,
-		    struct bpf_sk_storage_map *smap,
-		    bool cacheit_lockit)
-{
-	struct bpf_sk_storage_data *sdata;
-	struct bpf_sk_storage_elem *selem;
-
-	/* Fast path (cache hit) */
-	sdata = rcu_dereference(sk_storage->cache[smap->cache_idx]);
-	if (sdata && rcu_access_pointer(sdata->smap) == smap)
-		return sdata;
-
-	/* Slow path (cache miss) */
-	hlist_for_each_entry_rcu(selem, &sk_storage->list, snode)
-		if (rcu_access_pointer(SDATA(selem)->smap) == smap)
-			break;
-
-	if (!selem)
-		return NULL;
-
-	sdata = SDATA(selem);
-	if (cacheit_lockit) {
-		/* spinlock is needed to avoid racing with the
-		 * parallel delete.  Otherwise, publishing an already
-		 * deleted sdata to the cache will become a use-after-free
-		 * problem in the next __sk_storage_lookup().
-		 */
-		raw_spin_lock_bh(&sk_storage->lock);
-		if (selem_linked_to_sk(selem))
-			rcu_assign_pointer(sk_storage->cache[smap->cache_idx],
-					   sdata);
-		raw_spin_unlock_bh(&sk_storage->lock);
-	}
-
-	return sdata;
-}
-
-static struct bpf_sk_storage_data *
-sk_storage_lookup(struct sock *sk, struct bpf_map *map, bool cacheit_lockit)
-=======
 DEFINE_BPF_STORAGE_CACHE(sk_cache);
 
 static struct bpf_local_storage_data *
 bpf_sk_storage_lookup(struct sock *sk, struct bpf_map *map, bool cacheit_lockit)
->>>>>>> 7d2a07b7
 {
 	struct bpf_local_storage *sk_storage;
 	struct bpf_local_storage_map *smap;
@@ -338,40 +43,6 @@
 	return 0;
 }
 
-<<<<<<< HEAD
-static u16 cache_idx_get(void)
-{
-	u64 min_usage = U64_MAX;
-	u16 i, res = 0;
-
-	spin_lock(&cache_idx_lock);
-
-	for (i = 0; i < BPF_SK_STORAGE_CACHE_SIZE; i++) {
-		if (cache_idx_usage_counts[i] < min_usage) {
-			min_usage = cache_idx_usage_counts[i];
-			res = i;
-
-			/* Found a free cache_idx */
-			if (!min_usage)
-				break;
-		}
-	}
-	cache_idx_usage_counts[res]++;
-
-	spin_unlock(&cache_idx_lock);
-
-	return res;
-}
-
-static void cache_idx_free(u16 idx)
-{
-	spin_lock(&cache_idx_lock);
-	cache_idx_usage_counts[idx]--;
-	spin_unlock(&cache_idx_lock);
-}
-
-=======
->>>>>>> 7d2a07b7
 /* Called by __sk_destruct() & bpf_sk_storage_clone() */
 void bpf_sk_storage_free(struct sock *sk)
 {
@@ -414,145 +85,20 @@
 
 static void bpf_sk_storage_map_free(struct bpf_map *map)
 {
-<<<<<<< HEAD
-	struct bpf_sk_storage_elem *selem;
-	struct bpf_sk_storage_map *smap;
-	struct bucket *b;
-	unsigned int i;
-
-	smap = (struct bpf_sk_storage_map *)map;
-
-	cache_idx_free(smap->cache_idx);
-
-	/* Note that this map might be concurrently cloned from
-	 * bpf_sk_storage_clone. Wait for any existing bpf_sk_storage_clone
-	 * RCU read section to finish before proceeding. New RCU
-	 * read sections should be prevented via bpf_map_inc_not_zero.
-	 */
-	synchronize_rcu();
-
-	/* bpf prog and the userspace can no longer access this map
-	 * now.  No new selem (of this map) can be added
-	 * to the sk->sk_bpf_storage or to the map bucket's list.
-	 *
-	 * The elem of this map can be cleaned up here
-	 * or
-	 * by bpf_sk_storage_free() during __sk_destruct().
-	 */
-	for (i = 0; i < (1U << smap->bucket_log); i++) {
-		b = &smap->buckets[i];
-
-		rcu_read_lock();
-		/* No one is adding to b->list now */
-		while ((selem = hlist_entry_safe(rcu_dereference_raw(hlist_first_rcu(&b->list)),
-						 struct bpf_sk_storage_elem,
-						 map_node))) {
-			selem_unlink(selem);
-			cond_resched_rcu();
-		}
-		rcu_read_unlock();
-	}
-
-	/* bpf_sk_storage_free() may still need to access the map.
-	 * e.g. bpf_sk_storage_free() has unlinked selem from the map
-	 * which then made the above while((selem = ...)) loop
-	 * exited immediately.
-	 *
-	 * However, the bpf_sk_storage_free() still needs to access
-	 * the smap->elem_size to do the uncharging in
-	 * __selem_unlink_sk().
-	 *
-	 * Hence, wait another rcu grace period for the
-	 * bpf_sk_storage_free() to finish.
-	 */
-	synchronize_rcu();
-
-	kvfree(smap->buckets);
-	kfree(map);
-}
-
-/* U16_MAX is much more than enough for sk local storage
- * considering a tcp_sock is ~2k.
- */
-#define MAX_VALUE_SIZE							\
-	min_t(u32,							\
-	      (KMALLOC_MAX_SIZE - MAX_BPF_STACK - sizeof(struct bpf_sk_storage_elem)), \
-	      (U16_MAX - sizeof(struct bpf_sk_storage_elem)))
-
-static int bpf_sk_storage_map_alloc_check(union bpf_attr *attr)
-{
-	if (attr->map_flags & ~SK_STORAGE_CREATE_FLAG_MASK ||
-	    !(attr->map_flags & BPF_F_NO_PREALLOC) ||
-	    attr->max_entries ||
-	    attr->key_size != sizeof(int) || !attr->value_size ||
-	    /* Enforce BTF for userspace sk dumping */
-	    !attr->btf_key_type_id || !attr->btf_value_type_id)
-		return -EINVAL;
-
-	if (!bpf_capable())
-		return -EPERM;
-
-	if (attr->value_size > MAX_VALUE_SIZE)
-		return -E2BIG;
-
-	return 0;
-=======
 	struct bpf_local_storage_map *smap;
 
 	smap = (struct bpf_local_storage_map *)map;
 	bpf_local_storage_cache_idx_free(&sk_cache, smap->cache_idx);
 	bpf_local_storage_map_free(smap, NULL);
->>>>>>> 7d2a07b7
 }
 
 static struct bpf_map *bpf_sk_storage_map_alloc(union bpf_attr *attr)
 {
-<<<<<<< HEAD
-	struct bpf_sk_storage_map *smap;
-	unsigned int i;
-	u32 nbuckets;
-	u64 cost;
-	int ret;
-
-	smap = kzalloc(sizeof(*smap), GFP_USER | __GFP_NOWARN);
-	if (!smap)
-		return ERR_PTR(-ENOMEM);
-	bpf_map_init_from_attr(&smap->map, attr);
-
-	nbuckets = roundup_pow_of_two(num_possible_cpus());
-	/* Use at least 2 buckets, select_bucket() is undefined behavior with 1 bucket */
-	nbuckets = max_t(u32, 2, nbuckets);
-	smap->bucket_log = ilog2(nbuckets);
-	cost = sizeof(*smap->buckets) * nbuckets + sizeof(*smap);
-
-	ret = bpf_map_charge_init(&smap->map.memory, cost);
-	if (ret < 0) {
-		kfree(smap);
-		return ERR_PTR(ret);
-	}
-
-	smap->buckets = kvcalloc(sizeof(*smap->buckets), nbuckets,
-				 GFP_USER | __GFP_NOWARN);
-	if (!smap->buckets) {
-		bpf_map_charge_finish(&smap->map.memory);
-		kfree(smap);
-		return ERR_PTR(-ENOMEM);
-	}
-
-	for (i = 0; i < nbuckets; i++) {
-		INIT_HLIST_HEAD(&smap->buckets[i].list);
-		raw_spin_lock_init(&smap->buckets[i].lock);
-	}
-
-	smap->elem_size = sizeof(struct bpf_sk_storage_elem) + attr->value_size;
-	smap->cache_idx = cache_idx_get();
-=======
 	struct bpf_local_storage_map *smap;
 
 	smap = bpf_local_storage_map_alloc(attr);
 	if (IS_ERR(smap))
 		return ERR_CAST(smap);
->>>>>>> 7d2a07b7
 
 	smap->cache_idx = bpf_local_storage_cache_idx_get(&sk_cache);
 	return &smap->map;
@@ -617,16 +163,6 @@
 	return err;
 }
 
-<<<<<<< HEAD
-static struct bpf_sk_storage_elem *
-bpf_sk_storage_clone_elem(struct sock *newsk,
-			  struct bpf_sk_storage_map *smap,
-			  struct bpf_sk_storage_elem *selem)
-{
-	struct bpf_sk_storage_elem *copy_selem;
-
-	copy_selem = selem_alloc(smap, newsk, NULL, true);
-=======
 static struct bpf_local_storage_elem *
 bpf_sk_storage_clone_elem(struct sock *newsk,
 			  struct bpf_local_storage_map *smap,
@@ -635,7 +171,6 @@
 	struct bpf_local_storage_elem *copy_selem;
 
 	copy_selem = bpf_selem_alloc(smap, newsk, NULL, true);
->>>>>>> 7d2a07b7
 	if (!copy_selem)
 		return NULL;
 
@@ -651,15 +186,9 @@
 
 int bpf_sk_storage_clone(const struct sock *sk, struct sock *newsk)
 {
-<<<<<<< HEAD
-	struct bpf_sk_storage *new_sk_storage = NULL;
-	struct bpf_sk_storage *sk_storage;
-	struct bpf_sk_storage_elem *selem;
-=======
 	struct bpf_local_storage *new_sk_storage = NULL;
 	struct bpf_local_storage *sk_storage;
 	struct bpf_local_storage_elem *selem;
->>>>>>> 7d2a07b7
 	int ret = 0;
 
 	RCU_INIT_POINTER(newsk->sk_bpf_storage, NULL);
@@ -671,13 +200,8 @@
 		goto out;
 
 	hlist_for_each_entry_rcu(selem, &sk_storage->list, snode) {
-<<<<<<< HEAD
-		struct bpf_sk_storage_elem *copy_selem;
-		struct bpf_sk_storage_map *smap;
-=======
 		struct bpf_local_storage_elem *copy_selem;
 		struct bpf_local_storage_map *smap;
->>>>>>> 7d2a07b7
 		struct bpf_map *map;
 
 		smap = rcu_dereference(SDATA(selem)->smap);
@@ -685,11 +209,7 @@
 			continue;
 
 		/* Note that for lockless listeners adding new element
-<<<<<<< HEAD
-		 * here can race with cleanup in bpf_sk_storage_map_free.
-=======
 		 * here can race with cleanup in bpf_local_storage_map_free.
->>>>>>> 7d2a07b7
 		 * Try to grab map refcnt to make sure that it's still
 		 * alive and prevent concurrent removal.
 		 */
@@ -705,17 +225,10 @@
 		}
 
 		if (new_sk_storage) {
-<<<<<<< HEAD
-			selem_link_map(smap, copy_selem);
-			__selem_link_sk(new_sk_storage, copy_selem);
-		} else {
-			ret = sk_storage_alloc(newsk, smap, copy_selem);
-=======
 			bpf_selem_link_map(smap, copy_selem);
 			bpf_selem_link_storage_nolock(new_sk_storage, copy_selem);
 		} else {
 			ret = bpf_local_storage_alloc(newsk, smap, copy_selem);
->>>>>>> 7d2a07b7
 			if (ret) {
 				kfree(copy_selem);
 				atomic_sub(smap->elem_size,
@@ -724,12 +237,8 @@
 				goto out;
 			}
 
-<<<<<<< HEAD
-			new_sk_storage = rcu_dereference(copy_selem->sk_storage);
-=======
 			new_sk_storage =
 				rcu_dereference(copy_selem->local_storage);
->>>>>>> 7d2a07b7
 		}
 		bpf_map_put(map);
 	}
@@ -793,8 +302,6 @@
 	return -ENOENT;
 }
 
-<<<<<<< HEAD
-=======
 static int bpf_sk_storage_charge(struct bpf_local_storage_map *smap,
 				 void *owner, u32 size)
 {
@@ -826,7 +333,6 @@
 	return &sk->sk_bpf_storage;
 }
 
->>>>>>> 7d2a07b7
 static int sk_storage_map_btf_id;
 const struct bpf_map_ops sk_storage_map_ops = {
 	.map_meta_equal = bpf_map_meta_equal,
@@ -837,18 +343,12 @@
 	.map_lookup_elem = bpf_fd_sk_storage_lookup_elem,
 	.map_update_elem = bpf_fd_sk_storage_update_elem,
 	.map_delete_elem = bpf_fd_sk_storage_delete_elem,
-<<<<<<< HEAD
-	.map_check_btf = bpf_sk_storage_map_check_btf,
-	.map_btf_name = "bpf_sk_storage_map",
-	.map_btf_id = &sk_storage_map_btf_id,
-=======
 	.map_check_btf = bpf_local_storage_map_check_btf,
 	.map_btf_name = "bpf_local_storage_map",
 	.map_btf_id = &sk_storage_map_btf_id,
 	.map_local_storage_charge = bpf_sk_storage_charge,
 	.map_local_storage_uncharge = bpf_sk_storage_uncharge,
 	.map_owner_storage_ptr = bpf_sk_storage_ptr,
->>>>>>> 7d2a07b7
 };
 
 const struct bpf_func_proto bpf_sk_storage_get_proto = {
@@ -871,24 +371,11 @@
 	.arg4_type	= ARG_ANYTHING,
 };
 
-const struct bpf_func_proto bpf_sk_storage_get_cg_sock_proto = {
-	.func		= bpf_sk_storage_get,
-	.gpl_only	= false,
-	.ret_type	= RET_PTR_TO_MAP_VALUE_OR_NULL,
-	.arg1_type	= ARG_CONST_MAP_PTR,
-	.arg2_type	= ARG_PTR_TO_CTX, /* context is 'struct sock' */
-	.arg3_type	= ARG_PTR_TO_MAP_VALUE_OR_NULL,
-	.arg4_type	= ARG_ANYTHING,
-};
-
 const struct bpf_func_proto bpf_sk_storage_delete_proto = {
 	.func		= bpf_sk_storage_delete,
 	.gpl_only	= false,
 	.ret_type	= RET_INTEGER,
 	.arg1_type	= ARG_CONST_MAP_PTR,
-<<<<<<< HEAD
-	.arg2_type	= ARG_PTR_TO_SOCKET,
-=======
 	.arg2_type	= ARG_PTR_TO_BTF_ID_SOCK_COMMON,
 };
 
@@ -964,7 +451,6 @@
 	.arg2_type	= ARG_PTR_TO_BTF_ID,
 	.arg2_btf_id	= &btf_sock_ids[BTF_SOCK_TYPE_SOCK_COMMON],
 	.allowed	= bpf_sk_storage_tracing_allowed,
->>>>>>> 7d2a07b7
 };
 
 struct bpf_sk_storage_diag {
@@ -1027,11 +513,7 @@
 	u32 nr_maps = 0;
 	int rem, err;
 
-<<<<<<< HEAD
-	/* bpf_sk_storage_map is currently limited to CAP_SYS_ADMIN as
-=======
 	/* bpf_local_storage_map is currently limited to CAP_SYS_ADMIN as
->>>>>>> 7d2a07b7
 	 * the map_alloc_check() side also does.
 	 */
 	if (!bpf_capable())
@@ -1042,12 +524,7 @@
 			nr_maps++;
 	}
 
-<<<<<<< HEAD
-	diag = kzalloc(sizeof(*diag) + sizeof(diag->maps[0]) * nr_maps,
-		       GFP_KERNEL);
-=======
 	diag = kzalloc(struct_size(diag, maps, nr_maps), GFP_KERNEL);
->>>>>>> 7d2a07b7
 	if (!diag)
 		return ERR_PTR(-ENOMEM);
 
@@ -1085,15 +562,6 @@
 }
 EXPORT_SYMBOL_GPL(bpf_sk_storage_diag_alloc);
 
-<<<<<<< HEAD
-static int diag_get(struct bpf_sk_storage_data *sdata, struct sk_buff *skb)
-{
-	struct nlattr *nla_stg, *nla_value;
-	struct bpf_sk_storage_map *smap;
-
-	/* It cannot exceed max nlattr's payload */
-	BUILD_BUG_ON(U16_MAX - NLA_HDRLEN < MAX_VALUE_SIZE);
-=======
 static int diag_get(struct bpf_local_storage_data *sdata, struct sk_buff *skb)
 {
 	struct nlattr *nla_stg, *nla_value;
@@ -1101,7 +569,6 @@
 
 	/* It cannot exceed max nlattr's payload */
 	BUILD_BUG_ON(U16_MAX - NLA_HDRLEN < BPF_LOCAL_STORAGE_MAX_VALUE_SIZE);
->>>>>>> 7d2a07b7
 
 	nla_stg = nla_nest_start(skb, SK_DIAG_BPF_STORAGE);
 	if (!nla_stg)
@@ -1137,15 +604,9 @@
 {
 	/* stg_array_type (e.g. INET_DIAG_BPF_SK_STORAGES) */
 	unsigned int diag_size = nla_total_size(0);
-<<<<<<< HEAD
-	struct bpf_sk_storage *sk_storage;
-	struct bpf_sk_storage_elem *selem;
-	struct bpf_sk_storage_map *smap;
-=======
 	struct bpf_local_storage *sk_storage;
 	struct bpf_local_storage_elem *selem;
 	struct bpf_local_storage_map *smap;
->>>>>>> 7d2a07b7
 	struct nlattr *nla_stgs;
 	unsigned int saved_len;
 	int err = 0;
@@ -1198,13 +659,8 @@
 {
 	/* stg_array_type (e.g. INET_DIAG_BPF_SK_STORAGES) */
 	unsigned int diag_size = nla_total_size(0);
-<<<<<<< HEAD
-	struct bpf_sk_storage *sk_storage;
-	struct bpf_sk_storage_data *sdata;
-=======
 	struct bpf_local_storage *sk_storage;
 	struct bpf_local_storage_data *sdata;
->>>>>>> 7d2a07b7
 	struct nlattr *nla_stgs;
 	unsigned int saved_len;
 	int err = 0;
@@ -1231,13 +687,8 @@
 
 	saved_len = skb->len;
 	for (i = 0; i < diag->nr_maps; i++) {
-<<<<<<< HEAD
-		sdata = __sk_storage_lookup(sk_storage,
-				(struct bpf_sk_storage_map *)diag->maps[i],
-=======
 		sdata = bpf_local_storage_lookup(sk_storage,
 				(struct bpf_local_storage_map *)diag->maps[i],
->>>>>>> 7d2a07b7
 				false);
 
 		if (!sdata)
@@ -1274,21 +725,6 @@
 	unsigned skip_elems;
 };
 
-<<<<<<< HEAD
-static struct bpf_sk_storage_elem *
-bpf_sk_storage_map_seq_find_next(struct bpf_iter_seq_sk_storage_map_info *info,
-				 struct bpf_sk_storage_elem *prev_selem)
-{
-	struct bpf_sk_storage *sk_storage;
-	struct bpf_sk_storage_elem *selem;
-	u32 skip_elems = info->skip_elems;
-	struct bpf_sk_storage_map *smap;
-	u32 bucket_id = info->bucket_id;
-	u32 i, count, n_buckets;
-	struct bucket *b;
-
-	smap = (struct bpf_sk_storage_map *)info->map;
-=======
 static struct bpf_local_storage_elem *
 bpf_sk_storage_map_seq_find_next(struct bpf_iter_seq_sk_storage_map_info *info,
 				 struct bpf_local_storage_elem *prev_selem)
@@ -1303,7 +739,6 @@
 	struct bpf_local_storage_map_bucket *b;
 
 	smap = (struct bpf_local_storage_map *)info->map;
->>>>>>> 7d2a07b7
 	n_buckets = 1U << smap->bucket_log;
 	if (bucket_id >= n_buckets)
 		return NULL;
@@ -1312,18 +747,6 @@
 	selem = prev_selem;
 	count = 0;
 	while (selem) {
-<<<<<<< HEAD
-		selem = hlist_entry_safe(selem->map_node.next,
-					 struct bpf_sk_storage_elem, map_node);
-		if (!selem) {
-			/* not found, unlock and go to the next bucket */
-			b = &smap->buckets[bucket_id++];
-			raw_spin_unlock_bh(&b->lock);
-			skip_elems = 0;
-			break;
-		}
-		sk_storage = rcu_dereference_raw(selem->sk_storage);
-=======
 		selem = hlist_entry_safe(rcu_dereference(hlist_next_rcu(&selem->map_node)),
 					 struct bpf_local_storage_elem, map_node);
 		if (!selem) {
@@ -1334,7 +757,6 @@
 			break;
 		}
 		sk_storage = rcu_dereference(selem->local_storage);
->>>>>>> 7d2a07b7
 		if (sk_storage) {
 			info->skip_elems = skip_elems + count;
 			return selem;
@@ -1344,17 +766,10 @@
 
 	for (i = bucket_id; i < (1U << smap->bucket_log); i++) {
 		b = &smap->buckets[i];
-<<<<<<< HEAD
-		raw_spin_lock_bh(&b->lock);
-		count = 0;
-		hlist_for_each_entry(selem, &b->list, map_node) {
-			sk_storage = rcu_dereference_raw(selem->sk_storage);
-=======
 		rcu_read_lock();
 		count = 0;
 		hlist_for_each_entry_rcu(selem, &b->list, map_node) {
 			sk_storage = rcu_dereference(selem->local_storage);
->>>>>>> 7d2a07b7
 			if (sk_storage && count >= skip_elems) {
 				info->bucket_id = i;
 				info->skip_elems = count;
@@ -1362,11 +777,7 @@
 			}
 			count++;
 		}
-<<<<<<< HEAD
-		raw_spin_unlock_bh(&b->lock);
-=======
 		rcu_read_unlock();
->>>>>>> 7d2a07b7
 		skip_elems = 0;
 	}
 
@@ -1377,11 +788,7 @@
 
 static void *bpf_sk_storage_map_seq_start(struct seq_file *seq, loff_t *pos)
 {
-<<<<<<< HEAD
-	struct bpf_sk_storage_elem *selem;
-=======
 	struct bpf_local_storage_elem *selem;
->>>>>>> 7d2a07b7
 
 	selem = bpf_sk_storage_map_seq_find_next(seq->private, NULL);
 	if (!selem)
@@ -1414,19 +821,11 @@
 		     void *value)
 
 static int __bpf_sk_storage_map_seq_show(struct seq_file *seq,
-<<<<<<< HEAD
-					 struct bpf_sk_storage_elem *selem)
-{
-	struct bpf_iter_seq_sk_storage_map_info *info = seq->private;
-	struct bpf_iter__bpf_sk_storage_map ctx = {};
-	struct bpf_sk_storage *sk_storage;
-=======
 					 struct bpf_local_storage_elem *selem)
 {
 	struct bpf_iter_seq_sk_storage_map_info *info = seq->private;
 	struct bpf_iter__bpf_sk_storage_map ctx = {};
 	struct bpf_local_storage *sk_storage;
->>>>>>> 7d2a07b7
 	struct bpf_iter_meta meta;
 	struct bpf_prog *prog;
 	int ret = 0;
@@ -1437,13 +836,8 @@
 		ctx.meta = &meta;
 		ctx.map = info->map;
 		if (selem) {
-<<<<<<< HEAD
-			sk_storage = rcu_dereference_raw(selem->sk_storage);
-			ctx.sk = sk_storage->sk;
-=======
 			sk_storage = rcu_dereference(selem->local_storage);
 			ctx.sk = sk_storage->owner;
->>>>>>> 7d2a07b7
 			ctx.value = SDATA(selem)->data;
 		}
 		ret = bpf_iter_run_prog(prog, &ctx);
@@ -1458,27 +852,12 @@
 }
 
 static void bpf_sk_storage_map_seq_stop(struct seq_file *seq, void *v)
-<<<<<<< HEAD
-{
-	struct bpf_iter_seq_sk_storage_map_info *info = seq->private;
-	struct bpf_sk_storage_map *smap;
-	struct bucket *b;
-
-	if (!v) {
-		(void)__bpf_sk_storage_map_seq_show(seq, v);
-	} else {
-		smap = (struct bpf_sk_storage_map *)info->map;
-		b = &smap->buckets[info->bucket_id];
-		raw_spin_unlock_bh(&b->lock);
-	}
-=======
 	__releases(RCU)
 {
 	if (!v)
 		(void)__bpf_sk_storage_map_seq_show(seq, v);
 	else
 		rcu_read_unlock();
->>>>>>> 7d2a07b7
 }
 
 static int bpf_iter_init_sk_storage_map(void *priv_data,
@@ -1543,11 +922,8 @@
 	.target			= "bpf_sk_storage_map",
 	.attach_target		= bpf_iter_attach_map,
 	.detach_target		= bpf_iter_detach_map,
-<<<<<<< HEAD
-=======
 	.show_fdinfo		= bpf_iter_map_show_fdinfo,
 	.fill_link_info		= bpf_iter_map_fill_link_info,
->>>>>>> 7d2a07b7
 	.ctx_arg_info_size	= 2,
 	.ctx_arg_info		= {
 		{ offsetof(struct bpf_iter__bpf_sk_storage_map, sk),
