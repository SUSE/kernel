// SPDX-License-Identifier: GPL-2.0-or-later
/*
 * Handling of a single switch chip, part of a switch fabric
 *
 * Copyright (c) 2017 Savoir-faire Linux Inc.
 *	Vivien Didelot <vivien.didelot@savoirfairelinux.com>
 */

#include <linux/if_bridge.h>
#include <linux/netdevice.h>
#include <linux/notifier.h>
#include <linux/if_vlan.h>
#include <net/switchdev.h>

#include "dsa.h"
#include "netlink.h"
#include "port.h"
#include "slave.h"
#include "switch.h"
#include "tag_8021q.h"
#include "trace.h"

static unsigned int dsa_switch_fastest_ageing_time(struct dsa_switch *ds,
						   unsigned int ageing_time)
{
	struct dsa_port *dp;

	dsa_switch_for_each_port(dp, ds)
		if (dp->ageing_time && dp->ageing_time < ageing_time)
			ageing_time = dp->ageing_time;

	return ageing_time;
}

static int dsa_switch_ageing_time(struct dsa_switch *ds,
				  struct dsa_notifier_ageing_time_info *info)
{
	unsigned int ageing_time = info->ageing_time;

	if (ds->ageing_time_min && ageing_time < ds->ageing_time_min)
		return -ERANGE;

	if (ds->ageing_time_max && ageing_time > ds->ageing_time_max)
		return -ERANGE;

	/* Program the fastest ageing time in case of multiple bridges */
	ageing_time = dsa_switch_fastest_ageing_time(ds, ageing_time);

	if (ds->ops->set_ageing_time)
		return ds->ops->set_ageing_time(ds, ageing_time);

	return 0;
}

static bool dsa_port_mtu_match(struct dsa_port *dp,
			       struct dsa_notifier_mtu_info *info)
{
	return dp == info->dp || dsa_port_is_dsa(dp) || dsa_port_is_cpu(dp);
}

static int dsa_switch_mtu(struct dsa_switch *ds,
			  struct dsa_notifier_mtu_info *info)
{
	struct dsa_port *dp;
	int ret;

	if (!ds->ops->port_change_mtu)
		return -EOPNOTSUPP;

	dsa_switch_for_each_port(dp, ds) {
		if (dsa_port_mtu_match(dp, info)) {
			ret = ds->ops->port_change_mtu(ds, dp->index,
						       info->mtu);
			if (ret)
				return ret;
		}
	}

	return 0;
}

static int dsa_switch_bridge_join(struct dsa_switch *ds,
				  struct dsa_notifier_bridge_info *info)
{
	int err;

	if (info->dp->ds == ds) {
		if (!ds->ops->port_bridge_join)
			return -EOPNOTSUPP;

		err = ds->ops->port_bridge_join(ds, info->dp->index,
						info->bridge,
						&info->tx_fwd_offload,
						info->extack);
		if (err)
			return err;
	}

	if (info->dp->ds != ds && ds->ops->crosschip_bridge_join) {
		err = ds->ops->crosschip_bridge_join(ds,
						     info->dp->ds->dst->index,
						     info->dp->ds->index,
						     info->dp->index,
						     info->bridge,
						     info->extack);
		if (err)
			return err;
	}

	return 0;
}

static int dsa_switch_bridge_leave(struct dsa_switch *ds,
				   struct dsa_notifier_bridge_info *info)
{
	if (info->dp->ds == ds && ds->ops->port_bridge_leave)
		ds->ops->port_bridge_leave(ds, info->dp->index, info->bridge);

	if (info->dp->ds != ds && ds->ops->crosschip_bridge_leave)
		ds->ops->crosschip_bridge_leave(ds, info->dp->ds->dst->index,
						info->dp->ds->index,
						info->dp->index,
						info->bridge);

<<<<<<< HEAD
			if (bridge_dev && br_vlan_enabled(bridge_dev)) {
				unset_vlan_filtering = false;
				break;
			}
		}
	}
	if (unset_vlan_filtering) {
		err = dsa_port_vlan_filtering(dsa_to_port(ds, info->port),
					      false, &extack);
		if (extack._msg)
			dev_err(ds->dev, "port %d: %s\n", info->port,
				extack._msg);
		if (err && err != -EOPNOTSUPP)
			return err;
	}
=======
>>>>>>> eb3cdb58
	return 0;
}

/* Matches for all upstream-facing ports (the CPU port and all upstream-facing
 * DSA links) that sit between the targeted port on which the notifier was
 * emitted and its dedicated CPU port.
 */
static bool dsa_port_host_address_match(struct dsa_port *dp,
					const struct dsa_port *targeted_dp)
{
	struct dsa_port *cpu_dp = targeted_dp->cpu_dp;

	if (dsa_switch_is_upstream_of(dp->ds, targeted_dp->ds))
		return dp->index == dsa_towards_port(dp->ds, cpu_dp->ds->index,
						     cpu_dp->index);

	return false;
}

static struct dsa_mac_addr *dsa_mac_addr_find(struct list_head *addr_list,
					      const unsigned char *addr, u16 vid,
					      struct dsa_db db)
{
	struct dsa_mac_addr *a;

	list_for_each_entry(a, addr_list, list)
		if (ether_addr_equal(a->addr, addr) && a->vid == vid &&
		    dsa_db_equal(&a->db, &db))
			return a;

	return NULL;
}

static int dsa_port_do_mdb_add(struct dsa_port *dp,
			       const struct switchdev_obj_port_mdb *mdb,
			       struct dsa_db db)
{
	struct dsa_switch *ds = dp->ds;
	struct dsa_mac_addr *a;
	int port = dp->index;
	int err = 0;

	/* No need to bother with refcounting for user ports */
	if (!(dsa_port_is_cpu(dp) || dsa_port_is_dsa(dp))) {
		err = ds->ops->port_mdb_add(ds, port, mdb, db);
		trace_dsa_mdb_add_hw(dp, mdb->addr, mdb->vid, &db, err);

		return err;
	}

	mutex_lock(&dp->addr_lists_lock);

	a = dsa_mac_addr_find(&dp->mdbs, mdb->addr, mdb->vid, db);
	if (a) {
		refcount_inc(&a->refcount);
		trace_dsa_mdb_add_bump(dp, mdb->addr, mdb->vid, &db,
				       &a->refcount);
		goto out;
	}

	a = kzalloc(sizeof(*a), GFP_KERNEL);
	if (!a) {
		err = -ENOMEM;
		goto out;
	}

	err = ds->ops->port_mdb_add(ds, port, mdb, db);
	trace_dsa_mdb_add_hw(dp, mdb->addr, mdb->vid, &db, err);
	if (err) {
		kfree(a);
		goto out;
	}

	ether_addr_copy(a->addr, mdb->addr);
	a->vid = mdb->vid;
	a->db = db;
	refcount_set(&a->refcount, 1);
	list_add_tail(&a->list, &dp->mdbs);

out:
	mutex_unlock(&dp->addr_lists_lock);

	return err;
}

static int dsa_port_do_mdb_del(struct dsa_port *dp,
			       const struct switchdev_obj_port_mdb *mdb,
			       struct dsa_db db)
{
	struct dsa_switch *ds = dp->ds;
	struct dsa_mac_addr *a;
	int port = dp->index;
	int err = 0;

	/* No need to bother with refcounting for user ports */
	if (!(dsa_port_is_cpu(dp) || dsa_port_is_dsa(dp))) {
		err = ds->ops->port_mdb_del(ds, port, mdb, db);
		trace_dsa_mdb_del_hw(dp, mdb->addr, mdb->vid, &db, err);

		return err;
	}

	mutex_lock(&dp->addr_lists_lock);

	a = dsa_mac_addr_find(&dp->mdbs, mdb->addr, mdb->vid, db);
	if (!a) {
		trace_dsa_mdb_del_not_found(dp, mdb->addr, mdb->vid, &db);
		err = -ENOENT;
		goto out;
	}

	if (!refcount_dec_and_test(&a->refcount)) {
		trace_dsa_mdb_del_drop(dp, mdb->addr, mdb->vid, &db,
				       &a->refcount);
		goto out;
	}

	err = ds->ops->port_mdb_del(ds, port, mdb, db);
	trace_dsa_mdb_del_hw(dp, mdb->addr, mdb->vid, &db, err);
	if (err) {
		refcount_set(&a->refcount, 1);
<<<<<<< HEAD
		return err;
=======
		goto out;
>>>>>>> eb3cdb58
	}

	list_del(&a->list);
	kfree(a);

out:
	mutex_unlock(&dp->addr_lists_lock);

	return err;
}

static int dsa_port_do_fdb_add(struct dsa_port *dp, const unsigned char *addr,
			       u16 vid, struct dsa_db db)
{
	struct dsa_switch *ds = dp->ds;
	struct dsa_mac_addr *a;
	int port = dp->index;
	int err = 0;

	/* No need to bother with refcounting for user ports */
	if (!(dsa_port_is_cpu(dp) || dsa_port_is_dsa(dp))) {
		err = ds->ops->port_fdb_add(ds, port, addr, vid, db);
		trace_dsa_fdb_add_hw(dp, addr, vid, &db, err);

		return err;
	}

	mutex_lock(&dp->addr_lists_lock);

	a = dsa_mac_addr_find(&dp->fdbs, addr, vid, db);
	if (a) {
		refcount_inc(&a->refcount);
		trace_dsa_fdb_add_bump(dp, addr, vid, &db, &a->refcount);
		goto out;
	}

	a = kzalloc(sizeof(*a), GFP_KERNEL);
	if (!a) {
		err = -ENOMEM;
		goto out;
	}

	err = ds->ops->port_fdb_add(ds, port, addr, vid, db);
	trace_dsa_fdb_add_hw(dp, addr, vid, &db, err);
	if (err) {
		kfree(a);
		goto out;
	}

	ether_addr_copy(a->addr, addr);
	a->vid = vid;
	a->db = db;
	refcount_set(&a->refcount, 1);
	list_add_tail(&a->list, &dp->fdbs);

out:
	mutex_unlock(&dp->addr_lists_lock);

	return err;
}

static int dsa_port_do_fdb_del(struct dsa_port *dp, const unsigned char *addr,
			       u16 vid, struct dsa_db db)
{
	struct dsa_switch *ds = dp->ds;
	struct dsa_mac_addr *a;
	int port = dp->index;
	int err = 0;

	/* No need to bother with refcounting for user ports */
	if (!(dsa_port_is_cpu(dp) || dsa_port_is_dsa(dp))) {
		err = ds->ops->port_fdb_del(ds, port, addr, vid, db);
		trace_dsa_fdb_del_hw(dp, addr, vid, &db, err);

		return err;
	}

	mutex_lock(&dp->addr_lists_lock);

	a = dsa_mac_addr_find(&dp->fdbs, addr, vid, db);
	if (!a) {
		trace_dsa_fdb_del_not_found(dp, addr, vid, &db);
		err = -ENOENT;
		goto out;
	}

	if (!refcount_dec_and_test(&a->refcount)) {
		trace_dsa_fdb_del_drop(dp, addr, vid, &db, &a->refcount);
		goto out;
	}

	err = ds->ops->port_fdb_del(ds, port, addr, vid, db);
	trace_dsa_fdb_del_hw(dp, addr, vid, &db, err);
	if (err) {
		refcount_set(&a->refcount, 1);
<<<<<<< HEAD
		return err;
=======
		goto out;
	}

	list_del(&a->list);
	kfree(a);

out:
	mutex_unlock(&dp->addr_lists_lock);

	return err;
}

static int dsa_switch_do_lag_fdb_add(struct dsa_switch *ds, struct dsa_lag *lag,
				     const unsigned char *addr, u16 vid,
				     struct dsa_db db)
{
	struct dsa_mac_addr *a;
	int err = 0;

	mutex_lock(&lag->fdb_lock);

	a = dsa_mac_addr_find(&lag->fdbs, addr, vid, db);
	if (a) {
		refcount_inc(&a->refcount);
		trace_dsa_lag_fdb_add_bump(lag->dev, addr, vid, &db,
					   &a->refcount);
		goto out;
	}

	a = kzalloc(sizeof(*a), GFP_KERNEL);
	if (!a) {
		err = -ENOMEM;
		goto out;
	}

	err = ds->ops->lag_fdb_add(ds, *lag, addr, vid, db);
	trace_dsa_lag_fdb_add_hw(lag->dev, addr, vid, &db, err);
	if (err) {
		kfree(a);
		goto out;
	}

	ether_addr_copy(a->addr, addr);
	a->vid = vid;
	a->db = db;
	refcount_set(&a->refcount, 1);
	list_add_tail(&a->list, &lag->fdbs);

out:
	mutex_unlock(&lag->fdb_lock);

	return err;
}

static int dsa_switch_do_lag_fdb_del(struct dsa_switch *ds, struct dsa_lag *lag,
				     const unsigned char *addr, u16 vid,
				     struct dsa_db db)
{
	struct dsa_mac_addr *a;
	int err = 0;

	mutex_lock(&lag->fdb_lock);

	a = dsa_mac_addr_find(&lag->fdbs, addr, vid, db);
	if (!a) {
		trace_dsa_lag_fdb_del_not_found(lag->dev, addr, vid, &db);
		err = -ENOENT;
		goto out;
	}

	if (!refcount_dec_and_test(&a->refcount)) {
		trace_dsa_lag_fdb_del_drop(lag->dev, addr, vid, &db,
					   &a->refcount);
		goto out;
	}

	err = ds->ops->lag_fdb_del(ds, *lag, addr, vid, db);
	trace_dsa_lag_fdb_del_hw(lag->dev, addr, vid, &db, err);
	if (err) {
		refcount_set(&a->refcount, 1);
		goto out;
>>>>>>> eb3cdb58
	}

	list_del(&a->list);
	kfree(a);

out:
	mutex_unlock(&lag->fdb_lock);

	return err;
}

static int dsa_switch_host_fdb_add(struct dsa_switch *ds,
				   struct dsa_notifier_fdb_info *info)
{
	struct dsa_port *dp;
	int err = 0;

	if (!ds->ops->port_fdb_add)
		return -EOPNOTSUPP;

	dsa_switch_for_each_port(dp, ds) {
		if (dsa_port_host_address_match(dp, info->dp)) {
			if (dsa_port_is_cpu(dp) && info->dp->cpu_port_in_lag) {
				err = dsa_switch_do_lag_fdb_add(ds, dp->lag,
								info->addr,
								info->vid,
								info->db);
			} else {
				err = dsa_port_do_fdb_add(dp, info->addr,
							  info->vid, info->db);
			}
			if (err)
				break;
		}
	}

	return err;
}

static int dsa_switch_host_fdb_del(struct dsa_switch *ds,
				   struct dsa_notifier_fdb_info *info)
{
	struct dsa_port *dp;
	int err = 0;

	if (!ds->ops->port_fdb_del)
		return -EOPNOTSUPP;

	dsa_switch_for_each_port(dp, ds) {
		if (dsa_port_host_address_match(dp, info->dp)) {
			if (dsa_port_is_cpu(dp) && info->dp->cpu_port_in_lag) {
				err = dsa_switch_do_lag_fdb_del(ds, dp->lag,
								info->addr,
								info->vid,
								info->db);
			} else {
				err = dsa_port_do_fdb_del(dp, info->addr,
							  info->vid, info->db);
			}
			if (err)
				break;
		}
	}

	return err;
}

static int dsa_switch_fdb_add(struct dsa_switch *ds,
			      struct dsa_notifier_fdb_info *info)
{
	int port = dsa_towards_port(ds, info->dp->ds->index, info->dp->index);
	struct dsa_port *dp = dsa_to_port(ds, port);

	if (!ds->ops->port_fdb_add)
		return -EOPNOTSUPP;

	return dsa_port_do_fdb_add(dp, info->addr, info->vid, info->db);
}

static int dsa_switch_fdb_del(struct dsa_switch *ds,
			      struct dsa_notifier_fdb_info *info)
{
	int port = dsa_towards_port(ds, info->dp->ds->index, info->dp->index);
	struct dsa_port *dp = dsa_to_port(ds, port);

	if (!ds->ops->port_fdb_del)
		return -EOPNOTSUPP;

	return dsa_port_do_fdb_del(dp, info->addr, info->vid, info->db);
}

static int dsa_switch_lag_fdb_add(struct dsa_switch *ds,
				  struct dsa_notifier_lag_fdb_info *info)
{
	struct dsa_port *dp;

	if (!ds->ops->lag_fdb_add)
		return -EOPNOTSUPP;

	/* Notify switch only if it has a port in this LAG */
	dsa_switch_for_each_port(dp, ds)
		if (dsa_port_offloads_lag(dp, info->lag))
			return dsa_switch_do_lag_fdb_add(ds, info->lag,
							 info->addr, info->vid,
							 info->db);

	return 0;
}

static int dsa_switch_lag_fdb_del(struct dsa_switch *ds,
				  struct dsa_notifier_lag_fdb_info *info)
{
	struct dsa_port *dp;

	if (!ds->ops->lag_fdb_del)
		return -EOPNOTSUPP;

	/* Notify switch only if it has a port in this LAG */
	dsa_switch_for_each_port(dp, ds)
		if (dsa_port_offloads_lag(dp, info->lag))
			return dsa_switch_do_lag_fdb_del(ds, info->lag,
							 info->addr, info->vid,
							 info->db);

	return 0;
}

static int dsa_switch_lag_change(struct dsa_switch *ds,
				 struct dsa_notifier_lag_info *info)
{
	if (info->dp->ds == ds && ds->ops->port_lag_change)
		return ds->ops->port_lag_change(ds, info->dp->index);

	if (info->dp->ds != ds && ds->ops->crosschip_lag_change)
		return ds->ops->crosschip_lag_change(ds, info->dp->ds->index,
						     info->dp->index);

	return 0;
}

static int dsa_switch_lag_join(struct dsa_switch *ds,
			       struct dsa_notifier_lag_info *info)
{
	if (info->dp->ds == ds && ds->ops->port_lag_join)
		return ds->ops->port_lag_join(ds, info->dp->index, info->lag,
					      info->info, info->extack);

	if (info->dp->ds != ds && ds->ops->crosschip_lag_join)
		return ds->ops->crosschip_lag_join(ds, info->dp->ds->index,
						   info->dp->index, info->lag,
						   info->info, info->extack);

	return -EOPNOTSUPP;
}

static int dsa_switch_lag_leave(struct dsa_switch *ds,
				struct dsa_notifier_lag_info *info)
{
	if (info->dp->ds == ds && ds->ops->port_lag_leave)
		return ds->ops->port_lag_leave(ds, info->dp->index, info->lag);

	if (info->dp->ds != ds && ds->ops->crosschip_lag_leave)
		return ds->ops->crosschip_lag_leave(ds, info->dp->ds->index,
						    info->dp->index, info->lag);

	return -EOPNOTSUPP;
}

static int dsa_switch_mdb_add(struct dsa_switch *ds,
			      struct dsa_notifier_mdb_info *info)
{
	int port = dsa_towards_port(ds, info->dp->ds->index, info->dp->index);
	struct dsa_port *dp = dsa_to_port(ds, port);

	if (!ds->ops->port_mdb_add)
		return -EOPNOTSUPP;

	return dsa_port_do_mdb_add(dp, info->mdb, info->db);
}

static int dsa_switch_mdb_del(struct dsa_switch *ds,
			      struct dsa_notifier_mdb_info *info)
{
	int port = dsa_towards_port(ds, info->dp->ds->index, info->dp->index);
	struct dsa_port *dp = dsa_to_port(ds, port);

	if (!ds->ops->port_mdb_del)
		return -EOPNOTSUPP;

	return dsa_port_do_mdb_del(dp, info->mdb, info->db);
}

static int dsa_switch_host_mdb_add(struct dsa_switch *ds,
				   struct dsa_notifier_mdb_info *info)
{
	struct dsa_port *dp;
	int err = 0;

	if (!ds->ops->port_mdb_add)
		return -EOPNOTSUPP;

	dsa_switch_for_each_port(dp, ds) {
		if (dsa_port_host_address_match(dp, info->dp)) {
			err = dsa_port_do_mdb_add(dp, info->mdb, info->db);
			if (err)
				break;
		}
	}

	return err;
}

static int dsa_switch_host_mdb_del(struct dsa_switch *ds,
				   struct dsa_notifier_mdb_info *info)
{
	struct dsa_port *dp;
	int err = 0;

	if (!ds->ops->port_mdb_del)
		return -EOPNOTSUPP;

	dsa_switch_for_each_port(dp, ds) {
		if (dsa_port_host_address_match(dp, info->dp)) {
			err = dsa_port_do_mdb_del(dp, info->mdb, info->db);
			if (err)
				break;
		}
	}

	return err;
}

/* Port VLANs match on the targeted port and on all DSA ports */
static bool dsa_port_vlan_match(struct dsa_port *dp,
				struct dsa_notifier_vlan_info *info)
{
	return dsa_port_is_dsa(dp) || dp == info->dp;
}

/* Host VLANs match on the targeted port's CPU port, and on all DSA ports
 * (upstream and downstream) of that switch and its upstream switches.
 */
static bool dsa_port_host_vlan_match(struct dsa_port *dp,
				     const struct dsa_port *targeted_dp)
{
	struct dsa_port *cpu_dp = targeted_dp->cpu_dp;

	if (dsa_switch_is_upstream_of(dp->ds, targeted_dp->ds))
		return dsa_port_is_dsa(dp) || dp == cpu_dp;

	return false;
}

struct dsa_vlan *dsa_vlan_find(struct list_head *vlan_list,
			       const struct switchdev_obj_port_vlan *vlan)
{
	struct dsa_vlan *v;

	list_for_each_entry(v, vlan_list, list)
		if (v->vid == vlan->vid)
			return v;

	return NULL;
}

static int dsa_port_do_vlan_add(struct dsa_port *dp,
				const struct switchdev_obj_port_vlan *vlan,
				struct netlink_ext_ack *extack)
{
	struct dsa_switch *ds = dp->ds;
	int port = dp->index;
	struct dsa_vlan *v;
	int err = 0;

	/* No need to bother with refcounting for user ports. */
	if (!(dsa_port_is_cpu(dp) || dsa_port_is_dsa(dp))) {
		err = ds->ops->port_vlan_add(ds, port, vlan, extack);
		trace_dsa_vlan_add_hw(dp, vlan, err);

		return err;
	}

	/* No need to propagate on shared ports the existing VLANs that were
	 * re-notified after just the flags have changed. This would cause a
	 * refcount bump which we need to avoid, since it unbalances the
	 * additions with the deletions.
	 */
	if (vlan->changed)
		return 0;

	mutex_lock(&dp->vlans_lock);

	v = dsa_vlan_find(&dp->vlans, vlan);
	if (v) {
		refcount_inc(&v->refcount);
		trace_dsa_vlan_add_bump(dp, vlan, &v->refcount);
		goto out;
	}

	v = kzalloc(sizeof(*v), GFP_KERNEL);
	if (!v) {
		err = -ENOMEM;
		goto out;
	}

	err = ds->ops->port_vlan_add(ds, port, vlan, extack);
	trace_dsa_vlan_add_hw(dp, vlan, err);
	if (err) {
		kfree(v);
		goto out;
	}

	v->vid = vlan->vid;
	refcount_set(&v->refcount, 1);
	list_add_tail(&v->list, &dp->vlans);

out:
	mutex_unlock(&dp->vlans_lock);

	return err;
}

static int dsa_port_do_vlan_del(struct dsa_port *dp,
				const struct switchdev_obj_port_vlan *vlan)
{
	struct dsa_switch *ds = dp->ds;
	int port = dp->index;
	struct dsa_vlan *v;
	int err = 0;

	/* No need to bother with refcounting for user ports */
	if (!(dsa_port_is_cpu(dp) || dsa_port_is_dsa(dp))) {
		err = ds->ops->port_vlan_del(ds, port, vlan);
		trace_dsa_vlan_del_hw(dp, vlan, err);

		return err;
	}

	mutex_lock(&dp->vlans_lock);

	v = dsa_vlan_find(&dp->vlans, vlan);
	if (!v) {
		trace_dsa_vlan_del_not_found(dp, vlan);
		err = -ENOENT;
		goto out;
	}

	if (!refcount_dec_and_test(&v->refcount)) {
		trace_dsa_vlan_del_drop(dp, vlan, &v->refcount);
		goto out;
	}

	err = ds->ops->port_vlan_del(ds, port, vlan);
	trace_dsa_vlan_del_hw(dp, vlan, err);
	if (err) {
		refcount_set(&v->refcount, 1);
		goto out;
	}

	list_del(&v->list);
	kfree(v);

out:
	mutex_unlock(&dp->vlans_lock);

	return err;
}

static int dsa_switch_vlan_add(struct dsa_switch *ds,
			       struct dsa_notifier_vlan_info *info)
{
	struct dsa_port *dp;
	int err;

	if (!ds->ops->port_vlan_add)
		return -EOPNOTSUPP;

	dsa_switch_for_each_port(dp, ds) {
		if (dsa_port_vlan_match(dp, info)) {
			err = dsa_port_do_vlan_add(dp, info->vlan,
						   info->extack);
			if (err)
				return err;
		}
	}

	return 0;
}

static int dsa_switch_vlan_del(struct dsa_switch *ds,
			       struct dsa_notifier_vlan_info *info)
{
	struct dsa_port *dp;
	int err;

	if (!ds->ops->port_vlan_del)
		return -EOPNOTSUPP;

	dsa_switch_for_each_port(dp, ds) {
		if (dsa_port_vlan_match(dp, info)) {
			err = dsa_port_do_vlan_del(dp, info->vlan);
			if (err)
				return err;
		}
	}

	return 0;
}

static int dsa_switch_host_vlan_add(struct dsa_switch *ds,
				    struct dsa_notifier_vlan_info *info)
{
	struct dsa_port *dp;
	int err;

	if (!ds->ops->port_vlan_add)
		return -EOPNOTSUPP;

	dsa_switch_for_each_port(dp, ds) {
		if (dsa_port_host_vlan_match(dp, info->dp)) {
			err = dsa_port_do_vlan_add(dp, info->vlan,
						   info->extack);
			if (err)
				return err;
		}
	}

	return 0;
}

static int dsa_switch_host_vlan_del(struct dsa_switch *ds,
				    struct dsa_notifier_vlan_info *info)
{
	struct dsa_port *dp;
	int err;

	if (!ds->ops->port_vlan_del)
		return -EOPNOTSUPP;

	dsa_switch_for_each_port(dp, ds) {
		if (dsa_port_host_vlan_match(dp, info->dp)) {
			err = dsa_port_do_vlan_del(dp, info->vlan);
			if (err)
				return err;
		}
	}

	return 0;
}

static int dsa_switch_change_tag_proto(struct dsa_switch *ds,
				       struct dsa_notifier_tag_proto_info *info)
{
	const struct dsa_device_ops *tag_ops = info->tag_ops;
	struct dsa_port *dp, *cpu_dp;
	int err;

	if (!ds->ops->change_tag_protocol)
		return -EOPNOTSUPP;

	ASSERT_RTNL();

	err = ds->ops->change_tag_protocol(ds, tag_ops->proto);
	if (err)
		return err;

	dsa_switch_for_each_cpu_port(cpu_dp, ds)
		dsa_port_set_tag_protocol(cpu_dp, tag_ops);

	/* Now that changing the tag protocol can no longer fail, let's update
	 * the remaining bits which are "duplicated for faster access", and the
	 * bits that depend on the tagger, such as the MTU.
	 */
	dsa_switch_for_each_user_port(dp, ds) {
		struct net_device *slave = dp->slave;

		dsa_slave_setup_tagger(slave);

		/* rtnl_mutex is held in dsa_tree_change_tag_proto */
		dsa_slave_change_mtu(slave, slave->mtu);
	}

	return 0;
}

/* We use the same cross-chip notifiers to inform both the tagger side, as well
 * as the switch side, of connection and disconnection events.
 * Since ds->tagger_data is owned by the tagger, it isn't a hard error if the
 * switch side doesn't support connecting to this tagger, and therefore, the
 * fact that we don't disconnect the tagger side doesn't constitute a memory
 * leak: the tagger will still operate with persistent per-switch memory, just
 * with the switch side unconnected to it. What does constitute a hard error is
 * when the switch side supports connecting but fails.
 */
static int
dsa_switch_connect_tag_proto(struct dsa_switch *ds,
			     struct dsa_notifier_tag_proto_info *info)
{
	const struct dsa_device_ops *tag_ops = info->tag_ops;
	int err;

	/* Notify the new tagger about the connection to this switch */
	if (tag_ops->connect) {
		err = tag_ops->connect(ds);
		if (err)
			return err;
	}

	if (!ds->ops->connect_tag_protocol)
		return -EOPNOTSUPP;

	/* Notify the switch about the connection to the new tagger */
	err = ds->ops->connect_tag_protocol(ds, tag_ops->proto);
	if (err) {
		/* Revert the new tagger's connection to this tree */
		if (tag_ops->disconnect)
			tag_ops->disconnect(ds);
		return err;
	}

	return 0;
}

static int
dsa_switch_disconnect_tag_proto(struct dsa_switch *ds,
				struct dsa_notifier_tag_proto_info *info)
{
	const struct dsa_device_ops *tag_ops = info->tag_ops;

	/* Notify the tagger about the disconnection from this switch */
	if (tag_ops->disconnect && ds->tagger_data)
		tag_ops->disconnect(ds);

	/* No need to notify the switch, since it shouldn't have any
	 * resources to tear down
	 */
	return 0;
}

static int
dsa_switch_master_state_change(struct dsa_switch *ds,
			       struct dsa_notifier_master_state_info *info)
{
	if (!ds->ops->master_state_change)
		return 0;

	ds->ops->master_state_change(ds, info->master, info->operational);

	return 0;
}

static int dsa_switch_event(struct notifier_block *nb,
			    unsigned long event, void *info)
{
	struct dsa_switch *ds = container_of(nb, struct dsa_switch, nb);
	int err;

	switch (event) {
	case DSA_NOTIFIER_AGEING_TIME:
		err = dsa_switch_ageing_time(ds, info);
		break;
	case DSA_NOTIFIER_BRIDGE_JOIN:
		err = dsa_switch_bridge_join(ds, info);
		break;
	case DSA_NOTIFIER_BRIDGE_LEAVE:
		err = dsa_switch_bridge_leave(ds, info);
		break;
	case DSA_NOTIFIER_FDB_ADD:
		err = dsa_switch_fdb_add(ds, info);
		break;
	case DSA_NOTIFIER_FDB_DEL:
		err = dsa_switch_fdb_del(ds, info);
		break;
	case DSA_NOTIFIER_HOST_FDB_ADD:
		err = dsa_switch_host_fdb_add(ds, info);
		break;
	case DSA_NOTIFIER_HOST_FDB_DEL:
		err = dsa_switch_host_fdb_del(ds, info);
		break;
	case DSA_NOTIFIER_LAG_FDB_ADD:
		err = dsa_switch_lag_fdb_add(ds, info);
		break;
	case DSA_NOTIFIER_LAG_FDB_DEL:
		err = dsa_switch_lag_fdb_del(ds, info);
		break;
	case DSA_NOTIFIER_LAG_CHANGE:
		err = dsa_switch_lag_change(ds, info);
		break;
	case DSA_NOTIFIER_LAG_JOIN:
		err = dsa_switch_lag_join(ds, info);
		break;
	case DSA_NOTIFIER_LAG_LEAVE:
		err = dsa_switch_lag_leave(ds, info);
		break;
	case DSA_NOTIFIER_MDB_ADD:
		err = dsa_switch_mdb_add(ds, info);
		break;
	case DSA_NOTIFIER_MDB_DEL:
		err = dsa_switch_mdb_del(ds, info);
		break;
	case DSA_NOTIFIER_HOST_MDB_ADD:
		err = dsa_switch_host_mdb_add(ds, info);
		break;
	case DSA_NOTIFIER_HOST_MDB_DEL:
		err = dsa_switch_host_mdb_del(ds, info);
		break;
	case DSA_NOTIFIER_VLAN_ADD:
		err = dsa_switch_vlan_add(ds, info);
		break;
	case DSA_NOTIFIER_VLAN_DEL:
		err = dsa_switch_vlan_del(ds, info);
		break;
	case DSA_NOTIFIER_HOST_VLAN_ADD:
		err = dsa_switch_host_vlan_add(ds, info);
		break;
	case DSA_NOTIFIER_HOST_VLAN_DEL:
		err = dsa_switch_host_vlan_del(ds, info);
		break;
	case DSA_NOTIFIER_MTU:
		err = dsa_switch_mtu(ds, info);
		break;
	case DSA_NOTIFIER_TAG_PROTO:
		err = dsa_switch_change_tag_proto(ds, info);
		break;
	case DSA_NOTIFIER_TAG_PROTO_CONNECT:
		err = dsa_switch_connect_tag_proto(ds, info);
		break;
	case DSA_NOTIFIER_TAG_PROTO_DISCONNECT:
		err = dsa_switch_disconnect_tag_proto(ds, info);
		break;
	case DSA_NOTIFIER_TAG_8021Q_VLAN_ADD:
		err = dsa_switch_tag_8021q_vlan_add(ds, info);
		break;
	case DSA_NOTIFIER_TAG_8021Q_VLAN_DEL:
		err = dsa_switch_tag_8021q_vlan_del(ds, info);
		break;
	case DSA_NOTIFIER_MASTER_STATE_CHANGE:
		err = dsa_switch_master_state_change(ds, info);
		break;
	default:
		err = -EOPNOTSUPP;
		break;
	}

	if (err)
		dev_dbg(ds->dev, "breaking chain for DSA event %lu (%d)\n",
			event, err);

	return notifier_from_errno(err);
}

/**
 * dsa_tree_notify - Execute code for all switches in a DSA switch tree.
 * @dst: collection of struct dsa_switch devices to notify.
 * @e: event, must be of type DSA_NOTIFIER_*
 * @v: event-specific value.
 *
 * Given a struct dsa_switch_tree, this can be used to run a function once for
 * each member DSA switch. The other alternative of traversing the tree is only
 * through its ports list, which does not uniquely list the switches.
 */
int dsa_tree_notify(struct dsa_switch_tree *dst, unsigned long e, void *v)
{
	struct raw_notifier_head *nh = &dst->nh;
	int err;

	err = raw_notifier_call_chain(nh, e, v);

	return notifier_to_errno(err);
}

/**
 * dsa_broadcast - Notify all DSA trees in the system.
 * @e: event, must be of type DSA_NOTIFIER_*
 * @v: event-specific value.
 *
 * Can be used to notify the switching fabric of events such as cross-chip
 * bridging between disjoint trees (such as islands of tagger-compatible
 * switches bridged by an incompatible middle switch).
 *
 * WARNING: this function is not reliable during probe time, because probing
 * between trees is asynchronous and not all DSA trees might have probed.
 */
int dsa_broadcast(unsigned long e, void *v)
{
	struct dsa_switch_tree *dst;
	int err = 0;

	list_for_each_entry(dst, &dsa_tree_list, list) {
		err = dsa_tree_notify(dst, e, v);
		if (err)
			break;
	}

	return err;
}

int dsa_switch_register_notifier(struct dsa_switch *ds)
{
	ds->nb.notifier_call = dsa_switch_event;

	return raw_notifier_chain_register(&ds->dst->nh, &ds->nb);
}

void dsa_switch_unregister_notifier(struct dsa_switch *ds)
{
	int err;

	err = raw_notifier_chain_unregister(&ds->dst->nh, &ds->nb);
	if (err)
		dev_err(ds->dev, "failed to unregister notifier (%d)\n", err);
}<|MERGE_RESOLUTION|>--- conflicted
+++ resolved
@@ -122,24 +122,6 @@
 						info->dp->index,
 						info->bridge);
 
-<<<<<<< HEAD
-			if (bridge_dev && br_vlan_enabled(bridge_dev)) {
-				unset_vlan_filtering = false;
-				break;
-			}
-		}
-	}
-	if (unset_vlan_filtering) {
-		err = dsa_port_vlan_filtering(dsa_to_port(ds, info->port),
-					      false, &extack);
-		if (extack._msg)
-			dev_err(ds->dev, "port %d: %s\n", info->port,
-				extack._msg);
-		if (err && err != -EOPNOTSUPP)
-			return err;
-	}
-=======
->>>>>>> eb3cdb58
 	return 0;
 }
 
@@ -261,11 +243,7 @@
 	trace_dsa_mdb_del_hw(dp, mdb->addr, mdb->vid, &db, err);
 	if (err) {
 		refcount_set(&a->refcount, 1);
-<<<<<<< HEAD
-		return err;
-=======
-		goto out;
->>>>>>> eb3cdb58
+		goto out;
 	}
 
 	list_del(&a->list);
@@ -361,9 +339,6 @@
 	trace_dsa_fdb_del_hw(dp, addr, vid, &db, err);
 	if (err) {
 		refcount_set(&a->refcount, 1);
-<<<<<<< HEAD
-		return err;
-=======
 		goto out;
 	}
 
@@ -445,7 +420,6 @@
 	if (err) {
 		refcount_set(&a->refcount, 1);
 		goto out;
->>>>>>> eb3cdb58
 	}
 
 	list_del(&a->list);
