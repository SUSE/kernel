# SPDX-License-Identifier: GPL-2.0-only

menuconfig NET_DSA
	tristate "Distributed Switch Architecture"
	depends on BRIDGE || BRIDGE=n
	depends on HSR || HSR=n
	depends on INET && NETDEVICES
	select GRO_CELLS
	select NET_SWITCHDEV
	select PHYLINK
	select NET_DEVLINK
	imply NET_SELFTESTS
	help
	  Say Y if you want to enable support for the hardware switches supported
	  by the Distributed Switch Architecture.

if NET_DSA

# Drivers must select the appropriate tagging format(s)

<<<<<<< HEAD
=======
config NET_DSA_TAG_NONE
	tristate "No-op tag driver"
	help
	  Say Y or M if you want to enable support for switches which don't tag
	  frames over the CPU port.

>>>>>>> eb3cdb58
config NET_DSA_TAG_AR9331
	tristate "Tag driver for Atheros AR9331 SoC with built-in switch"
	help
	  Say Y or M if you want to enable support for tagging frames for
	  the Atheros AR9331 SoC with built-in switch.

config NET_DSA_TAG_BRCM_COMMON
	tristate
	default n

config NET_DSA_TAG_BRCM
	tristate "Tag driver for Broadcom switches using in-frame headers"
	select NET_DSA_TAG_BRCM_COMMON
	help
	  Say Y if you want to enable support for tagging frames for the
	  Broadcom switches which place the tag after the MAC source address.

config NET_DSA_TAG_BRCM_LEGACY
	tristate "Tag driver for Broadcom legacy switches using in-frame headers"
	select NET_DSA_TAG_BRCM_COMMON
	help
	  Say Y if you want to enable support for tagging frames for the
	  Broadcom legacy switches which place the tag after the MAC source
	  address.

config NET_DSA_TAG_BRCM_PREPEND
	tristate "Tag driver for Broadcom switches using prepended headers"
	select NET_DSA_TAG_BRCM_COMMON
	help
	  Say Y if you want to enable support for tagging frames for the
	  Broadcom switches which places the tag before the Ethernet header
	  (prepended).

config NET_DSA_TAG_HELLCREEK
	tristate "Tag driver for Hirschmann Hellcreek TSN switches"
	help
	  Say Y or M if you want to enable support for tagging frames
	  for the Hirschmann Hellcreek TSN switches.

config NET_DSA_TAG_GSWIP
	tristate "Tag driver for Lantiq / Intel GSWIP switches"
	help
	  Say Y or M if you want to enable support for tagging frames for the
	  Lantiq / Intel GSWIP switches.

config NET_DSA_TAG_DSA_COMMON
	tristate

config NET_DSA_TAG_DSA
	tristate "Tag driver for Marvell switches using DSA headers"
	select NET_DSA_TAG_DSA_COMMON
	help
	  Say Y or M if you want to enable support for tagging frames for the
	  Marvell switches which use DSA headers.

config NET_DSA_TAG_EDSA
	tristate "Tag driver for Marvell switches using EtherType DSA headers"
	select NET_DSA_TAG_DSA_COMMON
	help
	  Say Y or M if you want to enable support for tagging frames for the
	  Marvell switches which use EtherType DSA headers.

config NET_DSA_TAG_MTK
	tristate "Tag driver for Mediatek switches"
	help
	  Say Y or M if you want to enable support for tagging frames for
	  Mediatek switches.

config NET_DSA_TAG_KSZ
	tristate "Tag driver for Microchip 8795/937x/9477/9893 families of switches"
	help
	  Say Y if you want to enable support for tagging frames for the
	  Microchip 8795/937x/9477/9893 families of switches.

config NET_DSA_TAG_OCELOT
	tristate "Tag driver for Ocelot family of switches, using NPI port"
	select PACKING
	help
	  Say Y or M if you want to enable NPI tagging for the Ocelot switches
	  (VSC7511, VSC7512, VSC7513, VSC7514, VSC9953, VSC9959). In this mode,
	  the frames over the Ethernet CPU port are prepended with a
	  hardware-defined injection/extraction frame header.  Flow control
	  (PAUSE frames) over the CPU port is not supported when operating in
	  this mode.

config NET_DSA_TAG_OCELOT_8021Q
	tristate "Tag driver for Ocelot family of switches, using VLAN"
	help
	  Say Y or M if you want to enable support for tagging frames with a
	  custom VLAN-based header. Frames that require timestamping, such as
	  PTP, are not delivered over Ethernet but over register-based MMIO.
	  Flow control over the CPU port is functional in this mode. When using
	  this mode, less TCAM resources (VCAP IS1, IS2, ES0) are available for
	  use with tc-flower.

config NET_DSA_TAG_QCA
	tristate "Tag driver for Qualcomm Atheros QCA8K switches"
	help
	  Say Y or M if you want to enable support for tagging frames for
	  the Qualcomm Atheros QCA8K switches.

config NET_DSA_TAG_RTL4_A
	tristate "Tag driver for Realtek 4 byte protocol A tags"
	help
	  Say Y or M if you want to enable support for tagging frames for the
	  Realtek switches with 4 byte protocol A tags, sich as found in
	  the Realtek RTL8366RB.

config NET_DSA_TAG_RTL8_4
	tristate "Tag driver for Realtek 8 byte protocol 4 tags"
	help
	  Say Y or M if you want to enable support for tagging frames for Realtek
	  switches with 8 byte protocol 4 tags, such as the Realtek RTL8365MB-VC.

config NET_DSA_TAG_RZN1_A5PSW
	tristate "Tag driver for Renesas RZ/N1 A5PSW switch"
	help
	  Say Y or M if you want to enable support for tagging frames for
	  Renesas RZ/N1 embedded switch that uses an 8 byte tag located after
	  destination MAC address.

config NET_DSA_TAG_LAN9303
	tristate "Tag driver for SMSC/Microchip LAN9303 family of switches"
	help
	  Say Y or M if you want to enable support for tagging frames for the
	  SMSC/Microchip LAN9303 family of switches.

config NET_DSA_TAG_SJA1105
	tristate "Tag driver for NXP SJA1105 switches"
<<<<<<< HEAD
	depends on (NET_DSA_SJA1105 && NET_DSA_SJA1105_PTP) || !NET_DSA_SJA1105 || !NET_DSA_SJA1105_PTP
=======
>>>>>>> eb3cdb58
	select PACKING
	help
	  Say Y or M if you want to enable support for tagging frames with the
	  NXP SJA1105 switch family. Both the native tagging protocol (which
	  is only for link-local traffic) as well as non-native tagging (based
	  on a custom 802.1Q VLAN header) are available.

config NET_DSA_TAG_TRAILER
	tristate "Tag driver for switches using a trailer tag"
	help
	  Say Y or M if you want to enable support for tagging frames at
	  with a trailed. e.g. Marvell 88E6060.

config NET_DSA_TAG_XRS700X
	tristate "Tag driver for XRS700x switches"
	help
	  Say Y or M if you want to enable support for tagging frames for
	  Arrow SpeedChips XRS700x switches that use a single byte tag trailer.

endif<|MERGE_RESOLUTION|>--- conflicted
+++ resolved
@@ -18,15 +18,12 @@
 
 # Drivers must select the appropriate tagging format(s)
 
-<<<<<<< HEAD
-=======
 config NET_DSA_TAG_NONE
 	tristate "No-op tag driver"
 	help
 	  Say Y or M if you want to enable support for switches which don't tag
 	  frames over the CPU port.
 
->>>>>>> eb3cdb58
 config NET_DSA_TAG_AR9331
 	tristate "Tag driver for Atheros AR9331 SoC with built-in switch"
 	help
@@ -156,10 +153,6 @@
 
 config NET_DSA_TAG_SJA1105
 	tristate "Tag driver for NXP SJA1105 switches"
-<<<<<<< HEAD
-	depends on (NET_DSA_SJA1105 && NET_DSA_SJA1105_PTP) || !NET_DSA_SJA1105 || !NET_DSA_SJA1105_PTP
-=======
->>>>>>> eb3cdb58
 	select PACKING
 	help
 	  Say Y or M if you want to enable support for tagging frames with the
