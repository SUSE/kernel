--- conflicted
+++ resolved
@@ -179,8 +179,6 @@
 	.attrs	= dsa_slave_attrs,
 };
 
-<<<<<<< HEAD
-=======
 static void dsa_master_set_mtu(struct net_device *dev, struct dsa_port *cpu_dp)
 {
 	unsigned int mtu = ETH_DATA_LEN + cpu_dp->tag_ops->overhead;
@@ -207,7 +205,6 @@
 	rtnl_unlock();
 }
 
->>>>>>> 8ccc0d69
 static struct lock_class_key dsa_master_addr_list_lock_key;
 
 int dsa_master_setup(struct net_device *dev, struct dsa_port *cpu_dp)
