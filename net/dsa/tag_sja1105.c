--- conflicted
+++ resolved
@@ -496,44 +496,6 @@
 		sja1105_meta_unpack(skb, &meta);
 		source_port = meta.source_port;
 		switch_id = meta.switch_id;
-<<<<<<< HEAD
-	}
-
-	/* Normal data plane traffic and link-local frames are tagged with
-	 * a tag_8021q VLAN which we have to strip
-	 */
-	if (sja1105_skb_has_tag_8021q(skb)) {
-		int tmp_source_port = -1, tmp_switch_id = -1;
-
-		sja1105_vlan_rcv(skb, &tmp_source_port, &tmp_switch_id, &vbid,
-				 &vid);
-		/* Preserve the source information from the INCL_SRCPT option,
-		 * if available. This allows us to not overwrite a valid source
-		 * port and switch ID with zeroes when receiving link-local
-		 * frames from a VLAN-unaware bridged port (non-zero vbid) or a
-		 * VLAN-aware bridged port (non-zero vid). Furthermore, the
-		 * tag_8021q source port information is only of trust when the
-		 * vbid is 0 (precise port). Otherwise, tmp_source_port and
-		 * tmp_switch_id will be zeroes.
-		 */
-		if (vbid == 0 && source_port == -1)
-			source_port = tmp_source_port;
-		if (vbid == 0 && switch_id == -1)
-			switch_id = tmp_switch_id;
-	} else if (source_port == -1 && switch_id == -1) {
-		/* Packets with no source information have no chance of
-		 * getting accepted, drop them straight away.
-		 */
-		return NULL;
-	}
-
-	if (source_port != -1 && switch_id != -1)
-		skb->dev = dsa_master_find_slave(netdev, switch_id, source_port);
-	else if (vbid >= 1)
-		skb->dev = dsa_tag_8021q_find_port_by_vbid(netdev, vbid);
-	else
-		skb->dev = dsa_find_designated_bridge_port_by_vid(netdev, vid);
-=======
 	}
 
 	/* Normal data plane traffic and link-local frames are tagged with
@@ -549,7 +511,6 @@
 
 	skb->dev = dsa_tag_8021q_find_user(netdev, source_port, switch_id,
 					   vid, vbid);
->>>>>>> 2d5404ca
 	if (!skb->dev) {
 		netdev_warn(netdev, "Couldn't decode source port\n");
 		return NULL;
