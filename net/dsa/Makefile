--- conflicted
+++ resolved
@@ -7,9 +7,6 @@
 
 # the core
 obj-$(CONFIG_NET_DSA) += dsa_core.o
-<<<<<<< HEAD
-dsa_core-y += dsa.o dsa2.o master.o port.o slave.o switch.o tag_8021q.o
-=======
 dsa_core-y += \
 	devlink.o \
 	dsa.o \
@@ -21,7 +18,6 @@
 	tag.o \
 	tag_8021q.o \
 	trace.o
->>>>>>> eb3cdb58
 
 # tagging formats
 obj-$(CONFIG_NET_DSA_TAG_AR9331) += tag_ar9331.o
