// SPDX-License-Identifier: GPL-2.0-or-later
/*
 * net/dsa/dsa2.c - Hardware switch handling, binding version 2
 * Copyright (c) 2008-2009 Marvell Semiconductor
 * Copyright (c) 2013 Florian Fainelli <florian@openwrt.org>
 * Copyright (c) 2016 Andrew Lunn <andrew@lunn.ch>
 */

#include <linux/device.h>
#include <linux/err.h>
#include <linux/list.h>
#include <linux/netdevice.h>
#include <linux/slab.h>
#include <linux/rtnetlink.h>
#include <linux/of.h>
#include <linux/of_net.h>
#include <net/devlink.h>

#include "dsa_priv.h"

static DEFINE_MUTEX(dsa2_mutex);
LIST_HEAD(dsa_tree_list);

/**
 * dsa_tree_notify - Execute code for all switches in a DSA switch tree.
 * @dst: collection of struct dsa_switch devices to notify.
 * @e: event, must be of type DSA_NOTIFIER_*
 * @v: event-specific value.
 *
 * Given a struct dsa_switch_tree, this can be used to run a function once for
 * each member DSA switch. The other alternative of traversing the tree is only
 * through its ports list, which does not uniquely list the switches.
 */
int dsa_tree_notify(struct dsa_switch_tree *dst, unsigned long e, void *v)
{
	struct raw_notifier_head *nh = &dst->nh;
	int err;

	err = raw_notifier_call_chain(nh, e, v);

	return notifier_to_errno(err);
}

/**
 * dsa_broadcast - Notify all DSA trees in the system.
 * @e: event, must be of type DSA_NOTIFIER_*
 * @v: event-specific value.
 *
 * Can be used to notify the switching fabric of events such as cross-chip
 * bridging between disjoint trees (such as islands of tagger-compatible
 * switches bridged by an incompatible middle switch).
 */
int dsa_broadcast(unsigned long e, void *v)
{
	struct dsa_switch_tree *dst;
	int err = 0;

	list_for_each_entry(dst, &dsa_tree_list, list) {
		err = dsa_tree_notify(dst, e, v);
		if (err)
			break;
	}

	return err;
}

/**
 * dsa_lag_map() - Map LAG netdev to a linear LAG ID
 * @dst: Tree in which to record the mapping.
 * @lag: Netdev that is to be mapped to an ID.
 *
 * dsa_lag_id/dsa_lag_dev can then be used to translate between the
 * two spaces. The size of the mapping space is determined by the
 * driver by setting ds->num_lag_ids. It is perfectly legal to leave
 * it unset if it is not needed, in which case these functions become
 * no-ops.
 */
void dsa_lag_map(struct dsa_switch_tree *dst, struct net_device *lag)
{
	unsigned int id;

	if (dsa_lag_id(dst, lag) >= 0)
		/* Already mapped */
		return;

	for (id = 0; id < dst->lags_len; id++) {
		if (!dsa_lag_dev(dst, id)) {
			dst->lags[id] = lag;
			return;
		}
	}

	/* No IDs left, which is OK. Some drivers do not need it. The
	 * ones that do, e.g. mv88e6xxx, will discover that dsa_lag_id
	 * returns an error for this device when joining the LAG. The
	 * driver can then return -EOPNOTSUPP back to DSA, which will
	 * fall back to a software LAG.
	 */
}

/**
 * dsa_lag_unmap() - Remove a LAG ID mapping
 * @dst: Tree in which the mapping is recorded.
 * @lag: Netdev that was mapped.
 *
 * As there may be multiple users of the mapping, it is only removed
 * if there are no other references to it.
 */
void dsa_lag_unmap(struct dsa_switch_tree *dst, struct net_device *lag)
{
	struct dsa_port *dp;
	unsigned int id;

	dsa_lag_foreach_port(dp, dst, lag)
		/* There are remaining users of this mapping */
		return;

	dsa_lags_foreach_id(id, dst) {
		if (dsa_lag_dev(dst, id) == lag) {
			dst->lags[id] = NULL;
			break;
		}
	}
}

struct dsa_switch *dsa_switch_find(int tree_index, int sw_index)
{
	struct dsa_switch_tree *dst;
	struct dsa_port *dp;

	list_for_each_entry(dst, &dsa_tree_list, list) {
		if (dst->index != tree_index)
			continue;

		list_for_each_entry(dp, &dst->ports, list) {
			if (dp->ds->index != sw_index)
				continue;

			return dp->ds;
		}
	}

	return NULL;
}
EXPORT_SYMBOL_GPL(dsa_switch_find);

static struct dsa_switch_tree *dsa_tree_find(int index)
{
	struct dsa_switch_tree *dst;

	list_for_each_entry(dst, &dsa_tree_list, list)
		if (dst->index == index)
			return dst;

	return NULL;
}

static struct dsa_switch_tree *dsa_tree_alloc(int index)
{
	struct dsa_switch_tree *dst;

	dst = kzalloc(sizeof(*dst), GFP_KERNEL);
	if (!dst)
		return NULL;

	dst->index = index;

	INIT_LIST_HEAD(&dst->rtable);

	INIT_LIST_HEAD(&dst->ports);

	INIT_LIST_HEAD(&dst->list);
	list_add_tail(&dst->list, &dsa_tree_list);

	kref_init(&dst->refcount);

	return dst;
}

static void dsa_tree_free(struct dsa_switch_tree *dst)
{
	if (dst->tag_ops)
		dsa_tag_driver_put(dst->tag_ops);
	list_del(&dst->list);
	kfree(dst);
}

static struct dsa_switch_tree *dsa_tree_get(struct dsa_switch_tree *dst)
{
	if (dst)
		kref_get(&dst->refcount);

	return dst;
}

static struct dsa_switch_tree *dsa_tree_touch(int index)
{
	struct dsa_switch_tree *dst;

	dst = dsa_tree_find(index);
	if (dst)
		return dsa_tree_get(dst);
	else
		return dsa_tree_alloc(index);
}

static void dsa_tree_release(struct kref *ref)
{
	struct dsa_switch_tree *dst;

	dst = container_of(ref, struct dsa_switch_tree, refcount);

	dsa_tree_free(dst);
}

static void dsa_tree_put(struct dsa_switch_tree *dst)
{
	if (dst)
		kref_put(&dst->refcount, dsa_tree_release);
}

static struct dsa_port *dsa_tree_find_port_by_node(struct dsa_switch_tree *dst,
						   struct device_node *dn)
{
	struct dsa_port *dp;

	list_for_each_entry(dp, &dst->ports, list)
		if (dp->dn == dn)
			return dp;

	return NULL;
}

static struct dsa_link *dsa_link_touch(struct dsa_port *dp,
				       struct dsa_port *link_dp)
{
	struct dsa_switch *ds = dp->ds;
	struct dsa_switch_tree *dst;
	struct dsa_link *dl;

	dst = ds->dst;

	list_for_each_entry(dl, &dst->rtable, list)
		if (dl->dp == dp && dl->link_dp == link_dp)
			return dl;

	dl = kzalloc(sizeof(*dl), GFP_KERNEL);
	if (!dl)
		return NULL;

	dl->dp = dp;
	dl->link_dp = link_dp;

	INIT_LIST_HEAD(&dl->list);
	list_add_tail(&dl->list, &dst->rtable);

	return dl;
}

static bool dsa_port_setup_routing_table(struct dsa_port *dp)
{
	struct dsa_switch *ds = dp->ds;
	struct dsa_switch_tree *dst = ds->dst;
	struct device_node *dn = dp->dn;
	struct of_phandle_iterator it;
	struct dsa_port *link_dp;
	struct dsa_link *dl;
	int err;

	of_for_each_phandle(&it, err, dn, "link", NULL, 0) {
		link_dp = dsa_tree_find_port_by_node(dst, it.node);
		if (!link_dp) {
			of_node_put(it.node);
			return false;
		}

		dl = dsa_link_touch(dp, link_dp);
		if (!dl) {
			of_node_put(it.node);
			return false;
		}
	}

	return true;
}

static bool dsa_tree_setup_routing_table(struct dsa_switch_tree *dst)
{
	bool complete = true;
	struct dsa_port *dp;

	list_for_each_entry(dp, &dst->ports, list) {
		if (dsa_port_is_dsa(dp)) {
			complete = dsa_port_setup_routing_table(dp);
			if (!complete)
				break;
		}
	}

	return complete;
}

static struct dsa_port *dsa_tree_find_first_cpu(struct dsa_switch_tree *dst)
{
	struct dsa_port *dp;

	list_for_each_entry(dp, &dst->ports, list)
		if (dsa_port_is_cpu(dp))
			return dp;

	return NULL;
}

static int dsa_tree_setup_default_cpu(struct dsa_switch_tree *dst)
{
	struct dsa_port *cpu_dp, *dp;

	cpu_dp = dsa_tree_find_first_cpu(dst);
	if (!cpu_dp) {
		pr_err("DSA: tree %d has no CPU port\n", dst->index);
		return -EINVAL;
	}

	/* Assign the default CPU port to all ports of the fabric */
	list_for_each_entry(dp, &dst->ports, list)
		if (dsa_port_is_user(dp) || dsa_port_is_dsa(dp))
			dp->cpu_dp = cpu_dp;

	return 0;
}

static void dsa_tree_teardown_default_cpu(struct dsa_switch_tree *dst)
{
	struct dsa_port *dp;

	list_for_each_entry(dp, &dst->ports, list)
		if (dsa_port_is_user(dp) || dsa_port_is_dsa(dp))
			dp->cpu_dp = NULL;
}

static int dsa_port_setup(struct dsa_port *dp)
{
<<<<<<< HEAD
	struct dsa_switch *ds = dp->ds;
	struct dsa_switch_tree *dst = ds->dst;
	const unsigned char *id = (const unsigned char *)&dst->index;
	const unsigned char len = sizeof(dst->index);
	struct devlink_port *dlp = &dp->devlink_port;
	bool dsa_port_link_registered = false;
	bool devlink_port_registered = false;
	struct devlink_port_attrs attrs = {};
	struct devlink *dl = ds->devlink;
	bool dsa_port_enabled = false;
	int err = 0;

	attrs.phys.port_number = dp->index;
	memcpy(attrs.switch_id.id, id, len);
	attrs.switch_id.id_len = len;
=======
	struct devlink_port *dlp = &dp->devlink_port;
	bool dsa_port_link_registered = false;
	bool dsa_port_enabled = false;
	int err = 0;

	if (dp->setup)
		return 0;

	INIT_LIST_HEAD(&dp->fdbs);
	INIT_LIST_HEAD(&dp->mdbs);

	switch (dp->type) {
	case DSA_PORT_TYPE_UNUSED:
		dsa_port_disable(dp);
		break;
	case DSA_PORT_TYPE_CPU:
		err = dsa_port_link_register_of(dp);
		if (err)
			break;
		dsa_port_link_registered = true;

		err = dsa_port_enable(dp, NULL);
		if (err)
			break;
		dsa_port_enabled = true;

		break;
	case DSA_PORT_TYPE_DSA:
		err = dsa_port_link_register_of(dp);
		if (err)
			break;
		dsa_port_link_registered = true;

		err = dsa_port_enable(dp, NULL);
		if (err)
			break;
		dsa_port_enabled = true;

		break;
	case DSA_PORT_TYPE_USER:
		of_get_mac_address(dp->dn, dp->mac);
		err = dsa_slave_create(dp);
		if (err)
			break;

		devlink_port_type_eth_set(dlp, dp->slave);
		break;
	}

	if (err && dsa_port_enabled)
		dsa_port_disable(dp);
	if (err && dsa_port_link_registered)
		dsa_port_link_unregister_of(dp);
	if (err)
		return err;
>>>>>>> 7d2a07b7

	dp->setup = true;

	return 0;
}

static int dsa_port_devlink_setup(struct dsa_port *dp)
{
	struct devlink_port *dlp = &dp->devlink_port;
	struct dsa_switch_tree *dst = dp->ds->dst;
	struct devlink_port_attrs attrs = {};
	struct devlink *dl = dp->ds->devlink;
	const unsigned char *id;
	unsigned char len;
	int err;

	id = (const unsigned char *)&dst->index;
	len = sizeof(dst->index);

	attrs.phys.port_number = dp->index;
	memcpy(attrs.switch_id.id, id, len);
	attrs.switch_id.id_len = len;
	memset(dlp, 0, sizeof(*dlp));

	switch (dp->type) {
	case DSA_PORT_TYPE_UNUSED:
		attrs.flavour = DEVLINK_PORT_FLAVOUR_UNUSED;
		break;
	case DSA_PORT_TYPE_CPU:
<<<<<<< HEAD
		memset(dlp, 0, sizeof(*dlp));
		attrs.flavour = DEVLINK_PORT_FLAVOUR_CPU;
		devlink_port_attrs_set(dlp, &attrs);
		err = devlink_port_register(dl, dlp, dp->index);
		if (err)
			break;
		devlink_port_registered = true;

		err = dsa_port_link_register_of(dp);
		if (err)
			break;
		dsa_port_link_registered = true;

		err = dsa_port_enable(dp, NULL);
		if (err)
			break;
		dsa_port_enabled = true;

		break;
	case DSA_PORT_TYPE_DSA:
		memset(dlp, 0, sizeof(*dlp));
		attrs.flavour = DEVLINK_PORT_FLAVOUR_DSA;
		devlink_port_attrs_set(dlp, &attrs);
		err = devlink_port_register(dl, dlp, dp->index);
		if (err)
			break;
		devlink_port_registered = true;

		err = dsa_port_link_register_of(dp);
		if (err)
			break;
		dsa_port_link_registered = true;

		err = dsa_port_enable(dp, NULL);
		if (err)
			break;
		dsa_port_enabled = true;

		break;
	case DSA_PORT_TYPE_USER:
		memset(dlp, 0, sizeof(*dlp));
		attrs.flavour = DEVLINK_PORT_FLAVOUR_PHYSICAL;
		devlink_port_attrs_set(dlp, &attrs);
		err = devlink_port_register(dl, dlp, dp->index);
		if (err)
			break;
		devlink_port_registered = true;

		dp->mac = of_get_mac_address(dp->dn);
		err = dsa_slave_create(dp);
		if (err)
			break;

		devlink_port_type_eth_set(dlp, dp->slave);
		break;
	}

	if (err && dsa_port_enabled)
		dsa_port_disable(dp);
	if (err && dsa_port_link_registered)
		dsa_port_link_unregister_of(dp);
	if (err && devlink_port_registered)
		devlink_port_unregister(dlp);
=======
		attrs.flavour = DEVLINK_PORT_FLAVOUR_CPU;
		break;
	case DSA_PORT_TYPE_DSA:
		attrs.flavour = DEVLINK_PORT_FLAVOUR_DSA;
		break;
	case DSA_PORT_TYPE_USER:
		attrs.flavour = DEVLINK_PORT_FLAVOUR_PHYSICAL;
		break;
	}

	devlink_port_attrs_set(dlp, &attrs);
	err = devlink_port_register(dl, dlp, dp->index);

	if (!err)
		dp->devlink_port_setup = true;
>>>>>>> 7d2a07b7

	return err;
}

static void dsa_port_teardown(struct dsa_port *dp)
{
	struct devlink_port *dlp = &dp->devlink_port;
<<<<<<< HEAD
=======
	struct dsa_mac_addr *a, *tmp;

	if (!dp->setup)
		return;

	devlink_port_type_clear(dlp);
>>>>>>> 7d2a07b7

	switch (dp->type) {
	case DSA_PORT_TYPE_UNUSED:
		break;
	case DSA_PORT_TYPE_CPU:
<<<<<<< HEAD
		dsa_tag_driver_put(dp->tag_ops);
		devlink_port_unregister(dlp);
		dsa_port_link_unregister_of(dp);
		break;
	case DSA_PORT_TYPE_DSA:
		devlink_port_unregister(dlp);
=======
		dsa_port_disable(dp);
		dsa_port_link_unregister_of(dp);
		break;
	case DSA_PORT_TYPE_DSA:
		dsa_port_disable(dp);
>>>>>>> 7d2a07b7
		dsa_port_link_unregister_of(dp);
		break;
	case DSA_PORT_TYPE_USER:
		devlink_port_unregister(dlp);
		if (dp->slave) {
			dsa_slave_destroy(dp->slave);
			dp->slave = NULL;
		}
		break;
	}

	list_for_each_entry_safe(a, tmp, &dp->fdbs, list) {
		list_del(&a->list);
		kfree(a);
	}

	list_for_each_entry_safe(a, tmp, &dp->mdbs, list) {
		list_del(&a->list);
		kfree(a);
	}

	dp->setup = false;
}

static void dsa_port_devlink_teardown(struct dsa_port *dp)
{
	struct devlink_port *dlp = &dp->devlink_port;

	if (dp->devlink_port_setup)
		devlink_port_unregister(dlp);
	dp->devlink_port_setup = false;
}

static int dsa_devlink_info_get(struct devlink *dl,
				struct devlink_info_req *req,
				struct netlink_ext_ack *extack)
{
	struct dsa_switch *ds = dsa_devlink_to_ds(dl);

	if (ds->ops->devlink_info_get)
		return ds->ops->devlink_info_get(ds, req, extack);

	return -EOPNOTSUPP;
}

static int dsa_devlink_sb_pool_get(struct devlink *dl,
				   unsigned int sb_index, u16 pool_index,
				   struct devlink_sb_pool_info *pool_info)
{
	struct dsa_switch *ds = dsa_devlink_to_ds(dl);

	if (!ds->ops->devlink_sb_pool_get)
		return -EOPNOTSUPP;

	return ds->ops->devlink_sb_pool_get(ds, sb_index, pool_index,
					    pool_info);
}

static int dsa_devlink_sb_pool_set(struct devlink *dl, unsigned int sb_index,
				   u16 pool_index, u32 size,
				   enum devlink_sb_threshold_type threshold_type,
				   struct netlink_ext_ack *extack)
{
	struct dsa_switch *ds = dsa_devlink_to_ds(dl);

	if (!ds->ops->devlink_sb_pool_set)
		return -EOPNOTSUPP;

	return ds->ops->devlink_sb_pool_set(ds, sb_index, pool_index, size,
					    threshold_type, extack);
}

static int dsa_devlink_sb_port_pool_get(struct devlink_port *dlp,
					unsigned int sb_index, u16 pool_index,
					u32 *p_threshold)
{
	struct dsa_switch *ds = dsa_devlink_port_to_ds(dlp);
	int port = dsa_devlink_port_to_port(dlp);

	if (!ds->ops->devlink_sb_port_pool_get)
		return -EOPNOTSUPP;

	return ds->ops->devlink_sb_port_pool_get(ds, port, sb_index,
						 pool_index, p_threshold);
}

static int dsa_devlink_sb_port_pool_set(struct devlink_port *dlp,
					unsigned int sb_index, u16 pool_index,
					u32 threshold,
					struct netlink_ext_ack *extack)
{
	struct dsa_switch *ds = dsa_devlink_port_to_ds(dlp);
	int port = dsa_devlink_port_to_port(dlp);

	if (!ds->ops->devlink_sb_port_pool_set)
		return -EOPNOTSUPP;

	return ds->ops->devlink_sb_port_pool_set(ds, port, sb_index,
						 pool_index, threshold, extack);
}

static int
dsa_devlink_sb_tc_pool_bind_get(struct devlink_port *dlp,
				unsigned int sb_index, u16 tc_index,
				enum devlink_sb_pool_type pool_type,
				u16 *p_pool_index, u32 *p_threshold)
{
	struct dsa_switch *ds = dsa_devlink_port_to_ds(dlp);
	int port = dsa_devlink_port_to_port(dlp);

	if (!ds->ops->devlink_sb_tc_pool_bind_get)
		return -EOPNOTSUPP;

	return ds->ops->devlink_sb_tc_pool_bind_get(ds, port, sb_index,
						    tc_index, pool_type,
						    p_pool_index, p_threshold);
}

static int
dsa_devlink_sb_tc_pool_bind_set(struct devlink_port *dlp,
				unsigned int sb_index, u16 tc_index,
				enum devlink_sb_pool_type pool_type,
				u16 pool_index, u32 threshold,
				struct netlink_ext_ack *extack)
{
	struct dsa_switch *ds = dsa_devlink_port_to_ds(dlp);
	int port = dsa_devlink_port_to_port(dlp);

	if (!ds->ops->devlink_sb_tc_pool_bind_set)
		return -EOPNOTSUPP;

	return ds->ops->devlink_sb_tc_pool_bind_set(ds, port, sb_index,
						    tc_index, pool_type,
						    pool_index, threshold,
						    extack);
}

static int dsa_devlink_sb_occ_snapshot(struct devlink *dl,
				       unsigned int sb_index)
{
	struct dsa_switch *ds = dsa_devlink_to_ds(dl);

	if (!ds->ops->devlink_sb_occ_snapshot)
		return -EOPNOTSUPP;

	return ds->ops->devlink_sb_occ_snapshot(ds, sb_index);
}

static int dsa_devlink_sb_occ_max_clear(struct devlink *dl,
					unsigned int sb_index)
{
	struct dsa_switch *ds = dsa_devlink_to_ds(dl);

	if (!ds->ops->devlink_sb_occ_max_clear)
		return -EOPNOTSUPP;

	return ds->ops->devlink_sb_occ_max_clear(ds, sb_index);
}

static int dsa_devlink_sb_occ_port_pool_get(struct devlink_port *dlp,
					    unsigned int sb_index,
					    u16 pool_index, u32 *p_cur,
					    u32 *p_max)
{
	struct dsa_switch *ds = dsa_devlink_port_to_ds(dlp);
	int port = dsa_devlink_port_to_port(dlp);

	if (!ds->ops->devlink_sb_occ_port_pool_get)
		return -EOPNOTSUPP;

	return ds->ops->devlink_sb_occ_port_pool_get(ds, port, sb_index,
						     pool_index, p_cur, p_max);
}

static int
dsa_devlink_sb_occ_tc_port_bind_get(struct devlink_port *dlp,
				    unsigned int sb_index, u16 tc_index,
				    enum devlink_sb_pool_type pool_type,
				    u32 *p_cur, u32 *p_max)
{
	struct dsa_switch *ds = dsa_devlink_port_to_ds(dlp);
	int port = dsa_devlink_port_to_port(dlp);

	if (!ds->ops->devlink_sb_occ_tc_port_bind_get)
		return -EOPNOTSUPP;

	return ds->ops->devlink_sb_occ_tc_port_bind_get(ds, port,
							sb_index, tc_index,
							pool_type, p_cur,
							p_max);
}

static const struct devlink_ops dsa_devlink_ops = {
	.info_get			= dsa_devlink_info_get,
	.sb_pool_get			= dsa_devlink_sb_pool_get,
	.sb_pool_set			= dsa_devlink_sb_pool_set,
	.sb_port_pool_get		= dsa_devlink_sb_port_pool_get,
	.sb_port_pool_set		= dsa_devlink_sb_port_pool_set,
	.sb_tc_pool_bind_get		= dsa_devlink_sb_tc_pool_bind_get,
	.sb_tc_pool_bind_set		= dsa_devlink_sb_tc_pool_bind_set,
	.sb_occ_snapshot		= dsa_devlink_sb_occ_snapshot,
	.sb_occ_max_clear		= dsa_devlink_sb_occ_max_clear,
	.sb_occ_port_pool_get		= dsa_devlink_sb_occ_port_pool_get,
	.sb_occ_tc_port_bind_get	= dsa_devlink_sb_occ_tc_port_bind_get,
};

static int dsa_switch_setup_tag_protocol(struct dsa_switch *ds)
{
	const struct dsa_device_ops *tag_ops = ds->dst->tag_ops;
	struct dsa_switch_tree *dst = ds->dst;
	int port, err;

	if (tag_ops->proto == dst->default_proto)
		return 0;

	for (port = 0; port < ds->num_ports; port++) {
		if (!dsa_is_cpu_port(ds, port))
			continue;

		err = ds->ops->change_tag_protocol(ds, port, tag_ops->proto);
		if (err) {
			dev_err(ds->dev, "Unable to use tag protocol \"%s\": %pe\n",
				tag_ops->name, ERR_PTR(err));
			return err;
		}
	}

	return 0;
}

static int dsa_switch_setup(struct dsa_switch *ds)
{
	struct dsa_devlink_priv *dl_priv;
	struct dsa_port *dp;
	int err;

	if (ds->setup)
		return 0;

	/* Initialize ds->phys_mii_mask before registering the slave MDIO bus
	 * driver and before ops->setup() has run, since the switch drivers and
	 * the slave MDIO bus driver rely on these values for probing PHY
	 * devices or not
	 */
	ds->phys_mii_mask |= dsa_user_ports(ds);

	/* Add the switch to devlink before calling setup, so that setup can
	 * add dpipe tables
	 */
	ds->devlink = devlink_alloc(&dsa_devlink_ops, sizeof(*dl_priv));
	if (!ds->devlink)
		return -ENOMEM;
	dl_priv = devlink_priv(ds->devlink);
	dl_priv->ds = ds;

	err = devlink_register(ds->devlink, ds->dev);
	if (err)
		goto free_devlink;

	/* Setup devlink port instances now, so that the switch
	 * setup() can register regions etc, against the ports
	 */
	list_for_each_entry(dp, &ds->dst->ports, list) {
		if (dp->ds == ds) {
			err = dsa_port_devlink_setup(dp);
			if (err)
				goto unregister_devlink_ports;
		}
	}

	err = dsa_switch_register_notifier(ds);
	if (err)
		goto unregister_devlink_ports;

	ds->configure_vlan_while_not_filtering = true;

	err = ds->ops->setup(ds);
	if (err < 0)
		goto unregister_notifier;

	err = dsa_switch_setup_tag_protocol(ds);
	if (err)
		goto teardown;

	devlink_params_publish(ds->devlink);

	if (!ds->slave_mii_bus && ds->ops->phy_read) {
		ds->slave_mii_bus = devm_mdiobus_alloc(ds->dev);
		if (!ds->slave_mii_bus) {
			err = -ENOMEM;
			goto teardown;
		}

		dsa_slave_mii_bus_init(ds);

		err = mdiobus_register(ds->slave_mii_bus);
		if (err < 0)
			goto teardown;
	}

	ds->setup = true;

	return 0;

teardown:
	if (ds->ops->teardown)
		ds->ops->teardown(ds);
unregister_notifier:
	dsa_switch_unregister_notifier(ds);
unregister_devlink_ports:
	list_for_each_entry(dp, &ds->dst->ports, list)
		if (dp->ds == ds)
			dsa_port_devlink_teardown(dp);
	devlink_unregister(ds->devlink);
free_devlink:
	devlink_free(ds->devlink);
	ds->devlink = NULL;

	return err;
}

static void dsa_switch_teardown(struct dsa_switch *ds)
{
	struct dsa_port *dp;

	if (!ds->setup)
		return;

	if (ds->slave_mii_bus && ds->ops->phy_read)
		mdiobus_unregister(ds->slave_mii_bus);

	dsa_switch_unregister_notifier(ds);

	if (ds->ops->teardown)
		ds->ops->teardown(ds);

	if (ds->devlink) {
		list_for_each_entry(dp, &ds->dst->ports, list)
			if (dp->ds == ds)
				dsa_port_devlink_teardown(dp);
		devlink_unregister(ds->devlink);
		devlink_free(ds->devlink);
		ds->devlink = NULL;
	}

	ds->setup = false;
}

static int dsa_tree_setup_switches(struct dsa_switch_tree *dst)
{
	struct dsa_port *dp;
	int err;

	list_for_each_entry(dp, &dst->ports, list) {
		err = dsa_switch_setup(dp->ds);
		if (err)
			goto teardown;
	}

	list_for_each_entry(dp, &dst->ports, list) {
		err = dsa_port_setup(dp);
		if (err) {
			dsa_port_devlink_teardown(dp);
			dp->type = DSA_PORT_TYPE_UNUSED;
			err = dsa_port_devlink_setup(dp);
			if (err)
				goto teardown;
			continue;
		}
	}

	return 0;

teardown:
	list_for_each_entry(dp, &dst->ports, list)
		dsa_port_teardown(dp);

	list_for_each_entry(dp, &dst->ports, list)
		dsa_switch_teardown(dp->ds);

	return err;
}

static void dsa_tree_teardown_switches(struct dsa_switch_tree *dst)
{
	struct dsa_port *dp;

	list_for_each_entry(dp, &dst->ports, list)
		dsa_port_teardown(dp);

	list_for_each_entry(dp, &dst->ports, list)
		dsa_switch_teardown(dp->ds);
}

static int dsa_tree_setup_master(struct dsa_switch_tree *dst)
{
	struct dsa_port *dp;
	int err;

	list_for_each_entry(dp, &dst->ports, list) {
		if (dsa_port_is_cpu(dp)) {
			err = dsa_master_setup(dp->master, dp);
			if (err)
				return err;
		}
	}

	return 0;
}

static void dsa_tree_teardown_master(struct dsa_switch_tree *dst)
{
	struct dsa_port *dp;

	list_for_each_entry(dp, &dst->ports, list)
		if (dsa_port_is_cpu(dp))
			dsa_master_teardown(dp->master);
}

static int dsa_tree_setup_lags(struct dsa_switch_tree *dst)
{
	unsigned int len = 0;
	struct dsa_port *dp;

	list_for_each_entry(dp, &dst->ports, list) {
		if (dp->ds->num_lag_ids > len)
			len = dp->ds->num_lag_ids;
	}

	if (!len)
		return 0;

	dst->lags = kcalloc(len, sizeof(*dst->lags), GFP_KERNEL);
	if (!dst->lags)
		return -ENOMEM;

	dst->lags_len = len;
	return 0;
}

static void dsa_tree_teardown_lags(struct dsa_switch_tree *dst)
{
	kfree(dst->lags);
}

static int dsa_tree_setup(struct dsa_switch_tree *dst)
{
	bool complete;
	int err;

	if (dst->setup) {
		pr_err("DSA: tree %d already setup! Disjoint trees?\n",
		       dst->index);
		return -EEXIST;
	}

	complete = dsa_tree_setup_routing_table(dst);
	if (!complete)
		return 0;

	err = dsa_tree_setup_default_cpu(dst);
	if (err)
		return err;

	err = dsa_tree_setup_switches(dst);
	if (err)
		goto teardown_default_cpu;

	err = dsa_tree_setup_master(dst);
	if (err)
		goto teardown_switches;

	err = dsa_tree_setup_lags(dst);
	if (err)
		goto teardown_master;

	dst->setup = true;

	pr_info("DSA: tree %d setup\n", dst->index);

	return 0;

teardown_master:
	dsa_tree_teardown_master(dst);
teardown_switches:
	dsa_tree_teardown_switches(dst);
teardown_default_cpu:
	dsa_tree_teardown_default_cpu(dst);

	return err;
}

static void dsa_tree_teardown(struct dsa_switch_tree *dst)
{
	struct dsa_link *dl, *next;

	if (!dst->setup)
		return;

	dsa_tree_teardown_lags(dst);

	dsa_tree_teardown_master(dst);

	dsa_tree_teardown_switches(dst);

	dsa_tree_teardown_default_cpu(dst);

	list_for_each_entry_safe(dl, next, &dst->rtable, list) {
		list_del(&dl->list);
		kfree(dl);
	}

	pr_info("DSA: tree %d torn down\n", dst->index);

	dst->setup = false;
}

/* Since the dsa/tagging sysfs device attribute is per master, the assumption
 * is that all DSA switches within a tree share the same tagger, otherwise
 * they would have formed disjoint trees (different "dsa,member" values).
 */
int dsa_tree_change_tag_proto(struct dsa_switch_tree *dst,
			      struct net_device *master,
			      const struct dsa_device_ops *tag_ops,
			      const struct dsa_device_ops *old_tag_ops)
{
	struct dsa_notifier_tag_proto_info info;
	struct dsa_port *dp;
	int err = -EBUSY;

	if (!rtnl_trylock())
		return restart_syscall();

	/* At the moment we don't allow changing the tag protocol under
	 * traffic. The rtnl_mutex also happens to serialize concurrent
	 * attempts to change the tagging protocol. If we ever lift the IFF_UP
	 * restriction, there needs to be another mutex which serializes this.
	 */
	if (master->flags & IFF_UP)
		goto out_unlock;

	list_for_each_entry(dp, &dst->ports, list) {
		if (!dsa_is_user_port(dp->ds, dp->index))
			continue;

		if (dp->slave->flags & IFF_UP)
			goto out_unlock;
	}

	info.tag_ops = tag_ops;
	err = dsa_tree_notify(dst, DSA_NOTIFIER_TAG_PROTO, &info);
	if (err)
		goto out_unwind_tagger;

	dst->tag_ops = tag_ops;

	rtnl_unlock();

	return 0;

out_unwind_tagger:
	info.tag_ops = old_tag_ops;
	dsa_tree_notify(dst, DSA_NOTIFIER_TAG_PROTO, &info);
out_unlock:
	rtnl_unlock();
	return err;
}

static struct dsa_port *dsa_port_touch(struct dsa_switch *ds, int index)
{
	struct dsa_switch_tree *dst = ds->dst;
	struct dsa_port *dp;

	list_for_each_entry(dp, &dst->ports, list)
		if (dp->ds == ds && dp->index == index)
			return dp;

	dp = kzalloc(sizeof(*dp), GFP_KERNEL);
	if (!dp)
		return NULL;

	dp->ds = ds;
	dp->index = index;

	INIT_LIST_HEAD(&dp->list);
	list_add_tail(&dp->list, &dst->ports);

	return dp;
}

static int dsa_port_parse_user(struct dsa_port *dp, const char *name)
{
	if (!name)
		name = "eth%d";

	dp->type = DSA_PORT_TYPE_USER;
	dp->name = name;

	return 0;
}

static int dsa_port_parse_dsa(struct dsa_port *dp)
{
	dp->type = DSA_PORT_TYPE_DSA;

	return 0;
}

static enum dsa_tag_protocol dsa_get_tag_protocol(struct dsa_port *dp,
						  struct net_device *master)
{
	enum dsa_tag_protocol tag_protocol = DSA_TAG_PROTO_NONE;
	struct dsa_switch *mds, *ds = dp->ds;
	unsigned int mdp_upstream;
	struct dsa_port *mdp;

	/* It is possible to stack DSA switches onto one another when that
	 * happens the switch driver may want to know if its tagging protocol
	 * is going to work in such a configuration.
	 */
	if (dsa_slave_dev_check(master)) {
		mdp = dsa_slave_to_port(master);
		mds = mdp->ds;
		mdp_upstream = dsa_upstream_port(mds, mdp->index);
		tag_protocol = mds->ops->get_tag_protocol(mds, mdp_upstream,
							  DSA_TAG_PROTO_NONE);
	}

	/* If the master device is not itself a DSA slave in a disjoint DSA
	 * tree, then return immediately.
	 */
	return ds->ops->get_tag_protocol(ds, dp->index, tag_protocol);
}

static int dsa_port_parse_cpu(struct dsa_port *dp, struct net_device *master,
			      const char *user_protocol)
{
	struct dsa_switch *ds = dp->ds;
	struct dsa_switch_tree *dst = ds->dst;
	const struct dsa_device_ops *tag_ops;
	enum dsa_tag_protocol default_proto;

	/* Find out which protocol the switch would prefer. */
	default_proto = dsa_get_tag_protocol(dp, master);
	if (dst->default_proto) {
		if (dst->default_proto != default_proto) {
			dev_err(ds->dev,
				"A DSA switch tree can have only one tagging protocol\n");
			return -EINVAL;
		}
	} else {
		dst->default_proto = default_proto;
	}

	/* See if the user wants to override that preference. */
	if (user_protocol) {
		if (!ds->ops->change_tag_protocol) {
			dev_err(ds->dev, "Tag protocol cannot be modified\n");
			return -EINVAL;
		}

		tag_ops = dsa_find_tagger_by_name(user_protocol);
	} else {
		tag_ops = dsa_tag_driver_get(default_proto);
	}

	if (IS_ERR(tag_ops)) {
		if (PTR_ERR(tag_ops) == -ENOPROTOOPT)
			return -EPROBE_DEFER;
<<<<<<< HEAD
=======

>>>>>>> 7d2a07b7
		dev_warn(ds->dev, "No tagger for this switch\n");
		return PTR_ERR(tag_ops);
	}

	if (dst->tag_ops) {
		if (dst->tag_ops != tag_ops) {
			dev_err(ds->dev,
				"A DSA switch tree can have only one tagging protocol\n");

			dsa_tag_driver_put(tag_ops);
			return -EINVAL;
		}

		/* In the case of multiple CPU ports per switch, the tagging
		 * protocol is still reference-counted only per switch tree.
		 */
		dsa_tag_driver_put(tag_ops);
	} else {
		dst->tag_ops = tag_ops;
	}

	dp->master = master;
	dp->type = DSA_PORT_TYPE_CPU;
	dsa_port_set_tag_protocol(dp, dst->tag_ops);
	dp->dst = dst;

	/* At this point, the tree may be configured to use a different
	 * tagger than the one chosen by the switch driver during
	 * .setup, in the case when a user selects a custom protocol
	 * through the DT.
	 *
	 * This is resolved by syncing the driver with the tree in
	 * dsa_switch_setup_tag_protocol once .setup has run and the
	 * driver is ready to accept calls to .change_tag_protocol. If
	 * the driver does not support the custom protocol at that
	 * point, the tree is wholly rejected, thereby ensuring that the
	 * tree and driver are always in agreement on the protocol to
	 * use.
	 */
	return 0;
}

static int dsa_port_parse_of(struct dsa_port *dp, struct device_node *dn)
{
	struct device_node *ethernet = of_parse_phandle(dn, "ethernet", 0);
	const char *name = of_get_property(dn, "label", NULL);
	bool link = of_property_read_bool(dn, "link");

	dp->dn = dn;

	if (ethernet) {
		struct net_device *master;
		const char *user_protocol;

		master = of_find_net_device_by_node(ethernet);
		if (!master)
			return -EPROBE_DEFER;

		user_protocol = of_get_property(dn, "dsa-tag-protocol", NULL);
		return dsa_port_parse_cpu(dp, master, user_protocol);
	}

	if (link)
		return dsa_port_parse_dsa(dp);

	return dsa_port_parse_user(dp, name);
}

static int dsa_switch_parse_ports_of(struct dsa_switch *ds,
				     struct device_node *dn)
{
	struct device_node *ports, *port;
	struct dsa_port *dp;
	int err = 0;
	u32 reg;

	ports = of_get_child_by_name(dn, "ports");
	if (!ports) {
		/* The second possibility is "ethernet-ports" */
		ports = of_get_child_by_name(dn, "ethernet-ports");
		if (!ports) {
			dev_err(ds->dev, "no ports child node found\n");
			return -EINVAL;
		}
	}

	for_each_available_child_of_node(ports, port) {
		err = of_property_read_u32(port, "reg", &reg);
		if (err)
			goto out_put_node;

		if (reg >= ds->num_ports) {
			dev_err(ds->dev, "port %pOF index %u exceeds num_ports (%zu)\n",
				port, reg, ds->num_ports);
			err = -EINVAL;
			goto out_put_node;
		}

		dp = dsa_to_port(ds, reg);

		err = dsa_port_parse_of(dp, port);
		if (err)
			goto out_put_node;
	}

out_put_node:
	of_node_put(ports);
	return err;
}

static int dsa_switch_parse_member_of(struct dsa_switch *ds,
				      struct device_node *dn)
{
	u32 m[2] = { 0, 0 };
	int sz;

	/* Don't error out if this optional property isn't found */
	sz = of_property_read_variable_u32_array(dn, "dsa,member", m, 2, 2);
	if (sz < 0 && sz != -EINVAL)
		return sz;

	ds->index = m[1];

	ds->dst = dsa_tree_touch(m[0]);
	if (!ds->dst)
		return -ENOMEM;

	if (dsa_switch_find(ds->dst->index, ds->index)) {
		dev_err(ds->dev,
			"A DSA switch with index %d already exists in tree %d\n",
			ds->index, ds->dst->index);
		return -EEXIST;
	}

	return 0;
}

static int dsa_switch_touch_ports(struct dsa_switch *ds)
{
	struct dsa_port *dp;
	int port;

	for (port = 0; port < ds->num_ports; port++) {
		dp = dsa_port_touch(ds, port);
		if (!dp)
			return -ENOMEM;
	}

	return 0;
}

static int dsa_switch_parse_of(struct dsa_switch *ds, struct device_node *dn)
{
	int err;

	err = dsa_switch_parse_member_of(ds, dn);
	if (err)
		return err;

	err = dsa_switch_touch_ports(ds);
	if (err)
		return err;

	return dsa_switch_parse_ports_of(ds, dn);
}

static int dsa_port_parse(struct dsa_port *dp, const char *name,
			  struct device *dev)
{
	if (!strcmp(name, "cpu")) {
		struct net_device *master;

		master = dsa_dev_to_net_device(dev);
		if (!master)
			return -EPROBE_DEFER;

		dev_put(master);

		return dsa_port_parse_cpu(dp, master, NULL);
	}

	if (!strcmp(name, "dsa"))
		return dsa_port_parse_dsa(dp);

	return dsa_port_parse_user(dp, name);
}

static int dsa_switch_parse_ports(struct dsa_switch *ds,
				  struct dsa_chip_data *cd)
{
	bool valid_name_found = false;
	struct dsa_port *dp;
	struct device *dev;
	const char *name;
	unsigned int i;
	int err;

	for (i = 0; i < DSA_MAX_PORTS; i++) {
		name = cd->port_names[i];
		dev = cd->netdev[i];
		dp = dsa_to_port(ds, i);

		if (!name)
			continue;

		err = dsa_port_parse(dp, name, dev);
		if (err)
			return err;

		valid_name_found = true;
	}

	if (!valid_name_found && i == DSA_MAX_PORTS)
		return -EINVAL;

	return 0;
}

static int dsa_switch_parse(struct dsa_switch *ds, struct dsa_chip_data *cd)
{
	int err;

	ds->cd = cd;

	/* We don't support interconnected switches nor multiple trees via
	 * platform data, so this is the unique switch of the tree.
	 */
	ds->index = 0;
	ds->dst = dsa_tree_touch(0);
	if (!ds->dst)
		return -ENOMEM;

	err = dsa_switch_touch_ports(ds);
	if (err)
		return err;

	return dsa_switch_parse_ports(ds, cd);
}

static void dsa_switch_release_ports(struct dsa_switch *ds)
{
	struct dsa_switch_tree *dst = ds->dst;
	struct dsa_port *dp, *next;

	list_for_each_entry_safe(dp, next, &dst->ports, list) {
		if (dp->ds != ds)
			continue;
		list_del(&dp->list);
		kfree(dp);
	}
}

static int dsa_switch_probe(struct dsa_switch *ds)
{
	struct dsa_switch_tree *dst;
	struct dsa_chip_data *pdata;
	struct device_node *np;
	int err;

	if (!ds->dev)
		return -ENODEV;

	pdata = ds->dev->platform_data;
	np = ds->dev->of_node;

	if (!ds->num_ports)
		return -EINVAL;

	if (np) {
		err = dsa_switch_parse_of(ds, np);
		if (err)
			dsa_switch_release_ports(ds);
	} else if (pdata) {
		err = dsa_switch_parse(ds, pdata);
		if (err)
			dsa_switch_release_ports(ds);
	} else {
		err = -ENODEV;
	}

	if (err)
		return err;

	dst = ds->dst;
	dsa_tree_get(dst);
	err = dsa_tree_setup(dst);
	if (err) {
		dsa_switch_release_ports(ds);
		dsa_tree_put(dst);
	}

	return err;
}

int dsa_register_switch(struct dsa_switch *ds)
{
	int err;

	mutex_lock(&dsa2_mutex);
	err = dsa_switch_probe(ds);
	dsa_tree_put(ds->dst);
	mutex_unlock(&dsa2_mutex);

	return err;
}
EXPORT_SYMBOL_GPL(dsa_register_switch);

static void dsa_switch_remove(struct dsa_switch *ds)
{
	struct dsa_switch_tree *dst = ds->dst;

	dsa_tree_teardown(dst);
	dsa_switch_release_ports(ds);
	dsa_tree_put(dst);
}

void dsa_unregister_switch(struct dsa_switch *ds)
{
	mutex_lock(&dsa2_mutex);
	dsa_switch_remove(ds);
	mutex_unlock(&dsa2_mutex);
}
EXPORT_SYMBOL_GPL(dsa_unregister_switch);<|MERGE_RESOLUTION|>--- conflicted
+++ resolved
@@ -340,23 +340,6 @@
 
 static int dsa_port_setup(struct dsa_port *dp)
 {
-<<<<<<< HEAD
-	struct dsa_switch *ds = dp->ds;
-	struct dsa_switch_tree *dst = ds->dst;
-	const unsigned char *id = (const unsigned char *)&dst->index;
-	const unsigned char len = sizeof(dst->index);
-	struct devlink_port *dlp = &dp->devlink_port;
-	bool dsa_port_link_registered = false;
-	bool devlink_port_registered = false;
-	struct devlink_port_attrs attrs = {};
-	struct devlink *dl = ds->devlink;
-	bool dsa_port_enabled = false;
-	int err = 0;
-
-	attrs.phys.port_number = dp->index;
-	memcpy(attrs.switch_id.id, id, len);
-	attrs.switch_id.id_len = len;
-=======
 	struct devlink_port *dlp = &dp->devlink_port;
 	bool dsa_port_link_registered = false;
 	bool dsa_port_enabled = false;
@@ -412,7 +395,6 @@
 		dsa_port_link_unregister_of(dp);
 	if (err)
 		return err;
->>>>>>> 7d2a07b7
 
 	dp->setup = true;
 
@@ -442,71 +424,6 @@
 		attrs.flavour = DEVLINK_PORT_FLAVOUR_UNUSED;
 		break;
 	case DSA_PORT_TYPE_CPU:
-<<<<<<< HEAD
-		memset(dlp, 0, sizeof(*dlp));
-		attrs.flavour = DEVLINK_PORT_FLAVOUR_CPU;
-		devlink_port_attrs_set(dlp, &attrs);
-		err = devlink_port_register(dl, dlp, dp->index);
-		if (err)
-			break;
-		devlink_port_registered = true;
-
-		err = dsa_port_link_register_of(dp);
-		if (err)
-			break;
-		dsa_port_link_registered = true;
-
-		err = dsa_port_enable(dp, NULL);
-		if (err)
-			break;
-		dsa_port_enabled = true;
-
-		break;
-	case DSA_PORT_TYPE_DSA:
-		memset(dlp, 0, sizeof(*dlp));
-		attrs.flavour = DEVLINK_PORT_FLAVOUR_DSA;
-		devlink_port_attrs_set(dlp, &attrs);
-		err = devlink_port_register(dl, dlp, dp->index);
-		if (err)
-			break;
-		devlink_port_registered = true;
-
-		err = dsa_port_link_register_of(dp);
-		if (err)
-			break;
-		dsa_port_link_registered = true;
-
-		err = dsa_port_enable(dp, NULL);
-		if (err)
-			break;
-		dsa_port_enabled = true;
-
-		break;
-	case DSA_PORT_TYPE_USER:
-		memset(dlp, 0, sizeof(*dlp));
-		attrs.flavour = DEVLINK_PORT_FLAVOUR_PHYSICAL;
-		devlink_port_attrs_set(dlp, &attrs);
-		err = devlink_port_register(dl, dlp, dp->index);
-		if (err)
-			break;
-		devlink_port_registered = true;
-
-		dp->mac = of_get_mac_address(dp->dn);
-		err = dsa_slave_create(dp);
-		if (err)
-			break;
-
-		devlink_port_type_eth_set(dlp, dp->slave);
-		break;
-	}
-
-	if (err && dsa_port_enabled)
-		dsa_port_disable(dp);
-	if (err && dsa_port_link_registered)
-		dsa_port_link_unregister_of(dp);
-	if (err && devlink_port_registered)
-		devlink_port_unregister(dlp);
-=======
 		attrs.flavour = DEVLINK_PORT_FLAVOUR_CPU;
 		break;
 	case DSA_PORT_TYPE_DSA:
@@ -522,7 +439,6 @@
 
 	if (!err)
 		dp->devlink_port_setup = true;
->>>>>>> 7d2a07b7
 
 	return err;
 }
@@ -530,38 +446,25 @@
 static void dsa_port_teardown(struct dsa_port *dp)
 {
 	struct devlink_port *dlp = &dp->devlink_port;
-<<<<<<< HEAD
-=======
 	struct dsa_mac_addr *a, *tmp;
 
 	if (!dp->setup)
 		return;
 
 	devlink_port_type_clear(dlp);
->>>>>>> 7d2a07b7
 
 	switch (dp->type) {
 	case DSA_PORT_TYPE_UNUSED:
 		break;
 	case DSA_PORT_TYPE_CPU:
-<<<<<<< HEAD
-		dsa_tag_driver_put(dp->tag_ops);
-		devlink_port_unregister(dlp);
-		dsa_port_link_unregister_of(dp);
-		break;
-	case DSA_PORT_TYPE_DSA:
-		devlink_port_unregister(dlp);
-=======
 		dsa_port_disable(dp);
 		dsa_port_link_unregister_of(dp);
 		break;
 	case DSA_PORT_TYPE_DSA:
 		dsa_port_disable(dp);
->>>>>>> 7d2a07b7
 		dsa_port_link_unregister_of(dp);
 		break;
 	case DSA_PORT_TYPE_USER:
-		devlink_port_unregister(dlp);
 		if (dp->slave) {
 			dsa_slave_destroy(dp->slave);
 			dp->slave = NULL;
@@ -1227,10 +1130,7 @@
 	if (IS_ERR(tag_ops)) {
 		if (PTR_ERR(tag_ops) == -ENOPROTOOPT)
 			return -EPROBE_DEFER;
-<<<<<<< HEAD
-=======
-
->>>>>>> 7d2a07b7
+
 		dev_warn(ds->dev, "No tagger for this switch\n");
 		return PTR_ERR(tag_ops);
 	}
