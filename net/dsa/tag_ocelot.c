--- conflicted
+++ resolved
@@ -2,9 +2,6 @@
 /* Copyright 2019 NXP
  */
 #include <linux/dsa/ocelot.h>
-<<<<<<< HEAD
-#include "dsa_priv.h"
-=======
 
 #include "tag.h"
 
@@ -44,7 +41,6 @@
 
 	*tag_type = (proto != ETH_P_8021Q) ? IFH_TAG_TYPE_S : IFH_TAG_TYPE_C;
 }
->>>>>>> eb3cdb58
 
 static void ocelot_xmit_common(struct sk_buff *skb, struct net_device *netdev,
 			       __be32 ifh_prefix, void **ifh)
