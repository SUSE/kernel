--- conflicted
+++ resolved
@@ -213,11 +213,6 @@
 	cmd = dsa_header[0] >> 6;
 	switch (cmd) {
 	case DSA_CMD_FORWARD:
-<<<<<<< HEAD
-		skb->offload_fwd_mark = 1;
-
-=======
->>>>>>> eb3cdb58
 		trunk = !!(dsa_header[1] & 4);
 		break;
 
