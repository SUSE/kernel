// SPDX-License-Identifier: GPL-2.0-or-later
/*
 * DSA topology and switch handling
 *
 * Copyright (c) 2008-2009 Marvell Semiconductor
 * Copyright (c) 2013 Florian Fainelli <florian@openwrt.org>
 * Copyright (c) 2016 Andrew Lunn <andrew@lunn.ch>
 */

#include <linux/device.h>
#include <linux/err.h>
#include <linux/list.h>
#include <linux/module.h>
#include <linux/netdevice.h>
#include <linux/slab.h>
#include <linux/rtnetlink.h>
#include <linux/of.h>
#include <linux/of_net.h>
#include <net/dsa_stubs.h>
#include <net/sch_generic.h>

#include "conduit.h"
#include "devlink.h"
#include "dsa.h"
#include "netlink.h"
#include "port.h"
#include "switch.h"
#include "tag.h"
#include "user.h"

#define DSA_MAX_NUM_OFFLOADING_BRIDGES		BITS_PER_LONG

static DEFINE_MUTEX(dsa2_mutex);
LIST_HEAD(dsa_tree_list);

static struct workqueue_struct *dsa_owq;

/* Track the bridges with forwarding offload enabled */
static unsigned long dsa_fwd_offloading_bridges;

bool dsa_schedule_work(struct work_struct *work)
{
	return queue_work(dsa_owq, work);
}

void dsa_flush_workqueue(void)
{
	flush_workqueue(dsa_owq);
}
EXPORT_SYMBOL_GPL(dsa_flush_workqueue);

/**
 * dsa_lag_map() - Map LAG structure to a linear LAG array
 * @dst: Tree in which to record the mapping.
 * @lag: LAG structure that is to be mapped to the tree's array.
 *
 * dsa_lag_id/dsa_lag_by_id can then be used to translate between the
 * two spaces. The size of the mapping space is determined by the
 * driver by setting ds->num_lag_ids. It is perfectly legal to leave
 * it unset if it is not needed, in which case these functions become
 * no-ops.
 */
void dsa_lag_map(struct dsa_switch_tree *dst, struct dsa_lag *lag)
{
	unsigned int id;

	for (id = 1; id <= dst->lags_len; id++) {
		if (!dsa_lag_by_id(dst, id)) {
			dst->lags[id - 1] = lag;
			lag->id = id;
			return;
		}
	}

	/* No IDs left, which is OK. Some drivers do not need it. The
	 * ones that do, e.g. mv88e6xxx, will discover that dsa_lag_id
	 * returns an error for this device when joining the LAG. The
	 * driver can then return -EOPNOTSUPP back to DSA, which will
	 * fall back to a software LAG.
	 */
}

/**
 * dsa_lag_unmap() - Remove a LAG ID mapping
 * @dst: Tree in which the mapping is recorded.
 * @lag: LAG structure that was mapped.
 *
 * As there may be multiple users of the mapping, it is only removed
 * if there are no other references to it.
 */
void dsa_lag_unmap(struct dsa_switch_tree *dst, struct dsa_lag *lag)
{
	unsigned int id;

	dsa_lags_foreach_id(id, dst) {
		if (dsa_lag_by_id(dst, id) == lag) {
			dst->lags[id - 1] = NULL;
			lag->id = 0;
			break;
		}
	}
}

struct dsa_lag *dsa_tree_lag_find(struct dsa_switch_tree *dst,
				  const struct net_device *lag_dev)
{
	struct dsa_port *dp;

	list_for_each_entry(dp, &dst->ports, list)
		if (dsa_port_lag_dev_get(dp) == lag_dev)
			return dp->lag;

	return NULL;
}

struct dsa_bridge *dsa_tree_bridge_find(struct dsa_switch_tree *dst,
					const struct net_device *br)
{
	struct dsa_port *dp;

	list_for_each_entry(dp, &dst->ports, list)
		if (dsa_port_bridge_dev_get(dp) == br)
			return dp->bridge;

	return NULL;
}

static int dsa_bridge_num_find(const struct net_device *bridge_dev)
{
	struct dsa_switch_tree *dst;

	list_for_each_entry(dst, &dsa_tree_list, list) {
		struct dsa_bridge *bridge;

		bridge = dsa_tree_bridge_find(dst, bridge_dev);
		if (bridge)
			return bridge->num;
	}

	return 0;
}

unsigned int dsa_bridge_num_get(const struct net_device *bridge_dev, int max)
{
	unsigned int bridge_num = dsa_bridge_num_find(bridge_dev);

	/* Switches without FDB isolation support don't get unique
	 * bridge numbering
	 */
	if (!max)
		return 0;

	if (!bridge_num) {
		/* First port that requests FDB isolation or TX forwarding
		 * offload for this bridge
		 */
		bridge_num = find_next_zero_bit(&dsa_fwd_offloading_bridges,
						DSA_MAX_NUM_OFFLOADING_BRIDGES,
						1);
		if (bridge_num >= max)
			return 0;

		set_bit(bridge_num, &dsa_fwd_offloading_bridges);
	}

	return bridge_num;
}

void dsa_bridge_num_put(const struct net_device *bridge_dev,
			unsigned int bridge_num)
{
	/* Since we refcount bridges, we know that when we call this function
	 * it is no longer in use, so we can just go ahead and remove it from
	 * the bit mask.
	 */
	clear_bit(bridge_num, &dsa_fwd_offloading_bridges);
}

struct dsa_switch *dsa_switch_find(int tree_index, int sw_index)
{
	struct dsa_switch_tree *dst;
	struct dsa_port *dp;

	list_for_each_entry(dst, &dsa_tree_list, list) {
		if (dst->index != tree_index)
			continue;

		list_for_each_entry(dp, &dst->ports, list) {
			if (dp->ds->index != sw_index)
				continue;

			return dp->ds;
		}
	}

	return NULL;
}
EXPORT_SYMBOL_GPL(dsa_switch_find);

static struct dsa_switch_tree *dsa_tree_find(int index)
{
	struct dsa_switch_tree *dst;

	list_for_each_entry(dst, &dsa_tree_list, list)
		if (dst->index == index)
			return dst;

	return NULL;
}

static struct dsa_switch_tree *dsa_tree_alloc(int index)
{
	struct dsa_switch_tree *dst;

	dst = kzalloc(sizeof(*dst), GFP_KERNEL);
	if (!dst)
		return NULL;

	dst->index = index;

	INIT_LIST_HEAD(&dst->rtable);

	INIT_LIST_HEAD(&dst->ports);

	INIT_LIST_HEAD(&dst->list);
	list_add_tail(&dst->list, &dsa_tree_list);

	kref_init(&dst->refcount);

	return dst;
}

static void dsa_tree_free(struct dsa_switch_tree *dst)
{
	if (dst->tag_ops)
		dsa_tag_driver_put(dst->tag_ops);
	list_del(&dst->list);
	kfree(dst);
}

static struct dsa_switch_tree *dsa_tree_get(struct dsa_switch_tree *dst)
{
	if (dst)
		kref_get(&dst->refcount);

	return dst;
}

static struct dsa_switch_tree *dsa_tree_touch(int index)
{
	struct dsa_switch_tree *dst;

	dst = dsa_tree_find(index);
	if (dst)
		return dsa_tree_get(dst);
	else
		return dsa_tree_alloc(index);
}

static void dsa_tree_release(struct kref *ref)
{
	struct dsa_switch_tree *dst;

	dst = container_of(ref, struct dsa_switch_tree, refcount);

	dsa_tree_free(dst);
}

static void dsa_tree_put(struct dsa_switch_tree *dst)
{
	if (dst)
		kref_put(&dst->refcount, dsa_tree_release);
}

static struct dsa_port *dsa_tree_find_port_by_node(struct dsa_switch_tree *dst,
						   struct device_node *dn)
{
	struct dsa_port *dp;

	list_for_each_entry(dp, &dst->ports, list)
		if (dp->dn == dn)
			return dp;

	return NULL;
}

static struct dsa_link *dsa_link_touch(struct dsa_port *dp,
				       struct dsa_port *link_dp)
{
	struct dsa_switch *ds = dp->ds;
	struct dsa_switch_tree *dst;
	struct dsa_link *dl;

	dst = ds->dst;

	list_for_each_entry(dl, &dst->rtable, list)
		if (dl->dp == dp && dl->link_dp == link_dp)
			return dl;

	dl = kzalloc(sizeof(*dl), GFP_KERNEL);
	if (!dl)
		return NULL;

	dl->dp = dp;
	dl->link_dp = link_dp;

	INIT_LIST_HEAD(&dl->list);
	list_add_tail(&dl->list, &dst->rtable);

	return dl;
}

static bool dsa_port_setup_routing_table(struct dsa_port *dp)
{
	struct dsa_switch *ds = dp->ds;
	struct dsa_switch_tree *dst = ds->dst;
	struct device_node *dn = dp->dn;
	struct of_phandle_iterator it;
	struct dsa_port *link_dp;
	struct dsa_link *dl;
	int err;

	of_for_each_phandle(&it, err, dn, "link", NULL, 0) {
		link_dp = dsa_tree_find_port_by_node(dst, it.node);
		if (!link_dp) {
			of_node_put(it.node);
			return false;
		}

		dl = dsa_link_touch(dp, link_dp);
		if (!dl) {
			of_node_put(it.node);
			return false;
		}
	}

	return true;
}

static bool dsa_tree_setup_routing_table(struct dsa_switch_tree *dst)
{
	bool complete = true;
	struct dsa_port *dp;

	list_for_each_entry(dp, &dst->ports, list) {
		if (dsa_port_is_dsa(dp)) {
			complete = dsa_port_setup_routing_table(dp);
			if (!complete)
				break;
		}
	}

	return complete;
}

static struct dsa_port *dsa_tree_find_first_cpu(struct dsa_switch_tree *dst)
{
	struct dsa_port *dp;

	list_for_each_entry(dp, &dst->ports, list)
		if (dsa_port_is_cpu(dp))
			return dp;

	return NULL;
}

struct net_device *dsa_tree_find_first_conduit(struct dsa_switch_tree *dst)
{
	struct device_node *ethernet;
	struct net_device *conduit;
	struct dsa_port *cpu_dp;

	cpu_dp = dsa_tree_find_first_cpu(dst);
	ethernet = of_parse_phandle(cpu_dp->dn, "ethernet", 0);
	conduit = of_find_net_device_by_node(ethernet);
	of_node_put(ethernet);

	return conduit;
}

/* Assign the default CPU port (the first one in the tree) to all ports of the
 * fabric which don't already have one as part of their own switch.
 */
static int dsa_tree_setup_default_cpu(struct dsa_switch_tree *dst)
{
	struct dsa_port *cpu_dp, *dp;

	cpu_dp = dsa_tree_find_first_cpu(dst);
	if (!cpu_dp) {
		pr_err("DSA: tree %d has no CPU port\n", dst->index);
		return -EINVAL;
	}

	list_for_each_entry(dp, &dst->ports, list) {
		if (dp->cpu_dp)
			continue;

		if (dsa_port_is_user(dp) || dsa_port_is_dsa(dp))
			dp->cpu_dp = cpu_dp;
	}

	return 0;
}

static struct dsa_port *
dsa_switch_preferred_default_local_cpu_port(struct dsa_switch *ds)
{
	struct dsa_port *cpu_dp;

	if (!ds->ops->preferred_default_local_cpu_port)
		return NULL;

	cpu_dp = ds->ops->preferred_default_local_cpu_port(ds);
	if (!cpu_dp)
		return NULL;

	if (WARN_ON(!dsa_port_is_cpu(cpu_dp) || cpu_dp->ds != ds))
		return NULL;

	return cpu_dp;
}

/* Perform initial assignment of CPU ports to user ports and DSA links in the
 * fabric, giving preference to CPU ports local to each switch. Default to
 * using the first CPU port in the switch tree if the port does not have a CPU
 * port local to this switch.
 */
static int dsa_tree_setup_cpu_ports(struct dsa_switch_tree *dst)
{
	struct dsa_port *preferred_cpu_dp, *cpu_dp, *dp;

	list_for_each_entry(cpu_dp, &dst->ports, list) {
		if (!dsa_port_is_cpu(cpu_dp))
			continue;

		preferred_cpu_dp = dsa_switch_preferred_default_local_cpu_port(cpu_dp->ds);
		if (preferred_cpu_dp && preferred_cpu_dp != cpu_dp)
			continue;

		/* Prefer a local CPU port */
		dsa_switch_for_each_port(dp, cpu_dp->ds) {
			/* Prefer the first local CPU port found */
			if (dp->cpu_dp)
				continue;

			if (dsa_port_is_user(dp) || dsa_port_is_dsa(dp))
				dp->cpu_dp = cpu_dp;
		}
	}

	return dsa_tree_setup_default_cpu(dst);
}

static void dsa_tree_teardown_cpu_ports(struct dsa_switch_tree *dst)
{
	struct dsa_port *dp;

	list_for_each_entry(dp, &dst->ports, list)
		if (dsa_port_is_user(dp) || dsa_port_is_dsa(dp))
			dp->cpu_dp = NULL;
}

static int dsa_port_setup(struct dsa_port *dp)
{
	bool dsa_port_link_registered = false;
	struct dsa_switch *ds = dp->ds;
	bool dsa_port_enabled = false;
	int err = 0;

	if (dp->setup)
		return 0;

	err = dsa_port_devlink_setup(dp);
	if (err)
		return err;

	switch (dp->type) {
	case DSA_PORT_TYPE_UNUSED:
		dsa_port_disable(dp);
		break;
	case DSA_PORT_TYPE_CPU:
		if (dp->dn) {
			err = dsa_shared_port_link_register_of(dp);
			if (err)
				break;
			dsa_port_link_registered = true;
		} else {
			dev_warn(ds->dev,
				 "skipping link registration for CPU port %d\n",
				 dp->index);
		}

		err = dsa_port_enable(dp, NULL);
		if (err)
			break;
		dsa_port_enabled = true;

		break;
	case DSA_PORT_TYPE_DSA:
		if (dp->dn) {
			err = dsa_shared_port_link_register_of(dp);
			if (err)
				break;
			dsa_port_link_registered = true;
		} else {
			dev_warn(ds->dev,
				 "skipping link registration for DSA port %d\n",
				 dp->index);
		}

		err = dsa_port_enable(dp, NULL);
		if (err)
			break;
		dsa_port_enabled = true;

		break;
	case DSA_PORT_TYPE_USER:
		of_get_mac_address(dp->dn, dp->mac);
		err = dsa_user_create(dp);
		break;
	}

	if (err && dsa_port_enabled)
		dsa_port_disable(dp);
	if (err && dsa_port_link_registered)
		dsa_shared_port_link_unregister_of(dp);
	if (err) {
		dsa_port_devlink_teardown(dp);
		return err;
	}

	dp->setup = true;

	return 0;
}

static void dsa_port_teardown(struct dsa_port *dp)
{
	if (!dp->setup)
		return;

	switch (dp->type) {
	case DSA_PORT_TYPE_UNUSED:
		break;
	case DSA_PORT_TYPE_CPU:
		dsa_port_disable(dp);
		if (dp->dn)
			dsa_shared_port_link_unregister_of(dp);
		break;
	case DSA_PORT_TYPE_DSA:
		dsa_port_disable(dp);
		if (dp->dn)
			dsa_shared_port_link_unregister_of(dp);
		break;
	case DSA_PORT_TYPE_USER:
		if (dp->user) {
			dsa_user_destroy(dp->user);
			dp->user = NULL;
		}
		break;
	}

	dsa_port_devlink_teardown(dp);

	dp->setup = false;
}

static int dsa_port_setup_as_unused(struct dsa_port *dp)
{
	dp->type = DSA_PORT_TYPE_UNUSED;
	return dsa_port_setup(dp);
}

static int dsa_switch_setup_tag_protocol(struct dsa_switch *ds)
{
	const struct dsa_device_ops *tag_ops = ds->dst->tag_ops;
	struct dsa_switch_tree *dst = ds->dst;
	int err;

	if (tag_ops->proto == dst->default_proto)
		goto connect;

	rtnl_lock();
	err = ds->ops->change_tag_protocol(ds, tag_ops->proto);
	rtnl_unlock();
	if (err) {
		dev_err(ds->dev, "Unable to use tag protocol \"%s\": %pe\n",
			tag_ops->name, ERR_PTR(err));
		return err;
	}

connect:
	if (tag_ops->connect) {
		err = tag_ops->connect(ds);
		if (err)
			return err;
	}

	if (ds->ops->connect_tag_protocol) {
		err = ds->ops->connect_tag_protocol(ds, tag_ops->proto);
		if (err) {
			dev_err(ds->dev,
				"Unable to connect to tag protocol \"%s\": %pe\n",
				tag_ops->name, ERR_PTR(err));
			goto disconnect;
		}
	}

	return 0;

disconnect:
	if (tag_ops->disconnect)
		tag_ops->disconnect(ds);

	return err;
}

static void dsa_switch_teardown_tag_protocol(struct dsa_switch *ds)
{
	const struct dsa_device_ops *tag_ops = ds->dst->tag_ops;

	if (tag_ops->disconnect)
		tag_ops->disconnect(ds);
}

static int dsa_switch_setup(struct dsa_switch *ds)
{
	int err;

	if (ds->setup)
		return 0;

	/* Initialize ds->phys_mii_mask before registering the user MDIO bus
	 * driver and before ops->setup() has run, since the switch drivers and
	 * the user MDIO bus driver rely on these values for probing PHY
	 * devices or not
	 */
	ds->phys_mii_mask |= dsa_user_ports(ds);

	err = dsa_switch_devlink_alloc(ds);
	if (err)
		return err;

	err = dsa_switch_register_notifier(ds);
	if (err)
		goto devlink_free;

	ds->configure_vlan_while_not_filtering = true;

	err = ds->ops->setup(ds);
	if (err < 0)
		goto unregister_notifier;

	err = dsa_switch_setup_tag_protocol(ds);
	if (err)
		goto teardown;

	if (!ds->user_mii_bus && ds->ops->phy_read) {
		ds->user_mii_bus = mdiobus_alloc();
		if (!ds->user_mii_bus) {
			err = -ENOMEM;
			goto teardown;
		}

		dsa_user_mii_bus_init(ds);

		err = mdiobus_register(ds->user_mii_bus);
		if (err < 0)
			goto free_user_mii_bus;
	}

	dsa_switch_devlink_register(ds);

	ds->setup = true;
	return 0;

free_user_mii_bus:
	if (ds->user_mii_bus && ds->ops->phy_read)
		mdiobus_free(ds->user_mii_bus);
teardown:
	if (ds->ops->teardown)
		ds->ops->teardown(ds);
unregister_notifier:
	dsa_switch_unregister_notifier(ds);
devlink_free:
	dsa_switch_devlink_free(ds);
	return err;
}

static void dsa_switch_teardown(struct dsa_switch *ds)
{
	if (!ds->setup)
		return;

	dsa_switch_devlink_unregister(ds);

	if (ds->user_mii_bus && ds->ops->phy_read) {
		mdiobus_unregister(ds->user_mii_bus);
		mdiobus_free(ds->user_mii_bus);
		ds->user_mii_bus = NULL;
	}

	dsa_switch_teardown_tag_protocol(ds);

	if (ds->ops->teardown)
		ds->ops->teardown(ds);

	dsa_switch_unregister_notifier(ds);

	dsa_switch_devlink_free(ds);

	ds->setup = false;
}

/* First tear down the non-shared, then the shared ports. This ensures that
 * all work items scheduled by our switchdev handlers for user ports have
 * completed before we destroy the refcounting kept on the shared ports.
 */
static void dsa_tree_teardown_ports(struct dsa_switch_tree *dst)
{
	struct dsa_port *dp;

	list_for_each_entry(dp, &dst->ports, list)
		if (dsa_port_is_user(dp) || dsa_port_is_unused(dp))
			dsa_port_teardown(dp);

	dsa_flush_workqueue();

	list_for_each_entry(dp, &dst->ports, list)
		if (dsa_port_is_dsa(dp) || dsa_port_is_cpu(dp))
			dsa_port_teardown(dp);
}

static void dsa_tree_teardown_switches(struct dsa_switch_tree *dst)
{
	struct dsa_port *dp;

	list_for_each_entry(dp, &dst->ports, list)
		dsa_switch_teardown(dp->ds);
}

/* Bring shared ports up first, then non-shared ports */
static int dsa_tree_setup_ports(struct dsa_switch_tree *dst)
{
	struct dsa_port *dp;
	int err = 0;

	list_for_each_entry(dp, &dst->ports, list) {
		if (dsa_port_is_dsa(dp) || dsa_port_is_cpu(dp)) {
			err = dsa_port_setup(dp);
			if (err)
				goto teardown;
		}
	}

	list_for_each_entry(dp, &dst->ports, list) {
		if (dsa_port_is_user(dp) || dsa_port_is_unused(dp)) {
			err = dsa_port_setup(dp);
			if (err) {
				err = dsa_port_setup_as_unused(dp);
				if (err)
					goto teardown;
			}
		}
	}

	return 0;

teardown:
	dsa_tree_teardown_ports(dst);

	return err;
}

static int dsa_tree_setup_switches(struct dsa_switch_tree *dst)
{
	struct dsa_port *dp;
	int err = 0;

	list_for_each_entry(dp, &dst->ports, list) {
		err = dsa_switch_setup(dp->ds);
		if (err) {
			dsa_tree_teardown_switches(dst);
			break;
		}
	}

	return err;
}

static int dsa_tree_setup_conduit(struct dsa_switch_tree *dst)
{
	struct dsa_port *cpu_dp;
	int err = 0;

	rtnl_lock();

	dsa_tree_for_each_cpu_port(cpu_dp, dst) {
		struct net_device *conduit = cpu_dp->conduit;
		bool admin_up = (conduit->flags & IFF_UP) &&
				!qdisc_tx_is_noop(conduit);

		err = dsa_conduit_setup(conduit, cpu_dp);
		if (err)
			break;

		/* Replay conduit state event */
		dsa_tree_conduit_admin_state_change(dst, conduit, admin_up);
		dsa_tree_conduit_oper_state_change(dst, conduit,
						   netif_oper_up(conduit));
	}

	rtnl_unlock();

	return err;
}

static void dsa_tree_teardown_conduit(struct dsa_switch_tree *dst)
{
	struct dsa_port *cpu_dp;

	rtnl_lock();

	dsa_tree_for_each_cpu_port(cpu_dp, dst) {
		struct net_device *conduit = cpu_dp->conduit;

		/* Synthesizing an "admin down" state is sufficient for
		 * the switches to get a notification if the conduit is
		 * currently up and running.
		 */
		dsa_tree_conduit_admin_state_change(dst, conduit, false);

		dsa_conduit_teardown(conduit);
	}

	rtnl_unlock();
}

static int dsa_tree_setup_lags(struct dsa_switch_tree *dst)
{
	unsigned int len = 0;
	struct dsa_port *dp;

	list_for_each_entry(dp, &dst->ports, list) {
		if (dp->ds->num_lag_ids > len)
			len = dp->ds->num_lag_ids;
	}

	if (!len)
		return 0;

	dst->lags = kcalloc(len, sizeof(*dst->lags), GFP_KERNEL);
	if (!dst->lags)
		return -ENOMEM;

	dst->lags_len = len;
	return 0;
}

static void dsa_tree_teardown_lags(struct dsa_switch_tree *dst)
{
	kfree(dst->lags);
}

static int dsa_tree_setup(struct dsa_switch_tree *dst)
{
	bool complete;
	int err;

	if (dst->setup) {
		pr_err("DSA: tree %d already setup! Disjoint trees?\n",
		       dst->index);
		return -EEXIST;
	}

	complete = dsa_tree_setup_routing_table(dst);
	if (!complete)
		return 0;

	err = dsa_tree_setup_cpu_ports(dst);
	if (err)
		return err;

	err = dsa_tree_setup_switches(dst);
	if (err)
		goto teardown_cpu_ports;

	err = dsa_tree_setup_ports(dst);
	if (err)
		goto teardown_switches;

	err = dsa_tree_setup_conduit(dst);
	if (err)
		goto teardown_ports;

	err = dsa_tree_setup_lags(dst);
	if (err)
		goto teardown_conduit;

	dst->setup = true;

	pr_info("DSA: tree %d setup\n", dst->index);

	return 0;

teardown_conduit:
	dsa_tree_teardown_conduit(dst);
teardown_ports:
	dsa_tree_teardown_ports(dst);
teardown_switches:
	dsa_tree_teardown_switches(dst);
teardown_cpu_ports:
	dsa_tree_teardown_cpu_ports(dst);

	return err;
}

static void dsa_tree_teardown(struct dsa_switch_tree *dst)
{
	struct dsa_link *dl, *next;

	if (!dst->setup)
		return;

	dsa_tree_teardown_lags(dst);

	dsa_tree_teardown_conduit(dst);

	dsa_tree_teardown_ports(dst);

	dsa_tree_teardown_switches(dst);

	dsa_tree_teardown_cpu_ports(dst);

	list_for_each_entry_safe(dl, next, &dst->rtable, list) {
		list_del(&dl->list);
		kfree(dl);
	}

	pr_info("DSA: tree %d torn down\n", dst->index);

	dst->setup = false;
}

static int dsa_tree_bind_tag_proto(struct dsa_switch_tree *dst,
				   const struct dsa_device_ops *tag_ops)
{
	const struct dsa_device_ops *old_tag_ops = dst->tag_ops;
	struct dsa_notifier_tag_proto_info info;
	int err;

	dst->tag_ops = tag_ops;

	/* Notify the switches from this tree about the connection
	 * to the new tagger
	 */
	info.tag_ops = tag_ops;
	err = dsa_tree_notify(dst, DSA_NOTIFIER_TAG_PROTO_CONNECT, &info);
	if (err && err != -EOPNOTSUPP)
		goto out_disconnect;

	/* Notify the old tagger about the disconnection from this tree */
	info.tag_ops = old_tag_ops;
	dsa_tree_notify(dst, DSA_NOTIFIER_TAG_PROTO_DISCONNECT, &info);

	return 0;

out_disconnect:
	info.tag_ops = tag_ops;
	dsa_tree_notify(dst, DSA_NOTIFIER_TAG_PROTO_DISCONNECT, &info);
	dst->tag_ops = old_tag_ops;

	return err;
}

/* Since the dsa/tagging sysfs device attribute is per conduit, the assumption
 * is that all DSA switches within a tree share the same tagger, otherwise
 * they would have formed disjoint trees (different "dsa,member" values).
 */
int dsa_tree_change_tag_proto(struct dsa_switch_tree *dst,
			      const struct dsa_device_ops *tag_ops,
			      const struct dsa_device_ops *old_tag_ops)
{
	struct dsa_notifier_tag_proto_info info;
	struct dsa_port *dp;
	int err = -EBUSY;

	if (!rtnl_trylock())
		return restart_syscall();

	/* At the moment we don't allow changing the tag protocol under
	 * traffic. The rtnl_mutex also happens to serialize concurrent
	 * attempts to change the tagging protocol. If we ever lift the IFF_UP
	 * restriction, there needs to be another mutex which serializes this.
	 */
	dsa_tree_for_each_user_port(dp, dst) {
		if (dsa_port_to_conduit(dp)->flags & IFF_UP)
			goto out_unlock;

		if (dp->user->flags & IFF_UP)
			goto out_unlock;
	}

	/* Notify the tag protocol change */
	info.tag_ops = tag_ops;
	err = dsa_tree_notify(dst, DSA_NOTIFIER_TAG_PROTO, &info);
	if (err)
		goto out_unwind_tagger;

	err = dsa_tree_bind_tag_proto(dst, tag_ops);
	if (err)
		goto out_unwind_tagger;

	rtnl_unlock();

	return 0;

out_unwind_tagger:
	info.tag_ops = old_tag_ops;
	dsa_tree_notify(dst, DSA_NOTIFIER_TAG_PROTO, &info);
out_unlock:
	rtnl_unlock();
	return err;
}

static void dsa_tree_conduit_state_change(struct dsa_switch_tree *dst,
					  struct net_device *conduit)
{
	struct dsa_notifier_conduit_state_info info;
	struct dsa_port *cpu_dp = conduit->dsa_ptr;

	info.conduit = conduit;
	info.operational = dsa_port_conduit_is_operational(cpu_dp);

	dsa_tree_notify(dst, DSA_NOTIFIER_CONDUIT_STATE_CHANGE, &info);
}

void dsa_tree_conduit_admin_state_change(struct dsa_switch_tree *dst,
					 struct net_device *conduit,
					 bool up)
{
	struct dsa_port *cpu_dp = conduit->dsa_ptr;
	bool notify = false;

	/* Don't keep track of admin state on LAG DSA conduits,
	 * but rather just of physical DSA conduits
	 */
	if (netif_is_lag_master(conduit))
		return;

	if ((dsa_port_conduit_is_operational(cpu_dp)) !=
	    (up && cpu_dp->conduit_oper_up))
		notify = true;

	cpu_dp->conduit_admin_up = up;

	if (notify)
		dsa_tree_conduit_state_change(dst, conduit);
}

void dsa_tree_conduit_oper_state_change(struct dsa_switch_tree *dst,
					struct net_device *conduit,
					bool up)
{
	struct dsa_port *cpu_dp = conduit->dsa_ptr;
	bool notify = false;

	/* Don't keep track of oper state on LAG DSA conduits,
	 * but rather just of physical DSA conduits
	 */
	if (netif_is_lag_master(conduit))
		return;

	if ((dsa_port_conduit_is_operational(cpu_dp)) !=
	    (cpu_dp->conduit_admin_up && up))
		notify = true;

	cpu_dp->conduit_oper_up = up;

	if (notify)
		dsa_tree_conduit_state_change(dst, conduit);
}

static struct dsa_port *dsa_port_touch(struct dsa_switch *ds, int index)
{
	struct dsa_switch_tree *dst = ds->dst;
	struct dsa_port *dp;

	dsa_switch_for_each_port(dp, ds)
		if (dp->index == index)
			return dp;

	dp = kzalloc(sizeof(*dp), GFP_KERNEL);
	if (!dp)
		return NULL;

	dp->ds = ds;
	dp->index = index;

	mutex_init(&dp->addr_lists_lock);
	mutex_init(&dp->vlans_lock);
	INIT_LIST_HEAD(&dp->fdbs);
	INIT_LIST_HEAD(&dp->mdbs);
	INIT_LIST_HEAD(&dp->vlans); /* also initializes &dp->user_vlans */
	INIT_LIST_HEAD(&dp->list);
	list_add_tail(&dp->list, &dst->ports);

	return dp;
}

static int dsa_port_parse_user(struct dsa_port *dp, const char *name)
{
	dp->type = DSA_PORT_TYPE_USER;
	dp->name = name;

	return 0;
}

static int dsa_port_parse_dsa(struct dsa_port *dp)
{
	dp->type = DSA_PORT_TYPE_DSA;

	return 0;
}

static enum dsa_tag_protocol dsa_get_tag_protocol(struct dsa_port *dp,
						  struct net_device *conduit)
{
	enum dsa_tag_protocol tag_protocol = DSA_TAG_PROTO_NONE;
	struct dsa_switch *mds, *ds = dp->ds;
	unsigned int mdp_upstream;
	struct dsa_port *mdp;

	/* It is possible to stack DSA switches onto one another when that
	 * happens the switch driver may want to know if its tagging protocol
	 * is going to work in such a configuration.
	 */
	if (dsa_user_dev_check(conduit)) {
		mdp = dsa_user_to_port(conduit);
		mds = mdp->ds;
		mdp_upstream = dsa_upstream_port(mds, mdp->index);
		tag_protocol = mds->ops->get_tag_protocol(mds, mdp_upstream,
							  DSA_TAG_PROTO_NONE);
	}

	/* If the conduit device is not itself a DSA user in a disjoint DSA
	 * tree, then return immediately.
	 */
	return ds->ops->get_tag_protocol(ds, dp->index, tag_protocol);
}

static int dsa_port_parse_cpu(struct dsa_port *dp, struct net_device *conduit,
			      const char *user_protocol)
{
	const struct dsa_device_ops *tag_ops = NULL;
	struct dsa_switch *ds = dp->ds;
	struct dsa_switch_tree *dst = ds->dst;
	enum dsa_tag_protocol default_proto;

	/* Find out which protocol the switch would prefer. */
	default_proto = dsa_get_tag_protocol(dp, conduit);
	if (dst->default_proto) {
		if (dst->default_proto != default_proto) {
			dev_err(ds->dev,
				"A DSA switch tree can have only one tagging protocol\n");
			return -EINVAL;
		}
	} else {
		dst->default_proto = default_proto;
	}

	/* See if the user wants to override that preference. */
	if (user_protocol) {
		if (!ds->ops->change_tag_protocol) {
			dev_err(ds->dev, "Tag protocol cannot be modified\n");
			return -EINVAL;
		}

		tag_ops = dsa_tag_driver_get_by_name(user_protocol);
		if (IS_ERR(tag_ops)) {
			dev_warn(ds->dev,
				 "Failed to find a tagging driver for protocol %s, using default\n",
				 user_protocol);
			tag_ops = NULL;
		}
	}

	if (!tag_ops)
		tag_ops = dsa_tag_driver_get_by_id(default_proto);

	if (IS_ERR(tag_ops)) {
		if (PTR_ERR(tag_ops) == -ENOPROTOOPT)
			return -EPROBE_DEFER;

		dev_warn(ds->dev, "No tagger for this switch\n");
		return PTR_ERR(tag_ops);
	}

	if (dst->tag_ops) {
		if (dst->tag_ops != tag_ops) {
			dev_err(ds->dev,
				"A DSA switch tree can have only one tagging protocol\n");

			dsa_tag_driver_put(tag_ops);
			return -EINVAL;
		}

		/* In the case of multiple CPU ports per switch, the tagging
		 * protocol is still reference-counted only per switch tree.
		 */
		dsa_tag_driver_put(tag_ops);
	} else {
		dst->tag_ops = tag_ops;
	}

	dp->conduit = conduit;
	dp->type = DSA_PORT_TYPE_CPU;
	dsa_port_set_tag_protocol(dp, dst->tag_ops);
	dp->dst = dst;

	/* At this point, the tree may be configured to use a different
	 * tagger than the one chosen by the switch driver during
	 * .setup, in the case when a user selects a custom protocol
	 * through the DT.
	 *
	 * This is resolved by syncing the driver with the tree in
	 * dsa_switch_setup_tag_protocol once .setup has run and the
	 * driver is ready to accept calls to .change_tag_protocol. If
	 * the driver does not support the custom protocol at that
	 * point, the tree is wholly rejected, thereby ensuring that the
	 * tree and driver are always in agreement on the protocol to
	 * use.
	 */
	return 0;
}

static int dsa_port_parse_of(struct dsa_port *dp, struct device_node *dn)
{
	struct device_node *ethernet = of_parse_phandle(dn, "ethernet", 0);
	const char *name = of_get_property(dn, "label", NULL);
	bool link = of_property_read_bool(dn, "link");

	dp->dn = dn;

	if (ethernet) {
		struct net_device *conduit;
		const char *user_protocol;

		conduit = of_find_net_device_by_node(ethernet);
		of_node_put(ethernet);
		if (!conduit)
			return -EPROBE_DEFER;

		user_protocol = of_get_property(dn, "dsa-tag-protocol", NULL);
		return dsa_port_parse_cpu(dp, conduit, user_protocol);
	}

	if (link)
		return dsa_port_parse_dsa(dp);

	return dsa_port_parse_user(dp, name);
}

static int dsa_switch_parse_ports_of(struct dsa_switch *ds,
				     struct device_node *dn)
{
	struct device_node *ports, *port;
	struct dsa_port *dp;
	int err = 0;
	u32 reg;

	ports = of_get_child_by_name(dn, "ports");
	if (!ports) {
		/* The second possibility is "ethernet-ports" */
		ports = of_get_child_by_name(dn, "ethernet-ports");
		if (!ports) {
			dev_err(ds->dev, "no ports child node found\n");
			return -EINVAL;
		}
	}

	for_each_available_child_of_node(ports, port) {
		err = of_property_read_u32(port, "reg", &reg);
		if (err) {
			of_node_put(port);
			goto out_put_node;
		}

		if (reg >= ds->num_ports) {
			dev_err(ds->dev, "port %pOF index %u exceeds num_ports (%u)\n",
				port, reg, ds->num_ports);
			of_node_put(port);
			err = -EINVAL;
			goto out_put_node;
		}

		dp = dsa_to_port(ds, reg);

		err = dsa_port_parse_of(dp, port);
		if (err) {
			of_node_put(port);
			goto out_put_node;
		}
	}

out_put_node:
	of_node_put(ports);
	return err;
}

static int dsa_switch_parse_member_of(struct dsa_switch *ds,
				      struct device_node *dn)
{
	u32 m[2] = { 0, 0 };
	int sz;

	/* Don't error out if this optional property isn't found */
	sz = of_property_read_variable_u32_array(dn, "dsa,member", m, 2, 2);
	if (sz < 0 && sz != -EINVAL)
		return sz;

	ds->index = m[1];

	ds->dst = dsa_tree_touch(m[0]);
	if (!ds->dst)
		return -ENOMEM;

	if (dsa_switch_find(ds->dst->index, ds->index)) {
		dev_err(ds->dev,
			"A DSA switch with index %d already exists in tree %d\n",
			ds->index, ds->dst->index);
		return -EEXIST;
	}

	if (ds->dst->last_switch < ds->index)
		ds->dst->last_switch = ds->index;

	return 0;
}

static int dsa_switch_touch_ports(struct dsa_switch *ds)
{
	struct dsa_port *dp;
	int port;

	for (port = 0; port < ds->num_ports; port++) {
		dp = dsa_port_touch(ds, port);
		if (!dp)
			return -ENOMEM;
	}

	return 0;
}

static int dsa_switch_parse_of(struct dsa_switch *ds, struct device_node *dn)
{
	int err;

	err = dsa_switch_parse_member_of(ds, dn);
	if (err)
		return err;

	err = dsa_switch_touch_ports(ds);
	if (err)
		return err;

	return dsa_switch_parse_ports_of(ds, dn);
}

static int dev_is_class(struct device *dev, void *class)
{
	if (dev->class != NULL && !strcmp(dev->class->name, class))
		return 1;

	return 0;
}

static struct device *dev_find_class(struct device *parent, char *class)
{
	if (dev_is_class(parent, class)) {
		get_device(parent);
		return parent;
	}

	return device_find_child(parent, class, dev_is_class);
}

static struct net_device *dsa_dev_to_net_device(struct device *dev)
{
	struct device *d;

	d = dev_find_class(dev, "net");
	if (d != NULL) {
		struct net_device *nd;

		nd = to_net_dev(d);
		dev_hold(nd);
		put_device(d);

		return nd;
	}

	return NULL;
}

static int dsa_port_parse(struct dsa_port *dp, const char *name,
			  struct device *dev)
{
	if (!strcmp(name, "cpu")) {
		struct net_device *conduit;

		conduit = dsa_dev_to_net_device(dev);
		if (!conduit)
			return -EPROBE_DEFER;

		dev_put(conduit);

		return dsa_port_parse_cpu(dp, conduit, NULL);
	}

	if (!strcmp(name, "dsa"))
		return dsa_port_parse_dsa(dp);

	return dsa_port_parse_user(dp, name);
}

static int dsa_switch_parse_ports(struct dsa_switch *ds,
				  struct dsa_chip_data *cd)
{
	bool valid_name_found = false;
	struct dsa_port *dp;
	struct device *dev;
	const char *name;
	unsigned int i;
	int err;

	for (i = 0; i < DSA_MAX_PORTS; i++) {
		name = cd->port_names[i];
		dev = cd->netdev[i];
		dp = dsa_to_port(ds, i);

		if (!name)
			continue;

		err = dsa_port_parse(dp, name, dev);
		if (err)
			return err;

		valid_name_found = true;
	}

	if (!valid_name_found && i == DSA_MAX_PORTS)
		return -EINVAL;

	return 0;
}

static int dsa_switch_parse(struct dsa_switch *ds, struct dsa_chip_data *cd)
{
	int err;

	ds->cd = cd;

	/* We don't support interconnected switches nor multiple trees via
	 * platform data, so this is the unique switch of the tree.
	 */
	ds->index = 0;
	ds->dst = dsa_tree_touch(0);
	if (!ds->dst)
		return -ENOMEM;

	err = dsa_switch_touch_ports(ds);
	if (err)
		return err;

	return dsa_switch_parse_ports(ds, cd);
}

static void dsa_switch_release_ports(struct dsa_switch *ds)
{
	struct dsa_port *dp, *next;

	dsa_switch_for_each_port_safe(dp, next, ds) {
		WARN_ON(!list_empty(&dp->fdbs));
		WARN_ON(!list_empty(&dp->mdbs));
		WARN_ON(!list_empty(&dp->vlans));
		list_del(&dp->list);
		kfree(dp);
	}
}

static int dsa_switch_probe(struct dsa_switch *ds)
{
	struct dsa_switch_tree *dst;
	struct dsa_chip_data *pdata;
	struct device_node *np;
	int err;

	if (!ds->dev)
		return -ENODEV;

	pdata = ds->dev->platform_data;
	np = ds->dev->of_node;

	if (!ds->num_ports)
		return -EINVAL;

	if (np) {
		err = dsa_switch_parse_of(ds, np);
		if (err)
			dsa_switch_release_ports(ds);
	} else if (pdata) {
		err = dsa_switch_parse(ds, pdata);
		if (err)
			dsa_switch_release_ports(ds);
	} else {
		err = -ENODEV;
	}

	if (err)
		return err;

	dst = ds->dst;
	dsa_tree_get(dst);
	err = dsa_tree_setup(dst);
	if (err) {
		dsa_switch_release_ports(ds);
		dsa_tree_put(dst);
	}

	return err;
}

int dsa_register_switch(struct dsa_switch *ds)
{
	int err;

	mutex_lock(&dsa2_mutex);
	err = dsa_switch_probe(ds);
	dsa_tree_put(ds->dst);
	mutex_unlock(&dsa2_mutex);

	return err;
}
EXPORT_SYMBOL_GPL(dsa_register_switch);

static void dsa_switch_remove(struct dsa_switch *ds)
{
	struct dsa_switch_tree *dst = ds->dst;

	dsa_tree_teardown(dst);
	dsa_switch_release_ports(ds);
	dsa_tree_put(dst);
}

void dsa_unregister_switch(struct dsa_switch *ds)
{
	mutex_lock(&dsa2_mutex);
	dsa_switch_remove(ds);
	mutex_unlock(&dsa2_mutex);
}
EXPORT_SYMBOL_GPL(dsa_unregister_switch);

/* If the DSA conduit chooses to unregister its net_device on .shutdown, DSA is
 * blocking that operation from completion, due to the dev_hold taken inside
 * netdev_upper_dev_link. Unlink the DSA user interfaces from being uppers of
 * the DSA conduit, so that the system can reboot successfully.
 */
void dsa_switch_shutdown(struct dsa_switch *ds)
{
<<<<<<< HEAD
	struct net_device *conduit, *user_dev;
=======
	struct net_device *master, *slave_dev;
	LIST_HEAD(close_list);
>>>>>>> 6d3d7f74
	struct dsa_port *dp;

	mutex_lock(&dsa2_mutex);

	if (!ds->setup)
		goto out;

	rtnl_lock();

	dsa_switch_for_each_cpu_port(dp, ds)
		list_add(&dp->master->close_list, &close_list);

	dev_close_many(&close_list, true);

	dsa_switch_for_each_user_port(dp, ds) {
		conduit = dsa_port_to_conduit(dp);
		user_dev = dp->user;

<<<<<<< HEAD
		netdev_upper_dev_unlink(conduit, user_dev);
=======
		netif_device_detach(slave_dev);
		netdev_upper_dev_unlink(master, slave_dev);
>>>>>>> 6d3d7f74
	}

	/* Disconnect from further netdevice notifiers on the conduit,
	 * since netdev_uses_dsa() will now return false.
	 */
	dsa_switch_for_each_cpu_port(dp, ds)
		dp->conduit->dsa_ptr = NULL;

	rtnl_unlock();
out:
	mutex_unlock(&dsa2_mutex);
}
EXPORT_SYMBOL_GPL(dsa_switch_shutdown);

#ifdef CONFIG_PM_SLEEP
static bool dsa_port_is_initialized(const struct dsa_port *dp)
{
	return dp->type == DSA_PORT_TYPE_USER && dp->user;
}

int dsa_switch_suspend(struct dsa_switch *ds)
{
	struct dsa_port *dp;
	int ret = 0;

	/* Suspend user network devices */
	dsa_switch_for_each_port(dp, ds) {
		if (!dsa_port_is_initialized(dp))
			continue;

		ret = dsa_user_suspend(dp->user);
		if (ret)
			return ret;
	}

	if (ds->ops->suspend)
		ret = ds->ops->suspend(ds);

	return ret;
}
EXPORT_SYMBOL_GPL(dsa_switch_suspend);

int dsa_switch_resume(struct dsa_switch *ds)
{
	struct dsa_port *dp;
	int ret = 0;

	if (ds->ops->resume)
		ret = ds->ops->resume(ds);

	if (ret)
		return ret;

	/* Resume user network devices */
	dsa_switch_for_each_port(dp, ds) {
		if (!dsa_port_is_initialized(dp))
			continue;

		ret = dsa_user_resume(dp->user);
		if (ret)
			return ret;
	}

	return 0;
}
EXPORT_SYMBOL_GPL(dsa_switch_resume);
#endif

struct dsa_port *dsa_port_from_netdev(struct net_device *netdev)
{
	if (!netdev || !dsa_user_dev_check(netdev))
		return ERR_PTR(-ENODEV);

	return dsa_user_to_port(netdev);
}
EXPORT_SYMBOL_GPL(dsa_port_from_netdev);

bool dsa_db_equal(const struct dsa_db *a, const struct dsa_db *b)
{
	if (a->type != b->type)
		return false;

	switch (a->type) {
	case DSA_DB_PORT:
		return a->dp == b->dp;
	case DSA_DB_LAG:
		return a->lag.dev == b->lag.dev;
	case DSA_DB_BRIDGE:
		return a->bridge.num == b->bridge.num;
	default:
		WARN_ON(1);
		return false;
	}
}

bool dsa_fdb_present_in_other_db(struct dsa_switch *ds, int port,
				 const unsigned char *addr, u16 vid,
				 struct dsa_db db)
{
	struct dsa_port *dp = dsa_to_port(ds, port);
	struct dsa_mac_addr *a;

	lockdep_assert_held(&dp->addr_lists_lock);

	list_for_each_entry(a, &dp->fdbs, list) {
		if (!ether_addr_equal(a->addr, addr) || a->vid != vid)
			continue;

		if (a->db.type == db.type && !dsa_db_equal(&a->db, &db))
			return true;
	}

	return false;
}
EXPORT_SYMBOL_GPL(dsa_fdb_present_in_other_db);

bool dsa_mdb_present_in_other_db(struct dsa_switch *ds, int port,
				 const struct switchdev_obj_port_mdb *mdb,
				 struct dsa_db db)
{
	struct dsa_port *dp = dsa_to_port(ds, port);
	struct dsa_mac_addr *a;

	lockdep_assert_held(&dp->addr_lists_lock);

	list_for_each_entry(a, &dp->mdbs, list) {
		if (!ether_addr_equal(a->addr, mdb->addr) || a->vid != mdb->vid)
			continue;

		if (a->db.type == db.type && !dsa_db_equal(&a->db, &db))
			return true;
	}

	return false;
}
EXPORT_SYMBOL_GPL(dsa_mdb_present_in_other_db);

static const struct dsa_stubs __dsa_stubs = {
	.conduit_hwtstamp_validate = __dsa_conduit_hwtstamp_validate,
};

static void dsa_register_stubs(void)
{
	dsa_stubs = &__dsa_stubs;
}

static void dsa_unregister_stubs(void)
{
	dsa_stubs = NULL;
}

static int __init dsa_init_module(void)
{
	int rc;

	dsa_owq = alloc_ordered_workqueue("dsa_ordered",
					  WQ_MEM_RECLAIM);
	if (!dsa_owq)
		return -ENOMEM;

	rc = dsa_user_register_notifier();
	if (rc)
		goto register_notifier_fail;

	dev_add_pack(&dsa_pack_type);

	rc = rtnl_link_register(&dsa_link_ops);
	if (rc)
		goto netlink_register_fail;

	dsa_register_stubs();

	return 0;

netlink_register_fail:
	dsa_user_unregister_notifier();
	dev_remove_pack(&dsa_pack_type);
register_notifier_fail:
	destroy_workqueue(dsa_owq);

	return rc;
}
module_init(dsa_init_module);

static void __exit dsa_cleanup_module(void)
{
	dsa_unregister_stubs();

	rtnl_link_unregister(&dsa_link_ops);

	dsa_user_unregister_notifier();
	dev_remove_pack(&dsa_pack_type);
	destroy_workqueue(dsa_owq);
}
module_exit(dsa_cleanup_module);

MODULE_AUTHOR("Lennert Buytenhek <buytenh@wantstofly.org>");
MODULE_DESCRIPTION("Driver for Distributed Switch Architecture switch chips");
MODULE_LICENSE("GPL");
MODULE_ALIAS("platform:dsa");<|MERGE_RESOLUTION|>--- conflicted
+++ resolved
@@ -1568,12 +1568,8 @@
  */
 void dsa_switch_shutdown(struct dsa_switch *ds)
 {
-<<<<<<< HEAD
 	struct net_device *conduit, *user_dev;
-=======
-	struct net_device *master, *slave_dev;
 	LIST_HEAD(close_list);
->>>>>>> 6d3d7f74
 	struct dsa_port *dp;
 
 	mutex_lock(&dsa2_mutex);
@@ -1584,7 +1580,7 @@
 	rtnl_lock();
 
 	dsa_switch_for_each_cpu_port(dp, ds)
-		list_add(&dp->master->close_list, &close_list);
+		list_add(&dp->conduit->close_list, &close_list);
 
 	dev_close_many(&close_list, true);
 
@@ -1592,12 +1588,8 @@
 		conduit = dsa_port_to_conduit(dp);
 		user_dev = dp->user;
 
-<<<<<<< HEAD
+		netif_device_detach(user_dev);
 		netdev_upper_dev_unlink(conduit, user_dev);
-=======
-		netif_device_detach(slave_dev);
-		netdev_upper_dev_unlink(master, slave_dev);
->>>>>>> 6d3d7f74
 	}
 
 	/* Disconnect from further netdevice notifiers on the conduit,
