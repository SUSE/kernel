// SPDX-License-Identifier: GPL-2.0-or-later
/*
 * DSA topology and switch handling
 *
 * Copyright (c) 2008-2009 Marvell Semiconductor
 * Copyright (c) 2013 Florian Fainelli <florian@openwrt.org>
 * Copyright (c) 2016 Andrew Lunn <andrew@lunn.ch>
 */

#include <linux/device.h>
#include <linux/err.h>
#include <linux/list.h>
#include <linux/module.h>
#include <linux/netdevice.h>
#include <linux/slab.h>
#include <linux/rtnetlink.h>
#include <linux/of.h>
#include <linux/of_mdio.h>
#include <linux/of_net.h>
#include <net/dsa_stubs.h>
#include <net/sch_generic.h>

#include "devlink.h"
#include "dsa.h"
#include "master.h"
#include "netlink.h"
#include "port.h"
#include "slave.h"
#include "switch.h"
#include "tag.h"

#define DSA_MAX_NUM_OFFLOADING_BRIDGES		BITS_PER_LONG

static DEFINE_MUTEX(dsa2_mutex);
LIST_HEAD(dsa_tree_list);

static struct workqueue_struct *dsa_owq;

/* Track the bridges with forwarding offload enabled */
static unsigned long dsa_fwd_offloading_bridges;

bool dsa_schedule_work(struct work_struct *work)
{
	return queue_work(dsa_owq, work);
}

void dsa_flush_workqueue(void)
{
	flush_workqueue(dsa_owq);
}
EXPORT_SYMBOL_GPL(dsa_flush_workqueue);

/**
 * dsa_lag_map() - Map LAG structure to a linear LAG array
 * @dst: Tree in which to record the mapping.
 * @lag: LAG structure that is to be mapped to the tree's array.
 *
 * dsa_lag_id/dsa_lag_by_id can then be used to translate between the
 * two spaces. The size of the mapping space is determined by the
 * driver by setting ds->num_lag_ids. It is perfectly legal to leave
 * it unset if it is not needed, in which case these functions become
 * no-ops.
 */
void dsa_lag_map(struct dsa_switch_tree *dst, struct dsa_lag *lag)
{
	unsigned int id;

	for (id = 1; id <= dst->lags_len; id++) {
		if (!dsa_lag_by_id(dst, id)) {
			dst->lags[id - 1] = lag;
			lag->id = id;
			return;
		}
	}

	/* No IDs left, which is OK. Some drivers do not need it. The
	 * ones that do, e.g. mv88e6xxx, will discover that dsa_lag_id
	 * returns an error for this device when joining the LAG. The
	 * driver can then return -EOPNOTSUPP back to DSA, which will
	 * fall back to a software LAG.
	 */
}

/**
 * dsa_lag_unmap() - Remove a LAG ID mapping
 * @dst: Tree in which the mapping is recorded.
 * @lag: LAG structure that was mapped.
 *
 * As there may be multiple users of the mapping, it is only removed
 * if there are no other references to it.
 */
void dsa_lag_unmap(struct dsa_switch_tree *dst, struct dsa_lag *lag)
{
	unsigned int id;

	dsa_lags_foreach_id(id, dst) {
		if (dsa_lag_by_id(dst, id) == lag) {
			dst->lags[id - 1] = NULL;
			lag->id = 0;
			break;
		}
	}
}

struct dsa_lag *dsa_tree_lag_find(struct dsa_switch_tree *dst,
				  const struct net_device *lag_dev)
{
	struct dsa_port *dp;

	list_for_each_entry(dp, &dst->ports, list)
		if (dsa_port_lag_dev_get(dp) == lag_dev)
			return dp->lag;

	return NULL;
}

struct dsa_bridge *dsa_tree_bridge_find(struct dsa_switch_tree *dst,
					const struct net_device *br)
{
	struct dsa_port *dp;

	list_for_each_entry(dp, &dst->ports, list)
		if (dsa_port_bridge_dev_get(dp) == br)
			return dp->bridge;

	return NULL;
}

static int dsa_bridge_num_find(const struct net_device *bridge_dev)
{
	struct dsa_switch_tree *dst;

	list_for_each_entry(dst, &dsa_tree_list, list) {
		struct dsa_bridge *bridge;

		bridge = dsa_tree_bridge_find(dst, bridge_dev);
		if (bridge)
			return bridge->num;
	}

	return 0;
}

unsigned int dsa_bridge_num_get(const struct net_device *bridge_dev, int max)
{
	unsigned int bridge_num = dsa_bridge_num_find(bridge_dev);

	/* Switches without FDB isolation support don't get unique
	 * bridge numbering
	 */
	if (!max)
		return 0;

	if (!bridge_num) {
		/* First port that requests FDB isolation or TX forwarding
		 * offload for this bridge
		 */
		bridge_num = find_next_zero_bit(&dsa_fwd_offloading_bridges,
						DSA_MAX_NUM_OFFLOADING_BRIDGES,
						1);
		if (bridge_num >= max)
			return 0;

		set_bit(bridge_num, &dsa_fwd_offloading_bridges);
	}

	return bridge_num;
}

void dsa_bridge_num_put(const struct net_device *bridge_dev,
			unsigned int bridge_num)
{
	/* Since we refcount bridges, we know that when we call this function
	 * it is no longer in use, so we can just go ahead and remove it from
	 * the bit mask.
	 */
	clear_bit(bridge_num, &dsa_fwd_offloading_bridges);
}

struct dsa_switch *dsa_switch_find(int tree_index, int sw_index)
{
	struct dsa_switch_tree *dst;
	struct dsa_port *dp;

	list_for_each_entry(dst, &dsa_tree_list, list) {
		if (dst->index != tree_index)
			continue;

		list_for_each_entry(dp, &dst->ports, list) {
			if (dp->ds->index != sw_index)
				continue;

			return dp->ds;
		}
	}

	return NULL;
}
EXPORT_SYMBOL_GPL(dsa_switch_find);

static struct dsa_switch_tree *dsa_tree_find(int index)
{
	struct dsa_switch_tree *dst;

	list_for_each_entry(dst, &dsa_tree_list, list)
		if (dst->index == index)
			return dst;

	return NULL;
}

static struct dsa_switch_tree *dsa_tree_alloc(int index)
{
	struct dsa_switch_tree *dst;

	dst = kzalloc(sizeof(*dst), GFP_KERNEL);
	if (!dst)
		return NULL;

	dst->index = index;

	INIT_LIST_HEAD(&dst->rtable);

	INIT_LIST_HEAD(&dst->ports);

	INIT_LIST_HEAD(&dst->list);
	list_add_tail(&dst->list, &dsa_tree_list);

	kref_init(&dst->refcount);

	return dst;
}

static void dsa_tree_free(struct dsa_switch_tree *dst)
{
	if (dst->tag_ops)
		dsa_tag_driver_put(dst->tag_ops);
	list_del(&dst->list);
	kfree(dst);
}

static struct dsa_switch_tree *dsa_tree_get(struct dsa_switch_tree *dst)
{
	if (dst)
		kref_get(&dst->refcount);

	return dst;
}

static struct dsa_switch_tree *dsa_tree_touch(int index)
{
	struct dsa_switch_tree *dst;

	dst = dsa_tree_find(index);
	if (dst)
		return dsa_tree_get(dst);
	else
		return dsa_tree_alloc(index);
}

static void dsa_tree_release(struct kref *ref)
{
	struct dsa_switch_tree *dst;

	dst = container_of(ref, struct dsa_switch_tree, refcount);

	dsa_tree_free(dst);
}

static void dsa_tree_put(struct dsa_switch_tree *dst)
{
	if (dst)
		kref_put(&dst->refcount, dsa_tree_release);
}

static struct dsa_port *dsa_tree_find_port_by_node(struct dsa_switch_tree *dst,
						   struct device_node *dn)
{
	struct dsa_port *dp;

	list_for_each_entry(dp, &dst->ports, list)
		if (dp->dn == dn)
			return dp;

	return NULL;
}

static struct dsa_link *dsa_link_touch(struct dsa_port *dp,
				       struct dsa_port *link_dp)
{
	struct dsa_switch *ds = dp->ds;
	struct dsa_switch_tree *dst;
	struct dsa_link *dl;

	dst = ds->dst;

	list_for_each_entry(dl, &dst->rtable, list)
		if (dl->dp == dp && dl->link_dp == link_dp)
			return dl;

	dl = kzalloc(sizeof(*dl), GFP_KERNEL);
	if (!dl)
		return NULL;

	dl->dp = dp;
	dl->link_dp = link_dp;

	INIT_LIST_HEAD(&dl->list);
	list_add_tail(&dl->list, &dst->rtable);

	return dl;
}

static bool dsa_port_setup_routing_table(struct dsa_port *dp)
{
	struct dsa_switch *ds = dp->ds;
	struct dsa_switch_tree *dst = ds->dst;
	struct device_node *dn = dp->dn;
	struct of_phandle_iterator it;
	struct dsa_port *link_dp;
	struct dsa_link *dl;
	int err;

	of_for_each_phandle(&it, err, dn, "link", NULL, 0) {
		link_dp = dsa_tree_find_port_by_node(dst, it.node);
		if (!link_dp) {
			of_node_put(it.node);
			return false;
		}

		dl = dsa_link_touch(dp, link_dp);
		if (!dl) {
			of_node_put(it.node);
			return false;
		}
	}

	return true;
}

static bool dsa_tree_setup_routing_table(struct dsa_switch_tree *dst)
{
	bool complete = true;
	struct dsa_port *dp;

	list_for_each_entry(dp, &dst->ports, list) {
		if (dsa_port_is_dsa(dp)) {
			complete = dsa_port_setup_routing_table(dp);
			if (!complete)
				break;
		}
	}

	return complete;
}

static struct dsa_port *dsa_tree_find_first_cpu(struct dsa_switch_tree *dst)
{
	struct dsa_port *dp;

	list_for_each_entry(dp, &dst->ports, list)
		if (dsa_port_is_cpu(dp))
			return dp;

	return NULL;
}

struct net_device *dsa_tree_find_first_master(struct dsa_switch_tree *dst)
{
	struct device_node *ethernet;
	struct net_device *master;
	struct dsa_port *cpu_dp;

	cpu_dp = dsa_tree_find_first_cpu(dst);
	ethernet = of_parse_phandle(cpu_dp->dn, "ethernet", 0);
	master = of_find_net_device_by_node(ethernet);
	of_node_put(ethernet);

	return master;
}

/* Assign the default CPU port (the first one in the tree) to all ports of the
 * fabric which don't already have one as part of their own switch.
 */
static int dsa_tree_setup_default_cpu(struct dsa_switch_tree *dst)
{
	struct dsa_port *cpu_dp, *dp;

	cpu_dp = dsa_tree_find_first_cpu(dst);
	if (!cpu_dp) {
		pr_err("DSA: tree %d has no CPU port\n", dst->index);
		return -EINVAL;
	}

	list_for_each_entry(dp, &dst->ports, list) {
		if (dp->cpu_dp)
			continue;

		if (dsa_port_is_user(dp) || dsa_port_is_dsa(dp))
			dp->cpu_dp = cpu_dp;
	}

	return 0;
}

static struct dsa_port *
dsa_switch_preferred_default_local_cpu_port(struct dsa_switch *ds)
{
	struct dsa_port *cpu_dp;

	if (!ds->ops->preferred_default_local_cpu_port)
		return NULL;

	cpu_dp = ds->ops->preferred_default_local_cpu_port(ds);
	if (!cpu_dp)
		return NULL;

	if (WARN_ON(!dsa_port_is_cpu(cpu_dp) || cpu_dp->ds != ds))
		return NULL;

	return cpu_dp;
}

/* Perform initial assignment of CPU ports to user ports and DSA links in the
 * fabric, giving preference to CPU ports local to each switch. Default to
 * using the first CPU port in the switch tree if the port does not have a CPU
 * port local to this switch.
 */
static int dsa_tree_setup_cpu_ports(struct dsa_switch_tree *dst)
{
	struct dsa_port *preferred_cpu_dp, *cpu_dp, *dp;

	list_for_each_entry(cpu_dp, &dst->ports, list) {
		if (!dsa_port_is_cpu(cpu_dp))
			continue;

		preferred_cpu_dp = dsa_switch_preferred_default_local_cpu_port(cpu_dp->ds);
		if (preferred_cpu_dp && preferred_cpu_dp != cpu_dp)
			continue;

		/* Prefer a local CPU port */
		dsa_switch_for_each_port(dp, cpu_dp->ds) {
			/* Prefer the first local CPU port found */
			if (dp->cpu_dp)
				continue;

			if (dsa_port_is_user(dp) || dsa_port_is_dsa(dp))
				dp->cpu_dp = cpu_dp;
		}
	}

	return dsa_tree_setup_default_cpu(dst);
}

static void dsa_tree_teardown_cpu_ports(struct dsa_switch_tree *dst)
{
	struct dsa_port *dp;

	list_for_each_entry(dp, &dst->ports, list)
		if (dsa_port_is_user(dp) || dsa_port_is_dsa(dp))
			dp->cpu_dp = NULL;
}

static int dsa_port_setup(struct dsa_port *dp)
{
	bool dsa_port_link_registered = false;
	struct dsa_switch *ds = dp->ds;
	bool dsa_port_enabled = false;
	int err = 0;

	if (dp->setup)
		return 0;

	err = dsa_port_devlink_setup(dp);
	if (err)
		return err;

	switch (dp->type) {
	case DSA_PORT_TYPE_UNUSED:
		dsa_port_disable(dp);
		break;
	case DSA_PORT_TYPE_CPU:
		if (dp->dn) {
			err = dsa_shared_port_link_register_of(dp);
			if (err)
				break;
			dsa_port_link_registered = true;
		} else {
			dev_warn(ds->dev,
				 "skipping link registration for CPU port %d\n",
				 dp->index);
		}

		err = dsa_port_enable(dp, NULL);
		if (err)
			break;
		dsa_port_enabled = true;

		break;
	case DSA_PORT_TYPE_DSA:
		if (dp->dn) {
			err = dsa_shared_port_link_register_of(dp);
			if (err)
				break;
			dsa_port_link_registered = true;
		} else {
			dev_warn(ds->dev,
				 "skipping link registration for DSA port %d\n",
				 dp->index);
		}

		err = dsa_port_enable(dp, NULL);
		if (err)
			break;
		dsa_port_enabled = true;

		break;
	case DSA_PORT_TYPE_USER:
		of_get_mac_address(dp->dn, dp->mac);
		err = dsa_slave_create(dp);
		break;
	}

	if (err && dsa_port_enabled)
		dsa_port_disable(dp);
	if (err && dsa_port_link_registered)
		dsa_shared_port_link_unregister_of(dp);
	if (err) {
		dsa_port_devlink_teardown(dp);
		return err;
	}

	dp->setup = true;

	return 0;
}

static void dsa_port_teardown(struct dsa_port *dp)
{
	if (!dp->setup)
		return;

	switch (dp->type) {
	case DSA_PORT_TYPE_UNUSED:
		break;
	case DSA_PORT_TYPE_CPU:
		dsa_port_disable(dp);
		if (dp->dn)
			dsa_shared_port_link_unregister_of(dp);
		break;
	case DSA_PORT_TYPE_DSA:
		dsa_port_disable(dp);
		if (dp->dn)
			dsa_shared_port_link_unregister_of(dp);
		break;
	case DSA_PORT_TYPE_USER:
		if (dp->slave) {
			dsa_slave_destroy(dp->slave);
			dp->slave = NULL;
		}
		break;
	}

	dsa_port_devlink_teardown(dp);

	dp->setup = false;
}

static int dsa_port_setup_as_unused(struct dsa_port *dp)
{
	dp->type = DSA_PORT_TYPE_UNUSED;
	return dsa_port_setup(dp);
}

static int dsa_switch_setup_tag_protocol(struct dsa_switch *ds)
{
	const struct dsa_device_ops *tag_ops = ds->dst->tag_ops;
	struct dsa_switch_tree *dst = ds->dst;
	int err;

	if (tag_ops->proto == dst->default_proto)
		goto connect;

	rtnl_lock();
	err = ds->ops->change_tag_protocol(ds, tag_ops->proto);
	rtnl_unlock();
	if (err) {
		dev_err(ds->dev, "Unable to use tag protocol \"%s\": %pe\n",
			tag_ops->name, ERR_PTR(err));
		return err;
	}

connect:
	if (tag_ops->connect) {
		err = tag_ops->connect(ds);
		if (err)
			return err;
	}

	if (ds->ops->connect_tag_protocol) {
		err = ds->ops->connect_tag_protocol(ds, tag_ops->proto);
		if (err) {
			dev_err(ds->dev,
				"Unable to connect to tag protocol \"%s\": %pe\n",
				tag_ops->name, ERR_PTR(err));
			goto disconnect;
		}
	}

	return 0;

disconnect:
	if (tag_ops->disconnect)
		tag_ops->disconnect(ds);

	return err;
}

static void dsa_switch_teardown_tag_protocol(struct dsa_switch *ds)
{
	const struct dsa_device_ops *tag_ops = ds->dst->tag_ops;

	if (tag_ops->disconnect)
		tag_ops->disconnect(ds);
}

static int dsa_switch_setup(struct dsa_switch *ds)
{
	struct device_node *dn;
	int err;

	if (ds->setup)
		return 0;

	/* Initialize ds->phys_mii_mask before registering the slave MDIO bus
	 * driver and before ops->setup() has run, since the switch drivers and
	 * the slave MDIO bus driver rely on these values for probing PHY
	 * devices or not
	 */
	ds->phys_mii_mask |= dsa_user_ports(ds);

	err = dsa_switch_devlink_alloc(ds);
	if (err)
		return err;

	err = dsa_switch_register_notifier(ds);
	if (err)
		goto devlink_free;

	ds->configure_vlan_while_not_filtering = true;

	err = ds->ops->setup(ds);
	if (err < 0)
		goto unregister_notifier;

	err = dsa_switch_setup_tag_protocol(ds);
	if (err)
		goto teardown;

	if (!ds->slave_mii_bus && ds->ops->phy_read) {
		ds->slave_mii_bus = mdiobus_alloc();
		if (!ds->slave_mii_bus) {
			err = -ENOMEM;
			goto teardown;
		}

		dsa_slave_mii_bus_init(ds);

		dn = of_get_child_by_name(ds->dev->of_node, "mdio");

		err = of_mdiobus_register(ds->slave_mii_bus, dn);
		of_node_put(dn);
		if (err < 0)
			goto free_slave_mii_bus;
	}

	dsa_switch_devlink_register(ds);

	ds->setup = true;
	return 0;

free_slave_mii_bus:
	if (ds->slave_mii_bus && ds->ops->phy_read)
		mdiobus_free(ds->slave_mii_bus);
teardown:
	if (ds->ops->teardown)
		ds->ops->teardown(ds);
unregister_notifier:
	dsa_switch_unregister_notifier(ds);
devlink_free:
	dsa_switch_devlink_free(ds);
	return err;
}

static void dsa_switch_teardown(struct dsa_switch *ds)
{
	if (!ds->setup)
		return;

	dsa_switch_devlink_unregister(ds);

	if (ds->slave_mii_bus && ds->ops->phy_read) {
		mdiobus_unregister(ds->slave_mii_bus);
		mdiobus_free(ds->slave_mii_bus);
		ds->slave_mii_bus = NULL;
	}

	dsa_switch_teardown_tag_protocol(ds);

	if (ds->ops->teardown)
		ds->ops->teardown(ds);

	dsa_switch_unregister_notifier(ds);

	dsa_switch_devlink_free(ds);

	ds->setup = false;
}

/* First tear down the non-shared, then the shared ports. This ensures that
 * all work items scheduled by our switchdev handlers for user ports have
 * completed before we destroy the refcounting kept on the shared ports.
 */
static void dsa_tree_teardown_ports(struct dsa_switch_tree *dst)
{
	struct dsa_port *dp;

	list_for_each_entry(dp, &dst->ports, list)
		if (dsa_port_is_user(dp) || dsa_port_is_unused(dp))
			dsa_port_teardown(dp);

	dsa_flush_workqueue();

	list_for_each_entry(dp, &dst->ports, list)
		if (dsa_port_is_dsa(dp) || dsa_port_is_cpu(dp))
			dsa_port_teardown(dp);
}

static void dsa_tree_teardown_switches(struct dsa_switch_tree *dst)
{
	struct dsa_port *dp;

	list_for_each_entry(dp, &dst->ports, list)
		dsa_switch_teardown(dp->ds);
}

/* Bring shared ports up first, then non-shared ports */
static int dsa_tree_setup_ports(struct dsa_switch_tree *dst)
{
	struct dsa_port *dp;
	int err = 0;

	list_for_each_entry(dp, &dst->ports, list) {
		if (dsa_port_is_dsa(dp) || dsa_port_is_cpu(dp)) {
			err = dsa_port_setup(dp);
			if (err)
				goto teardown;
		}
	}

	list_for_each_entry(dp, &dst->ports, list) {
		if (dsa_port_is_user(dp) || dsa_port_is_unused(dp)) {
			err = dsa_port_setup(dp);
			if (err) {
				err = dsa_port_setup_as_unused(dp);
				if (err)
					goto teardown;
			}
		}
	}

	return 0;

teardown:
	dsa_tree_teardown_ports(dst);

	return err;
}

static int dsa_tree_setup_switches(struct dsa_switch_tree *dst)
{
	struct dsa_port *dp;
	int err = 0;

	list_for_each_entry(dp, &dst->ports, list) {
		err = dsa_switch_setup(dp->ds);
		if (err) {
			dsa_tree_teardown_switches(dst);
			break;
		}
	}

	return err;
}

static int dsa_tree_setup_master(struct dsa_switch_tree *dst)
{
	struct dsa_port *cpu_dp;
	int err = 0;

	rtnl_lock();

	dsa_tree_for_each_cpu_port(cpu_dp, dst) {
		struct net_device *master = cpu_dp->master;
		bool admin_up = (master->flags & IFF_UP) &&
				!qdisc_tx_is_noop(master);

		err = dsa_master_setup(master, cpu_dp);
		if (err)
			break;

		/* Replay master state event */
		dsa_tree_master_admin_state_change(dst, master, admin_up);
		dsa_tree_master_oper_state_change(dst, master,
						  netif_oper_up(master));
	}

	rtnl_unlock();

	return err;
}

static void dsa_tree_teardown_master(struct dsa_switch_tree *dst)
{
	struct dsa_port *cpu_dp;

	rtnl_lock();

	dsa_tree_for_each_cpu_port(cpu_dp, dst) {
		struct net_device *master = cpu_dp->master;

		/* Synthesizing an "admin down" state is sufficient for
		 * the switches to get a notification if the master is
		 * currently up and running.
		 */
		dsa_tree_master_admin_state_change(dst, master, false);

		dsa_master_teardown(master);
	}

	rtnl_unlock();
}

static int dsa_tree_setup_lags(struct dsa_switch_tree *dst)
{
	unsigned int len = 0;
	struct dsa_port *dp;

	list_for_each_entry(dp, &dst->ports, list) {
		if (dp->ds->num_lag_ids > len)
			len = dp->ds->num_lag_ids;
	}

	if (!len)
		return 0;

	dst->lags = kcalloc(len, sizeof(*dst->lags), GFP_KERNEL);
	if (!dst->lags)
		return -ENOMEM;

	dst->lags_len = len;
	return 0;
}

static void dsa_tree_teardown_lags(struct dsa_switch_tree *dst)
{
	kfree(dst->lags);
}

static int dsa_tree_setup(struct dsa_switch_tree *dst)
{
	bool complete;
	int err;

	if (dst->setup) {
		pr_err("DSA: tree %d already setup! Disjoint trees?\n",
		       dst->index);
		return -EEXIST;
	}

	complete = dsa_tree_setup_routing_table(dst);
	if (!complete)
		return 0;

	err = dsa_tree_setup_cpu_ports(dst);
	if (err)
		return err;

	err = dsa_tree_setup_switches(dst);
	if (err)
		goto teardown_cpu_ports;

	err = dsa_tree_setup_ports(dst);
	if (err)
		goto teardown_switches;

	err = dsa_tree_setup_master(dst);
	if (err)
		goto teardown_ports;

	err = dsa_tree_setup_lags(dst);
	if (err)
		goto teardown_master;

	dst->setup = true;

	pr_info("DSA: tree %d setup\n", dst->index);

	return 0;

teardown_master:
	dsa_tree_teardown_master(dst);
teardown_ports:
	dsa_tree_teardown_ports(dst);
teardown_switches:
	dsa_tree_teardown_switches(dst);
teardown_cpu_ports:
	dsa_tree_teardown_cpu_ports(dst);

	return err;
}

static void dsa_tree_teardown(struct dsa_switch_tree *dst)
{
	struct dsa_link *dl, *next;

	if (!dst->setup)
		return;

	dsa_tree_teardown_lags(dst);

	dsa_tree_teardown_master(dst);

	dsa_tree_teardown_ports(dst);

	dsa_tree_teardown_switches(dst);

	dsa_tree_teardown_cpu_ports(dst);

	list_for_each_entry_safe(dl, next, &dst->rtable, list) {
		list_del(&dl->list);
		kfree(dl);
	}

	pr_info("DSA: tree %d torn down\n", dst->index);

	dst->setup = false;
}

static int dsa_tree_bind_tag_proto(struct dsa_switch_tree *dst,
				   const struct dsa_device_ops *tag_ops)
{
	const struct dsa_device_ops *old_tag_ops = dst->tag_ops;
	struct dsa_notifier_tag_proto_info info;
	int err;

	dst->tag_ops = tag_ops;

	/* Notify the switches from this tree about the connection
	 * to the new tagger
	 */
	info.tag_ops = tag_ops;
	err = dsa_tree_notify(dst, DSA_NOTIFIER_TAG_PROTO_CONNECT, &info);
	if (err && err != -EOPNOTSUPP)
		goto out_disconnect;

	/* Notify the old tagger about the disconnection from this tree */
	info.tag_ops = old_tag_ops;
	dsa_tree_notify(dst, DSA_NOTIFIER_TAG_PROTO_DISCONNECT, &info);

	return 0;

out_disconnect:
	info.tag_ops = tag_ops;
	dsa_tree_notify(dst, DSA_NOTIFIER_TAG_PROTO_DISCONNECT, &info);
	dst->tag_ops = old_tag_ops;

	return err;
}

/* Since the dsa/tagging sysfs device attribute is per master, the assumption
 * is that all DSA switches within a tree share the same tagger, otherwise
 * they would have formed disjoint trees (different "dsa,member" values).
 */
int dsa_tree_change_tag_proto(struct dsa_switch_tree *dst,
			      const struct dsa_device_ops *tag_ops,
			      const struct dsa_device_ops *old_tag_ops)
{
	struct dsa_notifier_tag_proto_info info;
	struct dsa_port *dp;
	int err = -EBUSY;

	if (!rtnl_trylock())
		return restart_syscall();

	/* At the moment we don't allow changing the tag protocol under
	 * traffic. The rtnl_mutex also happens to serialize concurrent
	 * attempts to change the tagging protocol. If we ever lift the IFF_UP
	 * restriction, there needs to be another mutex which serializes this.
	 */
	dsa_tree_for_each_user_port(dp, dst) {
		if (dsa_port_to_master(dp)->flags & IFF_UP)
			goto out_unlock;

		if (dp->slave->flags & IFF_UP)
			goto out_unlock;
	}

	/* Notify the tag protocol change */
	info.tag_ops = tag_ops;
	err = dsa_tree_notify(dst, DSA_NOTIFIER_TAG_PROTO, &info);
	if (err)
		goto out_unwind_tagger;

	err = dsa_tree_bind_tag_proto(dst, tag_ops);
	if (err)
		goto out_unwind_tagger;

	rtnl_unlock();

	return 0;

out_unwind_tagger:
	info.tag_ops = old_tag_ops;
	dsa_tree_notify(dst, DSA_NOTIFIER_TAG_PROTO, &info);
out_unlock:
	rtnl_unlock();
	return err;
}

static void dsa_tree_master_state_change(struct dsa_switch_tree *dst,
					 struct net_device *master)
{
	struct dsa_notifier_master_state_info info;
	struct dsa_port *cpu_dp = master->dsa_ptr;

	info.master = master;
	info.operational = dsa_port_master_is_operational(cpu_dp);

	dsa_tree_notify(dst, DSA_NOTIFIER_MASTER_STATE_CHANGE, &info);
}

void dsa_tree_master_admin_state_change(struct dsa_switch_tree *dst,
					struct net_device *master,
					bool up)
{
	struct dsa_port *cpu_dp = master->dsa_ptr;
	bool notify = false;

	/* Don't keep track of admin state on LAG DSA masters,
	 * but rather just of physical DSA masters
	 */
	if (netif_is_lag_master(master))
		return;

	if ((dsa_port_master_is_operational(cpu_dp)) !=
	    (up && cpu_dp->master_oper_up))
		notify = true;

	cpu_dp->master_admin_up = up;

	if (notify)
		dsa_tree_master_state_change(dst, master);
}

void dsa_tree_master_oper_state_change(struct dsa_switch_tree *dst,
				       struct net_device *master,
				       bool up)
{
	struct dsa_port *cpu_dp = master->dsa_ptr;
	bool notify = false;

	/* Don't keep track of oper state on LAG DSA masters,
	 * but rather just of physical DSA masters
	 */
	if (netif_is_lag_master(master))
		return;

	if ((dsa_port_master_is_operational(cpu_dp)) !=
	    (cpu_dp->master_admin_up && up))
		notify = true;

	cpu_dp->master_oper_up = up;

	if (notify)
		dsa_tree_master_state_change(dst, master);
}

static struct dsa_port *dsa_port_touch(struct dsa_switch *ds, int index)
{
	struct dsa_switch_tree *dst = ds->dst;
	struct dsa_port *dp;

	dsa_switch_for_each_port(dp, ds)
		if (dp->index == index)
			return dp;

	dp = kzalloc(sizeof(*dp), GFP_KERNEL);
	if (!dp)
		return NULL;

	dp->ds = ds;
	dp->index = index;

	mutex_init(&dp->addr_lists_lock);
	mutex_init(&dp->vlans_lock);
	INIT_LIST_HEAD(&dp->fdbs);
	INIT_LIST_HEAD(&dp->mdbs);
	INIT_LIST_HEAD(&dp->vlans); /* also initializes &dp->user_vlans */
	INIT_LIST_HEAD(&dp->list);
	list_add_tail(&dp->list, &dst->ports);

	return dp;
}

static int dsa_port_parse_user(struct dsa_port *dp, const char *name)
{
	dp->type = DSA_PORT_TYPE_USER;
	dp->name = name;

	return 0;
}

static int dsa_port_parse_dsa(struct dsa_port *dp)
{
	dp->type = DSA_PORT_TYPE_DSA;

	return 0;
}

static enum dsa_tag_protocol dsa_get_tag_protocol(struct dsa_port *dp,
						  struct net_device *master)
{
	enum dsa_tag_protocol tag_protocol = DSA_TAG_PROTO_NONE;
	struct dsa_switch *mds, *ds = dp->ds;
	unsigned int mdp_upstream;
	struct dsa_port *mdp;

	/* It is possible to stack DSA switches onto one another when that
	 * happens the switch driver may want to know if its tagging protocol
	 * is going to work in such a configuration.
	 */
	if (dsa_slave_dev_check(master)) {
		mdp = dsa_slave_to_port(master);
		mds = mdp->ds;
		mdp_upstream = dsa_upstream_port(mds, mdp->index);
		tag_protocol = mds->ops->get_tag_protocol(mds, mdp_upstream,
							  DSA_TAG_PROTO_NONE);
	}

	/* If the master device is not itself a DSA slave in a disjoint DSA
	 * tree, then return immediately.
	 */
	return ds->ops->get_tag_protocol(ds, dp->index, tag_protocol);
}

static int dsa_port_parse_cpu(struct dsa_port *dp, struct net_device *master,
			      const char *user_protocol)
{
	const struct dsa_device_ops *tag_ops = NULL;
	struct dsa_switch *ds = dp->ds;
	struct dsa_switch_tree *dst = ds->dst;
	enum dsa_tag_protocol default_proto;

	/* Find out which protocol the switch would prefer. */
	default_proto = dsa_get_tag_protocol(dp, master);
	if (dst->default_proto) {
		if (dst->default_proto != default_proto) {
			dev_err(ds->dev,
				"A DSA switch tree can have only one tagging protocol\n");
			return -EINVAL;
		}
	} else {
		dst->default_proto = default_proto;
	}

	/* See if the user wants to override that preference. */
	if (user_protocol) {
		if (!ds->ops->change_tag_protocol) {
			dev_err(ds->dev, "Tag protocol cannot be modified\n");
			return -EINVAL;
		}

		tag_ops = dsa_tag_driver_get_by_name(user_protocol);
		if (IS_ERR(tag_ops)) {
			dev_warn(ds->dev,
				 "Failed to find a tagging driver for protocol %s, using default\n",
				 user_protocol);
			tag_ops = NULL;
		}
	}

	if (!tag_ops)
		tag_ops = dsa_tag_driver_get_by_id(default_proto);

	if (IS_ERR(tag_ops)) {
		if (PTR_ERR(tag_ops) == -ENOPROTOOPT)
			return -EPROBE_DEFER;

		dev_warn(ds->dev, "No tagger for this switch\n");
		return PTR_ERR(tag_ops);
	}

	if (dst->tag_ops) {
		if (dst->tag_ops != tag_ops) {
			dev_err(ds->dev,
				"A DSA switch tree can have only one tagging protocol\n");

			dsa_tag_driver_put(tag_ops);
			return -EINVAL;
		}

		/* In the case of multiple CPU ports per switch, the tagging
		 * protocol is still reference-counted only per switch tree.
		 */
		dsa_tag_driver_put(tag_ops);
	} else {
		dst->tag_ops = tag_ops;
	}

	dp->master = master;
	dp->type = DSA_PORT_TYPE_CPU;
	dsa_port_set_tag_protocol(dp, dst->tag_ops);
	dp->dst = dst;

	/* At this point, the tree may be configured to use a different
	 * tagger than the one chosen by the switch driver during
	 * .setup, in the case when a user selects a custom protocol
	 * through the DT.
	 *
	 * This is resolved by syncing the driver with the tree in
	 * dsa_switch_setup_tag_protocol once .setup has run and the
	 * driver is ready to accept calls to .change_tag_protocol. If
	 * the driver does not support the custom protocol at that
	 * point, the tree is wholly rejected, thereby ensuring that the
	 * tree and driver are always in agreement on the protocol to
	 * use.
	 */
	return 0;
}

static int dsa_port_parse_of(struct dsa_port *dp, struct device_node *dn)
{
	struct device_node *ethernet = of_parse_phandle(dn, "ethernet", 0);
	const char *name = of_get_property(dn, "label", NULL);
	bool link = of_property_read_bool(dn, "link");

	dp->dn = dn;

	if (ethernet) {
		struct net_device *master;
		const char *user_protocol;

		master = of_find_net_device_by_node(ethernet);
		of_node_put(ethernet);
		if (!master)
			return -EPROBE_DEFER;

		user_protocol = of_get_property(dn, "dsa-tag-protocol", NULL);
		return dsa_port_parse_cpu(dp, master, user_protocol);
	}

	if (link)
		return dsa_port_parse_dsa(dp);

	return dsa_port_parse_user(dp, name);
}

static int dsa_switch_parse_ports_of(struct dsa_switch *ds,
				     struct device_node *dn)
{
	struct device_node *ports, *port;
	struct dsa_port *dp;
	int err = 0;
	u32 reg;

	ports = of_get_child_by_name(dn, "ports");
	if (!ports) {
		/* The second possibility is "ethernet-ports" */
		ports = of_get_child_by_name(dn, "ethernet-ports");
		if (!ports) {
			dev_err(ds->dev, "no ports child node found\n");
			return -EINVAL;
		}
	}

	for_each_available_child_of_node(ports, port) {
		err = of_property_read_u32(port, "reg", &reg);
		if (err) {
			of_node_put(port);
			goto out_put_node;
		}

		if (reg >= ds->num_ports) {
			dev_err(ds->dev, "port %pOF index %u exceeds num_ports (%u)\n",
				port, reg, ds->num_ports);
			of_node_put(port);
			err = -EINVAL;
			goto out_put_node;
		}

		dp = dsa_to_port(ds, reg);

		err = dsa_port_parse_of(dp, port);
		if (err) {
			of_node_put(port);
			goto out_put_node;
		}
	}

out_put_node:
	of_node_put(ports);
	return err;
}

static int dsa_switch_parse_member_of(struct dsa_switch *ds,
				      struct device_node *dn)
{
	u32 m[2] = { 0, 0 };
	int sz;

	/* Don't error out if this optional property isn't found */
	sz = of_property_read_variable_u32_array(dn, "dsa,member", m, 2, 2);
	if (sz < 0 && sz != -EINVAL)
		return sz;

	ds->index = m[1];

	ds->dst = dsa_tree_touch(m[0]);
	if (!ds->dst)
		return -ENOMEM;

	if (dsa_switch_find(ds->dst->index, ds->index)) {
		dev_err(ds->dev,
			"A DSA switch with index %d already exists in tree %d\n",
			ds->index, ds->dst->index);
		return -EEXIST;
	}

	if (ds->dst->last_switch < ds->index)
		ds->dst->last_switch = ds->index;

	return 0;
}

static int dsa_switch_touch_ports(struct dsa_switch *ds)
{
	struct dsa_port *dp;
	int port;

	for (port = 0; port < ds->num_ports; port++) {
		dp = dsa_port_touch(ds, port);
		if (!dp)
			return -ENOMEM;
	}

	return 0;
}

static int dsa_switch_parse_of(struct dsa_switch *ds, struct device_node *dn)
{
	int err;

	err = dsa_switch_parse_member_of(ds, dn);
	if (err)
		return err;

	err = dsa_switch_touch_ports(ds);
	if (err)
		return err;

	return dsa_switch_parse_ports_of(ds, dn);
}

static int dev_is_class(struct device *dev, void *class)
{
	if (dev->class != NULL && !strcmp(dev->class->name, class))
		return 1;

	return 0;
}

static struct device *dev_find_class(struct device *parent, char *class)
{
	if (dev_is_class(parent, class)) {
		get_device(parent);
		return parent;
	}

	return device_find_child(parent, class, dev_is_class);
}

static struct net_device *dsa_dev_to_net_device(struct device *dev)
{
	struct device *d;

	d = dev_find_class(dev, "net");
	if (d != NULL) {
		struct net_device *nd;

		nd = to_net_dev(d);
		dev_hold(nd);
		put_device(d);

		return nd;
	}

	return NULL;
}

static int dsa_port_parse(struct dsa_port *dp, const char *name,
			  struct device *dev)
{
	if (!strcmp(name, "cpu")) {
		struct net_device *master;

		master = dsa_dev_to_net_device(dev);
		if (!master)
			return -EPROBE_DEFER;

		dev_put(master);

		return dsa_port_parse_cpu(dp, master, NULL);
	}

	if (!strcmp(name, "dsa"))
		return dsa_port_parse_dsa(dp);

	return dsa_port_parse_user(dp, name);
}

static int dsa_switch_parse_ports(struct dsa_switch *ds,
				  struct dsa_chip_data *cd)
{
	bool valid_name_found = false;
	struct dsa_port *dp;
	struct device *dev;
	const char *name;
	unsigned int i;
	int err;

	for (i = 0; i < DSA_MAX_PORTS; i++) {
		name = cd->port_names[i];
		dev = cd->netdev[i];
		dp = dsa_to_port(ds, i);

		if (!name)
			continue;

		err = dsa_port_parse(dp, name, dev);
		if (err)
			return err;

		valid_name_found = true;
	}

	if (!valid_name_found && i == DSA_MAX_PORTS)
		return -EINVAL;

	return 0;
}

static int dsa_switch_parse(struct dsa_switch *ds, struct dsa_chip_data *cd)
{
	int err;

	ds->cd = cd;

	/* We don't support interconnected switches nor multiple trees via
	 * platform data, so this is the unique switch of the tree.
	 */
	ds->index = 0;
	ds->dst = dsa_tree_touch(0);
	if (!ds->dst)
		return -ENOMEM;

	err = dsa_switch_touch_ports(ds);
	if (err)
		return err;

	return dsa_switch_parse_ports(ds, cd);
}

static void dsa_switch_release_ports(struct dsa_switch *ds)
{
	struct dsa_port *dp, *next;

	dsa_switch_for_each_port_safe(dp, next, ds) {
		WARN_ON(!list_empty(&dp->fdbs));
		WARN_ON(!list_empty(&dp->mdbs));
		WARN_ON(!list_empty(&dp->vlans));
		list_del(&dp->list);
		kfree(dp);
	}
}

static int dsa_switch_probe(struct dsa_switch *ds)
{
	struct dsa_switch_tree *dst;
	struct dsa_chip_data *pdata;
	struct device_node *np;
	int err;

	if (!ds->dev)
		return -ENODEV;

	pdata = ds->dev->platform_data;
	np = ds->dev->of_node;

	if (!ds->num_ports)
		return -EINVAL;

	if (np) {
		err = dsa_switch_parse_of(ds, np);
		if (err)
			dsa_switch_release_ports(ds);
	} else if (pdata) {
		err = dsa_switch_parse(ds, pdata);
		if (err)
			dsa_switch_release_ports(ds);
	} else {
		err = -ENODEV;
	}

	if (err)
		return err;

	dst = ds->dst;
	dsa_tree_get(dst);
	err = dsa_tree_setup(dst);
	if (err) {
		dsa_switch_release_ports(ds);
		dsa_tree_put(dst);
	}

	return err;
}

int dsa_register_switch(struct dsa_switch *ds)
{
	int err;

	mutex_lock(&dsa2_mutex);
	err = dsa_switch_probe(ds);
	dsa_tree_put(ds->dst);
	mutex_unlock(&dsa2_mutex);

	return err;
}
EXPORT_SYMBOL_GPL(dsa_register_switch);

static void dsa_switch_remove(struct dsa_switch *ds)
{
	struct dsa_switch_tree *dst = ds->dst;

	dsa_tree_teardown(dst);
	dsa_switch_release_ports(ds);
	dsa_tree_put(dst);
}

void dsa_unregister_switch(struct dsa_switch *ds)
{
	mutex_lock(&dsa2_mutex);
	dsa_switch_remove(ds);
	mutex_unlock(&dsa2_mutex);
}
EXPORT_SYMBOL_GPL(dsa_unregister_switch);

/* If the DSA master chooses to unregister its net_device on .shutdown, DSA is
 * blocking that operation from completion, due to the dev_hold taken inside
 * netdev_upper_dev_link. Unlink the DSA slave interfaces from being uppers of
 * the DSA master, so that the system can reboot successfully.
 */
void dsa_switch_shutdown(struct dsa_switch *ds)
{
	struct net_device *master, *slave_dev;
	struct dsa_port *dp;

	mutex_lock(&dsa2_mutex);

	if (!ds->setup)
		goto out;

	rtnl_lock();

	dsa_switch_for_each_user_port(dp, ds) {
		master = dsa_port_to_master(dp);
		slave_dev = dp->slave;

		netdev_upper_dev_unlink(master, slave_dev);
	}

	/* Disconnect from further netdevice notifiers on the master,
	 * since netdev_uses_dsa() will now return false.
	 */
	dsa_switch_for_each_cpu_port(dp, ds)
		dp->master->dsa_ptr = NULL;

	rtnl_unlock();
out:
	mutex_unlock(&dsa2_mutex);
}
EXPORT_SYMBOL_GPL(dsa_switch_shutdown);

#ifdef CONFIG_PM_SLEEP
static bool dsa_port_is_initialized(const struct dsa_port *dp)
{
	return dp->type == DSA_PORT_TYPE_USER && dp->slave;
}

int dsa_switch_suspend(struct dsa_switch *ds)
{
	struct dsa_port *dp;
	int ret = 0;

	/* Suspend slave network devices */
	dsa_switch_for_each_port(dp, ds) {
		if (!dsa_port_is_initialized(dp))
			continue;

		ret = dsa_slave_suspend(dp->slave);
		if (ret)
			return ret;
	}

	if (ds->ops->suspend)
		ret = ds->ops->suspend(ds);

	return ret;
}
EXPORT_SYMBOL_GPL(dsa_switch_suspend);

int dsa_switch_resume(struct dsa_switch *ds)
{
	struct dsa_port *dp;
	int ret = 0;

	if (ds->ops->resume)
		ret = ds->ops->resume(ds);

	if (ret)
		return ret;

	/* Resume slave network devices */
	dsa_switch_for_each_port(dp, ds) {
		if (!dsa_port_is_initialized(dp))
			continue;

		ret = dsa_slave_resume(dp->slave);
		if (ret)
			return ret;
	}

	return 0;
}
EXPORT_SYMBOL_GPL(dsa_switch_resume);
#endif

struct dsa_port *dsa_port_from_netdev(struct net_device *netdev)
{
	if (!netdev || !dsa_slave_dev_check(netdev))
		return ERR_PTR(-ENODEV);

	return dsa_slave_to_port(netdev);
}
EXPORT_SYMBOL_GPL(dsa_port_from_netdev);

<<<<<<< HEAD
void dsa_flush_workqueue(void)
{
	flush_workqueue(dsa_owq);
}
EXPORT_SYMBOL_GPL(dsa_flush_workqueue);

int dsa_devlink_param_get(struct devlink *dl, u32 id,
			  struct devlink_param_gset_ctx *ctx)
=======
bool dsa_db_equal(const struct dsa_db *a, const struct dsa_db *b)
>>>>>>> eb3cdb58
{
	if (a->type != b->type)
		return false;

	switch (a->type) {
	case DSA_DB_PORT:
		return a->dp == b->dp;
	case DSA_DB_LAG:
		return a->lag.dev == b->lag.dev;
	case DSA_DB_BRIDGE:
		return a->bridge.num == b->bridge.num;
	default:
		WARN_ON(1);
		return false;
	}
}

bool dsa_fdb_present_in_other_db(struct dsa_switch *ds, int port,
				 const unsigned char *addr, u16 vid,
				 struct dsa_db db)
{
	struct dsa_port *dp = dsa_to_port(ds, port);
	struct dsa_mac_addr *a;

	lockdep_assert_held(&dp->addr_lists_lock);

	list_for_each_entry(a, &dp->fdbs, list) {
		if (!ether_addr_equal(a->addr, addr) || a->vid != vid)
			continue;

		if (a->db.type == db.type && !dsa_db_equal(&a->db, &db))
			return true;
	}

	return false;
}
EXPORT_SYMBOL_GPL(dsa_fdb_present_in_other_db);

bool dsa_mdb_present_in_other_db(struct dsa_switch *ds, int port,
				 const struct switchdev_obj_port_mdb *mdb,
				 struct dsa_db db)
{
	struct dsa_port *dp = dsa_to_port(ds, port);
	struct dsa_mac_addr *a;

<<<<<<< HEAD
void dsa_devlink_resources_unregister(struct dsa_switch *ds)
{
	devlink_resources_unregister(ds->devlink);
}
EXPORT_SYMBOL_GPL(dsa_devlink_resources_unregister);
=======
	lockdep_assert_held(&dp->addr_lists_lock);
>>>>>>> eb3cdb58

	list_for_each_entry(a, &dp->mdbs, list) {
		if (!ether_addr_equal(a->addr, mdb->addr) || a->vid != mdb->vid)
			continue;

		if (a->db.type == db.type && !dsa_db_equal(&a->db, &db))
			return true;
	}

	return false;
}
EXPORT_SYMBOL_GPL(dsa_mdb_present_in_other_db);

static const struct dsa_stubs __dsa_stubs = {
	.master_hwtstamp_validate = __dsa_master_hwtstamp_validate,
};

static void dsa_register_stubs(void)
{
	dsa_stubs = &__dsa_stubs;
}

static void dsa_unregister_stubs(void)
{
	dsa_stubs = NULL;
}

static int __init dsa_init_module(void)
{
	int rc;

	dsa_owq = alloc_ordered_workqueue("dsa_ordered",
					  WQ_MEM_RECLAIM);
	if (!dsa_owq)
		return -ENOMEM;

	rc = dsa_slave_register_notifier();
	if (rc)
		goto register_notifier_fail;

	dev_add_pack(&dsa_pack_type);

	rc = rtnl_link_register(&dsa_link_ops);
	if (rc)
		goto netlink_register_fail;

	dsa_register_stubs();

	return 0;

netlink_register_fail:
	dsa_slave_unregister_notifier();
	dev_remove_pack(&dsa_pack_type);
register_notifier_fail:
	destroy_workqueue(dsa_owq);

	return rc;
}
module_init(dsa_init_module);

static void __exit dsa_cleanup_module(void)
{
	dsa_unregister_stubs();

	rtnl_link_unregister(&dsa_link_ops);

	dsa_slave_unregister_notifier();
	dev_remove_pack(&dsa_pack_type);
	destroy_workqueue(dsa_owq);
}
module_exit(dsa_cleanup_module);

MODULE_AUTHOR("Lennert Buytenhek <buytenh@wantstofly.org>");
MODULE_DESCRIPTION("Driver for Distributed Switch Architecture switch chips");
MODULE_LICENSE("GPL");
MODULE_ALIAS("platform:dsa");<|MERGE_RESOLUTION|>--- conflicted
+++ resolved
@@ -1665,18 +1665,7 @@
 }
 EXPORT_SYMBOL_GPL(dsa_port_from_netdev);
 
-<<<<<<< HEAD
-void dsa_flush_workqueue(void)
-{
-	flush_workqueue(dsa_owq);
-}
-EXPORT_SYMBOL_GPL(dsa_flush_workqueue);
-
-int dsa_devlink_param_get(struct devlink *dl, u32 id,
-			  struct devlink_param_gset_ctx *ctx)
-=======
 bool dsa_db_equal(const struct dsa_db *a, const struct dsa_db *b)
->>>>>>> eb3cdb58
 {
 	if (a->type != b->type)
 		return false;
@@ -1722,15 +1711,7 @@
 	struct dsa_port *dp = dsa_to_port(ds, port);
 	struct dsa_mac_addr *a;
 
-<<<<<<< HEAD
-void dsa_devlink_resources_unregister(struct dsa_switch *ds)
-{
-	devlink_resources_unregister(ds->devlink);
-}
-EXPORT_SYMBOL_GPL(dsa_devlink_resources_unregister);
-=======
 	lockdep_assert_held(&dp->addr_lists_lock);
->>>>>>> eb3cdb58
 
 	list_for_each_entry(a, &dp->mdbs, list) {
 		if (!ether_addr_equal(a->addr, mdb->addr) || a->vid != mdb->vid)
