// SPDX-License-Identifier: GPL-2.0-or-later
/*
 * net/dsa/slave.c - Slave device handling
 * Copyright (c) 2008-2009 Marvell Semiconductor
 */

#include <linux/list.h>
#include <linux/etherdevice.h>
#include <linux/netdevice.h>
#include <linux/phy.h>
#include <linux/phy_fixed.h>
#include <linux/phylink.h>
#include <linux/of_net.h>
#include <linux/of_mdio.h>
#include <linux/mdio.h>
#include <net/rtnetlink.h>
#include <net/pkt_cls.h>
#include <net/selftests.h>
#include <net/tc_act/tc_mirred.h>
#include <linux/if_bridge.h>
#include <linux/if_hsr.h>
#include <net/dcbnl.h>
#include <linux/netpoll.h>

#include "dsa.h"
#include "port.h"
#include "master.h"
#include "netlink.h"
#include "slave.h"
#include "switch.h"
#include "tag.h"

struct dsa_switchdev_event_work {
	struct net_device *dev;
	struct net_device *orig_dev;
	struct work_struct work;
	unsigned long event;
	/* Specific for SWITCHDEV_FDB_ADD_TO_DEVICE and
	 * SWITCHDEV_FDB_DEL_TO_DEVICE
	 */
	unsigned char addr[ETH_ALEN];
	u16 vid;
	bool host_addr;
};

enum dsa_standalone_event {
	DSA_UC_ADD,
	DSA_UC_DEL,
	DSA_MC_ADD,
	DSA_MC_DEL,
};

struct dsa_standalone_event_work {
	struct work_struct work;
	struct net_device *dev;
	enum dsa_standalone_event event;
	unsigned char addr[ETH_ALEN];
	u16 vid;
};

struct dsa_host_vlan_rx_filtering_ctx {
	struct net_device *dev;
	const unsigned char *addr;
	enum dsa_standalone_event event;
};

static bool dsa_switch_supports_uc_filtering(struct dsa_switch *ds)
{
	return ds->ops->port_fdb_add && ds->ops->port_fdb_del &&
	       ds->fdb_isolation && !ds->vlan_filtering_is_global &&
	       !ds->needs_standalone_vlan_filtering;
}

static bool dsa_switch_supports_mc_filtering(struct dsa_switch *ds)
{
	return ds->ops->port_mdb_add && ds->ops->port_mdb_del &&
	       ds->fdb_isolation && !ds->vlan_filtering_is_global &&
	       !ds->needs_standalone_vlan_filtering;
}

static void dsa_slave_standalone_event_work(struct work_struct *work)
{
	struct dsa_standalone_event_work *standalone_work =
		container_of(work, struct dsa_standalone_event_work, work);
	const unsigned char *addr = standalone_work->addr;
	struct net_device *dev = standalone_work->dev;
	struct dsa_port *dp = dsa_slave_to_port(dev);
	struct switchdev_obj_port_mdb mdb;
	struct dsa_switch *ds = dp->ds;
	u16 vid = standalone_work->vid;
	int err;

	switch (standalone_work->event) {
	case DSA_UC_ADD:
		err = dsa_port_standalone_host_fdb_add(dp, addr, vid);
		if (err) {
			dev_err(ds->dev,
				"port %d failed to add %pM vid %d to fdb: %d\n",
				dp->index, addr, vid, err);
			break;
		}
		break;

	case DSA_UC_DEL:
		err = dsa_port_standalone_host_fdb_del(dp, addr, vid);
		if (err) {
			dev_err(ds->dev,
				"port %d failed to delete %pM vid %d from fdb: %d\n",
				dp->index, addr, vid, err);
		}

		break;
	case DSA_MC_ADD:
		ether_addr_copy(mdb.addr, addr);
		mdb.vid = vid;

		err = dsa_port_standalone_host_mdb_add(dp, &mdb);
		if (err) {
			dev_err(ds->dev,
				"port %d failed to add %pM vid %d to mdb: %d\n",
				dp->index, addr, vid, err);
			break;
		}
		break;
	case DSA_MC_DEL:
		ether_addr_copy(mdb.addr, addr);
		mdb.vid = vid;

		err = dsa_port_standalone_host_mdb_del(dp, &mdb);
		if (err) {
			dev_err(ds->dev,
				"port %d failed to delete %pM vid %d from mdb: %d\n",
				dp->index, addr, vid, err);
		}

		break;
	}

	kfree(standalone_work);
}

static int dsa_slave_schedule_standalone_work(struct net_device *dev,
					      enum dsa_standalone_event event,
					      const unsigned char *addr,
					      u16 vid)
{
	struct dsa_standalone_event_work *standalone_work;

	standalone_work = kzalloc(sizeof(*standalone_work), GFP_ATOMIC);
	if (!standalone_work)
		return -ENOMEM;

	INIT_WORK(&standalone_work->work, dsa_slave_standalone_event_work);
	standalone_work->event = event;
	standalone_work->dev = dev;

	ether_addr_copy(standalone_work->addr, addr);
	standalone_work->vid = vid;

	dsa_schedule_work(&standalone_work->work);

	return 0;
}

static int dsa_slave_host_vlan_rx_filtering(void *arg, int vid)
{
	struct dsa_host_vlan_rx_filtering_ctx *ctx = arg;

	return dsa_slave_schedule_standalone_work(ctx->dev, ctx->event,
						  ctx->addr, vid);
}

static int dsa_slave_vlan_for_each(struct net_device *dev,
				   int (*cb)(void *arg, int vid), void *arg)
{
	struct dsa_port *dp = dsa_slave_to_port(dev);
	struct dsa_vlan *v;
	int err;

	lockdep_assert_held(&dev->addr_list_lock);

	err = cb(arg, 0);
	if (err)
		return err;

	list_for_each_entry(v, &dp->user_vlans, list) {
		err = cb(arg, v->vid);
		if (err)
			return err;
	}

	return 0;
}

static int dsa_slave_sync_uc(struct net_device *dev,
			     const unsigned char *addr)
{
	struct net_device *master = dsa_slave_to_master(dev);
	struct dsa_port *dp = dsa_slave_to_port(dev);
	struct dsa_host_vlan_rx_filtering_ctx ctx = {
		.dev = dev,
		.addr = addr,
		.event = DSA_UC_ADD,
	};

	dev_uc_add(master, addr);

	if (!dsa_switch_supports_uc_filtering(dp->ds))
		return 0;

	return dsa_slave_vlan_for_each(dev, dsa_slave_host_vlan_rx_filtering,
				       &ctx);
}

static int dsa_slave_unsync_uc(struct net_device *dev,
			       const unsigned char *addr)
{
	struct net_device *master = dsa_slave_to_master(dev);
	struct dsa_port *dp = dsa_slave_to_port(dev);
	struct dsa_host_vlan_rx_filtering_ctx ctx = {
		.dev = dev,
		.addr = addr,
		.event = DSA_UC_DEL,
	};

	dev_uc_del(master, addr);

	if (!dsa_switch_supports_uc_filtering(dp->ds))
		return 0;

	return dsa_slave_vlan_for_each(dev, dsa_slave_host_vlan_rx_filtering,
				       &ctx);
}

static int dsa_slave_sync_mc(struct net_device *dev,
			     const unsigned char *addr)
{
	struct net_device *master = dsa_slave_to_master(dev);
	struct dsa_port *dp = dsa_slave_to_port(dev);
	struct dsa_host_vlan_rx_filtering_ctx ctx = {
		.dev = dev,
		.addr = addr,
		.event = DSA_MC_ADD,
	};

	dev_mc_add(master, addr);

	if (!dsa_switch_supports_mc_filtering(dp->ds))
		return 0;

	return dsa_slave_vlan_for_each(dev, dsa_slave_host_vlan_rx_filtering,
				       &ctx);
}

static int dsa_slave_unsync_mc(struct net_device *dev,
			       const unsigned char *addr)
{
	struct net_device *master = dsa_slave_to_master(dev);
	struct dsa_port *dp = dsa_slave_to_port(dev);
	struct dsa_host_vlan_rx_filtering_ctx ctx = {
		.dev = dev,
		.addr = addr,
		.event = DSA_MC_DEL,
	};

	dev_mc_del(master, addr);

	if (!dsa_switch_supports_mc_filtering(dp->ds))
		return 0;

	return dsa_slave_vlan_for_each(dev, dsa_slave_host_vlan_rx_filtering,
				       &ctx);
}

void dsa_slave_sync_ha(struct net_device *dev)
{
	struct dsa_port *dp = dsa_slave_to_port(dev);
	struct dsa_switch *ds = dp->ds;
	struct netdev_hw_addr *ha;

	netif_addr_lock_bh(dev);

	netdev_for_each_synced_mc_addr(ha, dev)
		dsa_slave_sync_mc(dev, ha->addr);

	netdev_for_each_synced_uc_addr(ha, dev)
		dsa_slave_sync_uc(dev, ha->addr);

	netif_addr_unlock_bh(dev);

	if (dsa_switch_supports_uc_filtering(ds) ||
	    dsa_switch_supports_mc_filtering(ds))
		dsa_flush_workqueue();
}

void dsa_slave_unsync_ha(struct net_device *dev)
{
	struct dsa_port *dp = dsa_slave_to_port(dev);
	struct dsa_switch *ds = dp->ds;
	struct netdev_hw_addr *ha;

	netif_addr_lock_bh(dev);

	netdev_for_each_synced_uc_addr(ha, dev)
		dsa_slave_unsync_uc(dev, ha->addr);

	netdev_for_each_synced_mc_addr(ha, dev)
		dsa_slave_unsync_mc(dev, ha->addr);

	netif_addr_unlock_bh(dev);

	if (dsa_switch_supports_uc_filtering(ds) ||
	    dsa_switch_supports_mc_filtering(ds))
		dsa_flush_workqueue();
}

/* slave mii_bus handling ***************************************************/
static int dsa_slave_phy_read(struct mii_bus *bus, int addr, int reg)
{
	struct dsa_switch *ds = bus->priv;

	if (ds->phys_mii_mask & (1 << addr))
		return ds->ops->phy_read(ds, addr, reg);

	return 0xffff;
}

static int dsa_slave_phy_write(struct mii_bus *bus, int addr, int reg, u16 val)
{
	struct dsa_switch *ds = bus->priv;

	if (ds->phys_mii_mask & (1 << addr))
		return ds->ops->phy_write(ds, addr, reg, val);

	return 0;
}

void dsa_slave_mii_bus_init(struct dsa_switch *ds)
{
	ds->slave_mii_bus->priv = (void *)ds;
	ds->slave_mii_bus->name = "dsa slave smi";
	ds->slave_mii_bus->read = dsa_slave_phy_read;
	ds->slave_mii_bus->write = dsa_slave_phy_write;
	snprintf(ds->slave_mii_bus->id, MII_BUS_ID_SIZE, "dsa-%d.%d",
		 ds->dst->index, ds->index);
	ds->slave_mii_bus->parent = ds->dev;
	ds->slave_mii_bus->phy_mask = ~ds->phys_mii_mask;
}


/* slave device handling ****************************************************/
static int dsa_slave_get_iflink(const struct net_device *dev)
{
	return dsa_slave_to_master(dev)->ifindex;
}

static int dsa_slave_open(struct net_device *dev)
{
	struct net_device *master = dsa_slave_to_master(dev);
	struct dsa_port *dp = dsa_slave_to_port(dev);
	struct dsa_switch *ds = dp->ds;
	int err;

	err = dev_open(master, NULL);
	if (err < 0) {
		netdev_err(dev, "failed to open master %s\n", master->name);
		goto out;
	}

	if (dsa_switch_supports_uc_filtering(ds)) {
		err = dsa_port_standalone_host_fdb_add(dp, dev->dev_addr, 0);
		if (err)
			goto out;
	}

	if (!ether_addr_equal(dev->dev_addr, master->dev_addr)) {
		err = dev_uc_add(master, dev->dev_addr);
		if (err < 0)
			goto del_host_addr;
	}

	err = dsa_port_enable_rt(dp, dev->phydev);
	if (err)
		goto del_unicast;

	return 0;

del_unicast:
	if (!ether_addr_equal(dev->dev_addr, master->dev_addr))
		dev_uc_del(master, dev->dev_addr);
del_host_addr:
	if (dsa_switch_supports_uc_filtering(ds))
		dsa_port_standalone_host_fdb_del(dp, dev->dev_addr, 0);
out:
	return err;
}

static int dsa_slave_close(struct net_device *dev)
{
	struct net_device *master = dsa_slave_to_master(dev);
	struct dsa_port *dp = dsa_slave_to_port(dev);
	struct dsa_switch *ds = dp->ds;

	dsa_port_disable_rt(dp);

	if (!ether_addr_equal(dev->dev_addr, master->dev_addr))
		dev_uc_del(master, dev->dev_addr);

	if (dsa_switch_supports_uc_filtering(ds))
		dsa_port_standalone_host_fdb_del(dp, dev->dev_addr, 0);

	return 0;
}

static void dsa_slave_manage_host_flood(struct net_device *dev)
{
	bool mc = dev->flags & (IFF_PROMISC | IFF_ALLMULTI);
	struct dsa_port *dp = dsa_slave_to_port(dev);
	bool uc = dev->flags & IFF_PROMISC;

	dsa_port_set_host_flood(dp, uc, mc);
}

static void dsa_slave_change_rx_flags(struct net_device *dev, int change)
{
	struct net_device *master = dsa_slave_to_master(dev);
	struct dsa_port *dp = dsa_slave_to_port(dev);
	struct dsa_switch *ds = dp->ds;

	if (change & IFF_ALLMULTI)
		dev_set_allmulti(master,
				 dev->flags & IFF_ALLMULTI ? 1 : -1);
	if (change & IFF_PROMISC)
		dev_set_promiscuity(master,
				    dev->flags & IFF_PROMISC ? 1 : -1);

	if (dsa_switch_supports_uc_filtering(ds) &&
	    dsa_switch_supports_mc_filtering(ds))
		dsa_slave_manage_host_flood(dev);
}

static void dsa_slave_set_rx_mode(struct net_device *dev)
{
	__dev_mc_sync(dev, dsa_slave_sync_mc, dsa_slave_unsync_mc);
	__dev_uc_sync(dev, dsa_slave_sync_uc, dsa_slave_unsync_uc);
}

static int dsa_slave_set_mac_address(struct net_device *dev, void *a)
{
	struct net_device *master = dsa_slave_to_master(dev);
	struct dsa_port *dp = dsa_slave_to_port(dev);
	struct dsa_switch *ds = dp->ds;
	struct sockaddr *addr = a;
	int err;

	if (!is_valid_ether_addr(addr->sa_data))
		return -EADDRNOTAVAIL;

	/* If the port is down, the address isn't synced yet to hardware or
	 * to the DSA master, so there is nothing to change.
	 */
	if (!(dev->flags & IFF_UP))
		goto out_change_dev_addr;

	if (dsa_switch_supports_uc_filtering(ds)) {
		err = dsa_port_standalone_host_fdb_add(dp, addr->sa_data, 0);
		if (err)
			return err;
	}

	if (!ether_addr_equal(addr->sa_data, master->dev_addr)) {
		err = dev_uc_add(master, addr->sa_data);
		if (err < 0)
			goto del_unicast;
	}

	if (!ether_addr_equal(dev->dev_addr, master->dev_addr))
		dev_uc_del(master, dev->dev_addr);

<<<<<<< HEAD
out:
=======
	if (dsa_switch_supports_uc_filtering(ds))
		dsa_port_standalone_host_fdb_del(dp, dev->dev_addr, 0);

out_change_dev_addr:
>>>>>>> eb3cdb58
	eth_hw_addr_set(dev, addr->sa_data);

	return 0;

del_unicast:
	if (dsa_switch_supports_uc_filtering(ds))
		dsa_port_standalone_host_fdb_del(dp, addr->sa_data, 0);

	return err;
}

struct dsa_slave_dump_ctx {
	struct net_device *dev;
	struct sk_buff *skb;
	struct netlink_callback *cb;
	int idx;
};

static int
dsa_slave_port_fdb_do_dump(const unsigned char *addr, u16 vid,
			   bool is_static, void *data)
{
	struct dsa_slave_dump_ctx *dump = data;
	u32 portid = NETLINK_CB(dump->cb->skb).portid;
	u32 seq = dump->cb->nlh->nlmsg_seq;
	struct nlmsghdr *nlh;
	struct ndmsg *ndm;

	if (dump->idx < dump->cb->args[2])
		goto skip;

	nlh = nlmsg_put(dump->skb, portid, seq, RTM_NEWNEIGH,
			sizeof(*ndm), NLM_F_MULTI);
	if (!nlh)
		return -EMSGSIZE;

	ndm = nlmsg_data(nlh);
	ndm->ndm_family  = AF_BRIDGE;
	ndm->ndm_pad1    = 0;
	ndm->ndm_pad2    = 0;
	ndm->ndm_flags   = NTF_SELF;
	ndm->ndm_type    = 0;
	ndm->ndm_ifindex = dump->dev->ifindex;
	ndm->ndm_state   = is_static ? NUD_NOARP : NUD_REACHABLE;

	if (nla_put(dump->skb, NDA_LLADDR, ETH_ALEN, addr))
		goto nla_put_failure;

	if (vid && nla_put_u16(dump->skb, NDA_VLAN, vid))
		goto nla_put_failure;

	nlmsg_end(dump->skb, nlh);

skip:
	dump->idx++;
	return 0;

nla_put_failure:
	nlmsg_cancel(dump->skb, nlh);
	return -EMSGSIZE;
}

static int
dsa_slave_fdb_dump(struct sk_buff *skb, struct netlink_callback *cb,
		   struct net_device *dev, struct net_device *filter_dev,
		   int *idx)
{
	struct dsa_port *dp = dsa_slave_to_port(dev);
	struct dsa_slave_dump_ctx dump = {
		.dev = dev,
		.skb = skb,
		.cb = cb,
		.idx = *idx,
	};
	int err;

	err = dsa_port_fdb_dump(dp, dsa_slave_port_fdb_do_dump, &dump);
	*idx = dump.idx;

	return err;
}

static int dsa_slave_ioctl(struct net_device *dev, struct ifreq *ifr, int cmd)
{
	struct dsa_slave_priv *p = netdev_priv(dev);
	struct dsa_switch *ds = p->dp->ds;
	int port = p->dp->index;

	/* Pass through to switch driver if it supports timestamping */
	switch (cmd) {
	case SIOCGHWTSTAMP:
		if (ds->ops->port_hwtstamp_get)
			return ds->ops->port_hwtstamp_get(ds, port, ifr);
		break;
	case SIOCSHWTSTAMP:
		if (ds->ops->port_hwtstamp_set)
			return ds->ops->port_hwtstamp_set(ds, port, ifr);
		break;
	}

	return phylink_mii_ioctl(p->dp->pl, ifr, cmd);
}

static int dsa_slave_port_attr_set(struct net_device *dev, const void *ctx,
				   const struct switchdev_attr *attr,
				   struct netlink_ext_ack *extack)
{
	struct dsa_port *dp = dsa_slave_to_port(dev);
	int ret;

	if (ctx && ctx != dp)
		return 0;

	switch (attr->id) {
	case SWITCHDEV_ATTR_ID_PORT_STP_STATE:
		if (!dsa_port_offloads_bridge_port(dp, attr->orig_dev))
			return -EOPNOTSUPP;

		ret = dsa_port_set_state(dp, attr->u.stp_state, true);
		break;
	case SWITCHDEV_ATTR_ID_PORT_MST_STATE:
		if (!dsa_port_offloads_bridge_port(dp, attr->orig_dev))
			return -EOPNOTSUPP;

		ret = dsa_port_set_mst_state(dp, &attr->u.mst_state, extack);
		break;
	case SWITCHDEV_ATTR_ID_BRIDGE_VLAN_FILTERING:
		if (!dsa_port_offloads_bridge_dev(dp, attr->orig_dev))
			return -EOPNOTSUPP;

		ret = dsa_port_vlan_filtering(dp, attr->u.vlan_filtering,
					      extack);
		break;
	case SWITCHDEV_ATTR_ID_BRIDGE_AGEING_TIME:
		if (!dsa_port_offloads_bridge_dev(dp, attr->orig_dev))
			return -EOPNOTSUPP;

		ret = dsa_port_ageing_time(dp, attr->u.ageing_time);
		break;
	case SWITCHDEV_ATTR_ID_BRIDGE_MST:
		if (!dsa_port_offloads_bridge_dev(dp, attr->orig_dev))
			return -EOPNOTSUPP;

		ret = dsa_port_mst_enable(dp, attr->u.mst, extack);
		break;
	case SWITCHDEV_ATTR_ID_PORT_PRE_BRIDGE_FLAGS:
		if (!dsa_port_offloads_bridge_port(dp, attr->orig_dev))
			return -EOPNOTSUPP;

		ret = dsa_port_pre_bridge_flags(dp, attr->u.brport_flags,
						extack);
		break;
	case SWITCHDEV_ATTR_ID_PORT_BRIDGE_FLAGS:
		if (!dsa_port_offloads_bridge_port(dp, attr->orig_dev))
			return -EOPNOTSUPP;

		ret = dsa_port_bridge_flags(dp, attr->u.brport_flags, extack);
		break;
<<<<<<< HEAD
=======
	case SWITCHDEV_ATTR_ID_VLAN_MSTI:
		if (!dsa_port_offloads_bridge_dev(dp, attr->orig_dev))
			return -EOPNOTSUPP;

		ret = dsa_port_vlan_msti(dp, &attr->u.vlan_msti);
		break;
>>>>>>> eb3cdb58
	default:
		ret = -EOPNOTSUPP;
		break;
	}

	return ret;
}

/* Must be called under rcu_read_lock() */
static int
dsa_slave_vlan_check_for_8021q_uppers(struct net_device *slave,
				      const struct switchdev_obj_port_vlan *vlan)
{
	struct net_device *upper_dev;
	struct list_head *iter;

	netdev_for_each_upper_dev_rcu(slave, upper_dev, iter) {
		u16 vid;

		if (!is_vlan_dev(upper_dev))
			continue;

		vid = vlan_dev_vlan_id(upper_dev);
		if (vid == vlan->vid)
			return -EBUSY;
	}

	return 0;
}

static int dsa_slave_vlan_add(struct net_device *dev,
			      const struct switchdev_obj *obj,
			      struct netlink_ext_ack *extack)
{
	struct dsa_port *dp = dsa_slave_to_port(dev);
	struct switchdev_obj_port_vlan *vlan;
	int err;

	if (dsa_port_skip_vlan_configuration(dp)) {
		NL_SET_ERR_MSG_MOD(extack, "skipping configuration of VLAN");
		return 0;
	}

	vlan = SWITCHDEV_OBJ_PORT_VLAN(obj);

	/* Deny adding a bridge VLAN when there is already an 802.1Q upper with
	 * the same VID.
	 */
	if (br_vlan_enabled(dsa_port_bridge_dev_get(dp))) {
		rcu_read_lock();
		err = dsa_slave_vlan_check_for_8021q_uppers(dev, vlan);
		rcu_read_unlock();
		if (err) {
			NL_SET_ERR_MSG_MOD(extack,
					   "Port already has a VLAN upper with this VID");
			return err;
		}
	}

	return dsa_port_vlan_add(dp, vlan, extack);
}

/* Offload a VLAN installed on the bridge or on a foreign interface by
 * installing it as a VLAN towards the CPU port.
 */
static int dsa_slave_host_vlan_add(struct net_device *dev,
				   const struct switchdev_obj *obj,
				   struct netlink_ext_ack *extack)
{
	struct dsa_port *dp = dsa_slave_to_port(dev);
	struct switchdev_obj_port_vlan vlan;

	/* Do nothing if this is a software bridge */
	if (!dp->bridge)
		return -EOPNOTSUPP;

	if (dsa_port_skip_vlan_configuration(dp)) {
		NL_SET_ERR_MSG_MOD(extack, "skipping configuration of VLAN");
		return 0;
	}

	vlan = *SWITCHDEV_OBJ_PORT_VLAN(obj);

	/* Even though drivers often handle CPU membership in special ways,
	 * it doesn't make sense to program a PVID, so clear this flag.
	 */
	vlan.flags &= ~BRIDGE_VLAN_INFO_PVID;

	return dsa_port_host_vlan_add(dp, &vlan, extack);
}

static int dsa_slave_port_obj_add(struct net_device *dev, const void *ctx,
				  const struct switchdev_obj *obj,
				  struct netlink_ext_ack *extack)
{
	struct dsa_port *dp = dsa_slave_to_port(dev);
	int err;

	if (ctx && ctx != dp)
		return 0;

	switch (obj->id) {
	case SWITCHDEV_OBJ_ID_PORT_MDB:
		if (!dsa_port_offloads_bridge_port(dp, obj->orig_dev))
			return -EOPNOTSUPP;

		err = dsa_port_mdb_add(dp, SWITCHDEV_OBJ_PORT_MDB(obj));
		break;
	case SWITCHDEV_OBJ_ID_HOST_MDB:
		if (!dsa_port_offloads_bridge_dev(dp, obj->orig_dev))
			return -EOPNOTSUPP;

		err = dsa_port_bridge_host_mdb_add(dp, SWITCHDEV_OBJ_PORT_MDB(obj));
		break;
	case SWITCHDEV_OBJ_ID_PORT_VLAN:
		if (dsa_port_offloads_bridge_port(dp, obj->orig_dev))
			err = dsa_slave_vlan_add(dev, obj, extack);
		else
			err = dsa_slave_host_vlan_add(dev, obj, extack);
		break;
	case SWITCHDEV_OBJ_ID_MRP:
		if (!dsa_port_offloads_bridge_dev(dp, obj->orig_dev))
			return -EOPNOTSUPP;

		err = dsa_port_mrp_add(dp, SWITCHDEV_OBJ_MRP(obj));
		break;
	case SWITCHDEV_OBJ_ID_RING_ROLE_MRP:
		if (!dsa_port_offloads_bridge_dev(dp, obj->orig_dev))
			return -EOPNOTSUPP;

		err = dsa_port_mrp_add_ring_role(dp,
						 SWITCHDEV_OBJ_RING_ROLE_MRP(obj));
		break;
	default:
		err = -EOPNOTSUPP;
		break;
	}

	return err;
}

static int dsa_slave_vlan_del(struct net_device *dev,
			      const struct switchdev_obj *obj)
{
	struct dsa_port *dp = dsa_slave_to_port(dev);
	struct switchdev_obj_port_vlan *vlan;

	if (dsa_port_skip_vlan_configuration(dp))
		return 0;

	vlan = SWITCHDEV_OBJ_PORT_VLAN(obj);

	return dsa_port_vlan_del(dp, vlan);
}

static int dsa_slave_host_vlan_del(struct net_device *dev,
				   const struct switchdev_obj *obj)
{
	struct dsa_port *dp = dsa_slave_to_port(dev);
	struct switchdev_obj_port_vlan *vlan;

	/* Do nothing if this is a software bridge */
	if (!dp->bridge)
		return -EOPNOTSUPP;

	if (dsa_port_skip_vlan_configuration(dp))
		return 0;

	vlan = SWITCHDEV_OBJ_PORT_VLAN(obj);

	return dsa_port_host_vlan_del(dp, vlan);
}

static int dsa_slave_port_obj_del(struct net_device *dev, const void *ctx,
				  const struct switchdev_obj *obj)
{
	struct dsa_port *dp = dsa_slave_to_port(dev);
	int err;

	if (ctx && ctx != dp)
		return 0;

	switch (obj->id) {
	case SWITCHDEV_OBJ_ID_PORT_MDB:
		if (!dsa_port_offloads_bridge_port(dp, obj->orig_dev))
			return -EOPNOTSUPP;

		err = dsa_port_mdb_del(dp, SWITCHDEV_OBJ_PORT_MDB(obj));
		break;
	case SWITCHDEV_OBJ_ID_HOST_MDB:
		if (!dsa_port_offloads_bridge_dev(dp, obj->orig_dev))
			return -EOPNOTSUPP;

		err = dsa_port_bridge_host_mdb_del(dp, SWITCHDEV_OBJ_PORT_MDB(obj));
		break;
	case SWITCHDEV_OBJ_ID_PORT_VLAN:
		if (dsa_port_offloads_bridge_port(dp, obj->orig_dev))
			err = dsa_slave_vlan_del(dev, obj);
		else
			err = dsa_slave_host_vlan_del(dev, obj);
		break;
	case SWITCHDEV_OBJ_ID_MRP:
		if (!dsa_port_offloads_bridge_dev(dp, obj->orig_dev))
			return -EOPNOTSUPP;

		err = dsa_port_mrp_del(dp, SWITCHDEV_OBJ_MRP(obj));
		break;
	case SWITCHDEV_OBJ_ID_RING_ROLE_MRP:
		if (!dsa_port_offloads_bridge_dev(dp, obj->orig_dev))
			return -EOPNOTSUPP;

		err = dsa_port_mrp_del_ring_role(dp,
						 SWITCHDEV_OBJ_RING_ROLE_MRP(obj));
		break;
	default:
		err = -EOPNOTSUPP;
		break;
	}

	return err;
}

static inline netdev_tx_t dsa_slave_netpoll_send_skb(struct net_device *dev,
						     struct sk_buff *skb)
{
#ifdef CONFIG_NET_POLL_CONTROLLER
	struct dsa_slave_priv *p = netdev_priv(dev);

	return netpoll_send_skb(p->netpoll, skb);
#else
	BUG();
	return NETDEV_TX_OK;
#endif
}

static void dsa_skb_tx_timestamp(struct dsa_slave_priv *p,
				 struct sk_buff *skb)
{
	struct dsa_switch *ds = p->dp->ds;

	if (!(skb_shinfo(skb)->tx_flags & SKBTX_HW_TSTAMP))
		return;

	if (!ds->ops->port_txtstamp)
		return;

	ds->ops->port_txtstamp(ds, p->dp->index, skb);
}

netdev_tx_t dsa_enqueue_skb(struct sk_buff *skb, struct net_device *dev)
{
	/* SKB for netpoll still need to be mangled with the protocol-specific
	 * tag to be successfully transmitted
	 */
	if (unlikely(netpoll_tx_running(dev)))
		return dsa_slave_netpoll_send_skb(dev, skb);

	/* Queue the SKB for transmission on the parent interface, but
	 * do not modify its EtherType
	 */
	skb->dev = dsa_slave_to_master(dev);
	dev_queue_xmit(skb);

	return NETDEV_TX_OK;
}
EXPORT_SYMBOL_GPL(dsa_enqueue_skb);

static int dsa_realloc_skb(struct sk_buff *skb, struct net_device *dev)
{
	int needed_headroom = dev->needed_headroom;
	int needed_tailroom = dev->needed_tailroom;

	/* For tail taggers, we need to pad short frames ourselves, to ensure
	 * that the tail tag does not fail at its role of being at the end of
	 * the packet, once the master interface pads the frame. Account for
	 * that pad length here, and pad later.
	 */
	if (unlikely(needed_tailroom && skb->len < ETH_ZLEN))
		needed_tailroom += ETH_ZLEN - skb->len;
	/* skb_headroom() returns unsigned int... */
	needed_headroom = max_t(int, needed_headroom - skb_headroom(skb), 0);
	needed_tailroom = max_t(int, needed_tailroom - skb_tailroom(skb), 0);

	if (likely(!needed_headroom && !needed_tailroom && !skb_cloned(skb)))
		/* No reallocation needed, yay! */
		return 0;

	return pskb_expand_head(skb, needed_headroom, needed_tailroom,
				GFP_ATOMIC);
}

static netdev_tx_t dsa_slave_xmit(struct sk_buff *skb, struct net_device *dev)
{
	struct dsa_slave_priv *p = netdev_priv(dev);
	struct sk_buff *nskb;

	dev_sw_netstats_tx_add(dev, 1, skb->len);

	memset(skb->cb, 0, sizeof(skb->cb));

	/* Handle tx timestamp if any */
	dsa_skb_tx_timestamp(p, skb);

	if (dsa_realloc_skb(skb, dev)) {
		dev_kfree_skb_any(skb);
		return NETDEV_TX_OK;
	}

	/* needed_tailroom should still be 'warm' in the cache line from
	 * dsa_realloc_skb(), which has also ensured that padding is safe.
	 */
	if (dev->needed_tailroom)
		eth_skb_pad(skb);

	/* Transmit function may have to reallocate the original SKB,
	 * in which case it must have freed it. Only free it here on error.
	 */
	nskb = p->xmit(skb, dev);
	if (!nskb) {
		kfree_skb(skb);
		return NETDEV_TX_OK;
	}

	return dsa_enqueue_skb(nskb, dev);
}

/* ethtool operations *******************************************************/

static void dsa_slave_get_drvinfo(struct net_device *dev,
				  struct ethtool_drvinfo *drvinfo)
{
	strscpy(drvinfo->driver, "dsa", sizeof(drvinfo->driver));
	strscpy(drvinfo->fw_version, "N/A", sizeof(drvinfo->fw_version));
	strscpy(drvinfo->bus_info, "platform", sizeof(drvinfo->bus_info));
}

static int dsa_slave_get_regs_len(struct net_device *dev)
{
	struct dsa_port *dp = dsa_slave_to_port(dev);
	struct dsa_switch *ds = dp->ds;

	if (ds->ops->get_regs_len)
		return ds->ops->get_regs_len(ds, dp->index);

	return -EOPNOTSUPP;
}

static void
dsa_slave_get_regs(struct net_device *dev, struct ethtool_regs *regs, void *_p)
{
	struct dsa_port *dp = dsa_slave_to_port(dev);
	struct dsa_switch *ds = dp->ds;

	if (ds->ops->get_regs)
		ds->ops->get_regs(ds, dp->index, regs, _p);
}

static int dsa_slave_nway_reset(struct net_device *dev)
{
	struct dsa_port *dp = dsa_slave_to_port(dev);

	return phylink_ethtool_nway_reset(dp->pl);
}

static int dsa_slave_get_eeprom_len(struct net_device *dev)
{
	struct dsa_port *dp = dsa_slave_to_port(dev);
	struct dsa_switch *ds = dp->ds;

	if (ds->cd && ds->cd->eeprom_len)
		return ds->cd->eeprom_len;

	if (ds->ops->get_eeprom_len)
		return ds->ops->get_eeprom_len(ds);

	return 0;
}

static int dsa_slave_get_eeprom(struct net_device *dev,
				struct ethtool_eeprom *eeprom, u8 *data)
{
	struct dsa_port *dp = dsa_slave_to_port(dev);
	struct dsa_switch *ds = dp->ds;

	if (ds->ops->get_eeprom)
		return ds->ops->get_eeprom(ds, eeprom, data);

	return -EOPNOTSUPP;
}

static int dsa_slave_set_eeprom(struct net_device *dev,
				struct ethtool_eeprom *eeprom, u8 *data)
{
	struct dsa_port *dp = dsa_slave_to_port(dev);
	struct dsa_switch *ds = dp->ds;

	if (ds->ops->set_eeprom)
		return ds->ops->set_eeprom(ds, eeprom, data);

	return -EOPNOTSUPP;
}

static void dsa_slave_get_strings(struct net_device *dev,
				  uint32_t stringset, uint8_t *data)
{
	struct dsa_port *dp = dsa_slave_to_port(dev);
	struct dsa_switch *ds = dp->ds;

	if (stringset == ETH_SS_STATS) {
		int len = ETH_GSTRING_LEN;

		strncpy(data, "tx_packets", len);
		strncpy(data + len, "tx_bytes", len);
		strncpy(data + 2 * len, "rx_packets", len);
		strncpy(data + 3 * len, "rx_bytes", len);
		if (ds->ops->get_strings)
			ds->ops->get_strings(ds, dp->index, stringset,
					     data + 4 * len);
	} else if (stringset ==  ETH_SS_TEST) {
		net_selftest_get_strings(data);
	}

}

static void dsa_slave_get_ethtool_stats(struct net_device *dev,
					struct ethtool_stats *stats,
					uint64_t *data)
{
	struct dsa_port *dp = dsa_slave_to_port(dev);
	struct dsa_switch *ds = dp->ds;
	struct pcpu_sw_netstats *s;
	unsigned int start;
	int i;

	for_each_possible_cpu(i) {
		u64 tx_packets, tx_bytes, rx_packets, rx_bytes;

		s = per_cpu_ptr(dev->tstats, i);
		do {
			start = u64_stats_fetch_begin(&s->syncp);
			tx_packets = u64_stats_read(&s->tx_packets);
			tx_bytes = u64_stats_read(&s->tx_bytes);
			rx_packets = u64_stats_read(&s->rx_packets);
			rx_bytes = u64_stats_read(&s->rx_bytes);
		} while (u64_stats_fetch_retry(&s->syncp, start));
		data[0] += tx_packets;
		data[1] += tx_bytes;
		data[2] += rx_packets;
		data[3] += rx_bytes;
	}
	if (ds->ops->get_ethtool_stats)
		ds->ops->get_ethtool_stats(ds, dp->index, data + 4);
}

static int dsa_slave_get_sset_count(struct net_device *dev, int sset)
{
	struct dsa_port *dp = dsa_slave_to_port(dev);
	struct dsa_switch *ds = dp->ds;

	if (sset == ETH_SS_STATS) {
		int count = 0;

		if (ds->ops->get_sset_count) {
			count = ds->ops->get_sset_count(ds, dp->index, sset);
			if (count < 0)
				return count;
		}

		return count + 4;
	} else if (sset ==  ETH_SS_TEST) {
		return net_selftest_get_count();
	}

	return -EOPNOTSUPP;
}

static void dsa_slave_get_eth_phy_stats(struct net_device *dev,
					struct ethtool_eth_phy_stats *phy_stats)
{
	struct dsa_port *dp = dsa_slave_to_port(dev);
	struct dsa_switch *ds = dp->ds;

	if (ds->ops->get_eth_phy_stats)
		ds->ops->get_eth_phy_stats(ds, dp->index, phy_stats);
}

static void dsa_slave_get_eth_mac_stats(struct net_device *dev,
					struct ethtool_eth_mac_stats *mac_stats)
{
	struct dsa_port *dp = dsa_slave_to_port(dev);
	struct dsa_switch *ds = dp->ds;

	if (ds->ops->get_eth_mac_stats)
		ds->ops->get_eth_mac_stats(ds, dp->index, mac_stats);
}

static void
dsa_slave_get_eth_ctrl_stats(struct net_device *dev,
			     struct ethtool_eth_ctrl_stats *ctrl_stats)
{
	struct dsa_port *dp = dsa_slave_to_port(dev);
	struct dsa_switch *ds = dp->ds;

	if (ds->ops->get_eth_ctrl_stats)
		ds->ops->get_eth_ctrl_stats(ds, dp->index, ctrl_stats);
}

static void
dsa_slave_get_rmon_stats(struct net_device *dev,
			 struct ethtool_rmon_stats *rmon_stats,
			 const struct ethtool_rmon_hist_range **ranges)
{
	struct dsa_port *dp = dsa_slave_to_port(dev);
	struct dsa_switch *ds = dp->ds;

	if (ds->ops->get_rmon_stats)
		ds->ops->get_rmon_stats(ds, dp->index, rmon_stats, ranges);
}

static void dsa_slave_net_selftest(struct net_device *ndev,
				   struct ethtool_test *etest, u64 *buf)
{
	struct dsa_port *dp = dsa_slave_to_port(ndev);
	struct dsa_switch *ds = dp->ds;

	if (ds->ops->self_test) {
		ds->ops->self_test(ds, dp->index, etest, buf);
		return;
	}

	net_selftest(ndev, etest, buf);
}

static int dsa_slave_get_mm(struct net_device *dev,
			    struct ethtool_mm_state *state)
{
	struct dsa_port *dp = dsa_slave_to_port(dev);
	struct dsa_switch *ds = dp->ds;

	if (!ds->ops->get_mm)
		return -EOPNOTSUPP;

	return ds->ops->get_mm(ds, dp->index, state);
}

static int dsa_slave_set_mm(struct net_device *dev, struct ethtool_mm_cfg *cfg,
			    struct netlink_ext_ack *extack)
{
	struct dsa_port *dp = dsa_slave_to_port(dev);
	struct dsa_switch *ds = dp->ds;

	if (!ds->ops->set_mm)
		return -EOPNOTSUPP;

	return ds->ops->set_mm(ds, dp->index, cfg, extack);
}

static void dsa_slave_get_mm_stats(struct net_device *dev,
				   struct ethtool_mm_stats *stats)
{
	struct dsa_port *dp = dsa_slave_to_port(dev);
	struct dsa_switch *ds = dp->ds;

	if (ds->ops->get_mm_stats)
		ds->ops->get_mm_stats(ds, dp->index, stats);
}

static void dsa_slave_get_wol(struct net_device *dev, struct ethtool_wolinfo *w)
{
	struct dsa_port *dp = dsa_slave_to_port(dev);
	struct dsa_switch *ds = dp->ds;

	phylink_ethtool_get_wol(dp->pl, w);

	if (ds->ops->get_wol)
		ds->ops->get_wol(ds, dp->index, w);
}

static int dsa_slave_set_wol(struct net_device *dev, struct ethtool_wolinfo *w)
{
	struct dsa_port *dp = dsa_slave_to_port(dev);
	struct dsa_switch *ds = dp->ds;
	int ret = -EOPNOTSUPP;

	phylink_ethtool_set_wol(dp->pl, w);

	if (ds->ops->set_wol)
		ret = ds->ops->set_wol(ds, dp->index, w);

	return ret;
}

static int dsa_slave_set_eee(struct net_device *dev, struct ethtool_eee *e)
{
	struct dsa_port *dp = dsa_slave_to_port(dev);
	struct dsa_switch *ds = dp->ds;
	int ret;

	/* Port's PHY and MAC both need to be EEE capable */
	if (!dev->phydev || !dp->pl)
		return -ENODEV;

	if (!ds->ops->set_mac_eee)
		return -EOPNOTSUPP;

	ret = ds->ops->set_mac_eee(ds, dp->index, e);
	if (ret)
		return ret;

	return phylink_ethtool_set_eee(dp->pl, e);
}

static int dsa_slave_get_eee(struct net_device *dev, struct ethtool_eee *e)
{
	struct dsa_port *dp = dsa_slave_to_port(dev);
	struct dsa_switch *ds = dp->ds;
	int ret;

	/* Port's PHY and MAC both need to be EEE capable */
	if (!dev->phydev || !dp->pl)
		return -ENODEV;

	if (!ds->ops->get_mac_eee)
		return -EOPNOTSUPP;

	ret = ds->ops->get_mac_eee(ds, dp->index, e);
	if (ret)
		return ret;

	return phylink_ethtool_get_eee(dp->pl, e);
}

static int dsa_slave_get_link_ksettings(struct net_device *dev,
					struct ethtool_link_ksettings *cmd)
{
	struct dsa_port *dp = dsa_slave_to_port(dev);

	return phylink_ethtool_ksettings_get(dp->pl, cmd);
}

static int dsa_slave_set_link_ksettings(struct net_device *dev,
					const struct ethtool_link_ksettings *cmd)
{
	struct dsa_port *dp = dsa_slave_to_port(dev);

	return phylink_ethtool_ksettings_set(dp->pl, cmd);
}

static void dsa_slave_get_pause_stats(struct net_device *dev,
				  struct ethtool_pause_stats *pause_stats)
{
	struct dsa_port *dp = dsa_slave_to_port(dev);
	struct dsa_switch *ds = dp->ds;

	if (ds->ops->get_pause_stats)
		ds->ops->get_pause_stats(ds, dp->index, pause_stats);
}

static void dsa_slave_get_pauseparam(struct net_device *dev,
				     struct ethtool_pauseparam *pause)
{
	struct dsa_port *dp = dsa_slave_to_port(dev);

	phylink_ethtool_get_pauseparam(dp->pl, pause);
}

static int dsa_slave_set_pauseparam(struct net_device *dev,
				    struct ethtool_pauseparam *pause)
{
	struct dsa_port *dp = dsa_slave_to_port(dev);

	return phylink_ethtool_set_pauseparam(dp->pl, pause);
}

#ifdef CONFIG_NET_POLL_CONTROLLER
static int dsa_slave_netpoll_setup(struct net_device *dev,
				   struct netpoll_info *ni)
{
	struct net_device *master = dsa_slave_to_master(dev);
	struct dsa_slave_priv *p = netdev_priv(dev);
	struct netpoll *netpoll;
	int err = 0;

	netpoll = kzalloc(sizeof(*netpoll), GFP_KERNEL);
	if (!netpoll)
		return -ENOMEM;

	err = __netpoll_setup(netpoll, master);
	if (err) {
		kfree(netpoll);
		goto out;
	}

	p->netpoll = netpoll;
out:
	return err;
}

static void dsa_slave_netpoll_cleanup(struct net_device *dev)
{
	struct dsa_slave_priv *p = netdev_priv(dev);
	struct netpoll *netpoll = p->netpoll;

	if (!netpoll)
		return;

	p->netpoll = NULL;

	__netpoll_free(netpoll);
}

static void dsa_slave_poll_controller(struct net_device *dev)
{
}
#endif

static struct dsa_mall_tc_entry *
dsa_slave_mall_tc_entry_find(struct net_device *dev, unsigned long cookie)
{
	struct dsa_slave_priv *p = netdev_priv(dev);
	struct dsa_mall_tc_entry *mall_tc_entry;

	list_for_each_entry(mall_tc_entry, &p->mall_tc_list, list)
		if (mall_tc_entry->cookie == cookie)
			return mall_tc_entry;

	return NULL;
}

static int
dsa_slave_add_cls_matchall_mirred(struct net_device *dev,
				  struct tc_cls_matchall_offload *cls,
				  bool ingress)
{
	struct netlink_ext_ack *extack = cls->common.extack;
	struct dsa_port *dp = dsa_slave_to_port(dev);
	struct dsa_slave_priv *p = netdev_priv(dev);
	struct dsa_mall_mirror_tc_entry *mirror;
	struct dsa_mall_tc_entry *mall_tc_entry;
	struct dsa_switch *ds = dp->ds;
	struct flow_action_entry *act;
	struct dsa_port *to_dp;
	int err;

	if (!ds->ops->port_mirror_add)
		return -EOPNOTSUPP;

	if (!flow_action_basic_hw_stats_check(&cls->rule->action,
					      cls->common.extack))
		return -EOPNOTSUPP;

	act = &cls->rule->action.entries[0];

	if (!act->dev)
		return -EINVAL;

	if (!dsa_slave_dev_check(act->dev))
		return -EOPNOTSUPP;

	mall_tc_entry = kzalloc(sizeof(*mall_tc_entry), GFP_KERNEL);
	if (!mall_tc_entry)
		return -ENOMEM;

	mall_tc_entry->cookie = cls->cookie;
	mall_tc_entry->type = DSA_PORT_MALL_MIRROR;
	mirror = &mall_tc_entry->mirror;

	to_dp = dsa_slave_to_port(act->dev);

	mirror->to_local_port = to_dp->index;
	mirror->ingress = ingress;

	err = ds->ops->port_mirror_add(ds, dp->index, mirror, ingress, extack);
	if (err) {
		kfree(mall_tc_entry);
		return err;
	}

	list_add_tail(&mall_tc_entry->list, &p->mall_tc_list);

	return err;
}

static int
dsa_slave_add_cls_matchall_police(struct net_device *dev,
				  struct tc_cls_matchall_offload *cls,
				  bool ingress)
{
	struct netlink_ext_ack *extack = cls->common.extack;
	struct dsa_port *dp = dsa_slave_to_port(dev);
	struct dsa_slave_priv *p = netdev_priv(dev);
	struct dsa_mall_policer_tc_entry *policer;
	struct dsa_mall_tc_entry *mall_tc_entry;
	struct dsa_switch *ds = dp->ds;
	struct flow_action_entry *act;
	int err;

	if (!ds->ops->port_policer_add) {
		NL_SET_ERR_MSG_MOD(extack,
				   "Policing offload not implemented");
		return -EOPNOTSUPP;
	}

	if (!ingress) {
		NL_SET_ERR_MSG_MOD(extack,
				   "Only supported on ingress qdisc");
		return -EOPNOTSUPP;
	}

	if (!flow_action_basic_hw_stats_check(&cls->rule->action,
					      cls->common.extack))
		return -EOPNOTSUPP;

	list_for_each_entry(mall_tc_entry, &p->mall_tc_list, list) {
		if (mall_tc_entry->type == DSA_PORT_MALL_POLICER) {
			NL_SET_ERR_MSG_MOD(extack,
					   "Only one port policer allowed");
			return -EEXIST;
		}
	}

	act = &cls->rule->action.entries[0];

	mall_tc_entry = kzalloc(sizeof(*mall_tc_entry), GFP_KERNEL);
	if (!mall_tc_entry)
		return -ENOMEM;

	mall_tc_entry->cookie = cls->cookie;
	mall_tc_entry->type = DSA_PORT_MALL_POLICER;
	policer = &mall_tc_entry->policer;
	policer->rate_bytes_per_sec = act->police.rate_bytes_ps;
	policer->burst = act->police.burst;

	err = ds->ops->port_policer_add(ds, dp->index, policer);
	if (err) {
		kfree(mall_tc_entry);
		return err;
	}

	list_add_tail(&mall_tc_entry->list, &p->mall_tc_list);

	return err;
}

static int dsa_slave_add_cls_matchall(struct net_device *dev,
				      struct tc_cls_matchall_offload *cls,
				      bool ingress)
{
	int err = -EOPNOTSUPP;

	if (cls->common.protocol == htons(ETH_P_ALL) &&
	    flow_offload_has_one_action(&cls->rule->action) &&
	    cls->rule->action.entries[0].id == FLOW_ACTION_MIRRED)
		err = dsa_slave_add_cls_matchall_mirred(dev, cls, ingress);
	else if (flow_offload_has_one_action(&cls->rule->action) &&
		 cls->rule->action.entries[0].id == FLOW_ACTION_POLICE)
		err = dsa_slave_add_cls_matchall_police(dev, cls, ingress);

	return err;
}

static void dsa_slave_del_cls_matchall(struct net_device *dev,
				       struct tc_cls_matchall_offload *cls)
{
	struct dsa_port *dp = dsa_slave_to_port(dev);
	struct dsa_mall_tc_entry *mall_tc_entry;
	struct dsa_switch *ds = dp->ds;

	mall_tc_entry = dsa_slave_mall_tc_entry_find(dev, cls->cookie);
	if (!mall_tc_entry)
		return;

	list_del(&mall_tc_entry->list);

	switch (mall_tc_entry->type) {
	case DSA_PORT_MALL_MIRROR:
		if (ds->ops->port_mirror_del)
			ds->ops->port_mirror_del(ds, dp->index,
						 &mall_tc_entry->mirror);
		break;
	case DSA_PORT_MALL_POLICER:
		if (ds->ops->port_policer_del)
			ds->ops->port_policer_del(ds, dp->index);
		break;
	default:
		WARN_ON(1);
	}

	kfree(mall_tc_entry);
}

static int dsa_slave_setup_tc_cls_matchall(struct net_device *dev,
					   struct tc_cls_matchall_offload *cls,
					   bool ingress)
{
	if (cls->common.chain_index)
		return -EOPNOTSUPP;

	switch (cls->command) {
	case TC_CLSMATCHALL_REPLACE:
		return dsa_slave_add_cls_matchall(dev, cls, ingress);
	case TC_CLSMATCHALL_DESTROY:
		dsa_slave_del_cls_matchall(dev, cls);
		return 0;
	default:
		return -EOPNOTSUPP;
	}
}

static int dsa_slave_add_cls_flower(struct net_device *dev,
				    struct flow_cls_offload *cls,
				    bool ingress)
{
	struct dsa_port *dp = dsa_slave_to_port(dev);
	struct dsa_switch *ds = dp->ds;
	int port = dp->index;

	if (!ds->ops->cls_flower_add)
		return -EOPNOTSUPP;

	return ds->ops->cls_flower_add(ds, port, cls, ingress);
}

static int dsa_slave_del_cls_flower(struct net_device *dev,
				    struct flow_cls_offload *cls,
				    bool ingress)
{
	struct dsa_port *dp = dsa_slave_to_port(dev);
	struct dsa_switch *ds = dp->ds;
	int port = dp->index;

	if (!ds->ops->cls_flower_del)
		return -EOPNOTSUPP;

	return ds->ops->cls_flower_del(ds, port, cls, ingress);
}

static int dsa_slave_stats_cls_flower(struct net_device *dev,
				      struct flow_cls_offload *cls,
				      bool ingress)
{
	struct dsa_port *dp = dsa_slave_to_port(dev);
	struct dsa_switch *ds = dp->ds;
	int port = dp->index;

	if (!ds->ops->cls_flower_stats)
		return -EOPNOTSUPP;

	return ds->ops->cls_flower_stats(ds, port, cls, ingress);
}

static int dsa_slave_setup_tc_cls_flower(struct net_device *dev,
					 struct flow_cls_offload *cls,
					 bool ingress)
{
	switch (cls->command) {
	case FLOW_CLS_REPLACE:
		return dsa_slave_add_cls_flower(dev, cls, ingress);
	case FLOW_CLS_DESTROY:
		return dsa_slave_del_cls_flower(dev, cls, ingress);
	case FLOW_CLS_STATS:
		return dsa_slave_stats_cls_flower(dev, cls, ingress);
	default:
		return -EOPNOTSUPP;
	}
}

static int dsa_slave_setup_tc_block_cb(enum tc_setup_type type, void *type_data,
				       void *cb_priv, bool ingress)
{
	struct net_device *dev = cb_priv;

	if (!tc_can_offload(dev))
		return -EOPNOTSUPP;

	switch (type) {
	case TC_SETUP_CLSMATCHALL:
		return dsa_slave_setup_tc_cls_matchall(dev, type_data, ingress);
	case TC_SETUP_CLSFLOWER:
		return dsa_slave_setup_tc_cls_flower(dev, type_data, ingress);
	default:
		return -EOPNOTSUPP;
	}
}

static int dsa_slave_setup_tc_block_cb_ig(enum tc_setup_type type,
					  void *type_data, void *cb_priv)
{
	return dsa_slave_setup_tc_block_cb(type, type_data, cb_priv, true);
}

static int dsa_slave_setup_tc_block_cb_eg(enum tc_setup_type type,
					  void *type_data, void *cb_priv)
{
	return dsa_slave_setup_tc_block_cb(type, type_data, cb_priv, false);
}

static LIST_HEAD(dsa_slave_block_cb_list);

static int dsa_slave_setup_tc_block(struct net_device *dev,
				    struct flow_block_offload *f)
{
	struct flow_block_cb *block_cb;
	flow_setup_cb_t *cb;

	if (f->binder_type == FLOW_BLOCK_BINDER_TYPE_CLSACT_INGRESS)
		cb = dsa_slave_setup_tc_block_cb_ig;
	else if (f->binder_type == FLOW_BLOCK_BINDER_TYPE_CLSACT_EGRESS)
		cb = dsa_slave_setup_tc_block_cb_eg;
	else
		return -EOPNOTSUPP;

	f->driver_block_list = &dsa_slave_block_cb_list;

	switch (f->command) {
	case FLOW_BLOCK_BIND:
		if (flow_block_cb_is_busy(cb, dev, &dsa_slave_block_cb_list))
			return -EBUSY;

		block_cb = flow_block_cb_alloc(cb, dev, dev, NULL);
		if (IS_ERR(block_cb))
			return PTR_ERR(block_cb);

		flow_block_cb_add(block_cb, f);
		list_add_tail(&block_cb->driver_list, &dsa_slave_block_cb_list);
		return 0;
	case FLOW_BLOCK_UNBIND:
		block_cb = flow_block_cb_lookup(f->block, cb, dev);
		if (!block_cb)
			return -ENOENT;

		flow_block_cb_remove(block_cb, f);
		list_del(&block_cb->driver_list);
		return 0;
	default:
		return -EOPNOTSUPP;
	}
}

static int dsa_slave_setup_ft_block(struct dsa_switch *ds, int port,
				    void *type_data)
{
	struct net_device *master = dsa_port_to_master(dsa_to_port(ds, port));

	if (!master->netdev_ops->ndo_setup_tc)
		return -EOPNOTSUPP;

	return master->netdev_ops->ndo_setup_tc(master, TC_SETUP_FT, type_data);
}

static int dsa_slave_setup_tc(struct net_device *dev, enum tc_setup_type type,
			      void *type_data)
{
	struct dsa_port *dp = dsa_slave_to_port(dev);
	struct dsa_switch *ds = dp->ds;

	switch (type) {
	case TC_SETUP_BLOCK:
		return dsa_slave_setup_tc_block(dev, type_data);
	case TC_SETUP_FT:
		return dsa_slave_setup_ft_block(ds, dp->index, type_data);
	default:
		break;
	}

	if (!ds->ops->port_setup_tc)
		return -EOPNOTSUPP;

	return ds->ops->port_setup_tc(ds, dp->index, type, type_data);
}

static int dsa_slave_get_rxnfc(struct net_device *dev,
			       struct ethtool_rxnfc *nfc, u32 *rule_locs)
{
	struct dsa_port *dp = dsa_slave_to_port(dev);
	struct dsa_switch *ds = dp->ds;

	if (!ds->ops->get_rxnfc)
		return -EOPNOTSUPP;

	return ds->ops->get_rxnfc(ds, dp->index, nfc, rule_locs);
}

static int dsa_slave_set_rxnfc(struct net_device *dev,
			       struct ethtool_rxnfc *nfc)
{
	struct dsa_port *dp = dsa_slave_to_port(dev);
	struct dsa_switch *ds = dp->ds;

	if (!ds->ops->set_rxnfc)
		return -EOPNOTSUPP;

	return ds->ops->set_rxnfc(ds, dp->index, nfc);
}

static int dsa_slave_get_ts_info(struct net_device *dev,
				 struct ethtool_ts_info *ts)
{
	struct dsa_slave_priv *p = netdev_priv(dev);
	struct dsa_switch *ds = p->dp->ds;

	if (!ds->ops->get_ts_info)
		return -EOPNOTSUPP;

	return ds->ops->get_ts_info(ds, p->dp->index, ts);
}

static int dsa_slave_vlan_rx_add_vid(struct net_device *dev, __be16 proto,
				     u16 vid)
{
	struct dsa_port *dp = dsa_slave_to_port(dev);
	struct switchdev_obj_port_vlan vlan = {
		.obj.id = SWITCHDEV_OBJ_ID_PORT_VLAN,
		.vid = vid,
		/* This API only allows programming tagged, non-PVID VIDs */
		.flags = 0,
	};
	struct netlink_ext_ack extack = {0};
	struct dsa_switch *ds = dp->ds;
	struct netdev_hw_addr *ha;
	struct dsa_vlan *v;
	int ret;

	/* User port... */
	ret = dsa_port_vlan_add(dp, &vlan, &extack);
	if (ret) {
		if (extack._msg)
			netdev_err(dev, "%s\n", extack._msg);
		return ret;
	}

	/* And CPU port... */
	ret = dsa_port_host_vlan_add(dp, &vlan, &extack);
	if (ret) {
		if (extack._msg)
			netdev_err(dev, "CPU port %d: %s\n", dp->cpu_dp->index,
				   extack._msg);
		return ret;
	}

	if (!dsa_switch_supports_uc_filtering(ds) &&
	    !dsa_switch_supports_mc_filtering(ds))
		return 0;

	v = kzalloc(sizeof(*v), GFP_KERNEL);
	if (!v) {
		ret = -ENOMEM;
		goto rollback;
	}

	netif_addr_lock_bh(dev);

	v->vid = vid;
	list_add_tail(&v->list, &dp->user_vlans);

	if (dsa_switch_supports_mc_filtering(ds)) {
		netdev_for_each_synced_mc_addr(ha, dev) {
			dsa_slave_schedule_standalone_work(dev, DSA_MC_ADD,
							   ha->addr, vid);
		}
	}

	if (dsa_switch_supports_uc_filtering(ds)) {
		netdev_for_each_synced_uc_addr(ha, dev) {
			dsa_slave_schedule_standalone_work(dev, DSA_UC_ADD,
							   ha->addr, vid);
		}
	}

	netif_addr_unlock_bh(dev);

	dsa_flush_workqueue();

	return 0;

rollback:
	dsa_port_host_vlan_del(dp, &vlan);
	dsa_port_vlan_del(dp, &vlan);

	return ret;
}

static int dsa_slave_vlan_rx_kill_vid(struct net_device *dev, __be16 proto,
				      u16 vid)
{
	struct dsa_port *dp = dsa_slave_to_port(dev);
	struct switchdev_obj_port_vlan vlan = {
		.vid = vid,
		/* This API only allows programming tagged, non-PVID VIDs */
		.flags = 0,
	};
	struct dsa_switch *ds = dp->ds;
	struct netdev_hw_addr *ha;
	struct dsa_vlan *v;
	int err;

	err = dsa_port_vlan_del(dp, &vlan);
	if (err)
		return err;

	err = dsa_port_host_vlan_del(dp, &vlan);
	if (err)
		return err;

	if (!dsa_switch_supports_uc_filtering(ds) &&
	    !dsa_switch_supports_mc_filtering(ds))
		return 0;

	netif_addr_lock_bh(dev);

	v = dsa_vlan_find(&dp->user_vlans, &vlan);
	if (!v) {
		netif_addr_unlock_bh(dev);
		return -ENOENT;
	}

	list_del(&v->list);
	kfree(v);

	if (dsa_switch_supports_mc_filtering(ds)) {
		netdev_for_each_synced_mc_addr(ha, dev) {
			dsa_slave_schedule_standalone_work(dev, DSA_MC_DEL,
							   ha->addr, vid);
		}
	}

	if (dsa_switch_supports_uc_filtering(ds)) {
		netdev_for_each_synced_uc_addr(ha, dev) {
			dsa_slave_schedule_standalone_work(dev, DSA_UC_DEL,
							   ha->addr, vid);
		}
	}

	netif_addr_unlock_bh(dev);

	dsa_flush_workqueue();

	return 0;
}

static int dsa_slave_restore_vlan(struct net_device *vdev, int vid, void *arg)
{
	__be16 proto = vdev ? vlan_dev_vlan_proto(vdev) : htons(ETH_P_8021Q);

	return dsa_slave_vlan_rx_add_vid(arg, proto, vid);
}

static int dsa_slave_clear_vlan(struct net_device *vdev, int vid, void *arg)
{
	__be16 proto = vdev ? vlan_dev_vlan_proto(vdev) : htons(ETH_P_8021Q);

	return dsa_slave_vlan_rx_kill_vid(arg, proto, vid);
}

/* Keep the VLAN RX filtering list in sync with the hardware only if VLAN
 * filtering is enabled. The baseline is that only ports that offload a
 * VLAN-aware bridge are VLAN-aware, and standalone ports are VLAN-unaware,
 * but there are exceptions for quirky hardware.
 *
 * If ds->vlan_filtering_is_global = true, then standalone ports which share
 * the same switch with other ports that offload a VLAN-aware bridge are also
 * inevitably VLAN-aware.
 *
 * To summarize, a DSA switch port offloads:
 *
 * - If standalone (this includes software bridge, software LAG):
 *     - if ds->needs_standalone_vlan_filtering = true, OR if
 *       (ds->vlan_filtering_is_global = true AND there are bridges spanning
 *       this switch chip which have vlan_filtering=1)
 *         - the 8021q upper VLANs
 *     - else (standalone VLAN filtering is not needed, VLAN filtering is not
 *       global, or it is, but no port is under a VLAN-aware bridge):
 *         - no VLAN (any 8021q upper is a software VLAN)
 *
 * - If under a vlan_filtering=0 bridge which it offload:
 *     - if ds->configure_vlan_while_not_filtering = true (default):
 *         - the bridge VLANs. These VLANs are committed to hardware but inactive.
 *     - else (deprecated):
 *         - no VLAN. The bridge VLANs are not restored when VLAN awareness is
 *           enabled, so this behavior is broken and discouraged.
 *
 * - If under a vlan_filtering=1 bridge which it offload:
 *     - the bridge VLANs
 *     - the 8021q upper VLANs
 */
int dsa_slave_manage_vlan_filtering(struct net_device *slave,
				    bool vlan_filtering)
{
	int err;

	if (vlan_filtering) {
		slave->features |= NETIF_F_HW_VLAN_CTAG_FILTER;

		err = vlan_for_each(slave, dsa_slave_restore_vlan, slave);
		if (err) {
			vlan_for_each(slave, dsa_slave_clear_vlan, slave);
			slave->features &= ~NETIF_F_HW_VLAN_CTAG_FILTER;
			return err;
		}
	} else {
		err = vlan_for_each(slave, dsa_slave_clear_vlan, slave);
		if (err)
			return err;

		slave->features &= ~NETIF_F_HW_VLAN_CTAG_FILTER;
	}

	return 0;
}

struct dsa_hw_port {
	struct list_head list;
	struct net_device *dev;
	int old_mtu;
};

static int dsa_hw_port_list_set_mtu(struct list_head *hw_port_list, int mtu)
{
	const struct dsa_hw_port *p;
	int err;

	list_for_each_entry(p, hw_port_list, list) {
		if (p->dev->mtu == mtu)
			continue;

		err = dev_set_mtu(p->dev, mtu);
		if (err)
			goto rollback;
	}

	return 0;

rollback:
	list_for_each_entry_continue_reverse(p, hw_port_list, list) {
		if (p->dev->mtu == p->old_mtu)
			continue;

		if (dev_set_mtu(p->dev, p->old_mtu))
			netdev_err(p->dev, "Failed to restore MTU\n");
	}

	return err;
}

static void dsa_hw_port_list_free(struct list_head *hw_port_list)
{
	struct dsa_hw_port *p, *n;

	list_for_each_entry_safe(p, n, hw_port_list, list)
		kfree(p);
}

/* Make the hardware datapath to/from @dev limited to a common MTU */
static void dsa_bridge_mtu_normalization(struct dsa_port *dp)
{
	struct list_head hw_port_list;
	struct dsa_switch_tree *dst;
	int min_mtu = ETH_MAX_MTU;
	struct dsa_port *other_dp;
	int err;

	if (!dp->ds->mtu_enforcement_ingress)
		return;

	if (!dp->bridge)
		return;

	INIT_LIST_HEAD(&hw_port_list);

	/* Populate the list of ports that are part of the same bridge
	 * as the newly added/modified port
	 */
	list_for_each_entry(dst, &dsa_tree_list, list) {
		list_for_each_entry(other_dp, &dst->ports, list) {
			struct dsa_hw_port *hw_port;
			struct net_device *slave;

			if (other_dp->type != DSA_PORT_TYPE_USER)
				continue;

			if (!dsa_port_bridge_same(dp, other_dp))
				continue;

			if (!other_dp->ds->mtu_enforcement_ingress)
				continue;

			slave = other_dp->slave;

			if (min_mtu > slave->mtu)
				min_mtu = slave->mtu;

			hw_port = kzalloc(sizeof(*hw_port), GFP_KERNEL);
			if (!hw_port)
				goto out;

			hw_port->dev = slave;
			hw_port->old_mtu = slave->mtu;

			list_add(&hw_port->list, &hw_port_list);
		}
	}

	/* Attempt to configure the entire hardware bridge to the newly added
	 * interface's MTU first, regardless of whether the intention of the
	 * user was to raise or lower it.
	 */
	err = dsa_hw_port_list_set_mtu(&hw_port_list, dp->slave->mtu);
	if (!err)
		goto out;

	/* Clearly that didn't work out so well, so just set the minimum MTU on
	 * all hardware bridge ports now. If this fails too, then all ports will
	 * still have their old MTU rolled back anyway.
	 */
	dsa_hw_port_list_set_mtu(&hw_port_list, min_mtu);

out:
	dsa_hw_port_list_free(&hw_port_list);
}

int dsa_slave_change_mtu(struct net_device *dev, int new_mtu)
{
	struct net_device *master = dsa_slave_to_master(dev);
	struct dsa_port *dp = dsa_slave_to_port(dev);
	struct dsa_port *cpu_dp = dp->cpu_dp;
	struct dsa_switch *ds = dp->ds;
	struct dsa_port *other_dp;
	int largest_mtu = 0;
	int new_master_mtu;
	int old_master_mtu;
	int mtu_limit;
	int overhead;
	int cpu_mtu;
	int err;

	if (!ds->ops->port_change_mtu)
		return -EOPNOTSUPP;

	dsa_tree_for_each_user_port(other_dp, ds->dst) {
		int slave_mtu;

		/* During probe, this function will be called for each slave
		 * device, while not all of them have been allocated. That's
		 * ok, it doesn't change what the maximum is, so ignore it.
		 */
		if (!other_dp->slave)
			continue;

		/* Pretend that we already applied the setting, which we
		 * actually haven't (still haven't done all integrity checks)
		 */
		if (dp == other_dp)
			slave_mtu = new_mtu;
		else
			slave_mtu = other_dp->slave->mtu;

		if (largest_mtu < slave_mtu)
			largest_mtu = slave_mtu;
	}

	overhead = dsa_tag_protocol_overhead(cpu_dp->tag_ops);
	mtu_limit = min_t(int, master->max_mtu, dev->max_mtu + overhead);
	old_master_mtu = master->mtu;
	new_master_mtu = largest_mtu + overhead;
	if (new_master_mtu > mtu_limit)
		return -ERANGE;

	/* If the master MTU isn't over limit, there's no need to check the CPU
	 * MTU, since that surely isn't either.
	 */
	cpu_mtu = largest_mtu;

	/* Start applying stuff */
	if (new_master_mtu != old_master_mtu) {
		err = dev_set_mtu(master, new_master_mtu);
		if (err < 0)
			goto out_master_failed;

		/* We only need to propagate the MTU of the CPU port to
		 * upstream switches, so emit a notifier which updates them.
		 */
		err = dsa_port_mtu_change(cpu_dp, cpu_mtu);
		if (err)
			goto out_cpu_failed;
	}

	err = ds->ops->port_change_mtu(ds, dp->index, new_mtu);
	if (err)
		goto out_port_failed;

	dev->mtu = new_mtu;

	dsa_bridge_mtu_normalization(dp);

	return 0;

out_port_failed:
	if (new_master_mtu != old_master_mtu)
		dsa_port_mtu_change(cpu_dp, old_master_mtu - overhead);
out_cpu_failed:
	if (new_master_mtu != old_master_mtu)
		dev_set_mtu(master, old_master_mtu);
out_master_failed:
	return err;
}

static int __maybe_unused
dsa_slave_dcbnl_set_default_prio(struct net_device *dev, struct dcb_app *app)
{
	struct dsa_port *dp = dsa_slave_to_port(dev);
	struct dsa_switch *ds = dp->ds;
	unsigned long mask, new_prio;
	int err, port = dp->index;

	if (!ds->ops->port_set_default_prio)
		return -EOPNOTSUPP;

	err = dcb_ieee_setapp(dev, app);
	if (err)
		return err;

	mask = dcb_ieee_getapp_mask(dev, app);
	new_prio = __fls(mask);

	err = ds->ops->port_set_default_prio(ds, port, new_prio);
	if (err) {
		dcb_ieee_delapp(dev, app);
		return err;
	}

	return 0;
}

static int __maybe_unused
dsa_slave_dcbnl_add_dscp_prio(struct net_device *dev, struct dcb_app *app)
{
	struct dsa_port *dp = dsa_slave_to_port(dev);
	struct dsa_switch *ds = dp->ds;
	unsigned long mask, new_prio;
	int err, port = dp->index;
	u8 dscp = app->protocol;

	if (!ds->ops->port_add_dscp_prio)
		return -EOPNOTSUPP;

	if (dscp >= 64) {
		netdev_err(dev, "DSCP APP entry with protocol value %u is invalid\n",
			   dscp);
		return -EINVAL;
	}

	err = dcb_ieee_setapp(dev, app);
	if (err)
		return err;

	mask = dcb_ieee_getapp_mask(dev, app);
	new_prio = __fls(mask);

	err = ds->ops->port_add_dscp_prio(ds, port, dscp, new_prio);
	if (err) {
		dcb_ieee_delapp(dev, app);
		return err;
	}

	return 0;
}

static int __maybe_unused dsa_slave_dcbnl_ieee_setapp(struct net_device *dev,
						      struct dcb_app *app)
{
	switch (app->selector) {
	case IEEE_8021QAZ_APP_SEL_ETHERTYPE:
		switch (app->protocol) {
		case 0:
			return dsa_slave_dcbnl_set_default_prio(dev, app);
		default:
			return -EOPNOTSUPP;
		}
		break;
	case IEEE_8021QAZ_APP_SEL_DSCP:
		return dsa_slave_dcbnl_add_dscp_prio(dev, app);
	default:
		return -EOPNOTSUPP;
	}
}

static int __maybe_unused
dsa_slave_dcbnl_del_default_prio(struct net_device *dev, struct dcb_app *app)
{
	struct dsa_port *dp = dsa_slave_to_port(dev);
	struct dsa_switch *ds = dp->ds;
	unsigned long mask, new_prio;
	int err, port = dp->index;

	if (!ds->ops->port_set_default_prio)
		return -EOPNOTSUPP;

	err = dcb_ieee_delapp(dev, app);
	if (err)
		return err;

	mask = dcb_ieee_getapp_mask(dev, app);
	new_prio = mask ? __fls(mask) : 0;

	err = ds->ops->port_set_default_prio(ds, port, new_prio);
	if (err) {
		dcb_ieee_setapp(dev, app);
		return err;
	}

	return 0;
}

static int __maybe_unused
dsa_slave_dcbnl_del_dscp_prio(struct net_device *dev, struct dcb_app *app)
{
	struct dsa_port *dp = dsa_slave_to_port(dev);
	struct dsa_switch *ds = dp->ds;
	int err, port = dp->index;
	u8 dscp = app->protocol;

	if (!ds->ops->port_del_dscp_prio)
		return -EOPNOTSUPP;

	err = dcb_ieee_delapp(dev, app);
	if (err)
		return err;

	err = ds->ops->port_del_dscp_prio(ds, port, dscp, app->priority);
	if (err) {
		dcb_ieee_setapp(dev, app);
		return err;
	}

	return 0;
}

static int __maybe_unused dsa_slave_dcbnl_ieee_delapp(struct net_device *dev,
						      struct dcb_app *app)
{
	switch (app->selector) {
	case IEEE_8021QAZ_APP_SEL_ETHERTYPE:
		switch (app->protocol) {
		case 0:
			return dsa_slave_dcbnl_del_default_prio(dev, app);
		default:
			return -EOPNOTSUPP;
		}
		break;
	case IEEE_8021QAZ_APP_SEL_DSCP:
		return dsa_slave_dcbnl_del_dscp_prio(dev, app);
	default:
		return -EOPNOTSUPP;
	}
}

/* Pre-populate the DCB application priority table with the priorities
 * configured during switch setup, which we read from hardware here.
 */
static int dsa_slave_dcbnl_init(struct net_device *dev)
{
	struct dsa_port *dp = dsa_slave_to_port(dev);
	struct dsa_switch *ds = dp->ds;
	int port = dp->index;
	int err;

	if (ds->ops->port_get_default_prio) {
		int prio = ds->ops->port_get_default_prio(ds, port);
		struct dcb_app app = {
			.selector = IEEE_8021QAZ_APP_SEL_ETHERTYPE,
			.protocol = 0,
			.priority = prio,
		};

		if (prio < 0)
			return prio;

		err = dcb_ieee_setapp(dev, &app);
		if (err)
			return err;
	}

	if (ds->ops->port_get_dscp_prio) {
		int protocol;

		for (protocol = 0; protocol < 64; protocol++) {
			struct dcb_app app = {
				.selector = IEEE_8021QAZ_APP_SEL_DSCP,
				.protocol = protocol,
			};
			int prio;

			prio = ds->ops->port_get_dscp_prio(ds, port, protocol);
			if (prio == -EOPNOTSUPP)
				continue;
			if (prio < 0)
				return prio;

			app.priority = prio;

			err = dcb_ieee_setapp(dev, &app);
			if (err)
				return err;
		}
	}

	return 0;
}

static const struct ethtool_ops dsa_slave_ethtool_ops = {
	.get_drvinfo		= dsa_slave_get_drvinfo,
	.get_regs_len		= dsa_slave_get_regs_len,
	.get_regs		= dsa_slave_get_regs,
	.nway_reset		= dsa_slave_nway_reset,
	.get_link		= ethtool_op_get_link,
	.get_eeprom_len		= dsa_slave_get_eeprom_len,
	.get_eeprom		= dsa_slave_get_eeprom,
	.set_eeprom		= dsa_slave_set_eeprom,
	.get_strings		= dsa_slave_get_strings,
	.get_ethtool_stats	= dsa_slave_get_ethtool_stats,
	.get_sset_count		= dsa_slave_get_sset_count,
	.get_eth_phy_stats	= dsa_slave_get_eth_phy_stats,
	.get_eth_mac_stats	= dsa_slave_get_eth_mac_stats,
	.get_eth_ctrl_stats	= dsa_slave_get_eth_ctrl_stats,
	.get_rmon_stats		= dsa_slave_get_rmon_stats,
	.set_wol		= dsa_slave_set_wol,
	.get_wol		= dsa_slave_get_wol,
	.set_eee		= dsa_slave_set_eee,
	.get_eee		= dsa_slave_get_eee,
	.get_link_ksettings	= dsa_slave_get_link_ksettings,
	.set_link_ksettings	= dsa_slave_set_link_ksettings,
	.get_pause_stats	= dsa_slave_get_pause_stats,
	.get_pauseparam		= dsa_slave_get_pauseparam,
	.set_pauseparam		= dsa_slave_set_pauseparam,
	.get_rxnfc		= dsa_slave_get_rxnfc,
	.set_rxnfc		= dsa_slave_set_rxnfc,
	.get_ts_info		= dsa_slave_get_ts_info,
	.self_test		= dsa_slave_net_selftest,
	.get_mm			= dsa_slave_get_mm,
	.set_mm			= dsa_slave_set_mm,
	.get_mm_stats		= dsa_slave_get_mm_stats,
};

static const struct dcbnl_rtnl_ops __maybe_unused dsa_slave_dcbnl_ops = {
	.ieee_setapp		= dsa_slave_dcbnl_ieee_setapp,
	.ieee_delapp		= dsa_slave_dcbnl_ieee_delapp,
};

static void dsa_slave_get_stats64(struct net_device *dev,
				  struct rtnl_link_stats64 *s)
{
	struct dsa_port *dp = dsa_slave_to_port(dev);
	struct dsa_switch *ds = dp->ds;

	if (ds->ops->get_stats64)
		ds->ops->get_stats64(ds, dp->index, s);
	else
		dev_get_tstats64(dev, s);
}

static int dsa_slave_fill_forward_path(struct net_device_path_ctx *ctx,
				       struct net_device_path *path)
{
	struct dsa_port *dp = dsa_slave_to_port(ctx->dev);
	struct net_device *master = dsa_port_to_master(dp);
	struct dsa_port *cpu_dp = dp->cpu_dp;

	path->dev = ctx->dev;
	path->type = DEV_PATH_DSA;
	path->dsa.proto = cpu_dp->tag_ops->proto;
	path->dsa.port = dp->index;
	ctx->dev = master;

	return 0;
}

static const struct net_device_ops dsa_slave_netdev_ops = {
	.ndo_open	 	= dsa_slave_open,
	.ndo_stop		= dsa_slave_close,
	.ndo_start_xmit		= dsa_slave_xmit,
	.ndo_change_rx_flags	= dsa_slave_change_rx_flags,
	.ndo_set_rx_mode	= dsa_slave_set_rx_mode,
	.ndo_set_mac_address	= dsa_slave_set_mac_address,
	.ndo_fdb_dump		= dsa_slave_fdb_dump,
	.ndo_eth_ioctl		= dsa_slave_ioctl,
	.ndo_get_iflink		= dsa_slave_get_iflink,
#ifdef CONFIG_NET_POLL_CONTROLLER
	.ndo_netpoll_setup	= dsa_slave_netpoll_setup,
	.ndo_netpoll_cleanup	= dsa_slave_netpoll_cleanup,
	.ndo_poll_controller	= dsa_slave_poll_controller,
#endif
	.ndo_setup_tc		= dsa_slave_setup_tc,
	.ndo_get_stats64	= dsa_slave_get_stats64,
	.ndo_vlan_rx_add_vid	= dsa_slave_vlan_rx_add_vid,
	.ndo_vlan_rx_kill_vid	= dsa_slave_vlan_rx_kill_vid,
	.ndo_change_mtu		= dsa_slave_change_mtu,
	.ndo_fill_forward_path	= dsa_slave_fill_forward_path,
};

static struct device_type dsa_type = {
	.name	= "dsa",
};

void dsa_port_phylink_mac_change(struct dsa_switch *ds, int port, bool up)
{
	const struct dsa_port *dp = dsa_to_port(ds, port);

	if (dp->pl)
		phylink_mac_change(dp->pl, up);
}
EXPORT_SYMBOL_GPL(dsa_port_phylink_mac_change);

static void dsa_slave_phylink_fixed_state(struct phylink_config *config,
					  struct phylink_link_state *state)
{
	struct dsa_port *dp = container_of(config, struct dsa_port, pl_config);
	struct dsa_switch *ds = dp->ds;

	/* No need to check that this operation is valid, the callback would
	 * not be called if it was not.
	 */
	ds->ops->phylink_fixed_state(ds, dp->index, state);
}

/* slave device setup *******************************************************/
static int dsa_slave_phy_connect(struct net_device *slave_dev, int addr,
				 u32 flags)
{
	struct dsa_port *dp = dsa_slave_to_port(slave_dev);
	struct dsa_switch *ds = dp->ds;

	slave_dev->phydev = mdiobus_get_phy(ds->slave_mii_bus, addr);
	if (!slave_dev->phydev) {
		netdev_err(slave_dev, "no phy at %d\n", addr);
		return -ENODEV;
	}

	slave_dev->phydev->dev_flags |= flags;

	return phylink_connect_phy(dp->pl, slave_dev->phydev);
}

static int dsa_slave_phy_setup(struct net_device *slave_dev)
{
	struct dsa_port *dp = dsa_slave_to_port(slave_dev);
	struct device_node *port_dn = dp->dn;
	struct dsa_switch *ds = dp->ds;
	u32 phy_flags = 0;
	int ret;

	dp->pl_config.dev = &slave_dev->dev;
	dp->pl_config.type = PHYLINK_NETDEV;

	/* The get_fixed_state callback takes precedence over polling the
	 * link GPIO in PHYLINK (see phylink_get_fixed_state).  Only set
	 * this if the switch provides such a callback.
	 */
	if (ds->ops->phylink_fixed_state) {
		dp->pl_config.get_fixed_state = dsa_slave_phylink_fixed_state;
		dp->pl_config.poll_fixed_state = true;
	}

	ret = dsa_port_phylink_create(dp);
	if (ret)
		return ret;

	if (ds->ops->get_phy_flags)
		phy_flags = ds->ops->get_phy_flags(ds, dp->index);

	ret = phylink_of_phy_connect(dp->pl, port_dn, phy_flags);
	if (ret == -ENODEV && ds->slave_mii_bus) {
		/* We could not connect to a designated PHY or SFP, so try to
		 * use the switch internal MDIO bus instead
		 */
		ret = dsa_slave_phy_connect(slave_dev, dp->index, phy_flags);
	}
	if (ret) {
		netdev_err(slave_dev, "failed to connect to PHY: %pe\n",
			   ERR_PTR(ret));
<<<<<<< HEAD
		phylink_destroy(dp->pl);
=======
		dsa_port_phylink_destroy(dp);
>>>>>>> eb3cdb58
	}

	return ret;
}

void dsa_slave_setup_tagger(struct net_device *slave)
{
	struct dsa_port *dp = dsa_slave_to_port(slave);
	struct net_device *master = dsa_port_to_master(dp);
	struct dsa_slave_priv *p = netdev_priv(slave);
	const struct dsa_port *cpu_dp = dp->cpu_dp;
	const struct dsa_switch *ds = dp->ds;

	slave->needed_headroom = cpu_dp->tag_ops->needed_headroom;
	slave->needed_tailroom = cpu_dp->tag_ops->needed_tailroom;
	/* Try to save one extra realloc later in the TX path (in the master)
	 * by also inheriting the master's needed headroom and tailroom.
	 * The 8021q driver also does this.
	 */
	slave->needed_headroom += master->needed_headroom;
	slave->needed_tailroom += master->needed_tailroom;

	p->xmit = cpu_dp->tag_ops->xmit;

	slave->features = master->vlan_features | NETIF_F_HW_TC;
	slave->hw_features |= NETIF_F_HW_TC;
	slave->features |= NETIF_F_LLTX;
	if (slave->needed_tailroom)
		slave->features &= ~(NETIF_F_SG | NETIF_F_FRAGLIST);
	if (ds->needs_standalone_vlan_filtering)
		slave->features |= NETIF_F_HW_VLAN_CTAG_FILTER;
}

int dsa_slave_suspend(struct net_device *slave_dev)
{
	struct dsa_port *dp = dsa_slave_to_port(slave_dev);

	if (!netif_running(slave_dev))
		return 0;

	netif_device_detach(slave_dev);

	rtnl_lock();
	phylink_stop(dp->pl);
	rtnl_unlock();

	return 0;
}

int dsa_slave_resume(struct net_device *slave_dev)
{
	struct dsa_port *dp = dsa_slave_to_port(slave_dev);

	if (!netif_running(slave_dev))
		return 0;

	netif_device_attach(slave_dev);

	rtnl_lock();
	phylink_start(dp->pl);
	rtnl_unlock();

	return 0;
}

int dsa_slave_create(struct dsa_port *port)
{
	struct net_device *master = dsa_port_to_master(port);
	struct dsa_switch *ds = port->ds;
	struct net_device *slave_dev;
	struct dsa_slave_priv *p;
	const char *name;
	int assign_type;
	int ret;

	if (!ds->num_tx_queues)
		ds->num_tx_queues = 1;

	if (port->name) {
		name = port->name;
		assign_type = NET_NAME_PREDICTABLE;
	} else {
		name = "eth%d";
		assign_type = NET_NAME_ENUM;
	}

	slave_dev = alloc_netdev_mqs(sizeof(struct dsa_slave_priv), name,
				     assign_type, ether_setup,
				     ds->num_tx_queues, 1);
	if (slave_dev == NULL)
		return -ENOMEM;

	slave_dev->rtnl_link_ops = &dsa_link_ops;
	slave_dev->ethtool_ops = &dsa_slave_ethtool_ops;
#if IS_ENABLED(CONFIG_DCB)
	slave_dev->dcbnl_ops = &dsa_slave_dcbnl_ops;
#endif
	if (!is_zero_ether_addr(port->mac))
		eth_hw_addr_set(slave_dev, port->mac);
	else
		eth_hw_addr_inherit(slave_dev, master);
	slave_dev->priv_flags |= IFF_NO_QUEUE;
	if (dsa_switch_supports_uc_filtering(ds))
		slave_dev->priv_flags |= IFF_UNICAST_FLT;
	slave_dev->netdev_ops = &dsa_slave_netdev_ops;
	if (ds->ops->port_max_mtu)
		slave_dev->max_mtu = ds->ops->port_max_mtu(ds, port->index);
	SET_NETDEV_DEVTYPE(slave_dev, &dsa_type);

	SET_NETDEV_DEV(slave_dev, port->ds->dev);
	SET_NETDEV_DEVLINK_PORT(slave_dev, &port->devlink_port);
	slave_dev->dev.of_node = port->dn;
	slave_dev->vlan_features = master->vlan_features;

	p = netdev_priv(slave_dev);
	slave_dev->tstats = netdev_alloc_pcpu_stats(struct pcpu_sw_netstats);
	if (!slave_dev->tstats) {
		free_netdev(slave_dev);
		return -ENOMEM;
	}

	ret = gro_cells_init(&p->gcells, slave_dev);
	if (ret)
		goto out_free;

	p->dp = port;
	INIT_LIST_HEAD(&p->mall_tc_list);
	port->slave = slave_dev;
	dsa_slave_setup_tagger(slave_dev);

	netif_carrier_off(slave_dev);

	ret = dsa_slave_phy_setup(slave_dev);
	if (ret) {
		netdev_err(slave_dev,
			   "error %d setting up PHY for tree %d, switch %d, port %d\n",
			   ret, ds->dst->index, ds->index, port->index);
		goto out_gcells;
	}

	rtnl_lock();

	ret = dsa_slave_change_mtu(slave_dev, ETH_DATA_LEN);
	if (ret && ret != -EOPNOTSUPP)
		dev_warn(ds->dev, "nonfatal error %d setting MTU to %d on port %d\n",
			 ret, ETH_DATA_LEN, port->index);

	ret = register_netdevice(slave_dev);
	if (ret) {
		netdev_err(master, "error %d registering interface %s\n",
			   ret, slave_dev->name);
		rtnl_unlock();
		goto out_phy;
	}

	if (IS_ENABLED(CONFIG_DCB)) {
		ret = dsa_slave_dcbnl_init(slave_dev);
		if (ret) {
			netdev_err(slave_dev,
				   "failed to initialize DCB: %pe\n",
				   ERR_PTR(ret));
			rtnl_unlock();
			goto out_unregister;
		}
	}

	ret = netdev_upper_dev_link(master, slave_dev, NULL);

	rtnl_unlock();

	if (ret)
		goto out_unregister;

	return 0;

out_unregister:
	unregister_netdev(slave_dev);
out_phy:
	rtnl_lock();
	phylink_disconnect_phy(p->dp->pl);
	rtnl_unlock();
	dsa_port_phylink_destroy(p->dp);
out_gcells:
	gro_cells_destroy(&p->gcells);
out_free:
	free_percpu(slave_dev->tstats);
	free_netdev(slave_dev);
	port->slave = NULL;
	return ret;
}

void dsa_slave_destroy(struct net_device *slave_dev)
{
	struct net_device *master = dsa_slave_to_master(slave_dev);
	struct dsa_port *dp = dsa_slave_to_port(slave_dev);
	struct dsa_slave_priv *p = netdev_priv(slave_dev);

	netif_carrier_off(slave_dev);
	rtnl_lock();
	netdev_upper_dev_unlink(master, slave_dev);
	unregister_netdevice(slave_dev);
	phylink_disconnect_phy(dp->pl);
	rtnl_unlock();

	dsa_port_phylink_destroy(dp);
	gro_cells_destroy(&p->gcells);
	free_percpu(slave_dev->tstats);
	free_netdev(slave_dev);
}

int dsa_slave_change_master(struct net_device *dev, struct net_device *master,
			    struct netlink_ext_ack *extack)
{
	struct net_device *old_master = dsa_slave_to_master(dev);
	struct dsa_port *dp = dsa_slave_to_port(dev);
	struct dsa_switch *ds = dp->ds;
	struct net_device *upper;
	struct list_head *iter;
	int err;

	if (master == old_master)
		return 0;

	if (!ds->ops->port_change_master) {
		NL_SET_ERR_MSG_MOD(extack,
				   "Driver does not support changing DSA master");
		return -EOPNOTSUPP;
	}

	if (!netdev_uses_dsa(master)) {
		NL_SET_ERR_MSG_MOD(extack,
				   "Interface not eligible as DSA master");
		return -EOPNOTSUPP;
	}

	netdev_for_each_upper_dev_rcu(master, upper, iter) {
		if (dsa_slave_dev_check(upper))
			continue;
		if (netif_is_bridge_master(upper))
			continue;
		NL_SET_ERR_MSG_MOD(extack, "Cannot join master with unknown uppers");
		return -EOPNOTSUPP;
	}

	/* Since we allow live-changing the DSA master, plus we auto-open the
	 * DSA master when the user port opens => we need to ensure that the
	 * new DSA master is open too.
	 */
	if (dev->flags & IFF_UP) {
		err = dev_open(master, extack);
		if (err)
			return err;
	}

	netdev_upper_dev_unlink(old_master, dev);

	err = netdev_upper_dev_link(master, dev, extack);
	if (err)
		goto out_revert_old_master_unlink;

	err = dsa_port_change_master(dp, master, extack);
	if (err)
		goto out_revert_master_link;

	/* Update the MTU of the new CPU port through cross-chip notifiers */
	err = dsa_slave_change_mtu(dev, dev->mtu);
	if (err && err != -EOPNOTSUPP) {
		netdev_warn(dev,
			    "nonfatal error updating MTU with new master: %pe\n",
			    ERR_PTR(err));
	}

	/* If the port doesn't have its own MAC address and relies on the DSA
	 * master's one, inherit it again from the new DSA master.
	 */
	if (is_zero_ether_addr(dp->mac))
		eth_hw_addr_inherit(dev, master);

	return 0;

out_revert_master_link:
	netdev_upper_dev_unlink(master, dev);
out_revert_old_master_unlink:
	netdev_upper_dev_link(old_master, dev, NULL);
	return err;
}

bool dsa_slave_dev_check(const struct net_device *dev)
{
	return dev->netdev_ops == &dsa_slave_netdev_ops;
}
EXPORT_SYMBOL_GPL(dsa_slave_dev_check);

static int dsa_slave_changeupper(struct net_device *dev,
				 struct netdev_notifier_changeupper_info *info)
{
	struct dsa_port *dp = dsa_slave_to_port(dev);
	struct netlink_ext_ack *extack;
	int err = NOTIFY_DONE;

	if (!dsa_slave_dev_check(dev))
		return err;

	extack = netdev_notifier_info_to_extack(&info->info);

	if (netif_is_bridge_master(info->upper_dev)) {
		if (info->linking) {
			err = dsa_port_bridge_join(dp, info->upper_dev, extack);
			if (!err)
				dsa_bridge_mtu_normalization(dp);
			if (err == -EOPNOTSUPP) {
				NL_SET_ERR_MSG_WEAK_MOD(extack,
							"Offloading not supported");
				err = 0;
			}
			err = notifier_from_errno(err);
		} else {
			dsa_port_bridge_leave(dp, info->upper_dev);
			err = NOTIFY_OK;
		}
	} else if (netif_is_lag_master(info->upper_dev)) {
		if (info->linking) {
			err = dsa_port_lag_join(dp, info->upper_dev,
						info->upper_info, extack);
			if (err == -EOPNOTSUPP) {
				NL_SET_ERR_MSG_WEAK_MOD(extack,
							"Offloading not supported");
				err = 0;
			}
			err = notifier_from_errno(err);
		} else {
			dsa_port_lag_leave(dp, info->upper_dev);
			err = NOTIFY_OK;
		}
	} else if (is_hsr_master(info->upper_dev)) {
		if (info->linking) {
			err = dsa_port_hsr_join(dp, info->upper_dev);
			if (err == -EOPNOTSUPP) {
				NL_SET_ERR_MSG_WEAK_MOD(extack,
							"Offloading not supported");
				err = 0;
			}
			err = notifier_from_errno(err);
		} else {
			dsa_port_hsr_leave(dp, info->upper_dev);
			err = NOTIFY_OK;
		}
	}

	return err;
}

static int dsa_slave_prechangeupper(struct net_device *dev,
				    struct netdev_notifier_changeupper_info *info)
{
	struct dsa_port *dp = dsa_slave_to_port(dev);

	if (!dsa_slave_dev_check(dev))
		return NOTIFY_DONE;

	if (netif_is_bridge_master(info->upper_dev) && !info->linking)
		dsa_port_pre_bridge_leave(dp, info->upper_dev);
	else if (netif_is_lag_master(info->upper_dev) && !info->linking)
		dsa_port_pre_lag_leave(dp, info->upper_dev);
	/* dsa_port_pre_hsr_leave is not yet necessary since hsr cannot be
	 * meaningfully enslaved to a bridge yet
	 */

	return NOTIFY_DONE;
}

static int
dsa_slave_lag_changeupper(struct net_device *dev,
			  struct netdev_notifier_changeupper_info *info)
{
	struct net_device *lower;
	struct list_head *iter;
	int err = NOTIFY_DONE;
	struct dsa_port *dp;

	if (!netif_is_lag_master(dev))
		return err;

	netdev_for_each_lower_dev(dev, lower, iter) {
		if (!dsa_slave_dev_check(lower))
			continue;

		dp = dsa_slave_to_port(lower);
		if (!dp->lag)
			/* Software LAG */
			continue;

		err = dsa_slave_changeupper(lower, info);
		if (notifier_to_errno(err))
			break;
	}

	return err;
}

/* Same as dsa_slave_lag_changeupper() except that it calls
 * dsa_slave_prechangeupper()
 */
static int
dsa_slave_lag_prechangeupper(struct net_device *dev,
			     struct netdev_notifier_changeupper_info *info)
{
	struct net_device *lower;
	struct list_head *iter;
	int err = NOTIFY_DONE;
	struct dsa_port *dp;

	if (!netif_is_lag_master(dev))
		return err;

	netdev_for_each_lower_dev(dev, lower, iter) {
		if (!dsa_slave_dev_check(lower))
			continue;

		dp = dsa_slave_to_port(lower);
		if (!dp->lag)
			/* Software LAG */
			continue;

		err = dsa_slave_prechangeupper(lower, info);
		if (notifier_to_errno(err))
			break;
	}

	return err;
}

static int
dsa_prevent_bridging_8021q_upper(struct net_device *dev,
				 struct netdev_notifier_changeupper_info *info)
{
	struct netlink_ext_ack *ext_ack;
	struct net_device *slave, *br;
	struct dsa_port *dp;

	ext_ack = netdev_notifier_info_to_extack(&info->info);

	if (!is_vlan_dev(dev))
		return NOTIFY_DONE;

	slave = vlan_dev_real_dev(dev);
	if (!dsa_slave_dev_check(slave))
		return NOTIFY_DONE;

	dp = dsa_slave_to_port(slave);
	br = dsa_port_bridge_dev_get(dp);
	if (!br)
		return NOTIFY_DONE;

	/* Deny enslaving a VLAN device into a VLAN-aware bridge */
	if (br_vlan_enabled(br) &&
	    netif_is_bridge_master(info->upper_dev) && info->linking) {
		NL_SET_ERR_MSG_MOD(ext_ack,
				   "Cannot enslave VLAN device into VLAN aware bridge");
		return notifier_from_errno(-EINVAL);
	}

	return NOTIFY_DONE;
}

static int
dsa_slave_check_8021q_upper(struct net_device *dev,
			    struct netdev_notifier_changeupper_info *info)
{
	struct dsa_port *dp = dsa_slave_to_port(dev);
	struct net_device *br = dsa_port_bridge_dev_get(dp);
	struct bridge_vlan_info br_info;
	struct netlink_ext_ack *extack;
	int err = NOTIFY_DONE;
	u16 vid;

	if (!br || !br_vlan_enabled(br))
		return NOTIFY_DONE;

	extack = netdev_notifier_info_to_extack(&info->info);
	vid = vlan_dev_vlan_id(info->upper_dev);

	/* br_vlan_get_info() returns -EINVAL or -ENOENT if the
	 * device, respectively the VID is not found, returning
	 * 0 means success, which is a failure for us here.
	 */
	err = br_vlan_get_info(br, vid, &br_info);
	if (err == 0) {
		NL_SET_ERR_MSG_MOD(extack,
				   "This VLAN is already configured by the bridge");
		return notifier_from_errno(-EBUSY);
	}

	return NOTIFY_DONE;
}

static int
dsa_slave_prechangeupper_sanity_check(struct net_device *dev,
				      struct netdev_notifier_changeupper_info *info)
{
	struct dsa_switch *ds;
	struct dsa_port *dp;
	int err;

	if (!dsa_slave_dev_check(dev))
		return dsa_prevent_bridging_8021q_upper(dev, info);

	dp = dsa_slave_to_port(dev);
	ds = dp->ds;

	if (ds->ops->port_prechangeupper) {
		err = ds->ops->port_prechangeupper(ds, dp->index, info);
		if (err)
			return notifier_from_errno(err);
	}

	if (is_vlan_dev(info->upper_dev))
		return dsa_slave_check_8021q_upper(dev, info);

	return NOTIFY_DONE;
}

/* To be eligible as a DSA master, a LAG must have all lower interfaces be
 * eligible DSA masters. Additionally, all LAG slaves must be DSA masters of
 * switches in the same switch tree.
 */
static int dsa_lag_master_validate(struct net_device *lag_dev,
				   struct netlink_ext_ack *extack)
{
	struct net_device *lower1, *lower2;
	struct list_head *iter1, *iter2;

	netdev_for_each_lower_dev(lag_dev, lower1, iter1) {
		netdev_for_each_lower_dev(lag_dev, lower2, iter2) {
			if (!netdev_uses_dsa(lower1) ||
			    !netdev_uses_dsa(lower2)) {
				NL_SET_ERR_MSG_MOD(extack,
						   "All LAG ports must be eligible as DSA masters");
				return notifier_from_errno(-EINVAL);
			}

			if (lower1 == lower2)
				continue;

			if (!dsa_port_tree_same(lower1->dsa_ptr,
						lower2->dsa_ptr)) {
				NL_SET_ERR_MSG_MOD(extack,
						   "LAG contains DSA masters of disjoint switch trees");
				return notifier_from_errno(-EINVAL);
			}
		}
	}

	return NOTIFY_DONE;
}

static int
dsa_master_prechangeupper_sanity_check(struct net_device *master,
				       struct netdev_notifier_changeupper_info *info)
{
	struct netlink_ext_ack *extack = netdev_notifier_info_to_extack(&info->info);

	if (!netdev_uses_dsa(master))
		return NOTIFY_DONE;

	if (!info->linking)
		return NOTIFY_DONE;

	/* Allow DSA switch uppers */
	if (dsa_slave_dev_check(info->upper_dev))
		return NOTIFY_DONE;

	/* Allow bridge uppers of DSA masters, subject to further
	 * restrictions in dsa_bridge_prechangelower_sanity_check()
	 */
	if (netif_is_bridge_master(info->upper_dev))
		return NOTIFY_DONE;

	/* Allow LAG uppers, subject to further restrictions in
	 * dsa_lag_master_prechangelower_sanity_check()
	 */
	if (netif_is_lag_master(info->upper_dev))
		return dsa_lag_master_validate(info->upper_dev, extack);

	NL_SET_ERR_MSG_MOD(extack,
			   "DSA master cannot join unknown upper interfaces");
	return notifier_from_errno(-EBUSY);
}

static int
dsa_lag_master_prechangelower_sanity_check(struct net_device *dev,
					   struct netdev_notifier_changeupper_info *info)
{
	struct netlink_ext_ack *extack = netdev_notifier_info_to_extack(&info->info);
	struct net_device *lag_dev = info->upper_dev;
	struct net_device *lower;
	struct list_head *iter;

	if (!netdev_uses_dsa(lag_dev) || !netif_is_lag_master(lag_dev))
		return NOTIFY_DONE;

	if (!info->linking)
		return NOTIFY_DONE;

	if (!netdev_uses_dsa(dev)) {
		NL_SET_ERR_MSG(extack,
			       "Only DSA masters can join a LAG DSA master");
		return notifier_from_errno(-EINVAL);
	}

	netdev_for_each_lower_dev(lag_dev, lower, iter) {
		if (!dsa_port_tree_same(dev->dsa_ptr, lower->dsa_ptr)) {
			NL_SET_ERR_MSG(extack,
				       "Interface is DSA master for a different switch tree than this LAG");
			return notifier_from_errno(-EINVAL);
		}

		break;
	}

	return NOTIFY_DONE;
}

/* Don't allow bridging of DSA masters, since the bridge layer rx_handler
 * prevents the DSA fake ethertype handler to be invoked, so we don't get the
 * chance to strip off and parse the DSA switch tag protocol header (the bridge
 * layer just returns RX_HANDLER_CONSUMED, stopping RX processing for these
 * frames).
 * The only case where that would not be an issue is when bridging can already
 * be offloaded, such as when the DSA master is itself a DSA or plain switchdev
 * port, and is bridged only with other ports from the same hardware device.
 */
static int
dsa_bridge_prechangelower_sanity_check(struct net_device *new_lower,
				       struct netdev_notifier_changeupper_info *info)
{
	struct net_device *br = info->upper_dev;
	struct netlink_ext_ack *extack;
	struct net_device *lower;
	struct list_head *iter;

	if (!netif_is_bridge_master(br))
		return NOTIFY_DONE;

	if (!info->linking)
		return NOTIFY_DONE;

	extack = netdev_notifier_info_to_extack(&info->info);

	netdev_for_each_lower_dev(br, lower, iter) {
		if (!netdev_uses_dsa(new_lower) && !netdev_uses_dsa(lower))
			continue;

		if (!netdev_port_same_parent_id(lower, new_lower)) {
			NL_SET_ERR_MSG(extack,
				       "Cannot do software bridging with a DSA master");
			return notifier_from_errno(-EINVAL);
		}
	}

	return NOTIFY_DONE;
}

static void dsa_tree_migrate_ports_from_lag_master(struct dsa_switch_tree *dst,
						   struct net_device *lag_dev)
{
	struct net_device *new_master = dsa_tree_find_first_master(dst);
	struct dsa_port *dp;
	int err;

	dsa_tree_for_each_user_port(dp, dst) {
		if (dsa_port_to_master(dp) != lag_dev)
			continue;

		err = dsa_slave_change_master(dp->slave, new_master, NULL);
		if (err) {
			netdev_err(dp->slave,
				   "failed to restore master to %s: %pe\n",
				   new_master->name, ERR_PTR(err));
		}
	}
}

static int dsa_master_lag_join(struct net_device *master,
			       struct net_device *lag_dev,
			       struct netdev_lag_upper_info *uinfo,
			       struct netlink_ext_ack *extack)
{
	struct dsa_port *cpu_dp = master->dsa_ptr;
	struct dsa_switch_tree *dst = cpu_dp->dst;
	struct dsa_port *dp;
	int err;

	err = dsa_master_lag_setup(lag_dev, cpu_dp, uinfo, extack);
	if (err)
		return err;

	dsa_tree_for_each_user_port(dp, dst) {
		if (dsa_port_to_master(dp) != master)
			continue;

		err = dsa_slave_change_master(dp->slave, lag_dev, extack);
		if (err)
			goto restore;
	}

	return 0;

restore:
	dsa_tree_for_each_user_port_continue_reverse(dp, dst) {
		if (dsa_port_to_master(dp) != lag_dev)
			continue;

		err = dsa_slave_change_master(dp->slave, master, NULL);
		if (err) {
			netdev_err(dp->slave,
				   "failed to restore master to %s: %pe\n",
				   master->name, ERR_PTR(err));
		}
	}

	dsa_master_lag_teardown(lag_dev, master->dsa_ptr);

	return err;
}

static void dsa_master_lag_leave(struct net_device *master,
				 struct net_device *lag_dev)
{
	struct dsa_port *dp, *cpu_dp = lag_dev->dsa_ptr;
	struct dsa_switch_tree *dst = cpu_dp->dst;
	struct dsa_port *new_cpu_dp = NULL;
	struct net_device *lower;
	struct list_head *iter;

	netdev_for_each_lower_dev(lag_dev, lower, iter) {
		if (netdev_uses_dsa(lower)) {
			new_cpu_dp = lower->dsa_ptr;
			break;
		}
	}

	if (new_cpu_dp) {
		/* Update the CPU port of the user ports still under the LAG
		 * so that dsa_port_to_master() continues to work properly
		 */
		dsa_tree_for_each_user_port(dp, dst)
			if (dsa_port_to_master(dp) == lag_dev)
				dp->cpu_dp = new_cpu_dp;

		/* Update the index of the virtual CPU port to match the lowest
		 * physical CPU port
		 */
		lag_dev->dsa_ptr = new_cpu_dp;
		wmb();
	} else {
		/* If the LAG DSA master has no ports left, migrate back all
		 * user ports to the first physical CPU port
		 */
		dsa_tree_migrate_ports_from_lag_master(dst, lag_dev);
	}

	/* This DSA master has left its LAG in any case, so let
	 * the CPU port leave the hardware LAG as well
	 */
	dsa_master_lag_teardown(lag_dev, master->dsa_ptr);
}

static int dsa_master_changeupper(struct net_device *dev,
				  struct netdev_notifier_changeupper_info *info)
{
	struct netlink_ext_ack *extack;
	int err = NOTIFY_DONE;

	if (!netdev_uses_dsa(dev))
		return err;

	extack = netdev_notifier_info_to_extack(&info->info);

	if (netif_is_lag_master(info->upper_dev)) {
		if (info->linking) {
			err = dsa_master_lag_join(dev, info->upper_dev,
						  info->upper_info, extack);
			err = notifier_from_errno(err);
		} else {
			dsa_master_lag_leave(dev, info->upper_dev);
			err = NOTIFY_OK;
		}
	}

	return err;
}

static int dsa_slave_netdevice_event(struct notifier_block *nb,
				     unsigned long event, void *ptr)
{
	struct net_device *dev = netdev_notifier_info_to_dev(ptr);

	switch (event) {
	case NETDEV_PRECHANGEUPPER: {
		struct netdev_notifier_changeupper_info *info = ptr;
		int err;

		err = dsa_slave_prechangeupper_sanity_check(dev, info);
		if (notifier_to_errno(err))
			return err;

		err = dsa_master_prechangeupper_sanity_check(dev, info);
		if (notifier_to_errno(err))
			return err;

		err = dsa_lag_master_prechangelower_sanity_check(dev, info);
		if (notifier_to_errno(err))
			return err;

		err = dsa_bridge_prechangelower_sanity_check(dev, info);
		if (notifier_to_errno(err))
			return err;

		err = dsa_slave_prechangeupper(dev, ptr);
		if (notifier_to_errno(err))
			return err;

		err = dsa_slave_lag_prechangeupper(dev, ptr);
		if (notifier_to_errno(err))
			return err;

		break;
	}
	case NETDEV_CHANGEUPPER: {
		int err;

		err = dsa_slave_changeupper(dev, ptr);
		if (notifier_to_errno(err))
			return err;

		err = dsa_slave_lag_changeupper(dev, ptr);
		if (notifier_to_errno(err))
			return err;

		err = dsa_master_changeupper(dev, ptr);
		if (notifier_to_errno(err))
			return err;

		break;
	}
	case NETDEV_CHANGELOWERSTATE: {
		struct netdev_notifier_changelowerstate_info *info = ptr;
		struct dsa_port *dp;
		int err = 0;

		if (dsa_slave_dev_check(dev)) {
			dp = dsa_slave_to_port(dev);

			err = dsa_port_lag_change(dp, info->lower_state_info);
		}

		/* Mirror LAG port events on DSA masters that are in
		 * a LAG towards their respective switch CPU ports
		 */
		if (netdev_uses_dsa(dev)) {
			dp = dev->dsa_ptr;

			err = dsa_port_lag_change(dp, info->lower_state_info);
		}

		return notifier_from_errno(err);
	}
	case NETDEV_CHANGE:
	case NETDEV_UP: {
		/* Track state of master port.
		 * DSA driver may require the master port (and indirectly
		 * the tagger) to be available for some special operation.
		 */
		if (netdev_uses_dsa(dev)) {
			struct dsa_port *cpu_dp = dev->dsa_ptr;
			struct dsa_switch_tree *dst = cpu_dp->ds->dst;

			/* Track when the master port is UP */
			dsa_tree_master_oper_state_change(dst, dev,
							  netif_oper_up(dev));

			/* Track when the master port is ready and can accept
			 * packet.
			 * NETDEV_UP event is not enough to flag a port as ready.
			 * We also have to wait for linkwatch_do_dev to dev_activate
			 * and emit a NETDEV_CHANGE event.
			 * We check if a master port is ready by checking if the dev
			 * have a qdisc assigned and is not noop.
			 */
			dsa_tree_master_admin_state_change(dst, dev,
							   !qdisc_tx_is_noop(dev));

			return NOTIFY_OK;
		}

		return NOTIFY_DONE;
	}
	case NETDEV_GOING_DOWN: {
		struct dsa_port *dp, *cpu_dp;
		struct dsa_switch_tree *dst;
		LIST_HEAD(close_list);

		if (!netdev_uses_dsa(dev))
			return NOTIFY_DONE;

		cpu_dp = dev->dsa_ptr;
		dst = cpu_dp->ds->dst;

		dsa_tree_master_admin_state_change(dst, dev, false);

		list_for_each_entry(dp, &dst->ports, list) {
			if (!dsa_port_is_user(dp))
				continue;

			if (dp->cpu_dp != cpu_dp)
				continue;

			list_add(&dp->slave->close_list, &close_list);
		}

		dev_close_many(&close_list, true);

		return NOTIFY_OK;
	}
	default:
		break;
	}

	return NOTIFY_DONE;
}

static void
dsa_fdb_offload_notify(struct dsa_switchdev_event_work *switchdev_work)
{
	struct switchdev_notifier_fdb_info info = {};

	info.addr = switchdev_work->addr;
	info.vid = switchdev_work->vid;
	info.offloaded = true;
	call_switchdev_notifiers(SWITCHDEV_FDB_OFFLOADED,
				 switchdev_work->orig_dev, &info.info, NULL);
}

static void dsa_slave_switchdev_event_work(struct work_struct *work)
{
	struct dsa_switchdev_event_work *switchdev_work =
		container_of(work, struct dsa_switchdev_event_work, work);
	const unsigned char *addr = switchdev_work->addr;
	struct net_device *dev = switchdev_work->dev;
	u16 vid = switchdev_work->vid;
	struct dsa_switch *ds;
	struct dsa_port *dp;
	int err;

	dp = dsa_slave_to_port(dev);
	ds = dp->ds;

	switch (switchdev_work->event) {
	case SWITCHDEV_FDB_ADD_TO_DEVICE:
		if (switchdev_work->host_addr)
			err = dsa_port_bridge_host_fdb_add(dp, addr, vid);
		else if (dp->lag)
			err = dsa_port_lag_fdb_add(dp, addr, vid);
		else
			err = dsa_port_fdb_add(dp, addr, vid);
		if (err) {
			dev_err(ds->dev,
				"port %d failed to add %pM vid %d to fdb: %d\n",
				dp->index, addr, vid, err);
			break;
		}
		dsa_fdb_offload_notify(switchdev_work);
		break;

	case SWITCHDEV_FDB_DEL_TO_DEVICE:
		if (switchdev_work->host_addr)
			err = dsa_port_bridge_host_fdb_del(dp, addr, vid);
		else if (dp->lag)
			err = dsa_port_lag_fdb_del(dp, addr, vid);
		else
			err = dsa_port_fdb_del(dp, addr, vid);
		if (err) {
			dev_err(ds->dev,
				"port %d failed to delete %pM vid %d from fdb: %d\n",
				dp->index, addr, vid, err);
		}

		break;
	}

	kfree(switchdev_work);
}

static bool dsa_foreign_dev_check(const struct net_device *dev,
				  const struct net_device *foreign_dev)
{
	const struct dsa_port *dp = dsa_slave_to_port(dev);
	struct dsa_switch_tree *dst = dp->ds->dst;

	if (netif_is_bridge_master(foreign_dev))
		return !dsa_tree_offloads_bridge_dev(dst, foreign_dev);

	if (netif_is_bridge_port(foreign_dev))
		return !dsa_tree_offloads_bridge_port(dst, foreign_dev);

	/* Everything else is foreign */
	return true;
}

static int dsa_slave_fdb_event(struct net_device *dev,
			       struct net_device *orig_dev,
			       unsigned long event, const void *ctx,
			       const struct switchdev_notifier_fdb_info *fdb_info)
{
	struct dsa_switchdev_event_work *switchdev_work;
	struct dsa_port *dp = dsa_slave_to_port(dev);
	bool host_addr = fdb_info->is_local;
	struct dsa_switch *ds = dp->ds;

	if (ctx && ctx != dp)
		return 0;

	if (!dp->bridge)
		return 0;

	if (switchdev_fdb_is_dynamically_learned(fdb_info)) {
		if (dsa_port_offloads_bridge_port(dp, orig_dev))
			return 0;

		/* FDB entries learned by the software bridge or by foreign
		 * bridge ports should be installed as host addresses only if
		 * the driver requests assisted learning.
		 */
		if (!ds->assisted_learning_on_cpu_port)
			return 0;
	}

	/* Also treat FDB entries on foreign interfaces bridged with us as host
	 * addresses.
	 */
	if (dsa_foreign_dev_check(dev, orig_dev))
		host_addr = true;

	/* Check early that we're not doing work in vain.
	 * Host addresses on LAG ports still require regular FDB ops,
	 * since the CPU port isn't in a LAG.
	 */
	if (dp->lag && !host_addr) {
		if (!ds->ops->lag_fdb_add || !ds->ops->lag_fdb_del)
			return -EOPNOTSUPP;
	} else {
		if (!ds->ops->port_fdb_add || !ds->ops->port_fdb_del)
			return -EOPNOTSUPP;
	}

	switchdev_work = kzalloc(sizeof(*switchdev_work), GFP_ATOMIC);
	if (!switchdev_work)
		return -ENOMEM;

	netdev_dbg(dev, "%s FDB entry towards %s, addr %pM vid %d%s\n",
		   event == SWITCHDEV_FDB_ADD_TO_DEVICE ? "Adding" : "Deleting",
		   orig_dev->name, fdb_info->addr, fdb_info->vid,
		   host_addr ? " as host address" : "");

	INIT_WORK(&switchdev_work->work, dsa_slave_switchdev_event_work);
	switchdev_work->event = event;
	switchdev_work->dev = dev;
	switchdev_work->orig_dev = orig_dev;

	ether_addr_copy(switchdev_work->addr, fdb_info->addr);
	switchdev_work->vid = fdb_info->vid;
	switchdev_work->host_addr = host_addr;

	dsa_schedule_work(&switchdev_work->work);

	return 0;
}

/* Called under rcu_read_lock() */
static int dsa_slave_switchdev_event(struct notifier_block *unused,
				     unsigned long event, void *ptr)
{
	struct net_device *dev = switchdev_notifier_info_to_dev(ptr);
	int err;

	switch (event) {
	case SWITCHDEV_PORT_ATTR_SET:
		err = switchdev_handle_port_attr_set(dev, ptr,
						     dsa_slave_dev_check,
						     dsa_slave_port_attr_set);
		return notifier_from_errno(err);
	case SWITCHDEV_FDB_ADD_TO_DEVICE:
	case SWITCHDEV_FDB_DEL_TO_DEVICE:
		err = switchdev_handle_fdb_event_to_device(dev, event, ptr,
							   dsa_slave_dev_check,
							   dsa_foreign_dev_check,
							   dsa_slave_fdb_event);
		return notifier_from_errno(err);
	default:
		return NOTIFY_DONE;
	}

	return NOTIFY_OK;
}

static int dsa_slave_switchdev_blocking_event(struct notifier_block *unused,
					      unsigned long event, void *ptr)
{
	struct net_device *dev = switchdev_notifier_info_to_dev(ptr);
	int err;

	switch (event) {
	case SWITCHDEV_PORT_OBJ_ADD:
		err = switchdev_handle_port_obj_add_foreign(dev, ptr,
							    dsa_slave_dev_check,
							    dsa_foreign_dev_check,
							    dsa_slave_port_obj_add);
		return notifier_from_errno(err);
	case SWITCHDEV_PORT_OBJ_DEL:
		err = switchdev_handle_port_obj_del_foreign(dev, ptr,
							    dsa_slave_dev_check,
							    dsa_foreign_dev_check,
							    dsa_slave_port_obj_del);
		return notifier_from_errno(err);
	case SWITCHDEV_PORT_ATTR_SET:
		err = switchdev_handle_port_attr_set(dev, ptr,
						     dsa_slave_dev_check,
						     dsa_slave_port_attr_set);
		return notifier_from_errno(err);
	}

	return NOTIFY_DONE;
}

static struct notifier_block dsa_slave_nb __read_mostly = {
	.notifier_call  = dsa_slave_netdevice_event,
};

struct notifier_block dsa_slave_switchdev_notifier = {
	.notifier_call = dsa_slave_switchdev_event,
};

struct notifier_block dsa_slave_switchdev_blocking_notifier = {
	.notifier_call = dsa_slave_switchdev_blocking_event,
};

int dsa_slave_register_notifier(void)
{
	struct notifier_block *nb;
	int err;

	err = register_netdevice_notifier(&dsa_slave_nb);
	if (err)
		return err;

	err = register_switchdev_notifier(&dsa_slave_switchdev_notifier);
	if (err)
		goto err_switchdev_nb;

	nb = &dsa_slave_switchdev_blocking_notifier;
	err = register_switchdev_blocking_notifier(nb);
	if (err)
		goto err_switchdev_blocking_nb;

	return 0;

err_switchdev_blocking_nb:
	unregister_switchdev_notifier(&dsa_slave_switchdev_notifier);
err_switchdev_nb:
	unregister_netdevice_notifier(&dsa_slave_nb);
	return err;
}

void dsa_slave_unregister_notifier(void)
{
	struct notifier_block *nb;
	int err;

	nb = &dsa_slave_switchdev_blocking_notifier;
	err = unregister_switchdev_blocking_notifier(nb);
	if (err)
		pr_err("DSA: failed to unregister switchdev blocking notifier (%d)\n", err);

	err = unregister_switchdev_notifier(&dsa_slave_switchdev_notifier);
	if (err)
		pr_err("DSA: failed to unregister switchdev notifier (%d)\n", err);

	err = unregister_netdevice_notifier(&dsa_slave_nb);
	if (err)
		pr_err("DSA: failed to unregister slave notifier (%d)\n", err);
}<|MERGE_RESOLUTION|>--- conflicted
+++ resolved
@@ -477,14 +477,10 @@
 	if (!ether_addr_equal(dev->dev_addr, master->dev_addr))
 		dev_uc_del(master, dev->dev_addr);
 
-<<<<<<< HEAD
-out:
-=======
 	if (dsa_switch_supports_uc_filtering(ds))
 		dsa_port_standalone_host_fdb_del(dp, dev->dev_addr, 0);
 
 out_change_dev_addr:
->>>>>>> eb3cdb58
 	eth_hw_addr_set(dev, addr->sa_data);
 
 	return 0;
@@ -643,15 +639,12 @@
 
 		ret = dsa_port_bridge_flags(dp, attr->u.brport_flags, extack);
 		break;
-<<<<<<< HEAD
-=======
 	case SWITCHDEV_ATTR_ID_VLAN_MSTI:
 		if (!dsa_port_offloads_bridge_dev(dp, attr->orig_dev))
 			return -EOPNOTSUPP;
 
 		ret = dsa_port_vlan_msti(dp, &attr->u.vlan_msti);
 		break;
->>>>>>> eb3cdb58
 	default:
 		ret = -EOPNOTSUPP;
 		break;
@@ -2531,11 +2524,7 @@
 	if (ret) {
 		netdev_err(slave_dev, "failed to connect to PHY: %pe\n",
 			   ERR_PTR(ret));
-<<<<<<< HEAD
-		phylink_destroy(dp->pl);
-=======
 		dsa_port_phylink_destroy(dp);
->>>>>>> eb3cdb58
 	}
 
 	return ret;
