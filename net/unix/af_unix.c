--- conflicted
+++ resolved
@@ -837,22 +837,6 @@
 static int unix_seqpacket_recvmsg(struct socket *, struct msghdr *, size_t,
 				  int);
 
-<<<<<<< HEAD
-static int unix_set_peek_off(struct sock *sk, int val)
-{
-	struct unix_sock *u = unix_sk(sk);
-
-	if (mutex_lock_interruptible(&u->iolock))
-		return -EINTR;
-
-	WRITE_ONCE(sk->sk_peek_off, val);
-	mutex_unlock(&u->iolock);
-
-	return 0;
-}
-
-=======
->>>>>>> 2d5404ca
 #ifdef CONFIG_PROC_FS
 static int unix_count_nr_fds(struct sock *sk)
 {
@@ -944,11 +928,7 @@
 	.read_skb =	unix_read_skb,
 	.recvmsg =	unix_dgram_recvmsg,
 	.mmap =		sock_no_mmap,
-<<<<<<< HEAD
-	.set_peek_off =	unix_set_peek_off,
-=======
 	.set_peek_off =	sk_set_peek_off,
->>>>>>> 2d5404ca
 	.show_fdinfo =	unix_show_fdinfo,
 };
 
@@ -971,11 +951,7 @@
 	.sendmsg =	unix_seqpacket_sendmsg,
 	.recvmsg =	unix_seqpacket_recvmsg,
 	.mmap =		sock_no_mmap,
-<<<<<<< HEAD
-	.set_peek_off =	unix_set_peek_off,
-=======
 	.set_peek_off =	sk_set_peek_off,
->>>>>>> 2d5404ca
 	.show_fdinfo =	unix_show_fdinfo,
 };
 
@@ -1059,14 +1035,6 @@
 	sk->sk_write_space	= unix_write_space;
 	sk->sk_max_ack_backlog	= READ_ONCE(net->unx.sysctl_max_dgram_qlen);
 	sk->sk_destruct		= unix_sock_destructor;
-<<<<<<< HEAD
-	u = unix_sk(sk);
-	u->inflight = 0;
-	u->path.dentry = NULL;
-	u->path.mnt = NULL;
-	spin_lock_init(&u->lock);
-	INIT_LIST_HEAD(&u->link);
-=======
 	lock_set_cmp_fn(&sk->sk_receive_queue.lock, unix_recvq_lock_cmp_fn, NULL);
 
 	u = unix_sk(sk);
@@ -1076,7 +1044,6 @@
 	u->path.mnt = NULL;
 	spin_lock_init(&u->lock);
 	lock_set_cmp_fn(&u->lock, unix_state_lock_cmp_fn, NULL);
->>>>>>> 2d5404ca
 	mutex_init(&u->iolock); /* single task reading lock */
 	mutex_init(&u->bindlock); /* single task binding lock */
 	init_waitqueue_head(&u->peer_wait);
@@ -1425,19 +1392,12 @@
 		unix_state_lock(sk1);
 		return;
 	}
-<<<<<<< HEAD
-=======
-
->>>>>>> 2d5404ca
+
 	if (sk1 > sk2)
 		swap(sk1, sk2);
 
 	unix_state_lock(sk1);
-<<<<<<< HEAD
-	unix_state_lock_nested(sk2, U_LOCK_SECOND);
-=======
 	unix_state_lock(sk2);
->>>>>>> 2d5404ca
 }
 
 static void unix_state_double_unlock(struct sock *sk1, struct sock *sk2)
@@ -1669,11 +1629,7 @@
 		goto out_unlock;
 	}
 
-<<<<<<< HEAD
-	unix_state_lock_nested(sk, U_LOCK_SECOND);
-=======
 	unix_state_lock(sk);
->>>>>>> 2d5404ca
 
 	if (unlikely(sk->sk_state != TCP_CLOSE)) {
 		err = sk->sk_state == TCP_ESTABLISHED ? -EISCONN : -EINVAL;
@@ -2267,19 +2223,9 @@
 	}
 
 	maybe_add_creds(skb, sock, other);
-<<<<<<< HEAD
-	skb_get(skb);
-
 	scm_stat_add(other, skb);
 
 	spin_lock(&other->sk_receive_queue.lock);
-	if (ousk->oob_skb)
-		consume_skb(ousk->oob_skb);
-=======
-	scm_stat_add(other, skb);
-
-	spin_lock(&other->sk_receive_queue.lock);
->>>>>>> 2d5404ca
 	WRITE_ONCE(ousk->oob_skb, skb);
 	__skb_queue_tail(&other->sk_receive_queue, skb);
 	spin_unlock(&other->sk_receive_queue.lock);
@@ -2342,11 +2288,7 @@
 						   &err, 0);
 		} else {
 			/* Keep two messages in the pipe so it schedules better */
-<<<<<<< HEAD
-			size = min_t(int, size, (sk->sk_sndbuf >> 1) - 64);
-=======
 			size = min_t(int, size, (READ_ONCE(sk->sk_sndbuf) >> 1) - 64);
->>>>>>> 2d5404ca
 
 			/* allow fallback to order-0 allocations */
 			size = min_t(int, size, SKB_MAX_HEAD(0) + UNIX_SKB_FRAGS_SZ);
@@ -2691,8 +2633,6 @@
 
 	if (!(state->flags & MSG_PEEK))
 		WRITE_ONCE(u->oob_skb, NULL);
-	else
-		skb_get(oob_skb);
 
 	spin_unlock(&sk->sk_receive_queue.lock);
 	unix_state_unlock(sk);
@@ -2701,11 +2641,6 @@
 
 	if (!(state->flags & MSG_PEEK))
 		UNIXCB(oob_skb).consumed += 1;
-<<<<<<< HEAD
-
-	consume_skb(oob_skb);
-=======
->>>>>>> 2d5404ca
 
 	mutex_unlock(&u->iolock);
 
@@ -2747,37 +2682,6 @@
 
 	if (copied) {
 		skb = NULL;
-<<<<<<< HEAD
-	} else {
-		struct sk_buff *unlinked_skb = NULL;
-
-		spin_lock(&sk->sk_receive_queue.lock);
-
-		if (skb == u->oob_skb) {
-			if (copied) {
-				skb = NULL;
-			} else if (sock_flag(sk, SOCK_URGINLINE)) {
-				if (!(flags & MSG_PEEK)) {
-					WRITE_ONCE(u->oob_skb, NULL);
-					consume_skb(skb);
-				}
-			} else if (flags & MSG_PEEK) {
-				skb = NULL;
-			} else {
-				__skb_unlink(skb, &sk->sk_receive_queue);
-				WRITE_ONCE(u->oob_skb, NULL);
-				unlinked_skb = skb;
-				skb = skb_peek(&sk->sk_receive_queue);
-			}
-		}
-
-		spin_unlock(&sk->sk_receive_queue.lock);
-
-		if (unlinked_skb) {
-			WARN_ON_ONCE(skb_unref(unlinked_skb));
-			kfree_skb(unlinked_skb);
-		}
-=======
 	} else if (!(flags & MSG_PEEK)) {
 		WRITE_ONCE(u->oob_skb, NULL);
 
@@ -2788,7 +2692,6 @@
 		}
 	} else if (!sock_flag(sk, SOCK_URGINLINE)) {
 		skb = skb_peek_next(skb, &sk->sk_receive_queue);
->>>>>>> 2d5404ca
 	}
 
 unlock:
