--- conflicted
+++ resolved
@@ -1703,11 +1703,7 @@
 	if (sock->type != SOCK_STREAM && sock->type != SOCK_SEQPACKET)
 		goto out;
 
-<<<<<<< HEAD
-	err = -EINVAL;
-=======
 	arg->err = -EINVAL;
->>>>>>> 5f59ab93
 	if (READ_ONCE(sk->sk_state) != TCP_LISTEN)
 		goto out;
 
