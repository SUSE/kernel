--- conflicted
+++ resolved
@@ -119,25 +119,13 @@
 
 #include "scm.h"
 
-<<<<<<< HEAD
-spinlock_t unix_table_locks[2 * UNIX_HASH_SIZE];
-EXPORT_SYMBOL_GPL(unix_table_locks);
-struct hlist_head unix_socket_table[2 * UNIX_HASH_SIZE];
-EXPORT_SYMBOL_GPL(unix_socket_table);
-=======
->>>>>>> eb3cdb58
 static atomic_long_t unix_nr_socks;
 static struct hlist_head bsd_socket_buckets[UNIX_HASH_SIZE / 2];
 static spinlock_t bsd_socket_locks[UNIX_HASH_SIZE / 2];
 
 /* SMP locking strategy:
-<<<<<<< HEAD
- *    hash table is protected with spinlock unix_table_locks
- *    each socket state is protected by separate spin lock.
-=======
  *    hash table is protected with spinlock.
  *    each socket state is protected by separate spinlock.
->>>>>>> eb3cdb58
  */
 
 static unsigned int unix_unbound_hash(struct sock *sk)
@@ -148,25 +136,14 @@
 	hash ^= hash >> 8;
 	hash ^= sk->sk_type;
 
-<<<<<<< HEAD
-	return UNIX_HASH_SIZE + (hash & (UNIX_HASH_SIZE - 1));
+	return hash & UNIX_HASH_MOD;
 }
 
 static unsigned int unix_bsd_hash(struct inode *i)
 {
-	return i->i_ino & (UNIX_HASH_SIZE - 1);
-}
-
-=======
-	return hash & UNIX_HASH_MOD;
-}
-
-static unsigned int unix_bsd_hash(struct inode *i)
-{
 	return i->i_ino & UNIX_HASH_MOD;
 }
 
->>>>>>> eb3cdb58
 static unsigned int unix_abstract_hash(struct sockaddr_un *sunaddr,
 				       int addr_len, int type)
 {
@@ -177,28 +154,6 @@
 	hash ^= hash >> 8;
 	hash ^= type;
 
-<<<<<<< HEAD
-	return hash & (UNIX_HASH_SIZE - 1);
-}
-
-static void unix_table_double_lock(unsigned int hash1, unsigned int hash2)
-{
-	/* hash1 and hash2 is never the same because
-	 * one is between 0 and UNIX_HASH_SIZE - 1, and
-	 * another is between UNIX_HASH_SIZE and UNIX_HASH_SIZE * 2.
-	 */
-	if (hash1 > hash2)
-		swap(hash1, hash2);
-
-	spin_lock(&unix_table_locks[hash1]);
-	spin_lock_nested(&unix_table_locks[hash2], SINGLE_DEPTH_NESTING);
-}
-
-static void unix_table_double_unlock(unsigned int hash1, unsigned int hash2)
-{
-	spin_unlock(&unix_table_locks[hash1]);
-	spin_unlock(&unix_table_locks[hash2]);
-=======
 	return UNIX_HASH_MOD + 1 + (hash & UNIX_HASH_MOD);
 }
 
@@ -227,7 +182,6 @@
 
 	spin_unlock(&net->unx.table.locks[hash1]);
 	spin_unlock(&net->unx.table.locks[hash2]);
->>>>>>> eb3cdb58
 }
 
 #ifdef CONFIG_SECURITY_NETWORK
@@ -353,16 +307,6 @@
 	sk_del_node_init(sk);
 }
 
-<<<<<<< HEAD
-static void __unix_insert_socket(struct sock *sk)
-{
-	WARN_ON(!sk_unhashed(sk));
-	sk_add_node(sk, &unix_socket_table[sk->sk_hash]);
-}
-
-static void __unix_set_addr_hash(struct sock *sk, struct unix_address *addr,
-				 unsigned int hash)
-=======
 static void __unix_insert_socket(struct net *net, struct sock *sk)
 {
 	DEBUG_NET_WARN_ON_ONCE(!sk_unhashed(sk));
@@ -371,29 +315,11 @@
 
 static void __unix_set_addr_hash(struct net *net, struct sock *sk,
 				 struct unix_address *addr, unsigned int hash)
->>>>>>> eb3cdb58
 {
 	__unix_remove_socket(sk);
 	smp_store_release(&unix_sk(sk)->addr, addr);
 
 	sk->sk_hash = hash;
-<<<<<<< HEAD
-	__unix_insert_socket(sk);
-}
-
-static void unix_remove_socket(struct sock *sk)
-{
-	spin_lock(&unix_table_locks[sk->sk_hash]);
-	__unix_remove_socket(sk);
-	spin_unlock(&unix_table_locks[sk->sk_hash]);
-}
-
-static void unix_insert_unbound_socket(struct sock *sk)
-{
-	spin_lock(&unix_table_locks[sk->sk_hash]);
-	__unix_insert_socket(sk);
-	spin_unlock(&unix_table_locks[sk->sk_hash]);
-=======
 	__unix_insert_socket(net, sk);
 }
 
@@ -427,7 +353,6 @@
 
 		sk_node_init(&sk->sk_bind_node);
 	}
->>>>>>> eb3cdb58
 }
 
 static struct sock *__unix_find_socket_byname(struct net *net,
@@ -452,19 +377,11 @@
 {
 	struct sock *s;
 
-<<<<<<< HEAD
-	spin_lock(&unix_table_locks[hash]);
-	s = __unix_find_socket_byname(net, sunname, len, hash);
-	if (s)
-		sock_hold(s);
-	spin_unlock(&unix_table_locks[hash]);
-=======
 	spin_lock(&net->unx.table.locks[hash]);
 	s = __unix_find_socket_byname(net, sunname, len, hash);
 	if (s)
 		sock_hold(s);
 	spin_unlock(&net->unx.table.locks[hash]);
->>>>>>> eb3cdb58
 	return s;
 }
 
@@ -473,30 +390,17 @@
 	unsigned int hash = unix_bsd_hash(i);
 	struct sock *s;
 
-<<<<<<< HEAD
-	spin_lock(&unix_table_locks[hash]);
-	sk_for_each(s, &unix_socket_table[hash]) {
-=======
 	spin_lock(&bsd_socket_locks[hash]);
 	sk_for_each_bound(s, &bsd_socket_buckets[hash]) {
->>>>>>> eb3cdb58
 		struct dentry *dentry = unix_sk(s)->path.dentry;
 
 		if (dentry && d_backing_inode(dentry) == i) {
 			sock_hold(s);
-<<<<<<< HEAD
-			spin_unlock(&unix_table_locks[hash]);
-			return s;
-		}
-	}
-	spin_unlock(&unix_table_locks[hash]);
-=======
 			spin_unlock(&bsd_socket_locks[hash]);
 			return s;
 		}
 	}
 	spin_unlock(&bsd_socket_locks[hash]);
->>>>>>> eb3cdb58
 	return NULL;
 }
 
@@ -861,15 +765,8 @@
 				       unsigned int flags);
 static int unix_dgram_sendmsg(struct socket *, struct msghdr *, size_t);
 static int unix_dgram_recvmsg(struct socket *, struct msghdr *, size_t, int);
-<<<<<<< HEAD
-static int unix_read_sock(struct sock *sk, read_descriptor_t *desc,
-			  sk_read_actor_t recv_actor);
-static int unix_stream_read_sock(struct sock *sk, read_descriptor_t *desc,
-				 sk_read_actor_t recv_actor);
-=======
 static int unix_read_skb(struct sock *sk, skb_read_actor_t recv_actor);
 static int unix_stream_read_skb(struct sock *sk, skb_read_actor_t recv_actor);
->>>>>>> eb3cdb58
 static int unix_dgram_connect(struct socket *, struct sockaddr *,
 			      int, int);
 static int unix_seqpacket_sendmsg(struct socket *, struct msghdr *, size_t);
@@ -953,11 +850,7 @@
 	.shutdown =	unix_shutdown,
 	.sendmsg =	unix_stream_sendmsg,
 	.recvmsg =	unix_stream_recvmsg,
-<<<<<<< HEAD
-	.read_sock =	unix_stream_read_sock,
-=======
 	.read_skb =	unix_stream_read_skb,
->>>>>>> eb3cdb58
 	.mmap =		sock_no_mmap,
 	.sendpage =	unix_stream_sendpage,
 	.splice_read =	unix_stream_splice_read,
@@ -982,11 +875,7 @@
 	.listen =	sock_no_listen,
 	.shutdown =	unix_shutdown,
 	.sendmsg =	unix_dgram_sendmsg,
-<<<<<<< HEAD
-	.read_sock =	unix_read_sock,
-=======
 	.read_skb =	unix_read_skb,
->>>>>>> eb3cdb58
 	.recvmsg =	unix_dgram_recvmsg,
 	.mmap =		sock_no_mmap,
 	.sendpage =	sock_no_sendpage,
@@ -1040,7 +929,6 @@
 #ifdef CONFIG_BPF_SYSCALL
 	.psock_update_sk_prot	= unix_dgram_bpf_update_proto,
 #endif
-<<<<<<< HEAD
 };
 
 struct proto unix_stream_proto = {
@@ -1054,21 +942,6 @@
 #endif
 };
 
-=======
-};
-
-struct proto unix_stream_proto = {
-	.name			= "UNIX-STREAM",
-	.owner			= THIS_MODULE,
-	.obj_size		= sizeof(struct unix_sock),
-	.close			= unix_close,
-	.unhash			= unix_unhash,
-#ifdef CONFIG_BPF_SYSCALL
-	.psock_update_sk_prot	= unix_stream_bpf_update_proto,
-#endif
-};
-
->>>>>>> eb3cdb58
 static struct sock *unix_create1(struct net *net, struct socket *sock, int kern, int type)
 {
 	struct unix_sock *u;
@@ -1086,15 +959,10 @@
 	else /*dgram and  seqpacket */
 		sk = sk_alloc(net, PF_UNIX, GFP_KERNEL, &unix_dgram_proto, kern);
 
-<<<<<<< HEAD
-	if (!sk)
-		goto out;
-=======
 	if (!sk) {
 		err = -ENOMEM;
 		goto err;
 	}
->>>>>>> eb3cdb58
 
 	sock_init_data(sock, sk);
 
@@ -1114,22 +982,10 @@
 	init_waitqueue_head(&u->peer_wait);
 	init_waitqueue_func_entry(&u->peer_wake, unix_dgram_peer_wake_relay);
 	memset(&u->scm_stat, 0, sizeof(struct scm_stat));
-<<<<<<< HEAD
-	unix_insert_unbound_socket(sk);
-out:
-	if (sk == NULL)
-		atomic_long_dec(&unix_nr_socks);
-	else {
-		local_bh_disable();
-		sock_prot_inuse_add(sock_net(sk), sk->sk_prot, 1);
-		local_bh_enable();
-	}
-=======
 	unix_insert_unbound_socket(net, sk);
 
 	sock_prot_inuse_add(net, sk->sk_prot, 1);
 
->>>>>>> eb3cdb58
 	return sk;
 
 err:
@@ -1168,15 +1024,11 @@
 		return -ESOCKTNOSUPPORT;
 	}
 
-<<<<<<< HEAD
-	return unix_create1(net, sock, kern, sock->type) ? 0 : -ENOMEM;
-=======
 	sk = unix_create1(net, sock, kern, sock->type);
 	if (IS_ERR(sk))
 		return PTR_ERR(sk);
 
 	return 0;
->>>>>>> eb3cdb58
 }
 
 static int unix_release(struct socket *sock)
@@ -1193,13 +1045,8 @@
 	return 0;
 }
 
-<<<<<<< HEAD
-static struct sock *unix_find_bsd(struct net *net, struct sockaddr_un *sunaddr,
-				  int addr_len, int type)
-=======
 static struct sock *unix_find_bsd(struct sockaddr_un *sunaddr, int addr_len,
 				  int type)
->>>>>>> eb3cdb58
 {
 	struct inode *inode;
 	struct path path;
@@ -1268,11 +1115,7 @@
 	struct sock *sk;
 
 	if (sunaddr->sun_path[0])
-<<<<<<< HEAD
-		sk = unix_find_bsd(net, sunaddr, addr_len, type);
-=======
 		sk = unix_find_bsd(sunaddr, addr_len, type);
->>>>>>> eb3cdb58
 	else
 		sk = unix_find_abstract(net, sunaddr, addr_len, type);
 
@@ -1283,10 +1126,7 @@
 {
 	unsigned int new_hash, old_hash = sk->sk_hash;
 	struct unix_sock *u = unix_sk(sk);
-<<<<<<< HEAD
-=======
 	struct net *net = sock_net(sk);
->>>>>>> eb3cdb58
 	struct unix_address *addr;
 	u32 lastnum, ordernum;
 	int err;
@@ -1308,29 +1148,17 @@
 	addr->name->sun_family = AF_UNIX;
 	refcount_set(&addr->refcnt, 1);
 
-<<<<<<< HEAD
-	ordernum = prandom_u32();
-=======
 	ordernum = get_random_u32();
->>>>>>> eb3cdb58
 	lastnum = ordernum & 0xFFFFF;
 retry:
 	ordernum = (ordernum + 1) & 0xFFFFF;
 	sprintf(addr->name->sun_path + 1, "%05x", ordernum);
 
 	new_hash = unix_abstract_hash(addr->name, addr->len, sk->sk_type);
-<<<<<<< HEAD
-	unix_table_double_lock(old_hash, new_hash);
-
-	if (__unix_find_socket_byname(sock_net(sk), addr->name, addr->len,
-				      new_hash)) {
-		unix_table_double_unlock(old_hash, new_hash);
-=======
 	unix_table_double_lock(net, old_hash, new_hash);
 
 	if (__unix_find_socket_byname(net, addr->name, addr->len, new_hash)) {
 		unix_table_double_unlock(net, old_hash, new_hash);
->>>>>>> eb3cdb58
 
 		/* __unix_find_socket_byname() may take long time if many names
 		 * are already in use.
@@ -1347,13 +1175,8 @@
 		goto retry;
 	}
 
-<<<<<<< HEAD
-	__unix_set_addr_hash(sk, addr, new_hash);
-	unix_table_double_unlock(old_hash, new_hash);
-=======
 	__unix_set_addr_hash(net, sk, addr, new_hash);
 	unix_table_double_unlock(net, old_hash, new_hash);
->>>>>>> eb3cdb58
 	err = 0;
 
 out:	mutex_unlock(&u->bindlock);
@@ -1367,12 +1190,8 @@
 	       (SOCK_INODE(sk->sk_socket)->i_mode & ~current_umask());
 	unsigned int new_hash, old_hash = sk->sk_hash;
 	struct unix_sock *u = unix_sk(sk);
-<<<<<<< HEAD
-	struct user_namespace *ns; // barf...
-=======
 	struct net *net = sock_net(sk);
 	struct mnt_idmap *idmap;
->>>>>>> eb3cdb58
 	struct unix_address *addr;
 	struct dentry *dentry;
 	struct path parent;
@@ -1399,11 +1218,7 @@
 	/*
 	 * All right, let's create it.
 	 */
-<<<<<<< HEAD
-	ns = mnt_user_ns(parent.mnt);
-=======
 	idmap = mnt_idmap(parent.mnt);
->>>>>>> eb3cdb58
 	err = security_path_mknod(&parent, dentry, mode, 0);
 	if (!err)
 		err = vfs_mknod(idmap, d_inode(parent.dentry), dentry, mode, 0);
@@ -1416,20 +1231,12 @@
 		goto out_unlock;
 
 	new_hash = unix_bsd_hash(d_backing_inode(dentry));
-<<<<<<< HEAD
-	unix_table_double_lock(old_hash, new_hash);
-	u->path.mnt = mntget(parent.mnt);
-	u->path.dentry = dget(dentry);
-	__unix_set_addr_hash(sk, addr, new_hash);
-	unix_table_double_unlock(old_hash, new_hash);
-=======
 	unix_table_double_lock(net, old_hash, new_hash);
 	u->path.mnt = mntget(parent.mnt);
 	u->path.dentry = dget(dentry);
 	__unix_set_addr_hash(net, sk, addr, new_hash);
 	unix_table_double_unlock(net, old_hash, new_hash);
 	unix_insert_bsd_socket(sk);
->>>>>>> eb3cdb58
 	mutex_unlock(&u->bindlock);
 	done_path_create(&parent, dentry);
 	return 0;
@@ -1439,11 +1246,7 @@
 	err = -EINVAL;
 out_unlink:
 	/* failed after successful mknod?  unlink what we'd created... */
-<<<<<<< HEAD
-	vfs_unlink(ns, d_inode(parent.dentry), dentry, NULL);
-=======
 	vfs_unlink(idmap, d_inode(parent.dentry), dentry, NULL);
->>>>>>> eb3cdb58
 out_path:
 	done_path_create(&parent, dentry);
 out:
@@ -1456,10 +1259,7 @@
 {
 	unsigned int new_hash, old_hash = sk->sk_hash;
 	struct unix_sock *u = unix_sk(sk);
-<<<<<<< HEAD
-=======
 	struct net *net = sock_net(sk);
->>>>>>> eb3cdb58
 	struct unix_address *addr;
 	int err;
 
@@ -1477,16 +1277,6 @@
 	}
 
 	new_hash = unix_abstract_hash(addr->name, addr->len, sk->sk_type);
-<<<<<<< HEAD
-	unix_table_double_lock(old_hash, new_hash);
-
-	if (__unix_find_socket_byname(sock_net(sk), addr->name, addr->len,
-				      new_hash))
-		goto out_spin;
-
-	__unix_set_addr_hash(sk, addr, new_hash);
-	unix_table_double_unlock(old_hash, new_hash);
-=======
 	unix_table_double_lock(net, old_hash, new_hash);
 
 	if (__unix_find_socket_byname(net, addr->name, addr->len, new_hash))
@@ -1494,16 +1284,11 @@
 
 	__unix_set_addr_hash(net, sk, addr, new_hash);
 	unix_table_double_unlock(net, old_hash, new_hash);
->>>>>>> eb3cdb58
 	mutex_unlock(&u->bindlock);
 	return 0;
 
 out_spin:
-<<<<<<< HEAD
-	unix_table_double_unlock(old_hash, new_hash);
-=======
 	unix_table_double_unlock(net, old_hash, new_hash);
->>>>>>> eb3cdb58
 	err = -EADDRINUSE;
 out_mutex:
 	mutex_unlock(&u->bindlock);
@@ -1584,11 +1369,7 @@
 		}
 
 restart:
-<<<<<<< HEAD
-		other = unix_find_other(net, sunaddr, alen, sock->type);
-=======
 		other = unix_find_other(sock_net(sk), sunaddr, alen, sock->type);
->>>>>>> eb3cdb58
 		if (IS_ERR(other)) {
 			err = PTR_ERR(other);
 			goto out;
@@ -1680,11 +1461,6 @@
 	struct unix_sock *u = unix_sk(sk), *newu, *otheru;
 	struct net *net = sock_net(sk);
 	struct sk_buff *skb = NULL;
-<<<<<<< HEAD
-	int st;
-	int err;
-=======
->>>>>>> eb3cdb58
 	long timeo;
 	int err;
 	int st;
@@ -1707,15 +1483,10 @@
 	 */
 
 	/* create new sock for complete connection */
-<<<<<<< HEAD
-	newsk = unix_create1(sock_net(sk), NULL, 0, sock->type);
-	if (newsk == NULL)
-=======
 	newsk = unix_create1(net, NULL, 0, sock->type);
 	if (IS_ERR(newsk)) {
 		err = PTR_ERR(newsk);
 		newsk = NULL;
->>>>>>> eb3cdb58
 		goto out;
 	}
 
@@ -1821,15 +1592,9 @@
 	 *
 	 * The contents of *(otheru->addr) and otheru->path
 	 * are seen fully set up here, since we have found
-<<<<<<< HEAD
-	 * otheru in hash under unix_table_locks.  Insertion
-	 * into the hash chain we'd found it in had been done
-	 * in an earlier critical area protected by unix_table_locks,
-=======
 	 * otheru in hash under its lock.  Insertion into the
 	 * hash chain we'd found it in had been done in an
 	 * earlier critical area protected by the chain's lock,
->>>>>>> eb3cdb58
 	 * the same one where we'd set *(otheru->addr) contents,
 	 * as well as otheru->path and otheru->addr itself.
 	 *
@@ -2127,15 +1892,8 @@
 			      size_t len)
 {
 	DECLARE_SOCKADDR(struct sockaddr_un *, sunaddr, msg->msg_name);
-<<<<<<< HEAD
-	struct sock *other = NULL;
-	int err;
-	struct sk_buff *skb;
-	long timeo;
-=======
 	struct sock *sk = sock->sk, *other = NULL;
 	struct unix_sock *u = unix_sk(sk);
->>>>>>> eb3cdb58
 	struct scm_cookie scm;
 	struct sk_buff *skb;
 	int data_len = 0;
@@ -2208,11 +1966,7 @@
 		if (sunaddr == NULL)
 			goto out_free;
 
-<<<<<<< HEAD
-		other = unix_find_other(net, sunaddr, msg->msg_namelen,
-=======
 		other = unix_find_other(sock_net(sk), sunaddr, msg->msg_namelen,
->>>>>>> eb3cdb58
 					sk->sk_type);
 		if (IS_ERR(other)) {
 			err = PTR_ERR(other);
@@ -2260,7 +2014,6 @@
 			sk->sk_state = TCP_CLOSE;
 			unix_state_unlock(sk);
 
-			sk->sk_state = TCP_CLOSE;
 			unix_dgram_disconnected(sk, other);
 			sock_put(other);
 			err = -ECONNREFUSED;
@@ -2791,50 +2544,11 @@
 	const struct proto *prot = READ_ONCE(sk->sk_prot);
 
 	if (prot != &unix_dgram_proto)
-<<<<<<< HEAD
-		return prot->recvmsg(sk, msg, size, flags & MSG_DONTWAIT,
-					    flags & ~MSG_DONTWAIT, NULL);
-=======
 		return prot->recvmsg(sk, msg, size, flags, NULL);
->>>>>>> eb3cdb58
 #endif
 	return __unix_dgram_recvmsg(sk, msg, size, flags);
 }
 
-<<<<<<< HEAD
-static int unix_read_sock(struct sock *sk, read_descriptor_t *desc,
-			  sk_read_actor_t recv_actor)
-{
-	int copied = 0;
-
-	while (1) {
-		struct unix_sock *u = unix_sk(sk);
-		struct sk_buff *skb;
-		int used, err;
-
-		mutex_lock(&u->iolock);
-		skb = skb_recv_datagram(sk, 0, 1, &err);
-		mutex_unlock(&u->iolock);
-		if (!skb)
-			return err;
-
-		used = recv_actor(desc, skb, 0, skb->len);
-		if (used <= 0) {
-			if (!copied)
-				copied = used;
-			kfree_skb(skb);
-			break;
-		} else if (used <= skb->len) {
-			copied += used;
-		}
-
-		kfree_skb(skb);
-		if (!desc->count)
-			break;
-	}
-
-	return copied;
-=======
 static int unix_read_skb(struct sock *sk, skb_read_actor_t recv_actor)
 {
 	struct unix_sock *u = unix_sk(sk);
@@ -2848,7 +2562,6 @@
 		return err;
 
 	return recv_actor(sk, skb);
->>>>>>> eb3cdb58
 }
 
 /*
@@ -2908,10 +2621,6 @@
 	unsigned int splice_flags;
 };
 
-<<<<<<< HEAD
-static int unix_stream_read_sock(struct sock *sk, read_descriptor_t *desc,
-				 sk_read_actor_t recv_actor)
-=======
 #if IS_ENABLED(CONFIG_AF_UNIX_OOB)
 static int unix_stream_recv_urg(struct unix_stream_read_state *state)
 {
@@ -2983,16 +2692,11 @@
 #endif
 
 static int unix_stream_read_skb(struct sock *sk, skb_read_actor_t recv_actor)
->>>>>>> eb3cdb58
 {
 	if (unlikely(sk->sk_state != TCP_ESTABLISHED))
 		return -ENOTCONN;
 
-<<<<<<< HEAD
-	return unix_read_sock(sk, desc, recv_actor);
-=======
 	return unix_read_skb(sk, recv_actor);
->>>>>>> eb3cdb58
 }
 
 static int unix_stream_read_generic(struct unix_stream_read_state *state,
@@ -3250,12 +2954,7 @@
 	const struct proto *prot = READ_ONCE(sk->sk_prot);
 
 	if (prot != &unix_stream_proto)
-<<<<<<< HEAD
-		return prot->recvmsg(sk, msg, size, flags & MSG_DONTWAIT,
-					    flags & ~MSG_DONTWAIT, NULL);
-=======
 		return prot->recvmsg(sk, msg, size, flags, NULL);
->>>>>>> eb3cdb58
 #endif
 	return unix_stream_read_generic(&state, true);
 }
@@ -3477,13 +3176,10 @@
 		mask |= EPOLLIN | EPOLLRDNORM;
 	if (sk_is_readable(sk))
 		mask |= EPOLLIN | EPOLLRDNORM;
-<<<<<<< HEAD
-=======
 #if IS_ENABLED(CONFIG_AF_UNIX_OOB)
 	if (READ_ONCE(unix_sk(sk)->oob_skb))
 		mask |= EPOLLPRI;
 #endif
->>>>>>> eb3cdb58
 
 	/* Connection-based need to check for termination and startup */
 	if ((sk->sk_type == SOCK_STREAM || sk->sk_type == SOCK_SEQPACKET) &&
@@ -3590,28 +3286,17 @@
 static struct sock *unix_get_first(struct seq_file *seq, loff_t *pos)
 {
 	unsigned long bucket = get_bucket(*pos);
-<<<<<<< HEAD
-	struct sock *sk;
-
-	while (bucket < ARRAY_SIZE(unix_socket_table)) {
-		spin_lock(&unix_table_locks[bucket]);
-=======
 	struct net *net = seq_file_net(seq);
 	struct sock *sk;
 
 	while (bucket < UNIX_HASH_SIZE) {
 		spin_lock(&net->unx.table.locks[bucket]);
->>>>>>> eb3cdb58
 
 		sk = unix_from_bucket(seq, pos);
 		if (sk)
 			return sk;
 
-<<<<<<< HEAD
-		spin_unlock(&unix_table_locks[bucket]);
-=======
 		spin_unlock(&net->unx.table.locks[bucket]);
->>>>>>> eb3cdb58
 
 		*pos = set_bucket_offset(++bucket, 1);
 	}
@@ -3624,14 +3309,6 @@
 {
 	unsigned long bucket = get_bucket(*pos);
 
-<<<<<<< HEAD
-	for (sk = sk_next(sk); sk; sk = sk_next(sk))
-		if (sock_net(sk) == seq_file_net(seq))
-			return sk;
-
-	spin_unlock(&unix_table_locks[bucket]);
-
-=======
 	sk = sk_next(sk);
 	if (sk)
 		return sk;
@@ -3639,7 +3316,6 @@
 
 	spin_unlock(&seq_file_net(seq)->unx.table.locks[bucket]);
 
->>>>>>> eb3cdb58
 	*pos = set_bucket_offset(++bucket, 1);
 
 	return unix_get_first(seq, pos);
@@ -3668,11 +3344,7 @@
 	struct sock *sk = v;
 
 	if (sk)
-<<<<<<< HEAD
-		spin_unlock(&unix_table_locks[sk->sk_hash]);
-=======
 		spin_unlock(&seq_file_net(seq)->unx.table.locks[sk->sk_hash]);
->>>>>>> eb3cdb58
 }
 
 static int unix_seq_show(struct seq_file *seq, void *v)
@@ -3697,11 +3369,7 @@
 			(s->sk_state == TCP_ESTABLISHED ? SS_CONNECTING : SS_DISCONNECTING),
 			sock_i_ino(s));
 
-<<<<<<< HEAD
-		if (u->addr) {	// under unix_table_locks here
-=======
 		if (u->addr) {	// under a hash table lock here
->>>>>>> eb3cdb58
 			int i, len;
 			seq_putc(seq, ' ');
 
@@ -3771,12 +3439,6 @@
 	iter->batch[iter->end_sk++] = start_sk;
 
 	for (sk = sk_next(start_sk); sk; sk = sk_next(sk)) {
-<<<<<<< HEAD
-		if (sock_net(sk) != seq_file_net(seq))
-			continue;
-
-=======
->>>>>>> eb3cdb58
 		if (iter->end_sk < iter->max_sk) {
 			sock_hold(sk);
 			iter->batch[iter->end_sk++] = sk;
@@ -3785,11 +3447,7 @@
 		expected++;
 	}
 
-<<<<<<< HEAD
-	spin_unlock(&unix_table_locks[start_sk->sk_hash]);
-=======
 	spin_unlock(&seq_file_net(seq)->unx.table.locks[start_sk->sk_hash]);
->>>>>>> eb3cdb58
 
 	return expected;
 }
@@ -4082,15 +3740,10 @@
 
 	BUILD_BUG_ON(sizeof(struct unix_skb_parms) > sizeof_field(struct sk_buff, cb));
 
-<<<<<<< HEAD
-	for (i = 0; i < 2 * UNIX_HASH_SIZE; i++)
-		spin_lock_init(&unix_table_locks[i]);
-=======
 	for (i = 0; i < UNIX_HASH_SIZE / 2; i++) {
 		spin_lock_init(&bsd_socket_locks[i]);
 		INIT_HLIST_HEAD(&bsd_socket_buckets[i]);
 	}
->>>>>>> eb3cdb58
 
 	rc = proto_register(&unix_dgram_proto, 1);
 	if (rc != 0) {
