--- conflicted
+++ resolved
@@ -31,7 +31,7 @@
 	if (dentry) {
 		struct unix_diag_vfs uv = {
 			.udiag_vfs_ino = d_backing_inode(dentry)->i_ino,
-			.udiag_vfs_dev = inode_get_dev(d_backing_inode(dentry)),
+			.udiag_vfs_dev = dentry->d_sb->s_dev,
 		};
 
 		return nla_put(nlskb, UNIX_DIAG_VFS, sizeof(uv), &uv);
@@ -73,26 +73,9 @@
 
 		buf = nla_data(attr);
 		i = 0;
-<<<<<<< HEAD
-		skb_queue_walk(&sk->sk_receive_queue, skb) {
-			struct sock *req, *peer;
-
-			req = skb->sk;
-			/*
-			 * The state lock is outer for the same sk's
-			 * queue lock. With the other's queue locked it's
-			 * OK to lock the state.
-			 */
-			unix_state_lock_nested(req, U_LOCK_DIAG);
-			peer = unix_sk(req)->peer;
-			buf[i++] = (peer ? sock_i_ino(peer) : 0);
-			unix_state_unlock(req);
-		}
-=======
 		skb_queue_walk(&sk->sk_receive_queue, skb)
 			buf[i++] = sock_i_ino(unix_peer(skb->sk));
 
->>>>>>> 2d5404ca
 		spin_unlock(&sk->sk_receive_queue.lock);
 	}
 
