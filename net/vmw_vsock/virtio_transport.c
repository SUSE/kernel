// SPDX-License-Identifier: GPL-2.0-only
/*
 * virtio transport for vsock
 *
 * Copyright (C) 2013-2015 Red Hat, Inc.
 * Author: Asias He <asias@redhat.com>
 *         Stefan Hajnoczi <stefanha@redhat.com>
 *
 * Some of the code is take from Gerd Hoffmann <kraxel@redhat.com>'s
 * early virtio-vsock proof-of-concept bits.
 */
#include <linux/spinlock.h>
#include <linux/module.h>
#include <linux/list.h>
#include <linux/atomic.h>
#include <linux/virtio.h>
#include <linux/virtio_ids.h>
#include <linux/virtio_config.h>
#include <linux/virtio_vsock.h>
#include <net/sock.h>
#include <linux/mutex.h>
#include <net/af_vsock.h>

static struct workqueue_struct *virtio_vsock_workqueue;
static struct virtio_vsock __rcu *the_virtio_vsock;
static DEFINE_MUTEX(the_virtio_vsock_mutex); /* protects the_virtio_vsock */
static struct virtio_transport virtio_transport; /* forward declaration */

struct virtio_vsock {
	struct virtio_device *vdev;
	struct virtqueue *vqs[VSOCK_VQ_MAX];

	/* Virtqueue processing is deferred to a workqueue */
	struct work_struct tx_work;
	struct work_struct rx_work;
	struct work_struct event_work;

	/* The following fields are protected by tx_lock.  vqs[VSOCK_VQ_TX]
	 * must be accessed with tx_lock held.
	 */
	struct mutex tx_lock;
	bool tx_run;

	struct work_struct send_pkt_work;
	struct sk_buff_head send_pkt_queue;

	atomic_t queued_replies;

	/* The following fields are protected by rx_lock.  vqs[VSOCK_VQ_RX]
	 * must be accessed with rx_lock held.
	 */
	struct mutex rx_lock;
	bool rx_run;
	int rx_buf_nr;
	int rx_buf_max_nr;

	/* The following fields are protected by event_lock.
	 * vqs[VSOCK_VQ_EVENT] must be accessed with event_lock held.
	 */
	struct mutex event_lock;
	bool event_run;
	struct virtio_vsock_event event_list[8];

	u32 guest_cid;
	bool seqpacket_allow;
};

static u32 virtio_transport_get_local_cid(void)
{
	struct virtio_vsock *vsock;
	u32 ret;

	rcu_read_lock();
	vsock = rcu_dereference(the_virtio_vsock);
	if (!vsock) {
		ret = VMADDR_CID_ANY;
		goto out_rcu;
	}

	ret = vsock->guest_cid;
out_rcu:
	rcu_read_unlock();
	return ret;
}

static void
virtio_transport_send_pkt_work(struct work_struct *work)
{
	struct virtio_vsock *vsock =
		container_of(work, struct virtio_vsock, send_pkt_work);
	struct virtqueue *vq;
	bool added = false;
	bool restart_rx = false;

	mutex_lock(&vsock->tx_lock);

	if (!vsock->tx_run)
		goto out;

	vq = vsock->vqs[VSOCK_VQ_TX];

	for (;;) {
		struct scatterlist hdr, buf, *sgs[2];
		int ret, in_sg = 0, out_sg = 0;
		struct sk_buff *skb;
		bool reply;

		skb = virtio_vsock_skb_dequeue(&vsock->send_pkt_queue);
		if (!skb)
			break;

		virtio_transport_deliver_tap_pkt(skb);
		reply = virtio_vsock_skb_reply(skb);

		sg_init_one(&hdr, virtio_vsock_hdr(skb), sizeof(*virtio_vsock_hdr(skb)));
		sgs[out_sg++] = &hdr;
		if (skb->len > 0) {
			sg_init_one(&buf, skb->data, skb->len);
			sgs[out_sg++] = &buf;
		}

		ret = virtqueue_add_sgs(vq, sgs, out_sg, in_sg, skb, GFP_KERNEL);
		/* Usually this means that there is no more space available in
		 * the vq
		 */
		if (ret < 0) {
			virtio_vsock_skb_queue_head(&vsock->send_pkt_queue, skb);
			break;
		}

		if (reply) {
			struct virtqueue *rx_vq = vsock->vqs[VSOCK_VQ_RX];
			int val;

			val = atomic_dec_return(&vsock->queued_replies);

			/* Do we now have resources to resume rx processing? */
			if (val + 1 == virtqueue_get_vring_size(rx_vq))
				restart_rx = true;
		}

		added = true;
	}

	if (added)
		virtqueue_kick(vq);

out:
	mutex_unlock(&vsock->tx_lock);

	if (restart_rx)
		queue_work(virtio_vsock_workqueue, &vsock->rx_work);
}

static int
virtio_transport_send_pkt(struct sk_buff *skb)
{
	struct virtio_vsock_hdr *hdr;
	struct virtio_vsock *vsock;
	int len = skb->len;

	hdr = virtio_vsock_hdr(skb);

	rcu_read_lock();
	vsock = rcu_dereference(the_virtio_vsock);
	if (!vsock) {
		kfree_skb(skb);
		len = -ENODEV;
		goto out_rcu;
	}

	if (le64_to_cpu(hdr->dst_cid) == vsock->guest_cid) {
		kfree_skb(skb);
		len = -ENODEV;
		goto out_rcu;
	}

	if (virtio_vsock_skb_reply(skb))
		atomic_inc(&vsock->queued_replies);

	virtio_vsock_skb_queue_tail(&vsock->send_pkt_queue, skb);
	queue_work(virtio_vsock_workqueue, &vsock->send_pkt_work);

out_rcu:
	rcu_read_unlock();
	return len;
}

static int
virtio_transport_cancel_pkt(struct vsock_sock *vsk)
{
	struct virtio_vsock *vsock;
	int cnt = 0, ret;

	rcu_read_lock();
	vsock = rcu_dereference(the_virtio_vsock);
	if (!vsock) {
		ret = -ENODEV;
		goto out_rcu;
	}

	cnt = virtio_transport_purge_skbs(vsk, &vsock->send_pkt_queue);

	if (cnt) {
		struct virtqueue *rx_vq = vsock->vqs[VSOCK_VQ_RX];
		int new_cnt;

		new_cnt = atomic_sub_return(cnt, &vsock->queued_replies);
		if (new_cnt + cnt >= virtqueue_get_vring_size(rx_vq) &&
		    new_cnt < virtqueue_get_vring_size(rx_vq))
			queue_work(virtio_vsock_workqueue, &vsock->rx_work);
	}

	ret = 0;

out_rcu:
	rcu_read_unlock();
	return ret;
}

static void virtio_vsock_rx_fill(struct virtio_vsock *vsock)
{
	int total_len = VIRTIO_VSOCK_DEFAULT_RX_BUF_SIZE + VIRTIO_VSOCK_SKB_HEADROOM;
	struct scatterlist pkt, *p;
	struct virtqueue *vq;
	struct sk_buff *skb;
	int ret;

	vq = vsock->vqs[VSOCK_VQ_RX];

	do {
		skb = virtio_vsock_alloc_skb(total_len, GFP_KERNEL);
		if (!skb)
			break;

		memset(skb->head, 0, VIRTIO_VSOCK_SKB_HEADROOM);
		sg_init_one(&pkt, virtio_vsock_hdr(skb), total_len);
		p = &pkt;
		ret = virtqueue_add_sgs(vq, &p, 0, 1, skb, GFP_KERNEL);
		if (ret < 0) {
			kfree_skb(skb);
			break;
		}

		vsock->rx_buf_nr++;
	} while (vq->num_free);
	if (vsock->rx_buf_nr > vsock->rx_buf_max_nr)
		vsock->rx_buf_max_nr = vsock->rx_buf_nr;
	virtqueue_kick(vq);
}

static void virtio_transport_tx_work(struct work_struct *work)
{
	struct virtio_vsock *vsock =
		container_of(work, struct virtio_vsock, tx_work);
	struct virtqueue *vq;
	bool added = false;

	vq = vsock->vqs[VSOCK_VQ_TX];
	mutex_lock(&vsock->tx_lock);

	if (!vsock->tx_run)
		goto out;

	do {
		struct sk_buff *skb;
		unsigned int len;

		virtqueue_disable_cb(vq);
		while ((skb = virtqueue_get_buf(vq, &len)) != NULL) {
			consume_skb(skb);
			added = true;
		}
	} while (!virtqueue_enable_cb(vq));

out:
	mutex_unlock(&vsock->tx_lock);

	if (added)
		queue_work(virtio_vsock_workqueue, &vsock->send_pkt_work);
}

/* Is there space left for replies to rx packets? */
static bool virtio_transport_more_replies(struct virtio_vsock *vsock)
{
	struct virtqueue *vq = vsock->vqs[VSOCK_VQ_RX];
	int val;

	smp_rmb(); /* paired with atomic_inc() and atomic_dec_return() */
	val = atomic_read(&vsock->queued_replies);

	return val < virtqueue_get_vring_size(vq);
}

/* event_lock must be held */
static int virtio_vsock_event_fill_one(struct virtio_vsock *vsock,
				       struct virtio_vsock_event *event)
{
	struct scatterlist sg;
	struct virtqueue *vq;

	vq = vsock->vqs[VSOCK_VQ_EVENT];

	sg_init_one(&sg, event, sizeof(*event));

	return virtqueue_add_inbuf(vq, &sg, 1, event, GFP_KERNEL);
}

/* event_lock must be held */
static void virtio_vsock_event_fill(struct virtio_vsock *vsock)
{
	size_t i;

	for (i = 0; i < ARRAY_SIZE(vsock->event_list); i++) {
		struct virtio_vsock_event *event = &vsock->event_list[i];

		virtio_vsock_event_fill_one(vsock, event);
	}

	virtqueue_kick(vsock->vqs[VSOCK_VQ_EVENT]);
}

static void virtio_vsock_reset_sock(struct sock *sk)
{
	/* vmci_transport.c doesn't take sk_lock here either.  At least we're
	 * under vsock_table_lock so the sock cannot disappear while we're
	 * executing.
	 */

	sk->sk_state = TCP_CLOSE;
	sk->sk_err = ECONNRESET;
	sk_error_report(sk);
}

static void virtio_vsock_update_guest_cid(struct virtio_vsock *vsock)
{
	struct virtio_device *vdev = vsock->vdev;
	__le64 guest_cid;

	vdev->config->get(vdev, offsetof(struct virtio_vsock_config, guest_cid),
			  &guest_cid, sizeof(guest_cid));
	vsock->guest_cid = le64_to_cpu(guest_cid);
}

/* event_lock must be held */
static void virtio_vsock_event_handle(struct virtio_vsock *vsock,
				      struct virtio_vsock_event *event)
{
	switch (le32_to_cpu(event->id)) {
	case VIRTIO_VSOCK_EVENT_TRANSPORT_RESET:
		virtio_vsock_update_guest_cid(vsock);
		vsock_for_each_connected_socket(&virtio_transport.transport,
						virtio_vsock_reset_sock);
		break;
	}
}

static void virtio_transport_event_work(struct work_struct *work)
{
	struct virtio_vsock *vsock =
		container_of(work, struct virtio_vsock, event_work);
	struct virtqueue *vq;

	vq = vsock->vqs[VSOCK_VQ_EVENT];

	mutex_lock(&vsock->event_lock);

	if (!vsock->event_run)
		goto out;

	do {
		struct virtio_vsock_event *event;
		unsigned int len;

		virtqueue_disable_cb(vq);
		while ((event = virtqueue_get_buf(vq, &len)) != NULL) {
			if (len == sizeof(*event))
				virtio_vsock_event_handle(vsock, event);

			virtio_vsock_event_fill_one(vsock, event);
		}
	} while (!virtqueue_enable_cb(vq));

	virtqueue_kick(vsock->vqs[VSOCK_VQ_EVENT]);
out:
	mutex_unlock(&vsock->event_lock);
}

static void virtio_vsock_event_done(struct virtqueue *vq)
{
	struct virtio_vsock *vsock = vq->vdev->priv;

	if (!vsock)
		return;
	queue_work(virtio_vsock_workqueue, &vsock->event_work);
}

static void virtio_vsock_tx_done(struct virtqueue *vq)
{
	struct virtio_vsock *vsock = vq->vdev->priv;

	if (!vsock)
		return;
	queue_work(virtio_vsock_workqueue, &vsock->tx_work);
}

static void virtio_vsock_rx_done(struct virtqueue *vq)
{
	struct virtio_vsock *vsock = vq->vdev->priv;

	if (!vsock)
		return;
	queue_work(virtio_vsock_workqueue, &vsock->rx_work);
}

static bool virtio_transport_seqpacket_allow(u32 remote_cid);

static struct virtio_transport virtio_transport = {
	.transport = {
		.module                   = THIS_MODULE,

		.get_local_cid            = virtio_transport_get_local_cid,

		.init                     = virtio_transport_do_socket_init,
		.destruct                 = virtio_transport_destruct,
		.release                  = virtio_transport_release,
		.connect                  = virtio_transport_connect,
		.shutdown                 = virtio_transport_shutdown,
		.cancel_pkt               = virtio_transport_cancel_pkt,

		.dgram_bind               = virtio_transport_dgram_bind,
		.dgram_dequeue            = virtio_transport_dgram_dequeue,
		.dgram_enqueue            = virtio_transport_dgram_enqueue,
		.dgram_allow              = virtio_transport_dgram_allow,

		.stream_dequeue           = virtio_transport_stream_dequeue,
		.stream_enqueue           = virtio_transport_stream_enqueue,
		.stream_has_data          = virtio_transport_stream_has_data,
		.stream_has_space         = virtio_transport_stream_has_space,
		.stream_rcvhiwat          = virtio_transport_stream_rcvhiwat,
		.stream_is_active         = virtio_transport_stream_is_active,
		.stream_allow             = virtio_transport_stream_allow,

		.seqpacket_dequeue        = virtio_transport_seqpacket_dequeue,
		.seqpacket_enqueue        = virtio_transport_seqpacket_enqueue,
		.seqpacket_allow          = virtio_transport_seqpacket_allow,
		.seqpacket_has_data       = virtio_transport_seqpacket_has_data,

		.notify_poll_in           = virtio_transport_notify_poll_in,
		.notify_poll_out          = virtio_transport_notify_poll_out,
		.notify_recv_init         = virtio_transport_notify_recv_init,
		.notify_recv_pre_block    = virtio_transport_notify_recv_pre_block,
		.notify_recv_pre_dequeue  = virtio_transport_notify_recv_pre_dequeue,
		.notify_recv_post_dequeue = virtio_transport_notify_recv_post_dequeue,
		.notify_send_init         = virtio_transport_notify_send_init,
		.notify_send_pre_block    = virtio_transport_notify_send_pre_block,
		.notify_send_pre_enqueue  = virtio_transport_notify_send_pre_enqueue,
		.notify_send_post_enqueue = virtio_transport_notify_send_post_enqueue,
		.notify_buffer_size       = virtio_transport_notify_buffer_size,

		.read_skb = virtio_transport_read_skb,
	},

	.send_pkt = virtio_transport_send_pkt,
};

static bool virtio_transport_seqpacket_allow(u32 remote_cid)
{
	struct virtio_vsock *vsock;
	bool seqpacket_allow;

	seqpacket_allow = false;
	rcu_read_lock();
	vsock = rcu_dereference(the_virtio_vsock);
	if (vsock)
		seqpacket_allow = vsock->seqpacket_allow;
	rcu_read_unlock();

	return seqpacket_allow;
}

static void virtio_transport_rx_work(struct work_struct *work)
{
	struct virtio_vsock *vsock =
		container_of(work, struct virtio_vsock, rx_work);
	struct virtqueue *vq;

	vq = vsock->vqs[VSOCK_VQ_RX];

	mutex_lock(&vsock->rx_lock);

	if (!vsock->rx_run)
		goto out;

	do {
		virtqueue_disable_cb(vq);
		for (;;) {
			struct sk_buff *skb;
			unsigned int len;

			if (!virtio_transport_more_replies(vsock)) {
				/* Stop rx until the device processes already
				 * pending replies.  Leave rx virtqueue
				 * callbacks disabled.
				 */
				goto out;
			}

			skb = virtqueue_get_buf(vq, &len);
			if (!skb)
				break;

			vsock->rx_buf_nr--;

			/* Drop short/long packets */
			if (unlikely(len < sizeof(struct virtio_vsock_hdr) ||
				     len > virtio_vsock_skb_len(skb))) {
				kfree_skb(skb);
				continue;
			}

			virtio_vsock_skb_rx_put(skb);
			virtio_transport_deliver_tap_pkt(skb);
			virtio_transport_recv_pkt(&virtio_transport, skb);
		}
	} while (!virtqueue_enable_cb(vq));

out:
	if (vsock->rx_buf_nr < vsock->rx_buf_max_nr / 2)
		virtio_vsock_rx_fill(vsock);
	mutex_unlock(&vsock->rx_lock);
}

static int virtio_vsock_vqs_init(struct virtio_vsock *vsock)
{
	struct virtio_device *vdev = vsock->vdev;
	static const char * const names[] = {
		"rx",
		"tx",
		"event",
	};
	vq_callback_t *callbacks[] = {
		virtio_vsock_rx_done,
		virtio_vsock_tx_done,
		virtio_vsock_event_done,
	};
	int ret;

	ret = virtio_find_vqs(vdev, VSOCK_VQ_MAX, vsock->vqs, callbacks, names,
			      NULL);
	if (ret < 0)
		return ret;

	virtio_vsock_update_guest_cid(vsock);

	virtio_device_ready(vdev);

	mutex_lock(&vsock->tx_lock);
	vsock->tx_run = true;
	mutex_unlock(&vsock->tx_lock);

	mutex_lock(&vsock->rx_lock);
	virtio_vsock_rx_fill(vsock);
	vsock->rx_run = true;
	mutex_unlock(&vsock->rx_lock);

	mutex_lock(&vsock->event_lock);
	virtio_vsock_event_fill(vsock);
	vsock->event_run = true;
	mutex_unlock(&vsock->event_lock);

	return 0;
}

static void virtio_vsock_vqs_del(struct virtio_vsock *vsock)
{
	struct virtio_device *vdev = vsock->vdev;
	struct sk_buff *skb;

	/* Reset all connected sockets when the VQs disappear */
	vsock_for_each_connected_socket(&virtio_transport.transport,
					virtio_vsock_reset_sock);

	/* Stop all work handlers to make sure no one is accessing the device,
	 * so we can safely call virtio_reset_device().
	 */
	mutex_lock(&vsock->rx_lock);
	vsock->rx_run = false;
	mutex_unlock(&vsock->rx_lock);

	mutex_lock(&vsock->tx_lock);
	vsock->tx_run = false;
	mutex_unlock(&vsock->tx_lock);

	mutex_lock(&vsock->event_lock);
	vsock->event_run = false;
	mutex_unlock(&vsock->event_lock);

	/* Flush all device writes and interrupts, device will not use any
	 * more buffers.
	 */
	virtio_reset_device(vdev);

	mutex_lock(&vsock->rx_lock);
	while ((skb = virtqueue_detach_unused_buf(vsock->vqs[VSOCK_VQ_RX])))
		kfree_skb(skb);
	mutex_unlock(&vsock->rx_lock);

	mutex_lock(&vsock->tx_lock);
	while ((skb = virtqueue_detach_unused_buf(vsock->vqs[VSOCK_VQ_TX])))
		kfree_skb(skb);
	mutex_unlock(&vsock->tx_lock);

	virtio_vsock_skb_queue_purge(&vsock->send_pkt_queue);

	/* Delete virtqueues and flush outstanding callbacks if any */
	vdev->config->del_vqs(vdev);
}

static int virtio_vsock_probe(struct virtio_device *vdev)
{
	struct virtio_vsock *vsock = NULL;
	int ret;

	ret = mutex_lock_interruptible(&the_virtio_vsock_mutex);
	if (ret)
		return ret;

	/* Only one virtio-vsock device per guest is supported */
	if (rcu_dereference_protected(the_virtio_vsock,
				lockdep_is_held(&the_virtio_vsock_mutex))) {
		ret = -EBUSY;
		goto out;
	}

	vsock = kzalloc(sizeof(*vsock), GFP_KERNEL);
	if (!vsock) {
		ret = -ENOMEM;
		goto out;
	}

	vsock->vdev = vdev;

	vsock->rx_buf_nr = 0;
	vsock->rx_buf_max_nr = 0;
	atomic_set(&vsock->queued_replies, 0);

	mutex_init(&vsock->tx_lock);
	mutex_init(&vsock->rx_lock);
	mutex_init(&vsock->event_lock);
	skb_queue_head_init(&vsock->send_pkt_queue);
	INIT_WORK(&vsock->rx_work, virtio_transport_rx_work);
	INIT_WORK(&vsock->tx_work, virtio_transport_tx_work);
	INIT_WORK(&vsock->event_work, virtio_transport_event_work);
	INIT_WORK(&vsock->send_pkt_work, virtio_transport_send_pkt_work);

	if (virtio_has_feature(vdev, VIRTIO_VSOCK_F_SEQPACKET))
		vsock->seqpacket_allow = true;

	vdev->priv = vsock;

<<<<<<< HEAD
	virtio_device_ready(vdev);

	mutex_lock(&vsock->tx_lock);
	vsock->tx_run = true;
	mutex_unlock(&vsock->tx_lock);

	mutex_lock(&vsock->rx_lock);
	virtio_vsock_rx_fill(vsock);
	vsock->rx_run = true;
	mutex_unlock(&vsock->rx_lock);

	mutex_lock(&vsock->event_lock);
	virtio_vsock_event_fill(vsock);
	vsock->event_run = true;
	mutex_unlock(&vsock->event_lock);
=======
	ret = virtio_vsock_vqs_init(vsock);
	if (ret < 0)
		goto out;
>>>>>>> eb3cdb58

	rcu_assign_pointer(the_virtio_vsock, vsock);

	mutex_unlock(&the_virtio_vsock_mutex);

	return 0;

out:
	kfree(vsock);
	mutex_unlock(&the_virtio_vsock_mutex);
	return ret;
}

static void virtio_vsock_remove(struct virtio_device *vdev)
{
	struct virtio_vsock *vsock = vdev->priv;

	mutex_lock(&the_virtio_vsock_mutex);

	vdev->priv = NULL;
	rcu_assign_pointer(the_virtio_vsock, NULL);
	synchronize_rcu();

	virtio_vsock_vqs_del(vsock);

<<<<<<< HEAD
	/* Stop all work handlers to make sure no one is accessing the device,
	 * so we can safely call virtio_reset_device().
=======
	/* Other works can be queued before 'config->del_vqs()', so we flush
	 * all works before to free the vsock object to avoid use after free.
>>>>>>> eb3cdb58
	 */
	flush_work(&vsock->rx_work);
	flush_work(&vsock->tx_work);
	flush_work(&vsock->event_work);
	flush_work(&vsock->send_pkt_work);

	mutex_unlock(&the_virtio_vsock_mutex);

	kfree(vsock);
}

<<<<<<< HEAD
	/* Flush all device writes and interrupts, device will not use any
	 * more buffers.
	 */
	virtio_reset_device(vdev);
=======
#ifdef CONFIG_PM_SLEEP
static int virtio_vsock_freeze(struct virtio_device *vdev)
{
	struct virtio_vsock *vsock = vdev->priv;
>>>>>>> eb3cdb58

	mutex_lock(&the_virtio_vsock_mutex);

	rcu_assign_pointer(the_virtio_vsock, NULL);
	synchronize_rcu();

	virtio_vsock_vqs_del(vsock);

	mutex_unlock(&the_virtio_vsock_mutex);

	return 0;
}

static int virtio_vsock_restore(struct virtio_device *vdev)
{
	struct virtio_vsock *vsock = vdev->priv;
	int ret;

	mutex_lock(&the_virtio_vsock_mutex);

	/* Only one virtio-vsock device per guest is supported */
	if (rcu_dereference_protected(the_virtio_vsock,
				lockdep_is_held(&the_virtio_vsock_mutex))) {
		ret = -EBUSY;
		goto out;
	}

	ret = virtio_vsock_vqs_init(vsock);
	if (ret < 0)
		goto out;

	rcu_assign_pointer(the_virtio_vsock, vsock);

out:
	mutex_unlock(&the_virtio_vsock_mutex);
	return ret;
}
#endif /* CONFIG_PM_SLEEP */

static struct virtio_device_id id_table[] = {
	{ VIRTIO_ID_VSOCK, VIRTIO_DEV_ANY_ID },
	{ 0 },
};

static unsigned int features[] = {
	VIRTIO_VSOCK_F_SEQPACKET
};

static struct virtio_driver virtio_vsock_driver = {
	.feature_table = features,
	.feature_table_size = ARRAY_SIZE(features),
	.driver.name = KBUILD_MODNAME,
	.driver.owner = THIS_MODULE,
	.id_table = id_table,
	.probe = virtio_vsock_probe,
	.remove = virtio_vsock_remove,
#ifdef CONFIG_PM_SLEEP
	.freeze = virtio_vsock_freeze,
	.restore = virtio_vsock_restore,
#endif
};

static int __init virtio_vsock_init(void)
{
	int ret;

	virtio_vsock_workqueue = alloc_workqueue("virtio_vsock", 0, 0);
	if (!virtio_vsock_workqueue)
		return -ENOMEM;

	ret = vsock_core_register(&virtio_transport.transport,
				  VSOCK_TRANSPORT_F_G2H);
	if (ret)
		goto out_wq;

	ret = register_virtio_driver(&virtio_vsock_driver);
	if (ret)
		goto out_vci;

	return 0;

out_vci:
	vsock_core_unregister(&virtio_transport.transport);
out_wq:
	destroy_workqueue(virtio_vsock_workqueue);
	return ret;
}

static void __exit virtio_vsock_exit(void)
{
	unregister_virtio_driver(&virtio_vsock_driver);
	vsock_core_unregister(&virtio_transport.transport);
	destroy_workqueue(virtio_vsock_workqueue);
}

module_init(virtio_vsock_init);
module_exit(virtio_vsock_exit);
MODULE_LICENSE("GPL v2");
MODULE_AUTHOR("Asias He");
MODULE_DESCRIPTION("virtio transport for vsock");
MODULE_DEVICE_TABLE(virtio, id_table);<|MERGE_RESOLUTION|>--- conflicted
+++ resolved
@@ -659,27 +659,9 @@
 
 	vdev->priv = vsock;
 
-<<<<<<< HEAD
-	virtio_device_ready(vdev);
-
-	mutex_lock(&vsock->tx_lock);
-	vsock->tx_run = true;
-	mutex_unlock(&vsock->tx_lock);
-
-	mutex_lock(&vsock->rx_lock);
-	virtio_vsock_rx_fill(vsock);
-	vsock->rx_run = true;
-	mutex_unlock(&vsock->rx_lock);
-
-	mutex_lock(&vsock->event_lock);
-	virtio_vsock_event_fill(vsock);
-	vsock->event_run = true;
-	mutex_unlock(&vsock->event_lock);
-=======
 	ret = virtio_vsock_vqs_init(vsock);
 	if (ret < 0)
 		goto out;
->>>>>>> eb3cdb58
 
 	rcu_assign_pointer(the_virtio_vsock, vsock);
 
@@ -705,13 +687,8 @@
 
 	virtio_vsock_vqs_del(vsock);
 
-<<<<<<< HEAD
-	/* Stop all work handlers to make sure no one is accessing the device,
-	 * so we can safely call virtio_reset_device().
-=======
 	/* Other works can be queued before 'config->del_vqs()', so we flush
 	 * all works before to free the vsock object to avoid use after free.
->>>>>>> eb3cdb58
 	 */
 	flush_work(&vsock->rx_work);
 	flush_work(&vsock->tx_work);
@@ -723,17 +700,10 @@
 	kfree(vsock);
 }
 
-<<<<<<< HEAD
-	/* Flush all device writes and interrupts, device will not use any
-	 * more buffers.
-	 */
-	virtio_reset_device(vdev);
-=======
 #ifdef CONFIG_PM_SLEEP
 static int virtio_vsock_freeze(struct virtio_device *vdev)
 {
 	struct virtio_vsock *vsock = vdev->priv;
->>>>>>> eb3cdb58
 
 	mutex_lock(&the_virtio_vsock_mutex);
 
