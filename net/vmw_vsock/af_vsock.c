// SPDX-License-Identifier: GPL-2.0-only
/*
 * VMware vSockets Driver
 *
 * Copyright (C) 2007-2013 VMware, Inc. All rights reserved.
 */

/* Implementation notes:
 *
 * - There are two kinds of sockets: those created by user action (such as
 * calling socket(2)) and those created by incoming connection request packets.
 *
 * - There are two "global" tables, one for bound sockets (sockets that have
 * specified an address that they are responsible for) and one for connected
 * sockets (sockets that have established a connection with another socket).
 * These tables are "global" in that all sockets on the system are placed
 * within them. - Note, though, that the bound table contains an extra entry
 * for a list of unbound sockets and SOCK_DGRAM sockets will always remain in
 * that list. The bound table is used solely for lookup of sockets when packets
 * are received and that's not necessary for SOCK_DGRAM sockets since we create
 * a datagram handle for each and need not perform a lookup.  Keeping SOCK_DGRAM
 * sockets out of the bound hash buckets will reduce the chance of collisions
 * when looking for SOCK_STREAM sockets and prevents us from having to check the
 * socket type in the hash table lookups.
 *
 * - Sockets created by user action will either be "client" sockets that
 * initiate a connection or "server" sockets that listen for connections; we do
 * not support simultaneous connects (two "client" sockets connecting).
 *
 * - "Server" sockets are referred to as listener sockets throughout this
 * implementation because they are in the TCP_LISTEN state.  When a
 * connection request is received (the second kind of socket mentioned above),
 * we create a new socket and refer to it as a pending socket.  These pending
 * sockets are placed on the pending connection list of the listener socket.
 * When future packets are received for the address the listener socket is
 * bound to, we check if the source of the packet is from one that has an
 * existing pending connection.  If it does, we process the packet for the
 * pending socket.  When that socket reaches the connected state, it is removed
 * from the listener socket's pending list and enqueued in the listener
 * socket's accept queue.  Callers of accept(2) will accept connected sockets
 * from the listener socket's accept queue.  If the socket cannot be accepted
 * for some reason then it is marked rejected.  Once the connection is
 * accepted, it is owned by the user process and the responsibility for cleanup
 * falls with that user process.
 *
 * - It is possible that these pending sockets will never reach the connected
 * state; in fact, we may never receive another packet after the connection
 * request.  Because of this, we must schedule a cleanup function to run in the
 * future, after some amount of time passes where a connection should have been
 * established.  This function ensures that the socket is off all lists so it
 * cannot be retrieved, then drops all references to the socket so it is cleaned
 * up (sock_put() -> sk_free() -> our sk_destruct implementation).  Note this
 * function will also cleanup rejected sockets, those that reach the connected
 * state but leave it before they have been accepted.
 *
 * - Lock ordering for pending or accept queue sockets is:
 *
 *     lock_sock(listener);
 *     lock_sock_nested(pending, SINGLE_DEPTH_NESTING);
 *
 * Using explicit nested locking keeps lockdep happy since normally only one
 * lock of a given class may be taken at a time.
 *
 * - Sockets created by user action will be cleaned up when the user process
 * calls close(2), causing our release implementation to be called. Our release
 * implementation will perform some cleanup then drop the last reference so our
 * sk_destruct implementation is invoked.  Our sk_destruct implementation will
 * perform additional cleanup that's common for both types of sockets.
 *
 * - A socket's reference count is what ensures that the structure won't be
 * freed.  Each entry in a list (such as the "global" bound and connected tables
 * and the listener socket's pending list and connected queue) ensures a
 * reference.  When we defer work until process context and pass a socket as our
 * argument, we must ensure the reference count is increased to ensure the
 * socket isn't freed before the function is run; the deferred function will
 * then drop the reference.
 *
 * - sk->sk_state uses the TCP state constants because they are widely used by
 * other address families and exposed to userspace tools like ss(8):
 *
 *   TCP_CLOSE - unconnected
 *   TCP_SYN_SENT - connecting
 *   TCP_ESTABLISHED - connected
 *   TCP_CLOSING - disconnecting
 *   TCP_LISTEN - listening
 */

#include <linux/compat.h>
#include <linux/types.h>
#include <linux/bitops.h>
#include <linux/cred.h>
#include <linux/errqueue.h>
#include <linux/init.h>
#include <linux/io.h>
#include <linux/kernel.h>
#include <linux/sched/signal.h>
#include <linux/kmod.h>
#include <linux/list.h>
#include <linux/miscdevice.h>
#include <linux/module.h>
#include <linux/mutex.h>
#include <linux/net.h>
#include <linux/poll.h>
#include <linux/random.h>
#include <linux/skbuff.h>
#include <linux/smp.h>
#include <linux/socket.h>
#include <linux/stddef.h>
#include <linux/unistd.h>
#include <linux/wait.h>
#include <linux/workqueue.h>
#include <net/sock.h>
#include <net/af_vsock.h>
#include <uapi/linux/vm_sockets.h>
#include <uapi/asm-generic/ioctls.h>

static int __vsock_bind(struct sock *sk, struct sockaddr_vm *addr);
static void vsock_sk_destruct(struct sock *sk);
static int vsock_queue_rcv_skb(struct sock *sk, struct sk_buff *skb);
static void vsock_close(struct sock *sk, long timeout);

/* Protocol family. */
struct proto vsock_proto = {
	.name = "AF_VSOCK",
	.owner = THIS_MODULE,
	.obj_size = sizeof(struct vsock_sock),
	.close = vsock_close,
#ifdef CONFIG_BPF_SYSCALL
	.psock_update_sk_prot = vsock_bpf_update_proto,
#endif
};

/* The default peer timeout indicates how long we will wait for a peer response
 * to a control message.
 */
#define VSOCK_DEFAULT_CONNECT_TIMEOUT (2 * HZ)

#define VSOCK_DEFAULT_BUFFER_SIZE     (1024 * 256)
#define VSOCK_DEFAULT_BUFFER_MAX_SIZE (1024 * 256)
#define VSOCK_DEFAULT_BUFFER_MIN_SIZE 128

/* Transport used for host->guest communication */
static const struct vsock_transport *transport_h2g;
/* Transport used for guest->host communication */
static const struct vsock_transport *transport_g2h;
/* Transport used for DGRAM communication */
static const struct vsock_transport *transport_dgram;
/* Transport used for local communication */
static const struct vsock_transport *transport_local;
static DEFINE_MUTEX(vsock_register_mutex);

/**** UTILS ****/

/* Each bound VSocket is stored in the bind hash table and each connected
 * VSocket is stored in the connected hash table.
 *
 * Unbound sockets are all put on the same list attached to the end of the hash
 * table (vsock_unbound_sockets).  Bound sockets are added to the hash table in
 * the bucket that their local address hashes to (vsock_bound_sockets(addr)
 * represents the list that addr hashes to).
 *
 * Specifically, we initialize the vsock_bind_table array to a size of
 * VSOCK_HASH_SIZE + 1 so that vsock_bind_table[0] through
 * vsock_bind_table[VSOCK_HASH_SIZE - 1] are for bound sockets and
 * vsock_bind_table[VSOCK_HASH_SIZE] is for unbound sockets.  The hash function
 * mods with VSOCK_HASH_SIZE to ensure this.
 */
#define MAX_PORT_RETRIES        24

#define VSOCK_HASH(addr)        ((addr)->svm_port % VSOCK_HASH_SIZE)
#define vsock_bound_sockets(addr) (&vsock_bind_table[VSOCK_HASH(addr)])
#define vsock_unbound_sockets     (&vsock_bind_table[VSOCK_HASH_SIZE])

/* XXX This can probably be implemented in a better way. */
#define VSOCK_CONN_HASH(src, dst)				\
	(((src)->svm_cid ^ (dst)->svm_port) % VSOCK_HASH_SIZE)
#define vsock_connected_sockets(src, dst)		\
	(&vsock_connected_table[VSOCK_CONN_HASH(src, dst)])
#define vsock_connected_sockets_vsk(vsk)				\
	vsock_connected_sockets(&(vsk)->remote_addr, &(vsk)->local_addr)

struct list_head vsock_bind_table[VSOCK_HASH_SIZE + 1];
EXPORT_SYMBOL_GPL(vsock_bind_table);
struct list_head vsock_connected_table[VSOCK_HASH_SIZE];
EXPORT_SYMBOL_GPL(vsock_connected_table);
DEFINE_SPINLOCK(vsock_table_lock);
EXPORT_SYMBOL_GPL(vsock_table_lock);

/* Autobind this socket to the local address if necessary. */
static int vsock_auto_bind(struct vsock_sock *vsk)
{
	struct sock *sk = sk_vsock(vsk);
	struct sockaddr_vm local_addr;

	if (vsock_addr_bound(&vsk->local_addr))
		return 0;
	vsock_addr_init(&local_addr, VMADDR_CID_ANY, VMADDR_PORT_ANY);
	return __vsock_bind(sk, &local_addr);
}

static void vsock_init_tables(void)
{
	int i;

	for (i = 0; i < ARRAY_SIZE(vsock_bind_table); i++)
		INIT_LIST_HEAD(&vsock_bind_table[i]);

	for (i = 0; i < ARRAY_SIZE(vsock_connected_table); i++)
		INIT_LIST_HEAD(&vsock_connected_table[i]);
}

static void __vsock_insert_bound(struct list_head *list,
				 struct vsock_sock *vsk)
{
	sock_hold(&vsk->sk);
	list_add(&vsk->bound_table, list);
}

static void __vsock_insert_connected(struct list_head *list,
				     struct vsock_sock *vsk)
{
	sock_hold(&vsk->sk);
	list_add(&vsk->connected_table, list);
}

static void __vsock_remove_bound(struct vsock_sock *vsk)
{
	list_del_init(&vsk->bound_table);
	sock_put(&vsk->sk);
}

static void __vsock_remove_connected(struct vsock_sock *vsk)
{
	list_del_init(&vsk->connected_table);
	sock_put(&vsk->sk);
}

static struct sock *__vsock_find_bound_socket(struct sockaddr_vm *addr)
{
	struct vsock_sock *vsk;

	list_for_each_entry(vsk, vsock_bound_sockets(addr), bound_table) {
		if (vsock_addr_equals_addr(addr, &vsk->local_addr))
			return sk_vsock(vsk);

		if (addr->svm_port == vsk->local_addr.svm_port &&
		    (vsk->local_addr.svm_cid == VMADDR_CID_ANY ||
		     addr->svm_cid == VMADDR_CID_ANY))
			return sk_vsock(vsk);
	}

	return NULL;
}

static struct sock *__vsock_find_connected_socket(struct sockaddr_vm *src,
						  struct sockaddr_vm *dst)
{
	struct vsock_sock *vsk;

	list_for_each_entry(vsk, vsock_connected_sockets(src, dst),
			    connected_table) {
		if (vsock_addr_equals_addr(src, &vsk->remote_addr) &&
		    dst->svm_port == vsk->local_addr.svm_port) {
			return sk_vsock(vsk);
		}
	}

	return NULL;
}

static void vsock_insert_unbound(struct vsock_sock *vsk)
{
	spin_lock_bh(&vsock_table_lock);
	__vsock_insert_bound(vsock_unbound_sockets, vsk);
	spin_unlock_bh(&vsock_table_lock);
}

void vsock_insert_connected(struct vsock_sock *vsk)
{
	struct list_head *list = vsock_connected_sockets(
		&vsk->remote_addr, &vsk->local_addr);

	spin_lock_bh(&vsock_table_lock);
	__vsock_insert_connected(list, vsk);
	spin_unlock_bh(&vsock_table_lock);
}
EXPORT_SYMBOL_GPL(vsock_insert_connected);

void vsock_remove_bound(struct vsock_sock *vsk)
{
	spin_lock_bh(&vsock_table_lock);
	if (__vsock_in_bound_table(vsk))
		__vsock_remove_bound(vsk);
	spin_unlock_bh(&vsock_table_lock);
}
EXPORT_SYMBOL_GPL(vsock_remove_bound);

void vsock_remove_connected(struct vsock_sock *vsk)
{
	spin_lock_bh(&vsock_table_lock);
	if (__vsock_in_connected_table(vsk))
		__vsock_remove_connected(vsk);
	spin_unlock_bh(&vsock_table_lock);
}
EXPORT_SYMBOL_GPL(vsock_remove_connected);

struct sock *vsock_find_bound_socket(struct sockaddr_vm *addr)
{
	struct sock *sk;

	spin_lock_bh(&vsock_table_lock);
	sk = __vsock_find_bound_socket(addr);
	if (sk)
		sock_hold(sk);

	spin_unlock_bh(&vsock_table_lock);

	return sk;
}
EXPORT_SYMBOL_GPL(vsock_find_bound_socket);

struct sock *vsock_find_connected_socket(struct sockaddr_vm *src,
					 struct sockaddr_vm *dst)
{
	struct sock *sk;

	spin_lock_bh(&vsock_table_lock);
	sk = __vsock_find_connected_socket(src, dst);
	if (sk)
		sock_hold(sk);

	spin_unlock_bh(&vsock_table_lock);

	return sk;
}
EXPORT_SYMBOL_GPL(vsock_find_connected_socket);

void vsock_remove_sock(struct vsock_sock *vsk)
{
	/* Transport reassignment must not remove the binding. */
	if (sock_flag(sk_vsock(vsk), SOCK_DEAD))
		vsock_remove_bound(vsk);

	vsock_remove_connected(vsk);
}
EXPORT_SYMBOL_GPL(vsock_remove_sock);

void vsock_for_each_connected_socket(struct vsock_transport *transport,
				     void (*fn)(struct sock *sk))
{
	int i;

	spin_lock_bh(&vsock_table_lock);

	for (i = 0; i < ARRAY_SIZE(vsock_connected_table); i++) {
		struct vsock_sock *vsk;
		list_for_each_entry(vsk, &vsock_connected_table[i],
				    connected_table) {
			if (vsk->transport != transport)
				continue;

			fn(sk_vsock(vsk));
		}
	}

	spin_unlock_bh(&vsock_table_lock);
}
EXPORT_SYMBOL_GPL(vsock_for_each_connected_socket);

void vsock_add_pending(struct sock *listener, struct sock *pending)
{
	struct vsock_sock *vlistener;
	struct vsock_sock *vpending;

	vlistener = vsock_sk(listener);
	vpending = vsock_sk(pending);

	sock_hold(pending);
	sock_hold(listener);
	list_add_tail(&vpending->pending_links, &vlistener->pending_links);
}
EXPORT_SYMBOL_GPL(vsock_add_pending);

void vsock_remove_pending(struct sock *listener, struct sock *pending)
{
	struct vsock_sock *vpending = vsock_sk(pending);

	list_del_init(&vpending->pending_links);
	sock_put(listener);
	sock_put(pending);
}
EXPORT_SYMBOL_GPL(vsock_remove_pending);

void vsock_enqueue_accept(struct sock *listener, struct sock *connected)
{
	struct vsock_sock *vlistener;
	struct vsock_sock *vconnected;

	vlistener = vsock_sk(listener);
	vconnected = vsock_sk(connected);

	sock_hold(connected);
	sock_hold(listener);
	list_add_tail(&vconnected->accept_queue, &vlistener->accept_queue);
}
EXPORT_SYMBOL_GPL(vsock_enqueue_accept);

static bool vsock_use_local_transport(unsigned int remote_cid)
{
	if (!transport_local)
		return false;

	if (remote_cid == VMADDR_CID_LOCAL)
		return true;

	if (transport_g2h) {
		return remote_cid == transport_g2h->get_local_cid();
	} else {
		return remote_cid == VMADDR_CID_HOST;
	}
}

static void vsock_deassign_transport(struct vsock_sock *vsk)
{
	if (!vsk->transport)
		return;

	vsk->transport->destruct(vsk);
	module_put(vsk->transport->module);
	vsk->transport = NULL;
}

/* Assign a transport to a socket and call the .init transport callback.
 *
 * Note: for connection oriented socket this must be called when vsk->remote_addr
 * is set (e.g. during the connect() or when a connection request on a listener
 * socket is received).
 * The vsk->remote_addr is used to decide which transport to use:
 *  - remote CID == VMADDR_CID_LOCAL or g2h->local_cid or VMADDR_CID_HOST if
 *    g2h is not loaded, will use local transport;
 *  - remote CID <= VMADDR_CID_HOST or h2g is not loaded or remote flags field
 *    includes VMADDR_FLAG_TO_HOST flag value, will use guest->host transport;
 *  - remote CID > VMADDR_CID_HOST will use host->guest transport;
 */
int vsock_assign_transport(struct vsock_sock *vsk, struct vsock_sock *psk)
{
	const struct vsock_transport *new_transport;
	struct sock *sk = sk_vsock(vsk);
	unsigned int remote_cid = vsk->remote_addr.svm_cid;
	__u8 remote_flags;
	int ret;

	/* If the packet is coming with the source and destination CIDs higher
	 * than VMADDR_CID_HOST, then a vsock channel where all the packets are
	 * forwarded to the host should be established. Then the host will
	 * need to forward the packets to the guest.
	 *
	 * The flag is set on the (listen) receive path (psk is not NULL). On
	 * the connect path the flag can be set by the user space application.
	 */
	if (psk && vsk->local_addr.svm_cid > VMADDR_CID_HOST &&
	    vsk->remote_addr.svm_cid > VMADDR_CID_HOST)
		vsk->remote_addr.svm_flags |= VMADDR_FLAG_TO_HOST;

	remote_flags = vsk->remote_addr.svm_flags;

	switch (sk->sk_type) {
	case SOCK_DGRAM:
		new_transport = transport_dgram;
		break;
	case SOCK_STREAM:
	case SOCK_SEQPACKET:
		if (vsock_use_local_transport(remote_cid))
			new_transport = transport_local;
		else if (remote_cid <= VMADDR_CID_HOST || !transport_h2g ||
			 (remote_flags & VMADDR_FLAG_TO_HOST))
			new_transport = transport_g2h;
		else
			new_transport = transport_h2g;
		break;
	default:
		return -ESOCKTNOSUPPORT;
	}

	if (vsk->transport) {
		if (vsk->transport == new_transport)
			return 0;

		/* transport->release() must be called with sock lock acquired.
		 * This path can only be taken during vsock_connect(), where we
		 * have already held the sock lock. In the other cases, this
		 * function is called on a new socket which is not assigned to
		 * any transport.
		 */
		vsk->transport->release(vsk);
		vsock_deassign_transport(vsk);

		/* transport's release() and destruct() can touch some socket
		 * state, since we are reassigning the socket to a new transport
		 * during vsock_connect(), let's reset these fields to have a
		 * clean state.
		 */
		sock_reset_flag(sk, SOCK_DONE);
		sk->sk_state = TCP_CLOSE;
		vsk->peer_shutdown = 0;
	}

	/* We increase the module refcnt to prevent the transport unloading
	 * while there are open sockets assigned to it.
	 */
	if (!new_transport || !try_module_get(new_transport->module))
		return -ENODEV;

	if (sk->sk_type == SOCK_SEQPACKET) {
		if (!new_transport->seqpacket_allow ||
		    !new_transport->seqpacket_allow(remote_cid)) {
			module_put(new_transport->module);
			return -ESOCKTNOSUPPORT;
		}
	}

	ret = new_transport->init(vsk, psk);
	if (ret) {
		module_put(new_transport->module);
		return ret;
	}

	vsk->transport = new_transport;

	return 0;
}
EXPORT_SYMBOL_GPL(vsock_assign_transport);

bool vsock_find_cid(unsigned int cid)
{
	if (transport_g2h && cid == transport_g2h->get_local_cid())
		return true;

	if (transport_h2g && cid == VMADDR_CID_HOST)
		return true;

	if (transport_local && cid == VMADDR_CID_LOCAL)
		return true;

	return false;
}
EXPORT_SYMBOL_GPL(vsock_find_cid);

static struct sock *vsock_dequeue_accept(struct sock *listener)
{
	struct vsock_sock *vlistener;
	struct vsock_sock *vconnected;

	vlistener = vsock_sk(listener);

	if (list_empty(&vlistener->accept_queue))
		return NULL;

	vconnected = list_entry(vlistener->accept_queue.next,
				struct vsock_sock, accept_queue);

	list_del_init(&vconnected->accept_queue);
	sock_put(listener);
	/* The caller will need a reference on the connected socket so we let
	 * it call sock_put().
	 */

	return sk_vsock(vconnected);
}

static bool vsock_is_accept_queue_empty(struct sock *sk)
{
	struct vsock_sock *vsk = vsock_sk(sk);
	return list_empty(&vsk->accept_queue);
}

static bool vsock_is_pending(struct sock *sk)
{
	struct vsock_sock *vsk = vsock_sk(sk);
	return !list_empty(&vsk->pending_links);
}

static int vsock_send_shutdown(struct sock *sk, int mode)
{
	struct vsock_sock *vsk = vsock_sk(sk);

	if (!vsk->transport)
		return -ENODEV;

	return vsk->transport->shutdown(vsk, mode);
}

static void vsock_pending_work(struct work_struct *work)
{
	struct sock *sk;
	struct sock *listener;
	struct vsock_sock *vsk;
	bool cleanup;

	vsk = container_of(work, struct vsock_sock, pending_work.work);
	sk = sk_vsock(vsk);
	listener = vsk->listener;
	cleanup = true;

	lock_sock(listener);
	lock_sock_nested(sk, SINGLE_DEPTH_NESTING);

	if (vsock_is_pending(sk)) {
		vsock_remove_pending(listener, sk);

		sk_acceptq_removed(listener);
	} else if (!vsk->rejected) {
		/* We are not on the pending list and accept() did not reject
		 * us, so we must have been accepted by our user process.  We
		 * just need to drop our references to the sockets and be on
		 * our way.
		 */
		cleanup = false;
		goto out;
	}

	/* We need to remove ourself from the global connected sockets list so
	 * incoming packets can't find this socket, and to reduce the reference
	 * count.
	 */
	vsock_remove_connected(vsk);

	sk->sk_state = TCP_CLOSE;

out:
	release_sock(sk);
	release_sock(listener);
	if (cleanup)
		sock_put(sk);

	sock_put(sk);
	sock_put(listener);
}

/**** SOCKET OPERATIONS ****/

static int __vsock_bind_connectible(struct vsock_sock *vsk,
				    struct sockaddr_vm *addr)
{
	static u32 port;
	struct sockaddr_vm new_addr;

	if (!port)
		port = get_random_u32_above(LAST_RESERVED_PORT);

	vsock_addr_init(&new_addr, addr->svm_cid, addr->svm_port);

	if (addr->svm_port == VMADDR_PORT_ANY) {
		bool found = false;
		unsigned int i;

		for (i = 0; i < MAX_PORT_RETRIES; i++) {
			if (port <= LAST_RESERVED_PORT)
				port = LAST_RESERVED_PORT + 1;

			new_addr.svm_port = port++;

			if (!__vsock_find_bound_socket(&new_addr)) {
				found = true;
				break;
			}
		}

		if (!found)
			return -EADDRNOTAVAIL;
	} else {
		/* If port is in reserved range, ensure caller
		 * has necessary privileges.
		 */
		if (addr->svm_port <= LAST_RESERVED_PORT &&
		    !capable(CAP_NET_BIND_SERVICE)) {
			return -EACCES;
		}

		if (__vsock_find_bound_socket(&new_addr))
			return -EADDRINUSE;
	}

	vsock_addr_init(&vsk->local_addr, new_addr.svm_cid, new_addr.svm_port);

	/* Remove connection oriented sockets from the unbound list and add them
	 * to the hash table for easy lookup by its address.  The unbound list
	 * is simply an extra entry at the end of the hash table, a trick used
	 * by AF_UNIX.
	 */
	__vsock_remove_bound(vsk);
	__vsock_insert_bound(vsock_bound_sockets(&vsk->local_addr), vsk);

	return 0;
}

static int __vsock_bind_dgram(struct vsock_sock *vsk,
			      struct sockaddr_vm *addr)
{
	return vsk->transport->dgram_bind(vsk, addr);
}

static int __vsock_bind(struct sock *sk, struct sockaddr_vm *addr)
{
	struct vsock_sock *vsk = vsock_sk(sk);
	int retval;

	/* First ensure this socket isn't already bound. */
	if (vsock_addr_bound(&vsk->local_addr))
		return -EINVAL;

	/* Now bind to the provided address or select appropriate values if
	 * none are provided (VMADDR_CID_ANY and VMADDR_PORT_ANY).  Note that
	 * like AF_INET prevents binding to a non-local IP address (in most
	 * cases), we only allow binding to a local CID.
	 */
	if (addr->svm_cid != VMADDR_CID_ANY && !vsock_find_cid(addr->svm_cid))
		return -EADDRNOTAVAIL;

	switch (sk->sk_socket->type) {
	case SOCK_STREAM:
	case SOCK_SEQPACKET:
		spin_lock_bh(&vsock_table_lock);
		retval = __vsock_bind_connectible(vsk, addr);
		spin_unlock_bh(&vsock_table_lock);
		break;

	case SOCK_DGRAM:
		retval = __vsock_bind_dgram(vsk, addr);
		break;

	default:
		retval = -EINVAL;
		break;
	}

	return retval;
}

static void vsock_connect_timeout(struct work_struct *work);

static struct sock *__vsock_create(struct net *net,
				   struct socket *sock,
				   struct sock *parent,
				   gfp_t priority,
				   unsigned short type,
				   int kern)
{
	struct sock *sk;
	struct vsock_sock *psk;
	struct vsock_sock *vsk;

	sk = sk_alloc(net, AF_VSOCK, priority, &vsock_proto, kern);
	if (!sk)
		return NULL;

	sock_init_data(sock, sk);

	/* sk->sk_type is normally set in sock_init_data, but only if sock is
	 * non-NULL. We make sure that our sockets always have a type by
	 * setting it here if needed.
	 */
	if (!sock)
		sk->sk_type = type;

	vsk = vsock_sk(sk);
	vsock_addr_init(&vsk->local_addr, VMADDR_CID_ANY, VMADDR_PORT_ANY);
	vsock_addr_init(&vsk->remote_addr, VMADDR_CID_ANY, VMADDR_PORT_ANY);

	sk->sk_destruct = vsock_sk_destruct;
	sk->sk_backlog_rcv = vsock_queue_rcv_skb;
	sock_reset_flag(sk, SOCK_DONE);

	INIT_LIST_HEAD(&vsk->bound_table);
	INIT_LIST_HEAD(&vsk->connected_table);
	vsk->listener = NULL;
	INIT_LIST_HEAD(&vsk->pending_links);
	INIT_LIST_HEAD(&vsk->accept_queue);
	vsk->rejected = false;
	vsk->sent_request = false;
	vsk->ignore_connecting_rst = false;
	vsk->peer_shutdown = 0;
	INIT_DELAYED_WORK(&vsk->connect_work, vsock_connect_timeout);
	INIT_DELAYED_WORK(&vsk->pending_work, vsock_pending_work);

	psk = parent ? vsock_sk(parent) : NULL;
	if (parent) {
		vsk->trusted = psk->trusted;
		vsk->owner = get_cred(psk->owner);
		vsk->connect_timeout = psk->connect_timeout;
		vsk->buffer_size = psk->buffer_size;
		vsk->buffer_min_size = psk->buffer_min_size;
		vsk->buffer_max_size = psk->buffer_max_size;
		security_sk_clone(parent, sk);
	} else {
		vsk->trusted = ns_capable_noaudit(&init_user_ns, CAP_NET_ADMIN);
		vsk->owner = get_current_cred();
		vsk->connect_timeout = VSOCK_DEFAULT_CONNECT_TIMEOUT;
		vsk->buffer_size = VSOCK_DEFAULT_BUFFER_SIZE;
		vsk->buffer_min_size = VSOCK_DEFAULT_BUFFER_MIN_SIZE;
		vsk->buffer_max_size = VSOCK_DEFAULT_BUFFER_MAX_SIZE;
	}

	return sk;
}

static bool sock_type_connectible(u16 type)
{
	return (type == SOCK_STREAM) || (type == SOCK_SEQPACKET);
}

static void __vsock_release(struct sock *sk, int level)
{
	struct vsock_sock *vsk;
	struct sock *pending;

	vsk = vsock_sk(sk);
	pending = NULL;	/* Compiler warning. */

<<<<<<< HEAD
	/* When "level" is SINGLE_DEPTH_NESTING, use the nested
	 * version to avoid the warning "possible recursive locking
	 * detected". When "level" is 0, lock_sock_nested(sk, level)
	 * is the same as lock_sock(sk).
	 */
	lock_sock_nested(sk, level);

	if (vsk->transport)
		vsk->transport->release(vsk);
	else if (sock_type_connectible(sk->sk_type))
		vsock_remove_sock(vsk);
=======
		sock_orphan(sk);

		if (vsk->transport)
			vsk->transport->release(vsk);
		else if (sock_type_connectible(sk->sk_type))
			vsock_remove_sock(vsk);

		sk->sk_shutdown = SHUTDOWN_MASK;
>>>>>>> 48e05f5e

	sock_orphan(sk);
	sk->sk_shutdown = SHUTDOWN_MASK;

	skb_queue_purge(&sk->sk_receive_queue);

	/* Clean up any sockets that never were accepted. */
	while ((pending = vsock_dequeue_accept(sk)) != NULL) {
		__vsock_release(pending, SINGLE_DEPTH_NESTING);
		sock_put(pending);
	}

	release_sock(sk);
	sock_put(sk);
}

static void vsock_sk_destruct(struct sock *sk)
{
	struct vsock_sock *vsk = vsock_sk(sk);

	/* Flush MSG_ZEROCOPY leftovers. */
	__skb_queue_purge(&sk->sk_error_queue);

	vsock_deassign_transport(vsk);

	/* When clearing these addresses, there's no need to set the family and
	 * possibly register the address family with the kernel.
	 */
	vsock_addr_init(&vsk->local_addr, VMADDR_CID_ANY, VMADDR_PORT_ANY);
	vsock_addr_init(&vsk->remote_addr, VMADDR_CID_ANY, VMADDR_PORT_ANY);

	put_cred(vsk->owner);
}

static int vsock_queue_rcv_skb(struct sock *sk, struct sk_buff *skb)
{
	int err;

	err = sock_queue_rcv_skb(sk, skb);
	if (err)
		kfree_skb(skb);

	return err;
}

struct sock *vsock_create_connected(struct sock *parent)
{
	return __vsock_create(sock_net(parent), NULL, parent, GFP_KERNEL,
			      parent->sk_type, 0);
}
EXPORT_SYMBOL_GPL(vsock_create_connected);

s64 vsock_stream_has_data(struct vsock_sock *vsk)
{
	if (WARN_ON(!vsk->transport))
		return 0;

	return vsk->transport->stream_has_data(vsk);
}
EXPORT_SYMBOL_GPL(vsock_stream_has_data);

s64 vsock_connectible_has_data(struct vsock_sock *vsk)
{
	struct sock *sk = sk_vsock(vsk);

	if (WARN_ON(!vsk->transport))
		return 0;

	if (sk->sk_type == SOCK_SEQPACKET)
		return vsk->transport->seqpacket_has_data(vsk);
	else
		return vsock_stream_has_data(vsk);
}
EXPORT_SYMBOL_GPL(vsock_connectible_has_data);

s64 vsock_stream_has_space(struct vsock_sock *vsk)
{
	if (WARN_ON(!vsk->transport))
		return 0;

	return vsk->transport->stream_has_space(vsk);
}
EXPORT_SYMBOL_GPL(vsock_stream_has_space);

void vsock_data_ready(struct sock *sk)
{
	struct vsock_sock *vsk = vsock_sk(sk);

	if (vsock_stream_has_data(vsk) >= sk->sk_rcvlowat ||
	    sock_flag(sk, SOCK_DONE))
		sk->sk_data_ready(sk);
}
EXPORT_SYMBOL_GPL(vsock_data_ready);

/* Dummy callback required by sockmap.
 * See unconditional call of saved_close() in sock_map_close().
 */
static void vsock_close(struct sock *sk, long timeout)
{
}

static int vsock_release(struct socket *sock)
{
	struct sock *sk = sock->sk;

	if (!sk)
		return 0;

	sk->sk_prot->close(sk, 0);
	__vsock_release(sk, 0);
	sock->sk = NULL;
	sock->state = SS_FREE;

	return 0;
}

static int
vsock_bind(struct socket *sock, struct sockaddr *addr, int addr_len)
{
	int err;
	struct sock *sk;
	struct sockaddr_vm *vm_addr;

	sk = sock->sk;

	if (vsock_addr_cast(addr, addr_len, &vm_addr) != 0)
		return -EINVAL;

	lock_sock(sk);
	err = __vsock_bind(sk, vm_addr);
	release_sock(sk);

	return err;
}

static int vsock_getname(struct socket *sock,
			 struct sockaddr *addr, int peer)
{
	int err;
	struct sock *sk;
	struct vsock_sock *vsk;
	struct sockaddr_vm *vm_addr;

	sk = sock->sk;
	vsk = vsock_sk(sk);
	err = 0;

	lock_sock(sk);

	if (peer) {
		if (sock->state != SS_CONNECTED) {
			err = -ENOTCONN;
			goto out;
		}
		vm_addr = &vsk->remote_addr;
	} else {
		vm_addr = &vsk->local_addr;
	}

	if (!vm_addr) {
		err = -EINVAL;
		goto out;
	}

	/* sys_getsockname() and sys_getpeername() pass us a
	 * MAX_SOCK_ADDR-sized buffer and don't set addr_len.  Unfortunately
	 * that macro is defined in socket.c instead of .h, so we hardcode its
	 * value here.
	 */
	BUILD_BUG_ON(sizeof(*vm_addr) > 128);
	memcpy(addr, vm_addr, sizeof(*vm_addr));
	err = sizeof(*vm_addr);

out:
	release_sock(sk);
	return err;
}

static int vsock_shutdown(struct socket *sock, int mode)
{
	int err;
	struct sock *sk;

	/* User level uses SHUT_RD (0) and SHUT_WR (1), but the kernel uses
	 * RCV_SHUTDOWN (1) and SEND_SHUTDOWN (2), so we must increment mode
	 * here like the other address families do.  Note also that the
	 * increment makes SHUT_RDWR (2) into RCV_SHUTDOWN | SEND_SHUTDOWN (3),
	 * which is what we want.
	 */
	mode++;

	if ((mode & ~SHUTDOWN_MASK) || !mode)
		return -EINVAL;

	/* If this is a connection oriented socket and it is not connected then
	 * bail out immediately.  If it is a DGRAM socket then we must first
	 * kick the socket so that it wakes up from any sleeping calls, for
	 * example recv(), and then afterwards return the error.
	 */

	sk = sock->sk;

	lock_sock(sk);
	if (sock->state == SS_UNCONNECTED) {
		err = -ENOTCONN;
		if (sock_type_connectible(sk->sk_type))
			goto out;
	} else {
		sock->state = SS_DISCONNECTING;
		err = 0;
	}

	/* Receive and send shutdowns are treated alike. */
	mode = mode & (RCV_SHUTDOWN | SEND_SHUTDOWN);
	if (mode) {
		sk->sk_shutdown |= mode;
		sk->sk_state_change(sk);

		if (sock_type_connectible(sk->sk_type)) {
			sock_reset_flag(sk, SOCK_DONE);
			vsock_send_shutdown(sk, mode);
		}
	}

out:
	release_sock(sk);
	return err;
}

static __poll_t vsock_poll(struct file *file, struct socket *sock,
			       poll_table *wait)
{
	struct sock *sk;
	__poll_t mask;
	struct vsock_sock *vsk;

	sk = sock->sk;
	vsk = vsock_sk(sk);

	poll_wait(file, sk_sleep(sk), wait);
	mask = 0;

	if (sk->sk_err || !skb_queue_empty_lockless(&sk->sk_error_queue))
		/* Signify that there has been an error on this socket. */
		mask |= EPOLLERR;

	/* INET sockets treat local write shutdown and peer write shutdown as a
	 * case of EPOLLHUP set.
	 */
	if ((sk->sk_shutdown == SHUTDOWN_MASK) ||
	    ((sk->sk_shutdown & SEND_SHUTDOWN) &&
	     (vsk->peer_shutdown & SEND_SHUTDOWN))) {
		mask |= EPOLLHUP;
	}

	if (sk->sk_shutdown & RCV_SHUTDOWN ||
	    vsk->peer_shutdown & SEND_SHUTDOWN) {
		mask |= EPOLLRDHUP;
	}

	if (sk_is_readable(sk))
		mask |= EPOLLIN | EPOLLRDNORM;

	if (sock->type == SOCK_DGRAM) {
		/* For datagram sockets we can read if there is something in
		 * the queue and write as long as the socket isn't shutdown for
		 * sending.
		 */
		if (!skb_queue_empty_lockless(&sk->sk_receive_queue) ||
		    (sk->sk_shutdown & RCV_SHUTDOWN)) {
			mask |= EPOLLIN | EPOLLRDNORM;
		}

		if (!(sk->sk_shutdown & SEND_SHUTDOWN))
			mask |= EPOLLOUT | EPOLLWRNORM | EPOLLWRBAND;

	} else if (sock_type_connectible(sk->sk_type)) {
		const struct vsock_transport *transport;

		lock_sock(sk);

		transport = vsk->transport;

		/* Listening sockets that have connections in their accept
		 * queue can be read.
		 */
		if (sk->sk_state == TCP_LISTEN
		    && !vsock_is_accept_queue_empty(sk))
			mask |= EPOLLIN | EPOLLRDNORM;

		/* If there is something in the queue then we can read. */
		if (transport && transport->stream_is_active(vsk) &&
		    !(sk->sk_shutdown & RCV_SHUTDOWN)) {
			bool data_ready_now = false;
			int target = sock_rcvlowat(sk, 0, INT_MAX);
			int ret = transport->notify_poll_in(
					vsk, target, &data_ready_now);
			if (ret < 0) {
				mask |= EPOLLERR;
			} else {
				if (data_ready_now)
					mask |= EPOLLIN | EPOLLRDNORM;

			}
		}

		/* Sockets whose connections have been closed, reset, or
		 * terminated should also be considered read, and we check the
		 * shutdown flag for that.
		 */
		if (sk->sk_shutdown & RCV_SHUTDOWN ||
		    vsk->peer_shutdown & SEND_SHUTDOWN) {
			mask |= EPOLLIN | EPOLLRDNORM;
		}

		/* Connected sockets that can produce data can be written. */
		if (transport && sk->sk_state == TCP_ESTABLISHED) {
			if (!(sk->sk_shutdown & SEND_SHUTDOWN)) {
				bool space_avail_now = false;
				int ret = transport->notify_poll_out(
						vsk, 1, &space_avail_now);
				if (ret < 0) {
					mask |= EPOLLERR;
				} else {
					if (space_avail_now)
						/* Remove EPOLLWRBAND since INET
						 * sockets are not setting it.
						 */
						mask |= EPOLLOUT | EPOLLWRNORM;

				}
			}
		}

		/* Simulate INET socket poll behaviors, which sets
		 * EPOLLOUT|EPOLLWRNORM when peer is closed and nothing to read,
		 * but local send is not shutdown.
		 */
		if (sk->sk_state == TCP_CLOSE || sk->sk_state == TCP_CLOSING) {
			if (!(sk->sk_shutdown & SEND_SHUTDOWN))
				mask |= EPOLLOUT | EPOLLWRNORM;

		}

		release_sock(sk);
	}

	return mask;
}

static int vsock_read_skb(struct sock *sk, skb_read_actor_t read_actor)
{
	struct vsock_sock *vsk = vsock_sk(sk);

	return vsk->transport->read_skb(vsk, read_actor);
}

static int vsock_dgram_sendmsg(struct socket *sock, struct msghdr *msg,
			       size_t len)
{
	int err;
	struct sock *sk;
	struct vsock_sock *vsk;
	struct sockaddr_vm *remote_addr;
	const struct vsock_transport *transport;

	if (msg->msg_flags & MSG_OOB)
		return -EOPNOTSUPP;

	/* For now, MSG_DONTWAIT is always assumed... */
	err = 0;
	sk = sock->sk;
	vsk = vsock_sk(sk);

	lock_sock(sk);

	transport = vsk->transport;

	err = vsock_auto_bind(vsk);
	if (err)
		goto out;


	/* If the provided message contains an address, use that.  Otherwise
	 * fall back on the socket's remote handle (if it has been connected).
	 */
	if (msg->msg_name &&
	    vsock_addr_cast(msg->msg_name, msg->msg_namelen,
			    &remote_addr) == 0) {
		/* Ensure this address is of the right type and is a valid
		 * destination.
		 */

		if (remote_addr->svm_cid == VMADDR_CID_ANY)
			remote_addr->svm_cid = transport->get_local_cid();

		if (!vsock_addr_bound(remote_addr)) {
			err = -EINVAL;
			goto out;
		}
	} else if (sock->state == SS_CONNECTED) {
		remote_addr = &vsk->remote_addr;

		if (remote_addr->svm_cid == VMADDR_CID_ANY)
			remote_addr->svm_cid = transport->get_local_cid();

		/* XXX Should connect() or this function ensure remote_addr is
		 * bound?
		 */
		if (!vsock_addr_bound(&vsk->remote_addr)) {
			err = -EINVAL;
			goto out;
		}
	} else {
		err = -EINVAL;
		goto out;
	}

	if (!transport->dgram_allow(remote_addr->svm_cid,
				    remote_addr->svm_port)) {
		err = -EINVAL;
		goto out;
	}

	err = transport->dgram_enqueue(vsk, remote_addr, msg, len);

out:
	release_sock(sk);
	return err;
}

static int vsock_dgram_connect(struct socket *sock,
			       struct sockaddr *addr, int addr_len, int flags)
{
	int err;
	struct sock *sk;
	struct vsock_sock *vsk;
	struct sockaddr_vm *remote_addr;

	sk = sock->sk;
	vsk = vsock_sk(sk);

	err = vsock_addr_cast(addr, addr_len, &remote_addr);
	if (err == -EAFNOSUPPORT && remote_addr->svm_family == AF_UNSPEC) {
		lock_sock(sk);
		vsock_addr_init(&vsk->remote_addr, VMADDR_CID_ANY,
				VMADDR_PORT_ANY);
		sock->state = SS_UNCONNECTED;
		release_sock(sk);
		return 0;
	} else if (err != 0)
		return -EINVAL;

	lock_sock(sk);

	err = vsock_auto_bind(vsk);
	if (err)
		goto out;

	if (!vsk->transport->dgram_allow(remote_addr->svm_cid,
					 remote_addr->svm_port)) {
		err = -EINVAL;
		goto out;
	}

	memcpy(&vsk->remote_addr, remote_addr, sizeof(vsk->remote_addr));
	sock->state = SS_CONNECTED;

	/* sock map disallows redirection of non-TCP sockets with sk_state !=
	 * TCP_ESTABLISHED (see sock_map_redirect_allowed()), so we set
	 * TCP_ESTABLISHED here to allow redirection of connected vsock dgrams.
	 *
	 * This doesn't seem to be abnormal state for datagram sockets, as the
	 * same approach can be see in other datagram socket types as well
	 * (such as unix sockets).
	 */
	sk->sk_state = TCP_ESTABLISHED;

out:
	release_sock(sk);
	return err;
}

int __vsock_dgram_recvmsg(struct socket *sock, struct msghdr *msg,
			  size_t len, int flags)
{
	struct sock *sk = sock->sk;
	struct vsock_sock *vsk = vsock_sk(sk);

	return vsk->transport->dgram_dequeue(vsk, msg, len, flags);
}

int vsock_dgram_recvmsg(struct socket *sock, struct msghdr *msg,
			size_t len, int flags)
{
#ifdef CONFIG_BPF_SYSCALL
	struct sock *sk = sock->sk;
	const struct proto *prot;

	prot = READ_ONCE(sk->sk_prot);
	if (prot != &vsock_proto)
		return prot->recvmsg(sk, msg, len, flags, NULL);
#endif

	return __vsock_dgram_recvmsg(sock, msg, len, flags);
}
EXPORT_SYMBOL_GPL(vsock_dgram_recvmsg);

static int vsock_do_ioctl(struct socket *sock, unsigned int cmd,
			  int __user *arg)
{
	struct sock *sk = sock->sk;
	struct vsock_sock *vsk;
	int ret;

	vsk = vsock_sk(sk);

	switch (cmd) {
	case SIOCOUTQ: {
		ssize_t n_bytes;

		if (!vsk->transport || !vsk->transport->unsent_bytes) {
			ret = -EOPNOTSUPP;
			break;
		}

		if (sock_type_connectible(sk->sk_type) && sk->sk_state == TCP_LISTEN) {
			ret = -EINVAL;
			break;
		}

		n_bytes = vsk->transport->unsent_bytes(vsk);
		if (n_bytes < 0) {
			ret = n_bytes;
			break;
		}

		ret = put_user(n_bytes, arg);
		break;
	}
	default:
		ret = -ENOIOCTLCMD;
	}

	return ret;
}

static int vsock_ioctl(struct socket *sock, unsigned int cmd,
		       unsigned long arg)
{
	int ret;

	lock_sock(sock->sk);
	ret = vsock_do_ioctl(sock, cmd, (int __user *)arg);
	release_sock(sock->sk);

	return ret;
}

static const struct proto_ops vsock_dgram_ops = {
	.family = PF_VSOCK,
	.owner = THIS_MODULE,
	.release = vsock_release,
	.bind = vsock_bind,
	.connect = vsock_dgram_connect,
	.socketpair = sock_no_socketpair,
	.accept = sock_no_accept,
	.getname = vsock_getname,
	.poll = vsock_poll,
	.ioctl = vsock_ioctl,
	.listen = sock_no_listen,
	.shutdown = vsock_shutdown,
	.sendmsg = vsock_dgram_sendmsg,
	.recvmsg = vsock_dgram_recvmsg,
	.mmap = sock_no_mmap,
	.read_skb = vsock_read_skb,
};

static int vsock_transport_cancel_pkt(struct vsock_sock *vsk)
{
	const struct vsock_transport *transport = vsk->transport;

	if (!transport || !transport->cancel_pkt)
		return -EOPNOTSUPP;

	return transport->cancel_pkt(vsk);
}

static void vsock_connect_timeout(struct work_struct *work)
{
	struct sock *sk;
	struct vsock_sock *vsk;

	vsk = container_of(work, struct vsock_sock, connect_work.work);
	sk = sk_vsock(vsk);

	lock_sock(sk);
	if (sk->sk_state == TCP_SYN_SENT &&
	    (sk->sk_shutdown != SHUTDOWN_MASK)) {
		sk->sk_state = TCP_CLOSE;
		sk->sk_socket->state = SS_UNCONNECTED;
		sk->sk_err = ETIMEDOUT;
		sk_error_report(sk);
		vsock_transport_cancel_pkt(vsk);
	}
	release_sock(sk);

	sock_put(sk);
}

static int vsock_connect(struct socket *sock, struct sockaddr *addr,
			 int addr_len, int flags)
{
	int err;
	struct sock *sk;
	struct vsock_sock *vsk;
	const struct vsock_transport *transport;
	struct sockaddr_vm *remote_addr;
	long timeout;
	DEFINE_WAIT(wait);

	err = 0;
	sk = sock->sk;
	vsk = vsock_sk(sk);

	lock_sock(sk);

	/* XXX AF_UNSPEC should make us disconnect like AF_INET. */
	switch (sock->state) {
	case SS_CONNECTED:
		err = -EISCONN;
		goto out;
	case SS_DISCONNECTING:
		err = -EINVAL;
		goto out;
	case SS_CONNECTING:
		/* This continues on so we can move sock into the SS_CONNECTED
		 * state once the connection has completed (at which point err
		 * will be set to zero also).  Otherwise, we will either wait
		 * for the connection or return -EALREADY should this be a
		 * non-blocking call.
		 */
		err = -EALREADY;
		if (flags & O_NONBLOCK)
			goto out;
		break;
	default:
		if ((sk->sk_state == TCP_LISTEN) ||
		    vsock_addr_cast(addr, addr_len, &remote_addr) != 0) {
			err = -EINVAL;
			goto out;
		}

		/* Set the remote address that we are connecting to. */
		memcpy(&vsk->remote_addr, remote_addr,
		       sizeof(vsk->remote_addr));

		err = vsock_assign_transport(vsk, NULL);
		if (err)
			goto out;

		transport = vsk->transport;

		/* The hypervisor and well-known contexts do not have socket
		 * endpoints.
		 */
		if (!transport ||
		    !transport->stream_allow(remote_addr->svm_cid,
					     remote_addr->svm_port)) {
			err = -ENETUNREACH;
			goto out;
		}

		if (vsock_msgzerocopy_allow(transport)) {
			set_bit(SOCK_SUPPORT_ZC, &sk->sk_socket->flags);
		} else if (sock_flag(sk, SOCK_ZEROCOPY)) {
			/* If this option was set before 'connect()',
			 * when transport was unknown, check that this
			 * feature is supported here.
			 */
			err = -EOPNOTSUPP;
			goto out;
		}

		err = vsock_auto_bind(vsk);
		if (err)
			goto out;

		sk->sk_state = TCP_SYN_SENT;

		err = transport->connect(vsk);
		if (err < 0)
			goto out;

		/* Mark sock as connecting and set the error code to in
		 * progress in case this is a non-blocking connect.
		 */
		sock->state = SS_CONNECTING;
		err = -EINPROGRESS;
	}

	/* The receive path will handle all communication until we are able to
	 * enter the connected state.  Here we wait for the connection to be
	 * completed or a notification of an error.
	 */
	timeout = vsk->connect_timeout;
	prepare_to_wait(sk_sleep(sk), &wait, TASK_INTERRUPTIBLE);

	while (sk->sk_state != TCP_ESTABLISHED && sk->sk_err == 0) {
		if (flags & O_NONBLOCK) {
			/* If we're not going to block, we schedule a timeout
			 * function to generate a timeout on the connection
			 * attempt, in case the peer doesn't respond in a
			 * timely manner. We hold on to the socket until the
			 * timeout fires.
			 */
			sock_hold(sk);

			/* If the timeout function is already scheduled,
			 * reschedule it, then ungrab the socket refcount to
			 * keep it balanced.
			 */
			if (mod_delayed_work(system_wq, &vsk->connect_work,
					     timeout))
				sock_put(sk);

			/* Skip ahead to preserve error code set above. */
			goto out_wait;
		}

		release_sock(sk);
		timeout = schedule_timeout(timeout);
		lock_sock(sk);

		if (signal_pending(current)) {
			err = sock_intr_errno(timeout);
			sk->sk_state = sk->sk_state == TCP_ESTABLISHED ? TCP_CLOSING : TCP_CLOSE;
			sock->state = SS_UNCONNECTED;
			vsock_transport_cancel_pkt(vsk);
			vsock_remove_connected(vsk);
			goto out_wait;
		} else if ((sk->sk_state != TCP_ESTABLISHED) && (timeout == 0)) {
			err = -ETIMEDOUT;
			sk->sk_state = TCP_CLOSE;
			sock->state = SS_UNCONNECTED;
			vsock_transport_cancel_pkt(vsk);
			goto out_wait;
		}

		prepare_to_wait(sk_sleep(sk), &wait, TASK_INTERRUPTIBLE);
	}

	if (sk->sk_err) {
		err = -sk->sk_err;
		sk->sk_state = TCP_CLOSE;
		sock->state = SS_UNCONNECTED;
	} else {
		err = 0;
	}

out_wait:
	finish_wait(sk_sleep(sk), &wait);
out:
	release_sock(sk);
	return err;
}

static int vsock_accept(struct socket *sock, struct socket *newsock, int flags,
			bool kern)
{
	struct sock *listener;
	int err;
	struct sock *connected;
	struct vsock_sock *vconnected;
	long timeout;
	DEFINE_WAIT(wait);

	err = 0;
	listener = sock->sk;

	lock_sock(listener);

	if (!sock_type_connectible(sock->type)) {
		err = -EOPNOTSUPP;
		goto out;
	}

	if (listener->sk_state != TCP_LISTEN) {
		err = -EINVAL;
		goto out;
	}

	/* Wait for children sockets to appear; these are the new sockets
	 * created upon connection establishment.
	 */
	timeout = sock_rcvtimeo(listener, flags & O_NONBLOCK);
	prepare_to_wait(sk_sleep(listener), &wait, TASK_INTERRUPTIBLE);

	while ((connected = vsock_dequeue_accept(listener)) == NULL &&
	       listener->sk_err == 0) {
		release_sock(listener);
		timeout = schedule_timeout(timeout);
		finish_wait(sk_sleep(listener), &wait);
		lock_sock(listener);

		if (signal_pending(current)) {
			err = sock_intr_errno(timeout);
			goto out;
		} else if (timeout == 0) {
			err = -EAGAIN;
			goto out;
		}

		prepare_to_wait(sk_sleep(listener), &wait, TASK_INTERRUPTIBLE);
	}
	finish_wait(sk_sleep(listener), &wait);

	if (listener->sk_err)
		err = -listener->sk_err;

	if (connected) {
		sk_acceptq_removed(listener);

		lock_sock_nested(connected, SINGLE_DEPTH_NESTING);
		vconnected = vsock_sk(connected);

		/* If the listener socket has received an error, then we should
		 * reject this socket and return.  Note that we simply mark the
		 * socket rejected, drop our reference, and let the cleanup
		 * function handle the cleanup; the fact that we found it in
		 * the listener's accept queue guarantees that the cleanup
		 * function hasn't run yet.
		 */
		if (err) {
			vconnected->rejected = true;
		} else {
			newsock->state = SS_CONNECTED;
			sock_graft(connected, newsock);
			if (vsock_msgzerocopy_allow(vconnected->transport))
				set_bit(SOCK_SUPPORT_ZC,
					&connected->sk_socket->flags);
		}

		release_sock(connected);
		sock_put(connected);
	}

out:
	release_sock(listener);
	return err;
}

static int vsock_listen(struct socket *sock, int backlog)
{
	int err;
	struct sock *sk;
	struct vsock_sock *vsk;

	sk = sock->sk;

	lock_sock(sk);

	if (!sock_type_connectible(sk->sk_type)) {
		err = -EOPNOTSUPP;
		goto out;
	}

	if (sock->state != SS_UNCONNECTED) {
		err = -EINVAL;
		goto out;
	}

	vsk = vsock_sk(sk);

	if (!vsock_addr_bound(&vsk->local_addr)) {
		err = -EINVAL;
		goto out;
	}

	sk->sk_max_ack_backlog = backlog;
	sk->sk_state = TCP_LISTEN;

	err = 0;

out:
	release_sock(sk);
	return err;
}

static void vsock_update_buffer_size(struct vsock_sock *vsk,
				     const struct vsock_transport *transport,
				     u64 val)
{
	if (val > vsk->buffer_max_size)
		val = vsk->buffer_max_size;

	if (val < vsk->buffer_min_size)
		val = vsk->buffer_min_size;

	if (val != vsk->buffer_size &&
	    transport && transport->notify_buffer_size)
		transport->notify_buffer_size(vsk, &val);

	vsk->buffer_size = val;
}

static int vsock_connectible_setsockopt(struct socket *sock,
					int level,
					int optname,
					sockptr_t optval,
					unsigned int optlen)
{
	int err;
	struct sock *sk;
	struct vsock_sock *vsk;
	const struct vsock_transport *transport;
	u64 val;

	if (level != AF_VSOCK && level != SOL_SOCKET)
		return -ENOPROTOOPT;

#define COPY_IN(_v)                                       \
	do {						  \
		if (optlen < sizeof(_v)) {		  \
			err = -EINVAL;			  \
			goto exit;			  \
		}					  \
		if (copy_from_sockptr(&_v, optval, sizeof(_v)) != 0) {	\
			err = -EFAULT;					\
			goto exit;					\
		}							\
	} while (0)

	err = 0;
	sk = sock->sk;
	vsk = vsock_sk(sk);

	lock_sock(sk);

	transport = vsk->transport;

	if (level == SOL_SOCKET) {
		int zerocopy;

		if (optname != SO_ZEROCOPY) {
			release_sock(sk);
			return sock_setsockopt(sock, level, optname, optval, optlen);
		}

		/* Use 'int' type here, because variable to
		 * set this option usually has this type.
		 */
		COPY_IN(zerocopy);

		if (zerocopy < 0 || zerocopy > 1) {
			err = -EINVAL;
			goto exit;
		}

		if (transport && !vsock_msgzerocopy_allow(transport)) {
			err = -EOPNOTSUPP;
			goto exit;
		}

		sock_valbool_flag(sk, SOCK_ZEROCOPY, zerocopy);
		goto exit;
	}

	switch (optname) {
	case SO_VM_SOCKETS_BUFFER_SIZE:
		COPY_IN(val);
		vsock_update_buffer_size(vsk, transport, val);
		break;

	case SO_VM_SOCKETS_BUFFER_MAX_SIZE:
		COPY_IN(val);
		vsk->buffer_max_size = val;
		vsock_update_buffer_size(vsk, transport, vsk->buffer_size);
		break;

	case SO_VM_SOCKETS_BUFFER_MIN_SIZE:
		COPY_IN(val);
		vsk->buffer_min_size = val;
		vsock_update_buffer_size(vsk, transport, vsk->buffer_size);
		break;

	case SO_VM_SOCKETS_CONNECT_TIMEOUT_NEW:
	case SO_VM_SOCKETS_CONNECT_TIMEOUT_OLD: {
		struct __kernel_sock_timeval tv;

		err = sock_copy_user_timeval(&tv, optval, optlen,
					     optname == SO_VM_SOCKETS_CONNECT_TIMEOUT_OLD);
		if (err)
			break;
		if (tv.tv_sec >= 0 && tv.tv_usec < USEC_PER_SEC &&
		    tv.tv_sec < (MAX_SCHEDULE_TIMEOUT / HZ - 1)) {
			vsk->connect_timeout = tv.tv_sec * HZ +
				DIV_ROUND_UP((unsigned long)tv.tv_usec, (USEC_PER_SEC / HZ));
			if (vsk->connect_timeout == 0)
				vsk->connect_timeout =
				    VSOCK_DEFAULT_CONNECT_TIMEOUT;

		} else {
			err = -ERANGE;
		}
		break;
	}

	default:
		err = -ENOPROTOOPT;
		break;
	}

#undef COPY_IN

exit:
	release_sock(sk);
	return err;
}

static int vsock_connectible_getsockopt(struct socket *sock,
					int level, int optname,
					char __user *optval,
					int __user *optlen)
{
	struct sock *sk = sock->sk;
	struct vsock_sock *vsk = vsock_sk(sk);

	union {
		u64 val64;
		struct old_timeval32 tm32;
		struct __kernel_old_timeval tm;
		struct  __kernel_sock_timeval stm;
	} v;

	int lv = sizeof(v.val64);
	int len;

	if (level != AF_VSOCK)
		return -ENOPROTOOPT;

	if (get_user(len, optlen))
		return -EFAULT;

	memset(&v, 0, sizeof(v));

	switch (optname) {
	case SO_VM_SOCKETS_BUFFER_SIZE:
		v.val64 = vsk->buffer_size;
		break;

	case SO_VM_SOCKETS_BUFFER_MAX_SIZE:
		v.val64 = vsk->buffer_max_size;
		break;

	case SO_VM_SOCKETS_BUFFER_MIN_SIZE:
		v.val64 = vsk->buffer_min_size;
		break;

	case SO_VM_SOCKETS_CONNECT_TIMEOUT_NEW:
	case SO_VM_SOCKETS_CONNECT_TIMEOUT_OLD:
		lv = sock_get_timeout(vsk->connect_timeout, &v,
				      optname == SO_VM_SOCKETS_CONNECT_TIMEOUT_OLD);
		break;

	default:
		return -ENOPROTOOPT;
	}

	if (len < lv)
		return -EINVAL;
	if (len > lv)
		len = lv;
	if (copy_to_user(optval, &v, len))
		return -EFAULT;

	if (put_user(len, optlen))
		return -EFAULT;

	return 0;
}

static int vsock_connectible_sendmsg(struct socket *sock, struct msghdr *msg,
				     size_t len)
{
	struct sock *sk;
	struct vsock_sock *vsk;
	const struct vsock_transport *transport;
	ssize_t total_written;
	long timeout;
	int err;
	struct vsock_transport_send_notify_data send_data;
	DEFINE_WAIT_FUNC(wait, woken_wake_function);

	sk = sock->sk;
	vsk = vsock_sk(sk);
	total_written = 0;
	err = 0;

	if (msg->msg_flags & MSG_OOB)
		return -EOPNOTSUPP;

	lock_sock(sk);

	transport = vsk->transport;

	/* Callers should not provide a destination with connection oriented
	 * sockets.
	 */
	if (msg->msg_namelen) {
		err = sk->sk_state == TCP_ESTABLISHED ? -EISCONN : -EOPNOTSUPP;
		goto out;
	}

	/* Send data only if both sides are not shutdown in the direction. */
	if (sk->sk_shutdown & SEND_SHUTDOWN ||
	    vsk->peer_shutdown & RCV_SHUTDOWN) {
		err = -EPIPE;
		goto out;
	}

	if (!transport || sk->sk_state != TCP_ESTABLISHED ||
	    !vsock_addr_bound(&vsk->local_addr)) {
		err = -ENOTCONN;
		goto out;
	}

	if (!vsock_addr_bound(&vsk->remote_addr)) {
		err = -EDESTADDRREQ;
		goto out;
	}

	if (msg->msg_flags & MSG_ZEROCOPY &&
	    !vsock_msgzerocopy_allow(transport)) {
		err = -EOPNOTSUPP;
		goto out;
	}

	/* Wait for room in the produce queue to enqueue our user's data. */
	timeout = sock_sndtimeo(sk, msg->msg_flags & MSG_DONTWAIT);

	err = transport->notify_send_init(vsk, &send_data);
	if (err < 0)
		goto out;

	while (total_written < len) {
		ssize_t written;

		add_wait_queue(sk_sleep(sk), &wait);
		while (vsock_stream_has_space(vsk) == 0 &&
		       sk->sk_err == 0 &&
		       !(sk->sk_shutdown & SEND_SHUTDOWN) &&
		       !(vsk->peer_shutdown & RCV_SHUTDOWN)) {

			/* Don't wait for non-blocking sockets. */
			if (timeout == 0) {
				err = -EAGAIN;
				remove_wait_queue(sk_sleep(sk), &wait);
				goto out_err;
			}

			err = transport->notify_send_pre_block(vsk, &send_data);
			if (err < 0) {
				remove_wait_queue(sk_sleep(sk), &wait);
				goto out_err;
			}

			release_sock(sk);
			timeout = wait_woken(&wait, TASK_INTERRUPTIBLE, timeout);
			lock_sock(sk);
			if (signal_pending(current)) {
				err = sock_intr_errno(timeout);
				remove_wait_queue(sk_sleep(sk), &wait);
				goto out_err;
			} else if (timeout == 0) {
				err = -EAGAIN;
				remove_wait_queue(sk_sleep(sk), &wait);
				goto out_err;
			}
		}
		remove_wait_queue(sk_sleep(sk), &wait);

		/* These checks occur both as part of and after the loop
		 * conditional since we need to check before and after
		 * sleeping.
		 */
		if (sk->sk_err) {
			err = -sk->sk_err;
			goto out_err;
		} else if ((sk->sk_shutdown & SEND_SHUTDOWN) ||
			   (vsk->peer_shutdown & RCV_SHUTDOWN)) {
			err = -EPIPE;
			goto out_err;
		}

		err = transport->notify_send_pre_enqueue(vsk, &send_data);
		if (err < 0)
			goto out_err;

		/* Note that enqueue will only write as many bytes as are free
		 * in the produce queue, so we don't need to ensure len is
		 * smaller than the queue size.  It is the caller's
		 * responsibility to check how many bytes we were able to send.
		 */

		if (sk->sk_type == SOCK_SEQPACKET) {
			written = transport->seqpacket_enqueue(vsk,
						msg, len - total_written);
		} else {
			written = transport->stream_enqueue(vsk,
					msg, len - total_written);
		}

		if (written < 0) {
			err = written;
			goto out_err;
		}

		total_written += written;

		err = transport->notify_send_post_enqueue(
				vsk, written, &send_data);
		if (err < 0)
			goto out_err;

	}

out_err:
	if (total_written > 0) {
		/* Return number of written bytes only if:
		 * 1) SOCK_STREAM socket.
		 * 2) SOCK_SEQPACKET socket when whole buffer is sent.
		 */
		if (sk->sk_type == SOCK_STREAM || total_written == len)
			err = total_written;
	}
out:
	if (sk->sk_type == SOCK_STREAM)
		err = sk_stream_error(sk, msg->msg_flags, err);

	release_sock(sk);
	return err;
}

static int vsock_connectible_wait_data(struct sock *sk,
				       struct wait_queue_entry *wait,
				       long timeout,
				       struct vsock_transport_recv_notify_data *recv_data,
				       size_t target)
{
	const struct vsock_transport *transport;
	struct vsock_sock *vsk;
	s64 data;
	int err;

	vsk = vsock_sk(sk);
	err = 0;
	transport = vsk->transport;

	while (1) {
		prepare_to_wait(sk_sleep(sk), wait, TASK_INTERRUPTIBLE);
		data = vsock_connectible_has_data(vsk);
		if (data != 0)
			break;

		if (sk->sk_err != 0 ||
		    (sk->sk_shutdown & RCV_SHUTDOWN) ||
		    (vsk->peer_shutdown & SEND_SHUTDOWN)) {
			break;
		}

		/* Don't wait for non-blocking sockets. */
		if (timeout == 0) {
			err = -EAGAIN;
			break;
		}

		if (recv_data) {
			err = transport->notify_recv_pre_block(vsk, target, recv_data);
			if (err < 0)
				break;
		}

		release_sock(sk);
		timeout = schedule_timeout(timeout);
		lock_sock(sk);

		if (signal_pending(current)) {
			err = sock_intr_errno(timeout);
			break;
		} else if (timeout == 0) {
			err = -EAGAIN;
			break;
		}
	}

	finish_wait(sk_sleep(sk), wait);

	if (err)
		return err;

	/* Internal transport error when checking for available
	 * data. XXX This should be changed to a connection
	 * reset in a later change.
	 */
	if (data < 0)
		return -ENOMEM;

	return data;
}

static int __vsock_stream_recvmsg(struct sock *sk, struct msghdr *msg,
				  size_t len, int flags)
{
	struct vsock_transport_recv_notify_data recv_data;
	const struct vsock_transport *transport;
	struct vsock_sock *vsk;
	ssize_t copied;
	size_t target;
	long timeout;
	int err;

	DEFINE_WAIT(wait);

	vsk = vsock_sk(sk);
	transport = vsk->transport;

	/* We must not copy less than target bytes into the user's buffer
	 * before returning successfully, so we wait for the consume queue to
	 * have that much data to consume before dequeueing.  Note that this
	 * makes it impossible to handle cases where target is greater than the
	 * queue size.
	 */
	target = sock_rcvlowat(sk, flags & MSG_WAITALL, len);
	if (target >= transport->stream_rcvhiwat(vsk)) {
		err = -ENOMEM;
		goto out;
	}
	timeout = sock_rcvtimeo(sk, flags & MSG_DONTWAIT);
	copied = 0;

	err = transport->notify_recv_init(vsk, target, &recv_data);
	if (err < 0)
		goto out;


	while (1) {
		ssize_t read;

		err = vsock_connectible_wait_data(sk, &wait, timeout,
						  &recv_data, target);
		if (err <= 0)
			break;

		err = transport->notify_recv_pre_dequeue(vsk, target,
							 &recv_data);
		if (err < 0)
			break;

		read = transport->stream_dequeue(vsk, msg, len - copied, flags);
		if (read < 0) {
			err = read;
			break;
		}

		copied += read;

		err = transport->notify_recv_post_dequeue(vsk, target, read,
						!(flags & MSG_PEEK), &recv_data);
		if (err < 0)
			goto out;

		if (read >= target || flags & MSG_PEEK)
			break;

		target -= read;
	}

	if (sk->sk_err)
		err = -sk->sk_err;
	else if (sk->sk_shutdown & RCV_SHUTDOWN)
		err = 0;

	if (copied > 0)
		err = copied;

out:
	return err;
}

static int __vsock_seqpacket_recvmsg(struct sock *sk, struct msghdr *msg,
				     size_t len, int flags)
{
	const struct vsock_transport *transport;
	struct vsock_sock *vsk;
	ssize_t msg_len;
	long timeout;
	int err = 0;
	DEFINE_WAIT(wait);

	vsk = vsock_sk(sk);
	transport = vsk->transport;

	timeout = sock_rcvtimeo(sk, flags & MSG_DONTWAIT);

	err = vsock_connectible_wait_data(sk, &wait, timeout, NULL, 0);
	if (err <= 0)
		goto out;

	msg_len = transport->seqpacket_dequeue(vsk, msg, flags);

	if (msg_len < 0) {
		err = msg_len;
		goto out;
	}

	if (sk->sk_err) {
		err = -sk->sk_err;
	} else if (sk->sk_shutdown & RCV_SHUTDOWN) {
		err = 0;
	} else {
		/* User sets MSG_TRUNC, so return real length of
		 * packet.
		 */
		if (flags & MSG_TRUNC)
			err = msg_len;
		else
			err = len - msg_data_left(msg);

		/* Always set MSG_TRUNC if real length of packet is
		 * bigger than user's buffer.
		 */
		if (msg_len > len)
			msg->msg_flags |= MSG_TRUNC;
	}

out:
	return err;
}

int
__vsock_connectible_recvmsg(struct socket *sock, struct msghdr *msg, size_t len,
			    int flags)
{
	struct sock *sk;
	struct vsock_sock *vsk;
	const struct vsock_transport *transport;
	int err;

	sk = sock->sk;

	if (unlikely(flags & MSG_ERRQUEUE))
		return sock_recv_errqueue(sk, msg, len, SOL_VSOCK, VSOCK_RECVERR);

	vsk = vsock_sk(sk);
	err = 0;

	lock_sock(sk);

	transport = vsk->transport;

	if (!transport || sk->sk_state != TCP_ESTABLISHED) {
		/* Recvmsg is supposed to return 0 if a peer performs an
		 * orderly shutdown. Differentiate between that case and when a
		 * peer has not connected or a local shutdown occurred with the
		 * SOCK_DONE flag.
		 */
		if (sock_flag(sk, SOCK_DONE))
			err = 0;
		else
			err = -ENOTCONN;

		goto out;
	}

	if (flags & MSG_OOB) {
		err = -EOPNOTSUPP;
		goto out;
	}

	/* We don't check peer_shutdown flag here since peer may actually shut
	 * down, but there can be data in the queue that a local socket can
	 * receive.
	 */
	if (sk->sk_shutdown & RCV_SHUTDOWN) {
		err = 0;
		goto out;
	}

	/* It is valid on Linux to pass in a zero-length receive buffer.  This
	 * is not an error.  We may as well bail out now.
	 */
	if (!len) {
		err = 0;
		goto out;
	}

	if (sk->sk_type == SOCK_STREAM)
		err = __vsock_stream_recvmsg(sk, msg, len, flags);
	else
		err = __vsock_seqpacket_recvmsg(sk, msg, len, flags);

out:
	release_sock(sk);
	return err;
}

int
vsock_connectible_recvmsg(struct socket *sock, struct msghdr *msg, size_t len,
			  int flags)
{
#ifdef CONFIG_BPF_SYSCALL
	struct sock *sk = sock->sk;
	const struct proto *prot;

	prot = READ_ONCE(sk->sk_prot);
	if (prot != &vsock_proto)
		return prot->recvmsg(sk, msg, len, flags, NULL);
#endif

	return __vsock_connectible_recvmsg(sock, msg, len, flags);
}
EXPORT_SYMBOL_GPL(vsock_connectible_recvmsg);

static int vsock_set_rcvlowat(struct sock *sk, int val)
{
	const struct vsock_transport *transport;
	struct vsock_sock *vsk;

	vsk = vsock_sk(sk);

	if (val > vsk->buffer_size)
		return -EINVAL;

	transport = vsk->transport;

	if (transport && transport->notify_set_rcvlowat) {
		int err;

		err = transport->notify_set_rcvlowat(vsk, val);
		if (err)
			return err;
	}

	WRITE_ONCE(sk->sk_rcvlowat, val ? : 1);
	return 0;
}

static const struct proto_ops vsock_stream_ops = {
	.family = PF_VSOCK,
	.owner = THIS_MODULE,
	.release = vsock_release,
	.bind = vsock_bind,
	.connect = vsock_connect,
	.socketpair = sock_no_socketpair,
	.accept = vsock_accept,
	.getname = vsock_getname,
	.poll = vsock_poll,
	.ioctl = vsock_ioctl,
	.listen = vsock_listen,
	.shutdown = vsock_shutdown,
	.setsockopt = vsock_connectible_setsockopt,
	.getsockopt = vsock_connectible_getsockopt,
	.sendmsg = vsock_connectible_sendmsg,
	.recvmsg = vsock_connectible_recvmsg,
	.mmap = sock_no_mmap,
	.set_rcvlowat = vsock_set_rcvlowat,
	.read_skb = vsock_read_skb,
};

static const struct proto_ops vsock_seqpacket_ops = {
	.family = PF_VSOCK,
	.owner = THIS_MODULE,
	.release = vsock_release,
	.bind = vsock_bind,
	.connect = vsock_connect,
	.socketpair = sock_no_socketpair,
	.accept = vsock_accept,
	.getname = vsock_getname,
	.poll = vsock_poll,
	.ioctl = vsock_ioctl,
	.listen = vsock_listen,
	.shutdown = vsock_shutdown,
	.setsockopt = vsock_connectible_setsockopt,
	.getsockopt = vsock_connectible_getsockopt,
	.sendmsg = vsock_connectible_sendmsg,
	.recvmsg = vsock_connectible_recvmsg,
	.mmap = sock_no_mmap,
	.read_skb = vsock_read_skb,
};

static int vsock_create(struct net *net, struct socket *sock,
			int protocol, int kern)
{
	struct vsock_sock *vsk;
	struct sock *sk;
	int ret;

	if (!sock)
		return -EINVAL;

	if (protocol && protocol != PF_VSOCK)
		return -EPROTONOSUPPORT;

	switch (sock->type) {
	case SOCK_DGRAM:
		sock->ops = &vsock_dgram_ops;
		break;
	case SOCK_STREAM:
		sock->ops = &vsock_stream_ops;
		break;
	case SOCK_SEQPACKET:
		sock->ops = &vsock_seqpacket_ops;
		break;
	default:
		return -ESOCKTNOSUPPORT;
	}

	sock->state = SS_UNCONNECTED;

	sk = __vsock_create(net, sock, NULL, GFP_KERNEL, 0, kern);
	if (!sk)
		return -ENOMEM;

	vsk = vsock_sk(sk);

	if (sock->type == SOCK_DGRAM) {
		ret = vsock_assign_transport(vsk, NULL);
		if (ret < 0) {
			sock_put(sk);
			return ret;
		}
	}

	/* SOCK_DGRAM doesn't have 'setsockopt' callback set in its
	 * proto_ops, so there is no handler for custom logic.
	 */
	if (sock_type_connectible(sock->type))
		set_bit(SOCK_CUSTOM_SOCKOPT, &sk->sk_socket->flags);

	vsock_insert_unbound(vsk);

	return 0;
}

static const struct net_proto_family vsock_family_ops = {
	.family = AF_VSOCK,
	.create = vsock_create,
	.owner = THIS_MODULE,
};

static long vsock_dev_do_ioctl(struct file *filp,
			       unsigned int cmd, void __user *ptr)
{
	u32 __user *p = ptr;
	u32 cid = VMADDR_CID_ANY;
	int retval = 0;

	switch (cmd) {
	case IOCTL_VM_SOCKETS_GET_LOCAL_CID:
		/* To be compatible with the VMCI behavior, we prioritize the
		 * guest CID instead of well-know host CID (VMADDR_CID_HOST).
		 */
		if (transport_g2h)
			cid = transport_g2h->get_local_cid();
		else if (transport_h2g)
			cid = transport_h2g->get_local_cid();

		if (put_user(cid, p) != 0)
			retval = -EFAULT;
		break;

	default:
		retval = -ENOIOCTLCMD;
	}

	return retval;
}

static long vsock_dev_ioctl(struct file *filp,
			    unsigned int cmd, unsigned long arg)
{
	return vsock_dev_do_ioctl(filp, cmd, (void __user *)arg);
}

#ifdef CONFIG_COMPAT
static long vsock_dev_compat_ioctl(struct file *filp,
				   unsigned int cmd, unsigned long arg)
{
	return vsock_dev_do_ioctl(filp, cmd, compat_ptr(arg));
}
#endif

static const struct file_operations vsock_device_ops = {
	.owner		= THIS_MODULE,
	.unlocked_ioctl	= vsock_dev_ioctl,
#ifdef CONFIG_COMPAT
	.compat_ioctl	= vsock_dev_compat_ioctl,
#endif
	.open		= nonseekable_open,
};

static struct miscdevice vsock_device = {
	.name		= "vsock",
	.fops		= &vsock_device_ops,
};

static int __init vsock_init(void)
{
	int err = 0;

	vsock_init_tables();

	vsock_proto.owner = THIS_MODULE;
	vsock_device.minor = MISC_DYNAMIC_MINOR;
	err = misc_register(&vsock_device);
	if (err) {
		pr_err("Failed to register misc device\n");
		goto err_reset_transport;
	}

	err = proto_register(&vsock_proto, 1);	/* we want our slab */
	if (err) {
		pr_err("Cannot register vsock protocol\n");
		goto err_deregister_misc;
	}

	err = sock_register(&vsock_family_ops);
	if (err) {
		pr_err("could not register af_vsock (%d) address family: %d\n",
		       AF_VSOCK, err);
		goto err_unregister_proto;
	}

	vsock_bpf_build_proto();

	return 0;

err_unregister_proto:
	proto_unregister(&vsock_proto);
err_deregister_misc:
	misc_deregister(&vsock_device);
err_reset_transport:
	return err;
}

static void __exit vsock_exit(void)
{
	misc_deregister(&vsock_device);
	sock_unregister(AF_VSOCK);
	proto_unregister(&vsock_proto);
}

const struct vsock_transport *vsock_core_get_transport(struct vsock_sock *vsk)
{
	return vsk->transport;
}
EXPORT_SYMBOL_GPL(vsock_core_get_transport);

int vsock_core_register(const struct vsock_transport *t, int features)
{
	const struct vsock_transport *t_h2g, *t_g2h, *t_dgram, *t_local;
	int err = mutex_lock_interruptible(&vsock_register_mutex);

	if (err)
		return err;

	t_h2g = transport_h2g;
	t_g2h = transport_g2h;
	t_dgram = transport_dgram;
	t_local = transport_local;

	if (features & VSOCK_TRANSPORT_F_H2G) {
		if (t_h2g) {
			err = -EBUSY;
			goto err_busy;
		}
		t_h2g = t;
	}

	if (features & VSOCK_TRANSPORT_F_G2H) {
		if (t_g2h) {
			err = -EBUSY;
			goto err_busy;
		}
		t_g2h = t;
	}

	if (features & VSOCK_TRANSPORT_F_DGRAM) {
		if (t_dgram) {
			err = -EBUSY;
			goto err_busy;
		}
		t_dgram = t;
	}

	if (features & VSOCK_TRANSPORT_F_LOCAL) {
		if (t_local) {
			err = -EBUSY;
			goto err_busy;
		}
		t_local = t;
	}

	transport_h2g = t_h2g;
	transport_g2h = t_g2h;
	transport_dgram = t_dgram;
	transport_local = t_local;

err_busy:
	mutex_unlock(&vsock_register_mutex);
	return err;
}
EXPORT_SYMBOL_GPL(vsock_core_register);

void vsock_core_unregister(const struct vsock_transport *t)
{
	mutex_lock(&vsock_register_mutex);

	if (transport_h2g == t)
		transport_h2g = NULL;

	if (transport_g2h == t)
		transport_g2h = NULL;

	if (transport_dgram == t)
		transport_dgram = NULL;

	if (transport_local == t)
		transport_local = NULL;

	mutex_unlock(&vsock_register_mutex);
}
EXPORT_SYMBOL_GPL(vsock_core_unregister);

module_init(vsock_init);
module_exit(vsock_exit);

MODULE_AUTHOR("VMware, Inc.");
MODULE_DESCRIPTION("VMware Virtual Socket Family");
MODULE_VERSION("1.0.2.0-k");
MODULE_LICENSE("GPL v2");<|MERGE_RESOLUTION|>--- conflicted
+++ resolved
@@ -817,7 +817,6 @@
 	vsk = vsock_sk(sk);
 	pending = NULL;	/* Compiler warning. */
 
-<<<<<<< HEAD
 	/* When "level" is SINGLE_DEPTH_NESTING, use the nested
 	 * version to avoid the warning "possible recursive locking
 	 * detected". When "level" is 0, lock_sock_nested(sk, level)
@@ -825,22 +824,13 @@
 	 */
 	lock_sock_nested(sk, level);
 
+	sock_orphan(sk);
+
 	if (vsk->transport)
 		vsk->transport->release(vsk);
 	else if (sock_type_connectible(sk->sk_type))
 		vsock_remove_sock(vsk);
-=======
-		sock_orphan(sk);
-
-		if (vsk->transport)
-			vsk->transport->release(vsk);
-		else if (sock_type_connectible(sk->sk_type))
-			vsock_remove_sock(vsk);
-
-		sk->sk_shutdown = SHUTDOWN_MASK;
->>>>>>> 48e05f5e
-
-	sock_orphan(sk);
+
 	sk->sk_shutdown = SHUTDOWN_MASK;
 
 	skb_queue_purge(&sk->sk_receive_queue);
