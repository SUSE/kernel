// SPDX-License-Identifier: GPL-2.0-only
/*
 * VMware vSockets Driver
 *
 * Copyright (C) 2007-2013 VMware, Inc. All rights reserved.
 */

/* Implementation notes:
 *
 * - There are two kinds of sockets: those created by user action (such as
 * calling socket(2)) and those created by incoming connection request packets.
 *
 * - There are two "global" tables, one for bound sockets (sockets that have
 * specified an address that they are responsible for) and one for connected
 * sockets (sockets that have established a connection with another socket).
 * These tables are "global" in that all sockets on the system are placed
 * within them. - Note, though, that the bound table contains an extra entry
 * for a list of unbound sockets and SOCK_DGRAM sockets will always remain in
 * that list. The bound table is used solely for lookup of sockets when packets
 * are received and that's not necessary for SOCK_DGRAM sockets since we create
 * a datagram handle for each and need not perform a lookup.  Keeping SOCK_DGRAM
 * sockets out of the bound hash buckets will reduce the chance of collisions
 * when looking for SOCK_STREAM sockets and prevents us from having to check the
 * socket type in the hash table lookups.
 *
 * - Sockets created by user action will either be "client" sockets that
 * initiate a connection or "server" sockets that listen for connections; we do
 * not support simultaneous connects (two "client" sockets connecting).
 *
 * - "Server" sockets are referred to as listener sockets throughout this
 * implementation because they are in the TCP_LISTEN state.  When a
 * connection request is received (the second kind of socket mentioned above),
 * we create a new socket and refer to it as a pending socket.  These pending
 * sockets are placed on the pending connection list of the listener socket.
 * When future packets are received for the address the listener socket is
 * bound to, we check if the source of the packet is from one that has an
 * existing pending connection.  If it does, we process the packet for the
 * pending socket.  When that socket reaches the connected state, it is removed
 * from the listener socket's pending list and enqueued in the listener
 * socket's accept queue.  Callers of accept(2) will accept connected sockets
 * from the listener socket's accept queue.  If the socket cannot be accepted
 * for some reason then it is marked rejected.  Once the connection is
 * accepted, it is owned by the user process and the responsibility for cleanup
 * falls with that user process.
 *
 * - It is possible that these pending sockets will never reach the connected
 * state; in fact, we may never receive another packet after the connection
 * request.  Because of this, we must schedule a cleanup function to run in the
 * future, after some amount of time passes where a connection should have been
 * established.  This function ensures that the socket is off all lists so it
 * cannot be retrieved, then drops all references to the socket so it is cleaned
 * up (sock_put() -> sk_free() -> our sk_destruct implementation).  Note this
 * function will also cleanup rejected sockets, those that reach the connected
 * state but leave it before they have been accepted.
 *
 * - Lock ordering for pending or accept queue sockets is:
 *
 *     lock_sock(listener);
 *     lock_sock_nested(pending, SINGLE_DEPTH_NESTING);
 *
 * Using explicit nested locking keeps lockdep happy since normally only one
 * lock of a given class may be taken at a time.
 *
 * - Sockets created by user action will be cleaned up when the user process
 * calls close(2), causing our release implementation to be called. Our release
 * implementation will perform some cleanup then drop the last reference so our
 * sk_destruct implementation is invoked.  Our sk_destruct implementation will
 * perform additional cleanup that's common for both types of sockets.
 *
 * - A socket's reference count is what ensures that the structure won't be
 * freed.  Each entry in a list (such as the "global" bound and connected tables
 * and the listener socket's pending list and connected queue) ensures a
 * reference.  When we defer work until process context and pass a socket as our
 * argument, we must ensure the reference count is increased to ensure the
 * socket isn't freed before the function is run; the deferred function will
 * then drop the reference.
 *
 * - sk->sk_state uses the TCP state constants because they are widely used by
 * other address families and exposed to userspace tools like ss(8):
 *
 *   TCP_CLOSE - unconnected
 *   TCP_SYN_SENT - connecting
 *   TCP_ESTABLISHED - connected
 *   TCP_CLOSING - disconnecting
 *   TCP_LISTEN - listening
 */

#include <linux/compat.h>
#include <linux/types.h>
#include <linux/bitops.h>
#include <linux/cred.h>
#include <linux/errqueue.h>
#include <linux/init.h>
#include <linux/io.h>
#include <linux/kernel.h>
#include <linux/sched/signal.h>
#include <linux/kmod.h>
#include <linux/list.h>
#include <linux/miscdevice.h>
#include <linux/module.h>
#include <linux/mutex.h>
#include <linux/net.h>
#include <linux/poll.h>
#include <linux/random.h>
#include <linux/skbuff.h>
#include <linux/smp.h>
#include <linux/socket.h>
#include <linux/stddef.h>
#include <linux/unistd.h>
#include <linux/wait.h>
#include <linux/workqueue.h>
#include <net/sock.h>
#include <net/af_vsock.h>
#include <uapi/linux/vm_sockets.h>
#include <uapi/asm-generic/ioctls.h>

static int __vsock_bind(struct sock *sk, struct sockaddr_vm *addr);
static void vsock_sk_destruct(struct sock *sk);
static int vsock_queue_rcv_skb(struct sock *sk, struct sk_buff *skb);
static void vsock_close(struct sock *sk, long timeout);

/* Protocol family. */
struct proto vsock_proto = {
	.name = "AF_VSOCK",
	.owner = THIS_MODULE,
	.obj_size = sizeof(struct vsock_sock),
	.close = vsock_close,
#ifdef CONFIG_BPF_SYSCALL
	.psock_update_sk_prot = vsock_bpf_update_proto,
#endif
};

/* The default peer timeout indicates how long we will wait for a peer response
 * to a control message.
 */
#define VSOCK_DEFAULT_CONNECT_TIMEOUT (2 * HZ)

#define VSOCK_DEFAULT_BUFFER_SIZE     (1024 * 256)
#define VSOCK_DEFAULT_BUFFER_MAX_SIZE (1024 * 256)
#define VSOCK_DEFAULT_BUFFER_MIN_SIZE 128

/* Transport used for host->guest communication */
static const struct vsock_transport *transport_h2g;
/* Transport used for guest->host communication */
static const struct vsock_transport *transport_g2h;
/* Transport used for DGRAM communication */
static const struct vsock_transport *transport_dgram;
/* Transport used for local communication */
static const struct vsock_transport *transport_local;
static DEFINE_MUTEX(vsock_register_mutex);

/**** UTILS ****/

/* Each bound VSocket is stored in the bind hash table and each connected
 * VSocket is stored in the connected hash table.
 *
 * Unbound sockets are all put on the same list attached to the end of the hash
 * table (vsock_unbound_sockets).  Bound sockets are added to the hash table in
 * the bucket that their local address hashes to (vsock_bound_sockets(addr)
 * represents the list that addr hashes to).
 *
 * Specifically, we initialize the vsock_bind_table array to a size of
 * VSOCK_HASH_SIZE + 1 so that vsock_bind_table[0] through
 * vsock_bind_table[VSOCK_HASH_SIZE - 1] are for bound sockets and
 * vsock_bind_table[VSOCK_HASH_SIZE] is for unbound sockets.  The hash function
 * mods with VSOCK_HASH_SIZE to ensure this.
 */
#define MAX_PORT_RETRIES        24

#define VSOCK_HASH(addr)        ((addr)->svm_port % VSOCK_HASH_SIZE)
#define vsock_bound_sockets(addr) (&vsock_bind_table[VSOCK_HASH(addr)])
#define vsock_unbound_sockets     (&vsock_bind_table[VSOCK_HASH_SIZE])

/* XXX This can probably be implemented in a better way. */
#define VSOCK_CONN_HASH(src, dst)				\
	(((src)->svm_cid ^ (dst)->svm_port) % VSOCK_HASH_SIZE)
#define vsock_connected_sockets(src, dst)		\
	(&vsock_connected_table[VSOCK_CONN_HASH(src, dst)])
#define vsock_connected_sockets_vsk(vsk)				\
	vsock_connected_sockets(&(vsk)->remote_addr, &(vsk)->local_addr)

struct list_head vsock_bind_table[VSOCK_HASH_SIZE + 1];
EXPORT_SYMBOL_GPL(vsock_bind_table);
struct list_head vsock_connected_table[VSOCK_HASH_SIZE];
EXPORT_SYMBOL_GPL(vsock_connected_table);
DEFINE_SPINLOCK(vsock_table_lock);
EXPORT_SYMBOL_GPL(vsock_table_lock);

/* Autobind this socket to the local address if necessary. */
static int vsock_auto_bind(struct vsock_sock *vsk)
{
	struct sock *sk = sk_vsock(vsk);
	struct sockaddr_vm local_addr;

	if (vsock_addr_bound(&vsk->local_addr))
		return 0;
	vsock_addr_init(&local_addr, VMADDR_CID_ANY, VMADDR_PORT_ANY);
	return __vsock_bind(sk, &local_addr);
}

static void vsock_init_tables(void)
{
	int i;

	for (i = 0; i < ARRAY_SIZE(vsock_bind_table); i++)
		INIT_LIST_HEAD(&vsock_bind_table[i]);

	for (i = 0; i < ARRAY_SIZE(vsock_connected_table); i++)
		INIT_LIST_HEAD(&vsock_connected_table[i]);
}

static void __vsock_insert_bound(struct list_head *list,
				 struct vsock_sock *vsk)
{
	sock_hold(&vsk->sk);
	list_add(&vsk->bound_table, list);
}

static void __vsock_insert_connected(struct list_head *list,
				     struct vsock_sock *vsk)
{
	sock_hold(&vsk->sk);
	list_add(&vsk->connected_table, list);
}

static void __vsock_remove_bound(struct vsock_sock *vsk)
{
	list_del_init(&vsk->bound_table);
	sock_put(&vsk->sk);
}

static void __vsock_remove_connected(struct vsock_sock *vsk)
{
	list_del_init(&vsk->connected_table);
	sock_put(&vsk->sk);
}

static struct sock *__vsock_find_bound_socket(struct sockaddr_vm *addr)
{
	struct vsock_sock *vsk;

	list_for_each_entry(vsk, vsock_bound_sockets(addr), bound_table) {
		if (vsock_addr_equals_addr(addr, &vsk->local_addr))
			return sk_vsock(vsk);

		if (addr->svm_port == vsk->local_addr.svm_port &&
		    (vsk->local_addr.svm_cid == VMADDR_CID_ANY ||
		     addr->svm_cid == VMADDR_CID_ANY))
			return sk_vsock(vsk);
	}

	return NULL;
}

static struct sock *__vsock_find_connected_socket(struct sockaddr_vm *src,
						  struct sockaddr_vm *dst)
{
	struct vsock_sock *vsk;

	list_for_each_entry(vsk, vsock_connected_sockets(src, dst),
			    connected_table) {
		if (vsock_addr_equals_addr(src, &vsk->remote_addr) &&
		    dst->svm_port == vsk->local_addr.svm_port) {
			return sk_vsock(vsk);
		}
	}

	return NULL;
}

static void vsock_insert_unbound(struct vsock_sock *vsk)
{
	spin_lock_bh(&vsock_table_lock);
	__vsock_insert_bound(vsock_unbound_sockets, vsk);
	spin_unlock_bh(&vsock_table_lock);
}

void vsock_insert_connected(struct vsock_sock *vsk)
{
	struct list_head *list = vsock_connected_sockets(
		&vsk->remote_addr, &vsk->local_addr);

	spin_lock_bh(&vsock_table_lock);
	__vsock_insert_connected(list, vsk);
	spin_unlock_bh(&vsock_table_lock);
}
EXPORT_SYMBOL_GPL(vsock_insert_connected);

void vsock_remove_bound(struct vsock_sock *vsk)
{
	spin_lock_bh(&vsock_table_lock);
	if (__vsock_in_bound_table(vsk))
		__vsock_remove_bound(vsk);
	spin_unlock_bh(&vsock_table_lock);
}
EXPORT_SYMBOL_GPL(vsock_remove_bound);

void vsock_remove_connected(struct vsock_sock *vsk)
{
	spin_lock_bh(&vsock_table_lock);
	if (__vsock_in_connected_table(vsk))
		__vsock_remove_connected(vsk);
	spin_unlock_bh(&vsock_table_lock);
}
EXPORT_SYMBOL_GPL(vsock_remove_connected);

struct sock *vsock_find_bound_socket(struct sockaddr_vm *addr)
{
	struct sock *sk;

	spin_lock_bh(&vsock_table_lock);
	sk = __vsock_find_bound_socket(addr);
	if (sk)
		sock_hold(sk);

	spin_unlock_bh(&vsock_table_lock);

	return sk;
}
EXPORT_SYMBOL_GPL(vsock_find_bound_socket);

struct sock *vsock_find_connected_socket(struct sockaddr_vm *src,
					 struct sockaddr_vm *dst)
{
	struct sock *sk;

	spin_lock_bh(&vsock_table_lock);
	sk = __vsock_find_connected_socket(src, dst);
	if (sk)
		sock_hold(sk);

	spin_unlock_bh(&vsock_table_lock);

	return sk;
}
EXPORT_SYMBOL_GPL(vsock_find_connected_socket);

void vsock_remove_sock(struct vsock_sock *vsk)
{
	/* Transport reassignment must not remove the binding. */
	if (sock_flag(sk_vsock(vsk), SOCK_DEAD))
		vsock_remove_bound(vsk);

	vsock_remove_connected(vsk);
}
EXPORT_SYMBOL_GPL(vsock_remove_sock);

void vsock_for_each_connected_socket(struct vsock_transport *transport,
				     void (*fn)(struct sock *sk))
{
	int i;

	spin_lock_bh(&vsock_table_lock);

	for (i = 0; i < ARRAY_SIZE(vsock_connected_table); i++) {
		struct vsock_sock *vsk;
		list_for_each_entry(vsk, &vsock_connected_table[i],
				    connected_table) {
			if (vsk->transport != transport)
				continue;

			fn(sk_vsock(vsk));
		}
	}

	spin_unlock_bh(&vsock_table_lock);
}
EXPORT_SYMBOL_GPL(vsock_for_each_connected_socket);

void vsock_add_pending(struct sock *listener, struct sock *pending)
{
	struct vsock_sock *vlistener;
	struct vsock_sock *vpending;

	vlistener = vsock_sk(listener);
	vpending = vsock_sk(pending);

	sock_hold(pending);
	sock_hold(listener);
	list_add_tail(&vpending->pending_links, &vlistener->pending_links);
}
EXPORT_SYMBOL_GPL(vsock_add_pending);

void vsock_remove_pending(struct sock *listener, struct sock *pending)
{
	struct vsock_sock *vpending = vsock_sk(pending);

	list_del_init(&vpending->pending_links);
	sock_put(listener);
	sock_put(pending);
}
EXPORT_SYMBOL_GPL(vsock_remove_pending);

void vsock_enqueue_accept(struct sock *listener, struct sock *connected)
{
	struct vsock_sock *vlistener;
	struct vsock_sock *vconnected;

	vlistener = vsock_sk(listener);
	vconnected = vsock_sk(connected);

	sock_hold(connected);
	sock_hold(listener);
	list_add_tail(&vconnected->accept_queue, &vlistener->accept_queue);
}
EXPORT_SYMBOL_GPL(vsock_enqueue_accept);

static bool vsock_use_local_transport(unsigned int remote_cid)
{
	if (!transport_local)
		return false;

	if (remote_cid == VMADDR_CID_LOCAL)
		return true;

	if (transport_g2h) {
		return remote_cid == transport_g2h->get_local_cid();
	} else {
		return remote_cid == VMADDR_CID_HOST;
	}
}

static void vsock_deassign_transport(struct vsock_sock *vsk)
{
	if (!vsk->transport)
		return;

	vsk->transport->destruct(vsk);
	module_put(vsk->transport->module);
	vsk->transport = NULL;
}

/* Assign a transport to a socket and call the .init transport callback.
 *
 * Note: for connection oriented socket this must be called when vsk->remote_addr
 * is set (e.g. during the connect() or when a connection request on a listener
 * socket is received).
 * The vsk->remote_addr is used to decide which transport to use:
 *  - remote CID == VMADDR_CID_LOCAL or g2h->local_cid or VMADDR_CID_HOST if
 *    g2h is not loaded, will use local transport;
 *  - remote CID <= VMADDR_CID_HOST or h2g is not loaded or remote flags field
 *    includes VMADDR_FLAG_TO_HOST flag value, will use guest->host transport;
 *  - remote CID > VMADDR_CID_HOST will use host->guest transport;
 */
int vsock_assign_transport(struct vsock_sock *vsk, struct vsock_sock *psk)
{
	const struct vsock_transport *new_transport;
	struct sock *sk = sk_vsock(vsk);
	unsigned int remote_cid = vsk->remote_addr.svm_cid;
	__u8 remote_flags;
	int ret;

	/* If the packet is coming with the source and destination CIDs higher
	 * than VMADDR_CID_HOST, then a vsock channel where all the packets are
	 * forwarded to the host should be established. Then the host will
	 * need to forward the packets to the guest.
	 *
	 * The flag is set on the (listen) receive path (psk is not NULL). On
	 * the connect path the flag can be set by the user space application.
	 */
	if (psk && vsk->local_addr.svm_cid > VMADDR_CID_HOST &&
	    vsk->remote_addr.svm_cid > VMADDR_CID_HOST)
		vsk->remote_addr.svm_flags |= VMADDR_FLAG_TO_HOST;

	remote_flags = vsk->remote_addr.svm_flags;

	switch (sk->sk_type) {
	case SOCK_DGRAM:
		new_transport = transport_dgram;
		break;
	case SOCK_STREAM:
	case SOCK_SEQPACKET:
		if (vsock_use_local_transport(remote_cid))
			new_transport = transport_local;
		else if (remote_cid <= VMADDR_CID_HOST || !transport_h2g ||
			 (remote_flags & VMADDR_FLAG_TO_HOST))
			new_transport = transport_g2h;
		else
			new_transport = transport_h2g;
		break;
	default:
		return -ESOCKTNOSUPPORT;
	}

	if (vsk->transport) {
		if (vsk->transport == new_transport)
			return 0;

		/* transport->release() must be called with sock lock acquired.
		 * This path can only be taken during vsock_connect(), where we
		 * have already held the sock lock. In the other cases, this
		 * function is called on a new socket which is not assigned to
		 * any transport.
		 */
		vsk->transport->release(vsk);
		vsock_deassign_transport(vsk);

		/* transport's release() and destruct() can touch some socket
		 * state, since we are reassigning the socket to a new transport
		 * during vsock_connect(), let's reset these fields to have a
		 * clean state.
		 */
		sock_reset_flag(sk, SOCK_DONE);
		sk->sk_state = TCP_CLOSE;
		vsk->peer_shutdown = 0;
	}

	/* We increase the module refcnt to prevent the transport unloading
	 * while there are open sockets assigned to it.
	 */
	if (!new_transport || !try_module_get(new_transport->module))
		return -ENODEV;

	if (sk->sk_type == SOCK_SEQPACKET) {
		if (!new_transport->seqpacket_allow ||
		    !new_transport->seqpacket_allow(remote_cid)) {
			module_put(new_transport->module);
			return -ESOCKTNOSUPPORT;
		}
	}

	ret = new_transport->init(vsk, psk);
	if (ret) {
		module_put(new_transport->module);
		return ret;
	}

	vsk->transport = new_transport;

	return 0;
}
EXPORT_SYMBOL_GPL(vsock_assign_transport);

bool vsock_find_cid(unsigned int cid)
{
	if (transport_g2h && cid == transport_g2h->get_local_cid())
		return true;

	if (transport_h2g && cid == VMADDR_CID_HOST)
		return true;

	if (transport_local && cid == VMADDR_CID_LOCAL)
		return true;

	return false;
}
EXPORT_SYMBOL_GPL(vsock_find_cid);

static struct sock *vsock_dequeue_accept(struct sock *listener)
{
	struct vsock_sock *vlistener;
	struct vsock_sock *vconnected;

	vlistener = vsock_sk(listener);

	if (list_empty(&vlistener->accept_queue))
		return NULL;

	vconnected = list_entry(vlistener->accept_queue.next,
				struct vsock_sock, accept_queue);

	list_del_init(&vconnected->accept_queue);
	sock_put(listener);
	/* The caller will need a reference on the connected socket so we let
	 * it call sock_put().
	 */

	return sk_vsock(vconnected);
}

static bool vsock_is_accept_queue_empty(struct sock *sk)
{
	struct vsock_sock *vsk = vsock_sk(sk);
	return list_empty(&vsk->accept_queue);
}

static bool vsock_is_pending(struct sock *sk)
{
	struct vsock_sock *vsk = vsock_sk(sk);
	return !list_empty(&vsk->pending_links);
}

static int vsock_send_shutdown(struct sock *sk, int mode)
{
	struct vsock_sock *vsk = vsock_sk(sk);

	if (!vsk->transport)
		return -ENODEV;

	return vsk->transport->shutdown(vsk, mode);
}

static void vsock_pending_work(struct work_struct *work)
{
	struct sock *sk;
	struct sock *listener;
	struct vsock_sock *vsk;
	bool cleanup;

	vsk = container_of(work, struct vsock_sock, pending_work.work);
	sk = sk_vsock(vsk);
	listener = vsk->listener;
	cleanup = true;

	lock_sock(listener);
	lock_sock_nested(sk, SINGLE_DEPTH_NESTING);

	if (vsock_is_pending(sk)) {
		vsock_remove_pending(listener, sk);

		sk_acceptq_removed(listener);
	} else if (!vsk->rejected) {
		/* We are not on the pending list and accept() did not reject
		 * us, so we must have been accepted by our user process.  We
		 * just need to drop our references to the sockets and be on
		 * our way.
		 */
		cleanup = false;
		goto out;
	}

	/* We need to remove ourself from the global connected sockets list so
	 * incoming packets can't find this socket, and to reduce the reference
	 * count.
	 */
	vsock_remove_connected(vsk);

	sk->sk_state = TCP_CLOSE;

out:
	release_sock(sk);
	release_sock(listener);
	if (cleanup)
		sock_put(sk);

	sock_put(sk);
	sock_put(listener);
}

/**** SOCKET OPERATIONS ****/

static int __vsock_bind_connectible(struct vsock_sock *vsk,
				    struct sockaddr_vm *addr)
{
	static u32 port;
	struct sockaddr_vm new_addr;

	if (!port)
		port = get_random_u32_above(LAST_RESERVED_PORT);

	vsock_addr_init(&new_addr, addr->svm_cid, addr->svm_port);

	if (addr->svm_port == VMADDR_PORT_ANY) {
		bool found = false;
		unsigned int i;

		for (i = 0; i < MAX_PORT_RETRIES; i++) {
			if (port <= LAST_RESERVED_PORT)
				port = LAST_RESERVED_PORT + 1;

			new_addr.svm_port = port++;

			if (!__vsock_find_bound_socket(&new_addr)) {
				found = true;
				break;
			}
		}

		if (!found)
			return -EADDRNOTAVAIL;
	} else {
		/* If port is in reserved range, ensure caller
		 * has necessary privileges.
		 */
		if (addr->svm_port <= LAST_RESERVED_PORT &&
		    !capable(CAP_NET_BIND_SERVICE)) {
			return -EACCES;
		}

		if (__vsock_find_bound_socket(&new_addr))
			return -EADDRINUSE;
	}

	vsock_addr_init(&vsk->local_addr, new_addr.svm_cid, new_addr.svm_port);

	/* Remove connection oriented sockets from the unbound list and add them
	 * to the hash table for easy lookup by its address.  The unbound list
	 * is simply an extra entry at the end of the hash table, a trick used
	 * by AF_UNIX.
	 */
	__vsock_remove_bound(vsk);
	__vsock_insert_bound(vsock_bound_sockets(&vsk->local_addr), vsk);

	return 0;
}

static int __vsock_bind_dgram(struct vsock_sock *vsk,
			      struct sockaddr_vm *addr)
{
	return vsk->transport->dgram_bind(vsk, addr);
}

static int __vsock_bind(struct sock *sk, struct sockaddr_vm *addr)
{
	struct vsock_sock *vsk = vsock_sk(sk);
	int retval;

	/* First ensure this socket isn't already bound. */
	if (vsock_addr_bound(&vsk->local_addr))
		return -EINVAL;

	/* Now bind to the provided address or select appropriate values if
	 * none are provided (VMADDR_CID_ANY and VMADDR_PORT_ANY).  Note that
	 * like AF_INET prevents binding to a non-local IP address (in most
	 * cases), we only allow binding to a local CID.
	 */
	if (addr->svm_cid != VMADDR_CID_ANY && !vsock_find_cid(addr->svm_cid))
		return -EADDRNOTAVAIL;

	switch (sk->sk_socket->type) {
	case SOCK_STREAM:
	case SOCK_SEQPACKET:
		spin_lock_bh(&vsock_table_lock);
		retval = __vsock_bind_connectible(vsk, addr);
		spin_unlock_bh(&vsock_table_lock);
		break;

	case SOCK_DGRAM:
		retval = __vsock_bind_dgram(vsk, addr);
		break;

	default:
		retval = -EINVAL;
		break;
	}

	return retval;
}

static void vsock_connect_timeout(struct work_struct *work);

static struct sock *__vsock_create(struct net *net,
				   struct socket *sock,
				   struct sock *parent,
				   gfp_t priority,
				   unsigned short type,
				   int kern)
{
	struct sock *sk;
	struct vsock_sock *psk;
	struct vsock_sock *vsk;

	sk = sk_alloc(net, AF_VSOCK, priority, &vsock_proto, kern);
	if (!sk)
		return NULL;

	sock_init_data(sock, sk);

	/* sk->sk_type is normally set in sock_init_data, but only if sock is
	 * non-NULL. We make sure that our sockets always have a type by
	 * setting it here if needed.
	 */
	if (!sock)
		sk->sk_type = type;

	vsk = vsock_sk(sk);
	vsock_addr_init(&vsk->local_addr, VMADDR_CID_ANY, VMADDR_PORT_ANY);
	vsock_addr_init(&vsk->remote_addr, VMADDR_CID_ANY, VMADDR_PORT_ANY);

	sk->sk_destruct = vsock_sk_destruct;
	sk->sk_backlog_rcv = vsock_queue_rcv_skb;
	sock_reset_flag(sk, SOCK_DONE);

	INIT_LIST_HEAD(&vsk->bound_table);
	INIT_LIST_HEAD(&vsk->connected_table);
	vsk->listener = NULL;
	INIT_LIST_HEAD(&vsk->pending_links);
	INIT_LIST_HEAD(&vsk->accept_queue);
	vsk->rejected = false;
	vsk->sent_request = false;
	vsk->ignore_connecting_rst = false;
	vsk->peer_shutdown = 0;
	INIT_DELAYED_WORK(&vsk->connect_work, vsock_connect_timeout);
	INIT_DELAYED_WORK(&vsk->pending_work, vsock_pending_work);

	psk = parent ? vsock_sk(parent) : NULL;
	if (parent) {
		vsk->trusted = psk->trusted;
		vsk->owner = get_cred(psk->owner);
		vsk->connect_timeout = psk->connect_timeout;
		vsk->buffer_size = psk->buffer_size;
		vsk->buffer_min_size = psk->buffer_min_size;
		vsk->buffer_max_size = psk->buffer_max_size;
		security_sk_clone(parent, sk);
	} else {
		vsk->trusted = ns_capable_noaudit(&init_user_ns, CAP_NET_ADMIN);
		vsk->owner = get_current_cred();
		vsk->connect_timeout = VSOCK_DEFAULT_CONNECT_TIMEOUT;
		vsk->buffer_size = VSOCK_DEFAULT_BUFFER_SIZE;
		vsk->buffer_min_size = VSOCK_DEFAULT_BUFFER_MIN_SIZE;
		vsk->buffer_max_size = VSOCK_DEFAULT_BUFFER_MAX_SIZE;
	}

	return sk;
}

static bool sock_type_connectible(u16 type)
{
	return (type == SOCK_STREAM) || (type == SOCK_SEQPACKET);
}

static void __vsock_release(struct sock *sk, int level)
{
	struct vsock_sock *vsk;
	struct sock *pending;

	vsk = vsock_sk(sk);
	pending = NULL;	/* Compiler warning. */

	/* When "level" is SINGLE_DEPTH_NESTING, use the nested
	 * version to avoid the warning "possible recursive locking
	 * detected". When "level" is 0, lock_sock_nested(sk, level)
	 * is the same as lock_sock(sk).
	 */
	lock_sock_nested(sk, level);

<<<<<<< HEAD
	sock_orphan(sk);
=======
	/* Indicate to vsock_remove_sock() that the socket is being released and
	 * can be removed from the bound_table. Unlike transport reassignment
	 * case, where the socket must remain bound despite vsock_remove_sock()
	 * being called from the transport release() callback.
	 */
	sock_set_flag(sk, SOCK_DEAD);
>>>>>>> fe0fb583

	if (vsk->transport)
		vsk->transport->release(vsk);
	else if (sock_type_connectible(sk->sk_type))
		vsock_remove_sock(vsk);

	sk->sk_shutdown = SHUTDOWN_MASK;

	skb_queue_purge(&sk->sk_receive_queue);

	/* Clean up any sockets that never were accepted. */
	while ((pending = vsock_dequeue_accept(sk)) != NULL) {
		__vsock_release(pending, SINGLE_DEPTH_NESTING);
		sock_put(pending);
	}

	release_sock(sk);
	sock_put(sk);
}

static void vsock_sk_destruct(struct sock *sk)
{
	struct vsock_sock *vsk = vsock_sk(sk);

	/* Flush MSG_ZEROCOPY leftovers. */
	__skb_queue_purge(&sk->sk_error_queue);

	vsock_deassign_transport(vsk);

	/* When clearing these addresses, there's no need to set the family and
	 * possibly register the address family with the kernel.
	 */
	vsock_addr_init(&vsk->local_addr, VMADDR_CID_ANY, VMADDR_PORT_ANY);
	vsock_addr_init(&vsk->remote_addr, VMADDR_CID_ANY, VMADDR_PORT_ANY);

	put_cred(vsk->owner);
}

static int vsock_queue_rcv_skb(struct sock *sk, struct sk_buff *skb)
{
	int err;

	err = sock_queue_rcv_skb(sk, skb);
	if (err)
		kfree_skb(skb);

	return err;
}

struct sock *vsock_create_connected(struct sock *parent)
{
	return __vsock_create(sock_net(parent), NULL, parent, GFP_KERNEL,
			      parent->sk_type, 0);
}
EXPORT_SYMBOL_GPL(vsock_create_connected);

s64 vsock_stream_has_data(struct vsock_sock *vsk)
{
	if (WARN_ON(!vsk->transport))
		return 0;

	return vsk->transport->stream_has_data(vsk);
}
EXPORT_SYMBOL_GPL(vsock_stream_has_data);

s64 vsock_connectible_has_data(struct vsock_sock *vsk)
{
	struct sock *sk = sk_vsock(vsk);

	if (WARN_ON(!vsk->transport))
		return 0;

	if (sk->sk_type == SOCK_SEQPACKET)
		return vsk->transport->seqpacket_has_data(vsk);
	else
		return vsock_stream_has_data(vsk);
}
EXPORT_SYMBOL_GPL(vsock_connectible_has_data);

s64 vsock_stream_has_space(struct vsock_sock *vsk)
{
	if (WARN_ON(!vsk->transport))
		return 0;

	return vsk->transport->stream_has_space(vsk);
}
EXPORT_SYMBOL_GPL(vsock_stream_has_space);

void vsock_data_ready(struct sock *sk)
{
	struct vsock_sock *vsk = vsock_sk(sk);

	if (vsock_stream_has_data(vsk) >= sk->sk_rcvlowat ||
	    sock_flag(sk, SOCK_DONE))
		sk->sk_data_ready(sk);
}
EXPORT_SYMBOL_GPL(vsock_data_ready);

/* Dummy callback required by sockmap.
 * See unconditional call of saved_close() in sock_map_close().
 */
static void vsock_close(struct sock *sk, long timeout)
{
}

static int vsock_release(struct socket *sock)
{
	struct sock *sk = sock->sk;

	if (!sk)
		return 0;

	sk->sk_prot->close(sk, 0);
	__vsock_release(sk, 0);
	sock->sk = NULL;
	sock->state = SS_FREE;

	return 0;
}

static int
vsock_bind(struct socket *sock, struct sockaddr *addr, int addr_len)
{
	int err;
	struct sock *sk;
	struct sockaddr_vm *vm_addr;

	sk = sock->sk;

	if (vsock_addr_cast(addr, addr_len, &vm_addr) != 0)
		return -EINVAL;

	lock_sock(sk);
	err = __vsock_bind(sk, vm_addr);
	release_sock(sk);

	return err;
}

static int vsock_getname(struct socket *sock,
			 struct sockaddr *addr, int peer)
{
	int err;
	struct sock *sk;
	struct vsock_sock *vsk;
	struct sockaddr_vm *vm_addr;

	sk = sock->sk;
	vsk = vsock_sk(sk);
	err = 0;

	lock_sock(sk);

	if (peer) {
		if (sock->state != SS_CONNECTED) {
			err = -ENOTCONN;
			goto out;
		}
		vm_addr = &vsk->remote_addr;
	} else {
		vm_addr = &vsk->local_addr;
	}

	if (!vm_addr) {
		err = -EINVAL;
		goto out;
	}

	/* sys_getsockname() and sys_getpeername() pass us a
	 * MAX_SOCK_ADDR-sized buffer and don't set addr_len.  Unfortunately
	 * that macro is defined in socket.c instead of .h, so we hardcode its
	 * value here.
	 */
	BUILD_BUG_ON(sizeof(*vm_addr) > 128);
	memcpy(addr, vm_addr, sizeof(*vm_addr));
	err = sizeof(*vm_addr);

out:
	release_sock(sk);
	return err;
}

static int vsock_shutdown(struct socket *sock, int mode)
{
	int err;
	struct sock *sk;

	/* User level uses SHUT_RD (0) and SHUT_WR (1), but the kernel uses
	 * RCV_SHUTDOWN (1) and SEND_SHUTDOWN (2), so we must increment mode
	 * here like the other address families do.  Note also that the
	 * increment makes SHUT_RDWR (2) into RCV_SHUTDOWN | SEND_SHUTDOWN (3),
	 * which is what we want.
	 */
	mode++;

	if ((mode & ~SHUTDOWN_MASK) || !mode)
		return -EINVAL;

	/* If this is a connection oriented socket and it is not connected then
	 * bail out immediately.  If it is a DGRAM socket then we must first
	 * kick the socket so that it wakes up from any sleeping calls, for
	 * example recv(), and then afterwards return the error.
	 */

	sk = sock->sk;

	lock_sock(sk);
	if (sock->state == SS_UNCONNECTED) {
		err = -ENOTCONN;
		if (sock_type_connectible(sk->sk_type))
			goto out;
	} else {
		sock->state = SS_DISCONNECTING;
		err = 0;
	}

	/* Receive and send shutdowns are treated alike. */
	mode = mode & (RCV_SHUTDOWN | SEND_SHUTDOWN);
	if (mode) {
		sk->sk_shutdown |= mode;
		sk->sk_state_change(sk);

		if (sock_type_connectible(sk->sk_type)) {
			sock_reset_flag(sk, SOCK_DONE);
			vsock_send_shutdown(sk, mode);
		}
	}

out:
	release_sock(sk);
	return err;
}

static __poll_t vsock_poll(struct file *file, struct socket *sock,
			       poll_table *wait)
{
	struct sock *sk;
	__poll_t mask;
	struct vsock_sock *vsk;

	sk = sock->sk;
	vsk = vsock_sk(sk);

	poll_wait(file, sk_sleep(sk), wait);
	mask = 0;

	if (sk->sk_err || !skb_queue_empty_lockless(&sk->sk_error_queue))
		/* Signify that there has been an error on this socket. */
		mask |= EPOLLERR;

	/* INET sockets treat local write shutdown and peer write shutdown as a
	 * case of EPOLLHUP set.
	 */
	if ((sk->sk_shutdown == SHUTDOWN_MASK) ||
	    ((sk->sk_shutdown & SEND_SHUTDOWN) &&
	     (vsk->peer_shutdown & SEND_SHUTDOWN))) {
		mask |= EPOLLHUP;
	}

	if (sk->sk_shutdown & RCV_SHUTDOWN ||
	    vsk->peer_shutdown & SEND_SHUTDOWN) {
		mask |= EPOLLRDHUP;
	}

	if (sk_is_readable(sk))
		mask |= EPOLLIN | EPOLLRDNORM;

	if (sock->type == SOCK_DGRAM) {
		/* For datagram sockets we can read if there is something in
		 * the queue and write as long as the socket isn't shutdown for
		 * sending.
		 */
		if (!skb_queue_empty_lockless(&sk->sk_receive_queue) ||
		    (sk->sk_shutdown & RCV_SHUTDOWN)) {
			mask |= EPOLLIN | EPOLLRDNORM;
		}

		if (!(sk->sk_shutdown & SEND_SHUTDOWN))
			mask |= EPOLLOUT | EPOLLWRNORM | EPOLLWRBAND;

	} else if (sock_type_connectible(sk->sk_type)) {
		const struct vsock_transport *transport;

		lock_sock(sk);

		transport = vsk->transport;

		/* Listening sockets that have connections in their accept
		 * queue can be read.
		 */
		if (sk->sk_state == TCP_LISTEN
		    && !vsock_is_accept_queue_empty(sk))
			mask |= EPOLLIN | EPOLLRDNORM;

		/* If there is something in the queue then we can read. */
		if (transport && transport->stream_is_active(vsk) &&
		    !(sk->sk_shutdown & RCV_SHUTDOWN)) {
			bool data_ready_now = false;
			int target = sock_rcvlowat(sk, 0, INT_MAX);
			int ret = transport->notify_poll_in(
					vsk, target, &data_ready_now);
			if (ret < 0) {
				mask |= EPOLLERR;
			} else {
				if (data_ready_now)
					mask |= EPOLLIN | EPOLLRDNORM;

			}
		}

		/* Sockets whose connections have been closed, reset, or
		 * terminated should also be considered read, and we check the
		 * shutdown flag for that.
		 */
		if (sk->sk_shutdown & RCV_SHUTDOWN ||
		    vsk->peer_shutdown & SEND_SHUTDOWN) {
			mask |= EPOLLIN | EPOLLRDNORM;
		}

		/* Connected sockets that can produce data can be written. */
		if (transport && sk->sk_state == TCP_ESTABLISHED) {
			if (!(sk->sk_shutdown & SEND_SHUTDOWN)) {
				bool space_avail_now = false;
				int ret = transport->notify_poll_out(
						vsk, 1, &space_avail_now);
				if (ret < 0) {
					mask |= EPOLLERR;
				} else {
					if (space_avail_now)
						/* Remove EPOLLWRBAND since INET
						 * sockets are not setting it.
						 */
						mask |= EPOLLOUT | EPOLLWRNORM;

				}
			}
		}

		/* Simulate INET socket poll behaviors, which sets
		 * EPOLLOUT|EPOLLWRNORM when peer is closed and nothing to read,
		 * but local send is not shutdown.
		 */
		if (sk->sk_state == TCP_CLOSE || sk->sk_state == TCP_CLOSING) {
			if (!(sk->sk_shutdown & SEND_SHUTDOWN))
				mask |= EPOLLOUT | EPOLLWRNORM;

		}

		release_sock(sk);
	}

	return mask;
}

static int vsock_read_skb(struct sock *sk, skb_read_actor_t read_actor)
{
	struct vsock_sock *vsk = vsock_sk(sk);

	if (WARN_ON_ONCE(!vsk->transport))
		return -ENODEV;

	return vsk->transport->read_skb(vsk, read_actor);
}

static int vsock_dgram_sendmsg(struct socket *sock, struct msghdr *msg,
			       size_t len)
{
	int err;
	struct sock *sk;
	struct vsock_sock *vsk;
	struct sockaddr_vm *remote_addr;
	const struct vsock_transport *transport;

	if (msg->msg_flags & MSG_OOB)
		return -EOPNOTSUPP;

	/* For now, MSG_DONTWAIT is always assumed... */
	err = 0;
	sk = sock->sk;
	vsk = vsock_sk(sk);

	lock_sock(sk);

	transport = vsk->transport;

	err = vsock_auto_bind(vsk);
	if (err)
		goto out;


	/* If the provided message contains an address, use that.  Otherwise
	 * fall back on the socket's remote handle (if it has been connected).
	 */
	if (msg->msg_name &&
	    vsock_addr_cast(msg->msg_name, msg->msg_namelen,
			    &remote_addr) == 0) {
		/* Ensure this address is of the right type and is a valid
		 * destination.
		 */

		if (remote_addr->svm_cid == VMADDR_CID_ANY)
			remote_addr->svm_cid = transport->get_local_cid();

		if (!vsock_addr_bound(remote_addr)) {
			err = -EINVAL;
			goto out;
		}
	} else if (sock->state == SS_CONNECTED) {
		remote_addr = &vsk->remote_addr;

		if (remote_addr->svm_cid == VMADDR_CID_ANY)
			remote_addr->svm_cid = transport->get_local_cid();

		/* XXX Should connect() or this function ensure remote_addr is
		 * bound?
		 */
		if (!vsock_addr_bound(&vsk->remote_addr)) {
			err = -EINVAL;
			goto out;
		}
	} else {
		err = -EINVAL;
		goto out;
	}

	if (!transport->dgram_allow(remote_addr->svm_cid,
				    remote_addr->svm_port)) {
		err = -EINVAL;
		goto out;
	}

	err = transport->dgram_enqueue(vsk, remote_addr, msg, len);

out:
	release_sock(sk);
	return err;
}

static int vsock_dgram_connect(struct socket *sock,
			       struct sockaddr *addr, int addr_len, int flags)
{
	int err;
	struct sock *sk;
	struct vsock_sock *vsk;
	struct sockaddr_vm *remote_addr;

	sk = sock->sk;
	vsk = vsock_sk(sk);

	err = vsock_addr_cast(addr, addr_len, &remote_addr);
	if (err == -EAFNOSUPPORT && remote_addr->svm_family == AF_UNSPEC) {
		lock_sock(sk);
		vsock_addr_init(&vsk->remote_addr, VMADDR_CID_ANY,
				VMADDR_PORT_ANY);
		sock->state = SS_UNCONNECTED;
		release_sock(sk);
		return 0;
	} else if (err != 0)
		return -EINVAL;

	lock_sock(sk);

	err = vsock_auto_bind(vsk);
	if (err)
		goto out;

	if (!vsk->transport->dgram_allow(remote_addr->svm_cid,
					 remote_addr->svm_port)) {
		err = -EINVAL;
		goto out;
	}

	memcpy(&vsk->remote_addr, remote_addr, sizeof(vsk->remote_addr));
	sock->state = SS_CONNECTED;

	/* sock map disallows redirection of non-TCP sockets with sk_state !=
	 * TCP_ESTABLISHED (see sock_map_redirect_allowed()), so we set
	 * TCP_ESTABLISHED here to allow redirection of connected vsock dgrams.
	 *
	 * This doesn't seem to be abnormal state for datagram sockets, as the
	 * same approach can be see in other datagram socket types as well
	 * (such as unix sockets).
	 */
	sk->sk_state = TCP_ESTABLISHED;

out:
	release_sock(sk);
	return err;
}

int __vsock_dgram_recvmsg(struct socket *sock, struct msghdr *msg,
			  size_t len, int flags)
{
	struct sock *sk = sock->sk;
	struct vsock_sock *vsk = vsock_sk(sk);

	return vsk->transport->dgram_dequeue(vsk, msg, len, flags);
}

int vsock_dgram_recvmsg(struct socket *sock, struct msghdr *msg,
			size_t len, int flags)
{
#ifdef CONFIG_BPF_SYSCALL
	struct sock *sk = sock->sk;
	const struct proto *prot;

	prot = READ_ONCE(sk->sk_prot);
	if (prot != &vsock_proto)
		return prot->recvmsg(sk, msg, len, flags, NULL);
#endif

	return __vsock_dgram_recvmsg(sock, msg, len, flags);
}
EXPORT_SYMBOL_GPL(vsock_dgram_recvmsg);

static int vsock_do_ioctl(struct socket *sock, unsigned int cmd,
			  int __user *arg)
{
	struct sock *sk = sock->sk;
	struct vsock_sock *vsk;
	int ret;

	vsk = vsock_sk(sk);

	switch (cmd) {
	case SIOCOUTQ: {
		ssize_t n_bytes;

		if (!vsk->transport || !vsk->transport->unsent_bytes) {
			ret = -EOPNOTSUPP;
			break;
		}

		if (sock_type_connectible(sk->sk_type) && sk->sk_state == TCP_LISTEN) {
			ret = -EINVAL;
			break;
		}

		n_bytes = vsk->transport->unsent_bytes(vsk);
		if (n_bytes < 0) {
			ret = n_bytes;
			break;
		}

		ret = put_user(n_bytes, arg);
		break;
	}
	default:
		ret = -ENOIOCTLCMD;
	}

	return ret;
}

static int vsock_ioctl(struct socket *sock, unsigned int cmd,
		       unsigned long arg)
{
	int ret;

	lock_sock(sock->sk);
	ret = vsock_do_ioctl(sock, cmd, (int __user *)arg);
	release_sock(sock->sk);

	return ret;
}

static const struct proto_ops vsock_dgram_ops = {
	.family = PF_VSOCK,
	.owner = THIS_MODULE,
	.release = vsock_release,
	.bind = vsock_bind,
	.connect = vsock_dgram_connect,
	.socketpair = sock_no_socketpair,
	.accept = sock_no_accept,
	.getname = vsock_getname,
	.poll = vsock_poll,
	.ioctl = vsock_ioctl,
	.listen = sock_no_listen,
	.shutdown = vsock_shutdown,
	.sendmsg = vsock_dgram_sendmsg,
	.recvmsg = vsock_dgram_recvmsg,
	.mmap = sock_no_mmap,
	.read_skb = vsock_read_skb,
};

static int vsock_transport_cancel_pkt(struct vsock_sock *vsk)
{
	const struct vsock_transport *transport = vsk->transport;

	if (!transport || !transport->cancel_pkt)
		return -EOPNOTSUPP;

	return transport->cancel_pkt(vsk);
}

static void vsock_connect_timeout(struct work_struct *work)
{
	struct sock *sk;
	struct vsock_sock *vsk;

	vsk = container_of(work, struct vsock_sock, connect_work.work);
	sk = sk_vsock(vsk);

	lock_sock(sk);
	if (sk->sk_state == TCP_SYN_SENT &&
	    (sk->sk_shutdown != SHUTDOWN_MASK)) {
		sk->sk_state = TCP_CLOSE;
		sk->sk_socket->state = SS_UNCONNECTED;
		sk->sk_err = ETIMEDOUT;
		sk_error_report(sk);
		vsock_transport_cancel_pkt(vsk);
	}
	release_sock(sk);

	sock_put(sk);
}

static int vsock_connect(struct socket *sock, struct sockaddr *addr,
			 int addr_len, int flags)
{
	int err;
	struct sock *sk;
	struct vsock_sock *vsk;
	const struct vsock_transport *transport;
	struct sockaddr_vm *remote_addr;
	long timeout;
	DEFINE_WAIT(wait);

	err = 0;
	sk = sock->sk;
	vsk = vsock_sk(sk);

	lock_sock(sk);

	/* XXX AF_UNSPEC should make us disconnect like AF_INET. */
	switch (sock->state) {
	case SS_CONNECTED:
		err = -EISCONN;
		goto out;
	case SS_DISCONNECTING:
		err = -EINVAL;
		goto out;
	case SS_CONNECTING:
		/* This continues on so we can move sock into the SS_CONNECTED
		 * state once the connection has completed (at which point err
		 * will be set to zero also).  Otherwise, we will either wait
		 * for the connection or return -EALREADY should this be a
		 * non-blocking call.
		 */
		err = -EALREADY;
		if (flags & O_NONBLOCK)
			goto out;
		break;
	default:
		if ((sk->sk_state == TCP_LISTEN) ||
		    vsock_addr_cast(addr, addr_len, &remote_addr) != 0) {
			err = -EINVAL;
			goto out;
		}

		/* Set the remote address that we are connecting to. */
		memcpy(&vsk->remote_addr, remote_addr,
		       sizeof(vsk->remote_addr));

		err = vsock_assign_transport(vsk, NULL);
		if (err)
			goto out;

		transport = vsk->transport;

		/* The hypervisor and well-known contexts do not have socket
		 * endpoints.
		 */
		if (!transport ||
		    !transport->stream_allow(remote_addr->svm_cid,
					     remote_addr->svm_port)) {
			err = -ENETUNREACH;
			goto out;
		}

		if (vsock_msgzerocopy_allow(transport)) {
			set_bit(SOCK_SUPPORT_ZC, &sk->sk_socket->flags);
		} else if (sock_flag(sk, SOCK_ZEROCOPY)) {
			/* If this option was set before 'connect()',
			 * when transport was unknown, check that this
			 * feature is supported here.
			 */
			err = -EOPNOTSUPP;
			goto out;
		}

		err = vsock_auto_bind(vsk);
		if (err)
			goto out;

		sk->sk_state = TCP_SYN_SENT;

		err = transport->connect(vsk);
		if (err < 0)
			goto out;

		/* sk_err might have been set as a result of an earlier
		 * (failed) connect attempt.
		 */
		sk->sk_err = 0;

		/* Mark sock as connecting and set the error code to in
		 * progress in case this is a non-blocking connect.
		 */
		sock->state = SS_CONNECTING;
		err = -EINPROGRESS;
	}

	/* The receive path will handle all communication until we are able to
	 * enter the connected state.  Here we wait for the connection to be
	 * completed or a notification of an error.
	 */
	timeout = vsk->connect_timeout;
	prepare_to_wait(sk_sleep(sk), &wait, TASK_INTERRUPTIBLE);

	while (sk->sk_state != TCP_ESTABLISHED && sk->sk_err == 0) {
		if (flags & O_NONBLOCK) {
			/* If we're not going to block, we schedule a timeout
			 * function to generate a timeout on the connection
			 * attempt, in case the peer doesn't respond in a
			 * timely manner. We hold on to the socket until the
			 * timeout fires.
			 */
			sock_hold(sk);

			/* If the timeout function is already scheduled,
			 * reschedule it, then ungrab the socket refcount to
			 * keep it balanced.
			 */
			if (mod_delayed_work(system_wq, &vsk->connect_work,
					     timeout))
				sock_put(sk);

			/* Skip ahead to preserve error code set above. */
			goto out_wait;
		}

		release_sock(sk);
		timeout = schedule_timeout(timeout);
		lock_sock(sk);

		if (signal_pending(current)) {
			err = sock_intr_errno(timeout);
			sk->sk_state = sk->sk_state == TCP_ESTABLISHED ? TCP_CLOSING : TCP_CLOSE;
			sock->state = SS_UNCONNECTED;
			vsock_transport_cancel_pkt(vsk);
			vsock_remove_connected(vsk);
			goto out_wait;
		} else if ((sk->sk_state != TCP_ESTABLISHED) && (timeout == 0)) {
			err = -ETIMEDOUT;
			sk->sk_state = TCP_CLOSE;
			sock->state = SS_UNCONNECTED;
			vsock_transport_cancel_pkt(vsk);
			goto out_wait;
		}

		prepare_to_wait(sk_sleep(sk), &wait, TASK_INTERRUPTIBLE);
	}

	if (sk->sk_err) {
		err = -sk->sk_err;
		sk->sk_state = TCP_CLOSE;
		sock->state = SS_UNCONNECTED;
	} else {
		err = 0;
	}

out_wait:
	finish_wait(sk_sleep(sk), &wait);
out:
	release_sock(sk);
	return err;
}

static int vsock_accept(struct socket *sock, struct socket *newsock,
			struct proto_accept_arg *arg)
{
	struct sock *listener;
	int err;
	struct sock *connected;
	struct vsock_sock *vconnected;
	long timeout;
	DEFINE_WAIT(wait);

	err = 0;
	listener = sock->sk;

	lock_sock(listener);

	if (!sock_type_connectible(sock->type)) {
		err = -EOPNOTSUPP;
		goto out;
	}

	if (listener->sk_state != TCP_LISTEN) {
		err = -EINVAL;
		goto out;
	}

	/* Wait for children sockets to appear; these are the new sockets
	 * created upon connection establishment.
	 */
	timeout = sock_rcvtimeo(listener, arg->flags & O_NONBLOCK);
	prepare_to_wait(sk_sleep(listener), &wait, TASK_INTERRUPTIBLE);

	while ((connected = vsock_dequeue_accept(listener)) == NULL &&
	       listener->sk_err == 0) {
		release_sock(listener);
		timeout = schedule_timeout(timeout);
		finish_wait(sk_sleep(listener), &wait);
		lock_sock(listener);

		if (signal_pending(current)) {
			err = sock_intr_errno(timeout);
			goto out;
		} else if (timeout == 0) {
			err = -EAGAIN;
			goto out;
		}

		prepare_to_wait(sk_sleep(listener), &wait, TASK_INTERRUPTIBLE);
	}
	finish_wait(sk_sleep(listener), &wait);

	if (listener->sk_err)
		err = -listener->sk_err;

	if (connected) {
		sk_acceptq_removed(listener);

		lock_sock_nested(connected, SINGLE_DEPTH_NESTING);
		vconnected = vsock_sk(connected);

		/* If the listener socket has received an error, then we should
		 * reject this socket and return.  Note that we simply mark the
		 * socket rejected, drop our reference, and let the cleanup
		 * function handle the cleanup; the fact that we found it in
		 * the listener's accept queue guarantees that the cleanup
		 * function hasn't run yet.
		 */
		if (err) {
			vconnected->rejected = true;
		} else {
			newsock->state = SS_CONNECTED;
			sock_graft(connected, newsock);
			if (vsock_msgzerocopy_allow(vconnected->transport))
				set_bit(SOCK_SUPPORT_ZC,
					&connected->sk_socket->flags);
		}

		release_sock(connected);
		sock_put(connected);
	}

out:
	release_sock(listener);
	return err;
}

static int vsock_listen(struct socket *sock, int backlog)
{
	int err;
	struct sock *sk;
	struct vsock_sock *vsk;

	sk = sock->sk;

	lock_sock(sk);

	if (!sock_type_connectible(sk->sk_type)) {
		err = -EOPNOTSUPP;
		goto out;
	}

	if (sock->state != SS_UNCONNECTED) {
		err = -EINVAL;
		goto out;
	}

	vsk = vsock_sk(sk);

	if (!vsock_addr_bound(&vsk->local_addr)) {
		err = -EINVAL;
		goto out;
	}

	sk->sk_max_ack_backlog = backlog;
	sk->sk_state = TCP_LISTEN;

	err = 0;

out:
	release_sock(sk);
	return err;
}

static void vsock_update_buffer_size(struct vsock_sock *vsk,
				     const struct vsock_transport *transport,
				     u64 val)
{
	if (val > vsk->buffer_max_size)
		val = vsk->buffer_max_size;

	if (val < vsk->buffer_min_size)
		val = vsk->buffer_min_size;

	if (val != vsk->buffer_size &&
	    transport && transport->notify_buffer_size)
		transport->notify_buffer_size(vsk, &val);

	vsk->buffer_size = val;
}

static int vsock_connectible_setsockopt(struct socket *sock,
					int level,
					int optname,
					sockptr_t optval,
					unsigned int optlen)
{
	int err;
	struct sock *sk;
	struct vsock_sock *vsk;
	const struct vsock_transport *transport;
	u64 val;

	if (level != AF_VSOCK && level != SOL_SOCKET)
		return -ENOPROTOOPT;

#define COPY_IN(_v)                                       \
	do {						  \
		if (optlen < sizeof(_v)) {		  \
			err = -EINVAL;			  \
			goto exit;			  \
		}					  \
		if (copy_from_sockptr(&_v, optval, sizeof(_v)) != 0) {	\
			err = -EFAULT;					\
			goto exit;					\
		}							\
	} while (0)

	err = 0;
	sk = sock->sk;
	vsk = vsock_sk(sk);

	lock_sock(sk);

	transport = vsk->transport;

	if (level == SOL_SOCKET) {
		int zerocopy;

		if (optname != SO_ZEROCOPY) {
			release_sock(sk);
			return sock_setsockopt(sock, level, optname, optval, optlen);
		}

		/* Use 'int' type here, because variable to
		 * set this option usually has this type.
		 */
		COPY_IN(zerocopy);

		if (zerocopy < 0 || zerocopy > 1) {
			err = -EINVAL;
			goto exit;
		}

		if (transport && !vsock_msgzerocopy_allow(transport)) {
			err = -EOPNOTSUPP;
			goto exit;
		}

		sock_valbool_flag(sk, SOCK_ZEROCOPY, zerocopy);
		goto exit;
	}

	switch (optname) {
	case SO_VM_SOCKETS_BUFFER_SIZE:
		COPY_IN(val);
		vsock_update_buffer_size(vsk, transport, val);
		break;

	case SO_VM_SOCKETS_BUFFER_MAX_SIZE:
		COPY_IN(val);
		vsk->buffer_max_size = val;
		vsock_update_buffer_size(vsk, transport, vsk->buffer_size);
		break;

	case SO_VM_SOCKETS_BUFFER_MIN_SIZE:
		COPY_IN(val);
		vsk->buffer_min_size = val;
		vsock_update_buffer_size(vsk, transport, vsk->buffer_size);
		break;

	case SO_VM_SOCKETS_CONNECT_TIMEOUT_NEW:
	case SO_VM_SOCKETS_CONNECT_TIMEOUT_OLD: {
		struct __kernel_sock_timeval tv;

		err = sock_copy_user_timeval(&tv, optval, optlen,
					     optname == SO_VM_SOCKETS_CONNECT_TIMEOUT_OLD);
		if (err)
			break;
		if (tv.tv_sec >= 0 && tv.tv_usec < USEC_PER_SEC &&
		    tv.tv_sec < (MAX_SCHEDULE_TIMEOUT / HZ - 1)) {
			vsk->connect_timeout = tv.tv_sec * HZ +
				DIV_ROUND_UP((unsigned long)tv.tv_usec, (USEC_PER_SEC / HZ));
			if (vsk->connect_timeout == 0)
				vsk->connect_timeout =
				    VSOCK_DEFAULT_CONNECT_TIMEOUT;

		} else {
			err = -ERANGE;
		}
		break;
	}

	default:
		err = -ENOPROTOOPT;
		break;
	}

#undef COPY_IN

exit:
	release_sock(sk);
	return err;
}

static int vsock_connectible_getsockopt(struct socket *sock,
					int level, int optname,
					char __user *optval,
					int __user *optlen)
{
	struct sock *sk = sock->sk;
	struct vsock_sock *vsk = vsock_sk(sk);

	union {
		u64 val64;
		struct old_timeval32 tm32;
		struct __kernel_old_timeval tm;
		struct  __kernel_sock_timeval stm;
	} v;

	int lv = sizeof(v.val64);
	int len;

	if (level != AF_VSOCK)
		return -ENOPROTOOPT;

	if (get_user(len, optlen))
		return -EFAULT;

	memset(&v, 0, sizeof(v));

	switch (optname) {
	case SO_VM_SOCKETS_BUFFER_SIZE:
		v.val64 = vsk->buffer_size;
		break;

	case SO_VM_SOCKETS_BUFFER_MAX_SIZE:
		v.val64 = vsk->buffer_max_size;
		break;

	case SO_VM_SOCKETS_BUFFER_MIN_SIZE:
		v.val64 = vsk->buffer_min_size;
		break;

	case SO_VM_SOCKETS_CONNECT_TIMEOUT_NEW:
	case SO_VM_SOCKETS_CONNECT_TIMEOUT_OLD:
		lv = sock_get_timeout(vsk->connect_timeout, &v,
				      optname == SO_VM_SOCKETS_CONNECT_TIMEOUT_OLD);
		break;

	default:
		return -ENOPROTOOPT;
	}

	if (len < lv)
		return -EINVAL;
	if (len > lv)
		len = lv;
	if (copy_to_user(optval, &v, len))
		return -EFAULT;

	if (put_user(len, optlen))
		return -EFAULT;

	return 0;
}

static int vsock_connectible_sendmsg(struct socket *sock, struct msghdr *msg,
				     size_t len)
{
	struct sock *sk;
	struct vsock_sock *vsk;
	const struct vsock_transport *transport;
	ssize_t total_written;
	long timeout;
	int err;
	struct vsock_transport_send_notify_data send_data;
	DEFINE_WAIT_FUNC(wait, woken_wake_function);

	sk = sock->sk;
	vsk = vsock_sk(sk);
	total_written = 0;
	err = 0;

	if (msg->msg_flags & MSG_OOB)
		return -EOPNOTSUPP;

	lock_sock(sk);

	transport = vsk->transport;

	/* Callers should not provide a destination with connection oriented
	 * sockets.
	 */
	if (msg->msg_namelen) {
		err = sk->sk_state == TCP_ESTABLISHED ? -EISCONN : -EOPNOTSUPP;
		goto out;
	}

	/* Send data only if both sides are not shutdown in the direction. */
	if (sk->sk_shutdown & SEND_SHUTDOWN ||
	    vsk->peer_shutdown & RCV_SHUTDOWN) {
		err = -EPIPE;
		goto out;
	}

	if (!transport || sk->sk_state != TCP_ESTABLISHED ||
	    !vsock_addr_bound(&vsk->local_addr)) {
		err = -ENOTCONN;
		goto out;
	}

	if (!vsock_addr_bound(&vsk->remote_addr)) {
		err = -EDESTADDRREQ;
		goto out;
	}

	if (msg->msg_flags & MSG_ZEROCOPY &&
	    !vsock_msgzerocopy_allow(transport)) {
		err = -EOPNOTSUPP;
		goto out;
	}

	/* Wait for room in the produce queue to enqueue our user's data. */
	timeout = sock_sndtimeo(sk, msg->msg_flags & MSG_DONTWAIT);

	err = transport->notify_send_init(vsk, &send_data);
	if (err < 0)
		goto out;

	while (total_written < len) {
		ssize_t written;

		add_wait_queue(sk_sleep(sk), &wait);
		while (vsock_stream_has_space(vsk) == 0 &&
		       sk->sk_err == 0 &&
		       !(sk->sk_shutdown & SEND_SHUTDOWN) &&
		       !(vsk->peer_shutdown & RCV_SHUTDOWN)) {

			/* Don't wait for non-blocking sockets. */
			if (timeout == 0) {
				err = -EAGAIN;
				remove_wait_queue(sk_sleep(sk), &wait);
				goto out_err;
			}

			err = transport->notify_send_pre_block(vsk, &send_data);
			if (err < 0) {
				remove_wait_queue(sk_sleep(sk), &wait);
				goto out_err;
			}

			release_sock(sk);
			timeout = wait_woken(&wait, TASK_INTERRUPTIBLE, timeout);
			lock_sock(sk);
			if (signal_pending(current)) {
				err = sock_intr_errno(timeout);
				remove_wait_queue(sk_sleep(sk), &wait);
				goto out_err;
			} else if (timeout == 0) {
				err = -EAGAIN;
				remove_wait_queue(sk_sleep(sk), &wait);
				goto out_err;
			}
		}
		remove_wait_queue(sk_sleep(sk), &wait);

		/* These checks occur both as part of and after the loop
		 * conditional since we need to check before and after
		 * sleeping.
		 */
		if (sk->sk_err) {
			err = -sk->sk_err;
			goto out_err;
		} else if ((sk->sk_shutdown & SEND_SHUTDOWN) ||
			   (vsk->peer_shutdown & RCV_SHUTDOWN)) {
			err = -EPIPE;
			goto out_err;
		}

		err = transport->notify_send_pre_enqueue(vsk, &send_data);
		if (err < 0)
			goto out_err;

		/* Note that enqueue will only write as many bytes as are free
		 * in the produce queue, so we don't need to ensure len is
		 * smaller than the queue size.  It is the caller's
		 * responsibility to check how many bytes we were able to send.
		 */

		if (sk->sk_type == SOCK_SEQPACKET) {
			written = transport->seqpacket_enqueue(vsk,
						msg, len - total_written);
		} else {
			written = transport->stream_enqueue(vsk,
					msg, len - total_written);
		}

		if (written < 0) {
			err = written;
			goto out_err;
		}

		total_written += written;

		err = transport->notify_send_post_enqueue(
				vsk, written, &send_data);
		if (err < 0)
			goto out_err;

	}

out_err:
	if (total_written > 0) {
		/* Return number of written bytes only if:
		 * 1) SOCK_STREAM socket.
		 * 2) SOCK_SEQPACKET socket when whole buffer is sent.
		 */
		if (sk->sk_type == SOCK_STREAM || total_written == len)
			err = total_written;
	}
out:
	if (sk->sk_type == SOCK_STREAM)
		err = sk_stream_error(sk, msg->msg_flags, err);

	release_sock(sk);
	return err;
}

static int vsock_connectible_wait_data(struct sock *sk,
				       struct wait_queue_entry *wait,
				       long timeout,
				       struct vsock_transport_recv_notify_data *recv_data,
				       size_t target)
{
	const struct vsock_transport *transport;
	struct vsock_sock *vsk;
	s64 data;
	int err;

	vsk = vsock_sk(sk);
	err = 0;
	transport = vsk->transport;

	while (1) {
		prepare_to_wait(sk_sleep(sk), wait, TASK_INTERRUPTIBLE);
		data = vsock_connectible_has_data(vsk);
		if (data != 0)
			break;

		if (sk->sk_err != 0 ||
		    (sk->sk_shutdown & RCV_SHUTDOWN) ||
		    (vsk->peer_shutdown & SEND_SHUTDOWN)) {
			break;
		}

		/* Don't wait for non-blocking sockets. */
		if (timeout == 0) {
			err = -EAGAIN;
			break;
		}

		if (recv_data) {
			err = transport->notify_recv_pre_block(vsk, target, recv_data);
			if (err < 0)
				break;
		}

		release_sock(sk);
		timeout = schedule_timeout(timeout);
		lock_sock(sk);

		if (signal_pending(current)) {
			err = sock_intr_errno(timeout);
			break;
		} else if (timeout == 0) {
			err = -EAGAIN;
			break;
		}
	}

	finish_wait(sk_sleep(sk), wait);

	if (err)
		return err;

	/* Internal transport error when checking for available
	 * data. XXX This should be changed to a connection
	 * reset in a later change.
	 */
	if (data < 0)
		return -ENOMEM;

	return data;
}

static int __vsock_stream_recvmsg(struct sock *sk, struct msghdr *msg,
				  size_t len, int flags)
{
	struct vsock_transport_recv_notify_data recv_data;
	const struct vsock_transport *transport;
	struct vsock_sock *vsk;
	ssize_t copied;
	size_t target;
	long timeout;
	int err;

	DEFINE_WAIT(wait);

	vsk = vsock_sk(sk);
	transport = vsk->transport;

	/* We must not copy less than target bytes into the user's buffer
	 * before returning successfully, so we wait for the consume queue to
	 * have that much data to consume before dequeueing.  Note that this
	 * makes it impossible to handle cases where target is greater than the
	 * queue size.
	 */
	target = sock_rcvlowat(sk, flags & MSG_WAITALL, len);
	if (target >= transport->stream_rcvhiwat(vsk)) {
		err = -ENOMEM;
		goto out;
	}
	timeout = sock_rcvtimeo(sk, flags & MSG_DONTWAIT);
	copied = 0;

	err = transport->notify_recv_init(vsk, target, &recv_data);
	if (err < 0)
		goto out;


	while (1) {
		ssize_t read;

		err = vsock_connectible_wait_data(sk, &wait, timeout,
						  &recv_data, target);
		if (err <= 0)
			break;

		err = transport->notify_recv_pre_dequeue(vsk, target,
							 &recv_data);
		if (err < 0)
			break;

		read = transport->stream_dequeue(vsk, msg, len - copied, flags);
		if (read < 0) {
			err = read;
			break;
		}

		copied += read;

		err = transport->notify_recv_post_dequeue(vsk, target, read,
						!(flags & MSG_PEEK), &recv_data);
		if (err < 0)
			goto out;

		if (read >= target || flags & MSG_PEEK)
			break;

		target -= read;
	}

	if (sk->sk_err)
		err = -sk->sk_err;
	else if (sk->sk_shutdown & RCV_SHUTDOWN)
		err = 0;

	if (copied > 0)
		err = copied;

out:
	return err;
}

static int __vsock_seqpacket_recvmsg(struct sock *sk, struct msghdr *msg,
				     size_t len, int flags)
{
	const struct vsock_transport *transport;
	struct vsock_sock *vsk;
	ssize_t msg_len;
	long timeout;
	int err = 0;
	DEFINE_WAIT(wait);

	vsk = vsock_sk(sk);
	transport = vsk->transport;

	timeout = sock_rcvtimeo(sk, flags & MSG_DONTWAIT);

	err = vsock_connectible_wait_data(sk, &wait, timeout, NULL, 0);
	if (err <= 0)
		goto out;

	msg_len = transport->seqpacket_dequeue(vsk, msg, flags);

	if (msg_len < 0) {
		err = msg_len;
		goto out;
	}

	if (sk->sk_err) {
		err = -sk->sk_err;
	} else if (sk->sk_shutdown & RCV_SHUTDOWN) {
		err = 0;
	} else {
		/* User sets MSG_TRUNC, so return real length of
		 * packet.
		 */
		if (flags & MSG_TRUNC)
			err = msg_len;
		else
			err = len - msg_data_left(msg);

		/* Always set MSG_TRUNC if real length of packet is
		 * bigger than user's buffer.
		 */
		if (msg_len > len)
			msg->msg_flags |= MSG_TRUNC;
	}

out:
	return err;
}

int
__vsock_connectible_recvmsg(struct socket *sock, struct msghdr *msg, size_t len,
			    int flags)
{
	struct sock *sk;
	struct vsock_sock *vsk;
	const struct vsock_transport *transport;
	int err;

	sk = sock->sk;

	if (unlikely(flags & MSG_ERRQUEUE))
		return sock_recv_errqueue(sk, msg, len, SOL_VSOCK, VSOCK_RECVERR);

	vsk = vsock_sk(sk);
	err = 0;

	lock_sock(sk);

	transport = vsk->transport;

	if (!transport || sk->sk_state != TCP_ESTABLISHED) {
		/* Recvmsg is supposed to return 0 if a peer performs an
		 * orderly shutdown. Differentiate between that case and when a
		 * peer has not connected or a local shutdown occurred with the
		 * SOCK_DONE flag.
		 */
		if (sock_flag(sk, SOCK_DONE))
			err = 0;
		else
			err = -ENOTCONN;

		goto out;
	}

	if (flags & MSG_OOB) {
		err = -EOPNOTSUPP;
		goto out;
	}

	/* We don't check peer_shutdown flag here since peer may actually shut
	 * down, but there can be data in the queue that a local socket can
	 * receive.
	 */
	if (sk->sk_shutdown & RCV_SHUTDOWN) {
		err = 0;
		goto out;
	}

	/* It is valid on Linux to pass in a zero-length receive buffer.  This
	 * is not an error.  We may as well bail out now.
	 */
	if (!len) {
		err = 0;
		goto out;
	}

	if (sk->sk_type == SOCK_STREAM)
		err = __vsock_stream_recvmsg(sk, msg, len, flags);
	else
		err = __vsock_seqpacket_recvmsg(sk, msg, len, flags);

out:
	release_sock(sk);
	return err;
}

int
vsock_connectible_recvmsg(struct socket *sock, struct msghdr *msg, size_t len,
			  int flags)
{
#ifdef CONFIG_BPF_SYSCALL
	struct sock *sk = sock->sk;
	const struct proto *prot;

	prot = READ_ONCE(sk->sk_prot);
	if (prot != &vsock_proto)
		return prot->recvmsg(sk, msg, len, flags, NULL);
#endif

	return __vsock_connectible_recvmsg(sock, msg, len, flags);
}
EXPORT_SYMBOL_GPL(vsock_connectible_recvmsg);

static int vsock_set_rcvlowat(struct sock *sk, int val)
{
	const struct vsock_transport *transport;
	struct vsock_sock *vsk;

	vsk = vsock_sk(sk);

	if (val > vsk->buffer_size)
		return -EINVAL;

	transport = vsk->transport;

	if (transport && transport->notify_set_rcvlowat) {
		int err;

		err = transport->notify_set_rcvlowat(vsk, val);
		if (err)
			return err;
	}

	WRITE_ONCE(sk->sk_rcvlowat, val ? : 1);
	return 0;
}

static const struct proto_ops vsock_stream_ops = {
	.family = PF_VSOCK,
	.owner = THIS_MODULE,
	.release = vsock_release,
	.bind = vsock_bind,
	.connect = vsock_connect,
	.socketpair = sock_no_socketpair,
	.accept = vsock_accept,
	.getname = vsock_getname,
	.poll = vsock_poll,
	.ioctl = vsock_ioctl,
	.listen = vsock_listen,
	.shutdown = vsock_shutdown,
	.setsockopt = vsock_connectible_setsockopt,
	.getsockopt = vsock_connectible_getsockopt,
	.sendmsg = vsock_connectible_sendmsg,
	.recvmsg = vsock_connectible_recvmsg,
	.mmap = sock_no_mmap,
	.set_rcvlowat = vsock_set_rcvlowat,
	.read_skb = vsock_read_skb,
};

static const struct proto_ops vsock_seqpacket_ops = {
	.family = PF_VSOCK,
	.owner = THIS_MODULE,
	.release = vsock_release,
	.bind = vsock_bind,
	.connect = vsock_connect,
	.socketpair = sock_no_socketpair,
	.accept = vsock_accept,
	.getname = vsock_getname,
	.poll = vsock_poll,
	.ioctl = vsock_ioctl,
	.listen = vsock_listen,
	.shutdown = vsock_shutdown,
	.setsockopt = vsock_connectible_setsockopt,
	.getsockopt = vsock_connectible_getsockopt,
	.sendmsg = vsock_connectible_sendmsg,
	.recvmsg = vsock_connectible_recvmsg,
	.mmap = sock_no_mmap,
	.read_skb = vsock_read_skb,
};

static int vsock_create(struct net *net, struct socket *sock,
			int protocol, int kern)
{
	struct vsock_sock *vsk;
	struct sock *sk;
	int ret;

	if (!sock)
		return -EINVAL;

	if (protocol && protocol != PF_VSOCK)
		return -EPROTONOSUPPORT;

	switch (sock->type) {
	case SOCK_DGRAM:
		sock->ops = &vsock_dgram_ops;
		break;
	case SOCK_STREAM:
		sock->ops = &vsock_stream_ops;
		break;
	case SOCK_SEQPACKET:
		sock->ops = &vsock_seqpacket_ops;
		break;
	default:
		return -ESOCKTNOSUPPORT;
	}

	sock->state = SS_UNCONNECTED;

	sk = __vsock_create(net, sock, NULL, GFP_KERNEL, 0, kern);
	if (!sk)
		return -ENOMEM;

	vsk = vsock_sk(sk);

	if (sock->type == SOCK_DGRAM) {
		ret = vsock_assign_transport(vsk, NULL);
		if (ret < 0) {
			sock->sk = NULL;
			sock_put(sk);
			return ret;
		}
	}

	/* SOCK_DGRAM doesn't have 'setsockopt' callback set in its
	 * proto_ops, so there is no handler for custom logic.
	 */
	if (sock_type_connectible(sock->type))
		set_bit(SOCK_CUSTOM_SOCKOPT, &sk->sk_socket->flags);

	vsock_insert_unbound(vsk);

	return 0;
}

static const struct net_proto_family vsock_family_ops = {
	.family = AF_VSOCK,
	.create = vsock_create,
	.owner = THIS_MODULE,
};

static long vsock_dev_do_ioctl(struct file *filp,
			       unsigned int cmd, void __user *ptr)
{
	u32 __user *p = ptr;
	u32 cid = VMADDR_CID_ANY;
	int retval = 0;

	switch (cmd) {
	case IOCTL_VM_SOCKETS_GET_LOCAL_CID:
		/* To be compatible with the VMCI behavior, we prioritize the
		 * guest CID instead of well-know host CID (VMADDR_CID_HOST).
		 */
		if (transport_g2h)
			cid = transport_g2h->get_local_cid();
		else if (transport_h2g)
			cid = transport_h2g->get_local_cid();

		if (put_user(cid, p) != 0)
			retval = -EFAULT;
		break;

	default:
		retval = -ENOIOCTLCMD;
	}

	return retval;
}

static long vsock_dev_ioctl(struct file *filp,
			    unsigned int cmd, unsigned long arg)
{
	return vsock_dev_do_ioctl(filp, cmd, (void __user *)arg);
}

#ifdef CONFIG_COMPAT
static long vsock_dev_compat_ioctl(struct file *filp,
				   unsigned int cmd, unsigned long arg)
{
	return vsock_dev_do_ioctl(filp, cmd, compat_ptr(arg));
}
#endif

static const struct file_operations vsock_device_ops = {
	.owner		= THIS_MODULE,
	.unlocked_ioctl	= vsock_dev_ioctl,
#ifdef CONFIG_COMPAT
	.compat_ioctl	= vsock_dev_compat_ioctl,
#endif
	.open		= nonseekable_open,
};

static struct miscdevice vsock_device = {
	.name		= "vsock",
	.fops		= &vsock_device_ops,
};

static int __init vsock_init(void)
{
	int err = 0;

	vsock_init_tables();

	vsock_proto.owner = THIS_MODULE;
	vsock_device.minor = MISC_DYNAMIC_MINOR;
	err = misc_register(&vsock_device);
	if (err) {
		pr_err("Failed to register misc device\n");
		goto err_reset_transport;
	}

	err = proto_register(&vsock_proto, 1);	/* we want our slab */
	if (err) {
		pr_err("Cannot register vsock protocol\n");
		goto err_deregister_misc;
	}

	err = sock_register(&vsock_family_ops);
	if (err) {
		pr_err("could not register af_vsock (%d) address family: %d\n",
		       AF_VSOCK, err);
		goto err_unregister_proto;
	}

	vsock_bpf_build_proto();

	return 0;

err_unregister_proto:
	proto_unregister(&vsock_proto);
err_deregister_misc:
	misc_deregister(&vsock_device);
err_reset_transport:
	return err;
}

static void __exit vsock_exit(void)
{
	misc_deregister(&vsock_device);
	sock_unregister(AF_VSOCK);
	proto_unregister(&vsock_proto);
}

const struct vsock_transport *vsock_core_get_transport(struct vsock_sock *vsk)
{
	return vsk->transport;
}
EXPORT_SYMBOL_GPL(vsock_core_get_transport);

int vsock_core_register(const struct vsock_transport *t, int features)
{
	const struct vsock_transport *t_h2g, *t_g2h, *t_dgram, *t_local;
	int err = mutex_lock_interruptible(&vsock_register_mutex);

	if (err)
		return err;

	t_h2g = transport_h2g;
	t_g2h = transport_g2h;
	t_dgram = transport_dgram;
	t_local = transport_local;

	if (features & VSOCK_TRANSPORT_F_H2G) {
		if (t_h2g) {
			err = -EBUSY;
			goto err_busy;
		}
		t_h2g = t;
	}

	if (features & VSOCK_TRANSPORT_F_G2H) {
		if (t_g2h) {
			err = -EBUSY;
			goto err_busy;
		}
		t_g2h = t;
	}

	if (features & VSOCK_TRANSPORT_F_DGRAM) {
		if (t_dgram) {
			err = -EBUSY;
			goto err_busy;
		}
		t_dgram = t;
	}

	if (features & VSOCK_TRANSPORT_F_LOCAL) {
		if (t_local) {
			err = -EBUSY;
			goto err_busy;
		}
		t_local = t;
	}

	transport_h2g = t_h2g;
	transport_g2h = t_g2h;
	transport_dgram = t_dgram;
	transport_local = t_local;

err_busy:
	mutex_unlock(&vsock_register_mutex);
	return err;
}
EXPORT_SYMBOL_GPL(vsock_core_register);

void vsock_core_unregister(const struct vsock_transport *t)
{
	mutex_lock(&vsock_register_mutex);

	if (transport_h2g == t)
		transport_h2g = NULL;

	if (transport_g2h == t)
		transport_g2h = NULL;

	if (transport_dgram == t)
		transport_dgram = NULL;

	if (transport_local == t)
		transport_local = NULL;

	mutex_unlock(&vsock_register_mutex);
}
EXPORT_SYMBOL_GPL(vsock_core_unregister);

module_init(vsock_init);
module_exit(vsock_exit);

MODULE_AUTHOR("VMware, Inc.");
MODULE_DESCRIPTION("VMware Virtual Socket Family");
MODULE_VERSION("1.0.2.0-k");
MODULE_LICENSE("GPL v2");<|MERGE_RESOLUTION|>--- conflicted
+++ resolved
@@ -824,22 +824,19 @@
 	 */
 	lock_sock_nested(sk, level);
 
-<<<<<<< HEAD
-	sock_orphan(sk);
-=======
 	/* Indicate to vsock_remove_sock() that the socket is being released and
 	 * can be removed from the bound_table. Unlike transport reassignment
 	 * case, where the socket must remain bound despite vsock_remove_sock()
 	 * being called from the transport release() callback.
 	 */
 	sock_set_flag(sk, SOCK_DEAD);
->>>>>>> fe0fb583
 
 	if (vsk->transport)
 		vsk->transport->release(vsk);
 	else if (sock_type_connectible(sk->sk_type))
 		vsock_remove_sock(vsk);
 
+	sock_orphan(sk);
 	sk->sk_shutdown = SHUTDOWN_MASK;
 
 	skb_queue_purge(&sk->sk_receive_queue);
