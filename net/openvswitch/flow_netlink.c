--- conflicted
+++ resolved
@@ -64,10 +64,7 @@
 		case OVS_ACTION_ATTR_TRUNC:
 		case OVS_ACTION_ATTR_USERSPACE:
 		case OVS_ACTION_ATTR_DROP:
-<<<<<<< HEAD
-=======
 		case OVS_ACTION_ATTR_PSAMPLE:
->>>>>>> 2d5404ca
 			break;
 
 		case OVS_ACTION_ATTR_CT:
@@ -2413,11 +2410,7 @@
 	/* Whenever new actions are added, the need to update this
 	 * function should be considered.
 	 */
-<<<<<<< HEAD
-	BUILD_BUG_ON(OVS_ACTION_ATTR_MAX != 24);
-=======
 	BUILD_BUG_ON(OVS_ACTION_ATTR_MAX != 25);
->>>>>>> 2d5404ca
 
 	if (!actions)
 		return;
@@ -3242,10 +3235,7 @@
 			[OVS_ACTION_ATTR_ADD_MPLS] = sizeof(struct ovs_action_add_mpls),
 			[OVS_ACTION_ATTR_DEC_TTL] = (u32)-1,
 			[OVS_ACTION_ATTR_DROP] = sizeof(u32),
-<<<<<<< HEAD
-=======
 			[OVS_ACTION_ATTR_PSAMPLE] = (u32)-1,
->>>>>>> 2d5404ca
 		};
 		const struct ovs_action_push_vlan *vlan;
 		int type = nla_type(a);
@@ -3524,15 +3514,12 @@
 				return -EINVAL;
 			break;
 
-<<<<<<< HEAD
-=======
 		case OVS_ACTION_ATTR_PSAMPLE:
 			err = validate_psample(a);
 			if (err)
 				return err;
 			break;
 
->>>>>>> 2d5404ca
 		default:
 			OVS_NLERR(log, "Unknown Action type %d", type);
 			return -EINVAL;
