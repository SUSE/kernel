// SPDX-License-Identifier: GPL-2.0-only
/*
 * Copyright (c) 2007-2014 Nicira, Inc.
 */

#define pr_fmt(fmt) KBUILD_MODNAME ": " fmt

#include <linux/init.h>
#include <linux/module.h>
#include <linux/if_arp.h>
#include <linux/if_vlan.h>
#include <linux/in.h>
#include <linux/ip.h>
#include <linux/jhash.h>
#include <linux/delay.h>
#include <linux/time.h>
#include <linux/etherdevice.h>
#include <linux/genetlink.h>
#include <linux/kernel.h>
#include <linux/kthread.h>
#include <linux/mutex.h>
#include <linux/percpu.h>
#include <linux/rcupdate.h>
#include <linux/tcp.h>
#include <linux/udp.h>
#include <linux/ethtool.h>
#include <linux/wait.h>
#include <asm/div64.h>
#include <linux/highmem.h>
#include <linux/netfilter_bridge.h>
#include <linux/netfilter_ipv4.h>
#include <linux/inetdevice.h>
#include <linux/list.h>
#include <linux/openvswitch.h>
#include <linux/rculist.h>
#include <linux/dmi.h>
#include <net/genetlink.h>
#include <net/net_namespace.h>
#include <net/netns/generic.h>

#include "datapath.h"
#include "flow.h"
#include "flow_table.h"
#include "flow_netlink.h"
#include "meter.h"
#include "openvswitch_trace.h"
#include "vport-internal_dev.h"
#include "vport-netdev.h"

unsigned int ovs_net_id __read_mostly;

static struct genl_family dp_packet_genl_family;
static struct genl_family dp_flow_genl_family;
static struct genl_family dp_datapath_genl_family;

static const struct nla_policy flow_policy[];

static const struct genl_multicast_group ovs_dp_flow_multicast_group = {
	.name = OVS_FLOW_MCGROUP,
};

static const struct genl_multicast_group ovs_dp_datapath_multicast_group = {
	.name = OVS_DATAPATH_MCGROUP,
};

static const struct genl_multicast_group ovs_dp_vport_multicast_group = {
	.name = OVS_VPORT_MCGROUP,
};

/* Check if need to build a reply message.
 * OVS userspace sets the NLM_F_ECHO flag if it needs the reply. */
static bool ovs_must_notify(struct genl_family *family, struct genl_info *info,
			    unsigned int group)
{
	return info->nlhdr->nlmsg_flags & NLM_F_ECHO ||
	       genl_has_listeners(family, genl_info_net(info), group);
}

static void ovs_notify(struct genl_family *family,
		       struct sk_buff *skb, struct genl_info *info)
{
	genl_notify(family, skb, info, 0, GFP_KERNEL);
}

/**
 * DOC: Locking:
 *
 * All writes e.g. Writes to device state (add/remove datapath, port, set
 * operations on vports, etc.), Writes to other state (flow table
 * modifications, set miscellaneous datapath parameters, etc.) are protected
 * by ovs_lock.
 *
 * Reads are protected by RCU.
 *
 * There are a few special cases (mostly stats) that have their own
 * synchronization but they nest under all of above and don't interact with
 * each other.
 *
 * The RTNL lock nests inside ovs_mutex.
 */

static DEFINE_MUTEX(ovs_mutex);

void ovs_lock(void)
{
	mutex_lock(&ovs_mutex);
}

void ovs_unlock(void)
{
	mutex_unlock(&ovs_mutex);
}

#ifdef CONFIG_LOCKDEP
int lockdep_ovsl_is_held(void)
{
	if (debug_locks)
		return lockdep_is_held(&ovs_mutex);
	else
		return 1;
}
#endif

static struct vport *new_vport(const struct vport_parms *);
static int queue_gso_packets(struct datapath *dp, struct sk_buff *,
			     const struct sw_flow_key *,
			     const struct dp_upcall_info *,
			     uint32_t cutlen);
static int queue_userspace_packet(struct datapath *dp, struct sk_buff *,
				  const struct sw_flow_key *,
				  const struct dp_upcall_info *,
				  uint32_t cutlen);

static void ovs_dp_masks_rebalance(struct work_struct *work);

/* Must be called with rcu_read_lock or ovs_mutex. */
const char *ovs_dp_name(const struct datapath *dp)
{
	struct vport *vport = ovs_vport_ovsl_rcu(dp, OVSP_LOCAL);
	return ovs_vport_name(vport);
}

static int get_dpifindex(const struct datapath *dp)
{
	struct vport *local;
	int ifindex;

	rcu_read_lock();

	local = ovs_vport_rcu(dp, OVSP_LOCAL);
	if (local)
		ifindex = local->dev->ifindex;
	else
		ifindex = 0;

	rcu_read_unlock();

	return ifindex;
}

static void destroy_dp_rcu(struct rcu_head *rcu)
{
	struct datapath *dp = container_of(rcu, struct datapath, rcu);

	ovs_flow_tbl_destroy(&dp->table);
	free_percpu(dp->stats_percpu);
	kfree(dp->ports);
	ovs_meters_exit(dp);
	kfree(dp);
}

static struct hlist_head *vport_hash_bucket(const struct datapath *dp,
					    u16 port_no)
{
	return &dp->ports[port_no & (DP_VPORT_HASH_BUCKETS - 1)];
}

/* Called with ovs_mutex or RCU read lock. */
struct vport *ovs_lookup_vport(const struct datapath *dp, u16 port_no)
{
	struct vport *vport;
	struct hlist_head *head;

	head = vport_hash_bucket(dp, port_no);
	hlist_for_each_entry_rcu(vport, head, dp_hash_node,
				 lockdep_ovsl_is_held()) {
		if (vport->port_no == port_no)
			return vport;
	}
	return NULL;
}

/* Called with ovs_mutex. */
static struct vport *new_vport(const struct vport_parms *parms)
{
	struct vport *vport;

	vport = ovs_vport_add(parms);
	if (!IS_ERR(vport)) {
		struct datapath *dp = parms->dp;
		struct hlist_head *head = vport_hash_bucket(dp, vport->port_no);

		hlist_add_head_rcu(&vport->dp_hash_node, head);
	}
	return vport;
}

void ovs_dp_detach_port(struct vport *p)
{
	ASSERT_OVSL();

	/* First drop references to device. */
	hlist_del_rcu(&p->dp_hash_node);

	/* Then destroy it. */
	ovs_vport_del(p);
}

/* Must be called with rcu_read_lock. */
void ovs_dp_process_packet(struct sk_buff *skb, struct sw_flow_key *key)
{
	const struct vport *p = OVS_CB(skb)->input_vport;
	struct datapath *dp = p->dp;
	struct sw_flow *flow;
	struct sw_flow_actions *sf_acts;
	struct dp_stats_percpu *stats;
	u64 *stats_counter;
	u32 n_mask_hit;
	u32 n_cache_hit;
	int error;

	stats = this_cpu_ptr(dp->stats_percpu);

	/* Look up flow. */
	flow = ovs_flow_tbl_lookup_stats(&dp->table, key, skb_get_hash(skb),
					 &n_mask_hit, &n_cache_hit);
	if (unlikely(!flow)) {
		struct dp_upcall_info upcall;

		memset(&upcall, 0, sizeof(upcall));
		upcall.cmd = OVS_PACKET_CMD_MISS;
		upcall.portid = ovs_vport_find_upcall_portid(p, skb);
		upcall.mru = OVS_CB(skb)->mru;
		error = ovs_dp_upcall(dp, skb, key, &upcall, 0);
		if (unlikely(error))
			kfree_skb(skb);
		else
			consume_skb(skb);
		stats_counter = &stats->n_missed;
		goto out;
	}

	ovs_flow_stats_update(flow, key->tp.flags, skb);
	sf_acts = rcu_dereference(flow->sf_acts);
	error = ovs_execute_actions(dp, skb, sf_acts, key);
	if (unlikely(error))
		net_dbg_ratelimited("ovs: action execution error on datapath %s: %d\n",
				    ovs_dp_name(dp), error);

	stats_counter = &stats->n_hit;

out:
	/* Update datapath statistics. */
	u64_stats_update_begin(&stats->syncp);
	(*stats_counter)++;
	stats->n_mask_hit += n_mask_hit;
	stats->n_cache_hit += n_cache_hit;
	u64_stats_update_end(&stats->syncp);
}

int ovs_dp_upcall(struct datapath *dp, struct sk_buff *skb,
		  const struct sw_flow_key *key,
		  const struct dp_upcall_info *upcall_info,
		  uint32_t cutlen)
{
	struct dp_stats_percpu *stats;
	int err;

	if (trace_ovs_dp_upcall_enabled())
		trace_ovs_dp_upcall(dp, skb, key, upcall_info);

	if (upcall_info->portid == 0) {
		err = -ENOTCONN;
		goto err;
	}

	if (!skb_is_gso(skb))
		err = queue_userspace_packet(dp, skb, key, upcall_info, cutlen);
	else
		err = queue_gso_packets(dp, skb, key, upcall_info, cutlen);
	if (err)
		goto err;

	return 0;

err:
	stats = this_cpu_ptr(dp->stats_percpu);

	u64_stats_update_begin(&stats->syncp);
	stats->n_lost++;
	u64_stats_update_end(&stats->syncp);

	return err;
}

static int queue_gso_packets(struct datapath *dp, struct sk_buff *skb,
			     const struct sw_flow_key *key,
			     const struct dp_upcall_info *upcall_info,
			     uint32_t cutlen)
{
	unsigned int gso_type = skb_shinfo(skb)->gso_type;
	struct sw_flow_key later_key;
	struct sk_buff *segs, *nskb;
	int err;

	BUILD_BUG_ON(sizeof(*OVS_CB(skb)) > SKB_GSO_CB_OFFSET);
	segs = __skb_gso_segment(skb, NETIF_F_SG, false);
	if (IS_ERR(segs))
		return PTR_ERR(segs);
	if (segs == NULL)
		return -EINVAL;

	if (gso_type & SKB_GSO_UDP) {
		/* The initial flow key extracted by ovs_flow_key_extract()
		 * in this case is for a first fragment, so we need to
		 * properly mark later fragments.
		 */
		later_key = *key;
		later_key.ip.frag = OVS_FRAG_TYPE_LATER;
	}

	/* Queue all of the segments. */
	skb_list_walk_safe(segs, skb, nskb) {
		if (gso_type & SKB_GSO_UDP && skb != segs)
			key = &later_key;

		err = queue_userspace_packet(dp, skb, key, upcall_info, cutlen);
		if (err)
			break;

	}

	/* Free all of the segments. */
	skb_list_walk_safe(segs, skb, nskb) {
		if (err)
			kfree_skb(skb);
		else
			consume_skb(skb);
	}
	return err;
}

static size_t upcall_msg_size(const struct dp_upcall_info *upcall_info,
			      unsigned int hdrlen, int actions_attrlen)
{
	size_t size = NLMSG_ALIGN(sizeof(struct ovs_header))
		+ nla_total_size(hdrlen) /* OVS_PACKET_ATTR_PACKET */
		+ nla_total_size(ovs_key_attr_size()) /* OVS_PACKET_ATTR_KEY */
		+ nla_total_size(sizeof(unsigned int)) /* OVS_PACKET_ATTR_LEN */
		+ nla_total_size(sizeof(u64)); /* OVS_PACKET_ATTR_HASH */

	/* OVS_PACKET_ATTR_USERDATA */
	if (upcall_info->userdata)
		size += NLA_ALIGN(upcall_info->userdata->nla_len);

	/* OVS_PACKET_ATTR_EGRESS_TUN_KEY */
	if (upcall_info->egress_tun_info)
		size += nla_total_size(ovs_tun_key_attr_size());

	/* OVS_PACKET_ATTR_ACTIONS */
	if (upcall_info->actions_len)
		size += nla_total_size(actions_attrlen);

	/* OVS_PACKET_ATTR_MRU */
	if (upcall_info->mru)
		size += nla_total_size(sizeof(upcall_info->mru));

	return size;
}

static void pad_packet(struct datapath *dp, struct sk_buff *skb)
{
	if (!(dp->user_features & OVS_DP_F_UNALIGNED)) {
		size_t plen = NLA_ALIGN(skb->len) - skb->len;

		if (plen > 0)
			skb_put_zero(skb, plen);
	}
}

static int queue_userspace_packet(struct datapath *dp, struct sk_buff *skb,
				  const struct sw_flow_key *key,
				  const struct dp_upcall_info *upcall_info,
				  uint32_t cutlen)
{
	struct ovs_header *upcall;
	struct sk_buff *nskb = NULL;
	struct sk_buff *user_skb = NULL; /* to be queued to userspace */
	struct nlattr *nla;
	size_t len;
	unsigned int hlen;
	int err, dp_ifindex;
	u64 hash;

	dp_ifindex = get_dpifindex(dp);
	if (!dp_ifindex)
		return -ENODEV;

	if (skb_vlan_tag_present(skb)) {
		nskb = skb_clone(skb, GFP_ATOMIC);
		if (!nskb)
			return -ENOMEM;

		nskb = __vlan_hwaccel_push_inside(nskb);
		if (!nskb)
			return -ENOMEM;

		skb = nskb;
	}

	if (nla_attr_size(skb->len) > USHRT_MAX) {
		err = -EFBIG;
		goto out;
	}

	/* Complete checksum if needed */
	if (skb->ip_summed == CHECKSUM_PARTIAL &&
	    (err = skb_csum_hwoffload_help(skb, 0)))
		goto out;

	/* Older versions of OVS user space enforce alignment of the last
	 * Netlink attribute to NLA_ALIGNTO which would require extensive
	 * padding logic. Only perform zerocopy if padding is not required.
	 */
	if (dp->user_features & OVS_DP_F_UNALIGNED)
		hlen = skb_zerocopy_headlen(skb);
	else
		hlen = skb->len;

	len = upcall_msg_size(upcall_info, hlen - cutlen,
			      OVS_CB(skb)->acts_origlen);
	user_skb = genlmsg_new(len, GFP_ATOMIC);
	if (!user_skb) {
		err = -ENOMEM;
		goto out;
	}

	upcall = genlmsg_put(user_skb, 0, 0, &dp_packet_genl_family,
			     0, upcall_info->cmd);
	if (!upcall) {
		err = -EINVAL;
		goto out;
	}
	upcall->dp_ifindex = dp_ifindex;

	err = ovs_nla_put_key(key, key, OVS_PACKET_ATTR_KEY, false, user_skb);
	if (err)
		goto out;

	if (upcall_info->userdata)
		__nla_put(user_skb, OVS_PACKET_ATTR_USERDATA,
			  nla_len(upcall_info->userdata),
			  nla_data(upcall_info->userdata));

	if (upcall_info->egress_tun_info) {
		nla = nla_nest_start_noflag(user_skb,
					    OVS_PACKET_ATTR_EGRESS_TUN_KEY);
		if (!nla) {
			err = -EMSGSIZE;
			goto out;
		}
		err = ovs_nla_put_tunnel_info(user_skb,
					      upcall_info->egress_tun_info);
		if (err)
			goto out;

		nla_nest_end(user_skb, nla);
	}

	if (upcall_info->actions_len) {
		nla = nla_nest_start_noflag(user_skb, OVS_PACKET_ATTR_ACTIONS);
		if (!nla) {
			err = -EMSGSIZE;
			goto out;
		}
		err = ovs_nla_put_actions(upcall_info->actions,
					  upcall_info->actions_len,
					  user_skb);
		if (!err)
			nla_nest_end(user_skb, nla);
		else
			nla_nest_cancel(user_skb, nla);
	}

	/* Add OVS_PACKET_ATTR_MRU */
	if (upcall_info->mru &&
	    nla_put_u16(user_skb, OVS_PACKET_ATTR_MRU, upcall_info->mru)) {
		err = -ENOBUFS;
		goto out;
	}

	/* Add OVS_PACKET_ATTR_LEN when packet is truncated */
	if (cutlen > 0 &&
	    nla_put_u32(user_skb, OVS_PACKET_ATTR_LEN, skb->len)) {
		err = -ENOBUFS;
		goto out;
	}

	/* Add OVS_PACKET_ATTR_HASH */
	hash = skb_get_hash_raw(skb);
	if (skb->sw_hash)
		hash |= OVS_PACKET_HASH_SW_BIT;

	if (skb->l4_hash)
		hash |= OVS_PACKET_HASH_L4_BIT;

	if (nla_put(user_skb, OVS_PACKET_ATTR_HASH, sizeof (u64), &hash)) {
		err = -ENOBUFS;
		goto out;
	}

	/* Only reserve room for attribute header, packet data is added
	 * in skb_zerocopy() */
	if (!(nla = nla_reserve(user_skb, OVS_PACKET_ATTR_PACKET, 0))) {
		err = -ENOBUFS;
		goto out;
	}
	nla->nla_len = nla_attr_size(skb->len - cutlen);

	err = skb_zerocopy(user_skb, skb, skb->len - cutlen, hlen);
	if (err)
		goto out;

	/* Pad OVS_PACKET_ATTR_PACKET if linear copy was performed */
	pad_packet(dp, user_skb);

	((struct nlmsghdr *) user_skb->data)->nlmsg_len = user_skb->len;

	err = genlmsg_unicast(ovs_dp_get_net(dp), user_skb, upcall_info->portid);
	user_skb = NULL;
out:
	if (err)
		skb_tx_error(skb);
	kfree_skb(user_skb);
	kfree_skb(nskb);
	return err;
}

static int ovs_packet_cmd_execute(struct sk_buff *skb, struct genl_info *info)
{
	struct ovs_header *ovs_header = info->userhdr;
	struct net *net = sock_net(skb->sk);
	struct nlattr **a = info->attrs;
	struct sw_flow_actions *acts;
	struct sk_buff *packet;
	struct sw_flow *flow;
	struct sw_flow_actions *sf_acts;
	struct datapath *dp;
	struct vport *input_vport;
	u16 mru = 0;
	u64 hash;
	int len;
	int err;
	bool log = !a[OVS_PACKET_ATTR_PROBE];

	err = -EINVAL;
	if (!a[OVS_PACKET_ATTR_PACKET] || !a[OVS_PACKET_ATTR_KEY] ||
	    !a[OVS_PACKET_ATTR_ACTIONS])
		goto err;

	len = nla_len(a[OVS_PACKET_ATTR_PACKET]);
	packet = __dev_alloc_skb(NET_IP_ALIGN + len, GFP_KERNEL);
	err = -ENOMEM;
	if (!packet)
		goto err;
	skb_reserve(packet, NET_IP_ALIGN);

	nla_memcpy(__skb_put(packet, len), a[OVS_PACKET_ATTR_PACKET], len);

	/* Set packet's mru */
	if (a[OVS_PACKET_ATTR_MRU]) {
		mru = nla_get_u16(a[OVS_PACKET_ATTR_MRU]);
		packet->ignore_df = 1;
	}
	OVS_CB(packet)->mru = mru;

	if (a[OVS_PACKET_ATTR_HASH]) {
		hash = nla_get_u64(a[OVS_PACKET_ATTR_HASH]);

		__skb_set_hash(packet, hash & 0xFFFFFFFFULL,
			       !!(hash & OVS_PACKET_HASH_SW_BIT),
			       !!(hash & OVS_PACKET_HASH_L4_BIT));
	}

	/* Build an sw_flow for sending this packet. */
	flow = ovs_flow_alloc();
	err = PTR_ERR(flow);
	if (IS_ERR(flow))
		goto err_kfree_skb;

	err = ovs_flow_key_extract_userspace(net, a[OVS_PACKET_ATTR_KEY],
					     packet, &flow->key, log);
	if (err)
		goto err_flow_free;

	err = ovs_nla_copy_actions(net, a[OVS_PACKET_ATTR_ACTIONS],
				   &flow->key, &acts, log);
	if (err)
		goto err_flow_free;

	rcu_assign_pointer(flow->sf_acts, acts);
	packet->priority = flow->key.phy.priority;
	packet->mark = flow->key.phy.skb_mark;

	rcu_read_lock();
	dp = get_dp_rcu(net, ovs_header->dp_ifindex);
	err = -ENODEV;
	if (!dp)
		goto err_unlock;

	input_vport = ovs_vport_rcu(dp, flow->key.phy.in_port);
	if (!input_vport)
		input_vport = ovs_vport_rcu(dp, OVSP_LOCAL);

	if (!input_vport)
		goto err_unlock;

	packet->dev = input_vport->dev;
	OVS_CB(packet)->input_vport = input_vport;
	sf_acts = rcu_dereference(flow->sf_acts);

	local_bh_disable();
	err = ovs_execute_actions(dp, packet, sf_acts, &flow->key);
	local_bh_enable();
	rcu_read_unlock();

	ovs_flow_free(flow, false);
	return err;

err_unlock:
	rcu_read_unlock();
err_flow_free:
	ovs_flow_free(flow, false);
err_kfree_skb:
	kfree_skb(packet);
err:
	return err;
}

static const struct nla_policy packet_policy[OVS_PACKET_ATTR_MAX + 1] = {
	[OVS_PACKET_ATTR_PACKET] = { .len = ETH_HLEN },
	[OVS_PACKET_ATTR_KEY] = { .type = NLA_NESTED },
	[OVS_PACKET_ATTR_ACTIONS] = { .type = NLA_NESTED },
	[OVS_PACKET_ATTR_PROBE] = { .type = NLA_FLAG },
	[OVS_PACKET_ATTR_MRU] = { .type = NLA_U16 },
	[OVS_PACKET_ATTR_HASH] = { .type = NLA_U64 },
};

static const struct genl_small_ops dp_packet_genl_ops[] = {
	{ .cmd = OVS_PACKET_CMD_EXECUTE,
	  .validate = GENL_DONT_VALIDATE_STRICT | GENL_DONT_VALIDATE_DUMP,
	  .flags = GENL_UNS_ADMIN_PERM, /* Requires CAP_NET_ADMIN privilege. */
	  .doit = ovs_packet_cmd_execute
	}
};

static struct genl_family dp_packet_genl_family __ro_after_init = {
	.hdrsize = sizeof(struct ovs_header),
	.name = OVS_PACKET_FAMILY,
	.version = OVS_PACKET_VERSION,
	.maxattr = OVS_PACKET_ATTR_MAX,
	.policy = packet_policy,
	.netnsok = true,
	.parallel_ops = true,
	.small_ops = dp_packet_genl_ops,
	.n_small_ops = ARRAY_SIZE(dp_packet_genl_ops),
	.module = THIS_MODULE,
};

static void get_dp_stats(const struct datapath *dp, struct ovs_dp_stats *stats,
			 struct ovs_dp_megaflow_stats *mega_stats)
{
	int i;

	memset(mega_stats, 0, sizeof(*mega_stats));

	stats->n_flows = ovs_flow_tbl_count(&dp->table);
	mega_stats->n_masks = ovs_flow_tbl_num_masks(&dp->table);

	stats->n_hit = stats->n_missed = stats->n_lost = 0;

	for_each_possible_cpu(i) {
		const struct dp_stats_percpu *percpu_stats;
		struct dp_stats_percpu local_stats;
		unsigned int start;

		percpu_stats = per_cpu_ptr(dp->stats_percpu, i);

		do {
			start = u64_stats_fetch_begin_irq(&percpu_stats->syncp);
			local_stats = *percpu_stats;
		} while (u64_stats_fetch_retry_irq(&percpu_stats->syncp, start));

		stats->n_hit += local_stats.n_hit;
		stats->n_missed += local_stats.n_missed;
		stats->n_lost += local_stats.n_lost;
		mega_stats->n_mask_hit += local_stats.n_mask_hit;
		mega_stats->n_cache_hit += local_stats.n_cache_hit;
	}
}

static bool should_fill_key(const struct sw_flow_id *sfid, uint32_t ufid_flags)
{
	return ovs_identifier_is_ufid(sfid) &&
	       !(ufid_flags & OVS_UFID_F_OMIT_KEY);
}

static bool should_fill_mask(uint32_t ufid_flags)
{
	return !(ufid_flags & OVS_UFID_F_OMIT_MASK);
}

static bool should_fill_actions(uint32_t ufid_flags)
{
	return !(ufid_flags & OVS_UFID_F_OMIT_ACTIONS);
}

static size_t ovs_flow_cmd_msg_size(const struct sw_flow_actions *acts,
				    const struct sw_flow_id *sfid,
				    uint32_t ufid_flags)
{
	size_t len = NLMSG_ALIGN(sizeof(struct ovs_header));

	/* OVS_FLOW_ATTR_UFID, or unmasked flow key as fallback
	 * see ovs_nla_put_identifier()
	 */
	if (sfid && ovs_identifier_is_ufid(sfid))
		len += nla_total_size(sfid->ufid_len);
	else
		len += nla_total_size(ovs_key_attr_size());

	/* OVS_FLOW_ATTR_KEY */
	if (!sfid || should_fill_key(sfid, ufid_flags))
		len += nla_total_size(ovs_key_attr_size());

	/* OVS_FLOW_ATTR_MASK */
	if (should_fill_mask(ufid_flags))
		len += nla_total_size(ovs_key_attr_size());

	/* OVS_FLOW_ATTR_ACTIONS */
	if (should_fill_actions(ufid_flags))
		len += nla_total_size(acts->orig_len);

	return len
		+ nla_total_size_64bit(sizeof(struct ovs_flow_stats)) /* OVS_FLOW_ATTR_STATS */
		+ nla_total_size(1) /* OVS_FLOW_ATTR_TCP_FLAGS */
		+ nla_total_size_64bit(8); /* OVS_FLOW_ATTR_USED */
}

/* Called with ovs_mutex or RCU read lock. */
static int ovs_flow_cmd_fill_stats(const struct sw_flow *flow,
				   struct sk_buff *skb)
{
	struct ovs_flow_stats stats;
	__be16 tcp_flags;
	unsigned long used;

	ovs_flow_stats_get(flow, &stats, &used, &tcp_flags);

	if (used &&
	    nla_put_u64_64bit(skb, OVS_FLOW_ATTR_USED, ovs_flow_used_time(used),
			      OVS_FLOW_ATTR_PAD))
		return -EMSGSIZE;

	if (stats.n_packets &&
	    nla_put_64bit(skb, OVS_FLOW_ATTR_STATS,
			  sizeof(struct ovs_flow_stats), &stats,
			  OVS_FLOW_ATTR_PAD))
		return -EMSGSIZE;

	if ((u8)ntohs(tcp_flags) &&
	     nla_put_u8(skb, OVS_FLOW_ATTR_TCP_FLAGS, (u8)ntohs(tcp_flags)))
		return -EMSGSIZE;

	return 0;
}

/* Called with ovs_mutex or RCU read lock. */
static int ovs_flow_cmd_fill_actions(const struct sw_flow *flow,
				     struct sk_buff *skb, int skb_orig_len)
{
	struct nlattr *start;
	int err;

	/* If OVS_FLOW_ATTR_ACTIONS doesn't fit, skip dumping the actions if
	 * this is the first flow to be dumped into 'skb'.  This is unusual for
	 * Netlink but individual action lists can be longer than
	 * NLMSG_GOODSIZE and thus entirely undumpable if we didn't do this.
	 * The userspace caller can always fetch the actions separately if it
	 * really wants them.  (Most userspace callers in fact don't care.)
	 *
	 * This can only fail for dump operations because the skb is always
	 * properly sized for single flows.
	 */
	start = nla_nest_start_noflag(skb, OVS_FLOW_ATTR_ACTIONS);
	if (start) {
		const struct sw_flow_actions *sf_acts;

		sf_acts = rcu_dereference_ovsl(flow->sf_acts);
		err = ovs_nla_put_actions(sf_acts->actions,
					  sf_acts->actions_len, skb);

		if (!err)
			nla_nest_end(skb, start);
		else {
			if (skb_orig_len)
				return err;

			nla_nest_cancel(skb, start);
		}
	} else if (skb_orig_len) {
		return -EMSGSIZE;
	}

	return 0;
}

/* Called with ovs_mutex or RCU read lock. */
static int ovs_flow_cmd_fill_info(const struct sw_flow *flow, int dp_ifindex,
				  struct sk_buff *skb, u32 portid,
				  u32 seq, u32 flags, u8 cmd, u32 ufid_flags)
{
	const int skb_orig_len = skb->len;
	struct ovs_header *ovs_header;
	int err;

	ovs_header = genlmsg_put(skb, portid, seq, &dp_flow_genl_family,
				 flags, cmd);
	if (!ovs_header)
		return -EMSGSIZE;

	ovs_header->dp_ifindex = dp_ifindex;

	err = ovs_nla_put_identifier(flow, skb);
	if (err)
		goto error;

	if (should_fill_key(&flow->id, ufid_flags)) {
		err = ovs_nla_put_masked_key(flow, skb);
		if (err)
			goto error;
	}

	if (should_fill_mask(ufid_flags)) {
		err = ovs_nla_put_mask(flow, skb);
		if (err)
			goto error;
	}

	err = ovs_flow_cmd_fill_stats(flow, skb);
	if (err)
		goto error;

	if (should_fill_actions(ufid_flags)) {
		err = ovs_flow_cmd_fill_actions(flow, skb, skb_orig_len);
		if (err)
			goto error;
	}

	genlmsg_end(skb, ovs_header);
	return 0;

error:
	genlmsg_cancel(skb, ovs_header);
	return err;
}

/* May not be called with RCU read lock. */
static struct sk_buff *ovs_flow_cmd_alloc_info(const struct sw_flow_actions *acts,
					       const struct sw_flow_id *sfid,
					       struct genl_info *info,
					       bool always,
					       uint32_t ufid_flags)
{
	struct sk_buff *skb;
	size_t len;

	if (!always && !ovs_must_notify(&dp_flow_genl_family, info, 0))
		return NULL;

	len = ovs_flow_cmd_msg_size(acts, sfid, ufid_flags);
	skb = genlmsg_new(len, GFP_KERNEL);
	if (!skb)
		return ERR_PTR(-ENOMEM);

	return skb;
}

/* Called with ovs_mutex. */
static struct sk_buff *ovs_flow_cmd_build_info(const struct sw_flow *flow,
					       int dp_ifindex,
					       struct genl_info *info, u8 cmd,
					       bool always, u32 ufid_flags)
{
	struct sk_buff *skb;
	int retval;

	skb = ovs_flow_cmd_alloc_info(ovsl_dereference(flow->sf_acts),
				      &flow->id, info, always, ufid_flags);
	if (IS_ERR_OR_NULL(skb))
		return skb;

	retval = ovs_flow_cmd_fill_info(flow, dp_ifindex, skb,
					info->snd_portid, info->snd_seq, 0,
					cmd, ufid_flags);
	if (WARN_ON_ONCE(retval < 0)) {
		kfree_skb(skb);
		skb = ERR_PTR(retval);
	}
	return skb;
}

static int ovs_flow_cmd_new(struct sk_buff *skb, struct genl_info *info)
{
	struct net *net = sock_net(skb->sk);
	struct nlattr **a = info->attrs;
	struct ovs_header *ovs_header = info->userhdr;
	struct sw_flow *flow = NULL, *new_flow;
	struct sw_flow_mask mask;
	struct sk_buff *reply;
	struct datapath *dp;
	struct sw_flow_actions *acts;
	struct sw_flow_match match;
	u32 ufid_flags = ovs_nla_get_ufid_flags(a[OVS_FLOW_ATTR_UFID_FLAGS]);
	int error;
	bool log = !a[OVS_FLOW_ATTR_PROBE];

	/* Must have key and actions. */
	error = -EINVAL;
	if (!a[OVS_FLOW_ATTR_KEY]) {
		OVS_NLERR(log, "Flow key attr not present in new flow.");
		goto error;
	}
	if (!a[OVS_FLOW_ATTR_ACTIONS]) {
		OVS_NLERR(log, "Flow actions attr not present in new flow.");
		goto error;
	}

	/* Most of the time we need to allocate a new flow, do it before
	 * locking.
	 */
	new_flow = ovs_flow_alloc();
	if (IS_ERR(new_flow)) {
		error = PTR_ERR(new_flow);
		goto error;
	}

	/* Extract key. */
	ovs_match_init(&match, &new_flow->key, false, &mask);
	error = ovs_nla_get_match(net, &match, a[OVS_FLOW_ATTR_KEY],
				  a[OVS_FLOW_ATTR_MASK], log);
	if (error)
		goto err_kfree_flow;

	/* Extract flow identifier. */
	error = ovs_nla_get_identifier(&new_flow->id, a[OVS_FLOW_ATTR_UFID],
				       &new_flow->key, log);
	if (error)
		goto err_kfree_flow;

	/* unmasked key is needed to match when ufid is not used. */
	if (ovs_identifier_is_key(&new_flow->id))
		match.key = new_flow->id.unmasked_key;

	ovs_flow_mask_key(&new_flow->key, &new_flow->key, true, &mask);

	/* Validate actions. */
	error = ovs_nla_copy_actions(net, a[OVS_FLOW_ATTR_ACTIONS],
				     &new_flow->key, &acts, log);
	if (error) {
		OVS_NLERR(log, "Flow actions may not be safe on all matching packets.");
		goto err_kfree_flow;
	}

	reply = ovs_flow_cmd_alloc_info(acts, &new_flow->id, info, false,
					ufid_flags);
	if (IS_ERR(reply)) {
		error = PTR_ERR(reply);
		goto err_kfree_acts;
	}

	ovs_lock();
	dp = get_dp(net, ovs_header->dp_ifindex);
	if (unlikely(!dp)) {
		error = -ENODEV;
		goto err_unlock_ovs;
	}

	/* Check if this is a duplicate flow */
	if (ovs_identifier_is_ufid(&new_flow->id))
		flow = ovs_flow_tbl_lookup_ufid(&dp->table, &new_flow->id);
	if (!flow)
		flow = ovs_flow_tbl_lookup(&dp->table, &new_flow->key);
	if (likely(!flow)) {
		rcu_assign_pointer(new_flow->sf_acts, acts);

		/* Put flow in bucket. */
		error = ovs_flow_tbl_insert(&dp->table, new_flow, &mask);
		if (unlikely(error)) {
			acts = NULL;
			goto err_unlock_ovs;
		}

		if (unlikely(reply)) {
			error = ovs_flow_cmd_fill_info(new_flow,
						       ovs_header->dp_ifindex,
						       reply, info->snd_portid,
						       info->snd_seq, 0,
						       OVS_FLOW_CMD_NEW,
						       ufid_flags);
			BUG_ON(error < 0);
		}
		ovs_unlock();
	} else {
		struct sw_flow_actions *old_acts;

		/* Bail out if we're not allowed to modify an existing flow.
		 * We accept NLM_F_CREATE in place of the intended NLM_F_EXCL
		 * because Generic Netlink treats the latter as a dump
		 * request.  We also accept NLM_F_EXCL in case that bug ever
		 * gets fixed.
		 */
		if (unlikely(info->nlhdr->nlmsg_flags & (NLM_F_CREATE
							 | NLM_F_EXCL))) {
			error = -EEXIST;
			goto err_unlock_ovs;
		}
		/* The flow identifier has to be the same for flow updates.
		 * Look for any overlapping flow.
		 */
		if (unlikely(!ovs_flow_cmp(flow, &match))) {
			if (ovs_identifier_is_key(&flow->id))
				flow = ovs_flow_tbl_lookup_exact(&dp->table,
								 &match);
			else /* UFID matches but key is different */
				flow = NULL;
			if (!flow) {
				error = -ENOENT;
				goto err_unlock_ovs;
			}
		}
		/* Update actions. */
		old_acts = ovsl_dereference(flow->sf_acts);
		rcu_assign_pointer(flow->sf_acts, acts);

		if (unlikely(reply)) {
			error = ovs_flow_cmd_fill_info(flow,
						       ovs_header->dp_ifindex,
						       reply, info->snd_portid,
						       info->snd_seq, 0,
						       OVS_FLOW_CMD_NEW,
						       ufid_flags);
			BUG_ON(error < 0);
		}
		ovs_unlock();

		ovs_nla_free_flow_actions_rcu(old_acts);
		ovs_flow_free(new_flow, false);
	}

	if (reply)
		ovs_notify(&dp_flow_genl_family, reply, info);
	return 0;

err_unlock_ovs:
	ovs_unlock();
	kfree_skb(reply);
err_kfree_acts:
	ovs_nla_free_flow_actions(acts);
err_kfree_flow:
	ovs_flow_free(new_flow, false);
error:
	return error;
}

/* Factor out action copy to avoid "Wframe-larger-than=1024" warning. */
static noinline_for_stack
struct sw_flow_actions *get_flow_actions(struct net *net,
					 const struct nlattr *a,
					 const struct sw_flow_key *key,
					 const struct sw_flow_mask *mask,
					 bool log)
{
	struct sw_flow_actions *acts;
	struct sw_flow_key masked_key;
	int error;

	ovs_flow_mask_key(&masked_key, key, true, mask);
	error = ovs_nla_copy_actions(net, a, &masked_key, &acts, log);
	if (error) {
		OVS_NLERR(log,
			  "Actions may not be safe on all matching packets");
		return ERR_PTR(error);
	}

	return acts;
}

/* Factor out match-init and action-copy to avoid
 * "Wframe-larger-than=1024" warning. Because mask is only
 * used to get actions, we new a function to save some
 * stack space.
 *
 * If there are not key and action attrs, we return 0
 * directly. In the case, the caller will also not use the
 * match as before. If there is action attr, we try to get
 * actions and save them to *acts. Before returning from
 * the function, we reset the match->mask pointer. Because
 * we should not to return match object with dangling reference
 * to mask.
 * */
static noinline_for_stack int
ovs_nla_init_match_and_action(struct net *net,
			      struct sw_flow_match *match,
			      struct sw_flow_key *key,
			      struct nlattr **a,
			      struct sw_flow_actions **acts,
			      bool log)
{
	struct sw_flow_mask mask;
	int error = 0;

	if (a[OVS_FLOW_ATTR_KEY]) {
		ovs_match_init(match, key, true, &mask);
		error = ovs_nla_get_match(net, match, a[OVS_FLOW_ATTR_KEY],
					  a[OVS_FLOW_ATTR_MASK], log);
		if (error)
			goto error;
	}

	if (a[OVS_FLOW_ATTR_ACTIONS]) {
		if (!a[OVS_FLOW_ATTR_KEY]) {
			OVS_NLERR(log,
				  "Flow key attribute not present in set flow.");
			error = -EINVAL;
			goto error;
		}

		*acts = get_flow_actions(net, a[OVS_FLOW_ATTR_ACTIONS], key,
					 &mask, log);
		if (IS_ERR(*acts)) {
			error = PTR_ERR(*acts);
			goto error;
		}
	}

	/* On success, error is 0. */
error:
	match->mask = NULL;
	return error;
}

static int ovs_flow_cmd_set(struct sk_buff *skb, struct genl_info *info)
{
	struct net *net = sock_net(skb->sk);
	struct nlattr **a = info->attrs;
	struct ovs_header *ovs_header = info->userhdr;
	struct sw_flow_key key;
	struct sw_flow *flow;
	struct sk_buff *reply = NULL;
	struct datapath *dp;
	struct sw_flow_actions *old_acts = NULL, *acts = NULL;
	struct sw_flow_match match;
	struct sw_flow_id sfid;
	u32 ufid_flags = ovs_nla_get_ufid_flags(a[OVS_FLOW_ATTR_UFID_FLAGS]);
	int error = 0;
	bool log = !a[OVS_FLOW_ATTR_PROBE];
	bool ufid_present;

	ufid_present = ovs_nla_get_ufid(&sfid, a[OVS_FLOW_ATTR_UFID], log);
	if (!a[OVS_FLOW_ATTR_KEY] && !ufid_present) {
		OVS_NLERR(log,
			  "Flow set message rejected, Key attribute missing.");
		return -EINVAL;
	}

	error = ovs_nla_init_match_and_action(net, &match, &key, a,
					      &acts, log);
	if (error)
		goto error;

	if (acts) {
		/* Can allocate before locking if have acts. */
		reply = ovs_flow_cmd_alloc_info(acts, &sfid, info, false,
						ufid_flags);
		if (IS_ERR(reply)) {
			error = PTR_ERR(reply);
			goto err_kfree_acts;
		}
	}

	ovs_lock();
	dp = get_dp(net, ovs_header->dp_ifindex);
	if (unlikely(!dp)) {
		error = -ENODEV;
		goto err_unlock_ovs;
	}
	/* Check that the flow exists. */
	if (ufid_present)
		flow = ovs_flow_tbl_lookup_ufid(&dp->table, &sfid);
	else
		flow = ovs_flow_tbl_lookup_exact(&dp->table, &match);
	if (unlikely(!flow)) {
		error = -ENOENT;
		goto err_unlock_ovs;
	}

	/* Update actions, if present. */
	if (likely(acts)) {
		old_acts = ovsl_dereference(flow->sf_acts);
		rcu_assign_pointer(flow->sf_acts, acts);

		if (unlikely(reply)) {
			error = ovs_flow_cmd_fill_info(flow,
						       ovs_header->dp_ifindex,
						       reply, info->snd_portid,
						       info->snd_seq, 0,
						       OVS_FLOW_CMD_SET,
						       ufid_flags);
			BUG_ON(error < 0);
		}
	} else {
		/* Could not alloc without acts before locking. */
		reply = ovs_flow_cmd_build_info(flow, ovs_header->dp_ifindex,
						info, OVS_FLOW_CMD_SET, false,
						ufid_flags);

		if (IS_ERR(reply)) {
			error = PTR_ERR(reply);
			goto err_unlock_ovs;
		}
	}

	/* Clear stats. */
	if (a[OVS_FLOW_ATTR_CLEAR])
		ovs_flow_stats_clear(flow);
	ovs_unlock();

	if (reply)
		ovs_notify(&dp_flow_genl_family, reply, info);
	if (old_acts)
		ovs_nla_free_flow_actions_rcu(old_acts);

	return 0;

err_unlock_ovs:
	ovs_unlock();
	kfree_skb(reply);
err_kfree_acts:
	ovs_nla_free_flow_actions(acts);
error:
	return error;
}

static int ovs_flow_cmd_get(struct sk_buff *skb, struct genl_info *info)
{
	struct nlattr **a = info->attrs;
	struct ovs_header *ovs_header = info->userhdr;
	struct net *net = sock_net(skb->sk);
	struct sw_flow_key key;
	struct sk_buff *reply;
	struct sw_flow *flow;
	struct datapath *dp;
	struct sw_flow_match match;
	struct sw_flow_id ufid;
	u32 ufid_flags = ovs_nla_get_ufid_flags(a[OVS_FLOW_ATTR_UFID_FLAGS]);
	int err = 0;
	bool log = !a[OVS_FLOW_ATTR_PROBE];
	bool ufid_present;

	ufid_present = ovs_nla_get_ufid(&ufid, a[OVS_FLOW_ATTR_UFID], log);
	if (a[OVS_FLOW_ATTR_KEY]) {
		ovs_match_init(&match, &key, true, NULL);
		err = ovs_nla_get_match(net, &match, a[OVS_FLOW_ATTR_KEY], NULL,
					log);
	} else if (!ufid_present) {
		OVS_NLERR(log,
			  "Flow get message rejected, Key attribute missing.");
		err = -EINVAL;
	}
	if (err)
		return err;

	ovs_lock();
	dp = get_dp(sock_net(skb->sk), ovs_header->dp_ifindex);
	if (!dp) {
		err = -ENODEV;
		goto unlock;
	}

	if (ufid_present)
		flow = ovs_flow_tbl_lookup_ufid(&dp->table, &ufid);
	else
		flow = ovs_flow_tbl_lookup_exact(&dp->table, &match);
	if (!flow) {
		err = -ENOENT;
		goto unlock;
	}

	reply = ovs_flow_cmd_build_info(flow, ovs_header->dp_ifindex, info,
					OVS_FLOW_CMD_GET, true, ufid_flags);
	if (IS_ERR(reply)) {
		err = PTR_ERR(reply);
		goto unlock;
	}

	ovs_unlock();
	return genlmsg_reply(reply, info);
unlock:
	ovs_unlock();
	return err;
}

static int ovs_flow_cmd_del(struct sk_buff *skb, struct genl_info *info)
{
	struct nlattr **a = info->attrs;
	struct ovs_header *ovs_header = info->userhdr;
	struct net *net = sock_net(skb->sk);
	struct sw_flow_key key;
	struct sk_buff *reply;
	struct sw_flow *flow = NULL;
	struct datapath *dp;
	struct sw_flow_match match;
	struct sw_flow_id ufid;
	u32 ufid_flags = ovs_nla_get_ufid_flags(a[OVS_FLOW_ATTR_UFID_FLAGS]);
	int err;
	bool log = !a[OVS_FLOW_ATTR_PROBE];
	bool ufid_present;

	ufid_present = ovs_nla_get_ufid(&ufid, a[OVS_FLOW_ATTR_UFID], log);
	if (a[OVS_FLOW_ATTR_KEY]) {
		ovs_match_init(&match, &key, true, NULL);
		err = ovs_nla_get_match(net, &match, a[OVS_FLOW_ATTR_KEY],
					NULL, log);
		if (unlikely(err))
			return err;
	}

	ovs_lock();
	dp = get_dp(sock_net(skb->sk), ovs_header->dp_ifindex);
	if (unlikely(!dp)) {
		err = -ENODEV;
		goto unlock;
	}

	if (unlikely(!a[OVS_FLOW_ATTR_KEY] && !ufid_present)) {
		err = ovs_flow_tbl_flush(&dp->table);
		goto unlock;
	}

	if (ufid_present)
		flow = ovs_flow_tbl_lookup_ufid(&dp->table, &ufid);
	else
		flow = ovs_flow_tbl_lookup_exact(&dp->table, &match);
	if (unlikely(!flow)) {
		err = -ENOENT;
		goto unlock;
	}

	ovs_flow_tbl_remove(&dp->table, flow);
	ovs_unlock();

	reply = ovs_flow_cmd_alloc_info((const struct sw_flow_actions __force *) flow->sf_acts,
					&flow->id, info, false, ufid_flags);
	if (likely(reply)) {
		if (!IS_ERR(reply)) {
			rcu_read_lock();	/*To keep RCU checker happy. */
			err = ovs_flow_cmd_fill_info(flow, ovs_header->dp_ifindex,
						     reply, info->snd_portid,
						     info->snd_seq, 0,
						     OVS_FLOW_CMD_DEL,
						     ufid_flags);
			rcu_read_unlock();
			if (WARN_ON_ONCE(err < 0)) {
				kfree_skb(reply);
				goto out_free;
			}

			ovs_notify(&dp_flow_genl_family, reply, info);
		} else {
			netlink_set_err(sock_net(skb->sk)->genl_sock, 0, 0,
					PTR_ERR(reply));
		}
	}

out_free:
	ovs_flow_free(flow, true);
	return 0;
unlock:
	ovs_unlock();
	return err;
}

static int ovs_flow_cmd_dump(struct sk_buff *skb, struct netlink_callback *cb)
{
	struct nlattr *a[__OVS_FLOW_ATTR_MAX];
	struct ovs_header *ovs_header = genlmsg_data(nlmsg_data(cb->nlh));
	struct table_instance *ti;
	struct datapath *dp;
	u32 ufid_flags;
	int err;

	err = genlmsg_parse_deprecated(cb->nlh, &dp_flow_genl_family, a,
				       OVS_FLOW_ATTR_MAX, flow_policy, NULL);
	if (err)
		return err;
	ufid_flags = ovs_nla_get_ufid_flags(a[OVS_FLOW_ATTR_UFID_FLAGS]);

	rcu_read_lock();
	dp = get_dp_rcu(sock_net(skb->sk), ovs_header->dp_ifindex);
	if (!dp) {
		rcu_read_unlock();
		return -ENODEV;
	}

	ti = rcu_dereference(dp->table.ti);
	for (;;) {
		struct sw_flow *flow;
		u32 bucket, obj;

		bucket = cb->args[0];
		obj = cb->args[1];
		flow = ovs_flow_tbl_dump_next(ti, &bucket, &obj);
		if (!flow)
			break;

		if (ovs_flow_cmd_fill_info(flow, ovs_header->dp_ifindex, skb,
					   NETLINK_CB(cb->skb).portid,
					   cb->nlh->nlmsg_seq, NLM_F_MULTI,
					   OVS_FLOW_CMD_GET, ufid_flags) < 0)
			break;

		cb->args[0] = bucket;
		cb->args[1] = obj;
	}
	rcu_read_unlock();
	return skb->len;
}

static const struct nla_policy flow_policy[OVS_FLOW_ATTR_MAX + 1] = {
	[OVS_FLOW_ATTR_KEY] = { .type = NLA_NESTED },
	[OVS_FLOW_ATTR_MASK] = { .type = NLA_NESTED },
	[OVS_FLOW_ATTR_ACTIONS] = { .type = NLA_NESTED },
	[OVS_FLOW_ATTR_CLEAR] = { .type = NLA_FLAG },
	[OVS_FLOW_ATTR_PROBE] = { .type = NLA_FLAG },
	[OVS_FLOW_ATTR_UFID] = { .type = NLA_UNSPEC, .len = 1 },
	[OVS_FLOW_ATTR_UFID_FLAGS] = { .type = NLA_U32 },
};

static const struct genl_small_ops dp_flow_genl_ops[] = {
	{ .cmd = OVS_FLOW_CMD_NEW,
	  .validate = GENL_DONT_VALIDATE_STRICT | GENL_DONT_VALIDATE_DUMP,
	  .flags = GENL_UNS_ADMIN_PERM, /* Requires CAP_NET_ADMIN privilege. */
	  .doit = ovs_flow_cmd_new
	},
	{ .cmd = OVS_FLOW_CMD_DEL,
	  .validate = GENL_DONT_VALIDATE_STRICT | GENL_DONT_VALIDATE_DUMP,
	  .flags = GENL_UNS_ADMIN_PERM, /* Requires CAP_NET_ADMIN privilege. */
	  .doit = ovs_flow_cmd_del
	},
	{ .cmd = OVS_FLOW_CMD_GET,
	  .validate = GENL_DONT_VALIDATE_STRICT | GENL_DONT_VALIDATE_DUMP,
	  .flags = 0,		    /* OK for unprivileged users. */
	  .doit = ovs_flow_cmd_get,
	  .dumpit = ovs_flow_cmd_dump
	},
	{ .cmd = OVS_FLOW_CMD_SET,
	  .validate = GENL_DONT_VALIDATE_STRICT | GENL_DONT_VALIDATE_DUMP,
	  .flags = GENL_UNS_ADMIN_PERM, /* Requires CAP_NET_ADMIN privilege. */
	  .doit = ovs_flow_cmd_set,
	},
};

static struct genl_family dp_flow_genl_family __ro_after_init = {
	.hdrsize = sizeof(struct ovs_header),
	.name = OVS_FLOW_FAMILY,
	.version = OVS_FLOW_VERSION,
	.maxattr = OVS_FLOW_ATTR_MAX,
	.policy = flow_policy,
	.netnsok = true,
	.parallel_ops = true,
	.small_ops = dp_flow_genl_ops,
	.n_small_ops = ARRAY_SIZE(dp_flow_genl_ops),
	.mcgrps = &ovs_dp_flow_multicast_group,
	.n_mcgrps = 1,
	.module = THIS_MODULE,
};

static size_t ovs_dp_cmd_msg_size(void)
{
	size_t msgsize = NLMSG_ALIGN(sizeof(struct ovs_header));

	msgsize += nla_total_size(IFNAMSIZ);
	msgsize += nla_total_size_64bit(sizeof(struct ovs_dp_stats));
	msgsize += nla_total_size_64bit(sizeof(struct ovs_dp_megaflow_stats));
	msgsize += nla_total_size(sizeof(u32)); /* OVS_DP_ATTR_USER_FEATURES */
	msgsize += nla_total_size(sizeof(u32)); /* OVS_DP_ATTR_MASKS_CACHE_SIZE */

	return msgsize;
}

/* Called with ovs_mutex. */
static int ovs_dp_cmd_fill_info(struct datapath *dp, struct sk_buff *skb,
				u32 portid, u32 seq, u32 flags, u8 cmd)
{
	struct ovs_header *ovs_header;
	struct ovs_dp_stats dp_stats;
	struct ovs_dp_megaflow_stats dp_megaflow_stats;
	int err;

	ovs_header = genlmsg_put(skb, portid, seq, &dp_datapath_genl_family,
				 flags, cmd);
	if (!ovs_header)
		goto error;

	ovs_header->dp_ifindex = get_dpifindex(dp);

	err = nla_put_string(skb, OVS_DP_ATTR_NAME, ovs_dp_name(dp));
	if (err)
		goto nla_put_failure;

	get_dp_stats(dp, &dp_stats, &dp_megaflow_stats);
	if (nla_put_64bit(skb, OVS_DP_ATTR_STATS, sizeof(struct ovs_dp_stats),
			  &dp_stats, OVS_DP_ATTR_PAD))
		goto nla_put_failure;

	if (nla_put_64bit(skb, OVS_DP_ATTR_MEGAFLOW_STATS,
			  sizeof(struct ovs_dp_megaflow_stats),
			  &dp_megaflow_stats, OVS_DP_ATTR_PAD))
		goto nla_put_failure;

	if (nla_put_u32(skb, OVS_DP_ATTR_USER_FEATURES, dp->user_features))
		goto nla_put_failure;

	if (nla_put_u32(skb, OVS_DP_ATTR_MASKS_CACHE_SIZE,
			ovs_flow_tbl_masks_cache_size(&dp->table)))
		goto nla_put_failure;

	genlmsg_end(skb, ovs_header);
	return 0;

nla_put_failure:
	genlmsg_cancel(skb, ovs_header);
error:
	return -EMSGSIZE;
}

static struct sk_buff *ovs_dp_cmd_alloc_info(void)
{
	return genlmsg_new(ovs_dp_cmd_msg_size(), GFP_KERNEL);
}

/* Called with rcu_read_lock or ovs_mutex. */
static struct datapath *lookup_datapath(struct net *net,
					const struct ovs_header *ovs_header,
					struct nlattr *a[OVS_DP_ATTR_MAX + 1])
{
	struct datapath *dp;

	if (!a[OVS_DP_ATTR_NAME])
		dp = get_dp(net, ovs_header->dp_ifindex);
	else {
		struct vport *vport;

		vport = ovs_vport_locate(net, nla_data(a[OVS_DP_ATTR_NAME]));
		dp = vport && vport->port_no == OVSP_LOCAL ? vport->dp : NULL;
	}
	return dp ? dp : ERR_PTR(-ENODEV);
}

static void ovs_dp_reset_user_features(struct sk_buff *skb,
				       struct genl_info *info)
{
	struct datapath *dp;

	dp = lookup_datapath(sock_net(skb->sk), info->userhdr,
			     info->attrs);
	if (IS_ERR(dp))
		return;

	WARN(dp->user_features, "Dropping previously announced user features\n");
	dp->user_features = 0;
}

DEFINE_STATIC_KEY_FALSE(tc_recirc_sharing_support);

static int ovs_dp_change(struct datapath *dp, struct nlattr *a[])
<<<<<<< HEAD
{
	u32 user_features = 0;

	if (a[OVS_DP_ATTR_USER_FEATURES]) {
		user_features = nla_get_u32(a[OVS_DP_ATTR_USER_FEATURES]);

		if (user_features & ~(OVS_DP_F_VPORT_PIDS |
				      OVS_DP_F_UNALIGNED |
				      OVS_DP_F_TC_RECIRC_SHARING))
			return -EOPNOTSUPP;

#if !IS_ENABLED(CONFIG_NET_TC_SKB_EXT)
		if (user_features & OVS_DP_F_TC_RECIRC_SHARING)
			return -EOPNOTSUPP;
#endif
	}

	dp->user_features = user_features;

	if (dp->user_features & OVS_DP_F_TC_RECIRC_SHARING)
		static_branch_enable(&tc_recirc_sharing_support);
	else
		static_branch_disable(&tc_recirc_sharing_support);
=======
{
	u32 user_features = 0;

	if (a[OVS_DP_ATTR_USER_FEATURES]) {
		user_features = nla_get_u32(a[OVS_DP_ATTR_USER_FEATURES]);

		if (user_features & ~(OVS_DP_F_VPORT_PIDS |
				      OVS_DP_F_UNALIGNED |
				      OVS_DP_F_TC_RECIRC_SHARING))
			return -EOPNOTSUPP;

#if !IS_ENABLED(CONFIG_NET_TC_SKB_EXT)
		if (user_features & OVS_DP_F_TC_RECIRC_SHARING)
			return -EOPNOTSUPP;
#endif
	}

	if (a[OVS_DP_ATTR_MASKS_CACHE_SIZE]) {
		int err;
		u32 cache_size;

		cache_size = nla_get_u32(a[OVS_DP_ATTR_MASKS_CACHE_SIZE]);
		err = ovs_flow_tbl_masks_cache_resize(&dp->table, cache_size);
		if (err)
			return err;
	}

	dp->user_features = user_features;

	if (dp->user_features & OVS_DP_F_TC_RECIRC_SHARING)
		static_branch_enable(&tc_recirc_sharing_support);
	else
		static_branch_disable(&tc_recirc_sharing_support);

	return 0;
}

static int ovs_dp_stats_init(struct datapath *dp)
{
	dp->stats_percpu = netdev_alloc_pcpu_stats(struct dp_stats_percpu);
	if (!dp->stats_percpu)
		return -ENOMEM;

	return 0;
}

static int ovs_dp_vport_init(struct datapath *dp)
{
	int i;

	dp->ports = kmalloc_array(DP_VPORT_HASH_BUCKETS,
				  sizeof(struct hlist_head),
				  GFP_KERNEL);
	if (!dp->ports)
		return -ENOMEM;

	for (i = 0; i < DP_VPORT_HASH_BUCKETS; i++)
		INIT_HLIST_HEAD(&dp->ports[i]);
>>>>>>> 7d2a07b7

	return 0;
}

static int ovs_dp_cmd_new(struct sk_buff *skb, struct genl_info *info)
{
	struct nlattr **a = info->attrs;
	struct vport_parms parms;
	struct sk_buff *reply;
	struct datapath *dp;
	struct vport *vport;
	struct ovs_net *ovs_net;
	int err;

	err = -EINVAL;
	if (!a[OVS_DP_ATTR_NAME] || !a[OVS_DP_ATTR_UPCALL_PID])
		goto err;

	reply = ovs_dp_cmd_alloc_info();
	if (!reply)
		return -ENOMEM;

	err = -ENOMEM;
	dp = kzalloc(sizeof(*dp), GFP_KERNEL);
	if (dp == NULL)
		goto err_destroy_reply;

	ovs_dp_set_net(dp, sock_net(skb->sk));

	/* Allocate table. */
	err = ovs_flow_tbl_init(&dp->table);
	if (err)
		goto err_destroy_dp;

	err = ovs_dp_stats_init(dp);
	if (err)
		goto err_destroy_table;

	err = ovs_dp_vport_init(dp);
	if (err)
		goto err_destroy_stats;

	err = ovs_meters_init(dp);
	if (err)
		goto err_destroy_ports;

	/* Set up our datapath device. */
	parms.name = nla_data(a[OVS_DP_ATTR_NAME]);
	parms.type = OVS_VPORT_TYPE_INTERNAL;
	parms.options = NULL;
	parms.dp = dp;
	parms.port_no = OVSP_LOCAL;
	parms.upcall_portids = a[OVS_DP_ATTR_UPCALL_PID];

<<<<<<< HEAD
	err = ovs_dp_change(dp, a);
	if (err)
		goto err_destroy_meters;

=======
>>>>>>> 7d2a07b7
	/* So far only local changes have been made, now need the lock. */
	ovs_lock();

	err = ovs_dp_change(dp, a);
	if (err)
		goto err_unlock_and_destroy_meters;

	vport = new_vport(&parms);
	if (IS_ERR(vport)) {
		err = PTR_ERR(vport);
		if (err == -EBUSY)
			err = -EEXIST;

		if (err == -EEXIST) {
			/* An outdated user space instance that does not understand
			 * the concept of user_features has attempted to create a new
			 * datapath and is likely to reuse it. Drop all user features.
			 */
			if (info->genlhdr->version < OVS_DP_VER_FEATURES)
				ovs_dp_reset_user_features(skb, info);
		}

<<<<<<< HEAD
		ovs_unlock();
		goto err_destroy_meters;
=======
		goto err_unlock_and_destroy_meters;
>>>>>>> 7d2a07b7
	}

	err = ovs_dp_cmd_fill_info(dp, reply, info->snd_portid,
				   info->snd_seq, 0, OVS_DP_CMD_NEW);
	BUG_ON(err < 0);

	ovs_net = net_generic(ovs_dp_get_net(dp), ovs_net_id);
	list_add_tail_rcu(&dp->list_node, &ovs_net->dps);

	ovs_unlock();

	ovs_notify(&dp_datapath_genl_family, reply, info);
	return 0;

<<<<<<< HEAD
err_destroy_meters:
=======
err_unlock_and_destroy_meters:
	ovs_unlock();
>>>>>>> 7d2a07b7
	ovs_meters_exit(dp);
err_destroy_ports:
	kfree(dp->ports);
err_destroy_stats:
	free_percpu(dp->stats_percpu);
err_destroy_table:
	ovs_flow_tbl_destroy(&dp->table);
err_destroy_dp:
	kfree(dp);
err_destroy_reply:
	kfree_skb(reply);
err:
	return err;
}

/* Called with ovs_mutex. */
static void __dp_destroy(struct datapath *dp)
{
	struct flow_table *table = &dp->table;
	int i;

	for (i = 0; i < DP_VPORT_HASH_BUCKETS; i++) {
		struct vport *vport;
		struct hlist_node *n;

		hlist_for_each_entry_safe(vport, n, &dp->ports[i], dp_hash_node)
			if (vport->port_no != OVSP_LOCAL)
				ovs_dp_detach_port(vport);
	}

	list_del_rcu(&dp->list_node);

	/* OVSP_LOCAL is datapath internal port. We need to make sure that
	 * all ports in datapath are destroyed first before freeing datapath.
	 */
	ovs_dp_detach_port(ovs_vport_ovsl(dp, OVSP_LOCAL));

	/* Flush sw_flow in the tables. RCU cb only releases resource
	 * such as dp, ports and tables. That may avoid some issues
	 * such as RCU usage warning.
	 */
	table_instance_flow_flush(table, ovsl_dereference(table->ti),
				  ovsl_dereference(table->ufid_ti));

	/* RCU destroy the ports, meters and flow tables. */
	call_rcu(&dp->rcu, destroy_dp_rcu);
}

static int ovs_dp_cmd_del(struct sk_buff *skb, struct genl_info *info)
{
	struct sk_buff *reply;
	struct datapath *dp;
	int err;

	reply = ovs_dp_cmd_alloc_info();
	if (!reply)
		return -ENOMEM;

	ovs_lock();
	dp = lookup_datapath(sock_net(skb->sk), info->userhdr, info->attrs);
	err = PTR_ERR(dp);
	if (IS_ERR(dp))
		goto err_unlock_free;

	err = ovs_dp_cmd_fill_info(dp, reply, info->snd_portid,
				   info->snd_seq, 0, OVS_DP_CMD_DEL);
	BUG_ON(err < 0);

	__dp_destroy(dp);
	ovs_unlock();

	ovs_notify(&dp_datapath_genl_family, reply, info);

	return 0;

err_unlock_free:
	ovs_unlock();
	kfree_skb(reply);
	return err;
}

static int ovs_dp_cmd_set(struct sk_buff *skb, struct genl_info *info)
{
	struct sk_buff *reply;
	struct datapath *dp;
	int err;

	reply = ovs_dp_cmd_alloc_info();
	if (!reply)
		return -ENOMEM;

	ovs_lock();
	dp = lookup_datapath(sock_net(skb->sk), info->userhdr, info->attrs);
	err = PTR_ERR(dp);
	if (IS_ERR(dp))
		goto err_unlock_free;

	err = ovs_dp_change(dp, info->attrs);
	if (err)
		goto err_unlock_free;

	err = ovs_dp_cmd_fill_info(dp, reply, info->snd_portid,
				   info->snd_seq, 0, OVS_DP_CMD_SET);
	BUG_ON(err < 0);

	ovs_unlock();
	ovs_notify(&dp_datapath_genl_family, reply, info);

	return 0;

err_unlock_free:
	ovs_unlock();
	kfree_skb(reply);
	return err;
}

static int ovs_dp_cmd_get(struct sk_buff *skb, struct genl_info *info)
{
	struct sk_buff *reply;
	struct datapath *dp;
	int err;

	reply = ovs_dp_cmd_alloc_info();
	if (!reply)
		return -ENOMEM;

	ovs_lock();
	dp = lookup_datapath(sock_net(skb->sk), info->userhdr, info->attrs);
	if (IS_ERR(dp)) {
		err = PTR_ERR(dp);
		goto err_unlock_free;
	}
	err = ovs_dp_cmd_fill_info(dp, reply, info->snd_portid,
				   info->snd_seq, 0, OVS_DP_CMD_GET);
	BUG_ON(err < 0);
	ovs_unlock();

	return genlmsg_reply(reply, info);

err_unlock_free:
	ovs_unlock();
	kfree_skb(reply);
	return err;
}

static int ovs_dp_cmd_dump(struct sk_buff *skb, struct netlink_callback *cb)
{
	struct ovs_net *ovs_net = net_generic(sock_net(skb->sk), ovs_net_id);
	struct datapath *dp;
	int skip = cb->args[0];
	int i = 0;

	ovs_lock();
	list_for_each_entry(dp, &ovs_net->dps, list_node) {
		if (i >= skip &&
		    ovs_dp_cmd_fill_info(dp, skb, NETLINK_CB(cb->skb).portid,
					 cb->nlh->nlmsg_seq, NLM_F_MULTI,
					 OVS_DP_CMD_GET) < 0)
			break;
		i++;
	}
	ovs_unlock();

	cb->args[0] = i;

	return skb->len;
}

static const struct nla_policy datapath_policy[OVS_DP_ATTR_MAX + 1] = {
	[OVS_DP_ATTR_NAME] = { .type = NLA_NUL_STRING, .len = IFNAMSIZ - 1 },
	[OVS_DP_ATTR_UPCALL_PID] = { .type = NLA_U32 },
	[OVS_DP_ATTR_USER_FEATURES] = { .type = NLA_U32 },
	[OVS_DP_ATTR_MASKS_CACHE_SIZE] =  NLA_POLICY_RANGE(NLA_U32, 0,
		PCPU_MIN_UNIT_SIZE / sizeof(struct mask_cache_entry)),
};

static const struct genl_small_ops dp_datapath_genl_ops[] = {
	{ .cmd = OVS_DP_CMD_NEW,
	  .validate = GENL_DONT_VALIDATE_STRICT | GENL_DONT_VALIDATE_DUMP,
	  .flags = GENL_UNS_ADMIN_PERM, /* Requires CAP_NET_ADMIN privilege. */
	  .doit = ovs_dp_cmd_new
	},
	{ .cmd = OVS_DP_CMD_DEL,
	  .validate = GENL_DONT_VALIDATE_STRICT | GENL_DONT_VALIDATE_DUMP,
	  .flags = GENL_UNS_ADMIN_PERM, /* Requires CAP_NET_ADMIN privilege. */
	  .doit = ovs_dp_cmd_del
	},
	{ .cmd = OVS_DP_CMD_GET,
	  .validate = GENL_DONT_VALIDATE_STRICT | GENL_DONT_VALIDATE_DUMP,
	  .flags = 0,		    /* OK for unprivileged users. */
	  .doit = ovs_dp_cmd_get,
	  .dumpit = ovs_dp_cmd_dump
	},
	{ .cmd = OVS_DP_CMD_SET,
	  .validate = GENL_DONT_VALIDATE_STRICT | GENL_DONT_VALIDATE_DUMP,
	  .flags = GENL_UNS_ADMIN_PERM, /* Requires CAP_NET_ADMIN privilege. */
	  .doit = ovs_dp_cmd_set,
	},
};

static struct genl_family dp_datapath_genl_family __ro_after_init = {
	.hdrsize = sizeof(struct ovs_header),
	.name = OVS_DATAPATH_FAMILY,
	.version = OVS_DATAPATH_VERSION,
	.maxattr = OVS_DP_ATTR_MAX,
	.policy = datapath_policy,
	.netnsok = true,
	.parallel_ops = true,
	.small_ops = dp_datapath_genl_ops,
	.n_small_ops = ARRAY_SIZE(dp_datapath_genl_ops),
	.mcgrps = &ovs_dp_datapath_multicast_group,
	.n_mcgrps = 1,
	.module = THIS_MODULE,
};

/* Called with ovs_mutex or RCU read lock. */
static int ovs_vport_cmd_fill_info(struct vport *vport, struct sk_buff *skb,
				   struct net *net, u32 portid, u32 seq,
				   u32 flags, u8 cmd, gfp_t gfp)
{
	struct ovs_header *ovs_header;
	struct ovs_vport_stats vport_stats;
	int err;

	ovs_header = genlmsg_put(skb, portid, seq, &dp_vport_genl_family,
				 flags, cmd);
	if (!ovs_header)
		return -EMSGSIZE;

	ovs_header->dp_ifindex = get_dpifindex(vport->dp);

	if (nla_put_u32(skb, OVS_VPORT_ATTR_PORT_NO, vport->port_no) ||
	    nla_put_u32(skb, OVS_VPORT_ATTR_TYPE, vport->ops->type) ||
	    nla_put_string(skb, OVS_VPORT_ATTR_NAME,
			   ovs_vport_name(vport)) ||
	    nla_put_u32(skb, OVS_VPORT_ATTR_IFINDEX, vport->dev->ifindex))
		goto nla_put_failure;

	if (!net_eq(net, dev_net(vport->dev))) {
		int id = peernet2id_alloc(net, dev_net(vport->dev), gfp);

		if (nla_put_s32(skb, OVS_VPORT_ATTR_NETNSID, id))
			goto nla_put_failure;
	}

	ovs_vport_get_stats(vport, &vport_stats);
	if (nla_put_64bit(skb, OVS_VPORT_ATTR_STATS,
			  sizeof(struct ovs_vport_stats), &vport_stats,
			  OVS_VPORT_ATTR_PAD))
		goto nla_put_failure;

	if (ovs_vport_get_upcall_portids(vport, skb))
		goto nla_put_failure;

	err = ovs_vport_get_options(vport, skb);
	if (err == -EMSGSIZE)
		goto error;

	genlmsg_end(skb, ovs_header);
	return 0;

nla_put_failure:
	err = -EMSGSIZE;
error:
	genlmsg_cancel(skb, ovs_header);
	return err;
}

static struct sk_buff *ovs_vport_cmd_alloc_info(void)
{
	return nlmsg_new(NLMSG_DEFAULT_SIZE, GFP_KERNEL);
}

/* Called with ovs_mutex, only via ovs_dp_notify_wq(). */
struct sk_buff *ovs_vport_cmd_build_info(struct vport *vport, struct net *net,
					 u32 portid, u32 seq, u8 cmd)
{
	struct sk_buff *skb;
	int retval;

	skb = nlmsg_new(NLMSG_DEFAULT_SIZE, GFP_KERNEL);
	if (!skb)
		return ERR_PTR(-ENOMEM);

	retval = ovs_vport_cmd_fill_info(vport, skb, net, portid, seq, 0, cmd,
					 GFP_KERNEL);
	BUG_ON(retval < 0);

	return skb;
}

/* Called with ovs_mutex or RCU read lock. */
static struct vport *lookup_vport(struct net *net,
				  const struct ovs_header *ovs_header,
				  struct nlattr *a[OVS_VPORT_ATTR_MAX + 1])
{
	struct datapath *dp;
	struct vport *vport;

	if (a[OVS_VPORT_ATTR_IFINDEX])
		return ERR_PTR(-EOPNOTSUPP);
	if (a[OVS_VPORT_ATTR_NAME]) {
		vport = ovs_vport_locate(net, nla_data(a[OVS_VPORT_ATTR_NAME]));
		if (!vport)
			return ERR_PTR(-ENODEV);
		if (ovs_header->dp_ifindex &&
		    ovs_header->dp_ifindex != get_dpifindex(vport->dp))
			return ERR_PTR(-ENODEV);
		return vport;
	} else if (a[OVS_VPORT_ATTR_PORT_NO]) {
		u32 port_no = nla_get_u32(a[OVS_VPORT_ATTR_PORT_NO]);

		if (port_no >= DP_MAX_PORTS)
			return ERR_PTR(-EFBIG);

		dp = get_dp(net, ovs_header->dp_ifindex);
		if (!dp)
			return ERR_PTR(-ENODEV);

		vport = ovs_vport_ovsl_rcu(dp, port_no);
		if (!vport)
			return ERR_PTR(-ENODEV);
		return vport;
	} else
		return ERR_PTR(-EINVAL);

}

static unsigned int ovs_get_max_headroom(struct datapath *dp)
{
	unsigned int dev_headroom, max_headroom = 0;
	struct net_device *dev;
	struct vport *vport;
	int i;

	for (i = 0; i < DP_VPORT_HASH_BUCKETS; i++) {
		hlist_for_each_entry_rcu(vport, &dp->ports[i], dp_hash_node,
					 lockdep_ovsl_is_held()) {
			dev = vport->dev;
			dev_headroom = netdev_get_fwd_headroom(dev);
			if (dev_headroom > max_headroom)
				max_headroom = dev_headroom;
		}
	}

	return max_headroom;
}

/* Called with ovs_mutex */
static void ovs_update_headroom(struct datapath *dp, unsigned int new_headroom)
{
	struct vport *vport;
	int i;

	dp->max_headroom = new_headroom;
	for (i = 0; i < DP_VPORT_HASH_BUCKETS; i++) {
		hlist_for_each_entry_rcu(vport, &dp->ports[i], dp_hash_node,
					 lockdep_ovsl_is_held())
			netdev_set_rx_headroom(vport->dev, new_headroom);
	}
}

static int ovs_vport_cmd_new(struct sk_buff *skb, struct genl_info *info)
{
	struct nlattr **a = info->attrs;
	struct ovs_header *ovs_header = info->userhdr;
	struct vport_parms parms;
	struct sk_buff *reply;
	struct vport *vport;
	struct datapath *dp;
	unsigned int new_headroom;
	u32 port_no;
	int err;

	if (!a[OVS_VPORT_ATTR_NAME] || !a[OVS_VPORT_ATTR_TYPE] ||
	    !a[OVS_VPORT_ATTR_UPCALL_PID])
		return -EINVAL;
	if (a[OVS_VPORT_ATTR_IFINDEX])
		return -EOPNOTSUPP;

	port_no = a[OVS_VPORT_ATTR_PORT_NO]
		? nla_get_u32(a[OVS_VPORT_ATTR_PORT_NO]) : 0;
	if (port_no >= DP_MAX_PORTS)
		return -EFBIG;

	reply = ovs_vport_cmd_alloc_info();
	if (!reply)
		return -ENOMEM;

	ovs_lock();
restart:
	dp = get_dp(sock_net(skb->sk), ovs_header->dp_ifindex);
	err = -ENODEV;
	if (!dp)
		goto exit_unlock_free;

	if (port_no) {
		vport = ovs_vport_ovsl(dp, port_no);
		err = -EBUSY;
		if (vport)
			goto exit_unlock_free;
	} else {
		for (port_no = 1; ; port_no++) {
			if (port_no >= DP_MAX_PORTS) {
				err = -EFBIG;
				goto exit_unlock_free;
			}
			vport = ovs_vport_ovsl(dp, port_no);
			if (!vport)
				break;
		}
	}

	parms.name = nla_data(a[OVS_VPORT_ATTR_NAME]);
	parms.type = nla_get_u32(a[OVS_VPORT_ATTR_TYPE]);
	parms.options = a[OVS_VPORT_ATTR_OPTIONS];
	parms.dp = dp;
	parms.port_no = port_no;
	parms.upcall_portids = a[OVS_VPORT_ATTR_UPCALL_PID];

	vport = new_vport(&parms);
	err = PTR_ERR(vport);
	if (IS_ERR(vport)) {
		if (err == -EAGAIN)
			goto restart;
		goto exit_unlock_free;
	}

	err = ovs_vport_cmd_fill_info(vport, reply, genl_info_net(info),
				      info->snd_portid, info->snd_seq, 0,
				      OVS_VPORT_CMD_NEW, GFP_KERNEL);

	new_headroom = netdev_get_fwd_headroom(vport->dev);

	if (new_headroom > dp->max_headroom)
		ovs_update_headroom(dp, new_headroom);
	else
		netdev_set_rx_headroom(vport->dev, dp->max_headroom);

	BUG_ON(err < 0);
	ovs_unlock();

	ovs_notify(&dp_vport_genl_family, reply, info);
	return 0;

exit_unlock_free:
	ovs_unlock();
	kfree_skb(reply);
	return err;
}

static int ovs_vport_cmd_set(struct sk_buff *skb, struct genl_info *info)
{
	struct nlattr **a = info->attrs;
	struct sk_buff *reply;
	struct vport *vport;
	int err;

	reply = ovs_vport_cmd_alloc_info();
	if (!reply)
		return -ENOMEM;

	ovs_lock();
	vport = lookup_vport(sock_net(skb->sk), info->userhdr, a);
	err = PTR_ERR(vport);
	if (IS_ERR(vport))
		goto exit_unlock_free;

	if (a[OVS_VPORT_ATTR_TYPE] &&
	    nla_get_u32(a[OVS_VPORT_ATTR_TYPE]) != vport->ops->type) {
		err = -EINVAL;
		goto exit_unlock_free;
	}

	if (a[OVS_VPORT_ATTR_OPTIONS]) {
		err = ovs_vport_set_options(vport, a[OVS_VPORT_ATTR_OPTIONS]);
		if (err)
			goto exit_unlock_free;
	}


	if (a[OVS_VPORT_ATTR_UPCALL_PID]) {
		struct nlattr *ids = a[OVS_VPORT_ATTR_UPCALL_PID];

		err = ovs_vport_set_upcall_portids(vport, ids);
		if (err)
			goto exit_unlock_free;
	}

	err = ovs_vport_cmd_fill_info(vport, reply, genl_info_net(info),
				      info->snd_portid, info->snd_seq, 0,
				      OVS_VPORT_CMD_SET, GFP_KERNEL);
	BUG_ON(err < 0);

	ovs_unlock();
	ovs_notify(&dp_vport_genl_family, reply, info);
	return 0;

exit_unlock_free:
	ovs_unlock();
	kfree_skb(reply);
	return err;
}

static int ovs_vport_cmd_del(struct sk_buff *skb, struct genl_info *info)
{
	bool update_headroom = false;
	struct nlattr **a = info->attrs;
	struct sk_buff *reply;
	struct datapath *dp;
	struct vport *vport;
	unsigned int new_headroom;
	int err;

	reply = ovs_vport_cmd_alloc_info();
	if (!reply)
		return -ENOMEM;

	ovs_lock();
	vport = lookup_vport(sock_net(skb->sk), info->userhdr, a);
	err = PTR_ERR(vport);
	if (IS_ERR(vport))
		goto exit_unlock_free;

	if (vport->port_no == OVSP_LOCAL) {
		err = -EINVAL;
		goto exit_unlock_free;
	}

	err = ovs_vport_cmd_fill_info(vport, reply, genl_info_net(info),
				      info->snd_portid, info->snd_seq, 0,
				      OVS_VPORT_CMD_DEL, GFP_KERNEL);
	BUG_ON(err < 0);

	/* the vport deletion may trigger dp headroom update */
	dp = vport->dp;
	if (netdev_get_fwd_headroom(vport->dev) == dp->max_headroom)
		update_headroom = true;

	netdev_reset_rx_headroom(vport->dev);
	ovs_dp_detach_port(vport);

	if (update_headroom) {
		new_headroom = ovs_get_max_headroom(dp);

		if (new_headroom < dp->max_headroom)
			ovs_update_headroom(dp, new_headroom);
	}
	ovs_unlock();

	ovs_notify(&dp_vport_genl_family, reply, info);
	return 0;

exit_unlock_free:
	ovs_unlock();
	kfree_skb(reply);
	return err;
}

static int ovs_vport_cmd_get(struct sk_buff *skb, struct genl_info *info)
{
	struct nlattr **a = info->attrs;
	struct ovs_header *ovs_header = info->userhdr;
	struct sk_buff *reply;
	struct vport *vport;
	int err;

	reply = ovs_vport_cmd_alloc_info();
	if (!reply)
		return -ENOMEM;

	rcu_read_lock();
	vport = lookup_vport(sock_net(skb->sk), ovs_header, a);
	err = PTR_ERR(vport);
	if (IS_ERR(vport))
		goto exit_unlock_free;
	err = ovs_vport_cmd_fill_info(vport, reply, genl_info_net(info),
				      info->snd_portid, info->snd_seq, 0,
				      OVS_VPORT_CMD_GET, GFP_ATOMIC);
	BUG_ON(err < 0);
	rcu_read_unlock();

	return genlmsg_reply(reply, info);

exit_unlock_free:
	rcu_read_unlock();
	kfree_skb(reply);
	return err;
}

static int ovs_vport_cmd_dump(struct sk_buff *skb, struct netlink_callback *cb)
{
	struct ovs_header *ovs_header = genlmsg_data(nlmsg_data(cb->nlh));
	struct datapath *dp;
	int bucket = cb->args[0], skip = cb->args[1];
	int i, j = 0;

	rcu_read_lock();
	dp = get_dp_rcu(sock_net(skb->sk), ovs_header->dp_ifindex);
	if (!dp) {
		rcu_read_unlock();
		return -ENODEV;
	}
	for (i = bucket; i < DP_VPORT_HASH_BUCKETS; i++) {
		struct vport *vport;

		j = 0;
		hlist_for_each_entry_rcu(vport, &dp->ports[i], dp_hash_node) {
			if (j >= skip &&
			    ovs_vport_cmd_fill_info(vport, skb,
						    sock_net(skb->sk),
						    NETLINK_CB(cb->skb).portid,
						    cb->nlh->nlmsg_seq,
						    NLM_F_MULTI,
						    OVS_VPORT_CMD_GET,
						    GFP_ATOMIC) < 0)
				goto out;

			j++;
		}
		skip = 0;
	}
out:
	rcu_read_unlock();

	cb->args[0] = i;
	cb->args[1] = j;

	return skb->len;
}

static void ovs_dp_masks_rebalance(struct work_struct *work)
{
	struct ovs_net *ovs_net = container_of(work, struct ovs_net,
					       masks_rebalance.work);
	struct datapath *dp;

	ovs_lock();

	list_for_each_entry(dp, &ovs_net->dps, list_node)
		ovs_flow_masks_rebalance(&dp->table);

	ovs_unlock();

	schedule_delayed_work(&ovs_net->masks_rebalance,
			      msecs_to_jiffies(DP_MASKS_REBALANCE_INTERVAL));
}

static const struct nla_policy vport_policy[OVS_VPORT_ATTR_MAX + 1] = {
	[OVS_VPORT_ATTR_NAME] = { .type = NLA_NUL_STRING, .len = IFNAMSIZ - 1 },
	[OVS_VPORT_ATTR_STATS] = { .len = sizeof(struct ovs_vport_stats) },
	[OVS_VPORT_ATTR_PORT_NO] = { .type = NLA_U32 },
	[OVS_VPORT_ATTR_TYPE] = { .type = NLA_U32 },
	[OVS_VPORT_ATTR_UPCALL_PID] = { .type = NLA_UNSPEC },
	[OVS_VPORT_ATTR_OPTIONS] = { .type = NLA_NESTED },
	[OVS_VPORT_ATTR_IFINDEX] = { .type = NLA_U32 },
	[OVS_VPORT_ATTR_NETNSID] = { .type = NLA_S32 },
};

static const struct genl_small_ops dp_vport_genl_ops[] = {
	{ .cmd = OVS_VPORT_CMD_NEW,
	  .validate = GENL_DONT_VALIDATE_STRICT | GENL_DONT_VALIDATE_DUMP,
	  .flags = GENL_UNS_ADMIN_PERM, /* Requires CAP_NET_ADMIN privilege. */
	  .doit = ovs_vport_cmd_new
	},
	{ .cmd = OVS_VPORT_CMD_DEL,
	  .validate = GENL_DONT_VALIDATE_STRICT | GENL_DONT_VALIDATE_DUMP,
	  .flags = GENL_UNS_ADMIN_PERM, /* Requires CAP_NET_ADMIN privilege. */
	  .doit = ovs_vport_cmd_del
	},
	{ .cmd = OVS_VPORT_CMD_GET,
	  .validate = GENL_DONT_VALIDATE_STRICT | GENL_DONT_VALIDATE_DUMP,
	  .flags = 0,		    /* OK for unprivileged users. */
	  .doit = ovs_vport_cmd_get,
	  .dumpit = ovs_vport_cmd_dump
	},
	{ .cmd = OVS_VPORT_CMD_SET,
	  .validate = GENL_DONT_VALIDATE_STRICT | GENL_DONT_VALIDATE_DUMP,
	  .flags = GENL_UNS_ADMIN_PERM, /* Requires CAP_NET_ADMIN privilege. */
	  .doit = ovs_vport_cmd_set,
	},
};

struct genl_family dp_vport_genl_family __ro_after_init = {
	.hdrsize = sizeof(struct ovs_header),
	.name = OVS_VPORT_FAMILY,
	.version = OVS_VPORT_VERSION,
	.maxattr = OVS_VPORT_ATTR_MAX,
	.policy = vport_policy,
	.netnsok = true,
	.parallel_ops = true,
	.small_ops = dp_vport_genl_ops,
	.n_small_ops = ARRAY_SIZE(dp_vport_genl_ops),
	.mcgrps = &ovs_dp_vport_multicast_group,
	.n_mcgrps = 1,
	.module = THIS_MODULE,
};

static struct genl_family * const dp_genl_families[] = {
	&dp_datapath_genl_family,
	&dp_vport_genl_family,
	&dp_flow_genl_family,
	&dp_packet_genl_family,
	&dp_meter_genl_family,
#if	IS_ENABLED(CONFIG_NETFILTER_CONNCOUNT)
	&dp_ct_limit_genl_family,
#endif
};

static void dp_unregister_genl(int n_families)
{
	int i;

	for (i = 0; i < n_families; i++)
		genl_unregister_family(dp_genl_families[i]);
}

static int __init dp_register_genl(void)
{
	int err;
	int i;

	for (i = 0; i < ARRAY_SIZE(dp_genl_families); i++) {

		err = genl_register_family(dp_genl_families[i]);
		if (err)
			goto error;
	}

	return 0;

error:
	dp_unregister_genl(i);
	return err;
}

static int __net_init ovs_init_net(struct net *net)
{
	struct ovs_net *ovs_net = net_generic(net, ovs_net_id);
	int err;

	INIT_LIST_HEAD(&ovs_net->dps);
	INIT_WORK(&ovs_net->dp_notify_work, ovs_dp_notify_wq);
	INIT_DELAYED_WORK(&ovs_net->masks_rebalance, ovs_dp_masks_rebalance);

	err = ovs_ct_init(net);
	if (err)
		return err;

	schedule_delayed_work(&ovs_net->masks_rebalance,
			      msecs_to_jiffies(DP_MASKS_REBALANCE_INTERVAL));
	return 0;
}

static void __net_exit list_vports_from_net(struct net *net, struct net *dnet,
					    struct list_head *head)
{
	struct ovs_net *ovs_net = net_generic(net, ovs_net_id);
	struct datapath *dp;

	list_for_each_entry(dp, &ovs_net->dps, list_node) {
		int i;

		for (i = 0; i < DP_VPORT_HASH_BUCKETS; i++) {
			struct vport *vport;

			hlist_for_each_entry(vport, &dp->ports[i], dp_hash_node) {
				if (vport->ops->type != OVS_VPORT_TYPE_INTERNAL)
					continue;

				if (dev_net(vport->dev) == dnet)
					list_add(&vport->detach_list, head);
			}
		}
	}
}

static void __net_exit ovs_exit_net(struct net *dnet)
{
	struct datapath *dp, *dp_next;
	struct ovs_net *ovs_net = net_generic(dnet, ovs_net_id);
	struct vport *vport, *vport_next;
	struct net *net;
	LIST_HEAD(head);

	ovs_lock();

	ovs_ct_exit(dnet);

	list_for_each_entry_safe(dp, dp_next, &ovs_net->dps, list_node)
		__dp_destroy(dp);

	down_read(&net_rwsem);
	for_each_net(net)
		list_vports_from_net(net, dnet, &head);
	up_read(&net_rwsem);

	/* Detach all vports from given namespace. */
	list_for_each_entry_safe(vport, vport_next, &head, detach_list) {
		list_del(&vport->detach_list);
		ovs_dp_detach_port(vport);
	}

	ovs_unlock();

	cancel_delayed_work_sync(&ovs_net->masks_rebalance);
	cancel_work_sync(&ovs_net->dp_notify_work);
}

static struct pernet_operations ovs_net_ops = {
	.init = ovs_init_net,
	.exit = ovs_exit_net,
	.id   = &ovs_net_id,
	.size = sizeof(struct ovs_net),
};

static int __init dp_init(void)
{
	int err;

	BUILD_BUG_ON(sizeof(struct ovs_skb_cb) >
		     sizeof_field(struct sk_buff, cb));

	pr_info("Open vSwitch switching datapath\n");

	err = action_fifos_init();
	if (err)
		goto error;

	err = ovs_internal_dev_rtnl_link_register();
	if (err)
		goto error_action_fifos_exit;

	err = ovs_flow_init();
	if (err)
		goto error_unreg_rtnl_link;

	err = ovs_vport_init();
	if (err)
		goto error_flow_exit;

	err = register_pernet_device(&ovs_net_ops);
	if (err)
		goto error_vport_exit;

	err = register_netdevice_notifier(&ovs_dp_device_notifier);
	if (err)
		goto error_netns_exit;

	err = ovs_netdev_init();
	if (err)
		goto error_unreg_notifier;

	err = dp_register_genl();
	if (err < 0)
		goto error_unreg_netdev;

	return 0;

error_unreg_netdev:
	ovs_netdev_exit();
error_unreg_notifier:
	unregister_netdevice_notifier(&ovs_dp_device_notifier);
error_netns_exit:
	unregister_pernet_device(&ovs_net_ops);
error_vport_exit:
	ovs_vport_exit();
error_flow_exit:
	ovs_flow_exit();
error_unreg_rtnl_link:
	ovs_internal_dev_rtnl_link_unregister();
error_action_fifos_exit:
	action_fifos_exit();
error:
	return err;
}

static void dp_cleanup(void)
{
	dp_unregister_genl(ARRAY_SIZE(dp_genl_families));
	ovs_netdev_exit();
	unregister_netdevice_notifier(&ovs_dp_device_notifier);
	unregister_pernet_device(&ovs_net_ops);
	rcu_barrier();
	ovs_vport_exit();
	ovs_flow_exit();
	ovs_internal_dev_rtnl_link_unregister();
	action_fifos_exit();
}

module_init(dp_init);
module_exit(dp_cleanup);

MODULE_DESCRIPTION("Open vSwitch switching datapath");
MODULE_LICENSE("GPL");
MODULE_ALIAS_GENL_FAMILY(OVS_DATAPATH_FAMILY);
MODULE_ALIAS_GENL_FAMILY(OVS_VPORT_FAMILY);
MODULE_ALIAS_GENL_FAMILY(OVS_FLOW_FAMILY);
MODULE_ALIAS_GENL_FAMILY(OVS_PACKET_FAMILY);
MODULE_ALIAS_GENL_FAMILY(OVS_METER_FAMILY);
MODULE_ALIAS_GENL_FAMILY(OVS_CT_LIMIT_FAMILY);<|MERGE_RESOLUTION|>--- conflicted
+++ resolved
@@ -1595,31 +1595,6 @@
 DEFINE_STATIC_KEY_FALSE(tc_recirc_sharing_support);
 
 static int ovs_dp_change(struct datapath *dp, struct nlattr *a[])
-<<<<<<< HEAD
-{
-	u32 user_features = 0;
-
-	if (a[OVS_DP_ATTR_USER_FEATURES]) {
-		user_features = nla_get_u32(a[OVS_DP_ATTR_USER_FEATURES]);
-
-		if (user_features & ~(OVS_DP_F_VPORT_PIDS |
-				      OVS_DP_F_UNALIGNED |
-				      OVS_DP_F_TC_RECIRC_SHARING))
-			return -EOPNOTSUPP;
-
-#if !IS_ENABLED(CONFIG_NET_TC_SKB_EXT)
-		if (user_features & OVS_DP_F_TC_RECIRC_SHARING)
-			return -EOPNOTSUPP;
-#endif
-	}
-
-	dp->user_features = user_features;
-
-	if (dp->user_features & OVS_DP_F_TC_RECIRC_SHARING)
-		static_branch_enable(&tc_recirc_sharing_support);
-	else
-		static_branch_disable(&tc_recirc_sharing_support);
-=======
 {
 	u32 user_features = 0;
 
@@ -1678,7 +1653,6 @@
 
 	for (i = 0; i < DP_VPORT_HASH_BUCKETS; i++)
 		INIT_HLIST_HEAD(&dp->ports[i]);
->>>>>>> 7d2a07b7
 
 	return 0;
 }
@@ -1733,13 +1707,6 @@
 	parms.port_no = OVSP_LOCAL;
 	parms.upcall_portids = a[OVS_DP_ATTR_UPCALL_PID];
 
-<<<<<<< HEAD
-	err = ovs_dp_change(dp, a);
-	if (err)
-		goto err_destroy_meters;
-
-=======
->>>>>>> 7d2a07b7
 	/* So far only local changes have been made, now need the lock. */
 	ovs_lock();
 
@@ -1762,12 +1729,7 @@
 				ovs_dp_reset_user_features(skb, info);
 		}
 
-<<<<<<< HEAD
-		ovs_unlock();
-		goto err_destroy_meters;
-=======
 		goto err_unlock_and_destroy_meters;
->>>>>>> 7d2a07b7
 	}
 
 	err = ovs_dp_cmd_fill_info(dp, reply, info->snd_portid,
@@ -1782,12 +1744,8 @@
 	ovs_notify(&dp_datapath_genl_family, reply, info);
 	return 0;
 
-<<<<<<< HEAD
-err_destroy_meters:
-=======
 err_unlock_and_destroy_meters:
 	ovs_unlock();
->>>>>>> 7d2a07b7
 	ovs_meters_exit(dp);
 err_destroy_ports:
 	kfree(dp->ports);
