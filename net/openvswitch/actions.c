// SPDX-License-Identifier: GPL-2.0-only
/*
 * Copyright (c) 2007-2017 Nicira, Inc.
 */

#define pr_fmt(fmt) KBUILD_MODNAME ": " fmt

#include <linux/skbuff.h>
#include <linux/in.h>
#include <linux/ip.h>
#include <linux/openvswitch.h>
#include <linux/sctp.h>
#include <linux/tcp.h>
#include <linux/udp.h>
#include <linux/in6.h>
#include <linux/if_arp.h>
#include <linux/if_vlan.h>

#include <net/dst.h>
#include <net/gso.h>
#include <net/ip.h>
#include <net/ipv6.h>
#include <net/ip6_fib.h>
#include <net/checksum.h>
#include <net/dsfield.h>
#include <net/mpls.h>

#if IS_ENABLED(CONFIG_PSAMPLE)
#include <net/psample.h>
#endif

#include <net/sctp/checksum.h>

#include "datapath.h"
#include "drop.h"
#include "flow.h"
#include "conntrack.h"
#include "vport.h"
#include "flow_netlink.h"
#include "openvswitch_trace.h"

struct deferred_action {
	struct sk_buff *skb;
	const struct nlattr *actions;
	int actions_len;

	/* Store pkt_key clone when creating deferred action. */
	struct sw_flow_key pkt_key;
};

#define MAX_L2_LEN	(VLAN_ETH_HLEN + 3 * MPLS_HLEN)
struct ovs_frag_data {
	unsigned long dst;
	struct vport *vport;
	struct ovs_skb_cb cb;
	__be16 inner_protocol;
	u16 network_offset;	/* valid only for MPLS */
	u16 vlan_tci;
	__be16 vlan_proto;
	unsigned int l2_len;
	u8 mac_proto;
	u8 l2_data[MAX_L2_LEN];
};

static DEFINE_PER_CPU(struct ovs_frag_data, ovs_frag_data_storage);

#define DEFERRED_ACTION_FIFO_SIZE 10
#define OVS_RECURSION_LIMIT 5
#define OVS_DEFERRED_ACTION_THRESHOLD (OVS_RECURSION_LIMIT - 2)
struct action_fifo {
	int head;
	int tail;
	/* Deferred action fifo queue storage. */
	struct deferred_action fifo[DEFERRED_ACTION_FIFO_SIZE];
};

struct action_flow_keys {
	struct sw_flow_key key[OVS_DEFERRED_ACTION_THRESHOLD];
};

static struct action_fifo __percpu *action_fifos;
static struct action_flow_keys __percpu *flow_keys;
static DEFINE_PER_CPU(int, exec_actions_level);

/* Make a clone of the 'key', using the pre-allocated percpu 'flow_keys'
 * space. Return NULL if out of key spaces.
 */
static struct sw_flow_key *clone_key(const struct sw_flow_key *key_)
{
	struct action_flow_keys *keys = this_cpu_ptr(flow_keys);
	int level = this_cpu_read(exec_actions_level);
	struct sw_flow_key *key = NULL;

	if (level <= OVS_DEFERRED_ACTION_THRESHOLD) {
		key = &keys->key[level - 1];
		*key = *key_;
	}

	return key;
}

static void action_fifo_init(struct action_fifo *fifo)
{
	fifo->head = 0;
	fifo->tail = 0;
}

static bool action_fifo_is_empty(const struct action_fifo *fifo)
{
	return (fifo->head == fifo->tail);
}

static struct deferred_action *action_fifo_get(struct action_fifo *fifo)
{
	if (action_fifo_is_empty(fifo))
		return NULL;

	return &fifo->fifo[fifo->tail++];
}

static struct deferred_action *action_fifo_put(struct action_fifo *fifo)
{
	if (fifo->head >= DEFERRED_ACTION_FIFO_SIZE - 1)
		return NULL;

	return &fifo->fifo[fifo->head++];
}

/* Return true if fifo is not full */
static struct deferred_action *add_deferred_actions(struct sk_buff *skb,
				    const struct sw_flow_key *key,
				    const struct nlattr *actions,
				    const int actions_len)
{
	struct action_fifo *fifo;
	struct deferred_action *da;

	fifo = this_cpu_ptr(action_fifos);
	da = action_fifo_put(fifo);
	if (da) {
		da->skb = skb;
		da->actions = actions;
		da->actions_len = actions_len;
		da->pkt_key = *key;
	}

	return da;
}

static void invalidate_flow_key(struct sw_flow_key *key)
{
	key->mac_proto |= SW_FLOW_KEY_INVALID;
}

static bool is_flow_key_valid(const struct sw_flow_key *key)
{
	return !(key->mac_proto & SW_FLOW_KEY_INVALID);
}

static int clone_execute(struct datapath *dp, struct sk_buff *skb,
			 struct sw_flow_key *key,
			 u32 recirc_id,
			 const struct nlattr *actions, int len,
			 bool last, bool clone_flow_key);

static int do_execute_actions(struct datapath *dp, struct sk_buff *skb,
			      struct sw_flow_key *key,
			      const struct nlattr *attr, int len);

static int push_mpls(struct sk_buff *skb, struct sw_flow_key *key,
		     __be32 mpls_lse, __be16 mpls_ethertype, __u16 mac_len)
{
	int err;

	err = skb_mpls_push(skb, mpls_lse, mpls_ethertype, mac_len, !!mac_len);
	if (err)
		return err;

	if (!mac_len)
		key->mac_proto = MAC_PROTO_NONE;

	invalidate_flow_key(key);
	return 0;
}

static int pop_mpls(struct sk_buff *skb, struct sw_flow_key *key,
		    const __be16 ethertype)
{
	int err;

	err = skb_mpls_pop(skb, ethertype, skb->mac_len,
			   ovs_key_mac_proto(key) == MAC_PROTO_ETHERNET);
	if (err)
		return err;

	if (ethertype == htons(ETH_P_TEB))
		key->mac_proto = MAC_PROTO_ETHERNET;

	invalidate_flow_key(key);
	return 0;
}

static int set_mpls(struct sk_buff *skb, struct sw_flow_key *flow_key,
		    const __be32 *mpls_lse, const __be32 *mask)
{
	struct mpls_shim_hdr *stack;
	__be32 lse;
	int err;

	if (!pskb_may_pull(skb, skb_network_offset(skb) + MPLS_HLEN))
		return -ENOMEM;

	stack = mpls_hdr(skb);
	lse = OVS_MASKED(stack->label_stack_entry, *mpls_lse, *mask);
	err = skb_mpls_update_lse(skb, lse);
	if (err)
		return err;

	flow_key->mpls.lse[0] = lse;
	return 0;
}

static int pop_vlan(struct sk_buff *skb, struct sw_flow_key *key)
{
	int err;

	err = skb_vlan_pop(skb);
	if (skb_vlan_tag_present(skb)) {
		invalidate_flow_key(key);
	} else {
		key->eth.vlan.tci = 0;
		key->eth.vlan.tpid = 0;
	}
	return err;
}

static int push_vlan(struct sk_buff *skb, struct sw_flow_key *key,
		     const struct ovs_action_push_vlan *vlan)
{
	int err;

	if (skb_vlan_tag_present(skb)) {
		invalidate_flow_key(key);
	} else {
		key->eth.vlan.tci = vlan->vlan_tci;
		key->eth.vlan.tpid = vlan->vlan_tpid;
	}
	err = skb_vlan_push(skb, vlan->vlan_tpid,
			    ntohs(vlan->vlan_tci) & ~VLAN_CFI_MASK);
	skb_reset_mac_len(skb);
	return err;
}

/* 'src' is already properly masked. */
static void ether_addr_copy_masked(u8 *dst_, const u8 *src_, const u8 *mask_)
{
	u16 *dst = (u16 *)dst_;
	const u16 *src = (const u16 *)src_;
	const u16 *mask = (const u16 *)mask_;

	OVS_SET_MASKED(dst[0], src[0], mask[0]);
	OVS_SET_MASKED(dst[1], src[1], mask[1]);
	OVS_SET_MASKED(dst[2], src[2], mask[2]);
}

static int set_eth_addr(struct sk_buff *skb, struct sw_flow_key *flow_key,
			const struct ovs_key_ethernet *key,
			const struct ovs_key_ethernet *mask)
{
	int err;

	err = skb_ensure_writable(skb, ETH_HLEN);
	if (unlikely(err))
		return err;

	skb_postpull_rcsum(skb, eth_hdr(skb), ETH_ALEN * 2);

	ether_addr_copy_masked(eth_hdr(skb)->h_source, key->eth_src,
			       mask->eth_src);
	ether_addr_copy_masked(eth_hdr(skb)->h_dest, key->eth_dst,
			       mask->eth_dst);

	skb_postpush_rcsum(skb, eth_hdr(skb), ETH_ALEN * 2);

	ether_addr_copy(flow_key->eth.src, eth_hdr(skb)->h_source);
	ether_addr_copy(flow_key->eth.dst, eth_hdr(skb)->h_dest);
	return 0;
}

/* pop_eth does not support VLAN packets as this action is never called
 * for them.
 */
static int pop_eth(struct sk_buff *skb, struct sw_flow_key *key)
{
	int err;

	err = skb_eth_pop(skb);
	if (err)
		return err;

	/* safe right before invalidate_flow_key */
	key->mac_proto = MAC_PROTO_NONE;
	invalidate_flow_key(key);
	return 0;
}

static int push_eth(struct sk_buff *skb, struct sw_flow_key *key,
		    const struct ovs_action_push_eth *ethh)
{
	int err;

	err = skb_eth_push(skb, ethh->addresses.eth_dst,
			   ethh->addresses.eth_src);
	if (err)
		return err;

	/* safe right before invalidate_flow_key */
	key->mac_proto = MAC_PROTO_ETHERNET;
	invalidate_flow_key(key);
	return 0;
}

static noinline_for_stack int push_nsh(struct sk_buff *skb,
				       struct sw_flow_key *key,
				       const struct nlattr *a)
{
	u8 buffer[NSH_HDR_MAX_LEN];
	struct nshhdr *nh = (struct nshhdr *)buffer;
	int err;

	err = nsh_hdr_from_nlattr(a, nh, NSH_HDR_MAX_LEN);
	if (err)
		return err;

	err = nsh_push(skb, nh);
	if (err)
		return err;

	/* safe right before invalidate_flow_key */
	key->mac_proto = MAC_PROTO_NONE;
	invalidate_flow_key(key);
	return 0;
}

static int pop_nsh(struct sk_buff *skb, struct sw_flow_key *key)
{
	int err;

	err = nsh_pop(skb);
	if (err)
		return err;

	/* safe right before invalidate_flow_key */
	if (skb->protocol == htons(ETH_P_TEB))
		key->mac_proto = MAC_PROTO_ETHERNET;
	else
		key->mac_proto = MAC_PROTO_NONE;
	invalidate_flow_key(key);
	return 0;
}

static void update_ip_l4_checksum(struct sk_buff *skb, struct iphdr *nh,
				  __be32 addr, __be32 new_addr)
{
	int transport_len = skb->len - skb_transport_offset(skb);

	if (nh->frag_off & htons(IP_OFFSET))
		return;

	if (nh->protocol == IPPROTO_TCP) {
		if (likely(transport_len >= sizeof(struct tcphdr)))
			inet_proto_csum_replace4(&tcp_hdr(skb)->check, skb,
						 addr, new_addr, true);
	} else if (nh->protocol == IPPROTO_UDP) {
		if (likely(transport_len >= sizeof(struct udphdr))) {
			struct udphdr *uh = udp_hdr(skb);

			if (uh->check || skb->ip_summed == CHECKSUM_PARTIAL) {
				inet_proto_csum_replace4(&uh->check, skb,
							 addr, new_addr, true);
				if (!uh->check)
					uh->check = CSUM_MANGLED_0;
			}
		}
	}
}

static void set_ip_addr(struct sk_buff *skb, struct iphdr *nh,
			__be32 *addr, __be32 new_addr)
{
	update_ip_l4_checksum(skb, nh, *addr, new_addr);
	csum_replace4(&nh->check, *addr, new_addr);
	skb_clear_hash(skb);
	ovs_ct_clear(skb, NULL);
	*addr = new_addr;
}

static void update_ipv6_checksum(struct sk_buff *skb, u8 l4_proto,
				 __be32 addr[4], const __be32 new_addr[4])
{
	int transport_len = skb->len - skb_transport_offset(skb);

	if (l4_proto == NEXTHDR_TCP) {
		if (likely(transport_len >= sizeof(struct tcphdr)))
			inet_proto_csum_replace16(&tcp_hdr(skb)->check, skb,
						  addr, new_addr, true);
	} else if (l4_proto == NEXTHDR_UDP) {
		if (likely(transport_len >= sizeof(struct udphdr))) {
			struct udphdr *uh = udp_hdr(skb);

			if (uh->check || skb->ip_summed == CHECKSUM_PARTIAL) {
				inet_proto_csum_replace16(&uh->check, skb,
							  addr, new_addr, true);
				if (!uh->check)
					uh->check = CSUM_MANGLED_0;
			}
		}
	} else if (l4_proto == NEXTHDR_ICMP) {
		if (likely(transport_len >= sizeof(struct icmp6hdr)))
			inet_proto_csum_replace16(&icmp6_hdr(skb)->icmp6_cksum,
						  skb, addr, new_addr, true);
	}
}

static void mask_ipv6_addr(const __be32 old[4], const __be32 addr[4],
			   const __be32 mask[4], __be32 masked[4])
{
	masked[0] = OVS_MASKED(old[0], addr[0], mask[0]);
	masked[1] = OVS_MASKED(old[1], addr[1], mask[1]);
	masked[2] = OVS_MASKED(old[2], addr[2], mask[2]);
	masked[3] = OVS_MASKED(old[3], addr[3], mask[3]);
}

static void set_ipv6_addr(struct sk_buff *skb, u8 l4_proto,
			  __be32 addr[4], const __be32 new_addr[4],
			  bool recalculate_csum)
{
	if (recalculate_csum)
		update_ipv6_checksum(skb, l4_proto, addr, new_addr);

	skb_clear_hash(skb);
	ovs_ct_clear(skb, NULL);
	memcpy(addr, new_addr, sizeof(__be32[4]));
}

static void set_ipv6_dsfield(struct sk_buff *skb, struct ipv6hdr *nh, u8 ipv6_tclass, u8 mask)
{
	u8 old_ipv6_tclass = ipv6_get_dsfield(nh);

	ipv6_tclass = OVS_MASKED(old_ipv6_tclass, ipv6_tclass, mask);

	if (skb->ip_summed == CHECKSUM_COMPLETE)
		csum_replace(&skb->csum, (__force __wsum)(old_ipv6_tclass << 12),
			     (__force __wsum)(ipv6_tclass << 12));

	ipv6_change_dsfield(nh, ~mask, ipv6_tclass);
}

static void set_ipv6_fl(struct sk_buff *skb, struct ipv6hdr *nh, u32 fl, u32 mask)
{
	u32 ofl;

	ofl = nh->flow_lbl[0] << 16 |  nh->flow_lbl[1] << 8 |  nh->flow_lbl[2];
	fl = OVS_MASKED(ofl, fl, mask);

	/* Bits 21-24 are always unmasked, so this retains their values. */
	nh->flow_lbl[0] = (u8)(fl >> 16);
	nh->flow_lbl[1] = (u8)(fl >> 8);
	nh->flow_lbl[2] = (u8)fl;

	if (skb->ip_summed == CHECKSUM_COMPLETE)
		csum_replace(&skb->csum, (__force __wsum)htonl(ofl), (__force __wsum)htonl(fl));
}

static void set_ipv6_ttl(struct sk_buff *skb, struct ipv6hdr *nh, u8 new_ttl, u8 mask)
{
	new_ttl = OVS_MASKED(nh->hop_limit, new_ttl, mask);

	if (skb->ip_summed == CHECKSUM_COMPLETE)
		csum_replace(&skb->csum, (__force __wsum)(nh->hop_limit << 8),
			     (__force __wsum)(new_ttl << 8));
	nh->hop_limit = new_ttl;
}

static void set_ip_ttl(struct sk_buff *skb, struct iphdr *nh, u8 new_ttl,
		       u8 mask)
{
	new_ttl = OVS_MASKED(nh->ttl, new_ttl, mask);

	csum_replace2(&nh->check, htons(nh->ttl << 8), htons(new_ttl << 8));
	nh->ttl = new_ttl;
}

static int set_ipv4(struct sk_buff *skb, struct sw_flow_key *flow_key,
		    const struct ovs_key_ipv4 *key,
		    const struct ovs_key_ipv4 *mask)
{
	struct iphdr *nh;
	__be32 new_addr;
	int err;

	err = skb_ensure_writable(skb, skb_network_offset(skb) +
				  sizeof(struct iphdr));
	if (unlikely(err))
		return err;

	nh = ip_hdr(skb);

	/* Setting an IP addresses is typically only a side effect of
	 * matching on them in the current userspace implementation, so it
	 * makes sense to check if the value actually changed.
	 */
	if (mask->ipv4_src) {
		new_addr = OVS_MASKED(nh->saddr, key->ipv4_src, mask->ipv4_src);

		if (unlikely(new_addr != nh->saddr)) {
			set_ip_addr(skb, nh, &nh->saddr, new_addr);
			flow_key->ipv4.addr.src = new_addr;
		}
	}
	if (mask->ipv4_dst) {
		new_addr = OVS_MASKED(nh->daddr, key->ipv4_dst, mask->ipv4_dst);

		if (unlikely(new_addr != nh->daddr)) {
			set_ip_addr(skb, nh, &nh->daddr, new_addr);
			flow_key->ipv4.addr.dst = new_addr;
		}
	}
	if (mask->ipv4_tos) {
		ipv4_change_dsfield(nh, ~mask->ipv4_tos, key->ipv4_tos);
		flow_key->ip.tos = nh->tos;
	}
	if (mask->ipv4_ttl) {
		set_ip_ttl(skb, nh, key->ipv4_ttl, mask->ipv4_ttl);
		flow_key->ip.ttl = nh->ttl;
	}

	return 0;
}

static bool is_ipv6_mask_nonzero(const __be32 addr[4])
{
	return !!(addr[0] | addr[1] | addr[2] | addr[3]);
}

static int set_ipv6(struct sk_buff *skb, struct sw_flow_key *flow_key,
		    const struct ovs_key_ipv6 *key,
		    const struct ovs_key_ipv6 *mask)
{
	struct ipv6hdr *nh;
	int err;

	err = skb_ensure_writable(skb, skb_network_offset(skb) +
				  sizeof(struct ipv6hdr));
	if (unlikely(err))
		return err;

	nh = ipv6_hdr(skb);

	/* Setting an IP addresses is typically only a side effect of
	 * matching on them in the current userspace implementation, so it
	 * makes sense to check if the value actually changed.
	 */
	if (is_ipv6_mask_nonzero(mask->ipv6_src)) {
		__be32 *saddr = (__be32 *)&nh->saddr;
		__be32 masked[4];

		mask_ipv6_addr(saddr, key->ipv6_src, mask->ipv6_src, masked);

		if (unlikely(memcmp(saddr, masked, sizeof(masked)))) {
			set_ipv6_addr(skb, flow_key->ip.proto, saddr, masked,
				      true);
			memcpy(&flow_key->ipv6.addr.src, masked,
			       sizeof(flow_key->ipv6.addr.src));
		}
	}
	if (is_ipv6_mask_nonzero(mask->ipv6_dst)) {
		unsigned int offset = 0;
		int flags = IP6_FH_F_SKIP_RH;
		bool recalc_csum = true;
		__be32 *daddr = (__be32 *)&nh->daddr;
		__be32 masked[4];

		mask_ipv6_addr(daddr, key->ipv6_dst, mask->ipv6_dst, masked);

		if (unlikely(memcmp(daddr, masked, sizeof(masked)))) {
			if (ipv6_ext_hdr(nh->nexthdr))
				recalc_csum = (ipv6_find_hdr(skb, &offset,
							     NEXTHDR_ROUTING,
							     NULL, &flags)
					       != NEXTHDR_ROUTING);

			set_ipv6_addr(skb, flow_key->ip.proto, daddr, masked,
				      recalc_csum);
			memcpy(&flow_key->ipv6.addr.dst, masked,
			       sizeof(flow_key->ipv6.addr.dst));
		}
	}
	if (mask->ipv6_tclass) {
		set_ipv6_dsfield(skb, nh, key->ipv6_tclass, mask->ipv6_tclass);
		flow_key->ip.tos = ipv6_get_dsfield(nh);
	}
	if (mask->ipv6_label) {
		set_ipv6_fl(skb, nh, ntohl(key->ipv6_label),
			    ntohl(mask->ipv6_label));
		flow_key->ipv6.label =
		    *(__be32 *)nh & htonl(IPV6_FLOWINFO_FLOWLABEL);
	}
	if (mask->ipv6_hlimit) {
		set_ipv6_ttl(skb, nh, key->ipv6_hlimit, mask->ipv6_hlimit);
		flow_key->ip.ttl = nh->hop_limit;
	}
	return 0;
}

static int set_nsh(struct sk_buff *skb, struct sw_flow_key *flow_key,
		   const struct nlattr *a)
{
	struct nshhdr *nh;
	size_t length;
	int err;
	u8 flags;
	u8 ttl;
	int i;

	struct ovs_key_nsh key;
	struct ovs_key_nsh mask;

	err = nsh_key_from_nlattr(a, &key, &mask);
	if (err)
		return err;

	/* Make sure the NSH base header is there */
	if (!pskb_may_pull(skb, skb_network_offset(skb) + NSH_BASE_HDR_LEN))
		return -ENOMEM;

	nh = nsh_hdr(skb);
	length = nsh_hdr_len(nh);

	/* Make sure the whole NSH header is there */
	err = skb_ensure_writable(skb, skb_network_offset(skb) +
				       length);
	if (unlikely(err))
		return err;

	nh = nsh_hdr(skb);
	skb_postpull_rcsum(skb, nh, length);
	flags = nsh_get_flags(nh);
	flags = OVS_MASKED(flags, key.base.flags, mask.base.flags);
	flow_key->nsh.base.flags = flags;
	ttl = nsh_get_ttl(nh);
	ttl = OVS_MASKED(ttl, key.base.ttl, mask.base.ttl);
	flow_key->nsh.base.ttl = ttl;
	nsh_set_flags_and_ttl(nh, flags, ttl);
	nh->path_hdr = OVS_MASKED(nh->path_hdr, key.base.path_hdr,
				  mask.base.path_hdr);
	flow_key->nsh.base.path_hdr = nh->path_hdr;
	switch (nh->mdtype) {
	case NSH_M_TYPE1:
		for (i = 0; i < NSH_MD1_CONTEXT_SIZE; i++) {
			nh->md1.context[i] =
			    OVS_MASKED(nh->md1.context[i], key.context[i],
				       mask.context[i]);
		}
		memcpy(flow_key->nsh.context, nh->md1.context,
		       sizeof(nh->md1.context));
		break;
	case NSH_M_TYPE2:
		memset(flow_key->nsh.context, 0,
		       sizeof(flow_key->nsh.context));
		break;
	default:
		return -EINVAL;
	}
	skb_postpush_rcsum(skb, nh, length);
	return 0;
}

/* Must follow skb_ensure_writable() since that can move the skb data. */
static void set_tp_port(struct sk_buff *skb, __be16 *port,
			__be16 new_port, __sum16 *check)
{
	ovs_ct_clear(skb, NULL);
	inet_proto_csum_replace2(check, skb, *port, new_port, false);
	*port = new_port;
}

static int set_udp(struct sk_buff *skb, struct sw_flow_key *flow_key,
		   const struct ovs_key_udp *key,
		   const struct ovs_key_udp *mask)
{
	struct udphdr *uh;
	__be16 src, dst;
	int err;

	err = skb_ensure_writable(skb, skb_transport_offset(skb) +
				  sizeof(struct udphdr));
	if (unlikely(err))
		return err;

	uh = udp_hdr(skb);
	/* Either of the masks is non-zero, so do not bother checking them. */
	src = OVS_MASKED(uh->source, key->udp_src, mask->udp_src);
	dst = OVS_MASKED(uh->dest, key->udp_dst, mask->udp_dst);

	if (uh->check && skb->ip_summed != CHECKSUM_PARTIAL) {
		if (likely(src != uh->source)) {
			set_tp_port(skb, &uh->source, src, &uh->check);
			flow_key->tp.src = src;
		}
		if (likely(dst != uh->dest)) {
			set_tp_port(skb, &uh->dest, dst, &uh->check);
			flow_key->tp.dst = dst;
		}

		if (unlikely(!uh->check))
			uh->check = CSUM_MANGLED_0;
	} else {
		uh->source = src;
		uh->dest = dst;
		flow_key->tp.src = src;
		flow_key->tp.dst = dst;
		ovs_ct_clear(skb, NULL);
	}

	skb_clear_hash(skb);

	return 0;
}

static int set_tcp(struct sk_buff *skb, struct sw_flow_key *flow_key,
		   const struct ovs_key_tcp *key,
		   const struct ovs_key_tcp *mask)
{
	struct tcphdr *th;
	__be16 src, dst;
	int err;

	err = skb_ensure_writable(skb, skb_transport_offset(skb) +
				  sizeof(struct tcphdr));
	if (unlikely(err))
		return err;

	th = tcp_hdr(skb);
	src = OVS_MASKED(th->source, key->tcp_src, mask->tcp_src);
	if (likely(src != th->source)) {
		set_tp_port(skb, &th->source, src, &th->check);
		flow_key->tp.src = src;
	}
	dst = OVS_MASKED(th->dest, key->tcp_dst, mask->tcp_dst);
	if (likely(dst != th->dest)) {
		set_tp_port(skb, &th->dest, dst, &th->check);
		flow_key->tp.dst = dst;
	}
	skb_clear_hash(skb);

	return 0;
}

static int set_sctp(struct sk_buff *skb, struct sw_flow_key *flow_key,
		    const struct ovs_key_sctp *key,
		    const struct ovs_key_sctp *mask)
{
	unsigned int sctphoff = skb_transport_offset(skb);
	struct sctphdr *sh;
	__le32 old_correct_csum, new_csum, old_csum;
	int err;

	err = skb_ensure_writable(skb, sctphoff + sizeof(struct sctphdr));
	if (unlikely(err))
		return err;

	sh = sctp_hdr(skb);
	old_csum = sh->checksum;
	old_correct_csum = sctp_compute_cksum(skb, sctphoff);

	sh->source = OVS_MASKED(sh->source, key->sctp_src, mask->sctp_src);
	sh->dest = OVS_MASKED(sh->dest, key->sctp_dst, mask->sctp_dst);

	new_csum = sctp_compute_cksum(skb, sctphoff);

	/* Carry any checksum errors through. */
	sh->checksum = old_csum ^ old_correct_csum ^ new_csum;

	skb_clear_hash(skb);
	ovs_ct_clear(skb, NULL);

	flow_key->tp.src = sh->source;
	flow_key->tp.dst = sh->dest;

	return 0;
}

static int ovs_vport_output(struct net *net, struct sock *sk,
			    struct sk_buff *skb)
{
	struct ovs_frag_data *data = this_cpu_ptr(&ovs_frag_data_storage);
	struct vport *vport = data->vport;

	if (skb_cow_head(skb, data->l2_len) < 0) {
		kfree_skb_reason(skb, SKB_DROP_REASON_NOMEM);
		return -ENOMEM;
	}

	__skb_dst_copy(skb, data->dst);
	*OVS_CB(skb) = data->cb;
	skb->inner_protocol = data->inner_protocol;
	if (data->vlan_tci & VLAN_CFI_MASK)
		__vlan_hwaccel_put_tag(skb, data->vlan_proto, data->vlan_tci & ~VLAN_CFI_MASK);
	else
		__vlan_hwaccel_clear_tag(skb);

	/* Reconstruct the MAC header.  */
	skb_push(skb, data->l2_len);
	memcpy(skb->data, &data->l2_data, data->l2_len);
	skb_postpush_rcsum(skb, skb->data, data->l2_len);
	skb_reset_mac_header(skb);

	if (eth_p_mpls(skb->protocol)) {
		skb->inner_network_header = skb->network_header;
		skb_set_network_header(skb, data->network_offset);
		skb_reset_mac_len(skb);
	}

	ovs_vport_send(vport, skb, data->mac_proto);
	return 0;
}

static unsigned int
ovs_dst_get_mtu(const struct dst_entry *dst)
{
	return dst->dev->mtu;
}

static struct dst_ops ovs_dst_ops = {
	.family = AF_UNSPEC,
	.mtu = ovs_dst_get_mtu,
};

/* prepare_frag() is called once per (larger-than-MTU) frame; its inverse is
 * ovs_vport_output(), which is called once per fragmented packet.
 */
static void prepare_frag(struct vport *vport, struct sk_buff *skb,
			 u16 orig_network_offset, u8 mac_proto)
{
	unsigned int hlen = skb_network_offset(skb);
	struct ovs_frag_data *data;

	data = this_cpu_ptr(&ovs_frag_data_storage);
	data->dst = skb->_skb_refdst;
	data->vport = vport;
	data->cb = *OVS_CB(skb);
	data->inner_protocol = skb->inner_protocol;
	data->network_offset = orig_network_offset;
	if (skb_vlan_tag_present(skb))
		data->vlan_tci = skb_vlan_tag_get(skb) | VLAN_CFI_MASK;
	else
		data->vlan_tci = 0;
	data->vlan_proto = skb->vlan_proto;
	data->mac_proto = mac_proto;
	data->l2_len = hlen;
	memcpy(&data->l2_data, skb->data, hlen);

	memset(IPCB(skb), 0, sizeof(struct inet_skb_parm));
	skb_pull(skb, hlen);
}

static void ovs_fragment(struct net *net, struct vport *vport,
			 struct sk_buff *skb, u16 mru,
			 struct sw_flow_key *key)
{
	enum ovs_drop_reason reason;
	u16 orig_network_offset = 0;

	if (eth_p_mpls(skb->protocol)) {
		orig_network_offset = skb_network_offset(skb);
		skb->network_header = skb->inner_network_header;
	}

	if (skb_network_offset(skb) > MAX_L2_LEN) {
		OVS_NLERR(1, "L2 header too long to fragment");
		reason = OVS_DROP_FRAG_L2_TOO_LONG;
		goto err;
	}

	if (key->eth.type == htons(ETH_P_IP)) {
		struct rtable ovs_rt = { 0 };
		unsigned long orig_dst;

		prepare_frag(vport, skb, orig_network_offset,
			     ovs_key_mac_proto(key));
		dst_init(&ovs_rt.dst, &ovs_dst_ops, NULL,
			 DST_OBSOLETE_NONE, DST_NOCOUNT);
		ovs_rt.dst.dev = vport->dev;

		orig_dst = skb->_skb_refdst;
		skb_dst_set_noref(skb, &ovs_rt.dst);
		IPCB(skb)->frag_max_size = mru;

		ip_do_fragment(net, skb->sk, skb, ovs_vport_output);
		refdst_drop(orig_dst);
	} else if (key->eth.type == htons(ETH_P_IPV6)) {
		unsigned long orig_dst;
		struct rt6_info ovs_rt;

		prepare_frag(vport, skb, orig_network_offset,
			     ovs_key_mac_proto(key));
		memset(&ovs_rt, 0, sizeof(ovs_rt));
		dst_init(&ovs_rt.dst, &ovs_dst_ops, NULL,
			 DST_OBSOLETE_NONE, DST_NOCOUNT);
		ovs_rt.dst.dev = vport->dev;

		orig_dst = skb->_skb_refdst;
		skb_dst_set_noref(skb, &ovs_rt.dst);
		IP6CB(skb)->frag_max_size = mru;

		ipv6_stub->ipv6_fragment(net, skb->sk, skb, ovs_vport_output);
		refdst_drop(orig_dst);
	} else {
		WARN_ONCE(1, "Failed fragment ->%s: eth=%04x, MRU=%d, MTU=%d.",
			  ovs_vport_name(vport), ntohs(key->eth.type), mru,
			  vport->dev->mtu);
		reason = OVS_DROP_FRAG_INVALID_PROTO;
		goto err;
	}

	return;
err:
	ovs_kfree_skb_reason(skb, reason);
}

static void do_output(struct datapath *dp, struct sk_buff *skb, int out_port,
		      struct sw_flow_key *key)
{
	struct vport *vport = ovs_vport_rcu(dp, out_port);

	if (likely(vport && netif_carrier_ok(vport->dev))) {
		u16 mru = OVS_CB(skb)->mru;
		u32 cutlen = OVS_CB(skb)->cutlen;

		if (unlikely(cutlen > 0)) {
			if (skb->len - cutlen > ovs_mac_header_len(key))
				pskb_trim(skb, skb->len - cutlen);
			else
				pskb_trim(skb, ovs_mac_header_len(key));
		}

		/* Need to set the pkt_type to involve the routing layer.  The
		 * packet movement through the OVS datapath doesn't generally
		 * use routing, but this is needed for tunnel cases.
		 */
		skb->pkt_type = PACKET_OUTGOING;

		if (likely(!mru ||
		           (skb->len <= mru + vport->dev->hard_header_len))) {
			ovs_vport_send(vport, skb, ovs_key_mac_proto(key));
		} else if (mru <= vport->dev->mtu) {
			struct net *net = read_pnet(&dp->net);

			ovs_fragment(net, vport, skb, mru, key);
		} else {
			kfree_skb_reason(skb, SKB_DROP_REASON_PKT_TOO_BIG);
		}
	} else {
		kfree_skb_reason(skb, SKB_DROP_REASON_DEV_READY);
	}
}

static int output_userspace(struct datapath *dp, struct sk_buff *skb,
			    struct sw_flow_key *key, const struct nlattr *attr,
			    const struct nlattr *actions, int actions_len,
			    uint32_t cutlen)
{
	struct dp_upcall_info upcall;
	const struct nlattr *a;
	int rem;

	memset(&upcall, 0, sizeof(upcall));
	upcall.cmd = OVS_PACKET_CMD_ACTION;
	upcall.mru = OVS_CB(skb)->mru;

	for (a = nla_data(attr), rem = nla_len(attr); rem > 0;
	     a = nla_next(a, &rem)) {
		switch (nla_type(a)) {
		case OVS_USERSPACE_ATTR_USERDATA:
			upcall.userdata = a;
			break;

		case OVS_USERSPACE_ATTR_PID:
			if (dp->user_features &
			    OVS_DP_F_DISPATCH_UPCALL_PER_CPU)
				upcall.portid =
				  ovs_dp_get_upcall_portid(dp,
							   smp_processor_id());
			else
				upcall.portid = nla_get_u32(a);
			break;

		case OVS_USERSPACE_ATTR_EGRESS_TUN_PORT: {
			/* Get out tunnel info. */
			struct vport *vport;

			vport = ovs_vport_rcu(dp, nla_get_u32(a));
			if (vport) {
				int err;

				err = dev_fill_metadata_dst(vport->dev, skb);
				if (!err)
					upcall.egress_tun_info = skb_tunnel_info(skb);
			}

			break;
		}

		case OVS_USERSPACE_ATTR_ACTIONS: {
			/* Include actions. */
			upcall.actions = actions;
			upcall.actions_len = actions_len;
			break;
		}

		} /* End of switch. */
	}

	return ovs_dp_upcall(dp, skb, key, &upcall, cutlen);
}

static int dec_ttl_exception_handler(struct datapath *dp, struct sk_buff *skb,
				     struct sw_flow_key *key,
				     const struct nlattr *attr)
{
	/* The first attribute is always 'OVS_DEC_TTL_ATTR_ACTION'. */
	struct nlattr *actions = nla_data(attr);

	if (nla_len(actions))
		return clone_execute(dp, skb, key, 0, nla_data(actions),
				     nla_len(actions), true, false);

	ovs_kfree_skb_reason(skb, OVS_DROP_IP_TTL);
	return 0;
}

/* When 'last' is true, sample() should always consume the 'skb'.
 * Otherwise, sample() should keep 'skb' intact regardless what
 * actions are executed within sample().
 */
static int sample(struct datapath *dp, struct sk_buff *skb,
		  struct sw_flow_key *key, const struct nlattr *attr,
		  bool last)
{
	struct nlattr *actions;
	struct nlattr *sample_arg;
	int rem = nla_len(attr);
	const struct sample_arg *arg;
	u32 init_probability;
	bool clone_flow_key;
	int err;

	/* The first action is always 'OVS_SAMPLE_ATTR_ARG'. */
	sample_arg = nla_data(attr);
	arg = nla_data(sample_arg);
	actions = nla_next(sample_arg, &rem);
	init_probability = OVS_CB(skb)->probability;

	if ((arg->probability != U32_MAX) &&
	    (!arg->probability || get_random_u32() > arg->probability)) {
		if (last)
			ovs_kfree_skb_reason(skb, OVS_DROP_LAST_ACTION);
		return 0;
	}

	OVS_CB(skb)->probability = arg->probability;

	clone_flow_key = !arg->exec;
	err = clone_execute(dp, skb, key, 0, actions, rem, last,
			    clone_flow_key);

	if (!last)
		OVS_CB(skb)->probability = init_probability;

	return err;
}

/* When 'last' is true, clone() should always consume the 'skb'.
 * Otherwise, clone() should keep 'skb' intact regardless what
 * actions are executed within clone().
 */
static int clone(struct datapath *dp, struct sk_buff *skb,
		 struct sw_flow_key *key, const struct nlattr *attr,
		 bool last)
{
	struct nlattr *actions;
	struct nlattr *clone_arg;
	int rem = nla_len(attr);
	bool dont_clone_flow_key;

	/* The first action is always 'OVS_CLONE_ATTR_EXEC'. */
	clone_arg = nla_data(attr);
	dont_clone_flow_key = nla_get_u32(clone_arg);
	actions = nla_next(clone_arg, &rem);

	return clone_execute(dp, skb, key, 0, actions, rem, last,
			     !dont_clone_flow_key);
}

static void execute_hash(struct sk_buff *skb, struct sw_flow_key *key,
			 const struct nlattr *attr)
{
	struct ovs_action_hash *hash_act = nla_data(attr);
	u32 hash = 0;

	if (hash_act->hash_alg == OVS_HASH_ALG_L4) {
		/* OVS_HASH_ALG_L4 hasing type. */
		hash = skb_get_hash(skb);
	} else if (hash_act->hash_alg == OVS_HASH_ALG_SYM_L4) {
		/* OVS_HASH_ALG_SYM_L4 hashing type.  NOTE: this doesn't
		 * extend past an encapsulated header.
		 */
		hash = __skb_get_hash_symmetric(skb);
	}

	hash = jhash_1word(hash, hash_act->hash_basis);
	if (!hash)
		hash = 0x1;

	key->ovs_flow_hash = hash;
}

static int execute_set_action(struct sk_buff *skb,
			      struct sw_flow_key *flow_key,
			      const struct nlattr *a)
{
	/* Only tunnel set execution is supported without a mask. */
	if (nla_type(a) == OVS_KEY_ATTR_TUNNEL_INFO) {
		struct ovs_tunnel_info *tun = nla_data(a);

		skb_dst_drop(skb);
		dst_hold((struct dst_entry *)tun->tun_dst);
		skb_dst_set(skb, (struct dst_entry *)tun->tun_dst);
		return 0;
	}

	return -EINVAL;
}

/* Mask is at the midpoint of the data. */
#define get_mask(a, type) ((const type)nla_data(a) + 1)

static int execute_masked_set_action(struct sk_buff *skb,
				     struct sw_flow_key *flow_key,
				     const struct nlattr *a)
{
	int err = 0;

	switch (nla_type(a)) {
	case OVS_KEY_ATTR_PRIORITY:
		OVS_SET_MASKED(skb->priority, nla_get_u32(a),
			       *get_mask(a, u32 *));
		flow_key->phy.priority = skb->priority;
		break;

	case OVS_KEY_ATTR_SKB_MARK:
		OVS_SET_MASKED(skb->mark, nla_get_u32(a), *get_mask(a, u32 *));
		flow_key->phy.skb_mark = skb->mark;
		break;

	case OVS_KEY_ATTR_TUNNEL_INFO:
		/* Masked data not supported for tunnel. */
		err = -EINVAL;
		break;

	case OVS_KEY_ATTR_ETHERNET:
		err = set_eth_addr(skb, flow_key, nla_data(a),
				   get_mask(a, struct ovs_key_ethernet *));
		break;

	case OVS_KEY_ATTR_NSH:
		err = set_nsh(skb, flow_key, a);
		break;

	case OVS_KEY_ATTR_IPV4:
		err = set_ipv4(skb, flow_key, nla_data(a),
			       get_mask(a, struct ovs_key_ipv4 *));
		break;

	case OVS_KEY_ATTR_IPV6:
		err = set_ipv6(skb, flow_key, nla_data(a),
			       get_mask(a, struct ovs_key_ipv6 *));
		break;

	case OVS_KEY_ATTR_TCP:
		err = set_tcp(skb, flow_key, nla_data(a),
			      get_mask(a, struct ovs_key_tcp *));
		break;

	case OVS_KEY_ATTR_UDP:
		err = set_udp(skb, flow_key, nla_data(a),
			      get_mask(a, struct ovs_key_udp *));
		break;

	case OVS_KEY_ATTR_SCTP:
		err = set_sctp(skb, flow_key, nla_data(a),
			       get_mask(a, struct ovs_key_sctp *));
		break;

	case OVS_KEY_ATTR_MPLS:
		err = set_mpls(skb, flow_key, nla_data(a), get_mask(a,
								    __be32 *));
		break;

	case OVS_KEY_ATTR_CT_STATE:
	case OVS_KEY_ATTR_CT_ZONE:
	case OVS_KEY_ATTR_CT_MARK:
	case OVS_KEY_ATTR_CT_LABELS:
	case OVS_KEY_ATTR_CT_ORIG_TUPLE_IPV4:
	case OVS_KEY_ATTR_CT_ORIG_TUPLE_IPV6:
		err = -EINVAL;
		break;
	}

	return err;
}

static int execute_recirc(struct datapath *dp, struct sk_buff *skb,
			  struct sw_flow_key *key,
			  const struct nlattr *a, bool last)
{
	u32 recirc_id;

	if (!is_flow_key_valid(key)) {
		int err;

		err = ovs_flow_key_update(skb, key);
		if (err)
			return err;
	}
	BUG_ON(!is_flow_key_valid(key));

	recirc_id = nla_get_u32(a);
	return clone_execute(dp, skb, key, recirc_id, NULL, 0, last, true);
}

static int execute_check_pkt_len(struct datapath *dp, struct sk_buff *skb,
				 struct sw_flow_key *key,
				 const struct nlattr *attr, bool last)
{
	struct ovs_skb_cb *ovs_cb = OVS_CB(skb);
	const struct nlattr *actions, *cpl_arg;
	int len, max_len, rem = nla_len(attr);
	const struct check_pkt_len_arg *arg;
	bool clone_flow_key;

	/* The first netlink attribute in 'attr' is always
	 * 'OVS_CHECK_PKT_LEN_ATTR_ARG'.
	 */
	cpl_arg = nla_data(attr);
	arg = nla_data(cpl_arg);

	len = ovs_cb->mru ? ovs_cb->mru + skb->mac_len : skb->len;
	max_len = arg->pkt_len;

	if ((skb_is_gso(skb) && skb_gso_validate_mac_len(skb, max_len)) ||
	    len <= max_len) {
		/* Second netlink attribute in 'attr' is always
		 * 'OVS_CHECK_PKT_LEN_ATTR_ACTIONS_IF_LESS_EQUAL'.
		 */
		actions = nla_next(cpl_arg, &rem);
		clone_flow_key = !arg->exec_for_lesser_equal;
	} else {
		/* Third netlink attribute in 'attr' is always
		 * 'OVS_CHECK_PKT_LEN_ATTR_ACTIONS_IF_GREATER'.
		 */
		actions = nla_next(cpl_arg, &rem);
		actions = nla_next(actions, &rem);
		clone_flow_key = !arg->exec_for_greater;
	}

	return clone_execute(dp, skb, key, 0, nla_data(actions),
			     nla_len(actions), last, clone_flow_key);
}

static int execute_dec_ttl(struct sk_buff *skb, struct sw_flow_key *key)
{
	int err;

	if (skb->protocol == htons(ETH_P_IPV6)) {
		struct ipv6hdr *nh;

		err = skb_ensure_writable(skb, skb_network_offset(skb) +
					  sizeof(*nh));
		if (unlikely(err))
			return err;

		nh = ipv6_hdr(skb);

		if (nh->hop_limit <= 1)
			return -EHOSTUNREACH;

		key->ip.ttl = --nh->hop_limit;
	} else if (skb->protocol == htons(ETH_P_IP)) {
		struct iphdr *nh;
		u8 old_ttl;

		err = skb_ensure_writable(skb, skb_network_offset(skb) +
					  sizeof(*nh));
		if (unlikely(err))
			return err;

		nh = ip_hdr(skb);
		if (nh->ttl <= 1)
			return -EHOSTUNREACH;

		old_ttl = nh->ttl--;
		csum_replace2(&nh->check, htons(old_ttl << 8),
			      htons(nh->ttl << 8));
		key->ip.ttl = nh->ttl;
	}
	return 0;
}

#if IS_ENABLED(CONFIG_PSAMPLE)
static void execute_psample(struct datapath *dp, struct sk_buff *skb,
			    const struct nlattr *attr)
{
	struct psample_group psample_group = {};
	struct psample_metadata md = {};
	const struct nlattr *a;
	u32 rate;
	int rem;

	nla_for_each_attr(a, nla_data(attr), nla_len(attr), rem) {
		switch (nla_type(a)) {
		case OVS_PSAMPLE_ATTR_GROUP:
			psample_group.group_num = nla_get_u32(a);
			break;

		case OVS_PSAMPLE_ATTR_COOKIE:
			md.user_cookie = nla_data(a);
			md.user_cookie_len = nla_len(a);
			break;
		}
	}

	psample_group.net = ovs_dp_get_net(dp);
	md.in_ifindex = OVS_CB(skb)->input_vport->dev->ifindex;
	md.trunc_size = skb->len - OVS_CB(skb)->cutlen;
	md.rate_as_probability = 1;

	rate = OVS_CB(skb)->probability ? OVS_CB(skb)->probability : U32_MAX;

	psample_sample_packet(&psample_group, skb, rate, &md);
}
#else
static void execute_psample(struct datapath *dp, struct sk_buff *skb,
			    const struct nlattr *attr)
{}
#endif

/* Execute a list of actions against 'skb'. */
static int do_execute_actions(struct datapath *dp, struct sk_buff *skb,
			      struct sw_flow_key *key,
			      const struct nlattr *attr, int len)
{
	const struct nlattr *a;
	int rem;

	for (a = attr, rem = len; rem > 0;
	     a = nla_next(a, &rem)) {
		int err = 0;

		if (trace_ovs_do_execute_action_enabled())
			trace_ovs_do_execute_action(dp, skb, key, a, rem);

		/* Actions that rightfully have to consume the skb should do it
		 * and return directly.
		 */
		switch (nla_type(a)) {
		case OVS_ACTION_ATTR_OUTPUT: {
			int port = nla_get_u32(a);
			struct sk_buff *clone;

			/* Every output action needs a separate clone
			 * of 'skb', In case the output action is the
			 * last action, cloning can be avoided.
			 */
			if (nla_is_last(a, rem)) {
				do_output(dp, skb, port, key);
				/* 'skb' has been used for output.
				 */
				return 0;
			}

			clone = skb_clone(skb, GFP_ATOMIC);
			if (clone)
				do_output(dp, clone, port, key);
			OVS_CB(skb)->cutlen = 0;
			break;
		}

		case OVS_ACTION_ATTR_TRUNC: {
			struct ovs_action_trunc *trunc = nla_data(a);

			if (skb->len > trunc->max_len)
				OVS_CB(skb)->cutlen = skb->len - trunc->max_len;
			break;
		}

		case OVS_ACTION_ATTR_USERSPACE:
			output_userspace(dp, skb, key, a, attr,
						     len, OVS_CB(skb)->cutlen);
			OVS_CB(skb)->cutlen = 0;
			if (nla_is_last(a, rem)) {
				consume_skb(skb);
				return 0;
			}
			break;

		case OVS_ACTION_ATTR_HASH:
			execute_hash(skb, key, a);
			break;

		case OVS_ACTION_ATTR_PUSH_MPLS: {
			struct ovs_action_push_mpls *mpls = nla_data(a);

			err = push_mpls(skb, key, mpls->mpls_lse,
					mpls->mpls_ethertype, skb->mac_len);
			break;
		}
		case OVS_ACTION_ATTR_ADD_MPLS: {
			struct ovs_action_add_mpls *mpls = nla_data(a);
			__u16 mac_len = 0;

			if (mpls->tun_flags & OVS_MPLS_L3_TUNNEL_FLAG_MASK)
				mac_len = skb->mac_len;

			err = push_mpls(skb, key, mpls->mpls_lse,
					mpls->mpls_ethertype, mac_len);
			break;
		}
		case OVS_ACTION_ATTR_POP_MPLS:
			err = pop_mpls(skb, key, nla_get_be16(a));
			break;

		case OVS_ACTION_ATTR_PUSH_VLAN:
			err = push_vlan(skb, key, nla_data(a));
			break;

		case OVS_ACTION_ATTR_POP_VLAN:
			err = pop_vlan(skb, key);
			break;

		case OVS_ACTION_ATTR_RECIRC: {
			bool last = nla_is_last(a, rem);

			err = execute_recirc(dp, skb, key, a, last);
			if (last) {
				/* If this is the last action, the skb has
				 * been consumed or freed.
				 * Return immediately.
				 */
				return err;
			}
			break;
		}

		case OVS_ACTION_ATTR_SET:
			err = execute_set_action(skb, key, nla_data(a));
			break;

		case OVS_ACTION_ATTR_SET_MASKED:
		case OVS_ACTION_ATTR_SET_TO_MASKED:
			err = execute_masked_set_action(skb, key, nla_data(a));
			break;

		case OVS_ACTION_ATTR_SAMPLE: {
			bool last = nla_is_last(a, rem);

			err = sample(dp, skb, key, a, last);
			if (last)
				return err;

			break;
		}

		case OVS_ACTION_ATTR_CT:
			if (!is_flow_key_valid(key)) {
				err = ovs_flow_key_update(skb, key);
				if (err)
					return err;
			}

			err = ovs_ct_execute(ovs_dp_get_net(dp), skb, key,
					     nla_data(a));

			/* Hide stolen IP fragments from user space. */
			if (err)
				return err == -EINPROGRESS ? 0 : err;
			break;

		case OVS_ACTION_ATTR_CT_CLEAR:
			err = ovs_ct_clear(skb, key);
			break;

		case OVS_ACTION_ATTR_PUSH_ETH:
			err = push_eth(skb, key, nla_data(a));
			break;

		case OVS_ACTION_ATTR_POP_ETH:
			err = pop_eth(skb, key);
			break;

		case OVS_ACTION_ATTR_PUSH_NSH:
			err = push_nsh(skb, key, nla_data(a));
			break;

		case OVS_ACTION_ATTR_POP_NSH:
			err = pop_nsh(skb, key);
			break;

		case OVS_ACTION_ATTR_METER:
			if (ovs_meter_execute(dp, skb, key, nla_get_u32(a))) {
				ovs_kfree_skb_reason(skb, OVS_DROP_METER);
				return 0;
			}
			break;

		case OVS_ACTION_ATTR_CLONE: {
			bool last = nla_is_last(a, rem);

			err = clone(dp, skb, key, a, last);
			if (last)
				return err;

			break;
		}

		case OVS_ACTION_ATTR_CHECK_PKT_LEN: {
			bool last = nla_is_last(a, rem);

			err = execute_check_pkt_len(dp, skb, key, a, last);
			if (last)
				return err;

			break;
		}

		case OVS_ACTION_ATTR_DEC_TTL:
			err = execute_dec_ttl(skb, key);
			if (err == -EHOSTUNREACH)
				return dec_ttl_exception_handler(dp, skb,
								 key, a);
			break;

		case OVS_ACTION_ATTR_DROP: {
			enum ovs_drop_reason reason = nla_get_u32(a)
				? OVS_DROP_EXPLICIT_WITH_ERROR
				: OVS_DROP_EXPLICIT;

			ovs_kfree_skb_reason(skb, reason);
			return 0;
		}
<<<<<<< HEAD
=======

		case OVS_ACTION_ATTR_PSAMPLE:
			execute_psample(dp, skb, a);
			OVS_CB(skb)->cutlen = 0;
			if (nla_is_last(a, rem)) {
				consume_skb(skb);
				return 0;
			}
			break;
>>>>>>> 2d5404ca
		}

		if (unlikely(err)) {
			ovs_kfree_skb_reason(skb, OVS_DROP_ACTION_ERROR);
			return err;
		}
	}

	ovs_kfree_skb_reason(skb, OVS_DROP_LAST_ACTION);
	return 0;
}

/* Execute the actions on the clone of the packet. The effect of the
 * execution does not affect the original 'skb' nor the original 'key'.
 *
 * The execution may be deferred in case the actions can not be executed
 * immediately.
 */
static int clone_execute(struct datapath *dp, struct sk_buff *skb,
			 struct sw_flow_key *key, u32 recirc_id,
			 const struct nlattr *actions, int len,
			 bool last, bool clone_flow_key)
{
	struct deferred_action *da;
	struct sw_flow_key *clone;

	skb = last ? skb : skb_clone(skb, GFP_ATOMIC);
	if (!skb) {
		/* Out of memory, skip this action.
		 */
		return 0;
	}

	/* When clone_flow_key is false, the 'key' will not be change
	 * by the actions, then the 'key' can be used directly.
	 * Otherwise, try to clone key from the next recursion level of
	 * 'flow_keys'. If clone is successful, execute the actions
	 * without deferring.
	 */
	clone = clone_flow_key ? clone_key(key) : key;
	if (clone) {
		int err = 0;

		if (actions) { /* Sample action */
			if (clone_flow_key)
				__this_cpu_inc(exec_actions_level);

			err = do_execute_actions(dp, skb, clone,
						 actions, len);

			if (clone_flow_key)
				__this_cpu_dec(exec_actions_level);
		} else { /* Recirc action */
			clone->recirc_id = recirc_id;
			ovs_dp_process_packet(skb, clone);
		}
		return err;
	}

	/* Out of 'flow_keys' space. Defer actions */
	da = add_deferred_actions(skb, key, actions, len);
	if (da) {
		if (!actions) { /* Recirc action */
			key = &da->pkt_key;
			key->recirc_id = recirc_id;
		}
	} else {
		/* Out of per CPU action FIFO space. Drop the 'skb' and
		 * log an error.
		 */
		ovs_kfree_skb_reason(skb, OVS_DROP_DEFERRED_LIMIT);

		if (net_ratelimit()) {
			if (actions) { /* Sample action */
				pr_warn("%s: deferred action limit reached, drop sample action\n",
					ovs_dp_name(dp));
			} else {  /* Recirc action */
				pr_warn("%s: deferred action limit reached, drop recirc action (recirc_id=%#x)\n",
					ovs_dp_name(dp), recirc_id);
			}
		}
	}
	return 0;
}

static void process_deferred_actions(struct datapath *dp)
{
	struct action_fifo *fifo = this_cpu_ptr(action_fifos);

	/* Do not touch the FIFO in case there is no deferred actions. */
	if (action_fifo_is_empty(fifo))
		return;

	/* Finishing executing all deferred actions. */
	do {
		struct deferred_action *da = action_fifo_get(fifo);
		struct sk_buff *skb = da->skb;
		struct sw_flow_key *key = &da->pkt_key;
		const struct nlattr *actions = da->actions;
		int actions_len = da->actions_len;

		if (actions)
			do_execute_actions(dp, skb, key, actions, actions_len);
		else
			ovs_dp_process_packet(skb, key);
	} while (!action_fifo_is_empty(fifo));

	/* Reset FIFO for the next packet.  */
	action_fifo_init(fifo);
}

/* Execute a list of actions against 'skb'. */
int ovs_execute_actions(struct datapath *dp, struct sk_buff *skb,
			const struct sw_flow_actions *acts,
			struct sw_flow_key *key)
{
	int err, level;

	level = __this_cpu_inc_return(exec_actions_level);
	if (unlikely(level > OVS_RECURSION_LIMIT)) {
		net_crit_ratelimited("ovs: recursion limit reached on datapath %s, probable configuration error\n",
				     ovs_dp_name(dp));
		ovs_kfree_skb_reason(skb, OVS_DROP_RECURSION_LIMIT);
		err = -ENETDOWN;
		goto out;
	}

	OVS_CB(skb)->acts_origlen = acts->orig_len;
	err = do_execute_actions(dp, skb, key,
				 acts->actions, acts->actions_len);

	if (level == 1)
		process_deferred_actions(dp);

out:
	__this_cpu_dec(exec_actions_level);
	return err;
}

int action_fifos_init(void)
{
	action_fifos = alloc_percpu(struct action_fifo);
	if (!action_fifos)
		return -ENOMEM;

	flow_keys = alloc_percpu(struct action_flow_keys);
	if (!flow_keys) {
		free_percpu(action_fifos);
		return -ENOMEM;
	}

	return 0;
}

void action_fifos_exit(void)
{
	free_percpu(action_fifos);
	free_percpu(flow_keys);
}<|MERGE_RESOLUTION|>--- conflicted
+++ resolved
@@ -1559,8 +1559,6 @@
 			ovs_kfree_skb_reason(skb, reason);
 			return 0;
 		}
-<<<<<<< HEAD
-=======
 
 		case OVS_ACTION_ATTR_PSAMPLE:
 			execute_psample(dp, skb, a);
@@ -1570,7 +1568,6 @@
 				return 0;
 			}
 			break;
->>>>>>> 2d5404ca
 		}
 
 		if (unlikely(err)) {
