// SPDX-License-Identifier: GPL-2.0
/* Multipath TCP
 *
 * Copyright (c) 2020, Red Hat, Inc.
 */

#define pr_fmt(fmt) "MPTCP: " fmt

#include <linux/inet.h>
#include <linux/kernel.h>
#include <net/inet_common.h>
#include <net/netns/generic.h>
#include <net/mptcp.h>

#include "protocol.h"
#include "mib.h"
#include "mptcp_pm_gen.h"

static int pm_nl_pernet_id;

struct mptcp_pm_add_entry {
	struct list_head	list;
	struct mptcp_addr_info	addr;
	u8			retrans_times;
	struct timer_list	add_timer;
	struct mptcp_sock	*sock;
};

struct pm_nl_pernet {
	/* protects pernet updates */
	spinlock_t		lock;
	struct list_head	local_addr_list;
	unsigned int		addrs;
	unsigned int		stale_loss_cnt;
	unsigned int		add_addr_signal_max;
	unsigned int		add_addr_accept_max;
	unsigned int		local_addr_max;
	unsigned int		subflows_max;
	unsigned int		next_id;
	DECLARE_BITMAP(id_bitmap, MPTCP_PM_MAX_ADDR_ID + 1);
};

#define MPTCP_PM_ADDR_MAX	8
#define ADD_ADDR_RETRANS_MAX	3

static struct pm_nl_pernet *pm_nl_get_pernet(const struct net *net)
{
	return net_generic(net, pm_nl_pernet_id);
}

static struct pm_nl_pernet *
pm_nl_get_pernet_from_msk(const struct mptcp_sock *msk)
{
	return pm_nl_get_pernet(sock_net((struct sock *)msk));
}

bool mptcp_addresses_equal(const struct mptcp_addr_info *a,
			   const struct mptcp_addr_info *b, bool use_port)
{
	bool addr_equals = false;

	if (a->family == b->family) {
		if (a->family == AF_INET)
			addr_equals = a->addr.s_addr == b->addr.s_addr;
#if IS_ENABLED(CONFIG_MPTCP_IPV6)
		else
			addr_equals = !ipv6_addr_cmp(&a->addr6, &b->addr6);
	} else if (a->family == AF_INET) {
		if (ipv6_addr_v4mapped(&b->addr6))
			addr_equals = a->addr.s_addr == b->addr6.s6_addr32[3];
	} else if (b->family == AF_INET) {
		if (ipv6_addr_v4mapped(&a->addr6))
			addr_equals = a->addr6.s6_addr32[3] == b->addr.s_addr;
#endif
	}

	if (!addr_equals)
		return false;
	if (!use_port)
		return true;

	return a->port == b->port;
}

void mptcp_local_address(const struct sock_common *skc, struct mptcp_addr_info *addr)
{
	addr->family = skc->skc_family;
	addr->port = htons(skc->skc_num);
	if (addr->family == AF_INET)
		addr->addr.s_addr = skc->skc_rcv_saddr;
#if IS_ENABLED(CONFIG_MPTCP_IPV6)
	else if (addr->family == AF_INET6)
		addr->addr6 = skc->skc_v6_rcv_saddr;
#endif
}

static void remote_address(const struct sock_common *skc,
			   struct mptcp_addr_info *addr)
{
	addr->family = skc->skc_family;
	addr->port = skc->skc_dport;
	if (addr->family == AF_INET)
		addr->addr.s_addr = skc->skc_daddr;
#if IS_ENABLED(CONFIG_MPTCP_IPV6)
	else if (addr->family == AF_INET6)
		addr->addr6 = skc->skc_v6_daddr;
#endif
}

static bool lookup_subflow_by_saddr(const struct list_head *list,
				    const struct mptcp_addr_info *saddr)
{
	struct mptcp_subflow_context *subflow;
	struct mptcp_addr_info cur;
	struct sock_common *skc;

	list_for_each_entry(subflow, list, node) {
		skc = (struct sock_common *)mptcp_subflow_tcp_sock(subflow);

		mptcp_local_address(skc, &cur);
		if (mptcp_addresses_equal(&cur, saddr, saddr->port))
			return true;
	}

	return false;
}

static bool lookup_subflow_by_daddr(const struct list_head *list,
				    const struct mptcp_addr_info *daddr)
{
	struct mptcp_subflow_context *subflow;
	struct mptcp_addr_info cur;

	list_for_each_entry(subflow, list, node) {
		struct sock *ssk = mptcp_subflow_tcp_sock(subflow);

		if (!((1 << inet_sk_state_load(ssk)) &
		      (TCPF_ESTABLISHED | TCPF_SYN_SENT | TCPF_SYN_RECV)))
			continue;

		remote_address((struct sock_common *)ssk, &cur);
		if (mptcp_addresses_equal(&cur, daddr, daddr->port))
			return true;
	}

	return false;
}

static bool
select_local_address(const struct pm_nl_pernet *pernet,
		     const struct mptcp_sock *msk,
		     struct mptcp_pm_local *new_local)
{
	struct mptcp_pm_addr_entry *entry;
	bool found = false;

	msk_owned_by_me(msk);

	rcu_read_lock();
	list_for_each_entry_rcu(entry, &pernet->local_addr_list, list) {
		if (!(entry->flags & MPTCP_PM_ADDR_FLAG_SUBFLOW))
			continue;

		if (!test_bit(entry->addr.id, msk->pm.id_avail_bitmap))
			continue;

		new_local->addr = entry->addr;
		new_local->flags = entry->flags;
		new_local->ifindex = entry->ifindex;
		found = true;
		break;
	}
	rcu_read_unlock();

	return found;
}

static bool
select_signal_address(struct pm_nl_pernet *pernet, const struct mptcp_sock *msk,
		     struct mptcp_pm_local *new_local)
{
	struct mptcp_pm_addr_entry *entry;
	bool found = false;

	rcu_read_lock();
	/* do not keep any additional per socket state, just signal
	 * the address list in order.
	 * Note: removal from the local address list during the msk life-cycle
	 * can lead to additional addresses not being announced.
	 */
	list_for_each_entry_rcu(entry, &pernet->local_addr_list, list) {
		if (!test_bit(entry->addr.id, msk->pm.id_avail_bitmap))
			continue;

		if (!(entry->flags & MPTCP_PM_ADDR_FLAG_SIGNAL))
			continue;

		new_local->addr = entry->addr;
		new_local->flags = entry->flags;
		new_local->ifindex = entry->ifindex;
		found = true;
		break;
	}
	rcu_read_unlock();

	return found;
}

unsigned int mptcp_pm_get_add_addr_signal_max(const struct mptcp_sock *msk)
{
	const struct pm_nl_pernet *pernet = pm_nl_get_pernet_from_msk(msk);

	return READ_ONCE(pernet->add_addr_signal_max);
}
EXPORT_SYMBOL_GPL(mptcp_pm_get_add_addr_signal_max);

unsigned int mptcp_pm_get_add_addr_accept_max(const struct mptcp_sock *msk)
{
	struct pm_nl_pernet *pernet = pm_nl_get_pernet_from_msk(msk);

	return READ_ONCE(pernet->add_addr_accept_max);
}
EXPORT_SYMBOL_GPL(mptcp_pm_get_add_addr_accept_max);

unsigned int mptcp_pm_get_subflows_max(const struct mptcp_sock *msk)
{
	struct pm_nl_pernet *pernet = pm_nl_get_pernet_from_msk(msk);

	return READ_ONCE(pernet->subflows_max);
}
EXPORT_SYMBOL_GPL(mptcp_pm_get_subflows_max);

unsigned int mptcp_pm_get_local_addr_max(const struct mptcp_sock *msk)
{
	struct pm_nl_pernet *pernet = pm_nl_get_pernet_from_msk(msk);

	return READ_ONCE(pernet->local_addr_max);
}
EXPORT_SYMBOL_GPL(mptcp_pm_get_local_addr_max);

bool mptcp_pm_nl_check_work_pending(struct mptcp_sock *msk)
{
	struct pm_nl_pernet *pernet = pm_nl_get_pernet_from_msk(msk);

	if (msk->pm.subflows == mptcp_pm_get_subflows_max(msk) ||
	    (find_next_and_bit(pernet->id_bitmap, msk->pm.id_avail_bitmap,
			       MPTCP_PM_MAX_ADDR_ID + 1, 0) == MPTCP_PM_MAX_ADDR_ID + 1)) {
		WRITE_ONCE(msk->pm.work_pending, false);
		return false;
	}
	return true;
}

struct mptcp_pm_add_entry *
mptcp_lookup_anno_list_by_saddr(const struct mptcp_sock *msk,
				const struct mptcp_addr_info *addr)
{
	struct mptcp_pm_add_entry *entry;

	lockdep_assert_held(&msk->pm.lock);

	list_for_each_entry(entry, &msk->pm.anno_list, list) {
		if (mptcp_addresses_equal(&entry->addr, addr, true))
			return entry;
	}

	return NULL;
}

bool mptcp_pm_sport_in_anno_list(struct mptcp_sock *msk, const struct sock *sk)
{
	struct mptcp_pm_add_entry *entry;
	struct mptcp_addr_info saddr;
	bool ret = false;

	mptcp_local_address((struct sock_common *)sk, &saddr);

	spin_lock_bh(&msk->pm.lock);
	list_for_each_entry(entry, &msk->pm.anno_list, list) {
		if (mptcp_addresses_equal(&entry->addr, &saddr, true)) {
			ret = true;
			goto out;
		}
	}

out:
	spin_unlock_bh(&msk->pm.lock);
	return ret;
}

static void mptcp_pm_add_timer(struct timer_list *timer)
{
	struct mptcp_pm_add_entry *entry = from_timer(entry, timer, add_timer);
	struct mptcp_sock *msk = entry->sock;
	struct sock *sk = (struct sock *)msk;

	pr_debug("msk=%p\n", msk);

	if (!msk)
		return;

	if (inet_sk_state_load(sk) == TCP_CLOSE)
		return;

	if (!entry->addr.id)
		return;

	if (mptcp_pm_should_add_signal_addr(msk)) {
		sk_reset_timer(sk, timer, jiffies + TCP_RTO_MAX / 8);
		goto out;
	}

	spin_lock_bh(&msk->pm.lock);

	if (!mptcp_pm_should_add_signal_addr(msk)) {
		pr_debug("retransmit ADD_ADDR id=%d\n", entry->addr.id);
		mptcp_pm_announce_addr(msk, &entry->addr, false);
		mptcp_pm_add_addr_send_ack(msk);
		entry->retrans_times++;
	}

	if (entry->retrans_times < ADD_ADDR_RETRANS_MAX)
		sk_reset_timer(sk, timer,
			       jiffies + mptcp_get_add_addr_timeout(sock_net(sk)));

	spin_unlock_bh(&msk->pm.lock);

	if (entry->retrans_times == ADD_ADDR_RETRANS_MAX)
		mptcp_pm_subflow_established(msk);

out:
	__sock_put(sk);
}

struct mptcp_pm_add_entry *
mptcp_pm_del_add_timer(struct mptcp_sock *msk,
		       const struct mptcp_addr_info *addr, bool check_id)
{
	struct mptcp_pm_add_entry *entry;
	struct sock *sk = (struct sock *)msk;
	struct timer_list *add_timer = NULL;

	spin_lock_bh(&msk->pm.lock);
	entry = mptcp_lookup_anno_list_by_saddr(msk, addr);
	if (entry && (!check_id || entry->addr.id == addr->id)) {
		entry->retrans_times = ADD_ADDR_RETRANS_MAX;
		add_timer = &entry->add_timer;
	}
	if (!check_id && entry)
		list_del(&entry->list);
	spin_unlock_bh(&msk->pm.lock);

	/* no lock, because sk_stop_timer_sync() is calling del_timer_sync() */
	if (add_timer)
		sk_stop_timer_sync(sk, add_timer);

	return entry;
}

bool mptcp_pm_alloc_anno_list(struct mptcp_sock *msk,
			      const struct mptcp_addr_info *addr)
{
	struct mptcp_pm_add_entry *add_entry = NULL;
	struct sock *sk = (struct sock *)msk;
	struct net *net = sock_net(sk);

	lockdep_assert_held(&msk->pm.lock);

	add_entry = mptcp_lookup_anno_list_by_saddr(msk, addr);

	if (add_entry) {
		if (WARN_ON_ONCE(mptcp_pm_is_kernel(msk)))
			return false;

		sk_reset_timer(sk, &add_entry->add_timer,
			       jiffies + mptcp_get_add_addr_timeout(net));
		return true;
	}

	add_entry = kmalloc(sizeof(*add_entry), GFP_ATOMIC);
	if (!add_entry)
		return false;

	list_add(&add_entry->list, &msk->pm.anno_list);

	add_entry->addr = *addr;
	add_entry->sock = msk;
	add_entry->retrans_times = 0;

	timer_setup(&add_entry->add_timer, mptcp_pm_add_timer, 0);
	sk_reset_timer(sk, &add_entry->add_timer,
		       jiffies + mptcp_get_add_addr_timeout(net));

	return true;
}

void mptcp_pm_free_anno_list(struct mptcp_sock *msk)
{
	struct mptcp_pm_add_entry *entry, *tmp;
	struct sock *sk = (struct sock *)msk;
	LIST_HEAD(free_list);

	pr_debug("msk=%p\n", msk);

	spin_lock_bh(&msk->pm.lock);
	list_splice_init(&msk->pm.anno_list, &free_list);
	spin_unlock_bh(&msk->pm.lock);

	list_for_each_entry_safe(entry, tmp, &free_list, list) {
		sk_stop_timer_sync(sk, &entry->add_timer);
		kfree(entry);
	}
}

/* Fill all the remote addresses into the array addrs[],
 * and return the array size.
 */
static unsigned int fill_remote_addresses_vec(struct mptcp_sock *msk,
					      struct mptcp_addr_info *local,
					      bool fullmesh,
					      struct mptcp_addr_info *addrs)
{
	bool deny_id0 = READ_ONCE(msk->pm.remote_deny_join_id0);
	struct sock *sk = (struct sock *)msk, *ssk;
	struct mptcp_subflow_context *subflow;
	struct mptcp_addr_info remote = { 0 };
	unsigned int subflows_max;
	int i = 0;

	subflows_max = mptcp_pm_get_subflows_max(msk);
	remote_address((struct sock_common *)sk, &remote);

	/* Non-fullmesh endpoint, fill in the single entry
	 * corresponding to the primary MPC subflow remote address
	 */
	if (!fullmesh) {
		if (deny_id0)
			return 0;

		if (!mptcp_pm_addr_families_match(sk, local, &remote))
			return 0;

		msk->pm.subflows++;
		addrs[i++] = remote;
	} else {
		DECLARE_BITMAP(unavail_id, MPTCP_PM_MAX_ADDR_ID + 1);

		/* Forbid creation of new subflows matching existing
		 * ones, possibly already created by incoming ADD_ADDR
		 */
		bitmap_zero(unavail_id, MPTCP_PM_MAX_ADDR_ID + 1);
		mptcp_for_each_subflow(msk, subflow)
			if (READ_ONCE(subflow->local_id) == local->id)
				__set_bit(subflow->remote_id, unavail_id);

		mptcp_for_each_subflow(msk, subflow) {
			ssk = mptcp_subflow_tcp_sock(subflow);
			remote_address((struct sock_common *)ssk, &addrs[i]);
			addrs[i].id = READ_ONCE(subflow->remote_id);
			if (deny_id0 && !addrs[i].id)
				continue;

			if (test_bit(addrs[i].id, unavail_id))
				continue;

			if (!mptcp_pm_addr_families_match(sk, local, &addrs[i]))
				continue;

			if (msk->pm.subflows < subflows_max) {
				/* forbid creating multiple address towards
				 * this id
				 */
				__set_bit(addrs[i].id, unavail_id);
				msk->pm.subflows++;
				i++;
			}
		}
	}

	return i;
}

static void __mptcp_pm_send_ack(struct mptcp_sock *msk, struct mptcp_subflow_context *subflow,
				bool prio, bool backup)
{
	struct sock *ssk = mptcp_subflow_tcp_sock(subflow);
	bool slow;

	pr_debug("send ack for %s\n",
		 prio ? "mp_prio" : (mptcp_pm_should_add_signal(msk) ? "add_addr" : "rm_addr"));

	slow = lock_sock_fast(ssk);
	if (prio) {
		subflow->send_mp_prio = 1;
		subflow->request_bkup = backup;
	}

	__mptcp_subflow_send_ack(ssk);
	unlock_sock_fast(ssk, slow);
}

static void mptcp_pm_send_ack(struct mptcp_sock *msk, struct mptcp_subflow_context *subflow,
			      bool prio, bool backup)
{
	spin_unlock_bh(&msk->pm.lock);
	__mptcp_pm_send_ack(msk, subflow, prio, backup);
	spin_lock_bh(&msk->pm.lock);
}

static struct mptcp_pm_addr_entry *
__lookup_addr_by_id(struct pm_nl_pernet *pernet, unsigned int id)
{
	struct mptcp_pm_addr_entry *entry;

	list_for_each_entry(entry, &pernet->local_addr_list, list) {
		if (entry->addr.id == id)
			return entry;
	}
	return NULL;
}

static struct mptcp_pm_addr_entry *
__lookup_addr(struct pm_nl_pernet *pernet, const struct mptcp_addr_info *info)
{
	struct mptcp_pm_addr_entry *entry;

	list_for_each_entry(entry, &pernet->local_addr_list, list) {
		if (mptcp_addresses_equal(&entry->addr, info, entry->addr.port))
			return entry;
	}
	return NULL;
}

static void mptcp_pm_create_subflow_or_signal_addr(struct mptcp_sock *msk)
{
	struct sock *sk = (struct sock *)msk;
	unsigned int add_addr_signal_max;
	bool signal_and_subflow = false;
	unsigned int local_addr_max;
	struct pm_nl_pernet *pernet;
	struct mptcp_pm_local local;
	unsigned int subflows_max;

	pernet = pm_nl_get_pernet(sock_net(sk));

	add_addr_signal_max = mptcp_pm_get_add_addr_signal_max(msk);
	local_addr_max = mptcp_pm_get_local_addr_max(msk);
	subflows_max = mptcp_pm_get_subflows_max(msk);

	/* do lazy endpoint usage accounting for the MPC subflows */
	if (unlikely(!(msk->pm.status & BIT(MPTCP_PM_MPC_ENDPOINT_ACCOUNTED))) && msk->first) {
		struct mptcp_subflow_context *subflow = mptcp_subflow_ctx(msk->first);
		struct mptcp_pm_addr_entry *entry;
		struct mptcp_addr_info mpc_addr;
		bool backup = false;

		mptcp_local_address((struct sock_common *)msk->first, &mpc_addr);
		rcu_read_lock();
		entry = __lookup_addr(pernet, &mpc_addr);
		if (entry) {
			__clear_bit(entry->addr.id, msk->pm.id_avail_bitmap);
			msk->mpc_endpoint_id = entry->addr.id;
			backup = !!(entry->flags & MPTCP_PM_ADDR_FLAG_BACKUP);
		}
		rcu_read_unlock();

		if (backup)
			mptcp_pm_send_ack(msk, subflow, true, backup);

		msk->pm.status |= BIT(MPTCP_PM_MPC_ENDPOINT_ACCOUNTED);
	}

	pr_debug("local %d:%d signal %d:%d subflows %d:%d\n",
		 msk->pm.local_addr_used, local_addr_max,
		 msk->pm.add_addr_signaled, add_addr_signal_max,
		 msk->pm.subflows, subflows_max);

	/* check first for announce */
	if (msk->pm.add_addr_signaled < add_addr_signal_max) {
		/* due to racing events on both ends we can reach here while
		 * previous add address is still running: if we invoke now
		 * mptcp_pm_announce_addr(), that will fail and the
		 * corresponding id will be marked as used.
		 * Instead let the PM machinery reschedule us when the
		 * current address announce will be completed.
		 */
		if (msk->pm.addr_signal & BIT(MPTCP_ADD_ADDR_SIGNAL))
			return;

		if (!select_signal_address(pernet, msk, &local))
			goto subflow;

		/* If the alloc fails, we are on memory pressure, not worth
		 * continuing, and trying to create subflows.
		 */
		if (!mptcp_pm_alloc_anno_list(msk, &local.addr))
			return;

		__clear_bit(local.addr.id, msk->pm.id_avail_bitmap);
		msk->pm.add_addr_signaled++;

		/* Special case for ID0: set the correct ID */
		if (local.addr.id == msk->mpc_endpoint_id)
			local.addr.id = 0;

		mptcp_pm_announce_addr(msk, &local.addr, false);
		mptcp_pm_nl_addr_send_ack(msk);

		if (local.flags & MPTCP_PM_ADDR_FLAG_SUBFLOW)
			signal_and_subflow = true;
	}

subflow:
	/* check if should create a new subflow */
	while (msk->pm.local_addr_used < local_addr_max &&
	       msk->pm.subflows < subflows_max) {
		struct mptcp_addr_info addrs[MPTCP_PM_ADDR_MAX];
		bool fullmesh;
		int i, nr;

		if (signal_and_subflow)
			signal_and_subflow = false;
		else if (!select_local_address(pernet, msk, &local))
			break;

		fullmesh = !!(local.flags & MPTCP_PM_ADDR_FLAG_FULLMESH);

		__clear_bit(local.addr.id, msk->pm.id_avail_bitmap);

		/* Special case for ID0: set the correct ID */
		if (local.addr.id == msk->mpc_endpoint_id)
			local.addr.id = 0;
		else /* local_addr_used is not decr for ID 0 */
			msk->pm.local_addr_used++;

		nr = fill_remote_addresses_vec(msk, &local.addr, fullmesh, addrs);
		if (nr == 0)
			continue;

		spin_unlock_bh(&msk->pm.lock);
		for (i = 0; i < nr; i++)
			__mptcp_subflow_connect(sk, &local, &addrs[i]);
		spin_lock_bh(&msk->pm.lock);
	}
	mptcp_pm_nl_check_work_pending(msk);
}

static void mptcp_pm_nl_fully_established(struct mptcp_sock *msk)
{
	mptcp_pm_create_subflow_or_signal_addr(msk);
}

static void mptcp_pm_nl_subflow_established(struct mptcp_sock *msk)
{
	mptcp_pm_create_subflow_or_signal_addr(msk);
}

/* Fill all the local addresses into the array addrs[],
 * and return the array size.
 */
static unsigned int fill_local_addresses_vec(struct mptcp_sock *msk,
					     struct mptcp_addr_info *remote,
					     struct mptcp_pm_local *locals)
{
	struct sock *sk = (struct sock *)msk;
	struct mptcp_pm_addr_entry *entry;
	struct mptcp_addr_info mpc_addr;
	struct pm_nl_pernet *pernet;
	unsigned int subflows_max;
	int i = 0;

	pernet = pm_nl_get_pernet_from_msk(msk);
	subflows_max = mptcp_pm_get_subflows_max(msk);

	mptcp_local_address((struct sock_common *)msk, &mpc_addr);

	rcu_read_lock();
	list_for_each_entry_rcu(entry, &pernet->local_addr_list, list) {
		if (!(entry->flags & MPTCP_PM_ADDR_FLAG_FULLMESH))
			continue;

		if (!mptcp_pm_addr_families_match(sk, &entry->addr, remote))
			continue;

		if (msk->pm.subflows < subflows_max) {
			locals[i].addr = entry->addr;
			locals[i].flags = entry->flags;
			locals[i].ifindex = entry->ifindex;

			/* Special case for ID0: set the correct ID */
			if (mptcp_addresses_equal(&locals[i].addr, &mpc_addr, locals[i].addr.port))
				locals[i].addr.id = 0;

			msk->pm.subflows++;
			i++;
		}
	}
	rcu_read_unlock();

	/* If the array is empty, fill in the single
	 * 'IPADDRANY' local address
	 */
	if (!i) {
		memset(&locals[i], 0, sizeof(locals[i]));
		locals[i].addr.family =
#if IS_ENABLED(CONFIG_MPTCP_IPV6)
			       remote->family == AF_INET6 &&
			       ipv6_addr_v4mapped(&remote->addr6) ? AF_INET :
#endif
			       remote->family;

		if (!mptcp_pm_addr_families_match(sk, &locals[i].addr, remote))
			return 0;

		msk->pm.subflows++;
		i++;
	}

	return i;
}

static void mptcp_pm_nl_add_addr_received(struct mptcp_sock *msk)
{
	struct mptcp_pm_local locals[MPTCP_PM_ADDR_MAX];
	struct sock *sk = (struct sock *)msk;
	unsigned int add_addr_accept_max;
	struct mptcp_addr_info remote;
	unsigned int subflows_max;
	bool sf_created = false;
	int i, nr;

	add_addr_accept_max = mptcp_pm_get_add_addr_accept_max(msk);
	subflows_max = mptcp_pm_get_subflows_max(msk);

	pr_debug("accepted %d:%d remote family %d\n",
		 msk->pm.add_addr_accepted, add_addr_accept_max,
		 msk->pm.remote.family);

	remote = msk->pm.remote;
	mptcp_pm_announce_addr(msk, &remote, true);
	mptcp_pm_nl_addr_send_ack(msk);

	if (lookup_subflow_by_daddr(&msk->conn_list, &remote))
		return;

	/* pick id 0 port, if none is provided the remote address */
	if (!remote.port)
		remote.port = sk->sk_dport;

	/* connect to the specified remote address, using whatever
	 * local address the routing configuration will pick.
	 */
	nr = fill_local_addresses_vec(msk, &remote, locals);
	if (nr == 0)
		return;

	spin_unlock_bh(&msk->pm.lock);
	for (i = 0; i < nr; i++)
		if (__mptcp_subflow_connect(sk, &locals[i], &remote) == 0)
			sf_created = true;
	spin_lock_bh(&msk->pm.lock);

	if (sf_created) {
		/* add_addr_accepted is not decr for ID 0 */
		if (remote.id)
			msk->pm.add_addr_accepted++;
		if (msk->pm.add_addr_accepted >= add_addr_accept_max ||
		    msk->pm.subflows >= subflows_max)
			WRITE_ONCE(msk->pm.accept_addr, false);
	}
}

bool mptcp_pm_nl_is_init_remote_addr(struct mptcp_sock *msk,
				     const struct mptcp_addr_info *remote)
{
	struct mptcp_addr_info mpc_remote;

	remote_address((struct sock_common *)msk, &mpc_remote);
	return mptcp_addresses_equal(&mpc_remote, remote, remote->port);
}

void mptcp_pm_nl_addr_send_ack(struct mptcp_sock *msk)
{
	struct mptcp_subflow_context *subflow;

	msk_owned_by_me(msk);
	lockdep_assert_held(&msk->pm.lock);

	if (!mptcp_pm_should_add_signal(msk) &&
	    !mptcp_pm_should_rm_signal(msk))
		return;

	mptcp_for_each_subflow(msk, subflow) {
		if (__mptcp_subflow_active(subflow)) {
			mptcp_pm_send_ack(msk, subflow, false, false);
			break;
		}
	}
}

int mptcp_pm_nl_mp_prio_send_ack(struct mptcp_sock *msk,
				 struct mptcp_addr_info *addr,
				 struct mptcp_addr_info *rem,
				 u8 bkup)
{
	struct mptcp_subflow_context *subflow;

	pr_debug("bkup=%d\n", bkup);

	mptcp_for_each_subflow(msk, subflow) {
		struct sock *ssk = mptcp_subflow_tcp_sock(subflow);
		struct mptcp_addr_info local, remote;

		mptcp_local_address((struct sock_common *)ssk, &local);
		if (!mptcp_addresses_equal(&local, addr, addr->port))
			continue;

		if (rem && rem->family != AF_UNSPEC) {
			remote_address((struct sock_common *)ssk, &remote);
			if (!mptcp_addresses_equal(&remote, rem, rem->port))
				continue;
		}

		__mptcp_pm_send_ack(msk, subflow, true, bkup);
		return 0;
	}

	return -EINVAL;
}

static void mptcp_pm_nl_rm_addr_or_subflow(struct mptcp_sock *msk,
					   const struct mptcp_rm_list *rm_list,
					   enum linux_mptcp_mib_field rm_type)
{
	struct mptcp_subflow_context *subflow, *tmp;
	struct sock *sk = (struct sock *)msk;
	u8 i;

	pr_debug("%s rm_list_nr %d\n",
		 rm_type == MPTCP_MIB_RMADDR ? "address" : "subflow", rm_list->nr);

	msk_owned_by_me(msk);

	if (sk->sk_state == TCP_LISTEN)
		return;

	if (!rm_list->nr)
		return;

	if (list_empty(&msk->conn_list))
		return;

	for (i = 0; i < rm_list->nr; i++) {
		u8 rm_id = rm_list->ids[i];
		bool removed = false;

		mptcp_for_each_subflow_safe(msk, subflow, tmp) {
			struct sock *ssk = mptcp_subflow_tcp_sock(subflow);
			u8 remote_id = READ_ONCE(subflow->remote_id);
			int how = RCV_SHUTDOWN | SEND_SHUTDOWN;
			u8 id = subflow_get_local_id(subflow);

<<<<<<< HEAD
=======
			if ((1 << inet_sk_state_load(ssk)) &
			    (TCPF_FIN_WAIT1 | TCPF_FIN_WAIT2 | TCPF_CLOSING | TCPF_CLOSE))
				continue;
>>>>>>> 2d5404ca
			if (rm_type == MPTCP_MIB_RMADDR && remote_id != rm_id)
				continue;
			if (rm_type == MPTCP_MIB_RMSUBFLOW && id != rm_id)
				continue;

			pr_debug(" -> %s rm_list_ids[%d]=%u local_id=%u remote_id=%u mpc_id=%u\n",
				 rm_type == MPTCP_MIB_RMADDR ? "address" : "subflow",
<<<<<<< HEAD
				 i, rm_id, subflow->local_id, remote_id, msk->mpc_endpoint_id);
=======
				 i, rm_id, id, remote_id, msk->mpc_endpoint_id);
>>>>>>> 2d5404ca
			spin_unlock_bh(&msk->pm.lock);
			mptcp_subflow_shutdown(sk, ssk, how);
			removed |= subflow->request_join;

			/* the following takes care of updating the subflows counter */
			mptcp_close_ssk(sk, ssk, subflow);
			spin_lock_bh(&msk->pm.lock);

			if (rm_type == MPTCP_MIB_RMSUBFLOW)
				__MPTCP_INC_STATS(sock_net(sk), rm_type);
		}

		if (rm_type == MPTCP_MIB_RMADDR)
			__MPTCP_INC_STATS(sock_net(sk), rm_type);

		if (!removed)
			continue;

		if (!mptcp_pm_is_kernel(msk))
			continue;

		if (rm_type == MPTCP_MIB_RMADDR && rm_id &&
		    !WARN_ON_ONCE(msk->pm.add_addr_accepted == 0)) {
			/* Note: if the subflow has been closed before, this
			 * add_addr_accepted counter will not be decremented.
			 */
			if (--msk->pm.add_addr_accepted < mptcp_pm_get_add_addr_accept_max(msk))
				WRITE_ONCE(msk->pm.accept_addr, true);
		}
	}
}

static void mptcp_pm_nl_rm_addr_received(struct mptcp_sock *msk)
{
	mptcp_pm_nl_rm_addr_or_subflow(msk, &msk->pm.rm_list_rx, MPTCP_MIB_RMADDR);
}

static void mptcp_pm_nl_rm_subflow_received(struct mptcp_sock *msk,
					    const struct mptcp_rm_list *rm_list)
{
	mptcp_pm_nl_rm_addr_or_subflow(msk, rm_list, MPTCP_MIB_RMSUBFLOW);
}

void mptcp_pm_nl_work(struct mptcp_sock *msk)
{
	struct mptcp_pm_data *pm = &msk->pm;

	msk_owned_by_me(msk);

	if (!(pm->status & MPTCP_PM_WORK_MASK))
		return;

	spin_lock_bh(&msk->pm.lock);

	pr_debug("msk=%p status=%x\n", msk, pm->status);
	if (pm->status & BIT(MPTCP_PM_ADD_ADDR_RECEIVED)) {
		pm->status &= ~BIT(MPTCP_PM_ADD_ADDR_RECEIVED);
		mptcp_pm_nl_add_addr_received(msk);
	}
	if (pm->status & BIT(MPTCP_PM_ADD_ADDR_SEND_ACK)) {
		pm->status &= ~BIT(MPTCP_PM_ADD_ADDR_SEND_ACK);
		mptcp_pm_nl_addr_send_ack(msk);
	}
	if (pm->status & BIT(MPTCP_PM_RM_ADDR_RECEIVED)) {
		pm->status &= ~BIT(MPTCP_PM_RM_ADDR_RECEIVED);
		mptcp_pm_nl_rm_addr_received(msk);
	}
	if (pm->status & BIT(MPTCP_PM_ESTABLISHED)) {
		pm->status &= ~BIT(MPTCP_PM_ESTABLISHED);
		mptcp_pm_nl_fully_established(msk);
	}
	if (pm->status & BIT(MPTCP_PM_SUBFLOW_ESTABLISHED)) {
		pm->status &= ~BIT(MPTCP_PM_SUBFLOW_ESTABLISHED);
		mptcp_pm_nl_subflow_established(msk);
	}

	spin_unlock_bh(&msk->pm.lock);
}

static bool address_use_port(struct mptcp_pm_addr_entry *entry)
{
	return (entry->flags &
		(MPTCP_PM_ADDR_FLAG_SIGNAL | MPTCP_PM_ADDR_FLAG_SUBFLOW)) ==
		MPTCP_PM_ADDR_FLAG_SIGNAL;
}

/* caller must ensure the RCU grace period is already elapsed */
static void __mptcp_pm_release_addr_entry(struct mptcp_pm_addr_entry *entry)
{
	if (entry->lsk)
		sock_release(entry->lsk);
	kfree(entry);
}

static int mptcp_pm_nl_append_new_local_addr(struct pm_nl_pernet *pernet,
					     struct mptcp_pm_addr_entry *entry,
					     bool needs_id)
{
	struct mptcp_pm_addr_entry *cur, *del_entry = NULL;
	unsigned int addr_max;
	int ret = -EINVAL;

	spin_lock_bh(&pernet->lock);
	/* to keep the code simple, don't do IDR-like allocation for address ID,
	 * just bail when we exceed limits
	 */
	if (pernet->next_id == MPTCP_PM_MAX_ADDR_ID)
		pernet->next_id = 1;
	if (pernet->addrs >= MPTCP_PM_ADDR_MAX) {
		ret = -ERANGE;
		goto out;
	}
	if (test_bit(entry->addr.id, pernet->id_bitmap)) {
		ret = -EBUSY;
		goto out;
	}

	/* do not insert duplicate address, differentiate on port only
	 * singled addresses
	 */
	if (!address_use_port(entry))
		entry->addr.port = 0;
	list_for_each_entry(cur, &pernet->local_addr_list, list) {
		if (mptcp_addresses_equal(&cur->addr, &entry->addr,
					  cur->addr.port || entry->addr.port)) {
			/* allow replacing the exiting endpoint only if such
			 * endpoint is an implicit one and the user-space
			 * did not provide an endpoint id
			 */
			if (!(cur->flags & MPTCP_PM_ADDR_FLAG_IMPLICIT)) {
				ret = -EEXIST;
				goto out;
			}
			if (entry->addr.id)
				goto out;

			pernet->addrs--;
			entry->addr.id = cur->addr.id;
			list_del_rcu(&cur->list);
			del_entry = cur;
			break;
		}
	}

	if (!entry->addr.id && needs_id) {
find_next:
		entry->addr.id = find_next_zero_bit(pernet->id_bitmap,
						    MPTCP_PM_MAX_ADDR_ID + 1,
						    pernet->next_id);
		if (!entry->addr.id && pernet->next_id != 1) {
			pernet->next_id = 1;
			goto find_next;
		}
	}

	if (!entry->addr.id && needs_id)
		goto out;

	__set_bit(entry->addr.id, pernet->id_bitmap);
	if (entry->addr.id > pernet->next_id)
		pernet->next_id = entry->addr.id;

	if (entry->flags & MPTCP_PM_ADDR_FLAG_SIGNAL) {
		addr_max = pernet->add_addr_signal_max;
		WRITE_ONCE(pernet->add_addr_signal_max, addr_max + 1);
	}
	if (entry->flags & MPTCP_PM_ADDR_FLAG_SUBFLOW) {
		addr_max = pernet->local_addr_max;
		WRITE_ONCE(pernet->local_addr_max, addr_max + 1);
	}

	pernet->addrs++;
	if (!entry->addr.port)
		list_add_tail_rcu(&entry->list, &pernet->local_addr_list);
	else
		list_add_rcu(&entry->list, &pernet->local_addr_list);
	ret = entry->addr.id;

out:
	spin_unlock_bh(&pernet->lock);

	/* just replaced an existing entry, free it */
	if (del_entry) {
		synchronize_rcu();
		__mptcp_pm_release_addr_entry(del_entry);
	}
	return ret;
}

static struct lock_class_key mptcp_slock_keys[2];
static struct lock_class_key mptcp_keys[2];

static int mptcp_pm_nl_create_listen_socket(struct sock *sk,
					    struct mptcp_pm_addr_entry *entry)
{
	bool is_ipv6 = sk->sk_family == AF_INET6;
	int addrlen = sizeof(struct sockaddr_in);
	struct sockaddr_storage addr;
	struct sock *newsk, *ssk;
	int backlog = 1024;
	int err;

	err = sock_create_kern(sock_net(sk), entry->addr.family,
			       SOCK_STREAM, IPPROTO_MPTCP, &entry->lsk);
	if (err)
		return err;

	newsk = entry->lsk->sk;
	if (!newsk)
		return -EINVAL;

	/* The subflow socket lock is acquired in a nested to the msk one
	 * in several places, even by the TCP stack, and this msk is a kernel
	 * socket: lockdep complains. Instead of propagating the _nested
	 * modifiers in several places, re-init the lock class for the msk
	 * socket to an mptcp specific one.
	 */
	sock_lock_init_class_and_name(newsk,
				      is_ipv6 ? "mlock-AF_INET6" : "mlock-AF_INET",
				      &mptcp_slock_keys[is_ipv6],
				      is_ipv6 ? "msk_lock-AF_INET6" : "msk_lock-AF_INET",
				      &mptcp_keys[is_ipv6]);

	lock_sock(newsk);
	ssk = __mptcp_nmpc_sk(mptcp_sk(newsk));
	release_sock(newsk);
	if (IS_ERR(ssk))
		return PTR_ERR(ssk);

	mptcp_info2sockaddr(&entry->addr, &addr, entry->addr.family);
#if IS_ENABLED(CONFIG_MPTCP_IPV6)
	if (entry->addr.family == AF_INET6)
		addrlen = sizeof(struct sockaddr_in6);
#endif
	if (ssk->sk_family == AF_INET)
		err = inet_bind_sk(ssk, (struct sockaddr *)&addr, addrlen);
#if IS_ENABLED(CONFIG_MPTCP_IPV6)
	else if (ssk->sk_family == AF_INET6)
		err = inet6_bind_sk(ssk, (struct sockaddr *)&addr, addrlen);
#endif
	if (err)
		return err;

	/* We don't use mptcp_set_state() here because it needs to be called
	 * under the msk socket lock. For the moment, that will not bring
	 * anything more than only calling inet_sk_state_store(), because the
	 * old status is known (TCP_CLOSE).
	 */
	inet_sk_state_store(newsk, TCP_LISTEN);
	lock_sock(ssk);
	WRITE_ONCE(mptcp_subflow_ctx(ssk)->pm_listener, true);
	err = __inet_listen_sk(ssk, backlog);
	if (!err)
		mptcp_event_pm_listener(ssk, MPTCP_EVENT_LISTENER_CREATED);
	release_sock(ssk);
	return err;
}

int mptcp_pm_nl_get_local_id(struct mptcp_sock *msk, struct mptcp_addr_info *skc)
{
	struct mptcp_pm_addr_entry *entry;
	struct pm_nl_pernet *pernet;
	int ret = -1;

	pernet = pm_nl_get_pernet_from_msk(msk);

	rcu_read_lock();
	list_for_each_entry_rcu(entry, &pernet->local_addr_list, list) {
		if (mptcp_addresses_equal(&entry->addr, skc, entry->addr.port)) {
			ret = entry->addr.id;
			break;
		}
	}
	rcu_read_unlock();
	if (ret >= 0)
		return ret;

	/* address not found, add to local list */
	entry = kmalloc(sizeof(*entry), GFP_ATOMIC);
	if (!entry)
		return -ENOMEM;

	entry->addr = *skc;
	entry->addr.id = 0;
	entry->addr.port = 0;
	entry->ifindex = 0;
	entry->flags = MPTCP_PM_ADDR_FLAG_IMPLICIT;
	entry->lsk = NULL;
	ret = mptcp_pm_nl_append_new_local_addr(pernet, entry, true);
	if (ret < 0)
		kfree(entry);

	return ret;
}

bool mptcp_pm_nl_is_backup(struct mptcp_sock *msk, struct mptcp_addr_info *skc)
{
	struct pm_nl_pernet *pernet = pm_nl_get_pernet_from_msk(msk);
	struct mptcp_pm_addr_entry *entry;
	bool backup = false;

	rcu_read_lock();
	list_for_each_entry_rcu(entry, &pernet->local_addr_list, list) {
		if (mptcp_addresses_equal(&entry->addr, skc, entry->addr.port)) {
			backup = !!(entry->flags & MPTCP_PM_ADDR_FLAG_BACKUP);
			break;
		}
	}
	rcu_read_unlock();

	return backup;
}

#define MPTCP_PM_CMD_GRP_OFFSET       0
#define MPTCP_PM_EV_GRP_OFFSET        1

static const struct genl_multicast_group mptcp_pm_mcgrps[] = {
	[MPTCP_PM_CMD_GRP_OFFSET]	= { .name = MPTCP_PM_CMD_GRP_NAME, },
	[MPTCP_PM_EV_GRP_OFFSET]        = { .name = MPTCP_PM_EV_GRP_NAME,
					    .flags = GENL_MCAST_CAP_NET_ADMIN,
					  },
};

void mptcp_pm_nl_subflow_chk_stale(const struct mptcp_sock *msk, struct sock *ssk)
{
	struct mptcp_subflow_context *iter, *subflow = mptcp_subflow_ctx(ssk);
	struct sock *sk = (struct sock *)msk;
	unsigned int active_max_loss_cnt;
	struct net *net = sock_net(sk);
	unsigned int stale_loss_cnt;
	bool slow;

	stale_loss_cnt = mptcp_stale_loss_cnt(net);
	if (subflow->stale || !stale_loss_cnt || subflow->stale_count <= stale_loss_cnt)
		return;

	/* look for another available subflow not in loss state */
	active_max_loss_cnt = max_t(int, stale_loss_cnt - 1, 1);
	mptcp_for_each_subflow(msk, iter) {
		if (iter != subflow && mptcp_subflow_active(iter) &&
		    iter->stale_count < active_max_loss_cnt) {
			/* we have some alternatives, try to mark this subflow as idle ...*/
			slow = lock_sock_fast(ssk);
			if (!tcp_rtx_and_write_queues_empty(ssk)) {
				subflow->stale = 1;
				__mptcp_retransmit_pending_data(sk);
				MPTCP_INC_STATS(net, MPTCP_MIB_SUBFLOWSTALE);
			}
			unlock_sock_fast(ssk, slow);

			/* always try to push the pending data regardless of re-injections:
			 * we can possibly use backup subflows now, and subflow selection
			 * is cheap under the msk socket lock
			 */
			__mptcp_push_pending(sk, 0);
			return;
		}
	}
}

static int mptcp_pm_family_to_addr(int family)
{
#if IS_ENABLED(CONFIG_MPTCP_IPV6)
	if (family == AF_INET6)
		return MPTCP_PM_ADDR_ATTR_ADDR6;
#endif
	return MPTCP_PM_ADDR_ATTR_ADDR4;
}

static int mptcp_pm_parse_pm_addr_attr(struct nlattr *tb[],
				       const struct nlattr *attr,
				       struct genl_info *info,
				       struct mptcp_addr_info *addr,
				       bool require_family)
{
	int err, addr_addr;

	if (!attr) {
		GENL_SET_ERR_MSG(info, "missing address info");
		return -EINVAL;
	}

	/* no validation needed - was already done via nested policy */
	err = nla_parse_nested_deprecated(tb, MPTCP_PM_ADDR_ATTR_MAX, attr,
					  mptcp_pm_address_nl_policy, info->extack);
	if (err)
		return err;

	if (tb[MPTCP_PM_ADDR_ATTR_ID])
		addr->id = nla_get_u8(tb[MPTCP_PM_ADDR_ATTR_ID]);

	if (!tb[MPTCP_PM_ADDR_ATTR_FAMILY]) {
		if (!require_family)
			return 0;

		NL_SET_ERR_MSG_ATTR(info->extack, attr,
				    "missing family");
		return -EINVAL;
	}

	addr->family = nla_get_u16(tb[MPTCP_PM_ADDR_ATTR_FAMILY]);
	if (addr->family != AF_INET
#if IS_ENABLED(CONFIG_MPTCP_IPV6)
	    && addr->family != AF_INET6
#endif
	    ) {
		NL_SET_ERR_MSG_ATTR(info->extack, attr,
				    "unknown address family");
		return -EINVAL;
	}
	addr_addr = mptcp_pm_family_to_addr(addr->family);
	if (!tb[addr_addr]) {
		NL_SET_ERR_MSG_ATTR(info->extack, attr,
				    "missing address data");
		return -EINVAL;
	}

#if IS_ENABLED(CONFIG_MPTCP_IPV6)
	if (addr->family == AF_INET6)
		addr->addr6 = nla_get_in6_addr(tb[addr_addr]);
	else
#endif
		addr->addr.s_addr = nla_get_in_addr(tb[addr_addr]);

	if (tb[MPTCP_PM_ADDR_ATTR_PORT])
		addr->port = htons(nla_get_u16(tb[MPTCP_PM_ADDR_ATTR_PORT]));

	return 0;
}

int mptcp_pm_parse_addr(struct nlattr *attr, struct genl_info *info,
			struct mptcp_addr_info *addr)
{
	struct nlattr *tb[MPTCP_PM_ADDR_ATTR_MAX + 1];

	memset(addr, 0, sizeof(*addr));

	return mptcp_pm_parse_pm_addr_attr(tb, attr, info, addr, true);
}

int mptcp_pm_parse_entry(struct nlattr *attr, struct genl_info *info,
			 bool require_family,
			 struct mptcp_pm_addr_entry *entry)
{
	struct nlattr *tb[MPTCP_PM_ADDR_ATTR_MAX + 1];
	int err;

	memset(entry, 0, sizeof(*entry));

	err = mptcp_pm_parse_pm_addr_attr(tb, attr, info, &entry->addr, require_family);
	if (err)
		return err;

	if (tb[MPTCP_PM_ADDR_ATTR_IF_IDX]) {
		u32 val = nla_get_s32(tb[MPTCP_PM_ADDR_ATTR_IF_IDX]);

		entry->ifindex = val;
	}

	if (tb[MPTCP_PM_ADDR_ATTR_FLAGS])
		entry->flags = nla_get_u32(tb[MPTCP_PM_ADDR_ATTR_FLAGS]);

	if (tb[MPTCP_PM_ADDR_ATTR_PORT])
		entry->addr.port = htons(nla_get_u16(tb[MPTCP_PM_ADDR_ATTR_PORT]));

	return 0;
}

static struct pm_nl_pernet *genl_info_pm_nl(struct genl_info *info)
{
	return pm_nl_get_pernet(genl_info_net(info));
}

static int mptcp_nl_add_subflow_or_signal_addr(struct net *net,
					       struct mptcp_addr_info *addr)
{
	struct mptcp_sock *msk;
	long s_slot = 0, s_num = 0;

	while ((msk = mptcp_token_iter_next(net, &s_slot, &s_num)) != NULL) {
		struct sock *sk = (struct sock *)msk;
		struct mptcp_addr_info mpc_addr;

		if (!READ_ONCE(msk->fully_established) ||
		    mptcp_pm_is_userspace(msk))
			goto next;

		/* if the endp linked to the init sf is re-added with a != ID */
		mptcp_local_address((struct sock_common *)msk, &mpc_addr);

		lock_sock(sk);
		spin_lock_bh(&msk->pm.lock);
		if (mptcp_addresses_equal(addr, &mpc_addr, addr->port))
			msk->mpc_endpoint_id = addr->id;
		mptcp_pm_create_subflow_or_signal_addr(msk);
		spin_unlock_bh(&msk->pm.lock);
		release_sock(sk);

next:
		sock_put(sk);
		cond_resched();
	}

	return 0;
}

static bool mptcp_pm_has_addr_attr_id(const struct nlattr *attr,
				      struct genl_info *info)
{
	struct nlattr *tb[MPTCP_PM_ADDR_ATTR_MAX + 1];

	if (!nla_parse_nested_deprecated(tb, MPTCP_PM_ADDR_ATTR_MAX, attr,
					 mptcp_pm_address_nl_policy, info->extack) &&
	    tb[MPTCP_PM_ADDR_ATTR_ID])
		return true;
	return false;
}

int mptcp_pm_nl_add_addr_doit(struct sk_buff *skb, struct genl_info *info)
{
	struct nlattr *attr = info->attrs[MPTCP_PM_ENDPOINT_ADDR];
	struct pm_nl_pernet *pernet = genl_info_pm_nl(info);
	struct mptcp_pm_addr_entry addr, *entry;
	int ret;

	ret = mptcp_pm_parse_entry(attr, info, true, &addr);
	if (ret < 0)
		return ret;

	if (addr.addr.port && !address_use_port(&addr)) {
		GENL_SET_ERR_MSG(info, "flags must have signal and not subflow when using port");
		return -EINVAL;
	}

	if (addr.flags & MPTCP_PM_ADDR_FLAG_SIGNAL &&
	    addr.flags & MPTCP_PM_ADDR_FLAG_FULLMESH) {
		GENL_SET_ERR_MSG(info, "flags mustn't have both signal and fullmesh");
		return -EINVAL;
	}

	if (addr.flags & MPTCP_PM_ADDR_FLAG_IMPLICIT) {
		GENL_SET_ERR_MSG(info, "can't create IMPLICIT endpoint");
		return -EINVAL;
	}

	entry = kzalloc(sizeof(*entry), GFP_KERNEL_ACCOUNT);
	if (!entry) {
		GENL_SET_ERR_MSG(info, "can't allocate addr");
		return -ENOMEM;
	}

	*entry = addr;
	if (entry->addr.port) {
		ret = mptcp_pm_nl_create_listen_socket(skb->sk, entry);
		if (ret) {
			GENL_SET_ERR_MSG_FMT(info, "create listen socket error: %d", ret);
			goto out_free;
		}
	}
	ret = mptcp_pm_nl_append_new_local_addr(pernet, entry,
						!mptcp_pm_has_addr_attr_id(attr, info));
	if (ret < 0) {
		GENL_SET_ERR_MSG_FMT(info, "too many addresses or duplicate one: %d", ret);
		goto out_free;
	}

	mptcp_nl_add_subflow_or_signal_addr(sock_net(skb->sk), &entry->addr);
	return 0;

out_free:
	__mptcp_pm_release_addr_entry(entry);
	return ret;
}

static bool remove_anno_list_by_saddr(struct mptcp_sock *msk,
				      const struct mptcp_addr_info *addr)
{
	struct mptcp_pm_add_entry *entry;

	entry = mptcp_pm_del_add_timer(msk, addr, false);
	if (entry) {
		kfree(entry);
		return true;
	}

	return false;
}

static u8 mptcp_endp_get_local_id(struct mptcp_sock *msk,
				  const struct mptcp_addr_info *addr)
{
	return msk->mpc_endpoint_id == addr->id ? 0 : addr->id;
}

static bool mptcp_pm_remove_anno_addr(struct mptcp_sock *msk,
				      const struct mptcp_addr_info *addr,
				      bool force)
{
	struct mptcp_rm_list list = { .nr = 0 };
	bool ret;

	list.ids[list.nr++] = mptcp_endp_get_local_id(msk, addr);

	ret = remove_anno_list_by_saddr(msk, addr);
	if (ret || force) {
		spin_lock_bh(&msk->pm.lock);
		if (ret) {
			__set_bit(addr->id, msk->pm.id_avail_bitmap);
			msk->pm.add_addr_signaled--;
		}
		mptcp_pm_remove_addr(msk, &list);
		spin_unlock_bh(&msk->pm.lock);
	}
	return ret;
}

static void __mark_subflow_endp_available(struct mptcp_sock *msk, u8 id)
{
	/* If it was marked as used, and not ID 0, decrement local_addr_used */
	if (!__test_and_set_bit(id ? : msk->mpc_endpoint_id, msk->pm.id_avail_bitmap) &&
	    id && !WARN_ON_ONCE(msk->pm.local_addr_used == 0))
		msk->pm.local_addr_used--;
}

static int mptcp_nl_remove_subflow_and_signal_addr(struct net *net,
						   const struct mptcp_pm_addr_entry *entry)
{
	const struct mptcp_addr_info *addr = &entry->addr;
	struct mptcp_rm_list list = { .nr = 1 };
	long s_slot = 0, s_num = 0;
	struct mptcp_sock *msk;

	pr_debug("remove_id=%d\n", addr->id);

	while ((msk = mptcp_token_iter_next(net, &s_slot, &s_num)) != NULL) {
		struct sock *sk = (struct sock *)msk;
		bool remove_subflow;

		if (mptcp_pm_is_userspace(msk))
			goto next;

		if (list_empty(&msk->conn_list)) {
			mptcp_pm_remove_anno_addr(msk, addr, false);
			goto next;
		}

		lock_sock(sk);
		remove_subflow = lookup_subflow_by_saddr(&msk->conn_list, addr);
		mptcp_pm_remove_anno_addr(msk, addr, remove_subflow &&
					  !(entry->flags & MPTCP_PM_ADDR_FLAG_IMPLICIT));

		list.ids[0] = mptcp_endp_get_local_id(msk, addr);
		if (remove_subflow) {
			spin_lock_bh(&msk->pm.lock);
			mptcp_pm_nl_rm_subflow_received(msk, &list);
			spin_unlock_bh(&msk->pm.lock);
		}

		if (entry->flags & MPTCP_PM_ADDR_FLAG_SUBFLOW) {
			spin_lock_bh(&msk->pm.lock);
			__mark_subflow_endp_available(msk, list.ids[0]);
			spin_unlock_bh(&msk->pm.lock);
		}

		if (msk->mpc_endpoint_id == entry->addr.id)
			msk->mpc_endpoint_id = 0;
		release_sock(sk);

next:
		sock_put(sk);
		cond_resched();
	}

	return 0;
}

static int mptcp_nl_remove_id_zero_address(struct net *net,
					   struct mptcp_addr_info *addr)
{
	struct mptcp_rm_list list = { .nr = 0 };
	long s_slot = 0, s_num = 0;
	struct mptcp_sock *msk;

	list.ids[list.nr++] = 0;

	while ((msk = mptcp_token_iter_next(net, &s_slot, &s_num)) != NULL) {
		struct sock *sk = (struct sock *)msk;
		struct mptcp_addr_info msk_local;

		if (list_empty(&msk->conn_list) || mptcp_pm_is_userspace(msk))
			goto next;

		mptcp_local_address((struct sock_common *)msk, &msk_local);
		if (!mptcp_addresses_equal(&msk_local, addr, addr->port))
			goto next;

		lock_sock(sk);
		spin_lock_bh(&msk->pm.lock);
		mptcp_pm_remove_addr(msk, &list);
		mptcp_pm_nl_rm_subflow_received(msk, &list);
		__mark_subflow_endp_available(msk, 0);
		spin_unlock_bh(&msk->pm.lock);
		release_sock(sk);

next:
		sock_put(sk);
		cond_resched();
	}

	return 0;
}

int mptcp_pm_nl_del_addr_doit(struct sk_buff *skb, struct genl_info *info)
{
	struct nlattr *attr = info->attrs[MPTCP_PM_ENDPOINT_ADDR];
	struct pm_nl_pernet *pernet = genl_info_pm_nl(info);
	struct mptcp_pm_addr_entry addr, *entry;
	unsigned int addr_max;
	int ret;

	ret = mptcp_pm_parse_entry(attr, info, false, &addr);
	if (ret < 0)
		return ret;

	/* the zero id address is special: the first address used by the msk
	 * always gets such an id, so different subflows can have different zero
	 * id addresses. Additionally zero id is not accounted for in id_bitmap.
	 * Let's use an 'mptcp_rm_list' instead of the common remove code.
	 */
	if (addr.addr.id == 0)
		return mptcp_nl_remove_id_zero_address(sock_net(skb->sk), &addr.addr);

	spin_lock_bh(&pernet->lock);
	entry = __lookup_addr_by_id(pernet, addr.addr.id);
	if (!entry) {
		GENL_SET_ERR_MSG(info, "address not found");
		spin_unlock_bh(&pernet->lock);
		return -EINVAL;
	}
	if (entry->flags & MPTCP_PM_ADDR_FLAG_SIGNAL) {
		addr_max = pernet->add_addr_signal_max;
		WRITE_ONCE(pernet->add_addr_signal_max, addr_max - 1);
	}
	if (entry->flags & MPTCP_PM_ADDR_FLAG_SUBFLOW) {
		addr_max = pernet->local_addr_max;
		WRITE_ONCE(pernet->local_addr_max, addr_max - 1);
	}

	pernet->addrs--;
	list_del_rcu(&entry->list);
	__clear_bit(entry->addr.id, pernet->id_bitmap);
	spin_unlock_bh(&pernet->lock);

	mptcp_nl_remove_subflow_and_signal_addr(sock_net(skb->sk), entry);
	synchronize_rcu();
	__mptcp_pm_release_addr_entry(entry);

	return ret;
}

/* Called from the userspace PM only */
void mptcp_pm_remove_addrs(struct mptcp_sock *msk, struct list_head *rm_list)
{
	struct mptcp_rm_list alist = { .nr = 0 };
	struct mptcp_pm_addr_entry *entry;
	int anno_nr = 0;

	list_for_each_entry(entry, rm_list, list) {
		if (alist.nr >= MPTCP_RM_IDS_MAX)
			break;

		/* only delete if either announced or matching a subflow */
		if (remove_anno_list_by_saddr(msk, &entry->addr))
			anno_nr++;
		else if (!lookup_subflow_by_saddr(&msk->conn_list,
						  &entry->addr))
			continue;

		alist.ids[alist.nr++] = entry->addr.id;
	}

	if (alist.nr) {
		spin_lock_bh(&msk->pm.lock);
		msk->pm.add_addr_signaled -= anno_nr;
		mptcp_pm_remove_addr(msk, &alist);
		spin_unlock_bh(&msk->pm.lock);
	}
}

/* Called from the in-kernel PM only */
static void mptcp_pm_flush_addrs_and_subflows(struct mptcp_sock *msk,
					      struct list_head *rm_list)
{
	struct mptcp_rm_list alist = { .nr = 0 }, slist = { .nr = 0 };
	struct mptcp_pm_addr_entry *entry;

	list_for_each_entry(entry, rm_list, list) {
		if (slist.nr < MPTCP_RM_IDS_MAX &&
		    lookup_subflow_by_saddr(&msk->conn_list, &entry->addr))
			slist.ids[slist.nr++] = mptcp_endp_get_local_id(msk, &entry->addr);

		if (alist.nr < MPTCP_RM_IDS_MAX &&
		    remove_anno_list_by_saddr(msk, &entry->addr))
			alist.ids[alist.nr++] = mptcp_endp_get_local_id(msk, &entry->addr);
	}

	spin_lock_bh(&msk->pm.lock);
	if (alist.nr) {
		msk->pm.add_addr_signaled -= alist.nr;
		mptcp_pm_remove_addr(msk, &alist);
	}
	if (slist.nr)
		mptcp_pm_nl_rm_subflow_received(msk, &slist);
	/* Reset counters: maybe some subflows have been removed before */
	bitmap_fill(msk->pm.id_avail_bitmap, MPTCP_PM_MAX_ADDR_ID + 1);
	msk->pm.local_addr_used = 0;
	spin_unlock_bh(&msk->pm.lock);
}

static void mptcp_nl_flush_addrs_list(struct net *net,
				      struct list_head *rm_list)
{
	long s_slot = 0, s_num = 0;
	struct mptcp_sock *msk;

	if (list_empty(rm_list))
		return;

	while ((msk = mptcp_token_iter_next(net, &s_slot, &s_num)) != NULL) {
		struct sock *sk = (struct sock *)msk;

		if (!mptcp_pm_is_userspace(msk)) {
			lock_sock(sk);
			mptcp_pm_flush_addrs_and_subflows(msk, rm_list);
			release_sock(sk);
		}

		sock_put(sk);
		cond_resched();
	}
}

/* caller must ensure the RCU grace period is already elapsed */
static void __flush_addrs(struct list_head *list)
{
	while (!list_empty(list)) {
		struct mptcp_pm_addr_entry *cur;

		cur = list_entry(list->next,
				 struct mptcp_pm_addr_entry, list);
		list_del_rcu(&cur->list);
		__mptcp_pm_release_addr_entry(cur);
	}
}

static void __reset_counters(struct pm_nl_pernet *pernet)
{
	WRITE_ONCE(pernet->add_addr_signal_max, 0);
	WRITE_ONCE(pernet->add_addr_accept_max, 0);
	WRITE_ONCE(pernet->local_addr_max, 0);
	pernet->addrs = 0;
}

int mptcp_pm_nl_flush_addrs_doit(struct sk_buff *skb, struct genl_info *info)
{
	struct pm_nl_pernet *pernet = genl_info_pm_nl(info);
	LIST_HEAD(free_list);

	spin_lock_bh(&pernet->lock);
	list_splice_init(&pernet->local_addr_list, &free_list);
	__reset_counters(pernet);
	pernet->next_id = 1;
	bitmap_zero(pernet->id_bitmap, MPTCP_PM_MAX_ADDR_ID + 1);
	spin_unlock_bh(&pernet->lock);
	mptcp_nl_flush_addrs_list(sock_net(skb->sk), &free_list);
	synchronize_rcu();
	__flush_addrs(&free_list);
	return 0;
}

int mptcp_nl_fill_addr(struct sk_buff *skb,
		       struct mptcp_pm_addr_entry *entry)
{
	struct mptcp_addr_info *addr = &entry->addr;
	struct nlattr *attr;

	attr = nla_nest_start(skb, MPTCP_PM_ATTR_ADDR);
	if (!attr)
		return -EMSGSIZE;

	if (nla_put_u16(skb, MPTCP_PM_ADDR_ATTR_FAMILY, addr->family))
		goto nla_put_failure;
	if (nla_put_u16(skb, MPTCP_PM_ADDR_ATTR_PORT, ntohs(addr->port)))
		goto nla_put_failure;
	if (nla_put_u8(skb, MPTCP_PM_ADDR_ATTR_ID, addr->id))
		goto nla_put_failure;
	if (nla_put_u32(skb, MPTCP_PM_ADDR_ATTR_FLAGS, entry->flags))
		goto nla_put_failure;
	if (entry->ifindex &&
	    nla_put_s32(skb, MPTCP_PM_ADDR_ATTR_IF_IDX, entry->ifindex))
		goto nla_put_failure;

	if (addr->family == AF_INET &&
	    nla_put_in_addr(skb, MPTCP_PM_ADDR_ATTR_ADDR4,
			    addr->addr.s_addr))
		goto nla_put_failure;
#if IS_ENABLED(CONFIG_MPTCP_IPV6)
	else if (addr->family == AF_INET6 &&
		 nla_put_in6_addr(skb, MPTCP_PM_ADDR_ATTR_ADDR6, &addr->addr6))
		goto nla_put_failure;
#endif
	nla_nest_end(skb, attr);
	return 0;

nla_put_failure:
	nla_nest_cancel(skb, attr);
	return -EMSGSIZE;
}

int mptcp_pm_nl_get_addr(struct sk_buff *skb, struct genl_info *info)
{
	struct nlattr *attr = info->attrs[MPTCP_PM_ENDPOINT_ADDR];
	struct pm_nl_pernet *pernet = genl_info_pm_nl(info);
	struct mptcp_pm_addr_entry addr, *entry;
	struct sk_buff *msg;
	void *reply;
	int ret;

	ret = mptcp_pm_parse_entry(attr, info, false, &addr);
	if (ret < 0)
		return ret;

	msg = nlmsg_new(NLMSG_DEFAULT_SIZE, GFP_KERNEL);
	if (!msg)
		return -ENOMEM;

	reply = genlmsg_put_reply(msg, info, &mptcp_genl_family, 0,
				  info->genlhdr->cmd);
	if (!reply) {
		GENL_SET_ERR_MSG(info, "not enough space in Netlink message");
		ret = -EMSGSIZE;
		goto fail;
	}

	spin_lock_bh(&pernet->lock);
	entry = __lookup_addr_by_id(pernet, addr.addr.id);
	if (!entry) {
		GENL_SET_ERR_MSG(info, "address not found");
		ret = -EINVAL;
		goto unlock_fail;
	}

	ret = mptcp_nl_fill_addr(msg, entry);
	if (ret)
		goto unlock_fail;

	genlmsg_end(msg, reply);
	ret = genlmsg_reply(msg, info);
	spin_unlock_bh(&pernet->lock);
	return ret;

unlock_fail:
	spin_unlock_bh(&pernet->lock);

fail:
	nlmsg_free(msg);
	return ret;
}

int mptcp_pm_nl_get_addr_doit(struct sk_buff *skb, struct genl_info *info)
{
	return mptcp_pm_get_addr(skb, info);
}

int mptcp_pm_nl_dump_addr(struct sk_buff *msg,
			  struct netlink_callback *cb)
{
	struct net *net = sock_net(msg->sk);
	struct mptcp_pm_addr_entry *entry;
	struct pm_nl_pernet *pernet;
	int id = cb->args[0];
	void *hdr;
	int i;

	pernet = pm_nl_get_pernet(net);

	spin_lock_bh(&pernet->lock);
	for (i = id; i < MPTCP_PM_MAX_ADDR_ID + 1; i++) {
		if (test_bit(i, pernet->id_bitmap)) {
			entry = __lookup_addr_by_id(pernet, i);
			if (!entry)
				break;

			if (entry->addr.id <= id)
				continue;

			hdr = genlmsg_put(msg, NETLINK_CB(cb->skb).portid,
					  cb->nlh->nlmsg_seq, &mptcp_genl_family,
					  NLM_F_MULTI, MPTCP_PM_CMD_GET_ADDR);
			if (!hdr)
				break;

			if (mptcp_nl_fill_addr(msg, entry) < 0) {
				genlmsg_cancel(msg, hdr);
				break;
			}

			id = entry->addr.id;
			genlmsg_end(msg, hdr);
		}
	}
	spin_unlock_bh(&pernet->lock);

	cb->args[0] = id;
	return msg->len;
}

int mptcp_pm_nl_get_addr_dumpit(struct sk_buff *msg,
				struct netlink_callback *cb)
{
	return mptcp_pm_dump_addr(msg, cb);
}

static int parse_limit(struct genl_info *info, int id, unsigned int *limit)
{
	struct nlattr *attr = info->attrs[id];

	if (!attr)
		return 0;

	*limit = nla_get_u32(attr);
	if (*limit > MPTCP_PM_ADDR_MAX) {
		GENL_SET_ERR_MSG(info, "limit greater than maximum");
		return -EINVAL;
	}
	return 0;
}

int mptcp_pm_nl_set_limits_doit(struct sk_buff *skb, struct genl_info *info)
{
	struct pm_nl_pernet *pernet = genl_info_pm_nl(info);
	unsigned int rcv_addrs, subflows;
	int ret;

	spin_lock_bh(&pernet->lock);
	rcv_addrs = pernet->add_addr_accept_max;
	ret = parse_limit(info, MPTCP_PM_ATTR_RCV_ADD_ADDRS, &rcv_addrs);
	if (ret)
		goto unlock;

	subflows = pernet->subflows_max;
	ret = parse_limit(info, MPTCP_PM_ATTR_SUBFLOWS, &subflows);
	if (ret)
		goto unlock;

	WRITE_ONCE(pernet->add_addr_accept_max, rcv_addrs);
	WRITE_ONCE(pernet->subflows_max, subflows);

unlock:
	spin_unlock_bh(&pernet->lock);
	return ret;
}

int mptcp_pm_nl_get_limits_doit(struct sk_buff *skb, struct genl_info *info)
{
	struct pm_nl_pernet *pernet = genl_info_pm_nl(info);
	struct sk_buff *msg;
	void *reply;

	msg = nlmsg_new(NLMSG_DEFAULT_SIZE, GFP_KERNEL);
	if (!msg)
		return -ENOMEM;

	reply = genlmsg_put_reply(msg, info, &mptcp_genl_family, 0,
				  MPTCP_PM_CMD_GET_LIMITS);
	if (!reply)
		goto fail;

	if (nla_put_u32(msg, MPTCP_PM_ATTR_RCV_ADD_ADDRS,
			READ_ONCE(pernet->add_addr_accept_max)))
		goto fail;

	if (nla_put_u32(msg, MPTCP_PM_ATTR_SUBFLOWS,
			READ_ONCE(pernet->subflows_max)))
		goto fail;

	genlmsg_end(msg, reply);
	return genlmsg_reply(msg, info);

fail:
	GENL_SET_ERR_MSG(info, "not enough space in Netlink message");
	nlmsg_free(msg);
	return -EMSGSIZE;
}

static void mptcp_pm_nl_fullmesh(struct mptcp_sock *msk,
				 struct mptcp_addr_info *addr)
{
	struct mptcp_rm_list list = { .nr = 0 };

	list.ids[list.nr++] = mptcp_endp_get_local_id(msk, addr);

	spin_lock_bh(&msk->pm.lock);
	mptcp_pm_nl_rm_subflow_received(msk, &list);
	__mark_subflow_endp_available(msk, list.ids[0]);
	mptcp_pm_create_subflow_or_signal_addr(msk);
	spin_unlock_bh(&msk->pm.lock);
}

static int mptcp_nl_set_flags(struct net *net,
			      struct mptcp_addr_info *addr,
			      u8 bkup, u8 changed)
{
	long s_slot = 0, s_num = 0;
	struct mptcp_sock *msk;
	int ret = -EINVAL;

	while ((msk = mptcp_token_iter_next(net, &s_slot, &s_num)) != NULL) {
		struct sock *sk = (struct sock *)msk;

		if (list_empty(&msk->conn_list) || mptcp_pm_is_userspace(msk))
			goto next;

		lock_sock(sk);
		if (changed & MPTCP_PM_ADDR_FLAG_BACKUP)
			ret = mptcp_pm_nl_mp_prio_send_ack(msk, addr, NULL, bkup);
		if (changed & MPTCP_PM_ADDR_FLAG_FULLMESH)
			mptcp_pm_nl_fullmesh(msk, addr);
		release_sock(sk);

next:
		sock_put(sk);
		cond_resched();
	}

	return ret;
}

int mptcp_pm_nl_set_flags(struct sk_buff *skb, struct genl_info *info)
{
	struct mptcp_pm_addr_entry addr = { .addr = { .family = AF_UNSPEC }, };
	struct nlattr *attr = info->attrs[MPTCP_PM_ATTR_ADDR];
	u8 changed, mask = MPTCP_PM_ADDR_FLAG_BACKUP |
			   MPTCP_PM_ADDR_FLAG_FULLMESH;
	struct net *net = sock_net(skb->sk);
	struct mptcp_pm_addr_entry *entry;
	struct pm_nl_pernet *pernet;
	u8 lookup_by_id = 0;
	u8 bkup = 0;
	int ret;

	pernet = pm_nl_get_pernet(net);

	ret = mptcp_pm_parse_entry(attr, info, false, &addr);
	if (ret < 0)
		return ret;

	if (addr.addr.family == AF_UNSPEC) {
		lookup_by_id = 1;
		if (!addr.addr.id) {
			GENL_SET_ERR_MSG(info, "missing required inputs");
			return -EOPNOTSUPP;
		}
	}

	if (addr.flags & MPTCP_PM_ADDR_FLAG_BACKUP)
		bkup = 1;

	spin_lock_bh(&pernet->lock);
	entry = lookup_by_id ? __lookup_addr_by_id(pernet, addr.addr.id) :
			       __lookup_addr(pernet, &addr.addr);
	if (!entry) {
		spin_unlock_bh(&pernet->lock);
		GENL_SET_ERR_MSG(info, "address not found");
		return -EINVAL;
	}
	if ((addr.flags & MPTCP_PM_ADDR_FLAG_FULLMESH) &&
	    (entry->flags & MPTCP_PM_ADDR_FLAG_SIGNAL)) {
		spin_unlock_bh(&pernet->lock);
		GENL_SET_ERR_MSG(info, "invalid addr flags");
		return -EINVAL;
	}

	changed = (addr.flags ^ entry->flags) & mask;
	entry->flags = (entry->flags & ~mask) | (addr.flags & mask);
	addr = *entry;
	spin_unlock_bh(&pernet->lock);

	mptcp_nl_set_flags(net, &addr.addr, bkup, changed);
	return 0;
}

int mptcp_pm_nl_set_flags_doit(struct sk_buff *skb, struct genl_info *info)
{
	return mptcp_pm_set_flags(skb, info);
}

static void mptcp_nl_mcast_send(struct net *net, struct sk_buff *nlskb, gfp_t gfp)
{
	genlmsg_multicast_netns(&mptcp_genl_family, net,
				nlskb, 0, MPTCP_PM_EV_GRP_OFFSET, gfp);
}

bool mptcp_userspace_pm_active(const struct mptcp_sock *msk)
{
	return genl_has_listeners(&mptcp_genl_family,
				  sock_net((const struct sock *)msk),
				  MPTCP_PM_EV_GRP_OFFSET);
}

static int mptcp_event_add_subflow(struct sk_buff *skb, const struct sock *ssk)
{
	const struct inet_sock *issk = inet_sk(ssk);
	const struct mptcp_subflow_context *sf;

	if (nla_put_u16(skb, MPTCP_ATTR_FAMILY, ssk->sk_family))
		return -EMSGSIZE;

	switch (ssk->sk_family) {
	case AF_INET:
		if (nla_put_in_addr(skb, MPTCP_ATTR_SADDR4, issk->inet_saddr))
			return -EMSGSIZE;
		if (nla_put_in_addr(skb, MPTCP_ATTR_DADDR4, issk->inet_daddr))
			return -EMSGSIZE;
		break;
#if IS_ENABLED(CONFIG_MPTCP_IPV6)
	case AF_INET6: {
		const struct ipv6_pinfo *np = inet6_sk(ssk);

		if (nla_put_in6_addr(skb, MPTCP_ATTR_SADDR6, &np->saddr))
			return -EMSGSIZE;
		if (nla_put_in6_addr(skb, MPTCP_ATTR_DADDR6, &ssk->sk_v6_daddr))
			return -EMSGSIZE;
		break;
	}
#endif
	default:
		WARN_ON_ONCE(1);
		return -EMSGSIZE;
	}

	if (nla_put_be16(skb, MPTCP_ATTR_SPORT, issk->inet_sport))
		return -EMSGSIZE;
	if (nla_put_be16(skb, MPTCP_ATTR_DPORT, issk->inet_dport))
		return -EMSGSIZE;

	sf = mptcp_subflow_ctx(ssk);
	if (WARN_ON_ONCE(!sf))
		return -EINVAL;

	if (nla_put_u8(skb, MPTCP_ATTR_LOC_ID, subflow_get_local_id(sf)))
		return -EMSGSIZE;

	if (nla_put_u8(skb, MPTCP_ATTR_REM_ID, sf->remote_id))
		return -EMSGSIZE;

	return 0;
}

static int mptcp_event_put_token_and_ssk(struct sk_buff *skb,
					 const struct mptcp_sock *msk,
					 const struct sock *ssk)
{
	const struct sock *sk = (const struct sock *)msk;
	const struct mptcp_subflow_context *sf;
	u8 sk_err;

	if (nla_put_u32(skb, MPTCP_ATTR_TOKEN, READ_ONCE(msk->token)))
		return -EMSGSIZE;

	if (mptcp_event_add_subflow(skb, ssk))
		return -EMSGSIZE;

	sf = mptcp_subflow_ctx(ssk);
	if (WARN_ON_ONCE(!sf))
		return -EINVAL;

	if (nla_put_u8(skb, MPTCP_ATTR_BACKUP, sf->backup))
		return -EMSGSIZE;

	if (ssk->sk_bound_dev_if &&
	    nla_put_s32(skb, MPTCP_ATTR_IF_IDX, ssk->sk_bound_dev_if))
		return -EMSGSIZE;

	sk_err = READ_ONCE(ssk->sk_err);
	if (sk_err && sk->sk_state == TCP_ESTABLISHED &&
	    nla_put_u8(skb, MPTCP_ATTR_ERROR, sk_err))
		return -EMSGSIZE;

	return 0;
}

static int mptcp_event_sub_established(struct sk_buff *skb,
				       const struct mptcp_sock *msk,
				       const struct sock *ssk)
{
	return mptcp_event_put_token_and_ssk(skb, msk, ssk);
}

static int mptcp_event_sub_closed(struct sk_buff *skb,
				  const struct mptcp_sock *msk,
				  const struct sock *ssk)
{
	const struct mptcp_subflow_context *sf;

	if (mptcp_event_put_token_and_ssk(skb, msk, ssk))
		return -EMSGSIZE;

	sf = mptcp_subflow_ctx(ssk);
	if (!sf->reset_seen)
		return 0;

	if (nla_put_u32(skb, MPTCP_ATTR_RESET_REASON, sf->reset_reason))
		return -EMSGSIZE;

	if (nla_put_u32(skb, MPTCP_ATTR_RESET_FLAGS, sf->reset_transient))
		return -EMSGSIZE;

	return 0;
}

static int mptcp_event_created(struct sk_buff *skb,
			       const struct mptcp_sock *msk,
			       const struct sock *ssk)
{
	int err = nla_put_u32(skb, MPTCP_ATTR_TOKEN, READ_ONCE(msk->token));

	if (err)
		return err;

	if (nla_put_u8(skb, MPTCP_ATTR_SERVER_SIDE, READ_ONCE(msk->pm.server_side)))
		return -EMSGSIZE;

	return mptcp_event_add_subflow(skb, ssk);
}

void mptcp_event_addr_removed(const struct mptcp_sock *msk, uint8_t id)
{
	struct net *net = sock_net((const struct sock *)msk);
	struct nlmsghdr *nlh;
	struct sk_buff *skb;

	if (!genl_has_listeners(&mptcp_genl_family, net, MPTCP_PM_EV_GRP_OFFSET))
		return;

	skb = nlmsg_new(NLMSG_DEFAULT_SIZE, GFP_ATOMIC);
	if (!skb)
		return;

	nlh = genlmsg_put(skb, 0, 0, &mptcp_genl_family, 0, MPTCP_EVENT_REMOVED);
	if (!nlh)
		goto nla_put_failure;

	if (nla_put_u32(skb, MPTCP_ATTR_TOKEN, READ_ONCE(msk->token)))
		goto nla_put_failure;

	if (nla_put_u8(skb, MPTCP_ATTR_REM_ID, id))
		goto nla_put_failure;

	genlmsg_end(skb, nlh);
	mptcp_nl_mcast_send(net, skb, GFP_ATOMIC);
	return;

nla_put_failure:
	nlmsg_free(skb);
}

void mptcp_event_addr_announced(const struct sock *ssk,
				const struct mptcp_addr_info *info)
{
	struct mptcp_subflow_context *subflow = mptcp_subflow_ctx(ssk);
	struct mptcp_sock *msk = mptcp_sk(subflow->conn);
	struct net *net = sock_net(ssk);
	struct nlmsghdr *nlh;
	struct sk_buff *skb;

	if (!genl_has_listeners(&mptcp_genl_family, net, MPTCP_PM_EV_GRP_OFFSET))
		return;

	skb = nlmsg_new(NLMSG_DEFAULT_SIZE, GFP_ATOMIC);
	if (!skb)
		return;

	nlh = genlmsg_put(skb, 0, 0, &mptcp_genl_family, 0,
			  MPTCP_EVENT_ANNOUNCED);
	if (!nlh)
		goto nla_put_failure;

	if (nla_put_u32(skb, MPTCP_ATTR_TOKEN, READ_ONCE(msk->token)))
		goto nla_put_failure;

	if (nla_put_u8(skb, MPTCP_ATTR_REM_ID, info->id))
		goto nla_put_failure;

	if (nla_put_be16(skb, MPTCP_ATTR_DPORT,
			 info->port == 0 ?
			 inet_sk(ssk)->inet_dport :
			 info->port))
		goto nla_put_failure;

	switch (info->family) {
	case AF_INET:
		if (nla_put_in_addr(skb, MPTCP_ATTR_DADDR4, info->addr.s_addr))
			goto nla_put_failure;
		break;
#if IS_ENABLED(CONFIG_MPTCP_IPV6)
	case AF_INET6:
		if (nla_put_in6_addr(skb, MPTCP_ATTR_DADDR6, &info->addr6))
			goto nla_put_failure;
		break;
#endif
	default:
		WARN_ON_ONCE(1);
		goto nla_put_failure;
	}

	genlmsg_end(skb, nlh);
	mptcp_nl_mcast_send(net, skb, GFP_ATOMIC);
	return;

nla_put_failure:
	nlmsg_free(skb);
}

void mptcp_event_pm_listener(const struct sock *ssk,
			     enum mptcp_event_type event)
{
	const struct inet_sock *issk = inet_sk(ssk);
	struct net *net = sock_net(ssk);
	struct nlmsghdr *nlh;
	struct sk_buff *skb;

	if (!genl_has_listeners(&mptcp_genl_family, net, MPTCP_PM_EV_GRP_OFFSET))
		return;

	skb = nlmsg_new(NLMSG_DEFAULT_SIZE, GFP_KERNEL);
	if (!skb)
		return;

	nlh = genlmsg_put(skb, 0, 0, &mptcp_genl_family, 0, event);
	if (!nlh)
		goto nla_put_failure;

	if (nla_put_u16(skb, MPTCP_ATTR_FAMILY, ssk->sk_family))
		goto nla_put_failure;

	if (nla_put_be16(skb, MPTCP_ATTR_SPORT, issk->inet_sport))
		goto nla_put_failure;

	switch (ssk->sk_family) {
	case AF_INET:
		if (nla_put_in_addr(skb, MPTCP_ATTR_SADDR4, issk->inet_saddr))
			goto nla_put_failure;
		break;
#if IS_ENABLED(CONFIG_MPTCP_IPV6)
	case AF_INET6: {
		const struct ipv6_pinfo *np = inet6_sk(ssk);

		if (nla_put_in6_addr(skb, MPTCP_ATTR_SADDR6, &np->saddr))
			goto nla_put_failure;
		break;
	}
#endif
	default:
		WARN_ON_ONCE(1);
		goto nla_put_failure;
	}

	genlmsg_end(skb, nlh);
	mptcp_nl_mcast_send(net, skb, GFP_KERNEL);
	return;

nla_put_failure:
	nlmsg_free(skb);
}

void mptcp_event(enum mptcp_event_type type, const struct mptcp_sock *msk,
		 const struct sock *ssk, gfp_t gfp)
{
	struct net *net = sock_net((const struct sock *)msk);
	struct nlmsghdr *nlh;
	struct sk_buff *skb;

	if (!genl_has_listeners(&mptcp_genl_family, net, MPTCP_PM_EV_GRP_OFFSET))
		return;

	skb = nlmsg_new(NLMSG_DEFAULT_SIZE, gfp);
	if (!skb)
		return;

	nlh = genlmsg_put(skb, 0, 0, &mptcp_genl_family, 0, type);
	if (!nlh)
		goto nla_put_failure;

	switch (type) {
	case MPTCP_EVENT_UNSPEC:
		WARN_ON_ONCE(1);
		break;
	case MPTCP_EVENT_CREATED:
	case MPTCP_EVENT_ESTABLISHED:
		if (mptcp_event_created(skb, msk, ssk) < 0)
			goto nla_put_failure;
		break;
	case MPTCP_EVENT_CLOSED:
		if (nla_put_u32(skb, MPTCP_ATTR_TOKEN, READ_ONCE(msk->token)) < 0)
			goto nla_put_failure;
		break;
	case MPTCP_EVENT_ANNOUNCED:
	case MPTCP_EVENT_REMOVED:
		/* call mptcp_event_addr_announced()/removed instead */
		WARN_ON_ONCE(1);
		break;
	case MPTCP_EVENT_SUB_ESTABLISHED:
	case MPTCP_EVENT_SUB_PRIORITY:
		if (mptcp_event_sub_established(skb, msk, ssk) < 0)
			goto nla_put_failure;
		break;
	case MPTCP_EVENT_SUB_CLOSED:
		if (mptcp_event_sub_closed(skb, msk, ssk) < 0)
			goto nla_put_failure;
		break;
	case MPTCP_EVENT_LISTENER_CREATED:
	case MPTCP_EVENT_LISTENER_CLOSED:
		break;
	}

	genlmsg_end(skb, nlh);
	mptcp_nl_mcast_send(net, skb, gfp);
	return;

nla_put_failure:
	nlmsg_free(skb);
}

struct genl_family mptcp_genl_family __ro_after_init = {
	.name		= MPTCP_PM_NAME,
	.version	= MPTCP_PM_VER,
	.netnsok	= true,
	.module		= THIS_MODULE,
	.ops		= mptcp_pm_nl_ops,
	.n_ops		= ARRAY_SIZE(mptcp_pm_nl_ops),
	.resv_start_op	= MPTCP_PM_CMD_SUBFLOW_DESTROY + 1,
	.mcgrps		= mptcp_pm_mcgrps,
	.n_mcgrps	= ARRAY_SIZE(mptcp_pm_mcgrps),
};

static int __net_init pm_nl_init_net(struct net *net)
{
	struct pm_nl_pernet *pernet = pm_nl_get_pernet(net);

	INIT_LIST_HEAD_RCU(&pernet->local_addr_list);

	/* Cit. 2 subflows ought to be enough for anybody. */
	pernet->subflows_max = 2;
	pernet->next_id = 1;
	pernet->stale_loss_cnt = 4;
	spin_lock_init(&pernet->lock);

	/* No need to initialize other pernet fields, the struct is zeroed at
	 * allocation time.
	 */

	return 0;
}

static void __net_exit pm_nl_exit_net(struct list_head *net_list)
{
	struct net *net;

	list_for_each_entry(net, net_list, exit_list) {
		struct pm_nl_pernet *pernet = pm_nl_get_pernet(net);

		/* net is removed from namespace list, can't race with
		 * other modifiers, also netns core already waited for a
		 * RCU grace period.
		 */
		__flush_addrs(&pernet->local_addr_list);
	}
}

static struct pernet_operations mptcp_pm_pernet_ops = {
	.init = pm_nl_init_net,
	.exit_batch = pm_nl_exit_net,
	.id = &pm_nl_pernet_id,
	.size = sizeof(struct pm_nl_pernet),
};

void __init mptcp_pm_nl_init(void)
{
	if (register_pernet_subsys(&mptcp_pm_pernet_ops) < 0)
		panic("Failed to register MPTCP PM pernet subsystem.\n");

	if (genl_register_family(&mptcp_genl_family))
		panic("Failed to register MPTCP PM netlink family\n");
}<|MERGE_RESOLUTION|>--- conflicted
+++ resolved
@@ -860,12 +860,9 @@
 			int how = RCV_SHUTDOWN | SEND_SHUTDOWN;
 			u8 id = subflow_get_local_id(subflow);
 
-<<<<<<< HEAD
-=======
 			if ((1 << inet_sk_state_load(ssk)) &
 			    (TCPF_FIN_WAIT1 | TCPF_FIN_WAIT2 | TCPF_CLOSING | TCPF_CLOSE))
 				continue;
->>>>>>> 2d5404ca
 			if (rm_type == MPTCP_MIB_RMADDR && remote_id != rm_id)
 				continue;
 			if (rm_type == MPTCP_MIB_RMSUBFLOW && id != rm_id)
@@ -873,11 +870,7 @@
 
 			pr_debug(" -> %s rm_list_ids[%d]=%u local_id=%u remote_id=%u mpc_id=%u\n",
 				 rm_type == MPTCP_MIB_RMADDR ? "address" : "subflow",
-<<<<<<< HEAD
-				 i, rm_id, subflow->local_id, remote_id, msk->mpc_endpoint_id);
-=======
 				 i, rm_id, id, remote_id, msk->mpc_endpoint_id);
->>>>>>> 2d5404ca
 			spin_unlock_bh(&msk->pm.lock);
 			mptcp_subflow_shutdown(sk, ssk, how);
 			removed |= subflow->request_join;
