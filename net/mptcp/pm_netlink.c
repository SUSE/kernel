--- conflicted
+++ resolved
@@ -735,23 +735,8 @@
 		return;
 
 	subflow = list_first_entry_or_null(&msk->conn_list, typeof(*subflow), node);
-<<<<<<< HEAD
-	if (subflow) {
-		struct sock *ssk = mptcp_subflow_tcp_sock(subflow);
-
-		spin_unlock_bh(&msk->pm.lock);
-		pr_debug("send ack for %s%s%s",
-			 mptcp_pm_should_add_signal(msk) ? "add_addr" : "rm_addr",
-			 mptcp_pm_should_add_signal_ipv6(msk) ? " [ipv6]" : "",
-			 mptcp_pm_should_add_signal_port(msk) ? " [port]" : "");
-
-		mptcp_subflow_send_ack(ssk);
-		spin_lock_bh(&msk->pm.lock);
-	}
-=======
 	if (subflow)
 		mptcp_pm_send_ack(msk, subflow, false, false);
->>>>>>> eb3cdb58
 }
 
 int mptcp_pm_nl_mp_prio_send_ack(struct mptcp_sock *msk,
@@ -765,34 +750,17 @@
 
 	mptcp_for_each_subflow(msk, subflow) {
 		struct sock *ssk = mptcp_subflow_tcp_sock(subflow);
-<<<<<<< HEAD
-		struct sock *sk = (struct sock *)msk;
-		struct mptcp_addr_info local;
-=======
 		struct mptcp_addr_info local, remote;
->>>>>>> eb3cdb58
 
 		local_address((struct sock_common *)ssk, &local);
 		if (!mptcp_addresses_equal(&local, addr, addr->port))
 			continue;
 
-<<<<<<< HEAD
-		subflow->backup = bkup;
-		subflow->send_mp_prio = 1;
-		subflow->request_bkup = bkup;
-		__MPTCP_INC_STATS(sock_net(sk), MPTCP_MIB_MPPRIOTX);
-
-		spin_unlock_bh(&msk->pm.lock);
-		pr_debug("send ack for mp_prio");
-		mptcp_subflow_send_ack(ssk);
-		spin_lock_bh(&msk->pm.lock);
-=======
 		if (rem && rem->family != AF_UNSPEC) {
 			remote_address((struct sock_common *)ssk, &remote);
 			if (!mptcp_addresses_equal(&remote, rem, rem->port))
 				continue;
 		}
->>>>>>> eb3cdb58
 
 		__mptcp_pm_send_ack(msk, subflow, true, bkup);
 		return 0;
@@ -1975,17 +1943,6 @@
 			return -EOPNOTSUPP;
 	}
 
-<<<<<<< HEAD
-	list_for_each_entry(entry, &pernet->local_addr_list, list) {
-		if (addresses_equal(&entry->addr, &addr.addr, true)) {
-			mptcp_nl_addr_backup(net, &entry->addr, bkup);
-
-			if (bkup)
-				entry->flags |= MPTCP_PM_ADDR_FLAG_BACKUP;
-			else
-				entry->flags &= ~MPTCP_PM_ADDR_FLAG_BACKUP;
-		}
-=======
 	if (token)
 		return mptcp_userspace_pm_set_flags(net, token, &addr, &remote, bkup);
 
@@ -1999,7 +1956,6 @@
 	    (entry->flags & MPTCP_PM_ADDR_FLAG_SIGNAL)) {
 		spin_unlock_bh(&pernet->lock);
 		return -EINVAL;
->>>>>>> eb3cdb58
 	}
 
 	changed = (addr.flags ^ entry->flags) & mask;
