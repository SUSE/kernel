--- conflicted
+++ resolved
@@ -257,6 +257,75 @@
 	struct page *page;
 };
 
+/* original version of struct mptcp_sock */
+struct __orig_mptcp_sock {
+	/* inet_connection_sock must be the first member */
+	struct inet_connection_sock sk;
+	u64		local_key;
+	u64		remote_key;
+	u64		write_seq;
+	u64		snd_nxt;
+	u64		ack_seq;
+	atomic64_t	rcv_wnd_sent;
+	u64		rcv_data_fin_seq;
+	int		rmem_fwd_alloc;
+	struct sock	*last_snd;
+	int		snd_burst;
+	int		old_wspace;
+	u64		recovery_snd_nxt;	/* in recovery mode accept up to this seq;
+						 * recovery related fields are under data_lock
+						 * protection
+						 */
+	u64		snd_una;
+	u64		wnd_end;
+	unsigned long	timer_ival;
+	u32		token;
+	int		rmem_released;
+	unsigned long	flags;
+	unsigned long	cb_flags;
+	unsigned long	push_pending;
+	bool		recovery;		/* closing subflow write queue reinjected */
+	bool		can_ack;
+	bool		fully_established;
+	bool		rcv_data_fin;
+	bool		snd_data_fin_enable;
+	bool		rcv_fastclose;
+	bool		use_64bit_ack; /* Set when we received a 64-bit DSN */
+	bool		csum_enabled;
+	bool		allow_infinite_fallback;
+	u8		mpc_endpoint_id;
+	u8		recvmsg_inq:1,
+			cork:1,
+			nodelay:1,
+			fastopening:1,
+			in_accept_queue:1;
+	struct work_struct work;
+	struct sk_buff  *ooo_last_skb;
+	struct rb_root  out_of_order_queue;
+	struct sk_buff_head receive_queue;
+	struct list_head conn_list;
+	struct list_head rtx_queue;
+	struct mptcp_data_frag *first_pending;
+	struct list_head join_list;
+	struct socket	*subflow; /* outgoing connect/listener/!mp_capable
+				   * The mptcp ops can safely dereference, using suitable
+				   * ONCE annotation, the subflow outside the socket
+				   * lock as such sock is freed after close().
+				   */
+	struct sock	*first;
+	struct mptcp_pm_data	pm;
+	struct {
+		u32	space;	/* bytes copied in last measurement window */
+		u32	copied; /* bytes copied in this measurement window */
+		u64	time;	/* start time of measurement window */
+		u64	rtt_us; /* last maximum rtt of subflows */
+	} rcvq_space;
+	u8		scaling_ratio;
+
+	u32 setsockopt_seq;
+	char		ca_name[TCP_CA_NAME_MAX];
+};
+
 /* MPTCP connection sock */
 struct mptcp_sock {
 	/* inet_connection_sock must be the first member */
@@ -269,6 +338,11 @@
 	atomic64_t	rcv_wnd_sent;
 	u64		rcv_data_fin_seq;
 	int		rmem_fwd_alloc;
+#ifndef __GENKSYMS__
+	spinlock_t	fallback_lock;	/* protects fallback and
+					 * allow_infinite_fallback
+					 */
+#endif
 	struct sock	*last_snd;
 	int		snd_burst;
 	int		old_wspace;
@@ -329,13 +403,8 @@
 
 	u32 setsockopt_seq;
 	char		ca_name[TCP_CA_NAME_MAX];
-
-<<<<<<< HEAD
-	spinlock_t	fallback_lock;	/* protects fallback and
-					 * allow_infinite_fallback
-					 */
-};
-=======
+};
+
 /* Check that layout of previously existing members of struct mptcp_sock is
  * preserved. This check will fail on 32-bit architectures (armv7) but we
  * don't have to preserve kABI there. And it also fails in some kernel-debug
@@ -343,7 +412,6 @@
  */
 suse_kabi_static_assert(sizeof(struct mptcp_sock) == sizeof(struct __orig_mptcp_sock));
 suse_kabi_static_assert(offsetof(struct mptcp_sock, last_snd) == offsetof(struct __orig_mptcp_sock, last_snd));
->>>>>>> 58ed4f10
 
 #define mptcp_data_lock(sk) spin_lock_bh(&(sk)->sk_lock.slock)
 #define mptcp_data_unlock(sk) spin_unlock_bh(&(sk)->sk_lock.slock)
