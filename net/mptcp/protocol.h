--- conflicted
+++ resolved
@@ -1205,13 +1205,8 @@
 {
 	return READ_ONCE(msk->pm.remote_deny_join_id0) &&
 	       msk->pm.local_addr_used == 0 &&
-<<<<<<< HEAD
-	       mptcp_pm_get_add_addr_accept_max(msk) == 0 &&
-	       msk->pm.subflows < mptcp_pm_get_subflows_max(msk);
-=======
 	       mptcp_pm_get_limit_add_addr_accepted(msk) == 0 &&
 	       msk->pm.extra_subflows < mptcp_pm_get_limit_extra_subflows(msk);
->>>>>>> b35fc656
 }
 
 void mptcp_sockopt_sync_locked(struct mptcp_sock *msk, struct sock *ssk);
