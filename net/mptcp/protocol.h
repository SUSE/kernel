--- conflicted
+++ resolved
@@ -623,11 +623,7 @@
 void mptcp_subflow_shutdown(struct sock *sk, struct sock *ssk, int how);
 void mptcp_close_ssk(struct sock *sk, struct sock *ssk,
 		     struct mptcp_subflow_context *subflow);
-<<<<<<< HEAD
-void mptcp_subflow_send_ack(struct sock *ssk);
-=======
 void __mptcp_subflow_send_ack(struct sock *ssk);
->>>>>>> eb3cdb58
 void mptcp_subflow_reset(struct sock *ssk);
 void mptcp_subflow_queue_clean(struct sock *sk, struct sock *ssk);
 void mptcp_sock_graft(struct sock *sk, struct socket *parent);
