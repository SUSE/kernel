// SPDX-License-Identifier: GPL-2.0
/* Multipath TCP
 *
 * Copyright (c) 2017 - 2019, Intel Corporation.
 */

#define pr_fmt(fmt) "MPTCP: " fmt

#include <linux/kernel.h>
#include <linux/module.h>
#include <linux/netdevice.h>
#include <linux/sched/signal.h>
#include <linux/atomic.h>
#include <net/sock.h>
#include <net/inet_common.h>
#include <net/inet_hashtables.h>
#include <net/protocol.h>
#include <net/tcp_states.h>
#if IS_ENABLED(CONFIG_MPTCP_IPV6)
#include <net/transp_v6.h>
#endif
#include <net/mptcp.h>
#include <net/hotdata.h>
#include <net/xfrm.h>
#include <asm/ioctls.h>
#include "protocol.h"
#include "mib.h"

#define CREATE_TRACE_POINTS
#include <trace/events/mptcp.h>

#if IS_ENABLED(CONFIG_MPTCP_IPV6)
struct mptcp6_sock {
	struct mptcp_sock msk;
	struct ipv6_pinfo np;
};
#endif

enum {
	MPTCP_CMSG_TS = BIT(0),
	MPTCP_CMSG_INQ = BIT(1),
};

static struct percpu_counter mptcp_sockets_allocated ____cacheline_aligned_in_smp;

static void __mptcp_destroy_sock(struct sock *sk);
static void mptcp_check_send_data_fin(struct sock *sk);

DEFINE_PER_CPU(struct mptcp_delegated_action, mptcp_delegated_actions);
static struct net_device mptcp_napi_dev;

/* Returns end sequence number of the receiver's advertised window */
static u64 mptcp_wnd_end(const struct mptcp_sock *msk)
{
	return READ_ONCE(msk->wnd_end);
}

static const struct proto_ops *mptcp_fallback_tcp_ops(const struct sock *sk)
{
#if IS_ENABLED(CONFIG_MPTCP_IPV6)
	if (sk->sk_prot == &tcpv6_prot)
		return &inet6_stream_ops;
#endif
	WARN_ON_ONCE(sk->sk_prot != &tcp_prot);
	return &inet_stream_ops;
}

static int __mptcp_socket_create(struct mptcp_sock *msk)
{
	struct mptcp_subflow_context *subflow;
	struct sock *sk = (struct sock *)msk;
	struct socket *ssock;
	int err;

	err = mptcp_subflow_create_socket(sk, sk->sk_family, &ssock);
	if (err)
		return err;

	msk->scaling_ratio = tcp_sk(ssock->sk)->scaling_ratio;
	WRITE_ONCE(msk->first, ssock->sk);
	subflow = mptcp_subflow_ctx(ssock->sk);
	list_add(&subflow->node, &msk->conn_list);
	sock_hold(ssock->sk);
	subflow->request_mptcp = 1;
	subflow->subflow_id = msk->subflow_id++;

	/* This is the first subflow, always with id 0 */
	WRITE_ONCE(subflow->local_id, 0);
	mptcp_sock_graft(msk->first, sk->sk_socket);
	iput(SOCK_INODE(ssock));

	return 0;
}

/* If the MPC handshake is not started, returns the first subflow,
 * eventually allocating it.
 */
struct sock *__mptcp_nmpc_sk(struct mptcp_sock *msk)
{
	struct sock *sk = (struct sock *)msk;
	int ret;

	if (!((1 << sk->sk_state) & (TCPF_CLOSE | TCPF_LISTEN)))
		return ERR_PTR(-EINVAL);

	if (!msk->first) {
		ret = __mptcp_socket_create(msk);
		if (ret)
			return ERR_PTR(ret);
	}

	return msk->first;
}

static void mptcp_drop(struct sock *sk, struct sk_buff *skb)
{
	sk_drops_add(sk, skb);
	__kfree_skb(skb);
}

static void mptcp_rmem_fwd_alloc_add(struct sock *sk, int size)
{
	WRITE_ONCE(mptcp_sk(sk)->rmem_fwd_alloc,
		   mptcp_sk(sk)->rmem_fwd_alloc + size);
}

static void mptcp_rmem_charge(struct sock *sk, int size)
{
	mptcp_rmem_fwd_alloc_add(sk, -size);
}

static bool mptcp_try_coalesce(struct sock *sk, struct sk_buff *to,
			       struct sk_buff *from)
{
	bool fragstolen;
	int delta;

	if (MPTCP_SKB_CB(from)->offset ||
	    !skb_try_coalesce(to, from, &fragstolen, &delta))
		return false;

	pr_debug("colesced seq %llx into %llx new len %d new end seq %llx\n",
		 MPTCP_SKB_CB(from)->map_seq, MPTCP_SKB_CB(to)->map_seq,
		 to->len, MPTCP_SKB_CB(from)->end_seq);
	MPTCP_SKB_CB(to)->end_seq = MPTCP_SKB_CB(from)->end_seq;

	/* note the fwd memory can reach a negative value after accounting
	 * for the delta, but the later skb free will restore a non
	 * negative one
	 */
	atomic_add(delta, &sk->sk_rmem_alloc);
	mptcp_rmem_charge(sk, delta);
	kfree_skb_partial(from, fragstolen);

	return true;
}

static bool mptcp_ooo_try_coalesce(struct mptcp_sock *msk, struct sk_buff *to,
				   struct sk_buff *from)
{
	if (MPTCP_SKB_CB(from)->map_seq != MPTCP_SKB_CB(to)->end_seq)
		return false;

	return mptcp_try_coalesce((struct sock *)msk, to, from);
}

static void __mptcp_rmem_reclaim(struct sock *sk, int amount)
{
	amount >>= PAGE_SHIFT;
	mptcp_rmem_charge(sk, amount << PAGE_SHIFT);
	__sk_mem_reduce_allocated(sk, amount);
}

static void mptcp_rmem_uncharge(struct sock *sk, int size)
{
	struct mptcp_sock *msk = mptcp_sk(sk);
	int reclaimable;

	mptcp_rmem_fwd_alloc_add(sk, size);
	reclaimable = msk->rmem_fwd_alloc - sk_unused_reserved_mem(sk);

	/* see sk_mem_uncharge() for the rationale behind the following schema */
	if (unlikely(reclaimable >= PAGE_SIZE))
		__mptcp_rmem_reclaim(sk, reclaimable);
}

static void mptcp_rfree(struct sk_buff *skb)
{
	unsigned int len = skb->truesize;
	struct sock *sk = skb->sk;

	atomic_sub(len, &sk->sk_rmem_alloc);
	mptcp_rmem_uncharge(sk, len);
}

void mptcp_set_owner_r(struct sk_buff *skb, struct sock *sk)
{
	skb_orphan(skb);
	skb->sk = sk;
	skb->destructor = mptcp_rfree;
	atomic_add(skb->truesize, &sk->sk_rmem_alloc);
	mptcp_rmem_charge(sk, skb->truesize);
}

/* "inspired" by tcp_data_queue_ofo(), main differences:
 * - use mptcp seqs
 * - don't cope with sacks
 */
static void mptcp_data_queue_ofo(struct mptcp_sock *msk, struct sk_buff *skb)
{
	struct sock *sk = (struct sock *)msk;
	struct rb_node **p, *parent;
	u64 seq, end_seq, max_seq;
	struct sk_buff *skb1;

	seq = MPTCP_SKB_CB(skb)->map_seq;
	end_seq = MPTCP_SKB_CB(skb)->end_seq;
	max_seq = atomic64_read(&msk->rcv_wnd_sent);

	pr_debug("msk=%p seq=%llx limit=%llx empty=%d\n", msk, seq, max_seq,
		 RB_EMPTY_ROOT(&msk->out_of_order_queue));
	if (after64(end_seq, max_seq)) {
		/* out of window */
		mptcp_drop(sk, skb);
		pr_debug("oow by %lld, rcv_wnd_sent %llu\n",
			 (unsigned long long)end_seq - (unsigned long)max_seq,
			 (unsigned long long)atomic64_read(&msk->rcv_wnd_sent));
		MPTCP_INC_STATS(sock_net(sk), MPTCP_MIB_NODSSWINDOW);
		return;
	}

	p = &msk->out_of_order_queue.rb_node;
	MPTCP_INC_STATS(sock_net(sk), MPTCP_MIB_OFOQUEUE);
	if (RB_EMPTY_ROOT(&msk->out_of_order_queue)) {
		rb_link_node(&skb->rbnode, NULL, p);
		rb_insert_color(&skb->rbnode, &msk->out_of_order_queue);
		msk->ooo_last_skb = skb;
		goto end;
	}

	/* with 2 subflows, adding at end of ooo queue is quite likely
	 * Use of ooo_last_skb avoids the O(Log(N)) rbtree lookup.
	 */
	if (mptcp_ooo_try_coalesce(msk, msk->ooo_last_skb, skb)) {
		MPTCP_INC_STATS(sock_net(sk), MPTCP_MIB_OFOMERGE);
		MPTCP_INC_STATS(sock_net(sk), MPTCP_MIB_OFOQUEUETAIL);
		return;
	}

	/* Can avoid an rbtree lookup if we are adding skb after ooo_last_skb */
	if (!before64(seq, MPTCP_SKB_CB(msk->ooo_last_skb)->end_seq)) {
		MPTCP_INC_STATS(sock_net(sk), MPTCP_MIB_OFOQUEUETAIL);
		parent = &msk->ooo_last_skb->rbnode;
		p = &parent->rb_right;
		goto insert;
	}

	/* Find place to insert this segment. Handle overlaps on the way. */
	parent = NULL;
	while (*p) {
		parent = *p;
		skb1 = rb_to_skb(parent);
		if (before64(seq, MPTCP_SKB_CB(skb1)->map_seq)) {
			p = &parent->rb_left;
			continue;
		}
		if (before64(seq, MPTCP_SKB_CB(skb1)->end_seq)) {
			if (!after64(end_seq, MPTCP_SKB_CB(skb1)->end_seq)) {
				/* All the bits are present. Drop. */
				mptcp_drop(sk, skb);
				MPTCP_INC_STATS(sock_net(sk), MPTCP_MIB_DUPDATA);
				return;
			}
			if (after64(seq, MPTCP_SKB_CB(skb1)->map_seq)) {
				/* partial overlap:
				 *     |     skb      |
				 *  |     skb1    |
				 * continue traversing
				 */
			} else {
				/* skb's seq == skb1's seq and skb covers skb1.
				 * Replace skb1 with skb.
				 */
				rb_replace_node(&skb1->rbnode, &skb->rbnode,
						&msk->out_of_order_queue);
				mptcp_drop(sk, skb1);
				MPTCP_INC_STATS(sock_net(sk), MPTCP_MIB_DUPDATA);
				goto merge_right;
			}
		} else if (mptcp_ooo_try_coalesce(msk, skb1, skb)) {
			MPTCP_INC_STATS(sock_net(sk), MPTCP_MIB_OFOMERGE);
			return;
		}
		p = &parent->rb_right;
	}

insert:
	/* Insert segment into RB tree. */
	rb_link_node(&skb->rbnode, parent, p);
	rb_insert_color(&skb->rbnode, &msk->out_of_order_queue);

merge_right:
	/* Remove other segments covered by skb. */
	while ((skb1 = skb_rb_next(skb)) != NULL) {
		if (before64(end_seq, MPTCP_SKB_CB(skb1)->end_seq))
			break;
		rb_erase(&skb1->rbnode, &msk->out_of_order_queue);
		mptcp_drop(sk, skb1);
		MPTCP_INC_STATS(sock_net(sk), MPTCP_MIB_DUPDATA);
	}
	/* If there is no skb after us, we are the last_skb ! */
	if (!skb1)
		msk->ooo_last_skb = skb;

end:
	skb_condense(skb);
	mptcp_set_owner_r(skb, sk);
}

static bool mptcp_rmem_schedule(struct sock *sk, struct sock *ssk, int size)
{
	struct mptcp_sock *msk = mptcp_sk(sk);
	int amt, amount;

	if (size <= msk->rmem_fwd_alloc)
		return true;

	size -= msk->rmem_fwd_alloc;
	amt = sk_mem_pages(size);
	amount = amt << PAGE_SHIFT;
	if (!__sk_mem_raise_allocated(sk, size, amt, SK_MEM_RECV))
		return false;

	mptcp_rmem_fwd_alloc_add(sk, amount);
	return true;
}

static bool __mptcp_move_skb(struct mptcp_sock *msk, struct sock *ssk,
			     struct sk_buff *skb, unsigned int offset,
			     size_t copy_len)
{
	struct mptcp_subflow_context *subflow = mptcp_subflow_ctx(ssk);
	struct sock *sk = (struct sock *)msk;
	struct sk_buff *tail;
	bool has_rxtstamp;

	__skb_unlink(skb, &ssk->sk_receive_queue);

	skb_ext_reset(skb);
	skb_orphan(skb);

	/* try to fetch required memory from subflow */
	if (!mptcp_rmem_schedule(sk, ssk, skb->truesize)) {
		MPTCP_INC_STATS(sock_net(sk), MPTCP_MIB_RCVPRUNED);
		goto drop;
	}

	has_rxtstamp = TCP_SKB_CB(skb)->has_rxtstamp;

	/* the skb map_seq accounts for the skb offset:
	 * mptcp_subflow_get_mapped_dsn() is based on the current tp->copied_seq
	 * value
	 */
	MPTCP_SKB_CB(skb)->map_seq = mptcp_subflow_get_mapped_dsn(subflow);
	MPTCP_SKB_CB(skb)->end_seq = MPTCP_SKB_CB(skb)->map_seq + copy_len;
	MPTCP_SKB_CB(skb)->offset = offset;
	MPTCP_SKB_CB(skb)->has_rxtstamp = has_rxtstamp;

	if (MPTCP_SKB_CB(skb)->map_seq == msk->ack_seq) {
		/* in sequence */
		msk->bytes_received += copy_len;
		WRITE_ONCE(msk->ack_seq, msk->ack_seq + copy_len);
		tail = skb_peek_tail(&sk->sk_receive_queue);
		if (tail && mptcp_try_coalesce(sk, tail, skb))
			return true;

		mptcp_set_owner_r(skb, sk);
		__skb_queue_tail(&sk->sk_receive_queue, skb);
		return true;
	} else if (after64(MPTCP_SKB_CB(skb)->map_seq, msk->ack_seq)) {
		mptcp_data_queue_ofo(msk, skb);
		return false;
	}

	/* old data, keep it simple and drop the whole pkt, sender
	 * will retransmit as needed, if needed.
	 */
	MPTCP_INC_STATS(sock_net(sk), MPTCP_MIB_DUPDATA);
drop:
	mptcp_drop(sk, skb);
	return false;
}

static void mptcp_stop_rtx_timer(struct sock *sk)
{
	struct inet_connection_sock *icsk = inet_csk(sk);

	sk_stop_timer(sk, &icsk->icsk_retransmit_timer);
	mptcp_sk(sk)->timer_ival = 0;
}

static void mptcp_close_wake_up(struct sock *sk)
{
	if (sock_flag(sk, SOCK_DEAD))
		return;

	sk->sk_state_change(sk);
	if (sk->sk_shutdown == SHUTDOWN_MASK ||
	    sk->sk_state == TCP_CLOSE)
		sk_wake_async(sk, SOCK_WAKE_WAITD, POLL_HUP);
	else
		sk_wake_async(sk, SOCK_WAKE_WAITD, POLL_IN);
}

/* called under the msk socket lock */
static bool mptcp_pending_data_fin_ack(struct sock *sk)
{
	struct mptcp_sock *msk = mptcp_sk(sk);

	return ((1 << sk->sk_state) &
		(TCPF_FIN_WAIT1 | TCPF_CLOSING | TCPF_LAST_ACK)) &&
	       msk->write_seq == READ_ONCE(msk->snd_una);
}

static void mptcp_check_data_fin_ack(struct sock *sk)
{
	struct mptcp_sock *msk = mptcp_sk(sk);

	/* Look for an acknowledged DATA_FIN */
	if (mptcp_pending_data_fin_ack(sk)) {
		WRITE_ONCE(msk->snd_data_fin_enable, 0);

		switch (sk->sk_state) {
		case TCP_FIN_WAIT1:
			mptcp_set_state(sk, TCP_FIN_WAIT2);
			break;
		case TCP_CLOSING:
		case TCP_LAST_ACK:
			mptcp_set_state(sk, TCP_CLOSE);
			break;
		}

		mptcp_close_wake_up(sk);
	}
}

/* can be called with no lock acquired */
static bool mptcp_pending_data_fin(struct sock *sk, u64 *seq)
{
	struct mptcp_sock *msk = mptcp_sk(sk);

	if (READ_ONCE(msk->rcv_data_fin) &&
	    ((1 << inet_sk_state_load(sk)) &
	     (TCPF_ESTABLISHED | TCPF_FIN_WAIT1 | TCPF_FIN_WAIT2))) {
		u64 rcv_data_fin_seq = READ_ONCE(msk->rcv_data_fin_seq);

		if (READ_ONCE(msk->ack_seq) == rcv_data_fin_seq) {
			if (seq)
				*seq = rcv_data_fin_seq;

			return true;
		}
	}

	return false;
}

static void mptcp_set_datafin_timeout(struct sock *sk)
{
	struct inet_connection_sock *icsk = inet_csk(sk);
	u32 retransmits;

	retransmits = min_t(u32, icsk->icsk_retransmits,
			    ilog2(TCP_RTO_MAX / TCP_RTO_MIN));

	mptcp_sk(sk)->timer_ival = TCP_RTO_MIN << retransmits;
}

static void __mptcp_set_timeout(struct sock *sk, long tout)
{
	mptcp_sk(sk)->timer_ival = tout > 0 ? tout : TCP_RTO_MIN;
}

static long mptcp_timeout_from_subflow(const struct mptcp_subflow_context *subflow)
{
	const struct sock *ssk = mptcp_subflow_tcp_sock(subflow);

	return inet_csk(ssk)->icsk_pending && !subflow->stale_count ?
	       inet_csk(ssk)->icsk_timeout - jiffies : 0;
}

static void mptcp_set_timeout(struct sock *sk)
{
	struct mptcp_subflow_context *subflow;
	long tout = 0;

	mptcp_for_each_subflow(mptcp_sk(sk), subflow)
		tout = max(tout, mptcp_timeout_from_subflow(subflow));
	__mptcp_set_timeout(sk, tout);
}

static inline bool tcp_can_send_ack(const struct sock *ssk)
{
	return !((1 << inet_sk_state_load(ssk)) &
	       (TCPF_SYN_SENT | TCPF_SYN_RECV | TCPF_TIME_WAIT | TCPF_CLOSE | TCPF_LISTEN));
}

void __mptcp_subflow_send_ack(struct sock *ssk)
{
	if (tcp_can_send_ack(ssk))
		tcp_send_ack(ssk);
}

static void mptcp_subflow_send_ack(struct sock *ssk)
{
	bool slow;

	slow = lock_sock_fast(ssk);
	__mptcp_subflow_send_ack(ssk);
	unlock_sock_fast(ssk, slow);
}

static void mptcp_send_ack(struct mptcp_sock *msk)
{
	struct mptcp_subflow_context *subflow;

	mptcp_for_each_subflow(msk, subflow)
		mptcp_subflow_send_ack(mptcp_subflow_tcp_sock(subflow));
}

static void mptcp_subflow_cleanup_rbuf(struct sock *ssk)
{
	bool slow;

	slow = lock_sock_fast(ssk);
	if (tcp_can_send_ack(ssk))
		tcp_cleanup_rbuf(ssk, 1);
	unlock_sock_fast(ssk, slow);
}

static bool mptcp_subflow_could_cleanup(const struct sock *ssk, bool rx_empty)
{
	const struct inet_connection_sock *icsk = inet_csk(ssk);
	u8 ack_pending = READ_ONCE(icsk->icsk_ack.pending);
	const struct tcp_sock *tp = tcp_sk(ssk);

	return (ack_pending & ICSK_ACK_SCHED) &&
		((READ_ONCE(tp->rcv_nxt) - READ_ONCE(tp->rcv_wup) >
		  READ_ONCE(icsk->icsk_ack.rcv_mss)) ||
		 (rx_empty && ack_pending &
			      (ICSK_ACK_PUSHED2 | ICSK_ACK_PUSHED)));
}

static void mptcp_cleanup_rbuf(struct mptcp_sock *msk)
{
	int old_space = READ_ONCE(msk->old_wspace);
	struct mptcp_subflow_context *subflow;
	struct sock *sk = (struct sock *)msk;
	int space =  __mptcp_space(sk);
	bool cleanup, rx_empty;

	cleanup = (space > 0) && (space >= (old_space << 1));
	rx_empty = !__mptcp_rmem(sk);

	mptcp_for_each_subflow(msk, subflow) {
		struct sock *ssk = mptcp_subflow_tcp_sock(subflow);

		if (cleanup || mptcp_subflow_could_cleanup(ssk, rx_empty))
			mptcp_subflow_cleanup_rbuf(ssk);
	}
}

static bool mptcp_check_data_fin(struct sock *sk)
{
	struct mptcp_sock *msk = mptcp_sk(sk);
	u64 rcv_data_fin_seq;
	bool ret = false;

	/* Need to ack a DATA_FIN received from a peer while this side
	 * of the connection is in ESTABLISHED, FIN_WAIT1, or FIN_WAIT2.
	 * msk->rcv_data_fin was set when parsing the incoming options
	 * at the subflow level and the msk lock was not held, so this
	 * is the first opportunity to act on the DATA_FIN and change
	 * the msk state.
	 *
	 * If we are caught up to the sequence number of the incoming
	 * DATA_FIN, send the DATA_ACK now and do state transition.  If
	 * not caught up, do nothing and let the recv code send DATA_ACK
	 * when catching up.
	 */

	if (mptcp_pending_data_fin(sk, &rcv_data_fin_seq)) {
		WRITE_ONCE(msk->ack_seq, msk->ack_seq + 1);
		WRITE_ONCE(msk->rcv_data_fin, 0);

		WRITE_ONCE(sk->sk_shutdown, sk->sk_shutdown | RCV_SHUTDOWN);
		smp_mb__before_atomic(); /* SHUTDOWN must be visible first */

		switch (sk->sk_state) {
		case TCP_ESTABLISHED:
			mptcp_set_state(sk, TCP_CLOSE_WAIT);
			break;
		case TCP_FIN_WAIT1:
			mptcp_set_state(sk, TCP_CLOSING);
			break;
		case TCP_FIN_WAIT2:
			mptcp_set_state(sk, TCP_CLOSE);
			break;
		default:
			/* Other states not expected */
			WARN_ON_ONCE(1);
			break;
		}

		ret = true;
		if (!__mptcp_check_fallback(msk))
			mptcp_send_ack(msk);
		mptcp_close_wake_up(sk);
	}
	return ret;
}

static void mptcp_dss_corruption(struct mptcp_sock *msk, struct sock *ssk)
{
	if (READ_ONCE(msk->allow_infinite_fallback)) {
		MPTCP_INC_STATS(sock_net(ssk),
				MPTCP_MIB_DSSCORRUPTIONFALLBACK);
		mptcp_do_fallback(ssk);
	} else {
		MPTCP_INC_STATS(sock_net(ssk), MPTCP_MIB_DSSCORRUPTIONRESET);
		mptcp_subflow_reset(ssk);
	}
}

static bool __mptcp_move_skbs_from_subflow(struct mptcp_sock *msk,
					   struct sock *ssk,
					   unsigned int *bytes)
{
	struct mptcp_subflow_context *subflow = mptcp_subflow_ctx(ssk);
	struct sock *sk = (struct sock *)msk;
	unsigned int moved = 0;
	bool more_data_avail;
	struct tcp_sock *tp;
	bool done = false;
	int sk_rbuf;

	sk_rbuf = READ_ONCE(sk->sk_rcvbuf);

	if (!(sk->sk_userlocks & SOCK_RCVBUF_LOCK)) {
		int ssk_rbuf = READ_ONCE(ssk->sk_rcvbuf);

		if (unlikely(ssk_rbuf > sk_rbuf)) {
			WRITE_ONCE(sk->sk_rcvbuf, ssk_rbuf);
			sk_rbuf = ssk_rbuf;
		}
	}

	pr_debug("msk=%p ssk=%p\n", msk, ssk);
	tp = tcp_sk(ssk);
	do {
		u32 map_remaining, offset;
		u32 seq = tp->copied_seq;
		struct sk_buff *skb;
		bool fin;

		/* try to move as much data as available */
		map_remaining = subflow->map_data_len -
				mptcp_subflow_get_map_offset(subflow);

		skb = skb_peek(&ssk->sk_receive_queue);
		if (!skb) {
			/* With racing move_skbs_to_msk() and __mptcp_move_skbs(),
			 * a different CPU can have already processed the pending
			 * data, stop here or we can enter an infinite loop
			 */
			if (!moved)
				done = true;
			break;
		}

		if (__mptcp_check_fallback(msk)) {
			/* Under fallback skbs have no MPTCP extension and TCP could
			 * collapse them between the dummy map creation and the
			 * current dequeue. Be sure to adjust the map size.
			 */
			map_remaining = skb->len;
			subflow->map_data_len = skb->len;
		}

		offset = seq - TCP_SKB_CB(skb)->seq;
		fin = TCP_SKB_CB(skb)->tcp_flags & TCPHDR_FIN;
		if (fin) {
			done = true;
			seq++;
		}

		if (offset < skb->len) {
			size_t len = skb->len - offset;

			if (tp->urg_data)
				done = true;

			if (__mptcp_move_skb(msk, ssk, skb, offset, len))
				moved += len;
			seq += len;

			if (unlikely(map_remaining < len)) {
				DEBUG_NET_WARN_ON_ONCE(1);
				mptcp_dss_corruption(msk, ssk);
			}
		} else {
			if (unlikely(!fin)) {
				DEBUG_NET_WARN_ON_ONCE(1);
				mptcp_dss_corruption(msk, ssk);
			}

			sk_eat_skb(ssk, skb);
			done = true;
		}

		WRITE_ONCE(tp->copied_seq, seq);
		more_data_avail = mptcp_subflow_data_available(ssk);

		if (atomic_read(&sk->sk_rmem_alloc) > sk_rbuf) {
			done = true;
			break;
		}
	} while (more_data_avail);

	if (moved > 0)
		msk->last_data_recv = tcp_jiffies32;
	*bytes += moved;
	return done;
}

static bool __mptcp_ofo_queue(struct mptcp_sock *msk)
{
	struct sock *sk = (struct sock *)msk;
	struct sk_buff *skb, *tail;
	bool moved = false;
	struct rb_node *p;
	u64 end_seq;

	p = rb_first(&msk->out_of_order_queue);
	pr_debug("msk=%p empty=%d\n", msk, RB_EMPTY_ROOT(&msk->out_of_order_queue));
	while (p) {
		skb = rb_to_skb(p);
		if (after64(MPTCP_SKB_CB(skb)->map_seq, msk->ack_seq))
			break;

		p = rb_next(p);
		rb_erase(&skb->rbnode, &msk->out_of_order_queue);

		if (unlikely(!after64(MPTCP_SKB_CB(skb)->end_seq,
				      msk->ack_seq))) {
			mptcp_drop(sk, skb);
			MPTCP_INC_STATS(sock_net(sk), MPTCP_MIB_DUPDATA);
			continue;
		}

		end_seq = MPTCP_SKB_CB(skb)->end_seq;
		tail = skb_peek_tail(&sk->sk_receive_queue);
		if (!tail || !mptcp_ooo_try_coalesce(msk, tail, skb)) {
			int delta = msk->ack_seq - MPTCP_SKB_CB(skb)->map_seq;

			/* skip overlapping data, if any */
			pr_debug("uncoalesced seq=%llx ack seq=%llx delta=%d\n",
				 MPTCP_SKB_CB(skb)->map_seq, msk->ack_seq,
				 delta);
			MPTCP_SKB_CB(skb)->offset += delta;
			MPTCP_SKB_CB(skb)->map_seq += delta;
			__skb_queue_tail(&sk->sk_receive_queue, skb);
		}
		msk->bytes_received += end_seq - msk->ack_seq;
		WRITE_ONCE(msk->ack_seq, end_seq);
		moved = true;
	}
	return moved;
}

static bool __mptcp_subflow_error_report(struct sock *sk, struct sock *ssk)
{
	int err = sock_error(ssk);
	int ssk_state;

	if (!err)
		return false;

	/* only propagate errors on fallen-back sockets or
	 * on MPC connect
	 */
	if (sk->sk_state != TCP_SYN_SENT && !__mptcp_check_fallback(mptcp_sk(sk)))
		return false;

	/* We need to propagate only transition to CLOSE state.
	 * Orphaned socket will see such state change via
	 * subflow_sched_work_if_closed() and that path will properly
	 * destroy the msk as needed.
	 */
	ssk_state = inet_sk_state_load(ssk);
	if (ssk_state == TCP_CLOSE && !sock_flag(sk, SOCK_DEAD))
<<<<<<< HEAD
		inet_sk_state_store(sk, ssk_state);
=======
		mptcp_set_state(sk, ssk_state);
>>>>>>> 2d5404ca
	WRITE_ONCE(sk->sk_err, -err);

	/* This barrier is coupled with smp_rmb() in mptcp_poll() */
	smp_wmb();
	sk_error_report(sk);
	return true;
}

void __mptcp_error_report(struct sock *sk)
{
	struct mptcp_subflow_context *subflow;
	struct mptcp_sock *msk = mptcp_sk(sk);

	mptcp_for_each_subflow(msk, subflow)
		if (__mptcp_subflow_error_report(sk, mptcp_subflow_tcp_sock(subflow)))
			break;
}

/* In most cases we will be able to lock the mptcp socket.  If its already
 * owned, we need to defer to the work queue to avoid ABBA deadlock.
 */
static bool move_skbs_to_msk(struct mptcp_sock *msk, struct sock *ssk)
{
	struct sock *sk = (struct sock *)msk;
	unsigned int moved = 0;

	__mptcp_move_skbs_from_subflow(msk, ssk, &moved);
	__mptcp_ofo_queue(msk);
	if (unlikely(ssk->sk_err)) {
		if (!sock_owned_by_user(sk))
			__mptcp_error_report(sk);
		else
			__set_bit(MPTCP_ERROR_REPORT,  &msk->cb_flags);
	}

	/* If the moves have caught up with the DATA_FIN sequence number
	 * it's time to ack the DATA_FIN and change socket state, but
	 * this is not a good place to change state. Let the workqueue
	 * do it.
	 */
	if (mptcp_pending_data_fin(sk, NULL))
		mptcp_schedule_work(sk);
	return moved > 0;
}

void mptcp_data_ready(struct sock *sk, struct sock *ssk)
{
	struct mptcp_subflow_context *subflow = mptcp_subflow_ctx(ssk);
	struct mptcp_sock *msk = mptcp_sk(sk);
	int sk_rbuf, ssk_rbuf;

	/* The peer can send data while we are shutting down this
	 * subflow at msk destruction time, but we must avoid enqueuing
	 * more data to the msk receive queue
	 */
	if (unlikely(subflow->disposable))
		return;

	ssk_rbuf = READ_ONCE(ssk->sk_rcvbuf);
	sk_rbuf = READ_ONCE(sk->sk_rcvbuf);
	if (unlikely(ssk_rbuf > sk_rbuf))
		sk_rbuf = ssk_rbuf;

	/* over limit? can't append more skbs to msk, Also, no need to wake-up*/
	if (__mptcp_rmem(sk) > sk_rbuf)
		return;

	/* Wake-up the reader only for in-sequence data */
	mptcp_data_lock(sk);
	if (move_skbs_to_msk(msk, ssk) && mptcp_epollin_ready(sk))
		sk->sk_data_ready(sk);
	mptcp_data_unlock(sk);
}

static void mptcp_subflow_joined(struct mptcp_sock *msk, struct sock *ssk)
{
	mptcp_subflow_ctx(ssk)->map_seq = READ_ONCE(msk->ack_seq);
	WRITE_ONCE(msk->allow_infinite_fallback, false);
	mptcp_event(MPTCP_EVENT_SUB_ESTABLISHED, msk, ssk, GFP_ATOMIC);
}

static bool __mptcp_finish_join(struct mptcp_sock *msk, struct sock *ssk)
{
	struct sock *sk = (struct sock *)msk;

	if (sk->sk_state != TCP_ESTABLISHED)
		return false;

	/* attach to msk socket only after we are sure we will deal with it
	 * at close time
	 */
	if (sk->sk_socket && !ssk->sk_socket)
		mptcp_sock_graft(ssk, sk->sk_socket);

	mptcp_subflow_ctx(ssk)->subflow_id = msk->subflow_id++;
	mptcp_sockopt_sync_locked(msk, ssk);
	mptcp_subflow_joined(msk, ssk);
	mptcp_stop_tout_timer(sk);
	__mptcp_propagate_sndbuf(sk, ssk);
	return true;
}

static void __mptcp_flush_join_list(struct sock *sk, struct list_head *join_list)
{
	struct mptcp_subflow_context *tmp, *subflow;
	struct mptcp_sock *msk = mptcp_sk(sk);

	list_for_each_entry_safe(subflow, tmp, join_list, node) {
		struct sock *ssk = mptcp_subflow_tcp_sock(subflow);
		bool slow = lock_sock_fast(ssk);

		list_move_tail(&subflow->node, &msk->conn_list);
		if (!__mptcp_finish_join(msk, ssk))
			mptcp_subflow_reset(ssk);
		unlock_sock_fast(ssk, slow);
	}
}

static bool mptcp_rtx_timer_pending(struct sock *sk)
{
	return timer_pending(&inet_csk(sk)->icsk_retransmit_timer);
}

static void mptcp_reset_rtx_timer(struct sock *sk)
{
	struct inet_connection_sock *icsk = inet_csk(sk);
	unsigned long tout;

	/* prevent rescheduling on close */
	if (unlikely(inet_sk_state_load(sk) == TCP_CLOSE))
		return;

	tout = mptcp_sk(sk)->timer_ival;
	sk_reset_timer(sk, &icsk->icsk_retransmit_timer, jiffies + tout);
}

bool mptcp_schedule_work(struct sock *sk)
{
	if (inet_sk_state_load(sk) != TCP_CLOSE &&
	    schedule_work(&mptcp_sk(sk)->work)) {
		/* each subflow already holds a reference to the sk, and the
		 * workqueue is invoked by a subflow, so sk can't go away here.
		 */
		sock_hold(sk);
		return true;
	}
	return false;
}

static struct sock *mptcp_subflow_recv_lookup(const struct mptcp_sock *msk)
{
	struct mptcp_subflow_context *subflow;

	msk_owned_by_me(msk);

	mptcp_for_each_subflow(msk, subflow) {
		if (READ_ONCE(subflow->data_avail))
			return mptcp_subflow_tcp_sock(subflow);
	}

	return NULL;
}

static bool mptcp_skb_can_collapse_to(u64 write_seq,
				      const struct sk_buff *skb,
				      const struct mptcp_ext *mpext)
{
	if (!tcp_skb_can_collapse_to(skb))
		return false;

	/* can collapse only if MPTCP level sequence is in order and this
	 * mapping has not been xmitted yet
	 */
	return mpext && mpext->data_seq + mpext->data_len == write_seq &&
	       !mpext->frozen;
}

/* we can append data to the given data frag if:
 * - there is space available in the backing page_frag
 * - the data frag tail matches the current page_frag free offset
 * - the data frag end sequence number matches the current write seq
 */
static bool mptcp_frag_can_collapse_to(const struct mptcp_sock *msk,
				       const struct page_frag *pfrag,
				       const struct mptcp_data_frag *df)
{
	return df && pfrag->page == df->page &&
		pfrag->size - pfrag->offset > 0 &&
		pfrag->offset == (df->offset + df->data_len) &&
		df->data_seq + df->data_len == msk->write_seq;
}

static void dfrag_uncharge(struct sock *sk, int len)
{
	sk_mem_uncharge(sk, len);
	sk_wmem_queued_add(sk, -len);
}

static void dfrag_clear(struct sock *sk, struct mptcp_data_frag *dfrag)
{
	int len = dfrag->data_len + dfrag->overhead;

	list_del(&dfrag->list);
	dfrag_uncharge(sk, len);
	put_page(dfrag->page);
}

/* called under both the msk socket lock and the data lock */
static void __mptcp_clean_una(struct sock *sk)
{
	struct mptcp_sock *msk = mptcp_sk(sk);
	struct mptcp_data_frag *dtmp, *dfrag;
	u64 snd_una;

	snd_una = msk->snd_una;
	list_for_each_entry_safe(dfrag, dtmp, &msk->rtx_queue, list) {
		if (after64(dfrag->data_seq + dfrag->data_len, snd_una))
			break;

		if (unlikely(dfrag == msk->first_pending)) {
			/* in recovery mode can see ack after the current snd head */
			if (WARN_ON_ONCE(!msk->recovery))
				break;

			WRITE_ONCE(msk->first_pending, mptcp_send_next(sk));
		}

		dfrag_clear(sk, dfrag);
	}

	dfrag = mptcp_rtx_head(sk);
	if (dfrag && after64(snd_una, dfrag->data_seq)) {
		u64 delta = snd_una - dfrag->data_seq;

		/* prevent wrap around in recovery mode */
		if (unlikely(delta > dfrag->already_sent)) {
			if (WARN_ON_ONCE(!msk->recovery))
				goto out;
			if (WARN_ON_ONCE(delta > dfrag->data_len))
				goto out;
			dfrag->already_sent += delta - dfrag->already_sent;
		}

		dfrag->data_seq += delta;
		dfrag->offset += delta;
		dfrag->data_len -= delta;
		dfrag->already_sent -= delta;

		dfrag_uncharge(sk, delta);
	}

	/* all retransmitted data acked, recovery completed */
	if (unlikely(msk->recovery) && after64(msk->snd_una, msk->recovery_snd_nxt))
		msk->recovery = false;

out:
	if (snd_una == msk->snd_nxt && snd_una == msk->write_seq) {
		if (mptcp_rtx_timer_pending(sk) && !mptcp_data_fin_enabled(msk))
			mptcp_stop_rtx_timer(sk);
	} else {
		mptcp_reset_rtx_timer(sk);
	}

	if (mptcp_pending_data_fin_ack(sk))
		mptcp_schedule_work(sk);
}

static void __mptcp_clean_una_wakeup(struct sock *sk)
{
	lockdep_assert_held_once(&sk->sk_lock.slock);

	__mptcp_clean_una(sk);
	mptcp_write_space(sk);
}

static void mptcp_clean_una_wakeup(struct sock *sk)
{
	mptcp_data_lock(sk);
	__mptcp_clean_una_wakeup(sk);
	mptcp_data_unlock(sk);
}

static void mptcp_enter_memory_pressure(struct sock *sk)
{
	struct mptcp_subflow_context *subflow;
	struct mptcp_sock *msk = mptcp_sk(sk);
	bool first = true;

	mptcp_for_each_subflow(msk, subflow) {
		struct sock *ssk = mptcp_subflow_tcp_sock(subflow);

		if (first)
			tcp_enter_memory_pressure(ssk);
		sk_stream_moderate_sndbuf(ssk);

		first = false;
	}
	__mptcp_sync_sndbuf(sk);
}

/* ensure we get enough memory for the frag hdr, beyond some minimal amount of
 * data
 */
static bool mptcp_page_frag_refill(struct sock *sk, struct page_frag *pfrag)
{
	if (likely(skb_page_frag_refill(32U + sizeof(struct mptcp_data_frag),
					pfrag, sk->sk_allocation)))
		return true;

	mptcp_enter_memory_pressure(sk);
	return false;
}

static struct mptcp_data_frag *
mptcp_carve_data_frag(const struct mptcp_sock *msk, struct page_frag *pfrag,
		      int orig_offset)
{
	int offset = ALIGN(orig_offset, sizeof(long));
	struct mptcp_data_frag *dfrag;

	dfrag = (struct mptcp_data_frag *)(page_to_virt(pfrag->page) + offset);
	dfrag->data_len = 0;
	dfrag->data_seq = msk->write_seq;
	dfrag->overhead = offset - orig_offset + sizeof(struct mptcp_data_frag);
	dfrag->offset = offset + sizeof(struct mptcp_data_frag);
	dfrag->already_sent = 0;
	dfrag->page = pfrag->page;

	return dfrag;
}

struct mptcp_sendmsg_info {
	int mss_now;
	int size_goal;
	u16 limit;
	u16 sent;
	unsigned int flags;
	bool data_lock_held;
};

static int mptcp_check_allowed_size(const struct mptcp_sock *msk, struct sock *ssk,
				    u64 data_seq, int avail_size)
{
	u64 window_end = mptcp_wnd_end(msk);
	u64 mptcp_snd_wnd;

	if (__mptcp_check_fallback(msk))
		return avail_size;

	mptcp_snd_wnd = window_end - data_seq;
	avail_size = min_t(unsigned int, mptcp_snd_wnd, avail_size);

	if (unlikely(tcp_sk(ssk)->snd_wnd < mptcp_snd_wnd)) {
		tcp_sk(ssk)->snd_wnd = min_t(u64, U32_MAX, mptcp_snd_wnd);
		MPTCP_INC_STATS(sock_net(ssk), MPTCP_MIB_SNDWNDSHARED);
	}

	return avail_size;
}

static bool __mptcp_add_ext(struct sk_buff *skb, gfp_t gfp)
{
	struct skb_ext *mpext = __skb_ext_alloc(gfp);

	if (!mpext)
		return false;
	__skb_ext_set(skb, SKB_EXT_MPTCP, mpext);
	return true;
}

static struct sk_buff *__mptcp_do_alloc_tx_skb(struct sock *sk, gfp_t gfp)
{
	struct sk_buff *skb;

	skb = alloc_skb_fclone(MAX_TCP_HEADER, gfp);
	if (likely(skb)) {
		if (likely(__mptcp_add_ext(skb, gfp))) {
			skb_reserve(skb, MAX_TCP_HEADER);
			skb->ip_summed = CHECKSUM_PARTIAL;
			INIT_LIST_HEAD(&skb->tcp_tsorted_anchor);
			return skb;
		}
		__kfree_skb(skb);
	} else {
		mptcp_enter_memory_pressure(sk);
	}
	return NULL;
}

static struct sk_buff *__mptcp_alloc_tx_skb(struct sock *sk, struct sock *ssk, gfp_t gfp)
{
	struct sk_buff *skb;

	skb = __mptcp_do_alloc_tx_skb(sk, gfp);
	if (!skb)
		return NULL;

	if (likely(sk_wmem_schedule(ssk, skb->truesize))) {
		tcp_skb_entail(ssk, skb);
		return skb;
	}
	tcp_skb_tsorted_anchor_cleanup(skb);
	kfree_skb(skb);
	return NULL;
}

static struct sk_buff *mptcp_alloc_tx_skb(struct sock *sk, struct sock *ssk, bool data_lock_held)
{
	gfp_t gfp = data_lock_held ? GFP_ATOMIC : sk->sk_allocation;

	return __mptcp_alloc_tx_skb(sk, ssk, gfp);
}

/* note: this always recompute the csum on the whole skb, even
 * if we just appended a single frag. More status info needed
 */
static void mptcp_update_data_checksum(struct sk_buff *skb, int added)
{
	struct mptcp_ext *mpext = mptcp_get_ext(skb);
	__wsum csum = ~csum_unfold(mpext->csum);
	int offset = skb->len - added;

	mpext->csum = csum_fold(csum_block_add(csum, skb_checksum(skb, offset, added, 0), offset));
}

static void mptcp_update_infinite_map(struct mptcp_sock *msk,
				      struct sock *ssk,
				      struct mptcp_ext *mpext)
{
	if (!mpext)
		return;

	mpext->infinite_map = 1;
	mpext->data_len = 0;

	MPTCP_INC_STATS(sock_net(ssk), MPTCP_MIB_INFINITEMAPTX);
	mptcp_subflow_ctx(ssk)->send_infinite_map = 0;
	pr_fallback(msk);
	mptcp_do_fallback(ssk);
}

#define MPTCP_MAX_GSO_SIZE (GSO_LEGACY_MAX_SIZE - (MAX_TCP_HEADER + 1))

static int mptcp_sendmsg_frag(struct sock *sk, struct sock *ssk,
			      struct mptcp_data_frag *dfrag,
			      struct mptcp_sendmsg_info *info)
{
	u64 data_seq = dfrag->data_seq + info->sent;
	int offset = dfrag->offset + info->sent;
	struct mptcp_sock *msk = mptcp_sk(sk);
	bool zero_window_probe = false;
	struct mptcp_ext *mpext = NULL;
	bool can_coalesce = false;
	bool reuse_skb = true;
	struct sk_buff *skb;
	size_t copy;
	int i;

	pr_debug("msk=%p ssk=%p sending dfrag at seq=%llu len=%u already sent=%u\n",
		 msk, ssk, dfrag->data_seq, dfrag->data_len, info->sent);

	if (WARN_ON_ONCE(info->sent > info->limit ||
			 info->limit > dfrag->data_len))
		return 0;

	if (unlikely(!__tcp_can_send(ssk)))
		return -EAGAIN;

	/* compute send limit */
	if (unlikely(ssk->sk_gso_max_size > MPTCP_MAX_GSO_SIZE))
		ssk->sk_gso_max_size = MPTCP_MAX_GSO_SIZE;
	info->mss_now = tcp_send_mss(ssk, &info->size_goal, info->flags);
	copy = info->size_goal;

	skb = tcp_write_queue_tail(ssk);
	if (skb && copy > skb->len) {
		/* Limit the write to the size available in the
		 * current skb, if any, so that we create at most a new skb.
		 * Explicitly tells TCP internals to avoid collapsing on later
		 * queue management operation, to avoid breaking the ext <->
		 * SSN association set here
		 */
		mpext = mptcp_get_ext(skb);
		if (!mptcp_skb_can_collapse_to(data_seq, skb, mpext)) {
			TCP_SKB_CB(skb)->eor = 1;
			tcp_mark_push(tcp_sk(ssk), skb);
			goto alloc_skb;
		}

		i = skb_shinfo(skb)->nr_frags;
		can_coalesce = skb_can_coalesce(skb, i, dfrag->page, offset);
		if (!can_coalesce && i >= READ_ONCE(net_hotdata.sysctl_max_skb_frags)) {
			tcp_mark_push(tcp_sk(ssk), skb);
			goto alloc_skb;
		}

		copy -= skb->len;
	} else {
alloc_skb:
		skb = mptcp_alloc_tx_skb(sk, ssk, info->data_lock_held);
		if (!skb)
			return -ENOMEM;

		i = skb_shinfo(skb)->nr_frags;
		reuse_skb = false;
		mpext = mptcp_get_ext(skb);
	}

	/* Zero window and all data acked? Probe. */
	copy = mptcp_check_allowed_size(msk, ssk, data_seq, copy);
	if (copy == 0) {
		u64 snd_una = READ_ONCE(msk->snd_una);

		if (snd_una != msk->snd_nxt || tcp_write_queue_tail(ssk)) {
			tcp_remove_empty_skb(ssk);
			return 0;
		}

		zero_window_probe = true;
		data_seq = snd_una - 1;
		copy = 1;
	}

	copy = min_t(size_t, copy, info->limit - info->sent);
	if (!sk_wmem_schedule(ssk, copy)) {
		tcp_remove_empty_skb(ssk);
		return -ENOMEM;
	}

	if (can_coalesce) {
		skb_frag_size_add(&skb_shinfo(skb)->frags[i - 1], copy);
	} else {
		get_page(dfrag->page);
		skb_fill_page_desc(skb, i, dfrag->page, offset, copy);
	}

	skb->len += copy;
	skb->data_len += copy;
	skb->truesize += copy;
	sk_wmem_queued_add(ssk, copy);
	sk_mem_charge(ssk, copy);
	WRITE_ONCE(tcp_sk(ssk)->write_seq, tcp_sk(ssk)->write_seq + copy);
	TCP_SKB_CB(skb)->end_seq += copy;
	tcp_skb_pcount_set(skb, 0);

	/* on skb reuse we just need to update the DSS len */
	if (reuse_skb) {
		TCP_SKB_CB(skb)->tcp_flags &= ~TCPHDR_PSH;
		mpext->data_len += copy;
		goto out;
	}

	memset(mpext, 0, sizeof(*mpext));
	mpext->data_seq = data_seq;
	mpext->subflow_seq = mptcp_subflow_ctx(ssk)->rel_write_seq;
	mpext->data_len = copy;
	mpext->use_map = 1;
	mpext->dsn64 = 1;

	pr_debug("data_seq=%llu subflow_seq=%u data_len=%u dsn64=%d\n",
		 mpext->data_seq, mpext->subflow_seq, mpext->data_len,
		 mpext->dsn64);

	if (zero_window_probe) {
		mptcp_subflow_ctx(ssk)->rel_write_seq += copy;
		mpext->frozen = 1;
		if (READ_ONCE(msk->csum_enabled))
			mptcp_update_data_checksum(skb, copy);
		tcp_push_pending_frames(ssk);
		return 0;
	}
out:
	if (READ_ONCE(msk->csum_enabled))
		mptcp_update_data_checksum(skb, copy);
	if (mptcp_subflow_ctx(ssk)->send_infinite_map)
		mptcp_update_infinite_map(msk, ssk, mpext);
	trace_mptcp_sendmsg_frag(mpext);
	mptcp_subflow_ctx(ssk)->rel_write_seq += copy;
	return copy;
}

#define MPTCP_SEND_BURST_SIZE		((1 << 16) - \
					 sizeof(struct tcphdr) - \
					 MAX_TCP_OPTION_SPACE - \
					 sizeof(struct ipv6hdr) - \
					 sizeof(struct frag_hdr))

struct subflow_send_info {
	struct sock *ssk;
	u64 linger_time;
};

void mptcp_subflow_set_active(struct mptcp_subflow_context *subflow)
{
	if (!subflow->stale)
		return;

	subflow->stale = 0;
	MPTCP_INC_STATS(sock_net(mptcp_subflow_tcp_sock(subflow)), MPTCP_MIB_SUBFLOWRECOVER);
}

bool mptcp_subflow_active(struct mptcp_subflow_context *subflow)
{
	if (unlikely(subflow->stale)) {
		u32 rcv_tstamp = READ_ONCE(tcp_sk(mptcp_subflow_tcp_sock(subflow))->rcv_tstamp);

		if (subflow->stale_rcv_tstamp == rcv_tstamp)
			return false;

		mptcp_subflow_set_active(subflow);
	}
	return __mptcp_subflow_active(subflow);
}

#define SSK_MODE_ACTIVE	0
#define SSK_MODE_BACKUP	1
#define SSK_MODE_MAX	2

/* implement the mptcp packet scheduler;
 * returns the subflow that will transmit the next DSS
 * additionally updates the rtx timeout
 */
struct sock *mptcp_subflow_get_send(struct mptcp_sock *msk)
{
	struct subflow_send_info send_info[SSK_MODE_MAX];
	struct mptcp_subflow_context *subflow;
	struct sock *sk = (struct sock *)msk;
	u32 pace, burst, wmem;
	int i, nr_active = 0;
	struct sock *ssk;
	u64 linger_time;
	long tout = 0;

	/* pick the subflow with the lower wmem/wspace ratio */
	for (i = 0; i < SSK_MODE_MAX; ++i) {
		send_info[i].ssk = NULL;
		send_info[i].linger_time = -1;
	}

	mptcp_for_each_subflow(msk, subflow) {
		bool backup = subflow->backup || subflow->request_bkup;

		trace_mptcp_subflow_get_send(subflow);
		ssk =  mptcp_subflow_tcp_sock(subflow);
		if (!mptcp_subflow_active(subflow))
			continue;

		tout = max(tout, mptcp_timeout_from_subflow(subflow));
		nr_active += !backup;
		pace = subflow->avg_pacing_rate;
		if (unlikely(!pace)) {
			/* init pacing rate from socket */
			subflow->avg_pacing_rate = READ_ONCE(ssk->sk_pacing_rate);
			pace = subflow->avg_pacing_rate;
			if (!pace)
				continue;
		}

		linger_time = div_u64((u64)READ_ONCE(ssk->sk_wmem_queued) << 32, pace);
		if (linger_time < send_info[backup].linger_time) {
			send_info[backup].ssk = ssk;
			send_info[backup].linger_time = linger_time;
		}
	}
	__mptcp_set_timeout(sk, tout);

	/* pick the best backup if no other subflow is active */
	if (!nr_active)
		send_info[SSK_MODE_ACTIVE].ssk = send_info[SSK_MODE_BACKUP].ssk;

	/* According to the blest algorithm, to avoid HoL blocking for the
	 * faster flow, we need to:
	 * - estimate the faster flow linger time
	 * - use the above to estimate the amount of byte transferred
	 *   by the faster flow
	 * - check that the amount of queued data is greter than the above,
	 *   otherwise do not use the picked, slower, subflow
	 * We select the subflow with the shorter estimated time to flush
	 * the queued mem, which basically ensure the above. We just need
	 * to check that subflow has a non empty cwin.
	 */
	ssk = send_info[SSK_MODE_ACTIVE].ssk;
	if (!ssk || !sk_stream_memory_free(ssk))
		return NULL;

	burst = min_t(int, MPTCP_SEND_BURST_SIZE, mptcp_wnd_end(msk) - msk->snd_nxt);
	wmem = READ_ONCE(ssk->sk_wmem_queued);
	if (!burst)
		return ssk;

	subflow = mptcp_subflow_ctx(ssk);
	subflow->avg_pacing_rate = div_u64((u64)subflow->avg_pacing_rate * wmem +
					   READ_ONCE(ssk->sk_pacing_rate) * burst,
					   burst + wmem);
	msk->snd_burst = burst;
	return ssk;
}

static void mptcp_push_release(struct sock *ssk, struct mptcp_sendmsg_info *info)
{
	tcp_push(ssk, 0, info->mss_now, tcp_sk(ssk)->nonagle, info->size_goal);
	release_sock(ssk);
}

static void mptcp_update_post_push(struct mptcp_sock *msk,
				   struct mptcp_data_frag *dfrag,
				   u32 sent)
{
	u64 snd_nxt_new = dfrag->data_seq;

	dfrag->already_sent += sent;

	msk->snd_burst -= sent;

	snd_nxt_new += dfrag->already_sent;

	/* snd_nxt_new can be smaller than snd_nxt in case mptcp
	 * is recovering after a failover. In that event, this re-sends
	 * old segments.
	 *
	 * Thus compute snd_nxt_new candidate based on
	 * the dfrag->data_seq that was sent and the data
	 * that has been handed to the subflow for transmission
	 * and skip update in case it was old dfrag.
	 */
	if (likely(after64(snd_nxt_new, msk->snd_nxt))) {
		msk->bytes_sent += snd_nxt_new - msk->snd_nxt;
		WRITE_ONCE(msk->snd_nxt, snd_nxt_new);
	}
}

void mptcp_check_and_set_pending(struct sock *sk)
{
	if (mptcp_send_head(sk)) {
		mptcp_data_lock(sk);
		mptcp_sk(sk)->cb_flags |= BIT(MPTCP_PUSH_PENDING);
		mptcp_data_unlock(sk);
	}
}

static int __subflow_push_pending(struct sock *sk, struct sock *ssk,
				  struct mptcp_sendmsg_info *info)
{
	struct mptcp_sock *msk = mptcp_sk(sk);
	struct mptcp_data_frag *dfrag;
	int len, copied = 0, err = 0;

	while ((dfrag = mptcp_send_head(sk))) {
		info->sent = dfrag->already_sent;
		info->limit = dfrag->data_len;
		len = dfrag->data_len - dfrag->already_sent;
		while (len > 0) {
			int ret = 0;

			ret = mptcp_sendmsg_frag(sk, ssk, dfrag, info);
			if (ret <= 0) {
				err = copied ? : ret;
				goto out;
			}

			info->sent += ret;
			copied += ret;
			len -= ret;

			mptcp_update_post_push(msk, dfrag, ret);
		}
		WRITE_ONCE(msk->first_pending, mptcp_send_next(sk));

		if (msk->snd_burst <= 0 ||
		    !sk_stream_memory_free(ssk) ||
		    !mptcp_subflow_active(mptcp_subflow_ctx(ssk))) {
			err = copied;
			goto out;
		}
		mptcp_set_timeout(sk);
	}
	err = copied;

out:
	if (err > 0)
		msk->last_data_sent = tcp_jiffies32;
	return err;
}

void __mptcp_push_pending(struct sock *sk, unsigned int flags)
{
	struct sock *prev_ssk = NULL, *ssk = NULL;
	struct mptcp_sock *msk = mptcp_sk(sk);
	struct mptcp_sendmsg_info info = {
				.flags = flags,
	};
	bool do_check_data_fin = false;
	int push_count = 1;

	while (mptcp_send_head(sk) && (push_count > 0)) {
		struct mptcp_subflow_context *subflow;
		int ret = 0;

		if (mptcp_sched_get_send(msk))
			break;

		push_count = 0;

		mptcp_for_each_subflow(msk, subflow) {
			if (READ_ONCE(subflow->scheduled)) {
				mptcp_subflow_set_scheduled(subflow, false);

				prev_ssk = ssk;
				ssk = mptcp_subflow_tcp_sock(subflow);
				if (ssk != prev_ssk) {
					/* First check. If the ssk has changed since
					 * the last round, release prev_ssk
					 */
					if (prev_ssk)
						mptcp_push_release(prev_ssk, &info);

					/* Need to lock the new subflow only if different
					 * from the previous one, otherwise we are still
					 * helding the relevant lock
					 */
					lock_sock(ssk);
				}

				push_count++;

				ret = __subflow_push_pending(sk, ssk, &info);
				if (ret <= 0) {
					if (ret != -EAGAIN ||
					    (1 << ssk->sk_state) &
					     (TCPF_FIN_WAIT1 | TCPF_FIN_WAIT2 | TCPF_CLOSE))
						push_count--;
					continue;
				}
				do_check_data_fin = true;
			}
		}
	}

	/* at this point we held the socket lock for the last subflow we used */
	if (ssk)
		mptcp_push_release(ssk, &info);

	/* ensure the rtx timer is running */
	if (!mptcp_rtx_timer_pending(sk))
		mptcp_reset_rtx_timer(sk);
	if (do_check_data_fin)
		mptcp_check_send_data_fin(sk);
}

static void __mptcp_subflow_push_pending(struct sock *sk, struct sock *ssk, bool first)
{
	struct mptcp_sock *msk = mptcp_sk(sk);
	struct mptcp_sendmsg_info info = {
		.data_lock_held = true,
	};
	bool keep_pushing = true;
	struct sock *xmit_ssk;
	int copied = 0;

	info.flags = 0;
	while (mptcp_send_head(sk) && keep_pushing) {
		struct mptcp_subflow_context *subflow = mptcp_subflow_ctx(ssk);
		int ret = 0;

		/* check for a different subflow usage only after
		 * spooling the first chunk of data
		 */
		if (first) {
			mptcp_subflow_set_scheduled(subflow, false);
			ret = __subflow_push_pending(sk, ssk, &info);
			first = false;
			if (ret <= 0)
				break;
			copied += ret;
			continue;
		}

		if (mptcp_sched_get_send(msk))
			goto out;

		if (READ_ONCE(subflow->scheduled)) {
			mptcp_subflow_set_scheduled(subflow, false);
			ret = __subflow_push_pending(sk, ssk, &info);
			if (ret <= 0)
				keep_pushing = false;
			copied += ret;
		}

		mptcp_for_each_subflow(msk, subflow) {
			if (READ_ONCE(subflow->scheduled)) {
				xmit_ssk = mptcp_subflow_tcp_sock(subflow);
				if (xmit_ssk != ssk) {
					mptcp_subflow_delegate(subflow,
							       MPTCP_DELEGATE_SEND);
					keep_pushing = false;
				}
			}
		}
	}

out:
	/* __mptcp_alloc_tx_skb could have released some wmem and we are
	 * not going to flush it via release_sock()
	 */
	if (copied) {
		tcp_push(ssk, 0, info.mss_now, tcp_sk(ssk)->nonagle,
			 info.size_goal);
		if (!mptcp_rtx_timer_pending(sk))
			mptcp_reset_rtx_timer(sk);

		if (msk->snd_data_fin_enable &&
		    msk->snd_nxt + 1 == msk->write_seq)
			mptcp_schedule_work(sk);
	}
}

static int mptcp_disconnect(struct sock *sk, int flags);

static int mptcp_sendmsg_fastopen(struct sock *sk, struct msghdr *msg,
				  size_t len, int *copied_syn)
{
	unsigned int saved_flags = msg->msg_flags;
	struct mptcp_sock *msk = mptcp_sk(sk);
	struct sock *ssk;
	int ret;

	/* on flags based fastopen the mptcp is supposed to create the
	 * first subflow right now. Otherwise we are in the defer_connect
	 * path, and the first subflow must be already present.
	 * Since the defer_connect flag is cleared after the first succsful
	 * fastopen attempt, no need to check for additional subflow status.
	 */
	if (msg->msg_flags & MSG_FASTOPEN) {
		ssk = __mptcp_nmpc_sk(msk);
		if (IS_ERR(ssk))
			return PTR_ERR(ssk);
	}
	if (!msk->first)
		return -EINVAL;

	ssk = msk->first;

	lock_sock(ssk);
	msg->msg_flags |= MSG_DONTWAIT;
	msk->fastopening = 1;
	ret = tcp_sendmsg_fastopen(ssk, msg, copied_syn, len, NULL);
	msk->fastopening = 0;
	msg->msg_flags = saved_flags;
	release_sock(ssk);

	/* do the blocking bits of inet_stream_connect outside the ssk socket lock */
	if (ret == -EINPROGRESS && !(msg->msg_flags & MSG_DONTWAIT)) {
		ret = __inet_stream_connect(sk->sk_socket, msg->msg_name,
					    msg->msg_namelen, msg->msg_flags, 1);

		/* Keep the same behaviour of plain TCP: zero the copied bytes in
		 * case of any error, except timeout or signal
		 */
		if (ret && ret != -EINPROGRESS && ret != -ERESTARTSYS && ret != -EINTR)
			*copied_syn = 0;
	} else if (ret && ret != -EINPROGRESS) {
		/* The disconnect() op called by tcp_sendmsg_fastopen()/
		 * __inet_stream_connect() can fail, due to looking check,
		 * see mptcp_disconnect().
		 * Attempt it again outside the problematic scope.
		 */
		if (!mptcp_disconnect(sk, 0))
			sk->sk_socket->state = SS_UNCONNECTED;
	}
	inet_clear_bit(DEFER_CONNECT, sk);

	return ret;
}

static int do_copy_data_nocache(struct sock *sk, int copy,
				struct iov_iter *from, char *to)
{
	if (sk->sk_route_caps & NETIF_F_NOCACHE_COPY) {
		if (!copy_from_iter_full_nocache(to, copy, from))
			return -EFAULT;
	} else if (!copy_from_iter_full(to, copy, from)) {
		return -EFAULT;
	}
	return 0;
}

/* open-code sk_stream_memory_free() plus sent limit computation to
 * avoid indirect calls in fast-path.
 * Called under the msk socket lock, so we can avoid a bunch of ONCE
 * annotations.
 */
static u32 mptcp_send_limit(const struct sock *sk)
{
	const struct mptcp_sock *msk = mptcp_sk(sk);
	u32 limit, not_sent;

	if (sk->sk_wmem_queued >= READ_ONCE(sk->sk_sndbuf))
		return 0;

	limit = mptcp_notsent_lowat(sk);
	if (limit == UINT_MAX)
		return UINT_MAX;

	not_sent = msk->write_seq - msk->snd_nxt;
	if (not_sent >= limit)
		return 0;

	return limit - not_sent;
}

static int mptcp_sendmsg(struct sock *sk, struct msghdr *msg, size_t len)
{
	struct mptcp_sock *msk = mptcp_sk(sk);
	struct page_frag *pfrag;
	size_t copied = 0;
	int ret = 0;
	long timeo;

	/* silently ignore everything else */
	msg->msg_flags &= MSG_MORE | MSG_DONTWAIT | MSG_NOSIGNAL | MSG_FASTOPEN;

	lock_sock(sk);

	if (unlikely(inet_test_bit(DEFER_CONNECT, sk) ||
		     msg->msg_flags & MSG_FASTOPEN)) {
		int copied_syn = 0;

		ret = mptcp_sendmsg_fastopen(sk, msg, len, &copied_syn);
		copied += copied_syn;
		if (ret == -EINPROGRESS && copied_syn > 0)
			goto out;
		else if (ret)
			goto do_error;
	}

	timeo = sock_sndtimeo(sk, msg->msg_flags & MSG_DONTWAIT);

	if ((1 << sk->sk_state) & ~(TCPF_ESTABLISHED | TCPF_CLOSE_WAIT)) {
		ret = sk_stream_wait_connect(sk, &timeo);
		if (ret)
			goto do_error;
	}

	ret = -EPIPE;
	if (unlikely(sk->sk_err || (sk->sk_shutdown & SEND_SHUTDOWN)))
		goto do_error;

	pfrag = sk_page_frag(sk);

	while (msg_data_left(msg)) {
		int total_ts, frag_truesize = 0;
		struct mptcp_data_frag *dfrag;
		bool dfrag_collapsed;
		size_t psize, offset;
		u32 copy_limit;

		/* ensure fitting the notsent_lowat() constraint */
		copy_limit = mptcp_send_limit(sk);
		if (!copy_limit)
			goto wait_for_memory;

		/* reuse tail pfrag, if possible, or carve a new one from the
		 * page allocator
		 */
		dfrag = mptcp_pending_tail(sk);
		dfrag_collapsed = mptcp_frag_can_collapse_to(msk, pfrag, dfrag);
		if (!dfrag_collapsed) {
			if (!mptcp_page_frag_refill(sk, pfrag))
				goto wait_for_memory;

			dfrag = mptcp_carve_data_frag(msk, pfrag, pfrag->offset);
			frag_truesize = dfrag->overhead;
		}

		/* we do not bound vs wspace, to allow a single packet.
		 * memory accounting will prevent execessive memory usage
		 * anyway
		 */
		offset = dfrag->offset + dfrag->data_len;
		psize = pfrag->size - offset;
		psize = min_t(size_t, psize, msg_data_left(msg));
		psize = min_t(size_t, psize, copy_limit);
		total_ts = psize + frag_truesize;

		if (!sk_wmem_schedule(sk, total_ts))
			goto wait_for_memory;

		ret = do_copy_data_nocache(sk, psize, &msg->msg_iter,
					   page_address(dfrag->page) + offset);
		if (ret)
			goto do_error;

		/* data successfully copied into the write queue */
		sk_forward_alloc_add(sk, -total_ts);
		copied += psize;
		dfrag->data_len += psize;
		frag_truesize += psize;
		pfrag->offset += frag_truesize;
		WRITE_ONCE(msk->write_seq, msk->write_seq + psize);

		/* charge data on mptcp pending queue to the msk socket
		 * Note: we charge such data both to sk and ssk
		 */
		sk_wmem_queued_add(sk, frag_truesize);
		if (!dfrag_collapsed) {
			get_page(dfrag->page);
			list_add_tail(&dfrag->list, &msk->rtx_queue);
			if (!msk->first_pending)
				WRITE_ONCE(msk->first_pending, dfrag);
		}
		pr_debug("msk=%p dfrag at seq=%llu len=%u sent=%u new=%d\n", msk,
			 dfrag->data_seq, dfrag->data_len, dfrag->already_sent,
			 !dfrag_collapsed);

		continue;

wait_for_memory:
		set_bit(SOCK_NOSPACE, &sk->sk_socket->flags);
		__mptcp_push_pending(sk, msg->msg_flags);
		ret = sk_stream_wait_memory(sk, &timeo);
		if (ret)
			goto do_error;
	}

	if (copied)
		__mptcp_push_pending(sk, msg->msg_flags);

out:
	release_sock(sk);
	return copied;

do_error:
	if (copied)
		goto out;

	copied = sk_stream_error(sk, msg->msg_flags, ret);
	goto out;
}

static int __mptcp_recvmsg_mskq(struct mptcp_sock *msk,
				struct msghdr *msg,
				size_t len, int flags,
				struct scm_timestamping_internal *tss,
				int *cmsg_flags)
{
	struct sk_buff *skb, *tmp;
	int copied = 0;

	skb_queue_walk_safe(&msk->receive_queue, skb, tmp) {
		u32 offset = MPTCP_SKB_CB(skb)->offset;
		u32 data_len = skb->len - offset;
		u32 count = min_t(size_t, len - copied, data_len);
		int err;

		if (!(flags & MSG_TRUNC)) {
			err = skb_copy_datagram_msg(skb, offset, msg, count);
			if (unlikely(err < 0)) {
				if (!copied)
					return err;
				break;
			}
		}

		if (MPTCP_SKB_CB(skb)->has_rxtstamp) {
			tcp_update_recv_tstamps(skb, tss);
			*cmsg_flags |= MPTCP_CMSG_TS;
		}

		copied += count;

		if (count < data_len) {
			if (!(flags & MSG_PEEK)) {
				MPTCP_SKB_CB(skb)->offset += count;
				MPTCP_SKB_CB(skb)->map_seq += count;
				msk->bytes_consumed += count;
			}
			break;
		}

		if (!(flags & MSG_PEEK)) {
			/* we will bulk release the skb memory later */
			skb->destructor = NULL;
			WRITE_ONCE(msk->rmem_released, msk->rmem_released + skb->truesize);
			__skb_unlink(skb, &msk->receive_queue);
			__kfree_skb(skb);
			msk->bytes_consumed += count;
		}

		if (copied >= len)
			break;
	}

	return copied;
}

/* receive buffer autotuning.  See tcp_rcv_space_adjust for more information.
 *
 * Only difference: Use highest rtt estimate of the subflows in use.
 */
static void mptcp_rcv_space_adjust(struct mptcp_sock *msk, int copied)
{
	struct mptcp_subflow_context *subflow;
	struct sock *sk = (struct sock *)msk;
	u8 scaling_ratio = U8_MAX;
	u32 time, advmss = 1;
	u64 rtt_us, mstamp;

	msk_owned_by_me(msk);

	if (copied <= 0)
		return;

	if (!msk->rcvspace_init)
		mptcp_rcv_space_init(msk, msk->first);

	msk->rcvq_space.copied += copied;

	mstamp = div_u64(tcp_clock_ns(), NSEC_PER_USEC);
	time = tcp_stamp_us_delta(mstamp, msk->rcvq_space.time);

	rtt_us = msk->rcvq_space.rtt_us;
	if (rtt_us && time < (rtt_us >> 3))
		return;

	rtt_us = 0;
	mptcp_for_each_subflow(msk, subflow) {
		const struct tcp_sock *tp;
		u64 sf_rtt_us;
		u32 sf_advmss;

		tp = tcp_sk(mptcp_subflow_tcp_sock(subflow));

		sf_rtt_us = READ_ONCE(tp->rcv_rtt_est.rtt_us);
		sf_advmss = READ_ONCE(tp->advmss);

		rtt_us = max(sf_rtt_us, rtt_us);
		advmss = max(sf_advmss, advmss);
		scaling_ratio = min(tp->scaling_ratio, scaling_ratio);
	}

	msk->rcvq_space.rtt_us = rtt_us;
	msk->scaling_ratio = scaling_ratio;
	if (time < (rtt_us >> 3) || rtt_us == 0)
		return;

	if (msk->rcvq_space.copied <= msk->rcvq_space.space)
		goto new_measure;

	if (READ_ONCE(sock_net(sk)->ipv4.sysctl_tcp_moderate_rcvbuf) &&
	    !(sk->sk_userlocks & SOCK_RCVBUF_LOCK)) {
		u64 rcvwin, grow;
		int rcvbuf;

		rcvwin = ((u64)msk->rcvq_space.copied << 1) + 16 * advmss;

		grow = rcvwin * (msk->rcvq_space.copied - msk->rcvq_space.space);

		do_div(grow, msk->rcvq_space.space);
		rcvwin += (grow << 1);

		rcvbuf = min_t(u64, mptcp_space_from_win(sk, rcvwin),
			       READ_ONCE(sock_net(sk)->ipv4.sysctl_tcp_rmem[2]));

		if (rcvbuf > sk->sk_rcvbuf) {
			u32 window_clamp;

			window_clamp = mptcp_win_from_space(sk, rcvbuf);
			WRITE_ONCE(sk->sk_rcvbuf, rcvbuf);

			/* Make subflows follow along.  If we do not do this, we
			 * get drops at subflow level if skbs can't be moved to
			 * the mptcp rx queue fast enough (announced rcv_win can
			 * exceed ssk->sk_rcvbuf).
			 */
			mptcp_for_each_subflow(msk, subflow) {
				struct sock *ssk;
				bool slow;

				ssk = mptcp_subflow_tcp_sock(subflow);
				slow = lock_sock_fast(ssk);
				WRITE_ONCE(ssk->sk_rcvbuf, rcvbuf);
				WRITE_ONCE(tcp_sk(ssk)->window_clamp, window_clamp);
				tcp_cleanup_rbuf(ssk, 1);
				unlock_sock_fast(ssk, slow);
			}
		}
	}

	msk->rcvq_space.space = msk->rcvq_space.copied;
new_measure:
	msk->rcvq_space.copied = 0;
	msk->rcvq_space.time = mstamp;
}

static void __mptcp_update_rmem(struct sock *sk)
{
	struct mptcp_sock *msk = mptcp_sk(sk);

	if (!msk->rmem_released)
		return;

	atomic_sub(msk->rmem_released, &sk->sk_rmem_alloc);
	mptcp_rmem_uncharge(sk, msk->rmem_released);
	WRITE_ONCE(msk->rmem_released, 0);
}

static void __mptcp_splice_receive_queue(struct sock *sk)
{
	struct mptcp_sock *msk = mptcp_sk(sk);

	skb_queue_splice_tail_init(&sk->sk_receive_queue, &msk->receive_queue);
}

static bool __mptcp_move_skbs(struct mptcp_sock *msk)
{
	struct sock *sk = (struct sock *)msk;
	unsigned int moved = 0;
	bool ret, done;

	do {
		struct sock *ssk = mptcp_subflow_recv_lookup(msk);
		bool slowpath;

		/* we can have data pending in the subflows only if the msk
		 * receive buffer was full at subflow_data_ready() time,
		 * that is an unlikely slow path.
		 */
		if (likely(!ssk))
			break;

		slowpath = lock_sock_fast(ssk);
		mptcp_data_lock(sk);
		__mptcp_update_rmem(sk);
		done = __mptcp_move_skbs_from_subflow(msk, ssk, &moved);
		mptcp_data_unlock(sk);

		if (unlikely(ssk->sk_err))
			__mptcp_error_report(sk);
		unlock_sock_fast(ssk, slowpath);
	} while (!done);

	/* acquire the data lock only if some input data is pending */
	ret = moved > 0;
	if (!RB_EMPTY_ROOT(&msk->out_of_order_queue) ||
	    !skb_queue_empty_lockless(&sk->sk_receive_queue)) {
		mptcp_data_lock(sk);
		__mptcp_update_rmem(sk);
		ret |= __mptcp_ofo_queue(msk);
		__mptcp_splice_receive_queue(sk);
		mptcp_data_unlock(sk);
	}
	if (ret)
		mptcp_check_data_fin((struct sock *)msk);
	return !skb_queue_empty(&msk->receive_queue);
}

static unsigned int mptcp_inq_hint(const struct sock *sk)
{
	const struct mptcp_sock *msk = mptcp_sk(sk);
	const struct sk_buff *skb;

	skb = skb_peek(&msk->receive_queue);
	if (skb) {
		u64 hint_val = READ_ONCE(msk->ack_seq) - MPTCP_SKB_CB(skb)->map_seq;

		if (hint_val >= INT_MAX)
			return INT_MAX;

		return (unsigned int)hint_val;
	}

	if (sk->sk_state == TCP_CLOSE || (sk->sk_shutdown & RCV_SHUTDOWN))
		return 1;

	return 0;
}

static int mptcp_recvmsg(struct sock *sk, struct msghdr *msg, size_t len,
			 int flags, int *addr_len)
{
	struct mptcp_sock *msk = mptcp_sk(sk);
	struct scm_timestamping_internal tss;
	int copied = 0, cmsg_flags = 0;
	int target;
	long timeo;

	/* MSG_ERRQUEUE is really a no-op till we support IP_RECVERR */
	if (unlikely(flags & MSG_ERRQUEUE))
		return inet_recv_error(sk, msg, len, addr_len);

	lock_sock(sk);
	if (unlikely(sk->sk_state == TCP_LISTEN)) {
		copied = -ENOTCONN;
		goto out_err;
	}

	timeo = sock_rcvtimeo(sk, flags & MSG_DONTWAIT);

	len = min_t(size_t, len, INT_MAX);
	target = sock_rcvlowat(sk, flags & MSG_WAITALL, len);

	if (unlikely(msk->recvmsg_inq))
		cmsg_flags = MPTCP_CMSG_INQ;

	while (copied < len) {
		int bytes_read;

		bytes_read = __mptcp_recvmsg_mskq(msk, msg, len - copied, flags, &tss, &cmsg_flags);
		if (unlikely(bytes_read < 0)) {
			if (!copied)
				copied = bytes_read;
			goto out_err;
		}

		copied += bytes_read;

		/* be sure to advertise window change */
		mptcp_cleanup_rbuf(msk);

		if (skb_queue_empty(&msk->receive_queue) && __mptcp_move_skbs(msk))
			continue;

		/* only the MPTCP socket status is relevant here. The exit
		 * conditions mirror closely tcp_recvmsg()
		 */
		if (copied >= target)
			break;

		if (copied) {
			if (sk->sk_err ||
			    sk->sk_state == TCP_CLOSE ||
			    (sk->sk_shutdown & RCV_SHUTDOWN) ||
			    !timeo ||
			    signal_pending(current))
				break;
		} else {
			if (sk->sk_err) {
				copied = sock_error(sk);
				break;
			}

			if (sk->sk_shutdown & RCV_SHUTDOWN) {
				/* race breaker: the shutdown could be after the
				 * previous receive queue check
				 */
				if (__mptcp_move_skbs(msk))
					continue;
				break;
			}

			if (sk->sk_state == TCP_CLOSE) {
				copied = -ENOTCONN;
				break;
			}

			if (!timeo) {
				copied = -EAGAIN;
				break;
			}

			if (signal_pending(current)) {
				copied = sock_intr_errno(timeo);
				break;
			}
		}

		pr_debug("block timeout %ld\n", timeo);
		sk_wait_data(sk, &timeo, NULL);
	}

out_err:
	if (cmsg_flags && copied >= 0) {
		if (cmsg_flags & MPTCP_CMSG_TS)
			tcp_recv_timestamp(msg, sk, &tss);

		if (cmsg_flags & MPTCP_CMSG_INQ) {
			unsigned int inq = mptcp_inq_hint(sk);

			put_cmsg(msg, SOL_TCP, TCP_CM_INQ, sizeof(inq), &inq);
		}
	}

	pr_debug("msk=%p rx queue empty=%d:%d copied=%d\n",
		 msk, skb_queue_empty_lockless(&sk->sk_receive_queue),
		 skb_queue_empty(&msk->receive_queue), copied);
	if (!(flags & MSG_PEEK))
		mptcp_rcv_space_adjust(msk, copied);

	release_sock(sk);
	return copied;
}

static void mptcp_retransmit_timer(struct timer_list *t)
{
	struct inet_connection_sock *icsk = from_timer(icsk, t,
						       icsk_retransmit_timer);
	struct sock *sk = &icsk->icsk_inet.sk;
	struct mptcp_sock *msk = mptcp_sk(sk);

	bh_lock_sock(sk);
	if (!sock_owned_by_user(sk)) {
		/* we need a process context to retransmit */
		if (!test_and_set_bit(MPTCP_WORK_RTX, &msk->flags))
			mptcp_schedule_work(sk);
	} else {
		/* delegate our work to tcp_release_cb() */
		__set_bit(MPTCP_RETRANSMIT, &msk->cb_flags);
	}
	bh_unlock_sock(sk);
	sock_put(sk);
}

static void mptcp_tout_timer(struct timer_list *t)
{
	struct sock *sk = from_timer(sk, t, sk_timer);

	mptcp_schedule_work(sk);
	sock_put(sk);
}

/* Find an idle subflow.  Return NULL if there is unacked data at tcp
 * level.
 *
 * A backup subflow is returned only if that is the only kind available.
 */
struct sock *mptcp_subflow_get_retrans(struct mptcp_sock *msk)
{
	struct sock *backup = NULL, *pick = NULL;
	struct mptcp_subflow_context *subflow;
	int min_stale_count = INT_MAX;

	mptcp_for_each_subflow(msk, subflow) {
		struct sock *ssk = mptcp_subflow_tcp_sock(subflow);

		if (!__mptcp_subflow_active(subflow))
			continue;

		/* still data outstanding at TCP level? skip this */
		if (!tcp_rtx_and_write_queues_empty(ssk)) {
			mptcp_pm_subflow_chk_stale(msk, ssk);
			min_stale_count = min_t(int, min_stale_count, subflow->stale_count);
			continue;
		}

		if (subflow->backup || subflow->request_bkup) {
			if (!backup)
				backup = ssk;
			continue;
		}

		if (!pick)
			pick = ssk;
	}

	if (pick)
		return pick;

	/* use backup only if there are no progresses anywhere */
	return min_stale_count > 1 ? backup : NULL;
}

bool __mptcp_retransmit_pending_data(struct sock *sk)
{
	struct mptcp_data_frag *cur, *rtx_head;
	struct mptcp_sock *msk = mptcp_sk(sk);

	if (__mptcp_check_fallback(msk))
		return false;

	/* the closing socket has some data untransmitted and/or unacked:
	 * some data in the mptcp rtx queue has not really xmitted yet.
	 * keep it simple and re-inject the whole mptcp level rtx queue
	 */
	mptcp_data_lock(sk);
	__mptcp_clean_una_wakeup(sk);
	rtx_head = mptcp_rtx_head(sk);
	if (!rtx_head) {
		mptcp_data_unlock(sk);
		return false;
	}

	msk->recovery_snd_nxt = msk->snd_nxt;
	msk->recovery = true;
	mptcp_data_unlock(sk);

	msk->first_pending = rtx_head;
	msk->snd_burst = 0;

	/* be sure to clear the "sent status" on all re-injected fragments */
	list_for_each_entry(cur, &msk->rtx_queue, list) {
		if (!cur->already_sent)
			break;
		cur->already_sent = 0;
	}

	return true;
}

/* flags for __mptcp_close_ssk() */
#define MPTCP_CF_PUSH		BIT(1)
#define MPTCP_CF_FASTCLOSE	BIT(2)

/* be sure to send a reset only if the caller asked for it, also
 * clean completely the subflow status when the subflow reaches
 * TCP_CLOSE state
 */
static void __mptcp_subflow_disconnect(struct sock *ssk,
				       struct mptcp_subflow_context *subflow,
				       unsigned int flags)
{
	if (((1 << ssk->sk_state) & (TCPF_CLOSE | TCPF_LISTEN)) ||
	    (flags & MPTCP_CF_FASTCLOSE)) {
		/* The MPTCP code never wait on the subflow sockets, TCP-level
		 * disconnect should never fail
		 */
		WARN_ON_ONCE(tcp_disconnect(ssk, 0));
		mptcp_subflow_ctx_reset(subflow);
	} else {
		tcp_shutdown(ssk, SEND_SHUTDOWN);
	}
}

/* subflow sockets can be either outgoing (connect) or incoming
 * (accept).
 *
 * Outgoing subflows use in-kernel sockets.
 * Incoming subflows do not have their own 'struct socket' allocated,
 * so we need to use tcp_close() after detaching them from the mptcp
 * parent socket.
 */
static void __mptcp_close_ssk(struct sock *sk, struct sock *ssk,
			      struct mptcp_subflow_context *subflow,
			      unsigned int flags)
{
	struct mptcp_sock *msk = mptcp_sk(sk);
	bool dispose_it, need_push = false;

	/* If the first subflow moved to a close state before accept, e.g. due
	 * to an incoming reset or listener shutdown, the subflow socket is
	 * already deleted by inet_child_forget() and the mptcp socket can't
	 * survive too.
	 */
	if (msk->in_accept_queue && msk->first == ssk &&
	    (sock_flag(sk, SOCK_DEAD) || sock_flag(ssk, SOCK_DEAD))) {
		/* ensure later check in mptcp_worker() will dispose the msk */
		sock_set_flag(sk, SOCK_DEAD);
		mptcp_set_close_tout(sk, tcp_jiffies32 - (mptcp_close_timeout(sk) + 1));
		lock_sock_nested(ssk, SINGLE_DEPTH_NESTING);
		mptcp_subflow_drop_ctx(ssk);
		goto out_release;
	}

	dispose_it = msk->free_first || ssk != msk->first;
	if (dispose_it)
		list_del(&subflow->node);

	lock_sock_nested(ssk, SINGLE_DEPTH_NESTING);

	if ((flags & MPTCP_CF_FASTCLOSE) && !__mptcp_check_fallback(msk)) {
<<<<<<< HEAD
		/* be sure to force the tcp_disconnect() path,
=======
		/* be sure to force the tcp_close path
>>>>>>> 2d5404ca
		 * to generate the egress reset
		 */
		ssk->sk_lingertime = 0;
		sock_set_flag(ssk, SOCK_LINGER);
		subflow->send_fastclose = 1;
	}

	need_push = (flags & MPTCP_CF_PUSH) && __mptcp_retransmit_pending_data(sk);
	if (!dispose_it) {
		__mptcp_subflow_disconnect(ssk, subflow, flags);
		release_sock(ssk);

		goto out;
	}

	subflow->disposable = 1;

	/* if ssk hit tcp_done(), tcp_cleanup_ulp() cleared the related ops
	 * the ssk has been already destroyed, we just need to release the
	 * reference owned by msk;
	 */
	if (!inet_csk(ssk)->icsk_ulp_ops) {
		WARN_ON_ONCE(!sock_flag(ssk, SOCK_DEAD));
		kfree_rcu(subflow, rcu);
	} else {
		/* otherwise tcp will dispose of the ssk and subflow ctx */
		__tcp_close(ssk, 0);

		/* close acquired an extra ref */
		__sock_put(ssk);
	}

out_release:
	__mptcp_subflow_error_report(sk, ssk);
	release_sock(ssk);

	sock_put(ssk);

	if (ssk == msk->first)
		WRITE_ONCE(msk->first, NULL);

out:
	__mptcp_sync_sndbuf(sk);
	if (need_push)
		__mptcp_push_pending(sk, 0);

	/* Catch every 'all subflows closed' scenario, including peers silently
	 * closing them, e.g. due to timeout.
	 * For established sockets, allow an additional timeout before closing,
	 * as the protocol can still create more subflows.
	 */
	if (list_is_singular(&msk->conn_list) && msk->first &&
	    inet_sk_state_load(msk->first) == TCP_CLOSE) {
		if (sk->sk_state != TCP_ESTABLISHED ||
		    msk->in_accept_queue || sock_flag(sk, SOCK_DEAD)) {
			mptcp_set_state(sk, TCP_CLOSE);
			mptcp_close_wake_up(sk);
		} else {
			mptcp_start_tout_timer(sk);
		}
	}
}

void mptcp_close_ssk(struct sock *sk, struct sock *ssk,
		     struct mptcp_subflow_context *subflow)
{
	/* The first subflow can already be closed and still in the list */
	if (subflow->close_event_done)
		return;

	subflow->close_event_done = true;

	if (sk->sk_state == TCP_ESTABLISHED)
		mptcp_event(MPTCP_EVENT_SUB_CLOSED, mptcp_sk(sk), ssk, GFP_KERNEL);

	/* subflow aborted before reaching the fully_established status
	 * attempt the creation of the next subflow
	 */
	mptcp_pm_subflow_check_next(mptcp_sk(sk), subflow);

	__mptcp_close_ssk(sk, ssk, subflow, MPTCP_CF_PUSH);
}

static unsigned int mptcp_sync_mss(struct sock *sk, u32 pmtu)
{
	return 0;
}

static void __mptcp_close_subflow(struct sock *sk)
{
	struct mptcp_subflow_context *subflow, *tmp;
	struct mptcp_sock *msk = mptcp_sk(sk);

	might_sleep();

	mptcp_for_each_subflow_safe(msk, subflow, tmp) {
		struct sock *ssk = mptcp_subflow_tcp_sock(subflow);
		int ssk_state = inet_sk_state_load(ssk);

		if (ssk_state != TCP_CLOSE &&
		    (ssk_state != TCP_CLOSE_WAIT ||
		     inet_sk_state_load(sk) != TCP_ESTABLISHED))
			continue;

		/* 'subflow_data_ready' will re-sched once rx queue is empty */
		if (!skb_queue_empty_lockless(&ssk->sk_receive_queue))
			continue;

		mptcp_close_ssk(sk, ssk, subflow);
	}

}

static bool mptcp_close_tout_expired(const struct sock *sk)
{
	if (!inet_csk(sk)->icsk_mtup.probe_timestamp ||
	    sk->sk_state == TCP_CLOSE)
		return false;

	return time_after32(tcp_jiffies32,
		  inet_csk(sk)->icsk_mtup.probe_timestamp + mptcp_close_timeout(sk));
}

static void mptcp_check_fastclose(struct mptcp_sock *msk)
{
	struct mptcp_subflow_context *subflow, *tmp;
	struct sock *sk = (struct sock *)msk;

	if (likely(!READ_ONCE(msk->rcv_fastclose)))
		return;

	mptcp_token_destroy(msk);

	mptcp_for_each_subflow_safe(msk, subflow, tmp) {
		struct sock *tcp_sk = mptcp_subflow_tcp_sock(subflow);
		bool slow;

		slow = lock_sock_fast(tcp_sk);
		if (tcp_sk->sk_state != TCP_CLOSE) {
			mptcp_send_active_reset_reason(tcp_sk);
			tcp_set_state(tcp_sk, TCP_CLOSE);
		}
		unlock_sock_fast(tcp_sk, slow);
	}

	/* Mirror the tcp_reset() error propagation */
	switch (sk->sk_state) {
	case TCP_SYN_SENT:
		WRITE_ONCE(sk->sk_err, ECONNREFUSED);
		break;
	case TCP_CLOSE_WAIT:
		WRITE_ONCE(sk->sk_err, EPIPE);
		break;
	case TCP_CLOSE:
		return;
	default:
		WRITE_ONCE(sk->sk_err, ECONNRESET);
	}

	mptcp_set_state(sk, TCP_CLOSE);
	WRITE_ONCE(sk->sk_shutdown, SHUTDOWN_MASK);
	smp_mb__before_atomic(); /* SHUTDOWN must be visible first */
	set_bit(MPTCP_WORK_CLOSE_SUBFLOW, &msk->flags);

	/* the calling mptcp_worker will properly destroy the socket */
	if (sock_flag(sk, SOCK_DEAD))
		return;

	sk->sk_state_change(sk);
	sk_error_report(sk);
}

static void __mptcp_retrans(struct sock *sk)
{
	struct mptcp_sock *msk = mptcp_sk(sk);
	struct mptcp_subflow_context *subflow;
	struct mptcp_sendmsg_info info = {};
	struct mptcp_data_frag *dfrag;
	struct sock *ssk;
	int ret, err;
	u16 len = 0;

	mptcp_clean_una_wakeup(sk);

	/* first check ssk: need to kick "stale" logic */
	err = mptcp_sched_get_retrans(msk);
	dfrag = mptcp_rtx_head(sk);
	if (!dfrag) {
		if (mptcp_data_fin_enabled(msk)) {
			struct inet_connection_sock *icsk = inet_csk(sk);

			icsk->icsk_retransmits++;
			mptcp_set_datafin_timeout(sk);
			mptcp_send_ack(msk);

			goto reset_timer;
		}

		if (!mptcp_send_head(sk))
			return;

		goto reset_timer;
	}

	if (err)
		goto reset_timer;

	mptcp_for_each_subflow(msk, subflow) {
		if (READ_ONCE(subflow->scheduled)) {
			u16 copied = 0;

			mptcp_subflow_set_scheduled(subflow, false);

			ssk = mptcp_subflow_tcp_sock(subflow);

			lock_sock(ssk);

			/* limit retransmission to the bytes already sent on some subflows */
			info.sent = 0;
			info.limit = READ_ONCE(msk->csum_enabled) ? dfrag->data_len :
								    dfrag->already_sent;
			while (info.sent < info.limit) {
				ret = mptcp_sendmsg_frag(sk, ssk, dfrag, &info);
				if (ret <= 0)
					break;

				MPTCP_INC_STATS(sock_net(sk), MPTCP_MIB_RETRANSSEGS);
				copied += ret;
				info.sent += ret;
			}
			if (copied) {
				len = max(copied, len);
				tcp_push(ssk, 0, info.mss_now, tcp_sk(ssk)->nonagle,
					 info.size_goal);
				WRITE_ONCE(msk->allow_infinite_fallback, false);
			}

			release_sock(ssk);
		}
	}

	msk->bytes_retrans += len;
	dfrag->already_sent = max(dfrag->already_sent, len);

reset_timer:
	mptcp_check_and_set_pending(sk);

	if (!mptcp_rtx_timer_pending(sk))
		mptcp_reset_rtx_timer(sk);
}

/* schedule the timeout timer for the relevant event: either close timeout
 * or mp_fail timeout. The close timeout takes precedence on the mp_fail one
 */
void mptcp_reset_tout_timer(struct mptcp_sock *msk, unsigned long fail_tout)
{
	struct sock *sk = (struct sock *)msk;
	unsigned long timeout, close_timeout;

	if (!fail_tout && !inet_csk(sk)->icsk_mtup.probe_timestamp)
		return;

	close_timeout = inet_csk(sk)->icsk_mtup.probe_timestamp - tcp_jiffies32 + jiffies +
			mptcp_close_timeout(sk);

	/* the close timeout takes precedence on the fail one, and here at least one of
	 * them is active
	 */
	timeout = inet_csk(sk)->icsk_mtup.probe_timestamp ? close_timeout : fail_tout;

	sk_reset_timer(sk, &sk->sk_timer, timeout);
}

static void mptcp_mp_fail_no_response(struct mptcp_sock *msk)
{
	struct sock *ssk = msk->first;
	bool slow;

	if (!ssk)
		return;

	pr_debug("MP_FAIL doesn't respond, reset the subflow\n");

	slow = lock_sock_fast(ssk);
	mptcp_subflow_reset(ssk);
	WRITE_ONCE(mptcp_subflow_ctx(ssk)->fail_tout, 0);
	unlock_sock_fast(ssk, slow);
}

static void mptcp_do_fastclose(struct sock *sk)
{
	struct mptcp_subflow_context *subflow, *tmp;
	struct mptcp_sock *msk = mptcp_sk(sk);

	mptcp_set_state(sk, TCP_CLOSE);
	mptcp_for_each_subflow_safe(msk, subflow, tmp)
		__mptcp_close_ssk(sk, mptcp_subflow_tcp_sock(subflow),
				  subflow, MPTCP_CF_FASTCLOSE);
}

static void mptcp_worker(struct work_struct *work)
{
	struct mptcp_sock *msk = container_of(work, struct mptcp_sock, work);
	struct sock *sk = (struct sock *)msk;
	unsigned long fail_tout;
	int state;

	lock_sock(sk);
	state = sk->sk_state;
	if (unlikely((1 << state) & (TCPF_CLOSE | TCPF_LISTEN)))
		goto unlock;

	mptcp_check_fastclose(msk);

	mptcp_pm_nl_work(msk);

	mptcp_check_send_data_fin(sk);
	mptcp_check_data_fin_ack(sk);
	mptcp_check_data_fin(sk);

	if (test_and_clear_bit(MPTCP_WORK_CLOSE_SUBFLOW, &msk->flags))
		__mptcp_close_subflow(sk);

	if (mptcp_close_tout_expired(sk)) {
		mptcp_do_fastclose(sk);
		mptcp_close_wake_up(sk);
	}

	if (sock_flag(sk, SOCK_DEAD) && sk->sk_state == TCP_CLOSE) {
		__mptcp_destroy_sock(sk);
		goto unlock;
	}

	if (test_and_clear_bit(MPTCP_WORK_RTX, &msk->flags))
		__mptcp_retrans(sk);

	fail_tout = msk->first ? READ_ONCE(mptcp_subflow_ctx(msk->first)->fail_tout) : 0;
	if (fail_tout && time_after(jiffies, fail_tout))
		mptcp_mp_fail_no_response(msk);

unlock:
	release_sock(sk);
	sock_put(sk);
}

static void __mptcp_init_sock(struct sock *sk)
{
	struct mptcp_sock *msk = mptcp_sk(sk);

	INIT_LIST_HEAD(&msk->conn_list);
	INIT_LIST_HEAD(&msk->join_list);
	INIT_LIST_HEAD(&msk->rtx_queue);
	INIT_WORK(&msk->work, mptcp_worker);
	__skb_queue_head_init(&msk->receive_queue);
	msk->out_of_order_queue = RB_ROOT;
	msk->first_pending = NULL;
	WRITE_ONCE(msk->rmem_fwd_alloc, 0);
	WRITE_ONCE(msk->rmem_released, 0);
	msk->timer_ival = TCP_RTO_MIN;
	msk->scaling_ratio = TCP_DEFAULT_SCALING_RATIO;

	WRITE_ONCE(msk->first, NULL);
	inet_csk(sk)->icsk_sync_mss = mptcp_sync_mss;
	WRITE_ONCE(msk->csum_enabled, mptcp_is_checksum_enabled(sock_net(sk)));
	WRITE_ONCE(msk->allow_infinite_fallback, true);
	msk->recovery = false;
	msk->subflow_id = 1;
	msk->last_data_sent = tcp_jiffies32;
	msk->last_data_recv = tcp_jiffies32;
	msk->last_ack_recv = tcp_jiffies32;

	mptcp_pm_data_init(msk);

	/* re-use the csk retrans timer for MPTCP-level retrans */
	timer_setup(&msk->sk.icsk_retransmit_timer, mptcp_retransmit_timer, 0);
<<<<<<< HEAD
	timer_setup(&sk->sk_timer, mptcp_timeout_timer, 0);
=======
	timer_setup(&sk->sk_timer, mptcp_tout_timer, 0);
>>>>>>> 2d5404ca
}

static void mptcp_ca_reset(struct sock *sk)
{
	struct inet_connection_sock *icsk = inet_csk(sk);

	tcp_assign_congestion_control(sk);
	strscpy(mptcp_sk(sk)->ca_name, icsk->icsk_ca_ops->name,
		sizeof(mptcp_sk(sk)->ca_name));

	/* no need to keep a reference to the ops, the name will suffice */
	tcp_cleanup_congestion_control(sk);
	icsk->icsk_ca_ops = NULL;
}

static int mptcp_init_sock(struct sock *sk)
{
	struct net *net = sock_net(sk);

	__mptcp_init_sock(sk);

	if (!mptcp_is_enabled(net))
		return -ENOPROTOOPT;

	if (unlikely(!net->mib.mptcp_statistics) && !mptcp_mib_alloc(net))
		return -ENOMEM;

	rcu_read_lock();
	ret = mptcp_init_sched(mptcp_sk(sk),
			       mptcp_sched_find(mptcp_get_scheduler(net)));
	rcu_read_unlock();
	if (ret)
		return ret;

	set_bit(SOCK_CUSTOM_SOCKOPT, &sk->sk_socket->flags);

	/* fetch the ca name; do it outside __mptcp_init_sock(), so that clone will
	 * propagate the correct value
	 */
	mptcp_ca_reset(sk);

	sk_sockets_allocated_inc(sk);
	sk->sk_rcvbuf = READ_ONCE(net->ipv4.sysctl_tcp_rmem[1]);
	sk->sk_sndbuf = READ_ONCE(net->ipv4.sysctl_tcp_wmem[1]);

	return 0;
}

static void __mptcp_clear_xmit(struct sock *sk)
{
	struct mptcp_sock *msk = mptcp_sk(sk);
	struct mptcp_data_frag *dtmp, *dfrag;

	WRITE_ONCE(msk->first_pending, NULL);
	list_for_each_entry_safe(dfrag, dtmp, &msk->rtx_queue, list)
		dfrag_clear(sk, dfrag);
}

void mptcp_cancel_work(struct sock *sk)
{
	struct mptcp_sock *msk = mptcp_sk(sk);

	if (cancel_work_sync(&msk->work))
		__sock_put(sk);
}

void mptcp_subflow_shutdown(struct sock *sk, struct sock *ssk, int how)
{
	lock_sock(ssk);

	switch (ssk->sk_state) {
	case TCP_LISTEN:
		if (!(how & RCV_SHUTDOWN))
			break;
		fallthrough;
	case TCP_SYN_SENT:
		WARN_ON_ONCE(tcp_disconnect(ssk, O_NONBLOCK));
		break;
	default:
		if (__mptcp_check_fallback(mptcp_sk(sk))) {
			pr_debug("Fallback\n");
			ssk->sk_shutdown |= how;
			tcp_shutdown(ssk, how);

			/* simulate the data_fin ack reception to let the state
			 * machine move forward
			 */
			WRITE_ONCE(mptcp_sk(sk)->snd_una, mptcp_sk(sk)->snd_nxt);
			mptcp_schedule_work(sk);
		} else {
			pr_debug("Sending DATA_FIN on subflow %p\n", ssk);
			tcp_send_ack(ssk);
			if (!mptcp_rtx_timer_pending(sk))
				mptcp_reset_rtx_timer(sk);
		}
		break;
	}

	release_sock(ssk);
}

void mptcp_set_state(struct sock *sk, int state)
{
	int oldstate = sk->sk_state;

	switch (state) {
	case TCP_ESTABLISHED:
		if (oldstate != TCP_ESTABLISHED)
			MPTCP_INC_STATS(sock_net(sk), MPTCP_MIB_CURRESTAB);
		break;
	case TCP_CLOSE_WAIT:
		/* Unlike TCP, MPTCP sk would not have the TCP_SYN_RECV state:
		 * MPTCP "accepted" sockets will be created later on. So no
		 * transition from TCP_SYN_RECV to TCP_CLOSE_WAIT.
		 */
		break;
	default:
		if (oldstate == TCP_ESTABLISHED || oldstate == TCP_CLOSE_WAIT)
			MPTCP_DEC_STATS(sock_net(sk), MPTCP_MIB_CURRESTAB);
	}

	inet_sk_state_store(sk, state);
}

static const unsigned char new_state[16] = {
	/* current state:     new state:      action:	*/
	[0 /* (Invalid) */] = TCP_CLOSE,
	[TCP_ESTABLISHED]   = TCP_FIN_WAIT1 | TCP_ACTION_FIN,
	[TCP_SYN_SENT]      = TCP_CLOSE,
	[TCP_SYN_RECV]      = TCP_FIN_WAIT1 | TCP_ACTION_FIN,
	[TCP_FIN_WAIT1]     = TCP_FIN_WAIT1,
	[TCP_FIN_WAIT2]     = TCP_FIN_WAIT2,
	[TCP_TIME_WAIT]     = TCP_CLOSE,	/* should not happen ! */
	[TCP_CLOSE]         = TCP_CLOSE,
	[TCP_CLOSE_WAIT]    = TCP_LAST_ACK  | TCP_ACTION_FIN,
	[TCP_LAST_ACK]      = TCP_LAST_ACK,
	[TCP_LISTEN]        = TCP_CLOSE,
	[TCP_CLOSING]       = TCP_CLOSING,
	[TCP_NEW_SYN_RECV]  = TCP_CLOSE,	/* should not happen ! */
};

static int mptcp_close_state(struct sock *sk)
{
	int next = (int)new_state[sk->sk_state];
	int ns = next & TCP_STATE_MASK;

	mptcp_set_state(sk, ns);

	return next & TCP_ACTION_FIN;
}

static void mptcp_check_send_data_fin(struct sock *sk)
{
	struct mptcp_subflow_context *subflow;
	struct mptcp_sock *msk = mptcp_sk(sk);

	pr_debug("msk=%p snd_data_fin_enable=%d pending=%d snd_nxt=%llu write_seq=%llu\n",
		 msk, msk->snd_data_fin_enable, !!mptcp_send_head(sk),
		 msk->snd_nxt, msk->write_seq);

	/* we still need to enqueue subflows or not really shutting down,
	 * skip this
	 */
	if (!msk->snd_data_fin_enable || msk->snd_nxt + 1 != msk->write_seq ||
	    mptcp_send_head(sk))
		return;

	WRITE_ONCE(msk->snd_nxt, msk->write_seq);

	mptcp_for_each_subflow(msk, subflow) {
		struct sock *tcp_sk = mptcp_subflow_tcp_sock(subflow);

		mptcp_subflow_shutdown(sk, tcp_sk, SEND_SHUTDOWN);
	}
}

static void __mptcp_wr_shutdown(struct sock *sk)
{
	struct mptcp_sock *msk = mptcp_sk(sk);

	pr_debug("msk=%p snd_data_fin_enable=%d shutdown=%x state=%d pending=%d\n",
		 msk, msk->snd_data_fin_enable, sk->sk_shutdown, sk->sk_state,
		 !!mptcp_send_head(sk));

	/* will be ignored by fallback sockets */
	WRITE_ONCE(msk->write_seq, msk->write_seq + 1);
	WRITE_ONCE(msk->snd_data_fin_enable, 1);

	mptcp_check_send_data_fin(sk);
}

static void __mptcp_destroy_sock(struct sock *sk)
{
	struct mptcp_sock *msk = mptcp_sk(sk);

	pr_debug("msk=%p\n", msk);

	might_sleep();

	mptcp_stop_rtx_timer(sk);
	sk_stop_timer(sk, &sk->sk_timer);
	msk->pm.status = 0;
	mptcp_release_sched(msk);

	sk->sk_prot->destroy(sk);

	WARN_ON_ONCE(READ_ONCE(msk->rmem_fwd_alloc));
	WARN_ON_ONCE(msk->rmem_released);
	sk_stream_kill_queues(sk);
	xfrm_sk_free_policy(sk);

	sock_put(sk);
}

void __mptcp_unaccepted_force_close(struct sock *sk)
{
	sock_set_flag(sk, SOCK_DEAD);
	mptcp_do_fastclose(sk);
	__mptcp_destroy_sock(sk);
}

static __poll_t mptcp_check_readable(struct sock *sk)
{
	return mptcp_epollin_ready(sk) ? EPOLLIN | EPOLLRDNORM : 0;
}

static void mptcp_check_listen_stop(struct sock *sk)
{
	struct sock *ssk;

	if (inet_sk_state_load(sk) != TCP_LISTEN)
		return;

	sock_prot_inuse_add(sock_net(sk), sk->sk_prot, -1);
	ssk = mptcp_sk(sk)->first;
	if (WARN_ON_ONCE(!ssk || inet_sk_state_load(ssk) != TCP_LISTEN))
		return;

	lock_sock_nested(ssk, SINGLE_DEPTH_NESTING);
	tcp_set_state(ssk, TCP_CLOSE);
	mptcp_subflow_queue_clean(sk, ssk);
	inet_csk_listen_stop(ssk);
	mptcp_event_pm_listener(ssk, MPTCP_EVENT_LISTENER_CLOSED);
	release_sock(ssk);
}

bool __mptcp_close(struct sock *sk, long timeout)
{
	struct mptcp_subflow_context *subflow;
	struct mptcp_sock *msk = mptcp_sk(sk);
	bool do_cancel_work = false;
	int subflows_alive = 0;

	WRITE_ONCE(sk->sk_shutdown, SHUTDOWN_MASK);

	if ((1 << sk->sk_state) & (TCPF_LISTEN | TCPF_CLOSE)) {
		mptcp_check_listen_stop(sk);
		mptcp_set_state(sk, TCP_CLOSE);
		goto cleanup;
	}

	if (mptcp_data_avail(msk) || timeout < 0) {
		/* If the msk has read data, or the caller explicitly ask it,
		 * do the MPTCP equivalent of TCP reset, aka MPTCP fastclose
		 */
		mptcp_do_fastclose(sk);
		timeout = 0;
	} else if (mptcp_close_state(sk)) {
		__mptcp_wr_shutdown(sk);
	}

	sk_stream_wait_close(sk, timeout);

cleanup:
	/* orphan all the subflows */
	mptcp_for_each_subflow(msk, subflow) {
		struct sock *ssk = mptcp_subflow_tcp_sock(subflow);
		bool slow = lock_sock_fast_nested(ssk);

		subflows_alive += ssk->sk_state != TCP_CLOSE;

		/* since the close timeout takes precedence on the fail one,
		 * cancel the latter
		 */
		if (ssk == msk->first)
			subflow->fail_tout = 0;

		/* detach from the parent socket, but allow data_ready to
		 * push incoming data into the mptcp stack, to properly ack it
		 */
		ssk->sk_socket = NULL;
		ssk->sk_wq = NULL;
		unlock_sock_fast(ssk, slow);
	}
	sock_orphan(sk);

	/* all the subflows are closed, only timeout can change the msk
	 * state, let's not keep resources busy for no reasons
	 */
	if (subflows_alive == 0)
		mptcp_set_state(sk, TCP_CLOSE);

	sock_hold(sk);
	pr_debug("msk=%p state=%d\n", sk, sk->sk_state);
	if (msk->token)
		mptcp_event(MPTCP_EVENT_CLOSED, msk, NULL, GFP_KERNEL);

	if (sk->sk_state == TCP_CLOSE) {
		__mptcp_destroy_sock(sk);
		do_cancel_work = true;
	} else {
		mptcp_start_tout_timer(sk);
	}

	return do_cancel_work;
}

static void mptcp_close(struct sock *sk, long timeout)
{
	bool do_cancel_work;

	lock_sock(sk);

	do_cancel_work = __mptcp_close(sk, timeout);
	release_sock(sk);
	if (do_cancel_work)
		mptcp_cancel_work(sk);

	sock_put(sk);
}

static void mptcp_copy_inaddrs(struct sock *msk, const struct sock *ssk)
{
#if IS_ENABLED(CONFIG_MPTCP_IPV6)
	const struct ipv6_pinfo *ssk6 = inet6_sk(ssk);
	struct ipv6_pinfo *msk6 = inet6_sk(msk);

	msk->sk_v6_daddr = ssk->sk_v6_daddr;
	msk->sk_v6_rcv_saddr = ssk->sk_v6_rcv_saddr;

	if (msk6 && ssk6) {
		msk6->saddr = ssk6->saddr;
		msk6->flow_label = ssk6->flow_label;
	}
#endif

	inet_sk(msk)->inet_num = inet_sk(ssk)->inet_num;
	inet_sk(msk)->inet_dport = inet_sk(ssk)->inet_dport;
	inet_sk(msk)->inet_sport = inet_sk(ssk)->inet_sport;
	inet_sk(msk)->inet_daddr = inet_sk(ssk)->inet_daddr;
	inet_sk(msk)->inet_saddr = inet_sk(ssk)->inet_saddr;
	inet_sk(msk)->inet_rcv_saddr = inet_sk(ssk)->inet_rcv_saddr;
}

static int mptcp_disconnect(struct sock *sk, int flags)
{
	struct mptcp_sock *msk = mptcp_sk(sk);

	/* We are on the fastopen error path. We can't call straight into the
	 * subflows cleanup code due to lock nesting (we are already under
	 * msk->firstsocket lock).
	 */
	if (msk->fastopening)
		return -EBUSY;

	mptcp_check_listen_stop(sk);
	mptcp_set_state(sk, TCP_CLOSE);

	mptcp_stop_rtx_timer(sk);
	mptcp_stop_tout_timer(sk);

	if (msk->token)
		mptcp_event(MPTCP_EVENT_CLOSED, msk, NULL, GFP_KERNEL);

	/* msk->subflow is still intact, the following will not free the first
	 * subflow
	 */
	mptcp_destroy_common(msk, MPTCP_CF_FASTCLOSE);
	WRITE_ONCE(msk->flags, 0);
	msk->cb_flags = 0;
	msk->recovery = false;
	WRITE_ONCE(msk->can_ack, false);
	WRITE_ONCE(msk->fully_established, false);
	WRITE_ONCE(msk->rcv_data_fin, false);
	WRITE_ONCE(msk->snd_data_fin_enable, false);
	WRITE_ONCE(msk->rcv_fastclose, false);
	WRITE_ONCE(msk->use_64bit_ack, false);
	WRITE_ONCE(msk->csum_enabled, mptcp_is_checksum_enabled(sock_net(sk)));
	mptcp_pm_data_reset(msk);
	mptcp_ca_reset(sk);
	msk->bytes_consumed = 0;
	msk->bytes_acked = 0;
	msk->bytes_received = 0;
	msk->bytes_sent = 0;
	msk->bytes_retrans = 0;
	msk->rcvspace_init = 0;

	WRITE_ONCE(sk->sk_shutdown, 0);
	sk_error_report(sk);
	return 0;
}

#if IS_ENABLED(CONFIG_MPTCP_IPV6)
static struct ipv6_pinfo *mptcp_inet6_sk(const struct sock *sk)
{
	unsigned int offset = sizeof(struct mptcp6_sock) - sizeof(struct ipv6_pinfo);

	return (struct ipv6_pinfo *)(((u8 *)sk) + offset);
}

static void mptcp_copy_ip6_options(struct sock *newsk, const struct sock *sk)
{
	const struct ipv6_pinfo *np = inet6_sk(sk);
	struct ipv6_txoptions *opt;
	struct ipv6_pinfo *newnp;

	newnp = inet6_sk(newsk);

	rcu_read_lock();
	opt = rcu_dereference(np->opt);
	if (opt) {
		opt = ipv6_dup_options(newsk, opt);
		if (!opt)
			net_warn_ratelimited("%s: Failed to copy ip6 options\n", __func__);
	}
	RCU_INIT_POINTER(newnp->opt, opt);
	rcu_read_unlock();
}
#endif

static void mptcp_copy_ip_options(struct sock *newsk, const struct sock *sk)
{
	struct ip_options_rcu *inet_opt, *newopt = NULL;
	const struct inet_sock *inet = inet_sk(sk);
	struct inet_sock *newinet;

	newinet = inet_sk(newsk);

	rcu_read_lock();
	inet_opt = rcu_dereference(inet->inet_opt);
	if (inet_opt) {
		newopt = sock_kmalloc(newsk, sizeof(*inet_opt) +
				      inet_opt->opt.optlen, GFP_ATOMIC);
		if (newopt)
			memcpy(newopt, inet_opt, sizeof(*inet_opt) +
			       inet_opt->opt.optlen);
		else
			net_warn_ratelimited("%s: Failed to copy ip options\n", __func__);
	}
	RCU_INIT_POINTER(newinet->inet_opt, newopt);
	rcu_read_unlock();
}

struct sock *mptcp_sk_clone_init(const struct sock *sk,
				 const struct mptcp_options_received *mp_opt,
				 struct sock *ssk,
				 struct request_sock *req)
{
	struct mptcp_subflow_request_sock *subflow_req = mptcp_subflow_rsk(req);
	struct sock *nsk = sk_clone_lock(sk, GFP_ATOMIC);
	struct mptcp_subflow_context *subflow;
	struct mptcp_sock *msk;

	if (!nsk)
		return NULL;

#if IS_ENABLED(CONFIG_MPTCP_IPV6)
	if (nsk->sk_family == AF_INET6)
		inet_sk(nsk)->pinet6 = mptcp_inet6_sk(nsk);
#endif

	__mptcp_init_sock(nsk);

#if IS_ENABLED(CONFIG_MPTCP_IPV6)
	if (nsk->sk_family == AF_INET6)
		mptcp_copy_ip6_options(nsk, sk);
	else
#endif
		mptcp_copy_ip_options(nsk, sk);

	msk = mptcp_sk(nsk);
	WRITE_ONCE(msk->local_key, subflow_req->local_key);
	WRITE_ONCE(msk->token, subflow_req->token);
	msk->in_accept_queue = 1;
	WRITE_ONCE(msk->fully_established, false);
	if (mp_opt->suboptions & OPTION_MPTCP_CSUMREQD)
		WRITE_ONCE(msk->csum_enabled, true);

	WRITE_ONCE(msk->write_seq, subflow_req->idsn + 1);
	WRITE_ONCE(msk->snd_nxt, msk->write_seq);
	WRITE_ONCE(msk->snd_una, msk->write_seq);
	WRITE_ONCE(msk->wnd_end, msk->snd_nxt + tcp_sk(ssk)->snd_wnd);
	msk->setsockopt_seq = mptcp_sk(sk)->setsockopt_seq;
	mptcp_init_sched(msk, mptcp_sk(sk)->sched);

	/* passive msk is created after the first/MPC subflow */
	msk->subflow_id = 2;

	sock_reset_flag(nsk, SOCK_RCU_FREE);
	security_inet_csk_clone(nsk, req);

	/* this can't race with mptcp_close(), as the msk is
	 * not yet exposted to user-space
	 */
	mptcp_set_state(nsk, TCP_ESTABLISHED);

	/* The msk maintain a ref to each subflow in the connections list */
	WRITE_ONCE(msk->first, ssk);
	subflow = mptcp_subflow_ctx(ssk);
	list_add(&subflow->node, &msk->conn_list);
	sock_hold(ssk);

	/* new mpc subflow takes ownership of the newly
	 * created mptcp socket
	 */
	mptcp_token_accept(subflow_req, msk);

	/* set msk addresses early to ensure mptcp_pm_get_local_id()
	 * uses the correct data
	 */
	mptcp_copy_inaddrs(nsk, ssk);
	__mptcp_propagate_sndbuf(nsk, ssk);

	mptcp_rcv_space_init(msk, ssk);

	if (mp_opt->suboptions & OPTION_MPTCP_MPC_ACK)
		__mptcp_subflow_fully_established(msk, subflow, mp_opt);
	bh_unlock_sock(nsk);

	/* note: the newly allocated socket refcount is 2 now */
	return nsk;
}

void mptcp_rcv_space_init(struct mptcp_sock *msk, const struct sock *ssk)
{
	const struct tcp_sock *tp = tcp_sk(ssk);

	msk->rcvspace_init = 1;
	msk->rcvq_space.copied = 0;
	msk->rcvq_space.rtt_us = 0;

	msk->rcvq_space.time = tp->tcp_mstamp;

	/* initial rcv_space offering made to peer */
	msk->rcvq_space.space = min_t(u32, tp->rcv_wnd,
				      TCP_INIT_CWND * tp->advmss);
	if (msk->rcvq_space.space == 0)
		msk->rcvq_space.space = TCP_INIT_CWND * TCP_MSS_DEFAULT;
}

void mptcp_destroy_common(struct mptcp_sock *msk, unsigned int flags)
{
	struct mptcp_subflow_context *subflow, *tmp;
	struct sock *sk = (struct sock *)msk;

	__mptcp_clear_xmit(sk);

	/* join list will be eventually flushed (with rst) at sock lock release time */
	mptcp_for_each_subflow_safe(msk, subflow, tmp)
		__mptcp_close_ssk(sk, mptcp_subflow_tcp_sock(subflow), subflow, flags);

	/* move to sk_receive_queue, sk_stream_kill_queues will purge it */
	mptcp_data_lock(sk);
	skb_queue_splice_tail_init(&msk->receive_queue, &sk->sk_receive_queue);
	__skb_queue_purge(&sk->sk_receive_queue);
	skb_rbtree_purge(&msk->out_of_order_queue);
	mptcp_data_unlock(sk);

	/* move all the rx fwd alloc into the sk_mem_reclaim_final in
	 * inet_sock_destruct() will dispose it
	 */
	sk_forward_alloc_add(sk, msk->rmem_fwd_alloc);
	WRITE_ONCE(msk->rmem_fwd_alloc, 0);
	mptcp_token_destroy(msk);
	mptcp_pm_free_anno_list(msk);
	mptcp_free_local_addr_list(msk);
}

static void mptcp_destroy(struct sock *sk)
{
	struct mptcp_sock *msk = mptcp_sk(sk);

	/* allow the following to close even the initial subflow */
	msk->free_first = 1;
	mptcp_destroy_common(msk, 0);
	sk_sockets_allocated_dec(sk);
}

void __mptcp_data_acked(struct sock *sk)
{
	if (!sock_owned_by_user(sk))
		__mptcp_clean_una(sk);
	else
		__set_bit(MPTCP_CLEAN_UNA, &mptcp_sk(sk)->cb_flags);
}

void __mptcp_check_push(struct sock *sk, struct sock *ssk)
{
	if (!mptcp_send_head(sk))
		return;

	if (!sock_owned_by_user(sk))
		__mptcp_subflow_push_pending(sk, ssk, false);
	else
		__set_bit(MPTCP_PUSH_PENDING, &mptcp_sk(sk)->cb_flags);
}

#define MPTCP_FLAGS_PROCESS_CTX_NEED (BIT(MPTCP_PUSH_PENDING) | \
				      BIT(MPTCP_RETRANSMIT) | \
				      BIT(MPTCP_FLUSH_JOIN_LIST))

/* processes deferred events and flush wmem */
static void mptcp_release_cb(struct sock *sk)
	__must_hold(&sk->sk_lock.slock)
{
	struct mptcp_sock *msk = mptcp_sk(sk);

	for (;;) {
		unsigned long flags = (msk->cb_flags & MPTCP_FLAGS_PROCESS_CTX_NEED);
		struct list_head join_list;

		if (!flags)
			break;

		INIT_LIST_HEAD(&join_list);
		list_splice_init(&msk->join_list, &join_list);

		/* the following actions acquire the subflow socket lock
		 *
		 * 1) can't be invoked in atomic scope
		 * 2) must avoid ABBA deadlock with msk socket spinlock: the RX
		 *    datapath acquires the msk socket spinlock while helding
		 *    the subflow socket lock
		 */
		msk->cb_flags &= ~flags;
		spin_unlock_bh(&sk->sk_lock.slock);

		if (flags & BIT(MPTCP_FLUSH_JOIN_LIST))
			__mptcp_flush_join_list(sk, &join_list);
		if (flags & BIT(MPTCP_PUSH_PENDING))
			__mptcp_push_pending(sk, 0);
		if (flags & BIT(MPTCP_RETRANSMIT))
			__mptcp_retrans(sk);

		cond_resched();
		spin_lock_bh(&sk->sk_lock.slock);
	}

	if (__test_and_clear_bit(MPTCP_CLEAN_UNA, &msk->cb_flags))
		__mptcp_clean_una_wakeup(sk);
	if (unlikely(msk->cb_flags)) {
<<<<<<< HEAD
		/* be sure to set the current sk state before tacking actions
		 * depending on sk_state, that is processing MPTCP_ERROR_REPORT
=======
		/* be sure to sync the msk state before taking actions
		 * depending on sk_state (MPTCP_ERROR_REPORT)
		 * On sk release avoid actions depending on the first subflow
>>>>>>> 2d5404ca
		 */
		if (__test_and_clear_bit(MPTCP_SYNC_STATE, &msk->cb_flags) && msk->first)
			__mptcp_sync_state(sk, msk->pending_state);
		if (__test_and_clear_bit(MPTCP_ERROR_REPORT, &msk->cb_flags))
			__mptcp_error_report(sk);
		if (__test_and_clear_bit(MPTCP_SYNC_SNDBUF, &msk->cb_flags))
			__mptcp_sync_sndbuf(sk);
	}

	__mptcp_update_rmem(sk);
}

/* MP_JOIN client subflow must wait for 4th ack before sending any data:
 * TCP can't schedule delack timer before the subflow is fully established.
 * MPTCP uses the delack timer to do 3rd ack retransmissions
 */
static void schedule_3rdack_retransmission(struct sock *ssk)
{
	struct inet_connection_sock *icsk = inet_csk(ssk);
	struct tcp_sock *tp = tcp_sk(ssk);
	unsigned long timeout;

	if (mptcp_subflow_ctx(ssk)->fully_established)
		return;

	/* reschedule with a timeout above RTT, as we must look only for drop */
	if (tp->srtt_us)
		timeout = usecs_to_jiffies(tp->srtt_us >> (3 - 1));
	else
		timeout = TCP_TIMEOUT_INIT;
	timeout += jiffies;

	WARN_ON_ONCE(icsk->icsk_ack.pending & ICSK_ACK_TIMER);
	icsk->icsk_ack.pending |= ICSK_ACK_SCHED | ICSK_ACK_TIMER;
	icsk->icsk_ack.timeout = timeout;
	sk_reset_timer(ssk, &icsk->icsk_delack_timer, timeout);
}

void mptcp_subflow_process_delegated(struct sock *ssk, long status)
{
	struct mptcp_subflow_context *subflow = mptcp_subflow_ctx(ssk);
	struct sock *sk = subflow->conn;

	if (status & BIT(MPTCP_DELEGATE_SEND)) {
		mptcp_data_lock(sk);
		if (!sock_owned_by_user(sk))
			__mptcp_subflow_push_pending(sk, ssk, true);
		else
			__set_bit(MPTCP_PUSH_PENDING, &mptcp_sk(sk)->cb_flags);
		mptcp_data_unlock(sk);
	}
	if (status & BIT(MPTCP_DELEGATE_SNDBUF)) {
		mptcp_data_lock(sk);
		if (!sock_owned_by_user(sk))
			__mptcp_sync_sndbuf(sk);
		else
			__set_bit(MPTCP_SYNC_SNDBUF, &mptcp_sk(sk)->cb_flags);
		mptcp_data_unlock(sk);
	}
	if (status & BIT(MPTCP_DELEGATE_ACK))
		schedule_3rdack_retransmission(ssk);
}

static int mptcp_hash(struct sock *sk)
{
	/* should never be called,
	 * we hash the TCP subflows not the MPTCP socket
	 */
	WARN_ON_ONCE(1);
	return 0;
}

static void mptcp_unhash(struct sock *sk)
{
	/* called from sk_common_release(), but nothing to do here */
}

static int mptcp_get_port(struct sock *sk, unsigned short snum)
{
	struct mptcp_sock *msk = mptcp_sk(sk);

	pr_debug("msk=%p, ssk=%p\n", msk, msk->first);
	if (WARN_ON_ONCE(!msk->first))
		return -EINVAL;

	return inet_csk_get_port(msk->first, snum);
}

void mptcp_finish_connect(struct sock *ssk)
{
	struct mptcp_subflow_context *subflow;
	struct mptcp_sock *msk;
	struct sock *sk;

	subflow = mptcp_subflow_ctx(ssk);
	sk = subflow->conn;
	msk = mptcp_sk(sk);

	pr_debug("msk=%p, token=%u\n", sk, subflow->token);

	subflow->map_seq = subflow->iasn;
	subflow->map_subflow_seq = 1;

	/* the socket is not connected yet, no msk/subflow ops can access/race
	 * accessing the field below
	 */
	WRITE_ONCE(msk->local_key, subflow->local_key);

	mptcp_pm_new_connection(msk, ssk, 0);
}

void mptcp_sock_graft(struct sock *sk, struct socket *parent)
{
	write_lock_bh(&sk->sk_callback_lock);
	rcu_assign_pointer(sk->sk_wq, &parent->wq);
	sk_set_socket(sk, parent);
	sk->sk_uid = SOCK_INODE(parent)->i_uid;
	write_unlock_bh(&sk->sk_callback_lock);
}

bool mptcp_finish_join(struct sock *ssk)
{
	struct mptcp_subflow_context *subflow = mptcp_subflow_ctx(ssk);
	struct mptcp_sock *msk = mptcp_sk(subflow->conn);
	struct sock *parent = (void *)msk;
	bool ret = true;

	pr_debug("msk=%p, subflow=%p\n", msk, subflow);

	/* mptcp socket already closing? */
	if (!mptcp_is_fully_established(parent)) {
		subflow->reset_reason = MPTCP_RST_EMPTCP;
		return false;
	}

	/* active subflow, already present inside the conn_list */
	if (!list_empty(&subflow->node)) {
		mptcp_subflow_joined(msk, ssk);
		mptcp_propagate_sndbuf(parent, ssk);
		return true;
	}

	if (!mptcp_pm_allow_new_subflow(msk))
		goto err_prohibited;

	/* If we can't acquire msk socket lock here, let the release callback
	 * handle it
	 */
	mptcp_data_lock(parent);
	if (!sock_owned_by_user(parent)) {
		ret = __mptcp_finish_join(msk, ssk);
		if (ret) {
			sock_hold(ssk);
			list_add_tail(&subflow->node, &msk->conn_list);
		}
	} else {
		sock_hold(ssk);
		list_add_tail(&subflow->node, &msk->join_list);
		__set_bit(MPTCP_FLUSH_JOIN_LIST, &msk->cb_flags);
	}
	mptcp_data_unlock(parent);

	if (!ret) {
err_prohibited:
		subflow->reset_reason = MPTCP_RST_EPROHIBIT;
		return false;
	}

	return true;
}

static void mptcp_shutdown(struct sock *sk, int how)
{
	pr_debug("sk=%p, how=%d\n", sk, how);

	if ((how & SEND_SHUTDOWN) && mptcp_close_state(sk))
		__mptcp_wr_shutdown(sk);
}

static int mptcp_forward_alloc_get(const struct sock *sk)
{
	return READ_ONCE(sk->sk_forward_alloc) +
	       READ_ONCE(mptcp_sk(sk)->rmem_fwd_alloc);
}

static int mptcp_ioctl_outq(const struct mptcp_sock *msk, u64 v)
{
	const struct sock *sk = (void *)msk;
	u64 delta;

	if (sk->sk_state == TCP_LISTEN)
		return -EINVAL;

	if ((1 << sk->sk_state) & (TCPF_SYN_SENT | TCPF_SYN_RECV))
		return 0;

	delta = msk->write_seq - v;
	if (__mptcp_check_fallback(msk) && msk->first) {
		struct tcp_sock *tp = tcp_sk(msk->first);

		/* the first subflow is disconnected after close - see
		 * __mptcp_close_ssk(). tcp_disconnect() moves the write_seq
		 * so ignore that status, too.
		 */
		if (!((1 << msk->first->sk_state) &
		      (TCPF_SYN_SENT | TCPF_SYN_RECV | TCPF_CLOSE)))
			delta += READ_ONCE(tp->write_seq) - tp->snd_una;
	}
	if (delta > INT_MAX)
		delta = INT_MAX;

	return (int)delta;
}

static int mptcp_ioctl(struct sock *sk, int cmd, int *karg)
{
	struct mptcp_sock *msk = mptcp_sk(sk);
	bool slow;

	switch (cmd) {
	case SIOCINQ:
		if (sk->sk_state == TCP_LISTEN)
			return -EINVAL;

		lock_sock(sk);
		__mptcp_move_skbs(msk);
		*karg = mptcp_inq_hint(sk);
		release_sock(sk);
		break;
	case SIOCOUTQ:
		slow = lock_sock_fast(sk);
		*karg = mptcp_ioctl_outq(msk, READ_ONCE(msk->snd_una));
		unlock_sock_fast(sk, slow);
		break;
	case SIOCOUTQNSD:
		slow = lock_sock_fast(sk);
		*karg = mptcp_ioctl_outq(msk, msk->snd_nxt);
		unlock_sock_fast(sk, slow);
		break;
	default:
		return -ENOIOCTLCMD;
	}

	return 0;
}

static int mptcp_connect(struct sock *sk, struct sockaddr *uaddr, int addr_len)
{
	struct mptcp_subflow_context *subflow;
	struct mptcp_sock *msk = mptcp_sk(sk);
	int err = -EINVAL;
	struct sock *ssk;

	ssk = __mptcp_nmpc_sk(msk);
	if (IS_ERR(ssk))
		return PTR_ERR(ssk);

	mptcp_set_state(sk, TCP_SYN_SENT);
	subflow = mptcp_subflow_ctx(ssk);
#ifdef CONFIG_TCP_MD5SIG
	/* no MPTCP if MD5SIG is enabled on this socket or we may run out of
	 * TCP option space.
	 */
	if (rcu_access_pointer(tcp_sk(ssk)->md5sig_info))
		mptcp_subflow_early_fallback(msk, subflow);
#endif
	if (subflow->request_mptcp) {
		if (mptcp_active_should_disable(sk)) {
			MPTCP_INC_STATS(sock_net(ssk), MPTCP_MIB_MPCAPABLEACTIVEDISABLED);
			mptcp_subflow_early_fallback(msk, subflow);
		} else if (mptcp_token_new_connect(ssk) < 0) {
			MPTCP_INC_STATS(sock_net(ssk), MPTCP_MIB_TOKENFALLBACKINIT);
			mptcp_subflow_early_fallback(msk, subflow);
		}
	}

	WRITE_ONCE(msk->write_seq, subflow->idsn);
	WRITE_ONCE(msk->snd_nxt, subflow->idsn);
	WRITE_ONCE(msk->snd_una, subflow->idsn);
	if (likely(!__mptcp_check_fallback(msk)))
		MPTCP_INC_STATS(sock_net(sk), MPTCP_MIB_MPCAPABLEACTIVE);

	/* if reaching here via the fastopen/sendmsg path, the caller already
	 * acquired the subflow socket lock, too.
	 */
	if (!msk->fastopening)
		lock_sock(ssk);

	/* the following mirrors closely a very small chunk of code from
	 * __inet_stream_connect()
	 */
	if (ssk->sk_state != TCP_CLOSE)
		goto out;

	if (BPF_CGROUP_PRE_CONNECT_ENABLED(ssk)) {
		err = ssk->sk_prot->pre_connect(ssk, uaddr, addr_len);
		if (err)
			goto out;
	}

	err = ssk->sk_prot->connect(ssk, uaddr, addr_len);
	if (err < 0)
		goto out;

	inet_assign_bit(DEFER_CONNECT, sk, inet_test_bit(DEFER_CONNECT, ssk));

out:
	if (!msk->fastopening)
		release_sock(ssk);

	/* on successful connect, the msk state will be moved to established by
	 * subflow_finish_connect()
	 */
	if (unlikely(err)) {
		/* avoid leaving a dangling token in an unconnected socket */
		mptcp_token_destroy(msk);
		mptcp_set_state(sk, TCP_CLOSE);
		return err;
	}

	mptcp_copy_inaddrs(sk, ssk);
	return 0;
}

static struct proto mptcp_prot = {
	.name		= "MPTCP",
	.owner		= THIS_MODULE,
	.init		= mptcp_init_sock,
	.connect	= mptcp_connect,
	.disconnect	= mptcp_disconnect,
	.close		= mptcp_close,
	.setsockopt	= mptcp_setsockopt,
	.getsockopt	= mptcp_getsockopt,
	.shutdown	= mptcp_shutdown,
	.destroy	= mptcp_destroy,
	.sendmsg	= mptcp_sendmsg,
	.ioctl		= mptcp_ioctl,
	.recvmsg	= mptcp_recvmsg,
	.release_cb	= mptcp_release_cb,
	.hash		= mptcp_hash,
	.unhash		= mptcp_unhash,
	.get_port	= mptcp_get_port,
	.forward_alloc_get	= mptcp_forward_alloc_get,
	.stream_memory_free	= mptcp_stream_memory_free,
	.sockets_allocated	= &mptcp_sockets_allocated,

	.memory_allocated	= &tcp_memory_allocated,
	.per_cpu_fw_alloc	= &tcp_memory_per_cpu_fw_alloc,

	.memory_pressure	= &tcp_memory_pressure,
	.sysctl_wmem_offset	= offsetof(struct net, ipv4.sysctl_tcp_wmem),
	.sysctl_rmem_offset	= offsetof(struct net, ipv4.sysctl_tcp_rmem),
	.sysctl_mem	= sysctl_tcp_mem,
	.obj_size	= sizeof(struct mptcp_sock),
	.slab_flags	= SLAB_TYPESAFE_BY_RCU,
	.no_autobind	= true,
};

static int mptcp_bind(struct socket *sock, struct sockaddr *uaddr, int addr_len)
{
	struct mptcp_sock *msk = mptcp_sk(sock->sk);
	struct sock *ssk, *sk = sock->sk;
	int err = -EINVAL;

	lock_sock(sk);
	ssk = __mptcp_nmpc_sk(msk);
	if (IS_ERR(ssk)) {
		err = PTR_ERR(ssk);
		goto unlock;
	}

	if (sk->sk_family == AF_INET)
		err = inet_bind_sk(ssk, uaddr, addr_len);
#if IS_ENABLED(CONFIG_MPTCP_IPV6)
	else if (sk->sk_family == AF_INET6)
		err = inet6_bind_sk(ssk, uaddr, addr_len);
#endif
	if (!err)
		mptcp_copy_inaddrs(sk, ssk);

unlock:
	release_sock(sk);
	return err;
}

static int mptcp_listen(struct socket *sock, int backlog)
{
	struct mptcp_sock *msk = mptcp_sk(sock->sk);
	struct sock *sk = sock->sk;
	struct sock *ssk;
	int err;

	pr_debug("msk=%p\n", msk);

	lock_sock(sk);

	err = -EINVAL;
	if (sock->state != SS_UNCONNECTED || sock->type != SOCK_STREAM)
		goto unlock;

<<<<<<< HEAD
	ssock = __mptcp_nmpc_socket(msk);
	if (IS_ERR(ssock)) {
		err = PTR_ERR(ssock);
=======
	ssk = __mptcp_nmpc_sk(msk);
	if (IS_ERR(ssk)) {
		err = PTR_ERR(ssk);
>>>>>>> 2d5404ca
		goto unlock;
	}

	mptcp_set_state(sk, TCP_LISTEN);
	sock_set_flag(sk, SOCK_RCU_FREE);

	lock_sock(ssk);
	err = __inet_listen_sk(ssk, backlog);
	release_sock(ssk);
	mptcp_set_state(sk, inet_sk_state_load(ssk));

	if (!err) {
		sock_prot_inuse_add(sock_net(sk), sk->sk_prot, 1);
<<<<<<< HEAD
		mptcp_copy_inaddrs(sk, ssock->sk);
		mptcp_event_pm_listener(ssock->sk, MPTCP_EVENT_LISTENER_CREATED);
=======
		mptcp_copy_inaddrs(sk, ssk);
		mptcp_event_pm_listener(ssk, MPTCP_EVENT_LISTENER_CREATED);
>>>>>>> 2d5404ca
	}

unlock:
	release_sock(sk);
	return err;
}

static int mptcp_stream_accept(struct socket *sock, struct socket *newsock,
			       struct proto_accept_arg *arg)
{
	struct mptcp_sock *msk = mptcp_sk(sock->sk);
	struct sock *ssk, *newsk;

	pr_debug("msk=%p\n", msk);

	/* Buggy applications can call accept on socket states other then LISTEN
	 * but no need to allocate the first subflow just to error out.
	 */
	ssk = READ_ONCE(msk->first);
	if (!ssk)
		return -EINVAL;

	pr_debug("ssk=%p, listener=%p\n", ssk, mptcp_subflow_ctx(ssk));
	newsk = inet_csk_accept(ssk, arg);
	if (!newsk)
		return arg->err;

	pr_debug("newsk=%p, subflow is mptcp=%d\n", newsk, sk_is_mptcp(newsk));
	if (sk_is_mptcp(newsk)) {
		struct mptcp_subflow_context *subflow;
		struct sock *new_mptcp_sock;

		subflow = mptcp_subflow_ctx(newsk);
		new_mptcp_sock = subflow->conn;

		/* is_mptcp should be false if subflow->conn is missing, see
		 * subflow_syn_recv_sock()
		 */
		if (WARN_ON_ONCE(!new_mptcp_sock)) {
			tcp_sk(newsk)->is_mptcp = 0;
			goto tcpfallback;
		}

		newsk = new_mptcp_sock;
		MPTCP_INC_STATS(sock_net(ssk), MPTCP_MIB_MPCAPABLEPASSIVEACK);

		newsk->sk_kern_sock = arg->kern;
		lock_sock(newsk);
		__inet_accept(sock, newsock, newsk);

		set_bit(SOCK_CUSTOM_SOCKOPT, &newsock->flags);
		msk = mptcp_sk(newsk);
		msk->in_accept_queue = 0;

		/* set ssk->sk_socket of accept()ed flows to mptcp socket.
		 * This is needed so NOSPACE flag can be set from tcp stack.
		 */
		mptcp_for_each_subflow(msk, subflow) {
			struct sock *ssk = mptcp_subflow_tcp_sock(subflow);

			if (!ssk->sk_socket)
				mptcp_sock_graft(ssk, newsock);
		}

		/* Do late cleanup for the first subflow as necessary. Also
		 * deal with bad peers not doing a complete shutdown.
		 */
		if (unlikely(inet_sk_state_load(msk->first) == TCP_CLOSE)) {
			__mptcp_close_ssk(newsk, msk->first,
					  mptcp_subflow_ctx(msk->first), 0);
			if (unlikely(list_is_singular(&msk->conn_list)))
				mptcp_set_state(newsk, TCP_CLOSE);
		}
	} else {
tcpfallback:
		newsk->sk_kern_sock = arg->kern;
		lock_sock(newsk);
		__inet_accept(sock, newsock, newsk);
		/* we are being invoked after accepting a non-mp-capable
		 * flow: sk is a tcp_sk, not an mptcp one.
		 *
		 * Hand the socket over to tcp so all further socket ops
		 * bypass mptcp.
		 */
		WRITE_ONCE(newsock->sk->sk_socket->ops,
			   mptcp_fallback_tcp_ops(newsock->sk));
	}
	release_sock(newsk);

	return 0;
}

static __poll_t mptcp_check_writeable(struct mptcp_sock *msk)
{
	struct sock *sk = (struct sock *)msk;

	if (__mptcp_stream_is_writeable(sk, 1))
		return EPOLLOUT | EPOLLWRNORM;

	set_bit(SOCK_NOSPACE, &sk->sk_socket->flags);
	smp_mb__after_atomic(); /* NOSPACE is changed by mptcp_write_space() */
	if (__mptcp_stream_is_writeable(sk, 1))
		return EPOLLOUT | EPOLLWRNORM;

	return 0;
}

static __poll_t mptcp_poll(struct file *file, struct socket *sock,
			   struct poll_table_struct *wait)
{
	struct sock *sk = sock->sk;
	struct mptcp_sock *msk;
	__poll_t mask = 0;
	u8 shutdown;
	int state;

	msk = mptcp_sk(sk);
	sock_poll_wait(file, sock, wait);

	state = inet_sk_state_load(sk);
	pr_debug("msk=%p state=%d flags=%lx\n", msk, state, msk->flags);
	if (state == TCP_LISTEN) {
		struct sock *ssk = READ_ONCE(msk->first);

		if (WARN_ON_ONCE(!ssk))
			return 0;

		return inet_csk_listen_poll(ssk);
	}

	shutdown = READ_ONCE(sk->sk_shutdown);
	if (shutdown == SHUTDOWN_MASK || state == TCP_CLOSE)
		mask |= EPOLLHUP;
	if (shutdown & RCV_SHUTDOWN)
		mask |= EPOLLIN | EPOLLRDNORM | EPOLLRDHUP;

	if (state != TCP_SYN_SENT && state != TCP_SYN_RECV) {
		mask |= mptcp_check_readable(sk);
		if (shutdown & SEND_SHUTDOWN)
			mask |= EPOLLOUT | EPOLLWRNORM;
		else
			mask |= mptcp_check_writeable(msk);
	} else if (state == TCP_SYN_SENT &&
		   inet_test_bit(DEFER_CONNECT, sk)) {
		/* cf tcp_poll() note about TFO */
		mask |= EPOLLOUT | EPOLLWRNORM;
	}

	/* This barrier is coupled with smp_wmb() in __mptcp_error_report() */
	smp_rmb();
	if (READ_ONCE(sk->sk_err))
		mask |= EPOLLERR;

	return mask;
}

static const struct proto_ops mptcp_stream_ops = {
	.family		   = PF_INET,
	.owner		   = THIS_MODULE,
	.release	   = inet_release,
	.bind		   = mptcp_bind,
	.connect	   = inet_stream_connect,
	.socketpair	   = sock_no_socketpair,
	.accept		   = mptcp_stream_accept,
	.getname	   = inet_getname,
	.poll		   = mptcp_poll,
	.ioctl		   = inet_ioctl,
	.gettstamp	   = sock_gettstamp,
	.listen		   = mptcp_listen,
	.shutdown	   = inet_shutdown,
	.setsockopt	   = sock_common_setsockopt,
	.getsockopt	   = sock_common_getsockopt,
	.sendmsg	   = inet_sendmsg,
	.recvmsg	   = inet_recvmsg,
	.mmap		   = sock_no_mmap,
<<<<<<< HEAD
=======
	.set_rcvlowat	   = mptcp_set_rcvlowat,
>>>>>>> 2d5404ca
};

static struct inet_protosw mptcp_protosw = {
	.type		= SOCK_STREAM,
	.protocol	= IPPROTO_MPTCP,
	.prot		= &mptcp_prot,
	.ops		= &mptcp_stream_ops,
	.flags		= INET_PROTOSW_ICSK,
};

static int mptcp_napi_poll(struct napi_struct *napi, int budget)
{
	struct mptcp_delegated_action *delegated;
	struct mptcp_subflow_context *subflow;
	int work_done = 0;

	delegated = container_of(napi, struct mptcp_delegated_action, napi);
	while ((subflow = mptcp_subflow_delegated_next(delegated)) != NULL) {
		struct sock *ssk = mptcp_subflow_tcp_sock(subflow);

		bh_lock_sock_nested(ssk);
		if (!sock_owned_by_user(ssk)) {
			mptcp_subflow_process_delegated(ssk, xchg(&subflow->delegated_status, 0));
		} else {
			/* tcp_release_cb_override already processed
			 * the action or will do at next release_sock().
			 * In both case must dequeue the subflow here - on the same
			 * CPU that scheduled it.
			 */
			smp_wmb();
			clear_bit(MPTCP_DELEGATE_SCHEDULED, &subflow->delegated_status);
		}
		bh_unlock_sock(ssk);
		sock_put(ssk);

		if (++work_done == budget)
			return budget;
	}

	/* always provide a 0 'work_done' argument, so that napi_complete_done
	 * will not try accessing the NULL napi->dev ptr
	 */
	napi_complete_done(napi, 0);
	return work_done;
}

void __init mptcp_proto_init(void)
{
	struct mptcp_delegated_action *delegated;
	int cpu;

	mptcp_prot.h.hashinfo = tcp_prot.h.hashinfo;

	if (percpu_counter_init(&mptcp_sockets_allocated, 0, GFP_KERNEL))
		panic("Failed to allocate MPTCP pcpu counter\n");

	init_dummy_netdev(&mptcp_napi_dev);
	for_each_possible_cpu(cpu) {
		delegated = per_cpu_ptr(&mptcp_delegated_actions, cpu);
		INIT_LIST_HEAD(&delegated->head);
		netif_napi_add_tx(&mptcp_napi_dev, &delegated->napi,
				  mptcp_napi_poll);
		napi_enable(&delegated->napi);
	}

	mptcp_subflow_init();
	mptcp_pm_init();
	mptcp_sched_init();
	mptcp_token_init();

	if (proto_register(&mptcp_prot, 1) != 0)
		panic("Failed to register MPTCP proto.\n");

	inet_register_protosw(&mptcp_protosw);

	BUILD_BUG_ON(sizeof(struct mptcp_skb_cb) > sizeof_field(struct sk_buff, cb));
}

#if IS_ENABLED(CONFIG_MPTCP_IPV6)
static const struct proto_ops mptcp_v6_stream_ops = {
	.family		   = PF_INET6,
	.owner		   = THIS_MODULE,
	.release	   = inet6_release,
	.bind		   = mptcp_bind,
	.connect	   = inet_stream_connect,
	.socketpair	   = sock_no_socketpair,
	.accept		   = mptcp_stream_accept,
	.getname	   = inet6_getname,
	.poll		   = mptcp_poll,
	.ioctl		   = inet6_ioctl,
	.gettstamp	   = sock_gettstamp,
	.listen		   = mptcp_listen,
	.shutdown	   = inet_shutdown,
	.setsockopt	   = sock_common_setsockopt,
	.getsockopt	   = sock_common_getsockopt,
	.sendmsg	   = inet6_sendmsg,
	.recvmsg	   = inet6_recvmsg,
	.mmap		   = sock_no_mmap,
#ifdef CONFIG_COMPAT
	.compat_ioctl	   = inet6_compat_ioctl,
#endif
	.set_rcvlowat	   = mptcp_set_rcvlowat,
};

static struct proto mptcp_v6_prot;

static struct inet_protosw mptcp_v6_protosw = {
	.type		= SOCK_STREAM,
	.protocol	= IPPROTO_MPTCP,
	.prot		= &mptcp_v6_prot,
	.ops		= &mptcp_v6_stream_ops,
	.flags		= INET_PROTOSW_ICSK,
};

int __init mptcp_proto_v6_init(void)
{
	int err;

	mptcp_v6_prot = mptcp_prot;
	strscpy(mptcp_v6_prot.name, "MPTCPv6", sizeof(mptcp_v6_prot.name));
	mptcp_v6_prot.slab = NULL;
	mptcp_v6_prot.obj_size = sizeof(struct mptcp6_sock);
	mptcp_v6_prot.ipv6_pinfo_offset = offsetof(struct mptcp6_sock, np);

	err = proto_register(&mptcp_v6_prot, 1);
	if (err)
		return err;

	err = inet6_register_protosw(&mptcp_v6_protosw);
	if (err)
		proto_unregister(&mptcp_v6_prot);

	return err;
}
#endif<|MERGE_RESOLUTION|>--- conflicted
+++ resolved
@@ -799,11 +799,7 @@
 	 */
 	ssk_state = inet_sk_state_load(ssk);
 	if (ssk_state == TCP_CLOSE && !sock_flag(sk, SOCK_DEAD))
-<<<<<<< HEAD
-		inet_sk_state_store(sk, ssk_state);
-=======
 		mptcp_set_state(sk, ssk_state);
->>>>>>> 2d5404ca
 	WRITE_ONCE(sk->sk_err, -err);
 
 	/* This barrier is coupled with smp_rmb() in mptcp_poll() */
@@ -2463,11 +2459,7 @@
 	lock_sock_nested(ssk, SINGLE_DEPTH_NESTING);
 
 	if ((flags & MPTCP_CF_FASTCLOSE) && !__mptcp_check_fallback(msk)) {
-<<<<<<< HEAD
-		/* be sure to force the tcp_disconnect() path,
-=======
 		/* be sure to force the tcp_close path
->>>>>>> 2d5404ca
 		 * to generate the egress reset
 		 */
 		ssk->sk_lingertime = 0;
@@ -2843,11 +2835,7 @@
 
 	/* re-use the csk retrans timer for MPTCP-level retrans */
 	timer_setup(&msk->sk.icsk_retransmit_timer, mptcp_retransmit_timer, 0);
-<<<<<<< HEAD
-	timer_setup(&sk->sk_timer, mptcp_timeout_timer, 0);
-=======
 	timer_setup(&sk->sk_timer, mptcp_tout_timer, 0);
->>>>>>> 2d5404ca
 }
 
 static void mptcp_ca_reset(struct sock *sk)
@@ -2866,6 +2854,7 @@
 static int mptcp_init_sock(struct sock *sk)
 {
 	struct net *net = sock_net(sk);
+	int ret;
 
 	__mptcp_init_sock(sk);
 
@@ -3499,14 +3488,9 @@
 	if (__test_and_clear_bit(MPTCP_CLEAN_UNA, &msk->cb_flags))
 		__mptcp_clean_una_wakeup(sk);
 	if (unlikely(msk->cb_flags)) {
-<<<<<<< HEAD
-		/* be sure to set the current sk state before tacking actions
-		 * depending on sk_state, that is processing MPTCP_ERROR_REPORT
-=======
 		/* be sure to sync the msk state before taking actions
 		 * depending on sk_state (MPTCP_ERROR_REPORT)
 		 * On sk release avoid actions depending on the first subflow
->>>>>>> 2d5404ca
 		 */
 		if (__test_and_clear_bit(MPTCP_SYNC_STATE, &msk->cb_flags) && msk->first)
 			__mptcp_sync_state(sk, msk->pending_state);
@@ -3907,15 +3891,9 @@
 	if (sock->state != SS_UNCONNECTED || sock->type != SOCK_STREAM)
 		goto unlock;
 
-<<<<<<< HEAD
-	ssock = __mptcp_nmpc_socket(msk);
-	if (IS_ERR(ssock)) {
-		err = PTR_ERR(ssock);
-=======
 	ssk = __mptcp_nmpc_sk(msk);
 	if (IS_ERR(ssk)) {
 		err = PTR_ERR(ssk);
->>>>>>> 2d5404ca
 		goto unlock;
 	}
 
@@ -3929,13 +3907,8 @@
 
 	if (!err) {
 		sock_prot_inuse_add(sock_net(sk), sk->sk_prot, 1);
-<<<<<<< HEAD
-		mptcp_copy_inaddrs(sk, ssock->sk);
-		mptcp_event_pm_listener(ssock->sk, MPTCP_EVENT_LISTENER_CREATED);
-=======
 		mptcp_copy_inaddrs(sk, ssk);
 		mptcp_event_pm_listener(ssk, MPTCP_EVENT_LISTENER_CREATED);
->>>>>>> 2d5404ca
 	}
 
 unlock:
@@ -4111,10 +4084,7 @@
 	.sendmsg	   = inet_sendmsg,
 	.recvmsg	   = inet_recvmsg,
 	.mmap		   = sock_no_mmap,
-<<<<<<< HEAD
-=======
 	.set_rcvlowat	   = mptcp_set_rcvlowat,
->>>>>>> 2d5404ca
 };
 
 static struct inet_protosw mptcp_protosw = {
