--- conflicted
+++ resolved
@@ -511,9 +511,6 @@
 	       (TCPF_SYN_SENT | TCPF_SYN_RECV | TCPF_TIME_WAIT | TCPF_CLOSE | TCPF_LISTEN));
 }
 
-<<<<<<< HEAD
-void mptcp_subflow_send_ack(struct sock *ssk)
-=======
 void __mptcp_subflow_send_ack(struct sock *ssk)
 {
 	if (tcp_can_send_ack(ssk))
@@ -521,17 +518,11 @@
 }
 
 static void mptcp_subflow_send_ack(struct sock *ssk)
->>>>>>> eb3cdb58
 {
 	bool slow;
 
 	slow = lock_sock_fast(ssk);
-<<<<<<< HEAD
-	if (tcp_can_send_ack(ssk))
-		tcp_send_ack(ssk);
-=======
 	__mptcp_subflow_send_ack(ssk);
->>>>>>> eb3cdb58
 	unlock_sock_fast(ssk, slow);
 }
 
@@ -903,52 +894,6 @@
 	return false;
 }
 
-<<<<<<< HEAD
-void mptcp_subflow_eof(struct sock *sk)
-{
-	if (!test_and_set_bit(MPTCP_WORK_EOF, &mptcp_sk(sk)->flags))
-		mptcp_schedule_work(sk);
-}
-
-static void mptcp_check_for_eof(struct mptcp_sock *msk)
-{
-	struct mptcp_subflow_context *subflow;
-	struct sock *sk = (struct sock *)msk;
-	int receivers = 0;
-
-	mptcp_for_each_subflow(msk, subflow)
-		receivers += !subflow->rx_eof;
-	if (receivers)
-		return;
-
-	if (!(sk->sk_shutdown & RCV_SHUTDOWN)) {
-		/* hopefully temporary hack: propagate shutdown status
-		 * to msk, when all subflows agree on it
-		 */
-		sk->sk_shutdown |= RCV_SHUTDOWN;
-
-		smp_mb__before_atomic(); /* SHUTDOWN must be visible first */
-		sk->sk_data_ready(sk);
-	}
-
-	switch (sk->sk_state) {
-	case TCP_ESTABLISHED:
-		inet_sk_state_store(sk, TCP_CLOSE_WAIT);
-		break;
-	case TCP_FIN_WAIT1:
-		inet_sk_state_store(sk, TCP_CLOSING);
-		break;
-	case TCP_FIN_WAIT2:
-		inet_sk_state_store(sk, TCP_CLOSE);
-		break;
-	default:
-		return;
-	}
-	mptcp_close_wake_up(sk);
-}
-
-=======
->>>>>>> eb3cdb58
 static struct sock *mptcp_subflow_recv_lookup(const struct mptcp_sock *msk)
 {
 	struct mptcp_subflow_context *subflow;
@@ -992,130 +937,6 @@
 		df->data_seq + df->data_len == msk->write_seq;
 }
 
-<<<<<<< HEAD
-static int mptcp_wmem_with_overhead(int size)
-{
-	return size + ((sizeof(struct mptcp_data_frag) * size) >> PAGE_SHIFT);
-}
-
-static void __mptcp_wmem_reserve(struct sock *sk, int size)
-{
-	int amount = mptcp_wmem_with_overhead(size);
-	struct mptcp_sock *msk = mptcp_sk(sk);
-
-	WARN_ON_ONCE(msk->wmem_reserved);
-	if (WARN_ON_ONCE(amount < 0))
-		amount = 0;
-
-	if (amount <= sk->sk_forward_alloc)
-		goto reserve;
-
-	/* under memory pressure try to reserve at most a single page
-	 * otherwise try to reserve the full estimate and fallback
-	 * to a single page before entering the error path
-	 */
-	if ((tcp_under_memory_pressure(sk) && amount > PAGE_SIZE) ||
-	    !sk_wmem_schedule(sk, amount)) {
-		if (amount <= PAGE_SIZE)
-			goto nomem;
-
-		amount = PAGE_SIZE;
-		if (!sk_wmem_schedule(sk, amount))
-			goto nomem;
-	}
-
-reserve:
-	msk->wmem_reserved = amount;
-	sk->sk_forward_alloc -= amount;
-	return;
-
-nomem:
-	/* we will wait for memory on next allocation */
-	msk->wmem_reserved = -1;
-}
-
-static void __mptcp_update_wmem(struct sock *sk)
-{
-	struct mptcp_sock *msk = mptcp_sk(sk);
-
-#ifdef CONFIG_LOCKDEP
-	WARN_ON_ONCE(!lockdep_is_held(&sk->sk_lock.slock));
-#endif
-
-	if (!msk->wmem_reserved)
-		return;
-
-	if (msk->wmem_reserved < 0)
-		msk->wmem_reserved = 0;
-	if (msk->wmem_reserved > 0) {
-		sk->sk_forward_alloc += msk->wmem_reserved;
-		msk->wmem_reserved = 0;
-	}
-}
-
-static bool mptcp_wmem_alloc(struct sock *sk, int size)
-{
-	struct mptcp_sock *msk = mptcp_sk(sk);
-
-	/* check for pre-existing error condition */
-	if (msk->wmem_reserved < 0)
-		return false;
-
-	if (msk->wmem_reserved >= size)
-		goto account;
-
-	mptcp_data_lock(sk);
-	if (!sk_wmem_schedule(sk, size)) {
-		mptcp_data_unlock(sk);
-		return false;
-	}
-
-	sk->sk_forward_alloc -= size;
-	msk->wmem_reserved += size;
-	mptcp_data_unlock(sk);
-
-account:
-	msk->wmem_reserved -= size;
-	return true;
-}
-
-static void mptcp_wmem_uncharge(struct sock *sk, int size)
-{
-	struct mptcp_sock *msk = mptcp_sk(sk);
-
-	if (msk->wmem_reserved < 0)
-		msk->wmem_reserved = 0;
-	msk->wmem_reserved += size;
-}
-
-static void __mptcp_mem_reclaim_partial(struct sock *sk)
-{
-	lockdep_assert_held_once(&sk->sk_lock.slock);
-	__mptcp_update_wmem(sk);
-	sk_mem_reclaim_partial(sk);
-}
-
-static void mptcp_mem_reclaim_partial(struct sock *sk)
-{
-	struct mptcp_sock *msk = mptcp_sk(sk);
-
-	/* if we are experiencing a transint allocation error,
-	 * the forward allocation memory has been already
-	 * released
-	 */
-	if (msk->wmem_reserved < 0)
-		return;
-
-	mptcp_data_lock(sk);
-	sk->sk_forward_alloc += msk->wmem_reserved;
-	sk_mem_reclaim_partial(sk);
-	msk->wmem_reserved = sk->sk_forward_alloc;
-	sk->sk_forward_alloc = 0;
-	mptcp_data_unlock(sk);
-}
-
-=======
->>>>>>> eb3cdb58
 static void dfrag_uncharge(struct sock *sk, int len)
 {
 	sk_mem_uncharge(sk, len);
@@ -1180,15 +1001,9 @@
 		dfrag_uncharge(sk, delta);
 	}
 
-<<<<<<< HEAD
-out:
-	if (cleaned && tcp_under_memory_pressure(sk))
-		__mptcp_mem_reclaim_partial(sk);
-=======
 	/* all retransmitted data acked, recovery completed */
 	if (unlikely(msk->recovery) && after64(msk->snd_una, msk->recovery_snd_nxt))
 		msk->recovery = false;
->>>>>>> eb3cdb58
 
 out:
 	if (snd_una == READ_ONCE(msk->snd_nxt) &&
@@ -1338,23 +1153,10 @@
 	return NULL;
 }
 
-<<<<<<< HEAD
-static bool mptcp_alloc_tx_skb(struct sock *sk, struct sock *ssk, bool data_lock_held)
+static struct sk_buff *mptcp_alloc_tx_skb(struct sock *sk, struct sock *ssk, bool data_lock_held)
 {
 	gfp_t gfp = data_lock_held ? GFP_ATOMIC : sk->sk_allocation;
 
-	if (unlikely(tcp_under_memory_pressure(sk))) {
-		if (data_lock_held)
-			__mptcp_mem_reclaim_partial(sk);
-		else
-			mptcp_mem_reclaim_partial(sk);
-	}
-=======
-static struct sk_buff *mptcp_alloc_tx_skb(struct sock *sk, struct sock *ssk, bool data_lock_held)
-{
-	gfp_t gfp = data_lock_held ? GFP_ATOMIC : sk->sk_allocation;
-
->>>>>>> eb3cdb58
 	return __mptcp_alloc_tx_skb(sk, ssk, gfp);
 }
 
@@ -1395,19 +1197,11 @@
 	struct mptcp_sock *msk = mptcp_sk(sk);
 	bool zero_window_probe = false;
 	struct mptcp_ext *mpext = NULL;
-<<<<<<< HEAD
-	struct sk_buff *skb, *tail;
-	bool must_collapse = false;
-	int size_bias = 0;
-	int avail_size;
-	size_t ret = 0;
-=======
 	bool can_coalesce = false;
 	bool reuse_skb = true;
 	struct sk_buff *skb;
 	size_t copy;
 	int i;
->>>>>>> eb3cdb58
 
 	pr_debug("msk=%p ssk=%p sending dfrag at seq=%llu len=%u already sent=%u",
 		 msk, ssk, dfrag->data_seq, dfrag->data_len, info->sent);
@@ -1435,28 +1229,8 @@
 		if (!mptcp_skb_can_collapse_to(data_seq, skb, mpext)) {
 			TCP_SKB_CB(skb)->eor = 1;
 			goto alloc_skb;
-<<<<<<< HEAD
-		}
-
-		must_collapse = (info->size_goal > skb->len) &&
-				(skb_shinfo(skb)->nr_frags < sysctl_max_skb_frags);
-		if (must_collapse) {
-			size_bias = skb->len;
-			avail_size = info->size_goal - skb->len;
-=======
->>>>>>> eb3cdb58
-		}
-
-<<<<<<< HEAD
-alloc_skb:
-	if (!must_collapse &&
-	    !mptcp_alloc_tx_skb(sk, ssk, info->data_lock_held))
-		return 0;
-
-	/* Zero window and all data acked? Probe. */
-	avail_size = mptcp_check_allowed_size(msk, data_seq, avail_size);
-	if (avail_size == 0) {
-=======
+		}
+
 		i = skb_shinfo(skb)->nr_frags;
 		can_coalesce = skb_can_coalesce(skb, i, dfrag->page, offset);
 		if (!can_coalesce && i >= READ_ONCE(sysctl_max_skb_frags)) {
@@ -1479,7 +1253,6 @@
 	/* Zero window and all data acked? Probe. */
 	copy = mptcp_check_allowed_size(msk, ssk, data_seq, copy);
 	if (copy == 0) {
->>>>>>> eb3cdb58
 		u64 snd_una = READ_ONCE(msk->snd_una);
 
 		if (snd_una != msk->snd_nxt) {
@@ -1503,13 +1276,6 @@
 		return -ENOMEM;
 	}
 
-<<<<<<< HEAD
-	/* if the tail skb is still the cached one, collapsing really happened.
-	 */
-	if (skb == tail) {
-		TCP_SKB_CB(tail)->tcp_flags &= ~TCPHDR_PSH;
-		mpext->data_len += ret;
-=======
 	if (can_coalesce) {
 		skb_frag_size_add(&skb_shinfo(skb)->frags[i - 1], copy);
 	} else {
@@ -1530,7 +1296,6 @@
 	if (reuse_skb) {
 		TCP_SKB_CB(skb)->tcp_flags &= ~TCPHDR_PSH;
 		mpext->data_len += copy;
->>>>>>> eb3cdb58
 		WARN_ON_ONCE(zero_window_probe);
 		goto out;
 	}
@@ -1765,15 +1530,11 @@
 			if (!ssk)
 				goto out;
 
-<<<<<<< HEAD
-			if (ssk != prev_ssk || !prev_ssk)
-=======
 			/* Need to lock the new subflow only if different
 			 * from the previous one, otherwise we are still
 			 * helding the relevant lock
 			 */
 			if (ssk != prev_ssk)
->>>>>>> eb3cdb58
 				lock_sock(ssk);
 
 			ret = mptcp_sendmsg_frag(sk, ssk, dfrag, &info);
@@ -2048,9 +1809,6 @@
 
 out:
 	release_sock(sk);
-<<<<<<< HEAD
-	return copied ? : ret;
-=======
 	return copied;
 
 do_error:
@@ -2059,7 +1817,6 @@
 
 	copied = sk_stream_error(sk, msg->msg_flags, ret);
 	goto out;
->>>>>>> eb3cdb58
 }
 
 static int __mptcp_recvmsg_mskq(struct mptcp_sock *msk,
@@ -3192,8 +2949,6 @@
 	mptcp_for_each_subflow(msk, subflow) {
 		struct sock *ssk = mptcp_subflow_tcp_sock(subflow);
 		bool slow = lock_sock_fast_nested(ssk);
-<<<<<<< HEAD
-=======
 
 		subflows_alive += ssk->sk_state != TCP_CLOSE;
 
@@ -3202,7 +2957,6 @@
 		 */
 		if (ssk == msk->first)
 			subflow->fail_tout = 0;
->>>>>>> eb3cdb58
 
 		/* detach from the parent socket, but allow data_ready to
 		 * push incoming data into the mptcp stack, to properly ack it
@@ -4023,25 +3777,6 @@
 	}
 
 	return err;
-<<<<<<< HEAD
-
-unlock_fail:
-	release_sock(sock->sk);
-	return -EINVAL;
-}
-
-static __poll_t mptcp_check_readable(struct mptcp_sock *msk)
-{
-	/* Concurrent splices from sk_receive_queue into receive_queue will
-	 * always show at least one non-empty queue when checked in this order.
-	 */
-	if (skb_queue_empty_lockless(&((struct sock *)msk)->sk_receive_queue) &&
-	    skb_queue_empty_lockless(&msk->receive_queue))
-		return 0;
-
-	return EPOLLIN | EPOLLRDNORM;
-=======
->>>>>>> eb3cdb58
 }
 
 static __poll_t mptcp_check_writeable(struct mptcp_sock *msk)
@@ -4073,13 +3808,8 @@
 
 	state = inet_sk_state_load(sk);
 	pr_debug("msk=%p state=%d flags=%lx", msk, state, msk->flags);
-<<<<<<< HEAD
-	if (state == TCP_LISTEN)
-		return test_bit(MPTCP_DATA_READY, &msk->flags) ? EPOLLIN | EPOLLRDNORM : 0;
-=======
 	if (state == TCP_LISTEN) {
 		struct socket *ssock = READ_ONCE(msk->subflow);
->>>>>>> eb3cdb58
 
 		if (WARN_ON_ONCE(!ssock || !ssock->sk))
 			return 0;
