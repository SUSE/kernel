/* SPDX-License-Identifier: GPL-2.0 */
/* Copyright (C) B.A.T.M.A.N. contributors:
 *
 * Marek Lindner, Simon Wunderlich
 */

#ifndef _NET_BATMAN_ADV_TVLV_H_
#define _NET_BATMAN_ADV_TVLV_H_

#include "main.h"

#include <linux/skbuff.h>
#include <linux/types.h>
#include <uapi/linux/batadv_packet.h>

void batadv_tvlv_container_register(struct batadv_priv *bat_priv,
				    u8 type, u8 version,
				    void *tvlv_value, u16 tvlv_value_len);
u16 batadv_tvlv_container_ogm_append(struct batadv_priv *bat_priv,
				     unsigned char **packet_buff,
				     int *packet_buff_len, int packet_min_len);
void batadv_tvlv_ogm_receive(struct batadv_priv *bat_priv,
			     struct batadv_ogm_packet *batadv_ogm_packet,
			     struct batadv_orig_node *orig_node);
void batadv_tvlv_container_unregister(struct batadv_priv *bat_priv,
				      u8 type, u8 version);

void batadv_tvlv_handler_register(struct batadv_priv *bat_priv,
				  void (*optr)(struct batadv_priv *bat_priv,
					       struct batadv_orig_node *orig,
					       u8 flags,
					       void *tvlv_value,
					       u16 tvlv_value_len),
				  int (*uptr)(struct batadv_priv *bat_priv,
					      u8 *src, u8 *dst,
					      void *tvlv_value,
					      u16 tvlv_value_len),
				  int (*mptr)(struct batadv_priv *bat_priv,
					      struct sk_buff *skb),
				  u8 type, u8 version, u8 flags);
void batadv_tvlv_handler_unregister(struct batadv_priv *bat_priv,
				    u8 type, u8 version);
int batadv_tvlv_containers_process(struct batadv_priv *bat_priv,
				   u8 packet_type,
				   struct batadv_orig_node *orig_node,
<<<<<<< HEAD
				   u8 *src, u8 *dst,
				   void *tvlv_buff, u16 tvlv_buff_len);
=======
				   struct sk_buff *skb, void *tvlv_buff,
				   u16 tvlv_buff_len);
>>>>>>> eb3cdb58
void batadv_tvlv_unicast_send(struct batadv_priv *bat_priv, const u8 *src,
			      const u8 *dst, u8 type, u8 version,
			      void *tvlv_value, u16 tvlv_value_len);

#endif /* _NET_BATMAN_ADV_TVLV_H_ */<|MERGE_RESOLUTION|>--- conflicted
+++ resolved
@@ -43,13 +43,8 @@
 int batadv_tvlv_containers_process(struct batadv_priv *bat_priv,
 				   u8 packet_type,
 				   struct batadv_orig_node *orig_node,
-<<<<<<< HEAD
-				   u8 *src, u8 *dst,
-				   void *tvlv_buff, u16 tvlv_buff_len);
-=======
 				   struct sk_buff *skb, void *tvlv_buff,
 				   u16 tvlv_buff_len);
->>>>>>> eb3cdb58
 void batadv_tvlv_unicast_send(struct batadv_priv *bat_priv, const u8 *src,
 			      const u8 *dst, u8 type, u8 version,
 			      void *tvlv_value, u16 tvlv_value_len);
