--- conflicted
+++ resolved
@@ -9,10 +9,7 @@
 
 #include <linux/atomic.h>
 #include <linux/byteorder/generic.h>
-<<<<<<< HEAD
-=======
 #include <linux/container_of.h>
->>>>>>> eb3cdb58
 #include <linux/errno.h>
 #include <linux/gfp.h>
 #include <linux/if.h>
@@ -172,10 +169,6 @@
 
 	/* recurse over the parent device */
 	parent_dev = __dev_get_by_index((struct net *)parent_net, iflink);
-<<<<<<< HEAD
-	/* if we got a NULL parent_dev there is something broken.. */
-=======
->>>>>>> eb3cdb58
 	if (!parent_dev) {
 		pr_warn("Cannot find parent device. Skipping batadv-on-batadv check for %s\n",
 			net_dev->name);
