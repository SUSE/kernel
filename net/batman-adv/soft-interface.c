--- conflicted
+++ resolved
@@ -195,12 +195,7 @@
 	unsigned short vid;
 	u32 seqno;
 	int gw_mode;
-<<<<<<< HEAD
-	enum batadv_forw_mode forw_mode = BATADV_FORW_SINGLE;
-	struct batadv_orig_node *mcast_single_orig = NULL;
-=======
 	enum batadv_forw_mode forw_mode = BATADV_FORW_BCAST;
->>>>>>> eb3cdb58
 	int mcast_is_routable = 0;
 	int network_offset = ETH_HLEN;
 	__be16 proto;
@@ -304,21 +299,11 @@
 send:
 		if (do_bcast && !is_broadcast_ether_addr(ethhdr->h_dest)) {
 			forw_mode = batadv_mcast_forw_mode(bat_priv, skb,
-<<<<<<< HEAD
-							   &mcast_single_orig,
-							   &mcast_is_routable);
-			if (forw_mode == BATADV_FORW_NONE)
-				goto dropped;
-
-			if (forw_mode == BATADV_FORW_SINGLE ||
-			    forw_mode == BATADV_FORW_SOME)
-=======
 							   &mcast_is_routable);
 			switch (forw_mode) {
 			case BATADV_FORW_BCAST:
 				break;
 			case BATADV_FORW_UCASTS:
->>>>>>> eb3cdb58
 				do_bcast = false;
 				break;
 			case BATADV_FORW_NONE:
@@ -374,14 +359,7 @@
 			if (ret)
 				goto dropped;
 			ret = batadv_send_skb_via_gw(bat_priv, skb, vid);
-<<<<<<< HEAD
-		} else if (mcast_single_orig) {
-			ret = batadv_mcast_forw_send_orig(bat_priv, skb, vid,
-							  mcast_single_orig);
-		} else if (forw_mode == BATADV_FORW_SOME) {
-=======
 		} else if (forw_mode == BATADV_FORW_UCASTS) {
->>>>>>> eb3cdb58
 			ret = batadv_mcast_forw_send(bat_priv, skb, vid,
 						     mcast_is_routable);
 		} else {
