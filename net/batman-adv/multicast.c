// SPDX-License-Identifier: GPL-2.0
/* Copyright (C) B.A.T.M.A.N. contributors:
 *
 * Linus Lüssing
 */

#include "multicast.h"
#include "main.h"

#include <linux/atomic.h>
#include <linux/bitops.h>
#include <linux/bug.h>
#include <linux/byteorder/generic.h>
#include <linux/container_of.h>
#include <linux/errno.h>
#include <linux/etherdevice.h>
#include <linux/gfp.h>
#include <linux/icmpv6.h>
#include <linux/if_bridge.h>
#include <linux/if_ether.h>
#include <linux/igmp.h>
#include <linux/in.h>
#include <linux/in6.h>
#include <linux/inetdevice.h>
#include <linux/ip.h>
#include <linux/ipv6.h>
#include <linux/jiffies.h>
#include <linux/kernel.h>
#include <linux/list.h>
#include <linux/lockdep.h>
#include <linux/netdevice.h>
#include <linux/netlink.h>
#include <linux/printk.h>
#include <linux/rculist.h>
#include <linux/rcupdate.h>
#include <linux/skbuff.h>
#include <linux/slab.h>
#include <linux/spinlock.h>
#include <linux/stddef.h>
#include <linux/string.h>
#include <linux/types.h>
#include <linux/workqueue.h>
#include <net/addrconf.h>
#include <net/genetlink.h>
#include <net/if_inet6.h>
#include <net/ip.h>
#include <net/ipv6.h>
#include <net/netlink.h>
#include <net/sock.h>
#include <uapi/linux/batadv_packet.h>
#include <uapi/linux/batman_adv.h>

#include "bridge_loop_avoidance.h"
#include "hard-interface.h"
#include "hash.h"
#include "log.h"
#include "netlink.h"
#include "send.h"
#include "soft-interface.h"
#include "translation-table.h"
#include "tvlv.h"

static void batadv_mcast_mla_update(struct work_struct *work);

/**
 * batadv_mcast_start_timer() - schedule the multicast periodic worker
 * @bat_priv: the bat priv with all the soft interface information
 */
static void batadv_mcast_start_timer(struct batadv_priv *bat_priv)
{
	queue_delayed_work(batadv_event_workqueue, &bat_priv->mcast.work,
			   msecs_to_jiffies(BATADV_MCAST_WORK_PERIOD));
}

/**
 * batadv_mcast_get_bridge() - get the bridge on top of the softif if it exists
 * @soft_iface: netdev struct of the mesh interface
 *
 * If the given soft interface has a bridge on top then the refcount
 * of the according net device is increased.
 *
 * Return: NULL if no such bridge exists. Otherwise the net device of the
 * bridge.
 */
static struct net_device *batadv_mcast_get_bridge(struct net_device *soft_iface)
{
	struct net_device *upper = soft_iface;

	rcu_read_lock();
	do {
		upper = netdev_master_upper_dev_get_rcu(upper);
	} while (upper && !netif_is_bridge_master(upper));

	dev_hold(upper);
	rcu_read_unlock();

	return upper;
}

/**
 * batadv_mcast_mla_rtr_flags_softif_get_ipv4() - get mcast router flags from
 *  node for IPv4
 * @dev: the interface to check
 *
 * Checks the presence of an IPv4 multicast router on this node.
 *
 * Caller needs to hold rcu read lock.
 *
 * Return: BATADV_NO_FLAGS if present, BATADV_MCAST_WANT_NO_RTR4 otherwise.
 */
static u8 batadv_mcast_mla_rtr_flags_softif_get_ipv4(struct net_device *dev)
{
	struct in_device *in_dev = __in_dev_get_rcu(dev);

	if (in_dev && IN_DEV_MFORWARD(in_dev))
		return BATADV_NO_FLAGS;
	else
		return BATADV_MCAST_WANT_NO_RTR4;
}

/**
 * batadv_mcast_mla_rtr_flags_softif_get_ipv6() - get mcast router flags from
 *  node for IPv6
 * @dev: the interface to check
 *
 * Checks the presence of an IPv6 multicast router on this node.
 *
 * Caller needs to hold rcu read lock.
 *
 * Return: BATADV_NO_FLAGS if present, BATADV_MCAST_WANT_NO_RTR6 otherwise.
 */
#if IS_ENABLED(CONFIG_IPV6_MROUTE)
static u8 batadv_mcast_mla_rtr_flags_softif_get_ipv6(struct net_device *dev)
{
	struct inet6_dev *in6_dev = __in6_dev_get(dev);

	if (in6_dev && atomic_read(&in6_dev->cnf.mc_forwarding))
		return BATADV_NO_FLAGS;
	else
		return BATADV_MCAST_WANT_NO_RTR6;
}
#else
static inline u8
batadv_mcast_mla_rtr_flags_softif_get_ipv6(struct net_device *dev)
{
	return BATADV_MCAST_WANT_NO_RTR6;
}
#endif

/**
 * batadv_mcast_mla_rtr_flags_softif_get() - get mcast router flags from node
 * @bat_priv: the bat priv with all the soft interface information
 * @bridge: bridge interface on top of the soft_iface if present,
 *  otherwise pass NULL
 *
 * Checks the presence of IPv4 and IPv6 multicast routers on this
 * node.
 *
 * Return:
 *	BATADV_NO_FLAGS: Both an IPv4 and IPv6 multicast router is present
 *	BATADV_MCAST_WANT_NO_RTR4: No IPv4 multicast router is present
 *	BATADV_MCAST_WANT_NO_RTR6: No IPv6 multicast router is present
 *	The former two OR'd: no multicast router is present
 */
static u8 batadv_mcast_mla_rtr_flags_softif_get(struct batadv_priv *bat_priv,
						struct net_device *bridge)
{
	struct net_device *dev = bridge ? bridge : bat_priv->soft_iface;
	u8 flags = BATADV_NO_FLAGS;

	rcu_read_lock();

	flags |= batadv_mcast_mla_rtr_flags_softif_get_ipv4(dev);
	flags |= batadv_mcast_mla_rtr_flags_softif_get_ipv6(dev);

	rcu_read_unlock();

	return flags;
}

/**
 * batadv_mcast_mla_rtr_flags_bridge_get() - get mcast router flags from bridge
 * @bat_priv: the bat priv with all the soft interface information
 * @bridge: bridge interface on top of the soft_iface if present,
 *  otherwise pass NULL
 *
 * Checks the presence of IPv4 and IPv6 multicast routers behind a bridge.
 *
 * Return:
 *	BATADV_NO_FLAGS: Both an IPv4 and IPv6 multicast router is present
 *	BATADV_MCAST_WANT_NO_RTR4: No IPv4 multicast router is present
 *	BATADV_MCAST_WANT_NO_RTR6: No IPv6 multicast router is present
 *	The former two OR'd: no multicast router is present
 */
static u8 batadv_mcast_mla_rtr_flags_bridge_get(struct batadv_priv *bat_priv,
						struct net_device *bridge)
{
	struct net_device *dev = bat_priv->soft_iface;
	u8 flags = BATADV_NO_FLAGS;

	if (!bridge)
		return BATADV_MCAST_WANT_NO_RTR4 | BATADV_MCAST_WANT_NO_RTR6;

	if (!br_multicast_has_router_adjacent(dev, ETH_P_IP))
		flags |= BATADV_MCAST_WANT_NO_RTR4;
	if (!br_multicast_has_router_adjacent(dev, ETH_P_IPV6))
		flags |= BATADV_MCAST_WANT_NO_RTR6;

	return flags;
}

/**
 * batadv_mcast_mla_rtr_flags_get() - get multicast router flags
 * @bat_priv: the bat priv with all the soft interface information
 * @bridge: bridge interface on top of the soft_iface if present,
 *  otherwise pass NULL
 *
 * Checks the presence of IPv4 and IPv6 multicast routers on this
 * node or behind its bridge.
 *
 * Return:
 *	BATADV_NO_FLAGS: Both an IPv4 and IPv6 multicast router is present
 *	BATADV_MCAST_WANT_NO_RTR4: No IPv4 multicast router is present
 *	BATADV_MCAST_WANT_NO_RTR6: No IPv6 multicast router is present
 *	The former two OR'd: no multicast router is present
 */
static u8 batadv_mcast_mla_rtr_flags_get(struct batadv_priv *bat_priv,
					 struct net_device *bridge)
{
	u8 flags = BATADV_MCAST_WANT_NO_RTR4 | BATADV_MCAST_WANT_NO_RTR6;

	flags &= batadv_mcast_mla_rtr_flags_softif_get(bat_priv, bridge);
	flags &= batadv_mcast_mla_rtr_flags_bridge_get(bat_priv, bridge);

	return flags;
}

/**
 * batadv_mcast_mla_flags_get() - get the new multicast flags
 * @bat_priv: the bat priv with all the soft interface information
 *
 * Return: A set of flags for the current/next TVLV, querier and
 * bridge state.
 */
static struct batadv_mcast_mla_flags
batadv_mcast_mla_flags_get(struct batadv_priv *bat_priv)
{
	struct net_device *dev = bat_priv->soft_iface;
	struct batadv_mcast_querier_state *qr4, *qr6;
	struct batadv_mcast_mla_flags mla_flags;
	struct net_device *bridge;

	bridge = batadv_mcast_get_bridge(dev);

	memset(&mla_flags, 0, sizeof(mla_flags));
	mla_flags.enabled = 1;
	mla_flags.tvlv_flags |= batadv_mcast_mla_rtr_flags_get(bat_priv,
							       bridge);

	if (!bridge)
		return mla_flags;

	dev_put(bridge);

	mla_flags.bridged = 1;
	qr4 = &mla_flags.querier_ipv4;
	qr6 = &mla_flags.querier_ipv6;

	if (!IS_ENABLED(CONFIG_BRIDGE_IGMP_SNOOPING))
		pr_warn_once("No bridge IGMP snooping compiled - multicast optimizations disabled\n");

	qr4->exists = br_multicast_has_querier_anywhere(dev, ETH_P_IP);
	qr4->shadowing = br_multicast_has_querier_adjacent(dev, ETH_P_IP);

	qr6->exists = br_multicast_has_querier_anywhere(dev, ETH_P_IPV6);
	qr6->shadowing = br_multicast_has_querier_adjacent(dev, ETH_P_IPV6);

	mla_flags.tvlv_flags |= BATADV_MCAST_WANT_ALL_UNSNOOPABLES;

	/* 1) If no querier exists at all, then multicast listeners on
	 *    our local TT clients behind the bridge will keep silent.
	 * 2) If the selected querier is on one of our local TT clients,
	 *    behind the bridge, then this querier might shadow multicast
	 *    listeners on our local TT clients, behind this bridge.
	 *
	 * In both cases, we will signalize other batman nodes that
	 * we need all multicast traffic of the according protocol.
	 */
	if (!qr4->exists || qr4->shadowing) {
		mla_flags.tvlv_flags |= BATADV_MCAST_WANT_ALL_IPV4;
		mla_flags.tvlv_flags &= ~BATADV_MCAST_WANT_NO_RTR4;
	}

	if (!qr6->exists || qr6->shadowing) {
		mla_flags.tvlv_flags |= BATADV_MCAST_WANT_ALL_IPV6;
		mla_flags.tvlv_flags &= ~BATADV_MCAST_WANT_NO_RTR6;
	}

	return mla_flags;
}

/**
 * batadv_mcast_mla_is_duplicate() - check whether an address is in a list
 * @mcast_addr: the multicast address to check
 * @mcast_list: the list with multicast addresses to search in
 *
 * Return: true if the given address is already in the given list.
 * Otherwise returns false.
 */
static bool batadv_mcast_mla_is_duplicate(u8 *mcast_addr,
					  struct hlist_head *mcast_list)
{
	struct batadv_hw_addr *mcast_entry;

	hlist_for_each_entry(mcast_entry, mcast_list, list)
		if (batadv_compare_eth(mcast_entry->addr, mcast_addr))
			return true;

	return false;
}

/**
 * batadv_mcast_mla_softif_get_ipv4() - get softif IPv4 multicast listeners
 * @dev: the device to collect multicast addresses from
 * @mcast_list: a list to put found addresses into
 * @flags: flags indicating the new multicast state
 *
 * Collects multicast addresses of IPv4 multicast listeners residing
 * on this kernel on the given soft interface, dev, in
 * the given mcast_list. In general, multicast listeners provided by
 * your multicast receiving applications run directly on this node.
 *
 * Return: -ENOMEM on memory allocation error or the number of
 * items added to the mcast_list otherwise.
 */
static int
batadv_mcast_mla_softif_get_ipv4(struct net_device *dev,
				 struct hlist_head *mcast_list,
				 struct batadv_mcast_mla_flags *flags)
{
	struct batadv_hw_addr *new;
	struct in_device *in_dev;
	u8 mcast_addr[ETH_ALEN];
	struct ip_mc_list *pmc;
	int ret = 0;

	if (flags->tvlv_flags & BATADV_MCAST_WANT_ALL_IPV4)
		return 0;

	rcu_read_lock();

	in_dev = __in_dev_get_rcu(dev);
	if (!in_dev) {
		rcu_read_unlock();
		return 0;
	}

	for (pmc = rcu_dereference(in_dev->mc_list); pmc;
	     pmc = rcu_dereference(pmc->next_rcu)) {
		if (flags->tvlv_flags & BATADV_MCAST_WANT_ALL_UNSNOOPABLES &&
		    ipv4_is_local_multicast(pmc->multiaddr))
			continue;

		if (!(flags->tvlv_flags & BATADV_MCAST_WANT_NO_RTR4) &&
		    !ipv4_is_local_multicast(pmc->multiaddr))
			continue;

		ip_eth_mc_map(pmc->multiaddr, mcast_addr);

		if (batadv_mcast_mla_is_duplicate(mcast_addr, mcast_list))
			continue;

		new = kmalloc(sizeof(*new), GFP_ATOMIC);
		if (!new) {
			ret = -ENOMEM;
			break;
		}

		ether_addr_copy(new->addr, mcast_addr);
		hlist_add_head(&new->list, mcast_list);
		ret++;
	}
	rcu_read_unlock();

	return ret;
}

/**
 * batadv_mcast_mla_softif_get_ipv6() - get softif IPv6 multicast listeners
 * @dev: the device to collect multicast addresses from
 * @mcast_list: a list to put found addresses into
 * @flags: flags indicating the new multicast state
 *
 * Collects multicast addresses of IPv6 multicast listeners residing
 * on this kernel on the given soft interface, dev, in
 * the given mcast_list. In general, multicast listeners provided by
 * your multicast receiving applications run directly on this node.
 *
 * Return: -ENOMEM on memory allocation error or the number of
 * items added to the mcast_list otherwise.
 */
#if IS_ENABLED(CONFIG_IPV6)
static int
batadv_mcast_mla_softif_get_ipv6(struct net_device *dev,
				 struct hlist_head *mcast_list,
				 struct batadv_mcast_mla_flags *flags)
{
	struct batadv_hw_addr *new;
	struct inet6_dev *in6_dev;
	u8 mcast_addr[ETH_ALEN];
	struct ifmcaddr6 *pmc6;
	int ret = 0;

	if (flags->tvlv_flags & BATADV_MCAST_WANT_ALL_IPV6)
		return 0;

	rcu_read_lock();

	in6_dev = __in6_dev_get(dev);
	if (!in6_dev) {
		rcu_read_unlock();
		return 0;
	}

	for (pmc6 = rcu_dereference(in6_dev->mc_list);
	     pmc6;
	     pmc6 = rcu_dereference(pmc6->next)) {
		if (IPV6_ADDR_MC_SCOPE(&pmc6->mca_addr) <
		    IPV6_ADDR_SCOPE_LINKLOCAL)
			continue;

		if (flags->tvlv_flags & BATADV_MCAST_WANT_ALL_UNSNOOPABLES &&
		    ipv6_addr_is_ll_all_nodes(&pmc6->mca_addr))
			continue;

		if (!(flags->tvlv_flags & BATADV_MCAST_WANT_NO_RTR6) &&
		    IPV6_ADDR_MC_SCOPE(&pmc6->mca_addr) >
		    IPV6_ADDR_SCOPE_LINKLOCAL)
			continue;

		ipv6_eth_mc_map(&pmc6->mca_addr, mcast_addr);

		if (batadv_mcast_mla_is_duplicate(mcast_addr, mcast_list))
			continue;

		new = kmalloc(sizeof(*new), GFP_ATOMIC);
		if (!new) {
			ret = -ENOMEM;
			break;
		}

		ether_addr_copy(new->addr, mcast_addr);
		hlist_add_head(&new->list, mcast_list);
		ret++;
	}
	rcu_read_unlock();

	return ret;
}
#else
static inline int
batadv_mcast_mla_softif_get_ipv6(struct net_device *dev,
				 struct hlist_head *mcast_list,
				 struct batadv_mcast_mla_flags *flags)
{
	return 0;
}
#endif

/**
 * batadv_mcast_mla_softif_get() - get softif multicast listeners
 * @dev: the device to collect multicast addresses from
 * @mcast_list: a list to put found addresses into
 * @flags: flags indicating the new multicast state
 *
 * Collects multicast addresses of multicast listeners residing
 * on this kernel on the given soft interface, dev, in
 * the given mcast_list. In general, multicast listeners provided by
 * your multicast receiving applications run directly on this node.
 *
 * If there is a bridge interface on top of dev, collect from that one
 * instead. Just like with IP addresses and routes, multicast listeners
 * will(/should) register to the bridge interface instead of an
 * enslaved bat0.
 *
 * Return: -ENOMEM on memory allocation error or the number of
 * items added to the mcast_list otherwise.
 */
static int
batadv_mcast_mla_softif_get(struct net_device *dev,
			    struct hlist_head *mcast_list,
			    struct batadv_mcast_mla_flags *flags)
{
	struct net_device *bridge = batadv_mcast_get_bridge(dev);
	int ret4, ret6 = 0;

	if (bridge)
		dev = bridge;

	ret4 = batadv_mcast_mla_softif_get_ipv4(dev, mcast_list, flags);
	if (ret4 < 0)
		goto out;

	ret6 = batadv_mcast_mla_softif_get_ipv6(dev, mcast_list, flags);
	if (ret6 < 0) {
		ret4 = 0;
		goto out;
	}

out:
	dev_put(bridge);

	return ret4 + ret6;
}

/**
 * batadv_mcast_mla_br_addr_cpy() - copy a bridge multicast address
 * @dst: destination to write to - a multicast MAC address
 * @src: source to read from - a multicast IP address
 *
 * Converts a given multicast IPv4/IPv6 address from a bridge
 * to its matching multicast MAC address and copies it into the given
 * destination buffer.
 *
 * Caller needs to make sure the destination buffer can hold
 * at least ETH_ALEN bytes.
 */
static void batadv_mcast_mla_br_addr_cpy(char *dst, const struct br_ip *src)
{
	if (src->proto == htons(ETH_P_IP))
		ip_eth_mc_map(src->dst.ip4, dst);
#if IS_ENABLED(CONFIG_IPV6)
	else if (src->proto == htons(ETH_P_IPV6))
		ipv6_eth_mc_map(&src->dst.ip6, dst);
#endif
	else
		eth_zero_addr(dst);
}

/**
 * batadv_mcast_mla_bridge_get() - get bridged-in multicast listeners
 * @dev: a bridge slave whose bridge to collect multicast addresses from
 * @mcast_list: a list to put found addresses into
 * @flags: flags indicating the new multicast state
 *
 * Collects multicast addresses of multicast listeners residing
 * on foreign, non-mesh devices which we gave access to our mesh via
 * a bridge on top of the given soft interface, dev, in the given
 * mcast_list.
 *
 * Return: -ENOMEM on memory allocation error or the number of
 * items added to the mcast_list otherwise.
 */
static int batadv_mcast_mla_bridge_get(struct net_device *dev,
				       struct hlist_head *mcast_list,
				       struct batadv_mcast_mla_flags *flags)
{
	struct list_head bridge_mcast_list = LIST_HEAD_INIT(bridge_mcast_list);
	struct br_ip_list *br_ip_entry, *tmp;
	u8 tvlv_flags = flags->tvlv_flags;
	struct batadv_hw_addr *new;
	u8 mcast_addr[ETH_ALEN];
	int ret;

	/* we don't need to detect these devices/listeners, the IGMP/MLD
	 * snooping code of the Linux bridge already does that for us
	 */
	ret = br_multicast_list_adjacent(dev, &bridge_mcast_list);
	if (ret < 0)
		goto out;

	list_for_each_entry(br_ip_entry, &bridge_mcast_list, list) {
		if (br_ip_entry->addr.proto == htons(ETH_P_IP)) {
			if (tvlv_flags & BATADV_MCAST_WANT_ALL_IPV4)
				continue;

			if (tvlv_flags & BATADV_MCAST_WANT_ALL_UNSNOOPABLES &&
			    ipv4_is_local_multicast(br_ip_entry->addr.dst.ip4))
				continue;

			if (!(tvlv_flags & BATADV_MCAST_WANT_NO_RTR4) &&
			    !ipv4_is_local_multicast(br_ip_entry->addr.dst.ip4))
				continue;
		}

#if IS_ENABLED(CONFIG_IPV6)
		if (br_ip_entry->addr.proto == htons(ETH_P_IPV6)) {
			if (tvlv_flags & BATADV_MCAST_WANT_ALL_IPV6)
				continue;

			if (tvlv_flags & BATADV_MCAST_WANT_ALL_UNSNOOPABLES &&
			    ipv6_addr_is_ll_all_nodes(&br_ip_entry->addr.dst.ip6))
				continue;

			if (!(tvlv_flags & BATADV_MCAST_WANT_NO_RTR6) &&
			    IPV6_ADDR_MC_SCOPE(&br_ip_entry->addr.dst.ip6) >
			    IPV6_ADDR_SCOPE_LINKLOCAL)
				continue;
		}
#endif

		batadv_mcast_mla_br_addr_cpy(mcast_addr, &br_ip_entry->addr);
		if (batadv_mcast_mla_is_duplicate(mcast_addr, mcast_list))
			continue;

		new = kmalloc(sizeof(*new), GFP_ATOMIC);
		if (!new) {
			ret = -ENOMEM;
			break;
		}

		ether_addr_copy(new->addr, mcast_addr);
		hlist_add_head(&new->list, mcast_list);
	}

out:
	list_for_each_entry_safe(br_ip_entry, tmp, &bridge_mcast_list, list) {
		list_del(&br_ip_entry->list);
		kfree(br_ip_entry);
	}

	return ret;
}

/**
 * batadv_mcast_mla_list_free() - free a list of multicast addresses
 * @mcast_list: the list to free
 *
 * Removes and frees all items in the given mcast_list.
 */
static void batadv_mcast_mla_list_free(struct hlist_head *mcast_list)
{
	struct batadv_hw_addr *mcast_entry;
	struct hlist_node *tmp;

	hlist_for_each_entry_safe(mcast_entry, tmp, mcast_list, list) {
		hlist_del(&mcast_entry->list);
		kfree(mcast_entry);
	}
}

/**
 * batadv_mcast_mla_tt_retract() - clean up multicast listener announcements
 * @bat_priv: the bat priv with all the soft interface information
 * @mcast_list: a list of addresses which should _not_ be removed
 *
 * Retracts the announcement of any multicast listener from the
 * translation table except the ones listed in the given mcast_list.
 *
 * If mcast_list is NULL then all are retracted.
 */
static void batadv_mcast_mla_tt_retract(struct batadv_priv *bat_priv,
					struct hlist_head *mcast_list)
{
	struct batadv_hw_addr *mcast_entry;
	struct hlist_node *tmp;

	hlist_for_each_entry_safe(mcast_entry, tmp, &bat_priv->mcast.mla_list,
				  list) {
		if (mcast_list &&
		    batadv_mcast_mla_is_duplicate(mcast_entry->addr,
						  mcast_list))
			continue;

		batadv_tt_local_remove(bat_priv, mcast_entry->addr,
				       BATADV_NO_FLAGS,
				       "mcast TT outdated", false);

		hlist_del(&mcast_entry->list);
		kfree(mcast_entry);
	}
}

/**
 * batadv_mcast_mla_tt_add() - add multicast listener announcements
 * @bat_priv: the bat priv with all the soft interface information
 * @mcast_list: a list of addresses which are going to get added
 *
 * Adds multicast listener announcements from the given mcast_list to the
 * translation table if they have not been added yet.
 */
static void batadv_mcast_mla_tt_add(struct batadv_priv *bat_priv,
				    struct hlist_head *mcast_list)
{
	struct batadv_hw_addr *mcast_entry;
	struct hlist_node *tmp;

	if (!mcast_list)
		return;

	hlist_for_each_entry_safe(mcast_entry, tmp, mcast_list, list) {
		if (batadv_mcast_mla_is_duplicate(mcast_entry->addr,
						  &bat_priv->mcast.mla_list))
			continue;

		if (!batadv_tt_local_add(bat_priv->soft_iface,
					 mcast_entry->addr, BATADV_NO_FLAGS,
					 BATADV_NULL_IFINDEX, BATADV_NO_MARK))
			continue;

		hlist_del(&mcast_entry->list);
		hlist_add_head(&mcast_entry->list, &bat_priv->mcast.mla_list);
	}
}

/**
 * batadv_mcast_querier_log() - debug output regarding the querier status on
 *  link
 * @bat_priv: the bat priv with all the soft interface information
 * @str_proto: a string for the querier protocol (e.g. "IGMP" or "MLD")
 * @old_state: the previous querier state on our link
 * @new_state: the new querier state on our link
 *
 * Outputs debug messages to the logging facility with log level 'mcast'
 * regarding changes to the querier status on the link which are relevant
 * to our multicast optimizations.
 *
 * Usually this is about whether a querier appeared or vanished in
 * our mesh or whether the querier is in the suboptimal position of being
 * behind our local bridge segment: Snooping switches will directly
 * forward listener reports to the querier, therefore batman-adv and
 * the bridge will potentially not see these listeners - the querier is
 * potentially shadowing listeners from us then.
 *
 * This is only interesting for nodes with a bridge on top of their
 * soft interface.
 */
static void
batadv_mcast_querier_log(struct batadv_priv *bat_priv, char *str_proto,
			 struct batadv_mcast_querier_state *old_state,
			 struct batadv_mcast_querier_state *new_state)
{
	if (!old_state->exists && new_state->exists)
		batadv_info(bat_priv->soft_iface, "%s Querier appeared\n",
			    str_proto);
	else if (old_state->exists && !new_state->exists)
		batadv_info(bat_priv->soft_iface,
			    "%s Querier disappeared - multicast optimizations disabled\n",
			    str_proto);
	else if (!bat_priv->mcast.mla_flags.bridged && !new_state->exists)
		batadv_info(bat_priv->soft_iface,
			    "No %s Querier present - multicast optimizations disabled\n",
			    str_proto);

	if (new_state->exists) {
		if ((!old_state->shadowing && new_state->shadowing) ||
		    (!old_state->exists && new_state->shadowing))
			batadv_dbg(BATADV_DBG_MCAST, bat_priv,
				   "%s Querier is behind our bridged segment: Might shadow listeners\n",
				   str_proto);
		else if (old_state->shadowing && !new_state->shadowing)
			batadv_dbg(BATADV_DBG_MCAST, bat_priv,
				   "%s Querier is not behind our bridged segment\n",
				   str_proto);
	}
}

/**
 * batadv_mcast_bridge_log() - debug output for topology changes in bridged
 *  setups
 * @bat_priv: the bat priv with all the soft interface information
 * @new_flags: flags indicating the new multicast state
 *
 * If no bridges are ever used on this node, then this function does nothing.
 *
 * Otherwise this function outputs debug information to the 'mcast' log level
 * which might be relevant to our multicast optimizations.
 *
 * More precisely, it outputs information when a bridge interface is added or
 * removed from a soft interface. And when a bridge is present, it further
 * outputs information about the querier state which is relevant for the
 * multicast flags this node is going to set.
 */
static void
batadv_mcast_bridge_log(struct batadv_priv *bat_priv,
			struct batadv_mcast_mla_flags *new_flags)
{
	struct batadv_mcast_mla_flags *old_flags = &bat_priv->mcast.mla_flags;

	if (!old_flags->bridged && new_flags->bridged)
		batadv_dbg(BATADV_DBG_MCAST, bat_priv,
			   "Bridge added: Setting Unsnoopables(U)-flag\n");
	else if (old_flags->bridged && !new_flags->bridged)
		batadv_dbg(BATADV_DBG_MCAST, bat_priv,
			   "Bridge removed: Unsetting Unsnoopables(U)-flag\n");

	if (new_flags->bridged) {
		batadv_mcast_querier_log(bat_priv, "IGMP",
					 &old_flags->querier_ipv4,
					 &new_flags->querier_ipv4);
		batadv_mcast_querier_log(bat_priv, "MLD",
					 &old_flags->querier_ipv6,
					 &new_flags->querier_ipv6);
	}
}

/**
 * batadv_mcast_flags_log() - output debug information about mcast flag changes
 * @bat_priv: the bat priv with all the soft interface information
 * @flags: TVLV flags indicating the new multicast state
 *
 * Whenever the multicast TVLV flags this node announces change, this function
 * should be used to notify userspace about the change.
 */
static void batadv_mcast_flags_log(struct batadv_priv *bat_priv, u8 flags)
{
	bool old_enabled = bat_priv->mcast.mla_flags.enabled;
	u8 old_flags = bat_priv->mcast.mla_flags.tvlv_flags;
	char str_old_flags[] = "[.... . ]";

	sprintf(str_old_flags, "[%c%c%c%s%s]",
		(old_flags & BATADV_MCAST_WANT_ALL_UNSNOOPABLES) ? 'U' : '.',
		(old_flags & BATADV_MCAST_WANT_ALL_IPV4) ? '4' : '.',
		(old_flags & BATADV_MCAST_WANT_ALL_IPV6) ? '6' : '.',
		!(old_flags & BATADV_MCAST_WANT_NO_RTR4) ? "R4" : ". ",
		!(old_flags & BATADV_MCAST_WANT_NO_RTR6) ? "R6" : ". ");

	batadv_dbg(BATADV_DBG_MCAST, bat_priv,
		   "Changing multicast flags from '%s' to '[%c%c%c%s%s]'\n",
		   old_enabled ? str_old_flags : "<undefined>",
		   (flags & BATADV_MCAST_WANT_ALL_UNSNOOPABLES) ? 'U' : '.',
		   (flags & BATADV_MCAST_WANT_ALL_IPV4) ? '4' : '.',
		   (flags & BATADV_MCAST_WANT_ALL_IPV6) ? '6' : '.',
		   !(flags & BATADV_MCAST_WANT_NO_RTR4) ? "R4" : ". ",
		   !(flags & BATADV_MCAST_WANT_NO_RTR6) ? "R6" : ". ");
}

/**
 * batadv_mcast_mla_flags_update() - update multicast flags
 * @bat_priv: the bat priv with all the soft interface information
 * @flags: flags indicating the new multicast state
 *
 * Updates the own multicast tvlv with our current multicast related settings,
 * capabilities and inabilities.
 */
static void
batadv_mcast_mla_flags_update(struct batadv_priv *bat_priv,
			      struct batadv_mcast_mla_flags *flags)
{
	struct batadv_tvlv_mcast_data mcast_data;

	if (!memcmp(flags, &bat_priv->mcast.mla_flags, sizeof(*flags)))
		return;

	batadv_mcast_bridge_log(bat_priv, flags);
	batadv_mcast_flags_log(bat_priv, flags->tvlv_flags);

	mcast_data.flags = flags->tvlv_flags;
	memset(mcast_data.reserved, 0, sizeof(mcast_data.reserved));

	batadv_tvlv_container_register(bat_priv, BATADV_TVLV_MCAST, 2,
				       &mcast_data, sizeof(mcast_data));

	bat_priv->mcast.mla_flags = *flags;
}

/**
 * __batadv_mcast_mla_update() - update the own MLAs
 * @bat_priv: the bat priv with all the soft interface information
 *
 * Updates the own multicast listener announcements in the translation
 * table as well as the own, announced multicast tvlv container.
 *
 * Note that non-conflicting reads and writes to bat_priv->mcast.mla_list
 * in batadv_mcast_mla_tt_retract() and batadv_mcast_mla_tt_add() are
 * ensured by the non-parallel execution of the worker this function
 * belongs to.
 */
static void __batadv_mcast_mla_update(struct batadv_priv *bat_priv)
{
	struct net_device *soft_iface = bat_priv->soft_iface;
	struct hlist_head mcast_list = HLIST_HEAD_INIT;
	struct batadv_mcast_mla_flags flags;
	int ret;

	flags = batadv_mcast_mla_flags_get(bat_priv);

	ret = batadv_mcast_mla_softif_get(soft_iface, &mcast_list, &flags);
	if (ret < 0)
		goto out;

	ret = batadv_mcast_mla_bridge_get(soft_iface, &mcast_list, &flags);
	if (ret < 0)
		goto out;

	spin_lock(&bat_priv->mcast.mla_lock);
	batadv_mcast_mla_tt_retract(bat_priv, &mcast_list);
	batadv_mcast_mla_tt_add(bat_priv, &mcast_list);
	batadv_mcast_mla_flags_update(bat_priv, &flags);
	spin_unlock(&bat_priv->mcast.mla_lock);

out:
	batadv_mcast_mla_list_free(&mcast_list);
}

/**
 * batadv_mcast_mla_update() - update the own MLAs
 * @work: kernel work struct
 *
 * Updates the own multicast listener announcements in the translation
 * table as well as the own, announced multicast tvlv container.
 *
 * In the end, reschedules the work timer.
 */
static void batadv_mcast_mla_update(struct work_struct *work)
{
	struct delayed_work *delayed_work;
	struct batadv_priv_mcast *priv_mcast;
	struct batadv_priv *bat_priv;

	delayed_work = to_delayed_work(work);
	priv_mcast = container_of(delayed_work, struct batadv_priv_mcast, work);
	bat_priv = container_of(priv_mcast, struct batadv_priv, mcast);

	__batadv_mcast_mla_update(bat_priv);
	batadv_mcast_start_timer(bat_priv);
}

/**
 * batadv_mcast_is_report_ipv4() - check for IGMP reports
 * @skb: the ethernet frame destined for the mesh
 *
 * This call might reallocate skb data.
 *
 * Checks whether the given frame is a valid IGMP report.
 *
 * Return: If so then true, otherwise false.
 */
static bool batadv_mcast_is_report_ipv4(struct sk_buff *skb)
{
	if (ip_mc_check_igmp(skb) < 0)
		return false;

	switch (igmp_hdr(skb)->type) {
	case IGMP_HOST_MEMBERSHIP_REPORT:
	case IGMPV2_HOST_MEMBERSHIP_REPORT:
	case IGMPV3_HOST_MEMBERSHIP_REPORT:
		return true;
	}

	return false;
}

/**
 * batadv_mcast_forw_mode_check_ipv4() - check for optimized forwarding
 *  potential
 * @bat_priv: the bat priv with all the soft interface information
 * @skb: the IPv4 packet to check
 * @is_unsnoopable: stores whether the destination is snoopable
 * @is_routable: stores whether the destination is routable
 *
 * Checks whether the given IPv4 packet has the potential to be forwarded with a
 * mode more optimal than classic flooding.
 *
 * Return: If so then 0. Otherwise -EINVAL or -ENOMEM in case of memory
 * allocation failure.
 */
static int batadv_mcast_forw_mode_check_ipv4(struct batadv_priv *bat_priv,
					     struct sk_buff *skb,
					     bool *is_unsnoopable,
					     int *is_routable)
{
	struct iphdr *iphdr;

	/* We might fail due to out-of-memory -> drop it */
	if (!pskb_may_pull(skb, sizeof(struct ethhdr) + sizeof(*iphdr)))
		return -ENOMEM;

	if (batadv_mcast_is_report_ipv4(skb))
		return -EINVAL;

	iphdr = ip_hdr(skb);

	/* link-local multicast listeners behind a bridge are
	 * not snoopable (see RFC4541, section 2.1.2.2)
	 */
	if (ipv4_is_local_multicast(iphdr->daddr))
		*is_unsnoopable = true;
	else
		*is_routable = ETH_P_IP;

	return 0;
}

/**
 * batadv_mcast_is_report_ipv6() - check for MLD reports
 * @skb: the ethernet frame destined for the mesh
 *
 * This call might reallocate skb data.
 *
 * Checks whether the given frame is a valid MLD report.
 *
 * Return: If so then true, otherwise false.
 */
static bool batadv_mcast_is_report_ipv6(struct sk_buff *skb)
{
	if (ipv6_mc_check_mld(skb) < 0)
		return false;

	switch (icmp6_hdr(skb)->icmp6_type) {
	case ICMPV6_MGM_REPORT:
	case ICMPV6_MLD2_REPORT:
		return true;
	}

	return false;
}

/**
 * batadv_mcast_forw_mode_check_ipv6() - check for optimized forwarding
 *  potential
 * @bat_priv: the bat priv with all the soft interface information
 * @skb: the IPv6 packet to check
 * @is_unsnoopable: stores whether the destination is snoopable
 * @is_routable: stores whether the destination is routable
 *
 * Checks whether the given IPv6 packet has the potential to be forwarded with a
 * mode more optimal than classic flooding.
 *
 * Return: If so then 0. Otherwise -EINVAL is or -ENOMEM if we are out of memory
 */
static int batadv_mcast_forw_mode_check_ipv6(struct batadv_priv *bat_priv,
					     struct sk_buff *skb,
					     bool *is_unsnoopable,
					     int *is_routable)
{
	struct ipv6hdr *ip6hdr;

	/* We might fail due to out-of-memory -> drop it */
	if (!pskb_may_pull(skb, sizeof(struct ethhdr) + sizeof(*ip6hdr)))
		return -ENOMEM;

	if (batadv_mcast_is_report_ipv6(skb))
		return -EINVAL;

	ip6hdr = ipv6_hdr(skb);

	if (IPV6_ADDR_MC_SCOPE(&ip6hdr->daddr) < IPV6_ADDR_SCOPE_LINKLOCAL)
		return -EINVAL;

	/* link-local-all-nodes multicast listeners behind a bridge are
	 * not snoopable (see RFC4541, section 3, paragraph 3)
	 */
	if (ipv6_addr_is_ll_all_nodes(&ip6hdr->daddr))
		*is_unsnoopable = true;
	else if (IPV6_ADDR_MC_SCOPE(&ip6hdr->daddr) > IPV6_ADDR_SCOPE_LINKLOCAL)
		*is_routable = ETH_P_IPV6;

	return 0;
}

/**
 * batadv_mcast_forw_mode_check() - check for optimized forwarding potential
 * @bat_priv: the bat priv with all the soft interface information
 * @skb: the multicast frame to check
 * @is_unsnoopable: stores whether the destination is snoopable
 * @is_routable: stores whether the destination is routable
 *
 * Checks whether the given multicast ethernet frame has the potential to be
 * forwarded with a mode more optimal than classic flooding.
 *
 * Return: If so then 0. Otherwise -EINVAL is or -ENOMEM if we are out of memory
 */
static int batadv_mcast_forw_mode_check(struct batadv_priv *bat_priv,
					struct sk_buff *skb,
					bool *is_unsnoopable,
					int *is_routable)
{
	struct ethhdr *ethhdr = eth_hdr(skb);

	if (!atomic_read(&bat_priv->multicast_mode))
		return -EINVAL;

	switch (ntohs(ethhdr->h_proto)) {
	case ETH_P_IP:
		return batadv_mcast_forw_mode_check_ipv4(bat_priv, skb,
							 is_unsnoopable,
							 is_routable);
	case ETH_P_IPV6:
		if (!IS_ENABLED(CONFIG_IPV6))
			return -EINVAL;

		return batadv_mcast_forw_mode_check_ipv6(bat_priv, skb,
							 is_unsnoopable,
							 is_routable);
	default:
		return -EINVAL;
	}
}

/**
 * batadv_mcast_forw_want_all_ip_count() - count nodes with unspecific mcast
 *  interest
 * @bat_priv: the bat priv with all the soft interface information
 * @ethhdr: ethernet header of a packet
 *
 * Return: the number of nodes which want all IPv4 multicast traffic if the
 * given ethhdr is from an IPv4 packet or the number of nodes which want all
 * IPv6 traffic if it matches an IPv6 packet.
 */
static int batadv_mcast_forw_want_all_ip_count(struct batadv_priv *bat_priv,
					       struct ethhdr *ethhdr)
{
	switch (ntohs(ethhdr->h_proto)) {
	case ETH_P_IP:
		return atomic_read(&bat_priv->mcast.num_want_all_ipv4);
	case ETH_P_IPV6:
		return atomic_read(&bat_priv->mcast.num_want_all_ipv6);
	default:
		/* we shouldn't be here... */
		return 0;
	}
}

/**
 * batadv_mcast_forw_rtr_count() - count nodes with a multicast router
 * @bat_priv: the bat priv with all the soft interface information
 * @protocol: the ethernet protocol type to count multicast routers for
 *
 * Return: the number of nodes which want all routable IPv4 multicast traffic
 * if the protocol is ETH_P_IP or the number of nodes which want all routable
 * IPv6 traffic if the protocol is ETH_P_IPV6. Otherwise returns 0.
 */

static int batadv_mcast_forw_rtr_count(struct batadv_priv *bat_priv,
				       int protocol)
{
	switch (protocol) {
	case ETH_P_IP:
		return atomic_read(&bat_priv->mcast.num_want_all_rtr4);
	case ETH_P_IPV6:
		return atomic_read(&bat_priv->mcast.num_want_all_rtr6);
	default:
		return 0;
	}
}

/**
 * batadv_mcast_forw_mode() - check on how to forward a multicast packet
 * @bat_priv: the bat priv with all the soft interface information
<<<<<<< HEAD
 * @skb: The multicast packet to check
 * @orig: an originator to be set to forward the skb to
=======
 * @skb: the multicast packet to check
>>>>>>> eb3cdb58
 * @is_routable: stores whether the destination is routable
 *
 * Return: The forwarding mode as enum batadv_forw_mode.
 */
enum batadv_forw_mode
batadv_mcast_forw_mode(struct batadv_priv *bat_priv, struct sk_buff *skb,
<<<<<<< HEAD
		       struct batadv_orig_node **orig, int *is_routable)
=======
		       int *is_routable)
>>>>>>> eb3cdb58
{
	int ret, tt_count, ip_count, unsnoop_count, total_count;
	bool is_unsnoopable = false;
	struct ethhdr *ethhdr;
	int rtr_count = 0;

	ret = batadv_mcast_forw_mode_check(bat_priv, skb, &is_unsnoopable,
					   is_routable);
	if (ret == -ENOMEM)
		return BATADV_FORW_NONE;
	else if (ret < 0)
		return BATADV_FORW_BCAST;

	ethhdr = eth_hdr(skb);

	tt_count = batadv_tt_global_hash_count(bat_priv, ethhdr->h_dest,
					       BATADV_NO_FLAGS);
	ip_count = batadv_mcast_forw_want_all_ip_count(bat_priv, ethhdr);
	unsnoop_count = !is_unsnoopable ? 0 :
			atomic_read(&bat_priv->mcast.num_want_all_unsnoopables);
	rtr_count = batadv_mcast_forw_rtr_count(bat_priv, *is_routable);

	total_count = tt_count + ip_count + unsnoop_count + rtr_count;

	if (!total_count)
		return BATADV_FORW_NONE;
	else if (unsnoop_count)
		return BATADV_FORW_BCAST;

	if (total_count <= atomic_read(&bat_priv->multicast_fanout))
		return BATADV_FORW_UCASTS;

	return BATADV_FORW_BCAST;
}

/**
 * batadv_mcast_forw_send_orig() - send a multicast packet to an originator
 * @bat_priv: the bat priv with all the soft interface information
 * @skb: the multicast packet to send
 * @vid: the vlan identifier
 * @orig_node: the originator to send the packet to
 *
 * Return: NET_XMIT_DROP in case of error or NET_XMIT_SUCCESS otherwise.
 */
static int batadv_mcast_forw_send_orig(struct batadv_priv *bat_priv,
				       struct sk_buff *skb,
				       unsigned short vid,
				       struct batadv_orig_node *orig_node)
{
	/* Avoid sending multicast-in-unicast packets to other BLA
	 * gateways - they already got the frame from the LAN side
	 * we share with them.
	 * TODO: Refactor to take BLA into account earlier, to avoid
	 * reducing the mcast_fanout count.
	 */
	if (batadv_bla_is_backbone_gw_orig(bat_priv, orig_node->orig, vid)) {
		dev_kfree_skb(skb);
		return NET_XMIT_SUCCESS;
	}

	return batadv_send_skb_unicast(bat_priv, skb, BATADV_UNICAST, 0,
				       orig_node, vid);
}

/**
 * batadv_mcast_forw_tt() - forwards a packet to multicast listeners
 * @bat_priv: the bat priv with all the soft interface information
 * @skb: the multicast packet to transmit
 * @vid: the vlan identifier
 *
 * Sends copies of a frame with multicast destination to any multicast
 * listener registered in the translation table. A transmission is performed
 * via a batman-adv unicast packet for each such destination node.
 *
 * Return: NET_XMIT_DROP on memory allocation failure, NET_XMIT_SUCCESS
 * otherwise.
 */
static int
batadv_mcast_forw_tt(struct batadv_priv *bat_priv, struct sk_buff *skb,
		     unsigned short vid)
{
	int ret = NET_XMIT_SUCCESS;
	struct sk_buff *newskb;

	struct batadv_tt_orig_list_entry *orig_entry;

	struct batadv_tt_global_entry *tt_global;
	const u8 *addr = eth_hdr(skb)->h_dest;

	tt_global = batadv_tt_global_hash_find(bat_priv, addr, vid);
	if (!tt_global)
		goto out;

	rcu_read_lock();
	hlist_for_each_entry_rcu(orig_entry, &tt_global->orig_list, list) {
		newskb = skb_copy(skb, GFP_ATOMIC);
		if (!newskb) {
			ret = NET_XMIT_DROP;
			break;
		}

		batadv_mcast_forw_send_orig(bat_priv, newskb, vid,
					    orig_entry->orig_node);
	}
	rcu_read_unlock();

	batadv_tt_global_entry_put(tt_global);

out:
	return ret;
}

/**
 * batadv_mcast_forw_want_all_ipv4() - forward to nodes with want-all-ipv4
 * @bat_priv: the bat priv with all the soft interface information
 * @skb: the multicast packet to transmit
 * @vid: the vlan identifier
 *
 * Sends copies of a frame with multicast destination to any node with a
 * BATADV_MCAST_WANT_ALL_IPV4 flag set. A transmission is performed via a
 * batman-adv unicast packet for each such destination node.
 *
 * Return: NET_XMIT_DROP on memory allocation failure, NET_XMIT_SUCCESS
 * otherwise.
 */
static int
batadv_mcast_forw_want_all_ipv4(struct batadv_priv *bat_priv,
				struct sk_buff *skb, unsigned short vid)
{
	struct batadv_orig_node *orig_node;
	int ret = NET_XMIT_SUCCESS;
	struct sk_buff *newskb;

	rcu_read_lock();
	hlist_for_each_entry_rcu(orig_node,
				 &bat_priv->mcast.want_all_ipv4_list,
				 mcast_want_all_ipv4_node) {
		newskb = skb_copy(skb, GFP_ATOMIC);
		if (!newskb) {
			ret = NET_XMIT_DROP;
			break;
		}

		batadv_mcast_forw_send_orig(bat_priv, newskb, vid, orig_node);
	}
	rcu_read_unlock();
	return ret;
}

/**
 * batadv_mcast_forw_want_all_ipv6() - forward to nodes with want-all-ipv6
 * @bat_priv: the bat priv with all the soft interface information
 * @skb: The multicast packet to transmit
 * @vid: the vlan identifier
 *
 * Sends copies of a frame with multicast destination to any node with a
 * BATADV_MCAST_WANT_ALL_IPV6 flag set. A transmission is performed via a
 * batman-adv unicast packet for each such destination node.
 *
 * Return: NET_XMIT_DROP on memory allocation failure, NET_XMIT_SUCCESS
 * otherwise.
 */
static int
batadv_mcast_forw_want_all_ipv6(struct batadv_priv *bat_priv,
				struct sk_buff *skb, unsigned short vid)
{
	struct batadv_orig_node *orig_node;
	int ret = NET_XMIT_SUCCESS;
	struct sk_buff *newskb;

	rcu_read_lock();
	hlist_for_each_entry_rcu(orig_node,
				 &bat_priv->mcast.want_all_ipv6_list,
				 mcast_want_all_ipv6_node) {
		newskb = skb_copy(skb, GFP_ATOMIC);
		if (!newskb) {
			ret = NET_XMIT_DROP;
			break;
		}

		batadv_mcast_forw_send_orig(bat_priv, newskb, vid, orig_node);
	}
	rcu_read_unlock();
	return ret;
}

/**
 * batadv_mcast_forw_want_all() - forward packet to nodes in a want-all list
 * @bat_priv: the bat priv with all the soft interface information
 * @skb: the multicast packet to transmit
 * @vid: the vlan identifier
 *
 * Sends copies of a frame with multicast destination to any node with a
 * BATADV_MCAST_WANT_ALL_IPV4 or BATADV_MCAST_WANT_ALL_IPV6 flag set. A
 * transmission is performed via a batman-adv unicast packet for each such
 * destination node.
 *
 * Return: NET_XMIT_DROP on memory allocation failure or if the protocol family
 * is neither IPv4 nor IPv6. NET_XMIT_SUCCESS otherwise.
 */
static int
batadv_mcast_forw_want_all(struct batadv_priv *bat_priv,
			   struct sk_buff *skb, unsigned short vid)
{
	switch (ntohs(eth_hdr(skb)->h_proto)) {
	case ETH_P_IP:
		return batadv_mcast_forw_want_all_ipv4(bat_priv, skb, vid);
	case ETH_P_IPV6:
		return batadv_mcast_forw_want_all_ipv6(bat_priv, skb, vid);
	default:
		/* we shouldn't be here... */
		return NET_XMIT_DROP;
	}
}

/**
 * batadv_mcast_forw_want_all_rtr4() - forward to nodes with want-all-rtr4
 * @bat_priv: the bat priv with all the soft interface information
 * @skb: the multicast packet to transmit
 * @vid: the vlan identifier
 *
 * Sends copies of a frame with multicast destination to any node with a
 * BATADV_MCAST_WANT_NO_RTR4 flag unset. A transmission is performed via a
 * batman-adv unicast packet for each such destination node.
 *
 * Return: NET_XMIT_DROP on memory allocation failure, NET_XMIT_SUCCESS
 * otherwise.
 */
static int
batadv_mcast_forw_want_all_rtr4(struct batadv_priv *bat_priv,
				struct sk_buff *skb, unsigned short vid)
{
	struct batadv_orig_node *orig_node;
	int ret = NET_XMIT_SUCCESS;
	struct sk_buff *newskb;

	rcu_read_lock();
	hlist_for_each_entry_rcu(orig_node,
				 &bat_priv->mcast.want_all_rtr4_list,
				 mcast_want_all_rtr4_node) {
		newskb = skb_copy(skb, GFP_ATOMIC);
		if (!newskb) {
			ret = NET_XMIT_DROP;
			break;
		}

		batadv_mcast_forw_send_orig(bat_priv, newskb, vid, orig_node);
	}
	rcu_read_unlock();
	return ret;
}

/**
 * batadv_mcast_forw_want_all_rtr6() - forward to nodes with want-all-rtr6
 * @bat_priv: the bat priv with all the soft interface information
 * @skb: The multicast packet to transmit
 * @vid: the vlan identifier
 *
 * Sends copies of a frame with multicast destination to any node with a
 * BATADV_MCAST_WANT_NO_RTR6 flag unset. A transmission is performed via a
 * batman-adv unicast packet for each such destination node.
 *
 * Return: NET_XMIT_DROP on memory allocation failure, NET_XMIT_SUCCESS
 * otherwise.
 */
static int
batadv_mcast_forw_want_all_rtr6(struct batadv_priv *bat_priv,
				struct sk_buff *skb, unsigned short vid)
{
	struct batadv_orig_node *orig_node;
	int ret = NET_XMIT_SUCCESS;
	struct sk_buff *newskb;

	rcu_read_lock();
	hlist_for_each_entry_rcu(orig_node,
				 &bat_priv->mcast.want_all_rtr6_list,
				 mcast_want_all_rtr6_node) {
		newskb = skb_copy(skb, GFP_ATOMIC);
		if (!newskb) {
			ret = NET_XMIT_DROP;
			break;
		}

		batadv_mcast_forw_send_orig(bat_priv, newskb, vid, orig_node);
	}
	rcu_read_unlock();
	return ret;
}

/**
 * batadv_mcast_forw_want_rtr() - forward packet to nodes in a want-all-rtr list
 * @bat_priv: the bat priv with all the soft interface information
 * @skb: the multicast packet to transmit
 * @vid: the vlan identifier
 *
 * Sends copies of a frame with multicast destination to any node with a
 * BATADV_MCAST_WANT_NO_RTR4 or BATADV_MCAST_WANT_NO_RTR6 flag unset. A
 * transmission is performed via a batman-adv unicast packet for each such
 * destination node.
 *
 * Return: NET_XMIT_DROP on memory allocation failure or if the protocol family
 * is neither IPv4 nor IPv6. NET_XMIT_SUCCESS otherwise.
 */
static int
batadv_mcast_forw_want_rtr(struct batadv_priv *bat_priv,
			   struct sk_buff *skb, unsigned short vid)
{
	switch (ntohs(eth_hdr(skb)->h_proto)) {
	case ETH_P_IP:
		return batadv_mcast_forw_want_all_rtr4(bat_priv, skb, vid);
	case ETH_P_IPV6:
		return batadv_mcast_forw_want_all_rtr6(bat_priv, skb, vid);
	default:
		/* we shouldn't be here... */
		return NET_XMIT_DROP;
	}
}

/**
 * batadv_mcast_forw_send() - send packet to any detected multicast recipient
 * @bat_priv: the bat priv with all the soft interface information
 * @skb: the multicast packet to transmit
 * @vid: the vlan identifier
 * @is_routable: stores whether the destination is routable
 *
 * Sends copies of a frame with multicast destination to any node that signaled
 * interest in it, that is either via the translation table or the according
 * want-all flags. A transmission is performed via a batman-adv unicast packet
 * for each such destination node.
 *
 * The given skb is consumed/freed.
 *
 * Return: NET_XMIT_DROP on memory allocation failure or if the protocol family
 * is neither IPv4 nor IPv6. NET_XMIT_SUCCESS otherwise.
 */
int batadv_mcast_forw_send(struct batadv_priv *bat_priv, struct sk_buff *skb,
			   unsigned short vid, int is_routable)
{
	int ret;

	ret = batadv_mcast_forw_tt(bat_priv, skb, vid);
	if (ret != NET_XMIT_SUCCESS) {
		kfree_skb(skb);
		return ret;
	}

	ret = batadv_mcast_forw_want_all(bat_priv, skb, vid);
	if (ret != NET_XMIT_SUCCESS) {
		kfree_skb(skb);
		return ret;
	}

	if (!is_routable)
		goto skip_mc_router;

	ret = batadv_mcast_forw_want_rtr(bat_priv, skb, vid);
	if (ret != NET_XMIT_SUCCESS) {
		kfree_skb(skb);
		return ret;
	}

skip_mc_router:
	consume_skb(skb);
	return ret;
}

/**
 * batadv_mcast_want_unsnoop_update() - update unsnoop counter and list
 * @bat_priv: the bat priv with all the soft interface information
 * @orig: the orig_node which multicast state might have changed of
 * @mcast_flags: flags indicating the new multicast state
 *
 * If the BATADV_MCAST_WANT_ALL_UNSNOOPABLES flag of this originator,
 * orig, has toggled then this method updates the counter and the list
 * accordingly.
 *
 * Caller needs to hold orig->mcast_handler_lock.
 */
static void batadv_mcast_want_unsnoop_update(struct batadv_priv *bat_priv,
					     struct batadv_orig_node *orig,
					     u8 mcast_flags)
{
	struct hlist_node *node = &orig->mcast_want_all_unsnoopables_node;
	struct hlist_head *head = &bat_priv->mcast.want_all_unsnoopables_list;

	lockdep_assert_held(&orig->mcast_handler_lock);

	/* switched from flag unset to set */
	if (mcast_flags & BATADV_MCAST_WANT_ALL_UNSNOOPABLES &&
	    !(orig->mcast_flags & BATADV_MCAST_WANT_ALL_UNSNOOPABLES)) {
		atomic_inc(&bat_priv->mcast.num_want_all_unsnoopables);

		spin_lock_bh(&bat_priv->mcast.want_lists_lock);
		/* flag checks above + mcast_handler_lock prevents this */
		WARN_ON(!hlist_unhashed(node));

		hlist_add_head_rcu(node, head);
		spin_unlock_bh(&bat_priv->mcast.want_lists_lock);
	/* switched from flag set to unset */
	} else if (!(mcast_flags & BATADV_MCAST_WANT_ALL_UNSNOOPABLES) &&
		   orig->mcast_flags & BATADV_MCAST_WANT_ALL_UNSNOOPABLES) {
		atomic_dec(&bat_priv->mcast.num_want_all_unsnoopables);

		spin_lock_bh(&bat_priv->mcast.want_lists_lock);
		/* flag checks above + mcast_handler_lock prevents this */
		WARN_ON(hlist_unhashed(node));

		hlist_del_init_rcu(node);
		spin_unlock_bh(&bat_priv->mcast.want_lists_lock);
	}
}

/**
 * batadv_mcast_want_ipv4_update() - update want-all-ipv4 counter and list
 * @bat_priv: the bat priv with all the soft interface information
 * @orig: the orig_node which multicast state might have changed of
 * @mcast_flags: flags indicating the new multicast state
 *
 * If the BATADV_MCAST_WANT_ALL_IPV4 flag of this originator, orig, has
 * toggled then this method updates the counter and the list accordingly.
 *
 * Caller needs to hold orig->mcast_handler_lock.
 */
static void batadv_mcast_want_ipv4_update(struct batadv_priv *bat_priv,
					  struct batadv_orig_node *orig,
					  u8 mcast_flags)
{
	struct hlist_node *node = &orig->mcast_want_all_ipv4_node;
	struct hlist_head *head = &bat_priv->mcast.want_all_ipv4_list;

	lockdep_assert_held(&orig->mcast_handler_lock);

	/* switched from flag unset to set */
	if (mcast_flags & BATADV_MCAST_WANT_ALL_IPV4 &&
	    !(orig->mcast_flags & BATADV_MCAST_WANT_ALL_IPV4)) {
		atomic_inc(&bat_priv->mcast.num_want_all_ipv4);

		spin_lock_bh(&bat_priv->mcast.want_lists_lock);
		/* flag checks above + mcast_handler_lock prevents this */
		WARN_ON(!hlist_unhashed(node));

		hlist_add_head_rcu(node, head);
		spin_unlock_bh(&bat_priv->mcast.want_lists_lock);
	/* switched from flag set to unset */
	} else if (!(mcast_flags & BATADV_MCAST_WANT_ALL_IPV4) &&
		   orig->mcast_flags & BATADV_MCAST_WANT_ALL_IPV4) {
		atomic_dec(&bat_priv->mcast.num_want_all_ipv4);

		spin_lock_bh(&bat_priv->mcast.want_lists_lock);
		/* flag checks above + mcast_handler_lock prevents this */
		WARN_ON(hlist_unhashed(node));

		hlist_del_init_rcu(node);
		spin_unlock_bh(&bat_priv->mcast.want_lists_lock);
	}
}

/**
 * batadv_mcast_want_ipv6_update() - update want-all-ipv6 counter and list
 * @bat_priv: the bat priv with all the soft interface information
 * @orig: the orig_node which multicast state might have changed of
 * @mcast_flags: flags indicating the new multicast state
 *
 * If the BATADV_MCAST_WANT_ALL_IPV6 flag of this originator, orig, has
 * toggled then this method updates the counter and the list accordingly.
 *
 * Caller needs to hold orig->mcast_handler_lock.
 */
static void batadv_mcast_want_ipv6_update(struct batadv_priv *bat_priv,
					  struct batadv_orig_node *orig,
					  u8 mcast_flags)
{
	struct hlist_node *node = &orig->mcast_want_all_ipv6_node;
	struct hlist_head *head = &bat_priv->mcast.want_all_ipv6_list;

	lockdep_assert_held(&orig->mcast_handler_lock);

	/* switched from flag unset to set */
	if (mcast_flags & BATADV_MCAST_WANT_ALL_IPV6 &&
	    !(orig->mcast_flags & BATADV_MCAST_WANT_ALL_IPV6)) {
		atomic_inc(&bat_priv->mcast.num_want_all_ipv6);

		spin_lock_bh(&bat_priv->mcast.want_lists_lock);
		/* flag checks above + mcast_handler_lock prevents this */
		WARN_ON(!hlist_unhashed(node));

		hlist_add_head_rcu(node, head);
		spin_unlock_bh(&bat_priv->mcast.want_lists_lock);
	/* switched from flag set to unset */
	} else if (!(mcast_flags & BATADV_MCAST_WANT_ALL_IPV6) &&
		   orig->mcast_flags & BATADV_MCAST_WANT_ALL_IPV6) {
		atomic_dec(&bat_priv->mcast.num_want_all_ipv6);

		spin_lock_bh(&bat_priv->mcast.want_lists_lock);
		/* flag checks above + mcast_handler_lock prevents this */
		WARN_ON(hlist_unhashed(node));

		hlist_del_init_rcu(node);
		spin_unlock_bh(&bat_priv->mcast.want_lists_lock);
	}
}

/**
 * batadv_mcast_want_rtr4_update() - update want-all-rtr4 counter and list
 * @bat_priv: the bat priv with all the soft interface information
 * @orig: the orig_node which multicast state might have changed of
 * @mcast_flags: flags indicating the new multicast state
 *
 * If the BATADV_MCAST_WANT_NO_RTR4 flag of this originator, orig, has
 * toggled then this method updates the counter and the list accordingly.
 *
 * Caller needs to hold orig->mcast_handler_lock.
 */
static void batadv_mcast_want_rtr4_update(struct batadv_priv *bat_priv,
					  struct batadv_orig_node *orig,
					  u8 mcast_flags)
{
	struct hlist_node *node = &orig->mcast_want_all_rtr4_node;
	struct hlist_head *head = &bat_priv->mcast.want_all_rtr4_list;

	lockdep_assert_held(&orig->mcast_handler_lock);

	/* switched from flag set to unset */
	if (!(mcast_flags & BATADV_MCAST_WANT_NO_RTR4) &&
	    orig->mcast_flags & BATADV_MCAST_WANT_NO_RTR4) {
		atomic_inc(&bat_priv->mcast.num_want_all_rtr4);

		spin_lock_bh(&bat_priv->mcast.want_lists_lock);
		/* flag checks above + mcast_handler_lock prevents this */
		WARN_ON(!hlist_unhashed(node));

		hlist_add_head_rcu(node, head);
		spin_unlock_bh(&bat_priv->mcast.want_lists_lock);
	/* switched from flag unset to set */
	} else if (mcast_flags & BATADV_MCAST_WANT_NO_RTR4 &&
		   !(orig->mcast_flags & BATADV_MCAST_WANT_NO_RTR4)) {
		atomic_dec(&bat_priv->mcast.num_want_all_rtr4);

		spin_lock_bh(&bat_priv->mcast.want_lists_lock);
		/* flag checks above + mcast_handler_lock prevents this */
		WARN_ON(hlist_unhashed(node));

		hlist_del_init_rcu(node);
		spin_unlock_bh(&bat_priv->mcast.want_lists_lock);
	}
}

/**
 * batadv_mcast_want_rtr6_update() - update want-all-rtr6 counter and list
 * @bat_priv: the bat priv with all the soft interface information
 * @orig: the orig_node which multicast state might have changed of
 * @mcast_flags: flags indicating the new multicast state
 *
 * If the BATADV_MCAST_WANT_NO_RTR6 flag of this originator, orig, has
 * toggled then this method updates the counter and the list accordingly.
 *
 * Caller needs to hold orig->mcast_handler_lock.
 */
static void batadv_mcast_want_rtr6_update(struct batadv_priv *bat_priv,
					  struct batadv_orig_node *orig,
					  u8 mcast_flags)
{
	struct hlist_node *node = &orig->mcast_want_all_rtr6_node;
	struct hlist_head *head = &bat_priv->mcast.want_all_rtr6_list;

	lockdep_assert_held(&orig->mcast_handler_lock);

	/* switched from flag set to unset */
	if (!(mcast_flags & BATADV_MCAST_WANT_NO_RTR6) &&
	    orig->mcast_flags & BATADV_MCAST_WANT_NO_RTR6) {
		atomic_inc(&bat_priv->mcast.num_want_all_rtr6);

		spin_lock_bh(&bat_priv->mcast.want_lists_lock);
		/* flag checks above + mcast_handler_lock prevents this */
		WARN_ON(!hlist_unhashed(node));

		hlist_add_head_rcu(node, head);
		spin_unlock_bh(&bat_priv->mcast.want_lists_lock);
	/* switched from flag unset to set */
	} else if (mcast_flags & BATADV_MCAST_WANT_NO_RTR6 &&
		   !(orig->mcast_flags & BATADV_MCAST_WANT_NO_RTR6)) {
		atomic_dec(&bat_priv->mcast.num_want_all_rtr6);

		spin_lock_bh(&bat_priv->mcast.want_lists_lock);
		/* flag checks above + mcast_handler_lock prevents this */
		WARN_ON(hlist_unhashed(node));

		hlist_del_init_rcu(node);
		spin_unlock_bh(&bat_priv->mcast.want_lists_lock);
	}
}

/**
 * batadv_mcast_tvlv_flags_get() - get multicast flags from an OGM TVLV
 * @enabled: whether the originator has multicast TVLV support enabled
 * @tvlv_value: tvlv buffer containing the multicast flags
 * @tvlv_value_len: tvlv buffer length
 *
 * Return: multicast flags for the given tvlv buffer
 */
static u8
batadv_mcast_tvlv_flags_get(bool enabled, void *tvlv_value, u16 tvlv_value_len)
{
	u8 mcast_flags = BATADV_NO_FLAGS;

	if (enabled && tvlv_value && tvlv_value_len >= sizeof(mcast_flags))
		mcast_flags = *(u8 *)tvlv_value;

	if (!enabled) {
		mcast_flags |= BATADV_MCAST_WANT_ALL_IPV4;
		mcast_flags |= BATADV_MCAST_WANT_ALL_IPV6;
	}

	/* remove redundant flags to avoid sending duplicate packets later */
	if (mcast_flags & BATADV_MCAST_WANT_ALL_IPV4)
		mcast_flags |= BATADV_MCAST_WANT_NO_RTR4;

	if (mcast_flags & BATADV_MCAST_WANT_ALL_IPV6)
		mcast_flags |= BATADV_MCAST_WANT_NO_RTR6;

	return mcast_flags;
}

/**
 * batadv_mcast_tvlv_ogm_handler() - process incoming multicast tvlv container
 * @bat_priv: the bat priv with all the soft interface information
 * @orig: the orig_node of the ogm
 * @flags: flags indicating the tvlv state (see batadv_tvlv_handler_flags)
 * @tvlv_value: tvlv buffer containing the multicast data
 * @tvlv_value_len: tvlv buffer length
 */
static void batadv_mcast_tvlv_ogm_handler(struct batadv_priv *bat_priv,
					  struct batadv_orig_node *orig,
					  u8 flags,
					  void *tvlv_value,
					  u16 tvlv_value_len)
{
	bool orig_mcast_enabled = !(flags & BATADV_TVLV_HANDLER_OGM_CIFNOTFND);
	u8 mcast_flags;

	mcast_flags = batadv_mcast_tvlv_flags_get(orig_mcast_enabled,
						  tvlv_value, tvlv_value_len);

	spin_lock_bh(&orig->mcast_handler_lock);

	if (orig_mcast_enabled &&
	    !test_bit(BATADV_ORIG_CAPA_HAS_MCAST, &orig->capabilities)) {
		set_bit(BATADV_ORIG_CAPA_HAS_MCAST, &orig->capabilities);
	} else if (!orig_mcast_enabled &&
		   test_bit(BATADV_ORIG_CAPA_HAS_MCAST, &orig->capabilities)) {
		clear_bit(BATADV_ORIG_CAPA_HAS_MCAST, &orig->capabilities);
	}

	set_bit(BATADV_ORIG_CAPA_HAS_MCAST, &orig->capa_initialized);

	batadv_mcast_want_unsnoop_update(bat_priv, orig, mcast_flags);
	batadv_mcast_want_ipv4_update(bat_priv, orig, mcast_flags);
	batadv_mcast_want_ipv6_update(bat_priv, orig, mcast_flags);
	batadv_mcast_want_rtr4_update(bat_priv, orig, mcast_flags);
	batadv_mcast_want_rtr6_update(bat_priv, orig, mcast_flags);

	orig->mcast_flags = mcast_flags;
	spin_unlock_bh(&orig->mcast_handler_lock);
}

/**
 * batadv_mcast_init() - initialize the multicast optimizations structures
 * @bat_priv: the bat priv with all the soft interface information
 */
void batadv_mcast_init(struct batadv_priv *bat_priv)
{
	batadv_tvlv_handler_register(bat_priv, batadv_mcast_tvlv_ogm_handler,
				     NULL, NULL, BATADV_TVLV_MCAST, 2,
				     BATADV_TVLV_HANDLER_OGM_CIFNOTFND);

	INIT_DELAYED_WORK(&bat_priv->mcast.work, batadv_mcast_mla_update);
	batadv_mcast_start_timer(bat_priv);
}

/**
 * batadv_mcast_mesh_info_put() - put multicast info into a netlink message
 * @msg: buffer for the message
 * @bat_priv: the bat priv with all the soft interface information
 *
 * Return: 0 or error code.
 */
int batadv_mcast_mesh_info_put(struct sk_buff *msg,
			       struct batadv_priv *bat_priv)
{
	u32 flags = bat_priv->mcast.mla_flags.tvlv_flags;
	u32 flags_priv = BATADV_NO_FLAGS;

	if (bat_priv->mcast.mla_flags.bridged) {
		flags_priv |= BATADV_MCAST_FLAGS_BRIDGED;

		if (bat_priv->mcast.mla_flags.querier_ipv4.exists)
			flags_priv |= BATADV_MCAST_FLAGS_QUERIER_IPV4_EXISTS;
		if (bat_priv->mcast.mla_flags.querier_ipv6.exists)
			flags_priv |= BATADV_MCAST_FLAGS_QUERIER_IPV6_EXISTS;
		if (bat_priv->mcast.mla_flags.querier_ipv4.shadowing)
			flags_priv |= BATADV_MCAST_FLAGS_QUERIER_IPV4_SHADOWING;
		if (bat_priv->mcast.mla_flags.querier_ipv6.shadowing)
			flags_priv |= BATADV_MCAST_FLAGS_QUERIER_IPV6_SHADOWING;
	}

	if (nla_put_u32(msg, BATADV_ATTR_MCAST_FLAGS, flags) ||
	    nla_put_u32(msg, BATADV_ATTR_MCAST_FLAGS_PRIV, flags_priv))
		return -EMSGSIZE;

	return 0;
}

/**
 * batadv_mcast_flags_dump_entry() - dump one entry of the multicast flags table
 *  to a netlink socket
 * @msg: buffer for the message
 * @portid: netlink port
 * @cb: Control block containing additional options
 * @orig_node: originator to dump the multicast flags of
 *
 * Return: 0 or error code.
 */
static int
batadv_mcast_flags_dump_entry(struct sk_buff *msg, u32 portid,
			      struct netlink_callback *cb,
			      struct batadv_orig_node *orig_node)
{
	void *hdr;

	hdr = genlmsg_put(msg, portid, cb->nlh->nlmsg_seq,
			  &batadv_netlink_family, NLM_F_MULTI,
			  BATADV_CMD_GET_MCAST_FLAGS);
	if (!hdr)
		return -ENOBUFS;

	genl_dump_check_consistent(cb, hdr);

	if (nla_put(msg, BATADV_ATTR_ORIG_ADDRESS, ETH_ALEN,
		    orig_node->orig)) {
		genlmsg_cancel(msg, hdr);
		return -EMSGSIZE;
	}

	if (test_bit(BATADV_ORIG_CAPA_HAS_MCAST,
		     &orig_node->capabilities)) {
		if (nla_put_u32(msg, BATADV_ATTR_MCAST_FLAGS,
				orig_node->mcast_flags)) {
			genlmsg_cancel(msg, hdr);
			return -EMSGSIZE;
		}
	}

	genlmsg_end(msg, hdr);
	return 0;
}

/**
 * batadv_mcast_flags_dump_bucket() - dump one bucket of the multicast flags
 *  table to a netlink socket
 * @msg: buffer for the message
 * @portid: netlink port
 * @cb: Control block containing additional options
 * @hash: hash to dump
 * @bucket: bucket index to dump
 * @idx_skip: How many entries to skip
 *
 * Return: 0 or error code.
 */
static int
batadv_mcast_flags_dump_bucket(struct sk_buff *msg, u32 portid,
			       struct netlink_callback *cb,
			       struct batadv_hashtable *hash,
			       unsigned int bucket, long *idx_skip)
{
	struct batadv_orig_node *orig_node;
	long idx = 0;

	spin_lock_bh(&hash->list_locks[bucket]);
	cb->seq = atomic_read(&hash->generation) << 1 | 1;

	hlist_for_each_entry(orig_node, &hash->table[bucket], hash_entry) {
		if (!test_bit(BATADV_ORIG_CAPA_HAS_MCAST,
			      &orig_node->capa_initialized))
			continue;

		if (idx < *idx_skip)
			goto skip;

		if (batadv_mcast_flags_dump_entry(msg, portid, cb, orig_node)) {
			spin_unlock_bh(&hash->list_locks[bucket]);
			*idx_skip = idx;

			return -EMSGSIZE;
		}

skip:
		idx++;
	}
	spin_unlock_bh(&hash->list_locks[bucket]);

	return 0;
}

/**
 * __batadv_mcast_flags_dump() - dump multicast flags table to a netlink socket
 * @msg: buffer for the message
 * @portid: netlink port
 * @cb: Control block containing additional options
 * @bat_priv: the bat priv with all the soft interface information
 * @bucket: current bucket to dump
 * @idx: index in current bucket to the next entry to dump
 *
 * Return: 0 or error code.
 */
static int
__batadv_mcast_flags_dump(struct sk_buff *msg, u32 portid,
			  struct netlink_callback *cb,
			  struct batadv_priv *bat_priv, long *bucket, long *idx)
{
	struct batadv_hashtable *hash = bat_priv->orig_hash;
	long bucket_tmp = *bucket;
	long idx_tmp = *idx;

	while (bucket_tmp < hash->size) {
		if (batadv_mcast_flags_dump_bucket(msg, portid, cb, hash,
						   bucket_tmp, &idx_tmp))
			break;

		bucket_tmp++;
		idx_tmp = 0;
	}

	*bucket = bucket_tmp;
	*idx = idx_tmp;

	return msg->len;
}

/**
 * batadv_mcast_netlink_get_primary() - get primary interface from netlink
 *  callback
 * @cb: netlink callback structure
 * @primary_if: the primary interface pointer to return the result in
 *
 * Return: 0 or error code.
 */
static int
batadv_mcast_netlink_get_primary(struct netlink_callback *cb,
				 struct batadv_hard_iface **primary_if)
{
	struct batadv_hard_iface *hard_iface = NULL;
	struct net *net = sock_net(cb->skb->sk);
	struct net_device *soft_iface;
	struct batadv_priv *bat_priv;
	int ifindex;
	int ret = 0;

	ifindex = batadv_netlink_get_ifindex(cb->nlh, BATADV_ATTR_MESH_IFINDEX);
	if (!ifindex)
		return -EINVAL;

	soft_iface = dev_get_by_index(net, ifindex);
	if (!soft_iface || !batadv_softif_is_valid(soft_iface)) {
		ret = -ENODEV;
		goto out;
	}

	bat_priv = netdev_priv(soft_iface);

	hard_iface = batadv_primary_if_get_selected(bat_priv);
	if (!hard_iface || hard_iface->if_status != BATADV_IF_ACTIVE) {
		ret = -ENOENT;
		goto out;
	}

out:
	dev_put(soft_iface);

	if (!ret && primary_if)
		*primary_if = hard_iface;
	else
		batadv_hardif_put(hard_iface);

	return ret;
}

/**
 * batadv_mcast_flags_dump() - dump multicast flags table to a netlink socket
 * @msg: buffer for the message
 * @cb: callback structure containing arguments
 *
 * Return: message length.
 */
int batadv_mcast_flags_dump(struct sk_buff *msg, struct netlink_callback *cb)
{
	struct batadv_hard_iface *primary_if = NULL;
	int portid = NETLINK_CB(cb->skb).portid;
	struct batadv_priv *bat_priv;
	long *bucket = &cb->args[0];
	long *idx = &cb->args[1];
	int ret;

	ret = batadv_mcast_netlink_get_primary(cb, &primary_if);
	if (ret)
		return ret;

	bat_priv = netdev_priv(primary_if->soft_iface);
	ret = __batadv_mcast_flags_dump(msg, portid, cb, bat_priv, bucket, idx);

	batadv_hardif_put(primary_if);
	return ret;
}

/**
 * batadv_mcast_free() - free the multicast optimizations structures
 * @bat_priv: the bat priv with all the soft interface information
 */
void batadv_mcast_free(struct batadv_priv *bat_priv)
{
	cancel_delayed_work_sync(&bat_priv->mcast.work);

	batadv_tvlv_container_unregister(bat_priv, BATADV_TVLV_MCAST, 2);
	batadv_tvlv_handler_unregister(bat_priv, BATADV_TVLV_MCAST, 2);

	/* safely calling outside of worker, as worker was canceled above */
	batadv_mcast_mla_tt_retract(bat_priv, NULL);
}

/**
 * batadv_mcast_purge_orig() - reset originator global mcast state modifications
 * @orig: the originator which is going to get purged
 */
void batadv_mcast_purge_orig(struct batadv_orig_node *orig)
{
	struct batadv_priv *bat_priv = orig->bat_priv;

	spin_lock_bh(&orig->mcast_handler_lock);

	batadv_mcast_want_unsnoop_update(bat_priv, orig, BATADV_NO_FLAGS);
	batadv_mcast_want_ipv4_update(bat_priv, orig, BATADV_NO_FLAGS);
	batadv_mcast_want_ipv6_update(bat_priv, orig, BATADV_NO_FLAGS);
	batadv_mcast_want_rtr4_update(bat_priv, orig,
				      BATADV_MCAST_WANT_NO_RTR4);
	batadv_mcast_want_rtr6_update(bat_priv, orig,
				      BATADV_MCAST_WANT_NO_RTR6);

	spin_unlock_bh(&orig->mcast_handler_lock);
}<|MERGE_RESOLUTION|>--- conflicted
+++ resolved
@@ -1138,23 +1138,14 @@
 /**
  * batadv_mcast_forw_mode() - check on how to forward a multicast packet
  * @bat_priv: the bat priv with all the soft interface information
-<<<<<<< HEAD
- * @skb: The multicast packet to check
- * @orig: an originator to be set to forward the skb to
-=======
  * @skb: the multicast packet to check
->>>>>>> eb3cdb58
  * @is_routable: stores whether the destination is routable
  *
  * Return: The forwarding mode as enum batadv_forw_mode.
  */
 enum batadv_forw_mode
 batadv_mcast_forw_mode(struct batadv_priv *bat_priv, struct sk_buff *skb,
-<<<<<<< HEAD
-		       struct batadv_orig_node **orig, int *is_routable)
-=======
 		       int *is_routable)
->>>>>>> eb3cdb58
 {
 	int ret, tt_count, ip_count, unsnoop_count, total_count;
 	bool is_unsnoopable = false;
