/* SPDX-License-Identifier: GPL-2.0-or-later */
/* AF_RXRPC internal definitions
 *
 * Copyright (C) 2007 Red Hat, Inc. All Rights Reserved.
 * Written by David Howells (dhowells@redhat.com)
 */

#include <linux/atomic.h>
#include <linux/seqlock.h>
#include <linux/win_minmax.h>
#include <net/net_namespace.h>
#include <net/netns/generic.h>
#include <net/sock.h>
#include <net/af_rxrpc.h>
#include <keys/rxrpc-type.h>
#include "protocol.h"

#if 0
#define CHECK_SLAB_OKAY(X)				     \
	BUG_ON(atomic_read((X)) >> (sizeof(atomic_t) - 2) == \
	       (POISON_FREE << 8 | POISON_FREE))
#else
#define CHECK_SLAB_OKAY(X) do {} while (0)
#endif

#define FCRYPT_BSIZE 8
struct rxrpc_crypt {
	union {
		u8	x[FCRYPT_BSIZE];
		__be32	n[2];
	};
} __attribute__((aligned(8)));

#define rxrpc_queue_work(WS)	queue_work(rxrpc_workqueue, (WS))
#define rxrpc_queue_delayed_work(WS,D)	\
	queue_delayed_work(rxrpc_workqueue, (WS), (D))

struct key_preparsed_payload;
struct rxrpc_connection;

/*
 * Mark applied to socket buffers in skb->mark.  skb->priority is used
 * to pass supplementary information.
 */
enum rxrpc_skb_mark {
	RXRPC_SKB_MARK_REJECT_BUSY,	/* Reject with BUSY */
	RXRPC_SKB_MARK_REJECT_ABORT,	/* Reject with ABORT (code in skb->priority) */
};

/*
 * sk_state for RxRPC sockets
 */
enum {
	RXRPC_UNBOUND = 0,
	RXRPC_CLIENT_UNBOUND,		/* Unbound socket used as client */
	RXRPC_CLIENT_BOUND,		/* client local address bound */
	RXRPC_SERVER_BOUND,		/* server local address bound */
	RXRPC_SERVER_BOUND2,		/* second server local address bound */
	RXRPC_SERVER_LISTENING,		/* server listening for connections */
	RXRPC_SERVER_LISTEN_DISABLED,	/* server listening disabled */
	RXRPC_CLOSE,			/* socket is being closed */
};

/*
 * Per-network namespace data.
 */
struct rxrpc_net {
	struct proc_dir_entry	*proc_net;	/* Subdir in /proc/net */
	u32			epoch;		/* Local epoch for detecting local-end reset */
	struct list_head	calls;		/* List of calls active in this namespace */
	rwlock_t		call_lock;	/* Lock for ->calls */
	atomic_t		nr_calls;	/* Count of allocated calls */

	atomic_t		nr_conns;
	struct list_head	conn_proc_list;	/* List of conns in this namespace for proc */
	struct list_head	service_conns;	/* Service conns in this namespace */
	rwlock_t		conn_lock;	/* Lock for ->conn_proc_list, ->service_conns */
	struct work_struct	service_conn_reaper;
	struct timer_list	service_conn_reap_timer;

	bool			live;

	bool			kill_all_client_conns;
	atomic_t		nr_client_conns;
	spinlock_t		client_conn_cache_lock; /* Lock for ->*_client_conns */
	spinlock_t		client_conn_discard_lock; /* Prevent multiple discarders */
	struct list_head	idle_client_conns;
	struct work_struct	client_conn_reaper;
	struct timer_list	client_conn_reap_timer;

	struct list_head	local_endpoints;
	struct mutex		local_mutex;	/* Lock for ->local_endpoints */

	DECLARE_HASHTABLE	(peer_hash, 10);
	spinlock_t		peer_hash_lock;	/* Lock for ->peer_hash */

#define RXRPC_KEEPALIVE_TIME 20 /* NAT keepalive time in seconds */
	u8			peer_keepalive_cursor;
	time64_t		peer_keepalive_base;
	struct list_head	peer_keepalive[32];
	struct list_head	peer_keepalive_new;
	struct timer_list	peer_keepalive_timer;
	struct work_struct	peer_keepalive_work;
};

/*
 * Service backlog preallocation.
 *
 * This contains circular buffers of preallocated peers, connections and calls
 * for incoming service calls and their head and tail pointers.  This allows
 * calls to be set up in the data_ready handler, thereby avoiding the need to
 * shuffle packets around so much.
 */
struct rxrpc_backlog {
	unsigned short		peer_backlog_head;
	unsigned short		peer_backlog_tail;
	unsigned short		conn_backlog_head;
	unsigned short		conn_backlog_tail;
	unsigned short		call_backlog_head;
	unsigned short		call_backlog_tail;
#define RXRPC_BACKLOG_MAX	32
	struct rxrpc_peer	*peer_backlog[RXRPC_BACKLOG_MAX];
	struct rxrpc_connection	*conn_backlog[RXRPC_BACKLOG_MAX];
	struct rxrpc_call	*call_backlog[RXRPC_BACKLOG_MAX];
};

/*
 * RxRPC socket definition
 */
struct rxrpc_sock {
	/* WARNING: sk has to be the first member */
	struct sock		sk;
	rxrpc_notify_new_call_t	notify_new_call; /* Func to notify of new call */
	rxrpc_discard_new_call_t discard_new_call; /* Func to discard a new call */
	struct rxrpc_local	*local;		/* local endpoint */
	struct rxrpc_backlog	*backlog;	/* Preallocation for services */
	spinlock_t		incoming_lock;	/* Incoming call vs service shutdown lock */
	struct list_head	sock_calls;	/* List of calls owned by this socket */
	struct list_head	to_be_accepted;	/* calls awaiting acceptance */
	struct list_head	recvmsg_q;	/* Calls awaiting recvmsg's attention  */
	rwlock_t		recvmsg_lock;	/* Lock for recvmsg_q */
	struct key		*key;		/* security for this socket */
	struct key		*securities;	/* list of server security descriptors */
	struct rb_root		calls;		/* User ID -> call mapping */
	unsigned long		flags;
#define RXRPC_SOCK_CONNECTED		0	/* connect_srx is set */
	rwlock_t		call_lock;	/* lock for calls */
	u32			min_sec_level;	/* minimum security level */
#define RXRPC_SECURITY_MAX	RXRPC_SECURITY_ENCRYPT
	bool			exclusive;	/* Exclusive connection for a client socket */
	u16			second_service;	/* Additional service bound to the endpoint */
	struct {
		/* Service upgrade information */
		u16		from;		/* Service ID to upgrade (if not 0) */
		u16		to;		/* service ID to upgrade to */
	} service_upgrade;
	sa_family_t		family;		/* Protocol family created with */
	struct sockaddr_rxrpc	srx;		/* Primary Service/local addresses */
	struct sockaddr_rxrpc	connect_srx;	/* Default client address from connect() */
};

#define rxrpc_sk(__sk) container_of((__sk), struct rxrpc_sock, sk)

/*
 * CPU-byteorder normalised Rx packet header.
 */
struct rxrpc_host_header {
	u32		epoch;		/* client boot timestamp */
	u32		cid;		/* connection and channel ID */
	u32		callNumber;	/* call ID (0 for connection-level packets) */
	u32		seq;		/* sequence number of pkt in call stream */
	u32		serial;		/* serial number of pkt sent to network */
	u8		type;		/* packet type */
	u8		flags;		/* packet flags */
	u8		userStatus;	/* app-layer defined status */
	u8		securityIndex;	/* security protocol ID */
	union {
		u16	_rsvd;		/* reserved */
		u16	cksum;		/* kerberos security checksum */
	};
	u16		serviceId;	/* service ID */
} __packed;

/*
 * RxRPC socket buffer private variables
 * - max 48 bytes (struct sk_buff::cb)
 */
struct rxrpc_skb_priv {
	atomic_t	nr_ring_pins;		/* Number of rxtx ring pins */
	u8		nr_subpackets;		/* Number of subpackets */
	u8		rx_flags;		/* Received packet flags */
#define RXRPC_SKB_INCL_LAST	0x01		/* - Includes last packet */
#define RXRPC_SKB_TX_BUFFER	0x02		/* - Is transmit buffer */
	union {
		int		remain;		/* amount of space remaining for next write */

		/* List of requested ACKs on subpackets */
		unsigned long	rx_req_ack[(RXRPC_MAX_NR_JUMBO + BITS_PER_LONG - 1) /
					   BITS_PER_LONG];
	};

	struct rxrpc_host_header hdr;		/* RxRPC packet header from this packet */
};

#define rxrpc_skb(__skb) ((struct rxrpc_skb_priv *) &(__skb)->cb)

/*
 * RxRPC security module interface
 */
struct rxrpc_security {
	const char		*name;		/* name of this service */
	u8			security_index;	/* security type provided */
	u32			no_key_abort;	/* Abort code indicating no key */

	/* Initialise a security service */
	int (*init)(void);

	/* Clean up a security service */
	void (*exit)(void);

	/* Parse the information from a server key */
	int (*preparse_server_key)(struct key_preparsed_payload *);

	/* Clean up the preparse buffer after parsing a server key */
	void (*free_preparse_server_key)(struct key_preparsed_payload *);

	/* Destroy the payload of a server key */
	void (*destroy_server_key)(struct key *);

	/* Describe a server key */
	void (*describe_server_key)(const struct key *, struct seq_file *);

	/* initialise a connection's security */
	int (*init_connection_security)(struct rxrpc_connection *,
					struct rxrpc_key_token *);

	/* Work out how much data we can store in a packet, given an estimate
	 * of the amount of data remaining.
	 */
	int (*how_much_data)(struct rxrpc_call *, size_t,
			     size_t *, size_t *, size_t *);

	/* impose security on a packet */
	int (*secure_packet)(struct rxrpc_call *, struct sk_buff *, size_t);

	/* verify the security on a received packet */
	int (*verify_packet)(struct rxrpc_call *, struct sk_buff *,
			     unsigned int, unsigned int, rxrpc_seq_t, u16);

	/* Free crypto request on a call */
	void (*free_call_crypto)(struct rxrpc_call *);

	/* Locate the data in a received packet that has been verified. */
	void (*locate_data)(struct rxrpc_call *, struct sk_buff *,
			    unsigned int *, unsigned int *);

	/* issue a challenge */
	int (*issue_challenge)(struct rxrpc_connection *);

	/* respond to a challenge */
	int (*respond_to_challenge)(struct rxrpc_connection *,
				    struct sk_buff *,
				    u32 *);

	/* verify a response */
	int (*verify_response)(struct rxrpc_connection *,
			       struct sk_buff *,
			       u32 *);

	/* clear connection security */
	void (*clear)(struct rxrpc_connection *);
};

/*
 * RxRPC local transport endpoint description
 * - owned by a single AF_RXRPC socket
 * - pointed to by transport socket struct sk_user_data
 */
struct rxrpc_local {
	struct rcu_head		rcu;
	atomic_t		active_users;	/* Number of users of the local endpoint */
	atomic_t		usage;		/* Number of references to the structure */
	struct rxrpc_net	*rxnet;		/* The network ns in which this resides */
	struct list_head	link;
	struct socket		*socket;	/* my UDP socket */
	struct work_struct	processor;
	struct rxrpc_sock __rcu	*service;	/* Service(s) listening on this endpoint */
	struct rw_semaphore	defrag_sem;	/* control re-enablement of IP DF bit */
	struct sk_buff_head	reject_queue;	/* packets awaiting rejection */
	struct sk_buff_head	event_queue;	/* endpoint event packets awaiting processing */
	struct rb_root		client_bundles;	/* Client connection bundles by socket params */
	spinlock_t		client_bundles_lock; /* Lock for client_bundles */
	spinlock_t		lock;		/* access lock */
	rwlock_t		services_lock;	/* lock for services list */
	int			debug_id;	/* debug ID for printks */
	bool			dead;
	bool			service_closed;	/* Service socket closed */
	struct sockaddr_rxrpc	srx;		/* local address */
};

/*
 * RxRPC remote transport endpoint definition
 * - matched by local endpoint, remote port, address and protocol type
 */
struct rxrpc_peer {
	struct rcu_head		rcu;		/* This must be first */
	atomic_t		usage;
	unsigned long		hash_key;
	struct hlist_node	hash_link;
	struct rxrpc_local	*local;
	struct hlist_head	error_targets;	/* targets for net error distribution */
	struct rb_root		service_conns;	/* Service connections */
	struct list_head	keepalive_link;	/* Link in net->peer_keepalive[] */
	time64_t		last_tx_at;	/* Last time packet sent here */
	seqlock_t		service_conn_lock;
	spinlock_t		lock;		/* access lock */
	unsigned int		if_mtu;		/* interface MTU for this peer */
	unsigned int		mtu;		/* network MTU for this peer */
	unsigned int		maxdata;	/* data size (MTU - hdrsize) */
	unsigned short		hdrsize;	/* header size (IP + UDP + RxRPC) */
	int			debug_id;	/* debug ID for printks */
	struct sockaddr_rxrpc	srx;		/* remote address */

	/* calculated RTT cache */
#define RXRPC_RTT_CACHE_SIZE 32
	spinlock_t		rtt_input_lock;	/* RTT lock for input routine */
	ktime_t			rtt_last_req;	/* Time of last RTT request */
	unsigned int		rtt_count;	/* Number of samples we've got */

	u32			srtt_us;	/* smoothed round trip time << 3 in usecs */
	u32			mdev_us;	/* medium deviation			*/
	u32			mdev_max_us;	/* maximal mdev for the last rtt period	*/
	u32			rttvar_us;	/* smoothed mdev_max			*/
	u32			rto_j;		/* Retransmission timeout in jiffies */
	u8			backoff;	/* Backoff timeout */

	u8			cong_cwnd;	/* Congestion window size */
};

/*
 * Keys for matching a connection.
 */
struct rxrpc_conn_proto {
	union {
		struct {
			u32	epoch;		/* epoch of this connection */
			u32	cid;		/* connection ID */
		};
		u64		index_key;
	};
};

struct rxrpc_conn_parameters {
	struct rxrpc_local	*local;		/* Representation of local endpoint */
	struct rxrpc_peer	*peer;		/* Remote endpoint */
	struct key		*key;		/* Security details */
	bool			exclusive;	/* T if conn is exclusive */
	bool			upgrade;	/* T if service ID can be upgraded */
	u16			service_id;	/* Service ID for this connection */
	u32			security_level;	/* Security level selected */
};

/*
 * Bits in the connection flags.
 */
enum rxrpc_conn_flag {
	RXRPC_CONN_HAS_IDR,		/* Has a client conn ID assigned */
	RXRPC_CONN_IN_SERVICE_CONNS,	/* Conn is in peer->service_conns */
	RXRPC_CONN_DONT_REUSE,		/* Don't reuse this connection */
	RXRPC_CONN_PROBING_FOR_UPGRADE,	/* Probing for service upgrade */
	RXRPC_CONN_FINAL_ACK_0,		/* Need final ACK for channel 0 */
	RXRPC_CONN_FINAL_ACK_1,		/* Need final ACK for channel 1 */
	RXRPC_CONN_FINAL_ACK_2,		/* Need final ACK for channel 2 */
	RXRPC_CONN_FINAL_ACK_3,		/* Need final ACK for channel 3 */
};

#define RXRPC_CONN_FINAL_ACK_MASK ((1UL << RXRPC_CONN_FINAL_ACK_0) |	\
				   (1UL << RXRPC_CONN_FINAL_ACK_1) |	\
				   (1UL << RXRPC_CONN_FINAL_ACK_2) |	\
				   (1UL << RXRPC_CONN_FINAL_ACK_3))

/*
 * Events that can be raised upon a connection.
 */
enum rxrpc_conn_event {
	RXRPC_CONN_EV_CHALLENGE,	/* Send challenge packet */
};

/*
 * The connection protocol state.
 */
enum rxrpc_conn_proto_state {
	RXRPC_CONN_UNUSED,		/* Connection not yet attempted */
	RXRPC_CONN_CLIENT,		/* Client connection */
	RXRPC_CONN_SERVICE_PREALLOC,	/* Service connection preallocation */
	RXRPC_CONN_SERVICE_UNSECURED,	/* Service unsecured connection */
	RXRPC_CONN_SERVICE_CHALLENGING,	/* Service challenging for security */
	RXRPC_CONN_SERVICE,		/* Service secured connection */
	RXRPC_CONN_REMOTELY_ABORTED,	/* Conn aborted by peer */
	RXRPC_CONN_LOCALLY_ABORTED,	/* Conn aborted locally */
	RXRPC_CONN__NR_STATES
};

/*
 * RxRPC client connection bundle.
 */
struct rxrpc_bundle {
	struct rxrpc_conn_parameters params;
	atomic_t		usage;
	unsigned int		debug_id;
	bool			try_upgrade;	/* True if the bundle is attempting upgrade */
	bool			alloc_conn;	/* True if someone's getting a conn */
	short			alloc_error;	/* Error from last conn allocation */
	spinlock_t		channel_lock;
	struct rb_node		local_node;	/* Node in local->client_conns */
	struct list_head	waiting_calls;	/* Calls waiting for channels */
	unsigned long		avail_chans;	/* Mask of available channels */
	struct rxrpc_connection	*conns[4];	/* The connections in the bundle (max 4) */
};

/*
 * RxRPC connection definition
 * - matched by { local, peer, epoch, conn_id, direction }
 * - each connection can only handle four simultaneous calls
 */
struct rxrpc_connection {
	struct rxrpc_conn_proto	proto;
	struct rxrpc_conn_parameters params;

	atomic_t		usage;
	struct rcu_head		rcu;
	struct list_head	cache_link;

	unsigned char		act_chans;	/* Mask of active channels */
	struct rxrpc_channel {
		unsigned long		final_ack_at;	/* Time at which to issue final ACK */
		struct rxrpc_call __rcu	*call;		/* Active call */
		unsigned int		call_debug_id;	/* call->debug_id */
		u32			call_id;	/* ID of current call */
		u32			call_counter;	/* Call ID counter */
		u32			last_call;	/* ID of last call */
		u8			last_type;	/* Type of last packet */
		union {
			u32		last_seq;
			u32		last_abort;
		};
	} channels[RXRPC_MAXCALLS];

	struct timer_list	timer;		/* Conn event timer */
	struct work_struct	processor;	/* connection event processor */
	struct rxrpc_bundle	*bundle;	/* Client connection bundle */
	struct rb_node		service_node;	/* Node in peer->service_conns */
	struct list_head	proc_link;	/* link in procfs list */
	struct list_head	link;		/* link in master connection list */
	struct sk_buff_head	rx_queue;	/* received conn-level packets */

	const struct rxrpc_security *security;	/* applied security module */
	union {
		struct {
			struct crypto_sync_skcipher *cipher;	/* encryption handle */
			struct rxrpc_crypt csum_iv;	/* packet checksum base */
			u32	nonce;		/* response re-use preventer */
		} rxkad;
	};
	unsigned long		flags;
	unsigned long		events;
	unsigned long		idle_timestamp;	/* Time at which last became idle */
	spinlock_t		state_lock;	/* state-change lock */
	enum rxrpc_conn_proto_state state;	/* current state of connection */
	u32			abort_code;	/* Abort code of connection abort */
	int			debug_id;	/* debug ID for printks */
	atomic_t		serial;		/* packet serial number counter */
	unsigned int		hi_serial;	/* highest serial number received */
	u32			service_id;	/* Service ID, possibly upgraded */
	u8			security_ix;	/* security type */
	u8			out_clientflag;	/* RXRPC_CLIENT_INITIATED if we are client */
	u8			bundle_shift;	/* Index into bundle->avail_chans */
	short			error;		/* Local error code */
};

static inline bool rxrpc_to_server(const struct rxrpc_skb_priv *sp)
{
	return sp->hdr.flags & RXRPC_CLIENT_INITIATED;
}

static inline bool rxrpc_to_client(const struct rxrpc_skb_priv *sp)
{
	return !rxrpc_to_server(sp);
}

/*
 * Flags in call->flags.
 */
enum rxrpc_call_flag {
	RXRPC_CALL_RELEASED,		/* call has been released - no more message to userspace */
	RXRPC_CALL_HAS_USERID,		/* has a user ID attached */
	RXRPC_CALL_IS_SERVICE,		/* Call is service call */
	RXRPC_CALL_EXPOSED,		/* The call was exposed to the world */
	RXRPC_CALL_RX_LAST,		/* Received the last packet (at rxtx_top) */
	RXRPC_CALL_TX_LAST,		/* Last packet in Tx buffer (at rxtx_top) */
	RXRPC_CALL_SEND_PING,		/* A ping will need to be sent */
	RXRPC_CALL_RETRANS_TIMEOUT,	/* Retransmission due to timeout occurred */
	RXRPC_CALL_BEGAN_RX_TIMER,	/* We began the expect_rx_by timer */
	RXRPC_CALL_RX_HEARD,		/* The peer responded at least once to this call */
	RXRPC_CALL_RX_UNDERRUN,		/* Got data underrun */
<<<<<<< HEAD
	RXRPC_CALL_IS_INTR,		/* The call is interruptible */
	RXRPC_CALL_DISCONNECTED,	/* The call has been disconnected */
=======
	RXRPC_CALL_DISCONNECTED,	/* The call has been disconnected */
	RXRPC_CALL_KERNEL,		/* The call was made by the kernel */
	RXRPC_CALL_UPGRADE,		/* Service upgrade was requested for the call */
>>>>>>> 7d2a07b7
};

/*
 * Events that can be raised on a call.
 */
enum rxrpc_call_event {
	RXRPC_CALL_EV_ACK,		/* need to generate ACK */
	RXRPC_CALL_EV_ABORT,		/* need to generate abort */
	RXRPC_CALL_EV_RESEND,		/* Tx resend required */
	RXRPC_CALL_EV_PING,		/* Ping send required */
	RXRPC_CALL_EV_EXPIRED,		/* Expiry occurred */
	RXRPC_CALL_EV_ACK_LOST,		/* ACK may be lost, send ping */
};

/*
 * The states that a call can be in.
 */
enum rxrpc_call_state {
	RXRPC_CALL_UNINITIALISED,
	RXRPC_CALL_CLIENT_AWAIT_CONN,	/* - client waiting for connection to become available */
	RXRPC_CALL_CLIENT_SEND_REQUEST,	/* - client sending request phase */
	RXRPC_CALL_CLIENT_AWAIT_REPLY,	/* - client awaiting reply */
	RXRPC_CALL_CLIENT_RECV_REPLY,	/* - client receiving reply phase */
	RXRPC_CALL_SERVER_PREALLOC,	/* - service preallocation */
	RXRPC_CALL_SERVER_SECURING,	/* - server securing request connection */
	RXRPC_CALL_SERVER_RECV_REQUEST,	/* - server receiving request */
	RXRPC_CALL_SERVER_ACK_REQUEST,	/* - server pending ACK of request */
	RXRPC_CALL_SERVER_SEND_REPLY,	/* - server sending reply */
	RXRPC_CALL_SERVER_AWAIT_ACK,	/* - server awaiting final ACK */
	RXRPC_CALL_COMPLETE,		/* - call complete */
	NR__RXRPC_CALL_STATES
};

/*
 * Call completion condition (state == RXRPC_CALL_COMPLETE).
 */
enum rxrpc_call_completion {
	RXRPC_CALL_SUCCEEDED,		/* - Normal termination */
	RXRPC_CALL_REMOTELY_ABORTED,	/* - call aborted by peer */
	RXRPC_CALL_LOCALLY_ABORTED,	/* - call aborted locally on error or close */
	RXRPC_CALL_LOCAL_ERROR,		/* - call failed due to local error */
	RXRPC_CALL_NETWORK_ERROR,	/* - call terminated by network error */
	NR__RXRPC_CALL_COMPLETIONS
};

/*
 * Call Tx congestion management modes.
 */
enum rxrpc_congest_mode {
	RXRPC_CALL_SLOW_START,
	RXRPC_CALL_CONGEST_AVOIDANCE,
	RXRPC_CALL_PACKET_LOSS,
	RXRPC_CALL_FAST_RETRANSMIT,
	NR__RXRPC_CONGEST_MODES
};

/*
 * RxRPC call definition
 * - matched by { connection, call_id }
 */
struct rxrpc_call {
	struct rcu_head		rcu;
	struct rxrpc_connection	*conn;		/* connection carrying call */
	struct rxrpc_peer	*peer;		/* Peer record for remote address */
	struct rxrpc_sock __rcu	*socket;	/* socket responsible */
	struct rxrpc_net	*rxnet;		/* Network namespace to which call belongs */
	const struct rxrpc_security *security;	/* applied security module */
	struct mutex		user_mutex;	/* User access mutex */
	unsigned long		ack_at;		/* When deferred ACK needs to happen */
	unsigned long		ack_lost_at;	/* When ACK is figured as lost */
	unsigned long		resend_at;	/* When next resend needs to happen */
	unsigned long		ping_at;	/* When next to send a ping */
	unsigned long		keepalive_at;	/* When next to send a keepalive ping */
	unsigned long		expect_rx_by;	/* When we expect to get a packet by */
	unsigned long		expect_req_by;	/* When we expect to get a request DATA packet by */
	unsigned long		expect_term_by;	/* When we expect call termination by */
	u32			next_rx_timo;	/* Timeout for next Rx packet (jif) */
	u32			next_req_timo;	/* Timeout for next Rx request packet (jif) */
	struct skcipher_request	*cipher_req;	/* Packet cipher request buffer */
	struct timer_list	timer;		/* Combined event timer */
	struct work_struct	processor;	/* Event processor */
	rxrpc_notify_rx_t	notify_rx;	/* kernel service Rx notification function */
	struct list_head	link;		/* link in master call list */
	struct list_head	chan_wait_link;	/* Link in conn->bundle->waiting_calls */
	struct hlist_node	error_link;	/* link in error distribution list */
	struct list_head	accept_link;	/* Link in rx->acceptq */
	struct list_head	recvmsg_link;	/* Link in rx->recvmsg_q */
	struct list_head	sock_link;	/* Link in rx->sock_calls */
	struct rb_node		sock_node;	/* Node in rx->calls */
	struct sk_buff		*tx_pending;	/* Tx socket buffer being filled */
	wait_queue_head_t	waitq;		/* Wait queue for channel or Tx */
	s64			tx_total_len;	/* Total length left to be transmitted (or -1) */
	__be32			crypto_buf[2];	/* Temporary packet crypto buffer */
	unsigned long		user_call_ID;	/* user-defined call ID */
	unsigned long		flags;
	unsigned long		events;
	spinlock_t		lock;
	spinlock_t		notify_lock;	/* Kernel notification lock */
	rwlock_t		state_lock;	/* lock for state transition */
	u32			abort_code;	/* Local/remote abort code */
	int			error;		/* Local error incurred */
	enum rxrpc_call_state	state;		/* current state of call */
	enum rxrpc_call_completion completion;	/* Call completion condition */
	atomic_t		usage;
	u16			service_id;	/* service ID */
	u8			security_ix;	/* Security type */
	enum rxrpc_interruptibility interruptibility; /* At what point call may be interrupted */
	u32			call_id;	/* call ID on connection  */
	u32			cid;		/* connection ID plus channel index */
	int			debug_id;	/* debug ID for printks */
	unsigned short		rx_pkt_offset;	/* Current recvmsg packet offset */
	unsigned short		rx_pkt_len;	/* Current recvmsg packet len */
	bool			rx_pkt_last;	/* Current recvmsg packet is last */

	/* Rx/Tx circular buffer, depending on phase.
	 *
	 * In the Rx phase, packets are annotated with 0 or the number of the
	 * segment of a jumbo packet each buffer refers to.  There can be up to
	 * 47 segments in a maximum-size UDP packet.
	 *
	 * In the Tx phase, packets are annotated with which buffers have been
	 * acked.
	 */
#define RXRPC_RXTX_BUFF_SIZE	64
#define RXRPC_RXTX_BUFF_MASK	(RXRPC_RXTX_BUFF_SIZE - 1)
#define RXRPC_INIT_RX_WINDOW_SIZE 63
	struct sk_buff		**rxtx_buffer;
	u8			*rxtx_annotations;
#define RXRPC_TX_ANNO_ACK	0
#define RXRPC_TX_ANNO_UNACK	1
#define RXRPC_TX_ANNO_NAK	2
#define RXRPC_TX_ANNO_RETRANS	3
#define RXRPC_TX_ANNO_MASK	0x03
#define RXRPC_TX_ANNO_LAST	0x04
#define RXRPC_TX_ANNO_RESENT	0x08

#define RXRPC_RX_ANNO_SUBPACKET	0x3f		/* Subpacket number in jumbogram */
#define RXRPC_RX_ANNO_VERIFIED	0x80		/* Set if verified and decrypted */
	rxrpc_seq_t		tx_hard_ack;	/* Dead slot in buffer; the first transmitted but
						 * not hard-ACK'd packet follows this.
						 */
	rxrpc_seq_t		tx_top;		/* Highest Tx slot allocated. */
	u16			tx_backoff;	/* Delay to insert due to Tx failure */

	/* TCP-style slow-start congestion control [RFC5681].  Since the SMSS
	 * is fixed, we keep these numbers in terms of segments (ie. DATA
	 * packets) rather than bytes.
	 */
#define RXRPC_TX_SMSS		RXRPC_JUMBO_DATALEN
	u8			cong_cwnd;	/* Congestion window size */
	u8			cong_extra;	/* Extra to send for congestion management */
	u8			cong_ssthresh;	/* Slow-start threshold */
	enum rxrpc_congest_mode	cong_mode:8;	/* Congestion management mode */
	u8			cong_dup_acks;	/* Count of ACKs showing missing packets */
	u8			cong_cumul_acks; /* Cumulative ACK count */
	ktime_t			cong_tstamp;	/* Last time cwnd was changed */

	rxrpc_seq_t		rx_hard_ack;	/* Dead slot in buffer; the first received but not
						 * consumed packet follows this.
						 */
	rxrpc_seq_t		rx_top;		/* Highest Rx slot allocated. */
	rxrpc_seq_t		rx_expect_next;	/* Expected next packet sequence number */
	rxrpc_serial_t		rx_serial;	/* Highest serial received for this call */
	u8			rx_winsize;	/* Size of Rx window */
	u8			tx_winsize;	/* Maximum size of Tx window */
	bool			tx_phase;	/* T if transmission phase, F if receive phase */
	u8			nr_jumbo_bad;	/* Number of jumbo dups/exceeds-windows */

	spinlock_t		input_lock;	/* Lock for packet input to this call */

	/* receive-phase ACK management */
	u8			ackr_reason;	/* reason to ACK */
	rxrpc_serial_t		ackr_serial;	/* serial of packet being ACK'd */
	rxrpc_serial_t		ackr_first_seq;	/* first sequence number received */
	rxrpc_seq_t		ackr_prev_seq;	/* previous sequence number received */
	rxrpc_seq_t		ackr_consumed;	/* Highest packet shown consumed */
	rxrpc_seq_t		ackr_seen;	/* Highest packet shown seen */

	/* RTT management */
	rxrpc_serial_t		rtt_serial[4];	/* Serial number of DATA or PING sent */
	ktime_t			rtt_sent_at[4];	/* Time packet sent */
	unsigned long		rtt_avail;	/* Mask of available slots in bits 0-3,
						 * Mask of pending samples in 8-11 */
#define RXRPC_CALL_RTT_AVAIL_MASK	0xf
#define RXRPC_CALL_RTT_PEND_SHIFT	8

	/* transmission-phase ACK management */
	ktime_t			acks_latest_ts;	/* Timestamp of latest ACK received */
	rxrpc_seq_t		acks_lowest_nak; /* Lowest NACK in the buffer (or ==tx_hard_ack) */
	rxrpc_seq_t		acks_lost_top;	/* tx_top at the time lost-ack ping sent */
	rxrpc_serial_t		acks_lost_ping;	/* Serial number of probe ACK */
};

/*
 * Summary of a new ACK and the changes it made to the Tx buffer packet states.
 */
struct rxrpc_ack_summary {
	u8			ack_reason;
	u8			nr_acks;		/* Number of ACKs in packet */
	u8			nr_nacks;		/* Number of NACKs in packet */
	u8			nr_new_acks;		/* Number of new ACKs in packet */
	u8			nr_new_nacks;		/* Number of new NACKs in packet */
	u8			nr_rot_new_acks;	/* Number of rotated new ACKs */
	bool			new_low_nack;		/* T if new low NACK found */
	bool			retrans_timeo;		/* T if reTx due to timeout happened */
	u8			flight_size;		/* Number of unreceived transmissions */
	/* Place to stash values for tracing */
	enum rxrpc_congest_mode	mode:8;
	u8			cwnd;
	u8			ssthresh;
	u8			dup_acks;
	u8			cumulative_acks;
};

/*
 * sendmsg() cmsg-specified parameters.
 */
enum rxrpc_command {
	RXRPC_CMD_SEND_DATA,		/* send data message */
	RXRPC_CMD_SEND_ABORT,		/* request abort generation */
	RXRPC_CMD_REJECT_BUSY,		/* [server] reject a call as busy */
	RXRPC_CMD_CHARGE_ACCEPT,	/* [server] charge accept preallocation */
};

struct rxrpc_call_params {
	s64			tx_total_len;	/* Total Tx data length (if send data) */
	unsigned long		user_call_ID;	/* User's call ID */
	struct {
		u32		hard;		/* Maximum lifetime (sec) */
		u32		idle;		/* Max time since last data packet (msec) */
		u32		normal;		/* Max time since last call packet (msec) */
	} timeouts;
	u8			nr_timeouts;	/* Number of timeouts specified */
	bool			kernel;		/* T if kernel is making the call */
	enum rxrpc_interruptibility interruptibility; /* How is interruptible is the call? */
};

struct rxrpc_send_params {
	struct rxrpc_call_params call;
	u32			abort_code;	/* Abort code to Tx (if abort) */
	enum rxrpc_command	command : 8;	/* The command to implement */
	bool			exclusive;	/* Shared or exclusive call */
	bool			upgrade;	/* If the connection is upgradeable */
};

#include <trace/events/rxrpc.h>

/*
 * af_rxrpc.c
 */
extern atomic_t rxrpc_n_tx_skbs, rxrpc_n_rx_skbs;
extern struct workqueue_struct *rxrpc_workqueue;

/*
 * call_accept.c
 */
int rxrpc_service_prealloc(struct rxrpc_sock *, gfp_t);
void rxrpc_discard_prealloc(struct rxrpc_sock *);
struct rxrpc_call *rxrpc_new_incoming_call(struct rxrpc_local *,
					   struct rxrpc_sock *,
					   struct sk_buff *);
void rxrpc_accept_incoming_calls(struct rxrpc_local *);
int rxrpc_user_charge_accept(struct rxrpc_sock *, unsigned long);

/*
 * call_event.c
 */
void rxrpc_propose_ACK(struct rxrpc_call *, u8, u32, bool, bool,
		       enum rxrpc_propose_ack_trace);
void rxrpc_process_call(struct work_struct *);

static inline void rxrpc_reduce_call_timer(struct rxrpc_call *call,
					   unsigned long expire_at,
					   unsigned long now,
					   enum rxrpc_timer_trace why)
{
	trace_rxrpc_timer(call, why, now);
	timer_reduce(&call->timer, expire_at);
}

/*
 * call_object.c
 */
extern const char *const rxrpc_call_states[];
extern const char *const rxrpc_call_completions[];
extern unsigned int rxrpc_max_call_lifetime;
extern struct kmem_cache *rxrpc_call_jar;

struct rxrpc_call *rxrpc_find_call_by_user_ID(struct rxrpc_sock *, unsigned long);
struct rxrpc_call *rxrpc_alloc_call(struct rxrpc_sock *, gfp_t, unsigned int);
struct rxrpc_call *rxrpc_new_client_call(struct rxrpc_sock *,
					 struct rxrpc_conn_parameters *,
					 struct sockaddr_rxrpc *,
					 struct rxrpc_call_params *, gfp_t,
					 unsigned int);
void rxrpc_incoming_call(struct rxrpc_sock *, struct rxrpc_call *,
			 struct sk_buff *);
void rxrpc_release_call(struct rxrpc_sock *, struct rxrpc_call *);
void rxrpc_release_calls_on_socket(struct rxrpc_sock *);
bool __rxrpc_queue_call(struct rxrpc_call *);
bool rxrpc_queue_call(struct rxrpc_call *);
void rxrpc_see_call(struct rxrpc_call *);
void rxrpc_get_call(struct rxrpc_call *, enum rxrpc_call_trace);
void rxrpc_put_call(struct rxrpc_call *, enum rxrpc_call_trace);
void rxrpc_cleanup_call(struct rxrpc_call *);
void rxrpc_destroy_all_calls(struct rxrpc_net *);

static inline bool rxrpc_is_service_call(const struct rxrpc_call *call)
{
	return test_bit(RXRPC_CALL_IS_SERVICE, &call->flags);
}

static inline bool rxrpc_is_client_call(const struct rxrpc_call *call)
{
	return !rxrpc_is_service_call(call);
}

/*
 * conn_client.c
 */
extern unsigned int rxrpc_reap_client_connections;
extern unsigned long rxrpc_conn_idle_client_expiry;
extern unsigned long rxrpc_conn_idle_client_fast_expiry;
extern struct idr rxrpc_client_conn_ids;

void rxrpc_destroy_client_conn_ids(void);
struct rxrpc_bundle *rxrpc_get_bundle(struct rxrpc_bundle *);
void rxrpc_put_bundle(struct rxrpc_bundle *);
int rxrpc_connect_call(struct rxrpc_sock *, struct rxrpc_call *,
		       struct rxrpc_conn_parameters *, struct sockaddr_rxrpc *,
		       gfp_t);
void rxrpc_expose_client_call(struct rxrpc_call *);
void rxrpc_disconnect_client_call(struct rxrpc_bundle *, struct rxrpc_call *);
void rxrpc_put_client_conn(struct rxrpc_connection *);
void rxrpc_discard_expired_client_conns(struct work_struct *);
void rxrpc_destroy_all_client_connections(struct rxrpc_net *);
void rxrpc_clean_up_local_conns(struct rxrpc_local *);

/*
 * conn_event.c
 */
void rxrpc_process_connection(struct work_struct *);
void rxrpc_process_delayed_final_acks(struct rxrpc_connection *, bool);

/*
 * conn_object.c
 */
extern unsigned int rxrpc_connection_expiry;
extern unsigned int rxrpc_closed_conn_expiry;

struct rxrpc_connection *rxrpc_alloc_connection(gfp_t);
struct rxrpc_connection *rxrpc_find_connection_rcu(struct rxrpc_local *,
						   struct sk_buff *,
						   struct rxrpc_peer **);
void __rxrpc_disconnect_call(struct rxrpc_connection *, struct rxrpc_call *);
void rxrpc_disconnect_call(struct rxrpc_call *);
void rxrpc_kill_connection(struct rxrpc_connection *);
bool rxrpc_queue_conn(struct rxrpc_connection *);
void rxrpc_see_connection(struct rxrpc_connection *);
struct rxrpc_connection *rxrpc_get_connection(struct rxrpc_connection *);
struct rxrpc_connection *rxrpc_get_connection_maybe(struct rxrpc_connection *);
void rxrpc_put_service_conn(struct rxrpc_connection *);
void rxrpc_service_connection_reaper(struct work_struct *);
void rxrpc_destroy_all_connections(struct rxrpc_net *);

static inline bool rxrpc_conn_is_client(const struct rxrpc_connection *conn)
{
	return conn->out_clientflag;
}

static inline bool rxrpc_conn_is_service(const struct rxrpc_connection *conn)
{
	return !rxrpc_conn_is_client(conn);
}

static inline void rxrpc_put_connection(struct rxrpc_connection *conn)
{
	if (!conn)
		return;

	if (rxrpc_conn_is_client(conn))
		rxrpc_put_client_conn(conn);
	else
		rxrpc_put_service_conn(conn);
}

static inline void rxrpc_reduce_conn_timer(struct rxrpc_connection *conn,
					   unsigned long expire_at)
{
	timer_reduce(&conn->timer, expire_at);
}

/*
 * conn_service.c
 */
struct rxrpc_connection *rxrpc_find_service_conn_rcu(struct rxrpc_peer *,
						     struct sk_buff *);
struct rxrpc_connection *rxrpc_prealloc_service_connection(struct rxrpc_net *, gfp_t);
void rxrpc_new_incoming_connection(struct rxrpc_sock *, struct rxrpc_connection *,
				   const struct rxrpc_security *, struct sk_buff *);
void rxrpc_unpublish_service_conn(struct rxrpc_connection *);

/*
 * input.c
 */
int rxrpc_input_packet(struct sock *, struct sk_buff *);

/*
 * insecure.c
 */
extern const struct rxrpc_security rxrpc_no_security;

/*
 * key.c
 */
extern struct key_type key_type_rxrpc;

int rxrpc_request_key(struct rxrpc_sock *, sockptr_t , int);
int rxrpc_get_server_data_key(struct rxrpc_connection *, const void *, time64_t,
			      u32);

/*
 * local_event.c
 */
extern void rxrpc_process_local_events(struct rxrpc_local *);

/*
 * local_object.c
 */
struct rxrpc_local *rxrpc_lookup_local(struct net *, const struct sockaddr_rxrpc *);
struct rxrpc_local *rxrpc_get_local(struct rxrpc_local *);
struct rxrpc_local *rxrpc_get_local_maybe(struct rxrpc_local *);
void rxrpc_put_local(struct rxrpc_local *);
struct rxrpc_local *rxrpc_use_local(struct rxrpc_local *);
void rxrpc_unuse_local(struct rxrpc_local *);
void rxrpc_queue_local(struct rxrpc_local *);
void rxrpc_destroy_all_locals(struct rxrpc_net *);

static inline bool __rxrpc_unuse_local(struct rxrpc_local *local)
{
	return atomic_dec_return(&local->active_users) == 0;
}

static inline bool __rxrpc_use_local(struct rxrpc_local *local)
{
	return atomic_fetch_add_unless(&local->active_users, 1, 0) != 0;
}

/*
 * misc.c
 */
extern unsigned int rxrpc_max_backlog __read_mostly;
extern unsigned long rxrpc_requested_ack_delay;
extern unsigned long rxrpc_soft_ack_delay;
extern unsigned long rxrpc_idle_ack_delay;
extern unsigned int rxrpc_rx_window_size;
extern unsigned int rxrpc_rx_mtu;
extern unsigned int rxrpc_rx_jumbo_max;

extern const s8 rxrpc_ack_priority[];

/*
 * net_ns.c
 */
extern unsigned int rxrpc_net_id;
extern struct pernet_operations rxrpc_net_ops;

static inline struct rxrpc_net *rxrpc_net(struct net *net)
{
	return net_generic(net, rxrpc_net_id);
}

/*
 * output.c
 */
int rxrpc_send_ack_packet(struct rxrpc_call *, bool, rxrpc_serial_t *);
int rxrpc_send_abort_packet(struct rxrpc_call *);
int rxrpc_send_data_packet(struct rxrpc_call *, struct sk_buff *, bool);
void rxrpc_reject_packets(struct rxrpc_local *);
void rxrpc_send_keepalive(struct rxrpc_peer *);

/*
 * peer_event.c
 */
void rxrpc_error_report(struct sock *);
void rxrpc_peer_keepalive_worker(struct work_struct *);

/*
 * peer_object.c
 */
struct rxrpc_peer *rxrpc_lookup_peer_rcu(struct rxrpc_local *,
					 const struct sockaddr_rxrpc *);
struct rxrpc_peer *rxrpc_lookup_peer(struct rxrpc_sock *, struct rxrpc_local *,
				     struct sockaddr_rxrpc *, gfp_t);
struct rxrpc_peer *rxrpc_alloc_peer(struct rxrpc_local *, gfp_t);
void rxrpc_new_incoming_peer(struct rxrpc_sock *, struct rxrpc_local *,
			     struct rxrpc_peer *);
void rxrpc_destroy_all_peers(struct rxrpc_net *);
struct rxrpc_peer *rxrpc_get_peer(struct rxrpc_peer *);
struct rxrpc_peer *rxrpc_get_peer_maybe(struct rxrpc_peer *);
void rxrpc_put_peer(struct rxrpc_peer *);
void rxrpc_put_peer_locked(struct rxrpc_peer *);

/*
 * proc.c
 */
extern const struct seq_operations rxrpc_call_seq_ops;
extern const struct seq_operations rxrpc_connection_seq_ops;
extern const struct seq_operations rxrpc_peer_seq_ops;

/*
 * recvmsg.c
 */
void rxrpc_notify_socket(struct rxrpc_call *);
bool __rxrpc_set_call_completion(struct rxrpc_call *, enum rxrpc_call_completion, u32, int);
bool rxrpc_set_call_completion(struct rxrpc_call *, enum rxrpc_call_completion, u32, int);
bool __rxrpc_call_completed(struct rxrpc_call *);
bool rxrpc_call_completed(struct rxrpc_call *);
bool __rxrpc_abort_call(const char *, struct rxrpc_call *, rxrpc_seq_t, u32, int);
bool rxrpc_abort_call(const char *, struct rxrpc_call *, rxrpc_seq_t, u32, int);
int rxrpc_recvmsg(struct socket *, struct msghdr *, size_t, int);

/*
 * Abort a call due to a protocol error.
 */
static inline bool __rxrpc_abort_eproto(struct rxrpc_call *call,
					struct sk_buff *skb,
					const char *eproto_why,
					const char *why,
					u32 abort_code)
{
	struct rxrpc_skb_priv *sp = rxrpc_skb(skb);

	trace_rxrpc_rx_eproto(call, sp->hdr.serial, eproto_why);
	return rxrpc_abort_call(why, call, sp->hdr.seq, abort_code, -EPROTO);
}

#define rxrpc_abort_eproto(call, skb, eproto_why, abort_why, abort_code) \
	__rxrpc_abort_eproto((call), (skb), tracepoint_string(eproto_why), \
			     (abort_why), (abort_code))

/*
 * rtt.c
 */
void rxrpc_peer_add_rtt(struct rxrpc_call *, enum rxrpc_rtt_rx_trace, int,
			rxrpc_serial_t, rxrpc_serial_t, ktime_t, ktime_t);
unsigned long rxrpc_get_rto_backoff(struct rxrpc_peer *, bool);
void rxrpc_peer_init_rtt(struct rxrpc_peer *);

/*
 * rxkad.c
 */
#ifdef CONFIG_RXKAD
extern const struct rxrpc_security rxkad;
#endif

/*
 * security.c
 */
int __init rxrpc_init_security(void);
const struct rxrpc_security *rxrpc_security_lookup(u8);
void rxrpc_exit_security(void);
int rxrpc_init_client_conn_security(struct rxrpc_connection *);
const struct rxrpc_security *rxrpc_get_incoming_security(struct rxrpc_sock *,
							 struct sk_buff *);
struct key *rxrpc_look_up_server_security(struct rxrpc_connection *,
					  struct sk_buff *, u32, u32);

/*
 * sendmsg.c
 */
int rxrpc_do_sendmsg(struct rxrpc_sock *, struct msghdr *, size_t);

/*
 * server_key.c
 */
extern struct key_type key_type_rxrpc_s;

int rxrpc_server_keyring(struct rxrpc_sock *, sockptr_t, int);

/*
 * skbuff.c
 */
void rxrpc_kernel_data_consumed(struct rxrpc_call *, struct sk_buff *);
void rxrpc_packet_destructor(struct sk_buff *);
void rxrpc_new_skb(struct sk_buff *, enum rxrpc_skb_trace);
void rxrpc_see_skb(struct sk_buff *, enum rxrpc_skb_trace);
void rxrpc_eaten_skb(struct sk_buff *, enum rxrpc_skb_trace);
void rxrpc_get_skb(struct sk_buff *, enum rxrpc_skb_trace);
void rxrpc_free_skb(struct sk_buff *, enum rxrpc_skb_trace);
void rxrpc_purge_queue(struct sk_buff_head *);

/*
 * sysctl.c
 */
#ifdef CONFIG_SYSCTL
extern int __init rxrpc_sysctl_init(void);
extern void rxrpc_sysctl_exit(void);
#else
static inline int __init rxrpc_sysctl_init(void) { return 0; }
static inline void rxrpc_sysctl_exit(void) {}
#endif

/*
 * utils.c
 */
int rxrpc_extract_addr_from_skb(struct sockaddr_rxrpc *, struct sk_buff *);

static inline bool before(u32 seq1, u32 seq2)
{
        return (s32)(seq1 - seq2) < 0;
}
static inline bool before_eq(u32 seq1, u32 seq2)
{
        return (s32)(seq1 - seq2) <= 0;
}
static inline bool after(u32 seq1, u32 seq2)
{
        return (s32)(seq1 - seq2) > 0;
}
static inline bool after_eq(u32 seq1, u32 seq2)
{
        return (s32)(seq1 - seq2) >= 0;
}

/*
 * debug tracing
 */
extern unsigned int rxrpc_debug;

#define dbgprintk(FMT,...) \
	printk("[%-6.6s] "FMT"\n", current->comm ,##__VA_ARGS__)

#define kenter(FMT,...)	dbgprintk("==> %s("FMT")",__func__ ,##__VA_ARGS__)
#define kleave(FMT,...)	dbgprintk("<== %s()"FMT"",__func__ ,##__VA_ARGS__)
#define kdebug(FMT,...)	dbgprintk("    "FMT ,##__VA_ARGS__)
#define kproto(FMT,...)	dbgprintk("### "FMT ,##__VA_ARGS__)
#define knet(FMT,...)	dbgprintk("@@@ "FMT ,##__VA_ARGS__)


#if defined(__KDEBUG)
#define _enter(FMT,...)	kenter(FMT,##__VA_ARGS__)
#define _leave(FMT,...)	kleave(FMT,##__VA_ARGS__)
#define _debug(FMT,...)	kdebug(FMT,##__VA_ARGS__)
#define _proto(FMT,...)	kproto(FMT,##__VA_ARGS__)
#define _net(FMT,...)	knet(FMT,##__VA_ARGS__)

#elif defined(CONFIG_AF_RXRPC_DEBUG)
#define RXRPC_DEBUG_KENTER	0x01
#define RXRPC_DEBUG_KLEAVE	0x02
#define RXRPC_DEBUG_KDEBUG	0x04
#define RXRPC_DEBUG_KPROTO	0x08
#define RXRPC_DEBUG_KNET	0x10

#define _enter(FMT,...)					\
do {							\
	if (unlikely(rxrpc_debug & RXRPC_DEBUG_KENTER))	\
		kenter(FMT,##__VA_ARGS__);		\
} while (0)

#define _leave(FMT,...)					\
do {							\
	if (unlikely(rxrpc_debug & RXRPC_DEBUG_KLEAVE))	\
		kleave(FMT,##__VA_ARGS__);		\
} while (0)

#define _debug(FMT,...)					\
do {							\
	if (unlikely(rxrpc_debug & RXRPC_DEBUG_KDEBUG))	\
		kdebug(FMT,##__VA_ARGS__);		\
} while (0)

#define _proto(FMT,...)					\
do {							\
	if (unlikely(rxrpc_debug & RXRPC_DEBUG_KPROTO))	\
		kproto(FMT,##__VA_ARGS__);		\
} while (0)

#define _net(FMT,...)					\
do {							\
	if (unlikely(rxrpc_debug & RXRPC_DEBUG_KNET))	\
		knet(FMT,##__VA_ARGS__);		\
} while (0)

#else
#define _enter(FMT,...)	no_printk("==> %s("FMT")",__func__ ,##__VA_ARGS__)
#define _leave(FMT,...)	no_printk("<== %s()"FMT"",__func__ ,##__VA_ARGS__)
#define _debug(FMT,...)	no_printk("    "FMT ,##__VA_ARGS__)
#define _proto(FMT,...)	no_printk("### "FMT ,##__VA_ARGS__)
#define _net(FMT,...)	no_printk("@@@ "FMT ,##__VA_ARGS__)
#endif

/*
 * debug assertion checking
 */
#if 1 // defined(__KDEBUGALL)

#define ASSERT(X)						\
do {								\
	if (unlikely(!(X))) {					\
		pr_err("Assertion failed\n");			\
		BUG();						\
	}							\
} while (0)

#define ASSERTCMP(X, OP, Y)						\
do {									\
	__typeof__(X) _x = (X);						\
	__typeof__(Y) _y = (__typeof__(X))(Y);				\
	if (unlikely(!(_x OP _y))) {					\
		pr_err("Assertion failed - %lu(0x%lx) %s %lu(0x%lx) is false\n", \
		       (unsigned long)_x, (unsigned long)_x, #OP,	\
		       (unsigned long)_y, (unsigned long)_y);		\
		BUG();							\
	}								\
} while (0)

#define ASSERTIF(C, X)						\
do {								\
	if (unlikely((C) && !(X))) {				\
		pr_err("Assertion failed\n");			\
		BUG();						\
	}							\
} while (0)

#define ASSERTIFCMP(C, X, OP, Y)					\
do {									\
	__typeof__(X) _x = (X);						\
	__typeof__(Y) _y = (__typeof__(X))(Y);				\
	if (unlikely((C) && !(_x OP _y))) {				\
		pr_err("Assertion failed - %lu(0x%lx) %s %lu(0x%lx) is false\n", \
		       (unsigned long)_x, (unsigned long)_x, #OP,	\
		       (unsigned long)_y, (unsigned long)_y);		\
		BUG();							\
	}								\
} while (0)

#else

#define ASSERT(X)				\
do {						\
} while (0)

#define ASSERTCMP(X, OP, Y)			\
do {						\
} while (0)

#define ASSERTIF(C, X)				\
do {						\
} while (0)

#define ASSERTIFCMP(C, X, OP, Y)		\
do {						\
} while (0)

#endif /* __KDEBUGALL */<|MERGE_RESOLUTION|>--- conflicted
+++ resolved
@@ -503,14 +503,9 @@
 	RXRPC_CALL_BEGAN_RX_TIMER,	/* We began the expect_rx_by timer */
 	RXRPC_CALL_RX_HEARD,		/* The peer responded at least once to this call */
 	RXRPC_CALL_RX_UNDERRUN,		/* Got data underrun */
-<<<<<<< HEAD
-	RXRPC_CALL_IS_INTR,		/* The call is interruptible */
-	RXRPC_CALL_DISCONNECTED,	/* The call has been disconnected */
-=======
 	RXRPC_CALL_DISCONNECTED,	/* The call has been disconnected */
 	RXRPC_CALL_KERNEL,		/* The call was made by the kernel */
 	RXRPC_CALL_UPGRADE,		/* Service upgrade was requested for the call */
->>>>>>> 7d2a07b7
 };
 
 /*
