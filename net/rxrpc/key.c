--- conflicted
+++ resolved
@@ -626,8 +626,6 @@
 		memcpy(xdr, (s), _l);					\
 		if (_l & 3)						\
 			memcpy((u8 *)xdr + _l, &zero, 4 - (_l & 3));	\
-<<<<<<< HEAD
-=======
 		xdr += (_l + 3) >> 2;					\
 	} while(0)
 #define ENCODE_BYTES(l, s)						\
@@ -636,7 +634,6 @@
 		memcpy(xdr, (s), _l);					\
 		if (_l & 3)						\
 			memcpy((u8 *)xdr + _l, &zero, 4 - (_l & 3));	\
->>>>>>> 7d2a07b7
 		xdr += (_l + 3) >> 2;					\
 	} while(0)
 #define ENCODE64(x)					\
