--- conflicted
+++ resolved
@@ -478,17 +478,11 @@
 		if (test_bit(RXRPC_CALL_RX_HEARD, &call->flags) &&
 		    (int)call->conn->hi_serial - (int)call->rx_serial > 0) {
 			trace_rxrpc_call_reset(call);
-<<<<<<< HEAD
-			rxrpc_abort_call("EXP", call, 0, RX_CALL_DEAD, -ECONNRESET);
-		} else {
-			rxrpc_abort_call("EXP", call, 0, RX_CALL_TIMEOUT, -ETIME);
-=======
 			rxrpc_abort_call(call, 0, RX_CALL_DEAD, -ECONNRESET,
 					 rxrpc_abort_call_reset);
 		} else {
 			rxrpc_abort_call(call, 0, RX_CALL_TIMEOUT, -ETIME,
 					 rxrpc_abort_call_timeout);
->>>>>>> eb3cdb58
 		}
 		goto out;
 	}
