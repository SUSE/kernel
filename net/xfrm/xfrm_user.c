--- conflicted
+++ resolved
@@ -1288,11 +1288,6 @@
 					      MSG_DONTWAIT);
 		}
 	} else {
-<<<<<<< HEAD
-		err = security_xfrm_policy_delete(xp);
-
-=======
->>>>>>> aeb3f6d1
 		xfrm_audit_log(NETLINK_CB(skb).loginuid, NETLINK_CB(skb).sid,
 			       AUDIT_MAC_IPSEC_DELSPD, err ? 0 : 1, xp, NULL);
 
