// SPDX-License-Identifier: GPL-2.0-only
/* xfrm_user.c: User interface to configure xfrm engine.
 *
 * Copyright (C) 2002 David S. Miller (davem@redhat.com)
 *
 * Changes:
 *	Mitsuru KANDA @USAGI
 * 	Kazunori MIYAZAWA @USAGI
 * 	Kunihiro Ishiguro <kunihiro@ipinfusion.com>
 * 		IPv6 support
 *
 */

#include <linux/compat.h>
#include <linux/crypto.h>
#include <linux/module.h>
#include <linux/kernel.h>
#include <linux/types.h>
#include <linux/slab.h>
#include <linux/socket.h>
#include <linux/string.h>
#include <linux/net.h>
#include <linux/skbuff.h>
#include <linux/pfkeyv2.h>
#include <linux/ipsec.h>
#include <linux/init.h>
#include <linux/security.h>
#include <net/sock.h>
#include <net/xfrm.h>
#include <net/netlink.h>
#include <net/ah.h>
#include <linux/uaccess.h>
#if IS_ENABLED(CONFIG_IPV6)
#include <linux/in6.h>
#endif
#include <linux/unaligned.h>

static int verify_one_alg(struct nlattr **attrs, enum xfrm_attr_type_t type,
			  struct netlink_ext_ack *extack)
{
	struct nlattr *rt = attrs[type];
	struct xfrm_algo *algp;

	if (!rt)
		return 0;

	algp = nla_data(rt);
	if (nla_len(rt) < (int)xfrm_alg_len(algp)) {
		NL_SET_ERR_MSG(extack, "Invalid AUTH/CRYPT/COMP attribute length");
		return -EINVAL;
	}

	switch (type) {
	case XFRMA_ALG_AUTH:
	case XFRMA_ALG_CRYPT:
	case XFRMA_ALG_COMP:
		break;

	default:
		NL_SET_ERR_MSG(extack, "Invalid algorithm attribute type");
		return -EINVAL;
	}

	algp->alg_name[sizeof(algp->alg_name) - 1] = '\0';
	return 0;
}

static int verify_auth_trunc(struct nlattr **attrs,
			     struct netlink_ext_ack *extack)
{
	struct nlattr *rt = attrs[XFRMA_ALG_AUTH_TRUNC];
	struct xfrm_algo_auth *algp;

	if (!rt)
		return 0;

	algp = nla_data(rt);
	if (nla_len(rt) < (int)xfrm_alg_auth_len(algp)) {
		NL_SET_ERR_MSG(extack, "Invalid AUTH_TRUNC attribute length");
		return -EINVAL;
	}

	algp->alg_name[sizeof(algp->alg_name) - 1] = '\0';
	return 0;
}

static int verify_aead(struct nlattr **attrs, struct netlink_ext_ack *extack)
{
	struct nlattr *rt = attrs[XFRMA_ALG_AEAD];
	struct xfrm_algo_aead *algp;

	if (!rt)
		return 0;

	algp = nla_data(rt);
	if (nla_len(rt) < (int)aead_len(algp)) {
		NL_SET_ERR_MSG(extack, "Invalid AEAD attribute length");
		return -EINVAL;
	}

	algp->alg_name[sizeof(algp->alg_name) - 1] = '\0';
	return 0;
}

static void verify_one_addr(struct nlattr **attrs, enum xfrm_attr_type_t type,
			   xfrm_address_t **addrp)
{
	struct nlattr *rt = attrs[type];

	if (rt && addrp)
		*addrp = nla_data(rt);
}

static inline int verify_sec_ctx_len(struct nlattr **attrs, struct netlink_ext_ack *extack)
{
	struct nlattr *rt = attrs[XFRMA_SEC_CTX];
	struct xfrm_user_sec_ctx *uctx;

	if (!rt)
		return 0;

	uctx = nla_data(rt);
	if (uctx->len > nla_len(rt) ||
	    uctx->len != (sizeof(struct xfrm_user_sec_ctx) + uctx->ctx_len)) {
		NL_SET_ERR_MSG(extack, "Invalid security context length");
		return -EINVAL;
	}

	return 0;
}

static inline int verify_replay(struct xfrm_usersa_info *p,
				struct nlattr **attrs, u8 sa_dir,
				struct netlink_ext_ack *extack)
{
	struct nlattr *rt = attrs[XFRMA_REPLAY_ESN_VAL];
	struct xfrm_replay_state_esn *rs;

	if (!rt) {
		if (p->flags & XFRM_STATE_ESN) {
			NL_SET_ERR_MSG(extack, "Missing required attribute for ESN");
			return -EINVAL;
		}
		return 0;
	}

	rs = nla_data(rt);

	if (rs->bmp_len > XFRMA_REPLAY_ESN_MAX / sizeof(rs->bmp[0]) / 8) {
		NL_SET_ERR_MSG(extack, "ESN bitmap length must be <= 128");
		return -EINVAL;
	}

	if (nla_len(rt) < (int)xfrm_replay_state_esn_len(rs) &&
	    nla_len(rt) != sizeof(*rs)) {
		NL_SET_ERR_MSG(extack, "ESN attribute is too short to fit the full bitmap length");
		return -EINVAL;
	}

	/* As only ESP and AH support ESN feature. */
	if ((p->id.proto != IPPROTO_ESP) && (p->id.proto != IPPROTO_AH)) {
		NL_SET_ERR_MSG(extack, "ESN only supported for ESP and AH");
		return -EINVAL;
	}

	if (p->replay_window != 0) {
		NL_SET_ERR_MSG(extack, "ESN not compatible with legacy replay_window");
		return -EINVAL;
	}

	if (sa_dir == XFRM_SA_DIR_OUT)  {
		if (rs->replay_window) {
			NL_SET_ERR_MSG(extack, "Replay window should be 0 for output SA");
			return -EINVAL;
		}
		if (rs->seq || rs->seq_hi) {
			NL_SET_ERR_MSG(extack,
				       "Replay seq and seq_hi should be 0 for output SA");
			return -EINVAL;
		}
		if (rs->bmp_len) {
			NL_SET_ERR_MSG(extack, "Replay bmp_len should 0 for output SA");
			return -EINVAL;
		}
	}

	if (sa_dir == XFRM_SA_DIR_IN)  {
		if (rs->oseq || rs->oseq_hi) {
			NL_SET_ERR_MSG(extack,
				       "Replay oseq and oseq_hi should be 0 for input SA");
			return -EINVAL;
		}
	}

	return 0;
}

static int verify_newsa_info(struct xfrm_usersa_info *p,
			     struct nlattr **attrs,
			     struct netlink_ext_ack *extack)
{
	int err;
	u8 sa_dir = attrs[XFRMA_SA_DIR] ? nla_get_u8(attrs[XFRMA_SA_DIR]) : 0;
	u16 family = p->sel.family;

	err = -EINVAL;
	switch (p->family) {
	case AF_INET:
		break;

	case AF_INET6:
#if IS_ENABLED(CONFIG_IPV6)
		break;
#else
		err = -EAFNOSUPPORT;
		NL_SET_ERR_MSG(extack, "IPv6 support disabled");
		goto out;
#endif

	default:
		NL_SET_ERR_MSG(extack, "Invalid address family");
		goto out;
	}

	if (!family && !(p->flags & XFRM_STATE_AF_UNSPEC))
		family = p->family;

	switch (family) {
	case AF_UNSPEC:
		break;

	case AF_INET:
		if (p->sel.prefixlen_d > 32 || p->sel.prefixlen_s > 32) {
			NL_SET_ERR_MSG(extack, "Invalid prefix length in selector (must be <= 32 for IPv4)");
			goto out;
		}

		break;

	case AF_INET6:
#if IS_ENABLED(CONFIG_IPV6)
		if (p->sel.prefixlen_d > 128 || p->sel.prefixlen_s > 128) {
			NL_SET_ERR_MSG(extack, "Invalid prefix length in selector (must be <= 128 for IPv6)");
			goto out;
		}

		break;
#else
		NL_SET_ERR_MSG(extack, "IPv6 support disabled");
		err = -EAFNOSUPPORT;
		goto out;
#endif

	default:
		NL_SET_ERR_MSG(extack, "Invalid address family in selector");
		goto out;
	}

	err = -EINVAL;
	switch (p->id.proto) {
	case IPPROTO_AH:
		if (!attrs[XFRMA_ALG_AUTH]	&&
		    !attrs[XFRMA_ALG_AUTH_TRUNC]) {
			NL_SET_ERR_MSG(extack, "Missing required attribute for AH: AUTH_TRUNC or AUTH");
			goto out;
		}

		if (attrs[XFRMA_ALG_AEAD]	||
		    attrs[XFRMA_ALG_CRYPT]	||
		    attrs[XFRMA_ALG_COMP]	||
		    attrs[XFRMA_TFCPAD]) {
			NL_SET_ERR_MSG(extack, "Invalid attributes for AH: AEAD, CRYPT, COMP, TFCPAD");
			goto out;
		}
		break;

	case IPPROTO_ESP:
		if (attrs[XFRMA_ALG_COMP]) {
			NL_SET_ERR_MSG(extack, "Invalid attribute for ESP: COMP");
			goto out;
		}

		if (!attrs[XFRMA_ALG_AUTH] &&
		    !attrs[XFRMA_ALG_AUTH_TRUNC] &&
		    !attrs[XFRMA_ALG_CRYPT] &&
		    !attrs[XFRMA_ALG_AEAD]) {
			NL_SET_ERR_MSG(extack, "Missing required attribute for ESP: at least one of AUTH, AUTH_TRUNC, CRYPT, AEAD");
			goto out;
		}

		if ((attrs[XFRMA_ALG_AUTH] ||
		     attrs[XFRMA_ALG_AUTH_TRUNC] ||
		     attrs[XFRMA_ALG_CRYPT]) &&
		    attrs[XFRMA_ALG_AEAD]) {
			NL_SET_ERR_MSG(extack, "Invalid attribute combination for ESP: AEAD can't be used with AUTH, AUTH_TRUNC, CRYPT");
			goto out;
		}

		if (attrs[XFRMA_TFCPAD] &&
		    p->mode != XFRM_MODE_TUNNEL) {
			NL_SET_ERR_MSG(extack, "TFC padding can only be used in tunnel mode");
			goto out;
		}
		break;

	case IPPROTO_COMP:
		if (!attrs[XFRMA_ALG_COMP]) {
			NL_SET_ERR_MSG(extack, "Missing required attribute for COMP: COMP");
			goto out;
		}

		if (attrs[XFRMA_ALG_AEAD]	||
		    attrs[XFRMA_ALG_AUTH]	||
		    attrs[XFRMA_ALG_AUTH_TRUNC]	||
		    attrs[XFRMA_ALG_CRYPT]	||
		    attrs[XFRMA_TFCPAD]) {
			NL_SET_ERR_MSG(extack, "Invalid attributes for COMP: AEAD, AUTH, AUTH_TRUNC, CRYPT, TFCPAD");
			goto out;
		}

		if (ntohl(p->id.spi) >= 0x10000) {
			NL_SET_ERR_MSG(extack, "SPI is too large for COMP (must be < 0x10000)");
			goto out;
		}
		break;

#if IS_ENABLED(CONFIG_IPV6)
	case IPPROTO_DSTOPTS:
	case IPPROTO_ROUTING:
		if (attrs[XFRMA_ALG_COMP]	||
		    attrs[XFRMA_ALG_AUTH]	||
		    attrs[XFRMA_ALG_AUTH_TRUNC]	||
		    attrs[XFRMA_ALG_AEAD]	||
		    attrs[XFRMA_ALG_CRYPT]	||
		    attrs[XFRMA_ENCAP]		||
		    attrs[XFRMA_SEC_CTX]	||
		    attrs[XFRMA_TFCPAD]) {
			NL_SET_ERR_MSG(extack, "Invalid attributes for DSTOPTS/ROUTING");
			goto out;
		}

		if (!attrs[XFRMA_COADDR]) {
			NL_SET_ERR_MSG(extack, "Missing required COADDR attribute for DSTOPTS/ROUTING");
			goto out;
		}
		break;
#endif

	default:
		NL_SET_ERR_MSG(extack, "Unsupported protocol");
		goto out;
	}

	if ((err = verify_aead(attrs, extack)))
		goto out;
	if ((err = verify_auth_trunc(attrs, extack)))
		goto out;
	if ((err = verify_one_alg(attrs, XFRMA_ALG_AUTH, extack)))
		goto out;
	if ((err = verify_one_alg(attrs, XFRMA_ALG_CRYPT, extack)))
		goto out;
	if ((err = verify_one_alg(attrs, XFRMA_ALG_COMP, extack)))
		goto out;
	if ((err = verify_sec_ctx_len(attrs, extack)))
		goto out;
	if ((err = verify_replay(p, attrs, sa_dir, extack)))
		goto out;

	err = -EINVAL;
	switch (p->mode) {
	case XFRM_MODE_TRANSPORT:
	case XFRM_MODE_TUNNEL:
	case XFRM_MODE_ROUTEOPTIMIZATION:
	case XFRM_MODE_BEET:
		break;

	default:
		NL_SET_ERR_MSG(extack, "Unsupported mode");
		goto out;
	}

	err = 0;

	if (attrs[XFRMA_MTIMER_THRESH]) {
		if (!attrs[XFRMA_ENCAP]) {
			NL_SET_ERR_MSG(extack, "MTIMER_THRESH attribute can only be set on ENCAP states");
			err = -EINVAL;
			goto out;
		}

		if (sa_dir == XFRM_SA_DIR_OUT) {
			NL_SET_ERR_MSG(extack,
				       "MTIMER_THRESH attribute should not be set on output SA");
			err = -EINVAL;
			goto out;
		}
	}

	if (sa_dir == XFRM_SA_DIR_OUT) {
		if (p->flags & XFRM_STATE_DECAP_DSCP) {
			NL_SET_ERR_MSG(extack, "Flag DECAP_DSCP should not be set for output SA");
			err = -EINVAL;
			goto out;
		}

		if (p->flags & XFRM_STATE_ICMP) {
			NL_SET_ERR_MSG(extack, "Flag ICMP should not be set for output SA");
			err = -EINVAL;
			goto out;
		}

		if (p->flags & XFRM_STATE_WILDRECV) {
			NL_SET_ERR_MSG(extack, "Flag WILDRECV should not be set for output SA");
			err = -EINVAL;
			goto out;
		}

		if (p->replay_window) {
			NL_SET_ERR_MSG(extack, "Replay window should be 0 for output SA");
			err = -EINVAL;
			goto out;
		}

		if (attrs[XFRMA_REPLAY_VAL]) {
			struct xfrm_replay_state *replay;

			replay = nla_data(attrs[XFRMA_REPLAY_VAL]);

			if (replay->seq || replay->bitmap) {
				NL_SET_ERR_MSG(extack,
					       "Replay seq and bitmap should be 0 for output SA");
				err = -EINVAL;
				goto out;
			}
		}
	}

	if (sa_dir == XFRM_SA_DIR_IN) {
		if (p->flags & XFRM_STATE_NOPMTUDISC) {
			NL_SET_ERR_MSG(extack, "Flag NOPMTUDISC should not be set for input SA");
			err = -EINVAL;
			goto out;
		}

		if (attrs[XFRMA_SA_EXTRA_FLAGS]) {
			u32 xflags = nla_get_u32(attrs[XFRMA_SA_EXTRA_FLAGS]);

			if (xflags & XFRM_SA_XFLAG_DONT_ENCAP_DSCP) {
				NL_SET_ERR_MSG(extack, "Flag DONT_ENCAP_DSCP should not be set for input SA");
				err = -EINVAL;
				goto out;
			}

			if (xflags & XFRM_SA_XFLAG_OSEQ_MAY_WRAP) {
				NL_SET_ERR_MSG(extack, "Flag OSEQ_MAY_WRAP should not be set for input SA");
				err = -EINVAL;
				goto out;
			}

		}
	}

out:
	return err;
}

static int attach_one_algo(struct xfrm_algo **algpp, u8 *props,
			   struct xfrm_algo_desc *(*get_byname)(const char *, int),
			   struct nlattr *rta, struct netlink_ext_ack *extack)
{
	struct xfrm_algo *p, *ualg;
	struct xfrm_algo_desc *algo;

	if (!rta)
		return 0;

	ualg = nla_data(rta);

	algo = get_byname(ualg->alg_name, 1);
	if (!algo) {
		NL_SET_ERR_MSG(extack, "Requested COMP algorithm not found");
		return -ENOSYS;
	}
	*props = algo->desc.sadb_alg_id;

	p = kmemdup(ualg, xfrm_alg_len(ualg), GFP_KERNEL);
	if (!p)
		return -ENOMEM;

	strcpy(p->alg_name, algo->name);
	*algpp = p;
	return 0;
}

static int attach_crypt(struct xfrm_state *x, struct nlattr *rta,
			struct netlink_ext_ack *extack)
{
	struct xfrm_algo *p, *ualg;
	struct xfrm_algo_desc *algo;

	if (!rta)
		return 0;

	ualg = nla_data(rta);

	algo = xfrm_ealg_get_byname(ualg->alg_name, 1);
	if (!algo) {
		NL_SET_ERR_MSG(extack, "Requested CRYPT algorithm not found");
		return -ENOSYS;
	}
	x->props.ealgo = algo->desc.sadb_alg_id;

	p = kmemdup(ualg, xfrm_alg_len(ualg), GFP_KERNEL);
	if (!p)
		return -ENOMEM;

	strcpy(p->alg_name, algo->name);
	x->ealg = p;
	x->geniv = algo->uinfo.encr.geniv;
	return 0;
}

static int attach_auth(struct xfrm_algo_auth **algpp, u8 *props,
		       struct nlattr *rta, struct netlink_ext_ack *extack)
{
	struct xfrm_algo *ualg;
	struct xfrm_algo_auth *p;
	struct xfrm_algo_desc *algo;

	if (!rta)
		return 0;

	ualg = nla_data(rta);

	algo = xfrm_aalg_get_byname(ualg->alg_name, 1);
	if (!algo) {
		NL_SET_ERR_MSG(extack, "Requested AUTH algorithm not found");
		return -ENOSYS;
	}
	*props = algo->desc.sadb_alg_id;

	p = kmalloc(sizeof(*p) + (ualg->alg_key_len + 7) / 8, GFP_KERNEL);
	if (!p)
		return -ENOMEM;

	strcpy(p->alg_name, algo->name);
	p->alg_key_len = ualg->alg_key_len;
	p->alg_trunc_len = algo->uinfo.auth.icv_truncbits;
	memcpy(p->alg_key, ualg->alg_key, (ualg->alg_key_len + 7) / 8);

	*algpp = p;
	return 0;
}

static int attach_auth_trunc(struct xfrm_algo_auth **algpp, u8 *props,
			     struct nlattr *rta, struct netlink_ext_ack *extack)
{
	struct xfrm_algo_auth *p, *ualg;
	struct xfrm_algo_desc *algo;

	if (!rta)
		return 0;

	ualg = nla_data(rta);

	algo = xfrm_aalg_get_byname(ualg->alg_name, 1);
	if (!algo) {
		NL_SET_ERR_MSG(extack, "Requested AUTH_TRUNC algorithm not found");
		return -ENOSYS;
	}
	if (ualg->alg_trunc_len > algo->uinfo.auth.icv_fullbits) {
		NL_SET_ERR_MSG(extack, "Invalid length requested for truncated ICV");
		return -EINVAL;
	}
	*props = algo->desc.sadb_alg_id;

	p = kmemdup(ualg, xfrm_alg_auth_len(ualg), GFP_KERNEL);
	if (!p)
		return -ENOMEM;

	strcpy(p->alg_name, algo->name);
	if (!p->alg_trunc_len)
		p->alg_trunc_len = algo->uinfo.auth.icv_truncbits;

	*algpp = p;
	return 0;
}

static int attach_aead(struct xfrm_state *x, struct nlattr *rta,
		       struct netlink_ext_ack *extack)
{
	struct xfrm_algo_aead *p, *ualg;
	struct xfrm_algo_desc *algo;

	if (!rta)
		return 0;

	ualg = nla_data(rta);

	algo = xfrm_aead_get_byname(ualg->alg_name, ualg->alg_icv_len, 1);
	if (!algo) {
		NL_SET_ERR_MSG(extack, "Requested AEAD algorithm not found");
		return -ENOSYS;
	}
	x->props.ealgo = algo->desc.sadb_alg_id;

	p = kmemdup(ualg, aead_len(ualg), GFP_KERNEL);
	if (!p)
		return -ENOMEM;

	strcpy(p->alg_name, algo->name);
	x->aead = p;
	x->geniv = algo->uinfo.aead.geniv;
	return 0;
}

static inline int xfrm_replay_verify_len(struct xfrm_replay_state_esn *replay_esn,
					 struct nlattr *rp,
					 struct netlink_ext_ack *extack)
{
	struct xfrm_replay_state_esn *up;
	unsigned int ulen;

	if (!replay_esn || !rp)
		return 0;

	up = nla_data(rp);
	ulen = xfrm_replay_state_esn_len(up);

	/* Check the overall length and the internal bitmap length to avoid
	 * potential overflow. */
	if (nla_len(rp) < (int)ulen) {
		NL_SET_ERR_MSG(extack, "ESN attribute is too short");
		return -EINVAL;
	}

	if (xfrm_replay_state_esn_len(replay_esn) != ulen) {
		NL_SET_ERR_MSG(extack, "New ESN size doesn't match the existing SA's ESN size");
		return -EINVAL;
	}

	if (replay_esn->bmp_len != up->bmp_len) {
		NL_SET_ERR_MSG(extack, "New ESN bitmap size doesn't match the existing SA's ESN bitmap");
		return -EINVAL;
	}

	if (up->replay_window > up->bmp_len * sizeof(__u32) * 8) {
		NL_SET_ERR_MSG(extack, "ESN replay window is longer than the bitmap");
		return -EINVAL;
	}

	return 0;
}

static int xfrm_alloc_replay_state_esn(struct xfrm_replay_state_esn **replay_esn,
				       struct xfrm_replay_state_esn **preplay_esn,
				       struct nlattr *rta)
{
	struct xfrm_replay_state_esn *p, *pp, *up;
	unsigned int klen, ulen;

	if (!rta)
		return 0;

	up = nla_data(rta);
	klen = xfrm_replay_state_esn_len(up);
	ulen = nla_len(rta) >= (int)klen ? klen : sizeof(*up);

	p = kzalloc(klen, GFP_KERNEL);
	if (!p)
		return -ENOMEM;

	pp = kzalloc(klen, GFP_KERNEL);
	if (!pp) {
		kfree(p);
		return -ENOMEM;
	}

	memcpy(p, up, ulen);
	memcpy(pp, up, ulen);

	*replay_esn = p;
	*preplay_esn = pp;

	return 0;
}

static inline unsigned int xfrm_user_sec_ctx_size(struct xfrm_sec_ctx *xfrm_ctx)
{
	unsigned int len = 0;

	if (xfrm_ctx) {
		len += sizeof(struct xfrm_user_sec_ctx);
		len += xfrm_ctx->ctx_len;
	}
	return len;
}

static void copy_from_user_state(struct xfrm_state *x, struct xfrm_usersa_info *p)
{
	memcpy(&x->id, &p->id, sizeof(x->id));
	memcpy(&x->sel, &p->sel, sizeof(x->sel));
	memcpy(&x->lft, &p->lft, sizeof(x->lft));
	x->props.mode = p->mode;
	x->props.replay_window = min_t(unsigned int, p->replay_window,
					sizeof(x->replay.bitmap) * 8);
	x->props.reqid = p->reqid;
	x->props.family = p->family;
	memcpy(&x->props.saddr, &p->saddr, sizeof(x->props.saddr));
	x->props.flags = p->flags;

	if (!x->sel.family && !(p->flags & XFRM_STATE_AF_UNSPEC))
		x->sel.family = p->family;
}

/*
 * someday when pfkey also has support, we could have the code
 * somehow made shareable and move it to xfrm_state.c - JHS
 *
*/
static void xfrm_update_ae_params(struct xfrm_state *x, struct nlattr **attrs,
				  int update_esn)
{
	struct nlattr *rp = attrs[XFRMA_REPLAY_VAL];
	struct nlattr *re = update_esn ? attrs[XFRMA_REPLAY_ESN_VAL] : NULL;
	struct nlattr *lt = attrs[XFRMA_LTIME_VAL];
	struct nlattr *et = attrs[XFRMA_ETIMER_THRESH];
	struct nlattr *rt = attrs[XFRMA_REPLAY_THRESH];
	struct nlattr *mt = attrs[XFRMA_MTIMER_THRESH];

	if (re && x->replay_esn && x->preplay_esn) {
		struct xfrm_replay_state_esn *replay_esn;
		replay_esn = nla_data(re);
		memcpy(x->replay_esn, replay_esn,
		       xfrm_replay_state_esn_len(replay_esn));
		memcpy(x->preplay_esn, replay_esn,
		       xfrm_replay_state_esn_len(replay_esn));
	}

	if (rp) {
		struct xfrm_replay_state *replay;
		replay = nla_data(rp);
		memcpy(&x->replay, replay, sizeof(*replay));
		memcpy(&x->preplay, replay, sizeof(*replay));
	}

	if (lt) {
		struct xfrm_lifetime_cur *ltime;
		ltime = nla_data(lt);
		x->curlft.bytes = ltime->bytes;
		x->curlft.packets = ltime->packets;
		x->curlft.add_time = ltime->add_time;
		x->curlft.use_time = ltime->use_time;
	}

	if (et)
		x->replay_maxage = nla_get_u32(et);

	if (rt)
		x->replay_maxdiff = nla_get_u32(rt);

	if (mt)
		x->mapping_maxage = nla_get_u32(mt);
}

static void xfrm_smark_init(struct nlattr **attrs, struct xfrm_mark *m)
{
	if (attrs[XFRMA_SET_MARK]) {
		m->v = nla_get_u32(attrs[XFRMA_SET_MARK]);
		if (attrs[XFRMA_SET_MARK_MASK])
			m->m = nla_get_u32(attrs[XFRMA_SET_MARK_MASK]);
		else
			m->m = 0xffffffff;
	} else {
		m->v = m->m = 0;
	}
}

static struct xfrm_state *xfrm_state_construct(struct net *net,
					       struct xfrm_usersa_info *p,
					       struct nlattr **attrs,
					       int *errp,
					       struct netlink_ext_ack *extack)
{
	struct xfrm_state *x = xfrm_state_alloc(net);
	int err = -ENOMEM;

	if (!x)
		goto error_no_put;

	copy_from_user_state(x, p);

	if (attrs[XFRMA_ENCAP]) {
		x->encap = kmemdup(nla_data(attrs[XFRMA_ENCAP]),
				   sizeof(*x->encap), GFP_KERNEL);
		if (x->encap == NULL)
			goto error;
	}

	if (attrs[XFRMA_COADDR]) {
		x->coaddr = kmemdup(nla_data(attrs[XFRMA_COADDR]),
				    sizeof(*x->coaddr), GFP_KERNEL);
		if (x->coaddr == NULL)
			goto error;
	}

	if (attrs[XFRMA_SA_EXTRA_FLAGS])
		x->props.extra_flags = nla_get_u32(attrs[XFRMA_SA_EXTRA_FLAGS]);

	if ((err = attach_aead(x, attrs[XFRMA_ALG_AEAD], extack)))
		goto error;
	if ((err = attach_auth_trunc(&x->aalg, &x->props.aalgo,
				     attrs[XFRMA_ALG_AUTH_TRUNC], extack)))
		goto error;
	if (!x->props.aalgo) {
		if ((err = attach_auth(&x->aalg, &x->props.aalgo,
				       attrs[XFRMA_ALG_AUTH], extack)))
			goto error;
	}
	if ((err = attach_crypt(x, attrs[XFRMA_ALG_CRYPT], extack)))
		goto error;
	if ((err = attach_one_algo(&x->calg, &x->props.calgo,
				   xfrm_calg_get_byname,
				   attrs[XFRMA_ALG_COMP], extack)))
		goto error;

	if (attrs[XFRMA_TFCPAD])
		x->tfcpad = nla_get_u32(attrs[XFRMA_TFCPAD]);

	xfrm_mark_get(attrs, &x->mark);

	xfrm_smark_init(attrs, &x->props.smark);

	if (attrs[XFRMA_IF_ID])
		x->if_id = nla_get_u32(attrs[XFRMA_IF_ID]);

	if (attrs[XFRMA_SA_DIR])
		x->dir = nla_get_u8(attrs[XFRMA_SA_DIR]);

	if (attrs[XFRMA_NAT_KEEPALIVE_INTERVAL])
		x->nat_keepalive_interval =
			nla_get_u32(attrs[XFRMA_NAT_KEEPALIVE_INTERVAL]);

	err = __xfrm_init_state(x, false, attrs[XFRMA_OFFLOAD_DEV], extack);
	if (err)
		goto error;

	if (attrs[XFRMA_SEC_CTX]) {
		err = security_xfrm_state_alloc(x,
						nla_data(attrs[XFRMA_SEC_CTX]));
		if (err)
			goto error;
	}

	if ((err = xfrm_alloc_replay_state_esn(&x->replay_esn, &x->preplay_esn,
					       attrs[XFRMA_REPLAY_ESN_VAL])))
		goto error;

	x->km.seq = p->seq;
	x->replay_maxdiff = net->xfrm.sysctl_aevent_rseqth;
	/* sysctl_xfrm_aevent_etime is in 100ms units */
	x->replay_maxage = (net->xfrm.sysctl_aevent_etime*HZ)/XFRM_AE_ETH_M;

	if ((err = xfrm_init_replay(x, extack)))
		goto error;

	/* override default values from above */
	xfrm_update_ae_params(x, attrs, 0);

	/* configure the hardware if offload is requested */
	if (attrs[XFRMA_OFFLOAD_DEV]) {
		err = xfrm_dev_state_add(net, x,
					 nla_data(attrs[XFRMA_OFFLOAD_DEV]),
					 extack);
		if (err)
			goto error;
	}

	return x;

error:
	x->km.state = XFRM_STATE_DEAD;
	xfrm_state_put(x);
error_no_put:
	*errp = err;
	return NULL;
}

static int xfrm_add_sa(struct sk_buff *skb, struct nlmsghdr *nlh,
		       struct nlattr **attrs, struct netlink_ext_ack *extack)
{
	struct net *net = sock_net(skb->sk);
	struct xfrm_usersa_info *p = nlmsg_data(nlh);
	struct xfrm_state *x;
	int err;
	struct km_event c;

	err = verify_newsa_info(p, attrs, extack);
	if (err)
		return err;

	x = xfrm_state_construct(net, p, attrs, &err, extack);
	if (!x)
		return err;

	xfrm_state_hold(x);
	if (nlh->nlmsg_type == XFRM_MSG_NEWSA)
		err = xfrm_state_add(x);
	else
		err = xfrm_state_update(x);

	xfrm_audit_state_add(x, err ? 0 : 1, true);

	if (err < 0) {
		x->km.state = XFRM_STATE_DEAD;
		xfrm_dev_state_delete(x);
		__xfrm_state_put(x);
		goto out;
	}

	if (x->km.state == XFRM_STATE_VOID)
		x->km.state = XFRM_STATE_VALID;

	c.seq = nlh->nlmsg_seq;
	c.portid = nlh->nlmsg_pid;
	c.event = nlh->nlmsg_type;

	km_state_notify(x, &c);
out:
	xfrm_state_put(x);
	return err;
}

static struct xfrm_state *xfrm_user_state_lookup(struct net *net,
						 struct xfrm_usersa_id *p,
						 struct nlattr **attrs,
						 int *errp)
{
	struct xfrm_state *x = NULL;
	struct xfrm_mark m;
	int err;
	u32 mark = xfrm_mark_get(attrs, &m);

	if (xfrm_id_proto_match(p->proto, IPSEC_PROTO_ANY)) {
		err = -ESRCH;
		x = xfrm_state_lookup(net, mark, &p->daddr, p->spi, p->proto, p->family);
	} else {
		xfrm_address_t *saddr = NULL;

		verify_one_addr(attrs, XFRMA_SRCADDR, &saddr);
		if (!saddr) {
			err = -EINVAL;
			goto out;
		}

		err = -ESRCH;
		x = xfrm_state_lookup_byaddr(net, mark,
					     &p->daddr, saddr,
					     p->proto, p->family);
	}

 out:
	if (!x && errp)
		*errp = err;
	return x;
}

static int xfrm_del_sa(struct sk_buff *skb, struct nlmsghdr *nlh,
		       struct nlattr **attrs, struct netlink_ext_ack *extack)
{
	struct net *net = sock_net(skb->sk);
	struct xfrm_state *x;
	int err = -ESRCH;
	struct km_event c;
	struct xfrm_usersa_id *p = nlmsg_data(nlh);

	x = xfrm_user_state_lookup(net, p, attrs, &err);
	if (x == NULL)
		return err;

	if ((err = security_xfrm_state_delete(x)) != 0)
		goto out;

	if (xfrm_state_kern(x)) {
		NL_SET_ERR_MSG(extack, "SA is in use by tunnels");
		err = -EPERM;
		goto out;
	}

	err = xfrm_state_delete(x);
	if (err < 0)
		goto out;

	c.seq = nlh->nlmsg_seq;
	c.portid = nlh->nlmsg_pid;
	c.event = nlh->nlmsg_type;
	km_state_notify(x, &c);

out:
	xfrm_audit_state_delete(x, err ? 0 : 1, true);
	xfrm_state_put(x);
	return err;
}

static void copy_to_user_state(struct xfrm_state *x, struct xfrm_usersa_info *p)
{
	memset(p, 0, sizeof(*p));
	memcpy(&p->id, &x->id, sizeof(p->id));
	memcpy(&p->sel, &x->sel, sizeof(p->sel));
	memcpy(&p->lft, &x->lft, sizeof(p->lft));
	if (x->xso.dev)
		xfrm_dev_state_update_stats(x);
	memcpy(&p->curlft, &x->curlft, sizeof(p->curlft));
	put_unaligned(x->stats.replay_window, &p->stats.replay_window);
	put_unaligned(x->stats.replay, &p->stats.replay);
	put_unaligned(x->stats.integrity_failed, &p->stats.integrity_failed);
	memcpy(&p->saddr, &x->props.saddr, sizeof(p->saddr));
	p->mode = x->props.mode;
	p->replay_window = x->props.replay_window;
	p->reqid = x->props.reqid;
	p->family = x->props.family;
	p->flags = x->props.flags;
	p->seq = x->km.seq;
}

struct xfrm_dump_info {
	struct sk_buff *in_skb;
	struct sk_buff *out_skb;
	u32 nlmsg_seq;
	u16 nlmsg_flags;
};

static int copy_sec_ctx(struct xfrm_sec_ctx *s, struct sk_buff *skb)
{
	struct xfrm_user_sec_ctx *uctx;
	struct nlattr *attr;
	int ctx_size = sizeof(*uctx) + s->ctx_len;

	attr = nla_reserve(skb, XFRMA_SEC_CTX, ctx_size);
	if (attr == NULL)
		return -EMSGSIZE;

	uctx = nla_data(attr);
	uctx->exttype = XFRMA_SEC_CTX;
	uctx->len = ctx_size;
	uctx->ctx_doi = s->ctx_doi;
	uctx->ctx_alg = s->ctx_alg;
	uctx->ctx_len = s->ctx_len;
	memcpy(uctx + 1, s->ctx_str, s->ctx_len);

	return 0;
}

static int copy_user_offload(struct xfrm_dev_offload *xso, struct sk_buff *skb)
{
	struct xfrm_user_offload *xuo;
	struct nlattr *attr;

	attr = nla_reserve(skb, XFRMA_OFFLOAD_DEV, sizeof(*xuo));
	if (attr == NULL)
		return -EMSGSIZE;

	xuo = nla_data(attr);
	memset(xuo, 0, sizeof(*xuo));
	xuo->ifindex = xso->dev->ifindex;
	if (xso->dir == XFRM_DEV_OFFLOAD_IN)
		xuo->flags = XFRM_OFFLOAD_INBOUND;
	if (xso->type == XFRM_DEV_OFFLOAD_PACKET)
		xuo->flags |= XFRM_OFFLOAD_PACKET;

	return 0;
}

static bool xfrm_redact(void)
{
	return IS_ENABLED(CONFIG_SECURITY) &&
		security_locked_down(LOCKDOWN_XFRM_SECRET);
}

static int copy_to_user_auth(struct xfrm_algo_auth *auth, struct sk_buff *skb)
{
	struct xfrm_algo *algo;
	struct xfrm_algo_auth *ap;
	struct nlattr *nla;
	bool redact_secret = xfrm_redact();

	nla = nla_reserve(skb, XFRMA_ALG_AUTH,
			  sizeof(*algo) + (auth->alg_key_len + 7) / 8);
	if (!nla)
		return -EMSGSIZE;
	algo = nla_data(nla);
	strncpy(algo->alg_name, auth->alg_name, sizeof(algo->alg_name));

	if (redact_secret && auth->alg_key_len)
		memset(algo->alg_key, 0, (auth->alg_key_len + 7) / 8);
	else
		memcpy(algo->alg_key, auth->alg_key,
		       (auth->alg_key_len + 7) / 8);
	algo->alg_key_len = auth->alg_key_len;

	nla = nla_reserve(skb, XFRMA_ALG_AUTH_TRUNC, xfrm_alg_auth_len(auth));
	if (!nla)
		return -EMSGSIZE;
	ap = nla_data(nla);
	strscpy_pad(ap->alg_name, auth->alg_name, sizeof(ap->alg_name));
	ap->alg_key_len = auth->alg_key_len;
	ap->alg_trunc_len = auth->alg_trunc_len;
	if (redact_secret && auth->alg_key_len)
		memset(ap->alg_key, 0, (auth->alg_key_len + 7) / 8);
	else
		memcpy(ap->alg_key, auth->alg_key,
		       (auth->alg_key_len + 7) / 8);
	return 0;
}

static int copy_to_user_aead(struct xfrm_algo_aead *aead, struct sk_buff *skb)
{
	struct nlattr *nla = nla_reserve(skb, XFRMA_ALG_AEAD, aead_len(aead));
	struct xfrm_algo_aead *ap;
	bool redact_secret = xfrm_redact();

	if (!nla)
		return -EMSGSIZE;

	ap = nla_data(nla);
	strscpy_pad(ap->alg_name, aead->alg_name, sizeof(ap->alg_name));
	ap->alg_key_len = aead->alg_key_len;
	ap->alg_icv_len = aead->alg_icv_len;

	if (redact_secret && aead->alg_key_len)
		memset(ap->alg_key, 0, (aead->alg_key_len + 7) / 8);
	else
		memcpy(ap->alg_key, aead->alg_key,
		       (aead->alg_key_len + 7) / 8);
	return 0;
}

static int copy_to_user_ealg(struct xfrm_algo *ealg, struct sk_buff *skb)
{
	struct xfrm_algo *ap;
	bool redact_secret = xfrm_redact();
	struct nlattr *nla = nla_reserve(skb, XFRMA_ALG_CRYPT,
					 xfrm_alg_len(ealg));
	if (!nla)
		return -EMSGSIZE;

	ap = nla_data(nla);
	strscpy_pad(ap->alg_name, ealg->alg_name, sizeof(ap->alg_name));
	ap->alg_key_len = ealg->alg_key_len;

	if (redact_secret && ealg->alg_key_len)
		memset(ap->alg_key, 0, (ealg->alg_key_len + 7) / 8);
	else
		memcpy(ap->alg_key, ealg->alg_key,
		       (ealg->alg_key_len + 7) / 8);

	return 0;
}

static int copy_to_user_calg(struct xfrm_algo *calg, struct sk_buff *skb)
{
	struct nlattr *nla = nla_reserve(skb, XFRMA_ALG_COMP, sizeof(*calg));
	struct xfrm_algo *ap;

	if (!nla)
		return -EMSGSIZE;

	ap = nla_data(nla);
	strscpy_pad(ap->alg_name, calg->alg_name, sizeof(ap->alg_name));
	ap->alg_key_len = 0;

	return 0;
}

static int copy_to_user_encap(struct xfrm_encap_tmpl *ep, struct sk_buff *skb)
{
	struct nlattr *nla = nla_reserve(skb, XFRMA_ENCAP, sizeof(*ep));
	struct xfrm_encap_tmpl *uep;

	if (!nla)
		return -EMSGSIZE;

	uep = nla_data(nla);
	memset(uep, 0, sizeof(*uep));

	uep->encap_type = ep->encap_type;
	uep->encap_sport = ep->encap_sport;
	uep->encap_dport = ep->encap_dport;
	uep->encap_oa = ep->encap_oa;

	return 0;
}

static int xfrm_smark_put(struct sk_buff *skb, struct xfrm_mark *m)
{
	int ret = 0;

	if (m->v | m->m) {
		ret = nla_put_u32(skb, XFRMA_SET_MARK, m->v);
		if (!ret)
			ret = nla_put_u32(skb, XFRMA_SET_MARK_MASK, m->m);
	}
	return ret;
}

/* Don't change this without updating xfrm_sa_len! */
static int copy_to_user_state_extra(struct xfrm_state *x,
				    struct xfrm_usersa_info *p,
				    struct sk_buff *skb)
{
	int ret = 0;

	copy_to_user_state(x, p);

	if (x->props.extra_flags) {
		ret = nla_put_u32(skb, XFRMA_SA_EXTRA_FLAGS,
				  x->props.extra_flags);
		if (ret)
			goto out;
	}

	if (x->coaddr) {
		ret = nla_put(skb, XFRMA_COADDR, sizeof(*x->coaddr), x->coaddr);
		if (ret)
			goto out;
	}
	if (x->lastused) {
		ret = nla_put_u64_64bit(skb, XFRMA_LASTUSED, x->lastused,
					XFRMA_PAD);
		if (ret)
			goto out;
	}
	if (x->aead) {
		ret = copy_to_user_aead(x->aead, skb);
		if (ret)
			goto out;
	}
	if (x->aalg) {
		ret = copy_to_user_auth(x->aalg, skb);
		if (ret)
			goto out;
	}
	if (x->ealg) {
		ret = copy_to_user_ealg(x->ealg, skb);
		if (ret)
			goto out;
	}
	if (x->calg) {
		ret = copy_to_user_calg(x->calg, skb);
		if (ret)
			goto out;
	}
	if (x->encap) {
		ret = copy_to_user_encap(x->encap, skb);
		if (ret)
			goto out;
	}
	if (x->tfcpad) {
		ret = nla_put_u32(skb, XFRMA_TFCPAD, x->tfcpad);
		if (ret)
			goto out;
	}
	ret = xfrm_mark_put(skb, &x->mark);
	if (ret)
		goto out;

	ret = xfrm_smark_put(skb, &x->props.smark);
	if (ret)
		goto out;

	if (x->replay_esn)
		ret = nla_put(skb, XFRMA_REPLAY_ESN_VAL,
			      xfrm_replay_state_esn_len(x->replay_esn),
			      x->replay_esn);
	else
		ret = nla_put(skb, XFRMA_REPLAY_VAL, sizeof(x->replay),
			      &x->replay);
	if (ret)
		goto out;
	if(x->xso.dev)
		ret = copy_user_offload(&x->xso, skb);
	if (ret)
		goto out;
	if (x->if_id) {
		ret = nla_put_u32(skb, XFRMA_IF_ID, x->if_id);
		if (ret)
			goto out;
	}
	if (x->security) {
		ret = copy_sec_ctx(x->security, skb);
		if (ret)
			goto out;
	}
	if (x->mapping_maxage) {
		ret = nla_put_u32(skb, XFRMA_MTIMER_THRESH, x->mapping_maxage);
		if (ret)
			goto out;
	}
	if (x->dir)
		ret = nla_put_u8(skb, XFRMA_SA_DIR, x->dir);

	if (x->nat_keepalive_interval) {
		ret = nla_put_u32(skb, XFRMA_NAT_KEEPALIVE_INTERVAL,
				  x->nat_keepalive_interval);
		if (ret)
			goto out;
	}
out:
	return ret;
}

static int dump_one_state(struct xfrm_state *x, int count, void *ptr)
{
	struct xfrm_dump_info *sp = ptr;
	struct sk_buff *in_skb = sp->in_skb;
	struct sk_buff *skb = sp->out_skb;
	struct xfrm_translator *xtr;
	struct xfrm_usersa_info *p;
	struct nlmsghdr *nlh;
	int err;

	nlh = nlmsg_put(skb, NETLINK_CB(in_skb).portid, sp->nlmsg_seq,
			XFRM_MSG_NEWSA, sizeof(*p), sp->nlmsg_flags);
	if (nlh == NULL)
		return -EMSGSIZE;

	p = nlmsg_data(nlh);

	err = copy_to_user_state_extra(x, p, skb);
	if (err) {
		nlmsg_cancel(skb, nlh);
		return err;
	}
	nlmsg_end(skb, nlh);

	xtr = xfrm_get_translator();
	if (xtr) {
		err = xtr->alloc_compat(skb, nlh);

		xfrm_put_translator(xtr);
		if (err) {
			nlmsg_cancel(skb, nlh);
			return err;
		}
	}

	return 0;
}

static int xfrm_dump_sa_done(struct netlink_callback *cb)
{
	struct xfrm_state_walk *walk = (struct xfrm_state_walk *) &cb->args[1];
	struct sock *sk = cb->skb->sk;
	struct net *net = sock_net(sk);

	if (cb->args[0])
		xfrm_state_walk_done(walk, net);
	return 0;
}

static int xfrm_dump_sa(struct sk_buff *skb, struct netlink_callback *cb)
{
	struct net *net = sock_net(skb->sk);
	struct xfrm_state_walk *walk = (struct xfrm_state_walk *) &cb->args[1];
	struct xfrm_dump_info info;

	BUILD_BUG_ON(sizeof(struct xfrm_state_walk) >
		     sizeof(cb->args) - sizeof(cb->args[0]));

	info.in_skb = cb->skb;
	info.out_skb = skb;
	info.nlmsg_seq = cb->nlh->nlmsg_seq;
	info.nlmsg_flags = NLM_F_MULTI;

	if (!cb->args[0]) {
		struct nlattr *attrs[XFRMA_MAX+1];
		struct xfrm_address_filter *filter = NULL;
		u8 proto = 0;
		int err;

		err = nlmsg_parse_deprecated(cb->nlh, 0, attrs, XFRMA_MAX,
					     xfrma_policy, cb->extack);
		if (err < 0)
			return err;

		if (attrs[XFRMA_ADDRESS_FILTER]) {
			filter = kmemdup(nla_data(attrs[XFRMA_ADDRESS_FILTER]),
					 sizeof(*filter), GFP_KERNEL);
			if (filter == NULL)
				return -ENOMEM;

			/* see addr_match(), (prefix length >> 5) << 2
			 * will be used to compare xfrm_address_t
			 */
			if (filter->splen > (sizeof(xfrm_address_t) << 3) ||
			    filter->dplen > (sizeof(xfrm_address_t) << 3)) {
				kfree(filter);
				return -EINVAL;
			}
		}

		if (attrs[XFRMA_PROTO])
			proto = nla_get_u8(attrs[XFRMA_PROTO]);

		xfrm_state_walk_init(walk, proto, filter);
		cb->args[0] = 1;
	}

	(void) xfrm_state_walk(net, walk, dump_one_state, &info);

	return skb->len;
}

static struct sk_buff *xfrm_state_netlink(struct sk_buff *in_skb,
					  struct xfrm_state *x, u32 seq)
{
	struct xfrm_dump_info info;
	struct sk_buff *skb;
	int err;

	skb = nlmsg_new(NLMSG_DEFAULT_SIZE, GFP_ATOMIC);
	if (!skb)
		return ERR_PTR(-ENOMEM);

	info.in_skb = in_skb;
	info.out_skb = skb;
	info.nlmsg_seq = seq;
	info.nlmsg_flags = 0;

	err = dump_one_state(x, 0, &info);
	if (err) {
		kfree_skb(skb);
		return ERR_PTR(err);
	}

	return skb;
}

/* A wrapper for nlmsg_multicast() checking that nlsk is still available.
 * Must be called with RCU read lock.
 */
static inline int xfrm_nlmsg_multicast(struct net *net, struct sk_buff *skb,
				       u32 pid, unsigned int group)
{
	struct sock *nlsk = rcu_dereference(net->xfrm.nlsk);
	struct xfrm_translator *xtr;

	if (!nlsk) {
		kfree_skb(skb);
		return -EPIPE;
	}

	xtr = xfrm_get_translator();
	if (xtr) {
		int err = xtr->alloc_compat(skb, nlmsg_hdr(skb));

		xfrm_put_translator(xtr);
		if (err) {
			kfree_skb(skb);
			return err;
		}
	}

	return nlmsg_multicast(nlsk, skb, pid, group, GFP_ATOMIC);
}

static inline unsigned int xfrm_spdinfo_msgsize(void)
{
	return NLMSG_ALIGN(4)
	       + nla_total_size(sizeof(struct xfrmu_spdinfo))
	       + nla_total_size(sizeof(struct xfrmu_spdhinfo))
	       + nla_total_size(sizeof(struct xfrmu_spdhthresh))
	       + nla_total_size(sizeof(struct xfrmu_spdhthresh));
}

static int build_spdinfo(struct sk_buff *skb, struct net *net,
			 u32 portid, u32 seq, u32 flags)
{
	struct xfrmk_spdinfo si;
	struct xfrmu_spdinfo spc;
	struct xfrmu_spdhinfo sph;
	struct xfrmu_spdhthresh spt4, spt6;
	struct nlmsghdr *nlh;
	int err;
	u32 *f;
	unsigned lseq;

	nlh = nlmsg_put(skb, portid, seq, XFRM_MSG_NEWSPDINFO, sizeof(u32), 0);
	if (nlh == NULL) /* shouldn't really happen ... */
		return -EMSGSIZE;

	f = nlmsg_data(nlh);
	*f = flags;
	xfrm_spd_getinfo(net, &si);
	spc.incnt = si.incnt;
	spc.outcnt = si.outcnt;
	spc.fwdcnt = si.fwdcnt;
	spc.inscnt = si.inscnt;
	spc.outscnt = si.outscnt;
	spc.fwdscnt = si.fwdscnt;
	sph.spdhcnt = si.spdhcnt;
	sph.spdhmcnt = si.spdhmcnt;

	do {
		lseq = read_seqbegin(&net->xfrm.policy_hthresh.lock);

		spt4.lbits = net->xfrm.policy_hthresh.lbits4;
		spt4.rbits = net->xfrm.policy_hthresh.rbits4;
		spt6.lbits = net->xfrm.policy_hthresh.lbits6;
		spt6.rbits = net->xfrm.policy_hthresh.rbits6;
	} while (read_seqretry(&net->xfrm.policy_hthresh.lock, lseq));

	err = nla_put(skb, XFRMA_SPD_INFO, sizeof(spc), &spc);
	if (!err)
		err = nla_put(skb, XFRMA_SPD_HINFO, sizeof(sph), &sph);
	if (!err)
		err = nla_put(skb, XFRMA_SPD_IPV4_HTHRESH, sizeof(spt4), &spt4);
	if (!err)
		err = nla_put(skb, XFRMA_SPD_IPV6_HTHRESH, sizeof(spt6), &spt6);
	if (err) {
		nlmsg_cancel(skb, nlh);
		return err;
	}

	nlmsg_end(skb, nlh);
	return 0;
}

static int xfrm_set_spdinfo(struct sk_buff *skb, struct nlmsghdr *nlh,
			    struct nlattr **attrs,
			    struct netlink_ext_ack *extack)
{
	struct net *net = sock_net(skb->sk);
	struct xfrmu_spdhthresh *thresh4 = NULL;
	struct xfrmu_spdhthresh *thresh6 = NULL;

	/* selector prefixlen thresholds to hash policies */
	if (attrs[XFRMA_SPD_IPV4_HTHRESH]) {
		struct nlattr *rta = attrs[XFRMA_SPD_IPV4_HTHRESH];

		if (nla_len(rta) < sizeof(*thresh4)) {
			NL_SET_ERR_MSG(extack, "Invalid SPD_IPV4_HTHRESH attribute length");
			return -EINVAL;
		}
		thresh4 = nla_data(rta);
		if (thresh4->lbits > 32 || thresh4->rbits > 32) {
			NL_SET_ERR_MSG(extack, "Invalid hash threshold (must be <= 32 for IPv4)");
			return -EINVAL;
		}
	}
	if (attrs[XFRMA_SPD_IPV6_HTHRESH]) {
		struct nlattr *rta = attrs[XFRMA_SPD_IPV6_HTHRESH];

		if (nla_len(rta) < sizeof(*thresh6)) {
			NL_SET_ERR_MSG(extack, "Invalid SPD_IPV6_HTHRESH attribute length");
			return -EINVAL;
		}
		thresh6 = nla_data(rta);
		if (thresh6->lbits > 128 || thresh6->rbits > 128) {
			NL_SET_ERR_MSG(extack, "Invalid hash threshold (must be <= 128 for IPv6)");
			return -EINVAL;
		}
	}

	if (thresh4 || thresh6) {
		write_seqlock(&net->xfrm.policy_hthresh.lock);
		if (thresh4) {
			net->xfrm.policy_hthresh.lbits4 = thresh4->lbits;
			net->xfrm.policy_hthresh.rbits4 = thresh4->rbits;
		}
		if (thresh6) {
			net->xfrm.policy_hthresh.lbits6 = thresh6->lbits;
			net->xfrm.policy_hthresh.rbits6 = thresh6->rbits;
		}
		write_sequnlock(&net->xfrm.policy_hthresh.lock);

		xfrm_policy_hash_rebuild(net);
	}

	return 0;
}

static int xfrm_get_spdinfo(struct sk_buff *skb, struct nlmsghdr *nlh,
			    struct nlattr **attrs,
			    struct netlink_ext_ack *extack)
{
	struct net *net = sock_net(skb->sk);
	struct sk_buff *r_skb;
	u32 *flags = nlmsg_data(nlh);
	u32 sportid = NETLINK_CB(skb).portid;
	u32 seq = nlh->nlmsg_seq;
	int err;

	r_skb = nlmsg_new(xfrm_spdinfo_msgsize(), GFP_ATOMIC);
	if (r_skb == NULL)
		return -ENOMEM;

	err = build_spdinfo(r_skb, net, sportid, seq, *flags);
	BUG_ON(err < 0);

	return nlmsg_unicast(net->xfrm.nlsk, r_skb, sportid);
}

static inline unsigned int xfrm_sadinfo_msgsize(void)
{
	return NLMSG_ALIGN(4)
	       + nla_total_size(sizeof(struct xfrmu_sadhinfo))
	       + nla_total_size(4); /* XFRMA_SAD_CNT */
}

static int build_sadinfo(struct sk_buff *skb, struct net *net,
			 u32 portid, u32 seq, u32 flags)
{
	struct xfrmk_sadinfo si;
	struct xfrmu_sadhinfo sh;
	struct nlmsghdr *nlh;
	int err;
	u32 *f;

	nlh = nlmsg_put(skb, portid, seq, XFRM_MSG_NEWSADINFO, sizeof(u32), 0);
	if (nlh == NULL) /* shouldn't really happen ... */
		return -EMSGSIZE;

	f = nlmsg_data(nlh);
	*f = flags;
	xfrm_sad_getinfo(net, &si);

	sh.sadhmcnt = si.sadhmcnt;
	sh.sadhcnt = si.sadhcnt;

	err = nla_put_u32(skb, XFRMA_SAD_CNT, si.sadcnt);
	if (!err)
		err = nla_put(skb, XFRMA_SAD_HINFO, sizeof(sh), &sh);
	if (err) {
		nlmsg_cancel(skb, nlh);
		return err;
	}

	nlmsg_end(skb, nlh);
	return 0;
}

static int xfrm_get_sadinfo(struct sk_buff *skb, struct nlmsghdr *nlh,
			    struct nlattr **attrs,
			    struct netlink_ext_ack *extack)
{
	struct net *net = sock_net(skb->sk);
	struct sk_buff *r_skb;
	u32 *flags = nlmsg_data(nlh);
	u32 sportid = NETLINK_CB(skb).portid;
	u32 seq = nlh->nlmsg_seq;
	int err;

	r_skb = nlmsg_new(xfrm_sadinfo_msgsize(), GFP_ATOMIC);
	if (r_skb == NULL)
		return -ENOMEM;

	err = build_sadinfo(r_skb, net, sportid, seq, *flags);
	BUG_ON(err < 0);

	return nlmsg_unicast(net->xfrm.nlsk, r_skb, sportid);
}

static int xfrm_get_sa(struct sk_buff *skb, struct nlmsghdr *nlh,
		       struct nlattr **attrs, struct netlink_ext_ack *extack)
{
	struct net *net = sock_net(skb->sk);
	struct xfrm_usersa_id *p = nlmsg_data(nlh);
	struct xfrm_state *x;
	struct sk_buff *resp_skb;
	int err = -ESRCH;

	x = xfrm_user_state_lookup(net, p, attrs, &err);
	if (x == NULL)
		goto out_noput;

	resp_skb = xfrm_state_netlink(skb, x, nlh->nlmsg_seq);
	if (IS_ERR(resp_skb)) {
		err = PTR_ERR(resp_skb);
	} else {
		err = nlmsg_unicast(net->xfrm.nlsk, resp_skb, NETLINK_CB(skb).portid);
	}
	xfrm_state_put(x);
out_noput:
	return err;
}

static int xfrm_alloc_userspi(struct sk_buff *skb, struct nlmsghdr *nlh,
			      struct nlattr **attrs,
			      struct netlink_ext_ack *extack)
{
	struct net *net = sock_net(skb->sk);
	struct xfrm_state *x;
	struct xfrm_userspi_info *p;
	struct xfrm_translator *xtr;
	struct sk_buff *resp_skb;
	xfrm_address_t *daddr;
	int family;
	int err;
	u32 mark;
	struct xfrm_mark m;
	u32 if_id = 0;

	p = nlmsg_data(nlh);
	err = verify_spi_info(p->info.id.proto, p->min, p->max, extack);
	if (err)
		goto out_noput;

	family = p->info.family;
	daddr = &p->info.id.daddr;

	x = NULL;

	mark = xfrm_mark_get(attrs, &m);

	if (attrs[XFRMA_IF_ID])
		if_id = nla_get_u32(attrs[XFRMA_IF_ID]);

	if (p->info.seq) {
		x = xfrm_find_acq_byseq(net, mark, p->info.seq);
		if (x && !xfrm_addr_equal(&x->id.daddr, daddr, family)) {
			xfrm_state_put(x);
			x = NULL;
		}
	}

	if (!x)
		x = xfrm_find_acq(net, &m, p->info.mode, p->info.reqid,
				  if_id, p->info.id.proto, daddr,
				  &p->info.saddr, 1,
				  family);
	err = -ENOENT;
	if (!x) {
		NL_SET_ERR_MSG(extack, "Target ACQUIRE not found");
		goto out_noput;
	}

	err = xfrm_alloc_spi(x, p->min, p->max, extack);
	if (err)
		goto out;

	if (attrs[XFRMA_SA_DIR])
		x->dir = nla_get_u8(attrs[XFRMA_SA_DIR]);

	resp_skb = xfrm_state_netlink(skb, x, nlh->nlmsg_seq);
	if (IS_ERR(resp_skb)) {
		err = PTR_ERR(resp_skb);
		goto out;
	}

	xtr = xfrm_get_translator();
	if (xtr) {
		err = xtr->alloc_compat(skb, nlmsg_hdr(skb));

		xfrm_put_translator(xtr);
		if (err) {
			kfree_skb(resp_skb);
			goto out;
		}
	}

	err = nlmsg_unicast(net->xfrm.nlsk, resp_skb, NETLINK_CB(skb).portid);

out:
	xfrm_state_put(x);
out_noput:
	return err;
}

static int verify_policy_dir(u8 dir, struct netlink_ext_ack *extack)
{
	switch (dir) {
	case XFRM_POLICY_IN:
	case XFRM_POLICY_OUT:
	case XFRM_POLICY_FWD:
		break;

	default:
		NL_SET_ERR_MSG(extack, "Invalid policy direction");
		return -EINVAL;
	}

	return 0;
}

static int verify_policy_type(u8 type, struct netlink_ext_ack *extack)
{
	switch (type) {
	case XFRM_POLICY_TYPE_MAIN:
#ifdef CONFIG_XFRM_SUB_POLICY
	case XFRM_POLICY_TYPE_SUB:
#endif
		break;

	default:
		NL_SET_ERR_MSG(extack, "Invalid policy type");
		return -EINVAL;
	}

	return 0;
}

static int verify_newpolicy_info(struct xfrm_userpolicy_info *p,
				 struct netlink_ext_ack *extack)
{
	int ret;

	switch (p->share) {
	case XFRM_SHARE_ANY:
	case XFRM_SHARE_SESSION:
	case XFRM_SHARE_USER:
	case XFRM_SHARE_UNIQUE:
		break;

	default:
		NL_SET_ERR_MSG(extack, "Invalid policy share");
		return -EINVAL;
	}

	switch (p->action) {
	case XFRM_POLICY_ALLOW:
	case XFRM_POLICY_BLOCK:
		break;

	default:
		NL_SET_ERR_MSG(extack, "Invalid policy action");
		return -EINVAL;
	}

	switch (p->sel.family) {
	case AF_INET:
		if (p->sel.prefixlen_d > 32 || p->sel.prefixlen_s > 32) {
			NL_SET_ERR_MSG(extack, "Invalid prefix length in selector (must be <= 32 for IPv4)");
			return -EINVAL;
		}

		break;

	case AF_INET6:
#if IS_ENABLED(CONFIG_IPV6)
		if (p->sel.prefixlen_d > 128 || p->sel.prefixlen_s > 128) {
			NL_SET_ERR_MSG(extack, "Invalid prefix length in selector (must be <= 128 for IPv6)");
			return -EINVAL;
		}

		break;
#else
		NL_SET_ERR_MSG(extack, "IPv6 support disabled");
		return  -EAFNOSUPPORT;
#endif

	default:
		NL_SET_ERR_MSG(extack, "Invalid selector family");
		return -EINVAL;
	}

	ret = verify_policy_dir(p->dir, extack);
	if (ret)
		return ret;
	if (p->index && (xfrm_policy_id2dir(p->index) != p->dir)) {
		NL_SET_ERR_MSG(extack, "Policy index doesn't match direction");
		return -EINVAL;
	}

	return 0;
}

static int copy_from_user_sec_ctx(struct xfrm_policy *pol, struct nlattr **attrs)
{
	struct nlattr *rt = attrs[XFRMA_SEC_CTX];
	struct xfrm_user_sec_ctx *uctx;

	if (!rt)
		return 0;

	uctx = nla_data(rt);
	return security_xfrm_policy_alloc(&pol->security, uctx, GFP_KERNEL);
}

static void copy_templates(struct xfrm_policy *xp, struct xfrm_user_tmpl *ut,
			   int nr)
{
	int i;

	xp->xfrm_nr = nr;
	for (i = 0; i < nr; i++, ut++) {
		struct xfrm_tmpl *t = &xp->xfrm_vec[i];

		memcpy(&t->id, &ut->id, sizeof(struct xfrm_id));
		memcpy(&t->saddr, &ut->saddr,
		       sizeof(xfrm_address_t));
		t->reqid = ut->reqid;
		t->mode = ut->mode;
		t->share = ut->share;
		t->optional = ut->optional;
		t->aalgos = ut->aalgos;
		t->ealgos = ut->ealgos;
		t->calgos = ut->calgos;
		/* If all masks are ~0, then we allow all algorithms. */
		t->allalgs = !~(t->aalgos & t->ealgos & t->calgos);
		t->encap_family = ut->family;
	}
}

static int validate_tmpl(int nr, struct xfrm_user_tmpl *ut, u16 family,
			 int dir, struct netlink_ext_ack *extack)
{
	u16 prev_family;
	int i;

	if (nr > XFRM_MAX_DEPTH) {
		NL_SET_ERR_MSG(extack, "Template count must be <= XFRM_MAX_DEPTH (" __stringify(XFRM_MAX_DEPTH) ")");
		return -EINVAL;
	}

	prev_family = family;

	for (i = 0; i < nr; i++) {
		/* We never validated the ut->family value, so many
		 * applications simply leave it at zero.  The check was
		 * never made and ut->family was ignored because all
		 * templates could be assumed to have the same family as
		 * the policy itself.  Now that we will have ipv4-in-ipv6
		 * and ipv6-in-ipv4 tunnels, this is no longer true.
		 */
		if (!ut[i].family)
			ut[i].family = family;

		switch (ut[i].mode) {
		case XFRM_MODE_TUNNEL:
		case XFRM_MODE_BEET:
			if (ut[i].optional && dir == XFRM_POLICY_OUT) {
				NL_SET_ERR_MSG(extack, "Mode in optional template not allowed in outbound policy");
				return -EINVAL;
			}
			break;
		default:
			if (ut[i].family != prev_family) {
				NL_SET_ERR_MSG(extack, "Mode in template doesn't support a family change");
				return -EINVAL;
			}
			break;
		}
		if (ut[i].mode >= XFRM_MODE_MAX) {
			NL_SET_ERR_MSG(extack, "Mode in template must be < XFRM_MODE_MAX (" __stringify(XFRM_MODE_MAX) ")");
			return -EINVAL;
		}

		prev_family = ut[i].family;

		switch (ut[i].family) {
		case AF_INET:
			break;
#if IS_ENABLED(CONFIG_IPV6)
		case AF_INET6:
			break;
#endif
		default:
			NL_SET_ERR_MSG(extack, "Invalid family in template");
			return -EINVAL;
		}

		if (!xfrm_id_proto_valid(ut[i].id.proto)) {
			NL_SET_ERR_MSG(extack, "Invalid XFRM protocol in template");
			return -EINVAL;
		}
	}

	return 0;
}

static int copy_from_user_tmpl(struct xfrm_policy *pol, struct nlattr **attrs,
			       int dir, struct netlink_ext_ack *extack)
{
	struct nlattr *rt = attrs[XFRMA_TMPL];

	if (!rt) {
		pol->xfrm_nr = 0;
	} else {
		struct xfrm_user_tmpl *utmpl = nla_data(rt);
		int nr = nla_len(rt) / sizeof(*utmpl);
		int err;

		err = validate_tmpl(nr, utmpl, pol->family, dir, extack);
		if (err)
			return err;

		copy_templates(pol, utmpl, nr);
	}
	return 0;
}

static int copy_from_user_policy_type(u8 *tp, struct nlattr **attrs,
				      struct netlink_ext_ack *extack)
{
	struct nlattr *rt = attrs[XFRMA_POLICY_TYPE];
	struct xfrm_userpolicy_type *upt;
	u8 type = XFRM_POLICY_TYPE_MAIN;
	int err;

	if (rt) {
		upt = nla_data(rt);
		type = upt->type;
	}

	err = verify_policy_type(type, extack);
	if (err)
		return err;

	*tp = type;
	return 0;
}

static void copy_from_user_policy(struct xfrm_policy *xp, struct xfrm_userpolicy_info *p)
{
	xp->priority = p->priority;
	xp->index = p->index;
	memcpy(&xp->selector, &p->sel, sizeof(xp->selector));
	memcpy(&xp->lft, &p->lft, sizeof(xp->lft));
	xp->action = p->action;
	xp->flags = p->flags;
	xp->family = p->sel.family;
	/* XXX xp->share = p->share; */
}

static void copy_to_user_policy(struct xfrm_policy *xp, struct xfrm_userpolicy_info *p, int dir)
{
	memset(p, 0, sizeof(*p));
	memcpy(&p->sel, &xp->selector, sizeof(p->sel));
	memcpy(&p->lft, &xp->lft, sizeof(p->lft));
	memcpy(&p->curlft, &xp->curlft, sizeof(p->curlft));
	p->priority = xp->priority;
	p->index = xp->index;
	p->sel.family = xp->family;
	p->dir = dir;
	p->action = xp->action;
	p->flags = xp->flags;
	p->share = XFRM_SHARE_ANY; /* XXX xp->share */
}

static struct xfrm_policy *xfrm_policy_construct(struct net *net,
						 struct xfrm_userpolicy_info *p,
						 struct nlattr **attrs,
						 int *errp,
						 struct netlink_ext_ack *extack)
{
	struct xfrm_policy *xp = xfrm_policy_alloc(net, GFP_KERNEL);
	int err;

	if (!xp) {
		*errp = -ENOMEM;
		return NULL;
	}

	copy_from_user_policy(xp, p);

	err = copy_from_user_policy_type(&xp->type, attrs, extack);
	if (err)
		goto error;

	if (!(err = copy_from_user_tmpl(xp, attrs, p->dir, extack)))
		err = copy_from_user_sec_ctx(xp, attrs);
	if (err)
		goto error;

	xfrm_mark_get(attrs, &xp->mark);

	if (attrs[XFRMA_IF_ID])
		xp->if_id = nla_get_u32(attrs[XFRMA_IF_ID]);

	/* configure the hardware if offload is requested */
	if (attrs[XFRMA_OFFLOAD_DEV]) {
		err = xfrm_dev_policy_add(net, xp,
					  nla_data(attrs[XFRMA_OFFLOAD_DEV]),
					  p->dir, extack);
		if (err)
			goto error;
	}

	return xp;
 error:
	*errp = err;
	xp->walk.dead = 1;
	xfrm_policy_destroy(xp);
	return NULL;
}

static int xfrm_add_policy(struct sk_buff *skb, struct nlmsghdr *nlh,
			   struct nlattr **attrs,
			   struct netlink_ext_ack *extack)
{
	struct net *net = sock_net(skb->sk);
	struct xfrm_userpolicy_info *p = nlmsg_data(nlh);
	struct xfrm_policy *xp;
	struct km_event c;
	int err;
	int excl;

	err = verify_newpolicy_info(p, extack);
	if (err)
		return err;
	err = verify_sec_ctx_len(attrs, extack);
	if (err)
		return err;

	xp = xfrm_policy_construct(net, p, attrs, &err, extack);
	if (!xp)
		return err;

	/* shouldn't excl be based on nlh flags??
	 * Aha! this is anti-netlink really i.e  more pfkey derived
	 * in netlink excl is a flag and you wouldn't need
	 * a type XFRM_MSG_UPDPOLICY - JHS */
	excl = nlh->nlmsg_type == XFRM_MSG_NEWPOLICY;
	err = xfrm_policy_insert(p->dir, xp, excl);
	xfrm_audit_policy_add(xp, err ? 0 : 1, true);

	if (err) {
		xfrm_dev_policy_delete(xp);
		xfrm_dev_policy_free(xp);
		security_xfrm_policy_free(xp->security);
		kfree(xp);
		return err;
	}

	c.event = nlh->nlmsg_type;
	c.seq = nlh->nlmsg_seq;
	c.portid = nlh->nlmsg_pid;
	km_policy_notify(xp, p->dir, &c);

	xfrm_pol_put(xp);

	return 0;
}

static int copy_to_user_tmpl(struct xfrm_policy *xp, struct sk_buff *skb)
{
	struct xfrm_user_tmpl vec[XFRM_MAX_DEPTH];
	int i;

	if (xp->xfrm_nr == 0)
		return 0;

	if (xp->xfrm_nr > XFRM_MAX_DEPTH)
		return -ENOBUFS;

	for (i = 0; i < xp->xfrm_nr; i++) {
		struct xfrm_user_tmpl *up = &vec[i];
		struct xfrm_tmpl *kp = &xp->xfrm_vec[i];

		memset(up, 0, sizeof(*up));
		memcpy(&up->id, &kp->id, sizeof(up->id));
		up->family = kp->encap_family;
		memcpy(&up->saddr, &kp->saddr, sizeof(up->saddr));
		up->reqid = kp->reqid;
		up->mode = kp->mode;
		up->share = kp->share;
		up->optional = kp->optional;
		up->aalgos = kp->aalgos;
		up->ealgos = kp->ealgos;
		up->calgos = kp->calgos;
	}

	return nla_put(skb, XFRMA_TMPL,
		       sizeof(struct xfrm_user_tmpl) * xp->xfrm_nr, vec);
}

static inline int copy_to_user_state_sec_ctx(struct xfrm_state *x, struct sk_buff *skb)
{
	if (x->security) {
		return copy_sec_ctx(x->security, skb);
	}
	return 0;
}

static inline int copy_to_user_sec_ctx(struct xfrm_policy *xp, struct sk_buff *skb)
{
	if (xp->security)
		return copy_sec_ctx(xp->security, skb);
	return 0;
}
static inline unsigned int userpolicy_type_attrsize(void)
{
#ifdef CONFIG_XFRM_SUB_POLICY
	return nla_total_size(sizeof(struct xfrm_userpolicy_type));
#else
	return 0;
#endif
}

#ifdef CONFIG_XFRM_SUB_POLICY
static int copy_to_user_policy_type(u8 type, struct sk_buff *skb)
{
	struct xfrm_userpolicy_type upt;

	/* Sadly there are two holes in struct xfrm_userpolicy_type */
	memset(&upt, 0, sizeof(upt));
	upt.type = type;

	return nla_put(skb, XFRMA_POLICY_TYPE, sizeof(upt), &upt);
}

#else
static inline int copy_to_user_policy_type(u8 type, struct sk_buff *skb)
{
	return 0;
}
#endif

static int dump_one_policy(struct xfrm_policy *xp, int dir, int count, void *ptr)
{
	struct xfrm_dump_info *sp = ptr;
	struct xfrm_userpolicy_info *p;
	struct sk_buff *in_skb = sp->in_skb;
	struct sk_buff *skb = sp->out_skb;
	struct xfrm_translator *xtr;
	struct nlmsghdr *nlh;
	int err;

	nlh = nlmsg_put(skb, NETLINK_CB(in_skb).portid, sp->nlmsg_seq,
			XFRM_MSG_NEWPOLICY, sizeof(*p), sp->nlmsg_flags);
	if (nlh == NULL)
		return -EMSGSIZE;

	p = nlmsg_data(nlh);
	copy_to_user_policy(xp, p, dir);
	err = copy_to_user_tmpl(xp, skb);
	if (!err)
		err = copy_to_user_sec_ctx(xp, skb);
	if (!err)
		err = copy_to_user_policy_type(xp->type, skb);
	if (!err)
		err = xfrm_mark_put(skb, &xp->mark);
	if (!err)
		err = xfrm_if_id_put(skb, xp->if_id);
	if (!err && xp->xdo.dev)
		err = copy_user_offload(&xp->xdo, skb);
	if (err) {
		nlmsg_cancel(skb, nlh);
		return err;
	}
	nlmsg_end(skb, nlh);

	xtr = xfrm_get_translator();
	if (xtr) {
		err = xtr->alloc_compat(skb, nlh);

		xfrm_put_translator(xtr);
		if (err) {
			nlmsg_cancel(skb, nlh);
			return err;
		}
	}

	return 0;
}

static int xfrm_dump_policy_done(struct netlink_callback *cb)
{
	struct xfrm_policy_walk *walk = (struct xfrm_policy_walk *)cb->args;
	struct net *net = sock_net(cb->skb->sk);

	xfrm_policy_walk_done(walk, net);
	return 0;
}

static int xfrm_dump_policy_start(struct netlink_callback *cb)
{
	struct xfrm_policy_walk *walk = (struct xfrm_policy_walk *)cb->args;

	BUILD_BUG_ON(sizeof(*walk) > sizeof(cb->args));

	xfrm_policy_walk_init(walk, XFRM_POLICY_TYPE_ANY);
	return 0;
}

static int xfrm_dump_policy(struct sk_buff *skb, struct netlink_callback *cb)
{
	struct net *net = sock_net(skb->sk);
	struct xfrm_policy_walk *walk = (struct xfrm_policy_walk *)cb->args;
	struct xfrm_dump_info info;

	info.in_skb = cb->skb;
	info.out_skb = skb;
	info.nlmsg_seq = cb->nlh->nlmsg_seq;
	info.nlmsg_flags = NLM_F_MULTI;

	(void) xfrm_policy_walk(net, walk, dump_one_policy, &info);

	return skb->len;
}

static struct sk_buff *xfrm_policy_netlink(struct sk_buff *in_skb,
					  struct xfrm_policy *xp,
					  int dir, u32 seq)
{
	struct xfrm_dump_info info;
	struct sk_buff *skb;
	int err;

	skb = nlmsg_new(NLMSG_DEFAULT_SIZE, GFP_KERNEL);
	if (!skb)
		return ERR_PTR(-ENOMEM);

	info.in_skb = in_skb;
	info.out_skb = skb;
	info.nlmsg_seq = seq;
	info.nlmsg_flags = 0;

	err = dump_one_policy(xp, dir, 0, &info);
	if (err) {
		kfree_skb(skb);
		return ERR_PTR(err);
	}

	return skb;
}

static int xfrm_notify_userpolicy(struct net *net)
{
	struct xfrm_userpolicy_default *up;
	int len = NLMSG_ALIGN(sizeof(*up));
	struct nlmsghdr *nlh;
	struct sk_buff *skb;
	int err;

	skb = nlmsg_new(len, GFP_ATOMIC);
	if (skb == NULL)
		return -ENOMEM;

	nlh = nlmsg_put(skb, 0, 0, XFRM_MSG_GETDEFAULT, sizeof(*up), 0);
	if (nlh == NULL) {
		kfree_skb(skb);
		return -EMSGSIZE;
	}

	up = nlmsg_data(nlh);
	up->in = net->xfrm.policy_default[XFRM_POLICY_IN];
	up->fwd = net->xfrm.policy_default[XFRM_POLICY_FWD];
	up->out = net->xfrm.policy_default[XFRM_POLICY_OUT];

	nlmsg_end(skb, nlh);

	rcu_read_lock();
	err = xfrm_nlmsg_multicast(net, skb, 0, XFRMNLGRP_POLICY);
	rcu_read_unlock();

	return err;
}

static bool xfrm_userpolicy_is_valid(__u8 policy)
{
	return policy == XFRM_USERPOLICY_BLOCK ||
	       policy == XFRM_USERPOLICY_ACCEPT;
}

static int xfrm_set_default(struct sk_buff *skb, struct nlmsghdr *nlh,
			    struct nlattr **attrs, struct netlink_ext_ack *extack)
{
	struct net *net = sock_net(skb->sk);
	struct xfrm_userpolicy_default *up = nlmsg_data(nlh);

	if (xfrm_userpolicy_is_valid(up->in))
		net->xfrm.policy_default[XFRM_POLICY_IN] = up->in;

	if (xfrm_userpolicy_is_valid(up->fwd))
		net->xfrm.policy_default[XFRM_POLICY_FWD] = up->fwd;

	if (xfrm_userpolicy_is_valid(up->out))
		net->xfrm.policy_default[XFRM_POLICY_OUT] = up->out;

	rt_genid_bump_all(net);

	xfrm_notify_userpolicy(net);
	return 0;
}

static int xfrm_get_default(struct sk_buff *skb, struct nlmsghdr *nlh,
			    struct nlattr **attrs, struct netlink_ext_ack *extack)
{
	struct sk_buff *r_skb;
	struct nlmsghdr *r_nlh;
	struct net *net = sock_net(skb->sk);
	struct xfrm_userpolicy_default *r_up;
	int len = NLMSG_ALIGN(sizeof(struct xfrm_userpolicy_default));
	u32 portid = NETLINK_CB(skb).portid;
	u32 seq = nlh->nlmsg_seq;

	r_skb = nlmsg_new(len, GFP_ATOMIC);
	if (!r_skb)
		return -ENOMEM;

	r_nlh = nlmsg_put(r_skb, portid, seq, XFRM_MSG_GETDEFAULT, sizeof(*r_up), 0);
	if (!r_nlh) {
		kfree_skb(r_skb);
		return -EMSGSIZE;
	}

	r_up = nlmsg_data(r_nlh);
	r_up->in = net->xfrm.policy_default[XFRM_POLICY_IN];
	r_up->fwd = net->xfrm.policy_default[XFRM_POLICY_FWD];
	r_up->out = net->xfrm.policy_default[XFRM_POLICY_OUT];
	nlmsg_end(r_skb, r_nlh);

	return nlmsg_unicast(net->xfrm.nlsk, r_skb, portid);
}

static int xfrm_get_policy(struct sk_buff *skb, struct nlmsghdr *nlh,
			   struct nlattr **attrs,
			   struct netlink_ext_ack *extack)
{
	struct net *net = sock_net(skb->sk);
	struct xfrm_policy *xp;
	struct xfrm_userpolicy_id *p;
	u8 type = XFRM_POLICY_TYPE_MAIN;
	int err;
	struct km_event c;
	int delete;
	struct xfrm_mark m;
	u32 if_id = 0;

	p = nlmsg_data(nlh);
	delete = nlh->nlmsg_type == XFRM_MSG_DELPOLICY;

	err = copy_from_user_policy_type(&type, attrs, extack);
	if (err)
		return err;

	err = verify_policy_dir(p->dir, extack);
	if (err)
		return err;

	if (attrs[XFRMA_IF_ID])
		if_id = nla_get_u32(attrs[XFRMA_IF_ID]);

	xfrm_mark_get(attrs, &m);

	if (p->index)
		xp = xfrm_policy_byid(net, &m, if_id, type, p->dir,
				      p->index, delete, &err);
	else {
		struct nlattr *rt = attrs[XFRMA_SEC_CTX];
		struct xfrm_sec_ctx *ctx;

		err = verify_sec_ctx_len(attrs, extack);
		if (err)
			return err;

		ctx = NULL;
		if (rt) {
			struct xfrm_user_sec_ctx *uctx = nla_data(rt);

			err = security_xfrm_policy_alloc(&ctx, uctx, GFP_KERNEL);
			if (err)
				return err;
		}
		xp = xfrm_policy_bysel_ctx(net, &m, if_id, type, p->dir,
					   &p->sel, ctx, delete, &err);
		security_xfrm_policy_free(ctx);
	}
	if (xp == NULL)
		return -ENOENT;

	if (!delete) {
		struct sk_buff *resp_skb;

		resp_skb = xfrm_policy_netlink(skb, xp, p->dir, nlh->nlmsg_seq);
		if (IS_ERR(resp_skb)) {
			err = PTR_ERR(resp_skb);
		} else {
			err = nlmsg_unicast(net->xfrm.nlsk, resp_skb,
					    NETLINK_CB(skb).portid);
		}
	} else {
		xfrm_dev_policy_delete(xp);
		xfrm_audit_policy_delete(xp, err ? 0 : 1, true);

		if (err != 0)
			goto out;

		c.data.byid = p->index;
		c.event = nlh->nlmsg_type;
		c.seq = nlh->nlmsg_seq;
		c.portid = nlh->nlmsg_pid;
		km_policy_notify(xp, p->dir, &c);
	}

out:
	xfrm_pol_put(xp);
	return err;
}

static int xfrm_flush_sa(struct sk_buff *skb, struct nlmsghdr *nlh,
			 struct nlattr **attrs,
			 struct netlink_ext_ack *extack)
{
	struct net *net = sock_net(skb->sk);
	struct km_event c;
	struct xfrm_usersa_flush *p = nlmsg_data(nlh);
	int err;

	err = xfrm_state_flush(net, p->proto, true, false);
	if (err) {
		if (err == -ESRCH) /* empty table */
			return 0;
		return err;
	}
	c.data.proto = p->proto;
	c.event = nlh->nlmsg_type;
	c.seq = nlh->nlmsg_seq;
	c.portid = nlh->nlmsg_pid;
	c.net = net;
	km_state_notify(NULL, &c);

	return 0;
}

static inline unsigned int xfrm_aevent_msgsize(struct xfrm_state *x)
{
	unsigned int replay_size = x->replay_esn ?
			      xfrm_replay_state_esn_len(x->replay_esn) :
			      sizeof(struct xfrm_replay_state);

	return NLMSG_ALIGN(sizeof(struct xfrm_aevent_id))
	       + nla_total_size(replay_size)
	       + nla_total_size_64bit(sizeof(struct xfrm_lifetime_cur))
	       + nla_total_size(sizeof(struct xfrm_mark))
	       + nla_total_size(4) /* XFRM_AE_RTHR */
	       + nla_total_size(4) /* XFRM_AE_ETHR */
	       + nla_total_size(sizeof(x->dir)); /* XFRMA_SA_DIR */
}

static int build_aevent(struct sk_buff *skb, struct xfrm_state *x, const struct km_event *c)
{
	struct xfrm_aevent_id *id;
	struct nlmsghdr *nlh;
	int err;

	nlh = nlmsg_put(skb, c->portid, c->seq, XFRM_MSG_NEWAE, sizeof(*id), 0);
	if (nlh == NULL)
		return -EMSGSIZE;

	id = nlmsg_data(nlh);
	memset(&id->sa_id, 0, sizeof(id->sa_id));
	memcpy(&id->sa_id.daddr, &x->id.daddr, sizeof(x->id.daddr));
	id->sa_id.spi = x->id.spi;
	id->sa_id.family = x->props.family;
	id->sa_id.proto = x->id.proto;
	memcpy(&id->saddr, &x->props.saddr, sizeof(x->props.saddr));
	id->reqid = x->props.reqid;
	id->flags = c->data.aevent;

	if (x->replay_esn) {
		err = nla_put(skb, XFRMA_REPLAY_ESN_VAL,
			      xfrm_replay_state_esn_len(x->replay_esn),
			      x->replay_esn);
	} else {
		err = nla_put(skb, XFRMA_REPLAY_VAL, sizeof(x->replay),
			      &x->replay);
	}
	if (err)
		goto out_cancel;
	err = nla_put_64bit(skb, XFRMA_LTIME_VAL, sizeof(x->curlft), &x->curlft,
			    XFRMA_PAD);
	if (err)
		goto out_cancel;

	if (id->flags & XFRM_AE_RTHR) {
		err = nla_put_u32(skb, XFRMA_REPLAY_THRESH, x->replay_maxdiff);
		if (err)
			goto out_cancel;
	}
	if (id->flags & XFRM_AE_ETHR) {
		err = nla_put_u32(skb, XFRMA_ETIMER_THRESH,
				  x->replay_maxage * 10 / HZ);
		if (err)
			goto out_cancel;
	}
	err = xfrm_mark_put(skb, &x->mark);
	if (err)
		goto out_cancel;

	err = xfrm_if_id_put(skb, x->if_id);
	if (err)
		goto out_cancel;

	if (x->dir) {
		err = nla_put_u8(skb, XFRMA_SA_DIR, x->dir);
		if (err)
			goto out_cancel;
	}

	nlmsg_end(skb, nlh);
	return 0;

out_cancel:
	nlmsg_cancel(skb, nlh);
	return err;
}

static int xfrm_get_ae(struct sk_buff *skb, struct nlmsghdr *nlh,
		       struct nlattr **attrs, struct netlink_ext_ack *extack)
{
	struct net *net = sock_net(skb->sk);
	struct xfrm_state *x;
	struct sk_buff *r_skb;
	int err;
	struct km_event c;
	u32 mark;
	struct xfrm_mark m;
	struct xfrm_aevent_id *p = nlmsg_data(nlh);
	struct xfrm_usersa_id *id = &p->sa_id;

	mark = xfrm_mark_get(attrs, &m);

	x = xfrm_state_lookup(net, mark, &id->daddr, id->spi, id->proto, id->family);
	if (x == NULL)
		return -ESRCH;

	r_skb = nlmsg_new(xfrm_aevent_msgsize(x), GFP_ATOMIC);
	if (r_skb == NULL) {
		xfrm_state_put(x);
		return -ENOMEM;
	}

	/*
	 * XXX: is this lock really needed - none of the other
	 * gets lock (the concern is things getting updated
	 * while we are still reading) - jhs
	*/
	spin_lock_bh(&x->lock);
	c.data.aevent = p->flags;
	c.seq = nlh->nlmsg_seq;
	c.portid = nlh->nlmsg_pid;

	err = build_aevent(r_skb, x, &c);
	BUG_ON(err < 0);

	err = nlmsg_unicast(net->xfrm.nlsk, r_skb, NETLINK_CB(skb).portid);
	spin_unlock_bh(&x->lock);
	xfrm_state_put(x);
	return err;
}

static int xfrm_new_ae(struct sk_buff *skb, struct nlmsghdr *nlh,
		       struct nlattr **attrs, struct netlink_ext_ack *extack)
{
	struct net *net = sock_net(skb->sk);
	struct xfrm_state *x;
	struct km_event c;
	int err = -EINVAL;
	u32 mark = 0;
	struct xfrm_mark m;
	struct xfrm_aevent_id *p = nlmsg_data(nlh);
	struct nlattr *rp = attrs[XFRMA_REPLAY_VAL];
	struct nlattr *re = attrs[XFRMA_REPLAY_ESN_VAL];
	struct nlattr *lt = attrs[XFRMA_LTIME_VAL];
	struct nlattr *et = attrs[XFRMA_ETIMER_THRESH];
	struct nlattr *rt = attrs[XFRMA_REPLAY_THRESH];

	if (!lt && !rp && !re && !et && !rt) {
		NL_SET_ERR_MSG(extack, "Missing required attribute for AE");
		return err;
	}

	/* pedantic mode - thou shalt sayeth replaceth */
	if (!(nlh->nlmsg_flags & NLM_F_REPLACE)) {
		NL_SET_ERR_MSG(extack, "NLM_F_REPLACE flag is required");
		return err;
	}

	mark = xfrm_mark_get(attrs, &m);

	x = xfrm_state_lookup(net, mark, &p->sa_id.daddr, p->sa_id.spi, p->sa_id.proto, p->sa_id.family);
	if (x == NULL)
		return -ESRCH;

	if (x->km.state != XFRM_STATE_VALID) {
		NL_SET_ERR_MSG(extack, "SA must be in VALID state");
		goto out;
	}

	err = xfrm_replay_verify_len(x->replay_esn, re, extack);
	if (err)
		goto out;

	spin_lock_bh(&x->lock);
	xfrm_update_ae_params(x, attrs, 1);
	spin_unlock_bh(&x->lock);

	c.event = nlh->nlmsg_type;
	c.seq = nlh->nlmsg_seq;
	c.portid = nlh->nlmsg_pid;
	c.data.aevent = XFRM_AE_CU;
	km_state_notify(x, &c);
	err = 0;
out:
	xfrm_state_put(x);
	return err;
}

static int xfrm_flush_policy(struct sk_buff *skb, struct nlmsghdr *nlh,
			     struct nlattr **attrs,
			     struct netlink_ext_ack *extack)
{
	struct net *net = sock_net(skb->sk);
	struct km_event c;
	u8 type = XFRM_POLICY_TYPE_MAIN;
	int err;

	err = copy_from_user_policy_type(&type, attrs, extack);
	if (err)
		return err;

	err = xfrm_policy_flush(net, type, true);
	if (err) {
		if (err == -ESRCH) /* empty table */
			return 0;
		return err;
	}

	c.data.type = type;
	c.event = nlh->nlmsg_type;
	c.seq = nlh->nlmsg_seq;
	c.portid = nlh->nlmsg_pid;
	c.net = net;
	km_policy_notify(NULL, 0, &c);
	return 0;
}

static int xfrm_add_pol_expire(struct sk_buff *skb, struct nlmsghdr *nlh,
			       struct nlattr **attrs,
			       struct netlink_ext_ack *extack)
{
	struct net *net = sock_net(skb->sk);
	struct xfrm_policy *xp;
	struct xfrm_user_polexpire *up = nlmsg_data(nlh);
	struct xfrm_userpolicy_info *p = &up->pol;
	u8 type = XFRM_POLICY_TYPE_MAIN;
	int err = -ENOENT;
	struct xfrm_mark m;
	u32 if_id = 0;

	err = copy_from_user_policy_type(&type, attrs, extack);
	if (err)
		return err;

	err = verify_policy_dir(p->dir, extack);
	if (err)
		return err;

	if (attrs[XFRMA_IF_ID])
		if_id = nla_get_u32(attrs[XFRMA_IF_ID]);

	xfrm_mark_get(attrs, &m);

	if (p->index)
		xp = xfrm_policy_byid(net, &m, if_id, type, p->dir, p->index,
				      0, &err);
	else {
		struct nlattr *rt = attrs[XFRMA_SEC_CTX];
		struct xfrm_sec_ctx *ctx;

		err = verify_sec_ctx_len(attrs, extack);
		if (err)
			return err;

		ctx = NULL;
		if (rt) {
			struct xfrm_user_sec_ctx *uctx = nla_data(rt);

			err = security_xfrm_policy_alloc(&ctx, uctx, GFP_KERNEL);
			if (err)
				return err;
		}
		xp = xfrm_policy_bysel_ctx(net, &m, if_id, type, p->dir,
					   &p->sel, ctx, 0, &err);
		security_xfrm_policy_free(ctx);
	}
	if (xp == NULL)
		return -ENOENT;

	if (unlikely(xp->walk.dead))
		goto out;

	err = 0;
	if (up->hard) {
		xfrm_policy_delete(xp, p->dir);
		xfrm_audit_policy_delete(xp, 1, true);
	}
	km_policy_expired(xp, p->dir, up->hard, nlh->nlmsg_pid);

out:
	xfrm_pol_put(xp);
	return err;
}

static int xfrm_add_sa_expire(struct sk_buff *skb, struct nlmsghdr *nlh,
			      struct nlattr **attrs,
			      struct netlink_ext_ack *extack)
{
	struct net *net = sock_net(skb->sk);
	struct xfrm_state *x;
	int err;
	struct xfrm_user_expire *ue = nlmsg_data(nlh);
	struct xfrm_usersa_info *p = &ue->state;
	struct xfrm_mark m;
	u32 mark = xfrm_mark_get(attrs, &m);

	x = xfrm_state_lookup(net, mark, &p->id.daddr, p->id.spi, p->id.proto, p->family);

	err = -ENOENT;
	if (x == NULL)
		return err;

	spin_lock_bh(&x->lock);
	err = -EINVAL;
	if (x->km.state != XFRM_STATE_VALID) {
		NL_SET_ERR_MSG(extack, "SA must be in VALID state");
		goto out;
	}

	km_state_expired(x, ue->hard, nlh->nlmsg_pid);

	if (ue->hard) {
		__xfrm_state_delete(x);
		xfrm_audit_state_delete(x, 1, true);
	}
	err = 0;
out:
	spin_unlock_bh(&x->lock);
	xfrm_state_put(x);
	return err;
}

static int xfrm_add_acquire(struct sk_buff *skb, struct nlmsghdr *nlh,
			    struct nlattr **attrs,
			    struct netlink_ext_ack *extack)
{
	struct net *net = sock_net(skb->sk);
	struct xfrm_policy *xp;
	struct xfrm_user_tmpl *ut;
	int i;
	struct nlattr *rt = attrs[XFRMA_TMPL];
	struct xfrm_mark mark;

	struct xfrm_user_acquire *ua = nlmsg_data(nlh);
	struct xfrm_state *x = xfrm_state_alloc(net);
	int err = -ENOMEM;

	if (!x)
		goto nomem;

	xfrm_mark_get(attrs, &mark);

	err = verify_newpolicy_info(&ua->policy, extack);
	if (err)
		goto free_state;
	err = verify_sec_ctx_len(attrs, extack);
	if (err)
		goto free_state;

	/*   build an XP */
	xp = xfrm_policy_construct(net, &ua->policy, attrs, &err, extack);
	if (!xp)
		goto free_state;

	memcpy(&x->id, &ua->id, sizeof(ua->id));
	memcpy(&x->props.saddr, &ua->saddr, sizeof(ua->saddr));
	memcpy(&x->sel, &ua->sel, sizeof(ua->sel));
	xp->mark.m = x->mark.m = mark.m;
	xp->mark.v = x->mark.v = mark.v;
	ut = nla_data(rt);
	/* extract the templates and for each call km_key */
	for (i = 0; i < xp->xfrm_nr; i++, ut++) {
		struct xfrm_tmpl *t = &xp->xfrm_vec[i];
		memcpy(&x->id, &t->id, sizeof(x->id));
		x->props.mode = t->mode;
		x->props.reqid = t->reqid;
		x->props.family = ut->family;
		t->aalgos = ua->aalgos;
		t->ealgos = ua->ealgos;
		t->calgos = ua->calgos;
		err = km_query(x, t, xp);

	}

	xfrm_state_free(x);
	kfree(xp);

	return 0;

free_state:
	xfrm_state_free(x);
nomem:
	return err;
}

#ifdef CONFIG_XFRM_MIGRATE
static int copy_from_user_migrate(struct xfrm_migrate *ma,
				  struct xfrm_kmaddress *k,
				  struct nlattr **attrs, int *num,
				  struct netlink_ext_ack *extack)
{
	struct nlattr *rt = attrs[XFRMA_MIGRATE];
	struct xfrm_user_migrate *um;
	int i, num_migrate;

	if (k != NULL) {
		struct xfrm_user_kmaddress *uk;

		uk = nla_data(attrs[XFRMA_KMADDRESS]);
		memcpy(&k->local, &uk->local, sizeof(k->local));
		memcpy(&k->remote, &uk->remote, sizeof(k->remote));
		k->family = uk->family;
		k->reserved = uk->reserved;
	}

	um = nla_data(rt);
	num_migrate = nla_len(rt) / sizeof(*um);

	if (num_migrate <= 0 || num_migrate > XFRM_MAX_DEPTH) {
		NL_SET_ERR_MSG(extack, "Invalid number of SAs to migrate, must be 0 < num <= XFRM_MAX_DEPTH (6)");
		return -EINVAL;
	}

	for (i = 0; i < num_migrate; i++, um++, ma++) {
		memcpy(&ma->old_daddr, &um->old_daddr, sizeof(ma->old_daddr));
		memcpy(&ma->old_saddr, &um->old_saddr, sizeof(ma->old_saddr));
		memcpy(&ma->new_daddr, &um->new_daddr, sizeof(ma->new_daddr));
		memcpy(&ma->new_saddr, &um->new_saddr, sizeof(ma->new_saddr));

		ma->proto = um->proto;
		ma->mode = um->mode;
		ma->reqid = um->reqid;

		ma->old_family = um->old_family;
		ma->new_family = um->new_family;
	}

	*num = i;
	return 0;
}

static int xfrm_do_migrate(struct sk_buff *skb, struct nlmsghdr *nlh,
			   struct nlattr **attrs, struct netlink_ext_ack *extack)
{
	struct xfrm_userpolicy_id *pi = nlmsg_data(nlh);
	struct xfrm_migrate m[XFRM_MAX_DEPTH];
	struct xfrm_kmaddress km, *kmp;
	u8 type;
	int err;
	int n = 0;
	struct net *net = sock_net(skb->sk);
	struct xfrm_encap_tmpl  *encap = NULL;
	u32 if_id = 0;

	if (!attrs[XFRMA_MIGRATE]) {
		NL_SET_ERR_MSG(extack, "Missing required MIGRATE attribute");
		return -EINVAL;
	}

	kmp = attrs[XFRMA_KMADDRESS] ? &km : NULL;

	err = copy_from_user_policy_type(&type, attrs, extack);
	if (err)
		return err;

	err = copy_from_user_migrate(m, kmp, attrs, &n, extack);
	if (err)
		return err;

	if (!n)
		return 0;

	if (attrs[XFRMA_ENCAP]) {
		encap = kmemdup(nla_data(attrs[XFRMA_ENCAP]),
				sizeof(*encap), GFP_KERNEL);
		if (!encap)
			return -ENOMEM;
	}

	if (attrs[XFRMA_IF_ID])
		if_id = nla_get_u32(attrs[XFRMA_IF_ID]);

	err = xfrm_migrate(&pi->sel, pi->dir, type, m, n, kmp, net, encap,
			   if_id, extack);

	kfree(encap);

	return err;
}
#else
static int xfrm_do_migrate(struct sk_buff *skb, struct nlmsghdr *nlh,
			   struct nlattr **attrs, struct netlink_ext_ack *extack)
{
	return -ENOPROTOOPT;
}
#endif

#ifdef CONFIG_XFRM_MIGRATE
static int copy_to_user_migrate(const struct xfrm_migrate *m, struct sk_buff *skb)
{
	struct xfrm_user_migrate um;

	memset(&um, 0, sizeof(um));
	um.proto = m->proto;
	um.mode = m->mode;
	um.reqid = m->reqid;
	um.old_family = m->old_family;
	memcpy(&um.old_daddr, &m->old_daddr, sizeof(um.old_daddr));
	memcpy(&um.old_saddr, &m->old_saddr, sizeof(um.old_saddr));
	um.new_family = m->new_family;
	memcpy(&um.new_daddr, &m->new_daddr, sizeof(um.new_daddr));
	memcpy(&um.new_saddr, &m->new_saddr, sizeof(um.new_saddr));

	return nla_put(skb, XFRMA_MIGRATE, sizeof(um), &um);
}

static int copy_to_user_kmaddress(const struct xfrm_kmaddress *k, struct sk_buff *skb)
{
	struct xfrm_user_kmaddress uk;

	memset(&uk, 0, sizeof(uk));
	uk.family = k->family;
	uk.reserved = k->reserved;
	memcpy(&uk.local, &k->local, sizeof(uk.local));
	memcpy(&uk.remote, &k->remote, sizeof(uk.remote));

	return nla_put(skb, XFRMA_KMADDRESS, sizeof(uk), &uk);
}

static inline unsigned int xfrm_migrate_msgsize(int num_migrate, int with_kma,
						int with_encp)
{
	return NLMSG_ALIGN(sizeof(struct xfrm_userpolicy_id))
	      + (with_kma ? nla_total_size(sizeof(struct xfrm_kmaddress)) : 0)
	      + (with_encp ? nla_total_size(sizeof(struct xfrm_encap_tmpl)) : 0)
	      + nla_total_size(sizeof(struct xfrm_user_migrate) * num_migrate)
	      + userpolicy_type_attrsize();
}

static int build_migrate(struct sk_buff *skb, const struct xfrm_migrate *m,
			 int num_migrate, const struct xfrm_kmaddress *k,
			 const struct xfrm_selector *sel,
			 const struct xfrm_encap_tmpl *encap, u8 dir, u8 type)
{
	const struct xfrm_migrate *mp;
	struct xfrm_userpolicy_id *pol_id;
	struct nlmsghdr *nlh;
	int i, err;

	nlh = nlmsg_put(skb, 0, 0, XFRM_MSG_MIGRATE, sizeof(*pol_id), 0);
	if (nlh == NULL)
		return -EMSGSIZE;

	pol_id = nlmsg_data(nlh);
	/* copy data from selector, dir, and type to the pol_id */
	memset(pol_id, 0, sizeof(*pol_id));
	memcpy(&pol_id->sel, sel, sizeof(pol_id->sel));
	pol_id->dir = dir;

	if (k != NULL) {
		err = copy_to_user_kmaddress(k, skb);
		if (err)
			goto out_cancel;
	}
	if (encap) {
		err = nla_put(skb, XFRMA_ENCAP, sizeof(*encap), encap);
		if (err)
			goto out_cancel;
	}
	err = copy_to_user_policy_type(type, skb);
	if (err)
		goto out_cancel;
	for (i = 0, mp = m ; i < num_migrate; i++, mp++) {
		err = copy_to_user_migrate(mp, skb);
		if (err)
			goto out_cancel;
	}

	nlmsg_end(skb, nlh);
	return 0;

out_cancel:
	nlmsg_cancel(skb, nlh);
	return err;
}

static int xfrm_send_migrate(const struct xfrm_selector *sel, u8 dir, u8 type,
			     const struct xfrm_migrate *m, int num_migrate,
			     const struct xfrm_kmaddress *k,
			     const struct xfrm_encap_tmpl *encap)
{
	struct net *net = &init_net;
	struct sk_buff *skb;
	int err;

	skb = nlmsg_new(xfrm_migrate_msgsize(num_migrate, !!k, !!encap),
			GFP_ATOMIC);
	if (skb == NULL)
		return -ENOMEM;

	/* build migrate */
	err = build_migrate(skb, m, num_migrate, k, sel, encap, dir, type);
	BUG_ON(err < 0);

	return xfrm_nlmsg_multicast(net, skb, 0, XFRMNLGRP_MIGRATE);
}
#else
static int xfrm_send_migrate(const struct xfrm_selector *sel, u8 dir, u8 type,
			     const struct xfrm_migrate *m, int num_migrate,
			     const struct xfrm_kmaddress *k,
			     const struct xfrm_encap_tmpl *encap)
{
	return -ENOPROTOOPT;
}
#endif

#define XMSGSIZE(type) sizeof(struct type)

const int xfrm_msg_min[XFRM_NR_MSGTYPES] = {
	[XFRM_MSG_NEWSA       - XFRM_MSG_BASE] = XMSGSIZE(xfrm_usersa_info),
	[XFRM_MSG_DELSA       - XFRM_MSG_BASE] = XMSGSIZE(xfrm_usersa_id),
	[XFRM_MSG_GETSA       - XFRM_MSG_BASE] = XMSGSIZE(xfrm_usersa_id),
	[XFRM_MSG_NEWPOLICY   - XFRM_MSG_BASE] = XMSGSIZE(xfrm_userpolicy_info),
	[XFRM_MSG_DELPOLICY   - XFRM_MSG_BASE] = XMSGSIZE(xfrm_userpolicy_id),
	[XFRM_MSG_GETPOLICY   - XFRM_MSG_BASE] = XMSGSIZE(xfrm_userpolicy_id),
	[XFRM_MSG_ALLOCSPI    - XFRM_MSG_BASE] = XMSGSIZE(xfrm_userspi_info),
	[XFRM_MSG_ACQUIRE     - XFRM_MSG_BASE] = XMSGSIZE(xfrm_user_acquire),
	[XFRM_MSG_EXPIRE      - XFRM_MSG_BASE] = XMSGSIZE(xfrm_user_expire),
	[XFRM_MSG_UPDPOLICY   - XFRM_MSG_BASE] = XMSGSIZE(xfrm_userpolicy_info),
	[XFRM_MSG_UPDSA       - XFRM_MSG_BASE] = XMSGSIZE(xfrm_usersa_info),
	[XFRM_MSG_POLEXPIRE   - XFRM_MSG_BASE] = XMSGSIZE(xfrm_user_polexpire),
	[XFRM_MSG_FLUSHSA     - XFRM_MSG_BASE] = XMSGSIZE(xfrm_usersa_flush),
	[XFRM_MSG_FLUSHPOLICY - XFRM_MSG_BASE] = 0,
	[XFRM_MSG_NEWAE       - XFRM_MSG_BASE] = XMSGSIZE(xfrm_aevent_id),
	[XFRM_MSG_GETAE       - XFRM_MSG_BASE] = XMSGSIZE(xfrm_aevent_id),
	[XFRM_MSG_REPORT      - XFRM_MSG_BASE] = XMSGSIZE(xfrm_user_report),
	[XFRM_MSG_MIGRATE     - XFRM_MSG_BASE] = XMSGSIZE(xfrm_userpolicy_id),
	[XFRM_MSG_GETSADINFO  - XFRM_MSG_BASE] = sizeof(u32),
	[XFRM_MSG_NEWSPDINFO  - XFRM_MSG_BASE] = sizeof(u32),
	[XFRM_MSG_GETSPDINFO  - XFRM_MSG_BASE] = sizeof(u32),
	[XFRM_MSG_SETDEFAULT  - XFRM_MSG_BASE] = XMSGSIZE(xfrm_userpolicy_default),
	[XFRM_MSG_GETDEFAULT  - XFRM_MSG_BASE] = XMSGSIZE(xfrm_userpolicy_default),
};
EXPORT_SYMBOL_GPL(xfrm_msg_min);

#undef XMSGSIZE

const struct nla_policy xfrma_policy[XFRMA_MAX+1] = {
	[XFRMA_UNSPEC]		= { .strict_start_type = XFRMA_SA_DIR },
	[XFRMA_SA]		= { .len = sizeof(struct xfrm_usersa_info)},
	[XFRMA_POLICY]		= { .len = sizeof(struct xfrm_userpolicy_info)},
	[XFRMA_LASTUSED]	= { .type = NLA_U64},
	[XFRMA_ALG_AUTH_TRUNC]	= { .len = sizeof(struct xfrm_algo_auth)},
	[XFRMA_ALG_AEAD]	= { .len = sizeof(struct xfrm_algo_aead) },
	[XFRMA_ALG_AUTH]	= { .len = sizeof(struct xfrm_algo) },
	[XFRMA_ALG_CRYPT]	= { .len = sizeof(struct xfrm_algo) },
	[XFRMA_ALG_COMP]	= { .len = sizeof(struct xfrm_algo) },
	[XFRMA_ENCAP]		= { .len = sizeof(struct xfrm_encap_tmpl) },
	[XFRMA_TMPL]		= { .len = sizeof(struct xfrm_user_tmpl) },
	[XFRMA_SEC_CTX]		= { .len = sizeof(struct xfrm_user_sec_ctx) },
	[XFRMA_LTIME_VAL]	= { .len = sizeof(struct xfrm_lifetime_cur) },
	[XFRMA_REPLAY_VAL]	= { .len = sizeof(struct xfrm_replay_state) },
	[XFRMA_REPLAY_THRESH]	= { .type = NLA_U32 },
	[XFRMA_ETIMER_THRESH]	= { .type = NLA_U32 },
	[XFRMA_SRCADDR]		= { .len = sizeof(xfrm_address_t) },
	[XFRMA_COADDR]		= { .len = sizeof(xfrm_address_t) },
	[XFRMA_POLICY_TYPE]	= { .len = sizeof(struct xfrm_userpolicy_type)},
	[XFRMA_MIGRATE]		= { .len = sizeof(struct xfrm_user_migrate) },
	[XFRMA_KMADDRESS]	= { .len = sizeof(struct xfrm_user_kmaddress) },
	[XFRMA_MARK]		= { .len = sizeof(struct xfrm_mark) },
	[XFRMA_TFCPAD]		= { .type = NLA_U32 },
	[XFRMA_REPLAY_ESN_VAL]	= { .len = sizeof(struct xfrm_replay_state_esn) },
	[XFRMA_SA_EXTRA_FLAGS]	= { .type = NLA_U32 },
	[XFRMA_PROTO]		= { .type = NLA_U8 },
	[XFRMA_ADDRESS_FILTER]	= { .len = sizeof(struct xfrm_address_filter) },
	[XFRMA_OFFLOAD_DEV]	= { .len = sizeof(struct xfrm_user_offload) },
	[XFRMA_SET_MARK]	= { .type = NLA_U32 },
	[XFRMA_SET_MARK_MASK]	= { .type = NLA_U32 },
	[XFRMA_IF_ID]		= { .type = NLA_U32 },
	[XFRMA_MTIMER_THRESH]   = { .type = NLA_U32 },
<<<<<<< HEAD
=======
	[XFRMA_SA_DIR]          = NLA_POLICY_RANGE(NLA_U8, XFRM_SA_DIR_IN, XFRM_SA_DIR_OUT),
	[XFRMA_NAT_KEEPALIVE_INTERVAL] = { .type = NLA_U32 },
>>>>>>> 2d5404ca
};
EXPORT_SYMBOL_GPL(xfrma_policy);

static const struct nla_policy xfrma_spd_policy[XFRMA_SPD_MAX+1] = {
	[XFRMA_SPD_IPV4_HTHRESH] = { .len = sizeof(struct xfrmu_spdhthresh) },
	[XFRMA_SPD_IPV6_HTHRESH] = { .len = sizeof(struct xfrmu_spdhthresh) },
};

static const struct xfrm_link {
	int (*doit)(struct sk_buff *, struct nlmsghdr *, struct nlattr **,
		    struct netlink_ext_ack *);
	int (*start)(struct netlink_callback *);
	int (*dump)(struct sk_buff *, struct netlink_callback *);
	int (*done)(struct netlink_callback *);
	const struct nla_policy *nla_pol;
	int nla_max;
} xfrm_dispatch[XFRM_NR_MSGTYPES] = {
	[XFRM_MSG_NEWSA       - XFRM_MSG_BASE] = { .doit = xfrm_add_sa        },
	[XFRM_MSG_DELSA       - XFRM_MSG_BASE] = { .doit = xfrm_del_sa        },
	[XFRM_MSG_GETSA       - XFRM_MSG_BASE] = { .doit = xfrm_get_sa,
						   .dump = xfrm_dump_sa,
						   .done = xfrm_dump_sa_done  },
	[XFRM_MSG_NEWPOLICY   - XFRM_MSG_BASE] = { .doit = xfrm_add_policy    },
	[XFRM_MSG_DELPOLICY   - XFRM_MSG_BASE] = { .doit = xfrm_get_policy    },
	[XFRM_MSG_GETPOLICY   - XFRM_MSG_BASE] = { .doit = xfrm_get_policy,
						   .start = xfrm_dump_policy_start,
						   .dump = xfrm_dump_policy,
						   .done = xfrm_dump_policy_done },
	[XFRM_MSG_ALLOCSPI    - XFRM_MSG_BASE] = { .doit = xfrm_alloc_userspi },
	[XFRM_MSG_ACQUIRE     - XFRM_MSG_BASE] = { .doit = xfrm_add_acquire   },
	[XFRM_MSG_EXPIRE      - XFRM_MSG_BASE] = { .doit = xfrm_add_sa_expire },
	[XFRM_MSG_UPDPOLICY   - XFRM_MSG_BASE] = { .doit = xfrm_add_policy    },
	[XFRM_MSG_UPDSA       - XFRM_MSG_BASE] = { .doit = xfrm_add_sa        },
	[XFRM_MSG_POLEXPIRE   - XFRM_MSG_BASE] = { .doit = xfrm_add_pol_expire},
	[XFRM_MSG_FLUSHSA     - XFRM_MSG_BASE] = { .doit = xfrm_flush_sa      },
	[XFRM_MSG_FLUSHPOLICY - XFRM_MSG_BASE] = { .doit = xfrm_flush_policy  },
	[XFRM_MSG_NEWAE       - XFRM_MSG_BASE] = { .doit = xfrm_new_ae  },
	[XFRM_MSG_GETAE       - XFRM_MSG_BASE] = { .doit = xfrm_get_ae  },
	[XFRM_MSG_MIGRATE     - XFRM_MSG_BASE] = { .doit = xfrm_do_migrate    },
	[XFRM_MSG_GETSADINFO  - XFRM_MSG_BASE] = { .doit = xfrm_get_sadinfo   },
	[XFRM_MSG_NEWSPDINFO  - XFRM_MSG_BASE] = { .doit = xfrm_set_spdinfo,
						   .nla_pol = xfrma_spd_policy,
						   .nla_max = XFRMA_SPD_MAX },
	[XFRM_MSG_GETSPDINFO  - XFRM_MSG_BASE] = { .doit = xfrm_get_spdinfo   },
	[XFRM_MSG_SETDEFAULT  - XFRM_MSG_BASE] = { .doit = xfrm_set_default   },
	[XFRM_MSG_GETDEFAULT  - XFRM_MSG_BASE] = { .doit = xfrm_get_default   },
};

static int xfrm_reject_unused_attr(int type, struct nlattr **attrs,
				   struct netlink_ext_ack *extack)
{
	if (attrs[XFRMA_SA_DIR]) {
		switch (type) {
		case XFRM_MSG_NEWSA:
		case XFRM_MSG_UPDSA:
		case XFRM_MSG_ALLOCSPI:
			break;
		default:
			NL_SET_ERR_MSG(extack, "Invalid attribute SA_DIR");
			return -EINVAL;
		}
	}

	return 0;
}

static int xfrm_user_rcv_msg(struct sk_buff *skb, struct nlmsghdr *nlh,
			     struct netlink_ext_ack *extack)
{
	struct net *net = sock_net(skb->sk);
	struct nlattr *attrs[XFRMA_MAX+1];
	const struct xfrm_link *link;
	struct nlmsghdr *nlh64 = NULL;
	int type, err;

	type = nlh->nlmsg_type;
	if (type > XFRM_MSG_MAX)
		return -EINVAL;

	type -= XFRM_MSG_BASE;
	link = &xfrm_dispatch[type];

	/* All operations require privileges, even GET */
	if (!netlink_net_capable(skb, CAP_NET_ADMIN))
		return -EPERM;

	if (in_compat_syscall()) {
		struct xfrm_translator *xtr = xfrm_get_translator();

		if (!xtr)
			return -EOPNOTSUPP;

		nlh64 = xtr->rcv_msg_compat(nlh, link->nla_max,
					    link->nla_pol, extack);
		xfrm_put_translator(xtr);
		if (IS_ERR(nlh64))
			return PTR_ERR(nlh64);
		if (nlh64)
			nlh = nlh64;
	}

	if ((type == (XFRM_MSG_GETSA - XFRM_MSG_BASE) ||
	     type == (XFRM_MSG_GETPOLICY - XFRM_MSG_BASE)) &&
	    (nlh->nlmsg_flags & NLM_F_DUMP)) {
		struct netlink_dump_control c = {
			.start = link->start,
			.dump = link->dump,
			.done = link->done,
		};

		if (link->dump == NULL) {
			err = -EINVAL;
			goto err;
		}

		err = netlink_dump_start(net->xfrm.nlsk, skb, nlh, &c);
		goto err;
	}

	err = nlmsg_parse_deprecated(nlh, xfrm_msg_min[type], attrs,
				     link->nla_max ? : XFRMA_MAX,
				     link->nla_pol ? : xfrma_policy, extack);
	if (err < 0)
		goto err;

	if (!link->nla_pol || link->nla_pol == xfrma_policy) {
		err = xfrm_reject_unused_attr((type + XFRM_MSG_BASE), attrs, extack);
		if (err < 0)
			goto err;
	}

	if (link->doit == NULL) {
		err = -EINVAL;
		goto err;
	}

	err = link->doit(skb, nlh, attrs, extack);

	/* We need to free skb allocated in xfrm_alloc_compat() before
	 * returning from this function, because consume_skb() won't take
	 * care of frag_list since netlink destructor sets
	 * sbk->head to NULL. (see netlink_skb_destructor())
	 */
	if (skb_has_frag_list(skb)) {
		kfree_skb(skb_shinfo(skb)->frag_list);
		skb_shinfo(skb)->frag_list = NULL;
	}

err:
	kvfree(nlh64);
	return err;
}

static void xfrm_netlink_rcv(struct sk_buff *skb)
{
	struct net *net = sock_net(skb->sk);

	mutex_lock(&net->xfrm.xfrm_cfg_mutex);
	netlink_rcv_skb(skb, &xfrm_user_rcv_msg);
	mutex_unlock(&net->xfrm.xfrm_cfg_mutex);
}

static inline unsigned int xfrm_expire_msgsize(void)
{
	return NLMSG_ALIGN(sizeof(struct xfrm_user_expire)) +
	       nla_total_size(sizeof(struct xfrm_mark)) +
	       nla_total_size(sizeof_field(struct xfrm_state, dir));
}

static int build_expire(struct sk_buff *skb, struct xfrm_state *x, const struct km_event *c)
{
	struct xfrm_user_expire *ue;
	struct nlmsghdr *nlh;
	int err;

	nlh = nlmsg_put(skb, c->portid, 0, XFRM_MSG_EXPIRE, sizeof(*ue), 0);
	if (nlh == NULL)
		return -EMSGSIZE;

	ue = nlmsg_data(nlh);
	copy_to_user_state(x, &ue->state);
	ue->hard = (c->data.hard != 0) ? 1 : 0;
	/* clear the padding bytes */
	memset_after(ue, 0, hard);

	err = xfrm_mark_put(skb, &x->mark);
	if (err)
		return err;

	err = xfrm_if_id_put(skb, x->if_id);
	if (err)
		return err;

	if (x->dir) {
		err = nla_put_u8(skb, XFRMA_SA_DIR, x->dir);
		if (err)
			return err;
	}

	nlmsg_end(skb, nlh);
	return 0;
}

static int xfrm_exp_state_notify(struct xfrm_state *x, const struct km_event *c)
{
	struct net *net = xs_net(x);
	struct sk_buff *skb;

	skb = nlmsg_new(xfrm_expire_msgsize(), GFP_ATOMIC);
	if (skb == NULL)
		return -ENOMEM;

	if (build_expire(skb, x, c) < 0) {
		kfree_skb(skb);
		return -EMSGSIZE;
	}

	return xfrm_nlmsg_multicast(net, skb, 0, XFRMNLGRP_EXPIRE);
}

static int xfrm_aevent_state_notify(struct xfrm_state *x, const struct km_event *c)
{
	struct net *net = xs_net(x);
	struct sk_buff *skb;
	int err;

	skb = nlmsg_new(xfrm_aevent_msgsize(x), GFP_ATOMIC);
	if (skb == NULL)
		return -ENOMEM;

	err = build_aevent(skb, x, c);
	BUG_ON(err < 0);

	return xfrm_nlmsg_multicast(net, skb, 0, XFRMNLGRP_AEVENTS);
}

static int xfrm_notify_sa_flush(const struct km_event *c)
{
	struct net *net = c->net;
	struct xfrm_usersa_flush *p;
	struct nlmsghdr *nlh;
	struct sk_buff *skb;
	int len = NLMSG_ALIGN(sizeof(struct xfrm_usersa_flush));

	skb = nlmsg_new(len, GFP_ATOMIC);
	if (skb == NULL)
		return -ENOMEM;

	nlh = nlmsg_put(skb, c->portid, c->seq, XFRM_MSG_FLUSHSA, sizeof(*p), 0);
	if (nlh == NULL) {
		kfree_skb(skb);
		return -EMSGSIZE;
	}

	p = nlmsg_data(nlh);
	p->proto = c->data.proto;

	nlmsg_end(skb, nlh);

	return xfrm_nlmsg_multicast(net, skb, 0, XFRMNLGRP_SA);
}

static inline unsigned int xfrm_sa_len(struct xfrm_state *x)
{
	unsigned int l = 0;
	if (x->aead)
		l += nla_total_size(aead_len(x->aead));
	if (x->aalg) {
		l += nla_total_size(sizeof(struct xfrm_algo) +
				    (x->aalg->alg_key_len + 7) / 8);
		l += nla_total_size(xfrm_alg_auth_len(x->aalg));
	}
	if (x->ealg)
		l += nla_total_size(xfrm_alg_len(x->ealg));
	if (x->calg)
		l += nla_total_size(sizeof(*x->calg));
	if (x->encap)
		l += nla_total_size(sizeof(*x->encap));
	if (x->tfcpad)
		l += nla_total_size(sizeof(x->tfcpad));
	if (x->replay_esn)
		l += nla_total_size(xfrm_replay_state_esn_len(x->replay_esn));
	else
		l += nla_total_size(sizeof(struct xfrm_replay_state));
	if (x->security)
		l += nla_total_size(sizeof(struct xfrm_user_sec_ctx) +
				    x->security->ctx_len);
	if (x->coaddr)
		l += nla_total_size(sizeof(*x->coaddr));
	if (x->props.extra_flags)
		l += nla_total_size(sizeof(x->props.extra_flags));
	if (x->xso.dev)
		 l += nla_total_size(sizeof(struct xfrm_user_offload));
	if (x->props.smark.v | x->props.smark.m) {
		l += nla_total_size(sizeof(x->props.smark.v));
		l += nla_total_size(sizeof(x->props.smark.m));
	}
	if (x->if_id)
		l += nla_total_size(sizeof(x->if_id));

	/* Must count x->lastused as it may become non-zero behind our back. */
	l += nla_total_size_64bit(sizeof(u64));

	if (x->mapping_maxage)
		l += nla_total_size(sizeof(x->mapping_maxage));

	if (x->dir)
		l += nla_total_size(sizeof(x->dir));

	if (x->nat_keepalive_interval)
		l += nla_total_size(sizeof(x->nat_keepalive_interval));

	return l;
}

static int xfrm_notify_sa(struct xfrm_state *x, const struct km_event *c)
{
	struct net *net = xs_net(x);
	struct xfrm_usersa_info *p;
	struct xfrm_usersa_id *id;
	struct nlmsghdr *nlh;
	struct sk_buff *skb;
	unsigned int len = xfrm_sa_len(x);
	unsigned int headlen;
	int err;

	headlen = sizeof(*p);
	if (c->event == XFRM_MSG_DELSA) {
		len += nla_total_size(headlen);
		headlen = sizeof(*id);
		len += nla_total_size(sizeof(struct xfrm_mark));
	}
	len += NLMSG_ALIGN(headlen);

	skb = nlmsg_new(len, GFP_ATOMIC);
	if (skb == NULL)
		return -ENOMEM;

	nlh = nlmsg_put(skb, c->portid, c->seq, c->event, headlen, 0);
	err = -EMSGSIZE;
	if (nlh == NULL)
		goto out_free_skb;

	p = nlmsg_data(nlh);
	if (c->event == XFRM_MSG_DELSA) {
		struct nlattr *attr;

		id = nlmsg_data(nlh);
		memset(id, 0, sizeof(*id));
		memcpy(&id->daddr, &x->id.daddr, sizeof(id->daddr));
		id->spi = x->id.spi;
		id->family = x->props.family;
		id->proto = x->id.proto;

		attr = nla_reserve(skb, XFRMA_SA, sizeof(*p));
		err = -EMSGSIZE;
		if (attr == NULL)
			goto out_free_skb;

		p = nla_data(attr);
	}
	err = copy_to_user_state_extra(x, p, skb);
	if (err)
		goto out_free_skb;

	nlmsg_end(skb, nlh);

	return xfrm_nlmsg_multicast(net, skb, 0, XFRMNLGRP_SA);

out_free_skb:
	kfree_skb(skb);
	return err;
}

static int xfrm_send_state_notify(struct xfrm_state *x, const struct km_event *c)
{

	switch (c->event) {
	case XFRM_MSG_EXPIRE:
		return xfrm_exp_state_notify(x, c);
	case XFRM_MSG_NEWAE:
		return xfrm_aevent_state_notify(x, c);
	case XFRM_MSG_DELSA:
	case XFRM_MSG_UPDSA:
	case XFRM_MSG_NEWSA:
		return xfrm_notify_sa(x, c);
	case XFRM_MSG_FLUSHSA:
		return xfrm_notify_sa_flush(c);
	default:
		printk(KERN_NOTICE "xfrm_user: Unknown SA event %d\n",
		       c->event);
		break;
	}

	return 0;

}

static inline unsigned int xfrm_acquire_msgsize(struct xfrm_state *x,
						struct xfrm_policy *xp)
{
	return NLMSG_ALIGN(sizeof(struct xfrm_user_acquire))
	       + nla_total_size(sizeof(struct xfrm_user_tmpl) * xp->xfrm_nr)
	       + nla_total_size(sizeof(struct xfrm_mark))
	       + nla_total_size(xfrm_user_sec_ctx_size(x->security))
	       + userpolicy_type_attrsize();
}

static int build_acquire(struct sk_buff *skb, struct xfrm_state *x,
			 struct xfrm_tmpl *xt, struct xfrm_policy *xp)
{
	__u32 seq = xfrm_get_acqseq();
	struct xfrm_user_acquire *ua;
	struct nlmsghdr *nlh;
	int err;

	nlh = nlmsg_put(skb, 0, 0, XFRM_MSG_ACQUIRE, sizeof(*ua), 0);
	if (nlh == NULL)
		return -EMSGSIZE;

	ua = nlmsg_data(nlh);
	memcpy(&ua->id, &x->id, sizeof(ua->id));
	memcpy(&ua->saddr, &x->props.saddr, sizeof(ua->saddr));
	memcpy(&ua->sel, &x->sel, sizeof(ua->sel));
	copy_to_user_policy(xp, &ua->policy, XFRM_POLICY_OUT);
	ua->aalgos = xt->aalgos;
	ua->ealgos = xt->ealgos;
	ua->calgos = xt->calgos;
	ua->seq = x->km.seq = seq;

	err = copy_to_user_tmpl(xp, skb);
	if (!err)
		err = copy_to_user_state_sec_ctx(x, skb);
	if (!err)
		err = copy_to_user_policy_type(xp->type, skb);
	if (!err)
		err = xfrm_mark_put(skb, &xp->mark);
	if (!err)
		err = xfrm_if_id_put(skb, xp->if_id);
	if (!err && xp->xdo.dev)
		err = copy_user_offload(&xp->xdo, skb);
	if (err) {
		nlmsg_cancel(skb, nlh);
		return err;
	}

	nlmsg_end(skb, nlh);
	return 0;
}

static int xfrm_send_acquire(struct xfrm_state *x, struct xfrm_tmpl *xt,
			     struct xfrm_policy *xp)
{
	struct net *net = xs_net(x);
	struct sk_buff *skb;
	int err;

	skb = nlmsg_new(xfrm_acquire_msgsize(x, xp), GFP_ATOMIC);
	if (skb == NULL)
		return -ENOMEM;

	err = build_acquire(skb, x, xt, xp);
	BUG_ON(err < 0);

	return xfrm_nlmsg_multicast(net, skb, 0, XFRMNLGRP_ACQUIRE);
}

/* User gives us xfrm_user_policy_info followed by an array of 0
 * or more templates.
 */
static struct xfrm_policy *xfrm_compile_policy(struct sock *sk, int opt,
					       u8 *data, int len, int *dir)
{
	struct net *net = sock_net(sk);
	struct xfrm_userpolicy_info *p = (struct xfrm_userpolicy_info *)data;
	struct xfrm_user_tmpl *ut = (struct xfrm_user_tmpl *) (p + 1);
	struct xfrm_policy *xp;
	int nr;

	switch (sk->sk_family) {
	case AF_INET:
		if (opt != IP_XFRM_POLICY) {
			*dir = -EOPNOTSUPP;
			return NULL;
		}
		break;
#if IS_ENABLED(CONFIG_IPV6)
	case AF_INET6:
		if (opt != IPV6_XFRM_POLICY) {
			*dir = -EOPNOTSUPP;
			return NULL;
		}
		break;
#endif
	default:
		*dir = -EINVAL;
		return NULL;
	}

	*dir = -EINVAL;

	if (len < sizeof(*p) ||
	    verify_newpolicy_info(p, NULL))
		return NULL;

	nr = ((len - sizeof(*p)) / sizeof(*ut));
	if (validate_tmpl(nr, ut, p->sel.family, p->dir, NULL))
		return NULL;

	if (p->dir > XFRM_POLICY_OUT)
		return NULL;

	xp = xfrm_policy_alloc(net, GFP_ATOMIC);
	if (xp == NULL) {
		*dir = -ENOBUFS;
		return NULL;
	}

	copy_from_user_policy(xp, p);
	xp->type = XFRM_POLICY_TYPE_MAIN;
	copy_templates(xp, ut, nr);

	*dir = p->dir;

	return xp;
}

static inline unsigned int xfrm_polexpire_msgsize(struct xfrm_policy *xp)
{
	return NLMSG_ALIGN(sizeof(struct xfrm_user_polexpire))
	       + nla_total_size(sizeof(struct xfrm_user_tmpl) * xp->xfrm_nr)
	       + nla_total_size(xfrm_user_sec_ctx_size(xp->security))
	       + nla_total_size(sizeof(struct xfrm_mark))
	       + userpolicy_type_attrsize();
}

static int build_polexpire(struct sk_buff *skb, struct xfrm_policy *xp,
			   int dir, const struct km_event *c)
{
	struct xfrm_user_polexpire *upe;
	int hard = c->data.hard;
	struct nlmsghdr *nlh;
	int err;

	nlh = nlmsg_put(skb, c->portid, 0, XFRM_MSG_POLEXPIRE, sizeof(*upe), 0);
	if (nlh == NULL)
		return -EMSGSIZE;

	upe = nlmsg_data(nlh);
	copy_to_user_policy(xp, &upe->pol, dir);
	err = copy_to_user_tmpl(xp, skb);
	if (!err)
		err = copy_to_user_sec_ctx(xp, skb);
	if (!err)
		err = copy_to_user_policy_type(xp->type, skb);
	if (!err)
		err = xfrm_mark_put(skb, &xp->mark);
	if (!err)
		err = xfrm_if_id_put(skb, xp->if_id);
	if (!err && xp->xdo.dev)
		err = copy_user_offload(&xp->xdo, skb);
	if (err) {
		nlmsg_cancel(skb, nlh);
		return err;
	}
	upe->hard = !!hard;

	nlmsg_end(skb, nlh);
	return 0;
}

static int xfrm_exp_policy_notify(struct xfrm_policy *xp, int dir, const struct km_event *c)
{
	struct net *net = xp_net(xp);
	struct sk_buff *skb;
	int err;

	skb = nlmsg_new(xfrm_polexpire_msgsize(xp), GFP_ATOMIC);
	if (skb == NULL)
		return -ENOMEM;

	err = build_polexpire(skb, xp, dir, c);
	BUG_ON(err < 0);

	return xfrm_nlmsg_multicast(net, skb, 0, XFRMNLGRP_EXPIRE);
}

static int xfrm_notify_policy(struct xfrm_policy *xp, int dir, const struct km_event *c)
{
	unsigned int len = nla_total_size(sizeof(struct xfrm_user_tmpl) * xp->xfrm_nr);
	struct net *net = xp_net(xp);
	struct xfrm_userpolicy_info *p;
	struct xfrm_userpolicy_id *id;
	struct nlmsghdr *nlh;
	struct sk_buff *skb;
	unsigned int headlen;
	int err;

	headlen = sizeof(*p);
	if (c->event == XFRM_MSG_DELPOLICY) {
		len += nla_total_size(headlen);
		headlen = sizeof(*id);
	}
	len += userpolicy_type_attrsize();
	len += nla_total_size(sizeof(struct xfrm_mark));
	len += NLMSG_ALIGN(headlen);

	skb = nlmsg_new(len, GFP_ATOMIC);
	if (skb == NULL)
		return -ENOMEM;

	nlh = nlmsg_put(skb, c->portid, c->seq, c->event, headlen, 0);
	err = -EMSGSIZE;
	if (nlh == NULL)
		goto out_free_skb;

	p = nlmsg_data(nlh);
	if (c->event == XFRM_MSG_DELPOLICY) {
		struct nlattr *attr;

		id = nlmsg_data(nlh);
		memset(id, 0, sizeof(*id));
		id->dir = dir;
		if (c->data.byid)
			id->index = xp->index;
		else
			memcpy(&id->sel, &xp->selector, sizeof(id->sel));

		attr = nla_reserve(skb, XFRMA_POLICY, sizeof(*p));
		err = -EMSGSIZE;
		if (attr == NULL)
			goto out_free_skb;

		p = nla_data(attr);
	}

	copy_to_user_policy(xp, p, dir);
	err = copy_to_user_tmpl(xp, skb);
	if (!err)
		err = copy_to_user_policy_type(xp->type, skb);
	if (!err)
		err = xfrm_mark_put(skb, &xp->mark);
	if (!err)
		err = xfrm_if_id_put(skb, xp->if_id);
	if (!err && xp->xdo.dev)
		err = copy_user_offload(&xp->xdo, skb);
	if (err)
		goto out_free_skb;

	nlmsg_end(skb, nlh);

	return xfrm_nlmsg_multicast(net, skb, 0, XFRMNLGRP_POLICY);

out_free_skb:
	kfree_skb(skb);
	return err;
}

static int xfrm_notify_policy_flush(const struct km_event *c)
{
	struct net *net = c->net;
	struct nlmsghdr *nlh;
	struct sk_buff *skb;
	int err;

	skb = nlmsg_new(userpolicy_type_attrsize(), GFP_ATOMIC);
	if (skb == NULL)
		return -ENOMEM;

	nlh = nlmsg_put(skb, c->portid, c->seq, XFRM_MSG_FLUSHPOLICY, 0, 0);
	err = -EMSGSIZE;
	if (nlh == NULL)
		goto out_free_skb;
	err = copy_to_user_policy_type(c->data.type, skb);
	if (err)
		goto out_free_skb;

	nlmsg_end(skb, nlh);

	return xfrm_nlmsg_multicast(net, skb, 0, XFRMNLGRP_POLICY);

out_free_skb:
	kfree_skb(skb);
	return err;
}

static int xfrm_send_policy_notify(struct xfrm_policy *xp, int dir, const struct km_event *c)
{

	switch (c->event) {
	case XFRM_MSG_NEWPOLICY:
	case XFRM_MSG_UPDPOLICY:
	case XFRM_MSG_DELPOLICY:
		return xfrm_notify_policy(xp, dir, c);
	case XFRM_MSG_FLUSHPOLICY:
		return xfrm_notify_policy_flush(c);
	case XFRM_MSG_POLEXPIRE:
		return xfrm_exp_policy_notify(xp, dir, c);
	default:
		printk(KERN_NOTICE "xfrm_user: Unknown Policy event %d\n",
		       c->event);
	}

	return 0;

}

static inline unsigned int xfrm_report_msgsize(void)
{
	return NLMSG_ALIGN(sizeof(struct xfrm_user_report));
}

static int build_report(struct sk_buff *skb, u8 proto,
			struct xfrm_selector *sel, xfrm_address_t *addr)
{
	struct xfrm_user_report *ur;
	struct nlmsghdr *nlh;

	nlh = nlmsg_put(skb, 0, 0, XFRM_MSG_REPORT, sizeof(*ur), 0);
	if (nlh == NULL)
		return -EMSGSIZE;

	ur = nlmsg_data(nlh);
	ur->proto = proto;
	memcpy(&ur->sel, sel, sizeof(ur->sel));

	if (addr) {
		int err = nla_put(skb, XFRMA_COADDR, sizeof(*addr), addr);
		if (err) {
			nlmsg_cancel(skb, nlh);
			return err;
		}
	}
	nlmsg_end(skb, nlh);
	return 0;
}

static int xfrm_send_report(struct net *net, u8 proto,
			    struct xfrm_selector *sel, xfrm_address_t *addr)
{
	struct sk_buff *skb;
	int err;

	skb = nlmsg_new(xfrm_report_msgsize(), GFP_ATOMIC);
	if (skb == NULL)
		return -ENOMEM;

	err = build_report(skb, proto, sel, addr);
	BUG_ON(err < 0);

	return xfrm_nlmsg_multicast(net, skb, 0, XFRMNLGRP_REPORT);
}

static inline unsigned int xfrm_mapping_msgsize(void)
{
	return NLMSG_ALIGN(sizeof(struct xfrm_user_mapping));
}

static int build_mapping(struct sk_buff *skb, struct xfrm_state *x,
			 xfrm_address_t *new_saddr, __be16 new_sport)
{
	struct xfrm_user_mapping *um;
	struct nlmsghdr *nlh;

	nlh = nlmsg_put(skb, 0, 0, XFRM_MSG_MAPPING, sizeof(*um), 0);
	if (nlh == NULL)
		return -EMSGSIZE;

	um = nlmsg_data(nlh);

	memcpy(&um->id.daddr, &x->id.daddr, sizeof(um->id.daddr));
	um->id.spi = x->id.spi;
	um->id.family = x->props.family;
	um->id.proto = x->id.proto;
	memcpy(&um->new_saddr, new_saddr, sizeof(um->new_saddr));
	memcpy(&um->old_saddr, &x->props.saddr, sizeof(um->old_saddr));
	um->new_sport = new_sport;
	um->old_sport = x->encap->encap_sport;
	um->reqid = x->props.reqid;

	nlmsg_end(skb, nlh);
	return 0;
}

static int xfrm_send_mapping(struct xfrm_state *x, xfrm_address_t *ipaddr,
			     __be16 sport)
{
	struct net *net = xs_net(x);
	struct sk_buff *skb;
	int err;

	if (x->id.proto != IPPROTO_ESP)
		return -EINVAL;

	if (!x->encap)
		return -EINVAL;

	skb = nlmsg_new(xfrm_mapping_msgsize(), GFP_ATOMIC);
	if (skb == NULL)
		return -ENOMEM;

	err = build_mapping(skb, x, ipaddr, sport);
	BUG_ON(err < 0);

	return xfrm_nlmsg_multicast(net, skb, 0, XFRMNLGRP_MAPPING);
}

static bool xfrm_is_alive(const struct km_event *c)
{
	return (bool)xfrm_acquire_is_on(c->net);
}

static struct xfrm_mgr netlink_mgr = {
	.notify		= xfrm_send_state_notify,
	.acquire	= xfrm_send_acquire,
	.compile_policy	= xfrm_compile_policy,
	.notify_policy	= xfrm_send_policy_notify,
	.report		= xfrm_send_report,
	.migrate	= xfrm_send_migrate,
	.new_mapping	= xfrm_send_mapping,
	.is_alive	= xfrm_is_alive,
};

static int __net_init xfrm_user_net_init(struct net *net)
{
	struct sock *nlsk;
	struct netlink_kernel_cfg cfg = {
		.groups	= XFRMNLGRP_MAX,
		.input	= xfrm_netlink_rcv,
	};

	nlsk = netlink_kernel_create(net, NETLINK_XFRM, &cfg);
	if (nlsk == NULL)
		return -ENOMEM;
	net->xfrm.nlsk_stash = nlsk; /* Don't set to NULL */
	rcu_assign_pointer(net->xfrm.nlsk, nlsk);
	return 0;
}

static void __net_exit xfrm_user_net_pre_exit(struct net *net)
{
	RCU_INIT_POINTER(net->xfrm.nlsk, NULL);
}

static void __net_exit xfrm_user_net_exit(struct list_head *net_exit_list)
{
	struct net *net;

	list_for_each_entry(net, net_exit_list, exit_list)
		netlink_kernel_release(net->xfrm.nlsk_stash);
}

static struct pernet_operations xfrm_user_net_ops = {
	.init	    = xfrm_user_net_init,
	.pre_exit   = xfrm_user_net_pre_exit,
	.exit_batch = xfrm_user_net_exit,
};

static int __init xfrm_user_init(void)
{
	int rv;

	printk(KERN_INFO "Initializing XFRM netlink socket\n");

	rv = register_pernet_subsys(&xfrm_user_net_ops);
	if (rv < 0)
		return rv;
	xfrm_register_km(&netlink_mgr);
	return 0;
}

static void __exit xfrm_user_exit(void)
{
	xfrm_unregister_km(&netlink_mgr);
	unregister_pernet_subsys(&xfrm_user_net_ops);
}

module_init(xfrm_user_init);
module_exit(xfrm_user_exit);
MODULE_DESCRIPTION("XFRM User interface");
MODULE_LICENSE("GPL");
MODULE_ALIAS_NET_PF_PROTO(PF_NETLINK, NETLINK_XFRM);<|MERGE_RESOLUTION|>--- conflicted
+++ resolved
@@ -2472,7 +2472,6 @@
 					    NETLINK_CB(skb).portid);
 		}
 	} else {
-		xfrm_dev_policy_delete(xp);
 		xfrm_audit_policy_delete(xp, err ? 0 : 1, true);
 
 		if (err != 0)
@@ -3181,11 +3180,8 @@
 	[XFRMA_SET_MARK_MASK]	= { .type = NLA_U32 },
 	[XFRMA_IF_ID]		= { .type = NLA_U32 },
 	[XFRMA_MTIMER_THRESH]   = { .type = NLA_U32 },
-<<<<<<< HEAD
-=======
 	[XFRMA_SA_DIR]          = NLA_POLICY_RANGE(NLA_U8, XFRM_SA_DIR_IN, XFRM_SA_DIR_OUT),
 	[XFRMA_NAT_KEEPALIVE_INTERVAL] = { .type = NLA_U32 },
->>>>>>> 2d5404ca
 };
 EXPORT_SYMBOL_GPL(xfrma_policy);
 
