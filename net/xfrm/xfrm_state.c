--- conflicted
+++ resolved
@@ -3120,12 +3120,7 @@
 }
 EXPORT_SYMBOL_GPL(xfrm_state_mtu);
 
-<<<<<<< HEAD
-int __xfrm_init_state(struct xfrm_state *x, bool init_replay,
-		      struct netlink_ext_ack *extack)
-=======
 int __xfrm_init_state(struct xfrm_state *x, struct netlink_ext_ack *extack)
->>>>>>> e747403a
 {
 	const struct xfrm_mode *inner_mode;
 	const struct xfrm_mode *outer_mode;
@@ -3223,15 +3218,9 @@
 {
 	int err;
 
-<<<<<<< HEAD
-	err = __xfrm_init_state(x, true, NULL);
-	if (!err)
-		x->km.state = XFRM_STATE_VALID;
-=======
 	err = __xfrm_init_state(x, NULL);
 	if (err)
 		return err;
->>>>>>> e747403a
 
 	err = xfrm_init_replay(x, NULL);
 	if (err)
