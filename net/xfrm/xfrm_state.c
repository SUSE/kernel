--- conflicted
+++ resolved
@@ -2583,11 +2583,8 @@
 
 	for (h = 0; h < range; h++) {
 		u32 spi = (low == high) ? low : get_random_u32_inclusive(low, high);
-<<<<<<< HEAD
-=======
 		if (spi == 0)
 			goto next;
->>>>>>> 3476aa7d
 		newspi = htonl(spi);
 
 		spin_lock_bh(&net->xfrm.xfrm_state_lock);
@@ -2603,10 +2600,7 @@
 		xfrm_state_put(x0);
 		spin_unlock_bh(&net->xfrm.xfrm_state_lock);
 
-<<<<<<< HEAD
-=======
 next:
->>>>>>> 3476aa7d
 		if (signal_pending(current)) {
 			err = -ERESTARTSYS;
 			goto unlock;
