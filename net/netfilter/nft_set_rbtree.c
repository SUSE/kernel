// SPDX-License-Identifier: GPL-2.0-only
/*
 * Copyright (c) 2008-2009 Patrick McHardy <kaber@trash.net>
 *
 * Development of this code funded by Astaro AG (http://www.astaro.com/)
 */

#include <linux/kernel.h>
#include <linux/init.h>
#include <linux/module.h>
#include <linux/list.h>
#include <linux/rbtree.h>
#include <linux/netlink.h>
#include <linux/netfilter.h>
#include <linux/netfilter/nf_tables.h>
#include <net/netfilter/nf_tables_core.h>

struct nft_rbtree {
	struct rb_root		root;
	rwlock_t		lock;
	seqcount_rwlock_t	count;
	struct delayed_work	gc_work;
};

struct nft_rbtree_elem {
	struct rb_node		node;
	struct nft_set_ext	ext;
};

static bool nft_rbtree_interval_end(const struct nft_rbtree_elem *rbe)
{
	return nft_set_ext_exists(&rbe->ext, NFT_SET_EXT_FLAGS) &&
	       (*nft_set_ext_flags(&rbe->ext) & NFT_SET_ELEM_INTERVAL_END);
}

static bool nft_rbtree_interval_start(const struct nft_rbtree_elem *rbe)
{
	return !nft_rbtree_interval_end(rbe);
}

static int nft_rbtree_cmp(const struct nft_set *set,
			  const struct nft_rbtree_elem *e1,
			  const struct nft_rbtree_elem *e2)
{
	return memcmp(nft_set_ext_key(&e1->ext), nft_set_ext_key(&e2->ext),
		      set->klen);
}

static bool nft_rbtree_elem_expired(const struct nft_rbtree_elem *rbe)
{
	return nft_set_elem_expired(&rbe->ext) ||
	       nft_set_elem_is_dead(&rbe->ext);
}

static bool __nft_rbtree_lookup(const struct net *net, const struct nft_set *set,
				const u32 *key, const struct nft_set_ext **ext,
				unsigned int seq)
{
	struct nft_rbtree *priv = nft_set_priv(set);
	const struct nft_rbtree_elem *rbe, *interval = NULL;
	u8 genmask = nft_genmask_cur(net);
	const struct rb_node *parent;
	int d;

	parent = rcu_dereference_raw(priv->root.rb_node);
	while (parent != NULL) {
		if (read_seqcount_retry(&priv->count, seq))
			return false;

		rbe = rb_entry(parent, struct nft_rbtree_elem, node);

		d = memcmp(nft_set_ext_key(&rbe->ext), key, set->klen);
		if (d < 0) {
			parent = rcu_dereference_raw(parent->rb_left);
			if (interval &&
			    !nft_rbtree_cmp(set, rbe, interval) &&
			    nft_rbtree_interval_end(rbe) &&
			    nft_rbtree_interval_start(interval))
				continue;
			interval = rbe;
		} else if (d > 0)
			parent = rcu_dereference_raw(parent->rb_right);
		else {
			if (!nft_set_elem_active(&rbe->ext, genmask)) {
				parent = rcu_dereference_raw(parent->rb_left);
				continue;
			}

			if (nft_rbtree_elem_expired(rbe))
				return false;

			if (nft_rbtree_interval_end(rbe)) {
				if (nft_set_is_anonymous(set))
					return false;
				parent = rcu_dereference_raw(parent->rb_left);
				interval = NULL;
				continue;
			}

			*ext = &rbe->ext;
			return true;
		}
	}

	if (set->flags & NFT_SET_INTERVAL && interval != NULL &&
	    nft_set_elem_active(&interval->ext, genmask) &&
	    !nft_rbtree_elem_expired(interval) &&
	    nft_rbtree_interval_start(interval)) {
		*ext = &interval->ext;
		return true;
	}

	return false;
}

INDIRECT_CALLABLE_SCOPE
bool nft_rbtree_lookup(const struct net *net, const struct nft_set *set,
		       const u32 *key, const struct nft_set_ext **ext)
{
	struct nft_rbtree *priv = nft_set_priv(set);
	unsigned int seq = read_seqcount_begin(&priv->count);
	bool ret;

	ret = __nft_rbtree_lookup(net, set, key, ext, seq);
	if (ret || !read_seqcount_retry(&priv->count, seq))
		return ret;

	read_lock_bh(&priv->lock);
	seq = read_seqcount_begin(&priv->count);
	ret = __nft_rbtree_lookup(net, set, key, ext, seq);
	read_unlock_bh(&priv->lock);

	return ret;
}

static bool __nft_rbtree_get(const struct net *net, const struct nft_set *set,
			     const u32 *key, struct nft_rbtree_elem **elem,
			     unsigned int seq, unsigned int flags, u8 genmask)
{
	struct nft_rbtree_elem *rbe, *interval = NULL;
	struct nft_rbtree *priv = nft_set_priv(set);
	const struct rb_node *parent;
	const void *this;
	int d;

	parent = rcu_dereference_raw(priv->root.rb_node);
	while (parent != NULL) {
		if (read_seqcount_retry(&priv->count, seq))
			return false;

		rbe = rb_entry(parent, struct nft_rbtree_elem, node);

		this = nft_set_ext_key(&rbe->ext);
		d = memcmp(this, key, set->klen);
		if (d < 0) {
			parent = rcu_dereference_raw(parent->rb_left);
			if (!(flags & NFT_SET_ELEM_INTERVAL_END))
				interval = rbe;
		} else if (d > 0) {
			parent = rcu_dereference_raw(parent->rb_right);
			if (flags & NFT_SET_ELEM_INTERVAL_END)
				interval = rbe;
		} else {
			if (!nft_set_elem_active(&rbe->ext, genmask)) {
				parent = rcu_dereference_raw(parent->rb_left);
				continue;
			}

			if (nft_set_elem_expired(&rbe->ext))
				return false;

			if (!nft_set_ext_exists(&rbe->ext, NFT_SET_EXT_FLAGS) ||
			    (*nft_set_ext_flags(&rbe->ext) & NFT_SET_ELEM_INTERVAL_END) ==
			    (flags & NFT_SET_ELEM_INTERVAL_END)) {
				*elem = rbe;
				return true;
			}

			if (nft_rbtree_interval_end(rbe))
				interval = NULL;

			parent = rcu_dereference_raw(parent->rb_left);
		}
	}

	if (set->flags & NFT_SET_INTERVAL && interval != NULL &&
	    nft_set_elem_active(&interval->ext, genmask) &&
	    !nft_set_elem_expired(&interval->ext) &&
	    ((!nft_rbtree_interval_end(interval) &&
	      !(flags & NFT_SET_ELEM_INTERVAL_END)) ||
	     (nft_rbtree_interval_end(interval) &&
	      (flags & NFT_SET_ELEM_INTERVAL_END)))) {
		*elem = interval;
		return true;
	}

	return false;
}

static void *nft_rbtree_get(const struct net *net, const struct nft_set *set,
			    const struct nft_set_elem *elem, unsigned int flags)
{
	struct nft_rbtree *priv = nft_set_priv(set);
	unsigned int seq = read_seqcount_begin(&priv->count);
	struct nft_rbtree_elem *rbe = ERR_PTR(-ENOENT);
	const u32 *key = (const u32 *)&elem->key.val;
	u8 genmask = nft_genmask_cur(net);
	bool ret;

	ret = __nft_rbtree_get(net, set, key, &rbe, seq, flags, genmask);
	if (ret || !read_seqcount_retry(&priv->count, seq))
		return rbe;

	read_lock_bh(&priv->lock);
	seq = read_seqcount_begin(&priv->count);
	ret = __nft_rbtree_get(net, set, key, &rbe, seq, flags, genmask);
	if (!ret)
		rbe = ERR_PTR(-ENOENT);
	read_unlock_bh(&priv->lock);

	return rbe;
}

static void nft_rbtree_gc_remove(struct net *net, struct nft_set *set,
				 struct nft_rbtree *priv,
				 struct nft_rbtree_elem *rbe)
{
	struct nft_set_elem elem = {
		.priv	= rbe,
	};

	nft_setelem_data_deactivate(net, set, &elem);
	rb_erase(&rbe->node, &priv->root);
}

static int nft_rbtree_gc_elem(const struct nft_set *__set,
			      struct nft_rbtree *priv,
			      struct nft_rbtree_elem *rbe,
			      u8 genmask)
{
	struct nft_set *set = (struct nft_set *)__set;
	struct rb_node *prev = rb_prev(&rbe->node);
	struct net *net = read_pnet(&set->net);
	struct nft_rbtree_elem *rbe_prev;
	struct nft_trans_gc *gc;

	gc = nft_trans_gc_alloc(set, 0, GFP_ATOMIC);
	if (!gc)
		return -ENOMEM;

	/* search for end interval coming before this element.
	 * end intervals don't carry a timeout extension, they
	 * are coupled with the interval start element.
	 */
	while (prev) {
		rbe_prev = rb_entry(prev, struct nft_rbtree_elem, node);
		if (nft_rbtree_interval_end(rbe_prev) &&
		    nft_set_elem_active(&rbe_prev->ext, genmask))
			break;

		prev = rb_prev(prev);
	}

	if (prev) {
		rbe_prev = rb_entry(prev, struct nft_rbtree_elem, node);
		nft_rbtree_gc_remove(net, set, priv, rbe_prev);

		/* There is always room in this trans gc for this element,
		 * memory allocation never actually happens, hence, the warning
		 * splat in such case. No need to set NFT_SET_ELEM_DEAD_BIT,
		 * this is synchronous gc which never fails.
		 */
		gc = nft_trans_gc_queue_sync(gc, GFP_ATOMIC);
		if (WARN_ON_ONCE(!gc))
			return -ENOMEM;

		nft_trans_gc_elem_add(gc, rbe_prev);
	}

	nft_rbtree_gc_remove(net, set, priv, rbe);
	gc = nft_trans_gc_queue_sync(gc, GFP_ATOMIC);
	if (WARN_ON_ONCE(!gc))
		return -ENOMEM;
<<<<<<< HEAD

	nft_trans_gc_elem_add(gc, rbe);

=======

	nft_trans_gc_elem_add(gc, rbe);

>>>>>>> 38e945c6
	nft_trans_gc_queue_sync_done(gc);

	return 0;
}

static bool nft_rbtree_update_first(const struct nft_set *set,
				    struct nft_rbtree_elem *rbe,
				    struct rb_node *first)
{
	struct nft_rbtree_elem *first_elem;

	first_elem = rb_entry(first, struct nft_rbtree_elem, node);
	/* this element is closest to where the new element is to be inserted:
	 * update the first element for the node list path.
	 */
	if (nft_rbtree_cmp(set, rbe, first_elem) < 0)
		return true;

	return false;
}

static int __nft_rbtree_insert(const struct net *net, const struct nft_set *set,
			       struct nft_rbtree_elem *new,
			       struct nft_set_ext **ext)
{
	struct nft_rbtree_elem *rbe, *rbe_le = NULL, *rbe_ge = NULL;
	struct rb_node *node, *next, *parent, **p, *first = NULL;
	struct nft_rbtree *priv = nft_set_priv(set);
	u8 genmask = nft_genmask_next(net);
	int d, err;

	/* Descend the tree to search for an existing element greater than the
	 * key value to insert that is greater than the new element. This is the
	 * first element to walk the ordered elements to find possible overlap.
	 */
	parent = NULL;
	p = &priv->root.rb_node;
	while (*p != NULL) {
		parent = *p;
		rbe = rb_entry(parent, struct nft_rbtree_elem, node);
		d = nft_rbtree_cmp(set, rbe, new);

		if (d < 0) {
			p = &parent->rb_left;
		} else if (d > 0) {
			if (!first ||
			    nft_rbtree_update_first(set, rbe, first))
				first = &rbe->node;

			p = &parent->rb_right;
		} else {
			if (nft_rbtree_interval_end(rbe))
				p = &parent->rb_left;
			else
				p = &parent->rb_right;
		}
	}

	if (!first)
		first = rb_first(&priv->root);

	/* Detect overlap by going through the list of valid tree nodes.
	 * Values stored in the tree are in reversed order, starting from
	 * highest to lowest value.
	 */
	for (node = first; node != NULL; node = next) {
		next = rb_next(node);

		rbe = rb_entry(node, struct nft_rbtree_elem, node);

		if (!nft_set_elem_active(&rbe->ext, genmask))
			continue;

		/* perform garbage collection to avoid bogus overlap reports. */
		if (nft_set_elem_expired(&rbe->ext)) {
			err = nft_rbtree_gc_elem(set, priv, rbe, genmask);
			if (err < 0)
				return err;

			continue;
		}

		d = nft_rbtree_cmp(set, rbe, new);
		if (d == 0) {
			/* Matching end element: no need to look for an
			 * overlapping greater or equal element.
			 */
			if (nft_rbtree_interval_end(rbe)) {
				rbe_le = rbe;
				break;
			}

			/* first element that is greater or equal to key value. */
			if (!rbe_ge) {
				rbe_ge = rbe;
				continue;
			}

			/* this is a closer more or equal element, update it. */
			if (nft_rbtree_cmp(set, rbe_ge, new) != 0) {
				rbe_ge = rbe;
				continue;
			}

			/* element is equal to key value, make sure flags are
			 * the same, an existing more or equal start element
			 * must not be replaced by more or equal end element.
			 */
			if ((nft_rbtree_interval_start(new) &&
			     nft_rbtree_interval_start(rbe_ge)) ||
			    (nft_rbtree_interval_end(new) &&
			     nft_rbtree_interval_end(rbe_ge))) {
				rbe_ge = rbe;
				continue;
			}
		} else if (d > 0) {
			/* annotate element greater than the new element. */
			rbe_ge = rbe;
			continue;
		} else if (d < 0) {
			/* annotate element less than the new element. */
			rbe_le = rbe;
			break;
		}
	}

	/* - new start element matching existing start element: full overlap
	 *   reported as -EEXIST, cleared by caller if NLM_F_EXCL is not given.
	 */
	if (rbe_ge && !nft_rbtree_cmp(set, new, rbe_ge) &&
	    nft_rbtree_interval_start(rbe_ge) == nft_rbtree_interval_start(new)) {
		*ext = &rbe_ge->ext;
		return -EEXIST;
	}

	/* - new end element matching existing end element: full overlap
	 *   reported as -EEXIST, cleared by caller if NLM_F_EXCL is not given.
	 */
	if (rbe_le && !nft_rbtree_cmp(set, new, rbe_le) &&
	    nft_rbtree_interval_end(rbe_le) == nft_rbtree_interval_end(new)) {
		*ext = &rbe_le->ext;
		return -EEXIST;
	}

	/* - new start element with existing closest, less or equal key value
	 *   being a start element: partial overlap, reported as -ENOTEMPTY.
	 *   Anonymous sets allow for two consecutive start element since they
	 *   are constant, skip them to avoid bogus overlap reports.
	 */
	if (!nft_set_is_anonymous(set) && rbe_le &&
	    nft_rbtree_interval_start(rbe_le) && nft_rbtree_interval_start(new))
		return -ENOTEMPTY;

	/* - new end element with existing closest, less or equal key value
	 *   being a end element: partial overlap, reported as -ENOTEMPTY.
	 */
	if (rbe_le &&
	    nft_rbtree_interval_end(rbe_le) && nft_rbtree_interval_end(new))
		return -ENOTEMPTY;

	/* - new end element with existing closest, greater or equal key value
	 *   being an end element: partial overlap, reported as -ENOTEMPTY
	 */
	if (rbe_ge &&
	    nft_rbtree_interval_end(rbe_ge) && nft_rbtree_interval_end(new))
		return -ENOTEMPTY;

	/* Accepted element: pick insertion point depending on key value */
	parent = NULL;
	p = &priv->root.rb_node;
	while (*p != NULL) {
		parent = *p;
		rbe = rb_entry(parent, struct nft_rbtree_elem, node);
		d = nft_rbtree_cmp(set, rbe, new);

		if (d < 0)
			p = &parent->rb_left;
		else if (d > 0)
			p = &parent->rb_right;
		else if (nft_rbtree_interval_end(rbe))
			p = &parent->rb_left;
		else
			p = &parent->rb_right;
	}

	rb_link_node_rcu(&new->node, parent, p);
	rb_insert_color(&new->node, &priv->root);
	return 0;
}

static int nft_rbtree_insert(const struct net *net, const struct nft_set *set,
			     const struct nft_set_elem *elem,
			     struct nft_set_ext **ext)
{
	struct nft_rbtree *priv = nft_set_priv(set);
	struct nft_rbtree_elem *rbe = elem->priv;
	int err;

	write_lock_bh(&priv->lock);
	write_seqcount_begin(&priv->count);
	err = __nft_rbtree_insert(net, set, rbe, ext);
	write_seqcount_end(&priv->count);
	write_unlock_bh(&priv->lock);

	return err;
}

static void nft_rbtree_remove(const struct net *net,
			      const struct nft_set *set,
			      const struct nft_set_elem *elem)
{
	struct nft_rbtree *priv = nft_set_priv(set);
	struct nft_rbtree_elem *rbe = elem->priv;

	write_lock_bh(&priv->lock);
	write_seqcount_begin(&priv->count);
	rb_erase(&rbe->node, &priv->root);
	write_seqcount_end(&priv->count);
	write_unlock_bh(&priv->lock);
}

static void nft_rbtree_activate(const struct net *net,
				const struct nft_set *set,
				const struct nft_set_elem *elem)
{
	struct nft_rbtree_elem *rbe = elem->priv;

	nft_set_elem_change_active(net, set, &rbe->ext);
}

static bool nft_rbtree_flush(const struct net *net,
			     const struct nft_set *set, void *priv)
{
	struct nft_rbtree_elem *rbe = priv;

	nft_set_elem_change_active(net, set, &rbe->ext);

	return true;
}

static void *nft_rbtree_deactivate(const struct net *net,
				   const struct nft_set *set,
				   const struct nft_set_elem *elem)
{
	const struct nft_rbtree *priv = nft_set_priv(set);
	const struct rb_node *parent = priv->root.rb_node;
	struct nft_rbtree_elem *rbe, *this = elem->priv;
	u8 genmask = nft_genmask_next(net);
	int d;

	while (parent != NULL) {
		rbe = rb_entry(parent, struct nft_rbtree_elem, node);

		d = memcmp(nft_set_ext_key(&rbe->ext), &elem->key.val,
					   set->klen);
		if (d < 0)
			parent = parent->rb_left;
		else if (d > 0)
			parent = parent->rb_right;
		else {
			if (nft_rbtree_interval_end(rbe) &&
			    nft_rbtree_interval_start(this)) {
				parent = parent->rb_left;
				continue;
			} else if (nft_rbtree_interval_start(rbe) &&
				   nft_rbtree_interval_end(this)) {
				parent = parent->rb_right;
				continue;
			} else if (!nft_set_elem_active(&rbe->ext, genmask)) {
				parent = parent->rb_left;
				continue;
			}
			nft_rbtree_flush(net, set, rbe);
			return rbe;
		}
	}
	return NULL;
}

static void nft_rbtree_walk(const struct nft_ctx *ctx,
			    struct nft_set *set,
			    struct nft_set_iter *iter)
{
	struct nft_rbtree *priv = nft_set_priv(set);
	struct nft_rbtree_elem *rbe;
	struct nft_set_elem elem;
	struct rb_node *node;

	read_lock_bh(&priv->lock);
	for (node = rb_first(&priv->root); node != NULL; node = rb_next(node)) {
		rbe = rb_entry(node, struct nft_rbtree_elem, node);

		if (iter->count < iter->skip)
			goto cont;
		if (!nft_set_elem_active(&rbe->ext, iter->genmask))
			goto cont;

		elem.priv = rbe;

		iter->err = iter->fn(ctx, set, iter, &elem);
		if (iter->err < 0) {
			read_unlock_bh(&priv->lock);
			return;
		}
cont:
		iter->count++;
	}
	read_unlock_bh(&priv->lock);
}

static void nft_rbtree_gc(struct work_struct *work)
{
	struct nft_rbtree_elem *rbe, *rbe_end = NULL;
	struct nftables_pernet *nft_net;
	struct nft_rbtree *priv;
	struct nft_trans_gc *gc;
	struct rb_node *node;
	struct nft_set *set;
	unsigned int gc_seq;
	struct net *net;

	priv = container_of(work, struct nft_rbtree, gc_work.work);
	set  = nft_set_container_of(priv);
	net  = read_pnet(&set->net);
	nft_net = nft_pernet(net);
	gc_seq  = READ_ONCE(nft_net->gc_seq);

<<<<<<< HEAD
=======
	if (nft_set_gc_is_pending(set))
		goto done;

>>>>>>> 38e945c6
	gc = nft_trans_gc_alloc(set, gc_seq, GFP_KERNEL);
	if (!gc)
		goto done;

	write_lock_bh(&priv->lock);
	write_seqcount_begin(&priv->count);
	for (node = rb_first(&priv->root); node != NULL; node = rb_next(node)) {

		/* Ruleset has been updated, try later. */
		if (READ_ONCE(nft_net->gc_seq) != gc_seq) {
			nft_trans_gc_destroy(gc);
			gc = NULL;
			goto try_later;
		}

		rbe = rb_entry(node, struct nft_rbtree_elem, node);

		if (nft_set_elem_is_dead(&rbe->ext))
			goto dead_elem;

		/* elements are reversed in the rbtree for historical reasons,
		 * from highest to lowest value, that is why end element is
		 * always visited before the start element.
		 */
		if (nft_rbtree_interval_end(rbe)) {
			rbe_end = rbe;
			continue;
		}
		if (!nft_set_elem_expired(&rbe->ext))
			continue;

		nft_set_elem_dead(&rbe->ext);

		if (!rbe_end)
			continue;

		nft_set_elem_dead(&rbe_end->ext);

		gc = nft_trans_gc_queue_async(gc, gc_seq, GFP_ATOMIC);
		if (!gc)
			goto try_later;

		nft_trans_gc_elem_add(gc, rbe_end);
		rbe_end = NULL;
dead_elem:
		gc = nft_trans_gc_queue_async(gc, gc_seq, GFP_ATOMIC);
		if (!gc)
			goto try_later;

		nft_trans_gc_elem_add(gc, rbe);
	}

	gc = nft_trans_gc_catchall(gc, gc_seq);

try_later:
	write_seqcount_end(&priv->count);
	write_unlock_bh(&priv->lock);

	if (gc)
		nft_trans_gc_queue_async_done(gc);
done:
	queue_delayed_work(system_power_efficient_wq, &priv->gc_work,
			   nft_set_gc_interval(set));
}

static u64 nft_rbtree_privsize(const struct nlattr * const nla[],
			       const struct nft_set_desc *desc)
{
	return sizeof(struct nft_rbtree);
}

static int nft_rbtree_init(const struct nft_set *set,
			   const struct nft_set_desc *desc,
			   const struct nlattr * const nla[])
{
	struct nft_rbtree *priv = nft_set_priv(set);

	rwlock_init(&priv->lock);
	seqcount_rwlock_init(&priv->count, &priv->lock);
	priv->root = RB_ROOT;

	INIT_DEFERRABLE_WORK(&priv->gc_work, nft_rbtree_gc);
	if (set->flags & NFT_SET_TIMEOUT)
		queue_delayed_work(system_power_efficient_wq, &priv->gc_work,
				   nft_set_gc_interval(set));

	return 0;
}

static void nft_rbtree_destroy(const struct nft_ctx *ctx,
			       const struct nft_set *set)
{
	struct nft_rbtree *priv = nft_set_priv(set);
	struct nft_rbtree_elem *rbe;
	struct rb_node *node;

	cancel_delayed_work_sync(&priv->gc_work);
	rcu_barrier();
	while ((node = priv->root.rb_node) != NULL) {
		rb_erase(node, &priv->root);
		rbe = rb_entry(node, struct nft_rbtree_elem, node);
		nf_tables_set_elem_destroy(ctx, set, rbe);
	}
}

static bool nft_rbtree_estimate(const struct nft_set_desc *desc, u32 features,
				struct nft_set_estimate *est)
{
	if (desc->field_count > 1)
		return false;

	if (desc->size)
		est->size = sizeof(struct nft_rbtree) +
			    desc->size * sizeof(struct nft_rbtree_elem);
	else
		est->size = ~0;

	est->lookup = NFT_SET_CLASS_O_LOG_N;
	est->space  = NFT_SET_CLASS_O_N;

	return true;
}

const struct nft_set_type nft_set_rbtree_type = {
	.features	= NFT_SET_INTERVAL | NFT_SET_MAP | NFT_SET_OBJECT | NFT_SET_TIMEOUT,
	.ops		= {
		.privsize	= nft_rbtree_privsize,
		.elemsize	= offsetof(struct nft_rbtree_elem, ext),
		.estimate	= nft_rbtree_estimate,
		.init		= nft_rbtree_init,
		.destroy	= nft_rbtree_destroy,
		.insert		= nft_rbtree_insert,
		.remove		= nft_rbtree_remove,
		.deactivate	= nft_rbtree_deactivate,
		.flush		= nft_rbtree_flush,
		.activate	= nft_rbtree_activate,
		.lookup		= nft_rbtree_lookup,
		.walk		= nft_rbtree_walk,
		.get		= nft_rbtree_get,
	},
};<|MERGE_RESOLUTION|>--- conflicted
+++ resolved
@@ -281,15 +281,9 @@
 	gc = nft_trans_gc_queue_sync(gc, GFP_ATOMIC);
 	if (WARN_ON_ONCE(!gc))
 		return -ENOMEM;
-<<<<<<< HEAD
 
 	nft_trans_gc_elem_add(gc, rbe);
 
-=======
-
-	nft_trans_gc_elem_add(gc, rbe);
-
->>>>>>> 38e945c6
 	nft_trans_gc_queue_sync_done(gc);
 
 	return 0;
@@ -617,12 +611,9 @@
 	nft_net = nft_pernet(net);
 	gc_seq  = READ_ONCE(nft_net->gc_seq);
 
-<<<<<<< HEAD
-=======
 	if (nft_set_gc_is_pending(set))
 		goto done;
 
->>>>>>> 38e945c6
 	gc = nft_trans_gc_alloc(set, gc_seq, GFP_KERNEL);
 	if (!gc)
 		goto done;
