--- conflicted
+++ resolved
@@ -49,12 +49,7 @@
 
 static bool nft_rbtree_elem_expired(const struct nft_rbtree_elem *rbe)
 {
-<<<<<<< HEAD
-	return nft_set_elem_expired(&rbe->ext) ||
-	       nft_set_elem_is_dead(&rbe->ext);
-=======
 	return nft_set_elem_expired(&rbe->ext);
->>>>>>> 2d5404ca
 }
 
 static bool __nft_rbtree_lookup(const struct net *net, const struct nft_set *set,
@@ -237,21 +232,6 @@
 	rb_erase(&rbe->node, &priv->root);
 }
 
-<<<<<<< HEAD
-static void nft_rbtree_gc_remove(struct net *net, struct nft_set *set,
-				 struct nft_rbtree *priv,
-				 struct nft_rbtree_elem *rbe)
-{
-	struct nft_set_elem elem = {
-		.priv	= rbe,
-	};
-
-	nft_setelem_data_deactivate(net, set, &elem);
-	rb_erase(&rbe->node, &priv->root);
-}
-
-=======
->>>>>>> 2d5404ca
 static const struct nft_rbtree_elem *
 nft_rbtree_gc_elem(const struct nft_set *__set, struct nft_rbtree *priv,
 		   struct nft_rbtree_elem *rbe)
@@ -282,11 +262,7 @@
 	rbe_prev = NULL;
 	if (prev) {
 		rbe_prev = rb_entry(prev, struct nft_rbtree_elem, node);
-<<<<<<< HEAD
-		nft_rbtree_gc_remove(net, set, priv, rbe_prev);
-=======
 		nft_rbtree_gc_elem_remove(net, set, priv, rbe_prev);
->>>>>>> 2d5404ca
 
 		/* There is always room in this trans gc for this element,
 		 * memory allocation never actually happens, hence, the warning
@@ -300,11 +276,7 @@
 		nft_trans_gc_elem_add(gc, rbe_prev);
 	}
 
-<<<<<<< HEAD
-	nft_rbtree_gc_remove(net, set, priv, rbe);
-=======
 	nft_rbtree_gc_elem_remove(net, set, priv, rbe);
->>>>>>> 2d5404ca
 	gc = nft_trans_gc_queue_sync(gc, GFP_ATOMIC);
 	if (WARN_ON_ONCE(!gc))
 		return ERR_PTR(-ENOMEM);
@@ -341,10 +313,7 @@
 	struct nft_rbtree *priv = nft_set_priv(set);
 	u8 cur_genmask = nft_genmask_cur(net);
 	u8 genmask = nft_genmask_next(net);
-<<<<<<< HEAD
-=======
 	u64 tstamp = nft_net_tstamp(net);
->>>>>>> 2d5404ca
 	int d;
 
 	/* Descend the tree to search for an existing element greater than the
@@ -392,11 +361,7 @@
 		/* perform garbage collection to avoid bogus overlap reports
 		 * but skip new elements in this transaction.
 		 */
-<<<<<<< HEAD
-		if (nft_set_elem_expired(&rbe->ext) &&
-=======
 		if (__nft_set_elem_expired(&rbe->ext, tstamp) &&
->>>>>>> 2d5404ca
 		    nft_set_elem_active(&rbe->ext, cur_genmask)) {
 			const struct nft_rbtree_elem *removed_end;
 
@@ -534,18 +499,12 @@
 
 		write_lock_bh(&priv->lock);
 		write_seqcount_begin(&priv->count);
-<<<<<<< HEAD
-		err = __nft_rbtree_insert(net, set, rbe, ext);
-=======
 		err = __nft_rbtree_insert(net, set, rbe, elem_priv);
->>>>>>> 2d5404ca
 		write_seqcount_end(&priv->count);
 		write_unlock_bh(&priv->lock);
 	} while (err == -EAGAIN);
 
 	return err;
-<<<<<<< HEAD
-=======
 }
 
 static void nft_rbtree_erase(struct nft_rbtree *priv, struct nft_rbtree_elem *rbe)
@@ -555,7 +514,6 @@
 	rb_erase(&rbe->node, &priv->root);
 	write_seqcount_end(&priv->count);
 	write_unlock_bh(&priv->lock);
->>>>>>> 2d5404ca
 }
 
 static void nft_rbtree_remove(const struct net *net,
@@ -584,11 +542,6 @@
 	struct nft_rbtree_elem *rbe = nft_elem_priv_cast(elem_priv);
 
 	nft_set_elem_change_active(net, set, &rbe->ext);
-<<<<<<< HEAD
-
-	return true;
-=======
->>>>>>> 2d5404ca
 }
 
 static struct nft_elem_priv *
@@ -647,11 +600,6 @@
 
 		if (iter->count < iter->skip)
 			goto cont;
-<<<<<<< HEAD
-
-		elem.priv = rbe;
-=======
->>>>>>> 2d5404ca
 
 		iter->err = iter->fn(ctx, set, iter, &rbe->priv);
 		if (iter->err < 0) {
@@ -668,16 +616,6 @@
 				 struct nft_rbtree *priv,
 				 struct nft_rbtree_elem *rbe)
 {
-<<<<<<< HEAD
-	struct nft_rbtree_elem *rbe, *rbe_end = NULL;
-	struct nftables_pernet *nft_net;
-	struct nft_rbtree *priv;
-	struct nft_trans_gc *gc;
-	struct rb_node *node;
-	struct nft_set *set;
-	unsigned int gc_seq;
-	struct net *net;
-=======
 	nft_setelem_data_deactivate(net, set, &rbe->priv);
 	nft_rbtree_erase(priv, rbe);
 }
@@ -690,36 +628,9 @@
 	u64 tstamp = nft_net_tstamp(net);
 	struct rb_node *node, *next;
 	struct nft_trans_gc *gc;
->>>>>>> 2d5404ca
 
 	set  = nft_set_container_of(priv);
 	net  = read_pnet(&set->net);
-<<<<<<< HEAD
-	nft_net = nft_pernet(net);
-	gc_seq  = READ_ONCE(nft_net->gc_seq);
-
-	if (nft_set_gc_is_pending(set))
-		goto done;
-
-	gc = nft_trans_gc_alloc(set, gc_seq, GFP_KERNEL);
-	if (!gc)
-		goto done;
-
-	read_lock_bh(&priv->lock);
-	for (node = rb_first(&priv->root); node != NULL; node = rb_next(node)) {
-
-		/* Ruleset has been updated, try later. */
-		if (READ_ONCE(nft_net->gc_seq) != gc_seq) {
-			nft_trans_gc_destroy(gc);
-			gc = NULL;
-			goto try_later;
-		}
-
-		rbe = rb_entry(node, struct nft_rbtree_elem, node);
-
-		if (nft_set_elem_is_dead(&rbe->ext))
-			goto dead_elem;
-=======
 
 	gc = nft_trans_gc_alloc(set, 0, GFP_KERNEL);
 	if (!gc)
@@ -729,7 +640,6 @@
 		next = rb_next(node);
 
 		rbe = rb_entry(node, struct nft_rbtree_elem, node);
->>>>>>> 2d5404ca
 
 		/* elements are reversed in the rbtree for historical reasons,
 		 * from highest to lowest value, that is why end element is
@@ -742,39 +652,6 @@
 		if (!__nft_set_elem_expired(&rbe->ext, tstamp))
 			continue;
 
-<<<<<<< HEAD
-		nft_set_elem_dead(&rbe->ext);
-
-		if (!rbe_end)
-			continue;
-
-		nft_set_elem_dead(&rbe_end->ext);
-
-		gc = nft_trans_gc_queue_async(gc, gc_seq, GFP_ATOMIC);
-		if (!gc)
-			goto try_later;
-
-		nft_trans_gc_elem_add(gc, rbe_end);
-		rbe_end = NULL;
-dead_elem:
-		gc = nft_trans_gc_queue_async(gc, gc_seq, GFP_ATOMIC);
-		if (!gc)
-			goto try_later;
-
-		nft_trans_gc_elem_add(gc, rbe);
-	}
-
-	gc = nft_trans_gc_catchall(gc, gc_seq);
-
-try_later:
-	read_unlock_bh(&priv->lock);
-
-	if (gc)
-		nft_trans_gc_queue_async_done(gc);
-done:
-	queue_delayed_work(system_power_efficient_wq, &priv->gc_work,
-			   nft_set_gc_interval(set));
-=======
 		gc = nft_trans_gc_queue_sync(gc, GFP_KERNEL);
 		if (!gc)
 			goto try_later;
@@ -803,7 +680,6 @@
 		nft_trans_gc_queue_sync_done(gc);
 		priv->last_gc = jiffies;
 	}
->>>>>>> 2d5404ca
 }
 
 static u64 nft_rbtree_privsize(const struct nlattr * const nla[],
