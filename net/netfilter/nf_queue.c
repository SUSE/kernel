--- conflicted
+++ resolved
@@ -103,7 +103,12 @@
 	if (state->out)
 		dev_hold(state->out);
 
-	nf_queue_entry_get_br_nf_refs(entry->skb);
+#if IS_ENABLED(CONFIG_BRIDGE_NETFILTER)
+	if (entry->physin)
+		dev_hold(entry->physin);
+	if (entry->physout)
+		dev_hold(entry->physout);
+#endif
 	return true;
 }
 EXPORT_SYMBOL_GPL(__nf_queue_entry_get_refs);
@@ -212,16 +217,12 @@
 		.size	= sizeof(*entry) + route_key_size,
 	};
 
-<<<<<<< HEAD
 	__nf_queue_entry_init_physdevs(entry);
 
-	nf_queue_entry_get_refs(entry);
-=======
 	if (!__nf_queue_entry_get_refs(entry)) {
 		kfree(entry);
 		return -ENOTCONN;
 	}
->>>>>>> 7eca41c0
 
 	switch (entry->state.pf) {
 	case AF_INET:
