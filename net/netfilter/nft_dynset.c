--- conflicted
+++ resolved
@@ -91,12 +91,7 @@
 		return;
 	}
 
-<<<<<<< HEAD
-	ext = set->ops->update(set, &regs->data[priv->sreg_key], nft_dynset_new,
-			     expr, regs);
-=======
 	ext = set->ops->update(set, &regs->data[priv->sreg_key], expr, regs);
->>>>>>> 3476aa7d
 	if (ext) {
 		if (priv->op == NFT_DYNSET_OP_UPDATE &&
 		    nft_set_ext_exists(ext, NFT_SET_EXT_TIMEOUT) &&
