// SPDX-License-Identifier: GPL-2.0-or-later
/*
 * IPVS         An implementation of the IP virtual server support for the
 *              LINUX operating system.  IPVS is now implemented as a module
 *              over the Netfilter framework. IPVS can be used to build a
 *              high-performance and highly available server based on a
 *              cluster of servers.
 *
 * Authors:     Wensong Zhang <wensong@linuxvirtualserver.org>
 *              Peter Kese <peter.kese@ijs.si>
 *              Julian Anastasov <ja@ssi.bg>
 *
 * The IPVS code for kernel 2.2 was done by Wensong Zhang and Peter Kese,
 * with changes/fixes from Julian Anastasov, Lars Marowsky-Bree, Horms
 * and others. Many code here is taken from IP MASQ code of kernel 2.2.
 *
 * Changes:
 */

#define KMSG_COMPONENT "IPVS"
#define pr_fmt(fmt) KMSG_COMPONENT ": " fmt

#include <linux/interrupt.h>
#include <linux/in.h>
#include <linux/inet.h>
#include <linux/net.h>
#include <linux/kernel.h>
#include <linux/module.h>
#include <linux/vmalloc.h>
#include <linux/proc_fs.h>		/* for proc_net_* */
#include <linux/slab.h>
#include <linux/seq_file.h>
#include <linux/jhash.h>
#include <linux/random.h>

#include <net/net_namespace.h>
#include <net/ip_vs.h>


#ifndef CONFIG_IP_VS_TAB_BITS
#define CONFIG_IP_VS_TAB_BITS	12
#endif

/*
 * Connection hash size. Default is what was selected at compile time.
*/
static int ip_vs_conn_tab_bits = CONFIG_IP_VS_TAB_BITS;
module_param_named(conn_tab_bits, ip_vs_conn_tab_bits, int, 0444);
MODULE_PARM_DESC(conn_tab_bits, "Set connections' hash size");

/* size and mask values */
int ip_vs_conn_tab_size __read_mostly;
static int ip_vs_conn_tab_mask __read_mostly;

/*
 *  Connection hash table: for input and output packets lookups of IPVS
 */
static struct hlist_head *ip_vs_conn_tab __read_mostly;

/*  SLAB cache for IPVS connections */
static struct kmem_cache *ip_vs_conn_cachep __read_mostly;

/*  counter for no client port connections */
static atomic_t ip_vs_conn_no_cport_cnt = ATOMIC_INIT(0);

/* random value for IPVS connection hash */
static unsigned int ip_vs_conn_rnd __read_mostly;

/*
 *  Fine locking granularity for big connection hash table
 */
#define CT_LOCKARRAY_BITS  5
#define CT_LOCKARRAY_SIZE  (1<<CT_LOCKARRAY_BITS)
#define CT_LOCKARRAY_MASK  (CT_LOCKARRAY_SIZE-1)

/* We need an addrstrlen that works with or without v6 */
#ifdef CONFIG_IP_VS_IPV6
#define IP_VS_ADDRSTRLEN INET6_ADDRSTRLEN
#else
#define IP_VS_ADDRSTRLEN (8+1)
#endif

struct ip_vs_aligned_lock
{
	spinlock_t	l;
} __attribute__((__aligned__(SMP_CACHE_BYTES)));

/* lock array for conn table */
static struct ip_vs_aligned_lock
__ip_vs_conntbl_lock_array[CT_LOCKARRAY_SIZE] __cacheline_aligned;

static inline void ct_write_lock_bh(unsigned int key)
{
	spin_lock_bh(&__ip_vs_conntbl_lock_array[key&CT_LOCKARRAY_MASK].l);
}

static inline void ct_write_unlock_bh(unsigned int key)
{
	spin_unlock_bh(&__ip_vs_conntbl_lock_array[key&CT_LOCKARRAY_MASK].l);
}

static void ip_vs_conn_expire(struct timer_list *t);

/*
 *	Returns hash value for IPVS connection entry
 */
static unsigned int ip_vs_conn_hashkey(struct netns_ipvs *ipvs, int af, unsigned int proto,
				       const union nf_inet_addr *addr,
				       __be16 port)
{
#ifdef CONFIG_IP_VS_IPV6
	if (af == AF_INET6)
		return (jhash_3words(jhash(addr, 16, ip_vs_conn_rnd),
				    (__force u32)port, proto, ip_vs_conn_rnd) ^
			((size_t)ipvs>>8)) & ip_vs_conn_tab_mask;
#endif
	return (jhash_3words((__force u32)addr->ip, (__force u32)port, proto,
			    ip_vs_conn_rnd) ^
		((size_t)ipvs>>8)) & ip_vs_conn_tab_mask;
}

static unsigned int ip_vs_conn_hashkey_param(const struct ip_vs_conn_param *p,
					     bool inverse)
{
	const union nf_inet_addr *addr;
	__be16 port;

	if (p->pe_data && p->pe->hashkey_raw)
		return p->pe->hashkey_raw(p, ip_vs_conn_rnd, inverse) &
			ip_vs_conn_tab_mask;

	if (likely(!inverse)) {
		addr = p->caddr;
		port = p->cport;
	} else {
		addr = p->vaddr;
		port = p->vport;
	}

	return ip_vs_conn_hashkey(p->ipvs, p->af, p->protocol, addr, port);
}

static unsigned int ip_vs_conn_hashkey_conn(const struct ip_vs_conn *cp)
{
	struct ip_vs_conn_param p;

	ip_vs_conn_fill_param(cp->ipvs, cp->af, cp->protocol,
			      &cp->caddr, cp->cport, NULL, 0, &p);

	if (cp->pe) {
		p.pe = cp->pe;
		p.pe_data = cp->pe_data;
		p.pe_data_len = cp->pe_data_len;
	}

	return ip_vs_conn_hashkey_param(&p, false);
}

/*
 *	Hashes ip_vs_conn in ip_vs_conn_tab by netns,proto,addr,port.
 *	returns bool success.
 */
static inline int ip_vs_conn_hash(struct ip_vs_conn *cp)
{
	unsigned int hash;
	int ret;

	if (cp->flags & IP_VS_CONN_F_ONE_PACKET)
		return 0;

	/* Hash by protocol, client address and port */
	hash = ip_vs_conn_hashkey_conn(cp);

	ct_write_lock_bh(hash);
	spin_lock(&cp->lock);

	if (!(cp->flags & IP_VS_CONN_F_HASHED)) {
		cp->flags |= IP_VS_CONN_F_HASHED;
		refcount_inc(&cp->refcnt);
		hlist_add_head_rcu(&cp->c_list, &ip_vs_conn_tab[hash]);
		ret = 1;
	} else {
		pr_err("%s(): request for already hashed, called from %pS\n",
		       __func__, __builtin_return_address(0));
		ret = 0;
	}

	spin_unlock(&cp->lock);
	ct_write_unlock_bh(hash);

	return ret;
}


/*
 *	UNhashes ip_vs_conn from ip_vs_conn_tab.
 *	returns bool success. Caller should hold conn reference.
 */
static inline int ip_vs_conn_unhash(struct ip_vs_conn *cp)
{
	unsigned int hash;
	int ret;

	/* unhash it and decrease its reference counter */
	hash = ip_vs_conn_hashkey_conn(cp);

	ct_write_lock_bh(hash);
	spin_lock(&cp->lock);

	if (cp->flags & IP_VS_CONN_F_HASHED) {
		hlist_del_rcu(&cp->c_list);
		cp->flags &= ~IP_VS_CONN_F_HASHED;
		refcount_dec(&cp->refcnt);
		ret = 1;
	} else
		ret = 0;

	spin_unlock(&cp->lock);
	ct_write_unlock_bh(hash);

	return ret;
}

/* Try to unlink ip_vs_conn from ip_vs_conn_tab.
 * returns bool success.
 */
static inline bool ip_vs_conn_unlink(struct ip_vs_conn *cp)
{
	unsigned int hash;
	bool ret = false;

	if (cp->flags & IP_VS_CONN_F_ONE_PACKET)
		return refcount_dec_if_one(&cp->refcnt);

	hash = ip_vs_conn_hashkey_conn(cp);

	ct_write_lock_bh(hash);
	spin_lock(&cp->lock);

	if (cp->flags & IP_VS_CONN_F_HASHED) {
		/* Decrease refcnt and unlink conn only if we are last user */
		if (refcount_dec_if_one(&cp->refcnt)) {
			hlist_del_rcu(&cp->c_list);
			cp->flags &= ~IP_VS_CONN_F_HASHED;
			ret = true;
		}
	}

	spin_unlock(&cp->lock);
	ct_write_unlock_bh(hash);

	return ret;
}


/*
 *  Gets ip_vs_conn associated with supplied parameters in the ip_vs_conn_tab.
 *  Called for pkts coming from OUTside-to-INside.
 *	p->caddr, p->cport: pkt source address (foreign host)
 *	p->vaddr, p->vport: pkt dest address (load balancer)
 */
static inline struct ip_vs_conn *
__ip_vs_conn_in_get(const struct ip_vs_conn_param *p)
{
	unsigned int hash;
	struct ip_vs_conn *cp;

	hash = ip_vs_conn_hashkey_param(p, false);

	rcu_read_lock();

	hlist_for_each_entry_rcu(cp, &ip_vs_conn_tab[hash], c_list) {
		if (p->cport == cp->cport && p->vport == cp->vport &&
		    cp->af == p->af &&
		    ip_vs_addr_equal(p->af, p->caddr, &cp->caddr) &&
		    ip_vs_addr_equal(p->af, p->vaddr, &cp->vaddr) &&
		    ((!p->cport) ^ (!(cp->flags & IP_VS_CONN_F_NO_CPORT))) &&
		    p->protocol == cp->protocol &&
		    cp->ipvs == p->ipvs) {
			if (!__ip_vs_conn_get(cp))
				continue;
			/* HIT */
			rcu_read_unlock();
			return cp;
		}
	}

	rcu_read_unlock();

	return NULL;
}

struct ip_vs_conn *ip_vs_conn_in_get(const struct ip_vs_conn_param *p)
{
	struct ip_vs_conn *cp;

	cp = __ip_vs_conn_in_get(p);
	if (!cp && atomic_read(&ip_vs_conn_no_cport_cnt)) {
		struct ip_vs_conn_param cport_zero_p = *p;
		cport_zero_p.cport = 0;
		cp = __ip_vs_conn_in_get(&cport_zero_p);
	}

	IP_VS_DBG_BUF(9, "lookup/in %s %s:%d->%s:%d %s\n",
		      ip_vs_proto_name(p->protocol),
		      IP_VS_DBG_ADDR(p->af, p->caddr), ntohs(p->cport),
		      IP_VS_DBG_ADDR(p->af, p->vaddr), ntohs(p->vport),
		      cp ? "hit" : "not hit");

	return cp;
}

static int
ip_vs_conn_fill_param_proto(struct netns_ipvs *ipvs,
			    int af, const struct sk_buff *skb,
			    const struct ip_vs_iphdr *iph,
			    struct ip_vs_conn_param *p)
{
	__be16 _ports[2], *pptr;

	pptr = frag_safe_skb_hp(skb, iph->len, sizeof(_ports), _ports);
	if (pptr == NULL)
		return 1;

	if (likely(!ip_vs_iph_inverse(iph)))
		ip_vs_conn_fill_param(ipvs, af, iph->protocol, &iph->saddr,
				      pptr[0], &iph->daddr, pptr[1], p);
	else
		ip_vs_conn_fill_param(ipvs, af, iph->protocol, &iph->daddr,
				      pptr[1], &iph->saddr, pptr[0], p);
	return 0;
}

struct ip_vs_conn *
ip_vs_conn_in_get_proto(struct netns_ipvs *ipvs, int af,
			const struct sk_buff *skb,
			const struct ip_vs_iphdr *iph)
{
	struct ip_vs_conn_param p;

	if (ip_vs_conn_fill_param_proto(ipvs, af, skb, iph, &p))
		return NULL;

	return ip_vs_conn_in_get(&p);
}
EXPORT_SYMBOL_GPL(ip_vs_conn_in_get_proto);

/* Get reference to connection template */
struct ip_vs_conn *ip_vs_ct_in_get(const struct ip_vs_conn_param *p)
{
	unsigned int hash;
	struct ip_vs_conn *cp;

	hash = ip_vs_conn_hashkey_param(p, false);

	rcu_read_lock();

	hlist_for_each_entry_rcu(cp, &ip_vs_conn_tab[hash], c_list) {
		if (unlikely(p->pe_data && p->pe->ct_match)) {
			if (cp->ipvs != p->ipvs)
				continue;
			if (p->pe == cp->pe && p->pe->ct_match(p, cp)) {
				if (__ip_vs_conn_get(cp))
					goto out;
			}
			continue;
		}

		if (cp->af == p->af &&
		    ip_vs_addr_equal(p->af, p->caddr, &cp->caddr) &&
		    /* protocol should only be IPPROTO_IP if
		     * p->vaddr is a fwmark */
		    ip_vs_addr_equal(p->protocol == IPPROTO_IP ? AF_UNSPEC :
				     p->af, p->vaddr, &cp->vaddr) &&
		    p->vport == cp->vport && p->cport == cp->cport &&
		    cp->flags & IP_VS_CONN_F_TEMPLATE &&
		    p->protocol == cp->protocol &&
		    cp->ipvs == p->ipvs) {
			if (__ip_vs_conn_get(cp))
				goto out;
		}
	}
	cp = NULL;

  out:
	rcu_read_unlock();

	IP_VS_DBG_BUF(9, "template lookup/in %s %s:%d->%s:%d %s\n",
		      ip_vs_proto_name(p->protocol),
		      IP_VS_DBG_ADDR(p->af, p->caddr), ntohs(p->cport),
		      IP_VS_DBG_ADDR(p->af, p->vaddr), ntohs(p->vport),
		      cp ? "hit" : "not hit");

	return cp;
}

/* Gets ip_vs_conn associated with supplied parameters in the ip_vs_conn_tab.
 * Called for pkts coming from inside-to-OUTside.
 *	p->caddr, p->cport: pkt source address (inside host)
 *	p->vaddr, p->vport: pkt dest address (foreign host) */
struct ip_vs_conn *ip_vs_conn_out_get(const struct ip_vs_conn_param *p)
{
	unsigned int hash;
	struct ip_vs_conn *cp, *ret=NULL;
	const union nf_inet_addr *saddr;
	__be16 sport;

	/*
	 *	Check for "full" addressed entries
	 */
	hash = ip_vs_conn_hashkey_param(p, true);

	rcu_read_lock();

	hlist_for_each_entry_rcu(cp, &ip_vs_conn_tab[hash], c_list) {
		if (p->vport != cp->cport)
			continue;

		if (IP_VS_FWD_METHOD(cp) != IP_VS_CONN_F_MASQ) {
			sport = cp->vport;
			saddr = &cp->vaddr;
		} else {
			sport = cp->dport;
			saddr = &cp->daddr;
		}

		if (p->cport == sport && cp->af == p->af &&
		    ip_vs_addr_equal(p->af, p->vaddr, &cp->caddr) &&
		    ip_vs_addr_equal(p->af, p->caddr, saddr) &&
		    p->protocol == cp->protocol &&
		    cp->ipvs == p->ipvs) {
			if (!__ip_vs_conn_get(cp))
				continue;
			/* HIT */
			ret = cp;
			break;
		}
	}

	rcu_read_unlock();

	IP_VS_DBG_BUF(9, "lookup/out %s %s:%d->%s:%d %s\n",
		      ip_vs_proto_name(p->protocol),
		      IP_VS_DBG_ADDR(p->af, p->caddr), ntohs(p->cport),
		      IP_VS_DBG_ADDR(p->af, p->vaddr), ntohs(p->vport),
		      ret ? "hit" : "not hit");

	return ret;
}

struct ip_vs_conn *
ip_vs_conn_out_get_proto(struct netns_ipvs *ipvs, int af,
			 const struct sk_buff *skb,
			 const struct ip_vs_iphdr *iph)
{
	struct ip_vs_conn_param p;

	if (ip_vs_conn_fill_param_proto(ipvs, af, skb, iph, &p))
		return NULL;

	return ip_vs_conn_out_get(&p);
}
EXPORT_SYMBOL_GPL(ip_vs_conn_out_get_proto);

/*
 *      Put back the conn and restart its timer with its timeout
 */
static void __ip_vs_conn_put_timer(struct ip_vs_conn *cp)
{
	unsigned long t = (cp->flags & IP_VS_CONN_F_ONE_PACKET) ?
		0 : cp->timeout;
	mod_timer(&cp->timer, jiffies+t);

	__ip_vs_conn_put(cp);
}

void ip_vs_conn_put(struct ip_vs_conn *cp)
{
	if ((cp->flags & IP_VS_CONN_F_ONE_PACKET) &&
	    (refcount_read(&cp->refcnt) == 1) &&
	    !timer_pending(&cp->timer))
		/* expire connection immediately */
		ip_vs_conn_expire(&cp->timer);
	else
		__ip_vs_conn_put_timer(cp);
}

/*
 *	Fill a no_client_port connection with a client port number
 */
void ip_vs_conn_fill_cport(struct ip_vs_conn *cp, __be16 cport)
{
	if (ip_vs_conn_unhash(cp)) {
		spin_lock_bh(&cp->lock);
		if (cp->flags & IP_VS_CONN_F_NO_CPORT) {
			atomic_dec(&ip_vs_conn_no_cport_cnt);
			cp->flags &= ~IP_VS_CONN_F_NO_CPORT;
			cp->cport = cport;
		}
		spin_unlock_bh(&cp->lock);

		/* hash on new dport */
		ip_vs_conn_hash(cp);
	}
}


/*
 *	Bind a connection entry with the corresponding packet_xmit.
 *	Called by ip_vs_conn_new.
 */
static inline void ip_vs_bind_xmit(struct ip_vs_conn *cp)
{
	switch (IP_VS_FWD_METHOD(cp)) {
	case IP_VS_CONN_F_MASQ:
		cp->packet_xmit = ip_vs_nat_xmit;
		break;

	case IP_VS_CONN_F_TUNNEL:
#ifdef CONFIG_IP_VS_IPV6
		if (cp->daf == AF_INET6)
			cp->packet_xmit = ip_vs_tunnel_xmit_v6;
		else
#endif
			cp->packet_xmit = ip_vs_tunnel_xmit;
		break;

	case IP_VS_CONN_F_DROUTE:
		cp->packet_xmit = ip_vs_dr_xmit;
		break;

	case IP_VS_CONN_F_LOCALNODE:
		cp->packet_xmit = ip_vs_null_xmit;
		break;

	case IP_VS_CONN_F_BYPASS:
		cp->packet_xmit = ip_vs_bypass_xmit;
		break;
	}
}

#ifdef CONFIG_IP_VS_IPV6
static inline void ip_vs_bind_xmit_v6(struct ip_vs_conn *cp)
{
	switch (IP_VS_FWD_METHOD(cp)) {
	case IP_VS_CONN_F_MASQ:
		cp->packet_xmit = ip_vs_nat_xmit_v6;
		break;

	case IP_VS_CONN_F_TUNNEL:
		if (cp->daf == AF_INET6)
			cp->packet_xmit = ip_vs_tunnel_xmit_v6;
		else
			cp->packet_xmit = ip_vs_tunnel_xmit;
		break;

	case IP_VS_CONN_F_DROUTE:
		cp->packet_xmit = ip_vs_dr_xmit_v6;
		break;

	case IP_VS_CONN_F_LOCALNODE:
		cp->packet_xmit = ip_vs_null_xmit;
		break;

	case IP_VS_CONN_F_BYPASS:
		cp->packet_xmit = ip_vs_bypass_xmit_v6;
		break;
	}
}
#endif


static inline int ip_vs_dest_totalconns(struct ip_vs_dest *dest)
{
	return atomic_read(&dest->activeconns)
		+ atomic_read(&dest->inactconns);
}

/*
 *	Bind a connection entry with a virtual service destination
 *	Called just after a new connection entry is created.
 */
static inline void
ip_vs_bind_dest(struct ip_vs_conn *cp, struct ip_vs_dest *dest)
{
	unsigned int conn_flags;
	__u32 flags;

	/* if dest is NULL, then return directly */
	if (!dest)
		return;

	/* Increase the refcnt counter of the dest */
	ip_vs_dest_hold(dest);

	conn_flags = atomic_read(&dest->conn_flags);
	if (cp->protocol != IPPROTO_UDP)
		conn_flags &= ~IP_VS_CONN_F_ONE_PACKET;
	flags = cp->flags;
	/* Bind with the destination and its corresponding transmitter */
	if (flags & IP_VS_CONN_F_SYNC) {
		/* if the connection is not template and is created
		 * by sync, preserve the activity flag.
		 */
		if (!(flags & IP_VS_CONN_F_TEMPLATE))
			conn_flags &= ~IP_VS_CONN_F_INACTIVE;
		/* connections inherit forwarding method from dest */
		flags &= ~(IP_VS_CONN_F_FWD_MASK | IP_VS_CONN_F_NOOUTPUT);
	}
	flags |= conn_flags;
	cp->flags = flags;
	cp->dest = dest;

	IP_VS_DBG_BUF(7, "Bind-dest %s c:%s:%d v:%s:%d "
		      "d:%s:%d fwd:%c s:%u conn->flags:%X conn->refcnt:%d "
		      "dest->refcnt:%d\n",
		      ip_vs_proto_name(cp->protocol),
		      IP_VS_DBG_ADDR(cp->af, &cp->caddr), ntohs(cp->cport),
		      IP_VS_DBG_ADDR(cp->af, &cp->vaddr), ntohs(cp->vport),
		      IP_VS_DBG_ADDR(cp->daf, &cp->daddr), ntohs(cp->dport),
		      ip_vs_fwd_tag(cp), cp->state,
		      cp->flags, refcount_read(&cp->refcnt),
		      refcount_read(&dest->refcnt));

	/* Update the connection counters */
	if (!(flags & IP_VS_CONN_F_TEMPLATE)) {
		/* It is a normal connection, so modify the counters
		 * according to the flags, later the protocol can
		 * update them on state change
		 */
		if (!(flags & IP_VS_CONN_F_INACTIVE))
			atomic_inc(&dest->activeconns);
		else
			atomic_inc(&dest->inactconns);
	} else {
		/* It is a persistent connection/template, so increase
		   the persistent connection counter */
		atomic_inc(&dest->persistconns);
	}

	if (dest->u_threshold != 0 &&
	    ip_vs_dest_totalconns(dest) >= dest->u_threshold)
		dest->flags |= IP_VS_DEST_F_OVERLOAD;
}


/*
 * Check if there is a destination for the connection, if so
 * bind the connection to the destination.
 */
void ip_vs_try_bind_dest(struct ip_vs_conn *cp)
{
	struct ip_vs_dest *dest;

	rcu_read_lock();

	/* This function is only invoked by the synchronization code. We do
	 * not currently support heterogeneous pools with synchronization,
	 * so we can make the assumption that the svc_af is the same as the
	 * dest_af
	 */
	dest = ip_vs_find_dest(cp->ipvs, cp->af, cp->af, &cp->daddr,
			       cp->dport, &cp->vaddr, cp->vport,
			       cp->protocol, cp->fwmark, cp->flags);
	if (dest) {
		struct ip_vs_proto_data *pd;

		spin_lock_bh(&cp->lock);
		if (cp->dest) {
			spin_unlock_bh(&cp->lock);
			rcu_read_unlock();
			return;
		}

		/* Applications work depending on the forwarding method
		 * but better to reassign them always when binding dest */
		if (cp->app)
			ip_vs_unbind_app(cp);

		ip_vs_bind_dest(cp, dest);
		spin_unlock_bh(&cp->lock);

		/* Update its packet transmitter */
		cp->packet_xmit = NULL;
#ifdef CONFIG_IP_VS_IPV6
		if (cp->af == AF_INET6)
			ip_vs_bind_xmit_v6(cp);
		else
#endif
			ip_vs_bind_xmit(cp);

		pd = ip_vs_proto_data_get(cp->ipvs, cp->protocol);
		if (pd && atomic_read(&pd->appcnt))
			ip_vs_bind_app(cp, pd->pp);
	}
	rcu_read_unlock();
}


/*
 *	Unbind a connection entry with its VS destination
 *	Called by the ip_vs_conn_expire function.
 */
static inline void ip_vs_unbind_dest(struct ip_vs_conn *cp)
{
	struct ip_vs_dest *dest = cp->dest;

	if (!dest)
		return;

	IP_VS_DBG_BUF(7, "Unbind-dest %s c:%s:%d v:%s:%d "
		      "d:%s:%d fwd:%c s:%u conn->flags:%X conn->refcnt:%d "
		      "dest->refcnt:%d\n",
		      ip_vs_proto_name(cp->protocol),
		      IP_VS_DBG_ADDR(cp->af, &cp->caddr), ntohs(cp->cport),
		      IP_VS_DBG_ADDR(cp->af, &cp->vaddr), ntohs(cp->vport),
		      IP_VS_DBG_ADDR(cp->daf, &cp->daddr), ntohs(cp->dport),
		      ip_vs_fwd_tag(cp), cp->state,
		      cp->flags, refcount_read(&cp->refcnt),
		      refcount_read(&dest->refcnt));

	/* Update the connection counters */
	if (!(cp->flags & IP_VS_CONN_F_TEMPLATE)) {
		/* It is a normal connection, so decrease the inactconns
		   or activeconns counter */
		if (cp->flags & IP_VS_CONN_F_INACTIVE) {
			atomic_dec(&dest->inactconns);
		} else {
			atomic_dec(&dest->activeconns);
		}
	} else {
		/* It is a persistent connection/template, so decrease
		   the persistent connection counter */
		atomic_dec(&dest->persistconns);
	}

	if (dest->l_threshold != 0) {
		if (ip_vs_dest_totalconns(dest) < dest->l_threshold)
			dest->flags &= ~IP_VS_DEST_F_OVERLOAD;
	} else if (dest->u_threshold != 0) {
		if (ip_vs_dest_totalconns(dest) * 4 < dest->u_threshold * 3)
			dest->flags &= ~IP_VS_DEST_F_OVERLOAD;
	} else {
		if (dest->flags & IP_VS_DEST_F_OVERLOAD)
			dest->flags &= ~IP_VS_DEST_F_OVERLOAD;
	}

	ip_vs_dest_put(dest);
}

static int expire_quiescent_template(struct netns_ipvs *ipvs,
				     struct ip_vs_dest *dest)
{
#ifdef CONFIG_SYSCTL
	return ipvs->sysctl_expire_quiescent_template &&
		(atomic_read(&dest->weight) == 0);
#else
	return 0;
#endif
}

/*
 *	Checking if the destination of a connection template is available.
 *	If available, return 1, otherwise invalidate this connection
 *	template and return 0.
 */
int ip_vs_check_template(struct ip_vs_conn *ct, struct ip_vs_dest *cdest)
{
	struct ip_vs_dest *dest = ct->dest;
	struct netns_ipvs *ipvs = ct->ipvs;

	/*
	 * Checking the dest server status.
	 */
	if ((dest == NULL) ||
	    !(dest->flags & IP_VS_DEST_F_AVAILABLE) ||
	    expire_quiescent_template(ipvs, dest) ||
	    (cdest && (dest != cdest))) {
		IP_VS_DBG_BUF(9, "check_template: dest not available for "
			      "protocol %s s:%s:%d v:%s:%d "
			      "-> d:%s:%d\n",
			      ip_vs_proto_name(ct->protocol),
			      IP_VS_DBG_ADDR(ct->af, &ct->caddr),
			      ntohs(ct->cport),
			      IP_VS_DBG_ADDR(ct->af, &ct->vaddr),
			      ntohs(ct->vport),
			      IP_VS_DBG_ADDR(ct->daf, &ct->daddr),
			      ntohs(ct->dport));

		/*
		 * Invalidate the connection template
		 */
		if (ct->vport != htons(0xffff)) {
			if (ip_vs_conn_unhash(ct)) {
				ct->dport = htons(0xffff);
				ct->vport = htons(0xffff);
				ct->cport = 0;
				ip_vs_conn_hash(ct);
			}
		}

		/*
		 * Simply decrease the refcnt of the template,
		 * don't restart its timer.
		 */
		__ip_vs_conn_put(ct);
		return 0;
	}
	return 1;
}

static void ip_vs_conn_rcu_free(struct rcu_head *head)
{
	struct ip_vs_conn *cp = container_of(head, struct ip_vs_conn,
					     rcu_head);

	ip_vs_pe_put(cp->pe);
	kfree(cp->pe_data);
	kmem_cache_free(ip_vs_conn_cachep, cp);
}

/* Try to delete connection while not holding reference */
static void ip_vs_conn_del(struct ip_vs_conn *cp)
{
	if (del_timer(&cp->timer)) {
		/* Drop cp->control chain too */
		if (cp->control)
			cp->timeout = 0;
		ip_vs_conn_expire(&cp->timer);
	}
}

/* Try to delete connection while holding reference */
static void ip_vs_conn_del_put(struct ip_vs_conn *cp)
{
	if (del_timer(&cp->timer)) {
		/* Drop cp->control chain too */
		if (cp->control)
			cp->timeout = 0;
		__ip_vs_conn_put(cp);
		ip_vs_conn_expire(&cp->timer);
	} else {
		__ip_vs_conn_put(cp);
	}
}

static void ip_vs_conn_expire(struct timer_list *t)
{
	struct ip_vs_conn *cp = from_timer(cp, t, timer);
	struct netns_ipvs *ipvs = cp->ipvs;

	/*
	 *	do I control anybody?
	 */
	if (atomic_read(&cp->n_control))
		goto expire_later;

	/* Unlink conn if not referenced anymore */
	if (likely(ip_vs_conn_unlink(cp))) {
		struct ip_vs_conn *ct = cp->control;

		/* delete the timer if it is activated by other users */
		del_timer(&cp->timer);

		/* does anybody control me? */
		if (ct) {
			bool has_ref = !cp->timeout && __ip_vs_conn_get(ct);

			ip_vs_control_del(cp);
			/* Drop CTL or non-assured TPL if not used anymore */
			if (has_ref && !atomic_read(&ct->n_control) &&
			    (!(ct->flags & IP_VS_CONN_F_TEMPLATE) ||
			     !(ct->state & IP_VS_CTPL_S_ASSURED))) {
				IP_VS_DBG(4, "drop controlling connection\n");
				ip_vs_conn_del_put(ct);
			} else if (has_ref) {
				__ip_vs_conn_put(ct);
			}
		}

		if ((cp->flags & IP_VS_CONN_F_NFCT) &&
		    !(cp->flags & IP_VS_CONN_F_ONE_PACKET)) {
			/* Do not access conntracks during subsys cleanup
			 * because nf_conntrack_find_get can not be used after
			 * conntrack cleanup for the net.
			 */
			smp_rmb();
			if (ipvs->enable)
				ip_vs_conn_drop_conntrack(cp);
		}

		if (unlikely(cp->app != NULL))
			ip_vs_unbind_app(cp);
		ip_vs_unbind_dest(cp);
		if (cp->flags & IP_VS_CONN_F_NO_CPORT)
			atomic_dec(&ip_vs_conn_no_cport_cnt);
		if (cp->flags & IP_VS_CONN_F_ONE_PACKET)
			ip_vs_conn_rcu_free(&cp->rcu_head);
		else
			call_rcu(&cp->rcu_head, ip_vs_conn_rcu_free);
		atomic_dec(&ipvs->conn_count);
		return;
	}

  expire_later:
	IP_VS_DBG(7, "delayed: conn->refcnt=%d conn->n_control=%d\n",
		  refcount_read(&cp->refcnt),
		  atomic_read(&cp->n_control));

	refcount_inc(&cp->refcnt);
	cp->timeout = 60*HZ;

	if (ipvs->sync_state & IP_VS_STATE_MASTER)
		ip_vs_sync_conn(ipvs, cp, sysctl_sync_threshold(ipvs));

	__ip_vs_conn_put_timer(cp);
}

/* Modify timer, so that it expires as soon as possible.
 * Can be called without reference only if under RCU lock.
 * We can have such chain of conns linked with ->control: DATA->CTL->TPL
 * - DATA (eg. FTP) and TPL (persistence) can be present depending on setup
 * - cp->timeout=0 indicates all conns from chain should be dropped but
 * TPL is not dropped if in assured state
 */
void ip_vs_conn_expire_now(struct ip_vs_conn *cp)
{
	/* Using mod_timer_pending will ensure the timer is not
	 * modified after the final del_timer in ip_vs_conn_expire.
	 */
	if (timer_pending(&cp->timer) &&
	    time_after(cp->timer.expires, jiffies))
		mod_timer_pending(&cp->timer, jiffies);
}


/*
 *	Create a new connection entry and hash it into the ip_vs_conn_tab
 */
struct ip_vs_conn *
ip_vs_conn_new(const struct ip_vs_conn_param *p, int dest_af,
	       const union nf_inet_addr *daddr, __be16 dport, unsigned int flags,
	       struct ip_vs_dest *dest, __u32 fwmark)
{
	struct ip_vs_conn *cp;
	struct netns_ipvs *ipvs = p->ipvs;
	struct ip_vs_proto_data *pd = ip_vs_proto_data_get(p->ipvs,
							   p->protocol);

	cp = kmem_cache_alloc(ip_vs_conn_cachep, GFP_ATOMIC);
	if (cp == NULL) {
		IP_VS_ERR_RL("%s(): no memory\n", __func__);
		return NULL;
	}

	INIT_HLIST_NODE(&cp->c_list);
	timer_setup(&cp->timer, ip_vs_conn_expire, 0);
	cp->ipvs	   = ipvs;
	cp->af		   = p->af;
	cp->daf		   = dest_af;
	cp->protocol	   = p->protocol;
	ip_vs_addr_set(p->af, &cp->caddr, p->caddr);
	cp->cport	   = p->cport;
	/* proto should only be IPPROTO_IP if p->vaddr is a fwmark */
	ip_vs_addr_set(p->protocol == IPPROTO_IP ? AF_UNSPEC : p->af,
		       &cp->vaddr, p->vaddr);
	cp->vport	   = p->vport;
	ip_vs_addr_set(cp->daf, &cp->daddr, daddr);
	cp->dport          = dport;
	cp->flags	   = flags;
	cp->fwmark         = fwmark;
	if (flags & IP_VS_CONN_F_TEMPLATE && p->pe) {
		ip_vs_pe_get(p->pe);
		cp->pe = p->pe;
		cp->pe_data = p->pe_data;
		cp->pe_data_len = p->pe_data_len;
	} else {
		cp->pe = NULL;
		cp->pe_data = NULL;
		cp->pe_data_len = 0;
	}
	spin_lock_init(&cp->lock);

	/*
	 * Set the entry is referenced by the current thread before hashing
	 * it in the table, so that other thread run ip_vs_random_dropentry
	 * but cannot drop this entry.
	 */
	refcount_set(&cp->refcnt, 1);

	cp->control = NULL;
	atomic_set(&cp->n_control, 0);
	atomic_set(&cp->in_pkts, 0);

	cp->packet_xmit = NULL;
	cp->app = NULL;
	cp->app_data = NULL;
	/* reset struct ip_vs_seq */
	cp->in_seq.delta = 0;
	cp->out_seq.delta = 0;

	atomic_inc(&ipvs->conn_count);
	if (flags & IP_VS_CONN_F_NO_CPORT)
		atomic_inc(&ip_vs_conn_no_cport_cnt);

	/* Bind the connection with a destination server */
	cp->dest = NULL;
	ip_vs_bind_dest(cp, dest);

	/* Set its state and timeout */
	cp->state = 0;
	cp->old_state = 0;
	cp->timeout = 3*HZ;
	cp->sync_endtime = jiffies & ~3UL;

	/* Bind its packet transmitter */
#ifdef CONFIG_IP_VS_IPV6
	if (p->af == AF_INET6)
		ip_vs_bind_xmit_v6(cp);
	else
#endif
		ip_vs_bind_xmit(cp);

	if (unlikely(pd && atomic_read(&pd->appcnt)))
		ip_vs_bind_app(cp, pd->pp);

	/*
	 * Allow conntrack to be preserved. By default, conntrack
	 * is created and destroyed for every packet.
	 * Sometimes keeping conntrack can be useful for
	 * IP_VS_CONN_F_ONE_PACKET too.
	 */

	if (ip_vs_conntrack_enabled(ipvs))
		cp->flags |= IP_VS_CONN_F_NFCT;

	/* Hash it in the ip_vs_conn_tab finally */
	ip_vs_conn_hash(cp);

	return cp;
}

/*
 *	/proc/net/ip_vs_conn entries
 */
#ifdef CONFIG_PROC_FS
struct ip_vs_iter_state {
	struct seq_net_private	p;
	struct hlist_head	*l;
};

static void *ip_vs_conn_array(struct seq_file *seq, loff_t pos)
{
	int idx;
	struct ip_vs_conn *cp;
	struct ip_vs_iter_state *iter = seq->private;

	for (idx = 0; idx < ip_vs_conn_tab_size; idx++) {
		hlist_for_each_entry_rcu(cp, &ip_vs_conn_tab[idx], c_list) {
			/* __ip_vs_conn_get() is not needed by
			 * ip_vs_conn_seq_show and ip_vs_conn_sync_seq_show
			 */
			if (pos-- == 0) {
				iter->l = &ip_vs_conn_tab[idx];
				return cp;
			}
		}
		cond_resched_rcu();
	}

	return NULL;
}

static void *ip_vs_conn_seq_start(struct seq_file *seq, loff_t *pos)
	__acquires(RCU)
{
	struct ip_vs_iter_state *iter = seq->private;

	iter->l = NULL;
	rcu_read_lock();
	return *pos ? ip_vs_conn_array(seq, *pos - 1) :SEQ_START_TOKEN;
}

static void *ip_vs_conn_seq_next(struct seq_file *seq, void *v, loff_t *pos)
{
	struct ip_vs_conn *cp = v;
	struct ip_vs_iter_state *iter = seq->private;
	struct hlist_node *e;
	struct hlist_head *l = iter->l;
	int idx;

	++*pos;
	if (v == SEQ_START_TOKEN)
		return ip_vs_conn_array(seq, 0);

	/* more on same hash chain? */
	e = rcu_dereference(hlist_next_rcu(&cp->c_list));
	if (e)
		return hlist_entry(e, struct ip_vs_conn, c_list);

	idx = l - ip_vs_conn_tab;
	while (++idx < ip_vs_conn_tab_size) {
		hlist_for_each_entry_rcu(cp, &ip_vs_conn_tab[idx], c_list) {
			iter->l = &ip_vs_conn_tab[idx];
			return cp;
		}
		cond_resched_rcu();
	}
	iter->l = NULL;
	return NULL;
}

static void ip_vs_conn_seq_stop(struct seq_file *seq, void *v)
	__releases(RCU)
{
	rcu_read_unlock();
}

static int ip_vs_conn_seq_show(struct seq_file *seq, void *v)
{

	if (v == SEQ_START_TOKEN)
		seq_puts(seq,
   "Pro FromIP   FPrt ToIP     TPrt DestIP   DPrt State       Expires PEName PEData\n");
	else {
		const struct ip_vs_conn *cp = v;
		struct net *net = seq_file_net(seq);
		char pe_data[IP_VS_PENAME_MAXLEN + IP_VS_PEDATA_MAXLEN + 3];
		size_t len = 0;
		char dbuf[IP_VS_ADDRSTRLEN];

		if (!net_eq(cp->ipvs->net, net))
			return 0;
		if (cp->pe_data) {
			pe_data[0] = ' ';
			len = strlen(cp->pe->name);
			memcpy(pe_data + 1, cp->pe->name, len);
			pe_data[len + 1] = ' ';
			len += 2;
			len += cp->pe->show_pe_data(cp, pe_data + len);
		}
		pe_data[len] = '\0';

#ifdef CONFIG_IP_VS_IPV6
		if (cp->daf == AF_INET6)
			snprintf(dbuf, sizeof(dbuf), "%pI6", &cp->daddr.in6);
		else
#endif
			snprintf(dbuf, sizeof(dbuf), "%08X",
				 ntohl(cp->daddr.ip));

#ifdef CONFIG_IP_VS_IPV6
		if (cp->af == AF_INET6)
			seq_printf(seq, "%-3s %pI6 %04X %pI6 %04X "
				"%s %04X %-11s %7u%s\n",
				ip_vs_proto_name(cp->protocol),
				&cp->caddr.in6, ntohs(cp->cport),
				&cp->vaddr.in6, ntohs(cp->vport),
				dbuf, ntohs(cp->dport),
				ip_vs_state_name(cp),
				jiffies_delta_to_msecs(cp->timer.expires -
						       jiffies) / 1000,
				pe_data);
		else
#endif
			seq_printf(seq,
				"%-3s %08X %04X %08X %04X"
				" %s %04X %-11s %7u%s\n",
				ip_vs_proto_name(cp->protocol),
				ntohl(cp->caddr.ip), ntohs(cp->cport),
				ntohl(cp->vaddr.ip), ntohs(cp->vport),
				dbuf, ntohs(cp->dport),
				ip_vs_state_name(cp),
				jiffies_delta_to_msecs(cp->timer.expires -
						       jiffies) / 1000,
				pe_data);
	}
	return 0;
}

static const struct seq_operations ip_vs_conn_seq_ops = {
	.start = ip_vs_conn_seq_start,
	.next  = ip_vs_conn_seq_next,
	.stop  = ip_vs_conn_seq_stop,
	.show  = ip_vs_conn_seq_show,
};

static const char *ip_vs_origin_name(unsigned int flags)
{
	if (flags & IP_VS_CONN_F_SYNC)
		return "SYNC";
	else
		return "LOCAL";
}

static int ip_vs_conn_sync_seq_show(struct seq_file *seq, void *v)
{
	char dbuf[IP_VS_ADDRSTRLEN];

	if (v == SEQ_START_TOKEN)
		seq_puts(seq,
   "Pro FromIP   FPrt ToIP     TPrt DestIP   DPrt State       Origin Expires\n");
	else {
		const struct ip_vs_conn *cp = v;
		struct net *net = seq_file_net(seq);

		if (!net_eq(cp->ipvs->net, net))
			return 0;

#ifdef CONFIG_IP_VS_IPV6
		if (cp->daf == AF_INET6)
			snprintf(dbuf, sizeof(dbuf), "%pI6", &cp->daddr.in6);
		else
#endif
			snprintf(dbuf, sizeof(dbuf), "%08X",
				 ntohl(cp->daddr.ip));

#ifdef CONFIG_IP_VS_IPV6
		if (cp->af == AF_INET6)
			seq_printf(seq, "%-3s %pI6 %04X %pI6 %04X "
				"%s %04X %-11s %-6s %7u\n",
				ip_vs_proto_name(cp->protocol),
				&cp->caddr.in6, ntohs(cp->cport),
				&cp->vaddr.in6, ntohs(cp->vport),
				dbuf, ntohs(cp->dport),
				ip_vs_state_name(cp),
				ip_vs_origin_name(cp->flags),
				jiffies_delta_to_msecs(cp->timer.expires -
						       jiffies) / 1000);
		else
#endif
			seq_printf(seq,
				"%-3s %08X %04X %08X %04X "
				"%s %04X %-11s %-6s %7u\n",
				ip_vs_proto_name(cp->protocol),
				ntohl(cp->caddr.ip), ntohs(cp->cport),
				ntohl(cp->vaddr.ip), ntohs(cp->vport),
				dbuf, ntohs(cp->dport),
				ip_vs_state_name(cp),
				ip_vs_origin_name(cp->flags),
				jiffies_delta_to_msecs(cp->timer.expires -
						       jiffies) / 1000);
	}
	return 0;
}

static const struct seq_operations ip_vs_conn_sync_seq_ops = {
	.start = ip_vs_conn_seq_start,
	.next  = ip_vs_conn_seq_next,
	.stop  = ip_vs_conn_seq_stop,
	.show  = ip_vs_conn_sync_seq_show,
};
#endif


/* Randomly drop connection entries before running out of memory
 * Can be used for DATA and CTL conns. For TPL conns there are exceptions:
 * - traffic for services in OPS mode increases ct->in_pkts, so it is supported
 * - traffic for services not in OPS mode does not increase ct->in_pkts in
 * all cases, so it is not supported
 */
static inline int todrop_entry(struct ip_vs_conn *cp)
{
	/*
	 * The drop rate array needs tuning for real environments.
	 * Called from timer bh only => no locking
	 */
	static const signed char todrop_rate[9] = {0, 1, 2, 3, 4, 5, 6, 7, 8};
	static signed char todrop_counter[9] = {0};
	int i;

	/* if the conn entry hasn't lasted for 60 seconds, don't drop it.
	   This will leave enough time for normal connection to get
	   through. */
	if (time_before(cp->timeout + jiffies, cp->timer.expires + 60*HZ))
		return 0;

	/* Don't drop the entry if its number of incoming packets is not
	   located in [0, 8] */
	i = atomic_read(&cp->in_pkts);
	if (i > 8 || i < 0) return 0;

	if (!todrop_rate[i]) return 0;
	if (--todrop_counter[i] > 0) return 0;

	todrop_counter[i] = todrop_rate[i];
	return 1;
}

static inline bool ip_vs_conn_ops_mode(struct ip_vs_conn *cp)
{
	struct ip_vs_service *svc;

	if (!cp->dest)
		return false;
	svc = rcu_dereference(cp->dest->svc);
	return svc && (svc->flags & IP_VS_SVC_F_ONEPACKET);
}

/* Called from keventd and must protect itself from softirqs */
void ip_vs_random_dropentry(struct netns_ipvs *ipvs)
{
	int idx;
	struct ip_vs_conn *cp;

	rcu_read_lock();
	/*
	 * Randomly scan 1/32 of the whole table every second
	 */
	for (idx = 0; idx < (ip_vs_conn_tab_size>>5); idx++) {
		unsigned int hash = get_random_u32() & ip_vs_conn_tab_mask;

		hlist_for_each_entry_rcu(cp, &ip_vs_conn_tab[hash], c_list) {
			if (cp->ipvs != ipvs)
				continue;
			if (atomic_read(&cp->n_control))
				continue;
			if (cp->flags & IP_VS_CONN_F_TEMPLATE) {
				/* connection template of OPS */
				if (ip_vs_conn_ops_mode(cp))
					goto try_drop;
				if (!(cp->state & IP_VS_CTPL_S_ASSURED))
					goto drop;
				continue;
			}
			if (cp->protocol == IPPROTO_TCP) {
				switch(cp->state) {
				case IP_VS_TCP_S_SYN_RECV:
				case IP_VS_TCP_S_SYNACK:
					break;

				case IP_VS_TCP_S_ESTABLISHED:
					if (todrop_entry(cp))
						break;
					continue;

				default:
					continue;
				}
			} else if (cp->protocol == IPPROTO_SCTP) {
				switch (cp->state) {
				case IP_VS_SCTP_S_INIT1:
				case IP_VS_SCTP_S_INIT:
					break;
				case IP_VS_SCTP_S_ESTABLISHED:
					if (todrop_entry(cp))
						break;
					continue;
				default:
					continue;
				}
			} else {
try_drop:
				if (!todrop_entry(cp))
					continue;
			}

drop:
			IP_VS_DBG(4, "drop connection\n");
			ip_vs_conn_del(cp);
		}
		cond_resched_rcu();
	}
	rcu_read_unlock();
}


/*
 *      Flush all the connection entries in the ip_vs_conn_tab
 */
static void ip_vs_conn_flush(struct netns_ipvs *ipvs)
{
	int idx;
	struct ip_vs_conn *cp, *cp_c;

flush_again:
	rcu_read_lock();
	for (idx = 0; idx < ip_vs_conn_tab_size; idx++) {

		hlist_for_each_entry_rcu(cp, &ip_vs_conn_tab[idx], c_list) {
			if (cp->ipvs != ipvs)
				continue;
			if (atomic_read(&cp->n_control))
				continue;
			cp_c = cp->control;
			IP_VS_DBG(4, "del connection\n");
			ip_vs_conn_del(cp);
			if (cp_c && !atomic_read(&cp_c->n_control)) {
				IP_VS_DBG(4, "del controlling connection\n");
				ip_vs_conn_del(cp_c);
			}
		}
		cond_resched_rcu();
	}
	rcu_read_unlock();

	/* the counter may be not NULL, because maybe some conn entries
	   are run by slow timer handler or unhashed but still referred */
	if (atomic_read(&ipvs->conn_count) != 0) {
		schedule();
		goto flush_again;
	}
}

#ifdef CONFIG_SYSCTL
void ip_vs_expire_nodest_conn_flush(struct netns_ipvs *ipvs)
{
	int idx;
	struct ip_vs_conn *cp, *cp_c;
	struct ip_vs_dest *dest;

	rcu_read_lock();
	for (idx = 0; idx < ip_vs_conn_tab_size; idx++) {
		hlist_for_each_entry_rcu(cp, &ip_vs_conn_tab[idx], c_list) {
			if (cp->ipvs != ipvs)
				continue;

			dest = cp->dest;
			if (!dest || (dest->flags & IP_VS_DEST_F_AVAILABLE))
				continue;

			if (atomic_read(&cp->n_control))
				continue;

			cp_c = cp->control;
			IP_VS_DBG(4, "del connection\n");
			ip_vs_conn_del(cp);
			if (cp_c && !atomic_read(&cp_c->n_control)) {
				IP_VS_DBG(4, "del controlling connection\n");
				ip_vs_conn_del(cp_c);
			}
		}
		cond_resched_rcu();

		/* netns clean up started, abort delayed work */
		if (!ipvs->enable)
			break;
	}
	rcu_read_unlock();
}
#endif

/*
 * per netns init and exit
 */
int __net_init ip_vs_conn_net_init(struct netns_ipvs *ipvs)
{
	atomic_set(&ipvs->conn_count, 0);

#ifdef CONFIG_PROC_FS
	if (!proc_create_net("ip_vs_conn", 0, ipvs->net->proc_net,
			     &ip_vs_conn_seq_ops,
			     sizeof(struct ip_vs_iter_state)))
		goto err_conn;

	if (!proc_create_net("ip_vs_conn_sync", 0, ipvs->net->proc_net,
			     &ip_vs_conn_sync_seq_ops,
			     sizeof(struct ip_vs_iter_state)))
		goto err_conn_sync;
#endif

	return 0;

#ifdef CONFIG_PROC_FS
err_conn_sync:
	remove_proc_entry("ip_vs_conn", ipvs->net->proc_net);
err_conn:
	return -ENOMEM;
#endif
}

void __net_exit ip_vs_conn_net_cleanup(struct netns_ipvs *ipvs)
{
	/* flush all the connection entries first */
	ip_vs_conn_flush(ipvs);
#ifdef CONFIG_PROC_FS
	remove_proc_entry("ip_vs_conn", ipvs->net->proc_net);
	remove_proc_entry("ip_vs_conn_sync", ipvs->net->proc_net);
#endif
}

int __init ip_vs_conn_init(void)
{
	size_t tab_array_size;
	int idx;

	/* Compute size and mask */
<<<<<<< HEAD
	if (ip_vs_conn_tab_bits < 8 || ip_vs_conn_tab_bits > 20) {
		pr_info("conn_tab_bits not in [8, 20]. Using default value\n");
=======
	if (ip_vs_conn_tab_bits < 8 || ip_vs_conn_tab_bits > 27) {
		pr_info("conn_tab_bits not in [8, 27]. Using default value\n");
>>>>>>> eb3cdb58
		ip_vs_conn_tab_bits = CONFIG_IP_VS_TAB_BITS;
	}
	ip_vs_conn_tab_size = 1 << ip_vs_conn_tab_bits;
	ip_vs_conn_tab_mask = ip_vs_conn_tab_size - 1;

	/*
	 * Allocate the connection hash table and initialize its list heads
	 */
	tab_array_size = array_size(ip_vs_conn_tab_size,
				    sizeof(*ip_vs_conn_tab));
	ip_vs_conn_tab = vmalloc(tab_array_size);
	if (!ip_vs_conn_tab)
		return -ENOMEM;

	/* Allocate ip_vs_conn slab cache */
	ip_vs_conn_cachep = kmem_cache_create("ip_vs_conn",
					      sizeof(struct ip_vs_conn), 0,
					      SLAB_HWCACHE_ALIGN, NULL);
	if (!ip_vs_conn_cachep) {
		vfree(ip_vs_conn_tab);
		return -ENOMEM;
	}

<<<<<<< HEAD
	pr_info("Connection hash table configured "
		"(size=%d, memory=%ldKbytes)\n",
		ip_vs_conn_tab_size,
		(long)(ip_vs_conn_tab_size*sizeof(*ip_vs_conn_tab))/1024);
=======
	pr_info("Connection hash table configured (size=%d, memory=%zdKbytes)\n",
		ip_vs_conn_tab_size, tab_array_size / 1024);
>>>>>>> eb3cdb58
	IP_VS_DBG(0, "Each connection entry needs %zd bytes at least\n",
		  sizeof(struct ip_vs_conn));

	for (idx = 0; idx < ip_vs_conn_tab_size; idx++)
		INIT_HLIST_HEAD(&ip_vs_conn_tab[idx]);

	for (idx = 0; idx < CT_LOCKARRAY_SIZE; idx++)  {
		spin_lock_init(&__ip_vs_conntbl_lock_array[idx].l);
	}

	/* calculate the random value for connection hash */
	get_random_bytes(&ip_vs_conn_rnd, sizeof(ip_vs_conn_rnd));

	return 0;
}

void ip_vs_conn_cleanup(void)
{
	/* Wait all ip_vs_conn_rcu_free() callbacks to complete */
	rcu_barrier();
	/* Release the empty cache */
	kmem_cache_destroy(ip_vs_conn_cachep);
	vfree(ip_vs_conn_tab);
}<|MERGE_RESOLUTION|>--- conflicted
+++ resolved
@@ -1485,13 +1485,8 @@
 	int idx;
 
 	/* Compute size and mask */
-<<<<<<< HEAD
-	if (ip_vs_conn_tab_bits < 8 || ip_vs_conn_tab_bits > 20) {
-		pr_info("conn_tab_bits not in [8, 20]. Using default value\n");
-=======
 	if (ip_vs_conn_tab_bits < 8 || ip_vs_conn_tab_bits > 27) {
 		pr_info("conn_tab_bits not in [8, 27]. Using default value\n");
->>>>>>> eb3cdb58
 		ip_vs_conn_tab_bits = CONFIG_IP_VS_TAB_BITS;
 	}
 	ip_vs_conn_tab_size = 1 << ip_vs_conn_tab_bits;
@@ -1515,15 +1510,8 @@
 		return -ENOMEM;
 	}
 
-<<<<<<< HEAD
-	pr_info("Connection hash table configured "
-		"(size=%d, memory=%ldKbytes)\n",
-		ip_vs_conn_tab_size,
-		(long)(ip_vs_conn_tab_size*sizeof(*ip_vs_conn_tab))/1024);
-=======
 	pr_info("Connection hash table configured (size=%d, memory=%zdKbytes)\n",
 		ip_vs_conn_tab_size, tab_array_size / 1024);
->>>>>>> eb3cdb58
 	IP_VS_DBG(0, "Each connection entry needs %zd bytes at least\n",
 		  sizeof(struct ip_vs_conn));
 
