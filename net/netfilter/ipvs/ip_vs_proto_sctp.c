--- conflicted
+++ resolved
@@ -126,11 +126,7 @@
 	if (sctph->source != cp->vport || payload_csum ||
 	    skb->ip_summed == CHECKSUM_PARTIAL) {
 		sctph->source = cp->vport;
-<<<<<<< HEAD
-		if (!skb_is_gso(skb) || !skb_is_gso_sctp(skb))
-=======
 		if (!skb_is_gso(skb))
->>>>>>> 2d5404ca
 			sctp_nat_csum(skb, sctph, sctphoff);
 	} else {
 		skb->ip_summed = CHECKSUM_UNNECESSARY;
@@ -179,11 +175,7 @@
 	    (skb->ip_summed == CHECKSUM_PARTIAL &&
 	     !(skb_dst(skb)->dev->features & NETIF_F_SCTP_CRC))) {
 		sctph->dest = cp->dport;
-<<<<<<< HEAD
-		if (!skb_is_gso(skb) || !skb_is_gso_sctp(skb))
-=======
 		if (!skb_is_gso(skb))
->>>>>>> 2d5404ca
 			sctp_nat_csum(skb, sctph, sctphoff);
 	} else if (skb->ip_summed != CHECKSUM_PARTIAL) {
 		skb->ip_summed = CHECKSUM_UNNECESSARY;
