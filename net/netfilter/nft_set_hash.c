// SPDX-License-Identifier: GPL-2.0-only
/*
 * Copyright (c) 2008-2014 Patrick McHardy <kaber@trash.net>
 *
 * Development of this code funded by Astaro AG (http://www.astaro.com/)
 */

#include <linux/kernel.h>
#include <linux/init.h>
#include <linux/module.h>
#include <linux/list.h>
#include <linux/log2.h>
#include <linux/jhash.h>
#include <linux/netlink.h>
#include <linux/workqueue.h>
#include <linux/rhashtable.h>
#include <linux/netfilter.h>
#include <linux/netfilter/nf_tables.h>
#include <net/netfilter/nf_tables_core.h>

/* We target a hash table size of 4, element hint is 75% of final size */
#define NFT_RHASH_ELEMENT_HINT 3

struct nft_rhash {
	struct rhashtable		ht;
	struct delayed_work		gc_work;
	u32				wq_gc_seq;
};

struct nft_rhash_elem {
	struct nft_elem_priv		priv;
	struct rhash_head		node;
	u32				wq_gc_seq;
	struct nft_set_ext		ext;
};

struct nft_rhash_cmp_arg {
	const struct nft_set		*set;
	const u32			*key;
	u8				genmask;
	u64				tstamp;
};

static inline u32 nft_rhash_key(const void *data, u32 len, u32 seed)
{
	const struct nft_rhash_cmp_arg *arg = data;

	return jhash(arg->key, len, seed);
}

static inline u32 nft_rhash_obj(const void *data, u32 len, u32 seed)
{
	const struct nft_rhash_elem *he = data;

	return jhash(nft_set_ext_key(&he->ext), len, seed);
}

static inline int nft_rhash_cmp(struct rhashtable_compare_arg *arg,
				const void *ptr)
{
	const struct nft_rhash_cmp_arg *x = arg->key;
	const struct nft_rhash_elem *he = ptr;

	if (memcmp(nft_set_ext_key(&he->ext), x->key, x->set->klen))
		return 1;
	if (nft_set_elem_is_dead(&he->ext))
		return 1;
	if (__nft_set_elem_expired(&he->ext, x->tstamp))
		return 1;
	if (!nft_set_elem_active(&he->ext, x->genmask))
		return 1;
	return 0;
}

static const struct rhashtable_params nft_rhash_params = {
	.head_offset		= offsetof(struct nft_rhash_elem, node),
	.hashfn			= nft_rhash_key,
	.obj_hashfn		= nft_rhash_obj,
	.obj_cmpfn		= nft_rhash_cmp,
	.automatic_shrinking	= true,
};

INDIRECT_CALLABLE_SCOPE
const struct nft_set_ext *
nft_rhash_lookup(const struct net *net, const struct nft_set *set,
		 const u32 *key)
{
	struct nft_rhash *priv = nft_set_priv(set);
	const struct nft_rhash_elem *he;
	struct nft_rhash_cmp_arg arg = {
		.genmask = nft_genmask_cur(net),
		.set	 = set,
		.key	 = key,
		.tstamp  = get_jiffies_64(),
	};

	he = rhashtable_lookup(&priv->ht, &arg, nft_rhash_params);
	if (he != NULL)
		return &he->ext;

	return NULL;
}

static struct nft_elem_priv *
nft_rhash_get(const struct net *net, const struct nft_set *set,
	      const struct nft_set_elem *elem, unsigned int flags)
{
	struct nft_rhash *priv = nft_set_priv(set);
	struct nft_rhash_elem *he;
	struct nft_rhash_cmp_arg arg = {
		.genmask = nft_genmask_cur(net),
		.set	 = set,
		.key	 = elem->key.val.data,
		.tstamp  = get_jiffies_64(),
	};

	he = rhashtable_lookup(&priv->ht, &arg, nft_rhash_params);
	if (he != NULL)
		return &he->priv;

	return ERR_PTR(-ENOENT);
}

static const struct nft_set_ext *
nft_rhash_update(struct nft_set *set, const u32 *key,
<<<<<<< HEAD
		 struct nft_elem_priv *(*new)(struct nft_set *, const struct nft_expr *,
		 struct nft_regs *regs),
=======
>>>>>>> 3476aa7d
		 const struct nft_expr *expr, struct nft_regs *regs)
{
	struct nft_rhash *priv = nft_set_priv(set);
	struct nft_rhash_elem *he, *prev;
	struct nft_elem_priv *elem_priv;
	struct nft_rhash_cmp_arg arg = {
		.genmask = NFT_GENMASK_ANY,
		.set	 = set,
		.key	 = key,
		.tstamp  = get_jiffies_64(),
	};

	he = rhashtable_lookup(&priv->ht, &arg, nft_rhash_params);
	if (he != NULL)
		goto out;

	elem_priv = nft_dynset_new(set, expr, regs);
	if (!elem_priv)
		goto err1;

	he = nft_elem_priv_cast(elem_priv);
	prev = rhashtable_lookup_get_insert_key(&priv->ht, &arg, &he->node,
						nft_rhash_params);
	if (IS_ERR(prev))
		goto err2;

	/* Another cpu may race to insert the element with the same key */
	if (prev) {
		nft_set_elem_destroy(set, &he->priv, true);
		atomic_dec(&set->nelems);
		he = prev;
	}

out:
	return &he->ext;

err2:
	nft_set_elem_destroy(set, &he->priv, true);
	atomic_dec(&set->nelems);
err1:
	return NULL;
}

static int nft_rhash_insert(const struct net *net, const struct nft_set *set,
			    const struct nft_set_elem *elem,
			    struct nft_elem_priv **elem_priv)
{
	struct nft_rhash_elem *he = nft_elem_priv_cast(elem->priv);
	struct nft_rhash *priv = nft_set_priv(set);
	struct nft_rhash_cmp_arg arg = {
		.genmask = nft_genmask_next(net),
		.set	 = set,
		.key	 = elem->key.val.data,
		.tstamp	 = nft_net_tstamp(net),
	};
	struct nft_rhash_elem *prev;

	prev = rhashtable_lookup_get_insert_key(&priv->ht, &arg, &he->node,
						nft_rhash_params);
	if (IS_ERR(prev))
		return PTR_ERR(prev);
	if (prev) {
		*elem_priv = &prev->priv;
		return -EEXIST;
	}
	return 0;
}

static void nft_rhash_activate(const struct net *net, const struct nft_set *set,
			       struct nft_elem_priv *elem_priv)
{
	struct nft_rhash_elem *he = nft_elem_priv_cast(elem_priv);

	nft_clear(net, &he->ext);
}

static void nft_rhash_flush(const struct net *net,
			    const struct nft_set *set,
			    struct nft_elem_priv *elem_priv)
{
	struct nft_rhash_elem *he = nft_elem_priv_cast(elem_priv);

	nft_set_elem_change_active(net, set, &he->ext);
}

static struct nft_elem_priv *
nft_rhash_deactivate(const struct net *net, const struct nft_set *set,
		     const struct nft_set_elem *elem)
{
	struct nft_rhash *priv = nft_set_priv(set);
	struct nft_rhash_elem *he;
	struct nft_rhash_cmp_arg arg = {
		.genmask = nft_genmask_next(net),
		.set	 = set,
		.key	 = elem->key.val.data,
		.tstamp	 = nft_net_tstamp(net),
	};

	rcu_read_lock();
	he = rhashtable_lookup(&priv->ht, &arg, nft_rhash_params);
	if (he)
		nft_set_elem_change_active(net, set, &he->ext);

	rcu_read_unlock();

	return &he->priv;
}

static void nft_rhash_remove(const struct net *net,
			     const struct nft_set *set,
			     struct nft_elem_priv *elem_priv)
{
	struct nft_rhash_elem *he = nft_elem_priv_cast(elem_priv);
	struct nft_rhash *priv = nft_set_priv(set);

	rhashtable_remove_fast(&priv->ht, &he->node, nft_rhash_params);
}

static bool nft_rhash_delete(const struct nft_set *set,
			     const u32 *key)
{
	struct nft_rhash *priv = nft_set_priv(set);
	struct nft_rhash_cmp_arg arg = {
		.genmask = NFT_GENMASK_ANY,
		.set = set,
		.key = key,
	};
	struct nft_rhash_elem *he;

	he = rhashtable_lookup(&priv->ht, &arg, nft_rhash_params);
	if (he == NULL)
		return false;

	nft_set_elem_dead(&he->ext);

	return true;
}

static void nft_rhash_walk(const struct nft_ctx *ctx, struct nft_set *set,
			   struct nft_set_iter *iter)
{
	struct nft_rhash *priv = nft_set_priv(set);
	struct nft_rhash_elem *he;
	struct rhashtable_iter hti;

	rhashtable_walk_enter(&priv->ht, &hti);
	rhashtable_walk_start(&hti);

	while ((he = rhashtable_walk_next(&hti))) {
		if (IS_ERR(he)) {
			if (PTR_ERR(he) != -EAGAIN) {
				iter->err = PTR_ERR(he);
				break;
			}

			continue;
		}

		if (iter->count < iter->skip)
			goto cont;

		iter->err = iter->fn(ctx, set, iter, &he->priv);
		if (iter->err < 0)
			break;

cont:
		iter->count++;
	}
	rhashtable_walk_stop(&hti);
	rhashtable_walk_exit(&hti);
}

static bool nft_rhash_expr_needs_gc_run(const struct nft_set *set,
					struct nft_set_ext *ext)
{
	struct nft_set_elem_expr *elem_expr = nft_set_ext_expr(ext);
	struct nft_expr *expr;
	u32 size;

	nft_setelem_expr_foreach(expr, elem_expr, size) {
		if (expr->ops->gc &&
		    expr->ops->gc(read_pnet(&set->net), expr) &&
		    set->flags & NFT_SET_EVAL)
			return true;
	}

	return false;
}

static void nft_rhash_gc(struct work_struct *work)
{
	struct nftables_pernet *nft_net;
	struct nft_set *set;
	struct nft_rhash_elem *he;
	struct nft_rhash *priv;
	struct rhashtable_iter hti;
	struct nft_trans_gc *gc;
	struct net *net;
	u32 gc_seq;

	priv = container_of(work, struct nft_rhash, gc_work.work);
	set  = nft_set_container_of(priv);
	net  = read_pnet(&set->net);
	nft_net = nft_pernet(net);
	gc_seq = READ_ONCE(nft_net->gc_seq);

	if (nft_set_gc_is_pending(set))
		goto done;

	gc = nft_trans_gc_alloc(set, gc_seq, GFP_KERNEL);
	if (!gc)
		goto done;

	/* Elements never collected use a zero gc worker sequence number. */
	if (unlikely(++priv->wq_gc_seq == 0))
		priv->wq_gc_seq++;

	rhashtable_walk_enter(&priv->ht, &hti);
	rhashtable_walk_start(&hti);

	while ((he = rhashtable_walk_next(&hti))) {
		if (IS_ERR(he)) {
			nft_trans_gc_destroy(gc);
			gc = NULL;
			goto try_later;
		}

		/* Ruleset has been updated, try later. */
		if (READ_ONCE(nft_net->gc_seq) != gc_seq) {
			nft_trans_gc_destroy(gc);
			gc = NULL;
			goto try_later;
		}

		/* rhashtable walk is unstable, already seen in this gc run?
		 * Then, skip this element. In case of (unlikely) sequence
		 * wraparound and stale element wq_gc_seq, next gc run will
		 * just find this expired element.
		 */
		if (he->wq_gc_seq == priv->wq_gc_seq)
			continue;

		if (nft_set_elem_is_dead(&he->ext))
			goto dead_elem;

		if (nft_set_ext_exists(&he->ext, NFT_SET_EXT_EXPRESSIONS) &&
		    nft_rhash_expr_needs_gc_run(set, &he->ext))
			goto needs_gc_run;

		if (!nft_set_elem_expired(&he->ext))
			continue;
needs_gc_run:
		nft_set_elem_dead(&he->ext);
dead_elem:
		gc = nft_trans_gc_queue_async(gc, gc_seq, GFP_ATOMIC);
		if (!gc)
			goto try_later;

		/* annotate gc sequence for this attempt. */
		he->wq_gc_seq = priv->wq_gc_seq;
		nft_trans_gc_elem_add(gc, he);
	}

	gc = nft_trans_gc_catchall_async(gc, gc_seq);

try_later:
	/* catchall list iteration requires rcu read side lock. */
	rhashtable_walk_stop(&hti);
	rhashtable_walk_exit(&hti);

	if (gc)
		nft_trans_gc_queue_async_done(gc);

done:
	queue_delayed_work(system_power_efficient_wq, &priv->gc_work,
			   nft_set_gc_interval(set));
}

static u64 nft_rhash_privsize(const struct nlattr * const nla[],
			      const struct nft_set_desc *desc)
{
	return sizeof(struct nft_rhash);
}

static void nft_rhash_gc_init(const struct nft_set *set)
{
	struct nft_rhash *priv = nft_set_priv(set);

	queue_delayed_work(system_power_efficient_wq, &priv->gc_work,
			   nft_set_gc_interval(set));
}

static int nft_rhash_init(const struct nft_set *set,
			  const struct nft_set_desc *desc,
			  const struct nlattr * const tb[])
{
	struct nft_rhash *priv = nft_set_priv(set);
	struct rhashtable_params params = nft_rhash_params;
	int err;

	BUILD_BUG_ON(offsetof(struct nft_rhash_elem, priv) != 0);

	params.nelem_hint = desc->size ?: NFT_RHASH_ELEMENT_HINT;
	params.key_len	  = set->klen;

	err = rhashtable_init(&priv->ht, &params);
	if (err < 0)
		return err;

	INIT_DEFERRABLE_WORK(&priv->gc_work, nft_rhash_gc);
	if (set->flags & (NFT_SET_TIMEOUT | NFT_SET_EVAL))
		nft_rhash_gc_init(set);

	return 0;
}

struct nft_rhash_ctx {
	const struct nft_ctx	ctx;
	const struct nft_set	*set;
};

static void nft_rhash_elem_destroy(void *ptr, void *arg)
{
	struct nft_rhash_ctx *rhash_ctx = arg;
	struct nft_rhash_elem *he = ptr;

	nf_tables_set_elem_destroy(&rhash_ctx->ctx, rhash_ctx->set, &he->priv);
}

static void nft_rhash_destroy(const struct nft_ctx *ctx,
			      const struct nft_set *set)
{
	struct nft_rhash *priv = nft_set_priv(set);
	struct nft_rhash_ctx rhash_ctx = {
		.ctx	= *ctx,
		.set	= set,
	};

	cancel_delayed_work_sync(&priv->gc_work);
	rhashtable_free_and_destroy(&priv->ht, nft_rhash_elem_destroy,
				    (void *)&rhash_ctx);
}

/* Number of buckets is stored in u32, so cap our result to 1U<<31 */
#define NFT_MAX_BUCKETS (1U << 31)

static u32 nft_hash_buckets(u32 size)
{
	u64 val = div_u64((u64)size * 4, 3);

	if (val >= NFT_MAX_BUCKETS)
		return NFT_MAX_BUCKETS;

	return roundup_pow_of_two(val);
}

static bool nft_rhash_estimate(const struct nft_set_desc *desc, u32 features,
			       struct nft_set_estimate *est)
{
	est->size   = ~0;
	est->lookup = NFT_SET_CLASS_O_1;
	est->space  = NFT_SET_CLASS_O_N;

	return true;
}

struct nft_hash {
	u32				seed;
	u32				buckets;
	struct hlist_head		table[];
};

struct nft_hash_elem {
	struct nft_elem_priv		priv;
	struct hlist_node		node;
	struct nft_set_ext		ext;
};

INDIRECT_CALLABLE_SCOPE
const struct nft_set_ext *
nft_hash_lookup(const struct net *net, const struct nft_set *set,
		const u32 *key)
{
	struct nft_hash *priv = nft_set_priv(set);
	u8 genmask = nft_genmask_cur(net);
	const struct nft_hash_elem *he;
	u32 hash;

	hash = jhash(key, set->klen, priv->seed);
	hash = reciprocal_scale(hash, priv->buckets);
	hlist_for_each_entry_rcu(he, &priv->table[hash], node) {
		if (!memcmp(nft_set_ext_key(&he->ext), key, set->klen) &&
		    nft_set_elem_active(&he->ext, genmask))
			return &he->ext;
	}
	return NULL;
}

static struct nft_elem_priv *
nft_hash_get(const struct net *net, const struct nft_set *set,
	     const struct nft_set_elem *elem, unsigned int flags)
{
	struct nft_hash *priv = nft_set_priv(set);
	u8 genmask = nft_genmask_cur(net);
	struct nft_hash_elem *he;
	u32 hash;

	hash = jhash(elem->key.val.data, set->klen, priv->seed);
	hash = reciprocal_scale(hash, priv->buckets);
	hlist_for_each_entry_rcu(he, &priv->table[hash], node) {
		if (!memcmp(nft_set_ext_key(&he->ext), elem->key.val.data, set->klen) &&
		    nft_set_elem_active(&he->ext, genmask))
			return &he->priv;
	}
	return ERR_PTR(-ENOENT);
}

INDIRECT_CALLABLE_SCOPE
const struct nft_set_ext *
nft_hash_lookup_fast(const struct net *net, const struct nft_set *set,
		     const u32 *key)
{
	struct nft_hash *priv = nft_set_priv(set);
	u8 genmask = nft_genmask_cur(net);
	const struct nft_hash_elem *he;
	u32 hash, k1, k2;

	k1 = *key;
	hash = jhash_1word(k1, priv->seed);
	hash = reciprocal_scale(hash, priv->buckets);
	hlist_for_each_entry_rcu(he, &priv->table[hash], node) {
		k2 = *(u32 *)nft_set_ext_key(&he->ext)->data;
		if (k1 == k2 &&
		    nft_set_elem_active(&he->ext, genmask))
			return &he->ext;
	}
	return NULL;
}

static u32 nft_jhash(const struct nft_set *set, const struct nft_hash *priv,
		     const struct nft_set_ext *ext)
{
	const struct nft_data *key = nft_set_ext_key(ext);
	u32 hash, k1;

	if (set->klen == 4) {
		k1 = *(u32 *)key;
		hash = jhash_1word(k1, priv->seed);
	} else {
		hash = jhash(key, set->klen, priv->seed);
	}
	hash = reciprocal_scale(hash, priv->buckets);

	return hash;
}

static int nft_hash_insert(const struct net *net, const struct nft_set *set,
			   const struct nft_set_elem *elem,
			   struct nft_elem_priv **elem_priv)
{
	struct nft_hash_elem *this = nft_elem_priv_cast(elem->priv), *he;
	struct nft_hash *priv = nft_set_priv(set);
	u8 genmask = nft_genmask_next(net);
	u32 hash;

	hash = nft_jhash(set, priv, &this->ext);
	hlist_for_each_entry(he, &priv->table[hash], node) {
		if (!memcmp(nft_set_ext_key(&this->ext),
			    nft_set_ext_key(&he->ext), set->klen) &&
		    nft_set_elem_active(&he->ext, genmask)) {
			*elem_priv = &he->priv;
			return -EEXIST;
		}
	}
	hlist_add_head_rcu(&this->node, &priv->table[hash]);
	return 0;
}

static void nft_hash_activate(const struct net *net, const struct nft_set *set,
			      struct nft_elem_priv *elem_priv)
{
	struct nft_hash_elem *he = nft_elem_priv_cast(elem_priv);

	nft_clear(net, &he->ext);
}

static void nft_hash_flush(const struct net *net,
			   const struct nft_set *set,
			   struct nft_elem_priv *elem_priv)
{
	struct nft_hash_elem *he = nft_elem_priv_cast(elem_priv);

	nft_set_elem_change_active(net, set, &he->ext);
}

static struct nft_elem_priv *
nft_hash_deactivate(const struct net *net, const struct nft_set *set,
		    const struct nft_set_elem *elem)
{
	struct nft_hash_elem *this = nft_elem_priv_cast(elem->priv), *he;
	struct nft_hash *priv = nft_set_priv(set);
	u8 genmask = nft_genmask_next(net);
	u32 hash;

	hash = nft_jhash(set, priv, &this->ext);
	hlist_for_each_entry(he, &priv->table[hash], node) {
		if (!memcmp(nft_set_ext_key(&he->ext), &elem->key.val,
			    set->klen) &&
		    nft_set_elem_active(&he->ext, genmask)) {
			nft_set_elem_change_active(net, set, &he->ext);
			return &he->priv;
		}
	}
	return NULL;
}

static void nft_hash_remove(const struct net *net,
			    const struct nft_set *set,
			    struct nft_elem_priv *elem_priv)
{
	struct nft_hash_elem *he = nft_elem_priv_cast(elem_priv);

	hlist_del_rcu(&he->node);
}

static void nft_hash_walk(const struct nft_ctx *ctx, struct nft_set *set,
			  struct nft_set_iter *iter)
{
	struct nft_hash *priv = nft_set_priv(set);
	struct nft_hash_elem *he;
	int i;

	for (i = 0; i < priv->buckets; i++) {
		hlist_for_each_entry_rcu(he, &priv->table[i], node,
					 lockdep_is_held(&nft_pernet(ctx->net)->commit_mutex)) {
			if (iter->count < iter->skip)
				goto cont;

			iter->err = iter->fn(ctx, set, iter, &he->priv);
			if (iter->err < 0)
				return;
cont:
			iter->count++;
		}
	}
}

static u64 nft_hash_privsize(const struct nlattr * const nla[],
			     const struct nft_set_desc *desc)
{
	return sizeof(struct nft_hash) +
	       (u64)nft_hash_buckets(desc->size) * sizeof(struct hlist_head);
}

static int nft_hash_init(const struct nft_set *set,
			 const struct nft_set_desc *desc,
			 const struct nlattr * const tb[])
{
	struct nft_hash *priv = nft_set_priv(set);

	priv->buckets = nft_hash_buckets(desc->size);
	get_random_bytes(&priv->seed, sizeof(priv->seed));

	return 0;
}

static void nft_hash_destroy(const struct nft_ctx *ctx,
			     const struct nft_set *set)
{
	struct nft_hash *priv = nft_set_priv(set);
	struct nft_hash_elem *he;
	struct hlist_node *next;
	int i;

	for (i = 0; i < priv->buckets; i++) {
		hlist_for_each_entry_safe(he, next, &priv->table[i], node) {
			hlist_del_rcu(&he->node);
			nf_tables_set_elem_destroy(ctx, set, &he->priv);
		}
	}
}

static bool nft_hash_estimate(const struct nft_set_desc *desc, u32 features,
			      struct nft_set_estimate *est)
{
	if (!desc->size)
		return false;

	if (desc->klen == 4)
		return false;

	est->size   = sizeof(struct nft_hash) +
		      (u64)nft_hash_buckets(desc->size) * sizeof(struct hlist_head) +
		      (u64)desc->size * sizeof(struct nft_hash_elem);
	est->lookup = NFT_SET_CLASS_O_1;
	est->space  = NFT_SET_CLASS_O_N;

	return true;
}

static bool nft_hash_fast_estimate(const struct nft_set_desc *desc, u32 features,
				   struct nft_set_estimate *est)
{
	if (!desc->size)
		return false;

	if (desc->klen != 4)
		return false;

	est->size   = sizeof(struct nft_hash) +
		      (u64)nft_hash_buckets(desc->size) * sizeof(struct hlist_head) +
		      (u64)desc->size * sizeof(struct nft_hash_elem);
	est->lookup = NFT_SET_CLASS_O_1;
	est->space  = NFT_SET_CLASS_O_N;

	return true;
}

const struct nft_set_type nft_set_rhash_type = {
	.features	= NFT_SET_MAP | NFT_SET_OBJECT |
			  NFT_SET_TIMEOUT | NFT_SET_EVAL,
	.ops		= {
		.privsize       = nft_rhash_privsize,
		.elemsize	= offsetof(struct nft_rhash_elem, ext),
		.estimate	= nft_rhash_estimate,
		.init		= nft_rhash_init,
		.gc_init	= nft_rhash_gc_init,
		.destroy	= nft_rhash_destroy,
		.insert		= nft_rhash_insert,
		.activate	= nft_rhash_activate,
		.deactivate	= nft_rhash_deactivate,
		.flush		= nft_rhash_flush,
		.remove		= nft_rhash_remove,
		.lookup		= nft_rhash_lookup,
		.update		= nft_rhash_update,
		.delete		= nft_rhash_delete,
		.walk		= nft_rhash_walk,
		.get		= nft_rhash_get,
	},
};

const struct nft_set_type nft_set_hash_type = {
	.features	= NFT_SET_MAP | NFT_SET_OBJECT,
	.ops		= {
		.privsize       = nft_hash_privsize,
		.elemsize	= offsetof(struct nft_hash_elem, ext),
		.estimate	= nft_hash_estimate,
		.init		= nft_hash_init,
		.destroy	= nft_hash_destroy,
		.insert		= nft_hash_insert,
		.activate	= nft_hash_activate,
		.deactivate	= nft_hash_deactivate,
		.flush		= nft_hash_flush,
		.remove		= nft_hash_remove,
		.lookup		= nft_hash_lookup,
		.walk		= nft_hash_walk,
		.get		= nft_hash_get,
	},
};

const struct nft_set_type nft_set_hash_fast_type = {
	.features	= NFT_SET_MAP | NFT_SET_OBJECT,
	.ops		= {
		.privsize       = nft_hash_privsize,
		.elemsize	= offsetof(struct nft_hash_elem, ext),
		.estimate	= nft_hash_fast_estimate,
		.init		= nft_hash_init,
		.destroy	= nft_hash_destroy,
		.insert		= nft_hash_insert,
		.activate	= nft_hash_activate,
		.deactivate	= nft_hash_deactivate,
		.flush		= nft_hash_flush,
		.remove		= nft_hash_remove,
		.lookup		= nft_hash_lookup_fast,
		.walk		= nft_hash_walk,
		.get		= nft_hash_get,
	},
};<|MERGE_RESOLUTION|>--- conflicted
+++ resolved
@@ -123,11 +123,6 @@
 
 static const struct nft_set_ext *
 nft_rhash_update(struct nft_set *set, const u32 *key,
-<<<<<<< HEAD
-		 struct nft_elem_priv *(*new)(struct nft_set *, const struct nft_expr *,
-		 struct nft_regs *regs),
-=======
->>>>>>> 3476aa7d
 		 const struct nft_expr *expr, struct nft_regs *regs)
 {
 	struct nft_rhash *priv = nft_set_priv(set);
