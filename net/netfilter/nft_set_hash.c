--- conflicted
+++ resolved
@@ -63,11 +63,7 @@
 		return 1;
 	if (nft_set_elem_is_dead(&he->ext))
 		return 1;
-<<<<<<< HEAD
-	if (nft_set_elem_expired(&he->ext))
-=======
 	if (__nft_set_elem_expired(&he->ext, x->tstamp))
->>>>>>> 2d5404ca
 		return 1;
 	if (!nft_set_elem_active(&he->ext, x->genmask))
 		return 1;
@@ -213,11 +209,6 @@
 	struct nft_rhash_elem *he = nft_elem_priv_cast(elem_priv);
 
 	nft_set_elem_change_active(net, set, &he->ext);
-<<<<<<< HEAD
-
-	return true;
-=======
->>>>>>> 2d5404ca
 }
 
 static struct nft_elem_priv *
@@ -352,13 +343,9 @@
 
 	while ((he = rhashtable_walk_next(&hti))) {
 		if (IS_ERR(he)) {
-<<<<<<< HEAD
-			if (PTR_ERR(he) != -EAGAIN) {
-				nft_trans_gc_destroy(gc);
-				gc = NULL;
-				goto try_later;
-			}
-			continue;
+			nft_trans_gc_destroy(gc);
+			gc = NULL;
+			goto try_later;
 		}
 
 		/* Ruleset has been updated, try later. */
@@ -368,20 +355,6 @@
 			goto try_later;
 		}
 
-=======
-			nft_trans_gc_destroy(gc);
-			gc = NULL;
-			goto try_later;
-		}
-
-		/* Ruleset has been updated, try later. */
-		if (READ_ONCE(nft_net->gc_seq) != gc_seq) {
-			nft_trans_gc_destroy(gc);
-			gc = NULL;
-			goto try_later;
-		}
-
->>>>>>> 2d5404ca
 		if (nft_set_elem_is_dead(&he->ext))
 			goto dead_elem;
 
@@ -401,11 +374,7 @@
 		nft_trans_gc_elem_add(gc, he);
 	}
 
-<<<<<<< HEAD
-	gc = nft_trans_gc_catchall(gc, gc_seq);
-=======
 	gc = nft_trans_gc_catchall_async(gc, gc_seq);
->>>>>>> 2d5404ca
 
 try_later:
 	/* catchall list iteration requires rcu read side lock. */
@@ -681,11 +650,6 @@
 		hlist_for_each_entry_rcu(he, &priv->table[i], node) {
 			if (iter->count < iter->skip)
 				goto cont;
-<<<<<<< HEAD
-
-			elem.priv = he;
-=======
->>>>>>> 2d5404ca
 
 			iter->err = iter->fn(ctx, set, iter, &he->priv);
 			if (iter->err < 0)
