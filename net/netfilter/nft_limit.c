// SPDX-License-Identifier: GPL-2.0-only
/*
 * Copyright (c) 2008-2009 Patrick McHardy <kaber@trash.net>
 *
 * Development of this code funded by Astaro AG (http://www.astaro.com/)
 */

#include <linux/kernel.h>
#include <linux/init.h>
#include <linux/module.h>
#include <linux/spinlock.h>
#include <linux/netlink.h>
#include <linux/netfilter.h>
#include <linux/netfilter/nf_tables.h>
#include <net/netfilter/nf_tables.h>

struct nft_limit {
	spinlock_t	lock;
	u64		last;
	u64		tokens;
};

struct nft_limit_priv {
	struct nft_limit *limit;
	u64		tokens_max;
	u64		rate;
	u64		nsecs;
	u32		burst;
	bool		invert;
};

static inline bool nft_limit_eval(struct nft_limit_priv *priv, u64 cost)
{
	u64 now, tokens;
	s64 delta;

	spin_lock_bh(&priv->limit->lock);
	now = ktime_get_ns();
	tokens = priv->limit->tokens + now - priv->limit->last;
	if (tokens > priv->tokens_max)
		tokens = priv->tokens_max;

	priv->limit->last = now;
	delta = tokens - cost;
	if (delta >= 0) {
		priv->limit->tokens = delta;
		spin_unlock_bh(&priv->limit->lock);
		return priv->invert;
	}
	priv->limit->tokens = tokens;
	spin_unlock_bh(&priv->limit->lock);
	return !priv->invert;
}

/* Use same default as in iptables. */
#define NFT_LIMIT_PKT_BURST_DEFAULT	5

static int nft_limit_init(struct nft_limit_priv *priv,
			  const struct nlattr * const tb[], bool pkts)
{
	u64 unit, tokens, rate_with_burst;
<<<<<<< HEAD
=======
	bool invert = false;
>>>>>>> 2d5404ca

	if (tb[NFTA_LIMIT_RATE] == NULL ||
	    tb[NFTA_LIMIT_UNIT] == NULL)
		return -EINVAL;

	priv->rate = be64_to_cpu(nla_get_be64(tb[NFTA_LIMIT_RATE]));
	if (priv->rate == 0)
		return -EINVAL;

	unit = be64_to_cpu(nla_get_be64(tb[NFTA_LIMIT_UNIT]));
	if (check_mul_overflow(unit, NSEC_PER_SEC, &priv->nsecs))
		return -EOVERFLOW;

	if (tb[NFTA_LIMIT_BURST])
		priv->burst = ntohl(nla_get_be32(tb[NFTA_LIMIT_BURST]));

	if (pkts && priv->burst == 0)
		priv->burst = NFT_LIMIT_PKT_BURST_DEFAULT;

	if (check_add_overflow(priv->rate, priv->burst, &rate_with_burst))
		return -EOVERFLOW;

	if (pkts) {
		u64 tmp = div64_u64(priv->nsecs, priv->rate);

		if (check_mul_overflow(tmp, priv->burst, &tokens))
			return -EOVERFLOW;
	} else {
		u64 tmp;

		/* The token bucket size limits the number of tokens can be
		 * accumulated. tokens_max specifies the bucket size.
		 * tokens_max = unit * (rate + burst) / rate.
		 */
		if (check_mul_overflow(priv->nsecs, rate_with_burst, &tmp))
			return -EOVERFLOW;

		tokens = div64_u64(tmp, priv->rate);
<<<<<<< HEAD
=======
	}

	if (tb[NFTA_LIMIT_FLAGS]) {
		u32 flags = ntohl(nla_get_be32(tb[NFTA_LIMIT_FLAGS]));

		if (flags & ~NFT_LIMIT_F_INV)
			return -EOPNOTSUPP;

		if (flags & NFT_LIMIT_F_INV)
			invert = true;
>>>>>>> 2d5404ca
	}

	priv->limit = kmalloc(sizeof(*priv->limit), GFP_KERNEL_ACCOUNT);
	if (!priv->limit)
		return -ENOMEM;

	priv->limit->tokens = tokens;
	priv->tokens_max = priv->limit->tokens;
	priv->invert = invert;
	priv->limit->last = ktime_get_ns();
	spin_lock_init(&priv->limit->lock);

	return 0;
}

static int nft_limit_dump(struct sk_buff *skb, const struct nft_limit_priv *priv,
			  enum nft_limit_type type)
{
	u32 flags = priv->invert ? NFT_LIMIT_F_INV : 0;
	u64 secs = div_u64(priv->nsecs, NSEC_PER_SEC);

	if (nla_put_be64(skb, NFTA_LIMIT_RATE, cpu_to_be64(priv->rate),
			 NFTA_LIMIT_PAD) ||
	    nla_put_be64(skb, NFTA_LIMIT_UNIT, cpu_to_be64(secs),
			 NFTA_LIMIT_PAD) ||
	    nla_put_be32(skb, NFTA_LIMIT_BURST, htonl(priv->burst)) ||
	    nla_put_be32(skb, NFTA_LIMIT_TYPE, htonl(type)) ||
	    nla_put_be32(skb, NFTA_LIMIT_FLAGS, htonl(flags)))
		goto nla_put_failure;
	return 0;

nla_put_failure:
	return -1;
}

static void nft_limit_destroy(const struct nft_ctx *ctx,
			      const struct nft_limit_priv *priv)
{
	kfree(priv->limit);
}

static int nft_limit_clone(struct nft_limit_priv *priv_dst,
			   const struct nft_limit_priv *priv_src, gfp_t gfp)
{
	priv_dst->tokens_max = priv_src->tokens_max;
	priv_dst->rate = priv_src->rate;
	priv_dst->nsecs = priv_src->nsecs;
	priv_dst->burst = priv_src->burst;
	priv_dst->invert = priv_src->invert;

	priv_dst->limit = kmalloc(sizeof(*priv_dst->limit), gfp);
	if (!priv_dst->limit)
		return -ENOMEM;

	spin_lock_init(&priv_dst->limit->lock);
	priv_dst->limit->tokens = priv_src->tokens_max;
	priv_dst->limit->last = ktime_get_ns();

	return 0;
}

struct nft_limit_priv_pkts {
	struct nft_limit_priv	limit;
	u64			cost;
};

static void nft_limit_pkts_eval(const struct nft_expr *expr,
				struct nft_regs *regs,
				const struct nft_pktinfo *pkt)
{
	struct nft_limit_priv_pkts *priv = nft_expr_priv(expr);

	if (nft_limit_eval(&priv->limit, priv->cost))
		regs->verdict.code = NFT_BREAK;
}

static const struct nla_policy nft_limit_policy[NFTA_LIMIT_MAX + 1] = {
	[NFTA_LIMIT_RATE]	= { .type = NLA_U64 },
	[NFTA_LIMIT_UNIT]	= { .type = NLA_U64 },
	[NFTA_LIMIT_BURST]	= { .type = NLA_U32 },
	[NFTA_LIMIT_TYPE]	= { .type = NLA_U32 },
	[NFTA_LIMIT_FLAGS]	= { .type = NLA_U32 },
};

static int nft_limit_pkts_init(const struct nft_ctx *ctx,
			       const struct nft_expr *expr,
			       const struct nlattr * const tb[])
{
	struct nft_limit_priv_pkts *priv = nft_expr_priv(expr);
	int err;

	err = nft_limit_init(&priv->limit, tb, true);
	if (err < 0)
		return err;

	priv->cost = div64_u64(priv->limit.nsecs, priv->limit.rate);
	return 0;
}

static int nft_limit_pkts_dump(struct sk_buff *skb,
			       const struct nft_expr *expr, bool reset)
{
	const struct nft_limit_priv_pkts *priv = nft_expr_priv(expr);

	return nft_limit_dump(skb, &priv->limit, NFT_LIMIT_PKTS);
}

static void nft_limit_pkts_destroy(const struct nft_ctx *ctx,
				   const struct nft_expr *expr)
{
	const struct nft_limit_priv_pkts *priv = nft_expr_priv(expr);

	nft_limit_destroy(ctx, &priv->limit);
}

static int nft_limit_pkts_clone(struct nft_expr *dst, const struct nft_expr *src,
				gfp_t gfp)
{
	struct nft_limit_priv_pkts *priv_dst = nft_expr_priv(dst);
	struct nft_limit_priv_pkts *priv_src = nft_expr_priv(src);

	priv_dst->cost = priv_src->cost;

	return nft_limit_clone(&priv_dst->limit, &priv_src->limit, gfp);
}

static struct nft_expr_type nft_limit_type;
static const struct nft_expr_ops nft_limit_pkts_ops = {
	.type		= &nft_limit_type,
	.size		= NFT_EXPR_SIZE(sizeof(struct nft_limit_priv_pkts)),
	.eval		= nft_limit_pkts_eval,
	.init		= nft_limit_pkts_init,
	.destroy	= nft_limit_pkts_destroy,
	.clone		= nft_limit_pkts_clone,
	.dump		= nft_limit_pkts_dump,
	.reduce		= NFT_REDUCE_READONLY,
};

static void nft_limit_bytes_eval(const struct nft_expr *expr,
				 struct nft_regs *regs,
				 const struct nft_pktinfo *pkt)
{
	struct nft_limit_priv *priv = nft_expr_priv(expr);
	u64 cost = div64_u64(priv->nsecs * pkt->skb->len, priv->rate);

	if (nft_limit_eval(priv, cost))
		regs->verdict.code = NFT_BREAK;
}

static int nft_limit_bytes_init(const struct nft_ctx *ctx,
				const struct nft_expr *expr,
				const struct nlattr * const tb[])
{
	struct nft_limit_priv *priv = nft_expr_priv(expr);

	return nft_limit_init(priv, tb, false);
}

static int nft_limit_bytes_dump(struct sk_buff *skb,
				const struct nft_expr *expr, bool reset)
{
	const struct nft_limit_priv *priv = nft_expr_priv(expr);

	return nft_limit_dump(skb, priv, NFT_LIMIT_PKT_BYTES);
}

static void nft_limit_bytes_destroy(const struct nft_ctx *ctx,
				    const struct nft_expr *expr)
{
	const struct nft_limit_priv *priv = nft_expr_priv(expr);

	nft_limit_destroy(ctx, priv);
}

static int nft_limit_bytes_clone(struct nft_expr *dst, const struct nft_expr *src,
				 gfp_t gfp)
{
	struct nft_limit_priv *priv_dst = nft_expr_priv(dst);
	struct nft_limit_priv *priv_src = nft_expr_priv(src);

	return nft_limit_clone(priv_dst, priv_src, gfp);
}

static const struct nft_expr_ops nft_limit_bytes_ops = {
	.type		= &nft_limit_type,
	.size		= NFT_EXPR_SIZE(sizeof(struct nft_limit_priv)),
	.eval		= nft_limit_bytes_eval,
	.init		= nft_limit_bytes_init,
	.dump		= nft_limit_bytes_dump,
	.clone		= nft_limit_bytes_clone,
	.destroy	= nft_limit_bytes_destroy,
	.reduce		= NFT_REDUCE_READONLY,
};

static const struct nft_expr_ops *
nft_limit_select_ops(const struct nft_ctx *ctx,
		     const struct nlattr * const tb[])
{
	if (tb[NFTA_LIMIT_TYPE] == NULL)
		return &nft_limit_pkts_ops;

	switch (ntohl(nla_get_be32(tb[NFTA_LIMIT_TYPE]))) {
	case NFT_LIMIT_PKTS:
		return &nft_limit_pkts_ops;
	case NFT_LIMIT_PKT_BYTES:
		return &nft_limit_bytes_ops;
	}
	return ERR_PTR(-EOPNOTSUPP);
}

static struct nft_expr_type nft_limit_type __read_mostly = {
	.name		= "limit",
	.select_ops	= nft_limit_select_ops,
	.policy		= nft_limit_policy,
	.maxattr	= NFTA_LIMIT_MAX,
	.flags		= NFT_EXPR_STATEFUL,
	.owner		= THIS_MODULE,
};

static void nft_limit_obj_pkts_eval(struct nft_object *obj,
				    struct nft_regs *regs,
				    const struct nft_pktinfo *pkt)
{
	struct nft_limit_priv_pkts *priv = nft_obj_data(obj);

	if (nft_limit_eval(&priv->limit, priv->cost))
		regs->verdict.code = NFT_BREAK;
}

static int nft_limit_obj_pkts_init(const struct nft_ctx *ctx,
				   const struct nlattr * const tb[],
				   struct nft_object *obj)
{
	struct nft_limit_priv_pkts *priv = nft_obj_data(obj);
	int err;

	err = nft_limit_init(&priv->limit, tb, true);
	if (err < 0)
		return err;

	priv->cost = div64_u64(priv->limit.nsecs, priv->limit.rate);
	return 0;
}

static int nft_limit_obj_pkts_dump(struct sk_buff *skb,
				   struct nft_object *obj,
				   bool reset)
{
	const struct nft_limit_priv_pkts *priv = nft_obj_data(obj);

	return nft_limit_dump(skb, &priv->limit, NFT_LIMIT_PKTS);
}

static void nft_limit_obj_pkts_destroy(const struct nft_ctx *ctx,
				       struct nft_object *obj)
{
	struct nft_limit_priv_pkts *priv = nft_obj_data(obj);

	nft_limit_destroy(ctx, &priv->limit);
}

static struct nft_object_type nft_limit_obj_type;
static const struct nft_object_ops nft_limit_obj_pkts_ops = {
	.type		= &nft_limit_obj_type,
	.size		= NFT_EXPR_SIZE(sizeof(struct nft_limit_priv_pkts)),
	.init		= nft_limit_obj_pkts_init,
	.destroy	= nft_limit_obj_pkts_destroy,
	.eval		= nft_limit_obj_pkts_eval,
	.dump		= nft_limit_obj_pkts_dump,
};

static void nft_limit_obj_bytes_eval(struct nft_object *obj,
				     struct nft_regs *regs,
				     const struct nft_pktinfo *pkt)
{
	struct nft_limit_priv *priv = nft_obj_data(obj);
	u64 cost = div64_u64(priv->nsecs * pkt->skb->len, priv->rate);

	if (nft_limit_eval(priv, cost))
		regs->verdict.code = NFT_BREAK;
}

static int nft_limit_obj_bytes_init(const struct nft_ctx *ctx,
				    const struct nlattr * const tb[],
				    struct nft_object *obj)
{
	struct nft_limit_priv *priv = nft_obj_data(obj);

	return nft_limit_init(priv, tb, false);
}

static int nft_limit_obj_bytes_dump(struct sk_buff *skb,
				    struct nft_object *obj,
				    bool reset)
{
	const struct nft_limit_priv *priv = nft_obj_data(obj);

	return nft_limit_dump(skb, priv, NFT_LIMIT_PKT_BYTES);
}

static void nft_limit_obj_bytes_destroy(const struct nft_ctx *ctx,
					struct nft_object *obj)
{
	struct nft_limit_priv *priv = nft_obj_data(obj);

	nft_limit_destroy(ctx, priv);
}

static struct nft_object_type nft_limit_obj_type;
static const struct nft_object_ops nft_limit_obj_bytes_ops = {
	.type		= &nft_limit_obj_type,
	.size		= sizeof(struct nft_limit_priv),
	.init		= nft_limit_obj_bytes_init,
	.destroy	= nft_limit_obj_bytes_destroy,
	.eval		= nft_limit_obj_bytes_eval,
	.dump		= nft_limit_obj_bytes_dump,
};

static const struct nft_object_ops *
nft_limit_obj_select_ops(const struct nft_ctx *ctx,
			 const struct nlattr * const tb[])
{
	if (!tb[NFTA_LIMIT_TYPE])
		return &nft_limit_obj_pkts_ops;

	switch (ntohl(nla_get_be32(tb[NFTA_LIMIT_TYPE]))) {
	case NFT_LIMIT_PKTS:
		return &nft_limit_obj_pkts_ops;
	case NFT_LIMIT_PKT_BYTES:
		return &nft_limit_obj_bytes_ops;
	}
	return ERR_PTR(-EOPNOTSUPP);
}

static struct nft_object_type nft_limit_obj_type __read_mostly = {
	.select_ops	= nft_limit_obj_select_ops,
	.type		= NFT_OBJECT_LIMIT,
	.maxattr	= NFTA_LIMIT_MAX,
	.policy		= nft_limit_policy,
	.owner		= THIS_MODULE,
};

static int __init nft_limit_module_init(void)
{
	int err;

	err = nft_register_obj(&nft_limit_obj_type);
	if (err < 0)
		return err;

	err = nft_register_expr(&nft_limit_type);
	if (err < 0)
		goto err1;

	return 0;
err1:
	nft_unregister_obj(&nft_limit_obj_type);
	return err;
}

static void __exit nft_limit_module_exit(void)
{
	nft_unregister_expr(&nft_limit_type);
	nft_unregister_obj(&nft_limit_obj_type);
}

module_init(nft_limit_module_init);
module_exit(nft_limit_module_exit);

MODULE_LICENSE("GPL");
MODULE_AUTHOR("Patrick McHardy <kaber@trash.net>");
MODULE_ALIAS_NFT_EXPR("limit");
MODULE_ALIAS_NFT_OBJ(NFT_OBJECT_LIMIT);
MODULE_DESCRIPTION("nftables limit expression support");<|MERGE_RESOLUTION|>--- conflicted
+++ resolved
@@ -59,10 +59,7 @@
 			  const struct nlattr * const tb[], bool pkts)
 {
 	u64 unit, tokens, rate_with_burst;
-<<<<<<< HEAD
-=======
 	bool invert = false;
->>>>>>> 2d5404ca
 
 	if (tb[NFTA_LIMIT_RATE] == NULL ||
 	    tb[NFTA_LIMIT_UNIT] == NULL)
@@ -101,8 +98,6 @@
 			return -EOVERFLOW;
 
 		tokens = div64_u64(tmp, priv->rate);
-<<<<<<< HEAD
-=======
 	}
 
 	if (tb[NFTA_LIMIT_FLAGS]) {
@@ -113,7 +108,6 @@
 
 		if (flags & NFT_LIMIT_F_INV)
 			invert = true;
->>>>>>> 2d5404ca
 	}
 
 	priv->limit = kmalloc(sizeof(*priv->limit), GFP_KERNEL_ACCOUNT);
