/* SPDX-License-Identifier: GPL-2.0 */
#include <linux/kernel.h>
#include <linux/init.h>
#include <linux/module.h>
#include <linux/seqlock.h>
#include <linux/netlink.h>
#include <linux/netfilter.h>
#include <linux/netfilter/nf_tables.h>
#include <net/netfilter/nf_tables.h>
#include <net/dst_metadata.h>
#include <net/ip_tunnels.h>
#include <net/vxlan.h>
#include <net/erspan.h>
#include <net/geneve.h>

struct nft_tunnel {
	enum nft_tunnel_keys	key:8;
	enum nft_registers	dreg:8;
	enum nft_tunnel_mode	mode:8;
};

static void nft_tunnel_get_eval(const struct nft_expr *expr,
				struct nft_regs *regs,
				const struct nft_pktinfo *pkt)
{
	const struct nft_tunnel *priv = nft_expr_priv(expr);
	u32 *dest = &regs->data[priv->dreg];
	struct ip_tunnel_info *tun_info;

	tun_info = skb_tunnel_info(pkt->skb);

	switch (priv->key) {
	case NFT_TUNNEL_PATH:
		if (!tun_info) {
			nft_reg_store8(dest, false);
			return;
		}
		if (priv->mode == NFT_TUNNEL_MODE_NONE ||
		    (priv->mode == NFT_TUNNEL_MODE_RX &&
		     !(tun_info->mode & IP_TUNNEL_INFO_TX)) ||
		    (priv->mode == NFT_TUNNEL_MODE_TX &&
		     (tun_info->mode & IP_TUNNEL_INFO_TX)))
			nft_reg_store8(dest, true);
		else
			nft_reg_store8(dest, false);
		break;
	case NFT_TUNNEL_ID:
		if (!tun_info) {
			regs->verdict.code = NFT_BREAK;
			return;
		}
		if (priv->mode == NFT_TUNNEL_MODE_NONE ||
		    (priv->mode == NFT_TUNNEL_MODE_RX &&
		     !(tun_info->mode & IP_TUNNEL_INFO_TX)) ||
		    (priv->mode == NFT_TUNNEL_MODE_TX &&
		     (tun_info->mode & IP_TUNNEL_INFO_TX)))
			*dest = ntohl(tunnel_id_to_key32(tun_info->key.tun_id));
		else
			regs->verdict.code = NFT_BREAK;
		break;
	default:
		WARN_ON(1);
		regs->verdict.code = NFT_BREAK;
	}
}

static const struct nla_policy nft_tunnel_policy[NFTA_TUNNEL_MAX + 1] = {
	[NFTA_TUNNEL_KEY]	= { .type = NLA_U32 },
	[NFTA_TUNNEL_DREG]	= { .type = NLA_U32 },
	[NFTA_TUNNEL_MODE]	= { .type = NLA_U32 },
};

static int nft_tunnel_get_init(const struct nft_ctx *ctx,
			       const struct nft_expr *expr,
			       const struct nlattr * const tb[])
{
	struct nft_tunnel *priv = nft_expr_priv(expr);
	u32 len;

	if (!tb[NFTA_TUNNEL_KEY] ||
	    !tb[NFTA_TUNNEL_DREG])
		return -EINVAL;

	priv->key = ntohl(nla_get_be32(tb[NFTA_TUNNEL_KEY]));
	switch (priv->key) {
	case NFT_TUNNEL_PATH:
		len = sizeof(u8);
		break;
	case NFT_TUNNEL_ID:
		len = sizeof(u32);
		break;
	default:
		return -EOPNOTSUPP;
	}

	priv->dreg = nft_parse_register(tb[NFTA_TUNNEL_DREG]);

	if (tb[NFTA_TUNNEL_MODE]) {
		priv->mode = ntohl(nla_get_be32(tb[NFTA_TUNNEL_MODE]));
		if (priv->mode > NFT_TUNNEL_MODE_MAX)
			return -EOPNOTSUPP;
	} else {
		priv->mode = NFT_TUNNEL_MODE_NONE;
	}

	return nft_validate_register_store(ctx, priv->dreg, NULL,
					   NFT_DATA_VALUE, len);
}

static int nft_tunnel_get_dump(struct sk_buff *skb,
			       const struct nft_expr *expr)
{
	const struct nft_tunnel *priv = nft_expr_priv(expr);

	if (nla_put_be32(skb, NFTA_TUNNEL_KEY, htonl(priv->key)))
		goto nla_put_failure;
	if (nft_dump_register(skb, NFTA_TUNNEL_DREG, priv->dreg))
		goto nla_put_failure;
	if (nla_put_be32(skb, NFTA_TUNNEL_MODE, htonl(priv->mode)))
		goto nla_put_failure;
	return 0;

nla_put_failure:
	return -1;
}

static struct nft_expr_type nft_tunnel_type;
static const struct nft_expr_ops nft_tunnel_get_ops = {
	.type		= &nft_tunnel_type,
	.size		= NFT_EXPR_SIZE(sizeof(struct nft_tunnel)),
	.eval		= nft_tunnel_get_eval,
	.init		= nft_tunnel_get_init,
	.dump		= nft_tunnel_get_dump,
};

static struct nft_expr_type nft_tunnel_type __read_mostly = {
	.name		= "tunnel",
	.ops		= &nft_tunnel_get_ops,
	.policy		= nft_tunnel_policy,
	.maxattr	= NFTA_TUNNEL_MAX,
	.owner		= THIS_MODULE,
};

struct nft_tunnel_opts {
	union {
		struct vxlan_metadata	vxlan;
		struct erspan_metadata	erspan;
		u8	data[IP_TUNNEL_OPTS_MAX];
	} u;
	u32	len;
	__be16	flags;
};

struct nft_tunnel_obj {
	struct metadata_dst	*md;
	struct nft_tunnel_opts	opts;
};

static const struct nla_policy nft_tunnel_ip_policy[NFTA_TUNNEL_KEY_IP_MAX + 1] = {
	[NFTA_TUNNEL_KEY_IP_SRC]	= { .type = NLA_U32 },
	[NFTA_TUNNEL_KEY_IP_DST]	= { .type = NLA_U32 },
};

static int nft_tunnel_obj_ip_init(const struct nft_ctx *ctx,
				  const struct nlattr *attr,
				  struct ip_tunnel_info *info)
{
	struct nlattr *tb[NFTA_TUNNEL_KEY_IP_MAX + 1];
	int err;

	err = nla_parse_nested_deprecated(tb, NFTA_TUNNEL_KEY_IP_MAX, attr,
					  nft_tunnel_ip_policy, NULL);
	if (err < 0)
		return err;

	if (!tb[NFTA_TUNNEL_KEY_IP_DST])
		return -EINVAL;

	if (tb[NFTA_TUNNEL_KEY_IP_SRC])
		info->key.u.ipv4.src = nla_get_be32(tb[NFTA_TUNNEL_KEY_IP_SRC]);
	if (tb[NFTA_TUNNEL_KEY_IP_DST])
		info->key.u.ipv4.dst = nla_get_be32(tb[NFTA_TUNNEL_KEY_IP_DST]);

	return 0;
}

static const struct nla_policy nft_tunnel_ip6_policy[NFTA_TUNNEL_KEY_IP6_MAX + 1] = {
	[NFTA_TUNNEL_KEY_IP6_SRC]	= { .len = sizeof(struct in6_addr), },
	[NFTA_TUNNEL_KEY_IP6_DST]	= { .len = sizeof(struct in6_addr), },
	[NFTA_TUNNEL_KEY_IP6_FLOWLABEL]	= { .type = NLA_U32, }
};

static int nft_tunnel_obj_ip6_init(const struct nft_ctx *ctx,
				   const struct nlattr *attr,
				   struct ip_tunnel_info *info)
{
	struct nlattr *tb[NFTA_TUNNEL_KEY_IP6_MAX + 1];
	int err;

	err = nla_parse_nested_deprecated(tb, NFTA_TUNNEL_KEY_IP6_MAX, attr,
					  nft_tunnel_ip6_policy, NULL);
	if (err < 0)
		return err;

	if (!tb[NFTA_TUNNEL_KEY_IP6_DST])
		return -EINVAL;

	if (tb[NFTA_TUNNEL_KEY_IP6_SRC]) {
		memcpy(&info->key.u.ipv6.src,
		       nla_data(tb[NFTA_TUNNEL_KEY_IP6_SRC]),
		       sizeof(struct in6_addr));
	}
	if (tb[NFTA_TUNNEL_KEY_IP6_DST]) {
		memcpy(&info->key.u.ipv6.dst,
		       nla_data(tb[NFTA_TUNNEL_KEY_IP6_DST]),
		       sizeof(struct in6_addr));
	}
	if (tb[NFTA_TUNNEL_KEY_IP6_FLOWLABEL])
		info->key.label = nla_get_be32(tb[NFTA_TUNNEL_KEY_IP6_FLOWLABEL]);

	info->mode |= IP_TUNNEL_INFO_IPV6;

	return 0;
}

static const struct nla_policy nft_tunnel_opts_vxlan_policy[NFTA_TUNNEL_KEY_VXLAN_MAX + 1] = {
	[NFTA_TUNNEL_KEY_VXLAN_GBP]	= { .type = NLA_U32 },
};

static int nft_tunnel_obj_vxlan_init(const struct nlattr *attr,
				     struct nft_tunnel_opts *opts)
{
	struct nlattr *tb[NFTA_TUNNEL_KEY_VXLAN_MAX + 1];
	int err;

	err = nla_parse_nested_deprecated(tb, NFTA_TUNNEL_KEY_VXLAN_MAX, attr,
					  nft_tunnel_opts_vxlan_policy, NULL);
	if (err < 0)
		return err;

	if (!tb[NFTA_TUNNEL_KEY_VXLAN_GBP])
		return -EINVAL;

	opts->u.vxlan.gbp = ntohl(nla_get_be32(tb[NFTA_TUNNEL_KEY_VXLAN_GBP]));

	opts->len	= sizeof(struct vxlan_metadata);
	opts->flags	= TUNNEL_VXLAN_OPT;

	return 0;
}

static const struct nla_policy nft_tunnel_opts_erspan_policy[NFTA_TUNNEL_KEY_ERSPAN_MAX + 1] = {
	[NFTA_TUNNEL_KEY_ERSPAN_VERSION]	= { .type = NLA_U32 },
	[NFTA_TUNNEL_KEY_ERSPAN_V1_INDEX]	= { .type = NLA_U32 },
	[NFTA_TUNNEL_KEY_ERSPAN_V2_DIR]		= { .type = NLA_U8 },
	[NFTA_TUNNEL_KEY_ERSPAN_V2_HWID]	= { .type = NLA_U8 },
};

static int nft_tunnel_obj_erspan_init(const struct nlattr *attr,
				      struct nft_tunnel_opts *opts)
{
	struct nlattr *tb[NFTA_TUNNEL_KEY_ERSPAN_MAX + 1];
	uint8_t hwid, dir;
	int err, version;

	err = nla_parse_nested_deprecated(tb, NFTA_TUNNEL_KEY_ERSPAN_MAX,
					  attr, nft_tunnel_opts_erspan_policy,
					  NULL);
	if (err < 0)
		return err;

	if (!tb[NFTA_TUNNEL_KEY_ERSPAN_VERSION])
		 return -EINVAL;

	version = ntohl(nla_get_be32(tb[NFTA_TUNNEL_KEY_ERSPAN_VERSION]));
	switch (version) {
	case ERSPAN_VERSION:
		if (!tb[NFTA_TUNNEL_KEY_ERSPAN_V1_INDEX])
			return -EINVAL;

		opts->u.erspan.u.index =
			nla_get_be32(tb[NFTA_TUNNEL_KEY_ERSPAN_V1_INDEX]);
		break;
	case ERSPAN_VERSION2:
		if (!tb[NFTA_TUNNEL_KEY_ERSPAN_V2_DIR] ||
		    !tb[NFTA_TUNNEL_KEY_ERSPAN_V2_HWID])
			return -EINVAL;

		hwid = nla_get_u8(tb[NFTA_TUNNEL_KEY_ERSPAN_V2_HWID]);
		dir = nla_get_u8(tb[NFTA_TUNNEL_KEY_ERSPAN_V2_DIR]);

		set_hwid(&opts->u.erspan.u.md2, hwid);
		opts->u.erspan.u.md2.dir = dir;
		break;
	default:
		return -EOPNOTSUPP;
	}
	opts->u.erspan.version = version;

	opts->len	= sizeof(struct erspan_metadata);
	opts->flags	= TUNNEL_ERSPAN_OPT;

	return 0;
}

static const struct nla_policy nft_tunnel_opts_geneve_policy[NFTA_TUNNEL_KEY_GENEVE_MAX + 1] = {
	[NFTA_TUNNEL_KEY_GENEVE_CLASS]	= { .type = NLA_U16 },
	[NFTA_TUNNEL_KEY_GENEVE_TYPE]	= { .type = NLA_U8 },
<<<<<<< HEAD
	[NFTA_TUNNEL_KEY_GENEVE_DATA]	= { .type = NLA_BINARY, .len = 128 },
=======
	[NFTA_TUNNEL_KEY_GENEVE_DATA]	= { .type = NLA_BINARY, .len = 127 },
>>>>>>> 7d0ca048
};

static int nft_tunnel_obj_geneve_init(const struct nlattr *attr,
				      struct nft_tunnel_opts *opts)
{
	struct geneve_opt *opt = (struct geneve_opt *)opts->u.data + opts->len;
	struct nlattr *tb[NFTA_TUNNEL_KEY_GENEVE_MAX + 1];
	int err, data_len;

	err = nla_parse_nested(tb, NFTA_TUNNEL_KEY_GENEVE_MAX, attr,
			       nft_tunnel_opts_geneve_policy, NULL);
	if (err < 0)
		return err;

	if (!tb[NFTA_TUNNEL_KEY_GENEVE_CLASS] ||
	    !tb[NFTA_TUNNEL_KEY_GENEVE_TYPE] ||
	    !tb[NFTA_TUNNEL_KEY_GENEVE_DATA])
		return -EINVAL;

	attr = tb[NFTA_TUNNEL_KEY_GENEVE_DATA];
	data_len = nla_len(attr);
	if (data_len % 4)
		return -EINVAL;

	opts->len += sizeof(*opt) + data_len;
	if (opts->len > IP_TUNNEL_OPTS_MAX)
		return -EINVAL;

	memcpy(opt->opt_data, nla_data(attr), data_len);
	opt->length = data_len / 4;
	opt->opt_class = nla_get_be16(tb[NFTA_TUNNEL_KEY_GENEVE_CLASS]);
	opt->type = nla_get_u8(tb[NFTA_TUNNEL_KEY_GENEVE_TYPE]);
	opts->flags = TUNNEL_GENEVE_OPT;

	return 0;
}

static const struct nla_policy nft_tunnel_opts_policy[NFTA_TUNNEL_KEY_OPTS_MAX + 1] = {
	[NFTA_TUNNEL_KEY_OPTS_UNSPEC]	= {
		.strict_start_type = NFTA_TUNNEL_KEY_OPTS_GENEVE },
	[NFTA_TUNNEL_KEY_OPTS_VXLAN]	= { .type = NLA_NESTED, },
	[NFTA_TUNNEL_KEY_OPTS_ERSPAN]	= { .type = NLA_NESTED, },
	[NFTA_TUNNEL_KEY_OPTS_GENEVE]	= { .type = NLA_NESTED, },
};

static int nft_tunnel_obj_opts_init(const struct nft_ctx *ctx,
				    const struct nlattr *attr,
				    struct ip_tunnel_info *info,
				    struct nft_tunnel_opts *opts)
{
	int err, rem, type = 0;
	struct nlattr *nla;

	err = nla_validate_nested_deprecated(attr, NFTA_TUNNEL_KEY_OPTS_MAX,
					     nft_tunnel_opts_policy, NULL);
	if (err < 0)
		return err;

	nla_for_each_attr(nla, nla_data(attr), nla_len(attr), rem) {
		switch (nla_type(nla)) {
		case NFTA_TUNNEL_KEY_OPTS_VXLAN:
			if (type)
				return -EINVAL;
			err = nft_tunnel_obj_vxlan_init(nla, opts);
			if (err)
				return err;
			type = TUNNEL_VXLAN_OPT;
			break;
		case NFTA_TUNNEL_KEY_OPTS_ERSPAN:
			if (type)
				return -EINVAL;
			err = nft_tunnel_obj_erspan_init(nla, opts);
			if (err)
				return err;
			type = TUNNEL_ERSPAN_OPT;
			break;
		case NFTA_TUNNEL_KEY_OPTS_GENEVE:
			if (type && type != TUNNEL_GENEVE_OPT)
				return -EINVAL;
			err = nft_tunnel_obj_geneve_init(nla, opts);
			if (err)
				return err;
			type = TUNNEL_GENEVE_OPT;
			break;
		default:
			return -EOPNOTSUPP;
		}
	}

	return err;
}

static const struct nla_policy nft_tunnel_key_policy[NFTA_TUNNEL_KEY_MAX + 1] = {
	[NFTA_TUNNEL_KEY_IP]	= { .type = NLA_NESTED, },
	[NFTA_TUNNEL_KEY_IP6]	= { .type = NLA_NESTED, },
	[NFTA_TUNNEL_KEY_ID]	= { .type = NLA_U32, },
	[NFTA_TUNNEL_KEY_FLAGS]	= { .type = NLA_U32, },
	[NFTA_TUNNEL_KEY_TOS]	= { .type = NLA_U8, },
	[NFTA_TUNNEL_KEY_TTL]	= { .type = NLA_U8, },
	[NFTA_TUNNEL_KEY_SPORT]	= { .type = NLA_U16, },
	[NFTA_TUNNEL_KEY_DPORT]	= { .type = NLA_U16, },
	[NFTA_TUNNEL_KEY_OPTS]	= { .type = NLA_NESTED, },
};

static int nft_tunnel_obj_init(const struct nft_ctx *ctx,
			       const struct nlattr * const tb[],
			       struct nft_object *obj)
{
	struct nft_tunnel_obj *priv = nft_obj_data(obj);
	struct ip_tunnel_info info;
	struct metadata_dst *md;
	int err;

	if (!tb[NFTA_TUNNEL_KEY_ID])
		return -EINVAL;

	memset(&info, 0, sizeof(info));
	info.mode		= IP_TUNNEL_INFO_TX;
	info.key.tun_id		= key32_to_tunnel_id(nla_get_be32(tb[NFTA_TUNNEL_KEY_ID]));
	info.key.tun_flags	= TUNNEL_KEY | TUNNEL_CSUM | TUNNEL_NOCACHE;

	if (tb[NFTA_TUNNEL_KEY_IP]) {
		err = nft_tunnel_obj_ip_init(ctx, tb[NFTA_TUNNEL_KEY_IP], &info);
		if (err < 0)
			return err;
	} else if (tb[NFTA_TUNNEL_KEY_IP6]) {
		err = nft_tunnel_obj_ip6_init(ctx, tb[NFTA_TUNNEL_KEY_IP6], &info);
		if (err < 0)
			return err;
	} else {
		return -EINVAL;
	}

	if (tb[NFTA_TUNNEL_KEY_SPORT]) {
		info.key.tp_src = nla_get_be16(tb[NFTA_TUNNEL_KEY_SPORT]);
	}
	if (tb[NFTA_TUNNEL_KEY_DPORT]) {
		info.key.tp_dst = nla_get_be16(tb[NFTA_TUNNEL_KEY_DPORT]);
	}

	if (tb[NFTA_TUNNEL_KEY_FLAGS]) {
		u32 tun_flags;

		tun_flags = ntohl(nla_get_be32(tb[NFTA_TUNNEL_KEY_FLAGS]));
		if (tun_flags & ~NFT_TUNNEL_F_MASK)
			return -EOPNOTSUPP;

		if (tun_flags & NFT_TUNNEL_F_ZERO_CSUM_TX)
			info.key.tun_flags &= ~TUNNEL_CSUM;
		if (tun_flags & NFT_TUNNEL_F_DONT_FRAGMENT)
			info.key.tun_flags |= TUNNEL_DONT_FRAGMENT;
		if (tun_flags & NFT_TUNNEL_F_SEQ_NUMBER)
			info.key.tun_flags |= TUNNEL_SEQ;
	}
	if (tb[NFTA_TUNNEL_KEY_TOS])
		info.key.tos = nla_get_u8(tb[NFTA_TUNNEL_KEY_TOS]);
	if (tb[NFTA_TUNNEL_KEY_TTL])
		info.key.ttl = nla_get_u8(tb[NFTA_TUNNEL_KEY_TTL]);
	else
		info.key.ttl = U8_MAX;

	if (tb[NFTA_TUNNEL_KEY_OPTS]) {
		err = nft_tunnel_obj_opts_init(ctx, tb[NFTA_TUNNEL_KEY_OPTS],
					       &info, &priv->opts);
		if (err < 0)
			return err;
	}

	md = metadata_dst_alloc(priv->opts.len, METADATA_IP_TUNNEL, GFP_KERNEL);
	if (!md)
		return -ENOMEM;

	memcpy(&md->u.tun_info, &info, sizeof(info));
#ifdef CONFIG_DST_CACHE
	err = dst_cache_init(&md->u.tun_info.dst_cache, GFP_KERNEL);
	if (err < 0) {
		metadata_dst_free(md);
		return err;
	}
#endif
	ip_tunnel_info_opts_set(&md->u.tun_info, &priv->opts.u, priv->opts.len,
				priv->opts.flags);
	priv->md = md;

	return 0;
}

static inline void nft_tunnel_obj_eval(struct nft_object *obj,
				       struct nft_regs *regs,
				       const struct nft_pktinfo *pkt)
{
	struct nft_tunnel_obj *priv = nft_obj_data(obj);
	struct sk_buff *skb = pkt->skb;

	skb_dst_drop(skb);
	dst_hold((struct dst_entry *) priv->md);
	skb_dst_set(skb, (struct dst_entry *) priv->md);
}

static int nft_tunnel_ip_dump(struct sk_buff *skb, struct ip_tunnel_info *info)
{
	struct nlattr *nest;

	if (info->mode & IP_TUNNEL_INFO_IPV6) {
		nest = nla_nest_start_noflag(skb, NFTA_TUNNEL_KEY_IP6);
		if (!nest)
			return -1;

		if (nla_put_in6_addr(skb, NFTA_TUNNEL_KEY_IP6_SRC,
				     &info->key.u.ipv6.src) < 0 ||
		    nla_put_in6_addr(skb, NFTA_TUNNEL_KEY_IP6_DST,
				     &info->key.u.ipv6.dst) < 0 ||
		    nla_put_be32(skb, NFTA_TUNNEL_KEY_IP6_FLOWLABEL,
				 info->key.label)) {
			nla_nest_cancel(skb, nest);
			return -1;
		}

		nla_nest_end(skb, nest);
	} else {
		nest = nla_nest_start_noflag(skb, NFTA_TUNNEL_KEY_IP);
		if (!nest)
			return -1;

		if (nla_put_in_addr(skb, NFTA_TUNNEL_KEY_IP_SRC,
				    info->key.u.ipv4.src) < 0 ||
		    nla_put_in_addr(skb, NFTA_TUNNEL_KEY_IP_DST,
				    info->key.u.ipv4.dst) < 0) {
			nla_nest_cancel(skb, nest);
			return -1;
		}

		nla_nest_end(skb, nest);
	}

	return 0;
}

static int nft_tunnel_opts_dump(struct sk_buff *skb,
				struct nft_tunnel_obj *priv)
{
	struct nft_tunnel_opts *opts = &priv->opts;
	struct nlattr *nest, *inner;

	nest = nla_nest_start_noflag(skb, NFTA_TUNNEL_KEY_OPTS);
	if (!nest)
		return -1;

	if (opts->flags & TUNNEL_VXLAN_OPT) {
		inner = nla_nest_start_noflag(skb, NFTA_TUNNEL_KEY_OPTS_VXLAN);
		if (!inner)
			goto failure;
		if (nla_put_be32(skb, NFTA_TUNNEL_KEY_VXLAN_GBP,
				 htonl(opts->u.vxlan.gbp)))
			goto inner_failure;
		nla_nest_end(skb, inner);
	} else if (opts->flags & TUNNEL_ERSPAN_OPT) {
		inner = nla_nest_start_noflag(skb, NFTA_TUNNEL_KEY_OPTS_ERSPAN);
		if (!inner)
			goto failure;
		if (nla_put_be32(skb, NFTA_TUNNEL_KEY_ERSPAN_VERSION,
				 htonl(opts->u.erspan.version)))
			goto inner_failure;
		switch (opts->u.erspan.version) {
		case ERSPAN_VERSION:
			if (nla_put_be32(skb, NFTA_TUNNEL_KEY_ERSPAN_V1_INDEX,
					 opts->u.erspan.u.index))
				goto inner_failure;
			break;
		case ERSPAN_VERSION2:
			if (nla_put_u8(skb, NFTA_TUNNEL_KEY_ERSPAN_V2_HWID,
				       get_hwid(&opts->u.erspan.u.md2)) ||
			    nla_put_u8(skb, NFTA_TUNNEL_KEY_ERSPAN_V2_DIR,
				       opts->u.erspan.u.md2.dir))
				goto inner_failure;
			break;
		}
		nla_nest_end(skb, inner);
	} else if (opts->flags & TUNNEL_GENEVE_OPT) {
		struct geneve_opt *opt;
		int offset = 0;

		inner = nla_nest_start_noflag(skb, NFTA_TUNNEL_KEY_OPTS_GENEVE);
		if (!inner)
			goto failure;
		while (opts->len > offset) {
			opt = (struct geneve_opt *)opts->u.data + offset;
			if (nla_put_be16(skb, NFTA_TUNNEL_KEY_GENEVE_CLASS,
					 opt->opt_class) ||
			    nla_put_u8(skb, NFTA_TUNNEL_KEY_GENEVE_TYPE,
				       opt->type) ||
			    nla_put(skb, NFTA_TUNNEL_KEY_GENEVE_DATA,
				    opt->length * 4, opt->opt_data))
				goto inner_failure;
			offset += sizeof(*opt) + opt->length * 4;
		}
		nla_nest_end(skb, inner);
	}
	nla_nest_end(skb, nest);
	return 0;

inner_failure:
	nla_nest_cancel(skb, inner);
failure:
	nla_nest_cancel(skb, nest);
	return -1;
}

static int nft_tunnel_ports_dump(struct sk_buff *skb,
				 struct ip_tunnel_info *info)
{
	if (nla_put_be16(skb, NFTA_TUNNEL_KEY_SPORT, info->key.tp_src) < 0 ||
	    nla_put_be16(skb, NFTA_TUNNEL_KEY_DPORT, info->key.tp_dst) < 0)
		return -1;

	return 0;
}

static int nft_tunnel_flags_dump(struct sk_buff *skb,
				 struct ip_tunnel_info *info)
{
	u32 flags = 0;

	if (info->key.tun_flags & TUNNEL_DONT_FRAGMENT)
		flags |= NFT_TUNNEL_F_DONT_FRAGMENT;
	if (!(info->key.tun_flags & TUNNEL_CSUM))
		flags |= NFT_TUNNEL_F_ZERO_CSUM_TX;
	if (info->key.tun_flags & TUNNEL_SEQ)
		flags |= NFT_TUNNEL_F_SEQ_NUMBER;

	if (nla_put_be32(skb, NFTA_TUNNEL_KEY_FLAGS, htonl(flags)) < 0)
		return -1;

	return 0;
}

static int nft_tunnel_obj_dump(struct sk_buff *skb,
			       struct nft_object *obj, bool reset)
{
	struct nft_tunnel_obj *priv = nft_obj_data(obj);
	struct ip_tunnel_info *info = &priv->md->u.tun_info;

	if (nla_put_be32(skb, NFTA_TUNNEL_KEY_ID,
			 tunnel_id_to_key32(info->key.tun_id)) ||
	    nft_tunnel_ip_dump(skb, info) < 0 ||
	    nft_tunnel_ports_dump(skb, info) < 0 ||
	    nft_tunnel_flags_dump(skb, info) < 0 ||
	    nla_put_u8(skb, NFTA_TUNNEL_KEY_TOS, info->key.tos) ||
	    nla_put_u8(skb, NFTA_TUNNEL_KEY_TTL, info->key.ttl) ||
	    nft_tunnel_opts_dump(skb, priv) < 0)
		goto nla_put_failure;

	return 0;

nla_put_failure:
	return -1;
}

static void nft_tunnel_obj_destroy(const struct nft_ctx *ctx,
				   struct nft_object *obj)
{
	struct nft_tunnel_obj *priv = nft_obj_data(obj);

	metadata_dst_free(priv->md);
}

static struct nft_object_type nft_tunnel_obj_type;
static const struct nft_object_ops nft_tunnel_obj_ops = {
	.type		= &nft_tunnel_obj_type,
	.size		= sizeof(struct nft_tunnel_obj),
	.eval		= nft_tunnel_obj_eval,
	.init		= nft_tunnel_obj_init,
	.destroy	= nft_tunnel_obj_destroy,
	.dump		= nft_tunnel_obj_dump,
};

static struct nft_object_type nft_tunnel_obj_type __read_mostly = {
	.type		= NFT_OBJECT_TUNNEL,
	.ops		= &nft_tunnel_obj_ops,
	.maxattr	= NFTA_TUNNEL_KEY_MAX,
	.policy		= nft_tunnel_key_policy,
	.owner		= THIS_MODULE,
};

static int __init nft_tunnel_module_init(void)
{
	int err;

	err = nft_register_expr(&nft_tunnel_type);
	if (err < 0)
		return err;

	err = nft_register_obj(&nft_tunnel_obj_type);
	if (err < 0)
		nft_unregister_expr(&nft_tunnel_type);

	return err;
}

static void __exit nft_tunnel_module_exit(void)
{
	nft_unregister_obj(&nft_tunnel_obj_type);
	nft_unregister_expr(&nft_tunnel_type);
}

module_init(nft_tunnel_module_init);
module_exit(nft_tunnel_module_exit);

MODULE_LICENSE("GPL");
MODULE_AUTHOR("Pablo Neira Ayuso <pablo@netfilter.org>");
MODULE_ALIAS_NFT_EXPR("tunnel");
MODULE_ALIAS_NFT_OBJ(NFT_OBJECT_TUNNEL);
MODULE_DESCRIPTION("nftables tunnel expression support");<|MERGE_RESOLUTION|>--- conflicted
+++ resolved
@@ -306,11 +306,7 @@
 static const struct nla_policy nft_tunnel_opts_geneve_policy[NFTA_TUNNEL_KEY_GENEVE_MAX + 1] = {
 	[NFTA_TUNNEL_KEY_GENEVE_CLASS]	= { .type = NLA_U16 },
 	[NFTA_TUNNEL_KEY_GENEVE_TYPE]	= { .type = NLA_U8 },
-<<<<<<< HEAD
-	[NFTA_TUNNEL_KEY_GENEVE_DATA]	= { .type = NLA_BINARY, .len = 128 },
-=======
 	[NFTA_TUNNEL_KEY_GENEVE_DATA]	= { .type = NLA_BINARY, .len = 127 },
->>>>>>> 7d0ca048
 };
 
 static int nft_tunnel_obj_geneve_init(const struct nlattr *attr,
