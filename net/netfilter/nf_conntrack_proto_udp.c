--- conflicted
+++ resolved
@@ -111,11 +111,7 @@
 		/* Still active after two seconds? Extend timeout. */
 		if (time_after(jiffies, ct->proto.udp.stream_ts)) {
 			extra = timeouts[UDP_CT_REPLIED];
-<<<<<<< HEAD
-			stream = true;
-=======
 			stream = (status & IPS_ASSURED) == 0;
->>>>>>> eb3cdb58
 		}
 
 		nf_ct_refresh_acct(ct, ctinfo, skb, extra);
