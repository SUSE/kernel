// SPDX-License-Identifier: GPL-2.0-only
/*
 * DCCP connection tracking protocol helper
 *
 * Copyright (c) 2005, 2006, 2008 Patrick McHardy <kaber@trash.net>
 */
#include <linux/kernel.h>
#include <linux/init.h>
#include <linux/sysctl.h>
#include <linux/spinlock.h>
#include <linux/skbuff.h>
#include <linux/dccp.h>
#include <linux/slab.h>

#include <net/net_namespace.h>
#include <net/netns/generic.h>

#include <linux/netfilter/nfnetlink_conntrack.h>
#include <net/netfilter/nf_conntrack.h>
#include <net/netfilter/nf_conntrack_l4proto.h>
#include <net/netfilter/nf_conntrack_ecache.h>
#include <net/netfilter/nf_conntrack_timeout.h>
#include <net/netfilter/nf_log.h>

/* Timeouts are based on values from RFC4340:
 *
 * - REQUEST:
 *
 *   8.1.2. Client Request
 *
 *   A client MAY give up on its DCCP-Requests after some time
 *   (3 minutes, for example).
 *
 * - RESPOND:
 *
 *   8.1.3. Server Response
 *
 *   It MAY also leave the RESPOND state for CLOSED after a timeout of
 *   not less than 4MSL (8 minutes);
 *
 * - PARTOPEN:
 *
 *   8.1.5. Handshake Completion
 *
 *   If the client remains in PARTOPEN for more than 4MSL (8 minutes),
 *   it SHOULD reset the connection with Reset Code 2, "Aborted".
 *
 * - OPEN:
 *
 *   The DCCP timestamp overflows after 11.9 hours. If the connection
 *   stays idle this long the sequence number won't be recognized
 *   as valid anymore.
 *
 * - CLOSEREQ/CLOSING:
 *
 *   8.3. Termination
 *
 *   The retransmission timer should initially be set to go off in two
 *   round-trip times and should back off to not less than once every
 *   64 seconds ...
 *
 * - TIMEWAIT:
 *
 *   4.3. States
 *
 *   A server or client socket remains in this state for 2MSL (4 minutes)
 *   after the connection has been town down, ...
 */

#define DCCP_MSL (2 * 60 * HZ)

#ifdef CONFIG_NF_CONNTRACK_PROCFS
static const char * const dccp_state_names[] = {
	[CT_DCCP_NONE]		= "NONE",
	[CT_DCCP_REQUEST]	= "REQUEST",
	[CT_DCCP_RESPOND]	= "RESPOND",
	[CT_DCCP_PARTOPEN]	= "PARTOPEN",
	[CT_DCCP_OPEN]		= "OPEN",
	[CT_DCCP_CLOSEREQ]	= "CLOSEREQ",
	[CT_DCCP_CLOSING]	= "CLOSING",
	[CT_DCCP_TIMEWAIT]	= "TIMEWAIT",
	[CT_DCCP_IGNORE]	= "IGNORE",
	[CT_DCCP_INVALID]	= "INVALID",
};
#endif

#define sNO	CT_DCCP_NONE
#define sRQ	CT_DCCP_REQUEST
#define sRS	CT_DCCP_RESPOND
#define sPO	CT_DCCP_PARTOPEN
#define sOP	CT_DCCP_OPEN
#define sCR	CT_DCCP_CLOSEREQ
#define sCG	CT_DCCP_CLOSING
#define sTW	CT_DCCP_TIMEWAIT
#define sIG	CT_DCCP_IGNORE
#define sIV	CT_DCCP_INVALID

/*
 * DCCP state transition table
 *
 * The assumption is the same as for TCP tracking:
 *
 * We are the man in the middle. All the packets go through us but might
 * get lost in transit to the destination. It is assumed that the destination
 * can't receive segments we haven't seen.
 *
 * The following states exist:
 *
 * NONE:	Initial state, expecting Request
 * REQUEST:	Request seen, waiting for Response from server
 * RESPOND:	Response from server seen, waiting for Ack from client
 * PARTOPEN:	Ack after Response seen, waiting for packet other than Response,
 * 		Reset or Sync from server
 * OPEN:	Packet other than Response, Reset or Sync seen
 * CLOSEREQ:	CloseReq from server seen, expecting Close from client
 * CLOSING:	Close seen, expecting Reset
 * TIMEWAIT:	Reset seen
 * IGNORE:	Not determinable whether packet is valid
 *
 * Some states exist only on one side of the connection: REQUEST, RESPOND,
 * PARTOPEN, CLOSEREQ. For the other side these states are equivalent to
 * the one it was in before.
 *
 * Packets are marked as ignored (sIG) if we don't know if they're valid
 * (for example a reincarnation of a connection we didn't notice is dead
 * already) and the server may send back a connection closing Reset or a
 * Response. They're also used for Sync/SyncAck packets, which we don't
 * care about.
 */
static const u_int8_t
dccp_state_table[CT_DCCP_ROLE_MAX + 1][DCCP_PKT_SYNCACK + 1][CT_DCCP_MAX + 1] = {
	[CT_DCCP_ROLE_CLIENT] = {
		[DCCP_PKT_REQUEST] = {
		/*
		 * sNO -> sRQ		Regular Request
		 * sRQ -> sRQ		Retransmitted Request or reincarnation
		 * sRS -> sRS		Retransmitted Request (apparently Response
		 * 			got lost after we saw it) or reincarnation
		 * sPO -> sIG		Ignore, conntrack might be out of sync
		 * sOP -> sIG		Ignore, conntrack might be out of sync
		 * sCR -> sIG		Ignore, conntrack might be out of sync
		 * sCG -> sIG		Ignore, conntrack might be out of sync
		 * sTW -> sRQ		Reincarnation
		 *
		 *	sNO, sRQ, sRS, sPO. sOP, sCR, sCG, sTW, */
			sRQ, sRQ, sRS, sIG, sIG, sIG, sIG, sRQ,
		},
		[DCCP_PKT_RESPONSE] = {
		/*
		 * sNO -> sIV		Invalid
		 * sRQ -> sIG		Ignore, might be response to ignored Request
		 * sRS -> sIG		Ignore, might be response to ignored Request
		 * sPO -> sIG		Ignore, might be response to ignored Request
		 * sOP -> sIG		Ignore, might be response to ignored Request
		 * sCR -> sIG		Ignore, might be response to ignored Request
		 * sCG -> sIG		Ignore, might be response to ignored Request
		 * sTW -> sIV		Invalid, reincarnation in reverse direction
		 *			goes through sRQ
		 *
		 *	sNO, sRQ, sRS, sPO, sOP, sCR, sCG, sTW */
			sIV, sIG, sIG, sIG, sIG, sIG, sIG, sIV,
		},
		[DCCP_PKT_ACK] = {
		/*
		 * sNO -> sIV		No connection
		 * sRQ -> sIV		No connection
		 * sRS -> sPO		Ack for Response, move to PARTOPEN (8.1.5.)
		 * sPO -> sPO		Retransmitted Ack for Response, remain in PARTOPEN
		 * sOP -> sOP		Regular ACK, remain in OPEN
		 * sCR -> sCR		Ack in CLOSEREQ MAY be processed (8.3.)
		 * sCG -> sCG		Ack in CLOSING MAY be processed (8.3.)
		 * sTW -> sIV
		 *
		 *	sNO, sRQ, sRS, sPO, sOP, sCR, sCG, sTW */
			sIV, sIV, sPO, sPO, sOP, sCR, sCG, sIV
		},
		[DCCP_PKT_DATA] = {
		/*
		 * sNO -> sIV		No connection
		 * sRQ -> sIV		No connection
		 * sRS -> sIV		No connection
		 * sPO -> sIV		MUST use DataAck in PARTOPEN state (8.1.5.)
		 * sOP -> sOP		Regular Data packet
		 * sCR -> sCR		Data in CLOSEREQ MAY be processed (8.3.)
		 * sCG -> sCG		Data in CLOSING MAY be processed (8.3.)
		 * sTW -> sIV
		 *
		 *	sNO, sRQ, sRS, sPO, sOP, sCR, sCG, sTW */
			sIV, sIV, sIV, sIV, sOP, sCR, sCG, sIV,
		},
		[DCCP_PKT_DATAACK] = {
		/*
		 * sNO -> sIV		No connection
		 * sRQ -> sIV		No connection
		 * sRS -> sPO		Ack for Response, move to PARTOPEN (8.1.5.)
		 * sPO -> sPO		Remain in PARTOPEN state
		 * sOP -> sOP		Regular DataAck packet in OPEN state
		 * sCR -> sCR		DataAck in CLOSEREQ MAY be processed (8.3.)
		 * sCG -> sCG		DataAck in CLOSING MAY be processed (8.3.)
		 * sTW -> sIV
		 *
		 *	sNO, sRQ, sRS, sPO, sOP, sCR, sCG, sTW */
			sIV, sIV, sPO, sPO, sOP, sCR, sCG, sIV
		},
		[DCCP_PKT_CLOSEREQ] = {
		/*
		 * CLOSEREQ may only be sent by the server.
		 *
		 *	sNO, sRQ, sRS, sPO, sOP, sCR, sCG, sTW */
			sIV, sIV, sIV, sIV, sIV, sIV, sIV, sIV
		},
		[DCCP_PKT_CLOSE] = {
		/*
		 * sNO -> sIV		No connection
		 * sRQ -> sIV		No connection
		 * sRS -> sIV		No connection
		 * sPO -> sCG		Client-initiated close
		 * sOP -> sCG		Client-initiated close
		 * sCR -> sCG		Close in response to CloseReq (8.3.)
		 * sCG -> sCG		Retransmit
		 * sTW -> sIV		Late retransmit, already in TIME_WAIT
		 *
		 *	sNO, sRQ, sRS, sPO, sOP, sCR, sCG, sTW */
			sIV, sIV, sIV, sCG, sCG, sCG, sIV, sIV
		},
		[DCCP_PKT_RESET] = {
		/*
		 * sNO -> sIV		No connection
		 * sRQ -> sTW		Sync received or timeout, SHOULD send Reset (8.1.1.)
		 * sRS -> sTW		Response received without Request
		 * sPO -> sTW		Timeout, SHOULD send Reset (8.1.5.)
		 * sOP -> sTW		Connection reset
		 * sCR -> sTW		Connection reset
		 * sCG -> sTW		Connection reset
		 * sTW -> sIG		Ignore (don't refresh timer)
		 *
		 *	sNO, sRQ, sRS, sPO, sOP, sCR, sCG, sTW */
			sIV, sTW, sTW, sTW, sTW, sTW, sTW, sIG
		},
		[DCCP_PKT_SYNC] = {
		/*
		 * We currently ignore Sync packets
		 *
		 *	sNO, sRQ, sRS, sPO, sOP, sCR, sCG, sTW */
			sIV, sIG, sIG, sIG, sIG, sIG, sIG, sIG,
		},
		[DCCP_PKT_SYNCACK] = {
		/*
		 * We currently ignore SyncAck packets
		 *
		 *	sNO, sRQ, sRS, sPO, sOP, sCR, sCG, sTW */
			sIV, sIG, sIG, sIG, sIG, sIG, sIG, sIG,
		},
	},
	[CT_DCCP_ROLE_SERVER] = {
		[DCCP_PKT_REQUEST] = {
		/*
		 * sNO -> sIV		Invalid
		 * sRQ -> sIG		Ignore, conntrack might be out of sync
		 * sRS -> sIG		Ignore, conntrack might be out of sync
		 * sPO -> sIG		Ignore, conntrack might be out of sync
		 * sOP -> sIG		Ignore, conntrack might be out of sync
		 * sCR -> sIG		Ignore, conntrack might be out of sync
		 * sCG -> sIG		Ignore, conntrack might be out of sync
		 * sTW -> sRQ		Reincarnation, must reverse roles
		 *
		 *	sNO, sRQ, sRS, sPO, sOP, sCR, sCG, sTW */
			sIV, sIG, sIG, sIG, sIG, sIG, sIG, sRQ
		},
		[DCCP_PKT_RESPONSE] = {
		/*
		 * sNO -> sIV		Response without Request
		 * sRQ -> sRS		Response to clients Request
		 * sRS -> sRS		Retransmitted Response (8.1.3. SHOULD NOT)
		 * sPO -> sIG		Response to an ignored Request or late retransmit
		 * sOP -> sIG		Ignore, might be response to ignored Request
		 * sCR -> sIG		Ignore, might be response to ignored Request
		 * sCG -> sIG		Ignore, might be response to ignored Request
		 * sTW -> sIV		Invalid, Request from client in sTW moves to sRQ
		 *
		 *	sNO, sRQ, sRS, sPO, sOP, sCR, sCG, sTW */
			sIV, sRS, sRS, sIG, sIG, sIG, sIG, sIV
		},
		[DCCP_PKT_ACK] = {
		/*
		 * sNO -> sIV		No connection
		 * sRQ -> sIV		No connection
		 * sRS -> sIV		No connection
		 * sPO -> sOP		Enter OPEN state (8.1.5.)
		 * sOP -> sOP		Regular Ack in OPEN state
		 * sCR -> sIV		Waiting for Close from client
		 * sCG -> sCG		Ack in CLOSING MAY be processed (8.3.)
		 * sTW -> sIV
		 *
		 *	sNO, sRQ, sRS, sPO, sOP, sCR, sCG, sTW */
			sIV, sIV, sIV, sOP, sOP, sIV, sCG, sIV
		},
		[DCCP_PKT_DATA] = {
		/*
		 * sNO -> sIV		No connection
		 * sRQ -> sIV		No connection
		 * sRS -> sIV		No connection
		 * sPO -> sOP		Enter OPEN state (8.1.5.)
		 * sOP -> sOP		Regular Data packet in OPEN state
		 * sCR -> sIV		Waiting for Close from client
		 * sCG -> sCG		Data in CLOSING MAY be processed (8.3.)
		 * sTW -> sIV
		 *
		 *	sNO, sRQ, sRS, sPO, sOP, sCR, sCG, sTW */
			sIV, sIV, sIV, sOP, sOP, sIV, sCG, sIV
		},
		[DCCP_PKT_DATAACK] = {
		/*
		 * sNO -> sIV		No connection
		 * sRQ -> sIV		No connection
		 * sRS -> sIV		No connection
		 * sPO -> sOP		Enter OPEN state (8.1.5.)
		 * sOP -> sOP		Regular DataAck in OPEN state
		 * sCR -> sIV		Waiting for Close from client
		 * sCG -> sCG		Data in CLOSING MAY be processed (8.3.)
		 * sTW -> sIV
		 *
		 *	sNO, sRQ, sRS, sPO, sOP, sCR, sCG, sTW */
			sIV, sIV, sIV, sOP, sOP, sIV, sCG, sIV
		},
		[DCCP_PKT_CLOSEREQ] = {
		/*
		 * sNO -> sIV		No connection
		 * sRQ -> sIV		No connection
		 * sRS -> sIV		No connection
		 * sPO -> sOP -> sCR	Move directly to CLOSEREQ (8.1.5.)
		 * sOP -> sCR		CloseReq in OPEN state
		 * sCR -> sCR		Retransmit
		 * sCG -> sCR		Simultaneous close, client sends another Close
		 * sTW -> sIV		Already closed
		 *
		 *	sNO, sRQ, sRS, sPO, sOP, sCR, sCG, sTW */
			sIV, sIV, sIV, sCR, sCR, sCR, sCR, sIV
		},
		[DCCP_PKT_CLOSE] = {
		/*
		 * sNO -> sIV		No connection
		 * sRQ -> sIV		No connection
		 * sRS -> sIV		No connection
		 * sPO -> sOP -> sCG	Move direcly to CLOSING
		 * sOP -> sCG		Move to CLOSING
		 * sCR -> sIV		Close after CloseReq is invalid
		 * sCG -> sCG		Retransmit
		 * sTW -> sIV		Already closed
		 *
		 *	sNO, sRQ, sRS, sPO, sOP, sCR, sCG, sTW */
			sIV, sIV, sIV, sCG, sCG, sIV, sCG, sIV
		},
		[DCCP_PKT_RESET] = {
		/*
		 * sNO -> sIV		No connection
		 * sRQ -> sTW		Reset in response to Request
		 * sRS -> sTW		Timeout, SHOULD send Reset (8.1.3.)
		 * sPO -> sTW		Timeout, SHOULD send Reset (8.1.3.)
		 * sOP -> sTW
		 * sCR -> sTW
		 * sCG -> sTW
		 * sTW -> sIG		Ignore (don't refresh timer)
		 *
		 *	sNO, sRQ, sRS, sPO, sOP, sCR, sCG, sTW, sTW */
			sIV, sTW, sTW, sTW, sTW, sTW, sTW, sTW, sIG
		},
		[DCCP_PKT_SYNC] = {
		/*
		 * We currently ignore Sync packets
		 *
		 *	sNO, sRQ, sRS, sPO, sOP, sCR, sCG, sTW */
			sIV, sIG, sIG, sIG, sIG, sIG, sIG, sIG,
		},
		[DCCP_PKT_SYNCACK] = {
		/*
		 * We currently ignore SyncAck packets
		 *
		 *	sNO, sRQ, sRS, sPO, sOP, sCR, sCG, sTW */
			sIV, sIG, sIG, sIG, sIG, sIG, sIG, sIG,
		},
	},
};

static noinline bool
dccp_new(struct nf_conn *ct, const struct sk_buff *skb,
	 const struct dccp_hdr *dh,
	 const struct nf_hook_state *hook_state)
{
	struct net *net = nf_ct_net(ct);
	struct nf_dccp_net *dn;
	const char *msg;
	u_int8_t state;

	state = dccp_state_table[CT_DCCP_ROLE_CLIENT][dh->dccph_type][CT_DCCP_NONE];
	switch (state) {
	default:
		dn = nf_dccp_pernet(net);
		if (dn->dccp_loose == 0) {
			msg = "not picking up existing connection ";
			goto out_invalid;
		}
		break;
	case CT_DCCP_REQUEST:
		break;
	case CT_DCCP_INVALID:
		msg = "invalid state transition ";
		goto out_invalid;
	}

	ct->proto.dccp.role[IP_CT_DIR_ORIGINAL] = CT_DCCP_ROLE_CLIENT;
	ct->proto.dccp.role[IP_CT_DIR_REPLY] = CT_DCCP_ROLE_SERVER;
	ct->proto.dccp.state = CT_DCCP_NONE;
	ct->proto.dccp.last_pkt = DCCP_PKT_REQUEST;
	ct->proto.dccp.last_dir = IP_CT_DIR_ORIGINAL;
	ct->proto.dccp.handshake_seq = 0;
	return true;

out_invalid:
	nf_ct_l4proto_log_invalid(skb, ct, hook_state, "%s", msg);
	return false;
}

static u64 dccp_ack_seq(const struct dccp_hdr *dh)
{
	const struct dccp_hdr_ack_bits *dhack;

	dhack = (void *)dh + __dccp_basic_hdr_len(dh);
	return ((u64)ntohs(dhack->dccph_ack_nr_high) << 32) +
		     ntohl(dhack->dccph_ack_nr_low);
}

static bool dccp_error(const struct dccp_hdr *dh,
		       struct sk_buff *skb, unsigned int dataoff,
		       const struct nf_hook_state *state)
{
	static const unsigned long require_seq48 = 1 << DCCP_PKT_REQUEST |
						   1 << DCCP_PKT_RESPONSE |
						   1 << DCCP_PKT_CLOSEREQ |
						   1 << DCCP_PKT_CLOSE |
						   1 << DCCP_PKT_RESET |
						   1 << DCCP_PKT_SYNC |
						   1 << DCCP_PKT_SYNCACK;
	unsigned int dccp_len = skb->len - dataoff;
	unsigned int cscov;
	const char *msg;
	u8 type;

	BUILD_BUG_ON(DCCP_PKT_INVALID >= BITS_PER_LONG);

	if (dh->dccph_doff * 4 < sizeof(struct dccp_hdr) ||
	    dh->dccph_doff * 4 > dccp_len) {
		msg = "nf_ct_dccp: truncated/malformed packet ";
		goto out_invalid;
	}

	cscov = dccp_len;
	if (dh->dccph_cscov) {
		cscov = (dh->dccph_cscov - 1) * 4;
		if (cscov > dccp_len) {
			msg = "nf_ct_dccp: bad checksum coverage ";
			goto out_invalid;
		}
	}

	if (state->hook == NF_INET_PRE_ROUTING &&
	    state->net->ct.sysctl_checksum &&
	    nf_checksum_partial(skb, state->hook, dataoff, cscov,
				IPPROTO_DCCP, state->pf)) {
		msg = "nf_ct_dccp: bad checksum ";
		goto out_invalid;
	}

	type = dh->dccph_type;
	if (type >= DCCP_PKT_INVALID) {
		msg = "nf_ct_dccp: reserved packet type ";
		goto out_invalid;
	}

	if (test_bit(type, &require_seq48) && !dh->dccph_x) {
		msg = "nf_ct_dccp: type lacks 48bit sequence numbers";
		goto out_invalid;
	}

	return false;
out_invalid:
	nf_l4proto_log_invalid(skb, state, IPPROTO_DCCP, "%s", msg);
	return true;
}

struct nf_conntrack_dccp_buf {
	struct dccp_hdr dh;	 /* generic header part */
	struct dccp_hdr_ext ext; /* optional depending dh->dccph_x */
	union {			 /* depends on header type */
		struct dccp_hdr_ack_bits ack;
		struct dccp_hdr_request req;
		struct dccp_hdr_response response;
		struct dccp_hdr_reset rst;
	} u;
};

static struct dccp_hdr *
dccp_header_pointer(const struct sk_buff *skb, int offset, const struct dccp_hdr *dh,
		    struct nf_conntrack_dccp_buf *buf)
{
	unsigned int hdrlen = __dccp_hdr_len(dh);

	if (hdrlen > sizeof(*buf))
		return NULL;

	return skb_header_pointer(skb, offset, hdrlen, buf);
}

int nf_conntrack_dccp_packet(struct nf_conn *ct, struct sk_buff *skb,
			     unsigned int dataoff,
			     enum ip_conntrack_info ctinfo,
			     const struct nf_hook_state *state)
{
	enum ip_conntrack_dir dir = CTINFO2DIR(ctinfo);
	struct nf_conntrack_dccp_buf _dh;
	u_int8_t type, old_state, new_state;
	enum ct_dccp_roles role;
	unsigned int *timeouts;
	struct dccp_hdr *dh;

	dh = skb_header_pointer(skb, dataoff, sizeof(*dh), &_dh.dh);
	if (!dh)
		return -NF_ACCEPT;

	if (dccp_error(dh, skb, dataoff, state))
		return -NF_ACCEPT;

	/* pull again, including possible 48 bit sequences and subtype header */
	dh = dccp_header_pointer(skb, dataoff, dh, &_dh);
	if (!dh)
<<<<<<< HEAD
		return NF_DROP;
=======
		return -NF_ACCEPT;
>>>>>>> 2d5404ca

	type = dh->dccph_type;
	if (!nf_ct_is_confirmed(ct) && !dccp_new(ct, skb, dh, state))
		return -NF_ACCEPT;

	if (type == DCCP_PKT_RESET &&
	    !test_bit(IPS_SEEN_REPLY_BIT, &ct->status)) {
		/* Tear down connection immediately if only reply is a RESET */
		nf_ct_kill_acct(ct, ctinfo, skb);
		return NF_ACCEPT;
	}

	spin_lock_bh(&ct->lock);

	role = ct->proto.dccp.role[dir];
	old_state = ct->proto.dccp.state;
	new_state = dccp_state_table[role][type][old_state];

	switch (new_state) {
	case CT_DCCP_REQUEST:
		if (old_state == CT_DCCP_TIMEWAIT &&
		    role == CT_DCCP_ROLE_SERVER) {
			/* Reincarnation in the reverse direction: reopen and
			 * reverse client/server roles. */
			ct->proto.dccp.role[dir] = CT_DCCP_ROLE_CLIENT;
			ct->proto.dccp.role[!dir] = CT_DCCP_ROLE_SERVER;
		}
		break;
	case CT_DCCP_RESPOND:
		if (old_state == CT_DCCP_REQUEST)
			ct->proto.dccp.handshake_seq = dccp_hdr_seq(dh);
		break;
	case CT_DCCP_PARTOPEN:
		if (old_state == CT_DCCP_RESPOND &&
		    type == DCCP_PKT_ACK &&
		    dccp_ack_seq(dh) == ct->proto.dccp.handshake_seq)
			set_bit(IPS_ASSURED_BIT, &ct->status);
		break;
	case CT_DCCP_IGNORE:
		/*
		 * Connection tracking might be out of sync, so we ignore
		 * packets that might establish a new connection and resync
		 * if the server responds with a valid Response.
		 */
		if (ct->proto.dccp.last_dir == !dir &&
		    ct->proto.dccp.last_pkt == DCCP_PKT_REQUEST &&
		    type == DCCP_PKT_RESPONSE) {
			ct->proto.dccp.role[!dir] = CT_DCCP_ROLE_CLIENT;
			ct->proto.dccp.role[dir] = CT_DCCP_ROLE_SERVER;
			ct->proto.dccp.handshake_seq = dccp_hdr_seq(dh);
			new_state = CT_DCCP_RESPOND;
			break;
		}
		ct->proto.dccp.last_dir = dir;
		ct->proto.dccp.last_pkt = type;

		spin_unlock_bh(&ct->lock);
		nf_ct_l4proto_log_invalid(skb, ct, state, "%s", "invalid packet");
		return NF_ACCEPT;
	case CT_DCCP_INVALID:
		spin_unlock_bh(&ct->lock);
		nf_ct_l4proto_log_invalid(skb, ct, state, "%s", "invalid state transition");
		return -NF_ACCEPT;
	}

	ct->proto.dccp.last_dir = dir;
	ct->proto.dccp.last_pkt = type;
	ct->proto.dccp.state = new_state;
	spin_unlock_bh(&ct->lock);

	if (new_state != old_state)
		nf_conntrack_event_cache(IPCT_PROTOINFO, ct);

	timeouts = nf_ct_timeout_lookup(ct);
	if (!timeouts)
		timeouts = nf_dccp_pernet(nf_ct_net(ct))->dccp_timeout;
	nf_ct_refresh_acct(ct, ctinfo, skb, timeouts[new_state]);

	return NF_ACCEPT;
}

static bool dccp_can_early_drop(const struct nf_conn *ct)
{
	switch (ct->proto.dccp.state) {
	case CT_DCCP_CLOSEREQ:
	case CT_DCCP_CLOSING:
	case CT_DCCP_TIMEWAIT:
		return true;
	default:
		break;
	}

	return false;
}

#ifdef CONFIG_NF_CONNTRACK_PROCFS
static void dccp_print_conntrack(struct seq_file *s, struct nf_conn *ct)
{
	seq_printf(s, "%s ", dccp_state_names[ct->proto.dccp.state]);
}
#endif

#if IS_ENABLED(CONFIG_NF_CT_NETLINK)
static int dccp_to_nlattr(struct sk_buff *skb, struct nlattr *nla,
			  struct nf_conn *ct, bool destroy)
{
	struct nlattr *nest_parms;

	spin_lock_bh(&ct->lock);
	nest_parms = nla_nest_start(skb, CTA_PROTOINFO_DCCP);
	if (!nest_parms)
		goto nla_put_failure;
	if (nla_put_u8(skb, CTA_PROTOINFO_DCCP_STATE, ct->proto.dccp.state))
		goto nla_put_failure;

	if (destroy)
		goto skip_state;

	if (nla_put_u8(skb, CTA_PROTOINFO_DCCP_ROLE,
		       ct->proto.dccp.role[IP_CT_DIR_ORIGINAL]) ||
	    nla_put_be64(skb, CTA_PROTOINFO_DCCP_HANDSHAKE_SEQ,
			 cpu_to_be64(ct->proto.dccp.handshake_seq),
			 CTA_PROTOINFO_DCCP_PAD))
		goto nla_put_failure;
skip_state:
	nla_nest_end(skb, nest_parms);
	spin_unlock_bh(&ct->lock);

	return 0;

nla_put_failure:
	spin_unlock_bh(&ct->lock);
	return -1;
}

static const struct nla_policy dccp_nla_policy[CTA_PROTOINFO_DCCP_MAX + 1] = {
	[CTA_PROTOINFO_DCCP_STATE]	= { .type = NLA_U8 },
	[CTA_PROTOINFO_DCCP_ROLE]	= { .type = NLA_U8 },
	[CTA_PROTOINFO_DCCP_HANDSHAKE_SEQ] = { .type = NLA_U64 },
	[CTA_PROTOINFO_DCCP_PAD]	= { .type = NLA_UNSPEC },
};

#define DCCP_NLATTR_SIZE ( \
	NLA_ALIGN(NLA_HDRLEN + 1) + \
	NLA_ALIGN(NLA_HDRLEN + 1) + \
	NLA_ALIGN(NLA_HDRLEN + sizeof(u64)) + \
	NLA_ALIGN(NLA_HDRLEN + 0))

static int nlattr_to_dccp(struct nlattr *cda[], struct nf_conn *ct)
{
	struct nlattr *attr = cda[CTA_PROTOINFO_DCCP];
	struct nlattr *tb[CTA_PROTOINFO_DCCP_MAX + 1];
	int err;

	if (!attr)
		return 0;

	err = nla_parse_nested_deprecated(tb, CTA_PROTOINFO_DCCP_MAX, attr,
					  dccp_nla_policy, NULL);
	if (err < 0)
		return err;

	if (!tb[CTA_PROTOINFO_DCCP_STATE] ||
	    !tb[CTA_PROTOINFO_DCCP_ROLE] ||
	    nla_get_u8(tb[CTA_PROTOINFO_DCCP_ROLE]) > CT_DCCP_ROLE_MAX ||
	    nla_get_u8(tb[CTA_PROTOINFO_DCCP_STATE]) >= CT_DCCP_IGNORE) {
		return -EINVAL;
	}

	spin_lock_bh(&ct->lock);
	ct->proto.dccp.state = nla_get_u8(tb[CTA_PROTOINFO_DCCP_STATE]);
	if (nla_get_u8(tb[CTA_PROTOINFO_DCCP_ROLE]) == CT_DCCP_ROLE_CLIENT) {
		ct->proto.dccp.role[IP_CT_DIR_ORIGINAL] = CT_DCCP_ROLE_CLIENT;
		ct->proto.dccp.role[IP_CT_DIR_REPLY] = CT_DCCP_ROLE_SERVER;
	} else {
		ct->proto.dccp.role[IP_CT_DIR_ORIGINAL] = CT_DCCP_ROLE_SERVER;
		ct->proto.dccp.role[IP_CT_DIR_REPLY] = CT_DCCP_ROLE_CLIENT;
	}
	if (tb[CTA_PROTOINFO_DCCP_HANDSHAKE_SEQ]) {
		ct->proto.dccp.handshake_seq =
		be64_to_cpu(nla_get_be64(tb[CTA_PROTOINFO_DCCP_HANDSHAKE_SEQ]));
	}
	spin_unlock_bh(&ct->lock);
	return 0;
}
#endif

#ifdef CONFIG_NF_CONNTRACK_TIMEOUT

#include <linux/netfilter/nfnetlink.h>
#include <linux/netfilter/nfnetlink_cttimeout.h>

static int dccp_timeout_nlattr_to_obj(struct nlattr *tb[],
				      struct net *net, void *data)
{
	struct nf_dccp_net *dn = nf_dccp_pernet(net);
	unsigned int *timeouts = data;
	int i;

	if (!timeouts)
		 timeouts = dn->dccp_timeout;

	/* set default DCCP timeouts. */
	for (i=0; i<CT_DCCP_MAX; i++)
		timeouts[i] = dn->dccp_timeout[i];

	/* there's a 1:1 mapping between attributes and protocol states. */
	for (i=CTA_TIMEOUT_DCCP_UNSPEC+1; i<CTA_TIMEOUT_DCCP_MAX+1; i++) {
		if (tb[i]) {
			timeouts[i] = ntohl(nla_get_be32(tb[i])) * HZ;
		}
	}

	timeouts[CTA_TIMEOUT_DCCP_UNSPEC] = timeouts[CTA_TIMEOUT_DCCP_REQUEST];
	return 0;
}

static int
dccp_timeout_obj_to_nlattr(struct sk_buff *skb, const void *data)
{
        const unsigned int *timeouts = data;
	int i;

	for (i=CTA_TIMEOUT_DCCP_UNSPEC+1; i<CTA_TIMEOUT_DCCP_MAX+1; i++) {
		if (nla_put_be32(skb, i, htonl(timeouts[i] / HZ)))
			goto nla_put_failure;
	}
	return 0;

nla_put_failure:
	return -ENOSPC;
}

static const struct nla_policy
dccp_timeout_nla_policy[CTA_TIMEOUT_DCCP_MAX+1] = {
	[CTA_TIMEOUT_DCCP_REQUEST]	= { .type = NLA_U32 },
	[CTA_TIMEOUT_DCCP_RESPOND]	= { .type = NLA_U32 },
	[CTA_TIMEOUT_DCCP_PARTOPEN]	= { .type = NLA_U32 },
	[CTA_TIMEOUT_DCCP_OPEN]		= { .type = NLA_U32 },
	[CTA_TIMEOUT_DCCP_CLOSEREQ]	= { .type = NLA_U32 },
	[CTA_TIMEOUT_DCCP_CLOSING]	= { .type = NLA_U32 },
	[CTA_TIMEOUT_DCCP_TIMEWAIT]	= { .type = NLA_U32 },
};
#endif /* CONFIG_NF_CONNTRACK_TIMEOUT */

void nf_conntrack_dccp_init_net(struct net *net)
{
	struct nf_dccp_net *dn = nf_dccp_pernet(net);

	/* default values */
	dn->dccp_loose = 1;
	dn->dccp_timeout[CT_DCCP_REQUEST]	= 2 * DCCP_MSL;
	dn->dccp_timeout[CT_DCCP_RESPOND]	= 4 * DCCP_MSL;
	dn->dccp_timeout[CT_DCCP_PARTOPEN]	= 4 * DCCP_MSL;
	dn->dccp_timeout[CT_DCCP_OPEN]		= 12 * 3600 * HZ;
	dn->dccp_timeout[CT_DCCP_CLOSEREQ]	= 64 * HZ;
	dn->dccp_timeout[CT_DCCP_CLOSING]	= 64 * HZ;
	dn->dccp_timeout[CT_DCCP_TIMEWAIT]	= 2 * DCCP_MSL;

	/* timeouts[0] is unused, make it same as SYN_SENT so
	 * ->timeouts[0] contains 'new' timeout, like udp or icmp.
	 */
	dn->dccp_timeout[CT_DCCP_NONE] = dn->dccp_timeout[CT_DCCP_REQUEST];
}

const struct nf_conntrack_l4proto nf_conntrack_l4proto_dccp = {
	.l4proto		= IPPROTO_DCCP,
	.can_early_drop		= dccp_can_early_drop,
#ifdef CONFIG_NF_CONNTRACK_PROCFS
	.print_conntrack	= dccp_print_conntrack,
#endif
#if IS_ENABLED(CONFIG_NF_CT_NETLINK)
	.nlattr_size		= DCCP_NLATTR_SIZE,
	.to_nlattr		= dccp_to_nlattr,
	.from_nlattr		= nlattr_to_dccp,
	.tuple_to_nlattr	= nf_ct_port_tuple_to_nlattr,
	.nlattr_tuple_size	= nf_ct_port_nlattr_tuple_size,
	.nlattr_to_tuple	= nf_ct_port_nlattr_to_tuple,
	.nla_policy		= nf_ct_port_nla_policy,
#endif
#ifdef CONFIG_NF_CONNTRACK_TIMEOUT
	.ctnl_timeout		= {
		.nlattr_to_obj	= dccp_timeout_nlattr_to_obj,
		.obj_to_nlattr	= dccp_timeout_obj_to_nlattr,
		.nlattr_max	= CTA_TIMEOUT_DCCP_MAX,
		.obj_size	= sizeof(unsigned int) * CT_DCCP_MAX,
		.nla_policy	= dccp_timeout_nla_policy,
	},
#endif /* CONFIG_NF_CONNTRACK_TIMEOUT */
};<|MERGE_RESOLUTION|>--- conflicted
+++ resolved
@@ -533,11 +533,7 @@
 	/* pull again, including possible 48 bit sequences and subtype header */
 	dh = dccp_header_pointer(skb, dataoff, dh, &_dh);
 	if (!dh)
-<<<<<<< HEAD
-		return NF_DROP;
-=======
 		return -NF_ACCEPT;
->>>>>>> 2d5404ca
 
 	type = dh->dccph_type;
 	if (!nf_ct_is_confirmed(ct) && !dccp_new(ct, skb, dh, state))
