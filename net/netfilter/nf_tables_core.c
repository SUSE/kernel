--- conflicted
+++ resolved
@@ -255,10 +255,7 @@
 	const struct nft_chain *chain = priv, *basechain = chain;
 	const struct net *net = nft_net(pkt);
 	const struct nft_expr *expr, *last;
-<<<<<<< HEAD
-=======
 	const struct nft_rule_dp *rule;
->>>>>>> eb3cdb58
 	struct nft_regs regs = {};
 	unsigned int stackptr = 0;
 	struct nft_jumpstack jumpstack[NFT_JUMP_STACK_SIZE];
