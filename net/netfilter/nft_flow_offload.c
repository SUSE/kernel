// SPDX-License-Identifier: GPL-2.0-only
#include <linux/kernel.h>
#include <linux/module.h>
#include <linux/init.h>
#include <linux/netlink.h>
#include <linux/netfilter.h>
#include <linux/workqueue.h>
#include <linux/spinlock.h>
#include <linux/netfilter/nf_conntrack_common.h>
#include <linux/netfilter/nf_tables.h>
#include <net/ip.h> /* for ipv4 options. */
#include <net/inet_dscp.h>
#include <net/netfilter/nf_tables.h>
#include <net/netfilter/nf_tables_core.h>
#include <net/netfilter/nf_conntrack_core.h>
#include <net/netfilter/nf_conntrack_extend.h>
#include <net/netfilter/nf_flow_table.h>

struct nft_flow_offload {
	struct nft_flowtable	*flowtable;
};

static enum flow_offload_xmit_type nft_xmit_type(struct dst_entry *dst)
{
	if (dst_xfrm(dst))
		return FLOW_OFFLOAD_XMIT_XFRM;

	return FLOW_OFFLOAD_XMIT_NEIGH;
}

static void nft_default_forward_path(struct nf_flow_route *route,
				     struct dst_entry *dst_cache,
				     enum ip_conntrack_dir dir)
{
	route->tuple[!dir].in.ifindex	= dst_cache->dev->ifindex;
	route->tuple[dir].dst		= dst_cache;
	route->tuple[dir].xmit_type	= nft_xmit_type(dst_cache);
}

static bool nft_is_valid_ether_device(const struct net_device *dev)
{
	if (!dev || (dev->flags & IFF_LOOPBACK) || dev->type != ARPHRD_ETHER ||
	    dev->addr_len != ETH_ALEN || !is_valid_ether_addr(dev->dev_addr))
		return false;

	return true;
}

static int nft_dev_fill_forward_path(const struct nf_flow_route *route,
				     const struct dst_entry *dst_cache,
				     const struct nf_conn *ct,
				     enum ip_conntrack_dir dir, u8 *ha,
				     struct net_device_path_stack *stack)
{
	const void *daddr = &ct->tuplehash[!dir].tuple.src.u3;
	struct net_device *dev = dst_cache->dev;
	struct neighbour *n;
	u8 nud_state;

	if (!nft_is_valid_ether_device(dev))
		goto out;

	n = dst_neigh_lookup(dst_cache, daddr);
	if (!n)
		return -1;

	read_lock_bh(&n->lock);
	nud_state = n->nud_state;
	ether_addr_copy(ha, n->ha);
	read_unlock_bh(&n->lock);
	neigh_release(n);

	if (!(nud_state & NUD_VALID))
		return -1;

out:
	return dev_fill_forward_path(dev, ha, stack);
}

struct nft_forward_info {
	const struct net_device *indev;
	const struct net_device *outdev;
	const struct net_device *hw_outdev;
	struct id {
		__u16	id;
		__be16	proto;
	} encap[NF_FLOW_TABLE_ENCAP_MAX];
	u8 num_encaps;
	u8 ingress_vlans;
	u8 h_source[ETH_ALEN];
	u8 h_dest[ETH_ALEN];
	enum flow_offload_xmit_type xmit_type;
};

static void nft_dev_path_info(const struct net_device_path_stack *stack,
			      struct nft_forward_info *info,
			      unsigned char *ha, struct nf_flowtable *flowtable)
{
	const struct net_device_path *path;
	int i;

	memcpy(info->h_dest, ha, ETH_ALEN);

	for (i = 0; i < stack->num_paths; i++) {
		path = &stack->path[i];
		switch (path->type) {
		case DEV_PATH_ETHERNET:
		case DEV_PATH_DSA:
		case DEV_PATH_VLAN:
		case DEV_PATH_PPPOE:
			info->indev = path->dev;
			if (is_zero_ether_addr(info->h_source))
				memcpy(info->h_source, path->dev->dev_addr, ETH_ALEN);

			if (path->type == DEV_PATH_ETHERNET)
				break;
			if (path->type == DEV_PATH_DSA) {
				i = stack->num_paths;
				break;
			}

			/* DEV_PATH_VLAN and DEV_PATH_PPPOE */
			if (info->num_encaps >= NF_FLOW_TABLE_ENCAP_MAX) {
				info->indev = NULL;
				break;
			}
			if (!info->outdev)
				info->outdev = path->dev;
			info->encap[info->num_encaps].id = path->encap.id;
			info->encap[info->num_encaps].proto = path->encap.proto;
			info->num_encaps++;
			if (path->type == DEV_PATH_PPPOE)
				memcpy(info->h_dest, path->encap.h_dest, ETH_ALEN);
			break;
		case DEV_PATH_BRIDGE:
			if (is_zero_ether_addr(info->h_source))
				memcpy(info->h_source, path->dev->dev_addr, ETH_ALEN);

			switch (path->bridge.vlan_mode) {
			case DEV_PATH_BR_VLAN_UNTAG_HW:
				info->ingress_vlans |= BIT(info->num_encaps - 1);
				break;
			case DEV_PATH_BR_VLAN_TAG:
				info->encap[info->num_encaps].id = path->bridge.vlan_id;
				info->encap[info->num_encaps].proto = path->bridge.vlan_proto;
				info->num_encaps++;
				break;
			case DEV_PATH_BR_VLAN_UNTAG:
				info->num_encaps--;
				break;
			case DEV_PATH_BR_VLAN_KEEP:
				break;
			}
			info->xmit_type = FLOW_OFFLOAD_XMIT_DIRECT;
			break;
		default:
			info->indev = NULL;
			break;
		}
	}
	if (!info->outdev)
		info->outdev = info->indev;

	info->hw_outdev = info->indev;

	if (nf_flowtable_hw_offload(flowtable) &&
	    nft_is_valid_ether_device(info->indev))
		info->xmit_type = FLOW_OFFLOAD_XMIT_DIRECT;
}

static bool nft_flowtable_find_dev(const struct net_device *dev,
				   struct nft_flowtable *ft)
{
	struct nft_hook *hook;
	bool found = false;

	list_for_each_entry_rcu(hook, &ft->hook_list, list) {
		if (hook->ops.dev != dev)
			continue;

		found = true;
		break;
	}

	return found;
}

static void nft_dev_forward_path(struct nf_flow_route *route,
				 const struct nf_conn *ct,
				 enum ip_conntrack_dir dir,
				 struct nft_flowtable *ft)
{
	const struct dst_entry *dst = route->tuple[dir].dst;
	struct net_device_path_stack stack;
	struct nft_forward_info info = {};
	unsigned char ha[ETH_ALEN];
	int i;

	if (nft_dev_fill_forward_path(route, dst, ct, dir, ha, &stack) >= 0)
		nft_dev_path_info(&stack, &info, ha, &ft->data);

	if (!info.indev || !nft_flowtable_find_dev(info.indev, ft))
		return;

	route->tuple[!dir].in.ifindex = info.indev->ifindex;
	for (i = 0; i < info.num_encaps; i++) {
		route->tuple[!dir].in.encap[i].id = info.encap[i].id;
		route->tuple[!dir].in.encap[i].proto = info.encap[i].proto;
	}
	route->tuple[!dir].in.num_encaps = info.num_encaps;
	route->tuple[!dir].in.ingress_vlans = info.ingress_vlans;

	if (info.xmit_type == FLOW_OFFLOAD_XMIT_DIRECT) {
		memcpy(route->tuple[dir].out.h_source, info.h_source, ETH_ALEN);
		memcpy(route->tuple[dir].out.h_dest, info.h_dest, ETH_ALEN);
		route->tuple[dir].out.ifindex = info.outdev->ifindex;
		route->tuple[dir].out.hw_ifindex = info.hw_outdev->ifindex;
		route->tuple[dir].xmit_type = info.xmit_type;
	}
}

static int nft_flow_route(const struct nft_pktinfo *pkt,
			  const struct nf_conn *ct,
			  struct nf_flow_route *route,
			  enum ip_conntrack_dir dir,
			  struct nft_flowtable *ft)
{
	struct dst_entry *this_dst = skb_dst(pkt->skb);
	struct dst_entry *other_dst = NULL;
	struct flowi fl;

	memset(&fl, 0, sizeof(fl));
	switch (nft_pf(pkt)) {
	case NFPROTO_IPV4:
		fl.u.ip4.daddr = ct->tuplehash[dir].tuple.src.u3.ip;
		fl.u.ip4.saddr = ct->tuplehash[!dir].tuple.src.u3.ip;
		fl.u.ip4.flowi4_oif = nft_in(pkt)->ifindex;
		fl.u.ip4.flowi4_iif = this_dst->dev->ifindex;
		fl.u.ip4.flowi4_tos = ip_hdr(pkt->skb)->tos & INET_DSCP_MASK;
		fl.u.ip4.flowi4_mark = pkt->skb->mark;
		fl.u.ip4.flowi4_flags = FLOWI_FLAG_ANYSRC;
		break;
	case NFPROTO_IPV6:
		fl.u.ip6.daddr = ct->tuplehash[dir].tuple.src.u3.in6;
		fl.u.ip6.saddr = ct->tuplehash[!dir].tuple.src.u3.in6;
		fl.u.ip6.flowi6_oif = nft_in(pkt)->ifindex;
		fl.u.ip6.flowi6_iif = this_dst->dev->ifindex;
		fl.u.ip6.flowlabel = ip6_flowinfo(ipv6_hdr(pkt->skb));
		fl.u.ip6.flowi6_mark = pkt->skb->mark;
		fl.u.ip6.flowi6_flags = FLOWI_FLAG_ANYSRC;
		break;
	}

	if (!dst_hold_safe(this_dst))
		return -ENOENT;

	nf_route(nft_net(pkt), &other_dst, &fl, false, nft_pf(pkt));
	if (!other_dst) {
		dst_release(this_dst);
		return -ENOENT;
	}

	nft_default_forward_path(route, this_dst, dir);
	nft_default_forward_path(route, other_dst, !dir);

	if (route->tuple[dir].xmit_type	== FLOW_OFFLOAD_XMIT_NEIGH &&
	    route->tuple[!dir].xmit_type == FLOW_OFFLOAD_XMIT_NEIGH) {
		nft_dev_forward_path(route, ct, dir, ft);
		nft_dev_forward_path(route, ct, !dir, ft);
	}

	return 0;
}

static bool nft_flow_offload_skip(struct sk_buff *skb, int family)
{
	if (skb_sec_path(skb))
		return true;

	if (family == NFPROTO_IPV4) {
		const struct ip_options *opt;

		opt = &(IPCB(skb)->opt);

		if (unlikely(opt->optlen))
			return true;
	}

	return false;
}

static void nft_flow_offload_eval(const struct nft_expr *expr,
				  struct nft_regs *regs,
				  const struct nft_pktinfo *pkt)
{
	struct nft_flow_offload *priv = nft_expr_priv(expr);
	struct nf_flowtable *flowtable = &priv->flowtable->data;
	struct tcphdr _tcph, *tcph = NULL;
	struct nf_flow_route route = {};
	enum ip_conntrack_info ctinfo;
	struct flow_offload *flow;
	enum ip_conntrack_dir dir;
	struct nf_conn *ct;
	int ret;

	if (nft_flow_offload_skip(pkt->skb, nft_pf(pkt)))
		goto out;

	ct = nf_ct_get(pkt->skb, &ctinfo);
	if (!ct)
		goto out;

	switch (ct->tuplehash[IP_CT_DIR_ORIGINAL].tuple.dst.protonum) {
	case IPPROTO_TCP:
		tcph = skb_header_pointer(pkt->skb, nft_thoff(pkt),
					  sizeof(_tcph), &_tcph);
		if (unlikely(!tcph || tcph->fin || tcph->rst ||
			     !nf_conntrack_tcp_established(ct)))
			goto out;
		break;
	case IPPROTO_UDP:
		break;
#ifdef CONFIG_NF_CT_PROTO_GRE
	case IPPROTO_GRE: {
		struct nf_conntrack_tuple *tuple;

		if (ct->status & IPS_NAT_MASK)
			goto out;
		tuple = &ct->tuplehash[IP_CT_DIR_ORIGINAL].tuple;
		/* No support for GRE v1 */
		if (tuple->src.u.gre.key || tuple->dst.u.gre.key)
			goto out;
		break;
	}
#endif
	default:
		goto out;
	}

	if (nf_ct_ext_exist(ct, NF_CT_EXT_HELPER) ||
	    ct->status & (IPS_SEQ_ADJUST | IPS_NAT_CLASH))
		goto out;

	if (!nf_ct_is_confirmed(ct))
		goto out;

	if (test_and_set_bit(IPS_OFFLOAD_BIT, &ct->status))
		goto out;

	dir = CTINFO2DIR(ctinfo);
	if (nft_flow_route(pkt, ct, &route, dir, priv->flowtable) < 0)
		goto err_flow_route;

	flow = flow_offload_alloc(ct);
	if (!flow)
		goto err_flow_alloc;

<<<<<<< HEAD
	if (flow_offload_route_init_1224415(flow, &route) < 0)
		goto err_flow_add;
=======
	flow_offload_route_init(flow, &route);
>>>>>>> 2d5404ca

	if (tcph) {
		ct->proto.tcp.seen[0].flags |= IP_CT_TCP_FLAG_BE_LIBERAL;
		ct->proto.tcp.seen[1].flags |= IP_CT_TCP_FLAG_BE_LIBERAL;
	}

	__set_bit(NF_FLOW_HW_BIDIRECTIONAL, &flow->flags);
	ret = flow_offload_add(flowtable, flow);
	if (ret < 0)
		goto err_flow_add;

	return;

err_flow_add:
	flow_offload_free(flow);
err_flow_alloc:
	dst_release(route.tuple[dir].dst);
	dst_release(route.tuple[!dir].dst);
err_flow_route:
	clear_bit(IPS_OFFLOAD_BIT, &ct->status);
out:
	regs->verdict.code = NFT_BREAK;
}

static int nft_flow_offload_validate(const struct nft_ctx *ctx,
				     const struct nft_expr *expr)
{
	unsigned int hook_mask = (1 << NF_INET_FORWARD);

	if (ctx->family != NFPROTO_IPV4 &&
	    ctx->family != NFPROTO_IPV6 &&
	    ctx->family != NFPROTO_INET)
		return -EOPNOTSUPP;

	return nft_chain_validate_hooks(ctx->chain, hook_mask);
}

static const struct nla_policy nft_flow_offload_policy[NFTA_FLOW_MAX + 1] = {
	[NFTA_FLOW_TABLE_NAME]	= { .type = NLA_STRING,
				    .len = NFT_NAME_MAXLEN - 1 },
};

static int nft_flow_offload_init(const struct nft_ctx *ctx,
				 const struct nft_expr *expr,
				 const struct nlattr * const tb[])
{
	struct nft_flow_offload *priv = nft_expr_priv(expr);
	u8 genmask = nft_genmask_next(ctx->net);
	struct nft_flowtable *flowtable;

	if (!tb[NFTA_FLOW_TABLE_NAME])
		return -EINVAL;

	flowtable = nft_flowtable_lookup(ctx->table, tb[NFTA_FLOW_TABLE_NAME],
					 genmask);
	if (IS_ERR(flowtable))
		return PTR_ERR(flowtable);

	if (!nft_use_inc(&flowtable->use))
		return -EMFILE;

	priv->flowtable = flowtable;

	return nf_ct_netns_get(ctx->net, ctx->family);
}

static void nft_flow_offload_deactivate(const struct nft_ctx *ctx,
					const struct nft_expr *expr,
					enum nft_trans_phase phase)
{
	struct nft_flow_offload *priv = nft_expr_priv(expr);

	nf_tables_deactivate_flowtable(ctx, priv->flowtable, phase);
}

static void nft_flow_offload_activate(const struct nft_ctx *ctx,
				      const struct nft_expr *expr)
{
	struct nft_flow_offload *priv = nft_expr_priv(expr);

	nft_use_inc_restore(&priv->flowtable->use);
}

static void nft_flow_offload_destroy(const struct nft_ctx *ctx,
				     const struct nft_expr *expr)
{
	nf_ct_netns_put(ctx->net, ctx->family);
}

static int nft_flow_offload_dump(struct sk_buff *skb,
				 const struct nft_expr *expr, bool reset)
{
	struct nft_flow_offload *priv = nft_expr_priv(expr);

	if (nla_put_string(skb, NFTA_FLOW_TABLE_NAME, priv->flowtable->name))
		goto nla_put_failure;

	return 0;

nla_put_failure:
	return -1;
}

static struct nft_expr_type nft_flow_offload_type;
static const struct nft_expr_ops nft_flow_offload_ops = {
	.type		= &nft_flow_offload_type,
	.size		= NFT_EXPR_SIZE(sizeof(struct nft_flow_offload)),
	.eval		= nft_flow_offload_eval,
	.init		= nft_flow_offload_init,
	.activate	= nft_flow_offload_activate,
	.deactivate	= nft_flow_offload_deactivate,
	.destroy	= nft_flow_offload_destroy,
	.validate	= nft_flow_offload_validate,
	.dump		= nft_flow_offload_dump,
	.reduce		= NFT_REDUCE_READONLY,
};

static struct nft_expr_type nft_flow_offload_type __read_mostly = {
	.name		= "flow_offload",
	.ops		= &nft_flow_offload_ops,
	.policy		= nft_flow_offload_policy,
	.maxattr	= NFTA_FLOW_MAX,
	.owner		= THIS_MODULE,
};

static int flow_offload_netdev_event(struct notifier_block *this,
				     unsigned long event, void *ptr)
{
	struct net_device *dev = netdev_notifier_info_to_dev(ptr);

	if (event != NETDEV_DOWN)
		return NOTIFY_DONE;

	nf_flow_table_cleanup(dev);

	return NOTIFY_DONE;
}

static struct notifier_block flow_offload_netdev_notifier = {
	.notifier_call	= flow_offload_netdev_event,
};

static int __init nft_flow_offload_module_init(void)
{
	int err;

	err = register_netdevice_notifier(&flow_offload_netdev_notifier);
	if (err)
		goto err;

	err = nft_register_expr(&nft_flow_offload_type);
	if (err < 0)
		goto register_expr;

	return 0;

register_expr:
	unregister_netdevice_notifier(&flow_offload_netdev_notifier);
err:
	return err;
}

static void __exit nft_flow_offload_module_exit(void)
{
	nft_unregister_expr(&nft_flow_offload_type);
	unregister_netdevice_notifier(&flow_offload_netdev_notifier);
}

module_init(nft_flow_offload_module_init);
module_exit(nft_flow_offload_module_exit);

MODULE_LICENSE("GPL");
MODULE_AUTHOR("Pablo Neira Ayuso <pablo@netfilter.org>");
MODULE_ALIAS_NFT_EXPR("flow_offload");
MODULE_DESCRIPTION("nftables hardware flow offload module");<|MERGE_RESOLUTION|>--- conflicted
+++ resolved
@@ -355,12 +355,7 @@
 	if (!flow)
 		goto err_flow_alloc;
 
-<<<<<<< HEAD
-	if (flow_offload_route_init_1224415(flow, &route) < 0)
-		goto err_flow_add;
-=======
 	flow_offload_route_init(flow, &route);
->>>>>>> 2d5404ca
 
 	if (tcph) {
 		ct->proto.tcp.seen[0].flags |= IP_CT_TCP_FLAG_BE_LIBERAL;
