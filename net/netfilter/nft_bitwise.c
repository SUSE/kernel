// SPDX-License-Identifier: GPL-2.0-only
/*
 * Copyright (c) 2008-2009 Patrick McHardy <kaber@trash.net>
 *
 * Development of this code funded by Astaro AG (http://www.astaro.com/)
 */

#include <linux/kernel.h>
#include <linux/init.h>
#include <linux/module.h>
#include <linux/netlink.h>
#include <linux/netfilter.h>
#include <linux/netfilter/nf_tables.h>
#include <net/netfilter/nf_tables_core.h>
#include <net/netfilter/nf_tables.h>
#include <net/netfilter/nf_tables_offload.h>

struct nft_bitwise {
<<<<<<< HEAD
	enum nft_registers	sreg:8;
	enum nft_registers	dreg:8;
=======
	u8			sreg;
	u8			dreg;
>>>>>>> 7d2a07b7
	enum nft_bitwise_ops	op:8;
	u8			len;
	struct nft_data		mask;
	struct nft_data		xor;
	struct nft_data		data;
};

static void nft_bitwise_eval_bool(u32 *dst, const u32 *src,
				  const struct nft_bitwise *priv)
{
	unsigned int i;

	for (i = 0; i < DIV_ROUND_UP(priv->len, 4); i++)
		dst[i] = (src[i] & priv->mask.data[i]) ^ priv->xor.data[i];
}

static void nft_bitwise_eval_lshift(u32 *dst, const u32 *src,
				    const struct nft_bitwise *priv)
{
	u32 shift = priv->data.data[0];
	unsigned int i;
	u32 carry = 0;

	for (i = DIV_ROUND_UP(priv->len, sizeof(u32)); i > 0; i--) {
		dst[i - 1] = (src[i - 1] << shift) | carry;
		carry = src[i - 1] >> (BITS_PER_TYPE(u32) - shift);
	}
}

static void nft_bitwise_eval_rshift(u32 *dst, const u32 *src,
				    const struct nft_bitwise *priv)
{
	u32 shift = priv->data.data[0];
	unsigned int i;
	u32 carry = 0;

	for (i = 0; i < DIV_ROUND_UP(priv->len, sizeof(u32)); i++) {
		dst[i] = carry | (src[i] >> shift);
		carry = src[i] << (BITS_PER_TYPE(u32) - shift);
	}
}

void nft_bitwise_eval(const struct nft_expr *expr,
		      struct nft_regs *regs, const struct nft_pktinfo *pkt)
{
	const struct nft_bitwise *priv = nft_expr_priv(expr);
	const u32 *src = &regs->data[priv->sreg];
	u32 *dst = &regs->data[priv->dreg];

	switch (priv->op) {
	case NFT_BITWISE_BOOL:
		nft_bitwise_eval_bool(dst, src, priv);
		break;
	case NFT_BITWISE_LSHIFT:
		nft_bitwise_eval_lshift(dst, src, priv);
		break;
	case NFT_BITWISE_RSHIFT:
		nft_bitwise_eval_rshift(dst, src, priv);
		break;
	}
}

static const struct nla_policy nft_bitwise_policy[NFTA_BITWISE_MAX + 1] = {
	[NFTA_BITWISE_SREG]	= { .type = NLA_U32 },
	[NFTA_BITWISE_DREG]	= { .type = NLA_U32 },
	[NFTA_BITWISE_LEN]	= { .type = NLA_U32 },
	[NFTA_BITWISE_MASK]	= { .type = NLA_NESTED },
	[NFTA_BITWISE_XOR]	= { .type = NLA_NESTED },
	[NFTA_BITWISE_OP]	= { .type = NLA_U32 },
	[NFTA_BITWISE_DATA]	= { .type = NLA_NESTED },
};

static int nft_bitwise_init_bool(struct nft_bitwise *priv,
				 const struct nlattr *const tb[])
{
	struct nft_data_desc mask, xor;
	int err;

	if (tb[NFTA_BITWISE_DATA])
		return -EINVAL;

	if (!tb[NFTA_BITWISE_MASK] ||
	    !tb[NFTA_BITWISE_XOR])
		return -EINVAL;

	err = nft_data_init(NULL, &priv->mask, sizeof(priv->mask), &mask,
			    tb[NFTA_BITWISE_MASK]);
	if (err < 0)
		return err;
	if (mask.type != NFT_DATA_VALUE || mask.len != priv->len) {
		err = -EINVAL;
		goto err1;
	}

	err = nft_data_init(NULL, &priv->xor, sizeof(priv->xor), &xor,
			    tb[NFTA_BITWISE_XOR]);
	if (err < 0)
		goto err1;
	if (xor.type != NFT_DATA_VALUE || xor.len != priv->len) {
		err = -EINVAL;
		goto err2;
	}

	return 0;
err2:
	nft_data_release(&priv->xor, xor.type);
err1:
	nft_data_release(&priv->mask, mask.type);
	return err;
}

static int nft_bitwise_init_shift(struct nft_bitwise *priv,
				  const struct nlattr *const tb[])
{
	struct nft_data_desc d;
	int err;

	if (tb[NFTA_BITWISE_MASK] ||
	    tb[NFTA_BITWISE_XOR])
		return -EINVAL;

	if (!tb[NFTA_BITWISE_DATA])
		return -EINVAL;

	err = nft_data_init(NULL, &priv->data, sizeof(priv->data), &d,
			    tb[NFTA_BITWISE_DATA]);
	if (err < 0)
		return err;
	if (d.type != NFT_DATA_VALUE || d.len != sizeof(u32) ||
	    priv->data.data[0] >= BITS_PER_TYPE(u32)) {
		nft_data_release(&priv->data, d.type);
		return -EINVAL;
	}

	return 0;
}

static int nft_bitwise_init(const struct nft_ctx *ctx,
			    const struct nft_expr *expr,
			    const struct nlattr * const tb[])
{
	struct nft_bitwise *priv = nft_expr_priv(expr);
	u32 len;
	int err;

<<<<<<< HEAD
	if (!tb[NFTA_BITWISE_SREG] ||
	    !tb[NFTA_BITWISE_DREG] ||
	    !tb[NFTA_BITWISE_LEN])
		return -EINVAL;

=======
>>>>>>> 7d2a07b7
	err = nft_parse_u32_check(tb[NFTA_BITWISE_LEN], U8_MAX, &len);
	if (err < 0)
		return err;

	priv->len = len;

	err = nft_parse_register_load(tb[NFTA_BITWISE_SREG], &priv->sreg,
				      priv->len);
	if (err < 0)
		return err;

	err = nft_parse_register_store(ctx, tb[NFTA_BITWISE_DREG],
				       &priv->dreg, NULL, NFT_DATA_VALUE,
				       priv->len);
	if (err < 0)
		return err;

	if (tb[NFTA_BITWISE_OP]) {
		priv->op = ntohl(nla_get_be32(tb[NFTA_BITWISE_OP]));
		switch (priv->op) {
		case NFT_BITWISE_BOOL:
		case NFT_BITWISE_LSHIFT:
		case NFT_BITWISE_RSHIFT:
			break;
		default:
			return -EOPNOTSUPP;
		}
	} else {
		priv->op = NFT_BITWISE_BOOL;
	}

	switch(priv->op) {
	case NFT_BITWISE_BOOL:
		err = nft_bitwise_init_bool(priv, tb);
		break;
	case NFT_BITWISE_LSHIFT:
	case NFT_BITWISE_RSHIFT:
		err = nft_bitwise_init_shift(priv, tb);
		break;
	}

	return err;
}

static int nft_bitwise_dump_bool(struct sk_buff *skb,
				 const struct nft_bitwise *priv)
{
	if (nft_data_dump(skb, NFTA_BITWISE_MASK, &priv->mask,
			  NFT_DATA_VALUE, priv->len) < 0)
		return -1;

	if (nft_data_dump(skb, NFTA_BITWISE_XOR, &priv->xor,
			  NFT_DATA_VALUE, priv->len) < 0)
		return -1;

	return 0;
}

static int nft_bitwise_dump_shift(struct sk_buff *skb,
				  const struct nft_bitwise *priv)
{
	if (nft_data_dump(skb, NFTA_BITWISE_DATA, &priv->data,
			  NFT_DATA_VALUE, sizeof(u32)) < 0)
		return -1;
	return 0;
}

static int nft_bitwise_dump(struct sk_buff *skb, const struct nft_expr *expr)
{
	const struct nft_bitwise *priv = nft_expr_priv(expr);
	int err = 0;

	if (nft_dump_register(skb, NFTA_BITWISE_SREG, priv->sreg))
		return -1;
	if (nft_dump_register(skb, NFTA_BITWISE_DREG, priv->dreg))
		return -1;
	if (nla_put_be32(skb, NFTA_BITWISE_LEN, htonl(priv->len)))
		return -1;
	if (nla_put_be32(skb, NFTA_BITWISE_OP, htonl(priv->op)))
		return -1;

	switch (priv->op) {
	case NFT_BITWISE_BOOL:
		err = nft_bitwise_dump_bool(skb, priv);
		break;
	case NFT_BITWISE_LSHIFT:
	case NFT_BITWISE_RSHIFT:
		err = nft_bitwise_dump_shift(skb, priv);
		break;
	}

	return err;
}

static struct nft_data zero;
<<<<<<< HEAD

static int nft_bitwise_offload(struct nft_offload_ctx *ctx,
			       struct nft_flow_rule *flow,
			       const struct nft_expr *expr)
{
	const struct nft_bitwise *priv = nft_expr_priv(expr);
	struct nft_offload_reg *reg = &ctx->regs[priv->dreg];

	if (priv->op != NFT_BITWISE_BOOL)
		return -EOPNOTSUPP;

	if (memcmp(&priv->xor, &zero, sizeof(priv->xor)) ||
	    priv->sreg != priv->dreg || priv->len != reg->len)
		return -EOPNOTSUPP;

	memcpy(&reg->mask, &priv->mask, sizeof(priv->mask));

=======

static int nft_bitwise_offload(struct nft_offload_ctx *ctx,
			       struct nft_flow_rule *flow,
			       const struct nft_expr *expr)
{
	const struct nft_bitwise *priv = nft_expr_priv(expr);
	struct nft_offload_reg *reg = &ctx->regs[priv->dreg];

	if (priv->op != NFT_BITWISE_BOOL)
		return -EOPNOTSUPP;

	if (memcmp(&priv->xor, &zero, sizeof(priv->xor)) ||
	    priv->sreg != priv->dreg || priv->len != reg->len)
		return -EOPNOTSUPP;

	memcpy(&reg->mask, &priv->mask, sizeof(priv->mask));

>>>>>>> 7d2a07b7
	return 0;
}

static const struct nft_expr_ops nft_bitwise_ops = {
	.type		= &nft_bitwise_type,
	.size		= NFT_EXPR_SIZE(sizeof(struct nft_bitwise)),
	.eval		= nft_bitwise_eval,
	.init		= nft_bitwise_init,
	.dump		= nft_bitwise_dump,
	.offload	= nft_bitwise_offload,
<<<<<<< HEAD
=======
};

static int
nft_bitwise_extract_u32_data(const struct nlattr * const tb, u32 *out)
{
	struct nft_data_desc desc;
	struct nft_data data;
	int err = 0;

	err = nft_data_init(NULL, &data, sizeof(data), &desc, tb);
	if (err < 0)
		return err;

	if (desc.type != NFT_DATA_VALUE || desc.len != sizeof(u32)) {
		err = -EINVAL;
		goto err;
	}
	*out = data.data[0];
err:
	nft_data_release(&data, desc.type);
	return err;
}

static int nft_bitwise_fast_init(const struct nft_ctx *ctx,
				 const struct nft_expr *expr,
				 const struct nlattr * const tb[])
{
	struct nft_bitwise_fast_expr *priv = nft_expr_priv(expr);
	int err;

	err = nft_parse_register_load(tb[NFTA_BITWISE_SREG], &priv->sreg,
				      sizeof(u32));
	if (err < 0)
		return err;

	err = nft_parse_register_store(ctx, tb[NFTA_BITWISE_DREG], &priv->dreg,
				       NULL, NFT_DATA_VALUE, sizeof(u32));
	if (err < 0)
		return err;

	if (tb[NFTA_BITWISE_DATA])
		return -EINVAL;

	if (!tb[NFTA_BITWISE_MASK] ||
	    !tb[NFTA_BITWISE_XOR])
		return -EINVAL;

	err = nft_bitwise_extract_u32_data(tb[NFTA_BITWISE_MASK], &priv->mask);
	if (err < 0)
		return err;

	err = nft_bitwise_extract_u32_data(tb[NFTA_BITWISE_XOR], &priv->xor);
	if (err < 0)
		return err;

	return 0;
}

static int
nft_bitwise_fast_dump(struct sk_buff *skb, const struct nft_expr *expr)
{
	const struct nft_bitwise_fast_expr *priv = nft_expr_priv(expr);
	struct nft_data data;

	if (nft_dump_register(skb, NFTA_BITWISE_SREG, priv->sreg))
		return -1;
	if (nft_dump_register(skb, NFTA_BITWISE_DREG, priv->dreg))
		return -1;
	if (nla_put_be32(skb, NFTA_BITWISE_LEN, htonl(sizeof(u32))))
		return -1;
	if (nla_put_be32(skb, NFTA_BITWISE_OP, htonl(NFT_BITWISE_BOOL)))
		return -1;

	data.data[0] = priv->mask;
	if (nft_data_dump(skb, NFTA_BITWISE_MASK, &data,
			  NFT_DATA_VALUE, sizeof(u32)) < 0)
		return -1;

	data.data[0] = priv->xor;
	if (nft_data_dump(skb, NFTA_BITWISE_XOR, &data,
			  NFT_DATA_VALUE, sizeof(u32)) < 0)
		return -1;

	return 0;
}

static int nft_bitwise_fast_offload(struct nft_offload_ctx *ctx,
				    struct nft_flow_rule *flow,
				    const struct nft_expr *expr)
{
	const struct nft_bitwise_fast_expr *priv = nft_expr_priv(expr);
	struct nft_offload_reg *reg = &ctx->regs[priv->dreg];

	if (priv->xor || priv->sreg != priv->dreg || reg->len != sizeof(u32))
		return -EOPNOTSUPP;

	reg->mask.data[0] = priv->mask;
	return 0;
}

const struct nft_expr_ops nft_bitwise_fast_ops = {
	.type		= &nft_bitwise_type,
	.size		= NFT_EXPR_SIZE(sizeof(struct nft_bitwise_fast_expr)),
	.eval		= NULL, /* inlined */
	.init		= nft_bitwise_fast_init,
	.dump		= nft_bitwise_fast_dump,
	.offload	= nft_bitwise_fast_offload,
>>>>>>> 7d2a07b7
};

static const struct nft_expr_ops *
nft_bitwise_select_ops(const struct nft_ctx *ctx,
		       const struct nlattr * const tb[])
{
	int err;
	u32 len;

	if (!tb[NFTA_BITWISE_LEN] ||
	    !tb[NFTA_BITWISE_SREG] ||
	    !tb[NFTA_BITWISE_DREG])
		return ERR_PTR(-EINVAL);

	err = nft_parse_u32_check(tb[NFTA_BITWISE_LEN], U8_MAX, &len);
	if (err < 0)
		return ERR_PTR(err);

	if (len != sizeof(u32))
		return &nft_bitwise_ops;

	if (tb[NFTA_BITWISE_OP] &&
	    ntohl(nla_get_be32(tb[NFTA_BITWISE_OP])) != NFT_BITWISE_BOOL)
		return &nft_bitwise_ops;

	return &nft_bitwise_fast_ops;
}

struct nft_expr_type nft_bitwise_type __read_mostly = {
	.name		= "bitwise",
	.select_ops	= nft_bitwise_select_ops,
	.policy		= nft_bitwise_policy,
	.maxattr	= NFTA_BITWISE_MAX,
	.owner		= THIS_MODULE,
};<|MERGE_RESOLUTION|>--- conflicted
+++ resolved
@@ -16,13 +16,8 @@
 #include <net/netfilter/nf_tables_offload.h>
 
 struct nft_bitwise {
-<<<<<<< HEAD
-	enum nft_registers	sreg:8;
-	enum nft_registers	dreg:8;
-=======
 	u8			sreg;
 	u8			dreg;
->>>>>>> 7d2a07b7
 	enum nft_bitwise_ops	op:8;
 	u8			len;
 	struct nft_data		mask;
@@ -168,14 +163,6 @@
 	u32 len;
 	int err;
 
-<<<<<<< HEAD
-	if (!tb[NFTA_BITWISE_SREG] ||
-	    !tb[NFTA_BITWISE_DREG] ||
-	    !tb[NFTA_BITWISE_LEN])
-		return -EINVAL;
-
-=======
->>>>>>> 7d2a07b7
 	err = nft_parse_u32_check(tb[NFTA_BITWISE_LEN], U8_MAX, &len);
 	if (err < 0)
 		return err;
@@ -271,7 +258,6 @@
 }
 
 static struct nft_data zero;
-<<<<<<< HEAD
 
 static int nft_bitwise_offload(struct nft_offload_ctx *ctx,
 			       struct nft_flow_rule *flow,
@@ -289,25 +275,6 @@
 
 	memcpy(&reg->mask, &priv->mask, sizeof(priv->mask));
 
-=======
-
-static int nft_bitwise_offload(struct nft_offload_ctx *ctx,
-			       struct nft_flow_rule *flow,
-			       const struct nft_expr *expr)
-{
-	const struct nft_bitwise *priv = nft_expr_priv(expr);
-	struct nft_offload_reg *reg = &ctx->regs[priv->dreg];
-
-	if (priv->op != NFT_BITWISE_BOOL)
-		return -EOPNOTSUPP;
-
-	if (memcmp(&priv->xor, &zero, sizeof(priv->xor)) ||
-	    priv->sreg != priv->dreg || priv->len != reg->len)
-		return -EOPNOTSUPP;
-
-	memcpy(&reg->mask, &priv->mask, sizeof(priv->mask));
-
->>>>>>> 7d2a07b7
 	return 0;
 }
 
@@ -318,8 +285,6 @@
 	.init		= nft_bitwise_init,
 	.dump		= nft_bitwise_dump,
 	.offload	= nft_bitwise_offload,
-<<<<<<< HEAD
-=======
 };
 
 static int
@@ -427,7 +392,6 @@
 	.init		= nft_bitwise_fast_init,
 	.dump		= nft_bitwise_fast_dump,
 	.offload	= nft_bitwise_fast_offload,
->>>>>>> 7d2a07b7
 };
 
 static const struct nft_expr_ops *
