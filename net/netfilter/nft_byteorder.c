--- conflicted
+++ resolved
@@ -39,38 +39,21 @@
 	switch (priv->size) {
 	case 8: {
 		u64 *dst64 = (void *)dst;
-<<<<<<< HEAD
-		u64 *src64 = (void *)src;
-		u64 val64;
-=======
 		u64 src64;
->>>>>>> 2d5404ca
 
 		switch (priv->op) {
 		case NFT_BYTEORDER_NTOH:
 			for (i = 0; i < priv->len / 8; i++) {
-<<<<<<< HEAD
-				val64 = nft_reg_load64(&src64[i]);
-				nft_reg_store64(&dst64[i],
-						be64_to_cpu((__force __be64)val64));
-=======
 				src64 = nft_reg_load64(&src[i]);
 				nft_reg_store64(&dst64[i],
 						be64_to_cpu((__force __be64)src64));
->>>>>>> 2d5404ca
 			}
 			break;
 		case NFT_BYTEORDER_HTON:
 			for (i = 0; i < priv->len / 8; i++) {
-<<<<<<< HEAD
-				val64 = (__force __u64)
-					cpu_to_be64(nft_reg_load64(&src64[i]));
-				nft_reg_store64(&dst64[i], val64);
-=======
 				src64 = (__force __u64)
 					cpu_to_be64(nft_reg_load64(&src[i]));
 				nft_reg_store64(&dst64[i], src64);
->>>>>>> 2d5404ca
 			}
 			break;
 		}
