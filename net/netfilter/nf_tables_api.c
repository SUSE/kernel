// SPDX-License-Identifier: GPL-2.0-only
/*
 * Copyright (c) 2007-2009 Patrick McHardy <kaber@trash.net>
 *
 * Development of this code funded by Astaro AG (http://www.astaro.com/)
 */

#include <linux/module.h>
#include <linux/init.h>
#include <linux/list.h>
#include <linux/skbuff.h>
#include <linux/netlink.h>
#include <linux/vmalloc.h>
#include <linux/rhashtable.h>
#include <linux/audit.h>
#include <linux/netfilter.h>
#include <linux/netfilter/nfnetlink.h>
#include <linux/netfilter/nf_tables.h>
#include <net/netfilter/nf_flow_table.h>
#include <net/netfilter/nf_tables_core.h>
#include <net/netfilter/nf_tables.h>
#include <net/netfilter/nf_tables_offload.h>
#include <net/net_namespace.h>
#include <net/sock.h>

#define NFT_MODULE_AUTOLOAD_LIMIT (MODULE_NAME_LEN - sizeof("nft-expr-255-"))

static LIST_HEAD(nf_tables_expressions);
static LIST_HEAD(nf_tables_objects);
static LIST_HEAD(nf_tables_flowtables);
static LIST_HEAD(nf_tables_destroy_list);
static DEFINE_SPINLOCK(nf_tables_destroy_list_lock);
static u64 table_handle;

enum {
	NFT_VALIDATE_SKIP	= 0,
	NFT_VALIDATE_NEED,
	NFT_VALIDATE_DO,
};

static struct rhltable nft_objname_ht;

static u32 nft_chain_hash(const void *data, u32 len, u32 seed);
static u32 nft_chain_hash_obj(const void *data, u32 len, u32 seed);
static int nft_chain_hash_cmp(struct rhashtable_compare_arg *, const void *);

static u32 nft_objname_hash(const void *data, u32 len, u32 seed);
static u32 nft_objname_hash_obj(const void *data, u32 len, u32 seed);
static int nft_objname_hash_cmp(struct rhashtable_compare_arg *, const void *);

static const struct rhashtable_params nft_chain_ht_params = {
	.head_offset		= offsetof(struct nft_chain, rhlhead),
	.key_offset		= offsetof(struct nft_chain, name),
	.hashfn			= nft_chain_hash,
	.obj_hashfn		= nft_chain_hash_obj,
	.obj_cmpfn		= nft_chain_hash_cmp,
	.automatic_shrinking	= true,
};

static const struct rhashtable_params nft_objname_ht_params = {
	.head_offset		= offsetof(struct nft_object, rhlhead),
	.key_offset		= offsetof(struct nft_object, key),
	.hashfn			= nft_objname_hash,
	.obj_hashfn		= nft_objname_hash_obj,
	.obj_cmpfn		= nft_objname_hash_cmp,
	.automatic_shrinking	= true,
};

static void nft_validate_state_update(struct net *net, u8 new_validate_state)
{
	switch (net->nft.validate_state) {
	case NFT_VALIDATE_SKIP:
		WARN_ON_ONCE(new_validate_state == NFT_VALIDATE_DO);
		break;
	case NFT_VALIDATE_NEED:
		break;
	case NFT_VALIDATE_DO:
		if (new_validate_state == NFT_VALIDATE_NEED)
			return;
	}

	net->nft.validate_state = new_validate_state;
}
static void nf_tables_trans_destroy_work(struct work_struct *w);
static DECLARE_WORK(trans_destroy_work, nf_tables_trans_destroy_work);

static void nft_ctx_init(struct nft_ctx *ctx,
			 struct net *net,
			 const struct sk_buff *skb,
			 const struct nlmsghdr *nlh,
			 u8 family,
			 struct nft_table *table,
			 struct nft_chain *chain,
			 const struct nlattr * const *nla)
{
	ctx->net	= net;
	ctx->family	= family;
	ctx->level	= 0;
	ctx->table	= table;
	ctx->chain	= chain;
	ctx->nla   	= nla;
	ctx->portid	= NETLINK_CB(skb).portid;
	ctx->report	= nlmsg_report(nlh);
	ctx->flags	= nlh->nlmsg_flags;
	ctx->seq	= nlh->nlmsg_seq;
}

static struct nft_trans *nft_trans_alloc_gfp(const struct nft_ctx *ctx,
					     int msg_type, u32 size, gfp_t gfp)
{
	struct nft_trans *trans;

	trans = kzalloc(sizeof(struct nft_trans) + size, gfp);
	if (trans == NULL)
		return NULL;

	INIT_LIST_HEAD(&trans->list);
	trans->msg_type = msg_type;
	trans->ctx	= *ctx;

	return trans;
}

static struct nft_trans *nft_trans_alloc(const struct nft_ctx *ctx,
					 int msg_type, u32 size)
{
	return nft_trans_alloc_gfp(ctx, msg_type, size, GFP_KERNEL);
}

static void nft_trans_destroy(struct nft_trans *trans)
{
	list_del(&trans->list);
	kfree(trans);
}

static void nft_set_trans_bind(const struct nft_ctx *ctx, struct nft_set *set)
{
	struct net *net = ctx->net;
	struct nft_trans *trans;

	if (!nft_set_is_anonymous(set))
		return;

	list_for_each_entry_reverse(trans, &net->nft.commit_list, list) {
		switch (trans->msg_type) {
		case NFT_MSG_NEWSET:
			if (nft_trans_set(trans) == set)
				nft_trans_set_bound(trans) = true;
			break;
		case NFT_MSG_NEWSETELEM:
			if (nft_trans_elem_set(trans) == set)
				nft_trans_elem_set_bound(trans) = true;
			break;
		}
	}
}

static int nft_netdev_register_hooks(struct net *net,
				     struct list_head *hook_list)
{
	struct nft_hook *hook;
	int err, j;

	j = 0;
	list_for_each_entry(hook, hook_list, list) {
		err = nf_register_net_hook(net, &hook->ops);
		if (err < 0)
			goto err_register;

		j++;
	}
	return 0;

err_register:
	list_for_each_entry(hook, hook_list, list) {
		if (j-- <= 0)
			break;

		nf_unregister_net_hook(net, &hook->ops);
	}
	return err;
}

static void nft_netdev_unregister_hooks(struct net *net,
					struct list_head *hook_list)
{
	struct nft_hook *hook;

	list_for_each_entry(hook, hook_list, list)
		nf_unregister_net_hook(net, &hook->ops);
}

static int nf_tables_register_hook(struct net *net,
				   const struct nft_table *table,
				   struct nft_chain *chain)
{
	struct nft_base_chain *basechain;
	const struct nf_hook_ops *ops;

	if (table->flags & NFT_TABLE_F_DORMANT ||
	    !nft_is_base_chain(chain))
		return 0;

	basechain = nft_base_chain(chain);
	ops = &basechain->ops;

	if (basechain->type->ops_register)
		return basechain->type->ops_register(net, ops);

	if (table->family == NFPROTO_NETDEV)
		return nft_netdev_register_hooks(net, &basechain->hook_list);

	return nf_register_net_hook(net, &basechain->ops);
}

static void nf_tables_unregister_hook(struct net *net,
				      const struct nft_table *table,
				      struct nft_chain *chain)
{
	struct nft_base_chain *basechain;
	const struct nf_hook_ops *ops;

	if (table->flags & NFT_TABLE_F_DORMANT ||
	    !nft_is_base_chain(chain))
		return;
	basechain = nft_base_chain(chain);
	ops = &basechain->ops;

	if (basechain->type->ops_unregister)
		return basechain->type->ops_unregister(net, ops);

	if (table->family == NFPROTO_NETDEV)
		nft_netdev_unregister_hooks(net, &basechain->hook_list);
	else
		nf_unregister_net_hook(net, &basechain->ops);
}

static int nft_trans_table_add(struct nft_ctx *ctx, int msg_type)
{
	struct nft_trans *trans;

	trans = nft_trans_alloc(ctx, msg_type, sizeof(struct nft_trans_table));
	if (trans == NULL)
		return -ENOMEM;

	if (msg_type == NFT_MSG_NEWTABLE)
		nft_activate_next(ctx->net, ctx->table);

	list_add_tail(&trans->list, &ctx->net->nft.commit_list);
	return 0;
}

static int nft_deltable(struct nft_ctx *ctx)
{
	int err;

	err = nft_trans_table_add(ctx, NFT_MSG_DELTABLE);
	if (err < 0)
		return err;

	nft_deactivate_next(ctx->net, ctx->table);
	return err;
}

static struct nft_trans *nft_trans_chain_add(struct nft_ctx *ctx, int msg_type)
{
	struct nft_trans *trans;

	trans = nft_trans_alloc(ctx, msg_type, sizeof(struct nft_trans_chain));
	if (trans == NULL)
		return ERR_PTR(-ENOMEM);

	if (msg_type == NFT_MSG_NEWCHAIN) {
		nft_activate_next(ctx->net, ctx->chain);

		if (ctx->nla[NFTA_CHAIN_ID]) {
			nft_trans_chain_id(trans) =
				ntohl(nla_get_be32(ctx->nla[NFTA_CHAIN_ID]));
		}
	}

	list_add_tail(&trans->list, &ctx->net->nft.commit_list);
	return trans;
}

static int nft_delchain(struct nft_ctx *ctx)
{
	struct nft_trans *trans;

	trans = nft_trans_chain_add(ctx, NFT_MSG_DELCHAIN);
	if (IS_ERR(trans))
		return PTR_ERR(trans);

	ctx->table->use--;
	nft_deactivate_next(ctx->net, ctx->chain);

	return 0;
}

static void nft_rule_expr_activate(const struct nft_ctx *ctx,
				   struct nft_rule *rule)
{
	struct nft_expr *expr;

	expr = nft_expr_first(rule);
	while (expr != nft_expr_last(rule) && expr->ops) {
		if (expr->ops->activate)
			expr->ops->activate(ctx, expr);

		expr = nft_expr_next(expr);
	}
}

static void nft_rule_expr_deactivate(const struct nft_ctx *ctx,
				     struct nft_rule *rule,
				     enum nft_trans_phase phase)
{
	struct nft_expr *expr;

	expr = nft_expr_first(rule);
	while (expr != nft_expr_last(rule) && expr->ops) {
		if (expr->ops->deactivate)
			expr->ops->deactivate(ctx, expr, phase);

		expr = nft_expr_next(expr);
	}
}

static int
nf_tables_delrule_deactivate(struct nft_ctx *ctx, struct nft_rule *rule)
{
	/* You cannot delete the same rule twice */
	if (nft_is_active_next(ctx->net, rule)) {
		nft_deactivate_next(ctx->net, rule);
		ctx->chain->use--;
		return 0;
	}
	return -ENOENT;
}

static struct nft_trans *nft_trans_rule_add(struct nft_ctx *ctx, int msg_type,
					    struct nft_rule *rule)
{
	struct nft_trans *trans;

	trans = nft_trans_alloc(ctx, msg_type, sizeof(struct nft_trans_rule));
	if (trans == NULL)
		return NULL;

	if (msg_type == NFT_MSG_NEWRULE && ctx->nla[NFTA_RULE_ID] != NULL) {
		nft_trans_rule_id(trans) =
			ntohl(nla_get_be32(ctx->nla[NFTA_RULE_ID]));
	}
	nft_trans_rule(trans) = rule;
	list_add_tail(&trans->list, &ctx->net->nft.commit_list);

	return trans;
}

static int nft_delrule(struct nft_ctx *ctx, struct nft_rule *rule)
{
	struct nft_flow_rule *flow;
	struct nft_trans *trans;
	int err;

	trans = nft_trans_rule_add(ctx, NFT_MSG_DELRULE, rule);
	if (trans == NULL)
		return -ENOMEM;

	if (ctx->chain->flags & NFT_CHAIN_HW_OFFLOAD) {
		flow = nft_flow_rule_create(ctx->net, rule);
		if (IS_ERR(flow)) {
			nft_trans_destroy(trans);
			return PTR_ERR(flow);
		}

		nft_trans_flow_rule(trans) = flow;
	}

	err = nf_tables_delrule_deactivate(ctx, rule);
	if (err < 0) {
		nft_trans_destroy(trans);
		return err;
	}
	nft_rule_expr_deactivate(ctx, rule, NFT_TRANS_PREPARE);

	return 0;
}

static int nft_delrule_by_chain(struct nft_ctx *ctx)
{
	struct nft_rule *rule;
	int err;

	list_for_each_entry(rule, &ctx->chain->rules, list) {
		if (!nft_is_active_next(ctx->net, rule))
			continue;

		err = nft_delrule(ctx, rule);
		if (err < 0)
			return err;
	}
	return 0;
}

static int nft_trans_set_add(const struct nft_ctx *ctx, int msg_type,
			     struct nft_set *set)
{
	struct nft_trans *trans;

	trans = nft_trans_alloc(ctx, msg_type, sizeof(struct nft_trans_set));
	if (trans == NULL)
		return -ENOMEM;

	if (msg_type == NFT_MSG_NEWSET && ctx->nla[NFTA_SET_ID] != NULL) {
		nft_trans_set_id(trans) =
			ntohl(nla_get_be32(ctx->nla[NFTA_SET_ID]));
		nft_activate_next(ctx->net, set);
	}
	nft_trans_set(trans) = set;
	list_add_tail(&trans->list, &ctx->net->nft.commit_list);

	return 0;
}

static int nft_delset(const struct nft_ctx *ctx, struct nft_set *set)
{
	int err;

	err = nft_trans_set_add(ctx, NFT_MSG_DELSET, set);
	if (err < 0)
		return err;

	nft_deactivate_next(ctx->net, set);
	ctx->table->use--;

	return err;
}

static int nft_trans_obj_add(struct nft_ctx *ctx, int msg_type,
			     struct nft_object *obj)
{
	struct nft_trans *trans;

	trans = nft_trans_alloc(ctx, msg_type, sizeof(struct nft_trans_obj));
	if (trans == NULL)
		return -ENOMEM;

	if (msg_type == NFT_MSG_NEWOBJ)
		nft_activate_next(ctx->net, obj);

	nft_trans_obj(trans) = obj;
	list_add_tail(&trans->list, &ctx->net->nft.commit_list);

	return 0;
}

static int nft_delobj(struct nft_ctx *ctx, struct nft_object *obj)
{
	int err;

	err = nft_trans_obj_add(ctx, NFT_MSG_DELOBJ, obj);
	if (err < 0)
		return err;

	nft_deactivate_next(ctx->net, obj);
	ctx->table->use--;

	return err;
}

static int nft_trans_flowtable_add(struct nft_ctx *ctx, int msg_type,
				   struct nft_flowtable *flowtable)
{
	struct nft_trans *trans;

	trans = nft_trans_alloc(ctx, msg_type,
				sizeof(struct nft_trans_flowtable));
	if (trans == NULL)
		return -ENOMEM;

	if (msg_type == NFT_MSG_NEWFLOWTABLE)
		nft_activate_next(ctx->net, flowtable);

	nft_trans_flowtable(trans) = flowtable;
	list_add_tail(&trans->list, &ctx->net->nft.commit_list);

	return 0;
}

static int nft_delflowtable(struct nft_ctx *ctx,
			    struct nft_flowtable *flowtable)
{
	int err;

	err = nft_trans_flowtable_add(ctx, NFT_MSG_DELFLOWTABLE, flowtable);
	if (err < 0)
		return err;

	nft_deactivate_next(ctx->net, flowtable);
	ctx->table->use--;

	return err;
}

/*
 * Tables
 */

static struct nft_table *nft_table_lookup(const struct net *net,
					  const struct nlattr *nla,
					  u8 family, u8 genmask)
{
	struct nft_table *table;

	if (nla == NULL)
		return ERR_PTR(-EINVAL);

	list_for_each_entry_rcu(table, &net->nft.tables, list,
				lockdep_is_held(&net->nft.commit_mutex)) {
		if (!nla_strcmp(nla, table->name) &&
		    table->family == family &&
		    nft_active_genmask(table, genmask))
			return table;
	}

	return ERR_PTR(-ENOENT);
}

static struct nft_table *nft_table_lookup_byhandle(const struct net *net,
						   const struct nlattr *nla,
						   u8 genmask)
{
	struct nft_table *table;

	list_for_each_entry(table, &net->nft.tables, list) {
		if (be64_to_cpu(nla_get_be64(nla)) == table->handle &&
		    nft_active_genmask(table, genmask))
			return table;
	}

	return ERR_PTR(-ENOENT);
}

static inline u64 nf_tables_alloc_handle(struct nft_table *table)
{
	return ++table->hgenerator;
}

static const struct nft_chain_type *chain_type[NFPROTO_NUMPROTO][NFT_CHAIN_T_MAX];

static const struct nft_chain_type *
__nft_chain_type_get(u8 family, enum nft_chain_types type)
{
	if (family >= NFPROTO_NUMPROTO ||
	    type >= NFT_CHAIN_T_MAX)
		return NULL;

	return chain_type[family][type];
}

static const struct nft_chain_type *
__nf_tables_chain_type_lookup(const struct nlattr *nla, u8 family)
{
	const struct nft_chain_type *type;
	int i;

	for (i = 0; i < NFT_CHAIN_T_MAX; i++) {
		type = __nft_chain_type_get(family, i);
		if (!type)
			continue;
		if (!nla_strcmp(nla, type->name))
			return type;
	}
	return NULL;
}

struct nft_module_request {
	struct list_head	list;
	char			module[MODULE_NAME_LEN];
	bool			done;
};

#ifdef CONFIG_MODULES
static int nft_request_module(struct net *net, const char *fmt, ...)
{
	char module_name[MODULE_NAME_LEN];
	struct nft_module_request *req;
	va_list args;
	int ret;

	va_start(args, fmt);
	ret = vsnprintf(module_name, MODULE_NAME_LEN, fmt, args);
	va_end(args);
	if (ret >= MODULE_NAME_LEN)
		return 0;

	list_for_each_entry(req, &net->nft.module_list, list) {
		if (!strcmp(req->module, module_name)) {
			if (req->done)
				return 0;

			/* A request to load this module already exists. */
			return -EAGAIN;
		}
	}

	req = kmalloc(sizeof(*req), GFP_KERNEL);
	if (!req)
		return -ENOMEM;

	req->done = false;
	strlcpy(req->module, module_name, MODULE_NAME_LEN);
	list_add_tail(&req->list, &net->nft.module_list);

	return -EAGAIN;
}
#endif

static void lockdep_nfnl_nft_mutex_not_held(void)
{
#ifdef CONFIG_PROVE_LOCKING
	WARN_ON_ONCE(lockdep_nfnl_is_held(NFNL_SUBSYS_NFTABLES));
#endif
}

static const struct nft_chain_type *
nf_tables_chain_type_lookup(struct net *net, const struct nlattr *nla,
			    u8 family, bool autoload)
{
	const struct nft_chain_type *type;

	type = __nf_tables_chain_type_lookup(nla, family);
	if (type != NULL)
		return type;

	lockdep_nfnl_nft_mutex_not_held();
#ifdef CONFIG_MODULES
	if (autoload) {
		if (nft_request_module(net, "nft-chain-%u-%.*s", family,
				       nla_len(nla),
				       (const char *)nla_data(nla)) == -EAGAIN)
			return ERR_PTR(-EAGAIN);
	}
#endif
	return ERR_PTR(-ENOENT);
}

static const struct nla_policy nft_table_policy[NFTA_TABLE_MAX + 1] = {
	[NFTA_TABLE_NAME]	= { .type = NLA_STRING,
				    .len = NFT_TABLE_MAXNAMELEN - 1 },
	[NFTA_TABLE_FLAGS]	= { .type = NLA_U32 },
	[NFTA_TABLE_HANDLE]	= { .type = NLA_U64 },
};

static int nf_tables_fill_table_info(struct sk_buff *skb, struct net *net,
				     u32 portid, u32 seq, int event, u32 flags,
				     int family, const struct nft_table *table)
{
	struct nlmsghdr *nlh;
	struct nfgenmsg *nfmsg;

	event = nfnl_msg_type(NFNL_SUBSYS_NFTABLES, event);
	nlh = nlmsg_put(skb, portid, seq, event, sizeof(struct nfgenmsg), flags);
	if (nlh == NULL)
		goto nla_put_failure;

	nfmsg = nlmsg_data(nlh);
	nfmsg->nfgen_family	= family;
	nfmsg->version		= NFNETLINK_V0;
	nfmsg->res_id		= htons(net->nft.base_seq & 0xffff);

	if (nla_put_string(skb, NFTA_TABLE_NAME, table->name) ||
	    nla_put_be32(skb, NFTA_TABLE_FLAGS, htonl(table->flags)) ||
	    nla_put_be32(skb, NFTA_TABLE_USE, htonl(table->use)) ||
	    nla_put_be64(skb, NFTA_TABLE_HANDLE, cpu_to_be64(table->handle),
			 NFTA_TABLE_PAD))
		goto nla_put_failure;

	nlmsg_end(skb, nlh);
	return 0;

nla_put_failure:
	nlmsg_trim(skb, nlh);
	return -1;
}

static void nf_tables_table_notify(const struct nft_ctx *ctx, int event)
{
	struct sk_buff *skb;
	int err;
	char *buf = kasprintf(GFP_KERNEL, "%s:%llu;?:0",
			      ctx->table->name, ctx->table->handle);

	audit_log_nfcfg(buf,
			ctx->family,
			ctx->table->use,
			event == NFT_MSG_NEWTABLE ?
				AUDIT_NFT_OP_TABLE_REGISTER :
				AUDIT_NFT_OP_TABLE_UNREGISTER,
			GFP_KERNEL);
	kfree(buf);

	if (!ctx->report &&
	    !nfnetlink_has_listeners(ctx->net, NFNLGRP_NFTABLES))
		return;

	skb = nlmsg_new(NLMSG_GOODSIZE, GFP_KERNEL);
	if (skb == NULL)
		goto err;

	err = nf_tables_fill_table_info(skb, ctx->net, ctx->portid, ctx->seq,
					event, 0, ctx->family, ctx->table);
	if (err < 0) {
		kfree_skb(skb);
		goto err;
	}

	nfnetlink_send(skb, ctx->net, ctx->portid, NFNLGRP_NFTABLES,
		       ctx->report, GFP_KERNEL);
	return;
err:
	nfnetlink_set_err(ctx->net, ctx->portid, NFNLGRP_NFTABLES, -ENOBUFS);
}

static int nf_tables_dump_tables(struct sk_buff *skb,
				 struct netlink_callback *cb)
{
	const struct nfgenmsg *nfmsg = nlmsg_data(cb->nlh);
	const struct nft_table *table;
	unsigned int idx = 0, s_idx = cb->args[0];
	struct net *net = sock_net(skb->sk);
	int family = nfmsg->nfgen_family;

	rcu_read_lock();
	cb->seq = net->nft.base_seq;

	list_for_each_entry_rcu(table, &net->nft.tables, list) {
		if (family != NFPROTO_UNSPEC && family != table->family)
			continue;

		if (idx < s_idx)
			goto cont;
		if (idx > s_idx)
			memset(&cb->args[1], 0,
			       sizeof(cb->args) - sizeof(cb->args[0]));
		if (!nft_is_active(net, table))
			continue;
		if (nf_tables_fill_table_info(skb, net,
					      NETLINK_CB(cb->skb).portid,
					      cb->nlh->nlmsg_seq,
					      NFT_MSG_NEWTABLE, NLM_F_MULTI,
					      table->family, table) < 0)
			goto done;

		nl_dump_check_consistent(cb, nlmsg_hdr(skb));
cont:
		idx++;
	}
done:
	rcu_read_unlock();
	cb->args[0] = idx;
	return skb->len;
}

static int nft_netlink_dump_start_rcu(struct sock *nlsk, struct sk_buff *skb,
				      const struct nlmsghdr *nlh,
				      struct netlink_dump_control *c)
{
	int err;

	if (!try_module_get(THIS_MODULE))
		return -EINVAL;

	rcu_read_unlock();
	err = netlink_dump_start(nlsk, skb, nlh, c);
	rcu_read_lock();
	module_put(THIS_MODULE);

	return err;
}

/* called with rcu_read_lock held */
static int nf_tables_gettable(struct net *net, struct sock *nlsk,
			      struct sk_buff *skb, const struct nlmsghdr *nlh,
			      const struct nlattr * const nla[],
			      struct netlink_ext_ack *extack)
{
	const struct nfgenmsg *nfmsg = nlmsg_data(nlh);
	u8 genmask = nft_genmask_cur(net);
	const struct nft_table *table;
	struct sk_buff *skb2;
	int family = nfmsg->nfgen_family;
	int err;

	if (nlh->nlmsg_flags & NLM_F_DUMP) {
		struct netlink_dump_control c = {
			.dump = nf_tables_dump_tables,
			.module = THIS_MODULE,
		};

		return nft_netlink_dump_start_rcu(nlsk, skb, nlh, &c);
	}

	table = nft_table_lookup(net, nla[NFTA_TABLE_NAME], family, genmask);
	if (IS_ERR(table)) {
		NL_SET_BAD_ATTR(extack, nla[NFTA_TABLE_NAME]);
		return PTR_ERR(table);
	}

	skb2 = alloc_skb(NLMSG_GOODSIZE, GFP_ATOMIC);
	if (!skb2)
		return -ENOMEM;

	err = nf_tables_fill_table_info(skb2, net, NETLINK_CB(skb).portid,
					nlh->nlmsg_seq, NFT_MSG_NEWTABLE, 0,
					family, table);
	if (err < 0)
		goto err_fill_table_info;

	return nfnetlink_unicast(skb2, net, NETLINK_CB(skb).portid);

err_fill_table_info:
	kfree_skb(skb2);
	return err;
}

static void nft_table_disable(struct net *net, struct nft_table *table, u32 cnt)
{
	struct nft_chain *chain;
	u32 i = 0;

	list_for_each_entry(chain, &table->chains, list) {
		if (!nft_is_active_next(net, chain))
			continue;
		if (!nft_is_base_chain(chain))
			continue;

		if (cnt && i++ == cnt)
			break;

		nf_tables_unregister_hook(net, table, chain);
	}
}

static int nf_tables_table_enable(struct net *net, struct nft_table *table)
{
	struct nft_chain *chain;
	int err, i = 0;

	list_for_each_entry(chain, &table->chains, list) {
		if (!nft_is_active_next(net, chain))
			continue;
		if (!nft_is_base_chain(chain))
			continue;

		err = nf_tables_register_hook(net, table, chain);
		if (err < 0)
			goto err_register_hooks;

		i++;
	}
	return 0;

err_register_hooks:
	if (i)
		nft_table_disable(net, table, i);
	return err;
}

static void nf_tables_table_disable(struct net *net, struct nft_table *table)
{
	nft_table_disable(net, table, 0);
}

static int nf_tables_updtable(struct nft_ctx *ctx)
{
	struct nft_trans *trans;
	u32 flags;
	int ret = 0;

	if (!ctx->nla[NFTA_TABLE_FLAGS])
		return 0;

	flags = ntohl(nla_get_be32(ctx->nla[NFTA_TABLE_FLAGS]));
	if (flags & ~NFT_TABLE_F_DORMANT)
		return -EINVAL;

	if (flags == ctx->table->flags)
		return 0;

	trans = nft_trans_alloc(ctx, NFT_MSG_NEWTABLE,
				sizeof(struct nft_trans_table));
	if (trans == NULL)
		return -ENOMEM;

	if ((flags & NFT_TABLE_F_DORMANT) &&
	    !(ctx->table->flags & NFT_TABLE_F_DORMANT)) {
		nft_trans_table_enable(trans) = false;
	} else if (!(flags & NFT_TABLE_F_DORMANT) &&
		   ctx->table->flags & NFT_TABLE_F_DORMANT) {
		ctx->table->flags &= ~NFT_TABLE_F_DORMANT;
		ret = nf_tables_table_enable(ctx->net, ctx->table);
		if (ret >= 0)
			nft_trans_table_enable(trans) = true;
		else
			ctx->table->flags |= NFT_TABLE_F_DORMANT;
	}
	if (ret < 0)
		goto err;

	nft_trans_table_update(trans) = true;
	list_add_tail(&trans->list, &ctx->net->nft.commit_list);
	return 0;
err:
	nft_trans_destroy(trans);
	return ret;
}

static u32 nft_chain_hash(const void *data, u32 len, u32 seed)
{
	const char *name = data;

	return jhash(name, strlen(name), seed);
}

static u32 nft_chain_hash_obj(const void *data, u32 len, u32 seed)
{
	const struct nft_chain *chain = data;

	return nft_chain_hash(chain->name, 0, seed);
}

static int nft_chain_hash_cmp(struct rhashtable_compare_arg *arg,
			      const void *ptr)
{
	const struct nft_chain *chain = ptr;
	const char *name = arg->key;

	return strcmp(chain->name, name);
}

static u32 nft_objname_hash(const void *data, u32 len, u32 seed)
{
	const struct nft_object_hash_key *k = data;

	seed ^= hash_ptr(k->table, 32);

	return jhash(k->name, strlen(k->name), seed);
}

static u32 nft_objname_hash_obj(const void *data, u32 len, u32 seed)
{
	const struct nft_object *obj = data;

	return nft_objname_hash(&obj->key, 0, seed);
}

static int nft_objname_hash_cmp(struct rhashtable_compare_arg *arg,
				const void *ptr)
{
	const struct nft_object_hash_key *k = arg->key;
	const struct nft_object *obj = ptr;

	if (obj->key.table != k->table)
		return -1;

	return strcmp(obj->key.name, k->name);
}

static bool nft_supported_family(u8 family)
{
	return false
#ifdef CONFIG_NF_TABLES_INET
		|| family == NFPROTO_INET
#endif
#ifdef CONFIG_NF_TABLES_IPV4
		|| family == NFPROTO_IPV4
#endif
#ifdef CONFIG_NF_TABLES_ARP
		|| family == NFPROTO_ARP
#endif
#ifdef CONFIG_NF_TABLES_NETDEV
		|| family == NFPROTO_NETDEV
#endif
#if IS_ENABLED(CONFIG_NF_TABLES_BRIDGE)
		|| family == NFPROTO_BRIDGE
#endif
#ifdef CONFIG_NF_TABLES_IPV6
		|| family == NFPROTO_IPV6
#endif
		;
}

static int nf_tables_newtable(struct net *net, struct sock *nlsk,
			      struct sk_buff *skb, const struct nlmsghdr *nlh,
			      const struct nlattr * const nla[],
			      struct netlink_ext_ack *extack)
{
	const struct nfgenmsg *nfmsg = nlmsg_data(nlh);
	u8 genmask = nft_genmask_next(net);
	int family = nfmsg->nfgen_family;
	const struct nlattr *attr;
	struct nft_table *table;
	u32 flags = 0;
	struct nft_ctx ctx;
	int err;

	if (!nft_supported_family(family))
		return -EOPNOTSUPP;

	lockdep_assert_held(&net->nft.commit_mutex);
	attr = nla[NFTA_TABLE_NAME];
	table = nft_table_lookup(net, attr, family, genmask);
	if (IS_ERR(table)) {
		if (PTR_ERR(table) != -ENOENT)
			return PTR_ERR(table);
	} else {
		if (nlh->nlmsg_flags & NLM_F_EXCL) {
			NL_SET_BAD_ATTR(extack, attr);
			return -EEXIST;
		}
		if (nlh->nlmsg_flags & NLM_F_REPLACE)
			return -EOPNOTSUPP;

		nft_ctx_init(&ctx, net, skb, nlh, family, table, NULL, nla);
		return nf_tables_updtable(&ctx);
	}

	if (nla[NFTA_TABLE_FLAGS]) {
		flags = ntohl(nla_get_be32(nla[NFTA_TABLE_FLAGS]));
		if (flags & ~NFT_TABLE_F_DORMANT)
			return -EINVAL;
	}

	err = -ENOMEM;
	table = kzalloc(sizeof(*table), GFP_KERNEL);
	if (table == NULL)
		goto err_kzalloc;

	table->name = nla_strdup(attr, GFP_KERNEL);
	if (table->name == NULL)
		goto err_strdup;

	err = rhltable_init(&table->chains_ht, &nft_chain_ht_params);
	if (err)
		goto err_chain_ht;

	INIT_LIST_HEAD(&table->chains);
	INIT_LIST_HEAD(&table->sets);
	INIT_LIST_HEAD(&table->objects);
	INIT_LIST_HEAD(&table->flowtables);
	table->family = family;
	table->flags = flags;
	table->handle = ++table_handle;

	nft_ctx_init(&ctx, net, skb, nlh, family, table, NULL, nla);
	err = nft_trans_table_add(&ctx, NFT_MSG_NEWTABLE);
	if (err < 0)
		goto err_trans;

	list_add_tail_rcu(&table->list, &net->nft.tables);
	return 0;
err_trans:
	rhltable_destroy(&table->chains_ht);
err_chain_ht:
	kfree(table->name);
err_strdup:
	kfree(table);
err_kzalloc:
	return err;
}

static int nft_flush_table(struct nft_ctx *ctx)
{
	struct nft_flowtable *flowtable, *nft;
	struct nft_chain *chain, *nc;
	struct nft_object *obj, *ne;
	struct nft_set *set, *ns;
	int err;

	list_for_each_entry(chain, &ctx->table->chains, list) {
		if (!nft_is_active_next(ctx->net, chain))
			continue;

		if (nft_chain_is_bound(chain))
			continue;

		ctx->chain = chain;

		err = nft_delrule_by_chain(ctx);
		if (err < 0)
			goto out;
	}

	list_for_each_entry_safe(set, ns, &ctx->table->sets, list) {
		if (!nft_is_active_next(ctx->net, set))
			continue;

		if (nft_set_is_anonymous(set) &&
		    !list_empty(&set->bindings))
			continue;

		err = nft_delset(ctx, set);
		if (err < 0)
			goto out;
	}

	list_for_each_entry_safe(flowtable, nft, &ctx->table->flowtables, list) {
		if (!nft_is_active_next(ctx->net, flowtable))
			continue;

		err = nft_delflowtable(ctx, flowtable);
		if (err < 0)
			goto out;
	}

	list_for_each_entry_safe(obj, ne, &ctx->table->objects, list) {
		if (!nft_is_active_next(ctx->net, obj))
			continue;

		err = nft_delobj(ctx, obj);
		if (err < 0)
			goto out;
	}

	list_for_each_entry_safe(chain, nc, &ctx->table->chains, list) {
		if (!nft_is_active_next(ctx->net, chain))
			continue;

		if (nft_chain_is_bound(chain))
			continue;

		ctx->chain = chain;

		err = nft_delchain(ctx);
		if (err < 0)
			goto out;
	}

	err = nft_deltable(ctx);
out:
	return err;
}

static int nft_flush(struct nft_ctx *ctx, int family)
{
	struct nft_table *table, *nt;
	const struct nlattr * const *nla = ctx->nla;
	int err = 0;

	list_for_each_entry_safe(table, nt, &ctx->net->nft.tables, list) {
		if (family != AF_UNSPEC && table->family != family)
			continue;

		ctx->family = table->family;

		if (!nft_is_active_next(ctx->net, table))
			continue;

		if (nla[NFTA_TABLE_NAME] &&
		    nla_strcmp(nla[NFTA_TABLE_NAME], table->name) != 0)
			continue;

		ctx->table = table;

		err = nft_flush_table(ctx);
		if (err < 0)
			goto out;
	}
out:
	return err;
}

static int nf_tables_deltable(struct net *net, struct sock *nlsk,
			      struct sk_buff *skb, const struct nlmsghdr *nlh,
			      const struct nlattr * const nla[],
			      struct netlink_ext_ack *extack)
{
	const struct nfgenmsg *nfmsg = nlmsg_data(nlh);
	u8 genmask = nft_genmask_next(net);
	int family = nfmsg->nfgen_family;
	const struct nlattr *attr;
	struct nft_table *table;
	struct nft_ctx ctx;

	nft_ctx_init(&ctx, net, skb, nlh, 0, NULL, NULL, nla);
	if (family == AF_UNSPEC ||
	    (!nla[NFTA_TABLE_NAME] && !nla[NFTA_TABLE_HANDLE]))
		return nft_flush(&ctx, family);

	if (nla[NFTA_TABLE_HANDLE]) {
		attr = nla[NFTA_TABLE_HANDLE];
		table = nft_table_lookup_byhandle(net, attr, genmask);
	} else {
		attr = nla[NFTA_TABLE_NAME];
		table = nft_table_lookup(net, attr, family, genmask);
	}

	if (IS_ERR(table)) {
		NL_SET_BAD_ATTR(extack, attr);
		return PTR_ERR(table);
	}

	if (nlh->nlmsg_flags & NLM_F_NONREC &&
	    table->use > 0)
		return -EBUSY;

	ctx.family = family;
	ctx.table = table;

	return nft_flush_table(&ctx);
}

static void nf_tables_table_destroy(struct nft_ctx *ctx)
{
	if (WARN_ON(ctx->table->use > 0))
		return;

	rhltable_destroy(&ctx->table->chains_ht);
	kfree(ctx->table->name);
	kfree(ctx->table);
}

void nft_register_chain_type(const struct nft_chain_type *ctype)
{
	nfnl_lock(NFNL_SUBSYS_NFTABLES);
	if (WARN_ON(__nft_chain_type_get(ctype->family, ctype->type))) {
		nfnl_unlock(NFNL_SUBSYS_NFTABLES);
		return;
	}
	chain_type[ctype->family][ctype->type] = ctype;
	nfnl_unlock(NFNL_SUBSYS_NFTABLES);
}
EXPORT_SYMBOL_GPL(nft_register_chain_type);

void nft_unregister_chain_type(const struct nft_chain_type *ctype)
{
	nfnl_lock(NFNL_SUBSYS_NFTABLES);
	chain_type[ctype->family][ctype->type] = NULL;
	nfnl_unlock(NFNL_SUBSYS_NFTABLES);
}
EXPORT_SYMBOL_GPL(nft_unregister_chain_type);

/*
 * Chains
 */

static struct nft_chain *
nft_chain_lookup_byhandle(const struct nft_table *table, u64 handle, u8 genmask)
{
	struct nft_chain *chain;

	list_for_each_entry(chain, &table->chains, list) {
		if (chain->handle == handle &&
		    nft_active_genmask(chain, genmask))
			return chain;
	}

	return ERR_PTR(-ENOENT);
}

static bool lockdep_commit_lock_is_held(const struct net *net)
{
#ifdef CONFIG_PROVE_LOCKING
	return lockdep_is_held(&net->nft.commit_mutex);
#else
	return true;
#endif
}

static struct nft_chain *nft_chain_lookup(struct net *net,
					  struct nft_table *table,
					  const struct nlattr *nla, u8 genmask)
{
	char search[NFT_CHAIN_MAXNAMELEN + 1];
	struct rhlist_head *tmp, *list;
	struct nft_chain *chain;

	if (nla == NULL)
		return ERR_PTR(-EINVAL);

	nla_strlcpy(search, nla, sizeof(search));

	WARN_ON(!rcu_read_lock_held() &&
		!lockdep_commit_lock_is_held(net));

	chain = ERR_PTR(-ENOENT);
	rcu_read_lock();
	list = rhltable_lookup(&table->chains_ht, search, nft_chain_ht_params);
	if (!list)
		goto out_unlock;

	rhl_for_each_entry_rcu(chain, tmp, list, rhlhead) {
		if (nft_active_genmask(chain, genmask))
			goto out_unlock;
	}
	chain = ERR_PTR(-ENOENT);
out_unlock:
	rcu_read_unlock();
	return chain;
}

static const struct nla_policy nft_chain_policy[NFTA_CHAIN_MAX + 1] = {
	[NFTA_CHAIN_TABLE]	= { .type = NLA_STRING,
				    .len = NFT_TABLE_MAXNAMELEN - 1 },
	[NFTA_CHAIN_HANDLE]	= { .type = NLA_U64 },
	[NFTA_CHAIN_NAME]	= { .type = NLA_STRING,
				    .len = NFT_CHAIN_MAXNAMELEN - 1 },
	[NFTA_CHAIN_HOOK]	= { .type = NLA_NESTED },
	[NFTA_CHAIN_POLICY]	= { .type = NLA_U32 },
	[NFTA_CHAIN_TYPE]	= { .type = NLA_STRING,
				    .len = NFT_MODULE_AUTOLOAD_LIMIT },
	[NFTA_CHAIN_COUNTERS]	= { .type = NLA_NESTED },
	[NFTA_CHAIN_FLAGS]	= { .type = NLA_U32 },
	[NFTA_CHAIN_ID]		= { .type = NLA_U32 },
};

static const struct nla_policy nft_hook_policy[NFTA_HOOK_MAX + 1] = {
	[NFTA_HOOK_HOOKNUM]	= { .type = NLA_U32 },
	[NFTA_HOOK_PRIORITY]	= { .type = NLA_U32 },
	[NFTA_HOOK_DEV]		= { .type = NLA_STRING,
				    .len = IFNAMSIZ - 1 },
};

static int nft_dump_stats(struct sk_buff *skb, struct nft_stats __percpu *stats)
{
	struct nft_stats *cpu_stats, total;
	struct nlattr *nest;
	unsigned int seq;
	u64 pkts, bytes;
	int cpu;

	if (!stats)
		return 0;

	memset(&total, 0, sizeof(total));
	for_each_possible_cpu(cpu) {
		cpu_stats = per_cpu_ptr(stats, cpu);
		do {
			seq = u64_stats_fetch_begin_irq(&cpu_stats->syncp);
			pkts = cpu_stats->pkts;
			bytes = cpu_stats->bytes;
		} while (u64_stats_fetch_retry_irq(&cpu_stats->syncp, seq));
		total.pkts += pkts;
		total.bytes += bytes;
	}
	nest = nla_nest_start_noflag(skb, NFTA_CHAIN_COUNTERS);
	if (nest == NULL)
		goto nla_put_failure;

	if (nla_put_be64(skb, NFTA_COUNTER_PACKETS, cpu_to_be64(total.pkts),
			 NFTA_COUNTER_PAD) ||
	    nla_put_be64(skb, NFTA_COUNTER_BYTES, cpu_to_be64(total.bytes),
			 NFTA_COUNTER_PAD))
		goto nla_put_failure;

	nla_nest_end(skb, nest);
	return 0;

nla_put_failure:
	return -ENOSPC;
}

static int nft_dump_basechain_hook(struct sk_buff *skb, int family,
				   const struct nft_base_chain *basechain)
{
	const struct nf_hook_ops *ops = &basechain->ops;
	struct nft_hook *hook, *first = NULL;
	struct nlattr *nest, *nest_devs;
	int n = 0;

	nest = nla_nest_start_noflag(skb, NFTA_CHAIN_HOOK);
	if (nest == NULL)
		goto nla_put_failure;
	if (nla_put_be32(skb, NFTA_HOOK_HOOKNUM, htonl(ops->hooknum)))
		goto nla_put_failure;
	if (nla_put_be32(skb, NFTA_HOOK_PRIORITY, htonl(ops->priority)))
		goto nla_put_failure;

	if (family == NFPROTO_NETDEV) {
		nest_devs = nla_nest_start_noflag(skb, NFTA_HOOK_DEVS);
		list_for_each_entry(hook, &basechain->hook_list, list) {
			if (!first)
				first = hook;

			if (nla_put_string(skb, NFTA_DEVICE_NAME,
					   hook->ops.dev->name))
				goto nla_put_failure;
			n++;
		}
		nla_nest_end(skb, nest_devs);

		if (n == 1 &&
		    nla_put_string(skb, NFTA_HOOK_DEV, first->ops.dev->name))
			goto nla_put_failure;
	}
	nla_nest_end(skb, nest);

	return 0;
nla_put_failure:
	return -1;
}

static int nf_tables_fill_chain_info(struct sk_buff *skb, struct net *net,
				     u32 portid, u32 seq, int event, u32 flags,
				     int family, const struct nft_table *table,
				     const struct nft_chain *chain)
{
	struct nlmsghdr *nlh;
	struct nfgenmsg *nfmsg;

	event = nfnl_msg_type(NFNL_SUBSYS_NFTABLES, event);
	nlh = nlmsg_put(skb, portid, seq, event, sizeof(struct nfgenmsg), flags);
	if (nlh == NULL)
		goto nla_put_failure;

	nfmsg = nlmsg_data(nlh);
	nfmsg->nfgen_family	= family;
	nfmsg->version		= NFNETLINK_V0;
	nfmsg->res_id		= htons(net->nft.base_seq & 0xffff);

	if (nla_put_string(skb, NFTA_CHAIN_TABLE, table->name))
		goto nla_put_failure;
	if (nla_put_be64(skb, NFTA_CHAIN_HANDLE, cpu_to_be64(chain->handle),
			 NFTA_CHAIN_PAD))
		goto nla_put_failure;
	if (nla_put_string(skb, NFTA_CHAIN_NAME, chain->name))
		goto nla_put_failure;

	if (nft_is_base_chain(chain)) {
		const struct nft_base_chain *basechain = nft_base_chain(chain);
		struct nft_stats __percpu *stats;

		if (nft_dump_basechain_hook(skb, family, basechain))
			goto nla_put_failure;

		if (nla_put_be32(skb, NFTA_CHAIN_POLICY,
				 htonl(basechain->policy)))
			goto nla_put_failure;

		if (nla_put_string(skb, NFTA_CHAIN_TYPE, basechain->type->name))
			goto nla_put_failure;

		stats = rcu_dereference_check(basechain->stats,
					      lockdep_commit_lock_is_held(net));
		if (nft_dump_stats(skb, stats))
			goto nla_put_failure;
	}

	if (chain->flags &&
	    nla_put_be32(skb, NFTA_CHAIN_FLAGS, htonl(chain->flags)))
		goto nla_put_failure;

	if (nla_put_be32(skb, NFTA_CHAIN_USE, htonl(chain->use)))
		goto nla_put_failure;

	nlmsg_end(skb, nlh);
	return 0;

nla_put_failure:
	nlmsg_trim(skb, nlh);
	return -1;
}

static void nf_tables_chain_notify(const struct nft_ctx *ctx, int event)
{
	struct sk_buff *skb;
	int err;
	char *buf = kasprintf(GFP_KERNEL, "%s:%llu;%s:%llu",
			      ctx->table->name, ctx->table->handle,
			      ctx->chain->name, ctx->chain->handle);

	audit_log_nfcfg(buf,
			ctx->family,
			ctx->chain->use,
			event == NFT_MSG_NEWCHAIN ?
				AUDIT_NFT_OP_CHAIN_REGISTER :
				AUDIT_NFT_OP_CHAIN_UNREGISTER,
			GFP_KERNEL);
	kfree(buf);

	if (!ctx->report &&
	    !nfnetlink_has_listeners(ctx->net, NFNLGRP_NFTABLES))
		return;

	skb = nlmsg_new(NLMSG_GOODSIZE, GFP_KERNEL);
	if (skb == NULL)
		goto err;

	err = nf_tables_fill_chain_info(skb, ctx->net, ctx->portid, ctx->seq,
					event, 0, ctx->family, ctx->table,
					ctx->chain);
	if (err < 0) {
		kfree_skb(skb);
		goto err;
	}

	nfnetlink_send(skb, ctx->net, ctx->portid, NFNLGRP_NFTABLES,
		       ctx->report, GFP_KERNEL);
	return;
err:
	nfnetlink_set_err(ctx->net, ctx->portid, NFNLGRP_NFTABLES, -ENOBUFS);
}

static int nf_tables_dump_chains(struct sk_buff *skb,
				 struct netlink_callback *cb)
{
	const struct nfgenmsg *nfmsg = nlmsg_data(cb->nlh);
	const struct nft_table *table;
	const struct nft_chain *chain;
	unsigned int idx = 0, s_idx = cb->args[0];
	struct net *net = sock_net(skb->sk);
	int family = nfmsg->nfgen_family;

	rcu_read_lock();
	cb->seq = net->nft.base_seq;

	list_for_each_entry_rcu(table, &net->nft.tables, list) {
		if (family != NFPROTO_UNSPEC && family != table->family)
			continue;

		list_for_each_entry_rcu(chain, &table->chains, list) {
			if (idx < s_idx)
				goto cont;
			if (idx > s_idx)
				memset(&cb->args[1], 0,
				       sizeof(cb->args) - sizeof(cb->args[0]));
			if (!nft_is_active(net, chain))
				continue;
			if (nf_tables_fill_chain_info(skb, net,
						      NETLINK_CB(cb->skb).portid,
						      cb->nlh->nlmsg_seq,
						      NFT_MSG_NEWCHAIN,
						      NLM_F_MULTI,
						      table->family, table,
						      chain) < 0)
				goto done;

			nl_dump_check_consistent(cb, nlmsg_hdr(skb));
cont:
			idx++;
		}
	}
done:
	rcu_read_unlock();
	cb->args[0] = idx;
	return skb->len;
}

/* called with rcu_read_lock held */
static int nf_tables_getchain(struct net *net, struct sock *nlsk,
			      struct sk_buff *skb, const struct nlmsghdr *nlh,
			      const struct nlattr * const nla[],
			      struct netlink_ext_ack *extack)
{
	const struct nfgenmsg *nfmsg = nlmsg_data(nlh);
	u8 genmask = nft_genmask_cur(net);
	const struct nft_chain *chain;
	struct nft_table *table;
	struct sk_buff *skb2;
	int family = nfmsg->nfgen_family;
	int err;

	if (nlh->nlmsg_flags & NLM_F_DUMP) {
		struct netlink_dump_control c = {
			.dump = nf_tables_dump_chains,
			.module = THIS_MODULE,
		};

		return nft_netlink_dump_start_rcu(nlsk, skb, nlh, &c);
	}

	table = nft_table_lookup(net, nla[NFTA_CHAIN_TABLE], family, genmask);
	if (IS_ERR(table)) {
		NL_SET_BAD_ATTR(extack, nla[NFTA_CHAIN_TABLE]);
		return PTR_ERR(table);
	}

	chain = nft_chain_lookup(net, table, nla[NFTA_CHAIN_NAME], genmask);
	if (IS_ERR(chain)) {
		NL_SET_BAD_ATTR(extack, nla[NFTA_CHAIN_NAME]);
		return PTR_ERR(chain);
	}

	skb2 = alloc_skb(NLMSG_GOODSIZE, GFP_ATOMIC);
	if (!skb2)
		return -ENOMEM;

	err = nf_tables_fill_chain_info(skb2, net, NETLINK_CB(skb).portid,
					nlh->nlmsg_seq, NFT_MSG_NEWCHAIN, 0,
					family, table, chain);
	if (err < 0)
		goto err_fill_chain_info;

	return nfnetlink_unicast(skb2, net, NETLINK_CB(skb).portid);

err_fill_chain_info:
	kfree_skb(skb2);
	return err;
}

static const struct nla_policy nft_counter_policy[NFTA_COUNTER_MAX + 1] = {
	[NFTA_COUNTER_PACKETS]	= { .type = NLA_U64 },
	[NFTA_COUNTER_BYTES]	= { .type = NLA_U64 },
};

static struct nft_stats __percpu *nft_stats_alloc(const struct nlattr *attr)
{
	struct nlattr *tb[NFTA_COUNTER_MAX+1];
	struct nft_stats __percpu *newstats;
	struct nft_stats *stats;
	int err;

	err = nla_parse_nested_deprecated(tb, NFTA_COUNTER_MAX, attr,
					  nft_counter_policy, NULL);
	if (err < 0)
		return ERR_PTR(err);

	if (!tb[NFTA_COUNTER_BYTES] || !tb[NFTA_COUNTER_PACKETS])
		return ERR_PTR(-EINVAL);

	newstats = netdev_alloc_pcpu_stats(struct nft_stats);
	if (newstats == NULL)
		return ERR_PTR(-ENOMEM);

	/* Restore old counters on this cpu, no problem. Per-cpu statistics
	 * are not exposed to userspace.
	 */
	preempt_disable();
	stats = this_cpu_ptr(newstats);
	stats->bytes = be64_to_cpu(nla_get_be64(tb[NFTA_COUNTER_BYTES]));
	stats->pkts = be64_to_cpu(nla_get_be64(tb[NFTA_COUNTER_PACKETS]));
	preempt_enable();

	return newstats;
}

static void nft_chain_stats_replace(struct nft_trans *trans)
{
	struct nft_base_chain *chain = nft_base_chain(trans->ctx.chain);

	if (!nft_trans_chain_stats(trans))
		return;

	nft_trans_chain_stats(trans) =
		rcu_replace_pointer(chain->stats, nft_trans_chain_stats(trans),
				    lockdep_commit_lock_is_held(trans->ctx.net));

	if (!nft_trans_chain_stats(trans))
		static_branch_inc(&nft_counters_enabled);
}

static void nf_tables_chain_free_chain_rules(struct nft_chain *chain)
{
	struct nft_rule **g0 = rcu_dereference_raw(chain->rules_gen_0);
	struct nft_rule **g1 = rcu_dereference_raw(chain->rules_gen_1);

	if (g0 != g1)
		kvfree(g1);
	kvfree(g0);

	/* should be NULL either via abort or via successful commit */
	WARN_ON_ONCE(chain->rules_next);
	kvfree(chain->rules_next);
}

void nf_tables_chain_destroy(struct nft_ctx *ctx)
{
	struct nft_chain *chain = ctx->chain;
	struct nft_hook *hook, *next;

	if (WARN_ON(chain->use > 0))
		return;

	/* no concurrent access possible anymore */
	nf_tables_chain_free_chain_rules(chain);

	if (nft_is_base_chain(chain)) {
		struct nft_base_chain *basechain = nft_base_chain(chain);

		if (ctx->family == NFPROTO_NETDEV) {
			list_for_each_entry_safe(hook, next,
						 &basechain->hook_list, list) {
				list_del_rcu(&hook->list);
				kfree_rcu(hook, rcu);
			}
		}
		module_put(basechain->type->owner);
		if (rcu_access_pointer(basechain->stats)) {
			static_branch_dec(&nft_counters_enabled);
			free_percpu(rcu_dereference_raw(basechain->stats));
		}
		kfree(chain->name);
		kfree(basechain);
	} else {
		kfree(chain->name);
		kfree(chain);
	}
}

static struct nft_hook *nft_netdev_hook_alloc(struct net *net,
					      const struct nlattr *attr)
{
	struct net_device *dev;
	char ifname[IFNAMSIZ];
	struct nft_hook *hook;
	int err;

	hook = kmalloc(sizeof(struct nft_hook), GFP_KERNEL);
	if (!hook) {
		err = -ENOMEM;
		goto err_hook_alloc;
	}

	nla_strlcpy(ifname, attr, IFNAMSIZ);
	dev = __dev_get_by_name(net, ifname);
	if (!dev) {
		err = -ENOENT;
		goto err_hook_dev;
	}
	hook->ops.dev = dev;
	hook->inactive = false;

	return hook;

err_hook_dev:
	kfree(hook);
err_hook_alloc:
	return ERR_PTR(err);
}

static struct nft_hook *nft_hook_list_find(struct list_head *hook_list,
					   const struct nft_hook *this)
{
	struct nft_hook *hook;

	list_for_each_entry(hook, hook_list, list) {
		if (this->ops.dev == hook->ops.dev)
			return hook;
	}

	return NULL;
}

static int nf_tables_parse_netdev_hooks(struct net *net,
					const struct nlattr *attr,
					struct list_head *hook_list)
{
	struct nft_hook *hook, *next;
	const struct nlattr *tmp;
	int rem, n = 0, err;

	nla_for_each_nested(tmp, attr, rem) {
		if (nla_type(tmp) != NFTA_DEVICE_NAME) {
			err = -EINVAL;
			goto err_hook;
		}

		hook = nft_netdev_hook_alloc(net, tmp);
		if (IS_ERR(hook)) {
			err = PTR_ERR(hook);
			goto err_hook;
		}
		if (nft_hook_list_find(hook_list, hook)) {
			kfree(hook);
			err = -EEXIST;
			goto err_hook;
		}
		list_add_tail(&hook->list, hook_list);
		n++;

		if (n == NFT_NETDEVICE_MAX) {
			err = -EFBIG;
			goto err_hook;
		}
	}

	return 0;

err_hook:
	list_for_each_entry_safe(hook, next, hook_list, list) {
		list_del(&hook->list);
		kfree(hook);
	}
	return err;
}

struct nft_chain_hook {
	u32				num;
	s32				priority;
	const struct nft_chain_type	*type;
	struct list_head		list;
};

static int nft_chain_parse_netdev(struct net *net,
				  struct nlattr *tb[],
				  struct list_head *hook_list)
{
	struct nft_hook *hook;
	int err;

	if (tb[NFTA_HOOK_DEV]) {
		hook = nft_netdev_hook_alloc(net, tb[NFTA_HOOK_DEV]);
		if (IS_ERR(hook))
			return PTR_ERR(hook);

		list_add_tail(&hook->list, hook_list);
	} else if (tb[NFTA_HOOK_DEVS]) {
		err = nf_tables_parse_netdev_hooks(net, tb[NFTA_HOOK_DEVS],
						   hook_list);
		if (err < 0)
			return err;

		if (list_empty(hook_list))
			return -EINVAL;
	} else {
		return -EINVAL;
	}

	return 0;
}

static int nft_chain_parse_hook(struct net *net,
				const struct nlattr * const nla[],
				struct nft_chain_hook *hook, u8 family,
				bool autoload)
{
	struct nlattr *ha[NFTA_HOOK_MAX + 1];
	const struct nft_chain_type *type;
	int err;

	lockdep_assert_held(&net->nft.commit_mutex);
	lockdep_nfnl_nft_mutex_not_held();

	err = nla_parse_nested_deprecated(ha, NFTA_HOOK_MAX,
					  nla[NFTA_CHAIN_HOOK],
					  nft_hook_policy, NULL);
	if (err < 0)
		return err;

	if (ha[NFTA_HOOK_HOOKNUM] == NULL ||
	    ha[NFTA_HOOK_PRIORITY] == NULL)
		return -EINVAL;

	hook->num = ntohl(nla_get_be32(ha[NFTA_HOOK_HOOKNUM]));
	hook->priority = ntohl(nla_get_be32(ha[NFTA_HOOK_PRIORITY]));

	type = __nft_chain_type_get(family, NFT_CHAIN_T_DEFAULT);
	if (!type)
		return -EOPNOTSUPP;

	if (nla[NFTA_CHAIN_TYPE]) {
		type = nf_tables_chain_type_lookup(net, nla[NFTA_CHAIN_TYPE],
						   family, autoload);
		if (IS_ERR(type))
			return PTR_ERR(type);
	}
	if (hook->num > NF_MAX_HOOKS || !(type->hook_mask & (1 << hook->num)))
		return -EOPNOTSUPP;

	if (type->type == NFT_CHAIN_T_NAT &&
	    hook->priority <= NF_IP_PRI_CONNTRACK)
		return -EOPNOTSUPP;

	if (!try_module_get(type->owner))
		return -ENOENT;

	hook->type = type;

	INIT_LIST_HEAD(&hook->list);
	if (family == NFPROTO_NETDEV) {
		err = nft_chain_parse_netdev(net, ha, &hook->list);
		if (err < 0) {
			module_put(type->owner);
			return err;
		}
	} else if (ha[NFTA_HOOK_DEV] || ha[NFTA_HOOK_DEVS]) {
		module_put(type->owner);
		return -EOPNOTSUPP;
	}

	return 0;
}

static void nft_chain_release_hook(struct nft_chain_hook *hook)
{
	struct nft_hook *h, *next;

	list_for_each_entry_safe(h, next, &hook->list, list) {
		list_del(&h->list);
		kfree(h);
	}
	module_put(hook->type->owner);
}

struct nft_rules_old {
	struct rcu_head h;
	struct nft_rule **start;
};

static struct nft_rule **nf_tables_chain_alloc_rules(const struct nft_chain *chain,
						     unsigned int alloc)
{
	if (alloc > INT_MAX)
		return NULL;

	alloc += 1;	/* NULL, ends rules */
	if (sizeof(struct nft_rule *) > INT_MAX / alloc)
		return NULL;

	alloc *= sizeof(struct nft_rule *);
	alloc += sizeof(struct nft_rules_old);

	return kvmalloc(alloc, GFP_KERNEL);
}

static void nft_basechain_hook_init(struct nf_hook_ops *ops, u8 family,
				    const struct nft_chain_hook *hook,
				    struct nft_chain *chain)
{
	ops->pf		= family;
	ops->hooknum	= hook->num;
	ops->priority	= hook->priority;
	ops->priv	= chain;
	ops->hook	= hook->type->hooks[ops->hooknum];
}

static int nft_basechain_init(struct nft_base_chain *basechain, u8 family,
			      struct nft_chain_hook *hook, u32 flags)
{
	struct nft_chain *chain;
	struct nft_hook *h;

	basechain->type = hook->type;
	INIT_LIST_HEAD(&basechain->hook_list);
	chain = &basechain->chain;

	if (family == NFPROTO_NETDEV) {
		list_splice_init(&hook->list, &basechain->hook_list);
		list_for_each_entry(h, &basechain->hook_list, list)
			nft_basechain_hook_init(&h->ops, family, hook, chain);

		basechain->ops.hooknum	= hook->num;
		basechain->ops.priority	= hook->priority;
	} else {
		nft_basechain_hook_init(&basechain->ops, family, hook, chain);
	}

	chain->flags |= NFT_CHAIN_BASE | flags;
	basechain->policy = NF_ACCEPT;
	if (chain->flags & NFT_CHAIN_HW_OFFLOAD &&
	    nft_chain_offload_priority(basechain) < 0)
		return -EOPNOTSUPP;

	flow_block_init(&basechain->flow_block);

	return 0;
}

static int nft_chain_add(struct nft_table *table, struct nft_chain *chain)
{
	int err;

	err = rhltable_insert_key(&table->chains_ht, chain->name,
				  &chain->rhlhead, nft_chain_ht_params);
	if (err)
		return err;

	list_add_tail_rcu(&chain->list, &table->chains);

	return 0;
}

static u64 chain_id;

static int nf_tables_addchain(struct nft_ctx *ctx, u8 family, u8 genmask,
			      u8 policy, u32 flags)
{
	const struct nlattr * const *nla = ctx->nla;
	struct nft_table *table = ctx->table;
	struct nft_base_chain *basechain;
	struct nft_stats __percpu *stats;
	struct net *net = ctx->net;
	char name[NFT_NAME_MAXLEN];
	struct nft_trans *trans;
	struct nft_chain *chain;
	struct nft_rule **rules;
	int err;

	if (table->use == UINT_MAX)
		return -EOVERFLOW;

	if (nla[NFTA_CHAIN_HOOK]) {
		struct nft_chain_hook hook;

		if (flags & NFT_CHAIN_BINDING)
			return -EOPNOTSUPP;

		err = nft_chain_parse_hook(net, nla, &hook, family, true);
		if (err < 0)
			return err;

		basechain = kzalloc(sizeof(*basechain), GFP_KERNEL);
		if (basechain == NULL) {
			nft_chain_release_hook(&hook);
			return -ENOMEM;
		}
		chain = &basechain->chain;

		if (nla[NFTA_CHAIN_COUNTERS]) {
			stats = nft_stats_alloc(nla[NFTA_CHAIN_COUNTERS]);
			if (IS_ERR(stats)) {
				nft_chain_release_hook(&hook);
				kfree(basechain);
				return PTR_ERR(stats);
			}
			rcu_assign_pointer(basechain->stats, stats);
			static_branch_inc(&nft_counters_enabled);
		}

		err = nft_basechain_init(basechain, family, &hook, flags);
		if (err < 0) {
			nft_chain_release_hook(&hook);
			kfree(basechain);
			return err;
		}
	} else {
		if (flags & NFT_CHAIN_BASE)
			return -EINVAL;
		if (flags & NFT_CHAIN_HW_OFFLOAD)
			return -EOPNOTSUPP;

		chain = kzalloc(sizeof(*chain), GFP_KERNEL);
		if (chain == NULL)
			return -ENOMEM;

		chain->flags = flags;
	}
	ctx->chain = chain;

	INIT_LIST_HEAD(&chain->rules);
	chain->handle = nf_tables_alloc_handle(table);
	chain->table = table;

	if (nla[NFTA_CHAIN_NAME]) {
		chain->name = nla_strdup(nla[NFTA_CHAIN_NAME], GFP_KERNEL);
	} else {
		if (!(flags & NFT_CHAIN_BINDING)) {
			err = -EINVAL;
			goto err1;
		}

		snprintf(name, sizeof(name), "__chain%llu", ++chain_id);
		chain->name = kstrdup(name, GFP_KERNEL);
	}

	if (!chain->name) {
		err = -ENOMEM;
		goto err1;
	}

	rules = nf_tables_chain_alloc_rules(chain, 0);
	if (!rules) {
		err = -ENOMEM;
		goto err1;
	}

	*rules = NULL;
	rcu_assign_pointer(chain->rules_gen_0, rules);
	rcu_assign_pointer(chain->rules_gen_1, rules);

	err = nf_tables_register_hook(net, table, chain);
	if (err < 0)
		goto err1;

	trans = nft_trans_chain_add(ctx, NFT_MSG_NEWCHAIN);
	if (IS_ERR(trans)) {
		err = PTR_ERR(trans);
		goto err2;
	}

	nft_trans_chain_policy(trans) = NFT_CHAIN_POLICY_UNSET;
	if (nft_is_base_chain(chain))
		nft_trans_chain_policy(trans) = policy;

	err = nft_chain_add(table, chain);
	if (err < 0) {
		nft_trans_destroy(trans);
		goto err2;
	}

	table->use++;

	return 0;
err2:
	nf_tables_unregister_hook(net, table, chain);
err1:
	nf_tables_chain_destroy(ctx);

	return err;
}

static bool nft_hook_list_equal(struct list_head *hook_list1,
				struct list_head *hook_list2)
{
	struct nft_hook *hook;
	int n = 0, m = 0;

	n = 0;
	list_for_each_entry(hook, hook_list2, list) {
		if (!nft_hook_list_find(hook_list1, hook))
			return false;

		n++;
	}
	list_for_each_entry(hook, hook_list1, list)
		m++;

	return n == m;
}

static int nf_tables_updchain(struct nft_ctx *ctx, u8 genmask, u8 policy,
			      u32 flags)
{
	const struct nlattr * const *nla = ctx->nla;
	struct nft_table *table = ctx->table;
	struct nft_chain *chain = ctx->chain;
	struct nft_base_chain *basechain;
	struct nft_stats *stats = NULL;
	struct nft_chain_hook hook;
	struct nf_hook_ops *ops;
	struct nft_trans *trans;
	int err;

	if (chain->flags ^ flags)
		return -EOPNOTSUPP;

	if (nla[NFTA_CHAIN_HOOK]) {
		if (!nft_is_base_chain(chain))
			return -EEXIST;

		err = nft_chain_parse_hook(ctx->net, nla, &hook, ctx->family,
					   false);
		if (err < 0)
			return err;

		basechain = nft_base_chain(chain);
		if (basechain->type != hook.type) {
			nft_chain_release_hook(&hook);
			return -EEXIST;
		}

		if (ctx->family == NFPROTO_NETDEV) {
			if (!nft_hook_list_equal(&basechain->hook_list,
						 &hook.list)) {
				nft_chain_release_hook(&hook);
				return -EEXIST;
			}
		} else {
			ops = &basechain->ops;
			if (ops->hooknum != hook.num ||
			    ops->priority != hook.priority) {
				nft_chain_release_hook(&hook);
				return -EEXIST;
			}
		}
		nft_chain_release_hook(&hook);
	}

	if (nla[NFTA_CHAIN_HANDLE] &&
	    nla[NFTA_CHAIN_NAME]) {
		struct nft_chain *chain2;

		chain2 = nft_chain_lookup(ctx->net, table,
					  nla[NFTA_CHAIN_NAME], genmask);
		if (!IS_ERR(chain2))
			return -EEXIST;
	}

	if (nla[NFTA_CHAIN_COUNTERS]) {
		if (!nft_is_base_chain(chain))
			return -EOPNOTSUPP;

		stats = nft_stats_alloc(nla[NFTA_CHAIN_COUNTERS]);
		if (IS_ERR(stats))
			return PTR_ERR(stats);
	}

	err = -ENOMEM;
	trans = nft_trans_alloc(ctx, NFT_MSG_NEWCHAIN,
				sizeof(struct nft_trans_chain));
	if (trans == NULL)
		goto err;

	nft_trans_chain_stats(trans) = stats;
	nft_trans_chain_update(trans) = true;

	if (nla[NFTA_CHAIN_POLICY])
		nft_trans_chain_policy(trans) = policy;
	else
		nft_trans_chain_policy(trans) = -1;

	if (nla[NFTA_CHAIN_HANDLE] &&
	    nla[NFTA_CHAIN_NAME]) {
		struct nft_trans *tmp;
		char *name;

		err = -ENOMEM;
		name = nla_strdup(nla[NFTA_CHAIN_NAME], GFP_KERNEL);
		if (!name)
			goto err;

		err = -EEXIST;
		list_for_each_entry(tmp, &ctx->net->nft.commit_list, list) {
			if (tmp->msg_type == NFT_MSG_NEWCHAIN &&
			    tmp->ctx.table == table &&
			    nft_trans_chain_update(tmp) &&
			    nft_trans_chain_name(tmp) &&
			    strcmp(name, nft_trans_chain_name(tmp)) == 0) {
				kfree(name);
				goto err;
			}
		}

		nft_trans_chain_name(trans) = name;
	}
	list_add_tail(&trans->list, &ctx->net->nft.commit_list);

	return 0;
err:
	free_percpu(stats);
	kfree(trans);
	return err;
}

static struct nft_chain *nft_chain_lookup_byid(const struct net *net,
					       const struct nft_table *table,
					       const struct nlattr *nla, u8 genmask)
{
	u32 id = ntohl(nla_get_be32(nla));
	struct nft_trans *trans;

	list_for_each_entry(trans, &net->nft.commit_list, list) {
		struct nft_chain *chain = trans->ctx.chain;

		if (trans->msg_type == NFT_MSG_NEWCHAIN &&
		    chain->table == table &&
		    id == nft_trans_chain_id(trans) &&
		    nft_active_genmask(chain, genmask))
			return chain;
	}
	return ERR_PTR(-ENOENT);
}

static int nf_tables_newchain(struct net *net, struct sock *nlsk,
			      struct sk_buff *skb, const struct nlmsghdr *nlh,
			      const struct nlattr * const nla[],
			      struct netlink_ext_ack *extack)
{
	const struct nfgenmsg *nfmsg = nlmsg_data(nlh);
	u8 genmask = nft_genmask_next(net);
	int family = nfmsg->nfgen_family;
	struct nft_chain *chain = NULL;
	const struct nlattr *attr;
	struct nft_table *table;
	u8 policy = NF_ACCEPT;
	struct nft_ctx ctx;
	u64 handle = 0;
	u32 flags = 0;

	lockdep_assert_held(&net->nft.commit_mutex);

	table = nft_table_lookup(net, nla[NFTA_CHAIN_TABLE], family, genmask);
	if (IS_ERR(table)) {
		NL_SET_BAD_ATTR(extack, nla[NFTA_CHAIN_TABLE]);
		return PTR_ERR(table);
	}

	chain = NULL;
	attr = nla[NFTA_CHAIN_NAME];

	if (nla[NFTA_CHAIN_HANDLE]) {
		handle = be64_to_cpu(nla_get_be64(nla[NFTA_CHAIN_HANDLE]));
		chain = nft_chain_lookup_byhandle(table, handle, genmask);
		if (IS_ERR(chain)) {
			NL_SET_BAD_ATTR(extack, nla[NFTA_CHAIN_HANDLE]);
			return PTR_ERR(chain);
		}
		attr = nla[NFTA_CHAIN_HANDLE];
	} else if (nla[NFTA_CHAIN_NAME]) {
		chain = nft_chain_lookup(net, table, attr, genmask);
		if (IS_ERR(chain)) {
			if (PTR_ERR(chain) != -ENOENT) {
				NL_SET_BAD_ATTR(extack, attr);
				return PTR_ERR(chain);
			}
			chain = NULL;
		}
	} else if (!nla[NFTA_CHAIN_ID]) {
		return -EINVAL;
	}

	if (nla[NFTA_CHAIN_POLICY]) {
		if (chain != NULL &&
		    !nft_is_base_chain(chain)) {
			NL_SET_BAD_ATTR(extack, nla[NFTA_CHAIN_POLICY]);
			return -EOPNOTSUPP;
		}

		if (chain == NULL &&
		    nla[NFTA_CHAIN_HOOK] == NULL) {
			NL_SET_BAD_ATTR(extack, nla[NFTA_CHAIN_POLICY]);
			return -EOPNOTSUPP;
		}

		policy = ntohl(nla_get_be32(nla[NFTA_CHAIN_POLICY]));
		switch (policy) {
		case NF_DROP:
		case NF_ACCEPT:
			break;
		default:
			return -EINVAL;
		}
	}

	if (nla[NFTA_CHAIN_FLAGS])
		flags = ntohl(nla_get_be32(nla[NFTA_CHAIN_FLAGS]));
	else if (chain)
		flags = chain->flags;

	if (flags & ~NFT_CHAIN_FLAGS)
		return -EOPNOTSUPP;

	nft_ctx_init(&ctx, net, skb, nlh, family, table, chain, nla);

	if (chain != NULL) {
		if (nlh->nlmsg_flags & NLM_F_EXCL) {
			NL_SET_BAD_ATTR(extack, attr);
			return -EEXIST;
		}
		if (nlh->nlmsg_flags & NLM_F_REPLACE)
			return -EOPNOTSUPP;

		flags |= chain->flags & NFT_CHAIN_BASE;
		return nf_tables_updchain(&ctx, genmask, policy, flags);
	}

	return nf_tables_addchain(&ctx, family, genmask, policy, flags);
}

static int nf_tables_delchain(struct net *net, struct sock *nlsk,
			      struct sk_buff *skb, const struct nlmsghdr *nlh,
			      const struct nlattr * const nla[],
			      struct netlink_ext_ack *extack)
{
	const struct nfgenmsg *nfmsg = nlmsg_data(nlh);
	u8 genmask = nft_genmask_next(net);
	int family = nfmsg->nfgen_family;
	const struct nlattr *attr;
	struct nft_table *table;
	struct nft_chain *chain;
	struct nft_rule *rule;
	struct nft_ctx ctx;
	u64 handle;
	u32 use;
	int err;

	table = nft_table_lookup(net, nla[NFTA_CHAIN_TABLE], family, genmask);
	if (IS_ERR(table)) {
		NL_SET_BAD_ATTR(extack, nla[NFTA_CHAIN_TABLE]);
		return PTR_ERR(table);
	}

	if (nla[NFTA_CHAIN_HANDLE]) {
		attr = nla[NFTA_CHAIN_HANDLE];
		handle = be64_to_cpu(nla_get_be64(attr));
		chain = nft_chain_lookup_byhandle(table, handle, genmask);
	} else {
		attr = nla[NFTA_CHAIN_NAME];
		chain = nft_chain_lookup(net, table, attr, genmask);
	}
	if (IS_ERR(chain)) {
		NL_SET_BAD_ATTR(extack, attr);
		return PTR_ERR(chain);
	}

	if (nlh->nlmsg_flags & NLM_F_NONREC &&
	    chain->use > 0)
		return -EBUSY;

	nft_ctx_init(&ctx, net, skb, nlh, family, table, chain, nla);

	use = chain->use;
	list_for_each_entry(rule, &chain->rules, list) {
		if (!nft_is_active_next(net, rule))
			continue;
		use--;

		err = nft_delrule(&ctx, rule);
		if (err < 0)
			return err;
	}

	/* There are rules and elements that are still holding references to us,
	 * we cannot do a recursive removal in this case.
	 */
	if (use > 0) {
		NL_SET_BAD_ATTR(extack, attr);
		return -EBUSY;
	}

	return nft_delchain(&ctx);
}

/*
 * Expressions
 */

/**
 *	nft_register_expr - register nf_tables expr type
 *	@type: expr type
 *
 *	Registers the expr type for use with nf_tables. Returns zero on
 *	success or a negative errno code otherwise.
 */
int nft_register_expr(struct nft_expr_type *type)
{
	nfnl_lock(NFNL_SUBSYS_NFTABLES);
	if (type->family == NFPROTO_UNSPEC)
		list_add_tail_rcu(&type->list, &nf_tables_expressions);
	else
		list_add_rcu(&type->list, &nf_tables_expressions);
	nfnl_unlock(NFNL_SUBSYS_NFTABLES);
	return 0;
}
EXPORT_SYMBOL_GPL(nft_register_expr);

/**
 *	nft_unregister_expr - unregister nf_tables expr type
 *	@type: expr type
 *
 * 	Unregisters the expr typefor use with nf_tables.
 */
void nft_unregister_expr(struct nft_expr_type *type)
{
	nfnl_lock(NFNL_SUBSYS_NFTABLES);
	list_del_rcu(&type->list);
	nfnl_unlock(NFNL_SUBSYS_NFTABLES);
}
EXPORT_SYMBOL_GPL(nft_unregister_expr);

static const struct nft_expr_type *__nft_expr_type_get(u8 family,
						       struct nlattr *nla)
{
	const struct nft_expr_type *type, *candidate = NULL;

	list_for_each_entry(type, &nf_tables_expressions, list) {
		if (!nla_strcmp(nla, type->name)) {
			if (!type->family && !candidate)
				candidate = type;
			else if (type->family == family)
				candidate = type;
		}
	}
	return candidate;
}

#ifdef CONFIG_MODULES
static int nft_expr_type_request_module(struct net *net, u8 family,
					struct nlattr *nla)
{
	if (nft_request_module(net, "nft-expr-%u-%.*s", family,
			       nla_len(nla), (char *)nla_data(nla)) == -EAGAIN)
		return -EAGAIN;

	return 0;
}
#endif

static const struct nft_expr_type *nft_expr_type_get(struct net *net,
						     u8 family,
						     struct nlattr *nla)
{
	const struct nft_expr_type *type;

	if (nla == NULL)
		return ERR_PTR(-EINVAL);

	type = __nft_expr_type_get(family, nla);
	if (type != NULL && try_module_get(type->owner))
		return type;

	lockdep_nfnl_nft_mutex_not_held();
#ifdef CONFIG_MODULES
	if (type == NULL) {
		if (nft_expr_type_request_module(net, family, nla) == -EAGAIN)
			return ERR_PTR(-EAGAIN);

		if (nft_request_module(net, "nft-expr-%.*s",
				       nla_len(nla),
				       (char *)nla_data(nla)) == -EAGAIN)
			return ERR_PTR(-EAGAIN);
	}
#endif
	return ERR_PTR(-ENOENT);
}

static const struct nla_policy nft_expr_policy[NFTA_EXPR_MAX + 1] = {
	[NFTA_EXPR_NAME]	= { .type = NLA_STRING,
				    .len = NFT_MODULE_AUTOLOAD_LIMIT },
	[NFTA_EXPR_DATA]	= { .type = NLA_NESTED },
};

static int nf_tables_fill_expr_info(struct sk_buff *skb,
				    const struct nft_expr *expr)
{
	if (nla_put_string(skb, NFTA_EXPR_NAME, expr->ops->type->name))
		goto nla_put_failure;

	if (expr->ops->dump) {
		struct nlattr *data = nla_nest_start_noflag(skb,
							    NFTA_EXPR_DATA);
		if (data == NULL)
			goto nla_put_failure;
		if (expr->ops->dump(skb, expr) < 0)
			goto nla_put_failure;
		nla_nest_end(skb, data);
	}

	return skb->len;

nla_put_failure:
	return -1;
};

int nft_expr_dump(struct sk_buff *skb, unsigned int attr,
		  const struct nft_expr *expr)
{
	struct nlattr *nest;

	nest = nla_nest_start_noflag(skb, attr);
	if (!nest)
		goto nla_put_failure;
	if (nf_tables_fill_expr_info(skb, expr) < 0)
		goto nla_put_failure;
	nla_nest_end(skb, nest);
	return 0;

nla_put_failure:
	return -1;
}

struct nft_expr_info {
	const struct nft_expr_ops	*ops;
	const struct nlattr		*attr;
	struct nlattr			*tb[NFT_EXPR_MAXATTR + 1];
};

static int nf_tables_expr_parse(const struct nft_ctx *ctx,
				const struct nlattr *nla,
				struct nft_expr_info *info)
{
	const struct nft_expr_type *type;
	const struct nft_expr_ops *ops;
	struct nlattr *tb[NFTA_EXPR_MAX + 1];
	int err;

	err = nla_parse_nested_deprecated(tb, NFTA_EXPR_MAX, nla,
					  nft_expr_policy, NULL);
	if (err < 0)
		return err;

	type = nft_expr_type_get(ctx->net, ctx->family, tb[NFTA_EXPR_NAME]);
	if (IS_ERR(type))
		return PTR_ERR(type);

	if (tb[NFTA_EXPR_DATA]) {
		err = nla_parse_nested_deprecated(info->tb, type->maxattr,
						  tb[NFTA_EXPR_DATA],
						  type->policy, NULL);
		if (err < 0)
			goto err1;
	} else
		memset(info->tb, 0, sizeof(info->tb[0]) * (type->maxattr + 1));

	if (type->select_ops != NULL) {
		ops = type->select_ops(ctx,
				       (const struct nlattr * const *)info->tb);
		if (IS_ERR(ops)) {
			err = PTR_ERR(ops);
#ifdef CONFIG_MODULES
			if (err == -EAGAIN)
				if (nft_expr_type_request_module(ctx->net,
								 ctx->family,
								 tb[NFTA_EXPR_NAME]) != -EAGAIN)
					err = -ENOENT;
#endif
			goto err1;
		}
	} else
		ops = type->ops;

	info->attr = nla;
	info->ops = ops;

	return 0;

err1:
	module_put(type->owner);
	return err;
}

static int nf_tables_newexpr(const struct nft_ctx *ctx,
			     const struct nft_expr_info *info,
			     struct nft_expr *expr)
{
	const struct nft_expr_ops *ops = info->ops;
	int err;

	expr->ops = ops;
	if (ops->init) {
		err = ops->init(ctx, expr, (const struct nlattr **)info->tb);
		if (err < 0)
			goto err1;
	}

	return 0;
err1:
	expr->ops = NULL;
	return err;
}

static void nf_tables_expr_destroy(const struct nft_ctx *ctx,
				   struct nft_expr *expr)
{
	const struct nft_expr_type *type = expr->ops->type;

	if (expr->ops->destroy)
		expr->ops->destroy(ctx, expr);
	module_put(type->owner);
}

static struct nft_expr *nft_expr_init(const struct nft_ctx *ctx,
				      const struct nlattr *nla)
{
	struct nft_expr_info info;
	struct nft_expr *expr;
	struct module *owner;
	int err;

	err = nf_tables_expr_parse(ctx, nla, &info);
	if (err < 0)
		goto err_expr_parse;

	err = -EOPNOTSUPP;
	if (!(info.ops->type->flags & NFT_EXPR_STATEFUL))
		goto err_expr_stateful;

	err = -ENOMEM;
	expr = kzalloc(info.ops->size, GFP_KERNEL);
	if (expr == NULL)
		goto err_expr_stateful;

	err = nf_tables_newexpr(ctx, &info, expr);
	if (err < 0)
		goto err_expr_new;

	return expr;
err_expr_new:
	kfree(expr);
err_expr_stateful:
	owner = info.ops->type->owner;
	if (info.ops->type->release_ops)
		info.ops->type->release_ops(info.ops);

	module_put(owner);
err_expr_parse:
	return ERR_PTR(err);
}

int nft_expr_clone(struct nft_expr *dst, struct nft_expr *src)
{
	int err;

	if (src->ops->clone) {
		dst->ops = src->ops;
		err = src->ops->clone(dst, src);
		if (err < 0)
			return err;
	} else {
		memcpy(dst, src, src->ops->size);
	}

	__module_get(src->ops->type->owner);

	return 0;
}

void nft_expr_destroy(const struct nft_ctx *ctx, struct nft_expr *expr)
{
	nf_tables_expr_destroy(ctx, expr);
	kfree(expr);
}

/*
 * Rules
 */

static struct nft_rule *__nft_rule_lookup(const struct nft_chain *chain,
					  u64 handle)
{
	struct nft_rule *rule;

	// FIXME: this sucks
	list_for_each_entry_rcu(rule, &chain->rules, list) {
		if (handle == rule->handle)
			return rule;
	}

	return ERR_PTR(-ENOENT);
}

static struct nft_rule *nft_rule_lookup(const struct nft_chain *chain,
					const struct nlattr *nla)
{
	if (nla == NULL)
		return ERR_PTR(-EINVAL);

	return __nft_rule_lookup(chain, be64_to_cpu(nla_get_be64(nla)));
}

static const struct nla_policy nft_rule_policy[NFTA_RULE_MAX + 1] = {
	[NFTA_RULE_TABLE]	= { .type = NLA_STRING,
				    .len = NFT_TABLE_MAXNAMELEN - 1 },
	[NFTA_RULE_CHAIN]	= { .type = NLA_STRING,
				    .len = NFT_CHAIN_MAXNAMELEN - 1 },
	[NFTA_RULE_HANDLE]	= { .type = NLA_U64 },
	[NFTA_RULE_EXPRESSIONS]	= { .type = NLA_NESTED },
	[NFTA_RULE_COMPAT]	= { .type = NLA_NESTED },
	[NFTA_RULE_POSITION]	= { .type = NLA_U64 },
	[NFTA_RULE_USERDATA]	= { .type = NLA_BINARY,
				    .len = NFT_USERDATA_MAXLEN },
	[NFTA_RULE_ID]		= { .type = NLA_U32 },
	[NFTA_RULE_POSITION_ID]	= { .type = NLA_U32 },
	[NFTA_RULE_CHAIN_ID]	= { .type = NLA_U32 },
};

static int nf_tables_fill_rule_info(struct sk_buff *skb, struct net *net,
				    u32 portid, u32 seq, int event,
				    u32 flags, int family,
				    const struct nft_table *table,
				    const struct nft_chain *chain,
				    const struct nft_rule *rule,
				    const struct nft_rule *prule)
{
	struct nlmsghdr *nlh;
	struct nfgenmsg *nfmsg;
	const struct nft_expr *expr, *next;
	struct nlattr *list;
	u16 type = nfnl_msg_type(NFNL_SUBSYS_NFTABLES, event);

	nlh = nlmsg_put(skb, portid, seq, type, sizeof(struct nfgenmsg), flags);
	if (nlh == NULL)
		goto nla_put_failure;

	nfmsg = nlmsg_data(nlh);
	nfmsg->nfgen_family	= family;
	nfmsg->version		= NFNETLINK_V0;
	nfmsg->res_id		= htons(net->nft.base_seq & 0xffff);

	if (nla_put_string(skb, NFTA_RULE_TABLE, table->name))
		goto nla_put_failure;
	if (nla_put_string(skb, NFTA_RULE_CHAIN, chain->name))
		goto nla_put_failure;
	if (nla_put_be64(skb, NFTA_RULE_HANDLE, cpu_to_be64(rule->handle),
			 NFTA_RULE_PAD))
		goto nla_put_failure;

	if (event != NFT_MSG_DELRULE && prule) {
		if (nla_put_be64(skb, NFTA_RULE_POSITION,
				 cpu_to_be64(prule->handle),
				 NFTA_RULE_PAD))
			goto nla_put_failure;
	}

	list = nla_nest_start_noflag(skb, NFTA_RULE_EXPRESSIONS);
	if (list == NULL)
		goto nla_put_failure;
	nft_rule_for_each_expr(expr, next, rule) {
		if (nft_expr_dump(skb, NFTA_LIST_ELEM, expr) < 0)
			goto nla_put_failure;
	}
	nla_nest_end(skb, list);

	if (rule->udata) {
		struct nft_userdata *udata = nft_userdata(rule);
		if (nla_put(skb, NFTA_RULE_USERDATA, udata->len + 1,
			    udata->data) < 0)
			goto nla_put_failure;
	}

	nlmsg_end(skb, nlh);
	return 0;

nla_put_failure:
	nlmsg_trim(skb, nlh);
	return -1;
}

static void nf_tables_rule_notify(const struct nft_ctx *ctx,
				  const struct nft_rule *rule, int event)
{
	struct sk_buff *skb;
	int err;
	char *buf = kasprintf(GFP_KERNEL, "%s:%llu;%s:%llu",
			      ctx->table->name, ctx->table->handle,
			      ctx->chain->name, ctx->chain->handle);

	audit_log_nfcfg(buf,
			ctx->family,
			rule->handle,
			event == NFT_MSG_NEWRULE ?
				AUDIT_NFT_OP_RULE_REGISTER :
				AUDIT_NFT_OP_RULE_UNREGISTER,
			GFP_KERNEL);
	kfree(buf);

	if (!ctx->report &&
	    !nfnetlink_has_listeners(ctx->net, NFNLGRP_NFTABLES))
		return;

	skb = nlmsg_new(NLMSG_GOODSIZE, GFP_KERNEL);
	if (skb == NULL)
		goto err;

	err = nf_tables_fill_rule_info(skb, ctx->net, ctx->portid, ctx->seq,
				       event, 0, ctx->family, ctx->table,
				       ctx->chain, rule, NULL);
	if (err < 0) {
		kfree_skb(skb);
		goto err;
	}

	nfnetlink_send(skb, ctx->net, ctx->portid, NFNLGRP_NFTABLES,
		       ctx->report, GFP_KERNEL);
	return;
err:
	nfnetlink_set_err(ctx->net, ctx->portid, NFNLGRP_NFTABLES, -ENOBUFS);
}

struct nft_rule_dump_ctx {
	char *table;
	char *chain;
};

static int __nf_tables_dump_rules(struct sk_buff *skb,
				  unsigned int *idx,
				  struct netlink_callback *cb,
				  const struct nft_table *table,
				  const struct nft_chain *chain)
{
	struct net *net = sock_net(skb->sk);
	const struct nft_rule *rule, *prule;
	unsigned int s_idx = cb->args[0];

	prule = NULL;
	list_for_each_entry_rcu(rule, &chain->rules, list) {
		if (!nft_is_active(net, rule))
			goto cont_skip;
		if (*idx < s_idx)
			goto cont;
		if (*idx > s_idx) {
			memset(&cb->args[1], 0,
					sizeof(cb->args) - sizeof(cb->args[0]));
		}
		if (nf_tables_fill_rule_info(skb, net, NETLINK_CB(cb->skb).portid,
					cb->nlh->nlmsg_seq,
					NFT_MSG_NEWRULE,
					NLM_F_MULTI | NLM_F_APPEND,
					table->family,
					table, chain, rule, prule) < 0)
			return 1;

		nl_dump_check_consistent(cb, nlmsg_hdr(skb));
cont:
		prule = rule;
cont_skip:
		(*idx)++;
	}
	return 0;
}

static int nf_tables_dump_rules(struct sk_buff *skb,
				struct netlink_callback *cb)
{
	const struct nfgenmsg *nfmsg = nlmsg_data(cb->nlh);
	const struct nft_rule_dump_ctx *ctx = cb->data;
	struct nft_table *table;
	const struct nft_chain *chain;
	unsigned int idx = 0;
	struct net *net = sock_net(skb->sk);
	int family = nfmsg->nfgen_family;

	rcu_read_lock();
	cb->seq = net->nft.base_seq;

	list_for_each_entry_rcu(table, &net->nft.tables, list) {
		if (family != NFPROTO_UNSPEC && family != table->family)
			continue;

		if (ctx && ctx->table && strcmp(ctx->table, table->name) != 0)
			continue;

		if (ctx && ctx->table && ctx->chain) {
			struct rhlist_head *list, *tmp;

			list = rhltable_lookup(&table->chains_ht, ctx->chain,
					       nft_chain_ht_params);
			if (!list)
				goto done;

			rhl_for_each_entry_rcu(chain, tmp, list, rhlhead) {
				if (!nft_is_active(net, chain))
					continue;
				__nf_tables_dump_rules(skb, &idx,
						       cb, table, chain);
				break;
			}
			goto done;
		}

		list_for_each_entry_rcu(chain, &table->chains, list) {
			if (__nf_tables_dump_rules(skb, &idx, cb, table, chain))
				goto done;
		}

		if (ctx && ctx->table)
			break;
	}
done:
	rcu_read_unlock();

	cb->args[0] = idx;
	return skb->len;
}

static int nf_tables_dump_rules_start(struct netlink_callback *cb)
{
	const struct nlattr * const *nla = cb->data;
	struct nft_rule_dump_ctx *ctx = NULL;

	if (nla[NFTA_RULE_TABLE] || nla[NFTA_RULE_CHAIN]) {
		ctx = kzalloc(sizeof(*ctx), GFP_ATOMIC);
		if (!ctx)
			return -ENOMEM;

		if (nla[NFTA_RULE_TABLE]) {
			ctx->table = nla_strdup(nla[NFTA_RULE_TABLE],
							GFP_ATOMIC);
			if (!ctx->table) {
				kfree(ctx);
				return -ENOMEM;
			}
		}
		if (nla[NFTA_RULE_CHAIN]) {
			ctx->chain = nla_strdup(nla[NFTA_RULE_CHAIN],
						GFP_ATOMIC);
			if (!ctx->chain) {
				kfree(ctx->table);
				kfree(ctx);
				return -ENOMEM;
			}
		}
	}

	cb->data = ctx;
	return 0;
}

static int nf_tables_dump_rules_done(struct netlink_callback *cb)
{
	struct nft_rule_dump_ctx *ctx = cb->data;

	if (ctx) {
		kfree(ctx->table);
		kfree(ctx->chain);
		kfree(ctx);
	}
	return 0;
}

/* called with rcu_read_lock held */
static int nf_tables_getrule(struct net *net, struct sock *nlsk,
			     struct sk_buff *skb, const struct nlmsghdr *nlh,
			     const struct nlattr * const nla[],
			     struct netlink_ext_ack *extack)
{
	const struct nfgenmsg *nfmsg = nlmsg_data(nlh);
	u8 genmask = nft_genmask_cur(net);
	const struct nft_chain *chain;
	const struct nft_rule *rule;
	struct nft_table *table;
	struct sk_buff *skb2;
	int family = nfmsg->nfgen_family;
	int err;

	if (nlh->nlmsg_flags & NLM_F_DUMP) {
		struct netlink_dump_control c = {
			.start= nf_tables_dump_rules_start,
			.dump = nf_tables_dump_rules,
			.done = nf_tables_dump_rules_done,
			.module = THIS_MODULE,
			.data = (void *)nla,
		};

		return nft_netlink_dump_start_rcu(nlsk, skb, nlh, &c);
	}

	table = nft_table_lookup(net, nla[NFTA_RULE_TABLE], family, genmask);
	if (IS_ERR(table)) {
		NL_SET_BAD_ATTR(extack, nla[NFTA_RULE_TABLE]);
		return PTR_ERR(table);
	}

	chain = nft_chain_lookup(net, table, nla[NFTA_RULE_CHAIN], genmask);
	if (IS_ERR(chain)) {
		NL_SET_BAD_ATTR(extack, nla[NFTA_RULE_CHAIN]);
		return PTR_ERR(chain);
	}

	rule = nft_rule_lookup(chain, nla[NFTA_RULE_HANDLE]);
	if (IS_ERR(rule)) {
		NL_SET_BAD_ATTR(extack, nla[NFTA_RULE_HANDLE]);
		return PTR_ERR(rule);
	}

	skb2 = alloc_skb(NLMSG_GOODSIZE, GFP_ATOMIC);
	if (!skb2)
		return -ENOMEM;

	err = nf_tables_fill_rule_info(skb2, net, NETLINK_CB(skb).portid,
				       nlh->nlmsg_seq, NFT_MSG_NEWRULE, 0,
				       family, table, chain, rule, NULL);
	if (err < 0)
		goto err_fill_rule_info;

	return nfnetlink_unicast(skb2, net, NETLINK_CB(skb).portid);

err_fill_rule_info:
	kfree_skb(skb2);
	return err;
}

static void nf_tables_rule_destroy(const struct nft_ctx *ctx,
				   struct nft_rule *rule)
{
	struct nft_expr *expr, *next;

	/*
	 * Careful: some expressions might not be initialized in case this
	 * is called on error from nf_tables_newrule().
	 */
	expr = nft_expr_first(rule);
	while (expr != nft_expr_last(rule) && expr->ops) {
		next = nft_expr_next(expr);
		nf_tables_expr_destroy(ctx, expr);
		expr = next;
	}
	kfree(rule);
}

void nf_tables_rule_release(const struct nft_ctx *ctx, struct nft_rule *rule)
{
	nft_rule_expr_deactivate(ctx, rule, NFT_TRANS_RELEASE);
	nf_tables_rule_destroy(ctx, rule);
}

int nft_chain_validate(const struct nft_ctx *ctx, const struct nft_chain *chain)
{
	struct nft_expr *expr, *last;
	const struct nft_data *data;
	struct nft_rule *rule;
	int err;

	if (ctx->level == NFT_JUMP_STACK_SIZE)
		return -EMLINK;

	list_for_each_entry(rule, &chain->rules, list) {
		if (!nft_is_active_next(ctx->net, rule))
			continue;

		nft_rule_for_each_expr(expr, last, rule) {
			if (!expr->ops->validate)
				continue;

			err = expr->ops->validate(ctx, expr, &data);
			if (err < 0)
				return err;
		}
	}

	return 0;
}
EXPORT_SYMBOL_GPL(nft_chain_validate);

static int nft_table_validate(struct net *net, const struct nft_table *table)
{
	struct nft_chain *chain;
	struct nft_ctx ctx = {
		.net	= net,
		.family	= table->family,
	};
	int err;

	list_for_each_entry(chain, &table->chains, list) {
		if (!nft_is_base_chain(chain))
			continue;

		ctx.chain = chain;
		err = nft_chain_validate(&ctx, chain);
		if (err < 0)
			return err;
	}

	return 0;
}

static struct nft_rule *nft_rule_lookup_byid(const struct net *net,
					     const struct nft_chain *chain,
					     const struct nlattr *nla);

#define NFT_RULE_MAXEXPRS	128

static int nf_tables_newrule(struct net *net, struct sock *nlsk,
			     struct sk_buff *skb, const struct nlmsghdr *nlh,
			     const struct nlattr * const nla[],
			     struct netlink_ext_ack *extack)
{
	const struct nfgenmsg *nfmsg = nlmsg_data(nlh);
	u8 genmask = nft_genmask_next(net);
	struct nft_expr_info *info = NULL;
	int family = nfmsg->nfgen_family;
	struct nft_flow_rule *flow;
	struct nft_table *table;
	struct nft_chain *chain;
	struct nft_rule *rule, *old_rule = NULL;
	struct nft_userdata *udata;
	struct nft_trans *trans = NULL;
	struct nft_expr *expr;
	struct nft_ctx ctx;
	struct nlattr *tmp;
	unsigned int size, i, n, ulen = 0, usize = 0;
	int err, rem;
	u64 handle, pos_handle;

	lockdep_assert_held(&net->nft.commit_mutex);

	table = nft_table_lookup(net, nla[NFTA_RULE_TABLE], family, genmask);
	if (IS_ERR(table)) {
		NL_SET_BAD_ATTR(extack, nla[NFTA_RULE_TABLE]);
		return PTR_ERR(table);
	}

	if (nla[NFTA_RULE_CHAIN]) {
		chain = nft_chain_lookup(net, table, nla[NFTA_RULE_CHAIN],
					 genmask);
		if (IS_ERR(chain)) {
			NL_SET_BAD_ATTR(extack, nla[NFTA_RULE_CHAIN]);
			return PTR_ERR(chain);
		}

	} else if (nla[NFTA_RULE_CHAIN_ID]) {
		chain = nft_chain_lookup_byid(net, table, nla[NFTA_RULE_CHAIN_ID],
					      genmask);
		if (IS_ERR(chain)) {
			NL_SET_BAD_ATTR(extack, nla[NFTA_RULE_CHAIN_ID]);
			return PTR_ERR(chain);
		}
	} else {
		return -EINVAL;
	}

	if (nft_chain_is_bound(chain))
		return -EOPNOTSUPP;

	if (nla[NFTA_RULE_HANDLE]) {
		handle = be64_to_cpu(nla_get_be64(nla[NFTA_RULE_HANDLE]));
		rule = __nft_rule_lookup(chain, handle);
		if (IS_ERR(rule)) {
			NL_SET_BAD_ATTR(extack, nla[NFTA_RULE_HANDLE]);
			return PTR_ERR(rule);
		}

		if (nlh->nlmsg_flags & NLM_F_EXCL) {
			NL_SET_BAD_ATTR(extack, nla[NFTA_RULE_HANDLE]);
			return -EEXIST;
		}
		if (nlh->nlmsg_flags & NLM_F_REPLACE)
			old_rule = rule;
		else
			return -EOPNOTSUPP;
	} else {
		if (!(nlh->nlmsg_flags & NLM_F_CREATE) ||
		    nlh->nlmsg_flags & NLM_F_REPLACE)
			return -EINVAL;
		handle = nf_tables_alloc_handle(table);

		if (chain->use == UINT_MAX)
			return -EOVERFLOW;

		if (nla[NFTA_RULE_POSITION]) {
			pos_handle = be64_to_cpu(nla_get_be64(nla[NFTA_RULE_POSITION]));
			old_rule = __nft_rule_lookup(chain, pos_handle);
			if (IS_ERR(old_rule)) {
				NL_SET_BAD_ATTR(extack, nla[NFTA_RULE_POSITION]);
				return PTR_ERR(old_rule);
			}
		} else if (nla[NFTA_RULE_POSITION_ID]) {
			old_rule = nft_rule_lookup_byid(net, chain, nla[NFTA_RULE_POSITION_ID]);
			if (IS_ERR(old_rule)) {
				NL_SET_BAD_ATTR(extack, nla[NFTA_RULE_POSITION_ID]);
				return PTR_ERR(old_rule);
			}
		}
	}

	nft_ctx_init(&ctx, net, skb, nlh, family, table, chain, nla);

	n = 0;
	size = 0;
	if (nla[NFTA_RULE_EXPRESSIONS]) {
		info = kvmalloc_array(NFT_RULE_MAXEXPRS,
				      sizeof(struct nft_expr_info),
				      GFP_KERNEL);
		if (!info)
			return -ENOMEM;

		nla_for_each_nested(tmp, nla[NFTA_RULE_EXPRESSIONS], rem) {
			err = -EINVAL;
			if (nla_type(tmp) != NFTA_LIST_ELEM)
				goto err1;
			if (n == NFT_RULE_MAXEXPRS)
				goto err1;
			err = nf_tables_expr_parse(&ctx, tmp, &info[n]);
			if (err < 0) {
				NL_SET_BAD_ATTR(extack, tmp);
				goto err1;
			}
			size += info[n].ops->size;
			n++;
		}
	}
	/* Check for overflow of dlen field */
	err = -EFBIG;
	if (size >= 1 << 12)
		goto err1;

	if (nla[NFTA_RULE_USERDATA]) {
		ulen = nla_len(nla[NFTA_RULE_USERDATA]);
		if (ulen > 0)
			usize = sizeof(struct nft_userdata) + ulen;
	}

	err = -ENOMEM;
	rule = kzalloc(sizeof(*rule) + size + usize, GFP_KERNEL);
	if (rule == NULL)
		goto err1;

	nft_activate_next(net, rule);

	rule->handle = handle;
	rule->dlen   = size;
	rule->udata  = ulen ? 1 : 0;

	if (ulen) {
		udata = nft_userdata(rule);
		udata->len = ulen - 1;
		nla_memcpy(udata->data, nla[NFTA_RULE_USERDATA], ulen);
	}

	expr = nft_expr_first(rule);
	for (i = 0; i < n; i++) {
		err = nf_tables_newexpr(&ctx, &info[i], expr);
		if (err < 0) {
			NL_SET_BAD_ATTR(extack, info[i].attr);
			goto err2;
		}

		if (info[i].ops->validate)
			nft_validate_state_update(net, NFT_VALIDATE_NEED);

		info[i].ops = NULL;
		expr = nft_expr_next(expr);
	}

	if (nlh->nlmsg_flags & NLM_F_REPLACE) {
		trans = nft_trans_rule_add(&ctx, NFT_MSG_NEWRULE, rule);
		if (trans == NULL) {
			err = -ENOMEM;
			goto err2;
		}
		err = nft_delrule(&ctx, old_rule);
		if (err < 0) {
			nft_trans_destroy(trans);
			goto err2;
		}

		list_add_tail_rcu(&rule->list, &old_rule->list);
	} else {
		trans = nft_trans_rule_add(&ctx, NFT_MSG_NEWRULE, rule);
		if (!trans) {
			err = -ENOMEM;
			goto err2;
		}

		if (nlh->nlmsg_flags & NLM_F_APPEND) {
			if (old_rule)
				list_add_rcu(&rule->list, &old_rule->list);
			else
				list_add_tail_rcu(&rule->list, &chain->rules);
		 } else {
			if (old_rule)
				list_add_tail_rcu(&rule->list, &old_rule->list);
			else
				list_add_rcu(&rule->list, &chain->rules);
		}
	}
	kvfree(info);
	chain->use++;

	if (net->nft.validate_state == NFT_VALIDATE_DO)
		return nft_table_validate(net, table);

	if (chain->flags & NFT_CHAIN_HW_OFFLOAD) {
		flow = nft_flow_rule_create(net, rule);
		if (IS_ERR(flow))
			return PTR_ERR(flow);

		nft_trans_flow_rule(trans) = flow;
	}

	return 0;
err2:
	nft_rule_expr_deactivate(&ctx, rule, NFT_TRANS_PREPARE);
	nf_tables_rule_destroy(&ctx, rule);
err1:
	for (i = 0; i < n; i++) {
		if (info[i].ops) {
			module_put(info[i].ops->type->owner);
			if (info[i].ops->type->release_ops)
				info[i].ops->type->release_ops(info[i].ops);
		}
	}
	kvfree(info);
	return err;
}

static struct nft_rule *nft_rule_lookup_byid(const struct net *net,
					     const struct nft_chain *chain,
					     const struct nlattr *nla)
{
	u32 id = ntohl(nla_get_be32(nla));
	struct nft_trans *trans;

	list_for_each_entry(trans, &net->nft.commit_list, list) {
		struct nft_rule *rule = nft_trans_rule(trans);

		if (trans->msg_type == NFT_MSG_NEWRULE &&
		    trans->ctx.chain == chain &&
		    id == nft_trans_rule_id(trans))
			return rule;
	}
	return ERR_PTR(-ENOENT);
}

static int nf_tables_delrule(struct net *net, struct sock *nlsk,
			     struct sk_buff *skb, const struct nlmsghdr *nlh,
			     const struct nlattr * const nla[],
			     struct netlink_ext_ack *extack)
{
	const struct nfgenmsg *nfmsg = nlmsg_data(nlh);
	u8 genmask = nft_genmask_next(net);
	struct nft_table *table;
	struct nft_chain *chain = NULL;
	struct nft_rule *rule;
	int family = nfmsg->nfgen_family, err = 0;
	struct nft_ctx ctx;

	table = nft_table_lookup(net, nla[NFTA_RULE_TABLE], family, genmask);
	if (IS_ERR(table)) {
		NL_SET_BAD_ATTR(extack, nla[NFTA_RULE_TABLE]);
		return PTR_ERR(table);
	}

	if (nla[NFTA_RULE_CHAIN]) {
		chain = nft_chain_lookup(net, table, nla[NFTA_RULE_CHAIN],
					 genmask);
		if (IS_ERR(chain)) {
			NL_SET_BAD_ATTR(extack, nla[NFTA_RULE_CHAIN]);
			return PTR_ERR(chain);
		}
		if (nft_chain_is_bound(chain))
			return -EOPNOTSUPP;
	}

	nft_ctx_init(&ctx, net, skb, nlh, family, table, chain, nla);

	if (chain) {
		if (nla[NFTA_RULE_HANDLE]) {
			rule = nft_rule_lookup(chain, nla[NFTA_RULE_HANDLE]);
			if (IS_ERR(rule)) {
				NL_SET_BAD_ATTR(extack, nla[NFTA_RULE_HANDLE]);
				return PTR_ERR(rule);
			}

			err = nft_delrule(&ctx, rule);
		} else if (nla[NFTA_RULE_ID]) {
			rule = nft_rule_lookup_byid(net, chain, nla[NFTA_RULE_ID]);
			if (IS_ERR(rule)) {
				NL_SET_BAD_ATTR(extack, nla[NFTA_RULE_ID]);
				return PTR_ERR(rule);
			}

			err = nft_delrule(&ctx, rule);
		} else {
			err = nft_delrule_by_chain(&ctx);
		}
	} else {
		list_for_each_entry(chain, &table->chains, list) {
			if (!nft_is_active_next(net, chain))
				continue;
			if (nft_chain_is_bound(chain))
				continue;

			ctx.chain = chain;
			err = nft_delrule_by_chain(&ctx);
			if (err < 0)
				break;
		}
	}

	return err;
}

/*
 * Sets
 */
static const struct nft_set_type *nft_set_types[] = {
	&nft_set_hash_fast_type,
	&nft_set_hash_type,
	&nft_set_rhash_type,
	&nft_set_bitmap_type,
	&nft_set_rbtree_type,
#if defined(CONFIG_X86_64) && defined(CONFIG_AS_AVX2)
	&nft_set_pipapo_avx2_type,
#endif
	&nft_set_pipapo_type,
};

#define NFT_SET_FEATURES	(NFT_SET_INTERVAL | NFT_SET_MAP | \
				 NFT_SET_TIMEOUT | NFT_SET_OBJECT | \
				 NFT_SET_EVAL)

static bool nft_set_ops_candidate(const struct nft_set_type *type, u32 flags)
{
	return (flags & type->features) == (flags & NFT_SET_FEATURES);
}

/*
 * Select a set implementation based on the data characteristics and the
 * given policy. The total memory use might not be known if no size is
 * given, in that case the amount of memory per element is used.
 */
static const struct nft_set_ops *
nft_select_set_ops(const struct nft_ctx *ctx,
		   const struct nlattr * const nla[],
		   const struct nft_set_desc *desc,
		   enum nft_set_policies policy)
{
	const struct nft_set_ops *ops, *bops;
	struct nft_set_estimate est, best;
	const struct nft_set_type *type;
	u32 flags = 0;
	int i;

	lockdep_assert_held(&ctx->net->nft.commit_mutex);
	lockdep_nfnl_nft_mutex_not_held();

	if (nla[NFTA_SET_FLAGS] != NULL)
		flags = ntohl(nla_get_be32(nla[NFTA_SET_FLAGS]));

	bops	    = NULL;
	best.size   = ~0;
	best.lookup = ~0;
	best.space  = ~0;

	for (i = 0; i < ARRAY_SIZE(nft_set_types); i++) {
		type = nft_set_types[i];
		ops = &type->ops;

		if (!nft_set_ops_candidate(type, flags))
			continue;
		if (!ops->estimate(desc, flags, &est))
			continue;

		switch (policy) {
		case NFT_SET_POL_PERFORMANCE:
			if (est.lookup < best.lookup)
				break;
			if (est.lookup == best.lookup &&
			    est.space < best.space)
				break;
			continue;
		case NFT_SET_POL_MEMORY:
			if (!desc->size) {
				if (est.space < best.space)
					break;
				if (est.space == best.space &&
				    est.lookup < best.lookup)
					break;
			} else if (est.size < best.size || !bops) {
				break;
			}
			continue;
		default:
			break;
		}

		bops = ops;
		best = est;
	}

	if (bops != NULL)
		return bops;

	return ERR_PTR(-EOPNOTSUPP);
}

static const struct nla_policy nft_set_policy[NFTA_SET_MAX + 1] = {
	[NFTA_SET_TABLE]		= { .type = NLA_STRING,
					    .len = NFT_TABLE_MAXNAMELEN - 1 },
	[NFTA_SET_NAME]			= { .type = NLA_STRING,
					    .len = NFT_SET_MAXNAMELEN - 1 },
	[NFTA_SET_FLAGS]		= { .type = NLA_U32 },
	[NFTA_SET_KEY_TYPE]		= { .type = NLA_U32 },
	[NFTA_SET_KEY_LEN]		= { .type = NLA_U32 },
	[NFTA_SET_DATA_TYPE]		= { .type = NLA_U32 },
	[NFTA_SET_DATA_LEN]		= { .type = NLA_U32 },
	[NFTA_SET_POLICY]		= { .type = NLA_U32 },
	[NFTA_SET_DESC]			= { .type = NLA_NESTED },
	[NFTA_SET_ID]			= { .type = NLA_U32 },
	[NFTA_SET_TIMEOUT]		= { .type = NLA_U64 },
	[NFTA_SET_GC_INTERVAL]		= { .type = NLA_U32 },
	[NFTA_SET_USERDATA]		= { .type = NLA_BINARY,
					    .len  = NFT_USERDATA_MAXLEN },
	[NFTA_SET_OBJ_TYPE]		= { .type = NLA_U32 },
	[NFTA_SET_HANDLE]		= { .type = NLA_U64 },
	[NFTA_SET_EXPR]			= { .type = NLA_NESTED },
};

static const struct nla_policy nft_set_desc_policy[NFTA_SET_DESC_MAX + 1] = {
	[NFTA_SET_DESC_SIZE]		= { .type = NLA_U32 },
	[NFTA_SET_DESC_CONCAT]		= { .type = NLA_NESTED },
};

static int nft_ctx_init_from_setattr(struct nft_ctx *ctx, struct net *net,
				     const struct sk_buff *skb,
				     const struct nlmsghdr *nlh,
				     const struct nlattr * const nla[],
				     struct netlink_ext_ack *extack,
				     u8 genmask)
{
	const struct nfgenmsg *nfmsg = nlmsg_data(nlh);
	int family = nfmsg->nfgen_family;
	struct nft_table *table = NULL;

	if (nla[NFTA_SET_TABLE] != NULL) {
		table = nft_table_lookup(net, nla[NFTA_SET_TABLE], family,
					 genmask);
		if (IS_ERR(table)) {
			NL_SET_BAD_ATTR(extack, nla[NFTA_SET_TABLE]);
			return PTR_ERR(table);
		}
	}

	nft_ctx_init(ctx, net, skb, nlh, family, table, NULL, nla);
	return 0;
}

static struct nft_set *nft_set_lookup(const struct nft_table *table,
				      const struct nlattr *nla, u8 genmask)
{
	struct nft_set *set;

	if (nla == NULL)
		return ERR_PTR(-EINVAL);

	list_for_each_entry_rcu(set, &table->sets, list) {
		if (!nla_strcmp(nla, set->name) &&
		    nft_active_genmask(set, genmask))
			return set;
	}
	return ERR_PTR(-ENOENT);
}

static struct nft_set *nft_set_lookup_byhandle(const struct nft_table *table,
					       const struct nlattr *nla,
					       u8 genmask)
{
	struct nft_set *set;

	list_for_each_entry(set, &table->sets, list) {
		if (be64_to_cpu(nla_get_be64(nla)) == set->handle &&
		    nft_active_genmask(set, genmask))
			return set;
	}
	return ERR_PTR(-ENOENT);
}

static struct nft_set *nft_set_lookup_byid(const struct net *net,
					   const struct nft_table *table,
					   const struct nlattr *nla, u8 genmask)
{
	struct nft_trans *trans;
	u32 id = ntohl(nla_get_be32(nla));

	list_for_each_entry(trans, &net->nft.commit_list, list) {
		if (trans->msg_type == NFT_MSG_NEWSET) {
			struct nft_set *set = nft_trans_set(trans);

			if (id == nft_trans_set_id(trans) &&
			    set->table == table &&
			    nft_active_genmask(set, genmask))
				return set;
		}
	}
	return ERR_PTR(-ENOENT);
}

struct nft_set *nft_set_lookup_global(const struct net *net,
				      const struct nft_table *table,
				      const struct nlattr *nla_set_name,
				      const struct nlattr *nla_set_id,
				      u8 genmask)
{
	struct nft_set *set;

	set = nft_set_lookup(table, nla_set_name, genmask);
	if (IS_ERR(set)) {
		if (!nla_set_id)
			return set;

		set = nft_set_lookup_byid(net, table, nla_set_id, genmask);
	}
	return set;
}
EXPORT_SYMBOL_GPL(nft_set_lookup_global);

static int nf_tables_set_alloc_name(struct nft_ctx *ctx, struct nft_set *set,
				    const char *name)
{
	const struct nft_set *i;
	const char *p;
	unsigned long *inuse;
	unsigned int n = 0, min = 0;

	p = strchr(name, '%');
	if (p != NULL) {
		if (p[1] != 'd' || strchr(p + 2, '%'))
			return -EINVAL;

		inuse = (unsigned long *)get_zeroed_page(GFP_KERNEL);
		if (inuse == NULL)
			return -ENOMEM;
cont:
		list_for_each_entry(i, &ctx->table->sets, list) {
			int tmp;

			if (!nft_is_active_next(ctx->net, set))
				continue;
			if (!sscanf(i->name, name, &tmp))
				continue;
			if (tmp < min || tmp >= min + BITS_PER_BYTE * PAGE_SIZE)
				continue;

			set_bit(tmp - min, inuse);
		}

		n = find_first_zero_bit(inuse, BITS_PER_BYTE * PAGE_SIZE);
		if (n >= BITS_PER_BYTE * PAGE_SIZE) {
			min += BITS_PER_BYTE * PAGE_SIZE;
			memset(inuse, 0, PAGE_SIZE);
			goto cont;
		}
		free_page((unsigned long)inuse);
	}

	set->name = kasprintf(GFP_KERNEL, name, min + n);
	if (!set->name)
		return -ENOMEM;

	list_for_each_entry(i, &ctx->table->sets, list) {
		if (!nft_is_active_next(ctx->net, i))
			continue;
		if (!strcmp(set->name, i->name)) {
			kfree(set->name);
			set->name = NULL;
			return -ENFILE;
		}
	}
	return 0;
}

static int nf_msecs_to_jiffies64(const struct nlattr *nla, u64 *result)
{
	u64 ms = be64_to_cpu(nla_get_be64(nla));
	u64 max = (u64)(~((u64)0));

	max = div_u64(max, NSEC_PER_MSEC);
	if (ms >= max)
		return -ERANGE;

	ms *= NSEC_PER_MSEC;
	*result = nsecs_to_jiffies64(ms);
	return 0;
}

static __be64 nf_jiffies64_to_msecs(u64 input)
{
	return cpu_to_be64(jiffies64_to_msecs(input));
}

static int nf_tables_fill_set_concat(struct sk_buff *skb,
				     const struct nft_set *set)
{
	struct nlattr *concat, *field;
	int i;

	concat = nla_nest_start_noflag(skb, NFTA_SET_DESC_CONCAT);
	if (!concat)
		return -ENOMEM;

	for (i = 0; i < set->field_count; i++) {
		field = nla_nest_start_noflag(skb, NFTA_LIST_ELEM);
		if (!field)
			return -ENOMEM;

		if (nla_put_be32(skb, NFTA_SET_FIELD_LEN,
				 htonl(set->field_len[i])))
			return -ENOMEM;

		nla_nest_end(skb, field);
	}

	nla_nest_end(skb, concat);

	return 0;
}

static int nf_tables_fill_set(struct sk_buff *skb, const struct nft_ctx *ctx,
			      const struct nft_set *set, u16 event, u16 flags)
{
	struct nfgenmsg *nfmsg;
	struct nlmsghdr *nlh;
	u32 portid = ctx->portid;
	struct nlattr *nest;
	u32 seq = ctx->seq;

	event = nfnl_msg_type(NFNL_SUBSYS_NFTABLES, event);
	nlh = nlmsg_put(skb, portid, seq, event, sizeof(struct nfgenmsg),
			flags);
	if (nlh == NULL)
		goto nla_put_failure;

	nfmsg = nlmsg_data(nlh);
	nfmsg->nfgen_family	= ctx->family;
	nfmsg->version		= NFNETLINK_V0;
	nfmsg->res_id		= htons(ctx->net->nft.base_seq & 0xffff);

	if (nla_put_string(skb, NFTA_SET_TABLE, ctx->table->name))
		goto nla_put_failure;
	if (nla_put_string(skb, NFTA_SET_NAME, set->name))
		goto nla_put_failure;
	if (nla_put_be64(skb, NFTA_SET_HANDLE, cpu_to_be64(set->handle),
			 NFTA_SET_PAD))
		goto nla_put_failure;
	if (set->flags != 0)
		if (nla_put_be32(skb, NFTA_SET_FLAGS, htonl(set->flags)))
			goto nla_put_failure;

	if (nla_put_be32(skb, NFTA_SET_KEY_TYPE, htonl(set->ktype)))
		goto nla_put_failure;
	if (nla_put_be32(skb, NFTA_SET_KEY_LEN, htonl(set->klen)))
		goto nla_put_failure;
	if (set->flags & NFT_SET_MAP) {
		if (nla_put_be32(skb, NFTA_SET_DATA_TYPE, htonl(set->dtype)))
			goto nla_put_failure;
		if (nla_put_be32(skb, NFTA_SET_DATA_LEN, htonl(set->dlen)))
			goto nla_put_failure;
	}
	if (set->flags & NFT_SET_OBJECT &&
	    nla_put_be32(skb, NFTA_SET_OBJ_TYPE, htonl(set->objtype)))
		goto nla_put_failure;

	if (set->timeout &&
	    nla_put_be64(skb, NFTA_SET_TIMEOUT,
			 nf_jiffies64_to_msecs(set->timeout),
			 NFTA_SET_PAD))
		goto nla_put_failure;
	if (set->gc_int &&
	    nla_put_be32(skb, NFTA_SET_GC_INTERVAL, htonl(set->gc_int)))
		goto nla_put_failure;

	if (set->policy != NFT_SET_POL_PERFORMANCE) {
		if (nla_put_be32(skb, NFTA_SET_POLICY, htonl(set->policy)))
			goto nla_put_failure;
	}

	if (set->udata &&
	    nla_put(skb, NFTA_SET_USERDATA, set->udlen, set->udata))
		goto nla_put_failure;

	nest = nla_nest_start_noflag(skb, NFTA_SET_DESC);
	if (!nest)
		goto nla_put_failure;
	if (set->size &&
	    nla_put_be32(skb, NFTA_SET_DESC_SIZE, htonl(set->size)))
		goto nla_put_failure;

	if (set->field_count > 1 &&
	    nf_tables_fill_set_concat(skb, set))
		goto nla_put_failure;

	nla_nest_end(skb, nest);

	if (set->expr) {
		nest = nla_nest_start_noflag(skb, NFTA_SET_EXPR);
		if (nf_tables_fill_expr_info(skb, set->expr) < 0)
			goto nla_put_failure;

		nla_nest_end(skb, nest);
	}

	nlmsg_end(skb, nlh);
	return 0;

nla_put_failure:
	nlmsg_trim(skb, nlh);
	return -1;
}

static void nf_tables_set_notify(const struct nft_ctx *ctx,
				 const struct nft_set *set, int event,
			         gfp_t gfp_flags)
{
	struct sk_buff *skb;
	u32 portid = ctx->portid;
	int err;
	char *buf = kasprintf(gfp_flags, "%s:%llu;%s:%llu",
			      ctx->table->name, ctx->table->handle,
			      set->name, set->handle);

	audit_log_nfcfg(buf,
			ctx->family,
			set->field_count,
			event == NFT_MSG_NEWSET ?
				AUDIT_NFT_OP_SET_REGISTER :
				AUDIT_NFT_OP_SET_UNREGISTER,
			gfp_flags);
	kfree(buf);

	if (!ctx->report &&
	    !nfnetlink_has_listeners(ctx->net, NFNLGRP_NFTABLES))
		return;

	skb = nlmsg_new(NLMSG_GOODSIZE, gfp_flags);
	if (skb == NULL)
		goto err;

	err = nf_tables_fill_set(skb, ctx, set, event, 0);
	if (err < 0) {
		kfree_skb(skb);
		goto err;
	}

	nfnetlink_send(skb, ctx->net, portid, NFNLGRP_NFTABLES, ctx->report,
		       gfp_flags);
	return;
err:
	nfnetlink_set_err(ctx->net, portid, NFNLGRP_NFTABLES, -ENOBUFS);
}

static int nf_tables_dump_sets(struct sk_buff *skb, struct netlink_callback *cb)
{
	const struct nft_set *set;
	unsigned int idx, s_idx = cb->args[0];
	struct nft_table *table, *cur_table = (struct nft_table *)cb->args[2];
	struct net *net = sock_net(skb->sk);
	struct nft_ctx *ctx = cb->data, ctx_set;

	if (cb->args[1])
		return skb->len;

	rcu_read_lock();
	cb->seq = net->nft.base_seq;

	list_for_each_entry_rcu(table, &net->nft.tables, list) {
		if (ctx->family != NFPROTO_UNSPEC &&
		    ctx->family != table->family)
			continue;

		if (ctx->table && ctx->table != table)
			continue;

		if (cur_table) {
			if (cur_table != table)
				continue;

			cur_table = NULL;
		}
		idx = 0;
		list_for_each_entry_rcu(set, &table->sets, list) {
			if (idx < s_idx)
				goto cont;
			if (!nft_is_active(net, set))
				goto cont;

			ctx_set = *ctx;
			ctx_set.table = table;
			ctx_set.family = table->family;

			if (nf_tables_fill_set(skb, &ctx_set, set,
					       NFT_MSG_NEWSET,
					       NLM_F_MULTI) < 0) {
				cb->args[0] = idx;
				cb->args[2] = (unsigned long) table;
				goto done;
			}
			nl_dump_check_consistent(cb, nlmsg_hdr(skb));
cont:
			idx++;
		}
		if (s_idx)
			s_idx = 0;
	}
	cb->args[1] = 1;
done:
	rcu_read_unlock();
	return skb->len;
}

static int nf_tables_dump_sets_start(struct netlink_callback *cb)
{
	struct nft_ctx *ctx_dump = NULL;

	ctx_dump = kmemdup(cb->data, sizeof(*ctx_dump), GFP_ATOMIC);
	if (ctx_dump == NULL)
		return -ENOMEM;

	cb->data = ctx_dump;
	return 0;
}

static int nf_tables_dump_sets_done(struct netlink_callback *cb)
{
	kfree(cb->data);
	return 0;
}

/* called with rcu_read_lock held */
static int nf_tables_getset(struct net *net, struct sock *nlsk,
			    struct sk_buff *skb, const struct nlmsghdr *nlh,
			    const struct nlattr * const nla[],
			    struct netlink_ext_ack *extack)
{
	u8 genmask = nft_genmask_cur(net);
	const struct nft_set *set;
	struct nft_ctx ctx;
	struct sk_buff *skb2;
	const struct nfgenmsg *nfmsg = nlmsg_data(nlh);
	int err;

	/* Verify existence before starting dump */
	err = nft_ctx_init_from_setattr(&ctx, net, skb, nlh, nla, extack,
					genmask);
	if (err < 0)
		return err;

	if (nlh->nlmsg_flags & NLM_F_DUMP) {
		struct netlink_dump_control c = {
			.start = nf_tables_dump_sets_start,
			.dump = nf_tables_dump_sets,
			.done = nf_tables_dump_sets_done,
			.data = &ctx,
			.module = THIS_MODULE,
		};

		return nft_netlink_dump_start_rcu(nlsk, skb, nlh, &c);
	}

	/* Only accept unspec with dump */
	if (nfmsg->nfgen_family == NFPROTO_UNSPEC)
		return -EAFNOSUPPORT;
	if (!nla[NFTA_SET_TABLE])
		return -EINVAL;

	set = nft_set_lookup(ctx.table, nla[NFTA_SET_NAME], genmask);
	if (IS_ERR(set))
		return PTR_ERR(set);

	skb2 = alloc_skb(NLMSG_GOODSIZE, GFP_ATOMIC);
	if (skb2 == NULL)
		return -ENOMEM;

	err = nf_tables_fill_set(skb2, &ctx, set, NFT_MSG_NEWSET, 0);
	if (err < 0)
		goto err_fill_set_info;

	return nfnetlink_unicast(skb2, net, NETLINK_CB(skb).portid);

err_fill_set_info:
	kfree_skb(skb2);
	return err;
}

static const struct nla_policy nft_concat_policy[NFTA_SET_FIELD_MAX + 1] = {
	[NFTA_SET_FIELD_LEN]	= { .type = NLA_U32 },
};

static int nft_set_desc_concat_parse(const struct nlattr *attr,
				     struct nft_set_desc *desc)
{
	struct nlattr *tb[NFTA_SET_FIELD_MAX + 1];
	u32 len;
	int err;

	if (desc->field_count >= ARRAY_SIZE(desc->field_len))
		return -E2BIG;

	err = nla_parse_nested_deprecated(tb, NFTA_SET_FIELD_MAX, attr,
					  nft_concat_policy, NULL);
	if (err < 0)
		return err;

	if (!tb[NFTA_SET_FIELD_LEN])
		return -EINVAL;

	len = ntohl(nla_get_be32(tb[NFTA_SET_FIELD_LEN]));
	if (!len || len > U8_MAX)
		return -EINVAL;

	desc->field_len[desc->field_count++] = len;

	return 0;
}

static int nft_set_desc_concat(struct nft_set_desc *desc,
			       const struct nlattr *nla)
{
	struct nlattr *attr;
	u32 num_regs = 0;
	int rem, err, i;

	nla_for_each_nested(attr, nla, rem) {
		if (nla_type(attr) != NFTA_LIST_ELEM)
			return -EINVAL;

		err = nft_set_desc_concat_parse(attr, desc);
		if (err < 0)
			return err;
	}

	for (i = 0; i < desc->field_count; i++)
		num_regs += DIV_ROUND_UP(desc->field_len[i], sizeof(u32));

	if (num_regs > NFT_REG32_COUNT)
		return -E2BIG;

	return 0;
}

static int nf_tables_set_desc_parse(struct nft_set_desc *desc,
				    const struct nlattr *nla)
{
	struct nlattr *da[NFTA_SET_DESC_MAX + 1];
	int err;

	err = nla_parse_nested_deprecated(da, NFTA_SET_DESC_MAX, nla,
					  nft_set_desc_policy, NULL);
	if (err < 0)
		return err;

	if (da[NFTA_SET_DESC_SIZE] != NULL)
		desc->size = ntohl(nla_get_be32(da[NFTA_SET_DESC_SIZE]));
	if (da[NFTA_SET_DESC_CONCAT])
		err = nft_set_desc_concat(desc, da[NFTA_SET_DESC_CONCAT]);

	return err;
}

static int nf_tables_newset(struct net *net, struct sock *nlsk,
			    struct sk_buff *skb, const struct nlmsghdr *nlh,
			    const struct nlattr * const nla[],
			    struct netlink_ext_ack *extack)
{
	const struct nfgenmsg *nfmsg = nlmsg_data(nlh);
	u8 genmask = nft_genmask_next(net);
	int family = nfmsg->nfgen_family;
	const struct nft_set_ops *ops;
	struct nft_expr *expr = NULL;
	struct nft_table *table;
	struct nft_set *set;
	struct nft_ctx ctx;
	char *name;
	u64 size;
	u64 timeout;
	u32 ktype, dtype, flags, policy, gc_int, objtype;
	struct nft_set_desc desc;
	unsigned char *udata;
	u16 udlen;
	int err;
	int i;

	if (nla[NFTA_SET_TABLE] == NULL ||
	    nla[NFTA_SET_NAME] == NULL ||
	    nla[NFTA_SET_KEY_LEN] == NULL ||
	    nla[NFTA_SET_ID] == NULL)
		return -EINVAL;

	memset(&desc, 0, sizeof(desc));

	ktype = NFT_DATA_VALUE;
	if (nla[NFTA_SET_KEY_TYPE] != NULL) {
		ktype = ntohl(nla_get_be32(nla[NFTA_SET_KEY_TYPE]));
		if ((ktype & NFT_DATA_RESERVED_MASK) == NFT_DATA_RESERVED_MASK)
			return -EINVAL;
	}

	desc.klen = ntohl(nla_get_be32(nla[NFTA_SET_KEY_LEN]));
	if (desc.klen == 0 || desc.klen > NFT_DATA_VALUE_MAXLEN)
		return -EINVAL;

	flags = 0;
	if (nla[NFTA_SET_FLAGS] != NULL) {
		flags = ntohl(nla_get_be32(nla[NFTA_SET_FLAGS]));
		if (flags & ~(NFT_SET_ANONYMOUS | NFT_SET_CONSTANT |
			      NFT_SET_INTERVAL | NFT_SET_TIMEOUT |
			      NFT_SET_MAP | NFT_SET_EVAL |
			      NFT_SET_OBJECT | NFT_SET_CONCAT))
			return -EOPNOTSUPP;
		/* Only one of these operations is supported */
		if ((flags & (NFT_SET_MAP | NFT_SET_OBJECT)) ==
			     (NFT_SET_MAP | NFT_SET_OBJECT))
			return -EOPNOTSUPP;
		if ((flags & (NFT_SET_EVAL | NFT_SET_OBJECT)) ==
			     (NFT_SET_EVAL | NFT_SET_OBJECT))
			return -EOPNOTSUPP;
	}

	dtype = 0;
	if (nla[NFTA_SET_DATA_TYPE] != NULL) {
		if (!(flags & NFT_SET_MAP))
			return -EINVAL;

		dtype = ntohl(nla_get_be32(nla[NFTA_SET_DATA_TYPE]));
		if ((dtype & NFT_DATA_RESERVED_MASK) == NFT_DATA_RESERVED_MASK &&
		    dtype != NFT_DATA_VERDICT)
			return -EINVAL;

		if (dtype != NFT_DATA_VERDICT) {
			if (nla[NFTA_SET_DATA_LEN] == NULL)
				return -EINVAL;
			desc.dlen = ntohl(nla_get_be32(nla[NFTA_SET_DATA_LEN]));
			if (desc.dlen == 0 || desc.dlen > NFT_DATA_VALUE_MAXLEN)
				return -EINVAL;
		} else
			desc.dlen = sizeof(struct nft_verdict);
	} else if (flags & NFT_SET_MAP)
		return -EINVAL;

	if (nla[NFTA_SET_OBJ_TYPE] != NULL) {
		if (!(flags & NFT_SET_OBJECT))
			return -EINVAL;

		objtype = ntohl(nla_get_be32(nla[NFTA_SET_OBJ_TYPE]));
		if (objtype == NFT_OBJECT_UNSPEC ||
		    objtype > NFT_OBJECT_MAX)
			return -EOPNOTSUPP;
	} else if (flags & NFT_SET_OBJECT)
		return -EINVAL;
	else
		objtype = NFT_OBJECT_UNSPEC;

	timeout = 0;
	if (nla[NFTA_SET_TIMEOUT] != NULL) {
		if (!(flags & NFT_SET_TIMEOUT))
			return -EINVAL;

		err = nf_msecs_to_jiffies64(nla[NFTA_SET_TIMEOUT], &timeout);
		if (err)
			return err;
	}
	gc_int = 0;
	if (nla[NFTA_SET_GC_INTERVAL] != NULL) {
		if (!(flags & NFT_SET_TIMEOUT))
			return -EINVAL;
		gc_int = ntohl(nla_get_be32(nla[NFTA_SET_GC_INTERVAL]));
	}

	policy = NFT_SET_POL_PERFORMANCE;
	if (nla[NFTA_SET_POLICY] != NULL)
		policy = ntohl(nla_get_be32(nla[NFTA_SET_POLICY]));

	if (nla[NFTA_SET_DESC] != NULL) {
		err = nf_tables_set_desc_parse(&desc, nla[NFTA_SET_DESC]);
		if (err < 0)
			return err;
	}

	if (nla[NFTA_SET_EXPR])
		desc.expr = true;

	table = nft_table_lookup(net, nla[NFTA_SET_TABLE], family, genmask);
	if (IS_ERR(table)) {
		NL_SET_BAD_ATTR(extack, nla[NFTA_SET_TABLE]);
		return PTR_ERR(table);
	}

	nft_ctx_init(&ctx, net, skb, nlh, family, table, NULL, nla);

	set = nft_set_lookup(table, nla[NFTA_SET_NAME], genmask);
	if (IS_ERR(set)) {
		if (PTR_ERR(set) != -ENOENT) {
			NL_SET_BAD_ATTR(extack, nla[NFTA_SET_NAME]);
			return PTR_ERR(set);
		}
	} else {
		if (nlh->nlmsg_flags & NLM_F_EXCL) {
			NL_SET_BAD_ATTR(extack, nla[NFTA_SET_NAME]);
			return -EEXIST;
		}
		if (nlh->nlmsg_flags & NLM_F_REPLACE)
			return -EOPNOTSUPP;

		return 0;
	}

	if (!(nlh->nlmsg_flags & NLM_F_CREATE))
		return -ENOENT;

	ops = nft_select_set_ops(&ctx, nla, &desc, policy);
	if (IS_ERR(ops))
		return PTR_ERR(ops);

	udlen = 0;
	if (nla[NFTA_SET_USERDATA])
		udlen = nla_len(nla[NFTA_SET_USERDATA]);

	size = 0;
	if (ops->privsize != NULL)
		size = ops->privsize(nla, &desc);

	set = kvzalloc(sizeof(*set) + size + udlen, GFP_KERNEL);
	if (!set)
		return -ENOMEM;

	name = nla_strdup(nla[NFTA_SET_NAME], GFP_KERNEL);
	if (!name) {
		err = -ENOMEM;
		goto err_set_name;
	}

	err = nf_tables_set_alloc_name(&ctx, set, name);
	kfree(name);
	if (err < 0)
		goto err_set_name;

	udata = NULL;
	if (udlen) {
		udata = set->data + size;
		nla_memcpy(udata, nla[NFTA_SET_USERDATA], udlen);
	}

	INIT_LIST_HEAD(&set->bindings);
	set->table = table;
	write_pnet(&set->net, net);
	set->ops = ops;
	set->ktype = ktype;
	set->klen = desc.klen;
	set->dtype = dtype;
	set->objtype = objtype;
	set->dlen = desc.dlen;
	set->flags = flags;
	set->size = desc.size;
	set->policy = policy;
	set->udlen = udlen;
	set->udata = udata;
	set->timeout = timeout;
	set->gc_int = gc_int;

	set->field_count = desc.field_count;
	for (i = 0; i < desc.field_count; i++)
		set->field_len[i] = desc.field_len[i];

	err = ops->init(set, &desc, nla);
	if (err < 0)
		goto err_set_init;

	if (nla[NFTA_SET_EXPR]) {
		expr = nft_set_elem_expr_alloc(&ctx, set, nla[NFTA_SET_EXPR]);
		if (IS_ERR(expr)) {
			err = PTR_ERR(expr);
			goto err_set_expr_alloc;
		}
		set->expr = expr;
	}

	set->handle = nf_tables_alloc_handle(table);

	err = nft_trans_set_add(&ctx, NFT_MSG_NEWSET, set);
	if (err < 0)
		goto err_set_trans;

	list_add_tail_rcu(&set->list, &table->sets);
	table->use++;
	return 0;

err_set_trans:
	if (expr)
		nft_expr_destroy(&ctx, expr);
err_set_expr_alloc:
	ops->destroy(set);
err_set_init:
	kfree(set->name);
err_set_name:
	kvfree(set);
	return err;
}

static void nft_set_destroy(const struct nft_ctx *ctx, struct nft_set *set)
{
	if (WARN_ON(set->use > 0))
		return;

	if (set->expr)
		nft_expr_destroy(ctx, set->expr);

	set->ops->destroy(set);
	kfree(set->name);
	kvfree(set);
}

static int nf_tables_delset(struct net *net, struct sock *nlsk,
			    struct sk_buff *skb, const struct nlmsghdr *nlh,
			    const struct nlattr * const nla[],
			    struct netlink_ext_ack *extack)
{
	const struct nfgenmsg *nfmsg = nlmsg_data(nlh);
	u8 genmask = nft_genmask_next(net);
	const struct nlattr *attr;
	struct nft_set *set;
	struct nft_ctx ctx;
	int err;

	if (nfmsg->nfgen_family == NFPROTO_UNSPEC)
		return -EAFNOSUPPORT;
	if (nla[NFTA_SET_TABLE] == NULL)
		return -EINVAL;

	err = nft_ctx_init_from_setattr(&ctx, net, skb, nlh, nla, extack,
					genmask);
	if (err < 0)
		return err;

	if (nla[NFTA_SET_HANDLE]) {
		attr = nla[NFTA_SET_HANDLE];
		set = nft_set_lookup_byhandle(ctx.table, attr, genmask);
	} else {
		attr = nla[NFTA_SET_NAME];
		set = nft_set_lookup(ctx.table, attr, genmask);
	}

	if (IS_ERR(set)) {
		NL_SET_BAD_ATTR(extack, attr);
		return PTR_ERR(set);
	}
	if (set->use ||
	    (nlh->nlmsg_flags & NLM_F_NONREC && atomic_read(&set->nelems) > 0)) {
		NL_SET_BAD_ATTR(extack, attr);
		return -EBUSY;
	}

	return nft_delset(&ctx, set);
}

static int nf_tables_bind_check_setelem(const struct nft_ctx *ctx,
					struct nft_set *set,
					const struct nft_set_iter *iter,
					struct nft_set_elem *elem)
{
	const struct nft_set_ext *ext = nft_set_elem_ext(set, elem->priv);
	enum nft_registers dreg;

	dreg = nft_type_to_reg(set->dtype);
	return nft_validate_register_store(ctx, dreg, nft_set_ext_data(ext),
					   set->dtype == NFT_DATA_VERDICT ?
					   NFT_DATA_VERDICT : NFT_DATA_VALUE,
					   set->dlen);
}

int nf_tables_bind_set(const struct nft_ctx *ctx, struct nft_set *set,
		       struct nft_set_binding *binding)
{
	struct nft_set_binding *i;
	struct nft_set_iter iter;

	if (set->use == UINT_MAX)
		return -EOVERFLOW;

	if (!list_empty(&set->bindings) && nft_set_is_anonymous(set))
		return -EBUSY;

	if (binding->flags & NFT_SET_MAP) {
		/* If the set is already bound to the same chain all
		 * jumps are already validated for that chain.
		 */
		list_for_each_entry(i, &set->bindings, list) {
			if (i->flags & NFT_SET_MAP &&
			    i->chain == binding->chain)
				goto bind;
		}

		iter.genmask	= nft_genmask_next(ctx->net);
		iter.skip 	= 0;
		iter.count	= 0;
		iter.err	= 0;
		iter.fn		= nf_tables_bind_check_setelem;

		set->ops->walk(ctx, set, &iter);
		if (iter.err < 0)
			return iter.err;
	}
bind:
	binding->chain = ctx->chain;
	list_add_tail_rcu(&binding->list, &set->bindings);
	nft_set_trans_bind(ctx, set);
	set->use++;

	return 0;
}
EXPORT_SYMBOL_GPL(nf_tables_bind_set);

static void nf_tables_unbind_set(const struct nft_ctx *ctx, struct nft_set *set,
				 struct nft_set_binding *binding, bool event)
{
	list_del_rcu(&binding->list);

	if (list_empty(&set->bindings) && nft_set_is_anonymous(set)) {
		list_del_rcu(&set->list);
		if (event)
			nf_tables_set_notify(ctx, set, NFT_MSG_DELSET,
					     GFP_KERNEL);
	}
}

void nf_tables_activate_set(const struct nft_ctx *ctx, struct nft_set *set)
{
	if (nft_set_is_anonymous(set))
		nft_clear(ctx->net, set);

	set->use++;
}
EXPORT_SYMBOL_GPL(nf_tables_activate_set);

void nf_tables_deactivate_set(const struct nft_ctx *ctx, struct nft_set *set,
			      struct nft_set_binding *binding,
			      enum nft_trans_phase phase)
{
	switch (phase) {
	case NFT_TRANS_PREPARE:
		if (nft_set_is_anonymous(set))
			nft_deactivate_next(ctx->net, set);

		set->use--;
		return;
	case NFT_TRANS_ABORT:
	case NFT_TRANS_RELEASE:
		set->use--;
		fallthrough;
	default:
		nf_tables_unbind_set(ctx, set, binding,
				     phase == NFT_TRANS_COMMIT);
	}
}
EXPORT_SYMBOL_GPL(nf_tables_deactivate_set);

void nf_tables_destroy_set(const struct nft_ctx *ctx, struct nft_set *set)
{
	if (list_empty(&set->bindings) && nft_set_is_anonymous(set))
		nft_set_destroy(ctx, set);
}
EXPORT_SYMBOL_GPL(nf_tables_destroy_set);

const struct nft_set_ext_type nft_set_ext_types[] = {
	[NFT_SET_EXT_KEY]		= {
		.align	= __alignof__(u32),
	},
	[NFT_SET_EXT_DATA]		= {
		.align	= __alignof__(u32),
	},
	[NFT_SET_EXT_EXPR]		= {
		.align	= __alignof__(struct nft_expr),
	},
	[NFT_SET_EXT_OBJREF]		= {
		.len	= sizeof(struct nft_object *),
		.align	= __alignof__(struct nft_object *),
	},
	[NFT_SET_EXT_FLAGS]		= {
		.len	= sizeof(u8),
		.align	= __alignof__(u8),
	},
	[NFT_SET_EXT_TIMEOUT]		= {
		.len	= sizeof(u64),
		.align	= __alignof__(u64),
	},
	[NFT_SET_EXT_EXPIRATION]	= {
		.len	= sizeof(u64),
		.align	= __alignof__(u64),
	},
	[NFT_SET_EXT_USERDATA]		= {
		.len	= sizeof(struct nft_userdata),
		.align	= __alignof__(struct nft_userdata),
	},
	[NFT_SET_EXT_KEY_END]		= {
		.align	= __alignof__(u32),
	},
};

/*
 * Set elements
 */

static const struct nla_policy nft_set_elem_policy[NFTA_SET_ELEM_MAX + 1] = {
	[NFTA_SET_ELEM_KEY]		= { .type = NLA_NESTED },
	[NFTA_SET_ELEM_DATA]		= { .type = NLA_NESTED },
	[NFTA_SET_ELEM_FLAGS]		= { .type = NLA_U32 },
	[NFTA_SET_ELEM_TIMEOUT]		= { .type = NLA_U64 },
	[NFTA_SET_ELEM_EXPIRATION]	= { .type = NLA_U64 },
	[NFTA_SET_ELEM_USERDATA]	= { .type = NLA_BINARY,
					    .len = NFT_USERDATA_MAXLEN },
	[NFTA_SET_ELEM_EXPR]		= { .type = NLA_NESTED },
	[NFTA_SET_ELEM_OBJREF]		= { .type = NLA_STRING,
					    .len = NFT_OBJ_MAXNAMELEN - 1 },
	[NFTA_SET_ELEM_KEY_END]		= { .type = NLA_NESTED },
};

static const struct nla_policy nft_set_elem_list_policy[NFTA_SET_ELEM_LIST_MAX + 1] = {
	[NFTA_SET_ELEM_LIST_TABLE]	= { .type = NLA_STRING,
					    .len = NFT_TABLE_MAXNAMELEN - 1 },
	[NFTA_SET_ELEM_LIST_SET]	= { .type = NLA_STRING,
					    .len = NFT_SET_MAXNAMELEN - 1 },
	[NFTA_SET_ELEM_LIST_ELEMENTS]	= { .type = NLA_NESTED },
	[NFTA_SET_ELEM_LIST_SET_ID]	= { .type = NLA_U32 },
};

static int nft_ctx_init_from_elemattr(struct nft_ctx *ctx, struct net *net,
				      const struct sk_buff *skb,
				      const struct nlmsghdr *nlh,
				      const struct nlattr * const nla[],
				      struct netlink_ext_ack *extack,
				      u8 genmask)
{
	const struct nfgenmsg *nfmsg = nlmsg_data(nlh);
	int family = nfmsg->nfgen_family;
	struct nft_table *table;

	table = nft_table_lookup(net, nla[NFTA_SET_ELEM_LIST_TABLE], family,
				 genmask);
	if (IS_ERR(table)) {
		NL_SET_BAD_ATTR(extack, nla[NFTA_SET_ELEM_LIST_TABLE]);
		return PTR_ERR(table);
	}

	nft_ctx_init(ctx, net, skb, nlh, family, table, NULL, nla);
	return 0;
}

static int nf_tables_fill_setelem(struct sk_buff *skb,
				  const struct nft_set *set,
				  const struct nft_set_elem *elem)
{
	const struct nft_set_ext *ext = nft_set_elem_ext(set, elem->priv);
	unsigned char *b = skb_tail_pointer(skb);
	struct nlattr *nest;

	nest = nla_nest_start_noflag(skb, NFTA_LIST_ELEM);
	if (nest == NULL)
		goto nla_put_failure;

	if (nft_data_dump(skb, NFTA_SET_ELEM_KEY, nft_set_ext_key(ext),
			  NFT_DATA_VALUE, set->klen) < 0)
		goto nla_put_failure;

	if (nft_set_ext_exists(ext, NFT_SET_EXT_KEY_END) &&
	    nft_data_dump(skb, NFTA_SET_ELEM_KEY_END, nft_set_ext_key_end(ext),
			  NFT_DATA_VALUE, set->klen) < 0)
		goto nla_put_failure;

	if (nft_set_ext_exists(ext, NFT_SET_EXT_DATA) &&
	    nft_data_dump(skb, NFTA_SET_ELEM_DATA, nft_set_ext_data(ext),
			  set->dtype == NFT_DATA_VERDICT ? NFT_DATA_VERDICT : NFT_DATA_VALUE,
			  set->dlen) < 0)
		goto nla_put_failure;

	if (nft_set_ext_exists(ext, NFT_SET_EXT_EXPR) &&
	    nft_expr_dump(skb, NFTA_SET_ELEM_EXPR, nft_set_ext_expr(ext)) < 0)
		goto nla_put_failure;

	if (nft_set_ext_exists(ext, NFT_SET_EXT_OBJREF) &&
	    nla_put_string(skb, NFTA_SET_ELEM_OBJREF,
			   (*nft_set_ext_obj(ext))->key.name) < 0)
		goto nla_put_failure;

	if (nft_set_ext_exists(ext, NFT_SET_EXT_FLAGS) &&
	    nla_put_be32(skb, NFTA_SET_ELEM_FLAGS,
		         htonl(*nft_set_ext_flags(ext))))
		goto nla_put_failure;

	if (nft_set_ext_exists(ext, NFT_SET_EXT_TIMEOUT) &&
	    nla_put_be64(skb, NFTA_SET_ELEM_TIMEOUT,
			 nf_jiffies64_to_msecs(*nft_set_ext_timeout(ext)),
			 NFTA_SET_ELEM_PAD))
		goto nla_put_failure;

	if (nft_set_ext_exists(ext, NFT_SET_EXT_EXPIRATION)) {
		u64 expires, now = get_jiffies_64();

		expires = *nft_set_ext_expiration(ext);
		if (time_before64(now, expires))
			expires -= now;
		else
			expires = 0;

		if (nla_put_be64(skb, NFTA_SET_ELEM_EXPIRATION,
				 nf_jiffies64_to_msecs(expires),
				 NFTA_SET_ELEM_PAD))
			goto nla_put_failure;
	}

	if (nft_set_ext_exists(ext, NFT_SET_EXT_USERDATA)) {
		struct nft_userdata *udata;

		udata = nft_set_ext_userdata(ext);
		if (nla_put(skb, NFTA_SET_ELEM_USERDATA,
			    udata->len + 1, udata->data))
			goto nla_put_failure;
	}

	nla_nest_end(skb, nest);
	return 0;

nla_put_failure:
	nlmsg_trim(skb, b);
	return -EMSGSIZE;
}

struct nft_set_dump_args {
	const struct netlink_callback	*cb;
	struct nft_set_iter		iter;
	struct sk_buff			*skb;
};

static int nf_tables_dump_setelem(const struct nft_ctx *ctx,
				  struct nft_set *set,
				  const struct nft_set_iter *iter,
				  struct nft_set_elem *elem)
{
	struct nft_set_dump_args *args;

	args = container_of(iter, struct nft_set_dump_args, iter);
	return nf_tables_fill_setelem(args->skb, set, elem);
}

struct nft_set_dump_ctx {
	const struct nft_set	*set;
	struct nft_ctx		ctx;
};

static int nf_tables_dump_set(struct sk_buff *skb, struct netlink_callback *cb)
{
	struct nft_set_dump_ctx *dump_ctx = cb->data;
	struct net *net = sock_net(skb->sk);
	struct nft_table *table;
	struct nft_set *set;
	struct nft_set_dump_args args;
	bool set_found = false;
	struct nfgenmsg *nfmsg;
	struct nlmsghdr *nlh;
	struct nlattr *nest;
	u32 portid, seq;
	int event;

	rcu_read_lock();
	list_for_each_entry_rcu(table, &net->nft.tables, list) {
		if (dump_ctx->ctx.family != NFPROTO_UNSPEC &&
		    dump_ctx->ctx.family != table->family)
			continue;

		if (table != dump_ctx->ctx.table)
			continue;

		list_for_each_entry_rcu(set, &table->sets, list) {
			if (set == dump_ctx->set) {
				set_found = true;
				break;
			}
		}
		break;
	}

	if (!set_found) {
		rcu_read_unlock();
		return -ENOENT;
	}

	event  = nfnl_msg_type(NFNL_SUBSYS_NFTABLES, NFT_MSG_NEWSETELEM);
	portid = NETLINK_CB(cb->skb).portid;
	seq    = cb->nlh->nlmsg_seq;

	nlh = nlmsg_put(skb, portid, seq, event, sizeof(struct nfgenmsg),
			NLM_F_MULTI);
	if (nlh == NULL)
		goto nla_put_failure;

	nfmsg = nlmsg_data(nlh);
	nfmsg->nfgen_family = table->family;
	nfmsg->version      = NFNETLINK_V0;
	nfmsg->res_id	    = htons(net->nft.base_seq & 0xffff);

	if (nla_put_string(skb, NFTA_SET_ELEM_LIST_TABLE, table->name))
		goto nla_put_failure;
	if (nla_put_string(skb, NFTA_SET_ELEM_LIST_SET, set->name))
		goto nla_put_failure;

	nest = nla_nest_start_noflag(skb, NFTA_SET_ELEM_LIST_ELEMENTS);
	if (nest == NULL)
		goto nla_put_failure;

	args.cb			= cb;
	args.skb		= skb;
	args.iter.genmask	= nft_genmask_cur(net);
	args.iter.skip		= cb->args[0];
	args.iter.count		= 0;
	args.iter.err		= 0;
	args.iter.fn		= nf_tables_dump_setelem;
	set->ops->walk(&dump_ctx->ctx, set, &args.iter);
	rcu_read_unlock();

	nla_nest_end(skb, nest);
	nlmsg_end(skb, nlh);

	if (args.iter.err && args.iter.err != -EMSGSIZE)
		return args.iter.err;
	if (args.iter.count == cb->args[0])
		return 0;

	cb->args[0] = args.iter.count;
	return skb->len;

nla_put_failure:
	rcu_read_unlock();
	return -ENOSPC;
}

static int nf_tables_dump_set_start(struct netlink_callback *cb)
{
	struct nft_set_dump_ctx *dump_ctx = cb->data;

	cb->data = kmemdup(dump_ctx, sizeof(*dump_ctx), GFP_ATOMIC);

	return cb->data ? 0 : -ENOMEM;
}

static int nf_tables_dump_set_done(struct netlink_callback *cb)
{
	kfree(cb->data);
	return 0;
}

static int nf_tables_fill_setelem_info(struct sk_buff *skb,
				       const struct nft_ctx *ctx, u32 seq,
				       u32 portid, int event, u16 flags,
				       const struct nft_set *set,
				       const struct nft_set_elem *elem)
{
	struct nfgenmsg *nfmsg;
	struct nlmsghdr *nlh;
	struct nlattr *nest;
	int err;

	event = nfnl_msg_type(NFNL_SUBSYS_NFTABLES, event);
	nlh = nlmsg_put(skb, portid, seq, event, sizeof(struct nfgenmsg),
			flags);
	if (nlh == NULL)
		goto nla_put_failure;

	nfmsg = nlmsg_data(nlh);
	nfmsg->nfgen_family	= ctx->family;
	nfmsg->version		= NFNETLINK_V0;
	nfmsg->res_id		= htons(ctx->net->nft.base_seq & 0xffff);

	if (nla_put_string(skb, NFTA_SET_TABLE, ctx->table->name))
		goto nla_put_failure;
	if (nla_put_string(skb, NFTA_SET_NAME, set->name))
		goto nla_put_failure;

	nest = nla_nest_start_noflag(skb, NFTA_SET_ELEM_LIST_ELEMENTS);
	if (nest == NULL)
		goto nla_put_failure;

	err = nf_tables_fill_setelem(skb, set, elem);
	if (err < 0)
		goto nla_put_failure;

	nla_nest_end(skb, nest);

	nlmsg_end(skb, nlh);
	return 0;

nla_put_failure:
	nlmsg_trim(skb, nlh);
	return -1;
}

static int nft_setelem_parse_flags(const struct nft_set *set,
				   const struct nlattr *attr, u32 *flags)
{
	if (attr == NULL)
		return 0;

	*flags = ntohl(nla_get_be32(attr));
	if (*flags & ~NFT_SET_ELEM_INTERVAL_END)
		return -EINVAL;
	if (!(set->flags & NFT_SET_INTERVAL) &&
	    *flags & NFT_SET_ELEM_INTERVAL_END)
		return -EINVAL;

	return 0;
}

static int nft_setelem_parse_key(struct nft_ctx *ctx, struct nft_set *set,
				 struct nft_data *key, struct nlattr *attr)
{
	struct nft_data_desc desc;
	int err;

	err = nft_data_init(ctx, key, NFT_DATA_VALUE_MAXLEN, &desc, attr);
	if (err < 0)
		return err;

	if (desc.type != NFT_DATA_VALUE || desc.len != set->klen) {
		nft_data_release(key, desc.type);
		return -EINVAL;
	}

	return 0;
}

static int nft_setelem_parse_data(struct nft_ctx *ctx, struct nft_set *set,
				  struct nft_data_desc *desc,
				  struct nft_data *data,
				  struct nlattr *attr)
{
	u32 dtype;
	int err;

	err = nft_data_init(ctx, data, NFT_DATA_VALUE_MAXLEN, desc, attr);
	if (err < 0)
		return err;

	if (set->dtype == NFT_DATA_VERDICT)
		dtype = NFT_DATA_VERDICT;
	else
		dtype = NFT_DATA_VALUE;

	if (dtype != desc->type ||
	    set->dlen != desc->len) {
		nft_data_release(data, desc->type);
		return -EINVAL;
	}

	return 0;
}

static int nft_get_set_elem(struct nft_ctx *ctx, struct nft_set *set,
			    const struct nlattr *attr)
{
	struct nlattr *nla[NFTA_SET_ELEM_MAX + 1];
	struct nft_set_elem elem;
	struct sk_buff *skb;
	uint32_t flags = 0;
	void *priv;
	int err;

	err = nla_parse_nested_deprecated(nla, NFTA_SET_ELEM_MAX, attr,
					  nft_set_elem_policy, NULL);
	if (err < 0)
		return err;

	if (!nla[NFTA_SET_ELEM_KEY])
		return -EINVAL;

	err = nft_setelem_parse_flags(set, nla[NFTA_SET_ELEM_FLAGS], &flags);
	if (err < 0)
		return err;

	err = nft_setelem_parse_key(ctx, set, &elem.key.val,
				    nla[NFTA_SET_ELEM_KEY]);
	if (err < 0)
		return err;

	if (nla[NFTA_SET_ELEM_KEY_END]) {
		err = nft_setelem_parse_key(ctx, set, &elem.key_end.val,
					    nla[NFTA_SET_ELEM_KEY_END]);
		if (err < 0)
			return err;
	}

	priv = set->ops->get(ctx->net, set, &elem, flags);
	if (IS_ERR(priv))
		return PTR_ERR(priv);

	elem.priv = priv;

	err = -ENOMEM;
	skb = nlmsg_new(NLMSG_GOODSIZE, GFP_ATOMIC);
	if (skb == NULL)
		return err;

	err = nf_tables_fill_setelem_info(skb, ctx, ctx->seq, ctx->portid,
					  NFT_MSG_NEWSETELEM, 0, set, &elem);
	if (err < 0)
		goto err_fill_setelem;

	return nfnetlink_unicast(skb, ctx->net, ctx->portid);

err_fill_setelem:
	kfree_skb(skb);
	return err;
}

/* called with rcu_read_lock held */
static int nf_tables_getsetelem(struct net *net, struct sock *nlsk,
				struct sk_buff *skb, const struct nlmsghdr *nlh,
				const struct nlattr * const nla[],
				struct netlink_ext_ack *extack)
{
	u8 genmask = nft_genmask_cur(net);
	struct nft_set *set;
	struct nlattr *attr;
	struct nft_ctx ctx;
	int rem, err = 0;

	err = nft_ctx_init_from_elemattr(&ctx, net, skb, nlh, nla, extack,
					 genmask);
	if (err < 0)
		return err;

	set = nft_set_lookup(ctx.table, nla[NFTA_SET_ELEM_LIST_SET], genmask);
	if (IS_ERR(set))
		return PTR_ERR(set);

	if (nlh->nlmsg_flags & NLM_F_DUMP) {
		struct netlink_dump_control c = {
			.start = nf_tables_dump_set_start,
			.dump = nf_tables_dump_set,
			.done = nf_tables_dump_set_done,
			.module = THIS_MODULE,
		};
		struct nft_set_dump_ctx dump_ctx = {
			.set = set,
			.ctx = ctx,
		};

		c.data = &dump_ctx;
		return nft_netlink_dump_start_rcu(nlsk, skb, nlh, &c);
	}

	if (!nla[NFTA_SET_ELEM_LIST_ELEMENTS])
		return -EINVAL;

	nla_for_each_nested(attr, nla[NFTA_SET_ELEM_LIST_ELEMENTS], rem) {
		err = nft_get_set_elem(&ctx, set, attr);
		if (err < 0)
			break;
	}

	return err;
}

static void nf_tables_setelem_notify(const struct nft_ctx *ctx,
				     const struct nft_set *set,
				     const struct nft_set_elem *elem,
				     int event, u16 flags)
{
	struct net *net = ctx->net;
	u32 portid = ctx->portid;
	struct sk_buff *skb;
	int err;
	char *buf = kasprintf(GFP_KERNEL, "%s:%llu;%s:%llu",
			      ctx->table->name, ctx->table->handle,
			      set->name, set->handle);

	audit_log_nfcfg(buf,
			ctx->family,
			set->handle,
			event == NFT_MSG_NEWSETELEM ?
				AUDIT_NFT_OP_SETELEM_REGISTER :
				AUDIT_NFT_OP_SETELEM_UNREGISTER,
			GFP_KERNEL);
	kfree(buf);

	if (!ctx->report && !nfnetlink_has_listeners(net, NFNLGRP_NFTABLES))
		return;

	skb = nlmsg_new(NLMSG_GOODSIZE, GFP_KERNEL);
	if (skb == NULL)
		goto err;

	err = nf_tables_fill_setelem_info(skb, ctx, 0, portid, event, flags,
					  set, elem);
	if (err < 0) {
		kfree_skb(skb);
		goto err;
	}

	nfnetlink_send(skb, net, portid, NFNLGRP_NFTABLES, ctx->report,
		       GFP_KERNEL);
	return;
err:
	nfnetlink_set_err(net, portid, NFNLGRP_NFTABLES, -ENOBUFS);
}

static struct nft_trans *nft_trans_elem_alloc(struct nft_ctx *ctx,
					      int msg_type,
					      struct nft_set *set)
{
	struct nft_trans *trans;

	trans = nft_trans_alloc(ctx, msg_type, sizeof(struct nft_trans_elem));
	if (trans == NULL)
		return NULL;

	nft_trans_elem_set(trans) = set;
	return trans;
}

struct nft_expr *nft_set_elem_expr_alloc(const struct nft_ctx *ctx,
					 const struct nft_set *set,
					 const struct nlattr *attr)
{
	struct nft_expr *expr;
	int err;

	expr = nft_expr_init(ctx, attr);
	if (IS_ERR(expr))
		return expr;

	err = -EOPNOTSUPP;
	if (!(expr->ops->type->flags & NFT_EXPR_STATEFUL))
		goto err_set_elem_expr;

	if (expr->ops->type->flags & NFT_EXPR_GC) {
		if (set->flags & NFT_SET_TIMEOUT)
			goto err_set_elem_expr;
		if (!set->ops->gc_init)
			goto err_set_elem_expr;
		set->ops->gc_init(set);
	}

	return expr;

err_set_elem_expr:
	nft_expr_destroy(ctx, expr);
	return ERR_PTR(err);
}

void *nft_set_elem_init(const struct nft_set *set,
			const struct nft_set_ext_tmpl *tmpl,
			const u32 *key, const u32 *key_end,
			const u32 *data, u64 timeout, u64 expiration, gfp_t gfp)
{
	struct nft_set_ext *ext;
	void *elem;

	elem = kzalloc(set->ops->elemsize + tmpl->len, gfp);
	if (elem == NULL)
		return NULL;

	ext = nft_set_elem_ext(set, elem);
	nft_set_ext_init(ext, tmpl);

	memcpy(nft_set_ext_key(ext), key, set->klen);
	if (nft_set_ext_exists(ext, NFT_SET_EXT_KEY_END))
		memcpy(nft_set_ext_key_end(ext), key_end, set->klen);
	if (nft_set_ext_exists(ext, NFT_SET_EXT_DATA))
		memcpy(nft_set_ext_data(ext), data, set->dlen);
	if (nft_set_ext_exists(ext, NFT_SET_EXT_EXPIRATION)) {
		*nft_set_ext_expiration(ext) = get_jiffies_64() + expiration;
		if (expiration == 0)
			*nft_set_ext_expiration(ext) += timeout;
	}
	if (nft_set_ext_exists(ext, NFT_SET_EXT_TIMEOUT))
		*nft_set_ext_timeout(ext) = timeout;

	return elem;
}

static void nft_set_elem_expr_destroy(const struct nft_ctx *ctx,
				      struct nft_expr *expr)
{
	if (expr->ops->destroy_clone) {
		expr->ops->destroy_clone(ctx, expr);
		module_put(expr->ops->type->owner);
	} else {
		nf_tables_expr_destroy(ctx, expr);
	}
}

void nft_set_elem_destroy(const struct nft_set *set, void *elem,
			  bool destroy_expr)
{
	struct nft_set_ext *ext = nft_set_elem_ext(set, elem);
	struct nft_ctx ctx = {
		.net	= read_pnet(&set->net),
		.family	= set->table->family,
	};

	nft_data_release(nft_set_ext_key(ext), NFT_DATA_VALUE);
	if (nft_set_ext_exists(ext, NFT_SET_EXT_DATA))
		nft_data_release(nft_set_ext_data(ext), set->dtype);
	if (destroy_expr && nft_set_ext_exists(ext, NFT_SET_EXT_EXPR))
		nft_set_elem_expr_destroy(&ctx, nft_set_ext_expr(ext));

	if (nft_set_ext_exists(ext, NFT_SET_EXT_OBJREF))
		(*nft_set_ext_obj(ext))->use--;
	kfree(elem);
}
EXPORT_SYMBOL_GPL(nft_set_elem_destroy);

/* Only called from commit path, nft_set_elem_deactivate() already deals with
 * the refcounting from the preparation phase.
 */
static void nf_tables_set_elem_destroy(const struct nft_ctx *ctx,
				       const struct nft_set *set, void *elem)
{
	struct nft_set_ext *ext = nft_set_elem_ext(set, elem);

	if (nft_set_ext_exists(ext, NFT_SET_EXT_EXPR))
		nft_set_elem_expr_destroy(ctx, nft_set_ext_expr(ext));

	kfree(elem);
}

static int nft_add_set_elem(struct nft_ctx *ctx, struct nft_set *set,
			    const struct nlattr *attr, u32 nlmsg_flags)
{
	struct nlattr *nla[NFTA_SET_ELEM_MAX + 1];
	u8 genmask = nft_genmask_next(ctx->net);
	struct nft_set_ext_tmpl tmpl;
	struct nft_set_ext *ext, *ext2;
	struct nft_set_elem elem;
	struct nft_set_binding *binding;
	struct nft_object *obj = NULL;
	struct nft_expr *expr = NULL;
	struct nft_userdata *udata;
	struct nft_data_desc desc;
	enum nft_registers dreg;
	struct nft_trans *trans;
	u32 flags = 0;
	u64 timeout;
	u64 expiration;
	u8 ulen;
	int err;

	err = nla_parse_nested_deprecated(nla, NFTA_SET_ELEM_MAX, attr,
					  nft_set_elem_policy, NULL);
	if (err < 0)
		return err;

	if (nla[NFTA_SET_ELEM_KEY] == NULL)
		return -EINVAL;

	nft_set_ext_prepare(&tmpl);

	err = nft_setelem_parse_flags(set, nla[NFTA_SET_ELEM_FLAGS], &flags);
	if (err < 0)
		return err;
	if (flags != 0)
		nft_set_ext_add(&tmpl, NFT_SET_EXT_FLAGS);

	if (set->flags & NFT_SET_MAP) {
		if (nla[NFTA_SET_ELEM_DATA] == NULL &&
		    !(flags & NFT_SET_ELEM_INTERVAL_END))
			return -EINVAL;
	} else {
		if (nla[NFTA_SET_ELEM_DATA] != NULL)
			return -EINVAL;
	}

	if ((flags & NFT_SET_ELEM_INTERVAL_END) &&
	     (nla[NFTA_SET_ELEM_DATA] ||
	      nla[NFTA_SET_ELEM_OBJREF] ||
	      nla[NFTA_SET_ELEM_TIMEOUT] ||
	      nla[NFTA_SET_ELEM_EXPIRATION] ||
	      nla[NFTA_SET_ELEM_USERDATA] ||
	      nla[NFTA_SET_ELEM_EXPR]))
		return -EINVAL;

	timeout = 0;
	if (nla[NFTA_SET_ELEM_TIMEOUT] != NULL) {
		if (!(set->flags & NFT_SET_TIMEOUT))
			return -EINVAL;
		err = nf_msecs_to_jiffies64(nla[NFTA_SET_ELEM_TIMEOUT],
					    &timeout);
		if (err)
			return err;
	} else if (set->flags & NFT_SET_TIMEOUT) {
		timeout = set->timeout;
	}

	expiration = 0;
	if (nla[NFTA_SET_ELEM_EXPIRATION] != NULL) {
		if (!(set->flags & NFT_SET_TIMEOUT))
			return -EINVAL;
		err = nf_msecs_to_jiffies64(nla[NFTA_SET_ELEM_EXPIRATION],
					    &expiration);
		if (err)
			return err;
	}

	if (nla[NFTA_SET_ELEM_EXPR] != NULL) {
		expr = nft_set_elem_expr_alloc(ctx, set,
					       nla[NFTA_SET_ELEM_EXPR]);
		if (IS_ERR(expr))
			return PTR_ERR(expr);

		err = -EOPNOTSUPP;
		if (set->expr && set->expr->ops != expr->ops)
			goto err_set_elem_expr;
	} else if (set->expr) {
		expr = kzalloc(set->expr->ops->size, GFP_KERNEL);
		if (!expr)
			return -ENOMEM;

		err = nft_expr_clone(expr, set->expr);
		if (err < 0)
			goto err_set_elem_expr;
	}

	err = nft_setelem_parse_key(ctx, set, &elem.key.val,
				    nla[NFTA_SET_ELEM_KEY]);
	if (err < 0)
		goto err_set_elem_expr;

	nft_set_ext_add_length(&tmpl, NFT_SET_EXT_KEY, set->klen);

	if (nla[NFTA_SET_ELEM_KEY_END]) {
		err = nft_setelem_parse_key(ctx, set, &elem.key_end.val,
					    nla[NFTA_SET_ELEM_KEY_END]);
		if (err < 0)
			goto err_parse_key;

		nft_set_ext_add_length(&tmpl, NFT_SET_EXT_KEY_END, set->klen);
	}

	if (timeout > 0) {
		nft_set_ext_add(&tmpl, NFT_SET_EXT_EXPIRATION);
		if (timeout != set->timeout)
			nft_set_ext_add(&tmpl, NFT_SET_EXT_TIMEOUT);
	}

	if (expr)
		nft_set_ext_add_length(&tmpl, NFT_SET_EXT_EXPR,
				       expr->ops->size);

	if (nla[NFTA_SET_ELEM_OBJREF] != NULL) {
		if (!(set->flags & NFT_SET_OBJECT)) {
			err = -EINVAL;
			goto err_parse_key_end;
		}
		obj = nft_obj_lookup(ctx->net, ctx->table,
				     nla[NFTA_SET_ELEM_OBJREF],
				     set->objtype, genmask);
		if (IS_ERR(obj)) {
			err = PTR_ERR(obj);
			goto err_parse_key_end;
		}
		nft_set_ext_add(&tmpl, NFT_SET_EXT_OBJREF);
	}

	if (nla[NFTA_SET_ELEM_DATA] != NULL) {
		err = nft_setelem_parse_data(ctx, set, &desc, &elem.data.val,
					     nla[NFTA_SET_ELEM_DATA]);
		if (err < 0)
			goto err_parse_key_end;

		dreg = nft_type_to_reg(set->dtype);
		list_for_each_entry(binding, &set->bindings, list) {
			struct nft_ctx bind_ctx = {
				.net	= ctx->net,
				.family	= ctx->family,
				.table	= ctx->table,
				.chain	= (struct nft_chain *)binding->chain,
			};

			if (!(binding->flags & NFT_SET_MAP))
				continue;

			err = nft_validate_register_store(&bind_ctx, dreg,
							  &elem.data.val,
							  desc.type, desc.len);
			if (err < 0)
				goto err_parse_data;

			if (desc.type == NFT_DATA_VERDICT &&
			    (elem.data.val.verdict.code == NFT_GOTO ||
			     elem.data.val.verdict.code == NFT_JUMP))
				nft_validate_state_update(ctx->net,
							  NFT_VALIDATE_NEED);
		}

		nft_set_ext_add_length(&tmpl, NFT_SET_EXT_DATA, desc.len);
	}

	/* The full maximum length of userdata can exceed the maximum
	 * offset value (U8_MAX) for following extensions, therefor it
	 * must be the last extension added.
	 */
	ulen = 0;
	if (nla[NFTA_SET_ELEM_USERDATA] != NULL) {
		ulen = nla_len(nla[NFTA_SET_ELEM_USERDATA]);
		if (ulen > 0)
			nft_set_ext_add_length(&tmpl, NFT_SET_EXT_USERDATA,
					       ulen);
	}

	err = -ENOMEM;
	elem.priv = nft_set_elem_init(set, &tmpl, elem.key.val.data,
				      elem.key_end.val.data, elem.data.val.data,
				      timeout, expiration, GFP_KERNEL);
	if (elem.priv == NULL)
		goto err_parse_data;

	ext = nft_set_elem_ext(set, elem.priv);
	if (flags)
		*nft_set_ext_flags(ext) = flags;
	if (ulen > 0) {
		udata = nft_set_ext_userdata(ext);
		udata->len = ulen - 1;
		nla_memcpy(&udata->data, nla[NFTA_SET_ELEM_USERDATA], ulen);
	}
	if (obj) {
		*nft_set_ext_obj(ext) = obj;
		obj->use++;
	}
	if (expr) {
		memcpy(nft_set_ext_expr(ext), expr, expr->ops->size);
		kfree(expr);
		expr = NULL;
	}

	trans = nft_trans_elem_alloc(ctx, NFT_MSG_NEWSETELEM, set);
	if (trans == NULL)
		goto err_trans;

	ext->genmask = nft_genmask_cur(ctx->net) | NFT_SET_ELEM_BUSY_MASK;
	err = set->ops->insert(ctx->net, set, &elem, &ext2);
	if (err) {
		if (err == -EEXIST) {
			if (nft_set_ext_exists(ext, NFT_SET_EXT_DATA) ^
			    nft_set_ext_exists(ext2, NFT_SET_EXT_DATA) ||
			    nft_set_ext_exists(ext, NFT_SET_EXT_OBJREF) ^
			    nft_set_ext_exists(ext2, NFT_SET_EXT_OBJREF))
				goto err_element_clash;
			if ((nft_set_ext_exists(ext, NFT_SET_EXT_DATA) &&
			     nft_set_ext_exists(ext2, NFT_SET_EXT_DATA) &&
			     memcmp(nft_set_ext_data(ext),
				    nft_set_ext_data(ext2), set->dlen) != 0) ||
			    (nft_set_ext_exists(ext, NFT_SET_EXT_OBJREF) &&
			     nft_set_ext_exists(ext2, NFT_SET_EXT_OBJREF) &&
			     *nft_set_ext_obj(ext) != *nft_set_ext_obj(ext2)))
				goto err_element_clash;
			else if (!(nlmsg_flags & NLM_F_EXCL))
				err = 0;
		} else if (err == -ENOTEMPTY) {
			/* ENOTEMPTY reports overlapping between this element
			 * and an existing one.
			 */
			err = -EEXIST;
		}
		goto err_element_clash;
	}

	if (set->size &&
	    !atomic_add_unless(&set->nelems, 1, set->size + set->ndeact)) {
		err = -ENFILE;
		goto err_set_full;
	}

	nft_trans_elem(trans) = elem;
	list_add_tail(&trans->list, &ctx->net->nft.commit_list);
	return 0;

err_set_full:
	set->ops->remove(ctx->net, set, &elem);
err_element_clash:
	kfree(trans);
err_trans:
	if (obj)
		obj->use--;

	nf_tables_set_elem_destroy(ctx, set, elem.priv);
err_parse_data:
	if (nla[NFTA_SET_ELEM_DATA] != NULL)
		nft_data_release(&elem.data.val, desc.type);
err_parse_key_end:
	nft_data_release(&elem.key_end.val, NFT_DATA_VALUE);
err_parse_key:
	nft_data_release(&elem.key.val, NFT_DATA_VALUE);
err_set_elem_expr:
	if (expr != NULL)
		nft_expr_destroy(ctx, expr);

	return err;
}

static int nf_tables_newsetelem(struct net *net, struct sock *nlsk,
				struct sk_buff *skb, const struct nlmsghdr *nlh,
				const struct nlattr * const nla[],
				struct netlink_ext_ack *extack)
{
	u8 genmask = nft_genmask_next(net);
	const struct nlattr *attr;
	struct nft_set *set;
	struct nft_ctx ctx;
	int rem, err;

	if (nla[NFTA_SET_ELEM_LIST_ELEMENTS] == NULL)
		return -EINVAL;

	err = nft_ctx_init_from_elemattr(&ctx, net, skb, nlh, nla, extack,
					 genmask);
	if (err < 0)
		return err;

	set = nft_set_lookup_global(net, ctx.table, nla[NFTA_SET_ELEM_LIST_SET],
				    nla[NFTA_SET_ELEM_LIST_SET_ID], genmask);
	if (IS_ERR(set))
		return PTR_ERR(set);

	if (!list_empty(&set->bindings) && set->flags & NFT_SET_CONSTANT)
		return -EBUSY;

	nla_for_each_nested(attr, nla[NFTA_SET_ELEM_LIST_ELEMENTS], rem) {
		err = nft_add_set_elem(&ctx, set, attr, nlh->nlmsg_flags);
		if (err < 0)
			return err;
	}

	if (net->nft.validate_state == NFT_VALIDATE_DO)
		return nft_table_validate(net, ctx.table);

	return 0;
}

/**
 *	nft_data_hold - hold a nft_data item
 *
 *	@data: struct nft_data to release
 *	@type: type of data
 *
 *	Hold a nft_data item. NFT_DATA_VALUE types can be silently discarded,
 *	NFT_DATA_VERDICT bumps the reference to chains in case of NFT_JUMP and
 *	NFT_GOTO verdicts. This function must be called on active data objects
 *	from the second phase of the commit protocol.
 */
void nft_data_hold(const struct nft_data *data, enum nft_data_types type)
{
	struct nft_chain *chain;
	struct nft_rule *rule;

	if (type == NFT_DATA_VERDICT) {
		switch (data->verdict.code) {
		case NFT_JUMP:
		case NFT_GOTO:
			chain = data->verdict.chain;
			chain->use++;

			if (!nft_chain_is_bound(chain))
				break;

			chain->table->use++;
			list_for_each_entry(rule, &chain->rules, list)
				chain->use++;

			nft_chain_add(chain->table, chain);
			break;
		}
	}
}

static void nft_set_elem_activate(const struct net *net,
				  const struct nft_set *set,
				  struct nft_set_elem *elem)
{
	const struct nft_set_ext *ext = nft_set_elem_ext(set, elem->priv);

	if (nft_set_ext_exists(ext, NFT_SET_EXT_DATA))
		nft_data_hold(nft_set_ext_data(ext), set->dtype);
	if (nft_set_ext_exists(ext, NFT_SET_EXT_OBJREF))
		(*nft_set_ext_obj(ext))->use++;
}

static void nft_set_elem_deactivate(const struct net *net,
				    const struct nft_set *set,
				    struct nft_set_elem *elem)
{
	const struct nft_set_ext *ext = nft_set_elem_ext(set, elem->priv);

	if (nft_set_ext_exists(ext, NFT_SET_EXT_DATA))
		nft_data_release(nft_set_ext_data(ext), set->dtype);
	if (nft_set_ext_exists(ext, NFT_SET_EXT_OBJREF))
		(*nft_set_ext_obj(ext))->use--;
}

static int nft_del_setelem(struct nft_ctx *ctx, struct nft_set *set,
			   const struct nlattr *attr)
{
	struct nlattr *nla[NFTA_SET_ELEM_MAX + 1];
	struct nft_set_ext_tmpl tmpl;
	struct nft_set_elem elem;
	struct nft_set_ext *ext;
	struct nft_trans *trans;
	u32 flags = 0;
	void *priv;
	int err;

	err = nla_parse_nested_deprecated(nla, NFTA_SET_ELEM_MAX, attr,
					  nft_set_elem_policy, NULL);
	if (err < 0)
		return err;

	if (nla[NFTA_SET_ELEM_KEY] == NULL)
		return -EINVAL;

	nft_set_ext_prepare(&tmpl);

	err = nft_setelem_parse_flags(set, nla[NFTA_SET_ELEM_FLAGS], &flags);
	if (err < 0)
		return err;
	if (flags != 0)
		nft_set_ext_add(&tmpl, NFT_SET_EXT_FLAGS);

	err = nft_setelem_parse_key(ctx, set, &elem.key.val,
				    nla[NFTA_SET_ELEM_KEY]);
	if (err < 0)
		return err;

	nft_set_ext_add_length(&tmpl, NFT_SET_EXT_KEY, set->klen);

	if (nla[NFTA_SET_ELEM_KEY_END]) {
		err = nft_setelem_parse_key(ctx, set, &elem.key_end.val,
					    nla[NFTA_SET_ELEM_KEY_END]);
		if (err < 0)
			return err;

		nft_set_ext_add_length(&tmpl, NFT_SET_EXT_KEY_END, set->klen);
	}

	err = -ENOMEM;
	elem.priv = nft_set_elem_init(set, &tmpl, elem.key.val.data,
				      elem.key_end.val.data, NULL, 0, 0,
				      GFP_KERNEL);
	if (elem.priv == NULL)
		goto fail_elem;

	ext = nft_set_elem_ext(set, elem.priv);
	if (flags)
		*nft_set_ext_flags(ext) = flags;

	trans = nft_trans_elem_alloc(ctx, NFT_MSG_DELSETELEM, set);
	if (trans == NULL)
		goto fail_trans;

	priv = set->ops->deactivate(ctx->net, set, &elem);
	if (priv == NULL) {
		err = -ENOENT;
		goto fail_ops;
	}
	kfree(elem.priv);
	elem.priv = priv;

	nft_set_elem_deactivate(ctx->net, set, &elem);

	nft_trans_elem(trans) = elem;
	list_add_tail(&trans->list, &ctx->net->nft.commit_list);
	return 0;

fail_ops:
	kfree(trans);
fail_trans:
	kfree(elem.priv);
fail_elem:
	nft_data_release(&elem.key.val, NFT_DATA_VALUE);
	return err;
}

static int nft_flush_set(const struct nft_ctx *ctx,
			 struct nft_set *set,
			 const struct nft_set_iter *iter,
			 struct nft_set_elem *elem)
{
	struct nft_trans *trans;
	int err;

	trans = nft_trans_alloc_gfp(ctx, NFT_MSG_DELSETELEM,
				    sizeof(struct nft_trans_elem), GFP_ATOMIC);
	if (!trans)
		return -ENOMEM;

	if (!set->ops->flush(ctx->net, set, elem->priv)) {
		err = -ENOENT;
		goto err1;
	}
	set->ndeact++;

	nft_set_elem_deactivate(ctx->net, set, elem);
	nft_trans_elem_set(trans) = set;
	nft_trans_elem(trans) = *elem;
	list_add_tail(&trans->list, &ctx->net->nft.commit_list);

	return 0;
err1:
	kfree(trans);
	return err;
}

static int nf_tables_delsetelem(struct net *net, struct sock *nlsk,
				struct sk_buff *skb, const struct nlmsghdr *nlh,
				const struct nlattr * const nla[],
				struct netlink_ext_ack *extack)
{
	u8 genmask = nft_genmask_next(net);
	const struct nlattr *attr;
	struct nft_set *set;
	struct nft_ctx ctx;
	int rem, err = 0;

	err = nft_ctx_init_from_elemattr(&ctx, net, skb, nlh, nla, extack,
					 genmask);
	if (err < 0)
		return err;

	set = nft_set_lookup(ctx.table, nla[NFTA_SET_ELEM_LIST_SET], genmask);
	if (IS_ERR(set))
		return PTR_ERR(set);
	if (!list_empty(&set->bindings) && set->flags & NFT_SET_CONSTANT)
		return -EBUSY;

	if (nla[NFTA_SET_ELEM_LIST_ELEMENTS] == NULL) {
		struct nft_set_iter iter = {
			.genmask	= genmask,
			.fn		= nft_flush_set,
		};
		set->ops->walk(&ctx, set, &iter);

		return iter.err;
	}

	nla_for_each_nested(attr, nla[NFTA_SET_ELEM_LIST_ELEMENTS], rem) {
		err = nft_del_setelem(&ctx, set, attr);
		if (err < 0)
			break;

		set->ndeact++;
	}
	return err;
}

void nft_set_gc_batch_release(struct rcu_head *rcu)
{
	struct nft_set_gc_batch *gcb;
	unsigned int i;

	gcb = container_of(rcu, struct nft_set_gc_batch, head.rcu);
	for (i = 0; i < gcb->head.cnt; i++)
		nft_set_elem_destroy(gcb->head.set, gcb->elems[i], true);
	kfree(gcb);
}

struct nft_set_gc_batch *nft_set_gc_batch_alloc(const struct nft_set *set,
						gfp_t gfp)
{
	struct nft_set_gc_batch *gcb;

	gcb = kzalloc(sizeof(*gcb), gfp);
	if (gcb == NULL)
		return gcb;
	gcb->head.set = set;
	return gcb;
}

/*
 * Stateful objects
 */

/**
 *	nft_register_obj- register nf_tables stateful object type
 *	@obj_type: object type
 *
 *	Registers the object type for use with nf_tables. Returns zero on
 *	success or a negative errno code otherwise.
 */
int nft_register_obj(struct nft_object_type *obj_type)
{
	if (obj_type->type == NFT_OBJECT_UNSPEC)
		return -EINVAL;

	nfnl_lock(NFNL_SUBSYS_NFTABLES);
	list_add_rcu(&obj_type->list, &nf_tables_objects);
	nfnl_unlock(NFNL_SUBSYS_NFTABLES);
	return 0;
}
EXPORT_SYMBOL_GPL(nft_register_obj);

/**
 *	nft_unregister_obj - unregister nf_tables object type
 *	@obj_type: object type
 *
 * 	Unregisters the object type for use with nf_tables.
 */
void nft_unregister_obj(struct nft_object_type *obj_type)
{
	nfnl_lock(NFNL_SUBSYS_NFTABLES);
	list_del_rcu(&obj_type->list);
	nfnl_unlock(NFNL_SUBSYS_NFTABLES);
}
EXPORT_SYMBOL_GPL(nft_unregister_obj);

struct nft_object *nft_obj_lookup(const struct net *net,
				  const struct nft_table *table,
				  const struct nlattr *nla, u32 objtype,
				  u8 genmask)
{
	struct nft_object_hash_key k = { .table = table };
	char search[NFT_OBJ_MAXNAMELEN];
	struct rhlist_head *tmp, *list;
	struct nft_object *obj;

	nla_strlcpy(search, nla, sizeof(search));
	k.name = search;

	WARN_ON_ONCE(!rcu_read_lock_held() &&
		     !lockdep_commit_lock_is_held(net));

	rcu_read_lock();
	list = rhltable_lookup(&nft_objname_ht, &k, nft_objname_ht_params);
	if (!list)
		goto out;

	rhl_for_each_entry_rcu(obj, tmp, list, rhlhead) {
		if (objtype == obj->ops->type->type &&
		    nft_active_genmask(obj, genmask)) {
			rcu_read_unlock();
			return obj;
		}
	}
out:
	rcu_read_unlock();
	return ERR_PTR(-ENOENT);
}
EXPORT_SYMBOL_GPL(nft_obj_lookup);

static struct nft_object *nft_obj_lookup_byhandle(const struct nft_table *table,
						  const struct nlattr *nla,
						  u32 objtype, u8 genmask)
{
	struct nft_object *obj;

	list_for_each_entry(obj, &table->objects, list) {
		if (be64_to_cpu(nla_get_be64(nla)) == obj->handle &&
		    objtype == obj->ops->type->type &&
		    nft_active_genmask(obj, genmask))
			return obj;
	}
	return ERR_PTR(-ENOENT);
}

static const struct nla_policy nft_obj_policy[NFTA_OBJ_MAX + 1] = {
	[NFTA_OBJ_TABLE]	= { .type = NLA_STRING,
				    .len = NFT_TABLE_MAXNAMELEN - 1 },
	[NFTA_OBJ_NAME]		= { .type = NLA_STRING,
				    .len = NFT_OBJ_MAXNAMELEN - 1 },
	[NFTA_OBJ_TYPE]		= { .type = NLA_U32 },
	[NFTA_OBJ_DATA]		= { .type = NLA_NESTED },
	[NFTA_OBJ_HANDLE]	= { .type = NLA_U64},
};

static struct nft_object *nft_obj_init(const struct nft_ctx *ctx,
				       const struct nft_object_type *type,
				       const struct nlattr *attr)
{
	struct nlattr **tb;
	const struct nft_object_ops *ops;
	struct nft_object *obj;
	int err = -ENOMEM;

	tb = kmalloc_array(type->maxattr + 1, sizeof(*tb), GFP_KERNEL);
	if (!tb)
		goto err1;

	if (attr) {
		err = nla_parse_nested_deprecated(tb, type->maxattr, attr,
						  type->policy, NULL);
		if (err < 0)
			goto err2;
	} else {
		memset(tb, 0, sizeof(tb[0]) * (type->maxattr + 1));
	}

	if (type->select_ops) {
		ops = type->select_ops(ctx, (const struct nlattr * const *)tb);
		if (IS_ERR(ops)) {
			err = PTR_ERR(ops);
			goto err2;
		}
	} else {
		ops = type->ops;
	}

	err = -ENOMEM;
	obj = kzalloc(sizeof(*obj) + ops->size, GFP_KERNEL);
	if (!obj)
		goto err2;

	err = ops->init(ctx, (const struct nlattr * const *)tb, obj);
	if (err < 0)
		goto err3;

	obj->ops = ops;

	kfree(tb);
	return obj;
err3:
	kfree(obj);
err2:
	kfree(tb);
err1:
	return ERR_PTR(err);
}

static int nft_object_dump(struct sk_buff *skb, unsigned int attr,
			   struct nft_object *obj, bool reset)
{
	struct nlattr *nest;

	nest = nla_nest_start_noflag(skb, attr);
	if (!nest)
		goto nla_put_failure;
	if (obj->ops->dump(skb, obj, reset) < 0)
		goto nla_put_failure;
	nla_nest_end(skb, nest);
	return 0;

nla_put_failure:
	return -1;
}

static const struct nft_object_type *__nft_obj_type_get(u32 objtype)
{
	const struct nft_object_type *type;

	list_for_each_entry(type, &nf_tables_objects, list) {
		if (objtype == type->type)
			return type;
	}
	return NULL;
}

static const struct nft_object_type *
nft_obj_type_get(struct net *net, u32 objtype)
{
	const struct nft_object_type *type;

	type = __nft_obj_type_get(objtype);
	if (type != NULL && try_module_get(type->owner))
		return type;

	lockdep_nfnl_nft_mutex_not_held();
#ifdef CONFIG_MODULES
	if (type == NULL) {
		if (nft_request_module(net, "nft-obj-%u", objtype) == -EAGAIN)
			return ERR_PTR(-EAGAIN);
	}
#endif
	return ERR_PTR(-ENOENT);
}

static int nf_tables_updobj(const struct nft_ctx *ctx,
			    const struct nft_object_type *type,
			    const struct nlattr *attr,
			    struct nft_object *obj)
{
	struct nft_object *newobj;
	struct nft_trans *trans;
	int err = -ENOMEM;

	if (!try_module_get(type->owner))
		return -ENOENT;

	trans = nft_trans_alloc(ctx, NFT_MSG_NEWOBJ,
				sizeof(struct nft_trans_obj));
	if (!trans)
		goto err_trans;

	newobj = nft_obj_init(ctx, type, attr);
	if (IS_ERR(newobj)) {
		err = PTR_ERR(newobj);
		goto err_free_trans;
	}

	nft_trans_obj(trans) = obj;
	nft_trans_obj_update(trans) = true;
	nft_trans_obj_newobj(trans) = newobj;
	list_add_tail(&trans->list, &ctx->net->nft.commit_list);

	return 0;

err_free_trans:
	kfree(trans);
err_trans:
	module_put(type->owner);
	return err;
}

static int nf_tables_newobj(struct net *net, struct sock *nlsk,
			    struct sk_buff *skb, const struct nlmsghdr *nlh,
			    const struct nlattr * const nla[],
			    struct netlink_ext_ack *extack)
{
	const struct nfgenmsg *nfmsg = nlmsg_data(nlh);
	const struct nft_object_type *type;
	u8 genmask = nft_genmask_next(net);
	int family = nfmsg->nfgen_family;
	struct nft_table *table;
	struct nft_object *obj;
	struct nft_ctx ctx;
	u32 objtype;
	int err;

	if (!nla[NFTA_OBJ_TYPE] ||
	    !nla[NFTA_OBJ_NAME] ||
	    !nla[NFTA_OBJ_DATA])
		return -EINVAL;

	table = nft_table_lookup(net, nla[NFTA_OBJ_TABLE], family, genmask);
	if (IS_ERR(table)) {
		NL_SET_BAD_ATTR(extack, nla[NFTA_OBJ_TABLE]);
		return PTR_ERR(table);
	}

	objtype = ntohl(nla_get_be32(nla[NFTA_OBJ_TYPE]));
	obj = nft_obj_lookup(net, table, nla[NFTA_OBJ_NAME], objtype, genmask);
	if (IS_ERR(obj)) {
		err = PTR_ERR(obj);
		if (err != -ENOENT) {
			NL_SET_BAD_ATTR(extack, nla[NFTA_OBJ_NAME]);
			return err;
		}
	} else {
		if (nlh->nlmsg_flags & NLM_F_EXCL) {
			NL_SET_BAD_ATTR(extack, nla[NFTA_OBJ_NAME]);
			return -EEXIST;
		}
		if (nlh->nlmsg_flags & NLM_F_REPLACE)
			return -EOPNOTSUPP;

		type = __nft_obj_type_get(objtype);
		nft_ctx_init(&ctx, net, skb, nlh, family, table, NULL, nla);

		return nf_tables_updobj(&ctx, type, nla[NFTA_OBJ_DATA], obj);
	}

	nft_ctx_init(&ctx, net, skb, nlh, family, table, NULL, nla);

	type = nft_obj_type_get(net, objtype);
	if (IS_ERR(type))
		return PTR_ERR(type);

	obj = nft_obj_init(&ctx, type, nla[NFTA_OBJ_DATA]);
	if (IS_ERR(obj)) {
		err = PTR_ERR(obj);
		goto err1;
	}
	obj->key.table = table;
	obj->handle = nf_tables_alloc_handle(table);

	obj->key.name = nla_strdup(nla[NFTA_OBJ_NAME], GFP_KERNEL);
	if (!obj->key.name) {
		err = -ENOMEM;
		goto err2;
	}

	err = nft_trans_obj_add(&ctx, NFT_MSG_NEWOBJ, obj);
	if (err < 0)
		goto err3;

	err = rhltable_insert(&nft_objname_ht, &obj->rhlhead,
			      nft_objname_ht_params);
	if (err < 0)
		goto err4;

	list_add_tail_rcu(&obj->list, &table->objects);
	table->use++;
	return 0;
err4:
	/* queued in transaction log */
	INIT_LIST_HEAD(&obj->list);
	return err;
err3:
	kfree(obj->key.name);
err2:
	if (obj->ops->destroy)
		obj->ops->destroy(&ctx, obj);
	kfree(obj);
err1:
	module_put(type->owner);
	return err;
}

static int nf_tables_fill_obj_info(struct sk_buff *skb, struct net *net,
				   u32 portid, u32 seq, int event, u32 flags,
				   int family, const struct nft_table *table,
				   struct nft_object *obj, bool reset)
{
	struct nfgenmsg *nfmsg;
	struct nlmsghdr *nlh;

	event = nfnl_msg_type(NFNL_SUBSYS_NFTABLES, event);
	nlh = nlmsg_put(skb, portid, seq, event, sizeof(struct nfgenmsg), flags);
	if (nlh == NULL)
		goto nla_put_failure;

	nfmsg = nlmsg_data(nlh);
	nfmsg->nfgen_family	= family;
	nfmsg->version		= NFNETLINK_V0;
	nfmsg->res_id		= htons(net->nft.base_seq & 0xffff);

	if (nla_put_string(skb, NFTA_OBJ_TABLE, table->name) ||
	    nla_put_string(skb, NFTA_OBJ_NAME, obj->key.name) ||
	    nla_put_be32(skb, NFTA_OBJ_TYPE, htonl(obj->ops->type->type)) ||
	    nla_put_be32(skb, NFTA_OBJ_USE, htonl(obj->use)) ||
	    nft_object_dump(skb, NFTA_OBJ_DATA, obj, reset) ||
	    nla_put_be64(skb, NFTA_OBJ_HANDLE, cpu_to_be64(obj->handle),
			 NFTA_OBJ_PAD))
		goto nla_put_failure;

	nlmsg_end(skb, nlh);
	return 0;

nla_put_failure:
	nlmsg_trim(skb, nlh);
	return -1;
}

struct nft_obj_filter {
	char		*table;
	u32		type;
};

static int nf_tables_dump_obj(struct sk_buff *skb, struct netlink_callback *cb)
{
	const struct nfgenmsg *nfmsg = nlmsg_data(cb->nlh);
	const struct nft_table *table;
	unsigned int idx = 0, s_idx = cb->args[0];
	struct nft_obj_filter *filter = cb->data;
	struct net *net = sock_net(skb->sk);
	int family = nfmsg->nfgen_family;
	struct nft_object *obj;
	bool reset = false;

	if (NFNL_MSG_TYPE(cb->nlh->nlmsg_type) == NFT_MSG_GETOBJ_RESET)
		reset = true;

	rcu_read_lock();
	cb->seq = net->nft.base_seq;

	list_for_each_entry_rcu(table, &net->nft.tables, list) {
		if (family != NFPROTO_UNSPEC && family != table->family)
			continue;

		list_for_each_entry_rcu(obj, &table->objects, list) {
			if (!nft_is_active(net, obj))
				goto cont;
			if (idx < s_idx)
				goto cont;
			if (idx > s_idx)
				memset(&cb->args[1], 0,
				       sizeof(cb->args) - sizeof(cb->args[0]));
			if (filter && filter->table &&
			    strcmp(filter->table, table->name))
				goto cont;
			if (filter &&
			    filter->type != NFT_OBJECT_UNSPEC &&
			    obj->ops->type->type != filter->type)
				goto cont;

			if (reset) {
				char *buf = kasprintf(GFP_ATOMIC,
						      "%s:%llu;?:0",
						      table->name,
						      table->handle);

				audit_log_nfcfg(buf,
						family,
						obj->handle,
						AUDIT_NFT_OP_OBJ_RESET,
						GFP_ATOMIC);
				kfree(buf);
			}

			if (nf_tables_fill_obj_info(skb, net, NETLINK_CB(cb->skb).portid,
						    cb->nlh->nlmsg_seq,
						    NFT_MSG_NEWOBJ,
						    NLM_F_MULTI | NLM_F_APPEND,
						    table->family, table,
						    obj, reset) < 0)
				goto done;

			nl_dump_check_consistent(cb, nlmsg_hdr(skb));
cont:
			idx++;
		}
	}
done:
	rcu_read_unlock();

	cb->args[0] = idx;
	return skb->len;
}

static int nf_tables_dump_obj_start(struct netlink_callback *cb)
{
	const struct nlattr * const *nla = cb->data;
	struct nft_obj_filter *filter = NULL;

	if (nla[NFTA_OBJ_TABLE] || nla[NFTA_OBJ_TYPE]) {
		filter = kzalloc(sizeof(*filter), GFP_ATOMIC);
		if (!filter)
			return -ENOMEM;

		if (nla[NFTA_OBJ_TABLE]) {
			filter->table = nla_strdup(nla[NFTA_OBJ_TABLE], GFP_ATOMIC);
			if (!filter->table) {
				kfree(filter);
				return -ENOMEM;
			}
		}

		if (nla[NFTA_OBJ_TYPE])
			filter->type = ntohl(nla_get_be32(nla[NFTA_OBJ_TYPE]));
	}

	cb->data = filter;
	return 0;
}

static int nf_tables_dump_obj_done(struct netlink_callback *cb)
{
	struct nft_obj_filter *filter = cb->data;

	if (filter) {
		kfree(filter->table);
		kfree(filter);
	}

	return 0;
}

/* called with rcu_read_lock held */
static int nf_tables_getobj(struct net *net, struct sock *nlsk,
			    struct sk_buff *skb, const struct nlmsghdr *nlh,
			    const struct nlattr * const nla[],
			    struct netlink_ext_ack *extack)
{
	const struct nfgenmsg *nfmsg = nlmsg_data(nlh);
	u8 genmask = nft_genmask_cur(net);
	int family = nfmsg->nfgen_family;
	const struct nft_table *table;
	struct nft_object *obj;
	struct sk_buff *skb2;
	bool reset = false;
	u32 objtype;
	int err;

	if (nlh->nlmsg_flags & NLM_F_DUMP) {
		struct netlink_dump_control c = {
			.start = nf_tables_dump_obj_start,
			.dump = nf_tables_dump_obj,
			.done = nf_tables_dump_obj_done,
			.module = THIS_MODULE,
			.data = (void *)nla,
		};

		return nft_netlink_dump_start_rcu(nlsk, skb, nlh, &c);
	}

	if (!nla[NFTA_OBJ_NAME] ||
	    !nla[NFTA_OBJ_TYPE])
		return -EINVAL;

	table = nft_table_lookup(net, nla[NFTA_OBJ_TABLE], family, genmask);
	if (IS_ERR(table)) {
		NL_SET_BAD_ATTR(extack, nla[NFTA_OBJ_TABLE]);
		return PTR_ERR(table);
	}

	objtype = ntohl(nla_get_be32(nla[NFTA_OBJ_TYPE]));
	obj = nft_obj_lookup(net, table, nla[NFTA_OBJ_NAME], objtype, genmask);
	if (IS_ERR(obj)) {
		NL_SET_BAD_ATTR(extack, nla[NFTA_OBJ_NAME]);
		return PTR_ERR(obj);
	}

	skb2 = alloc_skb(NLMSG_GOODSIZE, GFP_ATOMIC);
	if (!skb2)
		return -ENOMEM;

	if (NFNL_MSG_TYPE(nlh->nlmsg_type) == NFT_MSG_GETOBJ_RESET)
		reset = true;

	if (reset) {
		char *buf = kasprintf(GFP_ATOMIC, "%s:%llu;?:0",
				      table->name, table->handle);

		audit_log_nfcfg(buf,
				family,
				obj->handle,
				AUDIT_NFT_OP_OBJ_RESET,
				GFP_ATOMIC);
		kfree(buf);
	}

	err = nf_tables_fill_obj_info(skb2, net, NETLINK_CB(skb).portid,
				      nlh->nlmsg_seq, NFT_MSG_NEWOBJ, 0,
				      family, table, obj, reset);
	if (err < 0)
		goto err_fill_obj_info;

	return nfnetlink_unicast(skb2, net, NETLINK_CB(skb).portid);

err_fill_obj_info:
	kfree_skb(skb2);
	return err;
}

static void nft_obj_destroy(const struct nft_ctx *ctx, struct nft_object *obj)
{
	if (obj->ops->destroy)
		obj->ops->destroy(ctx, obj);

	module_put(obj->ops->type->owner);
	kfree(obj->key.name);
	kfree(obj);
}

static int nf_tables_delobj(struct net *net, struct sock *nlsk,
			    struct sk_buff *skb, const struct nlmsghdr *nlh,
			    const struct nlattr * const nla[],
			    struct netlink_ext_ack *extack)
{
	const struct nfgenmsg *nfmsg = nlmsg_data(nlh);
	u8 genmask = nft_genmask_next(net);
	int family = nfmsg->nfgen_family;
	const struct nlattr *attr;
	struct nft_table *table;
	struct nft_object *obj;
	struct nft_ctx ctx;
	u32 objtype;

	if (!nla[NFTA_OBJ_TYPE] ||
	    (!nla[NFTA_OBJ_NAME] && !nla[NFTA_OBJ_HANDLE]))
		return -EINVAL;

	table = nft_table_lookup(net, nla[NFTA_OBJ_TABLE], family, genmask);
	if (IS_ERR(table)) {
		NL_SET_BAD_ATTR(extack, nla[NFTA_OBJ_TABLE]);
		return PTR_ERR(table);
	}

	objtype = ntohl(nla_get_be32(nla[NFTA_OBJ_TYPE]));
	if (nla[NFTA_OBJ_HANDLE]) {
		attr = nla[NFTA_OBJ_HANDLE];
		obj = nft_obj_lookup_byhandle(table, attr, objtype, genmask);
	} else {
		attr = nla[NFTA_OBJ_NAME];
		obj = nft_obj_lookup(net, table, attr, objtype, genmask);
	}

	if (IS_ERR(obj)) {
		NL_SET_BAD_ATTR(extack, attr);
		return PTR_ERR(obj);
	}
	if (obj->use > 0) {
		NL_SET_BAD_ATTR(extack, attr);
		return -EBUSY;
	}

	nft_ctx_init(&ctx, net, skb, nlh, family, table, NULL, nla);

	return nft_delobj(&ctx, obj);
}

void nft_obj_notify(struct net *net, const struct nft_table *table,
		    struct nft_object *obj, u32 portid, u32 seq, int event,
		    int family, int report, gfp_t gfp)
{
	struct sk_buff *skb;
	int err;
	char *buf = kasprintf(gfp, "%s:%llu;?:0",
			      table->name, table->handle);

	audit_log_nfcfg(buf,
			family,
			obj->handle,
			event == NFT_MSG_NEWOBJ ?
				AUDIT_NFT_OP_OBJ_REGISTER :
				AUDIT_NFT_OP_OBJ_UNREGISTER,
			gfp);
	kfree(buf);

	if (!report &&
	    !nfnetlink_has_listeners(net, NFNLGRP_NFTABLES))
		return;

	skb = nlmsg_new(NLMSG_GOODSIZE, gfp);
	if (skb == NULL)
		goto err;

	err = nf_tables_fill_obj_info(skb, net, portid, seq, event, 0, family,
				      table, obj, false);
	if (err < 0) {
		kfree_skb(skb);
		goto err;
	}

	nfnetlink_send(skb, net, portid, NFNLGRP_NFTABLES, report, gfp);
	return;
err:
	nfnetlink_set_err(net, portid, NFNLGRP_NFTABLES, -ENOBUFS);
}
EXPORT_SYMBOL_GPL(nft_obj_notify);

static void nf_tables_obj_notify(const struct nft_ctx *ctx,
				 struct nft_object *obj, int event)
{
	nft_obj_notify(ctx->net, ctx->table, obj, ctx->portid, ctx->seq, event,
		       ctx->family, ctx->report, GFP_KERNEL);
}

/*
 * Flow tables
 */
void nft_register_flowtable_type(struct nf_flowtable_type *type)
{
	nfnl_lock(NFNL_SUBSYS_NFTABLES);
	list_add_tail_rcu(&type->list, &nf_tables_flowtables);
	nfnl_unlock(NFNL_SUBSYS_NFTABLES);
}
EXPORT_SYMBOL_GPL(nft_register_flowtable_type);

void nft_unregister_flowtable_type(struct nf_flowtable_type *type)
{
	nfnl_lock(NFNL_SUBSYS_NFTABLES);
	list_del_rcu(&type->list);
	nfnl_unlock(NFNL_SUBSYS_NFTABLES);
}
EXPORT_SYMBOL_GPL(nft_unregister_flowtable_type);

static const struct nla_policy nft_flowtable_policy[NFTA_FLOWTABLE_MAX + 1] = {
	[NFTA_FLOWTABLE_TABLE]		= { .type = NLA_STRING,
					    .len = NFT_NAME_MAXLEN - 1 },
	[NFTA_FLOWTABLE_NAME]		= { .type = NLA_STRING,
					    .len = NFT_NAME_MAXLEN - 1 },
	[NFTA_FLOWTABLE_HOOK]		= { .type = NLA_NESTED },
	[NFTA_FLOWTABLE_HANDLE]		= { .type = NLA_U64 },
	[NFTA_FLOWTABLE_FLAGS]		= { .type = NLA_U32 },
};

struct nft_flowtable *nft_flowtable_lookup(const struct nft_table *table,
					   const struct nlattr *nla, u8 genmask)
{
	struct nft_flowtable *flowtable;

	list_for_each_entry_rcu(flowtable, &table->flowtables, list) {
		if (!nla_strcmp(nla, flowtable->name) &&
		    nft_active_genmask(flowtable, genmask))
			return flowtable;
	}
	return ERR_PTR(-ENOENT);
}
EXPORT_SYMBOL_GPL(nft_flowtable_lookup);

void nf_tables_deactivate_flowtable(const struct nft_ctx *ctx,
				    struct nft_flowtable *flowtable,
				    enum nft_trans_phase phase)
{
	switch (phase) {
	case NFT_TRANS_PREPARE:
	case NFT_TRANS_ABORT:
	case NFT_TRANS_RELEASE:
		flowtable->use--;
		fallthrough;
	default:
		return;
	}
}
EXPORT_SYMBOL_GPL(nf_tables_deactivate_flowtable);

static struct nft_flowtable *
nft_flowtable_lookup_byhandle(const struct nft_table *table,
			      const struct nlattr *nla, u8 genmask)
{
       struct nft_flowtable *flowtable;

       list_for_each_entry(flowtable, &table->flowtables, list) {
               if (be64_to_cpu(nla_get_be64(nla)) == flowtable->handle &&
                   nft_active_genmask(flowtable, genmask))
                       return flowtable;
       }
       return ERR_PTR(-ENOENT);
}

struct nft_flowtable_hook {
	u32			num;
	int			priority;
	struct list_head	list;
};

static const struct nla_policy nft_flowtable_hook_policy[NFTA_FLOWTABLE_HOOK_MAX + 1] = {
	[NFTA_FLOWTABLE_HOOK_NUM]	= { .type = NLA_U32 },
	[NFTA_FLOWTABLE_HOOK_PRIORITY]	= { .type = NLA_U32 },
	[NFTA_FLOWTABLE_HOOK_DEVS]	= { .type = NLA_NESTED },
};

static int nft_flowtable_parse_hook(const struct nft_ctx *ctx,
				    const struct nlattr *attr,
				    struct nft_flowtable_hook *flowtable_hook,
				    struct nft_flowtable *flowtable, bool add)
{
	struct nlattr *tb[NFTA_FLOWTABLE_HOOK_MAX + 1];
	struct nft_hook *hook;
	int hooknum, priority;
	int err;

	INIT_LIST_HEAD(&flowtable_hook->list);

	err = nla_parse_nested_deprecated(tb, NFTA_FLOWTABLE_HOOK_MAX, attr,
					  nft_flowtable_hook_policy, NULL);
	if (err < 0)
		return err;

	if (add) {
		if (!tb[NFTA_FLOWTABLE_HOOK_NUM] ||
		    !tb[NFTA_FLOWTABLE_HOOK_PRIORITY])
			return -EINVAL;

		hooknum = ntohl(nla_get_be32(tb[NFTA_FLOWTABLE_HOOK_NUM]));
		if (hooknum != NF_NETDEV_INGRESS)
			return -EOPNOTSUPP;

		priority = ntohl(nla_get_be32(tb[NFTA_FLOWTABLE_HOOK_PRIORITY]));

		flowtable_hook->priority	= priority;
		flowtable_hook->num		= hooknum;
	} else {
		if (tb[NFTA_FLOWTABLE_HOOK_NUM]) {
			hooknum = ntohl(nla_get_be32(tb[NFTA_FLOWTABLE_HOOK_NUM]));
			if (hooknum != flowtable->hooknum)
				return -EOPNOTSUPP;
		}

		if (tb[NFTA_FLOWTABLE_HOOK_PRIORITY]) {
			priority = ntohl(nla_get_be32(tb[NFTA_FLOWTABLE_HOOK_PRIORITY]));
			if (priority != flowtable->data.priority)
				return -EOPNOTSUPP;
		}

		flowtable_hook->priority	= flowtable->data.priority;
		flowtable_hook->num		= flowtable->hooknum;
	}

	if (tb[NFTA_FLOWTABLE_HOOK_DEVS]) {
		err = nf_tables_parse_netdev_hooks(ctx->net,
						   tb[NFTA_FLOWTABLE_HOOK_DEVS],
						   &flowtable_hook->list);
		if (err < 0)
			return err;
	}

	list_for_each_entry(hook, &flowtable_hook->list, list) {
		hook->ops.pf		= NFPROTO_NETDEV;
		hook->ops.hooknum	= flowtable_hook->num;
		hook->ops.priority	= flowtable_hook->priority;
		hook->ops.priv		= &flowtable->data;
		hook->ops.hook		= flowtable->data.type->hook;
	}

	return err;
}

static const struct nf_flowtable_type *__nft_flowtable_type_get(u8 family)
{
	const struct nf_flowtable_type *type;

	list_for_each_entry(type, &nf_tables_flowtables, list) {
		if (family == type->family)
			return type;
	}
	return NULL;
}

static const struct nf_flowtable_type *
nft_flowtable_type_get(struct net *net, u8 family)
{
	const struct nf_flowtable_type *type;

	type = __nft_flowtable_type_get(family);
	if (type != NULL && try_module_get(type->owner))
		return type;

	lockdep_nfnl_nft_mutex_not_held();
#ifdef CONFIG_MODULES
	if (type == NULL) {
		if (nft_request_module(net, "nf-flowtable-%u", family) == -EAGAIN)
			return ERR_PTR(-EAGAIN);
	}
#endif
	return ERR_PTR(-ENOENT);
}

/* Only called from error and netdev event paths. */
static void nft_unregister_flowtable_hook(struct net *net,
					  struct nft_flowtable *flowtable,
					  struct nft_hook *hook)
{
	nf_unregister_net_hook(net, &hook->ops);
	flowtable->data.type->setup(&flowtable->data, hook->ops.dev,
				    FLOW_BLOCK_UNBIND);
}

static void nft_unregister_flowtable_net_hooks(struct net *net,
					       struct list_head *hook_list)
{
	struct nft_hook *hook;

	list_for_each_entry(hook, hook_list, list)
		nf_unregister_net_hook(net, &hook->ops);
}

static int nft_register_flowtable_net_hooks(struct net *net,
					    struct nft_table *table,
					    struct list_head *hook_list,
					    struct nft_flowtable *flowtable)
{
	struct nft_hook *hook, *hook2, *next;
	struct nft_flowtable *ft;
	int err, i = 0;

	list_for_each_entry(hook, hook_list, list) {
		list_for_each_entry(ft, &table->flowtables, list) {
			list_for_each_entry(hook2, &ft->hook_list, list) {
				if (hook->ops.dev == hook2->ops.dev &&
				    hook->ops.pf == hook2->ops.pf) {
					err = -EEXIST;
					goto err_unregister_net_hooks;
				}
			}
		}

		err = flowtable->data.type->setup(&flowtable->data,
						  hook->ops.dev,
						  FLOW_BLOCK_BIND);
		if (err < 0)
			goto err_unregister_net_hooks;

		err = nf_register_net_hook(net, &hook->ops);
		if (err < 0) {
			flowtable->data.type->setup(&flowtable->data,
						    hook->ops.dev,
						    FLOW_BLOCK_UNBIND);
			goto err_unregister_net_hooks;
		}

		i++;
	}

	return 0;

err_unregister_net_hooks:
	list_for_each_entry_safe(hook, next, hook_list, list) {
		if (i-- <= 0)
			break;

		nft_unregister_flowtable_hook(net, flowtable, hook);
		list_del_rcu(&hook->list);
		kfree_rcu(hook, rcu);
	}

	return err;
}

static void nft_flowtable_hooks_destroy(struct list_head *hook_list)
{
	struct nft_hook *hook, *next;

	list_for_each_entry_safe(hook, next, hook_list, list) {
		list_del_rcu(&hook->list);
		kfree_rcu(hook, rcu);
	}
}

static int nft_flowtable_update(struct nft_ctx *ctx, const struct nlmsghdr *nlh,
				struct nft_flowtable *flowtable)
{
	const struct nlattr * const *nla = ctx->nla;
	struct nft_flowtable_hook flowtable_hook;
	struct nft_hook *hook, *next;
	struct nft_trans *trans;
	bool unregister = false;
	u32 flags;
	int err;

	err = nft_flowtable_parse_hook(ctx, nla[NFTA_FLOWTABLE_HOOK],
				       &flowtable_hook, flowtable, false);
	if (err < 0)
		return err;

	list_for_each_entry_safe(hook, next, &flowtable_hook.list, list) {
		if (nft_hook_list_find(&flowtable->hook_list, hook)) {
			list_del(&hook->list);
			kfree(hook);
		}
	}

	if (nla[NFTA_FLOWTABLE_FLAGS]) {
		flags = ntohl(nla_get_be32(nla[NFTA_FLOWTABLE_FLAGS]));
		if (flags & ~NFT_FLOWTABLE_MASK)
			return -EOPNOTSUPP;
		if ((flowtable->data.flags & NFT_FLOWTABLE_HW_OFFLOAD) ^
		    (flags & NFT_FLOWTABLE_HW_OFFLOAD))
			return -EOPNOTSUPP;
	} else {
		flags = flowtable->data.flags;
	}

	err = nft_register_flowtable_net_hooks(ctx->net, ctx->table,
					       &flowtable_hook.list, flowtable);
	if (err < 0)
		goto err_flowtable_update_hook;

	trans = nft_trans_alloc(ctx, NFT_MSG_NEWFLOWTABLE,
				sizeof(struct nft_trans_flowtable));
	if (!trans) {
		unregister = true;
		err = -ENOMEM;
		goto err_flowtable_update_hook;
	}

	nft_trans_flowtable_flags(trans) = flags;
	nft_trans_flowtable(trans) = flowtable;
	nft_trans_flowtable_update(trans) = true;
	INIT_LIST_HEAD(&nft_trans_flowtable_hooks(trans));
	list_splice(&flowtable_hook.list, &nft_trans_flowtable_hooks(trans));

	list_add_tail(&trans->list, &ctx->net->nft.commit_list);

	return 0;

err_flowtable_update_hook:
	list_for_each_entry_safe(hook, next, &flowtable_hook.list, list) {
		if (unregister)
			nft_unregister_flowtable_hook(ctx->net, flowtable, hook);
		list_del_rcu(&hook->list);
		kfree_rcu(hook, rcu);
	}

	return err;

}

static int nf_tables_newflowtable(struct net *net, struct sock *nlsk,
				  struct sk_buff *skb,
				  const struct nlmsghdr *nlh,
				  const struct nlattr * const nla[],
				  struct netlink_ext_ack *extack)
{
	const struct nfgenmsg *nfmsg = nlmsg_data(nlh);
	struct nft_flowtable_hook flowtable_hook;
	const struct nf_flowtable_type *type;
	u8 genmask = nft_genmask_next(net);
	int family = nfmsg->nfgen_family;
	struct nft_flowtable *flowtable;
	struct nft_hook *hook, *next;
	struct nft_table *table;
	struct nft_ctx ctx;
	int err;

	if (!nla[NFTA_FLOWTABLE_TABLE] ||
	    !nla[NFTA_FLOWTABLE_NAME] ||
	    !nla[NFTA_FLOWTABLE_HOOK])
		return -EINVAL;

	table = nft_table_lookup(net, nla[NFTA_FLOWTABLE_TABLE], family,
				 genmask);
	if (IS_ERR(table)) {
		NL_SET_BAD_ATTR(extack, nla[NFTA_FLOWTABLE_TABLE]);
		return PTR_ERR(table);
	}

	flowtable = nft_flowtable_lookup(table, nla[NFTA_FLOWTABLE_NAME],
					 genmask);
	if (IS_ERR(flowtable)) {
		err = PTR_ERR(flowtable);
		if (err != -ENOENT) {
			NL_SET_BAD_ATTR(extack, nla[NFTA_FLOWTABLE_NAME]);
			return err;
		}
	} else {
		if (nlh->nlmsg_flags & NLM_F_EXCL) {
			NL_SET_BAD_ATTR(extack, nla[NFTA_FLOWTABLE_NAME]);
			return -EEXIST;
		}

		nft_ctx_init(&ctx, net, skb, nlh, family, table, NULL, nla);

		return nft_flowtable_update(&ctx, nlh, flowtable);
	}

	nft_ctx_init(&ctx, net, skb, nlh, family, table, NULL, nla);

	flowtable = kzalloc(sizeof(*flowtable), GFP_KERNEL);
	if (!flowtable)
		return -ENOMEM;

	flowtable->table = table;
	flowtable->handle = nf_tables_alloc_handle(table);
	INIT_LIST_HEAD(&flowtable->hook_list);

	flowtable->name = nla_strdup(nla[NFTA_FLOWTABLE_NAME], GFP_KERNEL);
	if (!flowtable->name) {
		err = -ENOMEM;
		goto err1;
	}

	type = nft_flowtable_type_get(net, family);
	if (IS_ERR(type)) {
		err = PTR_ERR(type);
		goto err2;
	}

	if (nla[NFTA_FLOWTABLE_FLAGS]) {
		flowtable->data.flags =
			ntohl(nla_get_be32(nla[NFTA_FLOWTABLE_FLAGS]));
		if (flowtable->data.flags & ~NFT_FLOWTABLE_MASK) {
			err = -EOPNOTSUPP;
			goto err3;
		}
	}

	write_pnet(&flowtable->data.net, net);
	flowtable->data.type = type;
	err = type->init(&flowtable->data);
	if (err < 0)
		goto err3;

	err = nft_flowtable_parse_hook(&ctx, nla[NFTA_FLOWTABLE_HOOK],
				       &flowtable_hook, flowtable, true);
	if (err < 0)
		goto err4;

	list_splice(&flowtable_hook.list, &flowtable->hook_list);
	flowtable->data.priority = flowtable_hook.priority;
	flowtable->hooknum = flowtable_hook.num;

	err = nft_register_flowtable_net_hooks(ctx.net, table,
					       &flowtable->hook_list,
					       flowtable);
	if (err < 0) {
		nft_flowtable_hooks_destroy(&flowtable->hook_list);
		goto err4;
	}

	err = nft_trans_flowtable_add(&ctx, NFT_MSG_NEWFLOWTABLE, flowtable);
	if (err < 0)
		goto err5;

	list_add_tail_rcu(&flowtable->list, &table->flowtables);
	table->use++;

	return 0;
err5:
	list_for_each_entry_safe(hook, next, &flowtable->hook_list, list) {
		nft_unregister_flowtable_hook(net, flowtable, hook);
		list_del_rcu(&hook->list);
		kfree_rcu(hook, rcu);
	}
err4:
	flowtable->data.type->free(&flowtable->data);
err3:
	module_put(type->owner);
err2:
	kfree(flowtable->name);
err1:
	kfree(flowtable);
	return err;
}

static void nft_flowtable_hook_release(struct nft_flowtable_hook *flowtable_hook)
{
	struct nft_hook *this, *next;

	list_for_each_entry_safe(this, next, &flowtable_hook->list, list) {
		list_del(&this->list);
		kfree(this);
	}
}

static int nft_delflowtable_hook(struct nft_ctx *ctx,
				 struct nft_flowtable *flowtable)
{
	const struct nlattr * const *nla = ctx->nla;
	struct nft_flowtable_hook flowtable_hook;
	struct nft_hook *this, *hook;
	struct nft_trans *trans;
	int err;

	err = nft_flowtable_parse_hook(ctx, nla[NFTA_FLOWTABLE_HOOK],
				       &flowtable_hook, flowtable, false);
	if (err < 0)
		return err;

	list_for_each_entry(this, &flowtable_hook.list, list) {
		hook = nft_hook_list_find(&flowtable->hook_list, this);
		if (!hook) {
			err = -ENOENT;
			goto err_flowtable_del_hook;
		}
		hook->inactive = true;
	}

	trans = nft_trans_alloc(ctx, NFT_MSG_DELFLOWTABLE,
				sizeof(struct nft_trans_flowtable));
	if (!trans) {
		err = -ENOMEM;
		goto err_flowtable_del_hook;
	}

	nft_trans_flowtable(trans) = flowtable;
	nft_trans_flowtable_update(trans) = true;
	INIT_LIST_HEAD(&nft_trans_flowtable_hooks(trans));
	nft_flowtable_hook_release(&flowtable_hook);

	list_add_tail(&trans->list, &ctx->net->nft.commit_list);

	return 0;

err_flowtable_del_hook:
	list_for_each_entry(this, &flowtable_hook.list, list) {
		hook = nft_hook_list_find(&flowtable->hook_list, this);
		if (!hook)
			break;

		hook->inactive = false;
	}
	nft_flowtable_hook_release(&flowtable_hook);

	return err;
}

static int nf_tables_delflowtable(struct net *net, struct sock *nlsk,
				  struct sk_buff *skb,
				  const struct nlmsghdr *nlh,
				  const struct nlattr * const nla[],
				  struct netlink_ext_ack *extack)
{
	const struct nfgenmsg *nfmsg = nlmsg_data(nlh);
	u8 genmask = nft_genmask_next(net);
	int family = nfmsg->nfgen_family;
	struct nft_flowtable *flowtable;
	const struct nlattr *attr;
	struct nft_table *table;
	struct nft_ctx ctx;

	if (!nla[NFTA_FLOWTABLE_TABLE] ||
	    (!nla[NFTA_FLOWTABLE_NAME] &&
	     !nla[NFTA_FLOWTABLE_HANDLE]))
		return -EINVAL;

	table = nft_table_lookup(net, nla[NFTA_FLOWTABLE_TABLE], family,
				 genmask);
	if (IS_ERR(table)) {
		NL_SET_BAD_ATTR(extack, nla[NFTA_FLOWTABLE_TABLE]);
		return PTR_ERR(table);
	}

	if (nla[NFTA_FLOWTABLE_HANDLE]) {
		attr = nla[NFTA_FLOWTABLE_HANDLE];
		flowtable = nft_flowtable_lookup_byhandle(table, attr, genmask);
	} else {
		attr = nla[NFTA_FLOWTABLE_NAME];
		flowtable = nft_flowtable_lookup(table, attr, genmask);
	}

	if (IS_ERR(flowtable)) {
		NL_SET_BAD_ATTR(extack, attr);
		return PTR_ERR(flowtable);
	}

	nft_ctx_init(&ctx, net, skb, nlh, family, table, NULL, nla);

	if (nla[NFTA_FLOWTABLE_HOOK])
		return nft_delflowtable_hook(&ctx, flowtable);

	if (flowtable->use > 0) {
		NL_SET_BAD_ATTR(extack, attr);
		return -EBUSY;
	}

	return nft_delflowtable(&ctx, flowtable);
}

static int nf_tables_fill_flowtable_info(struct sk_buff *skb, struct net *net,
					 u32 portid, u32 seq, int event,
					 u32 flags, int family,
					 struct nft_flowtable *flowtable,
					 struct list_head *hook_list)
{
	struct nlattr *nest, *nest_devs;
	struct nfgenmsg *nfmsg;
	struct nft_hook *hook;
	struct nlmsghdr *nlh;

	event = nfnl_msg_type(NFNL_SUBSYS_NFTABLES, event);
	nlh = nlmsg_put(skb, portid, seq, event, sizeof(struct nfgenmsg), flags);
	if (nlh == NULL)
		goto nla_put_failure;

	nfmsg = nlmsg_data(nlh);
	nfmsg->nfgen_family	= family;
	nfmsg->version		= NFNETLINK_V0;
	nfmsg->res_id		= htons(net->nft.base_seq & 0xffff);

	if (nla_put_string(skb, NFTA_FLOWTABLE_TABLE, flowtable->table->name) ||
	    nla_put_string(skb, NFTA_FLOWTABLE_NAME, flowtable->name) ||
	    nla_put_be32(skb, NFTA_FLOWTABLE_USE, htonl(flowtable->use)) ||
	    nla_put_be64(skb, NFTA_FLOWTABLE_HANDLE, cpu_to_be64(flowtable->handle),
			 NFTA_FLOWTABLE_PAD) ||
	    nla_put_be32(skb, NFTA_FLOWTABLE_FLAGS, htonl(flowtable->data.flags)))
		goto nla_put_failure;

	nest = nla_nest_start_noflag(skb, NFTA_FLOWTABLE_HOOK);
	if (!nest)
		goto nla_put_failure;
	if (nla_put_be32(skb, NFTA_FLOWTABLE_HOOK_NUM, htonl(flowtable->hooknum)) ||
	    nla_put_be32(skb, NFTA_FLOWTABLE_HOOK_PRIORITY, htonl(flowtable->data.priority)))
		goto nla_put_failure;

	nest_devs = nla_nest_start_noflag(skb, NFTA_FLOWTABLE_HOOK_DEVS);
	if (!nest_devs)
		goto nla_put_failure;

	list_for_each_entry_rcu(hook, hook_list, list) {
		if (nla_put_string(skb, NFTA_DEVICE_NAME, hook->ops.dev->name))
			goto nla_put_failure;
	}
	nla_nest_end(skb, nest_devs);
	nla_nest_end(skb, nest);

	nlmsg_end(skb, nlh);
	return 0;

nla_put_failure:
	nlmsg_trim(skb, nlh);
	return -1;
}

struct nft_flowtable_filter {
	char		*table;
};

static int nf_tables_dump_flowtable(struct sk_buff *skb,
				    struct netlink_callback *cb)
{
	const struct nfgenmsg *nfmsg = nlmsg_data(cb->nlh);
	struct nft_flowtable_filter *filter = cb->data;
	unsigned int idx = 0, s_idx = cb->args[0];
	struct net *net = sock_net(skb->sk);
	int family = nfmsg->nfgen_family;
	struct nft_flowtable *flowtable;
	const struct nft_table *table;

	rcu_read_lock();
	cb->seq = net->nft.base_seq;

	list_for_each_entry_rcu(table, &net->nft.tables, list) {
		if (family != NFPROTO_UNSPEC && family != table->family)
			continue;

		list_for_each_entry_rcu(flowtable, &table->flowtables, list) {
			if (!nft_is_active(net, flowtable))
				goto cont;
			if (idx < s_idx)
				goto cont;
			if (idx > s_idx)
				memset(&cb->args[1], 0,
				       sizeof(cb->args) - sizeof(cb->args[0]));
			if (filter && filter->table &&
			    strcmp(filter->table, table->name))
				goto cont;

			if (nf_tables_fill_flowtable_info(skb, net, NETLINK_CB(cb->skb).portid,
							  cb->nlh->nlmsg_seq,
							  NFT_MSG_NEWFLOWTABLE,
							  NLM_F_MULTI | NLM_F_APPEND,
							  table->family,
							  flowtable,
							  &flowtable->hook_list) < 0)
				goto done;

			nl_dump_check_consistent(cb, nlmsg_hdr(skb));
cont:
			idx++;
		}
	}
done:
	rcu_read_unlock();

	cb->args[0] = idx;
	return skb->len;
}

static int nf_tables_dump_flowtable_start(struct netlink_callback *cb)
{
	const struct nlattr * const *nla = cb->data;
	struct nft_flowtable_filter *filter = NULL;

	if (nla[NFTA_FLOWTABLE_TABLE]) {
		filter = kzalloc(sizeof(*filter), GFP_ATOMIC);
		if (!filter)
			return -ENOMEM;

		filter->table = nla_strdup(nla[NFTA_FLOWTABLE_TABLE],
					   GFP_ATOMIC);
		if (!filter->table) {
			kfree(filter);
			return -ENOMEM;
		}
	}

	cb->data = filter;
	return 0;
}

static int nf_tables_dump_flowtable_done(struct netlink_callback *cb)
{
	struct nft_flowtable_filter *filter = cb->data;

	if (!filter)
		return 0;

	kfree(filter->table);
	kfree(filter);

	return 0;
}

/* called with rcu_read_lock held */
static int nf_tables_getflowtable(struct net *net, struct sock *nlsk,
				  struct sk_buff *skb,
				  const struct nlmsghdr *nlh,
				  const struct nlattr * const nla[],
				  struct netlink_ext_ack *extack)
{
	const struct nfgenmsg *nfmsg = nlmsg_data(nlh);
	u8 genmask = nft_genmask_cur(net);
	int family = nfmsg->nfgen_family;
	struct nft_flowtable *flowtable;
	const struct nft_table *table;
	struct sk_buff *skb2;
	int err;

	if (nlh->nlmsg_flags & NLM_F_DUMP) {
		struct netlink_dump_control c = {
			.start = nf_tables_dump_flowtable_start,
			.dump = nf_tables_dump_flowtable,
			.done = nf_tables_dump_flowtable_done,
			.module = THIS_MODULE,
			.data = (void *)nla,
		};

		return nft_netlink_dump_start_rcu(nlsk, skb, nlh, &c);
	}

	if (!nla[NFTA_FLOWTABLE_NAME])
		return -EINVAL;

	table = nft_table_lookup(net, nla[NFTA_FLOWTABLE_TABLE], family,
				 genmask);
	if (IS_ERR(table))
		return PTR_ERR(table);

	flowtable = nft_flowtable_lookup(table, nla[NFTA_FLOWTABLE_NAME],
					 genmask);
	if (IS_ERR(flowtable))
		return PTR_ERR(flowtable);

	skb2 = alloc_skb(NLMSG_GOODSIZE, GFP_ATOMIC);
	if (!skb2)
		return -ENOMEM;

	err = nf_tables_fill_flowtable_info(skb2, net, NETLINK_CB(skb).portid,
					    nlh->nlmsg_seq,
					    NFT_MSG_NEWFLOWTABLE, 0, family,
					    flowtable, &flowtable->hook_list);
	if (err < 0)
		goto err_fill_flowtable_info;

	return nfnetlink_unicast(skb2, net, NETLINK_CB(skb).portid);

err_fill_flowtable_info:
	kfree_skb(skb2);
	return err;
}

static void nf_tables_flowtable_notify(struct nft_ctx *ctx,
				       struct nft_flowtable *flowtable,
				       struct list_head *hook_list,
				       int event)
{
	struct sk_buff *skb;
	int err;
	char *buf = kasprintf(GFP_KERNEL, "%s:%llu;%s:%llu",
			      flowtable->table->name, flowtable->table->handle,
			      flowtable->name, flowtable->handle);

	audit_log_nfcfg(buf,
			ctx->family,
			flowtable->hooknum,
			event == NFT_MSG_NEWFLOWTABLE ?
				AUDIT_NFT_OP_FLOWTABLE_REGISTER :
				AUDIT_NFT_OP_FLOWTABLE_UNREGISTER,
			GFP_KERNEL);
	kfree(buf);

	if (ctx->report &&
	    !nfnetlink_has_listeners(ctx->net, NFNLGRP_NFTABLES))
		return;

	skb = nlmsg_new(NLMSG_GOODSIZE, GFP_KERNEL);
	if (skb == NULL)
		goto err;

	err = nf_tables_fill_flowtable_info(skb, ctx->net, ctx->portid,
					    ctx->seq, event, 0,
					    ctx->family, flowtable, hook_list);
	if (err < 0) {
		kfree_skb(skb);
		goto err;
	}

	nfnetlink_send(skb, ctx->net, ctx->portid, NFNLGRP_NFTABLES,
		       ctx->report, GFP_KERNEL);
	return;
err:
	nfnetlink_set_err(ctx->net, ctx->portid, NFNLGRP_NFTABLES, -ENOBUFS);
}

static void nf_tables_flowtable_destroy(struct nft_flowtable *flowtable)
{
	struct nft_hook *hook, *next;

	flowtable->data.type->free(&flowtable->data);
	list_for_each_entry_safe(hook, next, &flowtable->hook_list, list) {
		flowtable->data.type->setup(&flowtable->data, hook->ops.dev,
					    FLOW_BLOCK_UNBIND);
		list_del_rcu(&hook->list);
		kfree(hook);
	}
	kfree(flowtable->name);
	module_put(flowtable->data.type->owner);
	kfree(flowtable);
}

static int nf_tables_fill_gen_info(struct sk_buff *skb, struct net *net,
				   u32 portid, u32 seq)
{
	struct nlmsghdr *nlh;
	struct nfgenmsg *nfmsg;
	char buf[TASK_COMM_LEN];
	int event = nfnl_msg_type(NFNL_SUBSYS_NFTABLES, NFT_MSG_NEWGEN);

	nlh = nlmsg_put(skb, portid, seq, event, sizeof(struct nfgenmsg), 0);
	if (nlh == NULL)
		goto nla_put_failure;

	nfmsg = nlmsg_data(nlh);
	nfmsg->nfgen_family	= AF_UNSPEC;
	nfmsg->version		= NFNETLINK_V0;
	nfmsg->res_id		= htons(net->nft.base_seq & 0xffff);

	if (nla_put_be32(skb, NFTA_GEN_ID, htonl(net->nft.base_seq)) ||
	    nla_put_be32(skb, NFTA_GEN_PROC_PID, htonl(task_pid_nr(current))) ||
	    nla_put_string(skb, NFTA_GEN_PROC_NAME, get_task_comm(buf, current)))
		goto nla_put_failure;

	nlmsg_end(skb, nlh);
	return 0;

nla_put_failure:
	nlmsg_trim(skb, nlh);
	return -EMSGSIZE;
}

static void nft_flowtable_event(unsigned long event, struct net_device *dev,
				struct nft_flowtable *flowtable)
{
	struct nft_hook *hook;

	list_for_each_entry(hook, &flowtable->hook_list, list) {
		if (hook->ops.dev != dev)
			continue;

		/* flow_offload_netdev_event() cleans up entries for us. */
		nft_unregister_flowtable_hook(dev_net(dev), flowtable, hook);
		list_del_rcu(&hook->list);
		kfree_rcu(hook, rcu);
		break;
	}
}

static int nf_tables_flowtable_event(struct notifier_block *this,
				     unsigned long event, void *ptr)
{
	struct net_device *dev = netdev_notifier_info_to_dev(ptr);
	struct nft_flowtable *flowtable;
	struct nft_table *table;
	struct net *net;

	if (event != NETDEV_UNREGISTER)
		return 0;

	net = dev_net(dev);
	mutex_lock(&net->nft.commit_mutex);
	list_for_each_entry(table, &net->nft.tables, list) {
		list_for_each_entry(flowtable, &table->flowtables, list) {
			nft_flowtable_event(event, dev, flowtable);
		}
	}
	mutex_unlock(&net->nft.commit_mutex);

	return NOTIFY_DONE;
}

static struct notifier_block nf_tables_flowtable_notifier = {
	.notifier_call	= nf_tables_flowtable_event,
};

static void nf_tables_gen_notify(struct net *net, struct sk_buff *skb,
				 int event)
{
	struct nlmsghdr *nlh = nlmsg_hdr(skb);
	struct sk_buff *skb2;
	int err;

	audit_log_nfcfg("?:0;?:0", 0, net->nft.base_seq,
			AUDIT_NFT_OP_GEN_REGISTER, GFP_KERNEL);

	if (nlmsg_report(nlh) &&
	    !nfnetlink_has_listeners(net, NFNLGRP_NFTABLES))
		return;

	skb2 = nlmsg_new(NLMSG_GOODSIZE, GFP_KERNEL);
	if (skb2 == NULL)
		goto err;

	err = nf_tables_fill_gen_info(skb2, net, NETLINK_CB(skb).portid,
				      nlh->nlmsg_seq);
	if (err < 0) {
		kfree_skb(skb2);
		goto err;
	}

	nfnetlink_send(skb2, net, NETLINK_CB(skb).portid, NFNLGRP_NFTABLES,
		       nlmsg_report(nlh), GFP_KERNEL);
	return;
err:
	nfnetlink_set_err(net, NETLINK_CB(skb).portid, NFNLGRP_NFTABLES,
			  -ENOBUFS);
}

static int nf_tables_getgen(struct net *net, struct sock *nlsk,
			    struct sk_buff *skb, const struct nlmsghdr *nlh,
			    const struct nlattr * const nla[],
			    struct netlink_ext_ack *extack)
{
	struct sk_buff *skb2;
	int err;

	skb2 = alloc_skb(NLMSG_GOODSIZE, GFP_ATOMIC);
	if (skb2 == NULL)
		return -ENOMEM;

	err = nf_tables_fill_gen_info(skb2, net, NETLINK_CB(skb).portid,
				      nlh->nlmsg_seq);
	if (err < 0)
		goto err_fill_gen_info;

	return nfnetlink_unicast(skb2, net, NETLINK_CB(skb).portid);

err_fill_gen_info:
	kfree_skb(skb2);
	return err;
}

static const struct nfnl_callback nf_tables_cb[NFT_MSG_MAX] = {
	[NFT_MSG_NEWTABLE] = {
		.call_batch	= nf_tables_newtable,
		.attr_count	= NFTA_TABLE_MAX,
		.policy		= nft_table_policy,
	},
	[NFT_MSG_GETTABLE] = {
		.call_rcu	= nf_tables_gettable,
		.attr_count	= NFTA_TABLE_MAX,
		.policy		= nft_table_policy,
	},
	[NFT_MSG_DELTABLE] = {
		.call_batch	= nf_tables_deltable,
		.attr_count	= NFTA_TABLE_MAX,
		.policy		= nft_table_policy,
	},
	[NFT_MSG_NEWCHAIN] = {
		.call_batch	= nf_tables_newchain,
		.attr_count	= NFTA_CHAIN_MAX,
		.policy		= nft_chain_policy,
	},
	[NFT_MSG_GETCHAIN] = {
		.call_rcu	= nf_tables_getchain,
		.attr_count	= NFTA_CHAIN_MAX,
		.policy		= nft_chain_policy,
	},
	[NFT_MSG_DELCHAIN] = {
		.call_batch	= nf_tables_delchain,
		.attr_count	= NFTA_CHAIN_MAX,
		.policy		= nft_chain_policy,
	},
	[NFT_MSG_NEWRULE] = {
		.call_batch	= nf_tables_newrule,
		.attr_count	= NFTA_RULE_MAX,
		.policy		= nft_rule_policy,
	},
	[NFT_MSG_GETRULE] = {
		.call_rcu	= nf_tables_getrule,
		.attr_count	= NFTA_RULE_MAX,
		.policy		= nft_rule_policy,
	},
	[NFT_MSG_DELRULE] = {
		.call_batch	= nf_tables_delrule,
		.attr_count	= NFTA_RULE_MAX,
		.policy		= nft_rule_policy,
	},
	[NFT_MSG_NEWSET] = {
		.call_batch	= nf_tables_newset,
		.attr_count	= NFTA_SET_MAX,
		.policy		= nft_set_policy,
	},
	[NFT_MSG_GETSET] = {
		.call_rcu	= nf_tables_getset,
		.attr_count	= NFTA_SET_MAX,
		.policy		= nft_set_policy,
	},
	[NFT_MSG_DELSET] = {
		.call_batch	= nf_tables_delset,
		.attr_count	= NFTA_SET_MAX,
		.policy		= nft_set_policy,
	},
	[NFT_MSG_NEWSETELEM] = {
		.call_batch	= nf_tables_newsetelem,
		.attr_count	= NFTA_SET_ELEM_LIST_MAX,
		.policy		= nft_set_elem_list_policy,
	},
	[NFT_MSG_GETSETELEM] = {
		.call_rcu	= nf_tables_getsetelem,
		.attr_count	= NFTA_SET_ELEM_LIST_MAX,
		.policy		= nft_set_elem_list_policy,
	},
	[NFT_MSG_DELSETELEM] = {
		.call_batch	= nf_tables_delsetelem,
		.attr_count	= NFTA_SET_ELEM_LIST_MAX,
		.policy		= nft_set_elem_list_policy,
	},
	[NFT_MSG_GETGEN] = {
		.call_rcu	= nf_tables_getgen,
	},
	[NFT_MSG_NEWOBJ] = {
		.call_batch	= nf_tables_newobj,
		.attr_count	= NFTA_OBJ_MAX,
		.policy		= nft_obj_policy,
	},
	[NFT_MSG_GETOBJ] = {
		.call_rcu	= nf_tables_getobj,
		.attr_count	= NFTA_OBJ_MAX,
		.policy		= nft_obj_policy,
	},
	[NFT_MSG_DELOBJ] = {
		.call_batch	= nf_tables_delobj,
		.attr_count	= NFTA_OBJ_MAX,
		.policy		= nft_obj_policy,
	},
	[NFT_MSG_GETOBJ_RESET] = {
		.call_rcu	= nf_tables_getobj,
		.attr_count	= NFTA_OBJ_MAX,
		.policy		= nft_obj_policy,
	},
	[NFT_MSG_NEWFLOWTABLE] = {
		.call_batch	= nf_tables_newflowtable,
		.attr_count	= NFTA_FLOWTABLE_MAX,
		.policy		= nft_flowtable_policy,
	},
	[NFT_MSG_GETFLOWTABLE] = {
		.call_rcu	= nf_tables_getflowtable,
		.attr_count	= NFTA_FLOWTABLE_MAX,
		.policy		= nft_flowtable_policy,
	},
	[NFT_MSG_DELFLOWTABLE] = {
		.call_batch	= nf_tables_delflowtable,
		.attr_count	= NFTA_FLOWTABLE_MAX,
		.policy		= nft_flowtable_policy,
	},
};

static int nf_tables_validate(struct net *net)
{
	struct nft_table *table;

	switch (net->nft.validate_state) {
	case NFT_VALIDATE_SKIP:
		break;
	case NFT_VALIDATE_NEED:
		nft_validate_state_update(net, NFT_VALIDATE_DO);
		fallthrough;
	case NFT_VALIDATE_DO:
		list_for_each_entry(table, &net->nft.tables, list) {
			if (nft_table_validate(net, table) < 0)
				return -EAGAIN;
		}
		break;
	}

	return 0;
}

/* a drop policy has to be deferred until all rules have been activated,
 * otherwise a large ruleset that contains a drop-policy base chain will
 * cause all packets to get dropped until the full transaction has been
 * processed.
 *
 * We defer the drop policy until the transaction has been finalized.
 */
static void nft_chain_commit_drop_policy(struct nft_trans *trans)
{
	struct nft_base_chain *basechain;

	if (nft_trans_chain_policy(trans) != NF_DROP)
		return;

	if (!nft_is_base_chain(trans->ctx.chain))
		return;

	basechain = nft_base_chain(trans->ctx.chain);
	basechain->policy = NF_DROP;
}

static void nft_chain_commit_update(struct nft_trans *trans)
{
	struct nft_base_chain *basechain;

	if (nft_trans_chain_name(trans)) {
		rhltable_remove(&trans->ctx.table->chains_ht,
				&trans->ctx.chain->rhlhead,
				nft_chain_ht_params);
		swap(trans->ctx.chain->name, nft_trans_chain_name(trans));
		rhltable_insert_key(&trans->ctx.table->chains_ht,
				    trans->ctx.chain->name,
				    &trans->ctx.chain->rhlhead,
				    nft_chain_ht_params);
	}

	if (!nft_is_base_chain(trans->ctx.chain))
		return;

	nft_chain_stats_replace(trans);

	basechain = nft_base_chain(trans->ctx.chain);

	switch (nft_trans_chain_policy(trans)) {
	case NF_DROP:
	case NF_ACCEPT:
		basechain->policy = nft_trans_chain_policy(trans);
		break;
	}
}

static void nft_obj_commit_update(struct nft_trans *trans)
{
	struct nft_object *newobj;
	struct nft_object *obj;

	obj = nft_trans_obj(trans);
	newobj = nft_trans_obj_newobj(trans);

	if (obj->ops->update)
		obj->ops->update(obj, newobj);

	nft_obj_destroy(&trans->ctx, newobj);
}

static void nft_commit_release(struct nft_trans *trans)
{
	switch (trans->msg_type) {
	case NFT_MSG_DELTABLE:
		nf_tables_table_destroy(&trans->ctx);
		break;
	case NFT_MSG_NEWCHAIN:
		free_percpu(nft_trans_chain_stats(trans));
		kfree(nft_trans_chain_name(trans));
		break;
	case NFT_MSG_DELCHAIN:
		nf_tables_chain_destroy(&trans->ctx);
		break;
	case NFT_MSG_DELRULE:
		nf_tables_rule_destroy(&trans->ctx, nft_trans_rule(trans));
		break;
	case NFT_MSG_DELSET:
		nft_set_destroy(&trans->ctx, nft_trans_set(trans));
		break;
	case NFT_MSG_DELSETELEM:
		nf_tables_set_elem_destroy(&trans->ctx,
					   nft_trans_elem_set(trans),
					   nft_trans_elem(trans).priv);
		break;
	case NFT_MSG_DELOBJ:
		nft_obj_destroy(&trans->ctx, nft_trans_obj(trans));
		break;
	case NFT_MSG_DELFLOWTABLE:
		if (nft_trans_flowtable_update(trans))
			nft_flowtable_hooks_destroy(&nft_trans_flowtable_hooks(trans));
		else
			nf_tables_flowtable_destroy(nft_trans_flowtable(trans));
		break;
	}

	if (trans->put_net)
		put_net(trans->ctx.net);

	kfree(trans);
}

static void nf_tables_trans_destroy_work(struct work_struct *w)
{
	struct nft_trans *trans, *next;
	LIST_HEAD(head);

	spin_lock(&nf_tables_destroy_list_lock);
	list_splice_init(&nf_tables_destroy_list, &head);
	spin_unlock(&nf_tables_destroy_list_lock);

	if (list_empty(&head))
		return;

	synchronize_rcu();

	list_for_each_entry_safe(trans, next, &head, list) {
		list_del(&trans->list);
		nft_commit_release(trans);
	}
}

void nf_tables_trans_destroy_flush_work(void)
{
	flush_work(&trans_destroy_work);
}
EXPORT_SYMBOL_GPL(nf_tables_trans_destroy_flush_work);

static int nf_tables_commit_chain_prepare(struct net *net, struct nft_chain *chain)
{
	struct nft_rule *rule;
	unsigned int alloc = 0;
	int i;

	/* already handled or inactive chain? */
	if (chain->rules_next || !nft_is_active_next(net, chain))
		return 0;

	rule = list_entry(&chain->rules, struct nft_rule, list);
	i = 0;

	list_for_each_entry_continue(rule, &chain->rules, list) {
		if (nft_is_active_next(net, rule))
			alloc++;
	}

	chain->rules_next = nf_tables_chain_alloc_rules(chain, alloc);
	if (!chain->rules_next)
		return -ENOMEM;

	list_for_each_entry_continue(rule, &chain->rules, list) {
		if (nft_is_active_next(net, rule))
			chain->rules_next[i++] = rule;
	}

	chain->rules_next[i] = NULL;
	return 0;
}

static void nf_tables_commit_chain_prepare_cancel(struct net *net)
{
	struct nft_trans *trans, *next;

	list_for_each_entry_safe(trans, next, &net->nft.commit_list, list) {
		struct nft_chain *chain = trans->ctx.chain;

		if (trans->msg_type == NFT_MSG_NEWRULE ||
		    trans->msg_type == NFT_MSG_DELRULE) {
			kvfree(chain->rules_next);
			chain->rules_next = NULL;
		}
	}
}

static void __nf_tables_commit_chain_free_rules_old(struct rcu_head *h)
{
	struct nft_rules_old *o = container_of(h, struct nft_rules_old, h);

	kvfree(o->start);
}

static void nf_tables_commit_chain_free_rules_old(struct nft_rule **rules)
{
	struct nft_rule **r = rules;
	struct nft_rules_old *old;

	while (*r)
		r++;

	r++;	/* rcu_head is after end marker */
	old = (void *) r;
	old->start = rules;

	call_rcu(&old->h, __nf_tables_commit_chain_free_rules_old);
}

static void nf_tables_commit_chain(struct net *net, struct nft_chain *chain)
{
	struct nft_rule **g0, **g1;
	bool next_genbit;

	next_genbit = nft_gencursor_next(net);

	g0 = rcu_dereference_protected(chain->rules_gen_0,
				       lockdep_commit_lock_is_held(net));
	g1 = rcu_dereference_protected(chain->rules_gen_1,
				       lockdep_commit_lock_is_held(net));

	/* No changes to this chain? */
	if (chain->rules_next == NULL) {
		/* chain had no change in last or next generation */
		if (g0 == g1)
			return;
		/*
		 * chain had no change in this generation; make sure next
		 * one uses same rules as current generation.
		 */
		if (next_genbit) {
			rcu_assign_pointer(chain->rules_gen_1, g0);
			nf_tables_commit_chain_free_rules_old(g1);
		} else {
			rcu_assign_pointer(chain->rules_gen_0, g1);
			nf_tables_commit_chain_free_rules_old(g0);
		}

		return;
	}

	if (next_genbit)
		rcu_assign_pointer(chain->rules_gen_1, chain->rules_next);
	else
		rcu_assign_pointer(chain->rules_gen_0, chain->rules_next);

	chain->rules_next = NULL;

	if (g0 == g1)
		return;

	if (next_genbit)
		nf_tables_commit_chain_free_rules_old(g1);
	else
		nf_tables_commit_chain_free_rules_old(g0);
}

static void nft_obj_del(struct nft_object *obj)
{
	rhltable_remove(&nft_objname_ht, &obj->rhlhead, nft_objname_ht_params);
	list_del_rcu(&obj->list);
}

void nft_chain_del(struct nft_chain *chain)
{
	struct nft_table *table = chain->table;

	WARN_ON_ONCE(rhltable_remove(&table->chains_ht, &chain->rhlhead,
				     nft_chain_ht_params));
	list_del_rcu(&chain->list);
}

static void nft_flowtable_hooks_del(struct nft_flowtable *flowtable,
				    struct list_head *hook_list)
{
	struct nft_hook *hook, *next;

	list_for_each_entry_safe(hook, next, &flowtable->hook_list, list) {
		if (hook->inactive)
			list_move(&hook->list, hook_list);
	}
}

static void nf_tables_module_autoload_cleanup(struct net *net)
{
	struct nft_module_request *req, *next;

	WARN_ON_ONCE(!list_empty(&net->nft.commit_list));
	list_for_each_entry_safe(req, next, &net->nft.module_list, list) {
		WARN_ON_ONCE(!req->done);
		list_del(&req->list);
		kfree(req);
	}
}

static void nf_tables_commit_release(struct net *net)
{
	struct nft_trans *trans;

	/* all side effects have to be made visible.
	 * For example, if a chain named 'foo' has been deleted, a
	 * new transaction must not find it anymore.
	 *
	 * Memory reclaim happens asynchronously from work queue
	 * to prevent expensive synchronize_rcu() in commit phase.
	 */
	if (list_empty(&net->nft.commit_list)) {
		nf_tables_module_autoload_cleanup(net);
		mutex_unlock(&net->nft.commit_mutex);
		return;
	}

	trans = list_last_entry(&net->nft.commit_list,
				struct nft_trans, list);
	get_net(trans->ctx.net);
	WARN_ON_ONCE(trans->put_net);

	trans->put_net = true;
	spin_lock(&nf_tables_destroy_list_lock);
	list_splice_tail_init(&net->nft.commit_list, &nf_tables_destroy_list);
	spin_unlock(&nf_tables_destroy_list_lock);

	nf_tables_module_autoload_cleanup(net);
	schedule_work(&trans_destroy_work);

	mutex_unlock(&net->nft.commit_mutex);
}

static int nf_tables_commit(struct net *net, struct sk_buff *skb)
{
	struct nft_trans *trans, *next;
	struct nft_trans_elem *te;
	struct nft_chain *chain;
	struct nft_table *table;
	int err;

	if (list_empty(&net->nft.commit_list)) {
		mutex_unlock(&net->nft.commit_mutex);
		return 0;
	}

	/* 0. Validate ruleset, otherwise roll back for error reporting. */
	if (nf_tables_validate(net) < 0)
		return -EAGAIN;

	err = nft_flow_rule_offload_commit(net);
	if (err < 0)
		return err;

	/* 1.  Allocate space for next generation rules_gen_X[] */
	list_for_each_entry_safe(trans, next, &net->nft.commit_list, list) {
		int ret;

		if (trans->msg_type == NFT_MSG_NEWRULE ||
		    trans->msg_type == NFT_MSG_DELRULE) {
			chain = trans->ctx.chain;

			ret = nf_tables_commit_chain_prepare(net, chain);
			if (ret < 0) {
				nf_tables_commit_chain_prepare_cancel(net);
				return ret;
			}
		}
	}

	/* step 2.  Make rules_gen_X visible to packet path */
	list_for_each_entry(table, &net->nft.tables, list) {
		list_for_each_entry(chain, &table->chains, list)
			nf_tables_commit_chain(net, chain);
	}

	/*
	 * Bump generation counter, invalidate any dump in progress.
	 * Cannot fail after this point.
	 */
	while (++net->nft.base_seq == 0);

	/* step 3. Start new generation, rules_gen_X now in use. */
	net->nft.gencursor = nft_gencursor_next(net);

	list_for_each_entry_safe(trans, next, &net->nft.commit_list, list) {
		switch (trans->msg_type) {
		case NFT_MSG_NEWTABLE:
			if (nft_trans_table_update(trans)) {
				if (!nft_trans_table_enable(trans)) {
					nf_tables_table_disable(net,
								trans->ctx.table);
					trans->ctx.table->flags |= NFT_TABLE_F_DORMANT;
				}
			} else {
				nft_clear(net, trans->ctx.table);
			}
			nf_tables_table_notify(&trans->ctx, NFT_MSG_NEWTABLE);
			nft_trans_destroy(trans);
			break;
		case NFT_MSG_DELTABLE:
			list_del_rcu(&trans->ctx.table->list);
			nf_tables_table_notify(&trans->ctx, NFT_MSG_DELTABLE);
			break;
		case NFT_MSG_NEWCHAIN:
			if (nft_trans_chain_update(trans)) {
				nft_chain_commit_update(trans);
				nf_tables_chain_notify(&trans->ctx, NFT_MSG_NEWCHAIN);
				/* trans destroyed after rcu grace period */
			} else {
				nft_chain_commit_drop_policy(trans);
				nft_clear(net, trans->ctx.chain);
				nf_tables_chain_notify(&trans->ctx, NFT_MSG_NEWCHAIN);
				nft_trans_destroy(trans);
			}
			break;
		case NFT_MSG_DELCHAIN:
			nft_chain_del(trans->ctx.chain);
			nf_tables_chain_notify(&trans->ctx, NFT_MSG_DELCHAIN);
			nf_tables_unregister_hook(trans->ctx.net,
						  trans->ctx.table,
						  trans->ctx.chain);
			break;
		case NFT_MSG_NEWRULE:
			nft_clear(trans->ctx.net, nft_trans_rule(trans));
			nf_tables_rule_notify(&trans->ctx,
					      nft_trans_rule(trans),
					      NFT_MSG_NEWRULE);
			nft_trans_destroy(trans);
			break;
		case NFT_MSG_DELRULE:
			list_del_rcu(&nft_trans_rule(trans)->list);
			nf_tables_rule_notify(&trans->ctx,
					      nft_trans_rule(trans),
					      NFT_MSG_DELRULE);
			nft_rule_expr_deactivate(&trans->ctx,
						 nft_trans_rule(trans),
						 NFT_TRANS_COMMIT);
			break;
		case NFT_MSG_NEWSET:
			nft_clear(net, nft_trans_set(trans));
			/* This avoids hitting -EBUSY when deleting the table
			 * from the transaction.
			 */
			if (nft_set_is_anonymous(nft_trans_set(trans)) &&
			    !list_empty(&nft_trans_set(trans)->bindings))
				trans->ctx.table->use--;

			nf_tables_set_notify(&trans->ctx, nft_trans_set(trans),
					     NFT_MSG_NEWSET, GFP_KERNEL);
			nft_trans_destroy(trans);
			break;
		case NFT_MSG_DELSET:
			list_del_rcu(&nft_trans_set(trans)->list);
			nf_tables_set_notify(&trans->ctx, nft_trans_set(trans),
					     NFT_MSG_DELSET, GFP_KERNEL);
			break;
		case NFT_MSG_NEWSETELEM:
			te = (struct nft_trans_elem *)trans->data;

			te->set->ops->activate(net, te->set, &te->elem);
			nf_tables_setelem_notify(&trans->ctx, te->set,
						 &te->elem,
						 NFT_MSG_NEWSETELEM, 0);
			nft_trans_destroy(trans);
			break;
		case NFT_MSG_DELSETELEM:
			te = (struct nft_trans_elem *)trans->data;

			nf_tables_setelem_notify(&trans->ctx, te->set,
						 &te->elem,
						 NFT_MSG_DELSETELEM, 0);
			te->set->ops->remove(net, te->set, &te->elem);
			atomic_dec(&te->set->nelems);
			te->set->ndeact--;
			break;
		case NFT_MSG_NEWOBJ:
			if (nft_trans_obj_update(trans)) {
				nft_obj_commit_update(trans);
				nf_tables_obj_notify(&trans->ctx,
						     nft_trans_obj(trans),
						     NFT_MSG_NEWOBJ);
			} else {
				nft_clear(net, nft_trans_obj(trans));
				nf_tables_obj_notify(&trans->ctx,
						     nft_trans_obj(trans),
						     NFT_MSG_NEWOBJ);
				nft_trans_destroy(trans);
			}
			break;
		case NFT_MSG_DELOBJ:
			nft_obj_del(nft_trans_obj(trans));
			nf_tables_obj_notify(&trans->ctx, nft_trans_obj(trans),
					     NFT_MSG_DELOBJ);
			break;
		case NFT_MSG_NEWFLOWTABLE:
			if (nft_trans_flowtable_update(trans)) {
				nft_trans_flowtable(trans)->data.flags =
					nft_trans_flowtable_flags(trans);
				nf_tables_flowtable_notify(&trans->ctx,
							   nft_trans_flowtable(trans),
							   &nft_trans_flowtable_hooks(trans),
							   NFT_MSG_NEWFLOWTABLE);
				list_splice(&nft_trans_flowtable_hooks(trans),
					    &nft_trans_flowtable(trans)->hook_list);
			} else {
				nft_clear(net, nft_trans_flowtable(trans));
				nf_tables_flowtable_notify(&trans->ctx,
							   nft_trans_flowtable(trans),
							   &nft_trans_flowtable(trans)->hook_list,
							   NFT_MSG_NEWFLOWTABLE);
			}
			nft_trans_destroy(trans);
			break;
		case NFT_MSG_DELFLOWTABLE:
			if (nft_trans_flowtable_update(trans)) {
				nft_flowtable_hooks_del(nft_trans_flowtable(trans),
							&nft_trans_flowtable_hooks(trans));
				nf_tables_flowtable_notify(&trans->ctx,
							   nft_trans_flowtable(trans),
							   &nft_trans_flowtable_hooks(trans),
							   NFT_MSG_DELFLOWTABLE);
				nft_unregister_flowtable_net_hooks(net,
								   &nft_trans_flowtable_hooks(trans));
			} else {
				list_del_rcu(&nft_trans_flowtable(trans)->list);
				nf_tables_flowtable_notify(&trans->ctx,
							   nft_trans_flowtable(trans),
							   &nft_trans_flowtable(trans)->hook_list,
							   NFT_MSG_DELFLOWTABLE);
				nft_unregister_flowtable_net_hooks(net,
						&nft_trans_flowtable(trans)->hook_list);
			}
			break;
		}
	}

	nf_tables_gen_notify(net, skb, NFT_MSG_NEWGEN);
	nf_tables_commit_release(net);

	return 0;
}

static void nf_tables_module_autoload(struct net *net)
{
	struct nft_module_request *req, *next;
	LIST_HEAD(module_list);

	list_splice_init(&net->nft.module_list, &module_list);
	mutex_unlock(&net->nft.commit_mutex);
	list_for_each_entry_safe(req, next, &module_list, list) {
		request_module("%s", req->module);
		req->done = true;
	}
	mutex_lock(&net->nft.commit_mutex);
	list_splice(&module_list, &net->nft.module_list);
}

static void nf_tables_abort_release(struct nft_trans *trans)
{
	switch (trans->msg_type) {
	case NFT_MSG_NEWTABLE:
		nf_tables_table_destroy(&trans->ctx);
		break;
	case NFT_MSG_NEWCHAIN:
		nf_tables_chain_destroy(&trans->ctx);
		break;
	case NFT_MSG_NEWRULE:
		nf_tables_rule_destroy(&trans->ctx, nft_trans_rule(trans));
		break;
	case NFT_MSG_NEWSET:
		nft_set_destroy(&trans->ctx, nft_trans_set(trans));
		break;
	case NFT_MSG_NEWSETELEM:
		nft_set_elem_destroy(nft_trans_elem_set(trans),
				     nft_trans_elem(trans).priv, true);
		break;
	case NFT_MSG_NEWOBJ:
		nft_obj_destroy(&trans->ctx, nft_trans_obj(trans));
		break;
	case NFT_MSG_NEWFLOWTABLE:
		if (nft_trans_flowtable_update(trans))
			nft_flowtable_hooks_destroy(&nft_trans_flowtable_hooks(trans));
		else
			nf_tables_flowtable_destroy(nft_trans_flowtable(trans));
		break;
	}
	kfree(trans);
}

static int __nf_tables_abort(struct net *net, bool autoload)
{
	struct nft_trans *trans, *next;
	struct nft_trans_elem *te;
	struct nft_hook *hook;

	list_for_each_entry_safe_reverse(trans, next, &net->nft.commit_list,
					 list) {
		switch (trans->msg_type) {
		case NFT_MSG_NEWTABLE:
			if (nft_trans_table_update(trans)) {
				if (nft_trans_table_enable(trans)) {
					nf_tables_table_disable(net,
								trans->ctx.table);
					trans->ctx.table->flags |= NFT_TABLE_F_DORMANT;
				}
				nft_trans_destroy(trans);
			} else {
				list_del_rcu(&trans->ctx.table->list);
			}
			break;
		case NFT_MSG_DELTABLE:
			nft_clear(trans->ctx.net, trans->ctx.table);
			nft_trans_destroy(trans);
			break;
		case NFT_MSG_NEWCHAIN:
			if (nft_trans_chain_update(trans)) {
				free_percpu(nft_trans_chain_stats(trans));
				kfree(nft_trans_chain_name(trans));
				nft_trans_destroy(trans);
			} else {
				if (nft_chain_is_bound(trans->ctx.chain)) {
					nft_trans_destroy(trans);
					break;
				}
				trans->ctx.table->use--;
				nft_chain_del(trans->ctx.chain);
				nf_tables_unregister_hook(trans->ctx.net,
							  trans->ctx.table,
							  trans->ctx.chain);
			}
			break;
		case NFT_MSG_DELCHAIN:
			trans->ctx.table->use++;
			nft_clear(trans->ctx.net, trans->ctx.chain);
			nft_trans_destroy(trans);
			break;
		case NFT_MSG_NEWRULE:
			trans->ctx.chain->use--;
			list_del_rcu(&nft_trans_rule(trans)->list);
			nft_rule_expr_deactivate(&trans->ctx,
						 nft_trans_rule(trans),
						 NFT_TRANS_ABORT);
			break;
		case NFT_MSG_DELRULE:
			trans->ctx.chain->use++;
			nft_clear(trans->ctx.net, nft_trans_rule(trans));
			nft_rule_expr_activate(&trans->ctx, nft_trans_rule(trans));
			nft_trans_destroy(trans);
			break;
		case NFT_MSG_NEWSET:
			trans->ctx.table->use--;
			if (nft_trans_set_bound(trans)) {
				nft_trans_destroy(trans);
				break;
			}
			list_del_rcu(&nft_trans_set(trans)->list);
			break;
		case NFT_MSG_DELSET:
			trans->ctx.table->use++;
			nft_clear(trans->ctx.net, nft_trans_set(trans));
			nft_trans_destroy(trans);
			break;
		case NFT_MSG_NEWSETELEM:
			if (nft_trans_elem_set_bound(trans)) {
				nft_trans_destroy(trans);
				break;
			}
			te = (struct nft_trans_elem *)trans->data;
			te->set->ops->remove(net, te->set, &te->elem);
			atomic_dec(&te->set->nelems);
			break;
		case NFT_MSG_DELSETELEM:
			te = (struct nft_trans_elem *)trans->data;

			nft_set_elem_activate(net, te->set, &te->elem);
			te->set->ops->activate(net, te->set, &te->elem);
			te->set->ndeact--;

			nft_trans_destroy(trans);
			break;
		case NFT_MSG_NEWOBJ:
			if (nft_trans_obj_update(trans)) {
				nft_obj_destroy(&trans->ctx, nft_trans_obj_newobj(trans));
				nft_trans_destroy(trans);
			} else {
				trans->ctx.table->use--;
				nft_obj_del(nft_trans_obj(trans));
			}
			break;
		case NFT_MSG_DELOBJ:
			trans->ctx.table->use++;
			nft_clear(trans->ctx.net, nft_trans_obj(trans));
			nft_trans_destroy(trans);
			break;
		case NFT_MSG_NEWFLOWTABLE:
			if (nft_trans_flowtable_update(trans)) {
				nft_unregister_flowtable_net_hooks(net,
						&nft_trans_flowtable_hooks(trans));
			} else {
				trans->ctx.table->use--;
				list_del_rcu(&nft_trans_flowtable(trans)->list);
				nft_unregister_flowtable_net_hooks(net,
						&nft_trans_flowtable(trans)->hook_list);
			}
			break;
		case NFT_MSG_DELFLOWTABLE:
			if (nft_trans_flowtable_update(trans)) {
				list_for_each_entry(hook, &nft_trans_flowtable(trans)->hook_list, list)
					hook->inactive = false;
			} else {
				trans->ctx.table->use++;
				nft_clear(trans->ctx.net, nft_trans_flowtable(trans));
			}
			nft_trans_destroy(trans);
			break;
		}
	}

	synchronize_rcu();

	list_for_each_entry_safe_reverse(trans, next,
					 &net->nft.commit_list, list) {
		list_del(&trans->list);
		nf_tables_abort_release(trans);
	}

	if (autoload)
		nf_tables_module_autoload(net);
	else
		nf_tables_module_autoload_cleanup(net);

	return 0;
}

static void nf_tables_cleanup(struct net *net)
{
	nft_validate_state_update(net, NFT_VALIDATE_SKIP);
}

static int nf_tables_abort(struct net *net, struct sk_buff *skb, bool autoload)
{
	int ret = __nf_tables_abort(net, autoload);

	mutex_unlock(&net->nft.commit_mutex);

	return ret;
}

static bool nf_tables_valid_genid(struct net *net, u32 genid)
{
	bool genid_ok;

	mutex_lock(&net->nft.commit_mutex);

	genid_ok = genid == 0 || net->nft.base_seq == genid;
	if (!genid_ok)
		mutex_unlock(&net->nft.commit_mutex);

	/* else, commit mutex has to be released by commit or abort function */
	return genid_ok;
}

static const struct nfnetlink_subsystem nf_tables_subsys = {
	.name		= "nf_tables",
	.subsys_id	= NFNL_SUBSYS_NFTABLES,
	.cb_count	= NFT_MSG_MAX,
	.cb		= nf_tables_cb,
	.commit		= nf_tables_commit,
	.abort		= nf_tables_abort,
	.cleanup	= nf_tables_cleanup,
	.valid_genid	= nf_tables_valid_genid,
	.owner		= THIS_MODULE,
};

int nft_chain_validate_dependency(const struct nft_chain *chain,
				  enum nft_chain_types type)
{
	const struct nft_base_chain *basechain;

	if (nft_is_base_chain(chain)) {
		basechain = nft_base_chain(chain);
		if (basechain->type->type != type)
			return -EOPNOTSUPP;
	}
	return 0;
}
EXPORT_SYMBOL_GPL(nft_chain_validate_dependency);

int nft_chain_validate_hooks(const struct nft_chain *chain,
			     unsigned int hook_flags)
{
	struct nft_base_chain *basechain;

	if (nft_is_base_chain(chain)) {
		basechain = nft_base_chain(chain);

		if ((1 << basechain->ops.hooknum) & hook_flags)
			return 0;

		return -EOPNOTSUPP;
	}

	return 0;
}
EXPORT_SYMBOL_GPL(nft_chain_validate_hooks);

/*
 * Loop detection - walk through the ruleset beginning at the destination chain
 * of a new jump until either the source chain is reached (loop) or all
 * reachable chains have been traversed.
 *
 * The loop check is performed whenever a new jump verdict is added to an
 * expression or verdict map or a verdict map is bound to a new chain.
 */

static int nf_tables_check_loops(const struct nft_ctx *ctx,
				 const struct nft_chain *chain);

static int nf_tables_loop_check_setelem(const struct nft_ctx *ctx,
					struct nft_set *set,
					const struct nft_set_iter *iter,
					struct nft_set_elem *elem)
{
	const struct nft_set_ext *ext = nft_set_elem_ext(set, elem->priv);
	const struct nft_data *data;

	if (nft_set_ext_exists(ext, NFT_SET_EXT_FLAGS) &&
	    *nft_set_ext_flags(ext) & NFT_SET_ELEM_INTERVAL_END)
		return 0;

	data = nft_set_ext_data(ext);
	switch (data->verdict.code) {
	case NFT_JUMP:
	case NFT_GOTO:
		return nf_tables_check_loops(ctx, data->verdict.chain);
	default:
		return 0;
	}
}

static int nf_tables_check_loops(const struct nft_ctx *ctx,
				 const struct nft_chain *chain)
{
	const struct nft_rule *rule;
	const struct nft_expr *expr, *last;
	struct nft_set *set;
	struct nft_set_binding *binding;
	struct nft_set_iter iter;

	if (ctx->chain == chain)
		return -ELOOP;

	list_for_each_entry(rule, &chain->rules, list) {
		nft_rule_for_each_expr(expr, last, rule) {
			struct nft_immediate_expr *priv;
			const struct nft_data *data;
			int err;

			if (strcmp(expr->ops->type->name, "immediate"))
				continue;

			priv = nft_expr_priv(expr);
			if (priv->dreg != NFT_REG_VERDICT)
				continue;

			data = &priv->data;
			switch (data->verdict.code) {
			case NFT_JUMP:
			case NFT_GOTO:
				err = nf_tables_check_loops(ctx,
							data->verdict.chain);
				if (err < 0)
					return err;
			default:
				break;
			}
		}
	}

	list_for_each_entry(set, &ctx->table->sets, list) {
		if (!nft_is_active_next(ctx->net, set))
			continue;
		if (!(set->flags & NFT_SET_MAP) ||
		    set->dtype != NFT_DATA_VERDICT)
			continue;

		list_for_each_entry(binding, &set->bindings, list) {
			if (!(binding->flags & NFT_SET_MAP) ||
			    binding->chain != chain)
				continue;

			iter.genmask	= nft_genmask_next(ctx->net);
			iter.skip 	= 0;
			iter.count	= 0;
			iter.err	= 0;
			iter.fn		= nf_tables_loop_check_setelem;

			set->ops->walk(ctx, set, &iter);
			if (iter.err < 0)
				return iter.err;
		}
	}

	return 0;
}

/**
 *	nft_parse_u32_check - fetch u32 attribute and check for maximum value
 *
 *	@attr: netlink attribute to fetch value from
 *	@max: maximum value to be stored in dest
 *	@dest: pointer to the variable
 *
 *	Parse, check and store a given u32 netlink attribute into variable.
 *	This function returns -ERANGE if the value goes over maximum value.
 *	Otherwise a 0 is returned and the attribute value is stored in the
 *	destination variable.
 */
int nft_parse_u32_check(const struct nlattr *attr, int max, u32 *dest)
{
	u32 val;

	val = ntohl(nla_get_be32(attr));
	if (val > max)
		return -ERANGE;

	*dest = val;
	return 0;
}
EXPORT_SYMBOL_GPL(nft_parse_u32_check);

/**
 *	nft_parse_register - parse a register value from a netlink attribute
 *
 *	@attr: netlink attribute
 *
 *	Parse and translate a register value from a netlink attribute.
 *	Registers used to be 128 bit wide, these register numbers will be
 *	mapped to the corresponding 32 bit register numbers.
 */
unsigned int nft_parse_register(const struct nlattr *attr)
{
	unsigned int reg;

	reg = ntohl(nla_get_be32(attr));
	switch (reg) {
	case NFT_REG_VERDICT...NFT_REG_4:
		return reg * NFT_REG_SIZE / NFT_REG32_SIZE;
	default:
		return reg + NFT_REG_SIZE / NFT_REG32_SIZE - NFT_REG32_00;
	}
}
EXPORT_SYMBOL_GPL(nft_parse_register);

/**
 *	nft_dump_register - dump a register value to a netlink attribute
 *
 *	@skb: socket buffer
 *	@attr: attribute number
 *	@reg: register number
 *
 *	Construct a netlink attribute containing the register number. For
 *	compatibility reasons, register numbers being a multiple of 4 are
 *	translated to the corresponding 128 bit register numbers.
 */
int nft_dump_register(struct sk_buff *skb, unsigned int attr, unsigned int reg)
{
	if (reg % (NFT_REG_SIZE / NFT_REG32_SIZE) == 0)
		reg = reg / (NFT_REG_SIZE / NFT_REG32_SIZE);
	else
		reg = reg - NFT_REG_SIZE / NFT_REG32_SIZE + NFT_REG32_00;

	return nla_put_be32(skb, attr, htonl(reg));
}
EXPORT_SYMBOL_GPL(nft_dump_register);

/**
 *	nft_validate_register_load - validate a load from a register
 *
 *	@reg: the register number
 *	@len: the length of the data
 *
 * 	Validate that the input register is one of the general purpose
 * 	registers and that the length of the load is within the bounds.
 */
int nft_validate_register_load(enum nft_registers reg, unsigned int len)
{
	if (reg < NFT_REG_1 * NFT_REG_SIZE / NFT_REG32_SIZE)
		return -EINVAL;
	if (len == 0)
		return -EINVAL;
	if (reg * NFT_REG32_SIZE + len > FIELD_SIZEOF(struct nft_regs, data))
		return -ERANGE;

	return 0;
}
EXPORT_SYMBOL_GPL(nft_validate_register_load);

/**
 *	nft_validate_register_store - validate an expressions' register store
 *
 *	@ctx: context of the expression performing the load
 * 	@reg: the destination register number
 * 	@data: the data to load
 * 	@type: the data type
 * 	@len: the length of the data
 *
 * 	Validate that a data load uses the appropriate data type for
 * 	the destination register and the length is within the bounds.
 * 	A value of NULL for the data means that its runtime gathered
 * 	data.
 */
int nft_validate_register_store(const struct nft_ctx *ctx,
				enum nft_registers reg,
				const struct nft_data *data,
				enum nft_data_types type, unsigned int len)
{
	int err;

	switch (reg) {
	case NFT_REG_VERDICT:
		if (type != NFT_DATA_VERDICT)
			return -EINVAL;

		if (data != NULL &&
		    (data->verdict.code == NFT_GOTO ||
		     data->verdict.code == NFT_JUMP)) {
			err = nf_tables_check_loops(ctx, data->verdict.chain);
			if (err < 0)
				return err;
		}

		return 0;
	default:
		if (reg < NFT_REG_1 * NFT_REG_SIZE / NFT_REG32_SIZE)
			return -EINVAL;
		if (len == 0)
			return -EINVAL;
		if (reg * NFT_REG32_SIZE + len >
		    FIELD_SIZEOF(struct nft_regs, data))
			return -ERANGE;

		if (data != NULL && type != NFT_DATA_VALUE)
			return -EINVAL;
		return 0;
	}
}
EXPORT_SYMBOL_GPL(nft_validate_register_store);

static const struct nla_policy nft_verdict_policy[NFTA_VERDICT_MAX + 1] = {
	[NFTA_VERDICT_CODE]	= { .type = NLA_U32 },
	[NFTA_VERDICT_CHAIN]	= { .type = NLA_STRING,
				    .len = NFT_CHAIN_MAXNAMELEN - 1 },
	[NFTA_VERDICT_CHAIN_ID]	= { .type = NLA_U32 },
};

static int nft_verdict_init(const struct nft_ctx *ctx, struct nft_data *data,
			    struct nft_data_desc *desc, const struct nlattr *nla)
{
	u8 genmask = nft_genmask_next(ctx->net);
	struct nlattr *tb[NFTA_VERDICT_MAX + 1];
	struct nft_chain *chain;
	int err;

	err = nla_parse_nested_deprecated(tb, NFTA_VERDICT_MAX, nla,
					  nft_verdict_policy, NULL);
	if (err < 0)
		return err;

	if (!tb[NFTA_VERDICT_CODE])
		return -EINVAL;
	data->verdict.code = ntohl(nla_get_be32(tb[NFTA_VERDICT_CODE]));

	switch (data->verdict.code) {
<<<<<<< HEAD
	default:
		switch (data->verdict.code & NF_VERDICT_MASK) {
		case NF_ACCEPT:
		case NF_DROP:
		case NF_QUEUE:
			break;
		default:
			return -EINVAL;
		}
		fallthrough;
=======
	case NF_ACCEPT:
	case NF_DROP:
	case NF_QUEUE:
		break;
>>>>>>> e563475f
	case NFT_CONTINUE:
	case NFT_BREAK:
	case NFT_RETURN:
		break;
	case NFT_JUMP:
	case NFT_GOTO:
		if (tb[NFTA_VERDICT_CHAIN]) {
			chain = nft_chain_lookup(ctx->net, ctx->table,
						 tb[NFTA_VERDICT_CHAIN],
						 genmask);
		} else if (tb[NFTA_VERDICT_CHAIN_ID]) {
			chain = nft_chain_lookup_byid(ctx->net, ctx->table,
						      tb[NFTA_VERDICT_CHAIN_ID],
						      genmask);
			if (IS_ERR(chain))
				return PTR_ERR(chain);
		} else {
			return -EINVAL;
		}

		if (IS_ERR(chain))
			return PTR_ERR(chain);
		if (nft_is_base_chain(chain))
			return -EOPNOTSUPP;
		if (nft_chain_is_bound(chain))
			return -EINVAL;

		chain->use++;
		data->verdict.chain = chain;
		break;
	default:
		return -EINVAL;
	}

	desc->len = sizeof(data->verdict);
	desc->type = NFT_DATA_VERDICT;
	return 0;
}

static void nft_verdict_uninit(const struct nft_data *data)
{
	struct nft_chain *chain;
	struct nft_rule *rule;

	switch (data->verdict.code) {
	case NFT_JUMP:
	case NFT_GOTO:
		chain = data->verdict.chain;
		chain->use--;

		if (!nft_chain_is_bound(chain))
			break;

		chain->table->use--;
		list_for_each_entry(rule, &chain->rules, list)
			chain->use--;

		nft_chain_del(chain);
		break;
	}
}

int nft_verdict_dump(struct sk_buff *skb, int type, const struct nft_verdict *v)
{
	struct nlattr *nest;

	nest = nla_nest_start_noflag(skb, type);
	if (!nest)
		goto nla_put_failure;

	if (nla_put_be32(skb, NFTA_VERDICT_CODE, htonl(v->code)))
		goto nla_put_failure;

	switch (v->code) {
	case NFT_JUMP:
	case NFT_GOTO:
		if (nla_put_string(skb, NFTA_VERDICT_CHAIN,
				   v->chain->name))
			goto nla_put_failure;
	}
	nla_nest_end(skb, nest);
	return 0;

nla_put_failure:
	return -1;
}

static int nft_value_init(const struct nft_ctx *ctx,
			  struct nft_data *data, unsigned int size,
			  struct nft_data_desc *desc, const struct nlattr *nla)
{
	unsigned int len;

	len = nla_len(nla);
	if (len == 0)
		return -EINVAL;
	if (len > size)
		return -EOVERFLOW;

	nla_memcpy(data->data, nla, len);
	desc->type = NFT_DATA_VALUE;
	desc->len  = len;
	return 0;
}

static int nft_value_dump(struct sk_buff *skb, const struct nft_data *data,
			  unsigned int len)
{
	return nla_put(skb, NFTA_DATA_VALUE, len, data->data);
}

static const struct nla_policy nft_data_policy[NFTA_DATA_MAX + 1] = {
	[NFTA_DATA_VALUE]	= { .type = NLA_BINARY },
	[NFTA_DATA_VERDICT]	= { .type = NLA_NESTED },
};

/**
 *	nft_data_init - parse nf_tables data netlink attributes
 *
 *	@ctx: context of the expression using the data
 *	@data: destination struct nft_data
 *	@size: maximum data length
 *	@desc: data description
 *	@nla: netlink attribute containing data
 *
 *	Parse the netlink data attributes and initialize a struct nft_data.
 *	The type and length of data are returned in the data description.
 *
 *	The caller can indicate that it only wants to accept data of type
 *	NFT_DATA_VALUE by passing NULL for the ctx argument.
 */
int nft_data_init(const struct nft_ctx *ctx,
		  struct nft_data *data, unsigned int size,
		  struct nft_data_desc *desc, const struct nlattr *nla)
{
	struct nlattr *tb[NFTA_DATA_MAX + 1];
	int err;

	err = nla_parse_nested_deprecated(tb, NFTA_DATA_MAX, nla,
					  nft_data_policy, NULL);
	if (err < 0)
		return err;

	if (tb[NFTA_DATA_VALUE])
		return nft_value_init(ctx, data, size, desc,
				      tb[NFTA_DATA_VALUE]);
	if (tb[NFTA_DATA_VERDICT] && ctx != NULL)
		return nft_verdict_init(ctx, data, desc, tb[NFTA_DATA_VERDICT]);
	return -EINVAL;
}
EXPORT_SYMBOL_GPL(nft_data_init);

/**
 *	nft_data_release - release a nft_data item
 *
 *	@data: struct nft_data to release
 *	@type: type of data
 *
 *	Release a nft_data item. NFT_DATA_VALUE types can be silently discarded,
 *	all others need to be released by calling this function.
 */
void nft_data_release(const struct nft_data *data, enum nft_data_types type)
{
	if (type < NFT_DATA_VERDICT)
		return;
	switch (type) {
	case NFT_DATA_VERDICT:
		return nft_verdict_uninit(data);
	default:
		WARN_ON(1);
	}
}
EXPORT_SYMBOL_GPL(nft_data_release);

int nft_data_dump(struct sk_buff *skb, int attr, const struct nft_data *data,
		  enum nft_data_types type, unsigned int len)
{
	struct nlattr *nest;
	int err;

	nest = nla_nest_start_noflag(skb, attr);
	if (nest == NULL)
		return -1;

	switch (type) {
	case NFT_DATA_VALUE:
		err = nft_value_dump(skb, data, len);
		break;
	case NFT_DATA_VERDICT:
		err = nft_verdict_dump(skb, NFTA_DATA_VERDICT, &data->verdict);
		break;
	default:
		err = -EINVAL;
		WARN_ON(1);
	}

	nla_nest_end(skb, nest);
	return err;
}
EXPORT_SYMBOL_GPL(nft_data_dump);

int __nft_release_basechain(struct nft_ctx *ctx)
{
	struct nft_rule *rule, *nr;

	if (WARN_ON(!nft_is_base_chain(ctx->chain)))
		return 0;

	nf_tables_unregister_hook(ctx->net, ctx->chain->table, ctx->chain);
	list_for_each_entry_safe(rule, nr, &ctx->chain->rules, list) {
		list_del(&rule->list);
		ctx->chain->use--;
		nf_tables_rule_release(ctx, rule);
	}
	nft_chain_del(ctx->chain);
	ctx->table->use--;
	nf_tables_chain_destroy(ctx);

	return 0;
}
EXPORT_SYMBOL_GPL(__nft_release_basechain);

static void __nft_release_tables(struct net *net)
{
	struct nft_flowtable *flowtable, *nf;
	struct nft_table *table, *nt;
	struct nft_chain *chain, *nc;
	struct nft_object *obj, *ne;
	struct nft_rule *rule, *nr;
	struct nft_set *set, *ns;
	struct nft_ctx ctx = {
		.net	= net,
		.family	= NFPROTO_NETDEV,
	};

	list_for_each_entry_safe(table, nt, &net->nft.tables, list) {
		ctx.family = table->family;

		list_for_each_entry(chain, &table->chains, list)
			nf_tables_unregister_hook(net, table, chain);
		/* No packets are walking on these chains anymore. */
		ctx.table = table;
		list_for_each_entry(chain, &table->chains, list) {
			ctx.chain = chain;
			list_for_each_entry_safe(rule, nr, &chain->rules, list) {
				list_del(&rule->list);
				chain->use--;
				nf_tables_rule_release(&ctx, rule);
			}
		}
		list_for_each_entry_safe(flowtable, nf, &table->flowtables, list) {
			list_del(&flowtable->list);
			table->use--;
			nf_tables_flowtable_destroy(flowtable);
		}
		list_for_each_entry_safe(set, ns, &table->sets, list) {
			list_del(&set->list);
			table->use--;
			nft_set_destroy(&ctx, set);
		}
		list_for_each_entry_safe(obj, ne, &table->objects, list) {
			nft_obj_del(obj);
			table->use--;
			nft_obj_destroy(&ctx, obj);
		}
		list_for_each_entry_safe(chain, nc, &table->chains, list) {
			ctx.chain = chain;
			nft_chain_del(chain);
			table->use--;
			nf_tables_chain_destroy(&ctx);
		}
		list_del(&table->list);
		nf_tables_table_destroy(&ctx);
	}
}

static int __net_init nf_tables_init_net(struct net *net)
{
	INIT_LIST_HEAD(&net->nft.tables);
	INIT_LIST_HEAD(&net->nft.commit_list);
	INIT_LIST_HEAD(&net->nft.module_list);
	mutex_init(&net->nft.commit_mutex);
	net->nft.base_seq = 1;
	net->nft.validate_state = NFT_VALIDATE_SKIP;

	return 0;
}

static void __net_exit nf_tables_exit_net(struct net *net)
{
	mutex_lock(&net->nft.commit_mutex);
	if (!list_empty(&net->nft.commit_list))
		__nf_tables_abort(net, false);
	__nft_release_tables(net);
	mutex_unlock(&net->nft.commit_mutex);
	WARN_ON_ONCE(!list_empty(&net->nft.tables));
	WARN_ON_ONCE(!list_empty(&net->nft.module_list));
}

static struct pernet_operations nf_tables_net_ops = {
	.init	= nf_tables_init_net,
	.exit	= nf_tables_exit_net,
};

static int __init nf_tables_module_init(void)
{
	int err;

	spin_lock_init(&nf_tables_destroy_list_lock);
	err = register_pernet_subsys(&nf_tables_net_ops);
	if (err < 0)
		return err;

	err = nft_chain_filter_init();
	if (err < 0)
		goto err1;

	err = nf_tables_core_module_init();
	if (err < 0)
		goto err2;

	err = register_netdevice_notifier(&nf_tables_flowtable_notifier);
	if (err < 0)
		goto err3;

	err = rhltable_init(&nft_objname_ht, &nft_objname_ht_params);
	if (err < 0)
		goto err4;

	err = nft_offload_init();
	if (err < 0)
		goto err5;

	/* must be last */
	err = nfnetlink_subsys_register(&nf_tables_subsys);
	if (err < 0)
		goto err6;

	nft_chain_route_init();

	return err;
err6:
	nft_offload_exit();
err5:
	rhltable_destroy(&nft_objname_ht);
err4:
	unregister_netdevice_notifier(&nf_tables_flowtable_notifier);
err3:
	nf_tables_core_module_exit();
err2:
	nft_chain_filter_fini();
err1:
	unregister_pernet_subsys(&nf_tables_net_ops);
	return err;
}

static void __exit nf_tables_module_exit(void)
{
	nfnetlink_subsys_unregister(&nf_tables_subsys);
	nft_offload_exit();
	unregister_netdevice_notifier(&nf_tables_flowtable_notifier);
	nft_chain_filter_fini();
	nft_chain_route_fini();
	unregister_pernet_subsys(&nf_tables_net_ops);
	cancel_work_sync(&trans_destroy_work);
	rcu_barrier();
	rhltable_destroy(&nft_objname_ht);
	nf_tables_core_module_exit();
}

module_init(nf_tables_module_init);
module_exit(nf_tables_module_exit);

MODULE_LICENSE("GPL");
MODULE_AUTHOR("Patrick McHardy <kaber@trash.net>");
MODULE_ALIAS_NFNL_SUBSYS(NFNL_SUBSYS_NFTABLES);<|MERGE_RESOLUTION|>--- conflicted
+++ resolved
@@ -8533,23 +8533,10 @@
 	data->verdict.code = ntohl(nla_get_be32(tb[NFTA_VERDICT_CODE]));
 
 	switch (data->verdict.code) {
-<<<<<<< HEAD
-	default:
-		switch (data->verdict.code & NF_VERDICT_MASK) {
-		case NF_ACCEPT:
-		case NF_DROP:
-		case NF_QUEUE:
-			break;
-		default:
-			return -EINVAL;
-		}
-		fallthrough;
-=======
 	case NF_ACCEPT:
 	case NF_DROP:
 	case NF_QUEUE:
 		break;
->>>>>>> e563475f
 	case NFT_CONTINUE:
 	case NFT_BREAK:
 	case NFT_RETURN:
