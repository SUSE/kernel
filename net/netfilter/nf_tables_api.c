--- conflicted
+++ resolved
@@ -7028,15 +7028,6 @@
 		err = nft_set_ext_add(&tmpl, NFT_SET_EXT_TIMEOUT);
 		if (err < 0)
 			goto err_parse_key_end;
-<<<<<<< HEAD
-
-		if (timeout != set->timeout) {
-			err = nft_set_ext_add(&tmpl, NFT_SET_EXT_TIMEOUT);
-			if (err < 0)
-				goto err_parse_key_end;
-		}
-=======
->>>>>>> f87ebcb6
 	}
 
 	if (num_exprs) {
