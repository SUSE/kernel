// SPDX-License-Identifier: GPL-2.0-only
/*
 * Copyright (c) 2007-2009 Patrick McHardy <kaber@trash.net>
 *
 * Development of this code funded by Astaro AG (http://www.astaro.com/)
 */

#include <linux/module.h>
#include <linux/init.h>
#include <linux/list.h>
#include <linux/skbuff.h>
#include <linux/netlink.h>
#include <linux/vmalloc.h>
#include <linux/rhashtable.h>
#include <linux/netfilter.h>
#include <linux/netfilter/nfnetlink.h>
#include <linux/netfilter/nf_tables.h>
#include <net/netfilter/nf_flow_table.h>
#include <net/netfilter/nf_tables_core.h>
#include <net/netfilter/nf_tables.h>
#include <net/netfilter/nf_tables_offload.h>
#include <net/net_namespace.h>
#include <net/sock.h>

#define NFT_MODULE_AUTOLOAD_LIMIT (MODULE_NAME_LEN - sizeof("nft-expr-255-"))

static LIST_HEAD(nf_tables_expressions);
static LIST_HEAD(nf_tables_objects);
static LIST_HEAD(nf_tables_flowtables);
static LIST_HEAD(nf_tables_destroy_list);
static DEFINE_SPINLOCK(nf_tables_destroy_list_lock);
static u64 table_handle;

enum {
	NFT_VALIDATE_SKIP	= 0,
	NFT_VALIDATE_NEED,
	NFT_VALIDATE_DO,
};

static struct rhltable nft_objname_ht;

static u32 nft_chain_hash(const void *data, u32 len, u32 seed);
static u32 nft_chain_hash_obj(const void *data, u32 len, u32 seed);
static int nft_chain_hash_cmp(struct rhashtable_compare_arg *, const void *);

static u32 nft_objname_hash(const void *data, u32 len, u32 seed);
static u32 nft_objname_hash_obj(const void *data, u32 len, u32 seed);
static int nft_objname_hash_cmp(struct rhashtable_compare_arg *, const void *);

static const struct rhashtable_params nft_chain_ht_params = {
	.head_offset		= offsetof(struct nft_chain, rhlhead),
	.key_offset		= offsetof(struct nft_chain, name),
	.hashfn			= nft_chain_hash,
	.obj_hashfn		= nft_chain_hash_obj,
	.obj_cmpfn		= nft_chain_hash_cmp,
	.automatic_shrinking	= true,
};

static const struct rhashtable_params nft_objname_ht_params = {
	.head_offset		= offsetof(struct nft_object, rhlhead),
	.key_offset		= offsetof(struct nft_object, key),
	.hashfn			= nft_objname_hash,
	.obj_hashfn		= nft_objname_hash_obj,
	.obj_cmpfn		= nft_objname_hash_cmp,
	.automatic_shrinking	= true,
};

static void nft_validate_state_update(struct net *net, u8 new_validate_state)
{
	switch (net->nft.validate_state) {
	case NFT_VALIDATE_SKIP:
		WARN_ON_ONCE(new_validate_state == NFT_VALIDATE_DO);
		break;
	case NFT_VALIDATE_NEED:
		break;
	case NFT_VALIDATE_DO:
		if (new_validate_state == NFT_VALIDATE_NEED)
			return;
	}

	net->nft.validate_state = new_validate_state;
}
static void nf_tables_trans_destroy_work(struct work_struct *w);
static DECLARE_WORK(trans_destroy_work, nf_tables_trans_destroy_work);

static void nft_ctx_init(struct nft_ctx *ctx,
			 struct net *net,
			 const struct sk_buff *skb,
			 const struct nlmsghdr *nlh,
			 u8 family,
			 struct nft_table *table,
			 struct nft_chain *chain,
			 const struct nlattr * const *nla)
{
	ctx->net	= net;
	ctx->family	= family;
	ctx->level	= 0;
	ctx->table	= table;
	ctx->chain	= chain;
	ctx->nla   	= nla;
	ctx->portid	= NETLINK_CB(skb).portid;
	ctx->report	= nlmsg_report(nlh);
	ctx->flags	= nlh->nlmsg_flags;
	ctx->seq	= nlh->nlmsg_seq;
}

static struct nft_trans *nft_trans_alloc_gfp(const struct nft_ctx *ctx,
					     int msg_type, u32 size, gfp_t gfp)
{
	struct nft_trans *trans;

	trans = kzalloc(sizeof(struct nft_trans) + size, gfp);
	if (trans == NULL)
		return NULL;

	trans->msg_type = msg_type;
	trans->ctx	= *ctx;

	return trans;
}

static struct nft_trans *nft_trans_alloc(const struct nft_ctx *ctx,
					 int msg_type, u32 size)
{
	return nft_trans_alloc_gfp(ctx, msg_type, size, GFP_KERNEL);
}

static void nft_trans_destroy(struct nft_trans *trans)
{
	list_del(&trans->list);
	kfree(trans);
}

static void nft_set_trans_bind(const struct nft_ctx *ctx, struct nft_set *set)
{
	struct net *net = ctx->net;
	struct nft_trans *trans;

	if (!nft_set_is_anonymous(set))
		return;

	list_for_each_entry_reverse(trans, &net->nft.commit_list, list) {
		switch (trans->msg_type) {
		case NFT_MSG_NEWSET:
			if (nft_trans_set(trans) == set)
				nft_trans_set_bound(trans) = true;
			break;
		case NFT_MSG_NEWSETELEM:
			if (nft_trans_elem_set(trans) == set)
				nft_trans_elem_set_bound(trans) = true;
			break;
		}
	}
}

static int nft_netdev_register_hooks(struct net *net,
				     struct list_head *hook_list)
{
	struct nft_hook *hook;
	int err, j;

	j = 0;
	list_for_each_entry(hook, hook_list, list) {
		err = nf_register_net_hook(net, &hook->ops);
		if (err < 0)
			goto err_register;

		j++;
	}
	return 0;

err_register:
	list_for_each_entry(hook, hook_list, list) {
		if (j-- <= 0)
			break;

		nf_unregister_net_hook(net, &hook->ops);
	}
	return err;
}

static void nft_netdev_unregister_hooks(struct net *net,
					struct list_head *hook_list)
{
	struct nft_hook *hook;

	list_for_each_entry(hook, hook_list, list)
		nf_unregister_net_hook(net, &hook->ops);
}

static int nft_register_basechain_hooks(struct net *net, int family,
					struct nft_base_chain *basechain)
{
	if (family == NFPROTO_NETDEV)
		return nft_netdev_register_hooks(net, &basechain->hook_list);

	return nf_register_net_hook(net, &basechain->ops);
}

static void nft_unregister_basechain_hooks(struct net *net, int family,
					   struct nft_base_chain *basechain)
{
	if (family == NFPROTO_NETDEV)
		nft_netdev_unregister_hooks(net, &basechain->hook_list);
	else
		nf_unregister_net_hook(net, &basechain->ops);
}

static int nf_tables_register_hook(struct net *net,
				   const struct nft_table *table,
				   struct nft_chain *chain)
{
	struct nft_base_chain *basechain;
	const struct nf_hook_ops *ops;

	if (table->flags & NFT_TABLE_F_DORMANT ||
	    !nft_is_base_chain(chain))
		return 0;

	basechain = nft_base_chain(chain);
	ops = &basechain->ops;

	if (basechain->type->ops_register)
		return basechain->type->ops_register(net, ops);

	return nft_register_basechain_hooks(net, table->family, basechain);
}

static void nf_tables_unregister_hook(struct net *net,
				      const struct nft_table *table,
				      struct nft_chain *chain)
{
	struct nft_base_chain *basechain;
	const struct nf_hook_ops *ops;

	if (table->flags & NFT_TABLE_F_DORMANT ||
	    !nft_is_base_chain(chain))
		return;
	basechain = nft_base_chain(chain);
	ops = &basechain->ops;

	if (basechain->type->ops_unregister)
		return basechain->type->ops_unregister(net, ops);

	nft_unregister_basechain_hooks(net, table->family, basechain);
}

static int nft_trans_table_add(struct nft_ctx *ctx, int msg_type)
{
	struct nft_trans *trans;

	trans = nft_trans_alloc(ctx, msg_type, sizeof(struct nft_trans_table));
	if (trans == NULL)
		return -ENOMEM;

	if (msg_type == NFT_MSG_NEWTABLE)
		nft_activate_next(ctx->net, ctx->table);

	list_add_tail(&trans->list, &ctx->net->nft.commit_list);
	return 0;
}

static int nft_deltable(struct nft_ctx *ctx)
{
	int err;

	err = nft_trans_table_add(ctx, NFT_MSG_DELTABLE);
	if (err < 0)
		return err;

	nft_deactivate_next(ctx->net, ctx->table);
	return err;
}

static struct nft_trans *nft_trans_chain_add(struct nft_ctx *ctx, int msg_type)
{
	struct nft_trans *trans;

	trans = nft_trans_alloc(ctx, msg_type, sizeof(struct nft_trans_chain));
	if (trans == NULL)
		return ERR_PTR(-ENOMEM);

	if (msg_type == NFT_MSG_NEWCHAIN)
		nft_activate_next(ctx->net, ctx->chain);

	list_add_tail(&trans->list, &ctx->net->nft.commit_list);
	return trans;
}

static int nft_delchain(struct nft_ctx *ctx)
{
	struct nft_trans *trans;

	trans = nft_trans_chain_add(ctx, NFT_MSG_DELCHAIN);
	if (IS_ERR(trans))
		return PTR_ERR(trans);

	ctx->table->use--;
	nft_deactivate_next(ctx->net, ctx->chain);

	return 0;
}

static void nft_rule_expr_activate(const struct nft_ctx *ctx,
				   struct nft_rule *rule)
{
	struct nft_expr *expr;

	expr = nft_expr_first(rule);
	while (expr != nft_expr_last(rule) && expr->ops) {
		if (expr->ops->activate)
			expr->ops->activate(ctx, expr);

		expr = nft_expr_next(expr);
	}
}

static void nft_rule_expr_deactivate(const struct nft_ctx *ctx,
				     struct nft_rule *rule,
				     enum nft_trans_phase phase)
{
	struct nft_expr *expr;

	expr = nft_expr_first(rule);
	while (expr != nft_expr_last(rule) && expr->ops) {
		if (expr->ops->deactivate)
			expr->ops->deactivate(ctx, expr, phase);

		expr = nft_expr_next(expr);
	}
}

static int
nf_tables_delrule_deactivate(struct nft_ctx *ctx, struct nft_rule *rule)
{
	/* You cannot delete the same rule twice */
	if (nft_is_active_next(ctx->net, rule)) {
		nft_deactivate_next(ctx->net, rule);
		ctx->chain->use--;
		return 0;
	}
	return -ENOENT;
}

static struct nft_trans *nft_trans_rule_add(struct nft_ctx *ctx, int msg_type,
					    struct nft_rule *rule)
{
	struct nft_trans *trans;

	trans = nft_trans_alloc(ctx, msg_type, sizeof(struct nft_trans_rule));
	if (trans == NULL)
		return NULL;

	if (msg_type == NFT_MSG_NEWRULE && ctx->nla[NFTA_RULE_ID] != NULL) {
		nft_trans_rule_id(trans) =
			ntohl(nla_get_be32(ctx->nla[NFTA_RULE_ID]));
	}
	nft_trans_rule(trans) = rule;
	list_add_tail(&trans->list, &ctx->net->nft.commit_list);

	return trans;
}

static int nft_delrule(struct nft_ctx *ctx, struct nft_rule *rule)
{
	struct nft_flow_rule *flow;
	struct nft_trans *trans;
	int err;

	trans = nft_trans_rule_add(ctx, NFT_MSG_DELRULE, rule);
	if (trans == NULL)
		return -ENOMEM;

	if (ctx->chain->flags & NFT_CHAIN_HW_OFFLOAD) {
		flow = nft_flow_rule_create(ctx->net, rule);
		if (IS_ERR(flow)) {
			nft_trans_destroy(trans);
			return PTR_ERR(flow);
		}

		nft_trans_flow_rule(trans) = flow;
	}

	err = nf_tables_delrule_deactivate(ctx, rule);
	if (err < 0) {
		nft_trans_destroy(trans);
		return err;
	}
	nft_rule_expr_deactivate(ctx, rule, NFT_TRANS_PREPARE);

	return 0;
}

static int nft_delrule_by_chain(struct nft_ctx *ctx)
{
	struct nft_rule *rule;
	int err;

	list_for_each_entry(rule, &ctx->chain->rules, list) {
		if (!nft_is_active_next(ctx->net, rule))
			continue;

		err = nft_delrule(ctx, rule);
		if (err < 0)
			return err;
	}
	return 0;
}

static int nft_trans_set_add(const struct nft_ctx *ctx, int msg_type,
			     struct nft_set *set)
{
	struct nft_trans *trans;

	trans = nft_trans_alloc(ctx, msg_type, sizeof(struct nft_trans_set));
	if (trans == NULL)
		return -ENOMEM;

	if (msg_type == NFT_MSG_NEWSET && ctx->nla[NFTA_SET_ID] != NULL) {
		nft_trans_set_id(trans) =
			ntohl(nla_get_be32(ctx->nla[NFTA_SET_ID]));
		nft_activate_next(ctx->net, set);
	}
	nft_trans_set(trans) = set;
	list_add_tail(&trans->list, &ctx->net->nft.commit_list);

	return 0;
}

static int nft_delset(const struct nft_ctx *ctx, struct nft_set *set)
{
	int err;

	err = nft_trans_set_add(ctx, NFT_MSG_DELSET, set);
	if (err < 0)
		return err;

	nft_deactivate_next(ctx->net, set);
	ctx->table->use--;

	return err;
}

static int nft_trans_obj_add(struct nft_ctx *ctx, int msg_type,
			     struct nft_object *obj)
{
	struct nft_trans *trans;

	trans = nft_trans_alloc(ctx, msg_type, sizeof(struct nft_trans_obj));
	if (trans == NULL)
		return -ENOMEM;

	if (msg_type == NFT_MSG_NEWOBJ)
		nft_activate_next(ctx->net, obj);

	nft_trans_obj(trans) = obj;
	list_add_tail(&trans->list, &ctx->net->nft.commit_list);

	return 0;
}

static int nft_delobj(struct nft_ctx *ctx, struct nft_object *obj)
{
	int err;

	err = nft_trans_obj_add(ctx, NFT_MSG_DELOBJ, obj);
	if (err < 0)
		return err;

	nft_deactivate_next(ctx->net, obj);
	ctx->table->use--;

	return err;
}

static int nft_trans_flowtable_add(struct nft_ctx *ctx, int msg_type,
				   struct nft_flowtable *flowtable)
{
	struct nft_trans *trans;

	trans = nft_trans_alloc(ctx, msg_type,
				sizeof(struct nft_trans_flowtable));
	if (trans == NULL)
		return -ENOMEM;

	if (msg_type == NFT_MSG_NEWFLOWTABLE)
		nft_activate_next(ctx->net, flowtable);

	nft_trans_flowtable(trans) = flowtable;
	list_add_tail(&trans->list, &ctx->net->nft.commit_list);

	return 0;
}

static int nft_delflowtable(struct nft_ctx *ctx,
			    struct nft_flowtable *flowtable)
{
	int err;

	err = nft_trans_flowtable_add(ctx, NFT_MSG_DELFLOWTABLE, flowtable);
	if (err < 0)
		return err;

	nft_deactivate_next(ctx->net, flowtable);
	ctx->table->use--;

	return err;
}

/*
 * Tables
 */

static struct nft_table *nft_table_lookup(const struct net *net,
					  const struct nlattr *nla,
					  u8 family, u8 genmask)
{
	struct nft_table *table;

	if (nla == NULL)
		return ERR_PTR(-EINVAL);

	list_for_each_entry_rcu(table, &net->nft.tables, list) {
		if (!nla_strcmp(nla, table->name) &&
		    table->family == family &&
		    nft_active_genmask(table, genmask))
			return table;
	}

	return ERR_PTR(-ENOENT);
}

static struct nft_table *nft_table_lookup_byhandle(const struct net *net,
						   const struct nlattr *nla,
						   u8 genmask)
{
	struct nft_table *table;

	list_for_each_entry(table, &net->nft.tables, list) {
		if (be64_to_cpu(nla_get_be64(nla)) == table->handle &&
		    nft_active_genmask(table, genmask))
			return table;
	}

	return ERR_PTR(-ENOENT);
}

static inline u64 nf_tables_alloc_handle(struct nft_table *table)
{
	return ++table->hgenerator;
}

static const struct nft_chain_type *chain_type[NFPROTO_NUMPROTO][NFT_CHAIN_T_MAX];

static const struct nft_chain_type *
__nft_chain_type_get(u8 family, enum nft_chain_types type)
{
	if (family >= NFPROTO_NUMPROTO ||
	    type >= NFT_CHAIN_T_MAX)
		return NULL;

	return chain_type[family][type];
}

static const struct nft_chain_type *
__nf_tables_chain_type_lookup(const struct nlattr *nla, u8 family)
{
	const struct nft_chain_type *type;
	int i;

	for (i = 0; i < NFT_CHAIN_T_MAX; i++) {
		type = __nft_chain_type_get(family, i);
		if (!type)
			continue;
		if (!nla_strcmp(nla, type->name))
			return type;
	}
	return NULL;
}

<<<<<<< HEAD
/*
 * Loading a module requires dropping mutex that guards the transaction.
 * A different client might race to start a new transaction meanwhile. Zap the
 * list of pending transaction and then restore it once the mutex is grabbed
 * again. Users of this function return EAGAIN which implicitly triggers the
 * transaction abort path to clean up the list of pending transactions.
 */
#ifdef CONFIG_MODULES
static void nft_request_module(struct net *net, const char *fmt, ...)
{
	char module_name[MODULE_NAME_LEN];
	LIST_HEAD(commit_list);
	va_list args;
	int ret;

	list_splice_init(&net->nft.commit_list, &commit_list);

=======
struct nft_module_request {
	struct list_head	list;
	char			module[MODULE_NAME_LEN];
	bool			done;
};

#ifdef CONFIG_MODULES
static int nft_request_module(struct net *net, const char *fmt, ...)
{
	char module_name[MODULE_NAME_LEN];
	struct nft_module_request *req;
	va_list args;
	int ret;

>>>>>>> 0d3821eb
	va_start(args, fmt);
	ret = vsnprintf(module_name, MODULE_NAME_LEN, fmt, args);
	va_end(args);
	if (ret >= MODULE_NAME_LEN)
<<<<<<< HEAD
		return;

	mutex_unlock(&net->nft.commit_mutex);
	request_module("%s", module_name);
	mutex_lock(&net->nft.commit_mutex);

	WARN_ON_ONCE(!list_empty(&net->nft.commit_list));
	list_splice(&commit_list, &net->nft.commit_list);
=======
		return 0;

	list_for_each_entry(req, &net->nft.module_list, list) {
		if (!strcmp(req->module, module_name)) {
			if (req->done)
				return 0;

			/* A request to load this module already exists. */
			return -EAGAIN;
		}
	}

	req = kmalloc(sizeof(*req), GFP_KERNEL);
	if (!req)
		return -ENOMEM;

	req->done = false;
	strlcpy(req->module, module_name, MODULE_NAME_LEN);
	list_add_tail(&req->list, &net->nft.module_list);

	return -EAGAIN;
>>>>>>> 0d3821eb
}
#endif

static void lockdep_nfnl_nft_mutex_not_held(void)
{
#ifdef CONFIG_PROVE_LOCKING
	WARN_ON_ONCE(lockdep_nfnl_is_held(NFNL_SUBSYS_NFTABLES));
#endif
}

static const struct nft_chain_type *
nf_tables_chain_type_lookup(struct net *net, const struct nlattr *nla,
			    u8 family, bool autoload)
{
	const struct nft_chain_type *type;

	type = __nf_tables_chain_type_lookup(nla, family);
	if (type != NULL)
		return type;

	lockdep_nfnl_nft_mutex_not_held();
#ifdef CONFIG_MODULES
	if (autoload) {
		if (nft_request_module(net, "nft-chain-%u-%.*s", family,
				       nla_len(nla),
				       (const char *)nla_data(nla)) == -EAGAIN)
			return ERR_PTR(-EAGAIN);
	}
#endif
	return ERR_PTR(-ENOENT);
}

static const struct nla_policy nft_table_policy[NFTA_TABLE_MAX + 1] = {
	[NFTA_TABLE_NAME]	= { .type = NLA_STRING,
				    .len = NFT_TABLE_MAXNAMELEN - 1 },
	[NFTA_TABLE_FLAGS]	= { .type = NLA_U32 },
	[NFTA_TABLE_HANDLE]	= { .type = NLA_U64 },
};

static int nf_tables_fill_table_info(struct sk_buff *skb, struct net *net,
				     u32 portid, u32 seq, int event, u32 flags,
				     int family, const struct nft_table *table)
{
	struct nlmsghdr *nlh;
	struct nfgenmsg *nfmsg;

	event = nfnl_msg_type(NFNL_SUBSYS_NFTABLES, event);
	nlh = nlmsg_put(skb, portid, seq, event, sizeof(struct nfgenmsg), flags);
	if (nlh == NULL)
		goto nla_put_failure;

	nfmsg = nlmsg_data(nlh);
	nfmsg->nfgen_family	= family;
	nfmsg->version		= NFNETLINK_V0;
	nfmsg->res_id		= htons(net->nft.base_seq & 0xffff);

	if (nla_put_string(skb, NFTA_TABLE_NAME, table->name) ||
	    nla_put_be32(skb, NFTA_TABLE_FLAGS, htonl(table->flags)) ||
	    nla_put_be32(skb, NFTA_TABLE_USE, htonl(table->use)) ||
	    nla_put_be64(skb, NFTA_TABLE_HANDLE, cpu_to_be64(table->handle),
			 NFTA_TABLE_PAD))
		goto nla_put_failure;

	nlmsg_end(skb, nlh);
	return 0;

nla_put_failure:
	nlmsg_trim(skb, nlh);
	return -1;
}

static void nf_tables_table_notify(const struct nft_ctx *ctx, int event)
{
	struct sk_buff *skb;
	int err;

	if (!ctx->report &&
	    !nfnetlink_has_listeners(ctx->net, NFNLGRP_NFTABLES))
		return;

	skb = nlmsg_new(NLMSG_GOODSIZE, GFP_KERNEL);
	if (skb == NULL)
		goto err;

	err = nf_tables_fill_table_info(skb, ctx->net, ctx->portid, ctx->seq,
					event, 0, ctx->family, ctx->table);
	if (err < 0) {
		kfree_skb(skb);
		goto err;
	}

	nfnetlink_send(skb, ctx->net, ctx->portid, NFNLGRP_NFTABLES,
		       ctx->report, GFP_KERNEL);
	return;
err:
	nfnetlink_set_err(ctx->net, ctx->portid, NFNLGRP_NFTABLES, -ENOBUFS);
}

static int nf_tables_dump_tables(struct sk_buff *skb,
				 struct netlink_callback *cb)
{
	const struct nfgenmsg *nfmsg = nlmsg_data(cb->nlh);
	const struct nft_table *table;
	unsigned int idx = 0, s_idx = cb->args[0];
	struct net *net = sock_net(skb->sk);
	int family = nfmsg->nfgen_family;

	rcu_read_lock();
	cb->seq = net->nft.base_seq;

	list_for_each_entry_rcu(table, &net->nft.tables, list) {
		if (family != NFPROTO_UNSPEC && family != table->family)
			continue;

		if (idx < s_idx)
			goto cont;
		if (idx > s_idx)
			memset(&cb->args[1], 0,
			       sizeof(cb->args) - sizeof(cb->args[0]));
		if (!nft_is_active(net, table))
			continue;
		if (nf_tables_fill_table_info(skb, net,
					      NETLINK_CB(cb->skb).portid,
					      cb->nlh->nlmsg_seq,
					      NFT_MSG_NEWTABLE, NLM_F_MULTI,
					      table->family, table) < 0)
			goto done;

		nl_dump_check_consistent(cb, nlmsg_hdr(skb));
cont:
		idx++;
	}
done:
	rcu_read_unlock();
	cb->args[0] = idx;
	return skb->len;
}

static int nft_netlink_dump_start_rcu(struct sock *nlsk, struct sk_buff *skb,
				      const struct nlmsghdr *nlh,
				      struct netlink_dump_control *c)
{
	int err;

	if (!try_module_get(THIS_MODULE))
		return -EINVAL;

	rcu_read_unlock();
	err = netlink_dump_start(nlsk, skb, nlh, c);
	rcu_read_lock();
	module_put(THIS_MODULE);

	return err;
}

/* called with rcu_read_lock held */
static int nf_tables_gettable(struct net *net, struct sock *nlsk,
			      struct sk_buff *skb, const struct nlmsghdr *nlh,
			      const struct nlattr * const nla[],
			      struct netlink_ext_ack *extack)
{
	const struct nfgenmsg *nfmsg = nlmsg_data(nlh);
	u8 genmask = nft_genmask_cur(net);
	const struct nft_table *table;
	struct sk_buff *skb2;
	int family = nfmsg->nfgen_family;
	int err;

	if (nlh->nlmsg_flags & NLM_F_DUMP) {
		struct netlink_dump_control c = {
			.dump = nf_tables_dump_tables,
			.module = THIS_MODULE,
		};

		return nft_netlink_dump_start_rcu(nlsk, skb, nlh, &c);
	}

	table = nft_table_lookup(net, nla[NFTA_TABLE_NAME], family, genmask);
	if (IS_ERR(table)) {
		NL_SET_BAD_ATTR(extack, nla[NFTA_TABLE_NAME]);
		return PTR_ERR(table);
	}

	skb2 = alloc_skb(NLMSG_GOODSIZE, GFP_ATOMIC);
	if (!skb2)
		return -ENOMEM;

	err = nf_tables_fill_table_info(skb2, net, NETLINK_CB(skb).portid,
					nlh->nlmsg_seq, NFT_MSG_NEWTABLE, 0,
					family, table);
	if (err < 0)
		goto err;

	return nlmsg_unicast(nlsk, skb2, NETLINK_CB(skb).portid);

err:
	kfree_skb(skb2);
	return err;
}

static void nft_table_disable(struct net *net, struct nft_table *table, u32 cnt)
{
	struct nft_chain *chain;
	u32 i = 0;

	list_for_each_entry(chain, &table->chains, list) {
		if (!nft_is_active_next(net, chain))
			continue;
		if (!nft_is_base_chain(chain))
			continue;

		if (cnt && i++ == cnt)
			break;

		nft_unregister_basechain_hooks(net, table->family,
					       nft_base_chain(chain));
	}
}

static int nf_tables_table_enable(struct net *net, struct nft_table *table)
{
	struct nft_chain *chain;
	int err, i = 0;

	list_for_each_entry(chain, &table->chains, list) {
		if (!nft_is_active_next(net, chain))
			continue;
		if (!nft_is_base_chain(chain))
			continue;

		err = nft_register_basechain_hooks(net, table->family,
						   nft_base_chain(chain));
		if (err < 0)
			goto err_register_hooks;

		i++;
	}
	return 0;

err_register_hooks:
	if (i)
		nft_table_disable(net, table, i);
	return err;
}

static void nf_tables_table_disable(struct net *net, struct nft_table *table)
{
	nft_table_disable(net, table, 0);
}

static int nf_tables_updtable(struct nft_ctx *ctx)
{
	struct nft_trans *trans;
	u32 flags;
	int ret = 0;

	if (!ctx->nla[NFTA_TABLE_FLAGS])
		return 0;

	flags = ntohl(nla_get_be32(ctx->nla[NFTA_TABLE_FLAGS]));
	if (flags & ~NFT_TABLE_F_DORMANT)
		return -EINVAL;

	if (flags == ctx->table->flags)
		return 0;

	trans = nft_trans_alloc(ctx, NFT_MSG_NEWTABLE,
				sizeof(struct nft_trans_table));
	if (trans == NULL)
		return -ENOMEM;

	if ((flags & NFT_TABLE_F_DORMANT) &&
	    !(ctx->table->flags & NFT_TABLE_F_DORMANT)) {
		nft_trans_table_enable(trans) = false;
	} else if (!(flags & NFT_TABLE_F_DORMANT) &&
		   ctx->table->flags & NFT_TABLE_F_DORMANT) {
		ret = nf_tables_table_enable(ctx->net, ctx->table);
		if (ret >= 0) {
			ctx->table->flags &= ~NFT_TABLE_F_DORMANT;
			nft_trans_table_enable(trans) = true;
		}
	}
	if (ret < 0)
		goto err;

	nft_trans_table_update(trans) = true;
	list_add_tail(&trans->list, &ctx->net->nft.commit_list);
	return 0;
err:
	nft_trans_destroy(trans);
	return ret;
}

static u32 nft_chain_hash(const void *data, u32 len, u32 seed)
{
	const char *name = data;

	return jhash(name, strlen(name), seed);
}

static u32 nft_chain_hash_obj(const void *data, u32 len, u32 seed)
{
	const struct nft_chain *chain = data;

	return nft_chain_hash(chain->name, 0, seed);
}

static int nft_chain_hash_cmp(struct rhashtable_compare_arg *arg,
			      const void *ptr)
{
	const struct nft_chain *chain = ptr;
	const char *name = arg->key;

	return strcmp(chain->name, name);
}

static u32 nft_objname_hash(const void *data, u32 len, u32 seed)
{
	const struct nft_object_hash_key *k = data;

	seed ^= hash_ptr(k->table, 32);

	return jhash(k->name, strlen(k->name), seed);
}

static u32 nft_objname_hash_obj(const void *data, u32 len, u32 seed)
{
	const struct nft_object *obj = data;

	return nft_objname_hash(&obj->key, 0, seed);
}

static int nft_objname_hash_cmp(struct rhashtable_compare_arg *arg,
				const void *ptr)
{
	const struct nft_object_hash_key *k = arg->key;
	const struct nft_object *obj = ptr;

	if (obj->key.table != k->table)
		return -1;

	return strcmp(obj->key.name, k->name);
}

static int nf_tables_newtable(struct net *net, struct sock *nlsk,
			      struct sk_buff *skb, const struct nlmsghdr *nlh,
			      const struct nlattr * const nla[],
			      struct netlink_ext_ack *extack)
{
	const struct nfgenmsg *nfmsg = nlmsg_data(nlh);
	u8 genmask = nft_genmask_next(net);
	int family = nfmsg->nfgen_family;
	const struct nlattr *attr;
	struct nft_table *table;
	u32 flags = 0;
	struct nft_ctx ctx;
	int err;

	lockdep_assert_held(&net->nft.commit_mutex);
	attr = nla[NFTA_TABLE_NAME];
	table = nft_table_lookup(net, attr, family, genmask);
	if (IS_ERR(table)) {
		if (PTR_ERR(table) != -ENOENT)
			return PTR_ERR(table);
	} else {
		if (nlh->nlmsg_flags & NLM_F_EXCL) {
			NL_SET_BAD_ATTR(extack, attr);
			return -EEXIST;
		}
		if (nlh->nlmsg_flags & NLM_F_REPLACE)
			return -EOPNOTSUPP;

		nft_ctx_init(&ctx, net, skb, nlh, family, table, NULL, nla);
		return nf_tables_updtable(&ctx);
	}

	if (nla[NFTA_TABLE_FLAGS]) {
		flags = ntohl(nla_get_be32(nla[NFTA_TABLE_FLAGS]));
		if (flags & ~NFT_TABLE_F_DORMANT)
			return -EINVAL;
	}

	err = -ENOMEM;
	table = kzalloc(sizeof(*table), GFP_KERNEL);
	if (table == NULL)
		goto err_kzalloc;

	table->name = nla_strdup(attr, GFP_KERNEL);
	if (table->name == NULL)
		goto err_strdup;

	err = rhltable_init(&table->chains_ht, &nft_chain_ht_params);
	if (err)
		goto err_chain_ht;

	INIT_LIST_HEAD(&table->chains);
	INIT_LIST_HEAD(&table->sets);
	INIT_LIST_HEAD(&table->objects);
	INIT_LIST_HEAD(&table->flowtables);
	table->family = family;
	table->flags = flags;
	table->handle = ++table_handle;

	nft_ctx_init(&ctx, net, skb, nlh, family, table, NULL, nla);
	err = nft_trans_table_add(&ctx, NFT_MSG_NEWTABLE);
	if (err < 0)
		goto err_trans;

	list_add_tail_rcu(&table->list, &net->nft.tables);
	return 0;
err_trans:
	rhltable_destroy(&table->chains_ht);
err_chain_ht:
	kfree(table->name);
err_strdup:
	kfree(table);
err_kzalloc:
	return err;
}

static int nft_flush_table(struct nft_ctx *ctx)
{
	struct nft_flowtable *flowtable, *nft;
	struct nft_chain *chain, *nc;
	struct nft_object *obj, *ne;
	struct nft_set *set, *ns;
	int err;

	list_for_each_entry(chain, &ctx->table->chains, list) {
		if (!nft_is_active_next(ctx->net, chain))
			continue;

		ctx->chain = chain;

		err = nft_delrule_by_chain(ctx);
		if (err < 0)
			goto out;
	}

	list_for_each_entry_safe(set, ns, &ctx->table->sets, list) {
		if (!nft_is_active_next(ctx->net, set))
			continue;

		if (nft_set_is_anonymous(set) &&
		    !list_empty(&set->bindings))
			continue;

		err = nft_delset(ctx, set);
		if (err < 0)
			goto out;
	}

	list_for_each_entry_safe(flowtable, nft, &ctx->table->flowtables, list) {
		if (!nft_is_active_next(ctx->net, flowtable))
			continue;

		err = nft_delflowtable(ctx, flowtable);
		if (err < 0)
			goto out;
	}

	list_for_each_entry_safe(obj, ne, &ctx->table->objects, list) {
		if (!nft_is_active_next(ctx->net, obj))
			continue;

		err = nft_delobj(ctx, obj);
		if (err < 0)
			goto out;
	}

	list_for_each_entry_safe(chain, nc, &ctx->table->chains, list) {
		if (!nft_is_active_next(ctx->net, chain))
			continue;

		ctx->chain = chain;

		err = nft_delchain(ctx);
		if (err < 0)
			goto out;
	}

	err = nft_deltable(ctx);
out:
	return err;
}

static int nft_flush(struct nft_ctx *ctx, int family)
{
	struct nft_table *table, *nt;
	const struct nlattr * const *nla = ctx->nla;
	int err = 0;

	list_for_each_entry_safe(table, nt, &ctx->net->nft.tables, list) {
		if (family != AF_UNSPEC && table->family != family)
			continue;

		ctx->family = table->family;

		if (!nft_is_active_next(ctx->net, table))
			continue;

		if (nla[NFTA_TABLE_NAME] &&
		    nla_strcmp(nla[NFTA_TABLE_NAME], table->name) != 0)
			continue;

		ctx->table = table;

		err = nft_flush_table(ctx);
		if (err < 0)
			goto out;
	}
out:
	return err;
}

static int nf_tables_deltable(struct net *net, struct sock *nlsk,
			      struct sk_buff *skb, const struct nlmsghdr *nlh,
			      const struct nlattr * const nla[],
			      struct netlink_ext_ack *extack)
{
	const struct nfgenmsg *nfmsg = nlmsg_data(nlh);
	u8 genmask = nft_genmask_next(net);
	int family = nfmsg->nfgen_family;
	const struct nlattr *attr;
	struct nft_table *table;
	struct nft_ctx ctx;

	nft_ctx_init(&ctx, net, skb, nlh, 0, NULL, NULL, nla);
	if (family == AF_UNSPEC ||
	    (!nla[NFTA_TABLE_NAME] && !nla[NFTA_TABLE_HANDLE]))
		return nft_flush(&ctx, family);

	if (nla[NFTA_TABLE_HANDLE]) {
		attr = nla[NFTA_TABLE_HANDLE];
		table = nft_table_lookup_byhandle(net, attr, genmask);
	} else {
		attr = nla[NFTA_TABLE_NAME];
		table = nft_table_lookup(net, attr, family, genmask);
	}

	if (IS_ERR(table)) {
		NL_SET_BAD_ATTR(extack, attr);
		return PTR_ERR(table);
	}

	if (nlh->nlmsg_flags & NLM_F_NONREC &&
	    table->use > 0)
		return -EBUSY;

	ctx.family = family;
	ctx.table = table;

	return nft_flush_table(&ctx);
}

static void nf_tables_table_destroy(struct nft_ctx *ctx)
{
	if (WARN_ON(ctx->table->use > 0))
		return;

	rhltable_destroy(&ctx->table->chains_ht);
	kfree(ctx->table->name);
	kfree(ctx->table);
}

void nft_register_chain_type(const struct nft_chain_type *ctype)
{
	nfnl_lock(NFNL_SUBSYS_NFTABLES);
	if (WARN_ON(__nft_chain_type_get(ctype->family, ctype->type))) {
		nfnl_unlock(NFNL_SUBSYS_NFTABLES);
		return;
	}
	chain_type[ctype->family][ctype->type] = ctype;
	nfnl_unlock(NFNL_SUBSYS_NFTABLES);
}
EXPORT_SYMBOL_GPL(nft_register_chain_type);

void nft_unregister_chain_type(const struct nft_chain_type *ctype)
{
	nfnl_lock(NFNL_SUBSYS_NFTABLES);
	chain_type[ctype->family][ctype->type] = NULL;
	nfnl_unlock(NFNL_SUBSYS_NFTABLES);
}
EXPORT_SYMBOL_GPL(nft_unregister_chain_type);

/*
 * Chains
 */

static struct nft_chain *
nft_chain_lookup_byhandle(const struct nft_table *table, u64 handle, u8 genmask)
{
	struct nft_chain *chain;

	list_for_each_entry(chain, &table->chains, list) {
		if (chain->handle == handle &&
		    nft_active_genmask(chain, genmask))
			return chain;
	}

	return ERR_PTR(-ENOENT);
}

static bool lockdep_commit_lock_is_held(const struct net *net)
{
#ifdef CONFIG_PROVE_LOCKING
	return lockdep_is_held(&net->nft.commit_mutex);
#else
	return true;
#endif
}

static struct nft_chain *nft_chain_lookup(struct net *net,
					  struct nft_table *table,
					  const struct nlattr *nla, u8 genmask)
{
	char search[NFT_CHAIN_MAXNAMELEN + 1];
	struct rhlist_head *tmp, *list;
	struct nft_chain *chain;

	if (nla == NULL)
		return ERR_PTR(-EINVAL);

	nla_strlcpy(search, nla, sizeof(search));

	WARN_ON(!rcu_read_lock_held() &&
		!lockdep_commit_lock_is_held(net));

	chain = ERR_PTR(-ENOENT);
	rcu_read_lock();
	list = rhltable_lookup(&table->chains_ht, search, nft_chain_ht_params);
	if (!list)
		goto out_unlock;

	rhl_for_each_entry_rcu(chain, tmp, list, rhlhead) {
		if (nft_active_genmask(chain, genmask))
			goto out_unlock;
	}
	chain = ERR_PTR(-ENOENT);
out_unlock:
	rcu_read_unlock();
	return chain;
}

static const struct nla_policy nft_chain_policy[NFTA_CHAIN_MAX + 1] = {
	[NFTA_CHAIN_TABLE]	= { .type = NLA_STRING,
				    .len = NFT_TABLE_MAXNAMELEN - 1 },
	[NFTA_CHAIN_HANDLE]	= { .type = NLA_U64 },
	[NFTA_CHAIN_NAME]	= { .type = NLA_STRING,
				    .len = NFT_CHAIN_MAXNAMELEN - 1 },
	[NFTA_CHAIN_HOOK]	= { .type = NLA_NESTED },
	[NFTA_CHAIN_POLICY]	= { .type = NLA_U32 },
	[NFTA_CHAIN_TYPE]	= { .type = NLA_STRING,
				    .len = NFT_MODULE_AUTOLOAD_LIMIT },
	[NFTA_CHAIN_COUNTERS]	= { .type = NLA_NESTED },
	[NFTA_CHAIN_FLAGS]	= { .type = NLA_U32 },
};

static const struct nla_policy nft_hook_policy[NFTA_HOOK_MAX + 1] = {
	[NFTA_HOOK_HOOKNUM]	= { .type = NLA_U32 },
	[NFTA_HOOK_PRIORITY]	= { .type = NLA_U32 },
	[NFTA_HOOK_DEV]		= { .type = NLA_STRING,
				    .len = IFNAMSIZ - 1 },
};

static int nft_dump_stats(struct sk_buff *skb, struct nft_stats __percpu *stats)
{
	struct nft_stats *cpu_stats, total;
	struct nlattr *nest;
	unsigned int seq;
	u64 pkts, bytes;
	int cpu;

	if (!stats)
		return 0;

	memset(&total, 0, sizeof(total));
	for_each_possible_cpu(cpu) {
		cpu_stats = per_cpu_ptr(stats, cpu);
		do {
			seq = u64_stats_fetch_begin_irq(&cpu_stats->syncp);
			pkts = cpu_stats->pkts;
			bytes = cpu_stats->bytes;
		} while (u64_stats_fetch_retry_irq(&cpu_stats->syncp, seq));
		total.pkts += pkts;
		total.bytes += bytes;
	}
	nest = nla_nest_start_noflag(skb, NFTA_CHAIN_COUNTERS);
	if (nest == NULL)
		goto nla_put_failure;

	if (nla_put_be64(skb, NFTA_COUNTER_PACKETS, cpu_to_be64(total.pkts),
			 NFTA_COUNTER_PAD) ||
	    nla_put_be64(skb, NFTA_COUNTER_BYTES, cpu_to_be64(total.bytes),
			 NFTA_COUNTER_PAD))
		goto nla_put_failure;

	nla_nest_end(skb, nest);
	return 0;

nla_put_failure:
	return -ENOSPC;
}

static int nft_dump_basechain_hook(struct sk_buff *skb, int family,
				   const struct nft_base_chain *basechain)
{
	const struct nf_hook_ops *ops = &basechain->ops;
	struct nft_hook *hook, *first = NULL;
	struct nlattr *nest, *nest_devs;
	int n = 0;

	nest = nla_nest_start_noflag(skb, NFTA_CHAIN_HOOK);
	if (nest == NULL)
		goto nla_put_failure;
	if (nla_put_be32(skb, NFTA_HOOK_HOOKNUM, htonl(ops->hooknum)))
		goto nla_put_failure;
	if (nla_put_be32(skb, NFTA_HOOK_PRIORITY, htonl(ops->priority)))
		goto nla_put_failure;

	if (family == NFPROTO_NETDEV) {
		nest_devs = nla_nest_start_noflag(skb, NFTA_HOOK_DEVS);
		list_for_each_entry(hook, &basechain->hook_list, list) {
			if (!first)
				first = hook;

			if (nla_put_string(skb, NFTA_DEVICE_NAME,
					   hook->ops.dev->name))
				goto nla_put_failure;
			n++;
		}
		nla_nest_end(skb, nest_devs);

		if (n == 1 &&
		    nla_put_string(skb, NFTA_HOOK_DEV, first->ops.dev->name))
			goto nla_put_failure;
	}
	nla_nest_end(skb, nest);

	return 0;
nla_put_failure:
	return -1;
}

static int nf_tables_fill_chain_info(struct sk_buff *skb, struct net *net,
				     u32 portid, u32 seq, int event, u32 flags,
				     int family, const struct nft_table *table,
				     const struct nft_chain *chain)
{
	struct nlmsghdr *nlh;
	struct nfgenmsg *nfmsg;

	event = nfnl_msg_type(NFNL_SUBSYS_NFTABLES, event);
	nlh = nlmsg_put(skb, portid, seq, event, sizeof(struct nfgenmsg), flags);
	if (nlh == NULL)
		goto nla_put_failure;

	nfmsg = nlmsg_data(nlh);
	nfmsg->nfgen_family	= family;
	nfmsg->version		= NFNETLINK_V0;
	nfmsg->res_id		= htons(net->nft.base_seq & 0xffff);

	if (nla_put_string(skb, NFTA_CHAIN_TABLE, table->name))
		goto nla_put_failure;
	if (nla_put_be64(skb, NFTA_CHAIN_HANDLE, cpu_to_be64(chain->handle),
			 NFTA_CHAIN_PAD))
		goto nla_put_failure;
	if (nla_put_string(skb, NFTA_CHAIN_NAME, chain->name))
		goto nla_put_failure;

	if (nft_is_base_chain(chain)) {
		const struct nft_base_chain *basechain = nft_base_chain(chain);
		struct nft_stats __percpu *stats;

		if (nft_dump_basechain_hook(skb, family, basechain))
			goto nla_put_failure;

		if (nla_put_be32(skb, NFTA_CHAIN_POLICY,
				 htonl(basechain->policy)))
			goto nla_put_failure;

		if (nla_put_string(skb, NFTA_CHAIN_TYPE, basechain->type->name))
			goto nla_put_failure;

		stats = rcu_dereference_check(basechain->stats,
					      lockdep_commit_lock_is_held(net));
		if (nft_dump_stats(skb, stats))
			goto nla_put_failure;
	}

	if (nla_put_be32(skb, NFTA_CHAIN_USE, htonl(chain->use)))
		goto nla_put_failure;

	nlmsg_end(skb, nlh);
	return 0;

nla_put_failure:
	nlmsg_trim(skb, nlh);
	return -1;
}

static void nf_tables_chain_notify(const struct nft_ctx *ctx, int event)
{
	struct sk_buff *skb;
	int err;

	if (!ctx->report &&
	    !nfnetlink_has_listeners(ctx->net, NFNLGRP_NFTABLES))
		return;

	skb = nlmsg_new(NLMSG_GOODSIZE, GFP_KERNEL);
	if (skb == NULL)
		goto err;

	err = nf_tables_fill_chain_info(skb, ctx->net, ctx->portid, ctx->seq,
					event, 0, ctx->family, ctx->table,
					ctx->chain);
	if (err < 0) {
		kfree_skb(skb);
		goto err;
	}

	nfnetlink_send(skb, ctx->net, ctx->portid, NFNLGRP_NFTABLES,
		       ctx->report, GFP_KERNEL);
	return;
err:
	nfnetlink_set_err(ctx->net, ctx->portid, NFNLGRP_NFTABLES, -ENOBUFS);
}

static int nf_tables_dump_chains(struct sk_buff *skb,
				 struct netlink_callback *cb)
{
	const struct nfgenmsg *nfmsg = nlmsg_data(cb->nlh);
	const struct nft_table *table;
	const struct nft_chain *chain;
	unsigned int idx = 0, s_idx = cb->args[0];
	struct net *net = sock_net(skb->sk);
	int family = nfmsg->nfgen_family;

	rcu_read_lock();
	cb->seq = net->nft.base_seq;

	list_for_each_entry_rcu(table, &net->nft.tables, list) {
		if (family != NFPROTO_UNSPEC && family != table->family)
			continue;

		list_for_each_entry_rcu(chain, &table->chains, list) {
			if (idx < s_idx)
				goto cont;
			if (idx > s_idx)
				memset(&cb->args[1], 0,
				       sizeof(cb->args) - sizeof(cb->args[0]));
			if (!nft_is_active(net, chain))
				continue;
			if (nf_tables_fill_chain_info(skb, net,
						      NETLINK_CB(cb->skb).portid,
						      cb->nlh->nlmsg_seq,
						      NFT_MSG_NEWCHAIN,
						      NLM_F_MULTI,
						      table->family, table,
						      chain) < 0)
				goto done;

			nl_dump_check_consistent(cb, nlmsg_hdr(skb));
cont:
			idx++;
		}
	}
done:
	rcu_read_unlock();
	cb->args[0] = idx;
	return skb->len;
}

/* called with rcu_read_lock held */
static int nf_tables_getchain(struct net *net, struct sock *nlsk,
			      struct sk_buff *skb, const struct nlmsghdr *nlh,
			      const struct nlattr * const nla[],
			      struct netlink_ext_ack *extack)
{
	const struct nfgenmsg *nfmsg = nlmsg_data(nlh);
	u8 genmask = nft_genmask_cur(net);
	const struct nft_chain *chain;
	struct nft_table *table;
	struct sk_buff *skb2;
	int family = nfmsg->nfgen_family;
	int err;

	if (nlh->nlmsg_flags & NLM_F_DUMP) {
		struct netlink_dump_control c = {
			.dump = nf_tables_dump_chains,
			.module = THIS_MODULE,
		};

		return nft_netlink_dump_start_rcu(nlsk, skb, nlh, &c);
	}

	table = nft_table_lookup(net, nla[NFTA_CHAIN_TABLE], family, genmask);
	if (IS_ERR(table)) {
		NL_SET_BAD_ATTR(extack, nla[NFTA_CHAIN_TABLE]);
		return PTR_ERR(table);
	}

	chain = nft_chain_lookup(net, table, nla[NFTA_CHAIN_NAME], genmask);
	if (IS_ERR(chain)) {
		NL_SET_BAD_ATTR(extack, nla[NFTA_CHAIN_NAME]);
		return PTR_ERR(chain);
	}

	skb2 = alloc_skb(NLMSG_GOODSIZE, GFP_ATOMIC);
	if (!skb2)
		return -ENOMEM;

	err = nf_tables_fill_chain_info(skb2, net, NETLINK_CB(skb).portid,
					nlh->nlmsg_seq, NFT_MSG_NEWCHAIN, 0,
					family, table, chain);
	if (err < 0)
		goto err;

	return nlmsg_unicast(nlsk, skb2, NETLINK_CB(skb).portid);

err:
	kfree_skb(skb2);
	return err;
}

static const struct nla_policy nft_counter_policy[NFTA_COUNTER_MAX + 1] = {
	[NFTA_COUNTER_PACKETS]	= { .type = NLA_U64 },
	[NFTA_COUNTER_BYTES]	= { .type = NLA_U64 },
};

static struct nft_stats __percpu *nft_stats_alloc(const struct nlattr *attr)
{
	struct nlattr *tb[NFTA_COUNTER_MAX+1];
	struct nft_stats __percpu *newstats;
	struct nft_stats *stats;
	int err;

	err = nla_parse_nested_deprecated(tb, NFTA_COUNTER_MAX, attr,
					  nft_counter_policy, NULL);
	if (err < 0)
		return ERR_PTR(err);

	if (!tb[NFTA_COUNTER_BYTES] || !tb[NFTA_COUNTER_PACKETS])
		return ERR_PTR(-EINVAL);

	newstats = netdev_alloc_pcpu_stats(struct nft_stats);
	if (newstats == NULL)
		return ERR_PTR(-ENOMEM);

	/* Restore old counters on this cpu, no problem. Per-cpu statistics
	 * are not exposed to userspace.
	 */
	preempt_disable();
	stats = this_cpu_ptr(newstats);
	stats->bytes = be64_to_cpu(nla_get_be64(tb[NFTA_COUNTER_BYTES]));
	stats->pkts = be64_to_cpu(nla_get_be64(tb[NFTA_COUNTER_PACKETS]));
	preempt_enable();

	return newstats;
}

static void nft_chain_stats_replace(struct nft_trans *trans)
{
	struct nft_base_chain *chain = nft_base_chain(trans->ctx.chain);

	if (!nft_trans_chain_stats(trans))
		return;

	nft_trans_chain_stats(trans) =
		rcu_replace_pointer(chain->stats, nft_trans_chain_stats(trans),
				    lockdep_commit_lock_is_held(trans->ctx.net));

	if (!nft_trans_chain_stats(trans))
		static_branch_inc(&nft_counters_enabled);
}

static void nf_tables_chain_free_chain_rules(struct nft_chain *chain)
{
	struct nft_rule **g0 = rcu_dereference_raw(chain->rules_gen_0);
	struct nft_rule **g1 = rcu_dereference_raw(chain->rules_gen_1);

	if (g0 != g1)
		kvfree(g1);
	kvfree(g0);

	/* should be NULL either via abort or via successful commit */
	WARN_ON_ONCE(chain->rules_next);
	kvfree(chain->rules_next);
}

static void nf_tables_chain_destroy(struct nft_ctx *ctx)
{
	struct nft_chain *chain = ctx->chain;
	struct nft_hook *hook, *next;

	if (WARN_ON(chain->use > 0))
		return;

	/* no concurrent access possible anymore */
	nf_tables_chain_free_chain_rules(chain);

	if (nft_is_base_chain(chain)) {
		struct nft_base_chain *basechain = nft_base_chain(chain);

		if (ctx->family == NFPROTO_NETDEV) {
			list_for_each_entry_safe(hook, next,
						 &basechain->hook_list, list) {
				list_del_rcu(&hook->list);
				kfree_rcu(hook, rcu);
			}
		}
		module_put(basechain->type->owner);
		if (rcu_access_pointer(basechain->stats)) {
			static_branch_dec(&nft_counters_enabled);
			free_percpu(rcu_dereference_raw(basechain->stats));
		}
		kfree(chain->name);
		kfree(basechain);
	} else {
		kfree(chain->name);
		kfree(chain);
	}
}

static struct nft_hook *nft_netdev_hook_alloc(struct net *net,
					      const struct nlattr *attr)
{
	struct net_device *dev;
	char ifname[IFNAMSIZ];
	struct nft_hook *hook;
	int err;

	hook = kmalloc(sizeof(struct nft_hook), GFP_KERNEL);
	if (!hook) {
		err = -ENOMEM;
		goto err_hook_alloc;
	}

	nla_strlcpy(ifname, attr, IFNAMSIZ);
	dev = __dev_get_by_name(net, ifname);
	if (!dev) {
		err = -ENOENT;
		goto err_hook_dev;
	}
	hook->ops.dev = dev;

	return hook;

err_hook_dev:
	kfree(hook);
err_hook_alloc:
	return ERR_PTR(err);
}

static bool nft_hook_list_find(struct list_head *hook_list,
			       const struct nft_hook *this)
{
	struct nft_hook *hook;

	list_for_each_entry(hook, hook_list, list) {
		if (this->ops.dev == hook->ops.dev)
			return true;
	}

	return false;
}

static int nf_tables_parse_netdev_hooks(struct net *net,
					const struct nlattr *attr,
					struct list_head *hook_list)
{
	struct nft_hook *hook, *next;
	const struct nlattr *tmp;
	int rem, n = 0, err;

	nla_for_each_nested(tmp, attr, rem) {
		if (nla_type(tmp) != NFTA_DEVICE_NAME) {
			err = -EINVAL;
			goto err_hook;
		}

		hook = nft_netdev_hook_alloc(net, tmp);
		if (IS_ERR(hook)) {
			err = PTR_ERR(hook);
			goto err_hook;
		}
		if (nft_hook_list_find(hook_list, hook)) {
			kfree(hook);
			err = -EEXIST;
			goto err_hook;
		}
		list_add_tail(&hook->list, hook_list);
		n++;

		if (n == NFT_NETDEVICE_MAX) {
			err = -EFBIG;
			goto err_hook;
		}
	}
	if (!n)
		return -EINVAL;

	return 0;

err_hook:
	list_for_each_entry_safe(hook, next, hook_list, list) {
		list_del(&hook->list);
		kfree(hook);
	}
	return err;
}

struct nft_chain_hook {
	u32				num;
	s32				priority;
	const struct nft_chain_type	*type;
	struct list_head		list;
};

static int nft_chain_parse_netdev(struct net *net,
				  struct nlattr *tb[],
				  struct list_head *hook_list)
{
	struct nft_hook *hook;
	int err;

	if (tb[NFTA_HOOK_DEV]) {
		hook = nft_netdev_hook_alloc(net, tb[NFTA_HOOK_DEV]);
		if (IS_ERR(hook))
			return PTR_ERR(hook);

		list_add_tail(&hook->list, hook_list);
	} else if (tb[NFTA_HOOK_DEVS]) {
		err = nf_tables_parse_netdev_hooks(net, tb[NFTA_HOOK_DEVS],
						   hook_list);
		if (err < 0)
			return err;
	} else {
		return -EINVAL;
	}

	return 0;
}

static int nft_chain_parse_hook(struct net *net,
				const struct nlattr * const nla[],
				struct nft_chain_hook *hook, u8 family,
				bool autoload)
{
	struct nlattr *ha[NFTA_HOOK_MAX + 1];
	const struct nft_chain_type *type;
	int err;

	lockdep_assert_held(&net->nft.commit_mutex);
	lockdep_nfnl_nft_mutex_not_held();

	err = nla_parse_nested_deprecated(ha, NFTA_HOOK_MAX,
					  nla[NFTA_CHAIN_HOOK],
					  nft_hook_policy, NULL);
	if (err < 0)
		return err;

	if (ha[NFTA_HOOK_HOOKNUM] == NULL ||
	    ha[NFTA_HOOK_PRIORITY] == NULL)
		return -EINVAL;

	hook->num = ntohl(nla_get_be32(ha[NFTA_HOOK_HOOKNUM]));
	hook->priority = ntohl(nla_get_be32(ha[NFTA_HOOK_PRIORITY]));

	type = __nft_chain_type_get(family, NFT_CHAIN_T_DEFAULT);
	if (!type)
		return -EOPNOTSUPP;

	if (nla[NFTA_CHAIN_TYPE]) {
		type = nf_tables_chain_type_lookup(net, nla[NFTA_CHAIN_TYPE],
						   family, autoload);
		if (IS_ERR(type))
			return PTR_ERR(type);
	}
	if (hook->num > NF_MAX_HOOKS || !(type->hook_mask & (1 << hook->num)))
		return -EOPNOTSUPP;

	if (type->type == NFT_CHAIN_T_NAT &&
	    hook->priority <= NF_IP_PRI_CONNTRACK)
		return -EOPNOTSUPP;

	if (!try_module_get(type->owner))
		return -ENOENT;

	hook->type = type;

	INIT_LIST_HEAD(&hook->list);
	if (family == NFPROTO_NETDEV) {
		err = nft_chain_parse_netdev(net, ha, &hook->list);
		if (err < 0) {
			module_put(type->owner);
			return err;
		}
	} else if (ha[NFTA_HOOK_DEV] || ha[NFTA_HOOK_DEVS]) {
		module_put(type->owner);
		return -EOPNOTSUPP;
	}

	return 0;
}

static void nft_chain_release_hook(struct nft_chain_hook *hook)
{
	struct nft_hook *h, *next;

	list_for_each_entry_safe(h, next, &hook->list, list) {
		list_del(&h->list);
		kfree(h);
	}
	module_put(hook->type->owner);
}

struct nft_rules_old {
	struct rcu_head h;
	struct nft_rule **start;
};

static struct nft_rule **nf_tables_chain_alloc_rules(const struct nft_chain *chain,
						     unsigned int alloc)
{
	if (alloc > INT_MAX)
		return NULL;

	alloc += 1;	/* NULL, ends rules */
	if (sizeof(struct nft_rule *) > INT_MAX / alloc)
		return NULL;

	alloc *= sizeof(struct nft_rule *);
	alloc += sizeof(struct nft_rules_old);

	return kvmalloc(alloc, GFP_KERNEL);
}

static void nft_basechain_hook_init(struct nf_hook_ops *ops, u8 family,
				    const struct nft_chain_hook *hook,
				    struct nft_chain *chain)
{
	ops->pf		= family;
	ops->hooknum	= hook->num;
	ops->priority	= hook->priority;
	ops->priv	= chain;
	ops->hook	= hook->type->hooks[ops->hooknum];
}

static int nft_basechain_init(struct nft_base_chain *basechain, u8 family,
			      struct nft_chain_hook *hook, u32 flags)
{
	struct nft_chain *chain;
	struct nft_hook *h;

	basechain->type = hook->type;
	INIT_LIST_HEAD(&basechain->hook_list);
	chain = &basechain->chain;

	if (family == NFPROTO_NETDEV) {
		list_splice_init(&hook->list, &basechain->hook_list);
		list_for_each_entry(h, &basechain->hook_list, list)
			nft_basechain_hook_init(&h->ops, family, hook, chain);

		basechain->ops.hooknum	= hook->num;
		basechain->ops.priority	= hook->priority;
	} else {
		nft_basechain_hook_init(&basechain->ops, family, hook, chain);
	}

	chain->flags |= NFT_BASE_CHAIN | flags;
	basechain->policy = NF_ACCEPT;
	if (chain->flags & NFT_CHAIN_HW_OFFLOAD &&
	    nft_chain_offload_priority(basechain) < 0)
		return -EOPNOTSUPP;

	flow_block_init(&basechain->flow_block);

	return 0;
}

static int nf_tables_addchain(struct nft_ctx *ctx, u8 family, u8 genmask,
			      u8 policy, u32 flags)
{
	const struct nlattr * const *nla = ctx->nla;
	struct nft_table *table = ctx->table;
	struct nft_base_chain *basechain;
	struct nft_stats __percpu *stats;
	struct net *net = ctx->net;
	struct nft_trans *trans;
	struct nft_chain *chain;
	struct nft_rule **rules;
	int err;

	if (table->use == UINT_MAX)
		return -EOVERFLOW;

	if (nla[NFTA_CHAIN_HOOK]) {
		struct nft_chain_hook hook;

		err = nft_chain_parse_hook(net, nla, &hook, family, true);
		if (err < 0)
			return err;

		basechain = kzalloc(sizeof(*basechain), GFP_KERNEL);
		if (basechain == NULL) {
			nft_chain_release_hook(&hook);
			return -ENOMEM;
		}
		chain = &basechain->chain;

		if (nla[NFTA_CHAIN_COUNTERS]) {
			stats = nft_stats_alloc(nla[NFTA_CHAIN_COUNTERS]);
			if (IS_ERR(stats)) {
				nft_chain_release_hook(&hook);
				kfree(basechain);
				return PTR_ERR(stats);
			}
			rcu_assign_pointer(basechain->stats, stats);
			static_branch_inc(&nft_counters_enabled);
		}

		err = nft_basechain_init(basechain, family, &hook, flags);
		if (err < 0) {
			nft_chain_release_hook(&hook);
			kfree(basechain);
			return err;
		}
	} else {
		chain = kzalloc(sizeof(*chain), GFP_KERNEL);
		if (chain == NULL)
			return -ENOMEM;
	}
	ctx->chain = chain;

	INIT_LIST_HEAD(&chain->rules);
	chain->handle = nf_tables_alloc_handle(table);
	chain->table = table;
	chain->name = nla_strdup(nla[NFTA_CHAIN_NAME], GFP_KERNEL);
	if (!chain->name) {
		err = -ENOMEM;
		goto err1;
	}

	rules = nf_tables_chain_alloc_rules(chain, 0);
	if (!rules) {
		err = -ENOMEM;
		goto err1;
	}

	*rules = NULL;
	rcu_assign_pointer(chain->rules_gen_0, rules);
	rcu_assign_pointer(chain->rules_gen_1, rules);

	err = nf_tables_register_hook(net, table, chain);
	if (err < 0)
		goto err1;

	err = rhltable_insert_key(&table->chains_ht, chain->name,
				  &chain->rhlhead, nft_chain_ht_params);
	if (err)
		goto err2;

	trans = nft_trans_chain_add(ctx, NFT_MSG_NEWCHAIN);
	if (IS_ERR(trans)) {
		err = PTR_ERR(trans);
		rhltable_remove(&table->chains_ht, &chain->rhlhead,
				nft_chain_ht_params);
		goto err2;
	}

	nft_trans_chain_policy(trans) = NFT_CHAIN_POLICY_UNSET;
	if (nft_is_base_chain(chain))
		nft_trans_chain_policy(trans) = policy;

	table->use++;
	list_add_tail_rcu(&chain->list, &table->chains);

	return 0;
err2:
	nf_tables_unregister_hook(net, table, chain);
err1:
	nf_tables_chain_destroy(ctx);

	return err;
}

static bool nft_hook_list_equal(struct list_head *hook_list1,
				struct list_head *hook_list2)
{
	struct nft_hook *hook;
	int n = 0, m = 0;

	n = 0;
	list_for_each_entry(hook, hook_list2, list) {
		if (!nft_hook_list_find(hook_list1, hook))
			return false;

		n++;
	}
	list_for_each_entry(hook, hook_list1, list)
		m++;

	return n == m;
}

static int nf_tables_updchain(struct nft_ctx *ctx, u8 genmask, u8 policy,
			      u32 flags)
{
	const struct nlattr * const *nla = ctx->nla;
	struct nft_table *table = ctx->table;
	struct nft_chain *chain = ctx->chain;
	struct nft_base_chain *basechain;
	struct nft_stats *stats = NULL;
	struct nft_chain_hook hook;
	struct nf_hook_ops *ops;
	struct nft_trans *trans;
	int err;

	if (chain->flags ^ flags)
		return -EOPNOTSUPP;

	if (nla[NFTA_CHAIN_HOOK]) {
		if (!nft_is_base_chain(chain))
			return -EBUSY;

		err = nft_chain_parse_hook(ctx->net, nla, &hook, ctx->family,
					   false);
		if (err < 0)
			return err;

		basechain = nft_base_chain(chain);
		if (basechain->type != hook.type) {
			nft_chain_release_hook(&hook);
			return -EBUSY;
		}

		if (ctx->family == NFPROTO_NETDEV) {
			if (!nft_hook_list_equal(&basechain->hook_list,
						 &hook.list)) {
				nft_chain_release_hook(&hook);
				return -EBUSY;
			}
		} else {
			ops = &basechain->ops;
			if (ops->hooknum != hook.num ||
			    ops->priority != hook.priority) {
				nft_chain_release_hook(&hook);
				return -EBUSY;
			}
		}
		nft_chain_release_hook(&hook);
	}

	if (nla[NFTA_CHAIN_HANDLE] &&
	    nla[NFTA_CHAIN_NAME]) {
		struct nft_chain *chain2;

		chain2 = nft_chain_lookup(ctx->net, table,
					  nla[NFTA_CHAIN_NAME], genmask);
		if (!IS_ERR(chain2))
			return -EEXIST;
	}

	if (nla[NFTA_CHAIN_COUNTERS]) {
		if (!nft_is_base_chain(chain))
			return -EOPNOTSUPP;

		stats = nft_stats_alloc(nla[NFTA_CHAIN_COUNTERS]);
		if (IS_ERR(stats))
			return PTR_ERR(stats);
	}

	err = -ENOMEM;
	trans = nft_trans_alloc(ctx, NFT_MSG_NEWCHAIN,
				sizeof(struct nft_trans_chain));
	if (trans == NULL)
		goto err;

	nft_trans_chain_stats(trans) = stats;
	nft_trans_chain_update(trans) = true;

	if (nla[NFTA_CHAIN_POLICY])
		nft_trans_chain_policy(trans) = policy;
	else
		nft_trans_chain_policy(trans) = -1;

	if (nla[NFTA_CHAIN_HANDLE] &&
	    nla[NFTA_CHAIN_NAME]) {
		struct nft_trans *tmp;
		char *name;

		err = -ENOMEM;
		name = nla_strdup(nla[NFTA_CHAIN_NAME], GFP_KERNEL);
		if (!name)
			goto err;

		err = -EEXIST;
		list_for_each_entry(tmp, &ctx->net->nft.commit_list, list) {
			if (tmp->msg_type == NFT_MSG_NEWCHAIN &&
			    tmp->ctx.table == table &&
			    nft_trans_chain_update(tmp) &&
			    nft_trans_chain_name(tmp) &&
			    strcmp(name, nft_trans_chain_name(tmp)) == 0) {
				kfree(name);
				goto err;
			}
		}

		nft_trans_chain_name(trans) = name;
	}
	list_add_tail(&trans->list, &ctx->net->nft.commit_list);

	return 0;
err:
	free_percpu(stats);
	kfree(trans);
	return err;
}

static int nf_tables_newchain(struct net *net, struct sock *nlsk,
			      struct sk_buff *skb, const struct nlmsghdr *nlh,
			      const struct nlattr * const nla[],
			      struct netlink_ext_ack *extack)
{
	const struct nfgenmsg *nfmsg = nlmsg_data(nlh);
	u8 genmask = nft_genmask_next(net);
	int family = nfmsg->nfgen_family;
	const struct nlattr *attr;
	struct nft_table *table;
	struct nft_chain *chain;
	u8 policy = NF_ACCEPT;
	struct nft_ctx ctx;
	u64 handle = 0;
	u32 flags = 0;

	lockdep_assert_held(&net->nft.commit_mutex);

	table = nft_table_lookup(net, nla[NFTA_CHAIN_TABLE], family, genmask);
	if (IS_ERR(table)) {
		NL_SET_BAD_ATTR(extack, nla[NFTA_CHAIN_TABLE]);
		return PTR_ERR(table);
	}

	chain = NULL;
	attr = nla[NFTA_CHAIN_NAME];

	if (nla[NFTA_CHAIN_HANDLE]) {
		handle = be64_to_cpu(nla_get_be64(nla[NFTA_CHAIN_HANDLE]));
		chain = nft_chain_lookup_byhandle(table, handle, genmask);
		if (IS_ERR(chain)) {
			NL_SET_BAD_ATTR(extack, nla[NFTA_CHAIN_HANDLE]);
			return PTR_ERR(chain);
		}
		attr = nla[NFTA_CHAIN_HANDLE];
	} else {
		chain = nft_chain_lookup(net, table, attr, genmask);
		if (IS_ERR(chain)) {
			if (PTR_ERR(chain) != -ENOENT) {
				NL_SET_BAD_ATTR(extack, attr);
				return PTR_ERR(chain);
			}
			chain = NULL;
		}
	}

	if (nla[NFTA_CHAIN_POLICY]) {
		if (chain != NULL &&
		    !nft_is_base_chain(chain)) {
			NL_SET_BAD_ATTR(extack, nla[NFTA_CHAIN_POLICY]);
			return -EOPNOTSUPP;
		}

		if (chain == NULL &&
		    nla[NFTA_CHAIN_HOOK] == NULL) {
			NL_SET_BAD_ATTR(extack, nla[NFTA_CHAIN_POLICY]);
			return -EOPNOTSUPP;
		}

		policy = ntohl(nla_get_be32(nla[NFTA_CHAIN_POLICY]));
		switch (policy) {
		case NF_DROP:
		case NF_ACCEPT:
			break;
		default:
			return -EINVAL;
		}
	}

	if (nla[NFTA_CHAIN_FLAGS])
		flags = ntohl(nla_get_be32(nla[NFTA_CHAIN_FLAGS]));
	else if (chain)
		flags = chain->flags;

	nft_ctx_init(&ctx, net, skb, nlh, family, table, chain, nla);

	if (chain != NULL) {
		if (nlh->nlmsg_flags & NLM_F_EXCL) {
			NL_SET_BAD_ATTR(extack, attr);
			return -EEXIST;
		}
		if (nlh->nlmsg_flags & NLM_F_REPLACE)
			return -EOPNOTSUPP;

		flags |= chain->flags & NFT_BASE_CHAIN;
		return nf_tables_updchain(&ctx, genmask, policy, flags);
	}

	return nf_tables_addchain(&ctx, family, genmask, policy, flags);
}

static int nf_tables_delchain(struct net *net, struct sock *nlsk,
			      struct sk_buff *skb, const struct nlmsghdr *nlh,
			      const struct nlattr * const nla[],
			      struct netlink_ext_ack *extack)
{
	const struct nfgenmsg *nfmsg = nlmsg_data(nlh);
	u8 genmask = nft_genmask_next(net);
	int family = nfmsg->nfgen_family;
	const struct nlattr *attr;
	struct nft_table *table;
	struct nft_chain *chain;
	struct nft_rule *rule;
	struct nft_ctx ctx;
	u64 handle;
	u32 use;
	int err;

	table = nft_table_lookup(net, nla[NFTA_CHAIN_TABLE], family, genmask);
	if (IS_ERR(table)) {
		NL_SET_BAD_ATTR(extack, nla[NFTA_CHAIN_TABLE]);
		return PTR_ERR(table);
	}

	if (nla[NFTA_CHAIN_HANDLE]) {
		attr = nla[NFTA_CHAIN_HANDLE];
		handle = be64_to_cpu(nla_get_be64(attr));
		chain = nft_chain_lookup_byhandle(table, handle, genmask);
	} else {
		attr = nla[NFTA_CHAIN_NAME];
		chain = nft_chain_lookup(net, table, attr, genmask);
	}
	if (IS_ERR(chain)) {
		NL_SET_BAD_ATTR(extack, attr);
		return PTR_ERR(chain);
	}

	if (nlh->nlmsg_flags & NLM_F_NONREC &&
	    chain->use > 0)
		return -EBUSY;

	nft_ctx_init(&ctx, net, skb, nlh, family, table, chain, nla);

	use = chain->use;
	list_for_each_entry(rule, &chain->rules, list) {
		if (!nft_is_active_next(net, rule))
			continue;
		use--;

		err = nft_delrule(&ctx, rule);
		if (err < 0)
			return err;
	}

	/* There are rules and elements that are still holding references to us,
	 * we cannot do a recursive removal in this case.
	 */
	if (use > 0) {
		NL_SET_BAD_ATTR(extack, attr);
		return -EBUSY;
	}

	return nft_delchain(&ctx);
}

/*
 * Expressions
 */

/**
 *	nft_register_expr - register nf_tables expr type
 *	@ops: expr type
 *
 *	Registers the expr type for use with nf_tables. Returns zero on
 *	success or a negative errno code otherwise.
 */
int nft_register_expr(struct nft_expr_type *type)
{
	nfnl_lock(NFNL_SUBSYS_NFTABLES);
	if (type->family == NFPROTO_UNSPEC)
		list_add_tail_rcu(&type->list, &nf_tables_expressions);
	else
		list_add_rcu(&type->list, &nf_tables_expressions);
	nfnl_unlock(NFNL_SUBSYS_NFTABLES);
	return 0;
}
EXPORT_SYMBOL_GPL(nft_register_expr);

/**
 *	nft_unregister_expr - unregister nf_tables expr type
 *	@ops: expr type
 *
 * 	Unregisters the expr typefor use with nf_tables.
 */
void nft_unregister_expr(struct nft_expr_type *type)
{
	nfnl_lock(NFNL_SUBSYS_NFTABLES);
	list_del_rcu(&type->list);
	nfnl_unlock(NFNL_SUBSYS_NFTABLES);
}
EXPORT_SYMBOL_GPL(nft_unregister_expr);

static const struct nft_expr_type *__nft_expr_type_get(u8 family,
						       struct nlattr *nla)
{
	const struct nft_expr_type *type, *candidate = NULL;

	list_for_each_entry(type, &nf_tables_expressions, list) {
		if (!nla_strcmp(nla, type->name)) {
			if (!type->family && !candidate)
				candidate = type;
			else if (type->family == family)
				candidate = type;
		}
	}
	return candidate;
}

#ifdef CONFIG_MODULES
static int nft_expr_type_request_module(struct net *net, u8 family,
					struct nlattr *nla)
{
	if (nft_request_module(net, "nft-expr-%u-%.*s", family,
			       nla_len(nla), (char *)nla_data(nla)) == -EAGAIN)
		return -EAGAIN;

	return 0;
}
#endif

static const struct nft_expr_type *nft_expr_type_get(struct net *net,
						     u8 family,
						     struct nlattr *nla)
{
	const struct nft_expr_type *type;

	if (nla == NULL)
		return ERR_PTR(-EINVAL);

	type = __nft_expr_type_get(family, nla);
	if (type != NULL && try_module_get(type->owner))
		return type;

	lockdep_nfnl_nft_mutex_not_held();
#ifdef CONFIG_MODULES
	if (type == NULL) {
		if (nft_expr_type_request_module(net, family, nla) == -EAGAIN)
			return ERR_PTR(-EAGAIN);

		if (nft_request_module(net, "nft-expr-%.*s",
				       nla_len(nla),
				       (char *)nla_data(nla)) == -EAGAIN)
			return ERR_PTR(-EAGAIN);
	}
#endif
	return ERR_PTR(-ENOENT);
}

static const struct nla_policy nft_expr_policy[NFTA_EXPR_MAX + 1] = {
	[NFTA_EXPR_NAME]	= { .type = NLA_STRING,
				    .len = NFT_MODULE_AUTOLOAD_LIMIT },
	[NFTA_EXPR_DATA]	= { .type = NLA_NESTED },
};

static int nf_tables_fill_expr_info(struct sk_buff *skb,
				    const struct nft_expr *expr)
{
	if (nla_put_string(skb, NFTA_EXPR_NAME, expr->ops->type->name))
		goto nla_put_failure;

	if (expr->ops->dump) {
		struct nlattr *data = nla_nest_start_noflag(skb,
							    NFTA_EXPR_DATA);
		if (data == NULL)
			goto nla_put_failure;
		if (expr->ops->dump(skb, expr) < 0)
			goto nla_put_failure;
		nla_nest_end(skb, data);
	}

	return skb->len;

nla_put_failure:
	return -1;
};

int nft_expr_dump(struct sk_buff *skb, unsigned int attr,
		  const struct nft_expr *expr)
{
	struct nlattr *nest;

	nest = nla_nest_start_noflag(skb, attr);
	if (!nest)
		goto nla_put_failure;
	if (nf_tables_fill_expr_info(skb, expr) < 0)
		goto nla_put_failure;
	nla_nest_end(skb, nest);
	return 0;

nla_put_failure:
	return -1;
}

struct nft_expr_info {
	const struct nft_expr_ops	*ops;
	struct nlattr			*tb[NFT_EXPR_MAXATTR + 1];
};

static int nf_tables_expr_parse(const struct nft_ctx *ctx,
				const struct nlattr *nla,
				struct nft_expr_info *info)
{
	const struct nft_expr_type *type;
	const struct nft_expr_ops *ops;
	struct nlattr *tb[NFTA_EXPR_MAX + 1];
	int err;

	err = nla_parse_nested_deprecated(tb, NFTA_EXPR_MAX, nla,
					  nft_expr_policy, NULL);
	if (err < 0)
		return err;

	type = nft_expr_type_get(ctx->net, ctx->family, tb[NFTA_EXPR_NAME]);
	if (IS_ERR(type))
		return PTR_ERR(type);

	if (tb[NFTA_EXPR_DATA]) {
		err = nla_parse_nested_deprecated(info->tb, type->maxattr,
						  tb[NFTA_EXPR_DATA],
						  type->policy, NULL);
		if (err < 0)
			goto err1;
	} else
		memset(info->tb, 0, sizeof(info->tb[0]) * (type->maxattr + 1));

	if (type->select_ops != NULL) {
		ops = type->select_ops(ctx,
				       (const struct nlattr * const *)info->tb);
		if (IS_ERR(ops)) {
			err = PTR_ERR(ops);
#ifdef CONFIG_MODULES
			if (err == -EAGAIN)
				if (nft_expr_type_request_module(ctx->net,
								 ctx->family,
								 tb[NFTA_EXPR_NAME]) != -EAGAIN)
					err = -ENOENT;
#endif
			goto err1;
		}
	} else
		ops = type->ops;

	info->ops = ops;
	return 0;

err1:
	module_put(type->owner);
	return err;
}

static int nf_tables_newexpr(const struct nft_ctx *ctx,
			     const struct nft_expr_info *info,
			     struct nft_expr *expr)
{
	const struct nft_expr_ops *ops = info->ops;
	int err;

	expr->ops = ops;
	if (ops->init) {
		err = ops->init(ctx, expr, (const struct nlattr **)info->tb);
		if (err < 0)
			goto err1;
	}

	return 0;
err1:
	expr->ops = NULL;
	return err;
}

static void nf_tables_expr_destroy(const struct nft_ctx *ctx,
				   struct nft_expr *expr)
{
	const struct nft_expr_type *type = expr->ops->type;

	if (expr->ops->destroy)
		expr->ops->destroy(ctx, expr);
	module_put(type->owner);
}

struct nft_expr *nft_expr_init(const struct nft_ctx *ctx,
			       const struct nlattr *nla)
{
	struct nft_expr_info info;
	struct nft_expr *expr;
	struct module *owner;
	int err;

	err = nf_tables_expr_parse(ctx, nla, &info);
	if (err < 0)
		goto err1;

	err = -ENOMEM;
	expr = kzalloc(info.ops->size, GFP_KERNEL);
	if (expr == NULL)
		goto err2;

	err = nf_tables_newexpr(ctx, &info, expr);
	if (err < 0)
		goto err3;

	return expr;
err3:
	kfree(expr);
err2:
	owner = info.ops->type->owner;
	if (info.ops->type->release_ops)
		info.ops->type->release_ops(info.ops);

	module_put(owner);
err1:
	return ERR_PTR(err);
}

void nft_expr_destroy(const struct nft_ctx *ctx, struct nft_expr *expr)
{
	nf_tables_expr_destroy(ctx, expr);
	kfree(expr);
}

/*
 * Rules
 */

static struct nft_rule *__nft_rule_lookup(const struct nft_chain *chain,
					  u64 handle)
{
	struct nft_rule *rule;

	// FIXME: this sucks
	list_for_each_entry_rcu(rule, &chain->rules, list) {
		if (handle == rule->handle)
			return rule;
	}

	return ERR_PTR(-ENOENT);
}

static struct nft_rule *nft_rule_lookup(const struct nft_chain *chain,
					const struct nlattr *nla)
{
	if (nla == NULL)
		return ERR_PTR(-EINVAL);

	return __nft_rule_lookup(chain, be64_to_cpu(nla_get_be64(nla)));
}

static const struct nla_policy nft_rule_policy[NFTA_RULE_MAX + 1] = {
	[NFTA_RULE_TABLE]	= { .type = NLA_STRING,
				    .len = NFT_TABLE_MAXNAMELEN - 1 },
	[NFTA_RULE_CHAIN]	= { .type = NLA_STRING,
				    .len = NFT_CHAIN_MAXNAMELEN - 1 },
	[NFTA_RULE_HANDLE]	= { .type = NLA_U64 },
	[NFTA_RULE_EXPRESSIONS]	= { .type = NLA_NESTED },
	[NFTA_RULE_COMPAT]	= { .type = NLA_NESTED },
	[NFTA_RULE_POSITION]	= { .type = NLA_U64 },
	[NFTA_RULE_USERDATA]	= { .type = NLA_BINARY,
				    .len = NFT_USERDATA_MAXLEN },
	[NFTA_RULE_ID]		= { .type = NLA_U32 },
	[NFTA_RULE_POSITION_ID]	= { .type = NLA_U32 },
};

static int nf_tables_fill_rule_info(struct sk_buff *skb, struct net *net,
				    u32 portid, u32 seq, int event,
				    u32 flags, int family,
				    const struct nft_table *table,
				    const struct nft_chain *chain,
				    const struct nft_rule *rule,
				    const struct nft_rule *prule)
{
	struct nlmsghdr *nlh;
	struct nfgenmsg *nfmsg;
	const struct nft_expr *expr, *next;
	struct nlattr *list;
	u16 type = nfnl_msg_type(NFNL_SUBSYS_NFTABLES, event);

	nlh = nlmsg_put(skb, portid, seq, type, sizeof(struct nfgenmsg), flags);
	if (nlh == NULL)
		goto nla_put_failure;

	nfmsg = nlmsg_data(nlh);
	nfmsg->nfgen_family	= family;
	nfmsg->version		= NFNETLINK_V0;
	nfmsg->res_id		= htons(net->nft.base_seq & 0xffff);

	if (nla_put_string(skb, NFTA_RULE_TABLE, table->name))
		goto nla_put_failure;
	if (nla_put_string(skb, NFTA_RULE_CHAIN, chain->name))
		goto nla_put_failure;
	if (nla_put_be64(skb, NFTA_RULE_HANDLE, cpu_to_be64(rule->handle),
			 NFTA_RULE_PAD))
		goto nla_put_failure;

	if (event != NFT_MSG_DELRULE && prule) {
		if (nla_put_be64(skb, NFTA_RULE_POSITION,
				 cpu_to_be64(prule->handle),
				 NFTA_RULE_PAD))
			goto nla_put_failure;
	}

	list = nla_nest_start_noflag(skb, NFTA_RULE_EXPRESSIONS);
	if (list == NULL)
		goto nla_put_failure;
	nft_rule_for_each_expr(expr, next, rule) {
		if (nft_expr_dump(skb, NFTA_LIST_ELEM, expr) < 0)
			goto nla_put_failure;
	}
	nla_nest_end(skb, list);

	if (rule->udata) {
		struct nft_userdata *udata = nft_userdata(rule);
		if (nla_put(skb, NFTA_RULE_USERDATA, udata->len + 1,
			    udata->data) < 0)
			goto nla_put_failure;
	}

	nlmsg_end(skb, nlh);
	return 0;

nla_put_failure:
	nlmsg_trim(skb, nlh);
	return -1;
}

static void nf_tables_rule_notify(const struct nft_ctx *ctx,
				  const struct nft_rule *rule, int event)
{
	struct sk_buff *skb;
	int err;

	if (!ctx->report &&
	    !nfnetlink_has_listeners(ctx->net, NFNLGRP_NFTABLES))
		return;

	skb = nlmsg_new(NLMSG_GOODSIZE, GFP_KERNEL);
	if (skb == NULL)
		goto err;

	err = nf_tables_fill_rule_info(skb, ctx->net, ctx->portid, ctx->seq,
				       event, 0, ctx->family, ctx->table,
				       ctx->chain, rule, NULL);
	if (err < 0) {
		kfree_skb(skb);
		goto err;
	}

	nfnetlink_send(skb, ctx->net, ctx->portid, NFNLGRP_NFTABLES,
		       ctx->report, GFP_KERNEL);
	return;
err:
	nfnetlink_set_err(ctx->net, ctx->portid, NFNLGRP_NFTABLES, -ENOBUFS);
}

struct nft_rule_dump_ctx {
	char *table;
	char *chain;
};

static int __nf_tables_dump_rules(struct sk_buff *skb,
				  unsigned int *idx,
				  struct netlink_callback *cb,
				  const struct nft_table *table,
				  const struct nft_chain *chain)
{
	struct net *net = sock_net(skb->sk);
	const struct nft_rule *rule, *prule;
	unsigned int s_idx = cb->args[0];

	prule = NULL;
	list_for_each_entry_rcu(rule, &chain->rules, list) {
		if (!nft_is_active(net, rule))
			goto cont_skip;
		if (*idx < s_idx)
			goto cont;
		if (*idx > s_idx) {
			memset(&cb->args[1], 0,
					sizeof(cb->args) - sizeof(cb->args[0]));
		}
		if (nf_tables_fill_rule_info(skb, net, NETLINK_CB(cb->skb).portid,
					cb->nlh->nlmsg_seq,
					NFT_MSG_NEWRULE,
					NLM_F_MULTI | NLM_F_APPEND,
					table->family,
					table, chain, rule, prule) < 0)
			return 1;

		nl_dump_check_consistent(cb, nlmsg_hdr(skb));
cont:
		prule = rule;
cont_skip:
		(*idx)++;
	}
	return 0;
}

static int nf_tables_dump_rules(struct sk_buff *skb,
				struct netlink_callback *cb)
{
	const struct nfgenmsg *nfmsg = nlmsg_data(cb->nlh);
	const struct nft_rule_dump_ctx *ctx = cb->data;
	struct nft_table *table;
	const struct nft_chain *chain;
	unsigned int idx = 0;
	struct net *net = sock_net(skb->sk);
	int family = nfmsg->nfgen_family;

	rcu_read_lock();
	cb->seq = net->nft.base_seq;

	list_for_each_entry_rcu(table, &net->nft.tables, list) {
		if (family != NFPROTO_UNSPEC && family != table->family)
			continue;

		if (ctx && ctx->table && strcmp(ctx->table, table->name) != 0)
			continue;

		if (ctx && ctx->table && ctx->chain) {
			struct rhlist_head *list, *tmp;

			list = rhltable_lookup(&table->chains_ht, ctx->chain,
					       nft_chain_ht_params);
			if (!list)
				goto done;

			rhl_for_each_entry_rcu(chain, tmp, list, rhlhead) {
				if (!nft_is_active(net, chain))
					continue;
				__nf_tables_dump_rules(skb, &idx,
						       cb, table, chain);
				break;
			}
			goto done;
		}

		list_for_each_entry_rcu(chain, &table->chains, list) {
			if (__nf_tables_dump_rules(skb, &idx, cb, table, chain))
				goto done;
		}

		if (ctx && ctx->table)
			break;
	}
done:
	rcu_read_unlock();

	cb->args[0] = idx;
	return skb->len;
}

static int nf_tables_dump_rules_start(struct netlink_callback *cb)
{
	const struct nlattr * const *nla = cb->data;
	struct nft_rule_dump_ctx *ctx = NULL;

	if (nla[NFTA_RULE_TABLE] || nla[NFTA_RULE_CHAIN]) {
		ctx = kzalloc(sizeof(*ctx), GFP_ATOMIC);
		if (!ctx)
			return -ENOMEM;

		if (nla[NFTA_RULE_TABLE]) {
			ctx->table = nla_strdup(nla[NFTA_RULE_TABLE],
							GFP_ATOMIC);
			if (!ctx->table) {
				kfree(ctx);
				return -ENOMEM;
			}
		}
		if (nla[NFTA_RULE_CHAIN]) {
			ctx->chain = nla_strdup(nla[NFTA_RULE_CHAIN],
						GFP_ATOMIC);
			if (!ctx->chain) {
				kfree(ctx->table);
				kfree(ctx);
				return -ENOMEM;
			}
		}
	}

	cb->data = ctx;
	return 0;
}

static int nf_tables_dump_rules_done(struct netlink_callback *cb)
{
	struct nft_rule_dump_ctx *ctx = cb->data;

	if (ctx) {
		kfree(ctx->table);
		kfree(ctx->chain);
		kfree(ctx);
	}
	return 0;
}

/* called with rcu_read_lock held */
static int nf_tables_getrule(struct net *net, struct sock *nlsk,
			     struct sk_buff *skb, const struct nlmsghdr *nlh,
			     const struct nlattr * const nla[],
			     struct netlink_ext_ack *extack)
{
	const struct nfgenmsg *nfmsg = nlmsg_data(nlh);
	u8 genmask = nft_genmask_cur(net);
	const struct nft_chain *chain;
	const struct nft_rule *rule;
	struct nft_table *table;
	struct sk_buff *skb2;
	int family = nfmsg->nfgen_family;
	int err;

	if (nlh->nlmsg_flags & NLM_F_DUMP) {
		struct netlink_dump_control c = {
			.start= nf_tables_dump_rules_start,
			.dump = nf_tables_dump_rules,
			.done = nf_tables_dump_rules_done,
			.module = THIS_MODULE,
			.data = (void *)nla,
		};

		return nft_netlink_dump_start_rcu(nlsk, skb, nlh, &c);
	}

	table = nft_table_lookup(net, nla[NFTA_RULE_TABLE], family, genmask);
	if (IS_ERR(table)) {
		NL_SET_BAD_ATTR(extack, nla[NFTA_RULE_TABLE]);
		return PTR_ERR(table);
	}

	chain = nft_chain_lookup(net, table, nla[NFTA_RULE_CHAIN], genmask);
	if (IS_ERR(chain)) {
		NL_SET_BAD_ATTR(extack, nla[NFTA_RULE_CHAIN]);
		return PTR_ERR(chain);
	}

	rule = nft_rule_lookup(chain, nla[NFTA_RULE_HANDLE]);
	if (IS_ERR(rule)) {
		NL_SET_BAD_ATTR(extack, nla[NFTA_RULE_HANDLE]);
		return PTR_ERR(rule);
	}

	skb2 = alloc_skb(NLMSG_GOODSIZE, GFP_ATOMIC);
	if (!skb2)
		return -ENOMEM;

	err = nf_tables_fill_rule_info(skb2, net, NETLINK_CB(skb).portid,
				       nlh->nlmsg_seq, NFT_MSG_NEWRULE, 0,
				       family, table, chain, rule, NULL);
	if (err < 0)
		goto err;

	return nlmsg_unicast(nlsk, skb2, NETLINK_CB(skb).portid);

err:
	kfree_skb(skb2);
	return err;
}

static void nf_tables_rule_destroy(const struct nft_ctx *ctx,
				   struct nft_rule *rule)
{
	struct nft_expr *expr, *next;

	/*
	 * Careful: some expressions might not be initialized in case this
	 * is called on error from nf_tables_newrule().
	 */
	expr = nft_expr_first(rule);
	while (expr != nft_expr_last(rule) && expr->ops) {
		next = nft_expr_next(expr);
		nf_tables_expr_destroy(ctx, expr);
		expr = next;
	}
	kfree(rule);
}

static void nf_tables_rule_release(const struct nft_ctx *ctx,
				   struct nft_rule *rule)
{
	nft_rule_expr_deactivate(ctx, rule, NFT_TRANS_RELEASE);
	nf_tables_rule_destroy(ctx, rule);
}

int nft_chain_validate(const struct nft_ctx *ctx, const struct nft_chain *chain)
{
	struct nft_expr *expr, *last;
	const struct nft_data *data;
	struct nft_rule *rule;
	int err;

	if (ctx->level == NFT_JUMP_STACK_SIZE)
		return -EMLINK;

	list_for_each_entry(rule, &chain->rules, list) {
		if (!nft_is_active_next(ctx->net, rule))
			continue;

		nft_rule_for_each_expr(expr, last, rule) {
			if (!expr->ops->validate)
				continue;

			err = expr->ops->validate(ctx, expr, &data);
			if (err < 0)
				return err;
		}
	}

	return 0;
}
EXPORT_SYMBOL_GPL(nft_chain_validate);

static int nft_table_validate(struct net *net, const struct nft_table *table)
{
	struct nft_chain *chain;
	struct nft_ctx ctx = {
		.net	= net,
		.family	= table->family,
	};
	int err;

	list_for_each_entry(chain, &table->chains, list) {
		if (!nft_is_base_chain(chain))
			continue;

		ctx.chain = chain;
		err = nft_chain_validate(&ctx, chain);
		if (err < 0)
			return err;
	}

	return 0;
}

static struct nft_rule *nft_rule_lookup_byid(const struct net *net,
					     const struct nlattr *nla);

#define NFT_RULE_MAXEXPRS	128

static int nf_tables_newrule(struct net *net, struct sock *nlsk,
			     struct sk_buff *skb, const struct nlmsghdr *nlh,
			     const struct nlattr * const nla[],
			     struct netlink_ext_ack *extack)
{
	const struct nfgenmsg *nfmsg = nlmsg_data(nlh);
	u8 genmask = nft_genmask_next(net);
	struct nft_expr_info *info = NULL;
	int family = nfmsg->nfgen_family;
	struct nft_flow_rule *flow;
	struct nft_table *table;
	struct nft_chain *chain;
	struct nft_rule *rule, *old_rule = NULL;
	struct nft_userdata *udata;
	struct nft_trans *trans = NULL;
	struct nft_expr *expr;
	struct nft_ctx ctx;
	struct nlattr *tmp;
	unsigned int size, i, n, ulen = 0, usize = 0;
	int err, rem;
	u64 handle, pos_handle;

	lockdep_assert_held(&net->nft.commit_mutex);

	table = nft_table_lookup(net, nla[NFTA_RULE_TABLE], family, genmask);
	if (IS_ERR(table)) {
		NL_SET_BAD_ATTR(extack, nla[NFTA_RULE_TABLE]);
		return PTR_ERR(table);
	}

	chain = nft_chain_lookup(net, table, nla[NFTA_RULE_CHAIN], genmask);
	if (IS_ERR(chain)) {
		NL_SET_BAD_ATTR(extack, nla[NFTA_RULE_CHAIN]);
		return PTR_ERR(chain);
	}

	if (nla[NFTA_RULE_HANDLE]) {
		handle = be64_to_cpu(nla_get_be64(nla[NFTA_RULE_HANDLE]));
		rule = __nft_rule_lookup(chain, handle);
		if (IS_ERR(rule)) {
			NL_SET_BAD_ATTR(extack, nla[NFTA_RULE_HANDLE]);
			return PTR_ERR(rule);
		}

		if (nlh->nlmsg_flags & NLM_F_EXCL) {
			NL_SET_BAD_ATTR(extack, nla[NFTA_RULE_HANDLE]);
			return -EEXIST;
		}
		if (nlh->nlmsg_flags & NLM_F_REPLACE)
			old_rule = rule;
		else
			return -EOPNOTSUPP;
	} else {
		if (!(nlh->nlmsg_flags & NLM_F_CREATE) ||
		    nlh->nlmsg_flags & NLM_F_REPLACE)
			return -EINVAL;
		handle = nf_tables_alloc_handle(table);

		if (chain->use == UINT_MAX)
			return -EOVERFLOW;

		if (nla[NFTA_RULE_POSITION]) {
			pos_handle = be64_to_cpu(nla_get_be64(nla[NFTA_RULE_POSITION]));
			old_rule = __nft_rule_lookup(chain, pos_handle);
			if (IS_ERR(old_rule)) {
				NL_SET_BAD_ATTR(extack, nla[NFTA_RULE_POSITION]);
				return PTR_ERR(old_rule);
			}
		} else if (nla[NFTA_RULE_POSITION_ID]) {
			old_rule = nft_rule_lookup_byid(net, nla[NFTA_RULE_POSITION_ID]);
			if (IS_ERR(old_rule)) {
				NL_SET_BAD_ATTR(extack, nla[NFTA_RULE_POSITION_ID]);
				return PTR_ERR(old_rule);
			}
		}
	}

	nft_ctx_init(&ctx, net, skb, nlh, family, table, chain, nla);

	n = 0;
	size = 0;
	if (nla[NFTA_RULE_EXPRESSIONS]) {
		info = kvmalloc_array(NFT_RULE_MAXEXPRS,
				      sizeof(struct nft_expr_info),
				      GFP_KERNEL);
		if (!info)
			return -ENOMEM;

		nla_for_each_nested(tmp, nla[NFTA_RULE_EXPRESSIONS], rem) {
			err = -EINVAL;
			if (nla_type(tmp) != NFTA_LIST_ELEM)
				goto err1;
			if (n == NFT_RULE_MAXEXPRS)
				goto err1;
			err = nf_tables_expr_parse(&ctx, tmp, &info[n]);
			if (err < 0)
				goto err1;
			size += info[n].ops->size;
			n++;
		}
	}
	/* Check for overflow of dlen field */
	err = -EFBIG;
	if (size >= 1 << 12)
		goto err1;

	if (nla[NFTA_RULE_USERDATA]) {
		ulen = nla_len(nla[NFTA_RULE_USERDATA]);
		if (ulen > 0)
			usize = sizeof(struct nft_userdata) + ulen;
	}

	err = -ENOMEM;
	rule = kzalloc(sizeof(*rule) + size + usize, GFP_KERNEL);
	if (rule == NULL)
		goto err1;

	nft_activate_next(net, rule);

	rule->handle = handle;
	rule->dlen   = size;
	rule->udata  = ulen ? 1 : 0;

	if (ulen) {
		udata = nft_userdata(rule);
		udata->len = ulen - 1;
		nla_memcpy(udata->data, nla[NFTA_RULE_USERDATA], ulen);
	}

	expr = nft_expr_first(rule);
	for (i = 0; i < n; i++) {
		err = nf_tables_newexpr(&ctx, &info[i], expr);
		if (err < 0)
			goto err2;

		if (info[i].ops->validate)
			nft_validate_state_update(net, NFT_VALIDATE_NEED);

		info[i].ops = NULL;
		expr = nft_expr_next(expr);
	}

	if (nlh->nlmsg_flags & NLM_F_REPLACE) {
		trans = nft_trans_rule_add(&ctx, NFT_MSG_NEWRULE, rule);
		if (trans == NULL) {
			err = -ENOMEM;
			goto err2;
		}
		err = nft_delrule(&ctx, old_rule);
		if (err < 0) {
			nft_trans_destroy(trans);
			goto err2;
		}

		list_add_tail_rcu(&rule->list, &old_rule->list);
	} else {
		trans = nft_trans_rule_add(&ctx, NFT_MSG_NEWRULE, rule);
		if (!trans) {
			err = -ENOMEM;
			goto err2;
		}

		if (nlh->nlmsg_flags & NLM_F_APPEND) {
			if (old_rule)
				list_add_rcu(&rule->list, &old_rule->list);
			else
				list_add_tail_rcu(&rule->list, &chain->rules);
		 } else {
			if (old_rule)
				list_add_tail_rcu(&rule->list, &old_rule->list);
			else
				list_add_rcu(&rule->list, &chain->rules);
		}
	}
	kvfree(info);
	chain->use++;

	if (net->nft.validate_state == NFT_VALIDATE_DO)
		return nft_table_validate(net, table);

	if (chain->flags & NFT_CHAIN_HW_OFFLOAD) {
		flow = nft_flow_rule_create(net, rule);
		if (IS_ERR(flow))
			return PTR_ERR(flow);

		nft_trans_flow_rule(trans) = flow;
	}

	return 0;
err2:
	nf_tables_rule_release(&ctx, rule);
err1:
	for (i = 0; i < n; i++) {
		if (info[i].ops) {
			module_put(info[i].ops->type->owner);
			if (info[i].ops->type->release_ops)
				info[i].ops->type->release_ops(info[i].ops);
		}
	}
	kvfree(info);
	return err;
}

static struct nft_rule *nft_rule_lookup_byid(const struct net *net,
					     const struct nlattr *nla)
{
	u32 id = ntohl(nla_get_be32(nla));
	struct nft_trans *trans;

	list_for_each_entry(trans, &net->nft.commit_list, list) {
		struct nft_rule *rule = nft_trans_rule(trans);

		if (trans->msg_type == NFT_MSG_NEWRULE &&
		    id == nft_trans_rule_id(trans))
			return rule;
	}
	return ERR_PTR(-ENOENT);
}

static int nf_tables_delrule(struct net *net, struct sock *nlsk,
			     struct sk_buff *skb, const struct nlmsghdr *nlh,
			     const struct nlattr * const nla[],
			     struct netlink_ext_ack *extack)
{
	const struct nfgenmsg *nfmsg = nlmsg_data(nlh);
	u8 genmask = nft_genmask_next(net);
	struct nft_table *table;
	struct nft_chain *chain = NULL;
	struct nft_rule *rule;
	int family = nfmsg->nfgen_family, err = 0;
	struct nft_ctx ctx;

	table = nft_table_lookup(net, nla[NFTA_RULE_TABLE], family, genmask);
	if (IS_ERR(table)) {
		NL_SET_BAD_ATTR(extack, nla[NFTA_RULE_TABLE]);
		return PTR_ERR(table);
	}

	if (nla[NFTA_RULE_CHAIN]) {
		chain = nft_chain_lookup(net, table, nla[NFTA_RULE_CHAIN],
					 genmask);
		if (IS_ERR(chain)) {
			NL_SET_BAD_ATTR(extack, nla[NFTA_RULE_CHAIN]);
			return PTR_ERR(chain);
		}
	}

	nft_ctx_init(&ctx, net, skb, nlh, family, table, chain, nla);

	if (chain) {
		if (nla[NFTA_RULE_HANDLE]) {
			rule = nft_rule_lookup(chain, nla[NFTA_RULE_HANDLE]);
			if (IS_ERR(rule)) {
				NL_SET_BAD_ATTR(extack, nla[NFTA_RULE_HANDLE]);
				return PTR_ERR(rule);
			}

			err = nft_delrule(&ctx, rule);
		} else if (nla[NFTA_RULE_ID]) {
			rule = nft_rule_lookup_byid(net, nla[NFTA_RULE_ID]);
			if (IS_ERR(rule)) {
				NL_SET_BAD_ATTR(extack, nla[NFTA_RULE_ID]);
				return PTR_ERR(rule);
			}

			err = nft_delrule(&ctx, rule);
		} else {
			err = nft_delrule_by_chain(&ctx);
		}
	} else {
		list_for_each_entry(chain, &table->chains, list) {
			if (!nft_is_active_next(net, chain))
				continue;

			ctx.chain = chain;
			err = nft_delrule_by_chain(&ctx);
			if (err < 0)
				break;
		}
	}

	return err;
}

/*
 * Sets
 */

static LIST_HEAD(nf_tables_set_types);

int nft_register_set(struct nft_set_type *type)
{
	nfnl_lock(NFNL_SUBSYS_NFTABLES);
	list_add_tail_rcu(&type->list, &nf_tables_set_types);
	nfnl_unlock(NFNL_SUBSYS_NFTABLES);
	return 0;
}
EXPORT_SYMBOL_GPL(nft_register_set);

void nft_unregister_set(struct nft_set_type *type)
{
	nfnl_lock(NFNL_SUBSYS_NFTABLES);
	list_del_rcu(&type->list);
	nfnl_unlock(NFNL_SUBSYS_NFTABLES);
}
EXPORT_SYMBOL_GPL(nft_unregister_set);

#define NFT_SET_FEATURES	(NFT_SET_INTERVAL | NFT_SET_MAP | \
				 NFT_SET_TIMEOUT | NFT_SET_OBJECT | \
				 NFT_SET_EVAL)

static bool nft_set_ops_candidate(const struct nft_set_type *type, u32 flags)
{
	return (flags & type->features) == (flags & NFT_SET_FEATURES);
}

/*
 * Select a set implementation based on the data characteristics and the
 * given policy. The total memory use might not be known if no size is
 * given, in that case the amount of memory per element is used.
 */
static const struct nft_set_ops *
nft_select_set_ops(const struct nft_ctx *ctx,
		   const struct nlattr * const nla[],
		   const struct nft_set_desc *desc,
		   enum nft_set_policies policy)
{
	const struct nft_set_ops *ops, *bops;
	struct nft_set_estimate est, best;
	const struct nft_set_type *type;
	u32 flags = 0;

	lockdep_assert_held(&ctx->net->nft.commit_mutex);
	lockdep_nfnl_nft_mutex_not_held();
#ifdef CONFIG_MODULES
	if (list_empty(&nf_tables_set_types)) {
		if (nft_request_module(ctx->net, "nft-set") == -EAGAIN)
			return ERR_PTR(-EAGAIN);
	}
#endif
	if (nla[NFTA_SET_FLAGS] != NULL)
		flags = ntohl(nla_get_be32(nla[NFTA_SET_FLAGS]));

	bops	    = NULL;
	best.size   = ~0;
	best.lookup = ~0;
	best.space  = ~0;

	list_for_each_entry(type, &nf_tables_set_types, list) {
		ops = &type->ops;

		if (!nft_set_ops_candidate(type, flags))
			continue;
		if (!ops->estimate(desc, flags, &est))
			continue;

		switch (policy) {
		case NFT_SET_POL_PERFORMANCE:
			if (est.lookup < best.lookup)
				break;
			if (est.lookup == best.lookup &&
			    est.space < best.space)
				break;
			continue;
		case NFT_SET_POL_MEMORY:
			if (!desc->size) {
				if (est.space < best.space)
					break;
				if (est.space == best.space &&
				    est.lookup < best.lookup)
					break;
			} else if (est.size < best.size || !bops) {
				break;
			}
			continue;
		default:
			break;
		}

		if (!try_module_get(type->owner))
			continue;
		if (bops != NULL)
			module_put(to_set_type(bops)->owner);

		bops = ops;
		best = est;
	}

	if (bops != NULL)
		return bops;

	return ERR_PTR(-EOPNOTSUPP);
}

static const struct nla_policy nft_set_policy[NFTA_SET_MAX + 1] = {
	[NFTA_SET_TABLE]		= { .type = NLA_STRING,
					    .len = NFT_TABLE_MAXNAMELEN - 1 },
	[NFTA_SET_NAME]			= { .type = NLA_STRING,
					    .len = NFT_SET_MAXNAMELEN - 1 },
	[NFTA_SET_FLAGS]		= { .type = NLA_U32 },
	[NFTA_SET_KEY_TYPE]		= { .type = NLA_U32 },
	[NFTA_SET_KEY_LEN]		= { .type = NLA_U32 },
	[NFTA_SET_DATA_TYPE]		= { .type = NLA_U32 },
	[NFTA_SET_DATA_LEN]		= { .type = NLA_U32 },
	[NFTA_SET_POLICY]		= { .type = NLA_U32 },
	[NFTA_SET_DESC]			= { .type = NLA_NESTED },
	[NFTA_SET_ID]			= { .type = NLA_U32 },
	[NFTA_SET_TIMEOUT]		= { .type = NLA_U64 },
	[NFTA_SET_GC_INTERVAL]		= { .type = NLA_U32 },
	[NFTA_SET_USERDATA]		= { .type = NLA_BINARY,
					    .len  = NFT_USERDATA_MAXLEN },
	[NFTA_SET_OBJ_TYPE]		= { .type = NLA_U32 },
	[NFTA_SET_HANDLE]		= { .type = NLA_U64 },
};

static const struct nla_policy nft_set_desc_policy[NFTA_SET_DESC_MAX + 1] = {
	[NFTA_SET_DESC_SIZE]		= { .type = NLA_U32 },
};

static int nft_ctx_init_from_setattr(struct nft_ctx *ctx, struct net *net,
				     const struct sk_buff *skb,
				     const struct nlmsghdr *nlh,
				     const struct nlattr * const nla[],
				     struct netlink_ext_ack *extack,
				     u8 genmask)
{
	const struct nfgenmsg *nfmsg = nlmsg_data(nlh);
	int family = nfmsg->nfgen_family;
	struct nft_table *table = NULL;

	if (nla[NFTA_SET_TABLE] != NULL) {
		table = nft_table_lookup(net, nla[NFTA_SET_TABLE], family,
					 genmask);
		if (IS_ERR(table)) {
			NL_SET_BAD_ATTR(extack, nla[NFTA_SET_TABLE]);
			return PTR_ERR(table);
		}
	}

	nft_ctx_init(ctx, net, skb, nlh, family, table, NULL, nla);
	return 0;
}

static struct nft_set *nft_set_lookup(const struct nft_table *table,
				      const struct nlattr *nla, u8 genmask)
{
	struct nft_set *set;

	if (nla == NULL)
		return ERR_PTR(-EINVAL);

	list_for_each_entry_rcu(set, &table->sets, list) {
		if (!nla_strcmp(nla, set->name) &&
		    nft_active_genmask(set, genmask))
			return set;
	}
	return ERR_PTR(-ENOENT);
}

static struct nft_set *nft_set_lookup_byhandle(const struct nft_table *table,
					       const struct nlattr *nla,
					       u8 genmask)
{
	struct nft_set *set;

	list_for_each_entry(set, &table->sets, list) {
		if (be64_to_cpu(nla_get_be64(nla)) == set->handle &&
		    nft_active_genmask(set, genmask))
			return set;
	}
	return ERR_PTR(-ENOENT);
}

static struct nft_set *nft_set_lookup_byid(const struct net *net,
					   const struct nlattr *nla, u8 genmask)
{
	struct nft_trans *trans;
	u32 id = ntohl(nla_get_be32(nla));

	list_for_each_entry(trans, &net->nft.commit_list, list) {
		if (trans->msg_type == NFT_MSG_NEWSET) {
			struct nft_set *set = nft_trans_set(trans);

			if (id == nft_trans_set_id(trans) &&
			    nft_active_genmask(set, genmask))
				return set;
		}
	}
	return ERR_PTR(-ENOENT);
}

struct nft_set *nft_set_lookup_global(const struct net *net,
				      const struct nft_table *table,
				      const struct nlattr *nla_set_name,
				      const struct nlattr *nla_set_id,
				      u8 genmask)
{
	struct nft_set *set;

	set = nft_set_lookup(table, nla_set_name, genmask);
	if (IS_ERR(set)) {
		if (!nla_set_id)
			return set;

		set = nft_set_lookup_byid(net, nla_set_id, genmask);
	}
	return set;
}
EXPORT_SYMBOL_GPL(nft_set_lookup_global);

static int nf_tables_set_alloc_name(struct nft_ctx *ctx, struct nft_set *set,
				    const char *name)
{
	const struct nft_set *i;
	const char *p;
	unsigned long *inuse;
	unsigned int n = 0, min = 0;

	p = strchr(name, '%');
	if (p != NULL) {
		if (p[1] != 'd' || strchr(p + 2, '%'))
			return -EINVAL;

		inuse = (unsigned long *)get_zeroed_page(GFP_KERNEL);
		if (inuse == NULL)
			return -ENOMEM;
cont:
		list_for_each_entry(i, &ctx->table->sets, list) {
			int tmp;

			if (!nft_is_active_next(ctx->net, set))
				continue;
			if (!sscanf(i->name, name, &tmp))
				continue;
			if (tmp < min || tmp >= min + BITS_PER_BYTE * PAGE_SIZE)
				continue;

			set_bit(tmp - min, inuse);
		}

		n = find_first_zero_bit(inuse, BITS_PER_BYTE * PAGE_SIZE);
		if (n >= BITS_PER_BYTE * PAGE_SIZE) {
			min += BITS_PER_BYTE * PAGE_SIZE;
			memset(inuse, 0, PAGE_SIZE);
			goto cont;
		}
		free_page((unsigned long)inuse);
	}

	set->name = kasprintf(GFP_KERNEL, name, min + n);
	if (!set->name)
		return -ENOMEM;

	list_for_each_entry(i, &ctx->table->sets, list) {
		if (!nft_is_active_next(ctx->net, i))
			continue;
		if (!strcmp(set->name, i->name)) {
			kfree(set->name);
			return -ENFILE;
		}
	}
	return 0;
}

static int nf_msecs_to_jiffies64(const struct nlattr *nla, u64 *result)
{
	u64 ms = be64_to_cpu(nla_get_be64(nla));
	u64 max = (u64)(~((u64)0));

	max = div_u64(max, NSEC_PER_MSEC);
	if (ms >= max)
		return -ERANGE;

	ms *= NSEC_PER_MSEC;
	*result = nsecs_to_jiffies64(ms);
	return 0;
}

static __be64 nf_jiffies64_to_msecs(u64 input)
{
	return cpu_to_be64(jiffies64_to_msecs(input));
}

static int nf_tables_fill_set(struct sk_buff *skb, const struct nft_ctx *ctx,
			      const struct nft_set *set, u16 event, u16 flags)
{
	struct nfgenmsg *nfmsg;
	struct nlmsghdr *nlh;
	struct nlattr *desc;
	u32 portid = ctx->portid;
	u32 seq = ctx->seq;

	event = nfnl_msg_type(NFNL_SUBSYS_NFTABLES, event);
	nlh = nlmsg_put(skb, portid, seq, event, sizeof(struct nfgenmsg),
			flags);
	if (nlh == NULL)
		goto nla_put_failure;

	nfmsg = nlmsg_data(nlh);
	nfmsg->nfgen_family	= ctx->family;
	nfmsg->version		= NFNETLINK_V0;
	nfmsg->res_id		= htons(ctx->net->nft.base_seq & 0xffff);

	if (nla_put_string(skb, NFTA_SET_TABLE, ctx->table->name))
		goto nla_put_failure;
	if (nla_put_string(skb, NFTA_SET_NAME, set->name))
		goto nla_put_failure;
	if (nla_put_be64(skb, NFTA_SET_HANDLE, cpu_to_be64(set->handle),
			 NFTA_SET_PAD))
		goto nla_put_failure;
	if (set->flags != 0)
		if (nla_put_be32(skb, NFTA_SET_FLAGS, htonl(set->flags)))
			goto nla_put_failure;

	if (nla_put_be32(skb, NFTA_SET_KEY_TYPE, htonl(set->ktype)))
		goto nla_put_failure;
	if (nla_put_be32(skb, NFTA_SET_KEY_LEN, htonl(set->klen)))
		goto nla_put_failure;
	if (set->flags & NFT_SET_MAP) {
		if (nla_put_be32(skb, NFTA_SET_DATA_TYPE, htonl(set->dtype)))
			goto nla_put_failure;
		if (nla_put_be32(skb, NFTA_SET_DATA_LEN, htonl(set->dlen)))
			goto nla_put_failure;
	}
	if (set->flags & NFT_SET_OBJECT &&
	    nla_put_be32(skb, NFTA_SET_OBJ_TYPE, htonl(set->objtype)))
		goto nla_put_failure;

	if (set->timeout &&
	    nla_put_be64(skb, NFTA_SET_TIMEOUT,
			 nf_jiffies64_to_msecs(set->timeout),
			 NFTA_SET_PAD))
		goto nla_put_failure;
	if (set->gc_int &&
	    nla_put_be32(skb, NFTA_SET_GC_INTERVAL, htonl(set->gc_int)))
		goto nla_put_failure;

	if (set->policy != NFT_SET_POL_PERFORMANCE) {
		if (nla_put_be32(skb, NFTA_SET_POLICY, htonl(set->policy)))
			goto nla_put_failure;
	}

	if (nla_put(skb, NFTA_SET_USERDATA, set->udlen, set->udata))
		goto nla_put_failure;

	desc = nla_nest_start_noflag(skb, NFTA_SET_DESC);
	if (desc == NULL)
		goto nla_put_failure;
	if (set->size &&
	    nla_put_be32(skb, NFTA_SET_DESC_SIZE, htonl(set->size)))
		goto nla_put_failure;
	nla_nest_end(skb, desc);

	nlmsg_end(skb, nlh);
	return 0;

nla_put_failure:
	nlmsg_trim(skb, nlh);
	return -1;
}

static void nf_tables_set_notify(const struct nft_ctx *ctx,
				 const struct nft_set *set, int event,
			         gfp_t gfp_flags)
{
	struct sk_buff *skb;
	u32 portid = ctx->portid;
	int err;

	if (!ctx->report &&
	    !nfnetlink_has_listeners(ctx->net, NFNLGRP_NFTABLES))
		return;

	skb = nlmsg_new(NLMSG_GOODSIZE, gfp_flags);
	if (skb == NULL)
		goto err;

	err = nf_tables_fill_set(skb, ctx, set, event, 0);
	if (err < 0) {
		kfree_skb(skb);
		goto err;
	}

	nfnetlink_send(skb, ctx->net, portid, NFNLGRP_NFTABLES, ctx->report,
		       gfp_flags);
	return;
err:
	nfnetlink_set_err(ctx->net, portid, NFNLGRP_NFTABLES, -ENOBUFS);
}

static int nf_tables_dump_sets(struct sk_buff *skb, struct netlink_callback *cb)
{
	const struct nft_set *set;
	unsigned int idx, s_idx = cb->args[0];
	struct nft_table *table, *cur_table = (struct nft_table *)cb->args[2];
	struct net *net = sock_net(skb->sk);
	struct nft_ctx *ctx = cb->data, ctx_set;

	if (cb->args[1])
		return skb->len;

	rcu_read_lock();
	cb->seq = net->nft.base_seq;

	list_for_each_entry_rcu(table, &net->nft.tables, list) {
		if (ctx->family != NFPROTO_UNSPEC &&
		    ctx->family != table->family)
			continue;

		if (ctx->table && ctx->table != table)
			continue;

		if (cur_table) {
			if (cur_table != table)
				continue;

			cur_table = NULL;
		}
		idx = 0;
		list_for_each_entry_rcu(set, &table->sets, list) {
			if (idx < s_idx)
				goto cont;
			if (!nft_is_active(net, set))
				goto cont;

			ctx_set = *ctx;
			ctx_set.table = table;
			ctx_set.family = table->family;

			if (nf_tables_fill_set(skb, &ctx_set, set,
					       NFT_MSG_NEWSET,
					       NLM_F_MULTI) < 0) {
				cb->args[0] = idx;
				cb->args[2] = (unsigned long) table;
				goto done;
			}
			nl_dump_check_consistent(cb, nlmsg_hdr(skb));
cont:
			idx++;
		}
		if (s_idx)
			s_idx = 0;
	}
	cb->args[1] = 1;
done:
	rcu_read_unlock();
	return skb->len;
}

static int nf_tables_dump_sets_start(struct netlink_callback *cb)
{
	struct nft_ctx *ctx_dump = NULL;

	ctx_dump = kmemdup(cb->data, sizeof(*ctx_dump), GFP_ATOMIC);
	if (ctx_dump == NULL)
		return -ENOMEM;

	cb->data = ctx_dump;
	return 0;
}

static int nf_tables_dump_sets_done(struct netlink_callback *cb)
{
	kfree(cb->data);
	return 0;
}

/* called with rcu_read_lock held */
static int nf_tables_getset(struct net *net, struct sock *nlsk,
			    struct sk_buff *skb, const struct nlmsghdr *nlh,
			    const struct nlattr * const nla[],
			    struct netlink_ext_ack *extack)
{
	u8 genmask = nft_genmask_cur(net);
	const struct nft_set *set;
	struct nft_ctx ctx;
	struct sk_buff *skb2;
	const struct nfgenmsg *nfmsg = nlmsg_data(nlh);
	int err;

	/* Verify existence before starting dump */
	err = nft_ctx_init_from_setattr(&ctx, net, skb, nlh, nla, extack,
					genmask);
	if (err < 0)
		return err;

	if (nlh->nlmsg_flags & NLM_F_DUMP) {
		struct netlink_dump_control c = {
			.start = nf_tables_dump_sets_start,
			.dump = nf_tables_dump_sets,
			.done = nf_tables_dump_sets_done,
			.data = &ctx,
			.module = THIS_MODULE,
		};

		return nft_netlink_dump_start_rcu(nlsk, skb, nlh, &c);
	}

	/* Only accept unspec with dump */
	if (nfmsg->nfgen_family == NFPROTO_UNSPEC)
		return -EAFNOSUPPORT;
	if (!nla[NFTA_SET_TABLE])
		return -EINVAL;

	set = nft_set_lookup(ctx.table, nla[NFTA_SET_NAME], genmask);
	if (IS_ERR(set))
		return PTR_ERR(set);

	skb2 = alloc_skb(NLMSG_GOODSIZE, GFP_ATOMIC);
	if (skb2 == NULL)
		return -ENOMEM;

	err = nf_tables_fill_set(skb2, &ctx, set, NFT_MSG_NEWSET, 0);
	if (err < 0)
		goto err;

	return nlmsg_unicast(nlsk, skb2, NETLINK_CB(skb).portid);

err:
	kfree_skb(skb2);
	return err;
}

static int nf_tables_set_desc_parse(struct nft_set_desc *desc,
				    const struct nlattr *nla)
{
	struct nlattr *da[NFTA_SET_DESC_MAX + 1];
	int err;

	err = nla_parse_nested_deprecated(da, NFTA_SET_DESC_MAX, nla,
					  nft_set_desc_policy, NULL);
	if (err < 0)
		return err;

	if (da[NFTA_SET_DESC_SIZE] != NULL)
		desc->size = ntohl(nla_get_be32(da[NFTA_SET_DESC_SIZE]));

	return 0;
}

static int nf_tables_newset(struct net *net, struct sock *nlsk,
			    struct sk_buff *skb, const struct nlmsghdr *nlh,
			    const struct nlattr * const nla[],
			    struct netlink_ext_ack *extack)
{
	const struct nfgenmsg *nfmsg = nlmsg_data(nlh);
	u8 genmask = nft_genmask_next(net);
	int family = nfmsg->nfgen_family;
	const struct nft_set_ops *ops;
	struct nft_table *table;
	struct nft_set *set;
	struct nft_ctx ctx;
	char *name;
	u64 size;
	u64 timeout;
	u32 ktype, dtype, flags, policy, gc_int, objtype;
	struct nft_set_desc desc;
	unsigned char *udata;
	u16 udlen;
	int err;

	if (nla[NFTA_SET_TABLE] == NULL ||
	    nla[NFTA_SET_NAME] == NULL ||
	    nla[NFTA_SET_KEY_LEN] == NULL ||
	    nla[NFTA_SET_ID] == NULL)
		return -EINVAL;

	memset(&desc, 0, sizeof(desc));

	ktype = NFT_DATA_VALUE;
	if (nla[NFTA_SET_KEY_TYPE] != NULL) {
		ktype = ntohl(nla_get_be32(nla[NFTA_SET_KEY_TYPE]));
		if ((ktype & NFT_DATA_RESERVED_MASK) == NFT_DATA_RESERVED_MASK)
			return -EINVAL;
	}

	desc.klen = ntohl(nla_get_be32(nla[NFTA_SET_KEY_LEN]));
	if (desc.klen == 0 || desc.klen > NFT_DATA_VALUE_MAXLEN)
		return -EINVAL;

	flags = 0;
	if (nla[NFTA_SET_FLAGS] != NULL) {
		flags = ntohl(nla_get_be32(nla[NFTA_SET_FLAGS]));
		if (flags & ~(NFT_SET_ANONYMOUS | NFT_SET_CONSTANT |
			      NFT_SET_INTERVAL | NFT_SET_TIMEOUT |
			      NFT_SET_MAP | NFT_SET_EVAL |
			      NFT_SET_OBJECT))
			return -EINVAL;
		/* Only one of these operations is supported */
		if ((flags & (NFT_SET_MAP | NFT_SET_OBJECT)) ==
			     (NFT_SET_MAP | NFT_SET_OBJECT))
			return -EOPNOTSUPP;
		if ((flags & (NFT_SET_EVAL | NFT_SET_OBJECT)) ==
			     (NFT_SET_EVAL | NFT_SET_OBJECT))
			return -EOPNOTSUPP;
	}

	dtype = 0;
	if (nla[NFTA_SET_DATA_TYPE] != NULL) {
		if (!(flags & NFT_SET_MAP))
			return -EINVAL;

		dtype = ntohl(nla_get_be32(nla[NFTA_SET_DATA_TYPE]));
		if ((dtype & NFT_DATA_RESERVED_MASK) == NFT_DATA_RESERVED_MASK &&
		    dtype != NFT_DATA_VERDICT)
			return -EINVAL;

		if (dtype != NFT_DATA_VERDICT) {
			if (nla[NFTA_SET_DATA_LEN] == NULL)
				return -EINVAL;
			desc.dlen = ntohl(nla_get_be32(nla[NFTA_SET_DATA_LEN]));
			if (desc.dlen == 0 || desc.dlen > NFT_DATA_VALUE_MAXLEN)
				return -EINVAL;
		} else
			desc.dlen = sizeof(struct nft_verdict);
	} else if (flags & NFT_SET_MAP)
		return -EINVAL;

	if (nla[NFTA_SET_OBJ_TYPE] != NULL) {
		if (!(flags & NFT_SET_OBJECT))
			return -EINVAL;

		objtype = ntohl(nla_get_be32(nla[NFTA_SET_OBJ_TYPE]));
		if (objtype == NFT_OBJECT_UNSPEC ||
		    objtype > NFT_OBJECT_MAX)
			return -EINVAL;
	} else if (flags & NFT_SET_OBJECT)
		return -EINVAL;
	else
		objtype = NFT_OBJECT_UNSPEC;

	timeout = 0;
	if (nla[NFTA_SET_TIMEOUT] != NULL) {
		if (!(flags & NFT_SET_TIMEOUT))
			return -EINVAL;

		err = nf_msecs_to_jiffies64(nla[NFTA_SET_TIMEOUT], &timeout);
		if (err)
			return err;
	}
	gc_int = 0;
	if (nla[NFTA_SET_GC_INTERVAL] != NULL) {
		if (!(flags & NFT_SET_TIMEOUT))
			return -EINVAL;
		gc_int = ntohl(nla_get_be32(nla[NFTA_SET_GC_INTERVAL]));
	}

	policy = NFT_SET_POL_PERFORMANCE;
	if (nla[NFTA_SET_POLICY] != NULL)
		policy = ntohl(nla_get_be32(nla[NFTA_SET_POLICY]));

	if (nla[NFTA_SET_DESC] != NULL) {
		err = nf_tables_set_desc_parse(&desc, nla[NFTA_SET_DESC]);
		if (err < 0)
			return err;
	}

	table = nft_table_lookup(net, nla[NFTA_SET_TABLE], family, genmask);
	if (IS_ERR(table)) {
		NL_SET_BAD_ATTR(extack, nla[NFTA_SET_TABLE]);
		return PTR_ERR(table);
	}

	nft_ctx_init(&ctx, net, skb, nlh, family, table, NULL, nla);

	set = nft_set_lookup(table, nla[NFTA_SET_NAME], genmask);
	if (IS_ERR(set)) {
		if (PTR_ERR(set) != -ENOENT) {
			NL_SET_BAD_ATTR(extack, nla[NFTA_SET_NAME]);
			return PTR_ERR(set);
		}
	} else {
		if (nlh->nlmsg_flags & NLM_F_EXCL) {
			NL_SET_BAD_ATTR(extack, nla[NFTA_SET_NAME]);
			return -EEXIST;
		}
		if (nlh->nlmsg_flags & NLM_F_REPLACE)
			return -EOPNOTSUPP;

		return 0;
	}

	if (!(nlh->nlmsg_flags & NLM_F_CREATE))
		return -ENOENT;

	ops = nft_select_set_ops(&ctx, nla, &desc, policy);
	if (IS_ERR(ops))
		return PTR_ERR(ops);

	udlen = 0;
	if (nla[NFTA_SET_USERDATA])
		udlen = nla_len(nla[NFTA_SET_USERDATA]);

	size = 0;
	if (ops->privsize != NULL)
		size = ops->privsize(nla, &desc);

	set = kvzalloc(sizeof(*set) + size + udlen, GFP_KERNEL);
	if (!set) {
		err = -ENOMEM;
		goto err1;
	}

	name = nla_strdup(nla[NFTA_SET_NAME], GFP_KERNEL);
	if (!name) {
		err = -ENOMEM;
		goto err2;
	}

	err = nf_tables_set_alloc_name(&ctx, set, name);
	kfree(name);
	if (err < 0)
		goto err2;

	udata = NULL;
	if (udlen) {
		udata = set->data + size;
		nla_memcpy(udata, nla[NFTA_SET_USERDATA], udlen);
	}

	INIT_LIST_HEAD(&set->bindings);
	set->table = table;
	write_pnet(&set->net, net);
	set->ops   = ops;
	set->ktype = ktype;
	set->klen  = desc.klen;
	set->dtype = dtype;
	set->objtype = objtype;
	set->dlen  = desc.dlen;
	set->flags = flags;
	set->size  = desc.size;
	set->policy = policy;
	set->udlen  = udlen;
	set->udata  = udata;
	set->timeout = timeout;
	set->gc_int = gc_int;
	set->handle = nf_tables_alloc_handle(table);

	err = ops->init(set, &desc, nla);
	if (err < 0)
		goto err3;

	err = nft_trans_set_add(&ctx, NFT_MSG_NEWSET, set);
	if (err < 0)
		goto err4;

	list_add_tail_rcu(&set->list, &table->sets);
	table->use++;
	return 0;

err4:
	ops->destroy(set);
err3:
	kfree(set->name);
err2:
	kvfree(set);
err1:
	module_put(to_set_type(ops)->owner);
	return err;
}

static void nft_set_destroy(struct nft_set *set)
{
	if (WARN_ON(set->use > 0))
		return;

	set->ops->destroy(set);
	module_put(to_set_type(set->ops)->owner);
	kfree(set->name);
	kvfree(set);
}

static int nf_tables_delset(struct net *net, struct sock *nlsk,
			    struct sk_buff *skb, const struct nlmsghdr *nlh,
			    const struct nlattr * const nla[],
			    struct netlink_ext_ack *extack)
{
	const struct nfgenmsg *nfmsg = nlmsg_data(nlh);
	u8 genmask = nft_genmask_next(net);
	const struct nlattr *attr;
	struct nft_set *set;
	struct nft_ctx ctx;
	int err;

	if (nfmsg->nfgen_family == NFPROTO_UNSPEC)
		return -EAFNOSUPPORT;
	if (nla[NFTA_SET_TABLE] == NULL)
		return -EINVAL;

	err = nft_ctx_init_from_setattr(&ctx, net, skb, nlh, nla, extack,
					genmask);
	if (err < 0)
		return err;

	if (nla[NFTA_SET_HANDLE]) {
		attr = nla[NFTA_SET_HANDLE];
		set = nft_set_lookup_byhandle(ctx.table, attr, genmask);
	} else {
		attr = nla[NFTA_SET_NAME];
		set = nft_set_lookup(ctx.table, attr, genmask);
	}

	if (IS_ERR(set)) {
		NL_SET_BAD_ATTR(extack, attr);
		return PTR_ERR(set);
	}
	if (set->use ||
	    (nlh->nlmsg_flags & NLM_F_NONREC && atomic_read(&set->nelems) > 0)) {
		NL_SET_BAD_ATTR(extack, attr);
		return -EBUSY;
	}

	return nft_delset(&ctx, set);
}

static int nf_tables_bind_check_setelem(const struct nft_ctx *ctx,
					struct nft_set *set,
					const struct nft_set_iter *iter,
					struct nft_set_elem *elem)
{
	const struct nft_set_ext *ext = nft_set_elem_ext(set, elem->priv);
	enum nft_registers dreg;

	dreg = nft_type_to_reg(set->dtype);
	return nft_validate_register_store(ctx, dreg, nft_set_ext_data(ext),
					   set->dtype == NFT_DATA_VERDICT ?
					   NFT_DATA_VERDICT : NFT_DATA_VALUE,
					   set->dlen);
}

int nf_tables_bind_set(const struct nft_ctx *ctx, struct nft_set *set,
		       struct nft_set_binding *binding)
{
	struct nft_set_binding *i;
	struct nft_set_iter iter;

	if (set->use == UINT_MAX)
		return -EOVERFLOW;

	if (!list_empty(&set->bindings) && nft_set_is_anonymous(set))
		return -EBUSY;

	if (binding->flags & NFT_SET_MAP) {
		/* If the set is already bound to the same chain all
		 * jumps are already validated for that chain.
		 */
		list_for_each_entry(i, &set->bindings, list) {
			if (i->flags & NFT_SET_MAP &&
			    i->chain == binding->chain)
				goto bind;
		}

		iter.genmask	= nft_genmask_next(ctx->net);
		iter.skip 	= 0;
		iter.count	= 0;
		iter.err	= 0;
		iter.fn		= nf_tables_bind_check_setelem;

		set->ops->walk(ctx, set, &iter);
		if (iter.err < 0)
			return iter.err;
	}
bind:
	binding->chain = ctx->chain;
	list_add_tail_rcu(&binding->list, &set->bindings);
	nft_set_trans_bind(ctx, set);
	set->use++;

	return 0;
}
EXPORT_SYMBOL_GPL(nf_tables_bind_set);

static void nf_tables_unbind_set(const struct nft_ctx *ctx, struct nft_set *set,
				 struct nft_set_binding *binding, bool event)
{
	list_del_rcu(&binding->list);

	if (list_empty(&set->bindings) && nft_set_is_anonymous(set)) {
		list_del_rcu(&set->list);
		if (event)
			nf_tables_set_notify(ctx, set, NFT_MSG_DELSET,
					     GFP_KERNEL);
	}
}

void nf_tables_deactivate_set(const struct nft_ctx *ctx, struct nft_set *set,
			      struct nft_set_binding *binding,
			      enum nft_trans_phase phase)
{
	switch (phase) {
	case NFT_TRANS_PREPARE:
		set->use--;
		return;
	case NFT_TRANS_ABORT:
	case NFT_TRANS_RELEASE:
		set->use--;
		/* fall through */
	default:
		nf_tables_unbind_set(ctx, set, binding,
				     phase == NFT_TRANS_COMMIT);
	}
}
EXPORT_SYMBOL_GPL(nf_tables_deactivate_set);

void nf_tables_destroy_set(const struct nft_ctx *ctx, struct nft_set *set)
{
	if (list_empty(&set->bindings) && nft_set_is_anonymous(set))
		nft_set_destroy(set);
}
EXPORT_SYMBOL_GPL(nf_tables_destroy_set);

const struct nft_set_ext_type nft_set_ext_types[] = {
	[NFT_SET_EXT_KEY]		= {
		.align	= __alignof__(u32),
	},
	[NFT_SET_EXT_DATA]		= {
		.align	= __alignof__(u32),
	},
	[NFT_SET_EXT_EXPR]		= {
		.align	= __alignof__(struct nft_expr),
	},
	[NFT_SET_EXT_OBJREF]		= {
		.len	= sizeof(struct nft_object *),
		.align	= __alignof__(struct nft_object *),
	},
	[NFT_SET_EXT_FLAGS]		= {
		.len	= sizeof(u8),
		.align	= __alignof__(u8),
	},
	[NFT_SET_EXT_TIMEOUT]		= {
		.len	= sizeof(u64),
		.align	= __alignof__(u64),
	},
	[NFT_SET_EXT_EXPIRATION]	= {
		.len	= sizeof(u64),
		.align	= __alignof__(u64),
	},
	[NFT_SET_EXT_USERDATA]		= {
		.len	= sizeof(struct nft_userdata),
		.align	= __alignof__(struct nft_userdata),
	},
};
EXPORT_SYMBOL_GPL(nft_set_ext_types);

/*
 * Set elements
 */

static const struct nla_policy nft_set_elem_policy[NFTA_SET_ELEM_MAX + 1] = {
	[NFTA_SET_ELEM_KEY]		= { .type = NLA_NESTED },
	[NFTA_SET_ELEM_DATA]		= { .type = NLA_NESTED },
	[NFTA_SET_ELEM_FLAGS]		= { .type = NLA_U32 },
	[NFTA_SET_ELEM_TIMEOUT]		= { .type = NLA_U64 },
	[NFTA_SET_ELEM_EXPIRATION]	= { .type = NLA_U64 },
	[NFTA_SET_ELEM_USERDATA]	= { .type = NLA_BINARY,
					    .len = NFT_USERDATA_MAXLEN },
	[NFTA_SET_ELEM_EXPR]		= { .type = NLA_NESTED },
	[NFTA_SET_ELEM_OBJREF]		= { .type = NLA_STRING,
					    .len = NFT_OBJ_MAXNAMELEN - 1 },
};

static const struct nla_policy nft_set_elem_list_policy[NFTA_SET_ELEM_LIST_MAX + 1] = {
	[NFTA_SET_ELEM_LIST_TABLE]	= { .type = NLA_STRING,
					    .len = NFT_TABLE_MAXNAMELEN - 1 },
	[NFTA_SET_ELEM_LIST_SET]	= { .type = NLA_STRING,
					    .len = NFT_SET_MAXNAMELEN - 1 },
	[NFTA_SET_ELEM_LIST_ELEMENTS]	= { .type = NLA_NESTED },
	[NFTA_SET_ELEM_LIST_SET_ID]	= { .type = NLA_U32 },
};

static int nft_ctx_init_from_elemattr(struct nft_ctx *ctx, struct net *net,
				      const struct sk_buff *skb,
				      const struct nlmsghdr *nlh,
				      const struct nlattr * const nla[],
				      struct netlink_ext_ack *extack,
				      u8 genmask)
{
	const struct nfgenmsg *nfmsg = nlmsg_data(nlh);
	int family = nfmsg->nfgen_family;
	struct nft_table *table;

	table = nft_table_lookup(net, nla[NFTA_SET_ELEM_LIST_TABLE], family,
				 genmask);
	if (IS_ERR(table)) {
		NL_SET_BAD_ATTR(extack, nla[NFTA_SET_ELEM_LIST_TABLE]);
		return PTR_ERR(table);
	}

	nft_ctx_init(ctx, net, skb, nlh, family, table, NULL, nla);
	return 0;
}

static int nf_tables_fill_setelem(struct sk_buff *skb,
				  const struct nft_set *set,
				  const struct nft_set_elem *elem)
{
	const struct nft_set_ext *ext = nft_set_elem_ext(set, elem->priv);
	unsigned char *b = skb_tail_pointer(skb);
	struct nlattr *nest;

	nest = nla_nest_start_noflag(skb, NFTA_LIST_ELEM);
	if (nest == NULL)
		goto nla_put_failure;

	if (nft_data_dump(skb, NFTA_SET_ELEM_KEY, nft_set_ext_key(ext),
			  NFT_DATA_VALUE, set->klen) < 0)
		goto nla_put_failure;

	if (nft_set_ext_exists(ext, NFT_SET_EXT_DATA) &&
	    nft_data_dump(skb, NFTA_SET_ELEM_DATA, nft_set_ext_data(ext),
			  set->dtype == NFT_DATA_VERDICT ? NFT_DATA_VERDICT : NFT_DATA_VALUE,
			  set->dlen) < 0)
		goto nla_put_failure;

	if (nft_set_ext_exists(ext, NFT_SET_EXT_EXPR) &&
	    nft_expr_dump(skb, NFTA_SET_ELEM_EXPR, nft_set_ext_expr(ext)) < 0)
		goto nla_put_failure;

	if (nft_set_ext_exists(ext, NFT_SET_EXT_OBJREF) &&
	    nla_put_string(skb, NFTA_SET_ELEM_OBJREF,
			   (*nft_set_ext_obj(ext))->key.name) < 0)
		goto nla_put_failure;

	if (nft_set_ext_exists(ext, NFT_SET_EXT_FLAGS) &&
	    nla_put_be32(skb, NFTA_SET_ELEM_FLAGS,
		         htonl(*nft_set_ext_flags(ext))))
		goto nla_put_failure;

	if (nft_set_ext_exists(ext, NFT_SET_EXT_TIMEOUT) &&
	    nla_put_be64(skb, NFTA_SET_ELEM_TIMEOUT,
			 nf_jiffies64_to_msecs(*nft_set_ext_timeout(ext)),
			 NFTA_SET_ELEM_PAD))
		goto nla_put_failure;

	if (nft_set_ext_exists(ext, NFT_SET_EXT_EXPIRATION)) {
		u64 expires, now = get_jiffies_64();

		expires = *nft_set_ext_expiration(ext);
		if (time_before64(now, expires))
			expires -= now;
		else
			expires = 0;

		if (nla_put_be64(skb, NFTA_SET_ELEM_EXPIRATION,
				 nf_jiffies64_to_msecs(expires),
				 NFTA_SET_ELEM_PAD))
			goto nla_put_failure;
	}

	if (nft_set_ext_exists(ext, NFT_SET_EXT_USERDATA)) {
		struct nft_userdata *udata;

		udata = nft_set_ext_userdata(ext);
		if (nla_put(skb, NFTA_SET_ELEM_USERDATA,
			    udata->len + 1, udata->data))
			goto nla_put_failure;
	}

	nla_nest_end(skb, nest);
	return 0;

nla_put_failure:
	nlmsg_trim(skb, b);
	return -EMSGSIZE;
}

struct nft_set_dump_args {
	const struct netlink_callback	*cb;
	struct nft_set_iter		iter;
	struct sk_buff			*skb;
};

static int nf_tables_dump_setelem(const struct nft_ctx *ctx,
				  struct nft_set *set,
				  const struct nft_set_iter *iter,
				  struct nft_set_elem *elem)
{
	struct nft_set_dump_args *args;

	args = container_of(iter, struct nft_set_dump_args, iter);
	return nf_tables_fill_setelem(args->skb, set, elem);
}

struct nft_set_dump_ctx {
	const struct nft_set	*set;
	struct nft_ctx		ctx;
};

static int nf_tables_dump_set(struct sk_buff *skb, struct netlink_callback *cb)
{
	struct nft_set_dump_ctx *dump_ctx = cb->data;
	struct net *net = sock_net(skb->sk);
	struct nft_table *table;
	struct nft_set *set;
	struct nft_set_dump_args args;
	bool set_found = false;
	struct nfgenmsg *nfmsg;
	struct nlmsghdr *nlh;
	struct nlattr *nest;
	u32 portid, seq;
	int event;

	rcu_read_lock();
	list_for_each_entry_rcu(table, &net->nft.tables, list) {
		if (dump_ctx->ctx.family != NFPROTO_UNSPEC &&
		    dump_ctx->ctx.family != table->family)
			continue;

		if (table != dump_ctx->ctx.table)
			continue;

		list_for_each_entry_rcu(set, &table->sets, list) {
			if (set == dump_ctx->set) {
				set_found = true;
				break;
			}
		}
		break;
	}

	if (!set_found) {
		rcu_read_unlock();
		return -ENOENT;
	}

	event  = nfnl_msg_type(NFNL_SUBSYS_NFTABLES, NFT_MSG_NEWSETELEM);
	portid = NETLINK_CB(cb->skb).portid;
	seq    = cb->nlh->nlmsg_seq;

	nlh = nlmsg_put(skb, portid, seq, event, sizeof(struct nfgenmsg),
			NLM_F_MULTI);
	if (nlh == NULL)
		goto nla_put_failure;

	nfmsg = nlmsg_data(nlh);
	nfmsg->nfgen_family = table->family;
	nfmsg->version      = NFNETLINK_V0;
	nfmsg->res_id	    = htons(net->nft.base_seq & 0xffff);

	if (nla_put_string(skb, NFTA_SET_ELEM_LIST_TABLE, table->name))
		goto nla_put_failure;
	if (nla_put_string(skb, NFTA_SET_ELEM_LIST_SET, set->name))
		goto nla_put_failure;

	nest = nla_nest_start_noflag(skb, NFTA_SET_ELEM_LIST_ELEMENTS);
	if (nest == NULL)
		goto nla_put_failure;

	args.cb			= cb;
	args.skb		= skb;
	args.iter.genmask	= nft_genmask_cur(net);
	args.iter.skip		= cb->args[0];
	args.iter.count		= 0;
	args.iter.err		= 0;
	args.iter.fn		= nf_tables_dump_setelem;
	set->ops->walk(&dump_ctx->ctx, set, &args.iter);
	rcu_read_unlock();

	nla_nest_end(skb, nest);
	nlmsg_end(skb, nlh);

	if (args.iter.err && args.iter.err != -EMSGSIZE)
		return args.iter.err;
	if (args.iter.count == cb->args[0])
		return 0;

	cb->args[0] = args.iter.count;
	return skb->len;

nla_put_failure:
	rcu_read_unlock();
	return -ENOSPC;
}

static int nf_tables_dump_set_start(struct netlink_callback *cb)
{
	struct nft_set_dump_ctx *dump_ctx = cb->data;

	cb->data = kmemdup(dump_ctx, sizeof(*dump_ctx), GFP_ATOMIC);

	return cb->data ? 0 : -ENOMEM;
}

static int nf_tables_dump_set_done(struct netlink_callback *cb)
{
	kfree(cb->data);
	return 0;
}

static int nf_tables_fill_setelem_info(struct sk_buff *skb,
				       const struct nft_ctx *ctx, u32 seq,
				       u32 portid, int event, u16 flags,
				       const struct nft_set *set,
				       const struct nft_set_elem *elem)
{
	struct nfgenmsg *nfmsg;
	struct nlmsghdr *nlh;
	struct nlattr *nest;
	int err;

	event = nfnl_msg_type(NFNL_SUBSYS_NFTABLES, event);
	nlh = nlmsg_put(skb, portid, seq, event, sizeof(struct nfgenmsg),
			flags);
	if (nlh == NULL)
		goto nla_put_failure;

	nfmsg = nlmsg_data(nlh);
	nfmsg->nfgen_family	= ctx->family;
	nfmsg->version		= NFNETLINK_V0;
	nfmsg->res_id		= htons(ctx->net->nft.base_seq & 0xffff);

	if (nla_put_string(skb, NFTA_SET_TABLE, ctx->table->name))
		goto nla_put_failure;
	if (nla_put_string(skb, NFTA_SET_NAME, set->name))
		goto nla_put_failure;

	nest = nla_nest_start_noflag(skb, NFTA_SET_ELEM_LIST_ELEMENTS);
	if (nest == NULL)
		goto nla_put_failure;

	err = nf_tables_fill_setelem(skb, set, elem);
	if (err < 0)
		goto nla_put_failure;

	nla_nest_end(skb, nest);

	nlmsg_end(skb, nlh);
	return 0;

nla_put_failure:
	nlmsg_trim(skb, nlh);
	return -1;
}

static int nft_setelem_parse_flags(const struct nft_set *set,
				   const struct nlattr *attr, u32 *flags)
{
	if (attr == NULL)
		return 0;

	*flags = ntohl(nla_get_be32(attr));
	if (*flags & ~NFT_SET_ELEM_INTERVAL_END)
		return -EINVAL;
	if (!(set->flags & NFT_SET_INTERVAL) &&
	    *flags & NFT_SET_ELEM_INTERVAL_END)
		return -EINVAL;

	return 0;
}

static int nft_get_set_elem(struct nft_ctx *ctx, struct nft_set *set,
			    const struct nlattr *attr)
{
	struct nlattr *nla[NFTA_SET_ELEM_MAX + 1];
	struct nft_data_desc desc;
	struct nft_set_elem elem;
	struct sk_buff *skb;
	uint32_t flags = 0;
	void *priv;
	int err;

	err = nla_parse_nested_deprecated(nla, NFTA_SET_ELEM_MAX, attr,
					  nft_set_elem_policy, NULL);
	if (err < 0)
		return err;

	if (!nla[NFTA_SET_ELEM_KEY])
		return -EINVAL;

	err = nft_setelem_parse_flags(set, nla[NFTA_SET_ELEM_FLAGS], &flags);
	if (err < 0)
		return err;

	err = nft_data_init(ctx, &elem.key.val, sizeof(elem.key), &desc,
			    nla[NFTA_SET_ELEM_KEY]);
	if (err < 0)
		return err;

	err = -EINVAL;
	if (desc.type != NFT_DATA_VALUE || desc.len != set->klen) {
		nft_data_release(&elem.key.val, desc.type);
		return err;
	}

	priv = set->ops->get(ctx->net, set, &elem, flags);
	if (IS_ERR(priv))
		return PTR_ERR(priv);

	elem.priv = priv;

	err = -ENOMEM;
	skb = nlmsg_new(NLMSG_GOODSIZE, GFP_ATOMIC);
	if (skb == NULL)
		goto err1;

	err = nf_tables_fill_setelem_info(skb, ctx, ctx->seq, ctx->portid,
					  NFT_MSG_NEWSETELEM, 0, set, &elem);
	if (err < 0)
		goto err2;

	err = nfnetlink_unicast(skb, ctx->net, ctx->portid, MSG_DONTWAIT);
	/* This avoids a loop in nfnetlink. */
	if (err < 0)
		goto err1;

	return 0;
err2:
	kfree_skb(skb);
err1:
	/* this avoids a loop in nfnetlink. */
	return err == -EAGAIN ? -ENOBUFS : err;
}

/* called with rcu_read_lock held */
static int nf_tables_getsetelem(struct net *net, struct sock *nlsk,
				struct sk_buff *skb, const struct nlmsghdr *nlh,
				const struct nlattr * const nla[],
				struct netlink_ext_ack *extack)
{
	u8 genmask = nft_genmask_cur(net);
	struct nft_set *set;
	struct nlattr *attr;
	struct nft_ctx ctx;
	int rem, err = 0;

	err = nft_ctx_init_from_elemattr(&ctx, net, skb, nlh, nla, extack,
					 genmask);
	if (err < 0)
		return err;

	set = nft_set_lookup(ctx.table, nla[NFTA_SET_ELEM_LIST_SET], genmask);
	if (IS_ERR(set))
		return PTR_ERR(set);

	if (nlh->nlmsg_flags & NLM_F_DUMP) {
		struct netlink_dump_control c = {
			.start = nf_tables_dump_set_start,
			.dump = nf_tables_dump_set,
			.done = nf_tables_dump_set_done,
			.module = THIS_MODULE,
		};
		struct nft_set_dump_ctx dump_ctx = {
			.set = set,
			.ctx = ctx,
		};

		c.data = &dump_ctx;
		return nft_netlink_dump_start_rcu(nlsk, skb, nlh, &c);
	}

	if (!nla[NFTA_SET_ELEM_LIST_ELEMENTS])
		return -EINVAL;

	nla_for_each_nested(attr, nla[NFTA_SET_ELEM_LIST_ELEMENTS], rem) {
		err = nft_get_set_elem(&ctx, set, attr);
		if (err < 0)
			break;
	}

	return err;
}

static void nf_tables_setelem_notify(const struct nft_ctx *ctx,
				     const struct nft_set *set,
				     const struct nft_set_elem *elem,
				     int event, u16 flags)
{
	struct net *net = ctx->net;
	u32 portid = ctx->portid;
	struct sk_buff *skb;
	int err;

	if (!ctx->report && !nfnetlink_has_listeners(net, NFNLGRP_NFTABLES))
		return;

	skb = nlmsg_new(NLMSG_GOODSIZE, GFP_KERNEL);
	if (skb == NULL)
		goto err;

	err = nf_tables_fill_setelem_info(skb, ctx, 0, portid, event, flags,
					  set, elem);
	if (err < 0) {
		kfree_skb(skb);
		goto err;
	}

	nfnetlink_send(skb, net, portid, NFNLGRP_NFTABLES, ctx->report,
		       GFP_KERNEL);
	return;
err:
	nfnetlink_set_err(net, portid, NFNLGRP_NFTABLES, -ENOBUFS);
}

static struct nft_trans *nft_trans_elem_alloc(struct nft_ctx *ctx,
					      int msg_type,
					      struct nft_set *set)
{
	struct nft_trans *trans;

	trans = nft_trans_alloc(ctx, msg_type, sizeof(struct nft_trans_elem));
	if (trans == NULL)
		return NULL;

	nft_trans_elem_set(trans) = set;
	return trans;
}

void *nft_set_elem_init(const struct nft_set *set,
			const struct nft_set_ext_tmpl *tmpl,
			const u32 *key, const u32 *data,
			u64 timeout, u64 expiration, gfp_t gfp)
{
	struct nft_set_ext *ext;
	void *elem;

	elem = kzalloc(set->ops->elemsize + tmpl->len, gfp);
	if (elem == NULL)
		return NULL;

	ext = nft_set_elem_ext(set, elem);
	nft_set_ext_init(ext, tmpl);

	memcpy(nft_set_ext_key(ext), key, set->klen);
	if (nft_set_ext_exists(ext, NFT_SET_EXT_DATA))
		memcpy(nft_set_ext_data(ext), data, set->dlen);
	if (nft_set_ext_exists(ext, NFT_SET_EXT_EXPIRATION)) {
		*nft_set_ext_expiration(ext) = get_jiffies_64() + expiration;
		if (expiration == 0)
			*nft_set_ext_expiration(ext) += timeout;
	}
	if (nft_set_ext_exists(ext, NFT_SET_EXT_TIMEOUT))
		*nft_set_ext_timeout(ext) = timeout;

	return elem;
}

void nft_set_elem_destroy(const struct nft_set *set, void *elem,
			  bool destroy_expr)
{
	struct nft_set_ext *ext = nft_set_elem_ext(set, elem);
	struct nft_ctx ctx = {
		.net	= read_pnet(&set->net),
		.family	= set->table->family,
	};

	nft_data_release(nft_set_ext_key(ext), NFT_DATA_VALUE);
	if (nft_set_ext_exists(ext, NFT_SET_EXT_DATA))
		nft_data_release(nft_set_ext_data(ext), set->dtype);
	if (destroy_expr && nft_set_ext_exists(ext, NFT_SET_EXT_EXPR)) {
		struct nft_expr *expr = nft_set_ext_expr(ext);

		if (expr->ops->destroy_clone) {
			expr->ops->destroy_clone(&ctx, expr);
			module_put(expr->ops->type->owner);
		} else {
			nf_tables_expr_destroy(&ctx, expr);
		}
	}
	if (nft_set_ext_exists(ext, NFT_SET_EXT_OBJREF))
		(*nft_set_ext_obj(ext))->use--;
	kfree(elem);
}
EXPORT_SYMBOL_GPL(nft_set_elem_destroy);

/* Only called from commit path, nft_set_elem_deactivate() already deals with
 * the refcounting from the preparation phase.
 */
static void nf_tables_set_elem_destroy(const struct nft_ctx *ctx,
				       const struct nft_set *set, void *elem)
{
	struct nft_set_ext *ext = nft_set_elem_ext(set, elem);

	if (nft_set_ext_exists(ext, NFT_SET_EXT_EXPR))
		nf_tables_expr_destroy(ctx, nft_set_ext_expr(ext));
	kfree(elem);
}

static int nft_add_set_elem(struct nft_ctx *ctx, struct nft_set *set,
			    const struct nlattr *attr, u32 nlmsg_flags)
{
	struct nlattr *nla[NFTA_SET_ELEM_MAX + 1];
	u8 genmask = nft_genmask_next(ctx->net);
	struct nft_data_desc d1, d2;
	struct nft_set_ext_tmpl tmpl;
	struct nft_set_ext *ext, *ext2;
	struct nft_set_elem elem;
	struct nft_set_binding *binding;
	struct nft_object *obj = NULL;
	struct nft_userdata *udata;
	struct nft_data data;
	enum nft_registers dreg;
	struct nft_trans *trans;
	u32 flags = 0;
	u64 timeout;
	u64 expiration;
	u8 ulen;
	int err;

	err = nla_parse_nested_deprecated(nla, NFTA_SET_ELEM_MAX, attr,
					  nft_set_elem_policy, NULL);
	if (err < 0)
		return err;

	if (nla[NFTA_SET_ELEM_KEY] == NULL)
		return -EINVAL;

	nft_set_ext_prepare(&tmpl);

	err = nft_setelem_parse_flags(set, nla[NFTA_SET_ELEM_FLAGS], &flags);
	if (err < 0)
		return err;
	if (flags != 0)
		nft_set_ext_add(&tmpl, NFT_SET_EXT_FLAGS);

	if (set->flags & NFT_SET_MAP) {
		if (nla[NFTA_SET_ELEM_DATA] == NULL &&
		    !(flags & NFT_SET_ELEM_INTERVAL_END))
			return -EINVAL;
	} else {
		if (nla[NFTA_SET_ELEM_DATA] != NULL)
			return -EINVAL;
	}

	if ((flags & NFT_SET_ELEM_INTERVAL_END) &&
	     (nla[NFTA_SET_ELEM_DATA] ||
	      nla[NFTA_SET_ELEM_OBJREF] ||
	      nla[NFTA_SET_ELEM_TIMEOUT] ||
	      nla[NFTA_SET_ELEM_EXPIRATION] ||
	      nla[NFTA_SET_ELEM_USERDATA] ||
	      nla[NFTA_SET_ELEM_EXPR]))
		return -EINVAL;

	timeout = 0;
	if (nla[NFTA_SET_ELEM_TIMEOUT] != NULL) {
		if (!(set->flags & NFT_SET_TIMEOUT))
			return -EINVAL;
		err = nf_msecs_to_jiffies64(nla[NFTA_SET_ELEM_TIMEOUT],
					    &timeout);
		if (err)
			return err;
	} else if (set->flags & NFT_SET_TIMEOUT) {
		timeout = set->timeout;
	}

	expiration = 0;
	if (nla[NFTA_SET_ELEM_EXPIRATION] != NULL) {
		if (!(set->flags & NFT_SET_TIMEOUT))
			return -EINVAL;
		err = nf_msecs_to_jiffies64(nla[NFTA_SET_ELEM_EXPIRATION],
					    &expiration);
		if (err)
			return err;
	}

	err = nft_data_init(ctx, &elem.key.val, sizeof(elem.key), &d1,
			    nla[NFTA_SET_ELEM_KEY]);
	if (err < 0)
		goto err1;
	err = -EINVAL;
	if (d1.type != NFT_DATA_VALUE || d1.len != set->klen)
		goto err2;

	nft_set_ext_add_length(&tmpl, NFT_SET_EXT_KEY, d1.len);
	if (timeout > 0) {
		nft_set_ext_add(&tmpl, NFT_SET_EXT_EXPIRATION);
		if (timeout != set->timeout)
			nft_set_ext_add(&tmpl, NFT_SET_EXT_TIMEOUT);
	}

	if (nla[NFTA_SET_ELEM_OBJREF] != NULL) {
		if (!(set->flags & NFT_SET_OBJECT)) {
			err = -EINVAL;
			goto err2;
		}
		obj = nft_obj_lookup(ctx->net, ctx->table,
				     nla[NFTA_SET_ELEM_OBJREF],
				     set->objtype, genmask);
		if (IS_ERR(obj)) {
			err = PTR_ERR(obj);
			goto err2;
		}
		nft_set_ext_add(&tmpl, NFT_SET_EXT_OBJREF);
	}

	if (nla[NFTA_SET_ELEM_DATA] != NULL) {
		err = nft_data_init(ctx, &data, sizeof(data), &d2,
				    nla[NFTA_SET_ELEM_DATA]);
		if (err < 0)
			goto err2;

		err = -EINVAL;
		if (set->dtype != NFT_DATA_VERDICT && d2.len != set->dlen)
			goto err3;

		dreg = nft_type_to_reg(set->dtype);
		list_for_each_entry(binding, &set->bindings, list) {
			struct nft_ctx bind_ctx = {
				.net	= ctx->net,
				.family	= ctx->family,
				.table	= ctx->table,
				.chain	= (struct nft_chain *)binding->chain,
			};

			if (!(binding->flags & NFT_SET_MAP))
				continue;

			err = nft_validate_register_store(&bind_ctx, dreg,
							  &data,
							  d2.type, d2.len);
			if (err < 0)
				goto err3;

			if (d2.type == NFT_DATA_VERDICT &&
			    (data.verdict.code == NFT_GOTO ||
			     data.verdict.code == NFT_JUMP))
				nft_validate_state_update(ctx->net,
							  NFT_VALIDATE_NEED);
		}

		nft_set_ext_add_length(&tmpl, NFT_SET_EXT_DATA, d2.len);
	}

	/* The full maximum length of userdata can exceed the maximum
	 * offset value (U8_MAX) for following extensions, therefor it
	 * must be the last extension added.
	 */
	ulen = 0;
	if (nla[NFTA_SET_ELEM_USERDATA] != NULL) {
		ulen = nla_len(nla[NFTA_SET_ELEM_USERDATA]);
		if (ulen > 0)
			nft_set_ext_add_length(&tmpl, NFT_SET_EXT_USERDATA,
					       ulen);
	}

	err = -ENOMEM;
	elem.priv = nft_set_elem_init(set, &tmpl, elem.key.val.data, data.data,
				      timeout, expiration, GFP_KERNEL);
	if (elem.priv == NULL)
		goto err3;

	ext = nft_set_elem_ext(set, elem.priv);
	if (flags)
		*nft_set_ext_flags(ext) = flags;
	if (ulen > 0) {
		udata = nft_set_ext_userdata(ext);
		udata->len = ulen - 1;
		nla_memcpy(&udata->data, nla[NFTA_SET_ELEM_USERDATA], ulen);
	}
	if (obj) {
		*nft_set_ext_obj(ext) = obj;
		obj->use++;
	}

	trans = nft_trans_elem_alloc(ctx, NFT_MSG_NEWSETELEM, set);
	if (trans == NULL)
		goto err4;

	ext->genmask = nft_genmask_cur(ctx->net) | NFT_SET_ELEM_BUSY_MASK;
	err = set->ops->insert(ctx->net, set, &elem, &ext2);
	if (err) {
		if (err == -EEXIST) {
			if (nft_set_ext_exists(ext, NFT_SET_EXT_DATA) ^
			    nft_set_ext_exists(ext2, NFT_SET_EXT_DATA) ||
			    nft_set_ext_exists(ext, NFT_SET_EXT_OBJREF) ^
			    nft_set_ext_exists(ext2, NFT_SET_EXT_OBJREF)) {
				err = -EBUSY;
				goto err5;
			}
			if ((nft_set_ext_exists(ext, NFT_SET_EXT_DATA) &&
			     nft_set_ext_exists(ext2, NFT_SET_EXT_DATA) &&
			     memcmp(nft_set_ext_data(ext),
				    nft_set_ext_data(ext2), set->dlen) != 0) ||
			    (nft_set_ext_exists(ext, NFT_SET_EXT_OBJREF) &&
			     nft_set_ext_exists(ext2, NFT_SET_EXT_OBJREF) &&
			     *nft_set_ext_obj(ext) != *nft_set_ext_obj(ext2)))
				err = -EBUSY;
			else if (!(nlmsg_flags & NLM_F_EXCL))
				err = 0;
		}
		goto err5;
	}

	if (set->size &&
	    !atomic_add_unless(&set->nelems, 1, set->size + set->ndeact)) {
		err = -ENFILE;
		goto err6;
	}

	nft_trans_elem(trans) = elem;
	list_add_tail(&trans->list, &ctx->net->nft.commit_list);
	return 0;

err6:
	set->ops->remove(ctx->net, set, &elem);
err5:
	kfree(trans);
err4:
	if (obj)
		obj->use--;
	kfree(elem.priv);
err3:
	if (nla[NFTA_SET_ELEM_DATA] != NULL)
		nft_data_release(&data, d2.type);
err2:
	nft_data_release(&elem.key.val, d1.type);
err1:
	return err;
}

static int nf_tables_newsetelem(struct net *net, struct sock *nlsk,
				struct sk_buff *skb, const struct nlmsghdr *nlh,
				const struct nlattr * const nla[],
				struct netlink_ext_ack *extack)
{
	u8 genmask = nft_genmask_next(net);
	const struct nlattr *attr;
	struct nft_set *set;
	struct nft_ctx ctx;
	int rem, err;

	if (nla[NFTA_SET_ELEM_LIST_ELEMENTS] == NULL)
		return -EINVAL;

	err = nft_ctx_init_from_elemattr(&ctx, net, skb, nlh, nla, extack,
					 genmask);
	if (err < 0)
		return err;

	set = nft_set_lookup_global(net, ctx.table, nla[NFTA_SET_ELEM_LIST_SET],
				    nla[NFTA_SET_ELEM_LIST_SET_ID], genmask);
	if (IS_ERR(set))
		return PTR_ERR(set);

	if (!list_empty(&set->bindings) && set->flags & NFT_SET_CONSTANT)
		return -EBUSY;

	nla_for_each_nested(attr, nla[NFTA_SET_ELEM_LIST_ELEMENTS], rem) {
		err = nft_add_set_elem(&ctx, set, attr, nlh->nlmsg_flags);
		if (err < 0)
			return err;
	}

	if (net->nft.validate_state == NFT_VALIDATE_DO)
		return nft_table_validate(net, ctx.table);

	return 0;
}

/**
 *	nft_data_hold - hold a nft_data item
 *
 *	@data: struct nft_data to release
 *	@type: type of data
 *
 *	Hold a nft_data item. NFT_DATA_VALUE types can be silently discarded,
 *	NFT_DATA_VERDICT bumps the reference to chains in case of NFT_JUMP and
 *	NFT_GOTO verdicts. This function must be called on active data objects
 *	from the second phase of the commit protocol.
 */
void nft_data_hold(const struct nft_data *data, enum nft_data_types type)
{
	if (type == NFT_DATA_VERDICT) {
		switch (data->verdict.code) {
		case NFT_JUMP:
		case NFT_GOTO:
			data->verdict.chain->use++;
			break;
		}
	}
}

static void nft_set_elem_activate(const struct net *net,
				  const struct nft_set *set,
				  struct nft_set_elem *elem)
{
	const struct nft_set_ext *ext = nft_set_elem_ext(set, elem->priv);

	if (nft_set_ext_exists(ext, NFT_SET_EXT_DATA))
		nft_data_hold(nft_set_ext_data(ext), set->dtype);
	if (nft_set_ext_exists(ext, NFT_SET_EXT_OBJREF))
		(*nft_set_ext_obj(ext))->use++;
}

static void nft_set_elem_deactivate(const struct net *net,
				    const struct nft_set *set,
				    struct nft_set_elem *elem)
{
	const struct nft_set_ext *ext = nft_set_elem_ext(set, elem->priv);

	if (nft_set_ext_exists(ext, NFT_SET_EXT_DATA))
		nft_data_release(nft_set_ext_data(ext), set->dtype);
	if (nft_set_ext_exists(ext, NFT_SET_EXT_OBJREF))
		(*nft_set_ext_obj(ext))->use--;
}

static int nft_del_setelem(struct nft_ctx *ctx, struct nft_set *set,
			   const struct nlattr *attr)
{
	struct nlattr *nla[NFTA_SET_ELEM_MAX + 1];
	struct nft_set_ext_tmpl tmpl;
	struct nft_data_desc desc;
	struct nft_set_elem elem;
	struct nft_set_ext *ext;
	struct nft_trans *trans;
	u32 flags = 0;
	void *priv;
	int err;

	err = nla_parse_nested_deprecated(nla, NFTA_SET_ELEM_MAX, attr,
					  nft_set_elem_policy, NULL);
	if (err < 0)
		goto err1;

	err = -EINVAL;
	if (nla[NFTA_SET_ELEM_KEY] == NULL)
		goto err1;

	nft_set_ext_prepare(&tmpl);

	err = nft_setelem_parse_flags(set, nla[NFTA_SET_ELEM_FLAGS], &flags);
	if (err < 0)
		return err;
	if (flags != 0)
		nft_set_ext_add(&tmpl, NFT_SET_EXT_FLAGS);

	err = nft_data_init(ctx, &elem.key.val, sizeof(elem.key), &desc,
			    nla[NFTA_SET_ELEM_KEY]);
	if (err < 0)
		goto err1;

	err = -EINVAL;
	if (desc.type != NFT_DATA_VALUE || desc.len != set->klen)
		goto err2;

	nft_set_ext_add_length(&tmpl, NFT_SET_EXT_KEY, desc.len);

	err = -ENOMEM;
	elem.priv = nft_set_elem_init(set, &tmpl, elem.key.val.data, NULL, 0,
				      0, GFP_KERNEL);
	if (elem.priv == NULL)
		goto err2;

	ext = nft_set_elem_ext(set, elem.priv);
	if (flags)
		*nft_set_ext_flags(ext) = flags;

	trans = nft_trans_elem_alloc(ctx, NFT_MSG_DELSETELEM, set);
	if (trans == NULL) {
		err = -ENOMEM;
		goto err3;
	}

	priv = set->ops->deactivate(ctx->net, set, &elem);
	if (priv == NULL) {
		err = -ENOENT;
		goto err4;
	}
	kfree(elem.priv);
	elem.priv = priv;

	nft_set_elem_deactivate(ctx->net, set, &elem);

	nft_trans_elem(trans) = elem;
	list_add_tail(&trans->list, &ctx->net->nft.commit_list);
	return 0;

err4:
	kfree(trans);
err3:
	kfree(elem.priv);
err2:
	nft_data_release(&elem.key.val, desc.type);
err1:
	return err;
}

static int nft_flush_set(const struct nft_ctx *ctx,
			 struct nft_set *set,
			 const struct nft_set_iter *iter,
			 struct nft_set_elem *elem)
{
	struct nft_trans *trans;
	int err;

	trans = nft_trans_alloc_gfp(ctx, NFT_MSG_DELSETELEM,
				    sizeof(struct nft_trans_elem), GFP_ATOMIC);
	if (!trans)
		return -ENOMEM;

	if (!set->ops->flush(ctx->net, set, elem->priv)) {
		err = -ENOENT;
		goto err1;
	}
	set->ndeact++;

	nft_set_elem_deactivate(ctx->net, set, elem);
	nft_trans_elem_set(trans) = set;
	nft_trans_elem(trans) = *elem;
	list_add_tail(&trans->list, &ctx->net->nft.commit_list);

	return 0;
err1:
	kfree(trans);
	return err;
}

static int nf_tables_delsetelem(struct net *net, struct sock *nlsk,
				struct sk_buff *skb, const struct nlmsghdr *nlh,
				const struct nlattr * const nla[],
				struct netlink_ext_ack *extack)
{
	u8 genmask = nft_genmask_next(net);
	const struct nlattr *attr;
	struct nft_set *set;
	struct nft_ctx ctx;
	int rem, err = 0;

	err = nft_ctx_init_from_elemattr(&ctx, net, skb, nlh, nla, extack,
					 genmask);
	if (err < 0)
		return err;

	set = nft_set_lookup(ctx.table, nla[NFTA_SET_ELEM_LIST_SET], genmask);
	if (IS_ERR(set))
		return PTR_ERR(set);
	if (!list_empty(&set->bindings) && set->flags & NFT_SET_CONSTANT)
		return -EBUSY;

	if (nla[NFTA_SET_ELEM_LIST_ELEMENTS] == NULL) {
		struct nft_set_iter iter = {
			.genmask	= genmask,
			.fn		= nft_flush_set,
		};
		set->ops->walk(&ctx, set, &iter);

		return iter.err;
	}

	nla_for_each_nested(attr, nla[NFTA_SET_ELEM_LIST_ELEMENTS], rem) {
		err = nft_del_setelem(&ctx, set, attr);
		if (err < 0)
			break;

		set->ndeact++;
	}
	return err;
}

void nft_set_gc_batch_release(struct rcu_head *rcu)
{
	struct nft_set_gc_batch *gcb;
	unsigned int i;

	gcb = container_of(rcu, struct nft_set_gc_batch, head.rcu);
	for (i = 0; i < gcb->head.cnt; i++)
		nft_set_elem_destroy(gcb->head.set, gcb->elems[i], true);
	kfree(gcb);
}
EXPORT_SYMBOL_GPL(nft_set_gc_batch_release);

struct nft_set_gc_batch *nft_set_gc_batch_alloc(const struct nft_set *set,
						gfp_t gfp)
{
	struct nft_set_gc_batch *gcb;

	gcb = kzalloc(sizeof(*gcb), gfp);
	if (gcb == NULL)
		return gcb;
	gcb->head.set = set;
	return gcb;
}
EXPORT_SYMBOL_GPL(nft_set_gc_batch_alloc);

/*
 * Stateful objects
 */

/**
 *	nft_register_obj- register nf_tables stateful object type
 *	@obj: object type
 *
 *	Registers the object type for use with nf_tables. Returns zero on
 *	success or a negative errno code otherwise.
 */
int nft_register_obj(struct nft_object_type *obj_type)
{
	if (obj_type->type == NFT_OBJECT_UNSPEC)
		return -EINVAL;

	nfnl_lock(NFNL_SUBSYS_NFTABLES);
	list_add_rcu(&obj_type->list, &nf_tables_objects);
	nfnl_unlock(NFNL_SUBSYS_NFTABLES);
	return 0;
}
EXPORT_SYMBOL_GPL(nft_register_obj);

/**
 *	nft_unregister_obj - unregister nf_tables object type
 *	@obj: object type
 *
 * 	Unregisters the object type for use with nf_tables.
 */
void nft_unregister_obj(struct nft_object_type *obj_type)
{
	nfnl_lock(NFNL_SUBSYS_NFTABLES);
	list_del_rcu(&obj_type->list);
	nfnl_unlock(NFNL_SUBSYS_NFTABLES);
}
EXPORT_SYMBOL_GPL(nft_unregister_obj);

struct nft_object *nft_obj_lookup(const struct net *net,
				  const struct nft_table *table,
				  const struct nlattr *nla, u32 objtype,
				  u8 genmask)
{
	struct nft_object_hash_key k = { .table = table };
	char search[NFT_OBJ_MAXNAMELEN];
	struct rhlist_head *tmp, *list;
	struct nft_object *obj;

	nla_strlcpy(search, nla, sizeof(search));
	k.name = search;

	WARN_ON_ONCE(!rcu_read_lock_held() &&
		     !lockdep_commit_lock_is_held(net));

	rcu_read_lock();
	list = rhltable_lookup(&nft_objname_ht, &k, nft_objname_ht_params);
	if (!list)
		goto out;

	rhl_for_each_entry_rcu(obj, tmp, list, rhlhead) {
		if (objtype == obj->ops->type->type &&
		    nft_active_genmask(obj, genmask)) {
			rcu_read_unlock();
			return obj;
		}
	}
out:
	rcu_read_unlock();
	return ERR_PTR(-ENOENT);
}
EXPORT_SYMBOL_GPL(nft_obj_lookup);

static struct nft_object *nft_obj_lookup_byhandle(const struct nft_table *table,
						  const struct nlattr *nla,
						  u32 objtype, u8 genmask)
{
	struct nft_object *obj;

	list_for_each_entry(obj, &table->objects, list) {
		if (be64_to_cpu(nla_get_be64(nla)) == obj->handle &&
		    objtype == obj->ops->type->type &&
		    nft_active_genmask(obj, genmask))
			return obj;
	}
	return ERR_PTR(-ENOENT);
}

static const struct nla_policy nft_obj_policy[NFTA_OBJ_MAX + 1] = {
	[NFTA_OBJ_TABLE]	= { .type = NLA_STRING,
				    .len = NFT_TABLE_MAXNAMELEN - 1 },
	[NFTA_OBJ_NAME]		= { .type = NLA_STRING,
				    .len = NFT_OBJ_MAXNAMELEN - 1 },
	[NFTA_OBJ_TYPE]		= { .type = NLA_U32 },
	[NFTA_OBJ_DATA]		= { .type = NLA_NESTED },
	[NFTA_OBJ_HANDLE]	= { .type = NLA_U64},
};

static struct nft_object *nft_obj_init(const struct nft_ctx *ctx,
				       const struct nft_object_type *type,
				       const struct nlattr *attr)
{
	struct nlattr **tb;
	const struct nft_object_ops *ops;
	struct nft_object *obj;
	int err = -ENOMEM;

	tb = kmalloc_array(type->maxattr + 1, sizeof(*tb), GFP_KERNEL);
	if (!tb)
		goto err1;

	if (attr) {
		err = nla_parse_nested_deprecated(tb, type->maxattr, attr,
						  type->policy, NULL);
		if (err < 0)
			goto err2;
	} else {
		memset(tb, 0, sizeof(tb[0]) * (type->maxattr + 1));
	}

	if (type->select_ops) {
		ops = type->select_ops(ctx, (const struct nlattr * const *)tb);
		if (IS_ERR(ops)) {
			err = PTR_ERR(ops);
			goto err2;
		}
	} else {
		ops = type->ops;
	}

	err = -ENOMEM;
	obj = kzalloc(sizeof(*obj) + ops->size, GFP_KERNEL);
	if (!obj)
		goto err2;

	err = ops->init(ctx, (const struct nlattr * const *)tb, obj);
	if (err < 0)
		goto err3;

	obj->ops = ops;

	kfree(tb);
	return obj;
err3:
	kfree(obj);
err2:
	kfree(tb);
err1:
	return ERR_PTR(err);
}

static int nft_object_dump(struct sk_buff *skb, unsigned int attr,
			   struct nft_object *obj, bool reset)
{
	struct nlattr *nest;

	nest = nla_nest_start_noflag(skb, attr);
	if (!nest)
		goto nla_put_failure;
	if (obj->ops->dump(skb, obj, reset) < 0)
		goto nla_put_failure;
	nla_nest_end(skb, nest);
	return 0;

nla_put_failure:
	return -1;
}

static const struct nft_object_type *__nft_obj_type_get(u32 objtype)
{
	const struct nft_object_type *type;

	list_for_each_entry(type, &nf_tables_objects, list) {
		if (objtype == type->type)
			return type;
	}
	return NULL;
}

static const struct nft_object_type *
nft_obj_type_get(struct net *net, u32 objtype)
{
	const struct nft_object_type *type;

	type = __nft_obj_type_get(objtype);
	if (type != NULL && try_module_get(type->owner))
		return type;

	lockdep_nfnl_nft_mutex_not_held();
#ifdef CONFIG_MODULES
	if (type == NULL) {
		if (nft_request_module(net, "nft-obj-%u", objtype) == -EAGAIN)
			return ERR_PTR(-EAGAIN);
	}
#endif
	return ERR_PTR(-ENOENT);
}

static int nf_tables_updobj(const struct nft_ctx *ctx,
			    const struct nft_object_type *type,
			    const struct nlattr *attr,
			    struct nft_object *obj)
{
	struct nft_object *newobj;
	struct nft_trans *trans;
	int err;

	trans = nft_trans_alloc(ctx, NFT_MSG_NEWOBJ,
				sizeof(struct nft_trans_obj));
	if (!trans)
		return -ENOMEM;

	newobj = nft_obj_init(ctx, type, attr);
	if (IS_ERR(newobj)) {
		err = PTR_ERR(newobj);
		goto err_free_trans;
	}

	nft_trans_obj(trans) = obj;
	nft_trans_obj_update(trans) = true;
	nft_trans_obj_newobj(trans) = newobj;
	list_add_tail(&trans->list, &ctx->net->nft.commit_list);

	return 0;

err_free_trans:
	kfree(trans);
	return err;
}

static int nf_tables_newobj(struct net *net, struct sock *nlsk,
			    struct sk_buff *skb, const struct nlmsghdr *nlh,
			    const struct nlattr * const nla[],
			    struct netlink_ext_ack *extack)
{
	const struct nfgenmsg *nfmsg = nlmsg_data(nlh);
	const struct nft_object_type *type;
	u8 genmask = nft_genmask_next(net);
	int family = nfmsg->nfgen_family;
	struct nft_table *table;
	struct nft_object *obj;
	struct nft_ctx ctx;
	u32 objtype;
	int err;

	if (!nla[NFTA_OBJ_TYPE] ||
	    !nla[NFTA_OBJ_NAME] ||
	    !nla[NFTA_OBJ_DATA])
		return -EINVAL;

	table = nft_table_lookup(net, nla[NFTA_OBJ_TABLE], family, genmask);
	if (IS_ERR(table)) {
		NL_SET_BAD_ATTR(extack, nla[NFTA_OBJ_TABLE]);
		return PTR_ERR(table);
	}

	objtype = ntohl(nla_get_be32(nla[NFTA_OBJ_TYPE]));
	obj = nft_obj_lookup(net, table, nla[NFTA_OBJ_NAME], objtype, genmask);
	if (IS_ERR(obj)) {
		err = PTR_ERR(obj);
		if (err != -ENOENT) {
			NL_SET_BAD_ATTR(extack, nla[NFTA_OBJ_NAME]);
			return err;
		}
	} else {
		if (nlh->nlmsg_flags & NLM_F_EXCL) {
			NL_SET_BAD_ATTR(extack, nla[NFTA_OBJ_NAME]);
			return -EEXIST;
		}
		if (nlh->nlmsg_flags & NLM_F_REPLACE)
			return -EOPNOTSUPP;

		type = __nft_obj_type_get(objtype);
		nft_ctx_init(&ctx, net, skb, nlh, family, table, NULL, nla);

		return nf_tables_updobj(&ctx, type, nla[NFTA_OBJ_DATA], obj);
	}

	nft_ctx_init(&ctx, net, skb, nlh, family, table, NULL, nla);

	type = nft_obj_type_get(net, objtype);
	if (IS_ERR(type))
		return PTR_ERR(type);

	obj = nft_obj_init(&ctx, type, nla[NFTA_OBJ_DATA]);
	if (IS_ERR(obj)) {
		err = PTR_ERR(obj);
		goto err1;
	}
	obj->key.table = table;
	obj->handle = nf_tables_alloc_handle(table);

	obj->key.name = nla_strdup(nla[NFTA_OBJ_NAME], GFP_KERNEL);
	if (!obj->key.name) {
		err = -ENOMEM;
		goto err2;
	}

	err = nft_trans_obj_add(&ctx, NFT_MSG_NEWOBJ, obj);
	if (err < 0)
		goto err3;

	err = rhltable_insert(&nft_objname_ht, &obj->rhlhead,
			      nft_objname_ht_params);
	if (err < 0)
		goto err4;

	list_add_tail_rcu(&obj->list, &table->objects);
	table->use++;
	return 0;
err4:
	/* queued in transaction log */
	INIT_LIST_HEAD(&obj->list);
	return err;
err3:
	kfree(obj->key.name);
err2:
	if (obj->ops->destroy)
		obj->ops->destroy(&ctx, obj);
	kfree(obj);
err1:
	module_put(type->owner);
	return err;
}

static int nf_tables_fill_obj_info(struct sk_buff *skb, struct net *net,
				   u32 portid, u32 seq, int event, u32 flags,
				   int family, const struct nft_table *table,
				   struct nft_object *obj, bool reset)
{
	struct nfgenmsg *nfmsg;
	struct nlmsghdr *nlh;

	event = nfnl_msg_type(NFNL_SUBSYS_NFTABLES, event);
	nlh = nlmsg_put(skb, portid, seq, event, sizeof(struct nfgenmsg), flags);
	if (nlh == NULL)
		goto nla_put_failure;

	nfmsg = nlmsg_data(nlh);
	nfmsg->nfgen_family	= family;
	nfmsg->version		= NFNETLINK_V0;
	nfmsg->res_id		= htons(net->nft.base_seq & 0xffff);

	if (nla_put_string(skb, NFTA_OBJ_TABLE, table->name) ||
	    nla_put_string(skb, NFTA_OBJ_NAME, obj->key.name) ||
	    nla_put_be32(skb, NFTA_OBJ_TYPE, htonl(obj->ops->type->type)) ||
	    nla_put_be32(skb, NFTA_OBJ_USE, htonl(obj->use)) ||
	    nft_object_dump(skb, NFTA_OBJ_DATA, obj, reset) ||
	    nla_put_be64(skb, NFTA_OBJ_HANDLE, cpu_to_be64(obj->handle),
			 NFTA_OBJ_PAD))
		goto nla_put_failure;

	nlmsg_end(skb, nlh);
	return 0;

nla_put_failure:
	nlmsg_trim(skb, nlh);
	return -1;
}

struct nft_obj_filter {
	char		*table;
	u32		type;
};

static int nf_tables_dump_obj(struct sk_buff *skb, struct netlink_callback *cb)
{
	const struct nfgenmsg *nfmsg = nlmsg_data(cb->nlh);
	const struct nft_table *table;
	unsigned int idx = 0, s_idx = cb->args[0];
	struct nft_obj_filter *filter = cb->data;
	struct net *net = sock_net(skb->sk);
	int family = nfmsg->nfgen_family;
	struct nft_object *obj;
	bool reset = false;

	if (NFNL_MSG_TYPE(cb->nlh->nlmsg_type) == NFT_MSG_GETOBJ_RESET)
		reset = true;

	rcu_read_lock();
	cb->seq = net->nft.base_seq;

	list_for_each_entry_rcu(table, &net->nft.tables, list) {
		if (family != NFPROTO_UNSPEC && family != table->family)
			continue;

		list_for_each_entry_rcu(obj, &table->objects, list) {
			if (!nft_is_active(net, obj))
				goto cont;
			if (idx < s_idx)
				goto cont;
			if (idx > s_idx)
				memset(&cb->args[1], 0,
				       sizeof(cb->args) - sizeof(cb->args[0]));
			if (filter && filter->table &&
			    strcmp(filter->table, table->name))
				goto cont;
			if (filter &&
			    filter->type != NFT_OBJECT_UNSPEC &&
			    obj->ops->type->type != filter->type)
				goto cont;

			if (nf_tables_fill_obj_info(skb, net, NETLINK_CB(cb->skb).portid,
						    cb->nlh->nlmsg_seq,
						    NFT_MSG_NEWOBJ,
						    NLM_F_MULTI | NLM_F_APPEND,
						    table->family, table,
						    obj, reset) < 0)
				goto done;

			nl_dump_check_consistent(cb, nlmsg_hdr(skb));
cont:
			idx++;
		}
	}
done:
	rcu_read_unlock();

	cb->args[0] = idx;
	return skb->len;
}

static int nf_tables_dump_obj_start(struct netlink_callback *cb)
{
	const struct nlattr * const *nla = cb->data;
	struct nft_obj_filter *filter = NULL;

	if (nla[NFTA_OBJ_TABLE] || nla[NFTA_OBJ_TYPE]) {
		filter = kzalloc(sizeof(*filter), GFP_ATOMIC);
		if (!filter)
			return -ENOMEM;

		if (nla[NFTA_OBJ_TABLE]) {
			filter->table = nla_strdup(nla[NFTA_OBJ_TABLE], GFP_ATOMIC);
			if (!filter->table) {
				kfree(filter);
				return -ENOMEM;
			}
		}

		if (nla[NFTA_OBJ_TYPE])
			filter->type = ntohl(nla_get_be32(nla[NFTA_OBJ_TYPE]));
	}

	cb->data = filter;
	return 0;
}

static int nf_tables_dump_obj_done(struct netlink_callback *cb)
{
	struct nft_obj_filter *filter = cb->data;

	if (filter) {
		kfree(filter->table);
		kfree(filter);
	}

	return 0;
}

/* called with rcu_read_lock held */
static int nf_tables_getobj(struct net *net, struct sock *nlsk,
			    struct sk_buff *skb, const struct nlmsghdr *nlh,
			    const struct nlattr * const nla[],
			    struct netlink_ext_ack *extack)
{
	const struct nfgenmsg *nfmsg = nlmsg_data(nlh);
	u8 genmask = nft_genmask_cur(net);
	int family = nfmsg->nfgen_family;
	const struct nft_table *table;
	struct nft_object *obj;
	struct sk_buff *skb2;
	bool reset = false;
	u32 objtype;
	int err;

	if (nlh->nlmsg_flags & NLM_F_DUMP) {
		struct netlink_dump_control c = {
			.start = nf_tables_dump_obj_start,
			.dump = nf_tables_dump_obj,
			.done = nf_tables_dump_obj_done,
			.module = THIS_MODULE,
			.data = (void *)nla,
		};

		return nft_netlink_dump_start_rcu(nlsk, skb, nlh, &c);
	}

	if (!nla[NFTA_OBJ_NAME] ||
	    !nla[NFTA_OBJ_TYPE])
		return -EINVAL;

	table = nft_table_lookup(net, nla[NFTA_OBJ_TABLE], family, genmask);
	if (IS_ERR(table)) {
		NL_SET_BAD_ATTR(extack, nla[NFTA_OBJ_TABLE]);
		return PTR_ERR(table);
	}

	objtype = ntohl(nla_get_be32(nla[NFTA_OBJ_TYPE]));
	obj = nft_obj_lookup(net, table, nla[NFTA_OBJ_NAME], objtype, genmask);
	if (IS_ERR(obj)) {
		NL_SET_BAD_ATTR(extack, nla[NFTA_OBJ_NAME]);
		return PTR_ERR(obj);
	}

	skb2 = alloc_skb(NLMSG_GOODSIZE, GFP_ATOMIC);
	if (!skb2)
		return -ENOMEM;

	if (NFNL_MSG_TYPE(nlh->nlmsg_type) == NFT_MSG_GETOBJ_RESET)
		reset = true;

	err = nf_tables_fill_obj_info(skb2, net, NETLINK_CB(skb).portid,
				      nlh->nlmsg_seq, NFT_MSG_NEWOBJ, 0,
				      family, table, obj, reset);
	if (err < 0)
		goto err;

	return nlmsg_unicast(nlsk, skb2, NETLINK_CB(skb).portid);
err:
	kfree_skb(skb2);
	return err;
}

static void nft_obj_destroy(const struct nft_ctx *ctx, struct nft_object *obj)
{
	if (obj->ops->destroy)
		obj->ops->destroy(ctx, obj);

	module_put(obj->ops->type->owner);
	kfree(obj->key.name);
	kfree(obj);
}

static int nf_tables_delobj(struct net *net, struct sock *nlsk,
			    struct sk_buff *skb, const struct nlmsghdr *nlh,
			    const struct nlattr * const nla[],
			    struct netlink_ext_ack *extack)
{
	const struct nfgenmsg *nfmsg = nlmsg_data(nlh);
	u8 genmask = nft_genmask_next(net);
	int family = nfmsg->nfgen_family;
	const struct nlattr *attr;
	struct nft_table *table;
	struct nft_object *obj;
	struct nft_ctx ctx;
	u32 objtype;

	if (!nla[NFTA_OBJ_TYPE] ||
	    (!nla[NFTA_OBJ_NAME] && !nla[NFTA_OBJ_HANDLE]))
		return -EINVAL;

	table = nft_table_lookup(net, nla[NFTA_OBJ_TABLE], family, genmask);
	if (IS_ERR(table)) {
		NL_SET_BAD_ATTR(extack, nla[NFTA_OBJ_TABLE]);
		return PTR_ERR(table);
	}

	objtype = ntohl(nla_get_be32(nla[NFTA_OBJ_TYPE]));
	if (nla[NFTA_OBJ_HANDLE]) {
		attr = nla[NFTA_OBJ_HANDLE];
		obj = nft_obj_lookup_byhandle(table, attr, objtype, genmask);
	} else {
		attr = nla[NFTA_OBJ_NAME];
		obj = nft_obj_lookup(net, table, attr, objtype, genmask);
	}

	if (IS_ERR(obj)) {
		NL_SET_BAD_ATTR(extack, attr);
		return PTR_ERR(obj);
	}
	if (obj->use > 0) {
		NL_SET_BAD_ATTR(extack, attr);
		return -EBUSY;
	}

	nft_ctx_init(&ctx, net, skb, nlh, family, table, NULL, nla);

	return nft_delobj(&ctx, obj);
}

void nft_obj_notify(struct net *net, const struct nft_table *table,
		    struct nft_object *obj, u32 portid, u32 seq, int event,
		    int family, int report, gfp_t gfp)
{
	struct sk_buff *skb;
	int err;

	if (!report &&
	    !nfnetlink_has_listeners(net, NFNLGRP_NFTABLES))
		return;

	skb = nlmsg_new(NLMSG_GOODSIZE, gfp);
	if (skb == NULL)
		goto err;

	err = nf_tables_fill_obj_info(skb, net, portid, seq, event, 0, family,
				      table, obj, false);
	if (err < 0) {
		kfree_skb(skb);
		goto err;
	}

	nfnetlink_send(skb, net, portid, NFNLGRP_NFTABLES, report, gfp);
	return;
err:
	nfnetlink_set_err(net, portid, NFNLGRP_NFTABLES, -ENOBUFS);
}
EXPORT_SYMBOL_GPL(nft_obj_notify);

static void nf_tables_obj_notify(const struct nft_ctx *ctx,
				 struct nft_object *obj, int event)
{
	nft_obj_notify(ctx->net, ctx->table, obj, ctx->portid, ctx->seq, event,
		       ctx->family, ctx->report, GFP_KERNEL);
}

/*
 * Flow tables
 */
void nft_register_flowtable_type(struct nf_flowtable_type *type)
{
	nfnl_lock(NFNL_SUBSYS_NFTABLES);
	list_add_tail_rcu(&type->list, &nf_tables_flowtables);
	nfnl_unlock(NFNL_SUBSYS_NFTABLES);
}
EXPORT_SYMBOL_GPL(nft_register_flowtable_type);

void nft_unregister_flowtable_type(struct nf_flowtable_type *type)
{
	nfnl_lock(NFNL_SUBSYS_NFTABLES);
	list_del_rcu(&type->list);
	nfnl_unlock(NFNL_SUBSYS_NFTABLES);
}
EXPORT_SYMBOL_GPL(nft_unregister_flowtable_type);

static const struct nla_policy nft_flowtable_policy[NFTA_FLOWTABLE_MAX + 1] = {
	[NFTA_FLOWTABLE_TABLE]		= { .type = NLA_STRING,
					    .len = NFT_NAME_MAXLEN - 1 },
	[NFTA_FLOWTABLE_NAME]		= { .type = NLA_STRING,
					    .len = NFT_NAME_MAXLEN - 1 },
	[NFTA_FLOWTABLE_HOOK]		= { .type = NLA_NESTED },
	[NFTA_FLOWTABLE_HANDLE]		= { .type = NLA_U64 },
	[NFTA_FLOWTABLE_FLAGS]		= { .type = NLA_U32 },
};

struct nft_flowtable *nft_flowtable_lookup(const struct nft_table *table,
					   const struct nlattr *nla, u8 genmask)
{
	struct nft_flowtable *flowtable;

	list_for_each_entry_rcu(flowtable, &table->flowtables, list) {
		if (!nla_strcmp(nla, flowtable->name) &&
		    nft_active_genmask(flowtable, genmask))
			return flowtable;
	}
	return ERR_PTR(-ENOENT);
}
EXPORT_SYMBOL_GPL(nft_flowtable_lookup);

void nf_tables_deactivate_flowtable(const struct nft_ctx *ctx,
				    struct nft_flowtable *flowtable,
				    enum nft_trans_phase phase)
{
	switch (phase) {
	case NFT_TRANS_PREPARE:
	case NFT_TRANS_ABORT:
	case NFT_TRANS_RELEASE:
		flowtable->use--;
		/* fall through */
	default:
		return;
	}
}
EXPORT_SYMBOL_GPL(nf_tables_deactivate_flowtable);

static struct nft_flowtable *
nft_flowtable_lookup_byhandle(const struct nft_table *table,
			      const struct nlattr *nla, u8 genmask)
{
       struct nft_flowtable *flowtable;

       list_for_each_entry(flowtable, &table->flowtables, list) {
               if (be64_to_cpu(nla_get_be64(nla)) == flowtable->handle &&
                   nft_active_genmask(flowtable, genmask))
                       return flowtable;
       }
       return ERR_PTR(-ENOENT);
}

static const struct nla_policy nft_flowtable_hook_policy[NFTA_FLOWTABLE_HOOK_MAX + 1] = {
	[NFTA_FLOWTABLE_HOOK_NUM]	= { .type = NLA_U32 },
	[NFTA_FLOWTABLE_HOOK_PRIORITY]	= { .type = NLA_U32 },
	[NFTA_FLOWTABLE_HOOK_DEVS]	= { .type = NLA_NESTED },
};

static int nf_tables_flowtable_parse_hook(const struct nft_ctx *ctx,
					  const struct nlattr *attr,
					  struct nft_flowtable *flowtable)
{
	struct nlattr *tb[NFTA_FLOWTABLE_HOOK_MAX + 1];
	struct nft_hook *hook;
	int hooknum, priority;
	int err;

	err = nla_parse_nested_deprecated(tb, NFTA_FLOWTABLE_HOOK_MAX, attr,
					  nft_flowtable_hook_policy, NULL);
	if (err < 0)
		return err;

	if (!tb[NFTA_FLOWTABLE_HOOK_NUM] ||
	    !tb[NFTA_FLOWTABLE_HOOK_PRIORITY] ||
	    !tb[NFTA_FLOWTABLE_HOOK_DEVS])
		return -EINVAL;

	hooknum = ntohl(nla_get_be32(tb[NFTA_FLOWTABLE_HOOK_NUM]));
	if (hooknum != NF_NETDEV_INGRESS)
		return -EINVAL;

	priority = ntohl(nla_get_be32(tb[NFTA_FLOWTABLE_HOOK_PRIORITY]));

	err = nf_tables_parse_netdev_hooks(ctx->net,
					   tb[NFTA_FLOWTABLE_HOOK_DEVS],
					   &flowtable->hook_list);
	if (err < 0)
		return err;

	flowtable->hooknum		= hooknum;
	flowtable->data.priority	= priority;

	list_for_each_entry(hook, &flowtable->hook_list, list) {
		hook->ops.pf		= NFPROTO_NETDEV;
		hook->ops.hooknum	= hooknum;
		hook->ops.priority	= priority;
		hook->ops.priv		= &flowtable->data;
		hook->ops.hook		= flowtable->data.type->hook;
	}

	return err;
}

static const struct nf_flowtable_type *__nft_flowtable_type_get(u8 family)
{
	const struct nf_flowtable_type *type;

	list_for_each_entry(type, &nf_tables_flowtables, list) {
		if (family == type->family)
			return type;
	}
	return NULL;
}

static const struct nf_flowtable_type *
nft_flowtable_type_get(struct net *net, u8 family)
{
	const struct nf_flowtable_type *type;

	type = __nft_flowtable_type_get(family);
	if (type != NULL && try_module_get(type->owner))
		return type;

	lockdep_nfnl_nft_mutex_not_held();
#ifdef CONFIG_MODULES
	if (type == NULL) {
		if (nft_request_module(net, "nf-flowtable-%u", family) == -EAGAIN)
			return ERR_PTR(-EAGAIN);
	}
#endif
	return ERR_PTR(-ENOENT);
}

/* Only called from error and netdev event paths. */
static void nft_unregister_flowtable_hook(struct net *net,
					  struct nft_flowtable *flowtable,
					  struct nft_hook *hook)
{
	nf_unregister_net_hook(net, &hook->ops);
	flowtable->data.type->setup(&flowtable->data, hook->ops.dev,
				    FLOW_BLOCK_UNBIND);
}

static void nft_unregister_flowtable_net_hooks(struct net *net,
					       struct nft_flowtable *flowtable)
{
	struct nft_hook *hook;

	list_for_each_entry(hook, &flowtable->hook_list, list)
		nf_unregister_net_hook(net, &hook->ops);
}

static int nft_register_flowtable_net_hooks(struct net *net,
					    struct nft_table *table,
					    struct nft_flowtable *flowtable)
{
	struct nft_hook *hook, *hook2, *next;
	struct nft_flowtable *ft;
	int err, i = 0;

	list_for_each_entry(hook, &flowtable->hook_list, list) {
		list_for_each_entry(ft, &table->flowtables, list) {
			list_for_each_entry(hook2, &ft->hook_list, list) {
				if (hook->ops.dev == hook2->ops.dev &&
				    hook->ops.pf == hook2->ops.pf) {
					err = -EBUSY;
					goto err_unregister_net_hooks;
				}
			}
		}

		err = flowtable->data.type->setup(&flowtable->data,
						  hook->ops.dev,
						  FLOW_BLOCK_BIND);
		if (err < 0)
			goto err_unregister_net_hooks;

		err = nf_register_net_hook(net, &hook->ops);
		if (err < 0) {
			flowtable->data.type->setup(&flowtable->data,
						    hook->ops.dev,
						    FLOW_BLOCK_UNBIND);
			goto err_unregister_net_hooks;
		}

		i++;
	}

	return 0;

err_unregister_net_hooks:
	list_for_each_entry_safe(hook, next, &flowtable->hook_list, list) {
		if (i-- <= 0)
			break;

		nft_unregister_flowtable_hook(net, flowtable, hook);
		list_del_rcu(&hook->list);
		kfree_rcu(hook, rcu);
	}

	return err;
}

static int nf_tables_newflowtable(struct net *net, struct sock *nlsk,
				  struct sk_buff *skb,
				  const struct nlmsghdr *nlh,
				  const struct nlattr * const nla[],
				  struct netlink_ext_ack *extack)
{
	const struct nfgenmsg *nfmsg = nlmsg_data(nlh);
	const struct nf_flowtable_type *type;
	u8 genmask = nft_genmask_next(net);
	int family = nfmsg->nfgen_family;
	struct nft_flowtable *flowtable;
	struct nft_hook *hook, *next;
	struct nft_table *table;
	struct nft_ctx ctx;
	int err;

	if (!nla[NFTA_FLOWTABLE_TABLE] ||
	    !nla[NFTA_FLOWTABLE_NAME] ||
	    !nla[NFTA_FLOWTABLE_HOOK])
		return -EINVAL;

	table = nft_table_lookup(net, nla[NFTA_FLOWTABLE_TABLE], family,
				 genmask);
	if (IS_ERR(table)) {
		NL_SET_BAD_ATTR(extack, nla[NFTA_FLOWTABLE_TABLE]);
		return PTR_ERR(table);
	}

	flowtable = nft_flowtable_lookup(table, nla[NFTA_FLOWTABLE_NAME],
					 genmask);
	if (IS_ERR(flowtable)) {
		err = PTR_ERR(flowtable);
		if (err != -ENOENT) {
			NL_SET_BAD_ATTR(extack, nla[NFTA_FLOWTABLE_NAME]);
			return err;
		}
	} else {
		if (nlh->nlmsg_flags & NLM_F_EXCL) {
			NL_SET_BAD_ATTR(extack, nla[NFTA_FLOWTABLE_NAME]);
			return -EEXIST;
		}

		return 0;
	}

	nft_ctx_init(&ctx, net, skb, nlh, family, table, NULL, nla);

	flowtable = kzalloc(sizeof(*flowtable), GFP_KERNEL);
	if (!flowtable)
		return -ENOMEM;

	flowtable->table = table;
	flowtable->handle = nf_tables_alloc_handle(table);
	INIT_LIST_HEAD(&flowtable->hook_list);

	flowtable->name = nla_strdup(nla[NFTA_FLOWTABLE_NAME], GFP_KERNEL);
	if (!flowtable->name) {
		err = -ENOMEM;
		goto err1;
	}

	type = nft_flowtable_type_get(net, family);
	if (IS_ERR(type)) {
		err = PTR_ERR(type);
		goto err2;
	}

	if (nla[NFTA_FLOWTABLE_FLAGS]) {
		flowtable->data.flags =
			ntohl(nla_get_be32(nla[NFTA_FLOWTABLE_FLAGS]));
		if (flowtable->data.flags & ~NF_FLOWTABLE_HW_OFFLOAD)
			goto err3;
	}

	write_pnet(&flowtable->data.net, net);
	flowtable->data.type = type;
	err = type->init(&flowtable->data);
	if (err < 0)
		goto err3;

	err = nf_tables_flowtable_parse_hook(&ctx, nla[NFTA_FLOWTABLE_HOOK],
					     flowtable);
	if (err < 0)
		goto err4;

	err = nft_register_flowtable_net_hooks(ctx.net, table, flowtable);
	if (err < 0)
		goto err4;

	err = nft_trans_flowtable_add(&ctx, NFT_MSG_NEWFLOWTABLE, flowtable);
	if (err < 0)
		goto err5;

	list_add_tail_rcu(&flowtable->list, &table->flowtables);
	table->use++;

	return 0;
err5:
	list_for_each_entry_safe(hook, next, &flowtable->hook_list, list) {
		nft_unregister_flowtable_hook(net, flowtable, hook);
		list_del_rcu(&hook->list);
		kfree_rcu(hook, rcu);
	}
err4:
	flowtable->data.type->free(&flowtable->data);
err3:
	module_put(type->owner);
err2:
	kfree(flowtable->name);
err1:
	kfree(flowtable);
	return err;
}

static int nf_tables_delflowtable(struct net *net, struct sock *nlsk,
				  struct sk_buff *skb,
				  const struct nlmsghdr *nlh,
				  const struct nlattr * const nla[],
				  struct netlink_ext_ack *extack)
{
	const struct nfgenmsg *nfmsg = nlmsg_data(nlh);
	u8 genmask = nft_genmask_next(net);
	int family = nfmsg->nfgen_family;
	struct nft_flowtable *flowtable;
	const struct nlattr *attr;
	struct nft_table *table;
	struct nft_ctx ctx;

	if (!nla[NFTA_FLOWTABLE_TABLE] ||
	    (!nla[NFTA_FLOWTABLE_NAME] &&
	     !nla[NFTA_FLOWTABLE_HANDLE]))
		return -EINVAL;

	table = nft_table_lookup(net, nla[NFTA_FLOWTABLE_TABLE], family,
				 genmask);
	if (IS_ERR(table)) {
		NL_SET_BAD_ATTR(extack, nla[NFTA_FLOWTABLE_TABLE]);
		return PTR_ERR(table);
	}

	if (nla[NFTA_FLOWTABLE_HANDLE]) {
		attr = nla[NFTA_FLOWTABLE_HANDLE];
		flowtable = nft_flowtable_lookup_byhandle(table, attr, genmask);
	} else {
		attr = nla[NFTA_FLOWTABLE_NAME];
		flowtable = nft_flowtable_lookup(table, attr, genmask);
	}

	if (IS_ERR(flowtable)) {
		NL_SET_BAD_ATTR(extack, attr);
		return PTR_ERR(flowtable);
	}
	if (flowtable->use > 0) {
		NL_SET_BAD_ATTR(extack, attr);
		return -EBUSY;
	}

	nft_ctx_init(&ctx, net, skb, nlh, family, table, NULL, nla);

	return nft_delflowtable(&ctx, flowtable);
}

static int nf_tables_fill_flowtable_info(struct sk_buff *skb, struct net *net,
					 u32 portid, u32 seq, int event,
					 u32 flags, int family,
					 struct nft_flowtable *flowtable)
{
	struct nlattr *nest, *nest_devs;
	struct nfgenmsg *nfmsg;
	struct nft_hook *hook;
	struct nlmsghdr *nlh;

	event = nfnl_msg_type(NFNL_SUBSYS_NFTABLES, event);
	nlh = nlmsg_put(skb, portid, seq, event, sizeof(struct nfgenmsg), flags);
	if (nlh == NULL)
		goto nla_put_failure;

	nfmsg = nlmsg_data(nlh);
	nfmsg->nfgen_family	= family;
	nfmsg->version		= NFNETLINK_V0;
	nfmsg->res_id		= htons(net->nft.base_seq & 0xffff);

	if (nla_put_string(skb, NFTA_FLOWTABLE_TABLE, flowtable->table->name) ||
	    nla_put_string(skb, NFTA_FLOWTABLE_NAME, flowtable->name) ||
	    nla_put_be32(skb, NFTA_FLOWTABLE_USE, htonl(flowtable->use)) ||
	    nla_put_be64(skb, NFTA_FLOWTABLE_HANDLE, cpu_to_be64(flowtable->handle),
			 NFTA_FLOWTABLE_PAD) ||
	    nla_put_be32(skb, NFTA_FLOWTABLE_FLAGS, htonl(flowtable->data.flags)))
		goto nla_put_failure;

	nest = nla_nest_start_noflag(skb, NFTA_FLOWTABLE_HOOK);
	if (!nest)
		goto nla_put_failure;
	if (nla_put_be32(skb, NFTA_FLOWTABLE_HOOK_NUM, htonl(flowtable->hooknum)) ||
	    nla_put_be32(skb, NFTA_FLOWTABLE_HOOK_PRIORITY, htonl(flowtable->data.priority)))
		goto nla_put_failure;

	nest_devs = nla_nest_start_noflag(skb, NFTA_FLOWTABLE_HOOK_DEVS);
	if (!nest_devs)
		goto nla_put_failure;

	list_for_each_entry_rcu(hook, &flowtable->hook_list, list) {
		if (nla_put_string(skb, NFTA_DEVICE_NAME, hook->ops.dev->name))
			goto nla_put_failure;
	}
	nla_nest_end(skb, nest_devs);
	nla_nest_end(skb, nest);

	nlmsg_end(skb, nlh);
	return 0;

nla_put_failure:
	nlmsg_trim(skb, nlh);
	return -1;
}

struct nft_flowtable_filter {
	char		*table;
};

static int nf_tables_dump_flowtable(struct sk_buff *skb,
				    struct netlink_callback *cb)
{
	const struct nfgenmsg *nfmsg = nlmsg_data(cb->nlh);
	struct nft_flowtable_filter *filter = cb->data;
	unsigned int idx = 0, s_idx = cb->args[0];
	struct net *net = sock_net(skb->sk);
	int family = nfmsg->nfgen_family;
	struct nft_flowtable *flowtable;
	const struct nft_table *table;

	rcu_read_lock();
	cb->seq = net->nft.base_seq;

	list_for_each_entry_rcu(table, &net->nft.tables, list) {
		if (family != NFPROTO_UNSPEC && family != table->family)
			continue;

		list_for_each_entry_rcu(flowtable, &table->flowtables, list) {
			if (!nft_is_active(net, flowtable))
				goto cont;
			if (idx < s_idx)
				goto cont;
			if (idx > s_idx)
				memset(&cb->args[1], 0,
				       sizeof(cb->args) - sizeof(cb->args[0]));
			if (filter && filter->table &&
			    strcmp(filter->table, table->name))
				goto cont;

			if (nf_tables_fill_flowtable_info(skb, net, NETLINK_CB(cb->skb).portid,
							  cb->nlh->nlmsg_seq,
							  NFT_MSG_NEWFLOWTABLE,
							  NLM_F_MULTI | NLM_F_APPEND,
							  table->family, flowtable) < 0)
				goto done;

			nl_dump_check_consistent(cb, nlmsg_hdr(skb));
cont:
			idx++;
		}
	}
done:
	rcu_read_unlock();

	cb->args[0] = idx;
	return skb->len;
}

static int nf_tables_dump_flowtable_start(struct netlink_callback *cb)
{
	const struct nlattr * const *nla = cb->data;
	struct nft_flowtable_filter *filter = NULL;

	if (nla[NFTA_FLOWTABLE_TABLE]) {
		filter = kzalloc(sizeof(*filter), GFP_ATOMIC);
		if (!filter)
			return -ENOMEM;

		filter->table = nla_strdup(nla[NFTA_FLOWTABLE_TABLE],
					   GFP_ATOMIC);
		if (!filter->table) {
			kfree(filter);
			return -ENOMEM;
		}
	}

	cb->data = filter;
	return 0;
}

static int nf_tables_dump_flowtable_done(struct netlink_callback *cb)
{
	struct nft_flowtable_filter *filter = cb->data;

	if (!filter)
		return 0;

	kfree(filter->table);
	kfree(filter);

	return 0;
}

/* called with rcu_read_lock held */
static int nf_tables_getflowtable(struct net *net, struct sock *nlsk,
				  struct sk_buff *skb,
				  const struct nlmsghdr *nlh,
				  const struct nlattr * const nla[],
				  struct netlink_ext_ack *extack)
{
	const struct nfgenmsg *nfmsg = nlmsg_data(nlh);
	u8 genmask = nft_genmask_cur(net);
	int family = nfmsg->nfgen_family;
	struct nft_flowtable *flowtable;
	const struct nft_table *table;
	struct sk_buff *skb2;
	int err;

	if (nlh->nlmsg_flags & NLM_F_DUMP) {
		struct netlink_dump_control c = {
			.start = nf_tables_dump_flowtable_start,
			.dump = nf_tables_dump_flowtable,
			.done = nf_tables_dump_flowtable_done,
			.module = THIS_MODULE,
			.data = (void *)nla,
		};

		return nft_netlink_dump_start_rcu(nlsk, skb, nlh, &c);
	}

	if (!nla[NFTA_FLOWTABLE_NAME])
		return -EINVAL;

	table = nft_table_lookup(net, nla[NFTA_FLOWTABLE_TABLE], family,
				 genmask);
	if (IS_ERR(table))
		return PTR_ERR(table);

	flowtable = nft_flowtable_lookup(table, nla[NFTA_FLOWTABLE_NAME],
					 genmask);
	if (IS_ERR(flowtable))
		return PTR_ERR(flowtable);

	skb2 = alloc_skb(NLMSG_GOODSIZE, GFP_ATOMIC);
	if (!skb2)
		return -ENOMEM;

	err = nf_tables_fill_flowtable_info(skb2, net, NETLINK_CB(skb).portid,
					    nlh->nlmsg_seq,
					    NFT_MSG_NEWFLOWTABLE, 0, family,
					    flowtable);
	if (err < 0)
		goto err;

	return nlmsg_unicast(nlsk, skb2, NETLINK_CB(skb).portid);
err:
	kfree_skb(skb2);
	return err;
}

static void nf_tables_flowtable_notify(struct nft_ctx *ctx,
				       struct nft_flowtable *flowtable,
				       int event)
{
	struct sk_buff *skb;
	int err;

	if (ctx->report &&
	    !nfnetlink_has_listeners(ctx->net, NFNLGRP_NFTABLES))
		return;

	skb = nlmsg_new(NLMSG_GOODSIZE, GFP_KERNEL);
	if (skb == NULL)
		goto err;

	err = nf_tables_fill_flowtable_info(skb, ctx->net, ctx->portid,
					    ctx->seq, event, 0,
					    ctx->family, flowtable);
	if (err < 0) {
		kfree_skb(skb);
		goto err;
	}

	nfnetlink_send(skb, ctx->net, ctx->portid, NFNLGRP_NFTABLES,
		       ctx->report, GFP_KERNEL);
	return;
err:
	nfnetlink_set_err(ctx->net, ctx->portid, NFNLGRP_NFTABLES, -ENOBUFS);
}

static void nf_tables_flowtable_destroy(struct nft_flowtable *flowtable)
{
	struct nft_hook *hook, *next;

	flowtable->data.type->free(&flowtable->data);
	list_for_each_entry_safe(hook, next, &flowtable->hook_list, list) {
		flowtable->data.type->setup(&flowtable->data, hook->ops.dev,
					    FLOW_BLOCK_UNBIND);
		list_del_rcu(&hook->list);
		kfree(hook);
	}
	kfree(flowtable->name);
	module_put(flowtable->data.type->owner);
	kfree(flowtable);
}

static int nf_tables_fill_gen_info(struct sk_buff *skb, struct net *net,
				   u32 portid, u32 seq)
{
	struct nlmsghdr *nlh;
	struct nfgenmsg *nfmsg;
	char buf[TASK_COMM_LEN];
	int event = nfnl_msg_type(NFNL_SUBSYS_NFTABLES, NFT_MSG_NEWGEN);

	nlh = nlmsg_put(skb, portid, seq, event, sizeof(struct nfgenmsg), 0);
	if (nlh == NULL)
		goto nla_put_failure;

	nfmsg = nlmsg_data(nlh);
	nfmsg->nfgen_family	= AF_UNSPEC;
	nfmsg->version		= NFNETLINK_V0;
	nfmsg->res_id		= htons(net->nft.base_seq & 0xffff);

	if (nla_put_be32(skb, NFTA_GEN_ID, htonl(net->nft.base_seq)) ||
	    nla_put_be32(skb, NFTA_GEN_PROC_PID, htonl(task_pid_nr(current))) ||
	    nla_put_string(skb, NFTA_GEN_PROC_NAME, get_task_comm(buf, current)))
		goto nla_put_failure;

	nlmsg_end(skb, nlh);
	return 0;

nla_put_failure:
	nlmsg_trim(skb, nlh);
	return -EMSGSIZE;
}

static void nft_flowtable_event(unsigned long event, struct net_device *dev,
				struct nft_flowtable *flowtable)
{
	struct nft_hook *hook;

	list_for_each_entry(hook, &flowtable->hook_list, list) {
		if (hook->ops.dev != dev)
			continue;

		/* flow_offload_netdev_event() cleans up entries for us. */
		nft_unregister_flowtable_hook(dev_net(dev), flowtable, hook);
		list_del_rcu(&hook->list);
		kfree_rcu(hook, rcu);
		break;
	}
}

static int nf_tables_flowtable_event(struct notifier_block *this,
				     unsigned long event, void *ptr)
{
	struct net_device *dev = netdev_notifier_info_to_dev(ptr);
	struct nft_flowtable *flowtable;
	struct nft_table *table;
	struct net *net;

	if (event != NETDEV_UNREGISTER)
		return 0;

	net = dev_net(dev);
	mutex_lock(&net->nft.commit_mutex);
	list_for_each_entry(table, &net->nft.tables, list) {
		list_for_each_entry(flowtable, &table->flowtables, list) {
			nft_flowtable_event(event, dev, flowtable);
		}
	}
	mutex_unlock(&net->nft.commit_mutex);

	return NOTIFY_DONE;
}

static struct notifier_block nf_tables_flowtable_notifier = {
	.notifier_call	= nf_tables_flowtable_event,
};

static void nf_tables_gen_notify(struct net *net, struct sk_buff *skb,
				 int event)
{
	struct nlmsghdr *nlh = nlmsg_hdr(skb);
	struct sk_buff *skb2;
	int err;

	if (nlmsg_report(nlh) &&
	    !nfnetlink_has_listeners(net, NFNLGRP_NFTABLES))
		return;

	skb2 = nlmsg_new(NLMSG_GOODSIZE, GFP_KERNEL);
	if (skb2 == NULL)
		goto err;

	err = nf_tables_fill_gen_info(skb2, net, NETLINK_CB(skb).portid,
				      nlh->nlmsg_seq);
	if (err < 0) {
		kfree_skb(skb2);
		goto err;
	}

	nfnetlink_send(skb2, net, NETLINK_CB(skb).portid, NFNLGRP_NFTABLES,
		       nlmsg_report(nlh), GFP_KERNEL);
	return;
err:
	nfnetlink_set_err(net, NETLINK_CB(skb).portid, NFNLGRP_NFTABLES,
			  -ENOBUFS);
}

static int nf_tables_getgen(struct net *net, struct sock *nlsk,
			    struct sk_buff *skb, const struct nlmsghdr *nlh,
			    const struct nlattr * const nla[],
			    struct netlink_ext_ack *extack)
{
	struct sk_buff *skb2;
	int err;

	skb2 = alloc_skb(NLMSG_GOODSIZE, GFP_ATOMIC);
	if (skb2 == NULL)
		return -ENOMEM;

	err = nf_tables_fill_gen_info(skb2, net, NETLINK_CB(skb).portid,
				      nlh->nlmsg_seq);
	if (err < 0)
		goto err;

	return nlmsg_unicast(nlsk, skb2, NETLINK_CB(skb).portid);
err:
	kfree_skb(skb2);
	return err;
}

static const struct nfnl_callback nf_tables_cb[NFT_MSG_MAX] = {
	[NFT_MSG_NEWTABLE] = {
		.call_batch	= nf_tables_newtable,
		.attr_count	= NFTA_TABLE_MAX,
		.policy		= nft_table_policy,
	},
	[NFT_MSG_GETTABLE] = {
		.call_rcu	= nf_tables_gettable,
		.attr_count	= NFTA_TABLE_MAX,
		.policy		= nft_table_policy,
	},
	[NFT_MSG_DELTABLE] = {
		.call_batch	= nf_tables_deltable,
		.attr_count	= NFTA_TABLE_MAX,
		.policy		= nft_table_policy,
	},
	[NFT_MSG_NEWCHAIN] = {
		.call_batch	= nf_tables_newchain,
		.attr_count	= NFTA_CHAIN_MAX,
		.policy		= nft_chain_policy,
	},
	[NFT_MSG_GETCHAIN] = {
		.call_rcu	= nf_tables_getchain,
		.attr_count	= NFTA_CHAIN_MAX,
		.policy		= nft_chain_policy,
	},
	[NFT_MSG_DELCHAIN] = {
		.call_batch	= nf_tables_delchain,
		.attr_count	= NFTA_CHAIN_MAX,
		.policy		= nft_chain_policy,
	},
	[NFT_MSG_NEWRULE] = {
		.call_batch	= nf_tables_newrule,
		.attr_count	= NFTA_RULE_MAX,
		.policy		= nft_rule_policy,
	},
	[NFT_MSG_GETRULE] = {
		.call_rcu	= nf_tables_getrule,
		.attr_count	= NFTA_RULE_MAX,
		.policy		= nft_rule_policy,
	},
	[NFT_MSG_DELRULE] = {
		.call_batch	= nf_tables_delrule,
		.attr_count	= NFTA_RULE_MAX,
		.policy		= nft_rule_policy,
	},
	[NFT_MSG_NEWSET] = {
		.call_batch	= nf_tables_newset,
		.attr_count	= NFTA_SET_MAX,
		.policy		= nft_set_policy,
	},
	[NFT_MSG_GETSET] = {
		.call_rcu	= nf_tables_getset,
		.attr_count	= NFTA_SET_MAX,
		.policy		= nft_set_policy,
	},
	[NFT_MSG_DELSET] = {
		.call_batch	= nf_tables_delset,
		.attr_count	= NFTA_SET_MAX,
		.policy		= nft_set_policy,
	},
	[NFT_MSG_NEWSETELEM] = {
		.call_batch	= nf_tables_newsetelem,
		.attr_count	= NFTA_SET_ELEM_LIST_MAX,
		.policy		= nft_set_elem_list_policy,
	},
	[NFT_MSG_GETSETELEM] = {
		.call_rcu	= nf_tables_getsetelem,
		.attr_count	= NFTA_SET_ELEM_LIST_MAX,
		.policy		= nft_set_elem_list_policy,
	},
	[NFT_MSG_DELSETELEM] = {
		.call_batch	= nf_tables_delsetelem,
		.attr_count	= NFTA_SET_ELEM_LIST_MAX,
		.policy		= nft_set_elem_list_policy,
	},
	[NFT_MSG_GETGEN] = {
		.call_rcu	= nf_tables_getgen,
	},
	[NFT_MSG_NEWOBJ] = {
		.call_batch	= nf_tables_newobj,
		.attr_count	= NFTA_OBJ_MAX,
		.policy		= nft_obj_policy,
	},
	[NFT_MSG_GETOBJ] = {
		.call_rcu	= nf_tables_getobj,
		.attr_count	= NFTA_OBJ_MAX,
		.policy		= nft_obj_policy,
	},
	[NFT_MSG_DELOBJ] = {
		.call_batch	= nf_tables_delobj,
		.attr_count	= NFTA_OBJ_MAX,
		.policy		= nft_obj_policy,
	},
	[NFT_MSG_GETOBJ_RESET] = {
		.call_rcu	= nf_tables_getobj,
		.attr_count	= NFTA_OBJ_MAX,
		.policy		= nft_obj_policy,
	},
	[NFT_MSG_NEWFLOWTABLE] = {
		.call_batch	= nf_tables_newflowtable,
		.attr_count	= NFTA_FLOWTABLE_MAX,
		.policy		= nft_flowtable_policy,
	},
	[NFT_MSG_GETFLOWTABLE] = {
		.call_rcu	= nf_tables_getflowtable,
		.attr_count	= NFTA_FLOWTABLE_MAX,
		.policy		= nft_flowtable_policy,
	},
	[NFT_MSG_DELFLOWTABLE] = {
		.call_batch	= nf_tables_delflowtable,
		.attr_count	= NFTA_FLOWTABLE_MAX,
		.policy		= nft_flowtable_policy,
	},
};

static int nf_tables_validate(struct net *net)
{
	struct nft_table *table;

	switch (net->nft.validate_state) {
	case NFT_VALIDATE_SKIP:
		break;
	case NFT_VALIDATE_NEED:
		nft_validate_state_update(net, NFT_VALIDATE_DO);
		/* fall through */
	case NFT_VALIDATE_DO:
		list_for_each_entry(table, &net->nft.tables, list) {
			if (nft_table_validate(net, table) < 0)
				return -EAGAIN;
		}
		break;
	}

	return 0;
}

/* a drop policy has to be deferred until all rules have been activated,
 * otherwise a large ruleset that contains a drop-policy base chain will
 * cause all packets to get dropped until the full transaction has been
 * processed.
 *
 * We defer the drop policy until the transaction has been finalized.
 */
static void nft_chain_commit_drop_policy(struct nft_trans *trans)
{
	struct nft_base_chain *basechain;

	if (nft_trans_chain_policy(trans) != NF_DROP)
		return;

	if (!nft_is_base_chain(trans->ctx.chain))
		return;

	basechain = nft_base_chain(trans->ctx.chain);
	basechain->policy = NF_DROP;
}

static void nft_chain_commit_update(struct nft_trans *trans)
{
	struct nft_base_chain *basechain;

	if (nft_trans_chain_name(trans)) {
		rhltable_remove(&trans->ctx.table->chains_ht,
				&trans->ctx.chain->rhlhead,
				nft_chain_ht_params);
		swap(trans->ctx.chain->name, nft_trans_chain_name(trans));
		rhltable_insert_key(&trans->ctx.table->chains_ht,
				    trans->ctx.chain->name,
				    &trans->ctx.chain->rhlhead,
				    nft_chain_ht_params);
	}

	if (!nft_is_base_chain(trans->ctx.chain))
		return;

	nft_chain_stats_replace(trans);

	basechain = nft_base_chain(trans->ctx.chain);

	switch (nft_trans_chain_policy(trans)) {
	case NF_DROP:
	case NF_ACCEPT:
		basechain->policy = nft_trans_chain_policy(trans);
		break;
	}
}

static void nft_obj_commit_update(struct nft_trans *trans)
{
	struct nft_object *newobj;
	struct nft_object *obj;

	obj = nft_trans_obj(trans);
	newobj = nft_trans_obj_newobj(trans);

	if (obj->ops->update)
		obj->ops->update(obj, newobj);

	kfree(newobj);
}

static void nft_commit_release(struct nft_trans *trans)
{
	switch (trans->msg_type) {
	case NFT_MSG_DELTABLE:
		nf_tables_table_destroy(&trans->ctx);
		break;
	case NFT_MSG_NEWCHAIN:
		free_percpu(nft_trans_chain_stats(trans));
		kfree(nft_trans_chain_name(trans));
		break;
	case NFT_MSG_DELCHAIN:
		nf_tables_chain_destroy(&trans->ctx);
		break;
	case NFT_MSG_DELRULE:
		nf_tables_rule_destroy(&trans->ctx, nft_trans_rule(trans));
		break;
	case NFT_MSG_DELSET:
		nft_set_destroy(nft_trans_set(trans));
		break;
	case NFT_MSG_DELSETELEM:
		nf_tables_set_elem_destroy(&trans->ctx,
					   nft_trans_elem_set(trans),
					   nft_trans_elem(trans).priv);
		break;
	case NFT_MSG_DELOBJ:
		nft_obj_destroy(&trans->ctx, nft_trans_obj(trans));
		break;
	case NFT_MSG_DELFLOWTABLE:
		nf_tables_flowtable_destroy(nft_trans_flowtable(trans));
		break;
	}

	if (trans->put_net)
		put_net(trans->ctx.net);

	kfree(trans);
}

static void nf_tables_trans_destroy_work(struct work_struct *w)
{
	struct nft_trans *trans, *next;
	LIST_HEAD(head);

	spin_lock(&nf_tables_destroy_list_lock);
	list_splice_init(&nf_tables_destroy_list, &head);
	spin_unlock(&nf_tables_destroy_list_lock);

	if (list_empty(&head))
		return;

	synchronize_rcu();

	list_for_each_entry_safe(trans, next, &head, list) {
		list_del(&trans->list);
		nft_commit_release(trans);
	}
}

static int nf_tables_commit_chain_prepare(struct net *net, struct nft_chain *chain)
{
	struct nft_rule *rule;
	unsigned int alloc = 0;
	int i;

	/* already handled or inactive chain? */
	if (chain->rules_next || !nft_is_active_next(net, chain))
		return 0;

	rule = list_entry(&chain->rules, struct nft_rule, list);
	i = 0;

	list_for_each_entry_continue(rule, &chain->rules, list) {
		if (nft_is_active_next(net, rule))
			alloc++;
	}

	chain->rules_next = nf_tables_chain_alloc_rules(chain, alloc);
	if (!chain->rules_next)
		return -ENOMEM;

	list_for_each_entry_continue(rule, &chain->rules, list) {
		if (nft_is_active_next(net, rule))
			chain->rules_next[i++] = rule;
	}

	chain->rules_next[i] = NULL;
	return 0;
}

static void nf_tables_commit_chain_prepare_cancel(struct net *net)
{
	struct nft_trans *trans, *next;

	list_for_each_entry_safe(trans, next, &net->nft.commit_list, list) {
		struct nft_chain *chain = trans->ctx.chain;

		if (trans->msg_type == NFT_MSG_NEWRULE ||
		    trans->msg_type == NFT_MSG_DELRULE) {
			kvfree(chain->rules_next);
			chain->rules_next = NULL;
		}
	}
}

static void __nf_tables_commit_chain_free_rules_old(struct rcu_head *h)
{
	struct nft_rules_old *o = container_of(h, struct nft_rules_old, h);

	kvfree(o->start);
}

static void nf_tables_commit_chain_free_rules_old(struct nft_rule **rules)
{
	struct nft_rule **r = rules;
	struct nft_rules_old *old;

	while (*r)
		r++;

	r++;	/* rcu_head is after end marker */
	old = (void *) r;
	old->start = rules;

	call_rcu(&old->h, __nf_tables_commit_chain_free_rules_old);
}

static void nf_tables_commit_chain(struct net *net, struct nft_chain *chain)
{
	struct nft_rule **g0, **g1;
	bool next_genbit;

	next_genbit = nft_gencursor_next(net);

	g0 = rcu_dereference_protected(chain->rules_gen_0,
				       lockdep_commit_lock_is_held(net));
	g1 = rcu_dereference_protected(chain->rules_gen_1,
				       lockdep_commit_lock_is_held(net));

	/* No changes to this chain? */
	if (chain->rules_next == NULL) {
		/* chain had no change in last or next generation */
		if (g0 == g1)
			return;
		/*
		 * chain had no change in this generation; make sure next
		 * one uses same rules as current generation.
		 */
		if (next_genbit) {
			rcu_assign_pointer(chain->rules_gen_1, g0);
			nf_tables_commit_chain_free_rules_old(g1);
		} else {
			rcu_assign_pointer(chain->rules_gen_0, g1);
			nf_tables_commit_chain_free_rules_old(g0);
		}

		return;
	}

	if (next_genbit)
		rcu_assign_pointer(chain->rules_gen_1, chain->rules_next);
	else
		rcu_assign_pointer(chain->rules_gen_0, chain->rules_next);

	chain->rules_next = NULL;

	if (g0 == g1)
		return;

	if (next_genbit)
		nf_tables_commit_chain_free_rules_old(g1);
	else
		nf_tables_commit_chain_free_rules_old(g0);
}

static void nft_obj_del(struct nft_object *obj)
{
	rhltable_remove(&nft_objname_ht, &obj->rhlhead, nft_objname_ht_params);
	list_del_rcu(&obj->list);
}

static void nft_chain_del(struct nft_chain *chain)
{
	struct nft_table *table = chain->table;

	WARN_ON_ONCE(rhltable_remove(&table->chains_ht, &chain->rhlhead,
				     nft_chain_ht_params));
	list_del_rcu(&chain->list);
}

static void nf_tables_module_autoload_cleanup(struct net *net)
{
	struct nft_module_request *req, *next;

	WARN_ON_ONCE(!list_empty(&net->nft.commit_list));
	list_for_each_entry_safe(req, next, &net->nft.module_list, list) {
		WARN_ON_ONCE(!req->done);
		list_del(&req->list);
		kfree(req);
	}
}

static void nf_tables_commit_release(struct net *net)
{
	struct nft_trans *trans;

	/* all side effects have to be made visible.
	 * For example, if a chain named 'foo' has been deleted, a
	 * new transaction must not find it anymore.
	 *
	 * Memory reclaim happens asynchronously from work queue
	 * to prevent expensive synchronize_rcu() in commit phase.
	 */
	if (list_empty(&net->nft.commit_list)) {
		nf_tables_module_autoload_cleanup(net);
		mutex_unlock(&net->nft.commit_mutex);
		return;
	}

	trans = list_last_entry(&net->nft.commit_list,
				struct nft_trans, list);
	get_net(trans->ctx.net);
	WARN_ON_ONCE(trans->put_net);

	trans->put_net = true;
	spin_lock(&nf_tables_destroy_list_lock);
	list_splice_tail_init(&net->nft.commit_list, &nf_tables_destroy_list);
	spin_unlock(&nf_tables_destroy_list_lock);

	nf_tables_module_autoload_cleanup(net);
	mutex_unlock(&net->nft.commit_mutex);

	schedule_work(&trans_destroy_work);
}

static int nf_tables_commit(struct net *net, struct sk_buff *skb)
{
	struct nft_trans *trans, *next;
	struct nft_trans_elem *te;
	struct nft_chain *chain;
	struct nft_table *table;
	int err;

	if (list_empty(&net->nft.commit_list)) {
		mutex_unlock(&net->nft.commit_mutex);
		return 0;
	}

	/* 0. Validate ruleset, otherwise roll back for error reporting. */
	if (nf_tables_validate(net) < 0)
		return -EAGAIN;

	err = nft_flow_rule_offload_commit(net);
	if (err < 0)
		return err;

	/* 1.  Allocate space for next generation rules_gen_X[] */
	list_for_each_entry_safe(trans, next, &net->nft.commit_list, list) {
		int ret;

		if (trans->msg_type == NFT_MSG_NEWRULE ||
		    trans->msg_type == NFT_MSG_DELRULE) {
			chain = trans->ctx.chain;

			ret = nf_tables_commit_chain_prepare(net, chain);
			if (ret < 0) {
				nf_tables_commit_chain_prepare_cancel(net);
				return ret;
			}
		}
	}

	/* step 2.  Make rules_gen_X visible to packet path */
	list_for_each_entry(table, &net->nft.tables, list) {
		list_for_each_entry(chain, &table->chains, list)
			nf_tables_commit_chain(net, chain);
	}

	/*
	 * Bump generation counter, invalidate any dump in progress.
	 * Cannot fail after this point.
	 */
	while (++net->nft.base_seq == 0);

	/* step 3. Start new generation, rules_gen_X now in use. */
	net->nft.gencursor = nft_gencursor_next(net);

	list_for_each_entry_safe(trans, next, &net->nft.commit_list, list) {
		switch (trans->msg_type) {
		case NFT_MSG_NEWTABLE:
			if (nft_trans_table_update(trans)) {
				if (!nft_trans_table_enable(trans)) {
					nf_tables_table_disable(net,
								trans->ctx.table);
					trans->ctx.table->flags |= NFT_TABLE_F_DORMANT;
				}
			} else {
				nft_clear(net, trans->ctx.table);
			}
			nf_tables_table_notify(&trans->ctx, NFT_MSG_NEWTABLE);
			nft_trans_destroy(trans);
			break;
		case NFT_MSG_DELTABLE:
			list_del_rcu(&trans->ctx.table->list);
			nf_tables_table_notify(&trans->ctx, NFT_MSG_DELTABLE);
			break;
		case NFT_MSG_NEWCHAIN:
			if (nft_trans_chain_update(trans)) {
				nft_chain_commit_update(trans);
				nf_tables_chain_notify(&trans->ctx, NFT_MSG_NEWCHAIN);
				/* trans destroyed after rcu grace period */
			} else {
				nft_chain_commit_drop_policy(trans);
				nft_clear(net, trans->ctx.chain);
				nf_tables_chain_notify(&trans->ctx, NFT_MSG_NEWCHAIN);
				nft_trans_destroy(trans);
			}
			break;
		case NFT_MSG_DELCHAIN:
			nft_chain_del(trans->ctx.chain);
			nf_tables_chain_notify(&trans->ctx, NFT_MSG_DELCHAIN);
			nf_tables_unregister_hook(trans->ctx.net,
						  trans->ctx.table,
						  trans->ctx.chain);
			break;
		case NFT_MSG_NEWRULE:
			nft_clear(trans->ctx.net, nft_trans_rule(trans));
			nf_tables_rule_notify(&trans->ctx,
					      nft_trans_rule(trans),
					      NFT_MSG_NEWRULE);
			nft_trans_destroy(trans);
			break;
		case NFT_MSG_DELRULE:
			list_del_rcu(&nft_trans_rule(trans)->list);
			nf_tables_rule_notify(&trans->ctx,
					      nft_trans_rule(trans),
					      NFT_MSG_DELRULE);
			nft_rule_expr_deactivate(&trans->ctx,
						 nft_trans_rule(trans),
						 NFT_TRANS_COMMIT);
			break;
		case NFT_MSG_NEWSET:
			nft_clear(net, nft_trans_set(trans));
			/* This avoids hitting -EBUSY when deleting the table
			 * from the transaction.
			 */
			if (nft_set_is_anonymous(nft_trans_set(trans)) &&
			    !list_empty(&nft_trans_set(trans)->bindings))
				trans->ctx.table->use--;

			nf_tables_set_notify(&trans->ctx, nft_trans_set(trans),
					     NFT_MSG_NEWSET, GFP_KERNEL);
			nft_trans_destroy(trans);
			break;
		case NFT_MSG_DELSET:
			list_del_rcu(&nft_trans_set(trans)->list);
			nf_tables_set_notify(&trans->ctx, nft_trans_set(trans),
					     NFT_MSG_DELSET, GFP_KERNEL);
			break;
		case NFT_MSG_NEWSETELEM:
			te = (struct nft_trans_elem *)trans->data;

			te->set->ops->activate(net, te->set, &te->elem);
			nf_tables_setelem_notify(&trans->ctx, te->set,
						 &te->elem,
						 NFT_MSG_NEWSETELEM, 0);
			nft_trans_destroy(trans);
			break;
		case NFT_MSG_DELSETELEM:
			te = (struct nft_trans_elem *)trans->data;

			nf_tables_setelem_notify(&trans->ctx, te->set,
						 &te->elem,
						 NFT_MSG_DELSETELEM, 0);
			te->set->ops->remove(net, te->set, &te->elem);
			atomic_dec(&te->set->nelems);
			te->set->ndeact--;
			break;
		case NFT_MSG_NEWOBJ:
			if (nft_trans_obj_update(trans)) {
				nft_obj_commit_update(trans);
				nf_tables_obj_notify(&trans->ctx,
						     nft_trans_obj(trans),
						     NFT_MSG_NEWOBJ);
			} else {
				nft_clear(net, nft_trans_obj(trans));
				nf_tables_obj_notify(&trans->ctx,
						     nft_trans_obj(trans),
						     NFT_MSG_NEWOBJ);
				nft_trans_destroy(trans);
			}
			break;
		case NFT_MSG_DELOBJ:
			nft_obj_del(nft_trans_obj(trans));
			nf_tables_obj_notify(&trans->ctx, nft_trans_obj(trans),
					     NFT_MSG_DELOBJ);
			break;
		case NFT_MSG_NEWFLOWTABLE:
			nft_clear(net, nft_trans_flowtable(trans));
			nf_tables_flowtable_notify(&trans->ctx,
						   nft_trans_flowtable(trans),
						   NFT_MSG_NEWFLOWTABLE);
			nft_trans_destroy(trans);
			break;
		case NFT_MSG_DELFLOWTABLE:
			list_del_rcu(&nft_trans_flowtable(trans)->list);
			nf_tables_flowtable_notify(&trans->ctx,
						   nft_trans_flowtable(trans),
						   NFT_MSG_DELFLOWTABLE);
			nft_unregister_flowtable_net_hooks(net,
					nft_trans_flowtable(trans));
			break;
		}
	}

	nf_tables_gen_notify(net, skb, NFT_MSG_NEWGEN);
	nf_tables_commit_release(net);

	return 0;
}

static void nf_tables_module_autoload(struct net *net)
{
	struct nft_module_request *req, *next;
	LIST_HEAD(module_list);

	list_splice_init(&net->nft.module_list, &module_list);
	mutex_unlock(&net->nft.commit_mutex);
	list_for_each_entry_safe(req, next, &module_list, list) {
		if (req->done) {
			list_del(&req->list);
			kfree(req);
		} else {
			request_module("%s", req->module);
			req->done = true;
		}
	}
	mutex_lock(&net->nft.commit_mutex);
	list_splice(&module_list, &net->nft.module_list);
}

static void nf_tables_abort_release(struct nft_trans *trans)
{
	switch (trans->msg_type) {
	case NFT_MSG_NEWTABLE:
		nf_tables_table_destroy(&trans->ctx);
		break;
	case NFT_MSG_NEWCHAIN:
		nf_tables_chain_destroy(&trans->ctx);
		break;
	case NFT_MSG_NEWRULE:
		nf_tables_rule_destroy(&trans->ctx, nft_trans_rule(trans));
		break;
	case NFT_MSG_NEWSET:
		nft_set_destroy(nft_trans_set(trans));
		break;
	case NFT_MSG_NEWSETELEM:
		nft_set_elem_destroy(nft_trans_elem_set(trans),
				     nft_trans_elem(trans).priv, true);
		break;
	case NFT_MSG_NEWOBJ:
		nft_obj_destroy(&trans->ctx, nft_trans_obj(trans));
		break;
	case NFT_MSG_NEWFLOWTABLE:
		nf_tables_flowtable_destroy(nft_trans_flowtable(trans));
		break;
	}
	kfree(trans);
}

static int __nf_tables_abort(struct net *net, bool autoload)
{
	struct nft_trans *trans, *next;
	struct nft_trans_elem *te;

	list_for_each_entry_safe_reverse(trans, next, &net->nft.commit_list,
					 list) {
		switch (trans->msg_type) {
		case NFT_MSG_NEWTABLE:
			if (nft_trans_table_update(trans)) {
				if (nft_trans_table_enable(trans)) {
					nf_tables_table_disable(net,
								trans->ctx.table);
					trans->ctx.table->flags |= NFT_TABLE_F_DORMANT;
				}
				nft_trans_destroy(trans);
			} else {
				list_del_rcu(&trans->ctx.table->list);
			}
			break;
		case NFT_MSG_DELTABLE:
			nft_clear(trans->ctx.net, trans->ctx.table);
			nft_trans_destroy(trans);
			break;
		case NFT_MSG_NEWCHAIN:
			if (nft_trans_chain_update(trans)) {
				free_percpu(nft_trans_chain_stats(trans));
				kfree(nft_trans_chain_name(trans));
				nft_trans_destroy(trans);
			} else {
				trans->ctx.table->use--;
				nft_chain_del(trans->ctx.chain);
				nf_tables_unregister_hook(trans->ctx.net,
							  trans->ctx.table,
							  trans->ctx.chain);
			}
			break;
		case NFT_MSG_DELCHAIN:
			trans->ctx.table->use++;
			nft_clear(trans->ctx.net, trans->ctx.chain);
			nft_trans_destroy(trans);
			break;
		case NFT_MSG_NEWRULE:
			trans->ctx.chain->use--;
			list_del_rcu(&nft_trans_rule(trans)->list);
			nft_rule_expr_deactivate(&trans->ctx,
						 nft_trans_rule(trans),
						 NFT_TRANS_ABORT);
			break;
		case NFT_MSG_DELRULE:
			trans->ctx.chain->use++;
			nft_clear(trans->ctx.net, nft_trans_rule(trans));
			nft_rule_expr_activate(&trans->ctx, nft_trans_rule(trans));
			nft_trans_destroy(trans);
			break;
		case NFT_MSG_NEWSET:
			trans->ctx.table->use--;
			if (nft_trans_set_bound(trans)) {
				nft_trans_destroy(trans);
				break;
			}
			list_del_rcu(&nft_trans_set(trans)->list);
			break;
		case NFT_MSG_DELSET:
			trans->ctx.table->use++;
			nft_clear(trans->ctx.net, nft_trans_set(trans));
			nft_trans_destroy(trans);
			break;
		case NFT_MSG_NEWSETELEM:
			if (nft_trans_elem_set_bound(trans)) {
				nft_trans_destroy(trans);
				break;
			}
			te = (struct nft_trans_elem *)trans->data;
			te->set->ops->remove(net, te->set, &te->elem);
			atomic_dec(&te->set->nelems);
			break;
		case NFT_MSG_DELSETELEM:
			te = (struct nft_trans_elem *)trans->data;

			nft_set_elem_activate(net, te->set, &te->elem);
			te->set->ops->activate(net, te->set, &te->elem);
			te->set->ndeact--;

			nft_trans_destroy(trans);
			break;
		case NFT_MSG_NEWOBJ:
			if (nft_trans_obj_update(trans)) {
				kfree(nft_trans_obj_newobj(trans));
				nft_trans_destroy(trans);
			} else {
				trans->ctx.table->use--;
				nft_obj_del(nft_trans_obj(trans));
			}
			break;
		case NFT_MSG_DELOBJ:
			trans->ctx.table->use++;
			nft_clear(trans->ctx.net, nft_trans_obj(trans));
			nft_trans_destroy(trans);
			break;
		case NFT_MSG_NEWFLOWTABLE:
			trans->ctx.table->use--;
			list_del_rcu(&nft_trans_flowtable(trans)->list);
			nft_unregister_flowtable_net_hooks(net,
					nft_trans_flowtable(trans));
			break;
		case NFT_MSG_DELFLOWTABLE:
			trans->ctx.table->use++;
			nft_clear(trans->ctx.net, nft_trans_flowtable(trans));
			nft_trans_destroy(trans);
			break;
		}
	}

	synchronize_rcu();

	list_for_each_entry_safe_reverse(trans, next,
					 &net->nft.commit_list, list) {
		list_del(&trans->list);
		nf_tables_abort_release(trans);
	}

	if (autoload)
		nf_tables_module_autoload(net);
	else
		nf_tables_module_autoload_cleanup(net);

	return 0;
}

static void nf_tables_cleanup(struct net *net)
{
	nft_validate_state_update(net, NFT_VALIDATE_SKIP);
}

static int nf_tables_abort(struct net *net, struct sk_buff *skb, bool autoload)
{
	int ret = __nf_tables_abort(net, autoload);

	mutex_unlock(&net->nft.commit_mutex);

	return ret;
}

static bool nf_tables_valid_genid(struct net *net, u32 genid)
{
	bool genid_ok;

	mutex_lock(&net->nft.commit_mutex);

	genid_ok = genid == 0 || net->nft.base_seq == genid;
	if (!genid_ok)
		mutex_unlock(&net->nft.commit_mutex);

	/* else, commit mutex has to be released by commit or abort function */
	return genid_ok;
}

static const struct nfnetlink_subsystem nf_tables_subsys = {
	.name		= "nf_tables",
	.subsys_id	= NFNL_SUBSYS_NFTABLES,
	.cb_count	= NFT_MSG_MAX,
	.cb		= nf_tables_cb,
	.commit		= nf_tables_commit,
	.abort		= nf_tables_abort,
	.cleanup	= nf_tables_cleanup,
	.valid_genid	= nf_tables_valid_genid,
	.owner		= THIS_MODULE,
};

int nft_chain_validate_dependency(const struct nft_chain *chain,
				  enum nft_chain_types type)
{
	const struct nft_base_chain *basechain;

	if (nft_is_base_chain(chain)) {
		basechain = nft_base_chain(chain);
		if (basechain->type->type != type)
			return -EOPNOTSUPP;
	}
	return 0;
}
EXPORT_SYMBOL_GPL(nft_chain_validate_dependency);

int nft_chain_validate_hooks(const struct nft_chain *chain,
			     unsigned int hook_flags)
{
	struct nft_base_chain *basechain;

	if (nft_is_base_chain(chain)) {
		basechain = nft_base_chain(chain);

		if ((1 << basechain->ops.hooknum) & hook_flags)
			return 0;

		return -EOPNOTSUPP;
	}

	return 0;
}
EXPORT_SYMBOL_GPL(nft_chain_validate_hooks);

/*
 * Loop detection - walk through the ruleset beginning at the destination chain
 * of a new jump until either the source chain is reached (loop) or all
 * reachable chains have been traversed.
 *
 * The loop check is performed whenever a new jump verdict is added to an
 * expression or verdict map or a verdict map is bound to a new chain.
 */

static int nf_tables_check_loops(const struct nft_ctx *ctx,
				 const struct nft_chain *chain);

static int nf_tables_loop_check_setelem(const struct nft_ctx *ctx,
					struct nft_set *set,
					const struct nft_set_iter *iter,
					struct nft_set_elem *elem)
{
	const struct nft_set_ext *ext = nft_set_elem_ext(set, elem->priv);
	const struct nft_data *data;

	if (nft_set_ext_exists(ext, NFT_SET_EXT_FLAGS) &&
	    *nft_set_ext_flags(ext) & NFT_SET_ELEM_INTERVAL_END)
		return 0;

	data = nft_set_ext_data(ext);
	switch (data->verdict.code) {
	case NFT_JUMP:
	case NFT_GOTO:
		return nf_tables_check_loops(ctx, data->verdict.chain);
	default:
		return 0;
	}
}

static int nf_tables_check_loops(const struct nft_ctx *ctx,
				 const struct nft_chain *chain)
{
	const struct nft_rule *rule;
	const struct nft_expr *expr, *last;
	struct nft_set *set;
	struct nft_set_binding *binding;
	struct nft_set_iter iter;

	if (ctx->chain == chain)
		return -ELOOP;

	list_for_each_entry(rule, &chain->rules, list) {
		nft_rule_for_each_expr(expr, last, rule) {
			struct nft_immediate_expr *priv;
			const struct nft_data *data;
			int err;

			if (strcmp(expr->ops->type->name, "immediate"))
				continue;

			priv = nft_expr_priv(expr);
			if (priv->dreg != NFT_REG_VERDICT)
				continue;

			data = &priv->data;
			switch (data->verdict.code) {
			case NFT_JUMP:
			case NFT_GOTO:
				err = nf_tables_check_loops(ctx,
							data->verdict.chain);
				if (err < 0)
					return err;
			default:
				break;
			}
		}
	}

	list_for_each_entry(set, &ctx->table->sets, list) {
		if (!nft_is_active_next(ctx->net, set))
			continue;
		if (!(set->flags & NFT_SET_MAP) ||
		    set->dtype != NFT_DATA_VERDICT)
			continue;

		list_for_each_entry(binding, &set->bindings, list) {
			if (!(binding->flags & NFT_SET_MAP) ||
			    binding->chain != chain)
				continue;

			iter.genmask	= nft_genmask_next(ctx->net);
			iter.skip 	= 0;
			iter.count	= 0;
			iter.err	= 0;
			iter.fn		= nf_tables_loop_check_setelem;

			set->ops->walk(ctx, set, &iter);
			if (iter.err < 0)
				return iter.err;
		}
	}

	return 0;
}

/**
 *	nft_parse_u32_check - fetch u32 attribute and check for maximum value
 *
 *	@attr: netlink attribute to fetch value from
 *	@max: maximum value to be stored in dest
 *	@dest: pointer to the variable
 *
 *	Parse, check and store a given u32 netlink attribute into variable.
 *	This function returns -ERANGE if the value goes over maximum value.
 *	Otherwise a 0 is returned and the attribute value is stored in the
 *	destination variable.
 */
int nft_parse_u32_check(const struct nlattr *attr, int max, u32 *dest)
{
	u32 val;

	val = ntohl(nla_get_be32(attr));
	if (val > max)
		return -ERANGE;

	*dest = val;
	return 0;
}
EXPORT_SYMBOL_GPL(nft_parse_u32_check);

/**
 *	nft_parse_register - parse a register value from a netlink attribute
 *
 *	@attr: netlink attribute
 *
 *	Parse and translate a register value from a netlink attribute.
 *	Registers used to be 128 bit wide, these register numbers will be
 *	mapped to the corresponding 32 bit register numbers.
 */
unsigned int nft_parse_register(const struct nlattr *attr)
{
	unsigned int reg;

	reg = ntohl(nla_get_be32(attr));
	switch (reg) {
	case NFT_REG_VERDICT...NFT_REG_4:
		return reg * NFT_REG_SIZE / NFT_REG32_SIZE;
	default:
		return reg + NFT_REG_SIZE / NFT_REG32_SIZE - NFT_REG32_00;
	}
}
EXPORT_SYMBOL_GPL(nft_parse_register);

/**
 *	nft_dump_register - dump a register value to a netlink attribute
 *
 *	@skb: socket buffer
 *	@attr: attribute number
 *	@reg: register number
 *
 *	Construct a netlink attribute containing the register number. For
 *	compatibility reasons, register numbers being a multiple of 4 are
 *	translated to the corresponding 128 bit register numbers.
 */
int nft_dump_register(struct sk_buff *skb, unsigned int attr, unsigned int reg)
{
	if (reg % (NFT_REG_SIZE / NFT_REG32_SIZE) == 0)
		reg = reg / (NFT_REG_SIZE / NFT_REG32_SIZE);
	else
		reg = reg - NFT_REG_SIZE / NFT_REG32_SIZE + NFT_REG32_00;

	return nla_put_be32(skb, attr, htonl(reg));
}
EXPORT_SYMBOL_GPL(nft_dump_register);

/**
 *	nft_validate_register_load - validate a load from a register
 *
 *	@reg: the register number
 *	@len: the length of the data
 *
 * 	Validate that the input register is one of the general purpose
 * 	registers and that the length of the load is within the bounds.
 */
int nft_validate_register_load(enum nft_registers reg, unsigned int len)
{
	if (reg < NFT_REG_1 * NFT_REG_SIZE / NFT_REG32_SIZE)
		return -EINVAL;
	if (len == 0)
		return -EINVAL;
	if (reg * NFT_REG32_SIZE + len > sizeof_field(struct nft_regs, data))
		return -ERANGE;

	return 0;
}
EXPORT_SYMBOL_GPL(nft_validate_register_load);

/**
 *	nft_validate_register_store - validate an expressions' register store
 *
 *	@ctx: context of the expression performing the load
 * 	@reg: the destination register number
 * 	@data: the data to load
 * 	@type: the data type
 * 	@len: the length of the data
 *
 * 	Validate that a data load uses the appropriate data type for
 * 	the destination register and the length is within the bounds.
 * 	A value of NULL for the data means that its runtime gathered
 * 	data.
 */
int nft_validate_register_store(const struct nft_ctx *ctx,
				enum nft_registers reg,
				const struct nft_data *data,
				enum nft_data_types type, unsigned int len)
{
	int err;

	switch (reg) {
	case NFT_REG_VERDICT:
		if (type != NFT_DATA_VERDICT)
			return -EINVAL;

		if (data != NULL &&
		    (data->verdict.code == NFT_GOTO ||
		     data->verdict.code == NFT_JUMP)) {
			err = nf_tables_check_loops(ctx, data->verdict.chain);
			if (err < 0)
				return err;
		}

		return 0;
	default:
		if (reg < NFT_REG_1 * NFT_REG_SIZE / NFT_REG32_SIZE)
			return -EINVAL;
		if (len == 0)
			return -EINVAL;
		if (reg * NFT_REG32_SIZE + len >
		    sizeof_field(struct nft_regs, data))
			return -ERANGE;

		if (data != NULL && type != NFT_DATA_VALUE)
			return -EINVAL;
		return 0;
	}
}
EXPORT_SYMBOL_GPL(nft_validate_register_store);

static const struct nla_policy nft_verdict_policy[NFTA_VERDICT_MAX + 1] = {
	[NFTA_VERDICT_CODE]	= { .type = NLA_U32 },
	[NFTA_VERDICT_CHAIN]	= { .type = NLA_STRING,
				    .len = NFT_CHAIN_MAXNAMELEN - 1 },
};

static int nft_verdict_init(const struct nft_ctx *ctx, struct nft_data *data,
			    struct nft_data_desc *desc, const struct nlattr *nla)
{
	u8 genmask = nft_genmask_next(ctx->net);
	struct nlattr *tb[NFTA_VERDICT_MAX + 1];
	struct nft_chain *chain;
	int err;

	err = nla_parse_nested_deprecated(tb, NFTA_VERDICT_MAX, nla,
					  nft_verdict_policy, NULL);
	if (err < 0)
		return err;

	if (!tb[NFTA_VERDICT_CODE])
		return -EINVAL;
	data->verdict.code = ntohl(nla_get_be32(tb[NFTA_VERDICT_CODE]));

	switch (data->verdict.code) {
	default:
		switch (data->verdict.code & NF_VERDICT_MASK) {
		case NF_ACCEPT:
		case NF_DROP:
		case NF_QUEUE:
			break;
		default:
			return -EINVAL;
		}
		/* fall through */
	case NFT_CONTINUE:
	case NFT_BREAK:
	case NFT_RETURN:
		break;
	case NFT_JUMP:
	case NFT_GOTO:
		if (!tb[NFTA_VERDICT_CHAIN])
			return -EINVAL;
		chain = nft_chain_lookup(ctx->net, ctx->table,
					 tb[NFTA_VERDICT_CHAIN], genmask);
		if (IS_ERR(chain))
			return PTR_ERR(chain);
		if (nft_is_base_chain(chain))
			return -EOPNOTSUPP;

		chain->use++;
		data->verdict.chain = chain;
		break;
	}

	desc->len = sizeof(data->verdict);
	desc->type = NFT_DATA_VERDICT;
	return 0;
}

static void nft_verdict_uninit(const struct nft_data *data)
{
	switch (data->verdict.code) {
	case NFT_JUMP:
	case NFT_GOTO:
		data->verdict.chain->use--;
		break;
	}
}

int nft_verdict_dump(struct sk_buff *skb, int type, const struct nft_verdict *v)
{
	struct nlattr *nest;

	nest = nla_nest_start_noflag(skb, type);
	if (!nest)
		goto nla_put_failure;

	if (nla_put_be32(skb, NFTA_VERDICT_CODE, htonl(v->code)))
		goto nla_put_failure;

	switch (v->code) {
	case NFT_JUMP:
	case NFT_GOTO:
		if (nla_put_string(skb, NFTA_VERDICT_CHAIN,
				   v->chain->name))
			goto nla_put_failure;
	}
	nla_nest_end(skb, nest);
	return 0;

nla_put_failure:
	return -1;
}

static int nft_value_init(const struct nft_ctx *ctx,
			  struct nft_data *data, unsigned int size,
			  struct nft_data_desc *desc, const struct nlattr *nla)
{
	unsigned int len;

	len = nla_len(nla);
	if (len == 0)
		return -EINVAL;
	if (len > size)
		return -EOVERFLOW;

	nla_memcpy(data->data, nla, len);
	desc->type = NFT_DATA_VALUE;
	desc->len  = len;
	return 0;
}

static int nft_value_dump(struct sk_buff *skb, const struct nft_data *data,
			  unsigned int len)
{
	return nla_put(skb, NFTA_DATA_VALUE, len, data->data);
}

static const struct nla_policy nft_data_policy[NFTA_DATA_MAX + 1] = {
	[NFTA_DATA_VALUE]	= { .type = NLA_BINARY },
	[NFTA_DATA_VERDICT]	= { .type = NLA_NESTED },
};

/**
 *	nft_data_init - parse nf_tables data netlink attributes
 *
 *	@ctx: context of the expression using the data
 *	@data: destination struct nft_data
 *	@size: maximum data length
 *	@desc: data description
 *	@nla: netlink attribute containing data
 *
 *	Parse the netlink data attributes and initialize a struct nft_data.
 *	The type and length of data are returned in the data description.
 *
 *	The caller can indicate that it only wants to accept data of type
 *	NFT_DATA_VALUE by passing NULL for the ctx argument.
 */
int nft_data_init(const struct nft_ctx *ctx,
		  struct nft_data *data, unsigned int size,
		  struct nft_data_desc *desc, const struct nlattr *nla)
{
	struct nlattr *tb[NFTA_DATA_MAX + 1];
	int err;

	err = nla_parse_nested_deprecated(tb, NFTA_DATA_MAX, nla,
					  nft_data_policy, NULL);
	if (err < 0)
		return err;

	if (tb[NFTA_DATA_VALUE])
		return nft_value_init(ctx, data, size, desc,
				      tb[NFTA_DATA_VALUE]);
	if (tb[NFTA_DATA_VERDICT] && ctx != NULL)
		return nft_verdict_init(ctx, data, desc, tb[NFTA_DATA_VERDICT]);
	return -EINVAL;
}
EXPORT_SYMBOL_GPL(nft_data_init);

/**
 *	nft_data_release - release a nft_data item
 *
 *	@data: struct nft_data to release
 *	@type: type of data
 *
 *	Release a nft_data item. NFT_DATA_VALUE types can be silently discarded,
 *	all others need to be released by calling this function.
 */
void nft_data_release(const struct nft_data *data, enum nft_data_types type)
{
	if (type < NFT_DATA_VERDICT)
		return;
	switch (type) {
	case NFT_DATA_VERDICT:
		return nft_verdict_uninit(data);
	default:
		WARN_ON(1);
	}
}
EXPORT_SYMBOL_GPL(nft_data_release);

int nft_data_dump(struct sk_buff *skb, int attr, const struct nft_data *data,
		  enum nft_data_types type, unsigned int len)
{
	struct nlattr *nest;
	int err;

	nest = nla_nest_start_noflag(skb, attr);
	if (nest == NULL)
		return -1;

	switch (type) {
	case NFT_DATA_VALUE:
		err = nft_value_dump(skb, data, len);
		break;
	case NFT_DATA_VERDICT:
		err = nft_verdict_dump(skb, NFTA_DATA_VERDICT, &data->verdict);
		break;
	default:
		err = -EINVAL;
		WARN_ON(1);
	}

	nla_nest_end(skb, nest);
	return err;
}
EXPORT_SYMBOL_GPL(nft_data_dump);

int __nft_release_basechain(struct nft_ctx *ctx)
{
	struct nft_rule *rule, *nr;

	if (WARN_ON(!nft_is_base_chain(ctx->chain)))
		return 0;

	nf_tables_unregister_hook(ctx->net, ctx->chain->table, ctx->chain);
	list_for_each_entry_safe(rule, nr, &ctx->chain->rules, list) {
		list_del(&rule->list);
		ctx->chain->use--;
		nf_tables_rule_release(ctx, rule);
	}
	nft_chain_del(ctx->chain);
	ctx->table->use--;
	nf_tables_chain_destroy(ctx);

	return 0;
}
EXPORT_SYMBOL_GPL(__nft_release_basechain);

static void __nft_release_tables(struct net *net)
{
	struct nft_flowtable *flowtable, *nf;
	struct nft_table *table, *nt;
	struct nft_chain *chain, *nc;
	struct nft_object *obj, *ne;
	struct nft_rule *rule, *nr;
	struct nft_set *set, *ns;
	struct nft_ctx ctx = {
		.net	= net,
		.family	= NFPROTO_NETDEV,
	};

	list_for_each_entry_safe(table, nt, &net->nft.tables, list) {
		ctx.family = table->family;

		list_for_each_entry(chain, &table->chains, list)
			nf_tables_unregister_hook(net, table, chain);
		/* No packets are walking on these chains anymore. */
		ctx.table = table;
		list_for_each_entry(chain, &table->chains, list) {
			ctx.chain = chain;
			list_for_each_entry_safe(rule, nr, &chain->rules, list) {
				list_del(&rule->list);
				chain->use--;
				nf_tables_rule_release(&ctx, rule);
			}
		}
		list_for_each_entry_safe(flowtable, nf, &table->flowtables, list) {
			list_del(&flowtable->list);
			table->use--;
			nf_tables_flowtable_destroy(flowtable);
		}
		list_for_each_entry_safe(set, ns, &table->sets, list) {
			list_del(&set->list);
			table->use--;
			nft_set_destroy(set);
		}
		list_for_each_entry_safe(obj, ne, &table->objects, list) {
			nft_obj_del(obj);
			table->use--;
			nft_obj_destroy(&ctx, obj);
		}
		list_for_each_entry_safe(chain, nc, &table->chains, list) {
			ctx.chain = chain;
			nft_chain_del(chain);
			table->use--;
			nf_tables_chain_destroy(&ctx);
		}
		list_del(&table->list);
		nf_tables_table_destroy(&ctx);
	}
}

static int __net_init nf_tables_init_net(struct net *net)
{
	INIT_LIST_HEAD(&net->nft.tables);
	INIT_LIST_HEAD(&net->nft.commit_list);
	INIT_LIST_HEAD(&net->nft.module_list);
	mutex_init(&net->nft.commit_mutex);
	net->nft.base_seq = 1;
	net->nft.validate_state = NFT_VALIDATE_SKIP;

	return 0;
}

static void __net_exit nf_tables_exit_net(struct net *net)
{
	mutex_lock(&net->nft.commit_mutex);
	if (!list_empty(&net->nft.commit_list))
		__nf_tables_abort(net, false);
	__nft_release_tables(net);
	mutex_unlock(&net->nft.commit_mutex);
	WARN_ON_ONCE(!list_empty(&net->nft.tables));
}

static struct pernet_operations nf_tables_net_ops = {
	.init	= nf_tables_init_net,
	.exit	= nf_tables_exit_net,
};

static int __init nf_tables_module_init(void)
{
	int err;

	spin_lock_init(&nf_tables_destroy_list_lock);
	err = register_pernet_subsys(&nf_tables_net_ops);
	if (err < 0)
		return err;

	err = nft_chain_filter_init();
	if (err < 0)
		goto err1;

	err = nf_tables_core_module_init();
	if (err < 0)
		goto err2;

	err = register_netdevice_notifier(&nf_tables_flowtable_notifier);
	if (err < 0)
		goto err3;

	err = rhltable_init(&nft_objname_ht, &nft_objname_ht_params);
	if (err < 0)
		goto err4;

	err = nft_offload_init();
	if (err < 0)
		goto err5;

	/* must be last */
	err = nfnetlink_subsys_register(&nf_tables_subsys);
	if (err < 0)
		goto err6;

	nft_chain_route_init();

	return err;
err6:
	nft_offload_exit();
err5:
	rhltable_destroy(&nft_objname_ht);
err4:
	unregister_netdevice_notifier(&nf_tables_flowtable_notifier);
err3:
	nf_tables_core_module_exit();
err2:
	nft_chain_filter_fini();
err1:
	unregister_pernet_subsys(&nf_tables_net_ops);
	return err;
}

static void __exit nf_tables_module_exit(void)
{
	nfnetlink_subsys_unregister(&nf_tables_subsys);
	nft_offload_exit();
	unregister_netdevice_notifier(&nf_tables_flowtable_notifier);
	nft_chain_filter_fini();
	nft_chain_route_fini();
	unregister_pernet_subsys(&nf_tables_net_ops);
	cancel_work_sync(&trans_destroy_work);
	rcu_barrier();
	rhltable_destroy(&nft_objname_ht);
	nf_tables_core_module_exit();
}

module_init(nf_tables_module_init);
module_exit(nf_tables_module_exit);

MODULE_LICENSE("GPL");
MODULE_AUTHOR("Patrick McHardy <kaber@trash.net>");
MODULE_ALIAS_NFNL_SUBSYS(NFNL_SUBSYS_NFTABLES);<|MERGE_RESOLUTION|>--- conflicted
+++ resolved
@@ -578,25 +578,6 @@
 	return NULL;
 }
 
-<<<<<<< HEAD
-/*
- * Loading a module requires dropping mutex that guards the transaction.
- * A different client might race to start a new transaction meanwhile. Zap the
- * list of pending transaction and then restore it once the mutex is grabbed
- * again. Users of this function return EAGAIN which implicitly triggers the
- * transaction abort path to clean up the list of pending transactions.
- */
-#ifdef CONFIG_MODULES
-static void nft_request_module(struct net *net, const char *fmt, ...)
-{
-	char module_name[MODULE_NAME_LEN];
-	LIST_HEAD(commit_list);
-	va_list args;
-	int ret;
-
-	list_splice_init(&net->nft.commit_list, &commit_list);
-
-=======
 struct nft_module_request {
 	struct list_head	list;
 	char			module[MODULE_NAME_LEN];
@@ -611,21 +592,10 @@
 	va_list args;
 	int ret;
 
->>>>>>> 0d3821eb
 	va_start(args, fmt);
 	ret = vsnprintf(module_name, MODULE_NAME_LEN, fmt, args);
 	va_end(args);
 	if (ret >= MODULE_NAME_LEN)
-<<<<<<< HEAD
-		return;
-
-	mutex_unlock(&net->nft.commit_mutex);
-	request_module("%s", module_name);
-	mutex_lock(&net->nft.commit_mutex);
-
-	WARN_ON_ONCE(!list_empty(&net->nft.commit_list));
-	list_splice(&commit_list, &net->nft.commit_list);
-=======
 		return 0;
 
 	list_for_each_entry(req, &net->nft.module_list, list) {
@@ -647,7 +617,6 @@
 	list_add_tail(&req->list, &net->nft.module_list);
 
 	return -EAGAIN;
->>>>>>> 0d3821eb
 }
 #endif
 
