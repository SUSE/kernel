--- conflicted
+++ resolved
@@ -266,11 +266,8 @@
 	const struct nf_osf_finger *kf;
 	struct nf_osf_hdr_ctx ctx;
 	const struct tcphdr *tcp;
-<<<<<<< HEAD
 	struct tcphdr _tcph;
-=======
 	bool found = false;
->>>>>>> f328db10
 
 	memset(&ctx, 0, sizeof(ctx));
 
