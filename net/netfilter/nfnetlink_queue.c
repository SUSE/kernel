--- conflicted
+++ resolved
@@ -585,12 +585,8 @@
 		goto nla_put_failure;
 
 	if (indev && entskb->dev &&
-<<<<<<< HEAD
-	    skb_mac_header_was_set(entskb)) {
-=======
 	    skb_mac_header_was_set(entskb) &&
 	    skb_mac_header_len(entskb) != 0) {
->>>>>>> eb3cdb58
 		struct nfqnl_msg_packet_hw phw;
 		int len;
 
