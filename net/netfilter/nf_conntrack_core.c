--- conflicted
+++ resolved
@@ -304,15 +304,6 @@
 	if (nf_ct_zone_add(tmpl, flags, zone) < 0)
 		goto out_free;
 
-<<<<<<< HEAD
-=======
-		nf_ct_zone = nf_ct_ext_add(tmpl, NF_CT_EXT_ZONE, flags);
-		if (!nf_ct_zone)
-			goto out_free;
-		nf_ct_zone->id = zone;
-	}
-#endif
->>>>>>> 938049e1
 	atomic_set(&tmpl->ct_general.use, 0);
 
 	return tmpl;
