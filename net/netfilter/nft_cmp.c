// SPDX-License-Identifier: GPL-2.0-only
/*
 * Copyright (c) 2008-2009 Patrick McHardy <kaber@trash.net>
 *
 * Development of this code funded by Astaro AG (http://www.astaro.com/)
 */

#include <linux/kernel.h>
#include <linux/init.h>
#include <linux/module.h>
#include <linux/netlink.h>
#include <linux/netfilter.h>
#include <linux/if_arp.h>
#include <linux/netfilter/nf_tables.h>
#include <net/netfilter/nf_tables_core.h>
#include <net/netfilter/nf_tables_offload.h>
#include <net/netfilter/nf_tables.h>

struct nft_cmp_expr {
	struct nft_data		data;
	u8			sreg;
	u8			len;
	enum nft_cmp_ops	op:8;
};

void nft_cmp_eval(const struct nft_expr *expr,
		  struct nft_regs *regs,
		  const struct nft_pktinfo *pkt)
{
	const struct nft_cmp_expr *priv = nft_expr_priv(expr);
	int d;

	d = memcmp(&regs->data[priv->sreg], &priv->data, priv->len);
	switch (priv->op) {
	case NFT_CMP_EQ:
		if (d != 0)
			goto mismatch;
		break;
	case NFT_CMP_NEQ:
		if (d == 0)
			goto mismatch;
		break;
	case NFT_CMP_LT:
		if (d == 0)
			goto mismatch;
		fallthrough;
	case NFT_CMP_LTE:
		if (d > 0)
			goto mismatch;
		break;
	case NFT_CMP_GT:
		if (d == 0)
			goto mismatch;
		fallthrough;
	case NFT_CMP_GTE:
		if (d < 0)
			goto mismatch;
		break;
	}
	return;

mismatch:
	regs->verdict.code = NFT_BREAK;
}

static const struct nla_policy nft_cmp_policy[NFTA_CMP_MAX + 1] = {
	[NFTA_CMP_SREG]		= { .type = NLA_U32 },
	[NFTA_CMP_OP]		= { .type = NLA_U32 },
	[NFTA_CMP_DATA]		= { .type = NLA_NESTED },
};

static int nft_cmp_init(const struct nft_ctx *ctx, const struct nft_expr *expr,
			const struct nlattr * const tb[])
{
	struct nft_cmp_expr *priv = nft_expr_priv(expr);
	struct nft_data_desc desc;
	int err;

	err = nft_data_init(NULL, &priv->data, sizeof(priv->data), &desc,
			    tb[NFTA_CMP_DATA]);
	if (err < 0)
		return err;

	if (desc.type != NFT_DATA_VALUE) {
		err = -EINVAL;
		nft_data_release(&priv->data, desc.type);
		return err;
	}

<<<<<<< HEAD
	priv->sreg = nft_parse_register(tb[NFTA_CMP_SREG]);
	err = nft_validate_register_load(priv->sreg, desc.len);
=======
	err = nft_parse_register_load(tb[NFTA_CMP_SREG], &priv->sreg, desc.len);
>>>>>>> 7d2a07b7
	if (err < 0)
		return err;

	priv->op  = ntohl(nla_get_be32(tb[NFTA_CMP_OP]));
	priv->len = desc.len;
	return 0;
}

static int nft_cmp_dump(struct sk_buff *skb, const struct nft_expr *expr)
{
	const struct nft_cmp_expr *priv = nft_expr_priv(expr);

	if (nft_dump_register(skb, NFTA_CMP_SREG, priv->sreg))
		goto nla_put_failure;
	if (nla_put_be32(skb, NFTA_CMP_OP, htonl(priv->op)))
		goto nla_put_failure;

	if (nft_data_dump(skb, NFTA_CMP_DATA, &priv->data,
			  NFT_DATA_VALUE, priv->len) < 0)
		goto nla_put_failure;
	return 0;

nla_put_failure:
	return -1;
}

union nft_cmp_offload_data {
	u16	val16;
	u32	val32;
	u64	val64;
};

static void nft_payload_n2h(union nft_cmp_offload_data *data,
			    const u8 *val, u32 len)
{
	switch (len) {
	case 2:
		data->val16 = ntohs(*((u16 *)val));
		break;
	case 4:
		data->val32 = ntohl(*((u32 *)val));
		break;
	case 8:
		data->val64 = be64_to_cpu(*((u64 *)val));
		break;
	default:
		WARN_ON_ONCE(1);
		break;
	}
}

static int __nft_cmp_offload(struct nft_offload_ctx *ctx,
			     struct nft_flow_rule *flow,
			     const struct nft_cmp_expr *priv)
{
	struct nft_offload_reg *reg = &ctx->regs[priv->sreg];
	union nft_cmp_offload_data _data, _datamask;
	u8 *mask = (u8 *)&flow->match.mask;
	u8 *key = (u8 *)&flow->match.key;
	u8 *data, *datamask;

<<<<<<< HEAD
	if (priv->op != NFT_CMP_EQ || reg->len != priv->len)
=======
	if (priv->op != NFT_CMP_EQ || priv->len > reg->len)
>>>>>>> 7d2a07b7
		return -EOPNOTSUPP;

	if (reg->flags & NFT_OFFLOAD_F_NETWORK2HOST) {
		nft_payload_n2h(&_data, (u8 *)&priv->data, reg->len);
		nft_payload_n2h(&_datamask, (u8 *)&reg->mask, reg->len);
		data = (u8 *)&_data;
		datamask = (u8 *)&_datamask;
	} else {
		data = (u8 *)&priv->data;
		datamask = (u8 *)&reg->mask;
	}

	memcpy(key + reg->offset, data, reg->len);
	memcpy(mask + reg->offset, datamask, reg->len);

	flow->match.dissector.used_keys |= BIT(reg->key);
	flow->match.dissector.offset[reg->key] = reg->base_offset;

	if (reg->key == FLOW_DISSECTOR_KEY_META &&
	    reg->offset == offsetof(struct nft_flow_key, meta.ingress_iftype) &&
	    nft_reg_load16(priv->data.data) != ARPHRD_ETHER)
		return -EOPNOTSUPP;

<<<<<<< HEAD
	nft_offload_update_dependency(ctx, &priv->data, priv->len);
=======
	nft_offload_update_dependency(ctx, &priv->data, reg->len);
>>>>>>> 7d2a07b7

	return 0;
}

static int nft_cmp_offload(struct nft_offload_ctx *ctx,
			   struct nft_flow_rule *flow,
			   const struct nft_expr *expr)
{
	const struct nft_cmp_expr *priv = nft_expr_priv(expr);

	return __nft_cmp_offload(ctx, flow, priv);
}

static const struct nft_expr_ops nft_cmp_ops = {
	.type		= &nft_cmp_type,
	.size		= NFT_EXPR_SIZE(sizeof(struct nft_cmp_expr)),
	.eval		= nft_cmp_eval,
	.init		= nft_cmp_init,
	.dump		= nft_cmp_dump,
	.offload	= nft_cmp_offload,
};

static int nft_cmp_fast_init(const struct nft_ctx *ctx,
			     const struct nft_expr *expr,
			     const struct nlattr * const tb[])
{
	struct nft_cmp_fast_expr *priv = nft_expr_priv(expr);
	struct nft_data_desc desc;
	struct nft_data data;
	int err;

	err = nft_data_init(NULL, &data, sizeof(data), &desc,
			    tb[NFTA_CMP_DATA]);
	if (err < 0)
		return err;

	err = nft_parse_register_load(tb[NFTA_CMP_SREG], &priv->sreg, desc.len);
	if (err < 0)
		return err;

	desc.len *= BITS_PER_BYTE;

	priv->mask = nft_cmp_fast_mask(desc.len);
	priv->data = data.data[0] & priv->mask;
	priv->len  = desc.len;
	priv->inv  = ntohl(nla_get_be32(tb[NFTA_CMP_OP])) != NFT_CMP_EQ;
	return 0;
}

static int nft_cmp_fast_offload(struct nft_offload_ctx *ctx,
				struct nft_flow_rule *flow,
				const struct nft_expr *expr)
{
	const struct nft_cmp_fast_expr *priv = nft_expr_priv(expr);
	struct nft_cmp_expr cmp = {
		.data	= {
			.data	= {
				[0] = priv->data,
			},
		},
		.sreg	= priv->sreg,
		.len	= priv->len / BITS_PER_BYTE,
		.op	= priv->inv ? NFT_CMP_NEQ : NFT_CMP_EQ,
	};

	return __nft_cmp_offload(ctx, flow, &cmp);
}

static int nft_cmp_fast_dump(struct sk_buff *skb, const struct nft_expr *expr)
{
	const struct nft_cmp_fast_expr *priv = nft_expr_priv(expr);
	enum nft_cmp_ops op = priv->inv ? NFT_CMP_NEQ : NFT_CMP_EQ;
	struct nft_data data;

	if (nft_dump_register(skb, NFTA_CMP_SREG, priv->sreg))
		goto nla_put_failure;
	if (nla_put_be32(skb, NFTA_CMP_OP, htonl(op)))
		goto nla_put_failure;

	data.data[0] = priv->data;
	if (nft_data_dump(skb, NFTA_CMP_DATA, &data,
			  NFT_DATA_VALUE, priv->len / BITS_PER_BYTE) < 0)
		goto nla_put_failure;
	return 0;

nla_put_failure:
	return -1;
}

const struct nft_expr_ops nft_cmp_fast_ops = {
	.type		= &nft_cmp_type,
	.size		= NFT_EXPR_SIZE(sizeof(struct nft_cmp_fast_expr)),
	.eval		= NULL,	/* inlined */
	.init		= nft_cmp_fast_init,
	.dump		= nft_cmp_fast_dump,
	.offload	= nft_cmp_fast_offload,
};

static const struct nft_expr_ops *
nft_cmp_select_ops(const struct nft_ctx *ctx, const struct nlattr * const tb[])
{
	struct nft_data_desc desc;
	struct nft_data data;
	enum nft_cmp_ops op;
	int err;

	if (tb[NFTA_CMP_SREG] == NULL ||
	    tb[NFTA_CMP_OP] == NULL ||
	    tb[NFTA_CMP_DATA] == NULL)
		return ERR_PTR(-EINVAL);

	op = ntohl(nla_get_be32(tb[NFTA_CMP_OP]));
	switch (op) {
	case NFT_CMP_EQ:
	case NFT_CMP_NEQ:
	case NFT_CMP_LT:
	case NFT_CMP_LTE:
	case NFT_CMP_GT:
	case NFT_CMP_GTE:
		break;
	default:
		return ERR_PTR(-EINVAL);
	}

	err = nft_data_init(NULL, &data, sizeof(data), &desc,
			    tb[NFTA_CMP_DATA]);
	if (err < 0)
		return ERR_PTR(err);

	if (desc.type != NFT_DATA_VALUE)
		goto err1;

	if (desc.len <= sizeof(u32) && (op == NFT_CMP_EQ || op == NFT_CMP_NEQ))
		return &nft_cmp_fast_ops;

	return &nft_cmp_ops;
err1:
	nft_data_release(&data, desc.type);
	return ERR_PTR(-EINVAL);
}

struct nft_expr_type nft_cmp_type __read_mostly = {
	.name		= "cmp",
	.select_ops	= nft_cmp_select_ops,
	.policy		= nft_cmp_policy,
	.maxattr	= NFTA_CMP_MAX,
	.owner		= THIS_MODULE,
};<|MERGE_RESOLUTION|>--- conflicted
+++ resolved
@@ -87,12 +87,7 @@
 		return err;
 	}
 
-<<<<<<< HEAD
-	priv->sreg = nft_parse_register(tb[NFTA_CMP_SREG]);
-	err = nft_validate_register_load(priv->sreg, desc.len);
-=======
 	err = nft_parse_register_load(tb[NFTA_CMP_SREG], &priv->sreg, desc.len);
->>>>>>> 7d2a07b7
 	if (err < 0)
 		return err;
 
@@ -154,11 +149,7 @@
 	u8 *key = (u8 *)&flow->match.key;
 	u8 *data, *datamask;
 
-<<<<<<< HEAD
-	if (priv->op != NFT_CMP_EQ || reg->len != priv->len)
-=======
 	if (priv->op != NFT_CMP_EQ || priv->len > reg->len)
->>>>>>> 7d2a07b7
 		return -EOPNOTSUPP;
 
 	if (reg->flags & NFT_OFFLOAD_F_NETWORK2HOST) {
@@ -182,11 +173,7 @@
 	    nft_reg_load16(priv->data.data) != ARPHRD_ETHER)
 		return -EOPNOTSUPP;
 
-<<<<<<< HEAD
-	nft_offload_update_dependency(ctx, &priv->data, priv->len);
-=======
 	nft_offload_update_dependency(ctx, &priv->data, reg->len);
->>>>>>> 7d2a07b7
 
 	return 0;
 }
