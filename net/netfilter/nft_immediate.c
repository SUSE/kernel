// SPDX-License-Identifier: GPL-2.0-only
/*
 * Copyright (c) 2008-2009 Patrick McHardy <kaber@trash.net>
 *
 * Development of this code funded by Astaro AG (http://www.astaro.com/)
 */

#include <linux/kernel.h>
#include <linux/init.h>
#include <linux/module.h>
#include <linux/netlink.h>
#include <linux/netfilter.h>
#include <linux/netfilter/nf_tables.h>
#include <net/netfilter/nf_tables_core.h>
#include <net/netfilter/nf_tables.h>
#include <net/netfilter/nf_tables_offload.h>

void nft_immediate_eval(const struct nft_expr *expr,
			struct nft_regs *regs,
			const struct nft_pktinfo *pkt)
{
	const struct nft_immediate_expr *priv = nft_expr_priv(expr);

	nft_data_copy(&regs->data[priv->dreg], &priv->data, priv->dlen);
}

static const struct nla_policy nft_immediate_policy[NFTA_IMMEDIATE_MAX + 1] = {
	[NFTA_IMMEDIATE_DREG]	= { .type = NLA_U32 },
	[NFTA_IMMEDIATE_DATA]	= { .type = NLA_NESTED },
};

static enum nft_data_types nft_reg_to_type(const struct nlattr *nla)
{
	enum nft_data_types type;
	u8 reg;

	reg = ntohl(nla_get_be32(nla));
	if (reg == NFT_REG_VERDICT)
		type = NFT_DATA_VERDICT;
	else
		type = NFT_DATA_VALUE;

	return type;
}

static int nft_immediate_init(const struct nft_ctx *ctx,
			      const struct nft_expr *expr,
			      const struct nlattr * const tb[])
{
	struct nft_immediate_expr *priv = nft_expr_priv(expr);
	struct nft_data_desc desc = {
		.size	= sizeof(priv->data),
	};
	int err;

	if (tb[NFTA_IMMEDIATE_DREG] == NULL ||
	    tb[NFTA_IMMEDIATE_DATA] == NULL)
		return -EINVAL;

	desc.type = nft_reg_to_type(tb[NFTA_IMMEDIATE_DREG]);
	err = nft_data_init(ctx, &priv->data, &desc, tb[NFTA_IMMEDIATE_DATA]);
	if (err < 0)
		return err;

	priv->dlen = desc.len;

	err = nft_parse_register_store(ctx, tb[NFTA_IMMEDIATE_DREG],
				       &priv->dreg, &priv->data, desc.type,
				       desc.len);
	if (err < 0)
		goto err1;

	if (priv->dreg == NFT_REG_VERDICT) {
		struct nft_chain *chain = priv->data.verdict.chain;

		switch (priv->data.verdict.code) {
		case NFT_JUMP:
		case NFT_GOTO:
			err = nf_tables_bind_chain(ctx, chain);
			if (err < 0)
				return err;
			break;
		default:
			break;
		}
	}

	return 0;

err1:
	nft_data_release(&priv->data, desc.type);
	return err;
}

static void nft_immediate_activate(const struct nft_ctx *ctx,
				   const struct nft_expr *expr)
{
	const struct nft_immediate_expr *priv = nft_expr_priv(expr);
	const struct nft_data *data = &priv->data;
	struct nft_ctx chain_ctx;
	struct nft_chain *chain;
	struct nft_rule *rule;

	if (priv->dreg == NFT_REG_VERDICT) {
		switch (data->verdict.code) {
		case NFT_JUMP:
		case NFT_GOTO:
			chain = data->verdict.chain;
			if (!nft_chain_binding(chain))
				break;

			chain_ctx = *ctx;
			chain_ctx.chain = chain;

			list_for_each_entry(rule, &chain->rules, list)
				nft_rule_expr_activate(&chain_ctx, rule);

			nft_clear(ctx->net, chain);
			break;
		default:
			break;
		}
	}

	return nft_data_hold(&priv->data, nft_dreg_to_type(priv->dreg));
}

static void nft_immediate_chain_deactivate(const struct nft_ctx *ctx,
					   struct nft_chain *chain,
					   enum nft_trans_phase phase)
{
	struct nft_ctx chain_ctx;
	struct nft_rule *rule;

	chain_ctx = *ctx;
	chain_ctx.chain = chain;

	list_for_each_entry(rule, &chain->rules, list)
		nft_rule_expr_deactivate(&chain_ctx, rule, phase);
}

static void nft_immediate_deactivate(const struct nft_ctx *ctx,
				     const struct nft_expr *expr,
				     enum nft_trans_phase phase)
{
	const struct nft_immediate_expr *priv = nft_expr_priv(expr);
	const struct nft_data *data = &priv->data;
<<<<<<< HEAD
	struct nft_ctx chain_ctx;
	struct nft_chain *chain;
	struct nft_rule *rule;
=======
	struct nft_chain *chain;
>>>>>>> eb3cdb58

	if (priv->dreg == NFT_REG_VERDICT) {
		switch (data->verdict.code) {
		case NFT_JUMP:
		case NFT_GOTO:
			chain = data->verdict.chain;
			if (!nft_chain_binding(chain))
				break;

<<<<<<< HEAD
			chain_ctx = *ctx;
			chain_ctx.chain = chain;

			list_for_each_entry(rule, &chain->rules, list)
				nft_rule_expr_deactivate(&chain_ctx, rule, phase);

			switch (phase) {
			case NFT_TRANS_PREPARE:
				nft_deactivate_next(ctx->net, chain);
				break;
			default:
				nft_chain_del(chain);
				chain->bound = false;
				chain->table->use--;
=======
			switch (phase) {
			case NFT_TRANS_PREPARE_ERROR:
				nf_tables_unbind_chain(ctx, chain);
				nft_deactivate_next(ctx->net, chain);
				break;
			case NFT_TRANS_PREPARE:
				nft_immediate_chain_deactivate(ctx, chain, phase);
				nft_deactivate_next(ctx->net, chain);
				break;
			default:
				nft_immediate_chain_deactivate(ctx, chain, phase);
				nft_chain_del(chain);
				chain->bound = false;
				nft_use_dec(&chain->table->use);
>>>>>>> eb3cdb58
				break;
			}
			break;
		default:
			break;
		}
	}

	if (phase == NFT_TRANS_COMMIT)
		return;

	return nft_data_release(&priv->data, nft_dreg_to_type(priv->dreg));
}

static void nft_immediate_destroy(const struct nft_ctx *ctx,
				  const struct nft_expr *expr)
{
	const struct nft_immediate_expr *priv = nft_expr_priv(expr);
	const struct nft_data *data = &priv->data;
	struct nft_rule *rule, *n;
	struct nft_ctx chain_ctx;
	struct nft_chain *chain;

	if (priv->dreg != NFT_REG_VERDICT)
		return;

	switch (data->verdict.code) {
	case NFT_JUMP:
	case NFT_GOTO:
		chain = data->verdict.chain;

		if (!nft_chain_binding(chain))
			break;

		/* Rule construction failed, but chain is already bound:
		 * let the transaction records release this chain and its rules.
		 */
		if (chain->bound) {
<<<<<<< HEAD
			chain->use--;
=======
			nft_use_dec(&chain->use);
>>>>>>> eb3cdb58
			break;
		}

		/* Rule has been deleted, release chain and its rules. */
		chain_ctx = *ctx;
		chain_ctx.chain = chain;

<<<<<<< HEAD
		chain->use--;
		list_for_each_entry_safe(rule, n, &chain->rules, list) {
			chain->use--;
=======
		nft_use_dec(&chain->use);
		list_for_each_entry_safe(rule, n, &chain->rules, list) {
			nft_use_dec(&chain->use);
>>>>>>> eb3cdb58
			list_del(&rule->list);
			nf_tables_rule_destroy(&chain_ctx, rule);
		}
		nf_tables_chain_destroy(&chain_ctx);
		break;
	default:
		break;
	}
}

static int nft_immediate_dump(struct sk_buff *skb,
			      const struct nft_expr *expr, bool reset)
{
	const struct nft_immediate_expr *priv = nft_expr_priv(expr);

	if (nft_dump_register(skb, NFTA_IMMEDIATE_DREG, priv->dreg))
		goto nla_put_failure;

	return nft_data_dump(skb, NFTA_IMMEDIATE_DATA, &priv->data,
			     nft_dreg_to_type(priv->dreg), priv->dlen);

nla_put_failure:
	return -1;
}

static int nft_immediate_validate(const struct nft_ctx *ctx,
				  const struct nft_expr *expr,
				  const struct nft_data **d)
{
	const struct nft_immediate_expr *priv = nft_expr_priv(expr);
	struct nft_ctx *pctx = (struct nft_ctx *)ctx;
	const struct nft_data *data;
	int err;

	if (priv->dreg != NFT_REG_VERDICT)
		return 0;

	data = &priv->data;

	switch (data->verdict.code) {
	case NFT_JUMP:
	case NFT_GOTO:
		pctx->level++;
		err = nft_chain_validate(ctx, data->verdict.chain);
		if (err < 0)
			return err;
		pctx->level--;
		break;
	default:
		break;
	}

	return 0;
}

static int nft_immediate_offload_verdict(struct nft_offload_ctx *ctx,
					 struct nft_flow_rule *flow,
					 const struct nft_immediate_expr *priv)
{
	struct flow_action_entry *entry;
	const struct nft_data *data;

	entry = &flow->rule->action.entries[ctx->num_actions++];

	data = &priv->data;
	switch (data->verdict.code) {
	case NF_ACCEPT:
		entry->id = FLOW_ACTION_ACCEPT;
		break;
	case NF_DROP:
		entry->id = FLOW_ACTION_DROP;
		break;
	default:
		return -EOPNOTSUPP;
	}

	return 0;
}

static int nft_immediate_offload(struct nft_offload_ctx *ctx,
				 struct nft_flow_rule *flow,
				 const struct nft_expr *expr)
{
	const struct nft_immediate_expr *priv = nft_expr_priv(expr);

	if (priv->dreg == NFT_REG_VERDICT)
		return nft_immediate_offload_verdict(ctx, flow, priv);

	memcpy(&ctx->regs[priv->dreg].data, &priv->data, sizeof(priv->data));

	return 0;
}

static bool nft_immediate_offload_action(const struct nft_expr *expr)
{
	const struct nft_immediate_expr *priv = nft_expr_priv(expr);

	if (priv->dreg == NFT_REG_VERDICT)
		return true;

	return false;
}

<<<<<<< HEAD
=======
static bool nft_immediate_reduce(struct nft_regs_track *track,
				 const struct nft_expr *expr)
{
	const struct nft_immediate_expr *priv = nft_expr_priv(expr);

	if (priv->dreg != NFT_REG_VERDICT)
		nft_reg_track_cancel(track, priv->dreg, priv->dlen);

	return false;
}

>>>>>>> eb3cdb58
static const struct nft_expr_ops nft_imm_ops = {
	.type		= &nft_imm_type,
	.size		= NFT_EXPR_SIZE(sizeof(struct nft_immediate_expr)),
	.eval		= nft_immediate_eval,
	.init		= nft_immediate_init,
	.activate	= nft_immediate_activate,
	.deactivate	= nft_immediate_deactivate,
	.destroy	= nft_immediate_destroy,
	.dump		= nft_immediate_dump,
	.validate	= nft_immediate_validate,
	.reduce		= nft_immediate_reduce,
	.offload	= nft_immediate_offload,
	.offload_action	= nft_immediate_offload_action,
};

struct nft_expr_type nft_imm_type __read_mostly = {
	.name		= "immediate",
	.ops		= &nft_imm_ops,
	.policy		= nft_immediate_policy,
	.maxattr	= NFTA_IMMEDIATE_MAX,
	.owner		= THIS_MODULE,
};<|MERGE_RESOLUTION|>--- conflicted
+++ resolved
@@ -145,13 +145,7 @@
 {
 	const struct nft_immediate_expr *priv = nft_expr_priv(expr);
 	const struct nft_data *data = &priv->data;
-<<<<<<< HEAD
-	struct nft_ctx chain_ctx;
 	struct nft_chain *chain;
-	struct nft_rule *rule;
-=======
-	struct nft_chain *chain;
->>>>>>> eb3cdb58
 
 	if (priv->dreg == NFT_REG_VERDICT) {
 		switch (data->verdict.code) {
@@ -161,22 +155,6 @@
 			if (!nft_chain_binding(chain))
 				break;
 
-<<<<<<< HEAD
-			chain_ctx = *ctx;
-			chain_ctx.chain = chain;
-
-			list_for_each_entry(rule, &chain->rules, list)
-				nft_rule_expr_deactivate(&chain_ctx, rule, phase);
-
-			switch (phase) {
-			case NFT_TRANS_PREPARE:
-				nft_deactivate_next(ctx->net, chain);
-				break;
-			default:
-				nft_chain_del(chain);
-				chain->bound = false;
-				chain->table->use--;
-=======
 			switch (phase) {
 			case NFT_TRANS_PREPARE_ERROR:
 				nf_tables_unbind_chain(ctx, chain);
@@ -191,7 +169,6 @@
 				nft_chain_del(chain);
 				chain->bound = false;
 				nft_use_dec(&chain->table->use);
->>>>>>> eb3cdb58
 				break;
 			}
 			break;
@@ -230,11 +207,7 @@
 		 * let the transaction records release this chain and its rules.
 		 */
 		if (chain->bound) {
-<<<<<<< HEAD
-			chain->use--;
-=======
 			nft_use_dec(&chain->use);
->>>>>>> eb3cdb58
 			break;
 		}
 
@@ -242,15 +215,9 @@
 		chain_ctx = *ctx;
 		chain_ctx.chain = chain;
 
-<<<<<<< HEAD
-		chain->use--;
-		list_for_each_entry_safe(rule, n, &chain->rules, list) {
-			chain->use--;
-=======
 		nft_use_dec(&chain->use);
 		list_for_each_entry_safe(rule, n, &chain->rules, list) {
 			nft_use_dec(&chain->use);
->>>>>>> eb3cdb58
 			list_del(&rule->list);
 			nf_tables_rule_destroy(&chain_ctx, rule);
 		}
@@ -354,8 +321,6 @@
 	return false;
 }
 
-<<<<<<< HEAD
-=======
 static bool nft_immediate_reduce(struct nft_regs_track *track,
 				 const struct nft_expr *expr)
 {
@@ -367,7 +332,6 @@
 	return false;
 }
 
->>>>>>> eb3cdb58
 static const struct nft_expr_ops nft_imm_ops = {
 	.type		= &nft_imm_type,
 	.size		= NFT_EXPR_SIZE(sizeof(struct nft_immediate_expr)),
