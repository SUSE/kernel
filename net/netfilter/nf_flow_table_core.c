--- conflicted
+++ resolved
@@ -152,26 +152,12 @@
 		dst_release(flow->tuplehash[dir].tuple.dst_cache);
 }
 
-<<<<<<< HEAD
-int flow_offload_route_init_1224415(struct flow_offload *flow,
-				    struct nf_flow_route *route)
-=======
 void flow_offload_route_init(struct flow_offload *flow,
 			     struct nf_flow_route *route)
->>>>>>> 2d5404ca
 {
 	flow_offload_fill_route(flow, route, FLOW_OFFLOAD_DIR_ORIGINAL);
 	flow_offload_fill_route(flow, route, FLOW_OFFLOAD_DIR_REPLY);
 	flow->type = NF_FLOW_OFFLOAD_ROUTE;
-}
-EXPORT_SYMBOL_GPL(flow_offload_route_init_1224415);
-
-int flow_offload_route_init(struct flow_offload *flow,
-			    const struct nf_flow_route *route)
-{
-	struct nf_flow_route *__route = (struct nf_flow_route *)route;
-
-	return flow_offload_route_init_1224415(flow, __route);
 }
 EXPORT_SYMBOL_GPL(flow_offload_route_init);
 
