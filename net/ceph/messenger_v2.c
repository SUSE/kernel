// SPDX-License-Identifier: GPL-2.0
/*
 * Ceph msgr2 protocol implementation
 *
 * Copyright (C) 2020 Ilya Dryomov <idryomov@gmail.com>
 */

#include <linux/ceph/ceph_debug.h>

#include <crypto/aead.h>
#include <crypto/algapi.h>  /* for crypto_memneq() */
#include <crypto/hash.h>
#include <crypto/sha2.h>
#include <linux/bvec.h>
#include <linux/crc32c.h>
#include <linux/net.h>
#include <linux/scatterlist.h>
#include <linux/socket.h>
#include <linux/sched/mm.h>
#include <net/sock.h>
#include <net/tcp.h>

#include <linux/ceph/ceph_features.h>
#include <linux/ceph/decode.h>
#include <linux/ceph/libceph.h>
#include <linux/ceph/messenger.h>

#include "crypto.h"  /* for CEPH_KEY_LEN and CEPH_MAX_CON_SECRET_LEN */

#define FRAME_TAG_HELLO			1
#define FRAME_TAG_AUTH_REQUEST		2
#define FRAME_TAG_AUTH_BAD_METHOD	3
#define FRAME_TAG_AUTH_REPLY_MORE	4
#define FRAME_TAG_AUTH_REQUEST_MORE	5
#define FRAME_TAG_AUTH_DONE		6
#define FRAME_TAG_AUTH_SIGNATURE	7
#define FRAME_TAG_CLIENT_IDENT		8
#define FRAME_TAG_SERVER_IDENT		9
#define FRAME_TAG_IDENT_MISSING_FEATURES 10
#define FRAME_TAG_SESSION_RECONNECT	11
#define FRAME_TAG_SESSION_RESET		12
#define FRAME_TAG_SESSION_RETRY		13
#define FRAME_TAG_SESSION_RETRY_GLOBAL	14
#define FRAME_TAG_SESSION_RECONNECT_OK	15
#define FRAME_TAG_WAIT			16
#define FRAME_TAG_MESSAGE		17
#define FRAME_TAG_KEEPALIVE2		18
#define FRAME_TAG_KEEPALIVE2_ACK	19
#define FRAME_TAG_ACK			20

#define FRAME_LATE_STATUS_ABORTED	0x1
#define FRAME_LATE_STATUS_COMPLETE	0xe
#define FRAME_LATE_STATUS_ABORTED_MASK	0xf

#define IN_S_HANDLE_PREAMBLE		1
#define IN_S_HANDLE_CONTROL		2
#define IN_S_HANDLE_CONTROL_REMAINDER	3
#define IN_S_PREPARE_READ_DATA		4
#define IN_S_PREPARE_READ_DATA_CONT	5
#define IN_S_PREPARE_READ_ENC_PAGE	6
#define IN_S_HANDLE_EPILOGUE		7
#define IN_S_FINISH_SKIP		8

#define OUT_S_QUEUE_DATA		1
#define OUT_S_QUEUE_DATA_CONT		2
#define OUT_S_QUEUE_ENC_PAGE		3
#define OUT_S_QUEUE_ZEROS		4
#define OUT_S_FINISH_MESSAGE		5
#define OUT_S_GET_NEXT			6

#define CTRL_BODY(p)	((void *)(p) + CEPH_PREAMBLE_LEN)
#define FRONT_PAD(p)	((void *)(p) + CEPH_EPILOGUE_SECURE_LEN)
#define MIDDLE_PAD(p)	(FRONT_PAD(p) + CEPH_GCM_BLOCK_LEN)
#define DATA_PAD(p)	(MIDDLE_PAD(p) + CEPH_GCM_BLOCK_LEN)

#define CEPH_MSG_FLAGS (MSG_DONTWAIT | MSG_NOSIGNAL)

static int do_recvmsg(struct socket *sock, struct iov_iter *it)
{
	struct msghdr msg = { .msg_flags = CEPH_MSG_FLAGS };
	int ret;

	msg.msg_iter = *it;
	while (iov_iter_count(it)) {
		ret = sock_recvmsg(sock, &msg, msg.msg_flags);
		if (ret <= 0) {
			if (ret == -EAGAIN)
				ret = 0;
			return ret;
		}

		iov_iter_advance(it, ret);
	}

	WARN_ON(msg_data_left(&msg));
	return 1;
}

/*
 * Read as much as possible.
 *
 * Return:
 *   1 - done, nothing (else) to read
 *   0 - socket is empty, need to wait
 *  <0 - error
 */
static int ceph_tcp_recv(struct ceph_connection *con)
{
	int ret;

	dout("%s con %p %s %zu\n", __func__, con,
	     iov_iter_is_discard(&con->v2.in_iter) ? "discard" : "need",
	     iov_iter_count(&con->v2.in_iter));
	ret = do_recvmsg(con->sock, &con->v2.in_iter);
	dout("%s con %p ret %d left %zu\n", __func__, con, ret,
	     iov_iter_count(&con->v2.in_iter));
	return ret;
}

static int do_sendmsg(struct socket *sock, struct iov_iter *it)
{
	struct msghdr msg = { .msg_flags = CEPH_MSG_FLAGS };
	int ret;

	msg.msg_iter = *it;
	while (iov_iter_count(it)) {
		ret = sock_sendmsg(sock, &msg);
		if (ret <= 0) {
			if (ret == -EAGAIN)
				ret = 0;
			return ret;
		}

		iov_iter_advance(it, ret);
	}

	WARN_ON(msg_data_left(&msg));
	return 1;
}

static int do_try_sendpage(struct socket *sock, struct iov_iter *it)
{
	struct msghdr msg = { .msg_flags = CEPH_MSG_FLAGS };
	struct bio_vec bv;
	int ret;

	if (WARN_ON(!iov_iter_is_bvec(it)))
		return -EINVAL;

	while (iov_iter_count(it)) {
		/* iov_iter_iovec() for ITER_BVEC */
		bvec_set_page(&bv, it->bvec->bv_page,
			      min(iov_iter_count(it),
				  it->bvec->bv_len - it->iov_offset),
			      it->bvec->bv_offset + it->iov_offset);

		/*
		 * sendpage cannot properly handle pages with
		 * page_count == 0, we need to fall back to sendmsg if
		 * that's the case.
		 *
		 * Same goes for slab pages: skb_can_coalesce() allows
		 * coalescing neighboring slab objects into a single frag
		 * which triggers one of hardened usercopy checks.
		 */
		if (sendpage_ok(bv.bv_page)) {
			ret = sock->ops->sendpage(sock, bv.bv_page,
						  bv.bv_offset, bv.bv_len,
						  CEPH_MSG_FLAGS);
		} else {
			iov_iter_bvec(&msg.msg_iter, ITER_SOURCE, &bv, 1, bv.bv_len);
			ret = sock_sendmsg(sock, &msg);
		}
		if (ret <= 0) {
			if (ret == -EAGAIN)
				ret = 0;
			return ret;
		}

		iov_iter_advance(it, ret);
	}

	return 1;
}

/*
 * Write as much as possible.  The socket is expected to be corked,
 * so we don't bother with MSG_MORE/MSG_SENDPAGE_NOTLAST here.
 *
 * Return:
 *   1 - done, nothing (else) to write
 *   0 - socket is full, need to wait
 *  <0 - error
 */
static int ceph_tcp_send(struct ceph_connection *con)
{
	int ret;

	dout("%s con %p have %zu try_sendpage %d\n", __func__, con,
	     iov_iter_count(&con->v2.out_iter), con->v2.out_iter_sendpage);
	if (con->v2.out_iter_sendpage)
		ret = do_try_sendpage(con->sock, &con->v2.out_iter);
	else
		ret = do_sendmsg(con->sock, &con->v2.out_iter);
	dout("%s con %p ret %d left %zu\n", __func__, con, ret,
	     iov_iter_count(&con->v2.out_iter));
	return ret;
}

static void add_in_kvec(struct ceph_connection *con, void *buf, int len)
{
	BUG_ON(con->v2.in_kvec_cnt >= ARRAY_SIZE(con->v2.in_kvecs));
	WARN_ON(!iov_iter_is_kvec(&con->v2.in_iter));

	con->v2.in_kvecs[con->v2.in_kvec_cnt].iov_base = buf;
	con->v2.in_kvecs[con->v2.in_kvec_cnt].iov_len = len;
	con->v2.in_kvec_cnt++;

	con->v2.in_iter.nr_segs++;
	con->v2.in_iter.count += len;
}

static void reset_in_kvecs(struct ceph_connection *con)
{
	WARN_ON(iov_iter_count(&con->v2.in_iter));

	con->v2.in_kvec_cnt = 0;
	iov_iter_kvec(&con->v2.in_iter, ITER_DEST, con->v2.in_kvecs, 0, 0);
}

static void set_in_bvec(struct ceph_connection *con, const struct bio_vec *bv)
{
	WARN_ON(iov_iter_count(&con->v2.in_iter));

	con->v2.in_bvec = *bv;
	iov_iter_bvec(&con->v2.in_iter, ITER_DEST, &con->v2.in_bvec, 1, bv->bv_len);
}

static void set_in_skip(struct ceph_connection *con, int len)
{
	WARN_ON(iov_iter_count(&con->v2.in_iter));

	dout("%s con %p len %d\n", __func__, con, len);
	iov_iter_discard(&con->v2.in_iter, ITER_DEST, len);
}

static void add_out_kvec(struct ceph_connection *con, void *buf, int len)
{
	BUG_ON(con->v2.out_kvec_cnt >= ARRAY_SIZE(con->v2.out_kvecs));
	WARN_ON(!iov_iter_is_kvec(&con->v2.out_iter));
	WARN_ON(con->v2.out_zero);

	con->v2.out_kvecs[con->v2.out_kvec_cnt].iov_base = buf;
	con->v2.out_kvecs[con->v2.out_kvec_cnt].iov_len = len;
	con->v2.out_kvec_cnt++;

	con->v2.out_iter.nr_segs++;
	con->v2.out_iter.count += len;
}

static void reset_out_kvecs(struct ceph_connection *con)
{
	WARN_ON(iov_iter_count(&con->v2.out_iter));
	WARN_ON(con->v2.out_zero);

	con->v2.out_kvec_cnt = 0;

	iov_iter_kvec(&con->v2.out_iter, ITER_SOURCE, con->v2.out_kvecs, 0, 0);
	con->v2.out_iter_sendpage = false;
}

static void set_out_bvec(struct ceph_connection *con, const struct bio_vec *bv,
			 bool zerocopy)
{
	WARN_ON(iov_iter_count(&con->v2.out_iter));
	WARN_ON(con->v2.out_zero);

	con->v2.out_bvec = *bv;
	con->v2.out_iter_sendpage = zerocopy;
	iov_iter_bvec(&con->v2.out_iter, ITER_SOURCE, &con->v2.out_bvec, 1,
		      con->v2.out_bvec.bv_len);
}

static void set_out_bvec_zero(struct ceph_connection *con)
{
	WARN_ON(iov_iter_count(&con->v2.out_iter));
	WARN_ON(!con->v2.out_zero);

	bvec_set_page(&con->v2.out_bvec, ceph_zero_page,
		      min(con->v2.out_zero, (int)PAGE_SIZE), 0);
	con->v2.out_iter_sendpage = true;
	iov_iter_bvec(&con->v2.out_iter, ITER_SOURCE, &con->v2.out_bvec, 1,
		      con->v2.out_bvec.bv_len);
}

static void out_zero_add(struct ceph_connection *con, int len)
{
	dout("%s con %p len %d\n", __func__, con, len);
	con->v2.out_zero += len;
}

static void *alloc_conn_buf(struct ceph_connection *con, int len)
{
	void *buf;

	dout("%s con %p len %d\n", __func__, con, len);

	if (WARN_ON(con->v2.conn_buf_cnt >= ARRAY_SIZE(con->v2.conn_bufs)))
		return NULL;

	buf = kvmalloc(len, GFP_NOIO);
	if (!buf)
		return NULL;

	con->v2.conn_bufs[con->v2.conn_buf_cnt++] = buf;
	return buf;
}

static void free_conn_bufs(struct ceph_connection *con)
{
	while (con->v2.conn_buf_cnt)
		kvfree(con->v2.conn_bufs[--con->v2.conn_buf_cnt]);
}

static void add_in_sign_kvec(struct ceph_connection *con, void *buf, int len)
{
	BUG_ON(con->v2.in_sign_kvec_cnt >= ARRAY_SIZE(con->v2.in_sign_kvecs));

	con->v2.in_sign_kvecs[con->v2.in_sign_kvec_cnt].iov_base = buf;
	con->v2.in_sign_kvecs[con->v2.in_sign_kvec_cnt].iov_len = len;
	con->v2.in_sign_kvec_cnt++;
}

static void clear_in_sign_kvecs(struct ceph_connection *con)
{
	con->v2.in_sign_kvec_cnt = 0;
}

static void add_out_sign_kvec(struct ceph_connection *con, void *buf, int len)
{
	BUG_ON(con->v2.out_sign_kvec_cnt >= ARRAY_SIZE(con->v2.out_sign_kvecs));

	con->v2.out_sign_kvecs[con->v2.out_sign_kvec_cnt].iov_base = buf;
	con->v2.out_sign_kvecs[con->v2.out_sign_kvec_cnt].iov_len = len;
	con->v2.out_sign_kvec_cnt++;
}

static void clear_out_sign_kvecs(struct ceph_connection *con)
{
	con->v2.out_sign_kvec_cnt = 0;
}

static bool con_secure(struct ceph_connection *con)
{
	return con->v2.con_mode == CEPH_CON_MODE_SECURE;
}

static int front_len(const struct ceph_msg *msg)
{
	return le32_to_cpu(msg->hdr.front_len);
}

static int middle_len(const struct ceph_msg *msg)
{
	return le32_to_cpu(msg->hdr.middle_len);
}

static int data_len(const struct ceph_msg *msg)
{
	return le32_to_cpu(msg->hdr.data_len);
}

static bool need_padding(int len)
{
	return !IS_ALIGNED(len, CEPH_GCM_BLOCK_LEN);
}

static int padded_len(int len)
{
	return ALIGN(len, CEPH_GCM_BLOCK_LEN);
}

static int padding_len(int len)
{
	return padded_len(len) - len;
}

/* preamble + control segment */
static int head_onwire_len(int ctrl_len, bool secure)
{
	int head_len;
	int rem_len;

	BUG_ON(ctrl_len < 0 || ctrl_len > CEPH_MSG_MAX_CONTROL_LEN);

	if (secure) {
		head_len = CEPH_PREAMBLE_SECURE_LEN;
		if (ctrl_len > CEPH_PREAMBLE_INLINE_LEN) {
			rem_len = ctrl_len - CEPH_PREAMBLE_INLINE_LEN;
			head_len += padded_len(rem_len) + CEPH_GCM_TAG_LEN;
		}
	} else {
		head_len = CEPH_PREAMBLE_PLAIN_LEN;
		if (ctrl_len)
			head_len += ctrl_len + CEPH_CRC_LEN;
	}
	return head_len;
}

/* front, middle and data segments + epilogue */
static int __tail_onwire_len(int front_len, int middle_len, int data_len,
			     bool secure)
{
	BUG_ON(front_len < 0 || front_len > CEPH_MSG_MAX_FRONT_LEN ||
	       middle_len < 0 || middle_len > CEPH_MSG_MAX_MIDDLE_LEN ||
	       data_len < 0 || data_len > CEPH_MSG_MAX_DATA_LEN);

	if (!front_len && !middle_len && !data_len)
		return 0;

	if (!secure)
		return front_len + middle_len + data_len +
		       CEPH_EPILOGUE_PLAIN_LEN;

	return padded_len(front_len) + padded_len(middle_len) +
	       padded_len(data_len) + CEPH_EPILOGUE_SECURE_LEN;
}

static int tail_onwire_len(const struct ceph_msg *msg, bool secure)
{
	return __tail_onwire_len(front_len(msg), middle_len(msg),
				 data_len(msg), secure);
}

/* head_onwire_len(sizeof(struct ceph_msg_header2), false) */
#define MESSAGE_HEAD_PLAIN_LEN	(CEPH_PREAMBLE_PLAIN_LEN +		\
				 sizeof(struct ceph_msg_header2) +	\
				 CEPH_CRC_LEN)

static const int frame_aligns[] = {
	sizeof(void *),
	sizeof(void *),
	sizeof(void *),
	PAGE_SIZE
};

/*
 * Discards trailing empty segments, unless there is just one segment.
 * A frame always has at least one (possibly empty) segment.
 */
static int calc_segment_count(const int *lens, int len_cnt)
{
	int i;

	for (i = len_cnt - 1; i >= 0; i--) {
		if (lens[i])
			return i + 1;
	}

	return 1;
}

static void init_frame_desc(struct ceph_frame_desc *desc, int tag,
			    const int *lens, int len_cnt)
{
	int i;

	memset(desc, 0, sizeof(*desc));

	desc->fd_tag = tag;
	desc->fd_seg_cnt = calc_segment_count(lens, len_cnt);
	BUG_ON(desc->fd_seg_cnt > CEPH_FRAME_MAX_SEGMENT_COUNT);
	for (i = 0; i < desc->fd_seg_cnt; i++) {
		desc->fd_lens[i] = lens[i];
		desc->fd_aligns[i] = frame_aligns[i];
	}
}

/*
 * Preamble crc covers everything up to itself (28 bytes) and
 * is calculated and verified irrespective of the connection mode
 * (i.e. even if the frame is encrypted).
 */
static void encode_preamble(const struct ceph_frame_desc *desc, void *p)
{
	void *crcp = p + CEPH_PREAMBLE_LEN - CEPH_CRC_LEN;
	void *start = p;
	int i;

	memset(p, 0, CEPH_PREAMBLE_LEN);

	ceph_encode_8(&p, desc->fd_tag);
	ceph_encode_8(&p, desc->fd_seg_cnt);
	for (i = 0; i < desc->fd_seg_cnt; i++) {
		ceph_encode_32(&p, desc->fd_lens[i]);
		ceph_encode_16(&p, desc->fd_aligns[i]);
	}

	put_unaligned_le32(crc32c(0, start, crcp - start), crcp);
}

static int decode_preamble(void *p, struct ceph_frame_desc *desc)
{
	void *crcp = p + CEPH_PREAMBLE_LEN - CEPH_CRC_LEN;
	u32 crc, expected_crc;
	int i;

	crc = crc32c(0, p, crcp - p);
	expected_crc = get_unaligned_le32(crcp);
	if (crc != expected_crc) {
		pr_err("bad preamble crc, calculated %u, expected %u\n",
		       crc, expected_crc);
		return -EBADMSG;
	}

	memset(desc, 0, sizeof(*desc));

	desc->fd_tag = ceph_decode_8(&p);
	desc->fd_seg_cnt = ceph_decode_8(&p);
	if (desc->fd_seg_cnt < 1 ||
	    desc->fd_seg_cnt > CEPH_FRAME_MAX_SEGMENT_COUNT) {
		pr_err("bad segment count %d\n", desc->fd_seg_cnt);
		return -EINVAL;
	}
	for (i = 0; i < desc->fd_seg_cnt; i++) {
		desc->fd_lens[i] = ceph_decode_32(&p);
		desc->fd_aligns[i] = ceph_decode_16(&p);
	}

	if (desc->fd_lens[0] < 0 ||
	    desc->fd_lens[0] > CEPH_MSG_MAX_CONTROL_LEN) {
		pr_err("bad control segment length %d\n", desc->fd_lens[0]);
		return -EINVAL;
	}
	if (desc->fd_lens[1] < 0 ||
	    desc->fd_lens[1] > CEPH_MSG_MAX_FRONT_LEN) {
		pr_err("bad front segment length %d\n", desc->fd_lens[1]);
		return -EINVAL;
	}
	if (desc->fd_lens[2] < 0 ||
	    desc->fd_lens[2] > CEPH_MSG_MAX_MIDDLE_LEN) {
		pr_err("bad middle segment length %d\n", desc->fd_lens[2]);
		return -EINVAL;
	}
	if (desc->fd_lens[3] < 0 ||
	    desc->fd_lens[3] > CEPH_MSG_MAX_DATA_LEN) {
		pr_err("bad data segment length %d\n", desc->fd_lens[3]);
		return -EINVAL;
	}

	/*
	 * This would fire for FRAME_TAG_WAIT (it has one empty
	 * segment), but we should never get it as client.
	 */
	if (!desc->fd_lens[desc->fd_seg_cnt - 1]) {
		pr_err("last segment empty, segment count %d\n",
		       desc->fd_seg_cnt);
		return -EINVAL;
	}

	return 0;
}

static void encode_epilogue_plain(struct ceph_connection *con, bool aborted)
{
	con->v2.out_epil.late_status = aborted ? FRAME_LATE_STATUS_ABORTED :
						 FRAME_LATE_STATUS_COMPLETE;
	cpu_to_le32s(&con->v2.out_epil.front_crc);
	cpu_to_le32s(&con->v2.out_epil.middle_crc);
	cpu_to_le32s(&con->v2.out_epil.data_crc);
}

static void encode_epilogue_secure(struct ceph_connection *con, bool aborted)
{
	memset(&con->v2.out_epil, 0, sizeof(con->v2.out_epil));
	con->v2.out_epil.late_status = aborted ? FRAME_LATE_STATUS_ABORTED :
						 FRAME_LATE_STATUS_COMPLETE;
}

static int decode_epilogue(void *p, u32 *front_crc, u32 *middle_crc,
			   u32 *data_crc)
{
	u8 late_status;

	late_status = ceph_decode_8(&p);
	if ((late_status & FRAME_LATE_STATUS_ABORTED_MASK) !=
			FRAME_LATE_STATUS_COMPLETE) {
		/* we should never get an aborted message as client */
		pr_err("bad late_status 0x%x\n", late_status);
		return -EINVAL;
	}

	if (front_crc && middle_crc && data_crc) {
		*front_crc = ceph_decode_32(&p);
		*middle_crc = ceph_decode_32(&p);
		*data_crc = ceph_decode_32(&p);
	}

	return 0;
}

static void fill_header(struct ceph_msg_header *hdr,
			const struct ceph_msg_header2 *hdr2,
			int front_len, int middle_len, int data_len,
			const struct ceph_entity_name *peer_name)
{
	hdr->seq = hdr2->seq;
	hdr->tid = hdr2->tid;
	hdr->type = hdr2->type;
	hdr->priority = hdr2->priority;
	hdr->version = hdr2->version;
	hdr->front_len = cpu_to_le32(front_len);
	hdr->middle_len = cpu_to_le32(middle_len);
	hdr->data_len = cpu_to_le32(data_len);
	hdr->data_off = hdr2->data_off;
	hdr->src = *peer_name;
	hdr->compat_version = hdr2->compat_version;
	hdr->reserved = 0;
	hdr->crc = 0;
}

static void fill_header2(struct ceph_msg_header2 *hdr2,
			 const struct ceph_msg_header *hdr, u64 ack_seq)
{
	hdr2->seq = hdr->seq;
	hdr2->tid = hdr->tid;
	hdr2->type = hdr->type;
	hdr2->priority = hdr->priority;
	hdr2->version = hdr->version;
	hdr2->data_pre_padding_len = 0;
	hdr2->data_off = hdr->data_off;
	hdr2->ack_seq = cpu_to_le64(ack_seq);
	hdr2->flags = 0;
	hdr2->compat_version = hdr->compat_version;
	hdr2->reserved = 0;
}

static int verify_control_crc(struct ceph_connection *con)
{
	int ctrl_len = con->v2.in_desc.fd_lens[0];
	u32 crc, expected_crc;

	WARN_ON(con->v2.in_kvecs[0].iov_len != ctrl_len);
	WARN_ON(con->v2.in_kvecs[1].iov_len != CEPH_CRC_LEN);

	crc = crc32c(-1, con->v2.in_kvecs[0].iov_base, ctrl_len);
	expected_crc = get_unaligned_le32(con->v2.in_kvecs[1].iov_base);
	if (crc != expected_crc) {
		pr_err("bad control crc, calculated %u, expected %u\n",
		       crc, expected_crc);
		return -EBADMSG;
	}

	return 0;
}

static int verify_epilogue_crcs(struct ceph_connection *con, u32 front_crc,
				u32 middle_crc, u32 data_crc)
{
	if (front_len(con->in_msg)) {
		con->in_front_crc = crc32c(-1, con->in_msg->front.iov_base,
					   front_len(con->in_msg));
	} else {
		WARN_ON(!middle_len(con->in_msg) && !data_len(con->in_msg));
		con->in_front_crc = -1;
	}

	if (middle_len(con->in_msg))
		con->in_middle_crc = crc32c(-1,
					    con->in_msg->middle->vec.iov_base,
					    middle_len(con->in_msg));
	else if (data_len(con->in_msg))
		con->in_middle_crc = -1;
	else
		con->in_middle_crc = 0;

	if (!data_len(con->in_msg))
		con->in_data_crc = 0;

	dout("%s con %p msg %p crcs %u %u %u\n", __func__, con, con->in_msg,
	     con->in_front_crc, con->in_middle_crc, con->in_data_crc);

	if (con->in_front_crc != front_crc) {
		pr_err("bad front crc, calculated %u, expected %u\n",
		       con->in_front_crc, front_crc);
		return -EBADMSG;
	}
	if (con->in_middle_crc != middle_crc) {
		pr_err("bad middle crc, calculated %u, expected %u\n",
		       con->in_middle_crc, middle_crc);
		return -EBADMSG;
	}
	if (con->in_data_crc != data_crc) {
		pr_err("bad data crc, calculated %u, expected %u\n",
		       con->in_data_crc, data_crc);
		return -EBADMSG;
	}

	return 0;
}

static int setup_crypto(struct ceph_connection *con,
			const u8 *session_key, int session_key_len,
			const u8 *con_secret, int con_secret_len)
{
	unsigned int noio_flag;
	int ret;

	dout("%s con %p con_mode %d session_key_len %d con_secret_len %d\n",
	     __func__, con, con->v2.con_mode, session_key_len, con_secret_len);
	WARN_ON(con->v2.hmac_tfm || con->v2.gcm_tfm || con->v2.gcm_req);

	if (con->v2.con_mode != CEPH_CON_MODE_CRC &&
	    con->v2.con_mode != CEPH_CON_MODE_SECURE) {
		pr_err("bad con_mode %d\n", con->v2.con_mode);
		return -EINVAL;
	}

	if (!session_key_len) {
		WARN_ON(con->v2.con_mode != CEPH_CON_MODE_CRC);
		WARN_ON(con_secret_len);
		return 0;  /* auth_none */
	}

	noio_flag = memalloc_noio_save();
	con->v2.hmac_tfm = crypto_alloc_shash("hmac(sha256)", 0, 0);
	memalloc_noio_restore(noio_flag);
	if (IS_ERR(con->v2.hmac_tfm)) {
		ret = PTR_ERR(con->v2.hmac_tfm);
		con->v2.hmac_tfm = NULL;
		pr_err("failed to allocate hmac tfm context: %d\n", ret);
		return ret;
	}

	WARN_ON((unsigned long)session_key &
		crypto_shash_alignmask(con->v2.hmac_tfm));
	ret = crypto_shash_setkey(con->v2.hmac_tfm, session_key,
				  session_key_len);
	if (ret) {
		pr_err("failed to set hmac key: %d\n", ret);
		return ret;
	}

	if (con->v2.con_mode == CEPH_CON_MODE_CRC) {
		WARN_ON(con_secret_len);
		return 0;  /* auth_x, plain mode */
	}

	if (con_secret_len < CEPH_GCM_KEY_LEN + 2 * CEPH_GCM_IV_LEN) {
		pr_err("con_secret too small %d\n", con_secret_len);
		return -EINVAL;
	}

	noio_flag = memalloc_noio_save();
	con->v2.gcm_tfm = crypto_alloc_aead("gcm(aes)", 0, 0);
	memalloc_noio_restore(noio_flag);
	if (IS_ERR(con->v2.gcm_tfm)) {
		ret = PTR_ERR(con->v2.gcm_tfm);
		con->v2.gcm_tfm = NULL;
		pr_err("failed to allocate gcm tfm context: %d\n", ret);
		return ret;
	}

	WARN_ON((unsigned long)con_secret &
		crypto_aead_alignmask(con->v2.gcm_tfm));
	ret = crypto_aead_setkey(con->v2.gcm_tfm, con_secret, CEPH_GCM_KEY_LEN);
	if (ret) {
		pr_err("failed to set gcm key: %d\n", ret);
		return ret;
	}

	WARN_ON(crypto_aead_ivsize(con->v2.gcm_tfm) != CEPH_GCM_IV_LEN);
	ret = crypto_aead_setauthsize(con->v2.gcm_tfm, CEPH_GCM_TAG_LEN);
	if (ret) {
		pr_err("failed to set gcm tag size: %d\n", ret);
		return ret;
	}

	con->v2.gcm_req = aead_request_alloc(con->v2.gcm_tfm, GFP_NOIO);
	if (!con->v2.gcm_req) {
		pr_err("failed to allocate gcm request\n");
		return -ENOMEM;
	}

	crypto_init_wait(&con->v2.gcm_wait);
	aead_request_set_callback(con->v2.gcm_req, CRYPTO_TFM_REQ_MAY_BACKLOG,
				  crypto_req_done, &con->v2.gcm_wait);

	memcpy(&con->v2.in_gcm_nonce, con_secret + CEPH_GCM_KEY_LEN,
	       CEPH_GCM_IV_LEN);
	memcpy(&con->v2.out_gcm_nonce,
	       con_secret + CEPH_GCM_KEY_LEN + CEPH_GCM_IV_LEN,
	       CEPH_GCM_IV_LEN);
	return 0;  /* auth_x, secure mode */
}

static int hmac_sha256(struct ceph_connection *con, const struct kvec *kvecs,
		       int kvec_cnt, u8 *hmac)
{
	SHASH_DESC_ON_STACK(desc, con->v2.hmac_tfm);  /* tfm arg is ignored */
	int ret;
	int i;

	dout("%s con %p hmac_tfm %p kvec_cnt %d\n", __func__, con,
	     con->v2.hmac_tfm, kvec_cnt);

	if (!con->v2.hmac_tfm) {
		memset(hmac, 0, SHA256_DIGEST_SIZE);
		return 0;  /* auth_none */
	}

	desc->tfm = con->v2.hmac_tfm;
	ret = crypto_shash_init(desc);
	if (ret)
		goto out;

	for (i = 0; i < kvec_cnt; i++) {
		WARN_ON((unsigned long)kvecs[i].iov_base &
			crypto_shash_alignmask(con->v2.hmac_tfm));
		ret = crypto_shash_update(desc, kvecs[i].iov_base,
					  kvecs[i].iov_len);
		if (ret)
			goto out;
	}

	ret = crypto_shash_final(desc, hmac);

out:
	shash_desc_zero(desc);
	return ret;  /* auth_x, both plain and secure modes */
}

static void gcm_inc_nonce(struct ceph_gcm_nonce *nonce)
{
	u64 counter;

	counter = le64_to_cpu(nonce->counter);
	nonce->counter = cpu_to_le64(counter + 1);
}

static int gcm_crypt(struct ceph_connection *con, bool encrypt,
		     struct scatterlist *src, struct scatterlist *dst,
		     int src_len)
{
	struct ceph_gcm_nonce *nonce;
	int ret;

	nonce = encrypt ? &con->v2.out_gcm_nonce : &con->v2.in_gcm_nonce;

	aead_request_set_ad(con->v2.gcm_req, 0);  /* no AAD */
	aead_request_set_crypt(con->v2.gcm_req, src, dst, src_len, (u8 *)nonce);
	ret = crypto_wait_req(encrypt ? crypto_aead_encrypt(con->v2.gcm_req) :
					crypto_aead_decrypt(con->v2.gcm_req),
			      &con->v2.gcm_wait);
	if (ret)
		return ret;

	gcm_inc_nonce(nonce);
	return 0;
}

static void get_bvec_at(struct ceph_msg_data_cursor *cursor,
			struct bio_vec *bv)
{
	struct page *page;
	size_t off, len;

	WARN_ON(!cursor->total_resid);

	/* skip zero-length data items */
	while (!cursor->resid)
		ceph_msg_data_advance(cursor, 0);

	/* get a piece of data, cursor isn't advanced */
	page = ceph_msg_data_next(cursor, &off, &len);
<<<<<<< HEAD

	bv->bv_page = page;
	bv->bv_offset = off;
	bv->bv_len = len;
=======
	bvec_set_page(bv, page, len, off);
>>>>>>> eb3cdb58
}

static int calc_sg_cnt(void *buf, int buf_len)
{
	int sg_cnt;

	if (!buf_len)
		return 0;

	sg_cnt = need_padding(buf_len) ? 1 : 0;
	if (is_vmalloc_addr(buf)) {
		WARN_ON(offset_in_page(buf));
		sg_cnt += PAGE_ALIGN(buf_len) >> PAGE_SHIFT;
	} else {
		sg_cnt++;
	}

	return sg_cnt;
}

static int calc_sg_cnt_cursor(struct ceph_msg_data_cursor *cursor)
{
	int data_len = cursor->total_resid;
	struct bio_vec bv;
	int sg_cnt;

	if (!data_len)
		return 0;

	sg_cnt = need_padding(data_len) ? 1 : 0;
	do {
		get_bvec_at(cursor, &bv);
		sg_cnt++;

		ceph_msg_data_advance(cursor, bv.bv_len);
	} while (cursor->total_resid);

	return sg_cnt;
}

static void init_sgs(struct scatterlist **sg, void *buf, int buf_len, u8 *pad)
{
	void *end = buf + buf_len;
	struct page *page;
	int len;
	void *p;

	if (!buf_len)
		return;

	if (is_vmalloc_addr(buf)) {
		p = buf;
		do {
			page = vmalloc_to_page(p);
			len = min_t(int, end - p, PAGE_SIZE);
			WARN_ON(!page || !len || offset_in_page(p));
			sg_set_page(*sg, page, len, 0);
			*sg = sg_next(*sg);
			p += len;
		} while (p != end);
	} else {
		sg_set_buf(*sg, buf, buf_len);
		*sg = sg_next(*sg);
	}

	if (need_padding(buf_len)) {
		sg_set_buf(*sg, pad, padding_len(buf_len));
		*sg = sg_next(*sg);
	}
}

static void init_sgs_cursor(struct scatterlist **sg,
			    struct ceph_msg_data_cursor *cursor, u8 *pad)
{
	int data_len = cursor->total_resid;
	struct bio_vec bv;

	if (!data_len)
		return;

	do {
		get_bvec_at(cursor, &bv);
		sg_set_page(*sg, bv.bv_page, bv.bv_len, bv.bv_offset);
		*sg = sg_next(*sg);

		ceph_msg_data_advance(cursor, bv.bv_len);
	} while (cursor->total_resid);

	if (need_padding(data_len)) {
		sg_set_buf(*sg, pad, padding_len(data_len));
		*sg = sg_next(*sg);
	}
}

static int setup_message_sgs(struct sg_table *sgt, struct ceph_msg *msg,
			     u8 *front_pad, u8 *middle_pad, u8 *data_pad,
			     void *epilogue, bool add_tag)
{
	struct ceph_msg_data_cursor cursor;
	struct scatterlist *cur_sg;
	int sg_cnt;
	int ret;

	if (!front_len(msg) && !middle_len(msg) && !data_len(msg))
		return 0;

	sg_cnt = 1;  /* epilogue + [auth tag] */
	if (front_len(msg))
		sg_cnt += calc_sg_cnt(msg->front.iov_base,
				      front_len(msg));
	if (middle_len(msg))
		sg_cnt += calc_sg_cnt(msg->middle->vec.iov_base,
				      middle_len(msg));
	if (data_len(msg)) {
		ceph_msg_data_cursor_init(&cursor, msg, data_len(msg));
		sg_cnt += calc_sg_cnt_cursor(&cursor);
	}

	ret = sg_alloc_table(sgt, sg_cnt, GFP_NOIO);
	if (ret)
		return ret;

	cur_sg = sgt->sgl;
	if (front_len(msg))
		init_sgs(&cur_sg, msg->front.iov_base, front_len(msg),
			 front_pad);
	if (middle_len(msg))
		init_sgs(&cur_sg, msg->middle->vec.iov_base, middle_len(msg),
			 middle_pad);
	if (data_len(msg)) {
		ceph_msg_data_cursor_init(&cursor, msg, data_len(msg));
		init_sgs_cursor(&cur_sg, &cursor, data_pad);
	}

	WARN_ON(!sg_is_last(cur_sg));
	sg_set_buf(cur_sg, epilogue,
		   CEPH_GCM_BLOCK_LEN + (add_tag ? CEPH_GCM_TAG_LEN : 0));
	return 0;
}

static int decrypt_preamble(struct ceph_connection *con)
{
	struct scatterlist sg;

	sg_init_one(&sg, con->v2.in_buf, CEPH_PREAMBLE_SECURE_LEN);
	return gcm_crypt(con, false, &sg, &sg, CEPH_PREAMBLE_SECURE_LEN);
}

static int decrypt_control_remainder(struct ceph_connection *con)
{
	int ctrl_len = con->v2.in_desc.fd_lens[0];
	int rem_len = ctrl_len - CEPH_PREAMBLE_INLINE_LEN;
	int pt_len = padding_len(rem_len) + CEPH_GCM_TAG_LEN;
	struct scatterlist sgs[2];

	WARN_ON(con->v2.in_kvecs[0].iov_len != rem_len);
	WARN_ON(con->v2.in_kvecs[1].iov_len != pt_len);

	sg_init_table(sgs, 2);
	sg_set_buf(&sgs[0], con->v2.in_kvecs[0].iov_base, rem_len);
	sg_set_buf(&sgs[1], con->v2.in_buf, pt_len);

	return gcm_crypt(con, false, sgs, sgs,
			 padded_len(rem_len) + CEPH_GCM_TAG_LEN);
}

static int decrypt_tail(struct ceph_connection *con)
{
	struct sg_table enc_sgt = {};
	struct sg_table sgt = {};
	int tail_len;
	int ret;

	tail_len = tail_onwire_len(con->in_msg, true);
	ret = sg_alloc_table_from_pages(&enc_sgt, con->v2.in_enc_pages,
					con->v2.in_enc_page_cnt, 0, tail_len,
					GFP_NOIO);
	if (ret)
		goto out;

	ret = setup_message_sgs(&sgt, con->in_msg, FRONT_PAD(con->v2.in_buf),
			MIDDLE_PAD(con->v2.in_buf), DATA_PAD(con->v2.in_buf),
			con->v2.in_buf, true);
	if (ret)
		goto out;

	dout("%s con %p msg %p enc_page_cnt %d sg_cnt %d\n", __func__, con,
	     con->in_msg, con->v2.in_enc_page_cnt, sgt.orig_nents);
	ret = gcm_crypt(con, false, enc_sgt.sgl, sgt.sgl, tail_len);
	if (ret)
		goto out;

	WARN_ON(!con->v2.in_enc_page_cnt);
	ceph_release_page_vector(con->v2.in_enc_pages,
				 con->v2.in_enc_page_cnt);
	con->v2.in_enc_pages = NULL;
	con->v2.in_enc_page_cnt = 0;

out:
	sg_free_table(&sgt);
	sg_free_table(&enc_sgt);
	return ret;
}

static int prepare_banner(struct ceph_connection *con)
{
	int buf_len = CEPH_BANNER_V2_LEN + 2 + 8 + 8;
	void *buf, *p;

	buf = alloc_conn_buf(con, buf_len);
	if (!buf)
		return -ENOMEM;

	p = buf;
	ceph_encode_copy(&p, CEPH_BANNER_V2, CEPH_BANNER_V2_LEN);
	ceph_encode_16(&p, sizeof(u64) + sizeof(u64));
	ceph_encode_64(&p, CEPH_MSGR2_SUPPORTED_FEATURES);
	ceph_encode_64(&p, CEPH_MSGR2_REQUIRED_FEATURES);
	WARN_ON(p != buf + buf_len);

	add_out_kvec(con, buf, buf_len);
	add_out_sign_kvec(con, buf, buf_len);
	ceph_con_flag_set(con, CEPH_CON_F_WRITE_PENDING);
	return 0;
}

/*
 * base:
 *   preamble
 *   control body (ctrl_len bytes)
 *   space for control crc
 *
 * extdata (optional):
 *   control body (extdata_len bytes)
 *
 * Compute control crc and gather base and extdata into:
 *
 *   preamble
 *   control body (ctrl_len + extdata_len bytes)
 *   control crc
 *
 * Preamble should already be encoded at the start of base.
 */
static void prepare_head_plain(struct ceph_connection *con, void *base,
			       int ctrl_len, void *extdata, int extdata_len,
			       bool to_be_signed)
{
	int base_len = CEPH_PREAMBLE_LEN + ctrl_len + CEPH_CRC_LEN;
	void *crcp = base + base_len - CEPH_CRC_LEN;
	u32 crc;

	crc = crc32c(-1, CTRL_BODY(base), ctrl_len);
	if (extdata_len)
		crc = crc32c(crc, extdata, extdata_len);
	put_unaligned_le32(crc, crcp);

	if (!extdata_len) {
		add_out_kvec(con, base, base_len);
		if (to_be_signed)
			add_out_sign_kvec(con, base, base_len);
		return;
	}

	add_out_kvec(con, base, crcp - base);
	add_out_kvec(con, extdata, extdata_len);
	add_out_kvec(con, crcp, CEPH_CRC_LEN);
	if (to_be_signed) {
		add_out_sign_kvec(con, base, crcp - base);
		add_out_sign_kvec(con, extdata, extdata_len);
		add_out_sign_kvec(con, crcp, CEPH_CRC_LEN);
	}
}

static int prepare_head_secure_small(struct ceph_connection *con,
				     void *base, int ctrl_len)
{
	struct scatterlist sg;
	int ret;

	/* inline buffer padding? */
	if (ctrl_len < CEPH_PREAMBLE_INLINE_LEN)
		memset(CTRL_BODY(base) + ctrl_len, 0,
		       CEPH_PREAMBLE_INLINE_LEN - ctrl_len);

	sg_init_one(&sg, base, CEPH_PREAMBLE_SECURE_LEN);
	ret = gcm_crypt(con, true, &sg, &sg,
			CEPH_PREAMBLE_SECURE_LEN - CEPH_GCM_TAG_LEN);
	if (ret)
		return ret;

	add_out_kvec(con, base, CEPH_PREAMBLE_SECURE_LEN);
	return 0;
}

/*
 * base:
 *   preamble
 *   control body (ctrl_len bytes)
 *   space for padding, if needed
 *   space for control remainder auth tag
 *   space for preamble auth tag
 *
 * Encrypt preamble and the inline portion, then encrypt the remainder
 * and gather into:
 *
 *   preamble
 *   control body (48 bytes)
 *   preamble auth tag
 *   control body (ctrl_len - 48 bytes)
 *   zero padding, if needed
 *   control remainder auth tag
 *
 * Preamble should already be encoded at the start of base.
 */
static int prepare_head_secure_big(struct ceph_connection *con,
				   void *base, int ctrl_len)
{
	int rem_len = ctrl_len - CEPH_PREAMBLE_INLINE_LEN;
	void *rem = CTRL_BODY(base) + CEPH_PREAMBLE_INLINE_LEN;
	void *rem_tag = rem + padded_len(rem_len);
	void *pmbl_tag = rem_tag + CEPH_GCM_TAG_LEN;
	struct scatterlist sgs[2];
	int ret;

	sg_init_table(sgs, 2);
	sg_set_buf(&sgs[0], base, rem - base);
	sg_set_buf(&sgs[1], pmbl_tag, CEPH_GCM_TAG_LEN);
	ret = gcm_crypt(con, true, sgs, sgs, rem - base);
	if (ret)
		return ret;

	/* control remainder padding? */
	if (need_padding(rem_len))
		memset(rem + rem_len, 0, padding_len(rem_len));

	sg_init_one(&sgs[0], rem, pmbl_tag - rem);
	ret = gcm_crypt(con, true, sgs, sgs, rem_tag - rem);
	if (ret)
		return ret;

	add_out_kvec(con, base, rem - base);
	add_out_kvec(con, pmbl_tag, CEPH_GCM_TAG_LEN);
	add_out_kvec(con, rem, pmbl_tag - rem);
	return 0;
}

static int __prepare_control(struct ceph_connection *con, int tag,
			     void *base, int ctrl_len, void *extdata,
			     int extdata_len, bool to_be_signed)
{
	int total_len = ctrl_len + extdata_len;
	struct ceph_frame_desc desc;
	int ret;

	dout("%s con %p tag %d len %d (%d+%d)\n", __func__, con, tag,
	     total_len, ctrl_len, extdata_len);

	/* extdata may be vmalloc'ed but not base */
	if (WARN_ON(is_vmalloc_addr(base) || !ctrl_len))
		return -EINVAL;

	init_frame_desc(&desc, tag, &total_len, 1);
	encode_preamble(&desc, base);

	if (con_secure(con)) {
		if (WARN_ON(extdata_len || to_be_signed))
			return -EINVAL;

		if (ctrl_len <= CEPH_PREAMBLE_INLINE_LEN)
			/* fully inlined, inline buffer may need padding */
			ret = prepare_head_secure_small(con, base, ctrl_len);
		else
			/* partially inlined, inline buffer is full */
			ret = prepare_head_secure_big(con, base, ctrl_len);
		if (ret)
			return ret;
	} else {
		prepare_head_plain(con, base, ctrl_len, extdata, extdata_len,
				   to_be_signed);
	}

	ceph_con_flag_set(con, CEPH_CON_F_WRITE_PENDING);
	return 0;
}

static int prepare_control(struct ceph_connection *con, int tag,
			   void *base, int ctrl_len)
{
	return __prepare_control(con, tag, base, ctrl_len, NULL, 0, false);
}

static int prepare_hello(struct ceph_connection *con)
{
	void *buf, *p;
	int ctrl_len;

	ctrl_len = 1 + ceph_entity_addr_encoding_len(&con->peer_addr);
	buf = alloc_conn_buf(con, head_onwire_len(ctrl_len, false));
	if (!buf)
		return -ENOMEM;

	p = CTRL_BODY(buf);
	ceph_encode_8(&p, CEPH_ENTITY_TYPE_CLIENT);
	ceph_encode_entity_addr(&p, &con->peer_addr);
	WARN_ON(p != CTRL_BODY(buf) + ctrl_len);

	return __prepare_control(con, FRAME_TAG_HELLO, buf, ctrl_len,
				 NULL, 0, true);
}

/* so that head_onwire_len(AUTH_BUF_LEN, false) is 512 */
#define AUTH_BUF_LEN	(512 - CEPH_CRC_LEN - CEPH_PREAMBLE_PLAIN_LEN)

static int prepare_auth_request(struct ceph_connection *con)
{
	void *authorizer, *authorizer_copy;
	int ctrl_len, authorizer_len;
	void *buf;
	int ret;

	ctrl_len = AUTH_BUF_LEN;
	buf = alloc_conn_buf(con, head_onwire_len(ctrl_len, false));
	if (!buf)
		return -ENOMEM;

	mutex_unlock(&con->mutex);
	ret = con->ops->get_auth_request(con, CTRL_BODY(buf), &ctrl_len,
					 &authorizer, &authorizer_len);
	mutex_lock(&con->mutex);
	if (con->state != CEPH_CON_S_V2_HELLO) {
		dout("%s con %p state changed to %d\n", __func__, con,
		     con->state);
		return -EAGAIN;
	}

	dout("%s con %p get_auth_request ret %d\n", __func__, con, ret);
	if (ret)
		return ret;

	authorizer_copy = alloc_conn_buf(con, authorizer_len);
	if (!authorizer_copy)
		return -ENOMEM;

	memcpy(authorizer_copy, authorizer, authorizer_len);

	return __prepare_control(con, FRAME_TAG_AUTH_REQUEST, buf, ctrl_len,
				 authorizer_copy, authorizer_len, true);
}

static int prepare_auth_request_more(struct ceph_connection *con,
				     void *reply, int reply_len)
{
	int ctrl_len, authorizer_len;
	void *authorizer;
	void *buf;
	int ret;

	ctrl_len = AUTH_BUF_LEN;
	buf = alloc_conn_buf(con, head_onwire_len(ctrl_len, false));
	if (!buf)
		return -ENOMEM;

	mutex_unlock(&con->mutex);
	ret = con->ops->handle_auth_reply_more(con, reply, reply_len,
					       CTRL_BODY(buf), &ctrl_len,
					       &authorizer, &authorizer_len);
	mutex_lock(&con->mutex);
	if (con->state != CEPH_CON_S_V2_AUTH) {
		dout("%s con %p state changed to %d\n", __func__, con,
		     con->state);
		return -EAGAIN;
	}

	dout("%s con %p handle_auth_reply_more ret %d\n", __func__, con, ret);
	if (ret)
		return ret;

	return __prepare_control(con, FRAME_TAG_AUTH_REQUEST_MORE, buf,
				 ctrl_len, authorizer, authorizer_len, true);
}

static int prepare_auth_signature(struct ceph_connection *con)
{
	void *buf;
	int ret;

	buf = alloc_conn_buf(con, head_onwire_len(SHA256_DIGEST_SIZE,
						  con_secure(con)));
	if (!buf)
		return -ENOMEM;

	ret = hmac_sha256(con, con->v2.in_sign_kvecs, con->v2.in_sign_kvec_cnt,
			  CTRL_BODY(buf));
	if (ret)
		return ret;

	return prepare_control(con, FRAME_TAG_AUTH_SIGNATURE, buf,
			       SHA256_DIGEST_SIZE);
}

static int prepare_client_ident(struct ceph_connection *con)
{
	struct ceph_entity_addr *my_addr = &con->msgr->inst.addr;
	struct ceph_client *client = from_msgr(con->msgr);
	u64 global_id = ceph_client_gid(client);
	void *buf, *p;
	int ctrl_len;

	WARN_ON(con->v2.server_cookie);
	WARN_ON(con->v2.connect_seq);
	WARN_ON(con->v2.peer_global_seq);

	if (!con->v2.client_cookie) {
		do {
			get_random_bytes(&con->v2.client_cookie,
					 sizeof(con->v2.client_cookie));
		} while (!con->v2.client_cookie);
		dout("%s con %p generated cookie 0x%llx\n", __func__, con,
		     con->v2.client_cookie);
	} else {
		dout("%s con %p cookie already set 0x%llx\n", __func__, con,
		     con->v2.client_cookie);
	}

	dout("%s con %p my_addr %s/%u peer_addr %s/%u global_id %llu global_seq %llu features 0x%llx required_features 0x%llx cookie 0x%llx\n",
	     __func__, con, ceph_pr_addr(my_addr), le32_to_cpu(my_addr->nonce),
	     ceph_pr_addr(&con->peer_addr), le32_to_cpu(con->peer_addr.nonce),
	     global_id, con->v2.global_seq, client->supported_features,
	     client->required_features, con->v2.client_cookie);

	ctrl_len = 1 + 4 + ceph_entity_addr_encoding_len(my_addr) +
		   ceph_entity_addr_encoding_len(&con->peer_addr) + 6 * 8;
	buf = alloc_conn_buf(con, head_onwire_len(ctrl_len, con_secure(con)));
	if (!buf)
		return -ENOMEM;

	p = CTRL_BODY(buf);
	ceph_encode_8(&p, 2);  /* addrvec marker */
	ceph_encode_32(&p, 1);  /* addr_cnt */
	ceph_encode_entity_addr(&p, my_addr);
	ceph_encode_entity_addr(&p, &con->peer_addr);
	ceph_encode_64(&p, global_id);
	ceph_encode_64(&p, con->v2.global_seq);
	ceph_encode_64(&p, client->supported_features);
	ceph_encode_64(&p, client->required_features);
	ceph_encode_64(&p, 0);  /* flags */
	ceph_encode_64(&p, con->v2.client_cookie);
	WARN_ON(p != CTRL_BODY(buf) + ctrl_len);

	return prepare_control(con, FRAME_TAG_CLIENT_IDENT, buf, ctrl_len);
}

static int prepare_session_reconnect(struct ceph_connection *con)
{
	struct ceph_entity_addr *my_addr = &con->msgr->inst.addr;
	void *buf, *p;
	int ctrl_len;

	WARN_ON(!con->v2.client_cookie);
	WARN_ON(!con->v2.server_cookie);
	WARN_ON(!con->v2.connect_seq);
	WARN_ON(!con->v2.peer_global_seq);

	dout("%s con %p my_addr %s/%u client_cookie 0x%llx server_cookie 0x%llx global_seq %llu connect_seq %llu in_seq %llu\n",
	     __func__, con, ceph_pr_addr(my_addr), le32_to_cpu(my_addr->nonce),
	     con->v2.client_cookie, con->v2.server_cookie, con->v2.global_seq,
	     con->v2.connect_seq, con->in_seq);

	ctrl_len = 1 + 4 + ceph_entity_addr_encoding_len(my_addr) + 5 * 8;
	buf = alloc_conn_buf(con, head_onwire_len(ctrl_len, con_secure(con)));
	if (!buf)
		return -ENOMEM;

	p = CTRL_BODY(buf);
	ceph_encode_8(&p, 2);  /* entity_addrvec_t marker */
	ceph_encode_32(&p, 1);  /* my_addrs len */
	ceph_encode_entity_addr(&p, my_addr);
	ceph_encode_64(&p, con->v2.client_cookie);
	ceph_encode_64(&p, con->v2.server_cookie);
	ceph_encode_64(&p, con->v2.global_seq);
	ceph_encode_64(&p, con->v2.connect_seq);
	ceph_encode_64(&p, con->in_seq);
	WARN_ON(p != CTRL_BODY(buf) + ctrl_len);

	return prepare_control(con, FRAME_TAG_SESSION_RECONNECT, buf, ctrl_len);
}

static int prepare_keepalive2(struct ceph_connection *con)
{
	struct ceph_timespec *ts = CTRL_BODY(con->v2.out_buf);
	struct timespec64 now;

	ktime_get_real_ts64(&now);
	dout("%s con %p timestamp %lld.%09ld\n", __func__, con, now.tv_sec,
	     now.tv_nsec);

	ceph_encode_timespec64(ts, &now);

	reset_out_kvecs(con);
	return prepare_control(con, FRAME_TAG_KEEPALIVE2, con->v2.out_buf,
			       sizeof(struct ceph_timespec));
}

static int prepare_ack(struct ceph_connection *con)
{
	void *p;

	dout("%s con %p in_seq_acked %llu -> %llu\n", __func__, con,
	     con->in_seq_acked, con->in_seq);
	con->in_seq_acked = con->in_seq;

	p = CTRL_BODY(con->v2.out_buf);
	ceph_encode_64(&p, con->in_seq_acked);

	reset_out_kvecs(con);
	return prepare_control(con, FRAME_TAG_ACK, con->v2.out_buf, 8);
}

static void prepare_epilogue_plain(struct ceph_connection *con, bool aborted)
{
	dout("%s con %p msg %p aborted %d crcs %u %u %u\n", __func__, con,
	     con->out_msg, aborted, con->v2.out_epil.front_crc,
	     con->v2.out_epil.middle_crc, con->v2.out_epil.data_crc);

	encode_epilogue_plain(con, aborted);
	add_out_kvec(con, &con->v2.out_epil, CEPH_EPILOGUE_PLAIN_LEN);
}

/*
 * For "used" empty segments, crc is -1.  For unused (trailing)
 * segments, crc is 0.
 */
static void prepare_message_plain(struct ceph_connection *con)
{
	struct ceph_msg *msg = con->out_msg;

	prepare_head_plain(con, con->v2.out_buf,
			   sizeof(struct ceph_msg_header2), NULL, 0, false);

	if (!front_len(msg) && !middle_len(msg)) {
		if (!data_len(msg)) {
			/*
			 * Empty message: once the head is written,
			 * we are done -- there is no epilogue.
			 */
			con->v2.out_state = OUT_S_FINISH_MESSAGE;
			return;
		}

		con->v2.out_epil.front_crc = -1;
		con->v2.out_epil.middle_crc = -1;
		con->v2.out_state = OUT_S_QUEUE_DATA;
		return;
	}

	if (front_len(msg)) {
		con->v2.out_epil.front_crc = crc32c(-1, msg->front.iov_base,
						    front_len(msg));
		add_out_kvec(con, msg->front.iov_base, front_len(msg));
	} else {
		/* middle (at least) is there, checked above */
		con->v2.out_epil.front_crc = -1;
	}

	if (middle_len(msg)) {
		con->v2.out_epil.middle_crc =
			crc32c(-1, msg->middle->vec.iov_base, middle_len(msg));
		add_out_kvec(con, msg->middle->vec.iov_base, middle_len(msg));
	} else {
		con->v2.out_epil.middle_crc = data_len(msg) ? -1 : 0;
	}

	if (data_len(msg)) {
		con->v2.out_state = OUT_S_QUEUE_DATA;
	} else {
		con->v2.out_epil.data_crc = 0;
		prepare_epilogue_plain(con, false);
		con->v2.out_state = OUT_S_FINISH_MESSAGE;
	}
}

/*
 * Unfortunately the kernel crypto API doesn't support streaming
 * (piecewise) operation for AEAD algorithms, so we can't get away
 * with a fixed size buffer and a couple sgs.  Instead, we have to
 * allocate pages for the entire tail of the message (currently up
 * to ~32M) and two sgs arrays (up to ~256K each)...
 */
static int prepare_message_secure(struct ceph_connection *con)
{
	void *zerop = page_address(ceph_zero_page);
	struct sg_table enc_sgt = {};
	struct sg_table sgt = {};
	struct page **enc_pages;
	int enc_page_cnt;
	int tail_len;
	int ret;

	ret = prepare_head_secure_small(con, con->v2.out_buf,
					sizeof(struct ceph_msg_header2));
	if (ret)
		return ret;

	tail_len = tail_onwire_len(con->out_msg, true);
	if (!tail_len) {
		/*
		 * Empty message: once the head is written,
		 * we are done -- there is no epilogue.
		 */
		con->v2.out_state = OUT_S_FINISH_MESSAGE;
		return 0;
	}

	encode_epilogue_secure(con, false);
	ret = setup_message_sgs(&sgt, con->out_msg, zerop, zerop, zerop,
				&con->v2.out_epil, false);
	if (ret)
		goto out;

	enc_page_cnt = calc_pages_for(0, tail_len);
	enc_pages = ceph_alloc_page_vector(enc_page_cnt, GFP_NOIO);
	if (IS_ERR(enc_pages)) {
		ret = PTR_ERR(enc_pages);
		goto out;
	}

	WARN_ON(con->v2.out_enc_pages || con->v2.out_enc_page_cnt);
	con->v2.out_enc_pages = enc_pages;
	con->v2.out_enc_page_cnt = enc_page_cnt;
	con->v2.out_enc_resid = tail_len;
	con->v2.out_enc_i = 0;

	ret = sg_alloc_table_from_pages(&enc_sgt, enc_pages, enc_page_cnt,
					0, tail_len, GFP_NOIO);
	if (ret)
		goto out;

	ret = gcm_crypt(con, true, sgt.sgl, enc_sgt.sgl,
			tail_len - CEPH_GCM_TAG_LEN);
	if (ret)
		goto out;

	dout("%s con %p msg %p sg_cnt %d enc_page_cnt %d\n", __func__, con,
	     con->out_msg, sgt.orig_nents, enc_page_cnt);
	con->v2.out_state = OUT_S_QUEUE_ENC_PAGE;

out:
	sg_free_table(&sgt);
	sg_free_table(&enc_sgt);
	return ret;
}

static int prepare_message(struct ceph_connection *con)
{
	int lens[] = {
		sizeof(struct ceph_msg_header2),
		front_len(con->out_msg),
		middle_len(con->out_msg),
		data_len(con->out_msg)
	};
	struct ceph_frame_desc desc;
	int ret;

	dout("%s con %p msg %p logical %d+%d+%d+%d\n", __func__, con,
	     con->out_msg, lens[0], lens[1], lens[2], lens[3]);

	if (con->in_seq > con->in_seq_acked) {
		dout("%s con %p in_seq_acked %llu -> %llu\n", __func__, con,
		     con->in_seq_acked, con->in_seq);
		con->in_seq_acked = con->in_seq;
	}

	reset_out_kvecs(con);
	init_frame_desc(&desc, FRAME_TAG_MESSAGE, lens, 4);
	encode_preamble(&desc, con->v2.out_buf);
	fill_header2(CTRL_BODY(con->v2.out_buf), &con->out_msg->hdr,
		     con->in_seq_acked);

	if (con_secure(con)) {
		ret = prepare_message_secure(con);
		if (ret)
			return ret;
	} else {
		prepare_message_plain(con);
	}

	ceph_con_flag_set(con, CEPH_CON_F_WRITE_PENDING);
	return 0;
}

static int prepare_read_banner_prefix(struct ceph_connection *con)
{
	void *buf;

	buf = alloc_conn_buf(con, CEPH_BANNER_V2_PREFIX_LEN);
	if (!buf)
		return -ENOMEM;

	reset_in_kvecs(con);
	add_in_kvec(con, buf, CEPH_BANNER_V2_PREFIX_LEN);
	add_in_sign_kvec(con, buf, CEPH_BANNER_V2_PREFIX_LEN);
	con->state = CEPH_CON_S_V2_BANNER_PREFIX;
	return 0;
}

static int prepare_read_banner_payload(struct ceph_connection *con,
				       int payload_len)
{
	void *buf;

	buf = alloc_conn_buf(con, payload_len);
	if (!buf)
		return -ENOMEM;

	reset_in_kvecs(con);
	add_in_kvec(con, buf, payload_len);
	add_in_sign_kvec(con, buf, payload_len);
	con->state = CEPH_CON_S_V2_BANNER_PAYLOAD;
	return 0;
}

static void prepare_read_preamble(struct ceph_connection *con)
{
	reset_in_kvecs(con);
	add_in_kvec(con, con->v2.in_buf,
		    con_secure(con) ? CEPH_PREAMBLE_SECURE_LEN :
				      CEPH_PREAMBLE_PLAIN_LEN);
	con->v2.in_state = IN_S_HANDLE_PREAMBLE;
}

static int prepare_read_control(struct ceph_connection *con)
{
	int ctrl_len = con->v2.in_desc.fd_lens[0];
	int head_len;
	void *buf;

	reset_in_kvecs(con);
	if (con->state == CEPH_CON_S_V2_HELLO ||
	    con->state == CEPH_CON_S_V2_AUTH) {
		head_len = head_onwire_len(ctrl_len, false);
		buf = alloc_conn_buf(con, head_len);
		if (!buf)
			return -ENOMEM;

		/* preserve preamble */
		memcpy(buf, con->v2.in_buf, CEPH_PREAMBLE_LEN);

		add_in_kvec(con, CTRL_BODY(buf), ctrl_len);
		add_in_kvec(con, CTRL_BODY(buf) + ctrl_len, CEPH_CRC_LEN);
		add_in_sign_kvec(con, buf, head_len);
	} else {
		if (ctrl_len > CEPH_PREAMBLE_INLINE_LEN) {
			buf = alloc_conn_buf(con, ctrl_len);
			if (!buf)
				return -ENOMEM;

			add_in_kvec(con, buf, ctrl_len);
		} else {
			add_in_kvec(con, CTRL_BODY(con->v2.in_buf), ctrl_len);
		}
		add_in_kvec(con, con->v2.in_buf, CEPH_CRC_LEN);
	}
	con->v2.in_state = IN_S_HANDLE_CONTROL;
	return 0;
}

static int prepare_read_control_remainder(struct ceph_connection *con)
{
	int ctrl_len = con->v2.in_desc.fd_lens[0];
	int rem_len = ctrl_len - CEPH_PREAMBLE_INLINE_LEN;
	void *buf;

	buf = alloc_conn_buf(con, ctrl_len);
	if (!buf)
		return -ENOMEM;

	memcpy(buf, CTRL_BODY(con->v2.in_buf), CEPH_PREAMBLE_INLINE_LEN);

	reset_in_kvecs(con);
	add_in_kvec(con, buf + CEPH_PREAMBLE_INLINE_LEN, rem_len);
	add_in_kvec(con, con->v2.in_buf,
		    padding_len(rem_len) + CEPH_GCM_TAG_LEN);
	con->v2.in_state = IN_S_HANDLE_CONTROL_REMAINDER;
	return 0;
}

static int prepare_read_data(struct ceph_connection *con)
{
	struct bio_vec bv;

	con->in_data_crc = -1;
	ceph_msg_data_cursor_init(&con->v2.in_cursor, con->in_msg,
				  data_len(con->in_msg));

	get_bvec_at(&con->v2.in_cursor, &bv);
	if (ceph_test_opt(from_msgr(con->msgr), RXBOUNCE)) {
		if (unlikely(!con->bounce_page)) {
			con->bounce_page = alloc_page(GFP_NOIO);
			if (!con->bounce_page) {
				pr_err("failed to allocate bounce page\n");
				return -ENOMEM;
			}
		}

		bv.bv_page = con->bounce_page;
		bv.bv_offset = 0;
	}
	set_in_bvec(con, &bv);
	con->v2.in_state = IN_S_PREPARE_READ_DATA_CONT;
	return 0;
}

static void prepare_read_data_cont(struct ceph_connection *con)
{
	struct bio_vec bv;

	if (ceph_test_opt(from_msgr(con->msgr), RXBOUNCE)) {
		con->in_data_crc = crc32c(con->in_data_crc,
					  page_address(con->bounce_page),
					  con->v2.in_bvec.bv_len);

		get_bvec_at(&con->v2.in_cursor, &bv);
		memcpy_to_page(bv.bv_page, bv.bv_offset,
			       page_address(con->bounce_page),
			       con->v2.in_bvec.bv_len);
	} else {
		con->in_data_crc = ceph_crc32c_page(con->in_data_crc,
						    con->v2.in_bvec.bv_page,
						    con->v2.in_bvec.bv_offset,
						    con->v2.in_bvec.bv_len);
	}

	ceph_msg_data_advance(&con->v2.in_cursor, con->v2.in_bvec.bv_len);
	if (con->v2.in_cursor.total_resid) {
		get_bvec_at(&con->v2.in_cursor, &bv);
		if (ceph_test_opt(from_msgr(con->msgr), RXBOUNCE)) {
			bv.bv_page = con->bounce_page;
			bv.bv_offset = 0;
		}
		set_in_bvec(con, &bv);
		WARN_ON(con->v2.in_state != IN_S_PREPARE_READ_DATA_CONT);
		return;
	}

	/*
	 * We've read all data.  Prepare to read epilogue.
	 */
	reset_in_kvecs(con);
	add_in_kvec(con, con->v2.in_buf, CEPH_EPILOGUE_PLAIN_LEN);
	con->v2.in_state = IN_S_HANDLE_EPILOGUE;
}

static int prepare_read_tail_plain(struct ceph_connection *con)
{
	struct ceph_msg *msg = con->in_msg;

	if (!front_len(msg) && !middle_len(msg)) {
		WARN_ON(!data_len(msg));
		return prepare_read_data(con);
	}

	reset_in_kvecs(con);
	if (front_len(msg)) {
		add_in_kvec(con, msg->front.iov_base, front_len(msg));
		WARN_ON(msg->front.iov_len != front_len(msg));
	}
	if (middle_len(msg)) {
		add_in_kvec(con, msg->middle->vec.iov_base, middle_len(msg));
		WARN_ON(msg->middle->vec.iov_len != middle_len(msg));
	}

	if (data_len(msg)) {
		con->v2.in_state = IN_S_PREPARE_READ_DATA;
	} else {
		add_in_kvec(con, con->v2.in_buf, CEPH_EPILOGUE_PLAIN_LEN);
		con->v2.in_state = IN_S_HANDLE_EPILOGUE;
	}
	return 0;
}

static void prepare_read_enc_page(struct ceph_connection *con)
{
	struct bio_vec bv;

	dout("%s con %p i %d resid %d\n", __func__, con, con->v2.in_enc_i,
	     con->v2.in_enc_resid);
	WARN_ON(!con->v2.in_enc_resid);

<<<<<<< HEAD
	bv.bv_page = con->v2.in_enc_pages[con->v2.in_enc_i];
	bv.bv_offset = 0;
	bv.bv_len = min(con->v2.in_enc_resid, (int)PAGE_SIZE);
=======
	bvec_set_page(&bv, con->v2.in_enc_pages[con->v2.in_enc_i],
		      min(con->v2.in_enc_resid, (int)PAGE_SIZE), 0);
>>>>>>> eb3cdb58

	set_in_bvec(con, &bv);
	con->v2.in_enc_i++;
	con->v2.in_enc_resid -= bv.bv_len;

	if (con->v2.in_enc_resid) {
		con->v2.in_state = IN_S_PREPARE_READ_ENC_PAGE;
		return;
	}

	/*
	 * We are set to read the last piece of ciphertext (ending
	 * with epilogue) + auth tag.
	 */
	WARN_ON(con->v2.in_enc_i != con->v2.in_enc_page_cnt);
	con->v2.in_state = IN_S_HANDLE_EPILOGUE;
}

static int prepare_read_tail_secure(struct ceph_connection *con)
{
	struct page **enc_pages;
	int enc_page_cnt;
	int tail_len;

	tail_len = tail_onwire_len(con->in_msg, true);
	WARN_ON(!tail_len);

	enc_page_cnt = calc_pages_for(0, tail_len);
	enc_pages = ceph_alloc_page_vector(enc_page_cnt, GFP_NOIO);
	if (IS_ERR(enc_pages))
		return PTR_ERR(enc_pages);

	WARN_ON(con->v2.in_enc_pages || con->v2.in_enc_page_cnt);
	con->v2.in_enc_pages = enc_pages;
	con->v2.in_enc_page_cnt = enc_page_cnt;
	con->v2.in_enc_resid = tail_len;
	con->v2.in_enc_i = 0;

	prepare_read_enc_page(con);
	return 0;
}

static void __finish_skip(struct ceph_connection *con)
{
	con->in_seq++;
	prepare_read_preamble(con);
}

static void prepare_skip_message(struct ceph_connection *con)
{
	struct ceph_frame_desc *desc = &con->v2.in_desc;
	int tail_len;

	dout("%s con %p %d+%d+%d\n", __func__, con, desc->fd_lens[1],
	     desc->fd_lens[2], desc->fd_lens[3]);

	tail_len = __tail_onwire_len(desc->fd_lens[1], desc->fd_lens[2],
				     desc->fd_lens[3], con_secure(con));
	if (!tail_len) {
		__finish_skip(con);
	} else {
		set_in_skip(con, tail_len);
		con->v2.in_state = IN_S_FINISH_SKIP;
	}
}

static int process_banner_prefix(struct ceph_connection *con)
{
	int payload_len;
	void *p;

	WARN_ON(con->v2.in_kvecs[0].iov_len != CEPH_BANNER_V2_PREFIX_LEN);

	p = con->v2.in_kvecs[0].iov_base;
	if (memcmp(p, CEPH_BANNER_V2, CEPH_BANNER_V2_LEN)) {
		if (!memcmp(p, CEPH_BANNER, CEPH_BANNER_LEN))
			con->error_msg = "server is speaking msgr1 protocol";
		else
			con->error_msg = "protocol error, bad banner";
		return -EINVAL;
	}

	p += CEPH_BANNER_V2_LEN;
	payload_len = ceph_decode_16(&p);
	dout("%s con %p payload_len %d\n", __func__, con, payload_len);

	return prepare_read_banner_payload(con, payload_len);
}

static int process_banner_payload(struct ceph_connection *con)
{
	void *end = con->v2.in_kvecs[0].iov_base + con->v2.in_kvecs[0].iov_len;
	u64 feat = CEPH_MSGR2_SUPPORTED_FEATURES;
	u64 req_feat = CEPH_MSGR2_REQUIRED_FEATURES;
	u64 server_feat, server_req_feat;
	void *p;
	int ret;

	p = con->v2.in_kvecs[0].iov_base;
	ceph_decode_64_safe(&p, end, server_feat, bad);
	ceph_decode_64_safe(&p, end, server_req_feat, bad);

	dout("%s con %p server_feat 0x%llx server_req_feat 0x%llx\n",
	     __func__, con, server_feat, server_req_feat);

	if (req_feat & ~server_feat) {
		pr_err("msgr2 feature set mismatch: my required > server's supported 0x%llx, need 0x%llx\n",
		       server_feat, req_feat & ~server_feat);
		con->error_msg = "missing required protocol features";
		return -EINVAL;
	}
	if (server_req_feat & ~feat) {
		pr_err("msgr2 feature set mismatch: server's required > my supported 0x%llx, missing 0x%llx\n",
		       feat, server_req_feat & ~feat);
		con->error_msg = "missing required protocol features";
		return -EINVAL;
	}

	/* no reset_out_kvecs() as our banner may still be pending */
	ret = prepare_hello(con);
	if (ret) {
		pr_err("prepare_hello failed: %d\n", ret);
		return ret;
	}

	con->state = CEPH_CON_S_V2_HELLO;
	prepare_read_preamble(con);
	return 0;

bad:
	pr_err("failed to decode banner payload\n");
	return -EINVAL;
}

static int process_hello(struct ceph_connection *con, void *p, void *end)
{
	struct ceph_entity_addr *my_addr = &con->msgr->inst.addr;
	struct ceph_entity_addr addr_for_me;
	u8 entity_type;
	int ret;

	if (con->state != CEPH_CON_S_V2_HELLO) {
		con->error_msg = "protocol error, unexpected hello";
		return -EINVAL;
	}

	ceph_decode_8_safe(&p, end, entity_type, bad);
	ret = ceph_decode_entity_addr(&p, end, &addr_for_me);
	if (ret) {
		pr_err("failed to decode addr_for_me: %d\n", ret);
		return ret;
	}

	dout("%s con %p entity_type %d addr_for_me %s\n", __func__, con,
	     entity_type, ceph_pr_addr(&addr_for_me));

	if (entity_type != con->peer_name.type) {
		pr_err("bad peer type, want %d, got %d\n",
		       con->peer_name.type, entity_type);
		con->error_msg = "wrong peer at address";
		return -EINVAL;
	}

	/*
	 * Set our address to the address our first peer (i.e. monitor)
	 * sees that we are connecting from.  If we are behind some sort
	 * of NAT and want to be identified by some private (not NATed)
	 * address, ip option should be used.
	 */
	if (ceph_addr_is_blank(my_addr)) {
		memcpy(&my_addr->in_addr, &addr_for_me.in_addr,
		       sizeof(my_addr->in_addr));
		ceph_addr_set_port(my_addr, 0);
		dout("%s con %p set my addr %s, as seen by peer %s\n",
		     __func__, con, ceph_pr_addr(my_addr),
		     ceph_pr_addr(&con->peer_addr));
	} else {
		dout("%s con %p my addr already set %s\n",
		     __func__, con, ceph_pr_addr(my_addr));
	}

	WARN_ON(ceph_addr_is_blank(my_addr) || ceph_addr_port(my_addr));
	WARN_ON(my_addr->type != CEPH_ENTITY_ADDR_TYPE_ANY);
	WARN_ON(!my_addr->nonce);

	/* no reset_out_kvecs() as our hello may still be pending */
	ret = prepare_auth_request(con);
	if (ret) {
		if (ret != -EAGAIN)
			pr_err("prepare_auth_request failed: %d\n", ret);
		return ret;
	}

	con->state = CEPH_CON_S_V2_AUTH;
	return 0;

bad:
	pr_err("failed to decode hello\n");
	return -EINVAL;
}

static int process_auth_bad_method(struct ceph_connection *con,
				   void *p, void *end)
{
	int allowed_protos[8], allowed_modes[8];
	int allowed_proto_cnt, allowed_mode_cnt;
	int used_proto, result;
	int ret;
	int i;

	if (con->state != CEPH_CON_S_V2_AUTH) {
		con->error_msg = "protocol error, unexpected auth_bad_method";
		return -EINVAL;
	}

	ceph_decode_32_safe(&p, end, used_proto, bad);
	ceph_decode_32_safe(&p, end, result, bad);
	dout("%s con %p used_proto %d result %d\n", __func__, con, used_proto,
	     result);

	ceph_decode_32_safe(&p, end, allowed_proto_cnt, bad);
	if (allowed_proto_cnt > ARRAY_SIZE(allowed_protos)) {
		pr_err("allowed_protos too big %d\n", allowed_proto_cnt);
		return -EINVAL;
	}
	for (i = 0; i < allowed_proto_cnt; i++) {
		ceph_decode_32_safe(&p, end, allowed_protos[i], bad);
		dout("%s con %p allowed_protos[%d] %d\n", __func__, con,
		     i, allowed_protos[i]);
	}

	ceph_decode_32_safe(&p, end, allowed_mode_cnt, bad);
	if (allowed_mode_cnt > ARRAY_SIZE(allowed_modes)) {
		pr_err("allowed_modes too big %d\n", allowed_mode_cnt);
		return -EINVAL;
	}
	for (i = 0; i < allowed_mode_cnt; i++) {
		ceph_decode_32_safe(&p, end, allowed_modes[i], bad);
		dout("%s con %p allowed_modes[%d] %d\n", __func__, con,
		     i, allowed_modes[i]);
	}

	mutex_unlock(&con->mutex);
	ret = con->ops->handle_auth_bad_method(con, used_proto, result,
					       allowed_protos,
					       allowed_proto_cnt,
					       allowed_modes,
					       allowed_mode_cnt);
	mutex_lock(&con->mutex);
	if (con->state != CEPH_CON_S_V2_AUTH) {
		dout("%s con %p state changed to %d\n", __func__, con,
		     con->state);
		return -EAGAIN;
	}

	dout("%s con %p handle_auth_bad_method ret %d\n", __func__, con, ret);
	return ret;

bad:
	pr_err("failed to decode auth_bad_method\n");
	return -EINVAL;
}

static int process_auth_reply_more(struct ceph_connection *con,
				   void *p, void *end)
{
	int payload_len;
	int ret;

	if (con->state != CEPH_CON_S_V2_AUTH) {
		con->error_msg = "protocol error, unexpected auth_reply_more";
		return -EINVAL;
	}

	ceph_decode_32_safe(&p, end, payload_len, bad);
	ceph_decode_need(&p, end, payload_len, bad);

	dout("%s con %p payload_len %d\n", __func__, con, payload_len);

	reset_out_kvecs(con);
	ret = prepare_auth_request_more(con, p, payload_len);
	if (ret) {
		if (ret != -EAGAIN)
			pr_err("prepare_auth_request_more failed: %d\n", ret);
		return ret;
	}

	return 0;

bad:
	pr_err("failed to decode auth_reply_more\n");
	return -EINVAL;
}

/*
 * Align session_key and con_secret to avoid GFP_ATOMIC allocation
 * inside crypto_shash_setkey() and crypto_aead_setkey() called from
 * setup_crypto().  __aligned(16) isn't guaranteed to work for stack
 * objects, so do it by hand.
 */
static int process_auth_done(struct ceph_connection *con, void *p, void *end)
{
	u8 session_key_buf[CEPH_KEY_LEN + 16];
	u8 con_secret_buf[CEPH_MAX_CON_SECRET_LEN + 16];
	u8 *session_key = PTR_ALIGN(&session_key_buf[0], 16);
	u8 *con_secret = PTR_ALIGN(&con_secret_buf[0], 16);
	int session_key_len, con_secret_len;
	int payload_len;
	u64 global_id;
	int ret;

	if (con->state != CEPH_CON_S_V2_AUTH) {
		con->error_msg = "protocol error, unexpected auth_done";
		return -EINVAL;
	}

	ceph_decode_64_safe(&p, end, global_id, bad);
	ceph_decode_32_safe(&p, end, con->v2.con_mode, bad);
	ceph_decode_32_safe(&p, end, payload_len, bad);

	dout("%s con %p global_id %llu con_mode %d payload_len %d\n",
	     __func__, con, global_id, con->v2.con_mode, payload_len);

	mutex_unlock(&con->mutex);
	session_key_len = 0;
	con_secret_len = 0;
	ret = con->ops->handle_auth_done(con, global_id, p, payload_len,
					 session_key, &session_key_len,
					 con_secret, &con_secret_len);
	mutex_lock(&con->mutex);
	if (con->state != CEPH_CON_S_V2_AUTH) {
		dout("%s con %p state changed to %d\n", __func__, con,
		     con->state);
		ret = -EAGAIN;
		goto out;
	}

	dout("%s con %p handle_auth_done ret %d\n", __func__, con, ret);
	if (ret)
		goto out;

	ret = setup_crypto(con, session_key, session_key_len, con_secret,
			   con_secret_len);
	if (ret)
		goto out;

	reset_out_kvecs(con);
	ret = prepare_auth_signature(con);
	if (ret) {
		pr_err("prepare_auth_signature failed: %d\n", ret);
		goto out;
	}

	con->state = CEPH_CON_S_V2_AUTH_SIGNATURE;

out:
	memzero_explicit(session_key_buf, sizeof(session_key_buf));
	memzero_explicit(con_secret_buf, sizeof(con_secret_buf));
	return ret;

bad:
	pr_err("failed to decode auth_done\n");
	return -EINVAL;
}

static int process_auth_signature(struct ceph_connection *con,
				  void *p, void *end)
{
	u8 hmac[SHA256_DIGEST_SIZE];
	int ret;

	if (con->state != CEPH_CON_S_V2_AUTH_SIGNATURE) {
		con->error_msg = "protocol error, unexpected auth_signature";
		return -EINVAL;
	}

	ret = hmac_sha256(con, con->v2.out_sign_kvecs,
			  con->v2.out_sign_kvec_cnt, hmac);
	if (ret)
		return ret;

	ceph_decode_need(&p, end, SHA256_DIGEST_SIZE, bad);
	if (crypto_memneq(p, hmac, SHA256_DIGEST_SIZE)) {
		con->error_msg = "integrity error, bad auth signature";
		return -EBADMSG;
	}

	dout("%s con %p auth signature ok\n", __func__, con);

	/* no reset_out_kvecs() as our auth_signature may still be pending */
	if (!con->v2.server_cookie) {
		ret = prepare_client_ident(con);
		if (ret) {
			pr_err("prepare_client_ident failed: %d\n", ret);
			return ret;
		}

		con->state = CEPH_CON_S_V2_SESSION_CONNECT;
	} else {
		ret = prepare_session_reconnect(con);
		if (ret) {
			pr_err("prepare_session_reconnect failed: %d\n", ret);
			return ret;
		}

		con->state = CEPH_CON_S_V2_SESSION_RECONNECT;
	}

	return 0;

bad:
	pr_err("failed to decode auth_signature\n");
	return -EINVAL;
}

static int process_server_ident(struct ceph_connection *con,
				void *p, void *end)
{
	struct ceph_client *client = from_msgr(con->msgr);
	u64 features, required_features;
	struct ceph_entity_addr addr;
	u64 global_seq;
	u64 global_id;
	u64 cookie;
	u64 flags;
	int ret;

	if (con->state != CEPH_CON_S_V2_SESSION_CONNECT) {
		con->error_msg = "protocol error, unexpected server_ident";
		return -EINVAL;
	}

	ret = ceph_decode_entity_addrvec(&p, end, true, &addr);
	if (ret) {
		pr_err("failed to decode server addrs: %d\n", ret);
		return ret;
	}

	ceph_decode_64_safe(&p, end, global_id, bad);
	ceph_decode_64_safe(&p, end, global_seq, bad);
	ceph_decode_64_safe(&p, end, features, bad);
	ceph_decode_64_safe(&p, end, required_features, bad);
	ceph_decode_64_safe(&p, end, flags, bad);
	ceph_decode_64_safe(&p, end, cookie, bad);

	dout("%s con %p addr %s/%u global_id %llu global_seq %llu features 0x%llx required_features 0x%llx flags 0x%llx cookie 0x%llx\n",
	     __func__, con, ceph_pr_addr(&addr), le32_to_cpu(addr.nonce),
	     global_id, global_seq, features, required_features, flags, cookie);

	/* is this who we intended to talk to? */
	if (memcmp(&addr, &con->peer_addr, sizeof(con->peer_addr))) {
		pr_err("bad peer addr/nonce, want %s/%u, got %s/%u\n",
		       ceph_pr_addr(&con->peer_addr),
		       le32_to_cpu(con->peer_addr.nonce),
		       ceph_pr_addr(&addr), le32_to_cpu(addr.nonce));
		con->error_msg = "wrong peer at address";
		return -EINVAL;
	}

	if (client->required_features & ~features) {
		pr_err("RADOS feature set mismatch: my required > server's supported 0x%llx, need 0x%llx\n",
		       features, client->required_features & ~features);
		con->error_msg = "missing required protocol features";
		return -EINVAL;
	}

	/*
	 * Both name->type and name->num are set in ceph_con_open() but
	 * name->num may be bogus in the initial monmap.  name->type is
	 * verified in handle_hello().
	 */
	WARN_ON(!con->peer_name.type);
	con->peer_name.num = cpu_to_le64(global_id);
	con->v2.peer_global_seq = global_seq;
	con->peer_features = features;
	WARN_ON(required_features & ~client->supported_features);
	con->v2.server_cookie = cookie;

	if (flags & CEPH_MSG_CONNECT_LOSSY) {
		ceph_con_flag_set(con, CEPH_CON_F_LOSSYTX);
		WARN_ON(con->v2.server_cookie);
	} else {
		WARN_ON(!con->v2.server_cookie);
	}

	clear_in_sign_kvecs(con);
	clear_out_sign_kvecs(con);
	free_conn_bufs(con);
	con->delay = 0;  /* reset backoff memory */

	con->state = CEPH_CON_S_OPEN;
	con->v2.out_state = OUT_S_GET_NEXT;
	return 0;

bad:
	pr_err("failed to decode server_ident\n");
	return -EINVAL;
}

static int process_ident_missing_features(struct ceph_connection *con,
					  void *p, void *end)
{
	struct ceph_client *client = from_msgr(con->msgr);
	u64 missing_features;

	if (con->state != CEPH_CON_S_V2_SESSION_CONNECT) {
		con->error_msg = "protocol error, unexpected ident_missing_features";
		return -EINVAL;
	}

	ceph_decode_64_safe(&p, end, missing_features, bad);
	pr_err("RADOS feature set mismatch: server's required > my supported 0x%llx, missing 0x%llx\n",
	       client->supported_features, missing_features);
	con->error_msg = "missing required protocol features";
	return -EINVAL;

bad:
	pr_err("failed to decode ident_missing_features\n");
	return -EINVAL;
}

static int process_session_reconnect_ok(struct ceph_connection *con,
					void *p, void *end)
{
	u64 seq;

	if (con->state != CEPH_CON_S_V2_SESSION_RECONNECT) {
		con->error_msg = "protocol error, unexpected session_reconnect_ok";
		return -EINVAL;
	}

	ceph_decode_64_safe(&p, end, seq, bad);

	dout("%s con %p seq %llu\n", __func__, con, seq);
	ceph_con_discard_requeued(con, seq);

	clear_in_sign_kvecs(con);
	clear_out_sign_kvecs(con);
	free_conn_bufs(con);
	con->delay = 0;  /* reset backoff memory */

	con->state = CEPH_CON_S_OPEN;
	con->v2.out_state = OUT_S_GET_NEXT;
	return 0;

bad:
	pr_err("failed to decode session_reconnect_ok\n");
	return -EINVAL;
}

static int process_session_retry(struct ceph_connection *con,
				 void *p, void *end)
{
	u64 connect_seq;
	int ret;

	if (con->state != CEPH_CON_S_V2_SESSION_RECONNECT) {
		con->error_msg = "protocol error, unexpected session_retry";
		return -EINVAL;
	}

	ceph_decode_64_safe(&p, end, connect_seq, bad);

	dout("%s con %p connect_seq %llu\n", __func__, con, connect_seq);
	WARN_ON(connect_seq <= con->v2.connect_seq);
	con->v2.connect_seq = connect_seq + 1;

	free_conn_bufs(con);

	reset_out_kvecs(con);
	ret = prepare_session_reconnect(con);
	if (ret) {
		pr_err("prepare_session_reconnect (cseq) failed: %d\n", ret);
		return ret;
	}

	return 0;

bad:
	pr_err("failed to decode session_retry\n");
	return -EINVAL;
}

static int process_session_retry_global(struct ceph_connection *con,
					void *p, void *end)
{
	u64 global_seq;
	int ret;

	if (con->state != CEPH_CON_S_V2_SESSION_RECONNECT) {
		con->error_msg = "protocol error, unexpected session_retry_global";
		return -EINVAL;
	}

	ceph_decode_64_safe(&p, end, global_seq, bad);

	dout("%s con %p global_seq %llu\n", __func__, con, global_seq);
	WARN_ON(global_seq <= con->v2.global_seq);
	con->v2.global_seq = ceph_get_global_seq(con->msgr, global_seq);

	free_conn_bufs(con);

	reset_out_kvecs(con);
	ret = prepare_session_reconnect(con);
	if (ret) {
		pr_err("prepare_session_reconnect (gseq) failed: %d\n", ret);
		return ret;
	}

	return 0;

bad:
	pr_err("failed to decode session_retry_global\n");
	return -EINVAL;
}

static int process_session_reset(struct ceph_connection *con,
				 void *p, void *end)
{
	bool full;
	int ret;

	if (con->state != CEPH_CON_S_V2_SESSION_RECONNECT) {
		con->error_msg = "protocol error, unexpected session_reset";
		return -EINVAL;
	}

	ceph_decode_8_safe(&p, end, full, bad);
	if (!full) {
		con->error_msg = "protocol error, bad session_reset";
		return -EINVAL;
	}

	pr_info("%s%lld %s session reset\n", ENTITY_NAME(con->peer_name),
		ceph_pr_addr(&con->peer_addr));
	ceph_con_reset_session(con);

	mutex_unlock(&con->mutex);
	if (con->ops->peer_reset)
		con->ops->peer_reset(con);
	mutex_lock(&con->mutex);
	if (con->state != CEPH_CON_S_V2_SESSION_RECONNECT) {
		dout("%s con %p state changed to %d\n", __func__, con,
		     con->state);
		return -EAGAIN;
	}

	free_conn_bufs(con);

	reset_out_kvecs(con);
	ret = prepare_client_ident(con);
	if (ret) {
		pr_err("prepare_client_ident (rst) failed: %d\n", ret);
		return ret;
	}

	con->state = CEPH_CON_S_V2_SESSION_CONNECT;
	return 0;

bad:
	pr_err("failed to decode session_reset\n");
	return -EINVAL;
}

static int process_keepalive2_ack(struct ceph_connection *con,
				  void *p, void *end)
{
	if (con->state != CEPH_CON_S_OPEN) {
		con->error_msg = "protocol error, unexpected keepalive2_ack";
		return -EINVAL;
	}

	ceph_decode_need(&p, end, sizeof(struct ceph_timespec), bad);
	ceph_decode_timespec64(&con->last_keepalive_ack, p);

	dout("%s con %p timestamp %lld.%09ld\n", __func__, con,
	     con->last_keepalive_ack.tv_sec, con->last_keepalive_ack.tv_nsec);

	return 0;

bad:
	pr_err("failed to decode keepalive2_ack\n");
	return -EINVAL;
}

static int process_ack(struct ceph_connection *con, void *p, void *end)
{
	u64 seq;

	if (con->state != CEPH_CON_S_OPEN) {
		con->error_msg = "protocol error, unexpected ack";
		return -EINVAL;
	}

	ceph_decode_64_safe(&p, end, seq, bad);

	dout("%s con %p seq %llu\n", __func__, con, seq);
	ceph_con_discard_sent(con, seq);
	return 0;

bad:
	pr_err("failed to decode ack\n");
	return -EINVAL;
}

static int process_control(struct ceph_connection *con, void *p, void *end)
{
	int tag = con->v2.in_desc.fd_tag;
	int ret;

	dout("%s con %p tag %d len %d\n", __func__, con, tag, (int)(end - p));

	switch (tag) {
	case FRAME_TAG_HELLO:
		ret = process_hello(con, p, end);
		break;
	case FRAME_TAG_AUTH_BAD_METHOD:
		ret = process_auth_bad_method(con, p, end);
		break;
	case FRAME_TAG_AUTH_REPLY_MORE:
		ret = process_auth_reply_more(con, p, end);
		break;
	case FRAME_TAG_AUTH_DONE:
		ret = process_auth_done(con, p, end);
		break;
	case FRAME_TAG_AUTH_SIGNATURE:
		ret = process_auth_signature(con, p, end);
		break;
	case FRAME_TAG_SERVER_IDENT:
		ret = process_server_ident(con, p, end);
		break;
	case FRAME_TAG_IDENT_MISSING_FEATURES:
		ret = process_ident_missing_features(con, p, end);
		break;
	case FRAME_TAG_SESSION_RECONNECT_OK:
		ret = process_session_reconnect_ok(con, p, end);
		break;
	case FRAME_TAG_SESSION_RETRY:
		ret = process_session_retry(con, p, end);
		break;
	case FRAME_TAG_SESSION_RETRY_GLOBAL:
		ret = process_session_retry_global(con, p, end);
		break;
	case FRAME_TAG_SESSION_RESET:
		ret = process_session_reset(con, p, end);
		break;
	case FRAME_TAG_KEEPALIVE2_ACK:
		ret = process_keepalive2_ack(con, p, end);
		break;
	case FRAME_TAG_ACK:
		ret = process_ack(con, p, end);
		break;
	default:
		pr_err("bad tag %d\n", tag);
		con->error_msg = "protocol error, bad tag";
		return -EINVAL;
	}
	if (ret) {
		dout("%s con %p error %d\n", __func__, con, ret);
		return ret;
	}

	prepare_read_preamble(con);
	return 0;
}

/*
 * Return:
 *   1 - con->in_msg set, read message
 *   0 - skip message
 *  <0 - error
 */
static int process_message_header(struct ceph_connection *con,
				  void *p, void *end)
{
	struct ceph_frame_desc *desc = &con->v2.in_desc;
	struct ceph_msg_header2 *hdr2 = p;
	struct ceph_msg_header hdr;
	int skip;
	int ret;
	u64 seq;

	/* verify seq# */
	seq = le64_to_cpu(hdr2->seq);
	if ((s64)seq - (s64)con->in_seq < 1) {
		pr_info("%s%lld %s skipping old message: seq %llu, expected %llu\n",
			ENTITY_NAME(con->peer_name),
			ceph_pr_addr(&con->peer_addr),
			seq, con->in_seq + 1);
		return 0;
	}
	if ((s64)seq - (s64)con->in_seq > 1) {
		pr_err("bad seq %llu, expected %llu\n", seq, con->in_seq + 1);
		con->error_msg = "bad message sequence # for incoming message";
		return -EBADE;
	}

	ceph_con_discard_sent(con, le64_to_cpu(hdr2->ack_seq));

	fill_header(&hdr, hdr2, desc->fd_lens[1], desc->fd_lens[2],
		    desc->fd_lens[3], &con->peer_name);
	ret = ceph_con_in_msg_alloc(con, &hdr, &skip);
	if (ret)
		return ret;

	WARN_ON(!con->in_msg ^ skip);
	if (skip)
		return 0;

	WARN_ON(!con->in_msg);
	WARN_ON(con->in_msg->con != con);
	return 1;
}

static int process_message(struct ceph_connection *con)
{
	ceph_con_process_message(con);

	/*
	 * We could have been closed by ceph_con_close() because
	 * ceph_con_process_message() temporarily drops con->mutex.
	 */
	if (con->state != CEPH_CON_S_OPEN) {
		dout("%s con %p state changed to %d\n", __func__, con,
		     con->state);
		return -EAGAIN;
	}

	prepare_read_preamble(con);
	return 0;
}

static int __handle_control(struct ceph_connection *con, void *p)
{
	void *end = p + con->v2.in_desc.fd_lens[0];
	struct ceph_msg *msg;
	int ret;

	if (con->v2.in_desc.fd_tag != FRAME_TAG_MESSAGE)
		return process_control(con, p, end);

	ret = process_message_header(con, p, end);
	if (ret < 0)
		return ret;
	if (ret == 0) {
		prepare_skip_message(con);
		return 0;
	}

	msg = con->in_msg;  /* set in process_message_header() */
	if (front_len(msg)) {
		WARN_ON(front_len(msg) > msg->front_alloc_len);
		msg->front.iov_len = front_len(msg);
	} else {
		msg->front.iov_len = 0;
	}
	if (middle_len(msg)) {
		WARN_ON(middle_len(msg) > msg->middle->alloc_len);
		msg->middle->vec.iov_len = middle_len(msg);
	} else if (msg->middle) {
		msg->middle->vec.iov_len = 0;
	}

	if (!front_len(msg) && !middle_len(msg) && !data_len(msg))
		return process_message(con);

	if (con_secure(con))
		return prepare_read_tail_secure(con);

	return prepare_read_tail_plain(con);
}

static int handle_preamble(struct ceph_connection *con)
{
	struct ceph_frame_desc *desc = &con->v2.in_desc;
	int ret;

	if (con_secure(con)) {
		ret = decrypt_preamble(con);
		if (ret) {
			if (ret == -EBADMSG)
				con->error_msg = "integrity error, bad preamble auth tag";
			return ret;
		}
	}

	ret = decode_preamble(con->v2.in_buf, desc);
	if (ret) {
		if (ret == -EBADMSG)
			con->error_msg = "integrity error, bad crc";
		else
			con->error_msg = "protocol error, bad preamble";
		return ret;
	}

	dout("%s con %p tag %d seg_cnt %d %d+%d+%d+%d\n", __func__,
	     con, desc->fd_tag, desc->fd_seg_cnt, desc->fd_lens[0],
	     desc->fd_lens[1], desc->fd_lens[2], desc->fd_lens[3]);

	if (!con_secure(con))
		return prepare_read_control(con);

	if (desc->fd_lens[0] > CEPH_PREAMBLE_INLINE_LEN)
		return prepare_read_control_remainder(con);

	return __handle_control(con, CTRL_BODY(con->v2.in_buf));
}

static int handle_control(struct ceph_connection *con)
{
	int ctrl_len = con->v2.in_desc.fd_lens[0];
	void *buf;
	int ret;

	WARN_ON(con_secure(con));

	ret = verify_control_crc(con);
	if (ret) {
		con->error_msg = "integrity error, bad crc";
		return ret;
	}

	if (con->state == CEPH_CON_S_V2_AUTH) {
		buf = alloc_conn_buf(con, ctrl_len);
		if (!buf)
			return -ENOMEM;

		memcpy(buf, con->v2.in_kvecs[0].iov_base, ctrl_len);
		return __handle_control(con, buf);
	}

	return __handle_control(con, con->v2.in_kvecs[0].iov_base);
}

static int handle_control_remainder(struct ceph_connection *con)
{
	int ret;

	WARN_ON(!con_secure(con));

	ret = decrypt_control_remainder(con);
	if (ret) {
		if (ret == -EBADMSG)
			con->error_msg = "integrity error, bad control remainder auth tag";
		return ret;
	}

	return __handle_control(con, con->v2.in_kvecs[0].iov_base -
				     CEPH_PREAMBLE_INLINE_LEN);
}

static int handle_epilogue(struct ceph_connection *con)
{
	u32 front_crc, middle_crc, data_crc;
	int ret;

	if (con_secure(con)) {
		ret = decrypt_tail(con);
		if (ret) {
			if (ret == -EBADMSG)
				con->error_msg = "integrity error, bad epilogue auth tag";
			return ret;
		}

		/* just late_status */
		ret = decode_epilogue(con->v2.in_buf, NULL, NULL, NULL);
		if (ret) {
			con->error_msg = "protocol error, bad epilogue";
			return ret;
		}
	} else {
		ret = decode_epilogue(con->v2.in_buf, &front_crc,
				      &middle_crc, &data_crc);
		if (ret) {
			con->error_msg = "protocol error, bad epilogue";
			return ret;
		}

		ret = verify_epilogue_crcs(con, front_crc, middle_crc,
					   data_crc);
		if (ret) {
			con->error_msg = "integrity error, bad crc";
			return ret;
		}
	}

	return process_message(con);
}

static void finish_skip(struct ceph_connection *con)
{
	dout("%s con %p\n", __func__, con);

	if (con_secure(con))
		gcm_inc_nonce(&con->v2.in_gcm_nonce);

	__finish_skip(con);
}

static int populate_in_iter(struct ceph_connection *con)
{
	int ret;

	dout("%s con %p state %d in_state %d\n", __func__, con, con->state,
	     con->v2.in_state);
	WARN_ON(iov_iter_count(&con->v2.in_iter));

	if (con->state == CEPH_CON_S_V2_BANNER_PREFIX) {
		ret = process_banner_prefix(con);
	} else if (con->state == CEPH_CON_S_V2_BANNER_PAYLOAD) {
		ret = process_banner_payload(con);
	} else if ((con->state >= CEPH_CON_S_V2_HELLO &&
		    con->state <= CEPH_CON_S_V2_SESSION_RECONNECT) ||
		   con->state == CEPH_CON_S_OPEN) {
		switch (con->v2.in_state) {
		case IN_S_HANDLE_PREAMBLE:
			ret = handle_preamble(con);
			break;
		case IN_S_HANDLE_CONTROL:
			ret = handle_control(con);
			break;
		case IN_S_HANDLE_CONTROL_REMAINDER:
			ret = handle_control_remainder(con);
			break;
		case IN_S_PREPARE_READ_DATA:
			ret = prepare_read_data(con);
			break;
		case IN_S_PREPARE_READ_DATA_CONT:
			prepare_read_data_cont(con);
			ret = 0;
			break;
		case IN_S_PREPARE_READ_ENC_PAGE:
			prepare_read_enc_page(con);
			ret = 0;
			break;
		case IN_S_HANDLE_EPILOGUE:
			ret = handle_epilogue(con);
			break;
		case IN_S_FINISH_SKIP:
			finish_skip(con);
			ret = 0;
			break;
		default:
			WARN(1, "bad in_state %d", con->v2.in_state);
			return -EINVAL;
		}
	} else {
		WARN(1, "bad state %d", con->state);
		return -EINVAL;
	}
	if (ret) {
		dout("%s con %p error %d\n", __func__, con, ret);
		return ret;
	}

	if (WARN_ON(!iov_iter_count(&con->v2.in_iter)))
		return -ENODATA;
	dout("%s con %p populated %zu\n", __func__, con,
	     iov_iter_count(&con->v2.in_iter));
	return 1;
}

int ceph_con_v2_try_read(struct ceph_connection *con)
{
	int ret;

	dout("%s con %p state %d need %zu\n", __func__, con, con->state,
	     iov_iter_count(&con->v2.in_iter));

	if (con->state == CEPH_CON_S_PREOPEN)
		return 0;

	/*
	 * We should always have something pending here.  If not,
	 * avoid calling populate_in_iter() as if we read something
	 * (ceph_tcp_recv() would immediately return 1).
	 */
	if (WARN_ON(!iov_iter_count(&con->v2.in_iter)))
		return -ENODATA;

	for (;;) {
		ret = ceph_tcp_recv(con);
		if (ret <= 0)
			return ret;

		ret = populate_in_iter(con);
		if (ret <= 0) {
			if (ret && ret != -EAGAIN && !con->error_msg)
				con->error_msg = "read processing error";
			return ret;
		}
	}
}

static void queue_data(struct ceph_connection *con)
{
	struct bio_vec bv;

	con->v2.out_epil.data_crc = -1;
	ceph_msg_data_cursor_init(&con->v2.out_cursor, con->out_msg,
				  data_len(con->out_msg));

	get_bvec_at(&con->v2.out_cursor, &bv);
	set_out_bvec(con, &bv, true);
	con->v2.out_state = OUT_S_QUEUE_DATA_CONT;
}

static void queue_data_cont(struct ceph_connection *con)
{
	struct bio_vec bv;

	con->v2.out_epil.data_crc = ceph_crc32c_page(
		con->v2.out_epil.data_crc, con->v2.out_bvec.bv_page,
		con->v2.out_bvec.bv_offset, con->v2.out_bvec.bv_len);

	ceph_msg_data_advance(&con->v2.out_cursor, con->v2.out_bvec.bv_len);
	if (con->v2.out_cursor.total_resid) {
		get_bvec_at(&con->v2.out_cursor, &bv);
		set_out_bvec(con, &bv, true);
		WARN_ON(con->v2.out_state != OUT_S_QUEUE_DATA_CONT);
		return;
	}

	/*
	 * We've written all data.  Queue epilogue.  Once it's written,
	 * we are done.
	 */
	reset_out_kvecs(con);
	prepare_epilogue_plain(con, false);
	con->v2.out_state = OUT_S_FINISH_MESSAGE;
}

static void queue_enc_page(struct ceph_connection *con)
{
	struct bio_vec bv;

	dout("%s con %p i %d resid %d\n", __func__, con, con->v2.out_enc_i,
	     con->v2.out_enc_resid);
	WARN_ON(!con->v2.out_enc_resid);

	bvec_set_page(&bv, con->v2.out_enc_pages[con->v2.out_enc_i],
		      min(con->v2.out_enc_resid, (int)PAGE_SIZE), 0);

	set_out_bvec(con, &bv, false);
	con->v2.out_enc_i++;
	con->v2.out_enc_resid -= bv.bv_len;

	if (con->v2.out_enc_resid) {
		WARN_ON(con->v2.out_state != OUT_S_QUEUE_ENC_PAGE);
		return;
	}

	/*
	 * We've queued the last piece of ciphertext (ending with
	 * epilogue) + auth tag.  Once it's written, we are done.
	 */
	WARN_ON(con->v2.out_enc_i != con->v2.out_enc_page_cnt);
	con->v2.out_state = OUT_S_FINISH_MESSAGE;
}

static void queue_zeros(struct ceph_connection *con)
{
	dout("%s con %p out_zero %d\n", __func__, con, con->v2.out_zero);

	if (con->v2.out_zero) {
		set_out_bvec_zero(con);
		con->v2.out_zero -= con->v2.out_bvec.bv_len;
		con->v2.out_state = OUT_S_QUEUE_ZEROS;
		return;
	}

	/*
	 * We've zero-filled everything up to epilogue.  Queue epilogue
	 * with late_status set to ABORTED and crcs adjusted for zeros.
	 * Once it's written, we are done patching up for the revoke.
	 */
	reset_out_kvecs(con);
	prepare_epilogue_plain(con, true);
	con->v2.out_state = OUT_S_FINISH_MESSAGE;
}

static void finish_message(struct ceph_connection *con)
{
	dout("%s con %p msg %p\n", __func__, con, con->out_msg);

	/* we end up here both plain and secure modes */
	if (con->v2.out_enc_pages) {
		WARN_ON(!con->v2.out_enc_page_cnt);
		ceph_release_page_vector(con->v2.out_enc_pages,
					 con->v2.out_enc_page_cnt);
		con->v2.out_enc_pages = NULL;
		con->v2.out_enc_page_cnt = 0;
	}
	/* message may have been revoked */
	if (con->out_msg) {
		ceph_msg_put(con->out_msg);
		con->out_msg = NULL;
	}

	con->v2.out_state = OUT_S_GET_NEXT;
}

static int populate_out_iter(struct ceph_connection *con)
{
	int ret;

	dout("%s con %p state %d out_state %d\n", __func__, con, con->state,
	     con->v2.out_state);
	WARN_ON(iov_iter_count(&con->v2.out_iter));

	if (con->state != CEPH_CON_S_OPEN) {
		WARN_ON(con->state < CEPH_CON_S_V2_BANNER_PREFIX ||
			con->state > CEPH_CON_S_V2_SESSION_RECONNECT);
		goto nothing_pending;
	}

	switch (con->v2.out_state) {
	case OUT_S_QUEUE_DATA:
		WARN_ON(!con->out_msg);
		queue_data(con);
		goto populated;
	case OUT_S_QUEUE_DATA_CONT:
		WARN_ON(!con->out_msg);
		queue_data_cont(con);
		goto populated;
	case OUT_S_QUEUE_ENC_PAGE:
		queue_enc_page(con);
		goto populated;
	case OUT_S_QUEUE_ZEROS:
		WARN_ON(con->out_msg);  /* revoked */
		queue_zeros(con);
		goto populated;
	case OUT_S_FINISH_MESSAGE:
		finish_message(con);
		break;
	case OUT_S_GET_NEXT:
		break;
	default:
		WARN(1, "bad out_state %d", con->v2.out_state);
		return -EINVAL;
	}

	WARN_ON(con->v2.out_state != OUT_S_GET_NEXT);
	if (ceph_con_flag_test_and_clear(con, CEPH_CON_F_KEEPALIVE_PENDING)) {
		ret = prepare_keepalive2(con);
		if (ret) {
			pr_err("prepare_keepalive2 failed: %d\n", ret);
			return ret;
		}
	} else if (!list_empty(&con->out_queue)) {
		ceph_con_get_out_msg(con);
		ret = prepare_message(con);
		if (ret) {
			pr_err("prepare_message failed: %d\n", ret);
			return ret;
		}
	} else if (con->in_seq > con->in_seq_acked) {
		ret = prepare_ack(con);
		if (ret) {
			pr_err("prepare_ack failed: %d\n", ret);
			return ret;
		}
	} else {
		goto nothing_pending;
	}

populated:
	if (WARN_ON(!iov_iter_count(&con->v2.out_iter)))
		return -ENODATA;
	dout("%s con %p populated %zu\n", __func__, con,
	     iov_iter_count(&con->v2.out_iter));
	return 1;

nothing_pending:
	WARN_ON(iov_iter_count(&con->v2.out_iter));
	dout("%s con %p nothing pending\n", __func__, con);
	ceph_con_flag_clear(con, CEPH_CON_F_WRITE_PENDING);
	return 0;
}

int ceph_con_v2_try_write(struct ceph_connection *con)
{
	int ret;

	dout("%s con %p state %d have %zu\n", __func__, con, con->state,
	     iov_iter_count(&con->v2.out_iter));

	/* open the socket first? */
	if (con->state == CEPH_CON_S_PREOPEN) {
		WARN_ON(con->peer_addr.type != CEPH_ENTITY_ADDR_TYPE_MSGR2);

		/*
		 * Always bump global_seq.  Bump connect_seq only if
		 * there is a session (i.e. we are reconnecting and will
		 * send session_reconnect instead of client_ident).
		 */
		con->v2.global_seq = ceph_get_global_seq(con->msgr, 0);
		if (con->v2.server_cookie)
			con->v2.connect_seq++;

		ret = prepare_read_banner_prefix(con);
		if (ret) {
			pr_err("prepare_read_banner_prefix failed: %d\n", ret);
			con->error_msg = "connect error";
			return ret;
		}

		reset_out_kvecs(con);
		ret = prepare_banner(con);
		if (ret) {
			pr_err("prepare_banner failed: %d\n", ret);
			con->error_msg = "connect error";
			return ret;
		}

		ret = ceph_tcp_connect(con);
		if (ret) {
			pr_err("ceph_tcp_connect failed: %d\n", ret);
			con->error_msg = "connect error";
			return ret;
		}
	}

	if (!iov_iter_count(&con->v2.out_iter)) {
		ret = populate_out_iter(con);
		if (ret <= 0) {
			if (ret && ret != -EAGAIN && !con->error_msg)
				con->error_msg = "write processing error";
			return ret;
		}
	}

	tcp_sock_set_cork(con->sock->sk, true);
	for (;;) {
		ret = ceph_tcp_send(con);
		if (ret <= 0)
			break;

		ret = populate_out_iter(con);
		if (ret <= 0) {
			if (ret && ret != -EAGAIN && !con->error_msg)
				con->error_msg = "write processing error";
			break;
		}
	}

	tcp_sock_set_cork(con->sock->sk, false);
	return ret;
}

static u32 crc32c_zeros(u32 crc, int zero_len)
{
	int len;

	while (zero_len) {
		len = min(zero_len, (int)PAGE_SIZE);
		crc = crc32c(crc, page_address(ceph_zero_page), len);
		zero_len -= len;
	}

	return crc;
}

static void prepare_zero_front(struct ceph_connection *con, int resid)
{
	int sent;

	WARN_ON(!resid || resid > front_len(con->out_msg));
	sent = front_len(con->out_msg) - resid;
	dout("%s con %p sent %d resid %d\n", __func__, con, sent, resid);

	if (sent) {
		con->v2.out_epil.front_crc =
			crc32c(-1, con->out_msg->front.iov_base, sent);
		con->v2.out_epil.front_crc =
			crc32c_zeros(con->v2.out_epil.front_crc, resid);
	} else {
		con->v2.out_epil.front_crc = crc32c_zeros(-1, resid);
	}

	con->v2.out_iter.count -= resid;
	out_zero_add(con, resid);
}

static void prepare_zero_middle(struct ceph_connection *con, int resid)
{
	int sent;

	WARN_ON(!resid || resid > middle_len(con->out_msg));
	sent = middle_len(con->out_msg) - resid;
	dout("%s con %p sent %d resid %d\n", __func__, con, sent, resid);

	if (sent) {
		con->v2.out_epil.middle_crc =
			crc32c(-1, con->out_msg->middle->vec.iov_base, sent);
		con->v2.out_epil.middle_crc =
			crc32c_zeros(con->v2.out_epil.middle_crc, resid);
	} else {
		con->v2.out_epil.middle_crc = crc32c_zeros(-1, resid);
	}

	con->v2.out_iter.count -= resid;
	out_zero_add(con, resid);
}

static void prepare_zero_data(struct ceph_connection *con)
{
	dout("%s con %p\n", __func__, con);
	con->v2.out_epil.data_crc = crc32c_zeros(-1, data_len(con->out_msg));
	out_zero_add(con, data_len(con->out_msg));
}

static void revoke_at_queue_data(struct ceph_connection *con)
{
	int boundary;
	int resid;

	WARN_ON(!data_len(con->out_msg));
	WARN_ON(!iov_iter_is_kvec(&con->v2.out_iter));
	resid = iov_iter_count(&con->v2.out_iter);

	boundary = front_len(con->out_msg) + middle_len(con->out_msg);
	if (resid > boundary) {
		resid -= boundary;
		WARN_ON(resid > MESSAGE_HEAD_PLAIN_LEN);
		dout("%s con %p was sending head\n", __func__, con);
		if (front_len(con->out_msg))
			prepare_zero_front(con, front_len(con->out_msg));
		if (middle_len(con->out_msg))
			prepare_zero_middle(con, middle_len(con->out_msg));
		prepare_zero_data(con);
		WARN_ON(iov_iter_count(&con->v2.out_iter) != resid);
		con->v2.out_state = OUT_S_QUEUE_ZEROS;
		return;
	}

	boundary = middle_len(con->out_msg);
	if (resid > boundary) {
		resid -= boundary;
		dout("%s con %p was sending front\n", __func__, con);
		prepare_zero_front(con, resid);
		if (middle_len(con->out_msg))
			prepare_zero_middle(con, middle_len(con->out_msg));
		prepare_zero_data(con);
		queue_zeros(con);
		return;
	}

	WARN_ON(!resid);
	dout("%s con %p was sending middle\n", __func__, con);
	prepare_zero_middle(con, resid);
	prepare_zero_data(con);
	queue_zeros(con);
}

static void revoke_at_queue_data_cont(struct ceph_connection *con)
{
	int sent, resid;  /* current piece of data */

	WARN_ON(!data_len(con->out_msg));
	WARN_ON(!iov_iter_is_bvec(&con->v2.out_iter));
	resid = iov_iter_count(&con->v2.out_iter);
	WARN_ON(!resid || resid > con->v2.out_bvec.bv_len);
	sent = con->v2.out_bvec.bv_len - resid;
	dout("%s con %p sent %d resid %d\n", __func__, con, sent, resid);

	if (sent) {
		con->v2.out_epil.data_crc = ceph_crc32c_page(
			con->v2.out_epil.data_crc, con->v2.out_bvec.bv_page,
			con->v2.out_bvec.bv_offset, sent);
		ceph_msg_data_advance(&con->v2.out_cursor, sent);
	}
	WARN_ON(resid > con->v2.out_cursor.total_resid);
	con->v2.out_epil.data_crc = crc32c_zeros(con->v2.out_epil.data_crc,
						con->v2.out_cursor.total_resid);

	con->v2.out_iter.count -= resid;
	out_zero_add(con, con->v2.out_cursor.total_resid);
	queue_zeros(con);
}

static void revoke_at_finish_message(struct ceph_connection *con)
{
	int boundary;
	int resid;

	WARN_ON(!iov_iter_is_kvec(&con->v2.out_iter));
	resid = iov_iter_count(&con->v2.out_iter);

	if (!front_len(con->out_msg) && !middle_len(con->out_msg) &&
	    !data_len(con->out_msg)) {
		WARN_ON(!resid || resid > MESSAGE_HEAD_PLAIN_LEN);
		dout("%s con %p was sending head (empty message) - noop\n",
		     __func__, con);
		return;
	}

	boundary = front_len(con->out_msg) + middle_len(con->out_msg) +
		   CEPH_EPILOGUE_PLAIN_LEN;
	if (resid > boundary) {
		resid -= boundary;
		WARN_ON(resid > MESSAGE_HEAD_PLAIN_LEN);
		dout("%s con %p was sending head\n", __func__, con);
		if (front_len(con->out_msg))
			prepare_zero_front(con, front_len(con->out_msg));
		if (middle_len(con->out_msg))
			prepare_zero_middle(con, middle_len(con->out_msg));
		con->v2.out_iter.count -= CEPH_EPILOGUE_PLAIN_LEN;
		WARN_ON(iov_iter_count(&con->v2.out_iter) != resid);
		con->v2.out_state = OUT_S_QUEUE_ZEROS;
		return;
	}

	boundary = middle_len(con->out_msg) + CEPH_EPILOGUE_PLAIN_LEN;
	if (resid > boundary) {
		resid -= boundary;
		dout("%s con %p was sending front\n", __func__, con);
		prepare_zero_front(con, resid);
		if (middle_len(con->out_msg))
			prepare_zero_middle(con, middle_len(con->out_msg));
		con->v2.out_iter.count -= CEPH_EPILOGUE_PLAIN_LEN;
		queue_zeros(con);
		return;
	}

	boundary = CEPH_EPILOGUE_PLAIN_LEN;
	if (resid > boundary) {
		resid -= boundary;
		dout("%s con %p was sending middle\n", __func__, con);
		prepare_zero_middle(con, resid);
		con->v2.out_iter.count -= CEPH_EPILOGUE_PLAIN_LEN;
		queue_zeros(con);
		return;
	}

	WARN_ON(!resid);
	dout("%s con %p was sending epilogue - noop\n", __func__, con);
}

void ceph_con_v2_revoke(struct ceph_connection *con)
{
	WARN_ON(con->v2.out_zero);

	if (con_secure(con)) {
		WARN_ON(con->v2.out_state != OUT_S_QUEUE_ENC_PAGE &&
			con->v2.out_state != OUT_S_FINISH_MESSAGE);
		dout("%s con %p secure - noop\n", __func__, con);
		return;
	}

	switch (con->v2.out_state) {
	case OUT_S_QUEUE_DATA:
		revoke_at_queue_data(con);
		break;
	case OUT_S_QUEUE_DATA_CONT:
		revoke_at_queue_data_cont(con);
		break;
	case OUT_S_FINISH_MESSAGE:
		revoke_at_finish_message(con);
		break;
	default:
		WARN(1, "bad out_state %d", con->v2.out_state);
		break;
	}
}

static void revoke_at_prepare_read_data(struct ceph_connection *con)
{
	int remaining;
	int resid;

	WARN_ON(con_secure(con));
	WARN_ON(!data_len(con->in_msg));
	WARN_ON(!iov_iter_is_kvec(&con->v2.in_iter));
	resid = iov_iter_count(&con->v2.in_iter);
	WARN_ON(!resid);

	remaining = data_len(con->in_msg) + CEPH_EPILOGUE_PLAIN_LEN;
	dout("%s con %p resid %d remaining %d\n", __func__, con, resid,
	     remaining);
	con->v2.in_iter.count -= resid;
	set_in_skip(con, resid + remaining);
	con->v2.in_state = IN_S_FINISH_SKIP;
}

static void revoke_at_prepare_read_data_cont(struct ceph_connection *con)
{
	int recved, resid;  /* current piece of data */
	int remaining;

	WARN_ON(con_secure(con));
	WARN_ON(!data_len(con->in_msg));
	WARN_ON(!iov_iter_is_bvec(&con->v2.in_iter));
	resid = iov_iter_count(&con->v2.in_iter);
	WARN_ON(!resid || resid > con->v2.in_bvec.bv_len);
	recved = con->v2.in_bvec.bv_len - resid;
	dout("%s con %p recved %d resid %d\n", __func__, con, recved, resid);

	if (recved)
		ceph_msg_data_advance(&con->v2.in_cursor, recved);
	WARN_ON(resid > con->v2.in_cursor.total_resid);

	remaining = CEPH_EPILOGUE_PLAIN_LEN;
	dout("%s con %p total_resid %zu remaining %d\n", __func__, con,
	     con->v2.in_cursor.total_resid, remaining);
	con->v2.in_iter.count -= resid;
	set_in_skip(con, con->v2.in_cursor.total_resid + remaining);
	con->v2.in_state = IN_S_FINISH_SKIP;
}

static void revoke_at_prepare_read_enc_page(struct ceph_connection *con)
{
	int resid;  /* current enc page (not necessarily data) */

	WARN_ON(!con_secure(con));
	WARN_ON(!iov_iter_is_bvec(&con->v2.in_iter));
	resid = iov_iter_count(&con->v2.in_iter);
	WARN_ON(!resid || resid > con->v2.in_bvec.bv_len);

	dout("%s con %p resid %d enc_resid %d\n", __func__, con, resid,
	     con->v2.in_enc_resid);
	con->v2.in_iter.count -= resid;
	set_in_skip(con, resid + con->v2.in_enc_resid);
	con->v2.in_state = IN_S_FINISH_SKIP;
}

static void revoke_at_handle_epilogue(struct ceph_connection *con)
{
	int resid;

	resid = iov_iter_count(&con->v2.in_iter);
	WARN_ON(!resid);

	dout("%s con %p resid %d\n", __func__, con, resid);
	con->v2.in_iter.count -= resid;
	set_in_skip(con, resid);
	con->v2.in_state = IN_S_FINISH_SKIP;
}

void ceph_con_v2_revoke_incoming(struct ceph_connection *con)
{
	switch (con->v2.in_state) {
	case IN_S_PREPARE_READ_DATA:
		revoke_at_prepare_read_data(con);
		break;
	case IN_S_PREPARE_READ_DATA_CONT:
		revoke_at_prepare_read_data_cont(con);
		break;
	case IN_S_PREPARE_READ_ENC_PAGE:
		revoke_at_prepare_read_enc_page(con);
		break;
	case IN_S_HANDLE_EPILOGUE:
		revoke_at_handle_epilogue(con);
		break;
	default:
		WARN(1, "bad in_state %d", con->v2.in_state);
		break;
	}
}

bool ceph_con_v2_opened(struct ceph_connection *con)
{
	return con->v2.peer_global_seq;
}

void ceph_con_v2_reset_session(struct ceph_connection *con)
{
	con->v2.client_cookie = 0;
	con->v2.server_cookie = 0;
	con->v2.global_seq = 0;
	con->v2.connect_seq = 0;
	con->v2.peer_global_seq = 0;
}

void ceph_con_v2_reset_protocol(struct ceph_connection *con)
{
	iov_iter_truncate(&con->v2.in_iter, 0);
	iov_iter_truncate(&con->v2.out_iter, 0);
	con->v2.out_zero = 0;

	clear_in_sign_kvecs(con);
	clear_out_sign_kvecs(con);
	free_conn_bufs(con);

	if (con->v2.in_enc_pages) {
		WARN_ON(!con->v2.in_enc_page_cnt);
		ceph_release_page_vector(con->v2.in_enc_pages,
					 con->v2.in_enc_page_cnt);
		con->v2.in_enc_pages = NULL;
		con->v2.in_enc_page_cnt = 0;
	}
	if (con->v2.out_enc_pages) {
		WARN_ON(!con->v2.out_enc_page_cnt);
		ceph_release_page_vector(con->v2.out_enc_pages,
					 con->v2.out_enc_page_cnt);
		con->v2.out_enc_pages = NULL;
		con->v2.out_enc_page_cnt = 0;
	}

	con->v2.con_mode = CEPH_CON_MODE_UNKNOWN;
	memzero_explicit(&con->v2.in_gcm_nonce, CEPH_GCM_IV_LEN);
	memzero_explicit(&con->v2.out_gcm_nonce, CEPH_GCM_IV_LEN);

	if (con->v2.hmac_tfm) {
		crypto_free_shash(con->v2.hmac_tfm);
		con->v2.hmac_tfm = NULL;
	}
	if (con->v2.gcm_req) {
		aead_request_free(con->v2.gcm_req);
		con->v2.gcm_req = NULL;
	}
	if (con->v2.gcm_tfm) {
		crypto_free_aead(con->v2.gcm_tfm);
		con->v2.gcm_tfm = NULL;
	}
}<|MERGE_RESOLUTION|>--- conflicted
+++ resolved
@@ -873,14 +873,7 @@
 
 	/* get a piece of data, cursor isn't advanced */
 	page = ceph_msg_data_next(cursor, &off, &len);
-<<<<<<< HEAD
-
-	bv->bv_page = page;
-	bv->bv_offset = off;
-	bv->bv_len = len;
-=======
 	bvec_set_page(bv, page, len, off);
->>>>>>> eb3cdb58
 }
 
 static int calc_sg_cnt(void *buf, int buf_len)
@@ -1869,14 +1862,8 @@
 	     con->v2.in_enc_resid);
 	WARN_ON(!con->v2.in_enc_resid);
 
-<<<<<<< HEAD
-	bv.bv_page = con->v2.in_enc_pages[con->v2.in_enc_i];
-	bv.bv_offset = 0;
-	bv.bv_len = min(con->v2.in_enc_resid, (int)PAGE_SIZE);
-=======
 	bvec_set_page(&bv, con->v2.in_enc_pages[con->v2.in_enc_i],
 		      min(con->v2.in_enc_resid, (int)PAGE_SIZE), 0);
->>>>>>> eb3cdb58
 
 	set_in_bvec(con, &bv);
 	con->v2.in_enc_i++;
