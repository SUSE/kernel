--- conflicted
+++ resolved
@@ -5847,11 +5847,6 @@
 }
 #endif
 
-<<<<<<< HEAD
-#define MAX_EXTENTS 4096
-
-=======
->>>>>>> 2d5404ca
 static int osd_sparse_read(struct ceph_connection *con,
 			   struct ceph_msg_data_cursor *cursor,
 			   char **pbuf)
@@ -5882,34 +5877,16 @@
 
 		if (count > 0) {
 			if (!sr->sr_extent || count > sr->sr_ext_len) {
-<<<<<<< HEAD
-				/*
-				 * Apply a hard cap to the number of extents.
-				 * If we have more, assume something is wrong.
-				 */
-				if (count > MAX_EXTENTS) {
-					dout("%s: OSD returned 0x%x extents in a single reply!\n",
-					     __func__, count);
-					return -EREMOTEIO;
-				}
-
-=======
->>>>>>> 2d5404ca
 				/* no extent array provided, or too short */
 				kfree(sr->sr_extent);
 				sr->sr_extent = kmalloc_array(count,
 							      sizeof(*sr->sr_extent),
 							      GFP_NOIO);
-<<<<<<< HEAD
-				if (!sr->sr_extent)
-					return -ENOMEM;
-=======
 				if (!sr->sr_extent) {
 					pr_err("%s: failed to allocate %u extents\n",
 					       __func__, count);
 					return -ENOMEM;
 				}
->>>>>>> 2d5404ca
 				sr->sr_ext_len = count;
 			}
 			ret = count * sizeof(*sr->sr_extent);
