--- conflicted
+++ resolved
@@ -516,12 +516,7 @@
 
 out_put_dev:
 	/* remove potential reference from dev_get_by_index() */
-<<<<<<< HEAD
-	if (dev)
-		dev_put(dev);
-=======
 	dev_put(dev);
->>>>>>> 2d5404ca
 out:
 	release_sock(sk);
 	rtnl_unlock();
