// SPDX-License-Identifier: (GPL-2.0 OR BSD-3-Clause)
/* isotp.c - ISO 15765-2 CAN transport protocol for protocol family CAN
 *
 * This implementation does not provide ISO-TP specific return values to the
 * userspace.
 *
 * - RX path timeout of data reception leads to -ETIMEDOUT
 * - RX path SN mismatch leads to -EILSEQ
 * - RX path data reception with wrong padding leads to -EBADMSG
 * - TX path flowcontrol reception timeout leads to -ECOMM
 * - TX path flowcontrol reception overflow leads to -EMSGSIZE
 * - TX path flowcontrol reception with wrong layout/padding leads to -EBADMSG
 * - when a transfer (tx) is on the run the next write() blocks until it's done
 * - use CAN_ISOTP_WAIT_TX_DONE flag to block the caller until the PDU is sent
 * - as we have static buffers the check whether the PDU fits into the buffer
 *   is done at FF reception time (no support for sending 'wait frames')
 *
 * Copyright (c) 2020 Volkswagen Group Electronic Research
 * All rights reserved.
 *
 * Redistribution and use in source and binary forms, with or without
 * modification, are permitted provided that the following conditions
 * are met:
 * 1. Redistributions of source code must retain the above copyright
 *    notice, this list of conditions and the following disclaimer.
 * 2. Redistributions in binary form must reproduce the above copyright
 *    notice, this list of conditions and the following disclaimer in the
 *    documentation and/or other materials provided with the distribution.
 * 3. Neither the name of Volkswagen nor the names of its contributors
 *    may be used to endorse or promote products derived from this software
 *    without specific prior written permission.
 *
 * Alternatively, provided that this notice is retained in full, this
 * software may be distributed under the terms of the GNU General
 * Public License ("GPL") version 2, in which case the provisions of the
 * GPL apply INSTEAD OF those given above.
 *
 * The provided data structures and external interfaces from this code
 * are not restricted to be used by modules with a GPL compatible license.
 *
 * THIS SOFTWARE IS PROVIDED BY THE COPYRIGHT HOLDERS AND CONTRIBUTORS
 * "AS IS" AND ANY EXPRESS OR IMPLIED WARRANTIES, INCLUDING, BUT NOT
 * LIMITED TO, THE IMPLIED WARRANTIES OF MERCHANTABILITY AND FITNESS FOR
 * A PARTICULAR PURPOSE ARE DISCLAIMED. IN NO EVENT SHALL THE COPYRIGHT
 * OWNER OR CONTRIBUTORS BE LIABLE FOR ANY DIRECT, INDIRECT, INCIDENTAL,
 * SPECIAL, EXEMPLARY, OR CONSEQUENTIAL DAMAGES (INCLUDING, BUT NOT
 * LIMITED TO, PROCUREMENT OF SUBSTITUTE GOODS OR SERVICES; LOSS OF USE,
 * DATA, OR PROFITS; OR BUSINESS INTERRUPTION) HOWEVER CAUSED AND ON ANY
 * THEORY OF LIABILITY, WHETHER IN CONTRACT, STRICT LIABILITY, OR TORT
 * (INCLUDING NEGLIGENCE OR OTHERWISE) ARISING IN ANY WAY OUT OF THE USE
 * OF THIS SOFTWARE, EVEN IF ADVISED OF THE POSSIBILITY OF SUCH
 * DAMAGE.
 */

#include <linux/module.h>
#include <linux/init.h>
#include <linux/interrupt.h>
#include <linux/spinlock.h>
#include <linux/hrtimer.h>
#include <linux/wait.h>
#include <linux/uio.h>
#include <linux/net.h>
#include <linux/netdevice.h>
#include <linux/socket.h>
#include <linux/if_arp.h>
#include <linux/skbuff.h>
#include <linux/can.h>
#include <linux/can/core.h>
#include <linux/can/skb.h>
#include <linux/can/isotp.h>
#include <linux/slab.h>
#include <net/sock.h>
#include <net/net_namespace.h>

MODULE_DESCRIPTION("PF_CAN isotp 15765-2:2016 protocol");
MODULE_LICENSE("Dual BSD/GPL");
MODULE_AUTHOR("Oliver Hartkopp <socketcan@hartkopp.net>");
MODULE_ALIAS("can-proto-6");

#define ISOTP_MIN_NAMELEN CAN_REQUIRED_SIZE(struct sockaddr_can, can_addr.tp)

#define SINGLE_MASK(id) (((id) & CAN_EFF_FLAG) ? \
			 (CAN_EFF_MASK | CAN_EFF_FLAG | CAN_RTR_FLAG) : \
			 (CAN_SFF_MASK | CAN_EFF_FLAG | CAN_RTR_FLAG))

/* ISO 15765-2:2016 supports more than 4095 byte per ISO PDU as the FF_DL can
 * take full 32 bit values (4 Gbyte). We would need some good concept to handle
 * this between user space and kernel space. For now set the static buffer to
 * something about 8 kbyte to be able to test this new functionality.
 */
#define DEFAULT_MAX_PDU_SIZE 8300

/* maximum PDU size before ISO 15765-2:2016 extension was 4095 */
#define MAX_12BIT_PDU_SIZE 4095

/* limit the isotp pdu size from the optional module parameter to 1MByte */
#define MAX_PDU_SIZE (1025 * 1024U)

static unsigned int max_pdu_size __read_mostly = DEFAULT_MAX_PDU_SIZE;
module_param(max_pdu_size, uint, 0444);
MODULE_PARM_DESC(max_pdu_size, "maximum isotp pdu size (default "
		 __stringify(DEFAULT_MAX_PDU_SIZE) ")");

/* N_PCI type values in bits 7-4 of N_PCI bytes */
#define N_PCI_SF 0x00	/* single frame */
#define N_PCI_FF 0x10	/* first frame */
#define N_PCI_CF 0x20	/* consecutive frame */
#define N_PCI_FC 0x30	/* flow control */

#define N_PCI_SZ 1	/* size of the PCI byte #1 */
#define SF_PCI_SZ4 1	/* size of SingleFrame PCI including 4 bit SF_DL */
#define SF_PCI_SZ8 2	/* size of SingleFrame PCI including 8 bit SF_DL */
#define FF_PCI_SZ12 2	/* size of FirstFrame PCI including 12 bit FF_DL */
#define FF_PCI_SZ32 6	/* size of FirstFrame PCI including 32 bit FF_DL */
#define FC_CONTENT_SZ 3	/* flow control content size in byte (FS/BS/STmin) */

#define ISOTP_CHECK_PADDING (CAN_ISOTP_CHK_PAD_LEN | CAN_ISOTP_CHK_PAD_DATA)
#define ISOTP_ALL_BC_FLAGS (CAN_ISOTP_SF_BROADCAST | CAN_ISOTP_CF_BROADCAST)

/* Flow Status given in FC frame */
#define ISOTP_FC_CTS 0		/* clear to send */
#define ISOTP_FC_WT 1		/* wait */
#define ISOTP_FC_OVFLW 2	/* overflow */

#define ISOTP_FC_TIMEOUT 1	/* 1 sec */
#define ISOTP_ECHO_TIMEOUT 2	/* 2 secs */

enum {
	ISOTP_IDLE = 0,
	ISOTP_WAIT_FIRST_FC,
	ISOTP_WAIT_FC,
	ISOTP_WAIT_DATA,
	ISOTP_SENDING,
	ISOTP_SHUTDOWN,
};

struct tpcon {
<<<<<<< HEAD
	unsigned int idx;
	unsigned int len;
=======
	u8 *buf;
	unsigned int buflen;
	unsigned int len;
	unsigned int idx;
>>>>>>> eb3cdb58
	u32 state;
	u8 bs;
	u8 sn;
	u8 ll_dl;
	u8 sbuf[DEFAULT_MAX_PDU_SIZE];
};

struct isotp_sock {
	struct sock sk;
	int bound;
	int ifindex;
	canid_t txid;
	canid_t rxid;
	ktime_t tx_gap;
	ktime_t lastrxcf_tstamp;
	struct hrtimer rxtimer, txtimer, txfrtimer;
	struct can_isotp_options opt;
	struct can_isotp_fc_options rxfc, txfc;
	struct can_isotp_ll_options ll;
	u32 frame_txtime;
	u32 force_tx_stmin;
	u32 force_rx_stmin;
	u32 cfecho; /* consecutive frame echo tag */
	struct tpcon rx, tx;
	struct list_head notifier;
	wait_queue_head_t wait;
	spinlock_t rx_lock; /* protect single thread state machine */
};

static LIST_HEAD(isotp_notifier_list);
static DEFINE_SPINLOCK(isotp_notifier_lock);
static struct isotp_sock *isotp_busy_notifier;

static inline struct isotp_sock *isotp_sk(const struct sock *sk)
{
	return (struct isotp_sock *)sk;
}

static u32 isotp_bc_flags(struct isotp_sock *so)
{
	return so->opt.flags & ISOTP_ALL_BC_FLAGS;
}

static bool isotp_register_rxid(struct isotp_sock *so)
{
	/* no broadcast modes => register rx_id for FC frame reception */
	return (isotp_bc_flags(so) == 0);
}

static bool isotp_register_txecho(struct isotp_sock *so)
{
	/* all modes but SF_BROADCAST register for tx echo skbs */
	return (isotp_bc_flags(so) != CAN_ISOTP_SF_BROADCAST);
}

static enum hrtimer_restart isotp_rx_timer_handler(struct hrtimer *hrtimer)
{
	struct isotp_sock *so = container_of(hrtimer, struct isotp_sock,
					     rxtimer);
	struct sock *sk = &so->sk;

	if (so->rx.state == ISOTP_WAIT_DATA) {
		/* we did not get new data frames in time */

		/* report 'connection timed out' */
		sk->sk_err = ETIMEDOUT;
		if (!sock_flag(sk, SOCK_DEAD))
			sk_error_report(sk);

		/* reset rx state */
		so->rx.state = ISOTP_IDLE;
	}

	return HRTIMER_NORESTART;
}

static int isotp_send_fc(struct sock *sk, int ae, u8 flowstatus)
{
	struct net_device *dev;
	struct sk_buff *nskb;
	struct canfd_frame *ncf;
	struct isotp_sock *so = isotp_sk(sk);
	int can_send_ret;

	nskb = alloc_skb(so->ll.mtu + sizeof(struct can_skb_priv), gfp_any());
	if (!nskb)
		return 1;

	dev = dev_get_by_index(sock_net(sk), so->ifindex);
	if (!dev) {
		kfree_skb(nskb);
		return 1;
	}

	can_skb_reserve(nskb);
	can_skb_prv(nskb)->ifindex = dev->ifindex;
	can_skb_prv(nskb)->skbcnt = 0;

	nskb->dev = dev;
	can_skb_set_owner(nskb, sk);
	ncf = (struct canfd_frame *)nskb->data;
	skb_put_zero(nskb, so->ll.mtu);

	/* create & send flow control reply */
	ncf->can_id = so->txid;

	if (so->opt.flags & CAN_ISOTP_TX_PADDING) {
		memset(ncf->data, so->opt.txpad_content, CAN_MAX_DLEN);
		ncf->len = CAN_MAX_DLEN;
	} else {
		ncf->len = ae + FC_CONTENT_SZ;
	}

	ncf->data[ae] = N_PCI_FC | flowstatus;
	ncf->data[ae + 1] = so->rxfc.bs;
	ncf->data[ae + 2] = so->rxfc.stmin;

	if (ae)
		ncf->data[0] = so->opt.ext_address;

	ncf->flags = so->ll.tx_flags;

	can_send_ret = can_send(nskb, 1);
	if (can_send_ret)
		pr_notice_once("can-isotp: %s: can_send_ret %pe\n",
			       __func__, ERR_PTR(can_send_ret));

	dev_put(dev);

	/* reset blocksize counter */
	so->rx.bs = 0;

	/* reset last CF frame rx timestamp for rx stmin enforcement */
	so->lastrxcf_tstamp = ktime_set(0, 0);

	/* start rx timeout watchdog */
	hrtimer_start(&so->rxtimer, ktime_set(ISOTP_FC_TIMEOUT, 0),
		      HRTIMER_MODE_REL_SOFT);
	return 0;
}

static void isotp_rcv_skb(struct sk_buff *skb, struct sock *sk)
{
	struct sockaddr_can *addr = (struct sockaddr_can *)skb->cb;

	BUILD_BUG_ON(sizeof(skb->cb) < sizeof(struct sockaddr_can));

	memset(addr, 0, sizeof(*addr));
	addr->can_family = AF_CAN;
	addr->can_ifindex = skb->dev->ifindex;

	if (sock_queue_rcv_skb(sk, skb) < 0)
		kfree_skb(skb);
}

static u8 padlen(u8 datalen)
{
	static const u8 plen[] = {
		8, 8, 8, 8, 8, 8, 8, 8, 8,	/* 0 - 8 */
		12, 12, 12, 12,			/* 9 - 12 */
		16, 16, 16, 16,			/* 13 - 16 */
		20, 20, 20, 20,			/* 17 - 20 */
		24, 24, 24, 24,			/* 21 - 24 */
		32, 32, 32, 32, 32, 32, 32, 32,	/* 25 - 32 */
		48, 48, 48, 48, 48, 48, 48, 48,	/* 33 - 40 */
		48, 48, 48, 48, 48, 48, 48, 48	/* 41 - 48 */
	};

	if (datalen > 48)
		return 64;

	return plen[datalen];
}

/* check for length optimization and return 1/true when the check fails */
static int check_optimized(struct canfd_frame *cf, int start_index)
{
	/* for CAN_DL <= 8 the start_index is equal to the CAN_DL as the
	 * padding would start at this point. E.g. if the padding would
	 * start at cf.data[7] cf->len has to be 7 to be optimal.
	 * Note: The data[] index starts with zero.
	 */
	if (cf->len <= CAN_MAX_DLEN)
		return (cf->len != start_index);

	/* This relation is also valid in the non-linear DLC range, where
	 * we need to take care of the minimal next possible CAN_DL.
	 * The correct check would be (padlen(cf->len) != padlen(start_index)).
	 * But as cf->len can only take discrete values from 12, .., 64 at this
	 * point the padlen(cf->len) is always equal to cf->len.
	 */
	return (cf->len != padlen(start_index));
}

/* check padding and return 1/true when the check fails */
static int check_pad(struct isotp_sock *so, struct canfd_frame *cf,
		     int start_index, u8 content)
{
	int i;

	/* no RX_PADDING value => check length of optimized frame length */
	if (!(so->opt.flags & CAN_ISOTP_RX_PADDING)) {
		if (so->opt.flags & CAN_ISOTP_CHK_PAD_LEN)
			return check_optimized(cf, start_index);

		/* no valid test against empty value => ignore frame */
		return 1;
	}

	/* check datalength of correctly padded CAN frame */
	if ((so->opt.flags & CAN_ISOTP_CHK_PAD_LEN) &&
	    cf->len != padlen(cf->len))
		return 1;

	/* check padding content */
	if (so->opt.flags & CAN_ISOTP_CHK_PAD_DATA) {
		for (i = start_index; i < cf->len; i++)
			if (cf->data[i] != content)
				return 1;
	}
	return 0;
}

static void isotp_send_cframe(struct isotp_sock *so);

static int isotp_rcv_fc(struct isotp_sock *so, struct canfd_frame *cf, int ae)
{
	struct sock *sk = &so->sk;

	if (so->tx.state != ISOTP_WAIT_FC &&
	    so->tx.state != ISOTP_WAIT_FIRST_FC)
		return 0;

	hrtimer_cancel(&so->txtimer);

	if ((cf->len < ae + FC_CONTENT_SZ) ||
	    ((so->opt.flags & ISOTP_CHECK_PADDING) &&
	     check_pad(so, cf, ae + FC_CONTENT_SZ, so->opt.rxpad_content))) {
		/* malformed PDU - report 'not a data message' */
		sk->sk_err = EBADMSG;
		if (!sock_flag(sk, SOCK_DEAD))
			sk_error_report(sk);

		so->tx.state = ISOTP_IDLE;
		wake_up_interruptible(&so->wait);
		return 1;
	}

	/* get communication parameters only from the first FC frame */
	if (so->tx.state == ISOTP_WAIT_FIRST_FC) {
		so->txfc.bs = cf->data[ae + 1];
		so->txfc.stmin = cf->data[ae + 2];

		/* fix wrong STmin values according spec */
		if (so->txfc.stmin > 0x7F &&
		    (so->txfc.stmin < 0xF1 || so->txfc.stmin > 0xF9))
			so->txfc.stmin = 0x7F;

		so->tx_gap = ktime_set(0, 0);
		/* add transmission time for CAN frame N_As */
		so->tx_gap = ktime_add_ns(so->tx_gap, so->frame_txtime);
		/* add waiting time for consecutive frames N_Cs */
		if (so->opt.flags & CAN_ISOTP_FORCE_TXSTMIN)
			so->tx_gap = ktime_add_ns(so->tx_gap,
						  so->force_tx_stmin);
		else if (so->txfc.stmin < 0x80)
			so->tx_gap = ktime_add_ns(so->tx_gap,
						  so->txfc.stmin * 1000000);
		else
			so->tx_gap = ktime_add_ns(so->tx_gap,
						  (so->txfc.stmin - 0xF0)
						  * 100000);
		so->tx.state = ISOTP_WAIT_FC;
	}

	switch (cf->data[ae] & 0x0F) {
	case ISOTP_FC_CTS:
		so->tx.bs = 0;
		so->tx.state = ISOTP_SENDING;
		/* send CF frame and enable echo timeout handling */
		hrtimer_start(&so->txtimer, ktime_set(ISOTP_ECHO_TIMEOUT, 0),
			      HRTIMER_MODE_REL_SOFT);
		isotp_send_cframe(so);
		break;

	case ISOTP_FC_WT:
		/* start timer to wait for next FC frame */
		hrtimer_start(&so->txtimer, ktime_set(ISOTP_FC_TIMEOUT, 0),
			      HRTIMER_MODE_REL_SOFT);
		break;

	case ISOTP_FC_OVFLW:
		/* overflow on receiver side - report 'message too long' */
		sk->sk_err = EMSGSIZE;
		if (!sock_flag(sk, SOCK_DEAD))
			sk_error_report(sk);
		fallthrough;

	default:
		/* stop this tx job */
		so->tx.state = ISOTP_IDLE;
		wake_up_interruptible(&so->wait);
	}
	return 0;
}

static int isotp_rcv_sf(struct sock *sk, struct canfd_frame *cf, int pcilen,
			struct sk_buff *skb, int len)
{
	struct isotp_sock *so = isotp_sk(sk);
	struct sk_buff *nskb;

	hrtimer_cancel(&so->rxtimer);
	so->rx.state = ISOTP_IDLE;

	if (!len || len > cf->len - pcilen)
		return 1;

	if ((so->opt.flags & ISOTP_CHECK_PADDING) &&
	    check_pad(so, cf, pcilen + len, so->opt.rxpad_content)) {
		/* malformed PDU - report 'not a data message' */
		sk->sk_err = EBADMSG;
		if (!sock_flag(sk, SOCK_DEAD))
			sk_error_report(sk);
		return 1;
	}

	nskb = alloc_skb(len, gfp_any());
	if (!nskb)
		return 1;

	memcpy(skb_put(nskb, len), &cf->data[pcilen], len);

	nskb->tstamp = skb->tstamp;
	nskb->dev = skb->dev;
	isotp_rcv_skb(nskb, sk);
	return 0;
}

static int isotp_rcv_ff(struct sock *sk, struct canfd_frame *cf, int ae)
{
	struct isotp_sock *so = isotp_sk(sk);
	int i;
	int off;
	int ff_pci_sz;

	hrtimer_cancel(&so->rxtimer);
	so->rx.state = ISOTP_IDLE;

	/* get the used sender LL_DL from the (first) CAN frame data length */
	so->rx.ll_dl = padlen(cf->len);

	/* the first frame has to use the entire frame up to LL_DL length */
	if (cf->len != so->rx.ll_dl)
		return 1;

	/* get the FF_DL */
	so->rx.len = (cf->data[ae] & 0x0F) << 8;
	so->rx.len += cf->data[ae + 1];

	/* Check for FF_DL escape sequence supporting 32 bit PDU length */
	if (so->rx.len) {
		ff_pci_sz = FF_PCI_SZ12;
	} else {
		/* FF_DL = 0 => get real length from next 4 bytes */
		so->rx.len = cf->data[ae + 2] << 24;
		so->rx.len += cf->data[ae + 3] << 16;
		so->rx.len += cf->data[ae + 4] << 8;
		so->rx.len += cf->data[ae + 5];
		ff_pci_sz = FF_PCI_SZ32;
	}

	/* take care of a potential SF_DL ESC offset for TX_DL > 8 */
	off = (so->rx.ll_dl > CAN_MAX_DLEN) ? 1 : 0;

	if (so->rx.len + ae + off + ff_pci_sz < so->rx.ll_dl)
		return 1;

	/* PDU size > default => try max_pdu_size */
	if (so->rx.len > so->rx.buflen && so->rx.buflen < max_pdu_size) {
		u8 *newbuf = kmalloc(max_pdu_size, GFP_ATOMIC);

		if (newbuf) {
			so->rx.buf = newbuf;
			so->rx.buflen = max_pdu_size;
		}
	}

	if (so->rx.len > so->rx.buflen) {
		/* send FC frame with overflow status */
		isotp_send_fc(sk, ae, ISOTP_FC_OVFLW);
		return 1;
	}

	/* copy the first received data bytes */
	so->rx.idx = 0;
	for (i = ae + ff_pci_sz; i < so->rx.ll_dl; i++)
		so->rx.buf[so->rx.idx++] = cf->data[i];

	/* initial setup for this pdu reception */
	so->rx.sn = 1;
	so->rx.state = ISOTP_WAIT_DATA;

	/* no creation of flow control frames */
	if (so->opt.flags & CAN_ISOTP_LISTEN_MODE)
		return 0;

	/* send our first FC frame */
	isotp_send_fc(sk, ae, ISOTP_FC_CTS);
	return 0;
}

static int isotp_rcv_cf(struct sock *sk, struct canfd_frame *cf, int ae,
			struct sk_buff *skb)
{
	struct isotp_sock *so = isotp_sk(sk);
	struct sk_buff *nskb;
	int i;

	if (so->rx.state != ISOTP_WAIT_DATA)
		return 0;

	/* drop if timestamp gap is less than force_rx_stmin nano secs */
	if (so->opt.flags & CAN_ISOTP_FORCE_RXSTMIN) {
		if (ktime_to_ns(ktime_sub(skb->tstamp, so->lastrxcf_tstamp)) <
		    so->force_rx_stmin)
			return 0;

		so->lastrxcf_tstamp = skb->tstamp;
	}

	hrtimer_cancel(&so->rxtimer);

	/* CFs are never longer than the FF */
	if (cf->len > so->rx.ll_dl)
		return 1;

	/* CFs have usually the LL_DL length */
	if (cf->len < so->rx.ll_dl) {
		/* this is only allowed for the last CF */
		if (so->rx.len - so->rx.idx > so->rx.ll_dl - ae - N_PCI_SZ)
			return 1;
	}

	if ((cf->data[ae] & 0x0F) != so->rx.sn) {
		/* wrong sn detected - report 'illegal byte sequence' */
		sk->sk_err = EILSEQ;
		if (!sock_flag(sk, SOCK_DEAD))
			sk_error_report(sk);

		/* reset rx state */
		so->rx.state = ISOTP_IDLE;
		return 1;
	}
	so->rx.sn++;
	so->rx.sn %= 16;

	for (i = ae + N_PCI_SZ; i < cf->len; i++) {
		so->rx.buf[so->rx.idx++] = cf->data[i];
		if (so->rx.idx >= so->rx.len)
			break;
	}

	if (so->rx.idx >= so->rx.len) {
		/* we are done */
		so->rx.state = ISOTP_IDLE;

		if ((so->opt.flags & ISOTP_CHECK_PADDING) &&
		    check_pad(so, cf, i + 1, so->opt.rxpad_content)) {
			/* malformed PDU - report 'not a data message' */
			sk->sk_err = EBADMSG;
			if (!sock_flag(sk, SOCK_DEAD))
				sk_error_report(sk);
			return 1;
		}

		nskb = alloc_skb(so->rx.len, gfp_any());
		if (!nskb)
			return 1;

		memcpy(skb_put(nskb, so->rx.len), so->rx.buf,
		       so->rx.len);

		nskb->tstamp = skb->tstamp;
		nskb->dev = skb->dev;
		isotp_rcv_skb(nskb, sk);
		return 0;
	}

	/* perform blocksize handling, if enabled */
	if (!so->rxfc.bs || ++so->rx.bs < so->rxfc.bs) {
		/* start rx timeout watchdog */
		hrtimer_start(&so->rxtimer, ktime_set(ISOTP_FC_TIMEOUT, 0),
			      HRTIMER_MODE_REL_SOFT);
		return 0;
	}

	/* no creation of flow control frames */
	if (so->opt.flags & CAN_ISOTP_LISTEN_MODE)
		return 0;

	/* we reached the specified blocksize so->rxfc.bs */
	isotp_send_fc(sk, ae, ISOTP_FC_CTS);
	return 0;
}

static void isotp_rcv(struct sk_buff *skb, void *data)
{
	struct sock *sk = (struct sock *)data;
	struct isotp_sock *so = isotp_sk(sk);
	struct canfd_frame *cf;
	int ae = (so->opt.flags & CAN_ISOTP_EXTEND_ADDR) ? 1 : 0;
	u8 n_pci_type, sf_dl;

	/* Strictly receive only frames with the configured MTU size
	 * => clear separation of CAN2.0 / CAN FD transport channels
	 */
	if (skb->len != so->ll.mtu)
		return;

	cf = (struct canfd_frame *)skb->data;

	/* if enabled: check reception of my configured extended address */
	if (ae && cf->data[0] != so->opt.rx_ext_address)
		return;

	n_pci_type = cf->data[ae] & 0xF0;

	/* Make sure the state changes and data structures stay consistent at
	 * CAN frame reception time. This locking is not needed in real world
	 * use cases but the inconsistency can be triggered with syzkaller.
	 */
	spin_lock(&so->rx_lock);

	if (so->opt.flags & CAN_ISOTP_HALF_DUPLEX) {
		/* check rx/tx path half duplex expectations */
		if ((so->tx.state != ISOTP_IDLE && n_pci_type != N_PCI_FC) ||
		    (so->rx.state != ISOTP_IDLE && n_pci_type == N_PCI_FC))
			goto out_unlock;
	}

	switch (n_pci_type) {
	case N_PCI_FC:
		/* tx path: flow control frame containing the FC parameters */
		isotp_rcv_fc(so, cf, ae);
		break;

	case N_PCI_SF:
		/* rx path: single frame
		 *
		 * As we do not have a rx.ll_dl configuration, we can only test
		 * if the CAN frames payload length matches the LL_DL == 8
		 * requirements - no matter if it's CAN 2.0 or CAN FD
		 */

		/* get the SF_DL from the N_PCI byte */
		sf_dl = cf->data[ae] & 0x0F;

		if (cf->len <= CAN_MAX_DLEN) {
			isotp_rcv_sf(sk, cf, SF_PCI_SZ4 + ae, skb, sf_dl);
		} else {
			if (can_is_canfd_skb(skb)) {
				/* We have a CAN FD frame and CAN_DL is greater than 8:
				 * Only frames with the SF_DL == 0 ESC value are valid.
				 *
				 * If so take care of the increased SF PCI size
				 * (SF_PCI_SZ8) to point to the message content behind
				 * the extended SF PCI info and get the real SF_DL
				 * length value from the formerly first data byte.
				 */
				if (sf_dl == 0)
					isotp_rcv_sf(sk, cf, SF_PCI_SZ8 + ae, skb,
						     cf->data[SF_PCI_SZ4 + ae]);
			}
		}
		break;

	case N_PCI_FF:
		/* rx path: first frame */
		isotp_rcv_ff(sk, cf, ae);
		break;

	case N_PCI_CF:
		/* rx path: consecutive frame */
		isotp_rcv_cf(sk, cf, ae, skb);
		break;
	}

out_unlock:
	spin_unlock(&so->rx_lock);
}

static void isotp_fill_dataframe(struct canfd_frame *cf, struct isotp_sock *so,
				 int ae, int off)
{
	int pcilen = N_PCI_SZ + ae + off;
	int space = so->tx.ll_dl - pcilen;
	int num = min_t(int, so->tx.len - so->tx.idx, space);
	int i;

	cf->can_id = so->txid;
	cf->len = num + pcilen;

	if (num < space) {
		if (so->opt.flags & CAN_ISOTP_TX_PADDING) {
			/* user requested padding */
			cf->len = padlen(cf->len);
			memset(cf->data, so->opt.txpad_content, cf->len);
		} else if (cf->len > CAN_MAX_DLEN) {
			/* mandatory padding for CAN FD frames */
			cf->len = padlen(cf->len);
			memset(cf->data, CAN_ISOTP_DEFAULT_PAD_CONTENT,
			       cf->len);
		}
	}

	for (i = 0; i < num; i++)
		cf->data[pcilen + i] = so->tx.buf[so->tx.idx++];

	if (ae)
		cf->data[0] = so->opt.ext_address;
}

static void isotp_send_cframe(struct isotp_sock *so)
{
	struct sock *sk = &so->sk;
	struct sk_buff *skb;
	struct net_device *dev;
	struct canfd_frame *cf;
	int can_send_ret;
	int ae = (so->opt.flags & CAN_ISOTP_EXTEND_ADDR) ? 1 : 0;

	dev = dev_get_by_index(sock_net(sk), so->ifindex);
	if (!dev)
		return;

	skb = alloc_skb(so->ll.mtu + sizeof(struct can_skb_priv), GFP_ATOMIC);
	if (!skb) {
		dev_put(dev);
		return;
	}

	can_skb_reserve(skb);
	can_skb_prv(skb)->ifindex = dev->ifindex;
	can_skb_prv(skb)->skbcnt = 0;

	cf = (struct canfd_frame *)skb->data;
	skb_put_zero(skb, so->ll.mtu);

	/* create consecutive frame */
	isotp_fill_dataframe(cf, so, ae, 0);

	/* place consecutive frame N_PCI in appropriate index */
	cf->data[ae] = N_PCI_CF | so->tx.sn++;
	so->tx.sn %= 16;
	so->tx.bs++;

	cf->flags = so->ll.tx_flags;

	skb->dev = dev;
	can_skb_set_owner(skb, sk);

	/* cfecho should have been zero'ed by init/isotp_rcv_echo() */
	if (so->cfecho)
		pr_notice_once("can-isotp: cfecho is %08X != 0\n", so->cfecho);

	/* set consecutive frame echo tag */
	so->cfecho = *(u32 *)cf->data;

	/* send frame with local echo enabled */
	can_send_ret = can_send(skb, 1);
	if (can_send_ret) {
		pr_notice_once("can-isotp: %s: can_send_ret %pe\n",
			       __func__, ERR_PTR(can_send_ret));
		if (can_send_ret == -ENOBUFS)
			pr_notice_once("can-isotp: tx queue is full\n");
	}
	dev_put(dev);
}

static void isotp_create_fframe(struct canfd_frame *cf, struct isotp_sock *so,
				int ae)
{
	int i;
	int ff_pci_sz;

	cf->can_id = so->txid;
	cf->len = so->tx.ll_dl;
	if (ae)
		cf->data[0] = so->opt.ext_address;

	/* create N_PCI bytes with 12/32 bit FF_DL data length */
	if (so->tx.len > MAX_12BIT_PDU_SIZE) {
		/* use 32 bit FF_DL notation */
		cf->data[ae] = N_PCI_FF;
		cf->data[ae + 1] = 0;
		cf->data[ae + 2] = (u8)(so->tx.len >> 24) & 0xFFU;
		cf->data[ae + 3] = (u8)(so->tx.len >> 16) & 0xFFU;
		cf->data[ae + 4] = (u8)(so->tx.len >> 8) & 0xFFU;
		cf->data[ae + 5] = (u8)so->tx.len & 0xFFU;
		ff_pci_sz = FF_PCI_SZ32;
	} else {
		/* use 12 bit FF_DL notation */
		cf->data[ae] = (u8)(so->tx.len >> 8) | N_PCI_FF;
		cf->data[ae + 1] = (u8)so->tx.len & 0xFFU;
		ff_pci_sz = FF_PCI_SZ12;
	}

	/* add first data bytes depending on ae */
	for (i = ae + ff_pci_sz; i < so->tx.ll_dl; i++)
		cf->data[i] = so->tx.buf[so->tx.idx++];

	so->tx.sn = 1;
}

static void isotp_rcv_echo(struct sk_buff *skb, void *data)
{
	struct sock *sk = (struct sock *)data;
	struct isotp_sock *so = isotp_sk(sk);
	struct canfd_frame *cf = (struct canfd_frame *)skb->data;

	/* only handle my own local echo CF/SF skb's (no FF!) */
	if (skb->sk != sk || so->cfecho != *(u32 *)cf->data)
		return;

	/* cancel local echo timeout */
	hrtimer_cancel(&so->txtimer);

	/* local echo skb with consecutive frame has been consumed */
	so->cfecho = 0;

	if (so->tx.idx >= so->tx.len) {
		/* we are done */
		so->tx.state = ISOTP_IDLE;
		wake_up_interruptible(&so->wait);
		return;
	}

	if (so->txfc.bs && so->tx.bs >= so->txfc.bs) {
		/* stop and wait for FC with timeout */
		so->tx.state = ISOTP_WAIT_FC;
		hrtimer_start(&so->txtimer, ktime_set(ISOTP_FC_TIMEOUT, 0),
			      HRTIMER_MODE_REL_SOFT);
		return;
	}

	/* no gap between data frames needed => use burst mode */
	if (!so->tx_gap) {
		/* enable echo timeout handling */
		hrtimer_start(&so->txtimer, ktime_set(ISOTP_ECHO_TIMEOUT, 0),
			      HRTIMER_MODE_REL_SOFT);
		isotp_send_cframe(so);
		return;
	}

	/* start timer to send next consecutive frame with correct delay */
	hrtimer_start(&so->txfrtimer, so->tx_gap, HRTIMER_MODE_REL_SOFT);
}

static enum hrtimer_restart isotp_tx_timer_handler(struct hrtimer *hrtimer)
{
	struct isotp_sock *so = container_of(hrtimer, struct isotp_sock,
					     txtimer);
	struct sock *sk = &so->sk;

	/* don't handle timeouts in IDLE or SHUTDOWN state */
	if (so->tx.state == ISOTP_IDLE || so->tx.state == ISOTP_SHUTDOWN)
		return HRTIMER_NORESTART;

	/* we did not get any flow control or echo frame in time */

	/* report 'communication error on send' */
	sk->sk_err = ECOMM;
	if (!sock_flag(sk, SOCK_DEAD))
		sk_error_report(sk);

	/* reset tx state */
	so->tx.state = ISOTP_IDLE;
	wake_up_interruptible(&so->wait);

	return HRTIMER_NORESTART;
}

static enum hrtimer_restart isotp_txfr_timer_handler(struct hrtimer *hrtimer)
{
	struct isotp_sock *so = container_of(hrtimer, struct isotp_sock,
					     txfrtimer);

	/* start echo timeout handling and cover below protocol error */
	hrtimer_start(&so->txtimer, ktime_set(ISOTP_ECHO_TIMEOUT, 0),
		      HRTIMER_MODE_REL_SOFT);

	/* cfecho should be consumed by isotp_rcv_echo() here */
	if (so->tx.state == ISOTP_SENDING && !so->cfecho)
		isotp_send_cframe(so);

	return HRTIMER_NORESTART;
}

static int isotp_sendmsg(struct socket *sock, struct msghdr *msg, size_t size)
{
	struct sock *sk = sock->sk;
	struct isotp_sock *so = isotp_sk(sk);
	u32 old_state = so->tx.state;
	struct sk_buff *skb;
	struct net_device *dev;
	struct canfd_frame *cf;
	int ae = (so->opt.flags & CAN_ISOTP_EXTEND_ADDR) ? 1 : 0;
	int wait_tx_done = (so->opt.flags & CAN_ISOTP_WAIT_TX_DONE) ? 1 : 0;
<<<<<<< HEAD
	s64 hrtimer_sec = 0;
=======
	s64 hrtimer_sec = ISOTP_ECHO_TIMEOUT;
>>>>>>> eb3cdb58
	int off;
	int err;

	if (!so->bound || so->tx.state == ISOTP_SHUTDOWN)
		return -EADDRNOTAVAIL;

wait_free_buffer:
	/* we do not support multiple buffers - for now */
<<<<<<< HEAD
	if (cmpxchg(&so->tx.state, ISOTP_IDLE, ISOTP_SENDING) != ISOTP_IDLE ||
	    wq_has_sleeper(&so->wait)) {
		if (msg->msg_flags & MSG_DONTWAIT) {
			err = -EAGAIN;
			goto err_out;
		}

		/* wait for complete transmission of current pdu */
		err = wait_event_interruptible(so->wait, so->tx.state == ISOTP_IDLE);
		if (err)
			goto err_out;
	}

	if (!size || size > MAX_MSG_LENGTH) {
=======
	if (wq_has_sleeper(&so->wait) && (msg->msg_flags & MSG_DONTWAIT))
		return -EAGAIN;

	/* wait for complete transmission of current pdu */
	err = wait_event_interruptible(so->wait, so->tx.state == ISOTP_IDLE);
	if (err)
		goto err_event_drop;

	if (cmpxchg(&so->tx.state, ISOTP_IDLE, ISOTP_SENDING) != ISOTP_IDLE) {
		if (so->tx.state == ISOTP_SHUTDOWN)
			return -EADDRNOTAVAIL;

		goto wait_free_buffer;
	}

	/* PDU size > default => try max_pdu_size */
	if (size > so->tx.buflen && so->tx.buflen < max_pdu_size) {
		u8 *newbuf = kmalloc(max_pdu_size, GFP_KERNEL);

		if (newbuf) {
			so->tx.buf = newbuf;
			so->tx.buflen = max_pdu_size;
		}
	}

	if (!size || size > so->tx.buflen) {
>>>>>>> eb3cdb58
		err = -EINVAL;
		goto err_out_drop;
	}

	/* take care of a potential SF_DL ESC offset for TX_DL > 8 */
	off = (so->tx.ll_dl > CAN_MAX_DLEN) ? 1 : 0;

	/* does the given data fit into a single frame for SF_BROADCAST? */
<<<<<<< HEAD
	if ((so->opt.flags & CAN_ISOTP_SF_BROADCAST) &&
=======
	if ((isotp_bc_flags(so) == CAN_ISOTP_SF_BROADCAST) &&
>>>>>>> eb3cdb58
	    (size > so->tx.ll_dl - SF_PCI_SZ4 - ae - off)) {
		err = -EINVAL;
		goto err_out_drop;
	}

	err = memcpy_from_msg(so->tx.buf, msg, size);
	if (err < 0)
		goto err_out_drop;

	dev = dev_get_by_index(sock_net(sk), so->ifindex);
	if (!dev) {
		err = -ENXIO;
		goto err_out_drop;
	}

	skb = sock_alloc_send_skb(sk, so->ll.mtu + sizeof(struct can_skb_priv),
				  msg->msg_flags & MSG_DONTWAIT, &err);
	if (!skb) {
		dev_put(dev);
		goto err_out_drop;
	}

	can_skb_reserve(skb);
	can_skb_prv(skb)->ifindex = dev->ifindex;
	can_skb_prv(skb)->skbcnt = 0;

	so->tx.len = size;
	so->tx.idx = 0;

	cf = (struct canfd_frame *)skb->data;
	skb_put_zero(skb, so->ll.mtu);

	/* cfecho should have been zero'ed by init / former isotp_rcv_echo() */
	if (so->cfecho)
		pr_notice_once("can-isotp: uninit cfecho %08X\n", so->cfecho);

	/* check for single frame transmission depending on TX_DL */
	if (size <= so->tx.ll_dl - SF_PCI_SZ4 - ae - off) {
		/* The message size generally fits into a SingleFrame - good.
		 *
		 * SF_DL ESC offset optimization:
		 *
		 * When TX_DL is greater 8 but the message would still fit
		 * into a 8 byte CAN frame, we can omit the offset.
		 * This prevents a protocol caused length extension from
		 * CAN_DL = 8 to CAN_DL = 12 due to the SF_SL ESC handling.
		 */
		if (size <= CAN_MAX_DLEN - SF_PCI_SZ4 - ae)
			off = 0;

		isotp_fill_dataframe(cf, so, ae, off);

		/* place single frame N_PCI w/o length in appropriate index */
		cf->data[ae] = N_PCI_SF;

		/* place SF_DL size value depending on the SF_DL ESC offset */
		if (off)
			cf->data[SF_PCI_SZ4 + ae] = size;
		else
			cf->data[ae] |= size;

		/* set CF echo tag for isotp_rcv_echo() (SF-mode) */
		so->cfecho = *(u32 *)cf->data;
	} else {
		/* send first frame */

		isotp_create_fframe(cf, so, ae);

<<<<<<< HEAD
		/* start timeout for FC */
		hrtimer_sec = 1;
		hrtimer_start(&so->txtimer, ktime_set(hrtimer_sec, 0),
			      HRTIMER_MODE_REL_SOFT);
=======
		if (isotp_bc_flags(so) == CAN_ISOTP_CF_BROADCAST) {
			/* set timer for FC-less operation (STmin = 0) */
			if (so->opt.flags & CAN_ISOTP_FORCE_TXSTMIN)
				so->tx_gap = ktime_set(0, so->force_tx_stmin);
			else
				so->tx_gap = ktime_set(0, so->frame_txtime);

			/* disable wait for FCs due to activated block size */
			so->txfc.bs = 0;

			/* set CF echo tag for isotp_rcv_echo() (CF-mode) */
			so->cfecho = *(u32 *)cf->data;
		} else {
			/* standard flow control check */
			so->tx.state = ISOTP_WAIT_FIRST_FC;

			/* start timeout for FC */
			hrtimer_sec = ISOTP_FC_TIMEOUT;

			/* no CF echo tag for isotp_rcv_echo() (FF-mode) */
			so->cfecho = 0;
		}
>>>>>>> eb3cdb58
	}

	hrtimer_start(&so->txtimer, ktime_set(hrtimer_sec, 0),
		      HRTIMER_MODE_REL_SOFT);

	/* send the first or only CAN frame */
	cf->flags = so->ll.tx_flags;

	skb->dev = dev;
	skb->sk = sk;
	err = can_send(skb, 1);
	dev_put(dev);
	if (err) {
		pr_notice_once("can-isotp: %s: can_send_ret %pe\n",
			       __func__, ERR_PTR(err));

		/* no transmission -> no timeout monitoring */
<<<<<<< HEAD
		if (hrtimer_sec)
			hrtimer_cancel(&so->txtimer);
=======
		hrtimer_cancel(&so->txtimer);

		/* reset consecutive frame echo tag */
		so->cfecho = 0;
>>>>>>> eb3cdb58

		goto err_out_drop;
	}

	if (wait_tx_done) {
		/* wait for complete transmission of current pdu */
<<<<<<< HEAD
		wait_event_interruptible(so->wait, so->tx.state == ISOTP_IDLE);
=======
		err = wait_event_interruptible(so->wait, so->tx.state == ISOTP_IDLE);
		if (err)
			goto err_event_drop;
>>>>>>> eb3cdb58

		err = sock_error(sk);
		if (err)
			return err;
	}

	return size;

<<<<<<< HEAD
err_out_drop:
	/* drop this PDU and unlock a potential wait queue */
	old_state = ISOTP_IDLE;
err_out:
	so->tx.state = old_state;
	if (so->tx.state == ISOTP_IDLE)
		wake_up_interruptible(&so->wait);
=======
err_event_drop:
	/* got signal: force tx state machine to be idle */
	so->tx.state = ISOTP_IDLE;
	hrtimer_cancel(&so->txfrtimer);
	hrtimer_cancel(&so->txtimer);
err_out_drop:
	/* drop this PDU and unlock a potential wait queue */
	so->tx.state = ISOTP_IDLE;
	wake_up_interruptible(&so->wait);
>>>>>>> eb3cdb58

	return err;
}

static int isotp_recvmsg(struct socket *sock, struct msghdr *msg, size_t size,
			 int flags)
{
	struct sock *sk = sock->sk;
	struct sk_buff *skb;
	struct isotp_sock *so = isotp_sk(sk);
<<<<<<< HEAD
	int noblock = flags & MSG_DONTWAIT;
=======
>>>>>>> eb3cdb58
	int ret = 0;

	if (flags & ~(MSG_DONTWAIT | MSG_TRUNC | MSG_PEEK | MSG_CMSG_COMPAT))
		return -EINVAL;

	if (!so->bound)
		return -EADDRNOTAVAIL;

<<<<<<< HEAD
	flags &= ~MSG_DONTWAIT;
	skb = skb_recv_datagram(sk, flags, noblock, &ret);
=======
	skb = skb_recv_datagram(sk, flags, &ret);
>>>>>>> eb3cdb58
	if (!skb)
		return ret;

	if (size < skb->len)
		msg->msg_flags |= MSG_TRUNC;
	else
		size = skb->len;

	ret = memcpy_to_msg(msg, skb->data, size);
	if (ret < 0)
		goto out_err;

	sock_recv_cmsgs(msg, sk, skb);

	if (msg->msg_name) {
		__sockaddr_check_size(ISOTP_MIN_NAMELEN);
		msg->msg_namelen = ISOTP_MIN_NAMELEN;
		memcpy(msg->msg_name, skb->cb, msg->msg_namelen);
	}

	/* set length of return value */
	ret = (flags & MSG_TRUNC) ? skb->len : size;

out_err:
	skb_free_datagram(sk, skb);

	return ret;
}

static int isotp_release(struct socket *sock)
{
	struct sock *sk = sock->sk;
	struct isotp_sock *so;
	struct net *net;

	if (!sk)
		return 0;

	so = isotp_sk(sk);
	net = sock_net(sk);

	/* wait for complete transmission of current pdu */
	while (wait_event_interruptible(so->wait, so->tx.state == ISOTP_IDLE) == 0 &&
	       cmpxchg(&so->tx.state, ISOTP_IDLE, ISOTP_SHUTDOWN) != ISOTP_IDLE)
		;

	/* force state machines to be idle also when a signal occurred */
	so->tx.state = ISOTP_SHUTDOWN;
	so->rx.state = ISOTP_IDLE;

	spin_lock(&isotp_notifier_lock);
	while (isotp_busy_notifier == so) {
		spin_unlock(&isotp_notifier_lock);
		schedule_timeout_uninterruptible(1);
		spin_lock(&isotp_notifier_lock);
	}
	list_del(&so->notifier);
	spin_unlock(&isotp_notifier_lock);

	lock_sock(sk);

	/* remove current filters & unregister */
	if (so->bound && isotp_register_txecho(so)) {
		if (so->ifindex) {
			struct net_device *dev;

			dev = dev_get_by_index(net, so->ifindex);
			if (dev) {
				if (isotp_register_rxid(so))
					can_rx_unregister(net, dev, so->rxid,
							  SINGLE_MASK(so->rxid),
							  isotp_rcv, sk);

				can_rx_unregister(net, dev, so->txid,
						  SINGLE_MASK(so->txid),
						  isotp_rcv_echo, sk);
				dev_put(dev);
				synchronize_rcu();
			}
		}
	}

	hrtimer_cancel(&so->txfrtimer);
	hrtimer_cancel(&so->txtimer);
	hrtimer_cancel(&so->rxtimer);

	so->ifindex = 0;
	so->bound = 0;

	if (so->rx.buf != so->rx.sbuf)
		kfree(so->rx.buf);

	if (so->tx.buf != so->tx.sbuf)
		kfree(so->tx.buf);

	sock_orphan(sk);
	sock->sk = NULL;

	release_sock(sk);
	sock_put(sk);

	return 0;
}

static int isotp_bind(struct socket *sock, struct sockaddr *uaddr, int len)
{
	struct sockaddr_can *addr = (struct sockaddr_can *)uaddr;
	struct sock *sk = sock->sk;
	struct isotp_sock *so = isotp_sk(sk);
	struct net *net = sock_net(sk);
	int ifindex;
	struct net_device *dev;
	canid_t tx_id = addr->can_addr.tp.tx_id;
	canid_t rx_id = addr->can_addr.tp.rx_id;
	int err = 0;
	int notify_enetdown = 0;

	if (len < ISOTP_MIN_NAMELEN)
		return -EINVAL;

	if (addr->can_family != AF_CAN)
		return -EINVAL;

	/* sanitize tx CAN identifier */
	if (tx_id & CAN_EFF_FLAG)
		tx_id &= (CAN_EFF_FLAG | CAN_EFF_MASK);
	else
		tx_id &= CAN_SFF_MASK;

	/* give feedback on wrong CAN-ID value */
	if (tx_id != addr->can_addr.tp.tx_id)
		return -EINVAL;

	/* sanitize rx CAN identifier (if needed) */
	if (isotp_register_rxid(so)) {
		if (rx_id & CAN_EFF_FLAG)
			rx_id &= (CAN_EFF_FLAG | CAN_EFF_MASK);
		else
			rx_id &= CAN_SFF_MASK;

		/* give feedback on wrong CAN-ID value */
		if (rx_id != addr->can_addr.tp.rx_id)
			return -EINVAL;
	}

	if (!addr->can_ifindex)
		return -ENODEV;

	lock_sock(sk);

	if (so->bound) {
		err = -EINVAL;
		goto out;
	}

	/* ensure different CAN IDs when the rx_id is to be registered */
	if (isotp_register_rxid(so) && rx_id == tx_id) {
		err = -EADDRNOTAVAIL;
		goto out;
	}

	dev = dev_get_by_index(net, addr->can_ifindex);
	if (!dev) {
		err = -ENODEV;
		goto out;
	}
	if (dev->type != ARPHRD_CAN) {
		dev_put(dev);
		err = -ENODEV;
		goto out;
	}
	if (dev->mtu < so->ll.mtu) {
		dev_put(dev);
		err = -EINVAL;
		goto out;
	}
	if (!(dev->flags & IFF_UP))
		notify_enetdown = 1;

	ifindex = dev->ifindex;

	if (isotp_register_rxid(so))
		can_rx_register(net, dev, rx_id, SINGLE_MASK(rx_id),
				isotp_rcv, sk, "isotp", sk);

	if (isotp_register_txecho(so)) {
		/* no consecutive frame echo skb in flight */
		so->cfecho = 0;

		/* register for echo skb's */
		can_rx_register(net, dev, tx_id, SINGLE_MASK(tx_id),
				isotp_rcv_echo, sk, "isotpe", sk);
	}

	dev_put(dev);

	/* switch to new settings */
	so->ifindex = ifindex;
	so->rxid = rx_id;
	so->txid = tx_id;
	so->bound = 1;

out:
	release_sock(sk);

	if (notify_enetdown) {
		sk->sk_err = ENETDOWN;
		if (!sock_flag(sk, SOCK_DEAD))
			sk_error_report(sk);
	}

	return err;
}

static int isotp_getname(struct socket *sock, struct sockaddr *uaddr, int peer)
{
	struct sockaddr_can *addr = (struct sockaddr_can *)uaddr;
	struct sock *sk = sock->sk;
	struct isotp_sock *so = isotp_sk(sk);

	if (peer)
		return -EOPNOTSUPP;

	memset(addr, 0, ISOTP_MIN_NAMELEN);
	addr->can_family = AF_CAN;
	addr->can_ifindex = so->ifindex;
	addr->can_addr.tp.rx_id = so->rxid;
	addr->can_addr.tp.tx_id = so->txid;

	return ISOTP_MIN_NAMELEN;
}

static int isotp_setsockopt_locked(struct socket *sock, int level, int optname,
			    sockptr_t optval, unsigned int optlen)
{
	struct sock *sk = sock->sk;
	struct isotp_sock *so = isotp_sk(sk);
	int ret = 0;

	if (so->bound)
		return -EISCONN;

	switch (optname) {
	case CAN_ISOTP_OPTS:
		if (optlen != sizeof(struct can_isotp_options))
			return -EINVAL;

		if (copy_from_sockptr(&so->opt, optval, optlen))
			return -EFAULT;

		/* no separate rx_ext_address is given => use ext_address */
		if (!(so->opt.flags & CAN_ISOTP_RX_EXT_ADDR))
			so->opt.rx_ext_address = so->opt.ext_address;

<<<<<<< HEAD
=======
		/* these broadcast flags are not allowed together */
		if (isotp_bc_flags(so) == ISOTP_ALL_BC_FLAGS) {
			/* CAN_ISOTP_SF_BROADCAST is prioritized */
			so->opt.flags &= ~CAN_ISOTP_CF_BROADCAST;

			/* give user feedback on wrong config attempt */
			ret = -EINVAL;
		}

>>>>>>> eb3cdb58
		/* check for frame_txtime changes (0 => no changes) */
		if (so->opt.frame_txtime) {
			if (so->opt.frame_txtime == CAN_ISOTP_FRAME_TXTIME_ZERO)
				so->frame_txtime = 0;
			else
				so->frame_txtime = so->opt.frame_txtime;
		}
		break;

	case CAN_ISOTP_RECV_FC:
		if (optlen != sizeof(struct can_isotp_fc_options))
			return -EINVAL;

		if (copy_from_sockptr(&so->rxfc, optval, optlen))
			return -EFAULT;
		break;

	case CAN_ISOTP_TX_STMIN:
		if (optlen != sizeof(u32))
			return -EINVAL;

		if (copy_from_sockptr(&so->force_tx_stmin, optval, optlen))
			return -EFAULT;
		break;

	case CAN_ISOTP_RX_STMIN:
		if (optlen != sizeof(u32))
			return -EINVAL;

		if (copy_from_sockptr(&so->force_rx_stmin, optval, optlen))
			return -EFAULT;
		break;

	case CAN_ISOTP_LL_OPTS:
		if (optlen == sizeof(struct can_isotp_ll_options)) {
			struct can_isotp_ll_options ll;

			if (copy_from_sockptr(&ll, optval, optlen))
				return -EFAULT;

			/* check for correct ISO 11898-1 DLC data length */
			if (ll.tx_dl != padlen(ll.tx_dl))
				return -EINVAL;

			if (ll.mtu != CAN_MTU && ll.mtu != CANFD_MTU)
				return -EINVAL;

			if (ll.mtu == CAN_MTU &&
			    (ll.tx_dl > CAN_MAX_DLEN || ll.tx_flags != 0))
				return -EINVAL;

			memcpy(&so->ll, &ll, sizeof(ll));

			/* set ll_dl for tx path to similar place as for rx */
			so->tx.ll_dl = ll.tx_dl;
		} else {
			return -EINVAL;
		}
		break;

	default:
		ret = -ENOPROTOOPT;
	}

	return ret;
}

static int isotp_setsockopt(struct socket *sock, int level, int optname,
			    sockptr_t optval, unsigned int optlen)

{
	struct sock *sk = sock->sk;
	int ret;

	if (level != SOL_CAN_ISOTP)
		return -EINVAL;

	lock_sock(sk);
	ret = isotp_setsockopt_locked(sock, level, optname, optval, optlen);
	release_sock(sk);
	return ret;
}

static int isotp_getsockopt(struct socket *sock, int level, int optname,
			    char __user *optval, int __user *optlen)
{
	struct sock *sk = sock->sk;
	struct isotp_sock *so = isotp_sk(sk);
	int len;
	void *val;

	if (level != SOL_CAN_ISOTP)
		return -EINVAL;
	if (get_user(len, optlen))
		return -EFAULT;
	if (len < 0)
		return -EINVAL;

	switch (optname) {
	case CAN_ISOTP_OPTS:
		len = min_t(int, len, sizeof(struct can_isotp_options));
		val = &so->opt;
		break;

	case CAN_ISOTP_RECV_FC:
		len = min_t(int, len, sizeof(struct can_isotp_fc_options));
		val = &so->rxfc;
		break;

	case CAN_ISOTP_TX_STMIN:
		len = min_t(int, len, sizeof(u32));
		val = &so->force_tx_stmin;
		break;

	case CAN_ISOTP_RX_STMIN:
		len = min_t(int, len, sizeof(u32));
		val = &so->force_rx_stmin;
		break;

	case CAN_ISOTP_LL_OPTS:
		len = min_t(int, len, sizeof(struct can_isotp_ll_options));
		val = &so->ll;
		break;

	default:
		return -ENOPROTOOPT;
	}

	if (put_user(len, optlen))
		return -EFAULT;
	if (copy_to_user(optval, val, len))
		return -EFAULT;
	return 0;
}

static void isotp_notify(struct isotp_sock *so, unsigned long msg,
			 struct net_device *dev)
{
	struct sock *sk = &so->sk;

	if (!net_eq(dev_net(dev), sock_net(sk)))
		return;

	if (so->ifindex != dev->ifindex)
		return;

	switch (msg) {
	case NETDEV_UNREGISTER:
		lock_sock(sk);
		/* remove current filters & unregister */
		if (so->bound && isotp_register_txecho(so)) {
			if (isotp_register_rxid(so))
				can_rx_unregister(dev_net(dev), dev, so->rxid,
						  SINGLE_MASK(so->rxid),
						  isotp_rcv, sk);

			can_rx_unregister(dev_net(dev), dev, so->txid,
					  SINGLE_MASK(so->txid),
					  isotp_rcv_echo, sk);
		}

		so->ifindex = 0;
		so->bound  = 0;
		release_sock(sk);

		sk->sk_err = ENODEV;
		if (!sock_flag(sk, SOCK_DEAD))
			sk_error_report(sk);
		break;

	case NETDEV_DOWN:
		sk->sk_err = ENETDOWN;
		if (!sock_flag(sk, SOCK_DEAD))
			sk_error_report(sk);
		break;
	}
}

static int isotp_notifier(struct notifier_block *nb, unsigned long msg,
			  void *ptr)
{
	struct net_device *dev = netdev_notifier_info_to_dev(ptr);

	if (dev->type != ARPHRD_CAN)
		return NOTIFY_DONE;
	if (msg != NETDEV_UNREGISTER && msg != NETDEV_DOWN)
		return NOTIFY_DONE;
	if (unlikely(isotp_busy_notifier)) /* Check for reentrant bug. */
		return NOTIFY_DONE;

	spin_lock(&isotp_notifier_lock);
	list_for_each_entry(isotp_busy_notifier, &isotp_notifier_list, notifier) {
		spin_unlock(&isotp_notifier_lock);
		isotp_notify(isotp_busy_notifier, msg, dev);
		spin_lock(&isotp_notifier_lock);
	}
	isotp_busy_notifier = NULL;
	spin_unlock(&isotp_notifier_lock);
	return NOTIFY_DONE;
}

static int isotp_init(struct sock *sk)
{
	struct isotp_sock *so = isotp_sk(sk);

	so->ifindex = 0;
	so->bound = 0;

	so->opt.flags = CAN_ISOTP_DEFAULT_FLAGS;
	so->opt.ext_address = CAN_ISOTP_DEFAULT_EXT_ADDRESS;
	so->opt.rx_ext_address = CAN_ISOTP_DEFAULT_EXT_ADDRESS;
	so->opt.rxpad_content = CAN_ISOTP_DEFAULT_PAD_CONTENT;
	so->opt.txpad_content = CAN_ISOTP_DEFAULT_PAD_CONTENT;
	so->opt.frame_txtime = CAN_ISOTP_DEFAULT_FRAME_TXTIME;
	so->frame_txtime = CAN_ISOTP_DEFAULT_FRAME_TXTIME;
	so->rxfc.bs = CAN_ISOTP_DEFAULT_RECV_BS;
	so->rxfc.stmin = CAN_ISOTP_DEFAULT_RECV_STMIN;
	so->rxfc.wftmax = CAN_ISOTP_DEFAULT_RECV_WFTMAX;
	so->ll.mtu = CAN_ISOTP_DEFAULT_LL_MTU;
	so->ll.tx_dl = CAN_ISOTP_DEFAULT_LL_TX_DL;
	so->ll.tx_flags = CAN_ISOTP_DEFAULT_LL_TX_FLAGS;

	/* set ll_dl for tx path to similar place as for rx */
	so->tx.ll_dl = so->ll.tx_dl;

	so->rx.state = ISOTP_IDLE;
	so->tx.state = ISOTP_IDLE;

	so->rx.buf = so->rx.sbuf;
	so->tx.buf = so->tx.sbuf;
	so->rx.buflen = ARRAY_SIZE(so->rx.sbuf);
	so->tx.buflen = ARRAY_SIZE(so->tx.sbuf);

	hrtimer_init(&so->rxtimer, CLOCK_MONOTONIC, HRTIMER_MODE_REL_SOFT);
	so->rxtimer.function = isotp_rx_timer_handler;
	hrtimer_init(&so->txtimer, CLOCK_MONOTONIC, HRTIMER_MODE_REL_SOFT);
	so->txtimer.function = isotp_tx_timer_handler;
	hrtimer_init(&so->txfrtimer, CLOCK_MONOTONIC, HRTIMER_MODE_REL_SOFT);
	so->txfrtimer.function = isotp_txfr_timer_handler;

	init_waitqueue_head(&so->wait);
	spin_lock_init(&so->rx_lock);

	spin_lock(&isotp_notifier_lock);
	list_add_tail(&so->notifier, &isotp_notifier_list);
	spin_unlock(&isotp_notifier_lock);

	return 0;
}

static __poll_t isotp_poll(struct file *file, struct socket *sock, poll_table *wait)
{
	struct sock *sk = sock->sk;
	struct isotp_sock *so = isotp_sk(sk);

	__poll_t mask = datagram_poll(file, sock, wait);
	poll_wait(file, &so->wait, wait);

	/* Check for false positives due to TX state */
	if ((mask & EPOLLWRNORM) && (so->tx.state != ISOTP_IDLE))
		mask &= ~(EPOLLOUT | EPOLLWRNORM);

	return mask;
}

static int isotp_sock_no_ioctlcmd(struct socket *sock, unsigned int cmd,
				  unsigned long arg)
{
	/* no ioctls for socket layer -> hand it down to NIC layer */
	return -ENOIOCTLCMD;
}

static const struct proto_ops isotp_ops = {
	.family = PF_CAN,
	.release = isotp_release,
	.bind = isotp_bind,
	.connect = sock_no_connect,
	.socketpair = sock_no_socketpair,
	.accept = sock_no_accept,
	.getname = isotp_getname,
	.poll = isotp_poll,
	.ioctl = isotp_sock_no_ioctlcmd,
	.gettstamp = sock_gettstamp,
	.listen = sock_no_listen,
	.shutdown = sock_no_shutdown,
	.setsockopt = isotp_setsockopt,
	.getsockopt = isotp_getsockopt,
	.sendmsg = isotp_sendmsg,
	.recvmsg = isotp_recvmsg,
	.mmap = sock_no_mmap,
	.sendpage = sock_no_sendpage,
};

static struct proto isotp_proto __read_mostly = {
	.name = "CAN_ISOTP",
	.owner = THIS_MODULE,
	.obj_size = sizeof(struct isotp_sock),
	.init = isotp_init,
};

static const struct can_proto isotp_can_proto = {
	.type = SOCK_DGRAM,
	.protocol = CAN_ISOTP,
	.ops = &isotp_ops,
	.prot = &isotp_proto,
};

static struct notifier_block canisotp_notifier = {
	.notifier_call = isotp_notifier
};

static __init int isotp_module_init(void)
{
	int err;

	max_pdu_size = max_t(unsigned int, max_pdu_size, MAX_12BIT_PDU_SIZE);
	max_pdu_size = min_t(unsigned int, max_pdu_size, MAX_PDU_SIZE);

	pr_info("can: isotp protocol (max_pdu_size %d)\n", max_pdu_size);

	err = can_proto_register(&isotp_can_proto);
	if (err < 0)
		pr_err("can: registration of isotp protocol failed %pe\n", ERR_PTR(err));
	else
		register_netdevice_notifier(&canisotp_notifier);

	return err;
}

static __exit void isotp_module_exit(void)
{
	can_proto_unregister(&isotp_can_proto);
	unregister_netdevice_notifier(&canisotp_notifier);
}

module_init(isotp_module_init);
module_exit(isotp_module_exit);<|MERGE_RESOLUTION|>--- conflicted
+++ resolved
@@ -135,15 +135,10 @@
 };
 
 struct tpcon {
-<<<<<<< HEAD
-	unsigned int idx;
-	unsigned int len;
-=======
 	u8 *buf;
 	unsigned int buflen;
 	unsigned int len;
 	unsigned int idx;
->>>>>>> eb3cdb58
 	u32 state;
 	u8 bs;
 	u8 sn;
@@ -947,17 +942,12 @@
 {
 	struct sock *sk = sock->sk;
 	struct isotp_sock *so = isotp_sk(sk);
-	u32 old_state = so->tx.state;
 	struct sk_buff *skb;
 	struct net_device *dev;
 	struct canfd_frame *cf;
 	int ae = (so->opt.flags & CAN_ISOTP_EXTEND_ADDR) ? 1 : 0;
 	int wait_tx_done = (so->opt.flags & CAN_ISOTP_WAIT_TX_DONE) ? 1 : 0;
-<<<<<<< HEAD
-	s64 hrtimer_sec = 0;
-=======
 	s64 hrtimer_sec = ISOTP_ECHO_TIMEOUT;
->>>>>>> eb3cdb58
 	int off;
 	int err;
 
@@ -966,22 +956,6 @@
 
 wait_free_buffer:
 	/* we do not support multiple buffers - for now */
-<<<<<<< HEAD
-	if (cmpxchg(&so->tx.state, ISOTP_IDLE, ISOTP_SENDING) != ISOTP_IDLE ||
-	    wq_has_sleeper(&so->wait)) {
-		if (msg->msg_flags & MSG_DONTWAIT) {
-			err = -EAGAIN;
-			goto err_out;
-		}
-
-		/* wait for complete transmission of current pdu */
-		err = wait_event_interruptible(so->wait, so->tx.state == ISOTP_IDLE);
-		if (err)
-			goto err_out;
-	}
-
-	if (!size || size > MAX_MSG_LENGTH) {
-=======
 	if (wq_has_sleeper(&so->wait) && (msg->msg_flags & MSG_DONTWAIT))
 		return -EAGAIN;
 
@@ -1008,7 +982,6 @@
 	}
 
 	if (!size || size > so->tx.buflen) {
->>>>>>> eb3cdb58
 		err = -EINVAL;
 		goto err_out_drop;
 	}
@@ -1017,11 +990,7 @@
 	off = (so->tx.ll_dl > CAN_MAX_DLEN) ? 1 : 0;
 
 	/* does the given data fit into a single frame for SF_BROADCAST? */
-<<<<<<< HEAD
-	if ((so->opt.flags & CAN_ISOTP_SF_BROADCAST) &&
-=======
 	if ((isotp_bc_flags(so) == CAN_ISOTP_SF_BROADCAST) &&
->>>>>>> eb3cdb58
 	    (size > so->tx.ll_dl - SF_PCI_SZ4 - ae - off)) {
 		err = -EINVAL;
 		goto err_out_drop;
@@ -1090,12 +1059,6 @@
 
 		isotp_create_fframe(cf, so, ae);
 
-<<<<<<< HEAD
-		/* start timeout for FC */
-		hrtimer_sec = 1;
-		hrtimer_start(&so->txtimer, ktime_set(hrtimer_sec, 0),
-			      HRTIMER_MODE_REL_SOFT);
-=======
 		if (isotp_bc_flags(so) == CAN_ISOTP_CF_BROADCAST) {
 			/* set timer for FC-less operation (STmin = 0) */
 			if (so->opt.flags & CAN_ISOTP_FORCE_TXSTMIN)
@@ -1118,7 +1081,6 @@
 			/* no CF echo tag for isotp_rcv_echo() (FF-mode) */
 			so->cfecho = 0;
 		}
->>>>>>> eb3cdb58
 	}
 
 	hrtimer_start(&so->txtimer, ktime_set(hrtimer_sec, 0),
@@ -1136,28 +1098,19 @@
 			       __func__, ERR_PTR(err));
 
 		/* no transmission -> no timeout monitoring */
-<<<<<<< HEAD
-		if (hrtimer_sec)
-			hrtimer_cancel(&so->txtimer);
-=======
 		hrtimer_cancel(&so->txtimer);
 
 		/* reset consecutive frame echo tag */
 		so->cfecho = 0;
->>>>>>> eb3cdb58
 
 		goto err_out_drop;
 	}
 
 	if (wait_tx_done) {
 		/* wait for complete transmission of current pdu */
-<<<<<<< HEAD
-		wait_event_interruptible(so->wait, so->tx.state == ISOTP_IDLE);
-=======
 		err = wait_event_interruptible(so->wait, so->tx.state == ISOTP_IDLE);
 		if (err)
 			goto err_event_drop;
->>>>>>> eb3cdb58
 
 		err = sock_error(sk);
 		if (err)
@@ -1166,15 +1119,6 @@
 
 	return size;
 
-<<<<<<< HEAD
-err_out_drop:
-	/* drop this PDU and unlock a potential wait queue */
-	old_state = ISOTP_IDLE;
-err_out:
-	so->tx.state = old_state;
-	if (so->tx.state == ISOTP_IDLE)
-		wake_up_interruptible(&so->wait);
-=======
 err_event_drop:
 	/* got signal: force tx state machine to be idle */
 	so->tx.state = ISOTP_IDLE;
@@ -1184,7 +1128,6 @@
 	/* drop this PDU and unlock a potential wait queue */
 	so->tx.state = ISOTP_IDLE;
 	wake_up_interruptible(&so->wait);
->>>>>>> eb3cdb58
 
 	return err;
 }
@@ -1195,10 +1138,6 @@
 	struct sock *sk = sock->sk;
 	struct sk_buff *skb;
 	struct isotp_sock *so = isotp_sk(sk);
-<<<<<<< HEAD
-	int noblock = flags & MSG_DONTWAIT;
-=======
->>>>>>> eb3cdb58
 	int ret = 0;
 
 	if (flags & ~(MSG_DONTWAIT | MSG_TRUNC | MSG_PEEK | MSG_CMSG_COMPAT))
@@ -1207,12 +1146,7 @@
 	if (!so->bound)
 		return -EADDRNOTAVAIL;
 
-<<<<<<< HEAD
-	flags &= ~MSG_DONTWAIT;
-	skb = skb_recv_datagram(sk, flags, noblock, &ret);
-=======
 	skb = skb_recv_datagram(sk, flags, &ret);
->>>>>>> eb3cdb58
 	if (!skb)
 		return ret;
 
@@ -1467,8 +1401,6 @@
 		if (!(so->opt.flags & CAN_ISOTP_RX_EXT_ADDR))
 			so->opt.rx_ext_address = so->opt.ext_address;
 
-<<<<<<< HEAD
-=======
 		/* these broadcast flags are not allowed together */
 		if (isotp_bc_flags(so) == ISOTP_ALL_BC_FLAGS) {
 			/* CAN_ISOTP_SF_BROADCAST is prioritized */
@@ -1478,7 +1410,6 @@
 			ret = -EINVAL;
 		}
 
->>>>>>> eb3cdb58
 		/* check for frame_txtime changes (0 => no changes) */
 		if (so->opt.frame_txtime) {
 			if (so->opt.frame_txtime == CAN_ISOTP_FRAME_TXTIME_ZERO)
