--- conflicted
+++ resolved
@@ -262,12 +262,6 @@
 {
 	struct sk_buff *skb;
 
-<<<<<<< HEAD
-	if (session->err)
-		j1939_sk_errqueue(session, J1939_ERRQUEUE_ABORT);
-	else
-		j1939_sk_errqueue(session, J1939_ERRQUEUE_ACK);
-=======
 	if (session->transmission) {
 		if (session->err)
 			j1939_sk_errqueue(session, J1939_ERRQUEUE_TX_ABORT);
@@ -276,7 +270,6 @@
 	} else if (session->err) {
 			j1939_sk_errqueue(session, J1939_ERRQUEUE_RX_ABORT);
 	}
->>>>>>> eb3cdb58
 
 	netdev_dbg(session->priv->ndev, "%s: 0x%p\n", __func__, session);
 
