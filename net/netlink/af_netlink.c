// SPDX-License-Identifier: GPL-2.0-or-later
/*
 * NETLINK      Kernel-user communication protocol.
 *
 * 		Authors:	Alan Cox <alan@lxorguk.ukuu.org.uk>
 * 				Alexey Kuznetsov <kuznet@ms2.inr.ac.ru>
 * 				Patrick McHardy <kaber@trash.net>
 *
 * Tue Jun 26 14:36:48 MEST 2001 Herbert "herp" Rosmanith
 *                               added netlink_proto_exit
 * Tue Jan 22 18:32:44 BRST 2002 Arnaldo C. de Melo <acme@conectiva.com.br>
 * 				 use nlk_sk, as sk->protinfo is on a diet 8)
 * Fri Jul 22 19:51:12 MEST 2005 Harald Welte <laforge@gnumonks.org>
 * 				 - inc module use count of module that owns
 * 				   the kernel socket in case userspace opens
 * 				   socket of same protocol
 * 				 - remove all module support, since netlink is
 * 				   mandatory if CONFIG_NET=y these days
 */

#include <linux/module.h>

#include <linux/capability.h>
#include <linux/kernel.h>
#include <linux/init.h>
#include <linux/signal.h>
#include <linux/sched.h>
#include <linux/errno.h>
#include <linux/string.h>
#include <linux/stat.h>
#include <linux/socket.h>
#include <linux/un.h>
#include <linux/fcntl.h>
#include <linux/termios.h>
#include <linux/sockios.h>
#include <linux/net.h>
#include <linux/fs.h>
#include <linux/slab.h>
#include <linux/uaccess.h>
#include <linux/skbuff.h>
#include <linux/netdevice.h>
#include <linux/rtnetlink.h>
#include <linux/proc_fs.h>
#include <linux/seq_file.h>
#include <linux/notifier.h>
#include <linux/security.h>
#include <linux/jhash.h>
#include <linux/jiffies.h>
#include <linux/random.h>
#include <linux/bitops.h>
#include <linux/mm.h>
#include <linux/types.h>
#include <linux/audit.h>
#include <linux/mutex.h>
#include <linux/vmalloc.h>
#include <linux/if_arp.h>
#include <linux/rhashtable.h>
#include <asm/cacheflush.h>
#include <linux/hash.h>
#include <linux/genetlink.h>
#include <linux/net_namespace.h>
#include <linux/nospec.h>
#include <linux/btf_ids.h>

#include <net/net_namespace.h>
#include <net/netns/generic.h>
#include <net/sock.h>
#include <net/scm.h>
#include <net/netlink.h>
#define CREATE_TRACE_POINTS
#include <trace/events/netlink.h>

#include "af_netlink.h"

struct listeners {
	struct rcu_head		rcu;
	unsigned long		masks[];
};

/* state bits */
#define NETLINK_S_CONGESTED		0x0

static inline int netlink_is_kernel(struct sock *sk)
{
	return nlk_sk(sk)->flags & NETLINK_F_KERNEL_SOCKET;
}

struct netlink_table *nl_table __read_mostly;
EXPORT_SYMBOL_GPL(nl_table);

static DECLARE_WAIT_QUEUE_HEAD(nl_table_wait);

static struct lock_class_key nlk_cb_mutex_keys[MAX_LINKS];

static const char *const nlk_cb_mutex_key_strings[MAX_LINKS + 1] = {
	"nlk_cb_mutex-ROUTE",
	"nlk_cb_mutex-1",
	"nlk_cb_mutex-USERSOCK",
	"nlk_cb_mutex-FIREWALL",
	"nlk_cb_mutex-SOCK_DIAG",
	"nlk_cb_mutex-NFLOG",
	"nlk_cb_mutex-XFRM",
	"nlk_cb_mutex-SELINUX",
	"nlk_cb_mutex-ISCSI",
	"nlk_cb_mutex-AUDIT",
	"nlk_cb_mutex-FIB_LOOKUP",
	"nlk_cb_mutex-CONNECTOR",
	"nlk_cb_mutex-NETFILTER",
	"nlk_cb_mutex-IP6_FW",
	"nlk_cb_mutex-DNRTMSG",
	"nlk_cb_mutex-KOBJECT_UEVENT",
	"nlk_cb_mutex-GENERIC",
	"nlk_cb_mutex-17",
	"nlk_cb_mutex-SCSITRANSPORT",
	"nlk_cb_mutex-ECRYPTFS",
	"nlk_cb_mutex-RDMA",
	"nlk_cb_mutex-CRYPTO",
	"nlk_cb_mutex-SMC",
	"nlk_cb_mutex-23",
	"nlk_cb_mutex-24",
	"nlk_cb_mutex-25",
	"nlk_cb_mutex-26",
	"nlk_cb_mutex-27",
	"nlk_cb_mutex-28",
	"nlk_cb_mutex-29",
	"nlk_cb_mutex-30",
	"nlk_cb_mutex-31",
	"nlk_cb_mutex-MAX_LINKS"
};

static int netlink_dump(struct sock *sk);

/* nl_table locking explained:
 * Lookup and traversal are protected with an RCU read-side lock. Insertion
 * and removal are protected with per bucket lock while using RCU list
 * modification primitives and may run in parallel to RCU protected lookups.
 * Destruction of the Netlink socket may only occur *after* nl_table_lock has
 * been acquired * either during or after the socket has been removed from
 * the list and after an RCU grace period.
 */
DEFINE_RWLOCK(nl_table_lock);
EXPORT_SYMBOL_GPL(nl_table_lock);
static atomic_t nl_table_users = ATOMIC_INIT(0);

#define nl_deref_protected(X) rcu_dereference_protected(X, lockdep_is_held(&nl_table_lock));

static BLOCKING_NOTIFIER_HEAD(netlink_chain);


static const struct rhashtable_params netlink_rhashtable_params;

void do_trace_netlink_extack(const char *msg)
{
	trace_netlink_extack(msg);
}
EXPORT_SYMBOL(do_trace_netlink_extack);

static inline u32 netlink_group_mask(u32 group)
{
	return group ? 1 << (group - 1) : 0;
}

static struct sk_buff *netlink_to_full_skb(const struct sk_buff *skb,
					   gfp_t gfp_mask)
{
	unsigned int len = skb_end_offset(skb);
	struct sk_buff *new;

	new = alloc_skb(len, gfp_mask);
	if (new == NULL)
		return NULL;

	NETLINK_CB(new).portid = NETLINK_CB(skb).portid;
	NETLINK_CB(new).dst_group = NETLINK_CB(skb).dst_group;
	NETLINK_CB(new).creds = NETLINK_CB(skb).creds;

	skb_put_data(new, skb->data, len);
	return new;
}

static unsigned int netlink_tap_net_id;

struct netlink_tap_net {
	struct list_head netlink_tap_all;
	struct mutex netlink_tap_lock;
};

int netlink_add_tap(struct netlink_tap *nt)
{
	struct net *net = dev_net(nt->dev);
	struct netlink_tap_net *nn = net_generic(net, netlink_tap_net_id);

	if (unlikely(nt->dev->type != ARPHRD_NETLINK))
		return -EINVAL;

	mutex_lock(&nn->netlink_tap_lock);
	list_add_rcu(&nt->list, &nn->netlink_tap_all);
	mutex_unlock(&nn->netlink_tap_lock);

	__module_get(nt->module);

	return 0;
}
EXPORT_SYMBOL_GPL(netlink_add_tap);

static int __netlink_remove_tap(struct netlink_tap *nt)
{
	struct net *net = dev_net(nt->dev);
	struct netlink_tap_net *nn = net_generic(net, netlink_tap_net_id);
	bool found = false;
	struct netlink_tap *tmp;

	mutex_lock(&nn->netlink_tap_lock);

	list_for_each_entry(tmp, &nn->netlink_tap_all, list) {
		if (nt == tmp) {
			list_del_rcu(&nt->list);
			found = true;
			goto out;
		}
	}

	pr_warn("__netlink_remove_tap: %p not found\n", nt);
out:
	mutex_unlock(&nn->netlink_tap_lock);

	if (found)
		module_put(nt->module);

	return found ? 0 : -ENODEV;
}

int netlink_remove_tap(struct netlink_tap *nt)
{
	int ret;

	ret = __netlink_remove_tap(nt);
	synchronize_net();

	return ret;
}
EXPORT_SYMBOL_GPL(netlink_remove_tap);

static __net_init int netlink_tap_init_net(struct net *net)
{
	struct netlink_tap_net *nn = net_generic(net, netlink_tap_net_id);

	INIT_LIST_HEAD(&nn->netlink_tap_all);
	mutex_init(&nn->netlink_tap_lock);
	return 0;
}

static struct pernet_operations netlink_tap_net_ops = {
	.init = netlink_tap_init_net,
	.id   = &netlink_tap_net_id,
	.size = sizeof(struct netlink_tap_net),
};

static bool netlink_filter_tap(const struct sk_buff *skb)
{
	struct sock *sk = skb->sk;

	/* We take the more conservative approach and
	 * whitelist socket protocols that may pass.
	 */
	switch (sk->sk_protocol) {
	case NETLINK_ROUTE:
	case NETLINK_USERSOCK:
	case NETLINK_SOCK_DIAG:
	case NETLINK_NFLOG:
	case NETLINK_XFRM:
	case NETLINK_FIB_LOOKUP:
	case NETLINK_NETFILTER:
	case NETLINK_GENERIC:
		return true;
	}

	return false;
}

static int __netlink_deliver_tap_skb(struct sk_buff *skb,
				     struct net_device *dev)
{
	struct sk_buff *nskb;
	struct sock *sk = skb->sk;
	int ret = -ENOMEM;

	if (!net_eq(dev_net(dev), sock_net(sk)))
		return 0;

	dev_hold(dev);

	if (is_vmalloc_addr(skb->head))
		nskb = netlink_to_full_skb(skb, GFP_ATOMIC);
	else
		nskb = skb_clone(skb, GFP_ATOMIC);
	if (nskb) {
		nskb->dev = dev;
		nskb->protocol = htons((u16) sk->sk_protocol);
		nskb->pkt_type = netlink_is_kernel(sk) ?
				 PACKET_KERNEL : PACKET_USER;
		skb_reset_network_header(nskb);
		ret = dev_queue_xmit(nskb);
		if (unlikely(ret > 0))
			ret = net_xmit_errno(ret);
	}

	dev_put(dev);
	return ret;
}

static void __netlink_deliver_tap(struct sk_buff *skb, struct netlink_tap_net *nn)
{
	int ret;
	struct netlink_tap *tmp;

	if (!netlink_filter_tap(skb))
		return;

	list_for_each_entry_rcu(tmp, &nn->netlink_tap_all, list) {
		ret = __netlink_deliver_tap_skb(skb, tmp->dev);
		if (unlikely(ret))
			break;
	}
}

static void netlink_deliver_tap(struct net *net, struct sk_buff *skb)
{
	struct netlink_tap_net *nn = net_generic(net, netlink_tap_net_id);

	rcu_read_lock();

	if (unlikely(!list_empty(&nn->netlink_tap_all)))
		__netlink_deliver_tap(skb, nn);

	rcu_read_unlock();
}

static void netlink_deliver_tap_kernel(struct sock *dst, struct sock *src,
				       struct sk_buff *skb)
{
	if (!(netlink_is_kernel(dst) && netlink_is_kernel(src)))
		netlink_deliver_tap(sock_net(dst), skb);
}

static void netlink_overrun(struct sock *sk)
{
	struct netlink_sock *nlk = nlk_sk(sk);

	if (!(nlk->flags & NETLINK_F_RECV_NO_ENOBUFS)) {
		if (!test_and_set_bit(NETLINK_S_CONGESTED,
				      &nlk_sk(sk)->state)) {
			sk->sk_err = ENOBUFS;
			sk_error_report(sk);
		}
	}
	atomic_inc(&sk->sk_drops);
}

static void netlink_rcv_wake(struct sock *sk)
{
	struct netlink_sock *nlk = nlk_sk(sk);

	if (skb_queue_empty_lockless(&sk->sk_receive_queue))
		clear_bit(NETLINK_S_CONGESTED, &nlk->state);
	if (!test_bit(NETLINK_S_CONGESTED, &nlk->state))
		wake_up_interruptible(&nlk->wait);
}

static void netlink_skb_destructor(struct sk_buff *skb)
{
	if (is_vmalloc_addr(skb->head)) {
		if (!skb->cloned ||
		    !atomic_dec_return(&(skb_shinfo(skb)->dataref)))
			vfree(skb->head);

		skb->head = NULL;
	}
	if (skb->sk != NULL)
		sock_rfree(skb);
}

static void netlink_skb_set_owner_r(struct sk_buff *skb, struct sock *sk)
{
	WARN_ON(skb->sk != NULL);
	skb->sk = sk;
	skb->destructor = netlink_skb_destructor;
	atomic_add(skb->truesize, &sk->sk_rmem_alloc);
	sk_mem_charge(sk, skb->truesize);
}

static void netlink_sock_destruct(struct sock *sk)
{
	struct netlink_sock *nlk = nlk_sk(sk);

	if (nlk->cb_running) {
		if (nlk->cb.done)
			nlk->cb.done(&nlk->cb);
		module_put(nlk->cb.module);
		kfree_skb(nlk->cb.skb);
	}

	skb_queue_purge(&sk->sk_receive_queue);

	if (!sock_flag(sk, SOCK_DEAD)) {
		printk(KERN_ERR "Freeing alive netlink socket %p\n", sk);
		return;
	}

	WARN_ON(atomic_read(&sk->sk_rmem_alloc));
	WARN_ON(refcount_read(&sk->sk_wmem_alloc));
	WARN_ON(nlk_sk(sk)->groups);
}

static void netlink_sock_destruct_work(struct work_struct *work)
{
	struct netlink_sock *nlk = container_of(work, struct netlink_sock,
						work);

	sk_free(&nlk->sk);
}

/* This lock without WQ_FLAG_EXCLUSIVE is good on UP and it is _very_ bad on
 * SMP. Look, when several writers sleep and reader wakes them up, all but one
 * immediately hit write lock and grab all the cpus. Exclusive sleep solves
 * this, _but_ remember, it adds useless work on UP machines.
 */

void netlink_table_grab(void)
	__acquires(nl_table_lock)
{
	might_sleep();

	write_lock_irq(&nl_table_lock);

	if (atomic_read(&nl_table_users)) {
		DECLARE_WAITQUEUE(wait, current);

		add_wait_queue_exclusive(&nl_table_wait, &wait);
		for (;;) {
			set_current_state(TASK_UNINTERRUPTIBLE);
			if (atomic_read(&nl_table_users) == 0)
				break;
			write_unlock_irq(&nl_table_lock);
			schedule();
			write_lock_irq(&nl_table_lock);
		}

		__set_current_state(TASK_RUNNING);
		remove_wait_queue(&nl_table_wait, &wait);
	}
}

void netlink_table_ungrab(void)
	__releases(nl_table_lock)
{
	write_unlock_irq(&nl_table_lock);
	wake_up(&nl_table_wait);
}

static inline void
netlink_lock_table(void)
{
	unsigned long flags;

	/* read_lock() synchronizes us to netlink_table_grab */

	read_lock_irqsave(&nl_table_lock, flags);
	atomic_inc(&nl_table_users);
	read_unlock_irqrestore(&nl_table_lock, flags);
}

static inline void
netlink_unlock_table(void)
{
	if (atomic_dec_and_test(&nl_table_users))
		wake_up(&nl_table_wait);
}

struct netlink_compare_arg
{
	possible_net_t pnet;
	u32 portid;
};

/* Doing sizeof directly may yield 4 extra bytes on 64-bit. */
#define netlink_compare_arg_len \
	(offsetof(struct netlink_compare_arg, portid) + sizeof(u32))

static inline int netlink_compare(struct rhashtable_compare_arg *arg,
				  const void *ptr)
{
	const struct netlink_compare_arg *x = arg->key;
	const struct netlink_sock *nlk = ptr;

	return nlk->portid != x->portid ||
	       !net_eq(sock_net(&nlk->sk), read_pnet(&x->pnet));
}

static void netlink_compare_arg_init(struct netlink_compare_arg *arg,
				     struct net *net, u32 portid)
{
	memset(arg, 0, sizeof(*arg));
	write_pnet(&arg->pnet, net);
	arg->portid = portid;
}

static struct sock *__netlink_lookup(struct netlink_table *table, u32 portid,
				     struct net *net)
{
	struct netlink_compare_arg arg;

	netlink_compare_arg_init(&arg, net, portid);
	return rhashtable_lookup_fast(&table->hash, &arg,
				      netlink_rhashtable_params);
}

static int __netlink_insert(struct netlink_table *table, struct sock *sk)
{
	struct netlink_compare_arg arg;

	netlink_compare_arg_init(&arg, sock_net(sk), nlk_sk(sk)->portid);
	return rhashtable_lookup_insert_key(&table->hash, &arg,
					    &nlk_sk(sk)->node,
					    netlink_rhashtable_params);
}

static struct sock *netlink_lookup(struct net *net, int protocol, u32 portid)
{
	struct netlink_table *table = &nl_table[protocol];
	struct sock *sk;

	rcu_read_lock();
	sk = __netlink_lookup(table, portid, net);
	if (sk)
		sock_hold(sk);
	rcu_read_unlock();

	return sk;
}

static const struct proto_ops netlink_ops;

static void
netlink_update_listeners(struct sock *sk)
{
	struct netlink_table *tbl = &nl_table[sk->sk_protocol];
	unsigned long mask;
	unsigned int i;
	struct listeners *listeners;

	listeners = nl_deref_protected(tbl->listeners);
	if (!listeners)
		return;

	for (i = 0; i < NLGRPLONGS(tbl->groups); i++) {
		mask = 0;
		sk_for_each_bound(sk, &tbl->mc_list) {
			if (i < NLGRPLONGS(nlk_sk(sk)->ngroups))
				mask |= nlk_sk(sk)->groups[i];
		}
		listeners->masks[i] = mask;
	}
	/* this function is only called with the netlink table "grabbed", which
	 * makes sure updates are visible before bind or setsockopt return. */
}

static int netlink_insert(struct sock *sk, u32 portid)
{
	struct netlink_table *table = &nl_table[sk->sk_protocol];
	int err;

	lock_sock(sk);

	err = nlk_sk(sk)->portid == portid ? 0 : -EBUSY;
	if (nlk_sk(sk)->bound)
		goto err;

	nlk_sk(sk)->portid = portid;
	sock_hold(sk);

	err = __netlink_insert(table, sk);
	if (err) {
		/* In case the hashtable backend returns with -EBUSY
		 * from here, it must not escape to the caller.
		 */
		if (unlikely(err == -EBUSY))
			err = -EOVERFLOW;
		if (err == -EEXIST)
			err = -EADDRINUSE;
		sock_put(sk);
		goto err;
	}

	/* We need to ensure that the socket is hashed and visible. */
	smp_wmb();
	nlk_sk(sk)->bound = portid;

err:
	release_sock(sk);
	return err;
}

static void netlink_remove(struct sock *sk)
{
	struct netlink_table *table;

	table = &nl_table[sk->sk_protocol];
	if (!rhashtable_remove_fast(&table->hash, &nlk_sk(sk)->node,
				    netlink_rhashtable_params)) {
		WARN_ON(refcount_read(&sk->sk_refcnt) == 1);
		__sock_put(sk);
	}

	netlink_table_grab();
	if (nlk_sk(sk)->subscriptions) {
		__sk_del_bind_node(sk);
		netlink_update_listeners(sk);
	}
	if (sk->sk_protocol == NETLINK_GENERIC)
		atomic_inc(&genl_sk_destructing_cnt);
	netlink_table_ungrab();
}

static struct proto netlink_proto = {
	.name	  = "NETLINK",
	.owner	  = THIS_MODULE,
	.obj_size = sizeof(struct netlink_sock),
};

static int __netlink_create(struct net *net, struct socket *sock,
			    struct mutex *cb_mutex, int protocol,
			    int kern)
{
	struct sock *sk;
	struct netlink_sock *nlk;

	sock->ops = &netlink_ops;

	sk = sk_alloc(net, PF_NETLINK, GFP_KERNEL, &netlink_proto, kern);
	if (!sk)
		return -ENOMEM;

	sock_init_data(sock, sk);

	nlk = nlk_sk(sk);
	if (cb_mutex) {
		nlk->cb_mutex = cb_mutex;
	} else {
		nlk->cb_mutex = &nlk->cb_def_mutex;
		mutex_init(nlk->cb_mutex);
		lockdep_set_class_and_name(nlk->cb_mutex,
					   nlk_cb_mutex_keys + protocol,
					   nlk_cb_mutex_key_strings[protocol]);
	}
	init_waitqueue_head(&nlk->wait);

	sk->sk_destruct = netlink_sock_destruct;
	sk->sk_protocol = protocol;
	return 0;
}

static int netlink_create(struct net *net, struct socket *sock, int protocol,
			  int kern)
{
	struct module *module = NULL;
	struct mutex *cb_mutex;
	struct netlink_sock *nlk;
	int (*bind)(struct net *net, int group);
	void (*unbind)(struct net *net, int group);
	int err = 0;

	sock->state = SS_UNCONNECTED;

	if (sock->type != SOCK_RAW && sock->type != SOCK_DGRAM)
		return -ESOCKTNOSUPPORT;

	if (protocol < 0 || protocol >= MAX_LINKS)
		return -EPROTONOSUPPORT;
	protocol = array_index_nospec(protocol, MAX_LINKS);

	netlink_lock_table();
#ifdef CONFIG_MODULES
	if (!nl_table[protocol].registered) {
		netlink_unlock_table();
		request_module("net-pf-%d-proto-%d", PF_NETLINK, protocol);
		netlink_lock_table();
	}
#endif
	if (nl_table[protocol].registered &&
	    try_module_get(nl_table[protocol].module))
		module = nl_table[protocol].module;
	else
		err = -EPROTONOSUPPORT;
	cb_mutex = nl_table[protocol].cb_mutex;
	bind = nl_table[protocol].bind;
	unbind = nl_table[protocol].unbind;
	netlink_unlock_table();

	if (err < 0)
		goto out;

	err = __netlink_create(net, sock, cb_mutex, protocol, kern);
	if (err < 0)
		goto out_module;

	local_bh_disable();
	sock_prot_inuse_add(net, &netlink_proto, 1);
	local_bh_enable();

	nlk = nlk_sk(sock->sk);
	nlk->module = module;
	nlk->netlink_bind = bind;
	nlk->netlink_unbind = unbind;
out:
	return err;

out_module:
	module_put(module);
	goto out;
}

static void deferred_put_nlk_sk(struct rcu_head *head)
{
	struct netlink_sock *nlk = container_of(head, struct netlink_sock, rcu);
	struct sock *sk = &nlk->sk;

	kfree(nlk->groups);
	nlk->groups = NULL;

	if (!refcount_dec_and_test(&sk->sk_refcnt))
		return;

	if (nlk->cb_running && nlk->cb.done) {
		INIT_WORK(&nlk->work, netlink_sock_destruct_work);
		schedule_work(&nlk->work);
		return;
	}

	sk_free(sk);
}

static int netlink_release(struct socket *sock)
{
	struct sock *sk = sock->sk;
	struct netlink_sock *nlk;

	if (!sk)
		return 0;

	netlink_remove(sk);
	sock_orphan(sk);
	nlk = nlk_sk(sk);

	/*
	 * OK. Socket is unlinked, any packets that arrive now
	 * will be purged.
	 */

	/* must not acquire netlink_table_lock in any way again before unbind
	 * and notifying genetlink is done as otherwise it might deadlock
	 */
	if (nlk->netlink_unbind) {
		int i;

		for (i = 0; i < nlk->ngroups; i++)
			if (test_bit(i, nlk->groups))
				nlk->netlink_unbind(sock_net(sk), i + 1);
	}
	if (sk->sk_protocol == NETLINK_GENERIC &&
	    atomic_dec_return(&genl_sk_destructing_cnt) == 0)
		wake_up(&genl_sk_destructing_waitq);

	sock->sk = NULL;
	wake_up_interruptible_all(&nlk->wait);

	skb_queue_purge(&sk->sk_write_queue);

	if (nlk->portid && nlk->bound) {
		struct netlink_notify n = {
						.net = sock_net(sk),
						.protocol = sk->sk_protocol,
						.portid = nlk->portid,
					  };
		blocking_notifier_call_chain(&netlink_chain,
				NETLINK_URELEASE, &n);
	}

	module_put(nlk->module);

	if (netlink_is_kernel(sk)) {
		netlink_table_grab();
		BUG_ON(nl_table[sk->sk_protocol].registered == 0);
		if (--nl_table[sk->sk_protocol].registered == 0) {
			struct listeners *old;

			old = nl_deref_protected(nl_table[sk->sk_protocol].listeners);
			RCU_INIT_POINTER(nl_table[sk->sk_protocol].listeners, NULL);
			kfree_rcu(old, rcu);
			nl_table[sk->sk_protocol].module = NULL;
			nl_table[sk->sk_protocol].bind = NULL;
			nl_table[sk->sk_protocol].unbind = NULL;
			nl_table[sk->sk_protocol].flags = 0;
			nl_table[sk->sk_protocol].registered = 0;
		}
		netlink_table_ungrab();
	}

	local_bh_disable();
	sock_prot_inuse_add(sock_net(sk), &netlink_proto, -1);
	local_bh_enable();
	call_rcu(&nlk->rcu, deferred_put_nlk_sk);
	return 0;
}

static int netlink_autobind(struct socket *sock)
{
	struct sock *sk = sock->sk;
	struct net *net = sock_net(sk);
	struct netlink_table *table = &nl_table[sk->sk_protocol];
	s32 portid = task_tgid_vnr(current);
	int err;
	s32 rover = -4096;
	bool ok;

retry:
	cond_resched();
	rcu_read_lock();
	ok = !__netlink_lookup(table, portid, net);
	rcu_read_unlock();
	if (!ok) {
		/* Bind collision, search negative portid values. */
		if (rover == -4096)
			/* rover will be in range [S32_MIN, -4097] */
			rover = S32_MIN + prandom_u32_max(-4096 - S32_MIN);
		else if (rover >= -4096)
			rover = -4097;
		portid = rover--;
		goto retry;
	}

	err = netlink_insert(sk, portid);
	if (err == -EADDRINUSE)
		goto retry;

	/* If 2 threads race to autobind, that is fine.  */
	if (err == -EBUSY)
		err = 0;

	return err;
}

/**
 * __netlink_ns_capable - General netlink message capability test
 * @nsp: NETLINK_CB of the socket buffer holding a netlink command from userspace.
 * @user_ns: The user namespace of the capability to use
 * @cap: The capability to use
 *
 * Test to see if the opener of the socket we received the message
 * from had when the netlink socket was created and the sender of the
 * message has the capability @cap in the user namespace @user_ns.
 */
bool __netlink_ns_capable(const struct netlink_skb_parms *nsp,
			struct user_namespace *user_ns, int cap)
{
	return ((nsp->flags & NETLINK_SKB_DST) ||
		file_ns_capable(nsp->sk->sk_socket->file, user_ns, cap)) &&
		ns_capable(user_ns, cap);
}
EXPORT_SYMBOL(__netlink_ns_capable);

/**
 * netlink_ns_capable - General netlink message capability test
 * @skb: socket buffer holding a netlink command from userspace
 * @user_ns: The user namespace of the capability to use
 * @cap: The capability to use
 *
 * Test to see if the opener of the socket we received the message
 * from had when the netlink socket was created and the sender of the
 * message has the capability @cap in the user namespace @user_ns.
 */
bool netlink_ns_capable(const struct sk_buff *skb,
			struct user_namespace *user_ns, int cap)
{
	return __netlink_ns_capable(&NETLINK_CB(skb), user_ns, cap);
}
EXPORT_SYMBOL(netlink_ns_capable);

/**
 * netlink_capable - Netlink global message capability test
 * @skb: socket buffer holding a netlink command from userspace
 * @cap: The capability to use
 *
 * Test to see if the opener of the socket we received the message
 * from had when the netlink socket was created and the sender of the
 * message has the capability @cap in all user namespaces.
 */
bool netlink_capable(const struct sk_buff *skb, int cap)
{
	return netlink_ns_capable(skb, &init_user_ns, cap);
}
EXPORT_SYMBOL(netlink_capable);

/**
 * netlink_net_capable - Netlink network namespace message capability test
 * @skb: socket buffer holding a netlink command from userspace
 * @cap: The capability to use
 *
 * Test to see if the opener of the socket we received the message
 * from had when the netlink socket was created and the sender of the
 * message has the capability @cap over the network namespace of
 * the socket we received the message from.
 */
bool netlink_net_capable(const struct sk_buff *skb, int cap)
{
	return netlink_ns_capable(skb, sock_net(skb->sk)->user_ns, cap);
}
EXPORT_SYMBOL(netlink_net_capable);

static inline int netlink_allowed(const struct socket *sock, unsigned int flag)
{
	return (nl_table[sock->sk->sk_protocol].flags & flag) ||
		ns_capable(sock_net(sock->sk)->user_ns, CAP_NET_ADMIN);
}

static void
netlink_update_subscriptions(struct sock *sk, unsigned int subscriptions)
{
	struct netlink_sock *nlk = nlk_sk(sk);

	if (nlk->subscriptions && !subscriptions)
		__sk_del_bind_node(sk);
	else if (!nlk->subscriptions && subscriptions)
		sk_add_bind_node(sk, &nl_table[sk->sk_protocol].mc_list);
	nlk->subscriptions = subscriptions;
}

static int netlink_realloc_groups(struct sock *sk)
{
	struct netlink_sock *nlk = nlk_sk(sk);
	unsigned int groups;
	unsigned long *new_groups;
	int err = 0;

	netlink_table_grab();

	groups = nl_table[sk->sk_protocol].groups;
	if (!nl_table[sk->sk_protocol].registered) {
		err = -ENOENT;
		goto out_unlock;
	}

	if (nlk->ngroups >= groups)
		goto out_unlock;

	new_groups = krealloc(nlk->groups, NLGRPSZ(groups), GFP_ATOMIC);
	if (new_groups == NULL) {
		err = -ENOMEM;
		goto out_unlock;
	}
	memset((char *)new_groups + NLGRPSZ(nlk->ngroups), 0,
	       NLGRPSZ(groups) - NLGRPSZ(nlk->ngroups));

	nlk->groups = new_groups;
	nlk->ngroups = groups;
 out_unlock:
	netlink_table_ungrab();
	return err;
}

static void netlink_undo_bind(int group, long unsigned int groups,
			      struct sock *sk)
{
	struct netlink_sock *nlk = nlk_sk(sk);
	int undo;

	if (!nlk->netlink_unbind)
		return;

	for (undo = 0; undo < group; undo++)
		if (test_bit(undo, &groups))
			nlk->netlink_unbind(sock_net(sk), undo + 1);
}

static int netlink_bind(struct socket *sock, struct sockaddr *addr,
			int addr_len)
{
	struct sock *sk = sock->sk;
	struct net *net = sock_net(sk);
	struct netlink_sock *nlk = nlk_sk(sk);
	struct sockaddr_nl *nladdr = (struct sockaddr_nl *)addr;
	int err = 0;
	unsigned long groups;
	bool bound;

	if (addr_len < sizeof(struct sockaddr_nl))
		return -EINVAL;

	if (nladdr->nl_family != AF_NETLINK)
		return -EINVAL;
	groups = nladdr->nl_groups;

	/* Only superuser is allowed to listen multicasts */
	if (groups) {
		if (!netlink_allowed(sock, NL_CFG_F_NONROOT_RECV))
			return -EPERM;
		err = netlink_realloc_groups(sk);
		if (err)
			return err;
	}

	if (nlk->ngroups < BITS_PER_LONG)
		groups &= (1UL << nlk->ngroups) - 1;

	bound = nlk->bound;
	if (bound) {
		/* Ensure nlk->portid is up-to-date. */
		smp_rmb();

		if (nladdr->nl_pid != nlk->portid)
			return -EINVAL;
	}

	if (nlk->netlink_bind && groups) {
		int group;

		/* nl_groups is a u32, so cap the maximum groups we can bind */
		for (group = 0; group < BITS_PER_TYPE(u32); group++) {
			if (!test_bit(group, &groups))
				continue;
			err = nlk->netlink_bind(net, group + 1);
			if (!err)
				continue;
			netlink_undo_bind(group, groups, sk);
			return err;
		}
	}

	/* No need for barriers here as we return to user-space without
	 * using any of the bound attributes.
	 */
	netlink_lock_table();
	if (!bound) {
		err = nladdr->nl_pid ?
			netlink_insert(sk, nladdr->nl_pid) :
			netlink_autobind(sock);
		if (err) {
			netlink_undo_bind(BITS_PER_TYPE(u32), groups, sk);
			goto unlock;
		}
	}

	if (!groups && (nlk->groups == NULL || !(u32)nlk->groups[0]))
		goto unlock;
	netlink_unlock_table();

	netlink_table_grab();
	netlink_update_subscriptions(sk, nlk->subscriptions +
					 hweight32(groups) -
					 hweight32(nlk->groups[0]));
	nlk->groups[0] = (nlk->groups[0] & ~0xffffffffUL) | groups;
	netlink_update_listeners(sk);
	netlink_table_ungrab();

	return 0;

unlock:
	netlink_unlock_table();
	return err;
}

static int netlink_connect(struct socket *sock, struct sockaddr *addr,
			   int alen, int flags)
{
	int err = 0;
	struct sock *sk = sock->sk;
	struct netlink_sock *nlk = nlk_sk(sk);
	struct sockaddr_nl *nladdr = (struct sockaddr_nl *)addr;

	if (alen < sizeof(addr->sa_family))
		return -EINVAL;

	if (addr->sa_family == AF_UNSPEC) {
		sk->sk_state	= NETLINK_UNCONNECTED;
		nlk->dst_portid	= 0;
		nlk->dst_group  = 0;
		return 0;
	}
	if (addr->sa_family != AF_NETLINK)
		return -EINVAL;

	if (alen < sizeof(struct sockaddr_nl))
		return -EINVAL;

	if ((nladdr->nl_groups || nladdr->nl_pid) &&
	    !netlink_allowed(sock, NL_CFG_F_NONROOT_SEND))
		return -EPERM;

	/* No need for barriers here as we return to user-space without
	 * using any of the bound attributes.
	 */
	if (!nlk->bound)
		err = netlink_autobind(sock);

	if (err == 0) {
		sk->sk_state	= NETLINK_CONNECTED;
		nlk->dst_portid = nladdr->nl_pid;
		nlk->dst_group  = ffs(nladdr->nl_groups);
	}

	return err;
}

static int netlink_getname(struct socket *sock, struct sockaddr *addr,
			   int peer)
{
	struct sock *sk = sock->sk;
	struct netlink_sock *nlk = nlk_sk(sk);
	DECLARE_SOCKADDR(struct sockaddr_nl *, nladdr, addr);

	nladdr->nl_family = AF_NETLINK;
	nladdr->nl_pad = 0;

	if (peer) {
		nladdr->nl_pid = nlk->dst_portid;
		nladdr->nl_groups = netlink_group_mask(nlk->dst_group);
	} else {
		nladdr->nl_pid = nlk->portid;
		netlink_lock_table();
		nladdr->nl_groups = nlk->groups ? nlk->groups[0] : 0;
		netlink_unlock_table();
	}
	return sizeof(*nladdr);
}

static int netlink_ioctl(struct socket *sock, unsigned int cmd,
			 unsigned long arg)
{
	/* try to hand this ioctl down to the NIC drivers.
	 */
	return -ENOIOCTLCMD;
}

static struct sock *netlink_getsockbyportid(struct sock *ssk, u32 portid)
{
	struct sock *sock;
	struct netlink_sock *nlk;

	sock = netlink_lookup(sock_net(ssk), ssk->sk_protocol, portid);
	if (!sock)
		return ERR_PTR(-ECONNREFUSED);

	/* Don't bother queuing skb if kernel socket has no input function */
	nlk = nlk_sk(sock);
	if (sock->sk_state == NETLINK_CONNECTED &&
	    nlk->dst_portid != nlk_sk(ssk)->portid) {
		sock_put(sock);
		return ERR_PTR(-ECONNREFUSED);
	}
	return sock;
}

struct sock *netlink_getsockbyfilp(struct file *filp)
{
	struct inode *inode = file_inode(filp);
	struct sock *sock;

	if (!S_ISSOCK(inode->i_mode))
		return ERR_PTR(-ENOTSOCK);

	sock = SOCKET_I(inode)->sk;
	if (sock->sk_family != AF_NETLINK)
		return ERR_PTR(-EINVAL);

	sock_hold(sock);
	return sock;
}

static struct sk_buff *netlink_alloc_large_skb(unsigned int size,
					       int broadcast)
{
	struct sk_buff *skb;
	void *data;

	if (size <= NLMSG_GOODSIZE || broadcast)
		return alloc_skb(size, GFP_KERNEL);

	size = SKB_DATA_ALIGN(size) +
	       SKB_DATA_ALIGN(sizeof(struct skb_shared_info));

	data = vmalloc(size);
	if (data == NULL)
		return NULL;

	skb = __build_skb(data, size);
	if (skb == NULL)
		vfree(data);
	else
		skb->destructor = netlink_skb_destructor;

	return skb;
}

/*
 * Attach a skb to a netlink socket.
 * The caller must hold a reference to the destination socket. On error, the
 * reference is dropped. The skb is not send to the destination, just all
 * all error checks are performed and memory in the queue is reserved.
 * Return values:
 * < 0: error. skb freed, reference to sock dropped.
 * 0: continue
 * 1: repeat lookup - reference dropped while waiting for socket memory.
 */
int netlink_attachskb(struct sock *sk, struct sk_buff *skb,
		      long *timeo, struct sock *ssk)
{
	struct netlink_sock *nlk;

	nlk = nlk_sk(sk);

	if ((atomic_read(&sk->sk_rmem_alloc) > sk->sk_rcvbuf ||
	     test_bit(NETLINK_S_CONGESTED, &nlk->state))) {
		DECLARE_WAITQUEUE(wait, current);
		if (!*timeo) {
			if (!ssk || netlink_is_kernel(ssk))
				netlink_overrun(sk);
			sock_put(sk);
			kfree_skb(skb);
			return -EAGAIN;
		}

		__set_current_state(TASK_INTERRUPTIBLE);
		add_wait_queue(&nlk->wait, &wait);

		if ((atomic_read(&sk->sk_rmem_alloc) > sk->sk_rcvbuf ||
		     test_bit(NETLINK_S_CONGESTED, &nlk->state)) &&
		    !sock_flag(sk, SOCK_DEAD))
			*timeo = schedule_timeout(*timeo);

		__set_current_state(TASK_RUNNING);
		remove_wait_queue(&nlk->wait, &wait);
		sock_put(sk);

		if (signal_pending(current)) {
			kfree_skb(skb);
			return sock_intr_errno(*timeo);
		}
		return 1;
	}
	netlink_skb_set_owner_r(skb, sk);
	return 0;
}

static int __netlink_sendskb(struct sock *sk, struct sk_buff *skb)
{
	int len = skb->len;

	netlink_deliver_tap(sock_net(sk), skb);

	skb_queue_tail(&sk->sk_receive_queue, skb);
	sk->sk_data_ready(sk);
	return len;
}

int netlink_sendskb(struct sock *sk, struct sk_buff *skb)
{
	int len = __netlink_sendskb(sk, skb);

	sock_put(sk);
	return len;
}

void netlink_detachskb(struct sock *sk, struct sk_buff *skb)
{
	kfree_skb(skb);
	sock_put(sk);
}

static struct sk_buff *netlink_trim(struct sk_buff *skb, gfp_t allocation)
{
	int delta;

	WARN_ON(skb->sk != NULL);
	delta = skb->end - skb->tail;
	if (is_vmalloc_addr(skb->head) || delta * 2 < skb->truesize)
		return skb;

	if (skb_shared(skb)) {
		struct sk_buff *nskb = skb_clone(skb, allocation);
		if (!nskb)
			return skb;
		consume_skb(skb);
		skb = nskb;
	}

	pskb_expand_head(skb, 0, -delta,
			 (allocation & ~__GFP_DIRECT_RECLAIM) |
			 __GFP_NOWARN | __GFP_NORETRY);
	return skb;
}

static int netlink_unicast_kernel(struct sock *sk, struct sk_buff *skb,
				  struct sock *ssk)
{
	int ret;
	struct netlink_sock *nlk = nlk_sk(sk);

	ret = -ECONNREFUSED;
	if (nlk->netlink_rcv != NULL) {
		ret = skb->len;
		netlink_skb_set_owner_r(skb, sk);
		NETLINK_CB(skb).sk = ssk;
		netlink_deliver_tap_kernel(sk, ssk, skb);
		nlk->netlink_rcv(skb);
		consume_skb(skb);
	} else {
		kfree_skb(skb);
	}
	sock_put(sk);
	return ret;
}

int netlink_unicast(struct sock *ssk, struct sk_buff *skb,
		    u32 portid, int nonblock)
{
	struct sock *sk;
	int err;
	long timeo;

	skb = netlink_trim(skb, gfp_any());

	timeo = sock_sndtimeo(ssk, nonblock);
retry:
	sk = netlink_getsockbyportid(ssk, portid);
	if (IS_ERR(sk)) {
		kfree_skb(skb);
		return PTR_ERR(sk);
	}
	if (netlink_is_kernel(sk))
		return netlink_unicast_kernel(sk, skb, ssk);

	if (sk_filter(sk, skb)) {
		err = skb->len;
		kfree_skb(skb);
		sock_put(sk);
		return err;
	}

	err = netlink_attachskb(sk, skb, &timeo, ssk);
	if (err == 1)
		goto retry;
	if (err)
		return err;

	return netlink_sendskb(sk, skb);
}
EXPORT_SYMBOL(netlink_unicast);

int netlink_has_listeners(struct sock *sk, unsigned int group)
{
	int res = 0;
	struct listeners *listeners;

	BUG_ON(!netlink_is_kernel(sk));

	rcu_read_lock();
	listeners = rcu_dereference(nl_table[sk->sk_protocol].listeners);

	if (listeners && group - 1 < nl_table[sk->sk_protocol].groups)
		res = test_bit(group - 1, listeners->masks);

	rcu_read_unlock();

	return res;
}
EXPORT_SYMBOL_GPL(netlink_has_listeners);

bool netlink_strict_get_check(struct sk_buff *skb)
{
	const struct netlink_sock *nlk = nlk_sk(NETLINK_CB(skb).sk);

	return nlk->flags & NETLINK_F_STRICT_CHK;
}
EXPORT_SYMBOL_GPL(netlink_strict_get_check);

static int netlink_broadcast_deliver(struct sock *sk, struct sk_buff *skb)
{
	struct netlink_sock *nlk = nlk_sk(sk);

	if (atomic_read(&sk->sk_rmem_alloc) <= sk->sk_rcvbuf &&
	    !test_bit(NETLINK_S_CONGESTED, &nlk->state)) {
		netlink_skb_set_owner_r(skb, sk);
		__netlink_sendskb(sk, skb);
		return atomic_read(&sk->sk_rmem_alloc) > (sk->sk_rcvbuf >> 1);
	}
	return -1;
}

struct netlink_broadcast_data {
	struct sock *exclude_sk;
	struct net *net;
	u32 portid;
	u32 group;
	int failure;
	int delivery_failure;
	int congested;
	int delivered;
	gfp_t allocation;
	struct sk_buff *skb, *skb2;
	int (*tx_filter)(struct sock *dsk, struct sk_buff *skb, void *data);
	void *tx_data;
};

static void do_one_broadcast(struct sock *sk,
				    struct netlink_broadcast_data *p)
{
	struct netlink_sock *nlk = nlk_sk(sk);
	int val;

	if (p->exclude_sk == sk)
		return;

	if (nlk->portid == p->portid || p->group - 1 >= nlk->ngroups ||
	    !test_bit(p->group - 1, nlk->groups))
		return;

	if (!net_eq(sock_net(sk), p->net)) {
		if (!(nlk->flags & NETLINK_F_LISTEN_ALL_NSID))
			return;

		if (!peernet_has_id(sock_net(sk), p->net))
			return;

		if (!file_ns_capable(sk->sk_socket->file, p->net->user_ns,
				     CAP_NET_BROADCAST))
			return;
	}

	if (p->failure) {
		netlink_overrun(sk);
		return;
	}

	sock_hold(sk);
	if (p->skb2 == NULL) {
		if (skb_shared(p->skb)) {
			p->skb2 = skb_clone(p->skb, p->allocation);
		} else {
			p->skb2 = skb_get(p->skb);
			/*
			 * skb ownership may have been set when
			 * delivered to a previous socket.
			 */
			skb_orphan(p->skb2);
		}
	}
	if (p->skb2 == NULL) {
		netlink_overrun(sk);
		/* Clone failed. Notify ALL listeners. */
		p->failure = 1;
		if (nlk->flags & NETLINK_F_BROADCAST_SEND_ERROR)
			p->delivery_failure = 1;
		goto out;
	}
	if (p->tx_filter && p->tx_filter(sk, p->skb2, p->tx_data)) {
		kfree_skb(p->skb2);
		p->skb2 = NULL;
		goto out;
	}
	if (sk_filter(sk, p->skb2)) {
		kfree_skb(p->skb2);
		p->skb2 = NULL;
		goto out;
	}
	NETLINK_CB(p->skb2).nsid = peernet2id(sock_net(sk), p->net);
	if (NETLINK_CB(p->skb2).nsid != NETNSA_NSID_NOT_ASSIGNED)
		NETLINK_CB(p->skb2).nsid_is_set = true;
	val = netlink_broadcast_deliver(sk, p->skb2);
	if (val < 0) {
		netlink_overrun(sk);
		if (nlk->flags & NETLINK_F_BROADCAST_SEND_ERROR)
			p->delivery_failure = 1;
	} else {
		p->congested |= val;
		p->delivered = 1;
		p->skb2 = NULL;
	}
out:
	sock_put(sk);
}

int netlink_broadcast_filtered(struct sock *ssk, struct sk_buff *skb, u32 portid,
	u32 group, gfp_t allocation,
	int (*filter)(struct sock *dsk, struct sk_buff *skb, void *data),
	void *filter_data)
{
	struct net *net = sock_net(ssk);
	struct netlink_broadcast_data info;
	struct sock *sk;

	skb = netlink_trim(skb, allocation);

	info.exclude_sk = ssk;
	info.net = net;
	info.portid = portid;
	info.group = group;
	info.failure = 0;
	info.delivery_failure = 0;
	info.congested = 0;
	info.delivered = 0;
	info.allocation = allocation;
	info.skb = skb;
	info.skb2 = NULL;
	info.tx_filter = filter;
	info.tx_data = filter_data;

	/* While we sleep in clone, do not allow to change socket list */

	netlink_lock_table();

	sk_for_each_bound(sk, &nl_table[ssk->sk_protocol].mc_list)
		do_one_broadcast(sk, &info);

	consume_skb(skb);

	netlink_unlock_table();

	if (info.delivery_failure) {
		kfree_skb(info.skb2);
		return -ENOBUFS;
	}
	consume_skb(info.skb2);

	if (info.delivered) {
		if (info.congested && gfpflags_allow_blocking(allocation))
			yield();
		return 0;
	}
	return -ESRCH;
}
EXPORT_SYMBOL(netlink_broadcast_filtered);

int netlink_broadcast(struct sock *ssk, struct sk_buff *skb, u32 portid,
		      u32 group, gfp_t allocation)
{
	return netlink_broadcast_filtered(ssk, skb, portid, group, allocation,
		NULL, NULL);
}
EXPORT_SYMBOL(netlink_broadcast);

struct netlink_set_err_data {
	struct sock *exclude_sk;
	u32 portid;
	u32 group;
	int code;
};

static int do_one_set_err(struct sock *sk, struct netlink_set_err_data *p)
{
	struct netlink_sock *nlk = nlk_sk(sk);
	int ret = 0;

	if (sk == p->exclude_sk)
		goto out;

	if (!net_eq(sock_net(sk), sock_net(p->exclude_sk)))
		goto out;

	if (nlk->portid == p->portid || p->group - 1 >= nlk->ngroups ||
	    !test_bit(p->group - 1, nlk->groups))
		goto out;

	if (p->code == ENOBUFS && nlk->flags & NETLINK_F_RECV_NO_ENOBUFS) {
		ret = 1;
		goto out;
	}

	sk->sk_err = p->code;
	sk_error_report(sk);
out:
	return ret;
}

/**
 * netlink_set_err - report error to broadcast listeners
 * @ssk: the kernel netlink socket, as returned by netlink_kernel_create()
 * @portid: the PORTID of a process that we want to skip (if any)
 * @group: the broadcast group that will notice the error
 * @code: error code, must be negative (as usual in kernelspace)
 *
 * This function returns the number of broadcast listeners that have set the
 * NETLINK_NO_ENOBUFS socket option.
 */
int netlink_set_err(struct sock *ssk, u32 portid, u32 group, int code)
{
	struct netlink_set_err_data info;
	struct sock *sk;
	int ret = 0;

	info.exclude_sk = ssk;
	info.portid = portid;
	info.group = group;
	/* sk->sk_err wants a positive error value */
	info.code = -code;

	read_lock(&nl_table_lock);

	sk_for_each_bound(sk, &nl_table[ssk->sk_protocol].mc_list)
		ret += do_one_set_err(sk, &info);

	read_unlock(&nl_table_lock);
	return ret;
}
EXPORT_SYMBOL(netlink_set_err);

/* must be called with netlink table grabbed */
static void netlink_update_socket_mc(struct netlink_sock *nlk,
				     unsigned int group,
				     int is_new)
{
	int old, new = !!is_new, subscriptions;

	old = test_bit(group - 1, nlk->groups);
	subscriptions = nlk->subscriptions - old + new;
	if (new)
		__set_bit(group - 1, nlk->groups);
	else
		__clear_bit(group - 1, nlk->groups);
	netlink_update_subscriptions(&nlk->sk, subscriptions);
	netlink_update_listeners(&nlk->sk);
}

static int netlink_setsockopt(struct socket *sock, int level, int optname,
			      sockptr_t optval, unsigned int optlen)
{
	struct sock *sk = sock->sk;
	struct netlink_sock *nlk = nlk_sk(sk);
	unsigned int val = 0;
	int err;

	if (level != SOL_NETLINK)
		return -ENOPROTOOPT;

	if (optlen >= sizeof(int) &&
	    copy_from_sockptr(&val, optval, sizeof(val)))
		return -EFAULT;

	switch (optname) {
	case NETLINK_PKTINFO:
		if (val)
			nlk->flags |= NETLINK_F_RECV_PKTINFO;
		else
			nlk->flags &= ~NETLINK_F_RECV_PKTINFO;
		err = 0;
		break;
	case NETLINK_ADD_MEMBERSHIP:
	case NETLINK_DROP_MEMBERSHIP: {
		if (!netlink_allowed(sock, NL_CFG_F_NONROOT_RECV))
			return -EPERM;
		err = netlink_realloc_groups(sk);
		if (err)
			return err;
		if (!val || val - 1 >= nlk->ngroups)
			return -EINVAL;
		if (optname == NETLINK_ADD_MEMBERSHIP && nlk->netlink_bind) {
			err = nlk->netlink_bind(sock_net(sk), val);
			if (err)
				return err;
		}
		netlink_table_grab();
		netlink_update_socket_mc(nlk, val,
					 optname == NETLINK_ADD_MEMBERSHIP);
		netlink_table_ungrab();
		if (optname == NETLINK_DROP_MEMBERSHIP && nlk->netlink_unbind)
			nlk->netlink_unbind(sock_net(sk), val);

		err = 0;
		break;
	}
	case NETLINK_BROADCAST_ERROR:
		if (val)
			nlk->flags |= NETLINK_F_BROADCAST_SEND_ERROR;
		else
			nlk->flags &= ~NETLINK_F_BROADCAST_SEND_ERROR;
		err = 0;
		break;
	case NETLINK_NO_ENOBUFS:
		if (val) {
			nlk->flags |= NETLINK_F_RECV_NO_ENOBUFS;
			clear_bit(NETLINK_S_CONGESTED, &nlk->state);
			wake_up_interruptible(&nlk->wait);
		} else {
			nlk->flags &= ~NETLINK_F_RECV_NO_ENOBUFS;
		}
		err = 0;
		break;
	case NETLINK_LISTEN_ALL_NSID:
		if (!ns_capable(sock_net(sk)->user_ns, CAP_NET_BROADCAST))
			return -EPERM;

		if (val)
			nlk->flags |= NETLINK_F_LISTEN_ALL_NSID;
		else
			nlk->flags &= ~NETLINK_F_LISTEN_ALL_NSID;
		err = 0;
		break;
	case NETLINK_CAP_ACK:
		if (val)
			nlk->flags |= NETLINK_F_CAP_ACK;
		else
			nlk->flags &= ~NETLINK_F_CAP_ACK;
		err = 0;
		break;
	case NETLINK_EXT_ACK:
		if (val)
			nlk->flags |= NETLINK_F_EXT_ACK;
		else
			nlk->flags &= ~NETLINK_F_EXT_ACK;
		err = 0;
		break;
	case NETLINK_GET_STRICT_CHK:
		if (val)
			nlk->flags |= NETLINK_F_STRICT_CHK;
		else
			nlk->flags &= ~NETLINK_F_STRICT_CHK;
		err = 0;
		break;
	default:
		err = -ENOPROTOOPT;
	}
	return err;
}

static int netlink_getsockopt(struct socket *sock, int level, int optname,
			      char __user *optval, int __user *optlen)
{
	struct sock *sk = sock->sk;
	struct netlink_sock *nlk = nlk_sk(sk);
	int len, val, err;

	if (level != SOL_NETLINK)
		return -ENOPROTOOPT;

	if (get_user(len, optlen))
		return -EFAULT;
	if (len < 0)
		return -EINVAL;

	switch (optname) {
	case NETLINK_PKTINFO:
		if (len < sizeof(int))
			return -EINVAL;
		len = sizeof(int);
		val = nlk->flags & NETLINK_F_RECV_PKTINFO ? 1 : 0;
		if (put_user(len, optlen) ||
		    put_user(val, optval))
			return -EFAULT;
		err = 0;
		break;
	case NETLINK_BROADCAST_ERROR:
		if (len < sizeof(int))
			return -EINVAL;
		len = sizeof(int);
		val = nlk->flags & NETLINK_F_BROADCAST_SEND_ERROR ? 1 : 0;
		if (put_user(len, optlen) ||
		    put_user(val, optval))
			return -EFAULT;
		err = 0;
		break;
	case NETLINK_NO_ENOBUFS:
		if (len < sizeof(int))
			return -EINVAL;
		len = sizeof(int);
		val = nlk->flags & NETLINK_F_RECV_NO_ENOBUFS ? 1 : 0;
		if (put_user(len, optlen) ||
		    put_user(val, optval))
			return -EFAULT;
		err = 0;
		break;
	case NETLINK_LIST_MEMBERSHIPS: {
		int pos, idx, shift;

		err = 0;
		netlink_lock_table();
		for (pos = 0; pos * 8 < nlk->ngroups; pos += sizeof(u32)) {
			if (len - pos < sizeof(u32))
				break;

			idx = pos / sizeof(unsigned long);
			shift = (pos % sizeof(unsigned long)) * 8;
			if (put_user((u32)(nlk->groups[idx] >> shift),
				     (u32 __user *)(optval + pos))) {
				err = -EFAULT;
				break;
			}
		}
		if (put_user(ALIGN(nlk->ngroups / 8, sizeof(u32)), optlen))
			err = -EFAULT;
		netlink_unlock_table();
		break;
	}
	case NETLINK_CAP_ACK:
		if (len < sizeof(int))
			return -EINVAL;
		len = sizeof(int);
		val = nlk->flags & NETLINK_F_CAP_ACK ? 1 : 0;
		if (put_user(len, optlen) ||
		    put_user(val, optval))
			return -EFAULT;
		err = 0;
		break;
	case NETLINK_EXT_ACK:
		if (len < sizeof(int))
			return -EINVAL;
		len = sizeof(int);
		val = nlk->flags & NETLINK_F_EXT_ACK ? 1 : 0;
		if (put_user(len, optlen) || put_user(val, optval))
			return -EFAULT;
		err = 0;
		break;
	case NETLINK_GET_STRICT_CHK:
		if (len < sizeof(int))
			return -EINVAL;
		len = sizeof(int);
		val = nlk->flags & NETLINK_F_STRICT_CHK ? 1 : 0;
		if (put_user(len, optlen) || put_user(val, optval))
			return -EFAULT;
		err = 0;
		break;
	default:
		err = -ENOPROTOOPT;
	}
	return err;
}

static void netlink_cmsg_recv_pktinfo(struct msghdr *msg, struct sk_buff *skb)
{
	struct nl_pktinfo info;

	info.group = NETLINK_CB(skb).dst_group;
	put_cmsg(msg, SOL_NETLINK, NETLINK_PKTINFO, sizeof(info), &info);
}

static void netlink_cmsg_listen_all_nsid(struct sock *sk, struct msghdr *msg,
					 struct sk_buff *skb)
{
	if (!NETLINK_CB(skb).nsid_is_set)
		return;

	put_cmsg(msg, SOL_NETLINK, NETLINK_LISTEN_ALL_NSID, sizeof(int),
		 &NETLINK_CB(skb).nsid);
}

static int netlink_sendmsg(struct socket *sock, struct msghdr *msg, size_t len)
{
	struct sock *sk = sock->sk;
	struct netlink_sock *nlk = nlk_sk(sk);
	DECLARE_SOCKADDR(struct sockaddr_nl *, addr, msg->msg_name);
	u32 dst_portid;
	u32 dst_group;
	struct sk_buff *skb;
	int err;
	struct scm_cookie scm;
	u32 netlink_skb_flags = 0;

	if (msg->msg_flags & MSG_OOB)
		return -EOPNOTSUPP;

	err = scm_send(sock, msg, &scm, true);
	if (err < 0)
		return err;

	if (msg->msg_namelen) {
		err = -EINVAL;
		if (msg->msg_namelen < sizeof(struct sockaddr_nl))
			goto out;
		if (addr->nl_family != AF_NETLINK)
			goto out;
		dst_portid = addr->nl_pid;
		dst_group = ffs(addr->nl_groups);
		err =  -EPERM;
		if ((dst_group || dst_portid) &&
		    !netlink_allowed(sock, NL_CFG_F_NONROOT_SEND))
			goto out;
		netlink_skb_flags |= NETLINK_SKB_DST;
	} else {
		dst_portid = nlk->dst_portid;
		dst_group = nlk->dst_group;
	}

	if (!nlk->bound) {
		err = netlink_autobind(sock);
		if (err)
			goto out;
	} else {
		/* Ensure nlk is hashed and visible. */
		smp_rmb();
	}

	err = -EMSGSIZE;
	if (len > sk->sk_sndbuf - 32)
		goto out;
	err = -ENOBUFS;
	skb = netlink_alloc_large_skb(len, dst_group);
	if (skb == NULL)
		goto out;

	NETLINK_CB(skb).portid	= nlk->portid;
	NETLINK_CB(skb).dst_group = dst_group;
	NETLINK_CB(skb).creds	= scm.creds;
	NETLINK_CB(skb).flags	= netlink_skb_flags;

	err = -EFAULT;
	if (memcpy_from_msg(skb_put(skb, len), msg, len)) {
		kfree_skb(skb);
		goto out;
	}

	err = security_netlink_send(sk, skb);
	if (err) {
		kfree_skb(skb);
		goto out;
	}

	if (dst_group) {
		refcount_inc(&skb->users);
		netlink_broadcast(sk, skb, dst_portid, dst_group, GFP_KERNEL);
	}
	err = netlink_unicast(sk, skb, dst_portid, msg->msg_flags & MSG_DONTWAIT);

out:
	scm_destroy(&scm);
	return err;
}

static int netlink_recvmsg(struct socket *sock, struct msghdr *msg, size_t len,
			   int flags)
{
	struct scm_cookie scm;
	struct sock *sk = sock->sk;
	struct netlink_sock *nlk = nlk_sk(sk);
	int noblock = flags & MSG_DONTWAIT;
	size_t copied;
	struct sk_buff *skb, *data_skb;
	int err, ret;

	if (flags & MSG_OOB)
		return -EOPNOTSUPP;

	copied = 0;

	skb = skb_recv_datagram(sk, flags, noblock, &err);
	if (skb == NULL)
		goto out;

	data_skb = skb;

#ifdef CONFIG_COMPAT_NETLINK_MESSAGES
	if (unlikely(skb_shinfo(skb)->frag_list)) {
		/*
		 * If this skb has a frag_list, then here that means that we
		 * will have to use the frag_list skb's data for compat tasks
		 * and the regular skb's data for normal (non-compat) tasks.
		 *
		 * If we need to send the compat skb, assign it to the
		 * 'data_skb' variable so that it will be used below for data
		 * copying. We keep 'skb' for everything else, including
		 * freeing both later.
		 */
		if (flags & MSG_CMSG_COMPAT)
			data_skb = skb_shinfo(skb)->frag_list;
	}
#endif

	/* Record the max length of recvmsg() calls for future allocations */
	nlk->max_recvmsg_len = max(nlk->max_recvmsg_len, len);
	nlk->max_recvmsg_len = min_t(size_t, nlk->max_recvmsg_len,
				     SKB_WITH_OVERHEAD(32768));

	copied = data_skb->len;
	if (len < copied) {
		msg->msg_flags |= MSG_TRUNC;
		copied = len;
	}

	skb_reset_transport_header(data_skb);
	err = skb_copy_datagram_msg(data_skb, 0, msg, copied);

	if (msg->msg_name) {
		DECLARE_SOCKADDR(struct sockaddr_nl *, addr, msg->msg_name);
		addr->nl_family = AF_NETLINK;
		addr->nl_pad    = 0;
		addr->nl_pid	= NETLINK_CB(skb).portid;
		addr->nl_groups	= netlink_group_mask(NETLINK_CB(skb).dst_group);
		msg->msg_namelen = sizeof(*addr);
	}

	if (nlk->flags & NETLINK_F_RECV_PKTINFO)
		netlink_cmsg_recv_pktinfo(msg, skb);
	if (nlk->flags & NETLINK_F_LISTEN_ALL_NSID)
		netlink_cmsg_listen_all_nsid(sk, msg, skb);

	memset(&scm, 0, sizeof(scm));
	scm.creds = *NETLINK_CREDS(skb);
	if (flags & MSG_TRUNC)
		copied = data_skb->len;

	skb_free_datagram(sk, skb);

	if (nlk->cb_running &&
	    atomic_read(&sk->sk_rmem_alloc) <= sk->sk_rcvbuf / 2) {
		ret = netlink_dump(sk);
		if (ret) {
			sk->sk_err = -ret;
			sk_error_report(sk);
		}
	}

	scm_recv(sock, msg, &scm, flags);
out:
	netlink_rcv_wake(sk);
	return err ? : copied;
}

static void netlink_data_ready(struct sock *sk)
{
	BUG();
}

/*
 *	We export these functions to other modules. They provide a
 *	complete set of kernel non-blocking support for message
 *	queueing.
 */

struct sock *
__netlink_kernel_create(struct net *net, int unit, struct module *module,
			struct netlink_kernel_cfg *cfg)
{
	struct socket *sock;
	struct sock *sk;
	struct netlink_sock *nlk;
	struct listeners *listeners = NULL;
	struct mutex *cb_mutex = cfg ? cfg->cb_mutex : NULL;
	unsigned int groups;

	BUG_ON(!nl_table);

	if (unit < 0 || unit >= MAX_LINKS)
		return NULL;

	if (sock_create_lite(PF_NETLINK, SOCK_DGRAM, unit, &sock))
		return NULL;

	if (__netlink_create(net, sock, cb_mutex, unit, 1) < 0)
		goto out_sock_release_nosk;

	sk = sock->sk;

	if (!cfg || cfg->groups < 32)
		groups = 32;
	else
		groups = cfg->groups;

	listeners = kzalloc(sizeof(*listeners) + NLGRPSZ(groups), GFP_KERNEL);
	if (!listeners)
		goto out_sock_release;

	sk->sk_data_ready = netlink_data_ready;
	if (cfg && cfg->input)
		nlk_sk(sk)->netlink_rcv = cfg->input;

	if (netlink_insert(sk, 0))
		goto out_sock_release;

	nlk = nlk_sk(sk);
	nlk->flags |= NETLINK_F_KERNEL_SOCKET;

	netlink_table_grab();
	if (!nl_table[unit].registered) {
		nl_table[unit].groups = groups;
		rcu_assign_pointer(nl_table[unit].listeners, listeners);
		nl_table[unit].cb_mutex = cb_mutex;
		nl_table[unit].module = module;
		if (cfg) {
			nl_table[unit].bind = cfg->bind;
			nl_table[unit].unbind = cfg->unbind;
			nl_table[unit].flags = cfg->flags;
			if (cfg->compare)
				nl_table[unit].compare = cfg->compare;
		}
		nl_table[unit].registered = 1;
	} else {
		kfree(listeners);
		nl_table[unit].registered++;
	}
	netlink_table_ungrab();
	return sk;

out_sock_release:
	kfree(listeners);
	netlink_kernel_release(sk);
	return NULL;

out_sock_release_nosk:
	sock_release(sock);
	return NULL;
}
EXPORT_SYMBOL(__netlink_kernel_create);

void
netlink_kernel_release(struct sock *sk)
{
	if (sk == NULL || sk->sk_socket == NULL)
		return;

	sock_release(sk->sk_socket);
}
EXPORT_SYMBOL(netlink_kernel_release);

int __netlink_change_ngroups(struct sock *sk, unsigned int groups)
{
	struct listeners *new, *old;
	struct netlink_table *tbl = &nl_table[sk->sk_protocol];

	if (groups < 32)
		groups = 32;

	if (NLGRPSZ(tbl->groups) < NLGRPSZ(groups)) {
		new = kzalloc(sizeof(*new) + NLGRPSZ(groups), GFP_ATOMIC);
		if (!new)
			return -ENOMEM;
		old = nl_deref_protected(tbl->listeners);
		memcpy(new->masks, old->masks, NLGRPSZ(tbl->groups));
		rcu_assign_pointer(tbl->listeners, new);

		kfree_rcu(old, rcu);
	}
	tbl->groups = groups;

	return 0;
}

/**
 * netlink_change_ngroups - change number of multicast groups
 *
 * This changes the number of multicast groups that are available
 * on a certain netlink family. Note that it is not possible to
 * change the number of groups to below 32. Also note that it does
 * not implicitly call netlink_clear_multicast_users() when the
 * number of groups is reduced.
 *
 * @sk: The kernel netlink socket, as returned by netlink_kernel_create().
 * @groups: The new number of groups.
 */
int netlink_change_ngroups(struct sock *sk, unsigned int groups)
{
	int err;

	netlink_table_grab();
	err = __netlink_change_ngroups(sk, groups);
	netlink_table_ungrab();

	return err;
}

void __netlink_clear_multicast_users(struct sock *ksk, unsigned int group)
{
	struct sock *sk;
	struct netlink_table *tbl = &nl_table[ksk->sk_protocol];

	sk_for_each_bound(sk, &tbl->mc_list)
		netlink_update_socket_mc(nlk_sk(sk), group, 0);
}

struct nlmsghdr *
__nlmsg_put(struct sk_buff *skb, u32 portid, u32 seq, int type, int len, int flags)
{
	struct nlmsghdr *nlh;
	int size = nlmsg_msg_size(len);

	nlh = skb_put(skb, NLMSG_ALIGN(size));
	nlh->nlmsg_type = type;
	nlh->nlmsg_len = size;
	nlh->nlmsg_flags = flags;
	nlh->nlmsg_pid = portid;
	nlh->nlmsg_seq = seq;
	if (!__builtin_constant_p(size) || NLMSG_ALIGN(size) - size != 0)
		memset(nlmsg_data(nlh) + len, 0, NLMSG_ALIGN(size) - size);
	return nlh;
}
EXPORT_SYMBOL(__nlmsg_put);

/*
 * It looks a bit ugly.
 * It would be better to create kernel thread.
 */

static int netlink_dump_done(struct netlink_sock *nlk, struct sk_buff *skb,
			     struct netlink_callback *cb,
			     struct netlink_ext_ack *extack)
{
	struct nlmsghdr *nlh;

	nlh = nlmsg_put_answer(skb, cb, NLMSG_DONE, sizeof(nlk->dump_done_errno),
			       NLM_F_MULTI | cb->answer_flags);
	if (WARN_ON(!nlh))
		return -ENOBUFS;

	nl_dump_check_consistent(cb, nlh);
	memcpy(nlmsg_data(nlh), &nlk->dump_done_errno, sizeof(nlk->dump_done_errno));

	if (extack->_msg && nlk->flags & NETLINK_F_EXT_ACK) {
		nlh->nlmsg_flags |= NLM_F_ACK_TLVS;
		if (!nla_put_string(skb, NLMSGERR_ATTR_MSG, extack->_msg))
			nlmsg_end(skb, nlh);
	}

	return 0;
}

static int netlink_dump(struct sock *sk)
{
	struct netlink_sock *nlk = nlk_sk(sk);
	struct netlink_ext_ack extack = {};
	struct netlink_callback *cb;
	struct sk_buff *skb = NULL;
	struct module *module;
	int err = -ENOBUFS;
	int alloc_min_size;
	int alloc_size;

	mutex_lock(nlk->cb_mutex);
	if (!nlk->cb_running) {
		err = -EINVAL;
		goto errout_skb;
	}

	if (atomic_read(&sk->sk_rmem_alloc) >= sk->sk_rcvbuf)
		goto errout_skb;

	/* NLMSG_GOODSIZE is small to avoid high order allocations being
	 * required, but it makes sense to _attempt_ a 16K bytes allocation
	 * to reduce number of system calls on dump operations, if user
	 * ever provided a big enough buffer.
	 */
	cb = &nlk->cb;
	alloc_min_size = max_t(int, cb->min_dump_alloc, NLMSG_GOODSIZE);

	if (alloc_min_size < nlk->max_recvmsg_len) {
		alloc_size = nlk->max_recvmsg_len;
		skb = alloc_skb(alloc_size,
				(GFP_KERNEL & ~__GFP_DIRECT_RECLAIM) |
				__GFP_NOWARN | __GFP_NORETRY);
	}
	if (!skb) {
		alloc_size = alloc_min_size;
		skb = alloc_skb(alloc_size, GFP_KERNEL);
	}
	if (!skb)
		goto errout_skb;

	/* Trim skb to allocated size. User is expected to provide buffer as
	 * large as max(min_dump_alloc, 16KiB (mac_recvmsg_len capped at
	 * netlink_recvmsg())). dump will pack as many smaller messages as
	 * could fit within the allocated skb. skb is typically allocated
	 * with larger space than required (could be as much as near 2x the
	 * requested size with align to next power of 2 approach). Allowing
	 * dump to use the excess space makes it difficult for a user to have a
	 * reasonable static buffer based on the expected largest dump of a
	 * single netdev. The outcome is MSG_TRUNC error.
	 */
	skb_reserve(skb, skb_tailroom(skb) - alloc_size);
	netlink_skb_set_owner_r(skb, sk);

	if (nlk->dump_done_errno > 0) {
		cb->extack = &extack;
		nlk->dump_done_errno = cb->dump(skb, cb);
		cb->extack = NULL;
	}

	if (nlk->dump_done_errno > 0 ||
	    skb_tailroom(skb) < nlmsg_total_size(sizeof(nlk->dump_done_errno))) {
		mutex_unlock(nlk->cb_mutex);

		if (sk_filter(sk, skb))
			kfree_skb(skb);
		else
			__netlink_sendskb(sk, skb);
		return 0;
	}

	if (netlink_dump_done(nlk, skb, cb, &extack))
		goto errout_skb;

#ifdef CONFIG_COMPAT_NETLINK_MESSAGES
	/* frag_list skb's data is used for compat tasks
	 * and the regular skb's data for normal (non-compat) tasks.
	 * See netlink_recvmsg().
	 */
	if (unlikely(skb_shinfo(skb)->frag_list)) {
		if (netlink_dump_done(nlk, skb_shinfo(skb)->frag_list, cb, &extack))
			goto errout_skb;
	}
#endif

	if (sk_filter(sk, skb))
		kfree_skb(skb);
	else
		__netlink_sendskb(sk, skb);

	if (cb->done)
		cb->done(cb);

	nlk->cb_running = false;
	module = cb->module;
	skb = cb->skb;
	mutex_unlock(nlk->cb_mutex);
	module_put(module);
	consume_skb(skb);
	return 0;

errout_skb:
	mutex_unlock(nlk->cb_mutex);
	kfree_skb(skb);
	return err;
}

int __netlink_dump_start(struct sock *ssk, struct sk_buff *skb,
			 const struct nlmsghdr *nlh,
			 struct netlink_dump_control *control)
{
	struct netlink_sock *nlk, *nlk2;
	struct netlink_callback *cb;
	struct sock *sk;
	int ret;

	refcount_inc(&skb->users);

	sk = netlink_lookup(sock_net(ssk), ssk->sk_protocol, NETLINK_CB(skb).portid);
	if (sk == NULL) {
		ret = -ECONNREFUSED;
		goto error_free;
	}

	nlk = nlk_sk(sk);
	mutex_lock(nlk->cb_mutex);
	/* A dump is in progress... */
	if (nlk->cb_running) {
		ret = -EBUSY;
		goto error_unlock;
	}
	/* add reference of module which cb->dump belongs to */
	if (!try_module_get(control->module)) {
		ret = -EPROTONOSUPPORT;
		goto error_unlock;
	}

	cb = &nlk->cb;
	memset(cb, 0, sizeof(*cb));
	cb->dump = control->dump;
	cb->done = control->done;
	cb->nlh = nlh;
	cb->data = control->data;
	cb->module = control->module;
	cb->min_dump_alloc = control->min_dump_alloc;
	cb->skb = skb;

	nlk2 = nlk_sk(NETLINK_CB(skb).sk);
	cb->strict_check = !!(nlk2->flags & NETLINK_F_STRICT_CHK);

	if (control->start) {
		ret = control->start(cb);
		if (ret)
			goto error_put;
	}

	nlk->cb_running = true;
	nlk->dump_done_errno = INT_MAX;

	mutex_unlock(nlk->cb_mutex);

	ret = netlink_dump(sk);

	sock_put(sk);

	if (ret)
		return ret;

	/* We successfully started a dump, by returning -EINTR we
	 * signal not to send ACK even if it was requested.
	 */
	return -EINTR;

error_put:
	module_put(control->module);
error_unlock:
	sock_put(sk);
	mutex_unlock(nlk->cb_mutex);
error_free:
	kfree_skb(skb);
	return ret;
}
EXPORT_SYMBOL(__netlink_dump_start);

void netlink_ack(struct sk_buff *in_skb, struct nlmsghdr *nlh, int err,
		 const struct netlink_ext_ack *extack)
{
	struct sk_buff *skb;
	struct nlmsghdr *rep;
	struct nlmsgerr *errmsg;
	size_t payload = sizeof(*errmsg);
	size_t tlvlen = 0;
	struct netlink_sock *nlk = nlk_sk(NETLINK_CB(in_skb).sk);
	unsigned int flags = 0;
	bool nlk_has_extack = nlk->flags & NETLINK_F_EXT_ACK;

	/* Error messages get the original request appened, unless the user
	 * requests to cap the error message, and get extra error data if
	 * requested.
	 */
	if (nlk_has_extack && extack && extack->_msg)
		tlvlen += nla_total_size(strlen(extack->_msg) + 1);

	if (err && !(nlk->flags & NETLINK_F_CAP_ACK))
		payload += nlmsg_len(nlh);
	else
		flags |= NLM_F_CAPPED;
	if (err && nlk_has_extack && extack && extack->bad_attr)
		tlvlen += nla_total_size(sizeof(u32));
	if (nlk_has_extack && extack && extack->cookie_len)
		tlvlen += nla_total_size(extack->cookie_len);
<<<<<<< HEAD
=======
	if (err && nlk_has_extack && extack && extack->policy)
		tlvlen += netlink_policy_dump_attr_size_estimate(extack->policy);
>>>>>>> 7d2a07b7

	if (tlvlen)
		flags |= NLM_F_ACK_TLVS;

	skb = nlmsg_new(payload + tlvlen, GFP_KERNEL);
	if (!skb) {
		NETLINK_CB(in_skb).sk->sk_err = ENOBUFS;
		sk_error_report(NETLINK_CB(in_skb).sk);
		return;
	}

	rep = __nlmsg_put(skb, NETLINK_CB(in_skb).portid, nlh->nlmsg_seq,
			  NLMSG_ERROR, payload, flags);
	errmsg = nlmsg_data(rep);
	errmsg->error = err;
	memcpy(&errmsg->msg, nlh, payload > sizeof(*errmsg) ? nlh->nlmsg_len : sizeof(*nlh));

	if (nlk_has_extack && extack) {
		if (extack->_msg) {
			WARN_ON(nla_put_string(skb, NLMSGERR_ATTR_MSG,
					       extack->_msg));
		}
		if (err && extack->bad_attr &&
		    !WARN_ON((u8 *)extack->bad_attr < in_skb->data ||
			     (u8 *)extack->bad_attr >= in_skb->data +
						       in_skb->len))
			WARN_ON(nla_put_u32(skb, NLMSGERR_ATTR_OFFS,
					    (u8 *)extack->bad_attr -
					    (u8 *)nlh));
		if (extack->cookie_len)
			WARN_ON(nla_put(skb, NLMSGERR_ATTR_COOKIE,
					extack->cookie_len, extack->cookie));
<<<<<<< HEAD
=======
		if (extack->policy)
			netlink_policy_dump_write_attr(skb, extack->policy,
						       NLMSGERR_ATTR_POLICY);
>>>>>>> 7d2a07b7
	}

	nlmsg_end(skb, rep);

	nlmsg_unicast(in_skb->sk, skb, NETLINK_CB(in_skb).portid);
}
EXPORT_SYMBOL(netlink_ack);

int netlink_rcv_skb(struct sk_buff *skb, int (*cb)(struct sk_buff *,
						   struct nlmsghdr *,
						   struct netlink_ext_ack *))
{
	struct netlink_ext_ack extack;
	struct nlmsghdr *nlh;
	int err;

	while (skb->len >= nlmsg_total_size(0)) {
		int msglen;

		memset(&extack, 0, sizeof(extack));
		nlh = nlmsg_hdr(skb);
		err = 0;

		if (nlh->nlmsg_len < NLMSG_HDRLEN || skb->len < nlh->nlmsg_len)
			return 0;

		/* Only requests are handled by the kernel */
		if (!(nlh->nlmsg_flags & NLM_F_REQUEST))
			goto ack;

		/* Skip control messages */
		if (nlh->nlmsg_type < NLMSG_MIN_TYPE)
			goto ack;

		err = cb(skb, nlh, &extack);
		if (err == -EINTR)
			goto skip;

ack:
		if (nlh->nlmsg_flags & NLM_F_ACK || err)
			netlink_ack(skb, nlh, err, &extack);

skip:
		msglen = NLMSG_ALIGN(nlh->nlmsg_len);
		if (msglen > skb->len)
			msglen = skb->len;
		skb_pull(skb, msglen);
	}

	return 0;
}
EXPORT_SYMBOL(netlink_rcv_skb);

/**
 * nlmsg_notify - send a notification netlink message
 * @sk: netlink socket to use
 * @skb: notification message
 * @portid: destination netlink portid for reports or 0
 * @group: destination multicast group or 0
 * @report: 1 to report back, 0 to disable
 * @flags: allocation flags
 */
int nlmsg_notify(struct sock *sk, struct sk_buff *skb, u32 portid,
		 unsigned int group, int report, gfp_t flags)
{
	int err = 0;

	if (group) {
		int exclude_portid = 0;

		if (report) {
			refcount_inc(&skb->users);
			exclude_portid = portid;
		}

		/* errors reported via destination sk->sk_err, but propagate
		 * delivery errors if NETLINK_BROADCAST_ERROR flag is set */
		err = nlmsg_multicast(sk, skb, exclude_portid, group, flags);
	}

	if (report) {
		int err2;

		err2 = nlmsg_unicast(sk, skb, portid);
		if (!err || err == -ESRCH)
			err = err2;
	}

	return err;
}
EXPORT_SYMBOL(nlmsg_notify);

#ifdef CONFIG_PROC_FS
struct nl_seq_iter {
	struct seq_net_private p;
	struct rhashtable_iter hti;
	int link;
};

static void netlink_walk_start(struct nl_seq_iter *iter)
{
	rhashtable_walk_enter(&nl_table[iter->link].hash, &iter->hti);
	rhashtable_walk_start(&iter->hti);
}

static void netlink_walk_stop(struct nl_seq_iter *iter)
{
	rhashtable_walk_stop(&iter->hti);
	rhashtable_walk_exit(&iter->hti);
}

static void *__netlink_seq_next(struct seq_file *seq)
{
	struct nl_seq_iter *iter = seq->private;
	struct netlink_sock *nlk;

	do {
		for (;;) {
			nlk = rhashtable_walk_next(&iter->hti);

			if (IS_ERR(nlk)) {
				if (PTR_ERR(nlk) == -EAGAIN)
					continue;

				return nlk;
			}

			if (nlk)
				break;

			netlink_walk_stop(iter);
			if (++iter->link >= MAX_LINKS)
				return NULL;

			netlink_walk_start(iter);
		}
	} while (sock_net(&nlk->sk) != seq_file_net(seq));

	return nlk;
}

static void *netlink_seq_start(struct seq_file *seq, loff_t *posp)
	__acquires(RCU)
{
	struct nl_seq_iter *iter = seq->private;
	void *obj = SEQ_START_TOKEN;
	loff_t pos;

	iter->link = 0;

	netlink_walk_start(iter);

	for (pos = *posp; pos && obj && !IS_ERR(obj); pos--)
		obj = __netlink_seq_next(seq);

	return obj;
}

static void *netlink_seq_next(struct seq_file *seq, void *v, loff_t *pos)
{
	++*pos;
	return __netlink_seq_next(seq);
}

static void netlink_native_seq_stop(struct seq_file *seq, void *v)
{
	struct nl_seq_iter *iter = seq->private;

	if (iter->link >= MAX_LINKS)
		return;

	netlink_walk_stop(iter);
}


static int netlink_native_seq_show(struct seq_file *seq, void *v)
{
	if (v == SEQ_START_TOKEN) {
		seq_puts(seq,
			 "sk               Eth Pid        Groups   "
			 "Rmem     Wmem     Dump  Locks    Drops    Inode\n");
	} else {
		struct sock *s = v;
		struct netlink_sock *nlk = nlk_sk(s);

		seq_printf(seq, "%pK %-3d %-10u %08x %-8d %-8d %-5d %-8d %-8u %-8lu\n",
			   s,
			   s->sk_protocol,
			   nlk->portid,
			   nlk->groups ? (u32)nlk->groups[0] : 0,
			   sk_rmem_alloc_get(s),
			   sk_wmem_alloc_get(s),
			   nlk->cb_running,
			   refcount_read(&s->sk_refcnt),
			   atomic_read(&s->sk_drops),
			   sock_i_ino(s)
			);

	}
	return 0;
}

#ifdef CONFIG_BPF_SYSCALL
struct bpf_iter__netlink {
	__bpf_md_ptr(struct bpf_iter_meta *, meta);
	__bpf_md_ptr(struct netlink_sock *, sk);
};

DEFINE_BPF_ITER_FUNC(netlink, struct bpf_iter_meta *meta, struct netlink_sock *sk)

static int netlink_prog_seq_show(struct bpf_prog *prog,
				  struct bpf_iter_meta *meta,
				  void *v)
{
	struct bpf_iter__netlink ctx;

	meta->seq_num--;  /* skip SEQ_START_TOKEN */
	ctx.meta = meta;
	ctx.sk = nlk_sk((struct sock *)v);
	return bpf_iter_run_prog(prog, &ctx);
}

static int netlink_seq_show(struct seq_file *seq, void *v)
{
	struct bpf_iter_meta meta;
	struct bpf_prog *prog;

	meta.seq = seq;
	prog = bpf_iter_get_info(&meta, false);
	if (!prog)
		return netlink_native_seq_show(seq, v);

	if (v != SEQ_START_TOKEN)
		return netlink_prog_seq_show(prog, &meta, v);

	return 0;
}

static void netlink_seq_stop(struct seq_file *seq, void *v)
{
	struct bpf_iter_meta meta;
	struct bpf_prog *prog;

	if (!v) {
		meta.seq = seq;
		prog = bpf_iter_get_info(&meta, true);
		if (prog)
			(void)netlink_prog_seq_show(prog, &meta, v);
	}

	netlink_native_seq_stop(seq, v);
}
#else
static int netlink_seq_show(struct seq_file *seq, void *v)
{
	return netlink_native_seq_show(seq, v);
}

static void netlink_seq_stop(struct seq_file *seq, void *v)
{
	netlink_native_seq_stop(seq, v);
}
#endif

static const struct seq_operations netlink_seq_ops = {
	.start  = netlink_seq_start,
	.next   = netlink_seq_next,
	.stop   = netlink_seq_stop,
	.show   = netlink_seq_show,
};
#endif

int netlink_register_notifier(struct notifier_block *nb)
{
	return blocking_notifier_chain_register(&netlink_chain, nb);
}
EXPORT_SYMBOL(netlink_register_notifier);

int netlink_unregister_notifier(struct notifier_block *nb)
{
	return blocking_notifier_chain_unregister(&netlink_chain, nb);
}
EXPORT_SYMBOL(netlink_unregister_notifier);

static const struct proto_ops netlink_ops = {
	.family =	PF_NETLINK,
	.owner =	THIS_MODULE,
	.release =	netlink_release,
	.bind =		netlink_bind,
	.connect =	netlink_connect,
	.socketpair =	sock_no_socketpair,
	.accept =	sock_no_accept,
	.getname =	netlink_getname,
	.poll =		datagram_poll,
	.ioctl =	netlink_ioctl,
	.listen =	sock_no_listen,
	.shutdown =	sock_no_shutdown,
	.setsockopt =	netlink_setsockopt,
	.getsockopt =	netlink_getsockopt,
	.sendmsg =	netlink_sendmsg,
	.recvmsg =	netlink_recvmsg,
	.mmap =		sock_no_mmap,
	.sendpage =	sock_no_sendpage,
};

static const struct net_proto_family netlink_family_ops = {
	.family = PF_NETLINK,
	.create = netlink_create,
	.owner	= THIS_MODULE,	/* for consistency 8) */
};

static int __net_init netlink_net_init(struct net *net)
{
#ifdef CONFIG_PROC_FS
	if (!proc_create_net("netlink", 0, net->proc_net, &netlink_seq_ops,
			sizeof(struct nl_seq_iter)))
		return -ENOMEM;
#endif
	return 0;
}

static void __net_exit netlink_net_exit(struct net *net)
{
#ifdef CONFIG_PROC_FS
	remove_proc_entry("netlink", net->proc_net);
#endif
}

static void __init netlink_add_usersock_entry(void)
{
	struct listeners *listeners;
	int groups = 32;

	listeners = kzalloc(sizeof(*listeners) + NLGRPSZ(groups), GFP_KERNEL);
	if (!listeners)
		panic("netlink_add_usersock_entry: Cannot allocate listeners\n");

	netlink_table_grab();

	nl_table[NETLINK_USERSOCK].groups = groups;
	rcu_assign_pointer(nl_table[NETLINK_USERSOCK].listeners, listeners);
	nl_table[NETLINK_USERSOCK].module = THIS_MODULE;
	nl_table[NETLINK_USERSOCK].registered = 1;
	nl_table[NETLINK_USERSOCK].flags = NL_CFG_F_NONROOT_SEND;

	netlink_table_ungrab();
}

static struct pernet_operations __net_initdata netlink_net_ops = {
	.init = netlink_net_init,
	.exit = netlink_net_exit,
};

static inline u32 netlink_hash(const void *data, u32 len, u32 seed)
{
	const struct netlink_sock *nlk = data;
	struct netlink_compare_arg arg;

	netlink_compare_arg_init(&arg, sock_net(&nlk->sk), nlk->portid);
	return jhash2((u32 *)&arg, netlink_compare_arg_len / sizeof(u32), seed);
}

static const struct rhashtable_params netlink_rhashtable_params = {
	.head_offset = offsetof(struct netlink_sock, node),
	.key_len = netlink_compare_arg_len,
	.obj_hashfn = netlink_hash,
	.obj_cmpfn = netlink_compare,
	.automatic_shrinking = true,
};

#if defined(CONFIG_BPF_SYSCALL) && defined(CONFIG_PROC_FS)
BTF_ID_LIST(btf_netlink_sock_id)
BTF_ID(struct, netlink_sock)

static const struct bpf_iter_seq_info netlink_seq_info = {
	.seq_ops		= &netlink_seq_ops,
	.init_seq_private	= bpf_iter_init_seq_net,
	.fini_seq_private	= bpf_iter_fini_seq_net,
	.seq_priv_size		= sizeof(struct nl_seq_iter),
};

static struct bpf_iter_reg netlink_reg_info = {
	.target			= "netlink",
	.ctx_arg_info_size	= 1,
	.ctx_arg_info		= {
		{ offsetof(struct bpf_iter__netlink, sk),
		  PTR_TO_BTF_ID_OR_NULL },
	},
	.seq_info		= &netlink_seq_info,
};

static int __init bpf_iter_register(void)
{
	netlink_reg_info.ctx_arg_info[0].btf_id = *btf_netlink_sock_id;
	return bpf_iter_reg_target(&netlink_reg_info);
}
#endif

static int __init netlink_proto_init(void)
{
	int i;
	int err = proto_register(&netlink_proto, 0);

	if (err != 0)
		goto out;

#if defined(CONFIG_BPF_SYSCALL) && defined(CONFIG_PROC_FS)
	err = bpf_iter_register();
	if (err)
		goto out;
#endif

<<<<<<< HEAD
	BUILD_BUG_ON(sizeof(struct netlink_skb_parms) > FIELD_SIZEOF(struct sk_buff, cb));
=======
	BUILD_BUG_ON(sizeof(struct netlink_skb_parms) > sizeof_field(struct sk_buff, cb));
>>>>>>> 7d2a07b7

	nl_table = kcalloc(MAX_LINKS, sizeof(*nl_table), GFP_KERNEL);
	if (!nl_table)
		goto panic;

	for (i = 0; i < MAX_LINKS; i++) {
		if (rhashtable_init(&nl_table[i].hash,
				    &netlink_rhashtable_params) < 0) {
			while (--i > 0)
				rhashtable_destroy(&nl_table[i].hash);
			kfree(nl_table);
			goto panic;
		}
	}

	netlink_add_usersock_entry();

	sock_register(&netlink_family_ops);
	register_pernet_subsys(&netlink_net_ops);
	register_pernet_subsys(&netlink_tap_net_ops);
	/* The netlink device handler may be needed early. */
	rtnetlink_init();
out:
	return err;
panic:
	panic("netlink_init: Cannot allocate nl_table\n");
}

core_initcall(netlink_proto_init);<|MERGE_RESOLUTION|>--- conflicted
+++ resolved
@@ -2430,11 +2430,8 @@
 		tlvlen += nla_total_size(sizeof(u32));
 	if (nlk_has_extack && extack && extack->cookie_len)
 		tlvlen += nla_total_size(extack->cookie_len);
-<<<<<<< HEAD
-=======
 	if (err && nlk_has_extack && extack && extack->policy)
 		tlvlen += netlink_policy_dump_attr_size_estimate(extack->policy);
->>>>>>> 7d2a07b7
 
 	if (tlvlen)
 		flags |= NLM_F_ACK_TLVS;
@@ -2467,12 +2464,9 @@
 		if (extack->cookie_len)
 			WARN_ON(nla_put(skb, NLMSGERR_ATTR_COOKIE,
 					extack->cookie_len, extack->cookie));
-<<<<<<< HEAD
-=======
 		if (extack->policy)
 			netlink_policy_dump_write_attr(skb, extack->policy,
 						       NLMSGERR_ATTR_POLICY);
->>>>>>> 7d2a07b7
 	}
 
 	nlmsg_end(skb, rep);
@@ -2885,11 +2879,7 @@
 		goto out;
 #endif
 
-<<<<<<< HEAD
-	BUILD_BUG_ON(sizeof(struct netlink_skb_parms) > FIELD_SIZEOF(struct sk_buff, cb));
-=======
 	BUILD_BUG_ON(sizeof(struct netlink_skb_parms) > sizeof_field(struct sk_buff, cb));
->>>>>>> 7d2a07b7
 
 	nl_table = kcalloc(MAX_LINKS, sizeof(*nl_table), GFP_KERNEL);
 	if (!nl_table)
