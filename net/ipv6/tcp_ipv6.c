--- conflicted
+++ resolved
@@ -107,15 +107,9 @@
 	if (dst && dst_hold_safe(dst)) {
 		const struct rt6_info *rt = (const struct rt6_info *)dst;
 
-<<<<<<< HEAD
-		sk->sk_rx_dst = dst;
-		sk->sk_rx_dst_ifindex = skb->skb_iif;
-		tcp_inet6_sk(sk)->rx_dst_cookie = rt6_get_cookie(rt);
-=======
 		rcu_assign_pointer(sk->sk_rx_dst, dst);
 		sk->sk_rx_dst_ifindex = skb->skb_iif;
 		sk->sk_rx_dst_cookie = rt6_get_cookie(rt);
->>>>>>> eb3cdb58
 	}
 }
 
@@ -948,15 +942,6 @@
 	if (sk) {
 		if (sk->sk_state == TCP_TIME_WAIT)
 			mark = inet_twsk(sk)->tw_mark;
-<<<<<<< HEAD
-			/* autoflowlabel relies on buff->hash */
-			skb_set_hash(buff, inet_twsk(sk)->tw_txhash,
-				     PKT_HASH_TYPE_L4);
-		} else {
-			mark = sk->sk_mark;
-		}
-		skb_set_delivery_time(buff, tcp_transmit_time(sk), true);
-=======
 		else
 			mark = READ_ONCE(sk->sk_mark);
 		skb_set_delivery_time(buff, tcp_transmit_time(sk), true);
@@ -964,7 +949,6 @@
 	if (txhash) {
 		/* autoflowlabel/skb_get_hash_flowi6 rely on buff->hash */
 		skb_set_hash(buff, txhash, PKT_HASH_TYPE_L4);
->>>>>>> eb3cdb58
 	}
 	fl6.flowi6_mark = IP6_REPLY_MARK(net, skb->mark) ?: mark;
 	fl6.fl6_dport = t1->dest;
@@ -1759,7 +1743,6 @@
 
 	sk_incoming_cpu_update(sk);
 
-	sk_defer_free_flush(sk);
 	bh_lock_sock_nested(sk);
 	tcp_segs_in(tcp_sk(sk), skb);
 	ret = 0;
