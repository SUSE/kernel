// SPDX-License-Identifier: GPL-2.0-only
/*
 * Authors:
 * (C) 2020 Alexander Aring <alex.aring@gmail.com>
 */

#include <linux/rpl_iptunnel.h>

#include <net/dst_cache.h>
#include <net/ip6_route.h>
#include <net/lwtunnel.h>
#include <net/ipv6.h>
#include <net/rpl.h>

struct rpl_iptunnel_encap {
	DECLARE_FLEX_ARRAY(struct ipv6_rpl_sr_hdr, srh);
};

struct rpl_lwt {
	struct dst_cache cache;
	struct rpl_iptunnel_encap tuninfo;
};

static inline struct rpl_lwt *rpl_lwt_lwtunnel(struct lwtunnel_state *lwt)
{
	return (struct rpl_lwt *)lwt->data;
}

static inline struct rpl_iptunnel_encap *
rpl_encap_lwtunnel(struct lwtunnel_state *lwt)
{
	return &rpl_lwt_lwtunnel(lwt)->tuninfo;
}

static const struct nla_policy rpl_iptunnel_policy[RPL_IPTUNNEL_MAX + 1] = {
	[RPL_IPTUNNEL_SRH]	= { .type = NLA_BINARY },
};

static bool rpl_validate_srh(struct net *net, struct ipv6_rpl_sr_hdr *srh,
			     size_t seglen)
{
	int err;

	if ((srh->hdrlen << 3) != seglen)
		return false;

	/* check at least one segment and seglen fit with segments_left */
	if (!srh->segments_left ||
	    (srh->segments_left * sizeof(struct in6_addr)) != seglen)
		return false;

	if (srh->cmpri || srh->cmpre)
		return false;

	err = ipv6_chk_rpl_srh_loop(net, srh->rpl_segaddr,
				    srh->segments_left);
	if (err)
		return false;

	if (ipv6_addr_type(&srh->rpl_segaddr[srh->segments_left - 1]) &
	    IPV6_ADDR_MULTICAST)
		return false;

	return true;
}

static int rpl_build_state(struct net *net, struct nlattr *nla,
			   unsigned int family, const void *cfg,
			   struct lwtunnel_state **ts,
			   struct netlink_ext_ack *extack)
{
	struct nlattr *tb[RPL_IPTUNNEL_MAX + 1];
	struct lwtunnel_state *newts;
	struct ipv6_rpl_sr_hdr *srh;
	struct rpl_lwt *rlwt;
	int err, srh_len;

	if (family != AF_INET6)
		return -EINVAL;

	err = nla_parse_nested(tb, RPL_IPTUNNEL_MAX, nla,
			       rpl_iptunnel_policy, extack);
	if (err < 0)
		return err;

	if (!tb[RPL_IPTUNNEL_SRH])
		return -EINVAL;

	srh = nla_data(tb[RPL_IPTUNNEL_SRH]);
	srh_len = nla_len(tb[RPL_IPTUNNEL_SRH]);

	if (srh_len < sizeof(*srh))
		return -EINVAL;

	/* verify that SRH is consistent */
	if (!rpl_validate_srh(net, srh, srh_len - sizeof(*srh)))
		return -EINVAL;

	newts = lwtunnel_state_alloc(srh_len + sizeof(*rlwt));
	if (!newts)
		return -ENOMEM;

	rlwt = rpl_lwt_lwtunnel(newts);

	err = dst_cache_init(&rlwt->cache, GFP_ATOMIC);
	if (err) {
		kfree(newts);
		return err;
	}

	memcpy(&rlwt->tuninfo.srh, srh, srh_len);

	newts->type = LWTUNNEL_ENCAP_RPL;
	newts->flags |= LWTUNNEL_STATE_INPUT_REDIRECT;
	newts->flags |= LWTUNNEL_STATE_OUTPUT_REDIRECT;

	*ts = newts;

	return 0;
}

static void rpl_destroy_state(struct lwtunnel_state *lwt)
{
	dst_cache_destroy(&rpl_lwt_lwtunnel(lwt)->cache);
}

static int rpl_do_srh_inline(struct sk_buff *skb, const struct rpl_lwt *rlwt,
			     const struct ipv6_rpl_sr_hdr *srh)
{
	struct ipv6_rpl_sr_hdr *isrh, *csrh;
	const struct ipv6hdr *oldhdr;
	struct ipv6hdr *hdr;
	unsigned char *buf;
	size_t hdrlen;
	int err;

	oldhdr = ipv6_hdr(skb);

	buf = kcalloc(struct_size(srh, segments.addr, srh->segments_left), 2, GFP_ATOMIC);
	if (!buf)
		return -ENOMEM;

	isrh = (struct ipv6_rpl_sr_hdr *)buf;
	csrh = (struct ipv6_rpl_sr_hdr *)(buf + ((srh->hdrlen + 1) << 3));

	memcpy(isrh, srh, sizeof(*isrh));
	memcpy(isrh->rpl_segaddr, &srh->rpl_segaddr[1],
	       (srh->segments_left - 1) * 16);
	isrh->rpl_segaddr[srh->segments_left - 1] = oldhdr->daddr;

	ipv6_rpl_srh_compress(csrh, isrh, &srh->rpl_segaddr[0],
			      isrh->segments_left - 1);

	hdrlen = ((csrh->hdrlen + 1) << 3);

	err = skb_cow_head(skb, hdrlen + skb->mac_len);
	if (unlikely(err)) {
		kfree(buf);
		return err;
	}

	skb_pull(skb, sizeof(struct ipv6hdr));
	skb_postpull_rcsum(skb, skb_network_header(skb),
			   sizeof(struct ipv6hdr));

	skb_push(skb, sizeof(struct ipv6hdr) + hdrlen);
	skb_reset_network_header(skb);
	skb_mac_header_rebuild(skb);

	hdr = ipv6_hdr(skb);
	memmove(hdr, oldhdr, sizeof(*hdr));
	isrh = (void *)hdr + sizeof(*hdr);
	memcpy(isrh, csrh, hdrlen);

	isrh->nexthdr = hdr->nexthdr;
	hdr->nexthdr = NEXTHDR_ROUTING;
	hdr->daddr = srh->rpl_segaddr[0];

	ipv6_hdr(skb)->payload_len = htons(skb->len - sizeof(struct ipv6hdr));
	skb_set_transport_header(skb, sizeof(struct ipv6hdr));

	skb_postpush_rcsum(skb, hdr, sizeof(struct ipv6hdr) + hdrlen);

	kfree(buf);

	return 0;
}

static int rpl_do_srh(struct sk_buff *skb, const struct rpl_lwt *rlwt)
{
	struct dst_entry *dst = skb_dst(skb);
	struct rpl_iptunnel_encap *tinfo;

	if (skb->protocol != htons(ETH_P_IPV6))
		return -EINVAL;

	tinfo = rpl_encap_lwtunnel(dst->lwtstate);

	return rpl_do_srh_inline(skb, rlwt, tinfo->srh);
}

static int rpl_output(struct net *net, struct sock *sk, struct sk_buff *skb)
{
	struct dst_entry *orig_dst = skb_dst(skb);
	struct dst_entry *dst = NULL;
	struct rpl_lwt *rlwt;
	int err;

	rlwt = rpl_lwt_lwtunnel(orig_dst->lwtstate);

	err = rpl_do_srh(skb, rlwt);
	if (unlikely(err))
		goto drop;

	local_bh_disable();
	dst = dst_cache_get(&rlwt->cache);
	local_bh_enable();

	if (unlikely(!dst)) {
		struct ipv6hdr *hdr = ipv6_hdr(skb);
		struct flowi6 fl6;

		memset(&fl6, 0, sizeof(fl6));
		fl6.daddr = hdr->daddr;
		fl6.saddr = hdr->saddr;
		fl6.flowlabel = ip6_flowinfo(hdr);
		fl6.flowi6_mark = skb->mark;
		fl6.flowi6_proto = hdr->nexthdr;

		dst = ip6_route_output(net, NULL, &fl6);
		if (dst->error) {
			err = dst->error;
			dst_release(dst);
			goto drop;
		}

		local_bh_disable();
		dst_cache_set_ip6(&rlwt->cache, dst, &fl6.saddr);
		local_bh_enable();
	}

	skb_dst_drop(skb);
	skb_dst_set(skb, dst);

	err = skb_cow_head(skb, LL_RESERVED_SPACE(dst->dev));
	if (unlikely(err))
		goto drop;

	return dst_output(net, sk, skb);

drop:
	kfree_skb(skb);
	return err;
}

static int rpl_input(struct sk_buff *skb)
{
	struct dst_entry *orig_dst = skb_dst(skb);
	struct dst_entry *dst = NULL;
	struct rpl_lwt *rlwt;
	int err;

	rlwt = rpl_lwt_lwtunnel(orig_dst->lwtstate);

	err = rpl_do_srh(skb, rlwt);
	if (unlikely(err))
		goto drop;

	local_bh_disable();
	dst = dst_cache_get(&rlwt->cache);
<<<<<<< HEAD
	preempt_enable();
=======
>>>>>>> 2d5404ca

	if (!dst) {
		ip6_route_input(skb);
		dst = skb_dst(skb);
		if (!dst->error) {
			dst_cache_set_ip6(&rlwt->cache, dst,
					  &ipv6_hdr(skb)->saddr);
		}
	} else {
		skb_dst_drop(skb);
		skb_dst_set(skb, dst);
	}
	local_bh_enable();

	err = skb_cow_head(skb, LL_RESERVED_SPACE(dst->dev));
	if (unlikely(err))
		goto drop;

	return dst_input(skb);

drop:
	kfree_skb(skb);
	return err;
}

static int nla_put_rpl_srh(struct sk_buff *skb, int attrtype,
			   struct rpl_iptunnel_encap *tuninfo)
{
	struct rpl_iptunnel_encap *data;
	struct nlattr *nla;
	int len;

	len = RPL_IPTUNNEL_SRH_SIZE(tuninfo->srh);

	nla = nla_reserve(skb, attrtype, len);
	if (!nla)
		return -EMSGSIZE;

	data = nla_data(nla);
	memcpy(data, tuninfo->srh, len);

	return 0;
}

static int rpl_fill_encap_info(struct sk_buff *skb,
			       struct lwtunnel_state *lwtstate)
{
	struct rpl_iptunnel_encap *tuninfo = rpl_encap_lwtunnel(lwtstate);

	if (nla_put_rpl_srh(skb, RPL_IPTUNNEL_SRH, tuninfo))
		return -EMSGSIZE;

	return 0;
}

static int rpl_encap_nlsize(struct lwtunnel_state *lwtstate)
{
	struct rpl_iptunnel_encap *tuninfo = rpl_encap_lwtunnel(lwtstate);

	return nla_total_size(RPL_IPTUNNEL_SRH_SIZE(tuninfo->srh));
}

static int rpl_encap_cmp(struct lwtunnel_state *a, struct lwtunnel_state *b)
{
	struct rpl_iptunnel_encap *a_hdr = rpl_encap_lwtunnel(a);
	struct rpl_iptunnel_encap *b_hdr = rpl_encap_lwtunnel(b);
	int len = RPL_IPTUNNEL_SRH_SIZE(a_hdr->srh);

	if (len != RPL_IPTUNNEL_SRH_SIZE(b_hdr->srh))
		return 1;

	return memcmp(a_hdr, b_hdr, len);
}

static const struct lwtunnel_encap_ops rpl_ops = {
	.build_state	= rpl_build_state,
	.destroy_state	= rpl_destroy_state,
	.output		= rpl_output,
	.input		= rpl_input,
	.fill_encap	= rpl_fill_encap_info,
	.get_encap_size	= rpl_encap_nlsize,
	.cmp_encap	= rpl_encap_cmp,
	.owner		= THIS_MODULE,
};

int __init rpl_init(void)
{
	int err;

	err = lwtunnel_encap_add_ops(&rpl_ops, LWTUNNEL_ENCAP_RPL);
	if (err)
		goto out;

	pr_info("RPL Segment Routing with IPv6\n");

	return 0;

out:
	return err;
}

void rpl_exit(void)
{
	lwtunnel_encap_del_ops(&rpl_ops, LWTUNNEL_ENCAP_RPL);
}<|MERGE_RESOLUTION|>--- conflicted
+++ resolved
@@ -268,10 +268,6 @@
 
 	local_bh_disable();
 	dst = dst_cache_get(&rlwt->cache);
-<<<<<<< HEAD
-	preempt_enable();
-=======
->>>>>>> 2d5404ca
 
 	if (!dst) {
 		ip6_route_input(skb);
