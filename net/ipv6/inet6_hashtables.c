// SPDX-License-Identifier: GPL-2.0-or-later
/*
 * INET		An implementation of the TCP/IP protocol suite for the LINUX
 *		operating system.  INET is implemented using the BSD Socket
 *		interface as the means of communication with the user level.
 *
 *		Generic INET6 transport hashtables
 *
 * Authors:	Lotsa people, from code originally in tcp, generalised here
 *		by Arnaldo Carvalho de Melo <acme@mandriva.com>
 */

#include <linux/module.h>
#include <linux/random.h>

#include <net/addrconf.h>
#include <net/hotdata.h>
#include <net/inet_connection_sock.h>
#include <net/inet_hashtables.h>
#include <net/inet6_hashtables.h>
#include <net/secure_seq.h>
#include <net/ip.h>
#include <net/sock_reuseport.h>
#include <net/tcp.h>

u32 inet6_ehashfn(const struct net *net,
		  const struct in6_addr *laddr, const u16 lport,
		  const struct in6_addr *faddr, const __be16 fport)
{
	u32 lhash, fhash;

	net_get_random_once(&inet6_ehash_secret, sizeof(inet6_ehash_secret));
	net_get_random_once(&tcp_ipv6_hash_secret, sizeof(tcp_ipv6_hash_secret));

	lhash = (__force u32)laddr->s6_addr32[3];
	fhash = __ipv6_addr_jhash(faddr, tcp_ipv6_hash_secret);

	return __inet6_ehashfn(lhash, lport, fhash, fport,
			       inet6_ehash_secret + net_hash_mix(net));
}
EXPORT_SYMBOL_GPL(inet6_ehashfn);

/*
 * Sockets in TCP_CLOSE state are _always_ taken out of the hash, so
 * we need not check it for TCP lookups anymore, thanks Alexey. -DaveM
 *
 * The sockhash lock must be held as a reader here.
 */
struct sock *__inet6_lookup_established(const struct net *net,
					struct inet_hashinfo *hashinfo,
					   const struct in6_addr *saddr,
					   const __be16 sport,
					   const struct in6_addr *daddr,
					   const u16 hnum,
					   const int dif, const int sdif)
{
	struct sock *sk;
	const struct hlist_nulls_node *node;
	const __portpair ports = INET_COMBINED_PORTS(sport, hnum);
	/* Optimize here for direct hit, only listening connections can
	 * have wildcards anyways.
	 */
	unsigned int hash = inet6_ehashfn(net, daddr, hnum, saddr, sport);
	unsigned int slot = hash & hashinfo->ehash_mask;
	struct inet_ehash_bucket *head = &hashinfo->ehash[slot];


begin:
	sk_nulls_for_each_rcu(sk, node, &head->chain) {
		if (sk->sk_hash != hash)
			continue;
		if (!inet6_match(net, sk, saddr, daddr, ports, dif, sdif))
			continue;
		if (unlikely(!refcount_inc_not_zero(&sk->sk_refcnt)))
			goto out;

		if (unlikely(!inet6_match(net, sk, saddr, daddr, ports, dif, sdif))) {
			sock_gen_put(sk);
			goto begin;
		}
		goto found;
	}
	if (get_nulls_value(node) != slot)
		goto begin;
out:
	sk = NULL;
found:
	return sk;
}
EXPORT_SYMBOL(__inet6_lookup_established);

static inline int compute_score(struct sock *sk, const struct net *net,
				const unsigned short hnum,
				const struct in6_addr *daddr,
				const int dif, const int sdif)
{
	int score = -1;

	if (net_eq(sock_net(sk), net) && inet_sk(sk)->inet_num == hnum &&
	    sk->sk_family == PF_INET6) {
		if (!ipv6_addr_equal(&sk->sk_v6_rcv_saddr, daddr))
			return -1;

		if (!inet_sk_bound_dev_eq(net, sk->sk_bound_dev_if, dif, sdif))
			return -1;

		score =  sk->sk_bound_dev_if ? 2 : 1;
		if (READ_ONCE(sk->sk_incoming_cpu) == raw_smp_processor_id())
			score++;
	}
	return score;
}

/**
 * inet6_lookup_reuseport() - execute reuseport logic on AF_INET6 socket if necessary.
 * @net: network namespace.
 * @sk: AF_INET6 socket, must be in TCP_LISTEN state for TCP or TCP_CLOSE for UDP.
 * @skb: context for a potential SK_REUSEPORT program.
 * @doff: header offset.
 * @saddr: source address.
 * @sport: source port.
 * @daddr: destination address.
 * @hnum: destination port in host byte order.
 * @ehashfn: hash function used to generate the fallback hash.
 *
 * Return: NULL if sk doesn't have SO_REUSEPORT set, otherwise a pointer to
 *         the selected sock or an error.
 */
<<<<<<< HEAD
struct sock *inet6_lookup_reuseport(struct net *net, struct sock *sk,
=======
struct sock *inet6_lookup_reuseport(const struct net *net, struct sock *sk,
>>>>>>> 2d5404ca
				    struct sk_buff *skb, int doff,
				    const struct in6_addr *saddr,
				    __be16 sport,
				    const struct in6_addr *daddr,
				    unsigned short hnum,
				    inet6_ehashfn_t *ehashfn)
{
	struct sock *reuse_sk = NULL;
	u32 phash;

	if (sk->sk_reuseport) {
		phash = INDIRECT_CALL_INET(ehashfn, udp6_ehashfn, inet6_ehashfn,
					   net, daddr, hnum, saddr, sport);
		reuse_sk = reuseport_select_sock(sk, phash, skb, doff);
	}
	return reuse_sk;
}
EXPORT_SYMBOL_GPL(inet6_lookup_reuseport);

/* called with rcu_read_lock() */
static struct sock *inet6_lhash2_lookup(const struct net *net,
		struct inet_listen_hashbucket *ilb2,
		struct sk_buff *skb, int doff,
		const struct in6_addr *saddr,
		const __be16 sport, const struct in6_addr *daddr,
		const unsigned short hnum, const int dif, const int sdif)
{
	struct sock *sk, *result = NULL;
	struct hlist_nulls_node *node;
	int score, hiscore = 0;

	sk_nulls_for_each_rcu(sk, node, &ilb2->nulls_head) {
		score = compute_score(sk, net, hnum, daddr, dif, sdif);
		if (score > hiscore) {
			result = inet6_lookup_reuseport(net, sk, skb, doff,
							saddr, sport, daddr, hnum, inet6_ehashfn);
			if (result)
				return result;

			result = sk;
			hiscore = score;
		}
	}

	return result;
}

<<<<<<< HEAD
struct sock *inet6_lookup_run_sk_lookup(struct net *net,
=======
struct sock *inet6_lookup_run_sk_lookup(const struct net *net,
>>>>>>> 2d5404ca
					int protocol,
					struct sk_buff *skb, int doff,
					const struct in6_addr *saddr,
					const __be16 sport,
					const struct in6_addr *daddr,
					const u16 hnum, const int dif,
					inet6_ehashfn_t *ehashfn)
{
	struct sock *sk, *reuse_sk;
	bool no_reuseport;

	no_reuseport = bpf_sk_lookup_run_v6(net, protocol, saddr, sport,
					    daddr, hnum, dif, &sk);
	if (no_reuseport || IS_ERR_OR_NULL(sk))
		return sk;

	reuse_sk = inet6_lookup_reuseport(net, sk, skb, doff,
					  saddr, sport, daddr, hnum, ehashfn);
	if (reuse_sk)
		sk = reuse_sk;
	return sk;
}
EXPORT_SYMBOL_GPL(inet6_lookup_run_sk_lookup);

struct sock *inet6_lookup_listener(const struct net *net,
		struct inet_hashinfo *hashinfo,
		struct sk_buff *skb, int doff,
		const struct in6_addr *saddr,
		const __be16 sport, const struct in6_addr *daddr,
		const unsigned short hnum, const int dif, const int sdif)
{
	struct inet_listen_hashbucket *ilb2;
	struct sock *result = NULL;
	unsigned int hash2;

	/* Lookup redirect from BPF */
	if (static_branch_unlikely(&bpf_sk_lookup_enabled) &&
	    hashinfo == net->ipv4.tcp_death_row.hashinfo) {
		result = inet6_lookup_run_sk_lookup(net, IPPROTO_TCP, skb, doff,
						    saddr, sport, daddr, hnum, dif,
						    inet6_ehashfn);
		if (result)
			goto done;
	}

	hash2 = ipv6_portaddr_hash(net, daddr, hnum);
	ilb2 = inet_lhash2_bucket(hashinfo, hash2);

	result = inet6_lhash2_lookup(net, ilb2, skb, doff,
				     saddr, sport, daddr, hnum,
				     dif, sdif);
	if (result)
		goto done;

	/* Lookup lhash2 with in6addr_any */
	hash2 = ipv6_portaddr_hash(net, &in6addr_any, hnum);
	ilb2 = inet_lhash2_bucket(hashinfo, hash2);

	result = inet6_lhash2_lookup(net, ilb2, skb, doff,
				     saddr, sport, &in6addr_any, hnum,
				     dif, sdif);
done:
	if (IS_ERR(result))
		return NULL;
	return result;
}
EXPORT_SYMBOL_GPL(inet6_lookup_listener);

struct sock *inet6_lookup(const struct net *net,
			  struct inet_hashinfo *hashinfo,
			  struct sk_buff *skb, int doff,
			  const struct in6_addr *saddr, const __be16 sport,
			  const struct in6_addr *daddr, const __be16 dport,
			  const int dif)
{
	struct sock *sk;
	bool refcounted;

	sk = __inet6_lookup(net, hashinfo, skb, doff, saddr, sport, daddr,
			    ntohs(dport), dif, 0, &refcounted);
	if (sk && !refcounted && !refcount_inc_not_zero(&sk->sk_refcnt))
		sk = NULL;
	return sk;
}
EXPORT_SYMBOL_GPL(inet6_lookup);

static int __inet6_check_established(struct inet_timewait_death_row *death_row,
				     struct sock *sk, const __u16 lport,
				     struct inet_timewait_sock **twp)
{
	struct inet_hashinfo *hinfo = death_row->hashinfo;
	struct inet_sock *inet = inet_sk(sk);
	const struct in6_addr *daddr = &sk->sk_v6_rcv_saddr;
	const struct in6_addr *saddr = &sk->sk_v6_daddr;
	const int dif = sk->sk_bound_dev_if;
	struct net *net = sock_net(sk);
	const int sdif = l3mdev_master_ifindex_by_index(net, dif);
	const __portpair ports = INET_COMBINED_PORTS(inet->inet_dport, lport);
	const unsigned int hash = inet6_ehashfn(net, daddr, lport, saddr,
						inet->inet_dport);
	struct inet_ehash_bucket *head = inet_ehash_bucket(hinfo, hash);
	spinlock_t *lock = inet_ehash_lockp(hinfo, hash);
	struct sock *sk2;
	const struct hlist_nulls_node *node;
	struct inet_timewait_sock *tw = NULL;

	spin_lock(lock);

	sk_nulls_for_each(sk2, node, &head->chain) {
		if (sk2->sk_hash != hash)
			continue;

		if (likely(inet6_match(net, sk2, saddr, daddr, ports,
				       dif, sdif))) {
			if (sk2->sk_state == TCP_TIME_WAIT) {
				tw = inet_twsk(sk2);
				if (sk->sk_protocol == IPPROTO_TCP &&
				    tcp_twsk_unique(sk, sk2, twp))
					break;
			}
			goto not_unique;
		}
	}

	/* Must record num and sport now. Otherwise we will see
	 * in hash table socket with a funny identity.
	 */
	inet->inet_num = lport;
	inet->inet_sport = htons(lport);
	sk->sk_hash = hash;
	WARN_ON(!sk_unhashed(sk));
	__sk_nulls_add_node_rcu(sk, &head->chain);
	if (tw) {
		sk_nulls_del_node_init_rcu((struct sock *)tw);
		__NET_INC_STATS(net, LINUX_MIB_TIMEWAITRECYCLED);
	}
	spin_unlock(lock);
	sock_prot_inuse_add(sock_net(sk), sk->sk_prot, 1);

	if (twp) {
		*twp = tw;
	} else if (tw) {
		/* Silly. Should hash-dance instead... */
		inet_twsk_deschedule_put(tw);
	}
	return 0;

not_unique:
	spin_unlock(lock);
	return -EADDRNOTAVAIL;
}

static u64 inet6_sk_port_offset(const struct sock *sk)
{
	const struct inet_sock *inet = inet_sk(sk);

	return secure_ipv6_port_ephemeral(sk->sk_v6_rcv_saddr.s6_addr32,
					  sk->sk_v6_daddr.s6_addr32,
					  inet->inet_dport);
}

int inet6_hash_connect(struct inet_timewait_death_row *death_row,
		       struct sock *sk)
{
	u64 port_offset = 0;

	if (!inet_sk(sk)->inet_num)
		port_offset = inet6_sk_port_offset(sk);
	return __inet_hash_connect(death_row, sk, port_offset,
				   __inet6_check_established);
}
EXPORT_SYMBOL_GPL(inet6_hash_connect);

int inet6_hash(struct sock *sk)
{
	int err = 0;

	if (sk->sk_state != TCP_CLOSE)
		err = __inet_hash(sk, NULL);

	return err;
}
EXPORT_SYMBOL_GPL(inet6_hash);<|MERGE_RESOLUTION|>--- conflicted
+++ resolved
@@ -126,11 +126,7 @@
  * Return: NULL if sk doesn't have SO_REUSEPORT set, otherwise a pointer to
  *         the selected sock or an error.
  */
-<<<<<<< HEAD
-struct sock *inet6_lookup_reuseport(struct net *net, struct sock *sk,
-=======
 struct sock *inet6_lookup_reuseport(const struct net *net, struct sock *sk,
->>>>>>> 2d5404ca
 				    struct sk_buff *skb, int doff,
 				    const struct in6_addr *saddr,
 				    __be16 sport,
@@ -178,11 +174,7 @@
 	return result;
 }
 
-<<<<<<< HEAD
-struct sock *inet6_lookup_run_sk_lookup(struct net *net,
-=======
 struct sock *inet6_lookup_run_sk_lookup(const struct net *net,
->>>>>>> 2d5404ca
 					int protocol,
 					struct sk_buff *skb, int doff,
 					const struct in6_addr *saddr,
