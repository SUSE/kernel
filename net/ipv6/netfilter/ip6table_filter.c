// SPDX-License-Identifier: GPL-2.0-only
/*
 * This is the 1999 rewrite of IP Firewalling, aiming for kernel 2.3.x.
 *
 * Copyright (C) 1999 Paul `Rusty' Russell & Michael J. Neuling
 * Copyright (C) 2000-2004 Netfilter Core Team <coreteam@netfilter.org>
 */

#include <linux/module.h>
#include <linux/moduleparam.h>
#include <linux/netfilter_ipv6/ip6_tables.h>
#include <linux/slab.h>

MODULE_LICENSE("GPL");
MODULE_AUTHOR("Netfilter Core Team <coreteam@netfilter.org>");
MODULE_DESCRIPTION("ip6tables filter table");

#define FILTER_VALID_HOOKS ((1 << NF_INET_LOCAL_IN) | \
			    (1 << NF_INET_FORWARD) | \
			    (1 << NF_INET_LOCAL_OUT))

static int __net_init ip6table_filter_table_init(struct net *net);

static const struct xt_table packet_filter = {
	.name		= "filter",
	.valid_hooks	= FILTER_VALID_HOOKS,
	.me		= THIS_MODULE,
	.af		= NFPROTO_IPV6,
	.priority	= NF_IP6_PRI_FILTER,
	.table_init	= ip6table_filter_table_init,
};

/* The work comes in here from netfilter.c. */
static unsigned int
ip6table_filter_hook(void *priv, struct sk_buff *skb,
		     const struct nf_hook_state *state)
{
	return ip6t_do_table(skb, state, priv);
}

static struct nf_hook_ops *filter_ops __read_mostly;

/* Default to forward because I got too much mail already. */
static bool forward = true;
module_param(forward, bool, 0000);

static int __net_init ip6table_filter_table_init(struct net *net)
{
	struct ip6t_replace *repl;
	int err;

	repl = ip6t_alloc_initial_table(&packet_filter);
	if (repl == NULL)
		return -ENOMEM;
	/* Entry 1 is the FORWARD hook */
	((struct ip6t_standard *)repl->entries)[1].target.verdict =
		forward ? -NF_ACCEPT - 1 : -NF_DROP - 1;

	err = ip6t_register_table(net, &packet_filter, repl, filter_ops);
	kfree(repl);
	return err;
}

static int __net_init ip6table_filter_net_init(struct net *net)
{
	if (net == &init_net || !forward)
		return ip6table_filter_table_init(net);

	return 0;
}

static void __net_exit ip6table_filter_net_pre_exit(struct net *net)
{
<<<<<<< HEAD
	if (net->ipv6.ip6table_filter)
		ip6t_unregister_table_pre_exit(net, net->ipv6.ip6table_filter,
					       filter_ops);
=======
	ip6t_unregister_table_pre_exit(net, "filter");
>>>>>>> 7d2a07b7
}

static void __net_exit ip6table_filter_net_exit(struct net *net)
{
<<<<<<< HEAD
	if (!net->ipv6.ip6table_filter)
		return;
	ip6t_unregister_table_exit(net, net->ipv6.ip6table_filter);
	net->ipv6.ip6table_filter = NULL;
=======
	ip6t_unregister_table_exit(net, "filter");
>>>>>>> 7d2a07b7
}

static struct pernet_operations ip6table_filter_net_ops = {
	.init = ip6table_filter_net_init,
	.pre_exit = ip6table_filter_net_pre_exit,
	.exit = ip6table_filter_net_exit,
};

static int __init ip6table_filter_init(void)
{
	int ret;

	filter_ops = xt_hook_ops_alloc(&packet_filter, ip6table_filter_hook);
	if (IS_ERR(filter_ops))
		return PTR_ERR(filter_ops);

	ret = register_pernet_subsys(&ip6table_filter_net_ops);
	if (ret < 0)
		kfree(filter_ops);

	return ret;
}

static void __exit ip6table_filter_fini(void)
{
	unregister_pernet_subsys(&ip6table_filter_net_ops);
	kfree(filter_ops);
}

module_init(ip6table_filter_init);
module_exit(ip6table_filter_fini);<|MERGE_RESOLUTION|>--- conflicted
+++ resolved
@@ -71,25 +71,12 @@
 
 static void __net_exit ip6table_filter_net_pre_exit(struct net *net)
 {
-<<<<<<< HEAD
-	if (net->ipv6.ip6table_filter)
-		ip6t_unregister_table_pre_exit(net, net->ipv6.ip6table_filter,
-					       filter_ops);
-=======
 	ip6t_unregister_table_pre_exit(net, "filter");
->>>>>>> 7d2a07b7
 }
 
 static void __net_exit ip6table_filter_net_exit(struct net *net)
 {
-<<<<<<< HEAD
-	if (!net->ipv6.ip6table_filter)
-		return;
-	ip6t_unregister_table_exit(net, net->ipv6.ip6table_filter);
-	net->ipv6.ip6table_filter = NULL;
-=======
 	ip6t_unregister_table_exit(net, "filter");
->>>>>>> 7d2a07b7
 }
 
 static struct pernet_operations ip6table_filter_net_ops = {
