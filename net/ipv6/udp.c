--- conflicted
+++ resolved
@@ -46,7 +46,6 @@
 #include <net/tcp_states.h>
 #include <net/ip6_checksum.h>
 #include <net/ip6_tunnel.h>
-#include <trace/events/udp.h>
 #include <net/xfrm.h>
 #include <net/inet_hashtables.h>
 #include <net/inet6_hashtables.h>
@@ -672,13 +671,8 @@
 			drop_reason = SKB_DROP_REASON_PROTO_MEM;
 		}
 		UDP6_INC_STATS(sock_net(sk), UDP_MIB_INERRORS, is_udplite);
-<<<<<<< HEAD
-		kfree_skb_reason(skb, drop_reason);
-		trace_udp_fail_queue_rcv_skb(rc, sk);
-=======
 		trace_udp_fail_queue_rcv_skb(rc, sk, skb);
 		sk_skb_reason_drop(sk, skb, drop_reason);
->>>>>>> 2d5404ca
 		return -1;
 	}
 
@@ -1664,11 +1658,7 @@
 	struct sock *sk = sock->sk;
 	struct udp_sock *up = udp_sk(sk);
 
-<<<<<<< HEAD
-	if (!up->pending || udp_test_bit(CORK, sk))
-=======
 	if (!READ_ONCE(up->pending) || udp_test_bit(CORK, sk))
->>>>>>> 2d5404ca
 		return;
 
 	lock_sock(sk);
