// SPDX-License-Identifier: GPL-2.0-or-later
/*
 *	UDP over IPv6
 *	Linux INET6 implementation
 *
 *	Authors:
 *	Pedro Roque		<roque@di.fc.ul.pt>
 *
 *	Based on linux/ipv4/udp.c
 *
 *	Fixes:
 *	Hideaki YOSHIFUJI	:	sin6_scope_id support
 *	YOSHIFUJI Hideaki @USAGI and:	Support IPV6_V6ONLY socket option, which
 *	Alexey Kuznetsov		allow both IPv4 and IPv6 sockets to bind
 *					a single port at the same time.
 *      Kazunori MIYAZAWA @USAGI:       change process style to use ip6_append_data
 *      YOSHIFUJI Hideaki @USAGI:	convert /proc/net/udp6 to seq_file.
 */

#include <linux/bpf-cgroup.h>
#include <linux/errno.h>
#include <linux/types.h>
#include <linux/socket.h>
#include <linux/sockios.h>
#include <linux/net.h>
#include <linux/in6.h>
#include <linux/netdevice.h>
#include <linux/if_arp.h>
#include <linux/ipv6.h>
#include <linux/icmpv6.h>
#include <linux/init.h>
#include <linux/module.h>
#include <linux/skbuff.h>
#include <linux/slab.h>
#include <linux/uaccess.h>
#include <linux/indirect_call_wrapper.h>

#include <net/addrconf.h>
#include <net/ndisc.h>
#include <net/protocol.h>
#include <net/transp_v6.h>
#include <net/ip6_route.h>
#include <net/raw.h>
#include <net/seg6.h>
#include <net/tcp_states.h>
#include <net/ip6_checksum.h>
#include <net/ip6_tunnel.h>
#include <trace/events/udp.h>
#include <net/xfrm.h>
#include <net/inet_hashtables.h>
#include <net/inet6_hashtables.h>
#include <net/busy_poll.h>
#include <net/sock_reuseport.h>
#include <net/gro.h>

#include <linux/proc_fs.h>
#include <linux/seq_file.h>
#include <trace/events/skb.h>
#include "udp_impl.h"

static void udpv6_destruct_sock(struct sock *sk)
{
	udp_destruct_common(sk);
	inet6_sock_destruct(sk);
}

int udpv6_init_sock(struct sock *sk)
{
	udp_lib_init_sock(sk);
	sk->sk_destruct = udpv6_destruct_sock;
	set_bit(SOCK_SUPPORT_ZC, &sk->sk_socket->flags);
	return 0;
}

INDIRECT_CALLABLE_SCOPE
u32 udp6_ehashfn(const struct net *net,
		 const struct in6_addr *laddr,
		 const u16 lport,
		 const struct in6_addr *faddr,
		 const __be16 fport)
{
	static u32 udp6_ehash_secret __read_mostly;
	static u32 udp_ipv6_hash_secret __read_mostly;

	u32 lhash, fhash;

	net_get_random_once(&udp6_ehash_secret,
			    sizeof(udp6_ehash_secret));
	net_get_random_once(&udp_ipv6_hash_secret,
			    sizeof(udp_ipv6_hash_secret));

	lhash = (__force u32)laddr->s6_addr32[3];
	fhash = __ipv6_addr_jhash(faddr, udp_ipv6_hash_secret);

	return __inet6_ehashfn(lhash, lport, fhash, fport,
			       udp6_ehash_secret + net_hash_mix(net));
}

int udp_v6_get_port(struct sock *sk, unsigned short snum)
{
	unsigned int hash2_nulladdr =
		ipv6_portaddr_hash(sock_net(sk), &in6addr_any, snum);
	unsigned int hash2_partial =
		ipv6_portaddr_hash(sock_net(sk), &sk->sk_v6_rcv_saddr, 0);

	/* precompute partial secondary hash */
	udp_sk(sk)->udp_portaddr_hash = hash2_partial;
	return udp_lib_get_port(sk, snum, hash2_nulladdr);
}

void udp_v6_rehash(struct sock *sk)
{
	u16 new_hash = ipv6_portaddr_hash(sock_net(sk),
					  &sk->sk_v6_rcv_saddr,
					  inet_sk(sk)->inet_num);

	udp_lib_rehash(sk, new_hash);
}

static int compute_score(struct sock *sk, struct net *net,
			 const struct in6_addr *saddr, __be16 sport,
			 const struct in6_addr *daddr, unsigned short hnum,
			 int dif, int sdif)
{
	int bound_dev_if, score;
	struct inet_sock *inet;
	bool dev_match;

	if (!net_eq(sock_net(sk), net) ||
	    udp_sk(sk)->udp_port_hash != hnum ||
	    sk->sk_family != PF_INET6)
		return -1;

	if (!ipv6_addr_equal(&sk->sk_v6_rcv_saddr, daddr))
		return -1;

	score = 0;
	inet = inet_sk(sk);

	if (inet->inet_dport) {
		if (inet->inet_dport != sport)
			return -1;
		score++;
	}

	if (!ipv6_addr_any(&sk->sk_v6_daddr)) {
		if (!ipv6_addr_equal(&sk->sk_v6_daddr, saddr))
			return -1;
		score++;
	}

	bound_dev_if = READ_ONCE(sk->sk_bound_dev_if);
	dev_match = udp_sk_bound_dev_eq(net, bound_dev_if, dif, sdif);
	if (!dev_match)
		return -1;
	if (bound_dev_if)
		score++;

	if (READ_ONCE(sk->sk_incoming_cpu) == raw_smp_processor_id())
		score++;

	return score;
}

/* called with rcu_read_lock() */
static struct sock *udp6_lib_lookup2(struct net *net,
		const struct in6_addr *saddr, __be16 sport,
		const struct in6_addr *daddr, unsigned int hnum,
		int dif, int sdif, struct udp_hslot *hslot2,
		struct sk_buff *skb)
{
	struct sock *sk, *result;
	int score, badness;

	result = NULL;
	badness = -1;
	udp_portaddr_for_each_entry_rcu(sk, &hslot2->head) {
		score = compute_score(sk, net, saddr, sport,
				      daddr, hnum, dif, sdif);
		if (score > badness) {
			badness = score;
<<<<<<< HEAD
			result = lookup_reuseport(net, sk, skb, saddr, sport, daddr, hnum);
=======

			if (sk->sk_state == TCP_ESTABLISHED) {
				result = sk;
				continue;
			}

			result = inet6_lookup_reuseport(net, sk, skb, sizeof(struct udphdr),
							saddr, sport, daddr, hnum, udp6_ehashfn);
>>>>>>> 9545bdc0
			if (!result) {
				result = sk;
				continue;
			}

			/* Fall back to scoring if group has connections */
			if (!reuseport_has_conns(sk))
				return result;

			/* Reuseport logic returned an error, keep original score. */
			if (IS_ERR(result))
				continue;

			badness = compute_score(sk, net, saddr, sport,
						daddr, hnum, dif, sdif);
		}
	}
	return result;
}

/* rcu_read_lock() must be held */
struct sock *__udp6_lib_lookup(struct net *net,
			       const struct in6_addr *saddr, __be16 sport,
			       const struct in6_addr *daddr, __be16 dport,
			       int dif, int sdif, struct udp_table *udptable,
			       struct sk_buff *skb)
{
	unsigned short hnum = ntohs(dport);
	unsigned int hash2, slot2;
	struct udp_hslot *hslot2;
	struct sock *result, *sk;

	hash2 = ipv6_portaddr_hash(net, daddr, hnum);
	slot2 = hash2 & udptable->mask;
	hslot2 = &udptable->hash2[slot2];

	/* Lookup connected or non-wildcard sockets */
	result = udp6_lib_lookup2(net, saddr, sport,
				  daddr, hnum, dif, sdif,
				  hslot2, skb);
	if (!IS_ERR_OR_NULL(result) && result->sk_state == TCP_ESTABLISHED)
		goto done;

	/* Lookup redirect from BPF */
	if (static_branch_unlikely(&bpf_sk_lookup_enabled) &&
	    udptable == net->ipv4.udp_table) {
		sk = inet6_lookup_run_sk_lookup(net, IPPROTO_UDP, skb, sizeof(struct udphdr),
						saddr, sport, daddr, hnum, dif,
						udp6_ehashfn);
		if (sk) {
			result = sk;
			goto done;
		}
	}

	/* Got non-wildcard socket or error on first lookup */
	if (result)
		goto done;

	/* Lookup wildcard sockets */
	hash2 = ipv6_portaddr_hash(net, &in6addr_any, hnum);
	slot2 = hash2 & udptable->mask;
	hslot2 = &udptable->hash2[slot2];

	result = udp6_lib_lookup2(net, saddr, sport,
				  &in6addr_any, hnum, dif, sdif,
				  hslot2, skb);
done:
	if (IS_ERR(result))
		return NULL;
	return result;
}
EXPORT_SYMBOL_GPL(__udp6_lib_lookup);

static struct sock *__udp6_lib_lookup_skb(struct sk_buff *skb,
					  __be16 sport, __be16 dport,
					  struct udp_table *udptable)
{
	const struct ipv6hdr *iph = ipv6_hdr(skb);

	return __udp6_lib_lookup(dev_net(skb->dev), &iph->saddr, sport,
				 &iph->daddr, dport, inet6_iif(skb),
				 inet6_sdif(skb), udptable, skb);
}

struct sock *udp6_lib_lookup_skb(const struct sk_buff *skb,
				 __be16 sport, __be16 dport)
{
	const struct ipv6hdr *iph = ipv6_hdr(skb);
	struct net *net = dev_net(skb->dev);
	int iif, sdif;

	inet6_get_iif_sdif(skb, &iif, &sdif);

	return __udp6_lib_lookup(net, &iph->saddr, sport,
				 &iph->daddr, dport, iif,
				 sdif, net->ipv4.udp_table, NULL);
}

/* Must be called under rcu_read_lock().
 * Does increment socket refcount.
 */
#if IS_ENABLED(CONFIG_NF_TPROXY_IPV6) || IS_ENABLED(CONFIG_NF_SOCKET_IPV6)
struct sock *udp6_lib_lookup(struct net *net, const struct in6_addr *saddr, __be16 sport,
			     const struct in6_addr *daddr, __be16 dport, int dif)
{
	struct sock *sk;

	sk =  __udp6_lib_lookup(net, saddr, sport, daddr, dport,
				dif, 0, net->ipv4.udp_table, NULL);
	if (sk && !refcount_inc_not_zero(&sk->sk_refcnt))
		sk = NULL;
	return sk;
}
EXPORT_SYMBOL_GPL(udp6_lib_lookup);
#endif

/* do not use the scratch area len for jumbogram: their length execeeds the
 * scratch area space; note that the IP6CB flags is still in the first
 * cacheline, so checking for jumbograms is cheap
 */
static int udp6_skb_len(struct sk_buff *skb)
{
	return unlikely(inet6_is_jumbogram(skb)) ? skb->len : udp_skb_len(skb);
}

/*
 *	This should be easy, if there is something there we
 *	return it, otherwise we block.
 */

int udpv6_recvmsg(struct sock *sk, struct msghdr *msg, size_t len,
		  int flags, int *addr_len)
{
	struct ipv6_pinfo *np = inet6_sk(sk);
	struct inet_sock *inet = inet_sk(sk);
	struct sk_buff *skb;
	unsigned int ulen, copied;
	int off, err, peeking = flags & MSG_PEEK;
	int is_udplite = IS_UDPLITE(sk);
	struct udp_mib __percpu *mib;
	bool checksum_valid = false;
	int is_udp4;

	if (flags & MSG_ERRQUEUE)
		return ipv6_recv_error(sk, msg, len, addr_len);

	if (np->rxpmtu && np->rxopt.bits.rxpmtu)
		return ipv6_recv_rxpmtu(sk, msg, len, addr_len);

try_again:
	off = sk_peek_offset(sk, flags);
	skb = __skb_recv_udp(sk, flags, &off, &err);
	if (!skb)
		return err;

	ulen = udp6_skb_len(skb);
	copied = len;
	if (copied > ulen - off)
		copied = ulen - off;
	else if (copied < ulen)
		msg->msg_flags |= MSG_TRUNC;

	is_udp4 = (skb->protocol == htons(ETH_P_IP));
	mib = __UDPX_MIB(sk, is_udp4);

	/*
	 * If checksum is needed at all, try to do it while copying the
	 * data.  If the data is truncated, or if we only want a partial
	 * coverage checksum (UDP-Lite), do it before the copy.
	 */

	if (copied < ulen || peeking ||
	    (is_udplite && UDP_SKB_CB(skb)->partial_cov)) {
		checksum_valid = udp_skb_csum_unnecessary(skb) ||
				!__udp_lib_checksum_complete(skb);
		if (!checksum_valid)
			goto csum_copy_err;
	}

	if (checksum_valid || udp_skb_csum_unnecessary(skb)) {
		if (udp_skb_is_linear(skb))
			err = copy_linear_skb(skb, copied, off, &msg->msg_iter);
		else
			err = skb_copy_datagram_msg(skb, off, msg, copied);
	} else {
		err = skb_copy_and_csum_datagram_msg(skb, off, msg);
		if (err == -EINVAL)
			goto csum_copy_err;
	}
	if (unlikely(err)) {
		if (!peeking) {
			atomic_inc(&sk->sk_drops);
			SNMP_INC_STATS(mib, UDP_MIB_INERRORS);
		}
		kfree_skb(skb);
		return err;
	}
	if (!peeking)
		SNMP_INC_STATS(mib, UDP_MIB_INDATAGRAMS);

	sock_recv_cmsgs(msg, sk, skb);

	/* Copy the address. */
	if (msg->msg_name) {
		DECLARE_SOCKADDR(struct sockaddr_in6 *, sin6, msg->msg_name);
		sin6->sin6_family = AF_INET6;
		sin6->sin6_port = udp_hdr(skb)->source;
		sin6->sin6_flowinfo = 0;

		if (is_udp4) {
			ipv6_addr_set_v4mapped(ip_hdr(skb)->saddr,
					       &sin6->sin6_addr);
			sin6->sin6_scope_id = 0;
		} else {
			sin6->sin6_addr = ipv6_hdr(skb)->saddr;
			sin6->sin6_scope_id =
				ipv6_iface_scope_id(&sin6->sin6_addr,
						    inet6_iif(skb));
		}
		*addr_len = sizeof(*sin6);

		BPF_CGROUP_RUN_PROG_UDP6_RECVMSG_LOCK(sk,
						      (struct sockaddr *)sin6);
	}

	if (udp_sk(sk)->gro_enabled)
		udp_cmsg_recv(msg, sk, skb);

	if (np->rxopt.all)
		ip6_datagram_recv_common_ctl(sk, msg, skb);

	if (is_udp4) {
		if (inet_cmsg_flags(inet))
			ip_cmsg_recv_offset(msg, sk, skb,
					    sizeof(struct udphdr), off);
	} else {
		if (np->rxopt.all)
			ip6_datagram_recv_specific_ctl(sk, msg, skb);
	}

	err = copied;
	if (flags & MSG_TRUNC)
		err = ulen;

	skb_consume_udp(sk, skb, peeking ? -err : err);
	return err;

csum_copy_err:
	if (!__sk_queue_drop_skb(sk, &udp_sk(sk)->reader_queue, skb, flags,
				 udp_skb_destructor)) {
		SNMP_INC_STATS(mib, UDP_MIB_CSUMERRORS);
		SNMP_INC_STATS(mib, UDP_MIB_INERRORS);
	}
	kfree_skb(skb);

	/* starting over for a new packet, but check if we need to yield */
	cond_resched();
	msg->msg_flags &= ~MSG_TRUNC;
	goto try_again;
}

DEFINE_STATIC_KEY_FALSE(udpv6_encap_needed_key);
void udpv6_encap_enable(void)
{
	static_branch_inc(&udpv6_encap_needed_key);
}
EXPORT_SYMBOL(udpv6_encap_enable);

/* Handler for tunnels with arbitrary destination ports: no socket lookup, go
 * through error handlers in encapsulations looking for a match.
 */
static int __udp6_lib_err_encap_no_sk(struct sk_buff *skb,
				      struct inet6_skb_parm *opt,
				      u8 type, u8 code, int offset, __be32 info)
{
	int i;

	for (i = 0; i < MAX_IPTUN_ENCAP_OPS; i++) {
		int (*handler)(struct sk_buff *skb, struct inet6_skb_parm *opt,
			       u8 type, u8 code, int offset, __be32 info);
		const struct ip6_tnl_encap_ops *encap;

		encap = rcu_dereference(ip6tun_encaps[i]);
		if (!encap)
			continue;
		handler = encap->err_handler;
		if (handler && !handler(skb, opt, type, code, offset, info))
			return 0;
	}

	return -ENOENT;
}

/* Try to match ICMP errors to UDP tunnels by looking up a socket without
 * reversing source and destination port: this will match tunnels that force the
 * same destination port on both endpoints (e.g. VXLAN, GENEVE). Note that
 * lwtunnels might actually break this assumption by being configured with
 * different destination ports on endpoints, in this case we won't be able to
 * trace ICMP messages back to them.
 *
 * If this doesn't match any socket, probe tunnels with arbitrary destination
 * ports (e.g. FoU, GUE): there, the receiving socket is useless, as the port
 * we've sent packets to won't necessarily match the local destination port.
 *
 * Then ask the tunnel implementation to match the error against a valid
 * association.
 *
 * Return an error if we can't find a match, the socket if we need further
 * processing, zero otherwise.
 */
static struct sock *__udp6_lib_err_encap(struct net *net,
					 const struct ipv6hdr *hdr, int offset,
					 struct udphdr *uh,
					 struct udp_table *udptable,
					 struct sock *sk,
					 struct sk_buff *skb,
					 struct inet6_skb_parm *opt,
					 u8 type, u8 code, __be32 info)
{
	int (*lookup)(struct sock *sk, struct sk_buff *skb);
	int network_offset, transport_offset;
	struct udp_sock *up;

	network_offset = skb_network_offset(skb);
	transport_offset = skb_transport_offset(skb);

	/* Network header needs to point to the outer IPv6 header inside ICMP */
	skb_reset_network_header(skb);

	/* Transport header needs to point to the UDP header */
	skb_set_transport_header(skb, offset);

	if (sk) {
		up = udp_sk(sk);

		lookup = READ_ONCE(up->encap_err_lookup);
		if (lookup && lookup(sk, skb))
			sk = NULL;

		goto out;
	}

	sk = __udp6_lib_lookup(net, &hdr->daddr, uh->source,
			       &hdr->saddr, uh->dest,
			       inet6_iif(skb), 0, udptable, skb);
	if (sk) {
		up = udp_sk(sk);

		lookup = READ_ONCE(up->encap_err_lookup);
		if (!lookup || lookup(sk, skb))
			sk = NULL;
	}

out:
	if (!sk) {
		sk = ERR_PTR(__udp6_lib_err_encap_no_sk(skb, opt, type, code,
							offset, info));
	}

	skb_set_transport_header(skb, transport_offset);
	skb_set_network_header(skb, network_offset);

	return sk;
}

int __udp6_lib_err(struct sk_buff *skb, struct inet6_skb_parm *opt,
		   u8 type, u8 code, int offset, __be32 info,
		   struct udp_table *udptable)
{
	struct ipv6_pinfo *np;
	const struct ipv6hdr *hdr = (const struct ipv6hdr *)skb->data;
	const struct in6_addr *saddr = &hdr->saddr;
	const struct in6_addr *daddr = seg6_get_daddr(skb, opt) ? : &hdr->daddr;
	struct udphdr *uh = (struct udphdr *)(skb->data+offset);
	bool tunnel = false;
	struct sock *sk;
	int harderr;
	int err;
	struct net *net = dev_net(skb->dev);

	sk = __udp6_lib_lookup(net, daddr, uh->dest, saddr, uh->source,
			       inet6_iif(skb), inet6_sdif(skb), udptable, NULL);

	if (!sk || udp_sk(sk)->encap_type) {
		/* No socket for error: try tunnels before discarding */
		if (static_branch_unlikely(&udpv6_encap_needed_key)) {
			sk = __udp6_lib_err_encap(net, hdr, offset, uh,
						  udptable, sk, skb,
						  opt, type, code, info);
			if (!sk)
				return 0;
		} else
			sk = ERR_PTR(-ENOENT);

		if (IS_ERR(sk)) {
			__ICMP6_INC_STATS(net, __in6_dev_get(skb->dev),
					  ICMP6_MIB_INERRORS);
			return PTR_ERR(sk);
		}

		tunnel = true;
	}

	harderr = icmpv6_err_convert(type, code, &err);
	np = inet6_sk(sk);

	if (type == ICMPV6_PKT_TOOBIG) {
		if (!ip6_sk_accept_pmtu(sk))
			goto out;
		ip6_sk_update_pmtu(skb, sk, info);
		if (np->pmtudisc != IPV6_PMTUDISC_DONT)
			harderr = 1;
	}
	if (type == NDISC_REDIRECT) {
		if (tunnel) {
			ip6_redirect(skb, sock_net(sk), inet6_iif(skb),
				     READ_ONCE(sk->sk_mark), sk->sk_uid);
		} else {
			ip6_sk_redirect(skb, sk);
		}
		goto out;
	}

	/* Tunnels don't have an application socket: don't pass errors back */
	if (tunnel) {
		if (udp_sk(sk)->encap_err_rcv)
			udp_sk(sk)->encap_err_rcv(sk, skb, err, uh->dest,
						  ntohl(info), (u8 *)(uh+1));
		goto out;
	}

	if (!np->recverr) {
		if (!harderr || sk->sk_state != TCP_ESTABLISHED)
			goto out;
	} else {
		ipv6_icmp_error(sk, skb, err, uh->dest, ntohl(info), (u8 *)(uh+1));
	}

	sk->sk_err = err;
	sk_error_report(sk);
out:
	return 0;
}

static int __udpv6_queue_rcv_skb(struct sock *sk, struct sk_buff *skb)
{
	int rc;

	if (!ipv6_addr_any(&sk->sk_v6_daddr)) {
		sock_rps_save_rxhash(sk, skb);
		sk_mark_napi_id(sk, skb);
		sk_incoming_cpu_update(sk);
	} else {
		sk_mark_napi_id_once(sk, skb);
	}

	rc = __udp_enqueue_schedule_skb(sk, skb);
	if (rc < 0) {
		int is_udplite = IS_UDPLITE(sk);
		enum skb_drop_reason drop_reason;

		/* Note that an ENOMEM error is charged twice */
		if (rc == -ENOMEM) {
			UDP6_INC_STATS(sock_net(sk),
					 UDP_MIB_RCVBUFERRORS, is_udplite);
			drop_reason = SKB_DROP_REASON_SOCKET_RCVBUFF;
		} else {
			UDP6_INC_STATS(sock_net(sk),
				       UDP_MIB_MEMERRORS, is_udplite);
			drop_reason = SKB_DROP_REASON_PROTO_MEM;
		}
		UDP6_INC_STATS(sock_net(sk), UDP_MIB_INERRORS, is_udplite);
		kfree_skb_reason(skb, drop_reason);
		trace_udp_fail_queue_rcv_skb(rc, sk);
		return -1;
	}

	return 0;
}

static __inline__ int udpv6_err(struct sk_buff *skb,
				struct inet6_skb_parm *opt, u8 type,
				u8 code, int offset, __be32 info)
{
	return __udp6_lib_err(skb, opt, type, code, offset, info,
			      dev_net(skb->dev)->ipv4.udp_table);
}

static int udpv6_queue_rcv_one_skb(struct sock *sk, struct sk_buff *skb)
{
	enum skb_drop_reason drop_reason = SKB_DROP_REASON_NOT_SPECIFIED;
	struct udp_sock *up = udp_sk(sk);
	int is_udplite = IS_UDPLITE(sk);

	if (!xfrm6_policy_check(sk, XFRM_POLICY_IN, skb)) {
		drop_reason = SKB_DROP_REASON_XFRM_POLICY;
		goto drop;
	}
	nf_reset_ct(skb);

	if (static_branch_unlikely(&udpv6_encap_needed_key) && up->encap_type) {
		int (*encap_rcv)(struct sock *sk, struct sk_buff *skb);

		/*
		 * This is an encapsulation socket so pass the skb to
		 * the socket's udp_encap_rcv() hook. Otherwise, just
		 * fall through and pass this up the UDP socket.
		 * up->encap_rcv() returns the following value:
		 * =0 if skb was successfully passed to the encap
		 *    handler or was discarded by it.
		 * >0 if skb should be passed on to UDP.
		 * <0 if skb should be resubmitted as proto -N
		 */

		/* if we're overly short, let UDP handle it */
		encap_rcv = READ_ONCE(up->encap_rcv);
		if (encap_rcv) {
			int ret;

			/* Verify checksum before giving to encap */
			if (udp_lib_checksum_complete(skb))
				goto csum_error;

			ret = encap_rcv(sk, skb);
			if (ret <= 0) {
				__UDP6_INC_STATS(sock_net(sk),
						 UDP_MIB_INDATAGRAMS,
						 is_udplite);
				return -ret;
			}
		}

		/* FALLTHROUGH -- it's a UDP Packet */
	}

	/*
	 * UDP-Lite specific tests, ignored on UDP sockets (see net/ipv4/udp.c).
	 */
	if ((up->pcflag & UDPLITE_RECV_CC)  &&  UDP_SKB_CB(skb)->partial_cov) {

		if (up->pcrlen == 0) {          /* full coverage was set  */
			net_dbg_ratelimited("UDPLITE6: partial coverage %d while full coverage %d requested\n",
					    UDP_SKB_CB(skb)->cscov, skb->len);
			goto drop;
		}
		if (UDP_SKB_CB(skb)->cscov  <  up->pcrlen) {
			net_dbg_ratelimited("UDPLITE6: coverage %d too small, need min %d\n",
					    UDP_SKB_CB(skb)->cscov, up->pcrlen);
			goto drop;
		}
	}

	prefetch(&sk->sk_rmem_alloc);
	if (rcu_access_pointer(sk->sk_filter) &&
	    udp_lib_checksum_complete(skb))
		goto csum_error;

	if (sk_filter_trim_cap(sk, skb, sizeof(struct udphdr))) {
		drop_reason = SKB_DROP_REASON_SOCKET_FILTER;
		goto drop;
	}

	udp_csum_pull_header(skb);

	skb_dst_drop(skb);

	return __udpv6_queue_rcv_skb(sk, skb);

csum_error:
	drop_reason = SKB_DROP_REASON_UDP_CSUM;
	__UDP6_INC_STATS(sock_net(sk), UDP_MIB_CSUMERRORS, is_udplite);
drop:
	__UDP6_INC_STATS(sock_net(sk), UDP_MIB_INERRORS, is_udplite);
	atomic_inc(&sk->sk_drops);
	kfree_skb_reason(skb, drop_reason);
	return -1;
}

static int udpv6_queue_rcv_skb(struct sock *sk, struct sk_buff *skb)
{
	struct sk_buff *next, *segs;
	int ret;

	if (likely(!udp_unexpected_gso(sk, skb)))
		return udpv6_queue_rcv_one_skb(sk, skb);

	__skb_push(skb, -skb_mac_offset(skb));
	segs = udp_rcv_segment(sk, skb, false);
	skb_list_walk_safe(segs, skb, next) {
		__skb_pull(skb, skb_transport_offset(skb));

		udp_post_segment_fix_csum(skb);
		ret = udpv6_queue_rcv_one_skb(sk, skb);
		if (ret > 0)
			ip6_protocol_deliver_rcu(dev_net(skb->dev), skb, ret,
						 true);
	}
	return 0;
}

static bool __udp_v6_is_mcast_sock(struct net *net, const struct sock *sk,
				   __be16 loc_port, const struct in6_addr *loc_addr,
				   __be16 rmt_port, const struct in6_addr *rmt_addr,
				   int dif, int sdif, unsigned short hnum)
{
	const struct inet_sock *inet = inet_sk(sk);

	if (!net_eq(sock_net(sk), net))
		return false;

	if (udp_sk(sk)->udp_port_hash != hnum ||
	    sk->sk_family != PF_INET6 ||
	    (inet->inet_dport && inet->inet_dport != rmt_port) ||
	    (!ipv6_addr_any(&sk->sk_v6_daddr) &&
		    !ipv6_addr_equal(&sk->sk_v6_daddr, rmt_addr)) ||
	    !udp_sk_bound_dev_eq(net, READ_ONCE(sk->sk_bound_dev_if), dif, sdif) ||
	    (!ipv6_addr_any(&sk->sk_v6_rcv_saddr) &&
		    !ipv6_addr_equal(&sk->sk_v6_rcv_saddr, loc_addr)))
		return false;
	if (!inet6_mc_check(sk, loc_addr, rmt_addr))
		return false;
	return true;
}

static void udp6_csum_zero_error(struct sk_buff *skb)
{
	/* RFC 2460 section 8.1 says that we SHOULD log
	 * this error. Well, it is reasonable.
	 */
	net_dbg_ratelimited("IPv6: udp checksum is 0 for [%pI6c]:%u->[%pI6c]:%u\n",
			    &ipv6_hdr(skb)->saddr, ntohs(udp_hdr(skb)->source),
			    &ipv6_hdr(skb)->daddr, ntohs(udp_hdr(skb)->dest));
}

/*
 * Note: called only from the BH handler context,
 * so we don't need to lock the hashes.
 */
static int __udp6_lib_mcast_deliver(struct net *net, struct sk_buff *skb,
		const struct in6_addr *saddr, const struct in6_addr *daddr,
		struct udp_table *udptable, int proto)
{
	struct sock *sk, *first = NULL;
	const struct udphdr *uh = udp_hdr(skb);
	unsigned short hnum = ntohs(uh->dest);
	struct udp_hslot *hslot = udp_hashslot(udptable, net, hnum);
	unsigned int offset = offsetof(typeof(*sk), sk_node);
	unsigned int hash2 = 0, hash2_any = 0, use_hash2 = (hslot->count > 10);
	int dif = inet6_iif(skb);
	int sdif = inet6_sdif(skb);
	struct hlist_node *node;
	struct sk_buff *nskb;

	if (use_hash2) {
		hash2_any = ipv6_portaddr_hash(net, &in6addr_any, hnum) &
			    udptable->mask;
		hash2 = ipv6_portaddr_hash(net, daddr, hnum) & udptable->mask;
start_lookup:
		hslot = &udptable->hash2[hash2];
		offset = offsetof(typeof(*sk), __sk_common.skc_portaddr_node);
	}

	sk_for_each_entry_offset_rcu(sk, node, &hslot->head, offset) {
		if (!__udp_v6_is_mcast_sock(net, sk, uh->dest, daddr,
					    uh->source, saddr, dif, sdif,
					    hnum))
			continue;
		/* If zero checksum and no_check is not on for
		 * the socket then skip it.
		 */
		if (!uh->check && !udp_sk(sk)->no_check6_rx)
			continue;
		if (!first) {
			first = sk;
			continue;
		}
		nskb = skb_clone(skb, GFP_ATOMIC);
		if (unlikely(!nskb)) {
			atomic_inc(&sk->sk_drops);
			__UDP6_INC_STATS(net, UDP_MIB_RCVBUFERRORS,
					 IS_UDPLITE(sk));
			__UDP6_INC_STATS(net, UDP_MIB_INERRORS,
					 IS_UDPLITE(sk));
			continue;
		}

		if (udpv6_queue_rcv_skb(sk, nskb) > 0)
			consume_skb(nskb);
	}

	/* Also lookup *:port if we are using hash2 and haven't done so yet. */
	if (use_hash2 && hash2 != hash2_any) {
		hash2 = hash2_any;
		goto start_lookup;
	}

	if (first) {
		if (udpv6_queue_rcv_skb(first, skb) > 0)
			consume_skb(skb);
	} else {
		kfree_skb(skb);
		__UDP6_INC_STATS(net, UDP_MIB_IGNOREDMULTI,
				 proto == IPPROTO_UDPLITE);
	}
	return 0;
}

static void udp6_sk_rx_dst_set(struct sock *sk, struct dst_entry *dst)
{
	if (udp_sk_rx_dst_set(sk, dst)) {
		const struct rt6_info *rt = (const struct rt6_info *)dst;

		sk->sk_rx_dst_cookie = rt6_get_cookie(rt);
	}
}

/* wrapper for udp_queue_rcv_skb tacking care of csum conversion and
 * return code conversion for ip layer consumption
 */
static int udp6_unicast_rcv_skb(struct sock *sk, struct sk_buff *skb,
				struct udphdr *uh)
{
	int ret;

	if (inet_get_convert_csum(sk) && uh->check && !IS_UDPLITE(sk))
		skb_checksum_try_convert(skb, IPPROTO_UDP, ip6_compute_pseudo);

	ret = udpv6_queue_rcv_skb(sk, skb);

	/* a return value > 0 means to resubmit the input */
	if (ret > 0)
		return ret;
	return 0;
}

int __udp6_lib_rcv(struct sk_buff *skb, struct udp_table *udptable,
		   int proto)
{
	enum skb_drop_reason reason = SKB_DROP_REASON_NOT_SPECIFIED;
	const struct in6_addr *saddr, *daddr;
	struct net *net = dev_net(skb->dev);
	struct udphdr *uh;
	struct sock *sk;
	bool refcounted;
	u32 ulen = 0;

	if (!pskb_may_pull(skb, sizeof(struct udphdr)))
		goto discard;

	saddr = &ipv6_hdr(skb)->saddr;
	daddr = &ipv6_hdr(skb)->daddr;
	uh = udp_hdr(skb);

	ulen = ntohs(uh->len);
	if (ulen > skb->len)
		goto short_packet;

	if (proto == IPPROTO_UDP) {
		/* UDP validates ulen. */

		/* Check for jumbo payload */
		if (ulen == 0)
			ulen = skb->len;

		if (ulen < sizeof(*uh))
			goto short_packet;

		if (ulen < skb->len) {
			if (pskb_trim_rcsum(skb, ulen))
				goto short_packet;
			saddr = &ipv6_hdr(skb)->saddr;
			daddr = &ipv6_hdr(skb)->daddr;
			uh = udp_hdr(skb);
		}
	}

	if (udp6_csum_init(skb, uh, proto))
		goto csum_error;

	/* Check if the socket is already available, e.g. due to early demux */
	sk = inet6_steal_sock(net, skb, sizeof(struct udphdr), saddr, uh->source, daddr, uh->dest,
			      &refcounted, udp6_ehashfn);
	if (IS_ERR(sk))
		goto no_sk;

	if (sk) {
		struct dst_entry *dst = skb_dst(skb);
		int ret;

		if (unlikely(rcu_dereference(sk->sk_rx_dst) != dst))
			udp6_sk_rx_dst_set(sk, dst);

		if (!uh->check && !udp_sk(sk)->no_check6_rx) {
			if (refcounted)
				sock_put(sk);
			goto report_csum_error;
		}

		ret = udp6_unicast_rcv_skb(sk, skb, uh);
		if (refcounted)
			sock_put(sk);
		return ret;
	}

	/*
	 *	Multicast receive code
	 */
	if (ipv6_addr_is_multicast(daddr))
		return __udp6_lib_mcast_deliver(net, skb,
				saddr, daddr, udptable, proto);

	/* Unicast */
	sk = __udp6_lib_lookup_skb(skb, uh->source, uh->dest, udptable);
	if (sk) {
		if (!uh->check && !udp_sk(sk)->no_check6_rx)
			goto report_csum_error;
		return udp6_unicast_rcv_skb(sk, skb, uh);
	}
no_sk:
	reason = SKB_DROP_REASON_NO_SOCKET;

	if (!uh->check)
		goto report_csum_error;

	if (!xfrm6_policy_check(NULL, XFRM_POLICY_IN, skb))
		goto discard;
	nf_reset_ct(skb);

	if (udp_lib_checksum_complete(skb))
		goto csum_error;

	__UDP6_INC_STATS(net, UDP_MIB_NOPORTS, proto == IPPROTO_UDPLITE);
	icmpv6_send(skb, ICMPV6_DEST_UNREACH, ICMPV6_PORT_UNREACH, 0);

	kfree_skb_reason(skb, reason);
	return 0;

short_packet:
	if (reason == SKB_DROP_REASON_NOT_SPECIFIED)
		reason = SKB_DROP_REASON_PKT_TOO_SMALL;
	net_dbg_ratelimited("UDP%sv6: short packet: From [%pI6c]:%u %d/%d to [%pI6c]:%u\n",
			    proto == IPPROTO_UDPLITE ? "-Lite" : "",
			    saddr, ntohs(uh->source),
			    ulen, skb->len,
			    daddr, ntohs(uh->dest));
	goto discard;

report_csum_error:
	udp6_csum_zero_error(skb);
csum_error:
	if (reason == SKB_DROP_REASON_NOT_SPECIFIED)
		reason = SKB_DROP_REASON_UDP_CSUM;
	__UDP6_INC_STATS(net, UDP_MIB_CSUMERRORS, proto == IPPROTO_UDPLITE);
discard:
	__UDP6_INC_STATS(net, UDP_MIB_INERRORS, proto == IPPROTO_UDPLITE);
	kfree_skb_reason(skb, reason);
	return 0;
}


static struct sock *__udp6_lib_demux_lookup(struct net *net,
			__be16 loc_port, const struct in6_addr *loc_addr,
			__be16 rmt_port, const struct in6_addr *rmt_addr,
			int dif, int sdif)
{
	struct udp_table *udptable = net->ipv4.udp_table;
	unsigned short hnum = ntohs(loc_port);
	unsigned int hash2, slot2;
	struct udp_hslot *hslot2;
	__portpair ports;
	struct sock *sk;

	hash2 = ipv6_portaddr_hash(net, loc_addr, hnum);
	slot2 = hash2 & udptable->mask;
	hslot2 = &udptable->hash2[slot2];
	ports = INET_COMBINED_PORTS(rmt_port, hnum);

	udp_portaddr_for_each_entry_rcu(sk, &hslot2->head) {
		if (sk->sk_state == TCP_ESTABLISHED &&
		    inet6_match(net, sk, rmt_addr, loc_addr, ports, dif, sdif))
			return sk;
		/* Only check first socket in chain */
		break;
	}
	return NULL;
}

void udp_v6_early_demux(struct sk_buff *skb)
{
	struct net *net = dev_net(skb->dev);
	const struct udphdr *uh;
	struct sock *sk;
	struct dst_entry *dst;
	int dif = skb->dev->ifindex;
	int sdif = inet6_sdif(skb);

	if (!pskb_may_pull(skb, skb_transport_offset(skb) +
	    sizeof(struct udphdr)))
		return;

	uh = udp_hdr(skb);

	if (skb->pkt_type == PACKET_HOST)
		sk = __udp6_lib_demux_lookup(net, uh->dest,
					     &ipv6_hdr(skb)->daddr,
					     uh->source, &ipv6_hdr(skb)->saddr,
					     dif, sdif);
	else
		return;

	if (!sk || !refcount_inc_not_zero(&sk->sk_refcnt))
		return;

	skb->sk = sk;
	skb->destructor = sock_efree;
	dst = rcu_dereference(sk->sk_rx_dst);

	if (dst)
		dst = dst_check(dst, sk->sk_rx_dst_cookie);
	if (dst) {
		/* set noref for now.
		 * any place which wants to hold dst has to call
		 * dst_hold_safe()
		 */
		skb_dst_set_noref(skb, dst);
	}
}

INDIRECT_CALLABLE_SCOPE int udpv6_rcv(struct sk_buff *skb)
{
	return __udp6_lib_rcv(skb, dev_net(skb->dev)->ipv4.udp_table, IPPROTO_UDP);
}

/*
 * Throw away all pending data and cancel the corking. Socket is locked.
 */
static void udp_v6_flush_pending_frames(struct sock *sk)
{
	struct udp_sock *up = udp_sk(sk);

	if (up->pending == AF_INET)
		udp_flush_pending_frames(sk);
	else if (up->pending) {
		up->len = 0;
		up->pending = 0;
		ip6_flush_pending_frames(sk);
	}
}

static int udpv6_pre_connect(struct sock *sk, struct sockaddr *uaddr,
			     int addr_len)
{
	if (addr_len < offsetofend(struct sockaddr, sa_family))
		return -EINVAL;
	/* The following checks are replicated from __ip6_datagram_connect()
	 * and intended to prevent BPF program called below from accessing
	 * bytes that are out of the bound specified by user in addr_len.
	 */
	if (uaddr->sa_family == AF_INET) {
		if (ipv6_only_sock(sk))
			return -EAFNOSUPPORT;
		return udp_pre_connect(sk, uaddr, addr_len);
	}

	if (addr_len < SIN6_LEN_RFC2133)
		return -EINVAL;

	return BPF_CGROUP_RUN_PROG_INET6_CONNECT_LOCK(sk, uaddr);
}

/**
 *	udp6_hwcsum_outgoing  -  handle outgoing HW checksumming
 *	@sk:	socket we are sending on
 *	@skb:	sk_buff containing the filled-in UDP header
 *		(checksum field must be zeroed out)
 *	@saddr: source address
 *	@daddr: destination address
 *	@len:	length of packet
 */
static void udp6_hwcsum_outgoing(struct sock *sk, struct sk_buff *skb,
				 const struct in6_addr *saddr,
				 const struct in6_addr *daddr, int len)
{
	unsigned int offset;
	struct udphdr *uh = udp_hdr(skb);
	struct sk_buff *frags = skb_shinfo(skb)->frag_list;
	__wsum csum = 0;

	if (!frags) {
		/* Only one fragment on the socket.  */
		skb->csum_start = skb_transport_header(skb) - skb->head;
		skb->csum_offset = offsetof(struct udphdr, check);
		uh->check = ~csum_ipv6_magic(saddr, daddr, len, IPPROTO_UDP, 0);
	} else {
		/*
		 * HW-checksum won't work as there are two or more
		 * fragments on the socket so that all csums of sk_buffs
		 * should be together
		 */
		offset = skb_transport_offset(skb);
		skb->csum = skb_checksum(skb, offset, skb->len - offset, 0);
		csum = skb->csum;

		skb->ip_summed = CHECKSUM_NONE;

		do {
			csum = csum_add(csum, frags->csum);
		} while ((frags = frags->next));

		uh->check = csum_ipv6_magic(saddr, daddr, len, IPPROTO_UDP,
					    csum);
		if (uh->check == 0)
			uh->check = CSUM_MANGLED_0;
	}
}

/*
 *	Sending
 */

static int udp_v6_send_skb(struct sk_buff *skb, struct flowi6 *fl6,
			   struct inet_cork *cork)
{
	struct sock *sk = skb->sk;
	struct udphdr *uh;
	int err = 0;
	int is_udplite = IS_UDPLITE(sk);
	__wsum csum = 0;
	int offset = skb_transport_offset(skb);
	int len = skb->len - offset;
	int datalen = len - sizeof(*uh);

	/*
	 * Create a UDP header
	 */
	uh = udp_hdr(skb);
	uh->source = fl6->fl6_sport;
	uh->dest = fl6->fl6_dport;
	uh->len = htons(len);
	uh->check = 0;

	if (cork->gso_size) {
		const int hlen = skb_network_header_len(skb) +
				 sizeof(struct udphdr);

		if (hlen + cork->gso_size > cork->fragsize) {
			kfree_skb(skb);
			return -EINVAL;
		}
		if (datalen > cork->gso_size * UDP_MAX_SEGMENTS) {
			kfree_skb(skb);
			return -EINVAL;
		}
		if (udp_sk(sk)->no_check6_tx) {
			kfree_skb(skb);
			return -EINVAL;
		}
		if (skb->ip_summed != CHECKSUM_PARTIAL || is_udplite ||
		    dst_xfrm(skb_dst(skb))) {
			kfree_skb(skb);
			return -EIO;
		}

		if (datalen > cork->gso_size) {
			skb_shinfo(skb)->gso_size = cork->gso_size;
			skb_shinfo(skb)->gso_type = SKB_GSO_UDP_L4;
			skb_shinfo(skb)->gso_segs = DIV_ROUND_UP(datalen,
								 cork->gso_size);
		}
		goto csum_partial;
	}

	if (is_udplite)
		csum = udplite_csum(skb);
	else if (udp_sk(sk)->no_check6_tx) {   /* UDP csum disabled */
		skb->ip_summed = CHECKSUM_NONE;
		goto send;
	} else if (skb->ip_summed == CHECKSUM_PARTIAL) { /* UDP hardware csum */
csum_partial:
		udp6_hwcsum_outgoing(sk, skb, &fl6->saddr, &fl6->daddr, len);
		goto send;
	} else
		csum = udp_csum(skb);

	/* add protocol-dependent pseudo-header */
	uh->check = csum_ipv6_magic(&fl6->saddr, &fl6->daddr,
				    len, fl6->flowi6_proto, csum);
	if (uh->check == 0)
		uh->check = CSUM_MANGLED_0;

send:
	err = ip6_send_skb(skb);
	if (err) {
		if (err == -ENOBUFS && !inet6_sk(sk)->recverr) {
			UDP6_INC_STATS(sock_net(sk),
				       UDP_MIB_SNDBUFERRORS, is_udplite);
			err = 0;
		}
	} else {
		UDP6_INC_STATS(sock_net(sk),
			       UDP_MIB_OUTDATAGRAMS, is_udplite);
	}
	return err;
}

static int udp_v6_push_pending_frames(struct sock *sk)
{
	struct sk_buff *skb;
	struct udp_sock  *up = udp_sk(sk);
	int err = 0;

	if (up->pending == AF_INET)
		return udp_push_pending_frames(sk);

	skb = ip6_finish_skb(sk);
	if (!skb)
		goto out;

	err = udp_v6_send_skb(skb, &inet_sk(sk)->cork.fl.u.ip6,
			      &inet_sk(sk)->cork.base);
out:
	up->len = 0;
	up->pending = 0;
	return err;
}

int udpv6_sendmsg(struct sock *sk, struct msghdr *msg, size_t len)
{
	struct ipv6_txoptions opt_space;
	struct udp_sock *up = udp_sk(sk);
	struct inet_sock *inet = inet_sk(sk);
	struct ipv6_pinfo *np = inet6_sk(sk);
	DECLARE_SOCKADDR(struct sockaddr_in6 *, sin6, msg->msg_name);
	struct in6_addr *daddr, *final_p, final;
	struct ipv6_txoptions *opt = NULL;
	struct ipv6_txoptions *opt_to_free = NULL;
	struct ip6_flowlabel *flowlabel = NULL;
	struct inet_cork_full cork;
	struct flowi6 *fl6 = &cork.fl.u.ip6;
	struct dst_entry *dst;
	struct ipcm6_cookie ipc6;
	int addr_len = msg->msg_namelen;
	bool connected = false;
	int ulen = len;
	int corkreq = READ_ONCE(up->corkflag) || msg->msg_flags&MSG_MORE;
	int err;
	int is_udplite = IS_UDPLITE(sk);
	int (*getfrag)(void *, char *, int, int, int, struct sk_buff *);

	ipcm6_init(&ipc6);
	ipc6.gso_size = READ_ONCE(up->gso_size);
	ipc6.sockc.tsflags = READ_ONCE(sk->sk_tsflags);
	ipc6.sockc.mark = READ_ONCE(sk->sk_mark);

	/* destination address check */
	if (sin6) {
		if (addr_len < offsetof(struct sockaddr, sa_data))
			return -EINVAL;

		switch (sin6->sin6_family) {
		case AF_INET6:
			if (addr_len < SIN6_LEN_RFC2133)
				return -EINVAL;
			daddr = &sin6->sin6_addr;
			if (ipv6_addr_any(daddr) &&
			    ipv6_addr_v4mapped(&np->saddr))
				ipv6_addr_set_v4mapped(htonl(INADDR_LOOPBACK),
						       daddr);
			break;
		case AF_INET:
			goto do_udp_sendmsg;
		case AF_UNSPEC:
			msg->msg_name = sin6 = NULL;
			msg->msg_namelen = addr_len = 0;
			daddr = NULL;
			break;
		default:
			return -EINVAL;
		}
	} else if (!up->pending) {
		if (sk->sk_state != TCP_ESTABLISHED)
			return -EDESTADDRREQ;
		daddr = &sk->sk_v6_daddr;
	} else
		daddr = NULL;

	if (daddr) {
		if (ipv6_addr_v4mapped(daddr)) {
			struct sockaddr_in sin;
			sin.sin_family = AF_INET;
			sin.sin_port = sin6 ? sin6->sin6_port : inet->inet_dport;
			sin.sin_addr.s_addr = daddr->s6_addr32[3];
			msg->msg_name = &sin;
			msg->msg_namelen = sizeof(sin);
do_udp_sendmsg:
			err = ipv6_only_sock(sk) ?
				-ENETUNREACH : udp_sendmsg(sk, msg, len);
			msg->msg_name = sin6;
			msg->msg_namelen = addr_len;
			return err;
		}
	}

	/* Rough check on arithmetic overflow,
	   better check is made in ip6_append_data().
	   */
	if (len > INT_MAX - sizeof(struct udphdr))
		return -EMSGSIZE;

	getfrag  =  is_udplite ?  udplite_getfrag : ip_generic_getfrag;
	if (up->pending) {
		if (up->pending == AF_INET)
			return udp_sendmsg(sk, msg, len);
		/*
		 * There are pending frames.
		 * The socket lock must be held while it's corked.
		 */
		lock_sock(sk);
		if (likely(up->pending)) {
			if (unlikely(up->pending != AF_INET6)) {
				release_sock(sk);
				return -EAFNOSUPPORT;
			}
			dst = NULL;
			goto do_append_data;
		}
		release_sock(sk);
	}
	ulen += sizeof(struct udphdr);

	memset(fl6, 0, sizeof(*fl6));

	if (sin6) {
		if (sin6->sin6_port == 0)
			return -EINVAL;

		fl6->fl6_dport = sin6->sin6_port;
		daddr = &sin6->sin6_addr;

		if (np->sndflow) {
			fl6->flowlabel = sin6->sin6_flowinfo&IPV6_FLOWINFO_MASK;
			if (fl6->flowlabel & IPV6_FLOWLABEL_MASK) {
				flowlabel = fl6_sock_lookup(sk, fl6->flowlabel);
				if (IS_ERR(flowlabel))
					return -EINVAL;
			}
		}

		/*
		 * Otherwise it will be difficult to maintain
		 * sk->sk_dst_cache.
		 */
		if (sk->sk_state == TCP_ESTABLISHED &&
		    ipv6_addr_equal(daddr, &sk->sk_v6_daddr))
			daddr = &sk->sk_v6_daddr;

		if (addr_len >= sizeof(struct sockaddr_in6) &&
		    sin6->sin6_scope_id &&
		    __ipv6_addr_needs_scope_id(__ipv6_addr_type(daddr)))
			fl6->flowi6_oif = sin6->sin6_scope_id;
	} else {
		if (sk->sk_state != TCP_ESTABLISHED)
			return -EDESTADDRREQ;

		fl6->fl6_dport = inet->inet_dport;
		daddr = &sk->sk_v6_daddr;
		fl6->flowlabel = np->flow_label;
		connected = true;
	}

	if (!fl6->flowi6_oif)
		fl6->flowi6_oif = READ_ONCE(sk->sk_bound_dev_if);

	if (!fl6->flowi6_oif)
		fl6->flowi6_oif = np->sticky_pktinfo.ipi6_ifindex;

	fl6->flowi6_uid = sk->sk_uid;

	if (msg->msg_controllen) {
		opt = &opt_space;
		memset(opt, 0, sizeof(struct ipv6_txoptions));
		opt->tot_len = sizeof(*opt);
		ipc6.opt = opt;

		err = udp_cmsg_send(sk, msg, &ipc6.gso_size);
		if (err > 0)
			err = ip6_datagram_send_ctl(sock_net(sk), sk, msg, fl6,
						    &ipc6);
		if (err < 0) {
			fl6_sock_release(flowlabel);
			return err;
		}
		if ((fl6->flowlabel&IPV6_FLOWLABEL_MASK) && !flowlabel) {
			flowlabel = fl6_sock_lookup(sk, fl6->flowlabel);
			if (IS_ERR(flowlabel))
				return -EINVAL;
		}
		if (!(opt->opt_nflen|opt->opt_flen))
			opt = NULL;
		connected = false;
	}
	if (!opt) {
		opt = txopt_get(np);
		opt_to_free = opt;
	}
	if (flowlabel)
		opt = fl6_merge_options(&opt_space, flowlabel, opt);
	opt = ipv6_fixup_options(&opt_space, opt);
	ipc6.opt = opt;

	fl6->flowi6_proto = sk->sk_protocol;
	fl6->flowi6_mark = ipc6.sockc.mark;
	fl6->daddr = *daddr;
	if (ipv6_addr_any(&fl6->saddr) && !ipv6_addr_any(&np->saddr))
		fl6->saddr = np->saddr;
	fl6->fl6_sport = inet->inet_sport;

	if (cgroup_bpf_enabled(CGROUP_UDP6_SENDMSG) && !connected) {
		err = BPF_CGROUP_RUN_PROG_UDP6_SENDMSG_LOCK(sk,
					   (struct sockaddr *)sin6,
					   &fl6->saddr);
		if (err)
			goto out_no_dst;
		if (sin6) {
			if (ipv6_addr_v4mapped(&sin6->sin6_addr)) {
				/* BPF program rewrote IPv6-only by IPv4-mapped
				 * IPv6. It's currently unsupported.
				 */
				err = -ENOTSUPP;
				goto out_no_dst;
			}
			if (sin6->sin6_port == 0) {
				/* BPF program set invalid port. Reject it. */
				err = -EINVAL;
				goto out_no_dst;
			}
			fl6->fl6_dport = sin6->sin6_port;
			fl6->daddr = sin6->sin6_addr;
		}
	}

	if (ipv6_addr_any(&fl6->daddr))
		fl6->daddr.s6_addr[15] = 0x1; /* :: means loopback (BSD'ism) */

	final_p = fl6_update_dst(fl6, opt, &final);
	if (final_p)
		connected = false;

	if (!fl6->flowi6_oif && ipv6_addr_is_multicast(&fl6->daddr)) {
		fl6->flowi6_oif = np->mcast_oif;
		connected = false;
	} else if (!fl6->flowi6_oif)
		fl6->flowi6_oif = np->ucast_oif;

	security_sk_classify_flow(sk, flowi6_to_flowi_common(fl6));

	if (ipc6.tclass < 0)
		ipc6.tclass = np->tclass;

	fl6->flowlabel = ip6_make_flowinfo(ipc6.tclass, fl6->flowlabel);

	dst = ip6_sk_dst_lookup_flow(sk, fl6, final_p, connected);
	if (IS_ERR(dst)) {
		err = PTR_ERR(dst);
		dst = NULL;
		goto out;
	}

	if (ipc6.hlimit < 0)
		ipc6.hlimit = ip6_sk_dst_hoplimit(np, fl6, dst);

	if (msg->msg_flags&MSG_CONFIRM)
		goto do_confirm;
back_from_confirm:

	/* Lockless fast path for the non-corking case */
	if (!corkreq) {
		struct sk_buff *skb;

		skb = ip6_make_skb(sk, getfrag, msg, ulen,
				   sizeof(struct udphdr), &ipc6,
				   (struct rt6_info *)dst,
				   msg->msg_flags, &cork);
		err = PTR_ERR(skb);
		if (!IS_ERR_OR_NULL(skb))
			err = udp_v6_send_skb(skb, fl6, &cork.base);
		/* ip6_make_skb steals dst reference */
		goto out_no_dst;
	}

	lock_sock(sk);
	if (unlikely(up->pending)) {
		/* The socket is already corked while preparing it. */
		/* ... which is an evident application bug. --ANK */
		release_sock(sk);

		net_dbg_ratelimited("udp cork app bug 2\n");
		err = -EINVAL;
		goto out;
	}

	up->pending = AF_INET6;

do_append_data:
	if (ipc6.dontfrag < 0)
		ipc6.dontfrag = np->dontfrag;
	up->len += ulen;
	err = ip6_append_data(sk, getfrag, msg, ulen, sizeof(struct udphdr),
			      &ipc6, fl6, (struct rt6_info *)dst,
			      corkreq ? msg->msg_flags|MSG_MORE : msg->msg_flags);
	if (err)
		udp_v6_flush_pending_frames(sk);
	else if (!corkreq)
		err = udp_v6_push_pending_frames(sk);
	else if (unlikely(skb_queue_empty(&sk->sk_write_queue)))
		up->pending = 0;

	if (err > 0)
		err = np->recverr ? net_xmit_errno(err) : 0;
	release_sock(sk);

out:
	dst_release(dst);
out_no_dst:
	fl6_sock_release(flowlabel);
	txopt_put(opt_to_free);
	if (!err)
		return len;
	/*
	 * ENOBUFS = no kernel mem, SOCK_NOSPACE = no sndbuf space.  Reporting
	 * ENOBUFS might not be good (it's not tunable per se), but otherwise
	 * we don't have a good statistic (IpOutDiscards but it can be too many
	 * things).  We could add another new stat but at least for now that
	 * seems like overkill.
	 */
	if (err == -ENOBUFS || test_bit(SOCK_NOSPACE, &sk->sk_socket->flags)) {
		UDP6_INC_STATS(sock_net(sk),
			       UDP_MIB_SNDBUFERRORS, is_udplite);
	}
	return err;

do_confirm:
	if (msg->msg_flags & MSG_PROBE)
		dst_confirm_neigh(dst, &fl6->daddr);
	if (!(msg->msg_flags&MSG_PROBE) || len)
		goto back_from_confirm;
	err = 0;
	goto out;
}
EXPORT_SYMBOL(udpv6_sendmsg);

static void udpv6_splice_eof(struct socket *sock)
{
	struct sock *sk = sock->sk;
	struct udp_sock *up = udp_sk(sk);

	if (!up->pending || READ_ONCE(up->corkflag))
		return;

	lock_sock(sk);
	if (up->pending && !READ_ONCE(up->corkflag))
		udp_v6_push_pending_frames(sk);
	release_sock(sk);
}

void udpv6_destroy_sock(struct sock *sk)
{
	struct udp_sock *up = udp_sk(sk);
	lock_sock(sk);

	/* protects from races with udp_abort() */
	sock_set_flag(sk, SOCK_DEAD);
	udp_v6_flush_pending_frames(sk);
	release_sock(sk);

	if (static_branch_unlikely(&udpv6_encap_needed_key)) {
		if (up->encap_type) {
			void (*encap_destroy)(struct sock *sk);
			encap_destroy = READ_ONCE(up->encap_destroy);
			if (encap_destroy)
				encap_destroy(sk);
		}
		if (up->encap_enabled) {
			static_branch_dec(&udpv6_encap_needed_key);
			udp_encap_disable();
		}
	}
}

/*
 *	Socket option code for UDP
 */
int udpv6_setsockopt(struct sock *sk, int level, int optname, sockptr_t optval,
		     unsigned int optlen)
{
	if (level == SOL_UDP  ||  level == SOL_UDPLITE || level == SOL_SOCKET)
		return udp_lib_setsockopt(sk, level, optname,
					  optval, optlen,
					  udp_v6_push_pending_frames);
	return ipv6_setsockopt(sk, level, optname, optval, optlen);
}

int udpv6_getsockopt(struct sock *sk, int level, int optname,
		     char __user *optval, int __user *optlen)
{
	if (level == SOL_UDP  ||  level == SOL_UDPLITE)
		return udp_lib_getsockopt(sk, level, optname, optval, optlen);
	return ipv6_getsockopt(sk, level, optname, optval, optlen);
}

static const struct inet6_protocol udpv6_protocol = {
	.handler	=	udpv6_rcv,
	.err_handler	=	udpv6_err,
	.flags		=	INET6_PROTO_NOPOLICY|INET6_PROTO_FINAL,
};

/* ------------------------------------------------------------------------ */
#ifdef CONFIG_PROC_FS
int udp6_seq_show(struct seq_file *seq, void *v)
{
	if (v == SEQ_START_TOKEN) {
		seq_puts(seq, IPV6_SEQ_DGRAM_HEADER);
	} else {
		int bucket = ((struct udp_iter_state *)seq->private)->bucket;
		const struct inet_sock *inet = inet_sk((const struct sock *)v);
		__u16 srcp = ntohs(inet->inet_sport);
		__u16 destp = ntohs(inet->inet_dport);
		__ip6_dgram_sock_seq_show(seq, v, srcp, destp,
					  udp_rqueue_get(v), bucket);
	}
	return 0;
}

const struct seq_operations udp6_seq_ops = {
	.start		= udp_seq_start,
	.next		= udp_seq_next,
	.stop		= udp_seq_stop,
	.show		= udp6_seq_show,
};
EXPORT_SYMBOL(udp6_seq_ops);

static struct udp_seq_afinfo udp6_seq_afinfo = {
	.family		= AF_INET6,
	.udp_table	= NULL,
};

int __net_init udp6_proc_init(struct net *net)
{
	if (!proc_create_net_data("udp6", 0444, net->proc_net, &udp6_seq_ops,
			sizeof(struct udp_iter_state), &udp6_seq_afinfo))
		return -ENOMEM;
	return 0;
}

void udp6_proc_exit(struct net *net)
{
	remove_proc_entry("udp6", net->proc_net);
}
#endif /* CONFIG_PROC_FS */

/* ------------------------------------------------------------------------ */

struct proto udpv6_prot = {
	.name			= "UDPv6",
	.owner			= THIS_MODULE,
	.close			= udp_lib_close,
	.pre_connect		= udpv6_pre_connect,
	.connect		= ip6_datagram_connect,
	.disconnect		= udp_disconnect,
	.ioctl			= udp_ioctl,
	.init			= udpv6_init_sock,
	.destroy		= udpv6_destroy_sock,
	.setsockopt		= udpv6_setsockopt,
	.getsockopt		= udpv6_getsockopt,
	.sendmsg		= udpv6_sendmsg,
	.recvmsg		= udpv6_recvmsg,
	.splice_eof		= udpv6_splice_eof,
	.release_cb		= ip6_datagram_release_cb,
	.hash			= udp_lib_hash,
	.unhash			= udp_lib_unhash,
	.rehash			= udp_v6_rehash,
	.get_port		= udp_v6_get_port,
	.put_port		= udp_lib_unhash,
#ifdef CONFIG_BPF_SYSCALL
	.psock_update_sk_prot	= udp_bpf_update_proto,
#endif

	.memory_allocated	= &udp_memory_allocated,
	.per_cpu_fw_alloc	= &udp_memory_per_cpu_fw_alloc,

	.sysctl_mem		= sysctl_udp_mem,
	.sysctl_wmem_offset     = offsetof(struct net, ipv4.sysctl_udp_wmem_min),
	.sysctl_rmem_offset     = offsetof(struct net, ipv4.sysctl_udp_rmem_min),
	.obj_size		= sizeof(struct udp6_sock),
	.ipv6_pinfo_offset = offsetof(struct udp6_sock, inet6),
	.h.udp_table		= NULL,
	.diag_destroy		= udp_abort,
};

static struct inet_protosw udpv6_protosw = {
	.type =      SOCK_DGRAM,
	.protocol =  IPPROTO_UDP,
	.prot =      &udpv6_prot,
	.ops =       &inet6_dgram_ops,
	.flags =     INET_PROTOSW_PERMANENT,
};

int __init udpv6_init(void)
{
	int ret;

	ret = inet6_add_protocol(&udpv6_protocol, IPPROTO_UDP);
	if (ret)
		goto out;

	ret = inet6_register_protosw(&udpv6_protosw);
	if (ret)
		goto out_udpv6_protocol;
out:
	return ret;

out_udpv6_protocol:
	inet6_del_protocol(&udpv6_protocol, IPPROTO_UDP);
	goto out;
}

void udpv6_exit(void)
{
	inet6_unregister_protosw(&udpv6_protosw);
	inet6_del_protocol(&udpv6_protocol, IPPROTO_UDP);
}<|MERGE_RESOLUTION|>--- conflicted
+++ resolved
@@ -179,9 +179,6 @@
 				      daddr, hnum, dif, sdif);
 		if (score > badness) {
 			badness = score;
-<<<<<<< HEAD
-			result = lookup_reuseport(net, sk, skb, saddr, sport, daddr, hnum);
-=======
 
 			if (sk->sk_state == TCP_ESTABLISHED) {
 				result = sk;
@@ -190,7 +187,6 @@
 
 			result = inet6_lookup_reuseport(net, sk, skb, sizeof(struct udphdr),
 							saddr, sport, daddr, hnum, udp6_ehashfn);
->>>>>>> 9545bdc0
 			if (!result) {
 				result = sk;
 				continue;
