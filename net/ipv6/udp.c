// SPDX-License-Identifier: GPL-2.0-or-later
/*
 *	UDP over IPv6
 *	Linux INET6 implementation
 *
 *	Authors:
 *	Pedro Roque		<roque@di.fc.ul.pt>
 *
 *	Based on linux/ipv4/udp.c
 *
 *	Fixes:
 *	Hideaki YOSHIFUJI	:	sin6_scope_id support
 *	YOSHIFUJI Hideaki @USAGI and:	Support IPV6_V6ONLY socket option, which
 *	Alexey Kuznetsov		allow both IPv4 and IPv6 sockets to bind
 *					a single port at the same time.
 *      Kazunori MIYAZAWA @USAGI:       change process style to use ip6_append_data
 *      YOSHIFUJI Hideaki @USAGI:	convert /proc/net/udp6 to seq_file.
 */

#include <linux/errno.h>
#include <linux/types.h>
#include <linux/socket.h>
#include <linux/sockios.h>
#include <linux/net.h>
#include <linux/in6.h>
#include <linux/netdevice.h>
#include <linux/if_arp.h>
#include <linux/ipv6.h>
#include <linux/icmpv6.h>
#include <linux/init.h>
#include <linux/module.h>
#include <linux/skbuff.h>
#include <linux/slab.h>
#include <linux/uaccess.h>
#include <linux/indirect_call_wrapper.h>

#include <net/addrconf.h>
#include <net/ndisc.h>
#include <net/protocol.h>
#include <net/transp_v6.h>
#include <net/ip6_route.h>
#include <net/raw.h>
#include <net/tcp_states.h>
#include <net/ip6_checksum.h>
#include <net/ip6_tunnel.h>
#include <net/xfrm.h>
#include <net/inet_hashtables.h>
#include <net/inet6_hashtables.h>
#include <net/busy_poll.h>
#include <net/sock_reuseport.h>

#include <linux/proc_fs.h>
#include <linux/seq_file.h>
#include <trace/events/skb.h>
#include "udp_impl.h"

static u32 udp6_ehashfn(const struct net *net,
			const struct in6_addr *laddr,
			const u16 lport,
			const struct in6_addr *faddr,
			const __be16 fport)
{
	static u32 udp6_ehash_secret __read_mostly;
	static u32 udp_ipv6_hash_secret __read_mostly;

	u32 lhash, fhash;

	net_get_random_once(&udp6_ehash_secret,
			    sizeof(udp6_ehash_secret));
	net_get_random_once(&udp_ipv6_hash_secret,
			    sizeof(udp_ipv6_hash_secret));

	lhash = (__force u32)laddr->s6_addr32[3];
	fhash = __ipv6_addr_jhash(faddr, udp_ipv6_hash_secret);

	return __inet6_ehashfn(lhash, lport, fhash, fport,
			       udp_ipv6_hash_secret + net_hash_mix(net));
}

int udp_v6_get_port(struct sock *sk, unsigned short snum)
{
	unsigned int hash2_nulladdr =
		ipv6_portaddr_hash(sock_net(sk), &in6addr_any, snum);
	unsigned int hash2_partial =
		ipv6_portaddr_hash(sock_net(sk), &sk->sk_v6_rcv_saddr, 0);

	/* precompute partial secondary hash */
	udp_sk(sk)->udp_portaddr_hash = hash2_partial;
	return udp_lib_get_port(sk, snum, hash2_nulladdr);
}

void udp_v6_rehash(struct sock *sk)
{
	u16 new_hash = ipv6_portaddr_hash(sock_net(sk),
					  &sk->sk_v6_rcv_saddr,
					  inet_sk(sk)->inet_num);

	udp_lib_rehash(sk, new_hash);
}

static int compute_score(struct sock *sk, struct net *net,
			 const struct in6_addr *saddr, __be16 sport,
			 const struct in6_addr *daddr, unsigned short hnum,
			 int dif, int sdif)
{
	int score;
	struct inet_sock *inet;
	bool dev_match;

	if (!net_eq(sock_net(sk), net) ||
	    udp_sk(sk)->udp_port_hash != hnum ||
	    sk->sk_family != PF_INET6)
		return -1;

	if (!ipv6_addr_equal(&sk->sk_v6_rcv_saddr, daddr))
		return -1;

	score = 0;
	inet = inet_sk(sk);

	if (inet->inet_dport) {
		if (inet->inet_dport != sport)
			return -1;
		score++;
	}

	if (!ipv6_addr_any(&sk->sk_v6_daddr)) {
		if (!ipv6_addr_equal(&sk->sk_v6_daddr, saddr))
			return -1;
		score++;
	}

	dev_match = udp_sk_bound_dev_eq(net, sk->sk_bound_dev_if, dif, sdif);
	if (!dev_match)
		return -1;
	score++;

	if (READ_ONCE(sk->sk_incoming_cpu) == raw_smp_processor_id())
		score++;

	return score;
}

<<<<<<< HEAD
static inline struct sock *lookup_reuseport(struct net *net, struct sock *sk,
					    struct sk_buff *skb,
					    const struct in6_addr *saddr,
					    __be16 sport,
					    const struct in6_addr *daddr,
					    unsigned int hnum)
=======
static struct sock *lookup_reuseport(struct net *net, struct sock *sk,
				     struct sk_buff *skb,
				     const struct in6_addr *saddr,
				     __be16 sport,
				     const struct in6_addr *daddr,
				     unsigned int hnum)
>>>>>>> 7d2a07b7
{
	struct sock *reuse_sk = NULL;
	u32 hash;

	if (sk->sk_reuseport && sk->sk_state != TCP_ESTABLISHED) {
		hash = udp6_ehashfn(net, daddr, hnum, saddr, sport);
		reuse_sk = reuseport_select_sock(sk, hash, skb,
						 sizeof(struct udphdr));
	}
	return reuse_sk;
}

/* called with rcu_read_lock() */
static struct sock *udp6_lib_lookup2(struct net *net,
		const struct in6_addr *saddr, __be16 sport,
		const struct in6_addr *daddr, unsigned int hnum,
		int dif, int sdif, struct udp_hslot *hslot2,
		struct sk_buff *skb)
{
	struct sock *sk, *result;
	int score, badness;

	result = NULL;
	badness = -1;
	udp_portaddr_for_each_entry_rcu(sk, &hslot2->head) {
		score = compute_score(sk, net, saddr, sport,
				      daddr, hnum, dif, sdif);
		if (score > badness) {
<<<<<<< HEAD
				result = lookup_reuseport(net, sk, skb,
							  saddr, sport, daddr, hnum);
				/* Fall back to scoring if group has connections */
				if (result && !reuseport_has_conns(sk, false))
					return result;
=======
			result = lookup_reuseport(net, sk, skb,
						  saddr, sport, daddr, hnum);
			/* Fall back to scoring if group has connections */
			if (result && !reuseport_has_conns(sk, false))
				return result;

>>>>>>> 7d2a07b7
			result = result ? : sk;
			badness = score;
		}
	}
	return result;
}

static inline struct sock *udp6_lookup_run_bpf(struct net *net,
					       struct udp_table *udptable,
					       struct sk_buff *skb,
					       const struct in6_addr *saddr,
					       __be16 sport,
					       const struct in6_addr *daddr,
					       u16 hnum)
{
	struct sock *sk, *reuse_sk;
	bool no_reuseport;

	if (udptable != &udp_table)
		return NULL; /* only UDP is supported */

	no_reuseport = bpf_sk_lookup_run_v6(net, IPPROTO_UDP,
					    saddr, sport, daddr, hnum, &sk);
	if (no_reuseport || IS_ERR_OR_NULL(sk))
		return sk;

	reuse_sk = lookup_reuseport(net, sk, skb, saddr, sport, daddr, hnum);
	if (reuse_sk)
		sk = reuse_sk;
	return sk;
}

/* rcu_read_lock() must be held */
struct sock *__udp6_lib_lookup(struct net *net,
			       const struct in6_addr *saddr, __be16 sport,
			       const struct in6_addr *daddr, __be16 dport,
			       int dif, int sdif, struct udp_table *udptable,
			       struct sk_buff *skb)
{
	unsigned short hnum = ntohs(dport);
	unsigned int hash2, slot2;
	struct udp_hslot *hslot2;
	struct sock *result, *sk;

	hash2 = ipv6_portaddr_hash(net, daddr, hnum);
	slot2 = hash2 & udptable->mask;
	hslot2 = &udptable->hash2[slot2];

	/* Lookup connected or non-wildcard sockets */
	result = udp6_lib_lookup2(net, saddr, sport,
				  daddr, hnum, dif, sdif,
				  hslot2, skb);
	if (!IS_ERR_OR_NULL(result) && result->sk_state == TCP_ESTABLISHED)
		goto done;

	/* Lookup redirect from BPF */
	if (static_branch_unlikely(&bpf_sk_lookup_enabled)) {
		sk = udp6_lookup_run_bpf(net, udptable, skb,
					 saddr, sport, daddr, hnum);
		if (sk) {
			result = sk;
			goto done;
		}
	}

	/* Got non-wildcard socket or error on first lookup */
	if (result)
		goto done;

	/* Lookup wildcard sockets */
	hash2 = ipv6_portaddr_hash(net, &in6addr_any, hnum);
	slot2 = hash2 & udptable->mask;
	hslot2 = &udptable->hash2[slot2];

	result = udp6_lib_lookup2(net, saddr, sport,
				  &in6addr_any, hnum, dif, sdif,
				  hslot2, skb);
done:
	if (IS_ERR(result))
		return NULL;
	return result;
}
EXPORT_SYMBOL_GPL(__udp6_lib_lookup);

static struct sock *__udp6_lib_lookup_skb(struct sk_buff *skb,
					  __be16 sport, __be16 dport,
					  struct udp_table *udptable)
{
	const struct ipv6hdr *iph = ipv6_hdr(skb);

	return __udp6_lib_lookup(dev_net(skb->dev), &iph->saddr, sport,
				 &iph->daddr, dport, inet6_iif(skb),
				 inet6_sdif(skb), udptable, skb);
}

struct sock *udp6_lib_lookup_skb(const struct sk_buff *skb,
				 __be16 sport, __be16 dport)
{
	const struct ipv6hdr *iph = ipv6_hdr(skb);

	return __udp6_lib_lookup(dev_net(skb->dev), &iph->saddr, sport,
				 &iph->daddr, dport, inet6_iif(skb),
				 inet6_sdif(skb), &udp_table, NULL);
}

/* Must be called under rcu_read_lock().
 * Does increment socket refcount.
 */
#if IS_ENABLED(CONFIG_NF_TPROXY_IPV6) || IS_ENABLED(CONFIG_NF_SOCKET_IPV6)
struct sock *udp6_lib_lookup(struct net *net, const struct in6_addr *saddr, __be16 sport,
			     const struct in6_addr *daddr, __be16 dport, int dif)
{
	struct sock *sk;

	sk =  __udp6_lib_lookup(net, saddr, sport, daddr, dport,
				dif, 0, &udp_table, NULL);
	if (sk && !refcount_inc_not_zero(&sk->sk_refcnt))
		sk = NULL;
	return sk;
}
EXPORT_SYMBOL_GPL(udp6_lib_lookup);
#endif

/* do not use the scratch area len for jumbogram: their length execeeds the
 * scratch area space; note that the IP6CB flags is still in the first
 * cacheline, so checking for jumbograms is cheap
 */
static int udp6_skb_len(struct sk_buff *skb)
{
	return unlikely(inet6_is_jumbogram(skb)) ? skb->len : udp_skb_len(skb);
}

/*
 *	This should be easy, if there is something there we
 *	return it, otherwise we block.
 */

int udpv6_recvmsg(struct sock *sk, struct msghdr *msg, size_t len,
		  int noblock, int flags, int *addr_len)
{
	struct ipv6_pinfo *np = inet6_sk(sk);
	struct inet_sock *inet = inet_sk(sk);
	struct sk_buff *skb;
	unsigned int ulen, copied;
	int off, err, peeking = flags & MSG_PEEK;
	int is_udplite = IS_UDPLITE(sk);
	struct udp_mib __percpu *mib;
	bool checksum_valid = false;
	int is_udp4;

	if (flags & MSG_ERRQUEUE)
		return ipv6_recv_error(sk, msg, len, addr_len);

	if (np->rxpmtu && np->rxopt.bits.rxpmtu)
		return ipv6_recv_rxpmtu(sk, msg, len, addr_len);

try_again:
	off = sk_peek_offset(sk, flags);
	skb = __skb_recv_udp(sk, flags, noblock, &off, &err);
	if (!skb)
		return err;

	ulen = udp6_skb_len(skb);
	copied = len;
	if (copied > ulen - off)
		copied = ulen - off;
	else if (copied < ulen)
		msg->msg_flags |= MSG_TRUNC;

	is_udp4 = (skb->protocol == htons(ETH_P_IP));
	mib = __UDPX_MIB(sk, is_udp4);

	/*
	 * If checksum is needed at all, try to do it while copying the
	 * data.  If the data is truncated, or if we only want a partial
	 * coverage checksum (UDP-Lite), do it before the copy.
	 */

	if (copied < ulen || peeking ||
	    (is_udplite && UDP_SKB_CB(skb)->partial_cov)) {
		checksum_valid = udp_skb_csum_unnecessary(skb) ||
				!__udp_lib_checksum_complete(skb);
		if (!checksum_valid)
			goto csum_copy_err;
	}

	if (checksum_valid || udp_skb_csum_unnecessary(skb)) {
		if (udp_skb_is_linear(skb))
			err = copy_linear_skb(skb, copied, off, &msg->msg_iter);
		else
			err = skb_copy_datagram_msg(skb, off, msg, copied);
	} else {
		err = skb_copy_and_csum_datagram_msg(skb, off, msg);
		if (err == -EINVAL)
			goto csum_copy_err;
	}
	if (unlikely(err)) {
		if (!peeking) {
			atomic_inc(&sk->sk_drops);
			SNMP_INC_STATS(mib, UDP_MIB_INERRORS);
		}
		kfree_skb(skb);
		return err;
	}
	if (!peeking)
		SNMP_INC_STATS(mib, UDP_MIB_INDATAGRAMS);

	sock_recv_ts_and_drops(msg, sk, skb);

	/* Copy the address. */
	if (msg->msg_name) {
		DECLARE_SOCKADDR(struct sockaddr_in6 *, sin6, msg->msg_name);
		sin6->sin6_family = AF_INET6;
		sin6->sin6_port = udp_hdr(skb)->source;
		sin6->sin6_flowinfo = 0;

		if (is_udp4) {
			ipv6_addr_set_v4mapped(ip_hdr(skb)->saddr,
					       &sin6->sin6_addr);
			sin6->sin6_scope_id = 0;
		} else {
			sin6->sin6_addr = ipv6_hdr(skb)->saddr;
			sin6->sin6_scope_id =
				ipv6_iface_scope_id(&sin6->sin6_addr,
						    inet6_iif(skb));
		}
		*addr_len = sizeof(*sin6);

		BPF_CGROUP_RUN_PROG_UDP6_RECVMSG_LOCK(sk,
						      (struct sockaddr *)sin6);
	}

	if (udp_sk(sk)->gro_enabled)
		udp_cmsg_recv(msg, sk, skb);

	if (np->rxopt.all)
		ip6_datagram_recv_common_ctl(sk, msg, skb);

	if (is_udp4) {
		if (inet->cmsg_flags)
			ip_cmsg_recv_offset(msg, sk, skb,
					    sizeof(struct udphdr), off);
	} else {
		if (np->rxopt.all)
			ip6_datagram_recv_specific_ctl(sk, msg, skb);
	}

	err = copied;
	if (flags & MSG_TRUNC)
		err = ulen;

	skb_consume_udp(sk, skb, peeking ? -err : err);
	return err;

csum_copy_err:
	if (!__sk_queue_drop_skb(sk, &udp_sk(sk)->reader_queue, skb, flags,
				 udp_skb_destructor)) {
		SNMP_INC_STATS(mib, UDP_MIB_CSUMERRORS);
		SNMP_INC_STATS(mib, UDP_MIB_INERRORS);
	}
	kfree_skb(skb);

	/* starting over for a new packet, but check if we need to yield */
	cond_resched();
	msg->msg_flags &= ~MSG_TRUNC;
	goto try_again;
}

DEFINE_STATIC_KEY_FALSE(udpv6_encap_needed_key);
void udpv6_encap_enable(void)
{
	static_branch_inc(&udpv6_encap_needed_key);
}
EXPORT_SYMBOL(udpv6_encap_enable);

/* Handler for tunnels with arbitrary destination ports: no socket lookup, go
 * through error handlers in encapsulations looking for a match.
 */
static int __udp6_lib_err_encap_no_sk(struct sk_buff *skb,
				      struct inet6_skb_parm *opt,
				      u8 type, u8 code, int offset, __be32 info)
{
	int i;

	for (i = 0; i < MAX_IPTUN_ENCAP_OPS; i++) {
		int (*handler)(struct sk_buff *skb, struct inet6_skb_parm *opt,
			       u8 type, u8 code, int offset, __be32 info);
		const struct ip6_tnl_encap_ops *encap;

		encap = rcu_dereference(ip6tun_encaps[i]);
		if (!encap)
			continue;
		handler = encap->err_handler;
		if (handler && !handler(skb, opt, type, code, offset, info))
			return 0;
	}

	return -ENOENT;
}

/* Try to match ICMP errors to UDP tunnels by looking up a socket without
 * reversing source and destination port: this will match tunnels that force the
 * same destination port on both endpoints (e.g. VXLAN, GENEVE). Note that
 * lwtunnels might actually break this assumption by being configured with
 * different destination ports on endpoints, in this case we won't be able to
 * trace ICMP messages back to them.
 *
 * If this doesn't match any socket, probe tunnels with arbitrary destination
 * ports (e.g. FoU, GUE): there, the receiving socket is useless, as the port
 * we've sent packets to won't necessarily match the local destination port.
 *
 * Then ask the tunnel implementation to match the error against a valid
 * association.
 *
 * Return an error if we can't find a match, the socket if we need further
 * processing, zero otherwise.
 */
static struct sock *__udp6_lib_err_encap(struct net *net,
					 const struct ipv6hdr *hdr, int offset,
					 struct udphdr *uh,
					 struct udp_table *udptable,
					 struct sock *sk,
					 struct sk_buff *skb,
					 struct inet6_skb_parm *opt,
					 u8 type, u8 code, __be32 info)
{
	int (*lookup)(struct sock *sk, struct sk_buff *skb);
	int network_offset, transport_offset;
	struct udp_sock *up;

	network_offset = skb_network_offset(skb);
	transport_offset = skb_transport_offset(skb);

	/* Network header needs to point to the outer IPv6 header inside ICMP */
	skb_reset_network_header(skb);

	/* Transport header needs to point to the UDP header */
	skb_set_transport_header(skb, offset);

	if (sk) {
		up = udp_sk(sk);

		lookup = READ_ONCE(up->encap_err_lookup);
		if (lookup && lookup(sk, skb))
			sk = NULL;

		goto out;
	}

	sk = __udp6_lib_lookup(net, &hdr->daddr, uh->source,
			       &hdr->saddr, uh->dest,
			       inet6_iif(skb), 0, udptable, skb);
	if (sk) {
		up = udp_sk(sk);

		lookup = READ_ONCE(up->encap_err_lookup);
		if (!lookup || lookup(sk, skb))
			sk = NULL;
	}

out:
	if (!sk) {
		sk = ERR_PTR(__udp6_lib_err_encap_no_sk(skb, opt, type, code,
							offset, info));
	}

	skb_set_transport_header(skb, transport_offset);
	skb_set_network_header(skb, network_offset);

	return sk;
}

int __udp6_lib_err(struct sk_buff *skb, struct inet6_skb_parm *opt,
		   u8 type, u8 code, int offset, __be32 info,
		   struct udp_table *udptable)
{
	struct ipv6_pinfo *np;
	const struct ipv6hdr *hdr = (const struct ipv6hdr *)skb->data;
	const struct in6_addr *saddr = &hdr->saddr;
	const struct in6_addr *daddr = &hdr->daddr;
	struct udphdr *uh = (struct udphdr *)(skb->data+offset);
	bool tunnel = false;
	struct sock *sk;
	int harderr;
	int err;
	struct net *net = dev_net(skb->dev);

	sk = __udp6_lib_lookup(net, daddr, uh->dest, saddr, uh->source,
			       inet6_iif(skb), inet6_sdif(skb), udptable, NULL);

	if (!sk || udp_sk(sk)->encap_type) {
		/* No socket for error: try tunnels before discarding */
		if (static_branch_unlikely(&udpv6_encap_needed_key)) {
			sk = __udp6_lib_err_encap(net, hdr, offset, uh,
						  udptable, sk, skb,
						  opt, type, code, info);
			if (!sk)
				return 0;
		} else
			sk = ERR_PTR(-ENOENT);

		if (IS_ERR(sk)) {
			__ICMP6_INC_STATS(net, __in6_dev_get(skb->dev),
					  ICMP6_MIB_INERRORS);
			return PTR_ERR(sk);
		}

		tunnel = true;
	}

	harderr = icmpv6_err_convert(type, code, &err);
	np = inet6_sk(sk);

	if (type == ICMPV6_PKT_TOOBIG) {
		if (!ip6_sk_accept_pmtu(sk))
			goto out;
		ip6_sk_update_pmtu(skb, sk, info);
		if (np->pmtudisc != IPV6_PMTUDISC_DONT)
			harderr = 1;
	}
	if (type == NDISC_REDIRECT) {
		if (tunnel) {
			ip6_redirect(skb, sock_net(sk), inet6_iif(skb),
				     sk->sk_mark, sk->sk_uid);
		} else {
			ip6_sk_redirect(skb, sk);
		}
		goto out;
	}

	/* Tunnels don't have an application socket: don't pass errors back */
	if (tunnel)
		goto out;

	if (!np->recverr) {
		if (!harderr || sk->sk_state != TCP_ESTABLISHED)
			goto out;
	} else {
		ipv6_icmp_error(sk, skb, err, uh->dest, ntohl(info), (u8 *)(uh+1));
	}

	sk->sk_err = err;
	sk_error_report(sk);
out:
	return 0;
}

static int __udpv6_queue_rcv_skb(struct sock *sk, struct sk_buff *skb)
{
	int rc;

	if (!ipv6_addr_any(&sk->sk_v6_daddr)) {
		sock_rps_save_rxhash(sk, skb);
		sk_mark_napi_id(sk, skb);
		sk_incoming_cpu_update(sk);
	} else {
		sk_mark_napi_id_once(sk, skb);
	}

	rc = __udp_enqueue_schedule_skb(sk, skb);
	if (rc < 0) {
		int is_udplite = IS_UDPLITE(sk);

		/* Note that an ENOMEM error is charged twice */
		if (rc == -ENOMEM)
			UDP6_INC_STATS(sock_net(sk),
					 UDP_MIB_RCVBUFERRORS, is_udplite);
		else
			UDP6_INC_STATS(sock_net(sk),
				       UDP_MIB_MEMERRORS, is_udplite);
		UDP6_INC_STATS(sock_net(sk), UDP_MIB_INERRORS, is_udplite);
		kfree_skb(skb);
		return -1;
	}

	return 0;
}

static __inline__ int udpv6_err(struct sk_buff *skb,
				struct inet6_skb_parm *opt, u8 type,
				u8 code, int offset, __be32 info)
{
	return __udp6_lib_err(skb, opt, type, code, offset, info, &udp_table);
}

static int udpv6_queue_rcv_one_skb(struct sock *sk, struct sk_buff *skb)
{
	struct udp_sock *up = udp_sk(sk);
	int is_udplite = IS_UDPLITE(sk);

	if (!xfrm6_policy_check(sk, XFRM_POLICY_IN, skb))
		goto drop;

	if (static_branch_unlikely(&udpv6_encap_needed_key) && up->encap_type) {
		int (*encap_rcv)(struct sock *sk, struct sk_buff *skb);

		/*
		 * This is an encapsulation socket so pass the skb to
		 * the socket's udp_encap_rcv() hook. Otherwise, just
		 * fall through and pass this up the UDP socket.
		 * up->encap_rcv() returns the following value:
		 * =0 if skb was successfully passed to the encap
		 *    handler or was discarded by it.
		 * >0 if skb should be passed on to UDP.
		 * <0 if skb should be resubmitted as proto -N
		 */

		/* if we're overly short, let UDP handle it */
		encap_rcv = READ_ONCE(up->encap_rcv);
		if (encap_rcv) {
			int ret;

			/* Verify checksum before giving to encap */
			if (udp_lib_checksum_complete(skb))
				goto csum_error;

			ret = encap_rcv(sk, skb);
			if (ret <= 0) {
				__UDP_INC_STATS(sock_net(sk),
						UDP_MIB_INDATAGRAMS,
						is_udplite);
				return -ret;
			}
		}

		/* FALLTHROUGH -- it's a UDP Packet */
	}

	/*
	 * UDP-Lite specific tests, ignored on UDP sockets (see net/ipv4/udp.c).
	 */
	if ((up->pcflag & UDPLITE_RECV_CC)  &&  UDP_SKB_CB(skb)->partial_cov) {

		if (up->pcrlen == 0) {          /* full coverage was set  */
			net_dbg_ratelimited("UDPLITE6: partial coverage %d while full coverage %d requested\n",
					    UDP_SKB_CB(skb)->cscov, skb->len);
			goto drop;
		}
		if (UDP_SKB_CB(skb)->cscov  <  up->pcrlen) {
			net_dbg_ratelimited("UDPLITE6: coverage %d too small, need min %d\n",
					    UDP_SKB_CB(skb)->cscov, up->pcrlen);
			goto drop;
		}
	}

	prefetch(&sk->sk_rmem_alloc);
	if (rcu_access_pointer(sk->sk_filter) &&
	    udp_lib_checksum_complete(skb))
		goto csum_error;

	if (sk_filter_trim_cap(sk, skb, sizeof(struct udphdr)))
		goto drop;

	udp_csum_pull_header(skb);

	skb_dst_drop(skb);

	return __udpv6_queue_rcv_skb(sk, skb);

csum_error:
	__UDP6_INC_STATS(sock_net(sk), UDP_MIB_CSUMERRORS, is_udplite);
drop:
	__UDP6_INC_STATS(sock_net(sk), UDP_MIB_INERRORS, is_udplite);
	atomic_inc(&sk->sk_drops);
	kfree_skb(skb);
	return -1;
}

static int udpv6_queue_rcv_skb(struct sock *sk, struct sk_buff *skb)
{
	struct sk_buff *next, *segs;
	int ret;

	if (likely(!udp_unexpected_gso(sk, skb)))
		return udpv6_queue_rcv_one_skb(sk, skb);

	__skb_push(skb, -skb_mac_offset(skb));
	segs = udp_rcv_segment(sk, skb, false);
	skb_list_walk_safe(segs, skb, next) {
		__skb_pull(skb, skb_transport_offset(skb));

		udp_post_segment_fix_csum(skb);
		ret = udpv6_queue_rcv_one_skb(sk, skb);
		if (ret > 0)
			ip6_protocol_deliver_rcu(dev_net(skb->dev), skb, ret,
						 true);
	}
	return 0;
}

static bool __udp_v6_is_mcast_sock(struct net *net, struct sock *sk,
				   __be16 loc_port, const struct in6_addr *loc_addr,
				   __be16 rmt_port, const struct in6_addr *rmt_addr,
				   int dif, int sdif, unsigned short hnum)
{
	struct inet_sock *inet = inet_sk(sk);

	if (!net_eq(sock_net(sk), net))
		return false;

	if (udp_sk(sk)->udp_port_hash != hnum ||
	    sk->sk_family != PF_INET6 ||
	    (inet->inet_dport && inet->inet_dport != rmt_port) ||
	    (!ipv6_addr_any(&sk->sk_v6_daddr) &&
		    !ipv6_addr_equal(&sk->sk_v6_daddr, rmt_addr)) ||
	    !udp_sk_bound_dev_eq(net, sk->sk_bound_dev_if, dif, sdif) ||
	    (!ipv6_addr_any(&sk->sk_v6_rcv_saddr) &&
		    !ipv6_addr_equal(&sk->sk_v6_rcv_saddr, loc_addr)))
		return false;
	if (!inet6_mc_check(sk, loc_addr, rmt_addr))
		return false;
	return true;
}

static void udp6_csum_zero_error(struct sk_buff *skb)
{
	/* RFC 2460 section 8.1 says that we SHOULD log
	 * this error. Well, it is reasonable.
	 */
	net_dbg_ratelimited("IPv6: udp checksum is 0 for [%pI6c]:%u->[%pI6c]:%u\n",
			    &ipv6_hdr(skb)->saddr, ntohs(udp_hdr(skb)->source),
			    &ipv6_hdr(skb)->daddr, ntohs(udp_hdr(skb)->dest));
}

/*
 * Note: called only from the BH handler context,
 * so we don't need to lock the hashes.
 */
static int __udp6_lib_mcast_deliver(struct net *net, struct sk_buff *skb,
		const struct in6_addr *saddr, const struct in6_addr *daddr,
		struct udp_table *udptable, int proto)
{
	struct sock *sk, *first = NULL;
	const struct udphdr *uh = udp_hdr(skb);
	unsigned short hnum = ntohs(uh->dest);
	struct udp_hslot *hslot = udp_hashslot(udptable, net, hnum);
	unsigned int offset = offsetof(typeof(*sk), sk_node);
	unsigned int hash2 = 0, hash2_any = 0, use_hash2 = (hslot->count > 10);
	int dif = inet6_iif(skb);
	int sdif = inet6_sdif(skb);
	struct hlist_node *node;
	struct sk_buff *nskb;

	if (use_hash2) {
		hash2_any = ipv6_portaddr_hash(net, &in6addr_any, hnum) &
			    udptable->mask;
		hash2 = ipv6_portaddr_hash(net, daddr, hnum) & udptable->mask;
start_lookup:
		hslot = &udptable->hash2[hash2];
		offset = offsetof(typeof(*sk), __sk_common.skc_portaddr_node);
	}

	sk_for_each_entry_offset_rcu(sk, node, &hslot->head, offset) {
		if (!__udp_v6_is_mcast_sock(net, sk, uh->dest, daddr,
					    uh->source, saddr, dif, sdif,
					    hnum))
			continue;
		/* If zero checksum and no_check is not on for
		 * the socket then skip it.
		 */
		if (!uh->check && !udp_sk(sk)->no_check6_rx)
			continue;
		if (!first) {
			first = sk;
			continue;
		}
		nskb = skb_clone(skb, GFP_ATOMIC);
		if (unlikely(!nskb)) {
			atomic_inc(&sk->sk_drops);
			__UDP6_INC_STATS(net, UDP_MIB_RCVBUFERRORS,
					 IS_UDPLITE(sk));
			__UDP6_INC_STATS(net, UDP_MIB_INERRORS,
					 IS_UDPLITE(sk));
			continue;
		}

		if (udpv6_queue_rcv_skb(sk, nskb) > 0)
			consume_skb(nskb);
	}

	/* Also lookup *:port if we are using hash2 and haven't done so yet. */
	if (use_hash2 && hash2 != hash2_any) {
		hash2 = hash2_any;
		goto start_lookup;
	}

	if (first) {
		if (udpv6_queue_rcv_skb(first, skb) > 0)
			consume_skb(skb);
	} else {
		kfree_skb(skb);
		__UDP6_INC_STATS(net, UDP_MIB_IGNOREDMULTI,
				 proto == IPPROTO_UDPLITE);
	}
	return 0;
}

static void udp6_sk_rx_dst_set(struct sock *sk, struct dst_entry *dst)
{
	if (udp_sk_rx_dst_set(sk, dst)) {
		const struct rt6_info *rt = (const struct rt6_info *)dst;

		inet6_sk(sk)->rx_dst_cookie = rt6_get_cookie(rt);
	}
}

/* wrapper for udp_queue_rcv_skb tacking care of csum conversion and
 * return code conversion for ip layer consumption
 */
static int udp6_unicast_rcv_skb(struct sock *sk, struct sk_buff *skb,
				struct udphdr *uh)
{
	int ret;

	if (inet_get_convert_csum(sk) && uh->check && !IS_UDPLITE(sk))
		skb_checksum_try_convert(skb, IPPROTO_UDP, ip6_compute_pseudo);

	ret = udpv6_queue_rcv_skb(sk, skb);

	/* a return value > 0 means to resubmit the input */
	if (ret > 0)
		return ret;
	return 0;
}

int __udp6_lib_rcv(struct sk_buff *skb, struct udp_table *udptable,
		   int proto)
{
	const struct in6_addr *saddr, *daddr;
	struct net *net = dev_net(skb->dev);
	struct udphdr *uh;
	struct sock *sk;
	bool refcounted;
	u32 ulen = 0;

	if (!pskb_may_pull(skb, sizeof(struct udphdr)))
		goto discard;

	saddr = &ipv6_hdr(skb)->saddr;
	daddr = &ipv6_hdr(skb)->daddr;
	uh = udp_hdr(skb);

	ulen = ntohs(uh->len);
	if (ulen > skb->len)
		goto short_packet;

	if (proto == IPPROTO_UDP) {
		/* UDP validates ulen. */

		/* Check for jumbo payload */
		if (ulen == 0)
			ulen = skb->len;

		if (ulen < sizeof(*uh))
			goto short_packet;

		if (ulen < skb->len) {
			if (pskb_trim_rcsum(skb, ulen))
				goto short_packet;
			saddr = &ipv6_hdr(skb)->saddr;
			daddr = &ipv6_hdr(skb)->daddr;
			uh = udp_hdr(skb);
		}
	}

	if (udp6_csum_init(skb, uh, proto))
		goto csum_error;

	/* Check if the socket is already available, e.g. due to early demux */
	sk = skb_steal_sock(skb, &refcounted);
	if (sk) {
		struct dst_entry *dst = skb_dst(skb);
		int ret;

		if (unlikely(sk->sk_rx_dst != dst))
			udp6_sk_rx_dst_set(sk, dst);

		if (!uh->check && !udp_sk(sk)->no_check6_rx) {
			if (refcounted)
				sock_put(sk);
			goto report_csum_error;
		}

		ret = udp6_unicast_rcv_skb(sk, skb, uh);
		if (refcounted)
			sock_put(sk);
		return ret;
	}

	/*
	 *	Multicast receive code
	 */
	if (ipv6_addr_is_multicast(daddr))
		return __udp6_lib_mcast_deliver(net, skb,
				saddr, daddr, udptable, proto);

	/* Unicast */
	sk = __udp6_lib_lookup_skb(skb, uh->source, uh->dest, udptable);
	if (sk) {
		if (!uh->check && !udp_sk(sk)->no_check6_rx)
			goto report_csum_error;
		return udp6_unicast_rcv_skb(sk, skb, uh);
	}

	if (!uh->check)
		goto report_csum_error;

	if (!xfrm6_policy_check(NULL, XFRM_POLICY_IN, skb))
		goto discard;

	if (udp_lib_checksum_complete(skb))
		goto csum_error;

	__UDP6_INC_STATS(net, UDP_MIB_NOPORTS, proto == IPPROTO_UDPLITE);
	icmpv6_send(skb, ICMPV6_DEST_UNREACH, ICMPV6_PORT_UNREACH, 0);

	kfree_skb(skb);
	return 0;

short_packet:
	net_dbg_ratelimited("UDP%sv6: short packet: From [%pI6c]:%u %d/%d to [%pI6c]:%u\n",
			    proto == IPPROTO_UDPLITE ? "-Lite" : "",
			    saddr, ntohs(uh->source),
			    ulen, skb->len,
			    daddr, ntohs(uh->dest));
	goto discard;

report_csum_error:
	udp6_csum_zero_error(skb);
csum_error:
	__UDP6_INC_STATS(net, UDP_MIB_CSUMERRORS, proto == IPPROTO_UDPLITE);
discard:
	__UDP6_INC_STATS(net, UDP_MIB_INERRORS, proto == IPPROTO_UDPLITE);
	kfree_skb(skb);
	return 0;
}


static struct sock *__udp6_lib_demux_lookup(struct net *net,
			__be16 loc_port, const struct in6_addr *loc_addr,
			__be16 rmt_port, const struct in6_addr *rmt_addr,
			int dif, int sdif)
{
	unsigned short hnum = ntohs(loc_port);
	unsigned int hash2 = ipv6_portaddr_hash(net, loc_addr, hnum);
	unsigned int slot2 = hash2 & udp_table.mask;
	struct udp_hslot *hslot2 = &udp_table.hash2[slot2];
	const __portpair ports = INET_COMBINED_PORTS(rmt_port, hnum);
	struct sock *sk;

	udp_portaddr_for_each_entry_rcu(sk, &hslot2->head) {
		if (sk->sk_state == TCP_ESTABLISHED &&
		    INET6_MATCH(sk, net, rmt_addr, loc_addr, ports, dif, sdif))
			return sk;
		/* Only check first socket in chain */
		break;
	}
	return NULL;
}

INDIRECT_CALLABLE_SCOPE void udp_v6_early_demux(struct sk_buff *skb)
{
	struct net *net = dev_net(skb->dev);
	const struct udphdr *uh;
	struct sock *sk;
	struct dst_entry *dst;
	int dif = skb->dev->ifindex;
	int sdif = inet6_sdif(skb);

	if (!pskb_may_pull(skb, skb_transport_offset(skb) +
	    sizeof(struct udphdr)))
		return;

	uh = udp_hdr(skb);

	if (skb->pkt_type == PACKET_HOST)
		sk = __udp6_lib_demux_lookup(net, uh->dest,
					     &ipv6_hdr(skb)->daddr,
					     uh->source, &ipv6_hdr(skb)->saddr,
					     dif, sdif);
	else
		return;

	if (!sk || !refcount_inc_not_zero(&sk->sk_refcnt))
		return;

	skb->sk = sk;
	skb->destructor = sock_efree;
	dst = READ_ONCE(sk->sk_rx_dst);

	if (dst)
		dst = dst_check(dst, inet6_sk(sk)->rx_dst_cookie);
	if (dst) {
		/* set noref for now.
		 * any place which wants to hold dst has to call
		 * dst_hold_safe()
		 */
		skb_dst_set_noref(skb, dst);
	}
}

INDIRECT_CALLABLE_SCOPE int udpv6_rcv(struct sk_buff *skb)
{
	return __udp6_lib_rcv(skb, &udp_table, IPPROTO_UDP);
}

/*
 * Throw away all pending data and cancel the corking. Socket is locked.
 */
static void udp_v6_flush_pending_frames(struct sock *sk)
{
	struct udp_sock *up = udp_sk(sk);

	if (up->pending == AF_INET)
		udp_flush_pending_frames(sk);
	else if (up->pending) {
		up->len = 0;
		up->pending = 0;
		ip6_flush_pending_frames(sk);
	}
}

static int udpv6_pre_connect(struct sock *sk, struct sockaddr *uaddr,
			     int addr_len)
{
	if (addr_len < offsetofend(struct sockaddr, sa_family))
		return -EINVAL;
	/* The following checks are replicated from __ip6_datagram_connect()
	 * and intended to prevent BPF program called below from accessing
	 * bytes that are out of the bound specified by user in addr_len.
	 */
	if (uaddr->sa_family == AF_INET) {
		if (__ipv6_only_sock(sk))
			return -EAFNOSUPPORT;
		return udp_pre_connect(sk, uaddr, addr_len);
	}

	if (addr_len < SIN6_LEN_RFC2133)
		return -EINVAL;

	return BPF_CGROUP_RUN_PROG_INET6_CONNECT_LOCK(sk, uaddr);
}

/**
 *	udp6_hwcsum_outgoing  -  handle outgoing HW checksumming
 *	@sk:	socket we are sending on
 *	@skb:	sk_buff containing the filled-in UDP header
 *		(checksum field must be zeroed out)
 *	@saddr: source address
 *	@daddr: destination address
 *	@len:	length of packet
 */
static void udp6_hwcsum_outgoing(struct sock *sk, struct sk_buff *skb,
				 const struct in6_addr *saddr,
				 const struct in6_addr *daddr, int len)
{
	unsigned int offset;
	struct udphdr *uh = udp_hdr(skb);
	struct sk_buff *frags = skb_shinfo(skb)->frag_list;
	__wsum csum = 0;

	if (!frags) {
		/* Only one fragment on the socket.  */
		skb->csum_start = skb_transport_header(skb) - skb->head;
		skb->csum_offset = offsetof(struct udphdr, check);
		uh->check = ~csum_ipv6_magic(saddr, daddr, len, IPPROTO_UDP, 0);
	} else {
		/*
		 * HW-checksum won't work as there are two or more
		 * fragments on the socket so that all csums of sk_buffs
		 * should be together
		 */
		offset = skb_transport_offset(skb);
		skb->csum = skb_checksum(skb, offset, skb->len - offset, 0);
		csum = skb->csum;

		skb->ip_summed = CHECKSUM_NONE;

		do {
			csum = csum_add(csum, frags->csum);
		} while ((frags = frags->next));

		uh->check = csum_ipv6_magic(saddr, daddr, len, IPPROTO_UDP,
					    csum);
		if (uh->check == 0)
			uh->check = CSUM_MANGLED_0;
	}
}

/*
 *	Sending
 */

static int udp_v6_send_skb(struct sk_buff *skb, struct flowi6 *fl6,
			   struct inet_cork *cork)
{
	struct sock *sk = skb->sk;
	struct udphdr *uh;
	int err = 0;
	int is_udplite = IS_UDPLITE(sk);
	__wsum csum = 0;
	int offset = skb_transport_offset(skb);
	int len = skb->len - offset;
	int datalen = len - sizeof(*uh);

	/*
	 * Create a UDP header
	 */
	uh = udp_hdr(skb);
	uh->source = fl6->fl6_sport;
	uh->dest = fl6->fl6_dport;
	uh->len = htons(len);
	uh->check = 0;

	if (cork->gso_size) {
		const int hlen = skb_network_header_len(skb) +
				 sizeof(struct udphdr);

		if (hlen + cork->gso_size > cork->fragsize) {
			kfree_skb(skb);
			return -EINVAL;
		}
		if (skb->len > cork->gso_size * UDP_MAX_SEGMENTS) {
			kfree_skb(skb);
			return -EINVAL;
		}
		if (udp_sk(sk)->no_check6_tx) {
			kfree_skb(skb);
			return -EINVAL;
		}
		if (skb->ip_summed != CHECKSUM_PARTIAL || is_udplite ||
		    dst_xfrm(skb_dst(skb))) {
			kfree_skb(skb);
			return -EIO;
		}

		if (datalen > cork->gso_size) {
			skb_shinfo(skb)->gso_size = cork->gso_size;
			skb_shinfo(skb)->gso_type = SKB_GSO_UDP_L4;
			skb_shinfo(skb)->gso_segs = DIV_ROUND_UP(datalen,
								 cork->gso_size);
		}
		goto csum_partial;
	}

	if (is_udplite)
		csum = udplite_csum(skb);
	else if (udp_sk(sk)->no_check6_tx) {   /* UDP csum disabled */
		skb->ip_summed = CHECKSUM_NONE;
		goto send;
	} else if (skb->ip_summed == CHECKSUM_PARTIAL) { /* UDP hardware csum */
csum_partial:
		udp6_hwcsum_outgoing(sk, skb, &fl6->saddr, &fl6->daddr, len);
		goto send;
	} else
		csum = udp_csum(skb);

	/* add protocol-dependent pseudo-header */
	uh->check = csum_ipv6_magic(&fl6->saddr, &fl6->daddr,
				    len, fl6->flowi6_proto, csum);
	if (uh->check == 0)
		uh->check = CSUM_MANGLED_0;

send:
	err = ip6_send_skb(skb);
	if (err) {
		if (err == -ENOBUFS && !inet6_sk(sk)->recverr) {
			UDP6_INC_STATS(sock_net(sk),
				       UDP_MIB_SNDBUFERRORS, is_udplite);
			err = 0;
		}
	} else {
		UDP6_INC_STATS(sock_net(sk),
			       UDP_MIB_OUTDATAGRAMS, is_udplite);
	}
	return err;
}

static int udp_v6_push_pending_frames(struct sock *sk)
{
	struct sk_buff *skb;
	struct udp_sock  *up = udp_sk(sk);
	struct flowi6 fl6;
	int err = 0;

	if (up->pending == AF_INET)
		return udp_push_pending_frames(sk);

	/* ip6_finish_skb will release the cork, so make a copy of
	 * fl6 here.
	 */
	fl6 = inet_sk(sk)->cork.fl.u.ip6;

	skb = ip6_finish_skb(sk);
	if (!skb)
		goto out;

	err = udp_v6_send_skb(skb, &fl6, &inet_sk(sk)->cork.base);

out:
	up->len = 0;
	up->pending = 0;
	return err;
}

int udpv6_sendmsg(struct sock *sk, struct msghdr *msg, size_t len)
{
	struct ipv6_txoptions opt_space;
	struct udp_sock *up = udp_sk(sk);
	struct inet_sock *inet = inet_sk(sk);
	struct ipv6_pinfo *np = inet6_sk(sk);
	DECLARE_SOCKADDR(struct sockaddr_in6 *, sin6, msg->msg_name);
	struct in6_addr *daddr, *final_p, final;
	struct ipv6_txoptions *opt = NULL;
	struct ipv6_txoptions *opt_to_free = NULL;
	struct ip6_flowlabel *flowlabel = NULL;
	struct flowi6 fl6;
	struct dst_entry *dst;
	struct ipcm6_cookie ipc6;
	int addr_len = msg->msg_namelen;
	bool connected = false;
	int ulen = len;
	int corkreq = up->corkflag || msg->msg_flags&MSG_MORE;
	int err;
	int is_udplite = IS_UDPLITE(sk);
	int (*getfrag)(void *, char *, int, int, int, struct sk_buff *);

	ipcm6_init(&ipc6);
	ipc6.gso_size = READ_ONCE(up->gso_size);
	ipc6.sockc.tsflags = sk->sk_tsflags;
	ipc6.sockc.mark = sk->sk_mark;

	/* destination address check */
	if (sin6) {
		if (addr_len < offsetof(struct sockaddr, sa_data))
			return -EINVAL;

		switch (sin6->sin6_family) {
		case AF_INET6:
			if (addr_len < SIN6_LEN_RFC2133)
				return -EINVAL;
			daddr = &sin6->sin6_addr;
			if (ipv6_addr_any(daddr) &&
			    ipv6_addr_v4mapped(&np->saddr))
				ipv6_addr_set_v4mapped(htonl(INADDR_LOOPBACK),
						       daddr);
			break;
		case AF_INET:
			goto do_udp_sendmsg;
		case AF_UNSPEC:
			msg->msg_name = sin6 = NULL;
			msg->msg_namelen = addr_len = 0;
			daddr = NULL;
			break;
		default:
			return -EINVAL;
		}
	} else if (!up->pending) {
		if (sk->sk_state != TCP_ESTABLISHED)
			return -EDESTADDRREQ;
		daddr = &sk->sk_v6_daddr;
	} else
		daddr = NULL;

	if (daddr) {
		if (ipv6_addr_v4mapped(daddr)) {
			struct sockaddr_in sin;
			sin.sin_family = AF_INET;
			sin.sin_port = sin6 ? sin6->sin6_port : inet->inet_dport;
			sin.sin_addr.s_addr = daddr->s6_addr32[3];
			msg->msg_name = &sin;
			msg->msg_namelen = sizeof(sin);
do_udp_sendmsg:
			if (__ipv6_only_sock(sk))
				return -ENETUNREACH;
			return udp_sendmsg(sk, msg, len);
		}
	}

	if (up->pending == AF_INET)
		return udp_sendmsg(sk, msg, len);

	/* Rough check on arithmetic overflow,
	   better check is made in ip6_append_data().
	   */
	if (len > INT_MAX - sizeof(struct udphdr))
		return -EMSGSIZE;

	getfrag  =  is_udplite ?  udplite_getfrag : ip_generic_getfrag;
	if (up->pending) {
		/*
		 * There are pending frames.
		 * The socket lock must be held while it's corked.
		 */
		lock_sock(sk);
		if (likely(up->pending)) {
			if (unlikely(up->pending != AF_INET6)) {
				release_sock(sk);
				return -EAFNOSUPPORT;
			}
			dst = NULL;
			goto do_append_data;
		}
		release_sock(sk);
	}
	ulen += sizeof(struct udphdr);

	memset(&fl6, 0, sizeof(fl6));

	if (sin6) {
		if (sin6->sin6_port == 0)
			return -EINVAL;

		fl6.fl6_dport = sin6->sin6_port;
		daddr = &sin6->sin6_addr;

		if (np->sndflow) {
			fl6.flowlabel = sin6->sin6_flowinfo&IPV6_FLOWINFO_MASK;
			if (fl6.flowlabel&IPV6_FLOWLABEL_MASK) {
				flowlabel = fl6_sock_lookup(sk, fl6.flowlabel);
				if (IS_ERR(flowlabel))
					return -EINVAL;
			}
		}

		/*
		 * Otherwise it will be difficult to maintain
		 * sk->sk_dst_cache.
		 */
		if (sk->sk_state == TCP_ESTABLISHED &&
		    ipv6_addr_equal(daddr, &sk->sk_v6_daddr))
			daddr = &sk->sk_v6_daddr;

		if (addr_len >= sizeof(struct sockaddr_in6) &&
		    sin6->sin6_scope_id &&
		    __ipv6_addr_needs_scope_id(__ipv6_addr_type(daddr)))
			fl6.flowi6_oif = sin6->sin6_scope_id;
	} else {
		if (sk->sk_state != TCP_ESTABLISHED)
			return -EDESTADDRREQ;

		fl6.fl6_dport = inet->inet_dport;
		daddr = &sk->sk_v6_daddr;
		fl6.flowlabel = np->flow_label;
		connected = true;
	}

	if (!fl6.flowi6_oif)
		fl6.flowi6_oif = sk->sk_bound_dev_if;

	if (!fl6.flowi6_oif)
		fl6.flowi6_oif = np->sticky_pktinfo.ipi6_ifindex;

	fl6.flowi6_mark = ipc6.sockc.mark;
	fl6.flowi6_uid = sk->sk_uid;

	if (msg->msg_controllen) {
		opt = &opt_space;
		memset(opt, 0, sizeof(struct ipv6_txoptions));
		opt->tot_len = sizeof(*opt);
		ipc6.opt = opt;

		err = udp_cmsg_send(sk, msg, &ipc6.gso_size);
		if (err > 0)
			err = ip6_datagram_send_ctl(sock_net(sk), sk, msg, &fl6,
						    &ipc6);
		if (err < 0) {
			fl6_sock_release(flowlabel);
			return err;
		}
		if ((fl6.flowlabel&IPV6_FLOWLABEL_MASK) && !flowlabel) {
			flowlabel = fl6_sock_lookup(sk, fl6.flowlabel);
			if (IS_ERR(flowlabel))
				return -EINVAL;
		}
		if (!(opt->opt_nflen|opt->opt_flen))
			opt = NULL;
		connected = false;
	}
	if (!opt) {
		opt = txopt_get(np);
		opt_to_free = opt;
	}
	if (flowlabel)
		opt = fl6_merge_options(&opt_space, flowlabel, opt);
	opt = ipv6_fixup_options(&opt_space, opt);
	ipc6.opt = opt;

	fl6.flowi6_proto = sk->sk_protocol;
	fl6.daddr = *daddr;
	if (ipv6_addr_any(&fl6.saddr) && !ipv6_addr_any(&np->saddr))
		fl6.saddr = np->saddr;
	fl6.fl6_sport = inet->inet_sport;

	if (cgroup_bpf_enabled(BPF_CGROUP_UDP6_SENDMSG) && !connected) {
		err = BPF_CGROUP_RUN_PROG_UDP6_SENDMSG_LOCK(sk,
					   (struct sockaddr *)sin6, &fl6.saddr);
		if (err)
			goto out_no_dst;
		if (sin6) {
			if (ipv6_addr_v4mapped(&sin6->sin6_addr)) {
				/* BPF program rewrote IPv6-only by IPv4-mapped
				 * IPv6. It's currently unsupported.
				 */
				err = -ENOTSUPP;
				goto out_no_dst;
			}
			if (sin6->sin6_port == 0) {
				/* BPF program set invalid port. Reject it. */
				err = -EINVAL;
				goto out_no_dst;
			}
			fl6.fl6_dport = sin6->sin6_port;
			fl6.daddr = sin6->sin6_addr;
		}
	}

	if (ipv6_addr_any(&fl6.daddr))
		fl6.daddr.s6_addr[15] = 0x1; /* :: means loopback (BSD'ism) */

	final_p = fl6_update_dst(&fl6, opt, &final);
	if (final_p)
		connected = false;

	if (!fl6.flowi6_oif && ipv6_addr_is_multicast(&fl6.daddr)) {
		fl6.flowi6_oif = np->mcast_oif;
		connected = false;
	} else if (!fl6.flowi6_oif)
		fl6.flowi6_oif = np->ucast_oif;

	security_sk_classify_flow(sk, flowi6_to_flowi_common(&fl6));

	if (ipc6.tclass < 0)
		ipc6.tclass = np->tclass;

	fl6.flowlabel = ip6_make_flowinfo(ipc6.tclass, fl6.flowlabel);

	dst = ip6_sk_dst_lookup_flow(sk, &fl6, final_p, connected);
	if (IS_ERR(dst)) {
		err = PTR_ERR(dst);
		dst = NULL;
		goto out;
	}

	if (ipc6.hlimit < 0)
		ipc6.hlimit = ip6_sk_dst_hoplimit(np, &fl6, dst);

	if (msg->msg_flags&MSG_CONFIRM)
		goto do_confirm;
back_from_confirm:

	/* Lockless fast path for the non-corking case */
	if (!corkreq) {
		struct inet_cork_full cork;
		struct sk_buff *skb;

		skb = ip6_make_skb(sk, getfrag, msg, ulen,
				   sizeof(struct udphdr), &ipc6,
				   &fl6, (struct rt6_info *)dst,
				   msg->msg_flags, &cork);
		err = PTR_ERR(skb);
		if (!IS_ERR_OR_NULL(skb))
			err = udp_v6_send_skb(skb, &fl6, &cork.base);
		goto out;
	}

	lock_sock(sk);
	if (unlikely(up->pending)) {
		/* The socket is already corked while preparing it. */
		/* ... which is an evident application bug. --ANK */
		release_sock(sk);

		net_dbg_ratelimited("udp cork app bug 2\n");
		err = -EINVAL;
		goto out;
	}

	up->pending = AF_INET6;

do_append_data:
	if (ipc6.dontfrag < 0)
		ipc6.dontfrag = np->dontfrag;
	up->len += ulen;
	err = ip6_append_data(sk, getfrag, msg, ulen, sizeof(struct udphdr),
			      &ipc6, &fl6, (struct rt6_info *)dst,
			      corkreq ? msg->msg_flags|MSG_MORE : msg->msg_flags);
	if (err)
		udp_v6_flush_pending_frames(sk);
	else if (!corkreq)
		err = udp_v6_push_pending_frames(sk);
	else if (unlikely(skb_queue_empty(&sk->sk_write_queue)))
		up->pending = 0;

	if (err > 0)
		err = np->recverr ? net_xmit_errno(err) : 0;
	release_sock(sk);

out:
	dst_release(dst);
out_no_dst:
	fl6_sock_release(flowlabel);
	txopt_put(opt_to_free);
	if (!err)
		return len;
	/*
	 * ENOBUFS = no kernel mem, SOCK_NOSPACE = no sndbuf space.  Reporting
	 * ENOBUFS might not be good (it's not tunable per se), but otherwise
	 * we don't have a good statistic (IpOutDiscards but it can be too many
	 * things).  We could add another new stat but at least for now that
	 * seems like overkill.
	 */
	if (err == -ENOBUFS || test_bit(SOCK_NOSPACE, &sk->sk_socket->flags)) {
		UDP6_INC_STATS(sock_net(sk),
			       UDP_MIB_SNDBUFERRORS, is_udplite);
	}
	return err;

do_confirm:
	if (msg->msg_flags & MSG_PROBE)
		dst_confirm_neigh(dst, &fl6.daddr);
	if (!(msg->msg_flags&MSG_PROBE) || len)
		goto back_from_confirm;
	err = 0;
	goto out;
}

void udpv6_destroy_sock(struct sock *sk)
{
	struct udp_sock *up = udp_sk(sk);
	lock_sock(sk);

	/* protects from races with udp_abort() */
	sock_set_flag(sk, SOCK_DEAD);
	udp_v6_flush_pending_frames(sk);
	release_sock(sk);

	if (static_branch_unlikely(&udpv6_encap_needed_key)) {
		if (up->encap_type) {
			void (*encap_destroy)(struct sock *sk);
			encap_destroy = READ_ONCE(up->encap_destroy);
			if (encap_destroy)
				encap_destroy(sk);
		}
		if (up->encap_enabled) {
			static_branch_dec(&udpv6_encap_needed_key);
			udp_encap_disable();
		}
	}

	inet6_destroy_sock(sk);
}

/*
 *	Socket option code for UDP
 */
int udpv6_setsockopt(struct sock *sk, int level, int optname, sockptr_t optval,
		     unsigned int optlen)
{
	if (level == SOL_UDP  ||  level == SOL_UDPLITE)
		return udp_lib_setsockopt(sk, level, optname,
					  optval, optlen,
					  udp_v6_push_pending_frames);
	return ipv6_setsockopt(sk, level, optname, optval, optlen);
}

int udpv6_getsockopt(struct sock *sk, int level, int optname,
		     char __user *optval, int __user *optlen)
{
	if (level == SOL_UDP  ||  level == SOL_UDPLITE)
		return udp_lib_getsockopt(sk, level, optname, optval, optlen);
	return ipv6_getsockopt(sk, level, optname, optval, optlen);
}

/* thinking of making this const? Don't.
 * early_demux can change based on sysctl.
 */
static struct inet6_protocol udpv6_protocol = {
	.early_demux	=	udp_v6_early_demux,
	.early_demux_handler =  udp_v6_early_demux,
	.handler	=	udpv6_rcv,
	.err_handler	=	udpv6_err,
	.flags		=	INET6_PROTO_NOPOLICY|INET6_PROTO_FINAL,
};

/* ------------------------------------------------------------------------ */
#ifdef CONFIG_PROC_FS
int udp6_seq_show(struct seq_file *seq, void *v)
{
	if (v == SEQ_START_TOKEN) {
		seq_puts(seq, IPV6_SEQ_DGRAM_HEADER);
	} else {
		int bucket = ((struct udp_iter_state *)seq->private)->bucket;
		struct inet_sock *inet = inet_sk(v);
		__u16 srcp = ntohs(inet->inet_sport);
		__u16 destp = ntohs(inet->inet_dport);
		__ip6_dgram_sock_seq_show(seq, v, srcp, destp,
					  udp_rqueue_get(v), bucket);
	}
	return 0;
}

const struct seq_operations udp6_seq_ops = {
	.start		= udp_seq_start,
	.next		= udp_seq_next,
	.stop		= udp_seq_stop,
	.show		= udp6_seq_show,
};
EXPORT_SYMBOL(udp6_seq_ops);

static struct udp_seq_afinfo udp6_seq_afinfo = {
	.family		= AF_INET6,
	.udp_table	= &udp_table,
};

int __net_init udp6_proc_init(struct net *net)
{
	if (!proc_create_net_data("udp6", 0444, net->proc_net, &udp6_seq_ops,
			sizeof(struct udp_iter_state), &udp6_seq_afinfo))
		return -ENOMEM;
	return 0;
}

void udp6_proc_exit(struct net *net)
{
	remove_proc_entry("udp6", net->proc_net);
}
#endif /* CONFIG_PROC_FS */

/* ------------------------------------------------------------------------ */

struct proto udpv6_prot = {
	.name			= "UDPv6",
	.owner			= THIS_MODULE,
	.close			= udp_lib_close,
	.pre_connect		= udpv6_pre_connect,
	.connect		= ip6_datagram_connect,
	.disconnect		= udp_disconnect,
	.ioctl			= udp_ioctl,
	.init			= udp_init_sock,
	.destroy		= udpv6_destroy_sock,
	.setsockopt		= udpv6_setsockopt,
	.getsockopt		= udpv6_getsockopt,
	.sendmsg		= udpv6_sendmsg,
	.recvmsg		= udpv6_recvmsg,
	.release_cb		= ip6_datagram_release_cb,
	.hash			= udp_lib_hash,
	.unhash			= udp_lib_unhash,
	.rehash			= udp_v6_rehash,
	.get_port		= udp_v6_get_port,
#ifdef CONFIG_BPF_SYSCALL
	.psock_update_sk_prot	= udp_bpf_update_proto,
#endif
	.memory_allocated	= &udp_memory_allocated,
	.sysctl_mem		= sysctl_udp_mem,
	.sysctl_wmem_offset     = offsetof(struct net, ipv4.sysctl_udp_wmem_min),
	.sysctl_rmem_offset     = offsetof(struct net, ipv4.sysctl_udp_rmem_min),
	.obj_size		= sizeof(struct udp6_sock),
	.h.udp_table		= &udp_table,
	.diag_destroy		= udp_abort,
};

static struct inet_protosw udpv6_protosw = {
	.type =      SOCK_DGRAM,
	.protocol =  IPPROTO_UDP,
	.prot =      &udpv6_prot,
	.ops =       &inet6_dgram_ops,
	.flags =     INET_PROTOSW_PERMANENT,
};

int __init udpv6_init(void)
{
	int ret;

	ret = inet6_add_protocol(&udpv6_protocol, IPPROTO_UDP);
	if (ret)
		goto out;

	ret = inet6_register_protosw(&udpv6_protosw);
	if (ret)
		goto out_udpv6_protocol;
out:
	return ret;

out_udpv6_protocol:
	inet6_del_protocol(&udpv6_protocol, IPPROTO_UDP);
	goto out;
}

void udpv6_exit(void)
{
	inet6_unregister_protosw(&udpv6_protosw);
	inet6_del_protocol(&udpv6_protocol, IPPROTO_UDP);
}<|MERGE_RESOLUTION|>--- conflicted
+++ resolved
@@ -141,21 +141,12 @@
 	return score;
 }
 
-<<<<<<< HEAD
-static inline struct sock *lookup_reuseport(struct net *net, struct sock *sk,
-					    struct sk_buff *skb,
-					    const struct in6_addr *saddr,
-					    __be16 sport,
-					    const struct in6_addr *daddr,
-					    unsigned int hnum)
-=======
 static struct sock *lookup_reuseport(struct net *net, struct sock *sk,
 				     struct sk_buff *skb,
 				     const struct in6_addr *saddr,
 				     __be16 sport,
 				     const struct in6_addr *daddr,
 				     unsigned int hnum)
->>>>>>> 7d2a07b7
 {
 	struct sock *reuse_sk = NULL;
 	u32 hash;
@@ -184,20 +175,12 @@
 		score = compute_score(sk, net, saddr, sport,
 				      daddr, hnum, dif, sdif);
 		if (score > badness) {
-<<<<<<< HEAD
-				result = lookup_reuseport(net, sk, skb,
-							  saddr, sport, daddr, hnum);
-				/* Fall back to scoring if group has connections */
-				if (result && !reuseport_has_conns(sk, false))
-					return result;
-=======
 			result = lookup_reuseport(net, sk, skb,
 						  saddr, sport, daddr, hnum);
 			/* Fall back to scoring if group has connections */
 			if (result && !reuseport_has_conns(sk, false))
 				return result;
 
->>>>>>> 7d2a07b7
 			result = result ? : sk;
 			badness = score;
 		}
