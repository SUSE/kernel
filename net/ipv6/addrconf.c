// SPDX-License-Identifier: GPL-2.0-or-later
/*
 *	IPv6 Address [auto]configuration
 *	Linux INET6 implementation
 *
 *	Authors:
 *	Pedro Roque		<roque@di.fc.ul.pt>
 *	Alexey Kuznetsov	<kuznet@ms2.inr.ac.ru>
 */

/*
 *	Changes:
 *
 *	Janos Farkas			:	delete timer on ifdown
 *	<chexum@bankinf.banki.hu>
 *	Andi Kleen			:	kill double kfree on module
 *						unload.
 *	Maciej W. Rozycki		:	FDDI support
 *	sekiya@USAGI			:	Don't send too many RS
 *						packets.
 *	yoshfuji@USAGI			:       Fixed interval between DAD
 *						packets.
 *	YOSHIFUJI Hideaki @USAGI	:	improved accuracy of
 *						address validation timer.
 *	YOSHIFUJI Hideaki @USAGI	:	Privacy Extensions (RFC3041)
 *						support.
 *	Yuji SEKIYA @USAGI		:	Don't assign a same IPv6
 *						address on a same interface.
 *	YOSHIFUJI Hideaki @USAGI	:	ARCnet support
 *	YOSHIFUJI Hideaki @USAGI	:	convert /proc/net/if_inet6 to
 *						seq_file.
 *	YOSHIFUJI Hideaki @USAGI	:	improved source address
 *						selection; consider scope,
 *						status etc.
 */

#define pr_fmt(fmt) "IPv6: " fmt

#include <linux/errno.h>
#include <linux/types.h>
#include <linux/kernel.h>
#include <linux/sched/signal.h>
#include <linux/socket.h>
#include <linux/sockios.h>
#include <linux/net.h>
#include <linux/inet.h>
#include <linux/in6.h>
#include <linux/netdevice.h>
#include <linux/if_addr.h>
#include <linux/if_arp.h>
#include <linux/if_arcnet.h>
#include <linux/if_infiniband.h>
#include <linux/route.h>
#include <linux/inetdevice.h>
#include <linux/init.h>
#include <linux/slab.h>
#ifdef CONFIG_SYSCTL
#include <linux/sysctl.h>
#endif
#include <linux/capability.h>
#include <linux/delay.h>
#include <linux/notifier.h>
#include <linux/string.h>
#include <linux/hash.h>

#include <net/ip_tunnels.h>
#include <net/net_namespace.h>
#include <net/sock.h>
#include <net/snmp.h>

#include <net/6lowpan.h>
#include <net/firewire.h>
#include <net/ipv6.h>
#include <net/protocol.h>
#include <net/ndisc.h>
#include <net/ip6_route.h>
#include <net/addrconf.h>
#include <net/tcp.h>
#include <net/ip.h>
#include <net/netlink.h>
#include <net/pkt_sched.h>
#include <net/l3mdev.h>
#include <linux/if_tunnel.h>
#include <linux/rtnetlink.h>
#include <linux/netconf.h>
#include <linux/random.h>
#include <linux/uaccess.h>
#include <linux/unaligned.h>

#include <linux/proc_fs.h>
#include <linux/seq_file.h>
#include <linux/export.h>
#include <linux/ioam6.h>

#define IPV6_MAX_STRLEN \
	sizeof("ffff:ffff:ffff:ffff:ffff:ffff:255.255.255.255")

static inline u32 cstamp_delta(unsigned long cstamp)
{
	return (cstamp - INITIAL_JIFFIES) * 100UL / HZ;
}

static inline s32 rfc3315_s14_backoff_init(s32 irt)
{
	/* multiply 'initial retransmission time' by 0.9 .. 1.1 */
	u64 tmp = get_random_u32_inclusive(900000, 1100000) * (u64)irt;
	do_div(tmp, 1000000);
	return (s32)tmp;
}

static inline s32 rfc3315_s14_backoff_update(s32 rt, s32 mrt)
{
	/* multiply 'retransmission timeout' by 1.9 .. 2.1 */
	u64 tmp = get_random_u32_inclusive(1900000, 2100000) * (u64)rt;
	do_div(tmp, 1000000);
	if ((s32)tmp > mrt) {
		/* multiply 'maximum retransmission time' by 0.9 .. 1.1 */
		tmp = get_random_u32_inclusive(900000, 1100000) * (u64)mrt;
		do_div(tmp, 1000000);
	}
	return (s32)tmp;
}

#ifdef CONFIG_SYSCTL
static int addrconf_sysctl_register(struct inet6_dev *idev);
static void addrconf_sysctl_unregister(struct inet6_dev *idev);
#else
static inline int addrconf_sysctl_register(struct inet6_dev *idev)
{
	return 0;
}

static inline void addrconf_sysctl_unregister(struct inet6_dev *idev)
{
}
#endif

static void ipv6_gen_rnd_iid(struct in6_addr *addr);

static int ipv6_generate_eui64(u8 *eui, struct net_device *dev);
static int ipv6_count_addresses(const struct inet6_dev *idev);
static int ipv6_generate_stable_address(struct in6_addr *addr,
					u8 dad_count,
					const struct inet6_dev *idev);

#define IN6_ADDR_HSIZE_SHIFT	8
#define IN6_ADDR_HSIZE		(1 << IN6_ADDR_HSIZE_SHIFT)

static void addrconf_verify(struct net *net);
static void addrconf_verify_rtnl(struct net *net);

static struct workqueue_struct *addrconf_wq;

static void addrconf_join_anycast(struct inet6_ifaddr *ifp);
static void addrconf_leave_anycast(struct inet6_ifaddr *ifp);

static void addrconf_type_change(struct net_device *dev,
				 unsigned long event);
static int addrconf_ifdown(struct net_device *dev, bool unregister);

static struct fib6_info *addrconf_get_prefix_route(const struct in6_addr *pfx,
						  int plen,
						  const struct net_device *dev,
						  u32 flags, u32 noflags,
						  bool no_gw);

static void addrconf_dad_start(struct inet6_ifaddr *ifp);
static void addrconf_dad_work(struct work_struct *w);
static void addrconf_dad_completed(struct inet6_ifaddr *ifp, bool bump_id,
				   bool send_na);
static void addrconf_dad_run(struct inet6_dev *idev, bool restart);
static void addrconf_rs_timer(struct timer_list *t);
static void __ipv6_ifa_notify(int event, struct inet6_ifaddr *ifa);
static void ipv6_ifa_notify(int event, struct inet6_ifaddr *ifa);

static void inet6_prefix_notify(int event, struct inet6_dev *idev,
				struct prefix_info *pinfo);

static struct ipv6_devconf ipv6_devconf __read_mostly = {
	.forwarding		= 0,
	.hop_limit		= IPV6_DEFAULT_HOPLIMIT,
	.mtu6			= IPV6_MIN_MTU,
	.accept_ra		= 1,
	.accept_redirects	= 1,
	.autoconf		= 1,
	.force_mld_version	= 0,
	.mldv1_unsolicited_report_interval = 10 * HZ,
	.mldv2_unsolicited_report_interval = HZ,
	.dad_transmits		= 1,
	.rtr_solicits		= MAX_RTR_SOLICITATIONS,
	.rtr_solicit_interval	= RTR_SOLICITATION_INTERVAL,
	.rtr_solicit_max_interval = RTR_SOLICITATION_MAX_INTERVAL,
	.rtr_solicit_delay	= MAX_RTR_SOLICITATION_DELAY,
	.use_tempaddr		= 0,
	.temp_valid_lft		= TEMP_VALID_LIFETIME,
	.temp_prefered_lft	= TEMP_PREFERRED_LIFETIME,
	.regen_min_advance	= REGEN_MIN_ADVANCE,
	.regen_max_retry	= REGEN_MAX_RETRY,
	.max_desync_factor	= MAX_DESYNC_FACTOR,
	.max_addresses		= IPV6_MAX_ADDRESSES,
	.accept_ra_defrtr	= 1,
	.ra_defrtr_metric	= IP6_RT_PRIO_USER,
	.accept_ra_from_local	= 0,
	.accept_ra_min_hop_limit= 1,
	.accept_ra_min_lft	= 0,
	.accept_ra_pinfo	= 1,
#ifdef CONFIG_IPV6_ROUTER_PREF
	.accept_ra_rtr_pref	= 1,
	.rtr_probe_interval	= 60 * HZ,
#ifdef CONFIG_IPV6_ROUTE_INFO
	.accept_ra_rt_info_min_plen = 0,
	.accept_ra_rt_info_max_plen = 0,
#endif
#endif
	.proxy_ndp		= 0,
	.accept_source_route	= 0,	/* we do not accept RH0 by default. */
	.disable_ipv6		= 0,
	.accept_dad		= 0,
	.suppress_frag_ndisc	= 1,
	.accept_ra_mtu		= 1,
	.stable_secret		= {
		.initialized = false,
	},
	.use_oif_addrs_only	= 0,
	.ignore_routes_with_linkdown = 0,
	.keep_addr_on_down	= 0,
	.seg6_enabled		= 0,
#ifdef CONFIG_IPV6_SEG6_HMAC
	.seg6_require_hmac	= 0,
#endif
	.enhanced_dad           = 1,
	.addr_gen_mode		= IN6_ADDR_GEN_MODE_EUI64,
	.disable_policy		= 0,
	.rpl_seg_enabled	= 0,
	.ioam6_enabled		= 0,
	.ioam6_id               = IOAM6_DEFAULT_IF_ID,
	.ioam6_id_wide		= IOAM6_DEFAULT_IF_ID_WIDE,
	.ndisc_evict_nocarrier	= 1,
	.ra_honor_pio_life	= 0,
	.ra_honor_pio_pflag	= 0,
};

static struct ipv6_devconf ipv6_devconf_dflt __read_mostly = {
	.forwarding		= 0,
	.hop_limit		= IPV6_DEFAULT_HOPLIMIT,
	.mtu6			= IPV6_MIN_MTU,
	.accept_ra		= 1,
	.accept_redirects	= 1,
	.autoconf		= 1,
	.force_mld_version	= 0,
	.mldv1_unsolicited_report_interval = 10 * HZ,
	.mldv2_unsolicited_report_interval = HZ,
	.dad_transmits		= 1,
	.rtr_solicits		= MAX_RTR_SOLICITATIONS,
	.rtr_solicit_interval	= RTR_SOLICITATION_INTERVAL,
	.rtr_solicit_max_interval = RTR_SOLICITATION_MAX_INTERVAL,
	.rtr_solicit_delay	= MAX_RTR_SOLICITATION_DELAY,
	.use_tempaddr		= 0,
	.temp_valid_lft		= TEMP_VALID_LIFETIME,
	.temp_prefered_lft	= TEMP_PREFERRED_LIFETIME,
	.regen_min_advance	= REGEN_MIN_ADVANCE,
	.regen_max_retry	= REGEN_MAX_RETRY,
	.max_desync_factor	= MAX_DESYNC_FACTOR,
	.max_addresses		= IPV6_MAX_ADDRESSES,
	.accept_ra_defrtr	= 1,
	.ra_defrtr_metric	= IP6_RT_PRIO_USER,
	.accept_ra_from_local	= 0,
	.accept_ra_min_hop_limit= 1,
	.accept_ra_min_lft	= 0,
	.accept_ra_pinfo	= 1,
#ifdef CONFIG_IPV6_ROUTER_PREF
	.accept_ra_rtr_pref	= 1,
	.rtr_probe_interval	= 60 * HZ,
#ifdef CONFIG_IPV6_ROUTE_INFO
	.accept_ra_rt_info_min_plen = 0,
	.accept_ra_rt_info_max_plen = 0,
#endif
#endif
	.proxy_ndp		= 0,
	.accept_source_route	= 0,	/* we do not accept RH0 by default. */
	.disable_ipv6		= 0,
	.accept_dad		= 1,
	.suppress_frag_ndisc	= 1,
	.accept_ra_mtu		= 1,
	.stable_secret		= {
		.initialized = false,
	},
	.use_oif_addrs_only	= 0,
	.ignore_routes_with_linkdown = 0,
	.keep_addr_on_down	= 0,
	.seg6_enabled		= 0,
#ifdef CONFIG_IPV6_SEG6_HMAC
	.seg6_require_hmac	= 0,
#endif
	.enhanced_dad           = 1,
	.addr_gen_mode		= IN6_ADDR_GEN_MODE_EUI64,
	.disable_policy		= 0,
	.rpl_seg_enabled	= 0,
	.ioam6_enabled		= 0,
	.ioam6_id               = IOAM6_DEFAULT_IF_ID,
	.ioam6_id_wide		= IOAM6_DEFAULT_IF_ID_WIDE,
	.ndisc_evict_nocarrier	= 1,
	.ra_honor_pio_life	= 0,
	.ra_honor_pio_pflag	= 0,
};

/* Check if link is ready: is it up and is a valid qdisc available */
static inline bool addrconf_link_ready(const struct net_device *dev)
{
	return netif_oper_up(dev) && !qdisc_tx_is_noop(dev);
}

static void addrconf_del_rs_timer(struct inet6_dev *idev)
{
	if (del_timer(&idev->rs_timer))
		__in6_dev_put(idev);
}

static void addrconf_del_dad_work(struct inet6_ifaddr *ifp)
{
	if (cancel_delayed_work(&ifp->dad_work))
		__in6_ifa_put(ifp);
}

static void addrconf_mod_rs_timer(struct inet6_dev *idev,
				  unsigned long when)
{
	if (!mod_timer(&idev->rs_timer, jiffies + when))
		in6_dev_hold(idev);
}

static void addrconf_mod_dad_work(struct inet6_ifaddr *ifp,
				   unsigned long delay)
{
	in6_ifa_hold(ifp);
	if (mod_delayed_work(addrconf_wq, &ifp->dad_work, delay))
		in6_ifa_put(ifp);
}

static int snmp6_alloc_dev(struct inet6_dev *idev)
{
	int i;

	idev->stats.ipv6 = alloc_percpu_gfp(struct ipstats_mib, GFP_KERNEL_ACCOUNT);
	if (!idev->stats.ipv6)
		goto err_ip;

	for_each_possible_cpu(i) {
		struct ipstats_mib *addrconf_stats;
		addrconf_stats = per_cpu_ptr(idev->stats.ipv6, i);
		u64_stats_init(&addrconf_stats->syncp);
	}


	idev->stats.icmpv6dev = kzalloc(sizeof(struct icmpv6_mib_device),
					GFP_KERNEL);
	if (!idev->stats.icmpv6dev)
		goto err_icmp;
	idev->stats.icmpv6msgdev = kzalloc(sizeof(struct icmpv6msg_mib_device),
					   GFP_KERNEL_ACCOUNT);
	if (!idev->stats.icmpv6msgdev)
		goto err_icmpmsg;

	return 0;

err_icmpmsg:
	kfree(idev->stats.icmpv6dev);
err_icmp:
	free_percpu(idev->stats.ipv6);
err_ip:
	return -ENOMEM;
}

static struct inet6_dev *ipv6_add_dev(struct net_device *dev)
{
	struct inet6_dev *ndev;
	int err = -ENOMEM;

	ASSERT_RTNL();

	if (dev->mtu < IPV6_MIN_MTU && dev != blackhole_netdev)
		return ERR_PTR(-EINVAL);

	ndev = kzalloc(sizeof(*ndev), GFP_KERNEL_ACCOUNT);
	if (!ndev)
		return ERR_PTR(err);

	rwlock_init(&ndev->lock);
	ndev->dev = dev;
	INIT_LIST_HEAD(&ndev->addr_list);
	timer_setup(&ndev->rs_timer, addrconf_rs_timer, 0);
	memcpy(&ndev->cnf, dev_net(dev)->ipv6.devconf_dflt, sizeof(ndev->cnf));

	if (ndev->cnf.stable_secret.initialized)
		ndev->cnf.addr_gen_mode = IN6_ADDR_GEN_MODE_STABLE_PRIVACY;

	ndev->cnf.mtu6 = dev->mtu;
	ndev->ra_mtu = 0;
	ndev->nd_parms = neigh_parms_alloc(dev, &nd_tbl);
	if (!ndev->nd_parms) {
		kfree(ndev);
		return ERR_PTR(err);
	}
	if (ndev->cnf.forwarding)
		dev_disable_lro(dev);
	/* We refer to the device */
	netdev_hold(dev, &ndev->dev_tracker, GFP_KERNEL);

	if (snmp6_alloc_dev(ndev) < 0) {
		netdev_dbg(dev, "%s: cannot allocate memory for statistics\n",
			   __func__);
		neigh_parms_release(&nd_tbl, ndev->nd_parms);
		netdev_put(dev, &ndev->dev_tracker);
		kfree(ndev);
		return ERR_PTR(err);
	}

	if (dev != blackhole_netdev) {
		if (snmp6_register_dev(ndev) < 0) {
			netdev_dbg(dev, "%s: cannot create /proc/net/dev_snmp6/%s\n",
				   __func__, dev->name);
			goto err_release;
		}
	}
	/* One reference from device. */
	refcount_set(&ndev->refcnt, 1);

	if (dev->flags & (IFF_NOARP | IFF_LOOPBACK))
		ndev->cnf.accept_dad = -1;

#if IS_ENABLED(CONFIG_IPV6_SIT)
	if (dev->type == ARPHRD_SIT && (dev->priv_flags & IFF_ISATAP)) {
		pr_info("%s: Disabled Multicast RS\n", dev->name);
		ndev->cnf.rtr_solicits = 0;
	}
#endif

	INIT_LIST_HEAD(&ndev->tempaddr_list);
	ndev->desync_factor = U32_MAX;
	if ((dev->flags&IFF_LOOPBACK) ||
	    dev->type == ARPHRD_TUNNEL ||
	    dev->type == ARPHRD_TUNNEL6 ||
	    dev->type == ARPHRD_SIT ||
	    dev->type == ARPHRD_NONE) {
		ndev->cnf.use_tempaddr = -1;
	}

	ndev->token = in6addr_any;

	if (netif_running(dev) && addrconf_link_ready(dev))
		ndev->if_flags |= IF_READY;

	ipv6_mc_init_dev(ndev);
	ndev->tstamp = jiffies;
	if (dev != blackhole_netdev) {
		err = addrconf_sysctl_register(ndev);
		if (err) {
			ipv6_mc_destroy_dev(ndev);
			snmp6_unregister_dev(ndev);
			goto err_release;
		}
	}
	/* protected by rtnl_lock */
	rcu_assign_pointer(dev->ip6_ptr, ndev);

	if (dev != blackhole_netdev) {
		/* Join interface-local all-node multicast group */
		ipv6_dev_mc_inc(dev, &in6addr_interfacelocal_allnodes);

		/* Join all-node multicast group */
		ipv6_dev_mc_inc(dev, &in6addr_linklocal_allnodes);

		/* Join all-router multicast group if forwarding is set */
		if (ndev->cnf.forwarding && (dev->flags & IFF_MULTICAST))
			ipv6_dev_mc_inc(dev, &in6addr_linklocal_allrouters);
	}
	return ndev;

err_release:
	neigh_parms_release(&nd_tbl, ndev->nd_parms);
	ndev->dead = 1;
	in6_dev_finish_destroy(ndev);
	return ERR_PTR(err);
}

static struct inet6_dev *ipv6_find_idev(struct net_device *dev)
{
	struct inet6_dev *idev;

	ASSERT_RTNL();

	idev = __in6_dev_get(dev);
	if (!idev) {
		idev = ipv6_add_dev(dev);
		if (IS_ERR(idev))
			return idev;
	}

	if (dev->flags&IFF_UP)
		ipv6_mc_up(idev);
	return idev;
}

static int inet6_netconf_msgsize_devconf(int type)
{
	int size =  NLMSG_ALIGN(sizeof(struct netconfmsg))
		    + nla_total_size(4);	/* NETCONFA_IFINDEX */
	bool all = false;

	if (type == NETCONFA_ALL)
		all = true;

	if (all || type == NETCONFA_FORWARDING)
		size += nla_total_size(4);
#ifdef CONFIG_IPV6_MROUTE
	if (all || type == NETCONFA_MC_FORWARDING)
		size += nla_total_size(4);
#endif
	if (all || type == NETCONFA_PROXY_NEIGH)
		size += nla_total_size(4);

	if (all || type == NETCONFA_IGNORE_ROUTES_WITH_LINKDOWN)
		size += nla_total_size(4);

	return size;
}

static int inet6_netconf_fill_devconf(struct sk_buff *skb, int ifindex,
				      struct ipv6_devconf *devconf, u32 portid,
				      u32 seq, int event, unsigned int flags,
				      int type)
{
	struct nlmsghdr  *nlh;
	struct netconfmsg *ncm;
	bool all = false;

	nlh = nlmsg_put(skb, portid, seq, event, sizeof(struct netconfmsg),
			flags);
	if (!nlh)
		return -EMSGSIZE;

	if (type == NETCONFA_ALL)
		all = true;

	ncm = nlmsg_data(nlh);
	ncm->ncm_family = AF_INET6;

	if (nla_put_s32(skb, NETCONFA_IFINDEX, ifindex) < 0)
		goto nla_put_failure;

	if (!devconf)
		goto out;

	if ((all || type == NETCONFA_FORWARDING) &&
	    nla_put_s32(skb, NETCONFA_FORWARDING,
			READ_ONCE(devconf->forwarding)) < 0)
		goto nla_put_failure;
#ifdef CONFIG_IPV6_MROUTE
	if ((all || type == NETCONFA_MC_FORWARDING) &&
	    nla_put_s32(skb, NETCONFA_MC_FORWARDING,
			atomic_read(&devconf->mc_forwarding)) < 0)
		goto nla_put_failure;
#endif
	if ((all || type == NETCONFA_PROXY_NEIGH) &&
	    nla_put_s32(skb, NETCONFA_PROXY_NEIGH,
			READ_ONCE(devconf->proxy_ndp)) < 0)
		goto nla_put_failure;

	if ((all || type == NETCONFA_IGNORE_ROUTES_WITH_LINKDOWN) &&
	    nla_put_s32(skb, NETCONFA_IGNORE_ROUTES_WITH_LINKDOWN,
			READ_ONCE(devconf->ignore_routes_with_linkdown)) < 0)
		goto nla_put_failure;

out:
	nlmsg_end(skb, nlh);
	return 0;

nla_put_failure:
	nlmsg_cancel(skb, nlh);
	return -EMSGSIZE;
}

void inet6_netconf_notify_devconf(struct net *net, int event, int type,
				  int ifindex, struct ipv6_devconf *devconf)
{
	struct sk_buff *skb;
	int err = -ENOBUFS;

	skb = nlmsg_new(inet6_netconf_msgsize_devconf(type), GFP_KERNEL);
	if (!skb)
		goto errout;

	err = inet6_netconf_fill_devconf(skb, ifindex, devconf, 0, 0,
					 event, 0, type);
	if (err < 0) {
		/* -EMSGSIZE implies BUG in inet6_netconf_msgsize_devconf() */
		WARN_ON(err == -EMSGSIZE);
		kfree_skb(skb);
		goto errout;
	}
	rtnl_notify(skb, net, 0, RTNLGRP_IPV6_NETCONF, NULL, GFP_KERNEL);
	return;
errout:
	rtnl_set_sk_err(net, RTNLGRP_IPV6_NETCONF, err);
}

static const struct nla_policy devconf_ipv6_policy[NETCONFA_MAX+1] = {
	[NETCONFA_IFINDEX]	= { .len = sizeof(int) },
	[NETCONFA_FORWARDING]	= { .len = sizeof(int) },
	[NETCONFA_PROXY_NEIGH]	= { .len = sizeof(int) },
	[NETCONFA_IGNORE_ROUTES_WITH_LINKDOWN]	= { .len = sizeof(int) },
};

static int inet6_netconf_valid_get_req(struct sk_buff *skb,
				       const struct nlmsghdr *nlh,
				       struct nlattr **tb,
				       struct netlink_ext_ack *extack)
{
	int i, err;

	if (nlh->nlmsg_len < nlmsg_msg_size(sizeof(struct netconfmsg))) {
		NL_SET_ERR_MSG_MOD(extack, "Invalid header for netconf get request");
		return -EINVAL;
	}

	if (!netlink_strict_get_check(skb))
		return nlmsg_parse_deprecated(nlh, sizeof(struct netconfmsg),
					      tb, NETCONFA_MAX,
					      devconf_ipv6_policy, extack);

	err = nlmsg_parse_deprecated_strict(nlh, sizeof(struct netconfmsg),
					    tb, NETCONFA_MAX,
					    devconf_ipv6_policy, extack);
	if (err)
		return err;

	for (i = 0; i <= NETCONFA_MAX; i++) {
		if (!tb[i])
			continue;

		switch (i) {
		case NETCONFA_IFINDEX:
			break;
		default:
			NL_SET_ERR_MSG_MOD(extack, "Unsupported attribute in netconf get request");
			return -EINVAL;
		}
	}

	return 0;
}

static int inet6_netconf_get_devconf(struct sk_buff *in_skb,
				     struct nlmsghdr *nlh,
				     struct netlink_ext_ack *extack)
{
	struct net *net = sock_net(in_skb->sk);
	struct nlattr *tb[NETCONFA_MAX+1];
	struct inet6_dev *in6_dev = NULL;
	struct net_device *dev = NULL;
	struct sk_buff *skb;
	struct ipv6_devconf *devconf;
	int ifindex;
	int err;

	err = inet6_netconf_valid_get_req(in_skb, nlh, tb, extack);
	if (err < 0)
		return err;

	if (!tb[NETCONFA_IFINDEX])
		return -EINVAL;

	err = -EINVAL;
	ifindex = nla_get_s32(tb[NETCONFA_IFINDEX]);
	switch (ifindex) {
	case NETCONFA_IFINDEX_ALL:
		devconf = net->ipv6.devconf_all;
		break;
	case NETCONFA_IFINDEX_DEFAULT:
		devconf = net->ipv6.devconf_dflt;
		break;
	default:
		dev = dev_get_by_index(net, ifindex);
		if (!dev)
			return -EINVAL;
		in6_dev = in6_dev_get(dev);
		if (!in6_dev)
			goto errout;
		devconf = &in6_dev->cnf;
		break;
	}

	err = -ENOBUFS;
	skb = nlmsg_new(inet6_netconf_msgsize_devconf(NETCONFA_ALL), GFP_KERNEL);
	if (!skb)
		goto errout;

	err = inet6_netconf_fill_devconf(skb, ifindex, devconf,
					 NETLINK_CB(in_skb).portid,
					 nlh->nlmsg_seq, RTM_NEWNETCONF, 0,
					 NETCONFA_ALL);
	if (err < 0) {
		/* -EMSGSIZE implies BUG in inet6_netconf_msgsize_devconf() */
		WARN_ON(err == -EMSGSIZE);
		kfree_skb(skb);
		goto errout;
	}
	err = rtnl_unicast(skb, net, NETLINK_CB(in_skb).portid);
errout:
	if (in6_dev)
		in6_dev_put(in6_dev);
	dev_put(dev);
	return err;
}

/* Combine dev_addr_genid and dev_base_seq to detect changes.
 */
static u32 inet6_base_seq(const struct net *net)
{
	u32 res = atomic_read(&net->ipv6.dev_addr_genid) +
		  READ_ONCE(net->dev_base_seq);

	/* Must not return 0 (see nl_dump_check_consistent()).
	 * Chose a value far away from 0.
	 */
	if (!res)
		res = 0x80000000;
	return res;
}

static int inet6_netconf_dump_devconf(struct sk_buff *skb,
				      struct netlink_callback *cb)
{
	const struct nlmsghdr *nlh = cb->nlh;
	struct net *net = sock_net(skb->sk);
	struct {
		unsigned long ifindex;
		unsigned int all_default;
	} *ctx = (void *)cb->ctx;
	struct net_device *dev;
	struct inet6_dev *idev;
	int err = 0;

	if (cb->strict_check) {
		struct netlink_ext_ack *extack = cb->extack;
		struct netconfmsg *ncm;

		if (nlh->nlmsg_len < nlmsg_msg_size(sizeof(*ncm))) {
			NL_SET_ERR_MSG_MOD(extack, "Invalid header for netconf dump request");
			return -EINVAL;
		}

		if (nlmsg_attrlen(nlh, sizeof(*ncm))) {
			NL_SET_ERR_MSG_MOD(extack, "Invalid data after header in netconf dump request");
			return -EINVAL;
		}
	}

	rcu_read_lock();
	for_each_netdev_dump(net, dev, ctx->ifindex) {
		idev = __in6_dev_get(dev);
		if (!idev)
			continue;
		err = inet6_netconf_fill_devconf(skb, dev->ifindex,
					         &idev->cnf,
						 NETLINK_CB(cb->skb).portid,
						 nlh->nlmsg_seq,
						 RTM_NEWNETCONF,
						 NLM_F_MULTI,
						 NETCONFA_ALL);
		if (err < 0)
			goto done;
	}
	if (ctx->all_default == 0) {
		err = inet6_netconf_fill_devconf(skb, NETCONFA_IFINDEX_ALL,
						 net->ipv6.devconf_all,
						 NETLINK_CB(cb->skb).portid,
						 nlh->nlmsg_seq,
						 RTM_NEWNETCONF, NLM_F_MULTI,
						 NETCONFA_ALL);
		if (err < 0)
			goto done;
		ctx->all_default++;
	}
	if (ctx->all_default == 1) {
		err = inet6_netconf_fill_devconf(skb, NETCONFA_IFINDEX_DEFAULT,
						 net->ipv6.devconf_dflt,
						 NETLINK_CB(cb->skb).portid,
						 nlh->nlmsg_seq,
						 RTM_NEWNETCONF, NLM_F_MULTI,
						 NETCONFA_ALL);
		if (err < 0)
			goto done;
		ctx->all_default++;
	}
done:
	rcu_read_unlock();
	return err;
}

#ifdef CONFIG_SYSCTL
static void dev_forward_change(struct inet6_dev *idev)
{
	struct net_device *dev;
	struct inet6_ifaddr *ifa;
	LIST_HEAD(tmp_addr_list);

	if (!idev)
		return;
	dev = idev->dev;
	if (idev->cnf.forwarding)
		dev_disable_lro(dev);
	if (dev->flags & IFF_MULTICAST) {
		if (idev->cnf.forwarding) {
			ipv6_dev_mc_inc(dev, &in6addr_linklocal_allrouters);
			ipv6_dev_mc_inc(dev, &in6addr_interfacelocal_allrouters);
			ipv6_dev_mc_inc(dev, &in6addr_sitelocal_allrouters);
		} else {
			ipv6_dev_mc_dec(dev, &in6addr_linklocal_allrouters);
			ipv6_dev_mc_dec(dev, &in6addr_interfacelocal_allrouters);
			ipv6_dev_mc_dec(dev, &in6addr_sitelocal_allrouters);
		}
	}

	read_lock_bh(&idev->lock);
	list_for_each_entry(ifa, &idev->addr_list, if_list) {
		if (ifa->flags&IFA_F_TENTATIVE)
			continue;
		list_add_tail(&ifa->if_list_aux, &tmp_addr_list);
	}
	read_unlock_bh(&idev->lock);

	while (!list_empty(&tmp_addr_list)) {
		ifa = list_first_entry(&tmp_addr_list,
				       struct inet6_ifaddr, if_list_aux);
		list_del(&ifa->if_list_aux);
		if (idev->cnf.forwarding)
			addrconf_join_anycast(ifa);
		else
			addrconf_leave_anycast(ifa);
	}

	inet6_netconf_notify_devconf(dev_net(dev), RTM_NEWNETCONF,
				     NETCONFA_FORWARDING,
				     dev->ifindex, &idev->cnf);
}


static void addrconf_forward_change(struct net *net, __s32 newf)
{
	struct net_device *dev;
	struct inet6_dev *idev;

	for_each_netdev(net, dev) {
		idev = __in6_dev_get(dev);
		if (idev) {
			int changed = (!idev->cnf.forwarding) ^ (!newf);

			WRITE_ONCE(idev->cnf.forwarding, newf);
			if (changed)
				dev_forward_change(idev);
		}
	}
}

static int addrconf_fixup_forwarding(const struct ctl_table *table, int *p, int newf)
{
	struct net *net;
	int old;

	if (!rtnl_trylock())
		return restart_syscall();

	net = (struct net *)table->extra2;
	old = *p;
	WRITE_ONCE(*p, newf);

	if (p == &net->ipv6.devconf_dflt->forwarding) {
		if ((!newf) ^ (!old))
			inet6_netconf_notify_devconf(net, RTM_NEWNETCONF,
						     NETCONFA_FORWARDING,
						     NETCONFA_IFINDEX_DEFAULT,
						     net->ipv6.devconf_dflt);
		rtnl_unlock();
		return 0;
	}

	if (p == &net->ipv6.devconf_all->forwarding) {
		int old_dflt = net->ipv6.devconf_dflt->forwarding;

		WRITE_ONCE(net->ipv6.devconf_dflt->forwarding, newf);
		if ((!newf) ^ (!old_dflt))
			inet6_netconf_notify_devconf(net, RTM_NEWNETCONF,
						     NETCONFA_FORWARDING,
						     NETCONFA_IFINDEX_DEFAULT,
						     net->ipv6.devconf_dflt);

		addrconf_forward_change(net, newf);
		if ((!newf) ^ (!old))
			inet6_netconf_notify_devconf(net, RTM_NEWNETCONF,
						     NETCONFA_FORWARDING,
						     NETCONFA_IFINDEX_ALL,
						     net->ipv6.devconf_all);
	} else if ((!newf) ^ (!old))
		dev_forward_change((struct inet6_dev *)table->extra1);
	rtnl_unlock();

	if (newf)
		rt6_purge_dflt_routers(net);
	return 1;
}

static void addrconf_linkdown_change(struct net *net, __s32 newf)
{
	struct net_device *dev;
	struct inet6_dev *idev;

	for_each_netdev(net, dev) {
		idev = __in6_dev_get(dev);
		if (idev) {
			int changed = (!idev->cnf.ignore_routes_with_linkdown) ^ (!newf);

			WRITE_ONCE(idev->cnf.ignore_routes_with_linkdown, newf);
			if (changed)
				inet6_netconf_notify_devconf(dev_net(dev),
							     RTM_NEWNETCONF,
							     NETCONFA_IGNORE_ROUTES_WITH_LINKDOWN,
							     dev->ifindex,
							     &idev->cnf);
		}
	}
}

static int addrconf_fixup_linkdown(const struct ctl_table *table, int *p, int newf)
{
	struct net *net;
	int old;

	if (!rtnl_trylock())
		return restart_syscall();

	net = (struct net *)table->extra2;
	old = *p;
	WRITE_ONCE(*p, newf);

	if (p == &net->ipv6.devconf_dflt->ignore_routes_with_linkdown) {
		if ((!newf) ^ (!old))
			inet6_netconf_notify_devconf(net,
						     RTM_NEWNETCONF,
						     NETCONFA_IGNORE_ROUTES_WITH_LINKDOWN,
						     NETCONFA_IFINDEX_DEFAULT,
						     net->ipv6.devconf_dflt);
		rtnl_unlock();
		return 0;
	}

	if (p == &net->ipv6.devconf_all->ignore_routes_with_linkdown) {
		WRITE_ONCE(net->ipv6.devconf_dflt->ignore_routes_with_linkdown, newf);
		addrconf_linkdown_change(net, newf);
		if ((!newf) ^ (!old))
			inet6_netconf_notify_devconf(net,
						     RTM_NEWNETCONF,
						     NETCONFA_IGNORE_ROUTES_WITH_LINKDOWN,
						     NETCONFA_IFINDEX_ALL,
						     net->ipv6.devconf_all);
	}
	rtnl_unlock();

	return 1;
}

#endif

/* Nobody refers to this ifaddr, destroy it */
void inet6_ifa_finish_destroy(struct inet6_ifaddr *ifp)
{
	WARN_ON(!hlist_unhashed(&ifp->addr_lst));

#ifdef NET_REFCNT_DEBUG
	pr_debug("%s\n", __func__);
#endif

	in6_dev_put(ifp->idev);

	if (cancel_delayed_work(&ifp->dad_work))
		pr_notice("delayed DAD work was pending while freeing ifa=%p\n",
			  ifp);

	if (ifp->state != INET6_IFADDR_STATE_DEAD) {
		pr_warn("Freeing alive inet6 address %p\n", ifp);
		return;
	}

	kfree_rcu(ifp, rcu);
}

static void
ipv6_link_dev_addr(struct inet6_dev *idev, struct inet6_ifaddr *ifp)
{
	struct list_head *p;
	int ifp_scope = ipv6_addr_src_scope(&ifp->addr);

	/*
	 * Each device address list is sorted in order of scope -
	 * global before linklocal.
	 */
	list_for_each(p, &idev->addr_list) {
		struct inet6_ifaddr *ifa
			= list_entry(p, struct inet6_ifaddr, if_list);
		if (ifp_scope >= ipv6_addr_src_scope(&ifa->addr))
			break;
	}

	list_add_tail_rcu(&ifp->if_list, p);
}

static u32 inet6_addr_hash(const struct net *net, const struct in6_addr *addr)
{
	u32 val = ipv6_addr_hash(addr) ^ net_hash_mix(net);

	return hash_32(val, IN6_ADDR_HSIZE_SHIFT);
}

static bool ipv6_chk_same_addr(struct net *net, const struct in6_addr *addr,
			       struct net_device *dev, unsigned int hash)
{
	struct inet6_ifaddr *ifp;

	hlist_for_each_entry(ifp, &net->ipv6.inet6_addr_lst[hash], addr_lst) {
		if (ipv6_addr_equal(&ifp->addr, addr)) {
			if (!dev || ifp->idev->dev == dev)
				return true;
		}
	}
	return false;
}

static int ipv6_add_addr_hash(struct net_device *dev, struct inet6_ifaddr *ifa)
{
	struct net *net = dev_net(dev);
	unsigned int hash = inet6_addr_hash(net, &ifa->addr);
	int err = 0;

	spin_lock_bh(&net->ipv6.addrconf_hash_lock);

	/* Ignore adding duplicate addresses on an interface */
	if (ipv6_chk_same_addr(net, &ifa->addr, dev, hash)) {
		netdev_dbg(dev, "ipv6_add_addr: already assigned\n");
		err = -EEXIST;
	} else {
		hlist_add_head_rcu(&ifa->addr_lst, &net->ipv6.inet6_addr_lst[hash]);
	}

	spin_unlock_bh(&net->ipv6.addrconf_hash_lock);

	return err;
}

/* On success it returns ifp with increased reference count */

static struct inet6_ifaddr *
ipv6_add_addr(struct inet6_dev *idev, struct ifa6_config *cfg,
	      bool can_block, struct netlink_ext_ack *extack)
{
	gfp_t gfp_flags = can_block ? GFP_KERNEL : GFP_ATOMIC;
	int addr_type = ipv6_addr_type(cfg->pfx);
	struct net *net = dev_net(idev->dev);
	struct inet6_ifaddr *ifa = NULL;
	struct fib6_info *f6i = NULL;
	int err = 0;

	if (addr_type == IPV6_ADDR_ANY) {
		NL_SET_ERR_MSG_MOD(extack, "Invalid address");
		return ERR_PTR(-EADDRNOTAVAIL);
	} else if (addr_type & IPV6_ADDR_MULTICAST &&
		   !(cfg->ifa_flags & IFA_F_MCAUTOJOIN)) {
		NL_SET_ERR_MSG_MOD(extack, "Cannot assign multicast address without \"IFA_F_MCAUTOJOIN\" flag");
		return ERR_PTR(-EADDRNOTAVAIL);
	} else if (!(idev->dev->flags & IFF_LOOPBACK) &&
		   !netif_is_l3_master(idev->dev) &&
		   addr_type & IPV6_ADDR_LOOPBACK) {
		NL_SET_ERR_MSG_MOD(extack, "Cannot assign loopback address on this device");
		return ERR_PTR(-EADDRNOTAVAIL);
	}

	if (idev->dead) {
		NL_SET_ERR_MSG_MOD(extack, "device is going away");
		err = -ENODEV;
		goto out;
	}

	if (idev->cnf.disable_ipv6) {
		NL_SET_ERR_MSG_MOD(extack, "IPv6 is disabled on this device");
		err = -EACCES;
		goto out;
	}

	/* validator notifier needs to be blocking;
	 * do not call in atomic context
	 */
	if (can_block) {
		struct in6_validator_info i6vi = {
			.i6vi_addr = *cfg->pfx,
			.i6vi_dev = idev,
			.extack = extack,
		};

		err = inet6addr_validator_notifier_call_chain(NETDEV_UP, &i6vi);
		err = notifier_to_errno(err);
		if (err < 0)
			goto out;
	}

	ifa = kzalloc(sizeof(*ifa), gfp_flags | __GFP_ACCOUNT);
	if (!ifa) {
		err = -ENOBUFS;
		goto out;
	}

	f6i = addrconf_f6i_alloc(net, idev, cfg->pfx, false, gfp_flags, extack);
	if (IS_ERR(f6i)) {
		err = PTR_ERR(f6i);
		f6i = NULL;
		goto out;
	}

	neigh_parms_data_state_setall(idev->nd_parms);

	ifa->addr = *cfg->pfx;
	if (cfg->peer_pfx)
		ifa->peer_addr = *cfg->peer_pfx;

	spin_lock_init(&ifa->lock);
	INIT_DELAYED_WORK(&ifa->dad_work, addrconf_dad_work);
	INIT_HLIST_NODE(&ifa->addr_lst);
	ifa->scope = cfg->scope;
	ifa->prefix_len = cfg->plen;
	ifa->rt_priority = cfg->rt_priority;
	ifa->flags = cfg->ifa_flags;
	ifa->ifa_proto = cfg->ifa_proto;
	/* No need to add the TENTATIVE flag for addresses with NODAD */
	if (!(cfg->ifa_flags & IFA_F_NODAD))
		ifa->flags |= IFA_F_TENTATIVE;
	ifa->valid_lft = cfg->valid_lft;
	ifa->prefered_lft = cfg->preferred_lft;
	ifa->cstamp = ifa->tstamp = jiffies;
	ifa->tokenized = false;

	ifa->rt = f6i;

	ifa->idev = idev;
	in6_dev_hold(idev);

	/* For caller */
	refcount_set(&ifa->refcnt, 1);

	rcu_read_lock();

	err = ipv6_add_addr_hash(idev->dev, ifa);
	if (err < 0) {
		rcu_read_unlock();
		goto out;
	}

	write_lock_bh(&idev->lock);

	/* Add to inet6_dev unicast addr list. */
	ipv6_link_dev_addr(idev, ifa);

	if (ifa->flags&IFA_F_TEMPORARY) {
		list_add(&ifa->tmp_list, &idev->tempaddr_list);
		in6_ifa_hold(ifa);
	}

	in6_ifa_hold(ifa);
	write_unlock_bh(&idev->lock);

	rcu_read_unlock();

	inet6addr_notifier_call_chain(NETDEV_UP, ifa);
out:
	if (unlikely(err < 0)) {
		fib6_info_release(f6i);

		if (ifa) {
			if (ifa->idev)
				in6_dev_put(ifa->idev);
			kfree(ifa);
		}
		ifa = ERR_PTR(err);
	}

	return ifa;
}

enum cleanup_prefix_rt_t {
	CLEANUP_PREFIX_RT_NOP,    /* no cleanup action for prefix route */
	CLEANUP_PREFIX_RT_DEL,    /* delete the prefix route */
	CLEANUP_PREFIX_RT_EXPIRE, /* update the lifetime of the prefix route */
};

/*
 * Check, whether the prefix for ifp would still need a prefix route
 * after deleting ifp. The function returns one of the CLEANUP_PREFIX_RT_*
 * constants.
 *
 * 1) we don't purge prefix if address was not permanent.
 *    prefix is managed by its own lifetime.
 * 2) we also don't purge, if the address was IFA_F_NOPREFIXROUTE.
 * 3) if there are no addresses, delete prefix.
 * 4) if there are still other permanent address(es),
 *    corresponding prefix is still permanent.
 * 5) if there are still other addresses with IFA_F_NOPREFIXROUTE,
 *    don't purge the prefix, assume user space is managing it.
 * 6) otherwise, update prefix lifetime to the
 *    longest valid lifetime among the corresponding
 *    addresses on the device.
 *    Note: subsequent RA will update lifetime.
 **/
static enum cleanup_prefix_rt_t
check_cleanup_prefix_route(struct inet6_ifaddr *ifp, unsigned long *expires)
{
	struct inet6_ifaddr *ifa;
	struct inet6_dev *idev = ifp->idev;
	unsigned long lifetime;
	enum cleanup_prefix_rt_t action = CLEANUP_PREFIX_RT_DEL;

	*expires = jiffies;

	list_for_each_entry(ifa, &idev->addr_list, if_list) {
		if (ifa == ifp)
			continue;
		if (ifa->prefix_len != ifp->prefix_len ||
		    !ipv6_prefix_equal(&ifa->addr, &ifp->addr,
				       ifp->prefix_len))
			continue;
		if (ifa->flags & (IFA_F_PERMANENT | IFA_F_NOPREFIXROUTE))
			return CLEANUP_PREFIX_RT_NOP;

		action = CLEANUP_PREFIX_RT_EXPIRE;

		spin_lock(&ifa->lock);

		lifetime = addrconf_timeout_fixup(ifa->valid_lft, HZ);
		/*
		 * Note: Because this address is
		 * not permanent, lifetime <
		 * LONG_MAX / HZ here.
		 */
		if (time_before(*expires, ifa->tstamp + lifetime * HZ))
			*expires = ifa->tstamp + lifetime * HZ;
		spin_unlock(&ifa->lock);
	}

	return action;
}

static void
cleanup_prefix_route(struct inet6_ifaddr *ifp, unsigned long expires,
		     bool del_rt, bool del_peer)
{
	struct fib6_table *table;
	struct fib6_info *f6i;

	f6i = addrconf_get_prefix_route(del_peer ? &ifp->peer_addr : &ifp->addr,
					ifp->prefix_len,
					ifp->idev->dev, 0, RTF_DEFAULT, true);
	if (f6i) {
		if (del_rt)
			ip6_del_rt(dev_net(ifp->idev->dev), f6i, false);
		else {
			if (!(f6i->fib6_flags & RTF_EXPIRES)) {
				table = f6i->fib6_table;
				spin_lock_bh(&table->tb6_lock);

				fib6_set_expires(f6i, expires);
				fib6_add_gc_list(f6i);

				spin_unlock_bh(&table->tb6_lock);
			}
			fib6_info_release(f6i);
		}
	}
}


/* This function wants to get referenced ifp and releases it before return */

static void ipv6_del_addr(struct inet6_ifaddr *ifp)
{
	enum cleanup_prefix_rt_t action = CLEANUP_PREFIX_RT_NOP;
	struct net *net = dev_net(ifp->idev->dev);
	unsigned long expires;
	int state;

	ASSERT_RTNL();

	spin_lock_bh(&ifp->lock);
	state = ifp->state;
	ifp->state = INET6_IFADDR_STATE_DEAD;
	spin_unlock_bh(&ifp->lock);

	if (state == INET6_IFADDR_STATE_DEAD)
		goto out;

	spin_lock_bh(&net->ipv6.addrconf_hash_lock);
	hlist_del_init_rcu(&ifp->addr_lst);
	spin_unlock_bh(&net->ipv6.addrconf_hash_lock);

	write_lock_bh(&ifp->idev->lock);

	if (ifp->flags&IFA_F_TEMPORARY) {
		list_del(&ifp->tmp_list);
		if (ifp->ifpub) {
			in6_ifa_put(ifp->ifpub);
			ifp->ifpub = NULL;
		}
		__in6_ifa_put(ifp);
	}

	if (ifp->flags & IFA_F_PERMANENT && !(ifp->flags & IFA_F_NOPREFIXROUTE))
		action = check_cleanup_prefix_route(ifp, &expires);

	list_del_rcu(&ifp->if_list);
	__in6_ifa_put(ifp);

	write_unlock_bh(&ifp->idev->lock);

	addrconf_del_dad_work(ifp);

	ipv6_ifa_notify(RTM_DELADDR, ifp);

	inet6addr_notifier_call_chain(NETDEV_DOWN, ifp);

	if (action != CLEANUP_PREFIX_RT_NOP) {
		cleanup_prefix_route(ifp, expires,
			action == CLEANUP_PREFIX_RT_DEL, false);
	}

	/* clean up prefsrc entries */
	rt6_remove_prefsrc(ifp);
out:
	in6_ifa_put(ifp);
}

static unsigned long ipv6_get_regen_advance(const struct inet6_dev *idev)
{
	return READ_ONCE(idev->cnf.regen_min_advance) +
		READ_ONCE(idev->cnf.regen_max_retry) *
		READ_ONCE(idev->cnf.dad_transmits) *
		max(NEIGH_VAR(idev->nd_parms, RETRANS_TIME), HZ/100) / HZ;
}

static int ipv6_create_tempaddr(struct inet6_ifaddr *ifp, bool block)
{
	struct inet6_dev *idev = ifp->idev;
	unsigned long tmp_tstamp, age;
	unsigned long regen_advance;
	unsigned long now = jiffies;
	u32 if_public_preferred_lft;
	s32 cnf_temp_preferred_lft;
	struct inet6_ifaddr *ift;
	struct ifa6_config cfg;
	long max_desync_factor;
	struct in6_addr addr;
	int ret = 0;

	write_lock_bh(&idev->lock);

retry:
	in6_dev_hold(idev);
	if (READ_ONCE(idev->cnf.use_tempaddr) <= 0) {
		write_unlock_bh(&idev->lock);
		pr_info("%s: use_tempaddr is disabled\n", __func__);
		in6_dev_put(idev);
		ret = -1;
		goto out;
	}
	spin_lock_bh(&ifp->lock);
	if (ifp->regen_count++ >= READ_ONCE(idev->cnf.regen_max_retry)) {
		WRITE_ONCE(idev->cnf.use_tempaddr, -1);	/*XXX*/
		spin_unlock_bh(&ifp->lock);
		write_unlock_bh(&idev->lock);
		pr_warn("%s: regeneration time exceeded - disabled temporary address support\n",
			__func__);
		in6_dev_put(idev);
		ret = -1;
		goto out;
	}
	in6_ifa_hold(ifp);
	memcpy(addr.s6_addr, ifp->addr.s6_addr, 8);
	ipv6_gen_rnd_iid(&addr);

	age = (now - ifp->tstamp) / HZ;

	regen_advance = ipv6_get_regen_advance(idev);

	/* recalculate max_desync_factor each time and update
	 * idev->desync_factor if it's larger
	 */
	cnf_temp_preferred_lft = READ_ONCE(idev->cnf.temp_prefered_lft);
	max_desync_factor = min_t(long,
<<<<<<< HEAD
				  idev->cnf.max_desync_factor,
=======
				  READ_ONCE(idev->cnf.max_desync_factor),
>>>>>>> 2d5404ca
				  cnf_temp_preferred_lft - regen_advance);

	if (unlikely(idev->desync_factor > max_desync_factor)) {
		if (max_desync_factor > 0) {
			get_random_bytes(&idev->desync_factor,
					 sizeof(idev->desync_factor));
			idev->desync_factor %= max_desync_factor;
		} else {
			idev->desync_factor = 0;
		}
	}

	if_public_preferred_lft = ifp->prefered_lft;

	memset(&cfg, 0, sizeof(cfg));
	cfg.valid_lft = min_t(__u32, ifp->valid_lft,
			      READ_ONCE(idev->cnf.temp_valid_lft) + age);
	cfg.preferred_lft = cnf_temp_preferred_lft + age - idev->desync_factor;
	cfg.preferred_lft = min_t(__u32, if_public_preferred_lft, cfg.preferred_lft);
	cfg.preferred_lft = min_t(__u32, cfg.valid_lft, cfg.preferred_lft);

	cfg.plen = ifp->prefix_len;
	tmp_tstamp = ifp->tstamp;
	spin_unlock_bh(&ifp->lock);

	write_unlock_bh(&idev->lock);

	/* From RFC 4941:
	 *
	 *     A temporary address is created only if this calculated Preferred
	 *     Lifetime is greater than REGEN_ADVANCE time units.  In
	 *     particular, an implementation must not create a temporary address
	 *     with a zero Preferred Lifetime.
	 *
	 *     ...
	 *
	 *     When creating a temporary address, the lifetime values MUST be
	 *     derived from the corresponding prefix as follows:
	 *
	 *     ...
	 *
	 *     *  Its Preferred Lifetime is the lower of the Preferred Lifetime
	 *        of the public address or TEMP_PREFERRED_LIFETIME -
	 *        DESYNC_FACTOR.
	 *
	 * To comply with the RFC's requirements, clamp the preferred lifetime
	 * to a minimum of regen_advance, unless that would exceed valid_lft or
	 * ifp->prefered_lft.
	 *
	 * Use age calculation as in addrconf_verify to avoid unnecessary
	 * temporary addresses being generated.
	 */
	age = (now - tmp_tstamp + ADDRCONF_TIMER_FUZZ_MINUS) / HZ;
	if (cfg.preferred_lft <= regen_advance + age) {
		cfg.preferred_lft = regen_advance + age + 1;
		if (cfg.preferred_lft > cfg.valid_lft ||
		    cfg.preferred_lft > if_public_preferred_lft) {
			in6_ifa_put(ifp);
			in6_dev_put(idev);
			ret = -1;
			goto out;
		}
	}

	cfg.ifa_flags = IFA_F_TEMPORARY;
	/* set in addrconf_prefix_rcv() */
	if (ifp->flags & IFA_F_OPTIMISTIC)
		cfg.ifa_flags |= IFA_F_OPTIMISTIC;

	cfg.pfx = &addr;
	cfg.scope = ipv6_addr_scope(cfg.pfx);

	ift = ipv6_add_addr(idev, &cfg, block, NULL);
	if (IS_ERR(ift)) {
		in6_ifa_put(ifp);
		in6_dev_put(idev);
		pr_info("%s: retry temporary address regeneration\n", __func__);
		write_lock_bh(&idev->lock);
		goto retry;
	}

	spin_lock_bh(&ift->lock);
	ift->ifpub = ifp;
	ift->cstamp = now;
	ift->tstamp = tmp_tstamp;
	spin_unlock_bh(&ift->lock);

	addrconf_dad_start(ift);
	in6_ifa_put(ift);
	in6_dev_put(idev);
out:
	return ret;
}

/*
 *	Choose an appropriate source address (RFC3484)
 */
enum {
	IPV6_SADDR_RULE_INIT = 0,
	IPV6_SADDR_RULE_LOCAL,
	IPV6_SADDR_RULE_SCOPE,
	IPV6_SADDR_RULE_PREFERRED,
#ifdef CONFIG_IPV6_MIP6
	IPV6_SADDR_RULE_HOA,
#endif
	IPV6_SADDR_RULE_OIF,
	IPV6_SADDR_RULE_LABEL,
	IPV6_SADDR_RULE_PRIVACY,
	IPV6_SADDR_RULE_ORCHID,
	IPV6_SADDR_RULE_PREFIX,
#ifdef CONFIG_IPV6_OPTIMISTIC_DAD
	IPV6_SADDR_RULE_NOT_OPTIMISTIC,
#endif
	IPV6_SADDR_RULE_MAX
};

struct ipv6_saddr_score {
	int			rule;
	int			addr_type;
	struct inet6_ifaddr	*ifa;
	DECLARE_BITMAP(scorebits, IPV6_SADDR_RULE_MAX);
	int			scopedist;
	int			matchlen;
};

struct ipv6_saddr_dst {
	const struct in6_addr *addr;
	int ifindex;
	int scope;
	int label;
	unsigned int prefs;
};

static inline int ipv6_saddr_preferred(int type)
{
	if (type & (IPV6_ADDR_MAPPED|IPV6_ADDR_COMPATv4|IPV6_ADDR_LOOPBACK))
		return 1;
	return 0;
}

static bool ipv6_use_optimistic_addr(const struct net *net,
				     const struct inet6_dev *idev)
{
#ifdef CONFIG_IPV6_OPTIMISTIC_DAD
	if (!idev)
		return false;
	if (!READ_ONCE(net->ipv6.devconf_all->optimistic_dad) &&
	    !READ_ONCE(idev->cnf.optimistic_dad))
		return false;
	if (!READ_ONCE(net->ipv6.devconf_all->use_optimistic) &&
	    !READ_ONCE(idev->cnf.use_optimistic))
		return false;

	return true;
#else
	return false;
#endif
}

static bool ipv6_allow_optimistic_dad(const struct net *net,
				      const struct inet6_dev *idev)
{
#ifdef CONFIG_IPV6_OPTIMISTIC_DAD
	if (!idev)
		return false;
	if (!READ_ONCE(net->ipv6.devconf_all->optimistic_dad) &&
	    !READ_ONCE(idev->cnf.optimistic_dad))
		return false;

	return true;
#else
	return false;
#endif
}

static int ipv6_get_saddr_eval(struct net *net,
			       struct ipv6_saddr_score *score,
			       struct ipv6_saddr_dst *dst,
			       int i)
{
	int ret;

	if (i <= score->rule) {
		switch (i) {
		case IPV6_SADDR_RULE_SCOPE:
			ret = score->scopedist;
			break;
		case IPV6_SADDR_RULE_PREFIX:
			ret = score->matchlen;
			break;
		default:
			ret = !!test_bit(i, score->scorebits);
		}
		goto out;
	}

	switch (i) {
	case IPV6_SADDR_RULE_INIT:
		/* Rule 0: remember if hiscore is not ready yet */
		ret = !!score->ifa;
		break;
	case IPV6_SADDR_RULE_LOCAL:
		/* Rule 1: Prefer same address */
		ret = ipv6_addr_equal(&score->ifa->addr, dst->addr);
		break;
	case IPV6_SADDR_RULE_SCOPE:
		/* Rule 2: Prefer appropriate scope
		 *
		 *      ret
		 *       ^
		 *    -1 |  d 15
		 *    ---+--+-+---> scope
		 *       |
		 *       |             d is scope of the destination.
		 *  B-d  |  \
		 *       |   \      <- smaller scope is better if
		 *  B-15 |    \        if scope is enough for destination.
		 *       |             ret = B - scope (-1 <= scope >= d <= 15).
		 * d-C-1 | /
		 *       |/         <- greater is better
		 *   -C  /             if scope is not enough for destination.
		 *      /|             ret = scope - C (-1 <= d < scope <= 15).
		 *
		 * d - C - 1 < B -15 (for all -1 <= d <= 15).
		 * C > d + 14 - B >= 15 + 14 - B = 29 - B.
		 * Assume B = 0 and we get C > 29.
		 */
		ret = __ipv6_addr_src_scope(score->addr_type);
		if (ret >= dst->scope)
			ret = -ret;
		else
			ret -= 128;	/* 30 is enough */
		score->scopedist = ret;
		break;
	case IPV6_SADDR_RULE_PREFERRED:
	    {
		/* Rule 3: Avoid deprecated and optimistic addresses */
		u8 avoid = IFA_F_DEPRECATED;

		if (!ipv6_use_optimistic_addr(net, score->ifa->idev))
			avoid |= IFA_F_OPTIMISTIC;
		ret = ipv6_saddr_preferred(score->addr_type) ||
		      !(score->ifa->flags & avoid);
		break;
	    }
#ifdef CONFIG_IPV6_MIP6
	case IPV6_SADDR_RULE_HOA:
	    {
		/* Rule 4: Prefer home address */
		int prefhome = !(dst->prefs & IPV6_PREFER_SRC_COA);
		ret = !(score->ifa->flags & IFA_F_HOMEADDRESS) ^ prefhome;
		break;
	    }
#endif
	case IPV6_SADDR_RULE_OIF:
		/* Rule 5: Prefer outgoing interface */
		ret = (!dst->ifindex ||
		       dst->ifindex == score->ifa->idev->dev->ifindex);
		break;
	case IPV6_SADDR_RULE_LABEL:
		/* Rule 6: Prefer matching label */
		ret = ipv6_addr_label(net,
				      &score->ifa->addr, score->addr_type,
				      score->ifa->idev->dev->ifindex) == dst->label;
		break;
	case IPV6_SADDR_RULE_PRIVACY:
	    {
		/* Rule 7: Prefer public address
		 * Note: prefer temporary address if use_tempaddr >= 2
		 */
		int preftmp = dst->prefs & (IPV6_PREFER_SRC_PUBLIC|IPV6_PREFER_SRC_TMP) ?
				!!(dst->prefs & IPV6_PREFER_SRC_TMP) :
				READ_ONCE(score->ifa->idev->cnf.use_tempaddr) >= 2;
		ret = (!(score->ifa->flags & IFA_F_TEMPORARY)) ^ preftmp;
		break;
	    }
	case IPV6_SADDR_RULE_ORCHID:
		/* Rule 8-: Prefer ORCHID vs ORCHID or
		 *	    non-ORCHID vs non-ORCHID
		 */
		ret = !(ipv6_addr_orchid(&score->ifa->addr) ^
			ipv6_addr_orchid(dst->addr));
		break;
	case IPV6_SADDR_RULE_PREFIX:
		/* Rule 8: Use longest matching prefix */
		ret = ipv6_addr_diff(&score->ifa->addr, dst->addr);
		if (ret > score->ifa->prefix_len)
			ret = score->ifa->prefix_len;
		score->matchlen = ret;
		break;
#ifdef CONFIG_IPV6_OPTIMISTIC_DAD
	case IPV6_SADDR_RULE_NOT_OPTIMISTIC:
		/* Optimistic addresses still have lower precedence than other
		 * preferred addresses.
		 */
		ret = !(score->ifa->flags & IFA_F_OPTIMISTIC);
		break;
#endif
	default:
		ret = 0;
	}

	if (ret)
		__set_bit(i, score->scorebits);
	score->rule = i;
out:
	return ret;
}

static int __ipv6_dev_get_saddr(struct net *net,
				struct ipv6_saddr_dst *dst,
				struct inet6_dev *idev,
				struct ipv6_saddr_score *scores,
				int hiscore_idx)
{
	struct ipv6_saddr_score *score = &scores[1 - hiscore_idx], *hiscore = &scores[hiscore_idx];

	list_for_each_entry_rcu(score->ifa, &idev->addr_list, if_list) {
		int i;

		/*
		 * - Tentative Address (RFC2462 section 5.4)
		 *  - A tentative address is not considered
		 *    "assigned to an interface" in the traditional
		 *    sense, unless it is also flagged as optimistic.
		 * - Candidate Source Address (section 4)
		 *  - In any case, anycast addresses, multicast
		 *    addresses, and the unspecified address MUST
		 *    NOT be included in a candidate set.
		 */
		if ((score->ifa->flags & IFA_F_TENTATIVE) &&
		    (!(score->ifa->flags & IFA_F_OPTIMISTIC)))
			continue;

		score->addr_type = __ipv6_addr_type(&score->ifa->addr);

		if (unlikely(score->addr_type == IPV6_ADDR_ANY ||
			     score->addr_type & IPV6_ADDR_MULTICAST)) {
			net_dbg_ratelimited("ADDRCONF: unspecified / multicast address assigned as unicast address on %s",
					    idev->dev->name);
			continue;
		}

		score->rule = -1;
		bitmap_zero(score->scorebits, IPV6_SADDR_RULE_MAX);

		for (i = 0; i < IPV6_SADDR_RULE_MAX; i++) {
			int minihiscore, miniscore;

			minihiscore = ipv6_get_saddr_eval(net, hiscore, dst, i);
			miniscore = ipv6_get_saddr_eval(net, score, dst, i);

			if (minihiscore > miniscore) {
				if (i == IPV6_SADDR_RULE_SCOPE &&
				    score->scopedist > 0) {
					/*
					 * special case:
					 * each remaining entry
					 * has too small (not enough)
					 * scope, because ifa entries
					 * are sorted by their scope
					 * values.
					 */
					goto out;
				}
				break;
			} else if (minihiscore < miniscore) {
				swap(hiscore, score);
				hiscore_idx = 1 - hiscore_idx;

				/* restore our iterator */
				score->ifa = hiscore->ifa;

				break;
			}
		}
	}
out:
	return hiscore_idx;
}

static int ipv6_get_saddr_master(struct net *net,
				 const struct net_device *dst_dev,
				 const struct net_device *master,
				 struct ipv6_saddr_dst *dst,
				 struct ipv6_saddr_score *scores,
				 int hiscore_idx)
{
	struct inet6_dev *idev;

	idev = __in6_dev_get(dst_dev);
	if (idev)
		hiscore_idx = __ipv6_dev_get_saddr(net, dst, idev,
						   scores, hiscore_idx);

	idev = __in6_dev_get(master);
	if (idev)
		hiscore_idx = __ipv6_dev_get_saddr(net, dst, idev,
						   scores, hiscore_idx);

	return hiscore_idx;
}

int ipv6_dev_get_saddr(struct net *net, const struct net_device *dst_dev,
		       const struct in6_addr *daddr, unsigned int prefs,
		       struct in6_addr *saddr)
{
	struct ipv6_saddr_score scores[2], *hiscore;
	struct ipv6_saddr_dst dst;
	struct inet6_dev *idev;
	struct net_device *dev;
	int dst_type;
	bool use_oif_addr = false;
	int hiscore_idx = 0;
	int ret = 0;

	dst_type = __ipv6_addr_type(daddr);
	dst.addr = daddr;
	dst.ifindex = dst_dev ? dst_dev->ifindex : 0;
	dst.scope = __ipv6_addr_src_scope(dst_type);
	dst.label = ipv6_addr_label(net, daddr, dst_type, dst.ifindex);
	dst.prefs = prefs;

	scores[hiscore_idx].rule = -1;
	scores[hiscore_idx].ifa = NULL;

	rcu_read_lock();

	/* Candidate Source Address (section 4)
	 *  - multicast and link-local destination address,
	 *    the set of candidate source address MUST only
	 *    include addresses assigned to interfaces
	 *    belonging to the same link as the outgoing
	 *    interface.
	 * (- For site-local destination addresses, the
	 *    set of candidate source addresses MUST only
	 *    include addresses assigned to interfaces
	 *    belonging to the same site as the outgoing
	 *    interface.)
	 *  - "It is RECOMMENDED that the candidate source addresses
	 *    be the set of unicast addresses assigned to the
	 *    interface that will be used to send to the destination
	 *    (the 'outgoing' interface)." (RFC 6724)
	 */
	if (dst_dev) {
		idev = __in6_dev_get(dst_dev);
		if ((dst_type & IPV6_ADDR_MULTICAST) ||
		    dst.scope <= IPV6_ADDR_SCOPE_LINKLOCAL ||
		    (idev && READ_ONCE(idev->cnf.use_oif_addrs_only))) {
			use_oif_addr = true;
		}
	}

	if (use_oif_addr) {
		if (idev)
			hiscore_idx = __ipv6_dev_get_saddr(net, &dst, idev, scores, hiscore_idx);
	} else {
		const struct net_device *master;
		int master_idx = 0;

		/* if dst_dev exists and is enslaved to an L3 device, then
		 * prefer addresses from dst_dev and then the master over
		 * any other enslaved devices in the L3 domain.
		 */
		master = l3mdev_master_dev_rcu(dst_dev);
		if (master) {
			master_idx = master->ifindex;

			hiscore_idx = ipv6_get_saddr_master(net, dst_dev,
							    master, &dst,
							    scores, hiscore_idx);

			if (scores[hiscore_idx].ifa &&
			    scores[hiscore_idx].scopedist >= 0)
				goto out;
		}

		for_each_netdev_rcu(net, dev) {
			/* only consider addresses on devices in the
			 * same L3 domain
			 */
			if (l3mdev_master_ifindex_rcu(dev) != master_idx)
				continue;
			idev = __in6_dev_get(dev);
			if (!idev)
				continue;
			hiscore_idx = __ipv6_dev_get_saddr(net, &dst, idev, scores, hiscore_idx);
		}
	}

out:
	hiscore = &scores[hiscore_idx];
	if (!hiscore->ifa)
		ret = -EADDRNOTAVAIL;
	else
		*saddr = hiscore->ifa->addr;

	rcu_read_unlock();
	return ret;
}
EXPORT_SYMBOL(ipv6_dev_get_saddr);

static int __ipv6_get_lladdr(struct inet6_dev *idev, struct in6_addr *addr,
			      u32 banned_flags)
{
	struct inet6_ifaddr *ifp;
	int err = -EADDRNOTAVAIL;

	list_for_each_entry_reverse(ifp, &idev->addr_list, if_list) {
		if (ifp->scope > IFA_LINK)
			break;
		if (ifp->scope == IFA_LINK &&
		    !(ifp->flags & banned_flags)) {
			*addr = ifp->addr;
			err = 0;
			break;
		}
	}
	return err;
}

int ipv6_get_lladdr(struct net_device *dev, struct in6_addr *addr,
		    u32 banned_flags)
{
	struct inet6_dev *idev;
	int err = -EADDRNOTAVAIL;

	rcu_read_lock();
	idev = __in6_dev_get(dev);
	if (idev) {
		read_lock_bh(&idev->lock);
		err = __ipv6_get_lladdr(idev, addr, banned_flags);
		read_unlock_bh(&idev->lock);
	}
	rcu_read_unlock();
	return err;
}

static int ipv6_count_addresses(const struct inet6_dev *idev)
{
	const struct inet6_ifaddr *ifp;
	int cnt = 0;

	rcu_read_lock();
	list_for_each_entry_rcu(ifp, &idev->addr_list, if_list)
		cnt++;
	rcu_read_unlock();
	return cnt;
}

int ipv6_chk_addr(struct net *net, const struct in6_addr *addr,
		  const struct net_device *dev, int strict)
{
	return ipv6_chk_addr_and_flags(net, addr, dev, !dev,
				       strict, IFA_F_TENTATIVE);
}
EXPORT_SYMBOL(ipv6_chk_addr);

/* device argument is used to find the L3 domain of interest. If
 * skip_dev_check is set, then the ifp device is not checked against
 * the passed in dev argument. So the 2 cases for addresses checks are:
 *   1. does the address exist in the L3 domain that dev is part of
 *      (skip_dev_check = true), or
 *
 *   2. does the address exist on the specific device
 *      (skip_dev_check = false)
 */
static struct net_device *
__ipv6_chk_addr_and_flags(struct net *net, const struct in6_addr *addr,
			  const struct net_device *dev, bool skip_dev_check,
			  int strict, u32 banned_flags)
{
	unsigned int hash = inet6_addr_hash(net, addr);
	struct net_device *l3mdev, *ndev;
	struct inet6_ifaddr *ifp;
	u32 ifp_flags;

	rcu_read_lock();

	l3mdev = l3mdev_master_dev_rcu(dev);
	if (skip_dev_check)
		dev = NULL;

	hlist_for_each_entry_rcu(ifp, &net->ipv6.inet6_addr_lst[hash], addr_lst) {
		ndev = ifp->idev->dev;

		if (l3mdev_master_dev_rcu(ndev) != l3mdev)
			continue;

		/* Decouple optimistic from tentative for evaluation here.
		 * Ban optimistic addresses explicitly, when required.
		 */
		ifp_flags = (ifp->flags&IFA_F_OPTIMISTIC)
			    ? (ifp->flags&~IFA_F_TENTATIVE)
			    : ifp->flags;
		if (ipv6_addr_equal(&ifp->addr, addr) &&
		    !(ifp_flags&banned_flags) &&
		    (!dev || ndev == dev ||
		     !(ifp->scope&(IFA_LINK|IFA_HOST) || strict))) {
			rcu_read_unlock();
			return ndev;
		}
	}

	rcu_read_unlock();
	return NULL;
}

int ipv6_chk_addr_and_flags(struct net *net, const struct in6_addr *addr,
			    const struct net_device *dev, bool skip_dev_check,
			    int strict, u32 banned_flags)
{
	return __ipv6_chk_addr_and_flags(net, addr, dev, skip_dev_check,
					 strict, banned_flags) ? 1 : 0;
}
EXPORT_SYMBOL(ipv6_chk_addr_and_flags);


/* Compares an address/prefix_len with addresses on device @dev.
 * If one is found it returns true.
 */
bool ipv6_chk_custom_prefix(const struct in6_addr *addr,
	const unsigned int prefix_len, struct net_device *dev)
{
	const struct inet6_ifaddr *ifa;
	const struct inet6_dev *idev;
	bool ret = false;

	rcu_read_lock();
	idev = __in6_dev_get(dev);
	if (idev) {
		list_for_each_entry_rcu(ifa, &idev->addr_list, if_list) {
			ret = ipv6_prefix_equal(addr, &ifa->addr, prefix_len);
			if (ret)
				break;
		}
	}
	rcu_read_unlock();

	return ret;
}
EXPORT_SYMBOL(ipv6_chk_custom_prefix);

int ipv6_chk_prefix(const struct in6_addr *addr, struct net_device *dev)
{
	const struct inet6_ifaddr *ifa;
	const struct inet6_dev *idev;
	int	onlink;

	onlink = 0;
	rcu_read_lock();
	idev = __in6_dev_get(dev);
	if (idev) {
		list_for_each_entry_rcu(ifa, &idev->addr_list, if_list) {
			onlink = ipv6_prefix_equal(addr, &ifa->addr,
						   ifa->prefix_len);
			if (onlink)
				break;
		}
	}
	rcu_read_unlock();
	return onlink;
}
EXPORT_SYMBOL(ipv6_chk_prefix);

/**
 * ipv6_dev_find - find the first device with a given source address.
 * @net: the net namespace
 * @addr: the source address
 * @dev: used to find the L3 domain of interest
 *
 * The caller should be protected by RCU, or RTNL.
 */
struct net_device *ipv6_dev_find(struct net *net, const struct in6_addr *addr,
				 struct net_device *dev)
{
	return __ipv6_chk_addr_and_flags(net, addr, dev, !dev, 1,
					 IFA_F_TENTATIVE);
}
EXPORT_SYMBOL(ipv6_dev_find);

struct inet6_ifaddr *ipv6_get_ifaddr(struct net *net, const struct in6_addr *addr,
				     struct net_device *dev, int strict)
{
	unsigned int hash = inet6_addr_hash(net, addr);
	struct inet6_ifaddr *ifp, *result = NULL;

	rcu_read_lock();
	hlist_for_each_entry_rcu(ifp, &net->ipv6.inet6_addr_lst[hash], addr_lst) {
		if (ipv6_addr_equal(&ifp->addr, addr)) {
			if (!dev || ifp->idev->dev == dev ||
			    !(ifp->scope&(IFA_LINK|IFA_HOST) || strict)) {
				if (in6_ifa_hold_safe(ifp)) {
					result = ifp;
					break;
				}
			}
		}
	}
	rcu_read_unlock();

	return result;
}

/* Gets referenced address, destroys ifaddr */

static void addrconf_dad_stop(struct inet6_ifaddr *ifp, int dad_failed)
{
	if (dad_failed)
		ifp->flags |= IFA_F_DADFAILED;

	if (ifp->flags&IFA_F_TEMPORARY) {
		struct inet6_ifaddr *ifpub;
		spin_lock_bh(&ifp->lock);
		ifpub = ifp->ifpub;
		if (ifpub) {
			in6_ifa_hold(ifpub);
			spin_unlock_bh(&ifp->lock);
			ipv6_create_tempaddr(ifpub, true);
			in6_ifa_put(ifpub);
		} else {
			spin_unlock_bh(&ifp->lock);
		}
		ipv6_del_addr(ifp);
	} else if (ifp->flags&IFA_F_PERMANENT || !dad_failed) {
		spin_lock_bh(&ifp->lock);
		addrconf_del_dad_work(ifp);
		ifp->flags |= IFA_F_TENTATIVE;
		if (dad_failed)
			ifp->flags &= ~IFA_F_OPTIMISTIC;
		spin_unlock_bh(&ifp->lock);
		if (dad_failed)
			ipv6_ifa_notify(0, ifp);
		in6_ifa_put(ifp);
	} else {
		ipv6_del_addr(ifp);
	}
}

static int addrconf_dad_end(struct inet6_ifaddr *ifp)
{
	int err = -ENOENT;

	spin_lock_bh(&ifp->lock);
	if (ifp->state == INET6_IFADDR_STATE_DAD) {
		ifp->state = INET6_IFADDR_STATE_POSTDAD;
		err = 0;
	}
	spin_unlock_bh(&ifp->lock);

	return err;
}

void addrconf_dad_failure(struct sk_buff *skb, struct inet6_ifaddr *ifp)
{
	struct inet6_dev *idev = ifp->idev;
	struct net *net = dev_net(idev->dev);
	int max_addresses;

	if (addrconf_dad_end(ifp)) {
		in6_ifa_put(ifp);
		return;
	}

	net_info_ratelimited("%s: IPv6 duplicate address %pI6c used by %pM detected!\n",
			     ifp->idev->dev->name, &ifp->addr, eth_hdr(skb)->h_source);

	spin_lock_bh(&ifp->lock);

	if (ifp->flags & IFA_F_STABLE_PRIVACY) {
		struct in6_addr new_addr;
		struct inet6_ifaddr *ifp2;
		int retries = ifp->stable_privacy_retry + 1;
		struct ifa6_config cfg = {
			.pfx = &new_addr,
			.plen = ifp->prefix_len,
			.ifa_flags = ifp->flags,
			.valid_lft = ifp->valid_lft,
			.preferred_lft = ifp->prefered_lft,
			.scope = ifp->scope,
		};

		if (retries > net->ipv6.sysctl.idgen_retries) {
			net_info_ratelimited("%s: privacy stable address generation failed because of DAD conflicts!\n",
					     ifp->idev->dev->name);
			goto errdad;
		}

		new_addr = ifp->addr;
		if (ipv6_generate_stable_address(&new_addr, retries,
						 idev))
			goto errdad;

		spin_unlock_bh(&ifp->lock);

		max_addresses = READ_ONCE(idev->cnf.max_addresses);
		if (max_addresses &&
		    ipv6_count_addresses(idev) >= max_addresses)
			goto lock_errdad;

		net_info_ratelimited("%s: generating new stable privacy address because of DAD conflict\n",
				     ifp->idev->dev->name);

		ifp2 = ipv6_add_addr(idev, &cfg, false, NULL);
		if (IS_ERR(ifp2))
			goto lock_errdad;

		spin_lock_bh(&ifp2->lock);
		ifp2->stable_privacy_retry = retries;
		ifp2->state = INET6_IFADDR_STATE_PREDAD;
		spin_unlock_bh(&ifp2->lock);

		addrconf_mod_dad_work(ifp2, net->ipv6.sysctl.idgen_delay);
		in6_ifa_put(ifp2);
lock_errdad:
		spin_lock_bh(&ifp->lock);
	}

errdad:
	/* transition from _POSTDAD to _ERRDAD */
	ifp->state = INET6_IFADDR_STATE_ERRDAD;
	spin_unlock_bh(&ifp->lock);

	addrconf_mod_dad_work(ifp, 0);
	in6_ifa_put(ifp);
}

/* Join to solicited addr multicast group.
 * caller must hold RTNL */
void addrconf_join_solict(struct net_device *dev, const struct in6_addr *addr)
{
	struct in6_addr maddr;

	if (dev->flags&(IFF_LOOPBACK|IFF_NOARP))
		return;

	addrconf_addr_solict_mult(addr, &maddr);
	ipv6_dev_mc_inc(dev, &maddr);
}

/* caller must hold RTNL */
void addrconf_leave_solict(struct inet6_dev *idev, const struct in6_addr *addr)
{
	struct in6_addr maddr;

	if (idev->dev->flags&(IFF_LOOPBACK|IFF_NOARP))
		return;

	addrconf_addr_solict_mult(addr, &maddr);
	__ipv6_dev_mc_dec(idev, &maddr);
}

/* caller must hold RTNL */
static void addrconf_join_anycast(struct inet6_ifaddr *ifp)
{
	struct in6_addr addr;

	if (ifp->prefix_len >= 127) /* RFC 6164 */
		return;
	ipv6_addr_prefix(&addr, &ifp->addr, ifp->prefix_len);
	if (ipv6_addr_any(&addr))
		return;
	__ipv6_dev_ac_inc(ifp->idev, &addr);
}

/* caller must hold RTNL */
static void addrconf_leave_anycast(struct inet6_ifaddr *ifp)
{
	struct in6_addr addr;

	if (ifp->prefix_len >= 127) /* RFC 6164 */
		return;
	ipv6_addr_prefix(&addr, &ifp->addr, ifp->prefix_len);
	if (ipv6_addr_any(&addr))
		return;
	__ipv6_dev_ac_dec(ifp->idev, &addr);
}

static int addrconf_ifid_6lowpan(u8 *eui, struct net_device *dev)
{
	switch (dev->addr_len) {
	case ETH_ALEN:
		memcpy(eui, dev->dev_addr, 3);
		eui[3] = 0xFF;
		eui[4] = 0xFE;
		memcpy(eui + 5, dev->dev_addr + 3, 3);
		break;
	case EUI64_ADDR_LEN:
		memcpy(eui, dev->dev_addr, EUI64_ADDR_LEN);
		eui[0] ^= 2;
		break;
	default:
		return -1;
	}

	return 0;
}

static int addrconf_ifid_ieee1394(u8 *eui, struct net_device *dev)
{
	const union fwnet_hwaddr *ha;

	if (dev->addr_len != FWNET_ALEN)
		return -1;

	ha = (const union fwnet_hwaddr *)dev->dev_addr;

	memcpy(eui, &ha->uc.uniq_id, sizeof(ha->uc.uniq_id));
	eui[0] ^= 2;
	return 0;
}

static int addrconf_ifid_arcnet(u8 *eui, struct net_device *dev)
{
	/* XXX: inherit EUI-64 from other interface -- yoshfuji */
	if (dev->addr_len != ARCNET_ALEN)
		return -1;
	memset(eui, 0, 7);
	eui[7] = *(u8 *)dev->dev_addr;
	return 0;
}

static int addrconf_ifid_infiniband(u8 *eui, struct net_device *dev)
{
	if (dev->addr_len != INFINIBAND_ALEN)
		return -1;
	memcpy(eui, dev->dev_addr + 12, 8);
	eui[0] |= 2;
	return 0;
}

static int __ipv6_isatap_ifid(u8 *eui, __be32 addr)
{
	if (addr == 0)
		return -1;
	eui[0] = (ipv4_is_zeronet(addr) || ipv4_is_private_10(addr) ||
		  ipv4_is_loopback(addr) || ipv4_is_linklocal_169(addr) ||
		  ipv4_is_private_172(addr) || ipv4_is_test_192(addr) ||
		  ipv4_is_anycast_6to4(addr) || ipv4_is_private_192(addr) ||
		  ipv4_is_test_198(addr) || ipv4_is_multicast(addr) ||
		  ipv4_is_lbcast(addr)) ? 0x00 : 0x02;
	eui[1] = 0;
	eui[2] = 0x5E;
	eui[3] = 0xFE;
	memcpy(eui + 4, &addr, 4);
	return 0;
}

static int addrconf_ifid_sit(u8 *eui, struct net_device *dev)
{
	if (dev->priv_flags & IFF_ISATAP)
		return __ipv6_isatap_ifid(eui, *(__be32 *)dev->dev_addr);
	return -1;
}

static int addrconf_ifid_gre(u8 *eui, struct net_device *dev)
{
	return __ipv6_isatap_ifid(eui, *(__be32 *)dev->dev_addr);
}

static int addrconf_ifid_ip6tnl(u8 *eui, struct net_device *dev)
{
	memcpy(eui, dev->perm_addr, 3);
	memcpy(eui + 5, dev->perm_addr + 3, 3);
	eui[3] = 0xFF;
	eui[4] = 0xFE;
	eui[0] ^= 2;
	return 0;
}

static int ipv6_generate_eui64(u8 *eui, struct net_device *dev)
{
	switch (dev->type) {
	case ARPHRD_ETHER:
	case ARPHRD_FDDI:
		return addrconf_ifid_eui48(eui, dev);
	case ARPHRD_ARCNET:
		return addrconf_ifid_arcnet(eui, dev);
	case ARPHRD_INFINIBAND:
		return addrconf_ifid_infiniband(eui, dev);
	case ARPHRD_SIT:
		return addrconf_ifid_sit(eui, dev);
	case ARPHRD_IPGRE:
	case ARPHRD_TUNNEL:
		return addrconf_ifid_gre(eui, dev);
	case ARPHRD_6LOWPAN:
		return addrconf_ifid_6lowpan(eui, dev);
	case ARPHRD_IEEE1394:
		return addrconf_ifid_ieee1394(eui, dev);
	case ARPHRD_TUNNEL6:
	case ARPHRD_IP6GRE:
	case ARPHRD_RAWIP:
		return addrconf_ifid_ip6tnl(eui, dev);
	}
	return -1;
}

static int ipv6_inherit_eui64(u8 *eui, struct inet6_dev *idev)
{
	int err = -1;
	struct inet6_ifaddr *ifp;

	read_lock_bh(&idev->lock);
	list_for_each_entry_reverse(ifp, &idev->addr_list, if_list) {
		if (ifp->scope > IFA_LINK)
			break;
		if (ifp->scope == IFA_LINK && !(ifp->flags&IFA_F_TENTATIVE)) {
			memcpy(eui, ifp->addr.s6_addr+8, 8);
			err = 0;
			break;
		}
	}
	read_unlock_bh(&idev->lock);
	return err;
}

/* Generation of a randomized Interface Identifier
 * draft-ietf-6man-rfc4941bis, Section 3.3.1
 */

static void ipv6_gen_rnd_iid(struct in6_addr *addr)
{
regen:
	get_random_bytes(&addr->s6_addr[8], 8);

	/* <draft-ietf-6man-rfc4941bis-08.txt>, Section 3.3.1:
	 * check if generated address is not inappropriate:
	 *
	 * - Reserved IPv6 Interface Identifiers
	 * - XXX: already assigned to an address on the device
	 */

	/* Subnet-router anycast: 0000:0000:0000:0000 */
	if (!(addr->s6_addr32[2] | addr->s6_addr32[3]))
		goto regen;

	/* IANA Ethernet block: 0200:5EFF:FE00:0000-0200:5EFF:FE00:5212
	 * Proxy Mobile IPv6:   0200:5EFF:FE00:5213
	 * IANA Ethernet block: 0200:5EFF:FE00:5214-0200:5EFF:FEFF:FFFF
	 */
	if (ntohl(addr->s6_addr32[2]) == 0x02005eff &&
	    (ntohl(addr->s6_addr32[3]) & 0Xff000000) == 0xfe000000)
		goto regen;

	/* Reserved subnet anycast addresses */
	if (ntohl(addr->s6_addr32[2]) == 0xfdffffff &&
	    ntohl(addr->s6_addr32[3]) >= 0Xffffff80)
		goto regen;
}

/*
 *	Add prefix route.
 */

static void
addrconf_prefix_route(struct in6_addr *pfx, int plen, u32 metric,
		      struct net_device *dev, unsigned long expires,
		      u32 flags, gfp_t gfp_flags)
{
	struct fib6_config cfg = {
		.fc_table = l3mdev_fib_table(dev) ? : RT6_TABLE_PREFIX,
		.fc_metric = metric ? : IP6_RT_PRIO_ADDRCONF,
		.fc_ifindex = dev->ifindex,
		.fc_expires = expires,
		.fc_dst_len = plen,
		.fc_flags = RTF_UP | flags,
		.fc_nlinfo.nl_net = dev_net(dev),
		.fc_protocol = RTPROT_KERNEL,
		.fc_type = RTN_UNICAST,
	};

	cfg.fc_dst = *pfx;

	/* Prevent useless cloning on PtP SIT.
	   This thing is done here expecting that the whole
	   class of non-broadcast devices need not cloning.
	 */
#if IS_ENABLED(CONFIG_IPV6_SIT)
	if (dev->type == ARPHRD_SIT && (dev->flags & IFF_POINTOPOINT))
		cfg.fc_flags |= RTF_NONEXTHOP;
#endif

	ip6_route_add(&cfg, gfp_flags, NULL);
}


static struct fib6_info *addrconf_get_prefix_route(const struct in6_addr *pfx,
						  int plen,
						  const struct net_device *dev,
						  u32 flags, u32 noflags,
						  bool no_gw)
{
	struct fib6_node *fn;
	struct fib6_info *rt = NULL;
	struct fib6_table *table;
	u32 tb_id = l3mdev_fib_table(dev) ? : RT6_TABLE_PREFIX;

	table = fib6_get_table(dev_net(dev), tb_id);
	if (!table)
		return NULL;

	rcu_read_lock();
	fn = fib6_locate(&table->tb6_root, pfx, plen, NULL, 0, true);
	if (!fn)
		goto out;

	for_each_fib6_node_rt_rcu(fn) {
		/* prefix routes only use builtin fib6_nh */
		if (rt->nh)
			continue;

		if (rt->fib6_nh->fib_nh_dev->ifindex != dev->ifindex)
			continue;
		if (no_gw && rt->fib6_nh->fib_nh_gw_family)
			continue;
		if ((rt->fib6_flags & flags) != flags)
			continue;
		if ((rt->fib6_flags & noflags) != 0)
			continue;
		if (!fib6_info_hold_safe(rt))
			continue;
		break;
	}
out:
	rcu_read_unlock();
	return rt;
}


/* Create "default" multicast route to the interface */

static void addrconf_add_mroute(struct net_device *dev)
{
	struct fib6_config cfg = {
		.fc_table = l3mdev_fib_table(dev) ? : RT6_TABLE_LOCAL,
		.fc_metric = IP6_RT_PRIO_ADDRCONF,
		.fc_ifindex = dev->ifindex,
		.fc_dst_len = 8,
		.fc_flags = RTF_UP,
		.fc_type = RTN_MULTICAST,
		.fc_nlinfo.nl_net = dev_net(dev),
		.fc_protocol = RTPROT_KERNEL,
	};

	ipv6_addr_set(&cfg.fc_dst, htonl(0xFF000000), 0, 0, 0);

	ip6_route_add(&cfg, GFP_KERNEL, NULL);
}

static struct inet6_dev *addrconf_add_dev(struct net_device *dev)
{
	struct inet6_dev *idev;

	ASSERT_RTNL();

	idev = ipv6_find_idev(dev);
	if (IS_ERR(idev))
		return idev;

	if (idev->cnf.disable_ipv6)
		return ERR_PTR(-EACCES);

	/* Add default multicast route */
	if (!(dev->flags & IFF_LOOPBACK) && !netif_is_l3_master(dev))
		addrconf_add_mroute(dev);

	return idev;
}

static void manage_tempaddrs(struct inet6_dev *idev,
			     struct inet6_ifaddr *ifp,
			     __u32 valid_lft, __u32 prefered_lft,
			     bool create, unsigned long now)
{
	u32 flags;
	struct inet6_ifaddr *ift;

	read_lock_bh(&idev->lock);
	/* update all temporary addresses in the list */
	list_for_each_entry(ift, &idev->tempaddr_list, tmp_list) {
		int age, max_valid, max_prefered;

		if (ifp != ift->ifpub)
			continue;

		/* RFC 4941 section 3.3:
		 * If a received option will extend the lifetime of a public
		 * address, the lifetimes of temporary addresses should
		 * be extended, subject to the overall constraint that no
		 * temporary addresses should ever remain "valid" or "preferred"
		 * for a time longer than (TEMP_VALID_LIFETIME) or
		 * (TEMP_PREFERRED_LIFETIME - DESYNC_FACTOR), respectively.
		 */
		age = (now - ift->cstamp) / HZ;
		max_valid = READ_ONCE(idev->cnf.temp_valid_lft) - age;
		if (max_valid < 0)
			max_valid = 0;

		max_prefered = READ_ONCE(idev->cnf.temp_prefered_lft) -
			       idev->desync_factor - age;
		if (max_prefered < 0)
			max_prefered = 0;

		if (valid_lft > max_valid)
			valid_lft = max_valid;

		if (prefered_lft > max_prefered)
			prefered_lft = max_prefered;

		spin_lock(&ift->lock);
		flags = ift->flags;
		ift->valid_lft = valid_lft;
		ift->prefered_lft = prefered_lft;
		ift->tstamp = now;
		if (prefered_lft > 0)
			ift->flags &= ~IFA_F_DEPRECATED;

		spin_unlock(&ift->lock);
		if (!(flags&IFA_F_TENTATIVE))
			ipv6_ifa_notify(0, ift);
	}

	/* Also create a temporary address if it's enabled but no temporary
	 * address currently exists.
	 * However, we get called with valid_lft == 0, prefered_lft == 0, create == false
	 * as part of cleanup (ie. deleting the mngtmpaddr).
	 * We don't want that to result in creating a new temporary ip address.
	 */
	if (list_empty(&idev->tempaddr_list) && (valid_lft || prefered_lft))
		create = true;

<<<<<<< HEAD
	if (create && idev->cnf.use_tempaddr > 0) {
=======
	if (create && READ_ONCE(idev->cnf.use_tempaddr) > 0) {
>>>>>>> 2d5404ca
		/* When a new public address is created as described
		 * in [ADDRCONF], also create a new temporary address.
		 */
		read_unlock_bh(&idev->lock);
		ipv6_create_tempaddr(ifp, false);
	} else {
		read_unlock_bh(&idev->lock);
	}
}

static bool is_addr_mode_generate_stable(struct inet6_dev *idev)
{
	return idev->cnf.addr_gen_mode == IN6_ADDR_GEN_MODE_STABLE_PRIVACY ||
	       idev->cnf.addr_gen_mode == IN6_ADDR_GEN_MODE_RANDOM;
}

int addrconf_prefix_rcv_add_addr(struct net *net, struct net_device *dev,
				 const struct prefix_info *pinfo,
				 struct inet6_dev *in6_dev,
				 const struct in6_addr *addr, int addr_type,
				 u32 addr_flags, bool sllao, bool tokenized,
				 __u32 valid_lft, u32 prefered_lft)
{
	struct inet6_ifaddr *ifp = ipv6_get_ifaddr(net, addr, dev, 1);
	int create = 0, update_lft = 0;

	if (!ifp && valid_lft) {
		int max_addresses = READ_ONCE(in6_dev->cnf.max_addresses);
		struct ifa6_config cfg = {
			.pfx = addr,
			.plen = pinfo->prefix_len,
			.ifa_flags = addr_flags,
			.valid_lft = valid_lft,
			.preferred_lft = prefered_lft,
			.scope = addr_type & IPV6_ADDR_SCOPE_MASK,
			.ifa_proto = IFAPROT_KERNEL_RA
		};

#ifdef CONFIG_IPV6_OPTIMISTIC_DAD
		if ((READ_ONCE(net->ipv6.devconf_all->optimistic_dad) ||
		     READ_ONCE(in6_dev->cnf.optimistic_dad)) &&
		    !net->ipv6.devconf_all->forwarding && sllao)
			cfg.ifa_flags |= IFA_F_OPTIMISTIC;
#endif

		/* Do not allow to create too much of autoconfigured
		 * addresses; this would be too easy way to crash kernel.
		 */
		if (!max_addresses ||
		    ipv6_count_addresses(in6_dev) < max_addresses)
			ifp = ipv6_add_addr(in6_dev, &cfg, false, NULL);

		if (IS_ERR_OR_NULL(ifp))
			return -1;

		create = 1;
		spin_lock_bh(&ifp->lock);
		ifp->flags |= IFA_F_MANAGETEMPADDR;
		ifp->cstamp = jiffies;
		ifp->tokenized = tokenized;
		spin_unlock_bh(&ifp->lock);
		addrconf_dad_start(ifp);
	}

	if (ifp) {
		u32 flags;
		unsigned long now;
		u32 stored_lft;

		/* update lifetime (RFC2462 5.5.3 e) */
		spin_lock_bh(&ifp->lock);
		now = jiffies;
		if (ifp->valid_lft > (now - ifp->tstamp) / HZ)
			stored_lft = ifp->valid_lft - (now - ifp->tstamp) / HZ;
		else
			stored_lft = 0;

		/* RFC4862 Section 5.5.3e:
		 * "Note that the preferred lifetime of the
		 *  corresponding address is always reset to
		 *  the Preferred Lifetime in the received
		 *  Prefix Information option, regardless of
		 *  whether the valid lifetime is also reset or
		 *  ignored."
		 *
		 * So we should always update prefered_lft here.
		 */
		update_lft = !create && stored_lft;

		if (update_lft && !READ_ONCE(in6_dev->cnf.ra_honor_pio_life)) {
			const u32 minimum_lft = min_t(u32,
				stored_lft, MIN_VALID_LIFETIME);
			valid_lft = max(valid_lft, minimum_lft);
		}

		if (update_lft) {
			ifp->valid_lft = valid_lft;
			ifp->prefered_lft = prefered_lft;
			WRITE_ONCE(ifp->tstamp, now);
			flags = ifp->flags;
			ifp->flags &= ~IFA_F_DEPRECATED;
			spin_unlock_bh(&ifp->lock);

			if (!(flags&IFA_F_TENTATIVE))
				ipv6_ifa_notify(0, ifp);
		} else
			spin_unlock_bh(&ifp->lock);

		manage_tempaddrs(in6_dev, ifp, valid_lft, prefered_lft,
				 create, now);

		in6_ifa_put(ifp);
		addrconf_verify(net);
	}

	return 0;
}
EXPORT_SYMBOL_GPL(addrconf_prefix_rcv_add_addr);

void addrconf_prefix_rcv(struct net_device *dev, u8 *opt, int len, bool sllao)
{
	struct prefix_info *pinfo;
	struct fib6_table *table;
	__u32 valid_lft;
	__u32 prefered_lft;
	int addr_type, err;
	u32 addr_flags = 0;
	struct inet6_dev *in6_dev;
	struct net *net = dev_net(dev);
	bool ignore_autoconf = false;

	pinfo = (struct prefix_info *) opt;

	if (len < sizeof(struct prefix_info)) {
		netdev_dbg(dev, "addrconf: prefix option too short\n");
		return;
	}

	/*
	 *	Validation checks ([ADDRCONF], page 19)
	 */

	addr_type = ipv6_addr_type(&pinfo->prefix);

	if (addr_type & (IPV6_ADDR_MULTICAST|IPV6_ADDR_LINKLOCAL))
		return;

	valid_lft = ntohl(pinfo->valid);
	prefered_lft = ntohl(pinfo->prefered);

	if (prefered_lft > valid_lft) {
		net_warn_ratelimited("addrconf: prefix option has invalid lifetime\n");
		return;
	}

	in6_dev = in6_dev_get(dev);

	if (!in6_dev) {
		net_dbg_ratelimited("addrconf: device %s not configured\n",
				    dev->name);
		return;
	}

	if (valid_lft != 0 && valid_lft < in6_dev->cnf.accept_ra_min_lft)
		goto put;

	/*
	 *	Two things going on here:
	 *	1) Add routes for on-link prefixes
	 *	2) Configure prefixes with the auto flag set
	 */

	if (pinfo->onlink) {
		struct fib6_info *rt;
		unsigned long rt_expires;

		/* Avoid arithmetic overflow. Really, we could
		 * save rt_expires in seconds, likely valid_lft,
		 * but it would require division in fib gc, that it
		 * not good.
		 */
		if (HZ > USER_HZ)
			rt_expires = addrconf_timeout_fixup(valid_lft, HZ);
		else
			rt_expires = addrconf_timeout_fixup(valid_lft, USER_HZ);

		if (addrconf_finite_timeout(rt_expires))
			rt_expires *= HZ;

		rt = addrconf_get_prefix_route(&pinfo->prefix,
					       pinfo->prefix_len,
					       dev,
					       RTF_ADDRCONF | RTF_PREFIX_RT,
					       RTF_DEFAULT, true);

		if (rt) {
			/* Autoconf prefix route */
			if (valid_lft == 0) {
				ip6_del_rt(net, rt, false);
				rt = NULL;
			} else {
				table = rt->fib6_table;
				spin_lock_bh(&table->tb6_lock);

				if (addrconf_finite_timeout(rt_expires)) {
					/* not infinity */
					fib6_set_expires(rt, jiffies + rt_expires);
					fib6_add_gc_list(rt);
				} else {
					fib6_clean_expires(rt);
					fib6_remove_gc_list(rt);
				}

				spin_unlock_bh(&table->tb6_lock);
			}
		} else if (valid_lft) {
			clock_t expires = 0;
			int flags = RTF_ADDRCONF | RTF_PREFIX_RT;
			if (addrconf_finite_timeout(rt_expires)) {
				/* not infinity */
				flags |= RTF_EXPIRES;
				expires = jiffies_to_clock_t(rt_expires);
			}
			addrconf_prefix_route(&pinfo->prefix, pinfo->prefix_len,
					      0, dev, expires, flags,
					      GFP_ATOMIC);
		}
		fib6_info_release(rt);
	}

	/* Try to figure out our local address for this prefix */

	ignore_autoconf = READ_ONCE(in6_dev->cnf.ra_honor_pio_pflag) && pinfo->preferpd;
	if (pinfo->autoconf && in6_dev->cnf.autoconf && !ignore_autoconf) {
		struct in6_addr addr;
		bool tokenized = false, dev_addr_generated = false;

		if (pinfo->prefix_len == 64) {
			memcpy(&addr, &pinfo->prefix, 8);

			if (!ipv6_addr_any(&in6_dev->token)) {
				read_lock_bh(&in6_dev->lock);
				memcpy(addr.s6_addr + 8,
				       in6_dev->token.s6_addr + 8, 8);
				read_unlock_bh(&in6_dev->lock);
				tokenized = true;
			} else if (is_addr_mode_generate_stable(in6_dev) &&
				   !ipv6_generate_stable_address(&addr, 0,
								 in6_dev)) {
				addr_flags |= IFA_F_STABLE_PRIVACY;
				goto ok;
			} else if (ipv6_generate_eui64(addr.s6_addr + 8, dev) &&
				   ipv6_inherit_eui64(addr.s6_addr + 8, in6_dev)) {
				goto put;
			} else {
				dev_addr_generated = true;
			}
			goto ok;
		}
		net_dbg_ratelimited("IPv6 addrconf: prefix with wrong length %d\n",
				    pinfo->prefix_len);
		goto put;

ok:
		err = addrconf_prefix_rcv_add_addr(net, dev, pinfo, in6_dev,
						   &addr, addr_type,
						   addr_flags, sllao,
						   tokenized, valid_lft,
						   prefered_lft);
		if (err)
			goto put;

		/* Ignore error case here because previous prefix add addr was
		 * successful which will be notified.
		 */
		ndisc_ops_prefix_rcv_add_addr(net, dev, pinfo, in6_dev, &addr,
					      addr_type, addr_flags, sllao,
					      tokenized, valid_lft,
					      prefered_lft,
					      dev_addr_generated);
	}
	inet6_prefix_notify(RTM_NEWPREFIX, in6_dev, pinfo);
put:
	in6_dev_put(in6_dev);
}

static int addrconf_set_sit_dstaddr(struct net *net, struct net_device *dev,
		struct in6_ifreq *ireq)
{
	struct ip_tunnel_parm_kern p = { };
	int err;

	if (!(ipv6_addr_type(&ireq->ifr6_addr) & IPV6_ADDR_COMPATv4))
		return -EADDRNOTAVAIL;

	p.iph.daddr = ireq->ifr6_addr.s6_addr32[3];
	p.iph.version = 4;
	p.iph.ihl = 5;
	p.iph.protocol = IPPROTO_IPV6;
	p.iph.ttl = 64;

	if (!dev->netdev_ops->ndo_tunnel_ctl)
		return -EOPNOTSUPP;
	err = dev->netdev_ops->ndo_tunnel_ctl(dev, &p, SIOCADDTUNNEL);
	if (err)
		return err;

	dev = __dev_get_by_name(net, p.name);
	if (!dev)
		return -ENOBUFS;
	return dev_open(dev, NULL);
}

/*
 *	Set destination address.
 *	Special case for SIT interfaces where we create a new "virtual"
 *	device.
 */
int addrconf_set_dstaddr(struct net *net, void __user *arg)
{
	struct net_device *dev;
	struct in6_ifreq ireq;
	int err = -ENODEV;

	if (!IS_ENABLED(CONFIG_IPV6_SIT))
		return -ENODEV;
	if (copy_from_user(&ireq, arg, sizeof(struct in6_ifreq)))
		return -EFAULT;

	rtnl_lock();
	dev = __dev_get_by_index(net, ireq.ifr6_ifindex);
	if (dev && dev->type == ARPHRD_SIT)
		err = addrconf_set_sit_dstaddr(net, dev, &ireq);
	rtnl_unlock();
	return err;
}

static int ipv6_mc_config(struct sock *sk, bool join,
			  const struct in6_addr *addr, int ifindex)
{
	int ret;

	ASSERT_RTNL();

	lock_sock(sk);
	if (join)
		ret = ipv6_sock_mc_join(sk, ifindex, addr);
	else
		ret = ipv6_sock_mc_drop(sk, ifindex, addr);
	release_sock(sk);

	return ret;
}

/*
 *	Manual configuration of address on an interface
 */
static int inet6_addr_add(struct net *net, int ifindex,
			  struct ifa6_config *cfg,
			  struct netlink_ext_ack *extack)
{
	struct inet6_ifaddr *ifp;
	struct inet6_dev *idev;
	struct net_device *dev;
	unsigned long timeout;
	clock_t expires;
	u32 flags;

	ASSERT_RTNL();

	if (cfg->plen > 128) {
		NL_SET_ERR_MSG_MOD(extack, "Invalid prefix length");
		return -EINVAL;
	}

	/* check the lifetime */
	if (!cfg->valid_lft || cfg->preferred_lft > cfg->valid_lft) {
		NL_SET_ERR_MSG_MOD(extack, "address lifetime invalid");
		return -EINVAL;
	}

	if (cfg->ifa_flags & IFA_F_MANAGETEMPADDR && cfg->plen != 64) {
		NL_SET_ERR_MSG_MOD(extack, "address with \"mngtmpaddr\" flag must have a prefix length of 64");
		return -EINVAL;
	}

	dev = __dev_get_by_index(net, ifindex);
	if (!dev)
		return -ENODEV;

	idev = addrconf_add_dev(dev);
	if (IS_ERR(idev)) {
		NL_SET_ERR_MSG_MOD(extack, "IPv6 is disabled on this device");
		return PTR_ERR(idev);
	}

	if (cfg->ifa_flags & IFA_F_MCAUTOJOIN) {
		int ret = ipv6_mc_config(net->ipv6.mc_autojoin_sk,
					 true, cfg->pfx, ifindex);

		if (ret < 0) {
			NL_SET_ERR_MSG_MOD(extack, "Multicast auto join failed");
			return ret;
		}
	}

	cfg->scope = ipv6_addr_scope(cfg->pfx);

	timeout = addrconf_timeout_fixup(cfg->valid_lft, HZ);
	if (addrconf_finite_timeout(timeout)) {
		expires = jiffies_to_clock_t(timeout * HZ);
		cfg->valid_lft = timeout;
		flags = RTF_EXPIRES;
	} else {
		expires = 0;
		flags = 0;
		cfg->ifa_flags |= IFA_F_PERMANENT;
	}

	timeout = addrconf_timeout_fixup(cfg->preferred_lft, HZ);
	if (addrconf_finite_timeout(timeout)) {
		if (timeout == 0)
			cfg->ifa_flags |= IFA_F_DEPRECATED;
		cfg->preferred_lft = timeout;
	}

	ifp = ipv6_add_addr(idev, cfg, true, extack);
	if (!IS_ERR(ifp)) {
		if (!(cfg->ifa_flags & IFA_F_NOPREFIXROUTE)) {
			addrconf_prefix_route(&ifp->addr, ifp->prefix_len,
					      ifp->rt_priority, dev, expires,
					      flags, GFP_KERNEL);
		}

		/* Send a netlink notification if DAD is enabled and
		 * optimistic flag is not set
		 */
		if (!(ifp->flags & (IFA_F_OPTIMISTIC | IFA_F_NODAD)))
			ipv6_ifa_notify(0, ifp);
		/*
		 * Note that section 3.1 of RFC 4429 indicates
		 * that the Optimistic flag should not be set for
		 * manually configured addresses
		 */
		addrconf_dad_start(ifp);
		if (cfg->ifa_flags & IFA_F_MANAGETEMPADDR)
			manage_tempaddrs(idev, ifp, cfg->valid_lft,
					 cfg->preferred_lft, true, jiffies);
		in6_ifa_put(ifp);
		addrconf_verify_rtnl(net);
		return 0;
	} else if (cfg->ifa_flags & IFA_F_MCAUTOJOIN) {
		ipv6_mc_config(net->ipv6.mc_autojoin_sk, false,
			       cfg->pfx, ifindex);
	}

	return PTR_ERR(ifp);
}

static int inet6_addr_del(struct net *net, int ifindex, u32 ifa_flags,
			  const struct in6_addr *pfx, unsigned int plen,
			  struct netlink_ext_ack *extack)
{
	struct inet6_ifaddr *ifp;
	struct inet6_dev *idev;
	struct net_device *dev;

	if (plen > 128) {
		NL_SET_ERR_MSG_MOD(extack, "Invalid prefix length");
		return -EINVAL;
	}

	dev = __dev_get_by_index(net, ifindex);
	if (!dev) {
		NL_SET_ERR_MSG_MOD(extack, "Unable to find the interface");
		return -ENODEV;
	}

	idev = __in6_dev_get(dev);
	if (!idev) {
		NL_SET_ERR_MSG_MOD(extack, "IPv6 is disabled on this device");
		return -ENXIO;
	}

	read_lock_bh(&idev->lock);
	list_for_each_entry(ifp, &idev->addr_list, if_list) {
		if (ifp->prefix_len == plen &&
		    ipv6_addr_equal(pfx, &ifp->addr)) {
			in6_ifa_hold(ifp);
			read_unlock_bh(&idev->lock);

			if (!(ifp->flags & IFA_F_TEMPORARY) &&
			    (ifa_flags & IFA_F_MANAGETEMPADDR))
				manage_tempaddrs(idev, ifp, 0, 0, false,
						 jiffies);
			ipv6_del_addr(ifp);
			addrconf_verify_rtnl(net);
			if (ipv6_addr_is_multicast(pfx)) {
				ipv6_mc_config(net->ipv6.mc_autojoin_sk,
					       false, pfx, dev->ifindex);
			}
			return 0;
		}
	}
	read_unlock_bh(&idev->lock);

	NL_SET_ERR_MSG_MOD(extack, "address not found");
	return -EADDRNOTAVAIL;
}


int addrconf_add_ifaddr(struct net *net, void __user *arg)
{
	struct ifa6_config cfg = {
		.ifa_flags = IFA_F_PERMANENT,
		.preferred_lft = INFINITY_LIFE_TIME,
		.valid_lft = INFINITY_LIFE_TIME,
	};
	struct in6_ifreq ireq;
	int err;

	if (!ns_capable(net->user_ns, CAP_NET_ADMIN))
		return -EPERM;

	if (copy_from_user(&ireq, arg, sizeof(struct in6_ifreq)))
		return -EFAULT;

	cfg.pfx = &ireq.ifr6_addr;
	cfg.plen = ireq.ifr6_prefixlen;

	rtnl_lock();
	err = inet6_addr_add(net, ireq.ifr6_ifindex, &cfg, NULL);
	rtnl_unlock();
	return err;
}

int addrconf_del_ifaddr(struct net *net, void __user *arg)
{
	struct in6_ifreq ireq;
	int err;

	if (!ns_capable(net->user_ns, CAP_NET_ADMIN))
		return -EPERM;

	if (copy_from_user(&ireq, arg, sizeof(struct in6_ifreq)))
		return -EFAULT;

	rtnl_lock();
	err = inet6_addr_del(net, ireq.ifr6_ifindex, 0, &ireq.ifr6_addr,
			     ireq.ifr6_prefixlen, NULL);
	rtnl_unlock();
	return err;
}

static void add_addr(struct inet6_dev *idev, const struct in6_addr *addr,
		     int plen, int scope, u8 proto)
{
	struct inet6_ifaddr *ifp;
	struct ifa6_config cfg = {
		.pfx = addr,
		.plen = plen,
		.ifa_flags = IFA_F_PERMANENT,
		.valid_lft = INFINITY_LIFE_TIME,
		.preferred_lft = INFINITY_LIFE_TIME,
		.scope = scope,
		.ifa_proto = proto
	};

	ifp = ipv6_add_addr(idev, &cfg, true, NULL);
	if (!IS_ERR(ifp)) {
		spin_lock_bh(&ifp->lock);
		ifp->flags &= ~IFA_F_TENTATIVE;
		spin_unlock_bh(&ifp->lock);
		rt_genid_bump_ipv6(dev_net(idev->dev));
		ipv6_ifa_notify(RTM_NEWADDR, ifp);
		in6_ifa_put(ifp);
	}
}

#if IS_ENABLED(CONFIG_IPV6_SIT) || IS_ENABLED(CONFIG_NET_IPGRE) || IS_ENABLED(CONFIG_IPV6_GRE)
static void add_v4_addrs(struct inet6_dev *idev)
{
	struct in6_addr addr;
	struct net_device *dev;
	struct net *net = dev_net(idev->dev);
	int scope, plen, offset = 0;
	u32 pflags = 0;

	ASSERT_RTNL();

	memset(&addr, 0, sizeof(struct in6_addr));
	/* in case of IP6GRE the dev_addr is an IPv6 and therefore we use only the last 4 bytes */
	if (idev->dev->addr_len == sizeof(struct in6_addr))
		offset = sizeof(struct in6_addr) - 4;
	memcpy(&addr.s6_addr32[3], idev->dev->dev_addr + offset, 4);

	if (!(idev->dev->flags & IFF_POINTOPOINT) && idev->dev->type == ARPHRD_SIT) {
		scope = IPV6_ADDR_COMPATv4;
		plen = 96;
		pflags |= RTF_NONEXTHOP;
	} else {
		if (idev->cnf.addr_gen_mode == IN6_ADDR_GEN_MODE_NONE)
			return;

		addr.s6_addr32[0] = htonl(0xfe800000);
		scope = IFA_LINK;
		plen = 64;
	}

	if (addr.s6_addr32[3]) {
		add_addr(idev, &addr, plen, scope, IFAPROT_UNSPEC);
		addrconf_prefix_route(&addr, plen, 0, idev->dev, 0, pflags,
				      GFP_KERNEL);
		return;
	}

	for_each_netdev(net, dev) {
		struct in_device *in_dev = __in_dev_get_rtnl(dev);
		if (in_dev && (dev->flags & IFF_UP)) {
			struct in_ifaddr *ifa;
			int flag = scope;

			in_dev_for_each_ifa_rtnl(ifa, in_dev) {
				addr.s6_addr32[3] = ifa->ifa_local;

				if (ifa->ifa_scope == RT_SCOPE_LINK)
					continue;
				if (ifa->ifa_scope >= RT_SCOPE_HOST) {
					if (idev->dev->flags&IFF_POINTOPOINT)
						continue;
					flag |= IFA_HOST;
				}

				add_addr(idev, &addr, plen, flag,
					 IFAPROT_UNSPEC);
				addrconf_prefix_route(&addr, plen, 0, idev->dev,
						      0, pflags, GFP_KERNEL);
			}
		}
	}
}
#endif

static void init_loopback(struct net_device *dev)
{
	struct inet6_dev  *idev;

	/* ::1 */

	ASSERT_RTNL();

	idev = ipv6_find_idev(dev);
	if (IS_ERR(idev)) {
		pr_debug("%s: add_dev failed\n", __func__);
		return;
	}

	add_addr(idev, &in6addr_loopback, 128, IFA_HOST, IFAPROT_KERNEL_LO);
}

void addrconf_add_linklocal(struct inet6_dev *idev,
			    const struct in6_addr *addr, u32 flags)
{
	struct ifa6_config cfg = {
		.pfx = addr,
		.plen = 64,
		.ifa_flags = flags | IFA_F_PERMANENT,
		.valid_lft = INFINITY_LIFE_TIME,
		.preferred_lft = INFINITY_LIFE_TIME,
		.scope = IFA_LINK,
		.ifa_proto = IFAPROT_KERNEL_LL
	};
	struct inet6_ifaddr *ifp;

#ifdef CONFIG_IPV6_OPTIMISTIC_DAD
	if ((READ_ONCE(dev_net(idev->dev)->ipv6.devconf_all->optimistic_dad) ||
	     READ_ONCE(idev->cnf.optimistic_dad)) &&
	    !dev_net(idev->dev)->ipv6.devconf_all->forwarding)
		cfg.ifa_flags |= IFA_F_OPTIMISTIC;
#endif

	ifp = ipv6_add_addr(idev, &cfg, true, NULL);
	if (!IS_ERR(ifp)) {
		addrconf_prefix_route(&ifp->addr, ifp->prefix_len, 0, idev->dev,
				      0, 0, GFP_ATOMIC);
		addrconf_dad_start(ifp);
		in6_ifa_put(ifp);
	}
}
EXPORT_SYMBOL_GPL(addrconf_add_linklocal);

static bool ipv6_reserved_interfaceid(struct in6_addr address)
{
	if ((address.s6_addr32[2] | address.s6_addr32[3]) == 0)
		return true;

	if (address.s6_addr32[2] == htonl(0x02005eff) &&
	    ((address.s6_addr32[3] & htonl(0xfe000000)) == htonl(0xfe000000)))
		return true;

	if (address.s6_addr32[2] == htonl(0xfdffffff) &&
	    ((address.s6_addr32[3] & htonl(0xffffff80)) == htonl(0xffffff80)))
		return true;

	return false;
}

static int ipv6_generate_stable_address(struct in6_addr *address,
					u8 dad_count,
					const struct inet6_dev *idev)
{
	static DEFINE_SPINLOCK(lock);
	static __u32 digest[SHA1_DIGEST_WORDS];
	static __u32 workspace[SHA1_WORKSPACE_WORDS];

	static union {
		char __data[SHA1_BLOCK_SIZE];
		struct {
			struct in6_addr secret;
			__be32 prefix[2];
			unsigned char hwaddr[MAX_ADDR_LEN];
			u8 dad_count;
		} __packed;
	} data;

	struct in6_addr secret;
	struct in6_addr temp;
	struct net *net = dev_net(idev->dev);

	BUILD_BUG_ON(sizeof(data.__data) != sizeof(data));

	if (idev->cnf.stable_secret.initialized)
		secret = idev->cnf.stable_secret.secret;
	else if (net->ipv6.devconf_dflt->stable_secret.initialized)
		secret = net->ipv6.devconf_dflt->stable_secret.secret;
	else
		return -1;

retry:
	spin_lock_bh(&lock);

	sha1_init(digest);
	memset(&data, 0, sizeof(data));
	memset(workspace, 0, sizeof(workspace));
	memcpy(data.hwaddr, idev->dev->perm_addr, idev->dev->addr_len);
	data.prefix[0] = address->s6_addr32[0];
	data.prefix[1] = address->s6_addr32[1];
	data.secret = secret;
	data.dad_count = dad_count;

	sha1_transform(digest, data.__data, workspace);

	temp = *address;
	temp.s6_addr32[2] = (__force __be32)digest[0];
	temp.s6_addr32[3] = (__force __be32)digest[1];

	spin_unlock_bh(&lock);

	if (ipv6_reserved_interfaceid(temp)) {
		dad_count++;
		if (dad_count > dev_net(idev->dev)->ipv6.sysctl.idgen_retries)
			return -1;
		goto retry;
	}

	*address = temp;
	return 0;
}

static void ipv6_gen_mode_random_init(struct inet6_dev *idev)
{
	struct ipv6_stable_secret *s = &idev->cnf.stable_secret;

	if (s->initialized)
		return;
	s = &idev->cnf.stable_secret;
	get_random_bytes(&s->secret, sizeof(s->secret));
	s->initialized = true;
}

static void addrconf_addr_gen(struct inet6_dev *idev, bool prefix_route)
{
	struct in6_addr addr;

	/* no link local addresses on L3 master devices */
	if (netif_is_l3_master(idev->dev))
		return;

	/* no link local addresses on devices flagged as slaves */
	if (idev->dev->priv_flags & IFF_NO_ADDRCONF)
		return;

	ipv6_addr_set(&addr, htonl(0xFE800000), 0, 0, 0);

	switch (idev->cnf.addr_gen_mode) {
	case IN6_ADDR_GEN_MODE_RANDOM:
		ipv6_gen_mode_random_init(idev);
		fallthrough;
	case IN6_ADDR_GEN_MODE_STABLE_PRIVACY:
		if (!ipv6_generate_stable_address(&addr, 0, idev))
			addrconf_add_linklocal(idev, &addr,
					       IFA_F_STABLE_PRIVACY);
		else if (prefix_route)
			addrconf_prefix_route(&addr, 64, 0, idev->dev,
					      0, 0, GFP_KERNEL);
		break;
	case IN6_ADDR_GEN_MODE_EUI64:
		/* addrconf_add_linklocal also adds a prefix_route and we
		 * only need to care about prefix routes if ipv6_generate_eui64
		 * couldn't generate one.
		 */
		if (ipv6_generate_eui64(addr.s6_addr + 8, idev->dev) == 0)
			addrconf_add_linklocal(idev, &addr, 0);
		else if (prefix_route)
			addrconf_prefix_route(&addr, 64, 0, idev->dev,
					      0, 0, GFP_KERNEL);
		break;
	case IN6_ADDR_GEN_MODE_NONE:
	default:
		/* will not add any link local address */
		break;
	}
}

static void addrconf_dev_config(struct net_device *dev)
{
	struct inet6_dev *idev;

	ASSERT_RTNL();

	if ((dev->type != ARPHRD_ETHER) &&
	    (dev->type != ARPHRD_FDDI) &&
	    (dev->type != ARPHRD_ARCNET) &&
	    (dev->type != ARPHRD_INFINIBAND) &&
	    (dev->type != ARPHRD_IEEE1394) &&
	    (dev->type != ARPHRD_TUNNEL6) &&
	    (dev->type != ARPHRD_6LOWPAN) &&
	    (dev->type != ARPHRD_TUNNEL) &&
	    (dev->type != ARPHRD_NONE) &&
	    (dev->type != ARPHRD_RAWIP)) {
		/* Alas, we support only Ethernet autoconfiguration. */
		idev = __in6_dev_get(dev);
		if (!IS_ERR_OR_NULL(idev) && dev->flags & IFF_UP &&
		    dev->flags & IFF_MULTICAST)
			ipv6_mc_up(idev);
		return;
	}

	idev = addrconf_add_dev(dev);
	if (IS_ERR(idev))
		return;

	/* this device type has no EUI support */
	if (dev->type == ARPHRD_NONE &&
	    idev->cnf.addr_gen_mode == IN6_ADDR_GEN_MODE_EUI64)
		WRITE_ONCE(idev->cnf.addr_gen_mode,
			   IN6_ADDR_GEN_MODE_RANDOM);

	addrconf_addr_gen(idev, false);
}

#if IS_ENABLED(CONFIG_IPV6_SIT)
static void addrconf_sit_config(struct net_device *dev)
{
	struct inet6_dev *idev;

	ASSERT_RTNL();

	/*
	 * Configure the tunnel with one of our IPv4
	 * addresses... we should configure all of
	 * our v4 addrs in the tunnel
	 */

	idev = ipv6_find_idev(dev);
	if (IS_ERR(idev)) {
		pr_debug("%s: add_dev failed\n", __func__);
		return;
	}

	if (dev->priv_flags & IFF_ISATAP) {
		addrconf_addr_gen(idev, false);
		return;
	}

	add_v4_addrs(idev);

	if (dev->flags&IFF_POINTOPOINT)
		addrconf_add_mroute(dev);
}
#endif

#if IS_ENABLED(CONFIG_NET_IPGRE) || IS_ENABLED(CONFIG_IPV6_GRE)
static void addrconf_gre_config(struct net_device *dev)
{
	struct inet6_dev *idev;

	ASSERT_RTNL();

	idev = ipv6_find_idev(dev);
	if (IS_ERR(idev)) {
		pr_debug("%s: add_dev failed\n", __func__);
		return;
	}

	if (dev->type == ARPHRD_ETHER) {
		addrconf_addr_gen(idev, true);
		return;
	}

	add_v4_addrs(idev);

	if (dev->flags & IFF_POINTOPOINT)
		addrconf_add_mroute(dev);
}
#endif

static void addrconf_init_auto_addrs(struct net_device *dev)
{
	switch (dev->type) {
#if IS_ENABLED(CONFIG_IPV6_SIT)
	case ARPHRD_SIT:
		addrconf_sit_config(dev);
		break;
#endif
#if IS_ENABLED(CONFIG_NET_IPGRE) || IS_ENABLED(CONFIG_IPV6_GRE)
	case ARPHRD_IP6GRE:
	case ARPHRD_IPGRE:
		addrconf_gre_config(dev);
		break;
#endif
	case ARPHRD_LOOPBACK:
		init_loopback(dev);
		break;

	default:
		addrconf_dev_config(dev);
		break;
	}
}

static int fixup_permanent_addr(struct net *net,
				struct inet6_dev *idev,
				struct inet6_ifaddr *ifp)
{
	/* !fib6_node means the host route was removed from the
	 * FIB, for example, if 'lo' device is taken down. In that
	 * case regenerate the host route.
	 */
	if (!ifp->rt || !ifp->rt->fib6_node) {
		struct fib6_info *f6i, *prev;

		f6i = addrconf_f6i_alloc(net, idev, &ifp->addr, false,
					 GFP_ATOMIC, NULL);
		if (IS_ERR(f6i))
			return PTR_ERR(f6i);

		/* ifp->rt can be accessed outside of rtnl */
		spin_lock(&ifp->lock);
		prev = ifp->rt;
		ifp->rt = f6i;
		spin_unlock(&ifp->lock);

		fib6_info_release(prev);
	}

	if (!(ifp->flags & IFA_F_NOPREFIXROUTE)) {
		addrconf_prefix_route(&ifp->addr, ifp->prefix_len,
				      ifp->rt_priority, idev->dev, 0, 0,
				      GFP_ATOMIC);
	}

	if (ifp->state == INET6_IFADDR_STATE_PREDAD)
		addrconf_dad_start(ifp);

	return 0;
}

static void addrconf_permanent_addr(struct net *net, struct net_device *dev)
{
	struct inet6_ifaddr *ifp, *tmp;
	struct inet6_dev *idev;

	idev = __in6_dev_get(dev);
	if (!idev)
		return;

	write_lock_bh(&idev->lock);

	list_for_each_entry_safe(ifp, tmp, &idev->addr_list, if_list) {
		if ((ifp->flags & IFA_F_PERMANENT) &&
		    fixup_permanent_addr(net, idev, ifp) < 0) {
			write_unlock_bh(&idev->lock);
			in6_ifa_hold(ifp);
			ipv6_del_addr(ifp);
			write_lock_bh(&idev->lock);

			net_info_ratelimited("%s: Failed to add prefix route for address %pI6c; dropping\n",
					     idev->dev->name, &ifp->addr);
		}
	}

	write_unlock_bh(&idev->lock);
}

static int addrconf_notify(struct notifier_block *this, unsigned long event,
			   void *ptr)
{
	struct net_device *dev = netdev_notifier_info_to_dev(ptr);
	struct netdev_notifier_change_info *change_info;
	struct netdev_notifier_changeupper_info *info;
	struct inet6_dev *idev = __in6_dev_get(dev);
	struct net *net = dev_net(dev);
	int run_pending = 0;
	int err;

	switch (event) {
	case NETDEV_REGISTER:
		if (!idev && dev->mtu >= IPV6_MIN_MTU) {
			idev = ipv6_add_dev(dev);
			if (IS_ERR(idev))
				return notifier_from_errno(PTR_ERR(idev));
		}
		break;

	case NETDEV_CHANGEMTU:
		/* if MTU under IPV6_MIN_MTU stop IPv6 on this interface. */
		if (dev->mtu < IPV6_MIN_MTU) {
			addrconf_ifdown(dev, dev != net->loopback_dev);
			break;
		}

		if (idev) {
			rt6_mtu_change(dev, dev->mtu);
			WRITE_ONCE(idev->cnf.mtu6, dev->mtu);
			break;
		}

		/* allocate new idev */
		idev = ipv6_add_dev(dev);
		if (IS_ERR(idev))
			break;

		/* device is still not ready */
		if (!(idev->if_flags & IF_READY))
			break;

		run_pending = 1;
		fallthrough;
	case NETDEV_UP:
	case NETDEV_CHANGE:
		if (idev && idev->cnf.disable_ipv6)
			break;

		if (dev->priv_flags & IFF_NO_ADDRCONF) {
			if (event == NETDEV_UP && !IS_ERR_OR_NULL(idev) &&
			    dev->flags & IFF_UP && dev->flags & IFF_MULTICAST)
				ipv6_mc_up(idev);
			break;
		}

		if (event == NETDEV_UP) {
			/* restore routes for permanent addresses */
			addrconf_permanent_addr(net, dev);

			if (!addrconf_link_ready(dev)) {
				/* device is not ready yet. */
				pr_debug("ADDRCONF(NETDEV_UP): %s: link is not ready\n",
					 dev->name);
				break;
			}

			if (!idev && dev->mtu >= IPV6_MIN_MTU)
				idev = ipv6_add_dev(dev);

			if (!IS_ERR_OR_NULL(idev)) {
				idev->if_flags |= IF_READY;
				run_pending = 1;
			}
		} else if (event == NETDEV_CHANGE) {
			if (!addrconf_link_ready(dev)) {
				/* device is still not ready. */
				rt6_sync_down_dev(dev, event);
				break;
			}

			if (!IS_ERR_OR_NULL(idev)) {
				if (idev->if_flags & IF_READY) {
					/* device is already configured -
					 * but resend MLD reports, we might
					 * have roamed and need to update
					 * multicast snooping switches
					 */
					ipv6_mc_up(idev);
					change_info = ptr;
					if (change_info->flags_changed & IFF_NOARP)
						addrconf_dad_run(idev, true);
					rt6_sync_up(dev, RTNH_F_LINKDOWN);
					break;
				}
				idev->if_flags |= IF_READY;
			}

			pr_debug("ADDRCONF(NETDEV_CHANGE): %s: link becomes ready\n",
				 dev->name);

			run_pending = 1;
		}

		addrconf_init_auto_addrs(dev);

		if (!IS_ERR_OR_NULL(idev)) {
			if (run_pending)
				addrconf_dad_run(idev, false);

			/* Device has an address by now */
			rt6_sync_up(dev, RTNH_F_DEAD);

			/*
			 * If the MTU changed during the interface down,
			 * when the interface up, the changed MTU must be
			 * reflected in the idev as well as routers.
			 */
			if (idev->cnf.mtu6 != dev->mtu &&
			    dev->mtu >= IPV6_MIN_MTU) {
				rt6_mtu_change(dev, dev->mtu);
				WRITE_ONCE(idev->cnf.mtu6, dev->mtu);
			}
			WRITE_ONCE(idev->tstamp, jiffies);
			inet6_ifinfo_notify(RTM_NEWLINK, idev);

			/*
			 * If the changed mtu during down is lower than
			 * IPV6_MIN_MTU stop IPv6 on this interface.
			 */
			if (dev->mtu < IPV6_MIN_MTU)
				addrconf_ifdown(dev, dev != net->loopback_dev);
		}
		break;

	case NETDEV_DOWN:
	case NETDEV_UNREGISTER:
		/*
		 *	Remove all addresses from this interface.
		 */
		addrconf_ifdown(dev, event != NETDEV_DOWN);
		break;

	case NETDEV_CHANGENAME:
		if (idev) {
			snmp6_unregister_dev(idev);
			addrconf_sysctl_unregister(idev);
			err = addrconf_sysctl_register(idev);
			if (err)
				return notifier_from_errno(err);
			err = snmp6_register_dev(idev);
			if (err) {
				addrconf_sysctl_unregister(idev);
				return notifier_from_errno(err);
			}
		}
		break;

	case NETDEV_PRE_TYPE_CHANGE:
	case NETDEV_POST_TYPE_CHANGE:
		if (idev)
			addrconf_type_change(dev, event);
		break;

	case NETDEV_CHANGEUPPER:
		info = ptr;

		/* flush all routes if dev is linked to or unlinked from
		 * an L3 master device (e.g., VRF)
		 */
		if (info->upper_dev && netif_is_l3_master(info->upper_dev))
			addrconf_ifdown(dev, false);
	}

	return NOTIFY_OK;
}

/*
 *	addrconf module should be notified of a device going up
 */
static struct notifier_block ipv6_dev_notf = {
	.notifier_call = addrconf_notify,
	.priority = ADDRCONF_NOTIFY_PRIORITY,
};

static void addrconf_type_change(struct net_device *dev, unsigned long event)
{
	struct inet6_dev *idev;
	ASSERT_RTNL();

	idev = __in6_dev_get(dev);

	if (event == NETDEV_POST_TYPE_CHANGE)
		ipv6_mc_remap(idev);
	else if (event == NETDEV_PRE_TYPE_CHANGE)
		ipv6_mc_unmap(idev);
}

static bool addr_is_local(const struct in6_addr *addr)
{
	return ipv6_addr_type(addr) &
		(IPV6_ADDR_LINKLOCAL | IPV6_ADDR_LOOPBACK);
}

static int addrconf_ifdown(struct net_device *dev, bool unregister)
{
	unsigned long event = unregister ? NETDEV_UNREGISTER : NETDEV_DOWN;
	struct net *net = dev_net(dev);
	struct inet6_dev *idev;
	struct inet6_ifaddr *ifa;
	LIST_HEAD(tmp_addr_list);
	bool keep_addr = false;
	bool was_ready;
	int state, i;

	ASSERT_RTNL();

	rt6_disable_ip(dev, event);

	idev = __in6_dev_get(dev);
	if (!idev)
		return -ENODEV;

	/*
	 * Step 1: remove reference to ipv6 device from parent device.
	 *	   Do not dev_put!
	 */
	if (unregister) {
		idev->dead = 1;

		/* protected by rtnl_lock */
		RCU_INIT_POINTER(dev->ip6_ptr, NULL);

		/* Step 1.5: remove snmp6 entry */
		snmp6_unregister_dev(idev);

	}

	/* combine the user config with event to determine if permanent
	 * addresses are to be removed from address hash table
	 */
	if (!unregister && !idev->cnf.disable_ipv6) {
		/* aggregate the system setting and interface setting */
		int _keep_addr = READ_ONCE(net->ipv6.devconf_all->keep_addr_on_down);

		if (!_keep_addr)
			_keep_addr = READ_ONCE(idev->cnf.keep_addr_on_down);

		keep_addr = (_keep_addr > 0);
	}

	/* Step 2: clear hash table */
	for (i = 0; i < IN6_ADDR_HSIZE; i++) {
		struct hlist_head *h = &net->ipv6.inet6_addr_lst[i];

		spin_lock_bh(&net->ipv6.addrconf_hash_lock);
restart:
		hlist_for_each_entry_rcu(ifa, h, addr_lst) {
			if (ifa->idev == idev) {
				addrconf_del_dad_work(ifa);
				/* combined flag + permanent flag decide if
				 * address is retained on a down event
				 */
				if (!keep_addr ||
				    !(ifa->flags & IFA_F_PERMANENT) ||
				    addr_is_local(&ifa->addr)) {
					hlist_del_init_rcu(&ifa->addr_lst);
					goto restart;
				}
			}
		}
		spin_unlock_bh(&net->ipv6.addrconf_hash_lock);
	}

	write_lock_bh(&idev->lock);

	addrconf_del_rs_timer(idev);

	/* Step 2: clear flags for stateless addrconf, repeated down
	 *         detection
	 */
	was_ready = idev->if_flags & IF_READY;
	if (!unregister)
		idev->if_flags &= ~(IF_RS_SENT|IF_RA_RCVD|IF_READY);

	/* Step 3: clear tempaddr list */
	while (!list_empty(&idev->tempaddr_list)) {
		ifa = list_first_entry(&idev->tempaddr_list,
				       struct inet6_ifaddr, tmp_list);
		list_del(&ifa->tmp_list);
		write_unlock_bh(&idev->lock);
		spin_lock_bh(&ifa->lock);

		if (ifa->ifpub) {
			in6_ifa_put(ifa->ifpub);
			ifa->ifpub = NULL;
		}
		spin_unlock_bh(&ifa->lock);
		in6_ifa_put(ifa);
		write_lock_bh(&idev->lock);
	}

	list_for_each_entry(ifa, &idev->addr_list, if_list)
		list_add_tail(&ifa->if_list_aux, &tmp_addr_list);
	write_unlock_bh(&idev->lock);

	while (!list_empty(&tmp_addr_list)) {
		struct fib6_info *rt = NULL;
		bool keep;

		ifa = list_first_entry(&tmp_addr_list,
				       struct inet6_ifaddr, if_list_aux);
		list_del(&ifa->if_list_aux);

		addrconf_del_dad_work(ifa);

		keep = keep_addr && (ifa->flags & IFA_F_PERMANENT) &&
			!addr_is_local(&ifa->addr);

		spin_lock_bh(&ifa->lock);

		if (keep) {
			/* set state to skip the notifier below */
			state = INET6_IFADDR_STATE_DEAD;
			ifa->state = INET6_IFADDR_STATE_PREDAD;
			if (!(ifa->flags & IFA_F_NODAD))
				ifa->flags |= IFA_F_TENTATIVE;

			rt = ifa->rt;
			ifa->rt = NULL;
		} else {
			state = ifa->state;
			ifa->state = INET6_IFADDR_STATE_DEAD;
		}

		spin_unlock_bh(&ifa->lock);

		if (rt)
			ip6_del_rt(net, rt, false);

		if (state != INET6_IFADDR_STATE_DEAD) {
			__ipv6_ifa_notify(RTM_DELADDR, ifa);
			inet6addr_notifier_call_chain(NETDEV_DOWN, ifa);
		} else {
			if (idev->cnf.forwarding)
				addrconf_leave_anycast(ifa);
			addrconf_leave_solict(ifa->idev, &ifa->addr);
		}

		if (!keep) {
			write_lock_bh(&idev->lock);
			list_del_rcu(&ifa->if_list);
			write_unlock_bh(&idev->lock);
			in6_ifa_put(ifa);
		}
	}

	/* Step 5: Discard anycast and multicast list */
	if (unregister) {
		ipv6_ac_destroy_dev(idev);
		ipv6_mc_destroy_dev(idev);
	} else if (was_ready) {
		ipv6_mc_down(idev);
	}

	WRITE_ONCE(idev->tstamp, jiffies);
	idev->ra_mtu = 0;

	/* Last: Shot the device (if unregistered) */
	if (unregister) {
		addrconf_sysctl_unregister(idev);
		neigh_parms_release(&nd_tbl, idev->nd_parms);
		neigh_ifdown(&nd_tbl, dev);
		in6_dev_put(idev);
	}
	return 0;
}

static void addrconf_rs_timer(struct timer_list *t)
{
	struct inet6_dev *idev = from_timer(idev, t, rs_timer);
	struct net_device *dev = idev->dev;
	struct in6_addr lladdr;
	int rtr_solicits;

	write_lock(&idev->lock);
	if (idev->dead || !(idev->if_flags & IF_READY))
		goto out;

	if (!ipv6_accept_ra(idev))
		goto out;

	/* Announcement received after solicitation was sent */
	if (idev->if_flags & IF_RA_RCVD)
		goto out;

	rtr_solicits = READ_ONCE(idev->cnf.rtr_solicits);

	if (idev->rs_probes++ < rtr_solicits || rtr_solicits < 0) {
		write_unlock(&idev->lock);
		if (!ipv6_get_lladdr(dev, &lladdr, IFA_F_TENTATIVE))
			ndisc_send_rs(dev, &lladdr,
				      &in6addr_linklocal_allrouters);
		else
			goto put;

		write_lock(&idev->lock);
		idev->rs_interval = rfc3315_s14_backoff_update(
				idev->rs_interval,
				READ_ONCE(idev->cnf.rtr_solicit_max_interval));
		/* The wait after the last probe can be shorter */
		addrconf_mod_rs_timer(idev, (idev->rs_probes ==
					     READ_ONCE(idev->cnf.rtr_solicits)) ?
				      READ_ONCE(idev->cnf.rtr_solicit_delay) :
				      idev->rs_interval);
	} else {
		/*
		 * Note: we do not support deprecated "all on-link"
		 * assumption any longer.
		 */
		pr_debug("%s: no IPv6 routers present\n", idev->dev->name);
	}

out:
	write_unlock(&idev->lock);
put:
	in6_dev_put(idev);
}

/*
 *	Duplicate Address Detection
 */
static void addrconf_dad_kick(struct inet6_ifaddr *ifp)
{
	struct inet6_dev *idev = ifp->idev;
	unsigned long rand_num;
	u64 nonce;

	if (ifp->flags & IFA_F_OPTIMISTIC)
		rand_num = 0;
	else
		rand_num = get_random_u32_below(
				READ_ONCE(idev->cnf.rtr_solicit_delay) ? : 1);

	nonce = 0;
	if (READ_ONCE(idev->cnf.enhanced_dad) ||
	    READ_ONCE(dev_net(idev->dev)->ipv6.devconf_all->enhanced_dad)) {
		do
			get_random_bytes(&nonce, 6);
		while (nonce == 0);
	}
	ifp->dad_nonce = nonce;
	ifp->dad_probes = READ_ONCE(idev->cnf.dad_transmits);
	addrconf_mod_dad_work(ifp, rand_num);
}

static void addrconf_dad_begin(struct inet6_ifaddr *ifp)
{
	struct inet6_dev *idev = ifp->idev;
	struct net_device *dev = idev->dev;
	bool bump_id, notify = false;
	struct net *net;

	addrconf_join_solict(dev, &ifp->addr);

	read_lock_bh(&idev->lock);
	spin_lock(&ifp->lock);
	if (ifp->state == INET6_IFADDR_STATE_DEAD)
		goto out;

	net = dev_net(dev);
	if (dev->flags&(IFF_NOARP|IFF_LOOPBACK) ||
	    (READ_ONCE(net->ipv6.devconf_all->accept_dad) < 1 &&
	     READ_ONCE(idev->cnf.accept_dad) < 1) ||
	    !(ifp->flags&IFA_F_TENTATIVE) ||
	    ifp->flags & IFA_F_NODAD) {
		bool send_na = false;

		if (ifp->flags & IFA_F_TENTATIVE &&
		    !(ifp->flags & IFA_F_OPTIMISTIC))
			send_na = true;
		bump_id = ifp->flags & IFA_F_TENTATIVE;
		ifp->flags &= ~(IFA_F_TENTATIVE|IFA_F_OPTIMISTIC|IFA_F_DADFAILED);
		spin_unlock(&ifp->lock);
		read_unlock_bh(&idev->lock);

		addrconf_dad_completed(ifp, bump_id, send_na);
		return;
	}

	if (!(idev->if_flags & IF_READY)) {
		spin_unlock(&ifp->lock);
		read_unlock_bh(&idev->lock);
		/*
		 * If the device is not ready:
		 * - keep it tentative if it is a permanent address.
		 * - otherwise, kill it.
		 */
		in6_ifa_hold(ifp);
		addrconf_dad_stop(ifp, 0);
		return;
	}

	/*
	 * Optimistic nodes can start receiving
	 * Frames right away
	 */
	if (ifp->flags & IFA_F_OPTIMISTIC) {
		ip6_ins_rt(net, ifp->rt);
		if (ipv6_use_optimistic_addr(net, idev)) {
			/* Because optimistic nodes can use this address,
			 * notify listeners. If DAD fails, RTM_DELADDR is sent.
			 */
			notify = true;
		}
	}

	addrconf_dad_kick(ifp);
out:
	spin_unlock(&ifp->lock);
	read_unlock_bh(&idev->lock);
	if (notify)
		ipv6_ifa_notify(RTM_NEWADDR, ifp);
}

static void addrconf_dad_start(struct inet6_ifaddr *ifp)
{
	bool begin_dad = false;

	spin_lock_bh(&ifp->lock);
	if (ifp->state != INET6_IFADDR_STATE_DEAD) {
		ifp->state = INET6_IFADDR_STATE_PREDAD;
		begin_dad = true;
	}
	spin_unlock_bh(&ifp->lock);

	if (begin_dad)
		addrconf_mod_dad_work(ifp, 0);
}

static void addrconf_dad_work(struct work_struct *w)
{
	struct inet6_ifaddr *ifp = container_of(to_delayed_work(w),
						struct inet6_ifaddr,
						dad_work);
	struct inet6_dev *idev = ifp->idev;
	bool bump_id, disable_ipv6 = false;
	struct in6_addr mcaddr;

	enum {
		DAD_PROCESS,
		DAD_BEGIN,
		DAD_ABORT,
	} action = DAD_PROCESS;

	rtnl_lock();

	spin_lock_bh(&ifp->lock);
	if (ifp->state == INET6_IFADDR_STATE_PREDAD) {
		action = DAD_BEGIN;
		ifp->state = INET6_IFADDR_STATE_DAD;
	} else if (ifp->state == INET6_IFADDR_STATE_ERRDAD) {
		action = DAD_ABORT;
		ifp->state = INET6_IFADDR_STATE_POSTDAD;

		if ((READ_ONCE(dev_net(idev->dev)->ipv6.devconf_all->accept_dad) > 1 ||
		     READ_ONCE(idev->cnf.accept_dad) > 1) &&
		    !idev->cnf.disable_ipv6 &&
		    !(ifp->flags & IFA_F_STABLE_PRIVACY)) {
			struct in6_addr addr;

			addr.s6_addr32[0] = htonl(0xfe800000);
			addr.s6_addr32[1] = 0;

			if (!ipv6_generate_eui64(addr.s6_addr + 8, idev->dev) &&
			    ipv6_addr_equal(&ifp->addr, &addr)) {
				/* DAD failed for link-local based on MAC */
				WRITE_ONCE(idev->cnf.disable_ipv6, 1);

				pr_info("%s: IPv6 being disabled!\n",
					ifp->idev->dev->name);
				disable_ipv6 = true;
			}
		}
	}
	spin_unlock_bh(&ifp->lock);

	if (action == DAD_BEGIN) {
		addrconf_dad_begin(ifp);
		goto out;
	} else if (action == DAD_ABORT) {
		in6_ifa_hold(ifp);
		addrconf_dad_stop(ifp, 1);
		if (disable_ipv6)
			addrconf_ifdown(idev->dev, false);
		goto out;
	}

	if (!ifp->dad_probes && addrconf_dad_end(ifp))
		goto out;

	write_lock_bh(&idev->lock);
	if (idev->dead || !(idev->if_flags & IF_READY)) {
		write_unlock_bh(&idev->lock);
		goto out;
	}

	spin_lock(&ifp->lock);
	if (ifp->state == INET6_IFADDR_STATE_DEAD) {
		spin_unlock(&ifp->lock);
		write_unlock_bh(&idev->lock);
		goto out;
	}

	if (ifp->dad_probes == 0) {
		bool send_na = false;

		/*
		 * DAD was successful
		 */

		if (ifp->flags & IFA_F_TENTATIVE &&
		    !(ifp->flags & IFA_F_OPTIMISTIC))
			send_na = true;
		bump_id = ifp->flags & IFA_F_TENTATIVE;
		ifp->flags &= ~(IFA_F_TENTATIVE|IFA_F_OPTIMISTIC|IFA_F_DADFAILED);
		spin_unlock(&ifp->lock);
		write_unlock_bh(&idev->lock);

		addrconf_dad_completed(ifp, bump_id, send_na);

		goto out;
	}

	ifp->dad_probes--;
	addrconf_mod_dad_work(ifp,
			      max(NEIGH_VAR(ifp->idev->nd_parms, RETRANS_TIME),
				  HZ/100));
	spin_unlock(&ifp->lock);
	write_unlock_bh(&idev->lock);

	/* send a neighbour solicitation for our addr */
	addrconf_addr_solict_mult(&ifp->addr, &mcaddr);
	ndisc_send_ns(ifp->idev->dev, &ifp->addr, &mcaddr, &in6addr_any,
		      ifp->dad_nonce);
out:
	in6_ifa_put(ifp);
	rtnl_unlock();
}

/* ifp->idev must be at least read locked */
static bool ipv6_lonely_lladdr(struct inet6_ifaddr *ifp)
{
	struct inet6_ifaddr *ifpiter;
	struct inet6_dev *idev = ifp->idev;

	list_for_each_entry_reverse(ifpiter, &idev->addr_list, if_list) {
		if (ifpiter->scope > IFA_LINK)
			break;
		if (ifp != ifpiter && ifpiter->scope == IFA_LINK &&
		    (ifpiter->flags & (IFA_F_PERMANENT|IFA_F_TENTATIVE|
				       IFA_F_OPTIMISTIC|IFA_F_DADFAILED)) ==
		    IFA_F_PERMANENT)
			return false;
	}
	return true;
}

static void addrconf_dad_completed(struct inet6_ifaddr *ifp, bool bump_id,
				   bool send_na)
{
	struct net_device *dev = ifp->idev->dev;
	struct in6_addr lladdr;
	bool send_rs, send_mld;

	addrconf_del_dad_work(ifp);

	/*
	 *	Configure the address for reception. Now it is valid.
	 */

	ipv6_ifa_notify(RTM_NEWADDR, ifp);

	/* If added prefix is link local and we are prepared to process
	   router advertisements, start sending router solicitations.
	 */

	read_lock_bh(&ifp->idev->lock);
	send_mld = ifp->scope == IFA_LINK && ipv6_lonely_lladdr(ifp);
	send_rs = send_mld &&
		  ipv6_accept_ra(ifp->idev) &&
		  READ_ONCE(ifp->idev->cnf.rtr_solicits) != 0 &&
		  (dev->flags & IFF_LOOPBACK) == 0 &&
		  (dev->type != ARPHRD_TUNNEL) &&
		  !netif_is_team_port(dev);
	read_unlock_bh(&ifp->idev->lock);

	/* While dad is in progress mld report's source address is in6_addrany.
	 * Resend with proper ll now.
	 */
	if (send_mld)
		ipv6_mc_dad_complete(ifp->idev);

	/* send unsolicited NA if enabled */
	if (send_na &&
	    (READ_ONCE(ifp->idev->cnf.ndisc_notify) ||
	     READ_ONCE(dev_net(dev)->ipv6.devconf_all->ndisc_notify))) {
		ndisc_send_na(dev, &in6addr_linklocal_allnodes, &ifp->addr,
			      /*router=*/ !!ifp->idev->cnf.forwarding,
			      /*solicited=*/ false, /*override=*/ true,
			      /*inc_opt=*/ true);
	}

	if (send_rs) {
		/*
		 *	If a host as already performed a random delay
		 *	[...] as part of DAD [...] there is no need
		 *	to delay again before sending the first RS
		 */
		if (ipv6_get_lladdr(dev, &lladdr, IFA_F_TENTATIVE))
			return;
		ndisc_send_rs(dev, &lladdr, &in6addr_linklocal_allrouters);

		write_lock_bh(&ifp->idev->lock);
		spin_lock(&ifp->lock);
		ifp->idev->rs_interval = rfc3315_s14_backoff_init(
			READ_ONCE(ifp->idev->cnf.rtr_solicit_interval));
		ifp->idev->rs_probes = 1;
		ifp->idev->if_flags |= IF_RS_SENT;
		addrconf_mod_rs_timer(ifp->idev, ifp->idev->rs_interval);
		spin_unlock(&ifp->lock);
		write_unlock_bh(&ifp->idev->lock);
	}

	if (bump_id)
		rt_genid_bump_ipv6(dev_net(dev));

	/* Make sure that a new temporary address will be created
	 * before this temporary address becomes deprecated.
	 */
	if (ifp->flags & IFA_F_TEMPORARY)
		addrconf_verify_rtnl(dev_net(dev));
}

static void addrconf_dad_run(struct inet6_dev *idev, bool restart)
{
	struct inet6_ifaddr *ifp;

	read_lock_bh(&idev->lock);
	list_for_each_entry(ifp, &idev->addr_list, if_list) {
		spin_lock(&ifp->lock);
		if ((ifp->flags & IFA_F_TENTATIVE &&
		     ifp->state == INET6_IFADDR_STATE_DAD) || restart) {
			if (restart)
				ifp->state = INET6_IFADDR_STATE_PREDAD;
			addrconf_dad_kick(ifp);
		}
		spin_unlock(&ifp->lock);
	}
	read_unlock_bh(&idev->lock);
}

#ifdef CONFIG_PROC_FS
struct if6_iter_state {
	struct seq_net_private p;
	int bucket;
	int offset;
};

static struct inet6_ifaddr *if6_get_first(struct seq_file *seq, loff_t pos)
{
	struct if6_iter_state *state = seq->private;
	struct net *net = seq_file_net(seq);
	struct inet6_ifaddr *ifa = NULL;
	int p = 0;

	/* initial bucket if pos is 0 */
	if (pos == 0) {
		state->bucket = 0;
		state->offset = 0;
	}

	for (; state->bucket < IN6_ADDR_HSIZE; ++state->bucket) {
		hlist_for_each_entry_rcu(ifa, &net->ipv6.inet6_addr_lst[state->bucket],
					 addr_lst) {
			/* sync with offset */
			if (p < state->offset) {
				p++;
				continue;
			}
			return ifa;
		}

		/* prepare for next bucket */
		state->offset = 0;
		p = 0;
	}
	return NULL;
}

static struct inet6_ifaddr *if6_get_next(struct seq_file *seq,
					 struct inet6_ifaddr *ifa)
{
	struct if6_iter_state *state = seq->private;
	struct net *net = seq_file_net(seq);

	hlist_for_each_entry_continue_rcu(ifa, addr_lst) {
		state->offset++;
		return ifa;
	}

	state->offset = 0;
	while (++state->bucket < IN6_ADDR_HSIZE) {
		hlist_for_each_entry_rcu(ifa,
				     &net->ipv6.inet6_addr_lst[state->bucket], addr_lst) {
			return ifa;
		}
	}

	return NULL;
}

static void *if6_seq_start(struct seq_file *seq, loff_t *pos)
	__acquires(rcu)
{
	rcu_read_lock();
	return if6_get_first(seq, *pos);
}

static void *if6_seq_next(struct seq_file *seq, void *v, loff_t *pos)
{
	struct inet6_ifaddr *ifa;

	ifa = if6_get_next(seq, v);
	++*pos;
	return ifa;
}

static void if6_seq_stop(struct seq_file *seq, void *v)
	__releases(rcu)
{
	rcu_read_unlock();
}

static int if6_seq_show(struct seq_file *seq, void *v)
{
	struct inet6_ifaddr *ifp = (struct inet6_ifaddr *)v;
	seq_printf(seq, "%pi6 %02x %02x %02x %02x %8s\n",
		   &ifp->addr,
		   ifp->idev->dev->ifindex,
		   ifp->prefix_len,
		   ifp->scope,
		   (u8) ifp->flags,
		   ifp->idev->dev->name);
	return 0;
}

static const struct seq_operations if6_seq_ops = {
	.start	= if6_seq_start,
	.next	= if6_seq_next,
	.show	= if6_seq_show,
	.stop	= if6_seq_stop,
};

static int __net_init if6_proc_net_init(struct net *net)
{
	if (!proc_create_net("if_inet6", 0444, net->proc_net, &if6_seq_ops,
			sizeof(struct if6_iter_state)))
		return -ENOMEM;
	return 0;
}

static void __net_exit if6_proc_net_exit(struct net *net)
{
	remove_proc_entry("if_inet6", net->proc_net);
}

static struct pernet_operations if6_proc_net_ops = {
	.init = if6_proc_net_init,
	.exit = if6_proc_net_exit,
};

int __init if6_proc_init(void)
{
	return register_pernet_subsys(&if6_proc_net_ops);
}

void if6_proc_exit(void)
{
	unregister_pernet_subsys(&if6_proc_net_ops);
}
#endif	/* CONFIG_PROC_FS */

#if IS_ENABLED(CONFIG_IPV6_MIP6)
/* Check if address is a home address configured on any interface. */
int ipv6_chk_home_addr(struct net *net, const struct in6_addr *addr)
{
	unsigned int hash = inet6_addr_hash(net, addr);
	struct inet6_ifaddr *ifp = NULL;
	int ret = 0;

	rcu_read_lock();
	hlist_for_each_entry_rcu(ifp, &net->ipv6.inet6_addr_lst[hash], addr_lst) {
		if (ipv6_addr_equal(&ifp->addr, addr) &&
		    (ifp->flags & IFA_F_HOMEADDRESS)) {
			ret = 1;
			break;
		}
	}
	rcu_read_unlock();
	return ret;
}
#endif

/* RFC6554 has some algorithm to avoid loops in segment routing by
 * checking if the segments contains any of a local interface address.
 *
 * Quote:
 *
 * To detect loops in the SRH, a router MUST determine if the SRH
 * includes multiple addresses assigned to any interface on that router.
 * If such addresses appear more than once and are separated by at least
 * one address not assigned to that router.
 */
int ipv6_chk_rpl_srh_loop(struct net *net, const struct in6_addr *segs,
			  unsigned char nsegs)
{
	const struct in6_addr *addr;
	int i, ret = 0, found = 0;
	struct inet6_ifaddr *ifp;
	bool separated = false;
	unsigned int hash;
	bool hash_found;

	rcu_read_lock();
	for (i = 0; i < nsegs; i++) {
		addr = &segs[i];
		hash = inet6_addr_hash(net, addr);

		hash_found = false;
		hlist_for_each_entry_rcu(ifp, &net->ipv6.inet6_addr_lst[hash], addr_lst) {

			if (ipv6_addr_equal(&ifp->addr, addr)) {
				hash_found = true;
				break;
			}
		}

		if (hash_found) {
			if (found > 1 && separated) {
				ret = 1;
				break;
			}

			separated = false;
			found++;
		} else {
			separated = true;
		}
	}
	rcu_read_unlock();

	return ret;
}

/*
 *	Periodic address status verification
 */

static void addrconf_verify_rtnl(struct net *net)
{
	unsigned long now, next, next_sec, next_sched;
	struct inet6_ifaddr *ifp;
	int i;

	ASSERT_RTNL();

	rcu_read_lock_bh();
	now = jiffies;
	next = round_jiffies_up(now + ADDR_CHECK_FREQUENCY);

	cancel_delayed_work(&net->ipv6.addr_chk_work);

	for (i = 0; i < IN6_ADDR_HSIZE; i++) {
restart:
		hlist_for_each_entry_rcu_bh(ifp, &net->ipv6.inet6_addr_lst[i], addr_lst) {
			unsigned long age;

			/* When setting preferred_lft to a value not zero or
			 * infinity, while valid_lft is infinity
			 * IFA_F_PERMANENT has a non-infinity life time.
			 */
			if ((ifp->flags & IFA_F_PERMANENT) &&
			    (ifp->prefered_lft == INFINITY_LIFE_TIME))
				continue;

			spin_lock(&ifp->lock);
			/* We try to batch several events at once. */
			age = (now - ifp->tstamp + ADDRCONF_TIMER_FUZZ_MINUS) / HZ;

			if ((ifp->flags&IFA_F_TEMPORARY) &&
			    !(ifp->flags&IFA_F_TENTATIVE) &&
			    ifp->prefered_lft != INFINITY_LIFE_TIME &&
			    !ifp->regen_count && ifp->ifpub) {
				/* This is a non-regenerated temporary addr. */

				unsigned long regen_advance = ipv6_get_regen_advance(ifp->idev);

				if (age + regen_advance >= ifp->prefered_lft) {
					struct inet6_ifaddr *ifpub = ifp->ifpub;
					if (time_before(ifp->tstamp + ifp->prefered_lft * HZ, next))
						next = ifp->tstamp + ifp->prefered_lft * HZ;

					ifp->regen_count++;
					in6_ifa_hold(ifp);
					in6_ifa_hold(ifpub);
					spin_unlock(&ifp->lock);

					spin_lock(&ifpub->lock);
					ifpub->regen_count = 0;
					spin_unlock(&ifpub->lock);
					rcu_read_unlock_bh();
					ipv6_create_tempaddr(ifpub, true);
					in6_ifa_put(ifpub);
					in6_ifa_put(ifp);
					rcu_read_lock_bh();
					goto restart;
				} else if (time_before(ifp->tstamp + ifp->prefered_lft * HZ - regen_advance * HZ, next))
					next = ifp->tstamp + ifp->prefered_lft * HZ - regen_advance * HZ;
			}

			if (ifp->valid_lft != INFINITY_LIFE_TIME &&
			    age >= ifp->valid_lft) {
				spin_unlock(&ifp->lock);
				in6_ifa_hold(ifp);
				rcu_read_unlock_bh();
				ipv6_del_addr(ifp);
				rcu_read_lock_bh();
				goto restart;
			} else if (ifp->prefered_lft == INFINITY_LIFE_TIME) {
				spin_unlock(&ifp->lock);
				continue;
			} else if (age >= ifp->prefered_lft) {
				/* jiffies - ifp->tstamp > age >= ifp->prefered_lft */
				int deprecate = 0;

				if (!(ifp->flags&IFA_F_DEPRECATED)) {
					deprecate = 1;
					ifp->flags |= IFA_F_DEPRECATED;
				}

				if ((ifp->valid_lft != INFINITY_LIFE_TIME) &&
				    (time_before(ifp->tstamp + ifp->valid_lft * HZ, next)))
					next = ifp->tstamp + ifp->valid_lft * HZ;

				spin_unlock(&ifp->lock);

				if (deprecate) {
					in6_ifa_hold(ifp);

					ipv6_ifa_notify(0, ifp);
					in6_ifa_put(ifp);
					goto restart;
				}
			} else {
				/* ifp->prefered_lft <= ifp->valid_lft */
				if (time_before(ifp->tstamp + ifp->prefered_lft * HZ, next))
					next = ifp->tstamp + ifp->prefered_lft * HZ;
				spin_unlock(&ifp->lock);
			}
		}
	}

	next_sec = round_jiffies_up(next);
	next_sched = next;

	/* If rounded timeout is accurate enough, accept it. */
	if (time_before(next_sec, next + ADDRCONF_TIMER_FUZZ))
		next_sched = next_sec;

	/* And minimum interval is ADDRCONF_TIMER_FUZZ_MAX. */
	if (time_before(next_sched, jiffies + ADDRCONF_TIMER_FUZZ_MAX))
		next_sched = jiffies + ADDRCONF_TIMER_FUZZ_MAX;

	pr_debug("now = %lu, schedule = %lu, rounded schedule = %lu => %lu\n",
		 now, next, next_sec, next_sched);
	mod_delayed_work(addrconf_wq, &net->ipv6.addr_chk_work, next_sched - now);
	rcu_read_unlock_bh();
}

static void addrconf_verify_work(struct work_struct *w)
{
	struct net *net = container_of(to_delayed_work(w), struct net,
				       ipv6.addr_chk_work);

	rtnl_lock();
	addrconf_verify_rtnl(net);
	rtnl_unlock();
}

static void addrconf_verify(struct net *net)
{
	mod_delayed_work(addrconf_wq, &net->ipv6.addr_chk_work, 0);
}

static struct in6_addr *extract_addr(struct nlattr *addr, struct nlattr *local,
				     struct in6_addr **peer_pfx)
{
	struct in6_addr *pfx = NULL;

	*peer_pfx = NULL;

	if (addr)
		pfx = nla_data(addr);

	if (local) {
		if (pfx && nla_memcmp(local, pfx, sizeof(*pfx)))
			*peer_pfx = pfx;
		pfx = nla_data(local);
	}

	return pfx;
}

static const struct nla_policy ifa_ipv6_policy[IFA_MAX+1] = {
	[IFA_ADDRESS]		= { .len = sizeof(struct in6_addr) },
	[IFA_LOCAL]		= { .len = sizeof(struct in6_addr) },
	[IFA_CACHEINFO]		= { .len = sizeof(struct ifa_cacheinfo) },
	[IFA_FLAGS]		= { .len = sizeof(u32) },
	[IFA_RT_PRIORITY]	= { .len = sizeof(u32) },
	[IFA_TARGET_NETNSID]	= { .type = NLA_S32 },
	[IFA_PROTO]		= { .type = NLA_U8 },
};

static int
inet6_rtm_deladdr(struct sk_buff *skb, struct nlmsghdr *nlh,
		  struct netlink_ext_ack *extack)
{
	struct net *net = sock_net(skb->sk);
	struct ifaddrmsg *ifm;
	struct nlattr *tb[IFA_MAX+1];
	struct in6_addr *pfx, *peer_pfx;
	u32 ifa_flags;
	int err;

	err = nlmsg_parse_deprecated(nlh, sizeof(*ifm), tb, IFA_MAX,
				     ifa_ipv6_policy, extack);
	if (err < 0)
		return err;

	ifm = nlmsg_data(nlh);
	pfx = extract_addr(tb[IFA_ADDRESS], tb[IFA_LOCAL], &peer_pfx);
	if (!pfx)
		return -EINVAL;

	ifa_flags = tb[IFA_FLAGS] ? nla_get_u32(tb[IFA_FLAGS]) : ifm->ifa_flags;

	/* We ignore other flags so far. */
	ifa_flags &= IFA_F_MANAGETEMPADDR;

	return inet6_addr_del(net, ifm->ifa_index, ifa_flags, pfx,
			      ifm->ifa_prefixlen, extack);
}

static int modify_prefix_route(struct inet6_ifaddr *ifp,
			       unsigned long expires, u32 flags,
			       bool modify_peer)
{
	struct fib6_table *table;
	struct fib6_info *f6i;
	u32 prio;

	f6i = addrconf_get_prefix_route(modify_peer ? &ifp->peer_addr : &ifp->addr,
					ifp->prefix_len,
					ifp->idev->dev, 0, RTF_DEFAULT, true);
	if (!f6i)
		return -ENOENT;

	prio = ifp->rt_priority ? : IP6_RT_PRIO_ADDRCONF;
	if (f6i->fib6_metric != prio) {
		/* delete old one */
		ip6_del_rt(dev_net(ifp->idev->dev), f6i, false);

		/* add new one */
		addrconf_prefix_route(modify_peer ? &ifp->peer_addr : &ifp->addr,
				      ifp->prefix_len,
				      ifp->rt_priority, ifp->idev->dev,
				      expires, flags, GFP_KERNEL);
	} else {
		table = f6i->fib6_table;
		spin_lock_bh(&table->tb6_lock);

		if (!(flags & RTF_EXPIRES)) {
			fib6_clean_expires(f6i);
			fib6_remove_gc_list(f6i);
		} else {
			fib6_set_expires(f6i, expires);
			fib6_add_gc_list(f6i);
		}

		spin_unlock_bh(&table->tb6_lock);

		fib6_info_release(f6i);
	}

	return 0;
}

static int inet6_addr_modify(struct net *net, struct inet6_ifaddr *ifp,
			     struct ifa6_config *cfg)
{
	u32 flags;
	clock_t expires;
	unsigned long timeout;
	bool was_managetempaddr;
	bool had_prefixroute;
	bool new_peer = false;

	ASSERT_RTNL();

	if (!cfg->valid_lft || cfg->preferred_lft > cfg->valid_lft)
		return -EINVAL;

	if (cfg->ifa_flags & IFA_F_MANAGETEMPADDR &&
	    (ifp->flags & IFA_F_TEMPORARY || ifp->prefix_len != 64))
		return -EINVAL;

	if (!(ifp->flags & IFA_F_TENTATIVE) || ifp->flags & IFA_F_DADFAILED)
		cfg->ifa_flags &= ~IFA_F_OPTIMISTIC;

	timeout = addrconf_timeout_fixup(cfg->valid_lft, HZ);
	if (addrconf_finite_timeout(timeout)) {
		expires = jiffies_to_clock_t(timeout * HZ);
		cfg->valid_lft = timeout;
		flags = RTF_EXPIRES;
	} else {
		expires = 0;
		flags = 0;
		cfg->ifa_flags |= IFA_F_PERMANENT;
	}

	timeout = addrconf_timeout_fixup(cfg->preferred_lft, HZ);
	if (addrconf_finite_timeout(timeout)) {
		if (timeout == 0)
			cfg->ifa_flags |= IFA_F_DEPRECATED;
		cfg->preferred_lft = timeout;
	}

	if (cfg->peer_pfx &&
	    memcmp(&ifp->peer_addr, cfg->peer_pfx, sizeof(struct in6_addr))) {
		if (!ipv6_addr_any(&ifp->peer_addr))
			cleanup_prefix_route(ifp, expires, true, true);
		new_peer = true;
	}

	spin_lock_bh(&ifp->lock);
	was_managetempaddr = ifp->flags & IFA_F_MANAGETEMPADDR;
	had_prefixroute = ifp->flags & IFA_F_PERMANENT &&
			  !(ifp->flags & IFA_F_NOPREFIXROUTE);
	ifp->flags &= ~(IFA_F_DEPRECATED | IFA_F_PERMANENT | IFA_F_NODAD |
			IFA_F_HOMEADDRESS | IFA_F_MANAGETEMPADDR |
			IFA_F_NOPREFIXROUTE);
	ifp->flags |= cfg->ifa_flags;
	WRITE_ONCE(ifp->tstamp, jiffies);
	WRITE_ONCE(ifp->valid_lft, cfg->valid_lft);
	WRITE_ONCE(ifp->prefered_lft, cfg->preferred_lft);
	WRITE_ONCE(ifp->ifa_proto, cfg->ifa_proto);

	if (cfg->rt_priority && cfg->rt_priority != ifp->rt_priority)
		WRITE_ONCE(ifp->rt_priority, cfg->rt_priority);

	if (new_peer)
		ifp->peer_addr = *cfg->peer_pfx;

	spin_unlock_bh(&ifp->lock);
	if (!(ifp->flags&IFA_F_TENTATIVE))
		ipv6_ifa_notify(0, ifp);

	if (!(cfg->ifa_flags & IFA_F_NOPREFIXROUTE)) {
		int rc = -ENOENT;

		if (had_prefixroute)
			rc = modify_prefix_route(ifp, expires, flags, false);

		/* prefix route could have been deleted; if so restore it */
		if (rc == -ENOENT) {
			addrconf_prefix_route(&ifp->addr, ifp->prefix_len,
					      ifp->rt_priority, ifp->idev->dev,
					      expires, flags, GFP_KERNEL);
		}

		if (had_prefixroute && !ipv6_addr_any(&ifp->peer_addr))
			rc = modify_prefix_route(ifp, expires, flags, true);

		if (rc == -ENOENT && !ipv6_addr_any(&ifp->peer_addr)) {
			addrconf_prefix_route(&ifp->peer_addr, ifp->prefix_len,
					      ifp->rt_priority, ifp->idev->dev,
					      expires, flags, GFP_KERNEL);
		}
	} else if (had_prefixroute) {
		enum cleanup_prefix_rt_t action;
		unsigned long rt_expires;

		write_lock_bh(&ifp->idev->lock);
		action = check_cleanup_prefix_route(ifp, &rt_expires);
		write_unlock_bh(&ifp->idev->lock);

		if (action != CLEANUP_PREFIX_RT_NOP) {
			cleanup_prefix_route(ifp, rt_expires,
				action == CLEANUP_PREFIX_RT_DEL, false);
		}
	}

	if (was_managetempaddr || ifp->flags & IFA_F_MANAGETEMPADDR) {
		if (was_managetempaddr &&
		    !(ifp->flags & IFA_F_MANAGETEMPADDR)) {
			cfg->valid_lft = 0;
			cfg->preferred_lft = 0;
		}
		manage_tempaddrs(ifp->idev, ifp, cfg->valid_lft,
				 cfg->preferred_lft, !was_managetempaddr,
				 jiffies);
	}

	addrconf_verify_rtnl(net);

	return 0;
}

static int
inet6_rtm_newaddr(struct sk_buff *skb, struct nlmsghdr *nlh,
		  struct netlink_ext_ack *extack)
{
	struct net *net = sock_net(skb->sk);
	struct ifaddrmsg *ifm;
	struct nlattr *tb[IFA_MAX+1];
	struct in6_addr *peer_pfx;
	struct inet6_ifaddr *ifa;
	struct net_device *dev;
	struct inet6_dev *idev;
	struct ifa6_config cfg;
	int err;

	err = nlmsg_parse_deprecated(nlh, sizeof(*ifm), tb, IFA_MAX,
				     ifa_ipv6_policy, extack);
	if (err < 0)
		return err;

	memset(&cfg, 0, sizeof(cfg));

	ifm = nlmsg_data(nlh);
	cfg.pfx = extract_addr(tb[IFA_ADDRESS], tb[IFA_LOCAL], &peer_pfx);
	if (!cfg.pfx)
		return -EINVAL;

	cfg.peer_pfx = peer_pfx;
	cfg.plen = ifm->ifa_prefixlen;
	if (tb[IFA_RT_PRIORITY])
		cfg.rt_priority = nla_get_u32(tb[IFA_RT_PRIORITY]);

	if (tb[IFA_PROTO])
		cfg.ifa_proto = nla_get_u8(tb[IFA_PROTO]);

	cfg.valid_lft = INFINITY_LIFE_TIME;
	cfg.preferred_lft = INFINITY_LIFE_TIME;

	if (tb[IFA_CACHEINFO]) {
		struct ifa_cacheinfo *ci;

		ci = nla_data(tb[IFA_CACHEINFO]);
		cfg.valid_lft = ci->ifa_valid;
		cfg.preferred_lft = ci->ifa_prefered;
	}

	dev =  __dev_get_by_index(net, ifm->ifa_index);
	if (!dev) {
		NL_SET_ERR_MSG_MOD(extack, "Unable to find the interface");
		return -ENODEV;
	}

	if (tb[IFA_FLAGS])
		cfg.ifa_flags = nla_get_u32(tb[IFA_FLAGS]);
	else
		cfg.ifa_flags = ifm->ifa_flags;

	/* We ignore other flags so far. */
	cfg.ifa_flags &= IFA_F_NODAD | IFA_F_HOMEADDRESS |
			 IFA_F_MANAGETEMPADDR | IFA_F_NOPREFIXROUTE |
			 IFA_F_MCAUTOJOIN | IFA_F_OPTIMISTIC;

	idev = ipv6_find_idev(dev);
	if (IS_ERR(idev))
		return PTR_ERR(idev);

	if (!ipv6_allow_optimistic_dad(net, idev))
		cfg.ifa_flags &= ~IFA_F_OPTIMISTIC;

	if (cfg.ifa_flags & IFA_F_NODAD &&
	    cfg.ifa_flags & IFA_F_OPTIMISTIC) {
		NL_SET_ERR_MSG(extack, "IFA_F_NODAD and IFA_F_OPTIMISTIC are mutually exclusive");
		return -EINVAL;
	}

	ifa = ipv6_get_ifaddr(net, cfg.pfx, dev, 1);
	if (!ifa) {
		/*
		 * It would be best to check for !NLM_F_CREATE here but
		 * userspace already relies on not having to provide this.
		 */
		return inet6_addr_add(net, ifm->ifa_index, &cfg, extack);
	}

	if (nlh->nlmsg_flags & NLM_F_EXCL ||
	    !(nlh->nlmsg_flags & NLM_F_REPLACE)) {
		NL_SET_ERR_MSG_MOD(extack, "address already assigned");
		err = -EEXIST;
	} else {
		err = inet6_addr_modify(net, ifa, &cfg);
	}

	in6_ifa_put(ifa);

	return err;
}

static void put_ifaddrmsg(struct nlmsghdr *nlh, u8 prefixlen, u32 flags,
			  u8 scope, int ifindex)
{
	struct ifaddrmsg *ifm;

	ifm = nlmsg_data(nlh);
	ifm->ifa_family = AF_INET6;
	ifm->ifa_prefixlen = prefixlen;
	ifm->ifa_flags = flags;
	ifm->ifa_scope = scope;
	ifm->ifa_index = ifindex;
}

static int put_cacheinfo(struct sk_buff *skb, unsigned long cstamp,
			 unsigned long tstamp, u32 preferred, u32 valid)
{
	struct ifa_cacheinfo ci;

	ci.cstamp = cstamp_delta(cstamp);
	ci.tstamp = cstamp_delta(tstamp);
	ci.ifa_prefered = preferred;
	ci.ifa_valid = valid;

	return nla_put(skb, IFA_CACHEINFO, sizeof(ci), &ci);
}

static inline int rt_scope(int ifa_scope)
{
	if (ifa_scope & IFA_HOST)
		return RT_SCOPE_HOST;
	else if (ifa_scope & IFA_LINK)
		return RT_SCOPE_LINK;
	else if (ifa_scope & IFA_SITE)
		return RT_SCOPE_SITE;
	else
		return RT_SCOPE_UNIVERSE;
}

static inline int inet6_ifaddr_msgsize(void)
{
	return NLMSG_ALIGN(sizeof(struct ifaddrmsg))
	       + nla_total_size(16) /* IFA_LOCAL */
	       + nla_total_size(16) /* IFA_ADDRESS */
	       + nla_total_size(sizeof(struct ifa_cacheinfo))
	       + nla_total_size(4)  /* IFA_FLAGS */
	       + nla_total_size(1)  /* IFA_PROTO */
	       + nla_total_size(4)  /* IFA_RT_PRIORITY */;
}

enum addr_type_t {
	UNICAST_ADDR,
	MULTICAST_ADDR,
	ANYCAST_ADDR,
};

struct inet6_fill_args {
	u32 portid;
	u32 seq;
	int event;
	unsigned int flags;
	int netnsid;
	int ifindex;
	enum addr_type_t type;
};

static int inet6_fill_ifaddr(struct sk_buff *skb,
			     const struct inet6_ifaddr *ifa,
			     struct inet6_fill_args *args)
{
	struct nlmsghdr *nlh;
	u32 preferred, valid;
	u32 flags, priority;
	u8 proto;

	nlh = nlmsg_put(skb, args->portid, args->seq, args->event,
			sizeof(struct ifaddrmsg), args->flags);
	if (!nlh)
		return -EMSGSIZE;

	flags = READ_ONCE(ifa->flags);
	put_ifaddrmsg(nlh, ifa->prefix_len, ifa->flags, rt_scope(ifa->scope),
		      ifa->idev->dev->ifindex);

	if (args->netnsid >= 0 &&
	    nla_put_s32(skb, IFA_TARGET_NETNSID, args->netnsid))
		goto error;

	preferred = READ_ONCE(ifa->prefered_lft);
	valid = READ_ONCE(ifa->valid_lft);

	if (!((flags & IFA_F_PERMANENT) &&
	      (preferred == INFINITY_LIFE_TIME))) {
		if (preferred != INFINITY_LIFE_TIME) {
			long tval = (jiffies - READ_ONCE(ifa->tstamp)) / HZ;

			if (preferred > tval)
				preferred -= tval;
			else
				preferred = 0;
			if (valid != INFINITY_LIFE_TIME) {
				if (valid > tval)
					valid -= tval;
				else
					valid = 0;
			}
		}
	} else {
		preferred = INFINITY_LIFE_TIME;
		valid = INFINITY_LIFE_TIME;
	}

	if (!ipv6_addr_any(&ifa->peer_addr)) {
		if (nla_put_in6_addr(skb, IFA_LOCAL, &ifa->addr) < 0 ||
		    nla_put_in6_addr(skb, IFA_ADDRESS, &ifa->peer_addr) < 0)
			goto error;
	} else {
		if (nla_put_in6_addr(skb, IFA_ADDRESS, &ifa->addr) < 0)
			goto error;
	}

	priority = READ_ONCE(ifa->rt_priority);
	if (priority && nla_put_u32(skb, IFA_RT_PRIORITY, priority))
		goto error;

	if (put_cacheinfo(skb, ifa->cstamp, READ_ONCE(ifa->tstamp),
			  preferred, valid) < 0)
		goto error;

	if (nla_put_u32(skb, IFA_FLAGS, flags) < 0)
		goto error;

	proto = READ_ONCE(ifa->ifa_proto);
	if (proto && nla_put_u8(skb, IFA_PROTO, proto))
		goto error;

	nlmsg_end(skb, nlh);
	return 0;

error:
	nlmsg_cancel(skb, nlh);
	return -EMSGSIZE;
}

static int inet6_fill_ifmcaddr(struct sk_buff *skb,
			       const struct ifmcaddr6 *ifmca,
			       struct inet6_fill_args *args)
{
	int ifindex = ifmca->idev->dev->ifindex;
	u8 scope = RT_SCOPE_UNIVERSE;
	struct nlmsghdr *nlh;

	if (ipv6_addr_scope(&ifmca->mca_addr) & IFA_SITE)
		scope = RT_SCOPE_SITE;

	nlh = nlmsg_put(skb, args->portid, args->seq, args->event,
			sizeof(struct ifaddrmsg), args->flags);
	if (!nlh)
		return -EMSGSIZE;

	if (args->netnsid >= 0 &&
	    nla_put_s32(skb, IFA_TARGET_NETNSID, args->netnsid)) {
		nlmsg_cancel(skb, nlh);
		return -EMSGSIZE;
	}

	put_ifaddrmsg(nlh, 128, IFA_F_PERMANENT, scope, ifindex);
	if (nla_put_in6_addr(skb, IFA_MULTICAST, &ifmca->mca_addr) < 0 ||
	    put_cacheinfo(skb, ifmca->mca_cstamp, READ_ONCE(ifmca->mca_tstamp),
			  INFINITY_LIFE_TIME, INFINITY_LIFE_TIME) < 0) {
		nlmsg_cancel(skb, nlh);
		return -EMSGSIZE;
	}

	nlmsg_end(skb, nlh);
	return 0;
}

static int inet6_fill_ifacaddr(struct sk_buff *skb,
			       const struct ifacaddr6 *ifaca,
			       struct inet6_fill_args *args)
{
	struct net_device *dev = fib6_info_nh_dev(ifaca->aca_rt);
	int ifindex = dev ? dev->ifindex : 1;
	u8 scope = RT_SCOPE_UNIVERSE;
	struct nlmsghdr *nlh;

	if (ipv6_addr_scope(&ifaca->aca_addr) & IFA_SITE)
		scope = RT_SCOPE_SITE;

	nlh = nlmsg_put(skb, args->portid, args->seq, args->event,
			sizeof(struct ifaddrmsg), args->flags);
	if (!nlh)
		return -EMSGSIZE;

	if (args->netnsid >= 0 &&
	    nla_put_s32(skb, IFA_TARGET_NETNSID, args->netnsid)) {
		nlmsg_cancel(skb, nlh);
		return -EMSGSIZE;
	}

	put_ifaddrmsg(nlh, 128, IFA_F_PERMANENT, scope, ifindex);
	if (nla_put_in6_addr(skb, IFA_ANYCAST, &ifaca->aca_addr) < 0 ||
	    put_cacheinfo(skb, ifaca->aca_cstamp, READ_ONCE(ifaca->aca_tstamp),
			  INFINITY_LIFE_TIME, INFINITY_LIFE_TIME) < 0) {
		nlmsg_cancel(skb, nlh);
		return -EMSGSIZE;
	}

	nlmsg_end(skb, nlh);
	return 0;
}

/* called with rcu_read_lock() */
static int in6_dump_addrs(const struct inet6_dev *idev, struct sk_buff *skb,
			  struct netlink_callback *cb, int *s_ip_idx,
			  struct inet6_fill_args *fillargs)
{
	const struct ifmcaddr6 *ifmca;
	const struct ifacaddr6 *ifaca;
	int ip_idx = 0;
	int err = 0;

	switch (fillargs->type) {
	case UNICAST_ADDR: {
		const struct inet6_ifaddr *ifa;
		fillargs->event = RTM_NEWADDR;

		/* unicast address incl. temp addr */
		list_for_each_entry_rcu(ifa, &idev->addr_list, if_list) {
			if (ip_idx < *s_ip_idx)
				goto next;
			err = inet6_fill_ifaddr(skb, ifa, fillargs);
			if (err < 0)
				break;
			nl_dump_check_consistent(cb, nlmsg_hdr(skb));
next:
			ip_idx++;
		}
		break;
	}
	case MULTICAST_ADDR:
		fillargs->event = RTM_GETMULTICAST;

		/* multicast address */
		for (ifmca = rcu_dereference(idev->mc_list);
		     ifmca;
		     ifmca = rcu_dereference(ifmca->next), ip_idx++) {
			if (ip_idx < *s_ip_idx)
				continue;
			err = inet6_fill_ifmcaddr(skb, ifmca, fillargs);
			if (err < 0)
				break;
		}
		break;
	case ANYCAST_ADDR:
		fillargs->event = RTM_GETANYCAST;
		/* anycast address */
		for (ifaca = rcu_dereference(idev->ac_list); ifaca;
		     ifaca = rcu_dereference(ifaca->aca_next), ip_idx++) {
			if (ip_idx < *s_ip_idx)
				continue;
			err = inet6_fill_ifacaddr(skb, ifaca, fillargs);
			if (err < 0)
				break;
		}
		break;
	default:
		break;
	}
	*s_ip_idx = err ? ip_idx : 0;
	return err;
}

static int inet6_valid_dump_ifaddr_req(const struct nlmsghdr *nlh,
				       struct inet6_fill_args *fillargs,
				       struct net **tgt_net, struct sock *sk,
				       struct netlink_callback *cb)
{
	struct netlink_ext_ack *extack = cb->extack;
	struct nlattr *tb[IFA_MAX+1];
	struct ifaddrmsg *ifm;
	int err, i;

	if (nlh->nlmsg_len < nlmsg_msg_size(sizeof(*ifm))) {
		NL_SET_ERR_MSG_MOD(extack, "Invalid header for address dump request");
		return -EINVAL;
	}

	ifm = nlmsg_data(nlh);
	if (ifm->ifa_prefixlen || ifm->ifa_flags || ifm->ifa_scope) {
		NL_SET_ERR_MSG_MOD(extack, "Invalid values in header for address dump request");
		return -EINVAL;
	}

	fillargs->ifindex = ifm->ifa_index;
	if (fillargs->ifindex) {
		cb->answer_flags |= NLM_F_DUMP_FILTERED;
		fillargs->flags |= NLM_F_DUMP_FILTERED;
	}

	err = nlmsg_parse_deprecated_strict(nlh, sizeof(*ifm), tb, IFA_MAX,
					    ifa_ipv6_policy, extack);
	if (err < 0)
		return err;

	for (i = 0; i <= IFA_MAX; ++i) {
		if (!tb[i])
			continue;

		if (i == IFA_TARGET_NETNSID) {
			struct net *net;

			fillargs->netnsid = nla_get_s32(tb[i]);
			net = rtnl_get_net_ns_capable(sk, fillargs->netnsid);
			if (IS_ERR(net)) {
				fillargs->netnsid = -1;
				NL_SET_ERR_MSG_MOD(extack, "Invalid target network namespace id");
				return PTR_ERR(net);
			}
			*tgt_net = net;
		} else {
			NL_SET_ERR_MSG_MOD(extack, "Unsupported attribute in dump request");
			return -EINVAL;
		}
	}

	return 0;
}

static int inet6_dump_addr(struct sk_buff *skb, struct netlink_callback *cb,
			   enum addr_type_t type)
{
	struct net *tgt_net = sock_net(skb->sk);
	const struct nlmsghdr *nlh = cb->nlh;
	struct inet6_fill_args fillargs = {
		.portid = NETLINK_CB(cb->skb).portid,
		.seq = cb->nlh->nlmsg_seq,
		.flags = NLM_F_MULTI,
		.netnsid = -1,
		.type = type,
	};
	struct {
		unsigned long ifindex;
		int ip_idx;
	} *ctx = (void *)cb->ctx;
	struct net_device *dev;
	struct inet6_dev *idev;
	int err = 0;

	rcu_read_lock();
	if (cb->strict_check) {
		err = inet6_valid_dump_ifaddr_req(nlh, &fillargs, &tgt_net,
						  skb->sk, cb);
		if (err < 0)
			goto done;

		err = 0;
		if (fillargs.ifindex) {
			dev = dev_get_by_index_rcu(tgt_net, fillargs.ifindex);
			if (!dev) {
				err = -ENODEV;
				goto done;
			}
			idev = __in6_dev_get(dev);
			if (idev)
				err = in6_dump_addrs(idev, skb, cb,
						     &ctx->ip_idx,
						     &fillargs);
			goto done;
		}
	}

	cb->seq = inet6_base_seq(tgt_net);
	for_each_netdev_dump(tgt_net, dev, ctx->ifindex) {
		idev = __in6_dev_get(dev);
		if (!idev)
			continue;
		err = in6_dump_addrs(idev, skb, cb, &ctx->ip_idx,
				     &fillargs);
		if (err < 0)
			goto done;
	}
done:
	rcu_read_unlock();
	if (fillargs.netnsid >= 0)
		put_net(tgt_net);

	return err;
}

static int inet6_dump_ifaddr(struct sk_buff *skb, struct netlink_callback *cb)
{
	enum addr_type_t type = UNICAST_ADDR;

	return inet6_dump_addr(skb, cb, type);
}

static int inet6_dump_ifmcaddr(struct sk_buff *skb, struct netlink_callback *cb)
{
	enum addr_type_t type = MULTICAST_ADDR;

	return inet6_dump_addr(skb, cb, type);
}


static int inet6_dump_ifacaddr(struct sk_buff *skb, struct netlink_callback *cb)
{
	enum addr_type_t type = ANYCAST_ADDR;

	return inet6_dump_addr(skb, cb, type);
}

static int inet6_rtm_valid_getaddr_req(struct sk_buff *skb,
				       const struct nlmsghdr *nlh,
				       struct nlattr **tb,
				       struct netlink_ext_ack *extack)
{
	struct ifaddrmsg *ifm;
	int i, err;

	if (nlh->nlmsg_len < nlmsg_msg_size(sizeof(*ifm))) {
		NL_SET_ERR_MSG_MOD(extack, "Invalid header for get address request");
		return -EINVAL;
	}

	if (!netlink_strict_get_check(skb))
		return nlmsg_parse_deprecated(nlh, sizeof(*ifm), tb, IFA_MAX,
					      ifa_ipv6_policy, extack);

	ifm = nlmsg_data(nlh);
	if (ifm->ifa_prefixlen || ifm->ifa_flags || ifm->ifa_scope) {
		NL_SET_ERR_MSG_MOD(extack, "Invalid values in header for get address request");
		return -EINVAL;
	}

	err = nlmsg_parse_deprecated_strict(nlh, sizeof(*ifm), tb, IFA_MAX,
					    ifa_ipv6_policy, extack);
	if (err)
		return err;

	for (i = 0; i <= IFA_MAX; i++) {
		if (!tb[i])
			continue;

		switch (i) {
		case IFA_TARGET_NETNSID:
		case IFA_ADDRESS:
		case IFA_LOCAL:
			break;
		default:
			NL_SET_ERR_MSG_MOD(extack, "Unsupported attribute in get address request");
			return -EINVAL;
		}
	}

	return 0;
}

static int inet6_rtm_getaddr(struct sk_buff *in_skb, struct nlmsghdr *nlh,
			     struct netlink_ext_ack *extack)
{
	struct net *tgt_net = sock_net(in_skb->sk);
	struct inet6_fill_args fillargs = {
		.portid = NETLINK_CB(in_skb).portid,
		.seq = nlh->nlmsg_seq,
		.event = RTM_NEWADDR,
		.flags = 0,
		.netnsid = -1,
	};
	struct ifaddrmsg *ifm;
	struct nlattr *tb[IFA_MAX+1];
	struct in6_addr *addr = NULL, *peer;
	struct net_device *dev = NULL;
	struct inet6_ifaddr *ifa;
	struct sk_buff *skb;
	int err;

	err = inet6_rtm_valid_getaddr_req(in_skb, nlh, tb, extack);
	if (err < 0)
		return err;

	if (tb[IFA_TARGET_NETNSID]) {
		fillargs.netnsid = nla_get_s32(tb[IFA_TARGET_NETNSID]);

		tgt_net = rtnl_get_net_ns_capable(NETLINK_CB(in_skb).sk,
						  fillargs.netnsid);
		if (IS_ERR(tgt_net))
			return PTR_ERR(tgt_net);
	}

	addr = extract_addr(tb[IFA_ADDRESS], tb[IFA_LOCAL], &peer);
	if (!addr) {
		err = -EINVAL;
		goto errout;
	}
	ifm = nlmsg_data(nlh);
	if (ifm->ifa_index)
		dev = dev_get_by_index(tgt_net, ifm->ifa_index);

	ifa = ipv6_get_ifaddr(tgt_net, addr, dev, 1);
	if (!ifa) {
		err = -EADDRNOTAVAIL;
		goto errout;
	}

	skb = nlmsg_new(inet6_ifaddr_msgsize(), GFP_KERNEL);
	if (!skb) {
		err = -ENOBUFS;
		goto errout_ifa;
	}

	err = inet6_fill_ifaddr(skb, ifa, &fillargs);
	if (err < 0) {
		/* -EMSGSIZE implies BUG in inet6_ifaddr_msgsize() */
		WARN_ON(err == -EMSGSIZE);
		kfree_skb(skb);
		goto errout_ifa;
	}
	err = rtnl_unicast(skb, tgt_net, NETLINK_CB(in_skb).portid);
errout_ifa:
	in6_ifa_put(ifa);
errout:
	dev_put(dev);
	if (fillargs.netnsid >= 0)
		put_net(tgt_net);

	return err;
}

static void inet6_ifa_notify(int event, struct inet6_ifaddr *ifa)
{
	struct sk_buff *skb;
	struct net *net = dev_net(ifa->idev->dev);
	struct inet6_fill_args fillargs = {
		.portid = 0,
		.seq = 0,
		.event = event,
		.flags = 0,
		.netnsid = -1,
	};
	int err = -ENOBUFS;

	skb = nlmsg_new(inet6_ifaddr_msgsize(), GFP_ATOMIC);
	if (!skb)
		goto errout;

	err = inet6_fill_ifaddr(skb, ifa, &fillargs);
	if (err < 0) {
		/* -EMSGSIZE implies BUG in inet6_ifaddr_msgsize() */
		WARN_ON(err == -EMSGSIZE);
		kfree_skb(skb);
		goto errout;
	}
	rtnl_notify(skb, net, 0, RTNLGRP_IPV6_IFADDR, NULL, GFP_ATOMIC);
	return;
errout:
	rtnl_set_sk_err(net, RTNLGRP_IPV6_IFADDR, err);
}

static void ipv6_store_devconf(const struct ipv6_devconf *cnf,
			       __s32 *array, int bytes)
{
	BUG_ON(bytes < (DEVCONF_MAX * 4));

	memset(array, 0, bytes);
	array[DEVCONF_FORWARDING] = READ_ONCE(cnf->forwarding);
	array[DEVCONF_HOPLIMIT] = READ_ONCE(cnf->hop_limit);
	array[DEVCONF_MTU6] = READ_ONCE(cnf->mtu6);
	array[DEVCONF_ACCEPT_RA] = READ_ONCE(cnf->accept_ra);
	array[DEVCONF_ACCEPT_REDIRECTS] = READ_ONCE(cnf->accept_redirects);
	array[DEVCONF_AUTOCONF] = READ_ONCE(cnf->autoconf);
	array[DEVCONF_DAD_TRANSMITS] = READ_ONCE(cnf->dad_transmits);
	array[DEVCONF_RTR_SOLICITS] = READ_ONCE(cnf->rtr_solicits);
	array[DEVCONF_RTR_SOLICIT_INTERVAL] =
		jiffies_to_msecs(READ_ONCE(cnf->rtr_solicit_interval));
	array[DEVCONF_RTR_SOLICIT_MAX_INTERVAL] =
		jiffies_to_msecs(READ_ONCE(cnf->rtr_solicit_max_interval));
	array[DEVCONF_RTR_SOLICIT_DELAY] =
		jiffies_to_msecs(READ_ONCE(cnf->rtr_solicit_delay));
	array[DEVCONF_FORCE_MLD_VERSION] = READ_ONCE(cnf->force_mld_version);
	array[DEVCONF_MLDV1_UNSOLICITED_REPORT_INTERVAL] =
		jiffies_to_msecs(READ_ONCE(cnf->mldv1_unsolicited_report_interval));
	array[DEVCONF_MLDV2_UNSOLICITED_REPORT_INTERVAL] =
		jiffies_to_msecs(READ_ONCE(cnf->mldv2_unsolicited_report_interval));
	array[DEVCONF_USE_TEMPADDR] = READ_ONCE(cnf->use_tempaddr);
	array[DEVCONF_TEMP_VALID_LFT] = READ_ONCE(cnf->temp_valid_lft);
	array[DEVCONF_TEMP_PREFERED_LFT] = READ_ONCE(cnf->temp_prefered_lft);
	array[DEVCONF_REGEN_MAX_RETRY] = READ_ONCE(cnf->regen_max_retry);
	array[DEVCONF_MAX_DESYNC_FACTOR] = READ_ONCE(cnf->max_desync_factor);
	array[DEVCONF_MAX_ADDRESSES] = READ_ONCE(cnf->max_addresses);
	array[DEVCONF_ACCEPT_RA_DEFRTR] = READ_ONCE(cnf->accept_ra_defrtr);
	array[DEVCONF_RA_DEFRTR_METRIC] = READ_ONCE(cnf->ra_defrtr_metric);
	array[DEVCONF_ACCEPT_RA_MIN_HOP_LIMIT] =
		READ_ONCE(cnf->accept_ra_min_hop_limit);
	array[DEVCONF_ACCEPT_RA_PINFO] = READ_ONCE(cnf->accept_ra_pinfo);
#ifdef CONFIG_IPV6_ROUTER_PREF
	array[DEVCONF_ACCEPT_RA_RTR_PREF] = READ_ONCE(cnf->accept_ra_rtr_pref);
	array[DEVCONF_RTR_PROBE_INTERVAL] =
		jiffies_to_msecs(READ_ONCE(cnf->rtr_probe_interval));
#ifdef CONFIG_IPV6_ROUTE_INFO
	array[DEVCONF_ACCEPT_RA_RT_INFO_MIN_PLEN] =
		READ_ONCE(cnf->accept_ra_rt_info_min_plen);
	array[DEVCONF_ACCEPT_RA_RT_INFO_MAX_PLEN] =
		READ_ONCE(cnf->accept_ra_rt_info_max_plen);
#endif
#endif
	array[DEVCONF_PROXY_NDP] = READ_ONCE(cnf->proxy_ndp);
	array[DEVCONF_ACCEPT_SOURCE_ROUTE] =
		READ_ONCE(cnf->accept_source_route);
#ifdef CONFIG_IPV6_OPTIMISTIC_DAD
	array[DEVCONF_OPTIMISTIC_DAD] = READ_ONCE(cnf->optimistic_dad);
	array[DEVCONF_USE_OPTIMISTIC] = READ_ONCE(cnf->use_optimistic);
#endif
#ifdef CONFIG_IPV6_MROUTE
	array[DEVCONF_MC_FORWARDING] = atomic_read(&cnf->mc_forwarding);
#endif
	array[DEVCONF_DISABLE_IPV6] = READ_ONCE(cnf->disable_ipv6);
	array[DEVCONF_ACCEPT_DAD] = READ_ONCE(cnf->accept_dad);
	array[DEVCONF_FORCE_TLLAO] = READ_ONCE(cnf->force_tllao);
	array[DEVCONF_NDISC_NOTIFY] = READ_ONCE(cnf->ndisc_notify);
	array[DEVCONF_SUPPRESS_FRAG_NDISC] =
		READ_ONCE(cnf->suppress_frag_ndisc);
	array[DEVCONF_ACCEPT_RA_FROM_LOCAL] =
		READ_ONCE(cnf->accept_ra_from_local);
	array[DEVCONF_ACCEPT_RA_MTU] = READ_ONCE(cnf->accept_ra_mtu);
	array[DEVCONF_IGNORE_ROUTES_WITH_LINKDOWN] =
		READ_ONCE(cnf->ignore_routes_with_linkdown);
	/* we omit DEVCONF_STABLE_SECRET for now */
	array[DEVCONF_USE_OIF_ADDRS_ONLY] = READ_ONCE(cnf->use_oif_addrs_only);
	array[DEVCONF_DROP_UNICAST_IN_L2_MULTICAST] =
		READ_ONCE(cnf->drop_unicast_in_l2_multicast);
	array[DEVCONF_DROP_UNSOLICITED_NA] = READ_ONCE(cnf->drop_unsolicited_na);
	array[DEVCONF_KEEP_ADDR_ON_DOWN] = READ_ONCE(cnf->keep_addr_on_down);
	array[DEVCONF_SEG6_ENABLED] = READ_ONCE(cnf->seg6_enabled);
#ifdef CONFIG_IPV6_SEG6_HMAC
	array[DEVCONF_SEG6_REQUIRE_HMAC] = READ_ONCE(cnf->seg6_require_hmac);
#endif
	array[DEVCONF_ENHANCED_DAD] = READ_ONCE(cnf->enhanced_dad);
	array[DEVCONF_ADDR_GEN_MODE] = READ_ONCE(cnf->addr_gen_mode);
	array[DEVCONF_DISABLE_POLICY] = READ_ONCE(cnf->disable_policy);
	array[DEVCONF_NDISC_TCLASS] = READ_ONCE(cnf->ndisc_tclass);
	array[DEVCONF_RPL_SEG_ENABLED] = READ_ONCE(cnf->rpl_seg_enabled);
	array[DEVCONF_IOAM6_ENABLED] = READ_ONCE(cnf->ioam6_enabled);
	array[DEVCONF_IOAM6_ID] = READ_ONCE(cnf->ioam6_id);
	array[DEVCONF_IOAM6_ID_WIDE] = READ_ONCE(cnf->ioam6_id_wide);
	array[DEVCONF_NDISC_EVICT_NOCARRIER] =
		READ_ONCE(cnf->ndisc_evict_nocarrier);
	array[DEVCONF_ACCEPT_UNTRACKED_NA] =
		READ_ONCE(cnf->accept_untracked_na);
	array[DEVCONF_ACCEPT_RA_MIN_LFT] = READ_ONCE(cnf->accept_ra_min_lft);
}

static inline size_t inet6_ifla6_size(void)
{
	return nla_total_size(4) /* IFLA_INET6_FLAGS */
	     + nla_total_size(sizeof(struct ifla_cacheinfo))
	     + nla_total_size(DEVCONF_MAX * 4) /* IFLA_INET6_CONF */
	     + nla_total_size(IPSTATS_MIB_MAX * 8) /* IFLA_INET6_STATS */
	     + nla_total_size(ICMP6_MIB_MAX * 8) /* IFLA_INET6_ICMP6STATS */
	     + nla_total_size(sizeof(struct in6_addr)) /* IFLA_INET6_TOKEN */
	     + nla_total_size(1) /* IFLA_INET6_ADDR_GEN_MODE */
	     + nla_total_size(4) /* IFLA_INET6_RA_MTU */
	     + 0;
}

static inline size_t inet6_if_nlmsg_size(void)
{
	return NLMSG_ALIGN(sizeof(struct ifinfomsg))
	       + nla_total_size(IFNAMSIZ) /* IFLA_IFNAME */
	       + nla_total_size(MAX_ADDR_LEN) /* IFLA_ADDRESS */
	       + nla_total_size(4) /* IFLA_MTU */
	       + nla_total_size(4) /* IFLA_LINK */
	       + nla_total_size(1) /* IFLA_OPERSTATE */
	       + nla_total_size(inet6_ifla6_size()); /* IFLA_PROTINFO */
}

static inline void __snmp6_fill_statsdev(u64 *stats, atomic_long_t *mib,
					int bytes)
{
	int i;
	int pad = bytes - sizeof(u64) * ICMP6_MIB_MAX;
	BUG_ON(pad < 0);

	/* Use put_unaligned() because stats may not be aligned for u64. */
	put_unaligned(ICMP6_MIB_MAX, &stats[0]);
	for (i = 1; i < ICMP6_MIB_MAX; i++)
		put_unaligned(atomic_long_read(&mib[i]), &stats[i]);

	memset(&stats[ICMP6_MIB_MAX], 0, pad);
}

static inline void __snmp6_fill_stats64(u64 *stats, void __percpu *mib,
					int bytes, size_t syncpoff)
{
	int i, c;
	u64 buff[IPSTATS_MIB_MAX];
	int pad = bytes - sizeof(u64) * IPSTATS_MIB_MAX;

	BUG_ON(pad < 0);

	memset(buff, 0, sizeof(buff));
	buff[0] = IPSTATS_MIB_MAX;

	for_each_possible_cpu(c) {
		for (i = 1; i < IPSTATS_MIB_MAX; i++)
			buff[i] += snmp_get_cpu_field64(mib, c, i, syncpoff);
	}

	memcpy(stats, buff, IPSTATS_MIB_MAX * sizeof(u64));
	memset(&stats[IPSTATS_MIB_MAX], 0, pad);
}

static void snmp6_fill_stats(u64 *stats, struct inet6_dev *idev, int attrtype,
			     int bytes)
{
	switch (attrtype) {
	case IFLA_INET6_STATS:
		__snmp6_fill_stats64(stats, idev->stats.ipv6, bytes,
				     offsetof(struct ipstats_mib, syncp));
		break;
	case IFLA_INET6_ICMP6STATS:
		__snmp6_fill_statsdev(stats, idev->stats.icmpv6dev->mibs, bytes);
		break;
	}
}

static int inet6_fill_ifla6_attrs(struct sk_buff *skb, struct inet6_dev *idev,
				  u32 ext_filter_mask)
{
	struct ifla_cacheinfo ci;
	struct nlattr *nla;
	u32 ra_mtu;

	if (nla_put_u32(skb, IFLA_INET6_FLAGS, READ_ONCE(idev->if_flags)))
		goto nla_put_failure;
	ci.max_reasm_len = IPV6_MAXPLEN;
	ci.tstamp = cstamp_delta(READ_ONCE(idev->tstamp));
	ci.reachable_time = jiffies_to_msecs(idev->nd_parms->reachable_time);
	ci.retrans_time = jiffies_to_msecs(NEIGH_VAR(idev->nd_parms, RETRANS_TIME));
	if (nla_put(skb, IFLA_INET6_CACHEINFO, sizeof(ci), &ci))
		goto nla_put_failure;
	nla = nla_reserve(skb, IFLA_INET6_CONF, DEVCONF_MAX * sizeof(s32));
	if (!nla)
		goto nla_put_failure;
	ipv6_store_devconf(&idev->cnf, nla_data(nla), nla_len(nla));

	/* XXX - MC not implemented */

	if (ext_filter_mask & RTEXT_FILTER_SKIP_STATS)
		return 0;

	nla = nla_reserve(skb, IFLA_INET6_STATS, IPSTATS_MIB_MAX * sizeof(u64));
	if (!nla)
		goto nla_put_failure;
	snmp6_fill_stats(nla_data(nla), idev, IFLA_INET6_STATS, nla_len(nla));

	nla = nla_reserve(skb, IFLA_INET6_ICMP6STATS, ICMP6_MIB_MAX * sizeof(u64));
	if (!nla)
		goto nla_put_failure;
	snmp6_fill_stats(nla_data(nla), idev, IFLA_INET6_ICMP6STATS, nla_len(nla));

	nla = nla_reserve(skb, IFLA_INET6_TOKEN, sizeof(struct in6_addr));
	if (!nla)
		goto nla_put_failure;
	read_lock_bh(&idev->lock);
	memcpy(nla_data(nla), idev->token.s6_addr, nla_len(nla));
	read_unlock_bh(&idev->lock);

	if (nla_put_u8(skb, IFLA_INET6_ADDR_GEN_MODE,
		       READ_ONCE(idev->cnf.addr_gen_mode)))
		goto nla_put_failure;

	ra_mtu = READ_ONCE(idev->ra_mtu);
	if (ra_mtu && nla_put_u32(skb, IFLA_INET6_RA_MTU, ra_mtu))
		goto nla_put_failure;

	return 0;

nla_put_failure:
	return -EMSGSIZE;
}

static size_t inet6_get_link_af_size(const struct net_device *dev,
				     u32 ext_filter_mask)
{
	if (!__in6_dev_get(dev))
		return 0;

	return inet6_ifla6_size();
}

static int inet6_fill_link_af(struct sk_buff *skb, const struct net_device *dev,
			      u32 ext_filter_mask)
{
	struct inet6_dev *idev = __in6_dev_get(dev);

	if (!idev)
		return -ENODATA;

	if (inet6_fill_ifla6_attrs(skb, idev, ext_filter_mask) < 0)
		return -EMSGSIZE;

	return 0;
}

static int inet6_set_iftoken(struct inet6_dev *idev, struct in6_addr *token,
			     struct netlink_ext_ack *extack)
{
	struct inet6_ifaddr *ifp;
	struct net_device *dev = idev->dev;
	bool clear_token, update_rs = false;
	struct in6_addr ll_addr;

	ASSERT_RTNL();

	if (!token)
		return -EINVAL;

	if (dev->flags & IFF_LOOPBACK) {
		NL_SET_ERR_MSG_MOD(extack, "Device is loopback");
		return -EINVAL;
	}

	if (dev->flags & IFF_NOARP) {
		NL_SET_ERR_MSG_MOD(extack,
				   "Device does not do neighbour discovery");
		return -EINVAL;
	}

	if (!ipv6_accept_ra(idev)) {
		NL_SET_ERR_MSG_MOD(extack,
				   "Router advertisement is disabled on device");
		return -EINVAL;
	}

	if (READ_ONCE(idev->cnf.rtr_solicits) == 0) {
		NL_SET_ERR_MSG(extack,
			       "Router solicitation is disabled on device");
		return -EINVAL;
	}

	write_lock_bh(&idev->lock);

	BUILD_BUG_ON(sizeof(token->s6_addr) != 16);
	memcpy(idev->token.s6_addr + 8, token->s6_addr + 8, 8);

	write_unlock_bh(&idev->lock);

	clear_token = ipv6_addr_any(token);
	if (clear_token)
		goto update_lft;

	if (!idev->dead && (idev->if_flags & IF_READY) &&
	    !ipv6_get_lladdr(dev, &ll_addr, IFA_F_TENTATIVE |
			     IFA_F_OPTIMISTIC)) {
		/* If we're not ready, then normal ifup will take care
		 * of this. Otherwise, we need to request our rs here.
		 */
		ndisc_send_rs(dev, &ll_addr, &in6addr_linklocal_allrouters);
		update_rs = true;
	}

update_lft:
	write_lock_bh(&idev->lock);

	if (update_rs) {
		idev->if_flags |= IF_RS_SENT;
		idev->rs_interval = rfc3315_s14_backoff_init(
			READ_ONCE(idev->cnf.rtr_solicit_interval));
		idev->rs_probes = 1;
		addrconf_mod_rs_timer(idev, idev->rs_interval);
	}

	/* Well, that's kinda nasty ... */
	list_for_each_entry(ifp, &idev->addr_list, if_list) {
		spin_lock(&ifp->lock);
		if (ifp->tokenized) {
			ifp->valid_lft = 0;
			ifp->prefered_lft = 0;
		}
		spin_unlock(&ifp->lock);
	}

	write_unlock_bh(&idev->lock);
	inet6_ifinfo_notify(RTM_NEWLINK, idev);
	addrconf_verify_rtnl(dev_net(dev));
	return 0;
}

static const struct nla_policy inet6_af_policy[IFLA_INET6_MAX + 1] = {
	[IFLA_INET6_ADDR_GEN_MODE]	= { .type = NLA_U8 },
	[IFLA_INET6_TOKEN]		= { .len = sizeof(struct in6_addr) },
	[IFLA_INET6_RA_MTU]		= { .type = NLA_REJECT,
					    .reject_message =
						"IFLA_INET6_RA_MTU can not be set" },
};

static int check_addr_gen_mode(int mode)
{
	if (mode != IN6_ADDR_GEN_MODE_EUI64 &&
	    mode != IN6_ADDR_GEN_MODE_NONE &&
	    mode != IN6_ADDR_GEN_MODE_STABLE_PRIVACY &&
	    mode != IN6_ADDR_GEN_MODE_RANDOM)
		return -EINVAL;
	return 1;
}

static int check_stable_privacy(struct inet6_dev *idev, struct net *net,
				int mode)
{
	if (mode == IN6_ADDR_GEN_MODE_STABLE_PRIVACY &&
	    !idev->cnf.stable_secret.initialized &&
	    !net->ipv6.devconf_dflt->stable_secret.initialized)
		return -EINVAL;
	return 1;
}

static int inet6_validate_link_af(const struct net_device *dev,
				  const struct nlattr *nla,
				  struct netlink_ext_ack *extack)
{
	struct nlattr *tb[IFLA_INET6_MAX + 1];
	struct inet6_dev *idev = NULL;
	int err;

	if (dev) {
		idev = __in6_dev_get(dev);
		if (!idev)
			return -EAFNOSUPPORT;
	}

	err = nla_parse_nested_deprecated(tb, IFLA_INET6_MAX, nla,
					  inet6_af_policy, extack);
	if (err)
		return err;

	if (!tb[IFLA_INET6_TOKEN] && !tb[IFLA_INET6_ADDR_GEN_MODE])
		return -EINVAL;

	if (tb[IFLA_INET6_ADDR_GEN_MODE]) {
		u8 mode = nla_get_u8(tb[IFLA_INET6_ADDR_GEN_MODE]);

		if (check_addr_gen_mode(mode) < 0)
			return -EINVAL;
		if (dev && check_stable_privacy(idev, dev_net(dev), mode) < 0)
			return -EINVAL;
	}

	return 0;
}

static int inet6_set_link_af(struct net_device *dev, const struct nlattr *nla,
			     struct netlink_ext_ack *extack)
{
	struct inet6_dev *idev = __in6_dev_get(dev);
	struct nlattr *tb[IFLA_INET6_MAX + 1];
	int err;

	if (!idev)
		return -EAFNOSUPPORT;

	if (nla_parse_nested_deprecated(tb, IFLA_INET6_MAX, nla, NULL, NULL) < 0)
		return -EINVAL;

	if (tb[IFLA_INET6_TOKEN]) {
		err = inet6_set_iftoken(idev, nla_data(tb[IFLA_INET6_TOKEN]),
					extack);
		if (err)
			return err;
	}

	if (tb[IFLA_INET6_ADDR_GEN_MODE]) {
		u8 mode = nla_get_u8(tb[IFLA_INET6_ADDR_GEN_MODE]);

		WRITE_ONCE(idev->cnf.addr_gen_mode, mode);
	}

	return 0;
}

static int inet6_fill_ifinfo(struct sk_buff *skb, struct inet6_dev *idev,
			     u32 portid, u32 seq, int event, unsigned int flags)
{
	struct net_device *dev = idev->dev;
	struct ifinfomsg *hdr;
	struct nlmsghdr *nlh;
	int ifindex, iflink;
	void *protoinfo;

	nlh = nlmsg_put(skb, portid, seq, event, sizeof(*hdr), flags);
	if (!nlh)
		return -EMSGSIZE;

	hdr = nlmsg_data(nlh);
	hdr->ifi_family = AF_INET6;
	hdr->__ifi_pad = 0;
	hdr->ifi_type = dev->type;
	ifindex = READ_ONCE(dev->ifindex);
	hdr->ifi_index = ifindex;
	hdr->ifi_flags = dev_get_flags(dev);
	hdr->ifi_change = 0;

	iflink = dev_get_iflink(dev);
	if (nla_put_string(skb, IFLA_IFNAME, dev->name) ||
	    (dev->addr_len &&
	     nla_put(skb, IFLA_ADDRESS, dev->addr_len, dev->dev_addr)) ||
	    nla_put_u32(skb, IFLA_MTU, READ_ONCE(dev->mtu)) ||
	    (ifindex != iflink &&
	     nla_put_u32(skb, IFLA_LINK, iflink)) ||
	    nla_put_u8(skb, IFLA_OPERSTATE,
		       netif_running(dev) ? READ_ONCE(dev->operstate) : IF_OPER_DOWN))
		goto nla_put_failure;
	protoinfo = nla_nest_start_noflag(skb, IFLA_PROTINFO);
	if (!protoinfo)
		goto nla_put_failure;

	if (inet6_fill_ifla6_attrs(skb, idev, 0) < 0)
		goto nla_put_failure;

	nla_nest_end(skb, protoinfo);
	nlmsg_end(skb, nlh);
	return 0;

nla_put_failure:
	nlmsg_cancel(skb, nlh);
	return -EMSGSIZE;
}

static int inet6_valid_dump_ifinfo(const struct nlmsghdr *nlh,
				   struct netlink_ext_ack *extack)
{
	struct ifinfomsg *ifm;

	if (nlh->nlmsg_len < nlmsg_msg_size(sizeof(*ifm))) {
		NL_SET_ERR_MSG_MOD(extack, "Invalid header for link dump request");
		return -EINVAL;
	}

	if (nlmsg_attrlen(nlh, sizeof(*ifm))) {
		NL_SET_ERR_MSG_MOD(extack, "Invalid data after header");
		return -EINVAL;
	}

	ifm = nlmsg_data(nlh);
	if (ifm->__ifi_pad || ifm->ifi_type || ifm->ifi_flags ||
	    ifm->ifi_change || ifm->ifi_index) {
		NL_SET_ERR_MSG_MOD(extack, "Invalid values in header for dump request");
		return -EINVAL;
	}

	return 0;
}

static int inet6_dump_ifinfo(struct sk_buff *skb, struct netlink_callback *cb)
{
	struct net *net = sock_net(skb->sk);
	struct {
		unsigned long ifindex;
	} *ctx = (void *)cb->ctx;
	struct net_device *dev;
	struct inet6_dev *idev;
	int err;

	/* only requests using strict checking can pass data to
	 * influence the dump
	 */
	if (cb->strict_check) {
		err = inet6_valid_dump_ifinfo(cb->nlh, cb->extack);

		if (err < 0)
			return err;
	}

	err = 0;
	rcu_read_lock();
	for_each_netdev_dump(net, dev, ctx->ifindex) {
		idev = __in6_dev_get(dev);
		if (!idev)
			continue;
		err = inet6_fill_ifinfo(skb, idev,
					NETLINK_CB(cb->skb).portid,
					cb->nlh->nlmsg_seq,
					RTM_NEWLINK, NLM_F_MULTI);
		if (err < 0)
			break;
	}
	rcu_read_unlock();

	return err;
}

void inet6_ifinfo_notify(int event, struct inet6_dev *idev)
{
	struct sk_buff *skb;
	struct net *net = dev_net(idev->dev);
	int err = -ENOBUFS;

	skb = nlmsg_new(inet6_if_nlmsg_size(), GFP_ATOMIC);
	if (!skb)
		goto errout;

	err = inet6_fill_ifinfo(skb, idev, 0, 0, event, 0);
	if (err < 0) {
		/* -EMSGSIZE implies BUG in inet6_if_nlmsg_size() */
		WARN_ON(err == -EMSGSIZE);
		kfree_skb(skb);
		goto errout;
	}
	rtnl_notify(skb, net, 0, RTNLGRP_IPV6_IFINFO, NULL, GFP_ATOMIC);
	return;
errout:
	rtnl_set_sk_err(net, RTNLGRP_IPV6_IFINFO, err);
}

static inline size_t inet6_prefix_nlmsg_size(void)
{
	return NLMSG_ALIGN(sizeof(struct prefixmsg))
	       + nla_total_size(sizeof(struct in6_addr))
	       + nla_total_size(sizeof(struct prefix_cacheinfo));
}

static int inet6_fill_prefix(struct sk_buff *skb, struct inet6_dev *idev,
			     struct prefix_info *pinfo, u32 portid, u32 seq,
			     int event, unsigned int flags)
{
	struct prefixmsg *pmsg;
	struct nlmsghdr *nlh;
	struct prefix_cacheinfo	ci;

	nlh = nlmsg_put(skb, portid, seq, event, sizeof(*pmsg), flags);
	if (!nlh)
		return -EMSGSIZE;

	pmsg = nlmsg_data(nlh);
	pmsg->prefix_family = AF_INET6;
	pmsg->prefix_pad1 = 0;
	pmsg->prefix_pad2 = 0;
	pmsg->prefix_ifindex = idev->dev->ifindex;
	pmsg->prefix_len = pinfo->prefix_len;
	pmsg->prefix_type = pinfo->type;
	pmsg->prefix_pad3 = 0;
	pmsg->prefix_flags = pinfo->flags;

	if (nla_put(skb, PREFIX_ADDRESS, sizeof(pinfo->prefix), &pinfo->prefix))
		goto nla_put_failure;
	ci.preferred_time = ntohl(pinfo->prefered);
	ci.valid_time = ntohl(pinfo->valid);
	if (nla_put(skb, PREFIX_CACHEINFO, sizeof(ci), &ci))
		goto nla_put_failure;
	nlmsg_end(skb, nlh);
	return 0;

nla_put_failure:
	nlmsg_cancel(skb, nlh);
	return -EMSGSIZE;
}

static void inet6_prefix_notify(int event, struct inet6_dev *idev,
			 struct prefix_info *pinfo)
{
	struct sk_buff *skb;
	struct net *net = dev_net(idev->dev);
	int err = -ENOBUFS;

	skb = nlmsg_new(inet6_prefix_nlmsg_size(), GFP_ATOMIC);
	if (!skb)
		goto errout;

	err = inet6_fill_prefix(skb, idev, pinfo, 0, 0, event, 0);
	if (err < 0) {
		/* -EMSGSIZE implies BUG in inet6_prefix_nlmsg_size() */
		WARN_ON(err == -EMSGSIZE);
		kfree_skb(skb);
		goto errout;
	}
	rtnl_notify(skb, net, 0, RTNLGRP_IPV6_PREFIX, NULL, GFP_ATOMIC);
	return;
errout:
	rtnl_set_sk_err(net, RTNLGRP_IPV6_PREFIX, err);
}

static void __ipv6_ifa_notify(int event, struct inet6_ifaddr *ifp)
{
	struct net *net = dev_net(ifp->idev->dev);

	if (event)
		ASSERT_RTNL();

	inet6_ifa_notify(event ? : RTM_NEWADDR, ifp);

	switch (event) {
	case RTM_NEWADDR:
		/*
		 * If the address was optimistic we inserted the route at the
		 * start of our DAD process, so we don't need to do it again.
		 * If the device was taken down in the middle of the DAD
		 * cycle there is a race where we could get here without a
		 * host route, so nothing to insert. That will be fixed when
		 * the device is brought up.
		 */
		if (ifp->rt && !rcu_access_pointer(ifp->rt->fib6_node)) {
			ip6_ins_rt(net, ifp->rt);
		} else if (!ifp->rt && (ifp->idev->dev->flags & IFF_UP)) {
			pr_warn("BUG: Address %pI6c on device %s is missing its host route.\n",
				&ifp->addr, ifp->idev->dev->name);
		}

		if (ifp->idev->cnf.forwarding)
			addrconf_join_anycast(ifp);
		if (!ipv6_addr_any(&ifp->peer_addr))
			addrconf_prefix_route(&ifp->peer_addr, 128,
					      ifp->rt_priority, ifp->idev->dev,
					      0, 0, GFP_ATOMIC);
		break;
	case RTM_DELADDR:
		if (ifp->idev->cnf.forwarding)
			addrconf_leave_anycast(ifp);
		addrconf_leave_solict(ifp->idev, &ifp->addr);
		if (!ipv6_addr_any(&ifp->peer_addr)) {
			struct fib6_info *rt;

			rt = addrconf_get_prefix_route(&ifp->peer_addr, 128,
						       ifp->idev->dev, 0, 0,
						       false);
			if (rt)
				ip6_del_rt(net, rt, false);
		}
		if (ifp->rt) {
			ip6_del_rt(net, ifp->rt, false);
			ifp->rt = NULL;
		}
		rt_genid_bump_ipv6(net);
		break;
	}
	atomic_inc(&net->ipv6.dev_addr_genid);
}

static void ipv6_ifa_notify(int event, struct inet6_ifaddr *ifp)
{
	if (likely(ifp->idev->dead == 0))
		__ipv6_ifa_notify(event, ifp);
}

#ifdef CONFIG_SYSCTL

static int addrconf_sysctl_forward(const struct ctl_table *ctl, int write,
		void *buffer, size_t *lenp, loff_t *ppos)
{
	int *valp = ctl->data;
	int val = *valp;
	loff_t pos = *ppos;
	struct ctl_table lctl;
	int ret;

	/*
	 * ctl->data points to idev->cnf.forwarding, we should
	 * not modify it until we get the rtnl lock.
	 */
	lctl = *ctl;
	lctl.data = &val;

	ret = proc_dointvec(&lctl, write, buffer, lenp, ppos);

	if (write)
		ret = addrconf_fixup_forwarding(ctl, valp, val);
	if (ret)
		*ppos = pos;
	return ret;
}

static int addrconf_sysctl_mtu(const struct ctl_table *ctl, int write,
		void *buffer, size_t *lenp, loff_t *ppos)
{
	struct inet6_dev *idev = ctl->extra1;
	int min_mtu = IPV6_MIN_MTU;
	struct ctl_table lctl;

	lctl = *ctl;
	lctl.extra1 = &min_mtu;
	lctl.extra2 = idev ? &idev->dev->mtu : NULL;

	return proc_dointvec_minmax(&lctl, write, buffer, lenp, ppos);
}

static void dev_disable_change(struct inet6_dev *idev)
{
	struct netdev_notifier_info info;

	if (!idev || !idev->dev)
		return;

	netdev_notifier_info_init(&info, idev->dev);
	if (idev->cnf.disable_ipv6)
		addrconf_notify(NULL, NETDEV_DOWN, &info);
	else
		addrconf_notify(NULL, NETDEV_UP, &info);
}

static void addrconf_disable_change(struct net *net, __s32 newf)
{
	struct net_device *dev;
	struct inet6_dev *idev;

	for_each_netdev(net, dev) {
		idev = __in6_dev_get(dev);
		if (idev) {
			int changed = (!idev->cnf.disable_ipv6) ^ (!newf);

			WRITE_ONCE(idev->cnf.disable_ipv6, newf);
			if (changed)
				dev_disable_change(idev);
		}
	}
}

static int addrconf_disable_ipv6(const struct ctl_table *table, int *p, int newf)
{
	struct net *net = (struct net *)table->extra2;
	int old;

	if (p == &net->ipv6.devconf_dflt->disable_ipv6) {
		WRITE_ONCE(*p, newf);
		return 0;
	}

	if (!rtnl_trylock())
		return restart_syscall();

	old = *p;
	WRITE_ONCE(*p, newf);

	if (p == &net->ipv6.devconf_all->disable_ipv6) {
		WRITE_ONCE(net->ipv6.devconf_dflt->disable_ipv6, newf);
		addrconf_disable_change(net, newf);
	} else if ((!newf) ^ (!old))
		dev_disable_change((struct inet6_dev *)table->extra1);

	rtnl_unlock();
	return 0;
}

static int addrconf_sysctl_disable(const struct ctl_table *ctl, int write,
		void *buffer, size_t *lenp, loff_t *ppos)
{
	int *valp = ctl->data;
	int val = *valp;
	loff_t pos = *ppos;
	struct ctl_table lctl;
	int ret;

	/*
	 * ctl->data points to idev->cnf.disable_ipv6, we should
	 * not modify it until we get the rtnl lock.
	 */
	lctl = *ctl;
	lctl.data = &val;

	ret = proc_dointvec(&lctl, write, buffer, lenp, ppos);

	if (write)
		ret = addrconf_disable_ipv6(ctl, valp, val);
	if (ret)
		*ppos = pos;
	return ret;
}

static int addrconf_sysctl_proxy_ndp(const struct ctl_table *ctl, int write,
		void *buffer, size_t *lenp, loff_t *ppos)
{
	int *valp = ctl->data;
	int ret;
	int old, new;

	old = *valp;
	ret = proc_dointvec(ctl, write, buffer, lenp, ppos);
	new = *valp;

	if (write && old != new) {
		struct net *net = ctl->extra2;

		if (!rtnl_trylock())
			return restart_syscall();

		if (valp == &net->ipv6.devconf_dflt->proxy_ndp)
			inet6_netconf_notify_devconf(net, RTM_NEWNETCONF,
						     NETCONFA_PROXY_NEIGH,
						     NETCONFA_IFINDEX_DEFAULT,
						     net->ipv6.devconf_dflt);
		else if (valp == &net->ipv6.devconf_all->proxy_ndp)
			inet6_netconf_notify_devconf(net, RTM_NEWNETCONF,
						     NETCONFA_PROXY_NEIGH,
						     NETCONFA_IFINDEX_ALL,
						     net->ipv6.devconf_all);
		else {
			struct inet6_dev *idev = ctl->extra1;

			inet6_netconf_notify_devconf(net, RTM_NEWNETCONF,
						     NETCONFA_PROXY_NEIGH,
						     idev->dev->ifindex,
						     &idev->cnf);
		}
		rtnl_unlock();
	}

	return ret;
}

static int addrconf_sysctl_addr_gen_mode(const struct ctl_table *ctl, int write,
					 void *buffer, size_t *lenp,
					 loff_t *ppos)
{
	int ret = 0;
	u32 new_val;
	struct inet6_dev *idev = (struct inet6_dev *)ctl->extra1;
	struct net *net = (struct net *)ctl->extra2;
	struct ctl_table tmp = {
		.data = &new_val,
		.maxlen = sizeof(new_val),
		.mode = ctl->mode,
	};

	if (!rtnl_trylock())
		return restart_syscall();

	new_val = *((u32 *)ctl->data);

	ret = proc_douintvec(&tmp, write, buffer, lenp, ppos);
	if (ret != 0)
		goto out;

	if (write) {
		if (check_addr_gen_mode(new_val) < 0) {
			ret = -EINVAL;
			goto out;
		}

		if (idev) {
			if (check_stable_privacy(idev, net, new_val) < 0) {
				ret = -EINVAL;
				goto out;
			}

			if (idev->cnf.addr_gen_mode != new_val) {
				WRITE_ONCE(idev->cnf.addr_gen_mode, new_val);
				addrconf_init_auto_addrs(idev->dev);
			}
		} else if (&net->ipv6.devconf_all->addr_gen_mode == ctl->data) {
			struct net_device *dev;

			WRITE_ONCE(net->ipv6.devconf_dflt->addr_gen_mode, new_val);
			for_each_netdev(net, dev) {
				idev = __in6_dev_get(dev);
				if (idev &&
				    idev->cnf.addr_gen_mode != new_val) {
					WRITE_ONCE(idev->cnf.addr_gen_mode,
						  new_val);
					addrconf_init_auto_addrs(idev->dev);
				}
			}
		}

		WRITE_ONCE(*((u32 *)ctl->data), new_val);
	}

out:
	rtnl_unlock();

	return ret;
}

static int addrconf_sysctl_stable_secret(const struct ctl_table *ctl, int write,
					 void *buffer, size_t *lenp,
					 loff_t *ppos)
{
	int err;
	struct in6_addr addr;
	char str[IPV6_MAX_STRLEN];
	struct ctl_table lctl = *ctl;
	struct net *net = ctl->extra2;
	struct ipv6_stable_secret *secret = ctl->data;

	if (&net->ipv6.devconf_all->stable_secret == ctl->data)
		return -EIO;

	lctl.maxlen = IPV6_MAX_STRLEN;
	lctl.data = str;

	if (!rtnl_trylock())
		return restart_syscall();

	if (!write && !secret->initialized) {
		err = -EIO;
		goto out;
	}

	err = snprintf(str, sizeof(str), "%pI6", &secret->secret);
	if (err >= sizeof(str)) {
		err = -EIO;
		goto out;
	}

	err = proc_dostring(&lctl, write, buffer, lenp, ppos);
	if (err || !write)
		goto out;

	if (in6_pton(str, -1, addr.in6_u.u6_addr8, -1, NULL) != 1) {
		err = -EIO;
		goto out;
	}

	secret->initialized = true;
	secret->secret = addr;

	if (&net->ipv6.devconf_dflt->stable_secret == ctl->data) {
		struct net_device *dev;

		for_each_netdev(net, dev) {
			struct inet6_dev *idev = __in6_dev_get(dev);

			if (idev) {
				WRITE_ONCE(idev->cnf.addr_gen_mode,
					   IN6_ADDR_GEN_MODE_STABLE_PRIVACY);
			}
		}
	} else {
		struct inet6_dev *idev = ctl->extra1;

		WRITE_ONCE(idev->cnf.addr_gen_mode,
			   IN6_ADDR_GEN_MODE_STABLE_PRIVACY);
	}

out:
	rtnl_unlock();

	return err;
}

static
int addrconf_sysctl_ignore_routes_with_linkdown(const struct ctl_table *ctl,
						int write, void *buffer,
						size_t *lenp,
						loff_t *ppos)
{
	int *valp = ctl->data;
	int val = *valp;
	loff_t pos = *ppos;
	struct ctl_table lctl;
	int ret;

	/* ctl->data points to idev->cnf.ignore_routes_when_linkdown
	 * we should not modify it until we get the rtnl lock.
	 */
	lctl = *ctl;
	lctl.data = &val;

	ret = proc_dointvec(&lctl, write, buffer, lenp, ppos);

	if (write)
		ret = addrconf_fixup_linkdown(ctl, valp, val);
	if (ret)
		*ppos = pos;
	return ret;
}

static
void addrconf_set_nopolicy(struct rt6_info *rt, int action)
{
	if (rt) {
		if (action)
			rt->dst.flags |= DST_NOPOLICY;
		else
			rt->dst.flags &= ~DST_NOPOLICY;
	}
}

static
void addrconf_disable_policy_idev(struct inet6_dev *idev, int val)
{
	struct inet6_ifaddr *ifa;

	read_lock_bh(&idev->lock);
	list_for_each_entry(ifa, &idev->addr_list, if_list) {
		spin_lock(&ifa->lock);
		if (ifa->rt) {
			/* host routes only use builtin fib6_nh */
			struct fib6_nh *nh = ifa->rt->fib6_nh;
			int cpu;

			rcu_read_lock();
			ifa->rt->dst_nopolicy = val ? true : false;
			if (nh->rt6i_pcpu) {
				for_each_possible_cpu(cpu) {
					struct rt6_info **rtp;

					rtp = per_cpu_ptr(nh->rt6i_pcpu, cpu);
					addrconf_set_nopolicy(*rtp, val);
				}
			}
			rcu_read_unlock();
		}
		spin_unlock(&ifa->lock);
	}
	read_unlock_bh(&idev->lock);
}

static
int addrconf_disable_policy(const struct ctl_table *ctl, int *valp, int val)
{
	struct net *net = (struct net *)ctl->extra2;
	struct inet6_dev *idev;

	if (valp == &net->ipv6.devconf_dflt->disable_policy) {
		WRITE_ONCE(*valp, val);
		return 0;
	}

	if (!rtnl_trylock())
		return restart_syscall();

	WRITE_ONCE(*valp, val);

	if (valp == &net->ipv6.devconf_all->disable_policy)  {
		struct net_device *dev;

		for_each_netdev(net, dev) {
			idev = __in6_dev_get(dev);
			if (idev)
				addrconf_disable_policy_idev(idev, val);
		}
	} else {
		idev = (struct inet6_dev *)ctl->extra1;
		addrconf_disable_policy_idev(idev, val);
	}

	rtnl_unlock();
	return 0;
}

static int addrconf_sysctl_disable_policy(const struct ctl_table *ctl, int write,
				   void *buffer, size_t *lenp, loff_t *ppos)
{
	int *valp = ctl->data;
	int val = *valp;
	loff_t pos = *ppos;
	struct ctl_table lctl;
	int ret;

	lctl = *ctl;
	lctl.data = &val;
	ret = proc_dointvec(&lctl, write, buffer, lenp, ppos);

	if (write && (*valp != val))
		ret = addrconf_disable_policy(ctl, valp, val);

	if (ret)
		*ppos = pos;

	return ret;
}

static int minus_one = -1;
static const int two_five_five = 255;
static u32 ioam6_if_id_max = U16_MAX;

static const struct ctl_table addrconf_sysctl[] = {
	{
		.procname	= "forwarding",
		.data		= &ipv6_devconf.forwarding,
		.maxlen		= sizeof(int),
		.mode		= 0644,
		.proc_handler	= addrconf_sysctl_forward,
	},
	{
		.procname	= "hop_limit",
		.data		= &ipv6_devconf.hop_limit,
		.maxlen		= sizeof(int),
		.mode		= 0644,
		.proc_handler	= proc_dointvec_minmax,
		.extra1		= (void *)SYSCTL_ONE,
		.extra2		= (void *)&two_five_five,
	},
	{
		.procname	= "mtu",
		.data		= &ipv6_devconf.mtu6,
		.maxlen		= sizeof(int),
		.mode		= 0644,
		.proc_handler	= addrconf_sysctl_mtu,
	},
	{
		.procname	= "accept_ra",
		.data		= &ipv6_devconf.accept_ra,
		.maxlen		= sizeof(int),
		.mode		= 0644,
		.proc_handler	= proc_dointvec,
	},
	{
		.procname	= "accept_redirects",
		.data		= &ipv6_devconf.accept_redirects,
		.maxlen		= sizeof(int),
		.mode		= 0644,
		.proc_handler	= proc_dointvec,
	},
	{
		.procname	= "autoconf",
		.data		= &ipv6_devconf.autoconf,
		.maxlen		= sizeof(int),
		.mode		= 0644,
		.proc_handler	= proc_dointvec,
	},
	{
		.procname	= "dad_transmits",
		.data		= &ipv6_devconf.dad_transmits,
		.maxlen		= sizeof(int),
		.mode		= 0644,
		.proc_handler	= proc_dointvec,
	},
	{
		.procname	= "router_solicitations",
		.data		= &ipv6_devconf.rtr_solicits,
		.maxlen		= sizeof(int),
		.mode		= 0644,
		.proc_handler	= proc_dointvec_minmax,
		.extra1		= &minus_one,
	},
	{
		.procname	= "router_solicitation_interval",
		.data		= &ipv6_devconf.rtr_solicit_interval,
		.maxlen		= sizeof(int),
		.mode		= 0644,
		.proc_handler	= proc_dointvec_jiffies,
	},
	{
		.procname	= "router_solicitation_max_interval",
		.data		= &ipv6_devconf.rtr_solicit_max_interval,
		.maxlen		= sizeof(int),
		.mode		= 0644,
		.proc_handler	= proc_dointvec_jiffies,
	},
	{
		.procname	= "router_solicitation_delay",
		.data		= &ipv6_devconf.rtr_solicit_delay,
		.maxlen		= sizeof(int),
		.mode		= 0644,
		.proc_handler	= proc_dointvec_jiffies,
	},
	{
		.procname	= "force_mld_version",
		.data		= &ipv6_devconf.force_mld_version,
		.maxlen		= sizeof(int),
		.mode		= 0644,
		.proc_handler	= proc_dointvec,
	},
	{
		.procname	= "mldv1_unsolicited_report_interval",
		.data		=
			&ipv6_devconf.mldv1_unsolicited_report_interval,
		.maxlen		= sizeof(int),
		.mode		= 0644,
		.proc_handler	= proc_dointvec_ms_jiffies,
	},
	{
		.procname	= "mldv2_unsolicited_report_interval",
		.data		=
			&ipv6_devconf.mldv2_unsolicited_report_interval,
		.maxlen		= sizeof(int),
		.mode		= 0644,
		.proc_handler	= proc_dointvec_ms_jiffies,
	},
	{
		.procname	= "use_tempaddr",
		.data		= &ipv6_devconf.use_tempaddr,
		.maxlen		= sizeof(int),
		.mode		= 0644,
		.proc_handler	= proc_dointvec,
	},
	{
		.procname	= "temp_valid_lft",
		.data		= &ipv6_devconf.temp_valid_lft,
		.maxlen		= sizeof(int),
		.mode		= 0644,
		.proc_handler	= proc_dointvec,
	},
	{
		.procname	= "temp_prefered_lft",
		.data		= &ipv6_devconf.temp_prefered_lft,
		.maxlen		= sizeof(int),
		.mode		= 0644,
		.proc_handler	= proc_dointvec,
	},
	{
		.procname       = "regen_min_advance",
		.data           = &ipv6_devconf.regen_min_advance,
		.maxlen         = sizeof(int),
		.mode           = 0644,
		.proc_handler   = proc_dointvec,
	},
	{
		.procname	= "regen_max_retry",
		.data		= &ipv6_devconf.regen_max_retry,
		.maxlen		= sizeof(int),
		.mode		= 0644,
		.proc_handler	= proc_dointvec,
	},
	{
		.procname	= "max_desync_factor",
		.data		= &ipv6_devconf.max_desync_factor,
		.maxlen		= sizeof(int),
		.mode		= 0644,
		.proc_handler	= proc_dointvec,
	},
	{
		.procname	= "max_addresses",
		.data		= &ipv6_devconf.max_addresses,
		.maxlen		= sizeof(int),
		.mode		= 0644,
		.proc_handler	= proc_dointvec,
	},
	{
		.procname	= "accept_ra_defrtr",
		.data		= &ipv6_devconf.accept_ra_defrtr,
		.maxlen		= sizeof(int),
		.mode		= 0644,
		.proc_handler	= proc_dointvec,
	},
	{
		.procname	= "ra_defrtr_metric",
		.data		= &ipv6_devconf.ra_defrtr_metric,
		.maxlen		= sizeof(u32),
		.mode		= 0644,
		.proc_handler	= proc_douintvec_minmax,
		.extra1		= (void *)SYSCTL_ONE,
	},
	{
		.procname	= "accept_ra_min_hop_limit",
		.data		= &ipv6_devconf.accept_ra_min_hop_limit,
		.maxlen		= sizeof(int),
		.mode		= 0644,
		.proc_handler	= proc_dointvec,
	},
	{
		.procname	= "accept_ra_min_lft",
		.data		= &ipv6_devconf.accept_ra_min_lft,
		.maxlen		= sizeof(int),
		.mode		= 0644,
		.proc_handler	= proc_dointvec,
	},
	{
		.procname	= "accept_ra_pinfo",
		.data		= &ipv6_devconf.accept_ra_pinfo,
		.maxlen		= sizeof(int),
		.mode		= 0644,
		.proc_handler	= proc_dointvec,
	},
	{
		.procname	= "ra_honor_pio_life",
		.data		= &ipv6_devconf.ra_honor_pio_life,
		.maxlen		= sizeof(u8),
		.mode		= 0644,
		.proc_handler	= proc_dou8vec_minmax,
		.extra1		= SYSCTL_ZERO,
		.extra2		= SYSCTL_ONE,
	},
	{
		.procname	= "ra_honor_pio_pflag",
		.data		= &ipv6_devconf.ra_honor_pio_pflag,
		.maxlen		= sizeof(u8),
		.mode		= 0644,
		.proc_handler	= proc_dou8vec_minmax,
		.extra1		= SYSCTL_ZERO,
		.extra2		= SYSCTL_ONE,
	},
#ifdef CONFIG_IPV6_ROUTER_PREF
	{
		.procname	= "accept_ra_rtr_pref",
		.data		= &ipv6_devconf.accept_ra_rtr_pref,
		.maxlen		= sizeof(int),
		.mode		= 0644,
		.proc_handler	= proc_dointvec,
	},
	{
		.procname	= "router_probe_interval",
		.data		= &ipv6_devconf.rtr_probe_interval,
		.maxlen		= sizeof(int),
		.mode		= 0644,
		.proc_handler	= proc_dointvec_jiffies,
	},
#ifdef CONFIG_IPV6_ROUTE_INFO
	{
		.procname	= "accept_ra_rt_info_min_plen",
		.data		= &ipv6_devconf.accept_ra_rt_info_min_plen,
		.maxlen		= sizeof(int),
		.mode		= 0644,
		.proc_handler	= proc_dointvec,
	},
	{
		.procname	= "accept_ra_rt_info_max_plen",
		.data		= &ipv6_devconf.accept_ra_rt_info_max_plen,
		.maxlen		= sizeof(int),
		.mode		= 0644,
		.proc_handler	= proc_dointvec,
	},
#endif
#endif
	{
		.procname	= "proxy_ndp",
		.data		= &ipv6_devconf.proxy_ndp,
		.maxlen		= sizeof(int),
		.mode		= 0644,
		.proc_handler	= addrconf_sysctl_proxy_ndp,
	},
	{
		.procname	= "accept_source_route",
		.data		= &ipv6_devconf.accept_source_route,
		.maxlen		= sizeof(int),
		.mode		= 0644,
		.proc_handler	= proc_dointvec,
	},
#ifdef CONFIG_IPV6_OPTIMISTIC_DAD
	{
		.procname	= "optimistic_dad",
		.data		= &ipv6_devconf.optimistic_dad,
		.maxlen		= sizeof(int),
		.mode		= 0644,
		.proc_handler   = proc_dointvec,
	},
	{
		.procname	= "use_optimistic",
		.data		= &ipv6_devconf.use_optimistic,
		.maxlen		= sizeof(int),
		.mode		= 0644,
		.proc_handler	= proc_dointvec,
	},
#endif
#ifdef CONFIG_IPV6_MROUTE
	{
		.procname	= "mc_forwarding",
		.data		= &ipv6_devconf.mc_forwarding,
		.maxlen		= sizeof(int),
		.mode		= 0444,
		.proc_handler	= proc_dointvec,
	},
#endif
	{
		.procname	= "disable_ipv6",
		.data		= &ipv6_devconf.disable_ipv6,
		.maxlen		= sizeof(int),
		.mode		= 0644,
		.proc_handler	= addrconf_sysctl_disable,
	},
	{
		.procname	= "accept_dad",
		.data		= &ipv6_devconf.accept_dad,
		.maxlen		= sizeof(int),
		.mode		= 0644,
		.proc_handler	= proc_dointvec,
	},
	{
		.procname	= "force_tllao",
		.data		= &ipv6_devconf.force_tllao,
		.maxlen		= sizeof(int),
		.mode		= 0644,
		.proc_handler	= proc_dointvec
	},
	{
		.procname	= "ndisc_notify",
		.data		= &ipv6_devconf.ndisc_notify,
		.maxlen		= sizeof(int),
		.mode		= 0644,
		.proc_handler	= proc_dointvec
	},
	{
		.procname	= "suppress_frag_ndisc",
		.data		= &ipv6_devconf.suppress_frag_ndisc,
		.maxlen		= sizeof(int),
		.mode		= 0644,
		.proc_handler	= proc_dointvec
	},
	{
		.procname	= "accept_ra_from_local",
		.data		= &ipv6_devconf.accept_ra_from_local,
		.maxlen		= sizeof(int),
		.mode		= 0644,
		.proc_handler	= proc_dointvec,
	},
	{
		.procname	= "accept_ra_mtu",
		.data		= &ipv6_devconf.accept_ra_mtu,
		.maxlen		= sizeof(int),
		.mode		= 0644,
		.proc_handler	= proc_dointvec,
	},
	{
		.procname	= "stable_secret",
		.data		= &ipv6_devconf.stable_secret,
		.maxlen		= IPV6_MAX_STRLEN,
		.mode		= 0600,
		.proc_handler	= addrconf_sysctl_stable_secret,
	},
	{
		.procname	= "use_oif_addrs_only",
		.data		= &ipv6_devconf.use_oif_addrs_only,
		.maxlen		= sizeof(int),
		.mode		= 0644,
		.proc_handler	= proc_dointvec,
	},
	{
		.procname	= "ignore_routes_with_linkdown",
		.data		= &ipv6_devconf.ignore_routes_with_linkdown,
		.maxlen		= sizeof(int),
		.mode		= 0644,
		.proc_handler	= addrconf_sysctl_ignore_routes_with_linkdown,
	},
	{
		.procname	= "drop_unicast_in_l2_multicast",
		.data		= &ipv6_devconf.drop_unicast_in_l2_multicast,
		.maxlen		= sizeof(int),
		.mode		= 0644,
		.proc_handler	= proc_dointvec,
	},
	{
		.procname	= "drop_unsolicited_na",
		.data		= &ipv6_devconf.drop_unsolicited_na,
		.maxlen		= sizeof(int),
		.mode		= 0644,
		.proc_handler	= proc_dointvec,
	},
	{
		.procname	= "keep_addr_on_down",
		.data		= &ipv6_devconf.keep_addr_on_down,
		.maxlen		= sizeof(int),
		.mode		= 0644,
		.proc_handler	= proc_dointvec,

	},
	{
		.procname	= "seg6_enabled",
		.data		= &ipv6_devconf.seg6_enabled,
		.maxlen		= sizeof(int),
		.mode		= 0644,
		.proc_handler	= proc_dointvec,
	},
#ifdef CONFIG_IPV6_SEG6_HMAC
	{
		.procname	= "seg6_require_hmac",
		.data		= &ipv6_devconf.seg6_require_hmac,
		.maxlen		= sizeof(int),
		.mode		= 0644,
		.proc_handler	= proc_dointvec,
	},
#endif
	{
		.procname       = "enhanced_dad",
		.data           = &ipv6_devconf.enhanced_dad,
		.maxlen         = sizeof(int),
		.mode           = 0644,
		.proc_handler   = proc_dointvec,
	},
	{
		.procname	= "addr_gen_mode",
		.data		= &ipv6_devconf.addr_gen_mode,
		.maxlen		= sizeof(int),
		.mode		= 0644,
		.proc_handler	= addrconf_sysctl_addr_gen_mode,
	},
	{
		.procname       = "disable_policy",
		.data           = &ipv6_devconf.disable_policy,
		.maxlen         = sizeof(int),
		.mode           = 0644,
		.proc_handler   = addrconf_sysctl_disable_policy,
	},
	{
		.procname	= "ndisc_tclass",
		.data		= &ipv6_devconf.ndisc_tclass,
		.maxlen		= sizeof(int),
		.mode		= 0644,
		.proc_handler	= proc_dointvec_minmax,
		.extra1		= (void *)SYSCTL_ZERO,
		.extra2		= (void *)&two_five_five,
	},
	{
		.procname	= "rpl_seg_enabled",
		.data		= &ipv6_devconf.rpl_seg_enabled,
		.maxlen		= sizeof(int),
		.mode		= 0644,
		.proc_handler	= proc_dointvec,
	},
	{
		.procname	= "ioam6_enabled",
		.data		= &ipv6_devconf.ioam6_enabled,
		.maxlen		= sizeof(u8),
		.mode		= 0644,
		.proc_handler	= proc_dou8vec_minmax,
		.extra1		= (void *)SYSCTL_ZERO,
		.extra2		= (void *)SYSCTL_ONE,
	},
	{
		.procname	= "ioam6_id",
		.data		= &ipv6_devconf.ioam6_id,
		.maxlen		= sizeof(u32),
		.mode		= 0644,
		.proc_handler	= proc_douintvec_minmax,
		.extra1		= (void *)SYSCTL_ZERO,
		.extra2		= (void *)&ioam6_if_id_max,
	},
	{
		.procname	= "ioam6_id_wide",
		.data		= &ipv6_devconf.ioam6_id_wide,
		.maxlen		= sizeof(u32),
		.mode		= 0644,
		.proc_handler	= proc_douintvec,
	},
	{
		.procname	= "ndisc_evict_nocarrier",
		.data		= &ipv6_devconf.ndisc_evict_nocarrier,
		.maxlen		= sizeof(u8),
		.mode		= 0644,
		.proc_handler	= proc_dou8vec_minmax,
		.extra1		= (void *)SYSCTL_ZERO,
		.extra2		= (void *)SYSCTL_ONE,
	},
	{
		.procname	= "accept_untracked_na",
		.data		= &ipv6_devconf.accept_untracked_na,
		.maxlen		= sizeof(int),
		.mode		= 0644,
		.proc_handler	= proc_dointvec_minmax,
		.extra1		= SYSCTL_ZERO,
		.extra2		= SYSCTL_TWO,
	},
};

static int __addrconf_sysctl_register(struct net *net, char *dev_name,
		struct inet6_dev *idev, struct ipv6_devconf *p)
{
	size_t table_size = ARRAY_SIZE(addrconf_sysctl);
	int i, ifindex;
	struct ctl_table *table;
	char path[sizeof("net/ipv6/conf/") + IFNAMSIZ];

	table = kmemdup(addrconf_sysctl, sizeof(addrconf_sysctl), GFP_KERNEL_ACCOUNT);
	if (!table)
		goto out;

	for (i = 0; i < table_size; i++) {
		table[i].data += (char *)p - (char *)&ipv6_devconf;
		/* If one of these is already set, then it is not safe to
		 * overwrite either of them: this makes proc_dointvec_minmax
		 * usable.
		 */
		if (!table[i].extra1 && !table[i].extra2) {
			table[i].extra1 = idev; /* embedded; no ref */
			table[i].extra2 = net;
		}
	}

	snprintf(path, sizeof(path), "net/ipv6/conf/%s", dev_name);

	p->sysctl_header = register_net_sysctl_sz(net, path, table,
						  table_size);
	if (!p->sysctl_header)
		goto free;

	if (!strcmp(dev_name, "all"))
		ifindex = NETCONFA_IFINDEX_ALL;
	else if (!strcmp(dev_name, "default"))
		ifindex = NETCONFA_IFINDEX_DEFAULT;
	else
		ifindex = idev->dev->ifindex;
	inet6_netconf_notify_devconf(net, RTM_NEWNETCONF, NETCONFA_ALL,
				     ifindex, p);
	return 0;

free:
	kfree(table);
out:
	return -ENOBUFS;
}

static void __addrconf_sysctl_unregister(struct net *net,
					 struct ipv6_devconf *p, int ifindex)
{
	const struct ctl_table *table;

	if (!p->sysctl_header)
		return;

	table = p->sysctl_header->ctl_table_arg;
	unregister_net_sysctl_table(p->sysctl_header);
	p->sysctl_header = NULL;
	kfree(table);

	inet6_netconf_notify_devconf(net, RTM_DELNETCONF, 0, ifindex, NULL);
}

static int addrconf_sysctl_register(struct inet6_dev *idev)
{
	int err;

	if (!sysctl_dev_name_is_allowed(idev->dev->name))
		return -EINVAL;

	err = neigh_sysctl_register(idev->dev, idev->nd_parms,
				    &ndisc_ifinfo_sysctl_change);
	if (err)
		return err;
	err = __addrconf_sysctl_register(dev_net(idev->dev), idev->dev->name,
					 idev, &idev->cnf);
	if (err)
		neigh_sysctl_unregister(idev->nd_parms);

	return err;
}

static void addrconf_sysctl_unregister(struct inet6_dev *idev)
{
	__addrconf_sysctl_unregister(dev_net(idev->dev), &idev->cnf,
				     idev->dev->ifindex);
	neigh_sysctl_unregister(idev->nd_parms);
}


#endif

static int __net_init addrconf_init_net(struct net *net)
{
	int err = -ENOMEM;
	struct ipv6_devconf *all, *dflt;

	spin_lock_init(&net->ipv6.addrconf_hash_lock);
	INIT_DEFERRABLE_WORK(&net->ipv6.addr_chk_work, addrconf_verify_work);
	net->ipv6.inet6_addr_lst = kcalloc(IN6_ADDR_HSIZE,
					   sizeof(struct hlist_head),
					   GFP_KERNEL);
	if (!net->ipv6.inet6_addr_lst)
		goto err_alloc_addr;

	all = kmemdup(&ipv6_devconf, sizeof(ipv6_devconf), GFP_KERNEL);
	if (!all)
		goto err_alloc_all;

	dflt = kmemdup(&ipv6_devconf_dflt, sizeof(ipv6_devconf_dflt), GFP_KERNEL);
	if (!dflt)
		goto err_alloc_dflt;

	if (!net_eq(net, &init_net)) {
		switch (net_inherit_devconf()) {
		case 1:  /* copy from init_net */
			memcpy(all, init_net.ipv6.devconf_all,
			       sizeof(ipv6_devconf));
			memcpy(dflt, init_net.ipv6.devconf_dflt,
			       sizeof(ipv6_devconf_dflt));
			break;
		case 3: /* copy from the current netns */
			memcpy(all, current->nsproxy->net_ns->ipv6.devconf_all,
			       sizeof(ipv6_devconf));
			memcpy(dflt,
			       current->nsproxy->net_ns->ipv6.devconf_dflt,
			       sizeof(ipv6_devconf_dflt));
			break;
		case 0:
		case 2:
			/* use compiled values */
			break;
		}
	}

	/* these will be inherited by all namespaces */
	dflt->autoconf = ipv6_defaults.autoconf;
	dflt->disable_ipv6 = ipv6_defaults.disable_ipv6;

	dflt->stable_secret.initialized = false;
	all->stable_secret.initialized = false;

	net->ipv6.devconf_all = all;
	net->ipv6.devconf_dflt = dflt;

#ifdef CONFIG_SYSCTL
	err = __addrconf_sysctl_register(net, "all", NULL, all);
	if (err < 0)
		goto err_reg_all;

	err = __addrconf_sysctl_register(net, "default", NULL, dflt);
	if (err < 0)
		goto err_reg_dflt;
#endif
	return 0;

#ifdef CONFIG_SYSCTL
err_reg_dflt:
	__addrconf_sysctl_unregister(net, all, NETCONFA_IFINDEX_ALL);
err_reg_all:
	kfree(dflt);
	net->ipv6.devconf_dflt = NULL;
#endif
err_alloc_dflt:
	kfree(all);
	net->ipv6.devconf_all = NULL;
err_alloc_all:
	kfree(net->ipv6.inet6_addr_lst);
err_alloc_addr:
	return err;
}

static void __net_exit addrconf_exit_net(struct net *net)
{
	int i;

#ifdef CONFIG_SYSCTL
	__addrconf_sysctl_unregister(net, net->ipv6.devconf_dflt,
				     NETCONFA_IFINDEX_DEFAULT);
	__addrconf_sysctl_unregister(net, net->ipv6.devconf_all,
				     NETCONFA_IFINDEX_ALL);
#endif
	kfree(net->ipv6.devconf_dflt);
	net->ipv6.devconf_dflt = NULL;
	kfree(net->ipv6.devconf_all);
	net->ipv6.devconf_all = NULL;

	cancel_delayed_work_sync(&net->ipv6.addr_chk_work);
	/*
	 *	Check hash table, then free it.
	 */
	for (i = 0; i < IN6_ADDR_HSIZE; i++)
		WARN_ON_ONCE(!hlist_empty(&net->ipv6.inet6_addr_lst[i]));

	kfree(net->ipv6.inet6_addr_lst);
	net->ipv6.inet6_addr_lst = NULL;
}

static struct pernet_operations addrconf_ops = {
	.init = addrconf_init_net,
	.exit = addrconf_exit_net,
};

static struct rtnl_af_ops inet6_ops __read_mostly = {
	.family		  = AF_INET6,
	.fill_link_af	  = inet6_fill_link_af,
	.get_link_af_size = inet6_get_link_af_size,
	.validate_link_af = inet6_validate_link_af,
	.set_link_af	  = inet6_set_link_af,
};

/*
 *	Init / cleanup code
 */

int __init addrconf_init(void)
{
	struct inet6_dev *idev;
	int err;

	err = ipv6_addr_label_init();
	if (err < 0) {
		pr_crit("%s: cannot initialize default policy table: %d\n",
			__func__, err);
		goto out;
	}

	err = register_pernet_subsys(&addrconf_ops);
	if (err < 0)
		goto out_addrlabel;

	/* All works using addrconf_wq need to lock rtnl. */
	addrconf_wq = create_singlethread_workqueue("ipv6_addrconf");
	if (!addrconf_wq) {
		err = -ENOMEM;
		goto out_nowq;
	}

	rtnl_lock();
	idev = ipv6_add_dev(blackhole_netdev);
	rtnl_unlock();
	if (IS_ERR(idev)) {
		err = PTR_ERR(idev);
		goto errlo;
	}

	ip6_route_init_special_entries();

	register_netdevice_notifier(&ipv6_dev_notf);

	addrconf_verify(&init_net);

	rtnl_af_register(&inet6_ops);

	err = rtnl_register_module(THIS_MODULE, PF_INET6, RTM_GETLINK,
				   NULL, inet6_dump_ifinfo, RTNL_FLAG_DUMP_UNLOCKED);
	if (err < 0)
		goto errout;

	err = rtnl_register_module(THIS_MODULE, PF_INET6, RTM_NEWADDR,
				   inet6_rtm_newaddr, NULL, 0);
	if (err < 0)
		goto errout;
	err = rtnl_register_module(THIS_MODULE, PF_INET6, RTM_DELADDR,
				   inet6_rtm_deladdr, NULL, 0);
	if (err < 0)
		goto errout;
	err = rtnl_register_module(THIS_MODULE, PF_INET6, RTM_GETADDR,
				   inet6_rtm_getaddr, inet6_dump_ifaddr,
				   RTNL_FLAG_DOIT_UNLOCKED |
				   RTNL_FLAG_DUMP_UNLOCKED);
	if (err < 0)
		goto errout;
	err = rtnl_register_module(THIS_MODULE, PF_INET6, RTM_GETMULTICAST,
				   NULL, inet6_dump_ifmcaddr,
				   RTNL_FLAG_DUMP_UNLOCKED);
	if (err < 0)
		goto errout;
	err = rtnl_register_module(THIS_MODULE, PF_INET6, RTM_GETANYCAST,
				   NULL, inet6_dump_ifacaddr,
				   RTNL_FLAG_DUMP_UNLOCKED);
	if (err < 0)
		goto errout;
	err = rtnl_register_module(THIS_MODULE, PF_INET6, RTM_GETNETCONF,
				   inet6_netconf_get_devconf,
				   inet6_netconf_dump_devconf,
				   RTNL_FLAG_DOIT_UNLOCKED |
				   RTNL_FLAG_DUMP_UNLOCKED);
	if (err < 0)
		goto errout;
	err = ipv6_addr_label_rtnl_register();
	if (err < 0)
		goto errout;

	return 0;
errout:
	rtnl_unregister_all(PF_INET6);
	rtnl_af_unregister(&inet6_ops);
	unregister_netdevice_notifier(&ipv6_dev_notf);
errlo:
	destroy_workqueue(addrconf_wq);
out_nowq:
	unregister_pernet_subsys(&addrconf_ops);
out_addrlabel:
	ipv6_addr_label_cleanup();
out:
	return err;
}

void addrconf_cleanup(void)
{
	struct net_device *dev;

	unregister_netdevice_notifier(&ipv6_dev_notf);
	unregister_pernet_subsys(&addrconf_ops);
	ipv6_addr_label_cleanup();

	rtnl_af_unregister(&inet6_ops);

	rtnl_lock();

	/* clean dev list */
	for_each_netdev(&init_net, dev) {
		if (__in6_dev_get(dev) == NULL)
			continue;
		addrconf_ifdown(dev, true);
	}
	addrconf_ifdown(init_net.loopback_dev, true);

	rtnl_unlock();

	destroy_workqueue(addrconf_wq);
}<|MERGE_RESOLUTION|>--- conflicted
+++ resolved
@@ -1400,11 +1400,7 @@
 	 */
 	cnf_temp_preferred_lft = READ_ONCE(idev->cnf.temp_prefered_lft);
 	max_desync_factor = min_t(long,
-<<<<<<< HEAD
-				  idev->cnf.max_desync_factor,
-=======
 				  READ_ONCE(idev->cnf.max_desync_factor),
->>>>>>> 2d5404ca
 				  cnf_temp_preferred_lft - regen_advance);
 
 	if (unlikely(idev->desync_factor > max_desync_factor)) {
@@ -2636,11 +2632,7 @@
 	if (list_empty(&idev->tempaddr_list) && (valid_lft || prefered_lft))
 		create = true;
 
-<<<<<<< HEAD
-	if (create && idev->cnf.use_tempaddr > 0) {
-=======
 	if (create && READ_ONCE(idev->cnf.use_tempaddr) > 0) {
->>>>>>> 2d5404ca
 		/* When a new public address is created as described
 		 * in [ADDRCONF], also create a new temporary address.
 		 */
