--- conflicted
+++ resolved
@@ -3132,18 +3132,7 @@
 		offset = sizeof(struct in6_addr) - 4;
 	memcpy(&addr.s6_addr32[3], idev->dev->dev_addr + offset, 4);
 
-<<<<<<< HEAD
-	if (idev->dev->flags&IFF_POINTOPOINT) {
-		if (idev->cnf.addr_gen_mode == IN6_ADDR_GEN_MODE_NONE)
-			return;
-
-		addr.s6_addr32[0] = htonl(0xfe800000);
-		scope = IFA_LINK;
-		plen = 64;
-	} else {
-=======
 	if (!(idev->dev->flags & IFF_POINTOPOINT) && idev->dev->type == ARPHRD_SIT) {
->>>>>>> eb3cdb58
 		scope = IPV6_ADDR_COMPATv4;
 		plen = 96;
 		pflags |= RTF_NONEXTHOP;
