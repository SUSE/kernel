/*
 *	IPv6 Address [auto]configuration
 *	Linux INET6 implementation
 *
 *	Authors:
 *	Pedro Roque		<roque@di.fc.ul.pt>
 *	Alexey Kuznetsov	<kuznet@ms2.inr.ac.ru>
 *
 *	This program is free software; you can redistribute it and/or
 *      modify it under the terms of the GNU General Public License
 *      as published by the Free Software Foundation; either version
 *      2 of the License, or (at your option) any later version.
 */

/*
 *	Changes:
 *
 *	Janos Farkas			:	delete timer on ifdown
 *	<chexum@bankinf.banki.hu>
 *	Andi Kleen			:	kill double kfree on module
 *						unload.
 *	Maciej W. Rozycki		:	FDDI support
 *	sekiya@USAGI			:	Don't send too many RS
 *						packets.
 *	yoshfuji@USAGI			:       Fixed interval between DAD
 *						packets.
 *	YOSHIFUJI Hideaki @USAGI	:	improved accuracy of
 *						address validation timer.
 *	YOSHIFUJI Hideaki @USAGI	:	Privacy Extensions (RFC3041)
 *						support.
 *	Yuji SEKIYA @USAGI		:	Don't assign a same IPv6
 *						address on a same interface.
 *	YOSHIFUJI Hideaki @USAGI	:	ARCnet support
 *	YOSHIFUJI Hideaki @USAGI	:	convert /proc/net/if_inet6 to
 *						seq_file.
 *	YOSHIFUJI Hideaki @USAGI	:	improved source address
 *						selection; consider scope,
 *						status etc.
 */

#define pr_fmt(fmt) "IPv6: " fmt

#include <linux/errno.h>
#include <linux/types.h>
#include <linux/kernel.h>
#include <linux/socket.h>
#include <linux/sockios.h>
#include <linux/net.h>
#include <linux/in6.h>
#include <linux/netdevice.h>
#include <linux/if_addr.h>
#include <linux/if_arp.h>
#include <linux/if_arcnet.h>
#include <linux/if_infiniband.h>
#include <linux/route.h>
#include <linux/inetdevice.h>
#include <linux/init.h>
#include <linux/slab.h>
#ifdef CONFIG_SYSCTL
#include <linux/sysctl.h>
#endif
#include <linux/capability.h>
#include <linux/delay.h>
#include <linux/notifier.h>
#include <linux/string.h>
#include <linux/hash.h>

#include <net/net_namespace.h>
#include <net/sock.h>
#include <net/snmp.h>

#include <net/af_ieee802154.h>
#include <net/firewire.h>
#include <net/ipv6.h>
#include <net/protocol.h>
#include <net/ndisc.h>
#include <net/ip6_route.h>
#include <net/addrconf.h>
#include <net/tcp.h>
#include <net/ip.h>
#include <net/netlink.h>
#include <net/pkt_sched.h>
#include <linux/if_tunnel.h>
#include <linux/rtnetlink.h>
#include <linux/netconf.h>

#ifdef CONFIG_IPV6_PRIVACY
#include <linux/random.h>
#endif

#include <linux/uaccess.h>
#include <asm/unaligned.h>

#include <linux/proc_fs.h>
#include <linux/seq_file.h>
#include <linux/export.h>

/* Set to 3 to get tracing... */
#define ACONF_DEBUG 2

#if ACONF_DEBUG >= 3
#define ADBG(x) printk x
#else
#define ADBG(x)
#endif

#define	INFINITY_LIFE_TIME	0xFFFFFFFF

static inline u32 cstamp_delta(unsigned long cstamp)
{
	return (cstamp - INITIAL_JIFFIES) * 100UL / HZ;
}

#ifdef CONFIG_SYSCTL
static void addrconf_sysctl_register(struct inet6_dev *idev);
static void addrconf_sysctl_unregister(struct inet6_dev *idev);
#else
static inline void addrconf_sysctl_register(struct inet6_dev *idev)
{
}

static inline void addrconf_sysctl_unregister(struct inet6_dev *idev)
{
}
#endif

#ifdef CONFIG_IPV6_PRIVACY
static void __ipv6_regen_rndid(struct inet6_dev *idev);
static void __ipv6_try_regen_rndid(struct inet6_dev *idev, struct in6_addr *tmpaddr);
static void ipv6_regen_rndid(unsigned long data);
#endif

static int ipv6_generate_eui64(u8 *eui, struct net_device *dev);
static int ipv6_count_addresses(struct inet6_dev *idev);

/*
 *	Configured unicast address hash table
 */
static struct hlist_head inet6_addr_lst[IN6_ADDR_HSIZE];
static DEFINE_SPINLOCK(addrconf_hash_lock);

static void addrconf_verify(unsigned long);

static DEFINE_TIMER(addr_chk_timer, addrconf_verify, 0, 0);
static DEFINE_SPINLOCK(addrconf_verify_lock);

static void addrconf_join_anycast(struct inet6_ifaddr *ifp);
static void addrconf_leave_anycast(struct inet6_ifaddr *ifp);

static void addrconf_type_change(struct net_device *dev,
				 unsigned long event);
static int addrconf_ifdown(struct net_device *dev, int how);

static struct rt6_info *addrconf_get_prefix_route(const struct in6_addr *pfx,
						  int plen,
						  const struct net_device *dev,
						  u32 flags, u32 noflags);

static void addrconf_dad_start(struct inet6_ifaddr *ifp);
static void addrconf_dad_timer(unsigned long data);
static void addrconf_dad_completed(struct inet6_ifaddr *ifp);
static void addrconf_dad_run(struct inet6_dev *idev);
static void addrconf_rs_timer(unsigned long data);
static void __ipv6_ifa_notify(int event, struct inet6_ifaddr *ifa);
static void ipv6_ifa_notify(int event, struct inet6_ifaddr *ifa);

static void inet6_prefix_notify(int event, struct inet6_dev *idev,
				struct prefix_info *pinfo);
static bool ipv6_chk_same_addr(struct net *net, const struct in6_addr *addr,
			       struct net_device *dev);

static struct ipv6_devconf ipv6_devconf __read_mostly = {
	.forwarding		= 0,
	.hop_limit		= IPV6_DEFAULT_HOPLIMIT,
	.mtu6			= IPV6_MIN_MTU,
	.accept_ra		= 1,
	.accept_redirects	= 1,
	.autoconf		= 1,
	.force_mld_version	= 0,
	.dad_transmits		= 1,
	.rtr_solicits		= MAX_RTR_SOLICITATIONS,
	.rtr_solicit_interval	= RTR_SOLICITATION_INTERVAL,
	.rtr_solicit_delay	= MAX_RTR_SOLICITATION_DELAY,
#ifdef CONFIG_IPV6_PRIVACY
	.use_tempaddr 		= 0,
	.temp_valid_lft		= TEMP_VALID_LIFETIME,
	.temp_prefered_lft	= TEMP_PREFERRED_LIFETIME,
	.regen_max_retry	= REGEN_MAX_RETRY,
	.max_desync_factor	= MAX_DESYNC_FACTOR,
#endif
	.max_addresses		= IPV6_MAX_ADDRESSES,
	.accept_ra_defrtr	= 1,
	.accept_ra_pinfo	= 1,
#ifdef CONFIG_IPV6_ROUTER_PREF
	.accept_ra_rtr_pref	= 1,
	.rtr_probe_interval	= 60 * HZ,
#ifdef CONFIG_IPV6_ROUTE_INFO
	.accept_ra_rt_info_max_plen = 0,
#endif
#endif
	.proxy_ndp		= 0,
	.accept_source_route	= 0,	/* we do not accept RH0 by default. */
	.disable_ipv6		= 0,
	.accept_dad		= 1,
};

static struct ipv6_devconf ipv6_devconf_dflt __read_mostly = {
	.forwarding		= 0,
	.hop_limit		= IPV6_DEFAULT_HOPLIMIT,
	.mtu6			= IPV6_MIN_MTU,
	.accept_ra		= 1,
	.accept_redirects	= 1,
	.autoconf		= 1,
	.dad_transmits		= 1,
	.rtr_solicits		= MAX_RTR_SOLICITATIONS,
	.rtr_solicit_interval	= RTR_SOLICITATION_INTERVAL,
	.rtr_solicit_delay	= MAX_RTR_SOLICITATION_DELAY,
#ifdef CONFIG_IPV6_PRIVACY
	.use_tempaddr		= 0,
	.temp_valid_lft		= TEMP_VALID_LIFETIME,
	.temp_prefered_lft	= TEMP_PREFERRED_LIFETIME,
	.regen_max_retry	= REGEN_MAX_RETRY,
	.max_desync_factor	= MAX_DESYNC_FACTOR,
#endif
	.max_addresses		= IPV6_MAX_ADDRESSES,
	.accept_ra_defrtr	= 1,
	.accept_ra_pinfo	= 1,
#ifdef CONFIG_IPV6_ROUTER_PREF
	.accept_ra_rtr_pref	= 1,
	.rtr_probe_interval	= 60 * HZ,
#ifdef CONFIG_IPV6_ROUTE_INFO
	.accept_ra_rt_info_max_plen = 0,
#endif
#endif
	.proxy_ndp		= 0,
	.accept_source_route	= 0,	/* we do not accept RH0 by default. */
	.disable_ipv6		= 0,
	.accept_dad		= 1,
};

/* IPv6 Wildcard Address and Loopback Address defined by RFC2553 */
const struct in6_addr in6addr_any = IN6ADDR_ANY_INIT;
const struct in6_addr in6addr_loopback = IN6ADDR_LOOPBACK_INIT;
const struct in6_addr in6addr_linklocal_allnodes = IN6ADDR_LINKLOCAL_ALLNODES_INIT;
const struct in6_addr in6addr_linklocal_allrouters = IN6ADDR_LINKLOCAL_ALLROUTERS_INIT;
const struct in6_addr in6addr_interfacelocal_allnodes = IN6ADDR_INTERFACELOCAL_ALLNODES_INIT;
const struct in6_addr in6addr_interfacelocal_allrouters = IN6ADDR_INTERFACELOCAL_ALLROUTERS_INIT;
const struct in6_addr in6addr_sitelocal_allrouters = IN6ADDR_SITELOCAL_ALLROUTERS_INIT;

/* Check if a valid qdisc is available */
static inline bool addrconf_qdisc_ok(const struct net_device *dev)
{
	return !qdisc_tx_is_noop(dev);
}

static void addrconf_del_rs_timer(struct inet6_dev *idev)
{
	if (del_timer(&idev->rs_timer))
		__in6_dev_put(idev);
}

static void addrconf_del_dad_timer(struct inet6_ifaddr *ifp)
{
	if (del_timer(&ifp->dad_timer))
		__in6_ifa_put(ifp);
}

static void addrconf_mod_rs_timer(struct inet6_dev *idev,
				  unsigned long when)
{
	if (!timer_pending(&idev->rs_timer))
		in6_dev_hold(idev);
	mod_timer(&idev->rs_timer, jiffies + when);
}

static void addrconf_mod_dad_timer(struct inet6_ifaddr *ifp,
				   unsigned long when)
{
	if (!timer_pending(&ifp->dad_timer))
		in6_ifa_hold(ifp);
	mod_timer(&ifp->dad_timer, jiffies + when);
}

static int snmp6_alloc_dev(struct inet6_dev *idev)
{
	if (snmp_mib_init((void __percpu **)idev->stats.ipv6,
			  sizeof(struct ipstats_mib),
			  __alignof__(struct ipstats_mib)) < 0)
		goto err_ip;
	idev->stats.icmpv6dev = kzalloc(sizeof(struct icmpv6_mib_device),
					GFP_KERNEL);
	if (!idev->stats.icmpv6dev)
		goto err_icmp;
	idev->stats.icmpv6msgdev = kzalloc(sizeof(struct icmpv6msg_mib_device),
					   GFP_KERNEL);
	if (!idev->stats.icmpv6msgdev)
		goto err_icmpmsg;

	return 0;

err_icmpmsg:
	kfree(idev->stats.icmpv6dev);
err_icmp:
	snmp_mib_free((void __percpu **)idev->stats.ipv6);
err_ip:
	return -ENOMEM;
}

static void snmp6_free_dev(struct inet6_dev *idev)
{
	kfree(idev->stats.icmpv6msgdev);
	kfree(idev->stats.icmpv6dev);
	snmp_mib_free((void __percpu **)idev->stats.ipv6);
}

/* Nobody refers to this device, we may destroy it. */

void in6_dev_finish_destroy(struct inet6_dev *idev)
{
	struct net_device *dev = idev->dev;

	WARN_ON(!list_empty(&idev->addr_list));
	WARN_ON(idev->mc_list != NULL);
	WARN_ON(timer_pending(&idev->rs_timer));

#ifdef NET_REFCNT_DEBUG
	pr_debug("%s: %s\n", __func__, dev ? dev->name : "NIL");
#endif
	dev_put(dev);
	if (!idev->dead) {
		pr_warn("Freeing alive inet6 device %p\n", idev);
		return;
	}
	snmp6_free_dev(idev);
	kfree_rcu(idev, rcu);
}
EXPORT_SYMBOL(in6_dev_finish_destroy);

static struct inet6_dev *ipv6_add_dev(struct net_device *dev)
{
	struct inet6_dev *ndev;

	ASSERT_RTNL();

	if (dev->mtu < IPV6_MIN_MTU)
		return NULL;

	ndev = kzalloc(sizeof(struct inet6_dev), GFP_KERNEL);

	if (ndev == NULL)
		return NULL;

	rwlock_init(&ndev->lock);
	ndev->dev = dev;
	INIT_LIST_HEAD(&ndev->addr_list);
	setup_timer(&ndev->rs_timer, addrconf_rs_timer,
		    (unsigned long)ndev);
	memcpy(&ndev->cnf, dev_net(dev)->ipv6.devconf_dflt, sizeof(ndev->cnf));
	ndev->cnf.mtu6 = dev->mtu;
	ndev->cnf.sysctl = NULL;
	ndev->nd_parms = neigh_parms_alloc(dev, &nd_tbl);
	if (ndev->nd_parms == NULL) {
		kfree(ndev);
		return NULL;
	}
	if (ndev->cnf.forwarding)
		dev_disable_lro(dev);
	/* We refer to the device */
	dev_hold(dev);

	if (snmp6_alloc_dev(ndev) < 0) {
		ADBG((KERN_WARNING
			"%s: cannot allocate memory for statistics; dev=%s.\n",
			__func__, dev->name));
		neigh_parms_release(&nd_tbl, ndev->nd_parms);
		dev_put(dev);
		kfree(ndev);
		return NULL;
	}

	if (snmp6_register_dev(ndev) < 0) {
		ADBG((KERN_WARNING
			"%s: cannot create /proc/net/dev_snmp6/%s\n",
			__func__, dev->name));
		neigh_parms_release(&nd_tbl, ndev->nd_parms);
		ndev->dead = 1;
		in6_dev_finish_destroy(ndev);
		return NULL;
	}

	/* One reference from device.  We must do this before
	 * we invoke __ipv6_regen_rndid().
	 */
	in6_dev_hold(ndev);

	if (dev->flags & (IFF_NOARP | IFF_LOOPBACK))
		ndev->cnf.accept_dad = -1;

#if IS_ENABLED(CONFIG_IPV6_SIT)
	if (dev->type == ARPHRD_SIT && (dev->priv_flags & IFF_ISATAP)) {
		pr_info("%s: Disabled Multicast RS\n", dev->name);
		ndev->cnf.rtr_solicits = 0;
	}
#endif

#ifdef CONFIG_IPV6_PRIVACY
	INIT_LIST_HEAD(&ndev->tempaddr_list);
	setup_timer(&ndev->regen_timer, ipv6_regen_rndid, (unsigned long)ndev);
	if ((dev->flags&IFF_LOOPBACK) ||
	    dev->type == ARPHRD_TUNNEL ||
	    dev->type == ARPHRD_TUNNEL6 ||
	    dev->type == ARPHRD_SIT ||
	    dev->type == ARPHRD_NONE) {
		ndev->cnf.use_tempaddr = -1;
	} else {
		in6_dev_hold(ndev);
		ipv6_regen_rndid((unsigned long) ndev);
	}
#endif
	ndev->token = in6addr_any;

	if (netif_running(dev) && addrconf_qdisc_ok(dev))
		ndev->if_flags |= IF_READY;

	ipv6_mc_init_dev(ndev);
	ndev->tstamp = jiffies;
	addrconf_sysctl_register(ndev);
	/* protected by rtnl_lock */
	rcu_assign_pointer(dev->ip6_ptr, ndev);

	/* Join interface-local all-node multicast group */
	ipv6_dev_mc_inc(dev, &in6addr_interfacelocal_allnodes);

	/* Join all-node multicast group */
	ipv6_dev_mc_inc(dev, &in6addr_linklocal_allnodes);

	/* Join all-router multicast group if forwarding is set */
	if (ndev->cnf.forwarding && (dev->flags & IFF_MULTICAST))
		ipv6_dev_mc_inc(dev, &in6addr_linklocal_allrouters);

	return ndev;
}

static struct inet6_dev *ipv6_find_idev(struct net_device *dev)
{
	struct inet6_dev *idev;

	ASSERT_RTNL();

	idev = __in6_dev_get(dev);
	if (!idev) {
		idev = ipv6_add_dev(dev);
		if (!idev)
			return NULL;
	}

	if (dev->flags&IFF_UP)
		ipv6_mc_up(idev);
	return idev;
}

static int inet6_netconf_msgsize_devconf(int type)
{
	int size =  NLMSG_ALIGN(sizeof(struct netconfmsg))
		    + nla_total_size(4);	/* NETCONFA_IFINDEX */

	/* type -1 is used for ALL */
	if (type == -1 || type == NETCONFA_FORWARDING)
		size += nla_total_size(4);
#ifdef CONFIG_IPV6_MROUTE
	if (type == -1 || type == NETCONFA_MC_FORWARDING)
		size += nla_total_size(4);
#endif

	return size;
}

static int inet6_netconf_fill_devconf(struct sk_buff *skb, int ifindex,
				      struct ipv6_devconf *devconf, u32 portid,
				      u32 seq, int event, unsigned int flags,
				      int type)
{
	struct nlmsghdr  *nlh;
	struct netconfmsg *ncm;

	nlh = nlmsg_put(skb, portid, seq, event, sizeof(struct netconfmsg),
			flags);
	if (nlh == NULL)
		return -EMSGSIZE;

	ncm = nlmsg_data(nlh);
	ncm->ncm_family = AF_INET6;

	if (nla_put_s32(skb, NETCONFA_IFINDEX, ifindex) < 0)
		goto nla_put_failure;

	/* type -1 is used for ALL */
	if ((type == -1 || type == NETCONFA_FORWARDING) &&
	    nla_put_s32(skb, NETCONFA_FORWARDING, devconf->forwarding) < 0)
		goto nla_put_failure;
#ifdef CONFIG_IPV6_MROUTE
	if ((type == -1 || type == NETCONFA_MC_FORWARDING) &&
	    nla_put_s32(skb, NETCONFA_MC_FORWARDING,
			devconf->mc_forwarding) < 0)
		goto nla_put_failure;
#endif
	return nlmsg_end(skb, nlh);

nla_put_failure:
	nlmsg_cancel(skb, nlh);
	return -EMSGSIZE;
}

void inet6_netconf_notify_devconf(struct net *net, int type, int ifindex,
				  struct ipv6_devconf *devconf)
{
	struct sk_buff *skb;
	int err = -ENOBUFS;

	skb = nlmsg_new(inet6_netconf_msgsize_devconf(type), GFP_ATOMIC);
	if (skb == NULL)
		goto errout;

	err = inet6_netconf_fill_devconf(skb, ifindex, devconf, 0, 0,
					 RTM_NEWNETCONF, 0, type);
	if (err < 0) {
		/* -EMSGSIZE implies BUG in inet6_netconf_msgsize_devconf() */
		WARN_ON(err == -EMSGSIZE);
		kfree_skb(skb);
		goto errout;
	}
	rtnl_notify(skb, net, 0, RTNLGRP_IPV6_NETCONF, NULL, GFP_ATOMIC);
	return;
errout:
	rtnl_set_sk_err(net, RTNLGRP_IPV6_NETCONF, err);
}

static const struct nla_policy devconf_ipv6_policy[NETCONFA_MAX+1] = {
	[NETCONFA_IFINDEX]	= { .len = sizeof(int) },
	[NETCONFA_FORWARDING]	= { .len = sizeof(int) },
};

static int inet6_netconf_get_devconf(struct sk_buff *in_skb,
				     struct nlmsghdr *nlh)
{
	struct net *net = sock_net(in_skb->sk);
	struct nlattr *tb[NETCONFA_MAX+1];
	struct netconfmsg *ncm;
	struct sk_buff *skb;
	struct ipv6_devconf *devconf;
	struct inet6_dev *in6_dev;
	struct net_device *dev;
	int ifindex;
	int err;

	err = nlmsg_parse(nlh, sizeof(*ncm), tb, NETCONFA_MAX,
			  devconf_ipv6_policy);
	if (err < 0)
		goto errout;

	err = EINVAL;
	if (!tb[NETCONFA_IFINDEX])
		goto errout;

	ifindex = nla_get_s32(tb[NETCONFA_IFINDEX]);
	switch (ifindex) {
	case NETCONFA_IFINDEX_ALL:
		devconf = net->ipv6.devconf_all;
		break;
	case NETCONFA_IFINDEX_DEFAULT:
		devconf = net->ipv6.devconf_dflt;
		break;
	default:
		dev = __dev_get_by_index(net, ifindex);
		if (dev == NULL)
			goto errout;
		in6_dev = __in6_dev_get(dev);
		if (in6_dev == NULL)
			goto errout;
		devconf = &in6_dev->cnf;
		break;
	}

	err = -ENOBUFS;
	skb = nlmsg_new(inet6_netconf_msgsize_devconf(-1), GFP_ATOMIC);
	if (skb == NULL)
		goto errout;

	err = inet6_netconf_fill_devconf(skb, ifindex, devconf,
					 NETLINK_CB(in_skb).portid,
					 nlh->nlmsg_seq, RTM_NEWNETCONF, 0,
					 -1);
	if (err < 0) {
		/* -EMSGSIZE implies BUG in inet6_netconf_msgsize_devconf() */
		WARN_ON(err == -EMSGSIZE);
		kfree_skb(skb);
		goto errout;
	}
	err = rtnl_unicast(skb, net, NETLINK_CB(in_skb).portid);
errout:
	return err;
}

static int inet6_netconf_dump_devconf(struct sk_buff *skb,
				      struct netlink_callback *cb)
{
	struct net *net = sock_net(skb->sk);
	int h, s_h;
	int idx, s_idx;
	struct net_device *dev;
	struct inet6_dev *idev;
	struct hlist_head *head;

	s_h = cb->args[0];
	s_idx = idx = cb->args[1];

	for (h = s_h; h < NETDEV_HASHENTRIES; h++, s_idx = 0) {
		idx = 0;
		head = &net->dev_index_head[h];
		rcu_read_lock();
		cb->seq = atomic_read(&net->ipv6.dev_addr_genid) ^
			  net->dev_base_seq;
		hlist_for_each_entry_rcu(dev, head, index_hlist) {
			if (idx < s_idx)
				goto cont;
			idev = __in6_dev_get(dev);
			if (!idev)
				goto cont;

			if (inet6_netconf_fill_devconf(skb, dev->ifindex,
						       &idev->cnf,
						       NETLINK_CB(cb->skb).portid,
						       cb->nlh->nlmsg_seq,
						       RTM_NEWNETCONF,
						       NLM_F_MULTI,
						       -1) <= 0) {
				rcu_read_unlock();
				goto done;
			}
			nl_dump_check_consistent(cb, nlmsg_hdr(skb));
cont:
			idx++;
		}
		rcu_read_unlock();
	}
	if (h == NETDEV_HASHENTRIES) {
		if (inet6_netconf_fill_devconf(skb, NETCONFA_IFINDEX_ALL,
					       net->ipv6.devconf_all,
					       NETLINK_CB(cb->skb).portid,
					       cb->nlh->nlmsg_seq,
					       RTM_NEWNETCONF, NLM_F_MULTI,
					       -1) <= 0)
			goto done;
		else
			h++;
	}
	if (h == NETDEV_HASHENTRIES + 1) {
		if (inet6_netconf_fill_devconf(skb, NETCONFA_IFINDEX_DEFAULT,
					       net->ipv6.devconf_dflt,
					       NETLINK_CB(cb->skb).portid,
					       cb->nlh->nlmsg_seq,
					       RTM_NEWNETCONF, NLM_F_MULTI,
					       -1) <= 0)
			goto done;
		else
			h++;
	}
done:
	cb->args[0] = h;
	cb->args[1] = idx;

	return skb->len;
}

#ifdef CONFIG_SYSCTL
static void dev_forward_change(struct inet6_dev *idev)
{
	struct net_device *dev;
	struct inet6_ifaddr *ifa;

	if (!idev)
		return;
	dev = idev->dev;
	if (idev->cnf.forwarding)
		dev_disable_lro(dev);
	if (dev->flags & IFF_MULTICAST) {
		if (idev->cnf.forwarding) {
			ipv6_dev_mc_inc(dev, &in6addr_linklocal_allrouters);
			ipv6_dev_mc_inc(dev, &in6addr_interfacelocal_allrouters);
			ipv6_dev_mc_inc(dev, &in6addr_sitelocal_allrouters);
		} else {
			ipv6_dev_mc_dec(dev, &in6addr_linklocal_allrouters);
			ipv6_dev_mc_dec(dev, &in6addr_interfacelocal_allrouters);
			ipv6_dev_mc_dec(dev, &in6addr_sitelocal_allrouters);
		}
	}

	list_for_each_entry(ifa, &idev->addr_list, if_list) {
		if (ifa->flags&IFA_F_TENTATIVE)
			continue;
		if (idev->cnf.forwarding)
			addrconf_join_anycast(ifa);
		else
			addrconf_leave_anycast(ifa);
	}
	inet6_netconf_notify_devconf(dev_net(dev), NETCONFA_FORWARDING,
				     dev->ifindex, &idev->cnf);
}


static void addrconf_forward_change(struct net *net, __s32 newf)
{
	struct net_device *dev;
	struct inet6_dev *idev;

	for_each_netdev(net, dev) {
		idev = __in6_dev_get(dev);
		if (idev) {
			int changed = (!idev->cnf.forwarding) ^ (!newf);
			idev->cnf.forwarding = newf;
			if (changed)
				dev_forward_change(idev);
		}
	}
}

static int addrconf_fixup_forwarding(struct ctl_table *table, int *p, int newf)
{
	struct net *net;
	int old;

	if (!rtnl_trylock())
		return restart_syscall();

	net = (struct net *)table->extra2;
	old = *p;
	*p = newf;

	if (p == &net->ipv6.devconf_dflt->forwarding) {
		if ((!newf) ^ (!old))
			inet6_netconf_notify_devconf(net, NETCONFA_FORWARDING,
						     NETCONFA_IFINDEX_DEFAULT,
						     net->ipv6.devconf_dflt);
		rtnl_unlock();
		return 0;
	}

	if (p == &net->ipv6.devconf_all->forwarding) {
		net->ipv6.devconf_dflt->forwarding = newf;
		addrconf_forward_change(net, newf);
		if ((!newf) ^ (!old))
			inet6_netconf_notify_devconf(net, NETCONFA_FORWARDING,
						     NETCONFA_IFINDEX_ALL,
						     net->ipv6.devconf_all);
	} else if ((!newf) ^ (!old))
		dev_forward_change((struct inet6_dev *)table->extra1);
	rtnl_unlock();

	if (newf)
		rt6_purge_dflt_routers(net);
	return 1;
}
#endif

/* Nobody refers to this ifaddr, destroy it */
void inet6_ifa_finish_destroy(struct inet6_ifaddr *ifp)
{
	WARN_ON(!hlist_unhashed(&ifp->addr_lst));

#ifdef NET_REFCNT_DEBUG
	pr_debug("%s\n", __func__);
#endif

	in6_dev_put(ifp->idev);

	if (del_timer(&ifp->dad_timer))
		pr_notice("Timer is still running, when freeing ifa=%p\n", ifp);

	if (ifp->state != INET6_IFADDR_STATE_DEAD) {
		pr_warn("Freeing alive inet6 address %p\n", ifp);
		return;
	}
	ip6_rt_put(ifp->rt);

	kfree_rcu(ifp, rcu);
}

static void
ipv6_link_dev_addr(struct inet6_dev *idev, struct inet6_ifaddr *ifp)
{
	struct list_head *p;
	int ifp_scope = ipv6_addr_src_scope(&ifp->addr);

	/*
	 * Each device address list is sorted in order of scope -
	 * global before linklocal.
	 */
	list_for_each(p, &idev->addr_list) {
		struct inet6_ifaddr *ifa
			= list_entry(p, struct inet6_ifaddr, if_list);
		if (ifp_scope >= ipv6_addr_src_scope(&ifa->addr))
			break;
	}

	list_add_tail(&ifp->if_list, p);
}

static u32 inet6_addr_hash(const struct in6_addr *addr)
{
	return hash_32(ipv6_addr_hash(addr), IN6_ADDR_HSIZE_SHIFT);
}

/* On success it returns ifp with increased reference count */

static struct inet6_ifaddr *
ipv6_add_addr(struct inet6_dev *idev, const struct in6_addr *addr, int pfxlen,
	      int scope, u32 flags)
{
	struct inet6_ifaddr *ifa = NULL;
	struct rt6_info *rt;
	unsigned int hash;
	int err = 0;
	int addr_type = ipv6_addr_type(addr);

	if (addr_type == IPV6_ADDR_ANY ||
	    addr_type & IPV6_ADDR_MULTICAST ||
	    (!(idev->dev->flags & IFF_LOOPBACK) &&
	     addr_type & IPV6_ADDR_LOOPBACK))
		return ERR_PTR(-EADDRNOTAVAIL);

	rcu_read_lock_bh();
	if (idev->dead) {
		err = -ENODEV;			/*XXX*/
		goto out2;
	}

	if (idev->cnf.disable_ipv6) {
		err = -EACCES;
		goto out2;
	}

	spin_lock(&addrconf_hash_lock);

	/* Ignore adding duplicate addresses on an interface */
	if (ipv6_chk_same_addr(dev_net(idev->dev), addr, idev->dev)) {
		ADBG(("ipv6_add_addr: already assigned\n"));
		err = -EEXIST;
		goto out;
	}

	ifa = kzalloc(sizeof(struct inet6_ifaddr), GFP_ATOMIC);

	if (ifa == NULL) {
		ADBG(("ipv6_add_addr: malloc failed\n"));
		err = -ENOBUFS;
		goto out;
	}

	rt = addrconf_dst_alloc(idev, addr, false);
	if (IS_ERR(rt)) {
		err = PTR_ERR(rt);
		goto out;
	}

	ifa->addr = *addr;

	spin_lock_init(&ifa->lock);
	spin_lock_init(&ifa->state_lock);
	setup_timer(&ifa->dad_timer, addrconf_dad_timer,
		    (unsigned long)ifa);
	INIT_HLIST_NODE(&ifa->addr_lst);
	ifa->scope = scope;
	ifa->prefix_len = pfxlen;
	ifa->flags = flags | IFA_F_TENTATIVE;
	ifa->cstamp = ifa->tstamp = jiffies;
	ifa->tokenized = false;

	ifa->rt = rt;

	ifa->idev = idev;
	in6_dev_hold(idev);
	/* For caller */
	in6_ifa_hold(ifa);

	/* Add to big hash table */
	hash = inet6_addr_hash(addr);

	hlist_add_head_rcu(&ifa->addr_lst, &inet6_addr_lst[hash]);
	spin_unlock(&addrconf_hash_lock);

	write_lock(&idev->lock);
	/* Add to inet6_dev unicast addr list. */
	ipv6_link_dev_addr(idev, ifa);

#ifdef CONFIG_IPV6_PRIVACY
	if (ifa->flags&IFA_F_TEMPORARY) {
		list_add(&ifa->tmp_list, &idev->tempaddr_list);
		in6_ifa_hold(ifa);
	}
#endif

	in6_ifa_hold(ifa);
	write_unlock(&idev->lock);
out2:
	rcu_read_unlock_bh();

	if (likely(err == 0))
		inet6addr_notifier_call_chain(NETDEV_UP, ifa);
	else {
		kfree(ifa);
		ifa = ERR_PTR(err);
	}

	return ifa;
out:
	spin_unlock(&addrconf_hash_lock);
	goto out2;
}

/* This function wants to get referenced ifp and releases it before return */

static void ipv6_del_addr(struct inet6_ifaddr *ifp)
{
	struct inet6_ifaddr *ifa, *ifn;
	struct inet6_dev *idev = ifp->idev;
	int state;
	int deleted = 0, onlink = 0;
	unsigned long expires = jiffies;

	spin_lock_bh(&ifp->state_lock);
	state = ifp->state;
	ifp->state = INET6_IFADDR_STATE_DEAD;
	spin_unlock_bh(&ifp->state_lock);

	if (state == INET6_IFADDR_STATE_DEAD)
		goto out;

	spin_lock_bh(&addrconf_hash_lock);
	hlist_del_init_rcu(&ifp->addr_lst);
	spin_unlock_bh(&addrconf_hash_lock);

	write_lock_bh(&idev->lock);
#ifdef CONFIG_IPV6_PRIVACY
	if (ifp->flags&IFA_F_TEMPORARY) {
		list_del(&ifp->tmp_list);
		if (ifp->ifpub) {
			in6_ifa_put(ifp->ifpub);
			ifp->ifpub = NULL;
		}
		__in6_ifa_put(ifp);
	}
#endif

	list_for_each_entry_safe(ifa, ifn, &idev->addr_list, if_list) {
		if (ifa == ifp) {
			list_del_init(&ifp->if_list);
			__in6_ifa_put(ifp);

			if (!(ifp->flags & IFA_F_PERMANENT) || onlink > 0)
				break;
			deleted = 1;
			continue;
		} else if (ifp->flags & IFA_F_PERMANENT) {
			if (ipv6_prefix_equal(&ifa->addr, &ifp->addr,
					      ifp->prefix_len)) {
				if (ifa->flags & IFA_F_PERMANENT) {
					onlink = 1;
					if (deleted)
						break;
				} else {
					unsigned long lifetime;

					if (!onlink)
						onlink = -1;

					spin_lock(&ifa->lock);

					lifetime = addrconf_timeout_fixup(ifa->valid_lft, HZ);
					/*
					 * Note: Because this address is
					 * not permanent, lifetime <
					 * LONG_MAX / HZ here.
					 */
					if (time_before(expires,
							ifa->tstamp + lifetime * HZ))
						expires = ifa->tstamp + lifetime * HZ;
					spin_unlock(&ifa->lock);
				}
			}
		}
	}
	write_unlock_bh(&idev->lock);

	addrconf_del_dad_timer(ifp);

	ipv6_ifa_notify(RTM_DELADDR, ifp);

	inet6addr_notifier_call_chain(NETDEV_DOWN, ifp);

	/*
	 * Purge or update corresponding prefix
	 *
	 * 1) we don't purge prefix here if address was not permanent.
	 *    prefix is managed by its own lifetime.
	 * 2) if there're no addresses, delete prefix.
	 * 3) if there're still other permanent address(es),
	 *    corresponding prefix is still permanent.
	 * 4) otherwise, update prefix lifetime to the
	 *    longest valid lifetime among the corresponding
	 *    addresses on the device.
	 *    Note: subsequent RA will update lifetime.
	 *
	 * --yoshfuji
	 */
	if ((ifp->flags & IFA_F_PERMANENT) && onlink < 1) {
		struct in6_addr prefix;
		struct rt6_info *rt;

		ipv6_addr_prefix(&prefix, &ifp->addr, ifp->prefix_len);

		rt = addrconf_get_prefix_route(&prefix,
					       ifp->prefix_len,
					       ifp->idev->dev,
					       0, RTF_GATEWAY | RTF_DEFAULT);

		if (rt) {
			if (onlink == 0) {
				ip6_del_rt(rt);
				rt = NULL;
			} else if (!(rt->rt6i_flags & RTF_EXPIRES)) {
				rt6_set_expires(rt, expires);
			}
		}
		ip6_rt_put(rt);
	}

	/* clean up prefsrc entries */
	rt6_remove_prefsrc(ifp);
out:
	in6_ifa_put(ifp);
}

#ifdef CONFIG_IPV6_PRIVACY
static int ipv6_create_tempaddr(struct inet6_ifaddr *ifp, struct inet6_ifaddr *ift)
{
	struct inet6_dev *idev = ifp->idev;
	struct in6_addr addr, *tmpaddr;
	unsigned long tmp_prefered_lft, tmp_valid_lft, tmp_tstamp, age;
	unsigned long regen_advance;
	int tmp_plen;
	int ret = 0;
	int max_addresses;
	u32 addr_flags;
	unsigned long now = jiffies;

	write_lock(&idev->lock);
	if (ift) {
		spin_lock_bh(&ift->lock);
		memcpy(&addr.s6_addr[8], &ift->addr.s6_addr[8], 8);
		spin_unlock_bh(&ift->lock);
		tmpaddr = &addr;
	} else {
		tmpaddr = NULL;
	}
retry:
	in6_dev_hold(idev);
	if (idev->cnf.use_tempaddr <= 0) {
		write_unlock(&idev->lock);
		pr_info("%s: use_tempaddr is disabled\n", __func__);
		in6_dev_put(idev);
		ret = -1;
		goto out;
	}
	spin_lock_bh(&ifp->lock);
	if (ifp->regen_count++ >= idev->cnf.regen_max_retry) {
		idev->cnf.use_tempaddr = -1;	/*XXX*/
		spin_unlock_bh(&ifp->lock);
		write_unlock(&idev->lock);
		pr_warn("%s: regeneration time exceeded - disabled temporary address support\n",
			__func__);
		in6_dev_put(idev);
		ret = -1;
		goto out;
	}
	in6_ifa_hold(ifp);
	memcpy(addr.s6_addr, ifp->addr.s6_addr, 8);
	__ipv6_try_regen_rndid(idev, tmpaddr);
	memcpy(&addr.s6_addr[8], idev->rndid, 8);
	age = (now - ifp->tstamp) / HZ;
	tmp_valid_lft = min_t(__u32,
			      ifp->valid_lft,
			      idev->cnf.temp_valid_lft + age);
	tmp_prefered_lft = min_t(__u32,
				 ifp->prefered_lft,
				 idev->cnf.temp_prefered_lft + age -
				 idev->cnf.max_desync_factor);
	tmp_plen = ifp->prefix_len;
	max_addresses = idev->cnf.max_addresses;
	tmp_tstamp = ifp->tstamp;
	spin_unlock_bh(&ifp->lock);

	regen_advance = idev->cnf.regen_max_retry *
	                idev->cnf.dad_transmits *
	                idev->nd_parms->retrans_time / HZ;
	write_unlock(&idev->lock);

	/* A temporary address is created only if this calculated Preferred
	 * Lifetime is greater than REGEN_ADVANCE time units.  In particular,
	 * an implementation must not create a temporary address with a zero
	 * Preferred Lifetime.
	 */
	if (tmp_prefered_lft <= regen_advance) {
		in6_ifa_put(ifp);
		in6_dev_put(idev);
		ret = -1;
		goto out;
	}

	addr_flags = IFA_F_TEMPORARY;
	/* set in addrconf_prefix_rcv() */
	if (ifp->flags & IFA_F_OPTIMISTIC)
		addr_flags |= IFA_F_OPTIMISTIC;

	ift = !max_addresses ||
	      ipv6_count_addresses(idev) < max_addresses ?
		ipv6_add_addr(idev, &addr, tmp_plen, ipv6_addr_scope(&addr),
			      addr_flags) : NULL;
	if (IS_ERR_OR_NULL(ift)) {
		in6_ifa_put(ifp);
		in6_dev_put(idev);
		pr_info("%s: retry temporary address regeneration\n", __func__);
		tmpaddr = &addr;
		write_lock(&idev->lock);
		goto retry;
	}

	spin_lock_bh(&ift->lock);
	ift->ifpub = ifp;
	ift->valid_lft = tmp_valid_lft;
	ift->prefered_lft = tmp_prefered_lft;
	ift->cstamp = now;
	ift->tstamp = tmp_tstamp;
	spin_unlock_bh(&ift->lock);

	addrconf_dad_start(ift);
	in6_ifa_put(ift);
	in6_dev_put(idev);
out:
	return ret;
}
#endif

/*
 *	Choose an appropriate source address (RFC3484)
 */
enum {
	IPV6_SADDR_RULE_INIT = 0,
	IPV6_SADDR_RULE_LOCAL,
	IPV6_SADDR_RULE_SCOPE,
	IPV6_SADDR_RULE_PREFERRED,
#ifdef CONFIG_IPV6_MIP6
	IPV6_SADDR_RULE_HOA,
#endif
	IPV6_SADDR_RULE_OIF,
	IPV6_SADDR_RULE_LABEL,
#ifdef CONFIG_IPV6_PRIVACY
	IPV6_SADDR_RULE_PRIVACY,
#endif
	IPV6_SADDR_RULE_ORCHID,
	IPV6_SADDR_RULE_PREFIX,
	IPV6_SADDR_RULE_MAX
};

struct ipv6_saddr_score {
	int			rule;
	int			addr_type;
	struct inet6_ifaddr	*ifa;
	DECLARE_BITMAP(scorebits, IPV6_SADDR_RULE_MAX);
	int			scopedist;
	int			matchlen;
};

struct ipv6_saddr_dst {
	const struct in6_addr *addr;
	int ifindex;
	int scope;
	int label;
	unsigned int prefs;
};

static inline int ipv6_saddr_preferred(int type)
{
	if (type & (IPV6_ADDR_MAPPED|IPV6_ADDR_COMPATv4|IPV6_ADDR_LOOPBACK))
		return 1;
	return 0;
}

static int ipv6_get_saddr_eval(struct net *net,
			       struct ipv6_saddr_score *score,
			       struct ipv6_saddr_dst *dst,
			       int i)
{
	int ret;

	if (i <= score->rule) {
		switch (i) {
		case IPV6_SADDR_RULE_SCOPE:
			ret = score->scopedist;
			break;
		case IPV6_SADDR_RULE_PREFIX:
			ret = score->matchlen;
			break;
		default:
			ret = !!test_bit(i, score->scorebits);
		}
		goto out;
	}

	switch (i) {
	case IPV6_SADDR_RULE_INIT:
		/* Rule 0: remember if hiscore is not ready yet */
		ret = !!score->ifa;
		break;
	case IPV6_SADDR_RULE_LOCAL:
		/* Rule 1: Prefer same address */
		ret = ipv6_addr_equal(&score->ifa->addr, dst->addr);
		break;
	case IPV6_SADDR_RULE_SCOPE:
		/* Rule 2: Prefer appropriate scope
		 *
		 *      ret
		 *       ^
		 *    -1 |  d 15
		 *    ---+--+-+---> scope
		 *       |
		 *       |             d is scope of the destination.
		 *  B-d  |  \
		 *       |   \      <- smaller scope is better if
		 *  B-15 |    \        if scope is enough for destinaion.
		 *       |             ret = B - scope (-1 <= scope >= d <= 15).
		 * d-C-1 | /
		 *       |/         <- greater is better
		 *   -C  /             if scope is not enough for destination.
		 *      /|             ret = scope - C (-1 <= d < scope <= 15).
		 *
		 * d - C - 1 < B -15 (for all -1 <= d <= 15).
		 * C > d + 14 - B >= 15 + 14 - B = 29 - B.
		 * Assume B = 0 and we get C > 29.
		 */
		ret = __ipv6_addr_src_scope(score->addr_type);
		if (ret >= dst->scope)
			ret = -ret;
		else
			ret -= 128;	/* 30 is enough */
		score->scopedist = ret;
		break;
	case IPV6_SADDR_RULE_PREFERRED:
		/* Rule 3: Avoid deprecated and optimistic addresses */
		ret = ipv6_saddr_preferred(score->addr_type) ||
		      !(score->ifa->flags & (IFA_F_DEPRECATED|IFA_F_OPTIMISTIC));
		break;
#ifdef CONFIG_IPV6_MIP6
	case IPV6_SADDR_RULE_HOA:
	    {
		/* Rule 4: Prefer home address */
		int prefhome = !(dst->prefs & IPV6_PREFER_SRC_COA);
		ret = !(score->ifa->flags & IFA_F_HOMEADDRESS) ^ prefhome;
		break;
	    }
#endif
	case IPV6_SADDR_RULE_OIF:
		/* Rule 5: Prefer outgoing interface */
		ret = (!dst->ifindex ||
		       dst->ifindex == score->ifa->idev->dev->ifindex);
		break;
	case IPV6_SADDR_RULE_LABEL:
		/* Rule 6: Prefer matching label */
		ret = ipv6_addr_label(net,
				      &score->ifa->addr, score->addr_type,
				      score->ifa->idev->dev->ifindex) == dst->label;
		break;
#ifdef CONFIG_IPV6_PRIVACY
	case IPV6_SADDR_RULE_PRIVACY:
	    {
		/* Rule 7: Prefer public address
		 * Note: prefer temporary address if use_tempaddr >= 2
		 */
		int preftmp = dst->prefs & (IPV6_PREFER_SRC_PUBLIC|IPV6_PREFER_SRC_TMP) ?
				!!(dst->prefs & IPV6_PREFER_SRC_TMP) :
				score->ifa->idev->cnf.use_tempaddr >= 2;
		ret = (!(score->ifa->flags & IFA_F_TEMPORARY)) ^ preftmp;
		break;
	    }
#endif
	case IPV6_SADDR_RULE_ORCHID:
		/* Rule 8-: Prefer ORCHID vs ORCHID or
		 *	    non-ORCHID vs non-ORCHID
		 */
		ret = !(ipv6_addr_orchid(&score->ifa->addr) ^
			ipv6_addr_orchid(dst->addr));
		break;
	case IPV6_SADDR_RULE_PREFIX:
		/* Rule 8: Use longest matching prefix */
		ret = ipv6_addr_diff(&score->ifa->addr, dst->addr);
		if (ret > score->ifa->prefix_len)
			ret = score->ifa->prefix_len;
		score->matchlen = ret;
		break;
	default:
		ret = 0;
	}

	if (ret)
		__set_bit(i, score->scorebits);
	score->rule = i;
out:
	return ret;
}

int ipv6_dev_get_saddr(struct net *net, const struct net_device *dst_dev,
		       const struct in6_addr *daddr, unsigned int prefs,
		       struct in6_addr *saddr)
{
	struct ipv6_saddr_score scores[2],
				*score = &scores[0], *hiscore = &scores[1];
	struct ipv6_saddr_dst dst;
	struct net_device *dev;
	int dst_type;

	dst_type = __ipv6_addr_type(daddr);
	dst.addr = daddr;
	dst.ifindex = dst_dev ? dst_dev->ifindex : 0;
	dst.scope = __ipv6_addr_src_scope(dst_type);
	dst.label = ipv6_addr_label(net, daddr, dst_type, dst.ifindex);
	dst.prefs = prefs;

	hiscore->rule = -1;
	hiscore->ifa = NULL;

	rcu_read_lock();

	for_each_netdev_rcu(net, dev) {
		struct inet6_dev *idev;

		/* Candidate Source Address (section 4)
		 *  - multicast and link-local destination address,
		 *    the set of candidate source address MUST only
		 *    include addresses assigned to interfaces
		 *    belonging to the same link as the outgoing
		 *    interface.
		 * (- For site-local destination addresses, the
		 *    set of candidate source addresses MUST only
		 *    include addresses assigned to interfaces
		 *    belonging to the same site as the outgoing
		 *    interface.)
		 */
		if (((dst_type & IPV6_ADDR_MULTICAST) ||
		     dst.scope <= IPV6_ADDR_SCOPE_LINKLOCAL) &&
		    dst.ifindex && dev->ifindex != dst.ifindex)
			continue;

		idev = __in6_dev_get(dev);
		if (!idev)
			continue;

		read_lock_bh(&idev->lock);
		list_for_each_entry(score->ifa, &idev->addr_list, if_list) {
			int i;

			/*
			 * - Tentative Address (RFC2462 section 5.4)
			 *  - A tentative address is not considered
			 *    "assigned to an interface" in the traditional
			 *    sense, unless it is also flagged as optimistic.
			 * - Candidate Source Address (section 4)
			 *  - In any case, anycast addresses, multicast
			 *    addresses, and the unspecified address MUST
			 *    NOT be included in a candidate set.
			 */
			if ((score->ifa->flags & IFA_F_TENTATIVE) &&
			    (!(score->ifa->flags & IFA_F_OPTIMISTIC)))
				continue;

			score->addr_type = __ipv6_addr_type(&score->ifa->addr);

			if (unlikely(score->addr_type == IPV6_ADDR_ANY ||
				     score->addr_type & IPV6_ADDR_MULTICAST)) {
				LIMIT_NETDEBUG(KERN_DEBUG
					       "ADDRCONF: unspecified / multicast address "
					       "assigned as unicast address on %s",
					       dev->name);
				continue;
			}

			score->rule = -1;
			bitmap_zero(score->scorebits, IPV6_SADDR_RULE_MAX);

			for (i = 0; i < IPV6_SADDR_RULE_MAX; i++) {
				int minihiscore, miniscore;

				minihiscore = ipv6_get_saddr_eval(net, hiscore, &dst, i);
				miniscore = ipv6_get_saddr_eval(net, score, &dst, i);

				if (minihiscore > miniscore) {
					if (i == IPV6_SADDR_RULE_SCOPE &&
					    score->scopedist > 0) {
						/*
						 * special case:
						 * each remaining entry
						 * has too small (not enough)
						 * scope, because ifa entries
						 * are sorted by their scope
						 * values.
						 */
						goto try_nextdev;
					}
					break;
				} else if (minihiscore < miniscore) {
					if (hiscore->ifa)
						in6_ifa_put(hiscore->ifa);

					in6_ifa_hold(score->ifa);

					swap(hiscore, score);

					/* restore our iterator */
					score->ifa = hiscore->ifa;

					break;
				}
			}
		}
try_nextdev:
		read_unlock_bh(&idev->lock);
	}
	rcu_read_unlock();

	if (!hiscore->ifa)
		return -EADDRNOTAVAIL;

	*saddr = hiscore->ifa->addr;
	in6_ifa_put(hiscore->ifa);
	return 0;
}
EXPORT_SYMBOL(ipv6_dev_get_saddr);

int __ipv6_get_lladdr(struct inet6_dev *idev, struct in6_addr *addr,
		      unsigned char banned_flags)
{
	struct inet6_ifaddr *ifp;
	int err = -EADDRNOTAVAIL;

	list_for_each_entry(ifp, &idev->addr_list, if_list) {
		if (ifp->scope == IFA_LINK &&
		    !(ifp->flags & banned_flags)) {
			*addr = ifp->addr;
			err = 0;
			break;
		}
	}
	return err;
}

int ipv6_get_lladdr(struct net_device *dev, struct in6_addr *addr,
		    unsigned char banned_flags)
{
	struct inet6_dev *idev;
	int err = -EADDRNOTAVAIL;

	rcu_read_lock();
	idev = __in6_dev_get(dev);
	if (idev) {
		read_lock_bh(&idev->lock);
		err = __ipv6_get_lladdr(idev, addr, banned_flags);
		read_unlock_bh(&idev->lock);
	}
	rcu_read_unlock();
	return err;
}

static int ipv6_count_addresses(struct inet6_dev *idev)
{
	int cnt = 0;
	struct inet6_ifaddr *ifp;

	read_lock_bh(&idev->lock);
	list_for_each_entry(ifp, &idev->addr_list, if_list)
		cnt++;
	read_unlock_bh(&idev->lock);
	return cnt;
}

int ipv6_chk_addr(struct net *net, const struct in6_addr *addr,
		  const struct net_device *dev, int strict)
{
	struct inet6_ifaddr *ifp;
	unsigned int hash = inet6_addr_hash(addr);

	rcu_read_lock_bh();
	hlist_for_each_entry_rcu(ifp, &inet6_addr_lst[hash], addr_lst) {
		if (!net_eq(dev_net(ifp->idev->dev), net))
			continue;
		if (ipv6_addr_equal(&ifp->addr, addr) &&
		    !(ifp->flags&IFA_F_TENTATIVE) &&
		    (dev == NULL || ifp->idev->dev == dev ||
		     !(ifp->scope&(IFA_LINK|IFA_HOST) || strict))) {
			rcu_read_unlock_bh();
			return 1;
		}
	}

	rcu_read_unlock_bh();
	return 0;
}
EXPORT_SYMBOL(ipv6_chk_addr);

static bool ipv6_chk_same_addr(struct net *net, const struct in6_addr *addr,
			       struct net_device *dev)
{
	unsigned int hash = inet6_addr_hash(addr);
	struct inet6_ifaddr *ifp;

	hlist_for_each_entry(ifp, &inet6_addr_lst[hash], addr_lst) {
		if (!net_eq(dev_net(ifp->idev->dev), net))
			continue;
		if (ipv6_addr_equal(&ifp->addr, addr)) {
			if (dev == NULL || ifp->idev->dev == dev)
				return true;
		}
	}
	return false;
}

int ipv6_chk_prefix(const struct in6_addr *addr, struct net_device *dev)
{
	struct inet6_dev *idev;
	struct inet6_ifaddr *ifa;
	int	onlink;

	onlink = 0;
	rcu_read_lock();
	idev = __in6_dev_get(dev);
	if (idev) {
		read_lock_bh(&idev->lock);
		list_for_each_entry(ifa, &idev->addr_list, if_list) {
			onlink = ipv6_prefix_equal(addr, &ifa->addr,
						   ifa->prefix_len);
			if (onlink)
				break;
		}
		read_unlock_bh(&idev->lock);
	}
	rcu_read_unlock();
	return onlink;
}
EXPORT_SYMBOL(ipv6_chk_prefix);

struct inet6_ifaddr *ipv6_get_ifaddr(struct net *net, const struct in6_addr *addr,
				     struct net_device *dev, int strict)
{
	struct inet6_ifaddr *ifp, *result = NULL;
	unsigned int hash = inet6_addr_hash(addr);

	rcu_read_lock_bh();
	hlist_for_each_entry_rcu_bh(ifp, &inet6_addr_lst[hash], addr_lst) {
		if (!net_eq(dev_net(ifp->idev->dev), net))
			continue;
		if (ipv6_addr_equal(&ifp->addr, addr)) {
			if (dev == NULL || ifp->idev->dev == dev ||
			    !(ifp->scope&(IFA_LINK|IFA_HOST) || strict)) {
				result = ifp;
				in6_ifa_hold(ifp);
				break;
			}
		}
	}
	rcu_read_unlock_bh();

	return result;
}

/* Gets referenced address, destroys ifaddr */

static void addrconf_dad_stop(struct inet6_ifaddr *ifp, int dad_failed)
{
	if (ifp->flags&IFA_F_PERMANENT) {
		spin_lock_bh(&ifp->lock);
		addrconf_del_dad_timer(ifp);
		ifp->flags |= IFA_F_TENTATIVE;
		if (dad_failed)
			ifp->flags |= IFA_F_DADFAILED;
		spin_unlock_bh(&ifp->lock);
		if (dad_failed)
			ipv6_ifa_notify(0, ifp);
		in6_ifa_put(ifp);
#ifdef CONFIG_IPV6_PRIVACY
	} else if (ifp->flags&IFA_F_TEMPORARY) {
		struct inet6_ifaddr *ifpub;
		spin_lock_bh(&ifp->lock);
		ifpub = ifp->ifpub;
		if (ifpub) {
			in6_ifa_hold(ifpub);
			spin_unlock_bh(&ifp->lock);
			ipv6_create_tempaddr(ifpub, ifp);
			in6_ifa_put(ifpub);
		} else {
			spin_unlock_bh(&ifp->lock);
		}
		ipv6_del_addr(ifp);
#endif
	} else
		ipv6_del_addr(ifp);
}

static int addrconf_dad_end(struct inet6_ifaddr *ifp)
{
	int err = -ENOENT;

	spin_lock(&ifp->state_lock);
	if (ifp->state == INET6_IFADDR_STATE_DAD) {
		ifp->state = INET6_IFADDR_STATE_POSTDAD;
		err = 0;
	}
	spin_unlock(&ifp->state_lock);

	return err;
}

void addrconf_dad_failure(struct inet6_ifaddr *ifp)
{
	struct inet6_dev *idev = ifp->idev;

	if (addrconf_dad_end(ifp)) {
		in6_ifa_put(ifp);
		return;
	}

	net_info_ratelimited("%s: IPv6 duplicate address %pI6c detected!\n",
			     ifp->idev->dev->name, &ifp->addr);

	if (idev->cnf.accept_dad > 1 && !idev->cnf.disable_ipv6) {
		struct in6_addr addr;

		addr.s6_addr32[0] = htonl(0xfe800000);
		addr.s6_addr32[1] = 0;

		if (!ipv6_generate_eui64(addr.s6_addr + 8, idev->dev) &&
		    ipv6_addr_equal(&ifp->addr, &addr)) {
			/* DAD failed for link-local based on MAC address */
			idev->cnf.disable_ipv6 = 1;

			pr_info("%s: IPv6 being disabled!\n",
				ifp->idev->dev->name);
		}
	}

	addrconf_dad_stop(ifp, 1);
}

/* Join to solicited addr multicast group. */

void addrconf_join_solict(struct net_device *dev, const struct in6_addr *addr)
{
	struct in6_addr maddr;

	if (dev->flags&(IFF_LOOPBACK|IFF_NOARP))
		return;

	addrconf_addr_solict_mult(addr, &maddr);
	ipv6_dev_mc_inc(dev, &maddr);
}

void addrconf_leave_solict(struct inet6_dev *idev, const struct in6_addr *addr)
{
	struct in6_addr maddr;

	if (idev->dev->flags&(IFF_LOOPBACK|IFF_NOARP))
		return;

	addrconf_addr_solict_mult(addr, &maddr);
	__ipv6_dev_mc_dec(idev, &maddr);
}

static void addrconf_join_anycast(struct inet6_ifaddr *ifp)
{
	struct in6_addr addr;
	if (ifp->prefix_len == 127) /* RFC 6164 */
		return;
	ipv6_addr_prefix(&addr, &ifp->addr, ifp->prefix_len);
	if (ipv6_addr_any(&addr))
		return;
	ipv6_dev_ac_inc(ifp->idev->dev, &addr);
}

static void addrconf_leave_anycast(struct inet6_ifaddr *ifp)
{
	struct in6_addr addr;
	if (ifp->prefix_len == 127) /* RFC 6164 */
		return;
	ipv6_addr_prefix(&addr, &ifp->addr, ifp->prefix_len);
	if (ipv6_addr_any(&addr))
		return;
	__ipv6_dev_ac_dec(ifp->idev, &addr);
}

static int addrconf_ifid_eui48(u8 *eui, struct net_device *dev)
{
	if (dev->addr_len != ETH_ALEN)
		return -1;
	memcpy(eui, dev->dev_addr, 3);
	memcpy(eui + 5, dev->dev_addr + 3, 3);

	/*
	 * The zSeries OSA network cards can be shared among various
	 * OS instances, but the OSA cards have only one MAC address.
	 * This leads to duplicate address conflicts in conjunction
	 * with IPv6 if more than one instance uses the same card.
	 *
	 * The driver for these cards can deliver a unique 16-bit
	 * identifier for each instance sharing the same card.  It is
	 * placed instead of 0xFFFE in the interface identifier.  The
	 * "u" bit of the interface identifier is not inverted in this
	 * case.  Hence the resulting interface identifier has local
	 * scope according to RFC2373.
	 */
	if (dev->dev_id) {
		eui[3] = (dev->dev_id >> 8) & 0xFF;
		eui[4] = dev->dev_id & 0xFF;
	} else {
		eui[3] = 0xFF;
		eui[4] = 0xFE;
		eui[0] ^= 2;
	}
	return 0;
}

static int addrconf_ifid_eui64(u8 *eui, struct net_device *dev)
{
	if (dev->addr_len != IEEE802154_ADDR_LEN)
		return -1;
	memcpy(eui, dev->dev_addr, 8);
	eui[0] ^= 2;
	return 0;
}

static int addrconf_ifid_ieee1394(u8 *eui, struct net_device *dev)
{
	union fwnet_hwaddr *ha;

	if (dev->addr_len != FWNET_ALEN)
		return -1;

	ha = (union fwnet_hwaddr *)dev->dev_addr;

	memcpy(eui, &ha->uc.uniq_id, sizeof(ha->uc.uniq_id));
	eui[0] ^= 2;
	return 0;
}

static int addrconf_ifid_arcnet(u8 *eui, struct net_device *dev)
{
	/* XXX: inherit EUI-64 from other interface -- yoshfuji */
	if (dev->addr_len != ARCNET_ALEN)
		return -1;
	memset(eui, 0, 7);
	eui[7] = *(u8 *)dev->dev_addr;
	return 0;
}

static int addrconf_ifid_infiniband(u8 *eui, struct net_device *dev)
{
	if (dev->addr_len != INFINIBAND_ALEN)
		return -1;
	memcpy(eui, dev->dev_addr + 12, 8);
	eui[0] |= 2;
	return 0;
}

static int __ipv6_isatap_ifid(u8 *eui, __be32 addr)
{
	if (addr == 0)
		return -1;
	eui[0] = (ipv4_is_zeronet(addr) || ipv4_is_private_10(addr) ||
		  ipv4_is_loopback(addr) || ipv4_is_linklocal_169(addr) ||
		  ipv4_is_private_172(addr) || ipv4_is_test_192(addr) ||
		  ipv4_is_anycast_6to4(addr) || ipv4_is_private_192(addr) ||
		  ipv4_is_test_198(addr) || ipv4_is_multicast(addr) ||
		  ipv4_is_lbcast(addr)) ? 0x00 : 0x02;
	eui[1] = 0;
	eui[2] = 0x5E;
	eui[3] = 0xFE;
	memcpy(eui + 4, &addr, 4);
	return 0;
}

static int addrconf_ifid_sit(u8 *eui, struct net_device *dev)
{
	if (dev->priv_flags & IFF_ISATAP)
		return __ipv6_isatap_ifid(eui, *(__be32 *)dev->dev_addr);
	return -1;
}

static int addrconf_ifid_gre(u8 *eui, struct net_device *dev)
{
	return __ipv6_isatap_ifid(eui, *(__be32 *)dev->dev_addr);
}

static int ipv6_generate_eui64(u8 *eui, struct net_device *dev)
{
	switch (dev->type) {
	case ARPHRD_ETHER:
	case ARPHRD_FDDI:
		return addrconf_ifid_eui48(eui, dev);
	case ARPHRD_ARCNET:
		return addrconf_ifid_arcnet(eui, dev);
	case ARPHRD_INFINIBAND:
		return addrconf_ifid_infiniband(eui, dev);
	case ARPHRD_SIT:
		return addrconf_ifid_sit(eui, dev);
	case ARPHRD_IPGRE:
		return addrconf_ifid_gre(eui, dev);
	case ARPHRD_IEEE802154:
		return addrconf_ifid_eui64(eui, dev);
	case ARPHRD_IEEE1394:
		return addrconf_ifid_ieee1394(eui, dev);
	}
	return -1;
}

static int ipv6_inherit_eui64(u8 *eui, struct inet6_dev *idev)
{
	int err = -1;
	struct inet6_ifaddr *ifp;

	read_lock_bh(&idev->lock);
	list_for_each_entry(ifp, &idev->addr_list, if_list) {
		if (ifp->scope == IFA_LINK && !(ifp->flags&IFA_F_TENTATIVE)) {
			memcpy(eui, ifp->addr.s6_addr+8, 8);
			err = 0;
			break;
		}
	}
	read_unlock_bh(&idev->lock);
	return err;
}

#ifdef CONFIG_IPV6_PRIVACY
/* (re)generation of randomized interface identifier (RFC 3041 3.2, 3.5) */
static void __ipv6_regen_rndid(struct inet6_dev *idev)
{
regen:
	get_random_bytes(idev->rndid, sizeof(idev->rndid));
	idev->rndid[0] &= ~0x02;

	/*
	 * <draft-ietf-ipngwg-temp-addresses-v2-00.txt>:
	 * check if generated address is not inappropriate
	 *
	 *  - Reserved subnet anycast (RFC 2526)
	 *	11111101 11....11 1xxxxxxx
	 *  - ISATAP (RFC4214) 6.1
	 *	00-00-5E-FE-xx-xx-xx-xx
	 *  - value 0
	 *  - XXX: already assigned to an address on the device
	 */
	if (idev->rndid[0] == 0xfd &&
	    (idev->rndid[1]&idev->rndid[2]&idev->rndid[3]&idev->rndid[4]&idev->rndid[5]&idev->rndid[6]) == 0xff &&
	    (idev->rndid[7]&0x80))
		goto regen;
	if ((idev->rndid[0]|idev->rndid[1]) == 0) {
		if (idev->rndid[2] == 0x5e && idev->rndid[3] == 0xfe)
			goto regen;
		if ((idev->rndid[2]|idev->rndid[3]|idev->rndid[4]|idev->rndid[5]|idev->rndid[6]|idev->rndid[7]) == 0x00)
			goto regen;
	}
}

static void ipv6_regen_rndid(unsigned long data)
{
	struct inet6_dev *idev = (struct inet6_dev *) data;
	unsigned long expires;

	rcu_read_lock_bh();
	write_lock_bh(&idev->lock);

	if (idev->dead)
		goto out;

	__ipv6_regen_rndid(idev);

	expires = jiffies +
		idev->cnf.temp_prefered_lft * HZ -
		idev->cnf.regen_max_retry * idev->cnf.dad_transmits * idev->nd_parms->retrans_time -
		idev->cnf.max_desync_factor * HZ;
	if (time_before(expires, jiffies)) {
		pr_warn("%s: too short regeneration interval; timer disabled for %s\n",
			__func__, idev->dev->name);
		goto out;
	}

	if (!mod_timer(&idev->regen_timer, expires))
		in6_dev_hold(idev);

out:
	write_unlock_bh(&idev->lock);
	rcu_read_unlock_bh();
	in6_dev_put(idev);
}

static void  __ipv6_try_regen_rndid(struct inet6_dev *idev, struct in6_addr *tmpaddr)
{
	if (tmpaddr && memcmp(idev->rndid, &tmpaddr->s6_addr[8], 8) == 0)
		__ipv6_regen_rndid(idev);
}
#endif

/*
 *	Add prefix route.
 */

static void
addrconf_prefix_route(struct in6_addr *pfx, int plen, struct net_device *dev,
		      unsigned long expires, u32 flags)
{
	struct fib6_config cfg = {
		.fc_table = RT6_TABLE_PREFIX,
		.fc_metric = IP6_RT_PRIO_ADDRCONF,
		.fc_ifindex = dev->ifindex,
		.fc_expires = expires,
		.fc_dst_len = plen,
		.fc_flags = RTF_UP | flags,
		.fc_nlinfo.nl_net = dev_net(dev),
		.fc_protocol = RTPROT_KERNEL,
	};

	cfg.fc_dst = *pfx;

	/* Prevent useless cloning on PtP SIT.
	   This thing is done here expecting that the whole
	   class of non-broadcast devices need not cloning.
	 */
#if IS_ENABLED(CONFIG_IPV6_SIT)
	if (dev->type == ARPHRD_SIT && (dev->flags & IFF_POINTOPOINT))
		cfg.fc_flags |= RTF_NONEXTHOP;
#endif

	ip6_route_add(&cfg);
}


static struct rt6_info *addrconf_get_prefix_route(const struct in6_addr *pfx,
						  int plen,
						  const struct net_device *dev,
						  u32 flags, u32 noflags)
{
	struct fib6_node *fn;
	struct rt6_info *rt = NULL;
	struct fib6_table *table;

	table = fib6_get_table(dev_net(dev), RT6_TABLE_PREFIX);
	if (table == NULL)
		return NULL;

	read_lock_bh(&table->tb6_lock);
	fn = fib6_locate(&table->tb6_root, pfx, plen, NULL, 0);
	if (!fn)
		goto out;
	for (rt = fn->leaf; rt; rt = rt->dst.rt6_next) {
		if (rt->dst.dev->ifindex != dev->ifindex)
			continue;
		if ((rt->rt6i_flags & flags) != flags)
			continue;
		if ((rt->rt6i_flags & noflags) != 0)
			continue;
		dst_hold(&rt->dst);
		break;
	}
out:
	read_unlock_bh(&table->tb6_lock);
	return rt;
}


/* Create "default" multicast route to the interface */

static void addrconf_add_mroute(struct net_device *dev)
{
	struct fib6_config cfg = {
		.fc_table = RT6_TABLE_LOCAL,
		.fc_metric = IP6_RT_PRIO_ADDRCONF,
		.fc_ifindex = dev->ifindex,
		.fc_dst_len = 8,
		.fc_flags = RTF_UP,
		.fc_nlinfo.nl_net = dev_net(dev),
	};

	ipv6_addr_set(&cfg.fc_dst, htonl(0xFF000000), 0, 0, 0);

	ip6_route_add(&cfg);
}

#if IS_ENABLED(CONFIG_IPV6_SIT)
static void sit_route_add(struct net_device *dev)
{
	struct fib6_config cfg = {
		.fc_table = RT6_TABLE_MAIN,
		.fc_metric = IP6_RT_PRIO_ADDRCONF,
		.fc_ifindex = dev->ifindex,
		.fc_dst_len = 96,
		.fc_flags = RTF_UP | RTF_NONEXTHOP,
		.fc_nlinfo.nl_net = dev_net(dev),
	};

	/* prefix length - 96 bits "::d.d.d.d" */
	ip6_route_add(&cfg);
}
#endif

static struct inet6_dev *addrconf_add_dev(struct net_device *dev)
{
	struct inet6_dev *idev;

	ASSERT_RTNL();

	idev = ipv6_find_idev(dev);
	if (!idev)
		return ERR_PTR(-ENOBUFS);

	if (idev->cnf.disable_ipv6)
		return ERR_PTR(-EACCES);

	/* Add default multicast route */
	if (!(dev->flags & IFF_LOOPBACK))
		addrconf_add_mroute(dev);

	return idev;
}

void addrconf_prefix_rcv(struct net_device *dev, u8 *opt, int len, bool sllao)
{
	struct prefix_info *pinfo;
	__u32 valid_lft;
	__u32 prefered_lft;
	int addr_type;
	struct inet6_dev *in6_dev;
	struct net *net = dev_net(dev);

	pinfo = (struct prefix_info *) opt;

	if (len < sizeof(struct prefix_info)) {
		ADBG(("addrconf: prefix option too short\n"));
		return;
	}

	/*
	 *	Validation checks ([ADDRCONF], page 19)
	 */

	addr_type = ipv6_addr_type(&pinfo->prefix);

	if (addr_type & (IPV6_ADDR_MULTICAST|IPV6_ADDR_LINKLOCAL))
		return;

	valid_lft = ntohl(pinfo->valid);
	prefered_lft = ntohl(pinfo->prefered);

	if (prefered_lft > valid_lft) {
		net_warn_ratelimited("addrconf: prefix option has invalid lifetime\n");
		return;
	}

	in6_dev = in6_dev_get(dev);

	if (in6_dev == NULL) {
		net_dbg_ratelimited("addrconf: device %s not configured\n",
				    dev->name);
		return;
	}

	/*
	 *	Two things going on here:
	 *	1) Add routes for on-link prefixes
	 *	2) Configure prefixes with the auto flag set
	 */

	if (pinfo->onlink) {
		struct rt6_info *rt;
		unsigned long rt_expires;

		/* Avoid arithmetic overflow. Really, we could
		 * save rt_expires in seconds, likely valid_lft,
		 * but it would require division in fib gc, that it
		 * not good.
		 */
		if (HZ > USER_HZ)
			rt_expires = addrconf_timeout_fixup(valid_lft, HZ);
		else
			rt_expires = addrconf_timeout_fixup(valid_lft, USER_HZ);

		if (addrconf_finite_timeout(rt_expires))
			rt_expires *= HZ;

		rt = addrconf_get_prefix_route(&pinfo->prefix,
					       pinfo->prefix_len,
					       dev,
					       RTF_ADDRCONF | RTF_PREFIX_RT,
					       RTF_GATEWAY | RTF_DEFAULT);

		if (rt) {
			/* Autoconf prefix route */
			if (valid_lft == 0) {
				ip6_del_rt(rt);
				rt = NULL;
			} else if (addrconf_finite_timeout(rt_expires)) {
				/* not infinity */
				rt6_set_expires(rt, jiffies + rt_expires);
			} else {
				rt6_clean_expires(rt);
			}
		} else if (valid_lft) {
			clock_t expires = 0;
			int flags = RTF_ADDRCONF | RTF_PREFIX_RT;
			if (addrconf_finite_timeout(rt_expires)) {
				/* not infinity */
				flags |= RTF_EXPIRES;
				expires = jiffies_to_clock_t(rt_expires);
			}
			addrconf_prefix_route(&pinfo->prefix, pinfo->prefix_len,
					      dev, expires, flags);
		}
		ip6_rt_put(rt);
	}

	/* Try to figure out our local address for this prefix */

	if (pinfo->autoconf && in6_dev->cnf.autoconf) {
		struct inet6_ifaddr *ifp;
		struct in6_addr addr;
		int create = 0, update_lft = 0;
		bool tokenized = false;

		if (pinfo->prefix_len == 64) {
			memcpy(&addr, &pinfo->prefix, 8);

			if (!ipv6_addr_any(&in6_dev->token)) {
				read_lock_bh(&in6_dev->lock);
				memcpy(addr.s6_addr + 8,
				       in6_dev->token.s6_addr + 8, 8);
				read_unlock_bh(&in6_dev->lock);
				tokenized = true;
			} else if (ipv6_generate_eui64(addr.s6_addr + 8, dev) &&
				   ipv6_inherit_eui64(addr.s6_addr + 8, in6_dev)) {
				in6_dev_put(in6_dev);
				return;
			}
			goto ok;
		}
		net_dbg_ratelimited("IPv6 addrconf: prefix with wrong length %d\n",
				    pinfo->prefix_len);
		in6_dev_put(in6_dev);
		return;

ok:

		ifp = ipv6_get_ifaddr(net, &addr, dev, 1);

		if (ifp == NULL && valid_lft) {
			int max_addresses = in6_dev->cnf.max_addresses;
			u32 addr_flags = 0;

#ifdef CONFIG_IPV6_OPTIMISTIC_DAD
			if (in6_dev->cnf.optimistic_dad &&
			    !net->ipv6.devconf_all->forwarding && sllao)
				addr_flags = IFA_F_OPTIMISTIC;
#endif

			/* Do not allow to create too much of autoconfigured
			 * addresses; this would be too easy way to crash kernel.
			 */
			if (!max_addresses ||
			    ipv6_count_addresses(in6_dev) < max_addresses)
				ifp = ipv6_add_addr(in6_dev, &addr, pinfo->prefix_len,
						    addr_type&IPV6_ADDR_SCOPE_MASK,
						    addr_flags);

			if (IS_ERR_OR_NULL(ifp)) {
				in6_dev_put(in6_dev);
				return;
			}

			update_lft = create = 1;
			ifp->cstamp = jiffies;
			ifp->tokenized = tokenized;
			addrconf_dad_start(ifp);
		}

		if (ifp) {
			int flags;
			unsigned long now;
#ifdef CONFIG_IPV6_PRIVACY
			struct inet6_ifaddr *ift;
#endif
			u32 stored_lft;

			/* update lifetime (RFC2462 5.5.3 e) */
			spin_lock(&ifp->lock);
			now = jiffies;
			if (ifp->valid_lft > (now - ifp->tstamp) / HZ)
				stored_lft = ifp->valid_lft - (now - ifp->tstamp) / HZ;
			else
				stored_lft = 0;
			if (!update_lft && stored_lft) {
				if (valid_lft > MIN_VALID_LIFETIME ||
				    valid_lft > stored_lft)
					update_lft = 1;
				else if (stored_lft <= MIN_VALID_LIFETIME) {
					/* valid_lft <= stored_lft is always true */
					/*
					 * RFC 4862 Section 5.5.3e:
					 * "Note that the preferred lifetime of
					 *  the corresponding address is always
					 *  reset to the Preferred Lifetime in
					 *  the received Prefix Information
					 *  option, regardless of whether the
					 *  valid lifetime is also reset or
					 *  ignored."
					 *
					 *  So if the preferred lifetime in
					 *  this advertisement is different
					 *  than what we have stored, but the
					 *  valid lifetime is invalid, just
					 *  reset prefered_lft.
					 *
					 *  We must set the valid lifetime
					 *  to the stored lifetime since we'll
					 *  be updating the timestamp below,
					 *  else we'll set it back to the
					 *  minimum.
					 */
					if (prefered_lft != ifp->prefered_lft) {
						valid_lft = stored_lft;
						update_lft = 1;
					}
				} else {
					valid_lft = MIN_VALID_LIFETIME;
					if (valid_lft < prefered_lft)
						prefered_lft = valid_lft;
					update_lft = 1;
				}
			}

			if (update_lft) {
				ifp->valid_lft = valid_lft;
				ifp->prefered_lft = prefered_lft;
				ifp->tstamp = now;
				flags = ifp->flags;
				ifp->flags &= ~IFA_F_DEPRECATED;
				spin_unlock(&ifp->lock);

				if (!(flags&IFA_F_TENTATIVE))
					ipv6_ifa_notify(0, ifp);
			} else
				spin_unlock(&ifp->lock);

#ifdef CONFIG_IPV6_PRIVACY
			read_lock_bh(&in6_dev->lock);
			/* update all temporary addresses in the list */
			list_for_each_entry(ift, &in6_dev->tempaddr_list,
					    tmp_list) {
				int age, max_valid, max_prefered;

				if (ifp != ift->ifpub)
					continue;

				/*
				 * RFC 4941 section 3.3:
				 * If a received option will extend the lifetime
				 * of a public address, the lifetimes of
				 * temporary addresses should be extended,
				 * subject to the overall constraint that no
				 * temporary addresses should ever remain
				 * "valid" or "preferred" for a time longer than
				 * (TEMP_VALID_LIFETIME) or
				 * (TEMP_PREFERRED_LIFETIME - DESYNC_FACTOR),
				 * respectively.
				 */
				age = (now - ift->cstamp) / HZ;
				max_valid = in6_dev->cnf.temp_valid_lft - age;
				if (max_valid < 0)
					max_valid = 0;

				max_prefered = in6_dev->cnf.temp_prefered_lft -
					       in6_dev->cnf.max_desync_factor -
					       age;
				if (max_prefered < 0)
					max_prefered = 0;

				if (valid_lft > max_valid)
					valid_lft = max_valid;

				if (prefered_lft > max_prefered)
					prefered_lft = max_prefered;

				spin_lock(&ift->lock);
				flags = ift->flags;
				ift->valid_lft = valid_lft;
				ift->prefered_lft = prefered_lft;
				ift->tstamp = now;
				if (prefered_lft > 0)
					ift->flags &= ~IFA_F_DEPRECATED;

				spin_unlock(&ift->lock);
				if (!(flags&IFA_F_TENTATIVE))
					ipv6_ifa_notify(0, ift);
			}

			if ((create || list_empty(&in6_dev->tempaddr_list)) && in6_dev->cnf.use_tempaddr > 0) {
				/*
				 * When a new public address is created as
				 * described in [ADDRCONF], also create a new
				 * temporary address. Also create a temporary
				 * address if it's enabled but no temporary
				 * address currently exists.
				 */
				read_unlock_bh(&in6_dev->lock);
				ipv6_create_tempaddr(ifp, NULL);
			} else {
				read_unlock_bh(&in6_dev->lock);
			}
#endif
			in6_ifa_put(ifp);
			addrconf_verify(0);
		}
	}
	inet6_prefix_notify(RTM_NEWPREFIX, in6_dev, pinfo);
	in6_dev_put(in6_dev);
}

/*
 *	Set destination address.
 *	Special case for SIT interfaces where we create a new "virtual"
 *	device.
 */
int addrconf_set_dstaddr(struct net *net, void __user *arg)
{
	struct in6_ifreq ireq;
	struct net_device *dev;
	int err = -EINVAL;

	rtnl_lock();

	err = -EFAULT;
	if (copy_from_user(&ireq, arg, sizeof(struct in6_ifreq)))
		goto err_exit;

	dev = __dev_get_by_index(net, ireq.ifr6_ifindex);

	err = -ENODEV;
	if (dev == NULL)
		goto err_exit;

#if IS_ENABLED(CONFIG_IPV6_SIT)
	if (dev->type == ARPHRD_SIT) {
		const struct net_device_ops *ops = dev->netdev_ops;
		struct ifreq ifr;
		struct ip_tunnel_parm p;

		err = -EADDRNOTAVAIL;
		if (!(ipv6_addr_type(&ireq.ifr6_addr) & IPV6_ADDR_COMPATv4))
			goto err_exit;

		memset(&p, 0, sizeof(p));
		p.iph.daddr = ireq.ifr6_addr.s6_addr32[3];
		p.iph.saddr = 0;
		p.iph.version = 4;
		p.iph.ihl = 5;
		p.iph.protocol = IPPROTO_IPV6;
		p.iph.ttl = 64;
		ifr.ifr_ifru.ifru_data = (__force void __user *)&p;

		if (ops->ndo_do_ioctl) {
			mm_segment_t oldfs = get_fs();

			set_fs(KERNEL_DS);
			err = ops->ndo_do_ioctl(dev, &ifr, SIOCADDTUNNEL);
			set_fs(oldfs);
		} else
			err = -EOPNOTSUPP;

		if (err == 0) {
			err = -ENOBUFS;
			dev = __dev_get_by_name(net, p.name);
			if (!dev)
				goto err_exit;
			err = dev_open(dev);
		}
	}
#endif

err_exit:
	rtnl_unlock();
	return err;
}

/*
 *	Manual configuration of address on an interface
 */
static int inet6_addr_add(struct net *net, int ifindex, const struct in6_addr *pfx,
			  const struct in6_addr *peer_pfx,
			  unsigned int plen, __u8 ifa_flags, __u32 prefered_lft,
			  __u32 valid_lft)
{
	struct inet6_ifaddr *ifp;
	struct inet6_dev *idev;
	struct net_device *dev;
	int scope;
	u32 flags;
	clock_t expires;
	unsigned long timeout;

	ASSERT_RTNL();

	if (plen > 128)
		return -EINVAL;

	/* check the lifetime */
	if (!valid_lft || prefered_lft > valid_lft)
		return -EINVAL;

	dev = __dev_get_by_index(net, ifindex);
	if (!dev)
		return -ENODEV;

	idev = addrconf_add_dev(dev);
	if (IS_ERR(idev))
		return PTR_ERR(idev);

	scope = ipv6_addr_scope(pfx);

	timeout = addrconf_timeout_fixup(valid_lft, HZ);
	if (addrconf_finite_timeout(timeout)) {
		expires = jiffies_to_clock_t(timeout * HZ);
		valid_lft = timeout;
		flags = RTF_EXPIRES;
	} else {
		expires = 0;
		flags = 0;
		ifa_flags |= IFA_F_PERMANENT;
	}

	timeout = addrconf_timeout_fixup(prefered_lft, HZ);
	if (addrconf_finite_timeout(timeout)) {
		if (timeout == 0)
			ifa_flags |= IFA_F_DEPRECATED;
		prefered_lft = timeout;
	}

	ifp = ipv6_add_addr(idev, pfx, plen, scope, ifa_flags);

	if (!IS_ERR(ifp)) {
		spin_lock_bh(&ifp->lock);
		ifp->valid_lft = valid_lft;
		ifp->prefered_lft = prefered_lft;
		ifp->tstamp = jiffies;
		if (peer_pfx)
			ifp->peer_addr = *peer_pfx;
		spin_unlock_bh(&ifp->lock);

		addrconf_prefix_route(&ifp->addr, ifp->prefix_len, dev,
				      expires, flags);
		/*
		 * Note that section 3.1 of RFC 4429 indicates
		 * that the Optimistic flag should not be set for
		 * manually configured addresses
		 */
		addrconf_dad_start(ifp);
		in6_ifa_put(ifp);
		addrconf_verify(0);
		return 0;
	}

	return PTR_ERR(ifp);
}

static int inet6_addr_del(struct net *net, int ifindex, const struct in6_addr *pfx,
			  unsigned int plen)
{
	struct inet6_ifaddr *ifp;
	struct inet6_dev *idev;
	struct net_device *dev;

	if (plen > 128)
		return -EINVAL;

	dev = __dev_get_by_index(net, ifindex);
	if (!dev)
		return -ENODEV;

	if ((idev = __in6_dev_get(dev)) == NULL)
		return -ENXIO;

	read_lock_bh(&idev->lock);
	list_for_each_entry(ifp, &idev->addr_list, if_list) {
		if (ifp->prefix_len == plen &&
		    ipv6_addr_equal(pfx, &ifp->addr)) {
			in6_ifa_hold(ifp);
			read_unlock_bh(&idev->lock);

			ipv6_del_addr(ifp);
			return 0;
		}
	}
	read_unlock_bh(&idev->lock);
	return -EADDRNOTAVAIL;
}


int addrconf_add_ifaddr(struct net *net, void __user *arg)
{
	struct in6_ifreq ireq;
	int err;

	if (!ns_capable(net->user_ns, CAP_NET_ADMIN))
		return -EPERM;

	if (copy_from_user(&ireq, arg, sizeof(struct in6_ifreq)))
		return -EFAULT;

	rtnl_lock();
	err = inet6_addr_add(net, ireq.ifr6_ifindex, &ireq.ifr6_addr, NULL,
			     ireq.ifr6_prefixlen, IFA_F_PERMANENT,
			     INFINITY_LIFE_TIME, INFINITY_LIFE_TIME);
	rtnl_unlock();
	return err;
}

int addrconf_del_ifaddr(struct net *net, void __user *arg)
{
	struct in6_ifreq ireq;
	int err;

	if (!ns_capable(net->user_ns, CAP_NET_ADMIN))
		return -EPERM;

	if (copy_from_user(&ireq, arg, sizeof(struct in6_ifreq)))
		return -EFAULT;

	rtnl_lock();
	err = inet6_addr_del(net, ireq.ifr6_ifindex, &ireq.ifr6_addr,
			     ireq.ifr6_prefixlen);
	rtnl_unlock();
	return err;
}

static void add_addr(struct inet6_dev *idev, const struct in6_addr *addr,
		     int plen, int scope)
{
	struct inet6_ifaddr *ifp;

	ifp = ipv6_add_addr(idev, addr, plen, scope, IFA_F_PERMANENT);
	if (!IS_ERR(ifp)) {
		spin_lock_bh(&ifp->lock);
		ifp->flags &= ~IFA_F_TENTATIVE;
		spin_unlock_bh(&ifp->lock);
		ipv6_ifa_notify(RTM_NEWADDR, ifp);
		in6_ifa_put(ifp);
	}
}

#if IS_ENABLED(CONFIG_IPV6_SIT)
static void sit_add_v4_addrs(struct inet6_dev *idev)
{
	struct in6_addr addr;
	struct net_device *dev;
	struct net *net = dev_net(idev->dev);
	int scope;

	ASSERT_RTNL();

	memset(&addr, 0, sizeof(struct in6_addr));
	memcpy(&addr.s6_addr32[3], idev->dev->dev_addr, 4);

	if (idev->dev->flags&IFF_POINTOPOINT) {
		addr.s6_addr32[0] = htonl(0xfe800000);
		scope = IFA_LINK;
	} else {
		scope = IPV6_ADDR_COMPATv4;
	}

	if (addr.s6_addr32[3]) {
		add_addr(idev, &addr, 128, scope);
		return;
	}

	for_each_netdev(net, dev) {
		struct in_device *in_dev = __in_dev_get_rtnl(dev);
		if (in_dev && (dev->flags & IFF_UP)) {
			struct in_ifaddr *ifa;

			int flag = scope;

			for (ifa = in_dev->ifa_list; ifa; ifa = ifa->ifa_next) {
				int plen;

				addr.s6_addr32[3] = ifa->ifa_local;

				if (ifa->ifa_scope == RT_SCOPE_LINK)
					continue;
				if (ifa->ifa_scope >= RT_SCOPE_HOST) {
					if (idev->dev->flags&IFF_POINTOPOINT)
						continue;
					flag |= IFA_HOST;
				}
				if (idev->dev->flags&IFF_POINTOPOINT)
					plen = 64;
				else
					plen = 96;

				add_addr(idev, &addr, plen, flag);
			}
		}
	}
}
#endif

static void init_loopback(struct net_device *dev)
{
	struct inet6_dev  *idev;
	struct net_device *sp_dev;
	struct inet6_ifaddr *sp_ifa;
	struct rt6_info *sp_rt;

	/* ::1 */

	ASSERT_RTNL();

	if ((idev = ipv6_find_idev(dev)) == NULL) {
		pr_debug("%s: add_dev failed\n", __func__);
		return;
	}

	add_addr(idev, &in6addr_loopback, 128, IFA_HOST);

	/* Add routes to other interface's IPv6 addresses */
	for_each_netdev(dev_net(dev), sp_dev) {
		if (!strcmp(sp_dev->name, dev->name))
			continue;

		idev = __in6_dev_get(sp_dev);
		if (!idev)
			continue;

		read_lock_bh(&idev->lock);
		list_for_each_entry(sp_ifa, &idev->addr_list, if_list) {

			if (sp_ifa->flags & (IFA_F_DADFAILED | IFA_F_TENTATIVE))
				continue;

			if (sp_ifa->rt)
				continue;

			sp_rt = addrconf_dst_alloc(idev, &sp_ifa->addr, 0);

			/* Failure cases are ignored */
			if (!IS_ERR(sp_rt)) {
				sp_ifa->rt = sp_rt;
				ip6_ins_rt(sp_rt);
			}
		}
		read_unlock_bh(&idev->lock);
	}
}

static void addrconf_add_linklocal(struct inet6_dev *idev, const struct in6_addr *addr)
{
	struct inet6_ifaddr *ifp;
	u32 addr_flags = IFA_F_PERMANENT;

#ifdef CONFIG_IPV6_OPTIMISTIC_DAD
	if (idev->cnf.optimistic_dad &&
	    !dev_net(idev->dev)->ipv6.devconf_all->forwarding)
		addr_flags |= IFA_F_OPTIMISTIC;
#endif


	ifp = ipv6_add_addr(idev, addr, 64, IFA_LINK, addr_flags);
	if (!IS_ERR(ifp)) {
		addrconf_prefix_route(&ifp->addr, ifp->prefix_len, idev->dev, 0, 0);
		addrconf_dad_start(ifp);
		in6_ifa_put(ifp);
	}
}

static void addrconf_dev_config(struct net_device *dev)
{
	struct in6_addr addr;
	struct inet6_dev *idev;

	ASSERT_RTNL();

	if ((dev->type != ARPHRD_ETHER) &&
	    (dev->type != ARPHRD_FDDI) &&
	    (dev->type != ARPHRD_ARCNET) &&
	    (dev->type != ARPHRD_INFINIBAND) &&
	    (dev->type != ARPHRD_IEEE802154) &&
	    (dev->type != ARPHRD_IEEE1394)) {
		/* Alas, we support only Ethernet autoconfiguration. */
		return;
	}

	idev = addrconf_add_dev(dev);
	if (IS_ERR(idev))
		return;

	memset(&addr, 0, sizeof(struct in6_addr));
	addr.s6_addr32[0] = htonl(0xFE800000);

	if (ipv6_generate_eui64(addr.s6_addr + 8, dev) == 0)
		addrconf_add_linklocal(idev, &addr);
}

#if IS_ENABLED(CONFIG_IPV6_SIT)
static void addrconf_sit_config(struct net_device *dev)
{
	struct inet6_dev *idev;

	ASSERT_RTNL();

	/*
	 * Configure the tunnel with one of our IPv4
	 * addresses... we should configure all of
	 * our v4 addrs in the tunnel
	 */

	if ((idev = ipv6_find_idev(dev)) == NULL) {
		pr_debug("%s: add_dev failed\n", __func__);
		return;
	}

	if (dev->priv_flags & IFF_ISATAP) {
		struct in6_addr addr;

		ipv6_addr_set(&addr,  htonl(0xFE800000), 0, 0, 0);
		addrconf_prefix_route(&addr, 64, dev, 0, 0);
		if (!ipv6_generate_eui64(addr.s6_addr + 8, dev))
			addrconf_add_linklocal(idev, &addr);
		return;
	}

	sit_add_v4_addrs(idev);

	if (dev->flags&IFF_POINTOPOINT)
		addrconf_add_mroute(dev);
	else
		sit_route_add(dev);
}
#endif

#if IS_ENABLED(CONFIG_NET_IPGRE)
static void addrconf_gre_config(struct net_device *dev)
{
	struct inet6_dev *idev;
	struct in6_addr addr;

	ASSERT_RTNL();

	if ((idev = ipv6_find_idev(dev)) == NULL) {
		pr_debug("%s: add_dev failed\n", __func__);
		return;
	}

	ipv6_addr_set(&addr,  htonl(0xFE800000), 0, 0, 0);
	addrconf_prefix_route(&addr, 64, dev, 0, 0);

	if (!ipv6_generate_eui64(addr.s6_addr + 8, dev))
		addrconf_add_linklocal(idev, &addr);
}
#endif

static inline int
ipv6_inherit_linklocal(struct inet6_dev *idev, struct net_device *link_dev)
{
	struct in6_addr lladdr;

	if (!ipv6_get_lladdr(link_dev, &lladdr, IFA_F_TENTATIVE)) {
		addrconf_add_linklocal(idev, &lladdr);
		return 0;
	}
	return -1;
}

static void ip6_tnl_add_linklocal(struct inet6_dev *idev)
{
	struct net_device *link_dev;
	struct net *net = dev_net(idev->dev);

	/* first try to inherit the link-local address from the link device */
	if (idev->dev->iflink &&
	    (link_dev = __dev_get_by_index(net, idev->dev->iflink))) {
		if (!ipv6_inherit_linklocal(idev, link_dev))
			return;
	}
	/* then try to inherit it from any device */
	for_each_netdev(net, link_dev) {
		if (!ipv6_inherit_linklocal(idev, link_dev))
			return;
	}
	pr_debug("init ip6-ip6: add_linklocal failed\n");
}

/*
 * Autoconfigure tunnel with a link-local address so routing protocols,
 * DHCPv6, MLD etc. can be run over the virtual link
 */

static void addrconf_ip6_tnl_config(struct net_device *dev)
{
	struct inet6_dev *idev;

	ASSERT_RTNL();

	idev = addrconf_add_dev(dev);
	if (IS_ERR(idev)) {
		pr_debug("init ip6-ip6: add_dev failed\n");
		return;
	}
	ip6_tnl_add_linklocal(idev);
}

static int addrconf_notify(struct notifier_block *this, unsigned long event,
			   void *ptr)
{
	struct net_device *dev = netdev_notifier_info_to_dev(ptr);
	struct inet6_dev *idev = __in6_dev_get(dev);
	int run_pending = 0;
	int err;

	switch (event) {
	case NETDEV_REGISTER:
		if (!idev && dev->mtu >= IPV6_MIN_MTU) {
			idev = ipv6_add_dev(dev);
			if (!idev)
				return notifier_from_errno(-ENOMEM);
		}
		break;

	case NETDEV_UP:
	case NETDEV_CHANGE:
		if (dev->flags & IFF_SLAVE)
			break;

		if (event == NETDEV_UP) {
			if (!addrconf_qdisc_ok(dev)) {
				/* device is not ready yet. */
				pr_info("ADDRCONF(NETDEV_UP): %s: link is not ready\n",
					dev->name);
				break;
			}

			if (!idev && dev->mtu >= IPV6_MIN_MTU)
				idev = ipv6_add_dev(dev);

			if (idev) {
				idev->if_flags |= IF_READY;
				run_pending = 1;
			}
		} else {
			if (!addrconf_qdisc_ok(dev)) {
				/* device is still not ready. */
				break;
			}

			if (idev) {
				if (idev->if_flags & IF_READY)
					/* device is already configured. */
					break;
				idev->if_flags |= IF_READY;
			}

			pr_info("ADDRCONF(NETDEV_CHANGE): %s: link becomes ready\n",
				dev->name);

			run_pending = 1;
		}

		switch (dev->type) {
#if IS_ENABLED(CONFIG_IPV6_SIT)
		case ARPHRD_SIT:
			addrconf_sit_config(dev);
			break;
#endif
#if IS_ENABLED(CONFIG_NET_IPGRE)
		case ARPHRD_IPGRE:
			addrconf_gre_config(dev);
			break;
#endif
		case ARPHRD_TUNNEL6:
			addrconf_ip6_tnl_config(dev);
			break;
		case ARPHRD_LOOPBACK:
			init_loopback(dev);
			break;

		default:
			addrconf_dev_config(dev);
			break;
		}

		if (idev) {
			if (run_pending)
				addrconf_dad_run(idev);

			/*
			 * If the MTU changed during the interface down,
			 * when the interface up, the changed MTU must be
			 * reflected in the idev as well as routers.
			 */
			if (idev->cnf.mtu6 != dev->mtu &&
			    dev->mtu >= IPV6_MIN_MTU) {
				rt6_mtu_change(dev, dev->mtu);
				idev->cnf.mtu6 = dev->mtu;
			}
			idev->tstamp = jiffies;
			inet6_ifinfo_notify(RTM_NEWLINK, idev);

			/*
			 * If the changed mtu during down is lower than
			 * IPV6_MIN_MTU stop IPv6 on this interface.
			 */
			if (dev->mtu < IPV6_MIN_MTU)
				addrconf_ifdown(dev, 1);
		}
		break;

	case NETDEV_CHANGEMTU:
		if (idev && dev->mtu >= IPV6_MIN_MTU) {
			rt6_mtu_change(dev, dev->mtu);
			idev->cnf.mtu6 = dev->mtu;
			break;
		}

		if (!idev && dev->mtu >= IPV6_MIN_MTU) {
			idev = ipv6_add_dev(dev);
			if (idev)
				break;
		}

		/*
		 * MTU falled under IPV6_MIN_MTU.
		 * Stop IPv6 on this interface.
		 */

	case NETDEV_DOWN:
	case NETDEV_UNREGISTER:
		/*
		 *	Remove all addresses from this interface.
		 */
		addrconf_ifdown(dev, event != NETDEV_DOWN);
		break;

	case NETDEV_CHANGENAME:
		if (idev) {
			snmp6_unregister_dev(idev);
			addrconf_sysctl_unregister(idev);
			addrconf_sysctl_register(idev);
			err = snmp6_register_dev(idev);
			if (err)
				return notifier_from_errno(err);
		}
		break;

	case NETDEV_PRE_TYPE_CHANGE:
	case NETDEV_POST_TYPE_CHANGE:
		addrconf_type_change(dev, event);
		break;
	}

	return NOTIFY_OK;
}

/*
 *	addrconf module should be notified of a device going up
 */
static struct notifier_block ipv6_dev_notf = {
	.notifier_call = addrconf_notify,
};

static void addrconf_type_change(struct net_device *dev, unsigned long event)
{
	struct inet6_dev *idev;
	ASSERT_RTNL();

	idev = __in6_dev_get(dev);

	if (event == NETDEV_POST_TYPE_CHANGE)
		ipv6_mc_remap(idev);
	else if (event == NETDEV_PRE_TYPE_CHANGE)
		ipv6_mc_unmap(idev);
}

static int addrconf_ifdown(struct net_device *dev, int how)
{
	struct net *net = dev_net(dev);
	struct inet6_dev *idev;
	struct inet6_ifaddr *ifa;
	int state, i;

	ASSERT_RTNL();

	rt6_ifdown(net, dev);
	neigh_ifdown(&nd_tbl, dev);

	idev = __in6_dev_get(dev);
	if (idev == NULL)
		return -ENODEV;

	/*
	 * Step 1: remove reference to ipv6 device from parent device.
	 *	   Do not dev_put!
	 */
	if (how) {
		idev->dead = 1;

		/* protected by rtnl_lock */
		RCU_INIT_POINTER(dev->ip6_ptr, NULL);

		/* Step 1.5: remove snmp6 entry */
		snmp6_unregister_dev(idev);

	}

	/* Step 2: clear hash table */
	for (i = 0; i < IN6_ADDR_HSIZE; i++) {
		struct hlist_head *h = &inet6_addr_lst[i];

		spin_lock_bh(&addrconf_hash_lock);
	restart:
		hlist_for_each_entry_rcu(ifa, h, addr_lst) {
			if (ifa->idev == idev) {
				hlist_del_init_rcu(&ifa->addr_lst);
				addrconf_del_dad_timer(ifa);
				goto restart;
			}
		}
		spin_unlock_bh(&addrconf_hash_lock);
	}

	write_lock_bh(&idev->lock);

	addrconf_del_rs_timer(idev);

	/* Step 2: clear flags for stateless addrconf */
	if (!how)
		idev->if_flags &= ~(IF_RS_SENT|IF_RA_RCVD|IF_READY);

#ifdef CONFIG_IPV6_PRIVACY
	if (how && del_timer(&idev->regen_timer))
		in6_dev_put(idev);

	/* Step 3: clear tempaddr list */
	while (!list_empty(&idev->tempaddr_list)) {
		ifa = list_first_entry(&idev->tempaddr_list,
				       struct inet6_ifaddr, tmp_list);
		list_del(&ifa->tmp_list);
		write_unlock_bh(&idev->lock);
		spin_lock_bh(&ifa->lock);

		if (ifa->ifpub) {
			in6_ifa_put(ifa->ifpub);
			ifa->ifpub = NULL;
		}
		spin_unlock_bh(&ifa->lock);
		in6_ifa_put(ifa);
		write_lock_bh(&idev->lock);
	}
#endif

	while (!list_empty(&idev->addr_list)) {
		ifa = list_first_entry(&idev->addr_list,
				       struct inet6_ifaddr, if_list);
		addrconf_del_dad_timer(ifa);

		list_del(&ifa->if_list);

		write_unlock_bh(&idev->lock);

		spin_lock_bh(&ifa->state_lock);
		state = ifa->state;
		ifa->state = INET6_IFADDR_STATE_DEAD;
		spin_unlock_bh(&ifa->state_lock);

		if (state != INET6_IFADDR_STATE_DEAD) {
			__ipv6_ifa_notify(RTM_DELADDR, ifa);
			inet6addr_notifier_call_chain(NETDEV_DOWN, ifa);
		}
		in6_ifa_put(ifa);

		write_lock_bh(&idev->lock);
	}

	write_unlock_bh(&idev->lock);

	/* Step 5: Discard multicast list */
	if (how)
		ipv6_mc_destroy_dev(idev);
	else
		ipv6_mc_down(idev);

	idev->tstamp = jiffies;

	/* Last: Shot the device (if unregistered) */
	if (how) {
		addrconf_sysctl_unregister(idev);
		neigh_parms_release(&nd_tbl, idev->nd_parms);
		neigh_ifdown(&nd_tbl, dev);
		in6_dev_put(idev);
	}
	return 0;
}

static void addrconf_rs_timer(unsigned long data)
{
	struct inet6_dev *idev = (struct inet6_dev *)data;
	struct in6_addr lladdr;

	write_lock(&idev->lock);
	if (idev->dead || !(idev->if_flags & IF_READY))
		goto out;

	if (!ipv6_accept_ra(idev))
		goto out;

	/* Announcement received after solicitation was sent */
	if (idev->if_flags & IF_RA_RCVD)
		goto out;

	if (idev->rs_probes++ < idev->cnf.rtr_solicits) {
		if (!__ipv6_get_lladdr(idev, &lladdr, IFA_F_TENTATIVE))
			ndisc_send_rs(idev->dev, &lladdr,
				      &in6addr_linklocal_allrouters);
		else
			goto out;

		/* The wait after the last probe can be shorter */
		addrconf_mod_rs_timer(idev, (idev->rs_probes ==
					     idev->cnf.rtr_solicits) ?
				      idev->cnf.rtr_solicit_delay :
				      idev->cnf.rtr_solicit_interval);
	} else {
		/*
		 * Note: we do not support deprecated "all on-link"
		 * assumption any longer.
		 */
		pr_debug("%s: no IPv6 routers present\n", idev->dev->name);
	}

out:
	write_unlock(&idev->lock);
	in6_dev_put(idev);
}

/*
 *	Duplicate Address Detection
 */
static void addrconf_dad_kick(struct inet6_ifaddr *ifp)
{
	unsigned long rand_num;
	struct inet6_dev *idev = ifp->idev;

	if (ifp->flags & IFA_F_OPTIMISTIC)
		rand_num = 0;
	else
		rand_num = net_random() % (idev->cnf.rtr_solicit_delay ? : 1);

	ifp->dad_probes = idev->cnf.dad_transmits;
	addrconf_mod_dad_timer(ifp, rand_num);
}

static void addrconf_dad_start(struct inet6_ifaddr *ifp)
{
	struct inet6_dev *idev = ifp->idev;
	struct net_device *dev = idev->dev;

	addrconf_join_solict(dev, &ifp->addr);

	net_srandom(ifp->addr.s6_addr32[3]);

	read_lock_bh(&idev->lock);
	spin_lock(&ifp->lock);
	if (ifp->state == INET6_IFADDR_STATE_DEAD)
		goto out;

	if (dev->flags&(IFF_NOARP|IFF_LOOPBACK) ||
	    !(dev->flags&IFF_MULTICAST) ||
	    idev->cnf.accept_dad < 1 ||
	    !(ifp->flags&IFA_F_TENTATIVE) ||
	    ifp->flags & IFA_F_NODAD) {
		ifp->flags &= ~(IFA_F_TENTATIVE|IFA_F_OPTIMISTIC|IFA_F_DADFAILED);
		spin_unlock(&ifp->lock);
		read_unlock_bh(&idev->lock);

		addrconf_dad_completed(ifp);
		return;
	}

	if (!(idev->if_flags & IF_READY)) {
		spin_unlock(&ifp->lock);
		read_unlock_bh(&idev->lock);
		/*
		 * If the device is not ready:
		 * - keep it tentative if it is a permanent address.
		 * - otherwise, kill it.
		 */
		in6_ifa_hold(ifp);
		addrconf_dad_stop(ifp, 0);
		return;
	}

	/*
	 * Optimistic nodes can start receiving
	 * Frames right away
	 */
	if (ifp->flags & IFA_F_OPTIMISTIC)
		ip6_ins_rt(ifp->rt);

	addrconf_dad_kick(ifp);
out:
	spin_unlock(&ifp->lock);
	read_unlock_bh(&idev->lock);
}

static void addrconf_dad_timer(unsigned long data)
{
	struct inet6_ifaddr *ifp = (struct inet6_ifaddr *) data;
	struct inet6_dev *idev = ifp->idev;
	struct in6_addr mcaddr;

	if (!ifp->dad_probes && addrconf_dad_end(ifp))
		goto out;

	write_lock(&idev->lock);
	if (idev->dead || !(idev->if_flags & IF_READY)) {
		write_unlock(&idev->lock);
		goto out;
	}

	spin_lock(&ifp->lock);
	if (ifp->state == INET6_IFADDR_STATE_DEAD) {
		spin_unlock(&ifp->lock);
		write_unlock(&idev->lock);
		goto out;
	}

	if (ifp->dad_probes == 0) {
		/*
		 * DAD was successful
		 */

		ifp->flags &= ~(IFA_F_TENTATIVE|IFA_F_OPTIMISTIC|IFA_F_DADFAILED);
		spin_unlock(&ifp->lock);
		write_unlock(&idev->lock);

		addrconf_dad_completed(ifp);

		goto out;
	}

	ifp->dad_probes--;
	addrconf_mod_dad_timer(ifp, ifp->idev->nd_parms->retrans_time);
	spin_unlock(&ifp->lock);
	write_unlock(&idev->lock);

	/* send a neighbour solicitation for our addr */
	addrconf_addr_solict_mult(&ifp->addr, &mcaddr);
	ndisc_send_ns(ifp->idev->dev, NULL, &ifp->addr, &mcaddr, &in6addr_any);
out:
	in6_ifa_put(ifp);
}

static void addrconf_dad_completed(struct inet6_ifaddr *ifp)
{
	struct net_device *dev = ifp->idev->dev;
	struct in6_addr lladdr;
	bool send_rs, send_mld;

	addrconf_del_dad_timer(ifp);

	/*
	 *	Configure the address for reception. Now it is valid.
	 */

	ipv6_ifa_notify(RTM_NEWADDR, ifp);

	/* If added prefix is link local and we are prepared to process
	   router advertisements, start sending router solicitations.
	 */

<<<<<<< HEAD
	if (ipv6_accept_ra(ifp->idev) &&
	    ifp->idev->cnf.rtr_solicits > 0 &&
	    (dev->flags&IFF_LOOPBACK) == 0 &&
	    (dev->flags&IFF_MULTICAST) &&
	    (ipv6_addr_type(&ifp->addr) & IPV6_ADDR_LINKLOCAL)) {
=======
	read_lock_bh(&ifp->idev->lock);
	spin_lock(&ifp->lock);
	send_mld = ipv6_addr_type(&ifp->addr) & IPV6_ADDR_LINKLOCAL &&
		   ifp->idev->valid_ll_addr_cnt == 1;
	send_rs = send_mld &&
		  ipv6_accept_ra(ifp->idev) &&
		  ifp->idev->cnf.rtr_solicits > 0 &&
		  (dev->flags&IFF_LOOPBACK) == 0;
	spin_unlock(&ifp->lock);
	read_unlock_bh(&ifp->idev->lock);

	/* While dad is in progress mld report's source address is in6_addrany.
	 * Resend with proper ll now.
	 */
	if (send_mld)
		ipv6_mc_dad_complete(ifp->idev);

	if (send_rs) {
>>>>>>> ad81f054
		/*
		 *	If a host as already performed a random delay
		 *	[...] as part of DAD [...] there is no need
		 *	to delay again before sending the first RS
		 */
		if (ipv6_get_lladdr(dev, &lladdr, IFA_F_TENTATIVE))
			return;
		ndisc_send_rs(dev, &lladdr, &in6addr_linklocal_allrouters);

		write_lock_bh(&ifp->idev->lock);
		spin_lock(&ifp->lock);
		ifp->idev->rs_probes = 1;
		ifp->idev->if_flags |= IF_RS_SENT;
		addrconf_mod_rs_timer(ifp->idev,
				      ifp->idev->cnf.rtr_solicit_interval);
		spin_unlock(&ifp->lock);
		write_unlock_bh(&ifp->idev->lock);
	}
}

static void addrconf_dad_run(struct inet6_dev *idev)
{
	struct inet6_ifaddr *ifp;

	read_lock_bh(&idev->lock);
	list_for_each_entry(ifp, &idev->addr_list, if_list) {
		spin_lock(&ifp->lock);
		if (ifp->flags & IFA_F_TENTATIVE &&
		    ifp->state == INET6_IFADDR_STATE_DAD)
			addrconf_dad_kick(ifp);
		spin_unlock(&ifp->lock);
	}
	read_unlock_bh(&idev->lock);
}

#ifdef CONFIG_PROC_FS
struct if6_iter_state {
	struct seq_net_private p;
	int bucket;
	int offset;
};

static struct inet6_ifaddr *if6_get_first(struct seq_file *seq, loff_t pos)
{
	struct inet6_ifaddr *ifa = NULL;
	struct if6_iter_state *state = seq->private;
	struct net *net = seq_file_net(seq);
	int p = 0;

	/* initial bucket if pos is 0 */
	if (pos == 0) {
		state->bucket = 0;
		state->offset = 0;
	}

	for (; state->bucket < IN6_ADDR_HSIZE; ++state->bucket) {
		hlist_for_each_entry_rcu_bh(ifa, &inet6_addr_lst[state->bucket],
					 addr_lst) {
			if (!net_eq(dev_net(ifa->idev->dev), net))
				continue;
			/* sync with offset */
			if (p < state->offset) {
				p++;
				continue;
			}
			state->offset++;
			return ifa;
		}

		/* prepare for next bucket */
		state->offset = 0;
		p = 0;
	}
	return NULL;
}

static struct inet6_ifaddr *if6_get_next(struct seq_file *seq,
					 struct inet6_ifaddr *ifa)
{
	struct if6_iter_state *state = seq->private;
	struct net *net = seq_file_net(seq);

	hlist_for_each_entry_continue_rcu_bh(ifa, addr_lst) {
		if (!net_eq(dev_net(ifa->idev->dev), net))
			continue;
		state->offset++;
		return ifa;
	}

	while (++state->bucket < IN6_ADDR_HSIZE) {
		state->offset = 0;
		hlist_for_each_entry_rcu_bh(ifa,
				     &inet6_addr_lst[state->bucket], addr_lst) {
			if (!net_eq(dev_net(ifa->idev->dev), net))
				continue;
			state->offset++;
			return ifa;
		}
	}

	return NULL;
}

static void *if6_seq_start(struct seq_file *seq, loff_t *pos)
	__acquires(rcu_bh)
{
	rcu_read_lock_bh();
	return if6_get_first(seq, *pos);
}

static void *if6_seq_next(struct seq_file *seq, void *v, loff_t *pos)
{
	struct inet6_ifaddr *ifa;

	ifa = if6_get_next(seq, v);
	++*pos;
	return ifa;
}

static void if6_seq_stop(struct seq_file *seq, void *v)
	__releases(rcu_bh)
{
	rcu_read_unlock_bh();
}

static int if6_seq_show(struct seq_file *seq, void *v)
{
	struct inet6_ifaddr *ifp = (struct inet6_ifaddr *)v;
	seq_printf(seq, "%pi6 %02x %02x %02x %02x %8s\n",
		   &ifp->addr,
		   ifp->idev->dev->ifindex,
		   ifp->prefix_len,
		   ifp->scope,
		   ifp->flags,
		   ifp->idev->dev->name);
	return 0;
}

static const struct seq_operations if6_seq_ops = {
	.start	= if6_seq_start,
	.next	= if6_seq_next,
	.show	= if6_seq_show,
	.stop	= if6_seq_stop,
};

static int if6_seq_open(struct inode *inode, struct file *file)
{
	return seq_open_net(inode, file, &if6_seq_ops,
			    sizeof(struct if6_iter_state));
}

static const struct file_operations if6_fops = {
	.owner		= THIS_MODULE,
	.open		= if6_seq_open,
	.read		= seq_read,
	.llseek		= seq_lseek,
	.release	= seq_release_net,
};

static int __net_init if6_proc_net_init(struct net *net)
{
	if (!proc_create("if_inet6", S_IRUGO, net->proc_net, &if6_fops))
		return -ENOMEM;
	return 0;
}

static void __net_exit if6_proc_net_exit(struct net *net)
{
	remove_proc_entry("if_inet6", net->proc_net);
}

static struct pernet_operations if6_proc_net_ops = {
       .init = if6_proc_net_init,
       .exit = if6_proc_net_exit,
};

int __init if6_proc_init(void)
{
	return register_pernet_subsys(&if6_proc_net_ops);
}

void if6_proc_exit(void)
{
	unregister_pernet_subsys(&if6_proc_net_ops);
}
#endif	/* CONFIG_PROC_FS */

#if IS_ENABLED(CONFIG_IPV6_MIP6)
/* Check if address is a home address configured on any interface. */
int ipv6_chk_home_addr(struct net *net, const struct in6_addr *addr)
{
	int ret = 0;
	struct inet6_ifaddr *ifp = NULL;
	unsigned int hash = inet6_addr_hash(addr);

	rcu_read_lock_bh();
	hlist_for_each_entry_rcu_bh(ifp, &inet6_addr_lst[hash], addr_lst) {
		if (!net_eq(dev_net(ifp->idev->dev), net))
			continue;
		if (ipv6_addr_equal(&ifp->addr, addr) &&
		    (ifp->flags & IFA_F_HOMEADDRESS)) {
			ret = 1;
			break;
		}
	}
	rcu_read_unlock_bh();
	return ret;
}
#endif

/*
 *	Periodic address status verification
 */

static void addrconf_verify(unsigned long foo)
{
	unsigned long now, next, next_sec, next_sched;
	struct inet6_ifaddr *ifp;
	int i;

	rcu_read_lock_bh();
	spin_lock(&addrconf_verify_lock);
	now = jiffies;
	next = round_jiffies_up(now + ADDR_CHECK_FREQUENCY);

	del_timer(&addr_chk_timer);

	for (i = 0; i < IN6_ADDR_HSIZE; i++) {
restart:
		hlist_for_each_entry_rcu_bh(ifp,
					 &inet6_addr_lst[i], addr_lst) {
			unsigned long age;

			if (ifp->flags & IFA_F_PERMANENT)
				continue;

			spin_lock(&ifp->lock);
			/* We try to batch several events at once. */
			age = (now - ifp->tstamp + ADDRCONF_TIMER_FUZZ_MINUS) / HZ;

			if (ifp->valid_lft != INFINITY_LIFE_TIME &&
			    age >= ifp->valid_lft) {
				spin_unlock(&ifp->lock);
				in6_ifa_hold(ifp);
				ipv6_del_addr(ifp);
				goto restart;
			} else if (ifp->prefered_lft == INFINITY_LIFE_TIME) {
				spin_unlock(&ifp->lock);
				continue;
			} else if (age >= ifp->prefered_lft) {
				/* jiffies - ifp->tstamp > age >= ifp->prefered_lft */
				int deprecate = 0;

				if (!(ifp->flags&IFA_F_DEPRECATED)) {
					deprecate = 1;
					ifp->flags |= IFA_F_DEPRECATED;
				}

				if (time_before(ifp->tstamp + ifp->valid_lft * HZ, next))
					next = ifp->tstamp + ifp->valid_lft * HZ;

				spin_unlock(&ifp->lock);

				if (deprecate) {
					in6_ifa_hold(ifp);

					ipv6_ifa_notify(0, ifp);
					in6_ifa_put(ifp);
					goto restart;
				}
#ifdef CONFIG_IPV6_PRIVACY
			} else if ((ifp->flags&IFA_F_TEMPORARY) &&
				   !(ifp->flags&IFA_F_TENTATIVE)) {
				unsigned long regen_advance = ifp->idev->cnf.regen_max_retry *
					ifp->idev->cnf.dad_transmits *
					ifp->idev->nd_parms->retrans_time / HZ;

				if (age >= ifp->prefered_lft - regen_advance) {
					struct inet6_ifaddr *ifpub = ifp->ifpub;
					if (time_before(ifp->tstamp + ifp->prefered_lft * HZ, next))
						next = ifp->tstamp + ifp->prefered_lft * HZ;
					if (!ifp->regen_count && ifpub) {
						ifp->regen_count++;
						in6_ifa_hold(ifp);
						in6_ifa_hold(ifpub);
						spin_unlock(&ifp->lock);

						spin_lock(&ifpub->lock);
						ifpub->regen_count = 0;
						spin_unlock(&ifpub->lock);
						ipv6_create_tempaddr(ifpub, ifp);
						in6_ifa_put(ifpub);
						in6_ifa_put(ifp);
						goto restart;
					}
				} else if (time_before(ifp->tstamp + ifp->prefered_lft * HZ - regen_advance * HZ, next))
					next = ifp->tstamp + ifp->prefered_lft * HZ - regen_advance * HZ;
				spin_unlock(&ifp->lock);
#endif
			} else {
				/* ifp->prefered_lft <= ifp->valid_lft */
				if (time_before(ifp->tstamp + ifp->prefered_lft * HZ, next))
					next = ifp->tstamp + ifp->prefered_lft * HZ;
				spin_unlock(&ifp->lock);
			}
		}
	}

	next_sec = round_jiffies_up(next);
	next_sched = next;

	/* If rounded timeout is accurate enough, accept it. */
	if (time_before(next_sec, next + ADDRCONF_TIMER_FUZZ))
		next_sched = next_sec;

	/* And minimum interval is ADDRCONF_TIMER_FUZZ_MAX. */
	if (time_before(next_sched, jiffies + ADDRCONF_TIMER_FUZZ_MAX))
		next_sched = jiffies + ADDRCONF_TIMER_FUZZ_MAX;

	ADBG((KERN_DEBUG "now = %lu, schedule = %lu, rounded schedule = %lu => %lu\n",
	      now, next, next_sec, next_sched));

	addr_chk_timer.expires = next_sched;
	add_timer(&addr_chk_timer);
	spin_unlock(&addrconf_verify_lock);
	rcu_read_unlock_bh();
}

static struct in6_addr *extract_addr(struct nlattr *addr, struct nlattr *local,
				     struct in6_addr **peer_pfx)
{
	struct in6_addr *pfx = NULL;

	*peer_pfx = NULL;

	if (addr)
		pfx = nla_data(addr);

	if (local) {
		if (pfx && nla_memcmp(local, pfx, sizeof(*pfx)))
			*peer_pfx = pfx;
		pfx = nla_data(local);
	}

	return pfx;
}

static const struct nla_policy ifa_ipv6_policy[IFA_MAX+1] = {
	[IFA_ADDRESS]		= { .len = sizeof(struct in6_addr) },
	[IFA_LOCAL]		= { .len = sizeof(struct in6_addr) },
	[IFA_CACHEINFO]		= { .len = sizeof(struct ifa_cacheinfo) },
};

static int
inet6_rtm_deladdr(struct sk_buff *skb, struct nlmsghdr *nlh)
{
	struct net *net = sock_net(skb->sk);
	struct ifaddrmsg *ifm;
	struct nlattr *tb[IFA_MAX+1];
	struct in6_addr *pfx, *peer_pfx;
	int err;

	err = nlmsg_parse(nlh, sizeof(*ifm), tb, IFA_MAX, ifa_ipv6_policy);
	if (err < 0)
		return err;

	ifm = nlmsg_data(nlh);
	pfx = extract_addr(tb[IFA_ADDRESS], tb[IFA_LOCAL], &peer_pfx);
	if (pfx == NULL)
		return -EINVAL;

	return inet6_addr_del(net, ifm->ifa_index, pfx, ifm->ifa_prefixlen);
}

static int inet6_addr_modify(struct inet6_ifaddr *ifp, u8 ifa_flags,
			     u32 prefered_lft, u32 valid_lft)
{
	u32 flags;
	clock_t expires;
	unsigned long timeout;

	if (!valid_lft || (prefered_lft > valid_lft))
		return -EINVAL;

	timeout = addrconf_timeout_fixup(valid_lft, HZ);
	if (addrconf_finite_timeout(timeout)) {
		expires = jiffies_to_clock_t(timeout * HZ);
		valid_lft = timeout;
		flags = RTF_EXPIRES;
	} else {
		expires = 0;
		flags = 0;
		ifa_flags |= IFA_F_PERMANENT;
	}

	timeout = addrconf_timeout_fixup(prefered_lft, HZ);
	if (addrconf_finite_timeout(timeout)) {
		if (timeout == 0)
			ifa_flags |= IFA_F_DEPRECATED;
		prefered_lft = timeout;
	}

	spin_lock_bh(&ifp->lock);
	ifp->flags = (ifp->flags & ~(IFA_F_DEPRECATED | IFA_F_PERMANENT | IFA_F_NODAD | IFA_F_HOMEADDRESS)) | ifa_flags;
	ifp->tstamp = jiffies;
	ifp->valid_lft = valid_lft;
	ifp->prefered_lft = prefered_lft;

	spin_unlock_bh(&ifp->lock);
	if (!(ifp->flags&IFA_F_TENTATIVE))
		ipv6_ifa_notify(0, ifp);

	addrconf_prefix_route(&ifp->addr, ifp->prefix_len, ifp->idev->dev,
			      expires, flags);
	addrconf_verify(0);

	return 0;
}

static int
inet6_rtm_newaddr(struct sk_buff *skb, struct nlmsghdr *nlh)
{
	struct net *net = sock_net(skb->sk);
	struct ifaddrmsg *ifm;
	struct nlattr *tb[IFA_MAX+1];
	struct in6_addr *pfx, *peer_pfx;
	struct inet6_ifaddr *ifa;
	struct net_device *dev;
	u32 valid_lft = INFINITY_LIFE_TIME, preferred_lft = INFINITY_LIFE_TIME;
	u8 ifa_flags;
	int err;

	err = nlmsg_parse(nlh, sizeof(*ifm), tb, IFA_MAX, ifa_ipv6_policy);
	if (err < 0)
		return err;

	ifm = nlmsg_data(nlh);
	pfx = extract_addr(tb[IFA_ADDRESS], tb[IFA_LOCAL], &peer_pfx);
	if (pfx == NULL)
		return -EINVAL;

	if (tb[IFA_CACHEINFO]) {
		struct ifa_cacheinfo *ci;

		ci = nla_data(tb[IFA_CACHEINFO]);
		valid_lft = ci->ifa_valid;
		preferred_lft = ci->ifa_prefered;
	} else {
		preferred_lft = INFINITY_LIFE_TIME;
		valid_lft = INFINITY_LIFE_TIME;
	}

	dev =  __dev_get_by_index(net, ifm->ifa_index);
	if (dev == NULL)
		return -ENODEV;

	/* We ignore other flags so far. */
	ifa_flags = ifm->ifa_flags & (IFA_F_NODAD | IFA_F_HOMEADDRESS);

	ifa = ipv6_get_ifaddr(net, pfx, dev, 1);
	if (ifa == NULL) {
		/*
		 * It would be best to check for !NLM_F_CREATE here but
		 * userspace alreay relies on not having to provide this.
		 */
		return inet6_addr_add(net, ifm->ifa_index, pfx, peer_pfx,
				      ifm->ifa_prefixlen, ifa_flags,
				      preferred_lft, valid_lft);
	}

	if (nlh->nlmsg_flags & NLM_F_EXCL ||
	    !(nlh->nlmsg_flags & NLM_F_REPLACE))
		err = -EEXIST;
	else
		err = inet6_addr_modify(ifa, ifa_flags, preferred_lft, valid_lft);

	in6_ifa_put(ifa);

	return err;
}

static void put_ifaddrmsg(struct nlmsghdr *nlh, u8 prefixlen, u8 flags,
			  u8 scope, int ifindex)
{
	struct ifaddrmsg *ifm;

	ifm = nlmsg_data(nlh);
	ifm->ifa_family = AF_INET6;
	ifm->ifa_prefixlen = prefixlen;
	ifm->ifa_flags = flags;
	ifm->ifa_scope = scope;
	ifm->ifa_index = ifindex;
}

static int put_cacheinfo(struct sk_buff *skb, unsigned long cstamp,
			 unsigned long tstamp, u32 preferred, u32 valid)
{
	struct ifa_cacheinfo ci;

	ci.cstamp = cstamp_delta(cstamp);
	ci.tstamp = cstamp_delta(tstamp);
	ci.ifa_prefered = preferred;
	ci.ifa_valid = valid;

	return nla_put(skb, IFA_CACHEINFO, sizeof(ci), &ci);
}

static inline int rt_scope(int ifa_scope)
{
	if (ifa_scope & IFA_HOST)
		return RT_SCOPE_HOST;
	else if (ifa_scope & IFA_LINK)
		return RT_SCOPE_LINK;
	else if (ifa_scope & IFA_SITE)
		return RT_SCOPE_SITE;
	else
		return RT_SCOPE_UNIVERSE;
}

static inline int inet6_ifaddr_msgsize(void)
{
	return NLMSG_ALIGN(sizeof(struct ifaddrmsg))
	       + nla_total_size(16) /* IFA_LOCAL */
	       + nla_total_size(16) /* IFA_ADDRESS */
	       + nla_total_size(sizeof(struct ifa_cacheinfo));
}

static int inet6_fill_ifaddr(struct sk_buff *skb, struct inet6_ifaddr *ifa,
			     u32 portid, u32 seq, int event, unsigned int flags)
{
	struct nlmsghdr  *nlh;
	u32 preferred, valid;

	nlh = nlmsg_put(skb, portid, seq, event, sizeof(struct ifaddrmsg), flags);
	if (nlh == NULL)
		return -EMSGSIZE;

	put_ifaddrmsg(nlh, ifa->prefix_len, ifa->flags, rt_scope(ifa->scope),
		      ifa->idev->dev->ifindex);

	if (!(ifa->flags&IFA_F_PERMANENT)) {
		preferred = ifa->prefered_lft;
		valid = ifa->valid_lft;
		if (preferred != INFINITY_LIFE_TIME) {
			long tval = (jiffies - ifa->tstamp)/HZ;
			if (preferred > tval)
				preferred -= tval;
			else
				preferred = 0;
			if (valid != INFINITY_LIFE_TIME) {
				if (valid > tval)
					valid -= tval;
				else
					valid = 0;
			}
		}
	} else {
		preferred = INFINITY_LIFE_TIME;
		valid = INFINITY_LIFE_TIME;
	}

	if (!ipv6_addr_any(&ifa->peer_addr)) {
		if (nla_put(skb, IFA_LOCAL, 16, &ifa->addr) < 0 ||
		    nla_put(skb, IFA_ADDRESS, 16, &ifa->peer_addr) < 0)
			goto error;
	} else
		if (nla_put(skb, IFA_ADDRESS, 16, &ifa->addr) < 0)
			goto error;

	if (put_cacheinfo(skb, ifa->cstamp, ifa->tstamp, preferred, valid) < 0)
		goto error;

	return nlmsg_end(skb, nlh);

error:
	nlmsg_cancel(skb, nlh);
	return -EMSGSIZE;
}

static int inet6_fill_ifmcaddr(struct sk_buff *skb, struct ifmcaddr6 *ifmca,
				u32 portid, u32 seq, int event, u16 flags)
{
	struct nlmsghdr  *nlh;
	u8 scope = RT_SCOPE_UNIVERSE;
	int ifindex = ifmca->idev->dev->ifindex;

	if (ipv6_addr_scope(&ifmca->mca_addr) & IFA_SITE)
		scope = RT_SCOPE_SITE;

	nlh = nlmsg_put(skb, portid, seq, event, sizeof(struct ifaddrmsg), flags);
	if (nlh == NULL)
		return -EMSGSIZE;

	put_ifaddrmsg(nlh, 128, IFA_F_PERMANENT, scope, ifindex);
	if (nla_put(skb, IFA_MULTICAST, 16, &ifmca->mca_addr) < 0 ||
	    put_cacheinfo(skb, ifmca->mca_cstamp, ifmca->mca_tstamp,
			  INFINITY_LIFE_TIME, INFINITY_LIFE_TIME) < 0) {
		nlmsg_cancel(skb, nlh);
		return -EMSGSIZE;
	}

	return nlmsg_end(skb, nlh);
}

static int inet6_fill_ifacaddr(struct sk_buff *skb, struct ifacaddr6 *ifaca,
				u32 portid, u32 seq, int event, unsigned int flags)
{
	struct nlmsghdr  *nlh;
	u8 scope = RT_SCOPE_UNIVERSE;
	int ifindex = ifaca->aca_idev->dev->ifindex;

	if (ipv6_addr_scope(&ifaca->aca_addr) & IFA_SITE)
		scope = RT_SCOPE_SITE;

	nlh = nlmsg_put(skb, portid, seq, event, sizeof(struct ifaddrmsg), flags);
	if (nlh == NULL)
		return -EMSGSIZE;

	put_ifaddrmsg(nlh, 128, IFA_F_PERMANENT, scope, ifindex);
	if (nla_put(skb, IFA_ANYCAST, 16, &ifaca->aca_addr) < 0 ||
	    put_cacheinfo(skb, ifaca->aca_cstamp, ifaca->aca_tstamp,
			  INFINITY_LIFE_TIME, INFINITY_LIFE_TIME) < 0) {
		nlmsg_cancel(skb, nlh);
		return -EMSGSIZE;
	}

	return nlmsg_end(skb, nlh);
}

enum addr_type_t {
	UNICAST_ADDR,
	MULTICAST_ADDR,
	ANYCAST_ADDR,
};

/* called with rcu_read_lock() */
static int in6_dump_addrs(struct inet6_dev *idev, struct sk_buff *skb,
			  struct netlink_callback *cb, enum addr_type_t type,
			  int s_ip_idx, int *p_ip_idx)
{
	struct ifmcaddr6 *ifmca;
	struct ifacaddr6 *ifaca;
	int err = 1;
	int ip_idx = *p_ip_idx;

	read_lock_bh(&idev->lock);
	switch (type) {
	case UNICAST_ADDR: {
		struct inet6_ifaddr *ifa;

		/* unicast address incl. temp addr */
		list_for_each_entry(ifa, &idev->addr_list, if_list) {
			if (++ip_idx < s_ip_idx)
				continue;
			err = inet6_fill_ifaddr(skb, ifa,
						NETLINK_CB(cb->skb).portid,
						cb->nlh->nlmsg_seq,
						RTM_NEWADDR,
						NLM_F_MULTI);
			if (err <= 0)
				break;
			nl_dump_check_consistent(cb, nlmsg_hdr(skb));
		}
		break;
	}
	case MULTICAST_ADDR:
		/* multicast address */
		for (ifmca = idev->mc_list; ifmca;
		     ifmca = ifmca->next, ip_idx++) {
			if (ip_idx < s_ip_idx)
				continue;
			err = inet6_fill_ifmcaddr(skb, ifmca,
						  NETLINK_CB(cb->skb).portid,
						  cb->nlh->nlmsg_seq,
						  RTM_GETMULTICAST,
						  NLM_F_MULTI);
			if (err <= 0)
				break;
		}
		break;
	case ANYCAST_ADDR:
		/* anycast address */
		for (ifaca = idev->ac_list; ifaca;
		     ifaca = ifaca->aca_next, ip_idx++) {
			if (ip_idx < s_ip_idx)
				continue;
			err = inet6_fill_ifacaddr(skb, ifaca,
						  NETLINK_CB(cb->skb).portid,
						  cb->nlh->nlmsg_seq,
						  RTM_GETANYCAST,
						  NLM_F_MULTI);
			if (err <= 0)
				break;
		}
		break;
	default:
		break;
	}
	read_unlock_bh(&idev->lock);
	*p_ip_idx = ip_idx;
	return err;
}

static int inet6_dump_addr(struct sk_buff *skb, struct netlink_callback *cb,
			   enum addr_type_t type)
{
	struct net *net = sock_net(skb->sk);
	int h, s_h;
	int idx, ip_idx;
	int s_idx, s_ip_idx;
	struct net_device *dev;
	struct inet6_dev *idev;
	struct hlist_head *head;

	s_h = cb->args[0];
	s_idx = idx = cb->args[1];
	s_ip_idx = ip_idx = cb->args[2];

	rcu_read_lock();
	cb->seq = atomic_read(&net->ipv6.dev_addr_genid) ^ net->dev_base_seq;
	for (h = s_h; h < NETDEV_HASHENTRIES; h++, s_idx = 0) {
		idx = 0;
		head = &net->dev_index_head[h];
		hlist_for_each_entry_rcu(dev, head, index_hlist) {
			if (idx < s_idx)
				goto cont;
			if (h > s_h || idx > s_idx)
				s_ip_idx = 0;
			ip_idx = 0;
			idev = __in6_dev_get(dev);
			if (!idev)
				goto cont;

			if (in6_dump_addrs(idev, skb, cb, type,
					   s_ip_idx, &ip_idx) <= 0)
				goto done;
cont:
			idx++;
		}
	}
done:
	rcu_read_unlock();
	cb->args[0] = h;
	cb->args[1] = idx;
	cb->args[2] = ip_idx;

	return skb->len;
}

static int inet6_dump_ifaddr(struct sk_buff *skb, struct netlink_callback *cb)
{
	enum addr_type_t type = UNICAST_ADDR;

	return inet6_dump_addr(skb, cb, type);
}

static int inet6_dump_ifmcaddr(struct sk_buff *skb, struct netlink_callback *cb)
{
	enum addr_type_t type = MULTICAST_ADDR;

	return inet6_dump_addr(skb, cb, type);
}


static int inet6_dump_ifacaddr(struct sk_buff *skb, struct netlink_callback *cb)
{
	enum addr_type_t type = ANYCAST_ADDR;

	return inet6_dump_addr(skb, cb, type);
}

static int inet6_rtm_getaddr(struct sk_buff *in_skb, struct nlmsghdr *nlh)
{
	struct net *net = sock_net(in_skb->sk);
	struct ifaddrmsg *ifm;
	struct nlattr *tb[IFA_MAX+1];
	struct in6_addr *addr = NULL, *peer;
	struct net_device *dev = NULL;
	struct inet6_ifaddr *ifa;
	struct sk_buff *skb;
	int err;

	err = nlmsg_parse(nlh, sizeof(*ifm), tb, IFA_MAX, ifa_ipv6_policy);
	if (err < 0)
		goto errout;

	addr = extract_addr(tb[IFA_ADDRESS], tb[IFA_LOCAL], &peer);
	if (addr == NULL) {
		err = -EINVAL;
		goto errout;
	}

	ifm = nlmsg_data(nlh);
	if (ifm->ifa_index)
		dev = __dev_get_by_index(net, ifm->ifa_index);

	ifa = ipv6_get_ifaddr(net, addr, dev, 1);
	if (!ifa) {
		err = -EADDRNOTAVAIL;
		goto errout;
	}

	skb = nlmsg_new(inet6_ifaddr_msgsize(), GFP_KERNEL);
	if (!skb) {
		err = -ENOBUFS;
		goto errout_ifa;
	}

	err = inet6_fill_ifaddr(skb, ifa, NETLINK_CB(in_skb).portid,
				nlh->nlmsg_seq, RTM_NEWADDR, 0);
	if (err < 0) {
		/* -EMSGSIZE implies BUG in inet6_ifaddr_msgsize() */
		WARN_ON(err == -EMSGSIZE);
		kfree_skb(skb);
		goto errout_ifa;
	}
	err = rtnl_unicast(skb, net, NETLINK_CB(in_skb).portid);
errout_ifa:
	in6_ifa_put(ifa);
errout:
	return err;
}

static void inet6_ifa_notify(int event, struct inet6_ifaddr *ifa)
{
	struct sk_buff *skb;
	struct net *net = dev_net(ifa->idev->dev);
	int err = -ENOBUFS;

	skb = nlmsg_new(inet6_ifaddr_msgsize(), GFP_ATOMIC);
	if (skb == NULL)
		goto errout;

	err = inet6_fill_ifaddr(skb, ifa, 0, 0, event, 0);
	if (err < 0) {
		/* -EMSGSIZE implies BUG in inet6_ifaddr_msgsize() */
		WARN_ON(err == -EMSGSIZE);
		kfree_skb(skb);
		goto errout;
	}
	rtnl_notify(skb, net, 0, RTNLGRP_IPV6_IFADDR, NULL, GFP_ATOMIC);
	return;
errout:
	if (err < 0)
		rtnl_set_sk_err(net, RTNLGRP_IPV6_IFADDR, err);
}

static inline void ipv6_store_devconf(struct ipv6_devconf *cnf,
				__s32 *array, int bytes)
{
	BUG_ON(bytes < (DEVCONF_MAX * 4));

	memset(array, 0, bytes);
	array[DEVCONF_FORWARDING] = cnf->forwarding;
	array[DEVCONF_HOPLIMIT] = cnf->hop_limit;
	array[DEVCONF_MTU6] = cnf->mtu6;
	array[DEVCONF_ACCEPT_RA] = cnf->accept_ra;
	array[DEVCONF_ACCEPT_REDIRECTS] = cnf->accept_redirects;
	array[DEVCONF_AUTOCONF] = cnf->autoconf;
	array[DEVCONF_DAD_TRANSMITS] = cnf->dad_transmits;
	array[DEVCONF_RTR_SOLICITS] = cnf->rtr_solicits;
	array[DEVCONF_RTR_SOLICIT_INTERVAL] =
		jiffies_to_msecs(cnf->rtr_solicit_interval);
	array[DEVCONF_RTR_SOLICIT_DELAY] =
		jiffies_to_msecs(cnf->rtr_solicit_delay);
	array[DEVCONF_FORCE_MLD_VERSION] = cnf->force_mld_version;
#ifdef CONFIG_IPV6_PRIVACY
	array[DEVCONF_USE_TEMPADDR] = cnf->use_tempaddr;
	array[DEVCONF_TEMP_VALID_LFT] = cnf->temp_valid_lft;
	array[DEVCONF_TEMP_PREFERED_LFT] = cnf->temp_prefered_lft;
	array[DEVCONF_REGEN_MAX_RETRY] = cnf->regen_max_retry;
	array[DEVCONF_MAX_DESYNC_FACTOR] = cnf->max_desync_factor;
#endif
	array[DEVCONF_MAX_ADDRESSES] = cnf->max_addresses;
	array[DEVCONF_ACCEPT_RA_DEFRTR] = cnf->accept_ra_defrtr;
	array[DEVCONF_ACCEPT_RA_PINFO] = cnf->accept_ra_pinfo;
#ifdef CONFIG_IPV6_ROUTER_PREF
	array[DEVCONF_ACCEPT_RA_RTR_PREF] = cnf->accept_ra_rtr_pref;
	array[DEVCONF_RTR_PROBE_INTERVAL] =
		jiffies_to_msecs(cnf->rtr_probe_interval);
#ifdef CONFIG_IPV6_ROUTE_INFO
	array[DEVCONF_ACCEPT_RA_RT_INFO_MAX_PLEN] = cnf->accept_ra_rt_info_max_plen;
#endif
#endif
	array[DEVCONF_PROXY_NDP] = cnf->proxy_ndp;
	array[DEVCONF_ACCEPT_SOURCE_ROUTE] = cnf->accept_source_route;
#ifdef CONFIG_IPV6_OPTIMISTIC_DAD
	array[DEVCONF_OPTIMISTIC_DAD] = cnf->optimistic_dad;
#endif
#ifdef CONFIG_IPV6_MROUTE
	array[DEVCONF_MC_FORWARDING] = cnf->mc_forwarding;
#endif
	array[DEVCONF_DISABLE_IPV6] = cnf->disable_ipv6;
	array[DEVCONF_ACCEPT_DAD] = cnf->accept_dad;
	array[DEVCONF_FORCE_TLLAO] = cnf->force_tllao;
	array[DEVCONF_NDISC_NOTIFY] = cnf->ndisc_notify;
}

static inline size_t inet6_ifla6_size(void)
{
	return nla_total_size(4) /* IFLA_INET6_FLAGS */
	     + nla_total_size(sizeof(struct ifla_cacheinfo))
	     + nla_total_size(DEVCONF_MAX * 4) /* IFLA_INET6_CONF */
	     + nla_total_size(IPSTATS_MIB_MAX * 8) /* IFLA_INET6_STATS */
	     + nla_total_size(ICMP6_MIB_MAX * 8) /* IFLA_INET6_ICMP6STATS */
	     + nla_total_size(sizeof(struct in6_addr)); /* IFLA_INET6_TOKEN */
}

static inline size_t inet6_if_nlmsg_size(void)
{
	return NLMSG_ALIGN(sizeof(struct ifinfomsg))
	       + nla_total_size(IFNAMSIZ) /* IFLA_IFNAME */
	       + nla_total_size(MAX_ADDR_LEN) /* IFLA_ADDRESS */
	       + nla_total_size(4) /* IFLA_MTU */
	       + nla_total_size(4) /* IFLA_LINK */
	       + nla_total_size(inet6_ifla6_size()); /* IFLA_PROTINFO */
}

static inline void __snmp6_fill_statsdev(u64 *stats, atomic_long_t *mib,
				      int items, int bytes)
{
	int i;
	int pad = bytes - sizeof(u64) * items;
	BUG_ON(pad < 0);

	/* Use put_unaligned() because stats may not be aligned for u64. */
	put_unaligned(items, &stats[0]);
	for (i = 1; i < items; i++)
		put_unaligned(atomic_long_read(&mib[i]), &stats[i]);

	memset(&stats[items], 0, pad);
}

static inline void __snmp6_fill_stats64(u64 *stats, void __percpu **mib,
				      int items, int bytes, size_t syncpoff)
{
	int i;
	int pad = bytes - sizeof(u64) * items;
	BUG_ON(pad < 0);

	/* Use put_unaligned() because stats may not be aligned for u64. */
	put_unaligned(items, &stats[0]);
	for (i = 1; i < items; i++)
		put_unaligned(snmp_fold_field64(mib, i, syncpoff), &stats[i]);

	memset(&stats[items], 0, pad);
}

static void snmp6_fill_stats(u64 *stats, struct inet6_dev *idev, int attrtype,
			     int bytes)
{
	switch (attrtype) {
	case IFLA_INET6_STATS:
		__snmp6_fill_stats64(stats, (void __percpu **)idev->stats.ipv6,
				     IPSTATS_MIB_MAX, bytes, offsetof(struct ipstats_mib, syncp));
		break;
	case IFLA_INET6_ICMP6STATS:
		__snmp6_fill_statsdev(stats, idev->stats.icmpv6dev->mibs, ICMP6_MIB_MAX, bytes);
		break;
	}
}

static int inet6_fill_ifla6_attrs(struct sk_buff *skb, struct inet6_dev *idev)
{
	struct nlattr *nla;
	struct ifla_cacheinfo ci;

	if (nla_put_u32(skb, IFLA_INET6_FLAGS, idev->if_flags))
		goto nla_put_failure;
	ci.max_reasm_len = IPV6_MAXPLEN;
	ci.tstamp = cstamp_delta(idev->tstamp);
	ci.reachable_time = jiffies_to_msecs(idev->nd_parms->reachable_time);
	ci.retrans_time = jiffies_to_msecs(idev->nd_parms->retrans_time);
	if (nla_put(skb, IFLA_INET6_CACHEINFO, sizeof(ci), &ci))
		goto nla_put_failure;
	nla = nla_reserve(skb, IFLA_INET6_CONF, DEVCONF_MAX * sizeof(s32));
	if (nla == NULL)
		goto nla_put_failure;
	ipv6_store_devconf(&idev->cnf, nla_data(nla), nla_len(nla));

	/* XXX - MC not implemented */

	nla = nla_reserve(skb, IFLA_INET6_STATS, IPSTATS_MIB_MAX * sizeof(u64));
	if (nla == NULL)
		goto nla_put_failure;
	snmp6_fill_stats(nla_data(nla), idev, IFLA_INET6_STATS, nla_len(nla));

	nla = nla_reserve(skb, IFLA_INET6_ICMP6STATS, ICMP6_MIB_MAX * sizeof(u64));
	if (nla == NULL)
		goto nla_put_failure;
	snmp6_fill_stats(nla_data(nla), idev, IFLA_INET6_ICMP6STATS, nla_len(nla));

	nla = nla_reserve(skb, IFLA_INET6_TOKEN, sizeof(struct in6_addr));
	if (nla == NULL)
		goto nla_put_failure;
	read_lock_bh(&idev->lock);
	memcpy(nla_data(nla), idev->token.s6_addr, nla_len(nla));
	read_unlock_bh(&idev->lock);

	return 0;

nla_put_failure:
	return -EMSGSIZE;
}

static size_t inet6_get_link_af_size(const struct net_device *dev)
{
	if (!__in6_dev_get(dev))
		return 0;

	return inet6_ifla6_size();
}

static int inet6_fill_link_af(struct sk_buff *skb, const struct net_device *dev)
{
	struct inet6_dev *idev = __in6_dev_get(dev);

	if (!idev)
		return -ENODATA;

	if (inet6_fill_ifla6_attrs(skb, idev) < 0)
		return -EMSGSIZE;

	return 0;
}

static int inet6_set_iftoken(struct inet6_dev *idev, struct in6_addr *token)
{
	struct inet6_ifaddr *ifp;
	struct net_device *dev = idev->dev;
	bool update_rs = false;
	struct in6_addr ll_addr;

	if (token == NULL)
		return -EINVAL;
	if (ipv6_addr_any(token))
		return -EINVAL;
	if (dev->flags & (IFF_LOOPBACK | IFF_NOARP))
		return -EINVAL;
	if (!ipv6_accept_ra(idev))
		return -EINVAL;
	if (idev->cnf.rtr_solicits <= 0)
		return -EINVAL;

	write_lock_bh(&idev->lock);

	BUILD_BUG_ON(sizeof(token->s6_addr) != 16);
	memcpy(idev->token.s6_addr + 8, token->s6_addr + 8, 8);

	write_unlock_bh(&idev->lock);

	if (!idev->dead && (idev->if_flags & IF_READY) &&
	    !ipv6_get_lladdr(dev, &ll_addr, IFA_F_TENTATIVE |
			     IFA_F_OPTIMISTIC)) {

		/* If we're not ready, then normal ifup will take care
		 * of this. Otherwise, we need to request our rs here.
		 */
		ndisc_send_rs(dev, &ll_addr, &in6addr_linklocal_allrouters);
		update_rs = true;
	}

	write_lock_bh(&idev->lock);

	if (update_rs) {
		idev->if_flags |= IF_RS_SENT;
		idev->rs_probes = 1;
		addrconf_mod_rs_timer(idev, idev->cnf.rtr_solicit_interval);
	}

	/* Well, that's kinda nasty ... */
	list_for_each_entry(ifp, &idev->addr_list, if_list) {
		spin_lock(&ifp->lock);
		if (ifp->tokenized) {
			ifp->valid_lft = 0;
			ifp->prefered_lft = 0;
		}
		spin_unlock(&ifp->lock);
	}

	write_unlock_bh(&idev->lock);
	addrconf_verify(0);
	return 0;
}

static int inet6_set_link_af(struct net_device *dev, const struct nlattr *nla)
{
	int err = -EINVAL;
	struct inet6_dev *idev = __in6_dev_get(dev);
	struct nlattr *tb[IFLA_INET6_MAX + 1];

	if (!idev)
		return -EAFNOSUPPORT;

	if (nla_parse_nested(tb, IFLA_INET6_MAX, nla, NULL) < 0)
		BUG();

	if (tb[IFLA_INET6_TOKEN])
		err = inet6_set_iftoken(idev, nla_data(tb[IFLA_INET6_TOKEN]));

	return err;
}

static int inet6_fill_ifinfo(struct sk_buff *skb, struct inet6_dev *idev,
			     u32 portid, u32 seq, int event, unsigned int flags)
{
	struct net_device *dev = idev->dev;
	struct ifinfomsg *hdr;
	struct nlmsghdr *nlh;
	void *protoinfo;

	nlh = nlmsg_put(skb, portid, seq, event, sizeof(*hdr), flags);
	if (nlh == NULL)
		return -EMSGSIZE;

	hdr = nlmsg_data(nlh);
	hdr->ifi_family = AF_INET6;
	hdr->__ifi_pad = 0;
	hdr->ifi_type = dev->type;
	hdr->ifi_index = dev->ifindex;
	hdr->ifi_flags = dev_get_flags(dev);
	hdr->ifi_change = 0;

	if (nla_put_string(skb, IFLA_IFNAME, dev->name) ||
	    (dev->addr_len &&
	     nla_put(skb, IFLA_ADDRESS, dev->addr_len, dev->dev_addr)) ||
	    nla_put_u32(skb, IFLA_MTU, dev->mtu) ||
	    (dev->ifindex != dev->iflink &&
	     nla_put_u32(skb, IFLA_LINK, dev->iflink)))
		goto nla_put_failure;
	protoinfo = nla_nest_start(skb, IFLA_PROTINFO);
	if (protoinfo == NULL)
		goto nla_put_failure;

	if (inet6_fill_ifla6_attrs(skb, idev) < 0)
		goto nla_put_failure;

	nla_nest_end(skb, protoinfo);
	return nlmsg_end(skb, nlh);

nla_put_failure:
	nlmsg_cancel(skb, nlh);
	return -EMSGSIZE;
}

static int inet6_dump_ifinfo(struct sk_buff *skb, struct netlink_callback *cb)
{
	struct net *net = sock_net(skb->sk);
	int h, s_h;
	int idx = 0, s_idx;
	struct net_device *dev;
	struct inet6_dev *idev;
	struct hlist_head *head;

	s_h = cb->args[0];
	s_idx = cb->args[1];

	rcu_read_lock();
	for (h = s_h; h < NETDEV_HASHENTRIES; h++, s_idx = 0) {
		idx = 0;
		head = &net->dev_index_head[h];
		hlist_for_each_entry_rcu(dev, head, index_hlist) {
			if (idx < s_idx)
				goto cont;
			idev = __in6_dev_get(dev);
			if (!idev)
				goto cont;
			if (inet6_fill_ifinfo(skb, idev,
					      NETLINK_CB(cb->skb).portid,
					      cb->nlh->nlmsg_seq,
					      RTM_NEWLINK, NLM_F_MULTI) <= 0)
				goto out;
cont:
			idx++;
		}
	}
out:
	rcu_read_unlock();
	cb->args[1] = idx;
	cb->args[0] = h;

	return skb->len;
}

void inet6_ifinfo_notify(int event, struct inet6_dev *idev)
{
	struct sk_buff *skb;
	struct net *net = dev_net(idev->dev);
	int err = -ENOBUFS;

	skb = nlmsg_new(inet6_if_nlmsg_size(), GFP_ATOMIC);
	if (skb == NULL)
		goto errout;

	err = inet6_fill_ifinfo(skb, idev, 0, 0, event, 0);
	if (err < 0) {
		/* -EMSGSIZE implies BUG in inet6_if_nlmsg_size() */
		WARN_ON(err == -EMSGSIZE);
		kfree_skb(skb);
		goto errout;
	}
	rtnl_notify(skb, net, 0, RTNLGRP_IPV6_IFINFO, NULL, GFP_ATOMIC);
	return;
errout:
	if (err < 0)
		rtnl_set_sk_err(net, RTNLGRP_IPV6_IFINFO, err);
}

static inline size_t inet6_prefix_nlmsg_size(void)
{
	return NLMSG_ALIGN(sizeof(struct prefixmsg))
	       + nla_total_size(sizeof(struct in6_addr))
	       + nla_total_size(sizeof(struct prefix_cacheinfo));
}

static int inet6_fill_prefix(struct sk_buff *skb, struct inet6_dev *idev,
			     struct prefix_info *pinfo, u32 portid, u32 seq,
			     int event, unsigned int flags)
{
	struct prefixmsg *pmsg;
	struct nlmsghdr *nlh;
	struct prefix_cacheinfo	ci;

	nlh = nlmsg_put(skb, portid, seq, event, sizeof(*pmsg), flags);
	if (nlh == NULL)
		return -EMSGSIZE;

	pmsg = nlmsg_data(nlh);
	pmsg->prefix_family = AF_INET6;
	pmsg->prefix_pad1 = 0;
	pmsg->prefix_pad2 = 0;
	pmsg->prefix_ifindex = idev->dev->ifindex;
	pmsg->prefix_len = pinfo->prefix_len;
	pmsg->prefix_type = pinfo->type;
	pmsg->prefix_pad3 = 0;
	pmsg->prefix_flags = 0;
	if (pinfo->onlink)
		pmsg->prefix_flags |= IF_PREFIX_ONLINK;
	if (pinfo->autoconf)
		pmsg->prefix_flags |= IF_PREFIX_AUTOCONF;

	if (nla_put(skb, PREFIX_ADDRESS, sizeof(pinfo->prefix), &pinfo->prefix))
		goto nla_put_failure;
	ci.preferred_time = ntohl(pinfo->prefered);
	ci.valid_time = ntohl(pinfo->valid);
	if (nla_put(skb, PREFIX_CACHEINFO, sizeof(ci), &ci))
		goto nla_put_failure;
	return nlmsg_end(skb, nlh);

nla_put_failure:
	nlmsg_cancel(skb, nlh);
	return -EMSGSIZE;
}

static void inet6_prefix_notify(int event, struct inet6_dev *idev,
			 struct prefix_info *pinfo)
{
	struct sk_buff *skb;
	struct net *net = dev_net(idev->dev);
	int err = -ENOBUFS;

	skb = nlmsg_new(inet6_prefix_nlmsg_size(), GFP_ATOMIC);
	if (skb == NULL)
		goto errout;

	err = inet6_fill_prefix(skb, idev, pinfo, 0, 0, event, 0);
	if (err < 0) {
		/* -EMSGSIZE implies BUG in inet6_prefix_nlmsg_size() */
		WARN_ON(err == -EMSGSIZE);
		kfree_skb(skb);
		goto errout;
	}
	rtnl_notify(skb, net, 0, RTNLGRP_IPV6_PREFIX, NULL, GFP_ATOMIC);
	return;
errout:
	if (err < 0)
		rtnl_set_sk_err(net, RTNLGRP_IPV6_PREFIX, err);
}

static void update_valid_ll_addr_cnt(struct inet6_ifaddr *ifp, int count)
{
	write_lock_bh(&ifp->idev->lock);
	spin_lock(&ifp->lock);
	if (((ifp->flags & (IFA_F_PERMANENT|IFA_F_TENTATIVE|IFA_F_OPTIMISTIC|
			    IFA_F_DADFAILED)) == IFA_F_PERMANENT) &&
	    (ipv6_addr_type(&ifp->addr) & IPV6_ADDR_LINKLOCAL))
		ifp->idev->valid_ll_addr_cnt += count;
	WARN_ON(ifp->idev->valid_ll_addr_cnt < 0);
	spin_unlock(&ifp->lock);
	write_unlock_bh(&ifp->idev->lock);
}

static void __ipv6_ifa_notify(int event, struct inet6_ifaddr *ifp)
{
	struct net *net = dev_net(ifp->idev->dev);

	inet6_ifa_notify(event ? : RTM_NEWADDR, ifp);

	switch (event) {
	case RTM_NEWADDR:
		update_valid_ll_addr_cnt(ifp, 1);

		/*
		 * If the address was optimistic
		 * we inserted the route at the start of
		 * our DAD process, so we don't need
		 * to do it again
		 */
		if (!(ifp->rt->rt6i_node))
			ip6_ins_rt(ifp->rt);
		if (ifp->idev->cnf.forwarding)
			addrconf_join_anycast(ifp);
		if (!ipv6_addr_any(&ifp->peer_addr))
			addrconf_prefix_route(&ifp->peer_addr, 128,
					      ifp->idev->dev, 0, 0);
		break;
	case RTM_DELADDR:
		update_valid_ll_addr_cnt(ifp, -1);

		if (ifp->idev->cnf.forwarding)
			addrconf_leave_anycast(ifp);
		addrconf_leave_solict(ifp->idev, &ifp->addr);
		if (!ipv6_addr_any(&ifp->peer_addr)) {
			struct rt6_info *rt;
			struct net_device *dev = ifp->idev->dev;

			rt = rt6_lookup(dev_net(dev), &ifp->peer_addr, NULL,
					dev->ifindex, 1);
			if (rt) {
				dst_hold(&rt->dst);
				if (ip6_del_rt(rt))
					dst_free(&rt->dst);
			}
		}
		dst_hold(&ifp->rt->dst);

		if (ip6_del_rt(ifp->rt))
			dst_free(&ifp->rt->dst);
		break;
	}
	atomic_inc(&net->ipv6.dev_addr_genid);
}

static void ipv6_ifa_notify(int event, struct inet6_ifaddr *ifp)
{
	rcu_read_lock_bh();
	if (likely(ifp->idev->dead == 0))
		__ipv6_ifa_notify(event, ifp);
	rcu_read_unlock_bh();
}

#ifdef CONFIG_SYSCTL

static
int addrconf_sysctl_forward(struct ctl_table *ctl, int write,
			   void __user *buffer, size_t *lenp, loff_t *ppos)
{
	int *valp = ctl->data;
	int val = *valp;
	loff_t pos = *ppos;
	struct ctl_table lctl;
	int ret;

	/*
	 * ctl->data points to idev->cnf.forwarding, we should
	 * not modify it until we get the rtnl lock.
	 */
	lctl = *ctl;
	lctl.data = &val;

	ret = proc_dointvec(&lctl, write, buffer, lenp, ppos);

	if (write)
		ret = addrconf_fixup_forwarding(ctl, valp, val);
	if (ret)
		*ppos = pos;
	return ret;
}

static void dev_disable_change(struct inet6_dev *idev)
{
	struct netdev_notifier_info info;

	if (!idev || !idev->dev)
		return;

	netdev_notifier_info_init(&info, idev->dev);
	if (idev->cnf.disable_ipv6)
		addrconf_notify(NULL, NETDEV_DOWN, &info);
	else
		addrconf_notify(NULL, NETDEV_UP, &info);
}

static void addrconf_disable_change(struct net *net, __s32 newf)
{
	struct net_device *dev;
	struct inet6_dev *idev;

	rcu_read_lock();
	for_each_netdev_rcu(net, dev) {
		idev = __in6_dev_get(dev);
		if (idev) {
			int changed = (!idev->cnf.disable_ipv6) ^ (!newf);
			idev->cnf.disable_ipv6 = newf;
			if (changed)
				dev_disable_change(idev);
		}
	}
	rcu_read_unlock();
}

static int addrconf_disable_ipv6(struct ctl_table *table, int *p, int newf)
{
	struct net *net;
	int old;

	if (!rtnl_trylock())
		return restart_syscall();

	net = (struct net *)table->extra2;
	old = *p;
	*p = newf;

	if (p == &net->ipv6.devconf_dflt->disable_ipv6) {
		rtnl_unlock();
		return 0;
	}

	if (p == &net->ipv6.devconf_all->disable_ipv6) {
		net->ipv6.devconf_dflt->disable_ipv6 = newf;
		addrconf_disable_change(net, newf);
	} else if ((!newf) ^ (!old))
		dev_disable_change((struct inet6_dev *)table->extra1);

	rtnl_unlock();
	return 0;
}

static
int addrconf_sysctl_disable(struct ctl_table *ctl, int write,
			    void __user *buffer, size_t *lenp, loff_t *ppos)
{
	int *valp = ctl->data;
	int val = *valp;
	loff_t pos = *ppos;
	struct ctl_table lctl;
	int ret;

	/*
	 * ctl->data points to idev->cnf.disable_ipv6, we should
	 * not modify it until we get the rtnl lock.
	 */
	lctl = *ctl;
	lctl.data = &val;

	ret = proc_dointvec(&lctl, write, buffer, lenp, ppos);

	if (write)
		ret = addrconf_disable_ipv6(ctl, valp, val);
	if (ret)
		*ppos = pos;
	return ret;
}

static struct addrconf_sysctl_table
{
	struct ctl_table_header *sysctl_header;
	struct ctl_table addrconf_vars[DEVCONF_MAX+1];
} addrconf_sysctl __read_mostly = {
	.sysctl_header = NULL,
	.addrconf_vars = {
		{
			.procname	= "forwarding",
			.data		= &ipv6_devconf.forwarding,
			.maxlen		= sizeof(int),
			.mode		= 0644,
			.proc_handler	= addrconf_sysctl_forward,
		},
		{
			.procname	= "hop_limit",
			.data		= &ipv6_devconf.hop_limit,
			.maxlen		= sizeof(int),
			.mode		= 0644,
			.proc_handler	= proc_dointvec,
		},
		{
			.procname	= "mtu",
			.data		= &ipv6_devconf.mtu6,
			.maxlen		= sizeof(int),
			.mode		= 0644,
			.proc_handler	= proc_dointvec,
		},
		{
			.procname	= "accept_ra",
			.data		= &ipv6_devconf.accept_ra,
			.maxlen		= sizeof(int),
			.mode		= 0644,
			.proc_handler	= proc_dointvec,
		},
		{
			.procname	= "accept_redirects",
			.data		= &ipv6_devconf.accept_redirects,
			.maxlen		= sizeof(int),
			.mode		= 0644,
			.proc_handler	= proc_dointvec,
		},
		{
			.procname	= "autoconf",
			.data		= &ipv6_devconf.autoconf,
			.maxlen		= sizeof(int),
			.mode		= 0644,
			.proc_handler	= proc_dointvec,
		},
		{
			.procname	= "dad_transmits",
			.data		= &ipv6_devconf.dad_transmits,
			.maxlen		= sizeof(int),
			.mode		= 0644,
			.proc_handler	= proc_dointvec,
		},
		{
			.procname	= "router_solicitations",
			.data		= &ipv6_devconf.rtr_solicits,
			.maxlen		= sizeof(int),
			.mode		= 0644,
			.proc_handler	= proc_dointvec,
		},
		{
			.procname	= "router_solicitation_interval",
			.data		= &ipv6_devconf.rtr_solicit_interval,
			.maxlen		= sizeof(int),
			.mode		= 0644,
			.proc_handler	= proc_dointvec_jiffies,
		},
		{
			.procname	= "router_solicitation_delay",
			.data		= &ipv6_devconf.rtr_solicit_delay,
			.maxlen		= sizeof(int),
			.mode		= 0644,
			.proc_handler	= proc_dointvec_jiffies,
		},
		{
			.procname	= "force_mld_version",
			.data		= &ipv6_devconf.force_mld_version,
			.maxlen		= sizeof(int),
			.mode		= 0644,
			.proc_handler	= proc_dointvec,
		},
#ifdef CONFIG_IPV6_PRIVACY
		{
			.procname	= "use_tempaddr",
			.data		= &ipv6_devconf.use_tempaddr,
			.maxlen		= sizeof(int),
			.mode		= 0644,
			.proc_handler	= proc_dointvec,
		},
		{
			.procname	= "temp_valid_lft",
			.data		= &ipv6_devconf.temp_valid_lft,
			.maxlen		= sizeof(int),
			.mode		= 0644,
			.proc_handler	= proc_dointvec,
		},
		{
			.procname	= "temp_prefered_lft",
			.data		= &ipv6_devconf.temp_prefered_lft,
			.maxlen		= sizeof(int),
			.mode		= 0644,
			.proc_handler	= proc_dointvec,
		},
		{
			.procname	= "regen_max_retry",
			.data		= &ipv6_devconf.regen_max_retry,
			.maxlen		= sizeof(int),
			.mode		= 0644,
			.proc_handler	= proc_dointvec,
		},
		{
			.procname	= "max_desync_factor",
			.data		= &ipv6_devconf.max_desync_factor,
			.maxlen		= sizeof(int),
			.mode		= 0644,
			.proc_handler	= proc_dointvec,
		},
#endif
		{
			.procname	= "max_addresses",
			.data		= &ipv6_devconf.max_addresses,
			.maxlen		= sizeof(int),
			.mode		= 0644,
			.proc_handler	= proc_dointvec,
		},
		{
			.procname	= "accept_ra_defrtr",
			.data		= &ipv6_devconf.accept_ra_defrtr,
			.maxlen		= sizeof(int),
			.mode		= 0644,
			.proc_handler	= proc_dointvec,
		},
		{
			.procname	= "accept_ra_pinfo",
			.data		= &ipv6_devconf.accept_ra_pinfo,
			.maxlen		= sizeof(int),
			.mode		= 0644,
			.proc_handler	= proc_dointvec,
		},
#ifdef CONFIG_IPV6_ROUTER_PREF
		{
			.procname	= "accept_ra_rtr_pref",
			.data		= &ipv6_devconf.accept_ra_rtr_pref,
			.maxlen		= sizeof(int),
			.mode		= 0644,
			.proc_handler	= proc_dointvec,
		},
		{
			.procname	= "router_probe_interval",
			.data		= &ipv6_devconf.rtr_probe_interval,
			.maxlen		= sizeof(int),
			.mode		= 0644,
			.proc_handler	= proc_dointvec_jiffies,
		},
#ifdef CONFIG_IPV6_ROUTE_INFO
		{
			.procname	= "accept_ra_rt_info_max_plen",
			.data		= &ipv6_devconf.accept_ra_rt_info_max_plen,
			.maxlen		= sizeof(int),
			.mode		= 0644,
			.proc_handler	= proc_dointvec,
		},
#endif
#endif
		{
			.procname	= "proxy_ndp",
			.data		= &ipv6_devconf.proxy_ndp,
			.maxlen		= sizeof(int),
			.mode		= 0644,
			.proc_handler	= proc_dointvec,
		},
		{
			.procname	= "accept_source_route",
			.data		= &ipv6_devconf.accept_source_route,
			.maxlen		= sizeof(int),
			.mode		= 0644,
			.proc_handler	= proc_dointvec,
		},
#ifdef CONFIG_IPV6_OPTIMISTIC_DAD
		{
			.procname       = "optimistic_dad",
			.data           = &ipv6_devconf.optimistic_dad,
			.maxlen         = sizeof(int),
			.mode           = 0644,
			.proc_handler   = proc_dointvec,

		},
#endif
#ifdef CONFIG_IPV6_MROUTE
		{
			.procname	= "mc_forwarding",
			.data		= &ipv6_devconf.mc_forwarding,
			.maxlen		= sizeof(int),
			.mode		= 0444,
			.proc_handler	= proc_dointvec,
		},
#endif
		{
			.procname	= "disable_ipv6",
			.data		= &ipv6_devconf.disable_ipv6,
			.maxlen		= sizeof(int),
			.mode		= 0644,
			.proc_handler	= addrconf_sysctl_disable,
		},
		{
			.procname	= "accept_dad",
			.data		= &ipv6_devconf.accept_dad,
			.maxlen		= sizeof(int),
			.mode		= 0644,
			.proc_handler	= proc_dointvec,
		},
		{
			.procname       = "force_tllao",
			.data           = &ipv6_devconf.force_tllao,
			.maxlen         = sizeof(int),
			.mode           = 0644,
			.proc_handler   = proc_dointvec
		},
		{
			.procname       = "ndisc_notify",
			.data           = &ipv6_devconf.ndisc_notify,
			.maxlen         = sizeof(int),
			.mode           = 0644,
			.proc_handler   = proc_dointvec
		},
		{
			/* sentinel */
		}
	},
};

static int __addrconf_sysctl_register(struct net *net, char *dev_name,
		struct inet6_dev *idev, struct ipv6_devconf *p)
{
	int i;
	struct addrconf_sysctl_table *t;
	char path[sizeof("net/ipv6/conf/") + IFNAMSIZ];

	t = kmemdup(&addrconf_sysctl, sizeof(*t), GFP_KERNEL);
	if (t == NULL)
		goto out;

	for (i = 0; t->addrconf_vars[i].data; i++) {
		t->addrconf_vars[i].data += (char *)p - (char *)&ipv6_devconf;
		t->addrconf_vars[i].extra1 = idev; /* embedded; no ref */
		t->addrconf_vars[i].extra2 = net;
	}

	snprintf(path, sizeof(path), "net/ipv6/conf/%s", dev_name);

	t->sysctl_header = register_net_sysctl(net, path, t->addrconf_vars);
	if (t->sysctl_header == NULL)
		goto free;

	p->sysctl = t;
	return 0;

free:
	kfree(t);
out:
	return -ENOBUFS;
}

static void __addrconf_sysctl_unregister(struct ipv6_devconf *p)
{
	struct addrconf_sysctl_table *t;

	if (p->sysctl == NULL)
		return;

	t = p->sysctl;
	p->sysctl = NULL;
	unregister_net_sysctl_table(t->sysctl_header);
	kfree(t);
}

static void addrconf_sysctl_register(struct inet6_dev *idev)
{
	neigh_sysctl_register(idev->dev, idev->nd_parms, "ipv6",
			      &ndisc_ifinfo_sysctl_change);
	__addrconf_sysctl_register(dev_net(idev->dev), idev->dev->name,
					idev, &idev->cnf);
}

static void addrconf_sysctl_unregister(struct inet6_dev *idev)
{
	__addrconf_sysctl_unregister(&idev->cnf);
	neigh_sysctl_unregister(idev->nd_parms);
}


#endif

static int __net_init addrconf_init_net(struct net *net)
{
	int err = -ENOMEM;
	struct ipv6_devconf *all, *dflt;

	all = kmemdup(&ipv6_devconf, sizeof(ipv6_devconf), GFP_KERNEL);
	if (all == NULL)
		goto err_alloc_all;

	dflt = kmemdup(&ipv6_devconf_dflt, sizeof(ipv6_devconf_dflt), GFP_KERNEL);
	if (dflt == NULL)
		goto err_alloc_dflt;

	/* these will be inherited by all namespaces */
	dflt->autoconf = ipv6_defaults.autoconf;
	dflt->disable_ipv6 = ipv6_defaults.disable_ipv6;

	net->ipv6.devconf_all = all;
	net->ipv6.devconf_dflt = dflt;

#ifdef CONFIG_SYSCTL
	err = __addrconf_sysctl_register(net, "all", NULL, all);
	if (err < 0)
		goto err_reg_all;

	err = __addrconf_sysctl_register(net, "default", NULL, dflt);
	if (err < 0)
		goto err_reg_dflt;
#endif
	return 0;

#ifdef CONFIG_SYSCTL
err_reg_dflt:
	__addrconf_sysctl_unregister(all);
err_reg_all:
	kfree(dflt);
#endif
err_alloc_dflt:
	kfree(all);
err_alloc_all:
	return err;
}

static void __net_exit addrconf_exit_net(struct net *net)
{
#ifdef CONFIG_SYSCTL
	__addrconf_sysctl_unregister(net->ipv6.devconf_dflt);
	__addrconf_sysctl_unregister(net->ipv6.devconf_all);
#endif
	if (!net_eq(net, &init_net)) {
		kfree(net->ipv6.devconf_dflt);
		kfree(net->ipv6.devconf_all);
	}
}

static struct pernet_operations addrconf_ops = {
	.init = addrconf_init_net,
	.exit = addrconf_exit_net,
};

static struct rtnl_af_ops inet6_ops = {
	.family		  = AF_INET6,
	.fill_link_af	  = inet6_fill_link_af,
	.get_link_af_size = inet6_get_link_af_size,
	.set_link_af	  = inet6_set_link_af,
};

/*
 *	Init / cleanup code
 */

int __init addrconf_init(void)
{
	int i, err;

	err = ipv6_addr_label_init();
	if (err < 0) {
		pr_crit("%s: cannot initialize default policy table: %d\n",
			__func__, err);
		goto out;
	}

	err = register_pernet_subsys(&addrconf_ops);
	if (err < 0)
		goto out_addrlabel;

	/* The addrconf netdev notifier requires that loopback_dev
	 * has it's ipv6 private information allocated and setup
	 * before it can bring up and give link-local addresses
	 * to other devices which are up.
	 *
	 * Unfortunately, loopback_dev is not necessarily the first
	 * entry in the global dev_base list of net devices.  In fact,
	 * it is likely to be the very last entry on that list.
	 * So this causes the notifier registry below to try and
	 * give link-local addresses to all devices besides loopback_dev
	 * first, then loopback_dev, which cases all the non-loopback_dev
	 * devices to fail to get a link-local address.
	 *
	 * So, as a temporary fix, allocate the ipv6 structure for
	 * loopback_dev first by hand.
	 * Longer term, all of the dependencies ipv6 has upon the loopback
	 * device and it being up should be removed.
	 */
	rtnl_lock();
	if (!ipv6_add_dev(init_net.loopback_dev))
		err = -ENOMEM;
	rtnl_unlock();
	if (err)
		goto errlo;

	for (i = 0; i < IN6_ADDR_HSIZE; i++)
		INIT_HLIST_HEAD(&inet6_addr_lst[i]);

	register_netdevice_notifier(&ipv6_dev_notf);

	addrconf_verify(0);

	err = rtnl_af_register(&inet6_ops);
	if (err < 0)
		goto errout_af;

	err = __rtnl_register(PF_INET6, RTM_GETLINK, NULL, inet6_dump_ifinfo,
			      NULL);
	if (err < 0)
		goto errout;

	/* Only the first call to __rtnl_register can fail */
	__rtnl_register(PF_INET6, RTM_NEWADDR, inet6_rtm_newaddr, NULL, NULL);
	__rtnl_register(PF_INET6, RTM_DELADDR, inet6_rtm_deladdr, NULL, NULL);
	__rtnl_register(PF_INET6, RTM_GETADDR, inet6_rtm_getaddr,
			inet6_dump_ifaddr, NULL);
	__rtnl_register(PF_INET6, RTM_GETMULTICAST, NULL,
			inet6_dump_ifmcaddr, NULL);
	__rtnl_register(PF_INET6, RTM_GETANYCAST, NULL,
			inet6_dump_ifacaddr, NULL);
	__rtnl_register(PF_INET6, RTM_GETNETCONF, inet6_netconf_get_devconf,
			inet6_netconf_dump_devconf, NULL);

	ipv6_addr_label_rtnl_register();

	return 0;
errout:
	rtnl_af_unregister(&inet6_ops);
errout_af:
	unregister_netdevice_notifier(&ipv6_dev_notf);
errlo:
	unregister_pernet_subsys(&addrconf_ops);
out_addrlabel:
	ipv6_addr_label_cleanup();
out:
	return err;
}

void addrconf_cleanup(void)
{
	struct net_device *dev;
	int i;

	unregister_netdevice_notifier(&ipv6_dev_notf);
	unregister_pernet_subsys(&addrconf_ops);
	ipv6_addr_label_cleanup();

	rtnl_lock();

	__rtnl_af_unregister(&inet6_ops);

	/* clean dev list */
	for_each_netdev(&init_net, dev) {
		if (__in6_dev_get(dev) == NULL)
			continue;
		addrconf_ifdown(dev, 1);
	}
	addrconf_ifdown(init_net.loopback_dev, 2);

	/*
	 *	Check hash table.
	 */
	spin_lock_bh(&addrconf_hash_lock);
	for (i = 0; i < IN6_ADDR_HSIZE; i++)
		WARN_ON(!hlist_empty(&inet6_addr_lst[i]));
	spin_unlock_bh(&addrconf_hash_lock);

	del_timer(&addr_chk_timer);
	rtnl_unlock();
}<|MERGE_RESOLUTION|>--- conflicted
+++ resolved
@@ -3191,7 +3191,6 @@
 		goto out;
 
 	if (dev->flags&(IFF_NOARP|IFF_LOOPBACK) ||
-	    !(dev->flags&IFF_MULTICAST) ||
 	    idev->cnf.accept_dad < 1 ||
 	    !(ifp->flags&IFA_F_TENTATIVE) ||
 	    ifp->flags & IFA_F_NODAD) {
@@ -3295,13 +3294,6 @@
 	   router advertisements, start sending router solicitations.
 	 */
 
-<<<<<<< HEAD
-	if (ipv6_accept_ra(ifp->idev) &&
-	    ifp->idev->cnf.rtr_solicits > 0 &&
-	    (dev->flags&IFF_LOOPBACK) == 0 &&
-	    (dev->flags&IFF_MULTICAST) &&
-	    (ipv6_addr_type(&ifp->addr) & IPV6_ADDR_LINKLOCAL)) {
-=======
 	read_lock_bh(&ifp->idev->lock);
 	spin_lock(&ifp->lock);
 	send_mld = ipv6_addr_type(&ifp->addr) & IPV6_ADDR_LINKLOCAL &&
@@ -3320,7 +3312,6 @@
 		ipv6_mc_dad_complete(ifp->idev);
 
 	if (send_rs) {
->>>>>>> ad81f054
 		/*
 		 *	If a host as already performed a random delay
 		 *	[...] as part of DAD [...] there is no need
