--- conflicted
+++ resolved
@@ -3648,11 +3648,7 @@
 
 	/* send a neighbour solicitation for our addr */
 	addrconf_addr_solict_mult(&ifp->addr, &mcaddr);
-<<<<<<< HEAD
-	ndisc_send_ns(ifp->idev->dev, NULL, &ifp->addr, &mcaddr, &in6addr_any);
-=======
 	ndisc_send_ns(ifp->idev->dev, &ifp->addr, &mcaddr, &in6addr_any);
->>>>>>> daba514f
 out:
 	in6_ifa_put(ifp);
 	rtnl_unlock();
