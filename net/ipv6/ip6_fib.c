// SPDX-License-Identifier: GPL-2.0-or-later
/*
 *	Linux INET6 implementation
 *	Forwarding Information Database
 *
 *	Authors:
 *	Pedro Roque		<roque@di.fc.ul.pt>
 *
 *	Changes:
 *	Yuji SEKIYA @USAGI:	Support default route on router node;
 *				remove ip6_null_entry from the top of
 *				routing table.
 *	Ville Nuorvala:		Fixed routing subtrees.
 */

#define pr_fmt(fmt) "IPv6: " fmt

#include <linux/errno.h>
#include <linux/types.h>
#include <linux/net.h>
#include <linux/route.h>
#include <linux/netdevice.h>
#include <linux/in6.h>
#include <linux/init.h>
#include <linux/list.h>
#include <linux/slab.h>

#include <net/ip.h>
#include <net/ipv6.h>
#include <net/ndisc.h>
#include <net/addrconf.h>
#include <net/lwtunnel.h>
#include <net/fib_notifier.h>

#include <net/ip6_fib.h>
#include <net/ip6_route.h>

static struct kmem_cache *fib6_node_kmem __read_mostly;

struct fib6_cleaner {
	struct fib6_walker w;
	struct net *net;
	int (*func)(struct fib6_info *, void *arg);
	int sernum;
	void *arg;
	bool skip_notify;
};

#ifdef CONFIG_IPV6_SUBTREES
#define FWS_INIT FWS_S
#else
#define FWS_INIT FWS_L
#endif

static struct fib6_info *fib6_find_prefix(struct net *net,
					 struct fib6_table *table,
					 struct fib6_node *fn);
static struct fib6_node *fib6_repair_tree(struct net *net,
					  struct fib6_table *table,
					  struct fib6_node *fn);
static int fib6_walk(struct net *net, struct fib6_walker *w);
static int fib6_walk_continue(struct fib6_walker *w);

/*
 *	A routing update causes an increase of the serial number on the
 *	affected subtree. This allows for cached routes to be asynchronously
 *	tested when modifications are made to the destination cache as a
 *	result of redirects, path MTU changes, etc.
 */

static void fib6_gc_timer_cb(struct timer_list *t);

#define FOR_WALKERS(net, w) \
	list_for_each_entry(w, &(net)->ipv6.fib6_walkers, lh)

static void fib6_walker_link(struct net *net, struct fib6_walker *w)
{
	write_lock_bh(&net->ipv6.fib6_walker_lock);
	list_add(&w->lh, &net->ipv6.fib6_walkers);
	write_unlock_bh(&net->ipv6.fib6_walker_lock);
}

static void fib6_walker_unlink(struct net *net, struct fib6_walker *w)
{
	write_lock_bh(&net->ipv6.fib6_walker_lock);
	list_del(&w->lh);
	write_unlock_bh(&net->ipv6.fib6_walker_lock);
}

static int fib6_new_sernum(struct net *net)
{
	int new, old;

	do {
		old = atomic_read(&net->ipv6.fib6_sernum);
		new = old < INT_MAX ? old + 1 : 1;
	} while (atomic_cmpxchg(&net->ipv6.fib6_sernum,
				old, new) != old);
	return new;
}

enum {
	FIB6_NO_SERNUM_CHANGE = 0,
};

void fib6_update_sernum(struct net *net, struct fib6_info *f6i)
{
	struct fib6_node *fn;

	fn = rcu_dereference_protected(f6i->fib6_node,
			lockdep_is_held(&f6i->fib6_table->tb6_lock));
	if (fn)
		fn->fn_sernum = fib6_new_sernum(net);
}

/*
 *	Auxiliary address test functions for the radix tree.
 *
 *	These assume a 32bit processor (although it will work on
 *	64bit processors)
 */

/*
 *	test bit
 */
#if defined(__LITTLE_ENDIAN)
# define BITOP_BE32_SWIZZLE	(0x1F & ~7)
#else
# define BITOP_BE32_SWIZZLE	0
#endif

static __be32 addr_bit_set(const void *token, int fn_bit)
{
	const __be32 *addr = token;
	/*
	 * Here,
	 *	1 << ((~fn_bit ^ BITOP_BE32_SWIZZLE) & 0x1f)
	 * is optimized version of
	 *	htonl(1 << ((~fn_bit)&0x1F))
	 * See include/asm-generic/bitops/le.h.
	 */
	return (__force __be32)(1 << ((~fn_bit ^ BITOP_BE32_SWIZZLE) & 0x1f)) &
	       addr[fn_bit >> 5];
}

struct fib6_info *fib6_info_alloc(gfp_t gfp_flags)
{
	struct fib6_info *f6i;

	f6i = kzalloc(sizeof(*f6i), gfp_flags);
	if (!f6i)
		return NULL;

	f6i->rt6i_pcpu = alloc_percpu_gfp(struct rt6_info *, gfp_flags);
	if (!f6i->rt6i_pcpu) {
		kfree(f6i);
		return NULL;
	}

	INIT_LIST_HEAD(&f6i->fib6_siblings);
	refcount_set(&f6i->fib6_ref, 1);

	return f6i;
}

void fib6_info_destroy_rcu(struct rcu_head *head)
{
	struct fib6_info *f6i = container_of(head, struct fib6_info, rcu);
	struct rt6_exception_bucket *bucket;

	WARN_ON(f6i->fib6_node);

	bucket = rcu_dereference_protected(f6i->rt6i_exception_bucket, 1);
	kfree(bucket);

	if (f6i->rt6i_pcpu) {
		int cpu;

		for_each_possible_cpu(cpu) {
			struct rt6_info **ppcpu_rt;
			struct rt6_info *pcpu_rt;

			ppcpu_rt = per_cpu_ptr(f6i->rt6i_pcpu, cpu);
			pcpu_rt = *ppcpu_rt;
			if (pcpu_rt) {
				dst_dev_put(&pcpu_rt->dst);
				dst_release(&pcpu_rt->dst);
				*ppcpu_rt = NULL;
			}
		}

		free_percpu(f6i->rt6i_pcpu);
	}

	fib6_nh_release(&f6i->fib6_nh);

	ip_fib_metrics_put(f6i->fib6_metrics);

	kfree(f6i);
}
EXPORT_SYMBOL_GPL(fib6_info_destroy_rcu);

static struct fib6_node *node_alloc(struct net *net)
{
	struct fib6_node *fn;

	fn = kmem_cache_zalloc(fib6_node_kmem, GFP_ATOMIC);
	if (fn)
		net->ipv6.rt6_stats->fib_nodes++;

	return fn;
}

static void node_free_immediate(struct net *net, struct fib6_node *fn)
{
	kmem_cache_free(fib6_node_kmem, fn);
	net->ipv6.rt6_stats->fib_nodes--;
}

static void node_free_rcu(struct rcu_head *head)
{
	struct fib6_node *fn = container_of(head, struct fib6_node, rcu);

	kmem_cache_free(fib6_node_kmem, fn);
}

static void node_free(struct net *net, struct fib6_node *fn)
{
	call_rcu(&fn->rcu, node_free_rcu);
	net->ipv6.rt6_stats->fib_nodes--;
}

static void fib6_free_table(struct fib6_table *table)
{
	inetpeer_invalidate_tree(&table->tb6_peers);
	kfree(table);
}

static void fib6_link_table(struct net *net, struct fib6_table *tb)
{
	unsigned int h;

	/*
	 * Initialize table lock at a single place to give lockdep a key,
	 * tables aren't visible prior to being linked to the list.
	 */
	spin_lock_init(&tb->tb6_lock);
	h = tb->tb6_id & (FIB6_TABLE_HASHSZ - 1);

	/*
	 * No protection necessary, this is the only list mutatation
	 * operation, tables never disappear once they exist.
	 */
	hlist_add_head_rcu(&tb->tb6_hlist, &net->ipv6.fib_table_hash[h]);
}

#ifdef CONFIG_IPV6_MULTIPLE_TABLES

static struct fib6_table *fib6_alloc_table(struct net *net, u32 id)
{
	struct fib6_table *table;

	table = kzalloc(sizeof(*table), GFP_ATOMIC);
	if (table) {
		table->tb6_id = id;
		rcu_assign_pointer(table->tb6_root.leaf,
				   net->ipv6.fib6_null_entry);
		table->tb6_root.fn_flags = RTN_ROOT | RTN_TL_ROOT | RTN_RTINFO;
		inet_peer_base_init(&table->tb6_peers);
	}

	return table;
}

struct fib6_table *fib6_new_table(struct net *net, u32 id)
{
	struct fib6_table *tb;

	if (id == 0)
		id = RT6_TABLE_MAIN;
	tb = fib6_get_table(net, id);
	if (tb)
		return tb;

	tb = fib6_alloc_table(net, id);
	if (tb)
		fib6_link_table(net, tb);

	return tb;
}
EXPORT_SYMBOL_GPL(fib6_new_table);

struct fib6_table *fib6_get_table(struct net *net, u32 id)
{
	struct fib6_table *tb;
	struct hlist_head *head;
	unsigned int h;

	if (id == 0)
		id = RT6_TABLE_MAIN;
	h = id & (FIB6_TABLE_HASHSZ - 1);
	rcu_read_lock();
	head = &net->ipv6.fib_table_hash[h];
	hlist_for_each_entry_rcu(tb, head, tb6_hlist) {
		if (tb->tb6_id == id) {
			rcu_read_unlock();
			return tb;
		}
	}
	rcu_read_unlock();

	return NULL;
}
EXPORT_SYMBOL_GPL(fib6_get_table);

static void __net_init fib6_tables_init(struct net *net)
{
	fib6_link_table(net, net->ipv6.fib6_main_tbl);
	fib6_link_table(net, net->ipv6.fib6_local_tbl);
}
#else

struct fib6_table *fib6_new_table(struct net *net, u32 id)
{
	return fib6_get_table(net, id);
}

struct fib6_table *fib6_get_table(struct net *net, u32 id)
{
	  return net->ipv6.fib6_main_tbl;
}

struct dst_entry *fib6_rule_lookup(struct net *net, struct flowi6 *fl6,
				   const struct sk_buff *skb,
				   int flags, pol_lookup_t lookup)
{
	struct rt6_info *rt;

	rt = lookup(net, net->ipv6.fib6_main_tbl, fl6, skb, flags);
	if (rt->dst.error == -EAGAIN) {
		ip6_rt_put(rt);
		rt = net->ipv6.ip6_null_entry;
		dst_hold(&rt->dst);
	}

	return &rt->dst;
}

/* called with rcu lock held; no reference taken on fib6_info */
int fib6_lookup(struct net *net, int oif, struct flowi6 *fl6,
		struct fib6_result *res, int flags)
{
	return fib6_table_lookup(net, net->ipv6.fib6_main_tbl, oif, fl6,
				 res, flags);
}

static void __net_init fib6_tables_init(struct net *net)
{
	fib6_link_table(net, net->ipv6.fib6_main_tbl);
}

#endif

unsigned int fib6_tables_seq_read(struct net *net)
{
	unsigned int h, fib_seq = 0;

	rcu_read_lock();
	for (h = 0; h < FIB6_TABLE_HASHSZ; h++) {
		struct hlist_head *head = &net->ipv6.fib_table_hash[h];
		struct fib6_table *tb;

		hlist_for_each_entry_rcu(tb, head, tb6_hlist)
			fib_seq += tb->fib_seq;
	}
	rcu_read_unlock();

	return fib_seq;
}

static int call_fib6_entry_notifier(struct notifier_block *nb, struct net *net,
				    enum fib_event_type event_type,
				    struct fib6_info *rt)
{
	struct fib6_entry_notifier_info info = {
		.rt = rt,
	};

	return call_fib6_notifier(nb, net, event_type, &info.info);
}

static int call_fib6_entry_notifiers(struct net *net,
				     enum fib_event_type event_type,
				     struct fib6_info *rt,
				     struct netlink_ext_ack *extack)
{
	struct fib6_entry_notifier_info info = {
		.info.extack = extack,
		.rt = rt,
	};

	rt->fib6_table->fib_seq++;
	return call_fib6_notifiers(net, event_type, &info.info);
}

struct fib6_dump_arg {
	struct net *net;
	struct notifier_block *nb;
};

static void fib6_rt_dump(struct fib6_info *rt, struct fib6_dump_arg *arg)
{
	if (rt == arg->net->ipv6.fib6_null_entry)
		return;
	call_fib6_entry_notifier(arg->nb, arg->net, FIB_EVENT_ENTRY_ADD, rt);
}

static int fib6_node_dump(struct fib6_walker *w)
{
	struct fib6_info *rt;

	for_each_fib6_walker_rt(w)
		fib6_rt_dump(rt, w->args);
	w->leaf = NULL;
	return 0;
}

static void fib6_table_dump(struct net *net, struct fib6_table *tb,
			    struct fib6_walker *w)
{
	w->root = &tb->tb6_root;
	spin_lock_bh(&tb->tb6_lock);
	fib6_walk(net, w);
	spin_unlock_bh(&tb->tb6_lock);
}

/* Called with rcu_read_lock() */
int fib6_tables_dump(struct net *net, struct notifier_block *nb)
{
	struct fib6_dump_arg arg;
	struct fib6_walker *w;
	unsigned int h;

	w = kzalloc(sizeof(*w), GFP_ATOMIC);
	if (!w)
		return -ENOMEM;

	w->func = fib6_node_dump;
	arg.net = net;
	arg.nb = nb;
	w->args = &arg;

	for (h = 0; h < FIB6_TABLE_HASHSZ; h++) {
		struct hlist_head *head = &net->ipv6.fib_table_hash[h];
		struct fib6_table *tb;

		hlist_for_each_entry_rcu(tb, head, tb6_hlist)
			fib6_table_dump(net, tb, w);
	}

	kfree(w);

	return 0;
}

static int fib6_dump_node(struct fib6_walker *w)
{
	int res;
	struct fib6_info *rt;

	for_each_fib6_walker_rt(w) {
		res = rt6_dump_route(rt, w->args);
		if (res < 0) {
			/* Frame is full, suspend walking */
			w->leaf = rt;
			return 1;
		}

		/* Multipath routes are dumped in one route with the
		 * RTA_MULTIPATH attribute. Jump 'rt' to point to the
		 * last sibling of this route (no need to dump the
		 * sibling routes again)
		 */
		if (rt->fib6_nsiblings)
			rt = list_last_entry(&rt->fib6_siblings,
					     struct fib6_info,
					     fib6_siblings);
	}
	w->leaf = NULL;
	return 0;
}

static void fib6_dump_end(struct netlink_callback *cb)
{
	struct net *net = sock_net(cb->skb->sk);
	struct fib6_walker *w = (void *)cb->args[2];

	if (w) {
		if (cb->args[4]) {
			cb->args[4] = 0;
			fib6_walker_unlink(net, w);
		}
		cb->args[2] = 0;
		kfree(w);
	}
	cb->done = (void *)cb->args[3];
	cb->args[1] = 3;
}

static int fib6_dump_done(struct netlink_callback *cb)
{
	fib6_dump_end(cb);
	return cb->done ? cb->done(cb) : 0;
}

static int fib6_dump_table(struct fib6_table *table, struct sk_buff *skb,
			   struct netlink_callback *cb)
{
	struct net *net = sock_net(skb->sk);
	struct fib6_walker *w;
	int res;

	w = (void *)cb->args[2];
	w->root = &table->tb6_root;

	if (cb->args[4] == 0) {
		w->count = 0;
		w->skip = 0;

		spin_lock_bh(&table->tb6_lock);
		res = fib6_walk(net, w);
		spin_unlock_bh(&table->tb6_lock);
		if (res > 0) {
			cb->args[4] = 1;
			cb->args[5] = w->root->fn_sernum;
		}
	} else {
		if (cb->args[5] != w->root->fn_sernum) {
			/* Begin at the root if the tree changed */
			cb->args[5] = w->root->fn_sernum;
			w->state = FWS_INIT;
			w->node = w->root;
			w->skip = w->count;
		} else
			w->skip = 0;

		spin_lock_bh(&table->tb6_lock);
		res = fib6_walk_continue(w);
		spin_unlock_bh(&table->tb6_lock);
		if (res <= 0) {
			fib6_walker_unlink(net, w);
			cb->args[4] = 0;
		}
	}

	return res;
}

static int inet6_dump_fib(struct sk_buff *skb, struct netlink_callback *cb)
{
	const struct nlmsghdr *nlh = cb->nlh;
	struct net *net = sock_net(skb->sk);
	struct rt6_rtnl_dump_arg arg = {};
	unsigned int h, s_h;
	unsigned int e = 0, s_e;
	struct fib6_walker *w;
	struct fib6_table *tb;
	struct hlist_head *head;
	int res = 0;

	if (cb->strict_check) {
		int err;

		err = ip_valid_fib_dump_req(net, nlh, &arg.filter, cb);
		if (err < 0)
			return err;
	} else if (nlmsg_len(nlh) >= sizeof(struct rtmsg)) {
		struct rtmsg *rtm = nlmsg_data(nlh);

		arg.filter.flags = rtm->rtm_flags & (RTM_F_PREFIX|RTM_F_CLONED);
	}

	/* fib entries are never clones */
	if (arg.filter.flags & RTM_F_CLONED)
		goto out;

	w = (void *)cb->args[2];
	if (!w) {
		/* New dump:
		 *
		 * 1. hook callback destructor.
		 */
		cb->args[3] = (long)cb->done;
		cb->done = fib6_dump_done;

		/*
		 * 2. allocate and initialize walker.
		 */
		w = kzalloc(sizeof(*w), GFP_ATOMIC);
		if (!w)
			return -ENOMEM;
		w->func = fib6_dump_node;
		cb->args[2] = (long)w;
	}

	arg.skb = skb;
	arg.cb = cb;
	arg.net = net;
	w->args = &arg;

	if (arg.filter.table_id) {
		tb = fib6_get_table(net, arg.filter.table_id);
		if (!tb) {
			if (arg.filter.dump_all_families)
				goto out;

			NL_SET_ERR_MSG_MOD(cb->extack, "FIB table does not exist");
			return -ENOENT;
		}

		if (!cb->args[0]) {
			res = fib6_dump_table(tb, skb, cb);
			if (!res)
				cb->args[0] = 1;
		}
		goto out;
	}

	s_h = cb->args[0];
	s_e = cb->args[1];

	rcu_read_lock();
	for (h = s_h; h < FIB6_TABLE_HASHSZ; h++, s_e = 0) {
		e = 0;
		head = &net->ipv6.fib_table_hash[h];
		hlist_for_each_entry_rcu(tb, head, tb6_hlist) {
			if (e < s_e)
				goto next;
			res = fib6_dump_table(tb, skb, cb);
			if (res != 0)
				goto out_unlock;
next:
			e++;
		}
	}
out_unlock:
	rcu_read_unlock();
	cb->args[1] = e;
	cb->args[0] = h;
out:
	res = res < 0 ? res : skb->len;
	if (res <= 0)
		fib6_dump_end(cb);
	return res;
}

void fib6_metric_set(struct fib6_info *f6i, int metric, u32 val)
{
	if (!f6i)
		return;

	if (f6i->fib6_metrics == &dst_default_metrics) {
		struct dst_metrics *p = kzalloc(sizeof(*p), GFP_ATOMIC);

		if (!p)
			return;

		refcount_set(&p->refcnt, 1);
		f6i->fib6_metrics = p;
	}

	f6i->fib6_metrics->metrics[metric - 1] = val;
}

/*
 *	Routing Table
 *
 *	return the appropriate node for a routing tree "add" operation
 *	by either creating and inserting or by returning an existing
 *	node.
 */

static struct fib6_node *fib6_add_1(struct net *net,
				    struct fib6_table *table,
				    struct fib6_node *root,
				    struct in6_addr *addr, int plen,
				    int offset, int allow_create,
				    int replace_required,
				    struct netlink_ext_ack *extack)
{
	struct fib6_node *fn, *in, *ln;
	struct fib6_node *pn = NULL;
	struct rt6key *key;
	int	bit;
	__be32	dir = 0;

	RT6_TRACE("fib6_add_1\n");

	/* insert node in tree */

	fn = root;

	do {
		struct fib6_info *leaf = rcu_dereference_protected(fn->leaf,
					    lockdep_is_held(&table->tb6_lock));
		key = (struct rt6key *)((u8 *)leaf + offset);

		/*
		 *	Prefix match
		 */
		if (plen < fn->fn_bit ||
		    !ipv6_prefix_equal(&key->addr, addr, fn->fn_bit)) {
			if (!allow_create) {
				if (replace_required) {
					NL_SET_ERR_MSG(extack,
						       "Can not replace route - no match found");
					pr_warn("Can't replace route, no match found\n");
					return ERR_PTR(-ENOENT);
				}
				pr_warn("NLM_F_CREATE should be set when creating new route\n");
			}
			goto insert_above;
		}

		/*
		 *	Exact match ?
		 */

		if (plen == fn->fn_bit) {
			/* clean up an intermediate node */
			if (!(fn->fn_flags & RTN_RTINFO)) {
				RCU_INIT_POINTER(fn->leaf, NULL);
				fib6_info_release(leaf);
			/* remove null_entry in the root node */
			} else if (fn->fn_flags & RTN_TL_ROOT &&
				   rcu_access_pointer(fn->leaf) ==
				   net->ipv6.fib6_null_entry) {
				RCU_INIT_POINTER(fn->leaf, NULL);
			}

			return fn;
		}

		/*
		 *	We have more bits to go
		 */

		/* Try to walk down on tree. */
		dir = addr_bit_set(addr, fn->fn_bit);
		pn = fn;
		fn = dir ?
		     rcu_dereference_protected(fn->right,
					lockdep_is_held(&table->tb6_lock)) :
		     rcu_dereference_protected(fn->left,
					lockdep_is_held(&table->tb6_lock));
	} while (fn);

	if (!allow_create) {
		/* We should not create new node because
		 * NLM_F_REPLACE was specified without NLM_F_CREATE
		 * I assume it is safe to require NLM_F_CREATE when
		 * REPLACE flag is used! Later we may want to remove the
		 * check for replace_required, because according
		 * to netlink specification, NLM_F_CREATE
		 * MUST be specified if new route is created.
		 * That would keep IPv6 consistent with IPv4
		 */
		if (replace_required) {
			NL_SET_ERR_MSG(extack,
				       "Can not replace route - no match found");
			pr_warn("Can't replace route, no match found\n");
			return ERR_PTR(-ENOENT);
		}
		pr_warn("NLM_F_CREATE should be set when creating new route\n");
	}
	/*
	 *	We walked to the bottom of tree.
	 *	Create new leaf node without children.
	 */

	ln = node_alloc(net);

	if (!ln)
		return ERR_PTR(-ENOMEM);
	ln->fn_bit = plen;
	RCU_INIT_POINTER(ln->parent, pn);

	if (dir)
		rcu_assign_pointer(pn->right, ln);
	else
		rcu_assign_pointer(pn->left, ln);

	return ln;


insert_above:
	/*
	 * split since we don't have a common prefix anymore or
	 * we have a less significant route.
	 * we've to insert an intermediate node on the list
	 * this new node will point to the one we need to create
	 * and the current
	 */

	pn = rcu_dereference_protected(fn->parent,
				       lockdep_is_held(&table->tb6_lock));

	/* find 1st bit in difference between the 2 addrs.

	   See comment in __ipv6_addr_diff: bit may be an invalid value,
	   but if it is >= plen, the value is ignored in any case.
	 */

	bit = __ipv6_addr_diff(addr, &key->addr, sizeof(*addr));

	/*
	 *		(intermediate)[in]
	 *	          /	   \
	 *	(new leaf node)[ln] (old node)[fn]
	 */
	if (plen > bit) {
		in = node_alloc(net);
		ln = node_alloc(net);

		if (!in || !ln) {
			if (in)
				node_free_immediate(net, in);
			if (ln)
				node_free_immediate(net, ln);
			return ERR_PTR(-ENOMEM);
		}

		/*
		 * new intermediate node.
		 * RTN_RTINFO will
		 * be off since that an address that chooses one of
		 * the branches would not match less specific routes
		 * in the other branch
		 */

		in->fn_bit = bit;

		RCU_INIT_POINTER(in->parent, pn);
		in->leaf = fn->leaf;
		fib6_info_hold(rcu_dereference_protected(in->leaf,
				lockdep_is_held(&table->tb6_lock)));

		/* update parent pointer */
		if (dir)
			rcu_assign_pointer(pn->right, in);
		else
			rcu_assign_pointer(pn->left, in);

		ln->fn_bit = plen;

		RCU_INIT_POINTER(ln->parent, in);
		rcu_assign_pointer(fn->parent, in);

		if (addr_bit_set(addr, bit)) {
			rcu_assign_pointer(in->right, ln);
			rcu_assign_pointer(in->left, fn);
		} else {
			rcu_assign_pointer(in->left, ln);
			rcu_assign_pointer(in->right, fn);
		}
	} else { /* plen <= bit */

		/*
		 *		(new leaf node)[ln]
		 *	          /	   \
		 *	     (old node)[fn] NULL
		 */

		ln = node_alloc(net);

		if (!ln)
			return ERR_PTR(-ENOMEM);

		ln->fn_bit = plen;

		RCU_INIT_POINTER(ln->parent, pn);

		if (addr_bit_set(&key->addr, plen))
			RCU_INIT_POINTER(ln->right, fn);
		else
			RCU_INIT_POINTER(ln->left, fn);

		rcu_assign_pointer(fn->parent, ln);

		if (dir)
			rcu_assign_pointer(pn->right, ln);
		else
			rcu_assign_pointer(pn->left, ln);
	}
	return ln;
}

static void fib6_drop_pcpu_from(struct fib6_info *f6i,
				const struct fib6_table *table)
{
	int cpu;

	/* Make sure rt6_make_pcpu_route() wont add other percpu routes
	 * while we are cleaning them here.
	 */
	f6i->fib6_destroying = 1;
	mb(); /* paired with the cmpxchg() in rt6_make_pcpu_route() */

	/* release the reference to this fib entry from
	 * all of its cached pcpu routes
	 */
	for_each_possible_cpu(cpu) {
		struct rt6_info **ppcpu_rt;
		struct rt6_info *pcpu_rt;

		ppcpu_rt = per_cpu_ptr(f6i->rt6i_pcpu, cpu);
		pcpu_rt = *ppcpu_rt;
		if (pcpu_rt) {
			struct fib6_info *from;

			from = xchg((__force struct fib6_info **)&pcpu_rt->from, NULL);
			fib6_info_release(from);
		}
	}
}

static void fib6_purge_rt(struct fib6_info *rt, struct fib6_node *fn,
			  struct net *net)
{
	struct fib6_table *table = rt->fib6_table;

	if (rt->rt6i_pcpu)
		fib6_drop_pcpu_from(rt, table);

<<<<<<< HEAD
	if (atomic_read(&rt->fib6_ref) != 1) {
=======
	if (refcount_read(&rt->fib6_ref) != 1) {
>>>>>>> c59c1e66
		/* This route is used as dummy address holder in some split
		 * nodes. It is not leaked, but it still holds other resources,
		 * which must be released in time. So, scan ascendant nodes
		 * and replace dummy references to this route with references
		 * to still alive ones.
		 */
		while (fn) {
			struct fib6_info *leaf = rcu_dereference_protected(fn->leaf,
					    lockdep_is_held(&table->tb6_lock));
			struct fib6_info *new_leaf;
			if (!(fn->fn_flags & RTN_RTINFO) && leaf == rt) {
				new_leaf = fib6_find_prefix(net, table, fn);
				fib6_info_hold(new_leaf);

				rcu_assign_pointer(fn->leaf, new_leaf);
				fib6_info_release(rt);
			}
			fn = rcu_dereference_protected(fn->parent,
				    lockdep_is_held(&table->tb6_lock));
		}
	}
}

/*
 *	Insert routing information in a node.
 */

static int fib6_add_rt2node(struct fib6_node *fn, struct fib6_info *rt,
			    struct nl_info *info,
			    struct netlink_ext_ack *extack)
{
	struct fib6_info *leaf = rcu_dereference_protected(fn->leaf,
				    lockdep_is_held(&rt->fib6_table->tb6_lock));
	struct fib6_info *iter = NULL;
	struct fib6_info __rcu **ins;
	struct fib6_info __rcu **fallback_ins = NULL;
	int replace = (info->nlh &&
		       (info->nlh->nlmsg_flags & NLM_F_REPLACE));
	int add = (!info->nlh ||
		   (info->nlh->nlmsg_flags & NLM_F_CREATE));
	int found = 0;
	bool rt_can_ecmp = rt6_qualify_for_ecmp(rt);
	u16 nlflags = NLM_F_EXCL;
	int err;

	if (info->nlh && (info->nlh->nlmsg_flags & NLM_F_APPEND))
		nlflags |= NLM_F_APPEND;

	ins = &fn->leaf;

	for (iter = leaf; iter;
	     iter = rcu_dereference_protected(iter->fib6_next,
				lockdep_is_held(&rt->fib6_table->tb6_lock))) {
		/*
		 *	Search for duplicates
		 */

		if (iter->fib6_metric == rt->fib6_metric) {
			/*
			 *	Same priority level
			 */
			if (info->nlh &&
			    (info->nlh->nlmsg_flags & NLM_F_EXCL))
				return -EEXIST;

			nlflags &= ~NLM_F_EXCL;
			if (replace) {
				if (rt_can_ecmp == rt6_qualify_for_ecmp(iter)) {
					found++;
					break;
				}
				if (rt_can_ecmp)
					fallback_ins = fallback_ins ?: ins;
				goto next_iter;
			}

			if (rt6_duplicate_nexthop(iter, rt)) {
				if (rt->fib6_nsiblings)
					rt->fib6_nsiblings = 0;
				if (!(iter->fib6_flags & RTF_EXPIRES))
					return -EEXIST;
				if (!(rt->fib6_flags & RTF_EXPIRES))
					fib6_clean_expires(iter);
				else
					fib6_set_expires(iter, rt->expires);

				if (rt->fib6_pmtu)
					fib6_metric_set(iter, RTAX_MTU,
							rt->fib6_pmtu);
				return -EEXIST;
			}
			/* If we have the same destination and the same metric,
			 * but not the same gateway, then the route we try to
			 * add is sibling to this route, increment our counter
			 * of siblings, and later we will add our route to the
			 * list.
			 * Only static routes (which don't have flag
			 * RTF_EXPIRES) are used for ECMPv6.
			 *
			 * To avoid long list, we only had siblings if the
			 * route have a gateway.
			 */
			if (rt_can_ecmp &&
			    rt6_qualify_for_ecmp(iter))
				rt->fib6_nsiblings++;
		}

		if (iter->fib6_metric > rt->fib6_metric)
			break;

next_iter:
		ins = &iter->fib6_next;
	}

	if (fallback_ins && !found) {
		/* No ECMP-able route found, replace first non-ECMP one */
		ins = fallback_ins;
		iter = rcu_dereference_protected(*ins,
				    lockdep_is_held(&rt->fib6_table->tb6_lock));
		found++;
	}

	/* Reset round-robin state, if necessary */
	if (ins == &fn->leaf)
		fn->rr_ptr = NULL;

	/* Link this route to others same route. */
	if (rt->fib6_nsiblings) {
		unsigned int fib6_nsiblings;
		struct fib6_info *sibling, *temp_sibling;

		/* Find the first route that have the same metric */
		sibling = leaf;
		while (sibling) {
			if (sibling->fib6_metric == rt->fib6_metric &&
			    rt6_qualify_for_ecmp(sibling)) {
				list_add_tail(&rt->fib6_siblings,
					      &sibling->fib6_siblings);
				break;
			}
			sibling = rcu_dereference_protected(sibling->fib6_next,
				    lockdep_is_held(&rt->fib6_table->tb6_lock));
		}
		/* For each sibling in the list, increment the counter of
		 * siblings. BUG() if counters does not match, list of siblings
		 * is broken!
		 */
		fib6_nsiblings = 0;
		list_for_each_entry_safe(sibling, temp_sibling,
					 &rt->fib6_siblings, fib6_siblings) {
			sibling->fib6_nsiblings++;
			BUG_ON(sibling->fib6_nsiblings != rt->fib6_nsiblings);
			fib6_nsiblings++;
		}
		BUG_ON(fib6_nsiblings != rt->fib6_nsiblings);
		rt6_multipath_rebalance(temp_sibling);
	}

	/*
	 *	insert node
	 */
	if (!replace) {
		if (!add)
			pr_warn("NLM_F_CREATE should be set when creating new route\n");

add:
		nlflags |= NLM_F_CREATE;

		err = call_fib6_entry_notifiers(info->nl_net,
						FIB_EVENT_ENTRY_ADD,
						rt, extack);
		if (err)
			return err;

		rcu_assign_pointer(rt->fib6_next, iter);
		fib6_info_hold(rt);
		rcu_assign_pointer(rt->fib6_node, fn);
		rcu_assign_pointer(*ins, rt);
		if (!info->skip_notify)
			inet6_rt_notify(RTM_NEWROUTE, rt, info, nlflags);
		info->nl_net->ipv6.rt6_stats->fib_rt_entries++;

		if (!(fn->fn_flags & RTN_RTINFO)) {
			info->nl_net->ipv6.rt6_stats->fib_route_nodes++;
			fn->fn_flags |= RTN_RTINFO;
		}

	} else {
		int nsiblings;

		if (!found) {
			if (add)
				goto add;
			pr_warn("NLM_F_REPLACE set, but no existing node found!\n");
			return -ENOENT;
		}

		err = call_fib6_entry_notifiers(info->nl_net,
						FIB_EVENT_ENTRY_REPLACE,
						rt, extack);
		if (err)
			return err;

		fib6_info_hold(rt);
		rcu_assign_pointer(rt->fib6_node, fn);
		rt->fib6_next = iter->fib6_next;
		rcu_assign_pointer(*ins, rt);
		if (!info->skip_notify)
			inet6_rt_notify(RTM_NEWROUTE, rt, info, NLM_F_REPLACE);
		if (!(fn->fn_flags & RTN_RTINFO)) {
			info->nl_net->ipv6.rt6_stats->fib_route_nodes++;
			fn->fn_flags |= RTN_RTINFO;
		}
		nsiblings = iter->fib6_nsiblings;
		iter->fib6_node = NULL;
		fib6_purge_rt(iter, fn, info->nl_net);
		if (rcu_access_pointer(fn->rr_ptr) == iter)
			fn->rr_ptr = NULL;
		fib6_info_release(iter);

		if (nsiblings) {
			/* Replacing an ECMP route, remove all siblings */
			ins = &rt->fib6_next;
			iter = rcu_dereference_protected(*ins,
				    lockdep_is_held(&rt->fib6_table->tb6_lock));
			while (iter) {
				if (iter->fib6_metric > rt->fib6_metric)
					break;
				if (rt6_qualify_for_ecmp(iter)) {
					*ins = iter->fib6_next;
					iter->fib6_node = NULL;
					fib6_purge_rt(iter, fn, info->nl_net);
					if (rcu_access_pointer(fn->rr_ptr) == iter)
						fn->rr_ptr = NULL;
					fib6_info_release(iter);
					nsiblings--;
					info->nl_net->ipv6.rt6_stats->fib_rt_entries--;
				} else {
					ins = &iter->fib6_next;
				}
				iter = rcu_dereference_protected(*ins,
					lockdep_is_held(&rt->fib6_table->tb6_lock));
			}
			WARN_ON(nsiblings != 0);
		}
	}

	return 0;
}

static void fib6_start_gc(struct net *net, struct fib6_info *rt)
{
	if (!timer_pending(&net->ipv6.ip6_fib_timer) &&
	    (rt->fib6_flags & RTF_EXPIRES))
		mod_timer(&net->ipv6.ip6_fib_timer,
			  jiffies + net->ipv6.sysctl.ip6_rt_gc_interval);
}

void fib6_force_start_gc(struct net *net)
{
	if (!timer_pending(&net->ipv6.ip6_fib_timer))
		mod_timer(&net->ipv6.ip6_fib_timer,
			  jiffies + net->ipv6.sysctl.ip6_rt_gc_interval);
}

static void __fib6_update_sernum_upto_root(struct fib6_info *rt,
					   int sernum)
{
	struct fib6_node *fn = rcu_dereference_protected(rt->fib6_node,
				lockdep_is_held(&rt->fib6_table->tb6_lock));

	/* paired with smp_rmb() in rt6_get_cookie_safe() */
	smp_wmb();
	while (fn) {
		fn->fn_sernum = sernum;
		fn = rcu_dereference_protected(fn->parent,
				lockdep_is_held(&rt->fib6_table->tb6_lock));
	}
}

void fib6_update_sernum_upto_root(struct net *net, struct fib6_info *rt)
{
	__fib6_update_sernum_upto_root(rt, fib6_new_sernum(net));
}

/*
 *	Add routing information to the routing tree.
 *	<destination addr>/<source addr>
 *	with source addr info in sub-trees
 *	Need to own table->tb6_lock
 */

int fib6_add(struct fib6_node *root, struct fib6_info *rt,
	     struct nl_info *info, struct netlink_ext_ack *extack)
{
	struct fib6_table *table = rt->fib6_table;
	struct fib6_node *fn, *pn = NULL;
	int err = -ENOMEM;
	int allow_create = 1;
	int replace_required = 0;
	int sernum = fib6_new_sernum(info->nl_net);

	if (info->nlh) {
		if (!(info->nlh->nlmsg_flags & NLM_F_CREATE))
			allow_create = 0;
		if (info->nlh->nlmsg_flags & NLM_F_REPLACE)
			replace_required = 1;
	}
	if (!allow_create && !replace_required)
		pr_warn("RTM_NEWROUTE with no NLM_F_CREATE or NLM_F_REPLACE\n");

	fn = fib6_add_1(info->nl_net, table, root,
			&rt->fib6_dst.addr, rt->fib6_dst.plen,
			offsetof(struct fib6_info, fib6_dst), allow_create,
			replace_required, extack);
	if (IS_ERR(fn)) {
		err = PTR_ERR(fn);
		fn = NULL;
		goto out;
	}

	pn = fn;

#ifdef CONFIG_IPV6_SUBTREES
	if (rt->fib6_src.plen) {
		struct fib6_node *sn;

		if (!rcu_access_pointer(fn->subtree)) {
			struct fib6_node *sfn;

			/*
			 * Create subtree.
			 *
			 *		fn[main tree]
			 *		|
			 *		sfn[subtree root]
			 *		   \
			 *		    sn[new leaf node]
			 */

			/* Create subtree root node */
			sfn = node_alloc(info->nl_net);
			if (!sfn)
				goto failure;

			fib6_info_hold(info->nl_net->ipv6.fib6_null_entry);
			rcu_assign_pointer(sfn->leaf,
					   info->nl_net->ipv6.fib6_null_entry);
			sfn->fn_flags = RTN_ROOT;

			/* Now add the first leaf node to new subtree */

			sn = fib6_add_1(info->nl_net, table, sfn,
					&rt->fib6_src.addr, rt->fib6_src.plen,
					offsetof(struct fib6_info, fib6_src),
					allow_create, replace_required, extack);

			if (IS_ERR(sn)) {
				/* If it is failed, discard just allocated
				   root, and then (in failure) stale node
				   in main tree.
				 */
				node_free_immediate(info->nl_net, sfn);
				err = PTR_ERR(sn);
				goto failure;
			}

			/* Now link new subtree to main tree */
			rcu_assign_pointer(sfn->parent, fn);
			rcu_assign_pointer(fn->subtree, sfn);
		} else {
			sn = fib6_add_1(info->nl_net, table, FIB6_SUBTREE(fn),
					&rt->fib6_src.addr, rt->fib6_src.plen,
					offsetof(struct fib6_info, fib6_src),
					allow_create, replace_required, extack);

			if (IS_ERR(sn)) {
				err = PTR_ERR(sn);
				goto failure;
			}
		}

		if (!rcu_access_pointer(fn->leaf)) {
			if (fn->fn_flags & RTN_TL_ROOT) {
				/* put back null_entry for root node */
				rcu_assign_pointer(fn->leaf,
					    info->nl_net->ipv6.fib6_null_entry);
			} else {
				fib6_info_hold(rt);
				rcu_assign_pointer(fn->leaf, rt);
			}
		}
		fn = sn;
	}
#endif

	err = fib6_add_rt2node(fn, rt, info, extack);
	if (!err) {
		__fib6_update_sernum_upto_root(rt, sernum);
		fib6_start_gc(info->nl_net, rt);
	}

out:
	if (err) {
#ifdef CONFIG_IPV6_SUBTREES
		/*
		 * If fib6_add_1 has cleared the old leaf pointer in the
		 * super-tree leaf node we have to find a new one for it.
		 */
		if (pn != fn) {
			struct fib6_info *pn_leaf =
				rcu_dereference_protected(pn->leaf,
				    lockdep_is_held(&table->tb6_lock));
			if (pn_leaf == rt) {
				pn_leaf = NULL;
				RCU_INIT_POINTER(pn->leaf, NULL);
				fib6_info_release(rt);
			}
			if (!pn_leaf && !(pn->fn_flags & RTN_RTINFO)) {
				pn_leaf = fib6_find_prefix(info->nl_net, table,
							   pn);
#if RT6_DEBUG >= 2
				if (!pn_leaf) {
					WARN_ON(!pn_leaf);
					pn_leaf =
					    info->nl_net->ipv6.fib6_null_entry;
				}
#endif
				fib6_info_hold(pn_leaf);
				rcu_assign_pointer(pn->leaf, pn_leaf);
			}
		}
#endif
		goto failure;
	}
	return err;

failure:
	/* fn->leaf could be NULL and fib6_repair_tree() needs to be called if:
	 * 1. fn is an intermediate node and we failed to add the new
	 * route to it in both subtree creation failure and fib6_add_rt2node()
	 * failure case.
	 * 2. fn is the root node in the table and we fail to add the first
	 * default route to it.
	 */
	if (fn &&
	    (!(fn->fn_flags & (RTN_RTINFO|RTN_ROOT)) ||
	     (fn->fn_flags & RTN_TL_ROOT &&
	      !rcu_access_pointer(fn->leaf))))
		fib6_repair_tree(info->nl_net, table, fn);
	return err;
}

/*
 *	Routing tree lookup
 *
 */

struct lookup_args {
	int			offset;		/* key offset on fib6_info */
	const struct in6_addr	*addr;		/* search key			*/
};

static struct fib6_node *fib6_node_lookup_1(struct fib6_node *root,
					    struct lookup_args *args)
{
	struct fib6_node *fn;
	__be32 dir;

	if (unlikely(args->offset == 0))
		return NULL;

	/*
	 *	Descend on a tree
	 */

	fn = root;

	for (;;) {
		struct fib6_node *next;

		dir = addr_bit_set(args->addr, fn->fn_bit);

		next = dir ? rcu_dereference(fn->right) :
			     rcu_dereference(fn->left);

		if (next) {
			fn = next;
			continue;
		}
		break;
	}

	while (fn) {
		struct fib6_node *subtree = FIB6_SUBTREE(fn);

		if (subtree || fn->fn_flags & RTN_RTINFO) {
			struct fib6_info *leaf = rcu_dereference(fn->leaf);
			struct rt6key *key;

			if (!leaf)
				goto backtrack;

			key = (struct rt6key *) ((u8 *)leaf + args->offset);

			if (ipv6_prefix_equal(&key->addr, args->addr, key->plen)) {
#ifdef CONFIG_IPV6_SUBTREES
				if (subtree) {
					struct fib6_node *sfn;
					sfn = fib6_node_lookup_1(subtree,
								 args + 1);
					if (!sfn)
						goto backtrack;
					fn = sfn;
				}
#endif
				if (fn->fn_flags & RTN_RTINFO)
					return fn;
			}
		}
backtrack:
		if (fn->fn_flags & RTN_ROOT)
			break;

		fn = rcu_dereference(fn->parent);
	}

	return NULL;
}

/* called with rcu_read_lock() held
 */
struct fib6_node *fib6_node_lookup(struct fib6_node *root,
				   const struct in6_addr *daddr,
				   const struct in6_addr *saddr)
{
	struct fib6_node *fn;
	struct lookup_args args[] = {
		{
			.offset = offsetof(struct fib6_info, fib6_dst),
			.addr = daddr,
		},
#ifdef CONFIG_IPV6_SUBTREES
		{
			.offset = offsetof(struct fib6_info, fib6_src),
			.addr = saddr,
		},
#endif
		{
			.offset = 0,	/* sentinel */
		}
	};

	fn = fib6_node_lookup_1(root, daddr ? args : args + 1);
	if (!fn || fn->fn_flags & RTN_TL_ROOT)
		fn = root;

	return fn;
}

/*
 *	Get node with specified destination prefix (and source prefix,
 *	if subtrees are used)
 *	exact_match == true means we try to find fn with exact match of
 *	the passed in prefix addr
 *	exact_match == false means we try to find fn with longest prefix
 *	match of the passed in prefix addr. This is useful for finding fn
 *	for cached route as it will be stored in the exception table under
 *	the node with longest prefix length.
 */


static struct fib6_node *fib6_locate_1(struct fib6_node *root,
				       const struct in6_addr *addr,
				       int plen, int offset,
				       bool exact_match)
{
	struct fib6_node *fn, *prev = NULL;

	for (fn = root; fn ; ) {
		struct fib6_info *leaf = rcu_dereference(fn->leaf);
		struct rt6key *key;

		/* This node is being deleted */
		if (!leaf) {
			if (plen <= fn->fn_bit)
				goto out;
			else
				goto next;
		}

		key = (struct rt6key *)((u8 *)leaf + offset);

		/*
		 *	Prefix match
		 */
		if (plen < fn->fn_bit ||
		    !ipv6_prefix_equal(&key->addr, addr, fn->fn_bit))
			goto out;

		if (plen == fn->fn_bit)
			return fn;

		prev = fn;

next:
		/*
		 *	We have more bits to go
		 */
		if (addr_bit_set(addr, fn->fn_bit))
			fn = rcu_dereference(fn->right);
		else
			fn = rcu_dereference(fn->left);
	}
out:
	if (exact_match)
		return NULL;
	else
		return prev;
}

struct fib6_node *fib6_locate(struct fib6_node *root,
			      const struct in6_addr *daddr, int dst_len,
			      const struct in6_addr *saddr, int src_len,
			      bool exact_match)
{
	struct fib6_node *fn;

	fn = fib6_locate_1(root, daddr, dst_len,
			   offsetof(struct fib6_info, fib6_dst),
			   exact_match);

#ifdef CONFIG_IPV6_SUBTREES
	if (src_len) {
		WARN_ON(saddr == NULL);
		if (fn) {
			struct fib6_node *subtree = FIB6_SUBTREE(fn);

			if (subtree) {
				fn = fib6_locate_1(subtree, saddr, src_len,
					   offsetof(struct fib6_info, fib6_src),
					   exact_match);
			}
		}
	}
#endif

	if (fn && fn->fn_flags & RTN_RTINFO)
		return fn;

	return NULL;
}


/*
 *	Deletion
 *
 */

static struct fib6_info *fib6_find_prefix(struct net *net,
					 struct fib6_table *table,
					 struct fib6_node *fn)
{
	struct fib6_node *child_left, *child_right;

	if (fn->fn_flags & RTN_ROOT)
		return net->ipv6.fib6_null_entry;

	while (fn) {
		child_left = rcu_dereference_protected(fn->left,
				    lockdep_is_held(&table->tb6_lock));
		child_right = rcu_dereference_protected(fn->right,
				    lockdep_is_held(&table->tb6_lock));
		if (child_left)
			return rcu_dereference_protected(child_left->leaf,
					lockdep_is_held(&table->tb6_lock));
		if (child_right)
			return rcu_dereference_protected(child_right->leaf,
					lockdep_is_held(&table->tb6_lock));

		fn = FIB6_SUBTREE(fn);
	}
	return NULL;
}

/*
 *	Called to trim the tree of intermediate nodes when possible. "fn"
 *	is the node we want to try and remove.
 *	Need to own table->tb6_lock
 */

static struct fib6_node *fib6_repair_tree(struct net *net,
					  struct fib6_table *table,
					  struct fib6_node *fn)
{
	int children;
	int nstate;
	struct fib6_node *child;
	struct fib6_walker *w;
	int iter = 0;

	/* Set fn->leaf to null_entry for root node. */
	if (fn->fn_flags & RTN_TL_ROOT) {
		rcu_assign_pointer(fn->leaf, net->ipv6.fib6_null_entry);
		return fn;
	}

	for (;;) {
		struct fib6_node *fn_r = rcu_dereference_protected(fn->right,
					    lockdep_is_held(&table->tb6_lock));
		struct fib6_node *fn_l = rcu_dereference_protected(fn->left,
					    lockdep_is_held(&table->tb6_lock));
		struct fib6_node *pn = rcu_dereference_protected(fn->parent,
					    lockdep_is_held(&table->tb6_lock));
		struct fib6_node *pn_r = rcu_dereference_protected(pn->right,
					    lockdep_is_held(&table->tb6_lock));
		struct fib6_node *pn_l = rcu_dereference_protected(pn->left,
					    lockdep_is_held(&table->tb6_lock));
		struct fib6_info *fn_leaf = rcu_dereference_protected(fn->leaf,
					    lockdep_is_held(&table->tb6_lock));
		struct fib6_info *pn_leaf = rcu_dereference_protected(pn->leaf,
					    lockdep_is_held(&table->tb6_lock));
		struct fib6_info *new_fn_leaf;

		RT6_TRACE("fixing tree: plen=%d iter=%d\n", fn->fn_bit, iter);
		iter++;

		WARN_ON(fn->fn_flags & RTN_RTINFO);
		WARN_ON(fn->fn_flags & RTN_TL_ROOT);
		WARN_ON(fn_leaf);

		children = 0;
		child = NULL;
		if (fn_r)
			child = fn_r, children |= 1;
		if (fn_l)
			child = fn_l, children |= 2;

		if (children == 3 || FIB6_SUBTREE(fn)
#ifdef CONFIG_IPV6_SUBTREES
		    /* Subtree root (i.e. fn) may have one child */
		    || (children && fn->fn_flags & RTN_ROOT)
#endif
		    ) {
			new_fn_leaf = fib6_find_prefix(net, table, fn);
#if RT6_DEBUG >= 2
			if (!new_fn_leaf) {
				WARN_ON(!new_fn_leaf);
				new_fn_leaf = net->ipv6.fib6_null_entry;
			}
#endif
			fib6_info_hold(new_fn_leaf);
			rcu_assign_pointer(fn->leaf, new_fn_leaf);
			return pn;
		}

#ifdef CONFIG_IPV6_SUBTREES
		if (FIB6_SUBTREE(pn) == fn) {
			WARN_ON(!(fn->fn_flags & RTN_ROOT));
			RCU_INIT_POINTER(pn->subtree, NULL);
			nstate = FWS_L;
		} else {
			WARN_ON(fn->fn_flags & RTN_ROOT);
#endif
			if (pn_r == fn)
				rcu_assign_pointer(pn->right, child);
			else if (pn_l == fn)
				rcu_assign_pointer(pn->left, child);
#if RT6_DEBUG >= 2
			else
				WARN_ON(1);
#endif
			if (child)
				rcu_assign_pointer(child->parent, pn);
			nstate = FWS_R;
#ifdef CONFIG_IPV6_SUBTREES
		}
#endif

		read_lock(&net->ipv6.fib6_walker_lock);
		FOR_WALKERS(net, w) {
			if (!child) {
				if (w->node == fn) {
					RT6_TRACE("W %p adjusted by delnode 1, s=%d/%d\n", w, w->state, nstate);
					w->node = pn;
					w->state = nstate;
				}
			} else {
				if (w->node == fn) {
					w->node = child;
					if (children&2) {
						RT6_TRACE("W %p adjusted by delnode 2, s=%d\n", w, w->state);
						w->state = w->state >= FWS_R ? FWS_U : FWS_INIT;
					} else {
						RT6_TRACE("W %p adjusted by delnode 2, s=%d\n", w, w->state);
						w->state = w->state >= FWS_C ? FWS_U : FWS_INIT;
					}
				}
			}
		}
		read_unlock(&net->ipv6.fib6_walker_lock);

		node_free(net, fn);
		if (pn->fn_flags & RTN_RTINFO || FIB6_SUBTREE(pn))
			return pn;

		RCU_INIT_POINTER(pn->leaf, NULL);
		fib6_info_release(pn_leaf);
		fn = pn;
	}
}

static void fib6_del_route(struct fib6_table *table, struct fib6_node *fn,
			   struct fib6_info __rcu **rtp, struct nl_info *info)
{
	struct fib6_walker *w;
	struct fib6_info *rt = rcu_dereference_protected(*rtp,
				    lockdep_is_held(&table->tb6_lock));
	struct net *net = info->nl_net;

	RT6_TRACE("fib6_del_route\n");

	/* Unlink it */
	*rtp = rt->fib6_next;
	rt->fib6_node = NULL;
	net->ipv6.rt6_stats->fib_rt_entries--;
	net->ipv6.rt6_stats->fib_discarded_routes++;

	/* Flush all cached dst in exception table */
	rt6_flush_exceptions(rt);

	/* Reset round-robin state, if necessary */
	if (rcu_access_pointer(fn->rr_ptr) == rt)
		fn->rr_ptr = NULL;

	/* Remove this entry from other siblings */
	if (rt->fib6_nsiblings) {
		struct fib6_info *sibling, *next_sibling;

		list_for_each_entry_safe(sibling, next_sibling,
					 &rt->fib6_siblings, fib6_siblings)
			sibling->fib6_nsiblings--;
		rt->fib6_nsiblings = 0;
		list_del_init(&rt->fib6_siblings);
		rt6_multipath_rebalance(next_sibling);
	}

	/* Adjust walkers */
	read_lock(&net->ipv6.fib6_walker_lock);
	FOR_WALKERS(net, w) {
		if (w->state == FWS_C && w->leaf == rt) {
			RT6_TRACE("walker %p adjusted by delroute\n", w);
			w->leaf = rcu_dereference_protected(rt->fib6_next,
					    lockdep_is_held(&table->tb6_lock));
			if (!w->leaf)
				w->state = FWS_U;
		}
	}
	read_unlock(&net->ipv6.fib6_walker_lock);

	/* If it was last route, call fib6_repair_tree() to:
	 * 1. For root node, put back null_entry as how the table was created.
	 * 2. For other nodes, expunge its radix tree node.
	 */
	if (!rcu_access_pointer(fn->leaf)) {
		if (!(fn->fn_flags & RTN_TL_ROOT)) {
			fn->fn_flags &= ~RTN_RTINFO;
			net->ipv6.rt6_stats->fib_route_nodes--;
		}
		fn = fib6_repair_tree(net, table, fn);
	}

	fib6_purge_rt(rt, fn, net);

	call_fib6_entry_notifiers(net, FIB_EVENT_ENTRY_DEL, rt, NULL);
	if (!info->skip_notify)
		inet6_rt_notify(RTM_DELROUTE, rt, info, 0);
	fib6_info_release(rt);
}

/* Need to own table->tb6_lock */
int fib6_del(struct fib6_info *rt, struct nl_info *info)
{
	struct fib6_node *fn = rcu_dereference_protected(rt->fib6_node,
				    lockdep_is_held(&rt->fib6_table->tb6_lock));
	struct fib6_table *table = rt->fib6_table;
	struct net *net = info->nl_net;
	struct fib6_info __rcu **rtp;
	struct fib6_info __rcu **rtp_next;

	if (!fn || rt == net->ipv6.fib6_null_entry)
		return -ENOENT;

	WARN_ON(!(fn->fn_flags & RTN_RTINFO));

	/*
	 *	Walk the leaf entries looking for ourself
	 */

	for (rtp = &fn->leaf; *rtp; rtp = rtp_next) {
		struct fib6_info *cur = rcu_dereference_protected(*rtp,
					lockdep_is_held(&table->tb6_lock));
		if (rt == cur) {
			fib6_del_route(table, fn, rtp, info);
			return 0;
		}
		rtp_next = &cur->fib6_next;
	}
	return -ENOENT;
}

/*
 *	Tree traversal function.
 *
 *	Certainly, it is not interrupt safe.
 *	However, it is internally reenterable wrt itself and fib6_add/fib6_del.
 *	It means, that we can modify tree during walking
 *	and use this function for garbage collection, clone pruning,
 *	cleaning tree when a device goes down etc. etc.
 *
 *	It guarantees that every node will be traversed,
 *	and that it will be traversed only once.
 *
 *	Callback function w->func may return:
 *	0 -> continue walking.
 *	positive value -> walking is suspended (used by tree dumps,
 *	and probably by gc, if it will be split to several slices)
 *	negative value -> terminate walking.
 *
 *	The function itself returns:
 *	0   -> walk is complete.
 *	>0  -> walk is incomplete (i.e. suspended)
 *	<0  -> walk is terminated by an error.
 *
 *	This function is called with tb6_lock held.
 */

static int fib6_walk_continue(struct fib6_walker *w)
{
	struct fib6_node *fn, *pn, *left, *right;

	/* w->root should always be table->tb6_root */
	WARN_ON_ONCE(!(w->root->fn_flags & RTN_TL_ROOT));

	for (;;) {
		fn = w->node;
		if (!fn)
			return 0;

		switch (w->state) {
#ifdef CONFIG_IPV6_SUBTREES
		case FWS_S:
			if (FIB6_SUBTREE(fn)) {
				w->node = FIB6_SUBTREE(fn);
				continue;
			}
			w->state = FWS_L;
#endif
			/* fall through */
		case FWS_L:
			left = rcu_dereference_protected(fn->left, 1);
			if (left) {
				w->node = left;
				w->state = FWS_INIT;
				continue;
			}
			w->state = FWS_R;
			/* fall through */
		case FWS_R:
			right = rcu_dereference_protected(fn->right, 1);
			if (right) {
				w->node = right;
				w->state = FWS_INIT;
				continue;
			}
			w->state = FWS_C;
			w->leaf = rcu_dereference_protected(fn->leaf, 1);
			/* fall through */
		case FWS_C:
			if (w->leaf && fn->fn_flags & RTN_RTINFO) {
				int err;

				if (w->skip) {
					w->skip--;
					goto skip;
				}

				err = w->func(w);
				if (err)
					return err;

				w->count++;
				continue;
			}
skip:
			w->state = FWS_U;
			/* fall through */
		case FWS_U:
			if (fn == w->root)
				return 0;
			pn = rcu_dereference_protected(fn->parent, 1);
			left = rcu_dereference_protected(pn->left, 1);
			right = rcu_dereference_protected(pn->right, 1);
			w->node = pn;
#ifdef CONFIG_IPV6_SUBTREES
			if (FIB6_SUBTREE(pn) == fn) {
				WARN_ON(!(fn->fn_flags & RTN_ROOT));
				w->state = FWS_L;
				continue;
			}
#endif
			if (left == fn) {
				w->state = FWS_R;
				continue;
			}
			if (right == fn) {
				w->state = FWS_C;
				w->leaf = rcu_dereference_protected(w->node->leaf, 1);
				continue;
			}
#if RT6_DEBUG >= 2
			WARN_ON(1);
#endif
		}
	}
}

static int fib6_walk(struct net *net, struct fib6_walker *w)
{
	int res;

	w->state = FWS_INIT;
	w->node = w->root;

	fib6_walker_link(net, w);
	res = fib6_walk_continue(w);
	if (res <= 0)
		fib6_walker_unlink(net, w);
	return res;
}

static int fib6_clean_node(struct fib6_walker *w)
{
	int res;
	struct fib6_info *rt;
	struct fib6_cleaner *c = container_of(w, struct fib6_cleaner, w);
	struct nl_info info = {
		.nl_net = c->net,
		.skip_notify = c->skip_notify,
	};

	if (c->sernum != FIB6_NO_SERNUM_CHANGE &&
	    w->node->fn_sernum != c->sernum)
		w->node->fn_sernum = c->sernum;

	if (!c->func) {
		WARN_ON_ONCE(c->sernum == FIB6_NO_SERNUM_CHANGE);
		w->leaf = NULL;
		return 0;
	}

	for_each_fib6_walker_rt(w) {
		res = c->func(rt, c->arg);
		if (res == -1) {
			w->leaf = rt;
			res = fib6_del(rt, &info);
			if (res) {
#if RT6_DEBUG >= 2
				pr_debug("%s: del failed: rt=%p@%p err=%d\n",
					 __func__, rt,
					 rcu_access_pointer(rt->fib6_node),
					 res);
#endif
				continue;
			}
			return 0;
		} else if (res == -2) {
			if (WARN_ON(!rt->fib6_nsiblings))
				continue;
			rt = list_last_entry(&rt->fib6_siblings,
					     struct fib6_info, fib6_siblings);
			continue;
		}
		WARN_ON(res != 0);
	}
	w->leaf = rt;
	return 0;
}

/*
 *	Convenient frontend to tree walker.
 *
 *	func is called on each route.
 *		It may return -2 -> skip multipath route.
 *			      -1 -> delete this route.
 *		              0  -> continue walking
 */

static void fib6_clean_tree(struct net *net, struct fib6_node *root,
			    int (*func)(struct fib6_info *, void *arg),
			    int sernum, void *arg, bool skip_notify)
{
	struct fib6_cleaner c;

	c.w.root = root;
	c.w.func = fib6_clean_node;
	c.w.count = 0;
	c.w.skip = 0;
	c.func = func;
	c.sernum = sernum;
	c.arg = arg;
	c.net = net;
	c.skip_notify = skip_notify;

	fib6_walk(net, &c.w);
}

static void __fib6_clean_all(struct net *net,
			     int (*func)(struct fib6_info *, void *),
			     int sernum, void *arg, bool skip_notify)
{
	struct fib6_table *table;
	struct hlist_head *head;
	unsigned int h;

	rcu_read_lock();
	for (h = 0; h < FIB6_TABLE_HASHSZ; h++) {
		head = &net->ipv6.fib_table_hash[h];
		hlist_for_each_entry_rcu(table, head, tb6_hlist) {
			spin_lock_bh(&table->tb6_lock);
			fib6_clean_tree(net, &table->tb6_root,
					func, sernum, arg, skip_notify);
			spin_unlock_bh(&table->tb6_lock);
		}
	}
	rcu_read_unlock();
}

void fib6_clean_all(struct net *net, int (*func)(struct fib6_info *, void *),
		    void *arg)
{
	__fib6_clean_all(net, func, FIB6_NO_SERNUM_CHANGE, arg, false);
}

void fib6_clean_all_skip_notify(struct net *net,
				int (*func)(struct fib6_info *, void *),
				void *arg)
{
	__fib6_clean_all(net, func, FIB6_NO_SERNUM_CHANGE, arg, true);
}

static void fib6_flush_trees(struct net *net)
{
	int new_sernum = fib6_new_sernum(net);

	__fib6_clean_all(net, NULL, new_sernum, NULL, false);
}

/*
 *	Garbage collection
 */

static int fib6_age(struct fib6_info *rt, void *arg)
{
	struct fib6_gc_args *gc_args = arg;
	unsigned long now = jiffies;

	/*
	 *	check addrconf expiration here.
	 *	Routes are expired even if they are in use.
	 */

	if (rt->fib6_flags & RTF_EXPIRES && rt->expires) {
		if (time_after(now, rt->expires)) {
			RT6_TRACE("expiring %p\n", rt);
			return -1;
		}
		gc_args->more++;
	}

	/*	Also age clones in the exception table.
	 *	Note, that clones are aged out
	 *	only if they are not in use now.
	 */
	rt6_age_exceptions(rt, gc_args, now);

	return 0;
}

void fib6_run_gc(unsigned long expires, struct net *net, bool force)
{
	struct fib6_gc_args gc_args;
	unsigned long now;

	if (force) {
		spin_lock_bh(&net->ipv6.fib6_gc_lock);
	} else if (!spin_trylock_bh(&net->ipv6.fib6_gc_lock)) {
		mod_timer(&net->ipv6.ip6_fib_timer, jiffies + HZ);
		return;
	}
	gc_args.timeout = expires ? (int)expires :
			  net->ipv6.sysctl.ip6_rt_gc_interval;
	gc_args.more = 0;

	fib6_clean_all(net, fib6_age, &gc_args);
	now = jiffies;
	net->ipv6.ip6_rt_last_gc = now;

	if (gc_args.more)
		mod_timer(&net->ipv6.ip6_fib_timer,
			  round_jiffies(now
					+ net->ipv6.sysctl.ip6_rt_gc_interval));
	else
		del_timer(&net->ipv6.ip6_fib_timer);
	spin_unlock_bh(&net->ipv6.fib6_gc_lock);
}

static void fib6_gc_timer_cb(struct timer_list *t)
{
	struct net *arg = from_timer(arg, t, ipv6.ip6_fib_timer);

	fib6_run_gc(0, arg, true);
}

static int __net_init fib6_net_init(struct net *net)
{
	size_t size = sizeof(struct hlist_head) * FIB6_TABLE_HASHSZ;
	int err;

	err = fib6_notifier_init(net);
	if (err)
		return err;

	spin_lock_init(&net->ipv6.fib6_gc_lock);
	rwlock_init(&net->ipv6.fib6_walker_lock);
	INIT_LIST_HEAD(&net->ipv6.fib6_walkers);
	timer_setup(&net->ipv6.ip6_fib_timer, fib6_gc_timer_cb, 0);

	net->ipv6.rt6_stats = kzalloc(sizeof(*net->ipv6.rt6_stats), GFP_KERNEL);
	if (!net->ipv6.rt6_stats)
		goto out_timer;

	/* Avoid false sharing : Use at least a full cache line */
	size = max_t(size_t, size, L1_CACHE_BYTES);

	net->ipv6.fib_table_hash = kzalloc(size, GFP_KERNEL);
	if (!net->ipv6.fib_table_hash)
		goto out_rt6_stats;

	net->ipv6.fib6_main_tbl = kzalloc(sizeof(*net->ipv6.fib6_main_tbl),
					  GFP_KERNEL);
	if (!net->ipv6.fib6_main_tbl)
		goto out_fib_table_hash;

	net->ipv6.fib6_main_tbl->tb6_id = RT6_TABLE_MAIN;
	rcu_assign_pointer(net->ipv6.fib6_main_tbl->tb6_root.leaf,
			   net->ipv6.fib6_null_entry);
	net->ipv6.fib6_main_tbl->tb6_root.fn_flags =
		RTN_ROOT | RTN_TL_ROOT | RTN_RTINFO;
	inet_peer_base_init(&net->ipv6.fib6_main_tbl->tb6_peers);

#ifdef CONFIG_IPV6_MULTIPLE_TABLES
	net->ipv6.fib6_local_tbl = kzalloc(sizeof(*net->ipv6.fib6_local_tbl),
					   GFP_KERNEL);
	if (!net->ipv6.fib6_local_tbl)
		goto out_fib6_main_tbl;
	net->ipv6.fib6_local_tbl->tb6_id = RT6_TABLE_LOCAL;
	rcu_assign_pointer(net->ipv6.fib6_local_tbl->tb6_root.leaf,
			   net->ipv6.fib6_null_entry);
	net->ipv6.fib6_local_tbl->tb6_root.fn_flags =
		RTN_ROOT | RTN_TL_ROOT | RTN_RTINFO;
	inet_peer_base_init(&net->ipv6.fib6_local_tbl->tb6_peers);
#endif
	fib6_tables_init(net);

	return 0;

#ifdef CONFIG_IPV6_MULTIPLE_TABLES
out_fib6_main_tbl:
	kfree(net->ipv6.fib6_main_tbl);
#endif
out_fib_table_hash:
	kfree(net->ipv6.fib_table_hash);
out_rt6_stats:
	kfree(net->ipv6.rt6_stats);
out_timer:
	fib6_notifier_exit(net);
	return -ENOMEM;
}

static void fib6_net_exit(struct net *net)
{
	unsigned int i;

	del_timer_sync(&net->ipv6.ip6_fib_timer);

	for (i = 0; i < FIB6_TABLE_HASHSZ; i++) {
		struct hlist_head *head = &net->ipv6.fib_table_hash[i];
		struct hlist_node *tmp;
		struct fib6_table *tb;

		hlist_for_each_entry_safe(tb, tmp, head, tb6_hlist) {
			hlist_del(&tb->tb6_hlist);
			fib6_free_table(tb);
		}
	}

	kfree(net->ipv6.fib_table_hash);
	kfree(net->ipv6.rt6_stats);
	fib6_notifier_exit(net);
}

static struct pernet_operations fib6_net_ops = {
	.init = fib6_net_init,
	.exit = fib6_net_exit,
};

int __init fib6_init(void)
{
	int ret = -ENOMEM;

	fib6_node_kmem = kmem_cache_create("fib6_nodes",
					   sizeof(struct fib6_node),
					   0, SLAB_HWCACHE_ALIGN,
					   NULL);
	if (!fib6_node_kmem)
		goto out;

	ret = register_pernet_subsys(&fib6_net_ops);
	if (ret)
		goto out_kmem_cache_create;

	ret = rtnl_register_module(THIS_MODULE, PF_INET6, RTM_GETROUTE, NULL,
				   inet6_dump_fib, 0);
	if (ret)
		goto out_unregister_subsys;

	__fib6_flush_trees = fib6_flush_trees;
out:
	return ret;

out_unregister_subsys:
	unregister_pernet_subsys(&fib6_net_ops);
out_kmem_cache_create:
	kmem_cache_destroy(fib6_node_kmem);
	goto out;
}

void fib6_gc_cleanup(void)
{
	unregister_pernet_subsys(&fib6_net_ops);
	kmem_cache_destroy(fib6_node_kmem);
}

#ifdef CONFIG_PROC_FS
static int ipv6_route_seq_show(struct seq_file *seq, void *v)
{
	struct fib6_info *rt = v;
	struct ipv6_route_iter *iter = seq->private;
	unsigned int flags = rt->fib6_flags;
	const struct net_device *dev;

	seq_printf(seq, "%pi6 %02x ", &rt->fib6_dst.addr, rt->fib6_dst.plen);

#ifdef CONFIG_IPV6_SUBTREES
	seq_printf(seq, "%pi6 %02x ", &rt->fib6_src.addr, rt->fib6_src.plen);
#else
	seq_puts(seq, "00000000000000000000000000000000 00 ");
#endif
	if (rt->fib6_nh.fib_nh_gw_family) {
		flags |= RTF_GATEWAY;
		seq_printf(seq, "%pi6", &rt->fib6_nh.fib_nh_gw6);
	} else {
		seq_puts(seq, "00000000000000000000000000000000");
	}

	dev = rt->fib6_nh.fib_nh_dev;
	seq_printf(seq, " %08x %08x %08x %08x %8s\n",
		   rt->fib6_metric, refcount_read(&rt->fib6_ref), 0,
		   flags, dev ? dev->name : "");
	iter->w.leaf = NULL;
	return 0;
}

static int ipv6_route_yield(struct fib6_walker *w)
{
	struct ipv6_route_iter *iter = w->args;

	if (!iter->skip)
		return 1;

	do {
		iter->w.leaf = rcu_dereference_protected(
				iter->w.leaf->fib6_next,
				lockdep_is_held(&iter->tbl->tb6_lock));
		iter->skip--;
		if (!iter->skip && iter->w.leaf)
			return 1;
	} while (iter->w.leaf);

	return 0;
}

static void ipv6_route_seq_setup_walk(struct ipv6_route_iter *iter,
				      struct net *net)
{
	memset(&iter->w, 0, sizeof(iter->w));
	iter->w.func = ipv6_route_yield;
	iter->w.root = &iter->tbl->tb6_root;
	iter->w.state = FWS_INIT;
	iter->w.node = iter->w.root;
	iter->w.args = iter;
	iter->sernum = iter->w.root->fn_sernum;
	INIT_LIST_HEAD(&iter->w.lh);
	fib6_walker_link(net, &iter->w);
}

static struct fib6_table *ipv6_route_seq_next_table(struct fib6_table *tbl,
						    struct net *net)
{
	unsigned int h;
	struct hlist_node *node;

	if (tbl) {
		h = (tbl->tb6_id & (FIB6_TABLE_HASHSZ - 1)) + 1;
		node = rcu_dereference_bh(hlist_next_rcu(&tbl->tb6_hlist));
	} else {
		h = 0;
		node = NULL;
	}

	while (!node && h < FIB6_TABLE_HASHSZ) {
		node = rcu_dereference_bh(
			hlist_first_rcu(&net->ipv6.fib_table_hash[h++]));
	}
	return hlist_entry_safe(node, struct fib6_table, tb6_hlist);
}

static void ipv6_route_check_sernum(struct ipv6_route_iter *iter)
{
	if (iter->sernum != iter->w.root->fn_sernum) {
		iter->sernum = iter->w.root->fn_sernum;
		iter->w.state = FWS_INIT;
		iter->w.node = iter->w.root;
		WARN_ON(iter->w.skip);
		iter->w.skip = iter->w.count;
	}
}

static void *ipv6_route_seq_next(struct seq_file *seq, void *v, loff_t *pos)
{
	int r;
	struct fib6_info *n;
	struct net *net = seq_file_net(seq);
	struct ipv6_route_iter *iter = seq->private;

	if (!v)
		goto iter_table;

	n = rcu_dereference_bh(((struct fib6_info *)v)->fib6_next);
	if (n) {
		++*pos;
		return n;
	}

iter_table:
	ipv6_route_check_sernum(iter);
	spin_lock_bh(&iter->tbl->tb6_lock);
	r = fib6_walk_continue(&iter->w);
	spin_unlock_bh(&iter->tbl->tb6_lock);
	if (r > 0) {
		if (v)
			++*pos;
		return iter->w.leaf;
	} else if (r < 0) {
		fib6_walker_unlink(net, &iter->w);
		return NULL;
	}
	fib6_walker_unlink(net, &iter->w);

	iter->tbl = ipv6_route_seq_next_table(iter->tbl, net);
	if (!iter->tbl)
		return NULL;

	ipv6_route_seq_setup_walk(iter, net);
	goto iter_table;
}

static void *ipv6_route_seq_start(struct seq_file *seq, loff_t *pos)
	__acquires(RCU_BH)
{
	struct net *net = seq_file_net(seq);
	struct ipv6_route_iter *iter = seq->private;

	rcu_read_lock_bh();
	iter->tbl = ipv6_route_seq_next_table(NULL, net);
	iter->skip = *pos;

	if (iter->tbl) {
		ipv6_route_seq_setup_walk(iter, net);
		return ipv6_route_seq_next(seq, NULL, pos);
	} else {
		return NULL;
	}
}

static bool ipv6_route_iter_active(struct ipv6_route_iter *iter)
{
	struct fib6_walker *w = &iter->w;
	return w->node && !(w->state == FWS_U && w->node == w->root);
}

static void ipv6_route_seq_stop(struct seq_file *seq, void *v)
	__releases(RCU_BH)
{
	struct net *net = seq_file_net(seq);
	struct ipv6_route_iter *iter = seq->private;

	if (ipv6_route_iter_active(iter))
		fib6_walker_unlink(net, &iter->w);

	rcu_read_unlock_bh();
}

const struct seq_operations ipv6_route_seq_ops = {
	.start	= ipv6_route_seq_start,
	.next	= ipv6_route_seq_next,
	.stop	= ipv6_route_seq_stop,
	.show	= ipv6_route_seq_show
};
#endif /* CONFIG_PROC_FS */<|MERGE_RESOLUTION|>--- conflicted
+++ resolved
@@ -932,11 +932,7 @@
 	if (rt->rt6i_pcpu)
 		fib6_drop_pcpu_from(rt, table);
 
-<<<<<<< HEAD
-	if (atomic_read(&rt->fib6_ref) != 1) {
-=======
 	if (refcount_read(&rt->fib6_ref) != 1) {
->>>>>>> c59c1e66
 		/* This route is used as dummy address holder in some split
 		 * nodes. It is not leaked, but it still holds other resources,
 		 * which must be released in time. So, scan ascendant nodes
