/*
 *	Linux INET6 implementation
 *	Forwarding Information Database
 *
 *	Authors:
 *	Pedro Roque		<roque@di.fc.ul.pt>
 *
 *	This program is free software; you can redistribute it and/or
 *      modify it under the terms of the GNU General Public License
 *      as published by the Free Software Foundation; either version
 *      2 of the License, or (at your option) any later version.
 */

/*
 * 	Changes:
 * 	Yuji SEKIYA @USAGI:	Support default route on router node;
 * 				remove ip6_null_entry from the top of
 * 				routing table.
 * 	Ville Nuorvala:		Fixed routing subtrees.
 */

#define pr_fmt(fmt) "IPv6: " fmt

#include <linux/errno.h>
#include <linux/types.h>
#include <linux/net.h>
#include <linux/route.h>
#include <linux/netdevice.h>
#include <linux/in6.h>
#include <linux/init.h>
#include <linux/list.h>
#include <linux/slab.h>

#include <net/ipv6.h>
#include <net/ndisc.h>
#include <net/addrconf.h>

#include <net/ip6_fib.h>
#include <net/ip6_route.h>

#define RT6_DEBUG 2

#if RT6_DEBUG >= 3
#define RT6_TRACE(x...) pr_debug(x)
#else
#define RT6_TRACE(x...) do { ; } while (0)
#endif

static struct kmem_cache * fib6_node_kmem __read_mostly;

enum fib_walk_state_t
{
#ifdef CONFIG_IPV6_SUBTREES
	FWS_S,
#endif
	FWS_L,
	FWS_R,
	FWS_C,
	FWS_U
};

struct fib6_cleaner_t
{
	struct fib6_walker_t w;
	struct net *net;
	int (*func)(struct rt6_info *, void *arg);
	void *arg;
};

static DEFINE_RWLOCK(fib6_walker_lock);

#ifdef CONFIG_IPV6_SUBTREES
#define FWS_INIT FWS_S
#else
#define FWS_INIT FWS_L
#endif

static void fib6_prune_clones(struct net *net, struct fib6_node *fn,
			      struct rt6_info *rt);
static struct rt6_info *fib6_find_prefix(struct net *net, struct fib6_node *fn);
static struct fib6_node *fib6_repair_tree(struct net *net, struct fib6_node *fn);
static int fib6_walk(struct fib6_walker_t *w);
static int fib6_walk_continue(struct fib6_walker_t *w);

/*
 *	A routing update causes an increase of the serial number on the
 *	affected subtree. This allows for cached routes to be asynchronously
 *	tested when modifications are made to the destination cache as a
 *	result of redirects, path MTU changes, etc.
 */

static __u32 rt_sernum;

static void fib6_gc_timer_cb(unsigned long arg);

static LIST_HEAD(fib6_walkers);
#define FOR_WALKERS(w) list_for_each_entry(w, &fib6_walkers, lh)

static inline void fib6_walker_link(struct fib6_walker_t *w)
{
	write_lock_bh(&fib6_walker_lock);
	list_add(&w->lh, &fib6_walkers);
	write_unlock_bh(&fib6_walker_lock);
}

static inline void fib6_walker_unlink(struct fib6_walker_t *w)
{
	write_lock_bh(&fib6_walker_lock);
	list_del(&w->lh);
	write_unlock_bh(&fib6_walker_lock);
}
static __inline__ u32 fib6_new_sernum(void)
{
	u32 n = ++rt_sernum;
	if ((__s32)n <= 0)
		rt_sernum = n = 1;
	return n;
}

/*
 *	Auxiliary address test functions for the radix tree.
 *
 *	These assume a 32bit processor (although it will work on
 *	64bit processors)
 */

/*
 *	test bit
 */
#if defined(__LITTLE_ENDIAN)
# define BITOP_BE32_SWIZZLE	(0x1F & ~7)
#else
# define BITOP_BE32_SWIZZLE	0
#endif

static __inline__ __be32 addr_bit_set(const void *token, int fn_bit)
{
	const __be32 *addr = token;
	/*
	 * Here,
	 * 	1 << ((~fn_bit ^ BITOP_BE32_SWIZZLE) & 0x1f)
	 * is optimized version of
	 *	htonl(1 << ((~fn_bit)&0x1F))
	 * See include/asm-generic/bitops/le.h.
	 */
	return (__force __be32)(1 << ((~fn_bit ^ BITOP_BE32_SWIZZLE) & 0x1f)) &
	       addr[fn_bit >> 5];
}

static __inline__ struct fib6_node * node_alloc(void)
{
	struct fib6_node *fn;

	fn = kmem_cache_zalloc(fib6_node_kmem, GFP_ATOMIC);

	return fn;
}

static __inline__ void node_free(struct fib6_node * fn)
{
	kmem_cache_free(fib6_node_kmem, fn);
}

static __inline__ void rt6_release(struct rt6_info *rt)
{
	if (atomic_dec_and_test(&rt->rt6i_ref))
		dst_free(&rt->dst);
}

static void fib6_link_table(struct net *net, struct fib6_table *tb)
{
	unsigned int h;

	/*
	 * Initialize table lock at a single place to give lockdep a key,
	 * tables aren't visible prior to being linked to the list.
	 */
	rwlock_init(&tb->tb6_lock);

	h = tb->tb6_id & (FIB6_TABLE_HASHSZ - 1);

	/*
	 * No protection necessary, this is the only list mutatation
	 * operation, tables never disappear once they exist.
	 */
	hlist_add_head_rcu(&tb->tb6_hlist, &net->ipv6.fib_table_hash[h]);
}

#ifdef CONFIG_IPV6_MULTIPLE_TABLES

static struct fib6_table *fib6_alloc_table(struct net *net, u32 id)
{
	struct fib6_table *table;

	table = kzalloc(sizeof(*table), GFP_ATOMIC);
	if (table) {
		table->tb6_id = id;
		table->tb6_root.leaf = net->ipv6.ip6_null_entry;
		table->tb6_root.fn_flags = RTN_ROOT | RTN_TL_ROOT | RTN_RTINFO;
		inet_peer_base_init(&table->tb6_peers);
	}

	return table;
}

struct fib6_table *fib6_new_table(struct net *net, u32 id)
{
	struct fib6_table *tb;

	if (id == 0)
		id = RT6_TABLE_MAIN;
	tb = fib6_get_table(net, id);
	if (tb)
		return tb;

	tb = fib6_alloc_table(net, id);
	if (tb)
		fib6_link_table(net, tb);

	return tb;
}

struct fib6_table *fib6_get_table(struct net *net, u32 id)
{
	struct fib6_table *tb;
	struct hlist_head *head;
	unsigned int h;

	if (id == 0)
		id = RT6_TABLE_MAIN;
	h = id & (FIB6_TABLE_HASHSZ - 1);
	rcu_read_lock();
	head = &net->ipv6.fib_table_hash[h];
	hlist_for_each_entry_rcu(tb, head, tb6_hlist) {
		if (tb->tb6_id == id) {
			rcu_read_unlock();
			return tb;
		}
	}
	rcu_read_unlock();

	return NULL;
}

static void __net_init fib6_tables_init(struct net *net)
{
	fib6_link_table(net, net->ipv6.fib6_main_tbl);
	fib6_link_table(net, net->ipv6.fib6_local_tbl);
}
#else

struct fib6_table *fib6_new_table(struct net *net, u32 id)
{
	return fib6_get_table(net, id);
}

struct fib6_table *fib6_get_table(struct net *net, u32 id)
{
	  return net->ipv6.fib6_main_tbl;
}

struct dst_entry *fib6_rule_lookup(struct net *net, struct flowi6 *fl6,
				   int flags, pol_lookup_t lookup)
{
	return (struct dst_entry *) lookup(net, net->ipv6.fib6_main_tbl, fl6, flags);
}

static void __net_init fib6_tables_init(struct net *net)
{
	fib6_link_table(net, net->ipv6.fib6_main_tbl);
}

#endif

static int fib6_dump_node(struct fib6_walker_t *w)
{
	int res;
	struct rt6_info *rt;

	for (rt = w->leaf; rt; rt = rt->dst.rt6_next) {
		res = rt6_dump_route(rt, w->args);
		if (res < 0) {
			/* Frame is full, suspend walking */
			w->leaf = rt;
			return 1;
		}
		WARN_ON(res == 0);
	}
	w->leaf = NULL;
	return 0;
}

static void fib6_dump_end(struct netlink_callback *cb)
{
	struct fib6_walker_t *w = (void*)cb->args[2];

	if (w) {
		if (cb->args[4]) {
			cb->args[4] = 0;
			fib6_walker_unlink(w);
		}
		cb->args[2] = 0;
		kfree(w);
	}
	cb->done = (void*)cb->args[3];
	cb->args[1] = 3;
}

static int fib6_dump_done(struct netlink_callback *cb)
{
	fib6_dump_end(cb);
	return cb->done ? cb->done(cb) : 0;
}

static int fib6_dump_table(struct fib6_table *table, struct sk_buff *skb,
			   struct netlink_callback *cb)
{
	struct fib6_walker_t *w;
	int res;

	w = (void *)cb->args[2];
	w->root = &table->tb6_root;

	if (cb->args[4] == 0) {
		w->count = 0;
		w->skip = 0;

		read_lock_bh(&table->tb6_lock);
		res = fib6_walk(w);
		read_unlock_bh(&table->tb6_lock);
		if (res > 0) {
			cb->args[4] = 1;
			cb->args[5] = w->root->fn_sernum;
		}
	} else {
		if (cb->args[5] != w->root->fn_sernum) {
			/* Begin at the root if the tree changed */
			cb->args[5] = w->root->fn_sernum;
			w->state = FWS_INIT;
			w->node = w->root;
			w->skip = w->count;
		} else
			w->skip = 0;

		read_lock_bh(&table->tb6_lock);
		res = fib6_walk_continue(w);
		read_unlock_bh(&table->tb6_lock);
		if (res <= 0) {
			fib6_walker_unlink(w);
			cb->args[4] = 0;
		}
	}

	return res;
}

static int inet6_dump_fib(struct sk_buff *skb, struct netlink_callback *cb)
{
	struct net *net = sock_net(skb->sk);
	unsigned int h, s_h;
	unsigned int e = 0, s_e;
	struct rt6_rtnl_dump_arg arg;
	struct fib6_walker_t *w;
	struct fib6_table *tb;
	struct hlist_head *head;
	int res = 0;

	s_h = cb->args[0];
	s_e = cb->args[1];

	w = (void *)cb->args[2];
	if (!w) {
		/* New dump:
		 *
		 * 1. hook callback destructor.
		 */
		cb->args[3] = (long)cb->done;
		cb->done = fib6_dump_done;

		/*
		 * 2. allocate and initialize walker.
		 */
		w = kzalloc(sizeof(*w), GFP_ATOMIC);
		if (!w)
			return -ENOMEM;
		w->func = fib6_dump_node;
		cb->args[2] = (long)w;
	}

	arg.skb = skb;
	arg.cb = cb;
	arg.net = net;
	w->args = &arg;

	rcu_read_lock();
	for (h = s_h; h < FIB6_TABLE_HASHSZ; h++, s_e = 0) {
		e = 0;
		head = &net->ipv6.fib_table_hash[h];
		hlist_for_each_entry_rcu(tb, head, tb6_hlist) {
			if (e < s_e)
				goto next;
			res = fib6_dump_table(tb, skb, cb);
			if (res != 0)
				goto out;
next:
			e++;
		}
	}
out:
	rcu_read_unlock();
	cb->args[1] = e;
	cb->args[0] = h;

	res = res < 0 ? res : skb->len;
	if (res <= 0)
		fib6_dump_end(cb);
	return res;
}

/*
 *	Routing Table
 *
 *	return the appropriate node for a routing tree "add" operation
 *	by either creating and inserting or by returning an existing
 *	node.
 */

static struct fib6_node *fib6_add_1(struct fib6_node *root,
				     struct in6_addr *addr, int plen,
				     int offset, int allow_create,
				     int replace_required)
{
	struct fib6_node *fn, *in, *ln;
	struct fib6_node *pn = NULL;
	struct rt6key *key;
	int	bit;
	__be32	dir = 0;
	__u32	sernum = fib6_new_sernum();

	RT6_TRACE("fib6_add_1\n");

	/* insert node in tree */

	fn = root;

	do {
		key = (struct rt6key *)((u8 *)fn->leaf + offset);

		/*
		 *	Prefix match
		 */
		if (plen < fn->fn_bit ||
		    !ipv6_prefix_equal(&key->addr, addr, fn->fn_bit)) {
			if (!allow_create) {
				if (replace_required) {
					pr_warn("Can't replace route, no match found\n");
					return ERR_PTR(-ENOENT);
				}
				pr_warn("NLM_F_CREATE should be set when creating new route\n");
			}
			goto insert_above;
		}

		/*
		 *	Exact match ?
		 */

		if (plen == fn->fn_bit) {
			/* clean up an intermediate node */
			if (!(fn->fn_flags & RTN_RTINFO)) {
				rt6_release(fn->leaf);
				fn->leaf = NULL;
			}

			fn->fn_sernum = sernum;

			return fn;
		}

		/*
		 *	We have more bits to go
		 */

		/* Try to walk down on tree. */
		fn->fn_sernum = sernum;
		dir = addr_bit_set(addr, fn->fn_bit);
		pn = fn;
		fn = dir ? fn->right: fn->left;
	} while (fn);

	if (!allow_create) {
		/* We should not create new node because
		 * NLM_F_REPLACE was specified without NLM_F_CREATE
		 * I assume it is safe to require NLM_F_CREATE when
		 * REPLACE flag is used! Later we may want to remove the
		 * check for replace_required, because according
		 * to netlink specification, NLM_F_CREATE
		 * MUST be specified if new route is created.
		 * That would keep IPv6 consistent with IPv4
		 */
		if (replace_required) {
			pr_warn("Can't replace route, no match found\n");
			return ERR_PTR(-ENOENT);
		}
		pr_warn("NLM_F_CREATE should be set when creating new route\n");
	}
	/*
	 *	We walked to the bottom of tree.
	 *	Create new leaf node without children.
	 */

	ln = node_alloc();

	if (!ln)
		return ERR_PTR(-ENOMEM);
	ln->fn_bit = plen;

	ln->parent = pn;
	ln->fn_sernum = sernum;

	if (dir)
		pn->right = ln;
	else
		pn->left  = ln;

	return ln;


insert_above:
	/*
	 * split since we don't have a common prefix anymore or
	 * we have a less significant route.
	 * we've to insert an intermediate node on the list
	 * this new node will point to the one we need to create
	 * and the current
	 */

	pn = fn->parent;

	/* find 1st bit in difference between the 2 addrs.

	   See comment in __ipv6_addr_diff: bit may be an invalid value,
	   but if it is >= plen, the value is ignored in any case.
	 */

	bit = __ipv6_addr_diff(addr, &key->addr, sizeof(*addr));

	/*
	 *		(intermediate)[in]
	 *	          /	   \
	 *	(new leaf node)[ln] (old node)[fn]
	 */
	if (plen > bit) {
		in = node_alloc();
		ln = node_alloc();

		if (!in || !ln) {
			if (in)
				node_free(in);
			if (ln)
				node_free(ln);
			return ERR_PTR(-ENOMEM);
		}

		/*
		 * new intermediate node.
		 * RTN_RTINFO will
		 * be off since that an address that chooses one of
		 * the branches would not match less specific routes
		 * in the other branch
		 */

		in->fn_bit = bit;

		in->parent = pn;
		in->leaf = fn->leaf;
		atomic_inc(&in->leaf->rt6i_ref);

		in->fn_sernum = sernum;

		/* update parent pointer */
		if (dir)
			pn->right = in;
		else
			pn->left  = in;

		ln->fn_bit = plen;

		ln->parent = in;
		fn->parent = in;

		ln->fn_sernum = sernum;

		if (addr_bit_set(addr, bit)) {
			in->right = ln;
			in->left  = fn;
		} else {
			in->left  = ln;
			in->right = fn;
		}
	} else { /* plen <= bit */

		/*
		 *		(new leaf node)[ln]
		 *	          /	   \
		 *	     (old node)[fn] NULL
		 */

		ln = node_alloc();

		if (!ln)
			return ERR_PTR(-ENOMEM);

		ln->fn_bit = plen;

		ln->parent = pn;

		ln->fn_sernum = sernum;

		if (dir)
			pn->right = ln;
		else
			pn->left  = ln;

		if (addr_bit_set(&key->addr, plen))
			ln->right = fn;
		else
			ln->left  = fn;

		fn->parent = ln;
	}
	return ln;
}

static inline bool rt6_qualify_for_ecmp(struct rt6_info *rt)
{
	return (rt->rt6i_flags & (RTF_GATEWAY|RTF_ADDRCONF|RTF_DYNAMIC)) ==
	       RTF_GATEWAY;
}

/*
 *	Insert routing information in a node.
 */

static int fib6_add_rt2node(struct fib6_node *fn, struct rt6_info *rt,
			    struct nl_info *info)
{
	struct rt6_info *iter = NULL;
	struct rt6_info **ins;
	int replace = (info->nlh &&
		       (info->nlh->nlmsg_flags & NLM_F_REPLACE));
	int add = (!info->nlh ||
		   (info->nlh->nlmsg_flags & NLM_F_CREATE));
	int found = 0;
	bool rt_can_ecmp = rt6_qualify_for_ecmp(rt);

	ins = &fn->leaf;

	for (iter = fn->leaf; iter; iter = iter->dst.rt6_next) {
		/*
		 *	Search for duplicates
		 */

		if (iter->rt6i_metric == rt->rt6i_metric) {
			/*
			 *	Same priority level
			 */
			if (info->nlh &&
			    (info->nlh->nlmsg_flags & NLM_F_EXCL))
				return -EEXIST;
			if (replace) {
				found++;
				break;
			}

			if (iter->dst.dev == rt->dst.dev &&
			    iter->rt6i_idev == rt->rt6i_idev &&
			    ipv6_addr_equal(&iter->rt6i_gateway,
					    &rt->rt6i_gateway)) {
				if (rt->rt6i_nsiblings)
					rt->rt6i_nsiblings = 0;
				if (!(iter->rt6i_flags & RTF_EXPIRES))
					return -EEXIST;
				if (!(rt->rt6i_flags & RTF_EXPIRES))
					rt6_clean_expires(iter);
				else
					rt6_set_expires(iter, rt->dst.expires);
				return -EEXIST;
			}
			/* If we have the same destination and the same metric,
			 * but not the same gateway, then the route we try to
			 * add is sibling to this route, increment our counter
			 * of siblings, and later we will add our route to the
			 * list.
			 * Only static routes (which don't have flag
			 * RTF_EXPIRES) are used for ECMPv6.
			 *
			 * To avoid long list, we only had siblings if the
			 * route have a gateway.
			 */
			if (rt_can_ecmp &&
			    rt6_qualify_for_ecmp(iter))
				rt->rt6i_nsiblings++;
		}

		if (iter->rt6i_metric > rt->rt6i_metric)
			break;

		ins = &iter->dst.rt6_next;
	}

	/* Reset round-robin state, if necessary */
	if (ins == &fn->leaf)
		fn->rr_ptr = NULL;

	/* Link this route to others same route. */
	if (rt->rt6i_nsiblings) {
		unsigned int rt6i_nsiblings;
		struct rt6_info *sibling, *temp_sibling;

		/* Find the first route that have the same metric */
		sibling = fn->leaf;
		while (sibling) {
			if (sibling->rt6i_metric == rt->rt6i_metric &&
			    rt6_qualify_for_ecmp(sibling)) {
				list_add_tail(&rt->rt6i_siblings,
					      &sibling->rt6i_siblings);
				break;
			}
			sibling = sibling->dst.rt6_next;
		}
		/* For each sibling in the list, increment the counter of
		 * siblings. BUG() if counters does not match, list of siblings
		 * is broken!
		 */
		rt6i_nsiblings = 0;
		list_for_each_entry_safe(sibling, temp_sibling,
					 &rt->rt6i_siblings, rt6i_siblings) {
			sibling->rt6i_nsiblings++;
			BUG_ON(sibling->rt6i_nsiblings != rt->rt6i_nsiblings);
			rt6i_nsiblings++;
		}
		BUG_ON(rt6i_nsiblings != rt->rt6i_nsiblings);
	}

	/*
	 *	insert node
	 */
	if (!replace) {
		if (!add)
			pr_warn("NLM_F_CREATE should be set when creating new route\n");

add:
		rt->dst.rt6_next = iter;
		*ins = rt;
		rt->rt6i_node = fn;
		atomic_inc(&rt->rt6i_ref);
		inet6_rt_notify(RTM_NEWROUTE, rt, info);
		info->nl_net->ipv6.rt6_stats->fib_rt_entries++;

		if (!(fn->fn_flags & RTN_RTINFO)) {
			info->nl_net->ipv6.rt6_stats->fib_route_nodes++;
			fn->fn_flags |= RTN_RTINFO;
		}

	} else {
		if (!found) {
			if (add)
				goto add;
			pr_warn("NLM_F_REPLACE set, but no existing node found!\n");
			return -ENOENT;
		}
		*ins = rt;
		rt->rt6i_node = fn;
		rt->dst.rt6_next = iter->dst.rt6_next;
		atomic_inc(&rt->rt6i_ref);
		inet6_rt_notify(RTM_NEWROUTE, rt, info);
		rt6_release(iter);
		if (!(fn->fn_flags & RTN_RTINFO)) {
			info->nl_net->ipv6.rt6_stats->fib_route_nodes++;
			fn->fn_flags |= RTN_RTINFO;
		}
	}

	return 0;
}

static __inline__ void fib6_start_gc(struct net *net, struct rt6_info *rt)
{
	if (!timer_pending(&net->ipv6.ip6_fib_timer) &&
	    (rt->rt6i_flags & (RTF_EXPIRES | RTF_CACHE)))
		mod_timer(&net->ipv6.ip6_fib_timer,
			  jiffies + net->ipv6.sysctl.ip6_rt_gc_interval);
}

void fib6_force_start_gc(struct net *net)
{
	if (!timer_pending(&net->ipv6.ip6_fib_timer))
		mod_timer(&net->ipv6.ip6_fib_timer,
			  jiffies + net->ipv6.sysctl.ip6_rt_gc_interval);
}

/*
 *	Add routing information to the routing tree.
 *	<destination addr>/<source addr>
 *	with source addr info in sub-trees
 */

int fib6_add(struct fib6_node *root, struct rt6_info *rt, struct nl_info *info)
{
	struct fib6_node *fn, *pn = NULL;
	int err = -ENOMEM;
	int allow_create = 1;
	int replace_required = 0;

	if (info->nlh) {
		if (!(info->nlh->nlmsg_flags & NLM_F_CREATE))
			allow_create = 0;
		if (info->nlh->nlmsg_flags & NLM_F_REPLACE)
			replace_required = 1;
	}
	if (!allow_create && !replace_required)
		pr_warn("RTM_NEWROUTE with no NLM_F_CREATE or NLM_F_REPLACE\n");

<<<<<<< HEAD
	fn = fib6_add_1(root, &rt->rt6i_dst.addr, sizeof(struct in6_addr),
			rt->rt6i_dst.plen, offsetof(struct rt6_info, rt6i_dst),
			allow_create, replace_required);
=======
	fn = fib6_add_1(root, &rt->rt6i_dst.addr, rt->rt6i_dst.plen,
			offsetof(struct rt6_info, rt6i_dst), allow_create,
			replace_required);
>>>>>>> 10ab4096
	if (IS_ERR(fn)) {
		err = PTR_ERR(fn);
		fn = NULL;
		goto out;
	}

	pn = fn;

#ifdef CONFIG_IPV6_SUBTREES
	if (rt->rt6i_src.plen) {
		struct fib6_node *sn;

		if (!fn->subtree) {
			struct fib6_node *sfn;

			/*
			 * Create subtree.
			 *
			 *		fn[main tree]
			 *		|
			 *		sfn[subtree root]
			 *		   \
			 *		    sn[new leaf node]
			 */

			/* Create subtree root node */
			sfn = node_alloc();
			if (!sfn)
				goto st_failure;

			sfn->leaf = info->nl_net->ipv6.ip6_null_entry;
			atomic_inc(&info->nl_net->ipv6.ip6_null_entry->rt6i_ref);
			sfn->fn_flags = RTN_ROOT;
			sfn->fn_sernum = fib6_new_sernum();

			/* Now add the first leaf node to new subtree */

			sn = fib6_add_1(sfn, &rt->rt6i_src.addr,
					rt->rt6i_src.plen,
					offsetof(struct rt6_info, rt6i_src),
					allow_create, replace_required);

			if (IS_ERR(sn)) {
				/* If it is failed, discard just allocated
				   root, and then (in st_failure) stale node
				   in main tree.
				 */
				node_free(sfn);
				err = PTR_ERR(sn);
				goto st_failure;
			}

			/* Now link new subtree to main tree */
			sfn->parent = fn;
			fn->subtree = sfn;
		} else {
			sn = fib6_add_1(fn->subtree, &rt->rt6i_src.addr,
					rt->rt6i_src.plen,
					offsetof(struct rt6_info, rt6i_src),
					allow_create, replace_required);

			if (IS_ERR(sn)) {
				err = PTR_ERR(sn);
				goto st_failure;
			}
		}

		if (!fn->leaf) {
			fn->leaf = rt;
			atomic_inc(&rt->rt6i_ref);
		}
		fn = sn;
	}
#endif

	err = fib6_add_rt2node(fn, rt, info);
	if (!err) {
		fib6_start_gc(info->nl_net, rt);
		if (!(rt->rt6i_flags & RTF_CACHE))
			fib6_prune_clones(info->nl_net, pn, rt);
	}

out:
	if (err) {
#ifdef CONFIG_IPV6_SUBTREES
		/*
		 * If fib6_add_1 has cleared the old leaf pointer in the
		 * super-tree leaf node we have to find a new one for it.
		 */
		if (pn != fn && pn->leaf == rt) {
			pn->leaf = NULL;
			atomic_dec(&rt->rt6i_ref);
		}
		if (pn != fn && !pn->leaf && !(pn->fn_flags & RTN_RTINFO)) {
			pn->leaf = fib6_find_prefix(info->nl_net, pn);
#if RT6_DEBUG >= 2
			if (!pn->leaf) {
				WARN_ON(pn->leaf == NULL);
				pn->leaf = info->nl_net->ipv6.ip6_null_entry;
			}
#endif
			atomic_inc(&pn->leaf->rt6i_ref);
		}
#endif
		dst_free(&rt->dst);
	}
	return err;

#ifdef CONFIG_IPV6_SUBTREES
	/* Subtree creation failed, probably main tree node
	   is orphan. If it is, shoot it.
	 */
st_failure:
	if (fn && !(fn->fn_flags & (RTN_RTINFO|RTN_ROOT)))
		fib6_repair_tree(info->nl_net, fn);
	dst_free(&rt->dst);
	return err;
#endif
}

/*
 *	Routing tree lookup
 *
 */

struct lookup_args {
	int			offset;		/* key offset on rt6_info	*/
	const struct in6_addr	*addr;		/* search key			*/
};

static struct fib6_node * fib6_lookup_1(struct fib6_node *root,
					struct lookup_args *args)
{
	struct fib6_node *fn;
	__be32 dir;

	if (unlikely(args->offset == 0))
		return NULL;

	/*
	 *	Descend on a tree
	 */

	fn = root;

	for (;;) {
		struct fib6_node *next;

		dir = addr_bit_set(args->addr, fn->fn_bit);

		next = dir ? fn->right : fn->left;

		if (next) {
			fn = next;
			continue;
		}
		break;
	}

	while (fn) {
		if (FIB6_SUBTREE(fn) || fn->fn_flags & RTN_RTINFO) {
			struct rt6key *key;

			key = (struct rt6key *) ((u8 *) fn->leaf +
						 args->offset);

			if (ipv6_prefix_equal(&key->addr, args->addr, key->plen)) {
#ifdef CONFIG_IPV6_SUBTREES
				if (fn->subtree) {
					struct fib6_node *sfn;
					sfn = fib6_lookup_1(fn->subtree,
							    args + 1);
					if (!sfn)
						goto backtrack;
					fn = sfn;
				}
#endif
				if (fn->fn_flags & RTN_RTINFO)
					return fn;
			}
		}
#ifdef CONFIG_IPV6_SUBTREES
backtrack:
#endif
		if (fn->fn_flags & RTN_ROOT)
			break;

		fn = fn->parent;
	}

	return NULL;
}

struct fib6_node * fib6_lookup(struct fib6_node *root, const struct in6_addr *daddr,
			       const struct in6_addr *saddr)
{
	struct fib6_node *fn;
	struct lookup_args args[] = {
		{
			.offset = offsetof(struct rt6_info, rt6i_dst),
			.addr = daddr,
		},
#ifdef CONFIG_IPV6_SUBTREES
		{
			.offset = offsetof(struct rt6_info, rt6i_src),
			.addr = saddr,
		},
#endif
		{
			.offset = 0,	/* sentinel */
		}
	};

	fn = fib6_lookup_1(root, daddr ? args : args + 1);
	if (!fn || fn->fn_flags & RTN_TL_ROOT)
		fn = root;

	return fn;
}

/*
 *	Get node with specified destination prefix (and source prefix,
 *	if subtrees are used)
 */


static struct fib6_node * fib6_locate_1(struct fib6_node *root,
					const struct in6_addr *addr,
					int plen, int offset)
{
	struct fib6_node *fn;

	for (fn = root; fn ; ) {
		struct rt6key *key = (struct rt6key *)((u8 *)fn->leaf + offset);

		/*
		 *	Prefix match
		 */
		if (plen < fn->fn_bit ||
		    !ipv6_prefix_equal(&key->addr, addr, fn->fn_bit))
			return NULL;

		if (plen == fn->fn_bit)
			return fn;

		/*
		 *	We have more bits to go
		 */
		if (addr_bit_set(addr, fn->fn_bit))
			fn = fn->right;
		else
			fn = fn->left;
	}
	return NULL;
}

struct fib6_node * fib6_locate(struct fib6_node *root,
			       const struct in6_addr *daddr, int dst_len,
			       const struct in6_addr *saddr, int src_len)
{
	struct fib6_node *fn;

	fn = fib6_locate_1(root, daddr, dst_len,
			   offsetof(struct rt6_info, rt6i_dst));

#ifdef CONFIG_IPV6_SUBTREES
	if (src_len) {
		WARN_ON(saddr == NULL);
		if (fn && fn->subtree)
			fn = fib6_locate_1(fn->subtree, saddr, src_len,
					   offsetof(struct rt6_info, rt6i_src));
	}
#endif

	if (fn && fn->fn_flags & RTN_RTINFO)
		return fn;

	return NULL;
}


/*
 *	Deletion
 *
 */

static struct rt6_info *fib6_find_prefix(struct net *net, struct fib6_node *fn)
{
	if (fn->fn_flags & RTN_ROOT)
		return net->ipv6.ip6_null_entry;

	while (fn) {
		if (fn->left)
			return fn->left->leaf;
		if (fn->right)
			return fn->right->leaf;

		fn = FIB6_SUBTREE(fn);
	}
	return NULL;
}

/*
 *	Called to trim the tree of intermediate nodes when possible. "fn"
 *	is the node we want to try and remove.
 */

static struct fib6_node *fib6_repair_tree(struct net *net,
					   struct fib6_node *fn)
{
	int children;
	int nstate;
	struct fib6_node *child, *pn;
	struct fib6_walker_t *w;
	int iter = 0;

	for (;;) {
		RT6_TRACE("fixing tree: plen=%d iter=%d\n", fn->fn_bit, iter);
		iter++;

		WARN_ON(fn->fn_flags & RTN_RTINFO);
		WARN_ON(fn->fn_flags & RTN_TL_ROOT);
		WARN_ON(fn->leaf != NULL);

		children = 0;
		child = NULL;
		if (fn->right) child = fn->right, children |= 1;
		if (fn->left) child = fn->left, children |= 2;

		if (children == 3 || FIB6_SUBTREE(fn)
#ifdef CONFIG_IPV6_SUBTREES
		    /* Subtree root (i.e. fn) may have one child */
		    || (children && fn->fn_flags & RTN_ROOT)
#endif
		    ) {
			fn->leaf = fib6_find_prefix(net, fn);
#if RT6_DEBUG >= 2
			if (!fn->leaf) {
				WARN_ON(!fn->leaf);
				fn->leaf = net->ipv6.ip6_null_entry;
			}
#endif
			atomic_inc(&fn->leaf->rt6i_ref);
			return fn->parent;
		}

		pn = fn->parent;
#ifdef CONFIG_IPV6_SUBTREES
		if (FIB6_SUBTREE(pn) == fn) {
			WARN_ON(!(fn->fn_flags & RTN_ROOT));
			FIB6_SUBTREE(pn) = NULL;
			nstate = FWS_L;
		} else {
			WARN_ON(fn->fn_flags & RTN_ROOT);
#endif
			if (pn->right == fn) pn->right = child;
			else if (pn->left == fn) pn->left = child;
#if RT6_DEBUG >= 2
			else
				WARN_ON(1);
#endif
			if (child)
				child->parent = pn;
			nstate = FWS_R;
#ifdef CONFIG_IPV6_SUBTREES
		}
#endif

		read_lock(&fib6_walker_lock);
		FOR_WALKERS(w) {
			if (!child) {
				if (w->root == fn) {
					w->root = w->node = NULL;
					RT6_TRACE("W %p adjusted by delroot 1\n", w);
				} else if (w->node == fn) {
					RT6_TRACE("W %p adjusted by delnode 1, s=%d/%d\n", w, w->state, nstate);
					w->node = pn;
					w->state = nstate;
				}
			} else {
				if (w->root == fn) {
					w->root = child;
					RT6_TRACE("W %p adjusted by delroot 2\n", w);
				}
				if (w->node == fn) {
					w->node = child;
					if (children&2) {
						RT6_TRACE("W %p adjusted by delnode 2, s=%d\n", w, w->state);
						w->state = w->state>=FWS_R ? FWS_U : FWS_INIT;
					} else {
						RT6_TRACE("W %p adjusted by delnode 2, s=%d\n", w, w->state);
						w->state = w->state>=FWS_C ? FWS_U : FWS_INIT;
					}
				}
			}
		}
		read_unlock(&fib6_walker_lock);

		node_free(fn);
		if (pn->fn_flags & RTN_RTINFO || FIB6_SUBTREE(pn))
			return pn;

		rt6_release(pn->leaf);
		pn->leaf = NULL;
		fn = pn;
	}
}

static void fib6_del_route(struct fib6_node *fn, struct rt6_info **rtp,
			   struct nl_info *info)
{
	struct fib6_walker_t *w;
	struct rt6_info *rt = *rtp;
	struct net *net = info->nl_net;

	RT6_TRACE("fib6_del_route\n");

	/* Unlink it */
	*rtp = rt->dst.rt6_next;
	rt->rt6i_node = NULL;
	net->ipv6.rt6_stats->fib_rt_entries--;
	net->ipv6.rt6_stats->fib_discarded_routes++;

	/* Reset round-robin state, if necessary */
	if (fn->rr_ptr == rt)
		fn->rr_ptr = NULL;

	/* Remove this entry from other siblings */
	if (rt->rt6i_nsiblings) {
		struct rt6_info *sibling, *next_sibling;

		list_for_each_entry_safe(sibling, next_sibling,
					 &rt->rt6i_siblings, rt6i_siblings)
			sibling->rt6i_nsiblings--;
		rt->rt6i_nsiblings = 0;
		list_del_init(&rt->rt6i_siblings);
	}

	/* Adjust walkers */
	read_lock(&fib6_walker_lock);
	FOR_WALKERS(w) {
		if (w->state == FWS_C && w->leaf == rt) {
			RT6_TRACE("walker %p adjusted by delroute\n", w);
			w->leaf = rt->dst.rt6_next;
			if (!w->leaf)
				w->state = FWS_U;
		}
	}
	read_unlock(&fib6_walker_lock);

	rt->dst.rt6_next = NULL;

	/* If it was last route, expunge its radix tree node */
	if (!fn->leaf) {
		fn->fn_flags &= ~RTN_RTINFO;
		net->ipv6.rt6_stats->fib_route_nodes--;
		fn = fib6_repair_tree(net, fn);
	}

	if (atomic_read(&rt->rt6i_ref) != 1) {
		/* This route is used as dummy address holder in some split
		 * nodes. It is not leaked, but it still holds other resources,
		 * which must be released in time. So, scan ascendant nodes
		 * and replace dummy references to this route with references
		 * to still alive ones.
		 */
		while (fn) {
			if (!(fn->fn_flags & RTN_RTINFO) && fn->leaf == rt) {
				fn->leaf = fib6_find_prefix(net, fn);
				atomic_inc(&fn->leaf->rt6i_ref);
				rt6_release(rt);
			}
			fn = fn->parent;
		}
		/* No more references are possible at this point. */
		BUG_ON(atomic_read(&rt->rt6i_ref) != 1);
	}

	inet6_rt_notify(RTM_DELROUTE, rt, info);
	rt6_release(rt);
}

int fib6_del(struct rt6_info *rt, struct nl_info *info)
{
	struct net *net = info->nl_net;
	struct fib6_node *fn = rt->rt6i_node;
	struct rt6_info **rtp;

#if RT6_DEBUG >= 2
	if (rt->dst.obsolete>0) {
		WARN_ON(fn != NULL);
		return -ENOENT;
	}
#endif
	if (!fn || rt == net->ipv6.ip6_null_entry)
		return -ENOENT;

	WARN_ON(!(fn->fn_flags & RTN_RTINFO));

	if (!(rt->rt6i_flags & RTF_CACHE)) {
		struct fib6_node *pn = fn;
#ifdef CONFIG_IPV6_SUBTREES
		/* clones of this route might be in another subtree */
		if (rt->rt6i_src.plen) {
			while (!(pn->fn_flags & RTN_ROOT))
				pn = pn->parent;
			pn = pn->parent;
		}
#endif
		fib6_prune_clones(info->nl_net, pn, rt);
	}

	/*
	 *	Walk the leaf entries looking for ourself
	 */

	for (rtp = &fn->leaf; *rtp; rtp = &(*rtp)->dst.rt6_next) {
		if (*rtp == rt) {
			fib6_del_route(fn, rtp, info);
			return 0;
		}
	}
	return -ENOENT;
}

/*
 *	Tree traversal function.
 *
 *	Certainly, it is not interrupt safe.
 *	However, it is internally reenterable wrt itself and fib6_add/fib6_del.
 *	It means, that we can modify tree during walking
 *	and use this function for garbage collection, clone pruning,
 *	cleaning tree when a device goes down etc. etc.
 *
 *	It guarantees that every node will be traversed,
 *	and that it will be traversed only once.
 *
 *	Callback function w->func may return:
 *	0 -> continue walking.
 *	positive value -> walking is suspended (used by tree dumps,
 *	and probably by gc, if it will be split to several slices)
 *	negative value -> terminate walking.
 *
 *	The function itself returns:
 *	0   -> walk is complete.
 *	>0  -> walk is incomplete (i.e. suspended)
 *	<0  -> walk is terminated by an error.
 */

static int fib6_walk_continue(struct fib6_walker_t *w)
{
	struct fib6_node *fn, *pn;

	for (;;) {
		fn = w->node;
		if (!fn)
			return 0;

		if (w->prune && fn != w->root &&
		    fn->fn_flags & RTN_RTINFO && w->state < FWS_C) {
			w->state = FWS_C;
			w->leaf = fn->leaf;
		}
		switch (w->state) {
#ifdef CONFIG_IPV6_SUBTREES
		case FWS_S:
			if (FIB6_SUBTREE(fn)) {
				w->node = FIB6_SUBTREE(fn);
				continue;
			}
			w->state = FWS_L;
#endif
		case FWS_L:
			if (fn->left) {
				w->node = fn->left;
				w->state = FWS_INIT;
				continue;
			}
			w->state = FWS_R;
		case FWS_R:
			if (fn->right) {
				w->node = fn->right;
				w->state = FWS_INIT;
				continue;
			}
			w->state = FWS_C;
			w->leaf = fn->leaf;
		case FWS_C:
			if (w->leaf && fn->fn_flags & RTN_RTINFO) {
				int err;

				if (w->skip) {
					w->skip--;
					continue;
				}

				err = w->func(w);
				if (err)
					return err;

				w->count++;
				continue;
			}
			w->state = FWS_U;
		case FWS_U:
			if (fn == w->root)
				return 0;
			pn = fn->parent;
			w->node = pn;
#ifdef CONFIG_IPV6_SUBTREES
			if (FIB6_SUBTREE(pn) == fn) {
				WARN_ON(!(fn->fn_flags & RTN_ROOT));
				w->state = FWS_L;
				continue;
			}
#endif
			if (pn->left == fn) {
				w->state = FWS_R;
				continue;
			}
			if (pn->right == fn) {
				w->state = FWS_C;
				w->leaf = w->node->leaf;
				continue;
			}
#if RT6_DEBUG >= 2
			WARN_ON(1);
#endif
		}
	}
}

static int fib6_walk(struct fib6_walker_t *w)
{
	int res;

	w->state = FWS_INIT;
	w->node = w->root;

	fib6_walker_link(w);
	res = fib6_walk_continue(w);
	if (res <= 0)
		fib6_walker_unlink(w);
	return res;
}

static int fib6_clean_node(struct fib6_walker_t *w)
{
	int res;
	struct rt6_info *rt;
	struct fib6_cleaner_t *c = container_of(w, struct fib6_cleaner_t, w);
	struct nl_info info = {
		.nl_net = c->net,
	};

	for (rt = w->leaf; rt; rt = rt->dst.rt6_next) {
		res = c->func(rt, c->arg);
		if (res < 0) {
			w->leaf = rt;
			res = fib6_del(rt, &info);
			if (res) {
#if RT6_DEBUG >= 2
				pr_debug("%s: del failed: rt=%p@%p err=%d\n",
					 __func__, rt, rt->rt6i_node, res);
#endif
				continue;
			}
			return 0;
		}
		WARN_ON(res != 0);
	}
	w->leaf = rt;
	return 0;
}

/*
 *	Convenient frontend to tree walker.
 *
 *	func is called on each route.
 *		It may return -1 -> delete this route.
 *		              0  -> continue walking
 *
 *	prune==1 -> only immediate children of node (certainly,
 *	ignoring pure split nodes) will be scanned.
 */

static void fib6_clean_tree(struct net *net, struct fib6_node *root,
			    int (*func)(struct rt6_info *, void *arg),
			    int prune, void *arg)
{
	struct fib6_cleaner_t c;

	c.w.root = root;
	c.w.func = fib6_clean_node;
	c.w.prune = prune;
	c.w.count = 0;
	c.w.skip = 0;
	c.func = func;
	c.arg = arg;
	c.net = net;

	fib6_walk(&c.w);
}

void fib6_clean_all_ro(struct net *net, int (*func)(struct rt6_info *, void *arg),
		    int prune, void *arg)
{
	struct fib6_table *table;
	struct hlist_head *head;
	unsigned int h;

	rcu_read_lock();
	for (h = 0; h < FIB6_TABLE_HASHSZ; h++) {
		head = &net->ipv6.fib_table_hash[h];
		hlist_for_each_entry_rcu(table, head, tb6_hlist) {
			read_lock_bh(&table->tb6_lock);
			fib6_clean_tree(net, &table->tb6_root,
					func, prune, arg);
			read_unlock_bh(&table->tb6_lock);
		}
	}
	rcu_read_unlock();
}
void fib6_clean_all(struct net *net, int (*func)(struct rt6_info *, void *arg),
		    int prune, void *arg)
{
	struct fib6_table *table;
	struct hlist_head *head;
	unsigned int h;

	rcu_read_lock();
	for (h = 0; h < FIB6_TABLE_HASHSZ; h++) {
		head = &net->ipv6.fib_table_hash[h];
		hlist_for_each_entry_rcu(table, head, tb6_hlist) {
			write_lock_bh(&table->tb6_lock);
			fib6_clean_tree(net, &table->tb6_root,
					func, prune, arg);
			write_unlock_bh(&table->tb6_lock);
		}
	}
	rcu_read_unlock();
}

static int fib6_prune_clone(struct rt6_info *rt, void *arg)
{
	if (rt->rt6i_flags & RTF_CACHE) {
		RT6_TRACE("pruning clone %p\n", rt);
		return -1;
	}

	return 0;
}

static void fib6_prune_clones(struct net *net, struct fib6_node *fn,
			      struct rt6_info *rt)
{
	fib6_clean_tree(net, fn, fib6_prune_clone, 1, rt);
}

/*
 *	Garbage collection
 */

static struct fib6_gc_args
{
	int			timeout;
	int			more;
} gc_args;

static int fib6_age(struct rt6_info *rt, void *arg)
{
	unsigned long now = jiffies;

	/*
	 *	check addrconf expiration here.
	 *	Routes are expired even if they are in use.
	 *
	 *	Also age clones. Note, that clones are aged out
	 *	only if they are not in use now.
	 */

	if (rt->rt6i_flags & RTF_EXPIRES && rt->dst.expires) {
		if (time_after(now, rt->dst.expires)) {
			RT6_TRACE("expiring %p\n", rt);
			return -1;
		}
		gc_args.more++;
	} else if (rt->rt6i_flags & RTF_CACHE) {
		if (atomic_read(&rt->dst.__refcnt) == 0 &&
		    time_after_eq(now, rt->dst.lastuse + gc_args.timeout)) {
			RT6_TRACE("aging clone %p\n", rt);
			return -1;
		} else if (rt->rt6i_flags & RTF_GATEWAY) {
			struct neighbour *neigh;
			__u8 neigh_flags = 0;

			neigh = dst_neigh_lookup(&rt->dst, &rt->rt6i_gateway);
			if (neigh) {
				neigh_flags = neigh->flags;
				neigh_release(neigh);
			}
			if (!(neigh_flags & NTF_ROUTER)) {
				RT6_TRACE("purging route %p via non-router but gateway\n",
					  rt);
				return -1;
			}
		}
		gc_args.more++;
	}

	return 0;
}

static DEFINE_SPINLOCK(fib6_gc_lock);

void fib6_run_gc(unsigned long expires, struct net *net, bool force)
{
	unsigned long now;

	if (force) {
		spin_lock_bh(&fib6_gc_lock);
	} else if (!spin_trylock_bh(&fib6_gc_lock)) {
		mod_timer(&net->ipv6.ip6_fib_timer, jiffies + HZ);
		return;
	}
	gc_args.timeout = expires ? (int)expires :
			  net->ipv6.sysctl.ip6_rt_gc_interval;

	gc_args.more = icmp6_dst_gc();

	fib6_clean_all(net, fib6_age, 0, NULL);
	now = jiffies;
	net->ipv6.ip6_rt_last_gc = now;

	if (gc_args.more)
		mod_timer(&net->ipv6.ip6_fib_timer,
			  round_jiffies(now
					+ net->ipv6.sysctl.ip6_rt_gc_interval));
	else
		del_timer(&net->ipv6.ip6_fib_timer);
	spin_unlock_bh(&fib6_gc_lock);
}

static void fib6_gc_timer_cb(unsigned long arg)
{
	fib6_run_gc(0, (struct net *)arg, true);
}

static int __net_init fib6_net_init(struct net *net)
{
	size_t size = sizeof(struct hlist_head) * FIB6_TABLE_HASHSZ;

	setup_timer(&net->ipv6.ip6_fib_timer, fib6_gc_timer_cb, (unsigned long)net);

	net->ipv6.rt6_stats = kzalloc(sizeof(*net->ipv6.rt6_stats), GFP_KERNEL);
	if (!net->ipv6.rt6_stats)
		goto out_timer;

	/* Avoid false sharing : Use at least a full cache line */
	size = max_t(size_t, size, L1_CACHE_BYTES);

	net->ipv6.fib_table_hash = kzalloc(size, GFP_KERNEL);
	if (!net->ipv6.fib_table_hash)
		goto out_rt6_stats;

	net->ipv6.fib6_main_tbl = kzalloc(sizeof(*net->ipv6.fib6_main_tbl),
					  GFP_KERNEL);
	if (!net->ipv6.fib6_main_tbl)
		goto out_fib_table_hash;

	net->ipv6.fib6_main_tbl->tb6_id = RT6_TABLE_MAIN;
	net->ipv6.fib6_main_tbl->tb6_root.leaf = net->ipv6.ip6_null_entry;
	net->ipv6.fib6_main_tbl->tb6_root.fn_flags =
		RTN_ROOT | RTN_TL_ROOT | RTN_RTINFO;
	inet_peer_base_init(&net->ipv6.fib6_main_tbl->tb6_peers);

#ifdef CONFIG_IPV6_MULTIPLE_TABLES
	net->ipv6.fib6_local_tbl = kzalloc(sizeof(*net->ipv6.fib6_local_tbl),
					   GFP_KERNEL);
	if (!net->ipv6.fib6_local_tbl)
		goto out_fib6_main_tbl;
	net->ipv6.fib6_local_tbl->tb6_id = RT6_TABLE_LOCAL;
	net->ipv6.fib6_local_tbl->tb6_root.leaf = net->ipv6.ip6_null_entry;
	net->ipv6.fib6_local_tbl->tb6_root.fn_flags =
		RTN_ROOT | RTN_TL_ROOT | RTN_RTINFO;
	inet_peer_base_init(&net->ipv6.fib6_local_tbl->tb6_peers);
#endif
	fib6_tables_init(net);

	return 0;

#ifdef CONFIG_IPV6_MULTIPLE_TABLES
out_fib6_main_tbl:
	kfree(net->ipv6.fib6_main_tbl);
#endif
out_fib_table_hash:
	kfree(net->ipv6.fib_table_hash);
out_rt6_stats:
	kfree(net->ipv6.rt6_stats);
out_timer:
	return -ENOMEM;
 }

static void fib6_net_exit(struct net *net)
{
	rt6_ifdown(net, NULL);
	del_timer_sync(&net->ipv6.ip6_fib_timer);

#ifdef CONFIG_IPV6_MULTIPLE_TABLES
	inetpeer_invalidate_tree(&net->ipv6.fib6_local_tbl->tb6_peers);
	kfree(net->ipv6.fib6_local_tbl);
#endif
	inetpeer_invalidate_tree(&net->ipv6.fib6_main_tbl->tb6_peers);
	kfree(net->ipv6.fib6_main_tbl);
	kfree(net->ipv6.fib_table_hash);
	kfree(net->ipv6.rt6_stats);
}

static struct pernet_operations fib6_net_ops = {
	.init = fib6_net_init,
	.exit = fib6_net_exit,
};

int __init fib6_init(void)
{
	int ret = -ENOMEM;

	fib6_node_kmem = kmem_cache_create("fib6_nodes",
					   sizeof(struct fib6_node),
					   0, SLAB_HWCACHE_ALIGN,
					   NULL);
	if (!fib6_node_kmem)
		goto out;

	ret = register_pernet_subsys(&fib6_net_ops);
	if (ret)
		goto out_kmem_cache_create;

	ret = __rtnl_register(PF_INET6, RTM_GETROUTE, NULL, inet6_dump_fib,
			      NULL);
	if (ret)
		goto out_unregister_subsys;
out:
	return ret;

out_unregister_subsys:
	unregister_pernet_subsys(&fib6_net_ops);
out_kmem_cache_create:
	kmem_cache_destroy(fib6_node_kmem);
	goto out;
}

void fib6_gc_cleanup(void)
{
	unregister_pernet_subsys(&fib6_net_ops);
	kmem_cache_destroy(fib6_node_kmem);
}<|MERGE_RESOLUTION|>--- conflicted
+++ resolved
@@ -822,15 +822,9 @@
 	if (!allow_create && !replace_required)
 		pr_warn("RTM_NEWROUTE with no NLM_F_CREATE or NLM_F_REPLACE\n");
 
-<<<<<<< HEAD
-	fn = fib6_add_1(root, &rt->rt6i_dst.addr, sizeof(struct in6_addr),
-			rt->rt6i_dst.plen, offsetof(struct rt6_info, rt6i_dst),
-			allow_create, replace_required);
-=======
 	fn = fib6_add_1(root, &rt->rt6i_dst.addr, rt->rt6i_dst.plen,
 			offsetof(struct rt6_info, rt6i_dst), allow_create,
 			replace_required);
->>>>>>> 10ab4096
 	if (IS_ERR(fn)) {
 		err = PTR_ERR(fn);
 		fn = NULL;
