// SPDX-License-Identifier: GPL-2.0-or-later
/*
 *	Linux INET6 implementation
 *	FIB front-end.
 *
 *	Authors:
 *	Pedro Roque		<roque@di.fc.ul.pt>
 */

/*	Changes:
 *
 *	YOSHIFUJI Hideaki @USAGI
 *		reworked default router selection.
 *		- respect outgoing interface
 *		- select from (probably) reachable routers (i.e.
 *		routers in REACHABLE, STALE, DELAY or PROBE states).
 *		- always select the same router if it is (probably)
 *		reachable.  otherwise, round-robin the list.
 *	Ville Nuorvala
 *		Fixed routing subtrees.
 */

#define pr_fmt(fmt) "IPv6: " fmt

#include <linux/capability.h>
#include <linux/errno.h>
#include <linux/export.h>
#include <linux/types.h>
#include <linux/times.h>
#include <linux/socket.h>
#include <linux/sockios.h>
#include <linux/net.h>
#include <linux/route.h>
#include <linux/netdevice.h>
#include <linux/in6.h>
#include <linux/mroute6.h>
#include <linux/init.h>
#include <linux/if_arp.h>
#include <linux/proc_fs.h>
#include <linux/seq_file.h>
#include <linux/nsproxy.h>
#include <linux/slab.h>
#include <linux/jhash.h>
#include <linux/siphash.h>
#include <net/net_namespace.h>
#include <net/snmp.h>
#include <net/ipv6.h>
#include <net/ip6_fib.h>
#include <net/ip6_route.h>
#include <net/ndisc.h>
#include <net/addrconf.h>
#include <net/tcp.h>
#include <linux/rtnetlink.h>
#include <net/dst.h>
#include <net/dst_metadata.h>
#include <net/xfrm.h>
#include <net/netevent.h>
#include <net/netlink.h>
#include <net/rtnh.h>
#include <net/lwtunnel.h>
#include <net/ip_tunnels.h>
#include <net/l3mdev.h>
#include <net/ip.h>
#include <linux/uaccess.h>
#include <linux/btf_ids.h>

#ifdef CONFIG_SYSCTL
#include <linux/sysctl.h>
#endif

static int ip6_rt_type_to_error(u8 fib6_type);

#define CREATE_TRACE_POINTS
#include <trace/events/fib6.h>
EXPORT_TRACEPOINT_SYMBOL_GPL(fib6_table_lookup);
#undef CREATE_TRACE_POINTS

enum rt6_nud_state {
	RT6_NUD_FAIL_HARD = -3,
	RT6_NUD_FAIL_PROBE = -2,
	RT6_NUD_FAIL_DO_RR = -1,
	RT6_NUD_SUCCEED = 1
};

INDIRECT_CALLABLE_SCOPE
struct dst_entry	*ip6_dst_check(struct dst_entry *dst, u32 cookie);
static unsigned int	 ip6_default_advmss(const struct dst_entry *dst);
INDIRECT_CALLABLE_SCOPE
unsigned int		ip6_mtu(const struct dst_entry *dst);
static struct dst_entry *ip6_negative_advice(struct dst_entry *);
static void		ip6_dst_destroy(struct dst_entry *);
static void		ip6_dst_ifdown(struct dst_entry *,
				       struct net_device *dev, int how);
static void		 ip6_dst_gc(struct dst_ops *ops);

static int		ip6_pkt_discard(struct sk_buff *skb);
static int		ip6_pkt_discard_out(struct net *net, struct sock *sk, struct sk_buff *skb);
static int		ip6_pkt_prohibit(struct sk_buff *skb);
static int		ip6_pkt_prohibit_out(struct net *net, struct sock *sk, struct sk_buff *skb);
static void		ip6_link_failure(struct sk_buff *skb);
static void		ip6_rt_update_pmtu(struct dst_entry *dst, struct sock *sk,
					   struct sk_buff *skb, u32 mtu,
					   bool confirm_neigh);
static void		rt6_do_redirect(struct dst_entry *dst, struct sock *sk,
					struct sk_buff *skb);
static int rt6_score_route(const struct fib6_nh *nh, u32 fib6_flags, int oif,
			   int strict);
static size_t rt6_nlmsg_size(struct fib6_info *f6i);
static int rt6_fill_node(struct net *net, struct sk_buff *skb,
			 struct fib6_info *rt, struct dst_entry *dst,
			 struct in6_addr *dest, struct in6_addr *src,
			 int iif, int type, u32 portid, u32 seq,
			 unsigned int flags);
static struct rt6_info *rt6_find_cached_rt(const struct fib6_result *res,
					   const struct in6_addr *daddr,
					   const struct in6_addr *saddr);

#ifdef CONFIG_IPV6_ROUTE_INFO
static struct fib6_info *rt6_add_route_info(struct net *net,
					   const struct in6_addr *prefix, int prefixlen,
					   const struct in6_addr *gwaddr,
					   struct net_device *dev,
					   unsigned int pref);
static struct fib6_info *rt6_get_route_info(struct net *net,
					   const struct in6_addr *prefix, int prefixlen,
					   const struct in6_addr *gwaddr,
					   struct net_device *dev);
#endif

struct uncached_list {
	spinlock_t		lock;
	struct list_head	head;
	struct list_head	quarantine;
};

static DEFINE_PER_CPU_ALIGNED(struct uncached_list, rt6_uncached_list);

void rt6_uncached_list_add(struct rt6_info *rt)
{
	struct uncached_list *ul = raw_cpu_ptr(&rt6_uncached_list);

	rt->dst.rt_uncached_list = ul;

	spin_lock_bh(&ul->lock);
	list_add_tail(&rt->dst.rt_uncached, &ul->head);
	spin_unlock_bh(&ul->lock);
}

void rt6_uncached_list_del(struct rt6_info *rt)
{
	if (!list_empty(&rt->dst.rt_uncached)) {
		struct uncached_list *ul = rt->dst.rt_uncached_list;

		spin_lock_bh(&ul->lock);
		list_del_init(&rt->dst.rt_uncached);
		spin_unlock_bh(&ul->lock);
	}
}

static void rt6_uncached_list_flush_dev(struct net_device *dev)
{
	int cpu;

	for_each_possible_cpu(cpu) {
		struct uncached_list *ul = per_cpu_ptr(&rt6_uncached_list, cpu);
		struct rt6_info *rt, *safe;

		if (list_empty(&ul->head))
			continue;

		spin_lock_bh(&ul->lock);
		list_for_each_entry_safe(rt, safe, &ul->head, dst.rt_uncached) {
			struct inet6_dev *rt_idev = rt->rt6i_idev;
			struct net_device *rt_dev = rt->dst.dev;
			bool handled = false;

			if (rt_idev->dev == dev) {
				rt->rt6i_idev = in6_dev_get(blackhole_netdev);
				in6_dev_put(rt_idev);
				handled = true;
			}

			if (rt_dev == dev) {
				rt->dst.dev = blackhole_netdev;
				netdev_ref_replace(rt_dev, blackhole_netdev,
						   &rt->dst.dev_tracker,
						   GFP_ATOMIC);
				handled = true;
			}
			if (handled)
				list_move(&rt->dst.rt_uncached,
					  &ul->quarantine);
		}
		spin_unlock_bh(&ul->lock);
	}
}

static inline const void *choose_neigh_daddr(const struct in6_addr *p,
					     struct sk_buff *skb,
					     const void *daddr)
{
	if (!ipv6_addr_any(p))
		return (const void *) p;
	else if (skb)
		return &ipv6_hdr(skb)->daddr;
	return daddr;
}

struct neighbour *ip6_neigh_lookup(const struct in6_addr *gw,
				   struct net_device *dev,
				   struct sk_buff *skb,
				   const void *daddr)
{
	struct neighbour *n;

	daddr = choose_neigh_daddr(gw, skb, daddr);
	n = __ipv6_neigh_lookup(dev, daddr);
	if (n)
		return n;

	n = neigh_create(&nd_tbl, daddr, dev);
	return IS_ERR(n) ? NULL : n;
}

static struct neighbour *ip6_dst_neigh_lookup(const struct dst_entry *dst,
					      struct sk_buff *skb,
					      const void *daddr)
{
	const struct rt6_info *rt = container_of(dst, struct rt6_info, dst);

	return ip6_neigh_lookup(rt6_nexthop(rt, &in6addr_any),
				dst->dev, skb, daddr);
}

static void ip6_confirm_neigh(const struct dst_entry *dst, const void *daddr)
{
	struct net_device *dev = dst->dev;
	struct rt6_info *rt = (struct rt6_info *)dst;

	daddr = choose_neigh_daddr(rt6_nexthop(rt, &in6addr_any), NULL, daddr);
	if (!daddr)
		return;
	if (dev->flags & (IFF_NOARP | IFF_LOOPBACK))
		return;
	if (ipv6_addr_is_multicast((const struct in6_addr *)daddr))
		return;
	__ipv6_confirm_neigh(dev, daddr);
}

static struct dst_ops ip6_dst_ops_template = {
	.family			=	AF_INET6,
	.gc			=	ip6_dst_gc,
	.gc_thresh		=	1024,
	.check			=	ip6_dst_check,
	.default_advmss		=	ip6_default_advmss,
	.mtu			=	ip6_mtu,
	.cow_metrics		=	dst_cow_metrics_generic,
	.destroy		=	ip6_dst_destroy,
	.ifdown			=	ip6_dst_ifdown,
	.negative_advice	=	ip6_negative_advice,
	.link_failure		=	ip6_link_failure,
	.update_pmtu		=	ip6_rt_update_pmtu,
	.redirect		=	rt6_do_redirect,
	.local_out		=	__ip6_local_out,
	.neigh_lookup		=	ip6_dst_neigh_lookup,
	.confirm_neigh		=	ip6_confirm_neigh,
};

static struct dst_ops ip6_dst_blackhole_ops = {
	.family			= AF_INET6,
	.default_advmss		= ip6_default_advmss,
	.neigh_lookup		= ip6_dst_neigh_lookup,
	.check			= ip6_dst_check,
	.destroy		= ip6_dst_destroy,
	.cow_metrics		= dst_cow_metrics_generic,
	.update_pmtu		= dst_blackhole_update_pmtu,
	.redirect		= dst_blackhole_redirect,
	.mtu			= dst_blackhole_mtu,
};

static const u32 ip6_template_metrics[RTAX_MAX] = {
	[RTAX_HOPLIMIT - 1] = 0,
};

static const struct fib6_info fib6_null_entry_template = {
	.fib6_flags	= (RTF_REJECT | RTF_NONEXTHOP),
	.fib6_protocol  = RTPROT_KERNEL,
	.fib6_metric	= ~(u32)0,
	.fib6_ref	= REFCOUNT_INIT(1),
	.fib6_type	= RTN_UNREACHABLE,
	.fib6_metrics	= (struct dst_metrics *)&dst_default_metrics,
};

static const struct rt6_info ip6_null_entry_template = {
	.dst = {
		.__rcuref	= RCUREF_INIT(1),
		.__use		= 1,
		.obsolete	= DST_OBSOLETE_FORCE_CHK,
		.error		= -ENETUNREACH,
		.input		= ip6_pkt_discard,
		.output		= ip6_pkt_discard_out,
	},
	.rt6i_flags	= (RTF_REJECT | RTF_NONEXTHOP),
};

#ifdef CONFIG_IPV6_MULTIPLE_TABLES

static const struct rt6_info ip6_prohibit_entry_template = {
	.dst = {
		.__rcuref	= RCUREF_INIT(1),
		.__use		= 1,
		.obsolete	= DST_OBSOLETE_FORCE_CHK,
		.error		= -EACCES,
		.input		= ip6_pkt_prohibit,
		.output		= ip6_pkt_prohibit_out,
	},
	.rt6i_flags	= (RTF_REJECT | RTF_NONEXTHOP),
};

static const struct rt6_info ip6_blk_hole_entry_template = {
	.dst = {
		.__rcuref	= RCUREF_INIT(1),
		.__use		= 1,
		.obsolete	= DST_OBSOLETE_FORCE_CHK,
		.error		= -EINVAL,
		.input		= dst_discard,
		.output		= dst_discard_out,
	},
	.rt6i_flags	= (RTF_REJECT | RTF_NONEXTHOP),
};

#endif

static void rt6_info_init(struct rt6_info *rt)
{
	memset_after(rt, 0, dst);
}

/* allocate dst with ip6_dst_ops */
struct rt6_info *ip6_dst_alloc(struct net *net, struct net_device *dev,
			       int flags)
{
	struct rt6_info *rt = dst_alloc(&net->ipv6.ip6_dst_ops, dev,
					1, DST_OBSOLETE_FORCE_CHK, flags);

	if (rt) {
		rt6_info_init(rt);
		atomic_inc(&net->ipv6.rt6_stats->fib_rt_alloc);
	}

	return rt;
}
EXPORT_SYMBOL(ip6_dst_alloc);

static void ip6_dst_destroy(struct dst_entry *dst)
{
	struct rt6_info *rt = (struct rt6_info *)dst;
	struct fib6_info *from;
	struct inet6_dev *idev;

	ip_dst_metrics_put(dst);
	rt6_uncached_list_del(rt);

	idev = rt->rt6i_idev;
	if (idev) {
		rt->rt6i_idev = NULL;
		in6_dev_put(idev);
	}

	from = xchg((__force struct fib6_info **)&rt->from, NULL);
	fib6_info_release(from);
}

static void ip6_dst_ifdown(struct dst_entry *dst, struct net_device *dev,
			   int how)
{
	struct rt6_info *rt = (struct rt6_info *)dst;
	struct inet6_dev *idev = rt->rt6i_idev;

	if (idev && idev->dev != blackhole_netdev) {
		struct inet6_dev *blackhole_idev = in6_dev_get(blackhole_netdev);

		if (blackhole_idev) {
			rt->rt6i_idev = blackhole_idev;
			in6_dev_put(idev);
		}
	}
}

static bool __rt6_check_expired(const struct rt6_info *rt)
{
	if (rt->rt6i_flags & RTF_EXPIRES)
		return time_after(jiffies, rt->dst.expires);
	else
		return false;
}

static bool rt6_check_expired(const struct rt6_info *rt)
{
	struct fib6_info *from;

	from = rcu_dereference(rt->from);

	if (rt->rt6i_flags & RTF_EXPIRES) {
		if (time_after(jiffies, rt->dst.expires))
			return true;
	} else if (from) {
		return rt->dst.obsolete != DST_OBSOLETE_FORCE_CHK ||
			fib6_check_expired(from);
	}
	return false;
}

void fib6_select_path(const struct net *net, struct fib6_result *res,
		      struct flowi6 *fl6, int oif, bool have_oif_match,
		      const struct sk_buff *skb, int strict)
{
	struct fib6_info *sibling, *next_sibling;
	struct fib6_info *match = res->f6i;

	if (!match->nh && (!match->fib6_nsiblings || have_oif_match))
		goto out;

	if (match->nh && have_oif_match && res->nh)
		return;

	/* We might have already computed the hash for ICMPv6 errors. In such
	 * case it will always be non-zero. Otherwise now is the time to do it.
	 */
	if (!fl6->mp_hash &&
	    (!match->nh || nexthop_is_multipath(match->nh)))
		fl6->mp_hash = rt6_multipath_hash(net, fl6, skb, NULL);

	if (unlikely(match->nh)) {
		nexthop_path_fib6_result(res, fl6->mp_hash);
		return;
	}

	if (fl6->mp_hash <= atomic_read(&match->fib6_nh->fib_nh_upper_bound))
		goto out;

	list_for_each_entry_safe(sibling, next_sibling, &match->fib6_siblings,
				 fib6_siblings) {
		const struct fib6_nh *nh = sibling->fib6_nh;
		int nh_upper_bound;

		nh_upper_bound = atomic_read(&nh->fib_nh_upper_bound);
		if (fl6->mp_hash > nh_upper_bound)
			continue;
		if (rt6_score_route(nh, sibling->fib6_flags, oif, strict) < 0)
			break;
		match = sibling;
		break;
	}

out:
	res->f6i = match;
	res->nh = match->fib6_nh;
}

/*
 *	Route lookup. rcu_read_lock() should be held.
 */

static bool __rt6_device_match(struct net *net, const struct fib6_nh *nh,
			       const struct in6_addr *saddr, int oif, int flags)
{
	const struct net_device *dev;

	if (nh->fib_nh_flags & RTNH_F_DEAD)
		return false;

	dev = nh->fib_nh_dev;
	if (oif) {
		if (dev->ifindex == oif)
			return true;
	} else {
		if (ipv6_chk_addr(net, saddr, dev,
				  flags & RT6_LOOKUP_F_IFACE))
			return true;
	}

	return false;
}

struct fib6_nh_dm_arg {
	struct net		*net;
	const struct in6_addr	*saddr;
	int			oif;
	int			flags;
	struct fib6_nh		*nh;
};

static int __rt6_nh_dev_match(struct fib6_nh *nh, void *_arg)
{
	struct fib6_nh_dm_arg *arg = _arg;

	arg->nh = nh;
	return __rt6_device_match(arg->net, nh, arg->saddr, arg->oif,
				  arg->flags);
}

/* returns fib6_nh from nexthop or NULL */
static struct fib6_nh *rt6_nh_dev_match(struct net *net, struct nexthop *nh,
					struct fib6_result *res,
					const struct in6_addr *saddr,
					int oif, int flags)
{
	struct fib6_nh_dm_arg arg = {
		.net   = net,
		.saddr = saddr,
		.oif   = oif,
		.flags = flags,
	};

	if (nexthop_is_blackhole(nh))
		return NULL;

	if (nexthop_for_each_fib6_nh(nh, __rt6_nh_dev_match, &arg))
		return arg.nh;

	return NULL;
}

static void rt6_device_match(struct net *net, struct fib6_result *res,
			     const struct in6_addr *saddr, int oif, int flags)
{
	struct fib6_info *f6i = res->f6i;
	struct fib6_info *spf6i;
	struct fib6_nh *nh;

	if (!oif && ipv6_addr_any(saddr)) {
		if (unlikely(f6i->nh)) {
			nh = nexthop_fib6_nh(f6i->nh);
			if (nexthop_is_blackhole(f6i->nh))
				goto out_blackhole;
		} else {
			nh = f6i->fib6_nh;
		}
		if (!(nh->fib_nh_flags & RTNH_F_DEAD))
			goto out;
	}

	for (spf6i = f6i; spf6i; spf6i = rcu_dereference(spf6i->fib6_next)) {
		bool matched = false;

		if (unlikely(spf6i->nh)) {
			nh = rt6_nh_dev_match(net, spf6i->nh, res, saddr,
					      oif, flags);
			if (nh)
				matched = true;
		} else {
			nh = spf6i->fib6_nh;
			if (__rt6_device_match(net, nh, saddr, oif, flags))
				matched = true;
		}
		if (matched) {
			res->f6i = spf6i;
			goto out;
		}
	}

	if (oif && flags & RT6_LOOKUP_F_IFACE) {
		res->f6i = net->ipv6.fib6_null_entry;
		nh = res->f6i->fib6_nh;
		goto out;
	}

	if (unlikely(f6i->nh)) {
		nh = nexthop_fib6_nh(f6i->nh);
		if (nexthop_is_blackhole(f6i->nh))
			goto out_blackhole;
	} else {
		nh = f6i->fib6_nh;
	}

	if (nh->fib_nh_flags & RTNH_F_DEAD) {
		res->f6i = net->ipv6.fib6_null_entry;
		nh = res->f6i->fib6_nh;
	}
out:
	res->nh = nh;
	res->fib6_type = res->f6i->fib6_type;
	res->fib6_flags = res->f6i->fib6_flags;
	return;

out_blackhole:
	res->fib6_flags |= RTF_REJECT;
	res->fib6_type = RTN_BLACKHOLE;
	res->nh = nh;
}

#ifdef CONFIG_IPV6_ROUTER_PREF
struct __rt6_probe_work {
	struct work_struct work;
	struct in6_addr target;
	struct net_device *dev;
	netdevice_tracker dev_tracker;
};

static void rt6_probe_deferred(struct work_struct *w)
{
	struct in6_addr mcaddr;
	struct __rt6_probe_work *work =
		container_of(w, struct __rt6_probe_work, work);

	addrconf_addr_solict_mult(&work->target, &mcaddr);
	ndisc_send_ns(work->dev, &work->target, &mcaddr, NULL, 0);
	netdev_put(work->dev, &work->dev_tracker);
	kfree(work);
}

static void rt6_probe(struct fib6_nh *fib6_nh)
{
	struct __rt6_probe_work *work = NULL;
	const struct in6_addr *nh_gw;
	unsigned long last_probe;
	struct neighbour *neigh;
	struct net_device *dev;
	struct inet6_dev *idev;

	/*
	 * Okay, this does not seem to be appropriate
	 * for now, however, we need to check if it
	 * is really so; aka Router Reachability Probing.
	 *
	 * Router Reachability Probe MUST be rate-limited
	 * to no more than one per minute.
	 */
	if (!fib6_nh->fib_nh_gw_family)
		return;

	nh_gw = &fib6_nh->fib_nh_gw6;
	dev = fib6_nh->fib_nh_dev;
	rcu_read_lock();
	last_probe = READ_ONCE(fib6_nh->last_probe);
	idev = __in6_dev_get(dev);
	neigh = __ipv6_neigh_lookup_noref(dev, nh_gw);
	if (neigh) {
		if (READ_ONCE(neigh->nud_state) & NUD_VALID)
			goto out;

		write_lock_bh(&neigh->lock);
		if (!(neigh->nud_state & NUD_VALID) &&
		    time_after(jiffies,
			       neigh->updated + idev->cnf.rtr_probe_interval)) {
			work = kmalloc(sizeof(*work), GFP_ATOMIC);
			if (work)
				__neigh_set_probe_once(neigh);
		}
		write_unlock_bh(&neigh->lock);
	} else if (time_after(jiffies, last_probe +
				       idev->cnf.rtr_probe_interval)) {
		work = kmalloc(sizeof(*work), GFP_ATOMIC);
	}

	if (!work || cmpxchg(&fib6_nh->last_probe,
			     last_probe, jiffies) != last_probe) {
		kfree(work);
	} else {
		INIT_WORK(&work->work, rt6_probe_deferred);
		work->target = *nh_gw;
		netdev_hold(dev, &work->dev_tracker, GFP_ATOMIC);
		work->dev = dev;
		schedule_work(&work->work);
	}

out:
	rcu_read_unlock();
}
#else
static inline void rt6_probe(struct fib6_nh *fib6_nh)
{
}
#endif

/*
 * Default Router Selection (RFC 2461 6.3.6)
 */
static enum rt6_nud_state rt6_check_neigh(const struct fib6_nh *fib6_nh)
{
	enum rt6_nud_state ret = RT6_NUD_FAIL_HARD;
	struct neighbour *neigh;

	rcu_read_lock();
	neigh = __ipv6_neigh_lookup_noref(fib6_nh->fib_nh_dev,
					  &fib6_nh->fib_nh_gw6);
	if (neigh) {
		u8 nud_state = READ_ONCE(neigh->nud_state);

		if (nud_state & NUD_VALID)
			ret = RT6_NUD_SUCCEED;
#ifdef CONFIG_IPV6_ROUTER_PREF
		else if (!(nud_state & NUD_FAILED))
			ret = RT6_NUD_SUCCEED;
		else
			ret = RT6_NUD_FAIL_PROBE;
#endif
	} else {
		ret = IS_ENABLED(CONFIG_IPV6_ROUTER_PREF) ?
		      RT6_NUD_SUCCEED : RT6_NUD_FAIL_DO_RR;
	}
	rcu_read_unlock();

	return ret;
}

static int rt6_score_route(const struct fib6_nh *nh, u32 fib6_flags, int oif,
			   int strict)
{
	int m = 0;

	if (!oif || nh->fib_nh_dev->ifindex == oif)
		m = 2;

	if (!m && (strict & RT6_LOOKUP_F_IFACE))
		return RT6_NUD_FAIL_HARD;
#ifdef CONFIG_IPV6_ROUTER_PREF
	m |= IPV6_DECODE_PREF(IPV6_EXTRACT_PREF(fib6_flags)) << 2;
#endif
	if ((strict & RT6_LOOKUP_F_REACHABLE) &&
	    !(fib6_flags & RTF_NONEXTHOP) && nh->fib_nh_gw_family) {
		int n = rt6_check_neigh(nh);
		if (n < 0)
			return n;
	}
	return m;
}

static bool find_match(struct fib6_nh *nh, u32 fib6_flags,
		       int oif, int strict, int *mpri, bool *do_rr)
{
	bool match_do_rr = false;
	bool rc = false;
	int m;

	if (nh->fib_nh_flags & RTNH_F_DEAD)
		goto out;

	if (ip6_ignore_linkdown(nh->fib_nh_dev) &&
	    nh->fib_nh_flags & RTNH_F_LINKDOWN &&
	    !(strict & RT6_LOOKUP_F_IGNORE_LINKSTATE))
		goto out;

	m = rt6_score_route(nh, fib6_flags, oif, strict);
	if (m == RT6_NUD_FAIL_DO_RR) {
		match_do_rr = true;
		m = 0; /* lowest valid score */
	} else if (m == RT6_NUD_FAIL_HARD) {
		goto out;
	}

	if (strict & RT6_LOOKUP_F_REACHABLE)
		rt6_probe(nh);

	/* note that m can be RT6_NUD_FAIL_PROBE at this point */
	if (m > *mpri) {
		*do_rr = match_do_rr;
		*mpri = m;
		rc = true;
	}
out:
	return rc;
}

struct fib6_nh_frl_arg {
	u32		flags;
	int		oif;
	int		strict;
	int		*mpri;
	bool		*do_rr;
	struct fib6_nh	*nh;
};

static int rt6_nh_find_match(struct fib6_nh *nh, void *_arg)
{
	struct fib6_nh_frl_arg *arg = _arg;

	arg->nh = nh;
	return find_match(nh, arg->flags, arg->oif, arg->strict,
			  arg->mpri, arg->do_rr);
}

static void __find_rr_leaf(struct fib6_info *f6i_start,
			   struct fib6_info *nomatch, u32 metric,
			   struct fib6_result *res, struct fib6_info **cont,
			   int oif, int strict, bool *do_rr, int *mpri)
{
	struct fib6_info *f6i;

	for (f6i = f6i_start;
	     f6i && f6i != nomatch;
	     f6i = rcu_dereference(f6i->fib6_next)) {
		bool matched = false;
		struct fib6_nh *nh;

		if (cont && f6i->fib6_metric != metric) {
			*cont = f6i;
			return;
		}

		if (fib6_check_expired(f6i))
			continue;

		if (unlikely(f6i->nh)) {
			struct fib6_nh_frl_arg arg = {
				.flags  = f6i->fib6_flags,
				.oif    = oif,
				.strict = strict,
				.mpri   = mpri,
				.do_rr  = do_rr
			};

			if (nexthop_is_blackhole(f6i->nh)) {
				res->fib6_flags = RTF_REJECT;
				res->fib6_type = RTN_BLACKHOLE;
				res->f6i = f6i;
				res->nh = nexthop_fib6_nh(f6i->nh);
				return;
			}
			if (nexthop_for_each_fib6_nh(f6i->nh, rt6_nh_find_match,
						     &arg)) {
				matched = true;
				nh = arg.nh;
			}
		} else {
			nh = f6i->fib6_nh;
			if (find_match(nh, f6i->fib6_flags, oif, strict,
				       mpri, do_rr))
				matched = true;
		}
		if (matched) {
			res->f6i = f6i;
			res->nh = nh;
			res->fib6_flags = f6i->fib6_flags;
			res->fib6_type = f6i->fib6_type;
		}
	}
}

static void find_rr_leaf(struct fib6_node *fn, struct fib6_info *leaf,
			 struct fib6_info *rr_head, int oif, int strict,
			 bool *do_rr, struct fib6_result *res)
{
	u32 metric = rr_head->fib6_metric;
	struct fib6_info *cont = NULL;
	int mpri = -1;

	__find_rr_leaf(rr_head, NULL, metric, res, &cont,
		       oif, strict, do_rr, &mpri);

	__find_rr_leaf(leaf, rr_head, metric, res, &cont,
		       oif, strict, do_rr, &mpri);

	if (res->f6i || !cont)
		return;

	__find_rr_leaf(cont, NULL, metric, res, NULL,
		       oif, strict, do_rr, &mpri);
}

static void rt6_select(struct net *net, struct fib6_node *fn, int oif,
		       struct fib6_result *res, int strict)
{
	struct fib6_info *leaf = rcu_dereference(fn->leaf);
	struct fib6_info *rt0;
	bool do_rr = false;
	int key_plen;

	/* make sure this function or its helpers sets f6i */
	res->f6i = NULL;

	if (!leaf || leaf == net->ipv6.fib6_null_entry)
		goto out;

	rt0 = rcu_dereference(fn->rr_ptr);
	if (!rt0)
		rt0 = leaf;

	/* Double check to make sure fn is not an intermediate node
	 * and fn->leaf does not points to its child's leaf
	 * (This might happen if all routes under fn are deleted from
	 * the tree and fib6_repair_tree() is called on the node.)
	 */
	key_plen = rt0->fib6_dst.plen;
#ifdef CONFIG_IPV6_SUBTREES
	if (rt0->fib6_src.plen)
		key_plen = rt0->fib6_src.plen;
#endif
	if (fn->fn_bit != key_plen)
		goto out;

	find_rr_leaf(fn, leaf, rt0, oif, strict, &do_rr, res);
	if (do_rr) {
		struct fib6_info *next = rcu_dereference(rt0->fib6_next);

		/* no entries matched; do round-robin */
		if (!next || next->fib6_metric != rt0->fib6_metric)
			next = leaf;

		if (next != rt0) {
			spin_lock_bh(&leaf->fib6_table->tb6_lock);
			/* make sure next is not being deleted from the tree */
			if (next->fib6_node)
				rcu_assign_pointer(fn->rr_ptr, next);
			spin_unlock_bh(&leaf->fib6_table->tb6_lock);
		}
	}

out:
	if (!res->f6i) {
		res->f6i = net->ipv6.fib6_null_entry;
		res->nh = res->f6i->fib6_nh;
		res->fib6_flags = res->f6i->fib6_flags;
		res->fib6_type = res->f6i->fib6_type;
	}
}

static bool rt6_is_gw_or_nonexthop(const struct fib6_result *res)
{
	return (res->f6i->fib6_flags & RTF_NONEXTHOP) ||
	       res->nh->fib_nh_gw_family;
}

#ifdef CONFIG_IPV6_ROUTE_INFO
int rt6_route_rcv(struct net_device *dev, u8 *opt, int len,
		  const struct in6_addr *gwaddr)
{
	struct net *net = dev_net(dev);
	struct route_info *rinfo = (struct route_info *) opt;
	struct in6_addr prefix_buf, *prefix;
	unsigned int pref;
	unsigned long lifetime;
	struct fib6_info *rt;

	if (len < sizeof(struct route_info)) {
		return -EINVAL;
	}

	/* Sanity check for prefix_len and length */
	if (rinfo->length > 3) {
		return -EINVAL;
	} else if (rinfo->prefix_len > 128) {
		return -EINVAL;
	} else if (rinfo->prefix_len > 64) {
		if (rinfo->length < 2) {
			return -EINVAL;
		}
	} else if (rinfo->prefix_len > 0) {
		if (rinfo->length < 1) {
			return -EINVAL;
		}
	}

	pref = rinfo->route_pref;
	if (pref == ICMPV6_ROUTER_PREF_INVALID)
		return -EINVAL;

	lifetime = addrconf_timeout_fixup(ntohl(rinfo->lifetime), HZ);

	if (rinfo->length == 3)
		prefix = (struct in6_addr *)rinfo->prefix;
	else {
		/* this function is safe */
		ipv6_addr_prefix(&prefix_buf,
				 (struct in6_addr *)rinfo->prefix,
				 rinfo->prefix_len);
		prefix = &prefix_buf;
	}

	if (rinfo->prefix_len == 0)
		rt = rt6_get_dflt_router(net, gwaddr, dev);
	else
		rt = rt6_get_route_info(net, prefix, rinfo->prefix_len,
					gwaddr, dev);

	if (rt && !lifetime) {
		ip6_del_rt(net, rt, false);
		rt = NULL;
	}

	if (!rt && lifetime)
		rt = rt6_add_route_info(net, prefix, rinfo->prefix_len, gwaddr,
					dev, pref);
	else if (rt)
		rt->fib6_flags = RTF_ROUTEINFO |
				 (rt->fib6_flags & ~RTF_PREF_MASK) | RTF_PREF(pref);

	if (rt) {
		if (!addrconf_finite_timeout(lifetime))
			fib6_clean_expires(rt);
		else
			fib6_set_expires(rt, jiffies + HZ * lifetime);

		fib6_info_release(rt);
	}
	return 0;
}
#endif

/*
 *	Misc support functions
 */

/* called with rcu_lock held */
static struct net_device *ip6_rt_get_dev_rcu(const struct fib6_result *res)
{
	struct net_device *dev = res->nh->fib_nh_dev;

	if (res->fib6_flags & (RTF_LOCAL | RTF_ANYCAST)) {
		/* for copies of local routes, dst->dev needs to be the
		 * device if it is a master device, the master device if
		 * device is enslaved, and the loopback as the default
		 */
		if (netif_is_l3_slave(dev) &&
		    !rt6_need_strict(&res->f6i->fib6_dst.addr))
			dev = l3mdev_master_dev_rcu(dev);
		else if (!netif_is_l3_master(dev))
			dev = dev_net(dev)->loopback_dev;
		/* last case is netif_is_l3_master(dev) is true in which
		 * case we want dev returned to be dev
		 */
	}

	return dev;
}

static const int fib6_prop[RTN_MAX + 1] = {
	[RTN_UNSPEC]	= 0,
	[RTN_UNICAST]	= 0,
	[RTN_LOCAL]	= 0,
	[RTN_BROADCAST]	= 0,
	[RTN_ANYCAST]	= 0,
	[RTN_MULTICAST]	= 0,
	[RTN_BLACKHOLE]	= -EINVAL,
	[RTN_UNREACHABLE] = -EHOSTUNREACH,
	[RTN_PROHIBIT]	= -EACCES,
	[RTN_THROW]	= -EAGAIN,
	[RTN_NAT]	= -EINVAL,
	[RTN_XRESOLVE]	= -EINVAL,
};

static int ip6_rt_type_to_error(u8 fib6_type)
{
	return fib6_prop[fib6_type];
}

static unsigned short fib6_info_dst_flags(struct fib6_info *rt)
{
	unsigned short flags = 0;

	if (rt->dst_nocount)
		flags |= DST_NOCOUNT;
	if (rt->dst_nopolicy)
		flags |= DST_NOPOLICY;

	return flags;
}

static void ip6_rt_init_dst_reject(struct rt6_info *rt, u8 fib6_type)
{
	rt->dst.error = ip6_rt_type_to_error(fib6_type);

	switch (fib6_type) {
	case RTN_BLACKHOLE:
		rt->dst.output = dst_discard_out;
		rt->dst.input = dst_discard;
		break;
	case RTN_PROHIBIT:
		rt->dst.output = ip6_pkt_prohibit_out;
		rt->dst.input = ip6_pkt_prohibit;
		break;
	case RTN_THROW:
	case RTN_UNREACHABLE:
	default:
		rt->dst.output = ip6_pkt_discard_out;
		rt->dst.input = ip6_pkt_discard;
		break;
	}
}

static void ip6_rt_init_dst(struct rt6_info *rt, const struct fib6_result *res)
{
	struct fib6_info *f6i = res->f6i;

	if (res->fib6_flags & RTF_REJECT) {
		ip6_rt_init_dst_reject(rt, res->fib6_type);
		return;
	}

	rt->dst.error = 0;
	rt->dst.output = ip6_output;

	if (res->fib6_type == RTN_LOCAL || res->fib6_type == RTN_ANYCAST) {
		rt->dst.input = ip6_input;
	} else if (ipv6_addr_type(&f6i->fib6_dst.addr) & IPV6_ADDR_MULTICAST) {
		rt->dst.input = ip6_mc_input;
	} else {
		rt->dst.input = ip6_forward;
	}

	if (res->nh->fib_nh_lws) {
		rt->dst.lwtstate = lwtstate_get(res->nh->fib_nh_lws);
		lwtunnel_set_redirect(&rt->dst);
	}

	rt->dst.lastuse = jiffies;
}

/* Caller must already hold reference to @from */
static void rt6_set_from(struct rt6_info *rt, struct fib6_info *from)
{
	rt->rt6i_flags &= ~RTF_EXPIRES;
	rcu_assign_pointer(rt->from, from);
	ip_dst_init_metrics(&rt->dst, from->fib6_metrics);
}

/* Caller must already hold reference to f6i in result */
static void ip6_rt_copy_init(struct rt6_info *rt, const struct fib6_result *res)
{
	const struct fib6_nh *nh = res->nh;
	const struct net_device *dev = nh->fib_nh_dev;
	struct fib6_info *f6i = res->f6i;

	ip6_rt_init_dst(rt, res);

	rt->rt6i_dst = f6i->fib6_dst;
	rt->rt6i_idev = dev ? in6_dev_get(dev) : NULL;
	rt->rt6i_flags = res->fib6_flags;
	if (nh->fib_nh_gw_family) {
		rt->rt6i_gateway = nh->fib_nh_gw6;
		rt->rt6i_flags |= RTF_GATEWAY;
	}
	rt6_set_from(rt, f6i);
#ifdef CONFIG_IPV6_SUBTREES
	rt->rt6i_src = f6i->fib6_src;
#endif
}

static struct fib6_node* fib6_backtrack(struct fib6_node *fn,
					struct in6_addr *saddr)
{
	struct fib6_node *pn, *sn;
	while (1) {
		if (fn->fn_flags & RTN_TL_ROOT)
			return NULL;
		pn = rcu_dereference(fn->parent);
		sn = FIB6_SUBTREE(pn);
		if (sn && sn != fn)
			fn = fib6_node_lookup(sn, NULL, saddr);
		else
			fn = pn;
		if (fn->fn_flags & RTN_RTINFO)
			return fn;
	}
}

static bool ip6_hold_safe(struct net *net, struct rt6_info **prt)
{
	struct rt6_info *rt = *prt;

	if (dst_hold_safe(&rt->dst))
		return true;
	if (net) {
		rt = net->ipv6.ip6_null_entry;
		dst_hold(&rt->dst);
	} else {
		rt = NULL;
	}
	*prt = rt;
	return false;
}

/* called with rcu_lock held */
static struct rt6_info *ip6_create_rt_rcu(const struct fib6_result *res)
{
	struct net_device *dev = res->nh->fib_nh_dev;
	struct fib6_info *f6i = res->f6i;
	unsigned short flags;
	struct rt6_info *nrt;

	if (!fib6_info_hold_safe(f6i))
		goto fallback;

	flags = fib6_info_dst_flags(f6i);
	nrt = ip6_dst_alloc(dev_net(dev), dev, flags);
	if (!nrt) {
		fib6_info_release(f6i);
		goto fallback;
	}

	ip6_rt_copy_init(nrt, res);
	return nrt;

fallback:
	nrt = dev_net(dev)->ipv6.ip6_null_entry;
	dst_hold(&nrt->dst);
	return nrt;
}

INDIRECT_CALLABLE_SCOPE struct rt6_info *ip6_pol_route_lookup(struct net *net,
					     struct fib6_table *table,
					     struct flowi6 *fl6,
					     const struct sk_buff *skb,
					     int flags)
{
	struct fib6_result res = {};
	struct fib6_node *fn;
	struct rt6_info *rt;

	rcu_read_lock();
	fn = fib6_node_lookup(&table->tb6_root, &fl6->daddr, &fl6->saddr);
restart:
	res.f6i = rcu_dereference(fn->leaf);
	if (!res.f6i)
		res.f6i = net->ipv6.fib6_null_entry;
	else
		rt6_device_match(net, &res, &fl6->saddr, fl6->flowi6_oif,
				 flags);

	if (res.f6i == net->ipv6.fib6_null_entry) {
		fn = fib6_backtrack(fn, &fl6->saddr);
		if (fn)
			goto restart;

		rt = net->ipv6.ip6_null_entry;
		dst_hold(&rt->dst);
		goto out;
	} else if (res.fib6_flags & RTF_REJECT) {
		goto do_create;
	}

	fib6_select_path(net, &res, fl6, fl6->flowi6_oif,
			 fl6->flowi6_oif != 0, skb, flags);

	/* Search through exception table */
	rt = rt6_find_cached_rt(&res, &fl6->daddr, &fl6->saddr);
	if (rt) {
		if (ip6_hold_safe(net, &rt))
			dst_use_noref(&rt->dst, jiffies);
	} else {
do_create:
		rt = ip6_create_rt_rcu(&res);
	}

out:
	trace_fib6_table_lookup(net, &res, table, fl6);

	rcu_read_unlock();

	return rt;
}

struct dst_entry *ip6_route_lookup(struct net *net, struct flowi6 *fl6,
				   const struct sk_buff *skb, int flags)
{
	return fib6_rule_lookup(net, fl6, skb, flags, ip6_pol_route_lookup);
}
EXPORT_SYMBOL_GPL(ip6_route_lookup);

struct rt6_info *rt6_lookup(struct net *net, const struct in6_addr *daddr,
			    const struct in6_addr *saddr, int oif,
			    const struct sk_buff *skb, int strict)
{
	struct flowi6 fl6 = {
		.flowi6_oif = oif,
		.daddr = *daddr,
	};
	struct dst_entry *dst;
	int flags = strict ? RT6_LOOKUP_F_IFACE : 0;

	if (saddr) {
		memcpy(&fl6.saddr, saddr, sizeof(*saddr));
		flags |= RT6_LOOKUP_F_HAS_SADDR;
	}

	dst = fib6_rule_lookup(net, &fl6, skb, flags, ip6_pol_route_lookup);
	if (dst->error == 0)
		return (struct rt6_info *) dst;

	dst_release(dst);

	return NULL;
}
EXPORT_SYMBOL(rt6_lookup);

/* ip6_ins_rt is called with FREE table->tb6_lock.
 * It takes new route entry, the addition fails by any reason the
 * route is released.
 * Caller must hold dst before calling it.
 */

static int __ip6_ins_rt(struct fib6_info *rt, struct nl_info *info,
			struct netlink_ext_ack *extack)
{
	int err;
	struct fib6_table *table;

	table = rt->fib6_table;
	spin_lock_bh(&table->tb6_lock);
	err = fib6_add(&table->tb6_root, rt, info, extack);
	spin_unlock_bh(&table->tb6_lock);

	return err;
}

int ip6_ins_rt(struct net *net, struct fib6_info *rt)
{
	struct nl_info info = {	.nl_net = net, };

	return __ip6_ins_rt(rt, &info, NULL);
}

static struct rt6_info *ip6_rt_cache_alloc(const struct fib6_result *res,
					   const struct in6_addr *daddr,
					   const struct in6_addr *saddr)
{
	struct fib6_info *f6i = res->f6i;
	struct net_device *dev;
	struct rt6_info *rt;

	/*
	 *	Clone the route.
	 */

	if (!fib6_info_hold_safe(f6i))
		return NULL;

	dev = ip6_rt_get_dev_rcu(res);
	rt = ip6_dst_alloc(dev_net(dev), dev, 0);
	if (!rt) {
		fib6_info_release(f6i);
		return NULL;
	}

	ip6_rt_copy_init(rt, res);
	rt->rt6i_flags |= RTF_CACHE;
	rt->rt6i_dst.addr = *daddr;
	rt->rt6i_dst.plen = 128;

	if (!rt6_is_gw_or_nonexthop(res)) {
		if (f6i->fib6_dst.plen != 128 &&
		    ipv6_addr_equal(&f6i->fib6_dst.addr, daddr))
			rt->rt6i_flags |= RTF_ANYCAST;
#ifdef CONFIG_IPV6_SUBTREES
		if (rt->rt6i_src.plen && saddr) {
			rt->rt6i_src.addr = *saddr;
			rt->rt6i_src.plen = 128;
		}
#endif
	}

	return rt;
}

static struct rt6_info *ip6_rt_pcpu_alloc(const struct fib6_result *res)
{
	struct fib6_info *f6i = res->f6i;
	unsigned short flags = fib6_info_dst_flags(f6i);
	struct net_device *dev;
	struct rt6_info *pcpu_rt;

	if (!fib6_info_hold_safe(f6i))
		return NULL;

	rcu_read_lock();
	dev = ip6_rt_get_dev_rcu(res);
	pcpu_rt = ip6_dst_alloc(dev_net(dev), dev, flags | DST_NOCOUNT);
	rcu_read_unlock();
	if (!pcpu_rt) {
		fib6_info_release(f6i);
		return NULL;
	}
	ip6_rt_copy_init(pcpu_rt, res);
	pcpu_rt->rt6i_flags |= RTF_PCPU;

	if (f6i->nh)
		pcpu_rt->sernum = rt_genid_ipv6(dev_net(dev));

	return pcpu_rt;
}

static bool rt6_is_valid(const struct rt6_info *rt6)
{
	return rt6->sernum == rt_genid_ipv6(dev_net(rt6->dst.dev));
}

/* It should be called with rcu_read_lock() acquired */
static struct rt6_info *rt6_get_pcpu_route(const struct fib6_result *res)
{
	struct rt6_info *pcpu_rt;

	pcpu_rt = this_cpu_read(*res->nh->rt6i_pcpu);

	if (pcpu_rt && pcpu_rt->sernum && !rt6_is_valid(pcpu_rt)) {
		struct rt6_info *prev, **p;

		p = this_cpu_ptr(res->nh->rt6i_pcpu);
		prev = xchg(p, NULL);
		if (prev) {
			dst_dev_put(&prev->dst);
			dst_release(&prev->dst);
		}

		pcpu_rt = NULL;
	}

	return pcpu_rt;
}

static struct rt6_info *rt6_make_pcpu_route(struct net *net,
					    const struct fib6_result *res)
{
	struct rt6_info *pcpu_rt, *prev, **p;

	pcpu_rt = ip6_rt_pcpu_alloc(res);
	if (!pcpu_rt)
		return NULL;

	p = this_cpu_ptr(res->nh->rt6i_pcpu);
	prev = cmpxchg(p, NULL, pcpu_rt);
	BUG_ON(prev);

	if (res->f6i->fib6_destroying) {
		struct fib6_info *from;

		from = xchg((__force struct fib6_info **)&pcpu_rt->from, NULL);
		fib6_info_release(from);
	}

	return pcpu_rt;
}

/* exception hash table implementation
 */
static DEFINE_SPINLOCK(rt6_exception_lock);

/* Remove rt6_ex from hash table and free the memory
 * Caller must hold rt6_exception_lock
 */
static void rt6_remove_exception(struct rt6_exception_bucket *bucket,
				 struct rt6_exception *rt6_ex)
{
	struct fib6_info *from;
	struct net *net;

	if (!bucket || !rt6_ex)
		return;

	net = dev_net(rt6_ex->rt6i->dst.dev);
	net->ipv6.rt6_stats->fib_rt_cache--;

	/* purge completely the exception to allow releasing the held resources:
	 * some [sk] cache may keep the dst around for unlimited time
	 */
	from = xchg((__force struct fib6_info **)&rt6_ex->rt6i->from, NULL);
	fib6_info_release(from);
	dst_dev_put(&rt6_ex->rt6i->dst);

	hlist_del_rcu(&rt6_ex->hlist);
	dst_release(&rt6_ex->rt6i->dst);
	kfree_rcu(rt6_ex, rcu);
	WARN_ON_ONCE(!bucket->depth);
	bucket->depth--;
}

/* Remove oldest rt6_ex in bucket and free the memory
 * Caller must hold rt6_exception_lock
 */
static void rt6_exception_remove_oldest(struct rt6_exception_bucket *bucket)
{
	struct rt6_exception *rt6_ex, *oldest = NULL;

	if (!bucket)
		return;

	hlist_for_each_entry(rt6_ex, &bucket->chain, hlist) {
		if (!oldest || time_before(rt6_ex->stamp, oldest->stamp))
			oldest = rt6_ex;
	}
	rt6_remove_exception(bucket, oldest);
}

static u32 rt6_exception_hash(const struct in6_addr *dst,
			      const struct in6_addr *src)
{
	static siphash_aligned_key_t rt6_exception_key;
	struct {
		struct in6_addr dst;
		struct in6_addr src;
	} __aligned(SIPHASH_ALIGNMENT) combined = {
		.dst = *dst,
	};
	u64 val;

	net_get_random_once(&rt6_exception_key, sizeof(rt6_exception_key));

#ifdef CONFIG_IPV6_SUBTREES
	if (src)
		combined.src = *src;
#endif
	val = siphash(&combined, sizeof(combined), &rt6_exception_key);

	return hash_64(val, FIB6_EXCEPTION_BUCKET_SIZE_SHIFT);
}

/* Helper function to find the cached rt in the hash table
 * and update bucket pointer to point to the bucket for this
 * (daddr, saddr) pair
 * Caller must hold rt6_exception_lock
 */
static struct rt6_exception *
__rt6_find_exception_spinlock(struct rt6_exception_bucket **bucket,
			      const struct in6_addr *daddr,
			      const struct in6_addr *saddr)
{
	struct rt6_exception *rt6_ex;
	u32 hval;

	if (!(*bucket) || !daddr)
		return NULL;

	hval = rt6_exception_hash(daddr, saddr);
	*bucket += hval;

	hlist_for_each_entry(rt6_ex, &(*bucket)->chain, hlist) {
		struct rt6_info *rt6 = rt6_ex->rt6i;
		bool matched = ipv6_addr_equal(daddr, &rt6->rt6i_dst.addr);

#ifdef CONFIG_IPV6_SUBTREES
		if (matched && saddr)
			matched = ipv6_addr_equal(saddr, &rt6->rt6i_src.addr);
#endif
		if (matched)
			return rt6_ex;
	}
	return NULL;
}

/* Helper function to find the cached rt in the hash table
 * and update bucket pointer to point to the bucket for this
 * (daddr, saddr) pair
 * Caller must hold rcu_read_lock()
 */
static struct rt6_exception *
__rt6_find_exception_rcu(struct rt6_exception_bucket **bucket,
			 const struct in6_addr *daddr,
			 const struct in6_addr *saddr)
{
	struct rt6_exception *rt6_ex;
	u32 hval;

	WARN_ON_ONCE(!rcu_read_lock_held());

	if (!(*bucket) || !daddr)
		return NULL;

	hval = rt6_exception_hash(daddr, saddr);
	*bucket += hval;

	hlist_for_each_entry_rcu(rt6_ex, &(*bucket)->chain, hlist) {
		struct rt6_info *rt6 = rt6_ex->rt6i;
		bool matched = ipv6_addr_equal(daddr, &rt6->rt6i_dst.addr);

#ifdef CONFIG_IPV6_SUBTREES
		if (matched && saddr)
			matched = ipv6_addr_equal(saddr, &rt6->rt6i_src.addr);
#endif
		if (matched)
			return rt6_ex;
	}
	return NULL;
}

static unsigned int fib6_mtu(const struct fib6_result *res)
{
	const struct fib6_nh *nh = res->nh;
	unsigned int mtu;

	if (res->f6i->fib6_pmtu) {
		mtu = res->f6i->fib6_pmtu;
	} else {
		struct net_device *dev = nh->fib_nh_dev;
		struct inet6_dev *idev;

		rcu_read_lock();
		idev = __in6_dev_get(dev);
		mtu = idev->cnf.mtu6;
		rcu_read_unlock();
	}

	mtu = min_t(unsigned int, mtu, IP6_MAX_MTU);

	return mtu - lwtunnel_headroom(nh->fib_nh_lws, mtu);
}

#define FIB6_EXCEPTION_BUCKET_FLUSHED  0x1UL

/* used when the flushed bit is not relevant, only access to the bucket
 * (ie., all bucket users except rt6_insert_exception);
 *
 * called under rcu lock; sometimes called with rt6_exception_lock held
 */
static
struct rt6_exception_bucket *fib6_nh_get_excptn_bucket(const struct fib6_nh *nh,
						       spinlock_t *lock)
{
	struct rt6_exception_bucket *bucket;

	if (lock)
		bucket = rcu_dereference_protected(nh->rt6i_exception_bucket,
						   lockdep_is_held(lock));
	else
		bucket = rcu_dereference(nh->rt6i_exception_bucket);

	/* remove bucket flushed bit if set */
	if (bucket) {
		unsigned long p = (unsigned long)bucket;

		p &= ~FIB6_EXCEPTION_BUCKET_FLUSHED;
		bucket = (struct rt6_exception_bucket *)p;
	}

	return bucket;
}

static bool fib6_nh_excptn_bucket_flushed(struct rt6_exception_bucket *bucket)
{
	unsigned long p = (unsigned long)bucket;

	return !!(p & FIB6_EXCEPTION_BUCKET_FLUSHED);
}

/* called with rt6_exception_lock held */
static void fib6_nh_excptn_bucket_set_flushed(struct fib6_nh *nh,
					      spinlock_t *lock)
{
	struct rt6_exception_bucket *bucket;
	unsigned long p;

	bucket = rcu_dereference_protected(nh->rt6i_exception_bucket,
					   lockdep_is_held(lock));

	p = (unsigned long)bucket;
	p |= FIB6_EXCEPTION_BUCKET_FLUSHED;
	bucket = (struct rt6_exception_bucket *)p;
	rcu_assign_pointer(nh->rt6i_exception_bucket, bucket);
}

static int rt6_insert_exception(struct rt6_info *nrt,
				const struct fib6_result *res)
{
	struct net *net = dev_net(nrt->dst.dev);
	struct rt6_exception_bucket *bucket;
	struct fib6_info *f6i = res->f6i;
	struct in6_addr *src_key = NULL;
	struct rt6_exception *rt6_ex;
	struct fib6_nh *nh = res->nh;
	int max_depth;
	int err = 0;

	spin_lock_bh(&rt6_exception_lock);

	bucket = rcu_dereference_protected(nh->rt6i_exception_bucket,
					  lockdep_is_held(&rt6_exception_lock));
	if (!bucket) {
		bucket = kcalloc(FIB6_EXCEPTION_BUCKET_SIZE, sizeof(*bucket),
				 GFP_ATOMIC);
		if (!bucket) {
			err = -ENOMEM;
			goto out;
		}
		rcu_assign_pointer(nh->rt6i_exception_bucket, bucket);
	} else if (fib6_nh_excptn_bucket_flushed(bucket)) {
		err = -EINVAL;
		goto out;
	}

#ifdef CONFIG_IPV6_SUBTREES
	/* fib6_src.plen != 0 indicates f6i is in subtree
	 * and exception table is indexed by a hash of
	 * both fib6_dst and fib6_src.
	 * Otherwise, the exception table is indexed by
	 * a hash of only fib6_dst.
	 */
	if (f6i->fib6_src.plen)
		src_key = &nrt->rt6i_src.addr;
#endif
	/* rt6_mtu_change() might lower mtu on f6i.
	 * Only insert this exception route if its mtu
	 * is less than f6i's mtu value.
	 */
	if (dst_metric_raw(&nrt->dst, RTAX_MTU) >= fib6_mtu(res)) {
		err = -EINVAL;
		goto out;
	}

	rt6_ex = __rt6_find_exception_spinlock(&bucket, &nrt->rt6i_dst.addr,
					       src_key);
	if (rt6_ex)
		rt6_remove_exception(bucket, rt6_ex);

	rt6_ex = kzalloc(sizeof(*rt6_ex), GFP_ATOMIC);
	if (!rt6_ex) {
		err = -ENOMEM;
		goto out;
	}
	rt6_ex->rt6i = nrt;
	rt6_ex->stamp = jiffies;
	hlist_add_head_rcu(&rt6_ex->hlist, &bucket->chain);
	bucket->depth++;
	net->ipv6.rt6_stats->fib_rt_cache++;

	/* Randomize max depth to avoid some side channels attacks. */
<<<<<<< HEAD
	max_depth = FIB6_MAX_DEPTH + prandom_u32_max(FIB6_MAX_DEPTH);
=======
	max_depth = FIB6_MAX_DEPTH + get_random_u32_below(FIB6_MAX_DEPTH);
>>>>>>> eb3cdb58
	while (bucket->depth > max_depth)
		rt6_exception_remove_oldest(bucket);

out:
	spin_unlock_bh(&rt6_exception_lock);

	/* Update fn->fn_sernum to invalidate all cached dst */
	if (!err) {
		spin_lock_bh(&f6i->fib6_table->tb6_lock);
		fib6_update_sernum(net, f6i);
		spin_unlock_bh(&f6i->fib6_table->tb6_lock);
		fib6_force_start_gc(net);
	}

	return err;
}

static void fib6_nh_flush_exceptions(struct fib6_nh *nh, struct fib6_info *from)
{
	struct rt6_exception_bucket *bucket;
	struct rt6_exception *rt6_ex;
	struct hlist_node *tmp;
	int i;

	spin_lock_bh(&rt6_exception_lock);

	bucket = fib6_nh_get_excptn_bucket(nh, &rt6_exception_lock);
	if (!bucket)
		goto out;

	/* Prevent rt6_insert_exception() to recreate the bucket list */
	if (!from)
		fib6_nh_excptn_bucket_set_flushed(nh, &rt6_exception_lock);

	for (i = 0; i < FIB6_EXCEPTION_BUCKET_SIZE; i++) {
		hlist_for_each_entry_safe(rt6_ex, tmp, &bucket->chain, hlist) {
			if (!from ||
			    rcu_access_pointer(rt6_ex->rt6i->from) == from)
				rt6_remove_exception(bucket, rt6_ex);
		}
		WARN_ON_ONCE(!from && bucket->depth);
		bucket++;
	}
out:
	spin_unlock_bh(&rt6_exception_lock);
}

static int rt6_nh_flush_exceptions(struct fib6_nh *nh, void *arg)
{
	struct fib6_info *f6i = arg;

	fib6_nh_flush_exceptions(nh, f6i);

	return 0;
}

void rt6_flush_exceptions(struct fib6_info *f6i)
{
	if (f6i->nh)
		nexthop_for_each_fib6_nh(f6i->nh, rt6_nh_flush_exceptions,
					 f6i);
	else
		fib6_nh_flush_exceptions(f6i->fib6_nh, f6i);
}

/* Find cached rt in the hash table inside passed in rt
 * Caller has to hold rcu_read_lock()
 */
static struct rt6_info *rt6_find_cached_rt(const struct fib6_result *res,
					   const struct in6_addr *daddr,
					   const struct in6_addr *saddr)
{
	const struct in6_addr *src_key = NULL;
	struct rt6_exception_bucket *bucket;
	struct rt6_exception *rt6_ex;
	struct rt6_info *ret = NULL;

#ifdef CONFIG_IPV6_SUBTREES
	/* fib6i_src.plen != 0 indicates f6i is in subtree
	 * and exception table is indexed by a hash of
	 * both fib6_dst and fib6_src.
	 * However, the src addr used to create the hash
	 * might not be exactly the passed in saddr which
	 * is a /128 addr from the flow.
	 * So we need to use f6i->fib6_src to redo lookup
	 * if the passed in saddr does not find anything.
	 * (See the logic in ip6_rt_cache_alloc() on how
	 * rt->rt6i_src is updated.)
	 */
	if (res->f6i->fib6_src.plen)
		src_key = saddr;
find_ex:
#endif
	bucket = fib6_nh_get_excptn_bucket(res->nh, NULL);
	rt6_ex = __rt6_find_exception_rcu(&bucket, daddr, src_key);

	if (rt6_ex && !rt6_check_expired(rt6_ex->rt6i))
		ret = rt6_ex->rt6i;

#ifdef CONFIG_IPV6_SUBTREES
	/* Use fib6_src as src_key and redo lookup */
	if (!ret && src_key && src_key != &res->f6i->fib6_src.addr) {
		src_key = &res->f6i->fib6_src.addr;
		goto find_ex;
	}
#endif

	return ret;
}

/* Remove the passed in cached rt from the hash table that contains it */
static int fib6_nh_remove_exception(const struct fib6_nh *nh, int plen,
				    const struct rt6_info *rt)
{
	const struct in6_addr *src_key = NULL;
	struct rt6_exception_bucket *bucket;
	struct rt6_exception *rt6_ex;
	int err;

	if (!rcu_access_pointer(nh->rt6i_exception_bucket))
		return -ENOENT;

	spin_lock_bh(&rt6_exception_lock);
	bucket = fib6_nh_get_excptn_bucket(nh, &rt6_exception_lock);

#ifdef CONFIG_IPV6_SUBTREES
	/* rt6i_src.plen != 0 indicates 'from' is in subtree
	 * and exception table is indexed by a hash of
	 * both rt6i_dst and rt6i_src.
	 * Otherwise, the exception table is indexed by
	 * a hash of only rt6i_dst.
	 */
	if (plen)
		src_key = &rt->rt6i_src.addr;
#endif
	rt6_ex = __rt6_find_exception_spinlock(&bucket,
					       &rt->rt6i_dst.addr,
					       src_key);
	if (rt6_ex) {
		rt6_remove_exception(bucket, rt6_ex);
		err = 0;
	} else {
		err = -ENOENT;
	}

	spin_unlock_bh(&rt6_exception_lock);
	return err;
}

struct fib6_nh_excptn_arg {
	struct rt6_info	*rt;
	int		plen;
};

static int rt6_nh_remove_exception_rt(struct fib6_nh *nh, void *_arg)
{
	struct fib6_nh_excptn_arg *arg = _arg;
	int err;

	err = fib6_nh_remove_exception(nh, arg->plen, arg->rt);
	if (err == 0)
		return 1;

	return 0;
}

static int rt6_remove_exception_rt(struct rt6_info *rt)
{
	struct fib6_info *from;

	from = rcu_dereference(rt->from);
	if (!from || !(rt->rt6i_flags & RTF_CACHE))
		return -EINVAL;

	if (from->nh) {
		struct fib6_nh_excptn_arg arg = {
			.rt = rt,
			.plen = from->fib6_src.plen
		};
		int rc;

		/* rc = 1 means an entry was found */
		rc = nexthop_for_each_fib6_nh(from->nh,
					      rt6_nh_remove_exception_rt,
					      &arg);
		return rc ? 0 : -ENOENT;
	}

	return fib6_nh_remove_exception(from->fib6_nh,
					from->fib6_src.plen, rt);
}

/* Find rt6_ex which contains the passed in rt cache and
 * refresh its stamp
 */
static void fib6_nh_update_exception(const struct fib6_nh *nh, int plen,
				     const struct rt6_info *rt)
{
	const struct in6_addr *src_key = NULL;
	struct rt6_exception_bucket *bucket;
	struct rt6_exception *rt6_ex;

	bucket = fib6_nh_get_excptn_bucket(nh, NULL);
#ifdef CONFIG_IPV6_SUBTREES
	/* rt6i_src.plen != 0 indicates 'from' is in subtree
	 * and exception table is indexed by a hash of
	 * both rt6i_dst and rt6i_src.
	 * Otherwise, the exception table is indexed by
	 * a hash of only rt6i_dst.
	 */
	if (plen)
		src_key = &rt->rt6i_src.addr;
#endif
	rt6_ex = __rt6_find_exception_rcu(&bucket, &rt->rt6i_dst.addr, src_key);
	if (rt6_ex)
		rt6_ex->stamp = jiffies;
}

struct fib6_nh_match_arg {
	const struct net_device *dev;
	const struct in6_addr	*gw;
	struct fib6_nh		*match;
};

/* determine if fib6_nh has given device and gateway */
static int fib6_nh_find_match(struct fib6_nh *nh, void *_arg)
{
	struct fib6_nh_match_arg *arg = _arg;

	if (arg->dev != nh->fib_nh_dev ||
	    (arg->gw && !nh->fib_nh_gw_family) ||
	    (!arg->gw && nh->fib_nh_gw_family) ||
	    (arg->gw && !ipv6_addr_equal(arg->gw, &nh->fib_nh_gw6)))
		return 0;

	arg->match = nh;

	/* found a match, break the loop */
	return 1;
}

static void rt6_update_exception_stamp_rt(struct rt6_info *rt)
{
	struct fib6_info *from;
	struct fib6_nh *fib6_nh;

	rcu_read_lock();

	from = rcu_dereference(rt->from);
	if (!from || !(rt->rt6i_flags & RTF_CACHE))
		goto unlock;

	if (from->nh) {
		struct fib6_nh_match_arg arg = {
			.dev = rt->dst.dev,
			.gw = &rt->rt6i_gateway,
		};

		nexthop_for_each_fib6_nh(from->nh, fib6_nh_find_match, &arg);

		if (!arg.match)
			goto unlock;
		fib6_nh = arg.match;
	} else {
		fib6_nh = from->fib6_nh;
	}
	fib6_nh_update_exception(fib6_nh, from->fib6_src.plen, rt);
unlock:
	rcu_read_unlock();
}

static bool rt6_mtu_change_route_allowed(struct inet6_dev *idev,
					 struct rt6_info *rt, int mtu)
{
	/* If the new MTU is lower than the route PMTU, this new MTU will be the
	 * lowest MTU in the path: always allow updating the route PMTU to
	 * reflect PMTU decreases.
	 *
	 * If the new MTU is higher, and the route PMTU is equal to the local
	 * MTU, this means the old MTU is the lowest in the path, so allow
	 * updating it: if other nodes now have lower MTUs, PMTU discovery will
	 * handle this.
	 */

	if (dst_mtu(&rt->dst) >= mtu)
		return true;

	if (dst_mtu(&rt->dst) == idev->cnf.mtu6)
		return true;

	return false;
}

static void rt6_exceptions_update_pmtu(struct inet6_dev *idev,
				       const struct fib6_nh *nh, int mtu)
{
	struct rt6_exception_bucket *bucket;
	struct rt6_exception *rt6_ex;
	int i;

	bucket = fib6_nh_get_excptn_bucket(nh, &rt6_exception_lock);
	if (!bucket)
		return;

	for (i = 0; i < FIB6_EXCEPTION_BUCKET_SIZE; i++) {
		hlist_for_each_entry(rt6_ex, &bucket->chain, hlist) {
			struct rt6_info *entry = rt6_ex->rt6i;

			/* For RTF_CACHE with rt6i_pmtu == 0 (i.e. a redirected
			 * route), the metrics of its rt->from have already
			 * been updated.
			 */
			if (dst_metric_raw(&entry->dst, RTAX_MTU) &&
			    rt6_mtu_change_route_allowed(idev, entry, mtu))
				dst_metric_set(&entry->dst, RTAX_MTU, mtu);
		}
		bucket++;
	}
}

#define RTF_CACHE_GATEWAY	(RTF_GATEWAY | RTF_CACHE)

static void fib6_nh_exceptions_clean_tohost(const struct fib6_nh *nh,
					    const struct in6_addr *gateway)
{
	struct rt6_exception_bucket *bucket;
	struct rt6_exception *rt6_ex;
	struct hlist_node *tmp;
	int i;

	if (!rcu_access_pointer(nh->rt6i_exception_bucket))
		return;

	spin_lock_bh(&rt6_exception_lock);
	bucket = fib6_nh_get_excptn_bucket(nh, &rt6_exception_lock);
	if (bucket) {
		for (i = 0; i < FIB6_EXCEPTION_BUCKET_SIZE; i++) {
			hlist_for_each_entry_safe(rt6_ex, tmp,
						  &bucket->chain, hlist) {
				struct rt6_info *entry = rt6_ex->rt6i;

				if ((entry->rt6i_flags & RTF_CACHE_GATEWAY) ==
				    RTF_CACHE_GATEWAY &&
				    ipv6_addr_equal(gateway,
						    &entry->rt6i_gateway)) {
					rt6_remove_exception(bucket, rt6_ex);
				}
			}
			bucket++;
		}
	}

	spin_unlock_bh(&rt6_exception_lock);
}

static void rt6_age_examine_exception(struct rt6_exception_bucket *bucket,
				      struct rt6_exception *rt6_ex,
				      struct fib6_gc_args *gc_args,
				      unsigned long now)
{
	struct rt6_info *rt = rt6_ex->rt6i;

	/* we are pruning and obsoleting aged-out and non gateway exceptions
	 * even if others have still references to them, so that on next
	 * dst_check() such references can be dropped.
	 * EXPIRES exceptions - e.g. pmtu-generated ones are pruned when
	 * expired, independently from their aging, as per RFC 8201 section 4
	 */
	if (!(rt->rt6i_flags & RTF_EXPIRES)) {
		if (time_after_eq(now, rt->dst.lastuse + gc_args->timeout)) {
			RT6_TRACE("aging clone %p\n", rt);
			rt6_remove_exception(bucket, rt6_ex);
			return;
		}
	} else if (time_after(jiffies, rt->dst.expires)) {
		RT6_TRACE("purging expired route %p\n", rt);
		rt6_remove_exception(bucket, rt6_ex);
		return;
	}

	if (rt->rt6i_flags & RTF_GATEWAY) {
		struct neighbour *neigh;

		neigh = __ipv6_neigh_lookup_noref(rt->dst.dev, &rt->rt6i_gateway);

		if (!(neigh && (neigh->flags & NTF_ROUTER))) {
			RT6_TRACE("purging route %p via non-router but gateway\n",
				  rt);
			rt6_remove_exception(bucket, rt6_ex);
			return;
		}
	}

	gc_args->more++;
}

static void fib6_nh_age_exceptions(const struct fib6_nh *nh,
				   struct fib6_gc_args *gc_args,
				   unsigned long now)
{
	struct rt6_exception_bucket *bucket;
	struct rt6_exception *rt6_ex;
	struct hlist_node *tmp;
	int i;

	if (!rcu_access_pointer(nh->rt6i_exception_bucket))
		return;

	rcu_read_lock_bh();
	spin_lock(&rt6_exception_lock);
	bucket = fib6_nh_get_excptn_bucket(nh, &rt6_exception_lock);
	if (bucket) {
		for (i = 0; i < FIB6_EXCEPTION_BUCKET_SIZE; i++) {
			hlist_for_each_entry_safe(rt6_ex, tmp,
						  &bucket->chain, hlist) {
				rt6_age_examine_exception(bucket, rt6_ex,
							  gc_args, now);
			}
			bucket++;
		}
	}
	spin_unlock(&rt6_exception_lock);
	rcu_read_unlock_bh();
}

struct fib6_nh_age_excptn_arg {
	struct fib6_gc_args	*gc_args;
	unsigned long		now;
};

static int rt6_nh_age_exceptions(struct fib6_nh *nh, void *_arg)
{
	struct fib6_nh_age_excptn_arg *arg = _arg;

	fib6_nh_age_exceptions(nh, arg->gc_args, arg->now);
	return 0;
}

void rt6_age_exceptions(struct fib6_info *f6i,
			struct fib6_gc_args *gc_args,
			unsigned long now)
{
	if (f6i->nh) {
		struct fib6_nh_age_excptn_arg arg = {
			.gc_args = gc_args,
			.now = now
		};

		nexthop_for_each_fib6_nh(f6i->nh, rt6_nh_age_exceptions,
					 &arg);
	} else {
		fib6_nh_age_exceptions(f6i->fib6_nh, gc_args, now);
	}
}

/* must be called with rcu lock held */
int fib6_table_lookup(struct net *net, struct fib6_table *table, int oif,
		      struct flowi6 *fl6, struct fib6_result *res, int strict)
{
	struct fib6_node *fn, *saved_fn;

	fn = fib6_node_lookup(&table->tb6_root, &fl6->daddr, &fl6->saddr);
	saved_fn = fn;

redo_rt6_select:
	rt6_select(net, fn, oif, res, strict);
	if (res->f6i == net->ipv6.fib6_null_entry) {
		fn = fib6_backtrack(fn, &fl6->saddr);
		if (fn)
			goto redo_rt6_select;
		else if (strict & RT6_LOOKUP_F_REACHABLE) {
			/* also consider unreachable route */
			strict &= ~RT6_LOOKUP_F_REACHABLE;
			fn = saved_fn;
			goto redo_rt6_select;
		}
	}

	trace_fib6_table_lookup(net, res, table, fl6);

	return 0;
}

struct rt6_info *ip6_pol_route(struct net *net, struct fib6_table *table,
			       int oif, struct flowi6 *fl6,
			       const struct sk_buff *skb, int flags)
{
	struct fib6_result res = {};
	struct rt6_info *rt = NULL;
	int strict = 0;

	WARN_ON_ONCE((flags & RT6_LOOKUP_F_DST_NOREF) &&
		     !rcu_read_lock_held());

	strict |= flags & RT6_LOOKUP_F_IFACE;
	strict |= flags & RT6_LOOKUP_F_IGNORE_LINKSTATE;
	if (net->ipv6.devconf_all->forwarding == 0)
		strict |= RT6_LOOKUP_F_REACHABLE;

	rcu_read_lock();

	fib6_table_lookup(net, table, oif, fl6, &res, strict);
	if (res.f6i == net->ipv6.fib6_null_entry)
		goto out;

	fib6_select_path(net, &res, fl6, oif, false, skb, strict);

	/*Search through exception table */
	rt = rt6_find_cached_rt(&res, &fl6->daddr, &fl6->saddr);
	if (rt) {
		goto out;
	} else if (unlikely((fl6->flowi6_flags & FLOWI_FLAG_KNOWN_NH) &&
			    !res.nh->fib_nh_gw_family)) {
		/* Create a RTF_CACHE clone which will not be
		 * owned by the fib6 tree.  It is for the special case where
		 * the daddr in the skb during the neighbor look-up is different
		 * from the fl6->daddr used to look-up route here.
		 */
		rt = ip6_rt_cache_alloc(&res, &fl6->daddr, NULL);

		if (rt) {
			/* 1 refcnt is taken during ip6_rt_cache_alloc().
			 * As rt6_uncached_list_add() does not consume refcnt,
			 * this refcnt is always returned to the caller even
			 * if caller sets RT6_LOOKUP_F_DST_NOREF flag.
			 */
			rt6_uncached_list_add(rt);
			rcu_read_unlock();

			return rt;
		}
	} else {
		/* Get a percpu copy */
		local_bh_disable();
		rt = rt6_get_pcpu_route(&res);

		if (!rt)
			rt = rt6_make_pcpu_route(net, &res);

		local_bh_enable();
	}
out:
	if (!rt)
		rt = net->ipv6.ip6_null_entry;
	if (!(flags & RT6_LOOKUP_F_DST_NOREF))
		ip6_hold_safe(net, &rt);
	rcu_read_unlock();

	return rt;
}
EXPORT_SYMBOL_GPL(ip6_pol_route);

INDIRECT_CALLABLE_SCOPE struct rt6_info *ip6_pol_route_input(struct net *net,
					    struct fib6_table *table,
					    struct flowi6 *fl6,
					    const struct sk_buff *skb,
					    int flags)
{
	return ip6_pol_route(net, table, fl6->flowi6_iif, fl6, skb, flags);
}

struct dst_entry *ip6_route_input_lookup(struct net *net,
					 struct net_device *dev,
					 struct flowi6 *fl6,
					 const struct sk_buff *skb,
					 int flags)
{
	if (rt6_need_strict(&fl6->daddr) && dev->type != ARPHRD_PIMREG)
		flags |= RT6_LOOKUP_F_IFACE;

	return fib6_rule_lookup(net, fl6, skb, flags, ip6_pol_route_input);
}
EXPORT_SYMBOL_GPL(ip6_route_input_lookup);

static void ip6_multipath_l3_keys(const struct sk_buff *skb,
				  struct flow_keys *keys,
				  struct flow_keys *flkeys)
{
	const struct ipv6hdr *outer_iph = ipv6_hdr(skb);
	const struct ipv6hdr *key_iph = outer_iph;
	struct flow_keys *_flkeys = flkeys;
	const struct ipv6hdr *inner_iph;
	const struct icmp6hdr *icmph;
	struct ipv6hdr _inner_iph;
	struct icmp6hdr _icmph;

	if (likely(outer_iph->nexthdr != IPPROTO_ICMPV6))
		goto out;

	icmph = skb_header_pointer(skb, skb_transport_offset(skb),
				   sizeof(_icmph), &_icmph);
	if (!icmph)
		goto out;

	if (!icmpv6_is_err(icmph->icmp6_type))
		goto out;

	inner_iph = skb_header_pointer(skb,
				       skb_transport_offset(skb) + sizeof(*icmph),
				       sizeof(_inner_iph), &_inner_iph);
	if (!inner_iph)
		goto out;

	key_iph = inner_iph;
	_flkeys = NULL;
out:
	if (_flkeys) {
		keys->addrs.v6addrs.src = _flkeys->addrs.v6addrs.src;
		keys->addrs.v6addrs.dst = _flkeys->addrs.v6addrs.dst;
		keys->tags.flow_label = _flkeys->tags.flow_label;
		keys->basic.ip_proto = _flkeys->basic.ip_proto;
	} else {
		keys->addrs.v6addrs.src = key_iph->saddr;
		keys->addrs.v6addrs.dst = key_iph->daddr;
		keys->tags.flow_label = ip6_flowlabel(key_iph);
		keys->basic.ip_proto = key_iph->nexthdr;
	}
}

static u32 rt6_multipath_custom_hash_outer(const struct net *net,
					   const struct sk_buff *skb,
					   bool *p_has_inner)
{
	u32 hash_fields = ip6_multipath_hash_fields(net);
	struct flow_keys keys, hash_keys;

	if (!(hash_fields & FIB_MULTIPATH_HASH_FIELD_OUTER_MASK))
		return 0;

	memset(&hash_keys, 0, sizeof(hash_keys));
	skb_flow_dissect_flow_keys(skb, &keys, FLOW_DISSECTOR_F_STOP_AT_ENCAP);

	hash_keys.control.addr_type = FLOW_DISSECTOR_KEY_IPV6_ADDRS;
	if (hash_fields & FIB_MULTIPATH_HASH_FIELD_SRC_IP)
		hash_keys.addrs.v6addrs.src = keys.addrs.v6addrs.src;
	if (hash_fields & FIB_MULTIPATH_HASH_FIELD_DST_IP)
		hash_keys.addrs.v6addrs.dst = keys.addrs.v6addrs.dst;
	if (hash_fields & FIB_MULTIPATH_HASH_FIELD_IP_PROTO)
		hash_keys.basic.ip_proto = keys.basic.ip_proto;
	if (hash_fields & FIB_MULTIPATH_HASH_FIELD_FLOWLABEL)
		hash_keys.tags.flow_label = keys.tags.flow_label;
	if (hash_fields & FIB_MULTIPATH_HASH_FIELD_SRC_PORT)
		hash_keys.ports.src = keys.ports.src;
	if (hash_fields & FIB_MULTIPATH_HASH_FIELD_DST_PORT)
		hash_keys.ports.dst = keys.ports.dst;

	*p_has_inner = !!(keys.control.flags & FLOW_DIS_ENCAPSULATION);
	return flow_hash_from_keys(&hash_keys);
}

static u32 rt6_multipath_custom_hash_inner(const struct net *net,
					   const struct sk_buff *skb,
					   bool has_inner)
{
	u32 hash_fields = ip6_multipath_hash_fields(net);
	struct flow_keys keys, hash_keys;

	/* We assume the packet carries an encapsulation, but if none was
	 * encountered during dissection of the outer flow, then there is no
	 * point in calling the flow dissector again.
	 */
	if (!has_inner)
		return 0;

	if (!(hash_fields & FIB_MULTIPATH_HASH_FIELD_INNER_MASK))
		return 0;

	memset(&hash_keys, 0, sizeof(hash_keys));
	skb_flow_dissect_flow_keys(skb, &keys, 0);

	if (!(keys.control.flags & FLOW_DIS_ENCAPSULATION))
		return 0;

	if (keys.control.addr_type == FLOW_DISSECTOR_KEY_IPV4_ADDRS) {
		hash_keys.control.addr_type = FLOW_DISSECTOR_KEY_IPV4_ADDRS;
		if (hash_fields & FIB_MULTIPATH_HASH_FIELD_INNER_SRC_IP)
			hash_keys.addrs.v4addrs.src = keys.addrs.v4addrs.src;
		if (hash_fields & FIB_MULTIPATH_HASH_FIELD_INNER_DST_IP)
			hash_keys.addrs.v4addrs.dst = keys.addrs.v4addrs.dst;
	} else if (keys.control.addr_type == FLOW_DISSECTOR_KEY_IPV6_ADDRS) {
		hash_keys.control.addr_type = FLOW_DISSECTOR_KEY_IPV6_ADDRS;
		if (hash_fields & FIB_MULTIPATH_HASH_FIELD_INNER_SRC_IP)
			hash_keys.addrs.v6addrs.src = keys.addrs.v6addrs.src;
		if (hash_fields & FIB_MULTIPATH_HASH_FIELD_INNER_DST_IP)
			hash_keys.addrs.v6addrs.dst = keys.addrs.v6addrs.dst;
		if (hash_fields & FIB_MULTIPATH_HASH_FIELD_INNER_FLOWLABEL)
			hash_keys.tags.flow_label = keys.tags.flow_label;
	}

	if (hash_fields & FIB_MULTIPATH_HASH_FIELD_INNER_IP_PROTO)
		hash_keys.basic.ip_proto = keys.basic.ip_proto;
	if (hash_fields & FIB_MULTIPATH_HASH_FIELD_INNER_SRC_PORT)
		hash_keys.ports.src = keys.ports.src;
	if (hash_fields & FIB_MULTIPATH_HASH_FIELD_INNER_DST_PORT)
		hash_keys.ports.dst = keys.ports.dst;

	return flow_hash_from_keys(&hash_keys);
}

static u32 rt6_multipath_custom_hash_skb(const struct net *net,
					 const struct sk_buff *skb)
{
	u32 mhash, mhash_inner;
	bool has_inner = true;

	mhash = rt6_multipath_custom_hash_outer(net, skb, &has_inner);
	mhash_inner = rt6_multipath_custom_hash_inner(net, skb, has_inner);

	return jhash_2words(mhash, mhash_inner, 0);
}

static u32 rt6_multipath_custom_hash_fl6(const struct net *net,
					 const struct flowi6 *fl6)
{
	u32 hash_fields = ip6_multipath_hash_fields(net);
	struct flow_keys hash_keys;

	if (!(hash_fields & FIB_MULTIPATH_HASH_FIELD_OUTER_MASK))
		return 0;

	memset(&hash_keys, 0, sizeof(hash_keys));
	hash_keys.control.addr_type = FLOW_DISSECTOR_KEY_IPV6_ADDRS;
	if (hash_fields & FIB_MULTIPATH_HASH_FIELD_SRC_IP)
		hash_keys.addrs.v6addrs.src = fl6->saddr;
	if (hash_fields & FIB_MULTIPATH_HASH_FIELD_DST_IP)
		hash_keys.addrs.v6addrs.dst = fl6->daddr;
	if (hash_fields & FIB_MULTIPATH_HASH_FIELD_IP_PROTO)
		hash_keys.basic.ip_proto = fl6->flowi6_proto;
	if (hash_fields & FIB_MULTIPATH_HASH_FIELD_FLOWLABEL)
		hash_keys.tags.flow_label = (__force u32)flowi6_get_flowlabel(fl6);
	if (hash_fields & FIB_MULTIPATH_HASH_FIELD_SRC_PORT)
		hash_keys.ports.src = fl6->fl6_sport;
	if (hash_fields & FIB_MULTIPATH_HASH_FIELD_DST_PORT)
		hash_keys.ports.dst = fl6->fl6_dport;

	return flow_hash_from_keys(&hash_keys);
}

/* if skb is set it will be used and fl6 can be NULL */
u32 rt6_multipath_hash(const struct net *net, const struct flowi6 *fl6,
		       const struct sk_buff *skb, struct flow_keys *flkeys)
{
	struct flow_keys hash_keys;
	u32 mhash = 0;

	switch (ip6_multipath_hash_policy(net)) {
	case 0:
		memset(&hash_keys, 0, sizeof(hash_keys));
		hash_keys.control.addr_type = FLOW_DISSECTOR_KEY_IPV6_ADDRS;
		if (skb) {
			ip6_multipath_l3_keys(skb, &hash_keys, flkeys);
		} else {
			hash_keys.addrs.v6addrs.src = fl6->saddr;
			hash_keys.addrs.v6addrs.dst = fl6->daddr;
			hash_keys.tags.flow_label = (__force u32)flowi6_get_flowlabel(fl6);
			hash_keys.basic.ip_proto = fl6->flowi6_proto;
		}
		mhash = flow_hash_from_keys(&hash_keys);
		break;
	case 1:
		if (skb) {
			unsigned int flag = FLOW_DISSECTOR_F_STOP_AT_ENCAP;
			struct flow_keys keys;

			/* short-circuit if we already have L4 hash present */
			if (skb->l4_hash)
				return skb_get_hash_raw(skb) >> 1;

			memset(&hash_keys, 0, sizeof(hash_keys));

			if (!flkeys) {
				skb_flow_dissect_flow_keys(skb, &keys, flag);
				flkeys = &keys;
			}
			hash_keys.control.addr_type = FLOW_DISSECTOR_KEY_IPV6_ADDRS;
			hash_keys.addrs.v6addrs.src = flkeys->addrs.v6addrs.src;
			hash_keys.addrs.v6addrs.dst = flkeys->addrs.v6addrs.dst;
			hash_keys.ports.src = flkeys->ports.src;
			hash_keys.ports.dst = flkeys->ports.dst;
			hash_keys.basic.ip_proto = flkeys->basic.ip_proto;
		} else {
			memset(&hash_keys, 0, sizeof(hash_keys));
			hash_keys.control.addr_type = FLOW_DISSECTOR_KEY_IPV6_ADDRS;
			hash_keys.addrs.v6addrs.src = fl6->saddr;
			hash_keys.addrs.v6addrs.dst = fl6->daddr;
			hash_keys.ports.src = fl6->fl6_sport;
			hash_keys.ports.dst = fl6->fl6_dport;
			hash_keys.basic.ip_proto = fl6->flowi6_proto;
		}
		mhash = flow_hash_from_keys(&hash_keys);
		break;
	case 2:
		memset(&hash_keys, 0, sizeof(hash_keys));
		hash_keys.control.addr_type = FLOW_DISSECTOR_KEY_IPV6_ADDRS;
		if (skb) {
			struct flow_keys keys;

			if (!flkeys) {
				skb_flow_dissect_flow_keys(skb, &keys, 0);
				flkeys = &keys;
			}

			/* Inner can be v4 or v6 */
			if (flkeys->control.addr_type == FLOW_DISSECTOR_KEY_IPV4_ADDRS) {
				hash_keys.control.addr_type = FLOW_DISSECTOR_KEY_IPV4_ADDRS;
				hash_keys.addrs.v4addrs.src = flkeys->addrs.v4addrs.src;
				hash_keys.addrs.v4addrs.dst = flkeys->addrs.v4addrs.dst;
			} else if (flkeys->control.addr_type == FLOW_DISSECTOR_KEY_IPV6_ADDRS) {
				hash_keys.control.addr_type = FLOW_DISSECTOR_KEY_IPV6_ADDRS;
				hash_keys.addrs.v6addrs.src = flkeys->addrs.v6addrs.src;
				hash_keys.addrs.v6addrs.dst = flkeys->addrs.v6addrs.dst;
				hash_keys.tags.flow_label = flkeys->tags.flow_label;
				hash_keys.basic.ip_proto = flkeys->basic.ip_proto;
			} else {
				/* Same as case 0 */
				hash_keys.control.addr_type = FLOW_DISSECTOR_KEY_IPV6_ADDRS;
				ip6_multipath_l3_keys(skb, &hash_keys, flkeys);
			}
		} else {
			/* Same as case 0 */
			hash_keys.control.addr_type = FLOW_DISSECTOR_KEY_IPV6_ADDRS;
			hash_keys.addrs.v6addrs.src = fl6->saddr;
			hash_keys.addrs.v6addrs.dst = fl6->daddr;
			hash_keys.tags.flow_label = (__force u32)flowi6_get_flowlabel(fl6);
			hash_keys.basic.ip_proto = fl6->flowi6_proto;
		}
		mhash = flow_hash_from_keys(&hash_keys);
		break;
	case 3:
		if (skb)
			mhash = rt6_multipath_custom_hash_skb(net, skb);
		else
			mhash = rt6_multipath_custom_hash_fl6(net, fl6);
		break;
	}

	return mhash >> 1;
}

/* Called with rcu held */
void ip6_route_input(struct sk_buff *skb)
{
	const struct ipv6hdr *iph = ipv6_hdr(skb);
	struct net *net = dev_net(skb->dev);
	int flags = RT6_LOOKUP_F_HAS_SADDR | RT6_LOOKUP_F_DST_NOREF;
	struct ip_tunnel_info *tun_info;
	struct flowi6 fl6 = {
		.flowi6_iif = skb->dev->ifindex,
		.daddr = iph->daddr,
		.saddr = iph->saddr,
		.flowlabel = ip6_flowinfo(iph),
		.flowi6_mark = skb->mark,
		.flowi6_proto = iph->nexthdr,
	};
	struct flow_keys *flkeys = NULL, _flkeys;

	tun_info = skb_tunnel_info(skb);
	if (tun_info && !(tun_info->mode & IP_TUNNEL_INFO_TX))
		fl6.flowi6_tun_key.tun_id = tun_info->key.tun_id;

	if (fib6_rules_early_flow_dissect(net, skb, &fl6, &_flkeys))
		flkeys = &_flkeys;

	if (unlikely(fl6.flowi6_proto == IPPROTO_ICMPV6))
		fl6.mp_hash = rt6_multipath_hash(net, &fl6, skb, flkeys);
	skb_dst_drop(skb);
	skb_dst_set_noref(skb, ip6_route_input_lookup(net, skb->dev,
						      &fl6, skb, flags));
}

INDIRECT_CALLABLE_SCOPE struct rt6_info *ip6_pol_route_output(struct net *net,
					     struct fib6_table *table,
					     struct flowi6 *fl6,
					     const struct sk_buff *skb,
					     int flags)
{
	return ip6_pol_route(net, table, fl6->flowi6_oif, fl6, skb, flags);
}

static struct dst_entry *ip6_route_output_flags_noref(struct net *net,
						      const struct sock *sk,
						      struct flowi6 *fl6,
						      int flags)
{
	bool any_src;

	if (ipv6_addr_type(&fl6->daddr) &
	    (IPV6_ADDR_MULTICAST | IPV6_ADDR_LINKLOCAL)) {
		struct dst_entry *dst;

		/* This function does not take refcnt on the dst */
		dst = l3mdev_link_scope_lookup(net, fl6);
		if (dst)
			return dst;
	}

	fl6->flowi6_iif = LOOPBACK_IFINDEX;

	flags |= RT6_LOOKUP_F_DST_NOREF;
	any_src = ipv6_addr_any(&fl6->saddr);
	if ((sk && sk->sk_bound_dev_if) || rt6_need_strict(&fl6->daddr) ||
	    (fl6->flowi6_oif && any_src))
		flags |= RT6_LOOKUP_F_IFACE;

	if (!any_src)
		flags |= RT6_LOOKUP_F_HAS_SADDR;
	else if (sk)
		flags |= rt6_srcprefs2flags(inet6_sk(sk)->srcprefs);

	return fib6_rule_lookup(net, fl6, NULL, flags, ip6_pol_route_output);
}

struct dst_entry *ip6_route_output_flags(struct net *net,
					 const struct sock *sk,
					 struct flowi6 *fl6,
					 int flags)
{
	struct dst_entry *dst;
	struct rt6_info *rt6;

	rcu_read_lock();
	dst = ip6_route_output_flags_noref(net, sk, fl6, flags);
	rt6 = (struct rt6_info *)dst;
	/* For dst cached in uncached_list, refcnt is already taken. */
	if (list_empty(&rt6->dst.rt_uncached) && !dst_hold_safe(dst)) {
		dst = &net->ipv6.ip6_null_entry->dst;
		dst_hold(dst);
	}
	rcu_read_unlock();

	return dst;
}
EXPORT_SYMBOL_GPL(ip6_route_output_flags);

struct dst_entry *ip6_blackhole_route(struct net *net, struct dst_entry *dst_orig)
{
	struct rt6_info *rt, *ort = (struct rt6_info *) dst_orig;
	struct net_device *loopback_dev = net->loopback_dev;
	struct dst_entry *new = NULL;

	rt = dst_alloc(&ip6_dst_blackhole_ops, loopback_dev, 1,
		       DST_OBSOLETE_DEAD, 0);
	if (rt) {
		rt6_info_init(rt);
		atomic_inc(&net->ipv6.rt6_stats->fib_rt_alloc);

		new = &rt->dst;
		new->__use = 1;
		new->input = dst_discard;
		new->output = dst_discard_out;

		dst_copy_metrics(new, &ort->dst);

		rt->rt6i_idev = in6_dev_get(loopback_dev);
		rt->rt6i_gateway = ort->rt6i_gateway;
		rt->rt6i_flags = ort->rt6i_flags & ~RTF_PCPU;

		memcpy(&rt->rt6i_dst, &ort->rt6i_dst, sizeof(struct rt6key));
#ifdef CONFIG_IPV6_SUBTREES
		memcpy(&rt->rt6i_src, &ort->rt6i_src, sizeof(struct rt6key));
#endif
	}

	dst_release(dst_orig);
	return new ? new : ERR_PTR(-ENOMEM);
}

/*
 *	Destination cache support functions
 */

static bool fib6_check(struct fib6_info *f6i, u32 cookie)
{
	u32 rt_cookie = 0;

	if (!fib6_get_cookie_safe(f6i, &rt_cookie) || rt_cookie != cookie)
		return false;

	if (fib6_check_expired(f6i))
		return false;

	return true;
}

static struct dst_entry *rt6_check(struct rt6_info *rt,
				   struct fib6_info *from,
				   u32 cookie)
{
	u32 rt_cookie = 0;

	if (!from || !fib6_get_cookie_safe(from, &rt_cookie) ||
	    rt_cookie != cookie)
		return NULL;

	if (rt6_check_expired(rt))
		return NULL;

	return &rt->dst;
}

static struct dst_entry *rt6_dst_from_check(struct rt6_info *rt,
					    struct fib6_info *from,
					    u32 cookie)
{
	if (!__rt6_check_expired(rt) &&
	    rt->dst.obsolete == DST_OBSOLETE_FORCE_CHK &&
	    fib6_check(from, cookie))
		return &rt->dst;
	else
		return NULL;
}

INDIRECT_CALLABLE_SCOPE struct dst_entry *ip6_dst_check(struct dst_entry *dst,
							u32 cookie)
{
	struct dst_entry *dst_ret;
	struct fib6_info *from;
	struct rt6_info *rt;

	rt = container_of(dst, struct rt6_info, dst);

	if (rt->sernum)
		return rt6_is_valid(rt) ? dst : NULL;

	rcu_read_lock();

	/* All IPV6 dsts are created with ->obsolete set to the value
	 * DST_OBSOLETE_FORCE_CHK which forces validation calls down
	 * into this function always.
	 */

	from = rcu_dereference(rt->from);

	if (from && (rt->rt6i_flags & RTF_PCPU ||
	    unlikely(!list_empty(&rt->dst.rt_uncached))))
		dst_ret = rt6_dst_from_check(rt, from, cookie);
	else
		dst_ret = rt6_check(rt, from, cookie);

	rcu_read_unlock();

	return dst_ret;
}
EXPORT_INDIRECT_CALLABLE(ip6_dst_check);

static struct dst_entry *ip6_negative_advice(struct dst_entry *dst)
{
	struct rt6_info *rt = (struct rt6_info *) dst;

	if (rt) {
		if (rt->rt6i_flags & RTF_CACHE) {
			rcu_read_lock();
			if (rt6_check_expired(rt)) {
				rt6_remove_exception_rt(rt);
				dst = NULL;
			}
			rcu_read_unlock();
		} else {
			dst_release(dst);
			dst = NULL;
		}
	}
	return dst;
}

static void ip6_link_failure(struct sk_buff *skb)
{
	struct rt6_info *rt;

	icmpv6_send(skb, ICMPV6_DEST_UNREACH, ICMPV6_ADDR_UNREACH, 0);

	rt = (struct rt6_info *) skb_dst(skb);
	if (rt) {
		rcu_read_lock();
		if (rt->rt6i_flags & RTF_CACHE) {
			rt6_remove_exception_rt(rt);
		} else {
			struct fib6_info *from;
			struct fib6_node *fn;

			from = rcu_dereference(rt->from);
			if (from) {
				fn = rcu_dereference(from->fib6_node);
				if (fn && (rt->rt6i_flags & RTF_DEFAULT))
					WRITE_ONCE(fn->fn_sernum, -1);
			}
		}
		rcu_read_unlock();
	}
}

static void rt6_update_expires(struct rt6_info *rt0, int timeout)
{
	if (!(rt0->rt6i_flags & RTF_EXPIRES)) {
		struct fib6_info *from;

		rcu_read_lock();
		from = rcu_dereference(rt0->from);
		if (from)
			rt0->dst.expires = from->expires;
		rcu_read_unlock();
	}

	dst_set_expires(&rt0->dst, timeout);
	rt0->rt6i_flags |= RTF_EXPIRES;
}

static void rt6_do_update_pmtu(struct rt6_info *rt, u32 mtu)
{
	struct net *net = dev_net(rt->dst.dev);

	dst_metric_set(&rt->dst, RTAX_MTU, mtu);
	rt->rt6i_flags |= RTF_MODIFIED;
	rt6_update_expires(rt, net->ipv6.sysctl.ip6_rt_mtu_expires);
}

static bool rt6_cache_allowed_for_pmtu(const struct rt6_info *rt)
{
	return !(rt->rt6i_flags & RTF_CACHE) &&
		(rt->rt6i_flags & RTF_PCPU || rcu_access_pointer(rt->from));
}

static void __ip6_rt_update_pmtu(struct dst_entry *dst, const struct sock *sk,
				 const struct ipv6hdr *iph, u32 mtu,
				 bool confirm_neigh)
{
	const struct in6_addr *daddr, *saddr;
	struct rt6_info *rt6 = (struct rt6_info *)dst;

	/* Note: do *NOT* check dst_metric_locked(dst, RTAX_MTU)
	 * IPv6 pmtu discovery isn't optional, so 'mtu lock' cannot disable it.
	 * [see also comment in rt6_mtu_change_route()]
	 */

	if (iph) {
		daddr = &iph->daddr;
		saddr = &iph->saddr;
	} else if (sk) {
		daddr = &sk->sk_v6_daddr;
		saddr = &inet6_sk(sk)->saddr;
	} else {
		daddr = NULL;
		saddr = NULL;
	}

	if (confirm_neigh)
		dst_confirm_neigh(dst, daddr);

	if (mtu < IPV6_MIN_MTU)
		return;
	if (mtu >= dst_mtu(dst))
		return;

	if (!rt6_cache_allowed_for_pmtu(rt6)) {
		rt6_do_update_pmtu(rt6, mtu);
		/* update rt6_ex->stamp for cache */
		if (rt6->rt6i_flags & RTF_CACHE)
			rt6_update_exception_stamp_rt(rt6);
	} else if (daddr) {
		struct fib6_result res = {};
		struct rt6_info *nrt6;

		rcu_read_lock();
		res.f6i = rcu_dereference(rt6->from);
		if (!res.f6i)
			goto out_unlock;

		res.fib6_flags = res.f6i->fib6_flags;
		res.fib6_type = res.f6i->fib6_type;

		if (res.f6i->nh) {
			struct fib6_nh_match_arg arg = {
				.dev = dst->dev,
				.gw = &rt6->rt6i_gateway,
			};

			nexthop_for_each_fib6_nh(res.f6i->nh,
						 fib6_nh_find_match, &arg);

			/* fib6_info uses a nexthop that does not have fib6_nh
			 * using the dst->dev + gw. Should be impossible.
			 */
			if (!arg.match)
				goto out_unlock;

			res.nh = arg.match;
		} else {
			res.nh = res.f6i->fib6_nh;
		}

		nrt6 = ip6_rt_cache_alloc(&res, daddr, saddr);
		if (nrt6) {
			rt6_do_update_pmtu(nrt6, mtu);
			if (rt6_insert_exception(nrt6, &res))
				dst_release_immediate(&nrt6->dst);
		}
out_unlock:
		rcu_read_unlock();
	}
}

static void ip6_rt_update_pmtu(struct dst_entry *dst, struct sock *sk,
			       struct sk_buff *skb, u32 mtu,
			       bool confirm_neigh)
{
	__ip6_rt_update_pmtu(dst, sk, skb ? ipv6_hdr(skb) : NULL, mtu,
			     confirm_neigh);
}

void ip6_update_pmtu(struct sk_buff *skb, struct net *net, __be32 mtu,
		     int oif, u32 mark, kuid_t uid)
{
	const struct ipv6hdr *iph = (struct ipv6hdr *) skb->data;
	struct dst_entry *dst;
	struct flowi6 fl6 = {
		.flowi6_oif = oif,
		.flowi6_mark = mark ? mark : IP6_REPLY_MARK(net, skb->mark),
		.daddr = iph->daddr,
		.saddr = iph->saddr,
		.flowlabel = ip6_flowinfo(iph),
		.flowi6_uid = uid,
	};

	dst = ip6_route_output(net, NULL, &fl6);
	if (!dst->error)
		__ip6_rt_update_pmtu(dst, NULL, iph, ntohl(mtu), true);
	dst_release(dst);
}
EXPORT_SYMBOL_GPL(ip6_update_pmtu);

void ip6_sk_update_pmtu(struct sk_buff *skb, struct sock *sk, __be32 mtu)
{
	int oif = sk->sk_bound_dev_if;
	struct dst_entry *dst;

	if (!oif && skb->dev)
		oif = l3mdev_master_ifindex(skb->dev);

	ip6_update_pmtu(skb, sock_net(sk), mtu, oif, READ_ONCE(sk->sk_mark),
			sk->sk_uid);

	dst = __sk_dst_get(sk);
	if (!dst || !dst->obsolete ||
	    dst->ops->check(dst, inet6_sk(sk)->dst_cookie))
		return;

	bh_lock_sock(sk);
	if (!sock_owned_by_user(sk) && !ipv6_addr_v4mapped(&sk->sk_v6_daddr))
		ip6_datagram_dst_update(sk, false);
	bh_unlock_sock(sk);
}
EXPORT_SYMBOL_GPL(ip6_sk_update_pmtu);

void ip6_sk_dst_store_flow(struct sock *sk, struct dst_entry *dst,
			   const struct flowi6 *fl6)
{
#ifdef CONFIG_IPV6_SUBTREES
	struct ipv6_pinfo *np = inet6_sk(sk);
#endif

	ip6_dst_store(sk, dst,
		      ipv6_addr_equal(&fl6->daddr, &sk->sk_v6_daddr) ?
		      &sk->sk_v6_daddr : NULL,
#ifdef CONFIG_IPV6_SUBTREES
		      ipv6_addr_equal(&fl6->saddr, &np->saddr) ?
		      &np->saddr :
#endif
		      NULL);
}

static bool ip6_redirect_nh_match(const struct fib6_result *res,
				  struct flowi6 *fl6,
				  const struct in6_addr *gw,
				  struct rt6_info **ret)
{
	const struct fib6_nh *nh = res->nh;

	if (nh->fib_nh_flags & RTNH_F_DEAD || !nh->fib_nh_gw_family ||
	    fl6->flowi6_oif != nh->fib_nh_dev->ifindex)
		return false;

	/* rt_cache's gateway might be different from its 'parent'
	 * in the case of an ip redirect.
	 * So we keep searching in the exception table if the gateway
	 * is different.
	 */
	if (!ipv6_addr_equal(gw, &nh->fib_nh_gw6)) {
		struct rt6_info *rt_cache;

		rt_cache = rt6_find_cached_rt(res, &fl6->daddr, &fl6->saddr);
		if (rt_cache &&
		    ipv6_addr_equal(gw, &rt_cache->rt6i_gateway)) {
			*ret = rt_cache;
			return true;
		}
		return false;
	}
	return true;
}

struct fib6_nh_rd_arg {
	struct fib6_result	*res;
	struct flowi6		*fl6;
	const struct in6_addr	*gw;
	struct rt6_info		**ret;
};

static int fib6_nh_redirect_match(struct fib6_nh *nh, void *_arg)
{
	struct fib6_nh_rd_arg *arg = _arg;

	arg->res->nh = nh;
	return ip6_redirect_nh_match(arg->res, arg->fl6, arg->gw, arg->ret);
}

/* Handle redirects */
struct ip6rd_flowi {
	struct flowi6 fl6;
	struct in6_addr gateway;
};

INDIRECT_CALLABLE_SCOPE struct rt6_info *__ip6_route_redirect(struct net *net,
					     struct fib6_table *table,
					     struct flowi6 *fl6,
					     const struct sk_buff *skb,
					     int flags)
{
	struct ip6rd_flowi *rdfl = (struct ip6rd_flowi *)fl6;
	struct rt6_info *ret = NULL;
	struct fib6_result res = {};
	struct fib6_nh_rd_arg arg = {
		.res = &res,
		.fl6 = fl6,
		.gw  = &rdfl->gateway,
		.ret = &ret
	};
	struct fib6_info *rt;
	struct fib6_node *fn;

	/* Get the "current" route for this destination and
	 * check if the redirect has come from appropriate router.
	 *
	 * RFC 4861 specifies that redirects should only be
	 * accepted if they come from the nexthop to the target.
	 * Due to the way the routes are chosen, this notion
	 * is a bit fuzzy and one might need to check all possible
	 * routes.
	 */

	rcu_read_lock();
	fn = fib6_node_lookup(&table->tb6_root, &fl6->daddr, &fl6->saddr);
restart:
	for_each_fib6_node_rt_rcu(fn) {
		res.f6i = rt;
		if (fib6_check_expired(rt))
			continue;
		if (rt->fib6_flags & RTF_REJECT)
			break;
		if (unlikely(rt->nh)) {
			if (nexthop_is_blackhole(rt->nh))
				continue;
			/* on match, res->nh is filled in and potentially ret */
			if (nexthop_for_each_fib6_nh(rt->nh,
						     fib6_nh_redirect_match,
						     &arg))
				goto out;
		} else {
			res.nh = rt->fib6_nh;
			if (ip6_redirect_nh_match(&res, fl6, &rdfl->gateway,
						  &ret))
				goto out;
		}
	}

	if (!rt)
		rt = net->ipv6.fib6_null_entry;
	else if (rt->fib6_flags & RTF_REJECT) {
		ret = net->ipv6.ip6_null_entry;
		goto out;
	}

	if (rt == net->ipv6.fib6_null_entry) {
		fn = fib6_backtrack(fn, &fl6->saddr);
		if (fn)
			goto restart;
	}

	res.f6i = rt;
	res.nh = rt->fib6_nh;
out:
	if (ret) {
		ip6_hold_safe(net, &ret);
	} else {
		res.fib6_flags = res.f6i->fib6_flags;
		res.fib6_type = res.f6i->fib6_type;
		ret = ip6_create_rt_rcu(&res);
	}

	rcu_read_unlock();

	trace_fib6_table_lookup(net, &res, table, fl6);
	return ret;
};

static struct dst_entry *ip6_route_redirect(struct net *net,
					    const struct flowi6 *fl6,
					    const struct sk_buff *skb,
					    const struct in6_addr *gateway)
{
	int flags = RT6_LOOKUP_F_HAS_SADDR;
	struct ip6rd_flowi rdfl;

	rdfl.fl6 = *fl6;
	rdfl.gateway = *gateway;

	return fib6_rule_lookup(net, &rdfl.fl6, skb,
				flags, __ip6_route_redirect);
}

void ip6_redirect(struct sk_buff *skb, struct net *net, int oif, u32 mark,
		  kuid_t uid)
{
	const struct ipv6hdr *iph = (struct ipv6hdr *) skb->data;
	struct dst_entry *dst;
	struct flowi6 fl6 = {
		.flowi6_iif = LOOPBACK_IFINDEX,
		.flowi6_oif = oif,
		.flowi6_mark = mark,
		.daddr = iph->daddr,
		.saddr = iph->saddr,
		.flowlabel = ip6_flowinfo(iph),
		.flowi6_uid = uid,
	};

	dst = ip6_route_redirect(net, &fl6, skb, &ipv6_hdr(skb)->saddr);
	rt6_do_redirect(dst, NULL, skb);
	dst_release(dst);
}
EXPORT_SYMBOL_GPL(ip6_redirect);

void ip6_redirect_no_header(struct sk_buff *skb, struct net *net, int oif)
{
	const struct ipv6hdr *iph = ipv6_hdr(skb);
	const struct rd_msg *msg = (struct rd_msg *)icmp6_hdr(skb);
	struct dst_entry *dst;
	struct flowi6 fl6 = {
		.flowi6_iif = LOOPBACK_IFINDEX,
		.flowi6_oif = oif,
		.daddr = msg->dest,
		.saddr = iph->daddr,
		.flowi6_uid = sock_net_uid(net, NULL),
	};

	dst = ip6_route_redirect(net, &fl6, skb, &iph->saddr);
	rt6_do_redirect(dst, NULL, skb);
	dst_release(dst);
}

void ip6_sk_redirect(struct sk_buff *skb, struct sock *sk)
{
	ip6_redirect(skb, sock_net(sk), sk->sk_bound_dev_if,
		     READ_ONCE(sk->sk_mark), sk->sk_uid);
}
EXPORT_SYMBOL_GPL(ip6_sk_redirect);

static unsigned int ip6_default_advmss(const struct dst_entry *dst)
{
	struct net_device *dev = dst->dev;
	unsigned int mtu = dst_mtu(dst);
	struct net *net = dev_net(dev);

	mtu -= sizeof(struct ipv6hdr) + sizeof(struct tcphdr);

	if (mtu < net->ipv6.sysctl.ip6_rt_min_advmss)
		mtu = net->ipv6.sysctl.ip6_rt_min_advmss;

	/*
	 * Maximal non-jumbo IPv6 payload is IPV6_MAXPLEN and
	 * corresponding MSS is IPV6_MAXPLEN - tcp_header_size.
	 * IPV6_MAXPLEN is also valid and means: "any MSS,
	 * rely only on pmtu discovery"
	 */
	if (mtu > IPV6_MAXPLEN - sizeof(struct tcphdr))
		mtu = IPV6_MAXPLEN;
	return mtu;
}

INDIRECT_CALLABLE_SCOPE unsigned int ip6_mtu(const struct dst_entry *dst)
{
	return ip6_dst_mtu_maybe_forward(dst, false);
}
EXPORT_INDIRECT_CALLABLE(ip6_mtu);

/* MTU selection:
 * 1. mtu on route is locked - use it
 * 2. mtu from nexthop exception
 * 3. mtu from egress device
 *
 * based on ip6_dst_mtu_forward and exception logic of
 * rt6_find_cached_rt; called with rcu_read_lock
 */
u32 ip6_mtu_from_fib6(const struct fib6_result *res,
		      const struct in6_addr *daddr,
		      const struct in6_addr *saddr)
{
	const struct fib6_nh *nh = res->nh;
	struct fib6_info *f6i = res->f6i;
	struct inet6_dev *idev;
	struct rt6_info *rt;
	u32 mtu = 0;

	if (unlikely(fib6_metric_locked(f6i, RTAX_MTU))) {
		mtu = f6i->fib6_pmtu;
		if (mtu)
			goto out;
	}

	rt = rt6_find_cached_rt(res, daddr, saddr);
	if (unlikely(rt)) {
		mtu = dst_metric_raw(&rt->dst, RTAX_MTU);
	} else {
		struct net_device *dev = nh->fib_nh_dev;

		mtu = IPV6_MIN_MTU;
		idev = __in6_dev_get(dev);
		if (idev && idev->cnf.mtu6 > mtu)
			mtu = idev->cnf.mtu6;
	}

	mtu = min_t(unsigned int, mtu, IP6_MAX_MTU);
out:
	return mtu - lwtunnel_headroom(nh->fib_nh_lws, mtu);
}

struct dst_entry *icmp6_dst_alloc(struct net_device *dev,
				  struct flowi6 *fl6)
{
	struct dst_entry *dst;
	struct rt6_info *rt;
	struct inet6_dev *idev = in6_dev_get(dev);
	struct net *net = dev_net(dev);

	if (unlikely(!idev))
		return ERR_PTR(-ENODEV);

	rt = ip6_dst_alloc(net, dev, 0);
	if (unlikely(!rt)) {
		in6_dev_put(idev);
		dst = ERR_PTR(-ENOMEM);
		goto out;
	}

	rt->dst.input = ip6_input;
	rt->dst.output  = ip6_output;
	rt->rt6i_gateway  = fl6->daddr;
	rt->rt6i_dst.addr = fl6->daddr;
	rt->rt6i_dst.plen = 128;
	rt->rt6i_idev     = idev;
	dst_metric_set(&rt->dst, RTAX_HOPLIMIT, 0);

	/* Add this dst into uncached_list so that rt6_disable_ip() can
	 * do proper release of the net_device
	 */
	rt6_uncached_list_add(rt);

	dst = xfrm_lookup(net, &rt->dst, flowi6_to_flowi(fl6), NULL, 0);

out:
	return dst;
}

static void ip6_dst_gc(struct dst_ops *ops)
{
	struct net *net = container_of(ops, struct net, ipv6.ip6_dst_ops);
	int rt_min_interval = net->ipv6.sysctl.ip6_rt_gc_min_interval;
	int rt_elasticity = net->ipv6.sysctl.ip6_rt_gc_elasticity;
	int rt_gc_timeout = net->ipv6.sysctl.ip6_rt_gc_timeout;
	unsigned long rt_last_gc = net->ipv6.ip6_rt_last_gc;
	unsigned int val;
	int entries;

	if (time_after(rt_last_gc + rt_min_interval, jiffies))
		goto out;

	fib6_run_gc(atomic_inc_return(&net->ipv6.ip6_rt_gc_expire), net, true);
	entries = dst_entries_get_slow(ops);
	if (entries < ops->gc_thresh)
		atomic_set(&net->ipv6.ip6_rt_gc_expire, rt_gc_timeout >> 1);
out:
	val = atomic_read(&net->ipv6.ip6_rt_gc_expire);
	atomic_set(&net->ipv6.ip6_rt_gc_expire, val - (val >> rt_elasticity));
}

static int ip6_nh_lookup_table(struct net *net, struct fib6_config *cfg,
			       const struct in6_addr *gw_addr, u32 tbid,
			       int flags, struct fib6_result *res)
{
	struct flowi6 fl6 = {
		.flowi6_oif = cfg->fc_ifindex,
		.daddr = *gw_addr,
		.saddr = cfg->fc_prefsrc,
	};
	struct fib6_table *table;
	int err;

	table = fib6_get_table(net, tbid);
	if (!table)
		return -EINVAL;

	if (!ipv6_addr_any(&cfg->fc_prefsrc))
		flags |= RT6_LOOKUP_F_HAS_SADDR;

	flags |= RT6_LOOKUP_F_IGNORE_LINKSTATE;

	err = fib6_table_lookup(net, table, cfg->fc_ifindex, &fl6, res, flags);
	if (!err && res->f6i != net->ipv6.fib6_null_entry)
		fib6_select_path(net, res, &fl6, cfg->fc_ifindex,
				 cfg->fc_ifindex != 0, NULL, flags);

	return err;
}

static int ip6_route_check_nh_onlink(struct net *net,
				     struct fib6_config *cfg,
				     const struct net_device *dev,
				     struct netlink_ext_ack *extack)
{
	u32 tbid = l3mdev_fib_table_rcu(dev) ? : RT_TABLE_MAIN;
	const struct in6_addr *gw_addr = &cfg->fc_gateway;
	struct fib6_result res = {};
	int err;

	err = ip6_nh_lookup_table(net, cfg, gw_addr, tbid, 0, &res);
	if (!err && !(res.fib6_flags & RTF_REJECT) &&
	    /* ignore match if it is the default route */
	    !ipv6_addr_any(&res.f6i->fib6_dst.addr) &&
	    (res.fib6_type != RTN_UNICAST || dev != res.nh->fib_nh_dev)) {
		NL_SET_ERR_MSG(extack,
			       "Nexthop has invalid gateway or device mismatch");
		err = -EINVAL;
	}

	return err;
}

static int ip6_route_check_nh(struct net *net,
			      struct fib6_config *cfg,
			      struct net_device **_dev,
			      struct inet6_dev **idev)
{
	const struct in6_addr *gw_addr = &cfg->fc_gateway;
	struct net_device *dev = _dev ? *_dev : NULL;
	int flags = RT6_LOOKUP_F_IFACE;
	struct fib6_result res = {};
	int err = -EHOSTUNREACH;

	if (cfg->fc_table) {
		err = ip6_nh_lookup_table(net, cfg, gw_addr,
					  cfg->fc_table, flags, &res);
		/* gw_addr can not require a gateway or resolve to a reject
		 * route. If a device is given, it must match the result.
		 */
		if (err || res.fib6_flags & RTF_REJECT ||
		    res.nh->fib_nh_gw_family ||
		    (dev && dev != res.nh->fib_nh_dev))
			err = -EHOSTUNREACH;
	}

	if (err < 0) {
		struct flowi6 fl6 = {
			.flowi6_oif = cfg->fc_ifindex,
			.daddr = *gw_addr,
		};

		err = fib6_lookup(net, cfg->fc_ifindex, &fl6, &res, flags);
		if (err || res.fib6_flags & RTF_REJECT ||
		    res.nh->fib_nh_gw_family)
			err = -EHOSTUNREACH;

		if (err)
			return err;

		fib6_select_path(net, &res, &fl6, cfg->fc_ifindex,
				 cfg->fc_ifindex != 0, NULL, flags);
	}

	err = 0;
	if (dev) {
		if (dev != res.nh->fib_nh_dev)
			err = -EHOSTUNREACH;
	} else {
		*_dev = dev = res.nh->fib_nh_dev;
		dev_hold(dev);
		*idev = in6_dev_get(dev);
	}

	return err;
}

static int ip6_validate_gw(struct net *net, struct fib6_config *cfg,
			   struct net_device **_dev, struct inet6_dev **idev,
			   struct netlink_ext_ack *extack)
{
	const struct in6_addr *gw_addr = &cfg->fc_gateway;
	int gwa_type = ipv6_addr_type(gw_addr);
	bool skip_dev = gwa_type & IPV6_ADDR_LINKLOCAL ? false : true;
	const struct net_device *dev = *_dev;
	bool need_addr_check = !dev;
	int err = -EINVAL;

	/* if gw_addr is local we will fail to detect this in case
	 * address is still TENTATIVE (DAD in progress). rt6_lookup()
	 * will return already-added prefix route via interface that
	 * prefix route was assigned to, which might be non-loopback.
	 */
	if (dev &&
	    ipv6_chk_addr_and_flags(net, gw_addr, dev, skip_dev, 0, 0)) {
		NL_SET_ERR_MSG(extack, "Gateway can not be a local address");
		goto out;
	}

	if (gwa_type != (IPV6_ADDR_LINKLOCAL | IPV6_ADDR_UNICAST)) {
		/* IPv6 strictly inhibits using not link-local
		 * addresses as nexthop address.
		 * Otherwise, router will not able to send redirects.
		 * It is very good, but in some (rare!) circumstances
		 * (SIT, PtP, NBMA NOARP links) it is handy to allow
		 * some exceptions. --ANK
		 * We allow IPv4-mapped nexthops to support RFC4798-type
		 * addressing
		 */
		if (!(gwa_type & (IPV6_ADDR_UNICAST | IPV6_ADDR_MAPPED))) {
			NL_SET_ERR_MSG(extack, "Invalid gateway address");
			goto out;
		}

		rcu_read_lock();

		if (cfg->fc_flags & RTNH_F_ONLINK)
			err = ip6_route_check_nh_onlink(net, cfg, dev, extack);
		else
			err = ip6_route_check_nh(net, cfg, _dev, idev);

		rcu_read_unlock();

		if (err)
			goto out;
	}

	/* reload in case device was changed */
	dev = *_dev;

	err = -EINVAL;
	if (!dev) {
		NL_SET_ERR_MSG(extack, "Egress device not specified");
		goto out;
	} else if (dev->flags & IFF_LOOPBACK) {
		NL_SET_ERR_MSG(extack,
			       "Egress device can not be loopback device for this route");
		goto out;
	}

	/* if we did not check gw_addr above, do so now that the
	 * egress device has been resolved.
	 */
	if (need_addr_check &&
	    ipv6_chk_addr_and_flags(net, gw_addr, dev, skip_dev, 0, 0)) {
		NL_SET_ERR_MSG(extack, "Gateway can not be a local address");
		goto out;
	}

	err = 0;
out:
	return err;
}

static bool fib6_is_reject(u32 flags, struct net_device *dev, int addr_type)
{
	if ((flags & RTF_REJECT) ||
	    (dev && (dev->flags & IFF_LOOPBACK) &&
	     !(addr_type & IPV6_ADDR_LOOPBACK) &&
	     !(flags & (RTF_ANYCAST | RTF_LOCAL))))
		return true;

	return false;
}

int fib6_nh_init(struct net *net, struct fib6_nh *fib6_nh,
		 struct fib6_config *cfg, gfp_t gfp_flags,
		 struct netlink_ext_ack *extack)
{
	struct net_device *dev = NULL;
	struct inet6_dev *idev = NULL;
	int addr_type;
	int err;

	fib6_nh->fib_nh_family = AF_INET6;
#ifdef CONFIG_IPV6_ROUTER_PREF
	fib6_nh->last_probe = jiffies;
#endif
	if (cfg->fc_is_fdb) {
		fib6_nh->fib_nh_gw6 = cfg->fc_gateway;
		fib6_nh->fib_nh_gw_family = AF_INET6;
		return 0;
	}

	err = -ENODEV;
	if (cfg->fc_ifindex) {
		dev = dev_get_by_index(net, cfg->fc_ifindex);
		if (!dev)
			goto out;
		idev = in6_dev_get(dev);
		if (!idev)
			goto out;
	}

	if (cfg->fc_flags & RTNH_F_ONLINK) {
		if (!dev) {
			NL_SET_ERR_MSG(extack,
				       "Nexthop device required for onlink");
			goto out;
		}

		if (!(dev->flags & IFF_UP)) {
			NL_SET_ERR_MSG(extack, "Nexthop device is not up");
			err = -ENETDOWN;
			goto out;
		}

		fib6_nh->fib_nh_flags |= RTNH_F_ONLINK;
	}

	fib6_nh->fib_nh_weight = 1;

	/* We cannot add true routes via loopback here,
	 * they would result in kernel looping; promote them to reject routes
	 */
	addr_type = ipv6_addr_type(&cfg->fc_dst);
	if (fib6_is_reject(cfg->fc_flags, dev, addr_type)) {
		/* hold loopback dev/idev if we haven't done so. */
		if (dev != net->loopback_dev) {
			if (dev) {
				dev_put(dev);
				in6_dev_put(idev);
			}
			dev = net->loopback_dev;
			dev_hold(dev);
			idev = in6_dev_get(dev);
			if (!idev) {
				err = -ENODEV;
				goto out;
			}
		}
		goto pcpu_alloc;
	}

	if (cfg->fc_flags & RTF_GATEWAY) {
		err = ip6_validate_gw(net, cfg, &dev, &idev, extack);
		if (err)
			goto out;

		fib6_nh->fib_nh_gw6 = cfg->fc_gateway;
		fib6_nh->fib_nh_gw_family = AF_INET6;
	}

	err = -ENODEV;
	if (!dev)
		goto out;

	if (idev->cnf.disable_ipv6) {
		NL_SET_ERR_MSG(extack, "IPv6 is disabled on nexthop device");
		err = -EACCES;
		goto out;
	}

	if (!(dev->flags & IFF_UP) && !cfg->fc_ignore_dev_down) {
		NL_SET_ERR_MSG(extack, "Nexthop device is not up");
		err = -ENETDOWN;
		goto out;
	}

	if (!(cfg->fc_flags & (RTF_LOCAL | RTF_ANYCAST)) &&
	    !netif_carrier_ok(dev))
		fib6_nh->fib_nh_flags |= RTNH_F_LINKDOWN;

	err = fib_nh_common_init(net, &fib6_nh->nh_common, cfg->fc_encap,
				 cfg->fc_encap_type, cfg, gfp_flags, extack);
	if (err)
		goto out;

pcpu_alloc:
	fib6_nh->rt6i_pcpu = alloc_percpu_gfp(struct rt6_info *, gfp_flags);
	if (!fib6_nh->rt6i_pcpu) {
		err = -ENOMEM;
		goto out;
	}

	fib6_nh->fib_nh_dev = dev;
	netdev_tracker_alloc(dev, &fib6_nh->fib_nh_dev_tracker, gfp_flags);

	fib6_nh->fib_nh_oif = dev->ifindex;
	err = 0;
out:
	if (idev)
		in6_dev_put(idev);

	if (err) {
		lwtstate_put(fib6_nh->fib_nh_lws);
		fib6_nh->fib_nh_lws = NULL;
		dev_put(dev);
	}

	return err;
}

void fib6_nh_release(struct fib6_nh *fib6_nh)
{
	struct rt6_exception_bucket *bucket;

	rcu_read_lock();

	fib6_nh_flush_exceptions(fib6_nh, NULL);
	bucket = fib6_nh_get_excptn_bucket(fib6_nh, NULL);
	if (bucket) {
		rcu_assign_pointer(fib6_nh->rt6i_exception_bucket, NULL);
		kfree(bucket);
	}

	rcu_read_unlock();

	fib6_nh_release_dsts(fib6_nh);
	free_percpu(fib6_nh->rt6i_pcpu);

	fib_nh_common_release(&fib6_nh->nh_common);
}

void fib6_nh_release_dsts(struct fib6_nh *fib6_nh)
{
	int cpu;

	if (!fib6_nh->rt6i_pcpu)
		return;

	for_each_possible_cpu(cpu) {
		struct rt6_info *pcpu_rt, **ppcpu_rt;

		ppcpu_rt = per_cpu_ptr(fib6_nh->rt6i_pcpu, cpu);
		pcpu_rt = xchg(ppcpu_rt, NULL);
		if (pcpu_rt) {
			dst_dev_put(&pcpu_rt->dst);
			dst_release(&pcpu_rt->dst);
		}
	}
}

static struct fib6_info *ip6_route_info_create(struct fib6_config *cfg,
					      gfp_t gfp_flags,
					      struct netlink_ext_ack *extack)
{
	struct net *net = cfg->fc_nlinfo.nl_net;
	struct fib6_info *rt = NULL;
	struct nexthop *nh = NULL;
	struct fib6_table *table;
	struct fib6_nh *fib6_nh;
	int err = -EINVAL;
	int addr_type;

	/* RTF_PCPU is an internal flag; can not be set by userspace */
	if (cfg->fc_flags & RTF_PCPU) {
		NL_SET_ERR_MSG(extack, "Userspace can not set RTF_PCPU");
		goto out;
	}

	/* RTF_CACHE is an internal flag; can not be set by userspace */
	if (cfg->fc_flags & RTF_CACHE) {
		NL_SET_ERR_MSG(extack, "Userspace can not set RTF_CACHE");
		goto out;
	}

	if (cfg->fc_type > RTN_MAX) {
		NL_SET_ERR_MSG(extack, "Invalid route type");
		goto out;
	}

	if (cfg->fc_dst_len > 128) {
		NL_SET_ERR_MSG(extack, "Invalid prefix length");
		goto out;
	}
	if (cfg->fc_src_len > 128) {
		NL_SET_ERR_MSG(extack, "Invalid source address length");
		goto out;
	}
#ifndef CONFIG_IPV6_SUBTREES
	if (cfg->fc_src_len) {
		NL_SET_ERR_MSG(extack,
			       "Specifying source address requires IPV6_SUBTREES to be enabled");
		goto out;
	}
#endif
	if (cfg->fc_nh_id) {
		nh = nexthop_find_by_id(net, cfg->fc_nh_id);
		if (!nh) {
			NL_SET_ERR_MSG(extack, "Nexthop id does not exist");
			goto out;
		}
		err = fib6_check_nexthop(nh, cfg, extack);
		if (err)
			goto out;
	}

	err = -ENOBUFS;
	if (cfg->fc_nlinfo.nlh &&
	    !(cfg->fc_nlinfo.nlh->nlmsg_flags & NLM_F_CREATE)) {
		table = fib6_get_table(net, cfg->fc_table);
		if (!table) {
			pr_warn("NLM_F_CREATE should be specified when creating new route\n");
			table = fib6_new_table(net, cfg->fc_table);
		}
	} else {
		table = fib6_new_table(net, cfg->fc_table);
	}

	if (!table)
		goto out;

	err = -ENOMEM;
	rt = fib6_info_alloc(gfp_flags, !nh);
	if (!rt)
		goto out;

	rt->fib6_metrics = ip_fib_metrics_init(net, cfg->fc_mx, cfg->fc_mx_len,
					       extack);
	if (IS_ERR(rt->fib6_metrics)) {
		err = PTR_ERR(rt->fib6_metrics);
		/* Do not leave garbage there. */
		rt->fib6_metrics = (struct dst_metrics *)&dst_default_metrics;
		goto out_free;
	}

	if (cfg->fc_flags & RTF_ADDRCONF)
		rt->dst_nocount = true;

	if (cfg->fc_flags & RTF_EXPIRES)
		fib6_set_expires(rt, jiffies +
				clock_t_to_jiffies(cfg->fc_expires));
	else
		fib6_clean_expires(rt);

	if (cfg->fc_protocol == RTPROT_UNSPEC)
		cfg->fc_protocol = RTPROT_BOOT;
	rt->fib6_protocol = cfg->fc_protocol;

	rt->fib6_table = table;
	rt->fib6_metric = cfg->fc_metric;
	rt->fib6_type = cfg->fc_type ? : RTN_UNICAST;
	rt->fib6_flags = cfg->fc_flags & ~RTF_GATEWAY;

	ipv6_addr_prefix(&rt->fib6_dst.addr, &cfg->fc_dst, cfg->fc_dst_len);
	rt->fib6_dst.plen = cfg->fc_dst_len;

#ifdef CONFIG_IPV6_SUBTREES
	ipv6_addr_prefix(&rt->fib6_src.addr, &cfg->fc_src, cfg->fc_src_len);
	rt->fib6_src.plen = cfg->fc_src_len;
#endif
	if (nh) {
		if (rt->fib6_src.plen) {
			NL_SET_ERR_MSG(extack, "Nexthops can not be used with source routing");
			goto out_free;
		}
		if (!nexthop_get(nh)) {
			NL_SET_ERR_MSG(extack, "Nexthop has been deleted");
			goto out_free;
		}
		rt->nh = nh;
		fib6_nh = nexthop_fib6_nh(rt->nh);
	} else {
		err = fib6_nh_init(net, rt->fib6_nh, cfg, gfp_flags, extack);
		if (err)
			goto out;

		fib6_nh = rt->fib6_nh;

		/* We cannot add true routes via loopback here, they would
		 * result in kernel looping; promote them to reject routes
		 */
		addr_type = ipv6_addr_type(&cfg->fc_dst);
		if (fib6_is_reject(cfg->fc_flags, rt->fib6_nh->fib_nh_dev,
				   addr_type))
			rt->fib6_flags = RTF_REJECT | RTF_NONEXTHOP;
	}

	if (!ipv6_addr_any(&cfg->fc_prefsrc)) {
		struct net_device *dev = fib6_nh->fib_nh_dev;

		if (!ipv6_chk_addr(net, &cfg->fc_prefsrc, dev, 0)) {
			NL_SET_ERR_MSG(extack, "Invalid source address");
			err = -EINVAL;
			goto out;
		}
		rt->fib6_prefsrc.addr = cfg->fc_prefsrc;
		rt->fib6_prefsrc.plen = 128;
	} else
		rt->fib6_prefsrc.plen = 0;

	return rt;
out:
	fib6_info_release(rt);
	return ERR_PTR(err);
out_free:
	ip_fib_metrics_put(rt->fib6_metrics);
	kfree(rt);
	return ERR_PTR(err);
}

int ip6_route_add(struct fib6_config *cfg, gfp_t gfp_flags,
		  struct netlink_ext_ack *extack)
{
	struct fib6_info *rt;
	int err;

	rt = ip6_route_info_create(cfg, gfp_flags, extack);
	if (IS_ERR(rt))
		return PTR_ERR(rt);

	err = __ip6_ins_rt(rt, &cfg->fc_nlinfo, extack);
	fib6_info_release(rt);

	return err;
}

static int __ip6_del_rt(struct fib6_info *rt, struct nl_info *info)
{
	struct net *net = info->nl_net;
	struct fib6_table *table;
	int err;

	if (rt == net->ipv6.fib6_null_entry) {
		err = -ENOENT;
		goto out;
	}

	table = rt->fib6_table;
	spin_lock_bh(&table->tb6_lock);
	err = fib6_del(rt, info);
	spin_unlock_bh(&table->tb6_lock);

out:
	fib6_info_release(rt);
	return err;
}

int ip6_del_rt(struct net *net, struct fib6_info *rt, bool skip_notify)
{
	struct nl_info info = {
		.nl_net = net,
		.skip_notify = skip_notify
	};

	return __ip6_del_rt(rt, &info);
}

static int __ip6_del_rt_siblings(struct fib6_info *rt, struct fib6_config *cfg)
{
	struct nl_info *info = &cfg->fc_nlinfo;
	struct net *net = info->nl_net;
	struct sk_buff *skb = NULL;
	struct fib6_table *table;
	int err = -ENOENT;

	if (rt == net->ipv6.fib6_null_entry)
		goto out_put;
	table = rt->fib6_table;
	spin_lock_bh(&table->tb6_lock);

	if (rt->fib6_nsiblings && cfg->fc_delete_all_nh) {
		struct fib6_info *sibling, *next_sibling;
		struct fib6_node *fn;

		/* prefer to send a single notification with all hops */
		skb = nlmsg_new(rt6_nlmsg_size(rt), gfp_any());
		if (skb) {
			u32 seq = info->nlh ? info->nlh->nlmsg_seq : 0;

			if (rt6_fill_node(net, skb, rt, NULL,
					  NULL, NULL, 0, RTM_DELROUTE,
					  info->portid, seq, 0) < 0) {
				kfree_skb(skb);
				skb = NULL;
			} else
				info->skip_notify = 1;
		}

		/* 'rt' points to the first sibling route. If it is not the
		 * leaf, then we do not need to send a notification. Otherwise,
		 * we need to check if the last sibling has a next route or not
		 * and emit a replace or delete notification, respectively.
		 */
		info->skip_notify_kernel = 1;
		fn = rcu_dereference_protected(rt->fib6_node,
					    lockdep_is_held(&table->tb6_lock));
		if (rcu_access_pointer(fn->leaf) == rt) {
			struct fib6_info *last_sibling, *replace_rt;

			last_sibling = list_last_entry(&rt->fib6_siblings,
						       struct fib6_info,
						       fib6_siblings);
			replace_rt = rcu_dereference_protected(
					    last_sibling->fib6_next,
					    lockdep_is_held(&table->tb6_lock));
			if (replace_rt)
				call_fib6_entry_notifiers_replace(net,
								  replace_rt);
			else
				call_fib6_multipath_entry_notifiers(net,
						       FIB_EVENT_ENTRY_DEL,
						       rt, rt->fib6_nsiblings,
						       NULL);
		}
		list_for_each_entry_safe(sibling, next_sibling,
					 &rt->fib6_siblings,
					 fib6_siblings) {
			err = fib6_del(sibling, info);
			if (err)
				goto out_unlock;
		}
	}

	err = fib6_del(rt, info);
out_unlock:
	spin_unlock_bh(&table->tb6_lock);
out_put:
	fib6_info_release(rt);

	if (skb) {
		rtnl_notify(skb, net, info->portid, RTNLGRP_IPV6_ROUTE,
			    info->nlh, gfp_any());
	}
	return err;
}

static int __ip6_del_cached_rt(struct rt6_info *rt, struct fib6_config *cfg)
{
	int rc = -ESRCH;

	if (cfg->fc_ifindex && rt->dst.dev->ifindex != cfg->fc_ifindex)
		goto out;

	if (cfg->fc_flags & RTF_GATEWAY &&
	    !ipv6_addr_equal(&cfg->fc_gateway, &rt->rt6i_gateway))
		goto out;

	rc = rt6_remove_exception_rt(rt);
out:
	return rc;
}

static int ip6_del_cached_rt(struct fib6_config *cfg, struct fib6_info *rt,
			     struct fib6_nh *nh)
{
	struct fib6_result res = {
		.f6i = rt,
		.nh = nh,
	};
	struct rt6_info *rt_cache;

	rt_cache = rt6_find_cached_rt(&res, &cfg->fc_dst, &cfg->fc_src);
	if (rt_cache)
		return __ip6_del_cached_rt(rt_cache, cfg);

	return 0;
}

struct fib6_nh_del_cached_rt_arg {
	struct fib6_config *cfg;
	struct fib6_info *f6i;
};

static int fib6_nh_del_cached_rt(struct fib6_nh *nh, void *_arg)
{
	struct fib6_nh_del_cached_rt_arg *arg = _arg;
	int rc;

	rc = ip6_del_cached_rt(arg->cfg, arg->f6i, nh);
	return rc != -ESRCH ? rc : 0;
}

static int ip6_del_cached_rt_nh(struct fib6_config *cfg, struct fib6_info *f6i)
{
	struct fib6_nh_del_cached_rt_arg arg = {
		.cfg = cfg,
		.f6i = f6i
	};

	return nexthop_for_each_fib6_nh(f6i->nh, fib6_nh_del_cached_rt, &arg);
}

static int ip6_route_del(struct fib6_config *cfg,
			 struct netlink_ext_ack *extack)
{
	struct fib6_table *table;
	struct fib6_info *rt;
	struct fib6_node *fn;
	int err = -ESRCH;

	table = fib6_get_table(cfg->fc_nlinfo.nl_net, cfg->fc_table);
	if (!table) {
		NL_SET_ERR_MSG(extack, "FIB table does not exist");
		return err;
	}

	rcu_read_lock();

	fn = fib6_locate(&table->tb6_root,
			 &cfg->fc_dst, cfg->fc_dst_len,
			 &cfg->fc_src, cfg->fc_src_len,
			 !(cfg->fc_flags & RTF_CACHE));

	if (fn) {
		for_each_fib6_node_rt_rcu(fn) {
			struct fib6_nh *nh;

			if (rt->nh && cfg->fc_nh_id &&
			    rt->nh->id != cfg->fc_nh_id)
				continue;

			if (cfg->fc_flags & RTF_CACHE) {
				int rc = 0;

				if (rt->nh) {
					rc = ip6_del_cached_rt_nh(cfg, rt);
				} else if (cfg->fc_nh_id) {
					continue;
				} else {
					nh = rt->fib6_nh;
					rc = ip6_del_cached_rt(cfg, rt, nh);
				}
				if (rc != -ESRCH) {
					rcu_read_unlock();
					return rc;
				}
				continue;
			}

			if (cfg->fc_metric && cfg->fc_metric != rt->fib6_metric)
				continue;
			if (cfg->fc_protocol &&
			    cfg->fc_protocol != rt->fib6_protocol)
				continue;

			if (rt->nh) {
				if (!fib6_info_hold_safe(rt))
					continue;
				rcu_read_unlock();

				return __ip6_del_rt(rt, &cfg->fc_nlinfo);
			}
			if (cfg->fc_nh_id)
				continue;

			nh = rt->fib6_nh;
			if (cfg->fc_ifindex &&
			    (!nh->fib_nh_dev ||
			     nh->fib_nh_dev->ifindex != cfg->fc_ifindex))
				continue;
			if (cfg->fc_flags & RTF_GATEWAY &&
			    !ipv6_addr_equal(&cfg->fc_gateway, &nh->fib_nh_gw6))
				continue;
			if (!fib6_info_hold_safe(rt))
				continue;
			rcu_read_unlock();

			/* if gateway was specified only delete the one hop */
			if (cfg->fc_flags & RTF_GATEWAY)
				return __ip6_del_rt(rt, &cfg->fc_nlinfo);

			return __ip6_del_rt_siblings(rt, cfg);
		}
	}
	rcu_read_unlock();

	return err;
}

static void rt6_do_redirect(struct dst_entry *dst, struct sock *sk, struct sk_buff *skb)
{
	struct netevent_redirect netevent;
	struct rt6_info *rt, *nrt = NULL;
	struct fib6_result res = {};
	struct ndisc_options ndopts;
	struct inet6_dev *in6_dev;
	struct neighbour *neigh;
	struct rd_msg *msg;
	int optlen, on_link;
	u8 *lladdr;

	optlen = skb_tail_pointer(skb) - skb_transport_header(skb);
	optlen -= sizeof(*msg);

	if (optlen < 0) {
		net_dbg_ratelimited("rt6_do_redirect: packet too short\n");
		return;
	}

	msg = (struct rd_msg *)icmp6_hdr(skb);

	if (ipv6_addr_is_multicast(&msg->dest)) {
		net_dbg_ratelimited("rt6_do_redirect: destination address is multicast\n");
		return;
	}

	on_link = 0;
	if (ipv6_addr_equal(&msg->dest, &msg->target)) {
		on_link = 1;
	} else if (ipv6_addr_type(&msg->target) !=
		   (IPV6_ADDR_UNICAST|IPV6_ADDR_LINKLOCAL)) {
		net_dbg_ratelimited("rt6_do_redirect: target address is not link-local unicast\n");
		return;
	}

	in6_dev = __in6_dev_get(skb->dev);
	if (!in6_dev)
		return;
	if (in6_dev->cnf.forwarding || !in6_dev->cnf.accept_redirects)
		return;

	/* RFC2461 8.1:
	 *	The IP source address of the Redirect MUST be the same as the current
	 *	first-hop router for the specified ICMP Destination Address.
	 */

	if (!ndisc_parse_options(skb->dev, msg->opt, optlen, &ndopts)) {
		net_dbg_ratelimited("rt6_redirect: invalid ND options\n");
		return;
	}

	lladdr = NULL;
	if (ndopts.nd_opts_tgt_lladdr) {
		lladdr = ndisc_opt_addr_data(ndopts.nd_opts_tgt_lladdr,
					     skb->dev);
		if (!lladdr) {
			net_dbg_ratelimited("rt6_redirect: invalid link-layer address length\n");
			return;
		}
	}

	rt = (struct rt6_info *) dst;
	if (rt->rt6i_flags & RTF_REJECT) {
		net_dbg_ratelimited("rt6_redirect: source isn't a valid nexthop for redirect target\n");
		return;
	}

	/* Redirect received -> path was valid.
	 * Look, redirects are sent only in response to data packets,
	 * so that this nexthop apparently is reachable. --ANK
	 */
	dst_confirm_neigh(&rt->dst, &ipv6_hdr(skb)->saddr);

	neigh = __neigh_lookup(&nd_tbl, &msg->target, skb->dev, 1);
	if (!neigh)
		return;

	/*
	 *	We have finally decided to accept it.
	 */

	ndisc_update(skb->dev, neigh, lladdr, NUD_STALE,
		     NEIGH_UPDATE_F_WEAK_OVERRIDE|
		     NEIGH_UPDATE_F_OVERRIDE|
		     (on_link ? 0 : (NEIGH_UPDATE_F_OVERRIDE_ISROUTER|
				     NEIGH_UPDATE_F_ISROUTER)),
		     NDISC_REDIRECT, &ndopts);

	rcu_read_lock();
	res.f6i = rcu_dereference(rt->from);
	if (!res.f6i)
		goto out;

	if (res.f6i->nh) {
		struct fib6_nh_match_arg arg = {
			.dev = dst->dev,
			.gw = &rt->rt6i_gateway,
		};

		nexthop_for_each_fib6_nh(res.f6i->nh,
					 fib6_nh_find_match, &arg);

		/* fib6_info uses a nexthop that does not have fib6_nh
		 * using the dst->dev. Should be impossible
		 */
		if (!arg.match)
			goto out;
		res.nh = arg.match;
	} else {
		res.nh = res.f6i->fib6_nh;
	}

	res.fib6_flags = res.f6i->fib6_flags;
	res.fib6_type = res.f6i->fib6_type;
	nrt = ip6_rt_cache_alloc(&res, &msg->dest, NULL);
	if (!nrt)
		goto out;

	nrt->rt6i_flags = RTF_GATEWAY|RTF_UP|RTF_DYNAMIC|RTF_CACHE;
	if (on_link)
		nrt->rt6i_flags &= ~RTF_GATEWAY;

	nrt->rt6i_gateway = *(struct in6_addr *)neigh->primary_key;

	/* rt6_insert_exception() will take care of duplicated exceptions */
	if (rt6_insert_exception(nrt, &res)) {
		dst_release_immediate(&nrt->dst);
		goto out;
	}

	netevent.old = &rt->dst;
	netevent.new = &nrt->dst;
	netevent.daddr = &msg->dest;
	netevent.neigh = neigh;
	call_netevent_notifiers(NETEVENT_REDIRECT, &netevent);

out:
	rcu_read_unlock();
	neigh_release(neigh);
}

#ifdef CONFIG_IPV6_ROUTE_INFO
static struct fib6_info *rt6_get_route_info(struct net *net,
					   const struct in6_addr *prefix, int prefixlen,
					   const struct in6_addr *gwaddr,
					   struct net_device *dev)
{
	u32 tb_id = l3mdev_fib_table(dev) ? : RT6_TABLE_INFO;
	int ifindex = dev->ifindex;
	struct fib6_node *fn;
	struct fib6_info *rt = NULL;
	struct fib6_table *table;

	table = fib6_get_table(net, tb_id);
	if (!table)
		return NULL;

	rcu_read_lock();
	fn = fib6_locate(&table->tb6_root, prefix, prefixlen, NULL, 0, true);
	if (!fn)
		goto out;

	for_each_fib6_node_rt_rcu(fn) {
		/* these routes do not use nexthops */
		if (rt->nh)
			continue;
		if (rt->fib6_nh->fib_nh_dev->ifindex != ifindex)
			continue;
		if (!(rt->fib6_flags & RTF_ROUTEINFO) ||
		    !rt->fib6_nh->fib_nh_gw_family)
			continue;
		if (!ipv6_addr_equal(&rt->fib6_nh->fib_nh_gw6, gwaddr))
			continue;
		if (!fib6_info_hold_safe(rt))
			continue;
		break;
	}
out:
	rcu_read_unlock();
	return rt;
}

static struct fib6_info *rt6_add_route_info(struct net *net,
					   const struct in6_addr *prefix, int prefixlen,
					   const struct in6_addr *gwaddr,
					   struct net_device *dev,
					   unsigned int pref)
{
	struct fib6_config cfg = {
		.fc_metric	= IP6_RT_PRIO_USER,
		.fc_ifindex	= dev->ifindex,
		.fc_dst_len	= prefixlen,
		.fc_flags	= RTF_GATEWAY | RTF_ADDRCONF | RTF_ROUTEINFO |
				  RTF_UP | RTF_PREF(pref),
		.fc_protocol = RTPROT_RA,
		.fc_type = RTN_UNICAST,
		.fc_nlinfo.portid = 0,
		.fc_nlinfo.nlh = NULL,
		.fc_nlinfo.nl_net = net,
	};

	cfg.fc_table = l3mdev_fib_table(dev) ? : RT6_TABLE_INFO;
	cfg.fc_dst = *prefix;
	cfg.fc_gateway = *gwaddr;

	/* We should treat it as a default route if prefix length is 0. */
	if (!prefixlen)
		cfg.fc_flags |= RTF_DEFAULT;

	ip6_route_add(&cfg, GFP_ATOMIC, NULL);

	return rt6_get_route_info(net, prefix, prefixlen, gwaddr, dev);
}
#endif

struct fib6_info *rt6_get_dflt_router(struct net *net,
				     const struct in6_addr *addr,
				     struct net_device *dev)
{
	u32 tb_id = l3mdev_fib_table(dev) ? : RT6_TABLE_DFLT;
	struct fib6_info *rt;
	struct fib6_table *table;

	table = fib6_get_table(net, tb_id);
	if (!table)
		return NULL;

	rcu_read_lock();
	for_each_fib6_node_rt_rcu(&table->tb6_root) {
		struct fib6_nh *nh;

		/* RA routes do not use nexthops */
		if (rt->nh)
			continue;

		nh = rt->fib6_nh;
		if (dev == nh->fib_nh_dev &&
		    ((rt->fib6_flags & (RTF_ADDRCONF | RTF_DEFAULT)) == (RTF_ADDRCONF | RTF_DEFAULT)) &&
		    ipv6_addr_equal(&nh->fib_nh_gw6, addr))
			break;
	}
	if (rt && !fib6_info_hold_safe(rt))
		rt = NULL;
	rcu_read_unlock();
	return rt;
}

struct fib6_info *rt6_add_dflt_router(struct net *net,
				     const struct in6_addr *gwaddr,
				     struct net_device *dev,
				     unsigned int pref,
				     u32 defrtr_usr_metric)
{
	struct fib6_config cfg = {
		.fc_table	= l3mdev_fib_table(dev) ? : RT6_TABLE_DFLT,
		.fc_metric	= defrtr_usr_metric,
		.fc_ifindex	= dev->ifindex,
		.fc_flags	= RTF_GATEWAY | RTF_ADDRCONF | RTF_DEFAULT |
				  RTF_UP | RTF_EXPIRES | RTF_PREF(pref),
		.fc_protocol = RTPROT_RA,
		.fc_type = RTN_UNICAST,
		.fc_nlinfo.portid = 0,
		.fc_nlinfo.nlh = NULL,
		.fc_nlinfo.nl_net = net,
	};

	cfg.fc_gateway = *gwaddr;

	if (!ip6_route_add(&cfg, GFP_ATOMIC, NULL)) {
		struct fib6_table *table;

		table = fib6_get_table(dev_net(dev), cfg.fc_table);
		if (table)
			table->flags |= RT6_TABLE_HAS_DFLT_ROUTER;
	}

	return rt6_get_dflt_router(net, gwaddr, dev);
}

static void __rt6_purge_dflt_routers(struct net *net,
				     struct fib6_table *table)
{
	struct fib6_info *rt;

restart:
	rcu_read_lock();
	for_each_fib6_node_rt_rcu(&table->tb6_root) {
		struct net_device *dev = fib6_info_nh_dev(rt);
		struct inet6_dev *idev = dev ? __in6_dev_get(dev) : NULL;

		if (rt->fib6_flags & (RTF_DEFAULT | RTF_ADDRCONF) &&
		    (!idev || idev->cnf.accept_ra != 2) &&
		    fib6_info_hold_safe(rt)) {
			rcu_read_unlock();
			ip6_del_rt(net, rt, false);
			goto restart;
		}
	}
	rcu_read_unlock();

	table->flags &= ~RT6_TABLE_HAS_DFLT_ROUTER;
}

void rt6_purge_dflt_routers(struct net *net)
{
	struct fib6_table *table;
	struct hlist_head *head;
	unsigned int h;

	rcu_read_lock();

	for (h = 0; h < FIB6_TABLE_HASHSZ; h++) {
		head = &net->ipv6.fib_table_hash[h];
		hlist_for_each_entry_rcu(table, head, tb6_hlist) {
			if (table->flags & RT6_TABLE_HAS_DFLT_ROUTER)
				__rt6_purge_dflt_routers(net, table);
		}
	}

	rcu_read_unlock();
}

static void rtmsg_to_fib6_config(struct net *net,
				 struct in6_rtmsg *rtmsg,
				 struct fib6_config *cfg)
{
	*cfg = (struct fib6_config){
		.fc_table = l3mdev_fib_table_by_index(net, rtmsg->rtmsg_ifindex) ?
			 : RT6_TABLE_MAIN,
		.fc_ifindex = rtmsg->rtmsg_ifindex,
		.fc_metric = rtmsg->rtmsg_metric ? : IP6_RT_PRIO_USER,
		.fc_expires = rtmsg->rtmsg_info,
		.fc_dst_len = rtmsg->rtmsg_dst_len,
		.fc_src_len = rtmsg->rtmsg_src_len,
		.fc_flags = rtmsg->rtmsg_flags,
		.fc_type = rtmsg->rtmsg_type,

		.fc_nlinfo.nl_net = net,

		.fc_dst = rtmsg->rtmsg_dst,
		.fc_src = rtmsg->rtmsg_src,
		.fc_gateway = rtmsg->rtmsg_gateway,
	};
}

int ipv6_route_ioctl(struct net *net, unsigned int cmd, struct in6_rtmsg *rtmsg)
{
	struct fib6_config cfg;
	int err;

	if (cmd != SIOCADDRT && cmd != SIOCDELRT)
		return -EINVAL;
	if (!ns_capable(net->user_ns, CAP_NET_ADMIN))
		return -EPERM;

	rtmsg_to_fib6_config(net, rtmsg, &cfg);

	rtnl_lock();
	switch (cmd) {
	case SIOCADDRT:
		err = ip6_route_add(&cfg, GFP_KERNEL, NULL);
		break;
	case SIOCDELRT:
		err = ip6_route_del(&cfg, NULL);
		break;
	}
	rtnl_unlock();
	return err;
}

/*
 *	Drop the packet on the floor
 */

static int ip6_pkt_drop(struct sk_buff *skb, u8 code, int ipstats_mib_noroutes)
{
	struct dst_entry *dst = skb_dst(skb);
	struct net *net = dev_net(dst->dev);
	struct inet6_dev *idev;
	SKB_DR(reason);
	int type;

	if (netif_is_l3_master(skb->dev) ||
	    dst->dev == net->loopback_dev)
		idev = __in6_dev_get_safely(dev_get_by_index_rcu(net, IP6CB(skb)->iif));
	else
		idev = ip6_dst_idev(dst);

	switch (ipstats_mib_noroutes) {
	case IPSTATS_MIB_INNOROUTES:
		type = ipv6_addr_type(&ipv6_hdr(skb)->daddr);
		if (type == IPV6_ADDR_ANY) {
			SKB_DR_SET(reason, IP_INADDRERRORS);
			IP6_INC_STATS(net, idev, IPSTATS_MIB_INADDRERRORS);
			break;
		}
		SKB_DR_SET(reason, IP_INNOROUTES);
		fallthrough;
	case IPSTATS_MIB_OUTNOROUTES:
		SKB_DR_OR(reason, IP_OUTNOROUTES);
		IP6_INC_STATS(net, idev, ipstats_mib_noroutes);
		break;
	}

	/* Start over by dropping the dst for l3mdev case */
	if (netif_is_l3_master(skb->dev))
		skb_dst_drop(skb);

	icmpv6_send(skb, ICMPV6_DEST_UNREACH, code, 0);
	kfree_skb_reason(skb, reason);
	return 0;
}

static int ip6_pkt_discard(struct sk_buff *skb)
{
	return ip6_pkt_drop(skb, ICMPV6_NOROUTE, IPSTATS_MIB_INNOROUTES);
}

static int ip6_pkt_discard_out(struct net *net, struct sock *sk, struct sk_buff *skb)
{
	skb->dev = skb_dst(skb)->dev;
	return ip6_pkt_drop(skb, ICMPV6_NOROUTE, IPSTATS_MIB_OUTNOROUTES);
}

static int ip6_pkt_prohibit(struct sk_buff *skb)
{
	return ip6_pkt_drop(skb, ICMPV6_ADM_PROHIBITED, IPSTATS_MIB_INNOROUTES);
}

static int ip6_pkt_prohibit_out(struct net *net, struct sock *sk, struct sk_buff *skb)
{
	skb->dev = skb_dst(skb)->dev;
	return ip6_pkt_drop(skb, ICMPV6_ADM_PROHIBITED, IPSTATS_MIB_OUTNOROUTES);
}

/*
 *	Allocate a dst for local (unicast / anycast) address.
 */

struct fib6_info *addrconf_f6i_alloc(struct net *net,
				     struct inet6_dev *idev,
				     const struct in6_addr *addr,
				     bool anycast, gfp_t gfp_flags)
{
	struct fib6_config cfg = {
		.fc_table = l3mdev_fib_table(idev->dev) ? : RT6_TABLE_LOCAL,
		.fc_ifindex = idev->dev->ifindex,
		.fc_flags = RTF_UP | RTF_NONEXTHOP,
		.fc_dst = *addr,
		.fc_dst_len = 128,
		.fc_protocol = RTPROT_KERNEL,
		.fc_nlinfo.nl_net = net,
		.fc_ignore_dev_down = true,
	};
	struct fib6_info *f6i;

	if (anycast) {
		cfg.fc_type = RTN_ANYCAST;
		cfg.fc_flags |= RTF_ANYCAST;
	} else {
		cfg.fc_type = RTN_LOCAL;
		cfg.fc_flags |= RTF_LOCAL;
	}

	f6i = ip6_route_info_create(&cfg, gfp_flags, NULL);
	if (!IS_ERR(f6i)) {
		f6i->dst_nocount = true;

		if (!anycast &&
		    (net->ipv6.devconf_all->disable_policy ||
		     idev->cnf.disable_policy))
			f6i->dst_nopolicy = true;
	}

	return f6i;
}

/* remove deleted ip from prefsrc entries */
struct arg_dev_net_ip {
	struct net_device *dev;
	struct net *net;
	struct in6_addr *addr;
};

static int fib6_remove_prefsrc(struct fib6_info *rt, void *arg)
{
	struct net_device *dev = ((struct arg_dev_net_ip *)arg)->dev;
	struct net *net = ((struct arg_dev_net_ip *)arg)->net;
	struct in6_addr *addr = ((struct arg_dev_net_ip *)arg)->addr;

	if (!rt->nh &&
	    ((void *)rt->fib6_nh->fib_nh_dev == dev || !dev) &&
	    rt != net->ipv6.fib6_null_entry &&
	    ipv6_addr_equal(addr, &rt->fib6_prefsrc.addr)) {
		spin_lock_bh(&rt6_exception_lock);
		/* remove prefsrc entry */
		rt->fib6_prefsrc.plen = 0;
		spin_unlock_bh(&rt6_exception_lock);
	}
	return 0;
}

void rt6_remove_prefsrc(struct inet6_ifaddr *ifp)
{
	struct net *net = dev_net(ifp->idev->dev);
	struct arg_dev_net_ip adni = {
		.dev = ifp->idev->dev,
		.net = net,
		.addr = &ifp->addr,
	};
	fib6_clean_all(net, fib6_remove_prefsrc, &adni);
}

#define RTF_RA_ROUTER		(RTF_ADDRCONF | RTF_DEFAULT)

/* Remove routers and update dst entries when gateway turn into host. */
static int fib6_clean_tohost(struct fib6_info *rt, void *arg)
{
	struct in6_addr *gateway = (struct in6_addr *)arg;
	struct fib6_nh *nh;

	/* RA routes do not use nexthops */
	if (rt->nh)
		return 0;

	nh = rt->fib6_nh;
	if (((rt->fib6_flags & RTF_RA_ROUTER) == RTF_RA_ROUTER) &&
	    nh->fib_nh_gw_family && ipv6_addr_equal(gateway, &nh->fib_nh_gw6))
		return -1;

	/* Further clean up cached routes in exception table.
	 * This is needed because cached route may have a different
	 * gateway than its 'parent' in the case of an ip redirect.
	 */
	fib6_nh_exceptions_clean_tohost(nh, gateway);

	return 0;
}

void rt6_clean_tohost(struct net *net, struct in6_addr *gateway)
{
	fib6_clean_all(net, fib6_clean_tohost, gateway);
}

struct arg_netdev_event {
	const struct net_device *dev;
	union {
		unsigned char nh_flags;
		unsigned long event;
	};
};

static struct fib6_info *rt6_multipath_first_sibling(const struct fib6_info *rt)
{
	struct fib6_info *iter;
	struct fib6_node *fn;

	fn = rcu_dereference_protected(rt->fib6_node,
			lockdep_is_held(&rt->fib6_table->tb6_lock));
	iter = rcu_dereference_protected(fn->leaf,
			lockdep_is_held(&rt->fib6_table->tb6_lock));
	while (iter) {
		if (iter->fib6_metric == rt->fib6_metric &&
		    rt6_qualify_for_ecmp(iter))
			return iter;
		iter = rcu_dereference_protected(iter->fib6_next,
				lockdep_is_held(&rt->fib6_table->tb6_lock));
	}

	return NULL;
}

/* only called for fib entries with builtin fib6_nh */
static bool rt6_is_dead(const struct fib6_info *rt)
{
	if (rt->fib6_nh->fib_nh_flags & RTNH_F_DEAD ||
	    (rt->fib6_nh->fib_nh_flags & RTNH_F_LINKDOWN &&
	     ip6_ignore_linkdown(rt->fib6_nh->fib_nh_dev)))
		return true;

	return false;
}

static int rt6_multipath_total_weight(const struct fib6_info *rt)
{
	struct fib6_info *iter;
	int total = 0;

	if (!rt6_is_dead(rt))
		total += rt->fib6_nh->fib_nh_weight;

	list_for_each_entry(iter, &rt->fib6_siblings, fib6_siblings) {
		if (!rt6_is_dead(iter))
			total += iter->fib6_nh->fib_nh_weight;
	}

	return total;
}

static void rt6_upper_bound_set(struct fib6_info *rt, int *weight, int total)
{
	int upper_bound = -1;

	if (!rt6_is_dead(rt)) {
		*weight += rt->fib6_nh->fib_nh_weight;
		upper_bound = DIV_ROUND_CLOSEST_ULL((u64) (*weight) << 31,
						    total) - 1;
	}
	atomic_set(&rt->fib6_nh->fib_nh_upper_bound, upper_bound);
}

static void rt6_multipath_upper_bound_set(struct fib6_info *rt, int total)
{
	struct fib6_info *iter;
	int weight = 0;

	rt6_upper_bound_set(rt, &weight, total);

	list_for_each_entry(iter, &rt->fib6_siblings, fib6_siblings)
		rt6_upper_bound_set(iter, &weight, total);
}

void rt6_multipath_rebalance(struct fib6_info *rt)
{
	struct fib6_info *first;
	int total;

	/* In case the entire multipath route was marked for flushing,
	 * then there is no need to rebalance upon the removal of every
	 * sibling route.
	 */
	if (!rt->fib6_nsiblings || rt->should_flush)
		return;

	/* During lookup routes are evaluated in order, so we need to
	 * make sure upper bounds are assigned from the first sibling
	 * onwards.
	 */
	first = rt6_multipath_first_sibling(rt);
	if (WARN_ON_ONCE(!first))
		return;

	total = rt6_multipath_total_weight(first);
	rt6_multipath_upper_bound_set(first, total);
}

static int fib6_ifup(struct fib6_info *rt, void *p_arg)
{
	const struct arg_netdev_event *arg = p_arg;
	struct net *net = dev_net(arg->dev);

	if (rt != net->ipv6.fib6_null_entry && !rt->nh &&
	    rt->fib6_nh->fib_nh_dev == arg->dev) {
		rt->fib6_nh->fib_nh_flags &= ~arg->nh_flags;
		fib6_update_sernum_upto_root(net, rt);
		rt6_multipath_rebalance(rt);
	}

	return 0;
}

void rt6_sync_up(struct net_device *dev, unsigned char nh_flags)
{
	struct arg_netdev_event arg = {
		.dev = dev,
		{
			.nh_flags = nh_flags,
		},
	};

	if (nh_flags & RTNH_F_DEAD && netif_carrier_ok(dev))
		arg.nh_flags |= RTNH_F_LINKDOWN;

	fib6_clean_all(dev_net(dev), fib6_ifup, &arg);
}

/* only called for fib entries with inline fib6_nh */
static bool rt6_multipath_uses_dev(const struct fib6_info *rt,
				   const struct net_device *dev)
{
	struct fib6_info *iter;

	if (rt->fib6_nh->fib_nh_dev == dev)
		return true;
	list_for_each_entry(iter, &rt->fib6_siblings, fib6_siblings)
		if (iter->fib6_nh->fib_nh_dev == dev)
			return true;

	return false;
}

static void rt6_multipath_flush(struct fib6_info *rt)
{
	struct fib6_info *iter;

	rt->should_flush = 1;
	list_for_each_entry(iter, &rt->fib6_siblings, fib6_siblings)
		iter->should_flush = 1;
}

static unsigned int rt6_multipath_dead_count(const struct fib6_info *rt,
					     const struct net_device *down_dev)
{
	struct fib6_info *iter;
	unsigned int dead = 0;

	if (rt->fib6_nh->fib_nh_dev == down_dev ||
	    rt->fib6_nh->fib_nh_flags & RTNH_F_DEAD)
		dead++;
	list_for_each_entry(iter, &rt->fib6_siblings, fib6_siblings)
		if (iter->fib6_nh->fib_nh_dev == down_dev ||
		    iter->fib6_nh->fib_nh_flags & RTNH_F_DEAD)
			dead++;

	return dead;
}

static void rt6_multipath_nh_flags_set(struct fib6_info *rt,
				       const struct net_device *dev,
				       unsigned char nh_flags)
{
	struct fib6_info *iter;

	if (rt->fib6_nh->fib_nh_dev == dev)
		rt->fib6_nh->fib_nh_flags |= nh_flags;
	list_for_each_entry(iter, &rt->fib6_siblings, fib6_siblings)
		if (iter->fib6_nh->fib_nh_dev == dev)
			iter->fib6_nh->fib_nh_flags |= nh_flags;
}

/* called with write lock held for table with rt */
static int fib6_ifdown(struct fib6_info *rt, void *p_arg)
{
	const struct arg_netdev_event *arg = p_arg;
	const struct net_device *dev = arg->dev;
	struct net *net = dev_net(dev);

	if (rt == net->ipv6.fib6_null_entry || rt->nh)
		return 0;

	switch (arg->event) {
	case NETDEV_UNREGISTER:
		return rt->fib6_nh->fib_nh_dev == dev ? -1 : 0;
	case NETDEV_DOWN:
		if (rt->should_flush)
			return -1;
		if (!rt->fib6_nsiblings)
			return rt->fib6_nh->fib_nh_dev == dev ? -1 : 0;
		if (rt6_multipath_uses_dev(rt, dev)) {
			unsigned int count;

			count = rt6_multipath_dead_count(rt, dev);
			if (rt->fib6_nsiblings + 1 == count) {
				rt6_multipath_flush(rt);
				return -1;
			}
			rt6_multipath_nh_flags_set(rt, dev, RTNH_F_DEAD |
						   RTNH_F_LINKDOWN);
			fib6_update_sernum(net, rt);
			rt6_multipath_rebalance(rt);
		}
		return -2;
	case NETDEV_CHANGE:
		if (rt->fib6_nh->fib_nh_dev != dev ||
		    rt->fib6_flags & (RTF_LOCAL | RTF_ANYCAST))
			break;
		rt->fib6_nh->fib_nh_flags |= RTNH_F_LINKDOWN;
		rt6_multipath_rebalance(rt);
		break;
	}

	return 0;
}

void rt6_sync_down_dev(struct net_device *dev, unsigned long event)
{
	struct arg_netdev_event arg = {
		.dev = dev,
		{
			.event = event,
		},
	};
	struct net *net = dev_net(dev);

	if (net->ipv6.sysctl.skip_notify_on_dev_down)
		fib6_clean_all_skip_notify(net, fib6_ifdown, &arg);
	else
		fib6_clean_all(net, fib6_ifdown, &arg);
}

void rt6_disable_ip(struct net_device *dev, unsigned long event)
{
	rt6_sync_down_dev(dev, event);
	rt6_uncached_list_flush_dev(dev);
	neigh_ifdown(&nd_tbl, dev);
}

struct rt6_mtu_change_arg {
	struct net_device *dev;
	unsigned int mtu;
	struct fib6_info *f6i;
};

static int fib6_nh_mtu_change(struct fib6_nh *nh, void *_arg)
{
	struct rt6_mtu_change_arg *arg = (struct rt6_mtu_change_arg *)_arg;
	struct fib6_info *f6i = arg->f6i;

	/* For administrative MTU increase, there is no way to discover
	 * IPv6 PMTU increase, so PMTU increase should be updated here.
	 * Since RFC 1981 doesn't include administrative MTU increase
	 * update PMTU increase is a MUST. (i.e. jumbo frame)
	 */
	if (nh->fib_nh_dev == arg->dev) {
		struct inet6_dev *idev = __in6_dev_get(arg->dev);
		u32 mtu = f6i->fib6_pmtu;

		if (mtu >= arg->mtu ||
		    (mtu < arg->mtu && mtu == idev->cnf.mtu6))
			fib6_metric_set(f6i, RTAX_MTU, arg->mtu);

		spin_lock_bh(&rt6_exception_lock);
		rt6_exceptions_update_pmtu(idev, nh, arg->mtu);
		spin_unlock_bh(&rt6_exception_lock);
	}

	return 0;
}

static int rt6_mtu_change_route(struct fib6_info *f6i, void *p_arg)
{
	struct rt6_mtu_change_arg *arg = (struct rt6_mtu_change_arg *) p_arg;
	struct inet6_dev *idev;

	/* In IPv6 pmtu discovery is not optional,
	   so that RTAX_MTU lock cannot disable it.
	   We still use this lock to block changes
	   caused by addrconf/ndisc.
	*/

	idev = __in6_dev_get(arg->dev);
	if (!idev)
		return 0;

	if (fib6_metric_locked(f6i, RTAX_MTU))
		return 0;

	arg->f6i = f6i;
	if (f6i->nh) {
		/* fib6_nh_mtu_change only returns 0, so this is safe */
		return nexthop_for_each_fib6_nh(f6i->nh, fib6_nh_mtu_change,
						arg);
	}

	return fib6_nh_mtu_change(f6i->fib6_nh, arg);
}

void rt6_mtu_change(struct net_device *dev, unsigned int mtu)
{
	struct rt6_mtu_change_arg arg = {
		.dev = dev,
		.mtu = mtu,
	};

	fib6_clean_all(dev_net(dev), rt6_mtu_change_route, &arg);
}

static const struct nla_policy rtm_ipv6_policy[RTA_MAX+1] = {
	[RTA_UNSPEC]		= { .strict_start_type = RTA_DPORT + 1 },
	[RTA_GATEWAY]           = { .len = sizeof(struct in6_addr) },
	[RTA_PREFSRC]		= { .len = sizeof(struct in6_addr) },
	[RTA_OIF]               = { .type = NLA_U32 },
	[RTA_IIF]		= { .type = NLA_U32 },
	[RTA_PRIORITY]          = { .type = NLA_U32 },
	[RTA_METRICS]           = { .type = NLA_NESTED },
	[RTA_MULTIPATH]		= { .len = sizeof(struct rtnexthop) },
	[RTA_PREF]              = { .type = NLA_U8 },
	[RTA_ENCAP_TYPE]	= { .type = NLA_U16 },
	[RTA_ENCAP]		= { .type = NLA_NESTED },
	[RTA_EXPIRES]		= { .type = NLA_U32 },
	[RTA_UID]		= { .type = NLA_U32 },
	[RTA_MARK]		= { .type = NLA_U32 },
	[RTA_TABLE]		= { .type = NLA_U32 },
	[RTA_IP_PROTO]		= { .type = NLA_U8 },
	[RTA_SPORT]		= { .type = NLA_U16 },
	[RTA_DPORT]		= { .type = NLA_U16 },
	[RTA_NH_ID]		= { .type = NLA_U32 },
};

static int rtm_to_fib6_config(struct sk_buff *skb, struct nlmsghdr *nlh,
			      struct fib6_config *cfg,
			      struct netlink_ext_ack *extack)
{
	struct rtmsg *rtm;
	struct nlattr *tb[RTA_MAX+1];
	unsigned int pref;
	int err;

	err = nlmsg_parse_deprecated(nlh, sizeof(*rtm), tb, RTA_MAX,
				     rtm_ipv6_policy, extack);
	if (err < 0)
		goto errout;

	err = -EINVAL;
	rtm = nlmsg_data(nlh);

	if (rtm->rtm_tos) {
		NL_SET_ERR_MSG(extack,
			       "Invalid dsfield (tos): option not available for IPv6");
		goto errout;
	}

	*cfg = (struct fib6_config){
		.fc_table = rtm->rtm_table,
		.fc_dst_len = rtm->rtm_dst_len,
		.fc_src_len = rtm->rtm_src_len,
		.fc_flags = RTF_UP,
		.fc_protocol = rtm->rtm_protocol,
		.fc_type = rtm->rtm_type,

		.fc_nlinfo.portid = NETLINK_CB(skb).portid,
		.fc_nlinfo.nlh = nlh,
		.fc_nlinfo.nl_net = sock_net(skb->sk),
	};

	if (rtm->rtm_type == RTN_UNREACHABLE ||
	    rtm->rtm_type == RTN_BLACKHOLE ||
	    rtm->rtm_type == RTN_PROHIBIT ||
	    rtm->rtm_type == RTN_THROW)
		cfg->fc_flags |= RTF_REJECT;

	if (rtm->rtm_type == RTN_LOCAL)
		cfg->fc_flags |= RTF_LOCAL;

	if (rtm->rtm_flags & RTM_F_CLONED)
		cfg->fc_flags |= RTF_CACHE;

	cfg->fc_flags |= (rtm->rtm_flags & RTNH_F_ONLINK);

	if (tb[RTA_NH_ID]) {
		if (tb[RTA_GATEWAY]   || tb[RTA_OIF] ||
		    tb[RTA_MULTIPATH] || tb[RTA_ENCAP]) {
			NL_SET_ERR_MSG(extack,
				       "Nexthop specification and nexthop id are mutually exclusive");
			goto errout;
		}
		cfg->fc_nh_id = nla_get_u32(tb[RTA_NH_ID]);
	}

	if (tb[RTA_GATEWAY]) {
		cfg->fc_gateway = nla_get_in6_addr(tb[RTA_GATEWAY]);
		cfg->fc_flags |= RTF_GATEWAY;
	}
	if (tb[RTA_VIA]) {
		NL_SET_ERR_MSG(extack, "IPv6 does not support RTA_VIA attribute");
		goto errout;
	}

	if (tb[RTA_DST]) {
		int plen = (rtm->rtm_dst_len + 7) >> 3;

		if (nla_len(tb[RTA_DST]) < plen)
			goto errout;

		nla_memcpy(&cfg->fc_dst, tb[RTA_DST], plen);
	}

	if (tb[RTA_SRC]) {
		int plen = (rtm->rtm_src_len + 7) >> 3;

		if (nla_len(tb[RTA_SRC]) < plen)
			goto errout;

		nla_memcpy(&cfg->fc_src, tb[RTA_SRC], plen);
	}

	if (tb[RTA_PREFSRC])
		cfg->fc_prefsrc = nla_get_in6_addr(tb[RTA_PREFSRC]);

	if (tb[RTA_OIF])
		cfg->fc_ifindex = nla_get_u32(tb[RTA_OIF]);

	if (tb[RTA_PRIORITY])
		cfg->fc_metric = nla_get_u32(tb[RTA_PRIORITY]);

	if (tb[RTA_METRICS]) {
		cfg->fc_mx = nla_data(tb[RTA_METRICS]);
		cfg->fc_mx_len = nla_len(tb[RTA_METRICS]);
	}

	if (tb[RTA_TABLE])
		cfg->fc_table = nla_get_u32(tb[RTA_TABLE]);

	if (tb[RTA_MULTIPATH]) {
		cfg->fc_mp = nla_data(tb[RTA_MULTIPATH]);
		cfg->fc_mp_len = nla_len(tb[RTA_MULTIPATH]);

		err = lwtunnel_valid_encap_type_attr(cfg->fc_mp,
						     cfg->fc_mp_len, extack);
		if (err < 0)
			goto errout;
	}

	if (tb[RTA_PREF]) {
		pref = nla_get_u8(tb[RTA_PREF]);
		if (pref != ICMPV6_ROUTER_PREF_LOW &&
		    pref != ICMPV6_ROUTER_PREF_HIGH)
			pref = ICMPV6_ROUTER_PREF_MEDIUM;
		cfg->fc_flags |= RTF_PREF(pref);
	}

	if (tb[RTA_ENCAP])
		cfg->fc_encap = tb[RTA_ENCAP];

	if (tb[RTA_ENCAP_TYPE]) {
		cfg->fc_encap_type = nla_get_u16(tb[RTA_ENCAP_TYPE]);

		err = lwtunnel_valid_encap_type(cfg->fc_encap_type, extack);
		if (err < 0)
			goto errout;
	}

	if (tb[RTA_EXPIRES]) {
		unsigned long timeout = addrconf_timeout_fixup(nla_get_u32(tb[RTA_EXPIRES]), HZ);

		if (addrconf_finite_timeout(timeout)) {
			cfg->fc_expires = jiffies_to_clock_t(timeout * HZ);
			cfg->fc_flags |= RTF_EXPIRES;
		}
	}

	err = 0;
errout:
	return err;
}

struct rt6_nh {
	struct fib6_info *fib6_info;
	struct fib6_config r_cfg;
	struct list_head next;
};

static int ip6_route_info_append(struct net *net,
				 struct list_head *rt6_nh_list,
				 struct fib6_info *rt,
				 struct fib6_config *r_cfg)
{
	struct rt6_nh *nh;
	int err = -EEXIST;

	list_for_each_entry(nh, rt6_nh_list, next) {
		/* check if fib6_info already exists */
		if (rt6_duplicate_nexthop(nh->fib6_info, rt))
			return err;
	}

	nh = kzalloc(sizeof(*nh), GFP_KERNEL);
	if (!nh)
		return -ENOMEM;
	nh->fib6_info = rt;
	memcpy(&nh->r_cfg, r_cfg, sizeof(*r_cfg));
	list_add_tail(&nh->next, rt6_nh_list);

	return 0;
}

static void ip6_route_mpath_notify(struct fib6_info *rt,
				   struct fib6_info *rt_last,
				   struct nl_info *info,
				   __u16 nlflags)
{
	/* if this is an APPEND route, then rt points to the first route
	 * inserted and rt_last points to last route inserted. Userspace
	 * wants a consistent dump of the route which starts at the first
	 * nexthop. Since sibling routes are always added at the end of
	 * the list, find the first sibling of the last route appended
	 */
	if ((nlflags & NLM_F_APPEND) && rt_last && rt_last->fib6_nsiblings) {
		rt = list_first_entry(&rt_last->fib6_siblings,
				      struct fib6_info,
				      fib6_siblings);
	}

	if (rt)
		inet6_rt_notify(RTM_NEWROUTE, rt, info, nlflags);
}

static bool ip6_route_mpath_should_notify(const struct fib6_info *rt)
{
	bool rt_can_ecmp = rt6_qualify_for_ecmp(rt);
	bool should_notify = false;
	struct fib6_info *leaf;
	struct fib6_node *fn;

	rcu_read_lock();
	fn = rcu_dereference(rt->fib6_node);
	if (!fn)
		goto out;

	leaf = rcu_dereference(fn->leaf);
	if (!leaf)
		goto out;

	if (rt == leaf ||
	    (rt_can_ecmp && rt->fib6_metric == leaf->fib6_metric &&
	     rt6_qualify_for_ecmp(leaf)))
		should_notify = true;
out:
	rcu_read_unlock();

	return should_notify;
}

static int fib6_gw_from_attr(struct in6_addr *gw, struct nlattr *nla,
			     struct netlink_ext_ack *extack)
{
	if (nla_len(nla) < sizeof(*gw)) {
		NL_SET_ERR_MSG(extack, "Invalid IPv6 address in RTA_GATEWAY");
		return -EINVAL;
	}

	*gw = nla_get_in6_addr(nla);

	return 0;
}

static int ip6_route_multipath_add(struct fib6_config *cfg,
				   struct netlink_ext_ack *extack)
{
	struct fib6_info *rt_notif = NULL, *rt_last = NULL;
	struct nl_info *info = &cfg->fc_nlinfo;
	struct fib6_config r_cfg;
	struct rtnexthop *rtnh;
	struct fib6_info *rt;
	struct rt6_nh *err_nh;
	struct rt6_nh *nh, *nh_safe;
	__u16 nlflags;
	int remaining;
	int attrlen;
	int err = 1;
	int nhn = 0;
	int replace = (cfg->fc_nlinfo.nlh &&
		       (cfg->fc_nlinfo.nlh->nlmsg_flags & NLM_F_REPLACE));
	LIST_HEAD(rt6_nh_list);

	nlflags = replace ? NLM_F_REPLACE : NLM_F_CREATE;
	if (info->nlh && info->nlh->nlmsg_flags & NLM_F_APPEND)
		nlflags |= NLM_F_APPEND;

	remaining = cfg->fc_mp_len;
	rtnh = (struct rtnexthop *)cfg->fc_mp;

	/* Parse a Multipath Entry and build a list (rt6_nh_list) of
	 * fib6_info structs per nexthop
	 */
	while (rtnh_ok(rtnh, remaining)) {
		memcpy(&r_cfg, cfg, sizeof(*cfg));
		if (rtnh->rtnh_ifindex)
			r_cfg.fc_ifindex = rtnh->rtnh_ifindex;

		attrlen = rtnh_attrlen(rtnh);
		if (attrlen > 0) {
			struct nlattr *nla, *attrs = rtnh_attrs(rtnh);

			nla = nla_find(attrs, attrlen, RTA_GATEWAY);
			if (nla) {
				err = fib6_gw_from_attr(&r_cfg.fc_gateway, nla,
							extack);
				if (err)
					goto cleanup;

				r_cfg.fc_flags |= RTF_GATEWAY;
			}
			r_cfg.fc_encap = nla_find(attrs, attrlen, RTA_ENCAP);

			/* RTA_ENCAP_TYPE length checked in
			 * lwtunnel_valid_encap_type_attr
			 */
			nla = nla_find(attrs, attrlen, RTA_ENCAP_TYPE);
			if (nla)
				r_cfg.fc_encap_type = nla_get_u16(nla);
		}

		r_cfg.fc_flags |= (rtnh->rtnh_flags & RTNH_F_ONLINK);
		rt = ip6_route_info_create(&r_cfg, GFP_KERNEL, extack);
		if (IS_ERR(rt)) {
			err = PTR_ERR(rt);
			rt = NULL;
			goto cleanup;
		}
		if (!rt6_qualify_for_ecmp(rt)) {
			err = -EINVAL;
			NL_SET_ERR_MSG(extack,
				       "Device only routes can not be added for IPv6 using the multipath API.");
			fib6_info_release(rt);
			goto cleanup;
		}

		rt->fib6_nh->fib_nh_weight = rtnh->rtnh_hops + 1;

		err = ip6_route_info_append(info->nl_net, &rt6_nh_list,
					    rt, &r_cfg);
		if (err) {
			fib6_info_release(rt);
			goto cleanup;
		}

		rtnh = rtnh_next(rtnh, &remaining);
	}

	if (list_empty(&rt6_nh_list)) {
		NL_SET_ERR_MSG(extack,
			       "Invalid nexthop configuration - no valid nexthops");
		return -EINVAL;
	}

	/* for add and replace send one notification with all nexthops.
	 * Skip the notification in fib6_add_rt2node and send one with
	 * the full route when done
	 */
	info->skip_notify = 1;

	/* For add and replace, send one notification with all nexthops. For
	 * append, send one notification with all appended nexthops.
	 */
	info->skip_notify_kernel = 1;

	err_nh = NULL;
	list_for_each_entry(nh, &rt6_nh_list, next) {
		err = __ip6_ins_rt(nh->fib6_info, info, extack);
		fib6_info_release(nh->fib6_info);

		if (!err) {
			/* save reference to last route successfully inserted */
			rt_last = nh->fib6_info;

			/* save reference to first route for notification */
			if (!rt_notif)
				rt_notif = nh->fib6_info;
		}

		/* nh->fib6_info is used or freed at this point, reset to NULL*/
		nh->fib6_info = NULL;
		if (err) {
			if (replace && nhn)
				NL_SET_ERR_MSG_MOD(extack,
						   "multipath route replace failed (check consistency of installed routes)");
			err_nh = nh;
			goto add_errout;
		}

		/* Because each route is added like a single route we remove
		 * these flags after the first nexthop: if there is a collision,
		 * we have already failed to add the first nexthop:
		 * fib6_add_rt2node() has rejected it; when replacing, old
		 * nexthops have been replaced by first new, the rest should
		 * be added to it.
		 */
		if (cfg->fc_nlinfo.nlh) {
			cfg->fc_nlinfo.nlh->nlmsg_flags &= ~(NLM_F_EXCL |
							     NLM_F_REPLACE);
			cfg->fc_nlinfo.nlh->nlmsg_flags |= NLM_F_CREATE;
		}
		nhn++;
	}

	/* An in-kernel notification should only be sent in case the new
	 * multipath route is added as the first route in the node, or if
	 * it was appended to it. We pass 'rt_notif' since it is the first
	 * sibling and might allow us to skip some checks in the replace case.
	 */
	if (ip6_route_mpath_should_notify(rt_notif)) {
		enum fib_event_type fib_event;

		if (rt_notif->fib6_nsiblings != nhn - 1)
			fib_event = FIB_EVENT_ENTRY_APPEND;
		else
			fib_event = FIB_EVENT_ENTRY_REPLACE;

		err = call_fib6_multipath_entry_notifiers(info->nl_net,
							  fib_event, rt_notif,
							  nhn - 1, extack);
		if (err) {
			/* Delete all the siblings that were just added */
			err_nh = NULL;
			goto add_errout;
		}
	}

	/* success ... tell user about new route */
	ip6_route_mpath_notify(rt_notif, rt_last, info, nlflags);
	goto cleanup;

add_errout:
	/* send notification for routes that were added so that
	 * the delete notifications sent by ip6_route_del are
	 * coherent
	 */
	if (rt_notif)
		ip6_route_mpath_notify(rt_notif, rt_last, info, nlflags);

	/* Delete routes that were already added */
	list_for_each_entry(nh, &rt6_nh_list, next) {
		if (err_nh == nh)
			break;
		ip6_route_del(&nh->r_cfg, extack);
	}

cleanup:
	list_for_each_entry_safe(nh, nh_safe, &rt6_nh_list, next) {
		if (nh->fib6_info)
			fib6_info_release(nh->fib6_info);
		list_del(&nh->next);
		kfree(nh);
	}

	return err;
}

static int ip6_route_multipath_del(struct fib6_config *cfg,
				   struct netlink_ext_ack *extack)
{
	struct fib6_config r_cfg;
	struct rtnexthop *rtnh;
	int last_err = 0;
	int remaining;
	int attrlen;
	int err;

	remaining = cfg->fc_mp_len;
	rtnh = (struct rtnexthop *)cfg->fc_mp;

	/* Parse a Multipath Entry */
	while (rtnh_ok(rtnh, remaining)) {
		memcpy(&r_cfg, cfg, sizeof(*cfg));
		if (rtnh->rtnh_ifindex)
			r_cfg.fc_ifindex = rtnh->rtnh_ifindex;

		attrlen = rtnh_attrlen(rtnh);
		if (attrlen > 0) {
			struct nlattr *nla, *attrs = rtnh_attrs(rtnh);

			nla = nla_find(attrs, attrlen, RTA_GATEWAY);
			if (nla) {
				err = fib6_gw_from_attr(&r_cfg.fc_gateway, nla,
							extack);
				if (err) {
					last_err = err;
					goto next_rtnh;
				}

				r_cfg.fc_flags |= RTF_GATEWAY;
			}
		}
		err = ip6_route_del(&r_cfg, extack);
		if (err)
			last_err = err;

next_rtnh:
		rtnh = rtnh_next(rtnh, &remaining);
	}

	return last_err;
}

static int inet6_rtm_delroute(struct sk_buff *skb, struct nlmsghdr *nlh,
			      struct netlink_ext_ack *extack)
{
	struct fib6_config cfg;
	int err;

	err = rtm_to_fib6_config(skb, nlh, &cfg, extack);
	if (err < 0)
		return err;

	if (cfg.fc_nh_id &&
	    !nexthop_find_by_id(sock_net(skb->sk), cfg.fc_nh_id)) {
		NL_SET_ERR_MSG(extack, "Nexthop id does not exist");
		return -EINVAL;
	}

	if (cfg.fc_mp)
		return ip6_route_multipath_del(&cfg, extack);
	else {
		cfg.fc_delete_all_nh = 1;
		return ip6_route_del(&cfg, extack);
	}
}

static int inet6_rtm_newroute(struct sk_buff *skb, struct nlmsghdr *nlh,
			      struct netlink_ext_ack *extack)
{
	struct fib6_config cfg;
	int err;

	err = rtm_to_fib6_config(skb, nlh, &cfg, extack);
	if (err < 0)
		return err;

	if (cfg.fc_metric == 0)
		cfg.fc_metric = IP6_RT_PRIO_USER;

	if (cfg.fc_mp)
		return ip6_route_multipath_add(&cfg, extack);
	else
		return ip6_route_add(&cfg, GFP_KERNEL, extack);
}

/* add the overhead of this fib6_nh to nexthop_len */
static int rt6_nh_nlmsg_size(struct fib6_nh *nh, void *arg)
{
	int *nexthop_len = arg;

	*nexthop_len += nla_total_size(0)	 /* RTA_MULTIPATH */
		     + NLA_ALIGN(sizeof(struct rtnexthop))
		     + nla_total_size(16); /* RTA_GATEWAY */

	if (nh->fib_nh_lws) {
		/* RTA_ENCAP_TYPE */
		*nexthop_len += lwtunnel_get_encap_size(nh->fib_nh_lws);
		/* RTA_ENCAP */
		*nexthop_len += nla_total_size(2);
	}

	return 0;
}

static size_t rt6_nlmsg_size(struct fib6_info *f6i)
{
	int nexthop_len;

	if (f6i->nh) {
		nexthop_len = nla_total_size(4); /* RTA_NH_ID */
		nexthop_for_each_fib6_nh(f6i->nh, rt6_nh_nlmsg_size,
					 &nexthop_len);
	} else {
		struct fib6_info *sibling, *next_sibling;
		struct fib6_nh *nh = f6i->fib6_nh;

		nexthop_len = 0;
		if (f6i->fib6_nsiblings) {
			rt6_nh_nlmsg_size(nh, &nexthop_len);

			list_for_each_entry_safe(sibling, next_sibling,
						 &f6i->fib6_siblings, fib6_siblings) {
				rt6_nh_nlmsg_size(sibling->fib6_nh, &nexthop_len);
			}
		}
		nexthop_len += lwtunnel_get_encap_size(nh->fib_nh_lws);
	}

	return NLMSG_ALIGN(sizeof(struct rtmsg))
	       + nla_total_size(16) /* RTA_SRC */
	       + nla_total_size(16) /* RTA_DST */
	       + nla_total_size(16) /* RTA_GATEWAY */
	       + nla_total_size(16) /* RTA_PREFSRC */
	       + nla_total_size(4) /* RTA_TABLE */
	       + nla_total_size(4) /* RTA_IIF */
	       + nla_total_size(4) /* RTA_OIF */
	       + nla_total_size(4) /* RTA_PRIORITY */
	       + RTAX_MAX * nla_total_size(4) /* RTA_METRICS */
	       + nla_total_size(sizeof(struct rta_cacheinfo))
	       + nla_total_size(TCP_CA_NAME_MAX) /* RTAX_CC_ALGO */
	       + nla_total_size(1) /* RTA_PREF */
	       + nexthop_len;
}

static int rt6_fill_node_nexthop(struct sk_buff *skb, struct nexthop *nh,
				 unsigned char *flags)
{
	if (nexthop_is_multipath(nh)) {
		struct nlattr *mp;

		mp = nla_nest_start_noflag(skb, RTA_MULTIPATH);
		if (!mp)
			goto nla_put_failure;

		if (nexthop_mpath_fill_node(skb, nh, AF_INET6))
			goto nla_put_failure;

		nla_nest_end(skb, mp);
	} else {
		struct fib6_nh *fib6_nh;

		fib6_nh = nexthop_fib6_nh(nh);
		if (fib_nexthop_info(skb, &fib6_nh->nh_common, AF_INET6,
				     flags, false) < 0)
			goto nla_put_failure;
	}

	return 0;

nla_put_failure:
	return -EMSGSIZE;
}

static int rt6_fill_node(struct net *net, struct sk_buff *skb,
			 struct fib6_info *rt, struct dst_entry *dst,
			 struct in6_addr *dest, struct in6_addr *src,
			 int iif, int type, u32 portid, u32 seq,
			 unsigned int flags)
{
	struct rt6_info *rt6 = (struct rt6_info *)dst;
	struct rt6key *rt6_dst, *rt6_src;
	u32 *pmetrics, table, rt6_flags;
	unsigned char nh_flags = 0;
	struct nlmsghdr *nlh;
	struct rtmsg *rtm;
	long expires = 0;

	nlh = nlmsg_put(skb, portid, seq, type, sizeof(*rtm), flags);
	if (!nlh)
		return -EMSGSIZE;

	if (rt6) {
		rt6_dst = &rt6->rt6i_dst;
		rt6_src = &rt6->rt6i_src;
		rt6_flags = rt6->rt6i_flags;
	} else {
		rt6_dst = &rt->fib6_dst;
		rt6_src = &rt->fib6_src;
		rt6_flags = rt->fib6_flags;
	}

	rtm = nlmsg_data(nlh);
	rtm->rtm_family = AF_INET6;
	rtm->rtm_dst_len = rt6_dst->plen;
	rtm->rtm_src_len = rt6_src->plen;
	rtm->rtm_tos = 0;
	if (rt->fib6_table)
		table = rt->fib6_table->tb6_id;
	else
		table = RT6_TABLE_UNSPEC;
	rtm->rtm_table = table < 256 ? table : RT_TABLE_COMPAT;
	if (nla_put_u32(skb, RTA_TABLE, table))
		goto nla_put_failure;

	rtm->rtm_type = rt->fib6_type;
	rtm->rtm_flags = 0;
	rtm->rtm_scope = RT_SCOPE_UNIVERSE;
	rtm->rtm_protocol = rt->fib6_protocol;

	if (rt6_flags & RTF_CACHE)
		rtm->rtm_flags |= RTM_F_CLONED;

	if (dest) {
		if (nla_put_in6_addr(skb, RTA_DST, dest))
			goto nla_put_failure;
		rtm->rtm_dst_len = 128;
	} else if (rtm->rtm_dst_len)
		if (nla_put_in6_addr(skb, RTA_DST, &rt6_dst->addr))
			goto nla_put_failure;
#ifdef CONFIG_IPV6_SUBTREES
	if (src) {
		if (nla_put_in6_addr(skb, RTA_SRC, src))
			goto nla_put_failure;
		rtm->rtm_src_len = 128;
	} else if (rtm->rtm_src_len &&
		   nla_put_in6_addr(skb, RTA_SRC, &rt6_src->addr))
		goto nla_put_failure;
#endif
	if (iif) {
#ifdef CONFIG_IPV6_MROUTE
		if (ipv6_addr_is_multicast(&rt6_dst->addr)) {
			int err = ip6mr_get_route(net, skb, rtm, portid);

			if (err == 0)
				return 0;
			if (err < 0)
				goto nla_put_failure;
		} else
#endif
			if (nla_put_u32(skb, RTA_IIF, iif))
				goto nla_put_failure;
	} else if (dest) {
		struct in6_addr saddr_buf;
		if (ip6_route_get_saddr(net, rt, dest, 0, &saddr_buf) == 0 &&
		    nla_put_in6_addr(skb, RTA_PREFSRC, &saddr_buf))
			goto nla_put_failure;
	}

	if (rt->fib6_prefsrc.plen) {
		struct in6_addr saddr_buf;
		saddr_buf = rt->fib6_prefsrc.addr;
		if (nla_put_in6_addr(skb, RTA_PREFSRC, &saddr_buf))
			goto nla_put_failure;
	}

	pmetrics = dst ? dst_metrics_ptr(dst) : rt->fib6_metrics->metrics;
	if (rtnetlink_put_metrics(skb, pmetrics) < 0)
		goto nla_put_failure;

	if (nla_put_u32(skb, RTA_PRIORITY, rt->fib6_metric))
		goto nla_put_failure;

	/* For multipath routes, walk the siblings list and add
	 * each as a nexthop within RTA_MULTIPATH.
	 */
	if (rt6) {
		if (rt6_flags & RTF_GATEWAY &&
		    nla_put_in6_addr(skb, RTA_GATEWAY, &rt6->rt6i_gateway))
			goto nla_put_failure;

		if (dst->dev && nla_put_u32(skb, RTA_OIF, dst->dev->ifindex))
			goto nla_put_failure;

		if (dst->lwtstate &&
		    lwtunnel_fill_encap(skb, dst->lwtstate, RTA_ENCAP, RTA_ENCAP_TYPE) < 0)
			goto nla_put_failure;
	} else if (rt->fib6_nsiblings) {
		struct fib6_info *sibling, *next_sibling;
		struct nlattr *mp;

		mp = nla_nest_start_noflag(skb, RTA_MULTIPATH);
		if (!mp)
			goto nla_put_failure;

		if (fib_add_nexthop(skb, &rt->fib6_nh->nh_common,
				    rt->fib6_nh->fib_nh_weight, AF_INET6,
				    0) < 0)
			goto nla_put_failure;

		list_for_each_entry_safe(sibling, next_sibling,
					 &rt->fib6_siblings, fib6_siblings) {
			if (fib_add_nexthop(skb, &sibling->fib6_nh->nh_common,
					    sibling->fib6_nh->fib_nh_weight,
					    AF_INET6, 0) < 0)
				goto nla_put_failure;
		}

		nla_nest_end(skb, mp);
	} else if (rt->nh) {
		if (nla_put_u32(skb, RTA_NH_ID, rt->nh->id))
			goto nla_put_failure;

		if (nexthop_is_blackhole(rt->nh))
			rtm->rtm_type = RTN_BLACKHOLE;

		if (READ_ONCE(net->ipv4.sysctl_nexthop_compat_mode) &&
		    rt6_fill_node_nexthop(skb, rt->nh, &nh_flags) < 0)
			goto nla_put_failure;

		rtm->rtm_flags |= nh_flags;
	} else {
		if (fib_nexthop_info(skb, &rt->fib6_nh->nh_common, AF_INET6,
				     &nh_flags, false) < 0)
			goto nla_put_failure;

		rtm->rtm_flags |= nh_flags;
	}

	if (rt6_flags & RTF_EXPIRES) {
		expires = dst ? dst->expires : rt->expires;
		expires -= jiffies;
	}

	if (!dst) {
		if (READ_ONCE(rt->offload))
			rtm->rtm_flags |= RTM_F_OFFLOAD;
		if (READ_ONCE(rt->trap))
			rtm->rtm_flags |= RTM_F_TRAP;
		if (READ_ONCE(rt->offload_failed))
			rtm->rtm_flags |= RTM_F_OFFLOAD_FAILED;
	}

	if (rtnl_put_cacheinfo(skb, dst, 0, expires, dst ? dst->error : 0) < 0)
		goto nla_put_failure;

	if (nla_put_u8(skb, RTA_PREF, IPV6_EXTRACT_PREF(rt6_flags)))
		goto nla_put_failure;


	nlmsg_end(skb, nlh);
	return 0;

nla_put_failure:
	nlmsg_cancel(skb, nlh);
	return -EMSGSIZE;
}

static int fib6_info_nh_uses_dev(struct fib6_nh *nh, void *arg)
{
	const struct net_device *dev = arg;

	if (nh->fib_nh_dev == dev)
		return 1;

	return 0;
}

static bool fib6_info_uses_dev(const struct fib6_info *f6i,
			       const struct net_device *dev)
{
	if (f6i->nh) {
		struct net_device *_dev = (struct net_device *)dev;

		return !!nexthop_for_each_fib6_nh(f6i->nh,
						  fib6_info_nh_uses_dev,
						  _dev);
	}

	if (f6i->fib6_nh->fib_nh_dev == dev)
		return true;

	if (f6i->fib6_nsiblings) {
		struct fib6_info *sibling, *next_sibling;

		list_for_each_entry_safe(sibling, next_sibling,
					 &f6i->fib6_siblings, fib6_siblings) {
			if (sibling->fib6_nh->fib_nh_dev == dev)
				return true;
		}
	}

	return false;
}

struct fib6_nh_exception_dump_walker {
	struct rt6_rtnl_dump_arg *dump;
	struct fib6_info *rt;
	unsigned int flags;
	unsigned int skip;
	unsigned int count;
};

static int rt6_nh_dump_exceptions(struct fib6_nh *nh, void *arg)
{
	struct fib6_nh_exception_dump_walker *w = arg;
	struct rt6_rtnl_dump_arg *dump = w->dump;
	struct rt6_exception_bucket *bucket;
	struct rt6_exception *rt6_ex;
	int i, err;

	bucket = fib6_nh_get_excptn_bucket(nh, NULL);
	if (!bucket)
		return 0;

	for (i = 0; i < FIB6_EXCEPTION_BUCKET_SIZE; i++) {
		hlist_for_each_entry(rt6_ex, &bucket->chain, hlist) {
			if (w->skip) {
				w->skip--;
				continue;
			}

			/* Expiration of entries doesn't bump sernum, insertion
			 * does. Removal is triggered by insertion, so we can
			 * rely on the fact that if entries change between two
			 * partial dumps, this node is scanned again completely,
			 * see rt6_insert_exception() and fib6_dump_table().
			 *
			 * Count expired entries we go through as handled
			 * entries that we'll skip next time, in case of partial
			 * node dump. Otherwise, if entries expire meanwhile,
			 * we'll skip the wrong amount.
			 */
			if (rt6_check_expired(rt6_ex->rt6i)) {
				w->count++;
				continue;
			}

			err = rt6_fill_node(dump->net, dump->skb, w->rt,
					    &rt6_ex->rt6i->dst, NULL, NULL, 0,
					    RTM_NEWROUTE,
					    NETLINK_CB(dump->cb->skb).portid,
					    dump->cb->nlh->nlmsg_seq, w->flags);
			if (err)
				return err;

			w->count++;
		}
		bucket++;
	}

	return 0;
}

/* Return -1 if done with node, number of handled routes on partial dump */
int rt6_dump_route(struct fib6_info *rt, void *p_arg, unsigned int skip)
{
	struct rt6_rtnl_dump_arg *arg = (struct rt6_rtnl_dump_arg *) p_arg;
	struct fib_dump_filter *filter = &arg->filter;
	unsigned int flags = NLM_F_MULTI;
	struct net *net = arg->net;
	int count = 0;

	if (rt == net->ipv6.fib6_null_entry)
		return -1;

	if ((filter->flags & RTM_F_PREFIX) &&
	    !(rt->fib6_flags & RTF_PREFIX_RT)) {
		/* success since this is not a prefix route */
		return -1;
	}
	if (filter->filter_set &&
	    ((filter->rt_type  && rt->fib6_type != filter->rt_type) ||
	     (filter->dev      && !fib6_info_uses_dev(rt, filter->dev)) ||
	     (filter->protocol && rt->fib6_protocol != filter->protocol))) {
		return -1;
	}

	if (filter->filter_set ||
	    !filter->dump_routes || !filter->dump_exceptions) {
		flags |= NLM_F_DUMP_FILTERED;
	}

	if (filter->dump_routes) {
		if (skip) {
			skip--;
		} else {
			if (rt6_fill_node(net, arg->skb, rt, NULL, NULL, NULL,
					  0, RTM_NEWROUTE,
					  NETLINK_CB(arg->cb->skb).portid,
					  arg->cb->nlh->nlmsg_seq, flags)) {
				return 0;
			}
			count++;
		}
	}

	if (filter->dump_exceptions) {
		struct fib6_nh_exception_dump_walker w = { .dump = arg,
							   .rt = rt,
							   .flags = flags,
							   .skip = skip,
							   .count = 0 };
		int err;

		rcu_read_lock();
		if (rt->nh) {
			err = nexthop_for_each_fib6_nh(rt->nh,
						       rt6_nh_dump_exceptions,
						       &w);
		} else {
			err = rt6_nh_dump_exceptions(rt->fib6_nh, &w);
		}
		rcu_read_unlock();

		if (err)
			return count + w.count;
	}

	return -1;
}

static int inet6_rtm_valid_getroute_req(struct sk_buff *skb,
					const struct nlmsghdr *nlh,
					struct nlattr **tb,
					struct netlink_ext_ack *extack)
{
	struct rtmsg *rtm;
	int i, err;

	if (nlh->nlmsg_len < nlmsg_msg_size(sizeof(*rtm))) {
		NL_SET_ERR_MSG_MOD(extack,
				   "Invalid header for get route request");
		return -EINVAL;
	}

	if (!netlink_strict_get_check(skb))
		return nlmsg_parse_deprecated(nlh, sizeof(*rtm), tb, RTA_MAX,
					      rtm_ipv6_policy, extack);

	rtm = nlmsg_data(nlh);
	if ((rtm->rtm_src_len && rtm->rtm_src_len != 128) ||
	    (rtm->rtm_dst_len && rtm->rtm_dst_len != 128) ||
	    rtm->rtm_table || rtm->rtm_protocol || rtm->rtm_scope ||
	    rtm->rtm_type) {
		NL_SET_ERR_MSG_MOD(extack, "Invalid values in header for get route request");
		return -EINVAL;
	}
	if (rtm->rtm_flags & ~RTM_F_FIB_MATCH) {
		NL_SET_ERR_MSG_MOD(extack,
				   "Invalid flags for get route request");
		return -EINVAL;
	}

	err = nlmsg_parse_deprecated_strict(nlh, sizeof(*rtm), tb, RTA_MAX,
					    rtm_ipv6_policy, extack);
	if (err)
		return err;

	if ((tb[RTA_SRC] && !rtm->rtm_src_len) ||
	    (tb[RTA_DST] && !rtm->rtm_dst_len)) {
		NL_SET_ERR_MSG_MOD(extack, "rtm_src_len and rtm_dst_len must be 128 for IPv6");
		return -EINVAL;
	}

	for (i = 0; i <= RTA_MAX; i++) {
		if (!tb[i])
			continue;

		switch (i) {
		case RTA_SRC:
		case RTA_DST:
		case RTA_IIF:
		case RTA_OIF:
		case RTA_MARK:
		case RTA_UID:
		case RTA_SPORT:
		case RTA_DPORT:
		case RTA_IP_PROTO:
			break;
		default:
			NL_SET_ERR_MSG_MOD(extack, "Unsupported attribute in get route request");
			return -EINVAL;
		}
	}

	return 0;
}

static int inet6_rtm_getroute(struct sk_buff *in_skb, struct nlmsghdr *nlh,
			      struct netlink_ext_ack *extack)
{
	struct net *net = sock_net(in_skb->sk);
	struct nlattr *tb[RTA_MAX+1];
	int err, iif = 0, oif = 0;
	struct fib6_info *from;
	struct dst_entry *dst;
	struct rt6_info *rt;
	struct sk_buff *skb;
	struct rtmsg *rtm;
	struct flowi6 fl6 = {};
	bool fibmatch;

	err = inet6_rtm_valid_getroute_req(in_skb, nlh, tb, extack);
	if (err < 0)
		goto errout;

	err = -EINVAL;
	rtm = nlmsg_data(nlh);
	fl6.flowlabel = ip6_make_flowinfo(rtm->rtm_tos, 0);
	fibmatch = !!(rtm->rtm_flags & RTM_F_FIB_MATCH);

	if (tb[RTA_SRC]) {
		if (nla_len(tb[RTA_SRC]) < sizeof(struct in6_addr))
			goto errout;

		fl6.saddr = *(struct in6_addr *)nla_data(tb[RTA_SRC]);
	}

	if (tb[RTA_DST]) {
		if (nla_len(tb[RTA_DST]) < sizeof(struct in6_addr))
			goto errout;

		fl6.daddr = *(struct in6_addr *)nla_data(tb[RTA_DST]);
	}

	if (tb[RTA_IIF])
		iif = nla_get_u32(tb[RTA_IIF]);

	if (tb[RTA_OIF])
		oif = nla_get_u32(tb[RTA_OIF]);

	if (tb[RTA_MARK])
		fl6.flowi6_mark = nla_get_u32(tb[RTA_MARK]);

	if (tb[RTA_UID])
		fl6.flowi6_uid = make_kuid(current_user_ns(),
					   nla_get_u32(tb[RTA_UID]));
	else
		fl6.flowi6_uid = iif ? INVALID_UID : current_uid();

	if (tb[RTA_SPORT])
		fl6.fl6_sport = nla_get_be16(tb[RTA_SPORT]);

	if (tb[RTA_DPORT])
		fl6.fl6_dport = nla_get_be16(tb[RTA_DPORT]);

	if (tb[RTA_IP_PROTO]) {
		err = rtm_getroute_parse_ip_proto(tb[RTA_IP_PROTO],
						  &fl6.flowi6_proto, AF_INET6,
						  extack);
		if (err)
			goto errout;
	}

	if (iif) {
		struct net_device *dev;
		int flags = 0;

		rcu_read_lock();

		dev = dev_get_by_index_rcu(net, iif);
		if (!dev) {
			rcu_read_unlock();
			err = -ENODEV;
			goto errout;
		}

		fl6.flowi6_iif = iif;

		if (!ipv6_addr_any(&fl6.saddr))
			flags |= RT6_LOOKUP_F_HAS_SADDR;

		dst = ip6_route_input_lookup(net, dev, &fl6, NULL, flags);

		rcu_read_unlock();
	} else {
		fl6.flowi6_oif = oif;

		dst = ip6_route_output(net, NULL, &fl6);
	}


	rt = container_of(dst, struct rt6_info, dst);
	if (rt->dst.error) {
		err = rt->dst.error;
		ip6_rt_put(rt);
		goto errout;
	}

	if (rt == net->ipv6.ip6_null_entry) {
		err = rt->dst.error;
		ip6_rt_put(rt);
		goto errout;
	}

	skb = alloc_skb(NLMSG_GOODSIZE, GFP_KERNEL);
	if (!skb) {
		ip6_rt_put(rt);
		err = -ENOBUFS;
		goto errout;
	}

	skb_dst_set(skb, &rt->dst);

	rcu_read_lock();
	from = rcu_dereference(rt->from);
	if (from) {
		if (fibmatch)
			err = rt6_fill_node(net, skb, from, NULL, NULL, NULL,
					    iif, RTM_NEWROUTE,
					    NETLINK_CB(in_skb).portid,
					    nlh->nlmsg_seq, 0);
		else
			err = rt6_fill_node(net, skb, from, dst, &fl6.daddr,
					    &fl6.saddr, iif, RTM_NEWROUTE,
					    NETLINK_CB(in_skb).portid,
					    nlh->nlmsg_seq, 0);
	} else {
		err = -ENETUNREACH;
	}
	rcu_read_unlock();

	if (err < 0) {
		kfree_skb(skb);
		goto errout;
	}

	err = rtnl_unicast(skb, net, NETLINK_CB(in_skb).portid);
errout:
	return err;
}

void inet6_rt_notify(int event, struct fib6_info *rt, struct nl_info *info,
		     unsigned int nlm_flags)
{
	struct sk_buff *skb;
	struct net *net = info->nl_net;
	u32 seq;
	int err;

	err = -ENOBUFS;
	seq = info->nlh ? info->nlh->nlmsg_seq : 0;

	skb = nlmsg_new(rt6_nlmsg_size(rt), gfp_any());
	if (!skb)
		goto errout;

	err = rt6_fill_node(net, skb, rt, NULL, NULL, NULL, 0,
			    event, info->portid, seq, nlm_flags);
	if (err < 0) {
		/* -EMSGSIZE implies BUG in rt6_nlmsg_size() */
		WARN_ON(err == -EMSGSIZE);
		kfree_skb(skb);
		goto errout;
	}
	rtnl_notify(skb, net, info->portid, RTNLGRP_IPV6_ROUTE,
		    info->nlh, gfp_any());
	return;
errout:
	if (err < 0)
		rtnl_set_sk_err(net, RTNLGRP_IPV6_ROUTE, err);
}

void fib6_rt_update(struct net *net, struct fib6_info *rt,
		    struct nl_info *info)
{
	u32 seq = info->nlh ? info->nlh->nlmsg_seq : 0;
	struct sk_buff *skb;
	int err = -ENOBUFS;

	skb = nlmsg_new(rt6_nlmsg_size(rt), gfp_any());
	if (!skb)
		goto errout;

	err = rt6_fill_node(net, skb, rt, NULL, NULL, NULL, 0,
			    RTM_NEWROUTE, info->portid, seq, NLM_F_REPLACE);
	if (err < 0) {
		/* -EMSGSIZE implies BUG in rt6_nlmsg_size() */
		WARN_ON(err == -EMSGSIZE);
		kfree_skb(skb);
		goto errout;
	}
	rtnl_notify(skb, net, info->portid, RTNLGRP_IPV6_ROUTE,
		    info->nlh, gfp_any());
	return;
errout:
	if (err < 0)
		rtnl_set_sk_err(net, RTNLGRP_IPV6_ROUTE, err);
}

void fib6_info_hw_flags_set(struct net *net, struct fib6_info *f6i,
			    bool offload, bool trap, bool offload_failed)
{
	struct sk_buff *skb;
	int err;

	if (READ_ONCE(f6i->offload) == offload &&
	    READ_ONCE(f6i->trap) == trap &&
	    READ_ONCE(f6i->offload_failed) == offload_failed)
		return;

	WRITE_ONCE(f6i->offload, offload);
	WRITE_ONCE(f6i->trap, trap);

	/* 2 means send notifications only if offload_failed was changed. */
	if (net->ipv6.sysctl.fib_notify_on_flag_change == 2 &&
	    READ_ONCE(f6i->offload_failed) == offload_failed)
		return;

	WRITE_ONCE(f6i->offload_failed, offload_failed);

	if (!rcu_access_pointer(f6i->fib6_node))
		/* The route was removed from the tree, do not send
		 * notification.
		 */
		return;

	if (!net->ipv6.sysctl.fib_notify_on_flag_change)
		return;

	skb = nlmsg_new(rt6_nlmsg_size(f6i), GFP_KERNEL);
	if (!skb) {
		err = -ENOBUFS;
		goto errout;
	}

	err = rt6_fill_node(net, skb, f6i, NULL, NULL, NULL, 0, RTM_NEWROUTE, 0,
			    0, 0);
	if (err < 0) {
		/* -EMSGSIZE implies BUG in rt6_nlmsg_size() */
		WARN_ON(err == -EMSGSIZE);
		kfree_skb(skb);
		goto errout;
	}

	rtnl_notify(skb, net, 0, RTNLGRP_IPV6_ROUTE, NULL, GFP_KERNEL);
	return;

errout:
	rtnl_set_sk_err(net, RTNLGRP_IPV6_ROUTE, err);
}
EXPORT_SYMBOL(fib6_info_hw_flags_set);

static int ip6_route_dev_notify(struct notifier_block *this,
				unsigned long event, void *ptr)
{
	struct net_device *dev = netdev_notifier_info_to_dev(ptr);
	struct net *net = dev_net(dev);

	if (!(dev->flags & IFF_LOOPBACK))
		return NOTIFY_OK;

	if (event == NETDEV_REGISTER) {
		net->ipv6.fib6_null_entry->fib6_nh->fib_nh_dev = dev;
		net->ipv6.ip6_null_entry->dst.dev = dev;
		net->ipv6.ip6_null_entry->rt6i_idev = in6_dev_get(dev);
#ifdef CONFIG_IPV6_MULTIPLE_TABLES
		net->ipv6.ip6_prohibit_entry->dst.dev = dev;
		net->ipv6.ip6_prohibit_entry->rt6i_idev = in6_dev_get(dev);
		net->ipv6.ip6_blk_hole_entry->dst.dev = dev;
		net->ipv6.ip6_blk_hole_entry->rt6i_idev = in6_dev_get(dev);
#endif
	 } else if (event == NETDEV_UNREGISTER &&
		    dev->reg_state != NETREG_UNREGISTERED) {
		/* NETDEV_UNREGISTER could be fired for multiple times by
		 * netdev_wait_allrefs(). Make sure we only call this once.
		 */
		in6_dev_put_clear(&net->ipv6.ip6_null_entry->rt6i_idev);
#ifdef CONFIG_IPV6_MULTIPLE_TABLES
		in6_dev_put_clear(&net->ipv6.ip6_prohibit_entry->rt6i_idev);
		in6_dev_put_clear(&net->ipv6.ip6_blk_hole_entry->rt6i_idev);
#endif
	}

	return NOTIFY_OK;
}

/*
 *	/proc
 */

#ifdef CONFIG_PROC_FS
static int rt6_stats_seq_show(struct seq_file *seq, void *v)
{
	struct net *net = (struct net *)seq->private;
	seq_printf(seq, "%04x %04x %04x %04x %04x %04x %04x\n",
		   net->ipv6.rt6_stats->fib_nodes,
		   net->ipv6.rt6_stats->fib_route_nodes,
		   atomic_read(&net->ipv6.rt6_stats->fib_rt_alloc),
		   net->ipv6.rt6_stats->fib_rt_entries,
		   net->ipv6.rt6_stats->fib_rt_cache,
		   dst_entries_get_slow(&net->ipv6.ip6_dst_ops),
		   net->ipv6.rt6_stats->fib_discarded_routes);

	return 0;
}
#endif	/* CONFIG_PROC_FS */

#ifdef CONFIG_SYSCTL

static int ipv6_sysctl_rtcache_flush(struct ctl_table *ctl, int write,
			      void *buffer, size_t *lenp, loff_t *ppos)
{
	struct net *net;
	int delay;
	int ret;
	if (!write)
		return -EINVAL;

	net = (struct net *)ctl->extra1;
	delay = net->ipv6.sysctl.flush_delay;
	ret = proc_dointvec(ctl, write, buffer, lenp, ppos);
	if (ret)
		return ret;

	fib6_run_gc(delay <= 0 ? 0 : (unsigned long)delay, net, delay > 0);
	return 0;
}

static struct ctl_table ipv6_route_table_template[] = {
	{
		.procname	=	"max_size",
		.data		=	&init_net.ipv6.sysctl.ip6_rt_max_size,
		.maxlen		=	sizeof(int),
		.mode		=	0644,
		.proc_handler	=	proc_dointvec,
	},
	{
		.procname	=	"gc_thresh",
		.data		=	&ip6_dst_ops_template.gc_thresh,
		.maxlen		=	sizeof(int),
		.mode		=	0644,
		.proc_handler	=	proc_dointvec,
	},
	{
		.procname	=	"flush",
		.data		=	&init_net.ipv6.sysctl.flush_delay,
		.maxlen		=	sizeof(int),
		.mode		=	0200,
		.proc_handler	=	ipv6_sysctl_rtcache_flush
	},
	{
		.procname	=	"gc_min_interval",
		.data		=	&init_net.ipv6.sysctl.ip6_rt_gc_min_interval,
		.maxlen		=	sizeof(int),
		.mode		=	0644,
		.proc_handler	=	proc_dointvec_jiffies,
	},
	{
		.procname	=	"gc_timeout",
		.data		=	&init_net.ipv6.sysctl.ip6_rt_gc_timeout,
		.maxlen		=	sizeof(int),
		.mode		=	0644,
		.proc_handler	=	proc_dointvec_jiffies,
	},
	{
		.procname	=	"gc_interval",
		.data		=	&init_net.ipv6.sysctl.ip6_rt_gc_interval,
		.maxlen		=	sizeof(int),
		.mode		=	0644,
		.proc_handler	=	proc_dointvec_jiffies,
	},
	{
		.procname	=	"gc_elasticity",
		.data		=	&init_net.ipv6.sysctl.ip6_rt_gc_elasticity,
		.maxlen		=	sizeof(int),
		.mode		=	0644,
		.proc_handler	=	proc_dointvec,
	},
	{
		.procname	=	"mtu_expires",
		.data		=	&init_net.ipv6.sysctl.ip6_rt_mtu_expires,
		.maxlen		=	sizeof(int),
		.mode		=	0644,
		.proc_handler	=	proc_dointvec_jiffies,
	},
	{
		.procname	=	"min_adv_mss",
		.data		=	&init_net.ipv6.sysctl.ip6_rt_min_advmss,
		.maxlen		=	sizeof(int),
		.mode		=	0644,
		.proc_handler	=	proc_dointvec,
	},
	{
		.procname	=	"gc_min_interval_ms",
		.data		=	&init_net.ipv6.sysctl.ip6_rt_gc_min_interval,
		.maxlen		=	sizeof(int),
		.mode		=	0644,
		.proc_handler	=	proc_dointvec_ms_jiffies,
	},
	{
		.procname	=	"skip_notify_on_dev_down",
		.data		=	&init_net.ipv6.sysctl.skip_notify_on_dev_down,
		.maxlen		=	sizeof(u8),
		.mode		=	0644,
		.proc_handler	=	proc_dou8vec_minmax,
		.extra1		=	SYSCTL_ZERO,
		.extra2		=	SYSCTL_ONE,
	},
	{ }
};

struct ctl_table * __net_init ipv6_route_sysctl_init(struct net *net)
{
	struct ctl_table *table;

	table = kmemdup(ipv6_route_table_template,
			sizeof(ipv6_route_table_template),
			GFP_KERNEL);

	if (table) {
		table[0].data = &net->ipv6.sysctl.ip6_rt_max_size;
		table[1].data = &net->ipv6.ip6_dst_ops.gc_thresh;
		table[2].data = &net->ipv6.sysctl.flush_delay;
		table[2].extra1 = net;
		table[3].data = &net->ipv6.sysctl.ip6_rt_gc_min_interval;
		table[4].data = &net->ipv6.sysctl.ip6_rt_gc_timeout;
		table[5].data = &net->ipv6.sysctl.ip6_rt_gc_interval;
		table[6].data = &net->ipv6.sysctl.ip6_rt_gc_elasticity;
		table[7].data = &net->ipv6.sysctl.ip6_rt_mtu_expires;
		table[8].data = &net->ipv6.sysctl.ip6_rt_min_advmss;
		table[9].data = &net->ipv6.sysctl.ip6_rt_gc_min_interval;
		table[10].data = &net->ipv6.sysctl.skip_notify_on_dev_down;

		/* Don't export sysctls to unprivileged users */
		if (net->user_ns != &init_user_ns)
			table[1].procname = NULL;
	}

	return table;
}
#endif

static int __net_init ip6_route_net_init(struct net *net)
{
	int ret = -ENOMEM;

	memcpy(&net->ipv6.ip6_dst_ops, &ip6_dst_ops_template,
	       sizeof(net->ipv6.ip6_dst_ops));

	if (dst_entries_init(&net->ipv6.ip6_dst_ops) < 0)
		goto out_ip6_dst_ops;

	net->ipv6.fib6_null_entry = fib6_info_alloc(GFP_KERNEL, true);
	if (!net->ipv6.fib6_null_entry)
		goto out_ip6_dst_entries;
	memcpy(net->ipv6.fib6_null_entry, &fib6_null_entry_template,
	       sizeof(*net->ipv6.fib6_null_entry));

	net->ipv6.ip6_null_entry = kmemdup(&ip6_null_entry_template,
					   sizeof(*net->ipv6.ip6_null_entry),
					   GFP_KERNEL);
	if (!net->ipv6.ip6_null_entry)
		goto out_fib6_null_entry;
	net->ipv6.ip6_null_entry->dst.ops = &net->ipv6.ip6_dst_ops;
	dst_init_metrics(&net->ipv6.ip6_null_entry->dst,
			 ip6_template_metrics, true);
	INIT_LIST_HEAD(&net->ipv6.ip6_null_entry->dst.rt_uncached);

#ifdef CONFIG_IPV6_MULTIPLE_TABLES
	net->ipv6.fib6_has_custom_rules = false;
	net->ipv6.ip6_prohibit_entry = kmemdup(&ip6_prohibit_entry_template,
					       sizeof(*net->ipv6.ip6_prohibit_entry),
					       GFP_KERNEL);
	if (!net->ipv6.ip6_prohibit_entry)
		goto out_ip6_null_entry;
	net->ipv6.ip6_prohibit_entry->dst.ops = &net->ipv6.ip6_dst_ops;
	dst_init_metrics(&net->ipv6.ip6_prohibit_entry->dst,
			 ip6_template_metrics, true);
	INIT_LIST_HEAD(&net->ipv6.ip6_prohibit_entry->dst.rt_uncached);

	net->ipv6.ip6_blk_hole_entry = kmemdup(&ip6_blk_hole_entry_template,
					       sizeof(*net->ipv6.ip6_blk_hole_entry),
					       GFP_KERNEL);
	if (!net->ipv6.ip6_blk_hole_entry)
		goto out_ip6_prohibit_entry;
	net->ipv6.ip6_blk_hole_entry->dst.ops = &net->ipv6.ip6_dst_ops;
	dst_init_metrics(&net->ipv6.ip6_blk_hole_entry->dst,
			 ip6_template_metrics, true);
	INIT_LIST_HEAD(&net->ipv6.ip6_blk_hole_entry->dst.rt_uncached);
#ifdef CONFIG_IPV6_SUBTREES
	net->ipv6.fib6_routes_require_src = 0;
#endif
#endif

	net->ipv6.sysctl.flush_delay = 0;
	net->ipv6.sysctl.ip6_rt_max_size = INT_MAX;
	net->ipv6.sysctl.ip6_rt_gc_min_interval = HZ / 2;
	net->ipv6.sysctl.ip6_rt_gc_timeout = 60*HZ;
	net->ipv6.sysctl.ip6_rt_gc_interval = 30*HZ;
	net->ipv6.sysctl.ip6_rt_gc_elasticity = 9;
	net->ipv6.sysctl.ip6_rt_mtu_expires = 10*60*HZ;
	net->ipv6.sysctl.ip6_rt_min_advmss = IPV6_MIN_MTU - 20 - 40;
	net->ipv6.sysctl.skip_notify_on_dev_down = 0;

	atomic_set(&net->ipv6.ip6_rt_gc_expire, 30*HZ);

	ret = 0;
out:
	return ret;

#ifdef CONFIG_IPV6_MULTIPLE_TABLES
out_ip6_prohibit_entry:
	kfree(net->ipv6.ip6_prohibit_entry);
out_ip6_null_entry:
	kfree(net->ipv6.ip6_null_entry);
#endif
out_fib6_null_entry:
	kfree(net->ipv6.fib6_null_entry);
out_ip6_dst_entries:
	dst_entries_destroy(&net->ipv6.ip6_dst_ops);
out_ip6_dst_ops:
	goto out;
}

static void __net_exit ip6_route_net_exit(struct net *net)
{
	kfree(net->ipv6.fib6_null_entry);
	kfree(net->ipv6.ip6_null_entry);
#ifdef CONFIG_IPV6_MULTIPLE_TABLES
	kfree(net->ipv6.ip6_prohibit_entry);
	kfree(net->ipv6.ip6_blk_hole_entry);
#endif
	dst_entries_destroy(&net->ipv6.ip6_dst_ops);
}

static int __net_init ip6_route_net_init_late(struct net *net)
{
#ifdef CONFIG_PROC_FS
	if (!proc_create_net("ipv6_route", 0, net->proc_net,
			     &ipv6_route_seq_ops,
			     sizeof(struct ipv6_route_iter)))
		return -ENOMEM;

	if (!proc_create_net_single("rt6_stats", 0444, net->proc_net,
				    rt6_stats_seq_show, NULL)) {
		remove_proc_entry("ipv6_route", net->proc_net);
		return -ENOMEM;
	}
#endif
	return 0;
}

static void __net_exit ip6_route_net_exit_late(struct net *net)
{
#ifdef CONFIG_PROC_FS
	remove_proc_entry("ipv6_route", net->proc_net);
	remove_proc_entry("rt6_stats", net->proc_net);
#endif
}

static struct pernet_operations ip6_route_net_ops = {
	.init = ip6_route_net_init,
	.exit = ip6_route_net_exit,
};

static int __net_init ipv6_inetpeer_init(struct net *net)
{
	struct inet_peer_base *bp = kmalloc(sizeof(*bp), GFP_KERNEL);

	if (!bp)
		return -ENOMEM;
	inet_peer_base_init(bp);
	net->ipv6.peers = bp;
	return 0;
}

static void __net_exit ipv6_inetpeer_exit(struct net *net)
{
	struct inet_peer_base *bp = net->ipv6.peers;

	net->ipv6.peers = NULL;
	inetpeer_invalidate_tree(bp);
	kfree(bp);
}

static struct pernet_operations ipv6_inetpeer_ops = {
	.init	=	ipv6_inetpeer_init,
	.exit	=	ipv6_inetpeer_exit,
};

static struct pernet_operations ip6_route_net_late_ops = {
	.init = ip6_route_net_init_late,
	.exit = ip6_route_net_exit_late,
};

static struct notifier_block ip6_route_dev_notifier = {
	.notifier_call = ip6_route_dev_notify,
	.priority = ADDRCONF_NOTIFY_PRIORITY - 10,
};

void __init ip6_route_init_special_entries(void)
{
	/* Registering of the loopback is done before this portion of code,
	 * the loopback reference in rt6_info will not be taken, do it
	 * manually for init_net */
	init_net.ipv6.fib6_null_entry->fib6_nh->fib_nh_dev = init_net.loopback_dev;
	init_net.ipv6.ip6_null_entry->dst.dev = init_net.loopback_dev;
	init_net.ipv6.ip6_null_entry->rt6i_idev = in6_dev_get(init_net.loopback_dev);
  #ifdef CONFIG_IPV6_MULTIPLE_TABLES
	init_net.ipv6.ip6_prohibit_entry->dst.dev = init_net.loopback_dev;
	init_net.ipv6.ip6_prohibit_entry->rt6i_idev = in6_dev_get(init_net.loopback_dev);
	init_net.ipv6.ip6_blk_hole_entry->dst.dev = init_net.loopback_dev;
	init_net.ipv6.ip6_blk_hole_entry->rt6i_idev = in6_dev_get(init_net.loopback_dev);
  #endif
}

#if IS_BUILTIN(CONFIG_IPV6)
#if defined(CONFIG_BPF_SYSCALL) && defined(CONFIG_PROC_FS)
DEFINE_BPF_ITER_FUNC(ipv6_route, struct bpf_iter_meta *meta, struct fib6_info *rt)

BTF_ID_LIST(btf_fib6_info_id)
BTF_ID(struct, fib6_info)

static const struct bpf_iter_seq_info ipv6_route_seq_info = {
	.seq_ops		= &ipv6_route_seq_ops,
	.init_seq_private	= bpf_iter_init_seq_net,
	.fini_seq_private	= bpf_iter_fini_seq_net,
	.seq_priv_size		= sizeof(struct ipv6_route_iter),
};

static struct bpf_iter_reg ipv6_route_reg_info = {
	.target			= "ipv6_route",
	.ctx_arg_info_size	= 1,
	.ctx_arg_info		= {
		{ offsetof(struct bpf_iter__ipv6_route, rt),
		  PTR_TO_BTF_ID_OR_NULL },
	},
	.seq_info		= &ipv6_route_seq_info,
};

static int __init bpf_iter_register(void)
{
	ipv6_route_reg_info.ctx_arg_info[0].btf_id = *btf_fib6_info_id;
	return bpf_iter_reg_target(&ipv6_route_reg_info);
}

static void bpf_iter_unregister(void)
{
	bpf_iter_unreg_target(&ipv6_route_reg_info);
}
#endif
#endif

int __init ip6_route_init(void)
{
	int ret;
	int cpu;

	ret = -ENOMEM;
	ip6_dst_ops_template.kmem_cachep =
		kmem_cache_create("ip6_dst_cache", sizeof(struct rt6_info), 0,
				  SLAB_HWCACHE_ALIGN | SLAB_ACCOUNT, NULL);
	if (!ip6_dst_ops_template.kmem_cachep)
		goto out;

	ret = dst_entries_init(&ip6_dst_blackhole_ops);
	if (ret)
		goto out_kmem_cache;

	ret = register_pernet_subsys(&ipv6_inetpeer_ops);
	if (ret)
		goto out_dst_entries;

	ret = register_pernet_subsys(&ip6_route_net_ops);
	if (ret)
		goto out_register_inetpeer;

	ip6_dst_blackhole_ops.kmem_cachep = ip6_dst_ops_template.kmem_cachep;

	ret = fib6_init();
	if (ret)
		goto out_register_subsys;

	ret = xfrm6_init();
	if (ret)
		goto out_fib6_init;

	ret = fib6_rules_init();
	if (ret)
		goto xfrm6_init;

	ret = register_pernet_subsys(&ip6_route_net_late_ops);
	if (ret)
		goto fib6_rules_init;

	ret = rtnl_register_module(THIS_MODULE, PF_INET6, RTM_NEWROUTE,
				   inet6_rtm_newroute, NULL, 0);
	if (ret < 0)
		goto out_register_late_subsys;

	ret = rtnl_register_module(THIS_MODULE, PF_INET6, RTM_DELROUTE,
				   inet6_rtm_delroute, NULL, 0);
	if (ret < 0)
		goto out_register_late_subsys;

	ret = rtnl_register_module(THIS_MODULE, PF_INET6, RTM_GETROUTE,
				   inet6_rtm_getroute, NULL,
				   RTNL_FLAG_DOIT_UNLOCKED);
	if (ret < 0)
		goto out_register_late_subsys;

	ret = register_netdevice_notifier(&ip6_route_dev_notifier);
	if (ret)
		goto out_register_late_subsys;

#if IS_BUILTIN(CONFIG_IPV6)
#if defined(CONFIG_BPF_SYSCALL) && defined(CONFIG_PROC_FS)
	ret = bpf_iter_register();
	if (ret)
		goto out_register_late_subsys;
#endif
#endif

	for_each_possible_cpu(cpu) {
		struct uncached_list *ul = per_cpu_ptr(&rt6_uncached_list, cpu);

		INIT_LIST_HEAD(&ul->head);
		INIT_LIST_HEAD(&ul->quarantine);
		spin_lock_init(&ul->lock);
	}

out:
	return ret;

out_register_late_subsys:
	rtnl_unregister_all(PF_INET6);
	unregister_pernet_subsys(&ip6_route_net_late_ops);
fib6_rules_init:
	fib6_rules_cleanup();
xfrm6_init:
	xfrm6_fini();
out_fib6_init:
	fib6_gc_cleanup();
out_register_subsys:
	unregister_pernet_subsys(&ip6_route_net_ops);
out_register_inetpeer:
	unregister_pernet_subsys(&ipv6_inetpeer_ops);
out_dst_entries:
	dst_entries_destroy(&ip6_dst_blackhole_ops);
out_kmem_cache:
	kmem_cache_destroy(ip6_dst_ops_template.kmem_cachep);
	goto out;
}

void ip6_route_cleanup(void)
{
#if IS_BUILTIN(CONFIG_IPV6)
#if defined(CONFIG_BPF_SYSCALL) && defined(CONFIG_PROC_FS)
	bpf_iter_unregister();
#endif
#endif
	unregister_netdevice_notifier(&ip6_route_dev_notifier);
	unregister_pernet_subsys(&ip6_route_net_late_ops);
	fib6_rules_cleanup();
	xfrm6_fini();
	fib6_gc_cleanup();
	unregister_pernet_subsys(&ipv6_inetpeer_ops);
	unregister_pernet_subsys(&ip6_route_net_ops);
	dst_entries_destroy(&ip6_dst_blackhole_ops);
	kmem_cache_destroy(ip6_dst_ops_template.kmem_cachep);
}<|MERGE_RESOLUTION|>--- conflicted
+++ resolved
@@ -1712,11 +1712,7 @@
 	net->ipv6.rt6_stats->fib_rt_cache++;
 
 	/* Randomize max depth to avoid some side channels attacks. */
-<<<<<<< HEAD
-	max_depth = FIB6_MAX_DEPTH + prandom_u32_max(FIB6_MAX_DEPTH);
-=======
 	max_depth = FIB6_MAX_DEPTH + get_random_u32_below(FIB6_MAX_DEPTH);
->>>>>>> eb3cdb58
 	while (bucket->depth > max_depth)
 		rt6_exception_remove_oldest(bucket);
 
