--- conflicted
+++ resolved
@@ -238,11 +238,7 @@
 	skb->protocol = htons(ETH_P_IPV6);
 	skb->dev = dev;
 
-<<<<<<< HEAD
-	if (unlikely(!idev || idev->cnf.disable_ipv6)) {
-=======
 	if (unlikely(!idev || READ_ONCE(idev->cnf.disable_ipv6))) {
->>>>>>> 2d5404ca
 		IP6_INC_STATS(net, idev, IPSTATS_MIB_OUTDISCARDS);
 		kfree_skb_reason(skb, SKB_DROP_REASON_IPV6DISABLED);
 		return 0;
@@ -473,13 +469,6 @@
 static inline int ip6_forward_finish(struct net *net, struct sock *sk,
 				     struct sk_buff *skb)
 {
-<<<<<<< HEAD
-	struct dst_entry *dst = skb_dst(skb);
-
-	__IP6_INC_STATS(net, ip6_dst_idev(dst), IPSTATS_MIB_OUTFORWDATAGRAMS);
-
-=======
->>>>>>> 2d5404ca
 #ifdef CONFIG_NET_SWITCHDEV
 	if (skb->offload_l3_fwd_mark) {
 		consume_skb(skb);
@@ -1460,13 +1449,6 @@
 	mtu = cork->gso_size ? IP6_MAX_MTU : cork->fragsize;
 	orig_mtu = mtu;
 
-<<<<<<< HEAD
-	if (cork->tx_flags & SKBTX_ANY_TSTAMP &&
-	    READ_ONCE(sk->sk_tsflags) & SOF_TIMESTAMPING_OPT_ID)
-		tskey = atomic_inc_return(&sk->sk_tskey) - 1;
-
-=======
->>>>>>> 2d5404ca
 	hh_len = LL_RESERVED_SPACE(rt->dst.dev);
 
 	fragheaderlen = sizeof(struct ipv6hdr) + rt->rt6i_nfheader_len +
@@ -1551,11 +1533,7 @@
 			}
 		}
 	} else if ((flags & MSG_SPLICE_PAGES) && length) {
-<<<<<<< HEAD
-		if (inet_sk(sk)->hdrincl)
-=======
 		if (inet_test_bit(HDRINCL, sk))
->>>>>>> 2d5404ca
 			return -EPERM;
 		if (rt->dst.dev->features & NETIF_F_SG &&
 		    getfrag == ip_generic_getfrag)
@@ -1967,11 +1945,7 @@
 		u8 icmp6_type;
 
 		if (sk->sk_socket->type == SOCK_RAW &&
-<<<<<<< HEAD
-			!(fl6->flowi6_flags & FLOWI_FLAG_KNOWN_NH))
-=======
 		   !(fl6->flowi6_flags & FLOWI_FLAG_KNOWN_NH))
->>>>>>> 2d5404ca
 			icmp6_type = fl6->fl6_icmp_type;
 		else
 			icmp6_type = icmp6_hdr(skb)->icmp6_type;
