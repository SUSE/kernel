/*
 *	IPv6 output functions
 *	Linux INET6 implementation
 *
 *	Authors:
 *	Pedro Roque		<roque@di.fc.ul.pt>
 *
 *	Based on linux/net/ipv4/ip_output.c
 *
 *	This program is free software; you can redistribute it and/or
 *      modify it under the terms of the GNU General Public License
 *      as published by the Free Software Foundation; either version
 *      2 of the License, or (at your option) any later version.
 *
 *	Changes:
 *	A.N.Kuznetsov	:	airthmetics in fragmentation.
 *				extension headers are implemented.
 *				route changes now work.
 *				ip6_forward does not confuse sniffers.
 *				etc.
 *
 *      H. von Brand    :       Added missing #include <linux/string.h>
 *	Imran Patel	:	frag id should be in NBO
 *      Kazunori MIYAZAWA @USAGI
 *			:       add ip6_append_data and related functions
 *				for datagram xmit
 */

#include <linux/errno.h>
#include <linux/kernel.h>
#include <linux/string.h>
#include <linux/socket.h>
#include <linux/net.h>
#include <linux/netdevice.h>
#include <linux/if_arp.h>
#include <linux/in6.h>
#include <linux/tcp.h>
#include <linux/route.h>
#include <linux/module.h>
#include <linux/slab.h>

#include <linux/netfilter.h>
#include <linux/netfilter_ipv6.h>

#include <net/sock.h>
#include <net/snmp.h>

#include <net/ipv6.h>
#include <net/ndisc.h>
#include <net/protocol.h>
#include <net/ip6_route.h>
#include <net/addrconf.h>
#include <net/rawv6.h>
#include <net/icmp.h>
#include <net/xfrm.h>
#include <net/checksum.h>
#include <linux/mroute6.h>

static int ip6_finish_output2(struct sk_buff *skb)
{
	struct dst_entry *dst = skb_dst(skb);
	struct net_device *dev = dst->dev;
	struct neighbour *neigh;
	struct in6_addr *nexthop;
	int ret;

	skb->protocol = htons(ETH_P_IPV6);
	skb->dev = dev;

	if (ipv6_addr_is_multicast(&ipv6_hdr(skb)->daddr)) {
		struct inet6_dev *idev = ip6_dst_idev(skb_dst(skb));

		if (!(dev->flags & IFF_LOOPBACK) && sk_mc_loop(skb->sk) &&
		    ((mroute6_socket(dev_net(dev), skb) &&
		     !(IP6CB(skb)->flags & IP6SKB_FORWARDED)) ||
		     ipv6_chk_mcast_addr(dev, &ipv6_hdr(skb)->daddr,
					 &ipv6_hdr(skb)->saddr))) {
			struct sk_buff *newskb = skb_clone(skb, GFP_ATOMIC);

			/* Do not check for IFF_ALLMULTI; multicast routing
			   is not supported in any case.
			 */
			if (newskb)
				NF_HOOK(NFPROTO_IPV6, NF_INET_POST_ROUTING,
					newskb, NULL, newskb->dev,
					dev_loopback_xmit);

			if (ipv6_hdr(skb)->hop_limit == 0) {
				IP6_INC_STATS(dev_net(dev), idev,
					      IPSTATS_MIB_OUTDISCARDS);
				kfree_skb(skb);
				return 0;
			}
		}

		IP6_UPD_PO_STATS(dev_net(dev), idev, IPSTATS_MIB_OUTMCAST,
				skb->len);

		if (IPV6_ADDR_MC_SCOPE(&ipv6_hdr(skb)->daddr) <=
		    IPV6_ADDR_SCOPE_NODELOCAL &&
		    !(dev->flags & IFF_LOOPBACK)) {
			kfree_skb(skb);
			return 0;
		}
	}

	rcu_read_lock_bh();
	nexthop = rt6_nexthop((struct rt6_info *)dst);
	neigh = __ipv6_neigh_lookup_noref(dst->dev, nexthop);
	if (unlikely(!neigh))
		neigh = __neigh_create(&nd_tbl, nexthop, dst->dev, false);
	if (!IS_ERR(neigh)) {
		ret = dst_neigh_output(dst, neigh, skb);
		rcu_read_unlock_bh();
		return ret;
	}
	rcu_read_unlock_bh();

	IP6_INC_STATS(dev_net(dst->dev),
		      ip6_dst_idev(dst), IPSTATS_MIB_OUTNOROUTES);
	kfree_skb(skb);
	return -EINVAL;
}

static int ip6_finish_output(struct sk_buff *skb)
{
	if ((skb->len > ip6_skb_dst_mtu(skb) && !skb_is_gso(skb)) ||
	    dst_allfrag(skb_dst(skb)) ||
	    (IP6CB(skb)->frag_max_size && skb->len > IP6CB(skb)->frag_max_size))
		return ip6_fragment(skb, ip6_finish_output2);
	else
		return ip6_finish_output2(skb);
}

int ip6_output(struct sock *sk, struct sk_buff *skb)
{
	struct net_device *dev = skb_dst(skb)->dev;
	struct inet6_dev *idev = ip6_dst_idev(skb_dst(skb));
	if (unlikely(idev->cnf.disable_ipv6)) {
		IP6_INC_STATS(dev_net(dev), idev,
			      IPSTATS_MIB_OUTDISCARDS);
		kfree_skb(skb);
		return 0;
	}

	return NF_HOOK_COND(NFPROTO_IPV6, NF_INET_POST_ROUTING, skb, NULL, dev,
			    ip6_finish_output,
			    !(IP6CB(skb)->flags & IP6SKB_REROUTED));
}

/*
 *	xmit an sk_buff (used by TCP, SCTP and DCCP)
 */

int ip6_xmit(struct sock *sk, struct sk_buff *skb, struct flowi6 *fl6,
	     struct ipv6_txoptions *opt, int tclass)
{
	struct net *net = sock_net(sk);
	struct ipv6_pinfo *np = inet6_sk(sk);
	struct in6_addr *first_hop = &fl6->daddr;
	struct dst_entry *dst = skb_dst(skb);
	struct ipv6hdr *hdr;
	u8  proto = fl6->flowi6_proto;
	int seg_len = skb->len;
	int hlimit = -1;
	u32 mtu;

	if (opt) {
		unsigned int head_room;

		/* First: exthdrs may take lots of space (~8K for now)
		   MAX_HEADER is not enough.
		 */
		head_room = opt->opt_nflen + opt->opt_flen;
		seg_len += head_room;
		head_room += sizeof(struct ipv6hdr) + LL_RESERVED_SPACE(dst->dev);

		if (skb_headroom(skb) < head_room) {
			struct sk_buff *skb2 = skb_realloc_headroom(skb, head_room);
			if (skb2 == NULL) {
				IP6_INC_STATS(net, ip6_dst_idev(skb_dst(skb)),
					      IPSTATS_MIB_OUTDISCARDS);
				kfree_skb(skb);
				return -ENOBUFS;
			}
			consume_skb(skb);
			skb = skb2;
			skb_set_owner_w(skb, sk);
		}
		if (opt->opt_flen)
			ipv6_push_frag_opts(skb, opt, &proto);
		if (opt->opt_nflen)
			ipv6_push_nfrag_opts(skb, opt, &proto, &first_hop);
	}

	skb_push(skb, sizeof(struct ipv6hdr));
	skb_reset_network_header(skb);
	hdr = ipv6_hdr(skb);

	/*
	 *	Fill in the IPv6 header
	 */
	if (np)
		hlimit = np->hop_limit;
	if (hlimit < 0)
		hlimit = ip6_dst_hoplimit(dst);

	ip6_flow_hdr(hdr, tclass, ip6_make_flowlabel(net, skb, fl6->flowlabel,
						     np->autoflowlabel));

	hdr->payload_len = htons(seg_len);
	hdr->nexthdr = proto;
	hdr->hop_limit = hlimit;

	hdr->saddr = fl6->saddr;
	hdr->daddr = *first_hop;

	skb->protocol = htons(ETH_P_IPV6);
	skb->priority = sk->sk_priority;
	skb->mark = sk->sk_mark;

	mtu = dst_mtu(dst);
	if ((skb->len <= mtu) || skb->ignore_df || skb_is_gso(skb)) {
		IP6_UPD_PO_STATS(net, ip6_dst_idev(skb_dst(skb)),
			      IPSTATS_MIB_OUT, skb->len);
		return NF_HOOK(NFPROTO_IPV6, NF_INET_LOCAL_OUT, skb, NULL,
			       dst->dev, dst_output);
	}

	skb->dev = dst->dev;
	ipv6_local_error(sk, EMSGSIZE, fl6, mtu);
	IP6_INC_STATS(net, ip6_dst_idev(skb_dst(skb)), IPSTATS_MIB_FRAGFAILS);
	kfree_skb(skb);
	return -EMSGSIZE;
}
EXPORT_SYMBOL(ip6_xmit);

static int ip6_call_ra_chain(struct sk_buff *skb, int sel)
{
	struct ip6_ra_chain *ra;
	struct sock *last = NULL;

	read_lock(&ip6_ra_lock);
	for (ra = ip6_ra_chain; ra; ra = ra->next) {
		struct sock *sk = ra->sk;
		if (sk && ra->sel == sel &&
		    (!sk->sk_bound_dev_if ||
		     sk->sk_bound_dev_if == skb->dev->ifindex)) {
			if (last) {
				struct sk_buff *skb2 = skb_clone(skb, GFP_ATOMIC);
				if (skb2)
					rawv6_rcv(last, skb2);
			}
			last = sk;
		}
	}

	if (last) {
		rawv6_rcv(last, skb);
		read_unlock(&ip6_ra_lock);
		return 1;
	}
	read_unlock(&ip6_ra_lock);
	return 0;
}

static int ip6_forward_proxy_check(struct sk_buff *skb)
{
	struct ipv6hdr *hdr = ipv6_hdr(skb);
	u8 nexthdr = hdr->nexthdr;
	__be16 frag_off;
	int offset;

	if (ipv6_ext_hdr(nexthdr)) {
		offset = ipv6_skip_exthdr(skb, sizeof(*hdr), &nexthdr, &frag_off);
		if (offset < 0)
			return 0;
	} else
		offset = sizeof(struct ipv6hdr);

	if (nexthdr == IPPROTO_ICMPV6) {
		struct icmp6hdr *icmp6;

		if (!pskb_may_pull(skb, (skb_network_header(skb) +
					 offset + 1 - skb->data)))
			return 0;

		icmp6 = (struct icmp6hdr *)(skb_network_header(skb) + offset);

		switch (icmp6->icmp6_type) {
		case NDISC_ROUTER_SOLICITATION:
		case NDISC_ROUTER_ADVERTISEMENT:
		case NDISC_NEIGHBOUR_SOLICITATION:
		case NDISC_NEIGHBOUR_ADVERTISEMENT:
		case NDISC_REDIRECT:
			/* For reaction involving unicast neighbor discovery
			 * message destined to the proxied address, pass it to
			 * input function.
			 */
			return 1;
		default:
			break;
		}
	}

	/*
	 * The proxying router can't forward traffic sent to a link-local
	 * address, so signal the sender and discard the packet. This
	 * behavior is clarified by the MIPv6 specification.
	 */
	if (ipv6_addr_type(&hdr->daddr) & IPV6_ADDR_LINKLOCAL) {
		dst_link_failure(skb);
		return -1;
	}

	return 0;
}

static inline int ip6_forward_finish(struct sk_buff *skb)
{
	skb_sender_cpu_clear(skb);
	return dst_output(skb);
}

static unsigned int ip6_dst_mtu_forward(const struct dst_entry *dst)
{
	unsigned int mtu;
	struct inet6_dev *idev;

	if (dst_metric_locked(dst, RTAX_MTU)) {
		mtu = dst_metric_raw(dst, RTAX_MTU);
		if (mtu)
			return mtu;
	}

	mtu = IPV6_MIN_MTU;
	rcu_read_lock();
	idev = __in6_dev_get(dst->dev);
	if (idev)
		mtu = idev->cnf.mtu6;
	rcu_read_unlock();

	return mtu;
}

static bool ip6_pkt_too_big(const struct sk_buff *skb, unsigned int mtu)
{
	if (skb->len <= mtu)
		return false;

	/* ipv6 conntrack defrag sets max_frag_size + ignore_df */
	if (IP6CB(skb)->frag_max_size && IP6CB(skb)->frag_max_size > mtu)
		return true;

	if (skb->ignore_df)
		return false;

	if (skb_is_gso(skb) && skb_gso_network_seglen(skb) <= mtu)
		return false;

	return true;
}

int ip6_forward(struct sk_buff *skb)
{
	struct dst_entry *dst = skb_dst(skb);
	struct ipv6hdr *hdr = ipv6_hdr(skb);
	struct inet6_skb_parm *opt = IP6CB(skb);
	struct net *net = dev_net(dst->dev);
	u32 mtu;

	if (net->ipv6.devconf_all->forwarding == 0)
		goto error;

	if (skb->pkt_type != PACKET_HOST)
		goto drop;

	if (skb_warn_if_lro(skb))
		goto drop;

	if (!xfrm6_policy_check(NULL, XFRM_POLICY_FWD, skb)) {
		IP6_INC_STATS_BH(net, ip6_dst_idev(dst),
				 IPSTATS_MIB_INDISCARDS);
		goto drop;
	}

	skb_forward_csum(skb);

	/*
	 *	We DO NOT make any processing on
	 *	RA packets, pushing them to user level AS IS
	 *	without ane WARRANTY that application will be able
	 *	to interpret them. The reason is that we
	 *	cannot make anything clever here.
	 *
	 *	We are not end-node, so that if packet contains
	 *	AH/ESP, we cannot make anything.
	 *	Defragmentation also would be mistake, RA packets
	 *	cannot be fragmented, because there is no warranty
	 *	that different fragments will go along one path. --ANK
	 */
	if (unlikely(opt->flags & IP6SKB_ROUTERALERT)) {
		if (ip6_call_ra_chain(skb, ntohs(opt->ra)))
			return 0;
	}

	/*
	 *	check and decrement ttl
	 */
	if (hdr->hop_limit <= 1) {
		/* Force OUTPUT device used as source address */
		skb->dev = dst->dev;
		icmpv6_send(skb, ICMPV6_TIME_EXCEED, ICMPV6_EXC_HOPLIMIT, 0);
		IP6_INC_STATS_BH(net, ip6_dst_idev(dst),
				 IPSTATS_MIB_INHDRERRORS);

		kfree_skb(skb);
		return -ETIMEDOUT;
	}

	/* XXX: idev->cnf.proxy_ndp? */
	if (net->ipv6.devconf_all->proxy_ndp &&
	    pneigh_lookup(&nd_tbl, net, &hdr->daddr, skb->dev, 0)) {
		int proxied = ip6_forward_proxy_check(skb);
		if (proxied > 0)
			return ip6_input(skb);
		else if (proxied < 0) {
			IP6_INC_STATS_BH(net, ip6_dst_idev(dst),
					 IPSTATS_MIB_INDISCARDS);
			goto drop;
		}
	}

	if (!xfrm6_route_forward(skb)) {
		IP6_INC_STATS_BH(net, ip6_dst_idev(dst),
				 IPSTATS_MIB_INDISCARDS);
		goto drop;
	}
	dst = skb_dst(skb);

	/* IPv6 specs say nothing about it, but it is clear that we cannot
	   send redirects to source routed frames.
	   We don't send redirects to frames decapsulated from IPsec.
	 */
	if (skb->dev == dst->dev && opt->srcrt == 0 && !skb_sec_path(skb)) {
		struct in6_addr *target = NULL;
		struct inet_peer *peer;
		struct rt6_info *rt;

		/*
		 *	incoming and outgoing devices are the same
		 *	send a redirect.
		 */

		rt = (struct rt6_info *) dst;
		if (rt->rt6i_flags & RTF_GATEWAY)
			target = &rt->rt6i_gateway;
		else
			target = &hdr->daddr;

		peer = inet_getpeer_v6(net->ipv6.peers, &rt->rt6i_dst.addr, 1);

		/* Limit redirects both by destination (here)
		   and by source (inside ndisc_send_redirect)
		 */
		if (inet_peer_xrlim_allow(peer, 1*HZ))
			ndisc_send_redirect(skb, target);
		if (peer)
			inet_putpeer(peer);
	} else {
		int addrtype = ipv6_addr_type(&hdr->saddr);

		/* This check is security critical. */
		if (addrtype == IPV6_ADDR_ANY ||
		    addrtype & (IPV6_ADDR_MULTICAST | IPV6_ADDR_LOOPBACK))
			goto error;
		if (addrtype & IPV6_ADDR_LINKLOCAL) {
			icmpv6_send(skb, ICMPV6_DEST_UNREACH,
				    ICMPV6_NOT_NEIGHBOUR, 0);
			goto error;
		}
	}

	mtu = ip6_dst_mtu_forward(dst);
	if (mtu < IPV6_MIN_MTU)
		mtu = IPV6_MIN_MTU;

	if (ip6_pkt_too_big(skb, mtu)) {
		/* Again, force OUTPUT device used as source address */
		skb->dev = dst->dev;
		icmpv6_send(skb, ICMPV6_PKT_TOOBIG, 0, mtu);
		IP6_INC_STATS_BH(net, ip6_dst_idev(dst),
				 IPSTATS_MIB_INTOOBIGERRORS);
		IP6_INC_STATS_BH(net, ip6_dst_idev(dst),
				 IPSTATS_MIB_FRAGFAILS);
		kfree_skb(skb);
		return -EMSGSIZE;
	}

	if (skb_cow(skb, dst->dev->hard_header_len)) {
		IP6_INC_STATS_BH(net, ip6_dst_idev(dst),
				 IPSTATS_MIB_OUTDISCARDS);
		goto drop;
	}

	hdr = ipv6_hdr(skb);

	/* Mangling hops number delayed to point after skb COW */

	hdr->hop_limit--;

	IP6_INC_STATS_BH(net, ip6_dst_idev(dst), IPSTATS_MIB_OUTFORWDATAGRAMS);
	IP6_ADD_STATS_BH(net, ip6_dst_idev(dst), IPSTATS_MIB_OUTOCTETS, skb->len);
	return NF_HOOK(NFPROTO_IPV6, NF_INET_FORWARD, skb, skb->dev, dst->dev,
		       ip6_forward_finish);

error:
	IP6_INC_STATS_BH(net, ip6_dst_idev(dst), IPSTATS_MIB_INADDRERRORS);
drop:
	kfree_skb(skb);
	return -EINVAL;
}

static void ip6_copy_metadata(struct sk_buff *to, struct sk_buff *from)
{
	to->pkt_type = from->pkt_type;
	to->priority = from->priority;
	to->protocol = from->protocol;
	skb_dst_drop(to);
	skb_dst_set(to, dst_clone(skb_dst(from)));
	to->dev = from->dev;
	to->mark = from->mark;

#ifdef CONFIG_NET_SCHED
	to->tc_index = from->tc_index;
#endif
	nf_copy(to, from);
	skb_copy_secmark(to, from);
}

int ip6_fragment(struct sk_buff *skb, int (*output)(struct sk_buff *))
{
	struct sk_buff *frag;
	struct rt6_info *rt = (struct rt6_info *)skb_dst(skb);
	struct ipv6_pinfo *np = skb->sk && !dev_recursion_level() ?
				inet6_sk(skb->sk) : NULL;
	struct ipv6hdr *tmp_hdr;
	struct frag_hdr *fh;
	unsigned int mtu, hlen, left, len;
	int hroom, troom;
	__be32 frag_id = 0;
	int ptr, offset = 0, err = 0;
	u8 *prevhdr, nexthdr = 0;
	struct net *net = dev_net(skb_dst(skb)->dev);

	hlen = ip6_find_1stfragopt(skb, &prevhdr);
	nexthdr = *prevhdr;

	mtu = ip6_skb_dst_mtu(skb);

	/* We must not fragment if the socket is set to force MTU discovery
	 * or if the skb it not generated by a local socket.
	 */
	if (unlikely(!skb->ignore_df && skb->len > mtu) ||
		     (IP6CB(skb)->frag_max_size &&
		      IP6CB(skb)->frag_max_size > mtu)) {
		if (skb->sk && dst_allfrag(skb_dst(skb)))
			sk_nocaps_add(skb->sk, NETIF_F_GSO_MASK);

		skb->dev = skb_dst(skb)->dev;
		icmpv6_send(skb, ICMPV6_PKT_TOOBIG, 0, mtu);
		IP6_INC_STATS(net, ip6_dst_idev(skb_dst(skb)),
			      IPSTATS_MIB_FRAGFAILS);
		kfree_skb(skb);
		return -EMSGSIZE;
	}

	if (np && np->frag_size < mtu) {
		if (np->frag_size)
			mtu = np->frag_size;
	}
	mtu -= hlen + sizeof(struct frag_hdr);

	if (skb_has_frag_list(skb)) {
		int first_len = skb_pagelen(skb);
		struct sk_buff *frag2;

		if (first_len - hlen > mtu ||
		    ((first_len - hlen) & 7) ||
		    skb_cloned(skb))
			goto slow_path;

		skb_walk_frags(skb, frag) {
			/* Correct geometry. */
			if (frag->len > mtu ||
			    ((frag->len & 7) && frag->next) ||
			    skb_headroom(frag) < hlen)
				goto slow_path_clean;

			/* Partially cloned skb? */
			if (skb_shared(frag))
				goto slow_path_clean;

			BUG_ON(frag->sk);
			if (skb->sk) {
				frag->sk = skb->sk;
				frag->destructor = sock_wfree;
			}
			skb->truesize -= frag->truesize;
		}

		err = 0;
		offset = 0;
		frag = skb_shinfo(skb)->frag_list;
		skb_frag_list_init(skb);
		/* BUILD HEADER */

		*prevhdr = NEXTHDR_FRAGMENT;
		tmp_hdr = kmemdup(skb_network_header(skb), hlen, GFP_ATOMIC);
		if (!tmp_hdr) {
			IP6_INC_STATS(net, ip6_dst_idev(skb_dst(skb)),
				      IPSTATS_MIB_FRAGFAILS);
			return -ENOMEM;
		}

		__skb_pull(skb, hlen);
		fh = (struct frag_hdr *)__skb_push(skb, sizeof(struct frag_hdr));
		__skb_push(skb, hlen);
		skb_reset_network_header(skb);
		memcpy(skb_network_header(skb), tmp_hdr, hlen);

		ipv6_select_ident(fh, rt);
		fh->nexthdr = nexthdr;
		fh->reserved = 0;
		fh->frag_off = htons(IP6_MF);
		frag_id = fh->identification;

		first_len = skb_pagelen(skb);
		skb->data_len = first_len - skb_headlen(skb);
		skb->len = first_len;
		ipv6_hdr(skb)->payload_len = htons(first_len -
						   sizeof(struct ipv6hdr));

		dst_hold(&rt->dst);

		for (;;) {
			/* Prepare header of the next frame,
			 * before previous one went down. */
			if (frag) {
				frag->ip_summed = CHECKSUM_NONE;
				skb_reset_transport_header(frag);
				fh = (struct frag_hdr *)__skb_push(frag, sizeof(struct frag_hdr));
				__skb_push(frag, hlen);
				skb_reset_network_header(frag);
				memcpy(skb_network_header(frag), tmp_hdr,
				       hlen);
				offset += skb->len - hlen - sizeof(struct frag_hdr);
				fh->nexthdr = nexthdr;
				fh->reserved = 0;
				fh->frag_off = htons(offset);
				if (frag->next != NULL)
					fh->frag_off |= htons(IP6_MF);
				fh->identification = frag_id;
				ipv6_hdr(frag)->payload_len =
						htons(frag->len -
						      sizeof(struct ipv6hdr));
				ip6_copy_metadata(frag, skb);
			}

			err = output(skb);
			if (!err)
				IP6_INC_STATS(net, ip6_dst_idev(&rt->dst),
					      IPSTATS_MIB_FRAGCREATES);

			if (err || !frag)
				break;

			skb = frag;
			frag = skb->next;
			skb->next = NULL;
		}

		kfree(tmp_hdr);

		if (err == 0) {
			IP6_INC_STATS(net, ip6_dst_idev(&rt->dst),
				      IPSTATS_MIB_FRAGOKS);
			ip6_rt_put(rt);
			return 0;
		}

		kfree_skb_list(frag);

		IP6_INC_STATS(net, ip6_dst_idev(&rt->dst),
			      IPSTATS_MIB_FRAGFAILS);
		ip6_rt_put(rt);
		return err;

slow_path_clean:
		skb_walk_frags(skb, frag2) {
			if (frag2 == frag)
				break;
			frag2->sk = NULL;
			frag2->destructor = NULL;
			skb->truesize += frag2->truesize;
		}
	}

slow_path:
	if ((skb->ip_summed == CHECKSUM_PARTIAL) &&
	    skb_checksum_help(skb))
		goto fail;

	left = skb->len - hlen;		/* Space per frame */
	ptr = hlen;			/* Where to start from */

	/*
	 *	Fragment the datagram.
	 */

	*prevhdr = NEXTHDR_FRAGMENT;
	hroom = LL_RESERVED_SPACE(rt->dst.dev);
	troom = rt->dst.dev->needed_tailroom;

	/*
	 *	Keep copying data until we run out.
	 */
	while (left > 0)	{
		len = left;
		/* IF: it doesn't fit, use 'mtu' - the data space left */
		if (len > mtu)
			len = mtu;
		/* IF: we are not sending up to and including the packet end
		   then align the next start on an eight byte boundary */
		if (len < left)	{
			len &= ~7;
		}

		/* Allocate buffer */
		frag = alloc_skb(len + hlen + sizeof(struct frag_hdr) +
				 hroom + troom, GFP_ATOMIC);
		if (!frag) {
			IP6_INC_STATS(net, ip6_dst_idev(skb_dst(skb)),
				      IPSTATS_MIB_FRAGFAILS);
			err = -ENOMEM;
			goto fail;
		}

		/*
		 *	Set up data on packet
		 */

		ip6_copy_metadata(frag, skb);
		skb_reserve(frag, hroom);
		skb_put(frag, len + hlen + sizeof(struct frag_hdr));
		skb_reset_network_header(frag);
		fh = (struct frag_hdr *)(skb_network_header(frag) + hlen);
		frag->transport_header = (frag->network_header + hlen +
					  sizeof(struct frag_hdr));

		/*
		 *	Charge the memory for the fragment to any owner
		 *	it might possess
		 */
		if (skb->sk)
			skb_set_owner_w(frag, skb->sk);

		/*
		 *	Copy the packet header into the new buffer.
		 */
		skb_copy_from_linear_data(skb, skb_network_header(frag), hlen);

		/*
		 *	Build fragment header.
		 */
		fh->nexthdr = nexthdr;
		fh->reserved = 0;
		if (!frag_id) {
			ipv6_select_ident(fh, rt);
			frag_id = fh->identification;
		} else
			fh->identification = frag_id;

		/*
		 *	Copy a block of the IP datagram.
		 */
		BUG_ON(skb_copy_bits(skb, ptr, skb_transport_header(frag),
				     len));
		left -= len;

		fh->frag_off = htons(offset);
		if (left > 0)
			fh->frag_off |= htons(IP6_MF);
		ipv6_hdr(frag)->payload_len = htons(frag->len -
						    sizeof(struct ipv6hdr));

		ptr += len;
		offset += len;

		/*
		 *	Put this fragment into the sending queue.
		 */
		err = output(frag);
		if (err)
			goto fail;

		IP6_INC_STATS(net, ip6_dst_idev(skb_dst(skb)),
			      IPSTATS_MIB_FRAGCREATES);
	}
	IP6_INC_STATS(net, ip6_dst_idev(skb_dst(skb)),
		      IPSTATS_MIB_FRAGOKS);
	consume_skb(skb);
	return err;

fail:
	IP6_INC_STATS(net, ip6_dst_idev(skb_dst(skb)),
		      IPSTATS_MIB_FRAGFAILS);
	kfree_skb(skb);
	return err;
}

static inline int ip6_rt_check(const struct rt6key *rt_key,
			       const struct in6_addr *fl_addr,
			       const struct in6_addr *addr_cache)
{
	return (rt_key->plen != 128 || !ipv6_addr_equal(fl_addr, &rt_key->addr)) &&
		(addr_cache == NULL || !ipv6_addr_equal(fl_addr, addr_cache));
}

static struct dst_entry *ip6_sk_dst_check(struct sock *sk,
					  struct dst_entry *dst,
					  const struct flowi6 *fl6)
{
	struct ipv6_pinfo *np = inet6_sk(sk);
	struct rt6_info *rt;

	if (!dst)
		goto out;

	if (dst->ops->family != AF_INET6) {
		dst_release(dst);
		return NULL;
	}

	rt = (struct rt6_info *)dst;
	/* Yes, checking route validity in not connected
	 * case is not very simple. Take into account,
	 * that we do not support routing by source, TOS,
	 * and MSG_DONTROUTE		--ANK (980726)
	 *
	 * 1. ip6_rt_check(): If route was host route,
	 *    check that cached destination is current.
	 *    If it is network route, we still may
	 *    check its validity using saved pointer
	 *    to the last used address: daddr_cache.
	 *    We do not want to save whole address now,
	 *    (because main consumer of this service
	 *    is tcp, which has not this problem),
	 *    so that the last trick works only on connected
	 *    sockets.
	 * 2. oif also should be the same.
	 */
	if (ip6_rt_check(&rt->rt6i_dst, &fl6->daddr, np->daddr_cache) ||
#ifdef CONFIG_IPV6_SUBTREES
	    ip6_rt_check(&rt->rt6i_src, &fl6->saddr, np->saddr_cache) ||
#endif
	    (fl6->flowi6_oif && fl6->flowi6_oif != dst->dev->ifindex)) {
		dst_release(dst);
		dst = NULL;
	}

out:
	return dst;
}

static int ip6_dst_lookup_tail(struct sock *sk,
			       struct dst_entry **dst, struct flowi6 *fl6)
{
	struct net *net = sock_net(sk);
#ifdef CONFIG_IPV6_OPTIMISTIC_DAD
	struct neighbour *n;
	struct rt6_info *rt;
#endif
	int err;

	if (*dst == NULL)
		*dst = ip6_route_output(net, sk, fl6);

	err = (*dst)->error;
	if (err)
		goto out_err_release;

	if (ipv6_addr_any(&fl6->saddr)) {
		struct rt6_info *rt = (struct rt6_info *) *dst;
		err = ip6_route_get_saddr(net, rt, &fl6->daddr,
					  sk ? inet6_sk(sk)->srcprefs : 0,
					  &fl6->saddr);
		if (err)
			goto out_err_release;
	}

#ifdef CONFIG_IPV6_OPTIMISTIC_DAD
	/*
	 * Here if the dst entry we've looked up
	 * has a neighbour entry that is in the INCOMPLETE
	 * state and the src address from the flow is
	 * marked as OPTIMISTIC, we release the found
	 * dst entry and replace it instead with the
	 * dst entry of the nexthop router
	 */
	rt = (struct rt6_info *) *dst;
	rcu_read_lock_bh();
	n = __ipv6_neigh_lookup_noref(rt->dst.dev, rt6_nexthop(rt));
	err = n && !(n->nud_state & NUD_VALID) ? -EINVAL : 0;
	rcu_read_unlock_bh();

	if (err) {
		struct inet6_ifaddr *ifp;
		struct flowi6 fl_gw6;
		int redirect;

		ifp = ipv6_get_ifaddr(net, &fl6->saddr,
				      (*dst)->dev, 1);

		redirect = (ifp && ifp->flags & IFA_F_OPTIMISTIC);
		if (ifp)
			in6_ifa_put(ifp);

		if (redirect) {
			/*
			 * We need to get the dst entry for the
			 * default router instead
			 */
			dst_release(*dst);
			memcpy(&fl_gw6, fl6, sizeof(struct flowi6));
			memset(&fl_gw6.daddr, 0, sizeof(struct in6_addr));
			*dst = ip6_route_output(net, sk, &fl_gw6);
			err = (*dst)->error;
			if (err)
				goto out_err_release;
		}
	}
#endif

	return 0;

out_err_release:
	if (err == -ENETUNREACH)
		IP6_INC_STATS(net, NULL, IPSTATS_MIB_OUTNOROUTES);
	dst_release(*dst);
	*dst = NULL;
	return err;
}

/**
 *	ip6_dst_lookup - perform route lookup on flow
 *	@sk: socket which provides route info
 *	@dst: pointer to dst_entry * for result
 *	@fl6: flow to lookup
 *
 *	This function performs a route lookup on the given flow.
 *
 *	It returns zero on success, or a standard errno code on error.
 */
int ip6_dst_lookup(struct sock *sk, struct dst_entry **dst, struct flowi6 *fl6)
{
	*dst = NULL;
	return ip6_dst_lookup_tail(sk, dst, fl6);
}
EXPORT_SYMBOL_GPL(ip6_dst_lookup);

/**
 *	ip6_dst_lookup_flow - perform route lookup on flow with ipsec
 *	@sk: socket which provides route info
 *	@fl6: flow to lookup
 *	@final_dst: final destination address for ipsec lookup
 *
 *	This function performs a route lookup on the given flow.
 *
 *	It returns a valid dst pointer on success, or a pointer encoded
 *	error code.
 */
struct dst_entry *ip6_dst_lookup_flow(struct sock *sk, struct flowi6 *fl6,
				      const struct in6_addr *final_dst)
{
	struct dst_entry *dst = NULL;
	int err;

	err = ip6_dst_lookup_tail(sk, &dst, fl6);
	if (err)
		return ERR_PTR(err);
	if (final_dst)
		fl6->daddr = *final_dst;

	return xfrm_lookup_route(sock_net(sk), dst, flowi6_to_flowi(fl6), sk, 0);
}
EXPORT_SYMBOL_GPL(ip6_dst_lookup_flow);

/**
 *	ip6_sk_dst_lookup_flow - perform socket cached route lookup on flow
 *	@sk: socket which provides the dst cache and route info
 *	@fl6: flow to lookup
 *	@final_dst: final destination address for ipsec lookup
 *
 *	This function performs a route lookup on the given flow with the
 *	possibility of using the cached route in the socket if it is valid.
 *	It will take the socket dst lock when operating on the dst cache.
 *	As a result, this function can only be used in process context.
 *
 *	It returns a valid dst pointer on success, or a pointer encoded
 *	error code.
 */
struct dst_entry *ip6_sk_dst_lookup_flow(struct sock *sk, struct flowi6 *fl6,
					 const struct in6_addr *final_dst)
{
	struct dst_entry *dst = sk_dst_check(sk, inet6_sk(sk)->dst_cookie);
	int err;

	dst = ip6_sk_dst_check(sk, dst, fl6);

	err = ip6_dst_lookup_tail(sk, &dst, fl6);
	if (err)
		return ERR_PTR(err);
	if (final_dst)
		fl6->daddr = *final_dst;

	return xfrm_lookup_route(sock_net(sk), dst, flowi6_to_flowi(fl6), sk, 0);
}
EXPORT_SYMBOL_GPL(ip6_sk_dst_lookup_flow);

static inline int ip6_ufo_append_data(struct sock *sk,
			struct sk_buff_head *queue,
			int getfrag(void *from, char *to, int offset, int len,
			int odd, struct sk_buff *skb),
			void *from, int length, int hh_len, int fragheaderlen,
			int transhdrlen, int mtu, unsigned int flags,
			struct rt6_info *rt)

{
	struct sk_buff *skb;
	struct frag_hdr fhdr;
	int err;

	/* There is support for UDP large send offload by network
	 * device, so create one single skb packet containing complete
	 * udp datagram
	 */
	skb = skb_peek_tail(queue);
	if (skb == NULL) {
		skb = sock_alloc_send_skb(sk,
			hh_len + fragheaderlen + transhdrlen + 20,
			(flags & MSG_DONTWAIT), &err);
		if (skb == NULL)
			return err;

		/* reserve space for Hardware header */
		skb_reserve(skb, hh_len);

		/* create space for UDP/IP header */
		skb_put(skb, fragheaderlen + transhdrlen);

		/* initialize network header pointer */
		skb_reset_network_header(skb);

		/* initialize protocol header pointer */
		skb->transport_header = skb->network_header + fragheaderlen;

		skb->protocol = htons(ETH_P_IPV6);
		skb->csum = 0;

		__skb_queue_tail(queue, skb);
	} else if (skb_is_gso(skb)) {
		goto append;
	}

	skb->ip_summed = CHECKSUM_PARTIAL;
	/* Specify the length of each IPv6 datagram fragment.
	 * It has to be a multiple of 8.
	 */
	skb_shinfo(skb)->gso_size = (mtu - fragheaderlen -
				     sizeof(struct frag_hdr)) & ~7;
	skb_shinfo(skb)->gso_type = SKB_GSO_UDP;
	ipv6_select_ident(&fhdr, rt);
	skb_shinfo(skb)->ip6_frag_id = fhdr.identification;

append:
	return skb_append_datato_frags(sk, skb, getfrag, from,
				       (length - transhdrlen));
}

static inline struct ipv6_opt_hdr *ip6_opt_dup(struct ipv6_opt_hdr *src,
					       gfp_t gfp)
{
	return src ? kmemdup(src, (src->hdrlen + 1) * 8, gfp) : NULL;
}

static inline struct ipv6_rt_hdr *ip6_rthdr_dup(struct ipv6_rt_hdr *src,
						gfp_t gfp)
{
	return src ? kmemdup(src, (src->hdrlen + 1) * 8, gfp) : NULL;
}

static void ip6_append_data_mtu(unsigned int *mtu,
				int *maxfraglen,
				unsigned int fragheaderlen,
				struct sk_buff *skb,
				struct rt6_info *rt,
				unsigned int orig_mtu)
{
	if (!(rt->dst.flags & DST_XFRM_TUNNEL)) {
		if (skb == NULL) {
			/* first fragment, reserve header_len */
			*mtu = orig_mtu - rt->dst.header_len;

		} else {
			/*
			 * this fragment is not first, the headers
			 * space is regarded as data space.
			 */
			*mtu = orig_mtu;
		}
		*maxfraglen = ((*mtu - fragheaderlen) & ~7)
			      + fragheaderlen - sizeof(struct frag_hdr);
	}
}

static int ip6_setup_cork(struct sock *sk, struct inet_cork_full *cork,
			  struct inet6_cork *v6_cork,
			  int hlimit, int tclass, struct ipv6_txoptions *opt,
			  struct rt6_info *rt, struct flowi6 *fl6)
{
	struct ipv6_pinfo *np = inet6_sk(sk);
	unsigned int mtu;

	/*
	 * setup for corking
	 */
	if (opt) {
		if (WARN_ON(v6_cork->opt))
			return -EINVAL;

		v6_cork->opt = kzalloc(opt->tot_len, sk->sk_allocation);
		if (unlikely(v6_cork->opt == NULL))
			return -ENOBUFS;

		v6_cork->opt->tot_len = opt->tot_len;
		v6_cork->opt->opt_flen = opt->opt_flen;
		v6_cork->opt->opt_nflen = opt->opt_nflen;

		v6_cork->opt->dst0opt = ip6_opt_dup(opt->dst0opt,
						    sk->sk_allocation);
		if (opt->dst0opt && !v6_cork->opt->dst0opt)
			return -ENOBUFS;

		v6_cork->opt->dst1opt = ip6_opt_dup(opt->dst1opt,
						    sk->sk_allocation);
		if (opt->dst1opt && !v6_cork->opt->dst1opt)
			return -ENOBUFS;

		v6_cork->opt->hopopt = ip6_opt_dup(opt->hopopt,
						   sk->sk_allocation);
		if (opt->hopopt && !v6_cork->opt->hopopt)
			return -ENOBUFS;

		v6_cork->opt->srcrt = ip6_rthdr_dup(opt->srcrt,
						    sk->sk_allocation);
		if (opt->srcrt && !v6_cork->opt->srcrt)
			return -ENOBUFS;

		/* need source address above miyazawa*/
	}
	dst_hold(&rt->dst);
	cork->base.dst = &rt->dst;
	cork->fl.u.ip6 = *fl6;
	v6_cork->hop_limit = hlimit;
	v6_cork->tclass = tclass;
	if (rt->dst.flags & DST_XFRM_TUNNEL)
		mtu = np->pmtudisc >= IPV6_PMTUDISC_PROBE ?
		      rt->dst.dev->mtu : dst_mtu(&rt->dst);
	else
		mtu = np->pmtudisc >= IPV6_PMTUDISC_PROBE ?
		      rt->dst.dev->mtu : dst_mtu(rt->dst.path);
	if (np->frag_size < mtu) {
		if (np->frag_size)
			mtu = np->frag_size;
	}
	cork->base.fragsize = mtu;
	if (dst_allfrag(rt->dst.path))
		cork->base.flags |= IPCORK_ALLFRAG;
	cork->base.length = 0;

	return 0;
}

static int __ip6_append_data(struct sock *sk,
			     struct flowi6 *fl6,
			     struct sk_buff_head *queue,
			     struct inet_cork *cork,
			     struct inet6_cork *v6_cork,
			     struct page_frag *pfrag,
			     int getfrag(void *from, char *to, int offset,
					 int len, int odd, struct sk_buff *skb),
			     void *from, int length, int transhdrlen,
			     unsigned int flags, int dontfrag)
{
	struct sk_buff *skb, *skb_prev = NULL;
	unsigned int maxfraglen, fragheaderlen, mtu, orig_mtu;
	int exthdrlen = 0;
	int dst_exthdrlen = 0;
	int hh_len;
	int copy;
	int err;
	int offset = 0;
	__u8 tx_flags = 0;
	u32 tskey = 0;
	struct rt6_info *rt = (struct rt6_info *)cork->dst;
	struct ipv6_txoptions *opt = v6_cork->opt;
	int csummode = CHECKSUM_NONE;

	skb = skb_peek_tail(queue);
	if (!skb) {
		exthdrlen = opt ? opt->opt_flen : 0;
		dst_exthdrlen = rt->dst.header_len - rt->rt6i_nfheader_len;
	}

	mtu = cork->fragsize;
	orig_mtu = mtu;

	hh_len = LL_RESERVED_SPACE(rt->dst.dev);

	fragheaderlen = sizeof(struct ipv6hdr) + rt->rt6i_nfheader_len +
			(opt ? opt->opt_nflen : 0);
	maxfraglen = ((mtu - fragheaderlen) & ~7) + fragheaderlen -
		     sizeof(struct frag_hdr);

	if (mtu <= sizeof(struct ipv6hdr) + IPV6_MAXPLEN) {
		unsigned int maxnonfragsize, headersize;

		headersize = sizeof(struct ipv6hdr) +
			     (opt ? opt->opt_flen + opt->opt_nflen : 0) +
			     (dst_allfrag(&rt->dst) ?
			      sizeof(struct frag_hdr) : 0) +
			     rt->rt6i_nfheader_len;

		if (ip6_sk_ignore_df(sk))
			maxnonfragsize = sizeof(struct ipv6hdr) + IPV6_MAXPLEN;
		else
			maxnonfragsize = mtu;

		/* dontfrag active */
		if ((cork->length + length > mtu - headersize) && dontfrag &&
		    (sk->sk_protocol == IPPROTO_UDP ||
		     sk->sk_protocol == IPPROTO_RAW)) {
			ipv6_local_rxpmtu(sk, fl6, mtu - headersize +
						   sizeof(struct ipv6hdr));
			goto emsgsize;
		}

		if (cork->length + length > maxnonfragsize - headersize) {
emsgsize:
			ipv6_local_error(sk, EMSGSIZE, fl6,
					 mtu - headersize +
					 sizeof(struct ipv6hdr));
			return -EMSGSIZE;
		}
	}

	if (sk->sk_type == SOCK_DGRAM || sk->sk_type == SOCK_RAW) {
		sock_tx_timestamp(sk, &tx_flags);
		if (tx_flags & SKBTX_ANY_SW_TSTAMP &&
		    sk->sk_tsflags & SOF_TIMESTAMPING_OPT_ID)
			tskey = sk->sk_tskey++;
	}

	/* If this is the first and only packet and device
	 * supports checksum offloading, let's use it.
	 */
	if (!skb && sk->sk_protocol == IPPROTO_UDP &&
	    length + fragheaderlen < mtu &&
	    rt->dst.dev->features & NETIF_F_V6_CSUM &&
	    !exthdrlen)
		csummode = CHECKSUM_PARTIAL;
	/*
	 * Let's try using as much space as possible.
	 * Use MTU if total length of the message fits into the MTU.
	 * Otherwise, we need to reserve fragment header and
	 * fragment alignment (= 8-15 octects, in total).
	 *
	 * Note that we may need to "move" the data from the tail of
	 * of the buffer to the new fragment when we split
	 * the message.
	 *
	 * FIXME: It may be fragmented into multiple chunks
	 *        at once if non-fragmentable extension headers
	 *        are too large.
	 * --yoshfuji
	 */

	cork->length += length;
	if (((length > mtu) ||
	     (skb && skb_is_gso(skb))) &&
	    (sk->sk_protocol == IPPROTO_UDP) &&
	    (rt->dst.dev->features & NETIF_F_UFO) &&
	    (sk->sk_type == SOCK_DGRAM)) {
<<<<<<< HEAD
		err = ip6_ufo_append_data(sk, getfrag, from, length,
=======
		err = ip6_ufo_append_data(sk, queue, getfrag, from, length,
>>>>>>> 4e467d03
					  hh_len, fragheaderlen,
					  transhdrlen, mtu, flags, rt);
		if (err)
			goto error;
		return 0;
	}

	if (!skb)
		goto alloc_new_skb;

	while (length > 0) {
		/* Check if the remaining data fits into current packet. */
		copy = (cork->length <= mtu && !(cork->flags & IPCORK_ALLFRAG) ? mtu : maxfraglen) - skb->len;
		if (copy < length)
			copy = maxfraglen - skb->len;

		if (copy <= 0) {
			char *data;
			unsigned int datalen;
			unsigned int fraglen;
			unsigned int fraggap;
			unsigned int alloclen;
alloc_new_skb:
			/* There's no room in the current skb */
			if (skb)
				fraggap = skb->len - maxfraglen;
			else
				fraggap = 0;
			/* update mtu and maxfraglen if necessary */
			if (skb == NULL || skb_prev == NULL)
				ip6_append_data_mtu(&mtu, &maxfraglen,
						    fragheaderlen, skb, rt,
						    orig_mtu);

			skb_prev = skb;

			/*
			 * If remaining data exceeds the mtu,
			 * we know we need more fragment(s).
			 */
			datalen = length + fraggap;

			if (datalen > (cork->length <= mtu && !(cork->flags & IPCORK_ALLFRAG) ? mtu : maxfraglen) - fragheaderlen)
				datalen = maxfraglen - fragheaderlen - rt->dst.trailer_len;
			if ((flags & MSG_MORE) &&
			    !(rt->dst.dev->features&NETIF_F_SG))
				alloclen = mtu;
			else
				alloclen = datalen + fragheaderlen;

			alloclen += dst_exthdrlen;

			if (datalen != length + fraggap) {
				/*
				 * this is not the last fragment, the trailer
				 * space is regarded as data space.
				 */
				datalen += rt->dst.trailer_len;
			}

			alloclen += rt->dst.trailer_len;
			fraglen = datalen + fragheaderlen;

			/*
			 * We just reserve space for fragment header.
			 * Note: this may be overallocation if the message
			 * (without MSG_MORE) fits into the MTU.
			 */
			alloclen += sizeof(struct frag_hdr);

			if (transhdrlen) {
				skb = sock_alloc_send_skb(sk,
						alloclen + hh_len,
						(flags & MSG_DONTWAIT), &err);
			} else {
				skb = NULL;
				if (atomic_read(&sk->sk_wmem_alloc) <=
				    2 * sk->sk_sndbuf)
					skb = sock_wmalloc(sk,
							   alloclen + hh_len, 1,
							   sk->sk_allocation);
				if (unlikely(skb == NULL))
					err = -ENOBUFS;
			}
			if (skb == NULL)
				goto error;
			/*
			 *	Fill in the control structures
			 */
			skb->protocol = htons(ETH_P_IPV6);
			skb->ip_summed = csummode;
			skb->csum = 0;
			/* reserve for fragmentation and ipsec header */
			skb_reserve(skb, hh_len + sizeof(struct frag_hdr) +
				    dst_exthdrlen);

			/* Only the initial fragment is time stamped */
			skb_shinfo(skb)->tx_flags = tx_flags;
			tx_flags = 0;
			skb_shinfo(skb)->tskey = tskey;
			tskey = 0;

			/*
			 *	Find where to start putting bytes
			 */
			data = skb_put(skb, fraglen);
			skb_set_network_header(skb, exthdrlen);
			data += fragheaderlen;
			skb->transport_header = (skb->network_header +
						 fragheaderlen);
			if (fraggap) {
				skb->csum = skb_copy_and_csum_bits(
					skb_prev, maxfraglen,
					data + transhdrlen, fraggap, 0);
				skb_prev->csum = csum_sub(skb_prev->csum,
							  skb->csum);
				data += fraggap;
				pskb_trim_unique(skb_prev, maxfraglen);
			}
			copy = datalen - transhdrlen - fraggap;

			if (copy < 0) {
				err = -EINVAL;
				kfree_skb(skb);
				goto error;
			} else if (copy > 0 && getfrag(from, data + transhdrlen, offset, copy, fraggap, skb) < 0) {
				err = -EFAULT;
				kfree_skb(skb);
				goto error;
			}

			offset += copy;
			length -= datalen - fraggap;
			transhdrlen = 0;
			exthdrlen = 0;
			dst_exthdrlen = 0;

			/*
			 * Put the packet on the pending queue
			 */
			__skb_queue_tail(queue, skb);
			continue;
		}

		if (copy > length)
			copy = length;

		if (!(rt->dst.dev->features&NETIF_F_SG)) {
			unsigned int off;

			off = skb->len;
			if (getfrag(from, skb_put(skb, copy),
						offset, copy, off, skb) < 0) {
				__skb_trim(skb, off);
				err = -EFAULT;
				goto error;
			}
		} else {
			int i = skb_shinfo(skb)->nr_frags;

			err = -ENOMEM;
			if (!sk_page_frag_refill(sk, pfrag))
				goto error;

			if (!skb_can_coalesce(skb, i, pfrag->page,
					      pfrag->offset)) {
				err = -EMSGSIZE;
				if (i == MAX_SKB_FRAGS)
					goto error;

				__skb_fill_page_desc(skb, i, pfrag->page,
						     pfrag->offset, 0);
				skb_shinfo(skb)->nr_frags = ++i;
				get_page(pfrag->page);
			}
			copy = min_t(int, copy, pfrag->size - pfrag->offset);
			if (getfrag(from,
				    page_address(pfrag->page) + pfrag->offset,
				    offset, copy, skb->len, skb) < 0)
				goto error_efault;

			pfrag->offset += copy;
			skb_frag_size_add(&skb_shinfo(skb)->frags[i - 1], copy);
			skb->len += copy;
			skb->data_len += copy;
			skb->truesize += copy;
			atomic_add(copy, &sk->sk_wmem_alloc);
		}
		offset += copy;
		length -= copy;
	}

	return 0;

error_efault:
	err = -EFAULT;
error:
	cork->length -= length;
	IP6_INC_STATS(sock_net(sk), rt->rt6i_idev, IPSTATS_MIB_OUTDISCARDS);
	return err;
}

int ip6_append_data(struct sock *sk,
		    int getfrag(void *from, char *to, int offset, int len,
				int odd, struct sk_buff *skb),
		    void *from, int length, int transhdrlen, int hlimit,
		    int tclass, struct ipv6_txoptions *opt, struct flowi6 *fl6,
		    struct rt6_info *rt, unsigned int flags, int dontfrag)
{
	struct inet_sock *inet = inet_sk(sk);
	struct ipv6_pinfo *np = inet6_sk(sk);
	int exthdrlen;
	int err;

	if (flags&MSG_PROBE)
		return 0;
	if (skb_queue_empty(&sk->sk_write_queue)) {
		/*
		 * setup for corking
		 */
		err = ip6_setup_cork(sk, &inet->cork, &np->cork, hlimit,
				     tclass, opt, rt, fl6);
		if (err)
			return err;

		exthdrlen = (opt ? opt->opt_flen : 0);
		length += exthdrlen;
		transhdrlen += exthdrlen;
	} else {
		fl6 = &inet->cork.fl.u.ip6;
		transhdrlen = 0;
	}

	return __ip6_append_data(sk, fl6, &sk->sk_write_queue, &inet->cork.base,
				 &np->cork, sk_page_frag(sk), getfrag,
				 from, length, transhdrlen, flags, dontfrag);
}
EXPORT_SYMBOL_GPL(ip6_append_data);

static void ip6_cork_release(struct inet_cork_full *cork,
			     struct inet6_cork *v6_cork)
{
	if (v6_cork->opt) {
		kfree(v6_cork->opt->dst0opt);
		kfree(v6_cork->opt->dst1opt);
		kfree(v6_cork->opt->hopopt);
		kfree(v6_cork->opt->srcrt);
		kfree(v6_cork->opt);
		v6_cork->opt = NULL;
	}

	if (cork->base.dst) {
		dst_release(cork->base.dst);
		cork->base.dst = NULL;
		cork->base.flags &= ~IPCORK_ALLFRAG;
	}
	memset(&cork->fl, 0, sizeof(cork->fl));
}

struct sk_buff *__ip6_make_skb(struct sock *sk,
			       struct sk_buff_head *queue,
			       struct inet_cork_full *cork,
			       struct inet6_cork *v6_cork)
{
	struct sk_buff *skb, *tmp_skb;
	struct sk_buff **tail_skb;
	struct in6_addr final_dst_buf, *final_dst = &final_dst_buf;
	struct ipv6_pinfo *np = inet6_sk(sk);
	struct net *net = sock_net(sk);
	struct ipv6hdr *hdr;
	struct ipv6_txoptions *opt = v6_cork->opt;
	struct rt6_info *rt = (struct rt6_info *)cork->base.dst;
	struct flowi6 *fl6 = &cork->fl.u.ip6;
	unsigned char proto = fl6->flowi6_proto;

	skb = __skb_dequeue(queue);
	if (skb == NULL)
		goto out;
	tail_skb = &(skb_shinfo(skb)->frag_list);

	/* move skb->data to ip header from ext header */
	if (skb->data < skb_network_header(skb))
		__skb_pull(skb, skb_network_offset(skb));
	while ((tmp_skb = __skb_dequeue(queue)) != NULL) {
		__skb_pull(tmp_skb, skb_network_header_len(skb));
		*tail_skb = tmp_skb;
		tail_skb = &(tmp_skb->next);
		skb->len += tmp_skb->len;
		skb->data_len += tmp_skb->len;
		skb->truesize += tmp_skb->truesize;
		tmp_skb->destructor = NULL;
		tmp_skb->sk = NULL;
	}

	/* Allow local fragmentation. */
	skb->ignore_df = ip6_sk_ignore_df(sk);

	*final_dst = fl6->daddr;
	__skb_pull(skb, skb_network_header_len(skb));
	if (opt && opt->opt_flen)
		ipv6_push_frag_opts(skb, opt, &proto);
	if (opt && opt->opt_nflen)
		ipv6_push_nfrag_opts(skb, opt, &proto, &final_dst);

	skb_push(skb, sizeof(struct ipv6hdr));
	skb_reset_network_header(skb);
	hdr = ipv6_hdr(skb);

	ip6_flow_hdr(hdr, v6_cork->tclass,
		     ip6_make_flowlabel(net, skb, fl6->flowlabel,
					np->autoflowlabel));
	hdr->hop_limit = v6_cork->hop_limit;
	hdr->nexthdr = proto;
	hdr->saddr = fl6->saddr;
	hdr->daddr = *final_dst;

	skb->priority = sk->sk_priority;
	skb->mark = sk->sk_mark;

	skb_dst_set(skb, dst_clone(&rt->dst));
	IP6_UPD_PO_STATS(net, rt->rt6i_idev, IPSTATS_MIB_OUT, skb->len);
	if (proto == IPPROTO_ICMPV6) {
		struct inet6_dev *idev = ip6_dst_idev(skb_dst(skb));

		ICMP6MSGOUT_INC_STATS(net, idev, icmp6_hdr(skb)->icmp6_type);
		ICMP6_INC_STATS(net, idev, ICMP6_MIB_OUTMSGS);
	}

	ip6_cork_release(cork, v6_cork);
out:
	return skb;
}

int ip6_send_skb(struct sk_buff *skb)
{
	struct net *net = sock_net(skb->sk);
	struct rt6_info *rt = (struct rt6_info *)skb_dst(skb);
	int err;

	err = ip6_local_out(skb);
	if (err) {
		if (err > 0)
			err = net_xmit_errno(err);
		if (err)
			IP6_INC_STATS(net, rt->rt6i_idev,
				      IPSTATS_MIB_OUTDISCARDS);
	}

	return err;
}

int ip6_push_pending_frames(struct sock *sk)
{
	struct sk_buff *skb;

	skb = ip6_finish_skb(sk);
	if (!skb)
		return 0;

	return ip6_send_skb(skb);
}
EXPORT_SYMBOL_GPL(ip6_push_pending_frames);

static void __ip6_flush_pending_frames(struct sock *sk,
				       struct sk_buff_head *queue,
				       struct inet_cork_full *cork,
				       struct inet6_cork *v6_cork)
{
	struct sk_buff *skb;

	while ((skb = __skb_dequeue_tail(queue)) != NULL) {
		if (skb_dst(skb))
			IP6_INC_STATS(sock_net(sk), ip6_dst_idev(skb_dst(skb)),
				      IPSTATS_MIB_OUTDISCARDS);
		kfree_skb(skb);
	}

	ip6_cork_release(cork, v6_cork);
}

void ip6_flush_pending_frames(struct sock *sk)
{
	__ip6_flush_pending_frames(sk, &sk->sk_write_queue,
				   &inet_sk(sk)->cork, &inet6_sk(sk)->cork);
}
EXPORT_SYMBOL_GPL(ip6_flush_pending_frames);

struct sk_buff *ip6_make_skb(struct sock *sk,
			     int getfrag(void *from, char *to, int offset,
					 int len, int odd, struct sk_buff *skb),
			     void *from, int length, int transhdrlen,
			     int hlimit, int tclass,
			     struct ipv6_txoptions *opt, struct flowi6 *fl6,
			     struct rt6_info *rt, unsigned int flags,
			     int dontfrag)
{
	struct inet_cork_full cork;
	struct inet6_cork v6_cork;
	struct sk_buff_head queue;
	int exthdrlen = (opt ? opt->opt_flen : 0);
	int err;

	if (flags & MSG_PROBE)
		return NULL;

	__skb_queue_head_init(&queue);

	cork.base.flags = 0;
	cork.base.addr = 0;
	cork.base.opt = NULL;
	v6_cork.opt = NULL;
	err = ip6_setup_cork(sk, &cork, &v6_cork, hlimit, tclass, opt, rt, fl6);
	if (err)
		return ERR_PTR(err);

	if (dontfrag < 0)
		dontfrag = inet6_sk(sk)->dontfrag;

	err = __ip6_append_data(sk, fl6, &queue, &cork.base, &v6_cork,
				&current->task_frag, getfrag, from,
				length + exthdrlen, transhdrlen + exthdrlen,
				flags, dontfrag);
	if (err) {
		__ip6_flush_pending_frames(sk, &queue, &cork, &v6_cork);
		return ERR_PTR(err);
	}

	return __ip6_make_skb(sk, &queue, &cork, &v6_cork);
}<|MERGE_RESOLUTION|>--- conflicted
+++ resolved
@@ -1302,11 +1302,7 @@
 	    (sk->sk_protocol == IPPROTO_UDP) &&
 	    (rt->dst.dev->features & NETIF_F_UFO) &&
 	    (sk->sk_type == SOCK_DGRAM)) {
-<<<<<<< HEAD
-		err = ip6_ufo_append_data(sk, getfrag, from, length,
-=======
 		err = ip6_ufo_append_data(sk, queue, getfrag, from, length,
->>>>>>> 4e467d03
 					  hh_len, fragheaderlen,
 					  transhdrlen, mtu, flags, rt);
 		if (err)
