--- conflicted
+++ resolved
@@ -489,10 +489,7 @@
 	struct inet6_skb_parm *opt = IP6CB(skb);
 	struct net *net = dev_net(dst->dev);
 	struct inet6_dev *idev;
-<<<<<<< HEAD
-=======
 	SKB_DR(reason);
->>>>>>> eb3cdb58
 	u32 mtu;
 
 	idev = __in6_dev_get_safely(dev_get_by_index_rcu(net, IP6CB(skb)->iif));
@@ -1519,13 +1516,8 @@
 		      sizeof(struct frag_hdr) : 0) +
 		     rt->rt6i_nfheader_len;
 
-<<<<<<< HEAD
-	if (mtu < fragheaderlen ||
-	    ((mtu - fragheaderlen) & ~7) + fragheaderlen < sizeof(struct frag_hdr))
-=======
 	if (mtu <= fragheaderlen ||
 	    ((mtu - fragheaderlen) & ~7) + fragheaderlen <= sizeof(struct frag_hdr))
->>>>>>> eb3cdb58
 		goto emsgsize;
 
 	maxfraglen = ((mtu - fragheaderlen) & ~7) + fragheaderlen -
