--- conflicted
+++ resolved
@@ -1271,19 +1271,11 @@
  *      @skb: Packet for which lookup is done
  *      @dev: Tunnel device
  *      @net: Network namespace of tunnel device
-<<<<<<< HEAD
- *      @sk: Socket which provides route info
- *      @saddr: Memory to store the src ip address
- *      @info: Tunnel information
- *      @protocol: IP protocol
- *      @use_cahce: Flag to enable cache usage
-=======
  *      @sock: Socket which provides route info
  *      @saddr: Memory to store the src ip address
  *      @info: Tunnel information
  *      @protocol: IP protocol
  *      @use_cache: Flag to enable cache usage
->>>>>>> 7d2a07b7
  *      This function performs a route lookup on a tunnel
  *
  *      It returns a valid dst pointer and stores src address to be used in
