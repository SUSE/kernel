// SPDX-License-Identifier: GPL-2.0+
/*
 *  IPv6 IOAM Lightweight Tunnel implementation
 *
 *  Author:
 *  Justin Iurman <justin.iurman@uliege.be>
 */

#include <linux/kernel.h>
#include <linux/skbuff.h>
#include <linux/net.h>
#include <linux/in6.h>
#include <linux/ioam6.h>
#include <linux/ioam6_iptunnel.h>
#include <net/dst.h>
#include <net/sock.h>
#include <net/lwtunnel.h>
#include <net/ioam6.h>
#include <net/netlink.h>
#include <net/ipv6.h>
#include <net/dst_cache.h>
#include <net/ip6_route.h>
#include <net/addrconf.h>

#define IOAM6_MASK_SHORT_FIELDS 0xff100000
#define IOAM6_MASK_WIDE_FIELDS 0xe00000

struct ioam6_lwt_encap {
	struct ipv6_hopopt_hdr eh;
	u8 pad[2];			/* 2-octet padding for 4n-alignment */
	struct ioam6_hdr ioamh;
	struct ioam6_trace_hdr traceh;
} __packed;

struct ioam6_lwt_freq {
	u32 k;
	u32 n;
};

struct ioam6_lwt {
	struct dst_cache cache;
	struct ioam6_lwt_freq freq;
	atomic_t pkt_cnt;
	u8 mode;
	bool has_tunsrc;
	struct in6_addr tunsrc;
	struct in6_addr tundst;
	struct ioam6_lwt_encap tuninfo;
};

static const struct netlink_range_validation freq_range = {
	.min = IOAM6_IPTUNNEL_FREQ_MIN,
	.max = IOAM6_IPTUNNEL_FREQ_MAX,
};

static struct ioam6_lwt *ioam6_lwt_state(struct lwtunnel_state *lwt)
{
	return (struct ioam6_lwt *)lwt->data;
}

static struct ioam6_lwt_encap *ioam6_lwt_info(struct lwtunnel_state *lwt)
{
	return &ioam6_lwt_state(lwt)->tuninfo;
}

static struct ioam6_trace_hdr *ioam6_lwt_trace(struct lwtunnel_state *lwt)
{
	return &(ioam6_lwt_state(lwt)->tuninfo.traceh);
}

static const struct nla_policy ioam6_iptunnel_policy[IOAM6_IPTUNNEL_MAX + 1] = {
	[IOAM6_IPTUNNEL_FREQ_K] = NLA_POLICY_FULL_RANGE(NLA_U32, &freq_range),
	[IOAM6_IPTUNNEL_FREQ_N] = NLA_POLICY_FULL_RANGE(NLA_U32, &freq_range),
	[IOAM6_IPTUNNEL_MODE]	= NLA_POLICY_RANGE(NLA_U8,
						   IOAM6_IPTUNNEL_MODE_MIN,
						   IOAM6_IPTUNNEL_MODE_MAX),
	[IOAM6_IPTUNNEL_SRC]	= NLA_POLICY_EXACT_LEN(sizeof(struct in6_addr)),
	[IOAM6_IPTUNNEL_DST]	= NLA_POLICY_EXACT_LEN(sizeof(struct in6_addr)),
	[IOAM6_IPTUNNEL_TRACE]	= NLA_POLICY_EXACT_LEN(
					sizeof(struct ioam6_trace_hdr)),
};

static bool ioam6_validate_trace_hdr(struct ioam6_trace_hdr *trace)
{
	u32 fields;

	if (!trace->type_be32 || !trace->remlen ||
	    trace->remlen > IOAM6_TRACE_DATA_SIZE_MAX / 4 ||
	    trace->type.bit12 | trace->type.bit13 | trace->type.bit14 |
	    trace->type.bit15 | trace->type.bit16 | trace->type.bit17 |
	    trace->type.bit18 | trace->type.bit19 | trace->type.bit20 |
	    trace->type.bit21 | trace->type.bit23)
		return false;

	trace->nodelen = 0;
	fields = be32_to_cpu(trace->type_be32);

	trace->nodelen += hweight32(fields & IOAM6_MASK_SHORT_FIELDS)
				* (sizeof(__be32) / 4);
	trace->nodelen += hweight32(fields & IOAM6_MASK_WIDE_FIELDS)
				* (sizeof(__be64) / 4);

	return true;
}

static int ioam6_build_state(struct net *net, struct nlattr *nla,
			     unsigned int family, const void *cfg,
			     struct lwtunnel_state **ts,
			     struct netlink_ext_ack *extack)
{
	struct nlattr *tb[IOAM6_IPTUNNEL_MAX + 1];
	struct ioam6_lwt_encap *tuninfo;
	struct ioam6_trace_hdr *trace;
	struct lwtunnel_state *lwt;
	struct ioam6_lwt *ilwt;
	int len_aligned, err;
	u32 freq_k, freq_n;
	u8 mode;

	if (family != AF_INET6)
		return -EINVAL;

	err = nla_parse_nested(tb, IOAM6_IPTUNNEL_MAX, nla,
			       ioam6_iptunnel_policy, extack);
	if (err < 0)
		return err;

	if ((!tb[IOAM6_IPTUNNEL_FREQ_K] && tb[IOAM6_IPTUNNEL_FREQ_N]) ||
	    (tb[IOAM6_IPTUNNEL_FREQ_K] && !tb[IOAM6_IPTUNNEL_FREQ_N])) {
		NL_SET_ERR_MSG(extack, "freq: missing parameter");
		return -EINVAL;
	} else if (!tb[IOAM6_IPTUNNEL_FREQ_K] && !tb[IOAM6_IPTUNNEL_FREQ_N]) {
		freq_k = IOAM6_IPTUNNEL_FREQ_MIN;
		freq_n = IOAM6_IPTUNNEL_FREQ_MIN;
	} else {
		freq_k = nla_get_u32(tb[IOAM6_IPTUNNEL_FREQ_K]);
		freq_n = nla_get_u32(tb[IOAM6_IPTUNNEL_FREQ_N]);

		if (freq_k > freq_n) {
			NL_SET_ERR_MSG(extack, "freq: k > n is forbidden");
			return -EINVAL;
		}
	}

	mode = nla_get_u8_default(tb[IOAM6_IPTUNNEL_MODE],
				  IOAM6_IPTUNNEL_MODE_INLINE);

	if (tb[IOAM6_IPTUNNEL_SRC] && mode == IOAM6_IPTUNNEL_MODE_INLINE) {
		NL_SET_ERR_MSG(extack, "no tunnel src expected with this mode");
		return -EINVAL;
	}

	if (!tb[IOAM6_IPTUNNEL_DST] && mode != IOAM6_IPTUNNEL_MODE_INLINE) {
		NL_SET_ERR_MSG(extack, "this mode needs a tunnel destination");
		return -EINVAL;
	}

	if (!tb[IOAM6_IPTUNNEL_TRACE]) {
		NL_SET_ERR_MSG(extack, "missing trace");
		return -EINVAL;
	}

	trace = nla_data(tb[IOAM6_IPTUNNEL_TRACE]);
	if (!ioam6_validate_trace_hdr(trace)) {
		NL_SET_ERR_MSG_ATTR(extack, tb[IOAM6_IPTUNNEL_TRACE],
				    "invalid trace validation");
		return -EINVAL;
	}

	len_aligned = ALIGN(trace->remlen * 4, 8);
	lwt = lwtunnel_state_alloc(sizeof(*ilwt) + len_aligned);
	if (!lwt)
		return -ENOMEM;

	ilwt = ioam6_lwt_state(lwt);
	err = dst_cache_init(&ilwt->cache, GFP_ATOMIC);
	if (err)
		goto free_lwt;

	atomic_set(&ilwt->pkt_cnt, 0);
	ilwt->freq.k = freq_k;
	ilwt->freq.n = freq_n;

	ilwt->mode = mode;

	if (!tb[IOAM6_IPTUNNEL_SRC]) {
		ilwt->has_tunsrc = false;
	} else {
		ilwt->has_tunsrc = true;
		ilwt->tunsrc = nla_get_in6_addr(tb[IOAM6_IPTUNNEL_SRC]);

		if (ipv6_addr_any(&ilwt->tunsrc)) {
			NL_SET_ERR_MSG_ATTR(extack, tb[IOAM6_IPTUNNEL_SRC],
					    "invalid tunnel source address");
			err = -EINVAL;
			goto free_cache;
		}
	}

	if (tb[IOAM6_IPTUNNEL_DST]) {
		ilwt->tundst = nla_get_in6_addr(tb[IOAM6_IPTUNNEL_DST]);

		if (ipv6_addr_any(&ilwt->tundst)) {
			NL_SET_ERR_MSG_ATTR(extack, tb[IOAM6_IPTUNNEL_DST],
					    "invalid tunnel dest address");
			err = -EINVAL;
			goto free_cache;
		}
	}

	tuninfo = ioam6_lwt_info(lwt);
	tuninfo->eh.hdrlen = ((sizeof(*tuninfo) + len_aligned) >> 3) - 1;
	tuninfo->pad[0] = IPV6_TLV_PADN;
	tuninfo->ioamh.type = IOAM6_TYPE_PREALLOC;
	tuninfo->ioamh.opt_type = IPV6_TLV_IOAM;
	tuninfo->ioamh.opt_len = sizeof(tuninfo->ioamh) - 2 + sizeof(*trace)
					+ trace->remlen * 4;

	memcpy(&tuninfo->traceh, trace, sizeof(*trace));

	if (len_aligned - trace->remlen * 4) {
		tuninfo->traceh.data[trace->remlen * 4] = IPV6_TLV_PADN;
		tuninfo->traceh.data[trace->remlen * 4 + 1] = 2;
	}

	lwt->type = LWTUNNEL_ENCAP_IOAM6;
	lwt->flags |= LWTUNNEL_STATE_OUTPUT_REDIRECT;

	*ts = lwt;

	return 0;
free_cache:
	dst_cache_destroy(&ilwt->cache);
free_lwt:
	kfree(lwt);
	return err;
}

static int ioam6_do_fill(struct net *net, struct sk_buff *skb)
{
	struct ioam6_trace_hdr *trace;
	struct ioam6_namespace *ns;

	trace = (struct ioam6_trace_hdr *)(skb_transport_header(skb)
					   + sizeof(struct ipv6_hopopt_hdr) + 2
					   + sizeof(struct ioam6_hdr));

	ns = ioam6_namespace(net, trace->namespace_id);
	if (ns)
		ioam6_fill_trace_data(skb, ns, trace, false);

	return 0;
}

static int ioam6_do_inline(struct net *net, struct sk_buff *skb,
			   struct ioam6_lwt_encap *tuninfo,
			   struct dst_entry *cache_dst)
{
	struct ipv6hdr *oldhdr, *hdr;
	int hdrlen, err;

	hdrlen = (tuninfo->eh.hdrlen + 1) << 3;

	err = skb_cow_head(skb, hdrlen + dst_dev_overhead(cache_dst, skb));
	if (unlikely(err))
		return err;

	oldhdr = ipv6_hdr(skb);
	skb_pull(skb, sizeof(*oldhdr));
	skb_postpull_rcsum(skb, skb_network_header(skb), sizeof(*oldhdr));

	skb_push(skb, sizeof(*oldhdr) + hdrlen);
	skb_reset_network_header(skb);
	skb_mac_header_rebuild(skb);

	hdr = ipv6_hdr(skb);
	memmove(hdr, oldhdr, sizeof(*oldhdr));
	tuninfo->eh.nexthdr = hdr->nexthdr;

	skb_set_transport_header(skb, sizeof(*hdr));
	skb_postpush_rcsum(skb, hdr, sizeof(*hdr) + hdrlen);

	memcpy(skb_transport_header(skb), (u8 *)tuninfo, hdrlen);

	hdr->nexthdr = NEXTHDR_HOP;
	hdr->payload_len = cpu_to_be16(skb->len - sizeof(*hdr));

	return ioam6_do_fill(net, skb);
}

static int ioam6_do_encap(struct net *net, struct sk_buff *skb,
			  struct ioam6_lwt_encap *tuninfo,
			  bool has_tunsrc,
			  struct in6_addr *tunsrc,
			  struct in6_addr *tundst,
			  struct dst_entry *cache_dst)
{
	struct dst_entry *dst = skb_dst(skb);
	struct ipv6hdr *hdr, *inner_hdr;
	int hdrlen, len, err;

	hdrlen = (tuninfo->eh.hdrlen + 1) << 3;
	len = sizeof(*hdr) + hdrlen;

	err = skb_cow_head(skb, len + dst_dev_overhead(cache_dst, skb));
	if (unlikely(err))
		return err;

	inner_hdr = ipv6_hdr(skb);

	skb_push(skb, len);
	skb_reset_network_header(skb);
	skb_mac_header_rebuild(skb);
	skb_set_transport_header(skb, sizeof(*hdr));

	tuninfo->eh.nexthdr = NEXTHDR_IPV6;
	memcpy(skb_transport_header(skb), (u8 *)tuninfo, hdrlen);

	hdr = ipv6_hdr(skb);
	memcpy(hdr, inner_hdr, sizeof(*hdr));

	hdr->nexthdr = NEXTHDR_HOP;
	hdr->payload_len = cpu_to_be16(skb->len - sizeof(*hdr));
	hdr->daddr = *tundst;

	if (has_tunsrc)
		memcpy(&hdr->saddr, tunsrc, sizeof(*tunsrc));
	else
		ipv6_dev_get_saddr(net, dst->dev, &hdr->daddr,
				   IPV6_PREFER_SRC_PUBLIC, &hdr->saddr);

	skb_postpush_rcsum(skb, hdr, len);

	return ioam6_do_fill(net, skb);
}

static int ioam6_output(struct net *net, struct sock *sk, struct sk_buff *skb)
{
	struct dst_entry *dst = skb_dst(skb), *cache_dst = NULL;
<<<<<<< HEAD
	struct in6_addr orig_daddr;
=======
>>>>>>> 69730cac
	struct ioam6_lwt *ilwt;
	int err = -EINVAL;
	u32 pkt_cnt;

	if (skb->protocol != htons(ETH_P_IPV6))
		goto drop;

	ilwt = ioam6_lwt_state(dst->lwtstate);

	/* Check for insertion frequency (i.e., "k over n" insertions) */
	pkt_cnt = atomic_fetch_inc(&ilwt->pkt_cnt);
	if (pkt_cnt % ilwt->freq.n >= ilwt->freq.k)
		goto out;

	local_bh_disable();
	cache_dst = dst_cache_get(&ilwt->cache);
	local_bh_enable();

	local_bh_disable();
	cache_dst = dst_cache_get(&ilwt->cache);
	local_bh_enable();

	switch (ilwt->mode) {
	case IOAM6_IPTUNNEL_MODE_INLINE:
do_inline:
		/* Direct insertion - if there is no Hop-by-Hop yet */
		if (ipv6_hdr(skb)->nexthdr == NEXTHDR_HOP)
			goto out;

		err = ioam6_do_inline(net, skb, &ilwt->tuninfo, cache_dst);
		if (unlikely(err))
			goto drop;

		break;
	case IOAM6_IPTUNNEL_MODE_ENCAP:
do_encap:
		/* Encapsulation (ip6ip6) */
		err = ioam6_do_encap(net, skb, &ilwt->tuninfo,
				     ilwt->has_tunsrc, &ilwt->tunsrc,
				     &ilwt->tundst, cache_dst);
		if (unlikely(err))
			goto drop;

		break;
	case IOAM6_IPTUNNEL_MODE_AUTO:
		/* Automatic (RFC8200 compliant):
		 *  - local packets -> INLINE mode
		 *  - in-transit packets -> ENCAP mode
		 */
		if (!skb->dev)
			goto do_inline;

		goto do_encap;
	default:
		goto drop;
	}

	if (unlikely(!cache_dst)) {
		struct ipv6hdr *hdr = ipv6_hdr(skb);
		struct flowi6 fl6;

		memset(&fl6, 0, sizeof(fl6));
		fl6.daddr = hdr->daddr;
		fl6.saddr = hdr->saddr;
		fl6.flowlabel = ip6_flowinfo(hdr);
		fl6.flowi6_mark = skb->mark;
		fl6.flowi6_proto = hdr->nexthdr;

		cache_dst = ip6_route_output(net, NULL, &fl6);
		if (cache_dst->error) {
			err = cache_dst->error;
			goto drop;
		}

		/* cache only if we don't create a dst reference loop */
		if (dst->lwtstate != cache_dst->lwtstate) {
			local_bh_disable();
			dst_cache_set_ip6(&ilwt->cache, cache_dst, &fl6.saddr);
			local_bh_enable();
		}

		err = skb_cow_head(skb, LL_RESERVED_SPACE(cache_dst->dev));
		if (unlikely(err))
			goto drop;
	}

<<<<<<< HEAD
	if (!ipv6_addr_equal(&orig_daddr, &ipv6_hdr(skb)->daddr)) {
=======
	/* avoid lwtunnel_output() reentry loop when destination is the same
	 * after transformation (e.g., with the inline mode)
	 */
	if (dst->lwtstate != cache_dst->lwtstate) {
>>>>>>> 69730cac
		skb_dst_drop(skb);
		skb_dst_set(skb, cache_dst);
		return dst_output(net, sk, skb);
	}
out:
	dst_release(cache_dst);
	return dst->lwtstate->orig_output(net, sk, skb);
drop:
	dst_release(cache_dst);
	kfree_skb(skb);
	return err;
}

static void ioam6_destroy_state(struct lwtunnel_state *lwt)
{
	dst_cache_destroy(&ioam6_lwt_state(lwt)->cache);
}

static int ioam6_fill_encap_info(struct sk_buff *skb,
				 struct lwtunnel_state *lwtstate)
{
	struct ioam6_lwt *ilwt = ioam6_lwt_state(lwtstate);
	int err;

	err = nla_put_u32(skb, IOAM6_IPTUNNEL_FREQ_K, ilwt->freq.k);
	if (err)
		goto ret;

	err = nla_put_u32(skb, IOAM6_IPTUNNEL_FREQ_N, ilwt->freq.n);
	if (err)
		goto ret;

	err = nla_put_u8(skb, IOAM6_IPTUNNEL_MODE, ilwt->mode);
	if (err)
		goto ret;

	if (ilwt->mode != IOAM6_IPTUNNEL_MODE_INLINE) {
		if (ilwt->has_tunsrc) {
			err = nla_put_in6_addr(skb, IOAM6_IPTUNNEL_SRC,
					       &ilwt->tunsrc);
			if (err)
				goto ret;
		}

		err = nla_put_in6_addr(skb, IOAM6_IPTUNNEL_DST, &ilwt->tundst);
		if (err)
			goto ret;
	}

	err = nla_put(skb, IOAM6_IPTUNNEL_TRACE, sizeof(ilwt->tuninfo.traceh),
		      &ilwt->tuninfo.traceh);
ret:
	return err;
}

static int ioam6_encap_nlsize(struct lwtunnel_state *lwtstate)
{
	struct ioam6_lwt *ilwt = ioam6_lwt_state(lwtstate);
	int nlsize;

	nlsize = nla_total_size(sizeof(ilwt->freq.k)) +
		  nla_total_size(sizeof(ilwt->freq.n)) +
		  nla_total_size(sizeof(ilwt->mode)) +
		  nla_total_size(sizeof(ilwt->tuninfo.traceh));

	if (ilwt->mode != IOAM6_IPTUNNEL_MODE_INLINE) {
		if (ilwt->has_tunsrc)
			nlsize += nla_total_size(sizeof(ilwt->tunsrc));

		nlsize += nla_total_size(sizeof(ilwt->tundst));
	}

	return nlsize;
}

static int ioam6_encap_cmp(struct lwtunnel_state *a, struct lwtunnel_state *b)
{
	struct ioam6_trace_hdr *trace_a = ioam6_lwt_trace(a);
	struct ioam6_trace_hdr *trace_b = ioam6_lwt_trace(b);
	struct ioam6_lwt *ilwt_a = ioam6_lwt_state(a);
	struct ioam6_lwt *ilwt_b = ioam6_lwt_state(b);

	return (ilwt_a->freq.k != ilwt_b->freq.k ||
		ilwt_a->freq.n != ilwt_b->freq.n ||
		ilwt_a->mode != ilwt_b->mode ||
		ilwt_a->has_tunsrc != ilwt_b->has_tunsrc ||
		(ilwt_a->mode != IOAM6_IPTUNNEL_MODE_INLINE &&
		 !ipv6_addr_equal(&ilwt_a->tundst, &ilwt_b->tundst)) ||
		(ilwt_a->mode != IOAM6_IPTUNNEL_MODE_INLINE &&
		 ilwt_a->has_tunsrc &&
		 !ipv6_addr_equal(&ilwt_a->tunsrc, &ilwt_b->tunsrc)) ||
		trace_a->namespace_id != trace_b->namespace_id);
}

static const struct lwtunnel_encap_ops ioam6_iptun_ops = {
	.build_state		= ioam6_build_state,
	.destroy_state		= ioam6_destroy_state,
	.output			= ioam6_output,
	.fill_encap		= ioam6_fill_encap_info,
	.get_encap_size		= ioam6_encap_nlsize,
	.cmp_encap		= ioam6_encap_cmp,
	.owner			= THIS_MODULE,
};

int __init ioam6_iptunnel_init(void)
{
	return lwtunnel_encap_add_ops(&ioam6_iptun_ops, LWTUNNEL_ENCAP_IOAM6);
}

void ioam6_iptunnel_exit(void)
{
	lwtunnel_encap_del_ops(&ioam6_iptun_ops, LWTUNNEL_ENCAP_IOAM6);
}<|MERGE_RESOLUTION|>--- conflicted
+++ resolved
@@ -337,10 +337,6 @@
 static int ioam6_output(struct net *net, struct sock *sk, struct sk_buff *skb)
 {
 	struct dst_entry *dst = skb_dst(skb), *cache_dst = NULL;
-<<<<<<< HEAD
-	struct in6_addr orig_daddr;
-=======
->>>>>>> 69730cac
 	struct ioam6_lwt *ilwt;
 	int err = -EINVAL;
 	u32 pkt_cnt;
@@ -354,10 +350,6 @@
 	pkt_cnt = atomic_fetch_inc(&ilwt->pkt_cnt);
 	if (pkt_cnt % ilwt->freq.n >= ilwt->freq.k)
 		goto out;
-
-	local_bh_disable();
-	cache_dst = dst_cache_get(&ilwt->cache);
-	local_bh_enable();
 
 	local_bh_disable();
 	cache_dst = dst_cache_get(&ilwt->cache);
@@ -427,14 +419,10 @@
 			goto drop;
 	}
 
-<<<<<<< HEAD
-	if (!ipv6_addr_equal(&orig_daddr, &ipv6_hdr(skb)->daddr)) {
-=======
 	/* avoid lwtunnel_output() reentry loop when destination is the same
 	 * after transformation (e.g., with the inline mode)
 	 */
 	if (dst->lwtstate != cache_dst->lwtstate) {
->>>>>>> 69730cac
 		skb_dst_drop(skb);
 		skb_dst_set(skb, cache_dst);
 		return dst_output(net, sk, skb);
