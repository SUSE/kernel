// SPDX-License-Identifier: GPL-2.0-or-later
/*
 * Copyright (C)2002 USAGI/WIDE Project
 *
 * Authors
 *
 *	Mitsuru KANDA @USAGI       : IPv6 Support
 *	Kazunori MIYAZAWA @USAGI   :
 *	Kunihiro Ishiguro <kunihiro@ipinfusion.com>
 *
 *	This file is derived from net/ipv4/esp.c
 */

#define pr_fmt(fmt) "IPv6: " fmt

#include <crypto/aead.h>
#include <crypto/authenc.h>
#include <linux/err.h>
#include <linux/module.h>
#include <net/ip.h>
#include <net/xfrm.h>
#include <net/esp.h>
#include <linux/scatterlist.h>
#include <linux/kernel.h>
#include <linux/pfkeyv2.h>
#include <linux/random.h>
#include <linux/slab.h>
#include <linux/spinlock.h>
#include <net/ip6_checksum.h>
#include <net/ip6_route.h>
#include <net/icmp.h>
#include <net/ipv6.h>
#include <net/protocol.h>
#include <net/udp.h>
#include <linux/icmpv6.h>
#include <net/tcp.h>
#include <net/espintcp.h>
#include <net/inet6_hashtables.h>

#include <linux/highmem.h>

struct esp_skb_cb {
	struct xfrm_skb_cb xfrm;
	void *tmp;
};

struct esp_output_extra {
	__be32 seqhi;
	u32 esphoff;
};

#define ESP_SKB_CB(__skb) ((struct esp_skb_cb *)&((__skb)->cb[0]))

/*
 * Allocate an AEAD request structure with extra space for SG and IV.
 *
 * For alignment considerations the upper 32 bits of the sequence number are
 * placed at the front, if present. Followed by the IV, the request and finally
 * the SG list.
 *
 * TODO: Use spare space in skb for this where possible.
 */
static void *esp_alloc_tmp(struct crypto_aead *aead, int nfrags, int seqihlen)
{
	unsigned int len;

	len = seqihlen;

	len += crypto_aead_ivsize(aead);

	if (len) {
		len += crypto_aead_alignmask(aead) &
		       ~(crypto_tfm_ctx_alignment() - 1);
		len = ALIGN(len, crypto_tfm_ctx_alignment());
	}

	len += sizeof(struct aead_request) + crypto_aead_reqsize(aead);
	len = ALIGN(len, __alignof__(struct scatterlist));

	len += sizeof(struct scatterlist) * nfrags;

	return kmalloc(len, GFP_ATOMIC);
}

static inline void *esp_tmp_extra(void *tmp)
{
	return PTR_ALIGN(tmp, __alignof__(struct esp_output_extra));
}

static inline u8 *esp_tmp_iv(struct crypto_aead *aead, void *tmp, int seqhilen)
{
	return crypto_aead_ivsize(aead) ?
	       PTR_ALIGN((u8 *)tmp + seqhilen,
			 crypto_aead_alignmask(aead) + 1) : tmp + seqhilen;
}

static inline struct aead_request *esp_tmp_req(struct crypto_aead *aead, u8 *iv)
{
	struct aead_request *req;

	req = (void *)PTR_ALIGN(iv + crypto_aead_ivsize(aead),
				crypto_tfm_ctx_alignment());
	aead_request_set_tfm(req, aead);
	return req;
}

static inline struct scatterlist *esp_req_sg(struct crypto_aead *aead,
					     struct aead_request *req)
{
	return (void *)ALIGN((unsigned long)(req + 1) +
			     crypto_aead_reqsize(aead),
			     __alignof__(struct scatterlist));
}

static void esp_ssg_unref(struct xfrm_state *x, void *tmp)
{
	struct esp_output_extra *extra = esp_tmp_extra(tmp);
	struct crypto_aead *aead = x->data;
	int extralen = 0;
	u8 *iv;
	struct aead_request *req;
	struct scatterlist *sg;

	if (x->props.flags & XFRM_STATE_ESN)
		extralen += sizeof(*extra);

	iv = esp_tmp_iv(aead, tmp, extralen);
	req = esp_tmp_req(aead, iv);

	/* Unref skb_frag_pages in the src scatterlist if necessary.
	 * Skip the first sg which comes from skb->data.
	 */
	if (req->src != req->dst)
		for (sg = sg_next(req->src); sg; sg = sg_next(sg))
			put_page(sg_page(sg));
}

#ifdef CONFIG_INET6_ESPINTCP
struct esp_tcp_sk {
	struct sock *sk;
	struct rcu_head rcu;
};

static void esp_free_tcp_sk(struct rcu_head *head)
{
	struct esp_tcp_sk *esk = container_of(head, struct esp_tcp_sk, rcu);

	sock_put(esk->sk);
	kfree(esk);
}

static struct sock *esp6_find_tcp_sk(struct xfrm_state *x)
{
	struct xfrm_encap_tmpl *encap = x->encap;
	struct esp_tcp_sk *esk;
	__be16 sport, dport;
	struct sock *nsk;
	struct sock *sk;

	sk = rcu_dereference(x->encap_sk);
	if (sk && sk->sk_state == TCP_ESTABLISHED)
		return sk;

	spin_lock_bh(&x->lock);
	sport = encap->encap_sport;
	dport = encap->encap_dport;
	nsk = rcu_dereference_protected(x->encap_sk,
					lockdep_is_held(&x->lock));
	if (sk && sk == nsk) {
		esk = kmalloc(sizeof(*esk), GFP_ATOMIC);
		if (!esk) {
			spin_unlock_bh(&x->lock);
			return ERR_PTR(-ENOMEM);
		}
		RCU_INIT_POINTER(x->encap_sk, NULL);
		esk->sk = sk;
		call_rcu(&esk->rcu, esp_free_tcp_sk);
	}
	spin_unlock_bh(&x->lock);

	sk = __inet6_lookup_established(xs_net(x), &tcp_hashinfo, &x->id.daddr.in6,
					dport, &x->props.saddr.in6, ntohs(sport), 0, 0);
	if (!sk)
		return ERR_PTR(-ENOENT);

	if (!tcp_is_ulp_esp(sk)) {
		sock_put(sk);
		return ERR_PTR(-EINVAL);
	}

	spin_lock_bh(&x->lock);
	nsk = rcu_dereference_protected(x->encap_sk,
					lockdep_is_held(&x->lock));
	if (encap->encap_sport != sport ||
	    encap->encap_dport != dport) {
		sock_put(sk);
		sk = nsk ?: ERR_PTR(-EREMCHG);
	} else if (sk == nsk) {
		sock_put(sk);
	} else {
		rcu_assign_pointer(x->encap_sk, sk);
	}
	spin_unlock_bh(&x->lock);

	return sk;
}

static int esp_output_tcp_finish(struct xfrm_state *x, struct sk_buff *skb)
{
	struct sock *sk;
	int err;

	rcu_read_lock();

	sk = esp6_find_tcp_sk(x);
	err = PTR_ERR_OR_ZERO(sk);
	if (err)
		goto out;

	bh_lock_sock(sk);
	if (sock_owned_by_user(sk))
		err = espintcp_queue_out(sk, skb);
	else
		err = espintcp_push_skb(sk, skb);
	bh_unlock_sock(sk);

out:
	rcu_read_unlock();
	return err;
}

static int esp_output_tcp_encap_cb(struct net *net, struct sock *sk,
				   struct sk_buff *skb)
{
	struct dst_entry *dst = skb_dst(skb);
	struct xfrm_state *x = dst->xfrm;

	return esp_output_tcp_finish(x, skb);
}

static int esp_output_tail_tcp(struct xfrm_state *x, struct sk_buff *skb)
{
	int err;

	local_bh_disable();
	err = xfrm_trans_queue_net(xs_net(x), skb, esp_output_tcp_encap_cb);
	local_bh_enable();

	/* EINPROGRESS just happens to do the right thing.  It
	 * actually means that the skb has been consumed and
	 * isn't coming back.
	 */
	return err ?: -EINPROGRESS;
}
#else
static int esp_output_tail_tcp(struct xfrm_state *x, struct sk_buff *skb)
{
	kfree_skb(skb);

	return -EOPNOTSUPP;
}
#endif

static void esp_output_encap_csum(struct sk_buff *skb)
{
	/* UDP encap with IPv6 requires a valid checksum */
	if (*skb_mac_header(skb) == IPPROTO_UDP) {
		struct udphdr *uh = udp_hdr(skb);
		struct ipv6hdr *ip6h = ipv6_hdr(skb);
		int len = ntohs(uh->len);
		unsigned int offset = skb_transport_offset(skb);
		__wsum csum = skb_checksum(skb, offset, skb->len - offset, 0);

		uh->check = csum_ipv6_magic(&ip6h->saddr, &ip6h->daddr,
					    len, IPPROTO_UDP, csum);
		if (uh->check == 0)
			uh->check = CSUM_MANGLED_0;
	}
}

static void esp_output_done(struct crypto_async_request *base, int err)
{
	struct sk_buff *skb = base->data;
	struct xfrm_offload *xo = xfrm_offload(skb);
	void *tmp;
	struct xfrm_state *x;

	if (xo && (xo->flags & XFRM_DEV_RESUME)) {
		struct sec_path *sp = skb_sec_path(skb);

		x = sp->xvec[sp->len - 1];
	} else {
		x = skb_dst(skb)->xfrm;
	}

	tmp = ESP_SKB_CB(skb)->tmp;
	esp_ssg_unref(x, tmp);
	kfree(tmp);

	esp_output_encap_csum(skb);

	if (xo && (xo->flags & XFRM_DEV_RESUME)) {
		if (err) {
			XFRM_INC_STATS(xs_net(x), LINUX_MIB_XFRMOUTSTATEPROTOERROR);
			kfree_skb(skb);
			return;
		}

		skb_push(skb, skb->data - skb_mac_header(skb));
		secpath_reset(skb);
		xfrm_dev_resume(skb);
	} else {
		if (!err &&
		    x->encap && x->encap->encap_type == TCP_ENCAP_ESPINTCP)
			esp_output_tail_tcp(x, skb);
		else
<<<<<<< HEAD
			xfrm_output_resume(skb, err);
=======
			xfrm_output_resume(skb->sk, skb, err);
>>>>>>> 7d2a07b7
	}
}

/* Move ESP header back into place. */
static void esp_restore_header(struct sk_buff *skb, unsigned int offset)
{
	struct ip_esp_hdr *esph = (void *)(skb->data + offset);
	void *tmp = ESP_SKB_CB(skb)->tmp;
	__be32 *seqhi = esp_tmp_extra(tmp);

	esph->seq_no = esph->spi;
	esph->spi = *seqhi;
}

static void esp_output_restore_header(struct sk_buff *skb)
{
	void *tmp = ESP_SKB_CB(skb)->tmp;
	struct esp_output_extra *extra = esp_tmp_extra(tmp);

	esp_restore_header(skb, skb_transport_offset(skb) + extra->esphoff -
				sizeof(__be32));
}

static struct ip_esp_hdr *esp_output_set_esn(struct sk_buff *skb,
					     struct xfrm_state *x,
					     struct ip_esp_hdr *esph,
					     struct esp_output_extra *extra)
{
	/* For ESN we move the header forward by 4 bytes to
	 * accomodate the high bits.  We will move it back after
	 * encryption.
	 */
	if ((x->props.flags & XFRM_STATE_ESN)) {
		__u32 seqhi;
		struct xfrm_offload *xo = xfrm_offload(skb);

		if (xo)
			seqhi = xo->seq.hi;
		else
			seqhi = XFRM_SKB_CB(skb)->seq.output.hi;

		extra->esphoff = (unsigned char *)esph -
				 skb_transport_header(skb);
		esph = (struct ip_esp_hdr *)((unsigned char *)esph - 4);
		extra->seqhi = esph->spi;
		esph->seq_no = htonl(seqhi);
	}

	esph->spi = x->id.spi;

	return esph;
}

static void esp_output_done_esn(struct crypto_async_request *base, int err)
{
	struct sk_buff *skb = base->data;

	esp_output_restore_header(skb);
	esp_output_done(base, err);
}

static struct ip_esp_hdr *esp6_output_udp_encap(struct sk_buff *skb,
					       int encap_type,
					       struct esp_info *esp,
					       __be16 sport,
					       __be16 dport)
{
	struct udphdr *uh;
	__be32 *udpdata32;
	unsigned int len;

	len = skb->len + esp->tailen - skb_transport_offset(skb);
	if (len > U16_MAX)
		return ERR_PTR(-EMSGSIZE);

	uh = (struct udphdr *)esp->esph;
	uh->source = sport;
	uh->dest = dport;
	uh->len = htons(len);
	uh->check = 0;

	*skb_mac_header(skb) = IPPROTO_UDP;

	if (encap_type == UDP_ENCAP_ESPINUDP_NON_IKE) {
		udpdata32 = (__be32 *)(uh + 1);
		udpdata32[0] = udpdata32[1] = 0;
		return (struct ip_esp_hdr *)(udpdata32 + 2);
<<<<<<< HEAD
	}

	return (struct ip_esp_hdr *)(uh + 1);
}

#ifdef CONFIG_INET6_ESPINTCP
static struct ip_esp_hdr *esp6_output_tcp_encap(struct xfrm_state *x,
						struct sk_buff *skb,
						struct esp_info *esp)
{
	__be16 *lenp = (void *)esp->esph;
	struct ip_esp_hdr *esph;
	unsigned int len;
	struct sock *sk;

	len = skb->len + esp->tailen - skb_transport_offset(skb);
	if (len > IP_MAX_MTU)
		return ERR_PTR(-EMSGSIZE);

	rcu_read_lock();
	sk = esp6_find_tcp_sk(x);
	rcu_read_unlock();

	if (IS_ERR(sk))
		return ERR_CAST(sk);

	*lenp = htons(len);
	esph = (struct ip_esp_hdr *)(lenp + 1);

	return esph;
}
#else
static struct ip_esp_hdr *esp6_output_tcp_encap(struct xfrm_state *x,
						struct sk_buff *skb,
						struct esp_info *esp)
{
	return ERR_PTR(-EOPNOTSUPP);
}
#endif

static int esp6_output_encap(struct xfrm_state *x, struct sk_buff *skb,
			    struct esp_info *esp)
{
	struct xfrm_encap_tmpl *encap = x->encap;
	struct ip_esp_hdr *esph;
	__be16 sport, dport;
	int encap_type;

	spin_lock_bh(&x->lock);
	sport = encap->encap_sport;
	dport = encap->encap_dport;
	encap_type = encap->encap_type;
	spin_unlock_bh(&x->lock);

	switch (encap_type) {
	default:
	case UDP_ENCAP_ESPINUDP:
	case UDP_ENCAP_ESPINUDP_NON_IKE:
		esph = esp6_output_udp_encap(skb, encap_type, esp, sport, dport);
		break;
	case TCP_ENCAP_ESPINTCP:
		esph = esp6_output_tcp_encap(x, skb, esp);
		break;
	}

=======
	}

	return (struct ip_esp_hdr *)(uh + 1);
}

#ifdef CONFIG_INET6_ESPINTCP
static struct ip_esp_hdr *esp6_output_tcp_encap(struct xfrm_state *x,
						struct sk_buff *skb,
						struct esp_info *esp)
{
	__be16 *lenp = (void *)esp->esph;
	struct ip_esp_hdr *esph;
	unsigned int len;
	struct sock *sk;

	len = skb->len + esp->tailen - skb_transport_offset(skb);
	if (len > IP_MAX_MTU)
		return ERR_PTR(-EMSGSIZE);

	rcu_read_lock();
	sk = esp6_find_tcp_sk(x);
	rcu_read_unlock();

	if (IS_ERR(sk))
		return ERR_CAST(sk);

	*lenp = htons(len);
	esph = (struct ip_esp_hdr *)(lenp + 1);

	return esph;
}
#else
static struct ip_esp_hdr *esp6_output_tcp_encap(struct xfrm_state *x,
						struct sk_buff *skb,
						struct esp_info *esp)
{
	return ERR_PTR(-EOPNOTSUPP);
}
#endif

static int esp6_output_encap(struct xfrm_state *x, struct sk_buff *skb,
			    struct esp_info *esp)
{
	struct xfrm_encap_tmpl *encap = x->encap;
	struct ip_esp_hdr *esph;
	__be16 sport, dport;
	int encap_type;

	spin_lock_bh(&x->lock);
	sport = encap->encap_sport;
	dport = encap->encap_dport;
	encap_type = encap->encap_type;
	spin_unlock_bh(&x->lock);

	switch (encap_type) {
	default:
	case UDP_ENCAP_ESPINUDP:
	case UDP_ENCAP_ESPINUDP_NON_IKE:
		esph = esp6_output_udp_encap(skb, encap_type, esp, sport, dport);
		break;
	case TCP_ENCAP_ESPINTCP:
		esph = esp6_output_tcp_encap(x, skb, esp);
		break;
	}

>>>>>>> 7d2a07b7
	if (IS_ERR(esph))
		return PTR_ERR(esph);

	esp->esph = esph;

	return 0;
}

int esp6_output_head(struct xfrm_state *x, struct sk_buff *skb, struct esp_info *esp)
{
	u8 *tail;
	int nfrags;
	int esph_offset;
	struct page *page;
	struct sk_buff *trailer;
	int tailen = esp->tailen;

	if (x->encap) {
		int err = esp6_output_encap(x, skb, esp);

		if (err < 0)
			return err;
	}

	if (!skb_cloned(skb)) {
		if (tailen <= skb_tailroom(skb)) {
			nfrags = 1;
			trailer = skb;
			tail = skb_tail_pointer(trailer);

			goto skip_cow;
		} else if ((skb_shinfo(skb)->nr_frags < MAX_SKB_FRAGS)
			   && !skb_has_frag_list(skb)) {
			int allocsize;
			struct sock *sk = skb->sk;
			struct page_frag *pfrag = &x->xfrag;

			esp->inplace = false;

			allocsize = ALIGN(tailen, L1_CACHE_BYTES);

			spin_lock_bh(&x->lock);

			if (unlikely(!skb_page_frag_refill(allocsize, pfrag, GFP_ATOMIC))) {
				spin_unlock_bh(&x->lock);
				goto cow;
			}

			page = pfrag->page;
			get_page(page);

			tail = page_address(page) + pfrag->offset;

			esp_output_fill_trailer(tail, esp->tfclen, esp->plen, esp->proto);

			nfrags = skb_shinfo(skb)->nr_frags;

			__skb_fill_page_desc(skb, nfrags, page, pfrag->offset,
					     tailen);
			skb_shinfo(skb)->nr_frags = ++nfrags;

			pfrag->offset = pfrag->offset + allocsize;

			spin_unlock_bh(&x->lock);

			nfrags++;

			skb->len += tailen;
			skb->data_len += tailen;
			skb->truesize += tailen;
			if (sk && sk_fullsock(sk))
				refcount_add(tailen, &sk->sk_wmem_alloc);

			goto out;
		}
	}

cow:
	esph_offset = (unsigned char *)esp->esph - skb_transport_header(skb);

	nfrags = skb_cow_data(skb, tailen, &trailer);
	if (nfrags < 0)
		goto out;
	tail = skb_tail_pointer(trailer);
	esp->esph = (struct ip_esp_hdr *)(skb_transport_header(skb) + esph_offset);

skip_cow:
	esp_output_fill_trailer(tail, esp->tfclen, esp->plen, esp->proto);
	pskb_put(skb, trailer, tailen);

out:
	return nfrags;
}
EXPORT_SYMBOL_GPL(esp6_output_head);

int esp6_output_tail(struct xfrm_state *x, struct sk_buff *skb, struct esp_info *esp)
{
	u8 *iv;
	int alen;
	void *tmp;
	int ivlen;
	int assoclen;
	int extralen;
	struct page *page;
	struct ip_esp_hdr *esph;
	struct aead_request *req;
	struct crypto_aead *aead;
	struct scatterlist *sg, *dsg;
	struct esp_output_extra *extra;
	int err = -ENOMEM;

	assoclen = sizeof(struct ip_esp_hdr);
	extralen = 0;

	if (x->props.flags & XFRM_STATE_ESN) {
		extralen += sizeof(*extra);
		assoclen += sizeof(__be32);
	}

	aead = x->data;
	alen = crypto_aead_authsize(aead);
	ivlen = crypto_aead_ivsize(aead);

	tmp = esp_alloc_tmp(aead, esp->nfrags + 2, extralen);
	if (!tmp)
		goto error;

	extra = esp_tmp_extra(tmp);
	iv = esp_tmp_iv(aead, tmp, extralen);
	req = esp_tmp_req(aead, iv);
	sg = esp_req_sg(aead, req);

	if (esp->inplace)
		dsg = sg;
	else
		dsg = &sg[esp->nfrags];

	esph = esp_output_set_esn(skb, x, esp->esph, extra);
	esp->esph = esph;

	sg_init_table(sg, esp->nfrags);
	err = skb_to_sgvec(skb, sg,
		           (unsigned char *)esph - skb->data,
		           assoclen + ivlen + esp->clen + alen);
	if (unlikely(err < 0))
		goto error_free;

	if (!esp->inplace) {
		int allocsize;
		struct page_frag *pfrag = &x->xfrag;

		allocsize = ALIGN(skb->data_len, L1_CACHE_BYTES);

		spin_lock_bh(&x->lock);
		if (unlikely(!skb_page_frag_refill(allocsize, pfrag, GFP_ATOMIC))) {
			spin_unlock_bh(&x->lock);
			goto error_free;
		}

		skb_shinfo(skb)->nr_frags = 1;

		page = pfrag->page;
		get_page(page);
		/* replace page frags in skb with new page */
		__skb_fill_page_desc(skb, 0, page, pfrag->offset, skb->data_len);
		pfrag->offset = pfrag->offset + allocsize;
		spin_unlock_bh(&x->lock);

		sg_init_table(dsg, skb_shinfo(skb)->nr_frags + 1);
		err = skb_to_sgvec(skb, dsg,
			           (unsigned char *)esph - skb->data,
			           assoclen + ivlen + esp->clen + alen);
		if (unlikely(err < 0))
			goto error_free;
	}

	if ((x->props.flags & XFRM_STATE_ESN))
		aead_request_set_callback(req, 0, esp_output_done_esn, skb);
	else
		aead_request_set_callback(req, 0, esp_output_done, skb);

	aead_request_set_crypt(req, sg, dsg, ivlen + esp->clen, iv);
	aead_request_set_ad(req, assoclen);

	memset(iv, 0, ivlen);
	memcpy(iv + ivlen - min(ivlen, 8), (u8 *)&esp->seqno + 8 - min(ivlen, 8),
	       min(ivlen, 8));

	ESP_SKB_CB(skb)->tmp = tmp;
	err = crypto_aead_encrypt(req);

	switch (err) {
	case -EINPROGRESS:
		goto error;

	case -ENOSPC:
		err = NET_XMIT_DROP;
		break;

	case 0:
		if ((x->props.flags & XFRM_STATE_ESN))
			esp_output_restore_header(skb);
		esp_output_encap_csum(skb);
	}

	if (sg != dsg)
		esp_ssg_unref(x, tmp);

	if (!err && x->encap && x->encap->encap_type == TCP_ENCAP_ESPINTCP)
		err = esp_output_tail_tcp(x, skb);

error_free:
	kfree(tmp);
error:
	return err;
}
EXPORT_SYMBOL_GPL(esp6_output_tail);

static int esp6_output(struct xfrm_state *x, struct sk_buff *skb)
{
	int alen;
	int blksize;
	struct ip_esp_hdr *esph;
	struct crypto_aead *aead;
	struct esp_info esp;

	esp.inplace = true;

	esp.proto = *skb_mac_header(skb);
	*skb_mac_header(skb) = IPPROTO_ESP;

	/* skb is pure payload to encrypt */

	aead = x->data;
	alen = crypto_aead_authsize(aead);

	esp.tfclen = 0;
	if (x->tfcpad) {
		struct xfrm_dst *dst = (struct xfrm_dst *)skb_dst(skb);
		u32 padto;

		padto = min(x->tfcpad, __xfrm_state_mtu(x, dst->child_mtu_cached));
		if (skb->len < padto)
			esp.tfclen = padto - skb->len;
	}
	blksize = ALIGN(crypto_aead_blocksize(aead), 4);
	esp.clen = ALIGN(skb->len + 2 + esp.tfclen, blksize);
	esp.plen = esp.clen - skb->len - esp.tfclen;
	esp.tailen = esp.tfclen + esp.plen + alen;

	esp.esph = ip_esp_hdr(skb);

	esp.nfrags = esp6_output_head(x, skb, &esp);
	if (esp.nfrags < 0)
		return esp.nfrags;

	esph = esp.esph;
	esph->spi = x->id.spi;

	esph->seq_no = htonl(XFRM_SKB_CB(skb)->seq.output.low);
	esp.seqno = cpu_to_be64(XFRM_SKB_CB(skb)->seq.output.low +
			    ((u64)XFRM_SKB_CB(skb)->seq.output.hi << 32));

	skb_push(skb, -skb_network_offset(skb));

	return esp6_output_tail(x, skb, &esp);
}

static inline int esp_remove_trailer(struct sk_buff *skb)
{
	struct xfrm_state *x = xfrm_input_state(skb);
	struct xfrm_offload *xo = xfrm_offload(skb);
	struct crypto_aead *aead = x->data;
	int alen, hlen, elen;
	int padlen, trimlen;
	__wsum csumdiff;
	u8 nexthdr[2];
	int ret;

	alen = crypto_aead_authsize(aead);
	hlen = sizeof(struct ip_esp_hdr) + crypto_aead_ivsize(aead);
	elen = skb->len - hlen;

	if (xo && (xo->flags & XFRM_ESP_NO_TRAILER)) {
		ret = xo->proto;
		goto out;
	}

	ret = skb_copy_bits(skb, skb->len - alen - 2, nexthdr, 2);
	BUG_ON(ret);

	ret = -EINVAL;
	padlen = nexthdr[0];
	if (padlen + 2 + alen >= elen) {
		net_dbg_ratelimited("ipsec esp packet is garbage padlen=%d, elen=%d\n",
				    padlen + 2, elen - alen);
		goto out;
	}

	trimlen = alen + padlen + 2;
	if (skb->ip_summed == CHECKSUM_COMPLETE) {
		csumdiff = skb_checksum(skb, skb->len - trimlen, trimlen, 0);
		skb->csum = csum_block_sub(skb->csum, csumdiff,
					   skb->len - trimlen);
	}
	pskb_trim(skb, skb->len - trimlen);

	ret = nexthdr[1];

out:
	return ret;
}

int esp6_input_done2(struct sk_buff *skb, int err)
{
	struct xfrm_state *x = xfrm_input_state(skb);
	struct xfrm_offload *xo = xfrm_offload(skb);
	struct crypto_aead *aead = x->data;
	int hlen = sizeof(struct ip_esp_hdr) + crypto_aead_ivsize(aead);
	int hdr_len = skb_network_header_len(skb);

	if (!xo || !(xo->flags & CRYPTO_DONE))
		kfree(ESP_SKB_CB(skb)->tmp);

	if (unlikely(err))
		goto out;

	err = esp_remove_trailer(skb);
	if (unlikely(err < 0))
		goto out;

	if (x->encap) {
		const struct ipv6hdr *ip6h = ipv6_hdr(skb);
		int offset = skb_network_offset(skb) + sizeof(*ip6h);
		struct xfrm_encap_tmpl *encap = x->encap;
		u8 nexthdr = ip6h->nexthdr;
		__be16 frag_off, source;
		struct udphdr *uh;
		struct tcphdr *th;

		offset = ipv6_skip_exthdr(skb, offset, &nexthdr, &frag_off);
		uh = (void *)(skb->data + offset);
		th = (void *)(skb->data + offset);
		hdr_len += offset;

		switch (x->encap->encap_type) {
		case TCP_ENCAP_ESPINTCP:
			source = th->source;
			break;
		case UDP_ENCAP_ESPINUDP:
		case UDP_ENCAP_ESPINUDP_NON_IKE:
			source = uh->source;
			break;
		default:
			WARN_ON_ONCE(1);
			err = -EINVAL;
			goto out;
		}

		/*
		 * 1) if the NAT-T peer's IP or port changed then
		 *    advertize the change to the keying daemon.
		 *    This is an inbound SA, so just compare
		 *    SRC ports.
		 */
		if (!ipv6_addr_equal(&ip6h->saddr, &x->props.saddr.in6) ||
		    source != encap->encap_sport) {
			xfrm_address_t ipaddr;

			memcpy(&ipaddr.a6, &ip6h->saddr.s6_addr, sizeof(ipaddr.a6));
			km_new_mapping(x, &ipaddr, source);

			/* XXX: perhaps add an extra
			 * policy check here, to see
			 * if we should allow or
			 * reject a packet from a
			 * different source
			 * address/port.
			 */
		}

		/*
		 * 2) ignore UDP/TCP checksums in case
		 *    of NAT-T in Transport Mode, or
		 *    perform other post-processing fixes
		 *    as per draft-ietf-ipsec-udp-encaps-06,
		 *    section 3.1.2
		 */
		if (x->props.mode == XFRM_MODE_TRANSPORT)
			skb->ip_summed = CHECKSUM_UNNECESSARY;
	}

	skb_postpull_rcsum(skb, skb_network_header(skb),
			   skb_network_header_len(skb));
	skb_pull_rcsum(skb, hlen);
	if (x->props.mode == XFRM_MODE_TUNNEL)
		skb_reset_transport_header(skb);
	else
		skb_set_transport_header(skb, -hdr_len);

	/* RFC4303: Drop dummy packets without any error */
	if (err == IPPROTO_NONE)
		err = -EINVAL;

out:
	return err;
}
EXPORT_SYMBOL_GPL(esp6_input_done2);

static void esp_input_done(struct crypto_async_request *base, int err)
{
	struct sk_buff *skb = base->data;

	xfrm_input_resume(skb, esp6_input_done2(skb, err));
}

static void esp_input_restore_header(struct sk_buff *skb)
{
	esp_restore_header(skb, 0);
	__skb_pull(skb, 4);
}

static void esp_input_set_header(struct sk_buff *skb, __be32 *seqhi)
{
	struct xfrm_state *x = xfrm_input_state(skb);

	/* For ESN we move the header forward by 4 bytes to
	 * accomodate the high bits.  We will move it back after
	 * decryption.
	 */
	if ((x->props.flags & XFRM_STATE_ESN)) {
		struct ip_esp_hdr *esph = skb_push(skb, 4);

		*seqhi = esph->spi;
		esph->spi = esph->seq_no;
		esph->seq_no = XFRM_SKB_CB(skb)->seq.input.hi;
	}
}

static void esp_input_done_esn(struct crypto_async_request *base, int err)
{
	struct sk_buff *skb = base->data;

	esp_input_restore_header(skb);
	esp_input_done(base, err);
}

static int esp6_input(struct xfrm_state *x, struct sk_buff *skb)
{
	struct crypto_aead *aead = x->data;
	struct aead_request *req;
	struct sk_buff *trailer;
	int ivlen = crypto_aead_ivsize(aead);
	int elen = skb->len - sizeof(struct ip_esp_hdr) - ivlen;
	int nfrags;
	int assoclen;
	int seqhilen;
	int ret = 0;
	void *tmp;
	__be32 *seqhi;
	u8 *iv;
	struct scatterlist *sg;

	if (!pskb_may_pull(skb, sizeof(struct ip_esp_hdr) + ivlen)) {
		ret = -EINVAL;
		goto out;
	}

	if (elen <= 0) {
		ret = -EINVAL;
		goto out;
	}

	assoclen = sizeof(struct ip_esp_hdr);
	seqhilen = 0;

	if (x->props.flags & XFRM_STATE_ESN) {
		seqhilen += sizeof(__be32);
		assoclen += seqhilen;
	}

	if (!skb_cloned(skb)) {
		if (!skb_is_nonlinear(skb)) {
			nfrags = 1;

			goto skip_cow;
		} else if (!skb_has_frag_list(skb)) {
			nfrags = skb_shinfo(skb)->nr_frags;
			nfrags++;

			goto skip_cow;
		}
	}

	nfrags = skb_cow_data(skb, 0, &trailer);
	if (nfrags < 0) {
		ret = -EINVAL;
		goto out;
	}

skip_cow:
	ret = -ENOMEM;
	tmp = esp_alloc_tmp(aead, nfrags, seqhilen);
	if (!tmp)
		goto out;

	ESP_SKB_CB(skb)->tmp = tmp;
	seqhi = esp_tmp_extra(tmp);
	iv = esp_tmp_iv(aead, tmp, seqhilen);
	req = esp_tmp_req(aead, iv);
	sg = esp_req_sg(aead, req);

	esp_input_set_header(skb, seqhi);

	sg_init_table(sg, nfrags);
	ret = skb_to_sgvec(skb, sg, 0, skb->len);
	if (unlikely(ret < 0)) {
		kfree(tmp);
		goto out;
	}

	skb->ip_summed = CHECKSUM_NONE;

	if ((x->props.flags & XFRM_STATE_ESN))
		aead_request_set_callback(req, 0, esp_input_done_esn, skb);
	else
		aead_request_set_callback(req, 0, esp_input_done, skb);

	aead_request_set_crypt(req, sg, sg, elen + ivlen, iv);
	aead_request_set_ad(req, assoclen);

	ret = crypto_aead_decrypt(req);
	if (ret == -EINPROGRESS)
		goto out;

	if ((x->props.flags & XFRM_STATE_ESN))
		esp_input_restore_header(skb);

	ret = esp6_input_done2(skb, ret);

out:
	return ret;
}

static int esp6_err(struct sk_buff *skb, struct inet6_skb_parm *opt,
		    u8 type, u8 code, int offset, __be32 info)
{
	struct net *net = dev_net(skb->dev);
	const struct ipv6hdr *iph = (const struct ipv6hdr *)skb->data;
	struct ip_esp_hdr *esph = (struct ip_esp_hdr *)(skb->data + offset);
	struct xfrm_state *x;

	if (type != ICMPV6_PKT_TOOBIG &&
	    type != NDISC_REDIRECT)
		return 0;

	x = xfrm_state_lookup(net, skb->mark, (const xfrm_address_t *)&iph->daddr,
			      esph->spi, IPPROTO_ESP, AF_INET6);
	if (!x)
		return 0;

	if (type == NDISC_REDIRECT)
		ip6_redirect(skb, net, skb->dev->ifindex, 0,
			     sock_net_uid(net, NULL));
	else
		ip6_update_pmtu(skb, net, info, 0, 0, sock_net_uid(net, NULL));
	xfrm_state_put(x);

	return 0;
}

static void esp6_destroy(struct xfrm_state *x)
{
	struct crypto_aead *aead = x->data;

	if (!aead)
		return;

	crypto_free_aead(aead);
}

static int esp_init_aead(struct xfrm_state *x)
{
	char aead_name[CRYPTO_MAX_ALG_NAME];
	struct crypto_aead *aead;
	int err;

	err = -ENAMETOOLONG;
	if (snprintf(aead_name, CRYPTO_MAX_ALG_NAME, "%s(%s)",
		     x->geniv, x->aead->alg_name) >= CRYPTO_MAX_ALG_NAME)
		goto error;

	aead = crypto_alloc_aead(aead_name, 0, 0);
	err = PTR_ERR(aead);
	if (IS_ERR(aead))
		goto error;

	x->data = aead;

	err = crypto_aead_setkey(aead, x->aead->alg_key,
				 (x->aead->alg_key_len + 7) / 8);
	if (err)
		goto error;

	err = crypto_aead_setauthsize(aead, x->aead->alg_icv_len / 8);
	if (err)
		goto error;

error:
	return err;
}

static int esp_init_authenc(struct xfrm_state *x)
{
	struct crypto_aead *aead;
	struct crypto_authenc_key_param *param;
	struct rtattr *rta;
	char *key;
	char *p;
	char authenc_name[CRYPTO_MAX_ALG_NAME];
	unsigned int keylen;
	int err;

	err = -EINVAL;
	if (!x->ealg)
		goto error;

	err = -ENAMETOOLONG;

	if ((x->props.flags & XFRM_STATE_ESN)) {
		if (snprintf(authenc_name, CRYPTO_MAX_ALG_NAME,
			     "%s%sauthencesn(%s,%s)%s",
			     x->geniv ?: "", x->geniv ? "(" : "",
			     x->aalg ? x->aalg->alg_name : "digest_null",
			     x->ealg->alg_name,
			     x->geniv ? ")" : "") >= CRYPTO_MAX_ALG_NAME)
			goto error;
	} else {
		if (snprintf(authenc_name, CRYPTO_MAX_ALG_NAME,
			     "%s%sauthenc(%s,%s)%s",
			     x->geniv ?: "", x->geniv ? "(" : "",
			     x->aalg ? x->aalg->alg_name : "digest_null",
			     x->ealg->alg_name,
			     x->geniv ? ")" : "") >= CRYPTO_MAX_ALG_NAME)
			goto error;
	}

	aead = crypto_alloc_aead(authenc_name, 0, 0);
	err = PTR_ERR(aead);
	if (IS_ERR(aead))
		goto error;

	x->data = aead;

	keylen = (x->aalg ? (x->aalg->alg_key_len + 7) / 8 : 0) +
		 (x->ealg->alg_key_len + 7) / 8 + RTA_SPACE(sizeof(*param));
	err = -ENOMEM;
	key = kmalloc(keylen, GFP_KERNEL);
	if (!key)
		goto error;

	p = key;
	rta = (void *)p;
	rta->rta_type = CRYPTO_AUTHENC_KEYA_PARAM;
	rta->rta_len = RTA_LENGTH(sizeof(*param));
	param = RTA_DATA(rta);
	p += RTA_SPACE(sizeof(*param));

	if (x->aalg) {
		struct xfrm_algo_desc *aalg_desc;

		memcpy(p, x->aalg->alg_key, (x->aalg->alg_key_len + 7) / 8);
		p += (x->aalg->alg_key_len + 7) / 8;

		aalg_desc = xfrm_aalg_get_byname(x->aalg->alg_name, 0);
		BUG_ON(!aalg_desc);

		err = -EINVAL;
		if (aalg_desc->uinfo.auth.icv_fullbits / 8 !=
		    crypto_aead_authsize(aead)) {
			pr_info("ESP: %s digestsize %u != %u\n",
				x->aalg->alg_name,
				crypto_aead_authsize(aead),
				aalg_desc->uinfo.auth.icv_fullbits / 8);
			goto free_key;
		}

		err = crypto_aead_setauthsize(
			aead, x->aalg->alg_trunc_len / 8);
		if (err)
			goto free_key;
	}

	param->enckeylen = cpu_to_be32((x->ealg->alg_key_len + 7) / 8);
	memcpy(p, x->ealg->alg_key, (x->ealg->alg_key_len + 7) / 8);

	err = crypto_aead_setkey(aead, key, keylen);

free_key:
	kfree(key);

error:
	return err;
}

static int esp6_init_state(struct xfrm_state *x)
{
	struct crypto_aead *aead;
	u32 align;
	int err;

	x->data = NULL;

	if (x->aead)
		err = esp_init_aead(x);
	else
		err = esp_init_authenc(x);

	if (err)
		goto error;

	aead = x->data;

	x->props.header_len = sizeof(struct ip_esp_hdr) +
			      crypto_aead_ivsize(aead);
	switch (x->props.mode) {
	case XFRM_MODE_BEET:
		if (x->sel.family != AF_INET6)
			x->props.header_len += IPV4_BEET_PHMAXLEN +
					       (sizeof(struct ipv6hdr) - sizeof(struct iphdr));
		break;
	default:
	case XFRM_MODE_TRANSPORT:
		break;
	case XFRM_MODE_TUNNEL:
		x->props.header_len += sizeof(struct ipv6hdr);
		break;
	}

	if (x->encap) {
		struct xfrm_encap_tmpl *encap = x->encap;

		switch (encap->encap_type) {
		default:
			err = -EINVAL;
			goto error;
		case UDP_ENCAP_ESPINUDP:
			x->props.header_len += sizeof(struct udphdr);
			break;
		case UDP_ENCAP_ESPINUDP_NON_IKE:
			x->props.header_len += sizeof(struct udphdr) + 2 * sizeof(u32);
			break;
#ifdef CONFIG_INET6_ESPINTCP
		case TCP_ENCAP_ESPINTCP:
			/* only the length field, TCP encap is done by
			 * the socket
			 */
			x->props.header_len += 2;
			break;
#endif
		}
	}

	align = ALIGN(crypto_aead_blocksize(aead), 4);
	x->props.trailer_len = align + 1 + crypto_aead_authsize(aead);

error:
	return err;
}

static int esp6_rcv_cb(struct sk_buff *skb, int err)
{
	return 0;
}

static const struct xfrm_type esp6_type = {
	.owner		= THIS_MODULE,
	.proto		= IPPROTO_ESP,
	.flags		= XFRM_TYPE_REPLAY_PROT,
	.init_state	= esp6_init_state,
	.destructor	= esp6_destroy,
	.input		= esp6_input,
	.output		= esp6_output,
};

static struct xfrm6_protocol esp6_protocol = {
	.handler	=	xfrm6_rcv,
	.input_handler	=	xfrm_input,
	.cb_handler	=	esp6_rcv_cb,
	.err_handler	=	esp6_err,
	.priority	=	0,
};

static int __init esp6_init(void)
{
	if (xfrm_register_type(&esp6_type, AF_INET6) < 0) {
		pr_info("%s: can't add xfrm type\n", __func__);
		return -EAGAIN;
	}
	if (xfrm6_protocol_register(&esp6_protocol, IPPROTO_ESP) < 0) {
		pr_info("%s: can't add protocol\n", __func__);
		xfrm_unregister_type(&esp6_type, AF_INET6);
		return -EAGAIN;
	}

	return 0;
}

static void __exit esp6_fini(void)
{
	if (xfrm6_protocol_deregister(&esp6_protocol, IPPROTO_ESP) < 0)
		pr_info("%s: can't remove protocol\n", __func__);
	xfrm_unregister_type(&esp6_type, AF_INET6);
}

module_init(esp6_init);
module_exit(esp6_fini);

MODULE_LICENSE("GPL");
MODULE_ALIAS_XFRM_TYPE(AF_INET6, XFRM_PROTO_ESP);<|MERGE_RESOLUTION|>--- conflicted
+++ resolved
@@ -314,11 +314,7 @@
 		    x->encap && x->encap->encap_type == TCP_ENCAP_ESPINTCP)
 			esp_output_tail_tcp(x, skb);
 		else
-<<<<<<< HEAD
-			xfrm_output_resume(skb, err);
-=======
 			xfrm_output_resume(skb->sk, skb, err);
->>>>>>> 7d2a07b7
 	}
 }
 
@@ -406,7 +402,6 @@
 		udpdata32 = (__be32 *)(uh + 1);
 		udpdata32[0] = udpdata32[1] = 0;
 		return (struct ip_esp_hdr *)(udpdata32 + 2);
-<<<<<<< HEAD
 	}
 
 	return (struct ip_esp_hdr *)(uh + 1);
@@ -472,73 +467,6 @@
 		break;
 	}
 
-=======
-	}
-
-	return (struct ip_esp_hdr *)(uh + 1);
-}
-
-#ifdef CONFIG_INET6_ESPINTCP
-static struct ip_esp_hdr *esp6_output_tcp_encap(struct xfrm_state *x,
-						struct sk_buff *skb,
-						struct esp_info *esp)
-{
-	__be16 *lenp = (void *)esp->esph;
-	struct ip_esp_hdr *esph;
-	unsigned int len;
-	struct sock *sk;
-
-	len = skb->len + esp->tailen - skb_transport_offset(skb);
-	if (len > IP_MAX_MTU)
-		return ERR_PTR(-EMSGSIZE);
-
-	rcu_read_lock();
-	sk = esp6_find_tcp_sk(x);
-	rcu_read_unlock();
-
-	if (IS_ERR(sk))
-		return ERR_CAST(sk);
-
-	*lenp = htons(len);
-	esph = (struct ip_esp_hdr *)(lenp + 1);
-
-	return esph;
-}
-#else
-static struct ip_esp_hdr *esp6_output_tcp_encap(struct xfrm_state *x,
-						struct sk_buff *skb,
-						struct esp_info *esp)
-{
-	return ERR_PTR(-EOPNOTSUPP);
-}
-#endif
-
-static int esp6_output_encap(struct xfrm_state *x, struct sk_buff *skb,
-			    struct esp_info *esp)
-{
-	struct xfrm_encap_tmpl *encap = x->encap;
-	struct ip_esp_hdr *esph;
-	__be16 sport, dport;
-	int encap_type;
-
-	spin_lock_bh(&x->lock);
-	sport = encap->encap_sport;
-	dport = encap->encap_dport;
-	encap_type = encap->encap_type;
-	spin_unlock_bh(&x->lock);
-
-	switch (encap_type) {
-	default:
-	case UDP_ENCAP_ESPINUDP:
-	case UDP_ENCAP_ESPINUDP_NON_IKE:
-		esph = esp6_output_udp_encap(skb, encap_type, esp, sport, dport);
-		break;
-	case TCP_ENCAP_ESPINTCP:
-		esph = esp6_output_tcp_encap(x, skb, esp);
-		break;
-	}
-
->>>>>>> 7d2a07b7
 	if (IS_ERR(esph))
 		return PTR_ERR(esph);
 
