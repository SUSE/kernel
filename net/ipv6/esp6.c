// SPDX-License-Identifier: GPL-2.0-or-later
/*
 * Copyright (C)2002 USAGI/WIDE Project
 *
 * Authors
 *
 *	Mitsuru KANDA @USAGI       : IPv6 Support
 *	Kazunori MIYAZAWA @USAGI   :
 *	Kunihiro Ishiguro <kunihiro@ipinfusion.com>
 *
 *	This file is derived from net/ipv4/esp.c
 */

#define pr_fmt(fmt) "IPv6: " fmt

#include <crypto/aead.h>
#include <crypto/authenc.h>
#include <linux/err.h>
#include <linux/module.h>
#include <net/ip.h>
#include <net/xfrm.h>
#include <net/esp.h>
#include <linux/scatterlist.h>
#include <linux/kernel.h>
#include <linux/pfkeyv2.h>
#include <linux/random.h>
#include <linux/slab.h>
#include <linux/spinlock.h>
#include <net/ip6_checksum.h>
#include <net/ip6_route.h>
#include <net/icmp.h>
#include <net/ipv6.h>
#include <net/protocol.h>
#include <net/udp.h>
#include <linux/icmpv6.h>
#include <net/tcp.h>
#include <net/espintcp.h>
#include <net/inet6_hashtables.h>

#include <linux/highmem.h>

struct esp_skb_cb {
	struct xfrm_skb_cb xfrm;
	void *tmp;
};

struct esp_output_extra {
	__be32 seqhi;
	u32 esphoff;
};

#define ESP_SKB_CB(__skb) ((struct esp_skb_cb *)&((__skb)->cb[0]))

/*
 * Allocate an AEAD request structure with extra space for SG and IV.
 *
 * For alignment considerations the upper 32 bits of the sequence number are
 * placed at the front, if present. Followed by the IV, the request and finally
 * the SG list.
 *
 * TODO: Use spare space in skb for this where possible.
 */
static void *esp_alloc_tmp(struct crypto_aead *aead, int nfrags, int seqihlen)
{
	unsigned int len;

	len = seqihlen;

	len += crypto_aead_ivsize(aead);

	if (len) {
		len += crypto_aead_alignmask(aead) &
		       ~(crypto_tfm_ctx_alignment() - 1);
		len = ALIGN(len, crypto_tfm_ctx_alignment());
	}

	len += sizeof(struct aead_request) + crypto_aead_reqsize(aead);
	len = ALIGN(len, __alignof__(struct scatterlist));

	len += sizeof(struct scatterlist) * nfrags;

	return kmalloc(len, GFP_ATOMIC);
}

static inline void *esp_tmp_extra(void *tmp)
{
	return PTR_ALIGN(tmp, __alignof__(struct esp_output_extra));
}

static inline u8 *esp_tmp_iv(struct crypto_aead *aead, void *tmp, int seqhilen)
{
	return crypto_aead_ivsize(aead) ?
	       PTR_ALIGN((u8 *)tmp + seqhilen,
			 crypto_aead_alignmask(aead) + 1) : tmp + seqhilen;
}

static inline struct aead_request *esp_tmp_req(struct crypto_aead *aead, u8 *iv)
{
	struct aead_request *req;

	req = (void *)PTR_ALIGN(iv + crypto_aead_ivsize(aead),
				crypto_tfm_ctx_alignment());
	aead_request_set_tfm(req, aead);
	return req;
}

static inline struct scatterlist *esp_req_sg(struct crypto_aead *aead,
					     struct aead_request *req)
{
	return (void *)ALIGN((unsigned long)(req + 1) +
			     crypto_aead_reqsize(aead),
			     __alignof__(struct scatterlist));
}

static void esp_ssg_unref(struct xfrm_state *x, void *tmp)
{
	struct crypto_aead *aead = x->data;
	int extralen = 0;
	u8 *iv;
	struct aead_request *req;
	struct scatterlist *sg;

	if (x->props.flags & XFRM_STATE_ESN)
		extralen += sizeof(struct esp_output_extra);

	iv = esp_tmp_iv(aead, tmp, extralen);
	req = esp_tmp_req(aead, iv);

	/* Unref skb_frag_pages in the src scatterlist if necessary.
	 * Skip the first sg which comes from skb->data.
	 */
	if (req->src != req->dst)
		for (sg = sg_next(req->src); sg; sg = sg_next(sg))
			put_page(sg_page(sg));
}

#ifdef CONFIG_INET6_ESPINTCP
struct esp_tcp_sk {
	struct sock *sk;
	struct rcu_head rcu;
};

static void esp_free_tcp_sk(struct rcu_head *head)
{
	struct esp_tcp_sk *esk = container_of(head, struct esp_tcp_sk, rcu);

	sock_put(esk->sk);
	kfree(esk);
}

static struct sock *esp6_find_tcp_sk(struct xfrm_state *x)
{
	struct xfrm_encap_tmpl *encap = x->encap;
	struct net *net = xs_net(x);
	struct esp_tcp_sk *esk;
	__be16 sport, dport;
	struct sock *nsk;
	struct sock *sk;

	sk = rcu_dereference(x->encap_sk);
	if (sk && sk->sk_state == TCP_ESTABLISHED)
		return sk;

	spin_lock_bh(&x->lock);
	sport = encap->encap_sport;
	dport = encap->encap_dport;
	nsk = rcu_dereference_protected(x->encap_sk,
					lockdep_is_held(&x->lock));
	if (sk && sk == nsk) {
		esk = kmalloc(sizeof(*esk), GFP_ATOMIC);
		if (!esk) {
			spin_unlock_bh(&x->lock);
			return ERR_PTR(-ENOMEM);
		}
		RCU_INIT_POINTER(x->encap_sk, NULL);
		esk->sk = sk;
		call_rcu(&esk->rcu, esp_free_tcp_sk);
	}
	spin_unlock_bh(&x->lock);

	sk = __inet6_lookup_established(net, net->ipv4.tcp_death_row.hashinfo, &x->id.daddr.in6,
					dport, &x->props.saddr.in6, ntohs(sport), 0, 0);
	if (!sk)
		return ERR_PTR(-ENOENT);

	if (!tcp_is_ulp_esp(sk)) {
		sock_put(sk);
		return ERR_PTR(-EINVAL);
	}

	spin_lock_bh(&x->lock);
	nsk = rcu_dereference_protected(x->encap_sk,
					lockdep_is_held(&x->lock));
	if (encap->encap_sport != sport ||
	    encap->encap_dport != dport) {
		sock_put(sk);
		sk = nsk ?: ERR_PTR(-EREMCHG);
	} else if (sk == nsk) {
		sock_put(sk);
	} else {
		rcu_assign_pointer(x->encap_sk, sk);
	}
	spin_unlock_bh(&x->lock);

	return sk;
}

static int esp_output_tcp_finish(struct xfrm_state *x, struct sk_buff *skb)
{
	struct sock *sk;
	int err;

	rcu_read_lock();

	sk = esp6_find_tcp_sk(x);
	err = PTR_ERR_OR_ZERO(sk);
	if (err)
		goto out;

	bh_lock_sock(sk);
	if (sock_owned_by_user(sk))
		err = espintcp_queue_out(sk, skb);
	else
		err = espintcp_push_skb(sk, skb);
	bh_unlock_sock(sk);

out:
	rcu_read_unlock();
	return err;
}

static int esp_output_tcp_encap_cb(struct net *net, struct sock *sk,
				   struct sk_buff *skb)
{
	struct dst_entry *dst = skb_dst(skb);
	struct xfrm_state *x = dst->xfrm;

	return esp_output_tcp_finish(x, skb);
}

static int esp_output_tail_tcp(struct xfrm_state *x, struct sk_buff *skb)
{
	int err;

	local_bh_disable();
	err = xfrm_trans_queue_net(xs_net(x), skb, esp_output_tcp_encap_cb);
	local_bh_enable();

	/* EINPROGRESS just happens to do the right thing.  It
	 * actually means that the skb has been consumed and
	 * isn't coming back.
	 */
	return err ?: -EINPROGRESS;
}
#else
static int esp_output_tail_tcp(struct xfrm_state *x, struct sk_buff *skb)
{
	kfree_skb(skb);

	return -EOPNOTSUPP;
}
#endif

static void esp_output_encap_csum(struct sk_buff *skb)
{
	/* UDP encap with IPv6 requires a valid checksum */
	if (*skb_mac_header(skb) == IPPROTO_UDP) {
		struct udphdr *uh = udp_hdr(skb);
		struct ipv6hdr *ip6h = ipv6_hdr(skb);
		int len = ntohs(uh->len);
		unsigned int offset = skb_transport_offset(skb);
		__wsum csum = skb_checksum(skb, offset, skb->len - offset, 0);

		uh->check = csum_ipv6_magic(&ip6h->saddr, &ip6h->daddr,
					    len, IPPROTO_UDP, csum);
		if (uh->check == 0)
			uh->check = CSUM_MANGLED_0;
	}
}

static void esp_output_done(void *data, int err)
{
	struct sk_buff *skb = data;
	struct xfrm_offload *xo = xfrm_offload(skb);
	void *tmp;
	struct xfrm_state *x;

	if (xo && (xo->flags & XFRM_DEV_RESUME)) {
		struct sec_path *sp = skb_sec_path(skb);

		x = sp->xvec[sp->len - 1];
	} else {
		x = skb_dst(skb)->xfrm;
	}

	tmp = ESP_SKB_CB(skb)->tmp;
	esp_ssg_unref(x, tmp);
	kfree(tmp);

	esp_output_encap_csum(skb);

	if (xo && (xo->flags & XFRM_DEV_RESUME)) {
		if (err) {
			XFRM_INC_STATS(xs_net(x), LINUX_MIB_XFRMOUTSTATEPROTOERROR);
			kfree_skb(skb);
			return;
		}

		skb_push(skb, skb->data - skb_mac_header(skb));
		secpath_reset(skb);
		xfrm_dev_resume(skb);
	} else {
		if (!err &&
		    x->encap && x->encap->encap_type == TCP_ENCAP_ESPINTCP)
			esp_output_tail_tcp(x, skb);
		else
			xfrm_output_resume(skb->sk, skb, err);
	}
}

/* Move ESP header back into place. */
static void esp_restore_header(struct sk_buff *skb, unsigned int offset)
{
	struct ip_esp_hdr *esph = (void *)(skb->data + offset);
	void *tmp = ESP_SKB_CB(skb)->tmp;
	__be32 *seqhi = esp_tmp_extra(tmp);

	esph->seq_no = esph->spi;
	esph->spi = *seqhi;
}

static void esp_output_restore_header(struct sk_buff *skb)
{
	void *tmp = ESP_SKB_CB(skb)->tmp;
	struct esp_output_extra *extra = esp_tmp_extra(tmp);

	esp_restore_header(skb, skb_transport_offset(skb) + extra->esphoff -
				sizeof(__be32));
}

static struct ip_esp_hdr *esp_output_set_esn(struct sk_buff *skb,
					     struct xfrm_state *x,
					     struct ip_esp_hdr *esph,
					     struct esp_output_extra *extra)
{
	/* For ESN we move the header forward by 4 bytes to
	 * accommodate the high bits.  We will move it back after
	 * encryption.
	 */
	if ((x->props.flags & XFRM_STATE_ESN)) {
		__u32 seqhi;
		struct xfrm_offload *xo = xfrm_offload(skb);

		if (xo)
			seqhi = xo->seq.hi;
		else
			seqhi = XFRM_SKB_CB(skb)->seq.output.hi;

		extra->esphoff = (unsigned char *)esph -
				 skb_transport_header(skb);
		esph = (struct ip_esp_hdr *)((unsigned char *)esph - 4);
		extra->seqhi = esph->spi;
		esph->seq_no = htonl(seqhi);
	}

	esph->spi = x->id.spi;

	return esph;
}

static void esp_output_done_esn(void *data, int err)
{
	struct sk_buff *skb = data;

	esp_output_restore_header(skb);
	esp_output_done(data, err);
}

static struct ip_esp_hdr *esp6_output_udp_encap(struct sk_buff *skb,
					       int encap_type,
					       struct esp_info *esp,
					       __be16 sport,
					       __be16 dport)
{
	struct udphdr *uh;
	__be32 *udpdata32;
	unsigned int len;

	len = skb->len + esp->tailen - skb_transport_offset(skb);
	if (len > U16_MAX)
		return ERR_PTR(-EMSGSIZE);

	uh = (struct udphdr *)esp->esph;
	uh->source = sport;
	uh->dest = dport;
	uh->len = htons(len);
	uh->check = 0;

	*skb_mac_header(skb) = IPPROTO_UDP;

	if (encap_type == UDP_ENCAP_ESPINUDP_NON_IKE) {
		udpdata32 = (__be32 *)(uh + 1);
		udpdata32[0] = udpdata32[1] = 0;
		return (struct ip_esp_hdr *)(udpdata32 + 2);
	}

	return (struct ip_esp_hdr *)(uh + 1);
}

#ifdef CONFIG_INET6_ESPINTCP
static struct ip_esp_hdr *esp6_output_tcp_encap(struct xfrm_state *x,
						struct sk_buff *skb,
						struct esp_info *esp)
{
	__be16 *lenp = (void *)esp->esph;
	struct ip_esp_hdr *esph;
	unsigned int len;
	struct sock *sk;

	len = skb->len + esp->tailen - skb_transport_offset(skb);
	if (len > IP_MAX_MTU)
		return ERR_PTR(-EMSGSIZE);

	rcu_read_lock();
	sk = esp6_find_tcp_sk(x);
	rcu_read_unlock();

	if (IS_ERR(sk))
		return ERR_CAST(sk);

	*lenp = htons(len);
	esph = (struct ip_esp_hdr *)(lenp + 1);

	return esph;
}
#else
static struct ip_esp_hdr *esp6_output_tcp_encap(struct xfrm_state *x,
						struct sk_buff *skb,
						struct esp_info *esp)
{
	return ERR_PTR(-EOPNOTSUPP);
}
#endif

static int esp6_output_encap(struct xfrm_state *x, struct sk_buff *skb,
			    struct esp_info *esp)
{
	struct xfrm_encap_tmpl *encap = x->encap;
	struct ip_esp_hdr *esph;
	__be16 sport, dport;
	int encap_type;

	spin_lock_bh(&x->lock);
	sport = encap->encap_sport;
	dport = encap->encap_dport;
	encap_type = encap->encap_type;
	spin_unlock_bh(&x->lock);

	switch (encap_type) {
	default:
	case UDP_ENCAP_ESPINUDP:
	case UDP_ENCAP_ESPINUDP_NON_IKE:
		esph = esp6_output_udp_encap(skb, encap_type, esp, sport, dport);
		break;
	case TCP_ENCAP_ESPINTCP:
		esph = esp6_output_tcp_encap(x, skb, esp);
		break;
	}

	if (IS_ERR(esph))
		return PTR_ERR(esph);

	esp->esph = esph;

	return 0;
}

int esp6_output_head(struct xfrm_state *x, struct sk_buff *skb, struct esp_info *esp)
{
	u8 *tail;
	int nfrags;
	int esph_offset;
	struct page *page;
	struct sk_buff *trailer;
	int tailen = esp->tailen;
	unsigned int allocsz;

	if (x->encap) {
		int err = esp6_output_encap(x, skb, esp);

		if (err < 0)
			return err;
	}

<<<<<<< HEAD
	allocsz = ALIGN(skb->data_len + tailen, L1_CACHE_BYTES);
	if (allocsz > ESP_SKB_FRAG_MAXSIZE)
=======
	if (ALIGN(tailen, L1_CACHE_BYTES) > PAGE_SIZE ||
	    ALIGN(skb->data_len, L1_CACHE_BYTES) > PAGE_SIZE)
>>>>>>> eb3cdb58
		goto cow;

	if (!skb_cloned(skb)) {
		if (tailen <= skb_tailroom(skb)) {
			nfrags = 1;
			trailer = skb;
			tail = skb_tail_pointer(trailer);

			goto skip_cow;
		} else if ((skb_shinfo(skb)->nr_frags < MAX_SKB_FRAGS)
			   && !skb_has_frag_list(skb)) {
			int allocsize;
			struct sock *sk = skb->sk;
			struct page_frag *pfrag = &x->xfrag;

			esp->inplace = false;

			allocsize = ALIGN(tailen, L1_CACHE_BYTES);

			spin_lock_bh(&x->lock);

			if (unlikely(!skb_page_frag_refill(allocsize, pfrag, GFP_ATOMIC))) {
				spin_unlock_bh(&x->lock);
				goto cow;
			}

			page = pfrag->page;
			get_page(page);

			tail = page_address(page) + pfrag->offset;

			esp_output_fill_trailer(tail, esp->tfclen, esp->plen, esp->proto);

			nfrags = skb_shinfo(skb)->nr_frags;

			__skb_fill_page_desc(skb, nfrags, page, pfrag->offset,
					     tailen);
			skb_shinfo(skb)->nr_frags = ++nfrags;

			pfrag->offset = pfrag->offset + allocsize;

			spin_unlock_bh(&x->lock);

			nfrags++;

			skb->len += tailen;
			skb->data_len += tailen;
			skb->truesize += tailen;
			if (sk && sk_fullsock(sk))
				refcount_add(tailen, &sk->sk_wmem_alloc);

			goto out;
		}
	}

cow:
	esph_offset = (unsigned char *)esp->esph - skb_transport_header(skb);

	nfrags = skb_cow_data(skb, tailen, &trailer);
	if (nfrags < 0)
		goto out;
	tail = skb_tail_pointer(trailer);
	esp->esph = (struct ip_esp_hdr *)(skb_transport_header(skb) + esph_offset);

skip_cow:
	esp_output_fill_trailer(tail, esp->tfclen, esp->plen, esp->proto);
	pskb_put(skb, trailer, tailen);

out:
	return nfrags;
}
EXPORT_SYMBOL_GPL(esp6_output_head);

int esp6_output_tail(struct xfrm_state *x, struct sk_buff *skb, struct esp_info *esp)
{
	u8 *iv;
	int alen;
	void *tmp;
	int ivlen;
	int assoclen;
	int extralen;
	struct page *page;
	struct ip_esp_hdr *esph;
	struct aead_request *req;
	struct crypto_aead *aead;
	struct scatterlist *sg, *dsg;
	struct esp_output_extra *extra;
	int err = -ENOMEM;

	assoclen = sizeof(struct ip_esp_hdr);
	extralen = 0;

	if (x->props.flags & XFRM_STATE_ESN) {
		extralen += sizeof(*extra);
		assoclen += sizeof(__be32);
	}

	aead = x->data;
	alen = crypto_aead_authsize(aead);
	ivlen = crypto_aead_ivsize(aead);

	tmp = esp_alloc_tmp(aead, esp->nfrags + 2, extralen);
	if (!tmp)
		goto error;

	extra = esp_tmp_extra(tmp);
	iv = esp_tmp_iv(aead, tmp, extralen);
	req = esp_tmp_req(aead, iv);
	sg = esp_req_sg(aead, req);

	if (esp->inplace)
		dsg = sg;
	else
		dsg = &sg[esp->nfrags];

	esph = esp_output_set_esn(skb, x, esp->esph, extra);
	esp->esph = esph;

	sg_init_table(sg, esp->nfrags);
	err = skb_to_sgvec(skb, sg,
		           (unsigned char *)esph - skb->data,
		           assoclen + ivlen + esp->clen + alen);
	if (unlikely(err < 0))
		goto error_free;

	if (!esp->inplace) {
		int allocsize;
		struct page_frag *pfrag = &x->xfrag;

		allocsize = ALIGN(skb->data_len, L1_CACHE_BYTES);

		spin_lock_bh(&x->lock);
		if (unlikely(!skb_page_frag_refill(allocsize, pfrag, GFP_ATOMIC))) {
			spin_unlock_bh(&x->lock);
			goto error_free;
		}

		skb_shinfo(skb)->nr_frags = 1;

		page = pfrag->page;
		get_page(page);
		/* replace page frags in skb with new page */
		__skb_fill_page_desc(skb, 0, page, pfrag->offset, skb->data_len);
		pfrag->offset = pfrag->offset + allocsize;
		spin_unlock_bh(&x->lock);

		sg_init_table(dsg, skb_shinfo(skb)->nr_frags + 1);
		err = skb_to_sgvec(skb, dsg,
			           (unsigned char *)esph - skb->data,
			           assoclen + ivlen + esp->clen + alen);
		if (unlikely(err < 0))
			goto error_free;
	}

	if ((x->props.flags & XFRM_STATE_ESN))
		aead_request_set_callback(req, 0, esp_output_done_esn, skb);
	else
		aead_request_set_callback(req, 0, esp_output_done, skb);

	aead_request_set_crypt(req, sg, dsg, ivlen + esp->clen, iv);
	aead_request_set_ad(req, assoclen);

	memset(iv, 0, ivlen);
	memcpy(iv + ivlen - min(ivlen, 8), (u8 *)&esp->seqno + 8 - min(ivlen, 8),
	       min(ivlen, 8));

	ESP_SKB_CB(skb)->tmp = tmp;
	err = crypto_aead_encrypt(req);

	switch (err) {
	case -EINPROGRESS:
		goto error;

	case -ENOSPC:
		err = NET_XMIT_DROP;
		break;

	case 0:
		if ((x->props.flags & XFRM_STATE_ESN))
			esp_output_restore_header(skb);
		esp_output_encap_csum(skb);
	}

	if (sg != dsg)
		esp_ssg_unref(x, tmp);

	if (!err && x->encap && x->encap->encap_type == TCP_ENCAP_ESPINTCP)
		err = esp_output_tail_tcp(x, skb);

error_free:
	kfree(tmp);
error:
	return err;
}
EXPORT_SYMBOL_GPL(esp6_output_tail);

static int esp6_output(struct xfrm_state *x, struct sk_buff *skb)
{
	int alen;
	int blksize;
	struct ip_esp_hdr *esph;
	struct crypto_aead *aead;
	struct esp_info esp;

	esp.inplace = true;

	esp.proto = *skb_mac_header(skb);
	*skb_mac_header(skb) = IPPROTO_ESP;

	/* skb is pure payload to encrypt */

	aead = x->data;
	alen = crypto_aead_authsize(aead);

	esp.tfclen = 0;
	if (x->tfcpad) {
		struct xfrm_dst *dst = (struct xfrm_dst *)skb_dst(skb);
		u32 padto;

		padto = min(x->tfcpad, xfrm_state_mtu(x, dst->child_mtu_cached));
		if (skb->len < padto)
			esp.tfclen = padto - skb->len;
	}
	blksize = ALIGN(crypto_aead_blocksize(aead), 4);
	esp.clen = ALIGN(skb->len + 2 + esp.tfclen, blksize);
	esp.plen = esp.clen - skb->len - esp.tfclen;
	esp.tailen = esp.tfclen + esp.plen + alen;

	esp.esph = ip_esp_hdr(skb);

	esp.nfrags = esp6_output_head(x, skb, &esp);
	if (esp.nfrags < 0)
		return esp.nfrags;

	esph = esp.esph;
	esph->spi = x->id.spi;

	esph->seq_no = htonl(XFRM_SKB_CB(skb)->seq.output.low);
	esp.seqno = cpu_to_be64(XFRM_SKB_CB(skb)->seq.output.low +
			    ((u64)XFRM_SKB_CB(skb)->seq.output.hi << 32));

	skb_push(skb, -skb_network_offset(skb));

	return esp6_output_tail(x, skb, &esp);
}

static inline int esp_remove_trailer(struct sk_buff *skb)
{
	struct xfrm_state *x = xfrm_input_state(skb);
	struct crypto_aead *aead = x->data;
	int alen, hlen, elen;
	int padlen, trimlen;
	__wsum csumdiff;
	u8 nexthdr[2];
	int ret;

	alen = crypto_aead_authsize(aead);
	hlen = sizeof(struct ip_esp_hdr) + crypto_aead_ivsize(aead);
	elen = skb->len - hlen;

	ret = skb_copy_bits(skb, skb->len - alen - 2, nexthdr, 2);
	BUG_ON(ret);

	ret = -EINVAL;
	padlen = nexthdr[0];
	if (padlen + 2 + alen >= elen) {
		net_dbg_ratelimited("ipsec esp packet is garbage padlen=%d, elen=%d\n",
				    padlen + 2, elen - alen);
		goto out;
	}

	trimlen = alen + padlen + 2;
	if (skb->ip_summed == CHECKSUM_COMPLETE) {
		csumdiff = skb_checksum(skb, skb->len - trimlen, trimlen, 0);
		skb->csum = csum_block_sub(skb->csum, csumdiff,
					   skb->len - trimlen);
	}
	pskb_trim(skb, skb->len - trimlen);

	ret = nexthdr[1];

out:
	return ret;
}

int esp6_input_done2(struct sk_buff *skb, int err)
{
	struct xfrm_state *x = xfrm_input_state(skb);
	struct xfrm_offload *xo = xfrm_offload(skb);
	struct crypto_aead *aead = x->data;
	int hlen = sizeof(struct ip_esp_hdr) + crypto_aead_ivsize(aead);
	int hdr_len = skb_network_header_len(skb);

	if (!xo || !(xo->flags & CRYPTO_DONE))
		kfree(ESP_SKB_CB(skb)->tmp);

	if (unlikely(err))
		goto out;

	err = esp_remove_trailer(skb);
	if (unlikely(err < 0))
		goto out;

	if (x->encap) {
		const struct ipv6hdr *ip6h = ipv6_hdr(skb);
		int offset = skb_network_offset(skb) + sizeof(*ip6h);
		struct xfrm_encap_tmpl *encap = x->encap;
		u8 nexthdr = ip6h->nexthdr;
		__be16 frag_off, source;
		struct udphdr *uh;
		struct tcphdr *th;

		offset = ipv6_skip_exthdr(skb, offset, &nexthdr, &frag_off);
		if (offset == -1) {
			err = -EINVAL;
			goto out;
		}

		uh = (void *)(skb->data + offset);
		th = (void *)(skb->data + offset);
		hdr_len += offset;

		switch (x->encap->encap_type) {
		case TCP_ENCAP_ESPINTCP:
			source = th->source;
			break;
		case UDP_ENCAP_ESPINUDP:
		case UDP_ENCAP_ESPINUDP_NON_IKE:
			source = uh->source;
			break;
		default:
			WARN_ON_ONCE(1);
			err = -EINVAL;
			goto out;
		}

		/*
		 * 1) if the NAT-T peer's IP or port changed then
		 *    advertize the change to the keying daemon.
		 *    This is an inbound SA, so just compare
		 *    SRC ports.
		 */
		if (!ipv6_addr_equal(&ip6h->saddr, &x->props.saddr.in6) ||
		    source != encap->encap_sport) {
			xfrm_address_t ipaddr;

			memcpy(&ipaddr.a6, &ip6h->saddr.s6_addr, sizeof(ipaddr.a6));
			km_new_mapping(x, &ipaddr, source);

			/* XXX: perhaps add an extra
			 * policy check here, to see
			 * if we should allow or
			 * reject a packet from a
			 * different source
			 * address/port.
			 */
		}

		/*
		 * 2) ignore UDP/TCP checksums in case
		 *    of NAT-T in Transport Mode, or
		 *    perform other post-processing fixes
		 *    as per draft-ietf-ipsec-udp-encaps-06,
		 *    section 3.1.2
		 */
		if (x->props.mode == XFRM_MODE_TRANSPORT)
			skb->ip_summed = CHECKSUM_UNNECESSARY;
	}

	skb_postpull_rcsum(skb, skb_network_header(skb),
			   skb_network_header_len(skb));
	skb_pull_rcsum(skb, hlen);
	if (x->props.mode == XFRM_MODE_TUNNEL)
		skb_reset_transport_header(skb);
	else
		skb_set_transport_header(skb, -hdr_len);

	/* RFC4303: Drop dummy packets without any error */
	if (err == IPPROTO_NONE)
		err = -EINVAL;

out:
	return err;
}
EXPORT_SYMBOL_GPL(esp6_input_done2);

static void esp_input_done(void *data, int err)
{
	struct sk_buff *skb = data;

	xfrm_input_resume(skb, esp6_input_done2(skb, err));
}

static void esp_input_restore_header(struct sk_buff *skb)
{
	esp_restore_header(skb, 0);
	__skb_pull(skb, 4);
}

static void esp_input_set_header(struct sk_buff *skb, __be32 *seqhi)
{
	struct xfrm_state *x = xfrm_input_state(skb);

	/* For ESN we move the header forward by 4 bytes to
	 * accommodate the high bits.  We will move it back after
	 * decryption.
	 */
	if ((x->props.flags & XFRM_STATE_ESN)) {
		struct ip_esp_hdr *esph = skb_push(skb, 4);

		*seqhi = esph->spi;
		esph->spi = esph->seq_no;
		esph->seq_no = XFRM_SKB_CB(skb)->seq.input.hi;
	}
}

static void esp_input_done_esn(void *data, int err)
{
	struct sk_buff *skb = data;

	esp_input_restore_header(skb);
	esp_input_done(data, err);
}

static int esp6_input(struct xfrm_state *x, struct sk_buff *skb)
{
	struct crypto_aead *aead = x->data;
	struct aead_request *req;
	struct sk_buff *trailer;
	int ivlen = crypto_aead_ivsize(aead);
	int elen = skb->len - sizeof(struct ip_esp_hdr) - ivlen;
	int nfrags;
	int assoclen;
	int seqhilen;
	int ret = 0;
	void *tmp;
	__be32 *seqhi;
	u8 *iv;
	struct scatterlist *sg;

	if (!pskb_may_pull(skb, sizeof(struct ip_esp_hdr) + ivlen)) {
		ret = -EINVAL;
		goto out;
	}

	if (elen <= 0) {
		ret = -EINVAL;
		goto out;
	}

	assoclen = sizeof(struct ip_esp_hdr);
	seqhilen = 0;

	if (x->props.flags & XFRM_STATE_ESN) {
		seqhilen += sizeof(__be32);
		assoclen += seqhilen;
	}

	if (!skb_cloned(skb)) {
		if (!skb_is_nonlinear(skb)) {
			nfrags = 1;

			goto skip_cow;
		} else if (!skb_has_frag_list(skb)) {
			nfrags = skb_shinfo(skb)->nr_frags;
			nfrags++;

			goto skip_cow;
		}
	}

	nfrags = skb_cow_data(skb, 0, &trailer);
	if (nfrags < 0) {
		ret = -EINVAL;
		goto out;
	}

skip_cow:
	ret = -ENOMEM;
	tmp = esp_alloc_tmp(aead, nfrags, seqhilen);
	if (!tmp)
		goto out;

	ESP_SKB_CB(skb)->tmp = tmp;
	seqhi = esp_tmp_extra(tmp);
	iv = esp_tmp_iv(aead, tmp, seqhilen);
	req = esp_tmp_req(aead, iv);
	sg = esp_req_sg(aead, req);

	esp_input_set_header(skb, seqhi);

	sg_init_table(sg, nfrags);
	ret = skb_to_sgvec(skb, sg, 0, skb->len);
	if (unlikely(ret < 0)) {
		kfree(tmp);
		goto out;
	}

	skb->ip_summed = CHECKSUM_NONE;

	if ((x->props.flags & XFRM_STATE_ESN))
		aead_request_set_callback(req, 0, esp_input_done_esn, skb);
	else
		aead_request_set_callback(req, 0, esp_input_done, skb);

	aead_request_set_crypt(req, sg, sg, elen + ivlen, iv);
	aead_request_set_ad(req, assoclen);

	ret = crypto_aead_decrypt(req);
	if (ret == -EINPROGRESS)
		goto out;

	if ((x->props.flags & XFRM_STATE_ESN))
		esp_input_restore_header(skb);

	ret = esp6_input_done2(skb, ret);

out:
	return ret;
}

static int esp6_err(struct sk_buff *skb, struct inet6_skb_parm *opt,
		    u8 type, u8 code, int offset, __be32 info)
{
	struct net *net = dev_net(skb->dev);
	const struct ipv6hdr *iph = (const struct ipv6hdr *)skb->data;
	struct ip_esp_hdr *esph = (struct ip_esp_hdr *)(skb->data + offset);
	struct xfrm_state *x;

	if (type != ICMPV6_PKT_TOOBIG &&
	    type != NDISC_REDIRECT)
		return 0;

	x = xfrm_state_lookup(net, skb->mark, (const xfrm_address_t *)&iph->daddr,
			      esph->spi, IPPROTO_ESP, AF_INET6);
	if (!x)
		return 0;

	if (type == NDISC_REDIRECT)
		ip6_redirect(skb, net, skb->dev->ifindex, 0,
			     sock_net_uid(net, NULL));
	else
		ip6_update_pmtu(skb, net, info, 0, 0, sock_net_uid(net, NULL));
	xfrm_state_put(x);

	return 0;
}

static void esp6_destroy(struct xfrm_state *x)
{
	struct crypto_aead *aead = x->data;

	if (!aead)
		return;

	crypto_free_aead(aead);
}

static int esp_init_aead(struct xfrm_state *x, struct netlink_ext_ack *extack)
{
	char aead_name[CRYPTO_MAX_ALG_NAME];
	struct crypto_aead *aead;
	int err;

	if (snprintf(aead_name, CRYPTO_MAX_ALG_NAME, "%s(%s)",
		     x->geniv, x->aead->alg_name) >= CRYPTO_MAX_ALG_NAME) {
		NL_SET_ERR_MSG(extack, "Algorithm name is too long");
		return -ENAMETOOLONG;
	}

	aead = crypto_alloc_aead(aead_name, 0, 0);
	err = PTR_ERR(aead);
	if (IS_ERR(aead))
		goto error;

	x->data = aead;

	err = crypto_aead_setkey(aead, x->aead->alg_key,
				 (x->aead->alg_key_len + 7) / 8);
	if (err)
		goto error;

	err = crypto_aead_setauthsize(aead, x->aead->alg_icv_len / 8);
	if (err)
		goto error;

	return 0;

error:
	NL_SET_ERR_MSG(extack, "Kernel was unable to initialize cryptographic operations");
	return err;
}

static int esp_init_authenc(struct xfrm_state *x,
			    struct netlink_ext_ack *extack)
{
	struct crypto_aead *aead;
	struct crypto_authenc_key_param *param;
	struct rtattr *rta;
	char *key;
	char *p;
	char authenc_name[CRYPTO_MAX_ALG_NAME];
	unsigned int keylen;
	int err;

	err = -ENAMETOOLONG;

	if ((x->props.flags & XFRM_STATE_ESN)) {
		if (snprintf(authenc_name, CRYPTO_MAX_ALG_NAME,
			     "%s%sauthencesn(%s,%s)%s",
			     x->geniv ?: "", x->geniv ? "(" : "",
			     x->aalg ? x->aalg->alg_name : "digest_null",
			     x->ealg->alg_name,
			     x->geniv ? ")" : "") >= CRYPTO_MAX_ALG_NAME) {
			NL_SET_ERR_MSG(extack, "Algorithm name is too long");
			goto error;
		}
	} else {
		if (snprintf(authenc_name, CRYPTO_MAX_ALG_NAME,
			     "%s%sauthenc(%s,%s)%s",
			     x->geniv ?: "", x->geniv ? "(" : "",
			     x->aalg ? x->aalg->alg_name : "digest_null",
			     x->ealg->alg_name,
			     x->geniv ? ")" : "") >= CRYPTO_MAX_ALG_NAME) {
			NL_SET_ERR_MSG(extack, "Algorithm name is too long");
			goto error;
		}
	}

	aead = crypto_alloc_aead(authenc_name, 0, 0);
	err = PTR_ERR(aead);
	if (IS_ERR(aead)) {
		NL_SET_ERR_MSG(extack, "Kernel was unable to initialize cryptographic operations");
		goto error;
	}

	x->data = aead;

	keylen = (x->aalg ? (x->aalg->alg_key_len + 7) / 8 : 0) +
		 (x->ealg->alg_key_len + 7) / 8 + RTA_SPACE(sizeof(*param));
	err = -ENOMEM;
	key = kmalloc(keylen, GFP_KERNEL);
	if (!key)
		goto error;

	p = key;
	rta = (void *)p;
	rta->rta_type = CRYPTO_AUTHENC_KEYA_PARAM;
	rta->rta_len = RTA_LENGTH(sizeof(*param));
	param = RTA_DATA(rta);
	p += RTA_SPACE(sizeof(*param));

	if (x->aalg) {
		struct xfrm_algo_desc *aalg_desc;

		memcpy(p, x->aalg->alg_key, (x->aalg->alg_key_len + 7) / 8);
		p += (x->aalg->alg_key_len + 7) / 8;

		aalg_desc = xfrm_aalg_get_byname(x->aalg->alg_name, 0);
		BUG_ON(!aalg_desc);

		err = -EINVAL;
		if (aalg_desc->uinfo.auth.icv_fullbits / 8 !=
		    crypto_aead_authsize(aead)) {
			NL_SET_ERR_MSG(extack, "Kernel was unable to initialize cryptographic operations");
			goto free_key;
		}

		err = crypto_aead_setauthsize(
			aead, x->aalg->alg_trunc_len / 8);
		if (err) {
			NL_SET_ERR_MSG(extack, "Kernel was unable to initialize cryptographic operations");
			goto free_key;
		}
	}

	param->enckeylen = cpu_to_be32((x->ealg->alg_key_len + 7) / 8);
	memcpy(p, x->ealg->alg_key, (x->ealg->alg_key_len + 7) / 8);

	err = crypto_aead_setkey(aead, key, keylen);

free_key:
	kfree(key);

error:
	return err;
}

static int esp6_init_state(struct xfrm_state *x, struct netlink_ext_ack *extack)
{
	struct crypto_aead *aead;
	u32 align;
	int err;

	x->data = NULL;

	if (x->aead) {
		err = esp_init_aead(x, extack);
	} else if (x->ealg) {
		err = esp_init_authenc(x, extack);
	} else {
		NL_SET_ERR_MSG(extack, "ESP: AEAD or CRYPT must be provided");
		err = -EINVAL;
	}

	if (err)
		goto error;

	aead = x->data;

	x->props.header_len = sizeof(struct ip_esp_hdr) +
			      crypto_aead_ivsize(aead);
	switch (x->props.mode) {
	case XFRM_MODE_BEET:
		if (x->sel.family != AF_INET6)
			x->props.header_len += IPV4_BEET_PHMAXLEN +
					       (sizeof(struct ipv6hdr) - sizeof(struct iphdr));
		break;
	default:
	case XFRM_MODE_TRANSPORT:
		break;
	case XFRM_MODE_TUNNEL:
		x->props.header_len += sizeof(struct ipv6hdr);
		break;
	}

	if (x->encap) {
		struct xfrm_encap_tmpl *encap = x->encap;

		switch (encap->encap_type) {
		default:
			NL_SET_ERR_MSG(extack, "Unsupported encapsulation type for ESP");
			err = -EINVAL;
			goto error;
		case UDP_ENCAP_ESPINUDP:
			x->props.header_len += sizeof(struct udphdr);
			break;
		case UDP_ENCAP_ESPINUDP_NON_IKE:
			x->props.header_len += sizeof(struct udphdr) + 2 * sizeof(u32);
			break;
#ifdef CONFIG_INET6_ESPINTCP
		case TCP_ENCAP_ESPINTCP:
			/* only the length field, TCP encap is done by
			 * the socket
			 */
			x->props.header_len += 2;
			break;
#endif
		}
	}

	align = ALIGN(crypto_aead_blocksize(aead), 4);
	x->props.trailer_len = align + 1 + crypto_aead_authsize(aead);

error:
	return err;
}

static int esp6_rcv_cb(struct sk_buff *skb, int err)
{
	return 0;
}

static const struct xfrm_type esp6_type = {
	.owner		= THIS_MODULE,
	.proto		= IPPROTO_ESP,
	.flags		= XFRM_TYPE_REPLAY_PROT,
	.init_state	= esp6_init_state,
	.destructor	= esp6_destroy,
	.input		= esp6_input,
	.output		= esp6_output,
};

static struct xfrm6_protocol esp6_protocol = {
	.handler	=	xfrm6_rcv,
	.input_handler	=	xfrm_input,
	.cb_handler	=	esp6_rcv_cb,
	.err_handler	=	esp6_err,
	.priority	=	0,
};

static int __init esp6_init(void)
{
	if (xfrm_register_type(&esp6_type, AF_INET6) < 0) {
		pr_info("%s: can't add xfrm type\n", __func__);
		return -EAGAIN;
	}
	if (xfrm6_protocol_register(&esp6_protocol, IPPROTO_ESP) < 0) {
		pr_info("%s: can't add protocol\n", __func__);
		xfrm_unregister_type(&esp6_type, AF_INET6);
		return -EAGAIN;
	}

	return 0;
}

static void __exit esp6_fini(void)
{
	if (xfrm6_protocol_deregister(&esp6_protocol, IPPROTO_ESP) < 0)
		pr_info("%s: can't remove protocol\n", __func__);
	xfrm_unregister_type(&esp6_type, AF_INET6);
}

module_init(esp6_init);
module_exit(esp6_fini);

MODULE_LICENSE("GPL");
MODULE_ALIAS_XFRM_TYPE(AF_INET6, XFRM_PROTO_ESP);<|MERGE_RESOLUTION|>--- conflicted
+++ resolved
@@ -483,7 +483,6 @@
 	struct page *page;
 	struct sk_buff *trailer;
 	int tailen = esp->tailen;
-	unsigned int allocsz;
 
 	if (x->encap) {
 		int err = esp6_output_encap(x, skb, esp);
@@ -492,13 +491,8 @@
 			return err;
 	}
 
-<<<<<<< HEAD
-	allocsz = ALIGN(skb->data_len + tailen, L1_CACHE_BYTES);
-	if (allocsz > ESP_SKB_FRAG_MAXSIZE)
-=======
 	if (ALIGN(tailen, L1_CACHE_BYTES) > PAGE_SIZE ||
 	    ALIGN(skb->data_len, L1_CACHE_BYTES) > PAGE_SIZE)
->>>>>>> eb3cdb58
 		goto cow;
 
 	if (!skb_cloned(skb)) {
