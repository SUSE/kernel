--- conflicted
+++ resolved
@@ -425,12 +425,6 @@
 	if (unlikely(sk->sk_family != AF_INET6))
 		goto unlock;
 
-	/* Another thread has converted the socket into IPv4 with
-	 * IPV6_ADDRFORM concurrently.
-	 */
-	if (unlikely(sk->sk_family != AF_INET6))
-		goto unlock;
-
 	switch (optname) {
 
 	case IPV6_ADDRFORM:
@@ -475,11 +469,7 @@
 
 				sock_prot_inuse_add(net, sk->sk_prot, -1);
 				sock_prot_inuse_add(net, &tcp_prot, 1);
-<<<<<<< HEAD
-				local_bh_enable();
-=======
-
->>>>>>> eb3cdb58
+
 				/* Paired with READ_ONCE(sk->sk_prot) in inet6_stream_ops */
 				WRITE_ONCE(sk->sk_prot, &tcp_prot);
 				/* Paired with READ_ONCE() in tcp_(get|set)sockopt() */
@@ -495,11 +485,7 @@
 
 				sock_prot_inuse_add(net, sk->sk_prot, -1);
 				sock_prot_inuse_add(net, prot, 1);
-<<<<<<< HEAD
-				local_bh_enable();
-=======
-
->>>>>>> eb3cdb58
+
 				/* Paired with READ_ONCE(sk->sk_prot) in inet6_dgram_ops */
 				WRITE_ONCE(sk->sk_prot, prot);
 				sk->sk_socket->ops = &inet_dgram_ops;
@@ -1001,11 +987,7 @@
 	}
 
 unlock:
-<<<<<<< HEAD
-	release_sock(sk);
-=======
 	sockopt_release_sock(sk);
->>>>>>> eb3cdb58
 	if (needs_rtnl)
 		rtnl_unlock();
 
