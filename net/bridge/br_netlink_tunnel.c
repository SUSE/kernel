// SPDX-License-Identifier: GPL-2.0-or-later
/*
 *	Bridge per vlan tunnel port dst_metadata netlink control interface
 *
 *	Authors:
 *	Roopa Prabhu		<roopa@cumulusnetworks.com>
 */

#include <linux/kernel.h>
#include <linux/slab.h>
#include <linux/etherdevice.h>
#include <net/rtnetlink.h>
#include <net/net_namespace.h>
#include <net/sock.h>
#include <uapi/linux/if_bridge.h>
#include <net/dst_metadata.h>

#include "br_private.h"
#include "br_private_tunnel.h"

static size_t __get_vlan_tinfo_size(void)
{
	return nla_total_size(0) + /* nest IFLA_BRIDGE_VLAN_TUNNEL_INFO */
		  nla_total_size(sizeof(u32)) + /* IFLA_BRIDGE_VLAN_TUNNEL_ID */
		  nla_total_size(sizeof(u16)) + /* IFLA_BRIDGE_VLAN_TUNNEL_VID */
		  nla_total_size(sizeof(u16)); /* IFLA_BRIDGE_VLAN_TUNNEL_FLAGS */
}

bool vlan_tunid_inrange(const struct net_bridge_vlan *v_curr,
			const struct net_bridge_vlan *v_last)
{
	__be32 tunid_curr = tunnel_id_to_key32(v_curr->tinfo.tunnel_id);
	__be32 tunid_last = tunnel_id_to_key32(v_last->tinfo.tunnel_id);

	return (be32_to_cpu(tunid_curr) - be32_to_cpu(tunid_last)) == 1;
}

static int __get_num_vlan_tunnel_infos(struct net_bridge_vlan_group *vg)
{
	struct net_bridge_vlan *v, *vtbegin = NULL, *vtend = NULL;
	int num_tinfos = 0;

	/* Count number of vlan infos */
	list_for_each_entry_rcu(v, &vg->vlan_list, vlist) {
		/* only a context, bridge vlan not activated */
		if (!br_vlan_should_use(v) || !v->tinfo.tunnel_id)
			continue;

		if (!vtbegin) {
			goto initvars;
		} else if ((v->vid - vtend->vid) == 1 &&
			   vlan_tunid_inrange(v, vtend)) {
			vtend = v;
			continue;
		} else {
			if ((vtend->vid - vtbegin->vid) > 0)
				num_tinfos += 2;
			else
				num_tinfos += 1;
		}
initvars:
		vtbegin = v;
		vtend = v;
	}

	if (vtbegin && vtend) {
		if ((vtend->vid - vtbegin->vid) > 0)
			num_tinfos += 2;
		else
			num_tinfos += 1;
	}

	return num_tinfos;
}

int br_get_vlan_tunnel_info_size(struct net_bridge_vlan_group *vg)
{
	int num_tinfos;

	if (!vg)
		return 0;

	rcu_read_lock();
	num_tinfos = __get_num_vlan_tunnel_infos(vg);
	rcu_read_unlock();

	return num_tinfos * __get_vlan_tinfo_size();
}

static int br_fill_vlan_tinfo(struct sk_buff *skb, u16 vid,
			      __be64 tunnel_id, u16 flags)
{
	__be32 tid = tunnel_id_to_key32(tunnel_id);
	struct nlattr *tmap;

	tmap = nla_nest_start_noflag(skb, IFLA_BRIDGE_VLAN_TUNNEL_INFO);
	if (!tmap)
		return -EMSGSIZE;
	if (nla_put_u32(skb, IFLA_BRIDGE_VLAN_TUNNEL_ID,
			be32_to_cpu(tid)))
		goto nla_put_failure;
	if (nla_put_u16(skb, IFLA_BRIDGE_VLAN_TUNNEL_VID,
			vid))
		goto nla_put_failure;
	if (nla_put_u16(skb, IFLA_BRIDGE_VLAN_TUNNEL_FLAGS,
			flags))
		goto nla_put_failure;
	nla_nest_end(skb, tmap);

	return 0;

nla_put_failure:
	nla_nest_cancel(skb, tmap);

	return -EMSGSIZE;
}

static int br_fill_vlan_tinfo_range(struct sk_buff *skb,
				    struct net_bridge_vlan *vtbegin,
				    struct net_bridge_vlan *vtend)
{
	int err;

	if (vtend && (vtend->vid - vtbegin->vid) > 0) {
		/* add range to skb */
		err = br_fill_vlan_tinfo(skb, vtbegin->vid,
					 vtbegin->tinfo.tunnel_id,
					 BRIDGE_VLAN_INFO_RANGE_BEGIN);
		if (err)
			return err;

		err = br_fill_vlan_tinfo(skb, vtend->vid,
					 vtend->tinfo.tunnel_id,
					 BRIDGE_VLAN_INFO_RANGE_END);
		if (err)
			return err;
	} else {
		err = br_fill_vlan_tinfo(skb, vtbegin->vid,
					 vtbegin->tinfo.tunnel_id,
					 0);
		if (err)
			return err;
	}

	return 0;
}

int br_fill_vlan_tunnel_info(struct sk_buff *skb,
			     struct net_bridge_vlan_group *vg)
{
	struct net_bridge_vlan *vtbegin = NULL;
	struct net_bridge_vlan *vtend = NULL;
	struct net_bridge_vlan *v;
	int err;

	/* Count number of vlan infos */
	list_for_each_entry_rcu(v, &vg->vlan_list, vlist) {
		/* only a context, bridge vlan not activated */
		if (!br_vlan_should_use(v))
			continue;

		if (!v->tinfo.tunnel_dst)
			continue;

		if (!vtbegin) {
			goto initvars;
		} else if ((v->vid - vtend->vid) == 1 &&
			    vlan_tunid_inrange(v, vtend)) {
			vtend = v;
			continue;
		} else {
			err = br_fill_vlan_tinfo_range(skb, vtbegin, vtend);
			if (err)
				return err;
		}
initvars:
		vtbegin = v;
		vtend = v;
	}

	if (vtbegin) {
		err = br_fill_vlan_tinfo_range(skb, vtbegin, vtend);
		if (err)
			return err;
	}

	return 0;
}

static const struct nla_policy vlan_tunnel_policy[IFLA_BRIDGE_VLAN_TUNNEL_MAX + 1] = {
	[IFLA_BRIDGE_VLAN_TUNNEL_ID] = { .type = NLA_U32 },
	[IFLA_BRIDGE_VLAN_TUNNEL_VID] = { .type = NLA_U16 },
	[IFLA_BRIDGE_VLAN_TUNNEL_FLAGS] = { .type = NLA_U16 },
};

int br_vlan_tunnel_info(const struct net_bridge_port *p, int cmd,
			u16 vid, u32 tun_id, bool *changed)
{
	int err = 0;

	if (!p)
		return -EINVAL;

	switch (cmd) {
	case RTM_SETLINK:
		err = nbp_vlan_tunnel_info_add(p, vid, tun_id);
		if (!err)
			*changed = true;
		break;
	case RTM_DELLINK:
		if (!nbp_vlan_tunnel_info_delete(p, vid))
			*changed = true;
		break;
	}

	return err;
}

int br_parse_vlan_tunnel_info(struct nlattr *attr,
			      struct vtunnel_info *tinfo)
{
	struct nlattr *tb[IFLA_BRIDGE_VLAN_TUNNEL_MAX + 1];
	u32 tun_id;
	u16 vid, flags = 0;
	int err;

	memset(tinfo, 0, sizeof(*tinfo));

	err = nla_parse_nested_deprecated(tb, IFLA_BRIDGE_VLAN_TUNNEL_MAX,
					  attr, vlan_tunnel_policy, NULL);
	if (err < 0)
		return err;

	if (!tb[IFLA_BRIDGE_VLAN_TUNNEL_ID] ||
	    !tb[IFLA_BRIDGE_VLAN_TUNNEL_VID])
		return -EINVAL;

	tun_id = nla_get_u32(tb[IFLA_BRIDGE_VLAN_TUNNEL_ID]);
	vid = nla_get_u16(tb[IFLA_BRIDGE_VLAN_TUNNEL_VID]);
	if (vid >= VLAN_VID_MASK)
		return -ERANGE;

	if (tb[IFLA_BRIDGE_VLAN_TUNNEL_FLAGS])
		flags = nla_get_u16(tb[IFLA_BRIDGE_VLAN_TUNNEL_FLAGS]);

	tinfo->tunid = tun_id;
	tinfo->vid = vid;
	tinfo->flags = flags;

	return 0;
}

<<<<<<< HEAD
=======
/* send a notification if v_curr can't enter the range and start a new one */
static void __vlan_tunnel_handle_range(const struct net_bridge_port *p,
				       struct net_bridge_vlan **v_start,
				       struct net_bridge_vlan **v_end,
				       int v_curr, bool curr_change)
{
	struct net_bridge_vlan_group *vg;
	struct net_bridge_vlan *v;

	vg = nbp_vlan_group(p);
	if (!vg)
		return;

	v = br_vlan_find(vg, v_curr);

	if (!*v_start)
		goto out_init;

	if (v && curr_change && br_vlan_can_enter_range(v, *v_end)) {
		*v_end = v;
		return;
	}

	br_vlan_notify(p->br, p, (*v_start)->vid, (*v_end)->vid, RTM_NEWVLAN);
out_init:
	/* we start a range only if there are any changes to notify about */
	*v_start = curr_change ? v : NULL;
	*v_end = *v_start;
}

>>>>>>> 7d2a07b7
int br_process_vlan_tunnel_info(const struct net_bridge *br,
				const struct net_bridge_port *p, int cmd,
				struct vtunnel_info *tinfo_curr,
				struct vtunnel_info *tinfo_last,
				bool *changed)
{
	int err;

	if (tinfo_curr->flags & BRIDGE_VLAN_INFO_RANGE_BEGIN) {
		if (tinfo_last->flags & BRIDGE_VLAN_INFO_RANGE_BEGIN)
			return -EINVAL;
		memcpy(tinfo_last, tinfo_curr, sizeof(struct vtunnel_info));
	} else if (tinfo_curr->flags & BRIDGE_VLAN_INFO_RANGE_END) {
		struct net_bridge_vlan *v_start = NULL, *v_end = NULL;
		int t, v;

		if (!(tinfo_last->flags & BRIDGE_VLAN_INFO_RANGE_BEGIN))
			return -EINVAL;
		if ((tinfo_curr->vid - tinfo_last->vid) !=
		    (tinfo_curr->tunid - tinfo_last->tunid))
			return -EINVAL;
		t = tinfo_last->tunid;
		for (v = tinfo_last->vid; v <= tinfo_curr->vid; v++) {
			bool curr_change = false;

			err = br_vlan_tunnel_info(p, cmd, v, t, &curr_change);
			if (err)
				break;
			t++;

			if (curr_change)
				*changed = curr_change;
			 __vlan_tunnel_handle_range(p, &v_start, &v_end, v,
						    curr_change);
		}
		if (v_start && v_end)
			br_vlan_notify(br, p, v_start->vid, v_end->vid,
				       RTM_NEWVLAN);
		if (err)
			return err;

		memset(tinfo_last, 0, sizeof(struct vtunnel_info));
		memset(tinfo_curr, 0, sizeof(struct vtunnel_info));
	} else {
		if (tinfo_last->flags)
			return -EINVAL;
		err = br_vlan_tunnel_info(p, cmd, tinfo_curr->vid,
					  tinfo_curr->tunid, changed);
		if (err)
			return err;
		br_vlan_notify(br, p, tinfo_curr->vid, 0, RTM_NEWVLAN);
		memset(tinfo_last, 0, sizeof(struct vtunnel_info));
		memset(tinfo_curr, 0, sizeof(struct vtunnel_info));
	}

	return 0;
}<|MERGE_RESOLUTION|>--- conflicted
+++ resolved
@@ -250,8 +250,6 @@
 	return 0;
 }
 
-<<<<<<< HEAD
-=======
 /* send a notification if v_curr can't enter the range and start a new one */
 static void __vlan_tunnel_handle_range(const struct net_bridge_port *p,
 				       struct net_bridge_vlan **v_start,
@@ -282,7 +280,6 @@
 	*v_end = *v_start;
 }
 
->>>>>>> 7d2a07b7
 int br_process_vlan_tunnel_info(const struct net_bridge *br,
 				const struct net_bridge_port *p, int cmd,
 				struct vtunnel_info *tinfo_curr,
