// SPDX-License-Identifier: GPL-2.0
#include <linux/kernel.h>
#include <linux/list.h>
#include <linux/netdevice.h>
#include <linux/rtnetlink.h>
#include <linux/skbuff.h>
#include <net/ip.h>
#include <net/switchdev.h>

#include "br_private.h"

static struct static_key_false br_switchdev_tx_fwd_offload;

static bool nbp_switchdev_can_offload_tx_fwd(const struct net_bridge_port *p,
					     const struct sk_buff *skb)
{
	if (!static_branch_unlikely(&br_switchdev_tx_fwd_offload))
		return false;

	return (p->flags & BR_TX_FWD_OFFLOAD) &&
	       (p->hwdom != BR_INPUT_SKB_CB(skb)->src_hwdom);
}

bool br_switchdev_frame_uses_tx_fwd_offload(struct sk_buff *skb)
{
	if (!static_branch_unlikely(&br_switchdev_tx_fwd_offload))
		return false;

	return BR_INPUT_SKB_CB(skb)->tx_fwd_offload;
}

void br_switchdev_frame_set_offload_fwd_mark(struct sk_buff *skb)
{
	skb->offload_fwd_mark = br_switchdev_frame_uses_tx_fwd_offload(skb);
}

/* Mark the frame for TX forwarding offload if this egress port supports it */
void nbp_switchdev_frame_mark_tx_fwd_offload(const struct net_bridge_port *p,
					     struct sk_buff *skb)
{
	if (nbp_switchdev_can_offload_tx_fwd(p, skb))
		BR_INPUT_SKB_CB(skb)->tx_fwd_offload = true;
}

/* Lazily adds the hwdom of the egress bridge port to the bit mask of hwdoms
 * that the skb has been already forwarded to, to avoid further cloning to
 * other ports in the same hwdom by making nbp_switchdev_allowed_egress()
 * return false.
 */
void nbp_switchdev_frame_mark_tx_fwd_to_hwdom(const struct net_bridge_port *p,
					      struct sk_buff *skb)
{
	if (nbp_switchdev_can_offload_tx_fwd(p, skb))
		set_bit(p->hwdom, &BR_INPUT_SKB_CB(skb)->fwd_hwdoms);
}

void nbp_switchdev_frame_mark(const struct net_bridge_port *p,
			      struct sk_buff *skb)
{
	if (p->hwdom)
		BR_INPUT_SKB_CB(skb)->src_hwdom = p->hwdom;
}

bool nbp_switchdev_allowed_egress(const struct net_bridge_port *p,
				  const struct sk_buff *skb)
{
	struct br_input_skb_cb *cb = BR_INPUT_SKB_CB(skb);

	return !test_bit(p->hwdom, &cb->fwd_hwdoms) &&
		(!skb->offload_fwd_mark || cb->src_hwdom != p->hwdom);
}

/* Flags that can be offloaded to hardware */
#define BR_PORT_FLAGS_HW_OFFLOAD (BR_LEARNING | BR_FLOOD | BR_PORT_MAB | \
				  BR_MCAST_FLOOD | BR_BCAST_FLOOD | BR_PORT_LOCKED | \
				  BR_HAIRPIN_MODE | BR_ISOLATED | BR_MULTICAST_TO_UNICAST)

int br_switchdev_set_port_flag(struct net_bridge_port *p,
			       unsigned long flags,
			       unsigned long mask,
			       struct netlink_ext_ack *extack)
{
	struct switchdev_attr attr = {
		.orig_dev = p->dev,
	};
	struct switchdev_notifier_port_attr_info info = {
		.attr = &attr,
	};
	int err;

	mask &= BR_PORT_FLAGS_HW_OFFLOAD;
	if (!mask)
		return 0;

	attr.id = SWITCHDEV_ATTR_ID_PORT_PRE_BRIDGE_FLAGS;
	attr.u.brport_flags.val = flags;
	attr.u.brport_flags.mask = mask;

	/* We run from atomic context here */
	err = call_switchdev_notifiers(SWITCHDEV_PORT_ATTR_SET, p->dev,
				       &info.info, extack);
	err = notifier_to_errno(err);
	if (err == -EOPNOTSUPP)
		return 0;

	if (err) {
		NL_SET_ERR_MSG_WEAK_MOD(extack,
					"bridge flag offload is not supported");
		return -EOPNOTSUPP;
	}

	attr.id = SWITCHDEV_ATTR_ID_PORT_BRIDGE_FLAGS;
	attr.flags = SWITCHDEV_F_DEFER;

	err = switchdev_port_attr_set(p->dev, &attr, extack);
	if (err) {
		NL_SET_ERR_MSG_WEAK_MOD(extack,
					"error setting offload flag on port");
		return err;
	}

	return 0;
}

static void br_switchdev_fdb_populate(struct net_bridge *br,
				      struct switchdev_notifier_fdb_info *item,
				      const struct net_bridge_fdb_entry *fdb,
				      const void *ctx)
{
	const struct net_bridge_port *p = READ_ONCE(fdb->dst);

	item->addr = fdb->key.addr.addr;
	item->vid = fdb->key.vlan_id;
	item->added_by_user = test_bit(BR_FDB_ADDED_BY_USER, &fdb->flags);
	item->offloaded = test_bit(BR_FDB_OFFLOADED, &fdb->flags);
	item->is_local = test_bit(BR_FDB_LOCAL, &fdb->flags);
	item->locked = false;
	item->info.dev = (!p || item->is_local) ? br->dev : p->dev;
	item->info.ctx = ctx;
}

void
br_switchdev_fdb_notify(struct net_bridge *br,
			const struct net_bridge_fdb_entry *fdb, int type)
{
	struct switchdev_notifier_fdb_info item;

	if (test_bit(BR_FDB_LOCKED, &fdb->flags))
		return;

	/* Entries with these flags were created using ndm_state == NUD_REACHABLE,
	 * ndm_flags == NTF_MASTER( | NTF_STICKY), ext_flags == 0 by something
	 * equivalent to 'bridge fdb add ... master dynamic (sticky)'.
	 * Drivers don't know how to deal with these, so don't notify them to
	 * avoid confusing them.
	 */
	if (test_bit(BR_FDB_ADDED_BY_USER, &fdb->flags) &&
	    !test_bit(BR_FDB_STATIC, &fdb->flags) &&
	    !test_bit(BR_FDB_ADDED_BY_EXT_LEARN, &fdb->flags))
		return;

	br_switchdev_fdb_populate(br, &item, fdb, NULL);

	switch (type) {
	case RTM_DELNEIGH:
		call_switchdev_notifiers(SWITCHDEV_FDB_DEL_TO_DEVICE,
					 item.info.dev, &item.info, NULL);
		break;
	case RTM_NEWNEIGH:
		call_switchdev_notifiers(SWITCHDEV_FDB_ADD_TO_DEVICE,
					 item.info.dev, &item.info, NULL);
		break;
	}
}

int br_switchdev_port_vlan_add(struct net_device *dev, u16 vid, u16 flags,
			       bool changed, struct netlink_ext_ack *extack)
{
	struct switchdev_obj_port_vlan v = {
		.obj.orig_dev = dev,
		.obj.id = SWITCHDEV_OBJ_ID_PORT_VLAN,
		.flags = flags,
		.vid = vid,
		.changed = changed,
	};

	return switchdev_port_obj_add(dev, &v.obj, extack);
}

int br_switchdev_port_vlan_del(struct net_device *dev, u16 vid)
{
	struct switchdev_obj_port_vlan v = {
		.obj.orig_dev = dev,
		.obj.id = SWITCHDEV_OBJ_ID_PORT_VLAN,
		.vid = vid,
	};

	return switchdev_port_obj_del(dev, &v.obj);
}

static int nbp_switchdev_hwdom_set(struct net_bridge_port *joining)
{
	struct net_bridge *br = joining->br;
	struct net_bridge_port *p;
	int hwdom;

	/* joining is yet to be added to the port list. */
	list_for_each_entry(p, &br->port_list, list) {
		if (netdev_phys_item_id_same(&joining->ppid, &p->ppid)) {
			joining->hwdom = p->hwdom;
			return 0;
		}
	}

	hwdom = find_next_zero_bit(&br->busy_hwdoms, BR_HWDOM_MAX, 1);
	if (hwdom >= BR_HWDOM_MAX)
		return -EBUSY;

	set_bit(hwdom, &br->busy_hwdoms);
	joining->hwdom = hwdom;
	return 0;
}

static void nbp_switchdev_hwdom_put(struct net_bridge_port *leaving)
{
	struct net_bridge *br = leaving->br;
	struct net_bridge_port *p;

	/* leaving is no longer in the port list. */
	list_for_each_entry(p, &br->port_list, list) {
		if (p->hwdom == leaving->hwdom)
			return;
	}

	clear_bit(leaving->hwdom, &br->busy_hwdoms);
}

static int nbp_switchdev_add(struct net_bridge_port *p,
			     struct netdev_phys_item_id ppid,
			     bool tx_fwd_offload,
			     struct netlink_ext_ack *extack)
{
	int err;

	if (p->offload_count) {
		/* Prevent unsupported configurations such as a bridge port
		 * which is a bonding interface, and the member ports are from
		 * different hardware switches.
		 */
		if (!netdev_phys_item_id_same(&p->ppid, &ppid)) {
			NL_SET_ERR_MSG_MOD(extack,
					   "Same bridge port cannot be offloaded by two physical switches");
			return -EBUSY;
		}

		/* Tolerate drivers that call switchdev_bridge_port_offload()
		 * more than once for the same bridge port, such as when the
		 * bridge port is an offloaded bonding/team interface.
		 */
		p->offload_count++;

		return 0;
	}

	p->ppid = ppid;
	p->offload_count = 1;

	err = nbp_switchdev_hwdom_set(p);
	if (err)
		return err;

	if (tx_fwd_offload) {
		p->flags |= BR_TX_FWD_OFFLOAD;
		static_branch_inc(&br_switchdev_tx_fwd_offload);
	}

	return 0;
}

static void nbp_switchdev_del(struct net_bridge_port *p)
{
	if (WARN_ON(!p->offload_count))
		return;

	p->offload_count--;

	if (p->offload_count)
		return;

	if (p->hwdom)
		nbp_switchdev_hwdom_put(p);

	if (p->flags & BR_TX_FWD_OFFLOAD) {
		p->flags &= ~BR_TX_FWD_OFFLOAD;
		static_branch_dec(&br_switchdev_tx_fwd_offload);
	}
}

static int
br_switchdev_fdb_replay_one(struct net_bridge *br, struct notifier_block *nb,
			    const struct net_bridge_fdb_entry *fdb,
			    unsigned long action, const void *ctx)
{
	struct switchdev_notifier_fdb_info item;
	int err;

	br_switchdev_fdb_populate(br, &item, fdb, ctx);

	err = nb->notifier_call(nb, action, &item);
	return notifier_to_errno(err);
}

static int
br_switchdev_fdb_replay(const struct net_device *br_dev, const void *ctx,
			bool adding, struct notifier_block *nb)
{
	struct net_bridge_fdb_entry *fdb;
	struct net_bridge *br;
	unsigned long action;
	int err = 0;

	if (!nb)
		return 0;

	if (!netif_is_bridge_master(br_dev))
		return -EINVAL;

	br = netdev_priv(br_dev);

	if (adding)
		action = SWITCHDEV_FDB_ADD_TO_DEVICE;
	else
		action = SWITCHDEV_FDB_DEL_TO_DEVICE;

	rcu_read_lock();

	hlist_for_each_entry_rcu(fdb, &br->fdb_list, fdb_node) {
		err = br_switchdev_fdb_replay_one(br, nb, fdb, action, ctx);
		if (err)
			break;
	}

	rcu_read_unlock();

	return err;
}

static int br_switchdev_vlan_attr_replay(struct net_device *br_dev,
					 const void *ctx,
					 struct notifier_block *nb,
					 struct netlink_ext_ack *extack)
{
	struct switchdev_notifier_port_attr_info attr_info = {
		.info = {
			.dev = br_dev,
			.extack = extack,
			.ctx = ctx,
		},
	};
	struct net_bridge *br = netdev_priv(br_dev);
	struct net_bridge_vlan_group *vg;
	struct switchdev_attr attr;
	struct net_bridge_vlan *v;
	int err;

	attr_info.attr = &attr;
	attr.orig_dev = br_dev;

	vg = br_vlan_group(br);
	if (!vg)
		return 0;

	list_for_each_entry(v, &vg->vlan_list, vlist) {
		if (v->msti) {
			attr.id = SWITCHDEV_ATTR_ID_VLAN_MSTI;
			attr.u.vlan_msti.vid = v->vid;
			attr.u.vlan_msti.msti = v->msti;

			err = nb->notifier_call(nb, SWITCHDEV_PORT_ATTR_SET,
						&attr_info);
			err = notifier_to_errno(err);
			if (err)
				return err;
		}
	}

	return 0;
}

static int
br_switchdev_vlan_replay_one(struct notifier_block *nb,
			     struct net_device *dev,
			     struct switchdev_obj_port_vlan *vlan,
			     const void *ctx, unsigned long action,
			     struct netlink_ext_ack *extack)
{
	struct switchdev_notifier_port_obj_info obj_info = {
		.info = {
			.dev = dev,
			.extack = extack,
			.ctx = ctx,
		},
		.obj = &vlan->obj,
	};
	int err;

	err = nb->notifier_call(nb, action, &obj_info);
	return notifier_to_errno(err);
}

static int br_switchdev_vlan_replay_group(struct notifier_block *nb,
					  struct net_device *dev,
					  struct net_bridge_vlan_group *vg,
					  const void *ctx, unsigned long action,
					  struct netlink_ext_ack *extack)
{
	struct net_bridge_vlan *v;
	int err = 0;
	u16 pvid;

	if (!vg)
		return 0;

	pvid = br_get_pvid(vg);

	list_for_each_entry(v, &vg->vlan_list, vlist) {
		struct switchdev_obj_port_vlan vlan = {
			.obj.orig_dev = dev,
			.obj.id = SWITCHDEV_OBJ_ID_PORT_VLAN,
			.flags = br_vlan_flags(v, pvid),
			.vid = v->vid,
		};

		if (!br_vlan_should_use(v))
			continue;

		err = br_switchdev_vlan_replay_one(nb, dev, &vlan, ctx,
						   action, extack);
		if (err)
			return err;
	}

	return 0;
}

static int br_switchdev_vlan_replay(struct net_device *br_dev,
				    const void *ctx, bool adding,
				    struct notifier_block *nb,
				    struct netlink_ext_ack *extack)
{
	struct net_bridge *br = netdev_priv(br_dev);
	struct net_bridge_port *p;
	unsigned long action;
	int err;

	ASSERT_RTNL();

	if (!nb)
		return 0;

	if (!netif_is_bridge_master(br_dev))
		return -EINVAL;

	if (adding)
		action = SWITCHDEV_PORT_OBJ_ADD;
	else
		action = SWITCHDEV_PORT_OBJ_DEL;

	err = br_switchdev_vlan_replay_group(nb, br_dev, br_vlan_group(br),
					     ctx, action, extack);
	if (err)
		return err;

	list_for_each_entry(p, &br->port_list, list) {
		struct net_device *dev = p->dev;

		err = br_switchdev_vlan_replay_group(nb, dev,
						     nbp_vlan_group(p),
						     ctx, action, extack);
		if (err)
			return err;
	}

	if (adding) {
		err = br_switchdev_vlan_attr_replay(br_dev, ctx, nb, extack);
		if (err)
			return err;
	}

	return 0;
}

#ifdef CONFIG_BRIDGE_IGMP_SNOOPING
struct br_switchdev_mdb_complete_info {
	struct net_bridge_port *port;
	struct br_ip ip;
};

static void br_switchdev_mdb_complete(struct net_device *dev, int err, void *priv)
{
	struct br_switchdev_mdb_complete_info *data = priv;
	struct net_bridge_port_group __rcu **pp;
	struct net_bridge_port_group *p;
	struct net_bridge_mdb_entry *mp;
	struct net_bridge_port *port = data->port;
	struct net_bridge *br = port->br;

	if (err)
		goto err;

	spin_lock_bh(&br->multicast_lock);
	mp = br_mdb_ip_get(br, &data->ip);
	if (!mp)
		goto out;
	for (pp = &mp->ports; (p = mlock_dereference(*pp, br)) != NULL;
	     pp = &p->next) {
		if (p->key.port != port)
			continue;
		p->flags |= MDB_PG_FLAGS_OFFLOAD;
	}
out:
	spin_unlock_bh(&br->multicast_lock);
err:
	kfree(priv);
}

static void br_switchdev_mdb_populate(struct switchdev_obj_port_mdb *mdb,
				      const struct net_bridge_mdb_entry *mp)
{
	if (mp->addr.proto == htons(ETH_P_IP))
		ip_eth_mc_map(mp->addr.dst.ip4, mdb->addr);
#if IS_ENABLED(CONFIG_IPV6)
	else if (mp->addr.proto == htons(ETH_P_IPV6))
		ipv6_eth_mc_map(&mp->addr.dst.ip6, mdb->addr);
#endif
	else
		ether_addr_copy(mdb->addr, mp->addr.dst.mac_addr);

	mdb->vid = mp->addr.vid;
}

static void br_switchdev_host_mdb_one(struct net_device *dev,
				      struct net_device *lower_dev,
				      struct net_bridge_mdb_entry *mp,
				      int type)
{
	struct switchdev_obj_port_mdb mdb = {
		.obj = {
			.id = SWITCHDEV_OBJ_ID_HOST_MDB,
			.flags = SWITCHDEV_F_DEFER,
			.orig_dev = dev,
		},
	};

	br_switchdev_mdb_populate(&mdb, mp);

	switch (type) {
	case RTM_NEWMDB:
		switchdev_port_obj_add(lower_dev, &mdb.obj, NULL);
		break;
	case RTM_DELMDB:
		switchdev_port_obj_del(lower_dev, &mdb.obj);
		break;
	}
}

static void br_switchdev_host_mdb(struct net_device *dev,
				  struct net_bridge_mdb_entry *mp, int type)
{
	struct net_device *lower_dev;
	struct list_head *iter;

	netdev_for_each_lower_dev(dev, lower_dev, iter)
		br_switchdev_host_mdb_one(dev, lower_dev, mp, type);
}

static int
br_switchdev_mdb_replay_one(struct notifier_block *nb, struct net_device *dev,
			    const struct switchdev_obj_port_mdb *mdb,
			    unsigned long action, const void *ctx,
			    struct netlink_ext_ack *extack)
{
	struct switchdev_notifier_port_obj_info obj_info = {
		.info = {
			.dev = dev,
			.extack = extack,
			.ctx = ctx,
		},
		.obj = &mdb->obj,
	};
	int err;

	err = nb->notifier_call(nb, action, &obj_info);
	return notifier_to_errno(err);
}

static int br_switchdev_mdb_queue_one(struct list_head *mdb_list,
				      struct net_device *dev,
				      unsigned long action,
				      enum switchdev_obj_id id,
				      const struct net_bridge_mdb_entry *mp,
				      struct net_device *orig_dev)
{
	struct switchdev_obj_port_mdb mdb = {
		.obj = {
			.id = id,
			.orig_dev = orig_dev,
		},
	};
	struct switchdev_obj_port_mdb *pmdb;

	br_switchdev_mdb_populate(&mdb, mp);

	if (action == SWITCHDEV_PORT_OBJ_ADD &&
	    switchdev_port_obj_act_is_deferred(dev, action, &mdb.obj)) {
		/* This event is already in the deferred queue of
		 * events, so this replay must be elided, lest the
		 * driver receives duplicate events for it. This can
		 * only happen when replaying additions, since
		 * modifications are always immediately visible in
		 * br->mdb_list, whereas actual event delivery may be
		 * delayed.
		 */
		return 0;
	}
<<<<<<< HEAD

	pmdb = kmemdup(&mdb, sizeof(mdb), GFP_ATOMIC);
	if (!pmdb)
		return -ENOMEM;

=======

	pmdb = kmemdup(&mdb, sizeof(mdb), GFP_ATOMIC);
	if (!pmdb)
		return -ENOMEM;

>>>>>>> 2d5404ca
	list_add_tail(&pmdb->obj.list, mdb_list);
	return 0;
}

void br_switchdev_mdb_notify(struct net_device *dev,
			     struct net_bridge_mdb_entry *mp,
			     struct net_bridge_port_group *pg,
			     int type)
{
	struct br_switchdev_mdb_complete_info *complete_info;
	struct switchdev_obj_port_mdb mdb = {
		.obj = {
			.id = SWITCHDEV_OBJ_ID_PORT_MDB,
			.flags = SWITCHDEV_F_DEFER,
		},
	};

	if (!pg)
		return br_switchdev_host_mdb(dev, mp, type);

	br_switchdev_mdb_populate(&mdb, mp);

	mdb.obj.orig_dev = pg->key.port->dev;
	switch (type) {
	case RTM_NEWMDB:
		complete_info = kmalloc(sizeof(*complete_info), GFP_ATOMIC);
		if (!complete_info)
			break;
		complete_info->port = pg->key.port;
		complete_info->ip = mp->addr;
		mdb.obj.complete_priv = complete_info;
		mdb.obj.complete = br_switchdev_mdb_complete;
		if (switchdev_port_obj_add(pg->key.port->dev, &mdb.obj, NULL))
			kfree(complete_info);
		break;
	case RTM_DELMDB:
		switchdev_port_obj_del(pg->key.port->dev, &mdb.obj);
		break;
	}
}
#endif

static int
br_switchdev_mdb_replay(struct net_device *br_dev, struct net_device *dev,
			const void *ctx, bool adding, struct notifier_block *nb,
			struct netlink_ext_ack *extack)
{
#ifdef CONFIG_BRIDGE_IGMP_SNOOPING
	const struct net_bridge_mdb_entry *mp;
	struct switchdev_obj *obj, *tmp;
	struct net_bridge *br;
	unsigned long action;
	LIST_HEAD(mdb_list);
	int err = 0;

	ASSERT_RTNL();

	if (!nb)
		return 0;

	if (!netif_is_bridge_master(br_dev) || !netif_is_bridge_port(dev))
		return -EINVAL;

	br = netdev_priv(br_dev);

	if (!br_opt_get(br, BROPT_MULTICAST_ENABLED))
		return 0;

	if (adding)
		action = SWITCHDEV_PORT_OBJ_ADD;
	else
		action = SWITCHDEV_PORT_OBJ_DEL;

	/* br_switchdev_mdb_queue_one() will take care to not queue a
	 * replay of an event that is already pending in the switchdev
	 * deferred queue. In order to safely determine that, there
	 * must be no new deferred MDB notifications enqueued for the
	 * duration of the MDB scan. Therefore, grab the write-side
	 * lock to avoid racing with any concurrent IGMP/MLD snooping.
	 */
	spin_lock_bh(&br->multicast_lock);

	hlist_for_each_entry(mp, &br->mdb_list, mdb_node) {
		struct net_bridge_port_group __rcu * const *pp;
		const struct net_bridge_port_group *p;

		if (mp->host_joined) {
			err = br_switchdev_mdb_queue_one(&mdb_list, dev, action,
							 SWITCHDEV_OBJ_ID_HOST_MDB,
							 mp, br_dev);
			if (err) {
				spin_unlock_bh(&br->multicast_lock);
				goto out_free_mdb;
			}
		}

		for (pp = &mp->ports; (p = mlock_dereference(*pp, br)) != NULL;
		     pp = &p->next) {
			if (p->key.port->dev != dev)
				continue;

			err = br_switchdev_mdb_queue_one(&mdb_list, dev, action,
							 SWITCHDEV_OBJ_ID_PORT_MDB,
							 mp, dev);
			if (err) {
				spin_unlock_bh(&br->multicast_lock);
				goto out_free_mdb;
			}
		}
	}

	spin_unlock_bh(&br->multicast_lock);

	list_for_each_entry(obj, &mdb_list, list) {
		err = br_switchdev_mdb_replay_one(nb, dev,
						  SWITCHDEV_OBJ_PORT_MDB(obj),
						  action, ctx, extack);
		if (err == -EOPNOTSUPP)
			err = 0;
		if (err)
			goto out_free_mdb;
	}

out_free_mdb:
	list_for_each_entry_safe(obj, tmp, &mdb_list, list) {
		list_del(&obj->list);
		kfree(SWITCHDEV_OBJ_PORT_MDB(obj));
	}

	if (err)
		return err;
#endif

	return 0;
}

static int nbp_switchdev_sync_objs(struct net_bridge_port *p, const void *ctx,
				   struct notifier_block *atomic_nb,
				   struct notifier_block *blocking_nb,
				   struct netlink_ext_ack *extack)
{
	struct net_device *br_dev = p->br->dev;
	struct net_device *dev = p->dev;
	int err;

	err = br_switchdev_vlan_replay(br_dev, ctx, true, blocking_nb, extack);
	if (err && err != -EOPNOTSUPP)
		return err;

	err = br_switchdev_mdb_replay(br_dev, dev, ctx, true, blocking_nb,
				      extack);
	if (err) {
		/* -EOPNOTSUPP not propagated from MDB replay. */
		return err;
	}

	err = br_switchdev_fdb_replay(br_dev, ctx, true, atomic_nb);
	if (err && err != -EOPNOTSUPP)
		return err;

	return 0;
}

static void nbp_switchdev_unsync_objs(struct net_bridge_port *p,
				      const void *ctx,
				      struct notifier_block *atomic_nb,
				      struct notifier_block *blocking_nb)
{
	struct net_device *br_dev = p->br->dev;
	struct net_device *dev = p->dev;

	br_switchdev_fdb_replay(br_dev, ctx, false, atomic_nb);

	br_switchdev_mdb_replay(br_dev, dev, ctx, false, blocking_nb, NULL);

	br_switchdev_vlan_replay(br_dev, ctx, false, blocking_nb, NULL);

	/* Make sure that the device leaving this bridge has seen all
	 * relevant events before it is disassociated. In the normal
	 * case, when the device is directly attached to the bridge,
	 * this is covered by del_nbp(). If the association was indirect
	 * however, e.g. via a team or bond, and the device is leaving
	 * that intermediate device, then the bridge port remains in
	 * place.
	 */
	switchdev_deferred_process();
}

/* Let the bridge know that this port is offloaded, so that it can assign a
 * switchdev hardware domain to it.
 */
int br_switchdev_port_offload(struct net_bridge_port *p,
			      struct net_device *dev, const void *ctx,
			      struct notifier_block *atomic_nb,
			      struct notifier_block *blocking_nb,
			      bool tx_fwd_offload,
			      struct netlink_ext_ack *extack)
{
	struct netdev_phys_item_id ppid;
	int err;

	err = dev_get_port_parent_id(dev, &ppid, false);
	if (err)
		return err;

	err = nbp_switchdev_add(p, ppid, tx_fwd_offload, extack);
	if (err)
		return err;

	err = nbp_switchdev_sync_objs(p, ctx, atomic_nb, blocking_nb, extack);
	if (err)
		goto out_switchdev_del;

	return 0;

out_switchdev_del:
	nbp_switchdev_del(p);

	return err;
}

void br_switchdev_port_unoffload(struct net_bridge_port *p, const void *ctx,
				 struct notifier_block *atomic_nb,
				 struct notifier_block *blocking_nb)
{
	nbp_switchdev_unsync_objs(p, ctx, atomic_nb, blocking_nb);

	nbp_switchdev_del(p);
}

int br_switchdev_port_replay(struct net_bridge_port *p,
			     struct net_device *dev, const void *ctx,
			     struct notifier_block *atomic_nb,
			     struct notifier_block *blocking_nb,
			     struct netlink_ext_ack *extack)
{
	return nbp_switchdev_sync_objs(p, ctx, atomic_nb, blocking_nb, extack);
}<|MERGE_RESOLUTION|>--- conflicted
+++ resolved
@@ -623,19 +623,11 @@
 		 */
 		return 0;
 	}
-<<<<<<< HEAD
 
 	pmdb = kmemdup(&mdb, sizeof(mdb), GFP_ATOMIC);
 	if (!pmdb)
 		return -ENOMEM;
 
-=======
-
-	pmdb = kmemdup(&mdb, sizeof(mdb), GFP_ATOMIC);
-	if (!pmdb)
-		return -ENOMEM;
-
->>>>>>> 2d5404ca
 	list_add_tail(&pmdb->obj.list, mdb_list);
 	return 0;
 }
