// SPDX-License-Identifier: GPL-2.0-or-later
/*
 *	Forwarding decision
 *	Linux ethernet bridge
 *
 *	Authors:
 *	Lennert Buytenhek		<buytenh@gnu.org>
 */

#include <linux/err.h>
#include <linux/slab.h>
#include <linux/kernel.h>
#include <linux/netdevice.h>
#include <linux/netpoll.h>
#include <linux/skbuff.h>
#include <linux/if_vlan.h>
#include <linux/netfilter_bridge.h>
#include "br_private.h"

/* Don't forward packets to originating port or forwarding disabled */
static inline int should_deliver(const struct net_bridge_port *p,
				 const struct sk_buff *skb)
{
	struct net_bridge_vlan_group *vg;

	vg = nbp_vlan_group_rcu(p);
	return ((p->flags & BR_HAIRPIN_MODE) || skb->dev != p->dev) &&
		(br_mst_is_enabled(p->br) || p->state == BR_STATE_FORWARDING) &&
		br_allowed_egress(vg, skb) && nbp_switchdev_allowed_egress(p, skb) &&
		!br_skb_isolated(p, skb);
}

int br_dev_queue_push_xmit(struct net *net, struct sock *sk, struct sk_buff *skb)
{
	skb_push(skb, ETH_HLEN);
	if (!is_skb_forwardable(skb->dev, skb))
		goto drop;

	br_drop_fake_rtable(skb);

	if (skb->ip_summed == CHECKSUM_PARTIAL &&
	    eth_type_vlan(skb->protocol)) {
		int depth;

		if (!vlan_get_protocol_and_depth(skb, skb->protocol, &depth))
			goto drop;

		skb_set_network_header(skb, depth);
	}

	br_switchdev_frame_set_offload_fwd_mark(skb);

	dev_queue_xmit(skb);

	return 0;

drop:
	kfree_skb(skb);
	return 0;
}
EXPORT_SYMBOL_GPL(br_dev_queue_push_xmit);

int br_forward_finish(struct net *net, struct sock *sk, struct sk_buff *skb)
{
	skb_clear_tstamp(skb);
	return NF_HOOK(NFPROTO_BRIDGE, NF_BR_POST_ROUTING,
		       net, sk, skb, NULL, skb->dev,
		       br_dev_queue_push_xmit);

}
EXPORT_SYMBOL_GPL(br_forward_finish);

static void __br_forward(const struct net_bridge_port *to,
			 struct sk_buff *skb, bool local_orig)
{
	struct net_bridge_vlan_group *vg;
	struct net_device *indev;
	struct net *net;
	int br_hook;

	/* Mark the skb for forwarding offload early so that br_handle_vlan()
	 * can know whether to pop the VLAN header on egress or keep it.
	 */
	nbp_switchdev_frame_mark_tx_fwd_offload(to, skb);

	vg = nbp_vlan_group_rcu(to);
	skb = br_handle_vlan(to->br, to, vg, skb);
	if (!skb)
		return;

	indev = skb->dev;
	skb->dev = to->dev;
	if (!local_orig) {
		if (skb_warn_if_lro(skb)) {
			kfree_skb(skb);
			return;
		}
		br_hook = NF_BR_FORWARD;
		skb_forward_csum(skb);
		net = dev_net(indev);
	} else {
		if (unlikely(netpoll_tx_running(to->br->dev))) {
			skb_push(skb, ETH_HLEN);
			if (!is_skb_forwardable(skb->dev, skb))
				kfree_skb(skb);
			else
				br_netpoll_send_skb(to, skb);
			return;
		}
		br_hook = NF_BR_LOCAL_OUT;
		net = dev_net(skb->dev);
		indev = NULL;
	}

	NF_HOOK(NFPROTO_BRIDGE, br_hook,
		net, NULL, skb, indev, skb->dev,
		br_forward_finish);
}

static int deliver_clone(const struct net_bridge_port *prev,
			 struct sk_buff *skb, bool local_orig)
{
	struct net_device *dev = BR_INPUT_SKB_CB(skb)->brdev;

	skb = skb_clone(skb, GFP_ATOMIC);
	if (!skb) {
		DEV_STATS_INC(dev, tx_dropped);
		return -ENOMEM;
	}

	__br_forward(prev, skb, local_orig);
	return 0;
}

/**
 * br_forward - forward a packet to a specific port
 * @to: destination port
 * @skb: packet being forwarded
 * @local_rcv: packet will be received locally after forwarding
 * @local_orig: packet is locally originated
 *
 * Should be called with rcu_read_lock.
 */
void br_forward(const struct net_bridge_port *to,
		struct sk_buff *skb, bool local_rcv, bool local_orig)
{
	if (unlikely(!to))
		goto out;

	/* redirect to backup link if the destination port is down */
	if (rcu_access_pointer(to->backup_port) && !netif_carrier_ok(to->dev)) {
		struct net_bridge_port *backup_port;

		backup_port = rcu_dereference(to->backup_port);
		if (unlikely(!backup_port))
			goto out;
		BR_INPUT_SKB_CB(skb)->backup_nhid = READ_ONCE(to->backup_nhid);
		to = backup_port;
	}

	if (should_deliver(to, skb)) {
		if (local_rcv)
			deliver_clone(to, skb, local_orig);
		else
			__br_forward(to, skb, local_orig);
		return;
	}

out:
	if (!local_rcv)
		kfree_skb(skb);
}
EXPORT_SYMBOL_GPL(br_forward);

static struct net_bridge_port *maybe_deliver(
	struct net_bridge_port *prev, struct net_bridge_port *p,
	struct sk_buff *skb, bool local_orig)
{
	u8 igmp_type = br_multicast_igmp_type(skb);
	int err;

	if (!should_deliver(p, skb))
		return prev;

	nbp_switchdev_frame_mark_tx_fwd_to_hwdom(p, skb);

	if (!prev)
		goto out;

	err = deliver_clone(prev, skb, local_orig);
	if (err)
		return ERR_PTR(err);
out:
	br_multicast_count(p->br, p, skb, igmp_type, BR_MCAST_DIR_TX);

	return p;
}

/* called under rcu_read_lock */
void br_flood(struct net_bridge *br, struct sk_buff *skb,
	      enum br_pkt_type pkt_type, bool local_rcv, bool local_orig,
	      u16 vid)
{
	struct net_bridge_port *prev = NULL;
	struct net_bridge_port *p;

	br_tc_skb_miss_set(skb, pkt_type != BR_PKT_BROADCAST);

	list_for_each_entry_rcu(p, &br->port_list, list) {
		/* Do not flood unicast traffic to ports that turn it off, nor
		 * other traffic if flood off, except for traffic we originate
		 */
		switch (pkt_type) {
		case BR_PKT_UNICAST:
			if (!(p->flags & BR_FLOOD))
				continue;
			break;
		case BR_PKT_MULTICAST:
			if (!(p->flags & BR_MCAST_FLOOD) && skb->dev != br->dev)
				continue;
			break;
		case BR_PKT_BROADCAST:
			if (!(p->flags & BR_BCAST_FLOOD) && skb->dev != br->dev)
				continue;
			break;
		}

		/* Do not flood to ports that enable proxy ARP */
		if (p->flags & BR_PROXYARP)
			continue;
		if (BR_INPUT_SKB_CB(skb)->proxyarp_replied &&
		    ((p->flags & BR_PROXYARP_WIFI) ||
		     br_is_neigh_suppress_enabled(p, vid)))
			continue;

		prev = maybe_deliver(prev, p, skb, local_orig);
		if (IS_ERR(prev))
			goto out;
	}

	if (!prev)
		goto out;

	if (local_rcv)
		deliver_clone(prev, skb, local_orig);
	else
		__br_forward(prev, skb, local_orig);
	return;

out:
	if (!local_rcv)
		kfree_skb(skb);
}

#ifdef CONFIG_BRIDGE_IGMP_SNOOPING
static void maybe_deliver_addr(struct net_bridge_port *p, struct sk_buff *skb,
			       const unsigned char *addr, bool local_orig)
{
	struct net_device *dev = BR_INPUT_SKB_CB(skb)->brdev;
	const unsigned char *src = eth_hdr(skb)->h_source;
	struct sk_buff *nskb;

	if (!should_deliver(p, skb))
		return;

	/* Even with hairpin, no soliloquies - prevent breaking IPv6 DAD */
	if (skb->dev == p->dev && ether_addr_equal(src, addr))
		return;

<<<<<<< HEAD
	skb = skb_copy(skb, GFP_ATOMIC);
	if (!skb) {
=======
	__skb_push(skb, ETH_HLEN);
	nskb = pskb_copy(skb, GFP_ATOMIC);
	__skb_pull(skb, ETH_HLEN);
	if (!nskb) {
>>>>>>> 2d5404ca
		DEV_STATS_INC(dev, tx_dropped);
		return;
	}

	skb = nskb;
	__skb_pull(skb, ETH_HLEN);
	if (!is_broadcast_ether_addr(addr))
		memcpy(eth_hdr(skb)->h_dest, addr, ETH_ALEN);

	__br_forward(p, skb, local_orig);
}

/* called with rcu_read_lock */
void br_multicast_flood(struct net_bridge_mdb_entry *mdst,
			struct sk_buff *skb,
			struct net_bridge_mcast *brmctx,
			bool local_rcv, bool local_orig)
{
	struct net_bridge_port *prev = NULL;
	struct net_bridge_port_group *p;
	bool allow_mode_include = true;
	struct hlist_node *rp;

	rp = br_multicast_get_first_rport_node(brmctx, skb);

	if (mdst) {
		p = rcu_dereference(mdst->ports);
		if (br_multicast_should_handle_mode(brmctx, mdst->addr.proto) &&
		    br_multicast_is_star_g(&mdst->addr))
			allow_mode_include = false;
	} else {
		p = NULL;
		br_tc_skb_miss_set(skb, true);
	}

	while (p || rp) {
		struct net_bridge_port *port, *lport, *rport;

		lport = p ? p->key.port : NULL;
		rport = br_multicast_rport_from_node_skb(rp, skb);

		if ((unsigned long)lport > (unsigned long)rport) {
			port = lport;

			if (port->flags & BR_MULTICAST_TO_UNICAST) {
				maybe_deliver_addr(lport, skb, p->eth_addr,
						   local_orig);
				goto delivered;
			}
			if ((!allow_mode_include &&
			     p->filter_mode == MCAST_INCLUDE) ||
			    (p->flags & MDB_PG_FLAGS_BLOCKED))
				goto delivered;
		} else {
			port = rport;
		}

		prev = maybe_deliver(prev, port, skb, local_orig);
		if (IS_ERR(prev))
			goto out;
delivered:
		if ((unsigned long)lport >= (unsigned long)port)
			p = rcu_dereference(p->next);
		if ((unsigned long)rport >= (unsigned long)port)
			rp = rcu_dereference(hlist_next_rcu(rp));
	}

	if (!prev)
		goto out;

	if (local_rcv)
		deliver_clone(prev, skb, local_orig);
	else
		__br_forward(prev, skb, local_orig);
	return;

out:
	if (!local_rcv)
		kfree_skb(skb);
}
#endif<|MERGE_RESOLUTION|>--- conflicted
+++ resolved
@@ -267,15 +267,10 @@
 	if (skb->dev == p->dev && ether_addr_equal(src, addr))
 		return;
 
-<<<<<<< HEAD
-	skb = skb_copy(skb, GFP_ATOMIC);
-	if (!skb) {
-=======
 	__skb_push(skb, ETH_HLEN);
 	nskb = pskb_copy(skb, GFP_ATOMIC);
 	__skb_pull(skb, ETH_HLEN);
 	if (!nskb) {
->>>>>>> 2d5404ca
 		DEV_STATS_INC(dev, tx_dropped);
 		return;
 	}
