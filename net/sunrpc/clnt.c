// SPDX-License-Identifier: GPL-2.0-only
/*
 *  linux/net/sunrpc/clnt.c
 *
 *  This file contains the high-level RPC interface.
 *  It is modeled as a finite state machine to support both synchronous
 *  and asynchronous requests.
 *
 *  -	RPC header generation and argument serialization.
 *  -	Credential refresh.
 *  -	TCP connect handling.
 *  -	Retry of operation when it is suspected the operation failed because
 *	of uid squashing on the server, or when the credentials were stale
 *	and need to be refreshed, or when a packet was damaged in transit.
 *	This may be have to be moved to the VFS layer.
 *
 *  Copyright (C) 1992,1993 Rick Sladkey <jrs@world.std.com>
 *  Copyright (C) 1995,1996 Olaf Kirch <okir@monad.swb.de>
 */


#include <linux/module.h>
#include <linux/types.h>
#include <linux/kallsyms.h>
#include <linux/mm.h>
#include <linux/namei.h>
#include <linux/mount.h>
#include <linux/slab.h>
#include <linux/rcupdate.h>
#include <linux/utsname.h>
#include <linux/workqueue.h>
#include <linux/in.h>
#include <linux/in6.h>
#include <linux/un.h>

#include <linux/sunrpc/clnt.h>
#include <linux/sunrpc/addr.h>
#include <linux/sunrpc/rpc_pipe_fs.h>
#include <linux/sunrpc/metrics.h>
#include <linux/sunrpc/bc_xprt.h>
#include <trace/events/sunrpc.h>

#include "sunrpc.h"
#include "sysfs.h"
#include "netns.h"

#if IS_ENABLED(CONFIG_SUNRPC_DEBUG)
# define RPCDBG_FACILITY	RPCDBG_CALL
#endif

static DECLARE_WAIT_QUEUE_HEAD(destroy_wait);

static void	call_start(struct rpc_task *task);
static void	call_reserve(struct rpc_task *task);
static void	call_reserveresult(struct rpc_task *task);
static void	call_allocate(struct rpc_task *task);
static void	call_encode(struct rpc_task *task);
static void	call_decode(struct rpc_task *task);
static void	call_bind(struct rpc_task *task);
static void	call_bind_status(struct rpc_task *task);
static void	call_transmit(struct rpc_task *task);
static void	call_status(struct rpc_task *task);
static void	call_transmit_status(struct rpc_task *task);
static void	call_refresh(struct rpc_task *task);
static void	call_refreshresult(struct rpc_task *task);
static void	call_connect(struct rpc_task *task);
static void	call_connect_status(struct rpc_task *task);

static int	rpc_encode_header(struct rpc_task *task,
				  struct xdr_stream *xdr);
static int	rpc_decode_header(struct rpc_task *task,
				  struct xdr_stream *xdr);
static int	rpc_ping(struct rpc_clnt *clnt);
static int	rpc_ping_noreply(struct rpc_clnt *clnt);
static void	rpc_check_timeout(struct rpc_task *task);

static void rpc_register_client(struct rpc_clnt *clnt)
{
	struct net *net = rpc_net_ns(clnt);
	struct sunrpc_net *sn = net_generic(net, sunrpc_net_id);

	spin_lock(&sn->rpc_client_lock);
	list_add(&clnt->cl_clients, &sn->all_clients);
	spin_unlock(&sn->rpc_client_lock);
}

static void rpc_unregister_client(struct rpc_clnt *clnt)
{
	struct net *net = rpc_net_ns(clnt);
	struct sunrpc_net *sn = net_generic(net, sunrpc_net_id);

	spin_lock(&sn->rpc_client_lock);
	list_del(&clnt->cl_clients);
	spin_unlock(&sn->rpc_client_lock);
}

static void __rpc_clnt_remove_pipedir(struct rpc_clnt *clnt)
{
	rpc_remove_client_dir(clnt);
}

static void rpc_clnt_remove_pipedir(struct rpc_clnt *clnt)
{
	struct net *net = rpc_net_ns(clnt);
	struct super_block *pipefs_sb;

	pipefs_sb = rpc_get_sb_net(net);
	if (pipefs_sb) {
		if (pipefs_sb == clnt->pipefs_sb)
			__rpc_clnt_remove_pipedir(clnt);
		rpc_put_sb_net(net);
	}
}

static struct dentry *rpc_setup_pipedir_sb(struct super_block *sb,
				    struct rpc_clnt *clnt)
{
	static uint32_t clntid;
	const char *dir_name = clnt->cl_program->pipe_dir_name;
	char name[15];
	struct dentry *dir, *dentry;

	dir = rpc_d_lookup_sb(sb, dir_name);
	if (dir == NULL) {
		pr_info("RPC: pipefs directory doesn't exist: %s\n", dir_name);
		return dir;
	}
	for (;;) {
		snprintf(name, sizeof(name), "clnt%x", (unsigned int)clntid++);
		name[sizeof(name) - 1] = '\0';
		dentry = rpc_create_client_dir(dir, name, clnt);
		if (!IS_ERR(dentry))
			break;
		if (dentry == ERR_PTR(-EEXIST))
			continue;
		printk(KERN_INFO "RPC: Couldn't create pipefs entry"
				" %s/%s, error %ld\n",
				dir_name, name, PTR_ERR(dentry));
		break;
	}
	dput(dir);
	return dentry;
}

static int
rpc_setup_pipedir(struct super_block *pipefs_sb, struct rpc_clnt *clnt)
{
	struct dentry *dentry;

	clnt->pipefs_sb = pipefs_sb;

	if (clnt->cl_program->pipe_dir_name != NULL) {
		dentry = rpc_setup_pipedir_sb(pipefs_sb, clnt);
		if (IS_ERR(dentry))
			return PTR_ERR(dentry);
	}
	return 0;
}

static int rpc_clnt_skip_event(struct rpc_clnt *clnt, unsigned long event)
{
	if (clnt->cl_program->pipe_dir_name == NULL)
		return 1;

	switch (event) {
	case RPC_PIPEFS_MOUNT:
		if (clnt->cl_pipedir_objects.pdh_dentry != NULL)
			return 1;
		if (refcount_read(&clnt->cl_count) == 0)
			return 1;
		break;
	case RPC_PIPEFS_UMOUNT:
		if (clnt->cl_pipedir_objects.pdh_dentry == NULL)
			return 1;
		break;
	}
	return 0;
}

static int __rpc_clnt_handle_event(struct rpc_clnt *clnt, unsigned long event,
				   struct super_block *sb)
{
	struct dentry *dentry;

	switch (event) {
	case RPC_PIPEFS_MOUNT:
		dentry = rpc_setup_pipedir_sb(sb, clnt);
		if (!dentry)
			return -ENOENT;
		if (IS_ERR(dentry))
			return PTR_ERR(dentry);
		break;
	case RPC_PIPEFS_UMOUNT:
		__rpc_clnt_remove_pipedir(clnt);
		break;
	default:
		printk(KERN_ERR "%s: unknown event: %ld\n", __func__, event);
		return -ENOTSUPP;
	}
	return 0;
}

static int __rpc_pipefs_event(struct rpc_clnt *clnt, unsigned long event,
				struct super_block *sb)
{
	int error = 0;

	for (;; clnt = clnt->cl_parent) {
		if (!rpc_clnt_skip_event(clnt, event))
			error = __rpc_clnt_handle_event(clnt, event, sb);
		if (error || clnt == clnt->cl_parent)
			break;
	}
	return error;
}

static struct rpc_clnt *rpc_get_client_for_event(struct net *net, int event)
{
	struct sunrpc_net *sn = net_generic(net, sunrpc_net_id);
	struct rpc_clnt *clnt;

	spin_lock(&sn->rpc_client_lock);
	list_for_each_entry(clnt, &sn->all_clients, cl_clients) {
		if (rpc_clnt_skip_event(clnt, event))
			continue;
		spin_unlock(&sn->rpc_client_lock);
		return clnt;
	}
	spin_unlock(&sn->rpc_client_lock);
	return NULL;
}

static int rpc_pipefs_event(struct notifier_block *nb, unsigned long event,
			    void *ptr)
{
	struct super_block *sb = ptr;
	struct rpc_clnt *clnt;
	int error = 0;

	while ((clnt = rpc_get_client_for_event(sb->s_fs_info, event))) {
		error = __rpc_pipefs_event(clnt, event, sb);
		if (error)
			break;
	}
	return error;
}

static struct notifier_block rpc_clients_block = {
	.notifier_call	= rpc_pipefs_event,
	.priority	= SUNRPC_PIPEFS_RPC_PRIO,
};

int rpc_clients_notifier_register(void)
{
	return rpc_pipefs_notifier_register(&rpc_clients_block);
}

void rpc_clients_notifier_unregister(void)
{
	return rpc_pipefs_notifier_unregister(&rpc_clients_block);
}

static struct rpc_xprt *rpc_clnt_set_transport(struct rpc_clnt *clnt,
		struct rpc_xprt *xprt,
		const struct rpc_timeout *timeout)
{
	struct rpc_xprt *old;

	spin_lock(&clnt->cl_lock);
	old = rcu_dereference_protected(clnt->cl_xprt,
			lockdep_is_held(&clnt->cl_lock));

	if (!xprt_bound(xprt))
		clnt->cl_autobind = 1;

	clnt->cl_timeout = timeout;
	rcu_assign_pointer(clnt->cl_xprt, xprt);
	spin_unlock(&clnt->cl_lock);

	return old;
}

static void rpc_clnt_set_nodename(struct rpc_clnt *clnt, const char *nodename)
{
	ssize_t copied;

	copied = strscpy(clnt->cl_nodename,
			 nodename, sizeof(clnt->cl_nodename));

	clnt->cl_nodelen = copied < 0
				? sizeof(clnt->cl_nodename) - 1
				: copied;
}

static int rpc_client_register(struct rpc_clnt *clnt,
			       rpc_authflavor_t pseudoflavor,
			       const char *client_name)
{
	struct rpc_auth_create_args auth_args = {
		.pseudoflavor = pseudoflavor,
		.target_name = client_name,
	};
	struct rpc_auth *auth;
	struct net *net = rpc_net_ns(clnt);
	struct super_block *pipefs_sb;
	int err;

	rpc_clnt_debugfs_register(clnt);

	pipefs_sb = rpc_get_sb_net(net);
	if (pipefs_sb) {
		err = rpc_setup_pipedir(pipefs_sb, clnt);
		if (err)
			goto out;
	}

	rpc_register_client(clnt);
	if (pipefs_sb)
		rpc_put_sb_net(net);

	auth = rpcauth_create(&auth_args, clnt);
	if (IS_ERR(auth)) {
		dprintk("RPC:       Couldn't create auth handle (flavor %u)\n",
				pseudoflavor);
		err = PTR_ERR(auth);
		goto err_auth;
	}
	return 0;
err_auth:
	pipefs_sb = rpc_get_sb_net(net);
	rpc_unregister_client(clnt);
	__rpc_clnt_remove_pipedir(clnt);
out:
	if (pipefs_sb)
		rpc_put_sb_net(net);
	rpc_sysfs_client_destroy(clnt);
	rpc_clnt_debugfs_unregister(clnt);
	return err;
}

static DEFINE_IDA(rpc_clids);

void rpc_cleanup_clids(void)
{
	ida_destroy(&rpc_clids);
}

static int rpc_alloc_clid(struct rpc_clnt *clnt)
{
	int clid;

	clid = ida_alloc(&rpc_clids, GFP_KERNEL);
	if (clid < 0)
		return clid;
	clnt->cl_clid = clid;
	return 0;
}

static void rpc_free_clid(struct rpc_clnt *clnt)
{
	ida_free(&rpc_clids, clnt->cl_clid);
}

static struct rpc_clnt * rpc_new_client(const struct rpc_create_args *args,
		struct rpc_xprt_switch *xps,
		struct rpc_xprt *xprt,
		struct rpc_clnt *parent)
{
	const struct rpc_program *program = args->program;
	const struct rpc_version *version;
	struct rpc_clnt *clnt = NULL;
	const struct rpc_timeout *timeout;
	const char *nodename = args->nodename;
	int err;

	err = rpciod_up();
	if (err)
		goto out_no_rpciod;

	err = -EINVAL;
	if (args->version >= program->nrvers)
		goto out_err;
	version = program->version[args->version];
	if (version == NULL)
		goto out_err;

	err = -ENOMEM;
	clnt = kzalloc(sizeof(*clnt), GFP_KERNEL);
	if (!clnt)
		goto out_err;
	clnt->cl_parent = parent ? : clnt;
	clnt->cl_xprtsec = args->xprtsec;

	err = rpc_alloc_clid(clnt);
	if (err)
		goto out_no_clid;

	clnt->cl_cred	  = get_cred(args->cred);
	clnt->cl_procinfo = version->procs;
	clnt->cl_maxproc  = version->nrprocs;
	clnt->cl_prog     = args->prognumber ? : program->number;
	clnt->cl_vers     = version->number;
<<<<<<< HEAD
	if ((args->flags & RPC_CLNT_CREATE_STATS) && args->stats)
		clnt->cl_stats    = args->stats;
	else
		clnt->cl_stats    = program->stats;
=======
	clnt->cl_stats    = args->stats ? : program->stats;
>>>>>>> 2d5404ca
	clnt->cl_metrics  = rpc_alloc_iostats(clnt);
	rpc_init_pipe_dir_head(&clnt->cl_pipedir_objects);
	err = -ENOMEM;
	if (clnt->cl_metrics == NULL)
		goto out_no_stats;
	clnt->cl_program  = program;
	INIT_LIST_HEAD(&clnt->cl_tasks);
	spin_lock_init(&clnt->cl_lock);

	timeout = xprt->timeout;
	if (args->timeout != NULL) {
		memcpy(&clnt->cl_timeout_default, args->timeout,
				sizeof(clnt->cl_timeout_default));
		timeout = &clnt->cl_timeout_default;
	}

	rpc_clnt_set_transport(clnt, xprt, timeout);
	xprt->main = true;
	xprt_iter_init(&clnt->cl_xpi, xps);
	xprt_switch_put(xps);

	clnt->cl_rtt = &clnt->cl_rtt_default;
	rpc_init_rtt(&clnt->cl_rtt_default, clnt->cl_timeout->to_initval);

	refcount_set(&clnt->cl_count, 1);

	if (nodename == NULL)
		nodename = utsname()->nodename;
	/* save the nodename */
	rpc_clnt_set_nodename(clnt, nodename);

	rpc_sysfs_client_setup(clnt, xps, rpc_net_ns(clnt));
	err = rpc_client_register(clnt, args->authflavor, args->client_name);
	if (err)
		goto out_no_path;
	if (parent)
		refcount_inc(&parent->cl_count);

	trace_rpc_clnt_new(clnt, xprt, args);
	return clnt;

out_no_path:
	rpc_free_iostats(clnt->cl_metrics);
out_no_stats:
	put_cred(clnt->cl_cred);
	rpc_free_clid(clnt);
out_no_clid:
	kfree(clnt);
out_err:
	rpciod_down();
out_no_rpciod:
	xprt_switch_put(xps);
	xprt_put(xprt);
	trace_rpc_clnt_new_err(program->name, args->servername, err);
	return ERR_PTR(err);
}

static struct rpc_clnt *rpc_create_xprt(struct rpc_create_args *args,
					struct rpc_xprt *xprt)
{
	struct rpc_clnt *clnt = NULL;
	struct rpc_xprt_switch *xps;

	if (args->bc_xprt && args->bc_xprt->xpt_bc_xps) {
		WARN_ON_ONCE(!(args->protocol & XPRT_TRANSPORT_BC));
		xps = args->bc_xprt->xpt_bc_xps;
		xprt_switch_get(xps);
	} else {
		xps = xprt_switch_alloc(xprt, GFP_KERNEL);
		if (xps == NULL) {
			xprt_put(xprt);
			return ERR_PTR(-ENOMEM);
		}
		if (xprt->bc_xprt) {
			xprt_switch_get(xps);
			xprt->bc_xprt->xpt_bc_xps = xps;
		}
	}
	clnt = rpc_new_client(args, xps, xprt, NULL);
	if (IS_ERR(clnt))
		return clnt;

	if (!(args->flags & RPC_CLNT_CREATE_NOPING)) {
		int err = rpc_ping(clnt);
		if (err != 0) {
			rpc_shutdown_client(clnt);
			return ERR_PTR(err);
		}
	} else if (args->flags & RPC_CLNT_CREATE_CONNECTED) {
		int err = rpc_ping_noreply(clnt);
		if (err != 0) {
			rpc_shutdown_client(clnt);
			return ERR_PTR(err);
		}
	}

	clnt->cl_softrtry = 1;
	if (args->flags & (RPC_CLNT_CREATE_HARDRTRY|RPC_CLNT_CREATE_SOFTERR)) {
		clnt->cl_softrtry = 0;
		if (args->flags & RPC_CLNT_CREATE_SOFTERR)
			clnt->cl_softerr = 1;
	}

	if (args->flags & RPC_CLNT_CREATE_AUTOBIND)
		clnt->cl_autobind = 1;
	if (args->flags & RPC_CLNT_CREATE_NO_RETRANS_TIMEOUT)
		clnt->cl_noretranstimeo = 1;
	if (args->flags & RPC_CLNT_CREATE_DISCRTRY)
		clnt->cl_discrtry = 1;
	if (!(args->flags & RPC_CLNT_CREATE_QUIET))
		clnt->cl_chatty = 1;

	return clnt;
}

/**
 * rpc_create - create an RPC client and transport with one call
 * @args: rpc_clnt create argument structure
 *
 * Creates and initializes an RPC transport and an RPC client.
 *
 * It can ping the server in order to determine if it is up, and to see if
 * it supports this program and version.  RPC_CLNT_CREATE_NOPING disables
 * this behavior so asynchronous tasks can also use rpc_create.
 */
struct rpc_clnt *rpc_create(struct rpc_create_args *args)
{
	struct rpc_xprt *xprt;
	struct xprt_create xprtargs = {
		.net = args->net,
		.ident = args->protocol,
		.srcaddr = args->saddress,
		.dstaddr = args->address,
		.addrlen = args->addrsize,
		.servername = args->servername,
		.bc_xprt = args->bc_xprt,
		.xprtsec = args->xprtsec,
<<<<<<< HEAD
=======
		.connect_timeout = args->connect_timeout,
		.reconnect_timeout = args->reconnect_timeout,
>>>>>>> 2d5404ca
	};
	char servername[RPC_MAXNETNAMELEN];
	struct rpc_clnt *clnt;
	int i;

	if (args->bc_xprt) {
		WARN_ON_ONCE(!(args->protocol & XPRT_TRANSPORT_BC));
		xprt = args->bc_xprt->xpt_bc_xprt;
		if (xprt) {
			xprt_get(xprt);
			return rpc_create_xprt(args, xprt);
		}
	}

	if (args->flags & RPC_CLNT_CREATE_INFINITE_SLOTS)
		xprtargs.flags |= XPRT_CREATE_INFINITE_SLOTS;
	if (args->flags & RPC_CLNT_CREATE_NO_IDLE_TIMEOUT)
		xprtargs.flags |= XPRT_CREATE_NO_IDLE_TIMEOUT;
	/*
	 * If the caller chooses not to specify a hostname, whip
	 * up a string representation of the passed-in address.
	 */
	if (xprtargs.servername == NULL) {
		struct sockaddr_un *sun =
				(struct sockaddr_un *)args->address;
		struct sockaddr_in *sin =
				(struct sockaddr_in *)args->address;
		struct sockaddr_in6 *sin6 =
				(struct sockaddr_in6 *)args->address;

		servername[0] = '\0';
		switch (args->address->sa_family) {
		case AF_LOCAL:
			if (sun->sun_path[0])
				snprintf(servername, sizeof(servername), "%s",
					 sun->sun_path);
			else
				snprintf(servername, sizeof(servername), "@%s",
					 sun->sun_path+1);
			break;
		case AF_INET:
			snprintf(servername, sizeof(servername), "%pI4",
				 &sin->sin_addr.s_addr);
			break;
		case AF_INET6:
			snprintf(servername, sizeof(servername), "%pI6",
				 &sin6->sin6_addr);
			break;
		default:
			/* caller wants default server name, but
			 * address family isn't recognized. */
			return ERR_PTR(-EINVAL);
		}
		xprtargs.servername = servername;
	}

	xprt = xprt_create_transport(&xprtargs);
	if (IS_ERR(xprt))
		return (struct rpc_clnt *)xprt;

	/*
	 * By default, kernel RPC client connects from a reserved port.
	 * CAP_NET_BIND_SERVICE will not be set for unprivileged requesters,
	 * but it is always enabled for rpciod, which handles the connect
	 * operation.
	 */
	xprt->resvport = 1;
	if (args->flags & RPC_CLNT_CREATE_NONPRIVPORT)
		xprt->resvport = 0;
	xprt->reuseport = 0;
	if (args->flags & RPC_CLNT_CREATE_REUSEPORT)
		xprt->reuseport = 1;

	clnt = rpc_create_xprt(args, xprt);
	if (IS_ERR(clnt) || args->nconnect <= 1)
		return clnt;

	for (i = 0; i < args->nconnect - 1; i++) {
		if (rpc_clnt_add_xprt(clnt, &xprtargs, NULL, NULL) < 0)
			break;
	}
	return clnt;
}
EXPORT_SYMBOL_GPL(rpc_create);

/*
 * This function clones the RPC client structure. It allows us to share the
 * same transport while varying parameters such as the authentication
 * flavour.
 */
static struct rpc_clnt *__rpc_clone_client(struct rpc_create_args *args,
					   struct rpc_clnt *clnt)
{
	struct rpc_xprt_switch *xps;
	struct rpc_xprt *xprt;
	struct rpc_clnt *new;
	int err;

	err = -ENOMEM;
	rcu_read_lock();
	xprt = xprt_get(rcu_dereference(clnt->cl_xprt));
	xps = xprt_switch_get(rcu_dereference(clnt->cl_xpi.xpi_xpswitch));
	rcu_read_unlock();
	if (xprt == NULL || xps == NULL) {
		xprt_put(xprt);
		xprt_switch_put(xps);
		goto out_err;
	}
	args->servername = xprt->servername;
	args->nodename = clnt->cl_nodename;

	new = rpc_new_client(args, xps, xprt, clnt);
	if (IS_ERR(new))
		return new;

	/* Turn off autobind on clones */
	new->cl_autobind = 0;
	new->cl_softrtry = clnt->cl_softrtry;
	new->cl_softerr = clnt->cl_softerr;
	new->cl_noretranstimeo = clnt->cl_noretranstimeo;
	new->cl_discrtry = clnt->cl_discrtry;
	new->cl_chatty = clnt->cl_chatty;
	new->cl_principal = clnt->cl_principal;
	new->cl_max_connect = clnt->cl_max_connect;
	return new;

out_err:
	trace_rpc_clnt_clone_err(clnt, err);
	return ERR_PTR(err);
}

/**
 * rpc_clone_client - Clone an RPC client structure
 *
 * @clnt: RPC client whose parameters are copied
 *
 * Returns a fresh RPC client or an ERR_PTR.
 */
struct rpc_clnt *rpc_clone_client(struct rpc_clnt *clnt)
{
	struct rpc_create_args args = {
		.program	= clnt->cl_program,
		.prognumber	= clnt->cl_prog,
		.version	= clnt->cl_vers,
		.authflavor	= clnt->cl_auth->au_flavor,
		.cred		= clnt->cl_cred,
		.stats		= clnt->cl_stats,
<<<<<<< HEAD
		.flags		= RPC_CLNT_CREATE_STATS,
=======
>>>>>>> 2d5404ca
	};
	return __rpc_clone_client(&args, clnt);
}
EXPORT_SYMBOL_GPL(rpc_clone_client);

/**
 * rpc_clone_client_set_auth - Clone an RPC client structure and set its auth
 *
 * @clnt: RPC client whose parameters are copied
 * @flavor: security flavor for new client
 *
 * Returns a fresh RPC client or an ERR_PTR.
 */
struct rpc_clnt *
rpc_clone_client_set_auth(struct rpc_clnt *clnt, rpc_authflavor_t flavor)
{
	struct rpc_create_args args = {
		.program	= clnt->cl_program,
		.prognumber	= clnt->cl_prog,
		.version	= clnt->cl_vers,
		.authflavor	= flavor,
		.cred		= clnt->cl_cred,
		.stats		= clnt->cl_stats,
<<<<<<< HEAD
		.flags		= RPC_CLNT_CREATE_STATS,
=======
>>>>>>> 2d5404ca
	};
	return __rpc_clone_client(&args, clnt);
}
EXPORT_SYMBOL_GPL(rpc_clone_client_set_auth);

/**
 * rpc_switch_client_transport: switch the RPC transport on the fly
 * @clnt: pointer to a struct rpc_clnt
 * @args: pointer to the new transport arguments
 * @timeout: pointer to the new timeout parameters
 *
 * This function allows the caller to switch the RPC transport for the
 * rpc_clnt structure 'clnt' to allow it to connect to a mirrored NFS
 * server, for instance.  It assumes that the caller has ensured that
 * there are no active RPC tasks by using some form of locking.
 *
 * Returns zero if "clnt" is now using the new xprt.  Otherwise a
 * negative errno is returned, and "clnt" continues to use the old
 * xprt.
 */
int rpc_switch_client_transport(struct rpc_clnt *clnt,
		struct xprt_create *args,
		const struct rpc_timeout *timeout)
{
	const struct rpc_timeout *old_timeo;
	rpc_authflavor_t pseudoflavor;
	struct rpc_xprt_switch *xps, *oldxps;
	struct rpc_xprt *xprt, *old;
	struct rpc_clnt *parent;
	int err;

	args->xprtsec = clnt->cl_xprtsec;
	xprt = xprt_create_transport(args);
	if (IS_ERR(xprt))
		return PTR_ERR(xprt);

	xps = xprt_switch_alloc(xprt, GFP_KERNEL);
	if (xps == NULL) {
		xprt_put(xprt);
		return -ENOMEM;
	}

	pseudoflavor = clnt->cl_auth->au_flavor;

	old_timeo = clnt->cl_timeout;
	old = rpc_clnt_set_transport(clnt, xprt, timeout);
	oldxps = xprt_iter_xchg_switch(&clnt->cl_xpi, xps);

	rpc_unregister_client(clnt);
	__rpc_clnt_remove_pipedir(clnt);
	rpc_sysfs_client_destroy(clnt);
	rpc_clnt_debugfs_unregister(clnt);

	/*
	 * A new transport was created.  "clnt" therefore
	 * becomes the root of a new cl_parent tree.  clnt's
	 * children, if it has any, still point to the old xprt.
	 */
	parent = clnt->cl_parent;
	clnt->cl_parent = clnt;

	/*
	 * The old rpc_auth cache cannot be re-used.  GSS
	 * contexts in particular are between a single
	 * client and server.
	 */
	err = rpc_client_register(clnt, pseudoflavor, NULL);
	if (err)
		goto out_revert;

	synchronize_rcu();
	if (parent != clnt)
		rpc_release_client(parent);
	xprt_switch_put(oldxps);
	xprt_put(old);
	trace_rpc_clnt_replace_xprt(clnt);
	return 0;

out_revert:
	xps = xprt_iter_xchg_switch(&clnt->cl_xpi, oldxps);
	rpc_clnt_set_transport(clnt, old, old_timeo);
	clnt->cl_parent = parent;
	rpc_client_register(clnt, pseudoflavor, NULL);
	xprt_switch_put(xps);
	xprt_put(xprt);
	trace_rpc_clnt_replace_xprt_err(clnt);
	return err;
}
EXPORT_SYMBOL_GPL(rpc_switch_client_transport);

static struct rpc_xprt_switch *rpc_clnt_xprt_switch_get(struct rpc_clnt *clnt)
{
	struct rpc_xprt_switch *xps;

	rcu_read_lock();
	xps = xprt_switch_get(rcu_dereference(clnt->cl_xpi.xpi_xpswitch));
	rcu_read_unlock();

	return xps;
}

static
int _rpc_clnt_xprt_iter_init(struct rpc_clnt *clnt, struct rpc_xprt_iter *xpi,
			     void func(struct rpc_xprt_iter *xpi, struct rpc_xprt_switch *xps))
{
	struct rpc_xprt_switch *xps;

	xps = rpc_clnt_xprt_switch_get(clnt);
	if (xps == NULL)
		return -EAGAIN;
	func(xpi, xps);
	xprt_switch_put(xps);
	return 0;
}

static
int rpc_clnt_xprt_iter_init(struct rpc_clnt *clnt, struct rpc_xprt_iter *xpi)
{
	return _rpc_clnt_xprt_iter_init(clnt, xpi, xprt_iter_init_listall);
}

static
int rpc_clnt_xprt_iter_offline_init(struct rpc_clnt *clnt,
				    struct rpc_xprt_iter *xpi)
{
	return _rpc_clnt_xprt_iter_init(clnt, xpi, xprt_iter_init_listoffline);
}

/**
 * rpc_clnt_iterate_for_each_xprt - Apply a function to all transports
 * @clnt: pointer to client
 * @fn: function to apply
 * @data: void pointer to function data
 *
 * Iterates through the list of RPC transports currently attached to the
 * client and applies the function fn(clnt, xprt, data).
 *
 * On error, the iteration stops, and the function returns the error value.
 */
int rpc_clnt_iterate_for_each_xprt(struct rpc_clnt *clnt,
		int (*fn)(struct rpc_clnt *, struct rpc_xprt *, void *),
		void *data)
{
	struct rpc_xprt_iter xpi;
	int ret;

	ret = rpc_clnt_xprt_iter_init(clnt, &xpi);
	if (ret)
		return ret;
	for (;;) {
		struct rpc_xprt *xprt = xprt_iter_get_next(&xpi);

		if (!xprt)
			break;
		ret = fn(clnt, xprt, data);
		xprt_put(xprt);
		if (ret < 0)
			break;
	}
	xprt_iter_destroy(&xpi);
	return ret;
}
EXPORT_SYMBOL_GPL(rpc_clnt_iterate_for_each_xprt);

/*
 * Kill all tasks for the given client.
 * XXX: kill their descendants as well?
 */
void rpc_killall_tasks(struct rpc_clnt *clnt)
{
	struct rpc_task	*rovr;


	if (list_empty(&clnt->cl_tasks))
		return;

	/*
	 * Spin lock all_tasks to prevent changes...
	 */
	trace_rpc_clnt_killall(clnt);
	spin_lock(&clnt->cl_lock);
	list_for_each_entry(rovr, &clnt->cl_tasks, tk_task)
		rpc_signal_task(rovr);
	spin_unlock(&clnt->cl_lock);
}
EXPORT_SYMBOL_GPL(rpc_killall_tasks);

/**
 * rpc_cancel_tasks - try to cancel a set of RPC tasks
 * @clnt: Pointer to RPC client
 * @error: RPC task error value to set
 * @fnmatch: Pointer to selector function
 * @data: User data
 *
 * Uses @fnmatch to define a set of RPC tasks that are to be cancelled.
 * The argument @error must be a negative error value.
 */
unsigned long rpc_cancel_tasks(struct rpc_clnt *clnt, int error,
			       bool (*fnmatch)(const struct rpc_task *,
					       const void *),
			       const void *data)
{
	struct rpc_task *task;
	unsigned long count = 0;

	if (list_empty(&clnt->cl_tasks))
		return 0;
	/*
	 * Spin lock all_tasks to prevent changes...
	 */
	spin_lock(&clnt->cl_lock);
	list_for_each_entry(task, &clnt->cl_tasks, tk_task) {
		if (!RPC_IS_ACTIVATED(task))
			continue;
		if (!fnmatch(task, data))
			continue;
		rpc_task_try_cancel(task, error);
		count++;
	}
	spin_unlock(&clnt->cl_lock);
	return count;
}
EXPORT_SYMBOL_GPL(rpc_cancel_tasks);

static int rpc_clnt_disconnect_xprt(struct rpc_clnt *clnt,
				    struct rpc_xprt *xprt, void *dummy)
{
	if (xprt_connected(xprt))
		xprt_force_disconnect(xprt);
	return 0;
}

void rpc_clnt_disconnect(struct rpc_clnt *clnt)
{
	rpc_clnt_iterate_for_each_xprt(clnt, rpc_clnt_disconnect_xprt, NULL);
}
EXPORT_SYMBOL_GPL(rpc_clnt_disconnect);

/*
 * Properly shut down an RPC client, terminating all outstanding
 * requests.
 */
void rpc_shutdown_client(struct rpc_clnt *clnt)
{
	might_sleep();

	trace_rpc_clnt_shutdown(clnt);

	while (!list_empty(&clnt->cl_tasks)) {
		rpc_killall_tasks(clnt);
		wait_event_timeout(destroy_wait,
			list_empty(&clnt->cl_tasks), 1*HZ);
	}

	rpc_release_client(clnt);
}
EXPORT_SYMBOL_GPL(rpc_shutdown_client);

/*
 * Free an RPC client
 */
static void rpc_free_client_work(struct work_struct *work)
{
	struct rpc_clnt *clnt = container_of(work, struct rpc_clnt, cl_work);

	trace_rpc_clnt_free(clnt);

	/* These might block on processes that might allocate memory,
	 * so they cannot be called in rpciod, so they are handled separately
	 * here.
	 */
	rpc_sysfs_client_destroy(clnt);
	rpc_clnt_debugfs_unregister(clnt);
	rpc_free_clid(clnt);
	rpc_clnt_remove_pipedir(clnt);
	xprt_put(rcu_dereference_raw(clnt->cl_xprt));

	kfree(clnt);
	rpciod_down();
}
static struct rpc_clnt *
rpc_free_client(struct rpc_clnt *clnt)
{
	struct rpc_clnt *parent = NULL;

	trace_rpc_clnt_release(clnt);
	if (clnt->cl_parent != clnt)
		parent = clnt->cl_parent;
	rpc_unregister_client(clnt);
	rpc_free_iostats(clnt->cl_metrics);
	clnt->cl_metrics = NULL;
	xprt_iter_destroy(&clnt->cl_xpi);
	put_cred(clnt->cl_cred);

	INIT_WORK(&clnt->cl_work, rpc_free_client_work);
	schedule_work(&clnt->cl_work);
	return parent;
}

/*
 * Free an RPC client
 */
static struct rpc_clnt *
rpc_free_auth(struct rpc_clnt *clnt)
{
	/*
	 * Note: RPCSEC_GSS may need to send NULL RPC calls in order to
	 *       release remaining GSS contexts. This mechanism ensures
	 *       that it can do so safely.
	 */
	if (clnt->cl_auth != NULL) {
		rpcauth_release(clnt->cl_auth);
		clnt->cl_auth = NULL;
	}
	if (refcount_dec_and_test(&clnt->cl_count))
		return rpc_free_client(clnt);
	return NULL;
}

/*
 * Release reference to the RPC client
 */
void
rpc_release_client(struct rpc_clnt *clnt)
{
	do {
		if (list_empty(&clnt->cl_tasks))
			wake_up(&destroy_wait);
		if (refcount_dec_not_one(&clnt->cl_count))
			break;
		clnt = rpc_free_auth(clnt);
	} while (clnt != NULL);
}
EXPORT_SYMBOL_GPL(rpc_release_client);

/**
 * rpc_bind_new_program - bind a new RPC program to an existing client
 * @old: old rpc_client
 * @program: rpc program to set
 * @vers: rpc program version
 *
 * Clones the rpc client and sets up a new RPC program. This is mainly
 * of use for enabling different RPC programs to share the same transport.
 * The Sun NFSv2/v3 ACL protocol can do this.
 */
struct rpc_clnt *rpc_bind_new_program(struct rpc_clnt *old,
				      const struct rpc_program *program,
				      u32 vers)
{
	struct rpc_create_args args = {
		.program	= program,
		.prognumber	= program->number,
		.version	= vers,
		.authflavor	= old->cl_auth->au_flavor,
		.cred		= old->cl_cred,
		.stats		= old->cl_stats,
<<<<<<< HEAD
		.flags		= RPC_CLNT_CREATE_STATS,
=======
>>>>>>> 2d5404ca
		.timeout	= old->cl_timeout,
	};
	struct rpc_clnt *clnt;
	int err;

	clnt = __rpc_clone_client(&args, old);
	if (IS_ERR(clnt))
		goto out;
	err = rpc_ping(clnt);
	if (err != 0) {
		rpc_shutdown_client(clnt);
		clnt = ERR_PTR(err);
	}
out:
	return clnt;
}
EXPORT_SYMBOL_GPL(rpc_bind_new_program);

struct rpc_xprt *
rpc_task_get_xprt(struct rpc_clnt *clnt, struct rpc_xprt *xprt)
{
	struct rpc_xprt_switch *xps;

	if (!xprt)
		return NULL;
	rcu_read_lock();
	xps = rcu_dereference(clnt->cl_xpi.xpi_xpswitch);
	atomic_long_inc(&xps->xps_queuelen);
	rcu_read_unlock();
	atomic_long_inc(&xprt->queuelen);

	return xprt;
}

static void
rpc_task_release_xprt(struct rpc_clnt *clnt, struct rpc_xprt *xprt)
{
	struct rpc_xprt_switch *xps;

	atomic_long_dec(&xprt->queuelen);
	rcu_read_lock();
	xps = rcu_dereference(clnt->cl_xpi.xpi_xpswitch);
	atomic_long_dec(&xps->xps_queuelen);
	rcu_read_unlock();

	xprt_put(xprt);
}

void rpc_task_release_transport(struct rpc_task *task)
{
	struct rpc_xprt *xprt = task->tk_xprt;

	if (xprt) {
		task->tk_xprt = NULL;
		if (task->tk_client)
			rpc_task_release_xprt(task->tk_client, xprt);
		else
			xprt_put(xprt);
	}
}
EXPORT_SYMBOL_GPL(rpc_task_release_transport);

void rpc_task_release_client(struct rpc_task *task)
{
	struct rpc_clnt *clnt = task->tk_client;

	rpc_task_release_transport(task);
	if (clnt != NULL) {
		/* Remove from client task list */
		spin_lock(&clnt->cl_lock);
		list_del(&task->tk_task);
		spin_unlock(&clnt->cl_lock);
		task->tk_client = NULL;

		rpc_release_client(clnt);
	}
}

static struct rpc_xprt *
rpc_task_get_first_xprt(struct rpc_clnt *clnt)
{
	struct rpc_xprt *xprt;

	rcu_read_lock();
	xprt = xprt_get(rcu_dereference(clnt->cl_xprt));
	rcu_read_unlock();
	return rpc_task_get_xprt(clnt, xprt);
}

static struct rpc_xprt *
rpc_task_get_next_xprt(struct rpc_clnt *clnt)
{
	return rpc_task_get_xprt(clnt, xprt_iter_get_next(&clnt->cl_xpi));
}

static
void rpc_task_set_transport(struct rpc_task *task, struct rpc_clnt *clnt)
{
	if (task->tk_xprt) {
		if (!(test_bit(XPRT_OFFLINE, &task->tk_xprt->state) &&
		      (task->tk_flags & RPC_TASK_MOVEABLE)))
			return;
		xprt_release(task);
		xprt_put(task->tk_xprt);
	}
	if (task->tk_flags & RPC_TASK_NO_ROUND_ROBIN)
		task->tk_xprt = rpc_task_get_first_xprt(clnt);
	else
		task->tk_xprt = rpc_task_get_next_xprt(clnt);
}

static
void rpc_task_set_client(struct rpc_task *task, struct rpc_clnt *clnt)
{
	rpc_task_set_transport(task, clnt);
	task->tk_client = clnt;
	refcount_inc(&clnt->cl_count);
	if (clnt->cl_softrtry)
		task->tk_flags |= RPC_TASK_SOFT;
	if (clnt->cl_softerr)
		task->tk_flags |= RPC_TASK_TIMEOUT;
	if (clnt->cl_noretranstimeo)
		task->tk_flags |= RPC_TASK_NO_RETRANS_TIMEOUT;
	/* Add to the client's list of all tasks */
	spin_lock(&clnt->cl_lock);
	list_add_tail(&task->tk_task, &clnt->cl_tasks);
	spin_unlock(&clnt->cl_lock);
}

static void
rpc_task_set_rpc_message(struct rpc_task *task, const struct rpc_message *msg)
{
	if (msg != NULL) {
		task->tk_msg.rpc_proc = msg->rpc_proc;
		task->tk_msg.rpc_argp = msg->rpc_argp;
		task->tk_msg.rpc_resp = msg->rpc_resp;
		task->tk_msg.rpc_cred = msg->rpc_cred;
		if (!(task->tk_flags & RPC_TASK_CRED_NOREF))
			get_cred(task->tk_msg.rpc_cred);
	}
}

/*
 * Default callback for async RPC calls
 */
static void
rpc_default_callback(struct rpc_task *task, void *data)
{
}

static const struct rpc_call_ops rpc_default_ops = {
	.rpc_call_done = rpc_default_callback,
};

/**
 * rpc_run_task - Allocate a new RPC task, then run rpc_execute against it
 * @task_setup_data: pointer to task initialisation data
 */
struct rpc_task *rpc_run_task(const struct rpc_task_setup *task_setup_data)
{
	struct rpc_task *task;

	task = rpc_new_task(task_setup_data);
	if (IS_ERR(task))
		return task;

	if (!RPC_IS_ASYNC(task))
		task->tk_flags |= RPC_TASK_CRED_NOREF;

	rpc_task_set_client(task, task_setup_data->rpc_client);
	rpc_task_set_rpc_message(task, task_setup_data->rpc_message);

	if (task->tk_action == NULL)
		rpc_call_start(task);

	atomic_inc(&task->tk_count);
	rpc_execute(task);
	return task;
}
EXPORT_SYMBOL_GPL(rpc_run_task);

/**
 * rpc_call_sync - Perform a synchronous RPC call
 * @clnt: pointer to RPC client
 * @msg: RPC call parameters
 * @flags: RPC call flags
 */
int rpc_call_sync(struct rpc_clnt *clnt, const struct rpc_message *msg, int flags)
{
	struct rpc_task	*task;
	struct rpc_task_setup task_setup_data = {
		.rpc_client = clnt,
		.rpc_message = msg,
		.callback_ops = &rpc_default_ops,
		.flags = flags,
	};
	int status;

	WARN_ON_ONCE(flags & RPC_TASK_ASYNC);
	if (flags & RPC_TASK_ASYNC) {
		rpc_release_calldata(task_setup_data.callback_ops,
			task_setup_data.callback_data);
		return -EINVAL;
	}

	task = rpc_run_task(&task_setup_data);
	if (IS_ERR(task))
		return PTR_ERR(task);
	status = task->tk_status;
	rpc_put_task(task);
	return status;
}
EXPORT_SYMBOL_GPL(rpc_call_sync);

/**
 * rpc_call_async - Perform an asynchronous RPC call
 * @clnt: pointer to RPC client
 * @msg: RPC call parameters
 * @flags: RPC call flags
 * @tk_ops: RPC call ops
 * @data: user call data
 */
int
rpc_call_async(struct rpc_clnt *clnt, const struct rpc_message *msg, int flags,
	       const struct rpc_call_ops *tk_ops, void *data)
{
	struct rpc_task	*task;
	struct rpc_task_setup task_setup_data = {
		.rpc_client = clnt,
		.rpc_message = msg,
		.callback_ops = tk_ops,
		.callback_data = data,
		.flags = flags|RPC_TASK_ASYNC,
	};

	task = rpc_run_task(&task_setup_data);
	if (IS_ERR(task))
		return PTR_ERR(task);
	rpc_put_task(task);
	return 0;
}
EXPORT_SYMBOL_GPL(rpc_call_async);

#if defined(CONFIG_SUNRPC_BACKCHANNEL)
static void call_bc_encode(struct rpc_task *task);

/**
 * rpc_run_bc_task - Allocate a new RPC task for backchannel use, then run
 * rpc_execute against it
 * @req: RPC request
 * @timeout: timeout values to use for this task
 */
struct rpc_task *rpc_run_bc_task(struct rpc_rqst *req,
		struct rpc_timeout *timeout)
{
	struct rpc_task *task;
	struct rpc_task_setup task_setup_data = {
		.callback_ops = &rpc_default_ops,
		.flags = RPC_TASK_SOFTCONN |
			RPC_TASK_NO_RETRANS_TIMEOUT,
	};

	dprintk("RPC: rpc_run_bc_task req= %p\n", req);
	/*
	 * Create an rpc_task to send the data
	 */
	task = rpc_new_task(&task_setup_data);
	if (IS_ERR(task)) {
		xprt_free_bc_request(req);
		return task;
	}

	xprt_init_bc_request(req, task, timeout);

	task->tk_action = call_bc_encode;
	atomic_inc(&task->tk_count);
	WARN_ON_ONCE(atomic_read(&task->tk_count) != 2);
	rpc_execute(task);

	dprintk("RPC: rpc_run_bc_task: task= %p\n", task);
	return task;
}
#endif /* CONFIG_SUNRPC_BACKCHANNEL */

/**
 * rpc_prepare_reply_pages - Prepare to receive a reply data payload into pages
 * @req: RPC request to prepare
 * @pages: vector of struct page pointers
 * @base: offset in first page where receive should start, in bytes
 * @len: expected size of the upper layer data payload, in bytes
 * @hdrsize: expected size of upper layer reply header, in XDR words
 *
 */
void rpc_prepare_reply_pages(struct rpc_rqst *req, struct page **pages,
			     unsigned int base, unsigned int len,
			     unsigned int hdrsize)
{
	hdrsize += RPC_REPHDRSIZE + req->rq_cred->cr_auth->au_ralign;

	xdr_inline_pages(&req->rq_rcv_buf, hdrsize << 2, pages, base, len);
	trace_rpc_xdr_reply_pages(req->rq_task, &req->rq_rcv_buf);
}
EXPORT_SYMBOL_GPL(rpc_prepare_reply_pages);

void
rpc_call_start(struct rpc_task *task)
{
	task->tk_action = call_start;
}
EXPORT_SYMBOL_GPL(rpc_call_start);

/**
 * rpc_peeraddr - extract remote peer address from clnt's xprt
 * @clnt: RPC client structure
 * @buf: target buffer
 * @bufsize: length of target buffer
 *
 * Returns the number of bytes that are actually in the stored address.
 */
size_t rpc_peeraddr(struct rpc_clnt *clnt, struct sockaddr *buf, size_t bufsize)
{
	size_t bytes;
	struct rpc_xprt *xprt;

	rcu_read_lock();
	xprt = rcu_dereference(clnt->cl_xprt);

	bytes = xprt->addrlen;
	if (bytes > bufsize)
		bytes = bufsize;
	memcpy(buf, &xprt->addr, bytes);
	rcu_read_unlock();

	return bytes;
}
EXPORT_SYMBOL_GPL(rpc_peeraddr);

/**
 * rpc_peeraddr2str - return remote peer address in printable format
 * @clnt: RPC client structure
 * @format: address format
 *
 * NB: the lifetime of the memory referenced by the returned pointer is
 * the same as the rpc_xprt itself.  As long as the caller uses this
 * pointer, it must hold the RCU read lock.
 */
const char *rpc_peeraddr2str(struct rpc_clnt *clnt,
			     enum rpc_display_format_t format)
{
	struct rpc_xprt *xprt;

	xprt = rcu_dereference(clnt->cl_xprt);

	if (xprt->address_strings[format] != NULL)
		return xprt->address_strings[format];
	else
		return "unprintable";
}
EXPORT_SYMBOL_GPL(rpc_peeraddr2str);

static const struct sockaddr_in rpc_inaddr_loopback = {
	.sin_family		= AF_INET,
	.sin_addr.s_addr	= htonl(INADDR_ANY),
};

static const struct sockaddr_in6 rpc_in6addr_loopback = {
	.sin6_family		= AF_INET6,
	.sin6_addr		= IN6ADDR_ANY_INIT,
};

/*
 * Try a getsockname() on a connected datagram socket.  Using a
 * connected datagram socket prevents leaving a socket in TIME_WAIT.
 * This conserves the ephemeral port number space.
 *
 * Returns zero and fills in "buf" if successful; otherwise, a
 * negative errno is returned.
 */
static int rpc_sockname(struct net *net, struct sockaddr *sap, size_t salen,
			struct sockaddr *buf)
{
	struct socket *sock;
	int err;

	err = __sock_create(net, sap->sa_family,
				SOCK_DGRAM, IPPROTO_UDP, &sock, 1);
	if (err < 0) {
		dprintk("RPC:       can't create UDP socket (%d)\n", err);
		goto out;
	}

	switch (sap->sa_family) {
	case AF_INET:
		err = kernel_bind(sock,
				(struct sockaddr *)&rpc_inaddr_loopback,
				sizeof(rpc_inaddr_loopback));
		break;
	case AF_INET6:
		err = kernel_bind(sock,
				(struct sockaddr *)&rpc_in6addr_loopback,
				sizeof(rpc_in6addr_loopback));
		break;
	default:
		err = -EAFNOSUPPORT;
		goto out_release;
	}
	if (err < 0) {
		dprintk("RPC:       can't bind UDP socket (%d)\n", err);
		goto out_release;
	}

	err = kernel_connect(sock, sap, salen, 0);
	if (err < 0) {
		dprintk("RPC:       can't connect UDP socket (%d)\n", err);
		goto out_release;
	}

	err = kernel_getsockname(sock, buf);
	if (err < 0) {
		dprintk("RPC:       getsockname failed (%d)\n", err);
		goto out_release;
	}

	err = 0;
	if (buf->sa_family == AF_INET6) {
		struct sockaddr_in6 *sin6 = (struct sockaddr_in6 *)buf;
		sin6->sin6_scope_id = 0;
	}
	dprintk("RPC:       %s succeeded\n", __func__);

out_release:
	sock_release(sock);
out:
	return err;
}

/*
 * Scraping a connected socket failed, so we don't have a useable
 * local address.  Fallback: generate an address that will prevent
 * the server from calling us back.
 *
 * Returns zero and fills in "buf" if successful; otherwise, a
 * negative errno is returned.
 */
static int rpc_anyaddr(int family, struct sockaddr *buf, size_t buflen)
{
	switch (family) {
	case AF_INET:
		if (buflen < sizeof(rpc_inaddr_loopback))
			return -EINVAL;
		memcpy(buf, &rpc_inaddr_loopback,
				sizeof(rpc_inaddr_loopback));
		break;
	case AF_INET6:
		if (buflen < sizeof(rpc_in6addr_loopback))
			return -EINVAL;
		memcpy(buf, &rpc_in6addr_loopback,
				sizeof(rpc_in6addr_loopback));
		break;
	default:
		dprintk("RPC:       %s: address family not supported\n",
			__func__);
		return -EAFNOSUPPORT;
	}
	dprintk("RPC:       %s: succeeded\n", __func__);
	return 0;
}

/**
 * rpc_localaddr - discover local endpoint address for an RPC client
 * @clnt: RPC client structure
 * @buf: target buffer
 * @buflen: size of target buffer, in bytes
 *
 * Returns zero and fills in "buf" and "buflen" if successful;
 * otherwise, a negative errno is returned.
 *
 * This works even if the underlying transport is not currently connected,
 * or if the upper layer never previously provided a source address.
 *
 * The result of this function call is transient: multiple calls in
 * succession may give different results, depending on how local
 * networking configuration changes over time.
 */
int rpc_localaddr(struct rpc_clnt *clnt, struct sockaddr *buf, size_t buflen)
{
	struct sockaddr_storage address;
	struct sockaddr *sap = (struct sockaddr *)&address;
	struct rpc_xprt *xprt;
	struct net *net;
	size_t salen;
	int err;

	rcu_read_lock();
	xprt = rcu_dereference(clnt->cl_xprt);
	salen = xprt->addrlen;
	memcpy(sap, &xprt->addr, salen);
	net = get_net(xprt->xprt_net);
	rcu_read_unlock();

	rpc_set_port(sap, 0);
	err = rpc_sockname(net, sap, salen, buf);
	put_net(net);
	if (err != 0)
		/* Couldn't discover local address, return ANYADDR */
		return rpc_anyaddr(sap->sa_family, buf, buflen);
	return 0;
}
EXPORT_SYMBOL_GPL(rpc_localaddr);

void
rpc_setbufsize(struct rpc_clnt *clnt, unsigned int sndsize, unsigned int rcvsize)
{
	struct rpc_xprt *xprt;

	rcu_read_lock();
	xprt = rcu_dereference(clnt->cl_xprt);
	if (xprt->ops->set_buffer_size)
		xprt->ops->set_buffer_size(xprt, sndsize, rcvsize);
	rcu_read_unlock();
}
EXPORT_SYMBOL_GPL(rpc_setbufsize);

/**
 * rpc_net_ns - Get the network namespace for this RPC client
 * @clnt: RPC client to query
 *
 */
struct net *rpc_net_ns(struct rpc_clnt *clnt)
{
	struct net *ret;

	rcu_read_lock();
	ret = rcu_dereference(clnt->cl_xprt)->xprt_net;
	rcu_read_unlock();
	return ret;
}
EXPORT_SYMBOL_GPL(rpc_net_ns);

/**
 * rpc_max_payload - Get maximum payload size for a transport, in bytes
 * @clnt: RPC client to query
 *
 * For stream transports, this is one RPC record fragment (see RFC
 * 1831), as we don't support multi-record requests yet.  For datagram
 * transports, this is the size of an IP packet minus the IP, UDP, and
 * RPC header sizes.
 */
size_t rpc_max_payload(struct rpc_clnt *clnt)
{
	size_t ret;

	rcu_read_lock();
	ret = rcu_dereference(clnt->cl_xprt)->max_payload;
	rcu_read_unlock();
	return ret;
}
EXPORT_SYMBOL_GPL(rpc_max_payload);

/**
 * rpc_max_bc_payload - Get maximum backchannel payload size, in bytes
 * @clnt: RPC client to query
 */
size_t rpc_max_bc_payload(struct rpc_clnt *clnt)
{
	struct rpc_xprt *xprt;
	size_t ret;

	rcu_read_lock();
	xprt = rcu_dereference(clnt->cl_xprt);
	ret = xprt->ops->bc_maxpayload(xprt);
	rcu_read_unlock();
	return ret;
}
EXPORT_SYMBOL_GPL(rpc_max_bc_payload);

unsigned int rpc_num_bc_slots(struct rpc_clnt *clnt)
{
	struct rpc_xprt *xprt;
	unsigned int ret;

	rcu_read_lock();
	xprt = rcu_dereference(clnt->cl_xprt);
	ret = xprt->ops->bc_num_slots(xprt);
	rcu_read_unlock();
	return ret;
}
EXPORT_SYMBOL_GPL(rpc_num_bc_slots);

/**
 * rpc_force_rebind - force transport to check that remote port is unchanged
 * @clnt: client to rebind
 *
 */
void rpc_force_rebind(struct rpc_clnt *clnt)
{
	if (clnt->cl_autobind) {
		rcu_read_lock();
		xprt_clear_bound(rcu_dereference(clnt->cl_xprt));
		rcu_read_unlock();
	}
}
EXPORT_SYMBOL_GPL(rpc_force_rebind);

static int
__rpc_restart_call(struct rpc_task *task, void (*action)(struct rpc_task *))
{
	task->tk_status = 0;
	task->tk_rpc_status = 0;
	task->tk_action = action;
	return 1;
}

/*
 * Restart an (async) RPC call. Usually called from within the
 * exit handler.
 */
int
rpc_restart_call(struct rpc_task *task)
{
	return __rpc_restart_call(task, call_start);
}
EXPORT_SYMBOL_GPL(rpc_restart_call);

/*
 * Restart an (async) RPC call from the call_prepare state.
 * Usually called from within the exit handler.
 */
int
rpc_restart_call_prepare(struct rpc_task *task)
{
	if (task->tk_ops->rpc_call_prepare != NULL)
		return __rpc_restart_call(task, rpc_prepare_task);
	return rpc_restart_call(task);
}
EXPORT_SYMBOL_GPL(rpc_restart_call_prepare);

const char
*rpc_proc_name(const struct rpc_task *task)
{
	const struct rpc_procinfo *proc = task->tk_msg.rpc_proc;

	if (proc) {
		if (proc->p_name)
			return proc->p_name;
		else
			return "NULL";
	} else
		return "no proc";
}

static void
__rpc_call_rpcerror(struct rpc_task *task, int tk_status, int rpc_status)
{
	trace_rpc_call_rpcerror(task, tk_status, rpc_status);
	rpc_task_set_rpc_status(task, rpc_status);
	rpc_exit(task, tk_status);
}

static void
rpc_call_rpcerror(struct rpc_task *task, int status)
{
	__rpc_call_rpcerror(task, status, status);
}

/*
 * 0.  Initial state
 *
 *     Other FSM states can be visited zero or more times, but
 *     this state is visited exactly once for each RPC.
 */
static void
call_start(struct rpc_task *task)
{
	struct rpc_clnt	*clnt = task->tk_client;
	int idx = task->tk_msg.rpc_proc->p_statidx;

	trace_rpc_request(task);

	if (task->tk_client->cl_shutdown) {
		rpc_call_rpcerror(task, -EIO);
		return;
	}

	/* Increment call count (version might not be valid for ping) */
	if (clnt->cl_program->version[clnt->cl_vers])
		clnt->cl_program->version[clnt->cl_vers]->counts[idx]++;
	clnt->cl_stats->rpccnt++;
	task->tk_action = call_reserve;
	rpc_task_set_transport(task, clnt);
}

/*
 * 1.	Reserve an RPC call slot
 */
static void
call_reserve(struct rpc_task *task)
{
	task->tk_status  = 0;
	task->tk_action  = call_reserveresult;
	xprt_reserve(task);
}

static void call_retry_reserve(struct rpc_task *task);

/*
 * 1b.	Grok the result of xprt_reserve()
 */
static void
call_reserveresult(struct rpc_task *task)
{
	int status = task->tk_status;

	/*
	 * After a call to xprt_reserve(), we must have either
	 * a request slot or else an error status.
	 */
	task->tk_status = 0;
	if (status >= 0) {
		if (task->tk_rqstp) {
			task->tk_action = call_refresh;
			return;
		}

		rpc_call_rpcerror(task, -EIO);
		return;
	}

	switch (status) {
	case -ENOMEM:
		rpc_delay(task, HZ >> 2);
		fallthrough;
	case -EAGAIN:	/* woken up; retry */
		task->tk_action = call_retry_reserve;
		return;
	default:
		rpc_call_rpcerror(task, status);
	}
}

/*
 * 1c.	Retry reserving an RPC call slot
 */
static void
call_retry_reserve(struct rpc_task *task)
{
	task->tk_status  = 0;
	task->tk_action  = call_reserveresult;
	xprt_retry_reserve(task);
}

/*
 * 2.	Bind and/or refresh the credentials
 */
static void
call_refresh(struct rpc_task *task)
{
	task->tk_action = call_refreshresult;
	task->tk_status = 0;
	task->tk_client->cl_stats->rpcauthrefresh++;
	rpcauth_refreshcred(task);
}

/*
 * 2a.	Process the results of a credential refresh
 */
static void
call_refreshresult(struct rpc_task *task)
{
	int status = task->tk_status;

	task->tk_status = 0;
	task->tk_action = call_refresh;
	switch (status) {
	case 0:
		if (rpcauth_uptodatecred(task)) {
			task->tk_action = call_allocate;
			return;
		}
		/* Use rate-limiting and a max number of retries if refresh
		 * had status 0 but failed to update the cred.
		 */
		fallthrough;
	case -ETIMEDOUT:
		rpc_delay(task, 3*HZ);
		fallthrough;
	case -EAGAIN:
		status = -EACCES;
		fallthrough;
	case -EKEYEXPIRED:
		if (!task->tk_cred_retry)
			break;
		task->tk_cred_retry--;
		trace_rpc_retry_refresh_status(task);
		return;
	case -ENOMEM:
		rpc_delay(task, HZ >> 4);
		return;
	}
	trace_rpc_refresh_status(task);
	rpc_call_rpcerror(task, status);
}

/*
 * 2b.	Allocate the buffer. For details, see sched.c:rpc_malloc.
 *	(Note: buffer memory is freed in xprt_release).
 */
static void
call_allocate(struct rpc_task *task)
{
	const struct rpc_auth *auth = task->tk_rqstp->rq_cred->cr_auth;
	struct rpc_rqst *req = task->tk_rqstp;
	struct rpc_xprt *xprt = req->rq_xprt;
	const struct rpc_procinfo *proc = task->tk_msg.rpc_proc;
	int status;

	task->tk_status = 0;
	task->tk_action = call_encode;

	if (req->rq_buffer)
		return;

	/*
	 * Calculate the size (in quads) of the RPC call
	 * and reply headers, and convert both values
	 * to byte sizes.
	 */
	req->rq_callsize = RPC_CALLHDRSIZE + (auth->au_cslack << 1) +
			   proc->p_arglen;
	req->rq_callsize <<= 2;
	/*
	 * Note: the reply buffer must at minimum allocate enough space
	 * for the 'struct accepted_reply' from RFC5531.
	 */
	req->rq_rcvsize = RPC_REPHDRSIZE + auth->au_rslack + \
			max_t(size_t, proc->p_replen, 2);
	req->rq_rcvsize <<= 2;

	status = xprt->ops->buf_alloc(task);
	trace_rpc_buf_alloc(task, status);
	if (status == 0)
		return;
	if (status != -ENOMEM) {
		rpc_call_rpcerror(task, status);
		return;
	}

	if (RPC_IS_ASYNC(task) || !fatal_signal_pending(current)) {
		task->tk_action = call_allocate;
		rpc_delay(task, HZ>>4);
		return;
	}

	rpc_call_rpcerror(task, -ERESTARTSYS);
}

static int
rpc_task_need_encode(struct rpc_task *task)
{
	return test_bit(RPC_TASK_NEED_XMIT, &task->tk_runstate) == 0 &&
		(!(task->tk_flags & RPC_TASK_SENT) ||
		 !(task->tk_flags & RPC_TASK_NO_RETRANS_TIMEOUT) ||
		 xprt_request_need_retransmit(task));
}

static void
rpc_xdr_encode(struct rpc_task *task)
{
	struct rpc_rqst	*req = task->tk_rqstp;
	struct xdr_stream xdr;

	xdr_buf_init(&req->rq_snd_buf,
		     req->rq_buffer,
		     req->rq_callsize);
	xdr_buf_init(&req->rq_rcv_buf,
		     req->rq_rbuffer,
		     req->rq_rcvsize);

	req->rq_reply_bytes_recvd = 0;
	req->rq_snd_buf.head[0].iov_len = 0;
	xdr_init_encode(&xdr, &req->rq_snd_buf,
			req->rq_snd_buf.head[0].iov_base, req);
	if (rpc_encode_header(task, &xdr))
		return;

	task->tk_status = rpcauth_wrap_req(task, &xdr);
}

/*
 * 3.	Encode arguments of an RPC call
 */
static void
call_encode(struct rpc_task *task)
{
	if (!rpc_task_need_encode(task))
		goto out;

	/* Dequeue task from the receive queue while we're encoding */
	xprt_request_dequeue_xprt(task);
	/* Encode here so that rpcsec_gss can use correct sequence number. */
	rpc_xdr_encode(task);
	/* Add task to reply queue before transmission to avoid races */
	if (task->tk_status == 0 && rpc_reply_expected(task))
		task->tk_status = xprt_request_enqueue_receive(task);
	/* Did the encode result in an error condition? */
	if (task->tk_status != 0) {
		/* Was the error nonfatal? */
		switch (task->tk_status) {
		case -EAGAIN:
		case -ENOMEM:
			rpc_delay(task, HZ >> 4);
			break;
		case -EKEYEXPIRED:
			if (!task->tk_cred_retry) {
				rpc_call_rpcerror(task, task->tk_status);
			} else {
				task->tk_action = call_refresh;
				task->tk_cred_retry--;
				trace_rpc_retry_refresh_status(task);
			}
			break;
		default:
			rpc_call_rpcerror(task, task->tk_status);
		}
		return;
	}

	xprt_request_enqueue_transmit(task);
out:
	task->tk_action = call_transmit;
	/* Check that the connection is OK */
	if (!xprt_bound(task->tk_xprt))
		task->tk_action = call_bind;
	else if (!xprt_connected(task->tk_xprt))
		task->tk_action = call_connect;
}

/*
 * Helpers to check if the task was already transmitted, and
 * to take action when that is the case.
 */
static bool
rpc_task_transmitted(struct rpc_task *task)
{
	return !test_bit(RPC_TASK_NEED_XMIT, &task->tk_runstate);
}

static void
rpc_task_handle_transmitted(struct rpc_task *task)
{
	xprt_end_transmit(task);
	task->tk_action = call_transmit_status;
}

/*
 * 4.	Get the server port number if not yet set
 */
static void
call_bind(struct rpc_task *task)
{
	struct rpc_xprt *xprt = task->tk_rqstp->rq_xprt;

	if (rpc_task_transmitted(task)) {
		rpc_task_handle_transmitted(task);
		return;
	}

	if (xprt_bound(xprt)) {
		task->tk_action = call_connect;
		return;
	}

	task->tk_action = call_bind_status;
	if (!xprt_prepare_transmit(task))
		return;

	xprt->ops->rpcbind(task);
}

/*
 * 4a.	Sort out bind result
 */
static void
call_bind_status(struct rpc_task *task)
{
	struct rpc_xprt *xprt = task->tk_rqstp->rq_xprt;
	int status = -EIO;

	if (rpc_task_transmitted(task)) {
		rpc_task_handle_transmitted(task);
		return;
	}

	if (task->tk_status >= 0)
		goto out_next;
	if (xprt_bound(xprt)) {
		task->tk_status = 0;
		goto out_next;
	}

	switch (task->tk_status) {
	case -ENOMEM:
		rpc_delay(task, HZ >> 2);
		goto retry_timeout;
	case -EACCES:
		trace_rpcb_prog_unavail_err(task);
		/* fail immediately if this is an RPC ping */
		if (task->tk_msg.rpc_proc->p_proc == 0) {
			status = -EOPNOTSUPP;
			break;
		}
		rpc_delay(task, 3*HZ);
		goto retry_timeout;
	case -ENOBUFS:
		rpc_delay(task, HZ >> 2);
		goto retry_timeout;
	case -EAGAIN:
		goto retry_timeout;
	case -ETIMEDOUT:
		trace_rpcb_timeout_err(task);
		goto retry_timeout;
	case -EPFNOSUPPORT:
		/* server doesn't support any rpcbind version we know of */
		trace_rpcb_bind_version_err(task);
		break;
	case -EPROTONOSUPPORT:
		trace_rpcb_bind_version_err(task);
		goto retry_timeout;
	case -ECONNREFUSED:		/* connection problems */
	case -ECONNRESET:
	case -ECONNABORTED:
	case -ENOTCONN:
	case -EHOSTDOWN:
	case -ENETDOWN:
	case -EHOSTUNREACH:
	case -ENETUNREACH:
	case -EPIPE:
		trace_rpcb_unreachable_err(task);
		if (!RPC_IS_SOFTCONN(task)) {
			rpc_delay(task, 5*HZ);
			goto retry_timeout;
		}
		status = task->tk_status;
		break;
	default:
		trace_rpcb_unrecognized_err(task);
	}

	rpc_call_rpcerror(task, status);
	return;
out_next:
	task->tk_action = call_connect;
	return;
retry_timeout:
	task->tk_status = 0;
	task->tk_action = call_bind;
	rpc_check_timeout(task);
}

/*
 * 4b.	Connect to the RPC server
 */
static void
call_connect(struct rpc_task *task)
{
	struct rpc_xprt *xprt = task->tk_rqstp->rq_xprt;

	if (rpc_task_transmitted(task)) {
		rpc_task_handle_transmitted(task);
		return;
	}

	if (xprt_connected(xprt)) {
		task->tk_action = call_transmit;
		return;
	}

	task->tk_action = call_connect_status;
	if (task->tk_status < 0)
		return;
	if (task->tk_flags & RPC_TASK_NOCONNECT) {
		rpc_call_rpcerror(task, -ENOTCONN);
		return;
	}
	if (!xprt_prepare_transmit(task))
		return;
	xprt_connect(task);
}

/*
 * 4c.	Sort out connect result
 */
static void
call_connect_status(struct rpc_task *task)
{
	struct rpc_xprt *xprt = task->tk_rqstp->rq_xprt;
	struct rpc_clnt *clnt = task->tk_client;
	int status = task->tk_status;

	if (rpc_task_transmitted(task)) {
		rpc_task_handle_transmitted(task);
		return;
	}

	trace_rpc_connect_status(task);

	if (task->tk_status == 0) {
		clnt->cl_stats->netreconn++;
		goto out_next;
	}
	if (xprt_connected(xprt)) {
		task->tk_status = 0;
		goto out_next;
	}

	task->tk_status = 0;
	switch (status) {
	case -ECONNREFUSED:
	case -ECONNRESET:
		/* A positive refusal suggests a rebind is needed. */
		if (RPC_IS_SOFTCONN(task))
			break;
		if (clnt->cl_autobind) {
			rpc_force_rebind(clnt);
			goto out_retry;
		}
		fallthrough;
	case -ECONNABORTED:
	case -ENETDOWN:
	case -ENETUNREACH:
	case -EHOSTUNREACH:
	case -EPIPE:
	case -EPROTO:
		xprt_conditional_disconnect(task->tk_rqstp->rq_xprt,
					    task->tk_rqstp->rq_connect_cookie);
		if (RPC_IS_SOFTCONN(task))
			break;
		/* retry with existing socket, after a delay */
		rpc_delay(task, 3*HZ);
		fallthrough;
	case -EADDRINUSE:
	case -ENOTCONN:
	case -EAGAIN:
	case -ETIMEDOUT:
		if (!(task->tk_flags & RPC_TASK_NO_ROUND_ROBIN) &&
		    (task->tk_flags & RPC_TASK_MOVEABLE) &&
		    test_bit(XPRT_REMOVE, &xprt->state)) {
			struct rpc_xprt *saved = task->tk_xprt;
			struct rpc_xprt_switch *xps;

			xps = rpc_clnt_xprt_switch_get(clnt);
			if (xps->xps_nxprts > 1) {
				long value;

				xprt_release(task);
				value = atomic_long_dec_return(&xprt->queuelen);
				if (value == 0)
					rpc_xprt_switch_remove_xprt(xps, saved,
								    true);
				xprt_put(saved);
				task->tk_xprt = NULL;
				task->tk_action = call_start;
			}
			xprt_switch_put(xps);
			if (!task->tk_xprt)
				goto out;
		}
		goto out_retry;
	case -ENOBUFS:
		rpc_delay(task, HZ >> 2);
		goto out_retry;
	}
	rpc_call_rpcerror(task, status);
	return;
out_next:
	task->tk_action = call_transmit;
	return;
out_retry:
	/* Check for timeouts before looping back to call_bind */
	task->tk_action = call_bind;
out:
	rpc_check_timeout(task);
}

/*
 * 5.	Transmit the RPC request, and wait for reply
 */
static void
call_transmit(struct rpc_task *task)
{
	if (rpc_task_transmitted(task)) {
		rpc_task_handle_transmitted(task);
		return;
	}

	task->tk_action = call_transmit_status;
	if (!xprt_prepare_transmit(task))
		return;
	task->tk_status = 0;
	if (test_bit(RPC_TASK_NEED_XMIT, &task->tk_runstate)) {
		if (!xprt_connected(task->tk_xprt)) {
			task->tk_status = -ENOTCONN;
			return;
		}
		xprt_transmit(task);
	}
	xprt_end_transmit(task);
}

/*
 * 5a.	Handle cleanup after a transmission
 */
static void
call_transmit_status(struct rpc_task *task)
{
	task->tk_action = call_status;

	/*
	 * Common case: success.  Force the compiler to put this
	 * test first.
	 */
	if (rpc_task_transmitted(task)) {
		task->tk_status = 0;
		xprt_request_wait_receive(task);
		return;
	}

	switch (task->tk_status) {
	default:
		break;
	case -EBADMSG:
		task->tk_status = 0;
		task->tk_action = call_encode;
		break;
		/*
		 * Special cases: if we've been waiting on the
		 * socket's write_space() callback, or if the
		 * socket just returned a connection error,
		 * then hold onto the transport lock.
		 */
	case -ENOMEM:
	case -ENOBUFS:
		rpc_delay(task, HZ>>2);
		fallthrough;
	case -EBADSLT:
	case -EAGAIN:
		task->tk_action = call_transmit;
		task->tk_status = 0;
		break;
	case -EHOSTDOWN:
	case -ENETDOWN:
	case -EHOSTUNREACH:
	case -ENETUNREACH:
	case -EPERM:
		break;
	case -ECONNREFUSED:
		if (RPC_IS_SOFTCONN(task)) {
			if (!task->tk_msg.rpc_proc->p_proc)
				trace_xprt_ping(task->tk_xprt,
						task->tk_status);
			rpc_call_rpcerror(task, task->tk_status);
			return;
		}
		fallthrough;
	case -ECONNRESET:
	case -ECONNABORTED:
	case -EADDRINUSE:
	case -ENOTCONN:
	case -EPIPE:
		task->tk_action = call_bind;
		task->tk_status = 0;
		break;
	}
	rpc_check_timeout(task);
}

#if defined(CONFIG_SUNRPC_BACKCHANNEL)
static void call_bc_transmit(struct rpc_task *task);
static void call_bc_transmit_status(struct rpc_task *task);

static void
call_bc_encode(struct rpc_task *task)
{
	xprt_request_enqueue_transmit(task);
	task->tk_action = call_bc_transmit;
}

/*
 * 5b.	Send the backchannel RPC reply.  On error, drop the reply.  In
 * addition, disconnect on connectivity errors.
 */
static void
call_bc_transmit(struct rpc_task *task)
{
	task->tk_action = call_bc_transmit_status;
	if (test_bit(RPC_TASK_NEED_XMIT, &task->tk_runstate)) {
		if (!xprt_prepare_transmit(task))
			return;
		task->tk_status = 0;
		xprt_transmit(task);
	}
	xprt_end_transmit(task);
}

static void
call_bc_transmit_status(struct rpc_task *task)
{
	struct rpc_rqst *req = task->tk_rqstp;

	if (rpc_task_transmitted(task))
		task->tk_status = 0;

	switch (task->tk_status) {
	case 0:
		/* Success */
	case -ENETDOWN:
	case -EHOSTDOWN:
	case -EHOSTUNREACH:
	case -ENETUNREACH:
	case -ECONNRESET:
	case -ECONNREFUSED:
	case -EADDRINUSE:
	case -ENOTCONN:
	case -EPIPE:
		break;
	case -ENOMEM:
	case -ENOBUFS:
		rpc_delay(task, HZ>>2);
		fallthrough;
	case -EBADSLT:
	case -EAGAIN:
		task->tk_status = 0;
		task->tk_action = call_bc_transmit;
		return;
	case -ETIMEDOUT:
		/*
		 * Problem reaching the server.  Disconnect and let the
		 * forechannel reestablish the connection.  The server will
		 * have to retransmit the backchannel request and we'll
		 * reprocess it.  Since these ops are idempotent, there's no
		 * need to cache our reply at this time.
		 */
		printk(KERN_NOTICE "RPC: Could not send backchannel reply "
			"error: %d\n", task->tk_status);
		xprt_conditional_disconnect(req->rq_xprt,
			req->rq_connect_cookie);
		break;
	default:
		/*
		 * We were unable to reply and will have to drop the
		 * request.  The server should reconnect and retransmit.
		 */
		printk(KERN_NOTICE "RPC: Could not send backchannel reply "
			"error: %d\n", task->tk_status);
		break;
	}
	task->tk_action = rpc_exit_task;
}
#endif /* CONFIG_SUNRPC_BACKCHANNEL */

/*
 * 6.	Sort out the RPC call status
 */
static void
call_status(struct rpc_task *task)
{
	struct rpc_clnt	*clnt = task->tk_client;
	int		status;

	if (!task->tk_msg.rpc_proc->p_proc)
		trace_xprt_ping(task->tk_xprt, task->tk_status);

	status = task->tk_status;
	if (status >= 0) {
		task->tk_action = call_decode;
		return;
	}

	trace_rpc_call_status(task);
	task->tk_status = 0;
	switch(status) {
	case -EHOSTDOWN:
	case -ENETDOWN:
	case -EHOSTUNREACH:
	case -ENETUNREACH:
	case -EPERM:
		if (RPC_IS_SOFTCONN(task))
			goto out_exit;
		/*
		 * Delay any retries for 3 seconds, then handle as if it
		 * were a timeout.
		 */
		rpc_delay(task, 3*HZ);
		fallthrough;
	case -ETIMEDOUT:
		break;
	case -ECONNREFUSED:
	case -ECONNRESET:
	case -ECONNABORTED:
	case -ENOTCONN:
		rpc_force_rebind(clnt);
		break;
	case -EADDRINUSE:
		rpc_delay(task, 3*HZ);
		fallthrough;
	case -EPIPE:
	case -EAGAIN:
		break;
	case -ENFILE:
	case -ENOBUFS:
	case -ENOMEM:
		rpc_delay(task, HZ>>2);
		break;
	case -EIO:
		/* shutdown or soft timeout */
		goto out_exit;
	default:
		if (clnt->cl_chatty)
			printk("%s: RPC call returned error %d\n",
			       clnt->cl_program->name, -status);
		goto out_exit;
	}
	task->tk_action = call_encode;
	rpc_check_timeout(task);
	return;
out_exit:
	rpc_call_rpcerror(task, status);
}

static bool
rpc_check_connected(const struct rpc_rqst *req)
{
	/* No allocated request or transport? return true */
	if (!req || !req->rq_xprt)
		return true;
	return xprt_connected(req->rq_xprt);
}

static void
rpc_check_timeout(struct rpc_task *task)
{
	struct rpc_clnt	*clnt = task->tk_client;

	if (RPC_SIGNALLED(task))
		return;

	if (xprt_adjust_timeout(task->tk_rqstp) == 0)
		return;

	trace_rpc_timeout_status(task);
	task->tk_timeouts++;

	if (RPC_IS_SOFTCONN(task) && !rpc_check_connected(task->tk_rqstp)) {
		rpc_call_rpcerror(task, -ETIMEDOUT);
		return;
	}

	if (RPC_IS_SOFT(task)) {
		/*
		 * Once a "no retrans timeout" soft tasks (a.k.a NFSv4) has
		 * been sent, it should time out only if the transport
		 * connection gets terminally broken.
		 */
		if ((task->tk_flags & RPC_TASK_NO_RETRANS_TIMEOUT) &&
		    rpc_check_connected(task->tk_rqstp))
			return;

		if (clnt->cl_chatty) {
			pr_notice_ratelimited(
				"%s: server %s not responding, timed out\n",
				clnt->cl_program->name,
				task->tk_xprt->servername);
		}
		if (task->tk_flags & RPC_TASK_TIMEOUT)
			rpc_call_rpcerror(task, -ETIMEDOUT);
		else
			__rpc_call_rpcerror(task, -EIO, -ETIMEDOUT);
		return;
	}

	if (!(task->tk_flags & RPC_CALL_MAJORSEEN)) {
		task->tk_flags |= RPC_CALL_MAJORSEEN;
		if (clnt->cl_chatty) {
			pr_notice_ratelimited(
				"%s: server %s not responding, still trying\n",
				clnt->cl_program->name,
				task->tk_xprt->servername);
		}
	}
	rpc_force_rebind(clnt);
	/*
	 * Did our request time out due to an RPCSEC_GSS out-of-sequence
	 * event? RFC2203 requires the server to drop all such requests.
	 */
	rpcauth_invalcred(task);
}

/*
 * 7.	Decode the RPC reply
 */
static void
call_decode(struct rpc_task *task)
{
	struct rpc_clnt	*clnt = task->tk_client;
	struct rpc_rqst	*req = task->tk_rqstp;
	struct xdr_stream xdr;
	int err;

	if (!task->tk_msg.rpc_proc->p_decode) {
		task->tk_action = rpc_exit_task;
		return;
	}

	if (task->tk_flags & RPC_CALL_MAJORSEEN) {
		if (clnt->cl_chatty) {
			pr_notice_ratelimited("%s: server %s OK\n",
				clnt->cl_program->name,
				task->tk_xprt->servername);
		}
		task->tk_flags &= ~RPC_CALL_MAJORSEEN;
	}

	/*
	 * Did we ever call xprt_complete_rqst()? If not, we should assume
	 * the message is incomplete.
	 */
	err = -EAGAIN;
	if (!req->rq_reply_bytes_recvd)
		goto out;

	/* Ensure that we see all writes made by xprt_complete_rqst()
	 * before it changed req->rq_reply_bytes_recvd.
	 */
	smp_rmb();

	req->rq_rcv_buf.len = req->rq_private_buf.len;
	trace_rpc_xdr_recvfrom(task, &req->rq_rcv_buf);

	/* Check that the softirq receive buffer is valid */
	WARN_ON(memcmp(&req->rq_rcv_buf, &req->rq_private_buf,
				sizeof(req->rq_rcv_buf)) != 0);

	xdr_init_decode(&xdr, &req->rq_rcv_buf,
			req->rq_rcv_buf.head[0].iov_base, req);
	err = rpc_decode_header(task, &xdr);
out:
	switch (err) {
	case 0:
		task->tk_action = rpc_exit_task;
		task->tk_status = rpcauth_unwrap_resp(task, &xdr);
		xdr_finish_decode(&xdr);
		return;
	case -EAGAIN:
		task->tk_status = 0;
		if (task->tk_client->cl_discrtry)
			xprt_conditional_disconnect(req->rq_xprt,
						    req->rq_connect_cookie);
		task->tk_action = call_encode;
		rpc_check_timeout(task);
		break;
	case -EKEYREJECTED:
		task->tk_action = call_reserve;
		rpc_check_timeout(task);
		rpcauth_invalcred(task);
		/* Ensure we obtain a new XID if we retry! */
		xprt_release(task);
	}
}

static int
rpc_encode_header(struct rpc_task *task, struct xdr_stream *xdr)
{
	struct rpc_clnt *clnt = task->tk_client;
	struct rpc_rqst	*req = task->tk_rqstp;
	__be32 *p;
	int error;

	error = -EMSGSIZE;
	p = xdr_reserve_space(xdr, RPC_CALLHDRSIZE << 2);
	if (!p)
		goto out_fail;
	*p++ = req->rq_xid;
	*p++ = rpc_call;
	*p++ = cpu_to_be32(RPC_VERSION);
	*p++ = cpu_to_be32(clnt->cl_prog);
	*p++ = cpu_to_be32(clnt->cl_vers);
	*p   = cpu_to_be32(task->tk_msg.rpc_proc->p_proc);

	error = rpcauth_marshcred(task, xdr);
	if (error < 0)
		goto out_fail;
	return 0;
out_fail:
	trace_rpc_bad_callhdr(task);
	rpc_call_rpcerror(task, error);
	return error;
}

static noinline int
rpc_decode_header(struct rpc_task *task, struct xdr_stream *xdr)
{
	struct rpc_clnt *clnt = task->tk_client;
	int error;
	__be32 *p;

	/* RFC-1014 says that the representation of XDR data must be a
	 * multiple of four bytes
	 * - if it isn't pointer subtraction in the NFS client may give
	 *   undefined results
	 */
	if (task->tk_rqstp->rq_rcv_buf.len & 3)
		goto out_unparsable;

	p = xdr_inline_decode(xdr, 3 * sizeof(*p));
	if (!p)
		goto out_unparsable;
	p++;	/* skip XID */
	if (*p++ != rpc_reply)
		goto out_unparsable;
	if (*p++ != rpc_msg_accepted)
		goto out_msg_denied;

	error = rpcauth_checkverf(task, xdr);
	if (error) {
		struct rpc_cred *cred = task->tk_rqstp->rq_cred;

		if (!test_bit(RPCAUTH_CRED_UPTODATE, &cred->cr_flags)) {
			rpcauth_invalcred(task);
			if (!task->tk_cred_retry)
				goto out_err;
			task->tk_cred_retry--;
			trace_rpc__stale_creds(task);
			return -EKEYREJECTED;
		}
		goto out_verifier;
	}

	p = xdr_inline_decode(xdr, sizeof(*p));
	if (!p)
		goto out_unparsable;
	switch (*p) {
	case rpc_success:
		return 0;
	case rpc_prog_unavail:
		trace_rpc__prog_unavail(task);
		error = -EPFNOSUPPORT;
		goto out_err;
	case rpc_prog_mismatch:
		trace_rpc__prog_mismatch(task);
		error = -EPROTONOSUPPORT;
		goto out_err;
	case rpc_proc_unavail:
		trace_rpc__proc_unavail(task);
		error = -EOPNOTSUPP;
		goto out_err;
	case rpc_garbage_args:
	case rpc_system_err:
		trace_rpc__garbage_args(task);
		error = -EIO;
		break;
	default:
		goto out_unparsable;
	}

out_garbage:
	clnt->cl_stats->rpcgarbage++;
	if (task->tk_garb_retry) {
		task->tk_garb_retry--;
		task->tk_action = call_encode;
		return -EAGAIN;
	}
out_err:
	rpc_call_rpcerror(task, error);
	return error;

out_unparsable:
	trace_rpc__unparsable(task);
	error = -EIO;
	goto out_garbage;

out_verifier:
	trace_rpc_bad_verifier(task);
	switch (error) {
	case -EPROTONOSUPPORT:
		goto out_err;
	case -EACCES:
		/* Re-encode with a fresh cred */
		fallthrough;
	default:
		goto out_garbage;
	}

out_msg_denied:
	error = -EACCES;
	p = xdr_inline_decode(xdr, sizeof(*p));
	if (!p)
		goto out_unparsable;
	switch (*p++) {
	case rpc_auth_error:
		break;
	case rpc_mismatch:
		trace_rpc__mismatch(task);
		error = -EPROTONOSUPPORT;
		goto out_err;
	default:
		goto out_unparsable;
	}

	p = xdr_inline_decode(xdr, sizeof(*p));
	if (!p)
		goto out_unparsable;
	switch (*p++) {
	case rpc_autherr_rejectedcred:
	case rpc_autherr_rejectedverf:
	case rpcsec_gsserr_credproblem:
	case rpcsec_gsserr_ctxproblem:
		rpcauth_invalcred(task);
		if (!task->tk_cred_retry)
			break;
		task->tk_cred_retry--;
		trace_rpc__stale_creds(task);
		return -EKEYREJECTED;
	case rpc_autherr_badcred:
	case rpc_autherr_badverf:
		/* possibly garbled cred/verf? */
		if (!task->tk_garb_retry)
			break;
		task->tk_garb_retry--;
		trace_rpc__bad_creds(task);
		task->tk_action = call_encode;
		return -EAGAIN;
	case rpc_autherr_tooweak:
		trace_rpc__auth_tooweak(task);
		pr_warn("RPC: server %s requires stronger authentication.\n",
			task->tk_xprt->servername);
		break;
	default:
		goto out_unparsable;
	}
	goto out_err;
}

static void rpcproc_encode_null(struct rpc_rqst *rqstp, struct xdr_stream *xdr,
		const void *obj)
{
}

static int rpcproc_decode_null(struct rpc_rqst *rqstp, struct xdr_stream *xdr,
		void *obj)
{
	return 0;
}

static const struct rpc_procinfo rpcproc_null = {
	.p_encode = rpcproc_encode_null,
	.p_decode = rpcproc_decode_null,
};

static const struct rpc_procinfo rpcproc_null_noreply = {
	.p_encode = rpcproc_encode_null,
};

static void
rpc_null_call_prepare(struct rpc_task *task, void *data)
{
	task->tk_flags &= ~RPC_TASK_NO_RETRANS_TIMEOUT;
	rpc_call_start(task);
}

static const struct rpc_call_ops rpc_null_ops = {
	.rpc_call_prepare = rpc_null_call_prepare,
	.rpc_call_done = rpc_default_callback,
};

static
struct rpc_task *rpc_call_null_helper(struct rpc_clnt *clnt,
		struct rpc_xprt *xprt, struct rpc_cred *cred, int flags,
		const struct rpc_call_ops *ops, void *data)
{
	struct rpc_message msg = {
		.rpc_proc = &rpcproc_null,
	};
	struct rpc_task_setup task_setup_data = {
		.rpc_client = clnt,
		.rpc_xprt = xprt,
		.rpc_message = &msg,
		.rpc_op_cred = cred,
		.callback_ops = ops ?: &rpc_null_ops,
		.callback_data = data,
		.flags = flags | RPC_TASK_SOFT | RPC_TASK_SOFTCONN |
			 RPC_TASK_NULLCREDS,
	};

	return rpc_run_task(&task_setup_data);
}

struct rpc_task *rpc_call_null(struct rpc_clnt *clnt, struct rpc_cred *cred, int flags)
{
	return rpc_call_null_helper(clnt, NULL, cred, flags, NULL, NULL);
}
EXPORT_SYMBOL_GPL(rpc_call_null);

static int rpc_ping(struct rpc_clnt *clnt)
{
	struct rpc_task	*task;
	int status;

	if (clnt->cl_auth->au_ops->ping)
		return clnt->cl_auth->au_ops->ping(clnt);

	task = rpc_call_null_helper(clnt, NULL, NULL, 0, NULL, NULL);
	if (IS_ERR(task))
		return PTR_ERR(task);
	status = task->tk_status;
	rpc_put_task(task);
	return status;
}

static int rpc_ping_noreply(struct rpc_clnt *clnt)
{
	struct rpc_message msg = {
		.rpc_proc = &rpcproc_null_noreply,
	};
	struct rpc_task_setup task_setup_data = {
		.rpc_client = clnt,
		.rpc_message = &msg,
		.callback_ops = &rpc_null_ops,
		.flags = RPC_TASK_SOFT | RPC_TASK_SOFTCONN | RPC_TASK_NULLCREDS,
	};
	struct rpc_task	*task;
	int status;

	task = rpc_run_task(&task_setup_data);
	if (IS_ERR(task))
		return PTR_ERR(task);
	status = task->tk_status;
	rpc_put_task(task);
	return status;
}

struct rpc_cb_add_xprt_calldata {
	struct rpc_xprt_switch *xps;
	struct rpc_xprt *xprt;
};

static void rpc_cb_add_xprt_done(struct rpc_task *task, void *calldata)
{
	struct rpc_cb_add_xprt_calldata *data = calldata;

	if (task->tk_status == 0)
		rpc_xprt_switch_add_xprt(data->xps, data->xprt);
}

static void rpc_cb_add_xprt_release(void *calldata)
{
	struct rpc_cb_add_xprt_calldata *data = calldata;

	xprt_put(data->xprt);
	xprt_switch_put(data->xps);
	kfree(data);
}

static const struct rpc_call_ops rpc_cb_add_xprt_call_ops = {
	.rpc_call_prepare = rpc_null_call_prepare,
	.rpc_call_done = rpc_cb_add_xprt_done,
	.rpc_release = rpc_cb_add_xprt_release,
};

/**
 * rpc_clnt_test_and_add_xprt - Test and add a new transport to a rpc_clnt
 * @clnt: pointer to struct rpc_clnt
 * @xps: pointer to struct rpc_xprt_switch,
 * @xprt: pointer struct rpc_xprt
 * @in_max_connect: pointer to the max_connect value for the passed in xprt transport
 */
int rpc_clnt_test_and_add_xprt(struct rpc_clnt *clnt,
		struct rpc_xprt_switch *xps, struct rpc_xprt *xprt,
		void *in_max_connect)
{
	struct rpc_cb_add_xprt_calldata *data;
	struct rpc_task *task;
	int max_connect = clnt->cl_max_connect;

	if (in_max_connect)
		max_connect = *(int *)in_max_connect;
	if (xps->xps_nunique_destaddr_xprts + 1 > max_connect) {
		rcu_read_lock();
		pr_warn("SUNRPC: reached max allowed number (%d) did not add "
			"transport to server: %s\n", max_connect,
			rpc_peeraddr2str(clnt, RPC_DISPLAY_ADDR));
		rcu_read_unlock();
		return -EINVAL;
	}

	data = kmalloc(sizeof(*data), GFP_KERNEL);
	if (!data)
		return -ENOMEM;
	data->xps = xprt_switch_get(xps);
	data->xprt = xprt_get(xprt);
	if (rpc_xprt_switch_has_addr(data->xps, (struct sockaddr *)&xprt->addr)) {
		rpc_cb_add_xprt_release(data);
		goto success;
	}

	task = rpc_call_null_helper(clnt, xprt, NULL, RPC_TASK_ASYNC,
			&rpc_cb_add_xprt_call_ops, data);
	if (IS_ERR(task))
		return PTR_ERR(task);

	data->xps->xps_nunique_destaddr_xprts++;
	rpc_put_task(task);
success:
	return 1;
}
EXPORT_SYMBOL_GPL(rpc_clnt_test_and_add_xprt);

static int rpc_clnt_add_xprt_helper(struct rpc_clnt *clnt,
				    struct rpc_xprt *xprt,
				    struct rpc_add_xprt_test *data)
{
	struct rpc_task *task;
	int status = -EADDRINUSE;

	/* Test the connection */
	task = rpc_call_null_helper(clnt, xprt, NULL, 0, NULL, NULL);
	if (IS_ERR(task))
		return PTR_ERR(task);

	status = task->tk_status;
	rpc_put_task(task);

	if (status < 0)
		return status;

	/* rpc_xprt_switch and rpc_xprt are deferrenced by add_xprt_test() */
	data->add_xprt_test(clnt, xprt, data->data);

	return 0;
}

/**
 * rpc_clnt_setup_test_and_add_xprt()
 *
 * This is an rpc_clnt_add_xprt setup() function which returns 1 so:
 *   1) caller of the test function must dereference the rpc_xprt_switch
 *   and the rpc_xprt.
 *   2) test function must call rpc_xprt_switch_add_xprt, usually in
 *   the rpc_call_done routine.
 *
 * Upon success (return of 1), the test function adds the new
 * transport to the rpc_clnt xprt switch
 *
 * @clnt: struct rpc_clnt to get the new transport
 * @xps:  the rpc_xprt_switch to hold the new transport
 * @xprt: the rpc_xprt to test
 * @data: a struct rpc_add_xprt_test pointer that holds the test function
 *        and test function call data
 */
int rpc_clnt_setup_test_and_add_xprt(struct rpc_clnt *clnt,
				     struct rpc_xprt_switch *xps,
				     struct rpc_xprt *xprt,
				     void *data)
{
	int status = -EADDRINUSE;

	xprt = xprt_get(xprt);
	xprt_switch_get(xps);

	if (rpc_xprt_switch_has_addr(xps, (struct sockaddr *)&xprt->addr))
		goto out_err;

	status = rpc_clnt_add_xprt_helper(clnt, xprt, data);
	if (status < 0)
		goto out_err;

	status = 1;
out_err:
	xprt_put(xprt);
	xprt_switch_put(xps);
	if (status < 0)
		pr_info("RPC:   rpc_clnt_test_xprt failed: %d addr %s not "
			"added\n", status,
			xprt->address_strings[RPC_DISPLAY_ADDR]);
	/* so that rpc_clnt_add_xprt does not call rpc_xprt_switch_add_xprt */
	return status;
}
EXPORT_SYMBOL_GPL(rpc_clnt_setup_test_and_add_xprt);

/**
 * rpc_clnt_add_xprt - Add a new transport to a rpc_clnt
 * @clnt: pointer to struct rpc_clnt
 * @xprtargs: pointer to struct xprt_create
 * @setup: callback to test and/or set up the connection
 * @data: pointer to setup function data
 *
 * Creates a new transport using the parameters set in args and
 * adds it to clnt.
 * If ping is set, then test that connectivity succeeds before
 * adding the new transport.
 *
 */
int rpc_clnt_add_xprt(struct rpc_clnt *clnt,
		struct xprt_create *xprtargs,
		int (*setup)(struct rpc_clnt *,
			struct rpc_xprt_switch *,
			struct rpc_xprt *,
			void *),
		void *data)
{
	struct rpc_xprt_switch *xps;
	struct rpc_xprt *xprt;
	unsigned long connect_timeout;
	unsigned long reconnect_timeout;
	unsigned char resvport, reuseport;
	int ret = 0, ident;

	rcu_read_lock();
	xps = xprt_switch_get(rcu_dereference(clnt->cl_xpi.xpi_xpswitch));
	xprt = xprt_iter_xprt(&clnt->cl_xpi);
	if (xps == NULL || xprt == NULL) {
		rcu_read_unlock();
		xprt_switch_put(xps);
		return -EAGAIN;
	}
	resvport = xprt->resvport;
	reuseport = xprt->reuseport;
	connect_timeout = xprt->connect_timeout;
	reconnect_timeout = xprt->max_reconnect_timeout;
	ident = xprt->xprt_class->ident;
	rcu_read_unlock();

	if (!xprtargs->ident)
		xprtargs->ident = ident;
	xprtargs->xprtsec = clnt->cl_xprtsec;
	xprt = xprt_create_transport(xprtargs);
	if (IS_ERR(xprt)) {
		ret = PTR_ERR(xprt);
		goto out_put_switch;
	}
	xprt->resvport = resvport;
	xprt->reuseport = reuseport;

	if (xprtargs->connect_timeout)
		connect_timeout = xprtargs->connect_timeout;
	if (xprtargs->reconnect_timeout)
		reconnect_timeout = xprtargs->reconnect_timeout;
	if (xprt->ops->set_connect_timeout != NULL)
		xprt->ops->set_connect_timeout(xprt,
				connect_timeout,
				reconnect_timeout);

	rpc_xprt_switch_set_roundrobin(xps);
	if (setup) {
		ret = setup(clnt, xps, xprt, data);
		if (ret != 0)
			goto out_put_xprt;
	}
	rpc_xprt_switch_add_xprt(xps, xprt);
out_put_xprt:
	xprt_put(xprt);
out_put_switch:
	xprt_switch_put(xps);
	return ret;
}
EXPORT_SYMBOL_GPL(rpc_clnt_add_xprt);

static int rpc_xprt_probe_trunked(struct rpc_clnt *clnt,
				  struct rpc_xprt *xprt,
				  struct rpc_add_xprt_test *data)
{
	struct rpc_xprt *main_xprt;
	int status = 0;

	xprt_get(xprt);

	rcu_read_lock();
	main_xprt = xprt_get(rcu_dereference(clnt->cl_xprt));
	status = rpc_cmp_addr_port((struct sockaddr *)&xprt->addr,
				   (struct sockaddr *)&main_xprt->addr);
	rcu_read_unlock();
	xprt_put(main_xprt);
	if (status || !test_bit(XPRT_OFFLINE, &xprt->state))
		goto out;

	status = rpc_clnt_add_xprt_helper(clnt, xprt, data);
out:
	xprt_put(xprt);
	return status;
}

/* rpc_clnt_probe_trunked_xprt -- probe offlined transport for session trunking
 * @clnt rpc_clnt structure
 *
 * For each offlined transport found in the rpc_clnt structure call
 * the function rpc_xprt_probe_trunked() which will determine if this
 * transport still belongs to the trunking group.
 */
void rpc_clnt_probe_trunked_xprts(struct rpc_clnt *clnt,
				  struct rpc_add_xprt_test *data)
{
	struct rpc_xprt_iter xpi;
	int ret;

	ret = rpc_clnt_xprt_iter_offline_init(clnt, &xpi);
	if (ret)
		return;
	for (;;) {
		struct rpc_xprt *xprt = xprt_iter_get_next(&xpi);

		if (!xprt)
			break;
		ret = rpc_xprt_probe_trunked(clnt, xprt, data);
		xprt_put(xprt);
		if (ret < 0)
			break;
		xprt_iter_rewind(&xpi);
	}
	xprt_iter_destroy(&xpi);
}
EXPORT_SYMBOL_GPL(rpc_clnt_probe_trunked_xprts);

static int rpc_xprt_offline(struct rpc_clnt *clnt,
			    struct rpc_xprt *xprt,
			    void *data)
{
	struct rpc_xprt *main_xprt;
	struct rpc_xprt_switch *xps;
	int err = 0;

	xprt_get(xprt);

	rcu_read_lock();
	main_xprt = xprt_get(rcu_dereference(clnt->cl_xprt));
	xps = xprt_switch_get(rcu_dereference(clnt->cl_xpi.xpi_xpswitch));
	err = rpc_cmp_addr_port((struct sockaddr *)&xprt->addr,
				(struct sockaddr *)&main_xprt->addr);
	rcu_read_unlock();
	xprt_put(main_xprt);
	if (err)
		goto out;

	if (wait_on_bit_lock(&xprt->state, XPRT_LOCKED, TASK_KILLABLE)) {
		err = -EINTR;
		goto out;
	}
	xprt_set_offline_locked(xprt, xps);

	xprt_release_write(xprt, NULL);
out:
	xprt_put(xprt);
	xprt_switch_put(xps);
	return err;
}

/* rpc_clnt_manage_trunked_xprts -- offline trunked transports
 * @clnt rpc_clnt structure
 *
 * For each active transport found in the rpc_clnt structure call
 * the function rpc_xprt_offline() which will identify trunked transports
 * and will mark them offline.
 */
void rpc_clnt_manage_trunked_xprts(struct rpc_clnt *clnt)
{
	rpc_clnt_iterate_for_each_xprt(clnt, rpc_xprt_offline, NULL);
}
EXPORT_SYMBOL_GPL(rpc_clnt_manage_trunked_xprts);

struct connect_timeout_data {
	unsigned long connect_timeout;
	unsigned long reconnect_timeout;
};

static int
rpc_xprt_set_connect_timeout(struct rpc_clnt *clnt,
		struct rpc_xprt *xprt,
		void *data)
{
	struct connect_timeout_data *timeo = data;

	if (xprt->ops->set_connect_timeout)
		xprt->ops->set_connect_timeout(xprt,
				timeo->connect_timeout,
				timeo->reconnect_timeout);
	return 0;
}

void
rpc_set_connect_timeout(struct rpc_clnt *clnt,
		unsigned long connect_timeout,
		unsigned long reconnect_timeout)
{
	struct connect_timeout_data timeout = {
		.connect_timeout = connect_timeout,
		.reconnect_timeout = reconnect_timeout,
	};
	rpc_clnt_iterate_for_each_xprt(clnt,
			rpc_xprt_set_connect_timeout,
			&timeout);
}
EXPORT_SYMBOL_GPL(rpc_set_connect_timeout);

void rpc_clnt_xprt_set_online(struct rpc_clnt *clnt, struct rpc_xprt *xprt)
{
	struct rpc_xprt_switch *xps;

	xps = rpc_clnt_xprt_switch_get(clnt);
	xprt_set_online_locked(xprt, xps);
	xprt_switch_put(xps);
}

void rpc_clnt_xprt_switch_add_xprt(struct rpc_clnt *clnt, struct rpc_xprt *xprt)
{
	struct rpc_xprt_switch *xps;

	if (rpc_clnt_xprt_switch_has_addr(clnt,
		(const struct sockaddr *)&xprt->addr)) {
		return rpc_clnt_xprt_set_online(clnt, xprt);
	}

	xps = rpc_clnt_xprt_switch_get(clnt);
	rpc_xprt_switch_add_xprt(xps, xprt);
	xprt_switch_put(xps);
}
EXPORT_SYMBOL_GPL(rpc_clnt_xprt_switch_add_xprt);

void rpc_clnt_xprt_switch_remove_xprt(struct rpc_clnt *clnt, struct rpc_xprt *xprt)
{
	struct rpc_xprt_switch *xps;

	rcu_read_lock();
	xps = rcu_dereference(clnt->cl_xpi.xpi_xpswitch);
	rpc_xprt_switch_remove_xprt(rcu_dereference(clnt->cl_xpi.xpi_xpswitch),
				    xprt, 0);
	xps->xps_nunique_destaddr_xprts--;
	rcu_read_unlock();
}
EXPORT_SYMBOL_GPL(rpc_clnt_xprt_switch_remove_xprt);

bool rpc_clnt_xprt_switch_has_addr(struct rpc_clnt *clnt,
				   const struct sockaddr *sap)
{
	struct rpc_xprt_switch *xps;
	bool ret;

	rcu_read_lock();
	xps = rcu_dereference(clnt->cl_xpi.xpi_xpswitch);
	ret = rpc_xprt_switch_has_addr(xps, sap);
	rcu_read_unlock();
	return ret;
}
EXPORT_SYMBOL_GPL(rpc_clnt_xprt_switch_has_addr);

#if IS_ENABLED(CONFIG_SUNRPC_DEBUG)
static void rpc_show_header(void)
{
	printk(KERN_INFO "-pid- flgs status -client- --rqstp- "
		"-timeout ---ops--\n");
}

static void rpc_show_task(const struct rpc_clnt *clnt,
			  const struct rpc_task *task)
{
	const char *rpc_waitq = "none";

	if (RPC_IS_QUEUED(task))
		rpc_waitq = rpc_qname(task->tk_waitqueue);

	printk(KERN_INFO "%5u %04x %6d %8p %8p %8ld %8p %sv%u %s a:%ps q:%s\n",
		task->tk_pid, task->tk_flags, task->tk_status,
		clnt, task->tk_rqstp, rpc_task_timeout(task), task->tk_ops,
		clnt->cl_program->name, clnt->cl_vers, rpc_proc_name(task),
		task->tk_action, rpc_waitq);
}

void rpc_show_tasks(struct net *net)
{
	struct rpc_clnt *clnt;
	struct rpc_task *task;
	int header = 0;
	struct sunrpc_net *sn = net_generic(net, sunrpc_net_id);

	spin_lock(&sn->rpc_client_lock);
	list_for_each_entry(clnt, &sn->all_clients, cl_clients) {
		spin_lock(&clnt->cl_lock);
		list_for_each_entry(task, &clnt->cl_tasks, tk_task) {
			if (!header) {
				rpc_show_header();
				header++;
			}
			rpc_show_task(clnt, task);
		}
		spin_unlock(&clnt->cl_lock);
	}
	spin_unlock(&sn->rpc_client_lock);
}
#endif

#if IS_ENABLED(CONFIG_SUNRPC_SWAP)
static int
rpc_clnt_swap_activate_callback(struct rpc_clnt *clnt,
		struct rpc_xprt *xprt,
		void *dummy)
{
	return xprt_enable_swap(xprt);
}

int
rpc_clnt_swap_activate(struct rpc_clnt *clnt)
{
	while (clnt != clnt->cl_parent)
		clnt = clnt->cl_parent;
	if (atomic_inc_return(&clnt->cl_swapper) == 1)
		return rpc_clnt_iterate_for_each_xprt(clnt,
				rpc_clnt_swap_activate_callback, NULL);
	return 0;
}
EXPORT_SYMBOL_GPL(rpc_clnt_swap_activate);

static int
rpc_clnt_swap_deactivate_callback(struct rpc_clnt *clnt,
		struct rpc_xprt *xprt,
		void *dummy)
{
	xprt_disable_swap(xprt);
	return 0;
}

void
rpc_clnt_swap_deactivate(struct rpc_clnt *clnt)
{
	while (clnt != clnt->cl_parent)
		clnt = clnt->cl_parent;
	if (atomic_dec_if_positive(&clnt->cl_swapper) == 0)
		rpc_clnt_iterate_for_each_xprt(clnt,
				rpc_clnt_swap_deactivate_callback, NULL);
}
EXPORT_SYMBOL_GPL(rpc_clnt_swap_deactivate);
#endif /* CONFIG_SUNRPC_SWAP */<|MERGE_RESOLUTION|>--- conflicted
+++ resolved
@@ -400,14 +400,7 @@
 	clnt->cl_maxproc  = version->nrprocs;
 	clnt->cl_prog     = args->prognumber ? : program->number;
 	clnt->cl_vers     = version->number;
-<<<<<<< HEAD
-	if ((args->flags & RPC_CLNT_CREATE_STATS) && args->stats)
-		clnt->cl_stats    = args->stats;
-	else
-		clnt->cl_stats    = program->stats;
-=======
 	clnt->cl_stats    = args->stats ? : program->stats;
->>>>>>> 2d5404ca
 	clnt->cl_metrics  = rpc_alloc_iostats(clnt);
 	rpc_init_pipe_dir_head(&clnt->cl_pipedir_objects);
 	err = -ENOMEM;
@@ -545,11 +538,8 @@
 		.servername = args->servername,
 		.bc_xprt = args->bc_xprt,
 		.xprtsec = args->xprtsec,
-<<<<<<< HEAD
-=======
 		.connect_timeout = args->connect_timeout,
 		.reconnect_timeout = args->reconnect_timeout,
->>>>>>> 2d5404ca
 	};
 	char servername[RPC_MAXNETNAMELEN];
 	struct rpc_clnt *clnt;
@@ -697,10 +687,6 @@
 		.authflavor	= clnt->cl_auth->au_flavor,
 		.cred		= clnt->cl_cred,
 		.stats		= clnt->cl_stats,
-<<<<<<< HEAD
-		.flags		= RPC_CLNT_CREATE_STATS,
-=======
->>>>>>> 2d5404ca
 	};
 	return __rpc_clone_client(&args, clnt);
 }
@@ -724,10 +710,6 @@
 		.authflavor	= flavor,
 		.cred		= clnt->cl_cred,
 		.stats		= clnt->cl_stats,
-<<<<<<< HEAD
-		.flags		= RPC_CLNT_CREATE_STATS,
-=======
->>>>>>> 2d5404ca
 	};
 	return __rpc_clone_client(&args, clnt);
 }
@@ -1084,10 +1066,6 @@
 		.authflavor	= old->cl_auth->au_flavor,
 		.cred		= old->cl_cred,
 		.stats		= old->cl_stats,
-<<<<<<< HEAD
-		.flags		= RPC_CLNT_CREATE_STATS,
-=======
->>>>>>> 2d5404ca
 		.timeout	= old->cl_timeout,
 	};
 	struct rpc_clnt *clnt;
