// SPDX-License-Identifier: GPL-2.0-only
/*
 *  linux/net/sunrpc/clnt.c
 *
 *  This file contains the high-level RPC interface.
 *  It is modeled as a finite state machine to support both synchronous
 *  and asynchronous requests.
 *
 *  -	RPC header generation and argument serialization.
 *  -	Credential refresh.
 *  -	TCP connect handling.
 *  -	Retry of operation when it is suspected the operation failed because
 *	of uid squashing on the server, or when the credentials were stale
 *	and need to be refreshed, or when a packet was damaged in transit.
 *	This may be have to be moved to the VFS layer.
 *
 *  Copyright (C) 1992,1993 Rick Sladkey <jrs@world.std.com>
 *  Copyright (C) 1995,1996 Olaf Kirch <okir@monad.swb.de>
 */


#include <linux/module.h>
#include <linux/types.h>
#include <linux/kallsyms.h>
#include <linux/mm.h>
#include <linux/namei.h>
#include <linux/mount.h>
#include <linux/slab.h>
#include <linux/rcupdate.h>
#include <linux/utsname.h>
#include <linux/workqueue.h>
#include <linux/in.h>
#include <linux/in6.h>
#include <linux/un.h>

#include <linux/sunrpc/clnt.h>
#include <linux/sunrpc/addr.h>
#include <linux/sunrpc/rpc_pipe_fs.h>
#include <linux/sunrpc/metrics.h>
#include <linux/sunrpc/bc_xprt.h>
#include <trace/events/sunrpc.h>

#include "sunrpc.h"
#include "sysfs.h"
#include "netns.h"

#if IS_ENABLED(CONFIG_SUNRPC_DEBUG)
# define RPCDBG_FACILITY	RPCDBG_CALL
#endif

/*
 * All RPC clients are linked into this list
 */

static DECLARE_WAIT_QUEUE_HEAD(destroy_wait);


static void	call_start(struct rpc_task *task);
static void	call_reserve(struct rpc_task *task);
static void	call_reserveresult(struct rpc_task *task);
static void	call_allocate(struct rpc_task *task);
static void	call_encode(struct rpc_task *task);
static void	call_decode(struct rpc_task *task);
static void	call_bind(struct rpc_task *task);
static void	call_bind_status(struct rpc_task *task);
static void	call_transmit(struct rpc_task *task);
static void	call_status(struct rpc_task *task);
static void	call_transmit_status(struct rpc_task *task);
static void	call_refresh(struct rpc_task *task);
static void	call_refreshresult(struct rpc_task *task);
static void	call_connect(struct rpc_task *task);
static void	call_connect_status(struct rpc_task *task);

static int	rpc_encode_header(struct rpc_task *task,
				  struct xdr_stream *xdr);
static int	rpc_decode_header(struct rpc_task *task,
				  struct xdr_stream *xdr);
static int	rpc_ping(struct rpc_clnt *clnt);
static int	rpc_ping_noreply(struct rpc_clnt *clnt);
static void	rpc_check_timeout(struct rpc_task *task);

static void rpc_register_client(struct rpc_clnt *clnt)
{
	struct net *net = rpc_net_ns(clnt);
	struct sunrpc_net *sn = net_generic(net, sunrpc_net_id);

	spin_lock(&sn->rpc_client_lock);
	list_add(&clnt->cl_clients, &sn->all_clients);
	spin_unlock(&sn->rpc_client_lock);
}

static void rpc_unregister_client(struct rpc_clnt *clnt)
{
	struct net *net = rpc_net_ns(clnt);
	struct sunrpc_net *sn = net_generic(net, sunrpc_net_id);

	spin_lock(&sn->rpc_client_lock);
	list_del(&clnt->cl_clients);
	spin_unlock(&sn->rpc_client_lock);
}

static void __rpc_clnt_remove_pipedir(struct rpc_clnt *clnt)
{
	rpc_remove_client_dir(clnt);
}

static void rpc_clnt_remove_pipedir(struct rpc_clnt *clnt)
{
	struct net *net = rpc_net_ns(clnt);
	struct super_block *pipefs_sb;

	pipefs_sb = rpc_get_sb_net(net);
	if (pipefs_sb) {
		__rpc_clnt_remove_pipedir(clnt);
		rpc_put_sb_net(net);
	}
}

static struct dentry *rpc_setup_pipedir_sb(struct super_block *sb,
				    struct rpc_clnt *clnt)
{
	static uint32_t clntid;
	const char *dir_name = clnt->cl_program->pipe_dir_name;
	char name[15];
	struct dentry *dir, *dentry;

	dir = rpc_d_lookup_sb(sb, dir_name);
	if (dir == NULL) {
		pr_info("RPC: pipefs directory doesn't exist: %s\n", dir_name);
		return dir;
	}
	for (;;) {
		snprintf(name, sizeof(name), "clnt%x", (unsigned int)clntid++);
		name[sizeof(name) - 1] = '\0';
		dentry = rpc_create_client_dir(dir, name, clnt);
		if (!IS_ERR(dentry))
			break;
		if (dentry == ERR_PTR(-EEXIST))
			continue;
		printk(KERN_INFO "RPC: Couldn't create pipefs entry"
				" %s/%s, error %ld\n",
				dir_name, name, PTR_ERR(dentry));
		break;
	}
	dput(dir);
	return dentry;
}

static int
rpc_setup_pipedir(struct super_block *pipefs_sb, struct rpc_clnt *clnt)
{
	struct dentry *dentry;

	if (clnt->cl_program->pipe_dir_name != NULL) {
		dentry = rpc_setup_pipedir_sb(pipefs_sb, clnt);
		if (IS_ERR(dentry))
			return PTR_ERR(dentry);
	}
	return 0;
}

static int rpc_clnt_skip_event(struct rpc_clnt *clnt, unsigned long event)
{
	if (clnt->cl_program->pipe_dir_name == NULL)
		return 1;

	switch (event) {
	case RPC_PIPEFS_MOUNT:
		if (clnt->cl_pipedir_objects.pdh_dentry != NULL)
			return 1;
		if (refcount_read(&clnt->cl_count) == 0)
			return 1;
		break;
	case RPC_PIPEFS_UMOUNT:
		if (clnt->cl_pipedir_objects.pdh_dentry == NULL)
			return 1;
		break;
	}
	return 0;
}

static int __rpc_clnt_handle_event(struct rpc_clnt *clnt, unsigned long event,
				   struct super_block *sb)
{
	struct dentry *dentry;

	switch (event) {
	case RPC_PIPEFS_MOUNT:
		dentry = rpc_setup_pipedir_sb(sb, clnt);
		if (!dentry)
			return -ENOENT;
		if (IS_ERR(dentry))
			return PTR_ERR(dentry);
		break;
	case RPC_PIPEFS_UMOUNT:
		__rpc_clnt_remove_pipedir(clnt);
		break;
	default:
		printk(KERN_ERR "%s: unknown event: %ld\n", __func__, event);
		return -ENOTSUPP;
	}
	return 0;
}

static int __rpc_pipefs_event(struct rpc_clnt *clnt, unsigned long event,
				struct super_block *sb)
{
	int error = 0;

	for (;; clnt = clnt->cl_parent) {
		if (!rpc_clnt_skip_event(clnt, event))
			error = __rpc_clnt_handle_event(clnt, event, sb);
		if (error || clnt == clnt->cl_parent)
			break;
	}
	return error;
}

static struct rpc_clnt *rpc_get_client_for_event(struct net *net, int event)
{
	struct sunrpc_net *sn = net_generic(net, sunrpc_net_id);
	struct rpc_clnt *clnt;

	spin_lock(&sn->rpc_client_lock);
	list_for_each_entry(clnt, &sn->all_clients, cl_clients) {
		if (rpc_clnt_skip_event(clnt, event))
			continue;
		spin_unlock(&sn->rpc_client_lock);
		return clnt;
	}
	spin_unlock(&sn->rpc_client_lock);
	return NULL;
}

static int rpc_pipefs_event(struct notifier_block *nb, unsigned long event,
			    void *ptr)
{
	struct super_block *sb = ptr;
	struct rpc_clnt *clnt;
	int error = 0;

	while ((clnt = rpc_get_client_for_event(sb->s_fs_info, event))) {
		error = __rpc_pipefs_event(clnt, event, sb);
		if (error)
			break;
	}
	return error;
}

static struct notifier_block rpc_clients_block = {
	.notifier_call	= rpc_pipefs_event,
	.priority	= SUNRPC_PIPEFS_RPC_PRIO,
};

int rpc_clients_notifier_register(void)
{
	return rpc_pipefs_notifier_register(&rpc_clients_block);
}

void rpc_clients_notifier_unregister(void)
{
	return rpc_pipefs_notifier_unregister(&rpc_clients_block);
}

static struct rpc_xprt *rpc_clnt_set_transport(struct rpc_clnt *clnt,
		struct rpc_xprt *xprt,
		const struct rpc_timeout *timeout)
{
	struct rpc_xprt *old;

	spin_lock(&clnt->cl_lock);
	old = rcu_dereference_protected(clnt->cl_xprt,
			lockdep_is_held(&clnt->cl_lock));

	if (!xprt_bound(xprt))
		clnt->cl_autobind = 1;

	clnt->cl_timeout = timeout;
	rcu_assign_pointer(clnt->cl_xprt, xprt);
	spin_unlock(&clnt->cl_lock);

	return old;
}

static void rpc_clnt_set_nodename(struct rpc_clnt *clnt, const char *nodename)
{
	clnt->cl_nodelen = strlcpy(clnt->cl_nodename,
			nodename, sizeof(clnt->cl_nodename));
}

static int rpc_client_register(struct rpc_clnt *clnt,
			       rpc_authflavor_t pseudoflavor,
			       const char *client_name)
{
	struct rpc_auth_create_args auth_args = {
		.pseudoflavor = pseudoflavor,
		.target_name = client_name,
	};
	struct rpc_auth *auth;
	struct net *net = rpc_net_ns(clnt);
	struct super_block *pipefs_sb;
	int err;

	rpc_clnt_debugfs_register(clnt);

	pipefs_sb = rpc_get_sb_net(net);
	if (pipefs_sb) {
		err = rpc_setup_pipedir(pipefs_sb, clnt);
		if (err)
			goto out;
	}

	rpc_register_client(clnt);
	if (pipefs_sb)
		rpc_put_sb_net(net);

	auth = rpcauth_create(&auth_args, clnt);
	if (IS_ERR(auth)) {
		dprintk("RPC:       Couldn't create auth handle (flavor %u)\n",
				pseudoflavor);
		err = PTR_ERR(auth);
		goto err_auth;
	}
	return 0;
err_auth:
	pipefs_sb = rpc_get_sb_net(net);
	rpc_unregister_client(clnt);
	__rpc_clnt_remove_pipedir(clnt);
out:
	if (pipefs_sb)
		rpc_put_sb_net(net);
	rpc_sysfs_client_destroy(clnt);
	rpc_clnt_debugfs_unregister(clnt);
	return err;
}

static DEFINE_IDA(rpc_clids);

void rpc_cleanup_clids(void)
{
	ida_destroy(&rpc_clids);
}

static int rpc_alloc_clid(struct rpc_clnt *clnt)
{
	int clid;

	clid = ida_alloc(&rpc_clids, GFP_KERNEL);
	if (clid < 0)
		return clid;
	clnt->cl_clid = clid;
	return 0;
}

static void rpc_free_clid(struct rpc_clnt *clnt)
{
	ida_free(&rpc_clids, clnt->cl_clid);
}

static struct rpc_clnt * rpc_new_client(const struct rpc_create_args *args,
		struct rpc_xprt_switch *xps,
		struct rpc_xprt *xprt,
		struct rpc_clnt *parent)
{
	const struct rpc_program *program = args->program;
	const struct rpc_version *version;
	struct rpc_clnt *clnt = NULL;
	const struct rpc_timeout *timeout;
	const char *nodename = args->nodename;
	int err;

	err = rpciod_up();
	if (err)
		goto out_no_rpciod;

	err = -EINVAL;
	if (args->version >= program->nrvers)
		goto out_err;
	version = program->version[args->version];
	if (version == NULL)
		goto out_err;

	err = -ENOMEM;
	clnt = kzalloc(sizeof(*clnt), GFP_KERNEL);
	if (!clnt)
		goto out_err;
	clnt->cl_parent = parent ? : clnt;

	err = rpc_alloc_clid(clnt);
	if (err)
		goto out_no_clid;

	clnt->cl_cred	  = get_cred(args->cred);
	clnt->cl_procinfo = version->procs;
	clnt->cl_maxproc  = version->nrprocs;
	clnt->cl_prog     = args->prognumber ? : program->number;
	clnt->cl_vers     = version->number;
	clnt->cl_stats    = program->stats;
	clnt->cl_metrics  = rpc_alloc_iostats(clnt);
	rpc_init_pipe_dir_head(&clnt->cl_pipedir_objects);
	err = -ENOMEM;
	if (clnt->cl_metrics == NULL)
		goto out_no_stats;
	clnt->cl_program  = program;
	INIT_LIST_HEAD(&clnt->cl_tasks);
	spin_lock_init(&clnt->cl_lock);

	timeout = xprt->timeout;
	if (args->timeout != NULL) {
		memcpy(&clnt->cl_timeout_default, args->timeout,
				sizeof(clnt->cl_timeout_default));
		timeout = &clnt->cl_timeout_default;
	}

	rpc_clnt_set_transport(clnt, xprt, timeout);
	xprt->main = true;
	xprt_iter_init(&clnt->cl_xpi, xps);
	xprt_switch_put(xps);

	clnt->cl_rtt = &clnt->cl_rtt_default;
	rpc_init_rtt(&clnt->cl_rtt_default, clnt->cl_timeout->to_initval);

	refcount_set(&clnt->cl_count, 1);

	if (nodename == NULL)
		nodename = utsname()->nodename;
	/* save the nodename */
	rpc_clnt_set_nodename(clnt, nodename);

	rpc_sysfs_client_setup(clnt, xps, rpc_net_ns(clnt));
	err = rpc_client_register(clnt, args->authflavor, args->client_name);
	if (err)
		goto out_no_path;
	if (parent)
		refcount_inc(&parent->cl_count);

	trace_rpc_clnt_new(clnt, xprt, program->name, args->servername);
	return clnt;

out_no_path:
	rpc_free_iostats(clnt->cl_metrics);
out_no_stats:
	put_cred(clnt->cl_cred);
	rpc_free_clid(clnt);
out_no_clid:
	kfree(clnt);
out_err:
	rpciod_down();
out_no_rpciod:
	xprt_switch_put(xps);
	xprt_put(xprt);
	trace_rpc_clnt_new_err(program->name, args->servername, err);
	return ERR_PTR(err);
}

static struct rpc_clnt *rpc_create_xprt(struct rpc_create_args *args,
					struct rpc_xprt *xprt)
{
	struct rpc_clnt *clnt = NULL;
	struct rpc_xprt_switch *xps;

	if (args->bc_xprt && args->bc_xprt->xpt_bc_xps) {
		WARN_ON_ONCE(!(args->protocol & XPRT_TRANSPORT_BC));
		xps = args->bc_xprt->xpt_bc_xps;
		xprt_switch_get(xps);
	} else {
		xps = xprt_switch_alloc(xprt, GFP_KERNEL);
		if (xps == NULL) {
			xprt_put(xprt);
			return ERR_PTR(-ENOMEM);
		}
		if (xprt->bc_xprt) {
			xprt_switch_get(xps);
			xprt->bc_xprt->xpt_bc_xps = xps;
		}
	}
	clnt = rpc_new_client(args, xps, xprt, NULL);
	if (IS_ERR(clnt))
		return clnt;

	if (!(args->flags & RPC_CLNT_CREATE_NOPING)) {
		int err = rpc_ping(clnt);
		if (err != 0) {
			rpc_shutdown_client(clnt);
			return ERR_PTR(err);
		}
	} else if (args->flags & RPC_CLNT_CREATE_CONNECTED) {
		int err = rpc_ping_noreply(clnt);
		if (err != 0) {
			rpc_shutdown_client(clnt);
			return ERR_PTR(err);
		}
	}

	clnt->cl_softrtry = 1;
	if (args->flags & (RPC_CLNT_CREATE_HARDRTRY|RPC_CLNT_CREATE_SOFTERR)) {
		clnt->cl_softrtry = 0;
		if (args->flags & RPC_CLNT_CREATE_SOFTERR)
			clnt->cl_softerr = 1;
	}

	if (args->flags & RPC_CLNT_CREATE_AUTOBIND)
		clnt->cl_autobind = 1;
	if (args->flags & RPC_CLNT_CREATE_NO_RETRANS_TIMEOUT)
		clnt->cl_noretranstimeo = 1;
	if (args->flags & RPC_CLNT_CREATE_DISCRTRY)
		clnt->cl_discrtry = 1;
	if (!(args->flags & RPC_CLNT_CREATE_QUIET))
		clnt->cl_chatty = 1;

	return clnt;
}

/**
 * rpc_create - create an RPC client and transport with one call
 * @args: rpc_clnt create argument structure
 *
 * Creates and initializes an RPC transport and an RPC client.
 *
 * It can ping the server in order to determine if it is up, and to see if
 * it supports this program and version.  RPC_CLNT_CREATE_NOPING disables
 * this behavior so asynchronous tasks can also use rpc_create.
 */
struct rpc_clnt *rpc_create(struct rpc_create_args *args)
{
	struct rpc_xprt *xprt;
	struct xprt_create xprtargs = {
		.net = args->net,
		.ident = args->protocol,
		.srcaddr = args->saddress,
		.dstaddr = args->address,
		.addrlen = args->addrsize,
		.servername = args->servername,
		.bc_xprt = args->bc_xprt,
	};
	char servername[48];
	struct rpc_clnt *clnt;
	int i;

	if (args->bc_xprt) {
		WARN_ON_ONCE(!(args->protocol & XPRT_TRANSPORT_BC));
		xprt = args->bc_xprt->xpt_bc_xprt;
		if (xprt) {
			xprt_get(xprt);
			return rpc_create_xprt(args, xprt);
		}
	}

	if (args->flags & RPC_CLNT_CREATE_INFINITE_SLOTS)
		xprtargs.flags |= XPRT_CREATE_INFINITE_SLOTS;
	if (args->flags & RPC_CLNT_CREATE_NO_IDLE_TIMEOUT)
		xprtargs.flags |= XPRT_CREATE_NO_IDLE_TIMEOUT;
	/*
	 * If the caller chooses not to specify a hostname, whip
	 * up a string representation of the passed-in address.
	 */
	if (xprtargs.servername == NULL) {
		struct sockaddr_un *sun =
				(struct sockaddr_un *)args->address;
		struct sockaddr_in *sin =
				(struct sockaddr_in *)args->address;
		struct sockaddr_in6 *sin6 =
				(struct sockaddr_in6 *)args->address;

		servername[0] = '\0';
		switch (args->address->sa_family) {
		case AF_LOCAL:
			snprintf(servername, sizeof(servername), "%s",
				 sun->sun_path);
			break;
		case AF_INET:
			snprintf(servername, sizeof(servername), "%pI4",
				 &sin->sin_addr.s_addr);
			break;
		case AF_INET6:
			snprintf(servername, sizeof(servername), "%pI6",
				 &sin6->sin6_addr);
			break;
		default:
			/* caller wants default server name, but
			 * address family isn't recognized. */
			return ERR_PTR(-EINVAL);
		}
		xprtargs.servername = servername;
	}

	xprt = xprt_create_transport(&xprtargs);
	if (IS_ERR(xprt))
		return (struct rpc_clnt *)xprt;

	/*
	 * By default, kernel RPC client connects from a reserved port.
	 * CAP_NET_BIND_SERVICE will not be set for unprivileged requesters,
	 * but it is always enabled for rpciod, which handles the connect
	 * operation.
	 */
	xprt->resvport = 1;
	if (args->flags & RPC_CLNT_CREATE_NONPRIVPORT)
		xprt->resvport = 0;
	xprt->reuseport = 0;
	if (args->flags & RPC_CLNT_CREATE_REUSEPORT)
		xprt->reuseport = 1;

	clnt = rpc_create_xprt(args, xprt);
	if (IS_ERR(clnt) || args->nconnect <= 1)
		return clnt;

	for (i = 0; i < args->nconnect - 1; i++) {
		if (rpc_clnt_add_xprt(clnt, &xprtargs, NULL, NULL) < 0)
			break;
	}
	return clnt;
}
EXPORT_SYMBOL_GPL(rpc_create);

/*
 * This function clones the RPC client structure. It allows us to share the
 * same transport while varying parameters such as the authentication
 * flavour.
 */
static struct rpc_clnt *__rpc_clone_client(struct rpc_create_args *args,
					   struct rpc_clnt *clnt)
{
	struct rpc_xprt_switch *xps;
	struct rpc_xprt *xprt;
	struct rpc_clnt *new;
	int err;

	err = -ENOMEM;
	rcu_read_lock();
	xprt = xprt_get(rcu_dereference(clnt->cl_xprt));
	xps = xprt_switch_get(rcu_dereference(clnt->cl_xpi.xpi_xpswitch));
	rcu_read_unlock();
	if (xprt == NULL || xps == NULL) {
		xprt_put(xprt);
		xprt_switch_put(xps);
		goto out_err;
	}
	args->servername = xprt->servername;
	args->nodename = clnt->cl_nodename;

	new = rpc_new_client(args, xps, xprt, clnt);
	if (IS_ERR(new))
		return new;

	/* Turn off autobind on clones */
	new->cl_autobind = 0;
	new->cl_softrtry = clnt->cl_softrtry;
	new->cl_softerr = clnt->cl_softerr;
	new->cl_noretranstimeo = clnt->cl_noretranstimeo;
	new->cl_discrtry = clnt->cl_discrtry;
	new->cl_chatty = clnt->cl_chatty;
	new->cl_principal = clnt->cl_principal;
	new->cl_max_connect = clnt->cl_max_connect;
	return new;

out_err:
	trace_rpc_clnt_clone_err(clnt, err);
	return ERR_PTR(err);
}

/**
 * rpc_clone_client - Clone an RPC client structure
 *
 * @clnt: RPC client whose parameters are copied
 *
 * Returns a fresh RPC client or an ERR_PTR.
 */
struct rpc_clnt *rpc_clone_client(struct rpc_clnt *clnt)
{
	struct rpc_create_args args = {
		.program	= clnt->cl_program,
		.prognumber	= clnt->cl_prog,
		.version	= clnt->cl_vers,
		.authflavor	= clnt->cl_auth->au_flavor,
		.cred		= clnt->cl_cred,
	};
	return __rpc_clone_client(&args, clnt);
}
EXPORT_SYMBOL_GPL(rpc_clone_client);

/**
 * rpc_clone_client_set_auth - Clone an RPC client structure and set its auth
 *
 * @clnt: RPC client whose parameters are copied
 * @flavor: security flavor for new client
 *
 * Returns a fresh RPC client or an ERR_PTR.
 */
struct rpc_clnt *
rpc_clone_client_set_auth(struct rpc_clnt *clnt, rpc_authflavor_t flavor)
{
	struct rpc_create_args args = {
		.program	= clnt->cl_program,
		.prognumber	= clnt->cl_prog,
		.version	= clnt->cl_vers,
		.authflavor	= flavor,
		.cred		= clnt->cl_cred,
	};
	return __rpc_clone_client(&args, clnt);
}
EXPORT_SYMBOL_GPL(rpc_clone_client_set_auth);

/**
 * rpc_switch_client_transport: switch the RPC transport on the fly
 * @clnt: pointer to a struct rpc_clnt
 * @args: pointer to the new transport arguments
 * @timeout: pointer to the new timeout parameters
 *
 * This function allows the caller to switch the RPC transport for the
 * rpc_clnt structure 'clnt' to allow it to connect to a mirrored NFS
 * server, for instance.  It assumes that the caller has ensured that
 * there are no active RPC tasks by using some form of locking.
 *
 * Returns zero if "clnt" is now using the new xprt.  Otherwise a
 * negative errno is returned, and "clnt" continues to use the old
 * xprt.
 */
int rpc_switch_client_transport(struct rpc_clnt *clnt,
		struct xprt_create *args,
		const struct rpc_timeout *timeout)
{
	const struct rpc_timeout *old_timeo;
	rpc_authflavor_t pseudoflavor;
	struct rpc_xprt_switch *xps, *oldxps;
	struct rpc_xprt *xprt, *old;
	struct rpc_clnt *parent;
	int err;

	xprt = xprt_create_transport(args);
	if (IS_ERR(xprt))
		return PTR_ERR(xprt);

	xps = xprt_switch_alloc(xprt, GFP_KERNEL);
	if (xps == NULL) {
		xprt_put(xprt);
		return -ENOMEM;
	}

	pseudoflavor = clnt->cl_auth->au_flavor;

	old_timeo = clnt->cl_timeout;
	old = rpc_clnt_set_transport(clnt, xprt, timeout);
	oldxps = xprt_iter_xchg_switch(&clnt->cl_xpi, xps);

	rpc_unregister_client(clnt);
	__rpc_clnt_remove_pipedir(clnt);
	rpc_sysfs_client_destroy(clnt);
	rpc_clnt_debugfs_unregister(clnt);

	/*
	 * A new transport was created.  "clnt" therefore
	 * becomes the root of a new cl_parent tree.  clnt's
	 * children, if it has any, still point to the old xprt.
	 */
	parent = clnt->cl_parent;
	clnt->cl_parent = clnt;

	/*
	 * The old rpc_auth cache cannot be re-used.  GSS
	 * contexts in particular are between a single
	 * client and server.
	 */
	err = rpc_client_register(clnt, pseudoflavor, NULL);
	if (err)
		goto out_revert;

	synchronize_rcu();
	if (parent != clnt)
		rpc_release_client(parent);
	xprt_switch_put(oldxps);
	xprt_put(old);
	trace_rpc_clnt_replace_xprt(clnt);
	return 0;

out_revert:
	xps = xprt_iter_xchg_switch(&clnt->cl_xpi, oldxps);
	rpc_clnt_set_transport(clnt, old, old_timeo);
	clnt->cl_parent = parent;
	rpc_client_register(clnt, pseudoflavor, NULL);
	xprt_switch_put(xps);
	xprt_put(xprt);
	trace_rpc_clnt_replace_xprt_err(clnt);
	return err;
}
EXPORT_SYMBOL_GPL(rpc_switch_client_transport);

static
int _rpc_clnt_xprt_iter_init(struct rpc_clnt *clnt, struct rpc_xprt_iter *xpi,
			     void func(struct rpc_xprt_iter *xpi, struct rpc_xprt_switch *xps))
{
	struct rpc_xprt_switch *xps;

	rcu_read_lock();
	xps = xprt_switch_get(rcu_dereference(clnt->cl_xpi.xpi_xpswitch));
	rcu_read_unlock();
	if (xps == NULL)
		return -EAGAIN;
	func(xpi, xps);
	xprt_switch_put(xps);
	return 0;
}

static
int rpc_clnt_xprt_iter_init(struct rpc_clnt *clnt, struct rpc_xprt_iter *xpi)
{
	return _rpc_clnt_xprt_iter_init(clnt, xpi, xprt_iter_init_listall);
}

static
int rpc_clnt_xprt_iter_offline_init(struct rpc_clnt *clnt,
				    struct rpc_xprt_iter *xpi)
{
	return _rpc_clnt_xprt_iter_init(clnt, xpi, xprt_iter_init_listoffline);
}

/**
 * rpc_clnt_iterate_for_each_xprt - Apply a function to all transports
 * @clnt: pointer to client
 * @fn: function to apply
 * @data: void pointer to function data
 *
 * Iterates through the list of RPC transports currently attached to the
 * client and applies the function fn(clnt, xprt, data).
 *
 * On error, the iteration stops, and the function returns the error value.
 */
int rpc_clnt_iterate_for_each_xprt(struct rpc_clnt *clnt,
		int (*fn)(struct rpc_clnt *, struct rpc_xprt *, void *),
		void *data)
{
	struct rpc_xprt_iter xpi;
	int ret;

	ret = rpc_clnt_xprt_iter_init(clnt, &xpi);
	if (ret)
		return ret;
	for (;;) {
		struct rpc_xprt *xprt = xprt_iter_get_next(&xpi);

		if (!xprt)
			break;
		ret = fn(clnt, xprt, data);
		xprt_put(xprt);
		if (ret < 0)
			break;
	}
	xprt_iter_destroy(&xpi);
	return ret;
}
EXPORT_SYMBOL_GPL(rpc_clnt_iterate_for_each_xprt);

/*
 * Kill all tasks for the given client.
 * XXX: kill their descendants as well?
 */
void rpc_killall_tasks(struct rpc_clnt *clnt)
{
	struct rpc_task	*rovr;


	if (list_empty(&clnt->cl_tasks))
		return;

	/*
	 * Spin lock all_tasks to prevent changes...
	 */
	trace_rpc_clnt_killall(clnt);
	spin_lock(&clnt->cl_lock);
	list_for_each_entry(rovr, &clnt->cl_tasks, tk_task)
		rpc_signal_task(rovr);
	spin_unlock(&clnt->cl_lock);
}
EXPORT_SYMBOL_GPL(rpc_killall_tasks);

/**
 * rpc_cancel_tasks - try to cancel a set of RPC tasks
 * @clnt: Pointer to RPC client
 * @error: RPC task error value to set
 * @fnmatch: Pointer to selector function
 * @data: User data
 *
 * Uses @fnmatch to define a set of RPC tasks that are to be cancelled.
 * The argument @error must be a negative error value.
 */
unsigned long rpc_cancel_tasks(struct rpc_clnt *clnt, int error,
			       bool (*fnmatch)(const struct rpc_task *,
					       const void *),
			       const void *data)
{
	struct rpc_task *task;
	unsigned long count = 0;

	if (list_empty(&clnt->cl_tasks))
		return 0;
	/*
	 * Spin lock all_tasks to prevent changes...
	 */
	spin_lock(&clnt->cl_lock);
	list_for_each_entry(task, &clnt->cl_tasks, tk_task) {
		if (!RPC_IS_ACTIVATED(task))
			continue;
		if (!fnmatch(task, data))
			continue;
		rpc_task_try_cancel(task, error);
		count++;
	}
	spin_unlock(&clnt->cl_lock);
	return count;
}
EXPORT_SYMBOL_GPL(rpc_cancel_tasks);

static int rpc_clnt_disconnect_xprt(struct rpc_clnt *clnt,
				    struct rpc_xprt *xprt, void *dummy)
{
	if (xprt_connected(xprt))
		xprt_force_disconnect(xprt);
	return 0;
}

void rpc_clnt_disconnect(struct rpc_clnt *clnt)
{
	rpc_clnt_iterate_for_each_xprt(clnt, rpc_clnt_disconnect_xprt, NULL);
}
EXPORT_SYMBOL_GPL(rpc_clnt_disconnect);

/*
 * Properly shut down an RPC client, terminating all outstanding
 * requests.
 */
void rpc_shutdown_client(struct rpc_clnt *clnt)
{
	might_sleep();

	trace_rpc_clnt_shutdown(clnt);

	while (!list_empty(&clnt->cl_tasks)) {
		rpc_killall_tasks(clnt);
		wait_event_timeout(destroy_wait,
			list_empty(&clnt->cl_tasks), 1*HZ);
	}

	rpc_release_client(clnt);
}
EXPORT_SYMBOL_GPL(rpc_shutdown_client);

/*
 * Free an RPC client
 */
static void rpc_free_client_work(struct work_struct *work)
{
	struct rpc_clnt *clnt = container_of(work, struct rpc_clnt, cl_work);

	trace_rpc_clnt_free(clnt);

	/* These might block on processes that might allocate memory,
	 * so they cannot be called in rpciod, so they are handled separately
	 * here.
	 */
	rpc_sysfs_client_destroy(clnt);
	rpc_clnt_debugfs_unregister(clnt);
	rpc_free_clid(clnt);
	rpc_clnt_remove_pipedir(clnt);
	xprt_put(rcu_dereference_raw(clnt->cl_xprt));

	kfree(clnt);
	rpciod_down();
}
static struct rpc_clnt *
rpc_free_client(struct rpc_clnt *clnt)
{
	struct rpc_clnt *parent = NULL;

	trace_rpc_clnt_release(clnt);
	if (clnt->cl_parent != clnt)
		parent = clnt->cl_parent;
	rpc_unregister_client(clnt);
	rpc_free_iostats(clnt->cl_metrics);
	clnt->cl_metrics = NULL;
	xprt_iter_destroy(&clnt->cl_xpi);
	put_cred(clnt->cl_cred);

	INIT_WORK(&clnt->cl_work, rpc_free_client_work);
	schedule_work(&clnt->cl_work);
	return parent;
}

/*
 * Free an RPC client
 */
static struct rpc_clnt *
rpc_free_auth(struct rpc_clnt *clnt)
{
	/*
	 * Note: RPCSEC_GSS may need to send NULL RPC calls in order to
	 *       release remaining GSS contexts. This mechanism ensures
	 *       that it can do so safely.
	 */
	if (clnt->cl_auth != NULL) {
		rpcauth_release(clnt->cl_auth);
		clnt->cl_auth = NULL;
	}
	if (refcount_dec_and_test(&clnt->cl_count))
		return rpc_free_client(clnt);
	return NULL;
}

/*
 * Release reference to the RPC client
 */
void
rpc_release_client(struct rpc_clnt *clnt)
{
	do {
		if (list_empty(&clnt->cl_tasks))
			wake_up(&destroy_wait);
		if (refcount_dec_not_one(&clnt->cl_count))
			break;
		clnt = rpc_free_auth(clnt);
	} while (clnt != NULL);
}
EXPORT_SYMBOL_GPL(rpc_release_client);

/**
 * rpc_bind_new_program - bind a new RPC program to an existing client
 * @old: old rpc_client
 * @program: rpc program to set
 * @vers: rpc program version
 *
 * Clones the rpc client and sets up a new RPC program. This is mainly
 * of use for enabling different RPC programs to share the same transport.
 * The Sun NFSv2/v3 ACL protocol can do this.
 */
struct rpc_clnt *rpc_bind_new_program(struct rpc_clnt *old,
				      const struct rpc_program *program,
				      u32 vers)
{
	struct rpc_create_args args = {
		.program	= program,
		.prognumber	= program->number,
		.version	= vers,
		.authflavor	= old->cl_auth->au_flavor,
		.cred		= old->cl_cred,
	};
	struct rpc_clnt *clnt;
	int err;

	clnt = __rpc_clone_client(&args, old);
	if (IS_ERR(clnt))
		goto out;
	err = rpc_ping(clnt);
	if (err != 0) {
		rpc_shutdown_client(clnt);
		clnt = ERR_PTR(err);
	}
out:
	return clnt;
}
EXPORT_SYMBOL_GPL(rpc_bind_new_program);

struct rpc_xprt *
rpc_task_get_xprt(struct rpc_clnt *clnt, struct rpc_xprt *xprt)
{
	struct rpc_xprt_switch *xps;

	if (!xprt)
		return NULL;
	rcu_read_lock();
	xps = rcu_dereference(clnt->cl_xpi.xpi_xpswitch);
	atomic_long_inc(&xps->xps_queuelen);
	rcu_read_unlock();
	atomic_long_inc(&xprt->queuelen);

	return xprt;
}

static void
rpc_task_release_xprt(struct rpc_clnt *clnt, struct rpc_xprt *xprt)
{
	struct rpc_xprt_switch *xps;

	atomic_long_dec(&xprt->queuelen);
	rcu_read_lock();
	xps = rcu_dereference(clnt->cl_xpi.xpi_xpswitch);
	atomic_long_dec(&xps->xps_queuelen);
	rcu_read_unlock();

	xprt_put(xprt);
}

void rpc_task_release_transport(struct rpc_task *task)
{
	struct rpc_xprt *xprt = task->tk_xprt;

	if (xprt) {
		task->tk_xprt = NULL;
		if (task->tk_client)
			rpc_task_release_xprt(task->tk_client, xprt);
		else
			xprt_put(xprt);
	}
}
EXPORT_SYMBOL_GPL(rpc_task_release_transport);

void rpc_task_release_client(struct rpc_task *task)
{
	struct rpc_clnt *clnt = task->tk_client;

	rpc_task_release_transport(task);
	if (clnt != NULL) {
		/* Remove from client task list */
		spin_lock(&clnt->cl_lock);
		list_del(&task->tk_task);
		spin_unlock(&clnt->cl_lock);
		task->tk_client = NULL;

		rpc_release_client(clnt);
	}
}

static struct rpc_xprt *
rpc_task_get_first_xprt(struct rpc_clnt *clnt)
{
	struct rpc_xprt *xprt;

	rcu_read_lock();
	xprt = xprt_get(rcu_dereference(clnt->cl_xprt));
	rcu_read_unlock();
	return rpc_task_get_xprt(clnt, xprt);
}

static struct rpc_xprt *
rpc_task_get_next_xprt(struct rpc_clnt *clnt)
{
	return rpc_task_get_xprt(clnt, xprt_iter_get_next(&clnt->cl_xpi));
}

static
void rpc_task_set_transport(struct rpc_task *task, struct rpc_clnt *clnt)
{
	if (task->tk_xprt) {
		if (!(test_bit(XPRT_OFFLINE, &task->tk_xprt->state) &&
		      (task->tk_flags & RPC_TASK_MOVEABLE)))
			return;
		xprt_release(task);
		xprt_put(task->tk_xprt);
	}
	if (task->tk_flags & RPC_TASK_NO_ROUND_ROBIN)
		task->tk_xprt = rpc_task_get_first_xprt(clnt);
	else
		task->tk_xprt = rpc_task_get_next_xprt(clnt);
}

static
void rpc_task_set_client(struct rpc_task *task, struct rpc_clnt *clnt)
{
<<<<<<< HEAD

	if (clnt != NULL) {
		rpc_task_set_transport(task, clnt);
		task->tk_client = clnt;
		atomic_inc(&clnt->cl_count);
		if (clnt->cl_softrtry)
			task->tk_flags |= RPC_TASK_SOFT;
		if (clnt->cl_softerr)
			task->tk_flags |= RPC_TASK_TIMEOUT;
		if (clnt->cl_noretranstimeo)
			task->tk_flags |= RPC_TASK_NO_RETRANS_TIMEOUT;
		/* Add to the client's list of all tasks */
		spin_lock(&clnt->cl_lock);
		list_add_tail(&task->tk_task, &clnt->cl_tasks);
		spin_unlock(&clnt->cl_lock);
	}
=======
	rpc_task_set_transport(task, clnt);
	task->tk_client = clnt;
	refcount_inc(&clnt->cl_count);
	if (clnt->cl_softrtry)
		task->tk_flags |= RPC_TASK_SOFT;
	if (clnt->cl_softerr)
		task->tk_flags |= RPC_TASK_TIMEOUT;
	if (clnt->cl_noretranstimeo)
		task->tk_flags |= RPC_TASK_NO_RETRANS_TIMEOUT;
	/* Add to the client's list of all tasks */
	spin_lock(&clnt->cl_lock);
	list_add_tail(&task->tk_task, &clnt->cl_tasks);
	spin_unlock(&clnt->cl_lock);
>>>>>>> eb3cdb58
}

static void
rpc_task_set_rpc_message(struct rpc_task *task, const struct rpc_message *msg)
{
	if (msg != NULL) {
		task->tk_msg.rpc_proc = msg->rpc_proc;
		task->tk_msg.rpc_argp = msg->rpc_argp;
		task->tk_msg.rpc_resp = msg->rpc_resp;
		task->tk_msg.rpc_cred = msg->rpc_cred;
		if (!(task->tk_flags & RPC_TASK_CRED_NOREF))
			get_cred(task->tk_msg.rpc_cred);
	}
}

/*
 * Default callback for async RPC calls
 */
static void
rpc_default_callback(struct rpc_task *task, void *data)
{
}

static const struct rpc_call_ops rpc_default_ops = {
	.rpc_call_done = rpc_default_callback,
};

/**
 * rpc_run_task - Allocate a new RPC task, then run rpc_execute against it
 * @task_setup_data: pointer to task initialisation data
 */
struct rpc_task *rpc_run_task(const struct rpc_task_setup *task_setup_data)
{
	struct rpc_task *task;

	task = rpc_new_task(task_setup_data);
	if (IS_ERR(task))
		return task;

	if (!RPC_IS_ASYNC(task))
		task->tk_flags |= RPC_TASK_CRED_NOREF;

	rpc_task_set_client(task, task_setup_data->rpc_client);
	rpc_task_set_rpc_message(task, task_setup_data->rpc_message);

	if (task->tk_action == NULL)
		rpc_call_start(task);

	atomic_inc(&task->tk_count);
	rpc_execute(task);
	return task;
}
EXPORT_SYMBOL_GPL(rpc_run_task);

/**
 * rpc_call_sync - Perform a synchronous RPC call
 * @clnt: pointer to RPC client
 * @msg: RPC call parameters
 * @flags: RPC call flags
 */
int rpc_call_sync(struct rpc_clnt *clnt, const struct rpc_message *msg, int flags)
{
	struct rpc_task	*task;
	struct rpc_task_setup task_setup_data = {
		.rpc_client = clnt,
		.rpc_message = msg,
		.callback_ops = &rpc_default_ops,
		.flags = flags,
	};
	int status;

	WARN_ON_ONCE(flags & RPC_TASK_ASYNC);
	if (flags & RPC_TASK_ASYNC) {
		rpc_release_calldata(task_setup_data.callback_ops,
			task_setup_data.callback_data);
		return -EINVAL;
	}

	task = rpc_run_task(&task_setup_data);
	if (IS_ERR(task))
		return PTR_ERR(task);
	status = task->tk_status;
	rpc_put_task(task);
	return status;
}
EXPORT_SYMBOL_GPL(rpc_call_sync);

/**
 * rpc_call_async - Perform an asynchronous RPC call
 * @clnt: pointer to RPC client
 * @msg: RPC call parameters
 * @flags: RPC call flags
 * @tk_ops: RPC call ops
 * @data: user call data
 */
int
rpc_call_async(struct rpc_clnt *clnt, const struct rpc_message *msg, int flags,
	       const struct rpc_call_ops *tk_ops, void *data)
{
	struct rpc_task	*task;
	struct rpc_task_setup task_setup_data = {
		.rpc_client = clnt,
		.rpc_message = msg,
		.callback_ops = tk_ops,
		.callback_data = data,
		.flags = flags|RPC_TASK_ASYNC,
	};

	task = rpc_run_task(&task_setup_data);
	if (IS_ERR(task))
		return PTR_ERR(task);
	rpc_put_task(task);
	return 0;
}
EXPORT_SYMBOL_GPL(rpc_call_async);

#if defined(CONFIG_SUNRPC_BACKCHANNEL)
static void call_bc_encode(struct rpc_task *task);

/**
 * rpc_run_bc_task - Allocate a new RPC task for backchannel use, then run
 * rpc_execute against it
 * @req: RPC request
 */
struct rpc_task *rpc_run_bc_task(struct rpc_rqst *req)
{
	struct rpc_task *task;
	struct rpc_task_setup task_setup_data = {
		.callback_ops = &rpc_default_ops,
		.flags = RPC_TASK_SOFTCONN |
			RPC_TASK_NO_RETRANS_TIMEOUT,
	};

	dprintk("RPC: rpc_run_bc_task req= %p\n", req);
	/*
	 * Create an rpc_task to send the data
	 */
	task = rpc_new_task(&task_setup_data);
	if (IS_ERR(task)) {
		xprt_free_bc_request(req);
		return task;
	}

	xprt_init_bc_request(req, task);

	task->tk_action = call_bc_encode;
	atomic_inc(&task->tk_count);
	WARN_ON_ONCE(atomic_read(&task->tk_count) != 2);
	rpc_execute(task);

	dprintk("RPC: rpc_run_bc_task: task= %p\n", task);
	return task;
}
#endif /* CONFIG_SUNRPC_BACKCHANNEL */

/**
 * rpc_prepare_reply_pages - Prepare to receive a reply data payload into pages
 * @req: RPC request to prepare
 * @pages: vector of struct page pointers
 * @base: offset in first page where receive should start, in bytes
 * @len: expected size of the upper layer data payload, in bytes
 * @hdrsize: expected size of upper layer reply header, in XDR words
 *
 */
void rpc_prepare_reply_pages(struct rpc_rqst *req, struct page **pages,
			     unsigned int base, unsigned int len,
			     unsigned int hdrsize)
{
	hdrsize += RPC_REPHDRSIZE + req->rq_cred->cr_auth->au_ralign;

	xdr_inline_pages(&req->rq_rcv_buf, hdrsize << 2, pages, base, len);
	trace_rpc_xdr_reply_pages(req->rq_task, &req->rq_rcv_buf);
}
EXPORT_SYMBOL_GPL(rpc_prepare_reply_pages);

void
rpc_call_start(struct rpc_task *task)
{
	task->tk_action = call_start;
}
EXPORT_SYMBOL_GPL(rpc_call_start);

/**
 * rpc_peeraddr - extract remote peer address from clnt's xprt
 * @clnt: RPC client structure
 * @buf: target buffer
 * @bufsize: length of target buffer
 *
 * Returns the number of bytes that are actually in the stored address.
 */
size_t rpc_peeraddr(struct rpc_clnt *clnt, struct sockaddr *buf, size_t bufsize)
{
	size_t bytes;
	struct rpc_xprt *xprt;

	rcu_read_lock();
	xprt = rcu_dereference(clnt->cl_xprt);

	bytes = xprt->addrlen;
	if (bytes > bufsize)
		bytes = bufsize;
	memcpy(buf, &xprt->addr, bytes);
	rcu_read_unlock();

	return bytes;
}
EXPORT_SYMBOL_GPL(rpc_peeraddr);

/**
 * rpc_peeraddr2str - return remote peer address in printable format
 * @clnt: RPC client structure
 * @format: address format
 *
 * NB: the lifetime of the memory referenced by the returned pointer is
 * the same as the rpc_xprt itself.  As long as the caller uses this
 * pointer, it must hold the RCU read lock.
 */
const char *rpc_peeraddr2str(struct rpc_clnt *clnt,
			     enum rpc_display_format_t format)
{
	struct rpc_xprt *xprt;

	xprt = rcu_dereference(clnt->cl_xprt);

	if (xprt->address_strings[format] != NULL)
		return xprt->address_strings[format];
	else
		return "unprintable";
}
EXPORT_SYMBOL_GPL(rpc_peeraddr2str);

static const struct sockaddr_in rpc_inaddr_loopback = {
	.sin_family		= AF_INET,
	.sin_addr.s_addr	= htonl(INADDR_ANY),
};

static const struct sockaddr_in6 rpc_in6addr_loopback = {
	.sin6_family		= AF_INET6,
	.sin6_addr		= IN6ADDR_ANY_INIT,
};

/*
 * Try a getsockname() on a connected datagram socket.  Using a
 * connected datagram socket prevents leaving a socket in TIME_WAIT.
 * This conserves the ephemeral port number space.
 *
 * Returns zero and fills in "buf" if successful; otherwise, a
 * negative errno is returned.
 */
static int rpc_sockname(struct net *net, struct sockaddr *sap, size_t salen,
			struct sockaddr *buf)
{
	struct socket *sock;
	int err;

	err = __sock_create(net, sap->sa_family,
				SOCK_DGRAM, IPPROTO_UDP, &sock, 1);
	if (err < 0) {
		dprintk("RPC:       can't create UDP socket (%d)\n", err);
		goto out;
	}

	switch (sap->sa_family) {
	case AF_INET:
		err = kernel_bind(sock,
				(struct sockaddr *)&rpc_inaddr_loopback,
				sizeof(rpc_inaddr_loopback));
		break;
	case AF_INET6:
		err = kernel_bind(sock,
				(struct sockaddr *)&rpc_in6addr_loopback,
				sizeof(rpc_in6addr_loopback));
		break;
	default:
		err = -EAFNOSUPPORT;
		goto out_release;
	}
	if (err < 0) {
		dprintk("RPC:       can't bind UDP socket (%d)\n", err);
		goto out_release;
	}

	err = kernel_connect(sock, sap, salen, 0);
	if (err < 0) {
		dprintk("RPC:       can't connect UDP socket (%d)\n", err);
		goto out_release;
	}

	err = kernel_getsockname(sock, buf);
	if (err < 0) {
		dprintk("RPC:       getsockname failed (%d)\n", err);
		goto out_release;
	}

	err = 0;
	if (buf->sa_family == AF_INET6) {
		struct sockaddr_in6 *sin6 = (struct sockaddr_in6 *)buf;
		sin6->sin6_scope_id = 0;
	}
	dprintk("RPC:       %s succeeded\n", __func__);

out_release:
	sock_release(sock);
out:
	return err;
}

/*
 * Scraping a connected socket failed, so we don't have a useable
 * local address.  Fallback: generate an address that will prevent
 * the server from calling us back.
 *
 * Returns zero and fills in "buf" if successful; otherwise, a
 * negative errno is returned.
 */
static int rpc_anyaddr(int family, struct sockaddr *buf, size_t buflen)
{
	switch (family) {
	case AF_INET:
		if (buflen < sizeof(rpc_inaddr_loopback))
			return -EINVAL;
		memcpy(buf, &rpc_inaddr_loopback,
				sizeof(rpc_inaddr_loopback));
		break;
	case AF_INET6:
		if (buflen < sizeof(rpc_in6addr_loopback))
			return -EINVAL;
		memcpy(buf, &rpc_in6addr_loopback,
				sizeof(rpc_in6addr_loopback));
		break;
	default:
		dprintk("RPC:       %s: address family not supported\n",
			__func__);
		return -EAFNOSUPPORT;
	}
	dprintk("RPC:       %s: succeeded\n", __func__);
	return 0;
}

/**
 * rpc_localaddr - discover local endpoint address for an RPC client
 * @clnt: RPC client structure
 * @buf: target buffer
 * @buflen: size of target buffer, in bytes
 *
 * Returns zero and fills in "buf" and "buflen" if successful;
 * otherwise, a negative errno is returned.
 *
 * This works even if the underlying transport is not currently connected,
 * or if the upper layer never previously provided a source address.
 *
 * The result of this function call is transient: multiple calls in
 * succession may give different results, depending on how local
 * networking configuration changes over time.
 */
int rpc_localaddr(struct rpc_clnt *clnt, struct sockaddr *buf, size_t buflen)
{
	struct sockaddr_storage address;
	struct sockaddr *sap = (struct sockaddr *)&address;
	struct rpc_xprt *xprt;
	struct net *net;
	size_t salen;
	int err;

	rcu_read_lock();
	xprt = rcu_dereference(clnt->cl_xprt);
	salen = xprt->addrlen;
	memcpy(sap, &xprt->addr, salen);
	net = get_net(xprt->xprt_net);
	rcu_read_unlock();

	rpc_set_port(sap, 0);
	err = rpc_sockname(net, sap, salen, buf);
	put_net(net);
	if (err != 0)
		/* Couldn't discover local address, return ANYADDR */
		return rpc_anyaddr(sap->sa_family, buf, buflen);
	return 0;
}
EXPORT_SYMBOL_GPL(rpc_localaddr);

void
rpc_setbufsize(struct rpc_clnt *clnt, unsigned int sndsize, unsigned int rcvsize)
{
	struct rpc_xprt *xprt;

	rcu_read_lock();
	xprt = rcu_dereference(clnt->cl_xprt);
	if (xprt->ops->set_buffer_size)
		xprt->ops->set_buffer_size(xprt, sndsize, rcvsize);
	rcu_read_unlock();
}
EXPORT_SYMBOL_GPL(rpc_setbufsize);

/**
 * rpc_net_ns - Get the network namespace for this RPC client
 * @clnt: RPC client to query
 *
 */
struct net *rpc_net_ns(struct rpc_clnt *clnt)
{
	struct net *ret;

	rcu_read_lock();
	ret = rcu_dereference(clnt->cl_xprt)->xprt_net;
	rcu_read_unlock();
	return ret;
}
EXPORT_SYMBOL_GPL(rpc_net_ns);

/**
 * rpc_max_payload - Get maximum payload size for a transport, in bytes
 * @clnt: RPC client to query
 *
 * For stream transports, this is one RPC record fragment (see RFC
 * 1831), as we don't support multi-record requests yet.  For datagram
 * transports, this is the size of an IP packet minus the IP, UDP, and
 * RPC header sizes.
 */
size_t rpc_max_payload(struct rpc_clnt *clnt)
{
	size_t ret;

	rcu_read_lock();
	ret = rcu_dereference(clnt->cl_xprt)->max_payload;
	rcu_read_unlock();
	return ret;
}
EXPORT_SYMBOL_GPL(rpc_max_payload);

/**
 * rpc_max_bc_payload - Get maximum backchannel payload size, in bytes
 * @clnt: RPC client to query
 */
size_t rpc_max_bc_payload(struct rpc_clnt *clnt)
{
	struct rpc_xprt *xprt;
	size_t ret;

	rcu_read_lock();
	xprt = rcu_dereference(clnt->cl_xprt);
	ret = xprt->ops->bc_maxpayload(xprt);
	rcu_read_unlock();
	return ret;
}
EXPORT_SYMBOL_GPL(rpc_max_bc_payload);

unsigned int rpc_num_bc_slots(struct rpc_clnt *clnt)
{
	struct rpc_xprt *xprt;
	unsigned int ret;

	rcu_read_lock();
	xprt = rcu_dereference(clnt->cl_xprt);
	ret = xprt->ops->bc_num_slots(xprt);
	rcu_read_unlock();
	return ret;
}
EXPORT_SYMBOL_GPL(rpc_num_bc_slots);

/**
 * rpc_force_rebind - force transport to check that remote port is unchanged
 * @clnt: client to rebind
 *
 */
void rpc_force_rebind(struct rpc_clnt *clnt)
{
	if (clnt->cl_autobind) {
		rcu_read_lock();
		xprt_clear_bound(rcu_dereference(clnt->cl_xprt));
		rcu_read_unlock();
	}
}
EXPORT_SYMBOL_GPL(rpc_force_rebind);

static int
__rpc_restart_call(struct rpc_task *task, void (*action)(struct rpc_task *))
{
	task->tk_status = 0;
	task->tk_rpc_status = 0;
	task->tk_action = action;
	return 1;
}

/*
 * Restart an (async) RPC call. Usually called from within the
 * exit handler.
 */
int
rpc_restart_call(struct rpc_task *task)
{
	return __rpc_restart_call(task, call_start);
}
EXPORT_SYMBOL_GPL(rpc_restart_call);

/*
 * Restart an (async) RPC call from the call_prepare state.
 * Usually called from within the exit handler.
 */
int
rpc_restart_call_prepare(struct rpc_task *task)
{
	if (task->tk_ops->rpc_call_prepare != NULL)
		return __rpc_restart_call(task, rpc_prepare_task);
	return rpc_restart_call(task);
}
EXPORT_SYMBOL_GPL(rpc_restart_call_prepare);

const char
*rpc_proc_name(const struct rpc_task *task)
{
	const struct rpc_procinfo *proc = task->tk_msg.rpc_proc;

	if (proc) {
		if (proc->p_name)
			return proc->p_name;
		else
			return "NULL";
	} else
		return "no proc";
}

static void
__rpc_call_rpcerror(struct rpc_task *task, int tk_status, int rpc_status)
{
	trace_rpc_call_rpcerror(task, tk_status, rpc_status);
	rpc_task_set_rpc_status(task, rpc_status);
	rpc_exit(task, tk_status);
}

static void
rpc_call_rpcerror(struct rpc_task *task, int status)
{
	__rpc_call_rpcerror(task, status, status);
}

/*
 * 0.  Initial state
 *
 *     Other FSM states can be visited zero or more times, but
 *     this state is visited exactly once for each RPC.
 */
static void
call_start(struct rpc_task *task)
{
	struct rpc_clnt	*clnt = task->tk_client;
	int idx = task->tk_msg.rpc_proc->p_statidx;

	trace_rpc_request(task);

	/* Increment call count (version might not be valid for ping) */
	if (clnt->cl_program->version[clnt->cl_vers])
		clnt->cl_program->version[clnt->cl_vers]->counts[idx]++;
	clnt->cl_stats->rpccnt++;
	task->tk_action = call_reserve;
	rpc_task_set_transport(task, clnt);
}

/*
 * 1.	Reserve an RPC call slot
 */
static void
call_reserve(struct rpc_task *task)
{
	task->tk_status  = 0;
	task->tk_action  = call_reserveresult;
	xprt_reserve(task);
}

static void call_retry_reserve(struct rpc_task *task);

/*
 * 1b.	Grok the result of xprt_reserve()
 */
static void
call_reserveresult(struct rpc_task *task)
{
	int status = task->tk_status;

	/*
	 * After a call to xprt_reserve(), we must have either
	 * a request slot or else an error status.
	 */
	task->tk_status = 0;
	if (status >= 0) {
		if (task->tk_rqstp) {
			task->tk_action = call_refresh;
			return;
		}

		rpc_call_rpcerror(task, -EIO);
		return;
	}

	switch (status) {
	case -ENOMEM:
		rpc_delay(task, HZ >> 2);
		fallthrough;
	case -EAGAIN:	/* woken up; retry */
		task->tk_action = call_retry_reserve;
		return;
	default:
		rpc_call_rpcerror(task, status);
	}
}

/*
 * 1c.	Retry reserving an RPC call slot
 */
static void
call_retry_reserve(struct rpc_task *task)
{
	task->tk_status  = 0;
	task->tk_action  = call_reserveresult;
	xprt_retry_reserve(task);
}

/*
 * 2.	Bind and/or refresh the credentials
 */
static void
call_refresh(struct rpc_task *task)
{
	task->tk_action = call_refreshresult;
	task->tk_status = 0;
	task->tk_client->cl_stats->rpcauthrefresh++;
	rpcauth_refreshcred(task);
}

/*
 * 2a.	Process the results of a credential refresh
 */
static void
call_refreshresult(struct rpc_task *task)
{
	int status = task->tk_status;

	task->tk_status = 0;
	task->tk_action = call_refresh;
	switch (status) {
	case 0:
		if (rpcauth_uptodatecred(task)) {
			task->tk_action = call_allocate;
			return;
		}
		/* Use rate-limiting and a max number of retries if refresh
		 * had status 0 but failed to update the cred.
		 */
		fallthrough;
	case -ETIMEDOUT:
		rpc_delay(task, 3*HZ);
		fallthrough;
	case -EAGAIN:
		status = -EACCES;
		fallthrough;
	case -EKEYEXPIRED:
		if (!task->tk_cred_retry)
			break;
		task->tk_cred_retry--;
		trace_rpc_retry_refresh_status(task);
		return;
	case -ENOMEM:
		rpc_delay(task, HZ >> 4);
		return;
	}
	trace_rpc_refresh_status(task);
	rpc_call_rpcerror(task, status);
}

/*
 * 2b.	Allocate the buffer. For details, see sched.c:rpc_malloc.
 *	(Note: buffer memory is freed in xprt_release).
 */
static void
call_allocate(struct rpc_task *task)
{
	const struct rpc_auth *auth = task->tk_rqstp->rq_cred->cr_auth;
	struct rpc_rqst *req = task->tk_rqstp;
	struct rpc_xprt *xprt = req->rq_xprt;
	const struct rpc_procinfo *proc = task->tk_msg.rpc_proc;
	int status;

	task->tk_status = 0;
	task->tk_action = call_encode;

	if (req->rq_buffer)
		return;

	if (proc->p_proc != 0) {
		BUG_ON(proc->p_arglen == 0);
		if (proc->p_decode != NULL)
			BUG_ON(proc->p_replen == 0);
	}

	/*
	 * Calculate the size (in quads) of the RPC call
	 * and reply headers, and convert both values
	 * to byte sizes.
	 */
	req->rq_callsize = RPC_CALLHDRSIZE + (auth->au_cslack << 1) +
			   proc->p_arglen;
	req->rq_callsize <<= 2;
	/*
	 * Note: the reply buffer must at minimum allocate enough space
	 * for the 'struct accepted_reply' from RFC5531.
	 */
	req->rq_rcvsize = RPC_REPHDRSIZE + auth->au_rslack + \
			max_t(size_t, proc->p_replen, 2);
	req->rq_rcvsize <<= 2;

	status = xprt->ops->buf_alloc(task);
	trace_rpc_buf_alloc(task, status);
	if (status == 0)
		return;
	if (status != -ENOMEM) {
		rpc_call_rpcerror(task, status);
		return;
	}

	if (RPC_IS_ASYNC(task) || !fatal_signal_pending(current)) {
		task->tk_action = call_allocate;
		rpc_delay(task, HZ>>4);
		return;
	}

	rpc_call_rpcerror(task, -ERESTARTSYS);
}

static int
rpc_task_need_encode(struct rpc_task *task)
{
	return test_bit(RPC_TASK_NEED_XMIT, &task->tk_runstate) == 0 &&
		(!(task->tk_flags & RPC_TASK_SENT) ||
		 !(task->tk_flags & RPC_TASK_NO_RETRANS_TIMEOUT) ||
		 xprt_request_need_retransmit(task));
}

static void
rpc_xdr_encode(struct rpc_task *task)
{
	struct rpc_rqst	*req = task->tk_rqstp;
	struct xdr_stream xdr;

	xdr_buf_init(&req->rq_snd_buf,
		     req->rq_buffer,
		     req->rq_callsize);
	xdr_buf_init(&req->rq_rcv_buf,
		     req->rq_rbuffer,
		     req->rq_rcvsize);

	req->rq_reply_bytes_recvd = 0;
	req->rq_snd_buf.head[0].iov_len = 0;
	xdr_init_encode(&xdr, &req->rq_snd_buf,
			req->rq_snd_buf.head[0].iov_base, req);
	if (rpc_encode_header(task, &xdr))
		return;

	task->tk_status = rpcauth_wrap_req(task, &xdr);
}

/*
 * 3.	Encode arguments of an RPC call
 */
static void
call_encode(struct rpc_task *task)
{
	if (!rpc_task_need_encode(task))
		goto out;

	/* Dequeue task from the receive queue while we're encoding */
	xprt_request_dequeue_xprt(task);
	/* Encode here so that rpcsec_gss can use correct sequence number. */
	rpc_xdr_encode(task);
	/* Add task to reply queue before transmission to avoid races */
	if (task->tk_status == 0 && rpc_reply_expected(task))
		task->tk_status = xprt_request_enqueue_receive(task);
	/* Did the encode result in an error condition? */
	if (task->tk_status != 0) {
		/* Was the error nonfatal? */
		switch (task->tk_status) {
		case -EAGAIN:
		case -ENOMEM:
			rpc_delay(task, HZ >> 4);
			break;
		case -EKEYEXPIRED:
			if (!task->tk_cred_retry) {
				rpc_call_rpcerror(task, task->tk_status);
			} else {
				task->tk_action = call_refresh;
				task->tk_cred_retry--;
				trace_rpc_retry_refresh_status(task);
			}
			break;
		default:
			rpc_call_rpcerror(task, task->tk_status);
		}
		return;
	}

	xprt_request_enqueue_transmit(task);
out:
	task->tk_action = call_transmit;
	/* Check that the connection is OK */
	if (!xprt_bound(task->tk_xprt))
		task->tk_action = call_bind;
	else if (!xprt_connected(task->tk_xprt))
		task->tk_action = call_connect;
}

/*
 * Helpers to check if the task was already transmitted, and
 * to take action when that is the case.
 */
static bool
rpc_task_transmitted(struct rpc_task *task)
{
	return !test_bit(RPC_TASK_NEED_XMIT, &task->tk_runstate);
}

static void
rpc_task_handle_transmitted(struct rpc_task *task)
{
	xprt_end_transmit(task);
	task->tk_action = call_transmit_status;
}

/*
 * 4.	Get the server port number if not yet set
 */
static void
call_bind(struct rpc_task *task)
{
	struct rpc_xprt *xprt = task->tk_rqstp->rq_xprt;

	if (rpc_task_transmitted(task)) {
		rpc_task_handle_transmitted(task);
		return;
	}

	if (xprt_bound(xprt)) {
		task->tk_action = call_connect;
		return;
	}

	task->tk_action = call_bind_status;
	if (!xprt_prepare_transmit(task))
		return;

	xprt->ops->rpcbind(task);
}

/*
 * 4a.	Sort out bind result
 */
static void
call_bind_status(struct rpc_task *task)
{
	struct rpc_xprt *xprt = task->tk_rqstp->rq_xprt;
	int status = -EIO;

	if (rpc_task_transmitted(task)) {
		rpc_task_handle_transmitted(task);
		return;
	}

	if (task->tk_status >= 0)
		goto out_next;
	if (xprt_bound(xprt)) {
		task->tk_status = 0;
		goto out_next;
	}

	switch (task->tk_status) {
	case -ENOMEM:
		rpc_delay(task, HZ >> 2);
		goto retry_timeout;
	case -EACCES:
		trace_rpcb_prog_unavail_err(task);
		/* fail immediately if this is an RPC ping */
		if (task->tk_msg.rpc_proc->p_proc == 0) {
			status = -EOPNOTSUPP;
			break;
		}
		rpc_delay(task, 3*HZ);
		goto retry_timeout;
	case -ENOBUFS:
		rpc_delay(task, HZ >> 2);
		goto retry_timeout;
	case -EAGAIN:
		goto retry_timeout;
	case -ETIMEDOUT:
		trace_rpcb_timeout_err(task);
		goto retry_timeout;
	case -EPFNOSUPPORT:
		/* server doesn't support any rpcbind version we know of */
		trace_rpcb_bind_version_err(task);
		break;
	case -EPROTONOSUPPORT:
		trace_rpcb_bind_version_err(task);
		goto retry_timeout;
	case -ECONNREFUSED:		/* connection problems */
	case -ECONNRESET:
	case -ECONNABORTED:
	case -ENOTCONN:
	case -EHOSTDOWN:
	case -ENETDOWN:
	case -EHOSTUNREACH:
	case -ENETUNREACH:
	case -EPIPE:
		trace_rpcb_unreachable_err(task);
		if (!RPC_IS_SOFTCONN(task)) {
			rpc_delay(task, 5*HZ);
			goto retry_timeout;
		}
		status = task->tk_status;
		break;
	default:
		trace_rpcb_unrecognized_err(task);
	}

	rpc_call_rpcerror(task, status);
	return;
out_next:
	task->tk_action = call_connect;
	return;
retry_timeout:
	task->tk_status = 0;
	task->tk_action = call_bind;
	rpc_check_timeout(task);
}

/*
 * 4b.	Connect to the RPC server
 */
static void
call_connect(struct rpc_task *task)
{
	struct rpc_xprt *xprt = task->tk_rqstp->rq_xprt;

	if (rpc_task_transmitted(task)) {
		rpc_task_handle_transmitted(task);
		return;
	}

	if (xprt_connected(xprt)) {
		task->tk_action = call_transmit;
		return;
	}

	task->tk_action = call_connect_status;
	if (task->tk_status < 0)
		return;
	if (task->tk_flags & RPC_TASK_NOCONNECT) {
		rpc_call_rpcerror(task, -ENOTCONN);
		return;
	}
	if (!xprt_prepare_transmit(task))
		return;
	xprt_connect(task);
}

/*
 * 4c.	Sort out connect result
 */
static void
call_connect_status(struct rpc_task *task)
{
	struct rpc_xprt *xprt = task->tk_rqstp->rq_xprt;
	struct rpc_clnt *clnt = task->tk_client;
	int status = task->tk_status;

	if (rpc_task_transmitted(task)) {
		rpc_task_handle_transmitted(task);
		return;
	}

	trace_rpc_connect_status(task);

	if (task->tk_status == 0) {
		clnt->cl_stats->netreconn++;
		goto out_next;
	}
	if (xprt_connected(xprt)) {
		task->tk_status = 0;
		goto out_next;
	}

	task->tk_status = 0;
	switch (status) {
	case -ECONNREFUSED:
		/* A positive refusal suggests a rebind is needed. */
		if (RPC_IS_SOFTCONN(task))
			break;
		if (clnt->cl_autobind) {
			rpc_force_rebind(clnt);
			goto out_retry;
		}
		fallthrough;
	case -ECONNRESET:
	case -ECONNABORTED:
	case -ENETDOWN:
	case -ENETUNREACH:
	case -EHOSTUNREACH:
	case -EPIPE:
	case -EPROTO:
		xprt_conditional_disconnect(task->tk_rqstp->rq_xprt,
					    task->tk_rqstp->rq_connect_cookie);
		if (RPC_IS_SOFTCONN(task))
			break;
		/* retry with existing socket, after a delay */
		rpc_delay(task, 3*HZ);
		fallthrough;
	case -EADDRINUSE:
	case -ENOTCONN:
	case -EAGAIN:
	case -ETIMEDOUT:
		if (!(task->tk_flags & RPC_TASK_NO_ROUND_ROBIN) &&
		    (task->tk_flags & RPC_TASK_MOVEABLE) &&
		    test_bit(XPRT_REMOVE, &xprt->state)) {
			struct rpc_xprt *saved = task->tk_xprt;
			struct rpc_xprt_switch *xps;

			rcu_read_lock();
			xps = xprt_switch_get(rcu_dereference(clnt->cl_xpi.xpi_xpswitch));
			rcu_read_unlock();
			if (xps->xps_nxprts > 1) {
				long value;

				xprt_release(task);
				value = atomic_long_dec_return(&xprt->queuelen);
				if (value == 0)
					rpc_xprt_switch_remove_xprt(xps, saved,
								    true);
				xprt_put(saved);
				task->tk_xprt = NULL;
				task->tk_action = call_start;
			}
			xprt_switch_put(xps);
			if (!task->tk_xprt)
				return;
		}
		goto out_retry;
	case -ENOBUFS:
		rpc_delay(task, HZ >> 2);
		goto out_retry;
	}
	rpc_call_rpcerror(task, status);
	return;
out_next:
	task->tk_action = call_transmit;
	return;
out_retry:
	/* Check for timeouts before looping back to call_bind */
	task->tk_action = call_bind;
	rpc_check_timeout(task);
}

/*
 * 5.	Transmit the RPC request, and wait for reply
 */
static void
call_transmit(struct rpc_task *task)
{
	if (rpc_task_transmitted(task)) {
		rpc_task_handle_transmitted(task);
		return;
	}

	task->tk_action = call_transmit_status;
	if (!xprt_prepare_transmit(task))
		return;
	task->tk_status = 0;
	if (test_bit(RPC_TASK_NEED_XMIT, &task->tk_runstate)) {
		if (!xprt_connected(task->tk_xprt)) {
			task->tk_status = -ENOTCONN;
			return;
		}
		xprt_transmit(task);
	}
	xprt_end_transmit(task);
}

/*
 * 5a.	Handle cleanup after a transmission
 */
static void
call_transmit_status(struct rpc_task *task)
{
	task->tk_action = call_status;

	/*
	 * Common case: success.  Force the compiler to put this
	 * test first.
	 */
	if (rpc_task_transmitted(task)) {
		task->tk_status = 0;
		xprt_request_wait_receive(task);
		return;
	}

	switch (task->tk_status) {
	default:
		break;
	case -EBADMSG:
		task->tk_status = 0;
		task->tk_action = call_encode;
		break;
		/*
		 * Special cases: if we've been waiting on the
		 * socket's write_space() callback, or if the
		 * socket just returned a connection error,
		 * then hold onto the transport lock.
		 */
	case -ENOMEM:
	case -ENOBUFS:
		rpc_delay(task, HZ>>2);
		fallthrough;
	case -EBADSLT:
	case -EAGAIN:
		task->tk_action = call_transmit;
		task->tk_status = 0;
		break;
	case -ECONNREFUSED:
	case -EHOSTDOWN:
	case -ENETDOWN:
	case -EHOSTUNREACH:
	case -ENETUNREACH:
	case -EPERM:
		if (RPC_IS_SOFTCONN(task)) {
			if (!task->tk_msg.rpc_proc->p_proc)
				trace_xprt_ping(task->tk_xprt,
						task->tk_status);
			rpc_call_rpcerror(task, task->tk_status);
			return;
		}
		fallthrough;
	case -ECONNRESET:
	case -ECONNABORTED:
	case -EADDRINUSE:
	case -ENOTCONN:
	case -EPIPE:
		task->tk_action = call_bind;
		task->tk_status = 0;
		break;
	}
	rpc_check_timeout(task);
}

#if defined(CONFIG_SUNRPC_BACKCHANNEL)
static void call_bc_transmit(struct rpc_task *task);
static void call_bc_transmit_status(struct rpc_task *task);

static void
call_bc_encode(struct rpc_task *task)
{
	xprt_request_enqueue_transmit(task);
	task->tk_action = call_bc_transmit;
}

/*
 * 5b.	Send the backchannel RPC reply.  On error, drop the reply.  In
 * addition, disconnect on connectivity errors.
 */
static void
call_bc_transmit(struct rpc_task *task)
{
	task->tk_action = call_bc_transmit_status;
	if (test_bit(RPC_TASK_NEED_XMIT, &task->tk_runstate)) {
		if (!xprt_prepare_transmit(task))
			return;
		task->tk_status = 0;
		xprt_transmit(task);
	}
	xprt_end_transmit(task);
}

static void
call_bc_transmit_status(struct rpc_task *task)
{
	struct rpc_rqst *req = task->tk_rqstp;

	if (rpc_task_transmitted(task))
		task->tk_status = 0;

	switch (task->tk_status) {
	case 0:
		/* Success */
	case -ENETDOWN:
	case -EHOSTDOWN:
	case -EHOSTUNREACH:
	case -ENETUNREACH:
	case -ECONNRESET:
	case -ECONNREFUSED:
	case -EADDRINUSE:
	case -ENOTCONN:
	case -EPIPE:
		break;
	case -ENOMEM:
	case -ENOBUFS:
		rpc_delay(task, HZ>>2);
		fallthrough;
	case -EBADSLT:
	case -EAGAIN:
		task->tk_status = 0;
		task->tk_action = call_bc_transmit;
		return;
	case -ETIMEDOUT:
		/*
		 * Problem reaching the server.  Disconnect and let the
		 * forechannel reestablish the connection.  The server will
		 * have to retransmit the backchannel request and we'll
		 * reprocess it.  Since these ops are idempotent, there's no
		 * need to cache our reply at this time.
		 */
		printk(KERN_NOTICE "RPC: Could not send backchannel reply "
			"error: %d\n", task->tk_status);
		xprt_conditional_disconnect(req->rq_xprt,
			req->rq_connect_cookie);
		break;
	default:
		/*
		 * We were unable to reply and will have to drop the
		 * request.  The server should reconnect and retransmit.
		 */
		printk(KERN_NOTICE "RPC: Could not send backchannel reply "
			"error: %d\n", task->tk_status);
		break;
	}
	task->tk_action = rpc_exit_task;
}
#endif /* CONFIG_SUNRPC_BACKCHANNEL */

/*
 * 6.	Sort out the RPC call status
 */
static void
call_status(struct rpc_task *task)
{
	struct rpc_clnt	*clnt = task->tk_client;
	int		status;

	if (!task->tk_msg.rpc_proc->p_proc)
		trace_xprt_ping(task->tk_xprt, task->tk_status);

	status = task->tk_status;
	if (status >= 0) {
		task->tk_action = call_decode;
		return;
	}

	trace_rpc_call_status(task);
	task->tk_status = 0;
	switch(status) {
	case -EHOSTDOWN:
	case -ENETDOWN:
	case -EHOSTUNREACH:
	case -ENETUNREACH:
	case -EPERM:
		if (RPC_IS_SOFTCONN(task))
			goto out_exit;
		/*
		 * Delay any retries for 3 seconds, then handle as if it
		 * were a timeout.
		 */
		rpc_delay(task, 3*HZ);
		fallthrough;
	case -ETIMEDOUT:
		break;
	case -ECONNREFUSED:
	case -ECONNRESET:
	case -ECONNABORTED:
	case -ENOTCONN:
		rpc_force_rebind(clnt);
		break;
	case -EADDRINUSE:
		rpc_delay(task, 3*HZ);
		fallthrough;
	case -EPIPE:
	case -EAGAIN:
		break;
	case -ENFILE:
	case -ENOBUFS:
	case -ENOMEM:
		rpc_delay(task, HZ>>2);
		break;
	case -EIO:
		/* shutdown or soft timeout */
		goto out_exit;
	default:
		if (clnt->cl_chatty)
			printk("%s: RPC call returned error %d\n",
			       clnt->cl_program->name, -status);
		goto out_exit;
	}
	task->tk_action = call_encode;
	if (status != -ECONNRESET && status != -ECONNABORTED)
		rpc_check_timeout(task);
	return;
out_exit:
	rpc_call_rpcerror(task, status);
}

static bool
rpc_check_connected(const struct rpc_rqst *req)
{
	/* No allocated request or transport? return true */
	if (!req || !req->rq_xprt)
		return true;
	return xprt_connected(req->rq_xprt);
}

static void
rpc_check_timeout(struct rpc_task *task)
{
	struct rpc_clnt	*clnt = task->tk_client;

	if (RPC_SIGNALLED(task))
		return;

	if (xprt_adjust_timeout(task->tk_rqstp) == 0)
		return;

	trace_rpc_timeout_status(task);
	task->tk_timeouts++;

	if (RPC_IS_SOFTCONN(task) && !rpc_check_connected(task->tk_rqstp)) {
		rpc_call_rpcerror(task, -ETIMEDOUT);
		return;
	}

	if (RPC_IS_SOFT(task)) {
		/*
		 * Once a "no retrans timeout" soft tasks (a.k.a NFSv4) has
		 * been sent, it should time out only if the transport
		 * connection gets terminally broken.
		 */
		if ((task->tk_flags & RPC_TASK_NO_RETRANS_TIMEOUT) &&
		    rpc_check_connected(task->tk_rqstp))
			return;

		if (clnt->cl_chatty) {
			pr_notice_ratelimited(
				"%s: server %s not responding, timed out\n",
				clnt->cl_program->name,
				task->tk_xprt->servername);
		}
		if (task->tk_flags & RPC_TASK_TIMEOUT)
			rpc_call_rpcerror(task, -ETIMEDOUT);
		else
			__rpc_call_rpcerror(task, -EIO, -ETIMEDOUT);
		return;
	}

	if (!(task->tk_flags & RPC_CALL_MAJORSEEN)) {
		task->tk_flags |= RPC_CALL_MAJORSEEN;
		if (clnt->cl_chatty) {
			pr_notice_ratelimited(
				"%s: server %s not responding, still trying\n",
				clnt->cl_program->name,
				task->tk_xprt->servername);
		}
	}
	rpc_force_rebind(clnt);
	/*
	 * Did our request time out due to an RPCSEC_GSS out-of-sequence
	 * event? RFC2203 requires the server to drop all such requests.
	 */
	rpcauth_invalcred(task);
}

/*
 * 7.	Decode the RPC reply
 */
static void
call_decode(struct rpc_task *task)
{
	struct rpc_clnt	*clnt = task->tk_client;
	struct rpc_rqst	*req = task->tk_rqstp;
	struct xdr_stream xdr;
	int err;

	if (!task->tk_msg.rpc_proc->p_decode) {
		task->tk_action = rpc_exit_task;
		return;
	}

	if (task->tk_flags & RPC_CALL_MAJORSEEN) {
		if (clnt->cl_chatty) {
			pr_notice_ratelimited("%s: server %s OK\n",
				clnt->cl_program->name,
				task->tk_xprt->servername);
		}
		task->tk_flags &= ~RPC_CALL_MAJORSEEN;
	}

	/*
	 * Did we ever call xprt_complete_rqst()? If not, we should assume
	 * the message is incomplete.
	 */
	err = -EAGAIN;
	if (!req->rq_reply_bytes_recvd)
		goto out;

	/* Ensure that we see all writes made by xprt_complete_rqst()
	 * before it changed req->rq_reply_bytes_recvd.
	 */
	smp_rmb();

	req->rq_rcv_buf.len = req->rq_private_buf.len;
	trace_rpc_xdr_recvfrom(task, &req->rq_rcv_buf);

	/* Check that the softirq receive buffer is valid */
	WARN_ON(memcmp(&req->rq_rcv_buf, &req->rq_private_buf,
				sizeof(req->rq_rcv_buf)) != 0);

	xdr_init_decode(&xdr, &req->rq_rcv_buf,
			req->rq_rcv_buf.head[0].iov_base, req);
	err = rpc_decode_header(task, &xdr);
out:
	switch (err) {
	case 0:
		task->tk_action = rpc_exit_task;
		task->tk_status = rpcauth_unwrap_resp(task, &xdr);
		return;
	case -EAGAIN:
		task->tk_status = 0;
		if (task->tk_client->cl_discrtry)
			xprt_conditional_disconnect(req->rq_xprt,
						    req->rq_connect_cookie);
		task->tk_action = call_encode;
		rpc_check_timeout(task);
		break;
	case -EKEYREJECTED:
		task->tk_action = call_reserve;
		rpc_check_timeout(task);
		rpcauth_invalcred(task);
		/* Ensure we obtain a new XID if we retry! */
		xprt_release(task);
	}
}

static int
rpc_encode_header(struct rpc_task *task, struct xdr_stream *xdr)
{
	struct rpc_clnt *clnt = task->tk_client;
	struct rpc_rqst	*req = task->tk_rqstp;
	__be32 *p;
	int error;

	error = -EMSGSIZE;
	p = xdr_reserve_space(xdr, RPC_CALLHDRSIZE << 2);
	if (!p)
		goto out_fail;
	*p++ = req->rq_xid;
	*p++ = rpc_call;
	*p++ = cpu_to_be32(RPC_VERSION);
	*p++ = cpu_to_be32(clnt->cl_prog);
	*p++ = cpu_to_be32(clnt->cl_vers);
	*p   = cpu_to_be32(task->tk_msg.rpc_proc->p_proc);

	error = rpcauth_marshcred(task, xdr);
	if (error < 0)
		goto out_fail;
	return 0;
out_fail:
	trace_rpc_bad_callhdr(task);
	rpc_call_rpcerror(task, error);
	return error;
}

static noinline int
rpc_decode_header(struct rpc_task *task, struct xdr_stream *xdr)
{
	struct rpc_clnt *clnt = task->tk_client;
	int error;
	__be32 *p;

	/* RFC-1014 says that the representation of XDR data must be a
	 * multiple of four bytes
	 * - if it isn't pointer subtraction in the NFS client may give
	 *   undefined results
	 */
	if (task->tk_rqstp->rq_rcv_buf.len & 3)
		goto out_unparsable;

	p = xdr_inline_decode(xdr, 3 * sizeof(*p));
	if (!p)
		goto out_unparsable;
	p++;	/* skip XID */
	if (*p++ != rpc_reply)
		goto out_unparsable;
	if (*p++ != rpc_msg_accepted)
		goto out_msg_denied;

	error = rpcauth_checkverf(task, xdr);
	if (error)
		goto out_verifier;

	p = xdr_inline_decode(xdr, sizeof(*p));
	if (!p)
		goto out_unparsable;
	switch (*p) {
	case rpc_success:
		return 0;
	case rpc_prog_unavail:
		trace_rpc__prog_unavail(task);
		error = -EPFNOSUPPORT;
		goto out_err;
	case rpc_prog_mismatch:
		trace_rpc__prog_mismatch(task);
		error = -EPROTONOSUPPORT;
		goto out_err;
	case rpc_proc_unavail:
		trace_rpc__proc_unavail(task);
		error = -EOPNOTSUPP;
		goto out_err;
	case rpc_garbage_args:
	case rpc_system_err:
		trace_rpc__garbage_args(task);
		error = -EIO;
		break;
	default:
		goto out_unparsable;
	}

out_garbage:
	clnt->cl_stats->rpcgarbage++;
	if (task->tk_garb_retry) {
		task->tk_garb_retry--;
		task->tk_action = call_encode;
		return -EAGAIN;
	}
out_err:
	rpc_call_rpcerror(task, error);
	return error;

out_unparsable:
	trace_rpc__unparsable(task);
	error = -EIO;
	goto out_garbage;

out_verifier:
	trace_rpc_bad_verifier(task);
	goto out_err;

out_msg_denied:
	error = -EACCES;
	p = xdr_inline_decode(xdr, sizeof(*p));
	if (!p)
		goto out_unparsable;
	switch (*p++) {
	case rpc_auth_error:
		break;
	case rpc_mismatch:
		trace_rpc__mismatch(task);
		error = -EPROTONOSUPPORT;
		goto out_err;
	default:
		goto out_unparsable;
	}

	p = xdr_inline_decode(xdr, sizeof(*p));
	if (!p)
		goto out_unparsable;
	switch (*p++) {
	case rpc_autherr_rejectedcred:
	case rpc_autherr_rejectedverf:
	case rpcsec_gsserr_credproblem:
	case rpcsec_gsserr_ctxproblem:
		if (!task->tk_cred_retry)
			break;
		task->tk_cred_retry--;
		trace_rpc__stale_creds(task);
		return -EKEYREJECTED;
	case rpc_autherr_badcred:
	case rpc_autherr_badverf:
		/* possibly garbled cred/verf? */
		if (!task->tk_garb_retry)
			break;
		task->tk_garb_retry--;
		trace_rpc__bad_creds(task);
		task->tk_action = call_encode;
		return -EAGAIN;
	case rpc_autherr_tooweak:
		trace_rpc__auth_tooweak(task);
		pr_warn("RPC: server %s requires stronger authentication.\n",
			task->tk_xprt->servername);
		break;
	default:
		goto out_unparsable;
	}
	goto out_err;
}

static void rpcproc_encode_null(struct rpc_rqst *rqstp, struct xdr_stream *xdr,
		const void *obj)
{
}

static int rpcproc_decode_null(struct rpc_rqst *rqstp, struct xdr_stream *xdr,
		void *obj)
{
	return 0;
}

static const struct rpc_procinfo rpcproc_null = {
	.p_encode = rpcproc_encode_null,
	.p_decode = rpcproc_decode_null,
};

static const struct rpc_procinfo rpcproc_null_noreply = {
	.p_encode = rpcproc_encode_null,
};

static void
rpc_null_call_prepare(struct rpc_task *task, void *data)
{
	task->tk_flags &= ~RPC_TASK_NO_RETRANS_TIMEOUT;
	rpc_call_start(task);
}

static const struct rpc_call_ops rpc_null_ops = {
	.rpc_call_prepare = rpc_null_call_prepare,
	.rpc_call_done = rpc_default_callback,
};

static
struct rpc_task *rpc_call_null_helper(struct rpc_clnt *clnt,
		struct rpc_xprt *xprt, struct rpc_cred *cred, int flags,
		const struct rpc_call_ops *ops, void *data)
{
	struct rpc_message msg = {
		.rpc_proc = &rpcproc_null,
	};
	struct rpc_task_setup task_setup_data = {
		.rpc_client = clnt,
		.rpc_xprt = xprt,
		.rpc_message = &msg,
		.rpc_op_cred = cred,
		.callback_ops = ops ?: &rpc_null_ops,
		.callback_data = data,
		.flags = flags | RPC_TASK_SOFT | RPC_TASK_SOFTCONN |
			 RPC_TASK_NULLCREDS,
	};

	return rpc_run_task(&task_setup_data);
}

struct rpc_task *rpc_call_null(struct rpc_clnt *clnt, struct rpc_cred *cred, int flags)
{
	return rpc_call_null_helper(clnt, NULL, cred, flags, NULL, NULL);
}
EXPORT_SYMBOL_GPL(rpc_call_null);

<<<<<<< HEAD
static void
rpc_null_call_prepare(struct rpc_task *task, void *data)
{
	task->tk_flags &= ~RPC_TASK_NO_RETRANS_TIMEOUT;
	rpc_call_start(task);
}

static const struct rpc_procinfo rpcproc_null_noreply = {
	.p_encode = rpcproc_encode_null,
};

static const struct rpc_call_ops rpc_null_ops = {
	.rpc_call_prepare = rpc_null_call_prepare,
	.rpc_call_done = rpc_default_callback,
};
=======
static int rpc_ping(struct rpc_clnt *clnt)
{
	struct rpc_task	*task;
	int status;

	task = rpc_call_null_helper(clnt, NULL, NULL, 0, NULL, NULL);
	if (IS_ERR(task))
		return PTR_ERR(task);
	status = task->tk_status;
	rpc_put_task(task);
	return status;
}
>>>>>>> eb3cdb58

static int rpc_ping_noreply(struct rpc_clnt *clnt)
{
	struct rpc_message msg = {
		.rpc_proc = &rpcproc_null_noreply,
	};
	struct rpc_task_setup task_setup_data = {
		.rpc_client = clnt,
		.rpc_message = &msg,
		.callback_ops = &rpc_null_ops,
		.flags = RPC_TASK_SOFT | RPC_TASK_SOFTCONN | RPC_TASK_NULLCREDS,
	};
	struct rpc_task	*task;
	int status;

	task = rpc_run_task(&task_setup_data);
	if (IS_ERR(task))
		return PTR_ERR(task);
	status = task->tk_status;
	rpc_put_task(task);
	return status;
}

struct rpc_cb_add_xprt_calldata {
	struct rpc_xprt_switch *xps;
	struct rpc_xprt *xprt;
};

static void rpc_cb_add_xprt_done(struct rpc_task *task, void *calldata)
{
	struct rpc_cb_add_xprt_calldata *data = calldata;

	if (task->tk_status == 0)
		rpc_xprt_switch_add_xprt(data->xps, data->xprt);
}

static void rpc_cb_add_xprt_release(void *calldata)
{
	struct rpc_cb_add_xprt_calldata *data = calldata;

	xprt_put(data->xprt);
	xprt_switch_put(data->xps);
	kfree(data);
}

static const struct rpc_call_ops rpc_cb_add_xprt_call_ops = {
	.rpc_call_prepare = rpc_null_call_prepare,
	.rpc_call_done = rpc_cb_add_xprt_done,
	.rpc_release = rpc_cb_add_xprt_release,
};

/**
 * rpc_clnt_test_and_add_xprt - Test and add a new transport to a rpc_clnt
 * @clnt: pointer to struct rpc_clnt
 * @xps: pointer to struct rpc_xprt_switch,
 * @xprt: pointer struct rpc_xprt
 * @dummy: unused
 */
int rpc_clnt_test_and_add_xprt(struct rpc_clnt *clnt,
		struct rpc_xprt_switch *xps, struct rpc_xprt *xprt,
		void *dummy)
{
	struct rpc_cb_add_xprt_calldata *data;
	struct rpc_task *task;

	if (xps->xps_nunique_destaddr_xprts + 1 > clnt->cl_max_connect) {
		rcu_read_lock();
		pr_warn("SUNRPC: reached max allowed number (%d) did not add "
			"transport to server: %s\n", clnt->cl_max_connect,
			rpc_peeraddr2str(clnt, RPC_DISPLAY_ADDR));
		rcu_read_unlock();
		return -EINVAL;
	}

	data = kmalloc(sizeof(*data), GFP_KERNEL);
	if (!data)
		return -ENOMEM;
	data->xps = xprt_switch_get(xps);
	data->xprt = xprt_get(xprt);
	if (rpc_xprt_switch_has_addr(data->xps, (struct sockaddr *)&xprt->addr)) {
		rpc_cb_add_xprt_release(data);
		goto success;
	}

	task = rpc_call_null_helper(clnt, xprt, NULL, RPC_TASK_ASYNC,
			&rpc_cb_add_xprt_call_ops, data);
	if (IS_ERR(task))
		return PTR_ERR(task);

	data->xps->xps_nunique_destaddr_xprts++;
	rpc_put_task(task);
success:
	return 1;
}
EXPORT_SYMBOL_GPL(rpc_clnt_test_and_add_xprt);

static int rpc_clnt_add_xprt_helper(struct rpc_clnt *clnt,
				    struct rpc_xprt *xprt,
				    struct rpc_add_xprt_test *data)
{
	struct rpc_task *task;
	int status = -EADDRINUSE;

	/* Test the connection */
	task = rpc_call_null_helper(clnt, xprt, NULL, 0, NULL, NULL);
	if (IS_ERR(task))
		return PTR_ERR(task);

	status = task->tk_status;
	rpc_put_task(task);

	if (status < 0)
		return status;

	/* rpc_xprt_switch and rpc_xprt are deferrenced by add_xprt_test() */
	data->add_xprt_test(clnt, xprt, data->data);

	return 0;
}

/**
 * rpc_clnt_setup_test_and_add_xprt()
 *
 * This is an rpc_clnt_add_xprt setup() function which returns 1 so:
 *   1) caller of the test function must dereference the rpc_xprt_switch
 *   and the rpc_xprt.
 *   2) test function must call rpc_xprt_switch_add_xprt, usually in
 *   the rpc_call_done routine.
 *
 * Upon success (return of 1), the test function adds the new
 * transport to the rpc_clnt xprt switch
 *
 * @clnt: struct rpc_clnt to get the new transport
 * @xps:  the rpc_xprt_switch to hold the new transport
 * @xprt: the rpc_xprt to test
 * @data: a struct rpc_add_xprt_test pointer that holds the test function
 *        and test function call data
 */
int rpc_clnt_setup_test_and_add_xprt(struct rpc_clnt *clnt,
				     struct rpc_xprt_switch *xps,
				     struct rpc_xprt *xprt,
				     void *data)
{
	int status = -EADDRINUSE;

	xprt = xprt_get(xprt);
	xprt_switch_get(xps);

	if (rpc_xprt_switch_has_addr(xps, (struct sockaddr *)&xprt->addr))
		goto out_err;

	status = rpc_clnt_add_xprt_helper(clnt, xprt, data);
	if (status < 0)
		goto out_err;

	status = 1;
out_err:
	xprt_put(xprt);
	xprt_switch_put(xps);
	if (status < 0)
		pr_info("RPC:   rpc_clnt_test_xprt failed: %d addr %s not "
			"added\n", status,
			xprt->address_strings[RPC_DISPLAY_ADDR]);
	/* so that rpc_clnt_add_xprt does not call rpc_xprt_switch_add_xprt */
	return status;
}
EXPORT_SYMBOL_GPL(rpc_clnt_setup_test_and_add_xprt);

/**
 * rpc_clnt_add_xprt - Add a new transport to a rpc_clnt
 * @clnt: pointer to struct rpc_clnt
 * @xprtargs: pointer to struct xprt_create
 * @setup: callback to test and/or set up the connection
 * @data: pointer to setup function data
 *
 * Creates a new transport using the parameters set in args and
 * adds it to clnt.
 * If ping is set, then test that connectivity succeeds before
 * adding the new transport.
 *
 */
int rpc_clnt_add_xprt(struct rpc_clnt *clnt,
		struct xprt_create *xprtargs,
		int (*setup)(struct rpc_clnt *,
			struct rpc_xprt_switch *,
			struct rpc_xprt *,
			void *),
		void *data)
{
	struct rpc_xprt_switch *xps;
	struct rpc_xprt *xprt;
	unsigned long connect_timeout;
	unsigned long reconnect_timeout;
	unsigned char resvport, reuseport;
	int ret = 0, ident;

	rcu_read_lock();
	xps = xprt_switch_get(rcu_dereference(clnt->cl_xpi.xpi_xpswitch));
	xprt = xprt_iter_xprt(&clnt->cl_xpi);
	if (xps == NULL || xprt == NULL) {
		rcu_read_unlock();
		xprt_switch_put(xps);
		return -EAGAIN;
	}
	resvport = xprt->resvport;
	reuseport = xprt->reuseport;
	connect_timeout = xprt->connect_timeout;
	reconnect_timeout = xprt->max_reconnect_timeout;
	ident = xprt->xprt_class->ident;
	rcu_read_unlock();

	if (!xprtargs->ident)
		xprtargs->ident = ident;
	xprt = xprt_create_transport(xprtargs);
	if (IS_ERR(xprt)) {
		ret = PTR_ERR(xprt);
		goto out_put_switch;
	}
	xprt->resvport = resvport;
	xprt->reuseport = reuseport;
	if (xprt->ops->set_connect_timeout != NULL)
		xprt->ops->set_connect_timeout(xprt,
				connect_timeout,
				reconnect_timeout);

	rpc_xprt_switch_set_roundrobin(xps);
	if (setup) {
		ret = setup(clnt, xps, xprt, data);
		if (ret != 0)
			goto out_put_xprt;
	}
	rpc_xprt_switch_add_xprt(xps, xprt);
out_put_xprt:
	xprt_put(xprt);
out_put_switch:
	xprt_switch_put(xps);
	return ret;
}
EXPORT_SYMBOL_GPL(rpc_clnt_add_xprt);

static int rpc_xprt_probe_trunked(struct rpc_clnt *clnt,
				  struct rpc_xprt *xprt,
				  struct rpc_add_xprt_test *data)
{
	struct rpc_xprt_switch *xps;
	struct rpc_xprt *main_xprt;
	int status = 0;

	xprt_get(xprt);

	rcu_read_lock();
	main_xprt = xprt_get(rcu_dereference(clnt->cl_xprt));
	xps = xprt_switch_get(rcu_dereference(clnt->cl_xpi.xpi_xpswitch));
	status = rpc_cmp_addr_port((struct sockaddr *)&xprt->addr,
				   (struct sockaddr *)&main_xprt->addr);
	rcu_read_unlock();
	xprt_put(main_xprt);
	if (status || !test_bit(XPRT_OFFLINE, &xprt->state))
		goto out;

	status = rpc_clnt_add_xprt_helper(clnt, xprt, data);
out:
	xprt_put(xprt);
	xprt_switch_put(xps);
	return status;
}

/* rpc_clnt_probe_trunked_xprt -- probe offlined transport for session trunking
 * @clnt rpc_clnt structure
 *
 * For each offlined transport found in the rpc_clnt structure call
 * the function rpc_xprt_probe_trunked() which will determine if this
 * transport still belongs to the trunking group.
 */
void rpc_clnt_probe_trunked_xprts(struct rpc_clnt *clnt,
				  struct rpc_add_xprt_test *data)
{
	struct rpc_xprt_iter xpi;
	int ret;

	ret = rpc_clnt_xprt_iter_offline_init(clnt, &xpi);
	if (ret)
		return;
	for (;;) {
		struct rpc_xprt *xprt = xprt_iter_get_next(&xpi);

		if (!xprt)
			break;
		ret = rpc_xprt_probe_trunked(clnt, xprt, data);
		xprt_put(xprt);
		if (ret < 0)
			break;
		xprt_iter_rewind(&xpi);
	}
	xprt_iter_destroy(&xpi);
}
EXPORT_SYMBOL_GPL(rpc_clnt_probe_trunked_xprts);

static int rpc_xprt_offline(struct rpc_clnt *clnt,
			    struct rpc_xprt *xprt,
			    void *data)
{
	struct rpc_xprt *main_xprt;
	struct rpc_xprt_switch *xps;
	int err = 0;

	xprt_get(xprt);

	rcu_read_lock();
	main_xprt = xprt_get(rcu_dereference(clnt->cl_xprt));
	xps = xprt_switch_get(rcu_dereference(clnt->cl_xpi.xpi_xpswitch));
	err = rpc_cmp_addr_port((struct sockaddr *)&xprt->addr,
				(struct sockaddr *)&main_xprt->addr);
	rcu_read_unlock();
	xprt_put(main_xprt);
	if (err)
		goto out;

	if (wait_on_bit_lock(&xprt->state, XPRT_LOCKED, TASK_KILLABLE)) {
		err = -EINTR;
		goto out;
	}
	xprt_set_offline_locked(xprt, xps);

	xprt_release_write(xprt, NULL);
out:
	xprt_put(xprt);
	xprt_switch_put(xps);
	return err;
}

/* rpc_clnt_manage_trunked_xprts -- offline trunked transports
 * @clnt rpc_clnt structure
 *
 * For each active transport found in the rpc_clnt structure call
 * the function rpc_xprt_offline() which will identify trunked transports
 * and will mark them offline.
 */
void rpc_clnt_manage_trunked_xprts(struct rpc_clnt *clnt)
{
	rpc_clnt_iterate_for_each_xprt(clnt, rpc_xprt_offline, NULL);
}
EXPORT_SYMBOL_GPL(rpc_clnt_manage_trunked_xprts);

struct connect_timeout_data {
	unsigned long connect_timeout;
	unsigned long reconnect_timeout;
};

static int
rpc_xprt_set_connect_timeout(struct rpc_clnt *clnt,
		struct rpc_xprt *xprt,
		void *data)
{
	struct connect_timeout_data *timeo = data;

	if (xprt->ops->set_connect_timeout)
		xprt->ops->set_connect_timeout(xprt,
				timeo->connect_timeout,
				timeo->reconnect_timeout);
	return 0;
}

void
rpc_set_connect_timeout(struct rpc_clnt *clnt,
		unsigned long connect_timeout,
		unsigned long reconnect_timeout)
{
	struct connect_timeout_data timeout = {
		.connect_timeout = connect_timeout,
		.reconnect_timeout = reconnect_timeout,
	};
	rpc_clnt_iterate_for_each_xprt(clnt,
			rpc_xprt_set_connect_timeout,
			&timeout);
}
EXPORT_SYMBOL_GPL(rpc_set_connect_timeout);

void rpc_clnt_xprt_switch_put(struct rpc_clnt *clnt)
{
	rcu_read_lock();
	xprt_switch_put(rcu_dereference(clnt->cl_xpi.xpi_xpswitch));
	rcu_read_unlock();
}
EXPORT_SYMBOL_GPL(rpc_clnt_xprt_switch_put);

void rpc_clnt_xprt_set_online(struct rpc_clnt *clnt, struct rpc_xprt *xprt)
{
	struct rpc_xprt_switch *xps;

	rcu_read_lock();
	xps = rcu_dereference(clnt->cl_xpi.xpi_xpswitch);
	rcu_read_unlock();
	xprt_set_online_locked(xprt, xps);
}

void rpc_clnt_xprt_switch_add_xprt(struct rpc_clnt *clnt, struct rpc_xprt *xprt)
{
	if (rpc_clnt_xprt_switch_has_addr(clnt,
		(const struct sockaddr *)&xprt->addr)) {
		return rpc_clnt_xprt_set_online(clnt, xprt);
	}
	rcu_read_lock();
	rpc_xprt_switch_add_xprt(rcu_dereference(clnt->cl_xpi.xpi_xpswitch),
				 xprt);
	rcu_read_unlock();
}
EXPORT_SYMBOL_GPL(rpc_clnt_xprt_switch_add_xprt);

void rpc_clnt_xprt_switch_remove_xprt(struct rpc_clnt *clnt, struct rpc_xprt *xprt)
{
	struct rpc_xprt_switch *xps;

	rcu_read_lock();
	xps = rcu_dereference(clnt->cl_xpi.xpi_xpswitch);
	rpc_xprt_switch_remove_xprt(rcu_dereference(clnt->cl_xpi.xpi_xpswitch),
				    xprt, 0);
	xps->xps_nunique_destaddr_xprts--;
	rcu_read_unlock();
}
EXPORT_SYMBOL_GPL(rpc_clnt_xprt_switch_remove_xprt);

bool rpc_clnt_xprt_switch_has_addr(struct rpc_clnt *clnt,
				   const struct sockaddr *sap)
{
	struct rpc_xprt_switch *xps;
	bool ret;

	rcu_read_lock();
	xps = rcu_dereference(clnt->cl_xpi.xpi_xpswitch);
	ret = rpc_xprt_switch_has_addr(xps, sap);
	rcu_read_unlock();
	return ret;
}
EXPORT_SYMBOL_GPL(rpc_clnt_xprt_switch_has_addr);

#if IS_ENABLED(CONFIG_SUNRPC_DEBUG)
static void rpc_show_header(void)
{
	printk(KERN_INFO "-pid- flgs status -client- --rqstp- "
		"-timeout ---ops--\n");
}

static void rpc_show_task(const struct rpc_clnt *clnt,
			  const struct rpc_task *task)
{
	const char *rpc_waitq = "none";

	if (RPC_IS_QUEUED(task))
		rpc_waitq = rpc_qname(task->tk_waitqueue);

	printk(KERN_INFO "%5u %04x %6d %8p %8p %8ld %8p %sv%u %s a:%ps q:%s\n",
		task->tk_pid, task->tk_flags, task->tk_status,
		clnt, task->tk_rqstp, rpc_task_timeout(task), task->tk_ops,
		clnt->cl_program->name, clnt->cl_vers, rpc_proc_name(task),
		task->tk_action, rpc_waitq);
}

void rpc_show_tasks(struct net *net)
{
	struct rpc_clnt *clnt;
	struct rpc_task *task;
	int header = 0;
	struct sunrpc_net *sn = net_generic(net, sunrpc_net_id);

	spin_lock(&sn->rpc_client_lock);
	list_for_each_entry(clnt, &sn->all_clients, cl_clients) {
		spin_lock(&clnt->cl_lock);
		list_for_each_entry(task, &clnt->cl_tasks, tk_task) {
			if (!header) {
				rpc_show_header();
				header++;
			}
			rpc_show_task(clnt, task);
		}
		spin_unlock(&clnt->cl_lock);
	}
	spin_unlock(&sn->rpc_client_lock);
}
#endif

#if IS_ENABLED(CONFIG_SUNRPC_SWAP)
static int
rpc_clnt_swap_activate_callback(struct rpc_clnt *clnt,
		struct rpc_xprt *xprt,
		void *dummy)
{
	return xprt_enable_swap(xprt);
}

int
rpc_clnt_swap_activate(struct rpc_clnt *clnt)
{
	while (clnt != clnt->cl_parent)
		clnt = clnt->cl_parent;
	if (atomic_inc_return(&clnt->cl_swapper) == 1)
		return rpc_clnt_iterate_for_each_xprt(clnt,
				rpc_clnt_swap_activate_callback, NULL);
	return 0;
}
EXPORT_SYMBOL_GPL(rpc_clnt_swap_activate);

static int
rpc_clnt_swap_deactivate_callback(struct rpc_clnt *clnt,
		struct rpc_xprt *xprt,
		void *dummy)
{
	xprt_disable_swap(xprt);
	return 0;
}

void
rpc_clnt_swap_deactivate(struct rpc_clnt *clnt)
{
	while (clnt != clnt->cl_parent)
		clnt = clnt->cl_parent;
	if (atomic_dec_if_positive(&clnt->cl_swapper) == 0)
		rpc_clnt_iterate_for_each_xprt(clnt,
				rpc_clnt_swap_deactivate_callback, NULL);
}
EXPORT_SYMBOL_GPL(rpc_clnt_swap_deactivate);
#endif /* CONFIG_SUNRPC_SWAP */<|MERGE_RESOLUTION|>--- conflicted
+++ resolved
@@ -1154,24 +1154,6 @@
 static
 void rpc_task_set_client(struct rpc_task *task, struct rpc_clnt *clnt)
 {
-<<<<<<< HEAD
-
-	if (clnt != NULL) {
-		rpc_task_set_transport(task, clnt);
-		task->tk_client = clnt;
-		atomic_inc(&clnt->cl_count);
-		if (clnt->cl_softrtry)
-			task->tk_flags |= RPC_TASK_SOFT;
-		if (clnt->cl_softerr)
-			task->tk_flags |= RPC_TASK_TIMEOUT;
-		if (clnt->cl_noretranstimeo)
-			task->tk_flags |= RPC_TASK_NO_RETRANS_TIMEOUT;
-		/* Add to the client's list of all tasks */
-		spin_lock(&clnt->cl_lock);
-		list_add_tail(&task->tk_task, &clnt->cl_tasks);
-		spin_unlock(&clnt->cl_lock);
-	}
-=======
 	rpc_task_set_transport(task, clnt);
 	task->tk_client = clnt;
 	refcount_inc(&clnt->cl_count);
@@ -1185,7 +1167,6 @@
 	spin_lock(&clnt->cl_lock);
 	list_add_tail(&task->tk_task, &clnt->cl_tasks);
 	spin_unlock(&clnt->cl_lock);
->>>>>>> eb3cdb58
 }
 
 static void
@@ -2840,23 +2821,6 @@
 }
 EXPORT_SYMBOL_GPL(rpc_call_null);
 
-<<<<<<< HEAD
-static void
-rpc_null_call_prepare(struct rpc_task *task, void *data)
-{
-	task->tk_flags &= ~RPC_TASK_NO_RETRANS_TIMEOUT;
-	rpc_call_start(task);
-}
-
-static const struct rpc_procinfo rpcproc_null_noreply = {
-	.p_encode = rpcproc_encode_null,
-};
-
-static const struct rpc_call_ops rpc_null_ops = {
-	.rpc_call_prepare = rpc_null_call_prepare,
-	.rpc_call_done = rpc_default_callback,
-};
-=======
 static int rpc_ping(struct rpc_clnt *clnt)
 {
 	struct rpc_task	*task;
@@ -2869,7 +2833,6 @@
 	rpc_put_task(task);
 	return status;
 }
->>>>>>> eb3cdb58
 
 static int rpc_ping_noreply(struct rpc_clnt *clnt)
 {
