--- conflicted
+++ resolved
@@ -984,14 +984,6 @@
 	svc_rdma_recv_ctxt_put(rdma_xprt, ctxt);
 	return 0;
 
-<<<<<<< HEAD
-out_readfail:
-	if (ret == -EINVAL)
-		svc_rdma_send_error(rdma_xprt, ctxt, ret);
-	svc_rdma_recv_ctxt_put(rdma_xprt, ctxt);
-	svc_xprt_deferred_close(xprt);
-	return -ENOTCONN;
-=======
 out_readlist:
 	/* This @rqstp is about to be recycled. Save the work
 	 * already done constructing the Call message in rq_arg
@@ -1009,7 +1001,6 @@
 		return ret;
 	}
 	return 0;
->>>>>>> 2d5404ca
 
 out_backchannel:
 	svc_rdma_handle_bc_reply(rqstp, ctxt);
