// SPDX-License-Identifier: GPL-2.0 OR BSD-3-Clause
/*
 * Copyright (c) 2014-2017 Oracle.  All rights reserved.
 * Copyright (c) 2003-2007 Network Appliance, Inc. All rights reserved.
 *
 * This software is available to you under a choice of one of two
 * licenses.  You may choose to be licensed under the terms of the GNU
 * General Public License (GPL) Version 2, available from the file
 * COPYING in the main directory of this source tree, or the BSD-type
 * license below:
 *
 * Redistribution and use in source and binary forms, with or without
 * modification, are permitted provided that the following conditions
 * are met:
 *
 *      Redistributions of source code must retain the above copyright
 *      notice, this list of conditions and the following disclaimer.
 *
 *      Redistributions in binary form must reproduce the above
 *      copyright notice, this list of conditions and the following
 *      disclaimer in the documentation and/or other materials provided
 *      with the distribution.
 *
 *      Neither the name of the Network Appliance, Inc. nor the names of
 *      its contributors may be used to endorse or promote products
 *      derived from this software without specific prior written
 *      permission.
 *
 * THIS SOFTWARE IS PROVIDED BY THE COPYRIGHT HOLDERS AND CONTRIBUTORS
 * "AS IS" AND ANY EXPRESS OR IMPLIED WARRANTIES, INCLUDING, BUT NOT
 * LIMITED TO, THE IMPLIED WARRANTIES OF MERCHANTABILITY AND FITNESS FOR
 * A PARTICULAR PURPOSE ARE DISCLAIMED. IN NO EVENT SHALL THE COPYRIGHT
 * OWNER OR CONTRIBUTORS BE LIABLE FOR ANY DIRECT, INDIRECT, INCIDENTAL,
 * SPECIAL, EXEMPLARY, OR CONSEQUENTIAL DAMAGES (INCLUDING, BUT NOT
 * LIMITED TO, PROCUREMENT OF SUBSTITUTE GOODS OR SERVICES; LOSS OF USE,
 * DATA, OR PROFITS; OR BUSINESS INTERRUPTION) HOWEVER CAUSED AND ON ANY
 * THEORY OF LIABILITY, WHETHER IN CONTRACT, STRICT LIABILITY, OR TORT
 * (INCLUDING NEGLIGENCE OR OTHERWISE) ARISING IN ANY WAY OUT OF THE USE
 * OF THIS SOFTWARE, EVEN IF ADVISED OF THE POSSIBILITY OF SUCH DAMAGE.
 */

/*
 * verbs.c
 *
 * Encapsulates the major functions managing:
 *  o adapters
 *  o endpoints
 *  o connections
 *  o buffer memory
 */

#include <linux/interrupt.h>
#include <linux/slab.h>
#include <linux/sunrpc/addr.h>
#include <linux/sunrpc/svc_rdma.h>
#include <linux/log2.h>

#include <asm-generic/barrier.h>
#include <asm/bitops.h>

#include <rdma/ib_cm.h>

#include "xprt_rdma.h"
#include <trace/events/rpcrdma.h>

/*
 * Globals/Macros
 */

#if IS_ENABLED(CONFIG_SUNRPC_DEBUG)
# define RPCDBG_FACILITY	RPCDBG_TRANS
#endif

/*
 * internal functions
 */
<<<<<<< HEAD
static void rpcrdma_sendctx_put_locked(struct rpcrdma_sendctx *sc);
static void rpcrdma_reqs_reset(struct rpcrdma_xprt *r_xprt);
static void rpcrdma_reps_unmap(struct rpcrdma_xprt *r_xprt);
static void rpcrdma_mrs_create(struct rpcrdma_xprt *r_xprt);
static void rpcrdma_mrs_destroy(struct rpcrdma_buffer *buf);
=======
static void rpcrdma_sendctx_put_locked(struct rpcrdma_xprt *r_xprt,
				       struct rpcrdma_sendctx *sc);
static void rpcrdma_reqs_reset(struct rpcrdma_xprt *r_xprt);
static void rpcrdma_reps_unmap(struct rpcrdma_xprt *r_xprt);
static void rpcrdma_mrs_create(struct rpcrdma_xprt *r_xprt);
static void rpcrdma_mrs_destroy(struct rpcrdma_xprt *r_xprt);
>>>>>>> 0d3821eb
static struct rpcrdma_regbuf *
rpcrdma_regbuf_alloc(size_t size, enum dma_data_direction direction,
		     gfp_t flags);
static void rpcrdma_regbuf_dma_unmap(struct rpcrdma_regbuf *rb);
static void rpcrdma_regbuf_free(struct rpcrdma_regbuf *rb);

/* Wait for outstanding transport work to finish. ib_drain_qp
 * handles the drains in the wrong order for us, so open code
 * them here.
 */
static void rpcrdma_xprt_drain(struct rpcrdma_xprt *r_xprt)
{
	struct rpcrdma_ia *ia = &r_xprt->rx_ia;

	/* Flush Receives, then wait for deferred Reply work
	 * to complete.
	 */
	ib_drain_rq(ia->ri_id->qp);

	/* Deferred Reply processing might have scheduled
	 * local invalidations.
	 */
	ib_drain_sq(ia->ri_id->qp);
}

/**
 * rpcrdma_qp_event_handler - Handle one QP event (error notification)
 * @event: details of the event
 * @context: ep that owns QP where event occurred
 *
 * Called from the RDMA provider (device driver) possibly in an interrupt
 * context.
 */
static void
rpcrdma_qp_event_handler(struct ib_event *event, void *context)
{
	struct rpcrdma_ep *ep = context;
	struct rpcrdma_xprt *r_xprt = container_of(ep, struct rpcrdma_xprt,
						   rx_ep);

	trace_xprtrdma_qp_event(r_xprt, event);
}

/**
 * rpcrdma_wc_send - Invoked by RDMA provider for each polled Send WC
 * @cq:	completion queue
 * @wc:	completed WR
 *
 */
static void
rpcrdma_wc_send(struct ib_cq *cq, struct ib_wc *wc)
{
	struct ib_cqe *cqe = wc->wr_cqe;
	struct rpcrdma_sendctx *sc =
		container_of(cqe, struct rpcrdma_sendctx, sc_cqe);

	/* WARNING: Only wr_cqe and status are reliable at this point */
	trace_xprtrdma_wc_send(sc, wc);
	rpcrdma_sendctx_put_locked((struct rpcrdma_xprt *)cq->cq_context, sc);
}

/**
 * rpcrdma_wc_receive - Invoked by RDMA provider for each polled Receive WC
 * @cq:	completion queue (ignored)
 * @wc:	completed WR
 *
 */
static void
rpcrdma_wc_receive(struct ib_cq *cq, struct ib_wc *wc)
{
	struct ib_cqe *cqe = wc->wr_cqe;
	struct rpcrdma_rep *rep = container_of(cqe, struct rpcrdma_rep,
					       rr_cqe);
	struct rpcrdma_xprt *r_xprt = rep->rr_rxprt;

	/* WARNING: Only wr_cqe and status are reliable at this point */
	trace_xprtrdma_wc_receive(wc);
	--r_xprt->rx_ep.rep_receive_count;
	if (wc->status != IB_WC_SUCCESS)
		goto out_flushed;

	/* status == SUCCESS means all fields in wc are trustworthy */
	rpcrdma_set_xdrlen(&rep->rr_hdrbuf, wc->byte_len);
	rep->rr_wc_flags = wc->wc_flags;
	rep->rr_inv_rkey = wc->ex.invalidate_rkey;

	ib_dma_sync_single_for_cpu(rdmab_device(rep->rr_rdmabuf),
				   rdmab_addr(rep->rr_rdmabuf),
				   wc->byte_len, DMA_FROM_DEVICE);

	rpcrdma_reply_handler(rep);
	return;

out_flushed:
	rpcrdma_recv_buffer_put(rep);
}

static void rpcrdma_update_cm_private(struct rpcrdma_xprt *r_xprt,
				      struct rdma_conn_param *param)
{
	const struct rpcrdma_connect_private *pmsg = param->private_data;
	struct rpcrdma_ep *ep = &r_xprt->rx_ep;
	unsigned int rsize, wsize;

	/* Default settings for RPC-over-RDMA Version One */
	r_xprt->rx_ia.ri_implicit_roundup = xprt_rdma_pad_optimize;
	rsize = RPCRDMA_V1_DEF_INLINE_SIZE;
	wsize = RPCRDMA_V1_DEF_INLINE_SIZE;

	if (pmsg &&
	    pmsg->cp_magic == rpcrdma_cmp_magic &&
	    pmsg->cp_version == RPCRDMA_CMP_VERSION) {
		r_xprt->rx_ia.ri_implicit_roundup = true;
		rsize = rpcrdma_decode_buffer_size(pmsg->cp_send_size);
		wsize = rpcrdma_decode_buffer_size(pmsg->cp_recv_size);
	}

	if (rsize < ep->rep_inline_recv)
		ep->rep_inline_recv = rsize;
	if (wsize < ep->rep_inline_send)
		ep->rep_inline_send = wsize;

	rpcrdma_set_max_header_sizes(r_xprt);
}

/**
 * rpcrdma_cm_event_handler - Handle RDMA CM events
 * @id: rdma_cm_id on which an event has occurred
 * @event: details of the event
 *
 * Called with @id's mutex held. Returns 1 if caller should
 * destroy @id, otherwise 0.
 */
static int
rpcrdma_cm_event_handler(struct rdma_cm_id *id, struct rdma_cm_event *event)
{
	struct rpcrdma_xprt *r_xprt = id->context;
	struct rpcrdma_ia *ia = &r_xprt->rx_ia;
	struct rpcrdma_ep *ep = &r_xprt->rx_ep;
	struct rpc_xprt *xprt = &r_xprt->rx_xprt;

	might_sleep();

	trace_xprtrdma_cm_event(r_xprt, event);
	switch (event->event) {
	case RDMA_CM_EVENT_ADDR_RESOLVED:
	case RDMA_CM_EVENT_ROUTE_RESOLVED:
		ia->ri_async_rc = 0;
		complete(&ia->ri_done);
		return 0;
	case RDMA_CM_EVENT_ADDR_ERROR:
		ia->ri_async_rc = -EPROTO;
		complete(&ia->ri_done);
		return 0;
	case RDMA_CM_EVENT_ROUTE_ERROR:
		ia->ri_async_rc = -ENETUNREACH;
		complete(&ia->ri_done);
		return 0;
	case RDMA_CM_EVENT_DEVICE_REMOVAL:
#if IS_ENABLED(CONFIG_SUNRPC_DEBUG)
		pr_info("rpcrdma: removing device %s for %s:%s\n",
			ia->ri_id->device->name,
			rpcrdma_addrstr(r_xprt), rpcrdma_portstr(r_xprt));
#endif
		init_completion(&ia->ri_remove_done);
		set_bit(RPCRDMA_IAF_REMOVING, &ia->ri_flags);
		ep->rep_connected = -ENODEV;
		xprt_force_disconnect(xprt);
		wait_for_completion(&ia->ri_remove_done);

		ia->ri_id = NULL;
		/* Return 1 to ensure the core destroys the id. */
		return 1;
	case RDMA_CM_EVENT_ESTABLISHED:
		++xprt->connect_cookie;
		ep->rep_connected = 1;
		rpcrdma_update_cm_private(r_xprt, &event->param.conn);
		trace_xprtrdma_inline_thresh(r_xprt);
		wake_up_all(&ep->rep_connect_wait);
		break;
	case RDMA_CM_EVENT_CONNECT_ERROR:
		ep->rep_connected = -ENOTCONN;
		goto disconnected;
	case RDMA_CM_EVENT_UNREACHABLE:
		ep->rep_connected = -ENETUNREACH;
		goto disconnected;
	case RDMA_CM_EVENT_REJECTED:
		dprintk("rpcrdma: connection to %s:%s rejected: %s\n",
			rpcrdma_addrstr(r_xprt), rpcrdma_portstr(r_xprt),
			rdma_reject_msg(id, event->status));
		ep->rep_connected = -ECONNREFUSED;
		if (event->status == IB_CM_REJ_STALE_CONN)
			ep->rep_connected = -EAGAIN;
		goto disconnected;
	case RDMA_CM_EVENT_DISCONNECTED:
		ep->rep_connected = -ECONNABORTED;
disconnected:
		xprt_force_disconnect(xprt);
		wake_up_all(&ep->rep_connect_wait);
		break;
	default:
		break;
	}

	dprintk("RPC:       %s: %s:%s on %s/frwr: %s\n", __func__,
		rpcrdma_addrstr(r_xprt), rpcrdma_portstr(r_xprt),
		ia->ri_id->device->name, rdma_event_msg(event->event));
	return 0;
}

static struct rdma_cm_id *
rpcrdma_create_id(struct rpcrdma_xprt *xprt, struct rpcrdma_ia *ia)
{
	unsigned long wtimeout = msecs_to_jiffies(RDMA_RESOLVE_TIMEOUT) + 1;
	struct rdma_cm_id *id;
	int rc;

	init_completion(&ia->ri_done);

	id = rdma_create_id(xprt->rx_xprt.xprt_net, rpcrdma_cm_event_handler,
			    xprt, RDMA_PS_TCP, IB_QPT_RC);
	if (IS_ERR(id))
		return id;

	ia->ri_async_rc = -ETIMEDOUT;
	rc = rdma_resolve_addr(id, NULL,
			       (struct sockaddr *)&xprt->rx_xprt.addr,
			       RDMA_RESOLVE_TIMEOUT);
	if (rc)
		goto out;
	rc = wait_for_completion_interruptible_timeout(&ia->ri_done, wtimeout);
	if (rc < 0)
		goto out;

	rc = ia->ri_async_rc;
	if (rc)
		goto out;

	ia->ri_async_rc = -ETIMEDOUT;
	rc = rdma_resolve_route(id, RDMA_RESOLVE_TIMEOUT);
	if (rc)
		goto out;
	rc = wait_for_completion_interruptible_timeout(&ia->ri_done, wtimeout);
	if (rc < 0)
		goto out;
	rc = ia->ri_async_rc;
	if (rc)
		goto out;

	return id;

out:
	rdma_destroy_id(id);
	return ERR_PTR(rc);
}

/*
 * Exported functions.
 */

/**
 * rpcrdma_ia_open - Open and initialize an Interface Adapter.
 * @xprt: transport with IA to (re)initialize
 *
 * Returns 0 on success, negative errno if an appropriate
 * Interface Adapter could not be found and opened.
 */
int
rpcrdma_ia_open(struct rpcrdma_xprt *xprt)
{
	struct rpcrdma_ia *ia = &xprt->rx_ia;
	int rc;

	ia->ri_id = rpcrdma_create_id(xprt, ia);
	if (IS_ERR(ia->ri_id)) {
		rc = PTR_ERR(ia->ri_id);
		goto out_err;
	}

	ia->ri_pd = ib_alloc_pd(ia->ri_id->device, 0);
	if (IS_ERR(ia->ri_pd)) {
		rc = PTR_ERR(ia->ri_pd);
		pr_err("rpcrdma: ib_alloc_pd() returned %d\n", rc);
		goto out_err;
	}

	switch (xprt_rdma_memreg_strategy) {
	case RPCRDMA_FRWR:
		if (frwr_is_supported(ia->ri_id->device))
			break;
		/*FALLTHROUGH*/
	default:
		pr_err("rpcrdma: Device %s does not support memreg mode %d\n",
		       ia->ri_id->device->name, xprt_rdma_memreg_strategy);
		rc = -EINVAL;
		goto out_err;
	}

	return 0;

out_err:
	rpcrdma_ia_close(ia);
	return rc;
}

/**
 * rpcrdma_ia_remove - Handle device driver unload
 * @ia: interface adapter being removed
 *
 * Divest transport H/W resources associated with this adapter,
 * but allow it to be restored later.
 */
void
rpcrdma_ia_remove(struct rpcrdma_ia *ia)
{
	struct rpcrdma_xprt *r_xprt = container_of(ia, struct rpcrdma_xprt,
						   rx_ia);
	struct rpcrdma_ep *ep = &r_xprt->rx_ep;
	struct rpcrdma_buffer *buf = &r_xprt->rx_buf;
	struct rpcrdma_req *req;

	/* This is similar to rpcrdma_ep_destroy, but:
	 * - Don't cancel the connect worker.
	 * - Don't call rpcrdma_ep_disconnect, which waits
	 *   for another conn upcall, which will deadlock.
	 * - rdma_disconnect is unneeded, the underlying
	 *   connection is already gone.
	 */
	if (ia->ri_id->qp) {
		rpcrdma_xprt_drain(r_xprt);
		rdma_destroy_qp(ia->ri_id);
		ia->ri_id->qp = NULL;
	}
	ib_free_cq(ep->rep_attr.recv_cq);
	ep->rep_attr.recv_cq = NULL;
	ib_free_cq(ep->rep_attr.send_cq);
	ep->rep_attr.send_cq = NULL;

	/* The ULP is responsible for ensuring all DMA
	 * mappings and MRs are gone.
	 */
	rpcrdma_reps_unmap(r_xprt);
	list_for_each_entry(req, &buf->rb_allreqs, rl_all) {
		rpcrdma_regbuf_dma_unmap(req->rl_rdmabuf);
		rpcrdma_regbuf_dma_unmap(req->rl_sendbuf);
		rpcrdma_regbuf_dma_unmap(req->rl_recvbuf);
	}
	rpcrdma_mrs_destroy(r_xprt);
	ib_dealloc_pd(ia->ri_pd);
	ia->ri_pd = NULL;

	/* Allow waiters to continue */
	complete(&ia->ri_remove_done);

	trace_xprtrdma_remove(r_xprt);
}

/**
 * rpcrdma_ia_close - Clean up/close an IA.
 * @ia: interface adapter to close
 *
 */
void
rpcrdma_ia_close(struct rpcrdma_ia *ia)
{
	if (ia->ri_id != NULL && !IS_ERR(ia->ri_id)) {
		if (ia->ri_id->qp)
			rdma_destroy_qp(ia->ri_id);
		rdma_destroy_id(ia->ri_id);
	}
	ia->ri_id = NULL;

	/* If the pd is still busy, xprtrdma missed freeing a resource */
	if (ia->ri_pd && !IS_ERR(ia->ri_pd))
		ib_dealloc_pd(ia->ri_pd);
	ia->ri_pd = NULL;
}

/**
 * rpcrdma_ep_create - Create unconnected endpoint
 * @r_xprt: transport to instantiate
 *
 * Returns zero on success, or a negative errno.
 */
int rpcrdma_ep_create(struct rpcrdma_xprt *r_xprt)
{
	struct rpcrdma_ep *ep = &r_xprt->rx_ep;
	struct rpcrdma_ia *ia = &r_xprt->rx_ia;
	struct rpcrdma_connect_private *pmsg = &ep->rep_cm_private;
	struct ib_cq *sendcq, *recvcq;
	unsigned int max_sge;
	int rc;

	ep->rep_max_requests = xprt_rdma_slot_table_entries;
	ep->rep_inline_send = xprt_rdma_max_inline_write;
	ep->rep_inline_recv = xprt_rdma_max_inline_read;

	max_sge = min_t(unsigned int, ia->ri_id->device->attrs.max_send_sge,
			RPCRDMA_MAX_SEND_SGES);
	if (max_sge < RPCRDMA_MIN_SEND_SGES) {
		pr_warn("rpcrdma: HCA provides only %d send SGEs\n", max_sge);
		return -ENOMEM;
	}
	ia->ri_max_send_sges = max_sge;

	rc = frwr_open(ia, ep);
	if (rc)
		return rc;

	ep->rep_attr.event_handler = rpcrdma_qp_event_handler;
	ep->rep_attr.qp_context = ep;
	ep->rep_attr.srq = NULL;
	ep->rep_attr.cap.max_send_sge = max_sge;
	ep->rep_attr.cap.max_recv_sge = 1;
	ep->rep_attr.cap.max_inline_data = 0;
	ep->rep_attr.sq_sig_type = IB_SIGNAL_REQ_WR;
	ep->rep_attr.qp_type = IB_QPT_RC;
	ep->rep_attr.port_num = ~0;

	dprintk("RPC:       %s: requested max: dtos: send %d recv %d; "
		"iovs: send %d recv %d\n",
		__func__,
		ep->rep_attr.cap.max_send_wr,
		ep->rep_attr.cap.max_recv_wr,
		ep->rep_attr.cap.max_send_sge,
		ep->rep_attr.cap.max_recv_sge);

	ep->rep_send_batch = ep->rep_max_requests >> 3;
	ep->rep_send_count = ep->rep_send_batch;
	init_waitqueue_head(&ep->rep_connect_wait);
	ep->rep_receive_count = 0;

	sendcq = ib_alloc_cq_any(ia->ri_id->device, r_xprt,
				 ep->rep_attr.cap.max_send_wr + 1,
				 IB_POLL_WORKQUEUE);
	if (IS_ERR(sendcq)) {
		rc = PTR_ERR(sendcq);
		goto out1;
	}

	recvcq = ib_alloc_cq_any(ia->ri_id->device, NULL,
				 ep->rep_attr.cap.max_recv_wr + 1,
				 IB_POLL_WORKQUEUE);
	if (IS_ERR(recvcq)) {
		rc = PTR_ERR(recvcq);
		goto out2;
	}

	ep->rep_attr.send_cq = sendcq;
	ep->rep_attr.recv_cq = recvcq;

	/* Initialize cma parameters */
	memset(&ep->rep_remote_cma, 0, sizeof(ep->rep_remote_cma));

	/* Prepare RDMA-CM private message */
	pmsg->cp_magic = rpcrdma_cmp_magic;
	pmsg->cp_version = RPCRDMA_CMP_VERSION;
	pmsg->cp_flags |= RPCRDMA_CMP_F_SND_W_INV_OK;
	pmsg->cp_send_size = rpcrdma_encode_buffer_size(ep->rep_inline_send);
	pmsg->cp_recv_size = rpcrdma_encode_buffer_size(ep->rep_inline_recv);
	ep->rep_remote_cma.private_data = pmsg;
	ep->rep_remote_cma.private_data_len = sizeof(*pmsg);

	/* Client offers RDMA Read but does not initiate */
	ep->rep_remote_cma.initiator_depth = 0;
	ep->rep_remote_cma.responder_resources =
		min_t(int, U8_MAX, ia->ri_id->device->attrs.max_qp_rd_atom);

	/* Limit transport retries so client can detect server
	 * GID changes quickly. RPC layer handles re-establishing
	 * transport connection and retransmission.
	 */
	ep->rep_remote_cma.retry_count = 6;

	/* RPC-over-RDMA handles its own flow control. In addition,
	 * make all RNR NAKs visible so we know that RPC-over-RDMA
	 * flow control is working correctly (no NAKs should be seen).
	 */
	ep->rep_remote_cma.flow_control = 0;
	ep->rep_remote_cma.rnr_retry_count = 0;

	return 0;

out2:
	ib_free_cq(sendcq);
out1:
	return rc;
}

/**
 * rpcrdma_ep_destroy - Disconnect and destroy endpoint.
 * @r_xprt: transport instance to shut down
 *
 */
void rpcrdma_ep_destroy(struct rpcrdma_xprt *r_xprt)
{
	struct rpcrdma_ep *ep = &r_xprt->rx_ep;
	struct rpcrdma_ia *ia = &r_xprt->rx_ia;

	if (ia->ri_id && ia->ri_id->qp) {
		rpcrdma_ep_disconnect(ep, ia);
		rdma_destroy_qp(ia->ri_id);
		ia->ri_id->qp = NULL;
	}

	if (ep->rep_attr.recv_cq)
		ib_free_cq(ep->rep_attr.recv_cq);
	if (ep->rep_attr.send_cq)
		ib_free_cq(ep->rep_attr.send_cq);
}

/* Re-establish a connection after a device removal event.
 * Unlike a normal reconnection, a fresh PD and a new set
 * of MRs and buffers is needed.
 */
static int rpcrdma_ep_recreate_xprt(struct rpcrdma_xprt *r_xprt,
				    struct ib_qp_init_attr *qp_init_attr)
{
	struct rpcrdma_ia *ia = &r_xprt->rx_ia;
	struct rpcrdma_ep *ep = &r_xprt->rx_ep;
	int rc, err;

	trace_xprtrdma_reinsert(r_xprt);

	rc = -EHOSTUNREACH;
	if (rpcrdma_ia_open(r_xprt))
		goto out1;

	rc = -ENOMEM;
	err = rpcrdma_ep_create(r_xprt);
	if (err) {
		pr_err("rpcrdma: rpcrdma_ep_create returned %d\n", err);
		goto out2;
	}
	memcpy(qp_init_attr, &ep->rep_attr, sizeof(*qp_init_attr));

	rc = -ENETUNREACH;
	err = rdma_create_qp(ia->ri_id, ia->ri_pd, qp_init_attr);
	if (err) {
		pr_err("rpcrdma: rdma_create_qp returned %d\n", err);
		goto out3;
	}
	return 0;

out3:
	rpcrdma_ep_destroy(r_xprt);
out2:
	rpcrdma_ia_close(ia);
out1:
	return rc;
}

static int rpcrdma_ep_reconnect(struct rpcrdma_xprt *r_xprt,
				struct ib_qp_init_attr *qp_init_attr)
{
	struct rpcrdma_ia *ia = &r_xprt->rx_ia;
	struct rdma_cm_id *id, *old;
	int err, rc;

	rpcrdma_ep_disconnect(&r_xprt->rx_ep, ia);

	rc = -EHOSTUNREACH;
	id = rpcrdma_create_id(r_xprt, ia);
	if (IS_ERR(id))
		goto out;

	/* As long as the new ID points to the same device as the
	 * old ID, we can reuse the transport's existing PD and all
	 * previously allocated MRs. Also, the same device means
	 * the transport's previous DMA mappings are still valid.
	 *
	 * This is a sanity check only. There should be no way these
	 * point to two different devices here.
	 */
	old = id;
	rc = -ENETUNREACH;
	if (ia->ri_id->device != id->device) {
		pr_err("rpcrdma: can't reconnect on different device!\n");
		goto out_destroy;
	}

	err = rdma_create_qp(id, ia->ri_pd, qp_init_attr);
	if (err)
		goto out_destroy;

	/* Atomically replace the transport's ID and QP. */
	rc = 0;
	old = ia->ri_id;
	ia->ri_id = id;
	rdma_destroy_qp(old);

out_destroy:
	rdma_destroy_id(old);
out:
	return rc;
}

/*
 * Connect unconnected endpoint.
 */
int
rpcrdma_ep_connect(struct rpcrdma_ep *ep, struct rpcrdma_ia *ia)
{
	struct rpcrdma_xprt *r_xprt = container_of(ia, struct rpcrdma_xprt,
						   rx_ia);
	struct rpc_xprt *xprt = &r_xprt->rx_xprt;
	struct ib_qp_init_attr qp_init_attr;
	int rc;

retry:
	memcpy(&qp_init_attr, &ep->rep_attr, sizeof(qp_init_attr));
	switch (ep->rep_connected) {
	case 0:
		rc = rdma_create_qp(ia->ri_id, ia->ri_pd, &qp_init_attr);
		if (rc) {
			rc = -ENETUNREACH;
			goto out_noupdate;
		}
		break;
	case -ENODEV:
		rc = rpcrdma_ep_recreate_xprt(r_xprt, &qp_init_attr);
		if (rc)
			goto out_noupdate;
		break;
	default:
		rc = rpcrdma_ep_reconnect(r_xprt, &qp_init_attr);
		if (rc)
			goto out;
	}

	ep->rep_connected = 0;
	xprt_clear_connected(xprt);

	rpcrdma_reset_cwnd(r_xprt);
	rpcrdma_post_recvs(r_xprt, true);

	rc = rdma_connect(ia->ri_id, &ep->rep_remote_cma);
	if (rc)
		goto out;

	if (xprt->reestablish_timeout < RPCRDMA_INIT_REEST_TO)
		xprt->reestablish_timeout = RPCRDMA_INIT_REEST_TO;
	wait_event_interruptible(ep->rep_connect_wait, ep->rep_connected != 0);
	if (ep->rep_connected <= 0) {
		if (ep->rep_connected == -EAGAIN)
			goto retry;
		rc = ep->rep_connected;
		goto out;
	}

	rpcrdma_mrs_create(r_xprt);

out:
	if (rc)
		ep->rep_connected = rc;

out_noupdate:
	trace_xprtrdma_connect(r_xprt, rc);
	return rc;
}

/**
 * rpcrdma_ep_disconnect - Disconnect underlying transport
 * @ep: endpoint to disconnect
 * @ia: associated interface adapter
 *
 * Caller serializes. Either the transport send lock is held,
 * or we're being called to destroy the transport.
 */
void
rpcrdma_ep_disconnect(struct rpcrdma_ep *ep, struct rpcrdma_ia *ia)
{
	struct rpcrdma_xprt *r_xprt = container_of(ep, struct rpcrdma_xprt,
						   rx_ep);
	int rc;

	/* returns without wait if ID is not connected */
	rc = rdma_disconnect(ia->ri_id);
	if (!rc)
		wait_event_interruptible(ep->rep_connect_wait,
							ep->rep_connected != 1);
	else
		ep->rep_connected = rc;
	trace_xprtrdma_disconnect(r_xprt, rc);

	rpcrdma_xprt_drain(r_xprt);
	rpcrdma_reqs_reset(r_xprt);
<<<<<<< HEAD
=======
	rpcrdma_mrs_destroy(r_xprt);
>>>>>>> 0d3821eb
}

/* Fixed-size circular FIFO queue. This implementation is wait-free and
 * lock-free.
 *
 * Consumer is the code path that posts Sends. This path dequeues a
 * sendctx for use by a Send operation. Multiple consumer threads
 * are serialized by the RPC transport lock, which allows only one
 * ->send_request call at a time.
 *
 * Producer is the code path that handles Send completions. This path
 * enqueues a sendctx that has been completed. Multiple producer
 * threads are serialized by the ib_poll_cq() function.
 */

/* rpcrdma_sendctxs_destroy() assumes caller has already quiesced
 * queue activity, and rpcrdma_xprt_drain has flushed all remaining
 * Send requests.
 */
static void rpcrdma_sendctxs_destroy(struct rpcrdma_buffer *buf)
{
	unsigned long i;

	for (i = 0; i <= buf->rb_sc_last; i++)
		kfree(buf->rb_sc_ctxs[i]);
	kfree(buf->rb_sc_ctxs);
}

static struct rpcrdma_sendctx *rpcrdma_sendctx_create(struct rpcrdma_ia *ia)
{
	struct rpcrdma_sendctx *sc;

	sc = kzalloc(struct_size(sc, sc_sges, ia->ri_max_send_sges),
		     GFP_KERNEL);
	if (!sc)
		return NULL;

	sc->sc_cqe.done = rpcrdma_wc_send;
	return sc;
}

static int rpcrdma_sendctxs_create(struct rpcrdma_xprt *r_xprt)
{
	struct rpcrdma_buffer *buf = &r_xprt->rx_buf;
	struct rpcrdma_sendctx *sc;
	unsigned long i;

	/* Maximum number of concurrent outstanding Send WRs. Capping
	 * the circular queue size stops Send Queue overflow by causing
	 * the ->send_request call to fail temporarily before too many
	 * Sends are posted.
	 */
	i = buf->rb_max_requests + RPCRDMA_MAX_BC_REQUESTS;
	dprintk("RPC:       %s: allocating %lu send_ctxs\n", __func__, i);
	buf->rb_sc_ctxs = kcalloc(i, sizeof(sc), GFP_KERNEL);
	if (!buf->rb_sc_ctxs)
		return -ENOMEM;

	buf->rb_sc_last = i - 1;
	for (i = 0; i <= buf->rb_sc_last; i++) {
		sc = rpcrdma_sendctx_create(&r_xprt->rx_ia);
		if (!sc)
			return -ENOMEM;

		buf->rb_sc_ctxs[i] = sc;
	}

	return 0;
}

/* The sendctx queue is not guaranteed to have a size that is a
 * power of two, thus the helpers in circ_buf.h cannot be used.
 * The other option is to use modulus (%), which can be expensive.
 */
static unsigned long rpcrdma_sendctx_next(struct rpcrdma_buffer *buf,
					  unsigned long item)
{
	return likely(item < buf->rb_sc_last) ? item + 1 : 0;
}

/**
 * rpcrdma_sendctx_get_locked - Acquire a send context
 * @r_xprt: controlling transport instance
 *
 * Returns pointer to a free send completion context; or NULL if
 * the queue is empty.
 *
 * Usage: Called to acquire an SGE array before preparing a Send WR.
 *
 * The caller serializes calls to this function (per transport), and
 * provides an effective memory barrier that flushes the new value
 * of rb_sc_head.
 */
struct rpcrdma_sendctx *rpcrdma_sendctx_get_locked(struct rpcrdma_xprt *r_xprt)
{
	struct rpcrdma_buffer *buf = &r_xprt->rx_buf;
	struct rpcrdma_sendctx *sc;
	unsigned long next_head;

	next_head = rpcrdma_sendctx_next(buf, buf->rb_sc_head);

	if (next_head == READ_ONCE(buf->rb_sc_tail))
		goto out_emptyq;

	/* ORDER: item must be accessed _before_ head is updated */
	sc = buf->rb_sc_ctxs[next_head];

	/* Releasing the lock in the caller acts as a memory
	 * barrier that flushes rb_sc_head.
	 */
	buf->rb_sc_head = next_head;

	return sc;

out_emptyq:
	/* The queue is "empty" if there have not been enough Send
	 * completions recently. This is a sign the Send Queue is
	 * backing up. Cause the caller to pause and try again.
	 */
	xprt_wait_for_buffer_space(&r_xprt->rx_xprt);
	r_xprt->rx_stats.empty_sendctx_q++;
	return NULL;
}

/**
 * rpcrdma_sendctx_put_locked - Release a send context
 * @r_xprt: controlling transport instance
 * @sc: send context to release
 *
 * Usage: Called from Send completion to return a sendctxt
 * to the queue.
 *
 * The caller serializes calls to this function (per transport).
 */
static void rpcrdma_sendctx_put_locked(struct rpcrdma_xprt *r_xprt,
				       struct rpcrdma_sendctx *sc)
{
	struct rpcrdma_buffer *buf = &r_xprt->rx_buf;
	unsigned long next_tail;

	/* Unmap SGEs of previously completed but unsignaled
	 * Sends by walking up the queue until @sc is found.
	 */
	next_tail = buf->rb_sc_tail;
	do {
		next_tail = rpcrdma_sendctx_next(buf, next_tail);

		/* ORDER: item must be accessed _before_ tail is updated */
		rpcrdma_sendctx_unmap(buf->rb_sc_ctxs[next_tail]);

	} while (buf->rb_sc_ctxs[next_tail] != sc);

	/* Paired with READ_ONCE */
	smp_store_release(&buf->rb_sc_tail, next_tail);

	xprt_write_space(&r_xprt->rx_xprt);
}

static void
rpcrdma_mrs_create(struct rpcrdma_xprt *r_xprt)
{
	struct rpcrdma_buffer *buf = &r_xprt->rx_buf;
	struct rpcrdma_ia *ia = &r_xprt->rx_ia;
	unsigned int count;

	for (count = 0; count < ia->ri_max_segs; count++) {
		struct rpcrdma_mr *mr;
		int rc;

		mr = kzalloc(sizeof(*mr), GFP_NOFS);
		if (!mr)
			break;

		rc = frwr_init_mr(ia, mr);
		if (rc) {
			kfree(mr);
			break;
		}

		mr->mr_xprt = r_xprt;

		spin_lock(&buf->rb_lock);
		rpcrdma_mr_push(mr, &buf->rb_mrs);
		list_add(&mr->mr_all, &buf->rb_all_mrs);
		spin_unlock(&buf->rb_lock);
	}

	r_xprt->rx_stats.mrs_allocated += count;
	trace_xprtrdma_createmrs(r_xprt, count);
}

static void
rpcrdma_mr_refresh_worker(struct work_struct *work)
{
	struct rpcrdma_buffer *buf = container_of(work, struct rpcrdma_buffer,
						  rb_refresh_worker);
	struct rpcrdma_xprt *r_xprt = container_of(buf, struct rpcrdma_xprt,
						   rx_buf);

	rpcrdma_mrs_create(r_xprt);
	xprt_write_space(&r_xprt->rx_xprt);
}

/**
 * rpcrdma_mrs_refresh - Wake the MR refresh worker
 * @r_xprt: controlling transport instance
 *
 */
void rpcrdma_mrs_refresh(struct rpcrdma_xprt *r_xprt)
{
	struct rpcrdma_buffer *buf = &r_xprt->rx_buf;
	struct rpcrdma_ep *ep = &r_xprt->rx_ep;

	/* If there is no underlying device, it's no use to
	 * wake the refresh worker.
	 */
	if (ep->rep_connected != -ENODEV) {
		/* The work is scheduled on a WQ_MEM_RECLAIM
		 * workqueue in order to prevent MR allocation
		 * from recursing into NFS during direct reclaim.
		 */
		queue_work(xprtiod_workqueue, &buf->rb_refresh_worker);
	}
}

/**
 * rpcrdma_req_create - Allocate an rpcrdma_req object
 * @r_xprt: controlling r_xprt
 * @size: initial size, in bytes, of send and receive buffers
 * @flags: GFP flags passed to memory allocators
 *
 * Returns an allocated and fully initialized rpcrdma_req or NULL.
 */
struct rpcrdma_req *rpcrdma_req_create(struct rpcrdma_xprt *r_xprt, size_t size,
				       gfp_t flags)
{
	struct rpcrdma_buffer *buffer = &r_xprt->rx_buf;
	struct rpcrdma_regbuf *rb;
	struct rpcrdma_req *req;
	size_t maxhdrsize;

	req = kzalloc(sizeof(*req), flags);
	if (req == NULL)
		goto out1;

	/* Compute maximum header buffer size in bytes */
	maxhdrsize = rpcrdma_fixed_maxsz + 3 +
		     r_xprt->rx_ia.ri_max_segs * rpcrdma_readchunk_maxsz;
	maxhdrsize *= sizeof(__be32);
	rb = rpcrdma_regbuf_alloc(__roundup_pow_of_two(maxhdrsize),
				  DMA_TO_DEVICE, flags);
	if (!rb)
		goto out2;
	req->rl_rdmabuf = rb;
	xdr_buf_init(&req->rl_hdrbuf, rdmab_data(rb), rdmab_length(rb));

	req->rl_sendbuf = rpcrdma_regbuf_alloc(size, DMA_TO_DEVICE, flags);
	if (!req->rl_sendbuf)
		goto out3;

	req->rl_recvbuf = rpcrdma_regbuf_alloc(size, DMA_NONE, flags);
	if (!req->rl_recvbuf)
		goto out4;

	INIT_LIST_HEAD(&req->rl_free_mrs);
	INIT_LIST_HEAD(&req->rl_registered);
	spin_lock(&buffer->rb_lock);
	list_add(&req->rl_all, &buffer->rb_allreqs);
	spin_unlock(&buffer->rb_lock);
	return req;

out4:
	kfree(req->rl_sendbuf);
out3:
	kfree(req->rl_rdmabuf);
out2:
	kfree(req);
out1:
	return NULL;
}

/**
 * rpcrdma_reqs_reset - Reset all reqs owned by a transport
 * @r_xprt: controlling transport instance
 *
 * ASSUMPTION: the rb_allreqs list is stable for the duration,
 * and thus can be walked without holding rb_lock. Eg. the
 * caller is holding the transport send lock to exclude
 * device removal or disconnection.
 */
static void rpcrdma_reqs_reset(struct rpcrdma_xprt *r_xprt)
{
	struct rpcrdma_buffer *buf = &r_xprt->rx_buf;
	struct rpcrdma_req *req;

	list_for_each_entry(req, &buf->rb_allreqs, rl_all) {
		/* Credits are valid only for one connection */
		req->rl_slot.rq_cong = 0;
	}
}

static struct rpcrdma_rep *rpcrdma_rep_create(struct rpcrdma_xprt *r_xprt,
					      bool temp)
{
	struct rpcrdma_rep *rep;

	rep = kzalloc(sizeof(*rep), GFP_KERNEL);
	if (rep == NULL)
		goto out;

	rep->rr_rdmabuf = rpcrdma_regbuf_alloc(r_xprt->rx_ep.rep_inline_recv,
					       DMA_FROM_DEVICE, GFP_KERNEL);
	if (!rep->rr_rdmabuf)
		goto out_free;

	xdr_buf_init(&rep->rr_hdrbuf, rdmab_data(rep->rr_rdmabuf),
		     rdmab_length(rep->rr_rdmabuf));
	rep->rr_cqe.done = rpcrdma_wc_receive;
	rep->rr_rxprt = r_xprt;
	rep->rr_recv_wr.next = NULL;
	rep->rr_recv_wr.wr_cqe = &rep->rr_cqe;
	rep->rr_recv_wr.sg_list = &rep->rr_rdmabuf->rg_iov;
	rep->rr_recv_wr.num_sge = 1;
	rep->rr_temp = temp;
	list_add(&rep->rr_all, &r_xprt->rx_buf.rb_all_reps);
	return rep;

out_free:
	kfree(rep);
out:
	return NULL;
}

static void rpcrdma_rep_destroy(struct rpcrdma_rep *rep)
{
	list_del(&rep->rr_all);
	rpcrdma_regbuf_free(rep->rr_rdmabuf);
	kfree(rep);
}

static struct rpcrdma_rep *rpcrdma_rep_get_locked(struct rpcrdma_buffer *buf)
{
	struct llist_node *node;

	/* Calls to llist_del_first are required to be serialized */
	node = llist_del_first(&buf->rb_free_reps);
	if (!node)
		return NULL;
	return llist_entry(node, struct rpcrdma_rep, rr_node);
}

static void rpcrdma_rep_put(struct rpcrdma_buffer *buf,
			    struct rpcrdma_rep *rep)
{
	llist_add(&rep->rr_node, &buf->rb_free_reps);
}

static void rpcrdma_reps_unmap(struct rpcrdma_xprt *r_xprt)
{
	struct rpcrdma_buffer *buf = &r_xprt->rx_buf;
	struct rpcrdma_rep *rep;

	list_for_each_entry(rep, &buf->rb_all_reps, rr_all)
		rpcrdma_regbuf_dma_unmap(rep->rr_rdmabuf);
}

static void rpcrdma_reps_destroy(struct rpcrdma_buffer *buf)
{
	struct rpcrdma_rep *rep;

	while ((rep = rpcrdma_rep_get_locked(buf)) != NULL)
		rpcrdma_rep_destroy(rep);
}

/**
 * rpcrdma_buffer_create - Create initial set of req/rep objects
 * @r_xprt: transport instance to (re)initialize
 *
 * Returns zero on success, otherwise a negative errno.
 */
int rpcrdma_buffer_create(struct rpcrdma_xprt *r_xprt)
{
	struct rpcrdma_buffer *buf = &r_xprt->rx_buf;
	int i, rc;

	buf->rb_max_requests = r_xprt->rx_ep.rep_max_requests;
	buf->rb_bc_srv_max_requests = 0;
	spin_lock_init(&buf->rb_lock);
	INIT_LIST_HEAD(&buf->rb_mrs);
	INIT_LIST_HEAD(&buf->rb_all_mrs);
	INIT_WORK(&buf->rb_refresh_worker, rpcrdma_mr_refresh_worker);

	INIT_LIST_HEAD(&buf->rb_send_bufs);
	INIT_LIST_HEAD(&buf->rb_allreqs);
	INIT_LIST_HEAD(&buf->rb_all_reps);

	rc = -ENOMEM;
	for (i = 0; i < buf->rb_max_requests; i++) {
		struct rpcrdma_req *req;

		req = rpcrdma_req_create(r_xprt, RPCRDMA_V1_DEF_INLINE_SIZE * 2,
					 GFP_KERNEL);
		if (!req)
			goto out;
		list_add(&req->rl_list, &buf->rb_send_bufs);
	}

	init_llist_head(&buf->rb_free_reps);

	rc = rpcrdma_sendctxs_create(r_xprt);
	if (rc)
		goto out;

	return 0;
out:
	rpcrdma_buffer_destroy(buf);
	return rc;
}

/**
 * rpcrdma_req_destroy - Destroy an rpcrdma_req object
 * @req: unused object to be destroyed
 *
 * Relies on caller holding the transport send lock to protect
 * removing req->rl_all from buf->rb_all_reqs safely.
 */
void rpcrdma_req_destroy(struct rpcrdma_req *req)
{
	struct rpcrdma_mr *mr;

	list_del(&req->rl_all);

	while ((mr = rpcrdma_mr_pop(&req->rl_free_mrs))) {
		struct rpcrdma_buffer *buf = &mr->mr_xprt->rx_buf;

		spin_lock(&buf->rb_lock);
		list_del(&mr->mr_all);
		spin_unlock(&buf->rb_lock);

		frwr_release_mr(mr);
	}

	rpcrdma_regbuf_free(req->rl_recvbuf);
	rpcrdma_regbuf_free(req->rl_sendbuf);
	rpcrdma_regbuf_free(req->rl_rdmabuf);
	kfree(req);
}

/**
 * rpcrdma_mrs_destroy - Release all of a transport's MRs
<<<<<<< HEAD
 * @buf: controlling buffer instance
=======
 * @r_xprt: controlling transport instance
>>>>>>> 0d3821eb
 *
 * Relies on caller holding the transport send lock to protect
 * removing mr->mr_list from req->rl_free_mrs safely.
 */
<<<<<<< HEAD
static void rpcrdma_mrs_destroy(struct rpcrdma_buffer *buf)
=======
static void rpcrdma_mrs_destroy(struct rpcrdma_xprt *r_xprt)
>>>>>>> 0d3821eb
{
	struct rpcrdma_buffer *buf = &r_xprt->rx_buf;
	struct rpcrdma_mr *mr;

<<<<<<< HEAD
=======
	cancel_work_sync(&buf->rb_refresh_worker);

>>>>>>> 0d3821eb
	spin_lock(&buf->rb_lock);
	while ((mr = list_first_entry_or_null(&buf->rb_all_mrs,
					      struct rpcrdma_mr,
					      mr_all)) != NULL) {
		list_del(&mr->mr_list);
		list_del(&mr->mr_all);
		spin_unlock(&buf->rb_lock);

		frwr_release_mr(mr);
<<<<<<< HEAD
=======

>>>>>>> 0d3821eb
		spin_lock(&buf->rb_lock);
	}
	spin_unlock(&buf->rb_lock);
}

/**
 * rpcrdma_buffer_destroy - Release all hw resources
 * @buf: root control block for resources
 *
 * ORDERING: relies on a prior rpcrdma_xprt_drain :
 * - No more Send or Receive completions can occur
 * - All MRs, reps, and reqs are returned to their free lists
 */
void
rpcrdma_buffer_destroy(struct rpcrdma_buffer *buf)
{
	rpcrdma_sendctxs_destroy(buf);
	rpcrdma_reps_destroy(buf);

	while (!list_empty(&buf->rb_send_bufs)) {
		struct rpcrdma_req *req;

		req = list_first_entry(&buf->rb_send_bufs,
				       struct rpcrdma_req, rl_list);
		list_del(&req->rl_list);
		rpcrdma_req_destroy(req);
	}
}

/**
 * rpcrdma_mr_get - Allocate an rpcrdma_mr object
 * @r_xprt: controlling transport
 *
 * Returns an initialized rpcrdma_mr or NULL if no free
 * rpcrdma_mr objects are available.
 */
struct rpcrdma_mr *
rpcrdma_mr_get(struct rpcrdma_xprt *r_xprt)
{
	struct rpcrdma_buffer *buf = &r_xprt->rx_buf;
	struct rpcrdma_mr *mr;

	spin_lock(&buf->rb_lock);
	mr = rpcrdma_mr_pop(&buf->rb_mrs);
	spin_unlock(&buf->rb_lock);
	return mr;
}

/**
 * rpcrdma_mr_put - DMA unmap an MR and release it
 * @mr: MR to release
 *
 */
void rpcrdma_mr_put(struct rpcrdma_mr *mr)
{
	struct rpcrdma_xprt *r_xprt = mr->mr_xprt;

	if (mr->mr_dir != DMA_NONE) {
		trace_xprtrdma_mr_unmap(mr);
		ib_dma_unmap_sg(r_xprt->rx_ia.ri_id->device,
				mr->mr_sg, mr->mr_nents, mr->mr_dir);
		mr->mr_dir = DMA_NONE;
	}

	rpcrdma_mr_push(mr, &mr->mr_req->rl_free_mrs);
}

/**
 * rpcrdma_buffer_get - Get a request buffer
 * @buffers: Buffer pool from which to obtain a buffer
 *
 * Returns a fresh rpcrdma_req, or NULL if none are available.
 */
struct rpcrdma_req *
rpcrdma_buffer_get(struct rpcrdma_buffer *buffers)
{
	struct rpcrdma_req *req;

	spin_lock(&buffers->rb_lock);
	req = list_first_entry_or_null(&buffers->rb_send_bufs,
				       struct rpcrdma_req, rl_list);
	if (req)
		list_del_init(&req->rl_list);
	spin_unlock(&buffers->rb_lock);
	return req;
}

/**
 * rpcrdma_buffer_put - Put request/reply buffers back into pool
 * @buffers: buffer pool
 * @req: object to return
 *
 */
void rpcrdma_buffer_put(struct rpcrdma_buffer *buffers, struct rpcrdma_req *req)
{
	if (req->rl_reply)
		rpcrdma_rep_put(buffers, req->rl_reply);
	req->rl_reply = NULL;

	spin_lock(&buffers->rb_lock);
	list_add(&req->rl_list, &buffers->rb_send_bufs);
	spin_unlock(&buffers->rb_lock);
}

/**
 * rpcrdma_recv_buffer_put - Release rpcrdma_rep back to free list
 * @rep: rep to release
 *
 * Used after error conditions.
 */
void rpcrdma_recv_buffer_put(struct rpcrdma_rep *rep)
{
	rpcrdma_rep_put(&rep->rr_rxprt->rx_buf, rep);
}

/* Returns a pointer to a rpcrdma_regbuf object, or NULL.
 *
 * xprtrdma uses a regbuf for posting an outgoing RDMA SEND, or for
 * receiving the payload of RDMA RECV operations. During Long Calls
 * or Replies they may be registered externally via frwr_map.
 */
static struct rpcrdma_regbuf *
rpcrdma_regbuf_alloc(size_t size, enum dma_data_direction direction,
		     gfp_t flags)
{
	struct rpcrdma_regbuf *rb;

	rb = kmalloc(sizeof(*rb), flags);
	if (!rb)
		return NULL;
	rb->rg_data = kmalloc(size, flags);
	if (!rb->rg_data) {
		kfree(rb);
		return NULL;
	}

	rb->rg_device = NULL;
	rb->rg_direction = direction;
	rb->rg_iov.length = size;
	return rb;
}

/**
 * rpcrdma_regbuf_realloc - re-allocate a SEND/RECV buffer
 * @rb: regbuf to reallocate
 * @size: size of buffer to be allocated, in bytes
 * @flags: GFP flags
 *
 * Returns true if reallocation was successful. If false is
 * returned, @rb is left untouched.
 */
bool rpcrdma_regbuf_realloc(struct rpcrdma_regbuf *rb, size_t size, gfp_t flags)
{
	void *buf;

	buf = kmalloc(size, flags);
	if (!buf)
		return false;

	rpcrdma_regbuf_dma_unmap(rb);
	kfree(rb->rg_data);

	rb->rg_data = buf;
	rb->rg_iov.length = size;
	return true;
}

/**
 * __rpcrdma_regbuf_dma_map - DMA-map a regbuf
 * @r_xprt: controlling transport instance
 * @rb: regbuf to be mapped
 *
 * Returns true if the buffer is now DMA mapped to @r_xprt's device
 */
bool __rpcrdma_regbuf_dma_map(struct rpcrdma_xprt *r_xprt,
			      struct rpcrdma_regbuf *rb)
{
	struct ib_device *device = r_xprt->rx_ia.ri_id->device;

	if (rb->rg_direction == DMA_NONE)
		return false;

	rb->rg_iov.addr = ib_dma_map_single(device, rdmab_data(rb),
					    rdmab_length(rb), rb->rg_direction);
	if (ib_dma_mapping_error(device, rdmab_addr(rb))) {
		trace_xprtrdma_dma_maperr(rdmab_addr(rb));
		return false;
	}

	rb->rg_device = device;
	rb->rg_iov.lkey = r_xprt->rx_ia.ri_pd->local_dma_lkey;
	return true;
}

static void rpcrdma_regbuf_dma_unmap(struct rpcrdma_regbuf *rb)
{
	if (!rb)
		return;

	if (!rpcrdma_regbuf_is_mapped(rb))
		return;

	ib_dma_unmap_single(rb->rg_device, rdmab_addr(rb), rdmab_length(rb),
			    rb->rg_direction);
	rb->rg_device = NULL;
}

static void rpcrdma_regbuf_free(struct rpcrdma_regbuf *rb)
{
	rpcrdma_regbuf_dma_unmap(rb);
	if (rb)
		kfree(rb->rg_data);
	kfree(rb);
}

/**
 * rpcrdma_ep_post - Post WRs to a transport's Send Queue
 * @ia: transport's device information
 * @ep: transport's RDMA endpoint information
 * @req: rpcrdma_req containing the Send WR to post
 *
 * Returns 0 if the post was successful, otherwise -ENOTCONN
 * is returned.
 */
int
rpcrdma_ep_post(struct rpcrdma_ia *ia,
		struct rpcrdma_ep *ep,
		struct rpcrdma_req *req)
{
	struct ib_send_wr *send_wr = &req->rl_wr;
	int rc;

	if (!ep->rep_send_count || kref_read(&req->rl_kref) > 1) {
		send_wr->send_flags |= IB_SEND_SIGNALED;
		ep->rep_send_count = ep->rep_send_batch;
	} else {
		send_wr->send_flags &= ~IB_SEND_SIGNALED;
		--ep->rep_send_count;
	}

	rc = frwr_send(ia, req);
	trace_xprtrdma_post_send(req, rc);
	if (rc)
		return -ENOTCONN;
	return 0;
}

/**
 * rpcrdma_post_recvs - Refill the Receive Queue
 * @r_xprt: controlling transport instance
 * @temp: mark Receive buffers to be deleted after use
 *
 */
void rpcrdma_post_recvs(struct rpcrdma_xprt *r_xprt, bool temp)
{
	struct rpcrdma_buffer *buf = &r_xprt->rx_buf;
	struct rpcrdma_ep *ep = &r_xprt->rx_ep;
	struct ib_recv_wr *i, *wr, *bad_wr;
	struct rpcrdma_rep *rep;
	int needed, count, rc;

	rc = 0;
	count = 0;

	needed = buf->rb_credits + (buf->rb_bc_srv_max_requests << 1);
	if (likely(ep->rep_receive_count > needed))
		goto out;
	needed -= ep->rep_receive_count;
	if (!temp)
		needed += RPCRDMA_MAX_RECV_BATCH;

	/* fast path: all needed reps can be found on the free list */
	wr = NULL;
	while (needed) {
		rep = rpcrdma_rep_get_locked(buf);
		if (rep && rep->rr_temp) {
			rpcrdma_rep_destroy(rep);
			continue;
		}
		if (!rep)
			rep = rpcrdma_rep_create(r_xprt, temp);
		if (!rep)
			break;

		rep->rr_recv_wr.next = wr;
		wr = &rep->rr_recv_wr;
		--needed;
	}
	if (!wr)
		goto out;

	for (i = wr; i; i = i->next) {
		rep = container_of(i, struct rpcrdma_rep, rr_recv_wr);

		if (!rpcrdma_regbuf_dma_map(r_xprt, rep->rr_rdmabuf))
			goto release_wrs;

		trace_xprtrdma_post_recv(rep);
		++count;
	}

	rc = ib_post_recv(r_xprt->rx_ia.ri_id->qp, wr,
			  (const struct ib_recv_wr **)&bad_wr);
out:
	trace_xprtrdma_post_recvs(r_xprt, count, rc);
	if (rc) {
		for (wr = bad_wr; wr;) {
			struct rpcrdma_rep *rep;

			rep = container_of(wr, struct rpcrdma_rep, rr_recv_wr);
			wr = wr->next;
			rpcrdma_recv_buffer_put(rep);
			--count;
		}
	}
	ep->rep_receive_count += count;
	return;

release_wrs:
	for (i = wr; i;) {
		rep = container_of(i, struct rpcrdma_rep, rr_recv_wr);
		i = i->next;
		rpcrdma_recv_buffer_put(rep);
	}
}<|MERGE_RESOLUTION|>--- conflicted
+++ resolved
@@ -74,20 +74,12 @@
 /*
  * internal functions
  */
-<<<<<<< HEAD
-static void rpcrdma_sendctx_put_locked(struct rpcrdma_sendctx *sc);
-static void rpcrdma_reqs_reset(struct rpcrdma_xprt *r_xprt);
-static void rpcrdma_reps_unmap(struct rpcrdma_xprt *r_xprt);
-static void rpcrdma_mrs_create(struct rpcrdma_xprt *r_xprt);
-static void rpcrdma_mrs_destroy(struct rpcrdma_buffer *buf);
-=======
 static void rpcrdma_sendctx_put_locked(struct rpcrdma_xprt *r_xprt,
 				       struct rpcrdma_sendctx *sc);
 static void rpcrdma_reqs_reset(struct rpcrdma_xprt *r_xprt);
 static void rpcrdma_reps_unmap(struct rpcrdma_xprt *r_xprt);
 static void rpcrdma_mrs_create(struct rpcrdma_xprt *r_xprt);
 static void rpcrdma_mrs_destroy(struct rpcrdma_xprt *r_xprt);
->>>>>>> 0d3821eb
 static struct rpcrdma_regbuf *
 rpcrdma_regbuf_alloc(size_t size, enum dma_data_direction direction,
 		     gfp_t flags);
@@ -775,10 +767,7 @@
 
 	rpcrdma_xprt_drain(r_xprt);
 	rpcrdma_reqs_reset(r_xprt);
-<<<<<<< HEAD
-=======
 	rpcrdma_mrs_destroy(r_xprt);
->>>>>>> 0d3821eb
 }
 
 /* Fixed-size circular FIFO queue. This implementation is wait-free and
@@ -1229,29 +1218,18 @@
 
 /**
  * rpcrdma_mrs_destroy - Release all of a transport's MRs
-<<<<<<< HEAD
- * @buf: controlling buffer instance
-=======
  * @r_xprt: controlling transport instance
->>>>>>> 0d3821eb
  *
  * Relies on caller holding the transport send lock to protect
  * removing mr->mr_list from req->rl_free_mrs safely.
  */
-<<<<<<< HEAD
-static void rpcrdma_mrs_destroy(struct rpcrdma_buffer *buf)
-=======
 static void rpcrdma_mrs_destroy(struct rpcrdma_xprt *r_xprt)
->>>>>>> 0d3821eb
 {
 	struct rpcrdma_buffer *buf = &r_xprt->rx_buf;
 	struct rpcrdma_mr *mr;
 
-<<<<<<< HEAD
-=======
 	cancel_work_sync(&buf->rb_refresh_worker);
 
->>>>>>> 0d3821eb
 	spin_lock(&buf->rb_lock);
 	while ((mr = list_first_entry_or_null(&buf->rb_all_mrs,
 					      struct rpcrdma_mr,
@@ -1261,10 +1239,7 @@
 		spin_unlock(&buf->rb_lock);
 
 		frwr_release_mr(mr);
-<<<<<<< HEAD
-=======
-
->>>>>>> 0d3821eb
+
 		spin_lock(&buf->rb_lock);
 	}
 	spin_unlock(&buf->rb_lock);
