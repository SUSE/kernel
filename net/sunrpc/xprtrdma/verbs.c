--- conflicted
+++ resolved
@@ -1391,11 +1391,7 @@
 		complete(&ep->re_done);
 
 out:
-<<<<<<< HEAD
-	trace_xprtrdma_post_recvs(r_xprt, count, rc);
-=======
 	trace_xprtrdma_post_recvs(r_xprt, count);
->>>>>>> eb3cdb58
 	ep->re_receive_count += count;
 	return;
 }