/*
 * Copyright (c) 2015 Oracle.  All rights reserved.
 * Copyright (c) 2003-2007 Network Appliance, Inc. All rights reserved.
 */

/* Lightweight memory registration using Fast Registration Work
 * Requests (FRWR). Also referred to sometimes as FRMR mode.
 *
 * FRWR features ordered asynchronous registration and deregistration
 * of arbitrarily sized memory regions. This is the fastest and safest
 * but most complex memory registration mode.
 */

/* Normal operation
 *
 * A Memory Region is prepared for RDMA READ or WRITE using a FAST_REG
 * Work Request (frmr_op_map). When the RDMA operation is finished, this
 * Memory Region is invalidated using a LOCAL_INV Work Request
 * (frmr_op_unmap).
 *
 * Typically these Work Requests are not signaled, and neither are RDMA
 * SEND Work Requests (with the exception of signaling occasionally to
 * prevent provider work queue overflows). This greatly reduces HCA
 * interrupt workload.
 *
 * As an optimization, frwr_op_unmap marks MRs INVALID before the
 * LOCAL_INV WR is posted. If posting succeeds, the MR is placed on
 * rb_mws immediately so that no work (like managing a linked list
 * under a spinlock) is needed in the completion upcall.
 *
 * But this means that frwr_op_map() can occasionally encounter an MR
 * that is INVALID but the LOCAL_INV WR has not completed. Work Queue
 * ordering prevents a subsequent FAST_REG WR from executing against
 * that MR while it is still being invalidated.
 */

/* Transport recovery
 *
 * ->op_map and the transport connect worker cannot run at the same
 * time, but ->op_unmap can fire while the transport connect worker
 * is running. Thus MR recovery is handled in ->op_map, to guarantee
 * that recovered MRs are owned by a sending RPC, and not one where
 * ->op_unmap could fire at the same time transport reconnect is
 * being done.
 *
 * When the underlying transport disconnects, MRs are left in one of
 * three states:
 *
 * INVALID:	The MR was not in use before the QP entered ERROR state.
 *		(Or, the LOCAL_INV WR has not completed or flushed yet).
 *
 * STALE:	The MR was being registered or unregistered when the QP
 *		entered ERROR state, and the pending WR was flushed.
 *
 * VALID:	The MR was registered before the QP entered ERROR state.
 *
 * When frwr_op_map encounters STALE and VALID MRs, they are recovered
 * with ib_dereg_mr and then are re-initialized. Beause MR recovery
 * allocates fresh resources, it is deferred to a workqueue, and the
 * recovered MRs are placed back on the rb_mws list when recovery is
 * complete. frwr_op_map allocates another MR for the current RPC while
 * the broken MR is reset.
 *
 * To ensure that frwr_op_map doesn't encounter an MR that is marked
 * INVALID but that is about to be flushed due to a previous transport
 * disconnect, the transport connect worker attempts to drain all
 * pending send queue WRs before the transport is reconnected.
 */

#include "xprt_rdma.h"

#if IS_ENABLED(CONFIG_SUNRPC_DEBUG)
# define RPCDBG_FACILITY	RPCDBG_TRANS
#endif

bool
frwr_is_supported(struct rpcrdma_ia *ia)
{
	struct ib_device_attr *attrs = &ia->ri_device->attrs;

	if (!(attrs->device_cap_flags & IB_DEVICE_MEM_MGT_EXTENSIONS))
		goto out_not_supported;
	if (attrs->max_fast_reg_page_list_len == 0)
		goto out_not_supported;
	return true;

out_not_supported:
	pr_info("rpcrdma: 'frwr' mode is not supported by device %s\n",
		ia->ri_device->name);
	return false;
}

static int
frwr_op_init_mr(struct rpcrdma_ia *ia, struct rpcrdma_mw *r)
{
	unsigned int depth = ia->ri_max_frmr_depth;
	struct rpcrdma_frmr *f = &r->frmr;
	int rc;

	f->fr_mr = ib_alloc_mr(ia->ri_pd, IB_MR_TYPE_MEM_REG, depth);
	if (IS_ERR(f->fr_mr))
		goto out_mr_err;

	r->mw_sg = kcalloc(depth, sizeof(*r->mw_sg), GFP_KERNEL);
	if (!r->mw_sg)
		goto out_list_err;

	sg_init_table(r->mw_sg, depth);
	init_completion(&f->fr_linv_done);
	return 0;

out_mr_err:
	rc = PTR_ERR(f->fr_mr);
	dprintk("RPC:       %s: ib_alloc_mr status %i\n",
		__func__, rc);
	return rc;

out_list_err:
	rc = -ENOMEM;
	dprintk("RPC:       %s: sg allocation failure\n",
		__func__);
	ib_dereg_mr(f->fr_mr);
	return rc;
}

static void
frwr_op_release_mr(struct rpcrdma_mw *r)
{
	int rc;

	/* Ensure MW is not on any rl_registered list */
	if (!list_empty(&r->mw_list))
		list_del(&r->mw_list);

	rc = ib_dereg_mr(r->frmr.fr_mr);
	if (rc)
		pr_err("rpcrdma: final ib_dereg_mr for %p returned %i\n",
		       r, rc);
	kfree(r->mw_sg);
	kfree(r);
}

static int
__frwr_reset_mr(struct rpcrdma_ia *ia, struct rpcrdma_mw *r)
{
	struct rpcrdma_frmr *f = &r->frmr;
	int rc;

	rc = ib_dereg_mr(f->fr_mr);
	if (rc) {
		pr_warn("rpcrdma: ib_dereg_mr status %d, frwr %p orphaned\n",
			rc, r);
		return rc;
	}

	f->fr_mr = ib_alloc_mr(ia->ri_pd, IB_MR_TYPE_MEM_REG,
			       ia->ri_max_frmr_depth);
	if (IS_ERR(f->fr_mr)) {
		pr_warn("rpcrdma: ib_alloc_mr status %ld, frwr %p orphaned\n",
			PTR_ERR(f->fr_mr), r);
		return PTR_ERR(f->fr_mr);
	}

	dprintk("RPC:       %s: recovered FRMR %p\n", __func__, r);
	f->fr_state = FRMR_IS_INVALID;
	return 0;
}

<<<<<<< HEAD
static void
__frwr_reset_and_unmap(struct rpcrdma_mw *mw)
{
	struct rpcrdma_xprt *r_xprt = mw->mw_xprt;
	struct rpcrdma_ia *ia = &r_xprt->rx_ia;
	int rc;

	rc = __frwr_reset_mr(ia, mw);
	ib_dma_unmap_sg(ia->ri_device, mw->mw_sg, mw->mw_nents, mw->mw_dir);
	if (rc)
		return;
	rpcrdma_put_mw(r_xprt, mw);
}

/* Deferred reset of a single FRMR. Generate a fresh rkey by
 * replacing the MR.
=======
/* Reset of a single FRMR. Generate a fresh rkey by replacing the MR.
>>>>>>> 29e106ae
 *
 * There's no recovery if this fails. The FRMR is abandoned, but
 * remains in rb_all. It will be cleaned up when the transport is
 * destroyed.
 */
static void
<<<<<<< HEAD
__frwr_recovery_worker(struct work_struct *work)
{
	struct rpcrdma_mw *r = container_of(work, struct rpcrdma_mw,
					    mw_work);

	__frwr_reset_and_unmap(r);
}

/* A broken MR was discovered in a context that can't sleep.
 * Defer recovery to the recovery worker.
 */
static void
__frwr_queue_recovery(struct rpcrdma_mw *r)
{
	INIT_WORK(&r->mw_work, __frwr_recovery_worker);
	queue_work(frwr_recovery_wq, &r->mw_work);
}

static int
__frwr_init(struct rpcrdma_mw *r, struct ib_pd *pd, unsigned int depth)
=======
frwr_op_recover_mr(struct rpcrdma_mw *mw)
>>>>>>> 29e106ae
{
	struct rpcrdma_xprt *r_xprt = mw->mw_xprt;
	struct rpcrdma_ia *ia = &r_xprt->rx_ia;
	int rc;

<<<<<<< HEAD
	f->fr_mr = ib_alloc_mr(pd, IB_MR_TYPE_MEM_REG, depth);
	if (IS_ERR(f->fr_mr))
		goto out_mr_err;

	r->mw_sg = kcalloc(depth, sizeof(*r->mw_sg), GFP_KERNEL);
	if (!r->mw_sg)
		goto out_list_err;

	sg_init_table(r->mw_sg, depth);

	init_completion(&f->fr_linv_done);

	return 0;
=======
	rc = __frwr_reset_mr(ia, mw);
	ib_dma_unmap_sg(ia->ri_device, mw->mw_sg, mw->mw_nents, mw->mw_dir);
	if (rc)
		goto out_release;
>>>>>>> 29e106ae

	rpcrdma_put_mw(r_xprt, mw);
	r_xprt->rx_stats.mrs_recovered++;
	return;

out_release:
	pr_err("rpcrdma: FRMR reset failed %d, %p release\n", rc, mw);
	r_xprt->rx_stats.mrs_orphaned++;

	spin_lock(&r_xprt->rx_buf.rb_mwlock);
	list_del(&mw->mw_all);
	spin_unlock(&r_xprt->rx_buf.rb_mwlock);

<<<<<<< HEAD
	rc = ib_dereg_mr(r->frmr.fr_mr);
	if (rc)
		dprintk("RPC:       %s: ib_dereg_mr status %i\n",
			__func__, rc);
	kfree(r->mw_sg);
=======
	frwr_op_release_mr(mw);
>>>>>>> 29e106ae
}

static int
frwr_op_open(struct rpcrdma_ia *ia, struct rpcrdma_ep *ep,
	     struct rpcrdma_create_data_internal *cdata)
{
	int depth, delta;

	ia->ri_max_frmr_depth =
			min_t(unsigned int, RPCRDMA_MAX_DATA_SEGS,
			      ia->ri_device->attrs.max_fast_reg_page_list_len);
	dprintk("RPC:       %s: device's max FR page list len = %u\n",
		__func__, ia->ri_max_frmr_depth);

	/* Add room for frmr register and invalidate WRs.
	 * 1. FRMR reg WR for head
	 * 2. FRMR invalidate WR for head
	 * 3. N FRMR reg WRs for pagelist
	 * 4. N FRMR invalidate WRs for pagelist
	 * 5. FRMR reg WR for tail
	 * 6. FRMR invalidate WR for tail
	 * 7. The RDMA_SEND WR
	 */
	depth = 7;

	/* Calculate N if the device max FRMR depth is smaller than
	 * RPCRDMA_MAX_DATA_SEGS.
	 */
	if (ia->ri_max_frmr_depth < RPCRDMA_MAX_DATA_SEGS) {
		delta = RPCRDMA_MAX_DATA_SEGS - ia->ri_max_frmr_depth;
		do {
			depth += 2; /* FRMR reg + invalidate */
			delta -= ia->ri_max_frmr_depth;
		} while (delta > 0);
	}

	ep->rep_attr.cap.max_send_wr *= depth;
	if (ep->rep_attr.cap.max_send_wr > ia->ri_device->attrs.max_qp_wr) {
		cdata->max_requests = ia->ri_device->attrs.max_qp_wr / depth;
		if (!cdata->max_requests)
			return -EINVAL;
		ep->rep_attr.cap.max_send_wr = cdata->max_requests *
					       depth;
	}

	rpcrdma_set_max_header_sizes(ia, cdata, max_t(unsigned int, 1,
						      RPCRDMA_MAX_DATA_SEGS /
						      ia->ri_max_frmr_depth));
	return 0;
}

/* FRWR mode conveys a list of pages per chunk segment. The
 * maximum length of that list is the FRWR page list depth.
 */
static size_t
frwr_op_maxpages(struct rpcrdma_xprt *r_xprt)
{
	struct rpcrdma_ia *ia = &r_xprt->rx_ia;

	return min_t(unsigned int, RPCRDMA_MAX_DATA_SEGS,
		     RPCRDMA_MAX_HDR_SEGS * ia->ri_max_frmr_depth);
}

static void
__frwr_sendcompletion_flush(struct ib_wc *wc, struct rpcrdma_frmr *frmr,
			    const char *wr)
{
	frmr->fr_state = FRMR_IS_STALE;
	if (wc->status != IB_WC_WR_FLUSH_ERR)
		pr_err("rpcrdma: %s: %s (%u/0x%x)\n",
		       wr, ib_wc_status_msg(wc->status),
		       wc->status, wc->vendor_err);
}

/**
 * frwr_wc_fastreg - Invoked by RDMA provider for each polled FastReg WC
 * @cq:	completion queue (ignored)
 * @wc:	completed WR
 *
 */
static void
frwr_wc_fastreg(struct ib_cq *cq, struct ib_wc *wc)
{
	struct rpcrdma_frmr *frmr;
	struct ib_cqe *cqe;

	/* WARNING: Only wr_cqe and status are reliable at this point */
	if (wc->status != IB_WC_SUCCESS) {
		cqe = wc->wr_cqe;
		frmr = container_of(cqe, struct rpcrdma_frmr, fr_cqe);
		__frwr_sendcompletion_flush(wc, frmr, "fastreg");
	}
}

/**
 * frwr_wc_localinv - Invoked by RDMA provider for each polled LocalInv WC
 * @cq:	completion queue (ignored)
 * @wc:	completed WR
 *
 */
static void
frwr_wc_localinv(struct ib_cq *cq, struct ib_wc *wc)
{
	struct rpcrdma_frmr *frmr;
	struct ib_cqe *cqe;

	/* WARNING: Only wr_cqe and status are reliable at this point */
	if (wc->status != IB_WC_SUCCESS) {
		cqe = wc->wr_cqe;
		frmr = container_of(cqe, struct rpcrdma_frmr, fr_cqe);
		__frwr_sendcompletion_flush(wc, frmr, "localinv");
	}
}

/**
 * frwr_wc_localinv - Invoked by RDMA provider for each polled LocalInv WC
 * @cq:	completion queue (ignored)
 * @wc:	completed WR
 *
 * Awaken anyone waiting for an MR to finish being fenced.
 */
static void
frwr_wc_localinv_wake(struct ib_cq *cq, struct ib_wc *wc)
{
	struct rpcrdma_frmr *frmr;
	struct ib_cqe *cqe;

	/* WARNING: Only wr_cqe and status are reliable at this point */
	cqe = wc->wr_cqe;
	frmr = container_of(cqe, struct rpcrdma_frmr, fr_cqe);
	if (wc->status != IB_WC_SUCCESS)
		__frwr_sendcompletion_flush(wc, frmr, "localinv");
	complete_all(&frmr->fr_linv_done);
}

<<<<<<< HEAD
static int
frwr_op_init(struct rpcrdma_xprt *r_xprt)
{
	struct rpcrdma_buffer *buf = &r_xprt->rx_buf;
	unsigned int depth = r_xprt->rx_ia.ri_max_frmr_depth;
	struct ib_pd *pd = r_xprt->rx_ia.ri_pd;
	int i;

	spin_lock_init(&buf->rb_mwlock);
	INIT_LIST_HEAD(&buf->rb_mws);
	INIT_LIST_HEAD(&buf->rb_all);

	i = max_t(int, RPCRDMA_MAX_DATA_SEGS / depth, 1);
	i += 2;				/* head + tail */
	i *= buf->rb_max_requests;	/* one set for each RPC slot */
	dprintk("RPC:       %s: initalizing %d FRMRs\n", __func__, i);

	while (i--) {
		struct rpcrdma_mw *r;
		int rc;

		r = kzalloc(sizeof(*r), GFP_KERNEL);
		if (!r)
			return -ENOMEM;

		rc = __frwr_init(r, pd, depth);
		if (rc) {
			kfree(r);
			return rc;
		}

		r->mw_xprt = r_xprt;
		list_add(&r->mw_list, &buf->rb_mws);
		list_add(&r->mw_all, &buf->rb_all);
	}

	return 0;
}

=======
>>>>>>> 29e106ae
/* Post a REG_MR Work Request to register a memory region
 * for remote access via RDMA READ or RDMA WRITE.
 */
static int
frwr_op_map(struct rpcrdma_xprt *r_xprt, struct rpcrdma_mr_seg *seg,
	    int nsegs, bool writing, struct rpcrdma_mw **out)
{
	struct rpcrdma_ia *ia = &r_xprt->rx_ia;
<<<<<<< HEAD
	struct rpcrdma_mr_seg *seg1 = seg;
=======
>>>>>>> 29e106ae
	struct rpcrdma_mw *mw;
	struct rpcrdma_frmr *frmr;
	struct ib_mr *mr;
	struct ib_reg_wr *reg_wr;
	struct ib_send_wr *bad_wr;
	int rc, i, n, dma_nents;
	u8 key;

	mw = NULL;
	do {
		if (mw)
			rpcrdma_defer_mr_recovery(mw);
		mw = rpcrdma_get_mw(r_xprt);
		if (!mw)
			return -ENOBUFS;
	} while (mw->frmr.fr_state != FRMR_IS_INVALID);
	frmr = &mw->frmr;
	frmr->fr_state = FRMR_IS_VALID;
	mr = frmr->fr_mr;
	reg_wr = &frmr->fr_regwr;

	if (nsegs > ia->ri_max_frmr_depth)
		nsegs = ia->ri_max_frmr_depth;
	for (i = 0; i < nsegs;) {
		if (seg->mr_page)
			sg_set_page(&mw->mw_sg[i],
				    seg->mr_page,
				    seg->mr_len,
				    offset_in_page(seg->mr_offset));
		else
			sg_set_buf(&mw->mw_sg[i], seg->mr_offset,
				   seg->mr_len);

		++seg;
		++i;

		/* Check for holes */
		if ((i < nsegs && offset_in_page(seg->mr_offset)) ||
		    offset_in_page((seg-1)->mr_offset + (seg-1)->mr_len))
			break;
	}
	mw->mw_nents = i;
	mw->mw_dir = rpcrdma_data_dir(writing);
<<<<<<< HEAD
=======
	if (i == 0)
		goto out_dmamap_err;
>>>>>>> 29e106ae

	dma_nents = ib_dma_map_sg(ia->ri_device,
				  mw->mw_sg, mw->mw_nents, mw->mw_dir);
	if (!dma_nents)
		goto out_dmamap_err;

	n = ib_map_mr_sg(mr, mw->mw_sg, mw->mw_nents, NULL, PAGE_SIZE);
	if (unlikely(n != mw->mw_nents))
		goto out_mapmr_err;

	dprintk("RPC:       %s: Using frmr %p to map %u segments (%u bytes)\n",
		__func__, mw, mw->mw_nents, mr->length);

	key = (u8)(mr->rkey & 0x000000FF);
	ib_update_fast_reg_key(mr, ++key);

	reg_wr->wr.next = NULL;
	reg_wr->wr.opcode = IB_WR_REG_MR;
	frmr->fr_cqe.done = frwr_wc_fastreg;
	reg_wr->wr.wr_cqe = &frmr->fr_cqe;
	reg_wr->wr.num_sge = 0;
	reg_wr->wr.send_flags = 0;
	reg_wr->mr = mr;
	reg_wr->key = mr->rkey;
	reg_wr->access = writing ?
			 IB_ACCESS_REMOTE_WRITE | IB_ACCESS_LOCAL_WRITE :
			 IB_ACCESS_REMOTE_READ;

	DECR_CQCOUNT(&r_xprt->rx_ep);
	rc = ib_post_send(ia->ri_id->qp, &reg_wr->wr, &bad_wr);
	if (rc)
		goto out_senderr;

<<<<<<< HEAD
	seg1->rl_mw = mw;
	seg1->mr_rkey = mr->rkey;
	seg1->mr_base = mr->iova;
	seg1->mr_nsegs = mw->mw_nents;
	seg1->mr_len = mr->length;

	return mw->mw_nents;

out_dmamap_err:
	pr_err("rpcrdma: failed to dma map sg %p sg_nents %u\n",
	       mw->mw_sg, mw->mw_nents);
	return -ENOMEM;
=======
	mw->mw_handle = mr->rkey;
	mw->mw_length = mr->length;
	mw->mw_offset = mr->iova;

	*out = mw;
	return mw->mw_nents;

out_dmamap_err:
	pr_err("rpcrdma: failed to dma map sg %p sg_nents %u\n",
	       mw->mw_sg, mw->mw_nents);
	rpcrdma_defer_mr_recovery(mw);
	return -EIO;
>>>>>>> 29e106ae

out_mapmr_err:
	pr_err("rpcrdma: failed to map mr %p (%u/%u)\n",
	       frmr->fr_mr, n, mw->mw_nents);
<<<<<<< HEAD
	rc = n < 0 ? n : -EIO;
	__frwr_queue_recovery(mw);
	return rc;

out_senderr:
	pr_err("rpcrdma: ib_post_send status %i\n", rc);
	__frwr_queue_recovery(mw);
	return rc;
=======
	rpcrdma_defer_mr_recovery(mw);
	return -EIO;

out_senderr:
	pr_err("rpcrdma: FRMR registration ib_post_send returned %i\n", rc);
	rpcrdma_defer_mr_recovery(mw);
	return -ENOTCONN;
>>>>>>> 29e106ae
}

static struct ib_send_wr *
__frwr_prepare_linv_wr(struct rpcrdma_mw *mw)
{
	struct rpcrdma_frmr *f = &mw->frmr;
	struct ib_send_wr *invalidate_wr;

	f->fr_state = FRMR_IS_INVALID;
	invalidate_wr = &f->fr_invwr;

	memset(invalidate_wr, 0, sizeof(*invalidate_wr));
	f->fr_cqe.done = frwr_wc_localinv;
	invalidate_wr->wr_cqe = &f->fr_cqe;
	invalidate_wr->opcode = IB_WR_LOCAL_INV;
	invalidate_wr->ex.invalidate_rkey = f->fr_mr->rkey;

	return invalidate_wr;
}

/* Invalidate all memory regions that were registered for "req".
 *
 * Sleeps until it is safe for the host CPU to access the
 * previously mapped memory regions.
 *
 * Caller ensures that req->rl_registered is not empty.
 */
static void
frwr_op_unmap_sync(struct rpcrdma_xprt *r_xprt, struct rpcrdma_req *req)
{
	struct ib_send_wr *invalidate_wrs, *pos, *prev, *bad_wr;
	struct rpcrdma_ia *ia = &r_xprt->rx_ia;
	struct rpcrdma_mw *mw, *tmp;
	struct rpcrdma_frmr *f;
	int rc;

	dprintk("RPC:       %s: req %p\n", __func__, req);

	/* ORDER: Invalidate all of the req's MRs first
	 *
	 * Chain the LOCAL_INV Work Requests and post them with
	 * a single ib_post_send() call.
	 */
	f = NULL;
	invalidate_wrs = pos = prev = NULL;
	list_for_each_entry(mw, &req->rl_registered, mw_list) {
		pos = __frwr_prepare_linv_wr(mw);

		if (!invalidate_wrs)
			invalidate_wrs = pos;
		else
			prev->next = pos;
		prev = pos;
		f = &mw->frmr;
	}

	/* Strong send queue ordering guarantees that when the
	 * last WR in the chain completes, all WRs in the chain
	 * are complete.
	 */
	f->fr_invwr.send_flags = IB_SEND_SIGNALED;
	f->fr_cqe.done = frwr_wc_localinv_wake;
	reinit_completion(&f->fr_linv_done);
	INIT_CQCOUNT(&r_xprt->rx_ep);

	/* Transport disconnect drains the receive CQ before it
	 * replaces the QP. The RPC reply handler won't call us
	 * unless ri_id->qp is a valid pointer.
	 */
	rc = ib_post_send(ia->ri_id->qp, invalidate_wrs, &bad_wr);
	if (rc)
		goto reset_mrs;

	wait_for_completion(&f->fr_linv_done);

	/* ORDER: Now DMA unmap all of the req's MRs, and return
	 * them to the free MW list.
	 */
unmap:
<<<<<<< HEAD
	for (i = 0, nchunks = req->rl_nchunks; nchunks; nchunks--) {
		seg = &req->rl_segments[i];
		mw = seg->rl_mw;
		seg->rl_mw = NULL;

=======
	list_for_each_entry_safe(mw, tmp, &req->rl_registered, mw_list) {
		list_del_init(&mw->mw_list);
>>>>>>> 29e106ae
		ib_dma_unmap_sg(ia->ri_device,
				mw->mw_sg, mw->mw_nents, mw->mw_dir);
		rpcrdma_put_mw(r_xprt, mw);
	}
	return;

reset_mrs:
	pr_err("rpcrdma: FRMR invalidate ib_post_send returned %i\n", rc);
	rdma_disconnect(ia->ri_id);

	/* Find and reset the MRs in the LOCAL_INV WRs that did not
	 * get posted. This is synchronous, and slow.
	 */
	list_for_each_entry(mw, &req->rl_registered, mw_list) {
		f = &mw->frmr;
		if (mw->frmr.fr_mr->rkey == bad_wr->ex.invalidate_rkey) {
			__frwr_reset_mr(ia, mw);
			bad_wr = bad_wr->next;
		}
	}
	goto unmap;
}

/* Use a slow, safe mechanism to invalidate all memory regions
 * that were registered for "req".
 */
static void
frwr_op_unmap_safe(struct rpcrdma_xprt *r_xprt, struct rpcrdma_req *req,
		   bool sync)
{
	struct rpcrdma_mw *mw;

	while (!list_empty(&req->rl_registered)) {
		mw = list_first_entry(&req->rl_registered,
				      struct rpcrdma_mw, mw_list);
		list_del_init(&mw->mw_list);

		if (sync)
<<<<<<< HEAD
			__frwr_reset_and_unmap(mw);
=======
			frwr_op_recover_mr(mw);
>>>>>>> 29e106ae
		else
			rpcrdma_defer_mr_recovery(mw);
	}
}

const struct rpcrdma_memreg_ops rpcrdma_frwr_memreg_ops = {
	.ro_map				= frwr_op_map,
	.ro_unmap_sync			= frwr_op_unmap_sync,
	.ro_unmap_safe			= frwr_op_unmap_safe,
	.ro_recover_mr			= frwr_op_recover_mr,
	.ro_open			= frwr_op_open,
	.ro_maxpages			= frwr_op_maxpages,
	.ro_init_mr			= frwr_op_init_mr,
	.ro_release_mr			= frwr_op_release_mr,
	.ro_displayname			= "frwr",
};<|MERGE_RESOLUTION|>--- conflicted
+++ resolved
@@ -166,81 +166,23 @@
 	return 0;
 }
 
-<<<<<<< HEAD
-static void
-__frwr_reset_and_unmap(struct rpcrdma_mw *mw)
+/* Reset of a single FRMR. Generate a fresh rkey by replacing the MR.
+ *
+ * There's no recovery if this fails. The FRMR is abandoned, but
+ * remains in rb_all. It will be cleaned up when the transport is
+ * destroyed.
+ */
+static void
+frwr_op_recover_mr(struct rpcrdma_mw *mw)
 {
 	struct rpcrdma_xprt *r_xprt = mw->mw_xprt;
 	struct rpcrdma_ia *ia = &r_xprt->rx_ia;
 	int rc;
 
-	rc = __frwr_reset_mr(ia, mw);
-	ib_dma_unmap_sg(ia->ri_device, mw->mw_sg, mw->mw_nents, mw->mw_dir);
-	if (rc)
-		return;
-	rpcrdma_put_mw(r_xprt, mw);
-}
-
-/* Deferred reset of a single FRMR. Generate a fresh rkey by
- * replacing the MR.
-=======
-/* Reset of a single FRMR. Generate a fresh rkey by replacing the MR.
->>>>>>> 29e106ae
- *
- * There's no recovery if this fails. The FRMR is abandoned, but
- * remains in rb_all. It will be cleaned up when the transport is
- * destroyed.
- */
-static void
-<<<<<<< HEAD
-__frwr_recovery_worker(struct work_struct *work)
-{
-	struct rpcrdma_mw *r = container_of(work, struct rpcrdma_mw,
-					    mw_work);
-
-	__frwr_reset_and_unmap(r);
-}
-
-/* A broken MR was discovered in a context that can't sleep.
- * Defer recovery to the recovery worker.
- */
-static void
-__frwr_queue_recovery(struct rpcrdma_mw *r)
-{
-	INIT_WORK(&r->mw_work, __frwr_recovery_worker);
-	queue_work(frwr_recovery_wq, &r->mw_work);
-}
-
-static int
-__frwr_init(struct rpcrdma_mw *r, struct ib_pd *pd, unsigned int depth)
-=======
-frwr_op_recover_mr(struct rpcrdma_mw *mw)
->>>>>>> 29e106ae
-{
-	struct rpcrdma_xprt *r_xprt = mw->mw_xprt;
-	struct rpcrdma_ia *ia = &r_xprt->rx_ia;
-	int rc;
-
-<<<<<<< HEAD
-	f->fr_mr = ib_alloc_mr(pd, IB_MR_TYPE_MEM_REG, depth);
-	if (IS_ERR(f->fr_mr))
-		goto out_mr_err;
-
-	r->mw_sg = kcalloc(depth, sizeof(*r->mw_sg), GFP_KERNEL);
-	if (!r->mw_sg)
-		goto out_list_err;
-
-	sg_init_table(r->mw_sg, depth);
-
-	init_completion(&f->fr_linv_done);
-
-	return 0;
-=======
 	rc = __frwr_reset_mr(ia, mw);
 	ib_dma_unmap_sg(ia->ri_device, mw->mw_sg, mw->mw_nents, mw->mw_dir);
 	if (rc)
 		goto out_release;
->>>>>>> 29e106ae
 
 	rpcrdma_put_mw(r_xprt, mw);
 	r_xprt->rx_stats.mrs_recovered++;
@@ -254,15 +196,7 @@
 	list_del(&mw->mw_all);
 	spin_unlock(&r_xprt->rx_buf.rb_mwlock);
 
-<<<<<<< HEAD
-	rc = ib_dereg_mr(r->frmr.fr_mr);
-	if (rc)
-		dprintk("RPC:       %s: ib_dereg_mr status %i\n",
-			__func__, rc);
-	kfree(r->mw_sg);
-=======
 	frwr_op_release_mr(mw);
->>>>>>> 29e106ae
 }
 
 static int
@@ -398,48 +332,6 @@
 	complete_all(&frmr->fr_linv_done);
 }
 
-<<<<<<< HEAD
-static int
-frwr_op_init(struct rpcrdma_xprt *r_xprt)
-{
-	struct rpcrdma_buffer *buf = &r_xprt->rx_buf;
-	unsigned int depth = r_xprt->rx_ia.ri_max_frmr_depth;
-	struct ib_pd *pd = r_xprt->rx_ia.ri_pd;
-	int i;
-
-	spin_lock_init(&buf->rb_mwlock);
-	INIT_LIST_HEAD(&buf->rb_mws);
-	INIT_LIST_HEAD(&buf->rb_all);
-
-	i = max_t(int, RPCRDMA_MAX_DATA_SEGS / depth, 1);
-	i += 2;				/* head + tail */
-	i *= buf->rb_max_requests;	/* one set for each RPC slot */
-	dprintk("RPC:       %s: initalizing %d FRMRs\n", __func__, i);
-
-	while (i--) {
-		struct rpcrdma_mw *r;
-		int rc;
-
-		r = kzalloc(sizeof(*r), GFP_KERNEL);
-		if (!r)
-			return -ENOMEM;
-
-		rc = __frwr_init(r, pd, depth);
-		if (rc) {
-			kfree(r);
-			return rc;
-		}
-
-		r->mw_xprt = r_xprt;
-		list_add(&r->mw_list, &buf->rb_mws);
-		list_add(&r->mw_all, &buf->rb_all);
-	}
-
-	return 0;
-}
-
-=======
->>>>>>> 29e106ae
 /* Post a REG_MR Work Request to register a memory region
  * for remote access via RDMA READ or RDMA WRITE.
  */
@@ -448,10 +340,6 @@
 	    int nsegs, bool writing, struct rpcrdma_mw **out)
 {
 	struct rpcrdma_ia *ia = &r_xprt->rx_ia;
-<<<<<<< HEAD
-	struct rpcrdma_mr_seg *seg1 = seg;
-=======
->>>>>>> 29e106ae
 	struct rpcrdma_mw *mw;
 	struct rpcrdma_frmr *frmr;
 	struct ib_mr *mr;
@@ -495,11 +383,8 @@
 	}
 	mw->mw_nents = i;
 	mw->mw_dir = rpcrdma_data_dir(writing);
-<<<<<<< HEAD
-=======
 	if (i == 0)
 		goto out_dmamap_err;
->>>>>>> 29e106ae
 
 	dma_nents = ib_dma_map_sg(ia->ri_device,
 				  mw->mw_sg, mw->mw_nents, mw->mw_dir);
@@ -533,20 +418,6 @@
 	if (rc)
 		goto out_senderr;
 
-<<<<<<< HEAD
-	seg1->rl_mw = mw;
-	seg1->mr_rkey = mr->rkey;
-	seg1->mr_base = mr->iova;
-	seg1->mr_nsegs = mw->mw_nents;
-	seg1->mr_len = mr->length;
-
-	return mw->mw_nents;
-
-out_dmamap_err:
-	pr_err("rpcrdma: failed to dma map sg %p sg_nents %u\n",
-	       mw->mw_sg, mw->mw_nents);
-	return -ENOMEM;
-=======
 	mw->mw_handle = mr->rkey;
 	mw->mw_length = mr->length;
 	mw->mw_offset = mr->iova;
@@ -559,21 +430,10 @@
 	       mw->mw_sg, mw->mw_nents);
 	rpcrdma_defer_mr_recovery(mw);
 	return -EIO;
->>>>>>> 29e106ae
 
 out_mapmr_err:
 	pr_err("rpcrdma: failed to map mr %p (%u/%u)\n",
 	       frmr->fr_mr, n, mw->mw_nents);
-<<<<<<< HEAD
-	rc = n < 0 ? n : -EIO;
-	__frwr_queue_recovery(mw);
-	return rc;
-
-out_senderr:
-	pr_err("rpcrdma: ib_post_send status %i\n", rc);
-	__frwr_queue_recovery(mw);
-	return rc;
-=======
 	rpcrdma_defer_mr_recovery(mw);
 	return -EIO;
 
@@ -581,7 +441,6 @@
 	pr_err("rpcrdma: FRMR registration ib_post_send returned %i\n", rc);
 	rpcrdma_defer_mr_recovery(mw);
 	return -ENOTCONN;
->>>>>>> 29e106ae
 }
 
 static struct ib_send_wr *
@@ -661,16 +520,8 @@
 	 * them to the free MW list.
 	 */
 unmap:
-<<<<<<< HEAD
-	for (i = 0, nchunks = req->rl_nchunks; nchunks; nchunks--) {
-		seg = &req->rl_segments[i];
-		mw = seg->rl_mw;
-		seg->rl_mw = NULL;
-
-=======
 	list_for_each_entry_safe(mw, tmp, &req->rl_registered, mw_list) {
 		list_del_init(&mw->mw_list);
->>>>>>> 29e106ae
 		ib_dma_unmap_sg(ia->ri_device,
 				mw->mw_sg, mw->mw_nents, mw->mw_dir);
 		rpcrdma_put_mw(r_xprt, mw);
@@ -709,11 +560,7 @@
 		list_del_init(&mw->mw_list);
 
 		if (sync)
-<<<<<<< HEAD
-			__frwr_reset_and_unmap(mw);
-=======
 			frwr_op_recover_mr(mw);
->>>>>>> 29e106ae
 		else
 			rpcrdma_defer_mr_recovery(mw);
 	}
