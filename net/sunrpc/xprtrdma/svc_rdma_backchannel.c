// SPDX-License-Identifier: GPL-2.0
/*
 * Copyright (c) 2015-2018 Oracle.  All rights reserved.
 *
 * Support for reverse-direction RPCs on RPC/RDMA (server-side).
 */

#include <linux/sunrpc/svc_rdma.h>

#include "xprt_rdma.h"
#include <trace/events/rpcrdma.h>

/**
 * svc_rdma_handle_bc_reply - Process incoming backchannel Reply
 * @rqstp: resources for handling the Reply
 * @rctxt: Received message
 *
 */
void svc_rdma_handle_bc_reply(struct svc_rqst *rqstp,
			      struct svc_rdma_recv_ctxt *rctxt)
{
	struct svc_xprt *sxprt = rqstp->rq_xprt;
	struct rpc_xprt *xprt = sxprt->xpt_bc_xprt;
	struct rpcrdma_xprt *r_xprt = rpcx_to_rdmax(xprt);
	struct xdr_buf *rcvbuf = &rqstp->rq_arg;
	struct kvec *dst, *src = &rcvbuf->head[0];
	__be32 *rdma_resp = rctxt->rc_recv_buf;
	struct rpc_rqst *req;
	u32 credits;

	spin_lock(&xprt->queue_lock);
	req = xprt_lookup_rqst(xprt, *rdma_resp);
	if (!req)
		goto out_unlock;

	dst = &req->rq_private_buf.head[0];
	memcpy(&req->rq_private_buf, &req->rq_rcv_buf, sizeof(struct xdr_buf));
	if (dst->iov_len < src->iov_len)
		goto out_unlock;
	memcpy(dst->iov_base, src->iov_base, src->iov_len);
	xprt_pin_rqst(req);
	spin_unlock(&xprt->queue_lock);

	credits = be32_to_cpup(rdma_resp + 2);
	if (credits == 0)
		credits = 1;	/* don't deadlock */
	else if (credits > r_xprt->rx_buf.rb_bc_max_requests)
		credits = r_xprt->rx_buf.rb_bc_max_requests;
	spin_lock(&xprt->transport_lock);
	xprt->cwnd = credits << RPC_CWNDSHIFT;
	spin_unlock(&xprt->transport_lock);

	spin_lock(&xprt->queue_lock);
	xprt_complete_rqst(req->rq_task, rcvbuf->len);
	xprt_unpin_rqst(req);
	rcvbuf->len = 0;

out_unlock:
	spin_unlock(&xprt->queue_lock);
}

/* Send a reverse-direction RPC Call.
 *
 * Caller holds the connection's mutex and has already marshaled
 * the RPC/RDMA request.
 *
 * This is similar to svc_rdma_send_reply_msg, but takes a struct
 * rpc_rqst instead, does not support chunks, and avoids blocking
 * memory allocation.
 *
 * XXX: There is still an opportunity to block in svc_rdma_send()
 * if there are no SQ entries to post the Send. This may occur if
 * the adapter has a small maximum SQ depth.
 */
static int svc_rdma_bc_sendto(struct svcxprt_rdma *rdma,
			      struct rpc_rqst *rqst,
			      struct svc_rdma_send_ctxt *sctxt)
{
	struct svc_rdma_recv_ctxt *rctxt;
	int ret;

	rctxt = svc_rdma_recv_ctxt_get(rdma);
	if (!rctxt)
		return -EIO;

	ret = svc_rdma_map_reply_msg(rdma, sctxt, rctxt, &rqst->rq_snd_buf);
	svc_rdma_recv_ctxt_put(rdma, rctxt);
	if (ret < 0)
		return -EIO;

	/* Bump page refcnt so Send completion doesn't release
	 * the rq_buffer before all retransmits are complete.
	 */
	get_page(virt_to_page(rqst->rq_buffer));
	sctxt->sc_send_wr.opcode = IB_WR_SEND;
	ret = svc_rdma_send(rdma, sctxt);
	if (ret < 0)
		return ret;

	ret = wait_for_completion_killable(&sctxt->sc_done);
	svc_rdma_send_ctxt_put(rdma, sctxt);
	return ret;
}

/* Server-side transport endpoint wants a whole page for its send
 * buffer. The client RPC code constructs the RPC header in this
 * buffer before it invokes ->send_request.
 */
static int
xprt_rdma_bc_allocate(struct rpc_task *task)
{
	struct rpc_rqst *rqst = task->tk_rqstp;
	size_t size = rqst->rq_callsize;
	struct page *page;

	if (size > PAGE_SIZE) {
		WARN_ONCE(1, "svcrdma: large bc buffer request (size %zu)\n",
			  size);
		return -EINVAL;
	}

	page = alloc_page(RPCRDMA_DEF_GFP);
	if (!page)
		return -ENOMEM;
	rqst->rq_buffer = page_address(page);

	rqst->rq_rbuffer = kmalloc(rqst->rq_rcvsize, RPCRDMA_DEF_GFP);
	if (!rqst->rq_rbuffer) {
		put_page(page);
		return -ENOMEM;
	}
	return 0;
}

static void
xprt_rdma_bc_free(struct rpc_task *task)
{
	struct rpc_rqst *rqst = task->tk_rqstp;

	put_page(virt_to_page(rqst->rq_buffer));
	kfree(rqst->rq_rbuffer);
}

static int
rpcrdma_bc_send_request(struct svcxprt_rdma *rdma, struct rpc_rqst *rqst)
{
	struct rpc_xprt *xprt = rqst->rq_xprt;
	struct rpcrdma_xprt *r_xprt = rpcx_to_rdmax(xprt);
	struct svc_rdma_send_ctxt *ctxt;
	__be32 *p;
	int rc;

	ctxt = svc_rdma_send_ctxt_get(rdma);
	if (!ctxt)
		goto drop_connection;

	p = xdr_reserve_space(&ctxt->sc_stream, RPCRDMA_HDRLEN_MIN);
	if (!p)
		goto put_ctxt;
	*p++ = rqst->rq_xid;
	*p++ = rpcrdma_version;
	*p++ = cpu_to_be32(r_xprt->rx_buf.rb_bc_max_requests);
	*p++ = rdma_msg;
	*p++ = xdr_zero;
	*p++ = xdr_zero;
	*p   = xdr_zero;

	rqst->rq_xtime = ktime_get();
	rc = svc_rdma_bc_sendto(rdma, rqst, ctxt);
	if (rc)
		goto put_ctxt;
	return 0;

put_ctxt:
	svc_rdma_send_ctxt_put(rdma, ctxt);

drop_connection:
	return -ENOTCONN;
}

/**
 * xprt_rdma_bc_send_request - Send a reverse-direction Call
 * @rqst: rpc_rqst containing Call message to be sent
 *
 * Return values:
 *   %0 if the message was sent successfully
 *   %ENOTCONN if the message was not sent
 */
static int xprt_rdma_bc_send_request(struct rpc_rqst *rqst)
{
	struct svc_xprt *sxprt = rqst->rq_xprt->bc_xprt;
	struct svcxprt_rdma *rdma =
		container_of(sxprt, struct svcxprt_rdma, sc_xprt);
	int ret;

	if (test_bit(XPT_DEAD, &sxprt->xpt_flags))
		return -ENOTCONN;

	ret = rpcrdma_bc_send_request(rdma, rqst);
	if (ret == -ENOTCONN)
		svc_close_xprt(sxprt);
	return ret;
}

static void
xprt_rdma_bc_close(struct rpc_xprt *xprt)
{
<<<<<<< HEAD
	dprintk("svcrdma: %s: xprt %p\n", __func__, xprt);

=======
>>>>>>> 7d2a07b7
	xprt_disconnect_done(xprt);
	xprt->cwnd = RPC_CWNDSHIFT;
}

static void
xprt_rdma_bc_put(struct rpc_xprt *xprt)
{
<<<<<<< HEAD
	dprintk("svcrdma: %s: xprt %p\n", __func__, xprt);

=======
>>>>>>> 7d2a07b7
	xprt_rdma_free_addresses(xprt);
	xprt_free(xprt);
}

static const struct rpc_xprt_ops xprt_rdma_bc_procs = {
	.reserve_xprt		= xprt_reserve_xprt_cong,
	.release_xprt		= xprt_release_xprt_cong,
	.alloc_slot		= xprt_alloc_slot,
	.free_slot		= xprt_free_slot,
	.release_request	= xprt_release_rqst_cong,
	.buf_alloc		= xprt_rdma_bc_allocate,
	.buf_free		= xprt_rdma_bc_free,
	.send_request		= xprt_rdma_bc_send_request,
	.wait_for_reply_request	= xprt_wait_for_reply_request_def,
	.close			= xprt_rdma_bc_close,
	.destroy		= xprt_rdma_bc_put,
	.print_stats		= xprt_rdma_print_stats
};

static const struct rpc_timeout xprt_rdma_bc_timeout = {
	.to_initval = 60 * HZ,
	.to_maxval = 60 * HZ,
};

/* It shouldn't matter if the number of backchannel session slots
 * doesn't match the number of RPC/RDMA credits. That just means
 * one or the other will have extra slots that aren't used.
 */
static struct rpc_xprt *
xprt_setup_rdma_bc(struct xprt_create *args)
{
	struct rpc_xprt *xprt;
	struct rpcrdma_xprt *new_xprt;

	if (args->addrlen > sizeof(xprt->addr))
		return ERR_PTR(-EBADF);

	xprt = xprt_alloc(args->net, sizeof(*new_xprt),
			  RPCRDMA_MAX_BC_REQUESTS,
			  RPCRDMA_MAX_BC_REQUESTS);
	if (!xprt)
		return ERR_PTR(-ENOMEM);

	xprt->timeout = &xprt_rdma_bc_timeout;
	xprt_set_bound(xprt);
	xprt_set_connected(xprt);
	xprt->bind_timeout = 0;
	xprt->reestablish_timeout = 0;
	xprt->idle_timeout = 0;

	xprt->prot = XPRT_TRANSPORT_BC_RDMA;
	xprt->ops = &xprt_rdma_bc_procs;

	memcpy(&xprt->addr, args->dstaddr, args->addrlen);
	xprt->addrlen = args->addrlen;
	xprt_rdma_format_addresses(xprt, (struct sockaddr *)&xprt->addr);
	xprt->resvport = 0;

	xprt->max_payload = xprt_rdma_max_inline_read;

	new_xprt = rpcx_to_rdmax(xprt);
	new_xprt->rx_buf.rb_bc_max_requests = xprt->max_reqs;

	xprt_get(xprt);
	args->bc_xprt->xpt_bc_xprt = xprt;
	xprt->bc_xprt = args->bc_xprt;

	/* Final put for backchannel xprt is in __svc_rdma_free */
	xprt_get(xprt);
	return xprt;
}

struct xprt_class xprt_rdma_bc = {
	.list			= LIST_HEAD_INIT(xprt_rdma_bc.list),
	.name			= "rdma backchannel",
	.owner			= THIS_MODULE,
	.ident			= XPRT_TRANSPORT_BC_RDMA,
	.setup			= xprt_setup_rdma_bc,
};<|MERGE_RESOLUTION|>--- conflicted
+++ resolved
@@ -205,11 +205,6 @@
 static void
 xprt_rdma_bc_close(struct rpc_xprt *xprt)
 {
-<<<<<<< HEAD
-	dprintk("svcrdma: %s: xprt %p\n", __func__, xprt);
-
-=======
->>>>>>> 7d2a07b7
 	xprt_disconnect_done(xprt);
 	xprt->cwnd = RPC_CWNDSHIFT;
 }
@@ -217,11 +212,6 @@
 static void
 xprt_rdma_bc_put(struct rpc_xprt *xprt)
 {
-<<<<<<< HEAD
-	dprintk("svcrdma: %s: xprt %p\n", __func__, xprt);
-
-=======
->>>>>>> 7d2a07b7
 	xprt_rdma_free_addresses(xprt);
 	xprt_free(xprt);
 }
