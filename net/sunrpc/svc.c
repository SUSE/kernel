--- conflicted
+++ resolved
@@ -851,24 +851,6 @@
  */
 bool svc_rqst_replace_page(struct svc_rqst *rqstp, struct page *page)
 {
-<<<<<<< HEAD
-	struct svc_rqst	*rqstp;
-	struct task_struct *task;
-	unsigned int state = serv->sv_nrthreads-1;
-
-	/* destroy old threads */
-	do {
-		task = choose_victim(serv, pool, &state);
-		if (task == NULL)
-			break;
-		rqstp = kthread_data(task);
-		/* Did we lose a race to svo_function threadfn? */
-		if (kthread_stop(task) == -EINTR)
-			svc_exit_thread(rqstp);
-		nrservs++;
-	} while (nrservs < 0);
-	return 0;
-=======
 	struct page **begin = rqstp->rq_pages;
 	struct page **end = &rqstp->rq_pages[RPCSVC_MAXPAGES];
 
@@ -886,7 +868,6 @@
 	get_page(page);
 	*(rqstp->rq_next_page++) = page;
 	return true;
->>>>>>> eb3cdb58
 }
 EXPORT_SYMBOL_GPL(svc_rqst_replace_page);
 
@@ -1680,12 +1661,7 @@
  * Fills in rqstp::rq_vec, and returns the number of elements.
  */
 unsigned int svc_fill_write_vector(struct svc_rqst *rqstp,
-<<<<<<< HEAD
-				   struct page **pages,
-				   struct kvec *first, size_t total)
-=======
 				   struct xdr_buf *payload)
->>>>>>> eb3cdb58
 {
 	struct page **pages = payload->pages;
 	struct kvec *first = payload->head;
