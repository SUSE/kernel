--- conflicted
+++ resolved
@@ -772,18 +772,8 @@
 
 	/* Don't race with disconnect */
 	if (xprt_connected(xprt)) {
-		struct socket_wq *wq;
-
-		rcu_read_lock();
-		wq = rcu_dereference(sk->sk_wq);
-		set_bit(SOCKWQ_ASYNC_NOSPACE, &wq->flags);
-		rcu_read_unlock();
-
 		/* wait for more buffer space */
-<<<<<<< HEAD
-=======
 		set_bit(XPRT_SOCK_NOSPACE, &transport->sock_state);
->>>>>>> eb3cdb58
 		set_bit(SOCK_NOSPACE, &sk->sk_socket->flags);
 		sk->sk_write_pending++;
 		xprt_wait_for_buffer_space(xprt);
@@ -808,22 +798,15 @@
 	return ret;
 }
 
-<<<<<<< HEAD
-static int xs_stream_nospace(struct rpc_rqst *req)
-=======
 static int xs_stream_nospace(struct rpc_rqst *req, bool vm_wait)
->>>>>>> eb3cdb58
 {
 	struct sock_xprt *transport =
 		container_of(req->rq_xprt, struct sock_xprt, xprt);
 	struct sock *sk = transport->inet;
 	int ret = -EAGAIN;
 
-<<<<<<< HEAD
-=======
 	if (vm_wait)
 		return -ENOBUFS;
->>>>>>> eb3cdb58
 	lock_sock(sk);
 	if (!sk_stream_memory_free(sk))
 		ret = xs_nospace(req, transport);
@@ -914,11 +897,7 @@
 
 	switch (status) {
 	case -EAGAIN:
-<<<<<<< HEAD
-		status = xs_stream_nospace(req);
-=======
 		status = xs_stream_nospace(req, vm_wait);
->>>>>>> eb3cdb58
 		break;
 	default:
 		dprintk("RPC:       sendmsg returned unrecognized error %d\n",
@@ -1101,11 +1080,7 @@
 		/* Should we call xs_close() here? */
 		break;
 	case -EAGAIN:
-<<<<<<< HEAD
-		status = xs_stream_nospace(req);
-=======
 		status = xs_stream_nospace(req, vm_wait);
->>>>>>> eb3cdb58
 		break;
 	case -ECONNRESET:
 	case -ECONNREFUSED:
@@ -1998,12 +1973,7 @@
 		 * we'll need to figure out how to pass a namespace to
 		 * connect.
 		 */
-<<<<<<< HEAD
-		task->tk_rpc_status = -ENOTCONN;
-		rpc_exit(task, -ENOTCONN);
-=======
 		rpc_task_set_rpc_status(task, -ENOTCONN);
->>>>>>> eb3cdb58
 		goto out_wake;
 	}
 	ret = xs_local_setup_socket(transport);
@@ -2299,27 +2269,7 @@
 
 	/* Tell the socket layer to start connecting... */
 	set_bit(XPRT_SOCK_CONNECTING, &transport->sock_state);
-<<<<<<< HEAD
-	ret = kernel_connect(sock, xs_addr(xprt), xprt->addrlen, O_NONBLOCK);
-	switch (ret) {
-	case 0:
-		xs_set_srcport(transport, sock);
-		fallthrough;
-	case -EINPROGRESS:
-		/* SYN_SENT! */
-		set_bit(XPRT_SOCK_CONNECT_SENT, &transport->sock_state);
-		if (xprt->reestablish_timeout < XS_TCP_INIT_REEST_TO)
-			xprt->reestablish_timeout = XS_TCP_INIT_REEST_TO;
-		break;
-	case -EADDRNOTAVAIL:
-		/* Source port number is unavailable. Try a new one! */
-		transport->srcport = 0;
-	}
-out:
-	return ret;
-=======
 	return kernel_connect(sock, xs_addr(xprt), xprt->addrlen, O_NONBLOCK);
->>>>>>> eb3cdb58
 }
 
 /**
@@ -2334,11 +2284,7 @@
 		container_of(work, struct sock_xprt, connect_worker.work);
 	struct socket *sock = transport->sock;
 	struct rpc_xprt *xprt = &transport->xprt;
-<<<<<<< HEAD
-	int status = -EIO;
-=======
 	int status;
->>>>>>> eb3cdb58
 	unsigned int pflags = current->flags;
 
 	if (atomic_read(&xprt->swapper))
@@ -2378,17 +2324,12 @@
 			xprt->reestablish_timeout = XS_TCP_INIT_REEST_TO;
 		fallthrough;
 	case -EALREADY:
-<<<<<<< HEAD
-		xprt_unlock_connect(xprt, transport);
-		goto out_restore;
-=======
 		goto out_unlock;
 	case -EADDRNOTAVAIL:
 		/* Source port number is unavailable. Try a new one! */
 		transport->srcport = 0;
 		status = -EAGAIN;
 		break;
->>>>>>> eb3cdb58
 	case -EINVAL:
 		/* Happens, for instance, if the user specified a link
 		 * local IPv6 address without a scope-id.
@@ -2416,11 +2357,6 @@
 	xprt_clear_connecting(xprt);
 out_unlock:
 	xprt_unlock_connect(xprt, transport);
-<<<<<<< HEAD
-	xprt_wake_pending_tasks(xprt, status);
-out_restore:
-=======
->>>>>>> eb3cdb58
 	current_restore_flags(pflags, PF_MEMALLOC);
 }
 
