// SPDX-License-Identifier: GPL-2.0-only
/*
 * linux/net/sunrpc/svcsock.c
 *
 * These are the RPC server socket internals.
 *
 * The server scheduling algorithm does not always distribute the load
 * evenly when servicing a single client. May need to modify the
 * svc_xprt_enqueue procedure...
 *
 * TCP support is largely untested and may be a little slow. The problem
 * is that we currently do two separate recvfrom's, one for the 4-byte
 * record length, and the second for the actual record. This could possibly
 * be improved by always reading a minimum size of around 100 bytes and
 * tucking any superfluous bytes away in a temporary store. Still, that
 * leaves write requests out in the rain. An alternative may be to peek at
 * the first skb in the queue, and if it matches the next TCP sequence
 * number, to extract the record marker. Yuck.
 *
 * Copyright (C) 1995, 1996 Olaf Kirch <okir@monad.swb.de>
 */

#include <linux/kernel.h>
#include <linux/sched.h>
#include <linux/module.h>
#include <linux/errno.h>
#include <linux/fcntl.h>
#include <linux/net.h>
#include <linux/in.h>
#include <linux/inet.h>
#include <linux/udp.h>
#include <linux/tcp.h>
#include <linux/unistd.h>
#include <linux/slab.h>
#include <linux/netdevice.h>
#include <linux/skbuff.h>
#include <linux/file.h>
#include <linux/freezer.h>
#include <net/sock.h>
#include <net/checksum.h>
#include <net/ip.h>
#include <net/ipv6.h>
#include <net/udp.h>
#include <net/tcp.h>
#include <net/tcp_states.h>
#include <net/tls.h>
#include <net/handshake.h>
#include <linux/uaccess.h>
#include <linux/highmem.h>
#include <asm/ioctls.h>
#include <linux/key.h>

#include <linux/sunrpc/types.h>
#include <linux/sunrpc/clnt.h>
#include <linux/sunrpc/xdr.h>
#include <linux/sunrpc/msg_prot.h>
#include <linux/sunrpc/svcsock.h>
#include <linux/sunrpc/stats.h>
#include <linux/sunrpc/xprt.h>

#include <trace/events/sock.h>
#include <trace/events/sunrpc.h>

#include "socklib.h"
#include "sunrpc.h"

#define RPCDBG_FACILITY	RPCDBG_SVCXPRT

/* To-do: to avoid tying up an nfsd thread while waiting for a
 * handshake request, the request could instead be deferred.
 */
enum {
	SVC_HANDSHAKE_TO	= 5U * HZ
};

static struct svc_sock *svc_setup_socket(struct svc_serv *, struct socket *,
					 int flags);
static int		svc_udp_recvfrom(struct svc_rqst *);
static int		svc_udp_sendto(struct svc_rqst *);
static void		svc_sock_detach(struct svc_xprt *);
static void		svc_tcp_sock_detach(struct svc_xprt *);
static void		svc_sock_free(struct svc_xprt *);

static struct svc_xprt *svc_create_socket(struct svc_serv *, int,
					  struct net *, struct sockaddr *,
					  int, int);
#ifdef CONFIG_DEBUG_LOCK_ALLOC
static struct lock_class_key svc_key[2];
static struct lock_class_key svc_slock_key[2];

static void svc_reclassify_socket(struct socket *sock)
{
	struct sock *sk = sock->sk;

	if (WARN_ON_ONCE(!sock_allow_reclassification(sk)))
		return;

	switch (sk->sk_family) {
	case AF_INET:
		sock_lock_init_class_and_name(sk, "slock-AF_INET-NFSD",
					      &svc_slock_key[0],
					      "sk_xprt.xpt_lock-AF_INET-NFSD",
					      &svc_key[0]);
		break;

	case AF_INET6:
		sock_lock_init_class_and_name(sk, "slock-AF_INET6-NFSD",
					      &svc_slock_key[1],
					      "sk_xprt.xpt_lock-AF_INET6-NFSD",
					      &svc_key[1]);
		break;

	default:
		BUG();
	}
}
#else
static void svc_reclassify_socket(struct socket *sock)
{
}
#endif

/**
 * svc_tcp_release_ctxt - Release transport-related resources
 * @xprt: the transport which owned the context
 * @ctxt: the context from rqstp->rq_xprt_ctxt or dr->xprt_ctxt
 *
 */
static void svc_tcp_release_ctxt(struct svc_xprt *xprt, void *ctxt)
{
}

/**
 * svc_udp_release_ctxt - Release transport-related resources
 * @xprt: the transport which owned the context
 * @ctxt: the context from rqstp->rq_xprt_ctxt or dr->xprt_ctxt
 *
 */
static void svc_udp_release_ctxt(struct svc_xprt *xprt, void *ctxt)
{
	struct sk_buff *skb = ctxt;

	if (skb)
		consume_skb(skb);
}

union svc_pktinfo_u {
	struct in_pktinfo pkti;
	struct in6_pktinfo pkti6;
};
#define SVC_PKTINFO_SPACE \
	CMSG_SPACE(sizeof(union svc_pktinfo_u))

static void svc_set_cmsg_data(struct svc_rqst *rqstp, struct cmsghdr *cmh)
{
	struct svc_sock *svsk =
		container_of(rqstp->rq_xprt, struct svc_sock, sk_xprt);
	switch (svsk->sk_sk->sk_family) {
	case AF_INET: {
			struct in_pktinfo *pki = CMSG_DATA(cmh);

			cmh->cmsg_level = SOL_IP;
			cmh->cmsg_type = IP_PKTINFO;
			pki->ipi_ifindex = 0;
			pki->ipi_spec_dst.s_addr =
				 svc_daddr_in(rqstp)->sin_addr.s_addr;
			cmh->cmsg_len = CMSG_LEN(sizeof(*pki));
		}
		break;

	case AF_INET6: {
			struct in6_pktinfo *pki = CMSG_DATA(cmh);
			struct sockaddr_in6 *daddr = svc_daddr_in6(rqstp);

			cmh->cmsg_level = SOL_IPV6;
			cmh->cmsg_type = IPV6_PKTINFO;
			pki->ipi6_ifindex = daddr->sin6_scope_id;
			pki->ipi6_addr = daddr->sin6_addr;
			cmh->cmsg_len = CMSG_LEN(sizeof(*pki));
		}
		break;
	}
}

static int svc_sock_result_payload(struct svc_rqst *rqstp, unsigned int offset,
				   unsigned int length)
{
	return 0;
}

/*
 * Report socket names for nfsdfs
 */
static int svc_one_sock_name(struct svc_sock *svsk, char *buf, int remaining)
{
	const struct sock *sk = svsk->sk_sk;
	const char *proto_name = sk->sk_protocol == IPPROTO_UDP ?
							"udp" : "tcp";
	int len;

	switch (sk->sk_family) {
	case PF_INET:
		len = snprintf(buf, remaining, "ipv4 %s %pI4 %d\n",
				proto_name,
				&inet_sk(sk)->inet_rcv_saddr,
				inet_sk(sk)->inet_num);
		break;
#if IS_ENABLED(CONFIG_IPV6)
	case PF_INET6:
		len = snprintf(buf, remaining, "ipv6 %s %pI6 %d\n",
				proto_name,
				&sk->sk_v6_rcv_saddr,
				inet_sk(sk)->inet_num);
		break;
#endif
	default:
		len = snprintf(buf, remaining, "*unknown-%d*\n",
				sk->sk_family);
	}

	if (len >= remaining) {
		*buf = '\0';
		return -ENAMETOOLONG;
	}
	return len;
}

static int
svc_tcp_sock_process_cmsg(struct svc_sock *svsk, struct msghdr *msg,
			  struct cmsghdr *cmsg, int ret)
{
	if (cmsg->cmsg_level == SOL_TLS &&
	    cmsg->cmsg_type == TLS_GET_RECORD_TYPE) {
		u8 content_type = *((u8 *)CMSG_DATA(cmsg));

		switch (content_type) {
		case TLS_RECORD_TYPE_DATA:
			/* TLS sets EOR at the end of each application data
			 * record, even though there might be more frames
			 * waiting to be decrypted.
			 */
			msg->msg_flags &= ~MSG_EOR;
			break;
		case TLS_RECORD_TYPE_ALERT:
			ret = -ENOTCONN;
			break;
		default:
			ret = -EAGAIN;
		}
	}
	return ret;
}

static int
svc_tcp_sock_recv_cmsg(struct svc_sock *svsk, struct msghdr *msg)
{
	union {
		struct cmsghdr	cmsg;
		u8		buf[CMSG_SPACE(sizeof(u8))];
	} u;
	int ret;

	msg->msg_control = &u;
	msg->msg_controllen = sizeof(u);
	ret = sock_recvmsg(svsk->sk_sock, msg, MSG_DONTWAIT);
	if (unlikely(msg->msg_controllen != sizeof(u)))
		ret = svc_tcp_sock_process_cmsg(svsk, msg, &u.cmsg, ret);
	return ret;
}

#if ARCH_IMPLEMENTS_FLUSH_DCACHE_PAGE
static void svc_flush_bvec(const struct bio_vec *bvec, size_t size, size_t seek)
{
	struct bvec_iter bi = {
		.bi_size	= size + seek,
	};
	struct bio_vec bv;

	bvec_iter_advance(bvec, &bi, seek & PAGE_MASK);
	for_each_bvec(bv, bvec, bi, bi)
		flush_dcache_page(bv.bv_page);
}
#else
static inline void svc_flush_bvec(const struct bio_vec *bvec, size_t size,
				  size_t seek)
{
}
#endif

/*
 * Read from @rqstp's transport socket. The incoming message fills whole
 * pages in @rqstp's rq_pages array until the last page of the message
 * has been received into a partial page.
 */
static ssize_t svc_tcp_read_msg(struct svc_rqst *rqstp, size_t buflen,
				size_t seek)
{
	struct svc_sock *svsk =
		container_of(rqstp->rq_xprt, struct svc_sock, sk_xprt);
	struct bio_vec *bvec = rqstp->rq_bvec;
	struct msghdr msg = { NULL };
	unsigned int i;
	ssize_t len;
	size_t t;

	clear_bit(XPT_DATA, &svsk->sk_xprt.xpt_flags);

	for (i = 0, t = 0; t < buflen; i++, t += PAGE_SIZE)
		bvec_set_page(&bvec[i], rqstp->rq_pages[i], PAGE_SIZE, 0);
	rqstp->rq_respages = &rqstp->rq_pages[i];
	rqstp->rq_next_page = rqstp->rq_respages + 1;

	iov_iter_bvec(&msg.msg_iter, ITER_DEST, bvec, i, buflen);
	if (seek) {
		iov_iter_advance(&msg.msg_iter, seek);
		buflen -= seek;
	}
	len = svc_tcp_sock_recv_cmsg(svsk, &msg);
	if (len > 0)
		svc_flush_bvec(bvec, len, seek);

	/* If we read a full record, then assume there may be more
	 * data to read (stream based sockets only!)
	 */
	if (len == buflen)
		set_bit(XPT_DATA, &svsk->sk_xprt.xpt_flags);

	return len;
}

/*
 * Set socket snd and rcv buffer lengths
 */
static void svc_sock_setbufsize(struct svc_sock *svsk, unsigned int nreqs)
{
	unsigned int max_mesg = svsk->sk_xprt.xpt_server->sv_max_mesg;
	struct socket *sock = svsk->sk_sock;

	nreqs = min(nreqs, INT_MAX / 2 / max_mesg);

	lock_sock(sock->sk);
	sock->sk->sk_sndbuf = nreqs * max_mesg * 2;
	sock->sk->sk_rcvbuf = nreqs * max_mesg * 2;
	sock->sk->sk_write_space(sock->sk);
	release_sock(sock->sk);
}

static void svc_sock_secure_port(struct svc_rqst *rqstp)
{
	if (svc_port_is_privileged(svc_addr(rqstp)))
		set_bit(RQ_SECURE, &rqstp->rq_flags);
	else
		clear_bit(RQ_SECURE, &rqstp->rq_flags);
}

/*
 * INET callback when data has been received on the socket.
 */
static void svc_data_ready(struct sock *sk)
{
	struct svc_sock	*svsk = (struct svc_sock *)sk->sk_user_data;

	trace_sk_data_ready(sk);

	if (svsk) {
		/* Refer to svc_setup_socket() for details. */
		rmb();
		svsk->sk_odata(sk);
		trace_svcsock_data_ready(&svsk->sk_xprt, 0);
		if (test_bit(XPT_HANDSHAKE, &svsk->sk_xprt.xpt_flags))
			return;
		if (!test_and_set_bit(XPT_DATA, &svsk->sk_xprt.xpt_flags))
			svc_xprt_enqueue(&svsk->sk_xprt);
	}
}

/*
 * INET callback when space is newly available on the socket.
 */
static void svc_write_space(struct sock *sk)
{
	struct svc_sock	*svsk = (struct svc_sock *)(sk->sk_user_data);

	if (svsk) {
		/* Refer to svc_setup_socket() for details. */
		rmb();
		trace_svcsock_write_space(&svsk->sk_xprt, 0);
		svsk->sk_owspace(sk);
		svc_xprt_enqueue(&svsk->sk_xprt);
	}
}

static int svc_tcp_has_wspace(struct svc_xprt *xprt)
{
	struct svc_sock *svsk = container_of(xprt, struct svc_sock, sk_xprt);

	if (test_bit(XPT_LISTENER, &xprt->xpt_flags))
		return 1;
	return !test_bit(SOCK_NOSPACE, &svsk->sk_sock->flags);
}

static void svc_tcp_kill_temp_xprt(struct svc_xprt *xprt)
{
	struct svc_sock *svsk = container_of(xprt, struct svc_sock, sk_xprt);

	sock_no_linger(svsk->sk_sock->sk);
}

/**
 * svc_tcp_handshake_done - Handshake completion handler
 * @data: address of xprt to wake
 * @status: status of handshake
 * @peerid: serial number of key containing the remote peer's identity
 *
 * If a security policy is specified as an export option, we don't
 * have a specific export here to check. So we set a "TLS session
 * is present" flag on the xprt and let an upper layer enforce local
 * security policy.
 */
static void svc_tcp_handshake_done(void *data, int status, key_serial_t peerid)
{
	struct svc_xprt *xprt = data;
	struct svc_sock *svsk = container_of(xprt, struct svc_sock, sk_xprt);

	if (!status) {
		if (peerid != TLS_NO_PEERID)
			set_bit(XPT_PEER_AUTH, &xprt->xpt_flags);
		set_bit(XPT_TLS_SESSION, &xprt->xpt_flags);
	}
	clear_bit(XPT_HANDSHAKE, &xprt->xpt_flags);
	complete_all(&svsk->sk_handshake_done);
}

/**
 * svc_tcp_handshake - Perform a transport-layer security handshake
 * @xprt: connected transport endpoint
 *
 */
static void svc_tcp_handshake(struct svc_xprt *xprt)
{
	struct svc_sock *svsk = container_of(xprt, struct svc_sock, sk_xprt);
	struct sock *sk = svsk->sk_sock->sk;
	struct tls_handshake_args args = {
		.ta_sock	= svsk->sk_sock,
		.ta_done	= svc_tcp_handshake_done,
		.ta_data	= xprt,
	};
	int ret;

	trace_svc_tls_upcall(xprt);

	clear_bit(XPT_TLS_SESSION, &xprt->xpt_flags);
	init_completion(&svsk->sk_handshake_done);

	ret = tls_server_hello_x509(&args, GFP_KERNEL);
	if (ret) {
		trace_svc_tls_not_started(xprt);
		goto out_failed;
	}

	ret = wait_for_completion_interruptible_timeout(&svsk->sk_handshake_done,
							SVC_HANDSHAKE_TO);
	if (ret <= 0) {
		if (tls_handshake_cancel(sk)) {
			trace_svc_tls_timed_out(xprt);
			goto out_close;
		}
	}

	if (!test_bit(XPT_TLS_SESSION, &xprt->xpt_flags)) {
		trace_svc_tls_unavailable(xprt);
		goto out_close;
	}

	/* Mark the transport ready in case the remote sent RPC
	 * traffic before the kernel received the handshake
	 * completion downcall.
	 */
	set_bit(XPT_DATA, &xprt->xpt_flags);
	svc_xprt_enqueue(xprt);
	return;

out_close:
	set_bit(XPT_CLOSE, &xprt->xpt_flags);
out_failed:
	clear_bit(XPT_HANDSHAKE, &xprt->xpt_flags);
	set_bit(XPT_DATA, &xprt->xpt_flags);
	svc_xprt_enqueue(xprt);
}

/*
 * See net/ipv6/ip_sockglue.c : ip_cmsg_recv_pktinfo
 */
static int svc_udp_get_dest_address4(struct svc_rqst *rqstp,
				     struct cmsghdr *cmh)
{
	struct in_pktinfo *pki = CMSG_DATA(cmh);
	struct sockaddr_in *daddr = svc_daddr_in(rqstp);

	if (cmh->cmsg_type != IP_PKTINFO)
		return 0;

	daddr->sin_family = AF_INET;
	daddr->sin_addr.s_addr = pki->ipi_spec_dst.s_addr;
	return 1;
}

/*
 * See net/ipv6/datagram.c : ip6_datagram_recv_ctl
 */
static int svc_udp_get_dest_address6(struct svc_rqst *rqstp,
				     struct cmsghdr *cmh)
{
	struct in6_pktinfo *pki = CMSG_DATA(cmh);
	struct sockaddr_in6 *daddr = svc_daddr_in6(rqstp);

	if (cmh->cmsg_type != IPV6_PKTINFO)
		return 0;

	daddr->sin6_family = AF_INET6;
	daddr->sin6_addr = pki->ipi6_addr;
	daddr->sin6_scope_id = pki->ipi6_ifindex;
	return 1;
}

/*
 * Copy the UDP datagram's destination address to the rqstp structure.
 * The 'destination' address in this case is the address to which the
 * peer sent the datagram, i.e. our local address. For multihomed
 * hosts, this can change from msg to msg. Note that only the IP
 * address changes, the port number should remain the same.
 */
static int svc_udp_get_dest_address(struct svc_rqst *rqstp,
				    struct cmsghdr *cmh)
{
	switch (cmh->cmsg_level) {
	case SOL_IP:
		return svc_udp_get_dest_address4(rqstp, cmh);
	case SOL_IPV6:
		return svc_udp_get_dest_address6(rqstp, cmh);
	}

	return 0;
}

/**
 * svc_udp_recvfrom - Receive a datagram from a UDP socket.
 * @rqstp: request structure into which to receive an RPC Call
 *
 * Called in a loop when XPT_DATA has been set.
 *
 * Returns:
 *   On success, the number of bytes in a received RPC Call, or
 *   %0 if a complete RPC Call message was not ready to return
 */
static int svc_udp_recvfrom(struct svc_rqst *rqstp)
{
	struct svc_sock	*svsk =
		container_of(rqstp->rq_xprt, struct svc_sock, sk_xprt);
	struct svc_serv	*serv = svsk->sk_xprt.xpt_server;
	struct sk_buff	*skb;
	union {
		struct cmsghdr	hdr;
		long		all[SVC_PKTINFO_SPACE / sizeof(long)];
	} buffer;
	struct cmsghdr *cmh = &buffer.hdr;
	struct msghdr msg = {
		.msg_name = svc_addr(rqstp),
		.msg_control = cmh,
		.msg_controllen = sizeof(buffer),
		.msg_flags = MSG_DONTWAIT,
	};
	size_t len;
	int err;

	if (test_and_clear_bit(XPT_CHNGBUF, &svsk->sk_xprt.xpt_flags))
	    /* udp sockets need large rcvbuf as all pending
	     * requests are still in that buffer.  sndbuf must
	     * also be large enough that there is enough space
	     * for one reply per thread.  We count all threads
	     * rather than threads in a particular pool, which
	     * provides an upper bound on the number of threads
	     * which will access the socket.
	     */
	    svc_sock_setbufsize(svsk, serv->sv_nrthreads + 3);

	clear_bit(XPT_DATA, &svsk->sk_xprt.xpt_flags);
	err = kernel_recvmsg(svsk->sk_sock, &msg, NULL,
			     0, 0, MSG_PEEK | MSG_DONTWAIT);
	if (err < 0)
		goto out_recv_err;
	skb = skb_recv_udp(svsk->sk_sk, MSG_DONTWAIT, &err);
	if (!skb)
		goto out_recv_err;

	len = svc_addr_len(svc_addr(rqstp));
	rqstp->rq_addrlen = len;
	if (skb->tstamp == 0) {
		skb->tstamp = ktime_get_real();
		/* Don't enable netstamp, sunrpc doesn't
		   need that much accuracy */
	}
	sock_write_timestamp(svsk->sk_sk, skb->tstamp);
	set_bit(XPT_DATA, &svsk->sk_xprt.xpt_flags); /* there may be more data... */

	len = skb->len;
	rqstp->rq_arg.len = len;
	trace_svcsock_udp_recv(&svsk->sk_xprt, len);

	rqstp->rq_prot = IPPROTO_UDP;

	if (!svc_udp_get_dest_address(rqstp, cmh))
		goto out_cmsg_err;
	rqstp->rq_daddrlen = svc_addr_len(svc_daddr(rqstp));

	if (skb_is_nonlinear(skb)) {
		/* we have to copy */
		local_bh_disable();
		if (csum_partial_copy_to_xdr(&rqstp->rq_arg, skb))
			goto out_bh_enable;
		local_bh_enable();
		consume_skb(skb);
	} else {
		/* we can use it in-place */
		rqstp->rq_arg.head[0].iov_base = skb->data;
		rqstp->rq_arg.head[0].iov_len = len;
		if (skb_checksum_complete(skb))
			goto out_free;
		rqstp->rq_xprt_ctxt = skb;
	}

	rqstp->rq_arg.page_base = 0;
	if (len <= rqstp->rq_arg.head[0].iov_len) {
		rqstp->rq_arg.head[0].iov_len = len;
		rqstp->rq_arg.page_len = 0;
		rqstp->rq_respages = rqstp->rq_pages+1;
	} else {
		rqstp->rq_arg.page_len = len - rqstp->rq_arg.head[0].iov_len;
		rqstp->rq_respages = rqstp->rq_pages + 1 +
			DIV_ROUND_UP(rqstp->rq_arg.page_len, PAGE_SIZE);
	}
	rqstp->rq_next_page = rqstp->rq_respages+1;

	if (serv->sv_stats)
		serv->sv_stats->netudpcnt++;

	svc_sock_secure_port(rqstp);
	svc_xprt_received(rqstp->rq_xprt);
	return len;

out_recv_err:
	if (err != -EAGAIN) {
		/* possibly an icmp error */
		set_bit(XPT_DATA, &svsk->sk_xprt.xpt_flags);
	}
	trace_svcsock_udp_recv_err(&svsk->sk_xprt, err);
	goto out_clear_busy;
out_cmsg_err:
	net_warn_ratelimited("svc: received unknown control message %d/%d; dropping RPC reply datagram\n",
			     cmh->cmsg_level, cmh->cmsg_type);
	goto out_free;
out_bh_enable:
	local_bh_enable();
out_free:
	kfree_skb(skb);
out_clear_busy:
	svc_xprt_received(rqstp->rq_xprt);
	return 0;
}

/**
 * svc_udp_sendto - Send out a reply on a UDP socket
 * @rqstp: completed svc_rqst
 *
 * xpt_mutex ensures @rqstp's whole message is written to the socket
 * without interruption.
 *
 * Returns the number of bytes sent, or a negative errno.
 */
static int svc_udp_sendto(struct svc_rqst *rqstp)
{
	struct svc_xprt *xprt = rqstp->rq_xprt;
	struct svc_sock	*svsk = container_of(xprt, struct svc_sock, sk_xprt);
	struct xdr_buf *xdr = &rqstp->rq_res;
	union {
		struct cmsghdr	hdr;
		long		all[SVC_PKTINFO_SPACE / sizeof(long)];
	} buffer;
	struct cmsghdr *cmh = &buffer.hdr;
	struct msghdr msg = {
		.msg_name	= &rqstp->rq_addr,
		.msg_namelen	= rqstp->rq_addrlen,
		.msg_control	= cmh,
		.msg_controllen	= sizeof(buffer),
	};
	unsigned int sent;
	int err;

<<<<<<< HEAD
	svc_udp_release_rqst(rqstp);
=======
	svc_udp_release_ctxt(xprt, rqstp->rq_xprt_ctxt);
>>>>>>> eb3cdb58
	rqstp->rq_xprt_ctxt = NULL;

	svc_set_cmsg_data(rqstp, cmh);

	mutex_lock(&xprt->xpt_mutex);

	if (svc_xprt_is_dead(xprt))
		goto out_notconn;

	err = xdr_alloc_bvec(xdr, GFP_KERNEL);
	if (err < 0)
		goto out_unlock;

	err = xprt_sock_sendmsg(svsk->sk_sock, &msg, xdr, 0, 0, &sent);
	if (err == -ECONNREFUSED) {
		/* ICMP error on earlier request. */
		err = xprt_sock_sendmsg(svsk->sk_sock, &msg, xdr, 0, 0, &sent);
	}
	xdr_free_bvec(xdr);
	trace_svcsock_udp_send(xprt, err);
out_unlock:
	mutex_unlock(&xprt->xpt_mutex);
	if (err < 0)
		return err;
	return sent;

out_notconn:
	mutex_unlock(&xprt->xpt_mutex);
	return -ENOTCONN;
}

static int svc_udp_has_wspace(struct svc_xprt *xprt)
{
	struct svc_sock *svsk = container_of(xprt, struct svc_sock, sk_xprt);
	struct svc_serv	*serv = xprt->xpt_server;
	unsigned long required;

	/*
	 * Set the SOCK_NOSPACE flag before checking the available
	 * sock space.
	 */
	set_bit(SOCK_NOSPACE, &svsk->sk_sock->flags);
	required = atomic_read(&svsk->sk_xprt.xpt_reserved) + serv->sv_max_mesg;
	if (required*2 > sock_wspace(svsk->sk_sk))
		return 0;
	clear_bit(SOCK_NOSPACE, &svsk->sk_sock->flags);
	return 1;
}

static struct svc_xprt *svc_udp_accept(struct svc_xprt *xprt)
{
	BUG();
	return NULL;
}

static void svc_udp_kill_temp_xprt(struct svc_xprt *xprt)
{
}

static struct svc_xprt *svc_udp_create(struct svc_serv *serv,
				       struct net *net,
				       struct sockaddr *sa, int salen,
				       int flags)
{
	return svc_create_socket(serv, IPPROTO_UDP, net, sa, salen, flags);
}

static const struct svc_xprt_ops svc_udp_ops = {
	.xpo_create = svc_udp_create,
	.xpo_recvfrom = svc_udp_recvfrom,
	.xpo_sendto = svc_udp_sendto,
	.xpo_result_payload = svc_sock_result_payload,
	.xpo_release_ctxt = svc_udp_release_ctxt,
	.xpo_detach = svc_sock_detach,
	.xpo_free = svc_sock_free,
	.xpo_has_wspace = svc_udp_has_wspace,
	.xpo_accept = svc_udp_accept,
	.xpo_kill_temp_xprt = svc_udp_kill_temp_xprt,
};

static struct svc_xprt_class svc_udp_class = {
	.xcl_name = "udp",
	.xcl_owner = THIS_MODULE,
	.xcl_ops = &svc_udp_ops,
	.xcl_max_payload = RPCSVC_MAXPAYLOAD_UDP,
	.xcl_ident = XPRT_TRANSPORT_UDP,
};

static void svc_udp_init(struct svc_sock *svsk, struct svc_serv *serv)
{
	svc_xprt_init(sock_net(svsk->sk_sock->sk), &svc_udp_class,
		      &svsk->sk_xprt, serv);
	clear_bit(XPT_CACHE_AUTH, &svsk->sk_xprt.xpt_flags);
	svsk->sk_sk->sk_data_ready = svc_data_ready;
	svsk->sk_sk->sk_write_space = svc_write_space;

	/* initialise setting must have enough space to
	 * receive and respond to one request.
	 * svc_udp_recvfrom will re-adjust if necessary
	 */
	svc_sock_setbufsize(svsk, 3);

	/* data might have come in before data_ready set up */
	set_bit(XPT_DATA, &svsk->sk_xprt.xpt_flags);
	set_bit(XPT_CHNGBUF, &svsk->sk_xprt.xpt_flags);

	/* make sure we get destination address info */
	switch (svsk->sk_sk->sk_family) {
	case AF_INET:
		ip_sock_set_pktinfo(svsk->sk_sock->sk);
		break;
	case AF_INET6:
		ip6_sock_set_recvpktinfo(svsk->sk_sock->sk);
		break;
	default:
		BUG();
	}
}

/*
 * A data_ready event on a listening socket means there's a connection
 * pending. Do not use state_change as a substitute for it.
 */
static void svc_tcp_listen_data_ready(struct sock *sk)
{
	struct svc_sock	*svsk = (struct svc_sock *)sk->sk_user_data;

<<<<<<< HEAD
=======
	trace_sk_data_ready(sk);

>>>>>>> eb3cdb58
	/*
	 * This callback may called twice when a new connection
	 * is established as a child socket inherits everything
	 * from a parent LISTEN socket.
	 * 1) data_ready method of the parent socket will be called
	 *    when one of child sockets become ESTABLISHED.
	 * 2) data_ready method of the child socket may be called
	 *    when it receives data before the socket is accepted.
	 * In case of 2, we should ignore it silently and DO NOT
	 * dereference svsk.
	 */
	if (sk->sk_state != TCP_LISTEN)
		return;

	if (svsk) {
		/* Refer to svc_setup_socket() for details. */
		rmb();
		svsk->sk_odata(sk);
		set_bit(XPT_CONN, &svsk->sk_xprt.xpt_flags);
		svc_xprt_enqueue(&svsk->sk_xprt);
	}
}

/*
 * A state change on a connected socket means it's dying or dead.
 */
static void svc_tcp_state_change(struct sock *sk)
{
	struct svc_sock	*svsk = (struct svc_sock *)sk->sk_user_data;

	if (svsk) {
		/* Refer to svc_setup_socket() for details. */
		rmb();
		svsk->sk_ostate(sk);
		trace_svcsock_tcp_state(&svsk->sk_xprt, svsk->sk_sock);
		if (sk->sk_state != TCP_ESTABLISHED)
			svc_xprt_deferred_close(&svsk->sk_xprt);
	}
}

/*
 * Accept a TCP connection
 */
static struct svc_xprt *svc_tcp_accept(struct svc_xprt *xprt)
{
	struct svc_sock *svsk = container_of(xprt, struct svc_sock, sk_xprt);
	struct sockaddr_storage addr;
	struct sockaddr	*sin = (struct sockaddr *) &addr;
	struct svc_serv	*serv = svsk->sk_xprt.xpt_server;
	struct socket	*sock = svsk->sk_sock;
	struct socket	*newsock;
	struct svc_sock	*newsvsk;
	int		err, slen;

	if (!sock)
		return NULL;

	clear_bit(XPT_CONN, &svsk->sk_xprt.xpt_flags);
	err = kernel_accept(sock, &newsock, O_NONBLOCK);
	if (err < 0) {
		if (err == -ENOMEM)
			printk(KERN_WARNING "%s: no more sockets!\n",
			       serv->sv_name);
		else if (err != -EAGAIN)
			net_warn_ratelimited("%s: accept failed (err %d)!\n",
					     serv->sv_name, -err);
		trace_svcsock_accept_err(xprt, serv->sv_name, err);
		return NULL;
	}
	if (IS_ERR(sock_alloc_file(newsock, O_NONBLOCK, NULL)))
		return NULL;

	set_bit(XPT_CONN, &svsk->sk_xprt.xpt_flags);

	err = kernel_getpeername(newsock, sin);
	if (err < 0) {
		trace_svcsock_getpeername_err(xprt, serv->sv_name, err);
		goto failed;		/* aborted connection or whatever */
	}
	slen = err;

	/* Reset the inherited callbacks before calling svc_setup_socket */
	newsock->sk->sk_state_change = svsk->sk_ostate;
	newsock->sk->sk_data_ready = svsk->sk_odata;
	newsock->sk->sk_write_space = svsk->sk_owspace;

	/* make sure that a write doesn't block forever when
	 * low on memory
	 */
	newsock->sk->sk_sndtimeo = HZ*30;

	newsvsk = svc_setup_socket(serv, newsock,
				 (SVC_SOCK_ANONYMOUS | SVC_SOCK_TEMPORARY));
	if (IS_ERR(newsvsk))
		goto failed;
	svc_xprt_set_remote(&newsvsk->sk_xprt, sin, slen);
	err = kernel_getsockname(newsock, sin);
	slen = err;
	if (unlikely(err < 0))
		slen = offsetof(struct sockaddr, sa_data);
	svc_xprt_set_local(&newsvsk->sk_xprt, sin, slen);

	if (sock_is_loopback(newsock->sk))
		set_bit(XPT_LOCAL, &newsvsk->sk_xprt.xpt_flags);
	else
		clear_bit(XPT_LOCAL, &newsvsk->sk_xprt.xpt_flags);
	if (serv->sv_stats)
		serv->sv_stats->nettcpconn++;

	return &newsvsk->sk_xprt;

failed:
	sockfd_put(newsock);
	return NULL;
}

static size_t svc_tcp_restore_pages(struct svc_sock *svsk,
				    struct svc_rqst *rqstp)
{
	size_t len = svsk->sk_datalen;
	unsigned int i, npages;

	if (!len)
		return 0;
	npages = (len + PAGE_SIZE - 1) >> PAGE_SHIFT;
	for (i = 0; i < npages; i++) {
		if (rqstp->rq_pages[i] != NULL)
			put_page(rqstp->rq_pages[i]);
		BUG_ON(svsk->sk_pages[i] == NULL);
		rqstp->rq_pages[i] = svsk->sk_pages[i];
		svsk->sk_pages[i] = NULL;
	}
	rqstp->rq_arg.head[0].iov_base = page_address(rqstp->rq_pages[0]);
	return len;
}

static void svc_tcp_save_pages(struct svc_sock *svsk, struct svc_rqst *rqstp)
{
	unsigned int i, len, npages;

	if (svsk->sk_datalen == 0)
		return;
	len = svsk->sk_datalen;
	npages = (len + PAGE_SIZE - 1) >> PAGE_SHIFT;
	for (i = 0; i < npages; i++) {
		svsk->sk_pages[i] = rqstp->rq_pages[i];
		rqstp->rq_pages[i] = NULL;
	}
}

static void svc_tcp_clear_pages(struct svc_sock *svsk)
{
	unsigned int i, len, npages;

	if (svsk->sk_datalen == 0)
		goto out;
	len = svsk->sk_datalen;
	npages = (len + PAGE_SIZE - 1) >> PAGE_SHIFT;
	for (i = 0; i < npages; i++) {
		if (svsk->sk_pages[i] == NULL) {
			WARN_ON_ONCE(1);
			continue;
		}
		put_page(svsk->sk_pages[i]);
		svsk->sk_pages[i] = NULL;
	}
out:
	svsk->sk_tcplen = 0;
	svsk->sk_datalen = 0;
}

/*
 * Receive fragment record header into sk_marker.
 */
static ssize_t svc_tcp_read_marker(struct svc_sock *svsk,
				   struct svc_rqst *rqstp)
{
	ssize_t want, len;

	/* If we haven't gotten the record length yet,
	 * get the next four bytes.
	 */
	if (svsk->sk_tcplen < sizeof(rpc_fraghdr)) {
		struct msghdr	msg = { NULL };
		struct kvec	iov;

		want = sizeof(rpc_fraghdr) - svsk->sk_tcplen;
		iov.iov_base = ((char *)&svsk->sk_marker) + svsk->sk_tcplen;
		iov.iov_len  = want;
		iov_iter_kvec(&msg.msg_iter, ITER_DEST, &iov, 1, want);
		len = svc_tcp_sock_recv_cmsg(svsk, &msg);
		if (len < 0)
			return len;
		svsk->sk_tcplen += len;
		if (len < want) {
			/* call again to read the remaining bytes */
			goto err_short;
		}
		trace_svcsock_marker(&svsk->sk_xprt, svsk->sk_marker);
		if (svc_sock_reclen(svsk) + svsk->sk_datalen >
		    svsk->sk_xprt.xpt_server->sv_max_mesg)
			goto err_too_large;
	}
	return svc_sock_reclen(svsk);

err_too_large:
	net_notice_ratelimited("svc: %s %s RPC fragment too large: %d\n",
			       __func__, svsk->sk_xprt.xpt_server->sv_name,
			       svc_sock_reclen(svsk));
	svc_xprt_deferred_close(&svsk->sk_xprt);
err_short:
	return -EAGAIN;
}

static int receive_cb_reply(struct svc_sock *svsk, struct svc_rqst *rqstp)
{
	struct rpc_xprt *bc_xprt = svsk->sk_xprt.xpt_bc_xprt;
	struct rpc_rqst *req = NULL;
	struct kvec *src, *dst;
	__be32 *p = (__be32 *)rqstp->rq_arg.head[0].iov_base;
	__be32 xid;
	__be32 calldir;

	xid = *p++;
	calldir = *p;

	if (!bc_xprt)
		return -EAGAIN;
	spin_lock(&bc_xprt->queue_lock);
	req = xprt_lookup_rqst(bc_xprt, xid);
	if (!req)
		goto unlock_notfound;

	memcpy(&req->rq_private_buf, &req->rq_rcv_buf, sizeof(struct xdr_buf));
	/*
	 * XXX!: cheating for now!  Only copying HEAD.
	 * But we know this is good enough for now (in fact, for any
	 * callback reply in the forseeable future).
	 */
	dst = &req->rq_private_buf.head[0];
	src = &rqstp->rq_arg.head[0];
	if (dst->iov_len < src->iov_len)
		goto unlock_eagain; /* whatever; just giving up. */
	memcpy(dst->iov_base, src->iov_base, src->iov_len);
	xprt_complete_rqst(req->rq_task, rqstp->rq_arg.len);
	rqstp->rq_arg.len = 0;
	spin_unlock(&bc_xprt->queue_lock);
	return 0;
unlock_notfound:
	printk(KERN_NOTICE
		"%s: Got unrecognized reply: "
		"calldir 0x%x xpt_bc_xprt %p xid %08x\n",
		__func__, ntohl(calldir),
		bc_xprt, ntohl(xid));
unlock_eagain:
	spin_unlock(&bc_xprt->queue_lock);
	return -EAGAIN;
}

static void svc_tcp_fragment_received(struct svc_sock *svsk)
{
	/* If we have more data, signal svc_xprt_enqueue() to try again */
	svsk->sk_tcplen = 0;
	svsk->sk_marker = xdr_zero;
}

/**
 * svc_tcp_recvfrom - Receive data from a TCP socket
 * @rqstp: request structure into which to receive an RPC Call
 *
 * Called in a loop when XPT_DATA has been set.
 *
 * Read the 4-byte stream record marker, then use the record length
 * in that marker to set up exactly the resources needed to receive
 * the next RPC message into @rqstp.
 *
 * Returns:
 *   On success, the number of bytes in a received RPC Call, or
 *   %0 if a complete RPC Call message was not ready to return
 *
 * The zero return case handles partial receives and callback Replies.
 * The state of a partial receive is preserved in the svc_sock for
 * the next call to svc_tcp_recvfrom.
 */
static int svc_tcp_recvfrom(struct svc_rqst *rqstp)
{
	struct svc_sock	*svsk =
		container_of(rqstp->rq_xprt, struct svc_sock, sk_xprt);
	struct svc_serv	*serv = svsk->sk_xprt.xpt_server;
	size_t want, base;
	ssize_t len;
	__be32 *p;
	__be32 calldir;

	clear_bit(XPT_DATA, &svsk->sk_xprt.xpt_flags);
	len = svc_tcp_read_marker(svsk, rqstp);
	if (len < 0)
		goto error;

	base = svc_tcp_restore_pages(svsk, rqstp);
	want = len - (svsk->sk_tcplen - sizeof(rpc_fraghdr));
	len = svc_tcp_read_msg(rqstp, base + want, base);
	if (len >= 0) {
		trace_svcsock_tcp_recv(&svsk->sk_xprt, len);
		svsk->sk_tcplen += len;
		svsk->sk_datalen += len;
	}
	if (len != want || !svc_sock_final_rec(svsk))
		goto err_incomplete;
	if (svsk->sk_datalen < 8)
		goto err_nuts;

	rqstp->rq_arg.len = svsk->sk_datalen;
	rqstp->rq_arg.page_base = 0;
	if (rqstp->rq_arg.len <= rqstp->rq_arg.head[0].iov_len) {
		rqstp->rq_arg.head[0].iov_len = rqstp->rq_arg.len;
		rqstp->rq_arg.page_len = 0;
	} else
		rqstp->rq_arg.page_len = rqstp->rq_arg.len - rqstp->rq_arg.head[0].iov_len;

	rqstp->rq_xprt_ctxt   = NULL;
	rqstp->rq_prot	      = IPPROTO_TCP;
	if (test_bit(XPT_LOCAL, &svsk->sk_xprt.xpt_flags))
		set_bit(RQ_LOCAL, &rqstp->rq_flags);
	else
		clear_bit(RQ_LOCAL, &rqstp->rq_flags);

	p = (__be32 *)rqstp->rq_arg.head[0].iov_base;
	calldir = p[1];
	if (calldir)
		len = receive_cb_reply(svsk, rqstp);

	/* Reset TCP read info */
	svsk->sk_datalen = 0;
	svc_tcp_fragment_received(svsk);

	if (len < 0)
		goto error;

	svc_xprt_copy_addrs(rqstp, &svsk->sk_xprt);
	if (serv->sv_stats)
		serv->sv_stats->nettcpcnt++;

	svc_sock_secure_port(rqstp);
	svc_xprt_received(rqstp->rq_xprt);
	return rqstp->rq_arg.len;

err_incomplete:
	svc_tcp_save_pages(svsk, rqstp);
	if (len < 0 && len != -EAGAIN)
		goto err_delete;
	if (len == want)
		svc_tcp_fragment_received(svsk);
	else
		trace_svcsock_tcp_recv_short(&svsk->sk_xprt,
				svc_sock_reclen(svsk),
				svsk->sk_tcplen - sizeof(rpc_fraghdr));
	goto err_noclose;
error:
	if (len != -EAGAIN)
		goto err_delete;
	trace_svcsock_tcp_recv_eagain(&svsk->sk_xprt, 0);
	goto err_noclose;
err_nuts:
	svsk->sk_datalen = 0;
err_delete:
	trace_svcsock_tcp_recv_err(&svsk->sk_xprt, len);
	svc_xprt_deferred_close(&svsk->sk_xprt);
err_noclose:
	svc_xprt_received(rqstp->rq_xprt);
	return 0;	/* record not complete */
}

static int svc_tcp_send_kvec(struct socket *sock, const struct kvec *vec,
			      int flags)
{
	return kernel_sendpage(sock, virt_to_page(vec->iov_base),
			       offset_in_page(vec->iov_base),
			       vec->iov_len, flags);
}

/*
 * kernel_sendpage() is used exclusively to reduce the number of
 * copy operations in this path. Therefore the caller must ensure
 * that the pages backing @xdr are unchanging.
 *
 * In addition, the logic assumes that * .bv_len is never larger
 * than PAGE_SIZE.
 */
static int svc_tcp_sendmsg(struct socket *sock, struct xdr_buf *xdr,
			   rpc_fraghdr marker, unsigned int *sentp)
{
	const struct kvec *head = xdr->head;
	const struct kvec *tail = xdr->tail;
	struct kvec rm = {
		.iov_base	= &marker,
		.iov_len	= sizeof(marker),
	};
	struct msghdr msg = {
		.msg_flags	= 0,
	};
	int ret;

	*sentp = 0;
	ret = xdr_alloc_bvec(xdr, GFP_KERNEL);
	if (ret < 0)
		return ret;

	ret = kernel_sendmsg(sock, &msg, &rm, 1, rm.iov_len);
	if (ret < 0)
		return ret;
	*sentp += ret;
	if (ret != rm.iov_len)
		return -EAGAIN;

	ret = svc_tcp_send_kvec(sock, head, 0);
	if (ret < 0)
		return ret;
	*sentp += ret;
	if (ret != head->iov_len)
		goto out;

	if (xdr->page_len) {
		unsigned int offset, len, remaining;
		struct bio_vec *bvec;

		bvec = xdr->bvec + (xdr->page_base >> PAGE_SHIFT);
		offset = offset_in_page(xdr->page_base);
		remaining = xdr->page_len;
		while (remaining > 0) {
			len = min(remaining, bvec->bv_len - offset);
			ret = kernel_sendpage(sock, bvec->bv_page,
					      bvec->bv_offset + offset,
					      len, 0);
			if (ret < 0)
				return ret;
			*sentp += ret;
			if (ret != len)
				goto out;
			remaining -= len;
			offset = 0;
			bvec++;
		}
	}

	if (tail->iov_len) {
		ret = svc_tcp_send_kvec(sock, tail, 0);
		if (ret < 0)
			return ret;
		*sentp += ret;
	}

out:
	return 0;
}

/**
 * svc_tcp_sendto - Send out a reply on a TCP socket
 * @rqstp: completed svc_rqst
 *
 * xpt_mutex ensures @rqstp's whole message is written to the socket
 * without interruption.
 *
 * Returns the number of bytes sent, or a negative errno.
 */
static int svc_tcp_sendto(struct svc_rqst *rqstp)
{
	struct svc_xprt *xprt = rqstp->rq_xprt;
	struct svc_sock	*svsk = container_of(xprt, struct svc_sock, sk_xprt);
	struct xdr_buf *xdr = &rqstp->rq_res;
	rpc_fraghdr marker = cpu_to_be32(RPC_LAST_STREAM_FRAGMENT |
					 (u32)xdr->len);
	unsigned int sent;
	int err;

<<<<<<< HEAD
	svc_tcp_release_rqst(rqstp);
=======
	svc_tcp_release_ctxt(xprt, rqstp->rq_xprt_ctxt);
>>>>>>> eb3cdb58
	rqstp->rq_xprt_ctxt = NULL;

	atomic_inc(&svsk->sk_sendqlen);
	mutex_lock(&xprt->xpt_mutex);
	if (svc_xprt_is_dead(xprt))
		goto out_notconn;
	tcp_sock_set_cork(svsk->sk_sk, true);
	err = svc_tcp_sendmsg(svsk->sk_sock, xdr, marker, &sent);
	xdr_free_bvec(xdr);
	trace_svcsock_tcp_send(xprt, err < 0 ? (long)err : sent);
	if (err < 0 || sent != (xdr->len + sizeof(marker)))
		goto out_close;
	if (atomic_dec_and_test(&svsk->sk_sendqlen))
		tcp_sock_set_cork(svsk->sk_sk, false);
	mutex_unlock(&xprt->xpt_mutex);
	return sent;

out_notconn:
	atomic_dec(&svsk->sk_sendqlen);
	mutex_unlock(&xprt->xpt_mutex);
	return -ENOTCONN;
out_close:
	pr_notice("rpc-srv/tcp: %s: %s %d when sending %d bytes - shutting down socket\n",
		  xprt->xpt_server->sv_name,
		  (err < 0) ? "got error" : "sent",
		  (err < 0) ? err : sent, xdr->len);
	svc_xprt_deferred_close(xprt);
	atomic_dec(&svsk->sk_sendqlen);
	mutex_unlock(&xprt->xpt_mutex);
	return -EAGAIN;
}

static struct svc_xprt *svc_tcp_create(struct svc_serv *serv,
				       struct net *net,
				       struct sockaddr *sa, int salen,
				       int flags)
{
	return svc_create_socket(serv, IPPROTO_TCP, net, sa, salen, flags);
}

static const struct svc_xprt_ops svc_tcp_ops = {
	.xpo_create = svc_tcp_create,
	.xpo_recvfrom = svc_tcp_recvfrom,
	.xpo_sendto = svc_tcp_sendto,
	.xpo_result_payload = svc_sock_result_payload,
	.xpo_release_ctxt = svc_tcp_release_ctxt,
	.xpo_detach = svc_tcp_sock_detach,
	.xpo_free = svc_sock_free,
	.xpo_has_wspace = svc_tcp_has_wspace,
	.xpo_accept = svc_tcp_accept,
	.xpo_kill_temp_xprt = svc_tcp_kill_temp_xprt,
	.xpo_handshake = svc_tcp_handshake,
};

static struct svc_xprt_class svc_tcp_class = {
	.xcl_name = "tcp",
	.xcl_owner = THIS_MODULE,
	.xcl_ops = &svc_tcp_ops,
	.xcl_max_payload = RPCSVC_MAXPAYLOAD_TCP,
	.xcl_ident = XPRT_TRANSPORT_TCP,
};

void svc_init_xprt_sock(void)
{
	svc_reg_xprt_class(&svc_tcp_class);
	svc_reg_xprt_class(&svc_udp_class);
}

void svc_cleanup_xprt_sock(void)
{
	svc_unreg_xprt_class(&svc_tcp_class);
	svc_unreg_xprt_class(&svc_udp_class);
}

static void svc_tcp_init(struct svc_sock *svsk, struct svc_serv *serv)
{
	struct sock	*sk = svsk->sk_sk;

	svc_xprt_init(sock_net(svsk->sk_sock->sk), &svc_tcp_class,
		      &svsk->sk_xprt, serv);
	set_bit(XPT_CACHE_AUTH, &svsk->sk_xprt.xpt_flags);
	set_bit(XPT_CONG_CTRL, &svsk->sk_xprt.xpt_flags);
	if (sk->sk_state == TCP_LISTEN) {
		strcpy(svsk->sk_xprt.xpt_remotebuf, "listener");
		set_bit(XPT_LISTENER, &svsk->sk_xprt.xpt_flags);
		sk->sk_data_ready = svc_tcp_listen_data_ready;
		set_bit(XPT_CONN, &svsk->sk_xprt.xpt_flags);
	} else {
		sk->sk_state_change = svc_tcp_state_change;
		sk->sk_data_ready = svc_data_ready;
		sk->sk_write_space = svc_write_space;

		svsk->sk_marker = xdr_zero;
		svsk->sk_tcplen = 0;
		svsk->sk_datalen = 0;
		memset(&svsk->sk_pages[0], 0, sizeof(svsk->sk_pages));

		tcp_sock_set_nodelay(sk);

		set_bit(XPT_DATA, &svsk->sk_xprt.xpt_flags);
		switch (sk->sk_state) {
		case TCP_SYN_RECV:
		case TCP_ESTABLISHED:
			break;
		default:
			svc_xprt_deferred_close(&svsk->sk_xprt);
		}
	}
}

void svc_sock_update_bufs(struct svc_serv *serv)
{
	/*
	 * The number of server threads has changed. Update
	 * rcvbuf and sndbuf accordingly on all sockets
	 */
	struct svc_sock *svsk;

	spin_lock_bh(&serv->sv_lock);
	list_for_each_entry(svsk, &serv->sv_permsocks, sk_xprt.xpt_list)
		set_bit(XPT_CHNGBUF, &svsk->sk_xprt.xpt_flags);
	spin_unlock_bh(&serv->sv_lock);
}
EXPORT_SYMBOL_GPL(svc_sock_update_bufs);

/*
 * Initialize socket for RPC use and create svc_sock struct
 */
static struct svc_sock *svc_setup_socket(struct svc_serv *serv,
						struct socket *sock,
						int flags)
{
	struct svc_sock	*svsk;
	struct sock	*inet;
	int		pmap_register = !(flags & SVC_SOCK_ANONYMOUS);

	svsk = kzalloc(sizeof(*svsk), GFP_KERNEL);
	if (!svsk)
		return ERR_PTR(-ENOMEM);

	inet = sock->sk;

	if (pmap_register) {
		int err;

		err = svc_register(serv, sock_net(sock->sk), inet->sk_family,
				     inet->sk_protocol,
				     ntohs(inet_sk(inet)->inet_sport));
		if (err < 0) {
			kfree(svsk);
			return ERR_PTR(err);
		}
	}

	svsk->sk_sock = sock;
	svsk->sk_sk = inet;
	svsk->sk_ostate = inet->sk_state_change;
	svsk->sk_odata = inet->sk_data_ready;
	svsk->sk_owspace = inet->sk_write_space;
	/*
	 * This barrier is necessary in order to prevent race condition
	 * with svc_data_ready(), svc_listen_data_ready() and others
	 * when calling callbacks above.
	 */
	wmb();
	inet->sk_user_data = svsk;

	/* Initialize the socket */
	if (sock->type == SOCK_DGRAM)
		svc_udp_init(svsk, serv);
	else
		svc_tcp_init(svsk, serv);

	trace_svcsock_new_socket(sock);
	return svsk;
}

/**
 * svc_addsock5 - add a listener socket to an RPC service
 * @serv: pointer to RPC service to which to add a new listener
 * @net: caller's network namespace
 * @fd: file descriptor of the new listener
 * @name_return: pointer to buffer to fill in with name of listener
 * @len: size of the buffer
 * @cred: credential
 *
 * Fills in socket name and returns positive length of name if successful.
 * Name is terminated with '\n'.  On error, returns a negative errno
 * value.
 */
<<<<<<< HEAD
int svc_addsock5(struct svc_serv *serv, struct net *net, const int fd,
=======
int svc_addsock(struct svc_serv *serv, struct net *net, const int fd,
>>>>>>> eb3cdb58
		char *name_return, const size_t len, const struct cred *cred)
{
	int err = 0;
	struct socket *so = sockfd_lookup(fd, &err);
	struct svc_sock *svsk = NULL;
	struct sockaddr_storage addr;
	struct sockaddr *sin = (struct sockaddr *)&addr;
	int salen;

	if (!so)
		return err;
<<<<<<< HEAD
	if (net) {
		err = -EINVAL;
		if (sock_net(so->sk) != net)
			goto out;
	}
=======
	err = -EINVAL;
	if (sock_net(so->sk) != net)
		goto out;
>>>>>>> eb3cdb58
	err = -EAFNOSUPPORT;
	if ((so->sk->sk_family != PF_INET) && (so->sk->sk_family != PF_INET6))
		goto out;
	err =  -EPROTONOSUPPORT;
	if (so->sk->sk_protocol != IPPROTO_TCP &&
	    so->sk->sk_protocol != IPPROTO_UDP)
		goto out;
	err = -EISCONN;
	if (so->state > SS_UNCONNECTED)
		goto out;
	err = -ENOENT;
	if (!try_module_get(THIS_MODULE))
		goto out;
	svsk = svc_setup_socket(serv, so, SVC_SOCK_DEFAULTS);
	if (IS_ERR(svsk)) {
		module_put(THIS_MODULE);
		err = PTR_ERR(svsk);
		goto out;
	}
	salen = kernel_getsockname(svsk->sk_sock, sin);
	if (salen >= 0)
		svc_xprt_set_local(&svsk->sk_xprt, sin, salen);
	svsk->sk_xprt.xpt_cred = get_cred(cred);
	svc_add_new_perm_xprt(serv, &svsk->sk_xprt);
	return svc_one_sock_name(svsk, name_return, len);
out:
	sockfd_put(so);
	return err;
}
EXPORT_SYMBOL_GPL(svc_addsock5);
int svc_addsock(struct svc_serv *serv, const int fd,
		char *name_return, const size_t len, const struct cred *cred)
{
	return svc_addsock5(serv, NULL, fd, name_return, len, cred);
}
EXPORT_SYMBOL_GPL(svc_addsock);
/*
 * Create socket for RPC service.
 */
static struct svc_xprt *svc_create_socket(struct svc_serv *serv,
					  int protocol,
					  struct net *net,
					  struct sockaddr *sin, int len,
					  int flags)
{
	struct svc_sock	*svsk;
	struct socket	*sock;
	int		error;
	int		type;
	struct sockaddr_storage addr;
	struct sockaddr *newsin = (struct sockaddr *)&addr;
	int		newlen;
	int		family;

	if (protocol != IPPROTO_UDP && protocol != IPPROTO_TCP) {
		printk(KERN_WARNING "svc: only UDP and TCP "
				"sockets supported\n");
		return ERR_PTR(-EINVAL);
	}

	type = (protocol == IPPROTO_UDP)? SOCK_DGRAM : SOCK_STREAM;
	switch (sin->sa_family) {
	case AF_INET6:
		family = PF_INET6;
		break;
	case AF_INET:
		family = PF_INET;
		break;
	default:
		return ERR_PTR(-EINVAL);
	}

	error = __sock_create(net, family, type, protocol, &sock, 1);
	if (error < 0)
		return ERR_PTR(error);

	svc_reclassify_socket(sock);

	/*
	 * If this is an PF_INET6 listener, we want to avoid
	 * getting requests from IPv4 remotes.  Those should
	 * be shunted to a PF_INET listener via rpcbind.
	 */
	if (family == PF_INET6)
		ip6_sock_set_v6only(sock->sk);
	if (type == SOCK_STREAM)
		sock->sk->sk_reuse = SK_CAN_REUSE; /* allow address reuse */
	error = kernel_bind(sock, sin, len);
	if (error < 0)
		goto bummer;

	error = kernel_getsockname(sock, newsin);
	if (error < 0)
		goto bummer;
	newlen = error;

	if (protocol == IPPROTO_TCP) {
		if ((error = kernel_listen(sock, 64)) < 0)
			goto bummer;
	}

	svsk = svc_setup_socket(serv, sock, flags);
	if (IS_ERR(svsk)) {
		error = PTR_ERR(svsk);
		goto bummer;
	}
	svc_xprt_set_local(&svsk->sk_xprt, newsin, newlen);
	return (struct svc_xprt *)svsk;
bummer:
	sock_release(sock);
	return ERR_PTR(error);
}

/*
 * Detach the svc_sock from the socket so that no
 * more callbacks occur.
 */
static void svc_sock_detach(struct svc_xprt *xprt)
{
	struct svc_sock *svsk = container_of(xprt, struct svc_sock, sk_xprt);
	struct sock *sk = svsk->sk_sk;

	/* put back the old socket callbacks */
	lock_sock(sk);
	sk->sk_state_change = svsk->sk_ostate;
	sk->sk_data_ready = svsk->sk_odata;
	sk->sk_write_space = svsk->sk_owspace;
	sk->sk_user_data = NULL;
	release_sock(sk);
}

/*
 * Disconnect the socket, and reset the callbacks
 */
static void svc_tcp_sock_detach(struct svc_xprt *xprt)
{
	struct svc_sock *svsk = container_of(xprt, struct svc_sock, sk_xprt);

	svc_sock_detach(xprt);

	if (!test_bit(XPT_LISTENER, &xprt->xpt_flags)) {
		svc_tcp_clear_pages(svsk);
		kernel_sock_shutdown(svsk->sk_sock, SHUT_RDWR);
	}
}

/*
 * Free the svc_sock's socket resources and the svc_sock itself.
 */
static void svc_sock_free(struct svc_xprt *xprt)
{
	struct svc_sock *svsk = container_of(xprt, struct svc_sock, sk_xprt);
	struct socket *sock = svsk->sk_sock;

	tls_handshake_cancel(sock->sk);
	if (sock->file)
		sockfd_put(sock);
	else
		sock_release(sock);
	kfree(svsk);
}<|MERGE_RESOLUTION|>--- conflicted
+++ resolved
@@ -696,11 +696,7 @@
 	unsigned int sent;
 	int err;
 
-<<<<<<< HEAD
-	svc_udp_release_rqst(rqstp);
-=======
 	svc_udp_release_ctxt(xprt, rqstp->rq_xprt_ctxt);
->>>>>>> eb3cdb58
 	rqstp->rq_xprt_ctxt = NULL;
 
 	svc_set_cmsg_data(rqstp, cmh);
@@ -828,11 +824,8 @@
 {
 	struct svc_sock	*svsk = (struct svc_sock *)sk->sk_user_data;
 
-<<<<<<< HEAD
-=======
 	trace_sk_data_ready(sk);
 
->>>>>>> eb3cdb58
 	/*
 	 * This callback may called twice when a new connection
 	 * is established as a child socket inherits everything
@@ -1308,11 +1301,7 @@
 	unsigned int sent;
 	int err;
 
-<<<<<<< HEAD
-	svc_tcp_release_rqst(rqstp);
-=======
 	svc_tcp_release_ctxt(xprt, rqstp->rq_xprt_ctxt);
->>>>>>> eb3cdb58
 	rqstp->rq_xprt_ctxt = NULL;
 
 	atomic_inc(&svsk->sk_sendqlen);
@@ -1491,7 +1480,7 @@
 }
 
 /**
- * svc_addsock5 - add a listener socket to an RPC service
+ * svc_addsock - add a listener socket to an RPC service
  * @serv: pointer to RPC service to which to add a new listener
  * @net: caller's network namespace
  * @fd: file descriptor of the new listener
@@ -1503,11 +1492,7 @@
  * Name is terminated with '\n'.  On error, returns a negative errno
  * value.
  */
-<<<<<<< HEAD
-int svc_addsock5(struct svc_serv *serv, struct net *net, const int fd,
-=======
 int svc_addsock(struct svc_serv *serv, struct net *net, const int fd,
->>>>>>> eb3cdb58
 		char *name_return, const size_t len, const struct cred *cred)
 {
 	int err = 0;
@@ -1519,17 +1504,9 @@
 
 	if (!so)
 		return err;
-<<<<<<< HEAD
-	if (net) {
-		err = -EINVAL;
-		if (sock_net(so->sk) != net)
-			goto out;
-	}
-=======
 	err = -EINVAL;
 	if (sock_net(so->sk) != net)
 		goto out;
->>>>>>> eb3cdb58
 	err = -EAFNOSUPPORT;
 	if ((so->sk->sk_family != PF_INET) && (so->sk->sk_family != PF_INET6))
 		goto out;
@@ -1559,13 +1536,8 @@
 	sockfd_put(so);
 	return err;
 }
-EXPORT_SYMBOL_GPL(svc_addsock5);
-int svc_addsock(struct svc_serv *serv, const int fd,
-		char *name_return, const size_t len, const struct cred *cred)
-{
-	return svc_addsock5(serv, NULL, fd, name_return, len, cred);
-}
 EXPORT_SYMBOL_GPL(svc_addsock);
+
 /*
  * Create socket for RPC service.
  */
