--- conflicted
+++ resolved
@@ -187,12 +187,6 @@
 	return 0;
 }
 
-static int svc_sock_read_payload(struct svc_rqst *rqstp, unsigned int offset,
-				 unsigned int length)
-{
-	return 0;
-}
-
 /*
  * Report socket names for nfsdfs
  */
@@ -576,12 +570,6 @@
 	unsigned int sent;
 	int err;
 
-<<<<<<< HEAD
-	svc_release_udp_skb(rqstp);
-
-	error = svc_sendto(rqstp, &rqstp->rq_res);
-	if (error == -ECONNREFUSED)
-=======
 	svc_udp_release_rqst(rqstp);
 
 	svc_set_cmsg_data(rqstp, cmh);
@@ -594,7 +582,6 @@
 	err = xprt_sock_sendmsg(svsk->sk_sock, &msg, xdr, 0, 0, &sent);
 	xdr_free_bvec(xdr);
 	if (err == -ECONNREFUSED) {
->>>>>>> 7d2a07b7
 		/* ICMP error on earlier request. */
 		err = xprt_sock_sendmsg(svsk->sk_sock, &msg, xdr, 0, 0, &sent);
 		xdr_free_bvec(xdr);
@@ -651,13 +638,8 @@
 	.xpo_create = svc_udp_create,
 	.xpo_recvfrom = svc_udp_recvfrom,
 	.xpo_sendto = svc_udp_sendto,
-<<<<<<< HEAD
-	.xpo_read_payload = svc_sock_read_payload,
-	.xpo_release_rqst = svc_release_udp_skb,
-=======
 	.xpo_result_payload = svc_sock_result_payload,
 	.xpo_release_rqst = svc_udp_release_rqst,
->>>>>>> 7d2a07b7
 	.xpo_detach = svc_sock_detach,
 	.xpo_free = svc_sock_free,
 	.xpo_has_wspace = svc_udp_has_wspace,
@@ -1113,28 +1095,6 @@
 	};
 	int ret;
 
-<<<<<<< HEAD
-	/* Set up the first element of the reply kvec.
-	 * Any other kvecs that may be in use have been taken
-	 * care of by the server implementation itself.
-	 */
-	reclen = htonl(0x80000000|((xbufp->len ) - 4));
-	memcpy(xbufp->head[0].iov_base, &reclen, 4);
-
-	svc_release_skb(rqstp);
-
-	sent = svc_sendto(rqstp, &rqstp->rq_res);
-	if (sent != xbufp->len) {
-		printk(KERN_NOTICE
-		       "rpc-srv/tcp: %s: %s %d when sending %d bytes "
-		       "- shutting down socket\n",
-		       rqstp->rq_xprt->xpt_server->sv_name,
-		       (sent<0)?"got error":"sent only",
-		       sent, xbufp->len);
-		set_bit(XPT_CLOSE, &rqstp->rq_xprt->xpt_flags);
-		svc_xprt_enqueue(rqstp->rq_xprt);
-		sent = -EAGAIN;
-=======
 	*sentp = 0;
 	xdr_alloc_bvec(xdr, GFP_KERNEL);
 
@@ -1180,7 +1140,6 @@
 		if (ret < 0)
 			return ret;
 		*sentp += ret;
->>>>>>> 7d2a07b7
 	}
 
 out:
@@ -1250,13 +1209,8 @@
 	.xpo_create = svc_tcp_create,
 	.xpo_recvfrom = svc_tcp_recvfrom,
 	.xpo_sendto = svc_tcp_sendto,
-<<<<<<< HEAD
-	.xpo_read_payload = svc_sock_read_payload,
-	.xpo_release_rqst = svc_release_skb,
-=======
 	.xpo_result_payload = svc_sock_result_payload,
 	.xpo_release_rqst = svc_tcp_release_rqst,
->>>>>>> 7d2a07b7
 	.xpo_detach = svc_tcp_sock_detach,
 	.xpo_free = svc_sock_free,
 	.xpo_has_wspace = svc_tcp_has_wspace,
