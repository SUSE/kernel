// SPDX-License-Identifier: GPL-2.0-only
/*
 * linux/net/sunrpc/svcsock.c
 *
 * These are the RPC server socket internals.
 *
 * The server scheduling algorithm does not always distribute the load
 * evenly when servicing a single client. May need to modify the
 * svc_xprt_enqueue procedure...
 *
 * TCP support is largely untested and may be a little slow. The problem
 * is that we currently do two separate recvfrom's, one for the 4-byte
 * record length, and the second for the actual record. This could possibly
 * be improved by always reading a minimum size of around 100 bytes and
 * tucking any superfluous bytes away in a temporary store. Still, that
 * leaves write requests out in the rain. An alternative may be to peek at
 * the first skb in the queue, and if it matches the next TCP sequence
 * number, to extract the record marker. Yuck.
 *
 * Copyright (C) 1995, 1996 Olaf Kirch <okir@monad.swb.de>
 */

#include <linux/kernel.h>
#include <linux/sched.h>
#include <linux/module.h>
#include <linux/errno.h>
#include <linux/fcntl.h>
#include <linux/net.h>
#include <linux/in.h>
#include <linux/inet.h>
#include <linux/udp.h>
#include <linux/tcp.h>
#include <linux/unistd.h>
#include <linux/slab.h>
#include <linux/netdevice.h>
#include <linux/skbuff.h>
#include <linux/file.h>
#include <linux/freezer.h>
#include <linux/bvec.h>

#include <net/sock.h>
#include <net/checksum.h>
#include <net/ip.h>
#include <net/ipv6.h>
#include <net/udp.h>
#include <net/tcp.h>
#include <net/tcp_states.h>
#include <net/tls_prot.h>
#include <net/handshake.h>
#include <linux/uaccess.h>
#include <linux/highmem.h>
#include <asm/ioctls.h>
#include <linux/key.h>

#include <linux/sunrpc/types.h>
#include <linux/sunrpc/clnt.h>
#include <linux/sunrpc/xdr.h>
#include <linux/sunrpc/msg_prot.h>
#include <linux/sunrpc/svcsock.h>
#include <linux/sunrpc/stats.h>
#include <linux/sunrpc/xprt.h>

#include <trace/events/sock.h>
#include <trace/events/sunrpc.h>

#include "socklib.h"
#include "sunrpc.h"

#define RPCDBG_FACILITY	RPCDBG_SVCXPRT

/* To-do: to avoid tying up an nfsd thread while waiting for a
 * handshake request, the request could instead be deferred.
 */
enum {
	SVC_HANDSHAKE_TO	= 5U * HZ
};

static struct svc_sock *svc_setup_socket(struct svc_serv *, struct socket *,
					 int flags);
static int		svc_udp_recvfrom(struct svc_rqst *);
static int		svc_udp_sendto(struct svc_rqst *);
static void		svc_sock_detach(struct svc_xprt *);
static void		svc_tcp_sock_detach(struct svc_xprt *);
static void		svc_sock_free(struct svc_xprt *);

static struct svc_xprt *svc_create_socket(struct svc_serv *, int,
					  struct net *, struct sockaddr *,
					  int, int);
#ifdef CONFIG_DEBUG_LOCK_ALLOC
static struct lock_class_key svc_key[2];
static struct lock_class_key svc_slock_key[2];

static void svc_reclassify_socket(struct socket *sock)
{
	struct sock *sk = sock->sk;

	if (WARN_ON_ONCE(!sock_allow_reclassification(sk)))
		return;

	switch (sk->sk_family) {
	case AF_INET:
		sock_lock_init_class_and_name(sk, "slock-AF_INET-NFSD",
					      &svc_slock_key[0],
					      "sk_xprt.xpt_lock-AF_INET-NFSD",
					      &svc_key[0]);
		break;

	case AF_INET6:
		sock_lock_init_class_and_name(sk, "slock-AF_INET6-NFSD",
					      &svc_slock_key[1],
					      "sk_xprt.xpt_lock-AF_INET6-NFSD",
					      &svc_key[1]);
		break;

	default:
		BUG();
	}
}
#else
static void svc_reclassify_socket(struct socket *sock)
{
}
#endif

/**
 * svc_tcp_release_ctxt - Release transport-related resources
 * @xprt: the transport which owned the context
 * @ctxt: the context from rqstp->rq_xprt_ctxt or dr->xprt_ctxt
 *
 */
static void svc_tcp_release_ctxt(struct svc_xprt *xprt, void *ctxt)
{
}

/**
 * svc_udp_release_ctxt - Release transport-related resources
 * @xprt: the transport which owned the context
 * @ctxt: the context from rqstp->rq_xprt_ctxt or dr->xprt_ctxt
 *
 */
static void svc_udp_release_ctxt(struct svc_xprt *xprt, void *ctxt)
{
	struct sk_buff *skb = ctxt;

	if (skb)
		consume_skb(skb);
}

union svc_pktinfo_u {
	struct in_pktinfo pkti;
	struct in6_pktinfo pkti6;
};
#define SVC_PKTINFO_SPACE \
	CMSG_SPACE(sizeof(union svc_pktinfo_u))

static void svc_set_cmsg_data(struct svc_rqst *rqstp, struct cmsghdr *cmh)
{
	struct svc_sock *svsk =
		container_of(rqstp->rq_xprt, struct svc_sock, sk_xprt);
	switch (svsk->sk_sk->sk_family) {
	case AF_INET: {
			struct in_pktinfo *pki = CMSG_DATA(cmh);

			cmh->cmsg_level = SOL_IP;
			cmh->cmsg_type = IP_PKTINFO;
			pki->ipi_ifindex = 0;
			pki->ipi_spec_dst.s_addr =
				 svc_daddr_in(rqstp)->sin_addr.s_addr;
			cmh->cmsg_len = CMSG_LEN(sizeof(*pki));
		}
		break;

	case AF_INET6: {
			struct in6_pktinfo *pki = CMSG_DATA(cmh);
			struct sockaddr_in6 *daddr = svc_daddr_in6(rqstp);

			cmh->cmsg_level = SOL_IPV6;
			cmh->cmsg_type = IPV6_PKTINFO;
			pki->ipi6_ifindex = daddr->sin6_scope_id;
			pki->ipi6_addr = daddr->sin6_addr;
			cmh->cmsg_len = CMSG_LEN(sizeof(*pki));
		}
		break;
	}
}

static int svc_sock_result_payload(struct svc_rqst *rqstp, unsigned int offset,
				   unsigned int length)
{
	return 0;
}

/*
 * Report socket names for nfsdfs
 */
static int svc_one_sock_name(struct svc_sock *svsk, char *buf, int remaining)
{
	const struct sock *sk = svsk->sk_sk;
	const char *proto_name = sk->sk_protocol == IPPROTO_UDP ?
							"udp" : "tcp";
	int len;

	switch (sk->sk_family) {
	case PF_INET:
		len = snprintf(buf, remaining, "ipv4 %s %pI4 %d\n",
				proto_name,
				&inet_sk(sk)->inet_rcv_saddr,
				inet_sk(sk)->inet_num);
		break;
#if IS_ENABLED(CONFIG_IPV6)
	case PF_INET6:
		len = snprintf(buf, remaining, "ipv6 %s %pI6 %d\n",
				proto_name,
				&sk->sk_v6_rcv_saddr,
				inet_sk(sk)->inet_num);
		break;
#endif
	default:
		len = snprintf(buf, remaining, "*unknown-%d*\n",
				sk->sk_family);
	}

	if (len >= remaining) {
		*buf = '\0';
		return -ENAMETOOLONG;
	}
	return len;
}

static int
svc_tcp_sock_process_cmsg(struct socket *sock, struct msghdr *msg,
			  struct cmsghdr *cmsg, int ret)
{
	u8 content_type = tls_get_record_type(sock->sk, cmsg);
	u8 level, description;

	switch (content_type) {
	case 0:
		break;
	case TLS_RECORD_TYPE_DATA:
		/* TLS sets EOR at the end of each application data
		 * record, even though there might be more frames
		 * waiting to be decrypted.
		 */
		msg->msg_flags &= ~MSG_EOR;
		break;
	case TLS_RECORD_TYPE_ALERT:
		tls_alert_recv(sock->sk, msg, &level, &description);
		ret = (level == TLS_ALERT_LEVEL_FATAL) ?
			-ENOTCONN : -EAGAIN;
		break;
	default:
		/* discard this record type */
		ret = -EAGAIN;
	}
	return ret;
}

static int
svc_tcp_sock_recv_cmsg(struct svc_sock *svsk, struct msghdr *msg)
{
	union {
		struct cmsghdr	cmsg;
		u8		buf[CMSG_SPACE(sizeof(u8))];
	} u;
	struct socket *sock = svsk->sk_sock;
	int ret;

	msg->msg_control = &u;
	msg->msg_controllen = sizeof(u);
	ret = sock_recvmsg(sock, msg, MSG_DONTWAIT);
	if (unlikely(msg->msg_controllen != sizeof(u)))
		ret = svc_tcp_sock_process_cmsg(sock, msg, &u.cmsg, ret);
	return ret;
}

#if ARCH_IMPLEMENTS_FLUSH_DCACHE_PAGE
static void svc_flush_bvec(const struct bio_vec *bvec, size_t size, size_t seek)
{
	struct bvec_iter bi = {
		.bi_size	= size + seek,
	};
	struct bio_vec bv;

	bvec_iter_advance(bvec, &bi, seek & PAGE_MASK);
	for_each_bvec(bv, bvec, bi, bi)
		flush_dcache_page(bv.bv_page);
}
#else
static inline void svc_flush_bvec(const struct bio_vec *bvec, size_t size,
				  size_t seek)
{
}
#endif

/*
 * Read from @rqstp's transport socket. The incoming message fills whole
 * pages in @rqstp's rq_pages array until the last page of the message
 * has been received into a partial page.
 */
static ssize_t svc_tcp_read_msg(struct svc_rqst *rqstp, size_t buflen,
				size_t seek)
{
	struct svc_sock *svsk =
		container_of(rqstp->rq_xprt, struct svc_sock, sk_xprt);
	struct bio_vec *bvec = rqstp->rq_bvec;
	struct msghdr msg = { NULL };
	unsigned int i;
	ssize_t len;
	size_t t;

	clear_bit(XPT_DATA, &svsk->sk_xprt.xpt_flags);

	for (i = 0, t = 0; t < buflen; i++, t += PAGE_SIZE)
		bvec_set_page(&bvec[i], rqstp->rq_pages[i], PAGE_SIZE, 0);
	rqstp->rq_respages = &rqstp->rq_pages[i];
	rqstp->rq_next_page = rqstp->rq_respages + 1;

	iov_iter_bvec(&msg.msg_iter, ITER_DEST, bvec, i, buflen);
	if (seek) {
		iov_iter_advance(&msg.msg_iter, seek);
		buflen -= seek;
	}
	len = svc_tcp_sock_recv_cmsg(svsk, &msg);
	if (len > 0)
		svc_flush_bvec(bvec, len, seek);

	/* If we read a full record, then assume there may be more
	 * data to read (stream based sockets only!)
	 */
	if (len == buflen)
		set_bit(XPT_DATA, &svsk->sk_xprt.xpt_flags);

	return len;
}

/*
 * Set socket snd and rcv buffer lengths
 */
static void svc_sock_setbufsize(struct svc_sock *svsk, unsigned int nreqs)
{
	unsigned int max_mesg = svsk->sk_xprt.xpt_server->sv_max_mesg;
	struct socket *sock = svsk->sk_sock;

	nreqs = min(nreqs, INT_MAX / 2 / max_mesg);

	lock_sock(sock->sk);
	sock->sk->sk_sndbuf = nreqs * max_mesg * 2;
	sock->sk->sk_rcvbuf = nreqs * max_mesg * 2;
	sock->sk->sk_write_space(sock->sk);
	release_sock(sock->sk);
}

static void svc_sock_secure_port(struct svc_rqst *rqstp)
{
	if (svc_port_is_privileged(svc_addr(rqstp)))
		set_bit(RQ_SECURE, &rqstp->rq_flags);
	else
		clear_bit(RQ_SECURE, &rqstp->rq_flags);
}

/*
 * INET callback when data has been received on the socket.
 */
static void svc_data_ready(struct sock *sk)
{
	struct svc_sock	*svsk = (struct svc_sock *)sk->sk_user_data;

	trace_sk_data_ready(sk);

	if (svsk) {
		/* Refer to svc_setup_socket() for details. */
		rmb();
		svsk->sk_odata(sk);
		trace_svcsock_data_ready(&svsk->sk_xprt, 0);
		if (test_bit(XPT_HANDSHAKE, &svsk->sk_xprt.xpt_flags))
			return;
		if (!test_and_set_bit(XPT_DATA, &svsk->sk_xprt.xpt_flags))
			svc_xprt_enqueue(&svsk->sk_xprt);
	}
}

/*
 * INET callback when space is newly available on the socket.
 */
static void svc_write_space(struct sock *sk)
{
	struct svc_sock	*svsk = (struct svc_sock *)(sk->sk_user_data);

	if (svsk) {
		/* Refer to svc_setup_socket() for details. */
		rmb();
		trace_svcsock_write_space(&svsk->sk_xprt, 0);
		svsk->sk_owspace(sk);
		svc_xprt_enqueue(&svsk->sk_xprt);
	}
}

static int svc_tcp_has_wspace(struct svc_xprt *xprt)
{
	struct svc_sock *svsk = container_of(xprt, struct svc_sock, sk_xprt);

	if (test_bit(XPT_LISTENER, &xprt->xpt_flags))
		return 1;
	return !test_bit(SOCK_NOSPACE, &svsk->sk_sock->flags);
}

static void svc_tcp_kill_temp_xprt(struct svc_xprt *xprt)
{
	struct svc_sock *svsk = container_of(xprt, struct svc_sock, sk_xprt);

	sock_no_linger(svsk->sk_sock->sk);
}

/**
 * svc_tcp_handshake_done - Handshake completion handler
 * @data: address of xprt to wake
 * @status: status of handshake
 * @peerid: serial number of key containing the remote peer's identity
 *
 * If a security policy is specified as an export option, we don't
 * have a specific export here to check. So we set a "TLS session
 * is present" flag on the xprt and let an upper layer enforce local
 * security policy.
 */
static void svc_tcp_handshake_done(void *data, int status, key_serial_t peerid)
{
	struct svc_xprt *xprt = data;
	struct svc_sock *svsk = container_of(xprt, struct svc_sock, sk_xprt);

	if (!status) {
		if (peerid != TLS_NO_PEERID)
			set_bit(XPT_PEER_AUTH, &xprt->xpt_flags);
		set_bit(XPT_TLS_SESSION, &xprt->xpt_flags);
	}
	clear_bit(XPT_HANDSHAKE, &xprt->xpt_flags);
	complete_all(&svsk->sk_handshake_done);
}

/**
 * svc_tcp_handshake - Perform a transport-layer security handshake
 * @xprt: connected transport endpoint
 *
 */
static void svc_tcp_handshake(struct svc_xprt *xprt)
{
	struct svc_sock *svsk = container_of(xprt, struct svc_sock, sk_xprt);
	struct sock *sk = svsk->sk_sock->sk;
	struct tls_handshake_args args = {
		.ta_sock	= svsk->sk_sock,
		.ta_done	= svc_tcp_handshake_done,
		.ta_data	= xprt,
	};
	int ret;

	trace_svc_tls_upcall(xprt);

	clear_bit(XPT_TLS_SESSION, &xprt->xpt_flags);
	init_completion(&svsk->sk_handshake_done);

	ret = tls_server_hello_x509(&args, GFP_KERNEL);
	if (ret) {
		trace_svc_tls_not_started(xprt);
		goto out_failed;
	}

	ret = wait_for_completion_interruptible_timeout(&svsk->sk_handshake_done,
							SVC_HANDSHAKE_TO);
	if (ret <= 0) {
		if (tls_handshake_cancel(sk)) {
			trace_svc_tls_timed_out(xprt);
			goto out_close;
		}
	}

	if (!test_bit(XPT_TLS_SESSION, &xprt->xpt_flags)) {
		trace_svc_tls_unavailable(xprt);
		goto out_close;
	}

	/* Mark the transport ready in case the remote sent RPC
	 * traffic before the kernel received the handshake
	 * completion downcall.
	 */
	set_bit(XPT_DATA, &xprt->xpt_flags);
	svc_xprt_enqueue(xprt);
	return;

out_close:
	set_bit(XPT_CLOSE, &xprt->xpt_flags);
out_failed:
	clear_bit(XPT_HANDSHAKE, &xprt->xpt_flags);
	set_bit(XPT_DATA, &xprt->xpt_flags);
	svc_xprt_enqueue(xprt);
}

/*
 * See net/ipv6/ip_sockglue.c : ip_cmsg_recv_pktinfo
 */
static int svc_udp_get_dest_address4(struct svc_rqst *rqstp,
				     struct cmsghdr *cmh)
{
	struct in_pktinfo *pki = CMSG_DATA(cmh);
	struct sockaddr_in *daddr = svc_daddr_in(rqstp);

	if (cmh->cmsg_type != IP_PKTINFO)
		return 0;

	daddr->sin_family = AF_INET;
	daddr->sin_addr.s_addr = pki->ipi_spec_dst.s_addr;
	return 1;
}

/*
 * See net/ipv6/datagram.c : ip6_datagram_recv_ctl
 */
static int svc_udp_get_dest_address6(struct svc_rqst *rqstp,
				     struct cmsghdr *cmh)
{
	struct in6_pktinfo *pki = CMSG_DATA(cmh);
	struct sockaddr_in6 *daddr = svc_daddr_in6(rqstp);

	if (cmh->cmsg_type != IPV6_PKTINFO)
		return 0;

	daddr->sin6_family = AF_INET6;
	daddr->sin6_addr = pki->ipi6_addr;
	daddr->sin6_scope_id = pki->ipi6_ifindex;
	return 1;
}

/*
 * Copy the UDP datagram's destination address to the rqstp structure.
 * The 'destination' address in this case is the address to which the
 * peer sent the datagram, i.e. our local address. For multihomed
 * hosts, this can change from msg to msg. Note that only the IP
 * address changes, the port number should remain the same.
 */
static int svc_udp_get_dest_address(struct svc_rqst *rqstp,
				    struct cmsghdr *cmh)
{
	switch (cmh->cmsg_level) {
	case SOL_IP:
		return svc_udp_get_dest_address4(rqstp, cmh);
	case SOL_IPV6:
		return svc_udp_get_dest_address6(rqstp, cmh);
	}

	return 0;
}

/**
 * svc_udp_recvfrom - Receive a datagram from a UDP socket.
 * @rqstp: request structure into which to receive an RPC Call
 *
 * Called in a loop when XPT_DATA has been set.
 *
 * Returns:
 *   On success, the number of bytes in a received RPC Call, or
 *   %0 if a complete RPC Call message was not ready to return
 */
static int svc_udp_recvfrom(struct svc_rqst *rqstp)
{
	struct svc_sock	*svsk =
		container_of(rqstp->rq_xprt, struct svc_sock, sk_xprt);
	struct svc_serv	*serv = svsk->sk_xprt.xpt_server;
	struct sk_buff	*skb;
	union {
		struct cmsghdr	hdr;
		long		all[SVC_PKTINFO_SPACE / sizeof(long)];
	} buffer;
	struct cmsghdr *cmh = &buffer.hdr;
	struct msghdr msg = {
		.msg_name = svc_addr(rqstp),
		.msg_control = cmh,
		.msg_controllen = sizeof(buffer),
		.msg_flags = MSG_DONTWAIT,
	};
	size_t len;
	int err;

	if (test_and_clear_bit(XPT_CHNGBUF, &svsk->sk_xprt.xpt_flags))
	    /* udp sockets need large rcvbuf as all pending
	     * requests are still in that buffer.  sndbuf must
	     * also be large enough that there is enough space
	     * for one reply per thread.  We count all threads
	     * rather than threads in a particular pool, which
	     * provides an upper bound on the number of threads
	     * which will access the socket.
	     */
	    svc_sock_setbufsize(svsk, serv->sv_nrthreads + 3);

	clear_bit(XPT_DATA, &svsk->sk_xprt.xpt_flags);
	err = kernel_recvmsg(svsk->sk_sock, &msg, NULL,
			     0, 0, MSG_PEEK | MSG_DONTWAIT);
	if (err < 0)
		goto out_recv_err;
	skb = skb_recv_udp(svsk->sk_sk, MSG_DONTWAIT, &err);
	if (!skb)
		goto out_recv_err;

	len = svc_addr_len(svc_addr(rqstp));
	rqstp->rq_addrlen = len;
	if (skb->tstamp == 0) {
		skb->tstamp = ktime_get_real();
		/* Don't enable netstamp, sunrpc doesn't
		   need that much accuracy */
	}
	sock_write_timestamp(svsk->sk_sk, skb->tstamp);
	set_bit(XPT_DATA, &svsk->sk_xprt.xpt_flags); /* there may be more data... */

	len = skb->len;
	rqstp->rq_arg.len = len;
	trace_svcsock_udp_recv(&svsk->sk_xprt, len);

	rqstp->rq_prot = IPPROTO_UDP;

	if (!svc_udp_get_dest_address(rqstp, cmh))
		goto out_cmsg_err;
	rqstp->rq_daddrlen = svc_addr_len(svc_daddr(rqstp));

	if (skb_is_nonlinear(skb)) {
		/* we have to copy */
		local_bh_disable();
		if (csum_partial_copy_to_xdr(&rqstp->rq_arg, skb))
			goto out_bh_enable;
		local_bh_enable();
		consume_skb(skb);
	} else {
		/* we can use it in-place */
		rqstp->rq_arg.head[0].iov_base = skb->data;
		rqstp->rq_arg.head[0].iov_len = len;
		if (skb_checksum_complete(skb))
			goto out_free;
		rqstp->rq_xprt_ctxt = skb;
	}

	rqstp->rq_arg.page_base = 0;
	if (len <= rqstp->rq_arg.head[0].iov_len) {
		rqstp->rq_arg.head[0].iov_len = len;
		rqstp->rq_arg.page_len = 0;
		rqstp->rq_respages = rqstp->rq_pages+1;
	} else {
		rqstp->rq_arg.page_len = len - rqstp->rq_arg.head[0].iov_len;
		rqstp->rq_respages = rqstp->rq_pages + 1 +
			DIV_ROUND_UP(rqstp->rq_arg.page_len, PAGE_SIZE);
	}
	rqstp->rq_next_page = rqstp->rq_respages+1;

	if (serv->sv_stats)
		serv->sv_stats->netudpcnt++;

	svc_sock_secure_port(rqstp);
	svc_xprt_received(rqstp->rq_xprt);
	return len;

out_recv_err:
	if (err != -EAGAIN) {
		/* possibly an icmp error */
		set_bit(XPT_DATA, &svsk->sk_xprt.xpt_flags);
	}
	trace_svcsock_udp_recv_err(&svsk->sk_xprt, err);
	goto out_clear_busy;
out_cmsg_err:
	net_warn_ratelimited("svc: received unknown control message %d/%d; dropping RPC reply datagram\n",
			     cmh->cmsg_level, cmh->cmsg_type);
	goto out_free;
out_bh_enable:
	local_bh_enable();
out_free:
	kfree_skb(skb);
out_clear_busy:
	svc_xprt_received(rqstp->rq_xprt);
	return 0;
}

/**
 * svc_udp_sendto - Send out a reply on a UDP socket
 * @rqstp: completed svc_rqst
 *
 * xpt_mutex ensures @rqstp's whole message is written to the socket
 * without interruption.
 *
 * Returns the number of bytes sent, or a negative errno.
 */
static int svc_udp_sendto(struct svc_rqst *rqstp)
{
	struct svc_xprt *xprt = rqstp->rq_xprt;
	struct svc_sock	*svsk = container_of(xprt, struct svc_sock, sk_xprt);
	struct xdr_buf *xdr = &rqstp->rq_res;
	union {
		struct cmsghdr	hdr;
		long		all[SVC_PKTINFO_SPACE / sizeof(long)];
	} buffer;
	struct cmsghdr *cmh = &buffer.hdr;
	struct msghdr msg = {
		.msg_name	= &rqstp->rq_addr,
		.msg_namelen	= rqstp->rq_addrlen,
		.msg_control	= cmh,
		.msg_flags	= MSG_SPLICE_PAGES,
		.msg_controllen	= sizeof(buffer),
	};
	unsigned int count;
	int err;

	svc_udp_release_ctxt(xprt, rqstp->rq_xprt_ctxt);
	rqstp->rq_xprt_ctxt = NULL;

	svc_set_cmsg_data(rqstp, cmh);

	mutex_lock(&xprt->xpt_mutex);

	if (svc_xprt_is_dead(xprt))
		goto out_notconn;

	count = xdr_buf_to_bvec(rqstp->rq_bvec,
				ARRAY_SIZE(rqstp->rq_bvec), xdr);

	iov_iter_bvec(&msg.msg_iter, ITER_SOURCE, rqstp->rq_bvec,
		      count, 0);
	err = sock_sendmsg(svsk->sk_sock, &msg);
	if (err == -ECONNREFUSED) {
		/* ICMP error on earlier request. */
		iov_iter_bvec(&msg.msg_iter, ITER_SOURCE, rqstp->rq_bvec,
			      count, 0);
		err = sock_sendmsg(svsk->sk_sock, &msg);
	}

	trace_svcsock_udp_send(xprt, err);

	mutex_unlock(&xprt->xpt_mutex);
	return err;

out_notconn:
	mutex_unlock(&xprt->xpt_mutex);
	return -ENOTCONN;
}

static int svc_udp_has_wspace(struct svc_xprt *xprt)
{
	struct svc_sock *svsk = container_of(xprt, struct svc_sock, sk_xprt);
	struct svc_serv	*serv = xprt->xpt_server;
	unsigned long required;

	/*
	 * Set the SOCK_NOSPACE flag before checking the available
	 * sock space.
	 */
	set_bit(SOCK_NOSPACE, &svsk->sk_sock->flags);
	required = atomic_read(&svsk->sk_xprt.xpt_reserved) + serv->sv_max_mesg;
	if (required*2 > sock_wspace(svsk->sk_sk))
		return 0;
	clear_bit(SOCK_NOSPACE, &svsk->sk_sock->flags);
	return 1;
}

static struct svc_xprt *svc_udp_accept(struct svc_xprt *xprt)
{
	BUG();
	return NULL;
}

static void svc_udp_kill_temp_xprt(struct svc_xprt *xprt)
{
}

static struct svc_xprt *svc_udp_create(struct svc_serv *serv,
				       struct net *net,
				       struct sockaddr *sa, int salen,
				       int flags)
{
	return svc_create_socket(serv, IPPROTO_UDP, net, sa, salen, flags);
}

static const struct svc_xprt_ops svc_udp_ops = {
	.xpo_create = svc_udp_create,
	.xpo_recvfrom = svc_udp_recvfrom,
	.xpo_sendto = svc_udp_sendto,
	.xpo_result_payload = svc_sock_result_payload,
	.xpo_release_ctxt = svc_udp_release_ctxt,
	.xpo_detach = svc_sock_detach,
	.xpo_free = svc_sock_free,
	.xpo_has_wspace = svc_udp_has_wspace,
	.xpo_accept = svc_udp_accept,
	.xpo_kill_temp_xprt = svc_udp_kill_temp_xprt,
};

static struct svc_xprt_class svc_udp_class = {
	.xcl_name = "udp",
	.xcl_owner = THIS_MODULE,
	.xcl_ops = &svc_udp_ops,
	.xcl_max_payload = RPCSVC_MAXPAYLOAD_UDP,
	.xcl_ident = XPRT_TRANSPORT_UDP,
};

static void svc_udp_init(struct svc_sock *svsk, struct svc_serv *serv)
{
	svc_xprt_init(sock_net(svsk->sk_sock->sk), &svc_udp_class,
		      &svsk->sk_xprt, serv);
	clear_bit(XPT_CACHE_AUTH, &svsk->sk_xprt.xpt_flags);
	svsk->sk_sk->sk_data_ready = svc_data_ready;
	svsk->sk_sk->sk_write_space = svc_write_space;

	/* initialise setting must have enough space to
	 * receive and respond to one request.
	 * svc_udp_recvfrom will re-adjust if necessary
	 */
	svc_sock_setbufsize(svsk, 3);

	/* data might have come in before data_ready set up */
	set_bit(XPT_DATA, &svsk->sk_xprt.xpt_flags);
	set_bit(XPT_CHNGBUF, &svsk->sk_xprt.xpt_flags);

	/* make sure we get destination address info */
	switch (svsk->sk_sk->sk_family) {
	case AF_INET:
		ip_sock_set_pktinfo(svsk->sk_sock->sk);
		break;
	case AF_INET6:
		ip6_sock_set_recvpktinfo(svsk->sk_sock->sk);
		break;
	default:
		BUG();
	}
}

/*
 * A data_ready event on a listening socket means there's a connection
 * pending. Do not use state_change as a substitute for it.
 */
static void svc_tcp_listen_data_ready(struct sock *sk)
{
	struct svc_sock	*svsk = (struct svc_sock *)sk->sk_user_data;

	trace_sk_data_ready(sk);

	/*
	 * This callback may called twice when a new connection
	 * is established as a child socket inherits everything
	 * from a parent LISTEN socket.
	 * 1) data_ready method of the parent socket will be called
	 *    when one of child sockets become ESTABLISHED.
	 * 2) data_ready method of the child socket may be called
	 *    when it receives data before the socket is accepted.
	 * In case of 2, we should ignore it silently and DO NOT
	 * dereference svsk.
	 */
	if (sk->sk_state != TCP_LISTEN)
		return;

	if (svsk) {
		/* Refer to svc_setup_socket() for details. */
		rmb();
		svsk->sk_odata(sk);
		set_bit(XPT_CONN, &svsk->sk_xprt.xpt_flags);
		svc_xprt_enqueue(&svsk->sk_xprt);
	}
}

/*
 * A state change on a connected socket means it's dying or dead.
 */
static void svc_tcp_state_change(struct sock *sk)
{
	struct svc_sock	*svsk = (struct svc_sock *)sk->sk_user_data;

	if (svsk) {
		/* Refer to svc_setup_socket() for details. */
		rmb();
		svsk->sk_ostate(sk);
		trace_svcsock_tcp_state(&svsk->sk_xprt, svsk->sk_sock);
		if (sk->sk_state != TCP_ESTABLISHED)
			svc_xprt_deferred_close(&svsk->sk_xprt);
	}
}

/*
 * Accept a TCP connection
 */
static struct svc_xprt *svc_tcp_accept(struct svc_xprt *xprt)
{
	struct svc_sock *svsk = container_of(xprt, struct svc_sock, sk_xprt);
	struct sockaddr_storage addr;
	struct sockaddr	*sin = (struct sockaddr *) &addr;
	struct svc_serv	*serv = svsk->sk_xprt.xpt_server;
	struct socket	*sock = svsk->sk_sock;
	struct socket	*newsock;
	struct svc_sock	*newsvsk;
	int		err, slen;

	if (!sock)
		return NULL;

	clear_bit(XPT_CONN, &svsk->sk_xprt.xpt_flags);
	err = kernel_accept(sock, &newsock, O_NONBLOCK);
	if (err < 0) {
		if (err != -EAGAIN)
			trace_svcsock_accept_err(xprt, serv->sv_name, err);
		return NULL;
	}
	if (IS_ERR(sock_alloc_file(newsock, O_NONBLOCK, NULL)))
		return NULL;

	set_bit(XPT_CONN, &svsk->sk_xprt.xpt_flags);

	err = kernel_getpeername(newsock, sin);
	if (err < 0) {
		trace_svcsock_getpeername_err(xprt, serv->sv_name, err);
		goto failed;		/* aborted connection or whatever */
	}
	slen = err;

	/* Reset the inherited callbacks before calling svc_setup_socket */
	newsock->sk->sk_state_change = svsk->sk_ostate;
	newsock->sk->sk_data_ready = svsk->sk_odata;
	newsock->sk->sk_write_space = svsk->sk_owspace;

	/* make sure that a write doesn't block forever when
	 * low on memory
	 */
	newsock->sk->sk_sndtimeo = HZ*30;

	newsvsk = svc_setup_socket(serv, newsock,
				 (SVC_SOCK_ANONYMOUS | SVC_SOCK_TEMPORARY));
	if (IS_ERR(newsvsk))
		goto failed;
	svc_xprt_set_remote(&newsvsk->sk_xprt, sin, slen);
	err = kernel_getsockname(newsock, sin);
	slen = err;
	if (unlikely(err < 0))
		slen = offsetof(struct sockaddr, sa_data);
	svc_xprt_set_local(&newsvsk->sk_xprt, sin, slen);

	if (sock_is_loopback(newsock->sk))
		set_bit(XPT_LOCAL, &newsvsk->sk_xprt.xpt_flags);
	else
		clear_bit(XPT_LOCAL, &newsvsk->sk_xprt.xpt_flags);
	if (serv->sv_stats)
		serv->sv_stats->nettcpconn++;

	return &newsvsk->sk_xprt;

failed:
	sockfd_put(newsock);
	return NULL;
}

static size_t svc_tcp_restore_pages(struct svc_sock *svsk,
				    struct svc_rqst *rqstp)
{
	size_t len = svsk->sk_datalen;
	unsigned int i, npages;

	if (!len)
		return 0;
	npages = (len + PAGE_SIZE - 1) >> PAGE_SHIFT;
	for (i = 0; i < npages; i++) {
		if (rqstp->rq_pages[i] != NULL)
			put_page(rqstp->rq_pages[i]);
		BUG_ON(svsk->sk_pages[i] == NULL);
		rqstp->rq_pages[i] = svsk->sk_pages[i];
		svsk->sk_pages[i] = NULL;
	}
	rqstp->rq_arg.head[0].iov_base = page_address(rqstp->rq_pages[0]);
	return len;
}

static void svc_tcp_save_pages(struct svc_sock *svsk, struct svc_rqst *rqstp)
{
	unsigned int i, len, npages;

	if (svsk->sk_datalen == 0)
		return;
	len = svsk->sk_datalen;
	npages = (len + PAGE_SIZE - 1) >> PAGE_SHIFT;
	for (i = 0; i < npages; i++) {
		svsk->sk_pages[i] = rqstp->rq_pages[i];
		rqstp->rq_pages[i] = NULL;
	}
}

static void svc_tcp_clear_pages(struct svc_sock *svsk)
{
	unsigned int i, len, npages;

	if (svsk->sk_datalen == 0)
		goto out;
	len = svsk->sk_datalen;
	npages = (len + PAGE_SIZE - 1) >> PAGE_SHIFT;
	for (i = 0; i < npages; i++) {
		if (svsk->sk_pages[i] == NULL) {
			WARN_ON_ONCE(1);
			continue;
		}
		put_page(svsk->sk_pages[i]);
		svsk->sk_pages[i] = NULL;
	}
out:
	svsk->sk_tcplen = 0;
	svsk->sk_datalen = 0;
}

/*
 * Receive fragment record header into sk_marker.
 */
static ssize_t svc_tcp_read_marker(struct svc_sock *svsk,
				   struct svc_rqst *rqstp)
{
	ssize_t want, len;

	/* If we haven't gotten the record length yet,
	 * get the next four bytes.
	 */
	if (svsk->sk_tcplen < sizeof(rpc_fraghdr)) {
		struct msghdr	msg = { NULL };
		struct kvec	iov;

		want = sizeof(rpc_fraghdr) - svsk->sk_tcplen;
		iov.iov_base = ((char *)&svsk->sk_marker) + svsk->sk_tcplen;
		iov.iov_len  = want;
		iov_iter_kvec(&msg.msg_iter, ITER_DEST, &iov, 1, want);
		len = svc_tcp_sock_recv_cmsg(svsk, &msg);
		if (len < 0)
			return len;
		svsk->sk_tcplen += len;
		if (len < want) {
			/* call again to read the remaining bytes */
			goto err_short;
		}
		trace_svcsock_marker(&svsk->sk_xprt, svsk->sk_marker);
		if (svc_sock_reclen(svsk) + svsk->sk_datalen >
		    svsk->sk_xprt.xpt_server->sv_max_mesg)
			goto err_too_large;
	}
	return svc_sock_reclen(svsk);

err_too_large:
	net_notice_ratelimited("svc: %s %s RPC fragment too large: %d\n",
			       __func__, svsk->sk_xprt.xpt_server->sv_name,
			       svc_sock_reclen(svsk));
	svc_xprt_deferred_close(&svsk->sk_xprt);
err_short:
	return -EAGAIN;
}

static int receive_cb_reply(struct svc_sock *svsk, struct svc_rqst *rqstp)
{
	struct rpc_xprt *bc_xprt = svsk->sk_xprt.xpt_bc_xprt;
	struct rpc_rqst *req = NULL;
	struct kvec *src, *dst;
	__be32 *p = (__be32 *)rqstp->rq_arg.head[0].iov_base;
	__be32 xid;
	__be32 calldir;

	xid = *p++;
	calldir = *p;

	if (!bc_xprt)
		return -EAGAIN;
	spin_lock(&bc_xprt->queue_lock);
	req = xprt_lookup_rqst(bc_xprt, xid);
	if (!req)
		goto unlock_notfound;

	memcpy(&req->rq_private_buf, &req->rq_rcv_buf, sizeof(struct xdr_buf));
	/*
	 * XXX!: cheating for now!  Only copying HEAD.
	 * But we know this is good enough for now (in fact, for any
	 * callback reply in the forseeable future).
	 */
	dst = &req->rq_private_buf.head[0];
	src = &rqstp->rq_arg.head[0];
	if (dst->iov_len < src->iov_len)
		goto unlock_eagain; /* whatever; just giving up. */
	memcpy(dst->iov_base, src->iov_base, src->iov_len);
	xprt_complete_rqst(req->rq_task, rqstp->rq_arg.len);
	rqstp->rq_arg.len = 0;
	spin_unlock(&bc_xprt->queue_lock);
	return 0;
unlock_notfound:
	printk(KERN_NOTICE
		"%s: Got unrecognized reply: "
		"calldir 0x%x xpt_bc_xprt %p xid %08x\n",
		__func__, ntohl(calldir),
		bc_xprt, ntohl(xid));
unlock_eagain:
	spin_unlock(&bc_xprt->queue_lock);
	return -EAGAIN;
}

static void svc_tcp_fragment_received(struct svc_sock *svsk)
{
	/* If we have more data, signal svc_xprt_enqueue() to try again */
	svsk->sk_tcplen = 0;
	svsk->sk_marker = xdr_zero;

	smp_wmb();
	tcp_set_rcvlowat(svsk->sk_sk, 1);
}

/**
 * svc_tcp_recvfrom - Receive data from a TCP socket
 * @rqstp: request structure into which to receive an RPC Call
 *
 * Called in a loop when XPT_DATA has been set.
 *
 * Read the 4-byte stream record marker, then use the record length
 * in that marker to set up exactly the resources needed to receive
 * the next RPC message into @rqstp.
 *
 * Returns:
 *   On success, the number of bytes in a received RPC Call, or
 *   %0 if a complete RPC Call message was not ready to return
 *
 * The zero return case handles partial receives and callback Replies.
 * The state of a partial receive is preserved in the svc_sock for
 * the next call to svc_tcp_recvfrom.
 */
static int svc_tcp_recvfrom(struct svc_rqst *rqstp)
{
	struct svc_sock	*svsk =
		container_of(rqstp->rq_xprt, struct svc_sock, sk_xprt);
	struct svc_serv	*serv = svsk->sk_xprt.xpt_server;
	size_t want, base;
	ssize_t len;
	__be32 *p;
	__be32 calldir;

	clear_bit(XPT_DATA, &svsk->sk_xprt.xpt_flags);
	len = svc_tcp_read_marker(svsk, rqstp);
	if (len < 0)
		goto error;

	base = svc_tcp_restore_pages(svsk, rqstp);
	want = len - (svsk->sk_tcplen - sizeof(rpc_fraghdr));
	len = svc_tcp_read_msg(rqstp, base + want, base);
	if (len >= 0) {
		trace_svcsock_tcp_recv(&svsk->sk_xprt, len);
		svsk->sk_tcplen += len;
		svsk->sk_datalen += len;
	}
	if (len != want || !svc_sock_final_rec(svsk))
		goto err_incomplete;
	if (svsk->sk_datalen < 8)
		goto err_nuts;

	rqstp->rq_arg.len = svsk->sk_datalen;
	rqstp->rq_arg.page_base = 0;
	if (rqstp->rq_arg.len <= rqstp->rq_arg.head[0].iov_len) {
		rqstp->rq_arg.head[0].iov_len = rqstp->rq_arg.len;
		rqstp->rq_arg.page_len = 0;
	} else
		rqstp->rq_arg.page_len = rqstp->rq_arg.len - rqstp->rq_arg.head[0].iov_len;

	rqstp->rq_xprt_ctxt   = NULL;
	rqstp->rq_prot	      = IPPROTO_TCP;
	if (test_bit(XPT_LOCAL, &svsk->sk_xprt.xpt_flags))
		set_bit(RQ_LOCAL, &rqstp->rq_flags);
	else
		clear_bit(RQ_LOCAL, &rqstp->rq_flags);

	p = (__be32 *)rqstp->rq_arg.head[0].iov_base;
	calldir = p[1];
	if (calldir)
		len = receive_cb_reply(svsk, rqstp);

	/* Reset TCP read info */
	svsk->sk_datalen = 0;
	svc_tcp_fragment_received(svsk);

	if (len < 0)
		goto error;

	svc_xprt_copy_addrs(rqstp, &svsk->sk_xprt);
	if (serv->sv_stats)
		serv->sv_stats->nettcpcnt++;

	svc_sock_secure_port(rqstp);
	svc_xprt_received(rqstp->rq_xprt);
	return rqstp->rq_arg.len;

err_incomplete:
	svc_tcp_save_pages(svsk, rqstp);
	if (len < 0 && len != -EAGAIN)
		goto err_delete;
	if (len == want)
		svc_tcp_fragment_received(svsk);
	else {
		/* Avoid more ->sk_data_ready() calls until the rest
		 * of the message has arrived. This reduces service
		 * thread wake-ups on large incoming messages. */
		tcp_set_rcvlowat(svsk->sk_sk,
				 svc_sock_reclen(svsk) - svsk->sk_tcplen);

		trace_svcsock_tcp_recv_short(&svsk->sk_xprt,
				svc_sock_reclen(svsk),
				svsk->sk_tcplen - sizeof(rpc_fraghdr));
	}
	goto err_noclose;
error:
	if (len != -EAGAIN)
		goto err_delete;
	trace_svcsock_tcp_recv_eagain(&svsk->sk_xprt, 0);
	goto err_noclose;
err_nuts:
	svsk->sk_datalen = 0;
err_delete:
	trace_svcsock_tcp_recv_err(&svsk->sk_xprt, len);
	svc_xprt_deferred_close(&svsk->sk_xprt);
err_noclose:
	svc_xprt_received(rqstp->rq_xprt);
	return 0;	/* record not complete */
}

/*
 * MSG_SPLICE_PAGES is used exclusively to reduce the number of
 * copy operations in this path. Therefore the caller must ensure
 * that the pages backing @xdr are unchanging.
 *
 * Note that the send is non-blocking. The caller has incremented
 * the reference count on each page backing the RPC message, and
 * the network layer will "put" these pages when transmission is
 * complete.
 *
 * This is safe for our RPC services because the memory backing
 * the head and tail components is never kmalloc'd. These always
 * come from pages in the svc_rqst::rq_pages array.
 */
static int svc_tcp_sendmsg(struct svc_sock *svsk, struct svc_rqst *rqstp,
			   rpc_fraghdr marker, unsigned int *sentp)
{
	struct msghdr msg = {
		.msg_flags	= MSG_SPLICE_PAGES,
	};
	unsigned int count;
	void *buf;
	int ret;

	*sentp = 0;

<<<<<<< HEAD
	ret = svc_tcp_send_kvec(sock, head, 0);
	if (ret < 0)
		return ret;
	*sentp += ret;
	if (ret != head->iov_len)
		goto out;

	if (xdr_buf_pagecount(xdr)) {
		xdr->bvec[0].bv_offset = offset_in_page(xdr->page_base);
		xdr->bvec[0].bv_len -= offset_in_page(xdr->page_base);
	}

	msg.msg_flags = MSG_SPLICE_PAGES;
	iov_iter_bvec(&msg.msg_iter, ITER_SOURCE, xdr->bvec,
		      xdr_buf_pagecount(xdr), xdr->page_len);
	ret = sock_sendmsg(sock, &msg);
=======
	/* The stream record marker is copied into a temporary page
	 * fragment buffer so that it can be included in rq_bvec.
	 */
	buf = page_frag_alloc(&svsk->sk_frag_cache, sizeof(marker),
			      GFP_KERNEL);
	if (!buf)
		return -ENOMEM;
	memcpy(buf, &marker, sizeof(marker));
	bvec_set_virt(rqstp->rq_bvec, buf, sizeof(marker));

	count = xdr_buf_to_bvec(rqstp->rq_bvec + 1,
				ARRAY_SIZE(rqstp->rq_bvec) - 1, &rqstp->rq_res);

	iov_iter_bvec(&msg.msg_iter, ITER_SOURCE, rqstp->rq_bvec,
		      1 + count, sizeof(marker) + rqstp->rq_res.len);
	ret = sock_sendmsg(svsk->sk_sock, &msg);
>>>>>>> 9545bdc0
	if (ret < 0)
		return ret;
	*sentp += ret;
	return 0;
}

/**
 * svc_tcp_sendto - Send out a reply on a TCP socket
 * @rqstp: completed svc_rqst
 *
 * xpt_mutex ensures @rqstp's whole message is written to the socket
 * without interruption.
 *
 * Returns the number of bytes sent, or a negative errno.
 */
static int svc_tcp_sendto(struct svc_rqst *rqstp)
{
	struct svc_xprt *xprt = rqstp->rq_xprt;
	struct svc_sock	*svsk = container_of(xprt, struct svc_sock, sk_xprt);
	struct xdr_buf *xdr = &rqstp->rq_res;
	rpc_fraghdr marker = cpu_to_be32(RPC_LAST_STREAM_FRAGMENT |
					 (u32)xdr->len);
	unsigned int sent;
	int err;

	svc_tcp_release_ctxt(xprt, rqstp->rq_xprt_ctxt);
	rqstp->rq_xprt_ctxt = NULL;

	mutex_lock(&xprt->xpt_mutex);
	if (svc_xprt_is_dead(xprt))
		goto out_notconn;
	err = svc_tcp_sendmsg(svsk, rqstp, marker, &sent);
	trace_svcsock_tcp_send(xprt, err < 0 ? (long)err : sent);
	if (err < 0 || sent != (xdr->len + sizeof(marker)))
		goto out_close;
	mutex_unlock(&xprt->xpt_mutex);
	return sent;

out_notconn:
	mutex_unlock(&xprt->xpt_mutex);
	return -ENOTCONN;
out_close:
	pr_notice("rpc-srv/tcp: %s: %s %d when sending %d bytes - shutting down socket\n",
		  xprt->xpt_server->sv_name,
		  (err < 0) ? "got error" : "sent",
		  (err < 0) ? err : sent, xdr->len);
	svc_xprt_deferred_close(xprt);
	mutex_unlock(&xprt->xpt_mutex);
	return -EAGAIN;
}

static struct svc_xprt *svc_tcp_create(struct svc_serv *serv,
				       struct net *net,
				       struct sockaddr *sa, int salen,
				       int flags)
{
	return svc_create_socket(serv, IPPROTO_TCP, net, sa, salen, flags);
}

static const struct svc_xprt_ops svc_tcp_ops = {
	.xpo_create = svc_tcp_create,
	.xpo_recvfrom = svc_tcp_recvfrom,
	.xpo_sendto = svc_tcp_sendto,
	.xpo_result_payload = svc_sock_result_payload,
	.xpo_release_ctxt = svc_tcp_release_ctxt,
	.xpo_detach = svc_tcp_sock_detach,
	.xpo_free = svc_sock_free,
	.xpo_has_wspace = svc_tcp_has_wspace,
	.xpo_accept = svc_tcp_accept,
	.xpo_kill_temp_xprt = svc_tcp_kill_temp_xprt,
	.xpo_handshake = svc_tcp_handshake,
};

static struct svc_xprt_class svc_tcp_class = {
	.xcl_name = "tcp",
	.xcl_owner = THIS_MODULE,
	.xcl_ops = &svc_tcp_ops,
	.xcl_max_payload = RPCSVC_MAXPAYLOAD_TCP,
	.xcl_ident = XPRT_TRANSPORT_TCP,
};

void svc_init_xprt_sock(void)
{
	svc_reg_xprt_class(&svc_tcp_class);
	svc_reg_xprt_class(&svc_udp_class);
}

void svc_cleanup_xprt_sock(void)
{
	svc_unreg_xprt_class(&svc_tcp_class);
	svc_unreg_xprt_class(&svc_udp_class);
}

static void svc_tcp_init(struct svc_sock *svsk, struct svc_serv *serv)
{
	struct sock	*sk = svsk->sk_sk;

	svc_xprt_init(sock_net(svsk->sk_sock->sk), &svc_tcp_class,
		      &svsk->sk_xprt, serv);
	set_bit(XPT_CACHE_AUTH, &svsk->sk_xprt.xpt_flags);
	set_bit(XPT_CONG_CTRL, &svsk->sk_xprt.xpt_flags);
	if (sk->sk_state == TCP_LISTEN) {
		strcpy(svsk->sk_xprt.xpt_remotebuf, "listener");
		set_bit(XPT_LISTENER, &svsk->sk_xprt.xpt_flags);
		sk->sk_data_ready = svc_tcp_listen_data_ready;
		set_bit(XPT_CONN, &svsk->sk_xprt.xpt_flags);
	} else {
		sk->sk_state_change = svc_tcp_state_change;
		sk->sk_data_ready = svc_data_ready;
		sk->sk_write_space = svc_write_space;

		svsk->sk_marker = xdr_zero;
		svsk->sk_tcplen = 0;
		svsk->sk_datalen = 0;
		memset(&svsk->sk_pages[0], 0, sizeof(svsk->sk_pages));

		tcp_sock_set_nodelay(sk);

		set_bit(XPT_DATA, &svsk->sk_xprt.xpt_flags);
		switch (sk->sk_state) {
		case TCP_SYN_RECV:
		case TCP_ESTABLISHED:
			break;
		default:
			svc_xprt_deferred_close(&svsk->sk_xprt);
		}
	}
}

void svc_sock_update_bufs(struct svc_serv *serv)
{
	/*
	 * The number of server threads has changed. Update
	 * rcvbuf and sndbuf accordingly on all sockets
	 */
	struct svc_sock *svsk;

	spin_lock_bh(&serv->sv_lock);
	list_for_each_entry(svsk, &serv->sv_permsocks, sk_xprt.xpt_list)
		set_bit(XPT_CHNGBUF, &svsk->sk_xprt.xpt_flags);
	spin_unlock_bh(&serv->sv_lock);
}
EXPORT_SYMBOL_GPL(svc_sock_update_bufs);

/*
 * Initialize socket for RPC use and create svc_sock struct
 */
static struct svc_sock *svc_setup_socket(struct svc_serv *serv,
						struct socket *sock,
						int flags)
{
	struct svc_sock	*svsk;
	struct sock	*inet;
	int		pmap_register = !(flags & SVC_SOCK_ANONYMOUS);

	svsk = kzalloc(sizeof(*svsk), GFP_KERNEL);
	if (!svsk)
		return ERR_PTR(-ENOMEM);

	inet = sock->sk;

	if (pmap_register) {
		int err;

		err = svc_register(serv, sock_net(sock->sk), inet->sk_family,
				     inet->sk_protocol,
				     ntohs(inet_sk(inet)->inet_sport));
		if (err < 0) {
			kfree(svsk);
			return ERR_PTR(err);
		}
	}

	svsk->sk_sock = sock;
	svsk->sk_sk = inet;
	svsk->sk_ostate = inet->sk_state_change;
	svsk->sk_odata = inet->sk_data_ready;
	svsk->sk_owspace = inet->sk_write_space;
	/*
	 * This barrier is necessary in order to prevent race condition
	 * with svc_data_ready(), svc_tcp_listen_data_ready(), and others
	 * when calling callbacks above.
	 */
	wmb();
	inet->sk_user_data = svsk;

	/* Initialize the socket */
	if (sock->type == SOCK_DGRAM)
		svc_udp_init(svsk, serv);
	else
		svc_tcp_init(svsk, serv);

	trace_svcsock_new(svsk, sock);
	return svsk;
}

/**
 * svc_addsock - add a listener socket to an RPC service
 * @serv: pointer to RPC service to which to add a new listener
 * @net: caller's network namespace
 * @fd: file descriptor of the new listener
 * @name_return: pointer to buffer to fill in with name of listener
 * @len: size of the buffer
 * @cred: credential
 *
 * Fills in socket name and returns positive length of name if successful.
 * Name is terminated with '\n'.  On error, returns a negative errno
 * value.
 */
int svc_addsock(struct svc_serv *serv, struct net *net, const int fd,
		char *name_return, const size_t len, const struct cred *cred)
{
	int err = 0;
	struct socket *so = sockfd_lookup(fd, &err);
	struct svc_sock *svsk = NULL;
	struct sockaddr_storage addr;
	struct sockaddr *sin = (struct sockaddr *)&addr;
	int salen;

	if (!so)
		return err;
	err = -EINVAL;
	if (sock_net(so->sk) != net)
		goto out;
	err = -EAFNOSUPPORT;
	if ((so->sk->sk_family != PF_INET) && (so->sk->sk_family != PF_INET6))
		goto out;
	err =  -EPROTONOSUPPORT;
	if (so->sk->sk_protocol != IPPROTO_TCP &&
	    so->sk->sk_protocol != IPPROTO_UDP)
		goto out;
	err = -EISCONN;
	if (so->state > SS_UNCONNECTED)
		goto out;
	err = -ENOENT;
	if (!try_module_get(THIS_MODULE))
		goto out;
	svsk = svc_setup_socket(serv, so, SVC_SOCK_DEFAULTS);
	if (IS_ERR(svsk)) {
		module_put(THIS_MODULE);
		err = PTR_ERR(svsk);
		goto out;
	}
	salen = kernel_getsockname(svsk->sk_sock, sin);
	if (salen >= 0)
		svc_xprt_set_local(&svsk->sk_xprt, sin, salen);
	svsk->sk_xprt.xpt_cred = get_cred(cred);
	svc_add_new_perm_xprt(serv, &svsk->sk_xprt);
	return svc_one_sock_name(svsk, name_return, len);
out:
	sockfd_put(so);
	return err;
}
EXPORT_SYMBOL_GPL(svc_addsock);

/*
 * Create socket for RPC service.
 */
static struct svc_xprt *svc_create_socket(struct svc_serv *serv,
					  int protocol,
					  struct net *net,
					  struct sockaddr *sin, int len,
					  int flags)
{
	struct svc_sock	*svsk;
	struct socket	*sock;
	int		error;
	int		type;
	struct sockaddr_storage addr;
	struct sockaddr *newsin = (struct sockaddr *)&addr;
	int		newlen;
	int		family;

	if (protocol != IPPROTO_UDP && protocol != IPPROTO_TCP) {
		printk(KERN_WARNING "svc: only UDP and TCP "
				"sockets supported\n");
		return ERR_PTR(-EINVAL);
	}

	type = (protocol == IPPROTO_UDP)? SOCK_DGRAM : SOCK_STREAM;
	switch (sin->sa_family) {
	case AF_INET6:
		family = PF_INET6;
		break;
	case AF_INET:
		family = PF_INET;
		break;
	default:
		return ERR_PTR(-EINVAL);
	}

	error = __sock_create(net, family, type, protocol, &sock, 1);
	if (error < 0)
		return ERR_PTR(error);

	svc_reclassify_socket(sock);

	/*
	 * If this is an PF_INET6 listener, we want to avoid
	 * getting requests from IPv4 remotes.  Those should
	 * be shunted to a PF_INET listener via rpcbind.
	 */
	if (family == PF_INET6)
		ip6_sock_set_v6only(sock->sk);
	if (type == SOCK_STREAM)
		sock->sk->sk_reuse = SK_CAN_REUSE; /* allow address reuse */
	error = kernel_bind(sock, sin, len);
	if (error < 0)
		goto bummer;

	error = kernel_getsockname(sock, newsin);
	if (error < 0)
		goto bummer;
	newlen = error;

	if (protocol == IPPROTO_TCP) {
		if ((error = kernel_listen(sock, 64)) < 0)
			goto bummer;
	}

	svsk = svc_setup_socket(serv, sock, flags);
	if (IS_ERR(svsk)) {
		error = PTR_ERR(svsk);
		goto bummer;
	}
	svc_xprt_set_local(&svsk->sk_xprt, newsin, newlen);
	return (struct svc_xprt *)svsk;
bummer:
	sock_release(sock);
	return ERR_PTR(error);
}

/*
 * Detach the svc_sock from the socket so that no
 * more callbacks occur.
 */
static void svc_sock_detach(struct svc_xprt *xprt)
{
	struct svc_sock *svsk = container_of(xprt, struct svc_sock, sk_xprt);
	struct sock *sk = svsk->sk_sk;

	/* put back the old socket callbacks */
	lock_sock(sk);
	sk->sk_state_change = svsk->sk_ostate;
	sk->sk_data_ready = svsk->sk_odata;
	sk->sk_write_space = svsk->sk_owspace;
	sk->sk_user_data = NULL;
	release_sock(sk);
}

/*
 * Disconnect the socket, and reset the callbacks
 */
static void svc_tcp_sock_detach(struct svc_xprt *xprt)
{
	struct svc_sock *svsk = container_of(xprt, struct svc_sock, sk_xprt);

	tls_handshake_close(svsk->sk_sock);

	svc_sock_detach(xprt);

	if (!test_bit(XPT_LISTENER, &xprt->xpt_flags)) {
		svc_tcp_clear_pages(svsk);
		kernel_sock_shutdown(svsk->sk_sock, SHUT_RDWR);
	}
}

/*
 * Free the svc_sock's socket resources and the svc_sock itself.
 */
static void svc_sock_free(struct svc_xprt *xprt)
{
	struct svc_sock *svsk = container_of(xprt, struct svc_sock, sk_xprt);
	struct page_frag_cache *pfc = &svsk->sk_frag_cache;
	struct socket *sock = svsk->sk_sock;

	trace_svcsock_free(svsk, sock);

	tls_handshake_cancel(sock->sk);
	if (sock->file)
		sockfd_put(sock);
	else
		sock_release(sock);
	if (pfc->va)
		__page_frag_cache_drain(virt_to_head_page(pfc->va),
					pfc->pagecnt_bias);
	kfree(svsk);
}<|MERGE_RESOLUTION|>--- conflicted
+++ resolved
@@ -1238,24 +1238,6 @@
 
 	*sentp = 0;
 
-<<<<<<< HEAD
-	ret = svc_tcp_send_kvec(sock, head, 0);
-	if (ret < 0)
-		return ret;
-	*sentp += ret;
-	if (ret != head->iov_len)
-		goto out;
-
-	if (xdr_buf_pagecount(xdr)) {
-		xdr->bvec[0].bv_offset = offset_in_page(xdr->page_base);
-		xdr->bvec[0].bv_len -= offset_in_page(xdr->page_base);
-	}
-
-	msg.msg_flags = MSG_SPLICE_PAGES;
-	iov_iter_bvec(&msg.msg_iter, ITER_SOURCE, xdr->bvec,
-		      xdr_buf_pagecount(xdr), xdr->page_len);
-	ret = sock_sendmsg(sock, &msg);
-=======
 	/* The stream record marker is copied into a temporary page
 	 * fragment buffer so that it can be included in rq_bvec.
 	 */
@@ -1272,7 +1254,6 @@
 	iov_iter_bvec(&msg.msg_iter, ITER_SOURCE, rqstp->rq_bvec,
 		      1 + count, sizeof(marker) + rqstp->rq_res.len);
 	ret = sock_sendmsg(svsk->sk_sock, &msg);
->>>>>>> 9545bdc0
 	if (ret < 0)
 		return ret;
 	*sentp += ret;
