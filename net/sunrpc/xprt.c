// SPDX-License-Identifier: GPL-2.0-only
/*
 *  linux/net/sunrpc/xprt.c
 *
 *  This is a generic RPC call interface supporting congestion avoidance,
 *  and asynchronous calls.
 *
 *  The interface works like this:
 *
 *  -	When a process places a call, it allocates a request slot if
 *	one is available. Otherwise, it sleeps on the backlog queue
 *	(xprt_reserve).
 *  -	Next, the caller puts together the RPC message, stuffs it into
 *	the request struct, and calls xprt_transmit().
 *  -	xprt_transmit sends the message and installs the caller on the
 *	transport's wait list. At the same time, if a reply is expected,
 *	it installs a timer that is run after the packet's timeout has
 *	expired.
 *  -	When a packet arrives, the data_ready handler walks the list of
 *	pending requests for that transport. If a matching XID is found, the
 *	caller is woken up, and the timer removed.
 *  -	When no reply arrives within the timeout interval, the timer is
 *	fired by the kernel and runs xprt_timer(). It either adjusts the
 *	timeout values (minor timeout) or wakes up the caller with a status
 *	of -ETIMEDOUT.
 *  -	When the caller receives a notification from RPC that a reply arrived,
 *	it should release the RPC slot, and process the reply.
 *	If the call timed out, it may choose to retry the operation by
 *	adjusting the initial timeout value, and simply calling rpc_call
 *	again.
 *
 *  Support for async RPC is done through a set of RPC-specific scheduling
 *  primitives that `transparently' work for processes as well as async
 *  tasks that rely on callbacks.
 *
 *  Copyright (C) 1995-1997, Olaf Kirch <okir@monad.swb.de>
 *
 *  Transport switch API copyright (C) 2005, Chuck Lever <cel@netapp.com>
 */

#include <linux/module.h>

#include <linux/types.h>
#include <linux/interrupt.h>
#include <linux/workqueue.h>
#include <linux/net.h>
#include <linux/ktime.h>

#include <linux/sunrpc/clnt.h>
#include <linux/sunrpc/metrics.h>
#include <linux/sunrpc/bc_xprt.h>
#include <linux/rcupdate.h>
#include <linux/sched/mm.h>

#include <trace/events/sunrpc.h>

#include "sunrpc.h"
#include "sysfs.h"
#include "fail.h"

/*
 * Local variables
 */

#if IS_ENABLED(CONFIG_SUNRPC_DEBUG)
# define RPCDBG_FACILITY	RPCDBG_XPRT
#endif

/*
 * Local functions
 */
static void	xprt_init(struct rpc_xprt *xprt, struct net *net);
static __be32	xprt_alloc_xid(struct rpc_xprt *xprt);
static void	xprt_destroy(struct rpc_xprt *xprt);
static void	xprt_request_init(struct rpc_task *task);
static int	xprt_request_prepare(struct rpc_rqst *req, struct xdr_buf *buf);

static DEFINE_SPINLOCK(xprt_list_lock);
static LIST_HEAD(xprt_list);

static unsigned long xprt_request_timeout(const struct rpc_rqst *req)
{
	unsigned long timeout = jiffies + req->rq_timeout;

	if (time_before(timeout, req->rq_majortimeo))
		return timeout;
	return req->rq_majortimeo;
}

/**
 * xprt_register_transport - register a transport implementation
 * @transport: transport to register
 *
 * If a transport implementation is loaded as a kernel module, it can
 * call this interface to make itself known to the RPC client.
 *
 * Returns:
 * 0:		transport successfully registered
 * -EEXIST:	transport already registered
 * -EINVAL:	transport module being unloaded
 */
int xprt_register_transport(struct xprt_class *transport)
{
	struct xprt_class *t;
	int result;

	result = -EEXIST;
	spin_lock(&xprt_list_lock);
	list_for_each_entry(t, &xprt_list, list) {
		/* don't register the same transport class twice */
		if (t->ident == transport->ident)
			goto out;
	}

	list_add_tail(&transport->list, &xprt_list);
	printk(KERN_INFO "RPC: Registered %s transport module.\n",
	       transport->name);
	result = 0;

out:
	spin_unlock(&xprt_list_lock);
	return result;
}
EXPORT_SYMBOL_GPL(xprt_register_transport);

/**
 * xprt_unregister_transport - unregister a transport implementation
 * @transport: transport to unregister
 *
 * Returns:
 * 0:		transport successfully unregistered
 * -ENOENT:	transport never registered
 */
int xprt_unregister_transport(struct xprt_class *transport)
{
	struct xprt_class *t;
	int result;

	result = 0;
	spin_lock(&xprt_list_lock);
	list_for_each_entry(t, &xprt_list, list) {
		if (t == transport) {
			printk(KERN_INFO
				"RPC: Unregistered %s transport module.\n",
				transport->name);
			list_del_init(&transport->list);
			goto out;
		}
	}
	result = -ENOENT;

out:
	spin_unlock(&xprt_list_lock);
	return result;
}
EXPORT_SYMBOL_GPL(xprt_unregister_transport);

static void
xprt_class_release(const struct xprt_class *t)
{
	module_put(t->owner);
}

static const struct xprt_class *
xprt_class_find_by_ident_locked(int ident)
{
	const struct xprt_class *t;

	list_for_each_entry(t, &xprt_list, list) {
		if (t->ident != ident)
			continue;
		if (!try_module_get(t->owner))
			continue;
		return t;
	}
	return NULL;
}

static const struct xprt_class *
xprt_class_find_by_ident(int ident)
{
	const struct xprt_class *t;

	spin_lock(&xprt_list_lock);
	t = xprt_class_find_by_ident_locked(ident);
	spin_unlock(&xprt_list_lock);
	return t;
}

static const struct xprt_class *
xprt_class_find_by_netid_locked(const char *netid)
{
	const struct xprt_class *t;
	unsigned int i;

	list_for_each_entry(t, &xprt_list, list) {
		for (i = 0; t->netid[i][0] != '\0'; i++) {
			if (strcmp(t->netid[i], netid) != 0)
				continue;
			if (!try_module_get(t->owner))
				continue;
			return t;
		}
	}
	return NULL;
}

static const struct xprt_class *
xprt_class_find_by_netid(const char *netid)
{
	const struct xprt_class *t;

	spin_lock(&xprt_list_lock);
	t = xprt_class_find_by_netid_locked(netid);
	if (!t) {
		spin_unlock(&xprt_list_lock);
		request_module("rpc%s", netid);
		spin_lock(&xprt_list_lock);
		t = xprt_class_find_by_netid_locked(netid);
	}
	spin_unlock(&xprt_list_lock);
	return t;
}

/**
 * xprt_find_transport_ident - convert a netid into a transport identifier
 * @netid: transport to load
 *
 * Returns:
 * > 0:		transport identifier
 * -ENOENT:	transport module not available
 */
int xprt_find_transport_ident(const char *netid)
{
	const struct xprt_class *t;
	int ret;

	t = xprt_class_find_by_netid(netid);
	if (!t)
		return -ENOENT;
	ret = t->ident;
	xprt_class_release(t);
	return ret;
}
EXPORT_SYMBOL_GPL(xprt_find_transport_ident);

static void xprt_clear_locked(struct rpc_xprt *xprt)
{
	xprt->snd_task = NULL;
	if (!test_bit(XPRT_CLOSE_WAIT, &xprt->state))
		clear_bit_unlock(XPRT_LOCKED, &xprt->state);
	else
		queue_work(xprtiod_workqueue, &xprt->task_cleanup);
}

/**
 * xprt_reserve_xprt - serialize write access to transports
 * @task: task that is requesting access to the transport
 * @xprt: pointer to the target transport
 *
 * This prevents mixing the payload of separate requests, and prevents
 * transport connects from colliding with writes.  No congestion control
 * is provided.
 */
int xprt_reserve_xprt(struct rpc_xprt *xprt, struct rpc_task *task)
{
	struct rpc_rqst *req = task->tk_rqstp;

	if (test_and_set_bit(XPRT_LOCKED, &xprt->state)) {
		if (task == xprt->snd_task)
			goto out_locked;
		goto out_sleep;
	}
	if (test_bit(XPRT_WRITE_SPACE, &xprt->state))
		goto out_unlock;
	xprt->snd_task = task;

out_locked:
	trace_xprt_reserve_xprt(xprt, task);
	return 1;

out_unlock:
	xprt_clear_locked(xprt);
out_sleep:
	task->tk_status = -EAGAIN;
	if  (RPC_IS_SOFT(task))
		rpc_sleep_on_timeout(&xprt->sending, task, NULL,
				xprt_request_timeout(req));
	else
		rpc_sleep_on(&xprt->sending, task, NULL);
	return 0;
}
EXPORT_SYMBOL_GPL(xprt_reserve_xprt);

static bool
xprt_need_congestion_window_wait(struct rpc_xprt *xprt)
{
	return test_bit(XPRT_CWND_WAIT, &xprt->state);
}

static void
xprt_set_congestion_window_wait(struct rpc_xprt *xprt)
{
	if (!list_empty(&xprt->xmit_queue)) {
		/* Peek at head of queue to see if it can make progress */
		if (list_first_entry(&xprt->xmit_queue, struct rpc_rqst,
					rq_xmit)->rq_cong)
			return;
	}
	set_bit(XPRT_CWND_WAIT, &xprt->state);
}

static void
xprt_test_and_clear_congestion_window_wait(struct rpc_xprt *xprt)
{
	if (!RPCXPRT_CONGESTED(xprt))
		clear_bit(XPRT_CWND_WAIT, &xprt->state);
}

/*
 * xprt_reserve_xprt_cong - serialize write access to transports
 * @task: task that is requesting access to the transport
 *
 * Same as xprt_reserve_xprt, but Van Jacobson congestion control is
 * integrated into the decision of whether a request is allowed to be
 * woken up and given access to the transport.
 * Note that the lock is only granted if we know there are free slots.
 */
int xprt_reserve_xprt_cong(struct rpc_xprt *xprt, struct rpc_task *task)
{
	struct rpc_rqst *req = task->tk_rqstp;

	if (test_and_set_bit(XPRT_LOCKED, &xprt->state)) {
		if (task == xprt->snd_task)
			goto out_locked;
		goto out_sleep;
	}
	if (req == NULL) {
		xprt->snd_task = task;
		goto out_locked;
	}
	if (test_bit(XPRT_WRITE_SPACE, &xprt->state))
		goto out_unlock;
	if (!xprt_need_congestion_window_wait(xprt)) {
		xprt->snd_task = task;
		goto out_locked;
	}
out_unlock:
	xprt_clear_locked(xprt);
out_sleep:
	task->tk_status = -EAGAIN;
	if (RPC_IS_SOFT(task))
		rpc_sleep_on_timeout(&xprt->sending, task, NULL,
				xprt_request_timeout(req));
	else
		rpc_sleep_on(&xprt->sending, task, NULL);
	return 0;
out_locked:
	trace_xprt_reserve_cong(xprt, task);
	return 1;
}
EXPORT_SYMBOL_GPL(xprt_reserve_xprt_cong);

static inline int xprt_lock_write(struct rpc_xprt *xprt, struct rpc_task *task)
{
	int retval;

	if (test_bit(XPRT_LOCKED, &xprt->state) && xprt->snd_task == task)
		return 1;
	spin_lock(&xprt->transport_lock);
	retval = xprt->ops->reserve_xprt(xprt, task);
	spin_unlock(&xprt->transport_lock);
	return retval;
}

static bool __xprt_lock_write_func(struct rpc_task *task, void *data)
{
	struct rpc_xprt *xprt = data;

	xprt->snd_task = task;
	return true;
}

static void __xprt_lock_write_next(struct rpc_xprt *xprt)
{
	if (test_and_set_bit(XPRT_LOCKED, &xprt->state))
		return;
	if (test_bit(XPRT_WRITE_SPACE, &xprt->state))
		goto out_unlock;
	if (rpc_wake_up_first_on_wq(xprtiod_workqueue, &xprt->sending,
				__xprt_lock_write_func, xprt))
		return;
out_unlock:
	xprt_clear_locked(xprt);
}

static void __xprt_lock_write_next_cong(struct rpc_xprt *xprt)
{
	if (test_and_set_bit(XPRT_LOCKED, &xprt->state))
		return;
	if (test_bit(XPRT_WRITE_SPACE, &xprt->state))
		goto out_unlock;
	if (xprt_need_congestion_window_wait(xprt))
		goto out_unlock;
	if (rpc_wake_up_first_on_wq(xprtiod_workqueue, &xprt->sending,
				__xprt_lock_write_func, xprt))
		return;
out_unlock:
	xprt_clear_locked(xprt);
}

/**
 * xprt_release_xprt - allow other requests to use a transport
 * @xprt: transport with other tasks potentially waiting
 * @task: task that is releasing access to the transport
 *
 * Note that "task" can be NULL.  No congestion control is provided.
 */
void xprt_release_xprt(struct rpc_xprt *xprt, struct rpc_task *task)
{
	if (xprt->snd_task == task) {
		xprt_clear_locked(xprt);
		__xprt_lock_write_next(xprt);
	}
	trace_xprt_release_xprt(xprt, task);
}
EXPORT_SYMBOL_GPL(xprt_release_xprt);

/**
 * xprt_release_xprt_cong - allow other requests to use a transport
 * @xprt: transport with other tasks potentially waiting
 * @task: task that is releasing access to the transport
 *
 * Note that "task" can be NULL.  Another task is awoken to use the
 * transport if the transport's congestion window allows it.
 */
void xprt_release_xprt_cong(struct rpc_xprt *xprt, struct rpc_task *task)
{
	if (xprt->snd_task == task) {
		xprt_clear_locked(xprt);
		__xprt_lock_write_next_cong(xprt);
	}
	trace_xprt_release_cong(xprt, task);
}
EXPORT_SYMBOL_GPL(xprt_release_xprt_cong);

void xprt_release_write(struct rpc_xprt *xprt, struct rpc_task *task)
{
	if (xprt->snd_task != task)
		return;
	spin_lock(&xprt->transport_lock);
	xprt->ops->release_xprt(xprt, task);
	spin_unlock(&xprt->transport_lock);
}

/*
 * Van Jacobson congestion avoidance. Check if the congestion window
 * overflowed. Put the task to sleep if this is the case.
 */
static int
__xprt_get_cong(struct rpc_xprt *xprt, struct rpc_rqst *req)
{
	if (req->rq_cong)
		return 1;
	trace_xprt_get_cong(xprt, req->rq_task);
	if (RPCXPRT_CONGESTED(xprt)) {
		xprt_set_congestion_window_wait(xprt);
		return 0;
	}
	req->rq_cong = 1;
	xprt->cong += RPC_CWNDSCALE;
	return 1;
}

/*
 * Adjust the congestion window, and wake up the next task
 * that has been sleeping due to congestion
 */
static void
__xprt_put_cong(struct rpc_xprt *xprt, struct rpc_rqst *req)
{
	if (!req->rq_cong)
		return;
	req->rq_cong = 0;
	xprt->cong -= RPC_CWNDSCALE;
	xprt_test_and_clear_congestion_window_wait(xprt);
	trace_xprt_put_cong(xprt, req->rq_task);
	__xprt_lock_write_next_cong(xprt);
}

/**
 * xprt_request_get_cong - Request congestion control credits
 * @xprt: pointer to transport
 * @req: pointer to RPC request
 *
 * Useful for transports that require congestion control.
 */
bool
xprt_request_get_cong(struct rpc_xprt *xprt, struct rpc_rqst *req)
{
	bool ret = false;

	if (req->rq_cong)
		return true;
	spin_lock(&xprt->transport_lock);
	ret = __xprt_get_cong(xprt, req) != 0;
	spin_unlock(&xprt->transport_lock);
	return ret;
}
EXPORT_SYMBOL_GPL(xprt_request_get_cong);

/**
 * xprt_release_rqst_cong - housekeeping when request is complete
 * @task: RPC request that recently completed
 *
 * Useful for transports that require congestion control.
 */
void xprt_release_rqst_cong(struct rpc_task *task)
{
	struct rpc_rqst *req = task->tk_rqstp;

	__xprt_put_cong(req->rq_xprt, req);
}
EXPORT_SYMBOL_GPL(xprt_release_rqst_cong);

static void xprt_clear_congestion_window_wait_locked(struct rpc_xprt *xprt)
{
	if (test_and_clear_bit(XPRT_CWND_WAIT, &xprt->state))
		__xprt_lock_write_next_cong(xprt);
}

/*
 * Clear the congestion window wait flag and wake up the next
 * entry on xprt->sending
 */
static void
xprt_clear_congestion_window_wait(struct rpc_xprt *xprt)
{
	if (test_and_clear_bit(XPRT_CWND_WAIT, &xprt->state)) {
		spin_lock(&xprt->transport_lock);
		__xprt_lock_write_next_cong(xprt);
		spin_unlock(&xprt->transport_lock);
	}
}

/**
 * xprt_adjust_cwnd - adjust transport congestion window
 * @xprt: pointer to xprt
 * @task: recently completed RPC request used to adjust window
 * @result: result code of completed RPC request
 *
 * The transport code maintains an estimate on the maximum number of out-
 * standing RPC requests, using a smoothed version of the congestion
 * avoidance implemented in 44BSD. This is basically the Van Jacobson
 * congestion algorithm: If a retransmit occurs, the congestion window is
 * halved; otherwise, it is incremented by 1/cwnd when
 *
 *	-	a reply is received and
 *	-	a full number of requests are outstanding and
 *	-	the congestion window hasn't been updated recently.
 */
void xprt_adjust_cwnd(struct rpc_xprt *xprt, struct rpc_task *task, int result)
{
	struct rpc_rqst *req = task->tk_rqstp;
	unsigned long cwnd = xprt->cwnd;

	if (result >= 0 && cwnd <= xprt->cong) {
		/* The (cwnd >> 1) term makes sure
		 * the result gets rounded properly. */
		cwnd += (RPC_CWNDSCALE * RPC_CWNDSCALE + (cwnd >> 1)) / cwnd;
		if (cwnd > RPC_MAXCWND(xprt))
			cwnd = RPC_MAXCWND(xprt);
		__xprt_lock_write_next_cong(xprt);
	} else if (result == -ETIMEDOUT) {
		cwnd >>= 1;
		if (cwnd < RPC_CWNDSCALE)
			cwnd = RPC_CWNDSCALE;
	}
	dprintk("RPC:       cong %ld, cwnd was %ld, now %ld\n",
			xprt->cong, xprt->cwnd, cwnd);
	xprt->cwnd = cwnd;
	__xprt_put_cong(xprt, req);
}
EXPORT_SYMBOL_GPL(xprt_adjust_cwnd);

/**
 * xprt_wake_pending_tasks - wake all tasks on a transport's pending queue
 * @xprt: transport with waiting tasks
 * @status: result code to plant in each task before waking it
 *
 */
void xprt_wake_pending_tasks(struct rpc_xprt *xprt, int status)
{
	if (status < 0)
		rpc_wake_up_status(&xprt->pending, status);
	else
		rpc_wake_up(&xprt->pending);
}
EXPORT_SYMBOL_GPL(xprt_wake_pending_tasks);

/**
 * xprt_wait_for_buffer_space - wait for transport output buffer to clear
 * @xprt: transport
 *
 * Note that we only set the timer for the case of RPC_IS_SOFT(), since
 * we don't in general want to force a socket disconnection due to
 * an incomplete RPC call transmission.
 */
void xprt_wait_for_buffer_space(struct rpc_xprt *xprt)
{
	set_bit(XPRT_WRITE_SPACE, &xprt->state);
}
EXPORT_SYMBOL_GPL(xprt_wait_for_buffer_space);

static bool
xprt_clear_write_space_locked(struct rpc_xprt *xprt)
{
	if (test_and_clear_bit(XPRT_WRITE_SPACE, &xprt->state)) {
		__xprt_lock_write_next(xprt);
		dprintk("RPC:       write space: waking waiting task on "
				"xprt %p\n", xprt);
		return true;
	}
	return false;
}

/**
 * xprt_write_space - wake the task waiting for transport output buffer space
 * @xprt: transport with waiting tasks
 *
 * Can be called in a soft IRQ context, so xprt_write_space never sleeps.
 */
bool xprt_write_space(struct rpc_xprt *xprt)
{
	bool ret;

	if (!test_bit(XPRT_WRITE_SPACE, &xprt->state))
		return false;
	spin_lock(&xprt->transport_lock);
	ret = xprt_clear_write_space_locked(xprt);
	spin_unlock(&xprt->transport_lock);
	return ret;
}
EXPORT_SYMBOL_GPL(xprt_write_space);

static unsigned long xprt_abs_ktime_to_jiffies(ktime_t abstime)
{
	s64 delta = ktime_to_ns(ktime_get() - abstime);
	return likely(delta >= 0) ?
		jiffies - nsecs_to_jiffies(delta) :
		jiffies + nsecs_to_jiffies(-delta);
}

static unsigned long xprt_calc_majortimeo(struct rpc_rqst *req)
{
	const struct rpc_timeout *to = req->rq_task->tk_client->cl_timeout;
	unsigned long majortimeo = req->rq_timeout;

	if (to->to_exponential)
		majortimeo <<= to->to_retries;
	else
		majortimeo += to->to_increment * to->to_retries;
	if (majortimeo > to->to_maxval || majortimeo == 0)
		majortimeo = to->to_maxval;
	return majortimeo;
}

static void xprt_reset_majortimeo(struct rpc_rqst *req)
{
	req->rq_majortimeo += xprt_calc_majortimeo(req);
}

static void xprt_reset_minortimeo(struct rpc_rqst *req)
{
	req->rq_minortimeo += req->rq_timeout;
}

static void xprt_init_majortimeo(struct rpc_task *task, struct rpc_rqst *req)
{
	unsigned long time_init;
	struct rpc_xprt *xprt = req->rq_xprt;

	if (likely(xprt && xprt_connected(xprt)))
		time_init = jiffies;
	else
		time_init = xprt_abs_ktime_to_jiffies(task->tk_start);
	req->rq_timeout = task->tk_client->cl_timeout->to_initval;
	req->rq_majortimeo = time_init + xprt_calc_majortimeo(req);
	req->rq_minortimeo = time_init + req->rq_timeout;
}

/**
 * xprt_adjust_timeout - adjust timeout values for next retransmit
 * @req: RPC request containing parameters to use for the adjustment
 *
 */
int xprt_adjust_timeout(struct rpc_rqst *req)
{
	struct rpc_xprt *xprt = req->rq_xprt;
	const struct rpc_timeout *to = req->rq_task->tk_client->cl_timeout;
	int status = 0;

	if (time_before(jiffies, req->rq_majortimeo)) {
		if (time_before(jiffies, req->rq_minortimeo))
			return status;
		if (to->to_exponential)
			req->rq_timeout <<= 1;
		else
			req->rq_timeout += to->to_increment;
		if (to->to_maxval && req->rq_timeout >= to->to_maxval)
			req->rq_timeout = to->to_maxval;
		req->rq_retries++;
	} else {
		req->rq_timeout = to->to_initval;
		req->rq_retries = 0;
		xprt_reset_majortimeo(req);
		/* Reset the RTT counters == "slow start" */
		spin_lock(&xprt->transport_lock);
		rpc_init_rtt(req->rq_task->tk_client->cl_rtt, to->to_initval);
		spin_unlock(&xprt->transport_lock);
		status = -ETIMEDOUT;
	}
	xprt_reset_minortimeo(req);

	if (req->rq_timeout == 0) {
		printk(KERN_WARNING "xprt_adjust_timeout: rq_timeout = 0!\n");
		req->rq_timeout = 5 * HZ;
	}
	return status;
}

static void xprt_autoclose(struct work_struct *work)
{
	struct rpc_xprt *xprt =
		container_of(work, struct rpc_xprt, task_cleanup);
	unsigned int pflags = memalloc_nofs_save();

	trace_xprt_disconnect_auto(xprt);
	xprt->connect_cookie++;
	smp_mb__before_atomic();
	clear_bit(XPRT_CLOSE_WAIT, &xprt->state);
	xprt->ops->close(xprt);
	xprt_release_write(xprt, NULL);
	wake_up_bit(&xprt->state, XPRT_LOCKED);
	memalloc_nofs_restore(pflags);
}

/**
 * xprt_disconnect_done - mark a transport as disconnected
 * @xprt: transport to flag for disconnect
 *
 */
void xprt_disconnect_done(struct rpc_xprt *xprt)
{
	trace_xprt_disconnect_done(xprt);
	spin_lock(&xprt->transport_lock);
	xprt_clear_connected(xprt);
	xprt_clear_write_space_locked(xprt);
	xprt_clear_congestion_window_wait_locked(xprt);
	xprt_wake_pending_tasks(xprt, -ENOTCONN);
	spin_unlock(&xprt->transport_lock);
}
EXPORT_SYMBOL_GPL(xprt_disconnect_done);

/**
 * xprt_schedule_autoclose_locked - Try to schedule an autoclose RPC call
 * @xprt: transport to disconnect
 */
static void xprt_schedule_autoclose_locked(struct rpc_xprt *xprt)
{
	if (test_and_set_bit(XPRT_CLOSE_WAIT, &xprt->state))
		return;
	if (test_and_set_bit(XPRT_LOCKED, &xprt->state) == 0)
		queue_work(xprtiod_workqueue, &xprt->task_cleanup);
	else if (xprt->snd_task && !test_bit(XPRT_SND_IS_COOKIE, &xprt->state))
		rpc_wake_up_queued_task_set_status(&xprt->pending,
						   xprt->snd_task, -ENOTCONN);
}

/**
 * xprt_force_disconnect - force a transport to disconnect
 * @xprt: transport to disconnect
 *
 */
void xprt_force_disconnect(struct rpc_xprt *xprt)
{
	trace_xprt_disconnect_force(xprt);

	/* Don't race with the test_bit() in xprt_clear_locked() */
	spin_lock(&xprt->transport_lock);
<<<<<<< HEAD
	if (test_and_set_bit(XPRT_CLOSE_WAIT, &xprt->state))
		goto out;
	/* Try to schedule an autoclose RPC call */
	if (test_and_set_bit(XPRT_LOCKED, &xprt->state) == 0)
		queue_work(xprtiod_workqueue, &xprt->task_cleanup);
	else if (xprt->snd_task && !test_bit(XPRT_SND_IS_COOKIE, &xprt->state))
		rpc_wake_up_queued_task_set_status(&xprt->pending,
						   xprt->snd_task, -ENOTCONN);
out:
=======
	xprt_schedule_autoclose_locked(xprt);
>>>>>>> eb3cdb58
	spin_unlock(&xprt->transport_lock);
}
EXPORT_SYMBOL_GPL(xprt_force_disconnect);

static unsigned int
xprt_connect_cookie(struct rpc_xprt *xprt)
{
	return READ_ONCE(xprt->connect_cookie);
}

static bool
xprt_request_retransmit_after_disconnect(struct rpc_task *task)
{
	struct rpc_rqst *req = task->tk_rqstp;
	struct rpc_xprt *xprt = req->rq_xprt;

	return req->rq_connect_cookie != xprt_connect_cookie(xprt) ||
		!xprt_connected(xprt);
}

/**
 * xprt_conditional_disconnect - force a transport to disconnect
 * @xprt: transport to disconnect
 * @cookie: 'connection cookie'
 *
 * This attempts to break the connection if and only if 'cookie' matches
 * the current transport 'connection cookie'. It ensures that we don't
 * try to break the connection more than once when we need to retransmit
 * a batch of RPC requests.
 *
 */
void xprt_conditional_disconnect(struct rpc_xprt *xprt, unsigned int cookie)
{
	/* Don't race with the test_bit() in xprt_clear_locked() */
	spin_lock(&xprt->transport_lock);
	if (cookie != xprt->connect_cookie)
		goto out;
	if (test_bit(XPRT_CLOSING, &xprt->state))
		goto out;
	xprt_schedule_autoclose_locked(xprt);
out:
	spin_unlock(&xprt->transport_lock);
}

static bool
xprt_has_timer(const struct rpc_xprt *xprt)
{
	return xprt->idle_timeout != 0;
}

static void
xprt_schedule_autodisconnect(struct rpc_xprt *xprt)
	__must_hold(&xprt->transport_lock)
{
	xprt->last_used = jiffies;
	if (RB_EMPTY_ROOT(&xprt->recv_queue) && xprt_has_timer(xprt))
		mod_timer(&xprt->timer, xprt->last_used + xprt->idle_timeout);
}

static void
xprt_init_autodisconnect(struct timer_list *t)
{
	struct rpc_xprt *xprt = from_timer(xprt, t, timer);

	if (!RB_EMPTY_ROOT(&xprt->recv_queue))
		return;
	/* Reset xprt->last_used to avoid connect/autodisconnect cycling */
	xprt->last_used = jiffies;
	if (test_and_set_bit(XPRT_LOCKED, &xprt->state))
		return;
	queue_work(xprtiod_workqueue, &xprt->task_cleanup);
}

#if IS_ENABLED(CONFIG_FAIL_SUNRPC)
static void xprt_inject_disconnect(struct rpc_xprt *xprt)
{
	if (!fail_sunrpc.ignore_client_disconnect &&
	    should_fail(&fail_sunrpc.attr, 1))
		xprt->ops->inject_disconnect(xprt);
}
#else
static inline void xprt_inject_disconnect(struct rpc_xprt *xprt)
{
}
#endif

bool xprt_lock_connect(struct rpc_xprt *xprt,
		struct rpc_task *task,
		void *cookie)
{
	bool ret = false;

	spin_lock(&xprt->transport_lock);
	if (!test_bit(XPRT_LOCKED, &xprt->state))
		goto out;
	if (xprt->snd_task != task)
		goto out;
	set_bit(XPRT_SND_IS_COOKIE, &xprt->state);
	xprt->snd_task = cookie;
	ret = true;
out:
	spin_unlock(&xprt->transport_lock);
	return ret;
}
EXPORT_SYMBOL_GPL(xprt_lock_connect);

void xprt_unlock_connect(struct rpc_xprt *xprt, void *cookie)
{
	spin_lock(&xprt->transport_lock);
	if (xprt->snd_task != cookie)
		goto out;
	if (!test_bit(XPRT_LOCKED, &xprt->state))
		goto out;
	xprt->snd_task =NULL;
	clear_bit(XPRT_SND_IS_COOKIE, &xprt->state);
	xprt->ops->release_xprt(xprt, NULL);
	xprt_schedule_autodisconnect(xprt);
out:
	spin_unlock(&xprt->transport_lock);
	wake_up_bit(&xprt->state, XPRT_LOCKED);
}
EXPORT_SYMBOL_GPL(xprt_unlock_connect);

/**
 * xprt_connect - schedule a transport connect operation
 * @task: RPC task that is requesting the connect
 *
 */
void xprt_connect(struct rpc_task *task)
{
	struct rpc_xprt	*xprt = task->tk_rqstp->rq_xprt;

	trace_xprt_connect(xprt);

	if (!xprt_bound(xprt)) {
		task->tk_status = -EAGAIN;
		return;
	}
	if (!xprt_lock_write(xprt, task))
		return;

	if (!xprt_connected(xprt) && !test_bit(XPRT_CLOSE_WAIT, &xprt->state)) {
		task->tk_rqstp->rq_connect_cookie = xprt->connect_cookie;
		rpc_sleep_on_timeout(&xprt->pending, task, NULL,
				xprt_request_timeout(task->tk_rqstp));

		if (test_bit(XPRT_CLOSING, &xprt->state))
			return;
		if (xprt_test_and_set_connecting(xprt))
			return;
		/* Race breaker */
		if (!xprt_connected(xprt)) {
			xprt->stat.connect_start = jiffies;
			xprt->ops->connect(xprt, task);
		} else {
			xprt_clear_connecting(xprt);
			task->tk_status = 0;
			rpc_wake_up_queued_task(&xprt->pending, task);
		}
	}
	xprt_release_write(xprt, task);
}

/**
 * xprt_reconnect_delay - compute the wait before scheduling a connect
 * @xprt: transport instance
 *
 */
unsigned long xprt_reconnect_delay(const struct rpc_xprt *xprt)
{
	unsigned long start, now = jiffies;

	start = xprt->stat.connect_start + xprt->reestablish_timeout;
	if (time_after(start, now))
		return start - now;
	return 0;
}
EXPORT_SYMBOL_GPL(xprt_reconnect_delay);

/**
 * xprt_reconnect_backoff - compute the new re-establish timeout
 * @xprt: transport instance
 * @init_to: initial reestablish timeout
 *
 */
void xprt_reconnect_backoff(struct rpc_xprt *xprt, unsigned long init_to)
{
	xprt->reestablish_timeout <<= 1;
	if (xprt->reestablish_timeout > xprt->max_reconnect_timeout)
		xprt->reestablish_timeout = xprt->max_reconnect_timeout;
	if (xprt->reestablish_timeout < init_to)
		xprt->reestablish_timeout = init_to;
}
EXPORT_SYMBOL_GPL(xprt_reconnect_backoff);

enum xprt_xid_rb_cmp {
	XID_RB_EQUAL,
	XID_RB_LEFT,
	XID_RB_RIGHT,
};
static enum xprt_xid_rb_cmp
xprt_xid_cmp(__be32 xid1, __be32 xid2)
{
	if (xid1 == xid2)
		return XID_RB_EQUAL;
	if ((__force u32)xid1 < (__force u32)xid2)
		return XID_RB_LEFT;
	return XID_RB_RIGHT;
}

static struct rpc_rqst *
xprt_request_rb_find(struct rpc_xprt *xprt, __be32 xid)
{
	struct rb_node *n = xprt->recv_queue.rb_node;
	struct rpc_rqst *req;

	while (n != NULL) {
		req = rb_entry(n, struct rpc_rqst, rq_recv);
		switch (xprt_xid_cmp(xid, req->rq_xid)) {
		case XID_RB_LEFT:
			n = n->rb_left;
			break;
		case XID_RB_RIGHT:
			n = n->rb_right;
			break;
		case XID_RB_EQUAL:
			return req;
		}
	}
	return NULL;
}

static void
xprt_request_rb_insert(struct rpc_xprt *xprt, struct rpc_rqst *new)
{
	struct rb_node **p = &xprt->recv_queue.rb_node;
	struct rb_node *n = NULL;
	struct rpc_rqst *req;

	while (*p != NULL) {
		n = *p;
		req = rb_entry(n, struct rpc_rqst, rq_recv);
		switch(xprt_xid_cmp(new->rq_xid, req->rq_xid)) {
		case XID_RB_LEFT:
			p = &n->rb_left;
			break;
		case XID_RB_RIGHT:
			p = &n->rb_right;
			break;
		case XID_RB_EQUAL:
			WARN_ON_ONCE(new != req);
			return;
		}
	}
	rb_link_node(&new->rq_recv, n, p);
	rb_insert_color(&new->rq_recv, &xprt->recv_queue);
}

static void
xprt_request_rb_remove(struct rpc_xprt *xprt, struct rpc_rqst *req)
{
	rb_erase(&req->rq_recv, &xprt->recv_queue);
}

/**
 * xprt_lookup_rqst - find an RPC request corresponding to an XID
 * @xprt: transport on which the original request was transmitted
 * @xid: RPC XID of incoming reply
 *
 * Caller holds xprt->queue_lock.
 */
struct rpc_rqst *xprt_lookup_rqst(struct rpc_xprt *xprt, __be32 xid)
{
	struct rpc_rqst *entry;

	entry = xprt_request_rb_find(xprt, xid);
	if (entry != NULL) {
		trace_xprt_lookup_rqst(xprt, xid, 0);
		entry->rq_rtt = ktime_sub(ktime_get(), entry->rq_xtime);
		return entry;
	}

	dprintk("RPC:       xprt_lookup_rqst did not find xid %08x\n",
			ntohl(xid));
	trace_xprt_lookup_rqst(xprt, xid, -ENOENT);
	xprt->stat.bad_xids++;
	return NULL;
}
EXPORT_SYMBOL_GPL(xprt_lookup_rqst);

static bool
xprt_is_pinned_rqst(struct rpc_rqst *req)
{
	return atomic_read(&req->rq_pin) != 0;
}

/**
 * xprt_pin_rqst - Pin a request on the transport receive list
 * @req: Request to pin
 *
 * Caller must ensure this is atomic with the call to xprt_lookup_rqst()
 * so should be holding xprt->queue_lock.
 */
void xprt_pin_rqst(struct rpc_rqst *req)
{
	atomic_inc(&req->rq_pin);
}
EXPORT_SYMBOL_GPL(xprt_pin_rqst);

/**
 * xprt_unpin_rqst - Unpin a request on the transport receive list
 * @req: Request to pin
 *
 * Caller should be holding xprt->queue_lock.
 */
void xprt_unpin_rqst(struct rpc_rqst *req)
{
	if (!test_bit(RPC_TASK_MSG_PIN_WAIT, &req->rq_task->tk_runstate)) {
		atomic_dec(&req->rq_pin);
		return;
	}
	if (atomic_dec_and_test(&req->rq_pin))
		wake_up_var(&req->rq_pin);
}
EXPORT_SYMBOL_GPL(xprt_unpin_rqst);

static void xprt_wait_on_pinned_rqst(struct rpc_rqst *req)
{
	wait_var_event(&req->rq_pin, !xprt_is_pinned_rqst(req));
}

static bool
xprt_request_data_received(struct rpc_task *task)
{
	return !test_bit(RPC_TASK_NEED_RECV, &task->tk_runstate) &&
		READ_ONCE(task->tk_rqstp->rq_reply_bytes_recvd) != 0;
}

static bool
xprt_request_need_enqueue_receive(struct rpc_task *task, struct rpc_rqst *req)
{
	return !test_bit(RPC_TASK_NEED_RECV, &task->tk_runstate) &&
		READ_ONCE(task->tk_rqstp->rq_reply_bytes_recvd) == 0;
}

/**
 * xprt_request_enqueue_receive - Add an request to the receive queue
 * @task: RPC task
 *
 */
int
xprt_request_enqueue_receive(struct rpc_task *task)
{
	struct rpc_rqst *req = task->tk_rqstp;
	struct rpc_xprt *xprt = req->rq_xprt;
	int ret;

	if (!xprt_request_need_enqueue_receive(task, req))
		return 0;

	ret = xprt_request_prepare(task->tk_rqstp, &req->rq_rcv_buf);
	if (ret)
		return ret;
	spin_lock(&xprt->queue_lock);

	/* Update the softirq receive buffer */
	memcpy(&req->rq_private_buf, &req->rq_rcv_buf,
			sizeof(req->rq_private_buf));

	/* Add request to the receive list */
	xprt_request_rb_insert(xprt, req);
	set_bit(RPC_TASK_NEED_RECV, &task->tk_runstate);
	spin_unlock(&xprt->queue_lock);

	/* Turn off autodisconnect */
	del_timer_sync(&xprt->timer);
<<<<<<< HEAD
=======
	return 0;
>>>>>>> eb3cdb58
}

/**
 * xprt_request_dequeue_receive_locked - Remove a request from the receive queue
 * @task: RPC task
 *
 * Caller must hold xprt->queue_lock.
 */
static void
xprt_request_dequeue_receive_locked(struct rpc_task *task)
{
	struct rpc_rqst *req = task->tk_rqstp;

	if (test_and_clear_bit(RPC_TASK_NEED_RECV, &task->tk_runstate))
		xprt_request_rb_remove(req->rq_xprt, req);
}

/**
 * xprt_update_rtt - Update RPC RTT statistics
 * @task: RPC request that recently completed
 *
 * Caller holds xprt->queue_lock.
 */
void xprt_update_rtt(struct rpc_task *task)
{
	struct rpc_rqst *req = task->tk_rqstp;
	struct rpc_rtt *rtt = task->tk_client->cl_rtt;
	unsigned int timer = task->tk_msg.rpc_proc->p_timer;
	long m = usecs_to_jiffies(ktime_to_us(req->rq_rtt));

	if (timer) {
		if (req->rq_ntrans == 1)
			rpc_update_rtt(rtt, timer, m);
		rpc_set_timeo(rtt, timer, req->rq_ntrans - 1);
	}
}
EXPORT_SYMBOL_GPL(xprt_update_rtt);

/**
 * xprt_complete_rqst - called when reply processing is complete
 * @task: RPC request that recently completed
 * @copied: actual number of bytes received from the transport
 *
 * Caller holds xprt->queue_lock.
 */
void xprt_complete_rqst(struct rpc_task *task, int copied)
{
	struct rpc_rqst *req = task->tk_rqstp;
	struct rpc_xprt *xprt = req->rq_xprt;

	xprt->stat.recvs++;

	xdr_free_bvec(&req->rq_rcv_buf);
	req->rq_private_buf.bvec = NULL;
	req->rq_private_buf.len = copied;
	/* Ensure all writes are done before we update */
	/* req->rq_reply_bytes_recvd */
	smp_wmb();
	req->rq_reply_bytes_recvd = copied;
	xprt_request_dequeue_receive_locked(task);
	rpc_wake_up_queued_task(&xprt->pending, task);
}
EXPORT_SYMBOL_GPL(xprt_complete_rqst);

static void xprt_timer(struct rpc_task *task)
{
	struct rpc_rqst *req = task->tk_rqstp;
	struct rpc_xprt *xprt = req->rq_xprt;

	if (task->tk_status != -ETIMEDOUT)
		return;

	trace_xprt_timer(xprt, req->rq_xid, task->tk_status);
	if (!req->rq_reply_bytes_recvd) {
		if (xprt->ops->timer)
			xprt->ops->timer(xprt, task);
	} else
		task->tk_status = 0;
}

/**
 * xprt_wait_for_reply_request_def - wait for reply
 * @task: pointer to rpc_task
 *
 * Set a request's retransmit timeout based on the transport's
 * default timeout parameters.  Used by transports that don't adjust
 * the retransmit timeout based on round-trip time estimation,
 * and put the task to sleep on the pending queue.
 */
void xprt_wait_for_reply_request_def(struct rpc_task *task)
{
	struct rpc_rqst *req = task->tk_rqstp;

	rpc_sleep_on_timeout(&req->rq_xprt->pending, task, xprt_timer,
			xprt_request_timeout(req));
}
EXPORT_SYMBOL_GPL(xprt_wait_for_reply_request_def);

/**
 * xprt_wait_for_reply_request_rtt - wait for reply using RTT estimator
 * @task: pointer to rpc_task
 *
 * Set a request's retransmit timeout using the RTT estimator,
 * and put the task to sleep on the pending queue.
 */
void xprt_wait_for_reply_request_rtt(struct rpc_task *task)
{
	int timer = task->tk_msg.rpc_proc->p_timer;
	struct rpc_clnt *clnt = task->tk_client;
	struct rpc_rtt *rtt = clnt->cl_rtt;
	struct rpc_rqst *req = task->tk_rqstp;
	unsigned long max_timeout = clnt->cl_timeout->to_maxval;
	unsigned long timeout;

	timeout = rpc_calc_rto(rtt, timer);
	timeout <<= rpc_ntimeo(rtt, timer) + req->rq_retries;
	if (timeout > max_timeout || timeout == 0)
		timeout = max_timeout;
	rpc_sleep_on_timeout(&req->rq_xprt->pending, task, xprt_timer,
			jiffies + timeout);
}
EXPORT_SYMBOL_GPL(xprt_wait_for_reply_request_rtt);

/**
 * xprt_request_wait_receive - wait for the reply to an RPC request
 * @task: RPC task about to send a request
 *
 */
void xprt_request_wait_receive(struct rpc_task *task)
{
	struct rpc_rqst *req = task->tk_rqstp;
	struct rpc_xprt *xprt = req->rq_xprt;

	if (!test_bit(RPC_TASK_NEED_RECV, &task->tk_runstate))
		return;
	/*
	 * Sleep on the pending queue if we're expecting a reply.
	 * The spinlock ensures atomicity between the test of
	 * req->rq_reply_bytes_recvd, and the call to rpc_sleep_on().
	 */
	spin_lock(&xprt->queue_lock);
	if (test_bit(RPC_TASK_NEED_RECV, &task->tk_runstate)) {
		xprt->ops->wait_for_reply_request(task);
		/*
		 * Send an extra queue wakeup call if the
		 * connection was dropped in case the call to
		 * rpc_sleep_on() raced.
		 */
		if (xprt_request_retransmit_after_disconnect(task))
			rpc_wake_up_queued_task_set_status(&xprt->pending,
					task, -ENOTCONN);
	}
	spin_unlock(&xprt->queue_lock);
}

static bool
xprt_request_need_enqueue_transmit(struct rpc_task *task, struct rpc_rqst *req)
{
	return !test_bit(RPC_TASK_NEED_XMIT, &task->tk_runstate);
}

/**
 * xprt_request_enqueue_transmit - queue a task for transmission
 * @task: pointer to rpc_task
 *
 * Add a task to the transmission queue.
 */
void
xprt_request_enqueue_transmit(struct rpc_task *task)
{
	struct rpc_rqst *pos, *req = task->tk_rqstp;
	struct rpc_xprt *xprt = req->rq_xprt;
	int ret;

	if (xprt_request_need_enqueue_transmit(task, req)) {
		ret = xprt_request_prepare(task->tk_rqstp, &req->rq_snd_buf);
		if (ret) {
			task->tk_status = ret;
			return;
		}
		req->rq_bytes_sent = 0;
		spin_lock(&xprt->queue_lock);
		/*
		 * Requests that carry congestion control credits are added
		 * to the head of the list to avoid starvation issues.
		 */
		if (req->rq_cong) {
			xprt_clear_congestion_window_wait(xprt);
			list_for_each_entry(pos, &xprt->xmit_queue, rq_xmit) {
				if (pos->rq_cong)
					continue;
				/* Note: req is added _before_ pos */
				list_add_tail(&req->rq_xmit, &pos->rq_xmit);
				INIT_LIST_HEAD(&req->rq_xmit2);
				goto out;
			}
		} else if (!req->rq_seqno) {
			list_for_each_entry(pos, &xprt->xmit_queue, rq_xmit) {
				if (pos->rq_task->tk_owner != task->tk_owner)
					continue;
				list_add_tail(&req->rq_xmit2, &pos->rq_xmit2);
				INIT_LIST_HEAD(&req->rq_xmit);
				goto out;
			}
		}
		list_add_tail(&req->rq_xmit, &xprt->xmit_queue);
		INIT_LIST_HEAD(&req->rq_xmit2);
out:
		atomic_long_inc(&xprt->xmit_queuelen);
		set_bit(RPC_TASK_NEED_XMIT, &task->tk_runstate);
		spin_unlock(&xprt->queue_lock);
	}
}

/**
 * xprt_request_dequeue_transmit_locked - remove a task from the transmission queue
 * @task: pointer to rpc_task
 *
 * Remove a task from the transmission queue
 * Caller must hold xprt->queue_lock
 */
static void
xprt_request_dequeue_transmit_locked(struct rpc_task *task)
{
	struct rpc_rqst *req = task->tk_rqstp;

	if (!test_and_clear_bit(RPC_TASK_NEED_XMIT, &task->tk_runstate))
		return;
	if (!list_empty(&req->rq_xmit)) {
		list_del(&req->rq_xmit);
		if (!list_empty(&req->rq_xmit2)) {
			struct rpc_rqst *next = list_first_entry(&req->rq_xmit2,
					struct rpc_rqst, rq_xmit2);
			list_del(&req->rq_xmit2);
			list_add_tail(&next->rq_xmit, &next->rq_xprt->xmit_queue);
		}
	} else
		list_del(&req->rq_xmit2);
	atomic_long_dec(&req->rq_xprt->xmit_queuelen);
	xdr_free_bvec(&req->rq_snd_buf);
}

/**
 * xprt_request_dequeue_transmit - remove a task from the transmission queue
 * @task: pointer to rpc_task
 *
 * Remove a task from the transmission queue
 */
static void
xprt_request_dequeue_transmit(struct rpc_task *task)
{
	struct rpc_rqst *req = task->tk_rqstp;
	struct rpc_xprt *xprt = req->rq_xprt;

	spin_lock(&xprt->queue_lock);
	xprt_request_dequeue_transmit_locked(task);
	spin_unlock(&xprt->queue_lock);
}

/**
 * xprt_request_dequeue_xprt - remove a task from the transmit+receive queue
 * @task: pointer to rpc_task
 *
 * Remove a task from the transmit and receive queues, and ensure that
 * it is not pinned by the receive work item.
 */
void
xprt_request_dequeue_xprt(struct rpc_task *task)
{
	struct rpc_rqst	*req = task->tk_rqstp;
	struct rpc_xprt *xprt = req->rq_xprt;

	if (test_bit(RPC_TASK_NEED_XMIT, &task->tk_runstate) ||
	    test_bit(RPC_TASK_NEED_RECV, &task->tk_runstate) ||
	    xprt_is_pinned_rqst(req)) {
		spin_lock(&xprt->queue_lock);
		while (xprt_is_pinned_rqst(req)) {
			set_bit(RPC_TASK_MSG_PIN_WAIT, &task->tk_runstate);
			spin_unlock(&xprt->queue_lock);
			xprt_wait_on_pinned_rqst(req);
			spin_lock(&xprt->queue_lock);
			clear_bit(RPC_TASK_MSG_PIN_WAIT, &task->tk_runstate);
		}
		xprt_request_dequeue_transmit_locked(task);
		xprt_request_dequeue_receive_locked(task);
		spin_unlock(&xprt->queue_lock);
		xdr_free_bvec(&req->rq_rcv_buf);
	}
}

/**
 * xprt_request_prepare - prepare an encoded request for transport
 * @req: pointer to rpc_rqst
 * @buf: pointer to send/rcv xdr_buf
 *
 * Calls into the transport layer to do whatever is needed to prepare
 * the request for transmission or receive.
 * Returns error, or zero.
 */
static int
xprt_request_prepare(struct rpc_rqst *req, struct xdr_buf *buf)
{
	struct rpc_xprt *xprt = req->rq_xprt;

	if (xprt->ops->prepare_request)
		return xprt->ops->prepare_request(req, buf);
	return 0;
}

/**
 * xprt_request_need_retransmit - Test if a task needs retransmission
 * @task: pointer to rpc_task
 *
 * Test for whether a connection breakage requires the task to retransmit
 */
bool
xprt_request_need_retransmit(struct rpc_task *task)
{
	return xprt_request_retransmit_after_disconnect(task);
}

/**
 * xprt_prepare_transmit - reserve the transport before sending a request
 * @task: RPC task about to send a request
 *
 */
bool xprt_prepare_transmit(struct rpc_task *task)
{
	struct rpc_rqst	*req = task->tk_rqstp;
	struct rpc_xprt	*xprt = req->rq_xprt;

	if (!xprt_lock_write(xprt, task)) {
		/* Race breaker: someone may have transmitted us */
		if (!test_bit(RPC_TASK_NEED_XMIT, &task->tk_runstate))
			rpc_wake_up_queued_task_set_status(&xprt->sending,
					task, 0);
		return false;

	}
	if (atomic_read(&xprt->swapper))
		/* This will be clear in __rpc_execute */
		current->flags |= PF_MEMALLOC;
	return true;
}

void xprt_end_transmit(struct rpc_task *task)
{
	struct rpc_xprt	*xprt = task->tk_rqstp->rq_xprt;

	xprt_inject_disconnect(xprt);
	xprt_release_write(xprt, task);
}

/**
 * xprt_request_transmit - send an RPC request on a transport
 * @req: pointer to request to transmit
 * @snd_task: RPC task that owns the transport lock
 *
 * This performs the transmission of a single request.
 * Note that if the request is not the same as snd_task, then it
 * does need to be pinned.
 * Returns '0' on success.
 */
static int
xprt_request_transmit(struct rpc_rqst *req, struct rpc_task *snd_task)
{
	struct rpc_xprt *xprt = req->rq_xprt;
	struct rpc_task *task = req->rq_task;
	unsigned int connect_cookie;
	int is_retrans = RPC_WAS_SENT(task);
	int status;

	if (!req->rq_bytes_sent) {
		if (xprt_request_data_received(task)) {
			status = 0;
			goto out_dequeue;
		}
		/* Verify that our message lies in the RPCSEC_GSS window */
		if (rpcauth_xmit_need_reencode(task)) {
			status = -EBADMSG;
			goto out_dequeue;
		}
		if (RPC_SIGNALLED(task)) {
			status = -ERESTARTSYS;
			goto out_dequeue;
		}
	}

	/*
	 * Update req->rq_ntrans before transmitting to avoid races with
	 * xprt_update_rtt(), which needs to know that it is recording a
	 * reply to the first transmission.
	 */
	req->rq_ntrans++;

	trace_rpc_xdr_sendto(task, &req->rq_snd_buf);
	connect_cookie = xprt->connect_cookie;
	status = xprt->ops->send_request(req);
	if (status != 0) {
		req->rq_ntrans--;
		trace_xprt_transmit(req, status);
		return status;
	}

	if (is_retrans) {
		task->tk_client->cl_stats->rpcretrans++;
		trace_xprt_retransmit(req);
	}

	xprt_inject_disconnect(xprt);

	task->tk_flags |= RPC_TASK_SENT;
	spin_lock(&xprt->transport_lock);

	xprt->stat.sends++;
	xprt->stat.req_u += xprt->stat.sends - xprt->stat.recvs;
	xprt->stat.bklog_u += xprt->backlog.qlen;
	xprt->stat.sending_u += xprt->sending.qlen;
	xprt->stat.pending_u += xprt->pending.qlen;
	spin_unlock(&xprt->transport_lock);

	req->rq_connect_cookie = connect_cookie;
out_dequeue:
	trace_xprt_transmit(req, status);
	xprt_request_dequeue_transmit(task);
	rpc_wake_up_queued_task_set_status(&xprt->sending, task, status);
	return status;
}

/**
 * xprt_transmit - send an RPC request on a transport
 * @task: controlling RPC task
 *
 * Attempts to drain the transmit queue. On exit, either the transport
 * signalled an error that needs to be handled before transmission can
 * resume, or @task finished transmitting, and detected that it already
 * received a reply.
 */
void
xprt_transmit(struct rpc_task *task)
{
	struct rpc_rqst *next, *req = task->tk_rqstp;
	struct rpc_xprt	*xprt = req->rq_xprt;
	int status;

	spin_lock(&xprt->queue_lock);
	for (;;) {
		next = list_first_entry_or_null(&xprt->xmit_queue,
						struct rpc_rqst, rq_xmit);
		if (!next)
			break;
		xprt_pin_rqst(next);
		spin_unlock(&xprt->queue_lock);
		status = xprt_request_transmit(next, task);
		if (status == -EBADMSG && next != req)
			status = 0;
		spin_lock(&xprt->queue_lock);
		xprt_unpin_rqst(next);
		if (status < 0) {
			if (test_bit(RPC_TASK_NEED_XMIT, &task->tk_runstate))
				task->tk_status = status;
			break;
		}
		/* Was @task transmitted, and has it received a reply? */
		if (xprt_request_data_received(task) &&
		    !test_bit(RPC_TASK_NEED_XMIT, &task->tk_runstate))
			break;
		cond_resched_lock(&xprt->queue_lock);
	}
	spin_unlock(&xprt->queue_lock);
}

static void xprt_complete_request_init(struct rpc_task *task)
{
	if (task->tk_rqstp)
		xprt_request_init(task);
}

void xprt_add_backlog(struct rpc_xprt *xprt, struct rpc_task *task)
{
	set_bit(XPRT_CONGESTED, &xprt->state);
	rpc_sleep_on(&xprt->backlog, task, xprt_complete_request_init);
}
EXPORT_SYMBOL_GPL(xprt_add_backlog);

static bool __xprt_set_rq(struct rpc_task *task, void *data)
{
	struct rpc_rqst *req = data;

	if (task->tk_rqstp == NULL) {
		memset(req, 0, sizeof(*req));	/* mark unused */
		task->tk_rqstp = req;
		return true;
	}
	return false;
}

bool xprt_wake_up_backlog(struct rpc_xprt *xprt, struct rpc_rqst *req)
{
	if (rpc_wake_up_first(&xprt->backlog, __xprt_set_rq, req) == NULL) {
		clear_bit(XPRT_CONGESTED, &xprt->state);
		return false;
	}
	return true;
}
EXPORT_SYMBOL_GPL(xprt_wake_up_backlog);

static bool xprt_throttle_congested(struct rpc_xprt *xprt, struct rpc_task *task)
{
	bool ret = false;

	if (!test_bit(XPRT_CONGESTED, &xprt->state))
		goto out;
	spin_lock(&xprt->reserve_lock);
	if (test_bit(XPRT_CONGESTED, &xprt->state)) {
		xprt_add_backlog(xprt, task);
		ret = true;
	}
	spin_unlock(&xprt->reserve_lock);
out:
	return ret;
}

static struct rpc_rqst *xprt_dynamic_alloc_slot(struct rpc_xprt *xprt)
{
	struct rpc_rqst *req = ERR_PTR(-EAGAIN);
	gfp_t gfp_mask = GFP_NOFS;

	if (xprt->num_reqs >= xprt->max_reqs)
		goto out;
	++xprt->num_reqs;
	spin_unlock(&xprt->reserve_lock);
<<<<<<< HEAD
	if (current->flags & PF_WQ_WORKER)
		gfp_mask |= __GFP_NORETRY | __GFP_NOWARN;
	req = kzalloc(sizeof(struct rpc_rqst), gfp_mask);
=======
	req = kzalloc(sizeof(*req), rpc_task_gfp_mask());
>>>>>>> eb3cdb58
	spin_lock(&xprt->reserve_lock);
	if (req != NULL)
		goto out;
	--xprt->num_reqs;
	req = ERR_PTR(-ENOMEM);
out:
	return req;
}

static bool xprt_dynamic_free_slot(struct rpc_xprt *xprt, struct rpc_rqst *req)
{
	if (xprt->num_reqs > xprt->min_reqs) {
		--xprt->num_reqs;
		kfree(req);
		return true;
	}
	return false;
}

void xprt_alloc_slot(struct rpc_xprt *xprt, struct rpc_task *task)
{
	struct rpc_rqst *req;

	spin_lock(&xprt->reserve_lock);
	if (!list_empty(&xprt->free)) {
		req = list_entry(xprt->free.next, struct rpc_rqst, rq_list);
		list_del(&req->rq_list);
		goto out_init_req;
	}
	req = xprt_dynamic_alloc_slot(xprt);
	if (!IS_ERR(req))
		goto out_init_req;
	switch (PTR_ERR(req)) {
	case -ENOMEM:
		dprintk("RPC:       dynamic allocation of request slot "
				"failed! Retrying\n");
		task->tk_status = -ENOMEM;
		break;
	case -EAGAIN:
		xprt_add_backlog(xprt, task);
		dprintk("RPC:       waiting for request slot\n");
		fallthrough;
	default:
		task->tk_status = -EAGAIN;
	}
	spin_unlock(&xprt->reserve_lock);
	return;
out_init_req:
	xprt->stat.max_slots = max_t(unsigned int, xprt->stat.max_slots,
				     xprt->num_reqs);
	spin_unlock(&xprt->reserve_lock);

	task->tk_status = 0;
	task->tk_rqstp = req;
}
EXPORT_SYMBOL_GPL(xprt_alloc_slot);

void xprt_free_slot(struct rpc_xprt *xprt, struct rpc_rqst *req)
{
	spin_lock(&xprt->reserve_lock);
	if (!xprt_wake_up_backlog(xprt, req) &&
	    !xprt_dynamic_free_slot(xprt, req)) {
		memset(req, 0, sizeof(*req));	/* mark unused */
		list_add(&req->rq_list, &xprt->free);
	}
	spin_unlock(&xprt->reserve_lock);
}
EXPORT_SYMBOL_GPL(xprt_free_slot);

static void xprt_free_all_slots(struct rpc_xprt *xprt)
{
	struct rpc_rqst *req;
	while (!list_empty(&xprt->free)) {
		req = list_first_entry(&xprt->free, struct rpc_rqst, rq_list);
		list_del(&req->rq_list);
		kfree(req);
	}
}

static DEFINE_IDA(rpc_xprt_ids);

void xprt_cleanup_ids(void)
{
	ida_destroy(&rpc_xprt_ids);
}

static int xprt_alloc_id(struct rpc_xprt *xprt)
{
	int id;

	id = ida_alloc(&rpc_xprt_ids, GFP_KERNEL);
	if (id < 0)
		return id;

	xprt->id = id;
	return 0;
}

static void xprt_free_id(struct rpc_xprt *xprt)
{
	ida_free(&rpc_xprt_ids, xprt->id);
}

struct rpc_xprt *xprt_alloc(struct net *net, size_t size,
		unsigned int num_prealloc,
		unsigned int max_alloc)
{
	struct rpc_xprt *xprt;
	struct rpc_rqst *req;
	int i;

	xprt = kzalloc(size, GFP_KERNEL);
	if (xprt == NULL)
		goto out;

	xprt_alloc_id(xprt);
	xprt_init(xprt, net);

	for (i = 0; i < num_prealloc; i++) {
		req = kzalloc(sizeof(struct rpc_rqst), GFP_KERNEL);
		if (!req)
			goto out_free;
		list_add(&req->rq_list, &xprt->free);
	}
	xprt->max_reqs = max_t(unsigned int, max_alloc, num_prealloc);
	xprt->min_reqs = num_prealloc;
	xprt->num_reqs = num_prealloc;

	return xprt;

out_free:
	xprt_free(xprt);
out:
	return NULL;
}
EXPORT_SYMBOL_GPL(xprt_alloc);

void xprt_free(struct rpc_xprt *xprt)
{
	put_net_track(xprt->xprt_net, &xprt->ns_tracker);
	xprt_free_all_slots(xprt);
	xprt_free_id(xprt);
	rpc_sysfs_xprt_destroy(xprt);
	kfree_rcu(xprt, rcu);
}
EXPORT_SYMBOL_GPL(xprt_free);

static void
xprt_init_connect_cookie(struct rpc_rqst *req, struct rpc_xprt *xprt)
{
	req->rq_connect_cookie = xprt_connect_cookie(xprt) - 1;
}

static __be32
xprt_alloc_xid(struct rpc_xprt *xprt)
{
	__be32 xid;

	spin_lock(&xprt->reserve_lock);
	xid = (__force __be32)xprt->xid++;
	spin_unlock(&xprt->reserve_lock);
	return xid;
}

static void
xprt_init_xid(struct rpc_xprt *xprt)
{
	xprt->xid = get_random_u32();
}

static void
xprt_request_init(struct rpc_task *task)
{
	struct rpc_xprt *xprt = task->tk_xprt;
	struct rpc_rqst	*req = task->tk_rqstp;

	req->rq_task	= task;
	req->rq_xprt    = xprt;
	req->rq_buffer  = NULL;
	req->rq_xid	= xprt_alloc_xid(xprt);
	xprt_init_connect_cookie(req, xprt);
	req->rq_snd_buf.len = 0;
	req->rq_snd_buf.buflen = 0;
	req->rq_rcv_buf.len = 0;
	req->rq_rcv_buf.buflen = 0;
	req->rq_snd_buf.bvec = NULL;
	req->rq_rcv_buf.bvec = NULL;
	req->rq_release_snd_buf = NULL;
	xprt_init_majortimeo(task, req);

	trace_xprt_reserve(req);
}

static void
xprt_do_reserve(struct rpc_xprt *xprt, struct rpc_task *task)
{
	xprt->ops->alloc_slot(xprt, task);
	if (task->tk_rqstp != NULL)
		xprt_request_init(task);
}

/**
 * xprt_reserve - allocate an RPC request slot
 * @task: RPC task requesting a slot allocation
 *
 * If the transport is marked as being congested, or if no more
 * slots are available, place the task on the transport's
 * backlog queue.
 */
void xprt_reserve(struct rpc_task *task)
{
	struct rpc_xprt *xprt = task->tk_xprt;

	task->tk_status = 0;
	if (task->tk_rqstp != NULL)
		return;

	task->tk_status = -EAGAIN;
	if (!xprt_throttle_congested(xprt, task))
		xprt_do_reserve(xprt, task);
}

/**
 * xprt_retry_reserve - allocate an RPC request slot
 * @task: RPC task requesting a slot allocation
 *
 * If no more slots are available, place the task on the transport's
 * backlog queue.
 * Note that the only difference with xprt_reserve is that we now
 * ignore the value of the XPRT_CONGESTED flag.
 */
void xprt_retry_reserve(struct rpc_task *task)
{
	struct rpc_xprt *xprt = task->tk_xprt;

	task->tk_status = 0;
	if (task->tk_rqstp != NULL)
		return;

	task->tk_status = -EAGAIN;
	xprt_do_reserve(xprt, task);
}

/**
 * xprt_release - release an RPC request slot
 * @task: task which is finished with the slot
 *
 */
void xprt_release(struct rpc_task *task)
{
	struct rpc_xprt	*xprt;
	struct rpc_rqst	*req = task->tk_rqstp;

	if (req == NULL) {
		if (task->tk_client) {
			xprt = task->tk_xprt;
			xprt_release_write(xprt, task);
		}
		return;
	}

	xprt = req->rq_xprt;
	xprt_request_dequeue_xprt(task);
	spin_lock(&xprt->transport_lock);
	xprt->ops->release_xprt(xprt, task);
	if (xprt->ops->release_request)
		xprt->ops->release_request(task);
	xprt_schedule_autodisconnect(xprt);
	spin_unlock(&xprt->transport_lock);
	if (req->rq_buffer)
		xprt->ops->buf_free(task);
	if (req->rq_cred != NULL)
		put_rpccred(req->rq_cred);
	if (req->rq_release_snd_buf)
		req->rq_release_snd_buf(req);

	task->tk_rqstp = NULL;
	if (likely(!bc_prealloc(req)))
		xprt->ops->free_slot(xprt, req);
	else
		xprt_free_bc_request(req);
}

#ifdef CONFIG_SUNRPC_BACKCHANNEL
void
xprt_init_bc_request(struct rpc_rqst *req, struct rpc_task *task)
{
	struct xdr_buf *xbufp = &req->rq_snd_buf;

	task->tk_rqstp = req;
	req->rq_task = task;
	xprt_init_connect_cookie(req, req->rq_xprt);
	/*
	 * Set up the xdr_buf length.
	 * This also indicates that the buffer is XDR encoded already.
	 */
	xbufp->len = xbufp->head[0].iov_len + xbufp->page_len +
		xbufp->tail[0].iov_len;
}
#endif

static void xprt_init(struct rpc_xprt *xprt, struct net *net)
{
	kref_init(&xprt->kref);

	spin_lock_init(&xprt->transport_lock);
	spin_lock_init(&xprt->reserve_lock);
	spin_lock_init(&xprt->queue_lock);

	INIT_LIST_HEAD(&xprt->free);
	xprt->recv_queue = RB_ROOT;
	INIT_LIST_HEAD(&xprt->xmit_queue);
#if defined(CONFIG_SUNRPC_BACKCHANNEL)
	spin_lock_init(&xprt->bc_pa_lock);
	INIT_LIST_HEAD(&xprt->bc_pa_list);
#endif /* CONFIG_SUNRPC_BACKCHANNEL */
	INIT_LIST_HEAD(&xprt->xprt_switch);

	xprt->last_used = jiffies;
	xprt->cwnd = RPC_INITCWND;
	xprt->bind_index = 0;

	rpc_init_wait_queue(&xprt->binding, "xprt_binding");
	rpc_init_wait_queue(&xprt->pending, "xprt_pending");
	rpc_init_wait_queue(&xprt->sending, "xprt_sending");
	rpc_init_priority_wait_queue(&xprt->backlog, "xprt_backlog");

	xprt_init_xid(xprt);

	xprt->xprt_net = get_net_track(net, &xprt->ns_tracker, GFP_KERNEL);
}

/**
 * xprt_create_transport - create an RPC transport
 * @args: rpc transport creation arguments
 *
 */
struct rpc_xprt *xprt_create_transport(struct xprt_create *args)
{
	struct rpc_xprt	*xprt;
	const struct xprt_class *t;

	t = xprt_class_find_by_ident(args->ident);
	if (!t) {
		dprintk("RPC: transport (%d) not supported\n", args->ident);
		return ERR_PTR(-EIO);
	}

	xprt = t->setup(args);
	xprt_class_release(t);

	if (IS_ERR(xprt))
		goto out;
	if (args->flags & XPRT_CREATE_NO_IDLE_TIMEOUT)
		xprt->idle_timeout = 0;
	INIT_WORK(&xprt->task_cleanup, xprt_autoclose);
	if (xprt_has_timer(xprt))
		timer_setup(&xprt->timer, xprt_init_autodisconnect, 0);
	else
		timer_setup(&xprt->timer, NULL, 0);

	if (strlen(args->servername) > RPC_MAXNETNAMELEN) {
		xprt_destroy(xprt);
		return ERR_PTR(-EINVAL);
	}
	xprt->servername = kstrdup(args->servername, GFP_KERNEL);
	if (xprt->servername == NULL) {
		xprt_destroy(xprt);
		return ERR_PTR(-ENOMEM);
	}

	rpc_xprt_debugfs_register(xprt);

	trace_xprt_create(xprt);
out:
	return xprt;
}

static void xprt_destroy_cb(struct work_struct *work)
{
	struct rpc_xprt *xprt =
		container_of(work, struct rpc_xprt, task_cleanup);

	trace_xprt_destroy(xprt);

	rpc_xprt_debugfs_unregister(xprt);
	rpc_destroy_wait_queue(&xprt->binding);
	rpc_destroy_wait_queue(&xprt->pending);
	rpc_destroy_wait_queue(&xprt->sending);
	rpc_destroy_wait_queue(&xprt->backlog);
	kfree(xprt->servername);
	/*
	 * Destroy any existing back channel
	 */
	xprt_destroy_backchannel(xprt, UINT_MAX);

	/*
	 * Tear down transport state and free the rpc_xprt
	 */
	xprt->ops->destroy(xprt);
}

/**
 * xprt_destroy - destroy an RPC transport, killing off all requests.
 * @xprt: transport to destroy
 *
 */
static void xprt_destroy(struct rpc_xprt *xprt)
{
	/*
	 * Exclude transport connect/disconnect handlers and autoclose
	 */
	wait_on_bit_lock(&xprt->state, XPRT_LOCKED, TASK_UNINTERRUPTIBLE);

	/*
	 * xprt_schedule_autodisconnect() can run after XPRT_LOCKED
	 * is cleared.  We use ->transport_lock to ensure the mod_timer()
	 * can only run *before* del_time_sync(), never after.
	 */
	spin_lock(&xprt->transport_lock);
	del_timer_sync(&xprt->timer);
	spin_unlock(&xprt->transport_lock);

	/*
	 * Destroy sockets etc from the system workqueue so they can
	 * safely flush receive work running on rpciod.
	 */
	INIT_WORK(&xprt->task_cleanup, xprt_destroy_cb);
	schedule_work(&xprt->task_cleanup);
}

static void xprt_destroy_kref(struct kref *kref)
{
	xprt_destroy(container_of(kref, struct rpc_xprt, kref));
}

/**
 * xprt_get - return a reference to an RPC transport.
 * @xprt: pointer to the transport
 *
 */
struct rpc_xprt *xprt_get(struct rpc_xprt *xprt)
{
	if (xprt != NULL && kref_get_unless_zero(&xprt->kref))
		return xprt;
	return NULL;
}
EXPORT_SYMBOL_GPL(xprt_get);

/**
 * xprt_put - release a reference to an RPC transport.
 * @xprt: pointer to the transport
 *
 */
void xprt_put(struct rpc_xprt *xprt)
{
	if (xprt != NULL)
		kref_put(&xprt->kref, xprt_destroy_kref);
}
EXPORT_SYMBOL_GPL(xprt_put);

void xprt_set_offline_locked(struct rpc_xprt *xprt, struct rpc_xprt_switch *xps)
{
	if (!test_and_set_bit(XPRT_OFFLINE, &xprt->state)) {
		spin_lock(&xps->xps_lock);
		xps->xps_nactive--;
		spin_unlock(&xps->xps_lock);
	}
}

void xprt_set_online_locked(struct rpc_xprt *xprt, struct rpc_xprt_switch *xps)
{
	if (test_and_clear_bit(XPRT_OFFLINE, &xprt->state)) {
		spin_lock(&xps->xps_lock);
		xps->xps_nactive++;
		spin_unlock(&xps->xps_lock);
	}
}

void xprt_delete_locked(struct rpc_xprt *xprt, struct rpc_xprt_switch *xps)
{
	if (test_and_set_bit(XPRT_REMOVE, &xprt->state))
		return;

	xprt_force_disconnect(xprt);
	if (!test_bit(XPRT_CONNECTED, &xprt->state))
		return;

	if (!xprt->sending.qlen && !xprt->pending.qlen &&
	    !xprt->backlog.qlen && !atomic_long_read(&xprt->queuelen))
		rpc_xprt_switch_remove_xprt(xps, xprt, true);
}<|MERGE_RESOLUTION|>--- conflicted
+++ resolved
@@ -788,19 +788,7 @@
 
 	/* Don't race with the test_bit() in xprt_clear_locked() */
 	spin_lock(&xprt->transport_lock);
-<<<<<<< HEAD
-	if (test_and_set_bit(XPRT_CLOSE_WAIT, &xprt->state))
-		goto out;
-	/* Try to schedule an autoclose RPC call */
-	if (test_and_set_bit(XPRT_LOCKED, &xprt->state) == 0)
-		queue_work(xprtiod_workqueue, &xprt->task_cleanup);
-	else if (xprt->snd_task && !test_bit(XPRT_SND_IS_COOKIE, &xprt->state))
-		rpc_wake_up_queued_task_set_status(&xprt->pending,
-						   xprt->snd_task, -ENOTCONN);
-out:
-=======
 	xprt_schedule_autoclose_locked(xprt);
->>>>>>> eb3cdb58
 	spin_unlock(&xprt->transport_lock);
 }
 EXPORT_SYMBOL_GPL(xprt_force_disconnect);
@@ -1177,10 +1165,7 @@
 
 	/* Turn off autodisconnect */
 	del_timer_sync(&xprt->timer);
-<<<<<<< HEAD
-=======
 	return 0;
->>>>>>> eb3cdb58
 }
 
 /**
@@ -1707,19 +1692,12 @@
 static struct rpc_rqst *xprt_dynamic_alloc_slot(struct rpc_xprt *xprt)
 {
 	struct rpc_rqst *req = ERR_PTR(-EAGAIN);
-	gfp_t gfp_mask = GFP_NOFS;
 
 	if (xprt->num_reqs >= xprt->max_reqs)
 		goto out;
 	++xprt->num_reqs;
 	spin_unlock(&xprt->reserve_lock);
-<<<<<<< HEAD
-	if (current->flags & PF_WQ_WORKER)
-		gfp_mask |= __GFP_NORETRY | __GFP_NOWARN;
-	req = kzalloc(sizeof(struct rpc_rqst), gfp_mask);
-=======
 	req = kzalloc(sizeof(*req), rpc_task_gfp_mask());
->>>>>>> eb3cdb58
 	spin_lock(&xprt->reserve_lock);
 	if (req != NULL)
 		goto out;
