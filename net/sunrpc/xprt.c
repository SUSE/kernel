--- conflicted
+++ resolved
@@ -2000,10 +2000,6 @@
 	 */
 	xbufp->len = xbufp->head[0].iov_len + xbufp->page_len +
 		xbufp->tail[0].iov_len;
-<<<<<<< HEAD
-
-	xprt_init_majortimeo(task, req, req->rq_xprt->timeout);
-=======
 	/*
 	 * Backchannel Replies are sent with !RPC_TASK_SOFT and
 	 * RPC_TASK_NO_RETRANS_TIMEOUT. The major timeout setting
@@ -2011,7 +2007,6 @@
 	 * a transport connection cannot be established.
 	 */
 	xprt_init_majortimeo(task, req, to);
->>>>>>> d020a665
 }
 #endif
 
