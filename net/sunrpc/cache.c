/*
 * net/sunrpc/cache.c
 *
 * Generic code for various authentication-related caches
 * used by sunrpc clients and servers.
 *
 * Copyright (C) 2002 Neil Brown <neilb@cse.unsw.edu.au>
 *
 * Released under terms in GPL version 2.  See COPYING.
 *
 */

#include <linux/types.h>
#include <linux/fs.h>
#include <linux/file.h>
#include <linux/slab.h>
#include <linux/signal.h>
#include <linux/sched.h>
#include <linux/kmod.h>
#include <linux/list.h>
#include <linux/module.h>
#include <linux/ctype.h>
#include <asm/uaccess.h>
#include <linux/poll.h>
#include <linux/seq_file.h>
#include <linux/proc_fs.h>
#include <linux/net.h>
#include <linux/workqueue.h>
#include <linux/mutex.h>
#include <asm/ioctls.h>
#include <linux/sunrpc/types.h>
#include <linux/sunrpc/cache.h>
#include <linux/sunrpc/stats.h>

#define	 RPCDBG_FACILITY RPCDBG_CACHE

static int cache_defer_req(struct cache_req *req, struct cache_head *item);
static void cache_revisit_request(struct cache_head *item);

static void cache_init(struct cache_head *h)
{
	time_t now = get_seconds();
	h->next = NULL;
	h->flags = 0;
	kref_init(&h->ref);
	h->expiry_time = now + CACHE_NEW_EXPIRY;
	h->last_refresh = now;
}

struct cache_head *sunrpc_cache_lookup(struct cache_detail *detail,
				       struct cache_head *key, int hash)
{
	struct cache_head **head,  **hp;
	struct cache_head *new = NULL;

	head = &detail->hash_table[hash];

	read_lock(&detail->hash_lock);

	for (hp=head; *hp != NULL ; hp = &(*hp)->next) {
		struct cache_head *tmp = *hp;
		if (detail->match(tmp, key)) {
			cache_get(tmp);
			read_unlock(&detail->hash_lock);
			return tmp;
		}
	}
	read_unlock(&detail->hash_lock);
	/* Didn't find anything, insert an empty entry */

	new = detail->alloc();
	if (!new)
		return NULL;
	/* must fully initialise 'new', else
	 * we might get lose if we need to
	 * cache_put it soon.
	 */
	cache_init(new);
	detail->init(new, key);

	write_lock(&detail->hash_lock);

	/* check if entry appeared while we slept */
	for (hp=head; *hp != NULL ; hp = &(*hp)->next) {
		struct cache_head *tmp = *hp;
		if (detail->match(tmp, key)) {
			cache_get(tmp);
			write_unlock(&detail->hash_lock);
			cache_put(new, detail);
			return tmp;
		}
	}
	new->next = *head;
	*head = new;
	detail->entries++;
	cache_get(new);
	write_unlock(&detail->hash_lock);

	return new;
}
EXPORT_SYMBOL(sunrpc_cache_lookup);


static void queue_loose(struct cache_detail *detail, struct cache_head *ch);

static int cache_fresh_locked(struct cache_head *head, time_t expiry)
{
	head->expiry_time = expiry;
	head->last_refresh = get_seconds();
	return !test_and_set_bit(CACHE_VALID, &head->flags);
}

static void cache_fresh_unlocked(struct cache_head *head,
			struct cache_detail *detail, int new)
{
	if (new)
		cache_revisit_request(head);
	if (test_and_clear_bit(CACHE_PENDING, &head->flags)) {
		cache_revisit_request(head);
		queue_loose(detail, head);
	}
}

struct cache_head *sunrpc_cache_update(struct cache_detail *detail,
				       struct cache_head *new, struct cache_head *old, int hash)
{
	/* The 'old' entry is to be replaced by 'new'.
	 * If 'old' is not VALID, we update it directly,
	 * otherwise we need to replace it
	 */
	struct cache_head **head;
	struct cache_head *tmp;
	int is_new;

	if (!test_bit(CACHE_VALID, &old->flags)) {
		write_lock(&detail->hash_lock);
		if (!test_bit(CACHE_VALID, &old->flags)) {
			if (test_bit(CACHE_NEGATIVE, &new->flags))
				set_bit(CACHE_NEGATIVE, &old->flags);
			else
				detail->update(old, new);
			is_new = cache_fresh_locked(old, new->expiry_time);
			write_unlock(&detail->hash_lock);
			cache_fresh_unlocked(old, detail, is_new);
			return old;
		}
		write_unlock(&detail->hash_lock);
	}
	/* We need to insert a new entry */
	tmp = detail->alloc();
	if (!tmp) {
		cache_put(old, detail);
		return NULL;
	}
	cache_init(tmp);
	detail->init(tmp, old);
	head = &detail->hash_table[hash];

	write_lock(&detail->hash_lock);
	if (test_bit(CACHE_NEGATIVE, &new->flags))
		set_bit(CACHE_NEGATIVE, &tmp->flags);
	else
		detail->update(tmp, new);
	tmp->next = *head;
	*head = tmp;
	detail->entries++;
	cache_get(tmp);
	is_new = cache_fresh_locked(tmp, new->expiry_time);
	cache_fresh_locked(old, 0);
	write_unlock(&detail->hash_lock);
	cache_fresh_unlocked(tmp, detail, is_new);
	cache_fresh_unlocked(old, detail, 0);
	cache_put(old, detail);
	return tmp;
}
EXPORT_SYMBOL(sunrpc_cache_update);

static int cache_make_upcall(struct cache_detail *detail, struct cache_head *h);
/*
 * This is the generic cache management routine for all
 * the authentication caches.
 * It checks the currency of a cache item and will (later)
 * initiate an upcall to fill it if needed.
 *
 *
 * Returns 0 if the cache_head can be used, or cache_puts it and returns
 * -EAGAIN if upcall is pending,
 * -ETIMEDOUT if upcall failed and should be retried,
 * -ENOENT if cache entry was negative
 */
int cache_check(struct cache_detail *detail,
		    struct cache_head *h, struct cache_req *rqstp)
{
	int rv;
	long refresh_age, age;

	/* First decide return status as best we can */
	if (!test_bit(CACHE_VALID, &h->flags) ||
	    h->expiry_time < get_seconds())
		rv = -EAGAIN;
	else if (detail->flush_time > h->last_refresh)
		rv = -EAGAIN;
	else {
		/* entry is valid */
		if (test_bit(CACHE_NEGATIVE, &h->flags))
			rv = -ENOENT;
		else rv = 0;
	}

	/* now see if we want to start an upcall */
	refresh_age = (h->expiry_time - h->last_refresh);
	age = get_seconds() - h->last_refresh;

	if (rqstp == NULL) {
		if (rv == -EAGAIN)
			rv = -ENOENT;
	} else if (rv == -EAGAIN || age > refresh_age/2) {
		dprintk("RPC:       Want update, refage=%ld, age=%ld\n",
				refresh_age, age);
		if (!test_and_set_bit(CACHE_PENDING, &h->flags)) {
			switch (cache_make_upcall(detail, h)) {
			case -EINVAL:
				clear_bit(CACHE_PENDING, &h->flags);
				if (rv == -EAGAIN) {
					set_bit(CACHE_NEGATIVE, &h->flags);
					cache_fresh_unlocked(h, detail,
					     cache_fresh_locked(h, get_seconds()+CACHE_NEW_EXPIRY));
					rv = -ENOENT;
				}
				break;

			case -EAGAIN:
				clear_bit(CACHE_PENDING, &h->flags);
				cache_revisit_request(h);
				break;
			}
		}
	}

	if (rv == -EAGAIN)
		if (cache_defer_req(rqstp, h) != 0)
			rv = -ETIMEDOUT;

	if (rv)
		cache_put(h, detail);
	return rv;
}
EXPORT_SYMBOL(cache_check);

/*
 * caches need to be periodically cleaned.
 * For this we maintain a list of cache_detail and
 * a current pointer into that list and into the table
 * for that entry.
 *
 * Each time clean_cache is called it finds the next non-empty entry
 * in the current table and walks the list in that entry
 * looking for entries that can be removed.
 *
 * An entry gets removed if:
 * - The expiry is before current time
 * - The last_refresh time is before the flush_time for that cache
 *
 * later we might drop old entries with non-NEVER expiry if that table
 * is getting 'full' for some definition of 'full'
 *
 * The question of "how often to scan a table" is an interesting one
 * and is answered in part by the use of the "nextcheck" field in the
 * cache_detail.
 * When a scan of a table begins, the nextcheck field is set to a time
 * that is well into the future.
 * While scanning, if an expiry time is found that is earlier than the
 * current nextcheck time, nextcheck is set to that expiry time.
 * If the flush_time is ever set to a time earlier than the nextcheck
 * time, the nextcheck time is then set to that flush_time.
 *
 * A table is then only scanned if the current time is at least
 * the nextcheck time.
 *
 */

static LIST_HEAD(cache_list);
static DEFINE_SPINLOCK(cache_list_lock);
static struct cache_detail *current_detail;
static int current_index;

static const struct file_operations cache_file_operations;
static const struct file_operations content_file_operations;
static const struct file_operations cache_flush_operations;

static void do_cache_clean(struct work_struct *work);
static DECLARE_DELAYED_WORK(cache_cleaner, do_cache_clean);

static void remove_cache_proc_entries(struct cache_detail *cd)
{
	if (cd->proc_ent == NULL)
		return;
	if (cd->flush_ent)
		remove_proc_entry("flush", cd->proc_ent);
	if (cd->channel_ent)
		remove_proc_entry("channel", cd->proc_ent);
	if (cd->content_ent)
		remove_proc_entry("content", cd->proc_ent);
	cd->proc_ent = NULL;
	remove_proc_entry(cd->name, proc_net_rpc);
}
<<<<<<< HEAD

#ifdef CONFIG_PROC_FS
static int create_cache_proc_entries(struct cache_detail *cd)
{
	struct proc_dir_entry *p;

=======

#ifdef CONFIG_PROC_FS
static int create_cache_proc_entries(struct cache_detail *cd)
{
	struct proc_dir_entry *p;

>>>>>>> 976dde01
	cd->proc_ent = proc_mkdir(cd->name, proc_net_rpc);
	if (cd->proc_ent == NULL)
		goto out_nomem;
	cd->proc_ent->owner = cd->owner;
	cd->channel_ent = cd->content_ent = NULL;

<<<<<<< HEAD
	p = create_proc_entry("flush", S_IFREG|S_IRUSR|S_IWUSR, cd->proc_ent);
	cd->flush_ent = p;
	if (p == NULL)
		goto out_nomem;
	p->proc_fops = &cache_flush_operations;
=======
	p = proc_create("flush", S_IFREG|S_IRUSR|S_IWUSR,
			cd->proc_ent, &cache_flush_operations);
	cd->flush_ent = p;
	if (p == NULL)
		goto out_nomem;
>>>>>>> 976dde01
	p->owner = cd->owner;
	p->data = cd;

	if (cd->cache_request || cd->cache_parse) {
<<<<<<< HEAD
		p = create_proc_entry("channel", S_IFREG|S_IRUSR|S_IWUSR,
				      cd->proc_ent);
		cd->channel_ent = p;
		if (p == NULL)
			goto out_nomem;
		p->proc_fops = &cache_file_operations;
=======
		p = proc_create("channel", S_IFREG|S_IRUSR|S_IWUSR,
				cd->proc_ent, &cache_file_operations);
		cd->channel_ent = p;
		if (p == NULL)
			goto out_nomem;
>>>>>>> 976dde01
		p->owner = cd->owner;
		p->data = cd;
	}
	if (cd->cache_show) {
<<<<<<< HEAD
		p = create_proc_entry("content", S_IFREG|S_IRUSR|S_IWUSR,
				      cd->proc_ent);
		cd->content_ent = p;
		if (p == NULL)
			goto out_nomem;
		p->proc_fops = &content_file_operations;
=======
		p = proc_create("content", S_IFREG|S_IRUSR|S_IWUSR,
				cd->proc_ent, &content_file_operations);
		cd->content_ent = p;
		if (p == NULL)
			goto out_nomem;
>>>>>>> 976dde01
		p->owner = cd->owner;
		p->data = cd;
	}
	return 0;
out_nomem:
	remove_cache_proc_entries(cd);
	return -ENOMEM;
}
#else /* CONFIG_PROC_FS */
static int create_cache_proc_entries(struct cache_detail *cd)
{
	return 0;
}
#endif

int cache_register(struct cache_detail *cd)
{
	int ret;

	ret = create_cache_proc_entries(cd);
	if (ret)
		return ret;
	rwlock_init(&cd->hash_lock);
	INIT_LIST_HEAD(&cd->queue);
	spin_lock(&cache_list_lock);
	cd->nextcheck = 0;
	cd->entries = 0;
	atomic_set(&cd->readers, 0);
	cd->last_close = 0;
	cd->last_warn = -1;
	list_add(&cd->others, &cache_list);
	spin_unlock(&cache_list_lock);

	/* start the cleaning process */
	schedule_delayed_work(&cache_cleaner, 0);
	return 0;
}
EXPORT_SYMBOL(cache_register);

void cache_unregister(struct cache_detail *cd)
{
	cache_purge(cd);
	spin_lock(&cache_list_lock);
	write_lock(&cd->hash_lock);
	if (cd->entries || atomic_read(&cd->inuse)) {
		write_unlock(&cd->hash_lock);
		spin_unlock(&cache_list_lock);
		goto out;
	}
	if (current_detail == cd)
		current_detail = NULL;
	list_del_init(&cd->others);
	write_unlock(&cd->hash_lock);
	spin_unlock(&cache_list_lock);
	remove_cache_proc_entries(cd);
	if (list_empty(&cache_list)) {
		/* module must be being unloaded so its safe to kill the worker */
		cancel_delayed_work_sync(&cache_cleaner);
	}
	return;
out:
	printk(KERN_ERR "nfsd: failed to unregister %s cache\n", cd->name);
}
EXPORT_SYMBOL(cache_unregister);

/* clean cache tries to find something to clean
 * and cleans it.
 * It returns 1 if it cleaned something,
 *            0 if it didn't find anything this time
 *           -1 if it fell off the end of the list.
 */
static int cache_clean(void)
{
	int rv = 0;
	struct list_head *next;

	spin_lock(&cache_list_lock);

	/* find a suitable table if we don't already have one */
	while (current_detail == NULL ||
	    current_index >= current_detail->hash_size) {
		if (current_detail)
			next = current_detail->others.next;
		else
			next = cache_list.next;
		if (next == &cache_list) {
			current_detail = NULL;
			spin_unlock(&cache_list_lock);
			return -1;
		}
		current_detail = list_entry(next, struct cache_detail, others);
		if (current_detail->nextcheck > get_seconds())
			current_index = current_detail->hash_size;
		else {
			current_index = 0;
			current_detail->nextcheck = get_seconds()+30*60;
		}
	}

	/* find a non-empty bucket in the table */
	while (current_detail &&
	       current_index < current_detail->hash_size &&
	       current_detail->hash_table[current_index] == NULL)
		current_index++;

	/* find a cleanable entry in the bucket and clean it, or set to next bucket */

	if (current_detail && current_index < current_detail->hash_size) {
		struct cache_head *ch, **cp;
		struct cache_detail *d;

		write_lock(&current_detail->hash_lock);

		/* Ok, now to clean this strand */

		cp = & current_detail->hash_table[current_index];
		ch = *cp;
		for (; ch; cp= & ch->next, ch= *cp) {
			if (current_detail->nextcheck > ch->expiry_time)
				current_detail->nextcheck = ch->expiry_time+1;
			if (ch->expiry_time >= get_seconds()
			    && ch->last_refresh >= current_detail->flush_time
				)
				continue;
			if (test_and_clear_bit(CACHE_PENDING, &ch->flags))
				queue_loose(current_detail, ch);

			if (atomic_read(&ch->ref.refcount) == 1)
				break;
		}
		if (ch) {
			*cp = ch->next;
			ch->next = NULL;
			current_detail->entries--;
			rv = 1;
		}
		write_unlock(&current_detail->hash_lock);
		d = current_detail;
		if (!ch)
			current_index ++;
		spin_unlock(&cache_list_lock);
		if (ch)
			cache_put(ch, d);
	} else
		spin_unlock(&cache_list_lock);

	return rv;
}

/*
 * We want to regularly clean the cache, so we need to schedule some work ...
 */
static void do_cache_clean(struct work_struct *work)
{
	int delay = 5;
	if (cache_clean() == -1)
		delay = 30*HZ;

	if (list_empty(&cache_list))
		delay = 0;

	if (delay)
		schedule_delayed_work(&cache_cleaner, delay);
}


/*
 * Clean all caches promptly.  This just calls cache_clean
 * repeatedly until we are sure that every cache has had a chance to
 * be fully cleaned
 */
void cache_flush(void)
{
	while (cache_clean() != -1)
		cond_resched();
	while (cache_clean() != -1)
		cond_resched();
}
EXPORT_SYMBOL(cache_flush);

void cache_purge(struct cache_detail *detail)
{
	detail->flush_time = LONG_MAX;
	detail->nextcheck = get_seconds();
	cache_flush();
	detail->flush_time = 1;
}
EXPORT_SYMBOL(cache_purge);


/*
 * Deferral and Revisiting of Requests.
 *
 * If a cache lookup finds a pending entry, we
 * need to defer the request and revisit it later.
 * All deferred requests are stored in a hash table,
 * indexed by "struct cache_head *".
 * As it may be wasteful to store a whole request
 * structure, we allow the request to provide a
 * deferred form, which must contain a
 * 'struct cache_deferred_req'
 * This cache_deferred_req contains a method to allow
 * it to be revisited when cache info is available
 */

#define	DFR_HASHSIZE	(PAGE_SIZE/sizeof(struct list_head))
#define	DFR_HASH(item)	((((long)item)>>4 ^ (((long)item)>>13)) % DFR_HASHSIZE)

#define	DFR_MAX	300	/* ??? */

static DEFINE_SPINLOCK(cache_defer_lock);
static LIST_HEAD(cache_defer_list);
static struct list_head cache_defer_hash[DFR_HASHSIZE];
static int cache_defer_cnt;

static int cache_defer_req(struct cache_req *req, struct cache_head *item)
{
	struct cache_deferred_req *dreq;
	int hash = DFR_HASH(item);

	if (cache_defer_cnt >= DFR_MAX) {
		/* too much in the cache, randomly drop this one,
		 * or continue and drop the oldest below
		 */
		if (net_random()&1)
			return -ETIMEDOUT;
	}
	dreq = req->defer(req);
	if (dreq == NULL)
		return -ETIMEDOUT;

	dreq->item = item;
	dreq->recv_time = get_seconds();

	spin_lock(&cache_defer_lock);

	list_add(&dreq->recent, &cache_defer_list);

	if (cache_defer_hash[hash].next == NULL)
		INIT_LIST_HEAD(&cache_defer_hash[hash]);
	list_add(&dreq->hash, &cache_defer_hash[hash]);

	/* it is in, now maybe clean up */
	dreq = NULL;
	if (++cache_defer_cnt > DFR_MAX) {
		dreq = list_entry(cache_defer_list.prev,
				  struct cache_deferred_req, recent);
		list_del(&dreq->recent);
		list_del(&dreq->hash);
		cache_defer_cnt--;
	}
	spin_unlock(&cache_defer_lock);

	if (dreq) {
		/* there was one too many */
		dreq->revisit(dreq, 1);
	}
	if (!test_bit(CACHE_PENDING, &item->flags)) {
		/* must have just been validated... */
		cache_revisit_request(item);
	}
	return 0;
}

static void cache_revisit_request(struct cache_head *item)
{
	struct cache_deferred_req *dreq;
	struct list_head pending;

	struct list_head *lp;
	int hash = DFR_HASH(item);

	INIT_LIST_HEAD(&pending);
	spin_lock(&cache_defer_lock);

	lp = cache_defer_hash[hash].next;
	if (lp) {
		while (lp != &cache_defer_hash[hash]) {
			dreq = list_entry(lp, struct cache_deferred_req, hash);
			lp = lp->next;
			if (dreq->item == item) {
				list_del(&dreq->hash);
				list_move(&dreq->recent, &pending);
				cache_defer_cnt--;
			}
		}
	}
	spin_unlock(&cache_defer_lock);

	while (!list_empty(&pending)) {
		dreq = list_entry(pending.next, struct cache_deferred_req, recent);
		list_del_init(&dreq->recent);
		dreq->revisit(dreq, 0);
	}
}

void cache_clean_deferred(void *owner)
{
	struct cache_deferred_req *dreq, *tmp;
	struct list_head pending;


	INIT_LIST_HEAD(&pending);
	spin_lock(&cache_defer_lock);

	list_for_each_entry_safe(dreq, tmp, &cache_defer_list, recent) {
		if (dreq->owner == owner) {
			list_del(&dreq->hash);
			list_move(&dreq->recent, &pending);
			cache_defer_cnt--;
		}
	}
	spin_unlock(&cache_defer_lock);

	while (!list_empty(&pending)) {
		dreq = list_entry(pending.next, struct cache_deferred_req, recent);
		list_del_init(&dreq->recent);
		dreq->revisit(dreq, 1);
	}
}

/*
 * communicate with user-space
 *
 * We have a magic /proc file - /proc/sunrpc/<cachename>/channel.
 * On read, you get a full request, or block.
 * On write, an update request is processed.
 * Poll works if anything to read, and always allows write.
 *
 * Implemented by linked list of requests.  Each open file has
 * a ->private that also exists in this list.  New requests are added
 * to the end and may wakeup and preceding readers.
 * New readers are added to the head.  If, on read, an item is found with
 * CACHE_UPCALLING clear, we free it from the list.
 *
 */

static DEFINE_SPINLOCK(queue_lock);
static DEFINE_MUTEX(queue_io_mutex);

struct cache_queue {
	struct list_head	list;
	int			reader;	/* if 0, then request */
};
struct cache_request {
	struct cache_queue	q;
	struct cache_head	*item;
	char			* buf;
	int			len;
	int			readers;
};
struct cache_reader {
	struct cache_queue	q;
	int			offset;	/* if non-0, we have a refcnt on next request */
};

static ssize_t
cache_read(struct file *filp, char __user *buf, size_t count, loff_t *ppos)
{
	struct cache_reader *rp = filp->private_data;
	struct cache_request *rq;
	struct cache_detail *cd = PDE(filp->f_path.dentry->d_inode)->data;
	int err;

	if (count == 0)
		return 0;

	mutex_lock(&queue_io_mutex); /* protect against multiple concurrent
			      * readers on this file */
 again:
	spin_lock(&queue_lock);
	/* need to find next request */
	while (rp->q.list.next != &cd->queue &&
	       list_entry(rp->q.list.next, struct cache_queue, list)
	       ->reader) {
		struct list_head *next = rp->q.list.next;
		list_move(&rp->q.list, next);
	}
	if (rp->q.list.next == &cd->queue) {
		spin_unlock(&queue_lock);
		mutex_unlock(&queue_io_mutex);
		BUG_ON(rp->offset);
		return 0;
	}
	rq = container_of(rp->q.list.next, struct cache_request, q.list);
	BUG_ON(rq->q.reader);
	if (rp->offset == 0)
		rq->readers++;
	spin_unlock(&queue_lock);

	if (rp->offset == 0 && !test_bit(CACHE_PENDING, &rq->item->flags)) {
		err = -EAGAIN;
		spin_lock(&queue_lock);
		list_move(&rp->q.list, &rq->q.list);
		spin_unlock(&queue_lock);
	} else {
		if (rp->offset + count > rq->len)
			count = rq->len - rp->offset;
		err = -EFAULT;
		if (copy_to_user(buf, rq->buf + rp->offset, count))
			goto out;
		rp->offset += count;
		if (rp->offset >= rq->len) {
			rp->offset = 0;
			spin_lock(&queue_lock);
			list_move(&rp->q.list, &rq->q.list);
			spin_unlock(&queue_lock);
		}
		err = 0;
	}
 out:
	if (rp->offset == 0) {
		/* need to release rq */
		spin_lock(&queue_lock);
		rq->readers--;
		if (rq->readers == 0 &&
		    !test_bit(CACHE_PENDING, &rq->item->flags)) {
			list_del(&rq->q.list);
			spin_unlock(&queue_lock);
			cache_put(rq->item, cd);
			kfree(rq->buf);
			kfree(rq);
		} else
			spin_unlock(&queue_lock);
	}
	if (err == -EAGAIN)
		goto again;
	mutex_unlock(&queue_io_mutex);
	return err ? err :  count;
}

static char write_buf[8192]; /* protected by queue_io_mutex */

static ssize_t
cache_write(struct file *filp, const char __user *buf, size_t count,
	    loff_t *ppos)
{
	int err;
	struct cache_detail *cd = PDE(filp->f_path.dentry->d_inode)->data;

	if (count == 0)
		return 0;
	if (count >= sizeof(write_buf))
		return -EINVAL;

	mutex_lock(&queue_io_mutex);

	if (copy_from_user(write_buf, buf, count)) {
		mutex_unlock(&queue_io_mutex);
		return -EFAULT;
	}
	write_buf[count] = '\0';
	if (cd->cache_parse)
		err = cd->cache_parse(cd, write_buf, count);
	else
		err = -EINVAL;

	mutex_unlock(&queue_io_mutex);
	return err ? err : count;
}

static DECLARE_WAIT_QUEUE_HEAD(queue_wait);

static unsigned int
cache_poll(struct file *filp, poll_table *wait)
{
	unsigned int mask;
	struct cache_reader *rp = filp->private_data;
	struct cache_queue *cq;
	struct cache_detail *cd = PDE(filp->f_path.dentry->d_inode)->data;

	poll_wait(filp, &queue_wait, wait);

	/* alway allow write */
	mask = POLL_OUT | POLLWRNORM;

	if (!rp)
		return mask;

	spin_lock(&queue_lock);

	for (cq= &rp->q; &cq->list != &cd->queue;
	     cq = list_entry(cq->list.next, struct cache_queue, list))
		if (!cq->reader) {
			mask |= POLLIN | POLLRDNORM;
			break;
		}
	spin_unlock(&queue_lock);
	return mask;
}

static int
cache_ioctl(struct inode *ino, struct file *filp,
	    unsigned int cmd, unsigned long arg)
{
	int len = 0;
	struct cache_reader *rp = filp->private_data;
	struct cache_queue *cq;
	struct cache_detail *cd = PDE(ino)->data;

	if (cmd != FIONREAD || !rp)
		return -EINVAL;

	spin_lock(&queue_lock);

	/* only find the length remaining in current request,
	 * or the length of the next request
	 */
	for (cq= &rp->q; &cq->list != &cd->queue;
	     cq = list_entry(cq->list.next, struct cache_queue, list))
		if (!cq->reader) {
			struct cache_request *cr =
				container_of(cq, struct cache_request, q);
			len = cr->len - rp->offset;
			break;
		}
	spin_unlock(&queue_lock);

	return put_user(len, (int __user *)arg);
}

static int
cache_open(struct inode *inode, struct file *filp)
{
	struct cache_reader *rp = NULL;

	nonseekable_open(inode, filp);
	if (filp->f_mode & FMODE_READ) {
		struct cache_detail *cd = PDE(inode)->data;

		rp = kmalloc(sizeof(*rp), GFP_KERNEL);
		if (!rp)
			return -ENOMEM;
		rp->offset = 0;
		rp->q.reader = 1;
		atomic_inc(&cd->readers);
		spin_lock(&queue_lock);
		list_add(&rp->q.list, &cd->queue);
		spin_unlock(&queue_lock);
	}
	filp->private_data = rp;
	return 0;
}

static int
cache_release(struct inode *inode, struct file *filp)
{
	struct cache_reader *rp = filp->private_data;
	struct cache_detail *cd = PDE(inode)->data;

	if (rp) {
		spin_lock(&queue_lock);
		if (rp->offset) {
			struct cache_queue *cq;
			for (cq= &rp->q; &cq->list != &cd->queue;
			     cq = list_entry(cq->list.next, struct cache_queue, list))
				if (!cq->reader) {
					container_of(cq, struct cache_request, q)
						->readers--;
					break;
				}
			rp->offset = 0;
		}
		list_del(&rp->q.list);
		spin_unlock(&queue_lock);

		filp->private_data = NULL;
		kfree(rp);

		cd->last_close = get_seconds();
		atomic_dec(&cd->readers);
	}
	return 0;
}



static const struct file_operations cache_file_operations = {
	.owner		= THIS_MODULE,
	.llseek		= no_llseek,
	.read		= cache_read,
	.write		= cache_write,
	.poll		= cache_poll,
	.ioctl		= cache_ioctl, /* for FIONREAD */
	.open		= cache_open,
	.release	= cache_release,
};


static void queue_loose(struct cache_detail *detail, struct cache_head *ch)
{
	struct cache_queue *cq;
	spin_lock(&queue_lock);
	list_for_each_entry(cq, &detail->queue, list)
		if (!cq->reader) {
			struct cache_request *cr = container_of(cq, struct cache_request, q);
			if (cr->item != ch)
				continue;
			if (cr->readers != 0)
				continue;
			list_del(&cr->q.list);
			spin_unlock(&queue_lock);
			cache_put(cr->item, detail);
			kfree(cr->buf);
			kfree(cr);
			return;
		}
	spin_unlock(&queue_lock);
}

/*
 * Support routines for text-based upcalls.
 * Fields are separated by spaces.
 * Fields are either mangled to quote space tab newline slosh with slosh
 * or a hexified with a leading \x
 * Record is terminated with newline.
 *
 */

void qword_add(char **bpp, int *lp, char *str)
{
	char *bp = *bpp;
	int len = *lp;
	char c;

	if (len < 0) return;

	while ((c=*str++) && len)
		switch(c) {
		case ' ':
		case '\t':
		case '\n':
		case '\\':
			if (len >= 4) {
				*bp++ = '\\';
				*bp++ = '0' + ((c & 0300)>>6);
				*bp++ = '0' + ((c & 0070)>>3);
				*bp++ = '0' + ((c & 0007)>>0);
			}
			len -= 4;
			break;
		default:
			*bp++ = c;
			len--;
		}
	if (c || len <1) len = -1;
	else {
		*bp++ = ' ';
		len--;
	}
	*bpp = bp;
	*lp = len;
}
EXPORT_SYMBOL(qword_add);

void qword_addhex(char **bpp, int *lp, char *buf, int blen)
{
	char *bp = *bpp;
	int len = *lp;

	if (len < 0) return;

	if (len > 2) {
		*bp++ = '\\';
		*bp++ = 'x';
		len -= 2;
		while (blen && len >= 2) {
			unsigned char c = *buf++;
			*bp++ = '0' + ((c&0xf0)>>4) + (c>=0xa0)*('a'-'9'-1);
			*bp++ = '0' + (c&0x0f) + ((c&0x0f)>=0x0a)*('a'-'9'-1);
			len -= 2;
			blen--;
		}
	}
	if (blen || len<1) len = -1;
	else {
		*bp++ = ' ';
		len--;
	}
	*bpp = bp;
	*lp = len;
}
EXPORT_SYMBOL(qword_addhex);

static void warn_no_listener(struct cache_detail *detail)
{
	if (detail->last_warn != detail->last_close) {
		detail->last_warn = detail->last_close;
		if (detail->warn_no_listener)
			detail->warn_no_listener(detail);
	}
}

/*
 * register an upcall request to user-space.
 * Each request is at most one page long.
 */
static int cache_make_upcall(struct cache_detail *detail, struct cache_head *h)
{

	char *buf;
	struct cache_request *crq;
	char *bp;
	int len;

	if (detail->cache_request == NULL)
		return -EINVAL;

	if (atomic_read(&detail->readers) == 0 &&
	    detail->last_close < get_seconds() - 30) {
			warn_no_listener(detail);
			return -EINVAL;
	}

	buf = kmalloc(PAGE_SIZE, GFP_KERNEL);
	if (!buf)
		return -EAGAIN;

	crq = kmalloc(sizeof (*crq), GFP_KERNEL);
	if (!crq) {
		kfree(buf);
		return -EAGAIN;
	}

	bp = buf; len = PAGE_SIZE;

	detail->cache_request(detail, h, &bp, &len);

	if (len < 0) {
		kfree(buf);
		kfree(crq);
		return -EAGAIN;
	}
	crq->q.reader = 0;
	crq->item = cache_get(h);
	crq->buf = buf;
	crq->len = PAGE_SIZE - len;
	crq->readers = 0;
	spin_lock(&queue_lock);
	list_add_tail(&crq->q.list, &detail->queue);
	spin_unlock(&queue_lock);
	wake_up(&queue_wait);
	return 0;
}

/*
 * parse a message from user-space and pass it
 * to an appropriate cache
 * Messages are, like requests, separated into fields by
 * spaces and dequotes as \xHEXSTRING or embedded \nnn octal
 *
 * Message is
 *   reply cachename expiry key ... content....
 *
 * key and content are both parsed by cache
 */

#define isodigit(c) (isdigit(c) && c <= '7')
int qword_get(char **bpp, char *dest, int bufsize)
{
	/* return bytes copied, or -1 on error */
	char *bp = *bpp;
	int len = 0;

	while (*bp == ' ') bp++;

	if (bp[0] == '\\' && bp[1] == 'x') {
		/* HEX STRING */
		bp += 2;
		while (isxdigit(bp[0]) && isxdigit(bp[1]) && len < bufsize) {
			int byte = isdigit(*bp) ? *bp-'0' : toupper(*bp)-'A'+10;
			bp++;
			byte <<= 4;
			byte |= isdigit(*bp) ? *bp-'0' : toupper(*bp)-'A'+10;
			*dest++ = byte;
			bp++;
			len++;
		}
	} else {
		/* text with \nnn octal quoting */
		while (*bp != ' ' && *bp != '\n' && *bp && len < bufsize-1) {
			if (*bp == '\\' &&
			    isodigit(bp[1]) && (bp[1] <= '3') &&
			    isodigit(bp[2]) &&
			    isodigit(bp[3])) {
				int byte = (*++bp -'0');
				bp++;
				byte = (byte << 3) | (*bp++ - '0');
				byte = (byte << 3) | (*bp++ - '0');
				*dest++ = byte;
				len++;
			} else {
				*dest++ = *bp++;
				len++;
			}
		}
	}

	if (*bp != ' ' && *bp != '\n' && *bp != '\0')
		return -1;
	while (*bp == ' ') bp++;
	*bpp = bp;
	*dest = '\0';
	return len;
}
EXPORT_SYMBOL(qword_get);


/*
 * support /proc/sunrpc/cache/$CACHENAME/content
 * as a seqfile.
 * We call ->cache_show passing NULL for the item to
 * get a header, then pass each real item in the cache
 */

struct handle {
	struct cache_detail *cd;
};

static void *c_start(struct seq_file *m, loff_t *pos)
	__acquires(cd->hash_lock)
{
	loff_t n = *pos;
	unsigned hash, entry;
	struct cache_head *ch;
	struct cache_detail *cd = ((struct handle*)m->private)->cd;


	read_lock(&cd->hash_lock);
	if (!n--)
		return SEQ_START_TOKEN;
	hash = n >> 32;
	entry = n & ((1LL<<32) - 1);

	for (ch=cd->hash_table[hash]; ch; ch=ch->next)
		if (!entry--)
			return ch;
	n &= ~((1LL<<32) - 1);
	do {
		hash++;
		n += 1LL<<32;
	} while(hash < cd->hash_size &&
		cd->hash_table[hash]==NULL);
	if (hash >= cd->hash_size)
		return NULL;
	*pos = n+1;
	return cd->hash_table[hash];
}

static void *c_next(struct seq_file *m, void *p, loff_t *pos)
{
	struct cache_head *ch = p;
	int hash = (*pos >> 32);
	struct cache_detail *cd = ((struct handle*)m->private)->cd;

	if (p == SEQ_START_TOKEN)
		hash = 0;
	else if (ch->next == NULL) {
		hash++;
		*pos += 1LL<<32;
	} else {
		++*pos;
		return ch->next;
	}
	*pos &= ~((1LL<<32) - 1);
	while (hash < cd->hash_size &&
	       cd->hash_table[hash] == NULL) {
		hash++;
		*pos += 1LL<<32;
	}
	if (hash >= cd->hash_size)
		return NULL;
	++*pos;
	return cd->hash_table[hash];
}

static void c_stop(struct seq_file *m, void *p)
	__releases(cd->hash_lock)
{
	struct cache_detail *cd = ((struct handle*)m->private)->cd;
	read_unlock(&cd->hash_lock);
}

static int c_show(struct seq_file *m, void *p)
{
	struct cache_head *cp = p;
	struct cache_detail *cd = ((struct handle*)m->private)->cd;

	if (p == SEQ_START_TOKEN)
		return cd->cache_show(m, cd, NULL);

	ifdebug(CACHE)
		seq_printf(m, "# expiry=%ld refcnt=%d flags=%lx\n",
			   cp->expiry_time, atomic_read(&cp->ref.refcount), cp->flags);
	cache_get(cp);
	if (cache_check(cd, cp, NULL))
		/* cache_check does a cache_put on failure */
		seq_printf(m, "# ");
	else
		cache_put(cp, cd);

	return cd->cache_show(m, cd, cp);
}

static const struct seq_operations cache_content_op = {
	.start	= c_start,
	.next	= c_next,
	.stop	= c_stop,
	.show	= c_show,
};

static int content_open(struct inode *inode, struct file *file)
{
	struct handle *han;
	struct cache_detail *cd = PDE(inode)->data;

	han = __seq_open_private(file, &cache_content_op, sizeof(*han));
	if (han == NULL)
		return -ENOMEM;

	han->cd = cd;
	return 0;
}

static const struct file_operations content_file_operations = {
	.open		= content_open,
	.read		= seq_read,
	.llseek		= seq_lseek,
	.release	= seq_release_private,
};

static ssize_t read_flush(struct file *file, char __user *buf,
			    size_t count, loff_t *ppos)
{
	struct cache_detail *cd = PDE(file->f_path.dentry->d_inode)->data;
	char tbuf[20];
	unsigned long p = *ppos;
	size_t len;

	sprintf(tbuf, "%lu\n", cd->flush_time);
	len = strlen(tbuf);
	if (p >= len)
		return 0;
	len -= p;
	if (len > count)
		len = count;
	if (copy_to_user(buf, (void*)(tbuf+p), len))
		return -EFAULT;
	*ppos += len;
	return len;
}

static ssize_t write_flush(struct file * file, const char __user * buf,
			     size_t count, loff_t *ppos)
{
	struct cache_detail *cd = PDE(file->f_path.dentry->d_inode)->data;
	char tbuf[20];
	char *ep;
	long flushtime;
	if (*ppos || count > sizeof(tbuf)-1)
		return -EINVAL;
	if (copy_from_user(tbuf, buf, count))
		return -EFAULT;
	tbuf[count] = 0;
	flushtime = simple_strtoul(tbuf, &ep, 0);
	if (*ep && *ep != '\n')
		return -EINVAL;

	cd->flush_time = flushtime;
	cd->nextcheck = get_seconds();
	cache_flush();

	*ppos += count;
	return count;
}

static const struct file_operations cache_flush_operations = {
	.open		= nonseekable_open,
	.read		= read_flush,
	.write		= write_flush,
};<|MERGE_RESOLUTION|>--- conflicted
+++ resolved
@@ -304,76 +304,41 @@
 	cd->proc_ent = NULL;
 	remove_proc_entry(cd->name, proc_net_rpc);
 }
-<<<<<<< HEAD
 
 #ifdef CONFIG_PROC_FS
 static int create_cache_proc_entries(struct cache_detail *cd)
 {
 	struct proc_dir_entry *p;
 
-=======
-
-#ifdef CONFIG_PROC_FS
-static int create_cache_proc_entries(struct cache_detail *cd)
-{
-	struct proc_dir_entry *p;
-
->>>>>>> 976dde01
 	cd->proc_ent = proc_mkdir(cd->name, proc_net_rpc);
 	if (cd->proc_ent == NULL)
 		goto out_nomem;
 	cd->proc_ent->owner = cd->owner;
 	cd->channel_ent = cd->content_ent = NULL;
 
-<<<<<<< HEAD
-	p = create_proc_entry("flush", S_IFREG|S_IRUSR|S_IWUSR, cd->proc_ent);
-	cd->flush_ent = p;
-	if (p == NULL)
-		goto out_nomem;
-	p->proc_fops = &cache_flush_operations;
-=======
 	p = proc_create("flush", S_IFREG|S_IRUSR|S_IWUSR,
 			cd->proc_ent, &cache_flush_operations);
 	cd->flush_ent = p;
 	if (p == NULL)
 		goto out_nomem;
->>>>>>> 976dde01
 	p->owner = cd->owner;
 	p->data = cd;
 
 	if (cd->cache_request || cd->cache_parse) {
-<<<<<<< HEAD
-		p = create_proc_entry("channel", S_IFREG|S_IRUSR|S_IWUSR,
-				      cd->proc_ent);
-		cd->channel_ent = p;
-		if (p == NULL)
-			goto out_nomem;
-		p->proc_fops = &cache_file_operations;
-=======
 		p = proc_create("channel", S_IFREG|S_IRUSR|S_IWUSR,
 				cd->proc_ent, &cache_file_operations);
 		cd->channel_ent = p;
 		if (p == NULL)
 			goto out_nomem;
->>>>>>> 976dde01
 		p->owner = cd->owner;
 		p->data = cd;
 	}
 	if (cd->cache_show) {
-<<<<<<< HEAD
-		p = create_proc_entry("content", S_IFREG|S_IRUSR|S_IWUSR,
-				      cd->proc_ent);
-		cd->content_ent = p;
-		if (p == NULL)
-			goto out_nomem;
-		p->proc_fops = &content_file_operations;
-=======
 		p = proc_create("content", S_IFREG|S_IRUSR|S_IWUSR,
 				cd->proc_ent, &content_file_operations);
 		cd->content_ent = p;
 		if (p == NULL)
 			goto out_nomem;
->>>>>>> 976dde01
 		p->owner = cd->owner;
 		p->data = cd;
 	}
