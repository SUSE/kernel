--- conflicted
+++ resolved
@@ -776,49 +776,18 @@
 }
 
 /**
-<<<<<<< HEAD
- * xdr_shrink_pagelen - shrinks buf->pages by up to @len bytes
-=======
  * xdr_shrink_bufhead
->>>>>>> 7d2a07b7
  * @buf: xdr_buf
  * @len: new length of buf->head[0]
  *
-<<<<<<< HEAD
- * The extra data is not lost, but is instead moved into buf->tail.
- * Returns the actual number of bytes moved.
-=======
  * Shrinks XDR buffer's header kvec buf->head[0], setting it to
  * 'len' bytes. The extra data is not lost, but is instead
  * moved into the inlined pages and/or the tail.
->>>>>>> 7d2a07b7
  */
 static unsigned int xdr_shrink_bufhead(struct xdr_buf *buf, unsigned int len)
 {
-<<<<<<< HEAD
-	struct kvec *tail;
-	size_t copy;
-	unsigned int pglen = buf->page_len;
-	unsigned int tailbuf_len;
-	unsigned int result;
-
-	result = 0;
-	tail = buf->tail;
-	if (len > buf->page_len)
-		len = buf-> page_len;
-	tailbuf_len = buf->buflen - buf->head->iov_len - buf->page_len;
-
-	/* Shift the tail first */
-	if (tailbuf_len != 0) {
-		unsigned int free_space = tailbuf_len - tail->iov_len;
-
-		if (len < free_space)
-			free_space = len;
-		tail->iov_len += free_space;
-=======
 	struct kvec *head = buf->head;
 	unsigned int shift, buflen = max(buf->len, len);
->>>>>>> 7d2a07b7
 
 	WARN_ON_ONCE(len > head->iov_len);
 	if (head->iov_len > buflen) {
@@ -1656,8 +1625,6 @@
 EXPORT_SYMBOL_GPL(xdr_buf_subsegment);
 
 /**
-<<<<<<< HEAD
-=======
  * xdr_stream_subsegment - set @subbuf to a portion of @xdr
  * @xdr: an xdr_stream set up for decoding
  * @subbuf: the result buffer
@@ -1703,7 +1670,6 @@
 EXPORT_SYMBOL_GPL(xdr_stream_subsegment);
 
 /**
->>>>>>> 7d2a07b7
  * xdr_buf_trim - lop at most "len" bytes off the end of "buf"
  * @buf: buf to be trimmed
  * @len: number of bytes to reduce "buf" by
@@ -1744,12 +1710,8 @@
 }
 EXPORT_SYMBOL_GPL(xdr_buf_trim);
 
-<<<<<<< HEAD
-static void __read_bytes_from_xdr_buf(struct xdr_buf *subbuf, void *obj, unsigned int len)
-=======
 static void __read_bytes_from_xdr_buf(const struct xdr_buf *subbuf,
 				      void *obj, unsigned int len)
->>>>>>> 7d2a07b7
 {
 	unsigned int this_len;
 
@@ -1833,64 +1795,6 @@
 }
 EXPORT_SYMBOL_GPL(xdr_encode_word);
 
-<<<<<<< HEAD
-/**
- * xdr_buf_read_mic() - obtain the address of the GSS mic from xdr buf
- * @buf: pointer to buffer containing a mic
- * @mic: on success, returns the address of the mic
- * @offset: the offset in buf where mic may be found
- *
- * This function may modify the xdr buf if the mic is found to be straddling
- * a boundary between head, pages, and tail.  On success the mic can be read
- * from the address returned.  There is no need to free the mic.
- *
- * Return: Success returns 0, otherwise an integer error.
- */
-int xdr_buf_read_mic(struct xdr_buf *buf, struct xdr_netobj *mic, unsigned int offset)
-{
-	struct xdr_buf subbuf;
-	unsigned int boundary;
-
-	if (xdr_decode_word(buf, offset, &mic->len))
-		return -EFAULT;
-	offset += 4;
-
-	/* Is the mic partially in the head? */
-	boundary = buf->head[0].iov_len;
-	if (offset < boundary && (offset + mic->len) > boundary)
-		xdr_shift_buf(buf, boundary - offset);
-
-	/* Is the mic partially in the pages? */
-	boundary += buf->page_len;
-	if (offset < boundary && (offset + mic->len) > boundary)
-		xdr_shrink_pagelen(buf, boundary - offset);
-
-	if (xdr_buf_subsegment(buf, &subbuf, offset, mic->len))
-		return -EFAULT;
-
-	/* Is the mic contained entirely in the head? */
-	mic->data = subbuf.head[0].iov_base;
-	if (subbuf.head[0].iov_len == mic->len)
-		return 0;
-	/* ..or is the mic contained entirely in the tail? */
-	mic->data = subbuf.tail[0].iov_base;
-	if (subbuf.tail[0].iov_len == mic->len)
-		return 0;
-
-	/* Find a contiguous area in @buf to hold all of @mic */
-	if (mic->len > buf->buflen - buf->len)
-		return -ENOMEM;
-	if (buf->tail[0].iov_len != 0)
-		mic->data = buf->tail[0].iov_base + buf->tail[0].iov_len;
-	else
-		mic->data = buf->head[0].iov_base + buf->head[0].iov_len;
-	__read_bytes_from_xdr_buf(&subbuf, mic->data, mic->len);
-	return 0;
-}
-EXPORT_SYMBOL_GPL(xdr_buf_read_mic);
-
-=======
->>>>>>> 7d2a07b7
 /* Returns 0 on success, or else a negative error code. */
 static int xdr_xcode_array2(const struct xdr_buf *buf, unsigned int base,
 			    struct xdr_array2_desc *desc, int encode)
