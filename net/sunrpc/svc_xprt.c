--- conflicted
+++ resolved
@@ -534,25 +534,10 @@
 
 static void free_deferred(struct svc_xprt *xprt, struct svc_deferred_req *dr)
 {
-<<<<<<< HEAD
-	/* Putting a whole svc_rqst on the stack is excessive,
-	 * but we only want the start, up to (but not including)
-	 * rq_deferred
-	 */
-	char rqbuf[offsetof(struct svc_rqst, rq_deferred)];
-	struct svc_rqst *rq = (void*)rqbuf;
 	if (!dr)
 		return;
 
-	rq->rq_xprt_ctxt = dr->xprt_ctxt;
-	rq->rq_xprt = xprt;
-	xprt->xpt_ops->xpo_release_rqst(rq);
-=======
-	if (!dr)
-		return;
-
 	xprt->xpt_ops->xpo_release_ctxt(xprt, dr->xprt_ctxt);
->>>>>>> eb3cdb58
 	kfree(dr);
 }
 
@@ -560,11 +545,7 @@
 {
 	struct svc_xprt	*xprt = rqstp->rq_xprt;
 
-<<<<<<< HEAD
-	xprt->xpt_ops->xpo_release_rqst(rqstp);
-=======
 	xprt->xpt_ops->xpo_release_ctxt(xprt, rqstp->rq_xprt_ctxt);
->>>>>>> eb3cdb58
 	rqstp->rq_xprt_ctxt = NULL;
 
 	free_deferred(xprt, rqstp->rq_deferred);
