// SPDX-License-Identifier: BSD-3-Clause
/*
 * linux/net/sunrpc/auth_gss/auth_gss.c
 *
 * RPCSEC_GSS client authentication.
 *
 *  Copyright (c) 2000 The Regents of the University of Michigan.
 *  All rights reserved.
 *
 *  Dug Song       <dugsong@monkey.org>
 *  Andy Adamson   <andros@umich.edu>
 */

#include <linux/module.h>
#include <linux/init.h>
#include <linux/types.h>
#include <linux/slab.h>
#include <linux/sched.h>
#include <linux/pagemap.h>
#include <linux/sunrpc/clnt.h>
#include <linux/sunrpc/auth.h>
#include <linux/sunrpc/auth_gss.h>
#include <linux/sunrpc/gss_krb5.h>
#include <linux/sunrpc/svcauth_gss.h>
#include <linux/sunrpc/gss_err.h>
#include <linux/workqueue.h>
#include <linux/sunrpc/rpc_pipe_fs.h>
#include <linux/sunrpc/gss_api.h>
#include <linux/uaccess.h>
#include <linux/hashtable.h>

#include "auth_gss_internal.h"
#include "../netns.h"

#include <trace/events/rpcgss.h>

static const struct rpc_authops authgss_ops;

static const struct rpc_credops gss_credops;
static const struct rpc_credops gss_nullops;

#define GSS_RETRY_EXPIRED 5
static unsigned int gss_expired_cred_retry_delay = GSS_RETRY_EXPIRED;

#define GSS_KEY_EXPIRE_TIMEO 240
static unsigned int gss_key_expire_timeo = GSS_KEY_EXPIRE_TIMEO;

#if IS_ENABLED(CONFIG_SUNRPC_DEBUG)
# define RPCDBG_FACILITY	RPCDBG_AUTH
#endif

/*
 * This compile-time check verifies that we will not exceed the
 * slack space allotted by the client and server auth_gss code
 * before they call gss_wrap().
 */
#define GSS_KRB5_MAX_SLACK_NEEDED					\
	(GSS_KRB5_TOK_HDR_LEN		/* gss token header */		\
	+ GSS_KRB5_MAX_CKSUM_LEN	/* gss token checksum */	\
	+ GSS_KRB5_MAX_BLOCKSIZE	/* confounder */		\
	+ GSS_KRB5_MAX_BLOCKSIZE	/* possible padding */		\
	+ GSS_KRB5_TOK_HDR_LEN		/* encrypted hdr in v2 token */	\
	+ GSS_KRB5_MAX_CKSUM_LEN	/* encryption hmac */		\
	+ XDR_UNIT * 2			/* RPC verifier */		\
	+ GSS_KRB5_TOK_HDR_LEN						\
	+ GSS_KRB5_MAX_CKSUM_LEN)

#define GSS_CRED_SLACK		(RPC_MAX_AUTH_SIZE * 2)
/* length of a krb5 verifier (48), plus data added before arguments when
 * using integrity (two 4-byte integers): */
#define GSS_VERF_SLACK		100

static DEFINE_HASHTABLE(gss_auth_hash_table, 4);
static DEFINE_SPINLOCK(gss_auth_hash_lock);

struct gss_pipe {
	struct rpc_pipe_dir_object pdo;
	struct rpc_pipe *pipe;
	struct rpc_clnt *clnt;
	const char *name;
	struct kref kref;
};

struct gss_auth {
	struct kref kref;
	struct hlist_node hash;
	struct rpc_auth rpc_auth;
	struct gss_api_mech *mech;
	enum rpc_gss_svc service;
	struct rpc_clnt *client;
	struct net	*net;
	netns_tracker	ns_tracker;
	/*
	 * There are two upcall pipes; dentry[1], named "gssd", is used
	 * for the new text-based upcall; dentry[0] is named after the
	 * mechanism (for example, "krb5") and exists for
	 * backwards-compatibility with older gssd's.
	 */
	struct gss_pipe *gss_pipe[2];
	const char *target_name;
};

/* pipe_version >= 0 if and only if someone has a pipe open. */
static DEFINE_SPINLOCK(pipe_version_lock);
static struct rpc_wait_queue pipe_version_rpc_waitqueue;
static DECLARE_WAIT_QUEUE_HEAD(pipe_version_waitqueue);
static void gss_put_auth(struct gss_auth *gss_auth);

static void gss_free_ctx(struct gss_cl_ctx *);
static const struct rpc_pipe_ops gss_upcall_ops_v0;
static const struct rpc_pipe_ops gss_upcall_ops_v1;

static inline struct gss_cl_ctx *
gss_get_ctx(struct gss_cl_ctx *ctx)
{
	refcount_inc(&ctx->count);
	return ctx;
}

static inline void
gss_put_ctx(struct gss_cl_ctx *ctx)
{
	if (refcount_dec_and_test(&ctx->count))
		gss_free_ctx(ctx);
}

/* gss_cred_set_ctx:
 * called by gss_upcall_callback and gss_create_upcall in order
 * to set the gss context. The actual exchange of an old context
 * and a new one is protected by the pipe->lock.
 */
static void
gss_cred_set_ctx(struct rpc_cred *cred, struct gss_cl_ctx *ctx)
{
	struct gss_cred *gss_cred = container_of(cred, struct gss_cred, gc_base);

	if (!test_bit(RPCAUTH_CRED_NEW, &cred->cr_flags))
		return;
	gss_get_ctx(ctx);
	rcu_assign_pointer(gss_cred->gc_ctx, ctx);
	set_bit(RPCAUTH_CRED_UPTODATE, &cred->cr_flags);
	smp_mb__before_atomic();
	clear_bit(RPCAUTH_CRED_NEW, &cred->cr_flags);
}

static struct gss_cl_ctx *
gss_cred_get_ctx(struct rpc_cred *cred)
{
	struct gss_cred *gss_cred = container_of(cred, struct gss_cred, gc_base);
	struct gss_cl_ctx *ctx = NULL;

	rcu_read_lock();
	ctx = rcu_dereference(gss_cred->gc_ctx);
	if (ctx)
		gss_get_ctx(ctx);
	rcu_read_unlock();
	return ctx;
}

static struct gss_cl_ctx *
gss_alloc_context(void)
{
	struct gss_cl_ctx *ctx;

	ctx = kzalloc(sizeof(*ctx), GFP_KERNEL);
	if (ctx != NULL) {
		ctx->gc_proc = RPC_GSS_PROC_DATA;
		ctx->gc_seq = 1;	/* NetApp 6.4R1 doesn't accept seq. no. 0 */
		spin_lock_init(&ctx->gc_seq_lock);
		refcount_set(&ctx->count,1);
	}
	return ctx;
}

#define GSSD_MIN_TIMEOUT (60 * 60)
static const void *
gss_fill_context(const void *p, const void *end, struct gss_cl_ctx *ctx, struct gss_api_mech *gm)
{
	const void *q;
	unsigned int seclen;
	unsigned int timeout;
	unsigned long now = jiffies;
	u32 window_size;
	int ret;

	/* First unsigned int gives the remaining lifetime in seconds of the
	 * credential - e.g. the remaining TGT lifetime for Kerberos or
	 * the -t value passed to GSSD.
	 */
	p = simple_get_bytes(p, end, &timeout, sizeof(timeout));
	if (IS_ERR(p))
		goto err;
	if (timeout == 0)
		timeout = GSSD_MIN_TIMEOUT;
	ctx->gc_expiry = now + ((unsigned long)timeout * HZ);
	/* Sequence number window. Determines the maximum number of
	 * simultaneous requests
	 */
	p = simple_get_bytes(p, end, &window_size, sizeof(window_size));
	if (IS_ERR(p))
		goto err;
	ctx->gc_win = window_size;
	/* gssd signals an error by passing ctx->gc_win = 0: */
	if (ctx->gc_win == 0) {
		/*
		 * in which case, p points to an error code. Anything other
		 * than -EKEYEXPIRED gets converted to -EACCES.
		 */
		p = simple_get_bytes(p, end, &ret, sizeof(ret));
		if (!IS_ERR(p))
			p = (ret == -EKEYEXPIRED) ? ERR_PTR(-EKEYEXPIRED) :
						    ERR_PTR(-EACCES);
		goto err;
	}
	/* copy the opaque wire context */
	p = simple_get_netobj(p, end, &ctx->gc_wire_ctx);
	if (IS_ERR(p))
		goto err;
	/* import the opaque security context */
	p  = simple_get_bytes(p, end, &seclen, sizeof(seclen));
	if (IS_ERR(p))
		goto err;
	q = (const void *)((const char *)p + seclen);
	if (unlikely(q > end || q < p)) {
		p = ERR_PTR(-EFAULT);
		goto err;
	}
	ret = gss_import_sec_context(p, seclen, gm, &ctx->gc_gss_ctx, NULL, GFP_KERNEL);
	if (ret < 0) {
		trace_rpcgss_import_ctx(ret);
		p = ERR_PTR(ret);
		goto err;
	}

	/* is there any trailing data? */
	if (q == end) {
		p = q;
		goto done;
	}

	/* pull in acceptor name (if there is one) */
	p = simple_get_netobj(q, end, &ctx->gc_acceptor);
	if (IS_ERR(p))
		goto err;
done:
	trace_rpcgss_context(window_size, ctx->gc_expiry, now, timeout,
			     ctx->gc_acceptor.len, ctx->gc_acceptor.data);
err:
	return p;
}

/* XXX: Need some documentation about why UPCALL_BUF_LEN is so small.
 *	Is user space expecting no more than UPCALL_BUF_LEN bytes?
 *	Note that there are now _two_ NI_MAXHOST sized data items
 *	being passed in this string.
 */
#define UPCALL_BUF_LEN	256

struct gss_upcall_msg {
	refcount_t count;
	kuid_t	uid;
	const char *service_name;
	struct rpc_pipe_msg msg;
	struct list_head list;
	struct gss_auth *auth;
	struct rpc_pipe *pipe;
	struct rpc_wait_queue rpc_waitqueue;
	wait_queue_head_t waitqueue;
	struct gss_cl_ctx *ctx;
	char databuf[UPCALL_BUF_LEN];
};

static int get_pipe_version(struct net *net)
{
	struct sunrpc_net *sn = net_generic(net, sunrpc_net_id);
	int ret;

	spin_lock(&pipe_version_lock);
	if (sn->pipe_version >= 0) {
		atomic_inc(&sn->pipe_users);
		ret = sn->pipe_version;
	} else
		ret = -EAGAIN;
	spin_unlock(&pipe_version_lock);
	return ret;
}

static void put_pipe_version(struct net *net)
{
	struct sunrpc_net *sn = net_generic(net, sunrpc_net_id);

	if (atomic_dec_and_lock(&sn->pipe_users, &pipe_version_lock)) {
		sn->pipe_version = -1;
		spin_unlock(&pipe_version_lock);
	}
}

static void
gss_release_msg(struct gss_upcall_msg *gss_msg)
{
	struct net *net = gss_msg->auth->net;
	if (!refcount_dec_and_test(&gss_msg->count))
		return;
	put_pipe_version(net);
	BUG_ON(!list_empty(&gss_msg->list));
	if (gss_msg->ctx != NULL)
		gss_put_ctx(gss_msg->ctx);
	rpc_destroy_wait_queue(&gss_msg->rpc_waitqueue);
	gss_put_auth(gss_msg->auth);
	kfree_const(gss_msg->service_name);
	kfree(gss_msg);
}

static struct gss_upcall_msg *
__gss_find_upcall(struct rpc_pipe *pipe, kuid_t uid, const struct gss_auth *auth)
{
	struct gss_upcall_msg *pos;
	list_for_each_entry(pos, &pipe->in_downcall, list) {
		if (!uid_eq(pos->uid, uid))
			continue;
		if (pos->auth->service != auth->service)
			continue;
		refcount_inc(&pos->count);
		return pos;
	}
	return NULL;
}

/* Try to add an upcall to the pipefs queue.
 * If an upcall owned by our uid already exists, then we return a reference
 * to that upcall instead of adding the new upcall.
 */
static inline struct gss_upcall_msg *
gss_add_msg(struct gss_upcall_msg *gss_msg)
{
	struct rpc_pipe *pipe = gss_msg->pipe;
	struct gss_upcall_msg *old;

	spin_lock(&pipe->lock);
	old = __gss_find_upcall(pipe, gss_msg->uid, gss_msg->auth);
	if (old == NULL) {
		refcount_inc(&gss_msg->count);
		list_add(&gss_msg->list, &pipe->in_downcall);
	} else
		gss_msg = old;
	spin_unlock(&pipe->lock);
	return gss_msg;
}

static void
__gss_unhash_msg(struct gss_upcall_msg *gss_msg)
{
	list_del_init(&gss_msg->list);
	rpc_wake_up_status(&gss_msg->rpc_waitqueue, gss_msg->msg.errno);
	wake_up_all(&gss_msg->waitqueue);
	refcount_dec(&gss_msg->count);
}

static void
gss_unhash_msg(struct gss_upcall_msg *gss_msg)
{
	struct rpc_pipe *pipe = gss_msg->pipe;

	if (list_empty(&gss_msg->list))
		return;
	spin_lock(&pipe->lock);
	if (!list_empty(&gss_msg->list))
		__gss_unhash_msg(gss_msg);
	spin_unlock(&pipe->lock);
}

static void
gss_handle_downcall_result(struct gss_cred *gss_cred, struct gss_upcall_msg *gss_msg)
{
	switch (gss_msg->msg.errno) {
	case 0:
		if (gss_msg->ctx == NULL)
			break;
		clear_bit(RPCAUTH_CRED_NEGATIVE, &gss_cred->gc_base.cr_flags);
		gss_cred_set_ctx(&gss_cred->gc_base, gss_msg->ctx);
		break;
	case -EKEYEXPIRED:
		set_bit(RPCAUTH_CRED_NEGATIVE, &gss_cred->gc_base.cr_flags);
	}
	gss_cred->gc_upcall_timestamp = jiffies;
	gss_cred->gc_upcall = NULL;
	rpc_wake_up_status(&gss_msg->rpc_waitqueue, gss_msg->msg.errno);
}

static void
gss_upcall_callback(struct rpc_task *task)
{
	struct gss_cred *gss_cred = container_of(task->tk_rqstp->rq_cred,
			struct gss_cred, gc_base);
	struct gss_upcall_msg *gss_msg = gss_cred->gc_upcall;
	struct rpc_pipe *pipe = gss_msg->pipe;

	spin_lock(&pipe->lock);
	gss_handle_downcall_result(gss_cred, gss_msg);
	spin_unlock(&pipe->lock);
	task->tk_status = gss_msg->msg.errno;
	gss_release_msg(gss_msg);
}

static void gss_encode_v0_msg(struct gss_upcall_msg *gss_msg,
			      const struct cred *cred)
{
	struct user_namespace *userns = cred->user_ns;

	uid_t uid = from_kuid_munged(userns, gss_msg->uid);
	memcpy(gss_msg->databuf, &uid, sizeof(uid));
	gss_msg->msg.data = gss_msg->databuf;
	gss_msg->msg.len = sizeof(uid);

	BUILD_BUG_ON(sizeof(uid) > sizeof(gss_msg->databuf));
}

static ssize_t
gss_v0_upcall(struct file *file, struct rpc_pipe_msg *msg,
		char __user *buf, size_t buflen)
{
	struct gss_upcall_msg *gss_msg = container_of(msg,
						      struct gss_upcall_msg,
						      msg);
	if (msg->copied == 0)
		gss_encode_v0_msg(gss_msg, file->f_cred);
	return rpc_pipe_generic_upcall(file, msg, buf, buflen);
}

static int gss_encode_v1_msg(struct gss_upcall_msg *gss_msg,
				const char *service_name,
				const char *target_name,
				const struct cred *cred)
{
	struct user_namespace *userns = cred->user_ns;
	struct gss_api_mech *mech = gss_msg->auth->mech;
	char *p = gss_msg->databuf;
	size_t buflen = sizeof(gss_msg->databuf);
	int len;

	len = scnprintf(p, buflen, "mech=%s uid=%d", mech->gm_name,
			from_kuid_munged(userns, gss_msg->uid));
	buflen -= len;
	p += len;
	gss_msg->msg.len = len;

	/*
	 * target= is a full service principal that names the remote
	 * identity that we are authenticating to.
	 */
	if (target_name) {
		len = scnprintf(p, buflen, " target=%s", target_name);
		buflen -= len;
		p += len;
		gss_msg->msg.len += len;
	}

	/*
	 * gssd uses service= and srchost= to select a matching key from
	 * the system's keytab to use as the source principal.
	 *
	 * service= is the service name part of the source principal,
	 * or "*" (meaning choose any).
	 *
	 * srchost= is the hostname part of the source principal. When
	 * not provided, gssd uses the local hostname.
	 */
	if (service_name) {
		char *c = strchr(service_name, '@');

		if (!c)
			len = scnprintf(p, buflen, " service=%s",
					service_name);
		else
			len = scnprintf(p, buflen,
					" service=%.*s srchost=%s",
					(int)(c - service_name),
					service_name, c + 1);
		buflen -= len;
		p += len;
		gss_msg->msg.len += len;
	}

	if (mech->gm_upcall_enctypes) {
		len = scnprintf(p, buflen, " enctypes=%s",
				mech->gm_upcall_enctypes);
		buflen -= len;
		p += len;
		gss_msg->msg.len += len;
	}
	trace_rpcgss_upcall_msg(gss_msg->databuf);
	len = scnprintf(p, buflen, "\n");
	if (len == 0)
		goto out_overflow;
	gss_msg->msg.len += len;
	gss_msg->msg.data = gss_msg->databuf;
	return 0;
out_overflow:
	WARN_ON_ONCE(1);
	return -ENOMEM;
}

static ssize_t
gss_v1_upcall(struct file *file, struct rpc_pipe_msg *msg,
		char __user *buf, size_t buflen)
{
	struct gss_upcall_msg *gss_msg = container_of(msg,
						      struct gss_upcall_msg,
						      msg);
	int err;
	if (msg->copied == 0) {
		err = gss_encode_v1_msg(gss_msg,
					gss_msg->service_name,
					gss_msg->auth->target_name,
					file->f_cred);
		if (err)
			return err;
	}
	return rpc_pipe_generic_upcall(file, msg, buf, buflen);
}

static struct gss_upcall_msg *
gss_alloc_msg(struct gss_auth *gss_auth,
		kuid_t uid, const char *service_name)
{
	struct gss_upcall_msg *gss_msg;
	int vers;
	int err = -ENOMEM;

	gss_msg = kzalloc(sizeof(*gss_msg), GFP_KERNEL);
	if (gss_msg == NULL)
		goto err;
	vers = get_pipe_version(gss_auth->net);
	err = vers;
	if (err < 0)
		goto err_free_msg;
	gss_msg->pipe = gss_auth->gss_pipe[vers]->pipe;
	INIT_LIST_HEAD(&gss_msg->list);
	rpc_init_wait_queue(&gss_msg->rpc_waitqueue, "RPCSEC_GSS upcall waitq");
	init_waitqueue_head(&gss_msg->waitqueue);
	refcount_set(&gss_msg->count, 1);
	gss_msg->uid = uid;
	gss_msg->auth = gss_auth;
	kref_get(&gss_auth->kref);
	if (service_name) {
		gss_msg->service_name = kstrdup_const(service_name, GFP_KERNEL);
		if (!gss_msg->service_name) {
			err = -ENOMEM;
			goto err_put_pipe_version;
		}
	}
	return gss_msg;
err_put_pipe_version:
	put_pipe_version(gss_auth->net);
err_free_msg:
	kfree(gss_msg);
err:
	return ERR_PTR(err);
}

static struct gss_upcall_msg *
gss_setup_upcall(struct gss_auth *gss_auth, struct rpc_cred *cred)
{
	struct gss_cred *gss_cred = container_of(cred,
			struct gss_cred, gc_base);
	struct gss_upcall_msg *gss_new, *gss_msg;
	kuid_t uid = cred->cr_cred->fsuid;

	gss_new = gss_alloc_msg(gss_auth, uid, gss_cred->gc_principal);
	if (IS_ERR(gss_new))
		return gss_new;
	gss_msg = gss_add_msg(gss_new);
	if (gss_msg == gss_new) {
		int res;
		refcount_inc(&gss_msg->count);
		res = rpc_queue_upcall(gss_new->pipe, &gss_new->msg);
		if (res) {
			gss_unhash_msg(gss_new);
			refcount_dec(&gss_msg->count);
			gss_release_msg(gss_new);
			gss_msg = ERR_PTR(res);
		}
	} else
		gss_release_msg(gss_new);
	return gss_msg;
}

static void warn_gssd(void)
{
	dprintk("AUTH_GSS upcall failed. Please check user daemon is running.\n");
}

static inline int
gss_refresh_upcall(struct rpc_task *task)
{
	struct rpc_cred *cred = task->tk_rqstp->rq_cred;
	struct gss_auth *gss_auth = container_of(cred->cr_auth,
			struct gss_auth, rpc_auth);
	struct gss_cred *gss_cred = container_of(cred,
			struct gss_cred, gc_base);
	struct gss_upcall_msg *gss_msg;
	struct rpc_pipe *pipe;
	int err = 0;

	gss_msg = gss_setup_upcall(gss_auth, cred);
	if (PTR_ERR(gss_msg) == -EAGAIN) {
		/* XXX: warning on the first, under the assumption we
		 * shouldn't normally hit this case on a refresh. */
		warn_gssd();
		rpc_sleep_on_timeout(&pipe_version_rpc_waitqueue,
				task, NULL, jiffies + (15 * HZ));
		err = -EAGAIN;
		goto out;
	}
	if (IS_ERR(gss_msg)) {
		err = PTR_ERR(gss_msg);
		goto out;
	}
	pipe = gss_msg->pipe;
	spin_lock(&pipe->lock);
	if (gss_cred->gc_upcall != NULL)
		rpc_sleep_on(&gss_cred->gc_upcall->rpc_waitqueue, task, NULL);
	else if (gss_msg->ctx == NULL && gss_msg->msg.errno >= 0) {
		gss_cred->gc_upcall = gss_msg;
		/* gss_upcall_callback will release the reference to gss_upcall_msg */
		refcount_inc(&gss_msg->count);
		rpc_sleep_on(&gss_msg->rpc_waitqueue, task, gss_upcall_callback);
	} else {
		gss_handle_downcall_result(gss_cred, gss_msg);
		err = gss_msg->msg.errno;
	}
	spin_unlock(&pipe->lock);
	gss_release_msg(gss_msg);
out:
	trace_rpcgss_upcall_result(from_kuid(&init_user_ns,
					     cred->cr_cred->fsuid), err);
	return err;
}

static inline int
gss_create_upcall(struct gss_auth *gss_auth, struct gss_cred *gss_cred)
{
	struct net *net = gss_auth->net;
	struct sunrpc_net *sn = net_generic(net, sunrpc_net_id);
	struct rpc_pipe *pipe;
	struct rpc_cred *cred = &gss_cred->gc_base;
	struct gss_upcall_msg *gss_msg;
	DEFINE_WAIT(wait);
	int err;

retry:
	err = 0;
	/* if gssd is down, just skip upcalling altogether */
	if (!gssd_running(net)) {
		warn_gssd();
		err = -EACCES;
		goto out;
	}
	gss_msg = gss_setup_upcall(gss_auth, cred);
	if (PTR_ERR(gss_msg) == -EAGAIN) {
		err = wait_event_interruptible_timeout(pipe_version_waitqueue,
				sn->pipe_version >= 0, 15 * HZ);
		if (sn->pipe_version < 0) {
			warn_gssd();
			err = -EACCES;
		}
		if (err < 0)
			goto out;
		goto retry;
	}
	if (IS_ERR(gss_msg)) {
		err = PTR_ERR(gss_msg);
		goto out;
	}
	pipe = gss_msg->pipe;
	for (;;) {
		prepare_to_wait(&gss_msg->waitqueue, &wait, TASK_KILLABLE);
		spin_lock(&pipe->lock);
		if (gss_msg->ctx != NULL || gss_msg->msg.errno < 0) {
			break;
		}
		spin_unlock(&pipe->lock);
		if (fatal_signal_pending(current)) {
			err = -ERESTARTSYS;
			goto out_intr;
		}
		schedule();
	}
	if (gss_msg->ctx) {
		trace_rpcgss_ctx_init(gss_cred);
		gss_cred_set_ctx(cred, gss_msg->ctx);
	} else {
		err = gss_msg->msg.errno;
	}
	spin_unlock(&pipe->lock);
out_intr:
	finish_wait(&gss_msg->waitqueue, &wait);
	gss_release_msg(gss_msg);
out:
	trace_rpcgss_upcall_result(from_kuid(&init_user_ns,
					     cred->cr_cred->fsuid), err);
	return err;
}

static struct gss_upcall_msg *
gss_find_downcall(struct rpc_pipe *pipe, kuid_t uid)
{
	struct gss_upcall_msg *pos;
	list_for_each_entry(pos, &pipe->in_downcall, list) {
		if (!uid_eq(pos->uid, uid))
			continue;
		if (!rpc_msg_is_inflight(&pos->msg))
			continue;
		refcount_inc(&pos->count);
		return pos;
	}
	return NULL;
}

#define MSG_BUF_MAXSIZE 1024

static ssize_t
gss_pipe_downcall(struct file *filp, const char __user *src, size_t mlen)
{
	const void *p, *end;
	void *buf;
	struct gss_upcall_msg *gss_msg;
	struct rpc_pipe *pipe = RPC_I(file_inode(filp))->pipe;
	struct gss_cl_ctx *ctx;
	uid_t id;
	kuid_t uid;
	ssize_t err = -EFBIG;

	if (mlen > MSG_BUF_MAXSIZE)
		goto out;
	err = -ENOMEM;
	buf = kmalloc(mlen, GFP_KERNEL);
	if (!buf)
		goto out;

	err = -EFAULT;
	if (copy_from_user(buf, src, mlen))
		goto err;

	end = (const void *)((char *)buf + mlen);
	p = simple_get_bytes(buf, end, &id, sizeof(id));
	if (IS_ERR(p)) {
		err = PTR_ERR(p);
		goto err;
	}

	uid = make_kuid(current_user_ns(), id);
	if (!uid_valid(uid)) {
		err = -EINVAL;
		goto err;
	}

	err = -ENOMEM;
	ctx = gss_alloc_context();
	if (ctx == NULL)
		goto err;

	err = -ENOENT;
	/* Find a matching upcall */
	spin_lock(&pipe->lock);
	gss_msg = gss_find_downcall(pipe, uid);
	if (gss_msg == NULL) {
		spin_unlock(&pipe->lock);
		goto err_put_ctx;
	}
	list_del_init(&gss_msg->list);
	spin_unlock(&pipe->lock);

	p = gss_fill_context(p, end, ctx, gss_msg->auth->mech);
	if (IS_ERR(p)) {
		err = PTR_ERR(p);
		switch (err) {
		case -EACCES:
		case -EKEYEXPIRED:
			gss_msg->msg.errno = err;
			err = mlen;
			break;
		case -EFAULT:
		case -ENOMEM:
		case -EINVAL:
		case -ENOSYS:
			gss_msg->msg.errno = -EAGAIN;
			break;
		default:
			printk(KERN_CRIT "%s: bad return from "
				"gss_fill_context: %zd\n", __func__, err);
			gss_msg->msg.errno = -EIO;
		}
		goto err_release_msg;
	}
	gss_msg->ctx = gss_get_ctx(ctx);
	err = mlen;

err_release_msg:
	spin_lock(&pipe->lock);
	__gss_unhash_msg(gss_msg);
	spin_unlock(&pipe->lock);
	gss_release_msg(gss_msg);
err_put_ctx:
	gss_put_ctx(ctx);
err:
	kfree(buf);
out:
	return err;
}

static int gss_pipe_open(struct inode *inode, int new_version)
{
	struct net *net = inode->i_sb->s_fs_info;
	struct sunrpc_net *sn = net_generic(net, sunrpc_net_id);
	int ret = 0;

	spin_lock(&pipe_version_lock);
	if (sn->pipe_version < 0) {
		/* First open of any gss pipe determines the version: */
		sn->pipe_version = new_version;
		rpc_wake_up(&pipe_version_rpc_waitqueue);
		wake_up(&pipe_version_waitqueue);
	} else if (sn->pipe_version != new_version) {
		/* Trying to open a pipe of a different version */
		ret = -EBUSY;
		goto out;
	}
	atomic_inc(&sn->pipe_users);
out:
	spin_unlock(&pipe_version_lock);
	return ret;

}

static int gss_pipe_open_v0(struct inode *inode)
{
	return gss_pipe_open(inode, 0);
}

static int gss_pipe_open_v1(struct inode *inode)
{
	return gss_pipe_open(inode, 1);
}

static void
gss_pipe_release(struct inode *inode)
{
	struct net *net = inode->i_sb->s_fs_info;
	struct rpc_pipe *pipe = RPC_I(inode)->pipe;
	struct gss_upcall_msg *gss_msg;

restart:
	spin_lock(&pipe->lock);
	list_for_each_entry(gss_msg, &pipe->in_downcall, list) {

		if (!list_empty(&gss_msg->msg.list))
			continue;
		gss_msg->msg.errno = -EPIPE;
		refcount_inc(&gss_msg->count);
		__gss_unhash_msg(gss_msg);
		spin_unlock(&pipe->lock);
		gss_release_msg(gss_msg);
		goto restart;
	}
	spin_unlock(&pipe->lock);

	put_pipe_version(net);
}

static void
gss_pipe_destroy_msg(struct rpc_pipe_msg *msg)
{
	struct gss_upcall_msg *gss_msg = container_of(msg, struct gss_upcall_msg, msg);

	if (msg->errno < 0) {
		refcount_inc(&gss_msg->count);
		gss_unhash_msg(gss_msg);
		if (msg->errno == -ETIMEDOUT)
			warn_gssd();
		gss_release_msg(gss_msg);
	}
	gss_release_msg(gss_msg);
}

static void gss_pipe_dentry_destroy(struct dentry *dir,
		struct rpc_pipe_dir_object *pdo)
{
	struct gss_pipe *gss_pipe = pdo->pdo_data;
	struct rpc_pipe *pipe = gss_pipe->pipe;

	if (pipe->dentry != NULL) {
		rpc_unlink(pipe->dentry);
		pipe->dentry = NULL;
	}
}

static int gss_pipe_dentry_create(struct dentry *dir,
		struct rpc_pipe_dir_object *pdo)
{
	struct gss_pipe *p = pdo->pdo_data;
	struct dentry *dentry;

	dentry = rpc_mkpipe_dentry(dir, p->name, p->clnt, p->pipe);
	if (IS_ERR(dentry))
		return PTR_ERR(dentry);
	p->pipe->dentry = dentry;
	return 0;
}

static const struct rpc_pipe_dir_object_ops gss_pipe_dir_object_ops = {
	.create = gss_pipe_dentry_create,
	.destroy = gss_pipe_dentry_destroy,
};

static struct gss_pipe *gss_pipe_alloc(struct rpc_clnt *clnt,
		const char *name,
		const struct rpc_pipe_ops *upcall_ops)
{
	struct gss_pipe *p;
	int err = -ENOMEM;

	p = kmalloc(sizeof(*p), GFP_KERNEL);
	if (p == NULL)
		goto err;
	p->pipe = rpc_mkpipe_data(upcall_ops, RPC_PIPE_WAIT_FOR_OPEN);
	if (IS_ERR(p->pipe)) {
		err = PTR_ERR(p->pipe);
		goto err_free_gss_pipe;
	}
	p->name = name;
	p->clnt = clnt;
	kref_init(&p->kref);
	rpc_init_pipe_dir_object(&p->pdo,
			&gss_pipe_dir_object_ops,
			p);
	return p;
err_free_gss_pipe:
	kfree(p);
err:
	return ERR_PTR(err);
}

struct gss_alloc_pdo {
	struct rpc_clnt *clnt;
	const char *name;
	const struct rpc_pipe_ops *upcall_ops;
};

static int gss_pipe_match_pdo(struct rpc_pipe_dir_object *pdo, void *data)
{
	struct gss_pipe *gss_pipe;
	struct gss_alloc_pdo *args = data;

	if (pdo->pdo_ops != &gss_pipe_dir_object_ops)
		return 0;
	gss_pipe = container_of(pdo, struct gss_pipe, pdo);
	if (strcmp(gss_pipe->name, args->name) != 0)
		return 0;
	if (!kref_get_unless_zero(&gss_pipe->kref))
		return 0;
	return 1;
}

static struct rpc_pipe_dir_object *gss_pipe_alloc_pdo(void *data)
{
	struct gss_pipe *gss_pipe;
	struct gss_alloc_pdo *args = data;

	gss_pipe = gss_pipe_alloc(args->clnt, args->name, args->upcall_ops);
	if (!IS_ERR(gss_pipe))
		return &gss_pipe->pdo;
	return NULL;
}

static struct gss_pipe *gss_pipe_get(struct rpc_clnt *clnt,
		const char *name,
		const struct rpc_pipe_ops *upcall_ops)
{
	struct net *net = rpc_net_ns(clnt);
	struct rpc_pipe_dir_object *pdo;
	struct gss_alloc_pdo args = {
		.clnt = clnt,
		.name = name,
		.upcall_ops = upcall_ops,
	};

	pdo = rpc_find_or_alloc_pipe_dir_object(net,
			&clnt->cl_pipedir_objects,
			gss_pipe_match_pdo,
			gss_pipe_alloc_pdo,
			&args);
	if (pdo != NULL)
		return container_of(pdo, struct gss_pipe, pdo);
	return ERR_PTR(-ENOMEM);
}

static void __gss_pipe_free(struct gss_pipe *p)
{
	struct rpc_clnt *clnt = p->clnt;
	struct net *net = rpc_net_ns(clnt);

	rpc_remove_pipe_dir_object(net,
			&clnt->cl_pipedir_objects,
			&p->pdo);
	rpc_destroy_pipe_data(p->pipe);
	kfree(p);
}

static void __gss_pipe_release(struct kref *kref)
{
	struct gss_pipe *p = container_of(kref, struct gss_pipe, kref);

	__gss_pipe_free(p);
}

static void gss_pipe_free(struct gss_pipe *p)
{
	if (p != NULL)
		kref_put(&p->kref, __gss_pipe_release);
}

/*
 * NOTE: we have the opportunity to use different
 * parameters based on the input flavor (which must be a pseudoflavor)
 */
static struct gss_auth *
gss_create_new(const struct rpc_auth_create_args *args, struct rpc_clnt *clnt)
{
	rpc_authflavor_t flavor = args->pseudoflavor;
	struct gss_auth *gss_auth;
	struct gss_pipe *gss_pipe;
	struct rpc_auth * auth;
	int err = -ENOMEM; /* XXX? */

	if (!try_module_get(THIS_MODULE))
		return ERR_PTR(err);
	if (!(gss_auth = kmalloc(sizeof(*gss_auth), GFP_KERNEL)))
		goto out_dec;
	INIT_HLIST_NODE(&gss_auth->hash);
	gss_auth->target_name = NULL;
	if (args->target_name) {
		gss_auth->target_name = kstrdup(args->target_name, GFP_KERNEL);
		if (gss_auth->target_name == NULL)
			goto err_free;
	}
	gss_auth->client = clnt;
	gss_auth->net = get_net_track(rpc_net_ns(clnt), &gss_auth->ns_tracker,
				      GFP_KERNEL);
	err = -EINVAL;
	gss_auth->mech = gss_mech_get_by_pseudoflavor(flavor);
	if (!gss_auth->mech)
		goto err_put_net;
	gss_auth->service = gss_pseudoflavor_to_service(gss_auth->mech, flavor);
	if (gss_auth->service == 0)
		goto err_put_mech;
	if (!gssd_running(gss_auth->net))
		goto err_put_mech;
	auth = &gss_auth->rpc_auth;
	auth->au_cslack = GSS_CRED_SLACK >> 2;
	BUILD_BUG_ON(GSS_KRB5_MAX_SLACK_NEEDED > RPC_MAX_AUTH_SIZE);
	auth->au_rslack = GSS_KRB5_MAX_SLACK_NEEDED >> 2;
	auth->au_verfsize = GSS_VERF_SLACK >> 2;
	auth->au_ralign = GSS_VERF_SLACK >> 2;
	__set_bit(RPCAUTH_AUTH_UPDATE_SLACK, &auth->au_flags);
	auth->au_ops = &authgss_ops;
	auth->au_flavor = flavor;
	if (gss_pseudoflavor_to_datatouch(gss_auth->mech, flavor))
		__set_bit(RPCAUTH_AUTH_DATATOUCH, &auth->au_flags);
	refcount_set(&auth->au_count, 1);
	kref_init(&gss_auth->kref);

	err = rpcauth_init_credcache(auth);
	if (err)
		goto err_put_mech;
	/*
	 * Note: if we created the old pipe first, then someone who
	 * examined the directory at the right moment might conclude
	 * that we supported only the old pipe.  So we instead create
	 * the new pipe first.
	 */
	gss_pipe = gss_pipe_get(clnt, "gssd", &gss_upcall_ops_v1);
	if (IS_ERR(gss_pipe)) {
		err = PTR_ERR(gss_pipe);
		goto err_destroy_credcache;
	}
	gss_auth->gss_pipe[1] = gss_pipe;

	gss_pipe = gss_pipe_get(clnt, gss_auth->mech->gm_name,
			&gss_upcall_ops_v0);
	if (IS_ERR(gss_pipe)) {
		err = PTR_ERR(gss_pipe);
		goto err_destroy_pipe_1;
	}
	gss_auth->gss_pipe[0] = gss_pipe;

	return gss_auth;
err_destroy_pipe_1:
	gss_pipe_free(gss_auth->gss_pipe[1]);
err_destroy_credcache:
	rpcauth_destroy_credcache(auth);
err_put_mech:
	gss_mech_put(gss_auth->mech);
err_put_net:
	put_net_track(gss_auth->net, &gss_auth->ns_tracker);
err_free:
	kfree(gss_auth->target_name);
	kfree(gss_auth);
out_dec:
	module_put(THIS_MODULE);
	trace_rpcgss_createauth(flavor, err);
	return ERR_PTR(err);
}

static void
gss_free(struct gss_auth *gss_auth)
{
	gss_pipe_free(gss_auth->gss_pipe[0]);
	gss_pipe_free(gss_auth->gss_pipe[1]);
	gss_mech_put(gss_auth->mech);
	put_net_track(gss_auth->net, &gss_auth->ns_tracker);
	kfree(gss_auth->target_name);

	kfree(gss_auth);
	module_put(THIS_MODULE);
}

static void
gss_free_callback(struct kref *kref)
{
	struct gss_auth *gss_auth = container_of(kref, struct gss_auth, kref);

	gss_free(gss_auth);
}

static void
gss_put_auth(struct gss_auth *gss_auth)
{
	kref_put(&gss_auth->kref, gss_free_callback);
}

static void
gss_destroy(struct rpc_auth *auth)
{
	struct gss_auth *gss_auth = container_of(auth,
			struct gss_auth, rpc_auth);

	if (hash_hashed(&gss_auth->hash)) {
		spin_lock(&gss_auth_hash_lock);
		hash_del(&gss_auth->hash);
		spin_unlock(&gss_auth_hash_lock);
	}

	gss_pipe_free(gss_auth->gss_pipe[0]);
	gss_auth->gss_pipe[0] = NULL;
	gss_pipe_free(gss_auth->gss_pipe[1]);
	gss_auth->gss_pipe[1] = NULL;
	rpcauth_destroy_credcache(auth);

	gss_put_auth(gss_auth);
}

/*
 * Auths may be shared between rpc clients that were cloned from a
 * common client with the same xprt, if they also share the flavor and
 * target_name.
 *
 * The auth is looked up from the oldest parent sharing the same
 * cl_xprt, and the auth itself references only that common parent
 * (which is guaranteed to last as long as any of its descendants).
 */
static struct gss_auth *
gss_auth_find_or_add_hashed(const struct rpc_auth_create_args *args,
		struct rpc_clnt *clnt,
		struct gss_auth *new)
{
	struct gss_auth *gss_auth;
	unsigned long hashval = (unsigned long)clnt;

	spin_lock(&gss_auth_hash_lock);
	hash_for_each_possible(gss_auth_hash_table,
			gss_auth,
			hash,
			hashval) {
		if (gss_auth->client != clnt)
			continue;
		if (gss_auth->rpc_auth.au_flavor != args->pseudoflavor)
			continue;
		if (gss_auth->target_name != args->target_name) {
			if (gss_auth->target_name == NULL)
				continue;
			if (args->target_name == NULL)
				continue;
			if (strcmp(gss_auth->target_name, args->target_name))
				continue;
		}
		if (!refcount_inc_not_zero(&gss_auth->rpc_auth.au_count))
			continue;
		goto out;
	}
	if (new)
		hash_add(gss_auth_hash_table, &new->hash, hashval);
	gss_auth = new;
out:
	spin_unlock(&gss_auth_hash_lock);
	return gss_auth;
}

static struct gss_auth *
gss_create_hashed(const struct rpc_auth_create_args *args,
		  struct rpc_clnt *clnt)
{
	struct gss_auth *gss_auth;
	struct gss_auth *new;

	gss_auth = gss_auth_find_or_add_hashed(args, clnt, NULL);
	if (gss_auth != NULL)
		goto out;
	new = gss_create_new(args, clnt);
	if (IS_ERR(new))
		return new;
	gss_auth = gss_auth_find_or_add_hashed(args, clnt, new);
	if (gss_auth != new)
		gss_destroy(&new->rpc_auth);
out:
	return gss_auth;
}

static struct rpc_auth *
gss_create(const struct rpc_auth_create_args *args, struct rpc_clnt *clnt)
{
	struct gss_auth *gss_auth;
	struct rpc_xprt_switch *xps = rcu_access_pointer(clnt->cl_xpi.xpi_xpswitch);

	while (clnt != clnt->cl_parent) {
		struct rpc_clnt *parent = clnt->cl_parent;
		/* Find the original parent for this transport */
		if (rcu_access_pointer(parent->cl_xpi.xpi_xpswitch) != xps)
			break;
		clnt = parent;
	}

	gss_auth = gss_create_hashed(args, clnt);
	if (IS_ERR(gss_auth))
		return ERR_CAST(gss_auth);
	return &gss_auth->rpc_auth;
}

static struct gss_cred *
gss_dup_cred(struct gss_auth *gss_auth, struct gss_cred *gss_cred)
{
	struct gss_cred *new;

	/* Make a copy of the cred so that we can reference count it */
	new = kzalloc(sizeof(*gss_cred), GFP_KERNEL);
	if (new) {
		struct auth_cred acred = {
			.cred = gss_cred->gc_base.cr_cred,
		};
		struct gss_cl_ctx *ctx =
			rcu_dereference_protected(gss_cred->gc_ctx, 1);

		rpcauth_init_cred(&new->gc_base, &acred,
				&gss_auth->rpc_auth,
				&gss_nullops);
		new->gc_base.cr_flags = 1UL << RPCAUTH_CRED_UPTODATE;
		new->gc_service = gss_cred->gc_service;
		new->gc_principal = gss_cred->gc_principal;
		kref_get(&gss_auth->kref);
		rcu_assign_pointer(new->gc_ctx, ctx);
		gss_get_ctx(ctx);
	}
	return new;
}

/*
 * gss_send_destroy_context will cause the RPCSEC_GSS to send a NULL RPC call
 * to the server with the GSS control procedure field set to
 * RPC_GSS_PROC_DESTROY. This should normally cause the server to release
 * all RPCSEC_GSS state associated with that context.
 */
static void
gss_send_destroy_context(struct rpc_cred *cred)
{
	struct gss_cred *gss_cred = container_of(cred, struct gss_cred, gc_base);
	struct gss_auth *gss_auth = container_of(cred->cr_auth, struct gss_auth, rpc_auth);
	struct gss_cl_ctx *ctx = rcu_dereference_protected(gss_cred->gc_ctx, 1);
	struct gss_cred *new;
	struct rpc_task *task;

	new = gss_dup_cred(gss_auth, gss_cred);
	if (new) {
		ctx->gc_proc = RPC_GSS_PROC_DESTROY;

		trace_rpcgss_ctx_destroy(gss_cred);
		task = rpc_call_null(gss_auth->client, &new->gc_base,
				     RPC_TASK_ASYNC);
		if (!IS_ERR(task))
			rpc_put_task(task);

		put_rpccred(&new->gc_base);
	}
}

/* gss_destroy_cred (and gss_free_ctx) are used to clean up after failure
 * to create a new cred or context, so they check that things have been
 * allocated before freeing them. */
static void
gss_do_free_ctx(struct gss_cl_ctx *ctx)
{
	gss_delete_sec_context(&ctx->gc_gss_ctx);
	kfree(ctx->gc_wire_ctx.data);
	kfree(ctx->gc_acceptor.data);
	kfree(ctx);
}

static void
gss_free_ctx_callback(struct rcu_head *head)
{
	struct gss_cl_ctx *ctx = container_of(head, struct gss_cl_ctx, gc_rcu);
	gss_do_free_ctx(ctx);
}

static void
gss_free_ctx(struct gss_cl_ctx *ctx)
{
	call_rcu(&ctx->gc_rcu, gss_free_ctx_callback);
}

static void
gss_free_cred(struct gss_cred *gss_cred)
{
	kfree(gss_cred);
}

static void
gss_free_cred_callback(struct rcu_head *head)
{
	struct gss_cred *gss_cred = container_of(head, struct gss_cred, gc_base.cr_rcu);
	gss_free_cred(gss_cred);
}

static void
gss_destroy_nullcred(struct rpc_cred *cred)
{
	struct gss_cred *gss_cred = container_of(cred, struct gss_cred, gc_base);
	struct gss_auth *gss_auth = container_of(cred->cr_auth, struct gss_auth, rpc_auth);
	struct gss_cl_ctx *ctx = rcu_dereference_protected(gss_cred->gc_ctx, 1);

	RCU_INIT_POINTER(gss_cred->gc_ctx, NULL);
	put_cred(cred->cr_cred);
	call_rcu(&cred->cr_rcu, gss_free_cred_callback);
	if (ctx)
		gss_put_ctx(ctx);
	gss_put_auth(gss_auth);
}

static void
gss_destroy_cred(struct rpc_cred *cred)
{
	if (test_and_clear_bit(RPCAUTH_CRED_UPTODATE, &cred->cr_flags) != 0)
		gss_send_destroy_context(cred);
	gss_destroy_nullcred(cred);
}

static int
gss_hash_cred(struct auth_cred *acred, unsigned int hashbits)
{
	return hash_64(from_kuid(&init_user_ns, acred->cred->fsuid), hashbits);
}

/*
 * Lookup RPCSEC_GSS cred for the current process
 */
static struct rpc_cred *gss_lookup_cred(struct rpc_auth *auth,
					struct auth_cred *acred, int flags)
{
<<<<<<< HEAD
	gfp_t gfp = GFP_NOFS;

	if (flags & RPCAUTH_LOOKUP_ASYNC)
		gfp = GFP_NOWAIT | __GFP_NOWARN;
	return rpcauth_lookup_credcache(auth, acred, flags, gfp);
=======
	return rpcauth_lookup_credcache(auth, acred, flags,
					rpc_task_gfp_mask());
>>>>>>> eb3cdb58
}

static struct rpc_cred *
gss_create_cred(struct rpc_auth *auth, struct auth_cred *acred, int flags, gfp_t gfp)
{
	struct gss_auth *gss_auth = container_of(auth, struct gss_auth, rpc_auth);
	struct gss_cred	*cred = NULL;
	int err = -ENOMEM;

	if (!(cred = kzalloc(sizeof(*cred), gfp)))
		goto out_err;

	rpcauth_init_cred(&cred->gc_base, acred, auth, &gss_credops);
	/*
	 * Note: in order to force a call to call_refresh(), we deliberately
	 * fail to flag the credential as RPCAUTH_CRED_UPTODATE.
	 */
	cred->gc_base.cr_flags = 1UL << RPCAUTH_CRED_NEW;
	cred->gc_service = gss_auth->service;
	cred->gc_principal = acred->principal;
	kref_get(&gss_auth->kref);
	return &cred->gc_base;

out_err:
	return ERR_PTR(err);
}

static int
gss_cred_init(struct rpc_auth *auth, struct rpc_cred *cred)
{
	struct gss_auth *gss_auth = container_of(auth, struct gss_auth, rpc_auth);
	struct gss_cred *gss_cred = container_of(cred,struct gss_cred, gc_base);
	int err;

	do {
		err = gss_create_upcall(gss_auth, gss_cred);
	} while (err == -EAGAIN);
	return err;
}

static char *
gss_stringify_acceptor(struct rpc_cred *cred)
{
	char *string = NULL;
	struct gss_cred *gss_cred = container_of(cred, struct gss_cred, gc_base);
	struct gss_cl_ctx *ctx;
	unsigned int len;
	struct xdr_netobj *acceptor;

	rcu_read_lock();
	ctx = rcu_dereference(gss_cred->gc_ctx);
	if (!ctx)
		goto out;

	len = ctx->gc_acceptor.len;
	rcu_read_unlock();

	/* no point if there's no string */
	if (!len)
		return NULL;
realloc:
	string = kmalloc(len + 1, GFP_KERNEL);
	if (!string)
		return NULL;

	rcu_read_lock();
	ctx = rcu_dereference(gss_cred->gc_ctx);

	/* did the ctx disappear or was it replaced by one with no acceptor? */
	if (!ctx || !ctx->gc_acceptor.len) {
		kfree(string);
		string = NULL;
		goto out;
	}

	acceptor = &ctx->gc_acceptor;

	/*
	 * Did we find a new acceptor that's longer than the original? Allocate
	 * a longer buffer and try again.
	 */
	if (len < acceptor->len) {
		len = acceptor->len;
		rcu_read_unlock();
		kfree(string);
		goto realloc;
	}

	memcpy(string, acceptor->data, acceptor->len);
	string[acceptor->len] = '\0';
out:
	rcu_read_unlock();
	return string;
}

/*
 * Returns -EACCES if GSS context is NULL or will expire within the
 * timeout (miliseconds)
 */
static int
gss_key_timeout(struct rpc_cred *rc)
{
	struct gss_cred *gss_cred = container_of(rc, struct gss_cred, gc_base);
	struct gss_cl_ctx *ctx;
	unsigned long timeout = jiffies + (gss_key_expire_timeo * HZ);
	int ret = 0;

	rcu_read_lock();
	ctx = rcu_dereference(gss_cred->gc_ctx);
	if (!ctx || time_after(timeout, ctx->gc_expiry))
		ret = -EACCES;
	rcu_read_unlock();

	return ret;
}

static int
gss_match(struct auth_cred *acred, struct rpc_cred *rc, int flags)
{
	struct gss_cred *gss_cred = container_of(rc, struct gss_cred, gc_base);
	struct gss_cl_ctx *ctx;
	int ret;

	if (test_bit(RPCAUTH_CRED_NEW, &rc->cr_flags))
		goto out;
	/* Don't match with creds that have expired. */
	rcu_read_lock();
	ctx = rcu_dereference(gss_cred->gc_ctx);
	if (!ctx || time_after(jiffies, ctx->gc_expiry)) {
		rcu_read_unlock();
		return 0;
	}
	rcu_read_unlock();
	if (!test_bit(RPCAUTH_CRED_UPTODATE, &rc->cr_flags))
		return 0;
out:
	if (acred->principal != NULL) {
		if (gss_cred->gc_principal == NULL)
			return 0;
		ret = strcmp(acred->principal, gss_cred->gc_principal) == 0;
	} else {
		if (gss_cred->gc_principal != NULL)
			return 0;
		ret = uid_eq(rc->cr_cred->fsuid, acred->cred->fsuid);
	}
	return ret;
}

/*
 * Marshal credentials.
 *
 * The expensive part is computing the verifier. We can't cache a
 * pre-computed version of the verifier because the seqno, which
 * is different every time, is included in the MIC.
 */
static int gss_marshal(struct rpc_task *task, struct xdr_stream *xdr)
{
	struct rpc_rqst *req = task->tk_rqstp;
	struct rpc_cred *cred = req->rq_cred;
	struct gss_cred	*gss_cred = container_of(cred, struct gss_cred,
						 gc_base);
	struct gss_cl_ctx	*ctx = gss_cred_get_ctx(cred);
	__be32		*p, *cred_len;
	u32             maj_stat = 0;
	struct xdr_netobj mic;
	struct kvec	iov;
	struct xdr_buf	verf_buf;
	int status;

	/* Credential */

	p = xdr_reserve_space(xdr, 7 * sizeof(*p) +
			      ctx->gc_wire_ctx.len);
	if (!p)
		goto marshal_failed;
	*p++ = rpc_auth_gss;
	cred_len = p++;

	spin_lock(&ctx->gc_seq_lock);
	req->rq_seqno = (ctx->gc_seq < MAXSEQ) ? ctx->gc_seq++ : MAXSEQ;
	spin_unlock(&ctx->gc_seq_lock);
	if (req->rq_seqno == MAXSEQ)
		goto expired;
	trace_rpcgss_seqno(task);

	*p++ = cpu_to_be32(RPC_GSS_VERSION);
	*p++ = cpu_to_be32(ctx->gc_proc);
	*p++ = cpu_to_be32(req->rq_seqno);
	*p++ = cpu_to_be32(gss_cred->gc_service);
	p = xdr_encode_netobj(p, &ctx->gc_wire_ctx);
	*cred_len = cpu_to_be32((p - (cred_len + 1)) << 2);

	/* Verifier */

	/* We compute the checksum for the verifier over the xdr-encoded bytes
	 * starting with the xid and ending at the end of the credential: */
	iov.iov_base = req->rq_snd_buf.head[0].iov_base;
	iov.iov_len = (u8 *)p - (u8 *)iov.iov_base;
	xdr_buf_from_iov(&iov, &verf_buf);

	p = xdr_reserve_space(xdr, sizeof(*p));
	if (!p)
		goto marshal_failed;
	*p++ = rpc_auth_gss;
	mic.data = (u8 *)(p + 1);
	maj_stat = gss_get_mic(ctx->gc_gss_ctx, &verf_buf, &mic);
	if (maj_stat == GSS_S_CONTEXT_EXPIRED)
		goto expired;
	else if (maj_stat != 0)
		goto bad_mic;
	if (xdr_stream_encode_opaque_inline(xdr, (void **)&p, mic.len) < 0)
		goto marshal_failed;
	status = 0;
out:
	gss_put_ctx(ctx);
	return status;
expired:
	clear_bit(RPCAUTH_CRED_UPTODATE, &cred->cr_flags);
	status = -EKEYEXPIRED;
	goto out;
marshal_failed:
	status = -EMSGSIZE;
	goto out;
bad_mic:
	trace_rpcgss_get_mic(task, maj_stat);
	status = -EIO;
	goto out;
}

static int gss_renew_cred(struct rpc_task *task)
{
	struct rpc_cred *oldcred = task->tk_rqstp->rq_cred;
	struct gss_cred *gss_cred = container_of(oldcred,
						 struct gss_cred,
						 gc_base);
	struct rpc_auth *auth = oldcred->cr_auth;
	struct auth_cred acred = {
		.cred = oldcred->cr_cred,
		.principal = gss_cred->gc_principal,
	};
	struct rpc_cred *new;

	new = gss_lookup_cred(auth, &acred, RPCAUTH_LOOKUP_NEW);
	if (IS_ERR(new))
		return PTR_ERR(new);

	task->tk_rqstp->rq_cred = new;
	put_rpccred(oldcred);
	return 0;
}

static int gss_cred_is_negative_entry(struct rpc_cred *cred)
{
	if (test_bit(RPCAUTH_CRED_NEGATIVE, &cred->cr_flags)) {
		unsigned long now = jiffies;
		unsigned long begin, expire;
		struct gss_cred *gss_cred;

		gss_cred = container_of(cred, struct gss_cred, gc_base);
		begin = gss_cred->gc_upcall_timestamp;
		expire = begin + gss_expired_cred_retry_delay * HZ;

		if (time_in_range_open(now, begin, expire))
			return 1;
	}
	return 0;
}

/*
* Refresh credentials. XXX - finish
*/
static int
gss_refresh(struct rpc_task *task)
{
	struct rpc_cred *cred = task->tk_rqstp->rq_cred;
	int ret = 0;

	if (gss_cred_is_negative_entry(cred))
		return -EKEYEXPIRED;

	if (!test_bit(RPCAUTH_CRED_NEW, &cred->cr_flags) &&
			!test_bit(RPCAUTH_CRED_UPTODATE, &cred->cr_flags)) {
		ret = gss_renew_cred(task);
		if (ret < 0)
			goto out;
		cred = task->tk_rqstp->rq_cred;
	}

	if (test_bit(RPCAUTH_CRED_NEW, &cred->cr_flags))
		ret = gss_refresh_upcall(task);
out:
	return ret;
}

/* Dummy refresh routine: used only when destroying the context */
static int
gss_refresh_null(struct rpc_task *task)
{
	return 0;
}

static int
gss_validate(struct rpc_task *task, struct xdr_stream *xdr)
{
	struct rpc_cred *cred = task->tk_rqstp->rq_cred;
	struct gss_cl_ctx *ctx = gss_cred_get_ctx(cred);
	__be32		*p, *seq = NULL;
	struct kvec	iov;
	struct xdr_buf	verf_buf;
	struct xdr_netobj mic;
	u32		len, maj_stat;
	int		status;

	p = xdr_inline_decode(xdr, 2 * sizeof(*p));
	if (!p)
		goto validate_failed;
	if (*p++ != rpc_auth_gss)
		goto validate_failed;
	len = be32_to_cpup(p);
	if (len > RPC_MAX_AUTH_SIZE)
		goto validate_failed;
	p = xdr_inline_decode(xdr, len);
	if (!p)
		goto validate_failed;

	seq = kmalloc(4, GFP_KERNEL);
	if (!seq)
		goto validate_failed;
	*seq = cpu_to_be32(task->tk_rqstp->rq_seqno);
	iov.iov_base = seq;
	iov.iov_len = 4;
	xdr_buf_from_iov(&iov, &verf_buf);
	mic.data = (u8 *)p;
	mic.len = len;
	maj_stat = gss_verify_mic(ctx->gc_gss_ctx, &verf_buf, &mic);
	if (maj_stat == GSS_S_CONTEXT_EXPIRED)
		clear_bit(RPCAUTH_CRED_UPTODATE, &cred->cr_flags);
	if (maj_stat)
		goto bad_mic;

	/* We leave it to unwrap to calculate au_rslack. For now we just
	 * calculate the length of the verifier: */
	if (test_bit(RPCAUTH_AUTH_UPDATE_SLACK, &cred->cr_auth->au_flags))
		cred->cr_auth->au_verfsize = XDR_QUADLEN(len) + 2;
	status = 0;
out:
	gss_put_ctx(ctx);
	kfree(seq);
	return status;

validate_failed:
	status = -EIO;
	goto out;
bad_mic:
	trace_rpcgss_verify_mic(task, maj_stat);
	status = -EACCES;
	goto out;
}

static noinline_for_stack int
gss_wrap_req_integ(struct rpc_cred *cred, struct gss_cl_ctx *ctx,
		   struct rpc_task *task, struct xdr_stream *xdr)
{
	struct rpc_rqst *rqstp = task->tk_rqstp;
	struct xdr_buf integ_buf, *snd_buf = &rqstp->rq_snd_buf;
	struct xdr_netobj mic;
	__be32 *p, *integ_len;
	u32 offset, maj_stat;

	p = xdr_reserve_space(xdr, 2 * sizeof(*p));
	if (!p)
		goto wrap_failed;
	integ_len = p++;
	*p = cpu_to_be32(rqstp->rq_seqno);

	if (rpcauth_wrap_req_encode(task, xdr))
		goto wrap_failed;

	offset = (u8 *)p - (u8 *)snd_buf->head[0].iov_base;
	if (xdr_buf_subsegment(snd_buf, &integ_buf,
				offset, snd_buf->len - offset))
		goto wrap_failed;
	*integ_len = cpu_to_be32(integ_buf.len);

	p = xdr_reserve_space(xdr, 0);
	if (!p)
		goto wrap_failed;
	mic.data = (u8 *)(p + 1);
	maj_stat = gss_get_mic(ctx->gc_gss_ctx, &integ_buf, &mic);
	if (maj_stat == GSS_S_CONTEXT_EXPIRED)
		clear_bit(RPCAUTH_CRED_UPTODATE, &cred->cr_flags);
	else if (maj_stat)
		goto bad_mic;
	/* Check that the trailing MIC fit in the buffer, after the fact */
	if (xdr_stream_encode_opaque_inline(xdr, (void **)&p, mic.len) < 0)
		goto wrap_failed;
	return 0;
wrap_failed:
	return -EMSGSIZE;
bad_mic:
	trace_rpcgss_get_mic(task, maj_stat);
	return -EIO;
}

static void
priv_release_snd_buf(struct rpc_rqst *rqstp)
{
	int i;

	for (i=0; i < rqstp->rq_enc_pages_num; i++)
		__free_page(rqstp->rq_enc_pages[i]);
	kfree(rqstp->rq_enc_pages);
	rqstp->rq_release_snd_buf = NULL;
}

static int
alloc_enc_pages(struct rpc_rqst *rqstp)
{
	struct xdr_buf *snd_buf = &rqstp->rq_snd_buf;
	int first, last, i;

	if (rqstp->rq_release_snd_buf)
		rqstp->rq_release_snd_buf(rqstp);

	if (snd_buf->page_len == 0) {
		rqstp->rq_enc_pages_num = 0;
		return 0;
	}

	first = snd_buf->page_base >> PAGE_SHIFT;
	last = (snd_buf->page_base + snd_buf->page_len - 1) >> PAGE_SHIFT;
	rqstp->rq_enc_pages_num = last - first + 1 + 1;
	rqstp->rq_enc_pages
		= kmalloc_array(rqstp->rq_enc_pages_num,
				sizeof(struct page *),
				GFP_KERNEL);
	if (!rqstp->rq_enc_pages)
		goto out;
	for (i=0; i < rqstp->rq_enc_pages_num; i++) {
		rqstp->rq_enc_pages[i] = alloc_page(GFP_KERNEL);
		if (rqstp->rq_enc_pages[i] == NULL)
			goto out_free;
	}
	rqstp->rq_release_snd_buf = priv_release_snd_buf;
	return 0;
out_free:
	rqstp->rq_enc_pages_num = i;
	priv_release_snd_buf(rqstp);
out:
	return -EAGAIN;
}

static noinline_for_stack int
gss_wrap_req_priv(struct rpc_cred *cred, struct gss_cl_ctx *ctx,
		  struct rpc_task *task, struct xdr_stream *xdr)
{
	struct rpc_rqst *rqstp = task->tk_rqstp;
	struct xdr_buf	*snd_buf = &rqstp->rq_snd_buf;
	u32		pad, offset, maj_stat;
	int		status;
	__be32		*p, *opaque_len;
	struct page	**inpages;
	int		first;
	struct kvec	*iov;

	status = -EIO;
	p = xdr_reserve_space(xdr, 2 * sizeof(*p));
	if (!p)
		goto wrap_failed;
	opaque_len = p++;
	*p = cpu_to_be32(rqstp->rq_seqno);

	if (rpcauth_wrap_req_encode(task, xdr))
		goto wrap_failed;

	status = alloc_enc_pages(rqstp);
	if (unlikely(status))
		goto wrap_failed;
	first = snd_buf->page_base >> PAGE_SHIFT;
	inpages = snd_buf->pages + first;
	snd_buf->pages = rqstp->rq_enc_pages;
	snd_buf->page_base -= first << PAGE_SHIFT;
	/*
	 * Move the tail into its own page, in case gss_wrap needs
	 * more space in the head when wrapping.
	 *
	 * Still... Why can't gss_wrap just slide the tail down?
	 */
	if (snd_buf->page_len || snd_buf->tail[0].iov_len) {
		char *tmp;

		tmp = page_address(rqstp->rq_enc_pages[rqstp->rq_enc_pages_num - 1]);
		memcpy(tmp, snd_buf->tail[0].iov_base, snd_buf->tail[0].iov_len);
		snd_buf->tail[0].iov_base = tmp;
	}
	offset = (u8 *)p - (u8 *)snd_buf->head[0].iov_base;
	maj_stat = gss_wrap(ctx->gc_gss_ctx, offset, snd_buf, inpages);
	/* slack space should prevent this ever happening: */
	if (unlikely(snd_buf->len > snd_buf->buflen))
		goto wrap_failed;
	/* We're assuming that when GSS_S_CONTEXT_EXPIRED, the encryption was
	 * done anyway, so it's safe to put the request on the wire: */
	if (maj_stat == GSS_S_CONTEXT_EXPIRED)
		clear_bit(RPCAUTH_CRED_UPTODATE, &cred->cr_flags);
	else if (maj_stat)
		goto bad_wrap;

	*opaque_len = cpu_to_be32(snd_buf->len - offset);
	/* guess whether the pad goes into the head or the tail: */
	if (snd_buf->page_len || snd_buf->tail[0].iov_len)
		iov = snd_buf->tail;
	else
		iov = snd_buf->head;
	p = iov->iov_base + iov->iov_len;
	pad = xdr_pad_size(snd_buf->len - offset);
	memset(p, 0, pad);
	iov->iov_len += pad;
	snd_buf->len += pad;

	return 0;
wrap_failed:
	return status;
bad_wrap:
	trace_rpcgss_wrap(task, maj_stat);
	return -EIO;
}

static int gss_wrap_req(struct rpc_task *task, struct xdr_stream *xdr)
{
	struct rpc_cred *cred = task->tk_rqstp->rq_cred;
	struct gss_cred	*gss_cred = container_of(cred, struct gss_cred,
			gc_base);
	struct gss_cl_ctx *ctx = gss_cred_get_ctx(cred);
	int status;

	status = -EIO;
	if (ctx->gc_proc != RPC_GSS_PROC_DATA) {
		/* The spec seems a little ambiguous here, but I think that not
		 * wrapping context destruction requests makes the most sense.
		 */
		status = rpcauth_wrap_req_encode(task, xdr);
		goto out;
	}
	switch (gss_cred->gc_service) {
	case RPC_GSS_SVC_NONE:
		status = rpcauth_wrap_req_encode(task, xdr);
		break;
	case RPC_GSS_SVC_INTEGRITY:
		status = gss_wrap_req_integ(cred, ctx, task, xdr);
		break;
	case RPC_GSS_SVC_PRIVACY:
		status = gss_wrap_req_priv(cred, ctx, task, xdr);
		break;
	default:
		status = -EIO;
	}
out:
	gss_put_ctx(ctx);
	return status;
}

/**
 * gss_update_rslack - Possibly update RPC receive buffer size estimates
 * @task: rpc_task for incoming RPC Reply being unwrapped
 * @cred: controlling rpc_cred for @task
 * @before: XDR words needed before each RPC Reply message
 * @after: XDR words needed following each RPC Reply message
 *
 */
static void gss_update_rslack(struct rpc_task *task, struct rpc_cred *cred,
			      unsigned int before, unsigned int after)
{
	struct rpc_auth *auth = cred->cr_auth;

	if (test_and_clear_bit(RPCAUTH_AUTH_UPDATE_SLACK, &auth->au_flags)) {
		auth->au_ralign = auth->au_verfsize + before;
		auth->au_rslack = auth->au_verfsize + after;
		trace_rpcgss_update_slack(task, auth);
	}
}

static int
gss_unwrap_resp_auth(struct rpc_task *task, struct rpc_cred *cred)
{
	gss_update_rslack(task, cred, 0, 0);
	return 0;
}

/*
 * RFC 2203, Section 5.3.2.2
 *
 *	struct rpc_gss_integ_data {
 *		opaque databody_integ<>;
 *		opaque checksum<>;
 *	};
 *
 *	struct rpc_gss_data_t {
 *		unsigned int seq_num;
 *		proc_req_arg_t arg;
 *	};
 */
static noinline_for_stack int
gss_unwrap_resp_integ(struct rpc_task *task, struct rpc_cred *cred,
		      struct gss_cl_ctx *ctx, struct rpc_rqst *rqstp,
		      struct xdr_stream *xdr)
{
	struct xdr_buf gss_data, *rcv_buf = &rqstp->rq_rcv_buf;
	u32 len, offset, seqno, maj_stat;
	struct xdr_netobj mic;
	int ret;

	ret = -EIO;
	mic.data = NULL;

	/* opaque databody_integ<>; */
	if (xdr_stream_decode_u32(xdr, &len))
		goto unwrap_failed;
	if (len & 3)
		goto unwrap_failed;
	offset = rcv_buf->len - xdr_stream_remaining(xdr);
	if (xdr_stream_decode_u32(xdr, &seqno))
		goto unwrap_failed;
	if (seqno != rqstp->rq_seqno)
		goto bad_seqno;
	if (xdr_buf_subsegment(rcv_buf, &gss_data, offset, len))
		goto unwrap_failed;

	/*
	 * The xdr_stream now points to the beginning of the
	 * upper layer payload, to be passed below to
	 * rpcauth_unwrap_resp_decode(). The checksum, which
	 * follows the upper layer payload in @rcv_buf, is
	 * located and parsed without updating the xdr_stream.
	 */

	/* opaque checksum<>; */
	offset += len;
	if (xdr_decode_word(rcv_buf, offset, &len))
		goto unwrap_failed;
	offset += sizeof(__be32);
	if (offset + len > rcv_buf->len)
		goto unwrap_failed;
	mic.len = len;
	mic.data = kmalloc(len, GFP_KERNEL);
	if (ZERO_OR_NULL_PTR(mic.data))
		goto unwrap_failed;
	if (read_bytes_from_xdr_buf(rcv_buf, offset, mic.data, mic.len))
		goto unwrap_failed;

	maj_stat = gss_verify_mic(ctx->gc_gss_ctx, &gss_data, &mic);
	if (maj_stat == GSS_S_CONTEXT_EXPIRED)
		clear_bit(RPCAUTH_CRED_UPTODATE, &cred->cr_flags);
	if (maj_stat != GSS_S_COMPLETE)
		goto bad_mic;

	gss_update_rslack(task, cred, 2, 2 + 1 + XDR_QUADLEN(mic.len));
	ret = 0;

out:
	kfree(mic.data);
	return ret;

unwrap_failed:
	trace_rpcgss_unwrap_failed(task);
	goto out;
bad_seqno:
	trace_rpcgss_bad_seqno(task, rqstp->rq_seqno, seqno);
	goto out;
bad_mic:
	trace_rpcgss_verify_mic(task, maj_stat);
	goto out;
}

static noinline_for_stack int
gss_unwrap_resp_priv(struct rpc_task *task, struct rpc_cred *cred,
		     struct gss_cl_ctx *ctx, struct rpc_rqst *rqstp,
		     struct xdr_stream *xdr)
{
	struct xdr_buf *rcv_buf = &rqstp->rq_rcv_buf;
	struct kvec *head = rqstp->rq_rcv_buf.head;
	u32 offset, opaque_len, maj_stat;
	__be32 *p;

	p = xdr_inline_decode(xdr, 2 * sizeof(*p));
	if (unlikely(!p))
		goto unwrap_failed;
	opaque_len = be32_to_cpup(p++);
	offset = (u8 *)(p) - (u8 *)head->iov_base;
	if (offset + opaque_len > rcv_buf->len)
		goto unwrap_failed;

	maj_stat = gss_unwrap(ctx->gc_gss_ctx, offset,
			      offset + opaque_len, rcv_buf);
	if (maj_stat == GSS_S_CONTEXT_EXPIRED)
		clear_bit(RPCAUTH_CRED_UPTODATE, &cred->cr_flags);
	if (maj_stat != GSS_S_COMPLETE)
		goto bad_unwrap;
	/* gss_unwrap decrypted the sequence number */
	if (be32_to_cpup(p++) != rqstp->rq_seqno)
		goto bad_seqno;

	/* gss_unwrap redacts the opaque blob from the head iovec.
	 * rcv_buf has changed, thus the stream needs to be reset.
	 */
	xdr_init_decode(xdr, rcv_buf, p, rqstp);

	gss_update_rslack(task, cred, 2 + ctx->gc_gss_ctx->align,
			  2 + ctx->gc_gss_ctx->slack);

	return 0;
unwrap_failed:
	trace_rpcgss_unwrap_failed(task);
	return -EIO;
bad_seqno:
	trace_rpcgss_bad_seqno(task, rqstp->rq_seqno, be32_to_cpup(--p));
	return -EIO;
bad_unwrap:
	trace_rpcgss_unwrap(task, maj_stat);
	return -EIO;
}

static bool
gss_seq_is_newer(u32 new, u32 old)
{
	return (s32)(new - old) > 0;
}

static bool
gss_xmit_need_reencode(struct rpc_task *task)
{
	struct rpc_rqst *req = task->tk_rqstp;
	struct rpc_cred *cred = req->rq_cred;
	struct gss_cl_ctx *ctx = gss_cred_get_ctx(cred);
	u32 win, seq_xmit = 0;
	bool ret = true;

	if (!ctx)
		goto out;

	if (gss_seq_is_newer(req->rq_seqno, READ_ONCE(ctx->gc_seq)))
		goto out_ctx;

	seq_xmit = READ_ONCE(ctx->gc_seq_xmit);
	while (gss_seq_is_newer(req->rq_seqno, seq_xmit)) {
		u32 tmp = seq_xmit;

		seq_xmit = cmpxchg(&ctx->gc_seq_xmit, tmp, req->rq_seqno);
		if (seq_xmit == tmp) {
			ret = false;
			goto out_ctx;
		}
	}

	win = ctx->gc_win;
	if (win > 0)
		ret = !gss_seq_is_newer(req->rq_seqno, seq_xmit - win);

out_ctx:
	gss_put_ctx(ctx);
out:
	trace_rpcgss_need_reencode(task, seq_xmit, ret);
	return ret;
}

static int
gss_unwrap_resp(struct rpc_task *task, struct xdr_stream *xdr)
{
	struct rpc_rqst *rqstp = task->tk_rqstp;
	struct rpc_cred *cred = rqstp->rq_cred;
	struct gss_cred *gss_cred = container_of(cred, struct gss_cred,
			gc_base);
	struct gss_cl_ctx *ctx = gss_cred_get_ctx(cred);
	int status = -EIO;

	if (ctx->gc_proc != RPC_GSS_PROC_DATA)
		goto out_decode;
	switch (gss_cred->gc_service) {
	case RPC_GSS_SVC_NONE:
		status = gss_unwrap_resp_auth(task, cred);
		break;
	case RPC_GSS_SVC_INTEGRITY:
		status = gss_unwrap_resp_integ(task, cred, ctx, rqstp, xdr);
		break;
	case RPC_GSS_SVC_PRIVACY:
		status = gss_unwrap_resp_priv(task, cred, ctx, rqstp, xdr);
		break;
	}
	if (status)
		goto out;

out_decode:
	status = rpcauth_unwrap_resp_decode(task, xdr);
out:
	gss_put_ctx(ctx);
	return status;
}

static const struct rpc_authops authgss_ops = {
	.owner		= THIS_MODULE,
	.au_flavor	= RPC_AUTH_GSS,
	.au_name	= "RPCSEC_GSS",
	.create		= gss_create,
	.destroy	= gss_destroy,
	.hash_cred	= gss_hash_cred,
	.lookup_cred	= gss_lookup_cred,
	.crcreate	= gss_create_cred,
	.info2flavor	= gss_mech_info2flavor,
	.flavor2info	= gss_mech_flavor2info,
};

static const struct rpc_credops gss_credops = {
	.cr_name		= "AUTH_GSS",
	.crdestroy		= gss_destroy_cred,
	.cr_init		= gss_cred_init,
	.crmatch		= gss_match,
	.crmarshal		= gss_marshal,
	.crrefresh		= gss_refresh,
	.crvalidate		= gss_validate,
	.crwrap_req		= gss_wrap_req,
	.crunwrap_resp		= gss_unwrap_resp,
	.crkey_timeout		= gss_key_timeout,
	.crstringify_acceptor	= gss_stringify_acceptor,
	.crneed_reencode	= gss_xmit_need_reencode,
};

static const struct rpc_credops gss_nullops = {
	.cr_name		= "AUTH_GSS",
	.crdestroy		= gss_destroy_nullcred,
	.crmatch		= gss_match,
	.crmarshal		= gss_marshal,
	.crrefresh		= gss_refresh_null,
	.crvalidate		= gss_validate,
	.crwrap_req		= gss_wrap_req,
	.crunwrap_resp		= gss_unwrap_resp,
	.crstringify_acceptor	= gss_stringify_acceptor,
};

static const struct rpc_pipe_ops gss_upcall_ops_v0 = {
	.upcall		= gss_v0_upcall,
	.downcall	= gss_pipe_downcall,
	.destroy_msg	= gss_pipe_destroy_msg,
	.open_pipe	= gss_pipe_open_v0,
	.release_pipe	= gss_pipe_release,
};

static const struct rpc_pipe_ops gss_upcall_ops_v1 = {
	.upcall		= gss_v1_upcall,
	.downcall	= gss_pipe_downcall,
	.destroy_msg	= gss_pipe_destroy_msg,
	.open_pipe	= gss_pipe_open_v1,
	.release_pipe	= gss_pipe_release,
};

static __net_init int rpcsec_gss_init_net(struct net *net)
{
	return gss_svc_init_net(net);
}

static __net_exit void rpcsec_gss_exit_net(struct net *net)
{
	gss_svc_shutdown_net(net);
}

static struct pernet_operations rpcsec_gss_net_ops = {
	.init = rpcsec_gss_init_net,
	.exit = rpcsec_gss_exit_net,
};

/*
 * Initialize RPCSEC_GSS module
 */
static int __init init_rpcsec_gss(void)
{
	int err = 0;

	err = rpcauth_register(&authgss_ops);
	if (err)
		goto out;
	err = gss_svc_init();
	if (err)
		goto out_unregister;
	err = register_pernet_subsys(&rpcsec_gss_net_ops);
	if (err)
		goto out_svc_exit;
	rpc_init_wait_queue(&pipe_version_rpc_waitqueue, "gss pipe version");
	return 0;
out_svc_exit:
	gss_svc_shutdown();
out_unregister:
	rpcauth_unregister(&authgss_ops);
out:
	return err;
}

static void __exit exit_rpcsec_gss(void)
{
	unregister_pernet_subsys(&rpcsec_gss_net_ops);
	gss_svc_shutdown();
	rpcauth_unregister(&authgss_ops);
	rcu_barrier(); /* Wait for completion of call_rcu()'s */
}

MODULE_ALIAS("rpc-auth-6");
MODULE_LICENSE("GPL");
module_param_named(expired_cred_retry_delay,
		   gss_expired_cred_retry_delay,
		   uint, 0644);
MODULE_PARM_DESC(expired_cred_retry_delay, "Timeout (in seconds) until "
		"the RPC engine retries an expired credential");

module_param_named(key_expire_timeo,
		   gss_key_expire_timeo,
		   uint, 0644);
MODULE_PARM_DESC(key_expire_timeo, "Time (in seconds) at the end of a "
		"credential keys lifetime where the NFS layer cleans up "
		"prior to key expiration");

module_init(init_rpcsec_gss)
module_exit(exit_rpcsec_gss)<|MERGE_RESOLUTION|>--- conflicted
+++ resolved
@@ -1375,16 +1375,8 @@
 static struct rpc_cred *gss_lookup_cred(struct rpc_auth *auth,
 					struct auth_cred *acred, int flags)
 {
-<<<<<<< HEAD
-	gfp_t gfp = GFP_NOFS;
-
-	if (flags & RPCAUTH_LOOKUP_ASYNC)
-		gfp = GFP_NOWAIT | __GFP_NOWARN;
-	return rpcauth_lookup_credcache(auth, acred, flags, gfp);
-=======
 	return rpcauth_lookup_credcache(auth, acred, flags,
 					rpc_task_gfp_mask());
->>>>>>> eb3cdb58
 }
 
 static struct rpc_cred *
