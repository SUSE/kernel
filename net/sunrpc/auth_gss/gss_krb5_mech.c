// SPDX-License-Identifier: BSD-3-Clause
/*
 *  linux/net/sunrpc/gss_krb5_mech.c
 *
 *  Copyright (c) 2001-2008 The Regents of the University of Michigan.
 *  All rights reserved.
 *
 *  Andy Adamson <andros@umich.edu>
 *  J. Bruce Fields <bfields@umich.edu>
 */

#include <crypto/hash.h>
#include <crypto/skcipher.h>
#include <linux/err.h>
#include <linux/module.h>
#include <linux/init.h>
#include <linux/types.h>
#include <linux/slab.h>
#include <linux/sunrpc/auth.h>
#include <linux/sunrpc/gss_krb5.h>
#include <linux/sunrpc/xdr.h>
#include <kunit/visibility.h>

#include "auth_gss_internal.h"
#include "gss_krb5_internal.h"

#if IS_ENABLED(CONFIG_SUNRPC_DEBUG)
# define RPCDBG_FACILITY	RPCDBG_AUTH
#endif

static struct gss_api_mech gss_kerberos_mech;

static const struct gss_krb5_enctype supported_gss_krb5_enctypes[] = {
#if defined(CONFIG_RPCSEC_GSS_KRB5_ENCTYPES_AES_SHA1)
	/*
	 * AES-128 with SHA-1 (RFC 3962)
	 */
	{
	  .etype = ENCTYPE_AES128_CTS_HMAC_SHA1_96,
	  .ctype = CKSUMTYPE_HMAC_SHA1_96_AES128,
	  .name = "aes128-cts",
	  .encrypt_name = "cts(cbc(aes))",
	  .aux_cipher = "cbc(aes)",
	  .cksum_name = "hmac(sha1)",
	  .derive_key = krb5_derive_key_v2,
	  .encrypt = gss_krb5_aes_encrypt,
	  .decrypt = gss_krb5_aes_decrypt,

	  .get_mic = gss_krb5_get_mic_v2,
	  .verify_mic = gss_krb5_verify_mic_v2,
	  .wrap = gss_krb5_wrap_v2,
	  .unwrap = gss_krb5_unwrap_v2,

	  .signalg = -1,
	  .sealalg = -1,
	  .keybytes = 16,
	  .keylength = BITS2OCTETS(128),
	  .Kc_length = BITS2OCTETS(128),
	  .Ke_length = BITS2OCTETS(128),
	  .Ki_length = BITS2OCTETS(128),
	  .cksumlength = BITS2OCTETS(96),
	  .keyed_cksum = 1,
	},
	/*
	 * AES-256 with SHA-1 (RFC 3962)
	 */
	{
	  .etype = ENCTYPE_AES256_CTS_HMAC_SHA1_96,
	  .ctype = CKSUMTYPE_HMAC_SHA1_96_AES256,
	  .name = "aes256-cts",
	  .encrypt_name = "cts(cbc(aes))",
	  .aux_cipher = "cbc(aes)",
	  .cksum_name = "hmac(sha1)",
	  .derive_key = krb5_derive_key_v2,
	  .encrypt = gss_krb5_aes_encrypt,
	  .decrypt = gss_krb5_aes_decrypt,

	  .get_mic = gss_krb5_get_mic_v2,
	  .verify_mic = gss_krb5_verify_mic_v2,
	  .wrap = gss_krb5_wrap_v2,
	  .unwrap = gss_krb5_unwrap_v2,

	  .signalg = -1,
	  .sealalg = -1,
	  .keybytes = 32,
	  .keylength = BITS2OCTETS(256),
	  .Kc_length = BITS2OCTETS(256),
	  .Ke_length = BITS2OCTETS(256),
	  .Ki_length = BITS2OCTETS(256),
	  .cksumlength = BITS2OCTETS(96),
	  .keyed_cksum = 1,
	},
#endif

#if defined(CONFIG_RPCSEC_GSS_KRB5_ENCTYPES_CAMELLIA)
	/*
	 * Camellia-128 with CMAC (RFC 6803)
	 */
	{
		.etype		= ENCTYPE_CAMELLIA128_CTS_CMAC,
		.ctype		= CKSUMTYPE_CMAC_CAMELLIA128,
		.name		= "camellia128-cts-cmac",
		.encrypt_name	= "cts(cbc(camellia))",
		.aux_cipher	= "cbc(camellia)",
		.cksum_name	= "cmac(camellia)",
		.cksumlength	= BITS2OCTETS(128),
		.keyed_cksum	= 1,
		.keylength	= BITS2OCTETS(128),
		.Kc_length	= BITS2OCTETS(128),
		.Ke_length	= BITS2OCTETS(128),
		.Ki_length	= BITS2OCTETS(128),

		.derive_key	= krb5_kdf_feedback_cmac,
		.encrypt	= gss_krb5_aes_encrypt,
		.decrypt	= gss_krb5_aes_decrypt,

		.get_mic	= gss_krb5_get_mic_v2,
		.verify_mic	= gss_krb5_verify_mic_v2,
		.wrap		= gss_krb5_wrap_v2,
		.unwrap		= gss_krb5_unwrap_v2,
	},
	/*
	 * Camellia-256 with CMAC (RFC 6803)
	 */
	{
		.etype		= ENCTYPE_CAMELLIA256_CTS_CMAC,
		.ctype		= CKSUMTYPE_CMAC_CAMELLIA256,
		.name		= "camellia256-cts-cmac",
		.encrypt_name	= "cts(cbc(camellia))",
		.aux_cipher	= "cbc(camellia)",
		.cksum_name	= "cmac(camellia)",
		.cksumlength	= BITS2OCTETS(128),
		.keyed_cksum	= 1,
		.keylength	= BITS2OCTETS(256),
		.Kc_length	= BITS2OCTETS(256),
		.Ke_length	= BITS2OCTETS(256),
		.Ki_length	= BITS2OCTETS(256),

		.derive_key	= krb5_kdf_feedback_cmac,
		.encrypt	= gss_krb5_aes_encrypt,
		.decrypt	= gss_krb5_aes_decrypt,

		.get_mic	= gss_krb5_get_mic_v2,
		.verify_mic	= gss_krb5_verify_mic_v2,
		.wrap		= gss_krb5_wrap_v2,
		.unwrap		= gss_krb5_unwrap_v2,
	},
#endif

#if defined(CONFIG_RPCSEC_GSS_KRB5_ENCTYPES_AES_SHA2)
	/*
	 * AES-128 with SHA-256 (RFC 8009)
	 */
	{
		.etype		= ENCTYPE_AES128_CTS_HMAC_SHA256_128,
		.ctype		= CKSUMTYPE_HMAC_SHA256_128_AES128,
		.name		= "aes128-cts-hmac-sha256-128",
		.encrypt_name	= "cts(cbc(aes))",
		.aux_cipher	= "cbc(aes)",
		.cksum_name	= "hmac(sha256)",
		.cksumlength	= BITS2OCTETS(128),
		.keyed_cksum	= 1,
		.keylength	= BITS2OCTETS(128),
		.Kc_length	= BITS2OCTETS(128),
		.Ke_length	= BITS2OCTETS(128),
		.Ki_length	= BITS2OCTETS(128),

		.derive_key	= krb5_kdf_hmac_sha2,
		.encrypt	= krb5_etm_encrypt,
		.decrypt	= krb5_etm_decrypt,

		.get_mic	= gss_krb5_get_mic_v2,
		.verify_mic	= gss_krb5_verify_mic_v2,
		.wrap		= gss_krb5_wrap_v2,
		.unwrap		= gss_krb5_unwrap_v2,
	},
	/*
	 * AES-256 with SHA-384 (RFC 8009)
	 */
	{
		.etype		= ENCTYPE_AES256_CTS_HMAC_SHA384_192,
		.ctype		= CKSUMTYPE_HMAC_SHA384_192_AES256,
		.name		= "aes256-cts-hmac-sha384-192",
		.encrypt_name	= "cts(cbc(aes))",
		.aux_cipher	= "cbc(aes)",
		.cksum_name	= "hmac(sha384)",
		.cksumlength	= BITS2OCTETS(192),
		.keyed_cksum	= 1,
		.keylength	= BITS2OCTETS(256),
		.Kc_length	= BITS2OCTETS(192),
		.Ke_length	= BITS2OCTETS(256),
		.Ki_length	= BITS2OCTETS(192),

		.derive_key	= krb5_kdf_hmac_sha2,
		.encrypt	= krb5_etm_encrypt,
		.decrypt	= krb5_etm_decrypt,

		.get_mic	= gss_krb5_get_mic_v2,
		.verify_mic	= gss_krb5_verify_mic_v2,
		.wrap		= gss_krb5_wrap_v2,
		.unwrap		= gss_krb5_unwrap_v2,
	},
#endif
};

/*
 * The list of advertised enctypes is specified in order of most
 * preferred to least.
 */
static char gss_krb5_enctype_priority_list[64];

static void gss_krb5_prepare_enctype_priority_list(void)
{
	static const u32 gss_krb5_enctypes[] = {
#if defined(CONFIG_RPCSEC_GSS_KRB5_ENCTYPES_AES_SHA2)
		ENCTYPE_AES256_CTS_HMAC_SHA384_192,
		ENCTYPE_AES128_CTS_HMAC_SHA256_128,
#endif
#if defined(CONFIG_RPCSEC_GSS_KRB5_ENCTYPES_CAMELLIA)
		ENCTYPE_CAMELLIA256_CTS_CMAC,
		ENCTYPE_CAMELLIA128_CTS_CMAC,
#endif
#if defined(CONFIG_RPCSEC_GSS_KRB5_ENCTYPES_AES_SHA1)
		ENCTYPE_AES256_CTS_HMAC_SHA1_96,
		ENCTYPE_AES128_CTS_HMAC_SHA1_96,
#endif
	};
	size_t total, i;
	char buf[16];
	char *sep;
	int n;

	sep = "";
	gss_krb5_enctype_priority_list[0] = '\0';
	for (total = 0, i = 0; i < ARRAY_SIZE(gss_krb5_enctypes); i++) {
		n = sprintf(buf, "%s%u", sep, gss_krb5_enctypes[i]);
		if (n < 0)
			break;
		if (total + n >= sizeof(gss_krb5_enctype_priority_list))
			break;
		strcat(gss_krb5_enctype_priority_list, buf);
		sep = ",";
		total += n;
	}
}

/**
 * gss_krb5_lookup_enctype - Retrieve profile information for a given enctype
 * @etype: ENCTYPE value
 *
 * Returns a pointer to a gss_krb5_enctype structure, or NULL if no
 * matching etype is found.
 */
VISIBLE_IF_KUNIT
const struct gss_krb5_enctype *gss_krb5_lookup_enctype(u32 etype)
{
	size_t i;

	for (i = 0; i < ARRAY_SIZE(supported_gss_krb5_enctypes); i++)
		if (supported_gss_krb5_enctypes[i].etype == etype)
			return &supported_gss_krb5_enctypes[i];
	return NULL;
}
EXPORT_SYMBOL_IF_KUNIT(gss_krb5_lookup_enctype);

static struct crypto_sync_skcipher *
gss_krb5_alloc_cipher_v2(const char *cname, const struct xdr_netobj *key)
{
	struct crypto_sync_skcipher *tfm;

	tfm = crypto_alloc_sync_skcipher(cname, 0, 0);
	if (IS_ERR(tfm))
		return NULL;
	if (crypto_sync_skcipher_setkey(tfm, key->data, key->len)) {
		crypto_free_sync_skcipher(tfm);
		return NULL;
	}
	return tfm;
}

static struct crypto_ahash *
gss_krb5_alloc_hash_v2(struct krb5_ctx *kctx, const struct xdr_netobj *key)
{
	struct crypto_ahash *tfm;

	tfm = crypto_alloc_ahash(kctx->gk5e->cksum_name, 0, CRYPTO_ALG_ASYNC);
	if (IS_ERR(tfm))
		return NULL;
	if (crypto_ahash_setkey(tfm, key->data, key->len)) {
		crypto_free_ahash(tfm);
		return NULL;
	}
	return tfm;
}

static int
gss_krb5_import_ctx_v2(struct krb5_ctx *ctx, gfp_t gfp_mask)
{
	struct xdr_netobj keyin = {
		.len	= ctx->gk5e->keylength,
		.data	= ctx->Ksess,
	};
	struct xdr_netobj keyout;
	int ret = -EINVAL;

	keyout.data = kmalloc(GSS_KRB5_MAX_KEYLEN, gfp_mask);
	if (!keyout.data)
		return -ENOMEM;

	/* initiator seal encryption */
	keyout.len = ctx->gk5e->Ke_length;
	if (krb5_derive_key(ctx, &keyin, &keyout, KG_USAGE_INITIATOR_SEAL,
			    KEY_USAGE_SEED_ENCRYPTION, gfp_mask))
		goto out;
	ctx->initiator_enc = gss_krb5_alloc_cipher_v2(ctx->gk5e->encrypt_name,
						      &keyout);
	if (ctx->initiator_enc == NULL)
		goto out;
	if (ctx->gk5e->aux_cipher) {
		ctx->initiator_enc_aux =
			gss_krb5_alloc_cipher_v2(ctx->gk5e->aux_cipher,
						 &keyout);
		if (ctx->initiator_enc_aux == NULL)
			goto out_free;
	}

	/* acceptor seal encryption */
	if (krb5_derive_key(ctx, &keyin, &keyout, KG_USAGE_ACCEPTOR_SEAL,
			    KEY_USAGE_SEED_ENCRYPTION, gfp_mask))
		goto out_free;
	ctx->acceptor_enc = gss_krb5_alloc_cipher_v2(ctx->gk5e->encrypt_name,
						     &keyout);
	if (ctx->acceptor_enc == NULL)
		goto out_free;
	if (ctx->gk5e->aux_cipher) {
		ctx->acceptor_enc_aux =
			gss_krb5_alloc_cipher_v2(ctx->gk5e->aux_cipher,
						 &keyout);
		if (ctx->acceptor_enc_aux == NULL)
			goto out_free;
	}

	/* initiator sign checksum */
	keyout.len = ctx->gk5e->Kc_length;
	if (krb5_derive_key(ctx, &keyin, &keyout, KG_USAGE_INITIATOR_SIGN,
			    KEY_USAGE_SEED_CHECKSUM, gfp_mask))
		goto out_free;
	ctx->initiator_sign = gss_krb5_alloc_hash_v2(ctx, &keyout);
	if (ctx->initiator_sign == NULL)
		goto out_free;

	/* acceptor sign checksum */
	if (krb5_derive_key(ctx, &keyin, &keyout, KG_USAGE_ACCEPTOR_SIGN,
			    KEY_USAGE_SEED_CHECKSUM, gfp_mask))
		goto out_free;
	ctx->acceptor_sign = gss_krb5_alloc_hash_v2(ctx, &keyout);
	if (ctx->acceptor_sign == NULL)
		goto out_free;

	/* initiator seal integrity */
	keyout.len = ctx->gk5e->Ki_length;
	if (krb5_derive_key(ctx, &keyin, &keyout, KG_USAGE_INITIATOR_SEAL,
			    KEY_USAGE_SEED_INTEGRITY, gfp_mask))
		goto out_free;
	ctx->initiator_integ = gss_krb5_alloc_hash_v2(ctx, &keyout);
	if (ctx->initiator_integ == NULL)
		goto out_free;

	/* acceptor seal integrity */
	if (krb5_derive_key(ctx, &keyin, &keyout, KG_USAGE_ACCEPTOR_SEAL,
			    KEY_USAGE_SEED_INTEGRITY, gfp_mask))
		goto out_free;
	ctx->acceptor_integ = gss_krb5_alloc_hash_v2(ctx, &keyout);
	if (ctx->acceptor_integ == NULL)
		goto out_free;

	ret = 0;
out:
	kfree_sensitive(keyout.data);
	return ret;

out_free:
	crypto_free_ahash(ctx->acceptor_integ);
	crypto_free_ahash(ctx->initiator_integ);
	crypto_free_ahash(ctx->acceptor_sign);
	crypto_free_ahash(ctx->initiator_sign);
	crypto_free_sync_skcipher(ctx->acceptor_enc_aux);
	crypto_free_sync_skcipher(ctx->acceptor_enc);
	crypto_free_sync_skcipher(ctx->initiator_enc_aux);
	crypto_free_sync_skcipher(ctx->initiator_enc);
	goto out;
}

static int
gss_import_v2_context(const void *p, const void *end, struct krb5_ctx *ctx,
		gfp_t gfp_mask)
{
	u64 seq_send64;
	int keylen;
	u32 time32;
	int ret;

	p = simple_get_bytes(p, end, &ctx->flags, sizeof(ctx->flags));
	if (IS_ERR(p))
		goto out_err;
	ctx->initiate = ctx->flags & KRB5_CTX_FLAG_INITIATOR;

	p = simple_get_bytes(p, end, &time32, sizeof(time32));
	if (IS_ERR(p))
		goto out_err;
	/* unsigned 32-bit time overflows in year 2106 */
	ctx->endtime = (time64_t)time32;
	p = simple_get_bytes(p, end, &seq_send64, sizeof(seq_send64));
	if (IS_ERR(p))
		goto out_err;
	atomic64_set(&ctx->seq_send64, seq_send64);
	/* set seq_send for use by "older" enctypes */
	atomic_set(&ctx->seq_send, seq_send64);
	if (seq_send64 != atomic_read(&ctx->seq_send)) {
		dprintk("%s: seq_send64 %llx, seq_send %x overflow?\n", __func__,
			seq_send64, atomic_read(&ctx->seq_send));
		p = ERR_PTR(-EINVAL);
		goto out_err;
	}
	p = simple_get_bytes(p, end, &ctx->enctype, sizeof(ctx->enctype));
	if (IS_ERR(p))
		goto out_err;
	ctx->gk5e = gss_krb5_lookup_enctype(ctx->enctype);
	if (ctx->gk5e == NULL) {
		dprintk("gss_kerberos_mech: unsupported krb5 enctype %u\n",
			ctx->enctype);
		p = ERR_PTR(-EINVAL);
		goto out_err;
	}
	keylen = ctx->gk5e->keylength;

	p = simple_get_bytes(p, end, ctx->Ksess, keylen);
	if (IS_ERR(p))
		goto out_err;

	if (p != end) {
		p = ERR_PTR(-EINVAL);
		goto out_err;
	}

	ctx->mech_used.data = kmemdup(gss_kerberos_mech.gm_oid.data,
				      gss_kerberos_mech.gm_oid.len, gfp_mask);
	if (unlikely(ctx->mech_used.data == NULL)) {
		p = ERR_PTR(-ENOMEM);
		goto out_err;
	}
	ctx->mech_used.len = gss_kerberos_mech.gm_oid.len;

<<<<<<< HEAD
	ret = ctx->gk5e->import_ctx(ctx, gfp_mask);
=======
	ret = gss_krb5_import_ctx_v2(ctx, gfp_mask);
>>>>>>> 2d5404ca
	if (ret) {
		p = ERR_PTR(ret);
		goto out_free;
	}
<<<<<<< HEAD

	return 0;

=======

	return 0;

>>>>>>> 2d5404ca
out_free:
	kfree(ctx->mech_used.data);
out_err:
	return PTR_ERR(p);
}

static int
gss_krb5_import_sec_context(const void *p, size_t len, struct gss_ctx *ctx_id,
			    time64_t *endtime, gfp_t gfp_mask)
{
	const void *end = (const void *)((const char *)p + len);
	struct  krb5_ctx *ctx;
	int ret;

	ctx = kzalloc(sizeof(*ctx), gfp_mask);
	if (ctx == NULL)
		return -ENOMEM;

	ret = gss_import_v2_context(p, end, ctx, gfp_mask);
	memzero_explicit(&ctx->Ksess, sizeof(ctx->Ksess));
	if (ret) {
		kfree(ctx);
		return ret;
	}

	ctx_id->internal_ctx_id = ctx;
	if (endtime)
		*endtime = ctx->endtime;
	return 0;
}

static void
gss_krb5_delete_sec_context(void *internal_ctx)
{
	struct krb5_ctx *kctx = internal_ctx;

	crypto_free_sync_skcipher(kctx->seq);
	crypto_free_sync_skcipher(kctx->enc);
	crypto_free_sync_skcipher(kctx->acceptor_enc);
	crypto_free_sync_skcipher(kctx->initiator_enc);
	crypto_free_sync_skcipher(kctx->acceptor_enc_aux);
	crypto_free_sync_skcipher(kctx->initiator_enc_aux);
	crypto_free_ahash(kctx->acceptor_sign);
	crypto_free_ahash(kctx->initiator_sign);
	crypto_free_ahash(kctx->acceptor_integ);
	crypto_free_ahash(kctx->initiator_integ);
	kfree(kctx->mech_used.data);
	kfree(kctx);
}

/**
 * gss_krb5_get_mic - get_mic for the Kerberos GSS mechanism
 * @gctx: GSS context
 * @text: plaintext to checksum
 * @token: buffer into which to write the computed checksum
 *
 * Return values:
 *    %GSS_S_COMPLETE - success, and @token is filled in
 *    %GSS_S_FAILURE - checksum could not be generated
 *    %GSS_S_CONTEXT_EXPIRED - Kerberos context is no longer valid
 */
static u32 gss_krb5_get_mic(struct gss_ctx *gctx, struct xdr_buf *text,
			    struct xdr_netobj *token)
{
	struct krb5_ctx *kctx = gctx->internal_ctx_id;

	return kctx->gk5e->get_mic(kctx, text, token);
}

/**
 * gss_krb5_verify_mic - verify_mic for the Kerberos GSS mechanism
 * @gctx: GSS context
 * @message_buffer: plaintext to check
 * @read_token: received checksum to check
 *
 * Return values:
 *    %GSS_S_COMPLETE - computed and received checksums match
 *    %GSS_S_DEFECTIVE_TOKEN - received checksum is not valid
 *    %GSS_S_BAD_SIG - computed and received checksums do not match
 *    %GSS_S_FAILURE - received checksum could not be checked
 *    %GSS_S_CONTEXT_EXPIRED - Kerberos context is no longer valid
 */
static u32 gss_krb5_verify_mic(struct gss_ctx *gctx,
			       struct xdr_buf *message_buffer,
			       struct xdr_netobj *read_token)
{
	struct krb5_ctx *kctx = gctx->internal_ctx_id;

	return kctx->gk5e->verify_mic(kctx, message_buffer, read_token);
}

/**
 * gss_krb5_wrap - gss_wrap for the Kerberos GSS mechanism
 * @gctx: initialized GSS context
 * @offset: byte offset in @buf to start writing the cipher text
 * @buf: OUT: send buffer
 * @pages: plaintext to wrap
 *
 * Return values:
 *    %GSS_S_COMPLETE - success, @buf has been updated
 *    %GSS_S_FAILURE - @buf could not be wrapped
 *    %GSS_S_CONTEXT_EXPIRED - Kerberos context is no longer valid
 */
static u32 gss_krb5_wrap(struct gss_ctx *gctx, int offset,
			 struct xdr_buf *buf, struct page **pages)
{
	struct krb5_ctx	*kctx = gctx->internal_ctx_id;

	return kctx->gk5e->wrap(kctx, offset, buf, pages);
}

/**
 * gss_krb5_unwrap - gss_unwrap for the Kerberos GSS mechanism
 * @gctx: initialized GSS context
 * @offset: starting byte offset into @buf
 * @len: size of ciphertext to unwrap
 * @buf: ciphertext to unwrap
 *
 * Return values:
 *    %GSS_S_COMPLETE - success, @buf has been updated
 *    %GSS_S_DEFECTIVE_TOKEN - received blob is not valid
 *    %GSS_S_BAD_SIG - computed and received checksums do not match
 *    %GSS_S_FAILURE - @buf could not be unwrapped
 *    %GSS_S_CONTEXT_EXPIRED - Kerberos context is no longer valid
 */
static u32 gss_krb5_unwrap(struct gss_ctx *gctx, int offset,
			   int len, struct xdr_buf *buf)
{
	struct krb5_ctx	*kctx = gctx->internal_ctx_id;

	return kctx->gk5e->unwrap(kctx, offset, len, buf,
				  &gctx->slack, &gctx->align);
}

static const struct gss_api_ops gss_kerberos_ops = {
	.gss_import_sec_context	= gss_krb5_import_sec_context,
	.gss_get_mic		= gss_krb5_get_mic,
	.gss_verify_mic		= gss_krb5_verify_mic,
	.gss_wrap		= gss_krb5_wrap,
	.gss_unwrap		= gss_krb5_unwrap,
	.gss_delete_sec_context	= gss_krb5_delete_sec_context,
};

static struct pf_desc gss_kerberos_pfs[] = {
	[0] = {
		.pseudoflavor = RPC_AUTH_GSS_KRB5,
		.qop = GSS_C_QOP_DEFAULT,
		.service = RPC_GSS_SVC_NONE,
		.name = "krb5",
	},
	[1] = {
		.pseudoflavor = RPC_AUTH_GSS_KRB5I,
		.qop = GSS_C_QOP_DEFAULT,
		.service = RPC_GSS_SVC_INTEGRITY,
		.name = "krb5i",
		.datatouch = true,
	},
	[2] = {
		.pseudoflavor = RPC_AUTH_GSS_KRB5P,
		.qop = GSS_C_QOP_DEFAULT,
		.service = RPC_GSS_SVC_PRIVACY,
		.name = "krb5p",
		.datatouch = true,
	},
};

MODULE_ALIAS("rpc-auth-gss-krb5");
MODULE_ALIAS("rpc-auth-gss-krb5i");
MODULE_ALIAS("rpc-auth-gss-krb5p");
MODULE_ALIAS("rpc-auth-gss-390003");
MODULE_ALIAS("rpc-auth-gss-390004");
MODULE_ALIAS("rpc-auth-gss-390005");
MODULE_ALIAS("rpc-auth-gss-1.2.840.113554.1.2.2");

static struct gss_api_mech gss_kerberos_mech = {
	.gm_name	= "krb5",
	.gm_owner	= THIS_MODULE,
	.gm_oid		= { 9, "\x2a\x86\x48\x86\xf7\x12\x01\x02\x02" },
	.gm_ops		= &gss_kerberos_ops,
	.gm_pf_num	= ARRAY_SIZE(gss_kerberos_pfs),
	.gm_pfs		= gss_kerberos_pfs,
	.gm_upcall_enctypes = gss_krb5_enctype_priority_list,
};

static int __init init_kerberos_module(void)
{
	int status;

	gss_krb5_prepare_enctype_priority_list();
	status = gss_mech_register(&gss_kerberos_mech);
	if (status)
		printk("Failed to register kerberos gss mechanism!\n");
	return status;
}

static void __exit cleanup_kerberos_module(void)
{
	gss_mech_unregister(&gss_kerberos_mech);
}

MODULE_DESCRIPTION("Sun RPC Kerberos 5 module");
MODULE_LICENSE("GPL");
module_init(init_kerberos_module);
module_exit(cleanup_kerberos_module);<|MERGE_RESOLUTION|>--- conflicted
+++ resolved
@@ -451,24 +451,14 @@
 	}
 	ctx->mech_used.len = gss_kerberos_mech.gm_oid.len;
 
-<<<<<<< HEAD
-	ret = ctx->gk5e->import_ctx(ctx, gfp_mask);
-=======
 	ret = gss_krb5_import_ctx_v2(ctx, gfp_mask);
->>>>>>> 2d5404ca
 	if (ret) {
 		p = ERR_PTR(ret);
 		goto out_free;
 	}
-<<<<<<< HEAD
 
 	return 0;
 
-=======
-
-	return 0;
-
->>>>>>> 2d5404ca
 out_free:
 	kfree(ctx->mech_used.data);
 out_err:
