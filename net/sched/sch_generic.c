--- conflicted
+++ resolved
@@ -431,14 +431,6 @@
 	unsigned long val;
 	unsigned int i;
 
-<<<<<<< HEAD
-	if (is_vlan_dev(dev))
-		dev = vlan_dev_real_dev(dev);
-	else if (netif_is_macvlan(dev))
-		dev = macvlan_dev_real_dev(dev);
-	res = READ_ONCE(netdev_get_tx_queue(dev, 0)->trans_start);
-=======
->>>>>>> eb3cdb58
 	for (i = 1; i < dev->num_tx_queues; i++) {
 		val = READ_ONCE(netdev_get_tx_queue(dev, i)->trans_start);
 		if (val && time_after(val, res))
@@ -949,10 +941,6 @@
 		goto errout;
 	__skb_queue_head_init(&sch->gso_skb);
 	__skb_queue_head_init(&sch->skb_bad_txq);
-<<<<<<< HEAD
-	qdisc_skb_head_init(&sch->q);
-=======
->>>>>>> eb3cdb58
 	gnet_stats_basic_sync_init(&sch->bstats);
 	spin_lock_init(&sch->q.lock);
 
@@ -1145,20 +1133,12 @@
 				     struct netdev_queue *dev_queue,
 				     void *_qdisc_default)
 {
-<<<<<<< HEAD
-	struct Qdisc *qdisc = dev_queue->qdisc_sleeping;
-=======
 	struct Qdisc *qdisc = rtnl_dereference(dev_queue->qdisc_sleeping);
->>>>>>> eb3cdb58
 	struct Qdisc *qdisc_default = _qdisc_default;
 
 	if (qdisc) {
 		rcu_assign_pointer(dev_queue->qdisc, qdisc_default);
-<<<<<<< HEAD
-		dev_queue->qdisc_sleeping = qdisc_default;
-=======
 		rcu_assign_pointer(dev_queue->qdisc_sleeping, qdisc_default);
->>>>>>> eb3cdb58
 
 		qdisc_put(qdisc);
 	}
@@ -1195,11 +1175,7 @@
 	if (!netif_is_multiqueue(dev) ||
 	    dev->priv_flags & IFF_NO_QUEUE) {
 		netdev_for_each_tx_queue(dev, attach_one_default_qdisc, NULL);
-<<<<<<< HEAD
-		qdisc = txq->qdisc_sleeping;
-=======
 		qdisc = rtnl_dereference(txq->qdisc_sleeping);
->>>>>>> eb3cdb58
 		rcu_assign_pointer(dev->qdisc, qdisc);
 		qdisc_refcount_inc(qdisc);
 	} else {
@@ -1218,11 +1194,7 @@
 		netdev_for_each_tx_queue(dev, shutdown_scheduler_queue, &noop_qdisc);
 		dev->priv_flags |= IFF_NO_QUEUE;
 		netdev_for_each_tx_queue(dev, attach_one_default_qdisc, NULL);
-<<<<<<< HEAD
-		qdisc = txq->qdisc_sleeping;
-=======
 		qdisc = rtnl_dereference(txq->qdisc_sleeping);
->>>>>>> eb3cdb58
 		rcu_assign_pointer(dev->qdisc, qdisc);
 		qdisc_refcount_inc(qdisc);
 		dev->priv_flags ^= IFF_NO_QUEUE;
@@ -1432,8 +1404,6 @@
 		qdisc->ops->change_real_num_tx(qdisc, new_real_tx);
 }
 
-<<<<<<< HEAD
-=======
 void mq_change_real_num_tx(struct Qdisc *sch, unsigned int new_real_tx)
 {
 #ifdef CONFIG_NET_SCHED
@@ -1458,7 +1428,6 @@
 }
 EXPORT_SYMBOL(mq_change_real_num_tx);
 
->>>>>>> eb3cdb58
 int dev_qdisc_change_tx_queue_len(struct net_device *dev)
 {
 	bool up = dev->flags & IFF_UP;
