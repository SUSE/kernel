--- conflicted
+++ resolved
@@ -415,15 +415,11 @@
 	while (qdisc_restart(q, &packets)) {
 		quota -= packets;
 		if (quota <= 0) {
-<<<<<<< HEAD
-			__netif_schedule(q);
-=======
 			if (q->flags & TCQ_F_NOLOCK)
 				set_bit(__QDISC_STATE_MISSED, &q->state);
 			else
 				__netif_schedule(q);
 
->>>>>>> 7d2a07b7
 			break;
 		}
 	}
@@ -711,10 +707,6 @@
 	}
 	if (likely(skb)) {
 		qdisc_update_stats_at_dequeue(qdisc, skb);
-<<<<<<< HEAD
-	} else {
-		WRITE_ONCE(qdisc->empty, true);
-=======
 	} else if (need_retry &&
 		   READ_ONCE(qdisc->state) & QDISC_STATE_NON_EMPTY) {
 		/* Delay clearing the STATE_MISSED here to reduce
@@ -733,7 +725,6 @@
 		need_retry = false;
 
 		goto retry;
->>>>>>> 7d2a07b7
 	}
 
 	return skb;
@@ -1197,31 +1188,10 @@
 
 static void qdisc_deactivate(struct Qdisc *qdisc)
 {
-<<<<<<< HEAD
-	bool nolock = qdisc->flags & TCQ_F_NOLOCK;
-
 	if (qdisc->flags & TCQ_F_BUILTIN)
 		return;
-	if (test_bit(__QDISC_STATE_DEACTIVATED, &qdisc->state))
-		return;
-
-	if (nolock)
-		spin_lock_bh(&qdisc->seqlock);
-	spin_lock_bh(qdisc_lock(qdisc));
 
 	set_bit(__QDISC_STATE_DEACTIVATED, &qdisc->state);
-
-	qdisc_reset(qdisc);
-
-	spin_unlock_bh(qdisc_lock(qdisc));
-	if (nolock)
-		spin_unlock_bh(&qdisc->seqlock);
-=======
-	if (qdisc->flags & TCQ_F_BUILTIN)
-		return;
-
-	set_bit(__QDISC_STATE_DEACTIVATED, &qdisc->state);
->>>>>>> 7d2a07b7
 }
 
 static void dev_deactivate_queue(struct net_device *dev,
@@ -1235,8 +1205,6 @@
 	if (qdisc) {
 		qdisc_deactivate(qdisc);
 		rcu_assign_pointer(dev_queue->qdisc, qdisc_default);
-<<<<<<< HEAD
-=======
 	}
 }
 
@@ -1264,7 +1232,6 @@
 		clear_bit(__QDISC_STATE_MISSED, &qdisc->state);
 		clear_bit(__QDISC_STATE_DRAINING, &qdisc->state);
 		spin_unlock_bh(&qdisc->seqlock);
->>>>>>> 7d2a07b7
 	}
 }
 
@@ -1324,8 +1291,6 @@
 	synchronize_net();
 
 	list_for_each_entry(dev, head, close_list) {
-<<<<<<< HEAD
-=======
 		netdev_for_each_tx_queue(dev, dev_reset_queue, NULL);
 
 		if (dev_ingress_queue(dev))
@@ -1334,7 +1299,6 @@
 
 	/* Wait for outstanding qdisc_run calls. */
 	list_for_each_entry(dev, head, close_list) {
->>>>>>> 7d2a07b7
 		while (some_qdisc_is_busy(dev)) {
 			/* wait_event() would avoid this sleep-loop but would
 			 * require expensive checks in the fast paths of packet
