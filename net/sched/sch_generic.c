--- conflicted
+++ resolved
@@ -1129,22 +1129,20 @@
 			qdisc->ops->attach(qdisc);
 		}
 	}
-<<<<<<< HEAD
+	qdisc = rtnl_dereference(dev->qdisc);
 
 	/* Detect default qdisc setup/init failed and fallback to "noqueue" */
-	if (dev->qdisc == &noop_qdisc) {
+	if (qdisc == &noop_qdisc) {
 		netdev_warn(dev, "default qdisc (%s) fail, fallback to %s\n",
 			    default_qdisc_ops->id, noqueue_qdisc_ops.id);
 		dev->priv_flags |= IFF_NO_QUEUE;
 		netdev_for_each_tx_queue(dev, attach_one_default_qdisc, NULL);
-		dev->qdisc = txq->qdisc_sleeping;
-		qdisc_refcount_inc(dev->qdisc);
+		qdisc = txq->qdisc_sleeping;
+		rcu_assign_pointer(dev->qdisc, qdisc);
+		qdisc_refcount_inc(qdisc);
 		dev->priv_flags ^= IFF_NO_QUEUE;
 	}
 
-=======
-	qdisc = rtnl_dereference(dev->qdisc);
->>>>>>> 2a441976
 #ifdef CONFIG_NET_SCHED
 	if (qdisc != &noop_qdisc)
 		qdisc_hash_add(qdisc, false);
