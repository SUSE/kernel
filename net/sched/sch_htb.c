--- conflicted
+++ resolved
@@ -1426,7 +1426,6 @@
 
 	if (!destroying) {
 		struct Qdisc *qdisc;
-<<<<<<< HEAD
 
 		if (dev->flags & IFF_UP)
 			dev_deactivate(dev);
@@ -1441,22 +1440,6 @@
 	if (!destroying) {
 		struct Qdisc *qdisc;
 
-=======
-
-		if (dev->flags & IFF_UP)
-			dev_deactivate(dev);
-		qdisc = dev_graft_qdisc(queue_old, NULL);
-		WARN_ON(qdisc != cl_old->leaf.q);
-	}
-
-	if (!(cl_old->leaf.q->flags & TCQ_F_BUILTIN))
-		cl_old->leaf.q->dev_queue = queue_new;
-	cl_old->leaf.offload_queue = queue_new;
-
-	if (!destroying) {
-		struct Qdisc *qdisc;
-
->>>>>>> eb3cdb58
 		qdisc = dev_graft_qdisc(queue_new, cl_old->leaf.q);
 		if (dev->flags & IFF_UP)
 			dev_activate(dev);
@@ -1577,15 +1560,6 @@
 
 	WARN_ON(!q);
 	dev_queue = htb_offload_get_queue(cl);
-<<<<<<< HEAD
-	old = htb_graft_helper(dev_queue, NULL);
-	if (destroying)
-		/* Before HTB is destroyed, the kernel grafts noop_qdisc to
-		 * all queues.
-		 */
-		WARN_ON(!(old->flags & TCQ_F_BUILTIN));
-	else
-=======
 	/* When destroying, caller qdisc_graft grafts the new qdisc and invokes
 	 * qdisc_put for the qdisc being destroyed. htb_destroy_class_offload
 	 * does not need to graft or qdisc_put the qdisc being destroyed.
@@ -1595,8 +1569,8 @@
 		/* Last qdisc grafted should be the same as cl->leaf.q when
 		 * calling htb_delete.
 		 */
->>>>>>> eb3cdb58
 		WARN_ON(old != q);
+	}
 
 	if (cl->parent) {
 		_bstats_update(&cl->parent->bstats_bias,
@@ -1613,19 +1587,12 @@
 	};
 	err = htb_offload(qdisc_dev(sch), &offload_opt);
 
-<<<<<<< HEAD
-	if (!err || destroying)
-		qdisc_put(old);
-	else
-		htb_graft_helper(dev_queue, old);
-=======
 	if (!destroying) {
 		if (!err)
 			qdisc_put(old);
 		else
 			htb_graft_helper(dev_queue, old);
 	}
->>>>>>> eb3cdb58
 
 	if (last_child)
 		return err;
