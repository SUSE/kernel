// SPDX-License-Identifier: GPL-2.0-or-later
/*
 * net/sched/act_mirred.c	packet mirroring and redirect actions
 *
 * Authors:	Jamal Hadi Salim (2002-4)
 *
 * TODO: Add ingress support (and socket redirect support)
 */

#include <linux/types.h>
#include <linux/kernel.h>
#include <linux/string.h>
#include <linux/errno.h>
#include <linux/skbuff.h>
#include <linux/rtnetlink.h>
#include <linux/module.h>
#include <linux/init.h>
#include <linux/gfp.h>
#include <linux/if_arp.h>
#include <net/net_namespace.h>
#include <net/netlink.h>
#include <net/dst.h>
#include <net/pkt_sched.h>
#include <net/pkt_cls.h>
#include <linux/tc_act/tc_mirred.h>
#include <net/tc_act/tc_mirred.h>
#include <net/tc_wrapper.h>

static LIST_HEAD(mirred_list);
static DEFINE_SPINLOCK(mirred_list_lock);

#define MIRRED_NEST_LIMIT    4
static DEFINE_PER_CPU(unsigned int, mirred_nest_level);

static bool tcf_mirred_is_act_redirect(int action)
{
	return action == TCA_EGRESS_REDIR || action == TCA_INGRESS_REDIR;
}

static bool tcf_mirred_act_wants_ingress(int action)
{
	switch (action) {
	case TCA_EGRESS_REDIR:
	case TCA_EGRESS_MIRROR:
		return false;
	case TCA_INGRESS_REDIR:
	case TCA_INGRESS_MIRROR:
		return true;
	default:
		BUG();
	}
}

static bool tcf_mirred_can_reinsert(int action)
{
	switch (action) {
	case TC_ACT_SHOT:
	case TC_ACT_STOLEN:
	case TC_ACT_QUEUED:
	case TC_ACT_TRAP:
		return true;
	}
	return false;
}

static struct net_device *tcf_mirred_dev_dereference(struct tcf_mirred *m)
{
	return rcu_dereference_protected(m->tcfm_dev,
					 lockdep_is_held(&m->tcf_lock));
}

static void tcf_mirred_release(struct tc_action *a)
{
	struct tcf_mirred *m = to_mirred(a);
	struct net_device *dev;

	spin_lock(&mirred_list_lock);
	list_del(&m->tcfm_list);
	spin_unlock(&mirred_list_lock);

	/* last reference to action, no need to lock */
	dev = rcu_dereference_protected(m->tcfm_dev, 1);
	netdev_put(dev, &m->tcfm_dev_tracker);
}

static const struct nla_policy mirred_policy[TCA_MIRRED_MAX + 1] = {
	[TCA_MIRRED_PARMS]	= { .len = sizeof(struct tc_mirred) },
	[TCA_MIRRED_BLOCKID]	= NLA_POLICY_MIN(NLA_U32, 1),
};

static struct tc_action_ops act_mirred_ops;

static void tcf_mirred_replace_dev(struct tcf_mirred *m,
				   struct net_device *ndev)
{
	struct net_device *odev;

	odev = rcu_replace_pointer(m->tcfm_dev, ndev,
				   lockdep_is_held(&m->tcf_lock));
	netdev_put(odev, &m->tcfm_dev_tracker);
}

static int tcf_mirred_init(struct net *net, struct nlattr *nla,
			   struct nlattr *est, struct tc_action **a,
			   struct tcf_proto *tp,
			   u32 flags, struct netlink_ext_ack *extack)
{
	struct tc_action_net *tn = net_generic(net, act_mirred_ops.net_id);
	bool bind = flags & TCA_ACT_FLAGS_BIND;
	struct nlattr *tb[TCA_MIRRED_MAX + 1];
	struct tcf_chain *goto_ch = NULL;
	bool mac_header_xmit = false;
	struct tc_mirred *parm;
	struct tcf_mirred *m;
	bool exists = false;
	int ret, err;
	u32 index;

	if (!nla) {
		NL_SET_ERR_MSG_MOD(extack, "Mirred requires attributes to be passed");
		return -EINVAL;
	}
	ret = nla_parse_nested_deprecated(tb, TCA_MIRRED_MAX, nla,
					  mirred_policy, extack);
	if (ret < 0)
		return ret;
	if (!tb[TCA_MIRRED_PARMS]) {
		NL_SET_ERR_MSG_MOD(extack, "Missing required mirred parameters");
		return -EINVAL;
	}
	parm = nla_data(tb[TCA_MIRRED_PARMS]);
	index = parm->index;
	err = tcf_idr_check_alloc(tn, &index, a, bind);
	if (err < 0)
		return err;
	exists = err;
	if (exists && bind)
		return ACT_P_BOUND;

	if (tb[TCA_MIRRED_BLOCKID] && parm->ifindex) {
		NL_SET_ERR_MSG_MOD(extack,
				   "Cannot specify Block ID and dev simultaneously");
		if (exists)
			tcf_idr_release(*a, bind);
		else
			tcf_idr_cleanup(tn, index);

		return -EINVAL;
	}

	switch (parm->eaction) {
	case TCA_EGRESS_MIRROR:
	case TCA_EGRESS_REDIR:
	case TCA_INGRESS_REDIR:
	case TCA_INGRESS_MIRROR:
		break;
	default:
		if (exists)
			tcf_idr_release(*a, bind);
		else
			tcf_idr_cleanup(tn, index);
		NL_SET_ERR_MSG_MOD(extack, "Unknown mirred option");
		return -EINVAL;
	}

	if (!exists) {
		if (!parm->ifindex && !tb[TCA_MIRRED_BLOCKID]) {
			tcf_idr_cleanup(tn, index);
			NL_SET_ERR_MSG_MOD(extack,
					   "Must specify device or block");
			return -EINVAL;
		}
		ret = tcf_idr_create_from_flags(tn, index, est, a,
						&act_mirred_ops, bind, flags);
		if (ret) {
			tcf_idr_cleanup(tn, index);
			return ret;
		}
		ret = ACT_P_CREATED;
	} else if (!(flags & TCA_ACT_FLAGS_REPLACE)) {
		tcf_idr_release(*a, bind);
		return -EEXIST;
	}

	m = to_mirred(*a);
	if (ret == ACT_P_CREATED)
		INIT_LIST_HEAD(&m->tcfm_list);

	err = tcf_action_check_ctrlact(parm->action, tp, &goto_ch, extack);
	if (err < 0)
		goto release_idr;

	spin_lock_bh(&m->tcf_lock);

	if (parm->ifindex) {
		struct net_device *ndev;

		ndev = dev_get_by_index(net, parm->ifindex);
		if (!ndev) {
			spin_unlock_bh(&m->tcf_lock);
			err = -ENODEV;
			goto put_chain;
		}
		mac_header_xmit = dev_is_mac_header_xmit(ndev);
		tcf_mirred_replace_dev(m, ndev);
		netdev_tracker_alloc(ndev, &m->tcfm_dev_tracker, GFP_ATOMIC);
		m->tcfm_mac_header_xmit = mac_header_xmit;
		m->tcfm_blockid = 0;
	} else if (tb[TCA_MIRRED_BLOCKID]) {
		tcf_mirred_replace_dev(m, NULL);
		m->tcfm_mac_header_xmit = false;
		m->tcfm_blockid = nla_get_u32(tb[TCA_MIRRED_BLOCKID]);
	}
	goto_ch = tcf_action_set_ctrlact(*a, parm->action, goto_ch);
	m->tcfm_eaction = parm->eaction;
	spin_unlock_bh(&m->tcf_lock);
	if (goto_ch)
		tcf_chain_put_by_act(goto_ch);

	if (ret == ACT_P_CREATED) {
		spin_lock(&mirred_list_lock);
		list_add(&m->tcfm_list, &mirred_list);
		spin_unlock(&mirred_list_lock);
	}

	return ret;
put_chain:
	if (goto_ch)
		tcf_chain_put_by_act(goto_ch);
release_idr:
	tcf_idr_release(*a, bind);
	return err;
}

static int
tcf_mirred_forward(bool at_ingress, bool want_ingress, struct sk_buff *skb)
{
	int err;

	if (!want_ingress)
		err = tcf_dev_queue_xmit(skb, dev_queue_xmit);
	else if (!at_ingress)
		err = netif_rx(skb);
	else
		err = netif_receive_skb(skb);

	return err;
}

static int tcf_mirred_to_dev(struct sk_buff *skb, struct tcf_mirred *m,
			     struct net_device *dev,
			     const bool m_mac_header_xmit, int m_eaction,
			     int retval)
{
	struct sk_buff *skb_to_send = skb;
	bool want_ingress;
	bool is_redirect;
	bool expects_nh;
	bool at_ingress;
	bool dont_clone;
	int mac_len;
	bool at_nh;
	int err;

	is_redirect = tcf_mirred_is_act_redirect(m_eaction);
	if (unlikely(!(dev->flags & IFF_UP)) || !netif_carrier_ok(dev)) {
		net_notice_ratelimited("tc mirred to Houston: device %s is down\n",
				       dev->name);
		goto err_cant_do;
	}

	/* we could easily avoid the clone only if called by ingress and clsact;
	 * since we can't easily detect the clsact caller, skip clone only for
	 * ingress - that covers the TC S/W datapath.
	 */
	at_ingress = skb_at_tc_ingress(skb);
	dont_clone = skb_at_tc_ingress(skb) && is_redirect &&
		tcf_mirred_can_reinsert(retval);
	if (!dont_clone) {
		skb_to_send = skb_clone(skb, GFP_ATOMIC);
		if (!skb_to_send)
			goto err_cant_do;
	}

	want_ingress = tcf_mirred_act_wants_ingress(m_eaction);

	/* All mirred/redirected skbs should clear previous ct info */
	nf_reset_ct(skb_to_send);
	if (want_ingress && !at_ingress) /* drop dst for egress -> ingress */
		skb_dst_drop(skb_to_send);

	expects_nh = want_ingress || !m_mac_header_xmit;
	at_nh = skb->data == skb_network_header(skb);
	if (at_nh != expects_nh) {
		mac_len = at_ingress ? skb->mac_len :
			  skb_network_offset(skb);
		if (expects_nh) {
			/* target device/action expect data at nh */
			skb_pull_rcsum(skb_to_send, mac_len);
		} else {
			/* target device/action expect data at mac */
			skb_push_rcsum(skb_to_send, mac_len);
		}
	}

	skb_to_send->skb_iif = skb->dev->ifindex;
	skb_to_send->dev = dev;

	if (is_redirect) {
		if (skb == skb_to_send)
			retval = TC_ACT_CONSUMED;

		skb_set_redirected(skb_to_send, skb_to_send->tc_at_ingress);

		err = tcf_mirred_forward(at_ingress, want_ingress, skb_to_send);
	} else {
		err = tcf_mirred_forward(at_ingress, want_ingress, skb_to_send);
<<<<<<< HEAD
=======
	}
	if (err)
		tcf_action_inc_overlimit_qstats(&m->common);

	return retval;

err_cant_do:
	if (is_redirect)
		retval = TC_ACT_SHOT;
	tcf_action_inc_overlimit_qstats(&m->common);
	return retval;
}

static int tcf_blockcast_redir(struct sk_buff *skb, struct tcf_mirred *m,
			       struct tcf_block *block, int m_eaction,
			       const u32 exception_ifindex, int retval)
{
	struct net_device *dev_prev = NULL;
	struct net_device *dev = NULL;
	unsigned long index;
	int mirred_eaction;

	mirred_eaction = tcf_mirred_act_wants_ingress(m_eaction) ?
		TCA_INGRESS_MIRROR : TCA_EGRESS_MIRROR;

	xa_for_each(&block->ports, index, dev) {
		if (index == exception_ifindex)
			continue;

		if (!dev_prev)
			goto assign_prev;

		tcf_mirred_to_dev(skb, m, dev_prev,
				  dev_is_mac_header_xmit(dev),
				  mirred_eaction, retval);
assign_prev:
		dev_prev = dev;
>>>>>>> d020a665
	}
	if (err)
		tcf_action_inc_overlimit_qstats(&m->common);

	return retval;

err_cant_do:
	if (is_redirect)
		retval = TC_ACT_SHOT;
	tcf_action_inc_overlimit_qstats(&m->common);
	return retval;
}

TC_INDIRECT_SCOPE int tcf_mirred_act(struct sk_buff *skb,
				     const struct tc_action *a,
				     struct tcf_result *res)
{
	struct tcf_mirred *m = to_mirred(a);
	int retval = READ_ONCE(m->tcf_action);
	unsigned int nest_level;
	bool m_mac_header_xmit;
	struct net_device *dev;
	int m_eaction;

<<<<<<< HEAD
=======
	if (dev_prev)
		return tcf_mirred_to_dev(skb, m, dev_prev,
					 dev_is_mac_header_xmit(dev_prev),
					 m_eaction, retval);

	return retval;
}

static int tcf_blockcast_mirror(struct sk_buff *skb, struct tcf_mirred *m,
				struct tcf_block *block, int m_eaction,
				const u32 exception_ifindex, int retval)
{
	struct net_device *dev = NULL;
	unsigned long index;

	xa_for_each(&block->ports, index, dev) {
		if (index == exception_ifindex)
			continue;

		tcf_mirred_to_dev(skb, m, dev,
				  dev_is_mac_header_xmit(dev),
				  m_eaction, retval);
	}

	return retval;
}

static int tcf_blockcast(struct sk_buff *skb, struct tcf_mirred *m,
			 const u32 blockid, struct tcf_result *res,
			 int retval)
{
	const u32 exception_ifindex = skb->dev->ifindex;
	struct tcf_block *block;
	bool is_redirect;
	int m_eaction;

	m_eaction = READ_ONCE(m->tcfm_eaction);
	is_redirect = tcf_mirred_is_act_redirect(m_eaction);

	/* we are already under rcu protection, so can call block lookup
	 * directly.
	 */
	block = tcf_block_lookup(dev_net(skb->dev), blockid);
	if (!block || xa_empty(&block->ports)) {
		tcf_action_inc_overlimit_qstats(&m->common);
		return retval;
	}

	if (is_redirect)
		return tcf_blockcast_redir(skb, m, block, m_eaction,
					   exception_ifindex, retval);

	/* If it's not redirect, it is mirror */
	return tcf_blockcast_mirror(skb, m, block, m_eaction, exception_ifindex,
				    retval);
}

TC_INDIRECT_SCOPE int tcf_mirred_act(struct sk_buff *skb,
				     const struct tc_action *a,
				     struct tcf_result *res)
{
	struct tcf_mirred *m = to_mirred(a);
	int retval = READ_ONCE(m->tcf_action);
	unsigned int nest_level;
	bool m_mac_header_xmit;
	struct net_device *dev;
	int m_eaction;
	u32 blockid;

>>>>>>> d020a665
	nest_level = __this_cpu_inc_return(mirred_nest_level);
	if (unlikely(nest_level > MIRRED_NEST_LIMIT)) {
		net_warn_ratelimited("Packet exceeded mirred recursion limit on dev %s\n",
				     netdev_name(skb->dev));
		retval = TC_ACT_SHOT;
		goto dec_nest_level;
	}

	tcf_lastuse_update(&m->tcf_tm);
	tcf_action_update_bstats(&m->common, skb);

<<<<<<< HEAD
=======
	blockid = READ_ONCE(m->tcfm_blockid);
	if (blockid) {
		retval = tcf_blockcast(skb, m, blockid, res, retval);
		goto dec_nest_level;
	}

>>>>>>> d020a665
	dev = rcu_dereference_bh(m->tcfm_dev);
	if (unlikely(!dev)) {
		pr_notice_once("tc mirred: target device is gone\n");
		tcf_action_inc_overlimit_qstats(&m->common);
		goto dec_nest_level;
	}

	m_mac_header_xmit = READ_ONCE(m->tcfm_mac_header_xmit);
	m_eaction = READ_ONCE(m->tcfm_eaction);

	retval = tcf_mirred_to_dev(skb, m, dev, m_mac_header_xmit, m_eaction,
				   retval);

dec_nest_level:
	__this_cpu_dec(mirred_nest_level);

	return retval;
}

static void tcf_stats_update(struct tc_action *a, u64 bytes, u64 packets,
			     u64 drops, u64 lastuse, bool hw)
{
	struct tcf_mirred *m = to_mirred(a);
	struct tcf_t *tm = &m->tcf_tm;

	tcf_action_update_stats(a, bytes, packets, drops, hw);
	tm->lastuse = max_t(u64, tm->lastuse, lastuse);
}

static int tcf_mirred_dump(struct sk_buff *skb, struct tc_action *a, int bind,
			   int ref)
{
	unsigned char *b = skb_tail_pointer(skb);
	struct tcf_mirred *m = to_mirred(a);
	struct tc_mirred opt = {
		.index   = m->tcf_index,
		.refcnt  = refcount_read(&m->tcf_refcnt) - ref,
		.bindcnt = atomic_read(&m->tcf_bindcnt) - bind,
	};
	struct net_device *dev;
	struct tcf_t t;
	u32 blockid;

	spin_lock_bh(&m->tcf_lock);
	opt.action = m->tcf_action;
	opt.eaction = m->tcfm_eaction;
	dev = tcf_mirred_dev_dereference(m);
	if (dev)
		opt.ifindex = dev->ifindex;

	if (nla_put(skb, TCA_MIRRED_PARMS, sizeof(opt), &opt))
		goto nla_put_failure;

	blockid = m->tcfm_blockid;
	if (blockid && nla_put_u32(skb, TCA_MIRRED_BLOCKID, blockid))
		goto nla_put_failure;

	tcf_tm_dump(&t, &m->tcf_tm);
	if (nla_put_64bit(skb, TCA_MIRRED_TM, sizeof(t), &t, TCA_MIRRED_PAD))
		goto nla_put_failure;
	spin_unlock_bh(&m->tcf_lock);

	return skb->len;

nla_put_failure:
	spin_unlock_bh(&m->tcf_lock);
	nlmsg_trim(skb, b);
	return -1;
}

static int mirred_device_event(struct notifier_block *unused,
			       unsigned long event, void *ptr)
{
	struct net_device *dev = netdev_notifier_info_to_dev(ptr);
	struct tcf_mirred *m;

	ASSERT_RTNL();
	if (event == NETDEV_UNREGISTER) {
		spin_lock(&mirred_list_lock);
		list_for_each_entry(m, &mirred_list, tcfm_list) {
			spin_lock_bh(&m->tcf_lock);
			if (tcf_mirred_dev_dereference(m) == dev) {
				netdev_put(dev, &m->tcfm_dev_tracker);
				/* Note : no rcu grace period necessary, as
				 * net_device are already rcu protected.
				 */
				RCU_INIT_POINTER(m->tcfm_dev, NULL);
			}
			spin_unlock_bh(&m->tcf_lock);
		}
		spin_unlock(&mirred_list_lock);
	}

	return NOTIFY_DONE;
}

static struct notifier_block mirred_device_notifier = {
	.notifier_call = mirred_device_event,
};

static void tcf_mirred_dev_put(void *priv)
{
	struct net_device *dev = priv;

	dev_put(dev);
}

static struct net_device *
tcf_mirred_get_dev(const struct tc_action *a,
		   tc_action_priv_destructor *destructor)
{
	struct tcf_mirred *m = to_mirred(a);
	struct net_device *dev;

	rcu_read_lock();
	dev = rcu_dereference(m->tcfm_dev);
	if (dev) {
		dev_hold(dev);
		*destructor = tcf_mirred_dev_put;
	}
	rcu_read_unlock();

	return dev;
}

static size_t tcf_mirred_get_fill_size(const struct tc_action *act)
{
	return nla_total_size(sizeof(struct tc_mirred));
}

static void tcf_offload_mirred_get_dev(struct flow_action_entry *entry,
				       const struct tc_action *act)
{
	entry->dev = act->ops->get_dev(act, &entry->destructor);
	if (!entry->dev)
		return;
	entry->destructor_priv = entry->dev;
}

static int tcf_mirred_offload_act_setup(struct tc_action *act, void *entry_data,
					u32 *index_inc, bool bind,
					struct netlink_ext_ack *extack)
{
	if (bind) {
		struct flow_action_entry *entry = entry_data;

		if (is_tcf_mirred_egress_redirect(act)) {
			entry->id = FLOW_ACTION_REDIRECT;
			tcf_offload_mirred_get_dev(entry, act);
		} else if (is_tcf_mirred_egress_mirror(act)) {
			entry->id = FLOW_ACTION_MIRRED;
			tcf_offload_mirred_get_dev(entry, act);
		} else if (is_tcf_mirred_ingress_redirect(act)) {
			entry->id = FLOW_ACTION_REDIRECT_INGRESS;
			tcf_offload_mirred_get_dev(entry, act);
		} else if (is_tcf_mirred_ingress_mirror(act)) {
			entry->id = FLOW_ACTION_MIRRED_INGRESS;
			tcf_offload_mirred_get_dev(entry, act);
		} else {
			NL_SET_ERR_MSG_MOD(extack, "Unsupported mirred offload");
			return -EOPNOTSUPP;
		}
		*index_inc = 1;
	} else {
		struct flow_offload_action *fl_action = entry_data;

		if (is_tcf_mirred_egress_redirect(act))
			fl_action->id = FLOW_ACTION_REDIRECT;
		else if (is_tcf_mirred_egress_mirror(act))
			fl_action->id = FLOW_ACTION_MIRRED;
		else if (is_tcf_mirred_ingress_redirect(act))
			fl_action->id = FLOW_ACTION_REDIRECT_INGRESS;
		else if (is_tcf_mirred_ingress_mirror(act))
			fl_action->id = FLOW_ACTION_MIRRED_INGRESS;
		else
			return -EOPNOTSUPP;
	}

	return 0;
}

static struct tc_action_ops act_mirred_ops = {
	.kind		=	"mirred",
	.id		=	TCA_ID_MIRRED,
	.owner		=	THIS_MODULE,
	.act		=	tcf_mirred_act,
	.stats_update	=	tcf_stats_update,
	.dump		=	tcf_mirred_dump,
	.cleanup	=	tcf_mirred_release,
	.init		=	tcf_mirred_init,
	.get_fill_size	=	tcf_mirred_get_fill_size,
	.offload_act_setup =	tcf_mirred_offload_act_setup,
	.size		=	sizeof(struct tcf_mirred),
	.get_dev	=	tcf_mirred_get_dev,
};

static __net_init int mirred_init_net(struct net *net)
{
	struct tc_action_net *tn = net_generic(net, act_mirred_ops.net_id);

	return tc_action_net_init(net, tn, &act_mirred_ops);
}

static void __net_exit mirred_exit_net(struct list_head *net_list)
{
	tc_action_net_exit(net_list, act_mirred_ops.net_id);
}

static struct pernet_operations mirred_net_ops = {
	.init = mirred_init_net,
	.exit_batch = mirred_exit_net,
	.id   = &act_mirred_ops.net_id,
	.size = sizeof(struct tc_action_net),
};

MODULE_AUTHOR("Jamal Hadi Salim(2002)");
MODULE_DESCRIPTION("Device Mirror/redirect actions");
MODULE_LICENSE("GPL");

static int __init mirred_init_module(void)
{
	int err = register_netdevice_notifier(&mirred_device_notifier);
	if (err)
		return err;

	pr_info("Mirror/redirect action on\n");
	err = tcf_register_action(&act_mirred_ops, &mirred_net_ops);
	if (err)
		unregister_netdevice_notifier(&mirred_device_notifier);

	return err;
}

static void __exit mirred_cleanup_module(void)
{
	tcf_unregister_action(&act_mirred_ops, &mirred_net_ops);
	unregister_netdevice_notifier(&mirred_device_notifier);
}

module_init(mirred_init_module);
module_exit(mirred_cleanup_module);<|MERGE_RESOLUTION|>--- conflicted
+++ resolved
@@ -315,8 +315,6 @@
 		err = tcf_mirred_forward(at_ingress, want_ingress, skb_to_send);
 	} else {
 		err = tcf_mirred_forward(at_ingress, want_ingress, skb_to_send);
-<<<<<<< HEAD
-=======
 	}
 	if (err)
 		tcf_action_inc_overlimit_qstats(&m->common);
@@ -354,33 +352,8 @@
 				  mirred_eaction, retval);
 assign_prev:
 		dev_prev = dev;
->>>>>>> d020a665
-	}
-	if (err)
-		tcf_action_inc_overlimit_qstats(&m->common);
-
-	return retval;
-
-err_cant_do:
-	if (is_redirect)
-		retval = TC_ACT_SHOT;
-	tcf_action_inc_overlimit_qstats(&m->common);
-	return retval;
-}
-
-TC_INDIRECT_SCOPE int tcf_mirred_act(struct sk_buff *skb,
-				     const struct tc_action *a,
-				     struct tcf_result *res)
-{
-	struct tcf_mirred *m = to_mirred(a);
-	int retval = READ_ONCE(m->tcf_action);
-	unsigned int nest_level;
-	bool m_mac_header_xmit;
-	struct net_device *dev;
-	int m_eaction;
-
-<<<<<<< HEAD
-=======
+	}
+
 	if (dev_prev)
 		return tcf_mirred_to_dev(skb, m, dev_prev,
 					 dev_is_mac_header_xmit(dev_prev),
@@ -450,7 +423,6 @@
 	int m_eaction;
 	u32 blockid;
 
->>>>>>> d020a665
 	nest_level = __this_cpu_inc_return(mirred_nest_level);
 	if (unlikely(nest_level > MIRRED_NEST_LIMIT)) {
 		net_warn_ratelimited("Packet exceeded mirred recursion limit on dev %s\n",
@@ -462,15 +434,12 @@
 	tcf_lastuse_update(&m->tcf_tm);
 	tcf_action_update_bstats(&m->common, skb);
 
-<<<<<<< HEAD
-=======
 	blockid = READ_ONCE(m->tcfm_blockid);
 	if (blockid) {
 		retval = tcf_blockcast(skb, m, blockid, res, retval);
 		goto dec_nest_level;
 	}
 
->>>>>>> d020a665
 	dev = rcu_dereference_bh(m->tcfm_dev);
 	if (unlikely(!dev)) {
 		pr_notice_once("tc mirred: target device is gone\n");
