// SPDX-License-Identifier: GPL-2.0-or-later
/*
 * Copyright (c) 2015 Jiri Pirko <jiri@resnulli.us>
 */

#include <linux/module.h>
#include <linux/init.h>
#include <linux/kernel.h>
#include <linux/skbuff.h>
#include <linux/rtnetlink.h>
#include <linux/filter.h>
#include <linux/bpf.h>

#include <net/netlink.h>
#include <net/sock.h>
#include <net/pkt_sched.h>
#include <net/pkt_cls.h>

#include <linux/tc_act/tc_bpf.h>
#include <net/tc_act/tc_bpf.h>
#include <net/tc_wrapper.h>

#define ACT_BPF_NAME_LEN	256

struct tcf_bpf_cfg {
	struct bpf_prog *filter;
	struct sock_filter *bpf_ops;
	const char *bpf_name;
	u16 bpf_num_ops;
	bool is_ebpf;
};

static struct tc_action_ops act_bpf_ops;

TC_INDIRECT_SCOPE int tcf_bpf_act(struct sk_buff *skb,
				  const struct tc_action *act,
				  struct tcf_result *res)
{
	bool at_ingress = skb_at_tc_ingress(skb);
	struct tcf_bpf *prog = to_bpf(act);
	struct bpf_prog *filter;
	int action, filter_res;

	tcf_lastuse_update(&prog->tcf_tm);
	bstats_update(this_cpu_ptr(prog->common.cpu_bstats), skb);

	filter = rcu_dereference(prog->filter);
	if (at_ingress) {
		__skb_push(skb, skb->mac_len);
		bpf_compute_data_pointers(skb);
		filter_res = bpf_prog_run(filter, skb);
		__skb_pull(skb, skb->mac_len);
	} else {
		bpf_compute_data_pointers(skb);
		filter_res = bpf_prog_run(filter, skb);
	}
	if (unlikely(!skb->tstamp && skb->mono_delivery_time))
		skb->mono_delivery_time = 0;
	if (skb_sk_is_prefetched(skb) && filter_res != TC_ACT_OK)
		skb_orphan(skb);

	/* A BPF program may overwrite the default action opcode.
	 * Similarly as in cls_bpf, if filter_res == -1 we use the
	 * default action specified from tc.
	 *
	 * In case a different well-known TC_ACT opcode has been
	 * returned, it will overwrite the default one.
	 *
	 * For everything else that is unknown, TC_ACT_UNSPEC is
	 * returned.
	 */
	switch (filter_res) {
	case TC_ACT_PIPE:
	case TC_ACT_RECLASSIFY:
	case TC_ACT_OK:
	case TC_ACT_REDIRECT:
		action = filter_res;
		break;
	case TC_ACT_SHOT:
		action = filter_res;
		qstats_drop_inc(this_cpu_ptr(prog->common.cpu_qstats));
		break;
	case TC_ACT_UNSPEC:
		action = prog->tcf_action;
		break;
	default:
		action = TC_ACT_UNSPEC;
		break;
	}

	return action;
}

static bool tcf_bpf_is_ebpf(const struct tcf_bpf *prog)
{
	return !prog->bpf_ops;
}

static int tcf_bpf_dump_bpf_info(const struct tcf_bpf *prog,
				 struct sk_buff *skb)
{
	struct nlattr *nla;

	if (nla_put_u16(skb, TCA_ACT_BPF_OPS_LEN, prog->bpf_num_ops))
		return -EMSGSIZE;

	nla = nla_reserve(skb, TCA_ACT_BPF_OPS, prog->bpf_num_ops *
			  sizeof(struct sock_filter));
	if (nla == NULL)
		return -EMSGSIZE;

	memcpy(nla_data(nla), prog->bpf_ops, nla_len(nla));

	return 0;
}

static int tcf_bpf_dump_ebpf_info(const struct tcf_bpf *prog,
				  struct sk_buff *skb)
{
	struct nlattr *nla;

	if (prog->bpf_name &&
	    nla_put_string(skb, TCA_ACT_BPF_NAME, prog->bpf_name))
		return -EMSGSIZE;

	if (nla_put_u32(skb, TCA_ACT_BPF_ID, prog->filter->aux->id))
		return -EMSGSIZE;

	nla = nla_reserve(skb, TCA_ACT_BPF_TAG, sizeof(prog->filter->tag));
	if (nla == NULL)
		return -EMSGSIZE;

	memcpy(nla_data(nla), prog->filter->tag, nla_len(nla));

	return 0;
}

static int tcf_bpf_dump(struct sk_buff *skb, struct tc_action *act,
			int bind, int ref)
{
	unsigned char *tp = skb_tail_pointer(skb);
	struct tcf_bpf *prog = to_bpf(act);
	struct tc_act_bpf opt = {
		.index   = prog->tcf_index,
		.refcnt  = refcount_read(&prog->tcf_refcnt) - ref,
		.bindcnt = atomic_read(&prog->tcf_bindcnt) - bind,
	};
	struct tcf_t tm;
	int ret;

	spin_lock_bh(&prog->tcf_lock);
	opt.action = prog->tcf_action;
	if (nla_put(skb, TCA_ACT_BPF_PARMS, sizeof(opt), &opt))
		goto nla_put_failure;

	if (tcf_bpf_is_ebpf(prog))
		ret = tcf_bpf_dump_ebpf_info(prog, skb);
	else
		ret = tcf_bpf_dump_bpf_info(prog, skb);
	if (ret)
		goto nla_put_failure;

	tcf_tm_dump(&tm, &prog->tcf_tm);
	if (nla_put_64bit(skb, TCA_ACT_BPF_TM, sizeof(tm), &tm,
			  TCA_ACT_BPF_PAD))
		goto nla_put_failure;

	spin_unlock_bh(&prog->tcf_lock);
	return skb->len;

nla_put_failure:
	spin_unlock_bh(&prog->tcf_lock);
	nlmsg_trim(skb, tp);
	return -1;
}

static const struct nla_policy act_bpf_policy[TCA_ACT_BPF_MAX + 1] = {
	[TCA_ACT_BPF_PARMS]	= { .len = sizeof(struct tc_act_bpf) },
	[TCA_ACT_BPF_FD]	= { .type = NLA_U32 },
	[TCA_ACT_BPF_NAME]	= { .type = NLA_NUL_STRING,
				    .len = ACT_BPF_NAME_LEN },
	[TCA_ACT_BPF_OPS_LEN]	= { .type = NLA_U16 },
	[TCA_ACT_BPF_OPS]	= { .type = NLA_BINARY,
				    .len = sizeof(struct sock_filter) * BPF_MAXINSNS },
};

static int tcf_bpf_init_from_ops(struct nlattr **tb, struct tcf_bpf_cfg *cfg)
{
	struct sock_filter *bpf_ops;
	struct sock_fprog_kern fprog_tmp;
	struct bpf_prog *fp;
	u16 bpf_size, bpf_num_ops;
	int ret;

	bpf_num_ops = nla_get_u16(tb[TCA_ACT_BPF_OPS_LEN]);
	if (bpf_num_ops	> BPF_MAXINSNS || bpf_num_ops == 0)
		return -EINVAL;

	bpf_size = bpf_num_ops * sizeof(*bpf_ops);
	if (bpf_size != nla_len(tb[TCA_ACT_BPF_OPS]))
		return -EINVAL;

	bpf_ops = kmemdup(nla_data(tb[TCA_ACT_BPF_OPS]), bpf_size, GFP_KERNEL);
	if (bpf_ops == NULL)
		return -ENOMEM;

	fprog_tmp.len = bpf_num_ops;
	fprog_tmp.filter = bpf_ops;

	ret = bpf_prog_create(&fp, &fprog_tmp);
	if (ret < 0) {
		kfree(bpf_ops);
		return ret;
	}

	cfg->bpf_ops = bpf_ops;
	cfg->bpf_num_ops = bpf_num_ops;
	cfg->filter = fp;
	cfg->is_ebpf = false;

	return 0;
}

static int tcf_bpf_init_from_efd(struct nlattr **tb, struct tcf_bpf_cfg *cfg)
{
	struct bpf_prog *fp;
	char *name = NULL;
	u32 bpf_fd;

	bpf_fd = nla_get_u32(tb[TCA_ACT_BPF_FD]);

	fp = bpf_prog_get_type(bpf_fd, BPF_PROG_TYPE_SCHED_ACT);
	if (IS_ERR(fp))
		return PTR_ERR(fp);

	if (tb[TCA_ACT_BPF_NAME]) {
		name = nla_memdup(tb[TCA_ACT_BPF_NAME], GFP_KERNEL);
		if (!name) {
			bpf_prog_put(fp);
			return -ENOMEM;
		}
	}

	cfg->bpf_name = name;
	cfg->filter = fp;
	cfg->is_ebpf = true;

	return 0;
}

static void tcf_bpf_cfg_cleanup(const struct tcf_bpf_cfg *cfg)
{
	struct bpf_prog *filter = cfg->filter;

	if (filter) {
		if (cfg->is_ebpf)
			bpf_prog_put(filter);
		else
			bpf_prog_destroy(filter);
	}

	kfree(cfg->bpf_ops);
	kfree(cfg->bpf_name);
}

static void tcf_bpf_prog_fill_cfg(const struct tcf_bpf *prog,
				  struct tcf_bpf_cfg *cfg)
{
	cfg->is_ebpf = tcf_bpf_is_ebpf(prog);
	/* updates to prog->filter are prevented, since it's called either
	 * with tcf lock or during final cleanup in rcu callback
	 */
	cfg->filter = rcu_dereference_protected(prog->filter, 1);

	cfg->bpf_ops = prog->bpf_ops;
	cfg->bpf_name = prog->bpf_name;
}

static int tcf_bpf_init(struct net *net, struct nlattr *nla,
			struct nlattr *est, struct tc_action **act,
			struct tcf_proto *tp, u32 flags,
			struct netlink_ext_ack *extack)
{
<<<<<<< HEAD
	struct tc_action_net *tn = net_generic(net, bpf_net_id);
=======
	struct tc_action_net *tn = net_generic(net, act_bpf_ops.net_id);
>>>>>>> eb3cdb58
	bool bind = flags & TCA_ACT_FLAGS_BIND;
	struct nlattr *tb[TCA_ACT_BPF_MAX + 1];
	struct tcf_chain *goto_ch = NULL;
	struct tcf_bpf_cfg cfg, old;
	struct tc_act_bpf *parm;
	struct tcf_bpf *prog;
	bool is_bpf, is_ebpf;
	int ret, res = 0;
	u32 index;

	if (!nla)
		return -EINVAL;

	ret = nla_parse_nested_deprecated(tb, TCA_ACT_BPF_MAX, nla,
					  act_bpf_policy, NULL);
	if (ret < 0)
		return ret;

	if (!tb[TCA_ACT_BPF_PARMS])
		return -EINVAL;

	parm = nla_data(tb[TCA_ACT_BPF_PARMS]);
	index = parm->index;
	ret = tcf_idr_check_alloc(tn, &index, act, bind);
	if (!ret) {
		ret = tcf_idr_create(tn, index, est, act,
				     &act_bpf_ops, bind, true, flags);
		if (ret < 0) {
			tcf_idr_cleanup(tn, index);
			return ret;
		}

		res = ACT_P_CREATED;
	} else if (ret > 0) {
		/* Don't override defaults. */
		if (bind)
			return 0;

		if (!(flags & TCA_ACT_FLAGS_REPLACE)) {
			tcf_idr_release(*act, bind);
			return -EEXIST;
		}
	} else {
		return ret;
	}

	ret = tcf_action_check_ctrlact(parm->action, tp, &goto_ch, extack);
	if (ret < 0)
		goto release_idr;

	is_bpf = tb[TCA_ACT_BPF_OPS_LEN] && tb[TCA_ACT_BPF_OPS];
	is_ebpf = tb[TCA_ACT_BPF_FD];

	if (is_bpf == is_ebpf) {
		ret = -EINVAL;
		goto put_chain;
	}

	memset(&cfg, 0, sizeof(cfg));

	ret = is_bpf ? tcf_bpf_init_from_ops(tb, &cfg) :
		       tcf_bpf_init_from_efd(tb, &cfg);
	if (ret < 0)
		goto put_chain;

	prog = to_bpf(*act);

	spin_lock_bh(&prog->tcf_lock);
	if (res != ACT_P_CREATED)
		tcf_bpf_prog_fill_cfg(prog, &old);

	prog->bpf_ops = cfg.bpf_ops;
	prog->bpf_name = cfg.bpf_name;

	if (cfg.bpf_num_ops)
		prog->bpf_num_ops = cfg.bpf_num_ops;

	goto_ch = tcf_action_set_ctrlact(*act, parm->action, goto_ch);
	rcu_assign_pointer(prog->filter, cfg.filter);
	spin_unlock_bh(&prog->tcf_lock);

	if (goto_ch)
		tcf_chain_put_by_act(goto_ch);

	if (res != ACT_P_CREATED) {
		/* make sure the program being replaced is no longer executing */
		synchronize_rcu();
		tcf_bpf_cfg_cleanup(&old);
	}

	return res;

put_chain:
	if (goto_ch)
		tcf_chain_put_by_act(goto_ch);

release_idr:
	tcf_idr_release(*act, bind);
	return ret;
}

static void tcf_bpf_cleanup(struct tc_action *act)
{
	struct tcf_bpf_cfg tmp;

	tcf_bpf_prog_fill_cfg(to_bpf(act), &tmp);
	tcf_bpf_cfg_cleanup(&tmp);
}

static struct tc_action_ops act_bpf_ops __read_mostly = {
	.kind		=	"bpf",
	.id		=	TCA_ID_BPF,
	.owner		=	THIS_MODULE,
	.act		=	tcf_bpf_act,
	.dump		=	tcf_bpf_dump,
	.cleanup	=	tcf_bpf_cleanup,
	.init		=	tcf_bpf_init,
	.size		=	sizeof(struct tcf_bpf),
};

static __net_init int bpf_init_net(struct net *net)
{
	struct tc_action_net *tn = net_generic(net, act_bpf_ops.net_id);

	return tc_action_net_init(net, tn, &act_bpf_ops);
}

static void __net_exit bpf_exit_net(struct list_head *net_list)
{
	tc_action_net_exit(net_list, act_bpf_ops.net_id);
}

static struct pernet_operations bpf_net_ops = {
	.init = bpf_init_net,
	.exit_batch = bpf_exit_net,
	.id   = &act_bpf_ops.net_id,
	.size = sizeof(struct tc_action_net),
};

static int __init bpf_init_module(void)
{
	return tcf_register_action(&act_bpf_ops, &bpf_net_ops);
}

static void __exit bpf_cleanup_module(void)
{
	tcf_unregister_action(&act_bpf_ops, &bpf_net_ops);
}

module_init(bpf_init_module);
module_exit(bpf_cleanup_module);

MODULE_AUTHOR("Jiri Pirko <jiri@resnulli.us>");
MODULE_DESCRIPTION("TC BPF based action");
MODULE_LICENSE("GPL v2");<|MERGE_RESOLUTION|>--- conflicted
+++ resolved
@@ -281,11 +281,7 @@
 			struct tcf_proto *tp, u32 flags,
 			struct netlink_ext_ack *extack)
 {
-<<<<<<< HEAD
-	struct tc_action_net *tn = net_generic(net, bpf_net_id);
-=======
 	struct tc_action_net *tn = net_generic(net, act_bpf_ops.net_id);
->>>>>>> eb3cdb58
 	bool bind = flags & TCA_ACT_FLAGS_BIND;
 	struct nlattr *tb[TCA_ACT_BPF_MAX + 1];
 	struct tcf_chain *goto_ch = NULL;
