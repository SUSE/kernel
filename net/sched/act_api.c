/*
 * net/sched/act_api.c	Packet action API.
 *
 *		This program is free software; you can redistribute it and/or
 *		modify it under the terms of the GNU General Public License
 *		as published by the Free Software Foundation; either version
 *		2 of the License, or (at your option) any later version.
 *
 * Author:	Jamal Hadi Salim
 *
 *
 */

#include <linux/types.h>
#include <linux/kernel.h>
#include <linux/string.h>
#include <linux/errno.h>
#include <linux/slab.h>
#include <linux/skbuff.h>
#include <linux/init.h>
#include <linux/kmod.h>
#include <linux/err.h>
#include <linux/module.h>
#include <net/net_namespace.h>
#include <net/sock.h>
#include <net/sch_generic.h>
#include <net/pkt_cls.h>
#include <net/act_api.h>
#include <net/netlink.h>

static int tcf_action_goto_chain_init(struct tc_action *a, struct tcf_proto *tp)
{
	u32 chain_index = a->tcfa_action & TC_ACT_EXT_VAL_MASK;

	if (!tp)
		return -EINVAL;
	a->goto_chain = tcf_chain_get(tp->chain->block, chain_index, true);
	if (!a->goto_chain)
		return -ENOMEM;
	return 0;
}

static void tcf_action_goto_chain_fini(struct tc_action *a)
{
	tcf_chain_put(a->goto_chain);
}

static void tcf_action_goto_chain_exec(const struct tc_action *a,
				       struct tcf_result *res)
{
	const struct tcf_chain *chain = a->goto_chain;

	res->goto_tp = rcu_dereference_bh(chain->filter_chain);
}

/* XXX: For standalone actions, we don't need a RCU grace period either, because
 * actions are always connected to filters and filters are already destroyed in
 * RCU callbacks, so after a RCU grace period actions are already disconnected
 * from filters. Readers later can not find us.
 */
static void free_tcf(struct tc_action *p)
{
	free_percpu(p->cpu_bstats);
	free_percpu(p->cpu_qstats);

	if (p->act_cookie) {
		kfree(p->act_cookie->data);
		kfree(p->act_cookie);
	}
	if (p->goto_chain)
		tcf_action_goto_chain_fini(p);

	kfree(p);
}

static void tcf_idr_remove(struct tcf_idrinfo *idrinfo, struct tc_action *p)
{
	spin_lock_bh(&idrinfo->lock);
	idr_remove_ext(&idrinfo->action_idr, p->tcfa_index);
	spin_unlock_bh(&idrinfo->lock);
	gen_kill_estimator(&p->tcfa_rate_est);
	free_tcf(p);
}

int __tcf_idr_release(struct tc_action *p, bool bind, bool strict)
{
	int ret = 0;

	if (p) {
		if (bind)
			p->tcfa_bindcnt--;
		else if (strict && p->tcfa_bindcnt > 0)
			return -EPERM;

		p->tcfa_refcnt--;
		if (p->tcfa_bindcnt <= 0 && p->tcfa_refcnt <= 0) {
			if (p->ops->cleanup)
				p->ops->cleanup(p, bind);
			tcf_idr_remove(p->idrinfo, p);
			ret = ACT_P_DELETED;
		}
	}

	return ret;
}
EXPORT_SYMBOL(__tcf_idr_release);

static int tcf_dump_walker(struct tcf_idrinfo *idrinfo, struct sk_buff *skb,
			   struct netlink_callback *cb)
{
	int err = 0, index = -1, s_i = 0, n_i = 0;
	u32 act_flags = cb->args[2];
	unsigned long jiffy_since = cb->args[3];
	struct nlattr *nest;
	struct idr *idr = &idrinfo->action_idr;
	struct tc_action *p;
	unsigned long id = 1;

	spin_lock_bh(&idrinfo->lock);

	s_i = cb->args[0];

	idr_for_each_entry_ext(idr, p, id) {
		index++;
		if (index < s_i)
			continue;

		if (jiffy_since &&
		    time_after(jiffy_since,
			       (unsigned long)p->tcfa_tm.lastuse))
			continue;

		nest = nla_nest_start(skb, n_i);
		if (!nest)
			goto nla_put_failure;
		err = tcf_action_dump_1(skb, p, 0, 0);
		if (err < 0) {
			index--;
			nlmsg_trim(skb, nest);
			goto done;
		}
		nla_nest_end(skb, nest);
		n_i++;
		if (!(act_flags & TCA_FLAG_LARGE_DUMP_ON) &&
		    n_i >= TCA_ACT_MAX_PRIO)
			goto done;
	}
done:
	if (index >= 0)
		cb->args[0] = index + 1;

	spin_unlock_bh(&idrinfo->lock);
	if (n_i) {
		if (act_flags & TCA_FLAG_LARGE_DUMP_ON)
			cb->args[1] = n_i;
	}
	return n_i;

nla_put_failure:
	nla_nest_cancel(skb, nest);
	goto done;
}

static int tcf_del_walker(struct tcf_idrinfo *idrinfo, struct sk_buff *skb,
			  const struct tc_action_ops *ops)
{
	struct nlattr *nest;
	int n_i = 0;
	int ret = -EINVAL;
	struct idr *idr = &idrinfo->action_idr;
	struct tc_action *p;
	unsigned long id = 1;

	nest = nla_nest_start(skb, 0);
	if (nest == NULL)
		goto nla_put_failure;
	if (nla_put_string(skb, TCA_KIND, ops->kind))
		goto nla_put_failure;

	idr_for_each_entry_ext(idr, p, id) {
		ret = __tcf_idr_release(p, false, true);
		if (ret == ACT_P_DELETED) {
<<<<<<< HEAD
			module_put(p->ops->owner);
=======
			module_put(ops->owner);
>>>>>>> 2bd6bf03
			n_i++;
		} else if (ret < 0) {
			goto nla_put_failure;
		}
	}
	if (nla_put_u32(skb, TCA_FCNT, n_i))
		goto nla_put_failure;
	nla_nest_end(skb, nest);

	return n_i;
nla_put_failure:
	nla_nest_cancel(skb, nest);
	return ret;
}

int tcf_generic_walker(struct tc_action_net *tn, struct sk_buff *skb,
		       struct netlink_callback *cb, int type,
		       const struct tc_action_ops *ops)
{
	struct tcf_idrinfo *idrinfo = tn->idrinfo;

	if (type == RTM_DELACTION) {
		return tcf_del_walker(idrinfo, skb, ops);
	} else if (type == RTM_GETACTION) {
		return tcf_dump_walker(idrinfo, skb, cb);
	} else {
		WARN(1, "tcf_generic_walker: unknown action %d\n", type);
		return -EINVAL;
	}
}
EXPORT_SYMBOL(tcf_generic_walker);

static struct tc_action *tcf_idr_lookup(u32 index, struct tcf_idrinfo *idrinfo)
{
	struct tc_action *p = NULL;

	spin_lock_bh(&idrinfo->lock);
	p = idr_find_ext(&idrinfo->action_idr, index);
	spin_unlock_bh(&idrinfo->lock);

	return p;
}

int tcf_idr_search(struct tc_action_net *tn, struct tc_action **a, u32 index)
{
	struct tcf_idrinfo *idrinfo = tn->idrinfo;
	struct tc_action *p = tcf_idr_lookup(index, idrinfo);

	if (p) {
		*a = p;
		return 1;
	}
	return 0;
}
EXPORT_SYMBOL(tcf_idr_search);

bool tcf_idr_check(struct tc_action_net *tn, u32 index, struct tc_action **a,
		   int bind)
{
	struct tcf_idrinfo *idrinfo = tn->idrinfo;
	struct tc_action *p = tcf_idr_lookup(index, idrinfo);

	if (index && p) {
		if (bind)
			p->tcfa_bindcnt++;
		p->tcfa_refcnt++;
		*a = p;
		return true;
	}
	return false;
}
EXPORT_SYMBOL(tcf_idr_check);

void tcf_idr_cleanup(struct tc_action *a, struct nlattr *est)
{
	if (est)
		gen_kill_estimator(&a->tcfa_rate_est);
	free_tcf(a);
}
EXPORT_SYMBOL(tcf_idr_cleanup);

int tcf_idr_create(struct tc_action_net *tn, u32 index, struct nlattr *est,
		   struct tc_action **a, const struct tc_action_ops *ops,
		   int bind, bool cpustats)
{
	struct tc_action *p = kzalloc(ops->size, GFP_KERNEL);
	struct tcf_idrinfo *idrinfo = tn->idrinfo;
	struct idr *idr = &idrinfo->action_idr;
	int err = -ENOMEM;
	unsigned long idr_index;

	if (unlikely(!p))
		return -ENOMEM;
	p->tcfa_refcnt = 1;
	if (bind)
		p->tcfa_bindcnt = 1;

	if (cpustats) {
		p->cpu_bstats = netdev_alloc_pcpu_stats(struct gnet_stats_basic_cpu);
		if (!p->cpu_bstats) {
err1:
			kfree(p);
			return err;
		}
		p->cpu_qstats = alloc_percpu(struct gnet_stats_queue);
		if (!p->cpu_qstats) {
err2:
			free_percpu(p->cpu_bstats);
			goto err1;
		}
	}
	spin_lock_init(&p->tcfa_lock);
	/* user doesn't specify an index */
	if (!index) {
		idr_preload(GFP_KERNEL);
		spin_lock_bh(&idrinfo->lock);
		err = idr_alloc_ext(idr, NULL, &idr_index, 1, 0,
				    GFP_ATOMIC);
		spin_unlock_bh(&idrinfo->lock);
		idr_preload_end();
		if (err) {
err3:
			free_percpu(p->cpu_qstats);
			goto err2;
		}
		p->tcfa_index = idr_index;
	} else {
		idr_preload(GFP_KERNEL);
		spin_lock_bh(&idrinfo->lock);
		err = idr_alloc_ext(idr, NULL, NULL, index, index + 1,
				    GFP_ATOMIC);
		spin_unlock_bh(&idrinfo->lock);
		idr_preload_end();
		if (err)
			goto err3;
		p->tcfa_index = index;
	}

	p->tcfa_tm.install = jiffies;
	p->tcfa_tm.lastuse = jiffies;
	p->tcfa_tm.firstuse = 0;
	if (est) {
		err = gen_new_estimator(&p->tcfa_bstats, p->cpu_bstats,
					&p->tcfa_rate_est,
					&p->tcfa_lock, NULL, est);
		if (err) {
			goto err3;
		}
	}

	p->idrinfo = idrinfo;
	p->ops = ops;
	INIT_LIST_HEAD(&p->list);
	*a = p;
	return 0;
}
EXPORT_SYMBOL(tcf_idr_create);

void tcf_idr_insert(struct tc_action_net *tn, struct tc_action *a)
{
	struct tcf_idrinfo *idrinfo = tn->idrinfo;

	spin_lock_bh(&idrinfo->lock);
	idr_replace_ext(&idrinfo->action_idr, a, a->tcfa_index);
	spin_unlock_bh(&idrinfo->lock);
}
EXPORT_SYMBOL(tcf_idr_insert);

void tcf_idrinfo_destroy(const struct tc_action_ops *ops,
			 struct tcf_idrinfo *idrinfo)
{
	struct idr *idr = &idrinfo->action_idr;
	struct tc_action *p;
	int ret;
	unsigned long id = 1;

	idr_for_each_entry_ext(idr, p, id) {
		ret = __tcf_idr_release(p, false, true);
		if (ret == ACT_P_DELETED)
			module_put(ops->owner);
		else if (ret < 0)
			return;
	}
	idr_destroy(&idrinfo->action_idr);
}
EXPORT_SYMBOL(tcf_idrinfo_destroy);

static LIST_HEAD(act_base);
static DEFINE_RWLOCK(act_mod_lock);

int tcf_register_action(struct tc_action_ops *act,
			struct pernet_operations *ops)
{
	struct tc_action_ops *a;
	int ret;

	if (!act->act || !act->dump || !act->init || !act->walk || !act->lookup)
		return -EINVAL;

	/* We have to register pernet ops before making the action ops visible,
	 * otherwise tcf_action_init_1() could get a partially initialized
	 * netns.
	 */
	ret = register_pernet_subsys(ops);
	if (ret)
		return ret;

	write_lock(&act_mod_lock);
	list_for_each_entry(a, &act_base, head) {
		if (act->type == a->type || (strcmp(act->kind, a->kind) == 0)) {
			write_unlock(&act_mod_lock);
			unregister_pernet_subsys(ops);
			return -EEXIST;
		}
	}
	list_add_tail(&act->head, &act_base);
	write_unlock(&act_mod_lock);

	return 0;
}
EXPORT_SYMBOL(tcf_register_action);

int tcf_unregister_action(struct tc_action_ops *act,
			  struct pernet_operations *ops)
{
	struct tc_action_ops *a;
	int err = -ENOENT;

	write_lock(&act_mod_lock);
	list_for_each_entry(a, &act_base, head) {
		if (a == act) {
			list_del(&act->head);
			err = 0;
			break;
		}
	}
	write_unlock(&act_mod_lock);
	if (!err)
		unregister_pernet_subsys(ops);
	return err;
}
EXPORT_SYMBOL(tcf_unregister_action);

/* lookup by name */
static struct tc_action_ops *tc_lookup_action_n(char *kind)
{
	struct tc_action_ops *a, *res = NULL;

	if (kind) {
		read_lock(&act_mod_lock);
		list_for_each_entry(a, &act_base, head) {
			if (strcmp(kind, a->kind) == 0) {
				if (try_module_get(a->owner))
					res = a;
				break;
			}
		}
		read_unlock(&act_mod_lock);
	}
	return res;
}

/* lookup by nlattr */
static struct tc_action_ops *tc_lookup_action(struct nlattr *kind)
{
	struct tc_action_ops *a, *res = NULL;

	if (kind) {
		read_lock(&act_mod_lock);
		list_for_each_entry(a, &act_base, head) {
			if (nla_strcmp(kind, a->kind) == 0) {
				if (try_module_get(a->owner))
					res = a;
				break;
			}
		}
		read_unlock(&act_mod_lock);
	}
	return res;
}

/*TCA_ACT_MAX_PRIO is 32, there count upto 32 */
#define TCA_ACT_MAX_PRIO_MASK 0x1FF
int tcf_action_exec(struct sk_buff *skb, struct tc_action **actions,
		    int nr_actions, struct tcf_result *res)
{
	u32 jmp_prgcnt = 0;
	u32 jmp_ttl = TCA_ACT_MAX_PRIO; /*matches actions per filter */
	int i;
	int ret = TC_ACT_OK;

	if (skb_skip_tc_classify(skb))
		return TC_ACT_OK;

restart_act_graph:
	for (i = 0; i < nr_actions; i++) {
		const struct tc_action *a = actions[i];

		if (jmp_prgcnt > 0) {
			jmp_prgcnt -= 1;
			continue;
		}
repeat:
		ret = a->ops->act(skb, a, res);
		if (ret == TC_ACT_REPEAT)
			goto repeat;	/* we need a ttl - JHS */

		if (TC_ACT_EXT_CMP(ret, TC_ACT_JUMP)) {
			jmp_prgcnt = ret & TCA_ACT_MAX_PRIO_MASK;
			if (!jmp_prgcnt || (jmp_prgcnt > nr_actions)) {
				/* faulty opcode, stop pipeline */
				return TC_ACT_OK;
			} else {
				jmp_ttl -= 1;
				if (jmp_ttl > 0)
					goto restart_act_graph;
				else /* faulty graph, stop pipeline */
					return TC_ACT_OK;
			}
		} else if (TC_ACT_EXT_CMP(ret, TC_ACT_GOTO_CHAIN)) {
			tcf_action_goto_chain_exec(a, res);
		}

		if (ret != TC_ACT_PIPE)
			break;
	}

	return ret;
}
EXPORT_SYMBOL(tcf_action_exec);

int tcf_action_destroy(struct list_head *actions, int bind)
{
	const struct tc_action_ops *ops;
	struct tc_action *a, *tmp;
	int ret = 0;

	list_for_each_entry_safe(a, tmp, actions, list) {
<<<<<<< HEAD
=======
		ops = a->ops;
>>>>>>> 2bd6bf03
		ret = __tcf_idr_release(a, bind, true);
		if (ret == ACT_P_DELETED)
			module_put(ops->owner);
		else if (ret < 0)
			return ret;
	}
	return ret;
}

int
tcf_action_dump_old(struct sk_buff *skb, struct tc_action *a, int bind, int ref)
{
	return a->ops->dump(skb, a, bind, ref);
}

int
tcf_action_dump_1(struct sk_buff *skb, struct tc_action *a, int bind, int ref)
{
	int err = -EINVAL;
	unsigned char *b = skb_tail_pointer(skb);
	struct nlattr *nest;

	if (nla_put_string(skb, TCA_KIND, a->ops->kind))
		goto nla_put_failure;
	if (tcf_action_copy_stats(skb, a, 0))
		goto nla_put_failure;
	if (a->act_cookie) {
		if (nla_put(skb, TCA_ACT_COOKIE, a->act_cookie->len,
			    a->act_cookie->data))
			goto nla_put_failure;
	}

	nest = nla_nest_start(skb, TCA_OPTIONS);
	if (nest == NULL)
		goto nla_put_failure;
	err = tcf_action_dump_old(skb, a, bind, ref);
	if (err > 0) {
		nla_nest_end(skb, nest);
		return err;
	}

nla_put_failure:
	nlmsg_trim(skb, b);
	return -1;
}
EXPORT_SYMBOL(tcf_action_dump_1);

int tcf_action_dump(struct sk_buff *skb, struct list_head *actions,
		    int bind, int ref)
{
	struct tc_action *a;
	int err = -EINVAL;
	struct nlattr *nest;

	list_for_each_entry(a, actions, list) {
		nest = nla_nest_start(skb, a->order);
		if (nest == NULL)
			goto nla_put_failure;
		err = tcf_action_dump_1(skb, a, bind, ref);
		if (err < 0)
			goto errout;
		nla_nest_end(skb, nest);
	}

	return 0;

nla_put_failure:
	err = -EINVAL;
errout:
	nla_nest_cancel(skb, nest);
	return err;
}

static struct tc_cookie *nla_memdup_cookie(struct nlattr **tb)
{
	struct tc_cookie *c = kzalloc(sizeof(*c), GFP_KERNEL);
	if (!c)
		return NULL;

	c->data = nla_memdup(tb[TCA_ACT_COOKIE], GFP_KERNEL);
	if (!c->data) {
		kfree(c);
		return NULL;
	}
	c->len = nla_len(tb[TCA_ACT_COOKIE]);

	return c;
}

struct tc_action *tcf_action_init_1(struct net *net, struct tcf_proto *tp,
				    struct nlattr *nla, struct nlattr *est,
				    char *name, int ovr, int bind)
{
	struct tc_action *a;
	struct tc_action_ops *a_o;
	struct tc_cookie *cookie = NULL;
	char act_name[IFNAMSIZ];
	struct nlattr *tb[TCA_ACT_MAX + 1];
	struct nlattr *kind;
	int err;

	if (name == NULL) {
		err = nla_parse_nested(tb, TCA_ACT_MAX, nla, NULL, NULL);
		if (err < 0)
			goto err_out;
		err = -EINVAL;
		kind = tb[TCA_ACT_KIND];
		if (kind == NULL)
			goto err_out;
		if (nla_strlcpy(act_name, kind, IFNAMSIZ) >= IFNAMSIZ)
			goto err_out;
		if (tb[TCA_ACT_COOKIE]) {
			int cklen = nla_len(tb[TCA_ACT_COOKIE]);

			if (cklen > TC_COOKIE_MAX_SIZE)
				goto err_out;

			cookie = nla_memdup_cookie(tb);
			if (!cookie) {
				err = -ENOMEM;
				goto err_out;
			}
		}
	} else {
		err = -EINVAL;
		if (strlcpy(act_name, name, IFNAMSIZ) >= IFNAMSIZ)
			goto err_out;
	}

	a_o = tc_lookup_action_n(act_name);
	if (a_o == NULL) {
#ifdef CONFIG_MODULES
		rtnl_unlock();
		request_module("act_%s", act_name);
		rtnl_lock();

		a_o = tc_lookup_action_n(act_name);

		/* We dropped the RTNL semaphore in order to
		 * perform the module load.  So, even if we
		 * succeeded in loading the module we have to
		 * tell the caller to replay the request.  We
		 * indicate this using -EAGAIN.
		 */
		if (a_o != NULL) {
			err = -EAGAIN;
			goto err_mod;
		}
#endif
		err = -ENOENT;
		goto err_out;
	}

	/* backward compatibility for policer */
	if (name == NULL)
		err = a_o->init(net, tb[TCA_ACT_OPTIONS], est, &a, ovr, bind);
	else
		err = a_o->init(net, nla, est, &a, ovr, bind);
	if (err < 0)
		goto err_mod;

	if (name == NULL && tb[TCA_ACT_COOKIE]) {
		if (a->act_cookie) {
			kfree(a->act_cookie->data);
			kfree(a->act_cookie);
		}
		a->act_cookie = cookie;
	}

	/* module count goes up only when brand new policy is created
	 * if it exists and is only bound to in a_o->init() then
	 * ACT_P_CREATED is not returned (a zero is).
	 */
	if (err != ACT_P_CREATED)
		module_put(a_o->owner);

	if (TC_ACT_EXT_CMP(a->tcfa_action, TC_ACT_GOTO_CHAIN)) {
		err = tcf_action_goto_chain_init(a, tp);
		if (err) {
			LIST_HEAD(actions);

			list_add_tail(&a->list, &actions);
			tcf_action_destroy(&actions, bind);
			return ERR_PTR(err);
		}
	}

	return a;

err_mod:
	module_put(a_o->owner);
err_out:
	if (cookie) {
		kfree(cookie->data);
		kfree(cookie);
	}
	return ERR_PTR(err);
}

static void cleanup_a(struct list_head *actions, int ovr)
{
	struct tc_action *a;

	if (!ovr)
		return;

	list_for_each_entry(a, actions, list)
		a->tcfa_refcnt--;
}

int tcf_action_init(struct net *net, struct tcf_proto *tp, struct nlattr *nla,
		    struct nlattr *est, char *name, int ovr, int bind,
		    struct list_head *actions)
{
	struct nlattr *tb[TCA_ACT_MAX_PRIO + 1];
	struct tc_action *act;
	int err;
	int i;

	err = nla_parse_nested(tb, TCA_ACT_MAX_PRIO, nla, NULL, NULL);
	if (err < 0)
		return err;

	for (i = 1; i <= TCA_ACT_MAX_PRIO && tb[i]; i++) {
		act = tcf_action_init_1(net, tp, tb[i], est, name, ovr, bind);
		if (IS_ERR(act)) {
			err = PTR_ERR(act);
			goto err;
		}
		act->order = i;
		if (ovr)
			act->tcfa_refcnt++;
		list_add_tail(&act->list, actions);
	}

	/* Remove the temp refcnt which was necessary to protect against
	 * destroying an existing action which was being replaced
	 */
	cleanup_a(actions, ovr);
	return 0;

err:
	tcf_action_destroy(actions, bind);
	return err;
}

int tcf_action_copy_stats(struct sk_buff *skb, struct tc_action *p,
			  int compat_mode)
{
	int err = 0;
	struct gnet_dump d;

	if (p == NULL)
		goto errout;

	/* compat_mode being true specifies a call that is supposed
	 * to add additional backward compatibility statistic TLVs.
	 */
	if (compat_mode) {
		if (p->type == TCA_OLD_COMPAT)
			err = gnet_stats_start_copy_compat(skb, 0,
							   TCA_STATS,
							   TCA_XSTATS,
							   &p->tcfa_lock, &d,
							   TCA_PAD);
		else
			return 0;
	} else
		err = gnet_stats_start_copy(skb, TCA_ACT_STATS,
					    &p->tcfa_lock, &d, TCA_ACT_PAD);

	if (err < 0)
		goto errout;

	if (gnet_stats_copy_basic(NULL, &d, p->cpu_bstats, &p->tcfa_bstats) < 0 ||
	    gnet_stats_copy_rate_est(&d, &p->tcfa_rate_est) < 0 ||
	    gnet_stats_copy_queue(&d, p->cpu_qstats,
				  &p->tcfa_qstats,
				  p->tcfa_qstats.qlen) < 0)
		goto errout;

	if (gnet_stats_finish_copy(&d) < 0)
		goto errout;

	return 0;

errout:
	return -1;
}

static int tca_get_fill(struct sk_buff *skb, struct list_head *actions,
			u32 portid, u32 seq, u16 flags, int event, int bind,
			int ref)
{
	struct tcamsg *t;
	struct nlmsghdr *nlh;
	unsigned char *b = skb_tail_pointer(skb);
	struct nlattr *nest;

	nlh = nlmsg_put(skb, portid, seq, event, sizeof(*t), flags);
	if (!nlh)
		goto out_nlmsg_trim;
	t = nlmsg_data(nlh);
	t->tca_family = AF_UNSPEC;
	t->tca__pad1 = 0;
	t->tca__pad2 = 0;

	nest = nla_nest_start(skb, TCA_ACT_TAB);
	if (nest == NULL)
		goto out_nlmsg_trim;

	if (tcf_action_dump(skb, actions, bind, ref) < 0)
		goto out_nlmsg_trim;

	nla_nest_end(skb, nest);

	nlh->nlmsg_len = skb_tail_pointer(skb) - b;
	return skb->len;

out_nlmsg_trim:
	nlmsg_trim(skb, b);
	return -1;
}

static int
tcf_get_notify(struct net *net, u32 portid, struct nlmsghdr *n,
	       struct list_head *actions, int event)
{
	struct sk_buff *skb;

	skb = alloc_skb(NLMSG_GOODSIZE, GFP_KERNEL);
	if (!skb)
		return -ENOBUFS;
	if (tca_get_fill(skb, actions, portid, n->nlmsg_seq, 0, event,
			 0, 0) <= 0) {
		kfree_skb(skb);
		return -EINVAL;
	}

	return rtnl_unicast(skb, net, portid);
}

static struct tc_action *tcf_action_get_1(struct net *net, struct nlattr *nla,
					  struct nlmsghdr *n, u32 portid)
{
	struct nlattr *tb[TCA_ACT_MAX + 1];
	const struct tc_action_ops *ops;
	struct tc_action *a;
	int index;
	int err;

	err = nla_parse_nested(tb, TCA_ACT_MAX, nla, NULL, NULL);
	if (err < 0)
		goto err_out;

	err = -EINVAL;
	if (tb[TCA_ACT_INDEX] == NULL ||
	    nla_len(tb[TCA_ACT_INDEX]) < sizeof(index))
		goto err_out;
	index = nla_get_u32(tb[TCA_ACT_INDEX]);

	err = -EINVAL;
	ops = tc_lookup_action(tb[TCA_ACT_KIND]);
	if (!ops) /* could happen in batch of actions */
		goto err_out;
	err = -ENOENT;
	if (ops->lookup(net, &a, index) == 0)
		goto err_mod;

	module_put(ops->owner);
	return a;

err_mod:
	module_put(ops->owner);
err_out:
	return ERR_PTR(err);
}

static int tca_action_flush(struct net *net, struct nlattr *nla,
			    struct nlmsghdr *n, u32 portid)
{
	struct sk_buff *skb;
	unsigned char *b;
	struct nlmsghdr *nlh;
	struct tcamsg *t;
	struct netlink_callback dcb;
	struct nlattr *nest;
	struct nlattr *tb[TCA_ACT_MAX + 1];
	const struct tc_action_ops *ops;
	struct nlattr *kind;
	int err = -ENOMEM;

	skb = alloc_skb(NLMSG_GOODSIZE, GFP_KERNEL);
	if (!skb) {
		pr_debug("tca_action_flush: failed skb alloc\n");
		return err;
	}

	b = skb_tail_pointer(skb);

	err = nla_parse_nested(tb, TCA_ACT_MAX, nla, NULL, NULL);
	if (err < 0)
		goto err_out;

	err = -EINVAL;
	kind = tb[TCA_ACT_KIND];
	ops = tc_lookup_action(kind);
	if (!ops) /*some idjot trying to flush unknown action */
		goto err_out;

	nlh = nlmsg_put(skb, portid, n->nlmsg_seq, RTM_DELACTION,
			sizeof(*t), 0);
	if (!nlh)
		goto out_module_put;
	t = nlmsg_data(nlh);
	t->tca_family = AF_UNSPEC;
	t->tca__pad1 = 0;
	t->tca__pad2 = 0;

	nest = nla_nest_start(skb, TCA_ACT_TAB);
	if (nest == NULL)
		goto out_module_put;

	err = ops->walk(net, skb, &dcb, RTM_DELACTION, ops);
	if (err <= 0)
		goto out_module_put;

	nla_nest_end(skb, nest);

	nlh->nlmsg_len = skb_tail_pointer(skb) - b;
	nlh->nlmsg_flags |= NLM_F_ROOT;
	module_put(ops->owner);
	err = rtnetlink_send(skb, net, portid, RTNLGRP_TC,
			     n->nlmsg_flags & NLM_F_ECHO);
	if (err > 0)
		return 0;

	return err;

out_module_put:
	module_put(ops->owner);
err_out:
	kfree_skb(skb);
	return err;
}

static int
tcf_del_notify(struct net *net, struct nlmsghdr *n, struct list_head *actions,
	       u32 portid)
{
	int ret;
	struct sk_buff *skb;

	skb = alloc_skb(NLMSG_GOODSIZE, GFP_KERNEL);
	if (!skb)
		return -ENOBUFS;

	if (tca_get_fill(skb, actions, portid, n->nlmsg_seq, 0, RTM_DELACTION,
			 0, 1) <= 0) {
		kfree_skb(skb);
		return -EINVAL;
	}

	/* now do the delete */
	ret = tcf_action_destroy(actions, 0);
	if (ret < 0) {
		kfree_skb(skb);
		return ret;
	}

	ret = rtnetlink_send(skb, net, portid, RTNLGRP_TC,
			     n->nlmsg_flags & NLM_F_ECHO);
	if (ret > 0)
		return 0;
	return ret;
}

static int
tca_action_gd(struct net *net, struct nlattr *nla, struct nlmsghdr *n,
	      u32 portid, int event)
{
	int i, ret;
	struct nlattr *tb[TCA_ACT_MAX_PRIO + 1];
	struct tc_action *act;
	LIST_HEAD(actions);

	ret = nla_parse_nested(tb, TCA_ACT_MAX_PRIO, nla, NULL, NULL);
	if (ret < 0)
		return ret;

	if (event == RTM_DELACTION && n->nlmsg_flags & NLM_F_ROOT) {
		if (tb[1] != NULL)
			return tca_action_flush(net, tb[1], n, portid);
		else
			return -EINVAL;
	}

	for (i = 1; i <= TCA_ACT_MAX_PRIO && tb[i]; i++) {
		act = tcf_action_get_1(net, tb[i], n, portid);
		if (IS_ERR(act)) {
			ret = PTR_ERR(act);
			goto err;
		}
		act->order = i;
		list_add_tail(&act->list, &actions);
	}

	if (event == RTM_GETACTION)
		ret = tcf_get_notify(net, portid, n, &actions, event);
	else { /* delete */
		ret = tcf_del_notify(net, n, &actions, portid);
		if (ret)
			goto err;
		return ret;
	}
err:
	if (event != RTM_GETACTION)
		tcf_action_destroy(&actions, 0);
	return ret;
}

static int
tcf_add_notify(struct net *net, struct nlmsghdr *n, struct list_head *actions,
	       u32 portid)
{
	struct sk_buff *skb;
	int err = 0;

	skb = alloc_skb(NLMSG_GOODSIZE, GFP_KERNEL);
	if (!skb)
		return -ENOBUFS;

	if (tca_get_fill(skb, actions, portid, n->nlmsg_seq, n->nlmsg_flags,
			 RTM_NEWACTION, 0, 0) <= 0) {
		kfree_skb(skb);
		return -EINVAL;
	}

	err = rtnetlink_send(skb, net, portid, RTNLGRP_TC,
			     n->nlmsg_flags & NLM_F_ECHO);
	if (err > 0)
		err = 0;
	return err;
}

static int tcf_action_add(struct net *net, struct nlattr *nla,
			  struct nlmsghdr *n, u32 portid, int ovr)
{
	int ret = 0;
	LIST_HEAD(actions);

	ret = tcf_action_init(net, NULL, nla, NULL, NULL, ovr, 0, &actions);
	if (ret)
		return ret;

	return tcf_add_notify(net, n, &actions, portid);
}

static u32 tcaa_root_flags_allowed = TCA_FLAG_LARGE_DUMP_ON;
static const struct nla_policy tcaa_policy[TCA_ROOT_MAX + 1] = {
	[TCA_ROOT_FLAGS] = { .type = NLA_BITFIELD32,
			     .validation_data = &tcaa_root_flags_allowed },
	[TCA_ROOT_TIME_DELTA]      = { .type = NLA_U32 },
};

static int tc_ctl_action(struct sk_buff *skb, struct nlmsghdr *n,
			 struct netlink_ext_ack *extack)
{
	struct net *net = sock_net(skb->sk);
	struct nlattr *tca[TCA_ROOT_MAX + 1];
	u32 portid = skb ? NETLINK_CB(skb).portid : 0;
	int ret = 0, ovr = 0;

	if ((n->nlmsg_type != RTM_GETACTION) &&
	    !netlink_capable(skb, CAP_NET_ADMIN))
		return -EPERM;

	ret = nlmsg_parse(n, sizeof(struct tcamsg), tca, TCA_ROOT_MAX, NULL,
			  extack);
	if (ret < 0)
		return ret;

	if (tca[TCA_ACT_TAB] == NULL) {
		pr_notice("tc_ctl_action: received NO action attribs\n");
		return -EINVAL;
	}

	/* n->nlmsg_flags & NLM_F_CREATE */
	switch (n->nlmsg_type) {
	case RTM_NEWACTION:
		/* we are going to assume all other flags
		 * imply create only if it doesn't exist
		 * Note that CREATE | EXCL implies that
		 * but since we want avoid ambiguity (eg when flags
		 * is zero) then just set this
		 */
		if (n->nlmsg_flags & NLM_F_REPLACE)
			ovr = 1;
replay:
		ret = tcf_action_add(net, tca[TCA_ACT_TAB], n, portid, ovr);
		if (ret == -EAGAIN)
			goto replay;
		break;
	case RTM_DELACTION:
		ret = tca_action_gd(net, tca[TCA_ACT_TAB], n,
				    portid, RTM_DELACTION);
		break;
	case RTM_GETACTION:
		ret = tca_action_gd(net, tca[TCA_ACT_TAB], n,
				    portid, RTM_GETACTION);
		break;
	default:
		BUG();
	}

	return ret;
}

static struct nlattr *find_dump_kind(struct nlattr **nla)
{
	struct nlattr *tb1, *tb2[TCA_ACT_MAX + 1];
	struct nlattr *tb[TCA_ACT_MAX_PRIO + 1];
	struct nlattr *kind;

	tb1 = nla[TCA_ACT_TAB];
	if (tb1 == NULL)
		return NULL;

	if (nla_parse(tb, TCA_ACT_MAX_PRIO, nla_data(tb1),
		      NLMSG_ALIGN(nla_len(tb1)), NULL, NULL) < 0)
		return NULL;

	if (tb[1] == NULL)
		return NULL;
	if (nla_parse_nested(tb2, TCA_ACT_MAX, tb[1], NULL, NULL) < 0)
		return NULL;
	kind = tb2[TCA_ACT_KIND];

	return kind;
}

static int tc_dump_action(struct sk_buff *skb, struct netlink_callback *cb)
{
	struct net *net = sock_net(skb->sk);
	struct nlmsghdr *nlh;
	unsigned char *b = skb_tail_pointer(skb);
	struct nlattr *nest;
	struct tc_action_ops *a_o;
	int ret = 0;
	struct tcamsg *t = (struct tcamsg *) nlmsg_data(cb->nlh);
	struct nlattr *tb[TCA_ROOT_MAX + 1];
	struct nlattr *count_attr = NULL;
	unsigned long jiffy_since = 0;
	struct nlattr *kind = NULL;
	struct nla_bitfield32 bf;
	u32 msecs_since = 0;
	u32 act_count = 0;

	ret = nlmsg_parse(cb->nlh, sizeof(struct tcamsg), tb, TCA_ROOT_MAX,
			  tcaa_policy, NULL);
	if (ret < 0)
		return ret;

	kind = find_dump_kind(tb);
	if (kind == NULL) {
		pr_info("tc_dump_action: action bad kind\n");
		return 0;
	}

	a_o = tc_lookup_action(kind);
	if (a_o == NULL)
		return 0;

	cb->args[2] = 0;
	if (tb[TCA_ROOT_FLAGS]) {
		bf = nla_get_bitfield32(tb[TCA_ROOT_FLAGS]);
		cb->args[2] = bf.value;
	}

	if (tb[TCA_ROOT_TIME_DELTA]) {
		msecs_since = nla_get_u32(tb[TCA_ROOT_TIME_DELTA]);
	}

	nlh = nlmsg_put(skb, NETLINK_CB(cb->skb).portid, cb->nlh->nlmsg_seq,
			cb->nlh->nlmsg_type, sizeof(*t), 0);
	if (!nlh)
		goto out_module_put;

	if (msecs_since)
		jiffy_since = jiffies - msecs_to_jiffies(msecs_since);

	t = nlmsg_data(nlh);
	t->tca_family = AF_UNSPEC;
	t->tca__pad1 = 0;
	t->tca__pad2 = 0;
	cb->args[3] = jiffy_since;
	count_attr = nla_reserve(skb, TCA_ROOT_COUNT, sizeof(u32));
	if (!count_attr)
		goto out_module_put;

	nest = nla_nest_start(skb, TCA_ACT_TAB);
	if (nest == NULL)
		goto out_module_put;

	ret = a_o->walk(net, skb, cb, RTM_GETACTION, a_o);
	if (ret < 0)
		goto out_module_put;

	if (ret > 0) {
		nla_nest_end(skb, nest);
		ret = skb->len;
		act_count = cb->args[1];
		memcpy(nla_data(count_attr), &act_count, sizeof(u32));
		cb->args[1] = 0;
	} else
		nlmsg_trim(skb, b);

	nlh->nlmsg_len = skb_tail_pointer(skb) - b;
	if (NETLINK_CB(cb->skb).portid && ret)
		nlh->nlmsg_flags |= NLM_F_MULTI;
	module_put(a_o->owner);
	return skb->len;

out_module_put:
	module_put(a_o->owner);
	nlmsg_trim(skb, b);
	return skb->len;
}

static int __init tc_action_init(void)
{
	rtnl_register(PF_UNSPEC, RTM_NEWACTION, tc_ctl_action, NULL, 0);
	rtnl_register(PF_UNSPEC, RTM_DELACTION, tc_ctl_action, NULL, 0);
	rtnl_register(PF_UNSPEC, RTM_GETACTION, tc_ctl_action, tc_dump_action,
		      0);

	return 0;
}

subsys_initcall(tc_action_init);<|MERGE_RESOLUTION|>--- conflicted
+++ resolved
@@ -180,11 +180,7 @@
 	idr_for_each_entry_ext(idr, p, id) {
 		ret = __tcf_idr_release(p, false, true);
 		if (ret == ACT_P_DELETED) {
-<<<<<<< HEAD
-			module_put(p->ops->owner);
-=======
 			module_put(ops->owner);
->>>>>>> 2bd6bf03
 			n_i++;
 		} else if (ret < 0) {
 			goto nla_put_failure;
@@ -523,10 +519,7 @@
 	int ret = 0;
 
 	list_for_each_entry_safe(a, tmp, actions, list) {
-<<<<<<< HEAD
-=======
 		ops = a->ops;
->>>>>>> 2bd6bf03
 		ret = __tcf_idr_release(a, bind, true);
 		if (ret == ACT_P_DELETED)
 			module_put(ops->owner);
