// SPDX-License-Identifier: GPL-2.0-or-later
/*
 * net/sched/act_api.c	Packet action API.
 *
 * Author:	Jamal Hadi Salim
 */

#include <linux/types.h>
#include <linux/kernel.h>
#include <linux/string.h>
#include <linux/errno.h>
#include <linux/slab.h>
#include <linux/skbuff.h>
#include <linux/init.h>
#include <linux/kmod.h>
#include <linux/err.h>
#include <linux/module.h>
#include <net/net_namespace.h>
#include <net/sock.h>
#include <net/sch_generic.h>
#include <net/pkt_cls.h>
#include <net/tc_act/tc_pedit.h>
#include <net/act_api.h>
#include <net/netlink.h>
#include <net/flow_offload.h>
<<<<<<< HEAD
=======
#include <net/tc_wrapper.h>
>>>>>>> eb3cdb58

#ifdef CONFIG_INET
DEFINE_STATIC_KEY_FALSE(tcf_frag_xmit_count);
EXPORT_SYMBOL_GPL(tcf_frag_xmit_count);
#endif

int tcf_dev_queue_xmit(struct sk_buff *skb, int (*xmit)(struct sk_buff *skb))
{
#ifdef CONFIG_INET
	if (static_branch_unlikely(&tcf_frag_xmit_count))
		return sch_frag_xmit_hook(skb, xmit);
#endif

	return xmit(skb);
}
EXPORT_SYMBOL_GPL(tcf_dev_queue_xmit);

static void tcf_action_goto_chain_exec(const struct tc_action *a,
				       struct tcf_result *res)
{
	const struct tcf_chain *chain = rcu_dereference_bh(a->goto_chain);

	res->goto_tp = rcu_dereference_bh(chain->filter_chain);
}

static void tcf_free_cookie_rcu(struct rcu_head *p)
{
	struct tc_cookie *cookie = container_of(p, struct tc_cookie, rcu);

	kfree(cookie->data);
	kfree(cookie);
}

static void tcf_set_action_cookie(struct tc_cookie __rcu **old_cookie,
				  struct tc_cookie *new_cookie)
{
	struct tc_cookie *old;

	old = xchg((__force struct tc_cookie **)old_cookie, new_cookie);
	if (old)
		call_rcu(&old->rcu, tcf_free_cookie_rcu);
}

int tcf_action_check_ctrlact(int action, struct tcf_proto *tp,
			     struct tcf_chain **newchain,
			     struct netlink_ext_ack *extack)
{
	int opcode = TC_ACT_EXT_OPCODE(action), ret = -EINVAL;
	u32 chain_index;

	if (!opcode)
		ret = action > TC_ACT_VALUE_MAX ? -EINVAL : 0;
	else if (opcode <= TC_ACT_EXT_OPCODE_MAX || action == TC_ACT_UNSPEC)
		ret = 0;
	if (ret) {
		NL_SET_ERR_MSG(extack, "invalid control action");
		goto end;
	}

	if (TC_ACT_EXT_CMP(action, TC_ACT_GOTO_CHAIN)) {
		chain_index = action & TC_ACT_EXT_VAL_MASK;
		if (!tp || !newchain) {
			ret = -EINVAL;
			NL_SET_ERR_MSG(extack,
				       "can't goto NULL proto/chain");
			goto end;
		}
		*newchain = tcf_chain_get_by_act(tp->chain->block, chain_index);
		if (!*newchain) {
			ret = -ENOMEM;
			NL_SET_ERR_MSG(extack,
				       "can't allocate goto_chain");
		}
	}
end:
	return ret;
}
EXPORT_SYMBOL(tcf_action_check_ctrlact);

struct tcf_chain *tcf_action_set_ctrlact(struct tc_action *a, int action,
					 struct tcf_chain *goto_chain)
{
	a->tcfa_action = action;
	goto_chain = rcu_replace_pointer(a->goto_chain, goto_chain, 1);
	return goto_chain;
}
EXPORT_SYMBOL(tcf_action_set_ctrlact);

/* XXX: For standalone actions, we don't need a RCU grace period either, because
 * actions are always connected to filters and filters are already destroyed in
 * RCU callbacks, so after a RCU grace period actions are already disconnected
 * from filters. Readers later can not find us.
 */
static void free_tcf(struct tc_action *p)
{
	struct tcf_chain *chain = rcu_dereference_protected(p->goto_chain, 1);

	free_percpu(p->cpu_bstats);
	free_percpu(p->cpu_bstats_hw);
	free_percpu(p->cpu_qstats);

	tcf_set_action_cookie(&p->user_cookie, NULL);
	if (chain)
		tcf_chain_put_by_act(chain);

	kfree(p);
}

static void offload_action_hw_count_set(struct tc_action *act,
					u32 hw_count)
{
	act->in_hw_count = hw_count;
}

static void offload_action_hw_count_inc(struct tc_action *act,
					u32 hw_count)
{
	act->in_hw_count += hw_count;
}

static void offload_action_hw_count_dec(struct tc_action *act,
					u32 hw_count)
{
	act->in_hw_count = act->in_hw_count > hw_count ?
			   act->in_hw_count - hw_count : 0;
}

static unsigned int tcf_offload_act_num_actions_single(struct tc_action *act)
{
	if (is_tcf_pedit(act))
		return tcf_pedit_nkeys(act);
	else
		return 1;
}

static bool tc_act_skip_hw(u32 flags)
{
	return (flags & TCA_ACT_FLAGS_SKIP_HW) ? true : false;
}

static bool tc_act_skip_sw(u32 flags)
{
	return (flags & TCA_ACT_FLAGS_SKIP_SW) ? true : false;
}

<<<<<<< HEAD
static bool tc_act_in_hw(struct tc_action *act)
{
	return !!act->in_hw_count;
}

=======
>>>>>>> eb3cdb58
/* SKIP_HW and SKIP_SW are mutually exclusive flags. */
static bool tc_act_flags_valid(u32 flags)
{
	flags &= TCA_ACT_FLAGS_SKIP_HW | TCA_ACT_FLAGS_SKIP_SW;

	return flags ^ (TCA_ACT_FLAGS_SKIP_HW | TCA_ACT_FLAGS_SKIP_SW);
}

static int offload_action_init(struct flow_offload_action *fl_action,
			       struct tc_action *act,
			       enum offload_act_command  cmd,
			       struct netlink_ext_ack *extack)
{
	int err;

	fl_action->extack = extack;
	fl_action->command = cmd;
	fl_action->index = act->tcfa_index;
<<<<<<< HEAD
=======
	fl_action->cookie = (unsigned long)act;
>>>>>>> eb3cdb58

	if (act->ops->offload_act_setup) {
		spin_lock_bh(&act->tcfa_lock);
		err = act->ops->offload_act_setup(act, fl_action, NULL,
						  false, extack);
		spin_unlock_bh(&act->tcfa_lock);
		return err;
	}

	return -EOPNOTSUPP;
}

static int tcf_action_offload_cmd_ex(struct flow_offload_action *fl_act,
				     u32 *hw_count)
{
	int err;

	err = flow_indr_dev_setup_offload(NULL, NULL, TC_SETUP_ACT,
					  fl_act, NULL, NULL);
	if (err < 0)
		return err;

	if (hw_count)
		*hw_count = err;

	return 0;
}

static int tcf_action_offload_cmd_cb_ex(struct flow_offload_action *fl_act,
					u32 *hw_count,
					flow_indr_block_bind_cb_t *cb,
					void *cb_priv)
{
	int err;

	err = cb(NULL, NULL, cb_priv, TC_SETUP_ACT, NULL, fl_act, NULL);
	if (err < 0)
		return err;

	if (hw_count)
		*hw_count = 1;

	return 0;
}

static int tcf_action_offload_cmd(struct flow_offload_action *fl_act,
				  u32 *hw_count,
				  flow_indr_block_bind_cb_t *cb,
				  void *cb_priv)
{
	return cb ? tcf_action_offload_cmd_cb_ex(fl_act, hw_count,
						 cb, cb_priv) :
		    tcf_action_offload_cmd_ex(fl_act, hw_count);
}

static int tcf_action_offload_add_ex(struct tc_action *action,
				     struct netlink_ext_ack *extack,
				     flow_indr_block_bind_cb_t *cb,
				     void *cb_priv)
{
	bool skip_sw = tc_act_skip_sw(action->tcfa_flags);
	struct tc_action *actions[TCA_ACT_MAX_PRIO] = {
		[0] = action,
	};
	struct flow_offload_action *fl_action;
	u32 in_hw_count = 0;
	int num, err = 0;

	if (tc_act_skip_hw(action->tcfa_flags))
		return 0;

	num = tcf_offload_act_num_actions_single(action);
	fl_action = offload_action_alloc(num);
	if (!fl_action)
		return -ENOMEM;

	err = offload_action_init(fl_action, action, FLOW_ACT_REPLACE, extack);
	if (err)
		goto fl_err;

<<<<<<< HEAD
	err = tc_setup_action(&fl_action->action, actions, extack);
=======
	err = tc_setup_action(&fl_action->action, actions, 0, extack);
>>>>>>> eb3cdb58
	if (err) {
		NL_SET_ERR_MSG_MOD(extack,
				   "Failed to setup tc actions for offload");
		goto fl_err;
	}

	err = tcf_action_offload_cmd(fl_action, &in_hw_count, cb, cb_priv);
	if (!err)
		cb ? offload_action_hw_count_inc(action, in_hw_count) :
		     offload_action_hw_count_set(action, in_hw_count);

	if (skip_sw && !tc_act_in_hw(action))
		err = -EINVAL;

	tc_cleanup_offload_action(&fl_action->action);

fl_err:
	kfree(fl_action);

	return err;
}

/* offload the tc action after it is inserted */
static int tcf_action_offload_add(struct tc_action *action,
				  struct netlink_ext_ack *extack)
{
	return tcf_action_offload_add_ex(action, extack, NULL, NULL);
}

int tcf_action_update_hw_stats(struct tc_action *action)
{
	struct flow_offload_action fl_act = {};
	int err;

<<<<<<< HEAD
	if (!tc_act_in_hw(action))
		return -EOPNOTSUPP;

=======
>>>>>>> eb3cdb58
	err = offload_action_init(&fl_act, action, FLOW_ACT_STATS, NULL);
	if (err)
		return err;

	err = tcf_action_offload_cmd(&fl_act, NULL, NULL, NULL);
	if (!err) {
		preempt_disable();
		tcf_action_stats_update(action, fl_act.stats.bytes,
					fl_act.stats.pkts,
					fl_act.stats.drops,
					fl_act.stats.lastused,
					true);
		preempt_enable();
		action->used_hw_stats = fl_act.stats.used_hw_stats;
		action->used_hw_stats_valid = true;
	} else {
		return -EOPNOTSUPP;
	}

	return 0;
}
EXPORT_SYMBOL(tcf_action_update_hw_stats);

static int tcf_action_offload_del_ex(struct tc_action *action,
				     flow_indr_block_bind_cb_t *cb,
				     void *cb_priv)
{
	struct flow_offload_action fl_act = {};
	u32 in_hw_count = 0;
	int err = 0;

	if (!tc_act_in_hw(action))
		return 0;

	err = offload_action_init(&fl_act, action, FLOW_ACT_DESTROY, NULL);
	if (err)
		return err;

	err = tcf_action_offload_cmd(&fl_act, &in_hw_count, cb, cb_priv);
	if (err < 0)
		return err;

	if (!cb && action->in_hw_count != in_hw_count)
		return -EINVAL;

	/* do not need to update hw state when deleting action */
	if (cb && in_hw_count)
		offload_action_hw_count_dec(action, in_hw_count);

	return 0;
}

static int tcf_action_offload_del(struct tc_action *action)
{
	return tcf_action_offload_del_ex(action, NULL, NULL);
}

static void tcf_action_cleanup(struct tc_action *p)
{
	tcf_action_offload_del(p);
	if (p->ops->cleanup)
		p->ops->cleanup(p);

	gen_kill_estimator(&p->tcfa_rate_est);
	free_tcf(p);
}

static int __tcf_action_put(struct tc_action *p, bool bind)
{
	struct tcf_idrinfo *idrinfo = p->idrinfo;

	if (refcount_dec_and_mutex_lock(&p->tcfa_refcnt, &idrinfo->lock)) {
		if (bind)
			atomic_dec(&p->tcfa_bindcnt);
		idr_remove(&idrinfo->action_idr, p->tcfa_index);
		mutex_unlock(&idrinfo->lock);

		tcf_action_cleanup(p);
		return 1;
	}

	if (bind)
		atomic_dec(&p->tcfa_bindcnt);

	return 0;
}

static int __tcf_idr_release(struct tc_action *p, bool bind, bool strict)
{
	int ret = 0;

	/* Release with strict==1 and bind==0 is only called through act API
	 * interface (classifiers always bind). Only case when action with
	 * positive reference count and zero bind count can exist is when it was
	 * also created with act API (unbinding last classifier will destroy the
	 * action if it was created by classifier). So only case when bind count
	 * can be changed after initial check is when unbound action is
	 * destroyed by act API while classifier binds to action with same id
	 * concurrently. This result either creation of new action(same behavior
	 * as before), or reusing existing action if concurrent process
	 * increments reference count before action is deleted. Both scenarios
	 * are acceptable.
	 */
	if (p) {
		if (!bind && strict && atomic_read(&p->tcfa_bindcnt) > 0)
			return -EPERM;

		if (__tcf_action_put(p, bind))
			ret = ACT_P_DELETED;
	}

	return ret;
}

int tcf_idr_release(struct tc_action *a, bool bind)
{
	const struct tc_action_ops *ops = a->ops;
	int ret;

	ret = __tcf_idr_release(a, bind, false);
	if (ret == ACT_P_DELETED)
		module_put(ops->owner);
	return ret;
}
EXPORT_SYMBOL(tcf_idr_release);

static size_t tcf_action_shared_attrs_size(const struct tc_action *act)
{
	struct tc_cookie *user_cookie;
	u32 cookie_len = 0;

	rcu_read_lock();
	user_cookie = rcu_dereference(act->user_cookie);

	if (user_cookie)
		cookie_len = nla_total_size(user_cookie->len);
	rcu_read_unlock();

	return  nla_total_size(0) /* action number nested */
		+ nla_total_size(IFNAMSIZ) /* TCA_ACT_KIND */
		+ cookie_len /* TCA_ACT_COOKIE */
		+ nla_total_size(sizeof(struct nla_bitfield32)) /* TCA_ACT_HW_STATS */
		+ nla_total_size(0) /* TCA_ACT_STATS nested */
		+ nla_total_size(sizeof(struct nla_bitfield32)) /* TCA_ACT_FLAGS */
		/* TCA_STATS_BASIC */
		+ nla_total_size_64bit(sizeof(struct gnet_stats_basic))
		/* TCA_STATS_PKT64 */
		+ nla_total_size_64bit(sizeof(u64))
		/* TCA_STATS_QUEUE */
		+ nla_total_size_64bit(sizeof(struct gnet_stats_queue))
		+ nla_total_size(0) /* TCA_ACT_OPTIONS nested */
		+ nla_total_size(sizeof(struct tcf_t)); /* TCA_GACT_TM */
}

static size_t tcf_action_full_attrs_size(size_t sz)
{
	return NLMSG_HDRLEN                     /* struct nlmsghdr */
		+ sizeof(struct tcamsg)
		+ nla_total_size(0)             /* TCA_ACT_TAB nested */
		+ sz;
}

static size_t tcf_action_fill_size(const struct tc_action *act)
{
	size_t sz = tcf_action_shared_attrs_size(act);

	if (act->ops->get_fill_size)
		return act->ops->get_fill_size(act) + sz;
	return sz;
}

static int
tcf_action_dump_terse(struct sk_buff *skb, struct tc_action *a, bool from_act)
{
	unsigned char *b = skb_tail_pointer(skb);
	struct tc_cookie *cookie;

	if (nla_put_string(skb, TCA_ACT_KIND, a->ops->kind))
		goto nla_put_failure;
	if (tcf_action_copy_stats(skb, a, 0))
		goto nla_put_failure;
	if (from_act && nla_put_u32(skb, TCA_ACT_INDEX, a->tcfa_index))
		goto nla_put_failure;

	rcu_read_lock();
	cookie = rcu_dereference(a->user_cookie);
	if (cookie) {
		if (nla_put(skb, TCA_ACT_COOKIE, cookie->len, cookie->data)) {
			rcu_read_unlock();
			goto nla_put_failure;
		}
	}
	rcu_read_unlock();

	return 0;

nla_put_failure:
	nlmsg_trim(skb, b);
	return -1;
}

static int tcf_dump_walker(struct tcf_idrinfo *idrinfo, struct sk_buff *skb,
			   struct netlink_callback *cb)
{
	int err = 0, index = -1, s_i = 0, n_i = 0;
	u32 act_flags = cb->args[2];
	unsigned long jiffy_since = cb->args[3];
	struct nlattr *nest;
	struct idr *idr = &idrinfo->action_idr;
	struct tc_action *p;
	unsigned long id = 1;
	unsigned long tmp;

	mutex_lock(&idrinfo->lock);

	s_i = cb->args[0];

	idr_for_each_entry_ul(idr, p, tmp, id) {
		index++;
		if (index < s_i)
			continue;
		if (IS_ERR(p))
			continue;

		if (jiffy_since &&
		    time_after(jiffy_since,
			       (unsigned long)p->tcfa_tm.lastuse))
			continue;

		tcf_action_update_hw_stats(p);

		nest = nla_nest_start_noflag(skb, n_i);
		if (!nest) {
			index--;
			goto nla_put_failure;
		}
		err = (act_flags & TCA_ACT_FLAG_TERSE_DUMP) ?
			tcf_action_dump_terse(skb, p, true) :
			tcf_action_dump_1(skb, p, 0, 0);
		if (err < 0) {
			index--;
			nlmsg_trim(skb, nest);
			goto done;
		}
		nla_nest_end(skb, nest);
		n_i++;
		if (!(act_flags & TCA_ACT_FLAG_LARGE_DUMP_ON) &&
		    n_i >= TCA_ACT_MAX_PRIO)
			goto done;
	}
done:
	if (index >= 0)
		cb->args[0] = index + 1;

	mutex_unlock(&idrinfo->lock);
	if (n_i) {
		if (act_flags & TCA_ACT_FLAG_LARGE_DUMP_ON)
			cb->args[1] = n_i;
	}
	return n_i;

nla_put_failure:
	nla_nest_cancel(skb, nest);
	goto done;
}

static int tcf_idr_release_unsafe(struct tc_action *p)
{
	if (atomic_read(&p->tcfa_bindcnt) > 0)
		return -EPERM;

	if (refcount_dec_and_test(&p->tcfa_refcnt)) {
		idr_remove(&p->idrinfo->action_idr, p->tcfa_index);
		tcf_action_cleanup(p);
		return ACT_P_DELETED;
	}

	return 0;
}

static int tcf_del_walker(struct tcf_idrinfo *idrinfo, struct sk_buff *skb,
			  const struct tc_action_ops *ops,
			  struct netlink_ext_ack *extack)
{
	struct nlattr *nest;
	int n_i = 0;
	int ret = -EINVAL;
	struct idr *idr = &idrinfo->action_idr;
	struct tc_action *p;
	unsigned long id = 1;
	unsigned long tmp;

	nest = nla_nest_start_noflag(skb, 0);
	if (nest == NULL)
		goto nla_put_failure;
	if (nla_put_string(skb, TCA_ACT_KIND, ops->kind))
		goto nla_put_failure;

	ret = 0;
	mutex_lock(&idrinfo->lock);
	idr_for_each_entry_ul(idr, p, tmp, id) {
		if (IS_ERR(p))
			continue;
		ret = tcf_idr_release_unsafe(p);
		if (ret == ACT_P_DELETED)
			module_put(ops->owner);
		else if (ret < 0)
			break;
		n_i++;
	}
	mutex_unlock(&idrinfo->lock);
	if (ret < 0) {
		if (n_i)
			NL_SET_ERR_MSG(extack, "Unable to flush all TC actions");
		else
			goto nla_put_failure;
	}

	ret = nla_put_u32(skb, TCA_FCNT, n_i);
	if (ret)
		goto nla_put_failure;
	nla_nest_end(skb, nest);

	return n_i;
nla_put_failure:
	nla_nest_cancel(skb, nest);
	return ret;
}

int tcf_generic_walker(struct tc_action_net *tn, struct sk_buff *skb,
		       struct netlink_callback *cb, int type,
		       const struct tc_action_ops *ops,
		       struct netlink_ext_ack *extack)
{
	struct tcf_idrinfo *idrinfo = tn->idrinfo;

	if (type == RTM_DELACTION) {
		return tcf_del_walker(idrinfo, skb, ops, extack);
	} else if (type == RTM_GETACTION) {
		return tcf_dump_walker(idrinfo, skb, cb);
	} else {
		WARN(1, "tcf_generic_walker: unknown command %d\n", type);
		NL_SET_ERR_MSG(extack, "tcf_generic_walker: unknown command");
		return -EINVAL;
	}
}
EXPORT_SYMBOL(tcf_generic_walker);

int tcf_idr_search(struct tc_action_net *tn, struct tc_action **a, u32 index)
{
	struct tcf_idrinfo *idrinfo = tn->idrinfo;
	struct tc_action *p;

	mutex_lock(&idrinfo->lock);
	p = idr_find(&idrinfo->action_idr, index);
	if (IS_ERR(p))
		p = NULL;
	else if (p)
		refcount_inc(&p->tcfa_refcnt);
	mutex_unlock(&idrinfo->lock);

	if (p) {
		*a = p;
		return true;
	}
	return false;
}
EXPORT_SYMBOL(tcf_idr_search);

static int __tcf_generic_walker(struct net *net, struct sk_buff *skb,
				struct netlink_callback *cb, int type,
				const struct tc_action_ops *ops,
				struct netlink_ext_ack *extack)
{
	struct tc_action_net *tn = net_generic(net, ops->net_id);

	if (unlikely(ops->walk))
		return ops->walk(net, skb, cb, type, ops, extack);

	return tcf_generic_walker(tn, skb, cb, type, ops, extack);
}

static int __tcf_idr_search(struct net *net,
			    const struct tc_action_ops *ops,
			    struct tc_action **a, u32 index)
{
	struct tc_action_net *tn = net_generic(net, ops->net_id);

	if (unlikely(ops->lookup))
		return ops->lookup(net, a, index);

	return tcf_idr_search(tn, a, index);
}

static int tcf_idr_delete_index(struct tcf_idrinfo *idrinfo, u32 index)
{
	struct tc_action *p;
	int ret = 0;

	mutex_lock(&idrinfo->lock);
	p = idr_find(&idrinfo->action_idr, index);
	if (!p) {
		mutex_unlock(&idrinfo->lock);
		return -ENOENT;
	}

	if (!atomic_read(&p->tcfa_bindcnt)) {
		if (refcount_dec_and_test(&p->tcfa_refcnt)) {
			struct module *owner = p->ops->owner;

			WARN_ON(p != idr_remove(&idrinfo->action_idr,
						p->tcfa_index));
			mutex_unlock(&idrinfo->lock);

			tcf_action_cleanup(p);
			module_put(owner);
			return 0;
		}
		ret = 0;
	} else {
		ret = -EPERM;
	}

	mutex_unlock(&idrinfo->lock);
	return ret;
}

int tcf_idr_create(struct tc_action_net *tn, u32 index, struct nlattr *est,
		   struct tc_action **a, const struct tc_action_ops *ops,
		   int bind, bool cpustats, u32 flags)
{
	struct tc_action *p = kzalloc(ops->size, GFP_KERNEL);
	struct tcf_idrinfo *idrinfo = tn->idrinfo;
	int err = -ENOMEM;

	if (unlikely(!p))
		return -ENOMEM;
	refcount_set(&p->tcfa_refcnt, 1);
	if (bind)
		atomic_set(&p->tcfa_bindcnt, 1);

	if (cpustats) {
		p->cpu_bstats = netdev_alloc_pcpu_stats(struct gnet_stats_basic_sync);
		if (!p->cpu_bstats)
			goto err1;
		p->cpu_bstats_hw = netdev_alloc_pcpu_stats(struct gnet_stats_basic_sync);
		if (!p->cpu_bstats_hw)
			goto err2;
		p->cpu_qstats = alloc_percpu(struct gnet_stats_queue);
		if (!p->cpu_qstats)
			goto err3;
	}
	gnet_stats_basic_sync_init(&p->tcfa_bstats);
	gnet_stats_basic_sync_init(&p->tcfa_bstats_hw);
	spin_lock_init(&p->tcfa_lock);
	p->tcfa_index = index;
	p->tcfa_tm.install = jiffies;
	p->tcfa_tm.lastuse = jiffies;
	p->tcfa_tm.firstuse = 0;
	p->tcfa_flags = flags;
	if (est) {
		err = gen_new_estimator(&p->tcfa_bstats, p->cpu_bstats,
					&p->tcfa_rate_est,
					&p->tcfa_lock, false, est);
		if (err)
			goto err4;
	}

	p->idrinfo = idrinfo;
	__module_get(ops->owner);
	p->ops = ops;
	*a = p;
	return 0;
err4:
	free_percpu(p->cpu_qstats);
err3:
	free_percpu(p->cpu_bstats_hw);
err2:
	free_percpu(p->cpu_bstats);
err1:
	kfree(p);
	return err;
}
EXPORT_SYMBOL(tcf_idr_create);

int tcf_idr_create_from_flags(struct tc_action_net *tn, u32 index,
			      struct nlattr *est, struct tc_action **a,
			      const struct tc_action_ops *ops, int bind,
			      u32 flags)
{
	/* Set cpustats according to actions flags. */
	return tcf_idr_create(tn, index, est, a, ops, bind,
			      !(flags & TCA_ACT_FLAGS_NO_PERCPU_STATS), flags);
}
EXPORT_SYMBOL(tcf_idr_create_from_flags);

/* Cleanup idr index that was allocated but not initialized. */

void tcf_idr_cleanup(struct tc_action_net *tn, u32 index)
{
	struct tcf_idrinfo *idrinfo = tn->idrinfo;

	mutex_lock(&idrinfo->lock);
	/* Remove ERR_PTR(-EBUSY) allocated by tcf_idr_check_alloc */
	WARN_ON(!IS_ERR(idr_remove(&idrinfo->action_idr, index)));
	mutex_unlock(&idrinfo->lock);
}
EXPORT_SYMBOL(tcf_idr_cleanup);

/* Check if action with specified index exists. If actions is found, increments
 * its reference and bind counters, and return 1. Otherwise insert temporary
 * error pointer (to prevent concurrent users from inserting actions with same
 * index) and return 0.
 */

int tcf_idr_check_alloc(struct tc_action_net *tn, u32 *index,
			struct tc_action **a, int bind)
{
	struct tcf_idrinfo *idrinfo = tn->idrinfo;
	struct tc_action *p;
	int ret;

again:
	mutex_lock(&idrinfo->lock);
	if (*index) {
		p = idr_find(&idrinfo->action_idr, *index);
		if (IS_ERR(p)) {
			/* This means that another process allocated
			 * index but did not assign the pointer yet.
			 */
			mutex_unlock(&idrinfo->lock);
			goto again;
		}

		if (p) {
			refcount_inc(&p->tcfa_refcnt);
			if (bind)
				atomic_inc(&p->tcfa_bindcnt);
			*a = p;
			ret = 1;
		} else {
			*a = NULL;
			ret = idr_alloc_u32(&idrinfo->action_idr, NULL, index,
					    *index, GFP_KERNEL);
			if (!ret)
				idr_replace(&idrinfo->action_idr,
					    ERR_PTR(-EBUSY), *index);
		}
	} else {
		*index = 1;
		*a = NULL;
		ret = idr_alloc_u32(&idrinfo->action_idr, NULL, index,
				    UINT_MAX, GFP_KERNEL);
		if (!ret)
			idr_replace(&idrinfo->action_idr, ERR_PTR(-EBUSY),
				    *index);
	}
	mutex_unlock(&idrinfo->lock);
	return ret;
}
EXPORT_SYMBOL(tcf_idr_check_alloc);

void tcf_idrinfo_destroy(const struct tc_action_ops *ops,
			 struct tcf_idrinfo *idrinfo)
{
	struct idr *idr = &idrinfo->action_idr;
	struct tc_action *p;
	int ret;
	unsigned long id = 1;
	unsigned long tmp;

	idr_for_each_entry_ul(idr, p, tmp, id) {
		ret = __tcf_idr_release(p, false, true);
		if (ret == ACT_P_DELETED)
			module_put(ops->owner);
		else if (ret < 0)
			return;
	}
	idr_destroy(&idrinfo->action_idr);
}
EXPORT_SYMBOL(tcf_idrinfo_destroy);

static LIST_HEAD(act_base);
static DEFINE_RWLOCK(act_mod_lock);
/* since act ops id is stored in pernet subsystem list,
 * then there is no way to walk through only all the action
 * subsystem, so we keep tc action pernet ops id for
 * reoffload to walk through.
 */
static LIST_HEAD(act_pernet_id_list);
static DEFINE_MUTEX(act_id_mutex);
struct tc_act_pernet_id {
	struct list_head list;
	unsigned int id;
};

static int tcf_pernet_add_id_list(unsigned int id)
{
	struct tc_act_pernet_id *id_ptr;
	int ret = 0;

	mutex_lock(&act_id_mutex);
	list_for_each_entry(id_ptr, &act_pernet_id_list, list) {
		if (id_ptr->id == id) {
			ret = -EEXIST;
			goto err_out;
		}
	}

	id_ptr = kzalloc(sizeof(*id_ptr), GFP_KERNEL);
	if (!id_ptr) {
		ret = -ENOMEM;
		goto err_out;
	}
	id_ptr->id = id;

	list_add_tail(&id_ptr->list, &act_pernet_id_list);

err_out:
	mutex_unlock(&act_id_mutex);
	return ret;
}

static void tcf_pernet_del_id_list(unsigned int id)
{
	struct tc_act_pernet_id *id_ptr;

	mutex_lock(&act_id_mutex);
	list_for_each_entry(id_ptr, &act_pernet_id_list, list) {
		if (id_ptr->id == id) {
			list_del(&id_ptr->list);
			kfree(id_ptr);
			break;
		}
	}
	mutex_unlock(&act_id_mutex);
}

int tcf_register_action(struct tc_action_ops *act,
			struct pernet_operations *ops)
{
	struct tc_action_ops *a;
	int ret;

	if (!act->act || !act->dump || !act->init)
		return -EINVAL;

	/* We have to register pernet ops before making the action ops visible,
	 * otherwise tcf_action_init_1() could get a partially initialized
	 * netns.
	 */
	ret = register_pernet_subsys(ops);
	if (ret)
		return ret;

	if (ops->id) {
		ret = tcf_pernet_add_id_list(*ops->id);
		if (ret)
			goto err_id;
	}

	write_lock(&act_mod_lock);
	list_for_each_entry(a, &act_base, head) {
		if (act->id == a->id || (strcmp(act->kind, a->kind) == 0)) {
			ret = -EEXIST;
			goto err_out;
		}
	}
	list_add_tail(&act->head, &act_base);
	write_unlock(&act_mod_lock);

	return 0;

err_out:
	write_unlock(&act_mod_lock);
	if (ops->id)
		tcf_pernet_del_id_list(*ops->id);
err_id:
	unregister_pernet_subsys(ops);
	return ret;
}
EXPORT_SYMBOL(tcf_register_action);

int tcf_unregister_action(struct tc_action_ops *act,
			  struct pernet_operations *ops)
{
	struct tc_action_ops *a;
	int err = -ENOENT;

	write_lock(&act_mod_lock);
	list_for_each_entry(a, &act_base, head) {
		if (a == act) {
			list_del(&act->head);
			err = 0;
			break;
		}
	}
	write_unlock(&act_mod_lock);
	if (!err) {
		unregister_pernet_subsys(ops);
		if (ops->id)
			tcf_pernet_del_id_list(*ops->id);
	}
	return err;
}
EXPORT_SYMBOL(tcf_unregister_action);

/* lookup by name */
static struct tc_action_ops *tc_lookup_action_n(char *kind)
{
	struct tc_action_ops *a, *res = NULL;

	if (kind) {
		read_lock(&act_mod_lock);
		list_for_each_entry(a, &act_base, head) {
			if (strcmp(kind, a->kind) == 0) {
				if (try_module_get(a->owner))
					res = a;
				break;
			}
		}
		read_unlock(&act_mod_lock);
	}
	return res;
}

/* lookup by nlattr */
static struct tc_action_ops *tc_lookup_action(struct nlattr *kind)
{
	struct tc_action_ops *a, *res = NULL;

	if (kind) {
		read_lock(&act_mod_lock);
		list_for_each_entry(a, &act_base, head) {
			if (nla_strcmp(kind, a->kind) == 0) {
				if (try_module_get(a->owner))
					res = a;
				break;
			}
		}
		read_unlock(&act_mod_lock);
	}
	return res;
}

/*TCA_ACT_MAX_PRIO is 32, there count up to 32 */
#define TCA_ACT_MAX_PRIO_MASK 0x1FF
int tcf_action_exec(struct sk_buff *skb, struct tc_action **actions,
		    int nr_actions, struct tcf_result *res)
{
	u32 jmp_prgcnt = 0;
	u32 jmp_ttl = TCA_ACT_MAX_PRIO; /*matches actions per filter */
	int i;
	int ret = TC_ACT_OK;

	if (skb_skip_tc_classify(skb))
		return TC_ACT_OK;

restart_act_graph:
	for (i = 0; i < nr_actions; i++) {
		const struct tc_action *a = actions[i];
		int repeat_ttl;

		if (jmp_prgcnt > 0) {
			jmp_prgcnt -= 1;
			continue;
		}

		if (tc_act_skip_sw(a->tcfa_flags))
			continue;

		repeat_ttl = 32;
repeat:
<<<<<<< HEAD
		ret = a->ops->act(skb, a, res);
=======
		ret = tc_act(skb, a, res);
>>>>>>> eb3cdb58
		if (unlikely(ret == TC_ACT_REPEAT)) {
			if (--repeat_ttl != 0)
				goto repeat;
			/* suspicious opcode, stop pipeline */
			net_warn_ratelimited("TC_ACT_REPEAT abuse ?\n");
			return TC_ACT_OK;
		}
		if (TC_ACT_EXT_CMP(ret, TC_ACT_JUMP)) {
			jmp_prgcnt = ret & TCA_ACT_MAX_PRIO_MASK;
			if (!jmp_prgcnt || (jmp_prgcnt > nr_actions)) {
				/* faulty opcode, stop pipeline */
				return TC_ACT_OK;
			} else {
				jmp_ttl -= 1;
				if (jmp_ttl > 0)
					goto restart_act_graph;
				else /* faulty graph, stop pipeline */
					return TC_ACT_OK;
			}
		} else if (TC_ACT_EXT_CMP(ret, TC_ACT_GOTO_CHAIN)) {
			if (unlikely(!rcu_access_pointer(a->goto_chain))) {
				net_warn_ratelimited("can't go to NULL chain!\n");
				return TC_ACT_SHOT;
			}
			tcf_action_goto_chain_exec(a, res);
		}

		if (ret != TC_ACT_PIPE)
			break;
	}

	return ret;
}
EXPORT_SYMBOL(tcf_action_exec);

int tcf_action_destroy(struct tc_action *actions[], int bind)
{
	const struct tc_action_ops *ops;
	struct tc_action *a;
	int ret = 0, i;

	for (i = 0; i < TCA_ACT_MAX_PRIO && actions[i]; i++) {
		a = actions[i];
		actions[i] = NULL;
		ops = a->ops;
		ret = __tcf_idr_release(a, bind, true);
		if (ret == ACT_P_DELETED)
			module_put(ops->owner);
		else if (ret < 0)
			return ret;
	}
	return ret;
}

static int tcf_action_put(struct tc_action *p)
{
	return __tcf_action_put(p, false);
}

/* Put all actions in this array, skip those NULL's. */
static void tcf_action_put_many(struct tc_action *actions[])
{
	int i;

	for (i = 0; i < TCA_ACT_MAX_PRIO; i++) {
		struct tc_action *a = actions[i];
		const struct tc_action_ops *ops;

		if (!a)
			continue;
		ops = a->ops;
		if (tcf_action_put(a))
			module_put(ops->owner);
	}
}

int
tcf_action_dump_old(struct sk_buff *skb, struct tc_action *a, int bind, int ref)
{
	return a->ops->dump(skb, a, bind, ref);
}

int
tcf_action_dump_1(struct sk_buff *skb, struct tc_action *a, int bind, int ref)
{
	int err = -EINVAL;
	unsigned char *b = skb_tail_pointer(skb);
	struct nlattr *nest;
	u32 flags;

	if (tcf_action_dump_terse(skb, a, false))
		goto nla_put_failure;

	if (a->hw_stats != TCA_ACT_HW_STATS_ANY &&
	    nla_put_bitfield32(skb, TCA_ACT_HW_STATS,
			       a->hw_stats, TCA_ACT_HW_STATS_ANY))
		goto nla_put_failure;

	if (a->used_hw_stats_valid &&
	    nla_put_bitfield32(skb, TCA_ACT_USED_HW_STATS,
			       a->used_hw_stats, TCA_ACT_HW_STATS_ANY))
		goto nla_put_failure;

	flags = a->tcfa_flags & TCA_ACT_FLAGS_USER_MASK;
	if (flags &&
	    nla_put_bitfield32(skb, TCA_ACT_FLAGS,
			       flags, flags))
<<<<<<< HEAD
		goto nla_put_failure;

	if (nla_put_u32(skb, TCA_ACT_IN_HW_COUNT, a->in_hw_count))
=======
>>>>>>> eb3cdb58
		goto nla_put_failure;

	if (nla_put_u32(skb, TCA_ACT_IN_HW_COUNT, a->in_hw_count))
		goto nla_put_failure;

	nest = nla_nest_start_noflag(skb, TCA_ACT_OPTIONS);
	if (nest == NULL)
		goto nla_put_failure;
	err = tcf_action_dump_old(skb, a, bind, ref);
	if (err > 0) {
		nla_nest_end(skb, nest);
		return err;
	}

nla_put_failure:
	nlmsg_trim(skb, b);
	return -1;
}
EXPORT_SYMBOL(tcf_action_dump_1);

int tcf_action_dump(struct sk_buff *skb, struct tc_action *actions[],
		    int bind, int ref, bool terse)
{
	struct tc_action *a;
	int err = -EINVAL, i;
	struct nlattr *nest;

	for (i = 0; i < TCA_ACT_MAX_PRIO && actions[i]; i++) {
		a = actions[i];
		nest = nla_nest_start_noflag(skb, i + 1);
		if (nest == NULL)
			goto nla_put_failure;
		err = terse ? tcf_action_dump_terse(skb, a, false) :
			tcf_action_dump_1(skb, a, bind, ref);
		if (err < 0)
			goto errout;
		nla_nest_end(skb, nest);
	}

	return 0;

nla_put_failure:
	err = -EINVAL;
errout:
	nla_nest_cancel(skb, nest);
	return err;
}

static struct tc_cookie *nla_memdup_cookie(struct nlattr **tb)
{
	struct tc_cookie *c = kzalloc(sizeof(*c), GFP_KERNEL);
	if (!c)
		return NULL;

	c->data = nla_memdup(tb[TCA_ACT_COOKIE], GFP_KERNEL);
	if (!c->data) {
		kfree(c);
		return NULL;
	}
	c->len = nla_len(tb[TCA_ACT_COOKIE]);

	return c;
}

static u8 tcf_action_hw_stats_get(struct nlattr *hw_stats_attr)
{
	struct nla_bitfield32 hw_stats_bf;

	/* If the user did not pass the attr, that means he does
	 * not care about the type. Return "any" in that case
	 * which is setting on all supported types.
	 */
	if (!hw_stats_attr)
		return TCA_ACT_HW_STATS_ANY;
	hw_stats_bf = nla_get_bitfield32(hw_stats_attr);
	return hw_stats_bf.value;
}

static const struct nla_policy tcf_action_policy[TCA_ACT_MAX + 1] = {
	[TCA_ACT_KIND]		= { .type = NLA_STRING },
	[TCA_ACT_INDEX]		= { .type = NLA_U32 },
	[TCA_ACT_COOKIE]	= { .type = NLA_BINARY,
				    .len = TC_COOKIE_MAX_SIZE },
	[TCA_ACT_OPTIONS]	= { .type = NLA_NESTED },
	[TCA_ACT_FLAGS]		= NLA_POLICY_BITFIELD32(TCA_ACT_FLAGS_NO_PERCPU_STATS |
							TCA_ACT_FLAGS_SKIP_HW |
							TCA_ACT_FLAGS_SKIP_SW),
	[TCA_ACT_HW_STATS]	= NLA_POLICY_BITFIELD32(TCA_ACT_HW_STATS_ANY),
};

void tcf_idr_insert_many(struct tc_action *actions[])
{
	int i;

	for (i = 0; i < TCA_ACT_MAX_PRIO; i++) {
		struct tc_action *a = actions[i];
		struct tcf_idrinfo *idrinfo;

		if (!a)
			continue;
		idrinfo = a->idrinfo;
		mutex_lock(&idrinfo->lock);
		/* Replace ERR_PTR(-EBUSY) allocated by tcf_idr_check_alloc if
		 * it is just created, otherwise this is just a nop.
		 */
		idr_replace(&idrinfo->action_idr, a, a->tcfa_index);
		mutex_unlock(&idrinfo->lock);
	}
}

struct tc_action_ops *tc_action_load_ops(struct nlattr *nla, bool police,
					 bool rtnl_held,
					 struct netlink_ext_ack *extack)
{
	struct nlattr *tb[TCA_ACT_MAX + 1];
	struct tc_action_ops *a_o;
	char act_name[IFNAMSIZ];
	struct nlattr *kind;
	int err;

	if (!police) {
		err = nla_parse_nested_deprecated(tb, TCA_ACT_MAX, nla,
						  tcf_action_policy, extack);
		if (err < 0)
			return ERR_PTR(err);
		err = -EINVAL;
		kind = tb[TCA_ACT_KIND];
		if (!kind) {
			NL_SET_ERR_MSG(extack, "TC action kind must be specified");
			return ERR_PTR(err);
		}
		if (nla_strscpy(act_name, kind, IFNAMSIZ) < 0) {
			NL_SET_ERR_MSG(extack, "TC action name too long");
			return ERR_PTR(err);
		}
	} else {
		if (strlcpy(act_name, "police", IFNAMSIZ) >= IFNAMSIZ) {
			NL_SET_ERR_MSG(extack, "TC action name too long");
			return ERR_PTR(-EINVAL);
		}
	}

	a_o = tc_lookup_action_n(act_name);
	if (a_o == NULL) {
#ifdef CONFIG_MODULES
		if (rtnl_held)
			rtnl_unlock();
		request_module("act_%s", act_name);
		if (rtnl_held)
			rtnl_lock();

		a_o = tc_lookup_action_n(act_name);

		/* We dropped the RTNL semaphore in order to
		 * perform the module load.  So, even if we
		 * succeeded in loading the module we have to
		 * tell the caller to replay the request.  We
		 * indicate this using -EAGAIN.
		 */
		if (a_o != NULL) {
			module_put(a_o->owner);
			return ERR_PTR(-EAGAIN);
		}
#endif
		NL_SET_ERR_MSG(extack, "Failed to load TC action module");
		return ERR_PTR(-ENOENT);
	}

	return a_o;
}

struct tc_action *tcf_action_init_1(struct net *net, struct tcf_proto *tp,
				    struct nlattr *nla, struct nlattr *est,
				    struct tc_action_ops *a_o, int *init_res,
				    u32 flags, struct netlink_ext_ack *extack)
{
	bool police = flags & TCA_ACT_FLAGS_POLICE;
	struct nla_bitfield32 userflags = { 0, 0 };
<<<<<<< HEAD
=======
	struct tc_cookie *user_cookie = NULL;
>>>>>>> eb3cdb58
	u8 hw_stats = TCA_ACT_HW_STATS_ANY;
	struct nlattr *tb[TCA_ACT_MAX + 1];
	struct tc_action *a;
	int err;

	/* backward compatibility for policer */
	if (!police) {
		err = nla_parse_nested_deprecated(tb, TCA_ACT_MAX, nla,
						  tcf_action_policy, extack);
		if (err < 0)
			return ERR_PTR(err);
		if (tb[TCA_ACT_COOKIE]) {
			user_cookie = nla_memdup_cookie(tb);
			if (!user_cookie) {
				NL_SET_ERR_MSG(extack, "No memory to generate TC cookie");
				err = -ENOMEM;
				goto err_out;
			}
		}
		hw_stats = tcf_action_hw_stats_get(tb[TCA_ACT_HW_STATS]);
		if (tb[TCA_ACT_FLAGS]) {
			userflags = nla_get_bitfield32(tb[TCA_ACT_FLAGS]);
			if (!tc_act_flags_valid(userflags.value)) {
				err = -EINVAL;
				goto err_out;
			}
		}

		err = a_o->init(net, tb[TCA_ACT_OPTIONS], est, &a, tp,
				userflags.value | flags, extack);
	} else {
		err = a_o->init(net, nla, est, &a, tp, userflags.value | flags,
				extack);
	}
	if (err < 0)
		goto err_out;
	*init_res = err;

	if (!police && tb[TCA_ACT_COOKIE])
<<<<<<< HEAD
		tcf_set_action_cookie(&a->act_cookie, cookie);
=======
		tcf_set_action_cookie(&a->user_cookie, user_cookie);
>>>>>>> eb3cdb58

	if (!police)
		a->hw_stats = hw_stats;

	return a;

err_out:
	if (user_cookie) {
		kfree(user_cookie->data);
		kfree(user_cookie);
	}
	return ERR_PTR(err);
}

static bool tc_act_bind(u32 flags)
{
	return !!(flags & TCA_ACT_FLAGS_BIND);
}

/* Returns numbers of initialized actions or negative error. */

int tcf_action_init(struct net *net, struct tcf_proto *tp, struct nlattr *nla,
		    struct nlattr *est, struct tc_action *actions[],
		    int init_res[], size_t *attr_size,
		    u32 flags, u32 fl_flags,
		    struct netlink_ext_ack *extack)
{
	struct tc_action_ops *ops[TCA_ACT_MAX_PRIO] = {};
	struct nlattr *tb[TCA_ACT_MAX_PRIO + 1];
	struct tc_action *act;
	size_t sz = 0;
	int err;
	int i;

	err = nla_parse_nested_deprecated(tb, TCA_ACT_MAX_PRIO, nla, NULL,
					  extack);
	if (err < 0)
		return err;

	for (i = 1; i <= TCA_ACT_MAX_PRIO && tb[i]; i++) {
		struct tc_action_ops *a_o;

		a_o = tc_action_load_ops(tb[i], flags & TCA_ACT_FLAGS_POLICE,
					 !(flags & TCA_ACT_FLAGS_NO_RTNL),
					 extack);
		if (IS_ERR(a_o)) {
			err = PTR_ERR(a_o);
			goto err_mod;
		}
		ops[i - 1] = a_o;
	}

	for (i = 1; i <= TCA_ACT_MAX_PRIO && tb[i]; i++) {
		act = tcf_action_init_1(net, tp, tb[i], est, ops[i - 1],
					&init_res[i - 1], flags, extack);
		if (IS_ERR(act)) {
			err = PTR_ERR(act);
			goto err;
		}
		sz += tcf_action_fill_size(act);
		/* Start from index 0 */
		actions[i - 1] = act;
		if (tc_act_bind(flags)) {
			bool skip_sw = tc_skip_sw(fl_flags);
			bool skip_hw = tc_skip_hw(fl_flags);

			if (tc_act_bind(act->tcfa_flags))
				continue;
			if (skip_sw != tc_act_skip_sw(act->tcfa_flags) ||
			    skip_hw != tc_act_skip_hw(act->tcfa_flags)) {
				NL_SET_ERR_MSG(extack,
					       "Mismatch between action and filter offload flags");
				err = -EINVAL;
				goto err;
			}
		} else {
			err = tcf_action_offload_add(act, extack);
			if (tc_act_skip_sw(act->tcfa_flags) && err)
				goto err;
		}
	}

	/* We have to commit them all together, because if any error happened in
	 * between, we could not handle the failure gracefully.
	 */
	tcf_idr_insert_many(actions);

	*attr_size = tcf_action_full_attrs_size(sz);
	err = i - 1;
	goto err_mod;

err:
	tcf_action_destroy(actions, flags & TCA_ACT_FLAGS_BIND);
err_mod:
	for (i = 0; i < TCA_ACT_MAX_PRIO; i++) {
		if (ops[i])
			module_put(ops[i]->owner);
	}
	return err;
}

void tcf_action_update_stats(struct tc_action *a, u64 bytes, u64 packets,
			     u64 drops, bool hw)
{
	if (a->cpu_bstats) {
		_bstats_update(this_cpu_ptr(a->cpu_bstats), bytes, packets);

		this_cpu_ptr(a->cpu_qstats)->drops += drops;

		if (hw)
			_bstats_update(this_cpu_ptr(a->cpu_bstats_hw),
				       bytes, packets);
		return;
	}

	_bstats_update(&a->tcfa_bstats, bytes, packets);
	a->tcfa_qstats.drops += drops;
	if (hw)
		_bstats_update(&a->tcfa_bstats_hw, bytes, packets);
}
EXPORT_SYMBOL(tcf_action_update_stats);

int tcf_action_copy_stats(struct sk_buff *skb, struct tc_action *p,
			  int compat_mode)
{
	int err = 0;
	struct gnet_dump d;

	if (p == NULL)
		goto errout;

	/* update hw stats for this action */
	tcf_action_update_hw_stats(p);

	/* compat_mode being true specifies a call that is supposed
	 * to add additional backward compatibility statistic TLVs.
	 */
	if (compat_mode) {
		if (p->type == TCA_OLD_COMPAT)
			err = gnet_stats_start_copy_compat(skb, 0,
							   TCA_STATS,
							   TCA_XSTATS,
							   &p->tcfa_lock, &d,
							   TCA_PAD);
		else
			return 0;
	} else
		err = gnet_stats_start_copy(skb, TCA_ACT_STATS,
					    &p->tcfa_lock, &d, TCA_ACT_PAD);

	if (err < 0)
		goto errout;

	if (gnet_stats_copy_basic(&d, p->cpu_bstats,
				  &p->tcfa_bstats, false) < 0 ||
	    gnet_stats_copy_basic_hw(&d, p->cpu_bstats_hw,
				     &p->tcfa_bstats_hw, false) < 0 ||
	    gnet_stats_copy_rate_est(&d, &p->tcfa_rate_est) < 0 ||
	    gnet_stats_copy_queue(&d, p->cpu_qstats,
				  &p->tcfa_qstats,
				  p->tcfa_qstats.qlen) < 0)
		goto errout;

	if (gnet_stats_finish_copy(&d) < 0)
		goto errout;

	return 0;

errout:
	return -1;
}

static int tca_get_fill(struct sk_buff *skb, struct tc_action *actions[],
			u32 portid, u32 seq, u16 flags, int event, int bind,
			int ref, struct netlink_ext_ack *extack)
{
	struct tcamsg *t;
	struct nlmsghdr *nlh;
	unsigned char *b = skb_tail_pointer(skb);
	struct nlattr *nest;

	nlh = nlmsg_put(skb, portid, seq, event, sizeof(*t), flags);
	if (!nlh)
		goto out_nlmsg_trim;
	t = nlmsg_data(nlh);
	t->tca_family = AF_UNSPEC;
	t->tca__pad1 = 0;
	t->tca__pad2 = 0;

	if (extack && extack->_msg &&
	    nla_put_string(skb, TCA_ROOT_EXT_WARN_MSG, extack->_msg))
		goto out_nlmsg_trim;

	nest = nla_nest_start_noflag(skb, TCA_ACT_TAB);
	if (!nest)
		goto out_nlmsg_trim;

	if (tcf_action_dump(skb, actions, bind, ref, false) < 0)
		goto out_nlmsg_trim;

	nla_nest_end(skb, nest);

	nlh->nlmsg_len = skb_tail_pointer(skb) - b;

	return skb->len;

out_nlmsg_trim:
	nlmsg_trim(skb, b);
	return -1;
}

static int
tcf_get_notify(struct net *net, u32 portid, struct nlmsghdr *n,
	       struct tc_action *actions[], int event,
	       struct netlink_ext_ack *extack)
{
	struct sk_buff *skb;

	skb = alloc_skb(NLMSG_GOODSIZE, GFP_KERNEL);
	if (!skb)
		return -ENOBUFS;
	if (tca_get_fill(skb, actions, portid, n->nlmsg_seq, 0, event,
			 0, 1, NULL) <= 0) {
		NL_SET_ERR_MSG(extack, "Failed to fill netlink attributes while adding TC action");
		kfree_skb(skb);
		return -EINVAL;
	}

	return rtnl_unicast(skb, net, portid);
}

static struct tc_action *tcf_action_get_1(struct net *net, struct nlattr *nla,
					  struct nlmsghdr *n, u32 portid,
					  struct netlink_ext_ack *extack)
{
	struct nlattr *tb[TCA_ACT_MAX + 1];
	const struct tc_action_ops *ops;
	struct tc_action *a;
	int index;
	int err;

	err = nla_parse_nested_deprecated(tb, TCA_ACT_MAX, nla,
					  tcf_action_policy, extack);
	if (err < 0)
		goto err_out;

	err = -EINVAL;
	if (tb[TCA_ACT_INDEX] == NULL ||
	    nla_len(tb[TCA_ACT_INDEX]) < sizeof(index)) {
		NL_SET_ERR_MSG(extack, "Invalid TC action index value");
		goto err_out;
	}
	index = nla_get_u32(tb[TCA_ACT_INDEX]);

	err = -EINVAL;
	ops = tc_lookup_action(tb[TCA_ACT_KIND]);
	if (!ops) { /* could happen in batch of actions */
		NL_SET_ERR_MSG(extack, "Specified TC action kind not found");
		goto err_out;
	}
	err = -ENOENT;
	if (__tcf_idr_search(net, ops, &a, index) == 0) {
		NL_SET_ERR_MSG(extack, "TC action with specified index not found");
		goto err_mod;
	}

	module_put(ops->owner);
	return a;

err_mod:
	module_put(ops->owner);
err_out:
	return ERR_PTR(err);
}

static int tca_action_flush(struct net *net, struct nlattr *nla,
			    struct nlmsghdr *n, u32 portid,
			    struct netlink_ext_ack *extack)
{
	struct sk_buff *skb;
	unsigned char *b;
	struct nlmsghdr *nlh;
	struct tcamsg *t;
	struct netlink_callback dcb;
	struct nlattr *nest;
	struct nlattr *tb[TCA_ACT_MAX + 1];
	const struct tc_action_ops *ops;
	struct nlattr *kind;
	int err = -ENOMEM;

	skb = alloc_skb(NLMSG_GOODSIZE, GFP_KERNEL);
	if (!skb)
		return err;

	b = skb_tail_pointer(skb);

	err = nla_parse_nested_deprecated(tb, TCA_ACT_MAX, nla,
					  tcf_action_policy, extack);
	if (err < 0)
		goto err_out;

	err = -EINVAL;
	kind = tb[TCA_ACT_KIND];
	ops = tc_lookup_action(kind);
	if (!ops) { /*some idjot trying to flush unknown action */
		NL_SET_ERR_MSG(extack, "Cannot flush unknown TC action");
		goto err_out;
	}

	nlh = nlmsg_put(skb, portid, n->nlmsg_seq, RTM_DELACTION,
			sizeof(*t), 0);
	if (!nlh) {
		NL_SET_ERR_MSG(extack, "Failed to create TC action flush notification");
		goto out_module_put;
	}
	t = nlmsg_data(nlh);
	t->tca_family = AF_UNSPEC;
	t->tca__pad1 = 0;
	t->tca__pad2 = 0;

	nest = nla_nest_start_noflag(skb, TCA_ACT_TAB);
	if (!nest) {
		NL_SET_ERR_MSG(extack, "Failed to add new netlink message");
		goto out_module_put;
	}

	err = __tcf_generic_walker(net, skb, &dcb, RTM_DELACTION, ops, extack);
	if (err <= 0) {
		nla_nest_cancel(skb, nest);
		goto out_module_put;
	}

	nla_nest_end(skb, nest);

	nlh->nlmsg_len = skb_tail_pointer(skb) - b;
	nlh->nlmsg_flags |= NLM_F_ROOT;
	module_put(ops->owner);
	err = rtnetlink_send(skb, net, portid, RTNLGRP_TC,
			     n->nlmsg_flags & NLM_F_ECHO);
	if (err < 0)
		NL_SET_ERR_MSG(extack, "Failed to send TC action flush notification");

	return err;

out_module_put:
	module_put(ops->owner);
err_out:
	kfree_skb(skb);
	return err;
}

static int tcf_action_delete(struct net *net, struct tc_action *actions[])
{
	int i;

	for (i = 0; i < TCA_ACT_MAX_PRIO && actions[i]; i++) {
		struct tc_action *a = actions[i];
		const struct tc_action_ops *ops = a->ops;
		/* Actions can be deleted concurrently so we must save their
		 * type and id to search again after reference is released.
		 */
		struct tcf_idrinfo *idrinfo = a->idrinfo;
		u32 act_index = a->tcfa_index;

		actions[i] = NULL;
		if (tcf_action_put(a)) {
			/* last reference, action was deleted concurrently */
			module_put(ops->owner);
		} else  {
			int ret;

			/* now do the delete */
			ret = tcf_idr_delete_index(idrinfo, act_index);
			if (ret < 0)
				return ret;
		}
	}
	return 0;
}

static int
tcf_reoffload_del_notify(struct net *net, struct tc_action *action)
{
	size_t attr_size = tcf_action_fill_size(action);
	struct tc_action *actions[TCA_ACT_MAX_PRIO] = {
		[0] = action,
	};
	const struct tc_action_ops *ops = action->ops;
	struct sk_buff *skb;
	int ret;

	skb = alloc_skb(attr_size <= NLMSG_GOODSIZE ? NLMSG_GOODSIZE : attr_size,
			GFP_KERNEL);
	if (!skb)
		return -ENOBUFS;

<<<<<<< HEAD
	if (tca_get_fill(skb, actions, 0, 0, 0, RTM_DELACTION, 0, 1) <= 0) {
=======
	if (tca_get_fill(skb, actions, 0, 0, 0, RTM_DELACTION, 0, 1, NULL) <= 0) {
>>>>>>> eb3cdb58
		kfree_skb(skb);
		return -EINVAL;
	}

	ret = tcf_idr_release_unsafe(action);
	if (ret == ACT_P_DELETED) {
		module_put(ops->owner);
		ret = rtnetlink_send(skb, net, 0, RTNLGRP_TC, 0);
	} else {
		kfree_skb(skb);
	}

	return ret;
}

int tcf_action_reoffload_cb(flow_indr_block_bind_cb_t *cb,
			    void *cb_priv, bool add)
{
	struct tc_act_pernet_id *id_ptr;
	struct tcf_idrinfo *idrinfo;
	struct tc_action_net *tn;
	struct tc_action *p;
	unsigned int act_id;
	unsigned long tmp;
	unsigned long id;
	struct idr *idr;
	struct net *net;
	int ret;

	if (!cb)
		return -EINVAL;

	down_read(&net_rwsem);
	mutex_lock(&act_id_mutex);

	for_each_net(net) {
		list_for_each_entry(id_ptr, &act_pernet_id_list, list) {
			act_id = id_ptr->id;
			tn = net_generic(net, act_id);
			if (!tn)
				continue;
			idrinfo = tn->idrinfo;
			if (!idrinfo)
				continue;

			mutex_lock(&idrinfo->lock);
			idr = &idrinfo->action_idr;
			idr_for_each_entry_ul(idr, p, tmp, id) {
				if (IS_ERR(p) || tc_act_bind(p->tcfa_flags))
					continue;
				if (add) {
					tcf_action_offload_add_ex(p, NULL, cb,
								  cb_priv);
					continue;
				}

				/* cb unregister to update hw count */
				ret = tcf_action_offload_del_ex(p, cb, cb_priv);
				if (ret < 0)
					continue;
				if (tc_act_skip_sw(p->tcfa_flags) &&
				    !tc_act_in_hw(p))
					tcf_reoffload_del_notify(net, p);
			}
			mutex_unlock(&idrinfo->lock);
		}
	}
	mutex_unlock(&act_id_mutex);
	up_read(&net_rwsem);

	return 0;
}

static int
tcf_del_notify(struct net *net, struct nlmsghdr *n, struct tc_action *actions[],
	       u32 portid, size_t attr_size, struct netlink_ext_ack *extack)
{
	int ret;
	struct sk_buff *skb;

	skb = alloc_skb(attr_size <= NLMSG_GOODSIZE ? NLMSG_GOODSIZE : attr_size,
			GFP_KERNEL);
	if (!skb)
		return -ENOBUFS;

	if (tca_get_fill(skb, actions, portid, n->nlmsg_seq, 0, RTM_DELACTION,
			 0, 2, extack) <= 0) {
		NL_SET_ERR_MSG(extack, "Failed to fill netlink TC action attributes");
		kfree_skb(skb);
		return -EINVAL;
	}

	/* now do the delete */
	ret = tcf_action_delete(net, actions);
	if (ret < 0) {
		NL_SET_ERR_MSG(extack, "Failed to delete TC action");
		kfree_skb(skb);
		return ret;
	}

	ret = rtnetlink_send(skb, net, portid, RTNLGRP_TC,
			     n->nlmsg_flags & NLM_F_ECHO);
	return ret;
}

static int
tca_action_gd(struct net *net, struct nlattr *nla, struct nlmsghdr *n,
	      u32 portid, int event, struct netlink_ext_ack *extack)
{
	int i, ret;
	struct nlattr *tb[TCA_ACT_MAX_PRIO + 1];
	struct tc_action *act;
	size_t attr_size = 0;
	struct tc_action *actions[TCA_ACT_MAX_PRIO] = {};

	ret = nla_parse_nested_deprecated(tb, TCA_ACT_MAX_PRIO, nla, NULL,
					  extack);
	if (ret < 0)
		return ret;

	if (event == RTM_DELACTION && n->nlmsg_flags & NLM_F_ROOT) {
		if (tb[1])
			return tca_action_flush(net, tb[1], n, portid, extack);

		NL_SET_ERR_MSG(extack, "Invalid netlink attributes while flushing TC action");
		return -EINVAL;
	}

	for (i = 1; i <= TCA_ACT_MAX_PRIO && tb[i]; i++) {
		act = tcf_action_get_1(net, tb[i], n, portid, extack);
		if (IS_ERR(act)) {
			ret = PTR_ERR(act);
			goto err;
		}
		attr_size += tcf_action_fill_size(act);
		actions[i - 1] = act;
	}

	attr_size = tcf_action_full_attrs_size(attr_size);

	if (event == RTM_GETACTION)
		ret = tcf_get_notify(net, portid, n, actions, event, extack);
	else { /* delete */
		ret = tcf_del_notify(net, n, actions, portid, attr_size, extack);
		if (ret)
			goto err;
		return 0;
	}
err:
	tcf_action_put_many(actions);
	return ret;
}

static int
tcf_add_notify(struct net *net, struct nlmsghdr *n, struct tc_action *actions[],
	       u32 portid, size_t attr_size, struct netlink_ext_ack *extack)
{
	struct sk_buff *skb;

	skb = alloc_skb(attr_size <= NLMSG_GOODSIZE ? NLMSG_GOODSIZE : attr_size,
			GFP_KERNEL);
	if (!skb)
		return -ENOBUFS;

	if (tca_get_fill(skb, actions, portid, n->nlmsg_seq, n->nlmsg_flags,
			 RTM_NEWACTION, 0, 0, extack) <= 0) {
		NL_SET_ERR_MSG(extack, "Failed to fill netlink attributes while adding TC action");
		kfree_skb(skb);
		return -EINVAL;
	}

	return rtnetlink_send(skb, net, portid, RTNLGRP_TC,
			      n->nlmsg_flags & NLM_F_ECHO);
}

static int tcf_action_add(struct net *net, struct nlattr *nla,
			  struct nlmsghdr *n, u32 portid, u32 flags,
			  struct netlink_ext_ack *extack)
{
	size_t attr_size = 0;
	int loop, ret, i;
	struct tc_action *actions[TCA_ACT_MAX_PRIO] = {};
	int init_res[TCA_ACT_MAX_PRIO] = {};

	for (loop = 0; loop < 10; loop++) {
		ret = tcf_action_init(net, NULL, nla, NULL, actions, init_res,
				      &attr_size, flags, 0, extack);
		if (ret != -EAGAIN)
			break;
	}

	if (ret < 0)
		return ret;
	ret = tcf_add_notify(net, n, actions, portid, attr_size, extack);

	/* only put existing actions */
	for (i = 0; i < TCA_ACT_MAX_PRIO; i++)
		if (init_res[i] == ACT_P_CREATED)
			actions[i] = NULL;
	tcf_action_put_many(actions);

	return ret;
}

static const struct nla_policy tcaa_policy[TCA_ROOT_MAX + 1] = {
	[TCA_ROOT_FLAGS] = NLA_POLICY_BITFIELD32(TCA_ACT_FLAG_LARGE_DUMP_ON |
						 TCA_ACT_FLAG_TERSE_DUMP),
	[TCA_ROOT_TIME_DELTA]      = { .type = NLA_U32 },
};

static int tc_ctl_action(struct sk_buff *skb, struct nlmsghdr *n,
			 struct netlink_ext_ack *extack)
{
	struct net *net = sock_net(skb->sk);
	struct nlattr *tca[TCA_ROOT_MAX + 1];
	u32 portid = NETLINK_CB(skb).portid;
	u32 flags = 0;
	int ret = 0;

	if ((n->nlmsg_type != RTM_GETACTION) &&
	    !netlink_capable(skb, CAP_NET_ADMIN))
		return -EPERM;

	ret = nlmsg_parse_deprecated(n, sizeof(struct tcamsg), tca,
				     TCA_ROOT_MAX, NULL, extack);
	if (ret < 0)
		return ret;

	if (tca[TCA_ACT_TAB] == NULL) {
		NL_SET_ERR_MSG(extack, "Netlink action attributes missing");
		return -EINVAL;
	}

	/* n->nlmsg_flags & NLM_F_CREATE */
	switch (n->nlmsg_type) {
	case RTM_NEWACTION:
		/* we are going to assume all other flags
		 * imply create only if it doesn't exist
		 * Note that CREATE | EXCL implies that
		 * but since we want avoid ambiguity (eg when flags
		 * is zero) then just set this
		 */
		if (n->nlmsg_flags & NLM_F_REPLACE)
			flags = TCA_ACT_FLAGS_REPLACE;
		ret = tcf_action_add(net, tca[TCA_ACT_TAB], n, portid, flags,
				     extack);
		break;
	case RTM_DELACTION:
		ret = tca_action_gd(net, tca[TCA_ACT_TAB], n,
				    portid, RTM_DELACTION, extack);
		break;
	case RTM_GETACTION:
		ret = tca_action_gd(net, tca[TCA_ACT_TAB], n,
				    portid, RTM_GETACTION, extack);
		break;
	default:
		BUG();
	}

	return ret;
}

static struct nlattr *find_dump_kind(struct nlattr **nla)
{
	struct nlattr *tb1, *tb2[TCA_ACT_MAX + 1];
	struct nlattr *tb[TCA_ACT_MAX_PRIO + 1];
	struct nlattr *kind;

	tb1 = nla[TCA_ACT_TAB];
	if (tb1 == NULL)
		return NULL;

	if (nla_parse_deprecated(tb, TCA_ACT_MAX_PRIO, nla_data(tb1), NLMSG_ALIGN(nla_len(tb1)), NULL, NULL) < 0)
		return NULL;

	if (tb[1] == NULL)
		return NULL;
	if (nla_parse_nested_deprecated(tb2, TCA_ACT_MAX, tb[1], tcf_action_policy, NULL) < 0)
		return NULL;
	kind = tb2[TCA_ACT_KIND];

	return kind;
}

static int tc_dump_action(struct sk_buff *skb, struct netlink_callback *cb)
{
	struct net *net = sock_net(skb->sk);
	struct nlmsghdr *nlh;
	unsigned char *b = skb_tail_pointer(skb);
	struct nlattr *nest;
	struct tc_action_ops *a_o;
	int ret = 0;
	struct tcamsg *t = (struct tcamsg *) nlmsg_data(cb->nlh);
	struct nlattr *tb[TCA_ROOT_MAX + 1];
	struct nlattr *count_attr = NULL;
	unsigned long jiffy_since = 0;
	struct nlattr *kind = NULL;
	struct nla_bitfield32 bf;
	u32 msecs_since = 0;
	u32 act_count = 0;

	ret = nlmsg_parse_deprecated(cb->nlh, sizeof(struct tcamsg), tb,
				     TCA_ROOT_MAX, tcaa_policy, cb->extack);
	if (ret < 0)
		return ret;

	kind = find_dump_kind(tb);
	if (kind == NULL) {
		pr_info("tc_dump_action: action bad kind\n");
		return 0;
	}

	a_o = tc_lookup_action(kind);
	if (a_o == NULL)
		return 0;

	cb->args[2] = 0;
	if (tb[TCA_ROOT_FLAGS]) {
		bf = nla_get_bitfield32(tb[TCA_ROOT_FLAGS]);
		cb->args[2] = bf.value;
	}

	if (tb[TCA_ROOT_TIME_DELTA]) {
		msecs_since = nla_get_u32(tb[TCA_ROOT_TIME_DELTA]);
	}

	nlh = nlmsg_put(skb, NETLINK_CB(cb->skb).portid, cb->nlh->nlmsg_seq,
			cb->nlh->nlmsg_type, sizeof(*t), 0);
	if (!nlh)
		goto out_module_put;

	if (msecs_since)
		jiffy_since = jiffies - msecs_to_jiffies(msecs_since);

	t = nlmsg_data(nlh);
	t->tca_family = AF_UNSPEC;
	t->tca__pad1 = 0;
	t->tca__pad2 = 0;
	cb->args[3] = jiffy_since;
	count_attr = nla_reserve(skb, TCA_ROOT_COUNT, sizeof(u32));
	if (!count_attr)
		goto out_module_put;

	nest = nla_nest_start_noflag(skb, TCA_ACT_TAB);
	if (nest == NULL)
		goto out_module_put;

	ret = __tcf_generic_walker(net, skb, cb, RTM_GETACTION, a_o, NULL);
	if (ret < 0)
		goto out_module_put;

	if (ret > 0) {
		nla_nest_end(skb, nest);
		ret = skb->len;
		act_count = cb->args[1];
		memcpy(nla_data(count_attr), &act_count, sizeof(u32));
		cb->args[1] = 0;
	} else
		nlmsg_trim(skb, b);

	nlh->nlmsg_len = skb_tail_pointer(skb) - b;
	if (NETLINK_CB(cb->skb).portid && ret)
		nlh->nlmsg_flags |= NLM_F_MULTI;
	module_put(a_o->owner);
	return skb->len;

out_module_put:
	module_put(a_o->owner);
	nlmsg_trim(skb, b);
	return skb->len;
}

static int __init tc_action_init(void)
{
	rtnl_register(PF_UNSPEC, RTM_NEWACTION, tc_ctl_action, NULL, 0);
	rtnl_register(PF_UNSPEC, RTM_DELACTION, tc_ctl_action, NULL, 0);
	rtnl_register(PF_UNSPEC, RTM_GETACTION, tc_ctl_action, tc_dump_action,
		      0);

	return 0;
}

subsys_initcall(tc_action_init);<|MERGE_RESOLUTION|>--- conflicted
+++ resolved
@@ -23,10 +23,7 @@
 #include <net/act_api.h>
 #include <net/netlink.h>
 #include <net/flow_offload.h>
-<<<<<<< HEAD
-=======
 #include <net/tc_wrapper.h>
->>>>>>> eb3cdb58
 
 #ifdef CONFIG_INET
 DEFINE_STATIC_KEY_FALSE(tcf_frag_xmit_count);
@@ -172,14 +169,6 @@
 	return (flags & TCA_ACT_FLAGS_SKIP_SW) ? true : false;
 }
 
-<<<<<<< HEAD
-static bool tc_act_in_hw(struct tc_action *act)
-{
-	return !!act->in_hw_count;
-}
-
-=======
->>>>>>> eb3cdb58
 /* SKIP_HW and SKIP_SW are mutually exclusive flags. */
 static bool tc_act_flags_valid(u32 flags)
 {
@@ -198,10 +187,7 @@
 	fl_action->extack = extack;
 	fl_action->command = cmd;
 	fl_action->index = act->tcfa_index;
-<<<<<<< HEAD
-=======
 	fl_action->cookie = (unsigned long)act;
->>>>>>> eb3cdb58
 
 	if (act->ops->offload_act_setup) {
 		spin_lock_bh(&act->tcfa_lock);
@@ -282,11 +268,7 @@
 	if (err)
 		goto fl_err;
 
-<<<<<<< HEAD
-	err = tc_setup_action(&fl_action->action, actions, extack);
-=======
 	err = tc_setup_action(&fl_action->action, actions, 0, extack);
->>>>>>> eb3cdb58
 	if (err) {
 		NL_SET_ERR_MSG_MOD(extack,
 				   "Failed to setup tc actions for offload");
@@ -321,12 +303,6 @@
 	struct flow_offload_action fl_act = {};
 	int err;
 
-<<<<<<< HEAD
-	if (!tc_act_in_hw(action))
-		return -EOPNOTSUPP;
-
-=======
->>>>>>> eb3cdb58
 	err = offload_action_init(&fl_act, action, FLOW_ACT_STATS, NULL);
 	if (err)
 		return err;
@@ -1100,11 +1076,7 @@
 
 		repeat_ttl = 32;
 repeat:
-<<<<<<< HEAD
-		ret = a->ops->act(skb, a, res);
-=======
 		ret = tc_act(skb, a, res);
->>>>>>> eb3cdb58
 		if (unlikely(ret == TC_ACT_REPEAT)) {
 			if (--repeat_ttl != 0)
 				goto repeat;
@@ -1212,12 +1184,6 @@
 	if (flags &&
 	    nla_put_bitfield32(skb, TCA_ACT_FLAGS,
 			       flags, flags))
-<<<<<<< HEAD
-		goto nla_put_failure;
-
-	if (nla_put_u32(skb, TCA_ACT_IN_HW_COUNT, a->in_hw_count))
-=======
->>>>>>> eb3cdb58
 		goto nla_put_failure;
 
 	if (nla_put_u32(skb, TCA_ACT_IN_HW_COUNT, a->in_hw_count))
@@ -1396,10 +1362,7 @@
 {
 	bool police = flags & TCA_ACT_FLAGS_POLICE;
 	struct nla_bitfield32 userflags = { 0, 0 };
-<<<<<<< HEAD
-=======
 	struct tc_cookie *user_cookie = NULL;
->>>>>>> eb3cdb58
 	u8 hw_stats = TCA_ACT_HW_STATS_ANY;
 	struct nlattr *tb[TCA_ACT_MAX + 1];
 	struct tc_action *a;
@@ -1439,11 +1402,7 @@
 	*init_res = err;
 
 	if (!police && tb[TCA_ACT_COOKIE])
-<<<<<<< HEAD
-		tcf_set_action_cookie(&a->act_cookie, cookie);
-=======
 		tcf_set_action_cookie(&a->user_cookie, user_cookie);
->>>>>>> eb3cdb58
 
 	if (!police)
 		a->hw_stats = hw_stats;
@@ -1574,9 +1533,6 @@
 
 	if (p == NULL)
 		goto errout;
-
-	/* update hw stats for this action */
-	tcf_action_update_hw_stats(p);
 
 	/* compat_mode being true specifies a call that is supposed
 	 * to add additional backward compatibility statistic TLVs.
@@ -1840,11 +1796,7 @@
 	if (!skb)
 		return -ENOBUFS;
 
-<<<<<<< HEAD
-	if (tca_get_fill(skb, actions, 0, 0, 0, RTM_DELACTION, 0, 1) <= 0) {
-=======
 	if (tca_get_fill(skb, actions, 0, 0, 0, RTM_DELACTION, 0, 1, NULL) <= 0) {
->>>>>>> eb3cdb58
 		kfree_skb(skb);
 		return -EINVAL;
 	}
