// SPDX-License-Identifier: GPL-2.0-only
/*
 * net/sched/sch_ets.c         Enhanced Transmission Selection scheduler
 *
 * Description
 * -----------
 *
 * The Enhanced Transmission Selection scheduler is a classful queuing
 * discipline that merges functionality of PRIO and DRR qdiscs in one scheduler.
 * ETS makes it easy to configure a set of strict and bandwidth-sharing bands to
 * implement the transmission selection described in 802.1Qaz.
 *
 * Although ETS is technically classful, it's not possible to add and remove
 * classes at will. Instead one specifies number of classes, how many are
 * PRIO-like and how many DRR-like, and quanta for the latter.
 *
 * Algorithm
 * ---------
 *
 * The strict classes, if any, are tried for traffic first: first band 0, if it
 * has no traffic then band 1, etc.
 *
 * When there is no traffic in any of the strict queues, the bandwidth-sharing
 * ones are tried next. Each band is assigned a deficit counter, initialized to
 * "quantum" of that band. ETS maintains a list of active bandwidth-sharing
 * bands whose qdiscs are non-empty. A packet is dequeued from the band at the
 * head of the list if the packet size is smaller or equal to the deficit
 * counter. If the counter is too small, it is increased by "quantum" and the
 * scheduler moves on to the next band in the active list.
 */

#include <linux/module.h>
#include <net/gen_stats.h>
#include <net/netlink.h>
#include <net/pkt_cls.h>
#include <net/pkt_sched.h>
#include <net/sch_generic.h>

struct ets_class {
	struct list_head alist; /* In struct ets_sched.active. */
	struct Qdisc *qdisc;
	u32 quantum;
	u32 deficit;
	struct gnet_stats_basic_sync bstats;
	struct gnet_stats_queue qstats;
};

struct ets_sched {
	struct list_head active;
	struct tcf_proto __rcu *filter_list;
	struct tcf_block *block;
	unsigned int nbands;
	unsigned int nstrict;
	u8 prio2band[TC_PRIO_MAX + 1];
	struct ets_class classes[TCQ_ETS_MAX_BANDS];
};

static const struct nla_policy ets_policy[TCA_ETS_MAX + 1] = {
	[TCA_ETS_NBANDS] = { .type = NLA_U8 },
	[TCA_ETS_NSTRICT] = { .type = NLA_U8 },
	[TCA_ETS_QUANTA] = { .type = NLA_NESTED },
	[TCA_ETS_PRIOMAP] = { .type = NLA_NESTED },
};

static const struct nla_policy ets_priomap_policy[TCA_ETS_MAX + 1] = {
	[TCA_ETS_PRIOMAP_BAND] = { .type = NLA_U8 },
};

static const struct nla_policy ets_quanta_policy[TCA_ETS_MAX + 1] = {
	[TCA_ETS_QUANTA_BAND] = { .type = NLA_U32 },
};

static const struct nla_policy ets_class_policy[TCA_ETS_MAX + 1] = {
	[TCA_ETS_QUANTA_BAND] = { .type = NLA_U32 },
};

static int ets_quantum_parse(struct Qdisc *sch, const struct nlattr *attr,
			     unsigned int *quantum,
			     struct netlink_ext_ack *extack)
{
	*quantum = nla_get_u32(attr);
	if (!*quantum) {
		NL_SET_ERR_MSG(extack, "ETS quantum cannot be zero");
		return -EINVAL;
	}
	return 0;
}

static struct ets_class *
ets_class_from_arg(struct Qdisc *sch, unsigned long arg)
{
	struct ets_sched *q = qdisc_priv(sch);

	if (arg == 0 || arg > q->nbands)
		return NULL;
	return &q->classes[arg - 1];
}

static u32 ets_class_id(struct Qdisc *sch, const struct ets_class *cl)
{
	struct ets_sched *q = qdisc_priv(sch);
	int band = cl - q->classes;

	return TC_H_MAKE(sch->handle, band + 1);
}

static void ets_offload_change(struct Qdisc *sch)
{
	struct net_device *dev = qdisc_dev(sch);
	struct ets_sched *q = qdisc_priv(sch);
	struct tc_ets_qopt_offload qopt;
	unsigned int w_psum_prev = 0;
	unsigned int q_psum = 0;
	unsigned int q_sum = 0;
	unsigned int quantum;
	unsigned int w_psum;
	unsigned int weight;
	unsigned int i;

	if (!tc_can_offload(dev) || !dev->netdev_ops->ndo_setup_tc)
		return;

	qopt.command = TC_ETS_REPLACE;
	qopt.handle = sch->handle;
	qopt.parent = sch->parent;
	qopt.replace_params.bands = q->nbands;
	qopt.replace_params.qstats = &sch->qstats;
	memcpy(&qopt.replace_params.priomap,
	       q->prio2band, sizeof(q->prio2band));

	for (i = 0; i < q->nbands; i++)
		q_sum += q->classes[i].quantum;

	for (i = 0; i < q->nbands; i++) {
		quantum = q->classes[i].quantum;
		q_psum += quantum;
		w_psum = quantum ? q_psum * 100 / q_sum : 0;
		weight = w_psum - w_psum_prev;
		w_psum_prev = w_psum;

		qopt.replace_params.quanta[i] = quantum;
		qopt.replace_params.weights[i] = weight;
	}

	dev->netdev_ops->ndo_setup_tc(dev, TC_SETUP_QDISC_ETS, &qopt);
}

static void ets_offload_destroy(struct Qdisc *sch)
{
	struct net_device *dev = qdisc_dev(sch);
	struct tc_ets_qopt_offload qopt;

	if (!tc_can_offload(dev) || !dev->netdev_ops->ndo_setup_tc)
		return;

	qopt.command = TC_ETS_DESTROY;
	qopt.handle = sch->handle;
	qopt.parent = sch->parent;
	dev->netdev_ops->ndo_setup_tc(dev, TC_SETUP_QDISC_ETS, &qopt);
}

static void ets_offload_graft(struct Qdisc *sch, struct Qdisc *new,
			      struct Qdisc *old, unsigned long arg,
			      struct netlink_ext_ack *extack)
{
	struct net_device *dev = qdisc_dev(sch);
	struct tc_ets_qopt_offload qopt;

	qopt.command = TC_ETS_GRAFT;
	qopt.handle = sch->handle;
	qopt.parent = sch->parent;
	qopt.graft_params.band = arg - 1;
	qopt.graft_params.child_handle = new->handle;

	qdisc_offload_graft_helper(dev, sch, new, old, TC_SETUP_QDISC_ETS,
				   &qopt, extack);
}

static int ets_offload_dump(struct Qdisc *sch)
{
	struct tc_ets_qopt_offload qopt;

	qopt.command = TC_ETS_STATS;
	qopt.handle = sch->handle;
	qopt.parent = sch->parent;
	qopt.stats.bstats = &sch->bstats;
	qopt.stats.qstats = &sch->qstats;

	return qdisc_offload_dump_helper(sch, TC_SETUP_QDISC_ETS, &qopt);
}

static bool ets_class_is_strict(struct ets_sched *q, const struct ets_class *cl)
{
	unsigned int band = cl - q->classes;

	return band < q->nstrict;
}

static int ets_class_change(struct Qdisc *sch, u32 classid, u32 parentid,
			    struct nlattr **tca, unsigned long *arg,
			    struct netlink_ext_ack *extack)
{
	struct ets_class *cl = ets_class_from_arg(sch, *arg);
	struct ets_sched *q = qdisc_priv(sch);
	struct nlattr *opt = tca[TCA_OPTIONS];
	struct nlattr *tb[TCA_ETS_MAX + 1];
	unsigned int quantum;
	int err;

	/* Classes can be added and removed only through Qdisc_ops.change
	 * interface.
	 */
	if (!cl) {
		NL_SET_ERR_MSG(extack, "Fine-grained class addition and removal is not supported");
		return -EOPNOTSUPP;
	}

	if (!opt) {
		NL_SET_ERR_MSG(extack, "ETS options are required for this operation");
		return -EINVAL;
	}

	err = nla_parse_nested(tb, TCA_ETS_MAX, opt, ets_class_policy, extack);
	if (err < 0)
		return err;

	if (!tb[TCA_ETS_QUANTA_BAND])
		/* Nothing to configure. */
		return 0;

	if (ets_class_is_strict(q, cl)) {
		NL_SET_ERR_MSG(extack, "Strict bands do not have a configurable quantum");
		return -EINVAL;
	}

	err = ets_quantum_parse(sch, tb[TCA_ETS_QUANTA_BAND], &quantum,
				extack);
	if (err)
		return err;

	sch_tree_lock(sch);
	cl->quantum = quantum;
	sch_tree_unlock(sch);

	ets_offload_change(sch);
	return 0;
}

static int ets_class_graft(struct Qdisc *sch, unsigned long arg,
			   struct Qdisc *new, struct Qdisc **old,
			   struct netlink_ext_ack *extack)
{
	struct ets_class *cl = ets_class_from_arg(sch, arg);

	if (!new) {
		new = qdisc_create_dflt(sch->dev_queue, &pfifo_qdisc_ops,
					ets_class_id(sch, cl), NULL);
		if (!new)
			new = &noop_qdisc;
		else
			qdisc_hash_add(new, true);
	}

	*old = qdisc_replace(sch, new, &cl->qdisc);
	ets_offload_graft(sch, new, *old, arg, extack);
	return 0;
}

static struct Qdisc *ets_class_leaf(struct Qdisc *sch, unsigned long arg)
{
	struct ets_class *cl = ets_class_from_arg(sch, arg);

	return cl->qdisc;
}

static unsigned long ets_class_find(struct Qdisc *sch, u32 classid)
{
	unsigned long band = TC_H_MIN(classid);
	struct ets_sched *q = qdisc_priv(sch);

	if (band - 1 >= q->nbands)
		return 0;
	return band;
}

static void ets_class_qlen_notify(struct Qdisc *sch, unsigned long arg)
{
	struct ets_class *cl = ets_class_from_arg(sch, arg);
	struct ets_sched *q = qdisc_priv(sch);

	/* We get notified about zero-length child Qdiscs as well if they are
	 * offloaded. Those aren't on the active list though, so don't attempt
	 * to remove them.
	 */
	if (!ets_class_is_strict(q, cl) && sch->q.qlen)
		list_del_init(&cl->alist);
}

static int ets_class_dump(struct Qdisc *sch, unsigned long arg,
			  struct sk_buff *skb, struct tcmsg *tcm)
{
	struct ets_class *cl = ets_class_from_arg(sch, arg);
	struct ets_sched *q = qdisc_priv(sch);
	struct nlattr *nest;

	tcm->tcm_parent = TC_H_ROOT;
	tcm->tcm_handle = ets_class_id(sch, cl);
	tcm->tcm_info = cl->qdisc->handle;

	nest = nla_nest_start_noflag(skb, TCA_OPTIONS);
	if (!nest)
		goto nla_put_failure;
	if (!ets_class_is_strict(q, cl)) {
		if (nla_put_u32(skb, TCA_ETS_QUANTA_BAND, cl->quantum))
			goto nla_put_failure;
	}
	return nla_nest_end(skb, nest);

nla_put_failure:
	nla_nest_cancel(skb, nest);
	return -EMSGSIZE;
}

static int ets_class_dump_stats(struct Qdisc *sch, unsigned long arg,
				struct gnet_dump *d)
{
	struct ets_class *cl = ets_class_from_arg(sch, arg);
	struct Qdisc *cl_q = cl->qdisc;

	if (gnet_stats_copy_basic(d, NULL, &cl_q->bstats, true) < 0 ||
	    qdisc_qstats_copy(d, cl_q) < 0)
		return -1;

	return 0;
}

static void ets_qdisc_walk(struct Qdisc *sch, struct qdisc_walker *arg)
{
	struct ets_sched *q = qdisc_priv(sch);
	int i;

	if (arg->stop)
		return;

	for (i = 0; i < q->nbands; i++) {
		if (arg->count < arg->skip) {
			arg->count++;
			continue;
		}
		if (arg->fn(sch, i + 1, arg) < 0) {
			arg->stop = 1;
			break;
		}
		arg->count++;
	}
}

static struct tcf_block *
ets_qdisc_tcf_block(struct Qdisc *sch, unsigned long cl,
		    struct netlink_ext_ack *extack)
{
	struct ets_sched *q = qdisc_priv(sch);

	if (cl) {
		NL_SET_ERR_MSG(extack, "ETS classid must be zero");
		return NULL;
	}

	return q->block;
}

static unsigned long ets_qdisc_bind_tcf(struct Qdisc *sch, unsigned long parent,
					u32 classid)
{
	return ets_class_find(sch, classid);
}

static void ets_qdisc_unbind_tcf(struct Qdisc *sch, unsigned long arg)
{
}

static struct ets_class *ets_classify(struct sk_buff *skb, struct Qdisc *sch,
				      int *qerr)
{
	struct ets_sched *q = qdisc_priv(sch);
	u32 band = skb->priority;
	struct tcf_result res;
	struct tcf_proto *fl;
	int err;

	*qerr = NET_XMIT_SUCCESS | __NET_XMIT_BYPASS;
	if (TC_H_MAJ(skb->priority) != sch->handle) {
		fl = rcu_dereference_bh(q->filter_list);
		err = tcf_classify(skb, NULL, fl, &res, false);
#ifdef CONFIG_NET_CLS_ACT
		switch (err) {
		case TC_ACT_STOLEN:
		case TC_ACT_QUEUED:
		case TC_ACT_TRAP:
			*qerr = NET_XMIT_SUCCESS | __NET_XMIT_STOLEN;
			fallthrough;
		case TC_ACT_SHOT:
			return NULL;
		}
#endif
		if (!fl || err < 0) {
			if (TC_H_MAJ(band))
				band = 0;
			return &q->classes[q->prio2band[band & TC_PRIO_MAX]];
		}
		band = res.classid;
	}
	band = TC_H_MIN(band) - 1;
	if (band >= q->nbands)
		return &q->classes[q->prio2band[0]];
	return &q->classes[band];
}

static int ets_qdisc_enqueue(struct sk_buff *skb, struct Qdisc *sch,
			     struct sk_buff **to_free)
{
	unsigned int len = qdisc_pkt_len(skb);
	struct ets_sched *q = qdisc_priv(sch);
	struct ets_class *cl;
	int err = 0;
	bool first;

	cl = ets_classify(skb, sch, &err);
	if (!cl) {
		if (err & __NET_XMIT_BYPASS)
			qdisc_qstats_drop(sch);
		__qdisc_drop(skb, to_free);
		return err;
	}

	first = !cl->qdisc->q.qlen;
	err = qdisc_enqueue(skb, cl->qdisc, to_free);
	if (unlikely(err != NET_XMIT_SUCCESS)) {
		if (net_xmit_drop_count(err)) {
			cl->qstats.drops++;
			qdisc_qstats_drop(sch);
		}
		return err;
	}

	if (first && !ets_class_is_strict(q, cl)) {
		list_add_tail(&cl->alist, &q->active);
		cl->deficit = cl->quantum;
	}

	sch->qstats.backlog += len;
	sch->q.qlen++;
	return err;
}

static struct sk_buff *
ets_qdisc_dequeue_skb(struct Qdisc *sch, struct sk_buff *skb)
{
	qdisc_bstats_update(sch, skb);
	qdisc_qstats_backlog_dec(sch, skb);
	sch->q.qlen--;
	return skb;
}

static struct sk_buff *ets_qdisc_dequeue(struct Qdisc *sch)
{
	struct ets_sched *q = qdisc_priv(sch);
	struct ets_class *cl;
	struct sk_buff *skb;
	unsigned int band;
	unsigned int len;

	while (1) {
		for (band = 0; band < q->nstrict; band++) {
			cl = &q->classes[band];
			skb = qdisc_dequeue_peeked(cl->qdisc);
			if (skb)
				return ets_qdisc_dequeue_skb(sch, skb);
		}

		if (list_empty(&q->active))
			goto out;

		cl = list_first_entry(&q->active, struct ets_class, alist);
		skb = cl->qdisc->ops->peek(cl->qdisc);
		if (!skb) {
			qdisc_warn_nonwc(__func__, cl->qdisc);
			goto out;
		}

		len = qdisc_pkt_len(skb);
		if (len <= cl->deficit) {
			cl->deficit -= len;
			skb = qdisc_dequeue_peeked(cl->qdisc);
			if (unlikely(!skb))
				goto out;
			if (cl->qdisc->q.qlen == 0)
				list_del_init(&cl->alist);
			return ets_qdisc_dequeue_skb(sch, skb);
		}

		cl->deficit += cl->quantum;
		list_move_tail(&cl->alist, &q->active);
	}
out:
	return NULL;
}

static int ets_qdisc_priomap_parse(struct nlattr *priomap_attr,
				   unsigned int nbands, u8 *priomap,
				   struct netlink_ext_ack *extack)
{
	const struct nlattr *attr;
	int prio = 0;
	u8 band;
	int rem;
	int err;

	err = __nla_validate_nested(priomap_attr, TCA_ETS_MAX,
				    ets_priomap_policy, NL_VALIDATE_STRICT,
				    extack);
	if (err)
		return err;

	nla_for_each_nested(attr, priomap_attr, rem) {
		switch (nla_type(attr)) {
		case TCA_ETS_PRIOMAP_BAND:
			if (prio > TC_PRIO_MAX) {
				NL_SET_ERR_MSG_MOD(extack, "Too many priorities in ETS priomap");
				return -EINVAL;
			}
			band = nla_get_u8(attr);
			if (band >= nbands) {
				NL_SET_ERR_MSG_MOD(extack, "Invalid band number in ETS priomap");
				return -EINVAL;
			}
			priomap[prio++] = band;
			break;
		default:
			WARN_ON_ONCE(1); /* Validate should have caught this. */
			return -EINVAL;
		}
	}

	return 0;
}

static int ets_qdisc_quanta_parse(struct Qdisc *sch, struct nlattr *quanta_attr,
				  unsigned int nbands, unsigned int nstrict,
				  unsigned int *quanta,
				  struct netlink_ext_ack *extack)
{
	const struct nlattr *attr;
	int band = nstrict;
	int rem;
	int err;

	err = __nla_validate_nested(quanta_attr, TCA_ETS_MAX,
				    ets_quanta_policy, NL_VALIDATE_STRICT,
				    extack);
	if (err < 0)
		return err;

	nla_for_each_nested(attr, quanta_attr, rem) {
		switch (nla_type(attr)) {
		case TCA_ETS_QUANTA_BAND:
			if (band >= nbands) {
				NL_SET_ERR_MSG_MOD(extack, "ETS quanta has more values than bands");
				return -EINVAL;
			}
			err = ets_quantum_parse(sch, attr, &quanta[band++],
						extack);
			if (err)
				return err;
			break;
		default:
			WARN_ON_ONCE(1); /* Validate should have caught this. */
			return -EINVAL;
		}
	}

	return 0;
}

static int ets_qdisc_change(struct Qdisc *sch, struct nlattr *opt,
			    struct netlink_ext_ack *extack)
{
	unsigned int quanta[TCQ_ETS_MAX_BANDS] = {0};
	struct Qdisc *queues[TCQ_ETS_MAX_BANDS];
	struct ets_sched *q = qdisc_priv(sch);
	struct nlattr *tb[TCA_ETS_MAX + 1];
	unsigned int oldbands = q->nbands;
	u8 priomap[TC_PRIO_MAX + 1];
	unsigned int nstrict = 0;
	unsigned int nbands;
	unsigned int i;
	int err;

	if (!opt) {
		NL_SET_ERR_MSG(extack, "ETS options are required for this operation");
		return -EINVAL;
	}

	err = nla_parse_nested(tb, TCA_ETS_MAX, opt, ets_policy, extack);
	if (err < 0)
		return err;

	if (!tb[TCA_ETS_NBANDS]) {
		NL_SET_ERR_MSG_MOD(extack, "Number of bands is a required argument");
		return -EINVAL;
	}
	nbands = nla_get_u8(tb[TCA_ETS_NBANDS]);
	if (nbands < 1 || nbands > TCQ_ETS_MAX_BANDS) {
		NL_SET_ERR_MSG_MOD(extack, "Invalid number of bands");
		return -EINVAL;
	}
	/* Unless overridden, traffic goes to the last band. */
	memset(priomap, nbands - 1, sizeof(priomap));

	if (tb[TCA_ETS_NSTRICT]) {
		nstrict = nla_get_u8(tb[TCA_ETS_NSTRICT]);
		if (nstrict > nbands) {
			NL_SET_ERR_MSG_MOD(extack, "Invalid number of strict bands");
			return -EINVAL;
		}
	}

	if (tb[TCA_ETS_PRIOMAP]) {
		err = ets_qdisc_priomap_parse(tb[TCA_ETS_PRIOMAP],
					      nbands, priomap, extack);
		if (err)
			return err;
	}

	if (tb[TCA_ETS_QUANTA]) {
		err = ets_qdisc_quanta_parse(sch, tb[TCA_ETS_QUANTA],
					     nbands, nstrict, quanta, extack);
		if (err)
			return err;
	}
	/* If there are more bands than strict + quanta provided, the remaining
	 * ones are ETS with quantum of MTU. Initialize the missing values here.
	 */
	for (i = nstrict; i < nbands; i++) {
		if (!quanta[i])
			quanta[i] = psched_mtu(qdisc_dev(sch));
	}

	/* Before commit, make sure we can allocate all new qdiscs */
	for (i = oldbands; i < nbands; i++) {
		queues[i] = qdisc_create_dflt(sch->dev_queue, &pfifo_qdisc_ops,
					      ets_class_id(sch, &q->classes[i]),
					      extack);
		if (!queues[i]) {
			while (i > oldbands)
				qdisc_put(queues[--i]);
			return -ENOMEM;
		}
	}

	sch_tree_lock(sch);

	q->nbands = nbands;
	for (i = nstrict; i < q->nstrict; i++) {
		if (q->classes[i].qdisc->q.qlen) {
			list_add_tail(&q->classes[i].alist, &q->active);
			q->classes[i].deficit = quanta[i];
		}
	}
	for (i = q->nbands; i < oldbands; i++) {
		if (i >= q->nstrict && q->classes[i].qdisc->q.qlen)
<<<<<<< HEAD
			list_del(&q->classes[i].alist);
=======
			list_del_init(&q->classes[i].alist);
>>>>>>> a9b211f2
		qdisc_tree_flush_backlog(q->classes[i].qdisc);
	}
	q->nstrict = nstrict;
	memcpy(q->prio2band, priomap, sizeof(priomap));

	for (i = 0; i < q->nbands; i++)
		q->classes[i].quantum = quanta[i];

	for (i = oldbands; i < q->nbands; i++) {
		q->classes[i].qdisc = queues[i];
		if (q->classes[i].qdisc != &noop_qdisc)
			qdisc_hash_add(q->classes[i].qdisc, true);
	}

	sch_tree_unlock(sch);

	ets_offload_change(sch);
	for (i = q->nbands; i < oldbands; i++) {
		qdisc_put(q->classes[i].qdisc);
		q->classes[i].qdisc = NULL;
		q->classes[i].quantum = 0;
		q->classes[i].deficit = 0;
		gnet_stats_basic_sync_init(&q->classes[i].bstats);
		memset(&q->classes[i].qstats, 0, sizeof(q->classes[i].qstats));
	}
	return 0;
}

static int ets_qdisc_init(struct Qdisc *sch, struct nlattr *opt,
			  struct netlink_ext_ack *extack)
{
	struct ets_sched *q = qdisc_priv(sch);
	int err, i;

	if (!opt)
		return -EINVAL;

	err = tcf_block_get(&q->block, &q->filter_list, sch, extack);
	if (err)
		return err;

	INIT_LIST_HEAD(&q->active);
	for (i = 0; i < TCQ_ETS_MAX_BANDS; i++)
		INIT_LIST_HEAD(&q->classes[i].alist);

	return ets_qdisc_change(sch, opt, extack);
}

static void ets_qdisc_reset(struct Qdisc *sch)
{
	struct ets_sched *q = qdisc_priv(sch);
	int band;

	for (band = q->nstrict; band < q->nbands; band++) {
		if (q->classes[band].qdisc->q.qlen)
			list_del_init(&q->classes[band].alist);
	}
	for (band = 0; band < q->nbands; band++)
		qdisc_reset(q->classes[band].qdisc);
	sch->qstats.backlog = 0;
	sch->q.qlen = 0;
}

static void ets_qdisc_destroy(struct Qdisc *sch)
{
	struct ets_sched *q = qdisc_priv(sch);
	int band;

	ets_offload_destroy(sch);
	tcf_block_put(q->block);
	for (band = 0; band < q->nbands; band++)
		qdisc_put(q->classes[band].qdisc);
}

static int ets_qdisc_dump(struct Qdisc *sch, struct sk_buff *skb)
{
	struct ets_sched *q = qdisc_priv(sch);
	struct nlattr *opts;
	struct nlattr *nest;
	int band;
	int prio;
	int err;

	err = ets_offload_dump(sch);
	if (err)
		return err;

	opts = nla_nest_start_noflag(skb, TCA_OPTIONS);
	if (!opts)
		goto nla_err;

	if (nla_put_u8(skb, TCA_ETS_NBANDS, q->nbands))
		goto nla_err;

	if (q->nstrict &&
	    nla_put_u8(skb, TCA_ETS_NSTRICT, q->nstrict))
		goto nla_err;

	if (q->nbands > q->nstrict) {
		nest = nla_nest_start(skb, TCA_ETS_QUANTA);
		if (!nest)
			goto nla_err;

		for (band = q->nstrict; band < q->nbands; band++) {
			if (nla_put_u32(skb, TCA_ETS_QUANTA_BAND,
					q->classes[band].quantum))
				goto nla_err;
		}

		nla_nest_end(skb, nest);
	}

	nest = nla_nest_start(skb, TCA_ETS_PRIOMAP);
	if (!nest)
		goto nla_err;

	for (prio = 0; prio <= TC_PRIO_MAX; prio++) {
		if (nla_put_u8(skb, TCA_ETS_PRIOMAP_BAND, q->prio2band[prio]))
			goto nla_err;
	}

	nla_nest_end(skb, nest);

	return nla_nest_end(skb, opts);

nla_err:
	nla_nest_cancel(skb, opts);
	return -EMSGSIZE;
}

static const struct Qdisc_class_ops ets_class_ops = {
	.change		= ets_class_change,
	.graft		= ets_class_graft,
	.leaf		= ets_class_leaf,
	.find		= ets_class_find,
	.qlen_notify	= ets_class_qlen_notify,
	.dump		= ets_class_dump,
	.dump_stats	= ets_class_dump_stats,
	.walk		= ets_qdisc_walk,
	.tcf_block	= ets_qdisc_tcf_block,
	.bind_tcf	= ets_qdisc_bind_tcf,
	.unbind_tcf	= ets_qdisc_unbind_tcf,
};

static struct Qdisc_ops ets_qdisc_ops __read_mostly = {
	.cl_ops		= &ets_class_ops,
	.id		= "ets",
	.priv_size	= sizeof(struct ets_sched),
	.enqueue	= ets_qdisc_enqueue,
	.dequeue	= ets_qdisc_dequeue,
	.peek		= qdisc_peek_dequeued,
	.change		= ets_qdisc_change,
	.init		= ets_qdisc_init,
	.reset		= ets_qdisc_reset,
	.destroy	= ets_qdisc_destroy,
	.dump		= ets_qdisc_dump,
	.owner		= THIS_MODULE,
};
MODULE_ALIAS_NET_SCH("ets");

static int __init ets_init(void)
{
	return register_qdisc(&ets_qdisc_ops);
}

static void __exit ets_exit(void)
{
	unregister_qdisc(&ets_qdisc_ops);
}

module_init(ets_init);
module_exit(ets_exit);
MODULE_LICENSE("GPL");<|MERGE_RESOLUTION|>--- conflicted
+++ resolved
@@ -669,11 +669,7 @@
 	}
 	for (i = q->nbands; i < oldbands; i++) {
 		if (i >= q->nstrict && q->classes[i].qdisc->q.qlen)
-<<<<<<< HEAD
-			list_del(&q->classes[i].alist);
-=======
 			list_del_init(&q->classes[i].alist);
->>>>>>> a9b211f2
 		qdisc_tree_flush_backlog(q->classes[i].qdisc);
 	}
 	q->nstrict = nstrict;
