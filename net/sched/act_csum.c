// SPDX-License-Identifier: GPL-2.0-or-later
/*
 * Checksum updating actions
 *
 * Copyright (c) 2010 Gregoire Baron <baronchon@n7mm.org>
 */

#include <linux/types.h>
#include <linux/init.h>
#include <linux/kernel.h>
#include <linux/module.h>
#include <linux/spinlock.h>

#include <linux/netlink.h>
#include <net/netlink.h>
#include <linux/rtnetlink.h>

#include <linux/skbuff.h>

#include <net/ip.h>
#include <net/ipv6.h>
#include <net/icmp.h>
#include <linux/icmpv6.h>
#include <linux/igmp.h>
#include <net/tcp.h>
#include <net/udp.h>
#include <net/ip6_checksum.h>
#include <net/sctp/checksum.h>

#include <net/act_api.h>
#include <net/pkt_cls.h>

#include <linux/tc_act/tc_csum.h>
#include <net/tc_act/tc_csum.h>
#include <net/tc_wrapper.h>

static const struct nla_policy csum_policy[TCA_CSUM_MAX + 1] = {
	[TCA_CSUM_PARMS] = { .len = sizeof(struct tc_csum), },
};

static struct tc_action_ops act_csum_ops;

static int tcf_csum_init(struct net *net, struct nlattr *nla,
			 struct nlattr *est, struct tc_action **a,
			 struct tcf_proto *tp,
			 u32 flags, struct netlink_ext_ack *extack)
{
<<<<<<< HEAD
	struct tc_action_net *tn = net_generic(net, csum_net_id);
=======
	struct tc_action_net *tn = net_generic(net, act_csum_ops.net_id);
>>>>>>> eb3cdb58
	bool bind = flags & TCA_ACT_FLAGS_BIND;
	struct tcf_csum_params *params_new;
	struct nlattr *tb[TCA_CSUM_MAX + 1];
	struct tcf_chain *goto_ch = NULL;
	struct tc_csum *parm;
	struct tcf_csum *p;
	int ret = 0, err;
	u32 index;

	if (nla == NULL)
		return -EINVAL;

	err = nla_parse_nested_deprecated(tb, TCA_CSUM_MAX, nla, csum_policy,
					  NULL);
	if (err < 0)
		return err;

	if (tb[TCA_CSUM_PARMS] == NULL)
		return -EINVAL;
	parm = nla_data(tb[TCA_CSUM_PARMS]);
	index = parm->index;
	err = tcf_idr_check_alloc(tn, &index, a, bind);
	if (!err) {
		ret = tcf_idr_create_from_flags(tn, index, est, a,
						&act_csum_ops, bind, flags);
		if (ret) {
			tcf_idr_cleanup(tn, index);
			return ret;
		}
		ret = ACT_P_CREATED;
	} else if (err > 0) {
		if (bind)/* dont override defaults */
			return 0;
		if (!(flags & TCA_ACT_FLAGS_REPLACE)) {
			tcf_idr_release(*a, bind);
			return -EEXIST;
		}
	} else {
		return err;
	}

	err = tcf_action_check_ctrlact(parm->action, tp, &goto_ch, extack);
	if (err < 0)
		goto release_idr;

	p = to_tcf_csum(*a);

	params_new = kzalloc(sizeof(*params_new), GFP_KERNEL);
	if (unlikely(!params_new)) {
		err = -ENOMEM;
		goto put_chain;
	}
	params_new->update_flags = parm->update_flags;

	spin_lock_bh(&p->tcf_lock);
	goto_ch = tcf_action_set_ctrlact(*a, parm->action, goto_ch);
	params_new = rcu_replace_pointer(p->params, params_new,
					 lockdep_is_held(&p->tcf_lock));
	spin_unlock_bh(&p->tcf_lock);

	if (goto_ch)
		tcf_chain_put_by_act(goto_ch);
	if (params_new)
		kfree_rcu(params_new, rcu);

	return ret;
put_chain:
	if (goto_ch)
		tcf_chain_put_by_act(goto_ch);
release_idr:
	tcf_idr_release(*a, bind);
	return err;
}

/**
 * tcf_csum_skb_nextlayer - Get next layer pointer
 * @skb: sk_buff to use
 * @ihl: previous summed headers length
 * @ipl: complete packet length
 * @jhl: next header length
 *
 * Check the expected next layer availability in the specified sk_buff.
 * Return the next layer pointer if pass, NULL otherwise.
 */
static void *tcf_csum_skb_nextlayer(struct sk_buff *skb,
				    unsigned int ihl, unsigned int ipl,
				    unsigned int jhl)
{
	int ntkoff = skb_network_offset(skb);
	int hl = ihl + jhl;

	if (!pskb_may_pull(skb, ipl + ntkoff) || (ipl < hl) ||
	    skb_try_make_writable(skb, hl + ntkoff))
		return NULL;
	else
		return (void *)(skb_network_header(skb) + ihl);
}

static int tcf_csum_ipv4_icmp(struct sk_buff *skb, unsigned int ihl,
			      unsigned int ipl)
{
	struct icmphdr *icmph;

	icmph = tcf_csum_skb_nextlayer(skb, ihl, ipl, sizeof(*icmph));
	if (icmph == NULL)
		return 0;

	icmph->checksum = 0;
	skb->csum = csum_partial(icmph, ipl - ihl, 0);
	icmph->checksum = csum_fold(skb->csum);

	skb->ip_summed = CHECKSUM_NONE;

	return 1;
}

static int tcf_csum_ipv4_igmp(struct sk_buff *skb,
			      unsigned int ihl, unsigned int ipl)
{
	struct igmphdr *igmph;

	igmph = tcf_csum_skb_nextlayer(skb, ihl, ipl, sizeof(*igmph));
	if (igmph == NULL)
		return 0;

	igmph->csum = 0;
	skb->csum = csum_partial(igmph, ipl - ihl, 0);
	igmph->csum = csum_fold(skb->csum);

	skb->ip_summed = CHECKSUM_NONE;

	return 1;
}

static int tcf_csum_ipv6_icmp(struct sk_buff *skb, unsigned int ihl,
			      unsigned int ipl)
{
	struct icmp6hdr *icmp6h;
	const struct ipv6hdr *ip6h;

	icmp6h = tcf_csum_skb_nextlayer(skb, ihl, ipl, sizeof(*icmp6h));
	if (icmp6h == NULL)
		return 0;

	ip6h = ipv6_hdr(skb);
	icmp6h->icmp6_cksum = 0;
	skb->csum = csum_partial(icmp6h, ipl - ihl, 0);
	icmp6h->icmp6_cksum = csum_ipv6_magic(&ip6h->saddr, &ip6h->daddr,
					      ipl - ihl, IPPROTO_ICMPV6,
					      skb->csum);

	skb->ip_summed = CHECKSUM_NONE;

	return 1;
}

static int tcf_csum_ipv4_tcp(struct sk_buff *skb, unsigned int ihl,
			     unsigned int ipl)
{
	struct tcphdr *tcph;
	const struct iphdr *iph;

	if (skb_is_gso(skb) && skb_shinfo(skb)->gso_type & SKB_GSO_TCPV4)
		return 1;

	tcph = tcf_csum_skb_nextlayer(skb, ihl, ipl, sizeof(*tcph));
	if (tcph == NULL)
		return 0;

	iph = ip_hdr(skb);
	tcph->check = 0;
	skb->csum = csum_partial(tcph, ipl - ihl, 0);
	tcph->check = tcp_v4_check(ipl - ihl,
				   iph->saddr, iph->daddr, skb->csum);

	skb->ip_summed = CHECKSUM_NONE;

	return 1;
}

static int tcf_csum_ipv6_tcp(struct sk_buff *skb, unsigned int ihl,
			     unsigned int ipl)
{
	struct tcphdr *tcph;
	const struct ipv6hdr *ip6h;

	if (skb_is_gso(skb) && skb_shinfo(skb)->gso_type & SKB_GSO_TCPV6)
		return 1;

	tcph = tcf_csum_skb_nextlayer(skb, ihl, ipl, sizeof(*tcph));
	if (tcph == NULL)
		return 0;

	ip6h = ipv6_hdr(skb);
	tcph->check = 0;
	skb->csum = csum_partial(tcph, ipl - ihl, 0);
	tcph->check = csum_ipv6_magic(&ip6h->saddr, &ip6h->daddr,
				      ipl - ihl, IPPROTO_TCP,
				      skb->csum);

	skb->ip_summed = CHECKSUM_NONE;

	return 1;
}

static int tcf_csum_ipv4_udp(struct sk_buff *skb, unsigned int ihl,
			     unsigned int ipl, int udplite)
{
	struct udphdr *udph;
	const struct iphdr *iph;
	u16 ul;

	if (skb_is_gso(skb) && skb_shinfo(skb)->gso_type & SKB_GSO_UDP)
		return 1;

	/*
	 * Support both UDP and UDPLITE checksum algorithms, Don't use
	 * udph->len to get the real length without any protocol check,
	 * UDPLITE uses udph->len for another thing,
	 * Use iph->tot_len, or just ipl.
	 */

	udph = tcf_csum_skb_nextlayer(skb, ihl, ipl, sizeof(*udph));
	if (udph == NULL)
		return 0;

	iph = ip_hdr(skb);
	ul = ntohs(udph->len);

	if (udplite || udph->check) {

		udph->check = 0;

		if (udplite) {
			if (ul == 0)
				skb->csum = csum_partial(udph, ipl - ihl, 0);
			else if ((ul >= sizeof(*udph)) && (ul <= ipl - ihl))
				skb->csum = csum_partial(udph, ul, 0);
			else
				goto ignore_obscure_skb;
		} else {
			if (ul != ipl - ihl)
				goto ignore_obscure_skb;

			skb->csum = csum_partial(udph, ul, 0);
		}

		udph->check = csum_tcpudp_magic(iph->saddr, iph->daddr,
						ul, iph->protocol,
						skb->csum);

		if (!udph->check)
			udph->check = CSUM_MANGLED_0;
	}

	skb->ip_summed = CHECKSUM_NONE;

ignore_obscure_skb:
	return 1;
}

static int tcf_csum_ipv6_udp(struct sk_buff *skb, unsigned int ihl,
			     unsigned int ipl, int udplite)
{
	struct udphdr *udph;
	const struct ipv6hdr *ip6h;
	u16 ul;

	if (skb_is_gso(skb) && skb_shinfo(skb)->gso_type & SKB_GSO_UDP)
		return 1;

	/*
	 * Support both UDP and UDPLITE checksum algorithms, Don't use
	 * udph->len to get the real length without any protocol check,
	 * UDPLITE uses udph->len for another thing,
	 * Use ip6h->payload_len + sizeof(*ip6h) ... , or just ipl.
	 */

	udph = tcf_csum_skb_nextlayer(skb, ihl, ipl, sizeof(*udph));
	if (udph == NULL)
		return 0;

	ip6h = ipv6_hdr(skb);
	ul = ntohs(udph->len);

	udph->check = 0;

	if (udplite) {
		if (ul == 0)
			skb->csum = csum_partial(udph, ipl - ihl, 0);

		else if ((ul >= sizeof(*udph)) && (ul <= ipl - ihl))
			skb->csum = csum_partial(udph, ul, 0);

		else
			goto ignore_obscure_skb;
	} else {
		if (ul != ipl - ihl)
			goto ignore_obscure_skb;

		skb->csum = csum_partial(udph, ul, 0);
	}

	udph->check = csum_ipv6_magic(&ip6h->saddr, &ip6h->daddr, ul,
				      udplite ? IPPROTO_UDPLITE : IPPROTO_UDP,
				      skb->csum);

	if (!udph->check)
		udph->check = CSUM_MANGLED_0;

	skb->ip_summed = CHECKSUM_NONE;

ignore_obscure_skb:
	return 1;
}

static int tcf_csum_sctp(struct sk_buff *skb, unsigned int ihl,
			 unsigned int ipl)
{
	struct sctphdr *sctph;

	if (skb_is_gso(skb) && skb_is_gso_sctp(skb))
		return 1;

	sctph = tcf_csum_skb_nextlayer(skb, ihl, ipl, sizeof(*sctph));
	if (!sctph)
		return 0;

	sctph->checksum = sctp_compute_cksum(skb,
					     skb_network_offset(skb) + ihl);
	skb_reset_csum_not_inet(skb);

	return 1;
}

static int tcf_csum_ipv4(struct sk_buff *skb, u32 update_flags)
{
	const struct iphdr *iph;
	int ntkoff;

	ntkoff = skb_network_offset(skb);

	if (!pskb_may_pull(skb, sizeof(*iph) + ntkoff))
		goto fail;

	iph = ip_hdr(skb);

	switch (iph->frag_off & htons(IP_OFFSET) ? 0 : iph->protocol) {
	case IPPROTO_ICMP:
		if (update_flags & TCA_CSUM_UPDATE_FLAG_ICMP)
			if (!tcf_csum_ipv4_icmp(skb, iph->ihl * 4,
						ntohs(iph->tot_len)))
				goto fail;
		break;
	case IPPROTO_IGMP:
		if (update_flags & TCA_CSUM_UPDATE_FLAG_IGMP)
			if (!tcf_csum_ipv4_igmp(skb, iph->ihl * 4,
						ntohs(iph->tot_len)))
				goto fail;
		break;
	case IPPROTO_TCP:
		if (update_flags & TCA_CSUM_UPDATE_FLAG_TCP)
			if (!tcf_csum_ipv4_tcp(skb, iph->ihl * 4,
					       ntohs(iph->tot_len)))
				goto fail;
		break;
	case IPPROTO_UDP:
		if (update_flags & TCA_CSUM_UPDATE_FLAG_UDP)
			if (!tcf_csum_ipv4_udp(skb, iph->ihl * 4,
					       ntohs(iph->tot_len), 0))
				goto fail;
		break;
	case IPPROTO_UDPLITE:
		if (update_flags & TCA_CSUM_UPDATE_FLAG_UDPLITE)
			if (!tcf_csum_ipv4_udp(skb, iph->ihl * 4,
					       ntohs(iph->tot_len), 1))
				goto fail;
		break;
	case IPPROTO_SCTP:
		if ((update_flags & TCA_CSUM_UPDATE_FLAG_SCTP) &&
		    !tcf_csum_sctp(skb, iph->ihl * 4, ntohs(iph->tot_len)))
			goto fail;
		break;
	}

	if (update_flags & TCA_CSUM_UPDATE_FLAG_IPV4HDR) {
		if (skb_try_make_writable(skb, sizeof(*iph) + ntkoff))
			goto fail;

		ip_send_check(ip_hdr(skb));
	}

	return 1;

fail:
	return 0;
}

static int tcf_csum_ipv6_hopopts(struct ipv6_opt_hdr *ip6xh, unsigned int ixhl,
				 unsigned int *pl)
{
	int off, len, optlen;
	unsigned char *xh = (void *)ip6xh;

	off = sizeof(*ip6xh);
	len = ixhl - off;

	while (len > 1) {
		switch (xh[off]) {
		case IPV6_TLV_PAD1:
			optlen = 1;
			break;
		case IPV6_TLV_JUMBO:
			optlen = xh[off + 1] + 2;
			if (optlen != 6 || len < 6 || (off & 3) != 2)
				/* wrong jumbo option length/alignment */
				return 0;
			*pl = ntohl(*(__be32 *)(xh + off + 2));
			goto done;
		default:
			optlen = xh[off + 1] + 2;
			if (optlen > len)
				/* ignore obscure options */
				goto done;
			break;
		}
		off += optlen;
		len -= optlen;
	}

done:
	return 1;
}

static int tcf_csum_ipv6(struct sk_buff *skb, u32 update_flags)
{
	struct ipv6hdr *ip6h;
	struct ipv6_opt_hdr *ip6xh;
	unsigned int hl, ixhl;
	unsigned int pl;
	int ntkoff;
	u8 nexthdr;

	ntkoff = skb_network_offset(skb);

	hl = sizeof(*ip6h);

	if (!pskb_may_pull(skb, hl + ntkoff))
		goto fail;

	ip6h = ipv6_hdr(skb);

	pl = ntohs(ip6h->payload_len);
	nexthdr = ip6h->nexthdr;

	do {
		switch (nexthdr) {
		case NEXTHDR_FRAGMENT:
			goto ignore_skb;
		case NEXTHDR_ROUTING:
		case NEXTHDR_HOP:
		case NEXTHDR_DEST:
			if (!pskb_may_pull(skb, hl + sizeof(*ip6xh) + ntkoff))
				goto fail;
			ip6xh = (void *)(skb_network_header(skb) + hl);
			ixhl = ipv6_optlen(ip6xh);
			if (!pskb_may_pull(skb, hl + ixhl + ntkoff))
				goto fail;
			ip6xh = (void *)(skb_network_header(skb) + hl);
			if ((nexthdr == NEXTHDR_HOP) &&
			    !(tcf_csum_ipv6_hopopts(ip6xh, ixhl, &pl)))
				goto fail;
			nexthdr = ip6xh->nexthdr;
			hl += ixhl;
			break;
		case IPPROTO_ICMPV6:
			if (update_flags & TCA_CSUM_UPDATE_FLAG_ICMP)
				if (!tcf_csum_ipv6_icmp(skb,
							hl, pl + sizeof(*ip6h)))
					goto fail;
			goto done;
		case IPPROTO_TCP:
			if (update_flags & TCA_CSUM_UPDATE_FLAG_TCP)
				if (!tcf_csum_ipv6_tcp(skb,
						       hl, pl + sizeof(*ip6h)))
					goto fail;
			goto done;
		case IPPROTO_UDP:
			if (update_flags & TCA_CSUM_UPDATE_FLAG_UDP)
				if (!tcf_csum_ipv6_udp(skb, hl,
						       pl + sizeof(*ip6h), 0))
					goto fail;
			goto done;
		case IPPROTO_UDPLITE:
			if (update_flags & TCA_CSUM_UPDATE_FLAG_UDPLITE)
				if (!tcf_csum_ipv6_udp(skb, hl,
						       pl + sizeof(*ip6h), 1))
					goto fail;
			goto done;
		case IPPROTO_SCTP:
			if ((update_flags & TCA_CSUM_UPDATE_FLAG_SCTP) &&
			    !tcf_csum_sctp(skb, hl, pl + sizeof(*ip6h)))
				goto fail;
			goto done;
		default:
			goto ignore_skb;
		}
	} while (pskb_may_pull(skb, hl + 1 + ntkoff));

done:
ignore_skb:
	return 1;

fail:
	return 0;
}

TC_INDIRECT_SCOPE int tcf_csum_act(struct sk_buff *skb,
				   const struct tc_action *a,
				   struct tcf_result *res)
{
	struct tcf_csum *p = to_tcf_csum(a);
	bool orig_vlan_tag_present = false;
	unsigned int vlan_hdr_count = 0;
	struct tcf_csum_params *params;
	u32 update_flags;
	__be16 protocol;
	int action;

	params = rcu_dereference_bh(p->params);

	tcf_lastuse_update(&p->tcf_tm);
	tcf_action_update_bstats(&p->common, skb);

	action = READ_ONCE(p->tcf_action);
	if (unlikely(action == TC_ACT_SHOT))
		goto drop;

	update_flags = params->update_flags;
	protocol = skb_protocol(skb, false);
again:
	switch (protocol) {
	case cpu_to_be16(ETH_P_IP):
		if (!tcf_csum_ipv4(skb, update_flags))
			goto drop;
		break;
	case cpu_to_be16(ETH_P_IPV6):
		if (!tcf_csum_ipv6(skb, update_flags))
			goto drop;
		break;
	case cpu_to_be16(ETH_P_8021AD):
		fallthrough;
	case cpu_to_be16(ETH_P_8021Q):
		if (skb_vlan_tag_present(skb) && !orig_vlan_tag_present) {
			protocol = skb->protocol;
			orig_vlan_tag_present = true;
		} else {
			struct vlan_hdr *vlan = (struct vlan_hdr *)skb->data;

			protocol = vlan->h_vlan_encapsulated_proto;
			skb_pull(skb, VLAN_HLEN);
			skb_reset_network_header(skb);
			vlan_hdr_count++;
		}
		goto again;
	}

out:
	/* Restore the skb for the pulled VLAN tags */
	while (vlan_hdr_count--) {
		skb_push(skb, VLAN_HLEN);
		skb_reset_network_header(skb);
	}

	return action;

drop:
	tcf_action_inc_drop_qstats(&p->common);
	action = TC_ACT_SHOT;
	goto out;
}

static int tcf_csum_dump(struct sk_buff *skb, struct tc_action *a, int bind,
			 int ref)
{
	unsigned char *b = skb_tail_pointer(skb);
	struct tcf_csum *p = to_tcf_csum(a);
	struct tcf_csum_params *params;
	struct tc_csum opt = {
		.index   = p->tcf_index,
		.refcnt  = refcount_read(&p->tcf_refcnt) - ref,
		.bindcnt = atomic_read(&p->tcf_bindcnt) - bind,
	};
	struct tcf_t t;

	spin_lock_bh(&p->tcf_lock);
	params = rcu_dereference_protected(p->params,
					   lockdep_is_held(&p->tcf_lock));
	opt.action = p->tcf_action;
	opt.update_flags = params->update_flags;

	if (nla_put(skb, TCA_CSUM_PARMS, sizeof(opt), &opt))
		goto nla_put_failure;

	tcf_tm_dump(&t, &p->tcf_tm);
	if (nla_put_64bit(skb, TCA_CSUM_TM, sizeof(t), &t, TCA_CSUM_PAD))
		goto nla_put_failure;
	spin_unlock_bh(&p->tcf_lock);

	return skb->len;

nla_put_failure:
	spin_unlock_bh(&p->tcf_lock);
	nlmsg_trim(skb, b);
	return -1;
}

static void tcf_csum_cleanup(struct tc_action *a)
{
	struct tcf_csum *p = to_tcf_csum(a);
	struct tcf_csum_params *params;

	params = rcu_dereference_protected(p->params, 1);
	if (params)
		kfree_rcu(params, rcu);
}

static size_t tcf_csum_get_fill_size(const struct tc_action *act)
{
	return nla_total_size(sizeof(struct tc_csum));
}

static int tcf_csum_offload_act_setup(struct tc_action *act, void *entry_data,
				      u32 *index_inc, bool bind,
				      struct netlink_ext_ack *extack)
{
	if (bind) {
		struct flow_action_entry *entry = entry_data;

		entry->id = FLOW_ACTION_CSUM;
		entry->csum_flags = tcf_csum_update_flags(act);
		*index_inc = 1;
	} else {
		struct flow_offload_action *fl_action = entry_data;

		fl_action->id = FLOW_ACTION_CSUM;
	}

	return 0;
}

static int tcf_csum_offload_act_setup(struct tc_action *act, void *entry_data,
				      u32 *index_inc, bool bind,
				      struct netlink_ext_ack *extack)
{
	if (bind) {
		struct flow_action_entry *entry = entry_data;

		entry->id = FLOW_ACTION_CSUM;
		entry->csum_flags = tcf_csum_update_flags(act);
		*index_inc = 1;
	} else {
		struct flow_offload_action *fl_action = entry_data;

		fl_action->id = FLOW_ACTION_CSUM;
	}

	return 0;
}

static struct tc_action_ops act_csum_ops = {
	.kind		= "csum",
	.id		= TCA_ID_CSUM,
	.owner		= THIS_MODULE,
	.act		= tcf_csum_act,
	.dump		= tcf_csum_dump,
	.init		= tcf_csum_init,
	.cleanup	= tcf_csum_cleanup,
	.get_fill_size  = tcf_csum_get_fill_size,
	.offload_act_setup = tcf_csum_offload_act_setup,
	.size		= sizeof(struct tcf_csum),
};

static __net_init int csum_init_net(struct net *net)
{
	struct tc_action_net *tn = net_generic(net, act_csum_ops.net_id);

	return tc_action_net_init(net, tn, &act_csum_ops);
}

static void __net_exit csum_exit_net(struct list_head *net_list)
{
	tc_action_net_exit(net_list, act_csum_ops.net_id);
}

static struct pernet_operations csum_net_ops = {
	.init = csum_init_net,
	.exit_batch = csum_exit_net,
	.id   = &act_csum_ops.net_id,
	.size = sizeof(struct tc_action_net),
};

MODULE_DESCRIPTION("Checksum updating actions");
MODULE_LICENSE("GPL");

static int __init csum_init_module(void)
{
	return tcf_register_action(&act_csum_ops, &csum_net_ops);
}

static void __exit csum_cleanup_module(void)
{
	tcf_unregister_action(&act_csum_ops, &csum_net_ops);
}

module_init(csum_init_module);
module_exit(csum_cleanup_module);<|MERGE_RESOLUTION|>--- conflicted
+++ resolved
@@ -45,11 +45,7 @@
 			 struct tcf_proto *tp,
 			 u32 flags, struct netlink_ext_ack *extack)
 {
-<<<<<<< HEAD
-	struct tc_action_net *tn = net_generic(net, csum_net_id);
-=======
 	struct tc_action_net *tn = net_generic(net, act_csum_ops.net_id);
->>>>>>> eb3cdb58
 	bool bind = flags & TCA_ACT_FLAGS_BIND;
 	struct tcf_csum_params *params_new;
 	struct nlattr *tb[TCA_CSUM_MAX + 1];
@@ -701,25 +697,6 @@
 	return 0;
 }
 
-static int tcf_csum_offload_act_setup(struct tc_action *act, void *entry_data,
-				      u32 *index_inc, bool bind,
-				      struct netlink_ext_ack *extack)
-{
-	if (bind) {
-		struct flow_action_entry *entry = entry_data;
-
-		entry->id = FLOW_ACTION_CSUM;
-		entry->csum_flags = tcf_csum_update_flags(act);
-		*index_inc = 1;
-	} else {
-		struct flow_offload_action *fl_action = entry_data;
-
-		fl_action->id = FLOW_ACTION_CSUM;
-	}
-
-	return 0;
-}
-
 static struct tc_action_ops act_csum_ops = {
 	.kind		= "csum",
 	.id		= TCA_ID_CSUM,
