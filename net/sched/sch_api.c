--- conflicted
+++ resolved
@@ -199,8 +199,6 @@
 	return NULL;
 }
 
-<<<<<<< HEAD
-=======
 /*
  * This lock is needed until some qdiscs stop calling qdisc_tree_decrease_qlen()
  * without rtnl_lock(); currently hfsc_dequeue(), netem_dequeue(), tbf_dequeue()
@@ -226,7 +224,6 @@
 }
 EXPORT_SYMBOL(qdisc_list_del);
 
->>>>>>> 24342c34
 struct Qdisc *qdisc_lookup(struct net_device *dev, u32 handle)
 {
 	unsigned int i;
@@ -236,15 +233,6 @@
 
 	for (i = 0; i < dev->num_tx_queues; i++) {
 		struct netdev_queue *txq = netdev_get_tx_queue(dev, i);
-<<<<<<< HEAD
-		struct Qdisc *q, *txq_root = txq->qdisc_sleeping;
-
-		q = qdisc_match_from_root(txq_root, handle);
-		if (q)
-			return q;
-	}
-	return qdisc_match_from_root(dev->rx_queue.qdisc_sleeping, handle);
-=======
 		struct Qdisc *txq_root = txq->qdisc_sleeping;
 
 		q = qdisc_match_from_root(txq_root, handle);
@@ -258,7 +246,6 @@
 	spin_unlock_bh(&qdisc_list_lock);
 
 	return q;
->>>>>>> 24342c34
 }
 
 static struct Qdisc *qdisc_leaf(struct Qdisc *p, u32 classid)
