--- conflicted
+++ resolved
@@ -705,10 +705,6 @@
 		return false;
 	if (!net_eq(net, read_pnet(&ct->ct_net)))
 		goto drop_ct;
-<<<<<<< HEAD
-	if (nf_ct_zone(ct)->id != zone_id)
-		goto drop_ct;
-=======
 	if (nf_ct_zone(ct)->id != p->zone)
 		goto drop_ct;
 	if (p->helper) {
@@ -718,7 +714,6 @@
 		if (help && rcu_access_pointer(help->helper) != p->helper)
 			goto drop_ct;
 	}
->>>>>>> eb3cdb58
 
 	/* Force conntrack entry direction. */
 	if ((p->ct_action & TCA_CT_ACT_FORCE) &&
@@ -730,16 +725,6 @@
 	}
 
 	return true;
-<<<<<<< HEAD
-
-drop_ct:
-	nf_conntrack_put(&ct->ct_general);
-	nf_ct_set(skb, NULL, IP_CT_UNTRACKED);
-
-	return false;
-}
-=======
->>>>>>> eb3cdb58
 
 drop_ct:
 	nf_ct_put(ct);
@@ -807,10 +792,7 @@
 	struct nf_conn *ct;
 	int err = 0;
 	bool frag;
-<<<<<<< HEAD
-=======
 	u8 proto;
->>>>>>> eb3cdb58
 	u16 mru;
 
 	/* Previously seen (loopback)? Ignore. */
@@ -826,55 +808,12 @@
 		return err;
 
 	skb_get(skb);
-<<<<<<< HEAD
-	mru = tc_skb_cb(skb)->mru;
-
-	if (family == NFPROTO_IPV4) {
-		enum ip_defrag_users user = IP_DEFRAG_CONNTRACK_IN + zone;
-
-		memset(IPCB(skb), 0, sizeof(struct inet_skb_parm));
-		local_bh_disable();
-		err = ip_defrag(net, skb, user);
-		local_bh_enable();
-		if (err && err != -EINPROGRESS)
-			return err;
-
-		if (!err) {
-			*defrag = true;
-			mru = IPCB(skb)->frag_max_size;
-		}
-	} else { /* NFPROTO_IPV6 */
-#if IS_ENABLED(CONFIG_NF_DEFRAG_IPV6)
-		enum ip6_defrag_users user = IP6_DEFRAG_CONNTRACK_IN + zone;
-
-		memset(IP6CB(skb), 0, sizeof(struct inet6_skb_parm));
-		err = nf_ct_frag6_gather(net, skb, user);
-		if (err && err != -EINPROGRESS)
-			goto out_free;
-
-		if (!err) {
-			*defrag = true;
-			mru = IP6CB(skb)->frag_max_size;
-		}
-#else
-		err = -EOPNOTSUPP;
-		goto out_free;
-#endif
-	}
-
-	if (err != -EINPROGRESS)
-		tc_skb_cb(skb)->mru = mru;
-	skb_clear_hash(skb);
-	skb->ignore_df = 1;
-	return err;
-=======
 	err = nf_ct_handle_fragments(net, skb, zone, family, &proto, &mru);
 	if (err)
 		return err;
 
 	*defrag = true;
 	tc_skb_cb(skb)->mru = mru;
->>>>>>> eb3cdb58
 
 	return 0;
 }
@@ -899,20 +838,8 @@
 {
 	struct tcf_ct_params *params;
 
-<<<<<<< HEAD
-	err = nf_nat_packet(ct, ctinfo, hooknum, skb);
-	if (err == NF_ACCEPT) {
-		if (maniptype == NF_NAT_MANIP_SRC)
-			tc_skb_cb(skb)->post_ct_snat = 1;
-		if (maniptype == NF_NAT_MANIP_DST)
-			tc_skb_cb(skb)->post_ct_dnat = 1;
-	}
-out:
-	return err;
-=======
 	params = container_of(head, struct tcf_ct_params, rcu);
 	tcf_ct_params_free(params);
->>>>>>> eb3cdb58
 }
 
 static void tcf_ct_act_set_mark(struct nf_conn *ct, u32 mark, u32 mask)
@@ -1324,11 +1251,7 @@
 		       struct tcf_proto *tp, u32 flags,
 		       struct netlink_ext_ack *extack)
 {
-<<<<<<< HEAD
-	struct tc_action_net *tn = net_generic(net, ct_net_id);
-=======
 	struct tc_action_net *tn = net_generic(net, act_ct_ops.net_id);
->>>>>>> eb3cdb58
 	bool bind = flags & TCA_ACT_FLAGS_BIND;
 	struct tcf_ct_params *params = NULL;
 	struct nlattr *tb[TCA_CT_MAX + 1];
@@ -1392,7 +1315,7 @@
 
 	err = tcf_ct_flow_table_get(net, params);
 	if (err)
-		goto cleanup_params;
+		goto cleanup;
 
 	spin_lock_bh(&c->tcf_lock);
 	goto_ch = tcf_action_set_ctrlact(*a, parm->action, goto_ch);
@@ -1407,9 +1330,6 @@
 
 	return res;
 
-cleanup_params:
-	if (params->tmpl)
-		nf_ct_put(params->tmpl);
 cleanup:
 	if (goto_ch)
 		tcf_chain_put_by_act(goto_ch);
