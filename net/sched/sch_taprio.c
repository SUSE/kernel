--- conflicted
+++ resolved
@@ -83,11 +83,8 @@
 	enum tk_offsets tk_offset;
 	int clockid;
 	bool offloaded;
-<<<<<<< HEAD
-=======
 	bool detected_mqprio;
 	bool broken_mqprio;
->>>>>>> eb3cdb58
 	atomic64_t picos_per_byte; /* Using picoseconds because for 10Gbps+
 				    * speeds it's sub-nanoseconds per byte
 				    */
@@ -1931,25 +1928,7 @@
 		goto free_sched;
 
 	taprio_set_picos_per_byte(dev, q);
-<<<<<<< HEAD
-
-	if (mqprio) {
-		err = netdev_set_num_tc(dev, mqprio->num_tc);
-		if (err)
-			goto free_sched;
-		for (i = 0; i < mqprio->num_tc; i++)
-			netdev_set_tc_queue(dev, i,
-					    mqprio->count[i],
-					    mqprio->offset[i]);
-
-		/* Always use supplied priority mappings */
-		for (i = 0; i <= TC_BITMASK; i++)
-			netdev_set_prio_tc_map(dev, i,
-					       mqprio->prio_tc_map[i]);
-	}
-=======
 	taprio_update_queue_max_sdu(q, new_admin, stab);
->>>>>>> eb3cdb58
 
 	if (FULL_OFFLOAD_IS_ENABLED(q->flags))
 		err = taprio_enable_offload(dev, q, new_admin, extack);
@@ -2060,10 +2039,7 @@
 	 * happens in qdisc_create(), after taprio_init() has been called.
 	 */
 	hrtimer_cancel(&q->advance_timer);
-<<<<<<< HEAD
-=======
 	qdisc_synchronize(sch);
->>>>>>> eb3cdb58
 
 	taprio_disable_offload(dev, q, NULL);
 
@@ -2428,11 +2404,7 @@
 {
 	struct netdev_queue *dev_queue = taprio_queue_get(sch, cl);
 
-<<<<<<< HEAD
-	sch = dev_queue->qdisc_sleeping;
-=======
 	sch = rtnl_dereference(dev_queue->qdisc_sleeping);
->>>>>>> eb3cdb58
 	if (gnet_stats_copy_basic(d, NULL, &sch->bstats, true) < 0 ||
 	    qdisc_qstats_copy(d, sch) < 0)
 		return -1;
