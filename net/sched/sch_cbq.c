--- conflicted
+++ resolved
@@ -252,11 +252,8 @@
 		case TC_ACT_STOLEN:
 		case TC_ACT_TRAP:
 			*qerr = NET_XMIT_SUCCESS | __NET_XMIT_STOLEN;
-<<<<<<< HEAD
 			fallthrough;
-=======
 			return NULL;
->>>>>>> ecdfa768
 		case TC_ACT_RECLASSIFY:
 			return cbq_reclassify(skb, cl);
 		}
