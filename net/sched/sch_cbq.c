// SPDX-License-Identifier: GPL-2.0-or-later
/*
 * net/sched/sch_cbq.c	Class-Based Queueing discipline.
 *
 * Authors:	Alexey Kuznetsov, <kuznet@ms2.inr.ac.ru>
 */

#include <linux/module.h>
#include <linux/slab.h>
#include <linux/types.h>
#include <linux/kernel.h>
#include <linux/string.h>
#include <linux/errno.h>
#include <linux/skbuff.h>
#include <net/netlink.h>
#include <net/pkt_sched.h>
#include <net/pkt_cls.h>


/*	Class-Based Queueing (CBQ) algorithm.
	=======================================

	Sources: [1] Sally Floyd and Van Jacobson, "Link-sharing and Resource
		 Management Models for Packet Networks",
		 IEEE/ACM Transactions on Networking, Vol.3, No.4, 1995

		 [2] Sally Floyd, "Notes on CBQ and Guaranteed Service", 1995

		 [3] Sally Floyd, "Notes on Class-Based Queueing: Setting
		 Parameters", 1996

		 [4] Sally Floyd and Michael Speer, "Experimental Results
		 for Class-Based Queueing", 1998, not published.

	-----------------------------------------------------------------------

	Algorithm skeleton was taken from NS simulator cbq.cc.
	If someone wants to check this code against the LBL version,
	he should take into account that ONLY the skeleton was borrowed,
	the implementation is different. Particularly:

	--- The WRR algorithm is different. Our version looks more
	reasonable (I hope) and works when quanta are allowed to be
	less than MTU, which is always the case when real time classes
	have small rates. Note, that the statement of [3] is
	incomplete, delay may actually be estimated even if class
	per-round allotment is less than MTU. Namely, if per-round
	allotment is W*r_i, and r_1+...+r_k = r < 1

	delay_i <= ([MTU/(W*r_i)]*W*r + W*r + k*MTU)/B

	In the worst case we have IntServ estimate with D = W*r+k*MTU
	and C = MTU*r. The proof (if correct at all) is trivial.


	--- It seems that cbq-2.0 is not very accurate. At least, I cannot
	interpret some places, which look like wrong translations
	from NS. Anyone is advised to find these differences
	and explain to me, why I am wrong 8).

	--- Linux has no EOI event, so that we cannot estimate true class
	idle time. Workaround is to consider the next dequeue event
	as sign that previous packet is finished. This is wrong because of
	internal device queueing, but on a permanently loaded link it is true.
	Moreover, combined with clock integrator, this scheme looks
	very close to an ideal solution.  */

struct cbq_sched_data;


struct cbq_class {
	struct Qdisc_class_common common;
	struct cbq_class	*next_alive;	/* next class with backlog in this priority band */

/* Parameters */
	unsigned char		priority;	/* class priority */
	unsigned char		priority2;	/* priority to be used after overlimit */
	unsigned char		ewma_log;	/* time constant for idle time calculation */

	u32			defmap;

	/* Link-sharing scheduler parameters */
	long			maxidle;	/* Class parameters: see below. */
	long			offtime;
	long			minidle;
	u32			avpkt;
	struct qdisc_rate_table	*R_tab;

	/* General scheduler (WRR) parameters */
	long			allot;
	long			quantum;	/* Allotment per WRR round */
	long			weight;		/* Relative allotment: see below */

	struct Qdisc		*qdisc;		/* Ptr to CBQ discipline */
	struct cbq_class	*split;		/* Ptr to split node */
	struct cbq_class	*share;		/* Ptr to LS parent in the class tree */
	struct cbq_class	*tparent;	/* Ptr to tree parent in the class tree */
	struct cbq_class	*borrow;	/* NULL if class is bandwidth limited;
						   parent otherwise */
	struct cbq_class	*sibling;	/* Sibling chain */
	struct cbq_class	*children;	/* Pointer to children chain */

	struct Qdisc		*q;		/* Elementary queueing discipline */


/* Variables */
	unsigned char		cpriority;	/* Effective priority */
	unsigned char		delayed;
	unsigned char		level;		/* level of the class in hierarchy:
						   0 for leaf classes, and maximal
						   level of children + 1 for nodes.
						 */

	psched_time_t		last;		/* Last end of service */
	psched_time_t		undertime;
	long			avgidle;
	long			deficit;	/* Saved deficit for WRR */
	psched_time_t		penalized;
	struct gnet_stats_basic_packed bstats;
	struct gnet_stats_queue qstats;
	struct net_rate_estimator __rcu *rate_est;
	struct tc_cbq_xstats	xstats;

	struct tcf_proto __rcu	*filter_list;
	struct tcf_block	*block;

	int			filters;

	struct cbq_class	*defaults[TC_PRIO_MAX + 1];
};

struct cbq_sched_data {
	struct Qdisc_class_hash	clhash;			/* Hash table of all classes */
	int			nclasses[TC_CBQ_MAXPRIO + 1];
	unsigned int		quanta[TC_CBQ_MAXPRIO + 1];

	struct cbq_class	link;

	unsigned int		activemask;
	struct cbq_class	*active[TC_CBQ_MAXPRIO + 1];	/* List of all classes
								   with backlog */

#ifdef CONFIG_NET_CLS_ACT
	struct cbq_class	*rx_class;
#endif
	struct cbq_class	*tx_class;
	struct cbq_class	*tx_borrowed;
	int			tx_len;
	psched_time_t		now;		/* Cached timestamp */
	unsigned int		pmask;

	struct hrtimer		delay_timer;
	struct qdisc_watchdog	watchdog;	/* Watchdog timer,
						   started when CBQ has
						   backlog, but cannot
						   transmit just now */
	psched_tdiff_t		wd_expires;
	int			toplevel;
	u32			hgenerator;
};


#define L2T(cl, len)	qdisc_l2t((cl)->R_tab, len)

static inline struct cbq_class *
cbq_class_lookup(struct cbq_sched_data *q, u32 classid)
{
	struct Qdisc_class_common *clc;

	clc = qdisc_class_find(&q->clhash, classid);
	if (clc == NULL)
		return NULL;
	return container_of(clc, struct cbq_class, common);
}

#ifdef CONFIG_NET_CLS_ACT

static struct cbq_class *
cbq_reclassify(struct sk_buff *skb, struct cbq_class *this)
{
	struct cbq_class *cl;

	for (cl = this->tparent; cl; cl = cl->tparent) {
		struct cbq_class *new = cl->defaults[TC_PRIO_BESTEFFORT];

		if (new != NULL && new != this)
			return new;
	}
	return NULL;
}

#endif

/* Classify packet. The procedure is pretty complicated, but
 * it allows us to combine link sharing and priority scheduling
 * transparently.
 *
 * Namely, you can put link sharing rules (f.e. route based) at root of CBQ,
 * so that it resolves to split nodes. Then packets are classified
 * by logical priority, or a more specific classifier may be attached
 * to the split node.
 */

static struct cbq_class *
cbq_classify(struct sk_buff *skb, struct Qdisc *sch, int *qerr)
{
	struct cbq_sched_data *q = qdisc_priv(sch);
	struct cbq_class *head = &q->link;
	struct cbq_class **defmap;
	struct cbq_class *cl = NULL;
	u32 prio = skb->priority;
	struct tcf_proto *fl;
	struct tcf_result res;

	/*
	 *  Step 1. If skb->priority points to one of our classes, use it.
	 */
	if (TC_H_MAJ(prio ^ sch->handle) == 0 &&
	    (cl = cbq_class_lookup(q, prio)) != NULL)
		return cl;

	*qerr = NET_XMIT_SUCCESS | __NET_XMIT_BYPASS;
	for (;;) {
		int result = 0;
		defmap = head->defaults;

		fl = rcu_dereference_bh(head->filter_list);
		/*
		 * Step 2+n. Apply classifier.
		 */
		result = tcf_classify(skb, fl, &res, true);
		if (!fl || result < 0)
			goto fallback;
		if (result == TC_ACT_SHOT)
			return NULL;

		cl = (void *)res.class;
		if (!cl) {
			if (TC_H_MAJ(res.classid))
				cl = cbq_class_lookup(q, res.classid);
			else if ((cl = defmap[res.classid & TC_PRIO_MAX]) == NULL)
				cl = defmap[TC_PRIO_BESTEFFORT];

			if (cl == NULL)
				goto fallback;
		}
		if (cl->level >= head->level)
			goto fallback;
#ifdef CONFIG_NET_CLS_ACT
		switch (result) {
		case TC_ACT_QUEUED:
		case TC_ACT_STOLEN:
		case TC_ACT_TRAP:
			*qerr = NET_XMIT_SUCCESS | __NET_XMIT_STOLEN;
<<<<<<< HEAD
			fallthrough;
		case TC_ACT_SHOT:
			return NULL;
=======
			/* fall through */
>>>>>>> f328db10
		case TC_ACT_RECLASSIFY:
			return cbq_reclassify(skb, cl);
		}
#endif
		if (cl->level == 0)
			return cl;

		/*
		 * Step 3+n. If classifier selected a link sharing class,
		 *	   apply agency specific classifier.
		 *	   Repeat this procdure until we hit a leaf node.
		 */
		head = cl;
	}

fallback:
	cl = head;

	/*
	 * Step 4. No success...
	 */
	if (TC_H_MAJ(prio) == 0 &&
	    !(cl = head->defaults[prio & TC_PRIO_MAX]) &&
	    !(cl = head->defaults[TC_PRIO_BESTEFFORT]))
		return head;

	return cl;
}

/*
 * A packet has just been enqueued on the empty class.
 * cbq_activate_class adds it to the tail of active class list
 * of its priority band.
 */

static inline void cbq_activate_class(struct cbq_class *cl)
{
	struct cbq_sched_data *q = qdisc_priv(cl->qdisc);
	int prio = cl->cpriority;
	struct cbq_class *cl_tail;

	cl_tail = q->active[prio];
	q->active[prio] = cl;

	if (cl_tail != NULL) {
		cl->next_alive = cl_tail->next_alive;
		cl_tail->next_alive = cl;
	} else {
		cl->next_alive = cl;
		q->activemask |= (1<<prio);
	}
}

/*
 * Unlink class from active chain.
 * Note that this same procedure is done directly in cbq_dequeue*
 * during round-robin procedure.
 */

static void cbq_deactivate_class(struct cbq_class *this)
{
	struct cbq_sched_data *q = qdisc_priv(this->qdisc);
	int prio = this->cpriority;
	struct cbq_class *cl;
	struct cbq_class *cl_prev = q->active[prio];

	do {
		cl = cl_prev->next_alive;
		if (cl == this) {
			cl_prev->next_alive = cl->next_alive;
			cl->next_alive = NULL;

			if (cl == q->active[prio]) {
				q->active[prio] = cl_prev;
				if (cl == q->active[prio]) {
					q->active[prio] = NULL;
					q->activemask &= ~(1<<prio);
					return;
				}
			}
			return;
		}
	} while ((cl_prev = cl) != q->active[prio]);
}

static void
cbq_mark_toplevel(struct cbq_sched_data *q, struct cbq_class *cl)
{
	int toplevel = q->toplevel;

	if (toplevel > cl->level) {
		psched_time_t now = psched_get_time();

		do {
			if (cl->undertime < now) {
				q->toplevel = cl->level;
				return;
			}
		} while ((cl = cl->borrow) != NULL && toplevel > cl->level);
	}
}

static int
cbq_enqueue(struct sk_buff *skb, struct Qdisc *sch,
	    struct sk_buff **to_free)
{
	struct cbq_sched_data *q = qdisc_priv(sch);
	int uninitialized_var(ret);
	struct cbq_class *cl = cbq_classify(skb, sch, &ret);

#ifdef CONFIG_NET_CLS_ACT
	q->rx_class = cl;
#endif
	if (cl == NULL) {
		if (ret & __NET_XMIT_BYPASS)
			qdisc_qstats_drop(sch);
		__qdisc_drop(skb, to_free);
		return ret;
	}

	ret = qdisc_enqueue(skb, cl->q, to_free);
	if (ret == NET_XMIT_SUCCESS) {
		sch->q.qlen++;
		cbq_mark_toplevel(q, cl);
		if (!cl->next_alive)
			cbq_activate_class(cl);
		return ret;
	}

	if (net_xmit_drop_count(ret)) {
		qdisc_qstats_drop(sch);
		cbq_mark_toplevel(q, cl);
		cl->qstats.drops++;
	}
	return ret;
}

/* Overlimit action: penalize leaf class by adding offtime */
static void cbq_overlimit(struct cbq_class *cl)
{
	struct cbq_sched_data *q = qdisc_priv(cl->qdisc);
	psched_tdiff_t delay = cl->undertime - q->now;

	if (!cl->delayed) {
		delay += cl->offtime;

		/*
		 * Class goes to sleep, so that it will have no
		 * chance to work avgidle. Let's forgive it 8)
		 *
		 * BTW cbq-2.0 has a crap in this
		 * place, apparently they forgot to shift it by cl->ewma_log.
		 */
		if (cl->avgidle < 0)
			delay -= (-cl->avgidle) - ((-cl->avgidle) >> cl->ewma_log);
		if (cl->avgidle < cl->minidle)
			cl->avgidle = cl->minidle;
		if (delay <= 0)
			delay = 1;
		cl->undertime = q->now + delay;

		cl->xstats.overactions++;
		cl->delayed = 1;
	}
	if (q->wd_expires == 0 || q->wd_expires > delay)
		q->wd_expires = delay;

	/* Dirty work! We must schedule wakeups based on
	 * real available rate, rather than leaf rate,
	 * which may be tiny (even zero).
	 */
	if (q->toplevel == TC_CBQ_MAXLEVEL) {
		struct cbq_class *b;
		psched_tdiff_t base_delay = q->wd_expires;

		for (b = cl->borrow; b; b = b->borrow) {
			delay = b->undertime - q->now;
			if (delay < base_delay) {
				if (delay <= 0)
					delay = 1;
				base_delay = delay;
			}
		}

		q->wd_expires = base_delay;
	}
}

static psched_tdiff_t cbq_undelay_prio(struct cbq_sched_data *q, int prio,
				       psched_time_t now)
{
	struct cbq_class *cl;
	struct cbq_class *cl_prev = q->active[prio];
	psched_time_t sched = now;

	if (cl_prev == NULL)
		return 0;

	do {
		cl = cl_prev->next_alive;
		if (now - cl->penalized > 0) {
			cl_prev->next_alive = cl->next_alive;
			cl->next_alive = NULL;
			cl->cpriority = cl->priority;
			cl->delayed = 0;
			cbq_activate_class(cl);

			if (cl == q->active[prio]) {
				q->active[prio] = cl_prev;
				if (cl == q->active[prio]) {
					q->active[prio] = NULL;
					return 0;
				}
			}

			cl = cl_prev->next_alive;
		} else if (sched - cl->penalized > 0)
			sched = cl->penalized;
	} while ((cl_prev = cl) != q->active[prio]);

	return sched - now;
}

static enum hrtimer_restart cbq_undelay(struct hrtimer *timer)
{
	struct cbq_sched_data *q = container_of(timer, struct cbq_sched_data,
						delay_timer);
	struct Qdisc *sch = q->watchdog.qdisc;
	psched_time_t now;
	psched_tdiff_t delay = 0;
	unsigned int pmask;

	now = psched_get_time();

	pmask = q->pmask;
	q->pmask = 0;

	while (pmask) {
		int prio = ffz(~pmask);
		psched_tdiff_t tmp;

		pmask &= ~(1<<prio);

		tmp = cbq_undelay_prio(q, prio, now);
		if (tmp > 0) {
			q->pmask |= 1<<prio;
			if (tmp < delay || delay == 0)
				delay = tmp;
		}
	}

	if (delay) {
		ktime_t time;

		time = 0;
		time = ktime_add_ns(time, PSCHED_TICKS2NS(now + delay));
		hrtimer_start(&q->delay_timer, time, HRTIMER_MODE_ABS_PINNED);
	}

	__netif_schedule(qdisc_root(sch));
	return HRTIMER_NORESTART;
}

/*
 * It is mission critical procedure.
 *
 * We "regenerate" toplevel cutoff, if transmitting class
 * has backlog and it is not regulated. It is not part of
 * original CBQ description, but looks more reasonable.
 * Probably, it is wrong. This question needs further investigation.
 */

static inline void
cbq_update_toplevel(struct cbq_sched_data *q, struct cbq_class *cl,
		    struct cbq_class *borrowed)
{
	if (cl && q->toplevel >= borrowed->level) {
		if (cl->q->q.qlen > 1) {
			do {
				if (borrowed->undertime == PSCHED_PASTPERFECT) {
					q->toplevel = borrowed->level;
					return;
				}
			} while ((borrowed = borrowed->borrow) != NULL);
		}
#if 0
	/* It is not necessary now. Uncommenting it
	   will save CPU cycles, but decrease fairness.
	 */
		q->toplevel = TC_CBQ_MAXLEVEL;
#endif
	}
}

static void
cbq_update(struct cbq_sched_data *q)
{
	struct cbq_class *this = q->tx_class;
	struct cbq_class *cl = this;
	int len = q->tx_len;
	psched_time_t now;

	q->tx_class = NULL;
	/* Time integrator. We calculate EOS time
	 * by adding expected packet transmission time.
	 */
	now = q->now + L2T(&q->link, len);

	for ( ; cl; cl = cl->share) {
		long avgidle = cl->avgidle;
		long idle;

		cl->bstats.packets++;
		cl->bstats.bytes += len;

		/*
		 * (now - last) is total time between packet right edges.
		 * (last_pktlen/rate) is "virtual" busy time, so that
		 *
		 *	idle = (now - last) - last_pktlen/rate
		 */

		idle = now - cl->last;
		if ((unsigned long)idle > 128*1024*1024) {
			avgidle = cl->maxidle;
		} else {
			idle -= L2T(cl, len);

		/* true_avgidle := (1-W)*true_avgidle + W*idle,
		 * where W=2^{-ewma_log}. But cl->avgidle is scaled:
		 * cl->avgidle == true_avgidle/W,
		 * hence:
		 */
			avgidle += idle - (avgidle>>cl->ewma_log);
		}

		if (avgidle <= 0) {
			/* Overlimit or at-limit */

			if (avgidle < cl->minidle)
				avgidle = cl->minidle;

			cl->avgidle = avgidle;

			/* Calculate expected time, when this class
			 * will be allowed to send.
			 * It will occur, when:
			 * (1-W)*true_avgidle + W*delay = 0, i.e.
			 * idle = (1/W - 1)*(-true_avgidle)
			 * or
			 * idle = (1 - W)*(-cl->avgidle);
			 */
			idle = (-avgidle) - ((-avgidle) >> cl->ewma_log);

			/*
			 * That is not all.
			 * To maintain the rate allocated to the class,
			 * we add to undertime virtual clock,
			 * necessary to complete transmitted packet.
			 * (len/phys_bandwidth has been already passed
			 * to the moment of cbq_update)
			 */

			idle -= L2T(&q->link, len);
			idle += L2T(cl, len);

			cl->undertime = now + idle;
		} else {
			/* Underlimit */

			cl->undertime = PSCHED_PASTPERFECT;
			if (avgidle > cl->maxidle)
				cl->avgidle = cl->maxidle;
			else
				cl->avgidle = avgidle;
		}
		if ((s64)(now - cl->last) > 0)
			cl->last = now;
	}

	cbq_update_toplevel(q, this, q->tx_borrowed);
}

static inline struct cbq_class *
cbq_under_limit(struct cbq_class *cl)
{
	struct cbq_sched_data *q = qdisc_priv(cl->qdisc);
	struct cbq_class *this_cl = cl;

	if (cl->tparent == NULL)
		return cl;

	if (cl->undertime == PSCHED_PASTPERFECT || q->now >= cl->undertime) {
		cl->delayed = 0;
		return cl;
	}

	do {
		/* It is very suspicious place. Now overlimit
		 * action is generated for not bounded classes
		 * only if link is completely congested.
		 * Though it is in agree with ancestor-only paradigm,
		 * it looks very stupid. Particularly,
		 * it means that this chunk of code will either
		 * never be called or result in strong amplification
		 * of burstiness. Dangerous, silly, and, however,
		 * no another solution exists.
		 */
		cl = cl->borrow;
		if (!cl) {
			this_cl->qstats.overlimits++;
			cbq_overlimit(this_cl);
			return NULL;
		}
		if (cl->level > q->toplevel)
			return NULL;
	} while (cl->undertime != PSCHED_PASTPERFECT && q->now < cl->undertime);

	cl->delayed = 0;
	return cl;
}

static inline struct sk_buff *
cbq_dequeue_prio(struct Qdisc *sch, int prio)
{
	struct cbq_sched_data *q = qdisc_priv(sch);
	struct cbq_class *cl_tail, *cl_prev, *cl;
	struct sk_buff *skb;
	int deficit;

	cl_tail = cl_prev = q->active[prio];
	cl = cl_prev->next_alive;

	do {
		deficit = 0;

		/* Start round */
		do {
			struct cbq_class *borrow = cl;

			if (cl->q->q.qlen &&
			    (borrow = cbq_under_limit(cl)) == NULL)
				goto skip_class;

			if (cl->deficit <= 0) {
				/* Class exhausted its allotment per
				 * this round. Switch to the next one.
				 */
				deficit = 1;
				cl->deficit += cl->quantum;
				goto next_class;
			}

			skb = cl->q->dequeue(cl->q);

			/* Class did not give us any skb :-(
			 * It could occur even if cl->q->q.qlen != 0
			 * f.e. if cl->q == "tbf"
			 */
			if (skb == NULL)
				goto skip_class;

			cl->deficit -= qdisc_pkt_len(skb);
			q->tx_class = cl;
			q->tx_borrowed = borrow;
			if (borrow != cl) {
#ifndef CBQ_XSTATS_BORROWS_BYTES
				borrow->xstats.borrows++;
				cl->xstats.borrows++;
#else
				borrow->xstats.borrows += qdisc_pkt_len(skb);
				cl->xstats.borrows += qdisc_pkt_len(skb);
#endif
			}
			q->tx_len = qdisc_pkt_len(skb);

			if (cl->deficit <= 0) {
				q->active[prio] = cl;
				cl = cl->next_alive;
				cl->deficit += cl->quantum;
			}
			return skb;

skip_class:
			if (cl->q->q.qlen == 0 || prio != cl->cpriority) {
				/* Class is empty or penalized.
				 * Unlink it from active chain.
				 */
				cl_prev->next_alive = cl->next_alive;
				cl->next_alive = NULL;

				/* Did cl_tail point to it? */
				if (cl == cl_tail) {
					/* Repair it! */
					cl_tail = cl_prev;

					/* Was it the last class in this band? */
					if (cl == cl_tail) {
						/* Kill the band! */
						q->active[prio] = NULL;
						q->activemask &= ~(1<<prio);
						if (cl->q->q.qlen)
							cbq_activate_class(cl);
						return NULL;
					}

					q->active[prio] = cl_tail;
				}
				if (cl->q->q.qlen)
					cbq_activate_class(cl);

				cl = cl_prev;
			}

next_class:
			cl_prev = cl;
			cl = cl->next_alive;
		} while (cl_prev != cl_tail);
	} while (deficit);

	q->active[prio] = cl_prev;

	return NULL;
}

static inline struct sk_buff *
cbq_dequeue_1(struct Qdisc *sch)
{
	struct cbq_sched_data *q = qdisc_priv(sch);
	struct sk_buff *skb;
	unsigned int activemask;

	activemask = q->activemask & 0xFF;
	while (activemask) {
		int prio = ffz(~activemask);
		activemask &= ~(1<<prio);
		skb = cbq_dequeue_prio(sch, prio);
		if (skb)
			return skb;
	}
	return NULL;
}

static struct sk_buff *
cbq_dequeue(struct Qdisc *sch)
{
	struct sk_buff *skb;
	struct cbq_sched_data *q = qdisc_priv(sch);
	psched_time_t now;

	now = psched_get_time();

	if (q->tx_class)
		cbq_update(q);

	q->now = now;

	for (;;) {
		q->wd_expires = 0;

		skb = cbq_dequeue_1(sch);
		if (skb) {
			qdisc_bstats_update(sch, skb);
			sch->q.qlen--;
			return skb;
		}

		/* All the classes are overlimit.
		 *
		 * It is possible, if:
		 *
		 * 1. Scheduler is empty.
		 * 2. Toplevel cutoff inhibited borrowing.
		 * 3. Root class is overlimit.
		 *
		 * Reset 2d and 3d conditions and retry.
		 *
		 * Note, that NS and cbq-2.0 are buggy, peeking
		 * an arbitrary class is appropriate for ancestor-only
		 * sharing, but not for toplevel algorithm.
		 *
		 * Our version is better, but slower, because it requires
		 * two passes, but it is unavoidable with top-level sharing.
		 */

		if (q->toplevel == TC_CBQ_MAXLEVEL &&
		    q->link.undertime == PSCHED_PASTPERFECT)
			break;

		q->toplevel = TC_CBQ_MAXLEVEL;
		q->link.undertime = PSCHED_PASTPERFECT;
	}

	/* No packets in scheduler or nobody wants to give them to us :-(
	 * Sigh... start watchdog timer in the last case.
	 */

	if (sch->q.qlen) {
		qdisc_qstats_overlimit(sch);
		if (q->wd_expires)
			qdisc_watchdog_schedule(&q->watchdog,
						now + q->wd_expires);
	}
	return NULL;
}

/* CBQ class maintanance routines */

static void cbq_adjust_levels(struct cbq_class *this)
{
	if (this == NULL)
		return;

	do {
		int level = 0;
		struct cbq_class *cl;

		cl = this->children;
		if (cl) {
			do {
				if (cl->level > level)
					level = cl->level;
			} while ((cl = cl->sibling) != this->children);
		}
		this->level = level + 1;
	} while ((this = this->tparent) != NULL);
}

static void cbq_normalize_quanta(struct cbq_sched_data *q, int prio)
{
	struct cbq_class *cl;
	unsigned int h;

	if (q->quanta[prio] == 0)
		return;

	for (h = 0; h < q->clhash.hashsize; h++) {
		hlist_for_each_entry(cl, &q->clhash.hash[h], common.hnode) {
			/* BUGGGG... Beware! This expression suffer of
			 * arithmetic overflows!
			 */
			if (cl->priority == prio) {
				cl->quantum = (cl->weight*cl->allot*q->nclasses[prio])/
					q->quanta[prio];
			}
			if (cl->quantum <= 0 ||
			    cl->quantum > 32*qdisc_dev(cl->qdisc)->mtu) {
				pr_warn("CBQ: class %08x has bad quantum==%ld, repaired.\n",
					cl->common.classid, cl->quantum);
				cl->quantum = qdisc_dev(cl->qdisc)->mtu/2 + 1;
			}
		}
	}
}

static void cbq_sync_defmap(struct cbq_class *cl)
{
	struct cbq_sched_data *q = qdisc_priv(cl->qdisc);
	struct cbq_class *split = cl->split;
	unsigned int h;
	int i;

	if (split == NULL)
		return;

	for (i = 0; i <= TC_PRIO_MAX; i++) {
		if (split->defaults[i] == cl && !(cl->defmap & (1<<i)))
			split->defaults[i] = NULL;
	}

	for (i = 0; i <= TC_PRIO_MAX; i++) {
		int level = split->level;

		if (split->defaults[i])
			continue;

		for (h = 0; h < q->clhash.hashsize; h++) {
			struct cbq_class *c;

			hlist_for_each_entry(c, &q->clhash.hash[h],
					     common.hnode) {
				if (c->split == split && c->level < level &&
				    c->defmap & (1<<i)) {
					split->defaults[i] = c;
					level = c->level;
				}
			}
		}
	}
}

static void cbq_change_defmap(struct cbq_class *cl, u32 splitid, u32 def, u32 mask)
{
	struct cbq_class *split = NULL;

	if (splitid == 0) {
		split = cl->split;
		if (!split)
			return;
		splitid = split->common.classid;
	}

	if (split == NULL || split->common.classid != splitid) {
		for (split = cl->tparent; split; split = split->tparent)
			if (split->common.classid == splitid)
				break;
	}

	if (split == NULL)
		return;

	if (cl->split != split) {
		cl->defmap = 0;
		cbq_sync_defmap(cl);
		cl->split = split;
		cl->defmap = def & mask;
	} else
		cl->defmap = (cl->defmap & ~mask) | (def & mask);

	cbq_sync_defmap(cl);
}

static void cbq_unlink_class(struct cbq_class *this)
{
	struct cbq_class *cl, **clp;
	struct cbq_sched_data *q = qdisc_priv(this->qdisc);

	qdisc_class_hash_remove(&q->clhash, &this->common);

	if (this->tparent) {
		clp = &this->sibling;
		cl = *clp;
		do {
			if (cl == this) {
				*clp = cl->sibling;
				break;
			}
			clp = &cl->sibling;
		} while ((cl = *clp) != this->sibling);

		if (this->tparent->children == this) {
			this->tparent->children = this->sibling;
			if (this->sibling == this)
				this->tparent->children = NULL;
		}
	} else {
		WARN_ON(this->sibling != this);
	}
}

static void cbq_link_class(struct cbq_class *this)
{
	struct cbq_sched_data *q = qdisc_priv(this->qdisc);
	struct cbq_class *parent = this->tparent;

	this->sibling = this;
	qdisc_class_hash_insert(&q->clhash, &this->common);

	if (parent == NULL)
		return;

	if (parent->children == NULL) {
		parent->children = this;
	} else {
		this->sibling = parent->children->sibling;
		parent->children->sibling = this;
	}
}

static void
cbq_reset(struct Qdisc *sch)
{
	struct cbq_sched_data *q = qdisc_priv(sch);
	struct cbq_class *cl;
	int prio;
	unsigned int h;

	q->activemask = 0;
	q->pmask = 0;
	q->tx_class = NULL;
	q->tx_borrowed = NULL;
	qdisc_watchdog_cancel(&q->watchdog);
	hrtimer_cancel(&q->delay_timer);
	q->toplevel = TC_CBQ_MAXLEVEL;
	q->now = psched_get_time();

	for (prio = 0; prio <= TC_CBQ_MAXPRIO; prio++)
		q->active[prio] = NULL;

	for (h = 0; h < q->clhash.hashsize; h++) {
		hlist_for_each_entry(cl, &q->clhash.hash[h], common.hnode) {
			qdisc_reset(cl->q);

			cl->next_alive = NULL;
			cl->undertime = PSCHED_PASTPERFECT;
			cl->avgidle = cl->maxidle;
			cl->deficit = cl->quantum;
			cl->cpriority = cl->priority;
		}
	}
	sch->q.qlen = 0;
}


static int cbq_set_lss(struct cbq_class *cl, struct tc_cbq_lssopt *lss)
{
	if (lss->change & TCF_CBQ_LSS_FLAGS) {
		cl->share = (lss->flags & TCF_CBQ_LSS_ISOLATED) ? NULL : cl->tparent;
		cl->borrow = (lss->flags & TCF_CBQ_LSS_BOUNDED) ? NULL : cl->tparent;
	}
	if (lss->change & TCF_CBQ_LSS_EWMA)
		cl->ewma_log = lss->ewma_log;
	if (lss->change & TCF_CBQ_LSS_AVPKT)
		cl->avpkt = lss->avpkt;
	if (lss->change & TCF_CBQ_LSS_MINIDLE)
		cl->minidle = -(long)lss->minidle;
	if (lss->change & TCF_CBQ_LSS_MAXIDLE) {
		cl->maxidle = lss->maxidle;
		cl->avgidle = lss->maxidle;
	}
	if (lss->change & TCF_CBQ_LSS_OFFTIME)
		cl->offtime = lss->offtime;
	return 0;
}

static void cbq_rmprio(struct cbq_sched_data *q, struct cbq_class *cl)
{
	q->nclasses[cl->priority]--;
	q->quanta[cl->priority] -= cl->weight;
	cbq_normalize_quanta(q, cl->priority);
}

static void cbq_addprio(struct cbq_sched_data *q, struct cbq_class *cl)
{
	q->nclasses[cl->priority]++;
	q->quanta[cl->priority] += cl->weight;
	cbq_normalize_quanta(q, cl->priority);
}

static int cbq_set_wrr(struct cbq_class *cl, struct tc_cbq_wrropt *wrr)
{
	struct cbq_sched_data *q = qdisc_priv(cl->qdisc);

	if (wrr->allot)
		cl->allot = wrr->allot;
	if (wrr->weight)
		cl->weight = wrr->weight;
	if (wrr->priority) {
		cl->priority = wrr->priority - 1;
		cl->cpriority = cl->priority;
		if (cl->priority >= cl->priority2)
			cl->priority2 = TC_CBQ_MAXPRIO - 1;
	}

	cbq_addprio(q, cl);
	return 0;
}

static int cbq_set_fopt(struct cbq_class *cl, struct tc_cbq_fopt *fopt)
{
	cbq_change_defmap(cl, fopt->split, fopt->defmap, fopt->defchange);
	return 0;
}

static const struct nla_policy cbq_policy[TCA_CBQ_MAX + 1] = {
	[TCA_CBQ_LSSOPT]	= { .len = sizeof(struct tc_cbq_lssopt) },
	[TCA_CBQ_WRROPT]	= { .len = sizeof(struct tc_cbq_wrropt) },
	[TCA_CBQ_FOPT]		= { .len = sizeof(struct tc_cbq_fopt) },
	[TCA_CBQ_OVL_STRATEGY]	= { .len = sizeof(struct tc_cbq_ovl) },
	[TCA_CBQ_RATE]		= { .len = sizeof(struct tc_ratespec) },
	[TCA_CBQ_RTAB]		= { .type = NLA_BINARY, .len = TC_RTAB_SIZE },
	[TCA_CBQ_POLICE]	= { .len = sizeof(struct tc_cbq_police) },
};

static int cbq_opt_parse(struct nlattr *tb[TCA_CBQ_MAX + 1],
			 struct nlattr *opt,
			 struct netlink_ext_ack *extack)
{
	int err;

	if (!opt) {
		NL_SET_ERR_MSG(extack, "CBQ options are required for this operation");
		return -EINVAL;
	}

	err = nla_parse_nested_deprecated(tb, TCA_CBQ_MAX, opt,
					  cbq_policy, extack);
	if (err < 0)
		return err;

	if (tb[TCA_CBQ_WRROPT]) {
		const struct tc_cbq_wrropt *wrr = nla_data(tb[TCA_CBQ_WRROPT]);

		if (wrr->priority > TC_CBQ_MAXPRIO) {
			NL_SET_ERR_MSG(extack, "priority is bigger than TC_CBQ_MAXPRIO");
			err = -EINVAL;
		}
	}
	return err;
}

static int cbq_init(struct Qdisc *sch, struct nlattr *opt,
		    struct netlink_ext_ack *extack)
{
	struct cbq_sched_data *q = qdisc_priv(sch);
	struct nlattr *tb[TCA_CBQ_MAX + 1];
	struct tc_ratespec *r;
	int err;

	qdisc_watchdog_init(&q->watchdog, sch);
	hrtimer_init(&q->delay_timer, CLOCK_MONOTONIC, HRTIMER_MODE_ABS_PINNED);
	q->delay_timer.function = cbq_undelay;

	err = cbq_opt_parse(tb, opt, extack);
	if (err < 0)
		return err;

	if (!tb[TCA_CBQ_RTAB] || !tb[TCA_CBQ_RATE]) {
		NL_SET_ERR_MSG(extack, "Rate specification missing or incomplete");
		return -EINVAL;
	}

	r = nla_data(tb[TCA_CBQ_RATE]);

	q->link.R_tab = qdisc_get_rtab(r, tb[TCA_CBQ_RTAB], extack);
	if (!q->link.R_tab)
		return -EINVAL;

	err = tcf_block_get(&q->link.block, &q->link.filter_list, sch, extack);
	if (err)
		goto put_rtab;

	err = qdisc_class_hash_init(&q->clhash);
	if (err < 0)
		goto put_block;

	q->link.sibling = &q->link;
	q->link.common.classid = sch->handle;
	q->link.qdisc = sch;
	q->link.q = qdisc_create_dflt(sch->dev_queue, &pfifo_qdisc_ops,
				      sch->handle, NULL);
	if (!q->link.q)
		q->link.q = &noop_qdisc;
	else
		qdisc_hash_add(q->link.q, true);

	q->link.priority = TC_CBQ_MAXPRIO - 1;
	q->link.priority2 = TC_CBQ_MAXPRIO - 1;
	q->link.cpriority = TC_CBQ_MAXPRIO - 1;
	q->link.allot = psched_mtu(qdisc_dev(sch));
	q->link.quantum = q->link.allot;
	q->link.weight = q->link.R_tab->rate.rate;

	q->link.ewma_log = TC_CBQ_DEF_EWMA;
	q->link.avpkt = q->link.allot/2;
	q->link.minidle = -0x7FFFFFFF;

	q->toplevel = TC_CBQ_MAXLEVEL;
	q->now = psched_get_time();

	cbq_link_class(&q->link);

	if (tb[TCA_CBQ_LSSOPT])
		cbq_set_lss(&q->link, nla_data(tb[TCA_CBQ_LSSOPT]));

	cbq_addprio(q, &q->link);
	return 0;

put_block:
	tcf_block_put(q->link.block);

put_rtab:
	qdisc_put_rtab(q->link.R_tab);
	return err;
}

static int cbq_dump_rate(struct sk_buff *skb, struct cbq_class *cl)
{
	unsigned char *b = skb_tail_pointer(skb);

	if (nla_put(skb, TCA_CBQ_RATE, sizeof(cl->R_tab->rate), &cl->R_tab->rate))
		goto nla_put_failure;
	return skb->len;

nla_put_failure:
	nlmsg_trim(skb, b);
	return -1;
}

static int cbq_dump_lss(struct sk_buff *skb, struct cbq_class *cl)
{
	unsigned char *b = skb_tail_pointer(skb);
	struct tc_cbq_lssopt opt;

	opt.flags = 0;
	if (cl->borrow == NULL)
		opt.flags |= TCF_CBQ_LSS_BOUNDED;
	if (cl->share == NULL)
		opt.flags |= TCF_CBQ_LSS_ISOLATED;
	opt.ewma_log = cl->ewma_log;
	opt.level = cl->level;
	opt.avpkt = cl->avpkt;
	opt.maxidle = cl->maxidle;
	opt.minidle = (u32)(-cl->minidle);
	opt.offtime = cl->offtime;
	opt.change = ~0;
	if (nla_put(skb, TCA_CBQ_LSSOPT, sizeof(opt), &opt))
		goto nla_put_failure;
	return skb->len;

nla_put_failure:
	nlmsg_trim(skb, b);
	return -1;
}

static int cbq_dump_wrr(struct sk_buff *skb, struct cbq_class *cl)
{
	unsigned char *b = skb_tail_pointer(skb);
	struct tc_cbq_wrropt opt;

	memset(&opt, 0, sizeof(opt));
	opt.flags = 0;
	opt.allot = cl->allot;
	opt.priority = cl->priority + 1;
	opt.cpriority = cl->cpriority + 1;
	opt.weight = cl->weight;
	if (nla_put(skb, TCA_CBQ_WRROPT, sizeof(opt), &opt))
		goto nla_put_failure;
	return skb->len;

nla_put_failure:
	nlmsg_trim(skb, b);
	return -1;
}

static int cbq_dump_fopt(struct sk_buff *skb, struct cbq_class *cl)
{
	unsigned char *b = skb_tail_pointer(skb);
	struct tc_cbq_fopt opt;

	if (cl->split || cl->defmap) {
		opt.split = cl->split ? cl->split->common.classid : 0;
		opt.defmap = cl->defmap;
		opt.defchange = ~0;
		if (nla_put(skb, TCA_CBQ_FOPT, sizeof(opt), &opt))
			goto nla_put_failure;
	}
	return skb->len;

nla_put_failure:
	nlmsg_trim(skb, b);
	return -1;
}

static int cbq_dump_attr(struct sk_buff *skb, struct cbq_class *cl)
{
	if (cbq_dump_lss(skb, cl) < 0 ||
	    cbq_dump_rate(skb, cl) < 0 ||
	    cbq_dump_wrr(skb, cl) < 0 ||
	    cbq_dump_fopt(skb, cl) < 0)
		return -1;
	return 0;
}

static int cbq_dump(struct Qdisc *sch, struct sk_buff *skb)
{
	struct cbq_sched_data *q = qdisc_priv(sch);
	struct nlattr *nest;

	nest = nla_nest_start_noflag(skb, TCA_OPTIONS);
	if (nest == NULL)
		goto nla_put_failure;
	if (cbq_dump_attr(skb, &q->link) < 0)
		goto nla_put_failure;
	return nla_nest_end(skb, nest);

nla_put_failure:
	nla_nest_cancel(skb, nest);
	return -1;
}

static int
cbq_dump_stats(struct Qdisc *sch, struct gnet_dump *d)
{
	struct cbq_sched_data *q = qdisc_priv(sch);

	q->link.xstats.avgidle = q->link.avgidle;
	return gnet_stats_copy_app(d, &q->link.xstats, sizeof(q->link.xstats));
}

static int
cbq_dump_class(struct Qdisc *sch, unsigned long arg,
	       struct sk_buff *skb, struct tcmsg *tcm)
{
	struct cbq_class *cl = (struct cbq_class *)arg;
	struct nlattr *nest;

	if (cl->tparent)
		tcm->tcm_parent = cl->tparent->common.classid;
	else
		tcm->tcm_parent = TC_H_ROOT;
	tcm->tcm_handle = cl->common.classid;
	tcm->tcm_info = cl->q->handle;

	nest = nla_nest_start_noflag(skb, TCA_OPTIONS);
	if (nest == NULL)
		goto nla_put_failure;
	if (cbq_dump_attr(skb, cl) < 0)
		goto nla_put_failure;
	return nla_nest_end(skb, nest);

nla_put_failure:
	nla_nest_cancel(skb, nest);
	return -1;
}

static int
cbq_dump_class_stats(struct Qdisc *sch, unsigned long arg,
	struct gnet_dump *d)
{
	struct cbq_sched_data *q = qdisc_priv(sch);
	struct cbq_class *cl = (struct cbq_class *)arg;
	__u32 qlen;

	cl->xstats.avgidle = cl->avgidle;
	cl->xstats.undertime = 0;
	qdisc_qstats_qlen_backlog(cl->q, &qlen, &cl->qstats.backlog);

	if (cl->undertime != PSCHED_PASTPERFECT)
		cl->xstats.undertime = cl->undertime - q->now;

	if (gnet_stats_copy_basic(qdisc_root_sleeping_running(sch),
				  d, NULL, &cl->bstats) < 0 ||
	    gnet_stats_copy_rate_est(d, &cl->rate_est) < 0 ||
	    gnet_stats_copy_queue(d, NULL, &cl->qstats, qlen) < 0)
		return -1;

	return gnet_stats_copy_app(d, &cl->xstats, sizeof(cl->xstats));
}

static int cbq_graft(struct Qdisc *sch, unsigned long arg, struct Qdisc *new,
		     struct Qdisc **old, struct netlink_ext_ack *extack)
{
	struct cbq_class *cl = (struct cbq_class *)arg;

	if (new == NULL) {
		new = qdisc_create_dflt(sch->dev_queue, &pfifo_qdisc_ops,
					cl->common.classid, extack);
		if (new == NULL)
			return -ENOBUFS;
	}

	*old = qdisc_replace(sch, new, &cl->q);
	return 0;
}

static struct Qdisc *cbq_leaf(struct Qdisc *sch, unsigned long arg)
{
	struct cbq_class *cl = (struct cbq_class *)arg;

	return cl->q;
}

static void cbq_qlen_notify(struct Qdisc *sch, unsigned long arg)
{
	struct cbq_class *cl = (struct cbq_class *)arg;

	cbq_deactivate_class(cl);
}

static unsigned long cbq_find(struct Qdisc *sch, u32 classid)
{
	struct cbq_sched_data *q = qdisc_priv(sch);

	return (unsigned long)cbq_class_lookup(q, classid);
}

static void cbq_destroy_class(struct Qdisc *sch, struct cbq_class *cl)
{
	struct cbq_sched_data *q = qdisc_priv(sch);

	WARN_ON(cl->filters);

	tcf_block_put(cl->block);
	qdisc_put(cl->q);
	qdisc_put_rtab(cl->R_tab);
	gen_kill_estimator(&cl->rate_est);
	if (cl != &q->link)
		kfree(cl);
}

static void cbq_destroy(struct Qdisc *sch)
{
	struct cbq_sched_data *q = qdisc_priv(sch);
	struct hlist_node *next;
	struct cbq_class *cl;
	unsigned int h;

#ifdef CONFIG_NET_CLS_ACT
	q->rx_class = NULL;
#endif
	/*
	 * Filters must be destroyed first because we don't destroy the
	 * classes from root to leafs which means that filters can still
	 * be bound to classes which have been destroyed already. --TGR '04
	 */
	for (h = 0; h < q->clhash.hashsize; h++) {
		hlist_for_each_entry(cl, &q->clhash.hash[h], common.hnode) {
			tcf_block_put(cl->block);
			cl->block = NULL;
		}
	}
	for (h = 0; h < q->clhash.hashsize; h++) {
		hlist_for_each_entry_safe(cl, next, &q->clhash.hash[h],
					  common.hnode)
			cbq_destroy_class(sch, cl);
	}
	qdisc_class_hash_destroy(&q->clhash);
}

static int
cbq_change_class(struct Qdisc *sch, u32 classid, u32 parentid, struct nlattr **tca,
		 unsigned long *arg, struct netlink_ext_ack *extack)
{
	int err;
	struct cbq_sched_data *q = qdisc_priv(sch);
	struct cbq_class *cl = (struct cbq_class *)*arg;
	struct nlattr *opt = tca[TCA_OPTIONS];
	struct nlattr *tb[TCA_CBQ_MAX + 1];
	struct cbq_class *parent;
	struct qdisc_rate_table *rtab = NULL;

	err = cbq_opt_parse(tb, opt, extack);
	if (err < 0)
		return err;

	if (tb[TCA_CBQ_OVL_STRATEGY] || tb[TCA_CBQ_POLICE]) {
		NL_SET_ERR_MSG(extack, "Neither overlimit strategy nor policing attributes can be used for changing class params");
		return -EOPNOTSUPP;
	}

	if (cl) {
		/* Check parent */
		if (parentid) {
			if (cl->tparent &&
			    cl->tparent->common.classid != parentid) {
				NL_SET_ERR_MSG(extack, "Invalid parent id");
				return -EINVAL;
			}
			if (!cl->tparent && parentid != TC_H_ROOT) {
				NL_SET_ERR_MSG(extack, "Parent must be root");
				return -EINVAL;
			}
		}

		if (tb[TCA_CBQ_RATE]) {
			rtab = qdisc_get_rtab(nla_data(tb[TCA_CBQ_RATE]),
					      tb[TCA_CBQ_RTAB], extack);
			if (rtab == NULL)
				return -EINVAL;
		}

		if (tca[TCA_RATE]) {
			err = gen_replace_estimator(&cl->bstats, NULL,
						    &cl->rate_est,
						    NULL,
						    qdisc_root_sleeping_running(sch),
						    tca[TCA_RATE]);
			if (err) {
				NL_SET_ERR_MSG(extack, "Failed to replace specified rate estimator");
				qdisc_put_rtab(rtab);
				return err;
			}
		}

		/* Change class parameters */
		sch_tree_lock(sch);

		if (cl->next_alive != NULL)
			cbq_deactivate_class(cl);

		if (rtab) {
			qdisc_put_rtab(cl->R_tab);
			cl->R_tab = rtab;
		}

		if (tb[TCA_CBQ_LSSOPT])
			cbq_set_lss(cl, nla_data(tb[TCA_CBQ_LSSOPT]));

		if (tb[TCA_CBQ_WRROPT]) {
			cbq_rmprio(q, cl);
			cbq_set_wrr(cl, nla_data(tb[TCA_CBQ_WRROPT]));
		}

		if (tb[TCA_CBQ_FOPT])
			cbq_set_fopt(cl, nla_data(tb[TCA_CBQ_FOPT]));

		if (cl->q->q.qlen)
			cbq_activate_class(cl);

		sch_tree_unlock(sch);

		return 0;
	}

	if (parentid == TC_H_ROOT)
		return -EINVAL;

	if (!tb[TCA_CBQ_WRROPT] || !tb[TCA_CBQ_RATE] || !tb[TCA_CBQ_LSSOPT]) {
		NL_SET_ERR_MSG(extack, "One of the following attributes MUST be specified: WRR, rate or link sharing");
		return -EINVAL;
	}

	rtab = qdisc_get_rtab(nla_data(tb[TCA_CBQ_RATE]), tb[TCA_CBQ_RTAB],
			      extack);
	if (rtab == NULL)
		return -EINVAL;

	if (classid) {
		err = -EINVAL;
		if (TC_H_MAJ(classid ^ sch->handle) ||
		    cbq_class_lookup(q, classid)) {
			NL_SET_ERR_MSG(extack, "Specified class not found");
			goto failure;
		}
	} else {
		int i;
		classid = TC_H_MAKE(sch->handle, 0x8000);

		for (i = 0; i < 0x8000; i++) {
			if (++q->hgenerator >= 0x8000)
				q->hgenerator = 1;
			if (cbq_class_lookup(q, classid|q->hgenerator) == NULL)
				break;
		}
		err = -ENOSR;
		if (i >= 0x8000) {
			NL_SET_ERR_MSG(extack, "Unable to generate classid");
			goto failure;
		}
		classid = classid|q->hgenerator;
	}

	parent = &q->link;
	if (parentid) {
		parent = cbq_class_lookup(q, parentid);
		err = -EINVAL;
		if (!parent) {
			NL_SET_ERR_MSG(extack, "Failed to find parentid");
			goto failure;
		}
	}

	err = -ENOBUFS;
	cl = kzalloc(sizeof(*cl), GFP_KERNEL);
	if (cl == NULL)
		goto failure;

	err = tcf_block_get(&cl->block, &cl->filter_list, sch, extack);
	if (err) {
		kfree(cl);
		return err;
	}

	if (tca[TCA_RATE]) {
		err = gen_new_estimator(&cl->bstats, NULL, &cl->rate_est,
					NULL,
					qdisc_root_sleeping_running(sch),
					tca[TCA_RATE]);
		if (err) {
			NL_SET_ERR_MSG(extack, "Couldn't create new estimator");
			tcf_block_put(cl->block);
			kfree(cl);
			goto failure;
		}
	}

	cl->R_tab = rtab;
	rtab = NULL;
	cl->q = qdisc_create_dflt(sch->dev_queue, &pfifo_qdisc_ops, classid,
				  NULL);
	if (!cl->q)
		cl->q = &noop_qdisc;
	else
		qdisc_hash_add(cl->q, true);

	cl->common.classid = classid;
	cl->tparent = parent;
	cl->qdisc = sch;
	cl->allot = parent->allot;
	cl->quantum = cl->allot;
	cl->weight = cl->R_tab->rate.rate;

	sch_tree_lock(sch);
	cbq_link_class(cl);
	cl->borrow = cl->tparent;
	if (cl->tparent != &q->link)
		cl->share = cl->tparent;
	cbq_adjust_levels(parent);
	cl->minidle = -0x7FFFFFFF;
	cbq_set_lss(cl, nla_data(tb[TCA_CBQ_LSSOPT]));
	cbq_set_wrr(cl, nla_data(tb[TCA_CBQ_WRROPT]));
	if (cl->ewma_log == 0)
		cl->ewma_log = q->link.ewma_log;
	if (cl->maxidle == 0)
		cl->maxidle = q->link.maxidle;
	if (cl->avpkt == 0)
		cl->avpkt = q->link.avpkt;
	if (tb[TCA_CBQ_FOPT])
		cbq_set_fopt(cl, nla_data(tb[TCA_CBQ_FOPT]));
	sch_tree_unlock(sch);

	qdisc_class_hash_grow(sch, &q->clhash);

	*arg = (unsigned long)cl;
	return 0;

failure:
	qdisc_put_rtab(rtab);
	return err;
}

static int cbq_delete(struct Qdisc *sch, unsigned long arg)
{
	struct cbq_sched_data *q = qdisc_priv(sch);
	struct cbq_class *cl = (struct cbq_class *)arg;

	if (cl->filters || cl->children || cl == &q->link)
		return -EBUSY;

	sch_tree_lock(sch);

	qdisc_purge_queue(cl->q);

	if (cl->next_alive)
		cbq_deactivate_class(cl);

	if (q->tx_borrowed == cl)
		q->tx_borrowed = q->tx_class;
	if (q->tx_class == cl) {
		q->tx_class = NULL;
		q->tx_borrowed = NULL;
	}
#ifdef CONFIG_NET_CLS_ACT
	if (q->rx_class == cl)
		q->rx_class = NULL;
#endif

	cbq_unlink_class(cl);
	cbq_adjust_levels(cl->tparent);
	cl->defmap = 0;
	cbq_sync_defmap(cl);

	cbq_rmprio(q, cl);
	sch_tree_unlock(sch);

	cbq_destroy_class(sch, cl);
	return 0;
}

static struct tcf_block *cbq_tcf_block(struct Qdisc *sch, unsigned long arg,
				       struct netlink_ext_ack *extack)
{
	struct cbq_sched_data *q = qdisc_priv(sch);
	struct cbq_class *cl = (struct cbq_class *)arg;

	if (cl == NULL)
		cl = &q->link;

	return cl->block;
}

static unsigned long cbq_bind_filter(struct Qdisc *sch, unsigned long parent,
				     u32 classid)
{
	struct cbq_sched_data *q = qdisc_priv(sch);
	struct cbq_class *p = (struct cbq_class *)parent;
	struct cbq_class *cl = cbq_class_lookup(q, classid);

	if (cl) {
		if (p && p->level <= cl->level)
			return 0;
		cl->filters++;
		return (unsigned long)cl;
	}
	return 0;
}

static void cbq_unbind_filter(struct Qdisc *sch, unsigned long arg)
{
	struct cbq_class *cl = (struct cbq_class *)arg;

	cl->filters--;
}

static void cbq_walk(struct Qdisc *sch, struct qdisc_walker *arg)
{
	struct cbq_sched_data *q = qdisc_priv(sch);
	struct cbq_class *cl;
	unsigned int h;

	if (arg->stop)
		return;

	for (h = 0; h < q->clhash.hashsize; h++) {
		hlist_for_each_entry(cl, &q->clhash.hash[h], common.hnode) {
			if (arg->count < arg->skip) {
				arg->count++;
				continue;
			}
			if (arg->fn(sch, (unsigned long)cl, arg) < 0) {
				arg->stop = 1;
				return;
			}
			arg->count++;
		}
	}
}

static const struct Qdisc_class_ops cbq_class_ops = {
	.graft		=	cbq_graft,
	.leaf		=	cbq_leaf,
	.qlen_notify	=	cbq_qlen_notify,
	.find		=	cbq_find,
	.change		=	cbq_change_class,
	.delete		=	cbq_delete,
	.walk		=	cbq_walk,
	.tcf_block	=	cbq_tcf_block,
	.bind_tcf	=	cbq_bind_filter,
	.unbind_tcf	=	cbq_unbind_filter,
	.dump		=	cbq_dump_class,
	.dump_stats	=	cbq_dump_class_stats,
};

static struct Qdisc_ops cbq_qdisc_ops __read_mostly = {
	.next		=	NULL,
	.cl_ops		=	&cbq_class_ops,
	.id		=	"cbq",
	.priv_size	=	sizeof(struct cbq_sched_data),
	.enqueue	=	cbq_enqueue,
	.dequeue	=	cbq_dequeue,
	.peek		=	qdisc_peek_dequeued,
	.init		=	cbq_init,
	.reset		=	cbq_reset,
	.destroy	=	cbq_destroy,
	.change		=	NULL,
	.dump		=	cbq_dump,
	.dump_stats	=	cbq_dump_stats,
	.owner		=	THIS_MODULE,
};

static int __init cbq_module_init(void)
{
	return register_qdisc(&cbq_qdisc_ops);
}
static void __exit cbq_module_exit(void)
{
	unregister_qdisc(&cbq_qdisc_ops);
}
module_init(cbq_module_init)
module_exit(cbq_module_exit)
MODULE_LICENSE("GPL");<|MERGE_RESOLUTION|>--- conflicted
+++ resolved
@@ -252,13 +252,7 @@
 		case TC_ACT_STOLEN:
 		case TC_ACT_TRAP:
 			*qerr = NET_XMIT_SUCCESS | __NET_XMIT_STOLEN;
-<<<<<<< HEAD
 			fallthrough;
-		case TC_ACT_SHOT:
-			return NULL;
-=======
-			/* fall through */
->>>>>>> f328db10
 		case TC_ACT_RECLASSIFY:
 			return cbq_reclassify(skb, cl);
 		}
