--- conflicted
+++ resolved
@@ -104,11 +104,6 @@
 	if (err) {
 		kfree(cls_mall.rule);
 		mall_destroy_hw_filter(tp, head, cookie, NULL);
-<<<<<<< HEAD
-		NL_SET_ERR_MSG_MOD(cls_mall.common.extack,
-				   "Failed to setup flow action");
-=======
->>>>>>> eb3cdb58
 
 		return skip_sw ? err : 0;
 	}
@@ -164,29 +159,6 @@
 	[TCA_MATCHALL_FLAGS]		= { .type = NLA_U32 },
 };
 
-<<<<<<< HEAD
-static int mall_set_parms(struct net *net, struct tcf_proto *tp,
-			  struct cls_mall_head *head,
-			  unsigned long base, struct nlattr **tb,
-			  struct nlattr *est, u32 flags, u32 fl_flags,
-			  struct netlink_ext_ack *extack)
-{
-	int err;
-
-	err = tcf_exts_validate_ex(net, tp, tb, est, &head->exts, flags,
-				   fl_flags, extack);
-	if (err < 0)
-		return err;
-
-	if (tb[TCA_MATCHALL_CLASSID]) {
-		head->res.classid = nla_get_u32(tb[TCA_MATCHALL_CLASSID]);
-		tcf_bind_filter(tp, &head->res, base);
-	}
-	return 0;
-}
-
-=======
->>>>>>> eb3cdb58
 static int mall_change(struct net *net, struct sk_buff *in_skb,
 		       struct tcf_proto *tp, unsigned long base,
 		       u32 handle, struct nlattr **tca,
@@ -235,15 +207,9 @@
 		goto err_alloc_percpu;
 	}
 
-<<<<<<< HEAD
-	err = mall_set_parms(net, tp, new, base, tb, tca[TCA_RATE],
-			     flags, new->flags, extack);
-	if (err)
-=======
 	err = tcf_exts_validate_ex(net, tp, tb, tca[TCA_RATE],
 				   &new->exts, flags, new->flags, extack);
 	if (err < 0)
->>>>>>> eb3cdb58
 		goto err_set_parms;
 
 	if (tb[TCA_MATCHALL_CLASSID]) {
@@ -328,11 +294,6 @@
 				      cls_mall.common.extack);
 	if (err) {
 		kfree(cls_mall.rule);
-<<<<<<< HEAD
-		NL_SET_ERR_MSG_MOD(cls_mall.common.extack,
-				   "Failed to setup flow action");
-=======
->>>>>>> eb3cdb58
 
 		return add && tc_skip_sw(head->flags) ? err : 0;
 	}
