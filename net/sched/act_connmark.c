--- conflicted
+++ resolved
@@ -145,17 +145,9 @@
 		ret = ACT_P_CREATED;
 	} else if (ret > 0) {
 		ci = to_connmark(*a);
-<<<<<<< HEAD
-		if (bind)
-			return 0;
-		if (!(flags & TCA_ACT_FLAGS_REPLACE)) {
-			tcf_idr_release(*a, bind);
-			return -EEXIST;
-=======
 		if (bind) {
 			err = 0;
 			goto out_free;
->>>>>>> eb3cdb58
 		}
 		if (!(flags & TCA_ACT_FLAGS_REPLACE)) {
 			err = -EEXIST;
