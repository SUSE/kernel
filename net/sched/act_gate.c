--- conflicted
+++ resolved
@@ -632,55 +632,6 @@
 	return 0;
 }
 
-static void tcf_gate_entry_destructor(void *priv)
-{
-	struct action_gate_entry *oe = priv;
-
-	kfree(oe);
-}
-
-static int tcf_gate_get_entries(struct flow_action_entry *entry,
-				const struct tc_action *act)
-{
-	entry->gate.entries = tcf_gate_get_list(act);
-
-	if (!entry->gate.entries)
-		return -EINVAL;
-
-	entry->destructor = tcf_gate_entry_destructor;
-	entry->destructor_priv = entry->gate.entries;
-
-	return 0;
-}
-
-static int tcf_gate_offload_act_setup(struct tc_action *act, void *entry_data,
-				      u32 *index_inc, bool bind,
-				      struct netlink_ext_ack *extack)
-{
-	int err;
-
-	if (bind) {
-		struct flow_action_entry *entry = entry_data;
-
-		entry->id = FLOW_ACTION_GATE;
-		entry->gate.prio = tcf_gate_prio(act);
-		entry->gate.basetime = tcf_gate_basetime(act);
-		entry->gate.cycletime = tcf_gate_cycletime(act);
-		entry->gate.cycletimeext = tcf_gate_cycletimeext(act);
-		entry->gate.num_entries = tcf_gate_num_entries(act);
-		err = tcf_gate_get_entries(entry, act);
-		if (err)
-			return err;
-		*index_inc = 1;
-	} else {
-		struct flow_offload_action *fl_action = entry_data;
-
-		fl_action->id = FLOW_ACTION_GATE;
-	}
-
-	return 0;
-}
-
 static struct tc_action_ops act_gate_ops = {
 	.kind		=	"gate",
 	.id		=	TCA_ID_GATE,
@@ -691,10 +642,6 @@
 	.cleanup	=	tcf_gate_cleanup,
 	.stats_update	=	tcf_gate_stats_update,
 	.get_fill_size	=	tcf_gate_get_fill_size,
-<<<<<<< HEAD
-	.lookup		=	tcf_gate_search,
-=======
->>>>>>> eb3cdb58
 	.offload_act_setup =	tcf_gate_offload_act_setup,
 	.size		=	sizeof(struct tcf_gate),
 };
