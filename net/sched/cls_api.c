--- conflicted
+++ resolved
@@ -2589,16 +2589,9 @@
 			return skb->len;
 
 		parent = tcm->tcm_parent;
-<<<<<<< HEAD
 		if (!parent)
-			q = dev->qdisc;
+			q = rtnl_dereference(dev->qdisc);
 		else
-=======
-		if (!parent) {
-			q = rtnl_dereference(dev->qdisc);
-			parent = q->handle;
-		} else {
->>>>>>> 2a441976
 			q = qdisc_lookup(dev, TC_H_MAJ(tcm->tcm_parent));
 		if (!q)
 			goto out;
