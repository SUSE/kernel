// SPDX-License-Identifier: GPL-2.0-only
/*
 * net/sched/sch_netem.c	Network emulator
 *
 *  		Many of the algorithms and ideas for this came from
 *		NIST Net which is not copyrighted.
 *
 * Authors:	Stephen Hemminger <shemminger@osdl.org>
 *		Catalin(ux aka Dino) BOIE <catab at umbrella dot ro>
 */

#include <linux/mm.h>
#include <linux/module.h>
#include <linux/slab.h>
#include <linux/types.h>
#include <linux/kernel.h>
#include <linux/errno.h>
#include <linux/skbuff.h>
#include <linux/vmalloc.h>
#include <linux/rtnetlink.h>
#include <linux/reciprocal_div.h>
#include <linux/rbtree.h>

#include <net/netlink.h>
#include <net/pkt_sched.h>
#include <net/inet_ecn.h>

#define VERSION "1.3"

/*	Network Emulation Queuing algorithm.
	====================================

	Sources: [1] Mark Carson, Darrin Santay, "NIST Net - A Linux-based
		 Network Emulation Tool
		 [2] Luigi Rizzo, DummyNet for FreeBSD

	 ----------------------------------------------------------------

	 This started out as a simple way to delay outgoing packets to
	 test TCP but has grown to include most of the functionality
	 of a full blown network emulator like NISTnet. It can delay
	 packets and add random jitter (and correlation). The random
	 distribution can be loaded from a table as well to provide
	 normal, Pareto, or experimental curves. Packet loss,
	 duplication, and reordering can also be emulated.

	 This qdisc does not do classification that can be handled in
	 layering other disciplines.  It does not need to do bandwidth
	 control either since that can be handled by using token
	 bucket or other rate control.

     Correlated Loss Generator models

	Added generation of correlated loss according to the
	"Gilbert-Elliot" model, a 4-state markov model.

	References:
	[1] NetemCLG Home http://netgroup.uniroma2.it/NetemCLG
	[2] S. Salsano, F. Ludovici, A. Ordine, "Definition of a general
	and intuitive loss model for packet networks and its implementation
	in the Netem module in the Linux kernel", available in [1]

	Authors: Stefano Salsano <stefano.salsano at uniroma2.it
		 Fabio Ludovici <fabio.ludovici at yahoo.it>
*/

struct disttable {
	u32  size;
	s16 table[];
};

struct netem_sched_data {
	/* internal t(ime)fifo qdisc uses t_root and sch->limit */
	struct rb_root t_root;

	/* a linear queue; reduces rbtree rebalancing when jitter is low */
	struct sk_buff	*t_head;
	struct sk_buff	*t_tail;

	u32 t_len;

	/* optional qdisc for classful handling (NULL at netem init) */
	struct Qdisc	*qdisc;

	struct qdisc_watchdog watchdog;

	s64 latency;
	s64 jitter;

	u32 loss;
	u32 ecn;
	u32 limit;
	u32 counter;
	u32 gap;
	u32 duplicate;
	u32 reorder;
	u32 corrupt;
	u64 rate;
	s32 packet_overhead;
	u32 cell_size;
	struct reciprocal_value cell_size_reciprocal;
	s32 cell_overhead;

	struct crndstate {
		u32 last;
		u32 rho;
	} delay_cor, loss_cor, dup_cor, reorder_cor, corrupt_cor;

	struct disttable *delay_dist;

	enum  {
		CLG_RANDOM,
		CLG_4_STATES,
		CLG_GILB_ELL,
	} loss_model;

	enum {
		TX_IN_GAP_PERIOD = 1,
		TX_IN_BURST_PERIOD,
		LOST_IN_GAP_PERIOD,
		LOST_IN_BURST_PERIOD,
	} _4_state_model;

	enum {
		GOOD_STATE = 1,
		BAD_STATE,
	} GE_state_model;

	/* Correlated Loss Generation models */
	struct clgstate {
		/* state of the Markov chain */
		u8 state;

		/* 4-states and Gilbert-Elliot models */
		u32 a1;	/* p13 for 4-states or p for GE */
		u32 a2;	/* p31 for 4-states or r for GE */
		u32 a3;	/* p32 for 4-states or h for GE */
		u32 a4;	/* p14 for 4-states or 1-k for GE */
		u32 a5; /* p23 used only in 4-states */
	} clg;

	struct tc_netem_slot slot_config;
	struct slotstate {
		u64 slot_next;
		s32 packets_left;
		s32 bytes_left;
	} slot;

	struct disttable *slot_dist;
};

/* Time stamp put into socket buffer control block
 * Only valid when skbs are in our internal t(ime)fifo queue.
 *
 * As skb->rbnode uses same storage than skb->next, skb->prev and skb->tstamp,
 * and skb->next & skb->prev are scratch space for a qdisc,
 * we save skb->tstamp value in skb->cb[] before destroying it.
 */
struct netem_skb_cb {
	u64	        time_to_send;
};

static inline struct netem_skb_cb *netem_skb_cb(struct sk_buff *skb)
{
	/* we assume we can use skb next/prev/tstamp as storage for rb_node */
	qdisc_cb_private_validate(skb, sizeof(struct netem_skb_cb));
	return (struct netem_skb_cb *)qdisc_skb_cb(skb)->data;
}

/* init_crandom - initialize correlated random number generator
 * Use entropy source for initial seed.
 */
static void init_crandom(struct crndstate *state, unsigned long rho)
{
	state->rho = rho;
	state->last = prandom_u32();
}

/* get_crandom - correlated random number generator
 * Next number depends on last value.
 * rho is scaled to avoid floating point.
 */
static u32 get_crandom(struct crndstate *state)
{
	u64 value, rho;
	unsigned long answer;

	if (!state || state->rho == 0)	/* no correlation */
		return prandom_u32();

	value = prandom_u32();
	rho = (u64)state->rho + 1;
	answer = (value * ((1ull<<32) - rho) + state->last * rho) >> 32;
	state->last = answer;
	return answer;
}

/* loss_4state - 4-state model loss generator
 * Generates losses according to the 4-state Markov chain adopted in
 * the GI (General and Intuitive) loss model.
 */
static bool loss_4state(struct netem_sched_data *q)
{
	struct clgstate *clg = &q->clg;
	u32 rnd = prandom_u32();

	/*
	 * Makes a comparison between rnd and the transition
	 * probabilities outgoing from the current state, then decides the
	 * next state and if the next packet has to be transmitted or lost.
	 * The four states correspond to:
	 *   TX_IN_GAP_PERIOD => successfully transmitted packets within a gap period
	 *   LOST_IN_BURST_PERIOD => isolated losses within a gap period
	 *   LOST_IN_GAP_PERIOD => lost packets within a burst period
	 *   TX_IN_GAP_PERIOD => successfully transmitted packets within a burst period
	 */
	switch (clg->state) {
	case TX_IN_GAP_PERIOD:
		if (rnd < clg->a4) {
			clg->state = LOST_IN_BURST_PERIOD;
			return true;
		} else if (clg->a4 < rnd && rnd < clg->a1 + clg->a4) {
			clg->state = LOST_IN_GAP_PERIOD;
			return true;
		} else if (clg->a1 + clg->a4 < rnd) {
			clg->state = TX_IN_GAP_PERIOD;
		}

		break;
	case TX_IN_BURST_PERIOD:
		if (rnd < clg->a5) {
			clg->state = LOST_IN_GAP_PERIOD;
			return true;
		} else {
			clg->state = TX_IN_BURST_PERIOD;
		}

		break;
	case LOST_IN_GAP_PERIOD:
		if (rnd < clg->a3)
			clg->state = TX_IN_BURST_PERIOD;
		else if (clg->a3 < rnd && rnd < clg->a2 + clg->a3) {
			clg->state = TX_IN_GAP_PERIOD;
		} else if (clg->a2 + clg->a3 < rnd) {
			clg->state = LOST_IN_GAP_PERIOD;
			return true;
		}
		break;
	case LOST_IN_BURST_PERIOD:
		clg->state = TX_IN_GAP_PERIOD;
		break;
	}

	return false;
}

/* loss_gilb_ell - Gilbert-Elliot model loss generator
 * Generates losses according to the Gilbert-Elliot loss model or
 * its special cases  (Gilbert or Simple Gilbert)
 *
 * Makes a comparison between random number and the transition
 * probabilities outgoing from the current state, then decides the
 * next state. A second random number is extracted and the comparison
 * with the loss probability of the current state decides if the next
 * packet will be transmitted or lost.
 */
static bool loss_gilb_ell(struct netem_sched_data *q)
{
	struct clgstate *clg = &q->clg;

	switch (clg->state) {
	case GOOD_STATE:
		if (prandom_u32() < clg->a1)
			clg->state = BAD_STATE;
		if (prandom_u32() < clg->a4)
			return true;
		break;
	case BAD_STATE:
		if (prandom_u32() < clg->a2)
			clg->state = GOOD_STATE;
		if (prandom_u32() > clg->a3)
			return true;
	}

	return false;
}

static bool loss_event(struct netem_sched_data *q)
{
	switch (q->loss_model) {
	case CLG_RANDOM:
		/* Random packet drop 0 => none, ~0 => all */
		return q->loss && q->loss >= get_crandom(&q->loss_cor);

	case CLG_4_STATES:
		/* 4state loss model algorithm (used also for GI model)
		* Extracts a value from the markov 4 state loss generator,
		* if it is 1 drops a packet and if needed writes the event in
		* the kernel logs
		*/
		return loss_4state(q);

	case CLG_GILB_ELL:
		/* Gilbert-Elliot loss model algorithm
		* Extracts a value from the Gilbert-Elliot loss generator,
		* if it is 1 drops a packet and if needed writes the event in
		* the kernel logs
		*/
		return loss_gilb_ell(q);
	}

	return false;	/* not reached */
}


/* tabledist - return a pseudo-randomly distributed value with mean mu and
 * std deviation sigma.  Uses table lookup to approximate the desired
 * distribution, and a uniformly-distributed pseudo-random source.
 */
static s64 tabledist(s64 mu, s32 sigma,
		     struct crndstate *state,
		     const struct disttable *dist)
{
	s64 x;
	long t;
	u32 rnd;

	if (sigma == 0)
		return mu;

	rnd = get_crandom(state);

	/* default uniform distribution */
	if (dist == NULL)
		return ((rnd % (2 * (u32)sigma)) + mu) - sigma;

	t = dist->table[rnd % dist->size];
	x = (sigma % NETEM_DIST_SCALE) * t;
	if (x >= 0)
		x += NETEM_DIST_SCALE/2;
	else
		x -= NETEM_DIST_SCALE/2;

	return  x / NETEM_DIST_SCALE + (sigma / NETEM_DIST_SCALE) * t + mu;
}

static u64 packet_time_ns(u64 len, const struct netem_sched_data *q)
{
	len += q->packet_overhead;

	if (q->cell_size) {
		u32 cells = reciprocal_divide(len, q->cell_size_reciprocal);

		if (len > cells * q->cell_size)	/* extra cell needed for remainder */
			cells++;
		len = cells * (q->cell_size + q->cell_overhead);
	}

	return div64_u64(len * NSEC_PER_SEC, q->rate);
}

static void tfifo_reset(struct Qdisc *sch)
{
	struct netem_sched_data *q = qdisc_priv(sch);
	struct rb_node *p = rb_first(&q->t_root);

	while (p) {
		struct sk_buff *skb = rb_to_skb(p);

		p = rb_next(p);
		rb_erase(&skb->rbnode, &q->t_root);
		rtnl_kfree_skbs(skb, skb);
	}

	rtnl_kfree_skbs(q->t_head, q->t_tail);
	q->t_head = NULL;
	q->t_tail = NULL;
	q->t_len = 0;
}

static void tfifo_enqueue(struct sk_buff *nskb, struct Qdisc *sch)
{
	struct netem_sched_data *q = qdisc_priv(sch);
	u64 tnext = netem_skb_cb(nskb)->time_to_send;

	if (!q->t_tail || tnext >= netem_skb_cb(q->t_tail)->time_to_send) {
		if (q->t_tail)
			q->t_tail->next = nskb;
		else
			q->t_head = nskb;
		q->t_tail = nskb;
	} else {
		struct rb_node **p = &q->t_root.rb_node, *parent = NULL;

		while (*p) {
			struct sk_buff *skb;

			parent = *p;
			skb = rb_to_skb(parent);
			if (tnext >= netem_skb_cb(skb)->time_to_send)
				p = &parent->rb_right;
			else
				p = &parent->rb_left;
		}
		rb_link_node(&nskb->rbnode, parent, p);
		rb_insert_color(&nskb->rbnode, &q->t_root);
	}
	q->t_len++;
	sch->q.qlen++;
}

/* netem can't properly corrupt a megapacket (like we get from GSO), so instead
 * when we statistically choose to corrupt one, we instead segment it, returning
 * the first packet to be corrupted, and re-enqueue the remaining frames
 */
static struct sk_buff *netem_segment(struct sk_buff *skb, struct Qdisc *sch,
				     struct sk_buff **to_free)
{
	struct sk_buff *segs;
	netdev_features_t features = netif_skb_features(skb);

	segs = skb_gso_segment(skb, features & ~NETIF_F_GSO_MASK);

	if (IS_ERR_OR_NULL(segs)) {
		qdisc_drop(skb, sch, to_free);
		return NULL;
	}
	consume_skb(skb);
	return segs;
}

/*
 * Insert one skb into qdisc.
 * Note: parent depends on return value to account for queue length.
 * 	NET_XMIT_DROP: queue length didn't change.
 *      NET_XMIT_SUCCESS: one skb was queued.
 */
static int netem_enqueue(struct sk_buff *skb, struct Qdisc *sch,
			 struct sk_buff **to_free)
{
	struct netem_sched_data *q = qdisc_priv(sch);
	/* We don't fill cb now as skb_unshare() may invalidate it */
	struct netem_skb_cb *cb;
	struct sk_buff *skb2 = NULL;
	struct sk_buff *segs = NULL;
	unsigned int prev_len = qdisc_pkt_len(skb);
	int count = 1;

	/* Do not fool qdisc_drop_all() */
	skb->prev = NULL;

	/* Random duplication */
	if (q->duplicate && q->duplicate >= get_crandom(&q->dup_cor))
		++count;

	/* Drop packet? */
	if (loss_event(q)) {
		if (q->ecn && INET_ECN_set_ce(skb))
			qdisc_qstats_drop(sch); /* mark packet */
		else
			--count;
	}
	if (count == 0) {
		qdisc_qstats_drop(sch);
		__qdisc_drop(skb, to_free);
		return NET_XMIT_SUCCESS | __NET_XMIT_BYPASS;
	}

	/* If a delay is expected, orphan the skb. (orphaning usually takes
	 * place at TX completion time, so _before_ the link transit delay)
	 */
	if (q->latency || q->jitter || q->rate)
		skb_orphan_partial(skb);

	/*
	 * If we need to duplicate packet, then clone it before
	 * original is modified.
	 */
	if (count > 1)
		skb2 = skb_clone(skb, GFP_ATOMIC);

	/*
	 * Randomized packet corruption.
	 * Make copy if needed since we are modifying
	 * If packet is going to be hardware checksummed, then
	 * do it now in software before we mangle it.
	 */
	if (q->corrupt && q->corrupt >= get_crandom(&q->corrupt_cor)) {
		if (skb_is_gso(skb)) {
			skb = netem_segment(skb, sch, to_free);
			if (!skb)
				goto finish_segs;

			segs = skb->next;
			skb_mark_not_on_list(skb);
			qdisc_skb_cb(skb)->pkt_len = skb->len;
		}

		skb = skb_unshare(skb, GFP_ATOMIC);
		if (unlikely(!skb)) {
			qdisc_qstats_drop(sch);
			goto finish_segs;
		}
		if (skb->ip_summed == CHECKSUM_PARTIAL &&
		    skb_checksum_help(skb)) {
			qdisc_drop(skb, sch, to_free);
			skb = NULL;
			goto finish_segs;
		}

		skb->data[prandom_u32() % skb_headlen(skb)] ^=
			1<<(prandom_u32() % 8);
	}

	if (unlikely(q->t_len >= sch->limit)) {
		/* re-link segs, so that qdisc_drop_all() frees them all */
		skb->next = segs;
		qdisc_drop_all(skb, sch, to_free);
		if (skb2)
			__qdisc_drop(skb2, to_free);
		return NET_XMIT_DROP;
	}

	/*
	 * If doing duplication then re-insert at top of the
	 * qdisc tree, since parent queuer expects that only one
	 * skb will be queued.
	 */
	if (skb2) {
		struct Qdisc *rootq = qdisc_root_bh(sch);
		u32 dupsave = q->duplicate; /* prevent duplicating a dup... */

		q->duplicate = 0;
		rootq->enqueue(skb2, rootq, to_free);
		q->duplicate = dupsave;
		skb2 = NULL;
	}

	qdisc_qstats_backlog_inc(sch, skb);

	cb = netem_skb_cb(skb);
	if (q->gap == 0 ||		/* not doing reordering */
	    q->counter < q->gap - 1 ||	/* inside last reordering gap */
	    q->reorder < get_crandom(&q->reorder_cor)) {
		u64 now;
		s64 delay;

		delay = tabledist(q->latency, q->jitter,
				  &q->delay_cor, q->delay_dist);

		now = ktime_get_ns();

		if (q->rate) {
			struct netem_skb_cb *last = NULL;

			if (sch->q.tail)
				last = netem_skb_cb(sch->q.tail);
			if (q->t_root.rb_node) {
				struct sk_buff *t_skb;
				struct netem_skb_cb *t_last;

				t_skb = skb_rb_last(&q->t_root);
				t_last = netem_skb_cb(t_skb);
				if (!last ||
				    t_last->time_to_send > last->time_to_send)
					last = t_last;
			}
			if (q->t_tail) {
				struct netem_skb_cb *t_last =
					netem_skb_cb(q->t_tail);

				if (!last ||
				    t_last->time_to_send > last->time_to_send)
					last = t_last;
			}

			if (last) {
				/*
				 * Last packet in queue is reference point (now),
				 * calculate this time bonus and subtract
				 * from delay.
				 */
				delay -= last->time_to_send - now;
				delay = max_t(s64, 0, delay);
				now = last->time_to_send;
			}

			delay += packet_time_ns(qdisc_pkt_len(skb), q);
		}

		cb->time_to_send = now + delay;
		++q->counter;
		tfifo_enqueue(skb, sch);
	} else {
		/*
		 * Do re-ordering by putting one out of N packets at the front
		 * of the queue.
		 */
		cb->time_to_send = ktime_get_ns();
		q->counter = 0;

		__qdisc_enqueue_head(skb, &sch->q);
		sch->qstats.requeues++;
	}

finish_segs:
	if (skb2)
		__qdisc_drop(skb2, to_free);

	if (segs) {
		unsigned int len, last_len;
		int rc, nb;

		len = skb ? skb->len : 0;
		nb = skb ? 1 : 0;

		while (segs) {
			skb2 = segs->next;
			skb_mark_not_on_list(segs);
			qdisc_skb_cb(segs)->pkt_len = segs->len;
			last_len = segs->len;
			rc = qdisc_enqueue(segs, sch, to_free);
			if (rc != NET_XMIT_SUCCESS) {
				if (net_xmit_drop_count(rc))
					qdisc_qstats_drop(sch);
			} else {
				nb++;
				len += last_len;
			}
			segs = skb2;
		}
		/* Parent qdiscs accounted for 1 skb of size @prev_len */
		qdisc_tree_reduce_backlog(sch, -(nb - 1), -(len - prev_len));
	} else if (!skb) {
		return NET_XMIT_DROP;
	}
	return NET_XMIT_SUCCESS;
}

/* Delay the next round with a new future slot with a
 * correct number of bytes and packets.
 */

static void get_slot_next(struct netem_sched_data *q, u64 now)
{
	s64 next_delay;

	if (!q->slot_dist)
		next_delay = q->slot_config.min_delay +
				(prandom_u32() *
				 (q->slot_config.max_delay -
				  q->slot_config.min_delay) >> 32);
	else
		next_delay = tabledist(q->slot_config.dist_delay,
				       (s32)(q->slot_config.dist_jitter),
				       NULL, q->slot_dist);

	q->slot.slot_next = now + next_delay;
	q->slot.packets_left = q->slot_config.max_packets;
	q->slot.bytes_left = q->slot_config.max_bytes;
}

static struct sk_buff *netem_peek(struct netem_sched_data *q)
{
	struct sk_buff *skb = skb_rb_first(&q->t_root);
	u64 t1, t2;

	if (!skb)
		return q->t_head;
	if (!q->t_head)
		return skb;

	t1 = netem_skb_cb(skb)->time_to_send;
	t2 = netem_skb_cb(q->t_head)->time_to_send;
	if (t1 < t2)
		return skb;
	return q->t_head;
}

static void netem_erase_head(struct netem_sched_data *q, struct sk_buff *skb)
{
	if (skb == q->t_head) {
		q->t_head = skb->next;
		if (!q->t_head)
			q->t_tail = NULL;
	} else {
		rb_erase(&skb->rbnode, &q->t_root);
	}
}

static struct sk_buff *netem_dequeue(struct Qdisc *sch)
{
	struct netem_sched_data *q = qdisc_priv(sch);
	struct sk_buff *skb;

tfifo_dequeue:
	skb = __qdisc_dequeue_head(&sch->q);
	if (skb) {
deliver:
		qdisc_qstats_backlog_dec(sch, skb);
		qdisc_bstats_update(sch, skb);
		return skb;
	}
	skb = netem_peek(q);
	if (skb) {
		u64 time_to_send;
		u64 now = ktime_get_ns();

		/* if more time remaining? */
		time_to_send = netem_skb_cb(skb)->time_to_send;
		if (q->slot.slot_next && q->slot.slot_next < time_to_send)
			get_slot_next(q, now);

		if (time_to_send <= now && q->slot.slot_next <= now) {
			netem_erase_head(q, skb);
			q->t_len--;
			skb->next = NULL;
			skb->prev = NULL;
			/* skb->dev shares skb->rbnode area,
			 * we need to restore its value.
			 */
			skb->dev = qdisc_dev(sch);

			if (q->slot.slot_next) {
				q->slot.packets_left--;
				q->slot.bytes_left -= qdisc_pkt_len(skb);
				if (q->slot.packets_left <= 0 ||
				    q->slot.bytes_left <= 0)
					get_slot_next(q, now);
			}

			if (q->qdisc) {
				unsigned int pkt_len = qdisc_pkt_len(skb);
				struct sk_buff *to_free = NULL;
				int err;

				err = qdisc_enqueue(skb, q->qdisc, &to_free);
				kfree_skb_list(to_free);
				if (err != NET_XMIT_SUCCESS) {
					if (net_xmit_drop_count(err))
						qdisc_qstats_drop(sch);
<<<<<<< HEAD
=======
					sch->qstats.backlog -= pkt_len;
					sch->q.qlen--;
>>>>>>> 07497ddb
					qdisc_tree_reduce_backlog(sch, 1, pkt_len);
				}
				goto tfifo_dequeue;
			}
			sch->q.qlen--;
			goto deliver;
		}

		if (q->qdisc) {
			skb = q->qdisc->ops->dequeue(q->qdisc);
			if (skb) {
				sch->q.qlen--;
				goto deliver;
			}
		}

		qdisc_watchdog_schedule_ns(&q->watchdog,
					   max(time_to_send,
					       q->slot.slot_next));
	}

	if (q->qdisc) {
		skb = q->qdisc->ops->dequeue(q->qdisc);
		if (skb) {
			sch->q.qlen--;
			goto deliver;
		}
	}
	return NULL;
}

static void netem_reset(struct Qdisc *sch)
{
	struct netem_sched_data *q = qdisc_priv(sch);

	qdisc_reset_queue(sch);
	tfifo_reset(sch);
	if (q->qdisc)
		qdisc_reset(q->qdisc);
	qdisc_watchdog_cancel(&q->watchdog);
}

static void dist_free(struct disttable *d)
{
	kvfree(d);
}

/*
 * Distribution data is a variable size payload containing
 * signed 16 bit values.
 */

static int get_dist_table(struct Qdisc *sch, struct disttable **tbl,
			  const struct nlattr *attr)
{
	size_t n = nla_len(attr)/sizeof(__s16);
	const __s16 *data = nla_data(attr);
	spinlock_t *root_lock;
	struct disttable *d;
	int i;

	if (!n || n > NETEM_DIST_MAX)
		return -EINVAL;

	d = kvmalloc(sizeof(struct disttable) + n * sizeof(s16), GFP_KERNEL);
	if (!d)
		return -ENOMEM;

	d->size = n;
	for (i = 0; i < n; i++)
		d->table[i] = data[i];

	root_lock = qdisc_root_sleeping_lock(sch);

	spin_lock_bh(root_lock);
	swap(*tbl, d);
	spin_unlock_bh(root_lock);

	dist_free(d);
	return 0;
}

static void get_slot(struct netem_sched_data *q, const struct nlattr *attr)
{
	const struct tc_netem_slot *c = nla_data(attr);

	q->slot_config = *c;
	if (q->slot_config.max_packets == 0)
		q->slot_config.max_packets = INT_MAX;
	if (q->slot_config.max_bytes == 0)
		q->slot_config.max_bytes = INT_MAX;

	/* capping dist_jitter to the range acceptable by tabledist() */
	q->slot_config.dist_jitter = min_t(__s64, INT_MAX, abs(q->slot_config.dist_jitter));

	q->slot.packets_left = q->slot_config.max_packets;
	q->slot.bytes_left = q->slot_config.max_bytes;
	if (q->slot_config.min_delay | q->slot_config.max_delay |
	    q->slot_config.dist_jitter)
		q->slot.slot_next = ktime_get_ns();
	else
		q->slot.slot_next = 0;
}

static void get_correlation(struct netem_sched_data *q, const struct nlattr *attr)
{
	const struct tc_netem_corr *c = nla_data(attr);

	init_crandom(&q->delay_cor, c->delay_corr);
	init_crandom(&q->loss_cor, c->loss_corr);
	init_crandom(&q->dup_cor, c->dup_corr);
}

static void get_reorder(struct netem_sched_data *q, const struct nlattr *attr)
{
	const struct tc_netem_reorder *r = nla_data(attr);

	q->reorder = r->probability;
	init_crandom(&q->reorder_cor, r->correlation);
}

static void get_corrupt(struct netem_sched_data *q, const struct nlattr *attr)
{
	const struct tc_netem_corrupt *r = nla_data(attr);

	q->corrupt = r->probability;
	init_crandom(&q->corrupt_cor, r->correlation);
}

static void get_rate(struct netem_sched_data *q, const struct nlattr *attr)
{
	const struct tc_netem_rate *r = nla_data(attr);

	q->rate = r->rate;
	q->packet_overhead = r->packet_overhead;
	q->cell_size = r->cell_size;
	q->cell_overhead = r->cell_overhead;
	if (q->cell_size)
		q->cell_size_reciprocal = reciprocal_value(q->cell_size);
	else
		q->cell_size_reciprocal = (struct reciprocal_value) { 0 };
}

static int get_loss_clg(struct netem_sched_data *q, const struct nlattr *attr)
{
	const struct nlattr *la;
	int rem;

	nla_for_each_nested(la, attr, rem) {
		u16 type = nla_type(la);

		switch (type) {
		case NETEM_LOSS_GI: {
			const struct tc_netem_gimodel *gi = nla_data(la);

			if (nla_len(la) < sizeof(struct tc_netem_gimodel)) {
				pr_info("netem: incorrect gi model size\n");
				return -EINVAL;
			}

			q->loss_model = CLG_4_STATES;

			q->clg.state = TX_IN_GAP_PERIOD;
			q->clg.a1 = gi->p13;
			q->clg.a2 = gi->p31;
			q->clg.a3 = gi->p32;
			q->clg.a4 = gi->p14;
			q->clg.a5 = gi->p23;
			break;
		}

		case NETEM_LOSS_GE: {
			const struct tc_netem_gemodel *ge = nla_data(la);

			if (nla_len(la) < sizeof(struct tc_netem_gemodel)) {
				pr_info("netem: incorrect ge model size\n");
				return -EINVAL;
			}

			q->loss_model = CLG_GILB_ELL;
			q->clg.state = GOOD_STATE;
			q->clg.a1 = ge->p;
			q->clg.a2 = ge->r;
			q->clg.a3 = ge->h;
			q->clg.a4 = ge->k1;
			break;
		}

		default:
			pr_info("netem: unknown loss type %u\n", type);
			return -EINVAL;
		}
	}

	return 0;
}

static const struct nla_policy netem_policy[TCA_NETEM_MAX + 1] = {
	[TCA_NETEM_CORR]	= { .len = sizeof(struct tc_netem_corr) },
	[TCA_NETEM_REORDER]	= { .len = sizeof(struct tc_netem_reorder) },
	[TCA_NETEM_CORRUPT]	= { .len = sizeof(struct tc_netem_corrupt) },
	[TCA_NETEM_RATE]	= { .len = sizeof(struct tc_netem_rate) },
	[TCA_NETEM_LOSS]	= { .type = NLA_NESTED },
	[TCA_NETEM_ECN]		= { .type = NLA_U32 },
	[TCA_NETEM_RATE64]	= { .type = NLA_U64 },
	[TCA_NETEM_LATENCY64]	= { .type = NLA_S64 },
	[TCA_NETEM_JITTER64]	= { .type = NLA_S64 },
	[TCA_NETEM_SLOT]	= { .len = sizeof(struct tc_netem_slot) },
};

static int parse_attr(struct nlattr *tb[], int maxtype, struct nlattr *nla,
		      const struct nla_policy *policy, int len)
{
	int nested_len = nla_len(nla) - NLA_ALIGN(len);

	if (nested_len < 0) {
		pr_info("netem: invalid attributes len %d\n", nested_len);
		return -EINVAL;
	}

	if (nested_len >= nla_attr_size(0))
		return nla_parse_deprecated(tb, maxtype,
					    nla_data(nla) + NLA_ALIGN(len),
					    nested_len, policy, NULL);

	memset(tb, 0, sizeof(struct nlattr *) * (maxtype + 1));
	return 0;
}

/* Parse netlink message to set options */
static int netem_change(struct Qdisc *sch, struct nlattr *opt,
			struct netlink_ext_ack *extack)
{
	struct netem_sched_data *q = qdisc_priv(sch);
	struct nlattr *tb[TCA_NETEM_MAX + 1];
	struct tc_netem_qopt *qopt;
	struct clgstate old_clg;
	int old_loss_model = CLG_RANDOM;
	int ret;

	if (opt == NULL)
		return -EINVAL;

	qopt = nla_data(opt);
	ret = parse_attr(tb, TCA_NETEM_MAX, opt, netem_policy, sizeof(*qopt));
	if (ret < 0)
		return ret;

	/* backup q->clg and q->loss_model */
	old_clg = q->clg;
	old_loss_model = q->loss_model;

	if (tb[TCA_NETEM_LOSS]) {
		ret = get_loss_clg(q, tb[TCA_NETEM_LOSS]);
		if (ret) {
			q->loss_model = old_loss_model;
			return ret;
		}
	} else {
		q->loss_model = CLG_RANDOM;
	}

	if (tb[TCA_NETEM_DELAY_DIST]) {
		ret = get_dist_table(sch, &q->delay_dist,
				     tb[TCA_NETEM_DELAY_DIST]);
		if (ret)
			goto get_table_failure;
	}

	if (tb[TCA_NETEM_SLOT_DIST]) {
		ret = get_dist_table(sch, &q->slot_dist,
				     tb[TCA_NETEM_SLOT_DIST]);
		if (ret)
			goto get_table_failure;
	}

	sch->limit = qopt->limit;

	q->latency = PSCHED_TICKS2NS(qopt->latency);
	q->jitter = PSCHED_TICKS2NS(qopt->jitter);
	q->limit = qopt->limit;
	q->gap = qopt->gap;
	q->counter = 0;
	q->loss = qopt->loss;
	q->duplicate = qopt->duplicate;

	/* for compatibility with earlier versions.
	 * if gap is set, need to assume 100% probability
	 */
	if (q->gap)
		q->reorder = ~0;

	if (tb[TCA_NETEM_CORR])
		get_correlation(q, tb[TCA_NETEM_CORR]);

	if (tb[TCA_NETEM_REORDER])
		get_reorder(q, tb[TCA_NETEM_REORDER]);

	if (tb[TCA_NETEM_CORRUPT])
		get_corrupt(q, tb[TCA_NETEM_CORRUPT]);

	if (tb[TCA_NETEM_RATE])
		get_rate(q, tb[TCA_NETEM_RATE]);

	if (tb[TCA_NETEM_RATE64])
		q->rate = max_t(u64, q->rate,
				nla_get_u64(tb[TCA_NETEM_RATE64]));

	if (tb[TCA_NETEM_LATENCY64])
		q->latency = nla_get_s64(tb[TCA_NETEM_LATENCY64]);

	if (tb[TCA_NETEM_JITTER64])
		q->jitter = nla_get_s64(tb[TCA_NETEM_JITTER64]);

	if (tb[TCA_NETEM_ECN])
		q->ecn = nla_get_u32(tb[TCA_NETEM_ECN]);

	if (tb[TCA_NETEM_SLOT])
		get_slot(q, tb[TCA_NETEM_SLOT]);

	/* capping jitter to the range acceptable by tabledist() */
	q->jitter = min_t(s64, abs(q->jitter), INT_MAX);

	return ret;

get_table_failure:
	/* recover clg and loss_model, in case of
	 * q->clg and q->loss_model were modified
	 * in get_loss_clg()
	 */
	q->clg = old_clg;
	q->loss_model = old_loss_model;
	return ret;
}

static int netem_init(struct Qdisc *sch, struct nlattr *opt,
		      struct netlink_ext_ack *extack)
{
	struct netem_sched_data *q = qdisc_priv(sch);
	int ret;

	qdisc_watchdog_init(&q->watchdog, sch);

	if (!opt)
		return -EINVAL;

	q->loss_model = CLG_RANDOM;
	ret = netem_change(sch, opt, extack);
	if (ret)
		pr_info("netem: change failed\n");
	return ret;
}

static void netem_destroy(struct Qdisc *sch)
{
	struct netem_sched_data *q = qdisc_priv(sch);

	qdisc_watchdog_cancel(&q->watchdog);
	if (q->qdisc)
		qdisc_put(q->qdisc);
	dist_free(q->delay_dist);
	dist_free(q->slot_dist);
}

static int dump_loss_model(const struct netem_sched_data *q,
			   struct sk_buff *skb)
{
	struct nlattr *nest;

	nest = nla_nest_start_noflag(skb, TCA_NETEM_LOSS);
	if (nest == NULL)
		goto nla_put_failure;

	switch (q->loss_model) {
	case CLG_RANDOM:
		/* legacy loss model */
		nla_nest_cancel(skb, nest);
		return 0;	/* no data */

	case CLG_4_STATES: {
		struct tc_netem_gimodel gi = {
			.p13 = q->clg.a1,
			.p31 = q->clg.a2,
			.p32 = q->clg.a3,
			.p14 = q->clg.a4,
			.p23 = q->clg.a5,
		};

		if (nla_put(skb, NETEM_LOSS_GI, sizeof(gi), &gi))
			goto nla_put_failure;
		break;
	}
	case CLG_GILB_ELL: {
		struct tc_netem_gemodel ge = {
			.p = q->clg.a1,
			.r = q->clg.a2,
			.h = q->clg.a3,
			.k1 = q->clg.a4,
		};

		if (nla_put(skb, NETEM_LOSS_GE, sizeof(ge), &ge))
			goto nla_put_failure;
		break;
	}
	}

	nla_nest_end(skb, nest);
	return 0;

nla_put_failure:
	nla_nest_cancel(skb, nest);
	return -1;
}

static int netem_dump(struct Qdisc *sch, struct sk_buff *skb)
{
	const struct netem_sched_data *q = qdisc_priv(sch);
	struct nlattr *nla = (struct nlattr *) skb_tail_pointer(skb);
	struct tc_netem_qopt qopt;
	struct tc_netem_corr cor;
	struct tc_netem_reorder reorder;
	struct tc_netem_corrupt corrupt;
	struct tc_netem_rate rate;
	struct tc_netem_slot slot;

	qopt.latency = min_t(psched_time_t, PSCHED_NS2TICKS(q->latency),
			     UINT_MAX);
	qopt.jitter = min_t(psched_time_t, PSCHED_NS2TICKS(q->jitter),
			    UINT_MAX);
	qopt.limit = q->limit;
	qopt.loss = q->loss;
	qopt.gap = q->gap;
	qopt.duplicate = q->duplicate;
	if (nla_put(skb, TCA_OPTIONS, sizeof(qopt), &qopt))
		goto nla_put_failure;

	if (nla_put(skb, TCA_NETEM_LATENCY64, sizeof(q->latency), &q->latency))
		goto nla_put_failure;

	if (nla_put(skb, TCA_NETEM_JITTER64, sizeof(q->jitter), &q->jitter))
		goto nla_put_failure;

	cor.delay_corr = q->delay_cor.rho;
	cor.loss_corr = q->loss_cor.rho;
	cor.dup_corr = q->dup_cor.rho;
	if (nla_put(skb, TCA_NETEM_CORR, sizeof(cor), &cor))
		goto nla_put_failure;

	reorder.probability = q->reorder;
	reorder.correlation = q->reorder_cor.rho;
	if (nla_put(skb, TCA_NETEM_REORDER, sizeof(reorder), &reorder))
		goto nla_put_failure;

	corrupt.probability = q->corrupt;
	corrupt.correlation = q->corrupt_cor.rho;
	if (nla_put(skb, TCA_NETEM_CORRUPT, sizeof(corrupt), &corrupt))
		goto nla_put_failure;

	if (q->rate >= (1ULL << 32)) {
		if (nla_put_u64_64bit(skb, TCA_NETEM_RATE64, q->rate,
				      TCA_NETEM_PAD))
			goto nla_put_failure;
		rate.rate = ~0U;
	} else {
		rate.rate = q->rate;
	}
	rate.packet_overhead = q->packet_overhead;
	rate.cell_size = q->cell_size;
	rate.cell_overhead = q->cell_overhead;
	if (nla_put(skb, TCA_NETEM_RATE, sizeof(rate), &rate))
		goto nla_put_failure;

	if (q->ecn && nla_put_u32(skb, TCA_NETEM_ECN, q->ecn))
		goto nla_put_failure;

	if (dump_loss_model(q, skb) != 0)
		goto nla_put_failure;

	if (q->slot_config.min_delay | q->slot_config.max_delay |
	    q->slot_config.dist_jitter) {
		slot = q->slot_config;
		if (slot.max_packets == INT_MAX)
			slot.max_packets = 0;
		if (slot.max_bytes == INT_MAX)
			slot.max_bytes = 0;
		if (nla_put(skb, TCA_NETEM_SLOT, sizeof(slot), &slot))
			goto nla_put_failure;
	}

	return nla_nest_end(skb, nla);

nla_put_failure:
	nlmsg_trim(skb, nla);
	return -1;
}

static int netem_dump_class(struct Qdisc *sch, unsigned long cl,
			  struct sk_buff *skb, struct tcmsg *tcm)
{
	struct netem_sched_data *q = qdisc_priv(sch);

	if (cl != 1 || !q->qdisc) 	/* only one class */
		return -ENOENT;

	tcm->tcm_handle |= TC_H_MIN(1);
	tcm->tcm_info = q->qdisc->handle;

	return 0;
}

static int netem_graft(struct Qdisc *sch, unsigned long arg, struct Qdisc *new,
		     struct Qdisc **old, struct netlink_ext_ack *extack)
{
	struct netem_sched_data *q = qdisc_priv(sch);

	*old = qdisc_replace(sch, new, &q->qdisc);
	return 0;
}

static struct Qdisc *netem_leaf(struct Qdisc *sch, unsigned long arg)
{
	struct netem_sched_data *q = qdisc_priv(sch);
	return q->qdisc;
}

static unsigned long netem_find(struct Qdisc *sch, u32 classid)
{
	return 1;
}

static void netem_walk(struct Qdisc *sch, struct qdisc_walker *walker)
{
	if (!walker->stop) {
		if (walker->count >= walker->skip)
			if (walker->fn(sch, 1, walker) < 0) {
				walker->stop = 1;
				return;
			}
		walker->count++;
	}
}

static const struct Qdisc_class_ops netem_class_ops = {
	.graft		=	netem_graft,
	.leaf		=	netem_leaf,
	.find		=	netem_find,
	.walk		=	netem_walk,
	.dump		=	netem_dump_class,
};

static struct Qdisc_ops netem_qdisc_ops __read_mostly = {
	.id		=	"netem",
	.cl_ops		=	&netem_class_ops,
	.priv_size	=	sizeof(struct netem_sched_data),
	.enqueue	=	netem_enqueue,
	.dequeue	=	netem_dequeue,
	.peek		=	qdisc_peek_dequeued,
	.init		=	netem_init,
	.reset		=	netem_reset,
	.destroy	=	netem_destroy,
	.change		=	netem_change,
	.dump		=	netem_dump,
	.owner		=	THIS_MODULE,
};
MODULE_ALIAS_NET_SCH("netem");


static int __init netem_module_init(void)
{
	pr_info("netem: version " VERSION "\n");
	return register_qdisc(&netem_qdisc_ops);
}
static void __exit netem_module_exit(void)
{
	unregister_qdisc(&netem_qdisc_ops);
}
module_init(netem_module_init)
module_exit(netem_module_exit)
MODULE_LICENSE("GPL");<|MERGE_RESOLUTION|>--- conflicted
+++ resolved
@@ -739,11 +739,8 @@
 				if (err != NET_XMIT_SUCCESS) {
 					if (net_xmit_drop_count(err))
 						qdisc_qstats_drop(sch);
-<<<<<<< HEAD
-=======
 					sch->qstats.backlog -= pkt_len;
 					sch->q.qlen--;
->>>>>>> 07497ddb
 					qdisc_tree_reduce_backlog(sch, 1, pkt_len);
 				}
 				goto tfifo_dequeue;
