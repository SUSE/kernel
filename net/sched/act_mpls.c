// SPDX-License-Identifier: (GPL-2.0-only OR BSD-2-Clause)
/* Copyright (C) 2019 Netronome Systems, Inc. */

#include <linux/if_arp.h>
#include <linux/init.h>
#include <linux/kernel.h>
#include <linux/module.h>
#include <linux/mpls.h>
#include <linux/rtnetlink.h>
#include <linux/skbuff.h>
#include <linux/tc_act/tc_mpls.h>
#include <net/mpls.h>
#include <net/netlink.h>
#include <net/pkt_sched.h>
#include <net/pkt_cls.h>
#include <net/tc_act/tc_mpls.h>
#include <net/tc_wrapper.h>

static struct tc_action_ops act_mpls_ops;

#define ACT_MPLS_TTL_DEFAULT	255

static __be32 tcf_mpls_get_lse(struct mpls_shim_hdr *lse,
			       struct tcf_mpls_params *p, bool set_bos)
{
	u32 new_lse = 0;

	if (lse)
		new_lse = be32_to_cpu(lse->label_stack_entry);

	if (p->tcfm_label != ACT_MPLS_LABEL_NOT_SET) {
		new_lse &= ~MPLS_LS_LABEL_MASK;
		new_lse |= p->tcfm_label << MPLS_LS_LABEL_SHIFT;
	}
	if (p->tcfm_ttl) {
		new_lse &= ~MPLS_LS_TTL_MASK;
		new_lse |= p->tcfm_ttl << MPLS_LS_TTL_SHIFT;
	}
	if (p->tcfm_tc != ACT_MPLS_TC_NOT_SET) {
		new_lse &= ~MPLS_LS_TC_MASK;
		new_lse |= p->tcfm_tc << MPLS_LS_TC_SHIFT;
	}
	if (p->tcfm_bos != ACT_MPLS_BOS_NOT_SET) {
		new_lse &= ~MPLS_LS_S_MASK;
		new_lse |= p->tcfm_bos << MPLS_LS_S_SHIFT;
	} else if (set_bos) {
		new_lse |= 1 << MPLS_LS_S_SHIFT;
	}

	return cpu_to_be32(new_lse);
}

TC_INDIRECT_SCOPE int tcf_mpls_act(struct sk_buff *skb,
				   const struct tc_action *a,
				   struct tcf_result *res)
{
	struct tcf_mpls *m = to_mpls(a);
	struct tcf_mpls_params *p;
	__be32 new_lse;
	int ret, mac_len;

	tcf_lastuse_update(&m->tcf_tm);
	bstats_update(this_cpu_ptr(m->common.cpu_bstats), skb);

	/* Ensure 'data' points at mac_header prior calling mpls manipulating
	 * functions.
	 */
	if (skb_at_tc_ingress(skb)) {
		skb_push_rcsum(skb, skb->mac_len);
		mac_len = skb->mac_len;
	} else {
		mac_len = skb_network_offset(skb);
	}

	ret = READ_ONCE(m->tcf_action);

	p = rcu_dereference_bh(m->mpls_p);

	switch (p->tcfm_action) {
	case TCA_MPLS_ACT_POP:
		if (skb_mpls_pop(skb, p->tcfm_proto, mac_len,
				 skb->dev && skb->dev->type == ARPHRD_ETHER))
			goto drop;
		break;
	case TCA_MPLS_ACT_PUSH:
		new_lse = tcf_mpls_get_lse(NULL, p, !eth_p_mpls(skb_protocol(skb, true)));
		if (skb_mpls_push(skb, new_lse, p->tcfm_proto, mac_len,
				  skb->dev && skb->dev->type == ARPHRD_ETHER))
			goto drop;
		break;
	case TCA_MPLS_ACT_MAC_PUSH:
		if (skb_vlan_tag_present(skb)) {
			if (__vlan_insert_inner_tag(skb, skb->vlan_proto,
						    skb_vlan_tag_get(skb),
						    ETH_HLEN) < 0)
				goto drop;

			skb->protocol = skb->vlan_proto;
			__vlan_hwaccel_clear_tag(skb);
		}

		new_lse = tcf_mpls_get_lse(NULL, p, mac_len ||
					   !eth_p_mpls(skb->protocol));

		if (skb_mpls_push(skb, new_lse, p->tcfm_proto, 0, false))
			goto drop;
		break;
	case TCA_MPLS_ACT_MODIFY:
		if (!pskb_may_pull(skb,
				   skb_network_offset(skb) + MPLS_HLEN))
			goto drop;
		new_lse = tcf_mpls_get_lse(mpls_hdr(skb), p, false);
		if (skb_mpls_update_lse(skb, new_lse))
			goto drop;
		break;
	case TCA_MPLS_ACT_DEC_TTL:
		if (skb_mpls_dec_ttl(skb))
			goto drop;
		break;
	}

	if (skb_at_tc_ingress(skb))
		skb_pull_rcsum(skb, skb->mac_len);

	return ret;

drop:
	qstats_drop_inc(this_cpu_ptr(m->common.cpu_qstats));
	return TC_ACT_SHOT;
}

static int valid_label(const struct nlattr *attr,
		       struct netlink_ext_ack *extack)
{
	const u32 *label = nla_data(attr);

	if (nla_len(attr) != sizeof(*label)) {
		NL_SET_ERR_MSG_MOD(extack, "Invalid MPLS label length");
		return -EINVAL;
	}

	if (*label & ~MPLS_LABEL_MASK || *label == MPLS_LABEL_IMPLNULL) {
		NL_SET_ERR_MSG_MOD(extack, "MPLS label out of range");
		return -EINVAL;
	}

	return 0;
}

static const struct nla_policy mpls_policy[TCA_MPLS_MAX + 1] = {
	[TCA_MPLS_PARMS]	= NLA_POLICY_EXACT_LEN(sizeof(struct tc_mpls)),
	[TCA_MPLS_PROTO]	= { .type = NLA_U16 },
	[TCA_MPLS_LABEL]	= NLA_POLICY_VALIDATE_FN(NLA_BINARY,
							 valid_label),
	[TCA_MPLS_TC]		= NLA_POLICY_RANGE(NLA_U8, 0, 7),
	[TCA_MPLS_TTL]		= NLA_POLICY_MIN(NLA_U8, 1),
	[TCA_MPLS_BOS]		= NLA_POLICY_RANGE(NLA_U8, 0, 1),
};

static int tcf_mpls_init(struct net *net, struct nlattr *nla,
			 struct nlattr *est, struct tc_action **a,
			 struct tcf_proto *tp, u32 flags,
			 struct netlink_ext_ack *extack)
{
<<<<<<< HEAD
	struct tc_action_net *tn = net_generic(net, mpls_net_id);
=======
	struct tc_action_net *tn = net_generic(net, act_mpls_ops.net_id);
>>>>>>> eb3cdb58
	bool bind = flags & TCA_ACT_FLAGS_BIND;
	struct nlattr *tb[TCA_MPLS_MAX + 1];
	struct tcf_chain *goto_ch = NULL;
	struct tcf_mpls_params *p;
	struct tc_mpls *parm;
	bool exists = false;
	struct tcf_mpls *m;
	int ret = 0, err;
	u8 mpls_ttl = 0;
	u32 index;

	if (!nla) {
		NL_SET_ERR_MSG_MOD(extack, "Missing netlink attributes");
		return -EINVAL;
	}

	err = nla_parse_nested(tb, TCA_MPLS_MAX, nla, mpls_policy, extack);
	if (err < 0)
		return err;

	if (!tb[TCA_MPLS_PARMS]) {
		NL_SET_ERR_MSG_MOD(extack, "No MPLS params");
		return -EINVAL;
	}
	parm = nla_data(tb[TCA_MPLS_PARMS]);
	index = parm->index;

	err = tcf_idr_check_alloc(tn, &index, a, bind);
	if (err < 0)
		return err;
	exists = err;
	if (exists && bind)
		return 0;

	if (!exists) {
		ret = tcf_idr_create(tn, index, est, a, &act_mpls_ops, bind,
				     true, flags);
		if (ret) {
			tcf_idr_cleanup(tn, index);
			return ret;
		}

		ret = ACT_P_CREATED;
	} else if (!(flags & TCA_ACT_FLAGS_REPLACE)) {
		tcf_idr_release(*a, bind);
		return -EEXIST;
	}

	/* Verify parameters against action type. */
	switch (parm->m_action) {
	case TCA_MPLS_ACT_POP:
		if (!tb[TCA_MPLS_PROTO]) {
			NL_SET_ERR_MSG_MOD(extack, "Protocol must be set for MPLS pop");
			err = -EINVAL;
			goto release_idr;
		}
		if (!eth_proto_is_802_3(nla_get_be16(tb[TCA_MPLS_PROTO]))) {
			NL_SET_ERR_MSG_MOD(extack, "Invalid protocol type for MPLS pop");
			err = -EINVAL;
			goto release_idr;
		}
		if (tb[TCA_MPLS_LABEL] || tb[TCA_MPLS_TTL] || tb[TCA_MPLS_TC] ||
		    tb[TCA_MPLS_BOS]) {
			NL_SET_ERR_MSG_MOD(extack, "Label, TTL, TC or BOS cannot be used with MPLS pop");
			err = -EINVAL;
			goto release_idr;
		}
		break;
	case TCA_MPLS_ACT_DEC_TTL:
		if (tb[TCA_MPLS_PROTO] || tb[TCA_MPLS_LABEL] ||
		    tb[TCA_MPLS_TTL] || tb[TCA_MPLS_TC] || tb[TCA_MPLS_BOS]) {
			NL_SET_ERR_MSG_MOD(extack, "Label, TTL, TC, BOS or protocol cannot be used with MPLS dec_ttl");
			err = -EINVAL;
			goto release_idr;
		}
		break;
	case TCA_MPLS_ACT_PUSH:
	case TCA_MPLS_ACT_MAC_PUSH:
		if (!tb[TCA_MPLS_LABEL]) {
			NL_SET_ERR_MSG_MOD(extack, "Label is required for MPLS push");
			err = -EINVAL;
			goto release_idr;
		}
		if (tb[TCA_MPLS_PROTO] &&
		    !eth_p_mpls(nla_get_be16(tb[TCA_MPLS_PROTO]))) {
			NL_SET_ERR_MSG_MOD(extack, "Protocol must be an MPLS type for MPLS push");
			err = -EPROTONOSUPPORT;
			goto release_idr;
		}
		/* Push needs a TTL - if not specified, set a default value. */
		if (!tb[TCA_MPLS_TTL]) {
#if IS_ENABLED(CONFIG_MPLS)
			mpls_ttl = net->mpls.default_ttl ?
				   net->mpls.default_ttl : ACT_MPLS_TTL_DEFAULT;
#else
			mpls_ttl = ACT_MPLS_TTL_DEFAULT;
#endif
		}
		break;
	case TCA_MPLS_ACT_MODIFY:
		if (tb[TCA_MPLS_PROTO]) {
			NL_SET_ERR_MSG_MOD(extack, "Protocol cannot be used with MPLS modify");
			err = -EINVAL;
			goto release_idr;
		}
		break;
	default:
		NL_SET_ERR_MSG_MOD(extack, "Unknown MPLS action");
<<<<<<< HEAD
		return -EINVAL;
	}

	err = tcf_idr_check_alloc(tn, &index, a, bind);
	if (err < 0)
		return err;
	exists = err;
	if (exists && bind)
		return 0;

	if (!exists) {
		ret = tcf_idr_create(tn, index, est, a,
				     &act_mpls_ops, bind, true, 0);
		if (ret) {
			tcf_idr_cleanup(tn, index);
			return ret;
		}

		ret = ACT_P_CREATED;
	} else if (!(flags & TCA_ACT_FLAGS_REPLACE)) {
		tcf_idr_release(*a, bind);
		return -EEXIST;
=======
		err = -EINVAL;
		goto release_idr;
>>>>>>> eb3cdb58
	}

	err = tcf_action_check_ctrlact(parm->action, tp, &goto_ch, extack);
	if (err < 0)
		goto release_idr;

	m = to_mpls(*a);

	p = kzalloc(sizeof(*p), GFP_KERNEL);
	if (!p) {
		err = -ENOMEM;
		goto put_chain;
	}

	p->tcfm_action = parm->m_action;
	p->tcfm_label = tb[TCA_MPLS_LABEL] ? nla_get_u32(tb[TCA_MPLS_LABEL]) :
					     ACT_MPLS_LABEL_NOT_SET;
	p->tcfm_tc = tb[TCA_MPLS_TC] ? nla_get_u8(tb[TCA_MPLS_TC]) :
				       ACT_MPLS_TC_NOT_SET;
	p->tcfm_ttl = tb[TCA_MPLS_TTL] ? nla_get_u8(tb[TCA_MPLS_TTL]) :
					 mpls_ttl;
	p->tcfm_bos = tb[TCA_MPLS_BOS] ? nla_get_u8(tb[TCA_MPLS_BOS]) :
					 ACT_MPLS_BOS_NOT_SET;
	p->tcfm_proto = tb[TCA_MPLS_PROTO] ? nla_get_be16(tb[TCA_MPLS_PROTO]) :
					     htons(ETH_P_MPLS_UC);

	spin_lock_bh(&m->tcf_lock);
	goto_ch = tcf_action_set_ctrlact(*a, parm->action, goto_ch);
	p = rcu_replace_pointer(m->mpls_p, p, lockdep_is_held(&m->tcf_lock));
	spin_unlock_bh(&m->tcf_lock);

	if (goto_ch)
		tcf_chain_put_by_act(goto_ch);
	if (p)
		kfree_rcu(p, rcu);

	return ret;
put_chain:
	if (goto_ch)
		tcf_chain_put_by_act(goto_ch);
release_idr:
	tcf_idr_release(*a, bind);
	return err;
}

static void tcf_mpls_cleanup(struct tc_action *a)
{
	struct tcf_mpls *m = to_mpls(a);
	struct tcf_mpls_params *p;

	p = rcu_dereference_protected(m->mpls_p, 1);
	if (p)
		kfree_rcu(p, rcu);
}

static int tcf_mpls_dump(struct sk_buff *skb, struct tc_action *a,
			 int bind, int ref)
{
	unsigned char *b = skb_tail_pointer(skb);
	struct tcf_mpls *m = to_mpls(a);
	struct tcf_mpls_params *p;
	struct tc_mpls opt = {
		.index    = m->tcf_index,
		.refcnt   = refcount_read(&m->tcf_refcnt) - ref,
		.bindcnt  = atomic_read(&m->tcf_bindcnt) - bind,
	};
	struct tcf_t t;

	spin_lock_bh(&m->tcf_lock);
	opt.action = m->tcf_action;
	p = rcu_dereference_protected(m->mpls_p, lockdep_is_held(&m->tcf_lock));
	opt.m_action = p->tcfm_action;

	if (nla_put(skb, TCA_MPLS_PARMS, sizeof(opt), &opt))
		goto nla_put_failure;

	if (p->tcfm_label != ACT_MPLS_LABEL_NOT_SET &&
	    nla_put_u32(skb, TCA_MPLS_LABEL, p->tcfm_label))
		goto nla_put_failure;

	if (p->tcfm_tc != ACT_MPLS_TC_NOT_SET &&
	    nla_put_u8(skb, TCA_MPLS_TC, p->tcfm_tc))
		goto nla_put_failure;

	if (p->tcfm_ttl && nla_put_u8(skb, TCA_MPLS_TTL, p->tcfm_ttl))
		goto nla_put_failure;

	if (p->tcfm_bos != ACT_MPLS_BOS_NOT_SET &&
	    nla_put_u8(skb, TCA_MPLS_BOS, p->tcfm_bos))
		goto nla_put_failure;

	if (nla_put_be16(skb, TCA_MPLS_PROTO, p->tcfm_proto))
		goto nla_put_failure;

	tcf_tm_dump(&t, &m->tcf_tm);

	if (nla_put_64bit(skb, TCA_MPLS_TM, sizeof(t), &t, TCA_MPLS_PAD))
		goto nla_put_failure;

	spin_unlock_bh(&m->tcf_lock);

	return skb->len;

nla_put_failure:
	spin_unlock_bh(&m->tcf_lock);
	nlmsg_trim(skb, b);
	return -EMSGSIZE;
}

static int tcf_mpls_offload_act_setup(struct tc_action *act, void *entry_data,
				      u32 *index_inc, bool bind,
				      struct netlink_ext_ack *extack)
{
	if (bind) {
		struct flow_action_entry *entry = entry_data;

		switch (tcf_mpls_action(act)) {
		case TCA_MPLS_ACT_PUSH:
			entry->id = FLOW_ACTION_MPLS_PUSH;
			entry->mpls_push.proto = tcf_mpls_proto(act);
			entry->mpls_push.label = tcf_mpls_label(act);
			entry->mpls_push.tc = tcf_mpls_tc(act);
			entry->mpls_push.bos = tcf_mpls_bos(act);
			entry->mpls_push.ttl = tcf_mpls_ttl(act);
			break;
		case TCA_MPLS_ACT_POP:
			entry->id = FLOW_ACTION_MPLS_POP;
			entry->mpls_pop.proto = tcf_mpls_proto(act);
			break;
		case TCA_MPLS_ACT_MODIFY:
			entry->id = FLOW_ACTION_MPLS_MANGLE;
			entry->mpls_mangle.label = tcf_mpls_label(act);
			entry->mpls_mangle.tc = tcf_mpls_tc(act);
			entry->mpls_mangle.bos = tcf_mpls_bos(act);
			entry->mpls_mangle.ttl = tcf_mpls_ttl(act);
			break;
		case TCA_MPLS_ACT_DEC_TTL:
			NL_SET_ERR_MSG_MOD(extack, "Offload not supported when \"dec_ttl\" option is used");
			return -EOPNOTSUPP;
		case TCA_MPLS_ACT_MAC_PUSH:
			NL_SET_ERR_MSG_MOD(extack, "Offload not supported when \"mac_push\" option is used");
			return -EOPNOTSUPP;
		default:
			NL_SET_ERR_MSG_MOD(extack, "Unsupported MPLS mode offload");
			return -EOPNOTSUPP;
		}
		*index_inc = 1;
	} else {
		struct flow_offload_action *fl_action = entry_data;

		switch (tcf_mpls_action(act)) {
		case TCA_MPLS_ACT_PUSH:
			fl_action->id = FLOW_ACTION_MPLS_PUSH;
			break;
		case TCA_MPLS_ACT_POP:
			fl_action->id = FLOW_ACTION_MPLS_POP;
			break;
		case TCA_MPLS_ACT_MODIFY:
			fl_action->id = FLOW_ACTION_MPLS_MANGLE;
			break;
		default:
			return -EOPNOTSUPP;
		}
	}

	return 0;
}

static int tcf_mpls_offload_act_setup(struct tc_action *act, void *entry_data,
				      u32 *index_inc, bool bind,
				      struct netlink_ext_ack *extack)
{
	if (bind) {
		struct flow_action_entry *entry = entry_data;

		switch (tcf_mpls_action(act)) {
		case TCA_MPLS_ACT_PUSH:
			entry->id = FLOW_ACTION_MPLS_PUSH;
			entry->mpls_push.proto = tcf_mpls_proto(act);
			entry->mpls_push.label = tcf_mpls_label(act);
			entry->mpls_push.tc = tcf_mpls_tc(act);
			entry->mpls_push.bos = tcf_mpls_bos(act);
			entry->mpls_push.ttl = tcf_mpls_ttl(act);
			break;
		case TCA_MPLS_ACT_POP:
			entry->id = FLOW_ACTION_MPLS_POP;
			entry->mpls_pop.proto = tcf_mpls_proto(act);
			break;
		case TCA_MPLS_ACT_MODIFY:
			entry->id = FLOW_ACTION_MPLS_MANGLE;
			entry->mpls_mangle.label = tcf_mpls_label(act);
			entry->mpls_mangle.tc = tcf_mpls_tc(act);
			entry->mpls_mangle.bos = tcf_mpls_bos(act);
			entry->mpls_mangle.ttl = tcf_mpls_ttl(act);
			break;
		default:
			return -EOPNOTSUPP;
		}
		*index_inc = 1;
	} else {
		struct flow_offload_action *fl_action = entry_data;

		switch (tcf_mpls_action(act)) {
		case TCA_MPLS_ACT_PUSH:
			fl_action->id = FLOW_ACTION_MPLS_PUSH;
			break;
		case TCA_MPLS_ACT_POP:
			fl_action->id = FLOW_ACTION_MPLS_POP;
			break;
		case TCA_MPLS_ACT_MODIFY:
			fl_action->id = FLOW_ACTION_MPLS_MANGLE;
			break;
		default:
			return -EOPNOTSUPP;
		}
	}

	return 0;
}

static struct tc_action_ops act_mpls_ops = {
	.kind		=	"mpls",
	.id		=	TCA_ID_MPLS,
	.owner		=	THIS_MODULE,
	.act		=	tcf_mpls_act,
	.dump		=	tcf_mpls_dump,
	.init		=	tcf_mpls_init,
	.cleanup	=	tcf_mpls_cleanup,
<<<<<<< HEAD
	.walk		=	tcf_mpls_walker,
	.lookup		=	tcf_mpls_search,
=======
>>>>>>> eb3cdb58
	.offload_act_setup =	tcf_mpls_offload_act_setup,
	.size		=	sizeof(struct tcf_mpls),
};

static __net_init int mpls_init_net(struct net *net)
{
	struct tc_action_net *tn = net_generic(net, act_mpls_ops.net_id);

	return tc_action_net_init(net, tn, &act_mpls_ops);
}

static void __net_exit mpls_exit_net(struct list_head *net_list)
{
	tc_action_net_exit(net_list, act_mpls_ops.net_id);
}

static struct pernet_operations mpls_net_ops = {
	.init = mpls_init_net,
	.exit_batch = mpls_exit_net,
	.id   = &act_mpls_ops.net_id,
	.size = sizeof(struct tc_action_net),
};

static int __init mpls_init_module(void)
{
	return tcf_register_action(&act_mpls_ops, &mpls_net_ops);
}

static void __exit mpls_cleanup_module(void)
{
	tcf_unregister_action(&act_mpls_ops, &mpls_net_ops);
}

module_init(mpls_init_module);
module_exit(mpls_cleanup_module);

MODULE_SOFTDEP("post: mpls_gso");
MODULE_AUTHOR("Netronome Systems <oss-drivers@netronome.com>");
MODULE_LICENSE("GPL");
MODULE_DESCRIPTION("MPLS manipulation actions");<|MERGE_RESOLUTION|>--- conflicted
+++ resolved
@@ -162,11 +162,7 @@
 			 struct tcf_proto *tp, u32 flags,
 			 struct netlink_ext_ack *extack)
 {
-<<<<<<< HEAD
-	struct tc_action_net *tn = net_generic(net, mpls_net_id);
-=======
 	struct tc_action_net *tn = net_generic(net, act_mpls_ops.net_id);
->>>>>>> eb3cdb58
 	bool bind = flags & TCA_ACT_FLAGS_BIND;
 	struct nlattr *tb[TCA_MPLS_MAX + 1];
 	struct tcf_chain *goto_ch = NULL;
@@ -275,33 +271,8 @@
 		break;
 	default:
 		NL_SET_ERR_MSG_MOD(extack, "Unknown MPLS action");
-<<<<<<< HEAD
-		return -EINVAL;
-	}
-
-	err = tcf_idr_check_alloc(tn, &index, a, bind);
-	if (err < 0)
-		return err;
-	exists = err;
-	if (exists && bind)
-		return 0;
-
-	if (!exists) {
-		ret = tcf_idr_create(tn, index, est, a,
-				     &act_mpls_ops, bind, true, 0);
-		if (ret) {
-			tcf_idr_cleanup(tn, index);
-			return ret;
-		}
-
-		ret = ACT_P_CREATED;
-	} else if (!(flags & TCA_ACT_FLAGS_REPLACE)) {
-		tcf_idr_release(*a, bind);
-		return -EEXIST;
-=======
 		err = -EINVAL;
 		goto release_idr;
->>>>>>> eb3cdb58
 	}
 
 	err = tcf_action_check_ctrlact(parm->action, tp, &goto_ch, extack);
@@ -470,58 +441,6 @@
 	return 0;
 }
 
-static int tcf_mpls_offload_act_setup(struct tc_action *act, void *entry_data,
-				      u32 *index_inc, bool bind,
-				      struct netlink_ext_ack *extack)
-{
-	if (bind) {
-		struct flow_action_entry *entry = entry_data;
-
-		switch (tcf_mpls_action(act)) {
-		case TCA_MPLS_ACT_PUSH:
-			entry->id = FLOW_ACTION_MPLS_PUSH;
-			entry->mpls_push.proto = tcf_mpls_proto(act);
-			entry->mpls_push.label = tcf_mpls_label(act);
-			entry->mpls_push.tc = tcf_mpls_tc(act);
-			entry->mpls_push.bos = tcf_mpls_bos(act);
-			entry->mpls_push.ttl = tcf_mpls_ttl(act);
-			break;
-		case TCA_MPLS_ACT_POP:
-			entry->id = FLOW_ACTION_MPLS_POP;
-			entry->mpls_pop.proto = tcf_mpls_proto(act);
-			break;
-		case TCA_MPLS_ACT_MODIFY:
-			entry->id = FLOW_ACTION_MPLS_MANGLE;
-			entry->mpls_mangle.label = tcf_mpls_label(act);
-			entry->mpls_mangle.tc = tcf_mpls_tc(act);
-			entry->mpls_mangle.bos = tcf_mpls_bos(act);
-			entry->mpls_mangle.ttl = tcf_mpls_ttl(act);
-			break;
-		default:
-			return -EOPNOTSUPP;
-		}
-		*index_inc = 1;
-	} else {
-		struct flow_offload_action *fl_action = entry_data;
-
-		switch (tcf_mpls_action(act)) {
-		case TCA_MPLS_ACT_PUSH:
-			fl_action->id = FLOW_ACTION_MPLS_PUSH;
-			break;
-		case TCA_MPLS_ACT_POP:
-			fl_action->id = FLOW_ACTION_MPLS_POP;
-			break;
-		case TCA_MPLS_ACT_MODIFY:
-			fl_action->id = FLOW_ACTION_MPLS_MANGLE;
-			break;
-		default:
-			return -EOPNOTSUPP;
-		}
-	}
-
-	return 0;
-}
-
 static struct tc_action_ops act_mpls_ops = {
 	.kind		=	"mpls",
 	.id		=	TCA_ID_MPLS,
@@ -530,11 +449,6 @@
 	.dump		=	tcf_mpls_dump,
 	.init		=	tcf_mpls_init,
 	.cleanup	=	tcf_mpls_cleanup,
-<<<<<<< HEAD
-	.walk		=	tcf_mpls_walker,
-	.lookup		=	tcf_mpls_search,
-=======
->>>>>>> eb3cdb58
 	.offload_act_setup =	tcf_mpls_offload_act_setup,
 	.size		=	sizeof(struct tcf_mpls),
 };
