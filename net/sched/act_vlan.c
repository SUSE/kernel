--- conflicted
+++ resolved
@@ -118,11 +118,7 @@
 			 struct tcf_proto *tp, u32 flags,
 			 struct netlink_ext_ack *extack)
 {
-<<<<<<< HEAD
-	struct tc_action_net *tn = net_generic(net, vlan_net_id);
-=======
 	struct tc_action_net *tn = net_generic(net, act_vlan_ops.net_id);
->>>>>>> eb3cdb58
 	bool bind = flags & TCA_ACT_FLAGS_BIND;
 	struct nlattr *tb[TCA_VLAN_MAX + 1];
 	struct tcf_chain *goto_ch = NULL;
@@ -387,10 +383,7 @@
 			tcf_vlan_push_eth(entry->vlan_push_eth.src, entry->vlan_push_eth.dst, act);
 			break;
 		default:
-<<<<<<< HEAD
-=======
 			NL_SET_ERR_MSG_MOD(extack, "Unsupported vlan action mode offload");
->>>>>>> eb3cdb58
 			return -EOPNOTSUPP;
 		}
 		*index_inc = 1;
@@ -431,10 +424,6 @@
 	.cleanup	=	tcf_vlan_cleanup,
 	.stats_update	=	tcf_vlan_stats_update,
 	.get_fill_size	=	tcf_vlan_get_fill_size,
-<<<<<<< HEAD
-	.lookup		=	tcf_vlan_search,
-=======
->>>>>>> eb3cdb58
 	.offload_act_setup =	tcf_vlan_offload_act_setup,
 	.size		=	sizeof(struct tcf_vlan),
 };
