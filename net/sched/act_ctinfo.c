// SPDX-License-Identifier: GPL-2.0+
/* net/sched/act_ctinfo.c  netfilter ctinfo connmark actions
 *
 * Copyright (c) 2019 Kevin Darbyshire-Bryant <ldir@darbyshire-bryant.me.uk>
 */

#include <linux/module.h>
#include <linux/init.h>
#include <linux/kernel.h>
#include <linux/skbuff.h>
#include <linux/rtnetlink.h>
#include <linux/pkt_cls.h>
#include <linux/ip.h>
#include <linux/ipv6.h>
#include <net/netlink.h>
#include <net/pkt_sched.h>
#include <net/act_api.h>
#include <net/pkt_cls.h>
#include <uapi/linux/tc_act/tc_ctinfo.h>
#include <net/tc_act/tc_ctinfo.h>
#include <net/tc_wrapper.h>

#include <net/netfilter/nf_conntrack.h>
#include <net/netfilter/nf_conntrack_core.h>
#include <net/netfilter/nf_conntrack_ecache.h>
#include <net/netfilter/nf_conntrack_zones.h>

static struct tc_action_ops act_ctinfo_ops;

static void tcf_ctinfo_dscp_set(struct nf_conn *ct, struct tcf_ctinfo *ca,
				struct tcf_ctinfo_params *cp,
				struct sk_buff *skb, int wlen, int proto)
{
	u8 dscp, newdscp;

	newdscp = (((READ_ONCE(ct->mark) & cp->dscpmask) >> cp->dscpmaskshift) << 2) &
		     ~INET_ECN_MASK;

	switch (proto) {
	case NFPROTO_IPV4:
		dscp = ipv4_get_dsfield(ip_hdr(skb)) & ~INET_ECN_MASK;
		if (dscp != newdscp) {
			if (likely(!skb_try_make_writable(skb, wlen))) {
				ipv4_change_dsfield(ip_hdr(skb),
						    INET_ECN_MASK,
						    newdscp);
				ca->stats_dscp_set++;
			} else {
				ca->stats_dscp_error++;
			}
		}
		break;
	case NFPROTO_IPV6:
		dscp = ipv6_get_dsfield(ipv6_hdr(skb)) & ~INET_ECN_MASK;
		if (dscp != newdscp) {
			if (likely(!skb_try_make_writable(skb, wlen))) {
				ipv6_change_dsfield(ipv6_hdr(skb),
						    INET_ECN_MASK,
						    newdscp);
				ca->stats_dscp_set++;
			} else {
				ca->stats_dscp_error++;
			}
		}
		break;
	default:
		break;
	}
}

static void tcf_ctinfo_cpmark_set(struct nf_conn *ct, struct tcf_ctinfo *ca,
				  struct tcf_ctinfo_params *cp,
				  struct sk_buff *skb)
{
	ca->stats_cpmark_set++;
	skb->mark = READ_ONCE(ct->mark) & cp->cpmarkmask;
}

TC_INDIRECT_SCOPE int tcf_ctinfo_act(struct sk_buff *skb,
				     const struct tc_action *a,
				     struct tcf_result *res)
{
	const struct nf_conntrack_tuple_hash *thash = NULL;
	struct tcf_ctinfo *ca = to_ctinfo(a);
	struct nf_conntrack_tuple tuple;
	struct nf_conntrack_zone zone;
	enum ip_conntrack_info ctinfo;
	struct tcf_ctinfo_params *cp;
	struct nf_conn *ct;
	int proto, wlen;
	int action;

	cp = rcu_dereference_bh(ca->params);

	tcf_lastuse_update(&ca->tcf_tm);
	tcf_action_update_bstats(&ca->common, skb);
	action = READ_ONCE(ca->tcf_action);

	wlen = skb_network_offset(skb);
	switch (skb_protocol(skb, true)) {
	case htons(ETH_P_IP):
		wlen += sizeof(struct iphdr);
		if (!pskb_may_pull(skb, wlen))
			goto out;

		proto = NFPROTO_IPV4;
		break;
	case htons(ETH_P_IPV6):
		wlen += sizeof(struct ipv6hdr);
		if (!pskb_may_pull(skb, wlen))
			goto out;

		proto = NFPROTO_IPV6;
		break;
	default:
		goto out;
	}

	ct = nf_ct_get(skb, &ctinfo);
	if (!ct) { /* look harder, usually ingress */
		if (!nf_ct_get_tuplepr(skb, skb_network_offset(skb),
				       proto, cp->net, &tuple))
			goto out;
		zone.id = cp->zone;
		zone.dir = NF_CT_DEFAULT_ZONE_DIR;

		thash = nf_conntrack_find_get(cp->net, &zone, &tuple);
		if (!thash)
			goto out;

		ct = nf_ct_tuplehash_to_ctrack(thash);
	}

	if (cp->mode & CTINFO_MODE_DSCP)
		if (!cp->dscpstatemask || (READ_ONCE(ct->mark) & cp->dscpstatemask))
			tcf_ctinfo_dscp_set(ct, ca, cp, skb, wlen, proto);

	if (cp->mode & CTINFO_MODE_CPMARK)
		tcf_ctinfo_cpmark_set(ct, ca, cp, skb);

	if (thash)
		nf_ct_put(ct);
out:
	return action;
}

static const struct nla_policy ctinfo_policy[TCA_CTINFO_MAX + 1] = {
	[TCA_CTINFO_ACT]		  =
		NLA_POLICY_EXACT_LEN(sizeof(struct tc_ctinfo)),
	[TCA_CTINFO_ZONE]		  = { .type = NLA_U16 },
	[TCA_CTINFO_PARMS_DSCP_MASK]	  = { .type = NLA_U32 },
	[TCA_CTINFO_PARMS_DSCP_STATEMASK] = { .type = NLA_U32 },
	[TCA_CTINFO_PARMS_CPMARK_MASK]	  = { .type = NLA_U32 },
};

static int tcf_ctinfo_init(struct net *net, struct nlattr *nla,
			   struct nlattr *est, struct tc_action **a,
			   struct tcf_proto *tp, u32 flags,
			   struct netlink_ext_ack *extack)
{
<<<<<<< HEAD
	struct tc_action_net *tn = net_generic(net, ctinfo_net_id);
=======
	struct tc_action_net *tn = net_generic(net, act_ctinfo_ops.net_id);
>>>>>>> eb3cdb58
	bool bind = flags & TCA_ACT_FLAGS_BIND;
	u32 dscpmask = 0, dscpstatemask, index;
	struct nlattr *tb[TCA_CTINFO_MAX + 1];
	struct tcf_ctinfo_params *cp_new;
	struct tcf_chain *goto_ch = NULL;
	struct tc_ctinfo *actparm;
	struct tcf_ctinfo *ci;
	u8 dscpmaskshift;
	int ret = 0, err;

	if (!nla) {
		NL_SET_ERR_MSG_MOD(extack, "ctinfo requires attributes to be passed");
		return -EINVAL;
	}

	err = nla_parse_nested(tb, TCA_CTINFO_MAX, nla, ctinfo_policy, extack);
	if (err < 0)
		return err;

	if (!tb[TCA_CTINFO_ACT]) {
		NL_SET_ERR_MSG_MOD(extack,
				   "Missing required TCA_CTINFO_ACT attribute");
		return -EINVAL;
	}
	actparm = nla_data(tb[TCA_CTINFO_ACT]);

	/* do some basic validation here before dynamically allocating things */
	/* that we would otherwise have to clean up.			      */
	if (tb[TCA_CTINFO_PARMS_DSCP_MASK]) {
		dscpmask = nla_get_u32(tb[TCA_CTINFO_PARMS_DSCP_MASK]);
		/* need contiguous 6 bit mask */
		dscpmaskshift = dscpmask ? __ffs(dscpmask) : 0;
		if ((~0 & (dscpmask >> dscpmaskshift)) != 0x3f) {
			NL_SET_ERR_MSG_ATTR(extack,
					    tb[TCA_CTINFO_PARMS_DSCP_MASK],
					    "dscp mask must be 6 contiguous bits");
			return -EINVAL;
		}
		dscpstatemask = tb[TCA_CTINFO_PARMS_DSCP_STATEMASK] ?
			nla_get_u32(tb[TCA_CTINFO_PARMS_DSCP_STATEMASK]) : 0;
		/* mask & statemask must not overlap */
		if (dscpmask & dscpstatemask) {
			NL_SET_ERR_MSG_ATTR(extack,
					    tb[TCA_CTINFO_PARMS_DSCP_STATEMASK],
					    "dscp statemask must not overlap dscp mask");
			return -EINVAL;
		}
	}

	/* done the validation:now to the actual action allocation */
	index = actparm->index;
	err = tcf_idr_check_alloc(tn, &index, a, bind);
	if (!err) {
		ret = tcf_idr_create_from_flags(tn, index, est, a,
						&act_ctinfo_ops, bind, flags);
		if (ret) {
			tcf_idr_cleanup(tn, index);
			return ret;
		}
		ret = ACT_P_CREATED;
	} else if (err > 0) {
		if (bind) /* don't override defaults */
			return 0;
		if (!(flags & TCA_ACT_FLAGS_REPLACE)) {
			tcf_idr_release(*a, bind);
			return -EEXIST;
		}
	} else {
		return err;
	}

	err = tcf_action_check_ctrlact(actparm->action, tp, &goto_ch, extack);
	if (err < 0)
		goto release_idr;

	ci = to_ctinfo(*a);

	cp_new = kzalloc(sizeof(*cp_new), GFP_KERNEL);
	if (unlikely(!cp_new)) {
		err = -ENOMEM;
		goto put_chain;
	}

	cp_new->net = net;
	cp_new->zone = tb[TCA_CTINFO_ZONE] ?
			nla_get_u16(tb[TCA_CTINFO_ZONE]) : 0;
	if (dscpmask) {
		cp_new->dscpmask = dscpmask;
		cp_new->dscpmaskshift = dscpmaskshift;
		cp_new->dscpstatemask = dscpstatemask;
		cp_new->mode |= CTINFO_MODE_DSCP;
	}

	if (tb[TCA_CTINFO_PARMS_CPMARK_MASK]) {
		cp_new->cpmarkmask =
				nla_get_u32(tb[TCA_CTINFO_PARMS_CPMARK_MASK]);
		cp_new->mode |= CTINFO_MODE_CPMARK;
	}

	spin_lock_bh(&ci->tcf_lock);
	goto_ch = tcf_action_set_ctrlact(*a, actparm->action, goto_ch);
	cp_new = rcu_replace_pointer(ci->params, cp_new,
				     lockdep_is_held(&ci->tcf_lock));
	spin_unlock_bh(&ci->tcf_lock);

	if (goto_ch)
		tcf_chain_put_by_act(goto_ch);
	if (cp_new)
		kfree_rcu(cp_new, rcu);

	return ret;

put_chain:
	if (goto_ch)
		tcf_chain_put_by_act(goto_ch);
release_idr:
	tcf_idr_release(*a, bind);
	return err;
}

static int tcf_ctinfo_dump(struct sk_buff *skb, struct tc_action *a,
			   int bind, int ref)
{
	struct tcf_ctinfo *ci = to_ctinfo(a);
	struct tc_ctinfo opt = {
		.index   = ci->tcf_index,
		.refcnt  = refcount_read(&ci->tcf_refcnt) - ref,
		.bindcnt = atomic_read(&ci->tcf_bindcnt) - bind,
	};
	unsigned char *b = skb_tail_pointer(skb);
	struct tcf_ctinfo_params *cp;
	struct tcf_t t;

	spin_lock_bh(&ci->tcf_lock);
	cp = rcu_dereference_protected(ci->params,
				       lockdep_is_held(&ci->tcf_lock));

	tcf_tm_dump(&t, &ci->tcf_tm);
	if (nla_put_64bit(skb, TCA_CTINFO_TM, sizeof(t), &t, TCA_CTINFO_PAD))
		goto nla_put_failure;

	opt.action = ci->tcf_action;
	if (nla_put(skb, TCA_CTINFO_ACT, sizeof(opt), &opt))
		goto nla_put_failure;

	if (nla_put_u16(skb, TCA_CTINFO_ZONE, cp->zone))
		goto nla_put_failure;

	if (cp->mode & CTINFO_MODE_DSCP) {
		if (nla_put_u32(skb, TCA_CTINFO_PARMS_DSCP_MASK,
				cp->dscpmask))
			goto nla_put_failure;
		if (nla_put_u32(skb, TCA_CTINFO_PARMS_DSCP_STATEMASK,
				cp->dscpstatemask))
			goto nla_put_failure;
	}

	if (cp->mode & CTINFO_MODE_CPMARK) {
		if (nla_put_u32(skb, TCA_CTINFO_PARMS_CPMARK_MASK,
				cp->cpmarkmask))
			goto nla_put_failure;
	}

	if (nla_put_u64_64bit(skb, TCA_CTINFO_STATS_DSCP_SET,
			      ci->stats_dscp_set, TCA_CTINFO_PAD))
		goto nla_put_failure;

	if (nla_put_u64_64bit(skb, TCA_CTINFO_STATS_DSCP_ERROR,
			      ci->stats_dscp_error, TCA_CTINFO_PAD))
		goto nla_put_failure;

	if (nla_put_u64_64bit(skb, TCA_CTINFO_STATS_CPMARK_SET,
			      ci->stats_cpmark_set, TCA_CTINFO_PAD))
		goto nla_put_failure;

	spin_unlock_bh(&ci->tcf_lock);
	return skb->len;

nla_put_failure:
	spin_unlock_bh(&ci->tcf_lock);
	nlmsg_trim(skb, b);
	return -1;
}

static void tcf_ctinfo_cleanup(struct tc_action *a)
{
	struct tcf_ctinfo *ci = to_ctinfo(a);
	struct tcf_ctinfo_params *cp;

	cp = rcu_dereference_protected(ci->params, 1);
	if (cp)
		kfree_rcu(cp, rcu);
}

static struct tc_action_ops act_ctinfo_ops = {
	.kind	= "ctinfo",
	.id	= TCA_ID_CTINFO,
	.owner	= THIS_MODULE,
	.act	= tcf_ctinfo_act,
	.dump	= tcf_ctinfo_dump,
	.init	= tcf_ctinfo_init,
	.cleanup= tcf_ctinfo_cleanup,
	.size	= sizeof(struct tcf_ctinfo),
};

static __net_init int ctinfo_init_net(struct net *net)
{
	struct tc_action_net *tn = net_generic(net, act_ctinfo_ops.net_id);

	return tc_action_net_init(net, tn, &act_ctinfo_ops);
}

static void __net_exit ctinfo_exit_net(struct list_head *net_list)
{
	tc_action_net_exit(net_list, act_ctinfo_ops.net_id);
}

static struct pernet_operations ctinfo_net_ops = {
	.init		= ctinfo_init_net,
	.exit_batch	= ctinfo_exit_net,
	.id		= &act_ctinfo_ops.net_id,
	.size		= sizeof(struct tc_action_net),
};

static int __init ctinfo_init_module(void)
{
	return tcf_register_action(&act_ctinfo_ops, &ctinfo_net_ops);
}

static void __exit ctinfo_cleanup_module(void)
{
	tcf_unregister_action(&act_ctinfo_ops, &ctinfo_net_ops);
}

module_init(ctinfo_init_module);
module_exit(ctinfo_cleanup_module);
MODULE_AUTHOR("Kevin Darbyshire-Bryant <ldir@darbyshire-bryant.me.uk>");
MODULE_DESCRIPTION("Connection tracking mark actions");
MODULE_LICENSE("GPL");<|MERGE_RESOLUTION|>--- conflicted
+++ resolved
@@ -158,11 +158,7 @@
 			   struct tcf_proto *tp, u32 flags,
 			   struct netlink_ext_ack *extack)
 {
-<<<<<<< HEAD
-	struct tc_action_net *tn = net_generic(net, ctinfo_net_id);
-=======
 	struct tc_action_net *tn = net_generic(net, act_ctinfo_ops.net_id);
->>>>>>> eb3cdb58
 	bool bind = flags & TCA_ACT_FLAGS_BIND;
 	u32 dscpmask = 0, dscpstatemask, index;
 	struct nlattr *tb[TCA_CTINFO_MAX + 1];
