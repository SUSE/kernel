--- conflicted
+++ resolved
@@ -295,13 +295,8 @@
 /* Mark all the eligible packets on a transport for retransmission and force
  * one packet out.
  */
-<<<<<<< HEAD
-void sctp_retransmit(struct sctp_outq *q, sctp_transport_t *transport,
+void sctp_retransmit(struct sctp_outq *q, struct sctp_transport *transport,
 		     sctp_retransmit_reason_t reason)
-=======
-void sctp_retransmit(struct sctp_outq *q, struct sctp_transport *transport,
-		     __u8 fast_retransmit)
->>>>>>> b5c1e5fd
 {
 	int error = 0;
 	__u8 fast_retransmit = 0;
