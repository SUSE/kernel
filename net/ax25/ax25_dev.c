--- conflicted
+++ resolved
@@ -125,11 +125,6 @@
 		}
 	}
 
-<<<<<<< HEAD
-unlock_put:
-	spin_unlock_bh(&ax25_dev_lock);
-=======
->>>>>>> 2d5404ca
 	dev->ax25_ptr = NULL;
 	spin_unlock_bh(&ax25_dev_lock);
 	netdev_put(dev, &ax25_dev->dev_tracker);
