// SPDX-License-Identifier: GPL-2.0-or-later
/*
 * NET		An implementation of the SOCKET network access protocol.
 *
 * Version:	@(#)socket.c	1.1.93	18/02/95
 *
 * Authors:	Orest Zborowski, <obz@Kodak.COM>
 *		Ross Biro
 *		Fred N. van Kempen, <waltje@uWalt.NL.Mugnet.ORG>
 *
 * Fixes:
 *		Anonymous	:	NOTSOCK/BADF cleanup. Error fix in
 *					shutdown()
 *		Alan Cox	:	verify_area() fixes
 *		Alan Cox	:	Removed DDI
 *		Jonathan Kamens	:	SOCK_DGRAM reconnect bug
 *		Alan Cox	:	Moved a load of checks to the very
 *					top level.
 *		Alan Cox	:	Move address structures to/from user
 *					mode above the protocol layers.
 *		Rob Janssen	:	Allow 0 length sends.
 *		Alan Cox	:	Asynchronous I/O support (cribbed from the
 *					tty drivers).
 *		Niibe Yutaka	:	Asynchronous I/O for writes (4.4BSD style)
 *		Jeff Uphoff	:	Made max number of sockets command-line
 *					configurable.
 *		Matti Aarnio	:	Made the number of sockets dynamic,
 *					to be allocated when needed, and mr.
 *					Uphoff's max is used as max to be
 *					allowed to allocate.
 *		Linus		:	Argh. removed all the socket allocation
 *					altogether: it's in the inode now.
 *		Alan Cox	:	Made sock_alloc()/sock_release() public
 *					for NetROM and future kernel nfsd type
 *					stuff.
 *		Alan Cox	:	sendmsg/recvmsg basics.
 *		Tom Dyas	:	Export net symbols.
 *		Marcin Dalecki	:	Fixed problems with CONFIG_NET="n".
 *		Alan Cox	:	Added thread locking to sys_* calls
 *					for sockets. May have errors at the
 *					moment.
 *		Kevin Buhr	:	Fixed the dumb errors in the above.
 *		Andi Kleen	:	Some small cleanups, optimizations,
 *					and fixed a copy_from_user() bug.
 *		Tigran Aivazian	:	sys_send(args) calls sys_sendto(args, NULL, 0)
 *		Tigran Aivazian	:	Made listen(2) backlog sanity checks
 *					protocol-independent
 *
 *	This module is effectively the top level interface to the BSD socket
 *	paradigm.
 *
 *	Based upon Swansea University Computer Society NET3.039
 */

#include <linux/mm.h>
#include <linux/socket.h>
#include <linux/file.h>
#include <linux/net.h>
#include <linux/interrupt.h>
#include <linux/thread_info.h>
#include <linux/rcupdate.h>
#include <linux/netdevice.h>
#include <linux/proc_fs.h>
#include <linux/seq_file.h>
#include <linux/mutex.h>
#include <linux/if_bridge.h>
#include <linux/if_frad.h>
#include <linux/if_vlan.h>
#include <linux/ptp_classify.h>
#include <linux/init.h>
#include <linux/poll.h>
#include <linux/cache.h>
#include <linux/module.h>
#include <linux/highmem.h>
#include <linux/mount.h>
#include <linux/pseudo_fs.h>
#include <linux/security.h>
#include <linux/syscalls.h>
#include <linux/compat.h>
#include <linux/kmod.h>
#include <linux/audit.h>
#include <linux/wireless.h>
#include <linux/nsproxy.h>
#include <linux/magic.h>
#include <linux/slab.h>
#include <linux/xattr.h>
#include <linux/nospec.h>
#include <linux/indirect_call_wrapper.h>

#include <linux/uaccess.h>
#include <asm/unistd.h>

#include <net/compat.h>
#include <net/wext.h>
#include <net/cls_cgroup.h>

#include <net/sock.h>
#include <linux/netfilter.h>

#include <linux/if_tun.h>
#include <linux/ipv6_route.h>
#include <linux/route.h>
#include <linux/termios.h>
#include <linux/sockios.h>
#include <net/busy_poll.h>
#include <linux/errqueue.h>

#ifdef CONFIG_NET_RX_BUSY_POLL
unsigned int sysctl_net_busy_read __read_mostly;
unsigned int sysctl_net_busy_poll __read_mostly;
#endif

static ssize_t sock_read_iter(struct kiocb *iocb, struct iov_iter *to);
static ssize_t sock_write_iter(struct kiocb *iocb, struct iov_iter *from);
static int sock_mmap(struct file *file, struct vm_area_struct *vma);

static int sock_close(struct inode *inode, struct file *file);
static __poll_t sock_poll(struct file *file,
			      struct poll_table_struct *wait);
static long sock_ioctl(struct file *file, unsigned int cmd, unsigned long arg);
#ifdef CONFIG_COMPAT
static long compat_sock_ioctl(struct file *file,
			      unsigned int cmd, unsigned long arg);
#endif
static int sock_fasync(int fd, struct file *filp, int on);
static ssize_t sock_sendpage(struct file *file, struct page *page,
			     int offset, size_t size, loff_t *ppos, int more);
static ssize_t sock_splice_read(struct file *file, loff_t *ppos,
				struct pipe_inode_info *pipe, size_t len,
				unsigned int flags);

/*
 *	Socket files have a set of 'special' operations as well as the generic file ones. These don't appear
 *	in the operation structures but are done directly via the socketcall() multiplexor.
 */

static const struct file_operations socket_file_ops = {
	.owner =	THIS_MODULE,
	.llseek =	no_llseek,
	.read_iter =	sock_read_iter,
	.write_iter =	sock_write_iter,
	.poll =		sock_poll,
	.unlocked_ioctl = sock_ioctl,
#ifdef CONFIG_COMPAT
	.compat_ioctl = compat_sock_ioctl,
#endif
	.mmap =		sock_mmap,
	.release =	sock_close,
	.fasync =	sock_fasync,
	.sendpage =	sock_sendpage,
	.splice_write = generic_splice_sendpage,
	.splice_read =	sock_splice_read,
};

/*
 *	The protocol list. Each protocol is registered in here.
 */

static DEFINE_SPINLOCK(net_family_lock);
static const struct net_proto_family __rcu *net_families[NPROTO] __read_mostly;

/*
 * Support routines.
 * Move socket addresses back and forth across the kernel/user
 * divide and look after the messy bits.
 */

/**
 *	move_addr_to_kernel	-	copy a socket address into kernel space
 *	@uaddr: Address in user space
 *	@kaddr: Address in kernel space
 *	@ulen: Length in user space
 *
 *	The address is copied into kernel space. If the provided address is
 *	too long an error code of -EINVAL is returned. If the copy gives
 *	invalid addresses -EFAULT is returned. On a success 0 is returned.
 */

int move_addr_to_kernel(void __user *uaddr, int ulen, struct sockaddr_storage *kaddr)
{
	if (ulen < 0 || ulen > sizeof(struct sockaddr_storage))
		return -EINVAL;
	if (ulen == 0)
		return 0;
	if (copy_from_user(kaddr, uaddr, ulen))
		return -EFAULT;
	return audit_sockaddr(ulen, kaddr);
}

/**
 *	move_addr_to_user	-	copy an address to user space
 *	@kaddr: kernel space address
 *	@klen: length of address in kernel
 *	@uaddr: user space address
 *	@ulen: pointer to user length field
 *
 *	The value pointed to by ulen on entry is the buffer length available.
 *	This is overwritten with the buffer space used. -EINVAL is returned
 *	if an overlong buffer is specified or a negative buffer size. -EFAULT
 *	is returned if either the buffer or the length field are not
 *	accessible.
 *	After copying the data up to the limit the user specifies, the true
 *	length of the data is written over the length limit the user
 *	specified. Zero is returned for a success.
 */

static int move_addr_to_user(struct sockaddr_storage *kaddr, int klen,
			     void __user *uaddr, int __user *ulen)
{
	int err;
	int len;

	BUG_ON(klen > sizeof(struct sockaddr_storage));
	err = get_user(len, ulen);
	if (err)
		return err;
	if (len > klen)
		len = klen;
	if (len < 0)
		return -EINVAL;
	if (len) {
		if (audit_sockaddr(klen, kaddr))
			return -ENOMEM;
		if (copy_to_user(uaddr, kaddr, len))
			return -EFAULT;
	}
	/*
	 *      "fromlen shall refer to the value before truncation.."
	 *                      1003.1g
	 */
	return __put_user(klen, ulen);
}

static struct kmem_cache *sock_inode_cachep __ro_after_init;

static struct inode *sock_alloc_inode(struct super_block *sb)
{
	struct socket_alloc *ei;

	ei = kmem_cache_alloc(sock_inode_cachep, GFP_KERNEL);
	if (!ei)
		return NULL;
	init_waitqueue_head(&ei->socket.wq.wait);
	ei->socket.wq.fasync_list = NULL;
	ei->socket.wq.flags = 0;

	ei->socket.state = SS_UNCONNECTED;
	ei->socket.flags = 0;
	ei->socket.ops = NULL;
	ei->socket.sk = NULL;
	ei->socket.file = NULL;

	return &ei->vfs_inode;
}

static void sock_free_inode(struct inode *inode)
{
	struct socket_alloc *ei;

	ei = container_of(inode, struct socket_alloc, vfs_inode);
	kmem_cache_free(sock_inode_cachep, ei);
}

static void init_once(void *foo)
{
	struct socket_alloc *ei = (struct socket_alloc *)foo;

	inode_init_once(&ei->vfs_inode);
}

static void init_inodecache(void)
{
	sock_inode_cachep = kmem_cache_create("sock_inode_cache",
					      sizeof(struct socket_alloc),
					      0,
					      (SLAB_HWCACHE_ALIGN |
					       SLAB_RECLAIM_ACCOUNT |
					       SLAB_MEM_SPREAD | SLAB_ACCOUNT),
					      init_once);
	BUG_ON(sock_inode_cachep == NULL);
}

static const struct super_operations sockfs_ops = {
	.alloc_inode	= sock_alloc_inode,
	.free_inode	= sock_free_inode,
	.statfs		= simple_statfs,
};

/*
 * sockfs_dname() is called from d_path().
 */
static char *sockfs_dname(struct dentry *dentry, char *buffer, int buflen)
{
	return dynamic_dname(dentry, buffer, buflen, "socket:[%lu]",
				d_inode(dentry)->i_ino);
}

static const struct dentry_operations sockfs_dentry_operations = {
	.d_dname  = sockfs_dname,
};

static int sockfs_xattr_get(const struct xattr_handler *handler,
			    struct dentry *dentry, struct inode *inode,
			    const char *suffix, void *value, size_t size)
{
	if (value) {
		if (dentry->d_name.len + 1 > size)
			return -ERANGE;
		memcpy(value, dentry->d_name.name, dentry->d_name.len + 1);
	}
	return dentry->d_name.len + 1;
}

#define XATTR_SOCKPROTONAME_SUFFIX "sockprotoname"
#define XATTR_NAME_SOCKPROTONAME (XATTR_SYSTEM_PREFIX XATTR_SOCKPROTONAME_SUFFIX)
#define XATTR_NAME_SOCKPROTONAME_LEN (sizeof(XATTR_NAME_SOCKPROTONAME)-1)

static const struct xattr_handler sockfs_xattr_handler = {
	.name = XATTR_NAME_SOCKPROTONAME,
	.get = sockfs_xattr_get,
};

static int sockfs_security_xattr_set(const struct xattr_handler *handler,
				     struct dentry *dentry, struct inode *inode,
				     const char *suffix, const void *value,
				     size_t size, int flags)
{
	/* Handled by LSM. */
	return -EAGAIN;
}

static const struct xattr_handler sockfs_security_xattr_handler = {
	.prefix = XATTR_SECURITY_PREFIX,
	.set = sockfs_security_xattr_set,
};

static const struct xattr_handler *sockfs_xattr_handlers[] = {
	&sockfs_xattr_handler,
	&sockfs_security_xattr_handler,
	NULL
};

static int sockfs_init_fs_context(struct fs_context *fc)
{
	struct pseudo_fs_context *ctx = init_pseudo(fc, SOCKFS_MAGIC);
	if (!ctx)
		return -ENOMEM;
	ctx->ops = &sockfs_ops;
	ctx->dops = &sockfs_dentry_operations;
	ctx->xattr = sockfs_xattr_handlers;
	return 0;
}

static struct vfsmount *sock_mnt __read_mostly;

static struct file_system_type sock_fs_type = {
	.name =		"sockfs",
	.init_fs_context = sockfs_init_fs_context,
	.kill_sb =	kill_anon_super,
};

/*
 *	Obtains the first available file descriptor and sets it up for use.
 *
 *	These functions create file structures and maps them to fd space
 *	of the current process. On success it returns file descriptor
 *	and file struct implicitly stored in sock->file.
 *	Note that another thread may close file descriptor before we return
 *	from this function. We use the fact that now we do not refer
 *	to socket after mapping. If one day we will need it, this
 *	function will increment ref. count on file by 1.
 *
 *	In any case returned fd MAY BE not valid!
 *	This race condition is unavoidable
 *	with shared fd spaces, we cannot solve it inside kernel,
 *	but we take care of internal coherence yet.
 */

/**
 *	sock_alloc_file - Bind a &socket to a &file
 *	@sock: socket
 *	@flags: file status flags
 *	@dname: protocol name
 *
 *	Returns the &file bound with @sock, implicitly storing it
 *	in sock->file. If dname is %NULL, sets to "".
 *	On failure the return is a ERR pointer (see linux/err.h).
 *	This function uses GFP_KERNEL internally.
 */

struct file *sock_alloc_file(struct socket *sock, int flags, const char *dname)
{
	struct file *file;

	if (!dname)
		dname = sock->sk ? sock->sk->sk_prot_creator->name : "";

	file = alloc_file_pseudo(SOCK_INODE(sock), sock_mnt, dname,
				O_RDWR | (flags & O_NONBLOCK),
				&socket_file_ops);
	if (IS_ERR(file)) {
		sock_release(sock);
		return file;
	}

	sock->file = file;
	file->private_data = sock;
	stream_open(SOCK_INODE(sock), file);
	return file;
}
EXPORT_SYMBOL(sock_alloc_file);

static int sock_map_fd(struct socket *sock, int flags)
{
	struct file *newfile;
	int fd = get_unused_fd_flags(flags);
	if (unlikely(fd < 0)) {
		sock_release(sock);
		return fd;
	}

	newfile = sock_alloc_file(sock, flags, NULL);
	if (!IS_ERR(newfile)) {
		fd_install(fd, newfile);
		return fd;
	}

	put_unused_fd(fd);
	return PTR_ERR(newfile);
}

/**
 *	sock_from_file - Return the &socket bounded to @file.
 *	@file: file
 *	@err: pointer to an error code return
 *
 *	On failure returns %NULL and assigns -ENOTSOCK to @err.
 */

struct socket *sock_from_file(struct file *file, int *err)
{
	if (file->f_op == &socket_file_ops)
		return file->private_data;	/* set in sock_map_fd */

	*err = -ENOTSOCK;
	return NULL;
}
EXPORT_SYMBOL(sock_from_file);

/**
 *	sockfd_lookup - Go from a file number to its socket slot
 *	@fd: file handle
 *	@err: pointer to an error code return
 *
 *	The file handle passed in is locked and the socket it is bound
 *	to is returned. If an error occurs the err pointer is overwritten
 *	with a negative errno code and NULL is returned. The function checks
 *	for both invalid handles and passing a handle which is not a socket.
 *
 *	On a success the socket object pointer is returned.
 */

struct socket *sockfd_lookup(int fd, int *err)
{
	struct file *file;
	struct socket *sock;

	file = fget(fd);
	if (!file) {
		*err = -EBADF;
		return NULL;
	}

	sock = sock_from_file(file, err);
	if (!sock)
		fput(file);
	return sock;
}
EXPORT_SYMBOL(sockfd_lookup);

static struct socket *sockfd_lookup_light(int fd, int *err, int *fput_needed)
{
	struct fd f = fdget(fd);
	struct socket *sock;

	*err = -EBADF;
	if (f.file) {
		sock = sock_from_file(f.file, err);
		if (likely(sock)) {
			*fput_needed = f.flags;
			return sock;
		}
		fdput(f);
	}
	return NULL;
}

static ssize_t sockfs_listxattr(struct dentry *dentry, char *buffer,
				size_t size)
{
	ssize_t len;
	ssize_t used = 0;

	len = security_inode_listsecurity(d_inode(dentry), buffer, size);
	if (len < 0)
		return len;
	used += len;
	if (buffer) {
		if (size < used)
			return -ERANGE;
		buffer += len;
	}

	len = (XATTR_NAME_SOCKPROTONAME_LEN + 1);
	used += len;
	if (buffer) {
		if (size < used)
			return -ERANGE;
		memcpy(buffer, XATTR_NAME_SOCKPROTONAME, len);
		buffer += len;
	}

	return used;
}

static int sockfs_setattr(struct dentry *dentry, struct iattr *iattr)
{
	int err = simple_setattr(dentry, iattr);

	if (!err && (iattr->ia_valid & ATTR_UID)) {
		struct socket *sock = SOCKET_I(d_inode(dentry));

		if (sock->sk)
			sock->sk->sk_uid = iattr->ia_uid;
		else
			err = -ENOENT;
	}

	return err;
}

static const struct inode_operations sockfs_inode_ops = {
	.listxattr = sockfs_listxattr,
	.setattr = sockfs_setattr,
};

/**
 *	sock_alloc - allocate a socket
 *
 *	Allocate a new inode and socket object. The two are bound together
 *	and initialised. The socket is then returned. If we are out of inodes
 *	NULL is returned. This functions uses GFP_KERNEL internally.
 */

struct socket *sock_alloc(void)
{
	struct inode *inode;
	struct socket *sock;

	inode = new_inode_pseudo(sock_mnt->mnt_sb);
	if (!inode)
		return NULL;

	sock = SOCKET_I(inode);

	inode->i_ino = get_next_ino();
	inode->i_mode = S_IFSOCK | S_IRWXUGO;
	inode->i_uid = current_fsuid();
	inode->i_gid = current_fsgid();
	inode->i_op = &sockfs_inode_ops;

	return sock;
}
EXPORT_SYMBOL(sock_alloc);

/**
 *	sock_release - close a socket
 *	@sock: socket to close
 *
 *	The socket is released from the protocol stack if it has a release
 *	callback, and the inode is then released if the socket is bound to
 *	an inode not a file.
 */

static void __sock_release(struct socket *sock, struct inode *inode)
{
	if (sock->ops) {
		struct module *owner = sock->ops->owner;

		if (inode)
			inode_lock(inode);
		sock->ops->release(sock);
		sock->sk = NULL;
		if (inode)
			inode_unlock(inode);
		sock->ops = NULL;
		module_put(owner);
	}

	if (sock->wq.fasync_list)
		pr_err("%s: fasync list not empty!\n", __func__);

	if (!sock->file) {
		iput(SOCK_INODE(sock));
		return;
	}
	sock->file = NULL;
}

void sock_release(struct socket *sock)
{
	__sock_release(sock, NULL);
}
EXPORT_SYMBOL(sock_release);

void __sock_tx_timestamp(__u16 tsflags, __u8 *tx_flags)
{
	u8 flags = *tx_flags;

	if (tsflags & SOF_TIMESTAMPING_TX_HARDWARE)
		flags |= SKBTX_HW_TSTAMP;

	if (tsflags & SOF_TIMESTAMPING_TX_SOFTWARE)
		flags |= SKBTX_SW_TSTAMP;

	if (tsflags & SOF_TIMESTAMPING_TX_SCHED)
		flags |= SKBTX_SCHED_TSTAMP;

	*tx_flags = flags;
}
EXPORT_SYMBOL(__sock_tx_timestamp);

INDIRECT_CALLABLE_DECLARE(int inet_sendmsg(struct socket *, struct msghdr *,
					   size_t));
INDIRECT_CALLABLE_DECLARE(int inet6_sendmsg(struct socket *, struct msghdr *,
					    size_t));
static inline int sock_sendmsg_nosec(struct socket *sock, struct msghdr *msg)
{
	int ret = INDIRECT_CALL_INET(sock->ops->sendmsg, inet6_sendmsg,
				     inet_sendmsg, sock, msg,
				     msg_data_left(msg));
	BUG_ON(ret == -EIOCBQUEUED);
	return ret;
}

/**
 *	sock_sendmsg - send a message through @sock
 *	@sock: socket
 *	@msg: message to send
 *
 *	Sends @msg through @sock, passing through LSM.
 *	Returns the number of bytes sent, or an error code.
 */
int sock_sendmsg(struct socket *sock, struct msghdr *msg)
{
	int err = security_socket_sendmsg(sock, msg,
					  msg_data_left(msg));

	return err ?: sock_sendmsg_nosec(sock, msg);
}
EXPORT_SYMBOL(sock_sendmsg);

/**
 *	kernel_sendmsg - send a message through @sock (kernel-space)
 *	@sock: socket
 *	@msg: message header
 *	@vec: kernel vec
 *	@num: vec array length
 *	@size: total message data size
 *
 *	Builds the message data with @vec and sends it through @sock.
 *	Returns the number of bytes sent, or an error code.
 */

int kernel_sendmsg(struct socket *sock, struct msghdr *msg,
		   struct kvec *vec, size_t num, size_t size)
{
	iov_iter_kvec(&msg->msg_iter, WRITE, vec, num, size);
	return sock_sendmsg(sock, msg);
}
EXPORT_SYMBOL(kernel_sendmsg);

/**
 *	kernel_sendmsg_locked - send a message through @sock (kernel-space)
 *	@sk: sock
 *	@msg: message header
 *	@vec: output s/g array
 *	@num: output s/g array length
 *	@size: total message data size
 *
 *	Builds the message data with @vec and sends it through @sock.
 *	Returns the number of bytes sent, or an error code.
 *	Caller must hold @sk.
 */

int kernel_sendmsg_locked(struct sock *sk, struct msghdr *msg,
			  struct kvec *vec, size_t num, size_t size)
{
	struct socket *sock = sk->sk_socket;

	if (!sock->ops->sendmsg_locked)
		return sock_no_sendmsg_locked(sk, msg, size);

	iov_iter_kvec(&msg->msg_iter, WRITE, vec, num, size);

	return sock->ops->sendmsg_locked(sk, msg, msg_data_left(msg));
}
EXPORT_SYMBOL(kernel_sendmsg_locked);

static bool skb_is_err_queue(const struct sk_buff *skb)
{
	/* pkt_type of skbs enqueued on the error queue are set to
	 * PACKET_OUTGOING in skb_set_err_queue(). This is only safe to do
	 * in recvmsg, since skbs received on a local socket will never
	 * have a pkt_type of PACKET_OUTGOING.
	 */
	return skb->pkt_type == PACKET_OUTGOING;
}

/* On transmit, software and hardware timestamps are returned independently.
 * As the two skb clones share the hardware timestamp, which may be updated
 * before the software timestamp is received, a hardware TX timestamp may be
 * returned only if there is no software TX timestamp. Ignore false software
 * timestamps, which may be made in the __sock_recv_timestamp() call when the
 * option SO_TIMESTAMP_OLD(NS) is enabled on the socket, even when the skb has a
 * hardware timestamp.
 */
static bool skb_is_swtx_tstamp(const struct sk_buff *skb, int false_tstamp)
{
	return skb->tstamp && !false_tstamp && skb_is_err_queue(skb);
}

static void put_ts_pktinfo(struct msghdr *msg, struct sk_buff *skb)
{
	struct scm_ts_pktinfo ts_pktinfo;
	struct net_device *orig_dev;

	if (!skb_mac_header_was_set(skb))
		return;

	memset(&ts_pktinfo, 0, sizeof(ts_pktinfo));

	rcu_read_lock();
	orig_dev = dev_get_by_napi_id(skb_napi_id(skb));
	if (orig_dev)
		ts_pktinfo.if_index = orig_dev->ifindex;
	rcu_read_unlock();

	ts_pktinfo.pkt_length = skb->len - skb_mac_offset(skb);
	put_cmsg(msg, SOL_SOCKET, SCM_TIMESTAMPING_PKTINFO,
		 sizeof(ts_pktinfo), &ts_pktinfo);
}

/*
 * called from sock_recv_timestamp() if sock_flag(sk, SOCK_RCVTSTAMP)
 */
void __sock_recv_timestamp(struct msghdr *msg, struct sock *sk,
	struct sk_buff *skb)
{
	int need_software_tstamp = sock_flag(sk, SOCK_RCVTSTAMP);
	int new_tstamp = sock_flag(sk, SOCK_TSTAMP_NEW);
	struct scm_timestamping_internal tss;

	int empty = 1, false_tstamp = 0;
	struct skb_shared_hwtstamps *shhwtstamps =
		skb_hwtstamps(skb);

	/* Race occurred between timestamp enabling and packet
	   receiving.  Fill in the current time for now. */
	if (need_software_tstamp && skb->tstamp == 0) {
		__net_timestamp(skb);
		false_tstamp = 1;
	}

	if (need_software_tstamp) {
		if (!sock_flag(sk, SOCK_RCVTSTAMPNS)) {
			if (new_tstamp) {
				struct __kernel_sock_timeval tv;

				skb_get_new_timestamp(skb, &tv);
				put_cmsg(msg, SOL_SOCKET, SO_TIMESTAMP_NEW,
					 sizeof(tv), &tv);
			} else {
				struct __kernel_old_timeval tv;

				skb_get_timestamp(skb, &tv);
				put_cmsg(msg, SOL_SOCKET, SO_TIMESTAMP_OLD,
					 sizeof(tv), &tv);
			}
		} else {
			if (new_tstamp) {
				struct __kernel_timespec ts;

				skb_get_new_timestampns(skb, &ts);
				put_cmsg(msg, SOL_SOCKET, SO_TIMESTAMPNS_NEW,
					 sizeof(ts), &ts);
			} else {
				struct __kernel_old_timespec ts;

				skb_get_timestampns(skb, &ts);
				put_cmsg(msg, SOL_SOCKET, SO_TIMESTAMPNS_OLD,
					 sizeof(ts), &ts);
			}
		}
	}

	memset(&tss, 0, sizeof(tss));
	if ((sk->sk_tsflags & SOF_TIMESTAMPING_SOFTWARE) &&
	    ktime_to_timespec64_cond(skb->tstamp, tss.ts + 0))
		empty = 0;
	if (shhwtstamps &&
	    (sk->sk_tsflags & SOF_TIMESTAMPING_RAW_HARDWARE) &&
	    !skb_is_swtx_tstamp(skb, false_tstamp) &&
	    ktime_to_timespec64_cond(shhwtstamps->hwtstamp, tss.ts + 2)) {
		empty = 0;
		if ((sk->sk_tsflags & SOF_TIMESTAMPING_OPT_PKTINFO) &&
		    !skb_is_err_queue(skb))
			put_ts_pktinfo(msg, skb);
	}
	if (!empty) {
		if (sock_flag(sk, SOCK_TSTAMP_NEW))
			put_cmsg_scm_timestamping64(msg, &tss);
		else
			put_cmsg_scm_timestamping(msg, &tss);

		if (skb_is_err_queue(skb) && skb->len &&
		    SKB_EXT_ERR(skb)->opt_stats)
			put_cmsg(msg, SOL_SOCKET, SCM_TIMESTAMPING_OPT_STATS,
				 skb->len, skb->data);
	}
}
EXPORT_SYMBOL_GPL(__sock_recv_timestamp);

void __sock_recv_wifi_status(struct msghdr *msg, struct sock *sk,
	struct sk_buff *skb)
{
	int ack;

	if (!sock_flag(sk, SOCK_WIFI_STATUS))
		return;
	if (!skb->wifi_acked_valid)
		return;

	ack = skb->wifi_acked;

	put_cmsg(msg, SOL_SOCKET, SCM_WIFI_STATUS, sizeof(ack), &ack);
}
EXPORT_SYMBOL_GPL(__sock_recv_wifi_status);

static inline void sock_recv_drops(struct msghdr *msg, struct sock *sk,
				   struct sk_buff *skb)
{
	if (sock_flag(sk, SOCK_RXQ_OVFL) && skb && SOCK_SKB_CB(skb)->dropcount)
		put_cmsg(msg, SOL_SOCKET, SO_RXQ_OVFL,
			sizeof(__u32), &SOCK_SKB_CB(skb)->dropcount);
}

void __sock_recv_ts_and_drops(struct msghdr *msg, struct sock *sk,
	struct sk_buff *skb)
{
	sock_recv_timestamp(msg, sk, skb);
	sock_recv_drops(msg, sk, skb);
}
EXPORT_SYMBOL_GPL(__sock_recv_ts_and_drops);

INDIRECT_CALLABLE_DECLARE(int inet_recvmsg(struct socket *, struct msghdr *,
					   size_t, int));
INDIRECT_CALLABLE_DECLARE(int inet6_recvmsg(struct socket *, struct msghdr *,
					    size_t, int));
static inline int sock_recvmsg_nosec(struct socket *sock, struct msghdr *msg,
				     int flags)
{
	return INDIRECT_CALL_INET(sock->ops->recvmsg, inet6_recvmsg,
				  inet_recvmsg, sock, msg, msg_data_left(msg),
				  flags);
}

/**
 *	sock_recvmsg - receive a message from @sock
 *	@sock: socket
 *	@msg: message to receive
 *	@flags: message flags
 *
 *	Receives @msg from @sock, passing through LSM. Returns the total number
 *	of bytes received, or an error.
 */
int sock_recvmsg(struct socket *sock, struct msghdr *msg, int flags)
{
	int err = security_socket_recvmsg(sock, msg, msg_data_left(msg), flags);

	return err ?: sock_recvmsg_nosec(sock, msg, flags);
}
EXPORT_SYMBOL(sock_recvmsg);

/**
 *	kernel_recvmsg - Receive a message from a socket (kernel space)
 *	@sock: The socket to receive the message from
 *	@msg: Received message
 *	@vec: Input s/g array for message data
 *	@num: Size of input s/g array
 *	@size: Number of bytes to read
 *	@flags: Message flags (MSG_DONTWAIT, etc...)
 *
 *	On return the msg structure contains the scatter/gather array passed in the
 *	vec argument. The array is modified so that it consists of the unfilled
 *	portion of the original array.
 *
 *	The returned value is the total number of bytes received, or an error.
 */

int kernel_recvmsg(struct socket *sock, struct msghdr *msg,
		   struct kvec *vec, size_t num, size_t size, int flags)
{
	mm_segment_t oldfs = get_fs();
	int result;

	iov_iter_kvec(&msg->msg_iter, READ, vec, num, size);
	set_fs(KERNEL_DS);
	result = sock_recvmsg(sock, msg, flags);
	set_fs(oldfs);
	return result;
}
EXPORT_SYMBOL(kernel_recvmsg);

static ssize_t sock_sendpage(struct file *file, struct page *page,
			     int offset, size_t size, loff_t *ppos, int more)
{
	struct socket *sock;
	int flags;

	sock = file->private_data;

	flags = (file->f_flags & O_NONBLOCK) ? MSG_DONTWAIT : 0;
	/* more is a combination of MSG_MORE and MSG_SENDPAGE_NOTLAST */
	flags |= more;

	return kernel_sendpage(sock, page, offset, size, flags);
}

static ssize_t sock_splice_read(struct file *file, loff_t *ppos,
				struct pipe_inode_info *pipe, size_t len,
				unsigned int flags)
{
	struct socket *sock = file->private_data;

	if (unlikely(!sock->ops->splice_read))
		return generic_file_splice_read(file, ppos, pipe, len, flags);

	return sock->ops->splice_read(sock, ppos, pipe, len, flags);
}

static ssize_t sock_read_iter(struct kiocb *iocb, struct iov_iter *to)
{
	struct file *file = iocb->ki_filp;
	struct socket *sock = file->private_data;
	struct msghdr msg = {.msg_iter = *to,
			     .msg_iocb = iocb};
	ssize_t res;

	if (file->f_flags & O_NONBLOCK)
		msg.msg_flags = MSG_DONTWAIT;

	if (iocb->ki_pos != 0)
		return -ESPIPE;

	if (!iov_iter_count(to))	/* Match SYS5 behaviour */
		return 0;

	res = sock_recvmsg(sock, &msg, msg.msg_flags);
	*to = msg.msg_iter;
	return res;
}

static ssize_t sock_write_iter(struct kiocb *iocb, struct iov_iter *from)
{
	struct file *file = iocb->ki_filp;
	struct socket *sock = file->private_data;
	struct msghdr msg = {.msg_iter = *from,
			     .msg_iocb = iocb};
	ssize_t res;

	if (iocb->ki_pos != 0)
		return -ESPIPE;

	if (file->f_flags & O_NONBLOCK)
		msg.msg_flags = MSG_DONTWAIT;

	if (sock->type == SOCK_SEQPACKET)
		msg.msg_flags |= MSG_EOR;

	res = sock_sendmsg(sock, &msg);
	*from = msg.msg_iter;
	return res;
}

/*
 * Atomic setting of ioctl hooks to avoid race
 * with module unload.
 */

static DEFINE_MUTEX(br_ioctl_mutex);
static int (*br_ioctl_hook) (struct net *, unsigned int cmd, void __user *arg);

void brioctl_set(int (*hook) (struct net *, unsigned int, void __user *))
{
	mutex_lock(&br_ioctl_mutex);
	br_ioctl_hook = hook;
	mutex_unlock(&br_ioctl_mutex);
}
EXPORT_SYMBOL(brioctl_set);

static DEFINE_MUTEX(vlan_ioctl_mutex);
static int (*vlan_ioctl_hook) (struct net *, void __user *arg);

void vlan_ioctl_set(int (*hook) (struct net *, void __user *))
{
	mutex_lock(&vlan_ioctl_mutex);
	vlan_ioctl_hook = hook;
	mutex_unlock(&vlan_ioctl_mutex);
}
EXPORT_SYMBOL(vlan_ioctl_set);

static DEFINE_MUTEX(dlci_ioctl_mutex);
static int (*dlci_ioctl_hook) (unsigned int, void __user *);

void dlci_ioctl_set(int (*hook) (unsigned int, void __user *))
{
	mutex_lock(&dlci_ioctl_mutex);
	dlci_ioctl_hook = hook;
	mutex_unlock(&dlci_ioctl_mutex);
}
EXPORT_SYMBOL(dlci_ioctl_set);

static long sock_do_ioctl(struct net *net, struct socket *sock,
			  unsigned int cmd, unsigned long arg)
{
	int err;
	void __user *argp = (void __user *)arg;

	err = sock->ops->ioctl(sock, cmd, arg);

	/*
	 * If this ioctl is unknown try to hand it down
	 * to the NIC driver.
	 */
	if (err != -ENOIOCTLCMD)
		return err;

	if (cmd == SIOCGIFCONF) {
		struct ifconf ifc;
		if (copy_from_user(&ifc, argp, sizeof(struct ifconf)))
			return -EFAULT;
		rtnl_lock();
		err = dev_ifconf(net, &ifc, sizeof(struct ifreq));
		rtnl_unlock();
		if (!err && copy_to_user(argp, &ifc, sizeof(struct ifconf)))
			err = -EFAULT;
	} else {
		struct ifreq ifr;
		bool need_copyout;
		if (copy_from_user(&ifr, argp, sizeof(struct ifreq)))
			return -EFAULT;
		err = dev_ioctl(net, cmd, &ifr, &need_copyout);
		if (!err && need_copyout)
			if (copy_to_user(argp, &ifr, sizeof(struct ifreq)))
				return -EFAULT;
	}
	return err;
}

/*
 *	With an ioctl, arg may well be a user mode pointer, but we don't know
 *	what to do with it - that's up to the protocol still.
 */

/**
 *	get_net_ns - increment the refcount of the network namespace
 *	@ns: common namespace (net)
 *
 *	Returns the net's common namespace.
 */

struct ns_common *get_net_ns(struct ns_common *ns)
{
	return &get_net(container_of(ns, struct net, ns))->ns;
}
EXPORT_SYMBOL_GPL(get_net_ns);

static long sock_ioctl(struct file *file, unsigned cmd, unsigned long arg)
{
	struct socket *sock;
	struct sock *sk;
	void __user *argp = (void __user *)arg;
	int pid, err;
	struct net *net;

	sock = file->private_data;
	sk = sock->sk;
	net = sock_net(sk);
	if (unlikely(cmd >= SIOCDEVPRIVATE && cmd <= (SIOCDEVPRIVATE + 15))) {
		struct ifreq ifr;
		bool need_copyout;
		if (copy_from_user(&ifr, argp, sizeof(struct ifreq)))
			return -EFAULT;
		err = dev_ioctl(net, cmd, &ifr, &need_copyout);
		if (!err && need_copyout)
			if (copy_to_user(argp, &ifr, sizeof(struct ifreq)))
				return -EFAULT;
	} else
#ifdef CONFIG_WEXT_CORE
	if (cmd >= SIOCIWFIRST && cmd <= SIOCIWLAST) {
		err = wext_handle_ioctl(net, cmd, argp);
	} else
#endif
		switch (cmd) {
		case FIOSETOWN:
		case SIOCSPGRP:
			err = -EFAULT;
			if (get_user(pid, (int __user *)argp))
				break;
			err = f_setown(sock->file, pid, 1);
			break;
		case FIOGETOWN:
		case SIOCGPGRP:
			err = put_user(f_getown(sock->file),
				       (int __user *)argp);
			break;
		case SIOCGIFBR:
		case SIOCSIFBR:
		case SIOCBRADDBR:
		case SIOCBRDELBR:
			err = -ENOPKG;
			if (!br_ioctl_hook)
				request_module("bridge");

			mutex_lock(&br_ioctl_mutex);
			if (br_ioctl_hook)
				err = br_ioctl_hook(net, cmd, argp);
			mutex_unlock(&br_ioctl_mutex);
			break;
		case SIOCGIFVLAN:
		case SIOCSIFVLAN:
			err = -ENOPKG;
			if (!vlan_ioctl_hook)
				request_module("8021q");

			mutex_lock(&vlan_ioctl_mutex);
			if (vlan_ioctl_hook)
				err = vlan_ioctl_hook(net, argp);
			mutex_unlock(&vlan_ioctl_mutex);
			break;
		case SIOCADDDLCI:
		case SIOCDELDLCI:
			err = -ENOPKG;
			if (!dlci_ioctl_hook)
				request_module("dlci");

			mutex_lock(&dlci_ioctl_mutex);
			if (dlci_ioctl_hook)
				err = dlci_ioctl_hook(cmd, argp);
			mutex_unlock(&dlci_ioctl_mutex);
			break;
		case SIOCGSKNS:
			err = -EPERM;
			if (!ns_capable(net->user_ns, CAP_NET_ADMIN))
				break;

			err = open_related_ns(&net->ns, get_net_ns);
			break;
		case SIOCGSTAMP_OLD:
		case SIOCGSTAMPNS_OLD:
			if (!sock->ops->gettstamp) {
				err = -ENOIOCTLCMD;
				break;
			}
			err = sock->ops->gettstamp(sock, argp,
						   cmd == SIOCGSTAMP_OLD,
						   !IS_ENABLED(CONFIG_64BIT));
			break;
		case SIOCGSTAMP_NEW:
		case SIOCGSTAMPNS_NEW:
			if (!sock->ops->gettstamp) {
				err = -ENOIOCTLCMD;
				break;
			}
			err = sock->ops->gettstamp(sock, argp,
						   cmd == SIOCGSTAMP_NEW,
						   false);
			break;
		default:
			err = sock_do_ioctl(net, sock, cmd, arg);
			break;
		}
	return err;
}

/**
 *	sock_create_lite - creates a socket
 *	@family: protocol family (AF_INET, ...)
 *	@type: communication type (SOCK_STREAM, ...)
 *	@protocol: protocol (0, ...)
 *	@res: new socket
 *
 *	Creates a new socket and assigns it to @res, passing through LSM.
 *	The new socket initialization is not complete, see kernel_accept().
 *	Returns 0 or an error. On failure @res is set to %NULL.
 *	This function internally uses GFP_KERNEL.
 */

int sock_create_lite(int family, int type, int protocol, struct socket **res)
{
	int err;
	struct socket *sock = NULL;

	err = security_socket_create(family, type, protocol, 1);
	if (err)
		goto out;

	sock = sock_alloc();
	if (!sock) {
		err = -ENOMEM;
		goto out;
	}

	sock->type = type;
	err = security_socket_post_create(sock, family, type, protocol, 1);
	if (err)
		goto out_release;

out:
	*res = sock;
	return err;
out_release:
	sock_release(sock);
	sock = NULL;
	goto out;
}
EXPORT_SYMBOL(sock_create_lite);

/* No kernel lock held - perfect */
static __poll_t sock_poll(struct file *file, poll_table *wait)
{
	struct socket *sock = file->private_data;
	__poll_t events = poll_requested_events(wait), flag = 0;

	if (!sock->ops->poll)
		return 0;

	if (sk_can_busy_loop(sock->sk)) {
		/* poll once if requested by the syscall */
		if (events & POLL_BUSY_LOOP)
			sk_busy_loop(sock->sk, 1);

		/* if this socket can poll_ll, tell the system call */
		flag = POLL_BUSY_LOOP;
	}

	return sock->ops->poll(file, sock, wait) | flag;
}

static int sock_mmap(struct file *file, struct vm_area_struct *vma)
{
	struct socket *sock = file->private_data;

	return sock->ops->mmap(file, sock, vma);
}

static int sock_close(struct inode *inode, struct file *filp)
{
	__sock_release(SOCKET_I(inode), inode);
	return 0;
}

/*
 *	Update the socket async list
 *
 *	Fasync_list locking strategy.
 *
 *	1. fasync_list is modified only under process context socket lock
 *	   i.e. under semaphore.
 *	2. fasync_list is used under read_lock(&sk->sk_callback_lock)
 *	   or under socket lock
 */

static int sock_fasync(int fd, struct file *filp, int on)
{
	struct socket *sock = filp->private_data;
	struct sock *sk = sock->sk;
	struct socket_wq *wq = &sock->wq;

	if (sk == NULL)
		return -EINVAL;

	lock_sock(sk);
	fasync_helper(fd, filp, on, &wq->fasync_list);

	if (!wq->fasync_list)
		sock_reset_flag(sk, SOCK_FASYNC);
	else
		sock_set_flag(sk, SOCK_FASYNC);

	release_sock(sk);
	return 0;
}

/* This function may be called only under rcu_lock */

int sock_wake_async(struct socket_wq *wq, int how, int band)
{
	if (!wq || !wq->fasync_list)
		return -1;

	switch (how) {
	case SOCK_WAKE_WAITD:
		if (test_bit(SOCKWQ_ASYNC_WAITDATA, &wq->flags))
			break;
		goto call_kill;
	case SOCK_WAKE_SPACE:
		if (!test_and_clear_bit(SOCKWQ_ASYNC_NOSPACE, &wq->flags))
			break;
		/* fall through */
	case SOCK_WAKE_IO:
call_kill:
		kill_fasync(&wq->fasync_list, SIGIO, band);
		break;
	case SOCK_WAKE_URG:
		kill_fasync(&wq->fasync_list, SIGURG, band);
	}

	return 0;
}
EXPORT_SYMBOL(sock_wake_async);

/**
 *	__sock_create - creates a socket
 *	@net: net namespace
 *	@family: protocol family (AF_INET, ...)
 *	@type: communication type (SOCK_STREAM, ...)
 *	@protocol: protocol (0, ...)
 *	@res: new socket
 *	@kern: boolean for kernel space sockets
 *
 *	Creates a new socket and assigns it to @res, passing through LSM.
 *	Returns 0 or an error. On failure @res is set to %NULL. @kern must
 *	be set to true if the socket resides in kernel space.
 *	This function internally uses GFP_KERNEL.
 */

int __sock_create(struct net *net, int family, int type, int protocol,
			 struct socket **res, int kern)
{
	int err;
	struct socket *sock;
	const struct net_proto_family *pf;

	/*
	 *      Check protocol is in range
	 */
	if (family < 0 || family >= NPROTO)
		return -EAFNOSUPPORT;
	if (type < 0 || type >= SOCK_MAX)
		return -EINVAL;

	/* Compatibility.

	   This uglymoron is moved from INET layer to here to avoid
	   deadlock in module load.
	 */
	if (family == PF_INET && type == SOCK_PACKET) {
		pr_info_once("%s uses obsolete (PF_INET,SOCK_PACKET)\n",
			     current->comm);
		family = PF_PACKET;
	}

	err = security_socket_create(family, type, protocol, kern);
	if (err)
		return err;

	/*
	 *	Allocate the socket and allow the family to set things up. if
	 *	the protocol is 0, the family is instructed to select an appropriate
	 *	default.
	 */
	sock = sock_alloc();
	if (!sock) {
		net_warn_ratelimited("socket: no more sockets\n");
		return -ENFILE;	/* Not exactly a match, but its the
				   closest posix thing */
	}

	sock->type = type;

#ifdef CONFIG_MODULES
	/* Attempt to load a protocol module if the find failed.
	 *
	 * 12/09/1996 Marcin: But! this makes REALLY only sense, if the user
	 * requested real, full-featured networking support upon configuration.
	 * Otherwise module support will break!
	 */
	if (rcu_access_pointer(net_families[family]) == NULL)
		request_module("net-pf-%d", family);
#endif

	rcu_read_lock();
	pf = rcu_dereference(net_families[family]);
	err = -EAFNOSUPPORT;
	if (!pf)
		goto out_release;

	/*
	 * We will call the ->create function, that possibly is in a loadable
	 * module, so we have to bump that loadable module refcnt first.
	 */
	if (!try_module_get(pf->owner))
		goto out_release;

	/* Now protected by module ref count */
	rcu_read_unlock();

	err = pf->create(net, sock, protocol, kern);
	if (err < 0)
		goto out_module_put;

	/*
	 * Now to bump the refcnt of the [loadable] module that owns this
	 * socket at sock_release time we decrement its refcnt.
	 */
	if (!try_module_get(sock->ops->owner))
		goto out_module_busy;

	/*
	 * Now that we're done with the ->create function, the [loadable]
	 * module can have its refcnt decremented
	 */
	module_put(pf->owner);
	err = security_socket_post_create(sock, family, type, protocol, kern);
	if (err)
		goto out_sock_release;
	*res = sock;

	return 0;

out_module_busy:
	err = -EAFNOSUPPORT;
out_module_put:
	sock->ops = NULL;
	module_put(pf->owner);
out_sock_release:
	sock_release(sock);
	return err;

out_release:
	rcu_read_unlock();
	goto out_sock_release;
}
EXPORT_SYMBOL(__sock_create);

/**
 *	sock_create - creates a socket
 *	@family: protocol family (AF_INET, ...)
 *	@type: communication type (SOCK_STREAM, ...)
 *	@protocol: protocol (0, ...)
 *	@res: new socket
 *
 *	A wrapper around __sock_create().
 *	Returns 0 or an error. This function internally uses GFP_KERNEL.
 */

int sock_create(int family, int type, int protocol, struct socket **res)
{
	return __sock_create(current->nsproxy->net_ns, family, type, protocol, res, 0);
}
EXPORT_SYMBOL(sock_create);

/**
 *	sock_create_kern - creates a socket (kernel space)
 *	@net: net namespace
 *	@family: protocol family (AF_INET, ...)
 *	@type: communication type (SOCK_STREAM, ...)
 *	@protocol: protocol (0, ...)
 *	@res: new socket
 *
 *	A wrapper around __sock_create().
 *	Returns 0 or an error. This function internally uses GFP_KERNEL.
 */

int sock_create_kern(struct net *net, int family, int type, int protocol, struct socket **res)
{
	return __sock_create(net, family, type, protocol, res, 1);
}
EXPORT_SYMBOL(sock_create_kern);

int __sys_socket(int family, int type, int protocol)
{
	int retval;
	struct socket *sock;
	int flags;

	/* Check the SOCK_* constants for consistency.  */
	BUILD_BUG_ON(SOCK_CLOEXEC != O_CLOEXEC);
	BUILD_BUG_ON((SOCK_MAX | SOCK_TYPE_MASK) != SOCK_TYPE_MASK);
	BUILD_BUG_ON(SOCK_CLOEXEC & SOCK_TYPE_MASK);
	BUILD_BUG_ON(SOCK_NONBLOCK & SOCK_TYPE_MASK);

	flags = type & ~SOCK_TYPE_MASK;
	if (flags & ~(SOCK_CLOEXEC | SOCK_NONBLOCK))
		return -EINVAL;
	type &= SOCK_TYPE_MASK;

	if (SOCK_NONBLOCK != O_NONBLOCK && (flags & SOCK_NONBLOCK))
		flags = (flags & ~SOCK_NONBLOCK) | O_NONBLOCK;

	retval = sock_create(family, type, protocol, &sock);
	if (retval < 0)
		return retval;

	return sock_map_fd(sock, flags & (O_CLOEXEC | O_NONBLOCK));
}

SYSCALL_DEFINE3(socket, int, family, int, type, int, protocol)
{
	return __sys_socket(family, type, protocol);
}

/*
 *	Create a pair of connected sockets.
 */

int __sys_socketpair(int family, int type, int protocol, int __user *usockvec)
{
	struct socket *sock1, *sock2;
	int fd1, fd2, err;
	struct file *newfile1, *newfile2;
	int flags;

	flags = type & ~SOCK_TYPE_MASK;
	if (flags & ~(SOCK_CLOEXEC | SOCK_NONBLOCK))
		return -EINVAL;
	type &= SOCK_TYPE_MASK;

	if (SOCK_NONBLOCK != O_NONBLOCK && (flags & SOCK_NONBLOCK))
		flags = (flags & ~SOCK_NONBLOCK) | O_NONBLOCK;

	/*
	 * reserve descriptors and make sure we won't fail
	 * to return them to userland.
	 */
	fd1 = get_unused_fd_flags(flags);
	if (unlikely(fd1 < 0))
		return fd1;

	fd2 = get_unused_fd_flags(flags);
	if (unlikely(fd2 < 0)) {
		put_unused_fd(fd1);
		return fd2;
	}

	err = put_user(fd1, &usockvec[0]);
	if (err)
		goto out;

	err = put_user(fd2, &usockvec[1]);
	if (err)
		goto out;

	/*
	 * Obtain the first socket and check if the underlying protocol
	 * supports the socketpair call.
	 */

	err = sock_create(family, type, protocol, &sock1);
	if (unlikely(err < 0))
		goto out;

	err = sock_create(family, type, protocol, &sock2);
	if (unlikely(err < 0)) {
		sock_release(sock1);
		goto out;
	}

	err = security_socket_socketpair(sock1, sock2);
	if (unlikely(err)) {
		sock_release(sock2);
		sock_release(sock1);
		goto out;
	}

	err = sock1->ops->socketpair(sock1, sock2);
	if (unlikely(err < 0)) {
		sock_release(sock2);
		sock_release(sock1);
		goto out;
	}

	newfile1 = sock_alloc_file(sock1, flags, NULL);
	if (IS_ERR(newfile1)) {
		err = PTR_ERR(newfile1);
		sock_release(sock2);
		goto out;
	}

	newfile2 = sock_alloc_file(sock2, flags, NULL);
	if (IS_ERR(newfile2)) {
		err = PTR_ERR(newfile2);
		fput(newfile1);
		goto out;
	}

	audit_fd_pair(fd1, fd2);

	fd_install(fd1, newfile1);
	fd_install(fd2, newfile2);
	return 0;

out:
	put_unused_fd(fd2);
	put_unused_fd(fd1);
	return err;
}

SYSCALL_DEFINE4(socketpair, int, family, int, type, int, protocol,
		int __user *, usockvec)
{
	return __sys_socketpair(family, type, protocol, usockvec);
}

/*
 *	Bind a name to a socket. Nothing much to do here since it's
 *	the protocol's responsibility to handle the local address.
 *
 *	We move the socket address to kernel space before we call
 *	the protocol layer (having also checked the address is ok).
 */

int __sys_bind(int fd, struct sockaddr __user *umyaddr, int addrlen)
{
	struct socket *sock;
	struct sockaddr_storage address;
	int err, fput_needed;

	sock = sockfd_lookup_light(fd, &err, &fput_needed);
	if (sock) {
		err = move_addr_to_kernel(umyaddr, addrlen, &address);
		if (!err) {
			err = security_socket_bind(sock,
						   (struct sockaddr *)&address,
						   addrlen);
			if (!err)
				err = sock->ops->bind(sock,
						      (struct sockaddr *)
						      &address, addrlen);
		}
		fput_light(sock->file, fput_needed);
	}
	return err;
}

SYSCALL_DEFINE3(bind, int, fd, struct sockaddr __user *, umyaddr, int, addrlen)
{
	return __sys_bind(fd, umyaddr, addrlen);
}

/*
 *	Perform a listen. Basically, we allow the protocol to do anything
 *	necessary for a listen, and if that works, we mark the socket as
 *	ready for listening.
 */

int __sys_listen(int fd, int backlog)
{
	struct socket *sock;
	int err, fput_needed;
	int somaxconn;

	sock = sockfd_lookup_light(fd, &err, &fput_needed);
	if (sock) {
		somaxconn = sock_net(sock->sk)->core.sysctl_somaxconn;
		if ((unsigned int)backlog > somaxconn)
			backlog = somaxconn;

		err = security_socket_listen(sock, backlog);
		if (!err)
			err = sock->ops->listen(sock, backlog);

		fput_light(sock->file, fput_needed);
	}
	return err;
}

SYSCALL_DEFINE2(listen, int, fd, int, backlog)
{
	return __sys_listen(fd, backlog);
}

int __sys_accept4_file(struct file *file, unsigned file_flags,
		       struct sockaddr __user *upeer_sockaddr,
		       int __user *upeer_addrlen, int flags)
{
	struct socket *sock, *newsock;
	struct file *newfile;
	int err, len, newfd;
	struct sockaddr_storage address;

	if (flags & ~(SOCK_CLOEXEC | SOCK_NONBLOCK))
		return -EINVAL;

	if (SOCK_NONBLOCK != O_NONBLOCK && (flags & SOCK_NONBLOCK))
		flags = (flags & ~SOCK_NONBLOCK) | O_NONBLOCK;

	sock = sock_from_file(file, &err);
	if (!sock)
		goto out;

	err = -ENFILE;
	newsock = sock_alloc();
	if (!newsock)
		goto out;

	newsock->type = sock->type;
	newsock->ops = sock->ops;

	/*
	 * We don't need try_module_get here, as the listening socket (sock)
	 * has the protocol module (sock->ops->owner) held.
	 */
	__module_get(newsock->ops->owner);

	newfd = get_unused_fd_flags(flags);
	if (unlikely(newfd < 0)) {
		err = newfd;
		sock_release(newsock);
		goto out;
	}
	newfile = sock_alloc_file(newsock, flags, sock->sk->sk_prot_creator->name);
	if (IS_ERR(newfile)) {
		err = PTR_ERR(newfile);
		put_unused_fd(newfd);
		goto out;
	}

	err = security_socket_accept(sock, newsock);
	if (err)
		goto out_fd;

	err = sock->ops->accept(sock, newsock, sock->file->f_flags | file_flags,
					false);
	if (err < 0)
		goto out_fd;

	if (upeer_sockaddr) {
		len = newsock->ops->getname(newsock,
					(struct sockaddr *)&address, 2);
		if (len < 0) {
			err = -ECONNABORTED;
			goto out_fd;
		}
		err = move_addr_to_user(&address,
					len, upeer_sockaddr, upeer_addrlen);
		if (err < 0)
			goto out_fd;
	}

	/* File flags are not inherited via accept() unlike another OSes. */

	fd_install(newfd, newfile);
	err = newfd;
out:
	return err;
out_fd:
	fput(newfile);
	put_unused_fd(newfd);
	goto out;

}

/*
 *	For accept, we attempt to create a new socket, set up the link
 *	with the client, wake up the client, then return the new
 *	connected fd. We collect the address of the connector in kernel
 *	space and move it to user at the very end. This is unclean because
 *	we open the socket then return an error.
 *
 *	1003.1g adds the ability to recvmsg() to query connection pending
 *	status to recvmsg. We need to add that support in a way thats
 *	clean when we restructure accept also.
 */

int __sys_accept4(int fd, struct sockaddr __user *upeer_sockaddr,
		  int __user *upeer_addrlen, int flags)
{
	int ret = -EBADF;
	struct fd f;

	f = fdget(fd);
	if (f.file) {
		ret = __sys_accept4_file(f.file, 0, upeer_sockaddr,
						upeer_addrlen, flags);
		if (f.flags)
			fput(f.file);
	}

	return ret;
}

SYSCALL_DEFINE4(accept4, int, fd, struct sockaddr __user *, upeer_sockaddr,
		int __user *, upeer_addrlen, int, flags)
{
	return __sys_accept4(fd, upeer_sockaddr, upeer_addrlen, flags);
}

SYSCALL_DEFINE3(accept, int, fd, struct sockaddr __user *, upeer_sockaddr,
		int __user *, upeer_addrlen)
{
	return __sys_accept4(fd, upeer_sockaddr, upeer_addrlen, 0);
}

/*
 *	Attempt to connect to a socket with the server address.  The address
 *	is in user space so we verify it is OK and move it to kernel space.
 *
 *	For 1003.1g we need to add clean support for a bind to AF_UNSPEC to
 *	break bindings
 *
 *	NOTE: 1003.1g draft 6.3 is broken with respect to AX.25/NetROM and
 *	other SEQPACKET protocols that take time to connect() as it doesn't
 *	include the -EINPROGRESS status for such sockets.
 */

int __sys_connect_file(struct file *file, struct sockaddr_storage *address,
		       int addrlen, int file_flags)
{
	struct socket *sock;
	int err;

	sock = sock_from_file(file, &err);
	if (!sock)
		goto out;

	err =
	    security_socket_connect(sock, (struct sockaddr *)address, addrlen);
	if (err)
		goto out;

	err = sock->ops->connect(sock, (struct sockaddr *)address, addrlen,
				 sock->file->f_flags | file_flags);
out:
	return err;
}

int __sys_connect(int fd, struct sockaddr __user *uservaddr, int addrlen)
{
	int ret = -EBADF;
	struct fd f;

	f = fdget(fd);
	if (f.file) {
		struct sockaddr_storage address;

		ret = move_addr_to_kernel(uservaddr, addrlen, &address);
		if (!ret)
			ret = __sys_connect_file(f.file, &address, addrlen, 0);
		if (f.flags)
			fput(f.file);
	}

	return ret;
}

SYSCALL_DEFINE3(connect, int, fd, struct sockaddr __user *, uservaddr,
		int, addrlen)
{
	return __sys_connect(fd, uservaddr, addrlen);
}

/*
 *	Get the local address ('name') of a socket object. Move the obtained
 *	name to user space.
 */

int __sys_getsockname(int fd, struct sockaddr __user *usockaddr,
		      int __user *usockaddr_len)
{
	struct socket *sock;
	struct sockaddr_storage address;
	int err, fput_needed;

	sock = sockfd_lookup_light(fd, &err, &fput_needed);
	if (!sock)
		goto out;

	err = security_socket_getsockname(sock);
	if (err)
		goto out_put;

	err = sock->ops->getname(sock, (struct sockaddr *)&address, 0);
	if (err < 0)
		goto out_put;
        /* "err" is actually length in this case */
	err = move_addr_to_user(&address, err, usockaddr, usockaddr_len);

out_put:
	fput_light(sock->file, fput_needed);
out:
	return err;
}

SYSCALL_DEFINE3(getsockname, int, fd, struct sockaddr __user *, usockaddr,
		int __user *, usockaddr_len)
{
	return __sys_getsockname(fd, usockaddr, usockaddr_len);
}

/*
 *	Get the remote address ('name') of a socket object. Move the obtained
 *	name to user space.
 */

int __sys_getpeername(int fd, struct sockaddr __user *usockaddr,
		      int __user *usockaddr_len)
{
	struct socket *sock;
	struct sockaddr_storage address;
	int err, fput_needed;

	sock = sockfd_lookup_light(fd, &err, &fput_needed);
	if (sock != NULL) {
		err = security_socket_getpeername(sock);
		if (err) {
			fput_light(sock->file, fput_needed);
			return err;
		}

		err = sock->ops->getname(sock, (struct sockaddr *)&address, 1);
		if (err >= 0)
			/* "err" is actually length in this case */
			err = move_addr_to_user(&address, err, usockaddr,
						usockaddr_len);
		fput_light(sock->file, fput_needed);
	}
	return err;
}

SYSCALL_DEFINE3(getpeername, int, fd, struct sockaddr __user *, usockaddr,
		int __user *, usockaddr_len)
{
	return __sys_getpeername(fd, usockaddr, usockaddr_len);
}

/*
 *	Send a datagram to a given address. We move the address into kernel
 *	space and check the user space data area is readable before invoking
 *	the protocol.
 */
int __sys_sendto(int fd, void __user *buff, size_t len, unsigned int flags,
		 struct sockaddr __user *addr,  int addr_len)
{
	struct socket *sock;
	struct sockaddr_storage address;
	int err;
	struct msghdr msg;
	struct iovec iov;
	int fput_needed;

	err = import_single_range(WRITE, buff, len, &iov, &msg.msg_iter);
	if (unlikely(err))
		return err;
	sock = sockfd_lookup_light(fd, &err, &fput_needed);
	if (!sock)
		goto out;

	msg.msg_name = NULL;
	msg.msg_control = NULL;
	msg.msg_controllen = 0;
	msg.msg_namelen = 0;
	if (addr) {
		err = move_addr_to_kernel(addr, addr_len, &address);
		if (err < 0)
			goto out_put;
		msg.msg_name = (struct sockaddr *)&address;
		msg.msg_namelen = addr_len;
	}
	if (sock->file->f_flags & O_NONBLOCK)
		flags |= MSG_DONTWAIT;
	msg.msg_flags = flags;
	err = sock_sendmsg(sock, &msg);

out_put:
	fput_light(sock->file, fput_needed);
out:
	return err;
}

SYSCALL_DEFINE6(sendto, int, fd, void __user *, buff, size_t, len,
		unsigned int, flags, struct sockaddr __user *, addr,
		int, addr_len)
{
	return __sys_sendto(fd, buff, len, flags, addr, addr_len);
}

/*
 *	Send a datagram down a socket.
 */

SYSCALL_DEFINE4(send, int, fd, void __user *, buff, size_t, len,
		unsigned int, flags)
{
	return __sys_sendto(fd, buff, len, flags, NULL, 0);
}

/*
 *	Receive a frame from the socket and optionally record the address of the
 *	sender. We verify the buffers are writable and if needed move the
 *	sender address from kernel to user space.
 */
int __sys_recvfrom(int fd, void __user *ubuf, size_t size, unsigned int flags,
		   struct sockaddr __user *addr, int __user *addr_len)
{
	struct socket *sock;
	struct iovec iov;
	struct msghdr msg;
	struct sockaddr_storage address;
	int err, err2;
	int fput_needed;

	err = import_single_range(READ, ubuf, size, &iov, &msg.msg_iter);
	if (unlikely(err))
		return err;
	sock = sockfd_lookup_light(fd, &err, &fput_needed);
	if (!sock)
		goto out;

	msg.msg_control = NULL;
	msg.msg_controllen = 0;
	/* Save some cycles and don't copy the address if not needed */
	msg.msg_name = addr ? (struct sockaddr *)&address : NULL;
	/* We assume all kernel code knows the size of sockaddr_storage */
	msg.msg_namelen = 0;
	msg.msg_iocb = NULL;
	msg.msg_flags = 0;
	if (sock->file->f_flags & O_NONBLOCK)
		flags |= MSG_DONTWAIT;
	err = sock_recvmsg(sock, &msg, flags);

	if (err >= 0 && addr != NULL) {
		err2 = move_addr_to_user(&address,
					 msg.msg_namelen, addr, addr_len);
		if (err2 < 0)
			err = err2;
	}

	fput_light(sock->file, fput_needed);
out:
	return err;
}

SYSCALL_DEFINE6(recvfrom, int, fd, void __user *, ubuf, size_t, size,
		unsigned int, flags, struct sockaddr __user *, addr,
		int __user *, addr_len)
{
	return __sys_recvfrom(fd, ubuf, size, flags, addr, addr_len);
}

/*
 *	Receive a datagram from a socket.
 */

SYSCALL_DEFINE4(recv, int, fd, void __user *, ubuf, size_t, size,
		unsigned int, flags)
{
	return __sys_recvfrom(fd, ubuf, size, flags, NULL, NULL);
}

/*
 *	Set a socket option. Because we don't know the option lengths we have
 *	to pass the user mode parameter for the protocols to sort out.
 */

static int __sys_setsockopt(int fd, int level, int optname,
			    char __user *optval, int optlen)
{
	mm_segment_t oldfs = get_fs();
	char *kernel_optval = NULL;
	int err, fput_needed;
	struct socket *sock;

	if (optlen < 0)
		return -EINVAL;

	sock = sockfd_lookup_light(fd, &err, &fput_needed);
	if (sock != NULL) {
		err = security_socket_setsockopt(sock, level, optname);
		if (err)
			goto out_put;

		err = BPF_CGROUP_RUN_PROG_SETSOCKOPT(sock->sk, &level,
						     &optname, optval, &optlen,
						     &kernel_optval);

		if (err < 0) {
			goto out_put;
		} else if (err > 0) {
			err = 0;
			goto out_put;
		}

		if (kernel_optval) {
			set_fs(KERNEL_DS);
			optval = (char __user __force *)kernel_optval;
		}

		if (level == SOL_SOCKET)
			err =
			    sock_setsockopt(sock, level, optname, optval,
					    optlen);
		else
			err =
			    sock->ops->setsockopt(sock, level, optname, optval,
						  optlen);

		if (kernel_optval) {
			set_fs(oldfs);
			kfree(kernel_optval);
		}
out_put:
		fput_light(sock->file, fput_needed);
	}
	return err;
}

SYSCALL_DEFINE5(setsockopt, int, fd, int, level, int, optname,
		char __user *, optval, int, optlen)
{
	return __sys_setsockopt(fd, level, optname, optval, optlen);
}

/*
 *	Get a socket option. Because we don't know the option lengths we have
 *	to pass a user mode parameter for the protocols to sort out.
 */

static int __sys_getsockopt(int fd, int level, int optname,
			    char __user *optval, int __user *optlen)
{
	int err, fput_needed;
	struct socket *sock;
	int max_optlen;

	sock = sockfd_lookup_light(fd, &err, &fput_needed);
	if (sock != NULL) {
		err = security_socket_getsockopt(sock, level, optname);
		if (err)
			goto out_put;

		max_optlen = BPF_CGROUP_GETSOCKOPT_MAX_OPTLEN(optlen);

		if (level == SOL_SOCKET)
			err =
			    sock_getsockopt(sock, level, optname, optval,
					    optlen);
		else
			err =
			    sock->ops->getsockopt(sock, level, optname, optval,
						  optlen);

		err = BPF_CGROUP_RUN_PROG_GETSOCKOPT(sock->sk, level, optname,
						     optval, optlen,
						     max_optlen, err);
out_put:
		fput_light(sock->file, fput_needed);
	}
	return err;
}

SYSCALL_DEFINE5(getsockopt, int, fd, int, level, int, optname,
		char __user *, optval, int __user *, optlen)
{
	return __sys_getsockopt(fd, level, optname, optval, optlen);
}

/*
 *	Shutdown a socket.
 */

int __sys_shutdown(int fd, int how)
{
	int err, fput_needed;
	struct socket *sock;

	sock = sockfd_lookup_light(fd, &err, &fput_needed);
	if (sock != NULL) {
		err = security_socket_shutdown(sock, how);
		if (!err)
			err = sock->ops->shutdown(sock, how);
		fput_light(sock->file, fput_needed);
	}
	return err;
}

SYSCALL_DEFINE2(shutdown, int, fd, int, how)
{
	return __sys_shutdown(fd, how);
}

/* A couple of helpful macros for getting the address of the 32/64 bit
 * fields which are the same type (int / unsigned) on our platforms.
 */
#define COMPAT_MSG(msg, member)	((MSG_CMSG_COMPAT & flags) ? &msg##_compat->member : &msg->member)
#define COMPAT_NAMELEN(msg)	COMPAT_MSG(msg, msg_namelen)
#define COMPAT_FLAGS(msg)	COMPAT_MSG(msg, msg_flags)

struct used_address {
	struct sockaddr_storage name;
	unsigned int name_len;
};

static int copy_msghdr_from_user(struct msghdr *kmsg,
				 struct user_msghdr __user *umsg,
				 struct sockaddr __user **save_addr,
				 struct iovec **iov)
{
	struct user_msghdr msg;
	ssize_t err;

	if (copy_from_user(&msg, umsg, sizeof(*umsg)))
		return -EFAULT;

	kmsg->msg_control = (void __force *)msg.msg_control;
	kmsg->msg_controllen = msg.msg_controllen;
	kmsg->msg_flags = msg.msg_flags;

	kmsg->msg_namelen = msg.msg_namelen;
	if (!msg.msg_name)
		kmsg->msg_namelen = 0;

	if (kmsg->msg_namelen < 0)
		return -EINVAL;

	if (kmsg->msg_namelen > sizeof(struct sockaddr_storage))
		kmsg->msg_namelen = sizeof(struct sockaddr_storage);

	if (save_addr)
		*save_addr = msg.msg_name;

	if (msg.msg_name && kmsg->msg_namelen) {
		if (!save_addr) {
			err = move_addr_to_kernel(msg.msg_name,
						  kmsg->msg_namelen,
						  kmsg->msg_name);
			if (err < 0)
				return err;
		}
	} else {
		kmsg->msg_name = NULL;
		kmsg->msg_namelen = 0;
	}

	if (msg.msg_iovlen > UIO_MAXIOV)
		return -EMSGSIZE;

	kmsg->msg_iocb = NULL;

	err = import_iovec(save_addr ? READ : WRITE,
			    msg.msg_iov, msg.msg_iovlen,
			    UIO_FASTIOV, iov, &kmsg->msg_iter);
	return err < 0 ? err : 0;
}

static int ____sys_sendmsg(struct socket *sock, struct msghdr *msg_sys,
			   unsigned int flags, struct used_address *used_address,
			   unsigned int allowed_msghdr_flags)
{
	unsigned char ctl[sizeof(struct cmsghdr) + 20]
				__aligned(sizeof(__kernel_size_t));
	/* 20 is size of ipv6_pktinfo */
	unsigned char *ctl_buf = ctl;
	int ctl_len;
	ssize_t err;

	err = -ENOBUFS;

	if (msg_sys->msg_controllen > INT_MAX)
		goto out;
	flags |= (msg_sys->msg_flags & allowed_msghdr_flags);
	ctl_len = msg_sys->msg_controllen;
	if ((MSG_CMSG_COMPAT & flags) && ctl_len) {
		err =
		    cmsghdr_from_user_compat_to_kern(msg_sys, sock->sk, ctl,
						     sizeof(ctl));
		if (err)
			goto out;
		ctl_buf = msg_sys->msg_control;
		ctl_len = msg_sys->msg_controllen;
	} else if (ctl_len) {
		BUILD_BUG_ON(sizeof(struct cmsghdr) !=
			     CMSG_ALIGN(sizeof(struct cmsghdr)));
		if (ctl_len > sizeof(ctl)) {
			ctl_buf = sock_kmalloc(sock->sk, ctl_len, GFP_KERNEL);
			if (ctl_buf == NULL)
				goto out;
		}
		err = -EFAULT;
		/*
		 * Careful! Before this, msg_sys->msg_control contains a user pointer.
		 * Afterwards, it will be a kernel pointer. Thus the compiler-assisted
		 * checking falls down on this.
		 */
		if (copy_from_user(ctl_buf,
				   (void __user __force *)msg_sys->msg_control,
				   ctl_len))
			goto out_freectl;
		msg_sys->msg_control = ctl_buf;
	}
	msg_sys->msg_flags = flags;

	if (sock->file->f_flags & O_NONBLOCK)
		msg_sys->msg_flags |= MSG_DONTWAIT;
	/*
	 * If this is sendmmsg() and current destination address is same as
	 * previously succeeded address, omit asking LSM's decision.
	 * used_address->name_len is initialized to UINT_MAX so that the first
	 * destination address never matches.
	 */
	if (used_address && msg_sys->msg_name &&
	    used_address->name_len == msg_sys->msg_namelen &&
	    !memcmp(&used_address->name, msg_sys->msg_name,
		    used_address->name_len)) {
		err = sock_sendmsg_nosec(sock, msg_sys);
		goto out_freectl;
	}
	err = sock_sendmsg(sock, msg_sys);
	/*
	 * If this is sendmmsg() and sending to current destination address was
	 * successful, remember it.
	 */
	if (used_address && err >= 0) {
		used_address->name_len = msg_sys->msg_namelen;
		if (msg_sys->msg_name)
			memcpy(&used_address->name, msg_sys->msg_name,
			       used_address->name_len);
	}

out_freectl:
	if (ctl_buf != ctl)
		sock_kfree_s(sock->sk, ctl_buf, ctl_len);
out:
	return err;
}

<<<<<<< HEAD
static int sendmsg_copy_msghdr(struct msghdr *msg,
			       struct user_msghdr __user *umsg, unsigned flags,
			       struct iovec **iov)
=======
int sendmsg_copy_msghdr(struct msghdr *msg,
			struct user_msghdr __user *umsg, unsigned flags,
			struct iovec **iov)
>>>>>>> e42617b8
{
	int err;

	if (flags & MSG_CMSG_COMPAT) {
		struct compat_msghdr __user *msg_compat;

		msg_compat = (struct compat_msghdr __user *) umsg;
		err = get_compat_msghdr(msg, msg_compat, NULL, iov);
	} else {
		err = copy_msghdr_from_user(msg, umsg, NULL, iov);
	}
	if (err < 0)
		return err;

	return 0;
}

static int ___sys_sendmsg(struct socket *sock, struct user_msghdr __user *msg,
			 struct msghdr *msg_sys, unsigned int flags,
			 struct used_address *used_address,
			 unsigned int allowed_msghdr_flags)
{
	struct sockaddr_storage address;
	struct iovec iovstack[UIO_FASTIOV], *iov = iovstack;
	ssize_t err;

	msg_sys->msg_name = &address;

	err = sendmsg_copy_msghdr(msg_sys, msg, flags, &iov);
	if (err < 0)
		return err;

	err = ____sys_sendmsg(sock, msg_sys, flags, used_address,
				allowed_msghdr_flags);
	kfree(iov);
	return err;
}

/*
 *	BSD sendmsg interface
 */
<<<<<<< HEAD
long __sys_sendmsg_sock(struct socket *sock, struct user_msghdr __user *umsg,
			unsigned int flags)
{
	struct iovec iovstack[UIO_FASTIOV], *iov = iovstack;
	struct sockaddr_storage address;
	struct msghdr msg = { .msg_name = &address };
	ssize_t err;

	err = sendmsg_copy_msghdr(&msg, umsg, flags, &iov);
	if (err)
		return err;
	/* disallow ancillary data requests from this path */
	if (msg.msg_control || msg.msg_controllen) {
		err = -EINVAL;
		goto out;
	}

	err = ____sys_sendmsg(sock, &msg, flags, NULL, 0);
out:
	kfree(iov);
	return err;
=======
long __sys_sendmsg_sock(struct socket *sock, struct msghdr *msg,
			unsigned int flags)
{
	/* disallow ancillary data requests from this path */
	if (msg->msg_control || msg->msg_controllen)
		return -EINVAL;

	return ____sys_sendmsg(sock, msg, flags, NULL, 0);
>>>>>>> e42617b8
}

long __sys_sendmsg(int fd, struct user_msghdr __user *msg, unsigned int flags,
		   bool forbid_cmsg_compat)
{
	int fput_needed, err;
	struct msghdr msg_sys;
	struct socket *sock;

	if (forbid_cmsg_compat && (flags & MSG_CMSG_COMPAT))
		return -EINVAL;

	sock = sockfd_lookup_light(fd, &err, &fput_needed);
	if (!sock)
		goto out;

	err = ___sys_sendmsg(sock, msg, &msg_sys, flags, NULL, 0);

	fput_light(sock->file, fput_needed);
out:
	return err;
}

SYSCALL_DEFINE3(sendmsg, int, fd, struct user_msghdr __user *, msg, unsigned int, flags)
{
	return __sys_sendmsg(fd, msg, flags, true);
}

/*
 *	Linux sendmmsg interface
 */

int __sys_sendmmsg(int fd, struct mmsghdr __user *mmsg, unsigned int vlen,
		   unsigned int flags, bool forbid_cmsg_compat)
{
	int fput_needed, err, datagrams;
	struct socket *sock;
	struct mmsghdr __user *entry;
	struct compat_mmsghdr __user *compat_entry;
	struct msghdr msg_sys;
	struct used_address used_address;
	unsigned int oflags = flags;

	if (forbid_cmsg_compat && (flags & MSG_CMSG_COMPAT))
		return -EINVAL;

	if (vlen > UIO_MAXIOV)
		vlen = UIO_MAXIOV;

	datagrams = 0;

	sock = sockfd_lookup_light(fd, &err, &fput_needed);
	if (!sock)
		return err;

	used_address.name_len = UINT_MAX;
	entry = mmsg;
	compat_entry = (struct compat_mmsghdr __user *)mmsg;
	err = 0;
	flags |= MSG_BATCH;

	while (datagrams < vlen) {
		if (datagrams == vlen - 1)
			flags = oflags;

		if (MSG_CMSG_COMPAT & flags) {
			err = ___sys_sendmsg(sock, (struct user_msghdr __user *)compat_entry,
					     &msg_sys, flags, &used_address, MSG_EOR);
			if (err < 0)
				break;
			err = __put_user(err, &compat_entry->msg_len);
			++compat_entry;
		} else {
			err = ___sys_sendmsg(sock,
					     (struct user_msghdr __user *)entry,
					     &msg_sys, flags, &used_address, MSG_EOR);
			if (err < 0)
				break;
			err = put_user(err, &entry->msg_len);
			++entry;
		}

		if (err)
			break;
		++datagrams;
		if (msg_data_left(&msg_sys))
			break;
		cond_resched();
	}

	fput_light(sock->file, fput_needed);

	/* We only return an error if no datagrams were able to be sent */
	if (datagrams != 0)
		return datagrams;

	return err;
}

SYSCALL_DEFINE4(sendmmsg, int, fd, struct mmsghdr __user *, mmsg,
		unsigned int, vlen, unsigned int, flags)
{
	return __sys_sendmmsg(fd, mmsg, vlen, flags, true);
}

<<<<<<< HEAD
static int recvmsg_copy_msghdr(struct msghdr *msg,
			       struct user_msghdr __user *umsg, unsigned flags,
			       struct sockaddr __user **uaddr,
			       struct iovec **iov)
=======
int recvmsg_copy_msghdr(struct msghdr *msg,
			struct user_msghdr __user *umsg, unsigned flags,
			struct sockaddr __user **uaddr,
			struct iovec **iov)
>>>>>>> e42617b8
{
	ssize_t err;

	if (MSG_CMSG_COMPAT & flags) {
		struct compat_msghdr __user *msg_compat;

		msg_compat = (struct compat_msghdr __user *) umsg;
		err = get_compat_msghdr(msg, msg_compat, uaddr, iov);
	} else {
		err = copy_msghdr_from_user(msg, umsg, uaddr, iov);
	}
	if (err < 0)
		return err;

	return 0;
}

static int ____sys_recvmsg(struct socket *sock, struct msghdr *msg_sys,
			   struct user_msghdr __user *msg,
			   struct sockaddr __user *uaddr,
			   unsigned int flags, int nosec)
{
	struct compat_msghdr __user *msg_compat =
					(struct compat_msghdr __user *) msg;
	int __user *uaddr_len = COMPAT_NAMELEN(msg);
	struct sockaddr_storage addr;
	unsigned long cmsg_ptr;
	int len;
	ssize_t err;

	msg_sys->msg_name = &addr;
	cmsg_ptr = (unsigned long)msg_sys->msg_control;
	msg_sys->msg_flags = flags & (MSG_CMSG_CLOEXEC|MSG_CMSG_COMPAT);

	/* We assume all kernel code knows the size of sockaddr_storage */
	msg_sys->msg_namelen = 0;

	if (sock->file->f_flags & O_NONBLOCK)
		flags |= MSG_DONTWAIT;

	if (unlikely(nosec))
		err = sock_recvmsg_nosec(sock, msg_sys, flags);
	else
		err = sock_recvmsg(sock, msg_sys, flags);

	if (err < 0)
		goto out;
	len = err;

	if (uaddr != NULL) {
		err = move_addr_to_user(&addr,
					msg_sys->msg_namelen, uaddr,
					uaddr_len);
		if (err < 0)
			goto out;
	}
	err = __put_user((msg_sys->msg_flags & ~MSG_CMSG_COMPAT),
			 COMPAT_FLAGS(msg));
	if (err)
		goto out;
	if (MSG_CMSG_COMPAT & flags)
		err = __put_user((unsigned long)msg_sys->msg_control - cmsg_ptr,
				 &msg_compat->msg_controllen);
	else
		err = __put_user((unsigned long)msg_sys->msg_control - cmsg_ptr,
				 &msg->msg_controllen);
	if (err)
		goto out;
	err = len;
out:
	return err;
}

static int ___sys_recvmsg(struct socket *sock, struct user_msghdr __user *msg,
			 struct msghdr *msg_sys, unsigned int flags, int nosec)
{
	struct iovec iovstack[UIO_FASTIOV], *iov = iovstack;
	/* user mode address pointers */
	struct sockaddr __user *uaddr;
	ssize_t err;

	err = recvmsg_copy_msghdr(msg_sys, msg, flags, &uaddr, &iov);
	if (err < 0)
		return err;

	err = ____sys_recvmsg(sock, msg_sys, msg, uaddr, flags, nosec);
	kfree(iov);
	return err;
}

/*
 *	BSD recvmsg interface
 */

<<<<<<< HEAD
long __sys_recvmsg_sock(struct socket *sock, struct user_msghdr __user *umsg,
			unsigned int flags)
{
	struct iovec iovstack[UIO_FASTIOV], *iov = iovstack;
	struct sockaddr_storage address;
	struct msghdr msg = { .msg_name = &address };
	struct sockaddr __user *uaddr;
	ssize_t err;

	err = recvmsg_copy_msghdr(&msg, umsg, flags, &uaddr, &iov);
	if (err)
		return err;
	/* disallow ancillary data requests from this path */
	if (msg.msg_control || msg.msg_controllen) {
		err = -EINVAL;
		goto out;
	}

	err = ____sys_recvmsg(sock, &msg, umsg, uaddr, flags, 0);
out:
	kfree(iov);
	return err;
=======
long __sys_recvmsg_sock(struct socket *sock, struct msghdr *msg,
			struct user_msghdr __user *umsg,
			struct sockaddr __user *uaddr, unsigned int flags)
{
	/* disallow ancillary data requests from this path */
	if (msg->msg_control || msg->msg_controllen)
		return -EINVAL;

	return ____sys_recvmsg(sock, msg, umsg, uaddr, flags, 0);
>>>>>>> e42617b8
}

long __sys_recvmsg(int fd, struct user_msghdr __user *msg, unsigned int flags,
		   bool forbid_cmsg_compat)
{
	int fput_needed, err;
	struct msghdr msg_sys;
	struct socket *sock;

	if (forbid_cmsg_compat && (flags & MSG_CMSG_COMPAT))
		return -EINVAL;

	sock = sockfd_lookup_light(fd, &err, &fput_needed);
	if (!sock)
		goto out;

	err = ___sys_recvmsg(sock, msg, &msg_sys, flags, 0);

	fput_light(sock->file, fput_needed);
out:
	return err;
}

SYSCALL_DEFINE3(recvmsg, int, fd, struct user_msghdr __user *, msg,
		unsigned int, flags)
{
	return __sys_recvmsg(fd, msg, flags, true);
}

/*
 *     Linux recvmmsg interface
 */

static int do_recvmmsg(int fd, struct mmsghdr __user *mmsg,
			  unsigned int vlen, unsigned int flags,
			  struct timespec64 *timeout)
{
	int fput_needed, err, datagrams;
	struct socket *sock;
	struct mmsghdr __user *entry;
	struct compat_mmsghdr __user *compat_entry;
	struct msghdr msg_sys;
	struct timespec64 end_time;
	struct timespec64 timeout64;

	if (timeout &&
	    poll_select_set_timeout(&end_time, timeout->tv_sec,
				    timeout->tv_nsec))
		return -EINVAL;

	datagrams = 0;

	sock = sockfd_lookup_light(fd, &err, &fput_needed);
	if (!sock)
		return err;

	if (likely(!(flags & MSG_ERRQUEUE))) {
		err = sock_error(sock->sk);
		if (err) {
			datagrams = err;
			goto out_put;
		}
	}

	entry = mmsg;
	compat_entry = (struct compat_mmsghdr __user *)mmsg;

	while (datagrams < vlen) {
		/*
		 * No need to ask LSM for more than the first datagram.
		 */
		if (MSG_CMSG_COMPAT & flags) {
			err = ___sys_recvmsg(sock, (struct user_msghdr __user *)compat_entry,
					     &msg_sys, flags & ~MSG_WAITFORONE,
					     datagrams);
			if (err < 0)
				break;
			err = __put_user(err, &compat_entry->msg_len);
			++compat_entry;
		} else {
			err = ___sys_recvmsg(sock,
					     (struct user_msghdr __user *)entry,
					     &msg_sys, flags & ~MSG_WAITFORONE,
					     datagrams);
			if (err < 0)
				break;
			err = put_user(err, &entry->msg_len);
			++entry;
		}

		if (err)
			break;
		++datagrams;

		/* MSG_WAITFORONE turns on MSG_DONTWAIT after one packet */
		if (flags & MSG_WAITFORONE)
			flags |= MSG_DONTWAIT;

		if (timeout) {
			ktime_get_ts64(&timeout64);
			*timeout = timespec64_sub(end_time, timeout64);
			if (timeout->tv_sec < 0) {
				timeout->tv_sec = timeout->tv_nsec = 0;
				break;
			}

			/* Timeout, return less than vlen datagrams */
			if (timeout->tv_nsec == 0 && timeout->tv_sec == 0)
				break;
		}

		/* Out of band data, return right away */
		if (msg_sys.msg_flags & MSG_OOB)
			break;
		cond_resched();
	}

	if (err == 0)
		goto out_put;

	if (datagrams == 0) {
		datagrams = err;
		goto out_put;
	}

	/*
	 * We may return less entries than requested (vlen) if the
	 * sock is non block and there aren't enough datagrams...
	 */
	if (err != -EAGAIN) {
		/*
		 * ... or  if recvmsg returns an error after we
		 * received some datagrams, where we record the
		 * error to return on the next call or if the
		 * app asks about it using getsockopt(SO_ERROR).
		 */
		sock->sk->sk_err = -err;
	}
out_put:
	fput_light(sock->file, fput_needed);

	return datagrams;
}

int __sys_recvmmsg(int fd, struct mmsghdr __user *mmsg,
		   unsigned int vlen, unsigned int flags,
		   struct __kernel_timespec __user *timeout,
		   struct old_timespec32 __user *timeout32)
{
	int datagrams;
	struct timespec64 timeout_sys;

	if (timeout && get_timespec64(&timeout_sys, timeout))
		return -EFAULT;

	if (timeout32 && get_old_timespec32(&timeout_sys, timeout32))
		return -EFAULT;

	if (!timeout && !timeout32)
		return do_recvmmsg(fd, mmsg, vlen, flags, NULL);

	datagrams = do_recvmmsg(fd, mmsg, vlen, flags, &timeout_sys);

	if (datagrams <= 0)
		return datagrams;

	if (timeout && put_timespec64(&timeout_sys, timeout))
		datagrams = -EFAULT;

	if (timeout32 && put_old_timespec32(&timeout_sys, timeout32))
		datagrams = -EFAULT;

	return datagrams;
}

SYSCALL_DEFINE5(recvmmsg, int, fd, struct mmsghdr __user *, mmsg,
		unsigned int, vlen, unsigned int, flags,
		struct __kernel_timespec __user *, timeout)
{
	if (flags & MSG_CMSG_COMPAT)
		return -EINVAL;

	return __sys_recvmmsg(fd, mmsg, vlen, flags, timeout, NULL);
}

#ifdef CONFIG_COMPAT_32BIT_TIME
SYSCALL_DEFINE5(recvmmsg_time32, int, fd, struct mmsghdr __user *, mmsg,
		unsigned int, vlen, unsigned int, flags,
		struct old_timespec32 __user *, timeout)
{
	if (flags & MSG_CMSG_COMPAT)
		return -EINVAL;

	return __sys_recvmmsg(fd, mmsg, vlen, flags, NULL, timeout);
}
#endif

#ifdef __ARCH_WANT_SYS_SOCKETCALL
/* Argument list sizes for sys_socketcall */
#define AL(x) ((x) * sizeof(unsigned long))
static const unsigned char nargs[21] = {
	AL(0), AL(3), AL(3), AL(3), AL(2), AL(3),
	AL(3), AL(3), AL(4), AL(4), AL(4), AL(6),
	AL(6), AL(2), AL(5), AL(5), AL(3), AL(3),
	AL(4), AL(5), AL(4)
};

#undef AL

/*
 *	System call vectors.
 *
 *	Argument checking cleaned up. Saved 20% in size.
 *  This function doesn't need to set the kernel lock because
 *  it is set by the callees.
 */

SYSCALL_DEFINE2(socketcall, int, call, unsigned long __user *, args)
{
	unsigned long a[AUDITSC_ARGS];
	unsigned long a0, a1;
	int err;
	unsigned int len;

	if (call < 1 || call > SYS_SENDMMSG)
		return -EINVAL;
	call = array_index_nospec(call, SYS_SENDMMSG + 1);

	len = nargs[call];
	if (len > sizeof(a))
		return -EINVAL;

	/* copy_from_user should be SMP safe. */
	if (copy_from_user(a, args, len))
		return -EFAULT;

	err = audit_socketcall(nargs[call] / sizeof(unsigned long), a);
	if (err)
		return err;

	a0 = a[0];
	a1 = a[1];

	switch (call) {
	case SYS_SOCKET:
		err = __sys_socket(a0, a1, a[2]);
		break;
	case SYS_BIND:
		err = __sys_bind(a0, (struct sockaddr __user *)a1, a[2]);
		break;
	case SYS_CONNECT:
		err = __sys_connect(a0, (struct sockaddr __user *)a1, a[2]);
		break;
	case SYS_LISTEN:
		err = __sys_listen(a0, a1);
		break;
	case SYS_ACCEPT:
		err = __sys_accept4(a0, (struct sockaddr __user *)a1,
				    (int __user *)a[2], 0);
		break;
	case SYS_GETSOCKNAME:
		err =
		    __sys_getsockname(a0, (struct sockaddr __user *)a1,
				      (int __user *)a[2]);
		break;
	case SYS_GETPEERNAME:
		err =
		    __sys_getpeername(a0, (struct sockaddr __user *)a1,
				      (int __user *)a[2]);
		break;
	case SYS_SOCKETPAIR:
		err = __sys_socketpair(a0, a1, a[2], (int __user *)a[3]);
		break;
	case SYS_SEND:
		err = __sys_sendto(a0, (void __user *)a1, a[2], a[3],
				   NULL, 0);
		break;
	case SYS_SENDTO:
		err = __sys_sendto(a0, (void __user *)a1, a[2], a[3],
				   (struct sockaddr __user *)a[4], a[5]);
		break;
	case SYS_RECV:
		err = __sys_recvfrom(a0, (void __user *)a1, a[2], a[3],
				     NULL, NULL);
		break;
	case SYS_RECVFROM:
		err = __sys_recvfrom(a0, (void __user *)a1, a[2], a[3],
				     (struct sockaddr __user *)a[4],
				     (int __user *)a[5]);
		break;
	case SYS_SHUTDOWN:
		err = __sys_shutdown(a0, a1);
		break;
	case SYS_SETSOCKOPT:
		err = __sys_setsockopt(a0, a1, a[2], (char __user *)a[3],
				       a[4]);
		break;
	case SYS_GETSOCKOPT:
		err =
		    __sys_getsockopt(a0, a1, a[2], (char __user *)a[3],
				     (int __user *)a[4]);
		break;
	case SYS_SENDMSG:
		err = __sys_sendmsg(a0, (struct user_msghdr __user *)a1,
				    a[2], true);
		break;
	case SYS_SENDMMSG:
		err = __sys_sendmmsg(a0, (struct mmsghdr __user *)a1, a[2],
				     a[3], true);
		break;
	case SYS_RECVMSG:
		err = __sys_recvmsg(a0, (struct user_msghdr __user *)a1,
				    a[2], true);
		break;
	case SYS_RECVMMSG:
		if (IS_ENABLED(CONFIG_64BIT))
			err = __sys_recvmmsg(a0, (struct mmsghdr __user *)a1,
					     a[2], a[3],
					     (struct __kernel_timespec __user *)a[4],
					     NULL);
		else
			err = __sys_recvmmsg(a0, (struct mmsghdr __user *)a1,
					     a[2], a[3], NULL,
					     (struct old_timespec32 __user *)a[4]);
		break;
	case SYS_ACCEPT4:
		err = __sys_accept4(a0, (struct sockaddr __user *)a1,
				    (int __user *)a[2], a[3]);
		break;
	default:
		err = -EINVAL;
		break;
	}
	return err;
}

#endif				/* __ARCH_WANT_SYS_SOCKETCALL */

/**
 *	sock_register - add a socket protocol handler
 *	@ops: description of protocol
 *
 *	This function is called by a protocol handler that wants to
 *	advertise its address family, and have it linked into the
 *	socket interface. The value ops->family corresponds to the
 *	socket system call protocol family.
 */
int sock_register(const struct net_proto_family *ops)
{
	int err;

	if (ops->family >= NPROTO) {
		pr_crit("protocol %d >= NPROTO(%d)\n", ops->family, NPROTO);
		return -ENOBUFS;
	}

	spin_lock(&net_family_lock);
	if (rcu_dereference_protected(net_families[ops->family],
				      lockdep_is_held(&net_family_lock)))
		err = -EEXIST;
	else {
		rcu_assign_pointer(net_families[ops->family], ops);
		err = 0;
	}
	spin_unlock(&net_family_lock);

	pr_info("NET: Registered protocol family %d\n", ops->family);
	return err;
}
EXPORT_SYMBOL(sock_register);

/**
 *	sock_unregister - remove a protocol handler
 *	@family: protocol family to remove
 *
 *	This function is called by a protocol handler that wants to
 *	remove its address family, and have it unlinked from the
 *	new socket creation.
 *
 *	If protocol handler is a module, then it can use module reference
 *	counts to protect against new references. If protocol handler is not
 *	a module then it needs to provide its own protection in
 *	the ops->create routine.
 */
void sock_unregister(int family)
{
	BUG_ON(family < 0 || family >= NPROTO);

	spin_lock(&net_family_lock);
	RCU_INIT_POINTER(net_families[family], NULL);
	spin_unlock(&net_family_lock);

	synchronize_rcu();

	pr_info("NET: Unregistered protocol family %d\n", family);
}
EXPORT_SYMBOL(sock_unregister);

bool sock_is_registered(int family)
{
	return family < NPROTO && rcu_access_pointer(net_families[family]);
}

static int __init sock_init(void)
{
	int err;
	/*
	 *      Initialize the network sysctl infrastructure.
	 */
	err = net_sysctl_init();
	if (err)
		goto out;

	/*
	 *      Initialize skbuff SLAB cache
	 */
	skb_init();

	/*
	 *      Initialize the protocols module.
	 */

	init_inodecache();

	err = register_filesystem(&sock_fs_type);
	if (err)
		goto out_fs;
	sock_mnt = kern_mount(&sock_fs_type);
	if (IS_ERR(sock_mnt)) {
		err = PTR_ERR(sock_mnt);
		goto out_mount;
	}

	/* The real protocol initialization is performed in later initcalls.
	 */

#ifdef CONFIG_NETFILTER
	err = netfilter_init();
	if (err)
		goto out;
#endif

	ptp_classifier_init();

out:
	return err;

out_mount:
	unregister_filesystem(&sock_fs_type);
out_fs:
	goto out;
}

core_initcall(sock_init);	/* early initcall */

#ifdef CONFIG_PROC_FS
void socket_seq_show(struct seq_file *seq)
{
	seq_printf(seq, "sockets: used %d\n",
		   sock_inuse_get(seq->private));
}
#endif				/* CONFIG_PROC_FS */

#ifdef CONFIG_COMPAT
static int compat_dev_ifconf(struct net *net, struct compat_ifconf __user *uifc32)
{
	struct compat_ifconf ifc32;
	struct ifconf ifc;
	int err;

	if (copy_from_user(&ifc32, uifc32, sizeof(struct compat_ifconf)))
		return -EFAULT;

	ifc.ifc_len = ifc32.ifc_len;
	ifc.ifc_req = compat_ptr(ifc32.ifcbuf);

	rtnl_lock();
	err = dev_ifconf(net, &ifc, sizeof(struct compat_ifreq));
	rtnl_unlock();
	if (err)
		return err;

	ifc32.ifc_len = ifc.ifc_len;
	if (copy_to_user(uifc32, &ifc32, sizeof(struct compat_ifconf)))
		return -EFAULT;

	return 0;
}

static int ethtool_ioctl(struct net *net, struct compat_ifreq __user *ifr32)
{
	struct compat_ethtool_rxnfc __user *compat_rxnfc;
	bool convert_in = false, convert_out = false;
	size_t buf_size = 0;
	struct ethtool_rxnfc __user *rxnfc = NULL;
	struct ifreq ifr;
	u32 rule_cnt = 0, actual_rule_cnt;
	u32 ethcmd;
	u32 data;
	int ret;

	if (get_user(data, &ifr32->ifr_ifru.ifru_data))
		return -EFAULT;

	compat_rxnfc = compat_ptr(data);

	if (get_user(ethcmd, &compat_rxnfc->cmd))
		return -EFAULT;

	/* Most ethtool structures are defined without padding.
	 * Unfortunately struct ethtool_rxnfc is an exception.
	 */
	switch (ethcmd) {
	default:
		break;
	case ETHTOOL_GRXCLSRLALL:
		/* Buffer size is variable */
		if (get_user(rule_cnt, &compat_rxnfc->rule_cnt))
			return -EFAULT;
		if (rule_cnt > KMALLOC_MAX_SIZE / sizeof(u32))
			return -ENOMEM;
		buf_size += rule_cnt * sizeof(u32);
		/* fall through */
	case ETHTOOL_GRXRINGS:
	case ETHTOOL_GRXCLSRLCNT:
	case ETHTOOL_GRXCLSRULE:
	case ETHTOOL_SRXCLSRLINS:
		convert_out = true;
		/* fall through */
	case ETHTOOL_SRXCLSRLDEL:
		buf_size += sizeof(struct ethtool_rxnfc);
		convert_in = true;
		rxnfc = compat_alloc_user_space(buf_size);
		break;
	}

	if (copy_from_user(&ifr.ifr_name, &ifr32->ifr_name, IFNAMSIZ))
		return -EFAULT;

	ifr.ifr_data = convert_in ? rxnfc : (void __user *)compat_rxnfc;

	if (convert_in) {
		/* We expect there to be holes between fs.m_ext and
		 * fs.ring_cookie and at the end of fs, but nowhere else.
		 */
		BUILD_BUG_ON(offsetof(struct compat_ethtool_rxnfc, fs.m_ext) +
			     sizeof(compat_rxnfc->fs.m_ext) !=
			     offsetof(struct ethtool_rxnfc, fs.m_ext) +
			     sizeof(rxnfc->fs.m_ext));
		BUILD_BUG_ON(
			offsetof(struct compat_ethtool_rxnfc, fs.location) -
			offsetof(struct compat_ethtool_rxnfc, fs.ring_cookie) !=
			offsetof(struct ethtool_rxnfc, fs.location) -
			offsetof(struct ethtool_rxnfc, fs.ring_cookie));

		if (copy_in_user(rxnfc, compat_rxnfc,
				 (void __user *)(&rxnfc->fs.m_ext + 1) -
				 (void __user *)rxnfc) ||
		    copy_in_user(&rxnfc->fs.ring_cookie,
				 &compat_rxnfc->fs.ring_cookie,
				 (void __user *)(&rxnfc->fs.location + 1) -
				 (void __user *)&rxnfc->fs.ring_cookie))
			return -EFAULT;
		if (ethcmd == ETHTOOL_GRXCLSRLALL) {
			if (put_user(rule_cnt, &rxnfc->rule_cnt))
				return -EFAULT;
		} else if (copy_in_user(&rxnfc->rule_cnt,
					&compat_rxnfc->rule_cnt,
					sizeof(rxnfc->rule_cnt)))
			return -EFAULT;
	}

	ret = dev_ioctl(net, SIOCETHTOOL, &ifr, NULL);
	if (ret)
		return ret;

	if (convert_out) {
		if (copy_in_user(compat_rxnfc, rxnfc,
				 (const void __user *)(&rxnfc->fs.m_ext + 1) -
				 (const void __user *)rxnfc) ||
		    copy_in_user(&compat_rxnfc->fs.ring_cookie,
				 &rxnfc->fs.ring_cookie,
				 (const void __user *)(&rxnfc->fs.location + 1) -
				 (const void __user *)&rxnfc->fs.ring_cookie) ||
		    copy_in_user(&compat_rxnfc->rule_cnt, &rxnfc->rule_cnt,
				 sizeof(rxnfc->rule_cnt)))
			return -EFAULT;

		if (ethcmd == ETHTOOL_GRXCLSRLALL) {
			/* As an optimisation, we only copy the actual
			 * number of rules that the underlying
			 * function returned.  Since Mallory might
			 * change the rule count in user memory, we
			 * check that it is less than the rule count
			 * originally given (as the user buffer size),
			 * which has been range-checked.
			 */
			if (get_user(actual_rule_cnt, &rxnfc->rule_cnt))
				return -EFAULT;
			if (actual_rule_cnt < rule_cnt)
				rule_cnt = actual_rule_cnt;
			if (copy_in_user(&compat_rxnfc->rule_locs[0],
					 &rxnfc->rule_locs[0],
					 rule_cnt * sizeof(u32)))
				return -EFAULT;
		}
	}

	return 0;
}

static int compat_siocwandev(struct net *net, struct compat_ifreq __user *uifr32)
{
	compat_uptr_t uptr32;
	struct ifreq ifr;
	void __user *saved;
	int err;

	if (copy_from_user(&ifr, uifr32, sizeof(struct compat_ifreq)))
		return -EFAULT;

	if (get_user(uptr32, &uifr32->ifr_settings.ifs_ifsu))
		return -EFAULT;

	saved = ifr.ifr_settings.ifs_ifsu.raw_hdlc;
	ifr.ifr_settings.ifs_ifsu.raw_hdlc = compat_ptr(uptr32);

	err = dev_ioctl(net, SIOCWANDEV, &ifr, NULL);
	if (!err) {
		ifr.ifr_settings.ifs_ifsu.raw_hdlc = saved;
		if (copy_to_user(uifr32, &ifr, sizeof(struct compat_ifreq)))
			err = -EFAULT;
	}
	return err;
}

/* Handle ioctls that use ifreq::ifr_data and just need struct ifreq converted */
static int compat_ifr_data_ioctl(struct net *net, unsigned int cmd,
				 struct compat_ifreq __user *u_ifreq32)
{
	struct ifreq ifreq;
	u32 data32;

	if (copy_from_user(ifreq.ifr_name, u_ifreq32->ifr_name, IFNAMSIZ))
		return -EFAULT;
	if (get_user(data32, &u_ifreq32->ifr_data))
		return -EFAULT;
	ifreq.ifr_data = compat_ptr(data32);

	return dev_ioctl(net, cmd, &ifreq, NULL);
}

static int compat_ifreq_ioctl(struct net *net, struct socket *sock,
			      unsigned int cmd,
			      struct compat_ifreq __user *uifr32)
{
	struct ifreq __user *uifr;
	int err;

	/* Handle the fact that while struct ifreq has the same *layout* on
	 * 32/64 for everything but ifreq::ifru_ifmap and ifreq::ifru_data,
	 * which are handled elsewhere, it still has different *size* due to
	 * ifreq::ifru_ifmap (which is 16 bytes on 32 bit, 24 bytes on 64-bit,
	 * resulting in struct ifreq being 32 and 40 bytes respectively).
	 * As a result, if the struct happens to be at the end of a page and
	 * the next page isn't readable/writable, we get a fault. To prevent
	 * that, copy back and forth to the full size.
	 */

	uifr = compat_alloc_user_space(sizeof(*uifr));
	if (copy_in_user(uifr, uifr32, sizeof(*uifr32)))
		return -EFAULT;

	err = sock_do_ioctl(net, sock, cmd, (unsigned long)uifr);

	if (!err) {
		switch (cmd) {
		case SIOCGIFFLAGS:
		case SIOCGIFMETRIC:
		case SIOCGIFMTU:
		case SIOCGIFMEM:
		case SIOCGIFHWADDR:
		case SIOCGIFINDEX:
		case SIOCGIFADDR:
		case SIOCGIFBRDADDR:
		case SIOCGIFDSTADDR:
		case SIOCGIFNETMASK:
		case SIOCGIFPFLAGS:
		case SIOCGIFTXQLEN:
		case SIOCGMIIPHY:
		case SIOCGMIIREG:
		case SIOCGIFNAME:
			if (copy_in_user(uifr32, uifr, sizeof(*uifr32)))
				err = -EFAULT;
			break;
		}
	}
	return err;
}

static int compat_sioc_ifmap(struct net *net, unsigned int cmd,
			struct compat_ifreq __user *uifr32)
{
	struct ifreq ifr;
	struct compat_ifmap __user *uifmap32;
	int err;

	uifmap32 = &uifr32->ifr_ifru.ifru_map;
	err = copy_from_user(&ifr, uifr32, sizeof(ifr.ifr_name));
	err |= get_user(ifr.ifr_map.mem_start, &uifmap32->mem_start);
	err |= get_user(ifr.ifr_map.mem_end, &uifmap32->mem_end);
	err |= get_user(ifr.ifr_map.base_addr, &uifmap32->base_addr);
	err |= get_user(ifr.ifr_map.irq, &uifmap32->irq);
	err |= get_user(ifr.ifr_map.dma, &uifmap32->dma);
	err |= get_user(ifr.ifr_map.port, &uifmap32->port);
	if (err)
		return -EFAULT;

	err = dev_ioctl(net, cmd, &ifr, NULL);

	if (cmd == SIOCGIFMAP && !err) {
		err = copy_to_user(uifr32, &ifr, sizeof(ifr.ifr_name));
		err |= put_user(ifr.ifr_map.mem_start, &uifmap32->mem_start);
		err |= put_user(ifr.ifr_map.mem_end, &uifmap32->mem_end);
		err |= put_user(ifr.ifr_map.base_addr, &uifmap32->base_addr);
		err |= put_user(ifr.ifr_map.irq, &uifmap32->irq);
		err |= put_user(ifr.ifr_map.dma, &uifmap32->dma);
		err |= put_user(ifr.ifr_map.port, &uifmap32->port);
		if (err)
			err = -EFAULT;
	}
	return err;
}

struct rtentry32 {
	u32		rt_pad1;
	struct sockaddr rt_dst;         /* target address               */
	struct sockaddr rt_gateway;     /* gateway addr (RTF_GATEWAY)   */
	struct sockaddr rt_genmask;     /* target network mask (IP)     */
	unsigned short	rt_flags;
	short		rt_pad2;
	u32		rt_pad3;
	unsigned char	rt_tos;
	unsigned char	rt_class;
	short		rt_pad4;
	short		rt_metric;      /* +1 for binary compatibility! */
	/* char * */ u32 rt_dev;        /* forcing the device at add    */
	u32		rt_mtu;         /* per route MTU/Window         */
	u32		rt_window;      /* Window clamping              */
	unsigned short  rt_irtt;        /* Initial RTT                  */
};

struct in6_rtmsg32 {
	struct in6_addr		rtmsg_dst;
	struct in6_addr		rtmsg_src;
	struct in6_addr		rtmsg_gateway;
	u32			rtmsg_type;
	u16			rtmsg_dst_len;
	u16			rtmsg_src_len;
	u32			rtmsg_metric;
	u32			rtmsg_info;
	u32			rtmsg_flags;
	s32			rtmsg_ifindex;
};

static int routing_ioctl(struct net *net, struct socket *sock,
			 unsigned int cmd, void __user *argp)
{
	int ret;
	void *r = NULL;
	struct in6_rtmsg r6;
	struct rtentry r4;
	char devname[16];
	u32 rtdev;
	mm_segment_t old_fs = get_fs();

	if (sock && sock->sk && sock->sk->sk_family == AF_INET6) { /* ipv6 */
		struct in6_rtmsg32 __user *ur6 = argp;
		ret = copy_from_user(&r6.rtmsg_dst, &(ur6->rtmsg_dst),
			3 * sizeof(struct in6_addr));
		ret |= get_user(r6.rtmsg_type, &(ur6->rtmsg_type));
		ret |= get_user(r6.rtmsg_dst_len, &(ur6->rtmsg_dst_len));
		ret |= get_user(r6.rtmsg_src_len, &(ur6->rtmsg_src_len));
		ret |= get_user(r6.rtmsg_metric, &(ur6->rtmsg_metric));
		ret |= get_user(r6.rtmsg_info, &(ur6->rtmsg_info));
		ret |= get_user(r6.rtmsg_flags, &(ur6->rtmsg_flags));
		ret |= get_user(r6.rtmsg_ifindex, &(ur6->rtmsg_ifindex));

		r = (void *) &r6;
	} else { /* ipv4 */
		struct rtentry32 __user *ur4 = argp;
		ret = copy_from_user(&r4.rt_dst, &(ur4->rt_dst),
					3 * sizeof(struct sockaddr));
		ret |= get_user(r4.rt_flags, &(ur4->rt_flags));
		ret |= get_user(r4.rt_metric, &(ur4->rt_metric));
		ret |= get_user(r4.rt_mtu, &(ur4->rt_mtu));
		ret |= get_user(r4.rt_window, &(ur4->rt_window));
		ret |= get_user(r4.rt_irtt, &(ur4->rt_irtt));
		ret |= get_user(rtdev, &(ur4->rt_dev));
		if (rtdev) {
			ret |= copy_from_user(devname, compat_ptr(rtdev), 15);
			r4.rt_dev = (char __user __force *)devname;
			devname[15] = 0;
		} else
			r4.rt_dev = NULL;

		r = (void *) &r4;
	}

	if (ret) {
		ret = -EFAULT;
		goto out;
	}

	set_fs(KERNEL_DS);
	ret = sock_do_ioctl(net, sock, cmd, (unsigned long) r);
	set_fs(old_fs);

out:
	return ret;
}

/* Since old style bridge ioctl's endup using SIOCDEVPRIVATE
 * for some operations; this forces use of the newer bridge-utils that
 * use compatible ioctls
 */
static int old_bridge_ioctl(compat_ulong_t __user *argp)
{
	compat_ulong_t tmp;

	if (get_user(tmp, argp))
		return -EFAULT;
	if (tmp == BRCTL_GET_VERSION)
		return BRCTL_VERSION + 1;
	return -EINVAL;
}

static int compat_sock_ioctl_trans(struct file *file, struct socket *sock,
			 unsigned int cmd, unsigned long arg)
{
	void __user *argp = compat_ptr(arg);
	struct sock *sk = sock->sk;
	struct net *net = sock_net(sk);

	if (cmd >= SIOCDEVPRIVATE && cmd <= (SIOCDEVPRIVATE + 15))
		return compat_ifr_data_ioctl(net, cmd, argp);

	switch (cmd) {
	case SIOCSIFBR:
	case SIOCGIFBR:
		return old_bridge_ioctl(argp);
	case SIOCGIFCONF:
		return compat_dev_ifconf(net, argp);
	case SIOCETHTOOL:
		return ethtool_ioctl(net, argp);
	case SIOCWANDEV:
		return compat_siocwandev(net, argp);
	case SIOCGIFMAP:
	case SIOCSIFMAP:
		return compat_sioc_ifmap(net, cmd, argp);
	case SIOCADDRT:
	case SIOCDELRT:
		return routing_ioctl(net, sock, cmd, argp);
	case SIOCGSTAMP_OLD:
	case SIOCGSTAMPNS_OLD:
		if (!sock->ops->gettstamp)
			return -ENOIOCTLCMD;
		return sock->ops->gettstamp(sock, argp, cmd == SIOCGSTAMP_OLD,
					    !COMPAT_USE_64BIT_TIME);

	case SIOCBONDSLAVEINFOQUERY:
	case SIOCBONDINFOQUERY:
	case SIOCSHWTSTAMP:
	case SIOCGHWTSTAMP:
		return compat_ifr_data_ioctl(net, cmd, argp);

	case FIOSETOWN:
	case SIOCSPGRP:
	case FIOGETOWN:
	case SIOCGPGRP:
	case SIOCBRADDBR:
	case SIOCBRDELBR:
	case SIOCGIFVLAN:
	case SIOCSIFVLAN:
	case SIOCADDDLCI:
	case SIOCDELDLCI:
	case SIOCGSKNS:
	case SIOCGSTAMP_NEW:
	case SIOCGSTAMPNS_NEW:
		return sock_ioctl(file, cmd, arg);

	case SIOCGIFFLAGS:
	case SIOCSIFFLAGS:
	case SIOCGIFMETRIC:
	case SIOCSIFMETRIC:
	case SIOCGIFMTU:
	case SIOCSIFMTU:
	case SIOCGIFMEM:
	case SIOCSIFMEM:
	case SIOCGIFHWADDR:
	case SIOCSIFHWADDR:
	case SIOCADDMULTI:
	case SIOCDELMULTI:
	case SIOCGIFINDEX:
	case SIOCGIFADDR:
	case SIOCSIFADDR:
	case SIOCSIFHWBROADCAST:
	case SIOCDIFADDR:
	case SIOCGIFBRDADDR:
	case SIOCSIFBRDADDR:
	case SIOCGIFDSTADDR:
	case SIOCSIFDSTADDR:
	case SIOCGIFNETMASK:
	case SIOCSIFNETMASK:
	case SIOCSIFPFLAGS:
	case SIOCGIFPFLAGS:
	case SIOCGIFTXQLEN:
	case SIOCSIFTXQLEN:
	case SIOCBRADDIF:
	case SIOCBRDELIF:
	case SIOCGIFNAME:
	case SIOCSIFNAME:
	case SIOCGMIIPHY:
	case SIOCGMIIREG:
	case SIOCSMIIREG:
	case SIOCBONDENSLAVE:
	case SIOCBONDRELEASE:
	case SIOCBONDSETHWADDR:
	case SIOCBONDCHANGEACTIVE:
		return compat_ifreq_ioctl(net, sock, cmd, argp);

	case SIOCSARP:
	case SIOCGARP:
	case SIOCDARP:
	case SIOCOUTQ:
	case SIOCOUTQNSD:
	case SIOCATMARK:
		return sock_do_ioctl(net, sock, cmd, arg);
	}

	return -ENOIOCTLCMD;
}

static long compat_sock_ioctl(struct file *file, unsigned int cmd,
			      unsigned long arg)
{
	struct socket *sock = file->private_data;
	int ret = -ENOIOCTLCMD;
	struct sock *sk;
	struct net *net;

	sk = sock->sk;
	net = sock_net(sk);

	if (sock->ops->compat_ioctl)
		ret = sock->ops->compat_ioctl(sock, cmd, arg);

	if (ret == -ENOIOCTLCMD &&
	    (cmd >= SIOCIWFIRST && cmd <= SIOCIWLAST))
		ret = compat_wext_handle_ioctl(net, cmd, arg);

	if (ret == -ENOIOCTLCMD)
		ret = compat_sock_ioctl_trans(file, sock, cmd, arg);

	return ret;
}
#endif

/**
 *	kernel_bind - bind an address to a socket (kernel space)
 *	@sock: socket
 *	@addr: address
 *	@addrlen: length of address
 *
 *	Returns 0 or an error.
 */

int kernel_bind(struct socket *sock, struct sockaddr *addr, int addrlen)
{
	return sock->ops->bind(sock, addr, addrlen);
}
EXPORT_SYMBOL(kernel_bind);

/**
 *	kernel_listen - move socket to listening state (kernel space)
 *	@sock: socket
 *	@backlog: pending connections queue size
 *
 *	Returns 0 or an error.
 */

int kernel_listen(struct socket *sock, int backlog)
{
	return sock->ops->listen(sock, backlog);
}
EXPORT_SYMBOL(kernel_listen);

/**
 *	kernel_accept - accept a connection (kernel space)
 *	@sock: listening socket
 *	@newsock: new connected socket
 *	@flags: flags
 *
 *	@flags must be SOCK_CLOEXEC, SOCK_NONBLOCK or 0.
 *	If it fails, @newsock is guaranteed to be %NULL.
 *	Returns 0 or an error.
 */

int kernel_accept(struct socket *sock, struct socket **newsock, int flags)
{
	struct sock *sk = sock->sk;
	int err;

	err = sock_create_lite(sk->sk_family, sk->sk_type, sk->sk_protocol,
			       newsock);
	if (err < 0)
		goto done;

	err = sock->ops->accept(sock, *newsock, flags, true);
	if (err < 0) {
		sock_release(*newsock);
		*newsock = NULL;
		goto done;
	}

	(*newsock)->ops = sock->ops;
	__module_get((*newsock)->ops->owner);

done:
	return err;
}
EXPORT_SYMBOL(kernel_accept);

/**
 *	kernel_connect - connect a socket (kernel space)
 *	@sock: socket
 *	@addr: address
 *	@addrlen: address length
 *	@flags: flags (O_NONBLOCK, ...)
 *
 *	For datagram sockets, @addr is the addres to which datagrams are sent
 *	by default, and the only address from which datagrams are received.
 *	For stream sockets, attempts to connect to @addr.
 *	Returns 0 or an error code.
 */

int kernel_connect(struct socket *sock, struct sockaddr *addr, int addrlen,
		   int flags)
{
	return sock->ops->connect(sock, addr, addrlen, flags);
}
EXPORT_SYMBOL(kernel_connect);

/**
 *	kernel_getsockname - get the address which the socket is bound (kernel space)
 *	@sock: socket
 *	@addr: address holder
 *
 * 	Fills the @addr pointer with the address which the socket is bound.
 *	Returns 0 or an error code.
 */

int kernel_getsockname(struct socket *sock, struct sockaddr *addr)
{
	return sock->ops->getname(sock, addr, 0);
}
EXPORT_SYMBOL(kernel_getsockname);

/**
 *	kernel_peername - get the address which the socket is connected (kernel space)
 *	@sock: socket
 *	@addr: address holder
 *
 * 	Fills the @addr pointer with the address which the socket is connected.
 *	Returns 0 or an error code.
 */

int kernel_getpeername(struct socket *sock, struct sockaddr *addr)
{
	return sock->ops->getname(sock, addr, 1);
}
EXPORT_SYMBOL(kernel_getpeername);

/**
 *	kernel_getsockopt - get a socket option (kernel space)
 *	@sock: socket
 *	@level: API level (SOL_SOCKET, ...)
 *	@optname: option tag
 *	@optval: option value
 *	@optlen: option length
 *
 *	Assigns the option length to @optlen.
 *	Returns 0 or an error.
 */

int kernel_getsockopt(struct socket *sock, int level, int optname,
			char *optval, int *optlen)
{
	mm_segment_t oldfs = get_fs();
	char __user *uoptval;
	int __user *uoptlen;
	int err;

	uoptval = (char __user __force *) optval;
	uoptlen = (int __user __force *) optlen;

	set_fs(KERNEL_DS);
	if (level == SOL_SOCKET)
		err = sock_getsockopt(sock, level, optname, uoptval, uoptlen);
	else
		err = sock->ops->getsockopt(sock, level, optname, uoptval,
					    uoptlen);
	set_fs(oldfs);
	return err;
}
EXPORT_SYMBOL(kernel_getsockopt);

/**
 *	kernel_setsockopt - set a socket option (kernel space)
 *	@sock: socket
 *	@level: API level (SOL_SOCKET, ...)
 *	@optname: option tag
 *	@optval: option value
 *	@optlen: option length
 *
 *	Returns 0 or an error.
 */

int kernel_setsockopt(struct socket *sock, int level, int optname,
			char *optval, unsigned int optlen)
{
	mm_segment_t oldfs = get_fs();
	char __user *uoptval;
	int err;

	uoptval = (char __user __force *) optval;

	set_fs(KERNEL_DS);
	if (level == SOL_SOCKET)
		err = sock_setsockopt(sock, level, optname, uoptval, optlen);
	else
		err = sock->ops->setsockopt(sock, level, optname, uoptval,
					    optlen);
	set_fs(oldfs);
	return err;
}
EXPORT_SYMBOL(kernel_setsockopt);

/**
 *	kernel_sendpage - send a &page through a socket (kernel space)
 *	@sock: socket
 *	@page: page
 *	@offset: page offset
 *	@size: total size in bytes
 *	@flags: flags (MSG_DONTWAIT, ...)
 *
 *	Returns the total amount sent in bytes or an error.
 */

int kernel_sendpage(struct socket *sock, struct page *page, int offset,
		    size_t size, int flags)
{
	if (sock->ops->sendpage)
		return sock->ops->sendpage(sock, page, offset, size, flags);

	return sock_no_sendpage(sock, page, offset, size, flags);
}
EXPORT_SYMBOL(kernel_sendpage);

/**
 *	kernel_sendpage_locked - send a &page through the locked sock (kernel space)
 *	@sk: sock
 *	@page: page
 *	@offset: page offset
 *	@size: total size in bytes
 *	@flags: flags (MSG_DONTWAIT, ...)
 *
 *	Returns the total amount sent in bytes or an error.
 *	Caller must hold @sk.
 */

int kernel_sendpage_locked(struct sock *sk, struct page *page, int offset,
			   size_t size, int flags)
{
	struct socket *sock = sk->sk_socket;

	if (sock->ops->sendpage_locked)
		return sock->ops->sendpage_locked(sk, page, offset, size,
						  flags);

	return sock_no_sendpage_locked(sk, page, offset, size, flags);
}
EXPORT_SYMBOL(kernel_sendpage_locked);

/**
 *	kernel_shutdown - shut down part of a full-duplex connection (kernel space)
 *	@sock: socket
 *	@how: connection part
 *
 *	Returns 0 or an error.
 */

int kernel_sock_shutdown(struct socket *sock, enum sock_shutdown_cmd how)
{
	return sock->ops->shutdown(sock, how);
}
EXPORT_SYMBOL(kernel_sock_shutdown);

/**
 *	kernel_sock_ip_overhead - returns the IP overhead imposed by a socket
 *	@sk: socket
 *
 *	This routine returns the IP overhead imposed by a socket i.e.
 *	the length of the underlying IP header, depending on whether
 *	this is an IPv4 or IPv6 socket and the length from IP options turned
 *	on at the socket. Assumes that the caller has a lock on the socket.
 */

u32 kernel_sock_ip_overhead(struct sock *sk)
{
	struct inet_sock *inet;
	struct ip_options_rcu *opt;
	u32 overhead = 0;
#if IS_ENABLED(CONFIG_IPV6)
	struct ipv6_pinfo *np;
	struct ipv6_txoptions *optv6 = NULL;
#endif /* IS_ENABLED(CONFIG_IPV6) */

	if (!sk)
		return overhead;

	switch (sk->sk_family) {
	case AF_INET:
		inet = inet_sk(sk);
		overhead += sizeof(struct iphdr);
		opt = rcu_dereference_protected(inet->inet_opt,
						sock_owned_by_user(sk));
		if (opt)
			overhead += opt->opt.optlen;
		return overhead;
#if IS_ENABLED(CONFIG_IPV6)
	case AF_INET6:
		np = inet6_sk(sk);
		overhead += sizeof(struct ipv6hdr);
		if (np)
			optv6 = rcu_dereference_protected(np->opt,
							  sock_owned_by_user(sk));
		if (optv6)
			overhead += (optv6->opt_flen + optv6->opt_nflen);
		return overhead;
#endif /* IS_ENABLED(CONFIG_IPV6) */
	default: /* Returns 0 overhead if the socket is not ipv4 or ipv6 */
		return overhead;
	}
}
EXPORT_SYMBOL(kernel_sock_ip_overhead);<|MERGE_RESOLUTION|>--- conflicted
+++ resolved
@@ -2346,15 +2346,9 @@
 	return err;
 }
 
-<<<<<<< HEAD
-static int sendmsg_copy_msghdr(struct msghdr *msg,
-			       struct user_msghdr __user *umsg, unsigned flags,
-			       struct iovec **iov)
-=======
 int sendmsg_copy_msghdr(struct msghdr *msg,
 			struct user_msghdr __user *umsg, unsigned flags,
 			struct iovec **iov)
->>>>>>> e42617b8
 {
 	int err;
 
@@ -2396,29 +2390,6 @@
 /*
  *	BSD sendmsg interface
  */
-<<<<<<< HEAD
-long __sys_sendmsg_sock(struct socket *sock, struct user_msghdr __user *umsg,
-			unsigned int flags)
-{
-	struct iovec iovstack[UIO_FASTIOV], *iov = iovstack;
-	struct sockaddr_storage address;
-	struct msghdr msg = { .msg_name = &address };
-	ssize_t err;
-
-	err = sendmsg_copy_msghdr(&msg, umsg, flags, &iov);
-	if (err)
-		return err;
-	/* disallow ancillary data requests from this path */
-	if (msg.msg_control || msg.msg_controllen) {
-		err = -EINVAL;
-		goto out;
-	}
-
-	err = ____sys_sendmsg(sock, &msg, flags, NULL, 0);
-out:
-	kfree(iov);
-	return err;
-=======
 long __sys_sendmsg_sock(struct socket *sock, struct msghdr *msg,
 			unsigned int flags)
 {
@@ -2427,7 +2398,6 @@
 		return -EINVAL;
 
 	return ____sys_sendmsg(sock, msg, flags, NULL, 0);
->>>>>>> e42617b8
 }
 
 long __sys_sendmsg(int fd, struct user_msghdr __user *msg, unsigned int flags,
@@ -2533,17 +2503,10 @@
 	return __sys_sendmmsg(fd, mmsg, vlen, flags, true);
 }
 
-<<<<<<< HEAD
-static int recvmsg_copy_msghdr(struct msghdr *msg,
-			       struct user_msghdr __user *umsg, unsigned flags,
-			       struct sockaddr __user **uaddr,
-			       struct iovec **iov)
-=======
 int recvmsg_copy_msghdr(struct msghdr *msg,
 			struct user_msghdr __user *umsg, unsigned flags,
 			struct sockaddr __user **uaddr,
 			struct iovec **iov)
->>>>>>> e42617b8
 {
 	ssize_t err;
 
@@ -2638,30 +2601,6 @@
  *	BSD recvmsg interface
  */
 
-<<<<<<< HEAD
-long __sys_recvmsg_sock(struct socket *sock, struct user_msghdr __user *umsg,
-			unsigned int flags)
-{
-	struct iovec iovstack[UIO_FASTIOV], *iov = iovstack;
-	struct sockaddr_storage address;
-	struct msghdr msg = { .msg_name = &address };
-	struct sockaddr __user *uaddr;
-	ssize_t err;
-
-	err = recvmsg_copy_msghdr(&msg, umsg, flags, &uaddr, &iov);
-	if (err)
-		return err;
-	/* disallow ancillary data requests from this path */
-	if (msg.msg_control || msg.msg_controllen) {
-		err = -EINVAL;
-		goto out;
-	}
-
-	err = ____sys_recvmsg(sock, &msg, umsg, uaddr, flags, 0);
-out:
-	kfree(iov);
-	return err;
-=======
 long __sys_recvmsg_sock(struct socket *sock, struct msghdr *msg,
 			struct user_msghdr __user *umsg,
 			struct sockaddr __user *uaddr, unsigned int flags)
@@ -2671,7 +2610,6 @@
 		return -EINVAL;
 
 	return ____sys_recvmsg(sock, msg, umsg, uaddr, flags, 0);
->>>>>>> e42617b8
 }
 
 long __sys_recvmsg(int fd, struct user_msghdr __user *msg, unsigned int flags,
