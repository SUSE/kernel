// SPDX-License-Identifier: GPL-2.0-only
/* Copyright (c) 2017 Facebook
 */
#include <linux/bpf.h>
#include <linux/btf.h>
#include <linux/btf_ids.h>
#include <linux/slab.h>
#include <linux/init.h>
#include <linux/vmalloc.h>
#include <linux/etherdevice.h>
#include <linux/filter.h>
#include <linux/rcupdate_trace.h>
#include <linux/sched/signal.h>
#include <net/bpf_sk_storage.h>
#include <net/hotdata.h>
#include <net/sock.h>
#include <net/tcp.h>
#include <net/net_namespace.h>
#include <net/page_pool/helpers.h>
#include <linux/error-injection.h>
#include <linux/smp.h>
#include <linux/sock_diag.h>
#include <linux/netfilter.h>
#include <net/netdev_rx_queue.h>
#include <net/xdp.h>
#include <net/netfilter/nf_bpf_link.h>

#define CREATE_TRACE_POINTS
#include <trace/events/bpf_test_run.h>

struct bpf_test_timer {
	enum { NO_PREEMPT, NO_MIGRATE } mode;
	u32 i;
	u64 time_start, time_spent;
};

static void bpf_test_timer_enter(struct bpf_test_timer *t)
	__acquires(rcu)
{
	rcu_read_lock();
	if (t->mode == NO_PREEMPT)
		preempt_disable();
	else
		migrate_disable();

	t->time_start = ktime_get_ns();
}

static void bpf_test_timer_leave(struct bpf_test_timer *t)
	__releases(rcu)
{
	t->time_start = 0;

	if (t->mode == NO_PREEMPT)
		preempt_enable();
	else
		migrate_enable();
	rcu_read_unlock();
}

static bool bpf_test_timer_continue(struct bpf_test_timer *t, int iterations,
				    u32 repeat, int *err, u32 *duration)
	__must_hold(rcu)
{
	t->i += iterations;
	if (t->i >= repeat) {
		/* We're done. */
		t->time_spent += ktime_get_ns() - t->time_start;
		do_div(t->time_spent, t->i);
		*duration = t->time_spent > U32_MAX ? U32_MAX : (u32)t->time_spent;
		*err = 0;
		goto reset;
	}

	if (signal_pending(current)) {
		/* During iteration: we've been cancelled, abort. */
		*err = -EINTR;
		goto reset;
	}

	if (need_resched()) {
		/* During iteration: we need to reschedule between runs. */
		t->time_spent += ktime_get_ns() - t->time_start;
		bpf_test_timer_leave(t);
		cond_resched();
		bpf_test_timer_enter(t);
	}

	/* Do another round. */
	return true;

reset:
	t->i = 0;
	return false;
}

/* We put this struct at the head of each page with a context and frame
 * initialised when the page is allocated, so we don't have to do this on each
 * repetition of the test run.
 */
struct xdp_page_head {
	struct xdp_buff orig_ctx;
	struct xdp_buff ctx;
	union {
		/* ::data_hard_start starts here */
		DECLARE_FLEX_ARRAY(struct xdp_frame, frame);
		DECLARE_FLEX_ARRAY(u8, data);
	};
};

struct xdp_test_data {
	struct xdp_buff *orig_ctx;
	struct xdp_rxq_info rxq;
	struct net_device *dev;
	struct page_pool *pp;
	struct xdp_frame **frames;
	struct sk_buff **skbs;
	struct xdp_mem_info mem;
	u32 batch_size;
	u32 frame_cnt;
};

/* tools/testing/selftests/bpf/prog_tests/xdp_do_redirect.c:%MAX_PKT_SIZE
 * must be updated accordingly this gets changed, otherwise BPF selftests
 * will fail.
 */
#define TEST_XDP_FRAME_SIZE (PAGE_SIZE - sizeof(struct xdp_page_head))
#define TEST_XDP_MAX_BATCH 256

static void xdp_test_run_init_page(netmem_ref netmem, void *arg)
{
	struct xdp_page_head *head =
		phys_to_virt(page_to_phys(netmem_to_page(netmem)));
	struct xdp_buff *new_ctx, *orig_ctx;
	u32 headroom = XDP_PACKET_HEADROOM;
	struct xdp_test_data *xdp = arg;
	size_t frm_len, meta_len;
	struct xdp_frame *frm;
	void *data;

	orig_ctx = xdp->orig_ctx;
	frm_len = orig_ctx->data_end - orig_ctx->data_meta;
	meta_len = orig_ctx->data - orig_ctx->data_meta;
	headroom -= meta_len;

	new_ctx = &head->ctx;
	frm = head->frame;
	data = head->data;
	memcpy(data + headroom, orig_ctx->data_meta, frm_len);

	xdp_init_buff(new_ctx, TEST_XDP_FRAME_SIZE, &xdp->rxq);
	xdp_prepare_buff(new_ctx, data, headroom, frm_len, true);
	new_ctx->data = new_ctx->data_meta + meta_len;

	xdp_update_frame_from_buff(new_ctx, frm);
	frm->mem = new_ctx->rxq->mem;

	memcpy(&head->orig_ctx, new_ctx, sizeof(head->orig_ctx));
}

static int xdp_test_run_setup(struct xdp_test_data *xdp, struct xdp_buff *orig_ctx)
{
	struct page_pool *pp;
	int err = -ENOMEM;
	struct page_pool_params pp_params = {
		.order = 0,
		.flags = 0,
		.pool_size = xdp->batch_size,
		.nid = NUMA_NO_NODE,
		.init_callback = xdp_test_run_init_page,
		.init_arg = xdp,
	};

	xdp->frames = kvmalloc_array(xdp->batch_size, sizeof(void *), GFP_KERNEL);
	if (!xdp->frames)
		return -ENOMEM;

	xdp->skbs = kvmalloc_array(xdp->batch_size, sizeof(void *), GFP_KERNEL);
	if (!xdp->skbs)
		goto err_skbs;

	pp = page_pool_create(&pp_params);
	if (IS_ERR(pp)) {
		err = PTR_ERR(pp);
		goto err_pp;
	}

	/* will copy 'mem.id' into pp->xdp_mem_id */
	err = xdp_reg_mem_model(&xdp->mem, MEM_TYPE_PAGE_POOL, pp);
	if (err)
		goto err_mmodel;

	xdp->pp = pp;

	/* We create a 'fake' RXQ referencing the original dev, but with an
	 * xdp_mem_info pointing to our page_pool
	 */
	xdp_rxq_info_reg(&xdp->rxq, orig_ctx->rxq->dev, 0, 0);
	xdp->rxq.mem.type = MEM_TYPE_PAGE_POOL;
	xdp->rxq.mem.id = pp->xdp_mem_id;
	xdp->dev = orig_ctx->rxq->dev;
	xdp->orig_ctx = orig_ctx;

	return 0;

err_mmodel:
	page_pool_destroy(pp);
err_pp:
	kvfree(xdp->skbs);
err_skbs:
	kvfree(xdp->frames);
	return err;
}

static void xdp_test_run_teardown(struct xdp_test_data *xdp)
{
	xdp_unreg_mem_model(&xdp->mem);
	page_pool_destroy(xdp->pp);
	kfree(xdp->frames);
	kfree(xdp->skbs);
}

static bool frame_was_changed(const struct xdp_page_head *head)
{
	/* xdp_scrub_frame() zeroes the data pointer, flags is the last field,
	 * i.e. has the highest chances to be overwritten. If those two are
	 * untouched, it's most likely safe to skip the context reset.
	 */
	return head->frame->data != head->orig_ctx.data ||
	       head->frame->flags != head->orig_ctx.flags;
}

static bool ctx_was_changed(struct xdp_page_head *head)
{
	return head->orig_ctx.data != head->ctx.data ||
		head->orig_ctx.data_meta != head->ctx.data_meta ||
		head->orig_ctx.data_end != head->ctx.data_end;
}

static void reset_ctx(struct xdp_page_head *head)
{
	if (likely(!frame_was_changed(head) && !ctx_was_changed(head)))
		return;

	head->ctx.data = head->orig_ctx.data;
	head->ctx.data_meta = head->orig_ctx.data_meta;
	head->ctx.data_end = head->orig_ctx.data_end;
	xdp_update_frame_from_buff(&head->ctx, head->frame);
	head->frame->mem = head->orig_ctx.rxq->mem;
}

static int xdp_recv_frames(struct xdp_frame **frames, int nframes,
			   struct sk_buff **skbs,
			   struct net_device *dev)
{
	gfp_t gfp = __GFP_ZERO | GFP_ATOMIC;
	int i, n;
	LIST_HEAD(list);

	n = kmem_cache_alloc_bulk(net_hotdata.skbuff_cache, gfp, nframes,
				  (void **)skbs);
	if (unlikely(n == 0)) {
		for (i = 0; i < nframes; i++)
			xdp_return_frame(frames[i]);
		return -ENOMEM;
	}

	for (i = 0; i < nframes; i++) {
		struct xdp_frame *xdpf = frames[i];
		struct sk_buff *skb = skbs[i];

		skb = __xdp_build_skb_from_frame(xdpf, skb, dev);
		if (!skb) {
			xdp_return_frame(xdpf);
			continue;
		}

		list_add_tail(&skb->list, &list);
	}
	netif_receive_skb_list(&list);

	return 0;
}

static int xdp_test_run_batch(struct xdp_test_data *xdp, struct bpf_prog *prog,
			      u32 repeat)
{
	struct bpf_net_context __bpf_net_ctx, *bpf_net_ctx;
	int err = 0, act, ret, i, nframes = 0, batch_sz;
	struct xdp_frame **frames = xdp->frames;
	struct bpf_redirect_info *ri;
	struct xdp_page_head *head;
	struct xdp_frame *frm;
	bool redirect = false;
	struct xdp_buff *ctx;
	struct page *page;

	batch_sz = min_t(u32, repeat, xdp->batch_size);

	local_bh_disable();
	bpf_net_ctx = bpf_net_ctx_set(&__bpf_net_ctx);
	ri = bpf_net_ctx_get_ri();
	xdp_set_return_frame_no_direct();

	for (i = 0; i < batch_sz; i++) {
		page = page_pool_dev_alloc_pages(xdp->pp);
		if (!page) {
			err = -ENOMEM;
			goto out;
		}

		head = phys_to_virt(page_to_phys(page));
		reset_ctx(head);
		ctx = &head->ctx;
		frm = head->frame;
		xdp->frame_cnt++;

		act = bpf_prog_run_xdp(prog, ctx);

		/* if program changed pkt bounds we need to update the xdp_frame */
		if (unlikely(ctx_was_changed(head))) {
			ret = xdp_update_frame_from_buff(ctx, frm);
			if (ret) {
				xdp_return_buff(ctx);
				continue;
			}
		}

		switch (act) {
		case XDP_TX:
			/* we can't do a real XDP_TX since we're not in the
			 * driver, so turn it into a REDIRECT back to the same
			 * index
			 */
			ri->tgt_index = xdp->dev->ifindex;
			ri->map_id = INT_MAX;
			ri->map_type = BPF_MAP_TYPE_UNSPEC;
			fallthrough;
		case XDP_REDIRECT:
			redirect = true;
			ret = xdp_do_redirect_frame(xdp->dev, ctx, frm, prog);
			if (ret)
				xdp_return_buff(ctx);
			break;
		case XDP_PASS:
			frames[nframes++] = frm;
			break;
		default:
			bpf_warn_invalid_xdp_action(NULL, prog, act);
			fallthrough;
		case XDP_DROP:
			xdp_return_buff(ctx);
			break;
		}
	}

out:
	if (redirect)
		xdp_do_flush();
	if (nframes) {
		ret = xdp_recv_frames(frames, nframes, xdp->skbs, xdp->dev);
		if (ret)
			err = ret;
	}

	xdp_clear_return_frame_no_direct();
	bpf_net_ctx_clear(bpf_net_ctx);
	local_bh_enable();
	return err;
}

static int bpf_test_run_xdp_live(struct bpf_prog *prog, struct xdp_buff *ctx,
				 u32 repeat, u32 batch_size, u32 *time)

{
	struct xdp_test_data xdp = { .batch_size = batch_size };
	struct bpf_test_timer t = { .mode = NO_MIGRATE };
	int ret;

	if (!repeat)
		repeat = 1;

	ret = xdp_test_run_setup(&xdp, ctx);
	if (ret)
		return ret;

	bpf_test_timer_enter(&t);
	do {
		xdp.frame_cnt = 0;
		ret = xdp_test_run_batch(&xdp, prog, repeat - t.i);
		if (unlikely(ret < 0))
			break;
	} while (bpf_test_timer_continue(&t, xdp.frame_cnt, repeat, &ret, time));
	bpf_test_timer_leave(&t);

	xdp_test_run_teardown(&xdp);
	return ret;
}

static int bpf_test_run(struct bpf_prog *prog, void *ctx, u32 repeat,
			u32 *retval, u32 *time, bool xdp)
{
	struct bpf_net_context __bpf_net_ctx, *bpf_net_ctx;
	struct bpf_prog_array_item item = {.prog = prog};
	struct bpf_run_ctx *old_ctx;
	struct bpf_cg_run_ctx run_ctx;
	struct bpf_test_timer t = { NO_MIGRATE };
	enum bpf_cgroup_storage_type stype;
	int ret;

	for_each_cgroup_storage_type(stype) {
		item.cgroup_storage[stype] = bpf_cgroup_storage_alloc(prog, stype);
		if (IS_ERR(item.cgroup_storage[stype])) {
			item.cgroup_storage[stype] = NULL;
			for_each_cgroup_storage_type(stype)
				bpf_cgroup_storage_free(item.cgroup_storage[stype]);
			return -ENOMEM;
		}
	}

	if (!repeat)
		repeat = 1;

	bpf_test_timer_enter(&t);
	old_ctx = bpf_set_run_ctx(&run_ctx.run_ctx);
	do {
		run_ctx.prog_item = &item;
		local_bh_disable();
		bpf_net_ctx = bpf_net_ctx_set(&__bpf_net_ctx);

		if (xdp)
			*retval = bpf_prog_run_xdp(prog, ctx);
		else
			*retval = bpf_prog_run(prog, ctx);

		bpf_net_ctx_clear(bpf_net_ctx);
		local_bh_enable();
	} while (bpf_test_timer_continue(&t, 1, repeat, &ret, time));
	bpf_reset_run_ctx(old_ctx);
	bpf_test_timer_leave(&t);

	for_each_cgroup_storage_type(stype)
		bpf_cgroup_storage_free(item.cgroup_storage[stype]);

	return ret;
}

static int bpf_test_finish(const union bpf_attr *kattr,
			   union bpf_attr __user *uattr, const void *data,
			   struct skb_shared_info *sinfo, u32 size,
			   u32 retval, u32 duration)
{
	void __user *data_out = u64_to_user_ptr(kattr->test.data_out);
	int err = -EFAULT;
	u32 copy_size = size;

	/* Clamp copy if the user has provided a size hint, but copy the full
	 * buffer if not to retain old behaviour.
	 */
	if (kattr->test.data_size_out &&
	    copy_size > kattr->test.data_size_out) {
		copy_size = kattr->test.data_size_out;
		err = -ENOSPC;
	}

	if (data_out) {
		int len = sinfo ? copy_size - sinfo->xdp_frags_size : copy_size;

		if (len < 0) {
			err = -ENOSPC;
			goto out;
		}

		if (copy_to_user(data_out, data, len))
			goto out;

		if (sinfo) {
			int i, offset = len;
			u32 data_len;

			for (i = 0; i < sinfo->nr_frags; i++) {
				skb_frag_t *frag = &sinfo->frags[i];

				if (offset >= copy_size) {
					err = -ENOSPC;
					break;
				}

				data_len = min_t(u32, copy_size - offset,
						 skb_frag_size(frag));

				if (copy_to_user(data_out + offset,
						 skb_frag_address(frag),
						 data_len))
					goto out;

				offset += data_len;
			}
		}
	}

	if (copy_to_user(&uattr->test.data_size_out, &size, sizeof(size)))
		goto out;
	if (copy_to_user(&uattr->test.retval, &retval, sizeof(retval)))
		goto out;
	if (copy_to_user(&uattr->test.duration, &duration, sizeof(duration)))
		goto out;
	if (err != -ENOSPC)
		err = 0;
out:
	trace_bpf_test_finish(&err);
	return err;
}

/* Integer types of various sizes and pointer combinations cover variety of
 * architecture dependent calling conventions. 7+ can be supported in the
 * future.
 */
__bpf_kfunc_start_defs();

__bpf_kfunc int bpf_fentry_test1(int a)
{
	return a + 1;
}
EXPORT_SYMBOL_GPL(bpf_fentry_test1);

int noinline bpf_fentry_test2(int a, u64 b)
{
	return a + b;
}

int noinline bpf_fentry_test3(char a, int b, u64 c)
{
	return a + b + c;
}

int noinline bpf_fentry_test4(void *a, char b, int c, u64 d)
{
	return (long)a + b + c + d;
}

int noinline bpf_fentry_test5(u64 a, void *b, short c, int d, u64 e)
{
	return a + (long)b + c + d + e;
}

int noinline bpf_fentry_test6(u64 a, void *b, short c, int d, void *e, u64 f)
{
	return a + (long)b + c + d + (long)e + f;
}

struct bpf_fentry_test_t {
	struct bpf_fentry_test_t *a;
};

int noinline bpf_fentry_test7(struct bpf_fentry_test_t *arg)
{
	asm volatile ("": "+r"(arg));
	return (long)arg;
}

int noinline bpf_fentry_test8(struct bpf_fentry_test_t *arg)
{
	return (long)arg->a;
}

__bpf_kfunc u32 bpf_fentry_test9(u32 *a)
{
	return *a;
}

void noinline bpf_fentry_test_sinfo(struct skb_shared_info *sinfo)
{
}

__bpf_kfunc int bpf_modify_return_test(int a, int *b)
<<<<<<< HEAD
{
	*b += 1;
	return a + *b;
}

__bpf_kfunc int bpf_modify_return_test2(int a, int *b, short c, int d,
					void *e, char f, int g)
{
	*b += 1;
	return a + *b + c + d + (long)e + f + g;
=======
{
	*b += 1;
	return a + *b;
}

__bpf_kfunc int bpf_modify_return_test2(int a, int *b, short c, int d,
					void *e, char f, int g)
{
	*b += 1;
	return a + *b + c + d + (long)e + f + g;
}

__bpf_kfunc int bpf_modify_return_test_tp(int nonce)
{
	trace_bpf_trigger_tp(nonce);

	return nonce;
>>>>>>> 2d5404ca
}

int noinline bpf_fentry_shadow_test(int a)
{
	return a + 1;
}

struct prog_test_member1 {
	int a;
};

struct prog_test_member {
	struct prog_test_member1 m;
	int c;
};

struct prog_test_ref_kfunc {
	int a;
	int b;
	struct prog_test_member memb;
	struct prog_test_ref_kfunc *next;
	refcount_t cnt;
};

__bpf_kfunc void bpf_kfunc_call_test_release(struct prog_test_ref_kfunc *p)
{
	refcount_dec(&p->cnt);
}

<<<<<<< HEAD
=======
__bpf_kfunc void bpf_kfunc_call_test_release_dtor(void *p)
{
	bpf_kfunc_call_test_release(p);
}
CFI_NOSEAL(bpf_kfunc_call_test_release_dtor);

>>>>>>> 2d5404ca
__bpf_kfunc void bpf_kfunc_call_memb_release(struct prog_test_member *p)
{
}

<<<<<<< HEAD
__diag_pop();
=======
__bpf_kfunc void bpf_kfunc_call_memb_release_dtor(void *p)
{
}
CFI_NOSEAL(bpf_kfunc_call_memb_release_dtor);

__bpf_kfunc_end_defs();
>>>>>>> 2d5404ca

BTF_KFUNCS_START(bpf_test_modify_return_ids)
BTF_ID_FLAGS(func, bpf_modify_return_test)
BTF_ID_FLAGS(func, bpf_modify_return_test2)
<<<<<<< HEAD
=======
BTF_ID_FLAGS(func, bpf_modify_return_test_tp)
>>>>>>> 2d5404ca
BTF_ID_FLAGS(func, bpf_fentry_test1, KF_SLEEPABLE)
BTF_KFUNCS_END(bpf_test_modify_return_ids)

static const struct btf_kfunc_id_set bpf_test_modify_return_set = {
	.owner = THIS_MODULE,
	.set   = &bpf_test_modify_return_ids,
};

<<<<<<< HEAD
BTF_SET8_START(test_sk_check_kfunc_ids)
BTF_ID_FLAGS(func, bpf_kfunc_call_test_release, KF_RELEASE)
BTF_ID_FLAGS(func, bpf_kfunc_call_memb_release, KF_RELEASE)
BTF_SET8_END(test_sk_check_kfunc_ids)
=======
BTF_KFUNCS_START(test_sk_check_kfunc_ids)
BTF_ID_FLAGS(func, bpf_kfunc_call_test_release, KF_RELEASE)
BTF_ID_FLAGS(func, bpf_kfunc_call_memb_release, KF_RELEASE)
BTF_KFUNCS_END(test_sk_check_kfunc_ids)
>>>>>>> 2d5404ca

static void *bpf_test_init(const union bpf_attr *kattr, u32 user_size,
			   u32 size, u32 headroom, u32 tailroom)
{
	void __user *data_in = u64_to_user_ptr(kattr->test.data_in);
	void *data;

	if (size < ETH_HLEN || size > PAGE_SIZE - headroom - tailroom)
		return ERR_PTR(-EINVAL);

	if (user_size > size)
		return ERR_PTR(-EMSGSIZE);

	size = SKB_DATA_ALIGN(size);
	data = kzalloc(size + headroom + tailroom, GFP_USER);
	if (!data)
		return ERR_PTR(-ENOMEM);

	if (copy_from_user(data + headroom, data_in, user_size)) {
		kfree(data);
		return ERR_PTR(-EFAULT);
	}

	return data;
}

int bpf_prog_test_run_tracing(struct bpf_prog *prog,
			      const union bpf_attr *kattr,
			      union bpf_attr __user *uattr)
{
	struct bpf_fentry_test_t arg = {};
	u16 side_effect = 0, ret = 0;
	int b = 2, err = -EFAULT;
	u32 retval = 0;

	if (kattr->test.flags || kattr->test.cpu || kattr->test.batch_size)
		return -EINVAL;

	switch (prog->expected_attach_type) {
	case BPF_TRACE_FENTRY:
	case BPF_TRACE_FEXIT:
		if (bpf_fentry_test1(1) != 2 ||
		    bpf_fentry_test2(2, 3) != 5 ||
		    bpf_fentry_test3(4, 5, 6) != 15 ||
		    bpf_fentry_test4((void *)7, 8, 9, 10) != 34 ||
		    bpf_fentry_test5(11, (void *)12, 13, 14, 15) != 65 ||
		    bpf_fentry_test6(16, (void *)17, 18, 19, (void *)20, 21) != 111 ||
		    bpf_fentry_test7((struct bpf_fentry_test_t *)0) != 0 ||
		    bpf_fentry_test8(&arg) != 0 ||
		    bpf_fentry_test9(&retval) != 0)
			goto out;
		break;
	case BPF_MODIFY_RETURN:
		ret = bpf_modify_return_test(1, &b);
		if (b != 2)
			side_effect++;
		b = 2;
		ret += bpf_modify_return_test2(1, &b, 3, 4, (void *)5, 6, 7);
		if (b != 2)
			side_effect++;
		break;
	default:
		goto out;
	}

	retval = ((u32)side_effect << 16) | ret;
	if (copy_to_user(&uattr->test.retval, &retval, sizeof(retval)))
		goto out;

	err = 0;
out:
	trace_bpf_test_finish(&err);
	return err;
}

struct bpf_raw_tp_test_run_info {
	struct bpf_prog *prog;
	void *ctx;
	u32 retval;
};

static void
__bpf_prog_test_run_raw_tp(void *data)
{
	struct bpf_raw_tp_test_run_info *info = data;
	struct bpf_trace_run_ctx run_ctx = {};
	struct bpf_run_ctx *old_run_ctx;

	old_run_ctx = bpf_set_run_ctx(&run_ctx.run_ctx);

	rcu_read_lock();
	info->retval = bpf_prog_run(info->prog, info->ctx);
	rcu_read_unlock();

	bpf_reset_run_ctx(old_run_ctx);
}

int bpf_prog_test_run_raw_tp(struct bpf_prog *prog,
			     const union bpf_attr *kattr,
			     union bpf_attr __user *uattr)
{
	void __user *ctx_in = u64_to_user_ptr(kattr->test.ctx_in);
	__u32 ctx_size_in = kattr->test.ctx_size_in;
	struct bpf_raw_tp_test_run_info info;
	int cpu = kattr->test.cpu, err = 0;
	int current_cpu;

	/* doesn't support data_in/out, ctx_out, duration, or repeat */
	if (kattr->test.data_in || kattr->test.data_out ||
	    kattr->test.ctx_out || kattr->test.duration ||
	    kattr->test.repeat || kattr->test.batch_size)
		return -EINVAL;

	if (ctx_size_in < prog->aux->max_ctx_offset ||
	    ctx_size_in > MAX_BPF_FUNC_ARGS * sizeof(u64))
		return -EINVAL;

	if ((kattr->test.flags & BPF_F_TEST_RUN_ON_CPU) == 0 && cpu != 0)
		return -EINVAL;

	if (ctx_size_in) {
		info.ctx = memdup_user(ctx_in, ctx_size_in);
		if (IS_ERR(info.ctx))
			return PTR_ERR(info.ctx);
	} else {
		info.ctx = NULL;
	}

	info.prog = prog;

	current_cpu = get_cpu();
	if ((kattr->test.flags & BPF_F_TEST_RUN_ON_CPU) == 0 ||
	    cpu == current_cpu) {
		__bpf_prog_test_run_raw_tp(&info);
	} else if (cpu >= nr_cpu_ids || !cpu_online(cpu)) {
		/* smp_call_function_single() also checks cpu_online()
		 * after csd_lock(). However, since cpu is from user
		 * space, let's do an extra quick check to filter out
		 * invalid value before smp_call_function_single().
		 */
		err = -ENXIO;
	} else {
		err = smp_call_function_single(cpu, __bpf_prog_test_run_raw_tp,
					       &info, 1);
	}
	put_cpu();

	if (!err &&
	    copy_to_user(&uattr->test.retval, &info.retval, sizeof(u32)))
		err = -EFAULT;

	kfree(info.ctx);
	return err;
}

static void *bpf_ctx_init(const union bpf_attr *kattr, u32 max_size)
{
	void __user *data_in = u64_to_user_ptr(kattr->test.ctx_in);
	void __user *data_out = u64_to_user_ptr(kattr->test.ctx_out);
	u32 size = kattr->test.ctx_size_in;
	void *data;
	int err;

	if (!data_in && !data_out)
		return NULL;

	data = kzalloc(max_size, GFP_USER);
	if (!data)
		return ERR_PTR(-ENOMEM);

	if (data_in) {
		err = bpf_check_uarg_tail_zero(USER_BPFPTR(data_in), max_size, size);
		if (err) {
			kfree(data);
			return ERR_PTR(err);
		}

		size = min_t(u32, max_size, size);
		if (copy_from_user(data, data_in, size)) {
			kfree(data);
			return ERR_PTR(-EFAULT);
		}
	}
	return data;
}

static int bpf_ctx_finish(const union bpf_attr *kattr,
			  union bpf_attr __user *uattr, const void *data,
			  u32 size)
{
	void __user *data_out = u64_to_user_ptr(kattr->test.ctx_out);
	int err = -EFAULT;
	u32 copy_size = size;

	if (!data || !data_out)
		return 0;

	if (copy_size > kattr->test.ctx_size_out) {
		copy_size = kattr->test.ctx_size_out;
		err = -ENOSPC;
	}

	if (copy_to_user(data_out, data, copy_size))
		goto out;
	if (copy_to_user(&uattr->test.ctx_size_out, &size, sizeof(size)))
		goto out;
	if (err != -ENOSPC)
		err = 0;
out:
	return err;
}

/**
 * range_is_zero - test whether buffer is initialized
 * @buf: buffer to check
 * @from: check from this position
 * @to: check up until (excluding) this position
 *
 * This function returns true if the there is a non-zero byte
 * in the buf in the range [from,to).
 */
static inline bool range_is_zero(void *buf, size_t from, size_t to)
{
	return !memchr_inv((u8 *)buf + from, 0, to - from);
}

static int convert___skb_to_skb(struct sk_buff *skb, struct __sk_buff *__skb)
{
	struct qdisc_skb_cb *cb = (struct qdisc_skb_cb *)skb->cb;

	if (!__skb)
		return 0;

	/* make sure the fields we don't use are zeroed */
	if (!range_is_zero(__skb, 0, offsetof(struct __sk_buff, mark)))
		return -EINVAL;

	/* mark is allowed */

	if (!range_is_zero(__skb, offsetofend(struct __sk_buff, mark),
			   offsetof(struct __sk_buff, priority)))
		return -EINVAL;

	/* priority is allowed */
	/* ingress_ifindex is allowed */
	/* ifindex is allowed */

	if (!range_is_zero(__skb, offsetofend(struct __sk_buff, ifindex),
			   offsetof(struct __sk_buff, cb)))
		return -EINVAL;

	/* cb is allowed */

	if (!range_is_zero(__skb, offsetofend(struct __sk_buff, cb),
			   offsetof(struct __sk_buff, tstamp)))
		return -EINVAL;

	/* tstamp is allowed */
	/* wire_len is allowed */
	/* gso_segs is allowed */

	if (!range_is_zero(__skb, offsetofend(struct __sk_buff, gso_segs),
			   offsetof(struct __sk_buff, gso_size)))
		return -EINVAL;

	/* gso_size is allowed */

	if (!range_is_zero(__skb, offsetofend(struct __sk_buff, gso_size),
			   offsetof(struct __sk_buff, hwtstamp)))
		return -EINVAL;

	/* hwtstamp is allowed */

	if (!range_is_zero(__skb, offsetofend(struct __sk_buff, hwtstamp),
			   sizeof(struct __sk_buff)))
		return -EINVAL;

	skb->mark = __skb->mark;
	skb->priority = __skb->priority;
	skb->skb_iif = __skb->ingress_ifindex;
	skb->tstamp = __skb->tstamp;
	memcpy(&cb->data, __skb->cb, QDISC_CB_PRIV_LEN);

	if (__skb->wire_len == 0) {
		cb->pkt_len = skb->len;
	} else {
		if (__skb->wire_len < skb->len ||
		    __skb->wire_len > GSO_LEGACY_MAX_SIZE)
			return -EINVAL;
		cb->pkt_len = __skb->wire_len;
	}

	if (__skb->gso_segs > GSO_MAX_SEGS)
		return -EINVAL;
	skb_shinfo(skb)->gso_segs = __skb->gso_segs;
	skb_shinfo(skb)->gso_size = __skb->gso_size;
	skb_shinfo(skb)->hwtstamps.hwtstamp = __skb->hwtstamp;

	return 0;
}

static void convert_skb_to___skb(struct sk_buff *skb, struct __sk_buff *__skb)
{
	struct qdisc_skb_cb *cb = (struct qdisc_skb_cb *)skb->cb;

	if (!__skb)
		return;

	__skb->mark = skb->mark;
	__skb->priority = skb->priority;
	__skb->ingress_ifindex = skb->skb_iif;
	__skb->ifindex = skb->dev->ifindex;
	__skb->tstamp = skb->tstamp;
	memcpy(__skb->cb, &cb->data, QDISC_CB_PRIV_LEN);
	__skb->wire_len = cb->pkt_len;
	__skb->gso_segs = skb_shinfo(skb)->gso_segs;
	__skb->hwtstamp = skb_shinfo(skb)->hwtstamps.hwtstamp;
}

static struct proto bpf_dummy_proto = {
	.name   = "bpf_dummy",
	.owner  = THIS_MODULE,
	.obj_size = sizeof(struct sock),
};

int bpf_prog_test_run_skb(struct bpf_prog *prog, const union bpf_attr *kattr,
			  union bpf_attr __user *uattr)
{
	bool is_l2 = false, is_direct_pkt_access = false;
	struct net *net = current->nsproxy->net_ns;
	struct net_device *dev = net->loopback_dev;
	u32 size = kattr->test.data_size_in;
	u32 repeat = kattr->test.repeat;
	struct __sk_buff *ctx = NULL;
	u32 retval, duration;
	int hh_len = ETH_HLEN;
	struct sk_buff *skb;
	struct sock *sk;
	void *data;
	int ret;

	if ((kattr->test.flags & ~BPF_F_TEST_SKB_CHECKSUM_COMPLETE) ||
	    kattr->test.cpu || kattr->test.batch_size)
		return -EINVAL;

	data = bpf_test_init(kattr, kattr->test.data_size_in,
			     size, NET_SKB_PAD + NET_IP_ALIGN,
			     SKB_DATA_ALIGN(sizeof(struct skb_shared_info)));
	if (IS_ERR(data))
		return PTR_ERR(data);

	ctx = bpf_ctx_init(kattr, sizeof(struct __sk_buff));
	if (IS_ERR(ctx)) {
		kfree(data);
		return PTR_ERR(ctx);
	}

	switch (prog->type) {
	case BPF_PROG_TYPE_SCHED_CLS:
	case BPF_PROG_TYPE_SCHED_ACT:
		is_l2 = true;
		fallthrough;
	case BPF_PROG_TYPE_LWT_IN:
	case BPF_PROG_TYPE_LWT_OUT:
	case BPF_PROG_TYPE_LWT_XMIT:
		is_direct_pkt_access = true;
		break;
	default:
		break;
	}

	sk = sk_alloc(net, AF_UNSPEC, GFP_USER, &bpf_dummy_proto, 1);
	if (!sk) {
		kfree(data);
		kfree(ctx);
		return -ENOMEM;
	}
	sock_init_data(NULL, sk);

	skb = slab_build_skb(data);
	if (!skb) {
		kfree(data);
		kfree(ctx);
		sk_free(sk);
		return -ENOMEM;
	}
	skb->sk = sk;

	skb_reserve(skb, NET_SKB_PAD + NET_IP_ALIGN);
	__skb_put(skb, size);

	if (ctx && ctx->ifindex > 1) {
		dev = dev_get_by_index(net, ctx->ifindex);
		if (!dev) {
			ret = -ENODEV;
			goto out;
		}
	}
	skb->protocol = eth_type_trans(skb, dev);
	skb_reset_network_header(skb);

	switch (skb->protocol) {
	case htons(ETH_P_IP):
		sk->sk_family = AF_INET;
		if (sizeof(struct iphdr) <= skb_headlen(skb)) {
			sk->sk_rcv_saddr = ip_hdr(skb)->saddr;
			sk->sk_daddr = ip_hdr(skb)->daddr;
		}
		break;
#if IS_ENABLED(CONFIG_IPV6)
	case htons(ETH_P_IPV6):
		sk->sk_family = AF_INET6;
		if (sizeof(struct ipv6hdr) <= skb_headlen(skb)) {
			sk->sk_v6_rcv_saddr = ipv6_hdr(skb)->saddr;
			sk->sk_v6_daddr = ipv6_hdr(skb)->daddr;
		}
		break;
#endif
	default:
		break;
	}

	if (is_l2)
		__skb_push(skb, hh_len);
	if (is_direct_pkt_access)
		bpf_compute_data_pointers(skb);

	ret = convert___skb_to_skb(skb, ctx);
	if (ret)
		goto out;

	if (kattr->test.flags & BPF_F_TEST_SKB_CHECKSUM_COMPLETE) {
		const int off = skb_network_offset(skb);
		int len = skb->len - off;

		skb->csum = skb_checksum(skb, off, len, 0);
		skb->ip_summed = CHECKSUM_COMPLETE;
	}

	ret = bpf_test_run(prog, skb, repeat, &retval, &duration, false);
	if (ret)
		goto out;
	if (!is_l2) {
		if (skb_headroom(skb) < hh_len) {
			int nhead = HH_DATA_ALIGN(hh_len - skb_headroom(skb));

			if (pskb_expand_head(skb, nhead, 0, GFP_USER)) {
				ret = -ENOMEM;
				goto out;
			}
		}
		memset(__skb_push(skb, hh_len), 0, hh_len);
	}

	if (kattr->test.flags & BPF_F_TEST_SKB_CHECKSUM_COMPLETE) {
		const int off = skb_network_offset(skb);
		int len = skb->len - off;
		__wsum csum;

		csum = skb_checksum(skb, off, len, 0);

		if (csum_fold(skb->csum) != csum_fold(csum)) {
			ret = -EBADMSG;
			goto out;
		}
	}

	convert_skb_to___skb(skb, ctx);

	size = skb->len;
	/* bpf program can never convert linear skb to non-linear */
	if (WARN_ON_ONCE(skb_is_nonlinear(skb)))
		size = skb_headlen(skb);
	ret = bpf_test_finish(kattr, uattr, skb->data, NULL, size, retval,
			      duration);
	if (!ret)
		ret = bpf_ctx_finish(kattr, uattr, ctx,
				     sizeof(struct __sk_buff));
out:
	if (dev && dev != net->loopback_dev)
		dev_put(dev);
	kfree_skb(skb);
	sk_free(sk);
	kfree(ctx);
	return ret;
}

static int xdp_convert_md_to_buff(struct xdp_md *xdp_md, struct xdp_buff *xdp)
{
	unsigned int ingress_ifindex, rx_queue_index;
	struct netdev_rx_queue *rxqueue;
	struct net_device *device;

	if (!xdp_md)
		return 0;

	if (xdp_md->egress_ifindex != 0)
		return -EINVAL;

	ingress_ifindex = xdp_md->ingress_ifindex;
	rx_queue_index = xdp_md->rx_queue_index;

	if (!ingress_ifindex && rx_queue_index)
		return -EINVAL;

	if (ingress_ifindex) {
		device = dev_get_by_index(current->nsproxy->net_ns,
					  ingress_ifindex);
		if (!device)
			return -ENODEV;

		if (rx_queue_index >= device->real_num_rx_queues)
			goto free_dev;

		rxqueue = __netif_get_rx_queue(device, rx_queue_index);

		if (!xdp_rxq_info_is_reg(&rxqueue->xdp_rxq))
			goto free_dev;

		xdp->rxq = &rxqueue->xdp_rxq;
		/* The device is now tracked in the xdp->rxq for later
		 * dev_put()
		 */
	}

	xdp->data = xdp->data_meta + xdp_md->data;
	return 0;

free_dev:
	dev_put(device);
	return -EINVAL;
}

static void xdp_convert_buff_to_md(struct xdp_buff *xdp, struct xdp_md *xdp_md)
{
	if (!xdp_md)
		return;

	xdp_md->data = xdp->data - xdp->data_meta;
	xdp_md->data_end = xdp->data_end - xdp->data_meta;

	if (xdp_md->ingress_ifindex)
		dev_put(xdp->rxq->dev);
}

int bpf_prog_test_run_xdp(struct bpf_prog *prog, const union bpf_attr *kattr,
			  union bpf_attr __user *uattr)
{
	bool do_live = (kattr->test.flags & BPF_F_TEST_XDP_LIVE_FRAMES);
	u32 tailroom = SKB_DATA_ALIGN(sizeof(struct skb_shared_info));
	u32 batch_size = kattr->test.batch_size;
	u32 retval = 0, duration, max_data_sz;
	u32 size = kattr->test.data_size_in;
	u32 headroom = XDP_PACKET_HEADROOM;
	u32 repeat = kattr->test.repeat;
	struct netdev_rx_queue *rxqueue;
	struct skb_shared_info *sinfo;
	struct xdp_buff xdp = {};
	int i, ret = -EINVAL;
	struct xdp_md *ctx;
	void *data;

	if (prog->expected_attach_type == BPF_XDP_DEVMAP ||
	    prog->expected_attach_type == BPF_XDP_CPUMAP)
		return -EINVAL;

	if (kattr->test.flags & ~BPF_F_TEST_XDP_LIVE_FRAMES)
		return -EINVAL;

	if (bpf_prog_is_dev_bound(prog->aux))
		return -EINVAL;

	if (do_live) {
		if (!batch_size)
			batch_size = NAPI_POLL_WEIGHT;
		else if (batch_size > TEST_XDP_MAX_BATCH)
			return -E2BIG;

		headroom += sizeof(struct xdp_page_head);
	} else if (batch_size) {
		return -EINVAL;
	}

	ctx = bpf_ctx_init(kattr, sizeof(struct xdp_md));
	if (IS_ERR(ctx))
		return PTR_ERR(ctx);

	if (ctx) {
		/* There can't be user provided data before the meta data */
		if (ctx->data_meta || ctx->data_end != size ||
		    ctx->data > ctx->data_end ||
		    unlikely(xdp_metalen_invalid(ctx->data)) ||
		    (do_live && (kattr->test.data_out || kattr->test.ctx_out)))
			goto free_ctx;
		/* Meta data is allocated from the headroom */
		headroom -= ctx->data;
	}

	max_data_sz = 4096 - headroom - tailroom;
	if (size > max_data_sz) {
		/* disallow live data mode for jumbo frames */
		if (do_live)
			goto free_ctx;
		size = max_data_sz;
	}

	data = bpf_test_init(kattr, size, max_data_sz, headroom, tailroom);
	if (IS_ERR(data)) {
		ret = PTR_ERR(data);
		goto free_ctx;
	}

	rxqueue = __netif_get_rx_queue(current->nsproxy->net_ns->loopback_dev, 0);
	rxqueue->xdp_rxq.frag_size = headroom + max_data_sz + tailroom;
	xdp_init_buff(&xdp, rxqueue->xdp_rxq.frag_size, &rxqueue->xdp_rxq);
	xdp_prepare_buff(&xdp, data, headroom, size, true);
	sinfo = xdp_get_shared_info_from_buff(&xdp);

	ret = xdp_convert_md_to_buff(ctx, &xdp);
	if (ret)
		goto free_data;

	if (unlikely(kattr->test.data_size_in > size)) {
		void __user *data_in = u64_to_user_ptr(kattr->test.data_in);

		while (size < kattr->test.data_size_in) {
			struct page *page;
			skb_frag_t *frag;
			u32 data_len;

			if (sinfo->nr_frags == MAX_SKB_FRAGS) {
				ret = -ENOMEM;
				goto out;
			}

			page = alloc_page(GFP_KERNEL);
			if (!page) {
				ret = -ENOMEM;
				goto out;
			}

			frag = &sinfo->frags[sinfo->nr_frags++];

			data_len = min_t(u32, kattr->test.data_size_in - size,
					 PAGE_SIZE);
			skb_frag_fill_page_desc(frag, page, 0, data_len);

			if (copy_from_user(page_address(page), data_in + size,
					   data_len)) {
				ret = -EFAULT;
				goto out;
			}
			sinfo->xdp_frags_size += data_len;
			size += data_len;
		}
		xdp_buff_set_frags_flag(&xdp);
	}

	if (repeat > 1)
		bpf_prog_change_xdp(NULL, prog);

	if (do_live)
		ret = bpf_test_run_xdp_live(prog, &xdp, repeat, batch_size, &duration);
	else
		ret = bpf_test_run(prog, &xdp, repeat, &retval, &duration, true);
	/* We convert the xdp_buff back to an xdp_md before checking the return
	 * code so the reference count of any held netdevice will be decremented
	 * even if the test run failed.
	 */
	xdp_convert_buff_to_md(&xdp, ctx);
	if (ret)
		goto out;

	size = xdp.data_end - xdp.data_meta + sinfo->xdp_frags_size;
	ret = bpf_test_finish(kattr, uattr, xdp.data_meta, sinfo, size,
			      retval, duration);
	if (!ret)
		ret = bpf_ctx_finish(kattr, uattr, ctx,
				     sizeof(struct xdp_md));

out:
	if (repeat > 1)
		bpf_prog_change_xdp(prog, NULL);
free_data:
	for (i = 0; i < sinfo->nr_frags; i++)
		__free_page(skb_frag_page(&sinfo->frags[i]));
	kfree(data);
free_ctx:
	kfree(ctx);
	return ret;
}

static int verify_user_bpf_flow_keys(struct bpf_flow_keys *ctx)
{
	/* make sure the fields we don't use are zeroed */
	if (!range_is_zero(ctx, 0, offsetof(struct bpf_flow_keys, flags)))
		return -EINVAL;

	/* flags is allowed */

	if (!range_is_zero(ctx, offsetofend(struct bpf_flow_keys, flags),
			   sizeof(struct bpf_flow_keys)))
		return -EINVAL;

	return 0;
}

int bpf_prog_test_run_flow_dissector(struct bpf_prog *prog,
				     const union bpf_attr *kattr,
				     union bpf_attr __user *uattr)
{
	struct bpf_test_timer t = { NO_PREEMPT };
	u32 size = kattr->test.data_size_in;
	struct bpf_flow_dissector ctx = {};
	u32 repeat = kattr->test.repeat;
	struct bpf_flow_keys *user_ctx;
	struct bpf_flow_keys flow_keys;
	const struct ethhdr *eth;
	unsigned int flags = 0;
	u32 retval, duration;
	void *data;
	int ret;

	if (kattr->test.flags || kattr->test.cpu || kattr->test.batch_size)
		return -EINVAL;

	if (size < ETH_HLEN)
		return -EINVAL;

	data = bpf_test_init(kattr, kattr->test.data_size_in, size, 0, 0);
	if (IS_ERR(data))
		return PTR_ERR(data);

	eth = (struct ethhdr *)data;

	if (!repeat)
		repeat = 1;

	user_ctx = bpf_ctx_init(kattr, sizeof(struct bpf_flow_keys));
	if (IS_ERR(user_ctx)) {
		kfree(data);
		return PTR_ERR(user_ctx);
	}
	if (user_ctx) {
		ret = verify_user_bpf_flow_keys(user_ctx);
		if (ret)
			goto out;
		flags = user_ctx->flags;
	}

	ctx.flow_keys = &flow_keys;
	ctx.data = data;
	ctx.data_end = (__u8 *)data + size;

	bpf_test_timer_enter(&t);
	do {
		retval = bpf_flow_dissect(prog, &ctx, eth->h_proto, ETH_HLEN,
					  size, flags);
	} while (bpf_test_timer_continue(&t, 1, repeat, &ret, &duration));
	bpf_test_timer_leave(&t);

	if (ret < 0)
		goto out;

	ret = bpf_test_finish(kattr, uattr, &flow_keys, NULL,
			      sizeof(flow_keys), retval, duration);
	if (!ret)
		ret = bpf_ctx_finish(kattr, uattr, user_ctx,
				     sizeof(struct bpf_flow_keys));

out:
	kfree(user_ctx);
	kfree(data);
	return ret;
}

int bpf_prog_test_run_sk_lookup(struct bpf_prog *prog, const union bpf_attr *kattr,
				union bpf_attr __user *uattr)
{
	struct bpf_test_timer t = { NO_PREEMPT };
	struct bpf_prog_array *progs = NULL;
	struct bpf_sk_lookup_kern ctx = {};
	u32 repeat = kattr->test.repeat;
	struct bpf_sk_lookup *user_ctx;
	u32 retval, duration;
	int ret = -EINVAL;

	if (kattr->test.flags || kattr->test.cpu || kattr->test.batch_size)
		return -EINVAL;

	if (kattr->test.data_in || kattr->test.data_size_in || kattr->test.data_out ||
	    kattr->test.data_size_out)
		return -EINVAL;

	if (!repeat)
		repeat = 1;

	user_ctx = bpf_ctx_init(kattr, sizeof(*user_ctx));
	if (IS_ERR(user_ctx))
		return PTR_ERR(user_ctx);

	if (!user_ctx)
		return -EINVAL;

	if (user_ctx->sk)
		goto out;

	if (!range_is_zero(user_ctx, offsetofend(typeof(*user_ctx), local_port), sizeof(*user_ctx)))
		goto out;

	if (user_ctx->local_port > U16_MAX) {
		ret = -ERANGE;
		goto out;
	}

	ctx.family = (u16)user_ctx->family;
	ctx.protocol = (u16)user_ctx->protocol;
	ctx.dport = (u16)user_ctx->local_port;
	ctx.sport = user_ctx->remote_port;

	switch (ctx.family) {
	case AF_INET:
		ctx.v4.daddr = (__force __be32)user_ctx->local_ip4;
		ctx.v4.saddr = (__force __be32)user_ctx->remote_ip4;
		break;

#if IS_ENABLED(CONFIG_IPV6)
	case AF_INET6:
		ctx.v6.daddr = (struct in6_addr *)user_ctx->local_ip6;
		ctx.v6.saddr = (struct in6_addr *)user_ctx->remote_ip6;
		break;
#endif

	default:
		ret = -EAFNOSUPPORT;
		goto out;
	}

	progs = bpf_prog_array_alloc(1, GFP_KERNEL);
	if (!progs) {
		ret = -ENOMEM;
		goto out;
	}

	progs->items[0].prog = prog;

	bpf_test_timer_enter(&t);
	do {
		ctx.selected_sk = NULL;
		retval = BPF_PROG_SK_LOOKUP_RUN_ARRAY(progs, ctx, bpf_prog_run);
	} while (bpf_test_timer_continue(&t, 1, repeat, &ret, &duration));
	bpf_test_timer_leave(&t);

	if (ret < 0)
		goto out;

	user_ctx->cookie = 0;
	if (ctx.selected_sk) {
		if (ctx.selected_sk->sk_reuseport && !ctx.no_reuseport) {
			ret = -EOPNOTSUPP;
			goto out;
		}

		user_ctx->cookie = sock_gen_cookie(ctx.selected_sk);
	}

	ret = bpf_test_finish(kattr, uattr, NULL, NULL, 0, retval, duration);
	if (!ret)
		ret = bpf_ctx_finish(kattr, uattr, user_ctx, sizeof(*user_ctx));

out:
	bpf_prog_array_free(progs);
	kfree(user_ctx);
	return ret;
}

int bpf_prog_test_run_syscall(struct bpf_prog *prog,
			      const union bpf_attr *kattr,
			      union bpf_attr __user *uattr)
{
	void __user *ctx_in = u64_to_user_ptr(kattr->test.ctx_in);
	__u32 ctx_size_in = kattr->test.ctx_size_in;
	void *ctx = NULL;
	u32 retval;
	int err = 0;

	/* doesn't support data_in/out, ctx_out, duration, or repeat or flags */
	if (kattr->test.data_in || kattr->test.data_out ||
	    kattr->test.ctx_out || kattr->test.duration ||
	    kattr->test.repeat || kattr->test.flags ||
	    kattr->test.batch_size)
		return -EINVAL;

	if (ctx_size_in < prog->aux->max_ctx_offset ||
	    ctx_size_in > U16_MAX)
		return -EINVAL;

	if (ctx_size_in) {
		ctx = memdup_user(ctx_in, ctx_size_in);
		if (IS_ERR(ctx))
			return PTR_ERR(ctx);
	}

	rcu_read_lock_trace();
	retval = bpf_prog_run_pin_on_cpu(prog, ctx);
	rcu_read_unlock_trace();

	if (copy_to_user(&uattr->test.retval, &retval, sizeof(u32))) {
		err = -EFAULT;
		goto out;
	}
	if (ctx_size_in)
		if (copy_to_user(ctx_in, ctx, ctx_size_in))
			err = -EFAULT;
out:
	kfree(ctx);
	return err;
}

static int verify_and_copy_hook_state(struct nf_hook_state *state,
				      const struct nf_hook_state *user,
				      struct net_device *dev)
{
	if (user->in || user->out)
		return -EINVAL;

	if (user->net || user->sk || user->okfn)
		return -EINVAL;

	switch (user->pf) {
	case NFPROTO_IPV4:
	case NFPROTO_IPV6:
		switch (state->hook) {
		case NF_INET_PRE_ROUTING:
			state->in = dev;
			break;
		case NF_INET_LOCAL_IN:
			state->in = dev;
			break;
		case NF_INET_FORWARD:
			state->in = dev;
			state->out = dev;
			break;
		case NF_INET_LOCAL_OUT:
			state->out = dev;
			break;
		case NF_INET_POST_ROUTING:
			state->out = dev;
			break;
		}

		break;
	default:
		return -EINVAL;
	}

	state->pf = user->pf;
	state->hook = user->hook;

	return 0;
}

static __be16 nfproto_eth(int nfproto)
{
	switch (nfproto) {
	case NFPROTO_IPV4:
		return htons(ETH_P_IP);
	case NFPROTO_IPV6:
		break;
	}

	return htons(ETH_P_IPV6);
}

int bpf_prog_test_run_nf(struct bpf_prog *prog,
			 const union bpf_attr *kattr,
			 union bpf_attr __user *uattr)
{
	struct net *net = current->nsproxy->net_ns;
	struct net_device *dev = net->loopback_dev;
	struct nf_hook_state *user_ctx, hook_state = {
		.pf = NFPROTO_IPV4,
		.hook = NF_INET_LOCAL_OUT,
	};
	u32 size = kattr->test.data_size_in;
	u32 repeat = kattr->test.repeat;
	struct bpf_nf_ctx ctx = {
		.state = &hook_state,
	};
	struct sk_buff *skb = NULL;
	u32 retval, duration;
	void *data;
	int ret;

	if (kattr->test.flags || kattr->test.cpu || kattr->test.batch_size)
		return -EINVAL;

	if (size < sizeof(struct iphdr))
		return -EINVAL;

	data = bpf_test_init(kattr, kattr->test.data_size_in, size,
			     NET_SKB_PAD + NET_IP_ALIGN,
			     SKB_DATA_ALIGN(sizeof(struct skb_shared_info)));
	if (IS_ERR(data))
		return PTR_ERR(data);

	if (!repeat)
		repeat = 1;

	user_ctx = bpf_ctx_init(kattr, sizeof(struct nf_hook_state));
	if (IS_ERR(user_ctx)) {
		kfree(data);
		return PTR_ERR(user_ctx);
	}

	if (user_ctx) {
		ret = verify_and_copy_hook_state(&hook_state, user_ctx, dev);
		if (ret)
			goto out;
	}

	skb = slab_build_skb(data);
	if (!skb) {
		ret = -ENOMEM;
		goto out;
	}

	data = NULL; /* data released via kfree_skb */

	skb_reserve(skb, NET_SKB_PAD + NET_IP_ALIGN);
	__skb_put(skb, size);

	ret = -EINVAL;

	if (hook_state.hook != NF_INET_LOCAL_OUT) {
		if (size < ETH_HLEN + sizeof(struct iphdr))
			goto out;

		skb->protocol = eth_type_trans(skb, dev);
		switch (skb->protocol) {
		case htons(ETH_P_IP):
			if (hook_state.pf == NFPROTO_IPV4)
				break;
			goto out;
		case htons(ETH_P_IPV6):
			if (size < ETH_HLEN + sizeof(struct ipv6hdr))
				goto out;
			if (hook_state.pf == NFPROTO_IPV6)
				break;
			goto out;
		default:
			ret = -EPROTO;
			goto out;
		}

		skb_reset_network_header(skb);
	} else {
		skb->protocol = nfproto_eth(hook_state.pf);
	}

	ctx.skb = skb;

	ret = bpf_test_run(prog, &ctx, repeat, &retval, &duration, false);
	if (ret)
		goto out;

	ret = bpf_test_finish(kattr, uattr, NULL, NULL, 0, retval, duration);

out:
	kfree(user_ctx);
	kfree_skb(skb);
	kfree(data);
	return ret;
}

static const struct btf_kfunc_id_set bpf_prog_test_kfunc_set = {
	.owner = THIS_MODULE,
	.set   = &test_sk_check_kfunc_ids,
};

BTF_ID_LIST(bpf_prog_test_dtor_kfunc_ids)
BTF_ID(struct, prog_test_ref_kfunc)
BTF_ID(func, bpf_kfunc_call_test_release_dtor)
BTF_ID(struct, prog_test_member)
BTF_ID(func, bpf_kfunc_call_memb_release_dtor)

static int __init bpf_prog_test_run_init(void)
{
	const struct btf_id_dtor_kfunc bpf_prog_test_dtor_kfunc[] = {
		{
		  .btf_id       = bpf_prog_test_dtor_kfunc_ids[0],
		  .kfunc_btf_id = bpf_prog_test_dtor_kfunc_ids[1]
		},
		{
		  .btf_id	= bpf_prog_test_dtor_kfunc_ids[2],
		  .kfunc_btf_id = bpf_prog_test_dtor_kfunc_ids[3],
		},
	};
	int ret;

	ret = register_btf_fmodret_id_set(&bpf_test_modify_return_set);
	ret = ret ?: register_btf_kfunc_id_set(BPF_PROG_TYPE_SCHED_CLS, &bpf_prog_test_kfunc_set);
	ret = ret ?: register_btf_kfunc_id_set(BPF_PROG_TYPE_TRACING, &bpf_prog_test_kfunc_set);
	ret = ret ?: register_btf_kfunc_id_set(BPF_PROG_TYPE_SYSCALL, &bpf_prog_test_kfunc_set);
	return ret ?: register_btf_id_dtor_kfuncs(bpf_prog_test_dtor_kfunc,
						  ARRAY_SIZE(bpf_prog_test_dtor_kfunc),
						  THIS_MODULE);
}
late_initcall(bpf_prog_test_run_init);<|MERGE_RESOLUTION|>--- conflicted
+++ resolved
@@ -574,7 +574,6 @@
 }
 
 __bpf_kfunc int bpf_modify_return_test(int a, int *b)
-<<<<<<< HEAD
 {
 	*b += 1;
 	return a + *b;
@@ -585,17 +584,6 @@
 {
 	*b += 1;
 	return a + *b + c + d + (long)e + f + g;
-=======
-{
-	*b += 1;
-	return a + *b;
-}
-
-__bpf_kfunc int bpf_modify_return_test2(int a, int *b, short c, int d,
-					void *e, char f, int g)
-{
-	*b += 1;
-	return a + *b + c + d + (long)e + f + g;
 }
 
 __bpf_kfunc int bpf_modify_return_test_tp(int nonce)
@@ -603,7 +591,6 @@
 	trace_bpf_trigger_tp(nonce);
 
 	return nonce;
->>>>>>> 2d5404ca
 }
 
 int noinline bpf_fentry_shadow_test(int a)
@@ -633,37 +620,27 @@
 	refcount_dec(&p->cnt);
 }
 
-<<<<<<< HEAD
-=======
 __bpf_kfunc void bpf_kfunc_call_test_release_dtor(void *p)
 {
 	bpf_kfunc_call_test_release(p);
 }
 CFI_NOSEAL(bpf_kfunc_call_test_release_dtor);
 
->>>>>>> 2d5404ca
 __bpf_kfunc void bpf_kfunc_call_memb_release(struct prog_test_member *p)
 {
 }
 
-<<<<<<< HEAD
-__diag_pop();
-=======
 __bpf_kfunc void bpf_kfunc_call_memb_release_dtor(void *p)
 {
 }
 CFI_NOSEAL(bpf_kfunc_call_memb_release_dtor);
 
 __bpf_kfunc_end_defs();
->>>>>>> 2d5404ca
 
 BTF_KFUNCS_START(bpf_test_modify_return_ids)
 BTF_ID_FLAGS(func, bpf_modify_return_test)
 BTF_ID_FLAGS(func, bpf_modify_return_test2)
-<<<<<<< HEAD
-=======
 BTF_ID_FLAGS(func, bpf_modify_return_test_tp)
->>>>>>> 2d5404ca
 BTF_ID_FLAGS(func, bpf_fentry_test1, KF_SLEEPABLE)
 BTF_KFUNCS_END(bpf_test_modify_return_ids)
 
@@ -672,17 +649,10 @@
 	.set   = &bpf_test_modify_return_ids,
 };
 
-<<<<<<< HEAD
-BTF_SET8_START(test_sk_check_kfunc_ids)
-BTF_ID_FLAGS(func, bpf_kfunc_call_test_release, KF_RELEASE)
-BTF_ID_FLAGS(func, bpf_kfunc_call_memb_release, KF_RELEASE)
-BTF_SET8_END(test_sk_check_kfunc_ids)
-=======
 BTF_KFUNCS_START(test_sk_check_kfunc_ids)
 BTF_ID_FLAGS(func, bpf_kfunc_call_test_release, KF_RELEASE)
 BTF_ID_FLAGS(func, bpf_kfunc_call_memb_release, KF_RELEASE)
 BTF_KFUNCS_END(test_sk_check_kfunc_ids)
->>>>>>> 2d5404ca
 
 static void *bpf_test_init(const union bpf_attr *kattr, u32 user_size,
 			   u32 size, u32 headroom, u32 tailroom)
