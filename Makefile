# SPDX-License-Identifier: GPL-2.0
VERSION = 6
<<<<<<< HEAD
PATCHLEVEL = 8
SUBLEVEL = 9
=======
PATCHLEVEL = 9
SUBLEVEL = 0
>>>>>>> b48d67c4
EXTRAVERSION =
NAME = Hurr durr I'ma ninja sloth

# *DOCUMENTATION*
# To see a list of typical targets execute "make help"
# More info can be located in ./README
# Comments in this file are targeted only to the developer, do not
# expect to learn how to build the kernel reading this file.

ifeq ($(filter undefine,$(.FEATURES)),)
$(error GNU Make >= 3.82 is required. Your Make version is $(MAKE_VERSION))
endif

$(if $(filter __%, $(MAKECMDGOALS)), \
	$(error targets prefixed with '__' are only for internal use))

# That's our default target when none is given on the command line
PHONY := __all
__all:

# We are using a recursive build, so we need to do a little thinking
# to get the ordering right.
#
# Most importantly: sub-Makefiles should only ever modify files in
# their own directory. If in some directory we have a dependency on
# a file in another dir (which doesn't happen often, but it's often
# unavoidable when linking the built-in.a targets which finally
# turn into vmlinux), we will call a sub make in that other dir, and
# after that we are sure that everything which is in that other dir
# is now up to date.
#
# The only cases where we need to modify files which have global
# effects are thus separated out and done before the recursive
# descending is started. They are now explicitly listed as the
# prepare rule.

this-makefile := $(lastword $(MAKEFILE_LIST))
abs_srctree := $(realpath $(dir $(this-makefile)))
abs_objtree := $(CURDIR)

ifneq ($(sub_make_done),1)

# Do not use make's built-in rules and variables
# (this increases performance and avoids hard-to-debug behaviour)
MAKEFLAGS += -rR

# Avoid funny character set dependencies
unexport LC_ALL
LC_COLLATE=C
LC_NUMERIC=C
export LC_COLLATE LC_NUMERIC

# Avoid interference with shell env settings
unexport GREP_OPTIONS

# Beautify output
# ---------------------------------------------------------------------------
#
# Most of build commands in Kbuild start with "cmd_". You can optionally define
# "quiet_cmd_*". If defined, the short log is printed. Otherwise, no log from
# that command is printed by default.
#
# e.g.)
#    quiet_cmd_depmod = DEPMOD  $(MODLIB)
#          cmd_depmod = $(srctree)/scripts/depmod.sh $(DEPMOD) $(KERNELRELEASE)
#
# A simple variant is to prefix commands with $(Q) - that's useful
# for commands that shall be hidden in non-verbose mode.
#
#    $(Q)$(MAKE) $(build)=scripts/basic
#
# If KBUILD_VERBOSE contains 1, the whole command is echoed.
# If KBUILD_VERBOSE contains 2, the reason for rebuilding is printed.
#
# To put more focus on warnings, be less verbose as default
# Use 'make V=1' to see the full commands

ifeq ("$(origin V)", "command line")
  KBUILD_VERBOSE = $(V)
endif

quiet = quiet_
Q = @

ifneq ($(findstring 1, $(KBUILD_VERBOSE)),)
  quiet =
  Q =
endif

# If the user is running make -s (silent mode), suppress echoing of
# commands
# make-4.0 (and later) keep single letter options in the 1st word of MAKEFLAGS.

ifeq ($(filter 3.%,$(MAKE_VERSION)),)
short-opts := $(firstword -$(MAKEFLAGS))
else
short-opts := $(filter-out --%,$(MAKEFLAGS))
endif

ifneq ($(findstring s,$(short-opts)),)
quiet=silent_
override KBUILD_VERBOSE :=
endif

export quiet Q KBUILD_VERBOSE

# Call a source code checker (by default, "sparse") as part of the
# C compilation.
#
# Use 'make C=1' to enable checking of only re-compiled files.
# Use 'make C=2' to enable checking of *all* source files, regardless
# of whether they are re-compiled or not.
#
# See the file "Documentation/dev-tools/sparse.rst" for more details,
# including where to get the "sparse" utility.

ifeq ("$(origin C)", "command line")
  KBUILD_CHECKSRC = $(C)
endif
ifndef KBUILD_CHECKSRC
  KBUILD_CHECKSRC = 0
endif

export KBUILD_CHECKSRC

# Enable "clippy" (a linter) as part of the Rust compilation.
#
# Use 'make CLIPPY=1' to enable it.
ifeq ("$(origin CLIPPY)", "command line")
  KBUILD_CLIPPY := $(CLIPPY)
endif

export KBUILD_CLIPPY

# Use make M=dir or set the environment variable KBUILD_EXTMOD to specify the
# directory of external module to build. Setting M= takes precedence.
ifeq ("$(origin M)", "command line")
  KBUILD_EXTMOD := $(M)
endif

$(if $(word 2, $(KBUILD_EXTMOD)), \
	$(error building multiple external modules is not supported))

$(foreach x, % :, $(if $(findstring $x, $(KBUILD_EXTMOD)), \
	$(error module directory path cannot contain '$x')))

# Remove trailing slashes
ifneq ($(filter %/, $(KBUILD_EXTMOD)),)
KBUILD_EXTMOD := $(shell dirname $(KBUILD_EXTMOD).)
endif

export KBUILD_EXTMOD

# backward compatibility
KBUILD_EXTRA_WARN ?= $(KBUILD_ENABLE_EXTRA_GCC_CHECKS)

ifeq ("$(origin W)", "command line")
  KBUILD_EXTRA_WARN := $(W)
endif

export KBUILD_EXTRA_WARN

# Kbuild will save output files in the current working directory.
# This does not need to match to the root of the kernel source tree.
#
# For example, you can do this:
#
#  cd /dir/to/store/output/files; make -f /dir/to/kernel/source/Makefile
#
# If you want to save output files in a different location, there are
# two syntaxes to specify it.
#
# 1) O=
# Use "make O=dir/to/store/output/files/"
#
# 2) Set KBUILD_OUTPUT
# Set the environment variable KBUILD_OUTPUT to point to the output directory.
# export KBUILD_OUTPUT=dir/to/store/output/files/; make
#
# The O= assignment takes precedence over the KBUILD_OUTPUT environment
# variable.

# Do we want to change the working directory?
ifeq ("$(origin O)", "command line")
  KBUILD_OUTPUT := $(O)
endif

ifneq ($(KBUILD_OUTPUT),)
# $(realpath ...) gets empty if the path does not exist. Run 'mkdir -p' first.
$(shell mkdir -p "$(KBUILD_OUTPUT)")
# $(realpath ...) resolves symlinks
abs_objtree := $(realpath $(KBUILD_OUTPUT))
$(if $(abs_objtree),,$(error failed to create output directory "$(KBUILD_OUTPUT)"))
endif # ifneq ($(KBUILD_OUTPUT),)

ifneq ($(words $(subst :, ,$(abs_srctree))), 1)
$(error source directory cannot contain spaces or colons)
endif

ifneq ($(filter 3.%,$(MAKE_VERSION)),)
# 'MAKEFLAGS += -rR' does not immediately become effective for GNU Make 3.x
# We need to invoke sub-make to avoid implicit rules in the top Makefile.
need-sub-make := 1
# Cancel implicit rules for this Makefile.
$(this-makefile): ;
endif

export sub_make_done := 1

endif # sub_make_done

ifeq ($(abs_objtree),$(CURDIR))
# Suppress "Entering directory ..." if we are at the final work directory.
no-print-directory := --no-print-directory
else
# Recursion to show "Entering directory ..."
need-sub-make := 1
endif

ifeq ($(filter --no-print-directory, $(MAKEFLAGS)),)
# If --no-print-directory is unset, recurse once again to set it.
# You may end up recursing into __sub-make twice. This is needed due to the
# behavior change in GNU Make 4.4.1.
need-sub-make := 1
endif

ifeq ($(need-sub-make),1)

PHONY += $(MAKECMDGOALS) __sub-make

$(filter-out $(this-makefile), $(MAKECMDGOALS)) __all: __sub-make
	@:

# Invoke a second make in the output directory, passing relevant variables
__sub-make:
	$(Q)$(MAKE) $(no-print-directory) -C $(abs_objtree) \
	-f $(abs_srctree)/Makefile $(MAKECMDGOALS)

else # need-sub-make

# We process the rest of the Makefile if this is the final invocation of make

ifeq ($(abs_srctree),$(abs_objtree))
        # building in the source tree
        srctree := .
	building_out_of_srctree :=
else
        ifeq ($(abs_srctree)/,$(dir $(abs_objtree)))
                # building in a subdirectory of the source tree
                srctree := ..
        else
                srctree := $(abs_srctree)
        endif
	building_out_of_srctree := 1
endif

ifneq ($(KBUILD_ABS_SRCTREE),)
srctree := $(abs_srctree)
endif

objtree		:= .
VPATH		:= $(srctree)

export building_out_of_srctree srctree objtree VPATH

# To make sure we do not include .config for any of the *config targets
# catch them early, and hand them over to scripts/kconfig/Makefile
# It is allowed to specify more targets when calling make, including
# mixing *config targets and build targets.
# For example 'make oldconfig all'.
# Detect when mixed targets is specified, and make a second invocation
# of make so .config is not included in this case either (for *config).

version_h := include/generated/uapi/linux/version.h

clean-targets := %clean mrproper cleandocs
no-dot-config-targets := $(clean-targets) \
			 cscope gtags TAGS tags help% %docs check% coccicheck \
			 $(version_h) headers headers_% archheaders archscripts \
			 %asm-generic kernelversion %src-pkg dt_binding_check \
			 outputmakefile rustavailable rustfmt rustfmtcheck
no-sync-config-targets := $(no-dot-config-targets) %install modules_sign kernelrelease \
			  image_name
single-targets := %.a %.i %.ko %.lds %.ll %.lst %.mod %.o %.rsi %.s %.symtypes %/

config-build	:=
mixed-build	:=
need-config	:= 1
may-sync-config	:= 1
single-build	:=

ifneq ($(filter $(no-dot-config-targets), $(MAKECMDGOALS)),)
    ifeq ($(filter-out $(no-dot-config-targets), $(MAKECMDGOALS)),)
        need-config :=
    endif
endif

ifneq ($(filter $(no-sync-config-targets), $(MAKECMDGOALS)),)
    ifeq ($(filter-out $(no-sync-config-targets), $(MAKECMDGOALS)),)
        may-sync-config :=
    endif
endif

need-compiler := $(may-sync-config)

ifneq ($(KBUILD_EXTMOD),)
    may-sync-config :=
endif

ifeq ($(KBUILD_EXTMOD),)
    ifneq ($(filter %config,$(MAKECMDGOALS)),)
        config-build := 1
        ifneq ($(words $(MAKECMDGOALS)),1)
            mixed-build := 1
        endif
    endif
endif

# We cannot build single targets and the others at the same time
ifneq ($(filter $(single-targets), $(MAKECMDGOALS)),)
    single-build := 1
    ifneq ($(filter-out $(single-targets), $(MAKECMDGOALS)),)
        mixed-build := 1
    endif
endif

# For "make -j clean all", "make -j mrproper defconfig all", etc.
ifneq ($(filter $(clean-targets),$(MAKECMDGOALS)),)
    ifneq ($(filter-out $(clean-targets),$(MAKECMDGOALS)),)
        mixed-build := 1
    endif
endif

# install and modules_install need also be processed one by one
ifneq ($(filter install,$(MAKECMDGOALS)),)
    ifneq ($(filter modules_install,$(MAKECMDGOALS)),)
        mixed-build := 1
    endif
endif

ifdef mixed-build
# ===========================================================================
# We're called with mixed targets (*config and build targets).
# Handle them one by one.

PHONY += $(MAKECMDGOALS) __build_one_by_one

$(MAKECMDGOALS): __build_one_by_one
	@:

__build_one_by_one:
	$(Q)set -e; \
	for i in $(MAKECMDGOALS); do \
		$(MAKE) -f $(srctree)/Makefile $$i; \
	done

else # !mixed-build

include $(srctree)/scripts/Kbuild.include

# Warn about unsupported modules in kernels built inside Autobuild
ifneq ($(wildcard /.buildenv),)
CFLAGS		+= -DUNSUPPORTED_MODULES=2
endif

# Read KERNELRELEASE from include/config/kernel.release (if it exists)
KERNELRELEASE = $(call read-file, include/config/kernel.release)
KERNELVERSION = $(VERSION)$(if $(PATCHLEVEL),.$(PATCHLEVEL)$(if $(SUBLEVEL),.$(SUBLEVEL)))$(EXTRAVERSION)
export VERSION PATCHLEVEL SUBLEVEL KERNELRELEASE KERNELVERSION

include $(srctree)/scripts/subarch.include

# Cross compiling and selecting different set of gcc/bin-utils
# ---------------------------------------------------------------------------
#
# When performing cross compilation for other architectures ARCH shall be set
# to the target architecture. (See arch/* for the possibilities).
# ARCH can be set during invocation of make:
# make ARCH=arm64
# Another way is to have ARCH set in the environment.
# The default ARCH is the host where make is executed.

# CROSS_COMPILE specify the prefix used for all executables used
# during compilation. Only gcc and related bin-utils executables
# are prefixed with $(CROSS_COMPILE).
# CROSS_COMPILE can be set on the command line
# make CROSS_COMPILE=aarch64-linux-gnu-
# Alternatively CROSS_COMPILE can be set in the environment.
# Default value for CROSS_COMPILE is not to prefix executables
# Note: Some architectures assign CROSS_COMPILE in their arch/*/Makefile
ARCH		?= $(SUBARCH)

# Architecture as present in compile.h
UTS_MACHINE 	:= $(ARCH)
SRCARCH 	:= $(ARCH)

# Additional ARCH settings for x86
ifeq ($(ARCH),i386)
        SRCARCH := x86
endif
ifeq ($(ARCH),x86_64)
        SRCARCH := x86
endif

# Additional ARCH settings for sparc
ifeq ($(ARCH),sparc32)
       SRCARCH := sparc
endif
ifeq ($(ARCH),sparc64)
       SRCARCH := sparc
endif

# Additional ARCH settings for parisc
ifeq ($(ARCH),parisc64)
       SRCARCH := parisc
endif

export cross_compiling :=
ifneq ($(SRCARCH),$(SUBARCH))
cross_compiling := 1
endif

KCONFIG_CONFIG	?= .config
export KCONFIG_CONFIG

# SHELL used by kbuild
CONFIG_SHELL := sh

HOST_LFS_CFLAGS := $(shell getconf LFS_CFLAGS 2>/dev/null)
HOST_LFS_LDFLAGS := $(shell getconf LFS_LDFLAGS 2>/dev/null)
HOST_LFS_LIBS := $(shell getconf LFS_LIBS 2>/dev/null)

ifneq ($(LLVM),)
ifneq ($(filter %/,$(LLVM)),)
LLVM_PREFIX := $(LLVM)
else ifneq ($(filter -%,$(LLVM)),)
LLVM_SUFFIX := $(LLVM)
endif

HOSTCC	= $(LLVM_PREFIX)clang$(LLVM_SUFFIX)
HOSTCXX	= $(LLVM_PREFIX)clang++$(LLVM_SUFFIX)
else
HOSTCC	= gcc
HOSTCXX	= g++
endif
HOSTRUSTC = rustc
HOSTPKG_CONFIG	= pkg-config

KBUILD_USERHOSTCFLAGS := -Wall -Wmissing-prototypes -Wstrict-prototypes \
			 -O2 -fomit-frame-pointer -std=gnu11
KBUILD_USERCFLAGS  := $(KBUILD_USERHOSTCFLAGS) $(USERCFLAGS)
KBUILD_USERLDFLAGS := $(USERLDFLAGS)

# These flags apply to all Rust code in the tree, including the kernel and
# host programs.
export rust_common_flags := --edition=2021 \
			    -Zbinary_dep_depinfo=y \
			    -Dunsafe_op_in_unsafe_fn -Drust_2018_idioms \
			    -Dunreachable_pub -Dnon_ascii_idents \
			    -Wmissing_docs \
			    -Drustdoc::missing_crate_level_docs \
			    -Dclippy::correctness -Dclippy::style \
			    -Dclippy::suspicious -Dclippy::complexity \
			    -Dclippy::perf \
			    -Dclippy::let_unit_value -Dclippy::mut_mut \
			    -Dclippy::needless_bitwise_bool \
			    -Dclippy::needless_continue \
			    -Dclippy::no_mangle_with_rust_abi \
			    -Wclippy::dbg_macro

KBUILD_HOSTCFLAGS   := $(KBUILD_USERHOSTCFLAGS) $(HOST_LFS_CFLAGS) $(HOSTCFLAGS)
KBUILD_HOSTCXXFLAGS := -Wall -O2 $(HOST_LFS_CFLAGS) $(HOSTCXXFLAGS)
KBUILD_HOSTRUSTFLAGS := $(rust_common_flags) -O -Cstrip=debuginfo \
			-Zallow-features= $(HOSTRUSTFLAGS)
KBUILD_HOSTLDFLAGS  := $(HOST_LFS_LDFLAGS) $(HOSTLDFLAGS)
KBUILD_HOSTLDLIBS   := $(HOST_LFS_LIBS) $(HOSTLDLIBS)

# Make variables (CC, etc...)
CPP		= $(CC) -E
ifneq ($(LLVM),)
CC		= $(LLVM_PREFIX)clang$(LLVM_SUFFIX)
LD		= $(LLVM_PREFIX)ld.lld$(LLVM_SUFFIX)
AR		= $(LLVM_PREFIX)llvm-ar$(LLVM_SUFFIX)
NM		= $(LLVM_PREFIX)llvm-nm$(LLVM_SUFFIX)
OBJCOPY		= $(LLVM_PREFIX)llvm-objcopy$(LLVM_SUFFIX)
OBJDUMP		= $(LLVM_PREFIX)llvm-objdump$(LLVM_SUFFIX)
READELF		= $(LLVM_PREFIX)llvm-readelf$(LLVM_SUFFIX)
STRIP		= $(LLVM_PREFIX)llvm-strip$(LLVM_SUFFIX)
else
CC		= $(CROSS_COMPILE)gcc
LD		= $(CROSS_COMPILE)ld
AR		= $(CROSS_COMPILE)ar
NM		= $(CROSS_COMPILE)nm
OBJCOPY		= $(CROSS_COMPILE)objcopy
OBJDUMP		= $(CROSS_COMPILE)objdump
READELF		= $(CROSS_COMPILE)readelf
STRIP		= $(CROSS_COMPILE)strip
endif
RUSTC		= rustc
RUSTDOC		= rustdoc
RUSTFMT		= rustfmt
CLIPPY_DRIVER	= clippy-driver
BINDGEN		= bindgen
CARGO		= cargo
PAHOLE		= pahole
RESOLVE_BTFIDS	= $(objtree)/tools/bpf/resolve_btfids/resolve_btfids
LEX		= flex
YACC		= bison
AWK		= awk
INSTALLKERNEL  := installkernel
PERL		= perl
PYTHON3		= python3
CHECK		= sparse
BASH		= bash
KGZIP		= gzip
KBZIP2		= bzip2
KLZOP		= lzop
LZMA		= lzma
LZ4		= lz4c
XZ		= xz
ZSTD		= zstd

CHECKFLAGS     := -D__linux__ -Dlinux -D__STDC__ -Dunix -D__unix__ \
		  -Wbitwise -Wno-return-void -Wno-unknown-attribute $(CF)
NOSTDINC_FLAGS :=
CFLAGS_MODULE   =
RUSTFLAGS_MODULE =
AFLAGS_MODULE   =
LDFLAGS_MODULE  =
CFLAGS_KERNEL	=
RUSTFLAGS_KERNEL =
AFLAGS_KERNEL	=
LDFLAGS_vmlinux =

# Use USERINCLUDE when you must reference the UAPI directories only.
USERINCLUDE    := \
		-I$(srctree)/arch/$(SRCARCH)/include/uapi \
		-I$(objtree)/arch/$(SRCARCH)/include/generated/uapi \
		-I$(srctree)/include/uapi \
		-I$(objtree)/include/generated/uapi \
                -include $(srctree)/include/linux/compiler-version.h \
                -include $(srctree)/include/linux/kconfig.h

# Use LINUXINCLUDE when you must reference the include/ directory.
# Needed to be compatible with the O= option
LINUXINCLUDE    := \
		-I$(srctree)/arch/$(SRCARCH)/include \
		-I$(objtree)/arch/$(SRCARCH)/include/generated \
		$(if $(building_out_of_srctree),-I$(srctree)/include) \
		-I$(objtree)/include \
		$(USERINCLUDE)

KBUILD_AFLAGS   := -D__ASSEMBLY__ -fno-PIE

KBUILD_CFLAGS :=
KBUILD_CFLAGS += -std=gnu11
KBUILD_CFLAGS += -fshort-wchar
KBUILD_CFLAGS += -funsigned-char
KBUILD_CFLAGS += -fno-common
KBUILD_CFLAGS += -fno-PIE
KBUILD_CFLAGS += -fno-strict-aliasing

KBUILD_CPPFLAGS := -D__KERNEL__
KBUILD_RUSTFLAGS := $(rust_common_flags) \
		    -Cpanic=abort -Cembed-bitcode=n -Clto=n \
		    -Cforce-unwind-tables=n -Ccodegen-units=1 \
		    -Csymbol-mangling-version=v0 \
		    -Crelocation-model=static \
		    -Zfunction-sections=n \
		    -Dclippy::float_arithmetic

KBUILD_AFLAGS_KERNEL :=
KBUILD_CFLAGS_KERNEL :=
KBUILD_RUSTFLAGS_KERNEL :=
KBUILD_AFLAGS_MODULE  := -DMODULE
KBUILD_CFLAGS_MODULE  := -DMODULE
KBUILD_RUSTFLAGS_MODULE := --cfg MODULE
KBUILD_LDFLAGS_MODULE :=
KBUILD_LDFLAGS :=
CLANG_FLAGS :=

ifeq ($(KBUILD_CLIPPY),1)
	RUSTC_OR_CLIPPY_QUIET := CLIPPY
	RUSTC_OR_CLIPPY = $(CLIPPY_DRIVER)
else
	RUSTC_OR_CLIPPY_QUIET := RUSTC
	RUSTC_OR_CLIPPY = $(RUSTC)
endif

ifdef RUST_LIB_SRC
	export RUST_LIB_SRC
endif

# Allows the usage of unstable features in stable compilers.
export RUSTC_BOOTSTRAP := 1

export ARCH SRCARCH CONFIG_SHELL BASH HOSTCC KBUILD_HOSTCFLAGS CROSS_COMPILE LD CC HOSTPKG_CONFIG
export RUSTC RUSTDOC RUSTFMT RUSTC_OR_CLIPPY_QUIET RUSTC_OR_CLIPPY BINDGEN CARGO
export HOSTRUSTC KBUILD_HOSTRUSTFLAGS
export CPP AR NM STRIP OBJCOPY OBJDUMP READELF PAHOLE RESOLVE_BTFIDS LEX YACC AWK INSTALLKERNEL
export PERL PYTHON3 CHECK CHECKFLAGS MAKE UTS_MACHINE HOSTCXX
export KGZIP KBZIP2 KLZOP LZMA LZ4 XZ ZSTD
export KBUILD_HOSTCXXFLAGS KBUILD_HOSTLDFLAGS KBUILD_HOSTLDLIBS LDFLAGS_MODULE
export KBUILD_USERCFLAGS KBUILD_USERLDFLAGS

export KBUILD_CPPFLAGS NOSTDINC_FLAGS LINUXINCLUDE OBJCOPYFLAGS KBUILD_LDFLAGS
export KBUILD_CFLAGS CFLAGS_KERNEL CFLAGS_MODULE
export KBUILD_RUSTFLAGS RUSTFLAGS_KERNEL RUSTFLAGS_MODULE
export KBUILD_AFLAGS AFLAGS_KERNEL AFLAGS_MODULE
export KBUILD_AFLAGS_MODULE KBUILD_CFLAGS_MODULE KBUILD_RUSTFLAGS_MODULE KBUILD_LDFLAGS_MODULE
export KBUILD_AFLAGS_KERNEL KBUILD_CFLAGS_KERNEL KBUILD_RUSTFLAGS_KERNEL

# Files to ignore in find ... statements

export RCS_FIND_IGNORE := \( -name SCCS -o -name BitKeeper -o -name .svn -o    \
			  -name CVS -o -name .pc -o -name .hg -o -name .git \) \
			  -prune -o

# ===========================================================================
# Rules shared between *config targets and build targets

# Basic helpers built in scripts/basic/
PHONY += scripts_basic
scripts_basic:
	$(Q)$(MAKE) $(build)=scripts/basic

PHONY += outputmakefile
ifdef building_out_of_srctree
# Before starting out-of-tree build, make sure the source tree is clean.
# outputmakefile generates a Makefile in the output directory, if using a
# separate output directory. This allows convenient use of make in the
# output directory.
# At the same time when output Makefile generated, generate .gitignore to
# ignore whole output directory

quiet_cmd_makefile = GEN     Makefile
      cmd_makefile = { \
	echo "\# Automatically generated by $(srctree)/Makefile: don't edit"; \
	echo "include $(srctree)/Makefile"; \
	} > Makefile

outputmakefile:
	@if [ -f $(srctree)/.config -o \
		 -d $(srctree)/include/config -o \
		 -d $(srctree)/arch/$(SRCARCH)/include/generated ]; then \
		echo >&2 "***"; \
		echo >&2 "*** The source tree is not clean, please run 'make$(if $(findstring command line, $(origin ARCH)), ARCH=$(ARCH)) mrproper'"; \
		echo >&2 "*** in $(abs_srctree)";\
		echo >&2 "***"; \
		false; \
	fi
	$(Q)ln -fsn $(srctree) source
	$(call cmd,makefile)
	$(Q)test -e .gitignore || \
	{ echo "# this is build directory, ignore it"; echo "*"; } > .gitignore
endif

# The expansion should be delayed until arch/$(SRCARCH)/Makefile is included.
# Some architectures define CROSS_COMPILE in arch/$(SRCARCH)/Makefile.
# CC_VERSION_TEXT is referenced from Kconfig (so it needs export),
# and from include/config/auto.conf.cmd to detect the compiler upgrade.
CC_VERSION_TEXT = $(subst $(pound),,$(shell LC_ALL=C $(CC) --version 2>/dev/null | head -n 1))

ifneq ($(findstring clang,$(CC_VERSION_TEXT)),)
include $(srctree)/scripts/Makefile.clang
endif

# Include this also for config targets because some architectures need
# cc-cross-prefix to determine CROSS_COMPILE.
ifdef need-compiler
include $(srctree)/scripts/Makefile.compiler
endif

ifdef config-build
# ===========================================================================
# *config targets only - make sure prerequisites are updated, and descend
# in scripts/kconfig to make the *config target

# Read arch-specific Makefile to set KBUILD_DEFCONFIG as needed.
# KBUILD_DEFCONFIG may point out an alternative default configuration
# used for 'make defconfig'
include $(srctree)/arch/$(SRCARCH)/Makefile
export KBUILD_DEFCONFIG KBUILD_KCONFIG CC_VERSION_TEXT

config: outputmakefile scripts_basic FORCE
	$(Q)$(MAKE) $(build)=scripts/kconfig $@

%config: outputmakefile scripts_basic FORCE
	$(Q)$(MAKE) $(build)=scripts/kconfig $@

else #!config-build
# ===========================================================================
# Build targets only - this includes vmlinux, arch-specific targets, clean
# targets and others. In general all targets except *config targets.

# If building an external module we do not care about the all: rule
# but instead __all depend on modules
PHONY += all
ifeq ($(KBUILD_EXTMOD),)
__all: all
else
__all: modules
endif

targets :=

# Decide whether to build built-in, modular, or both.
# Normally, just do built-in.

KBUILD_MODULES :=
KBUILD_BUILTIN := 1

# If we have only "make modules", don't compile built-in objects.
ifeq ($(MAKECMDGOALS),modules)
  KBUILD_BUILTIN :=
endif

# If we have "make <whatever> modules", compile modules
# in addition to whatever we do anyway.
# Just "make" or "make all" shall build modules as well

ifneq ($(filter all modules nsdeps %compile_commands.json clang-%,$(MAKECMDGOALS)),)
  KBUILD_MODULES := 1
endif

ifeq ($(MAKECMDGOALS),)
  KBUILD_MODULES := 1
endif

export KBUILD_MODULES KBUILD_BUILTIN

ifdef need-config
include include/config/auto.conf
endif

ifeq ($(KBUILD_EXTMOD),)
# Objects we will link into vmlinux / subdirs we need to visit
core-y		:=
drivers-y	:=
libs-y		:= lib/
endif # KBUILD_EXTMOD

# The all: target is the default when no target is given on the
# command line.
# This allow a user to issue only 'make' to build a kernel including modules
# Defaults to vmlinux, but the arch makefile usually adds further targets
all: vmlinux

CFLAGS_GCOV	:= -fprofile-arcs -ftest-coverage
ifdef CONFIG_CC_IS_GCC
CFLAGS_GCOV	+= -fno-tree-loop-im
endif
export CFLAGS_GCOV

# The arch Makefiles can override CC_FLAGS_FTRACE. We may also append it later.
ifdef CONFIG_FUNCTION_TRACER
  CC_FLAGS_FTRACE := -pg
endif

include $(srctree)/arch/$(SRCARCH)/Makefile

ifdef need-config
ifdef may-sync-config
# Read in dependencies to all Kconfig* files, make sure to run syncconfig if
# changes are detected. This should be included after arch/$(SRCARCH)/Makefile
# because some architectures define CROSS_COMPILE there.
include include/config/auto.conf.cmd

$(KCONFIG_CONFIG):
	@echo >&2 '***'
	@echo >&2 '*** Configuration file "$@" not found!'
	@echo >&2 '***'
	@echo >&2 '*** Please run some configurator (e.g. "make oldconfig" or'
	@echo >&2 '*** "make menuconfig" or "make xconfig").'
	@echo >&2 '***'
	@/bin/false

# The actual configuration files used during the build are stored in
# include/generated/ and include/config/. Update them if .config is newer than
# include/config/auto.conf (which mirrors .config).
#
# This exploits the 'multi-target pattern rule' trick.
# The syncconfig should be executed only once to make all the targets.
# (Note: use the grouped target '&:' when we bump to GNU Make 4.3)
#
# Do not use $(call cmd,...) here. That would suppress prompts from syncconfig,
# so you cannot notice that Kconfig is waiting for the user input.
%/config/auto.conf %/config/auto.conf.cmd %/generated/autoconf.h %/generated/rustc_cfg: $(KCONFIG_CONFIG)
	$(Q)$(kecho) "  SYNC    $@"
	$(Q)$(MAKE) -f $(srctree)/Makefile syncconfig
else # !may-sync-config
# External modules and some install targets need include/generated/autoconf.h
# and include/config/auto.conf but do not care if they are up-to-date.
# Use auto.conf to trigger the test
PHONY += include/config/auto.conf

include/config/auto.conf:
	@test -e include/generated/autoconf.h -a -e $@ || (		\
	echo >&2;							\
	echo >&2 "  ERROR: Kernel configuration is invalid.";		\
	echo >&2 "         include/generated/autoconf.h or $@ are missing.";\
	echo >&2 "         Run 'make oldconfig && make prepare' on kernel src to fix it.";	\
	echo >&2 ;							\
	/bin/false)

endif # may-sync-config
endif # need-config

KBUILD_CFLAGS	+= -fno-delete-null-pointer-checks

ifdef CONFIG_CC_OPTIMIZE_FOR_PERFORMANCE
KBUILD_CFLAGS += -O2
KBUILD_RUSTFLAGS += -Copt-level=2
else ifdef CONFIG_CC_OPTIMIZE_FOR_SIZE
KBUILD_CFLAGS += -Os
KBUILD_RUSTFLAGS += -Copt-level=s
endif

# Always set `debug-assertions` and `overflow-checks` because their default
# depends on `opt-level` and `debug-assertions`, respectively.
KBUILD_RUSTFLAGS += -Cdebug-assertions=$(if $(CONFIG_RUST_DEBUG_ASSERTIONS),y,n)
KBUILD_RUSTFLAGS += -Coverflow-checks=$(if $(CONFIG_RUST_OVERFLOW_CHECKS),y,n)

# Tell gcc to never replace conditional load with a non-conditional one
ifdef CONFIG_CC_IS_GCC
# gcc-10 renamed --param=allow-store-data-races=0 to
# -fno-allow-store-data-races.
KBUILD_CFLAGS	+= $(call cc-option,--param=allow-store-data-races=0)
KBUILD_CFLAGS	+= $(call cc-option,-fno-allow-store-data-races)
endif

ifdef CONFIG_READABLE_ASM
# Disable optimizations that make assembler listings hard to read.
# reorder blocks reorders the control in the function
# ipa clone creates specialized cloned functions
# partial inlining inlines only parts of functions
KBUILD_CFLAGS += -fno-reorder-blocks -fno-ipa-cp-clone -fno-partial-inlining
endif

stackp-flags-y                                    := -fno-stack-protector
stackp-flags-$(CONFIG_STACKPROTECTOR)             := -fstack-protector
stackp-flags-$(CONFIG_STACKPROTECTOR_STRONG)      := -fstack-protector-strong

KBUILD_CFLAGS += $(stackp-flags-y)

KBUILD_RUSTFLAGS-$(CONFIG_WERROR) += -Dwarnings
KBUILD_RUSTFLAGS += $(KBUILD_RUSTFLAGS-y)

ifdef CONFIG_FRAME_POINTER
KBUILD_CFLAGS	+= -fno-omit-frame-pointer -fno-optimize-sibling-calls
KBUILD_RUSTFLAGS += -Cforce-frame-pointers=y
else
# Some targets (ARM with Thumb2, for example), can't be built with frame
# pointers.  For those, we don't have FUNCTION_TRACER automatically
# select FRAME_POINTER.  However, FUNCTION_TRACER adds -pg, and this is
# incompatible with -fomit-frame-pointer with current GCC, so we don't use
# -fomit-frame-pointer with FUNCTION_TRACER.
# In the Rust target specification, "frame-pointer" is set explicitly
# to "may-omit".
ifndef CONFIG_FUNCTION_TRACER
KBUILD_CFLAGS	+= -fomit-frame-pointer
endif
endif

# Initialize all stack variables with a 0xAA pattern.
ifdef CONFIG_INIT_STACK_ALL_PATTERN
KBUILD_CFLAGS	+= -ftrivial-auto-var-init=pattern
endif

# Initialize all stack variables with a zero value.
ifdef CONFIG_INIT_STACK_ALL_ZERO
KBUILD_CFLAGS	+= -ftrivial-auto-var-init=zero
ifdef CONFIG_CC_HAS_AUTO_VAR_INIT_ZERO_ENABLER
# https://github.com/llvm/llvm-project/issues/44842
CC_AUTO_VAR_INIT_ZERO_ENABLER := -enable-trivial-auto-var-init-zero-knowing-it-will-be-removed-from-clang
export CC_AUTO_VAR_INIT_ZERO_ENABLER
KBUILD_CFLAGS	+= $(CC_AUTO_VAR_INIT_ZERO_ENABLER)
endif
endif

# While VLAs have been removed, GCC produces unreachable stack probes
# for the randomize_kstack_offset feature. Disable it for all compilers.
KBUILD_CFLAGS	+= $(call cc-option, -fno-stack-clash-protection)

# Clear used registers at func exit (to reduce data lifetime and ROP gadgets).
ifdef CONFIG_ZERO_CALL_USED_REGS
KBUILD_CFLAGS	+= -fzero-call-used-regs=used-gpr
endif

ifdef CONFIG_FUNCTION_TRACER
ifdef CONFIG_FTRACE_MCOUNT_USE_CC
  CC_FLAGS_FTRACE	+= -mrecord-mcount
  ifdef CONFIG_HAVE_NOP_MCOUNT
    ifeq ($(call cc-option-yn, -mnop-mcount),y)
      CC_FLAGS_FTRACE	+= -mnop-mcount
      CC_FLAGS_USING	+= -DCC_USING_NOP_MCOUNT
    endif
  endif
endif
ifdef CONFIG_FTRACE_MCOUNT_USE_OBJTOOL
  ifdef CONFIG_HAVE_OBJTOOL_NOP_MCOUNT
    CC_FLAGS_USING	+= -DCC_USING_NOP_MCOUNT
  endif
endif
ifdef CONFIG_FTRACE_MCOUNT_USE_RECORDMCOUNT
  ifdef CONFIG_HAVE_C_RECORDMCOUNT
    BUILD_C_RECORDMCOUNT := y
    export BUILD_C_RECORDMCOUNT
  endif
endif
ifdef CONFIG_HAVE_FENTRY
  # s390-linux-gnu-gcc did not support -mfentry until gcc-9.
  ifeq ($(call cc-option-yn, -mfentry),y)
    CC_FLAGS_FTRACE	+= -mfentry
    CC_FLAGS_USING	+= -DCC_USING_FENTRY
  endif
endif
export CC_FLAGS_FTRACE
KBUILD_CFLAGS	+= $(CC_FLAGS_FTRACE) $(CC_FLAGS_USING)
KBUILD_AFLAGS	+= $(CC_FLAGS_USING)
endif

# We trigger additional mismatches with less inlining
ifdef CONFIG_DEBUG_SECTION_MISMATCH
KBUILD_CFLAGS += -fno-inline-functions-called-once
endif

# `rustc`'s `-Zfunction-sections` applies to data too (as of 1.59.0).
ifdef CONFIG_LD_DEAD_CODE_DATA_ELIMINATION
KBUILD_CFLAGS_KERNEL += -ffunction-sections -fdata-sections
KBUILD_RUSTFLAGS_KERNEL += -Zfunction-sections=y
LDFLAGS_vmlinux += --gc-sections
endif

ifdef CONFIG_SHADOW_CALL_STACK
ifndef CONFIG_DYNAMIC_SCS
CC_FLAGS_SCS	:= -fsanitize=shadow-call-stack
KBUILD_CFLAGS	+= $(CC_FLAGS_SCS)
endif
export CC_FLAGS_SCS
endif

ifdef CONFIG_LTO_CLANG
ifdef CONFIG_LTO_CLANG_THIN
CC_FLAGS_LTO	:= -flto=thin -fsplit-lto-unit
KBUILD_LDFLAGS	+= --thinlto-cache-dir=$(extmod_prefix).thinlto-cache
else
CC_FLAGS_LTO	:= -flto
endif
CC_FLAGS_LTO	+= -fvisibility=hidden

# Limit inlining across translation units to reduce binary size
KBUILD_LDFLAGS += -mllvm -import-instr-limit=5
endif

ifdef CONFIG_LTO
KBUILD_CFLAGS	+= -fno-lto $(CC_FLAGS_LTO)
KBUILD_AFLAGS	+= -fno-lto
export CC_FLAGS_LTO
endif

ifdef CONFIG_CFI_CLANG
CC_FLAGS_CFI	:= -fsanitize=kcfi
KBUILD_CFLAGS	+= $(CC_FLAGS_CFI)
export CC_FLAGS_CFI
endif

ifneq ($(CONFIG_FUNCTION_ALIGNMENT),0)
# Set the minimal function alignment. Use the newer GCC option
# -fmin-function-alignment if it is available, or fall back to -falign-funtions.
# See also CONFIG_CC_HAS_SANE_FUNCTION_ALIGNMENT.
ifdef CONFIG_CC_HAS_MIN_FUNCTION_ALIGNMENT
KBUILD_CFLAGS += -fmin-function-alignment=$(CONFIG_FUNCTION_ALIGNMENT)
else
KBUILD_CFLAGS += -falign-functions=$(CONFIG_FUNCTION_ALIGNMENT)
endif
endif

# arch Makefile may override CC so keep this after arch Makefile is included
NOSTDINC_FLAGS += -nostdinc

# To gain proper coverage for CONFIG_UBSAN_BOUNDS and CONFIG_FORTIFY_SOURCE,
# the kernel uses only C99 flexible arrays for dynamically sized trailing
# arrays. Enforce this for everything that may examine structure sizes and
# perform bounds checking.
KBUILD_CFLAGS += $(call cc-option, -fstrict-flex-arrays=3)

#Currently, disable -Wstringop-overflow for GCC 11, globally.
KBUILD_CFLAGS-$(CONFIG_CC_NO_STRINGOP_OVERFLOW) += $(call cc-option, -Wno-stringop-overflow)
KBUILD_CFLAGS-$(CONFIG_CC_STRINGOP_OVERFLOW) += $(call cc-option, -Wstringop-overflow)

# disable invalid "can't wrap" optimizations for signed / pointers
KBUILD_CFLAGS	+= -fno-strict-overflow

# Make sure -fstack-check isn't enabled (like gentoo apparently did)
KBUILD_CFLAGS  += -fno-stack-check

# conserve stack if available
ifdef CONFIG_CC_IS_GCC
KBUILD_CFLAGS   += -fconserve-stack
endif

# change __FILE__ to the relative path from the srctree
KBUILD_CPPFLAGS += $(call cc-option,-fmacro-prefix-map=$(srctree)/=)

# include additional Makefiles when needed
include-y			:= scripts/Makefile.extrawarn
include-$(CONFIG_DEBUG_INFO)	+= scripts/Makefile.debug
include-$(CONFIG_DEBUG_INFO_BTF)+= scripts/Makefile.btf
include-$(CONFIG_KASAN)		+= scripts/Makefile.kasan
include-$(CONFIG_KCSAN)		+= scripts/Makefile.kcsan
include-$(CONFIG_KMSAN)		+= scripts/Makefile.kmsan
include-$(CONFIG_UBSAN)		+= scripts/Makefile.ubsan
include-$(CONFIG_KCOV)		+= scripts/Makefile.kcov
include-$(CONFIG_RANDSTRUCT)	+= scripts/Makefile.randstruct
include-$(CONFIG_GCC_PLUGINS)	+= scripts/Makefile.gcc-plugins

include $(addprefix $(srctree)/, $(include-y))

# scripts/Makefile.gcc-plugins is intentionally included last.
# Do not add $(call cc-option,...) below this line. When you build the kernel
# from the clean source tree, the GCC plugins do not exist at this point.

# Add user supplied CPPFLAGS, AFLAGS, CFLAGS and RUSTFLAGS as the last assignments
KBUILD_CPPFLAGS += $(KCPPFLAGS)
KBUILD_AFLAGS   += $(KAFLAGS)
KBUILD_CFLAGS   += $(KCFLAGS)
KBUILD_RUSTFLAGS += $(KRUSTFLAGS)

KBUILD_LDFLAGS_MODULE += --build-id=sha1
LDFLAGS_vmlinux += --build-id=sha1

KBUILD_LDFLAGS	+= -z noexecstack
ifeq ($(CONFIG_LD_IS_BFD),y)
KBUILD_LDFLAGS	+= $(call ld-option,--no-warn-rwx-segments)
endif

ifeq ($(CONFIG_STRIP_ASM_SYMS),y)
LDFLAGS_vmlinux	+= -X
endif

ifeq ($(CONFIG_RELR),y)
# ld.lld before 15 did not support -z pack-relative-relocs.
LDFLAGS_vmlinux	+= $(call ld-option,--pack-dyn-relocs=relr,-z pack-relative-relocs)
endif

# We never want expected sections to be placed heuristically by the
# linker. All sections should be explicitly named in the linker script.
ifdef CONFIG_LD_ORPHAN_WARN
LDFLAGS_vmlinux += --orphan-handling=$(CONFIG_LD_ORPHAN_WARN_LEVEL)
endif

# Align the bit size of userspace programs with the kernel
KBUILD_USERCFLAGS  += $(filter -m32 -m64 --target=%, $(KBUILD_CFLAGS))
KBUILD_USERLDFLAGS += $(filter -m32 -m64 --target=%, $(KBUILD_CFLAGS))

# make the checker run with the right architecture
CHECKFLAGS += --arch=$(ARCH)

# insure the checker run with the right endianness
CHECKFLAGS += $(if $(CONFIG_CPU_BIG_ENDIAN),-mbig-endian,-mlittle-endian)

# the checker needs the correct machine size
CHECKFLAGS += $(if $(CONFIG_64BIT),-m64,-m32)

# Default kernel image to build when no specific target is given.
# KBUILD_IMAGE may be overruled on the command line or
# set in the environment
# Also any assignments in arch/$(ARCH)/Makefile take precedence over
# this default value
export KBUILD_IMAGE ?= vmlinux

#
# INSTALL_PATH specifies where to place the updated kernel and system map
# images. Default is /boot, but you can set it to other values
export	INSTALL_PATH ?= /boot

#
# INSTALL_DTBS_PATH specifies a prefix for relocations required by build roots.
# Like INSTALL_MOD_PATH, it isn't defined in the Makefile, but can be passed as
# an argument if needed. Otherwise it defaults to the kernel install path
#
export INSTALL_DTBS_PATH ?= $(INSTALL_PATH)/dtbs/$(KERNELRELEASE)

#
# INSTALL_MOD_PATH specifies a prefix to MODLIB for module directory
# relocations required by build roots.  This is not defined in the
# makefile but the argument can be passed to make if needed.
#

export KERNEL_MODULE_DIRECTORY := $(shell pkg-config --print-variables kmod 2>/dev/null | grep '^module_directory$$' >/dev/null && pkg-config --variable=module_directory kmod || echo /lib/modules)

MODLIB	= $(INSTALL_MOD_PATH)$(KERNEL_MODULE_DIRECTORY)/$(KERNELRELEASE)
export MODLIB

PHONY += prepare0

export extmod_prefix = $(if $(KBUILD_EXTMOD),$(KBUILD_EXTMOD)/)
export MODORDER := $(extmod_prefix)modules.order
export MODULES_NSDEPS := $(extmod_prefix)modules.nsdeps

suse_version_h := include/generated/uapi/linux/suse_version.h

define filechk_suse_version
	$(CONFIG_SHELL) $(srctree)/scripts/gen-suse_version_h.sh
endef

$(suse_version_h): include/config/auto.conf FORCE
	$(call filechk,suse_version)

ifeq ($(KBUILD_EXTMOD),)

build-dir	:= .
clean-dirs	:= $(sort . Documentation \
		     $(patsubst %/,%,$(filter %/, $(core-) \
			$(drivers-) $(libs-))))

export ARCH_CORE	:= $(core-y)
export ARCH_LIB		:= $(filter %/, $(libs-y))
export ARCH_DRIVERS	:= $(drivers-y) $(drivers-m)
# Externally visible symbols (used by link-vmlinux.sh)

KBUILD_VMLINUX_OBJS := ./built-in.a
ifdef CONFIG_MODULES
KBUILD_VMLINUX_OBJS += $(patsubst %/, %/lib.a, $(filter %/, $(libs-y)))
KBUILD_VMLINUX_LIBS := $(filter-out %/, $(libs-y))
else
KBUILD_VMLINUX_LIBS := $(patsubst %/,%/lib.a, $(libs-y))
endif

export KBUILD_VMLINUX_LIBS
export KBUILD_LDS          := arch/$(SRCARCH)/kernel/vmlinux.lds

ifdef CONFIG_TRIM_UNUSED_KSYMS
# For the kernel to actually contain only the needed exported symbols,
# we have to build modules as well to determine what those symbols are.
KBUILD_MODULES := 1
endif

# '$(AR) mPi' needs 'T' to workaround the bug of llvm-ar <= 14
quiet_cmd_ar_vmlinux.a = AR      $@
      cmd_ar_vmlinux.a = \
	rm -f $@; \
	$(AR) cDPrST $@ $(KBUILD_VMLINUX_OBJS); \
	$(AR) mPiT $$($(AR) t $@ | sed -n 1p) $@ $$($(AR) t $@ | grep -F -f $(srctree)/scripts/head-object-list.txt)

targets += vmlinux.a
vmlinux.a: $(KBUILD_VMLINUX_OBJS) scripts/head-object-list.txt FORCE
	$(call if_changed,ar_vmlinux.a)

PHONY += vmlinux_o
vmlinux_o: vmlinux.a $(KBUILD_VMLINUX_LIBS)
	$(Q)$(MAKE) -f $(srctree)/scripts/Makefile.vmlinux_o

vmlinux.o modules.builtin.modinfo modules.builtin: vmlinux_o
	@:

PHONY += vmlinux
# LDFLAGS_vmlinux in the top Makefile defines linker flags for the top vmlinux,
# not for decompressors. LDFLAGS_vmlinux in arch/*/boot/compressed/Makefile is
# unrelated; the decompressors just happen to have the same base name,
# arch/*/boot/compressed/vmlinux.
# Export LDFLAGS_vmlinux only to scripts/Makefile.vmlinux.
#
# _LDFLAGS_vmlinux is a workaround for the 'private export' bug:
#   https://savannah.gnu.org/bugs/?61463
# For Make > 4.4, the following simple code will work:
#  vmlinux: private export LDFLAGS_vmlinux := $(LDFLAGS_vmlinux)
vmlinux: private _LDFLAGS_vmlinux := $(LDFLAGS_vmlinux)
vmlinux: export LDFLAGS_vmlinux = $(_LDFLAGS_vmlinux)
vmlinux: vmlinux.o $(KBUILD_LDS) modpost
	$(Q)$(MAKE) -f $(srctree)/scripts/Makefile.vmlinux

# The actual objects are generated when descending,
# make sure no implicit rule kicks in
$(sort $(KBUILD_LDS) $(KBUILD_VMLINUX_OBJS) $(KBUILD_VMLINUX_LIBS)): . ;

ifeq ($(origin KERNELRELEASE),file)
filechk_kernel.release = $(srctree)/scripts/setlocalversion $(srctree)
else
filechk_kernel.release = echo $(KERNELRELEASE)
endif

# Store (new) KERNELRELEASE string in include/config/kernel.release
include/config/kernel.release: FORCE
	$(call filechk,kernel.release)

# Additional helpers built in scripts/
# Carefully list dependencies so we do not try to build scripts twice
# in parallel
PHONY += scripts
scripts: scripts_basic scripts_dtc
	$(Q)$(MAKE) $(build)=$(@)

# Things we need to do before we recursively start building the kernel
# or the modules are listed in "prepare".
# A multi level approach is used. prepareN is processed before prepareN-1.
# archprepare is used in arch Makefiles and when processed asm symlink,
# version.h and scripts_basic is processed / created.

PHONY += prepare archprepare

archprepare: outputmakefile archheaders archscripts scripts include/config/kernel.release \
	asm-generic $(version_h) include/generated/utsrelease.h \
	include/generated/compile.h include/generated/autoconf.h remove-stale-files \
	$(suse_version_h)

prepare0: archprepare
	$(Q)$(MAKE) $(build)=scripts/mod
	$(Q)$(MAKE) $(build)=. prepare

# All the preparing..
prepare: prepare0
ifdef CONFIG_RUST
	+$(Q)$(CONFIG_SHELL) $(srctree)/scripts/rust_is_available.sh
	$(Q)$(MAKE) $(build)=rust
endif

PHONY += remove-stale-files
remove-stale-files:
	$(Q)$(srctree)/scripts/remove-stale-files

# Support for using generic headers in asm-generic
asm-generic := -f $(srctree)/scripts/Makefile.asm-generic obj

PHONY += asm-generic uapi-asm-generic
asm-generic: uapi-asm-generic
	$(Q)$(MAKE) $(asm-generic)=arch/$(SRCARCH)/include/generated/asm \
	generic=include/asm-generic
uapi-asm-generic:
	$(Q)$(MAKE) $(asm-generic)=arch/$(SRCARCH)/include/generated/uapi/asm \
	generic=include/uapi/asm-generic

# Generate some files
# ---------------------------------------------------------------------------

# KERNELRELEASE can change from a few different places, meaning version.h
# needs to be updated, so this check is forced on all builds

uts_len := 64
define filechk_utsrelease.h
	if [ `echo -n "$(KERNELRELEASE)" | wc -c ` -gt $(uts_len) ]; then \
	  echo '"$(KERNELRELEASE)" exceeds $(uts_len) characters' >&2;    \
	  exit 1;                                                         \
	fi;                                                               \
	echo \#define UTS_RELEASE \"$(KERNELRELEASE)\"
endef

define filechk_version.h
	if [ $(SUBLEVEL) -gt 255 ]; then                                 \
		echo \#define LINUX_VERSION_CODE $(shell                 \
		expr $(VERSION) \* 65536 + $(PATCHLEVEL) \* 256 + 255); \
	else                                                             \
		echo \#define LINUX_VERSION_CODE $(shell                 \
		expr $(VERSION) \* 65536 + $(PATCHLEVEL) \* 256 + $(SUBLEVEL)); \
	fi;                                                              \
	echo '#define KERNEL_VERSION(a,b,c) (((a) << 16) + ((b) << 8) +  \
	((c) > 255 ? 255 : (c)))';                                       \
	echo \#define LINUX_VERSION_MAJOR $(VERSION);                    \
	echo \#define LINUX_VERSION_PATCHLEVEL $(PATCHLEVEL);            \
	echo \#define LINUX_VERSION_SUBLEVEL $(SUBLEVEL)
endef

$(version_h): PATCHLEVEL := $(or $(PATCHLEVEL), 0)
$(version_h): SUBLEVEL := $(or $(SUBLEVEL), 0)
$(version_h): FORCE
	$(call filechk,version.h)

include/generated/utsrelease.h: include/config/kernel.release FORCE
	$(call filechk,utsrelease.h)

filechk_compile.h = $(srctree)/scripts/mkcompile_h \
	"$(UTS_MACHINE)" "$(CONFIG_CC_VERSION_TEXT)" "$(LD)"

include/generated/compile.h: FORCE
	$(call filechk,compile.h)

PHONY += headerdep
headerdep:
	$(Q)find $(srctree)/include/ -name '*.h' | xargs --max-args 1 \
	$(srctree)/scripts/headerdep.pl -I$(srctree)/include

# ---------------------------------------------------------------------------
# Kernel headers

#Default location for installed headers
export INSTALL_HDR_PATH = $(objtree)/usr

quiet_cmd_headers_install = INSTALL $(INSTALL_HDR_PATH)/include
      cmd_headers_install = \
	mkdir -p $(INSTALL_HDR_PATH); \
	rsync -mrl --include='*/' --include='*\.h' --exclude='*' \
	usr/include $(INSTALL_HDR_PATH)

PHONY += headers_install
headers_install: headers
	$(call cmd,headers_install)

PHONY += archheaders archscripts

hdr-inst := -f $(srctree)/scripts/Makefile.headersinst obj

PHONY += headers
headers: $(version_h) scripts_unifdef uapi-asm-generic archheaders archscripts
	$(if $(filter um, $(SRCARCH)), $(error Headers not exportable for UML))
	$(Q)$(MAKE) $(hdr-inst)=include/uapi
	$(Q)$(MAKE) $(hdr-inst)=arch/$(SRCARCH)/include/uapi

ifdef CONFIG_HEADERS_INSTALL
prepare: headers
endif

PHONY += scripts_unifdef
scripts_unifdef: scripts_basic
	$(Q)$(MAKE) $(build)=scripts scripts/unifdef

# ---------------------------------------------------------------------------
# Install

# Many distributions have the custom install script, /sbin/installkernel.
# If DKMS is installed, 'make install' will eventually recurse back
# to this Makefile to build and install external modules.
# Cancel sub_make_done so that options such as M=, V=, etc. are parsed.

quiet_cmd_install = INSTALL $(INSTALL_PATH)
      cmd_install = unset sub_make_done; $(srctree)/scripts/install.sh

# ---------------------------------------------------------------------------
# vDSO install

PHONY += vdso_install
vdso_install: export INSTALL_FILES = $(vdso-install-y)
vdso_install:
	$(Q)$(MAKE) -f $(srctree)/scripts/Makefile.vdsoinst

# ---------------------------------------------------------------------------
# Tools

ifdef CONFIG_OBJTOOL
prepare: tools/objtool
endif

ifdef CONFIG_BPF
ifdef CONFIG_DEBUG_INFO_BTF
prepare: tools/bpf/resolve_btfids
endif
endif

PHONY += resolve_btfids_clean

resolve_btfids_O = $(abspath $(objtree))/tools/bpf/resolve_btfids

# tools/bpf/resolve_btfids directory might not exist
# in output directory, skip its clean in that case
resolve_btfids_clean:
ifneq ($(wildcard $(resolve_btfids_O)),)
	$(Q)$(MAKE) -sC $(srctree)/tools/bpf/resolve_btfids O=$(resolve_btfids_O) clean
endif

# Clear a bunch of variables before executing the submake
ifeq ($(quiet),silent_)
tools_silent=s
endif

tools/: FORCE
	$(Q)mkdir -p $(objtree)/tools
	$(Q)$(MAKE) LDFLAGS= MAKEFLAGS="$(tools_silent) $(filter --j% -j,$(MAKEFLAGS))" O=$(abspath $(objtree)) subdir=tools -C $(srctree)/tools/

tools/%: FORCE
	$(Q)mkdir -p $(objtree)/tools
	$(Q)$(MAKE) LDFLAGS= MAKEFLAGS="$(tools_silent) $(filter --j% -j,$(MAKEFLAGS))" O=$(abspath $(objtree)) subdir=tools -C $(srctree)/tools/ $*

# ---------------------------------------------------------------------------
# Kernel selftest

PHONY += kselftest
kselftest: headers
	$(Q)$(MAKE) -C $(srctree)/tools/testing/selftests run_tests

kselftest-%: headers FORCE
	$(Q)$(MAKE) -C $(srctree)/tools/testing/selftests $*

PHONY += kselftest-merge
kselftest-merge:
	$(if $(wildcard $(objtree)/.config),, $(error No .config exists, config your kernel first!))
	$(Q)find $(srctree)/tools/testing/selftests -name config -o -name config.$(UTS_MACHINE) | \
		xargs $(srctree)/scripts/kconfig/merge_config.sh -y -m $(objtree)/.config
	$(Q)$(MAKE) -f $(srctree)/Makefile olddefconfig

# ---------------------------------------------------------------------------
# Devicetree files

ifneq ($(wildcard $(srctree)/arch/$(SRCARCH)/boot/dts/),)
dtstree := arch/$(SRCARCH)/boot/dts
endif

ifneq ($(dtstree),)

%.dtb: dtbs_prepare
	$(Q)$(MAKE) $(build)=$(dtstree) $(dtstree)/$@

%.dtbo: dtbs_prepare
	$(Q)$(MAKE) $(build)=$(dtstree) $(dtstree)/$@

PHONY += dtbs dtbs_prepare dtbs_install dtbs_check
dtbs: dtbs_prepare
	$(Q)$(MAKE) $(build)=$(dtstree) need-dtbslist=1

# include/config/kernel.release is actually needed when installing DTBs because
# INSTALL_DTBS_PATH contains $(KERNELRELEASE). However, we do not want to make
# dtbs_install depend on it as dtbs_install may run as root.
dtbs_prepare: include/config/kernel.release scripts_dtc

ifneq ($(filter dtbs_check, $(MAKECMDGOALS)),)
export CHECK_DTBS=y
endif

ifneq ($(CHECK_DTBS),)
dtbs_prepare: dt_binding_check
endif

dtbs_check: dtbs

dtbs_install:
	$(Q)$(MAKE) -f $(srctree)/scripts/Makefile.dtbinst obj=$(dtstree)

ifdef CONFIG_OF_EARLY_FLATTREE
all: dtbs
endif

endif

PHONY += scripts_dtc
scripts_dtc: scripts_basic
	$(Q)$(MAKE) $(build)=scripts/dtc

ifneq ($(filter dt_binding_check, $(MAKECMDGOALS)),)
export CHECK_DT_BINDING=y
endif

PHONY += dt_binding_check
dt_binding_check: scripts_dtc
	$(Q)$(MAKE) $(build)=Documentation/devicetree/bindings

PHONY += dt_compatible_check
dt_compatible_check: dt_binding_check
	$(Q)$(MAKE) $(build)=Documentation/devicetree/bindings $@

# ---------------------------------------------------------------------------
# Modules

ifdef CONFIG_MODULES

# By default, build modules as well

all: modules

# When we're building modules with modversions, we need to consider
# the built-in objects during the descend as well, in order to
# make sure the checksums are up to date before we record them.
ifdef CONFIG_MODVERSIONS
  KBUILD_BUILTIN := 1
endif

# Build modules
#

# *.ko are usually independent of vmlinux, but CONFIG_DEBUG_INFO_BTF_MODULES
# is an exception.
ifdef CONFIG_DEBUG_INFO_BTF_MODULES
KBUILD_BUILTIN := 1
modules: vmlinux
endif

modules: modules_prepare

# Target to prepare building external modules
modules_prepare: prepare
	$(Q)$(MAKE) $(build)=scripts scripts/module.lds

endif # CONFIG_MODULES

###
# Cleaning is done on three levels.
# make clean     Delete most generated files
#                Leave enough to build external modules
# make mrproper  Delete the current configuration, and all generated files
# make distclean Remove editor backup files, patch leftover files and the like

# Directories & files removed with 'make clean'
CLEAN_FILES += vmlinux.symvers modules-only.symvers \
	       modules.builtin modules.builtin.modinfo modules.nsdeps \
	       compile_commands.json .thinlto-cache rust/test \
	       rust-project.json .vmlinux.objs .vmlinux.export.c

# Directories & files removed with 'make mrproper'
MRPROPER_FILES += include/config include/generated          \
		  arch/$(SRCARCH)/include/generated .objdiff \
		  debian snap tar-install \
		  .config .config.old .version \
		  Module.symvers \
		  certs/signing_key.pem \
		  certs/x509.genkey \
		  vmlinux-gdb.py \
		  rpmbuild \
		  rust/libmacros.so

# clean - Delete most, but leave enough to build external modules
#
clean: rm-files := $(CLEAN_FILES)

PHONY += archclean vmlinuxclean

vmlinuxclean:
	$(Q)$(CONFIG_SHELL) $(srctree)/scripts/link-vmlinux.sh clean
	$(Q)$(if $(ARCH_POSTLINK), $(MAKE) -f $(ARCH_POSTLINK) clean)

clean: archclean vmlinuxclean resolve_btfids_clean

# mrproper - Delete all generated files, including .config
#
mrproper: rm-files := $(wildcard $(MRPROPER_FILES))
mrproper-dirs      := $(addprefix _mrproper_,scripts)

PHONY += $(mrproper-dirs) mrproper
$(mrproper-dirs):
	$(Q)$(MAKE) $(clean)=$(patsubst _mrproper_%,%,$@)

mrproper: clean $(mrproper-dirs)
	$(call cmd,rmfiles)
	@find . $(RCS_FIND_IGNORE) \
		\( -name '*.rmeta' \) \
		-type f -print | xargs rm -f

# distclean
#
PHONY += distclean

distclean: mrproper
	@find . $(RCS_FIND_IGNORE) \
		\( -name '*.orig' -o -name '*.rej' -o -name '*~' \
		-o -name '*.bak' -o -name '#*#' -o -name '*%' \
		-o -name 'core' -o -name tags -o -name TAGS -o -name 'cscope*' \
		-o -name GPATH -o -name GRTAGS -o -name GSYMS -o -name GTAGS \) \
		-type f -print | xargs rm -f


# Packaging of the kernel to various formats
# ---------------------------------------------------------------------------

%src-pkg: FORCE
	$(Q)$(MAKE) -f $(srctree)/scripts/Makefile.package $@
%pkg: include/config/kernel.release FORCE
	$(Q)$(MAKE) -f $(srctree)/scripts/Makefile.package $@

# Brief documentation of the typical targets used
# ---------------------------------------------------------------------------

boards := $(wildcard $(srctree)/arch/$(SRCARCH)/configs/*_defconfig)
boards := $(sort $(notdir $(boards)))
board-dirs := $(dir $(wildcard $(srctree)/arch/$(SRCARCH)/configs/*/*_defconfig))
board-dirs := $(sort $(notdir $(board-dirs:/=)))

PHONY += help
help:
	@echo  'Cleaning targets:'
	@echo  '  clean		  - Remove most generated files but keep the config and'
	@echo  '                    enough build support to build external modules'
	@echo  '  mrproper	  - Remove all generated files + config + various backup files'
	@echo  '  distclean	  - mrproper + remove editor backup and patch files'
	@echo  ''
	@$(MAKE) -f $(srctree)/scripts/kconfig/Makefile help
	@echo  ''
	@echo  'Other generic targets:'
	@echo  '  all		  - Build all targets marked with [*]'
	@echo  '* vmlinux	  - Build the bare kernel'
	@echo  '* modules	  - Build all modules'
	@echo  '  modules_install - Install all modules to INSTALL_MOD_PATH (default: /)'
	@echo  '  vdso_install    - Install unstripped vdso to INSTALL_MOD_PATH (default: /)'
	@echo  '  dir/            - Build all files in dir and below'
	@echo  '  dir/file.[ois]  - Build specified target only'
	@echo  '  dir/file.ll     - Build the LLVM assembly file'
	@echo  '                    (requires compiler support for LLVM assembly generation)'
	@echo  '  dir/file.lst    - Build specified mixed source/assembly target only'
	@echo  '                    (requires a recent binutils and recent build (System.map))'
	@echo  '  dir/file.ko     - Build module including final link'
	@echo  '  modules_prepare - Set up for building external modules'
	@echo  '  tags/TAGS	  - Generate tags file for editors'
	@echo  '  cscope	  - Generate cscope index'
	@echo  '  gtags           - Generate GNU GLOBAL index'
	@echo  '  kernelrelease	  - Output the release version string (use with make -s)'
	@echo  '  kernelversion	  - Output the version stored in Makefile (use with make -s)'
	@echo  '  image_name	  - Output the image name (use with make -s)'
	@echo  '  headers_install - Install sanitised kernel headers to INSTALL_HDR_PATH'; \
	 echo  '                    (default: $(INSTALL_HDR_PATH))'; \
	 echo  ''
	@echo  'Static analysers:'
	@echo  '  checkstack      - Generate a list of stack hogs and consider all functions'
	@echo  '                    with a stack size larger than MINSTACKSIZE (default: 100)'
	@echo  '  versioncheck    - Sanity check on version.h usage'
	@echo  '  includecheck    - Check for duplicate included header files'
	@echo  '  export_report   - List the usages of all exported symbols'
	@echo  '  headerdep       - Detect inclusion cycles in headers'
	@echo  '  coccicheck      - Check with Coccinelle'
	@echo  '  clang-analyzer  - Check with clang static analyzer'
	@echo  '  clang-tidy      - Check with clang-tidy'
	@echo  ''
	@echo  'Tools:'
	@echo  '  nsdeps          - Generate missing symbol namespace dependencies'
	@echo  ''
	@echo  'Kernel selftest:'
	@echo  '  kselftest         - Build and run kernel selftest'
	@echo  '                      Build, install, and boot kernel before'
	@echo  '                      running kselftest on it'
	@echo  '                      Run as root for full coverage'
	@echo  '  kselftest-all     - Build kernel selftest'
	@echo  '  kselftest-install - Build and install kernel selftest'
	@echo  '  kselftest-clean   - Remove all generated kselftest files'
	@echo  '  kselftest-merge   - Merge all the config dependencies of'
	@echo  '		      kselftest to existing .config.'
	@echo  ''
	@echo  'Rust targets:'
	@echo  '  rustavailable   - Checks whether the Rust toolchain is'
	@echo  '		    available and, if not, explains why.'
	@echo  '  rustfmt	  - Reformat all the Rust code in the kernel'
	@echo  '  rustfmtcheck	  - Checks if all the Rust code in the kernel'
	@echo  '		    is formatted, printing a diff otherwise.'
	@echo  '  rustdoc	  - Generate Rust documentation'
	@echo  '		    (requires kernel .config)'
	@echo  '  rusttest        - Runs the Rust tests'
	@echo  '                    (requires kernel .config; downloads external repos)'
	@echo  '  rust-analyzer	  - Generate rust-project.json rust-analyzer support file'
	@echo  '		    (requires kernel .config)'
	@echo  '  dir/file.[os]   - Build specified target only'
	@echo  '  dir/file.rsi    - Build macro expanded source, similar to C preprocessing.'
	@echo  '                    Run with RUSTFMT=n to skip reformatting if needed.'
	@echo  '                    The output is not intended to be compilable.'
	@echo  '  dir/file.ll     - Build the LLVM assembly file'
	@echo  ''
	@$(if $(dtstree), \
		echo 'Devicetree:'; \
		echo '* dtbs             - Build device tree blobs for enabled boards'; \
		echo '  dtbs_install     - Install dtbs to $(INSTALL_DTBS_PATH)'; \
		echo '  dt_binding_check - Validate device tree binding documents'; \
		echo '  dtbs_check       - Validate device tree source files';\
		echo '')

	@echo 'Userspace tools targets:'
	@echo '  use "make tools/help"'
	@echo '  or  "cd tools; make help"'
	@echo  ''
	@echo  'Kernel packaging:'
	@$(MAKE) -f $(srctree)/scripts/Makefile.package help
	@echo  ''
	@echo  'Documentation targets:'
	@$(MAKE) -f $(srctree)/Documentation/Makefile dochelp
	@echo  ''
	@echo  'Architecture-specific targets ($(SRCARCH)):'
	@$(or $(archhelp),\
		echo '  No architecture-specific help defined for $(SRCARCH)')
	@echo  ''
	@$(if $(boards), \
		$(foreach b, $(boards), \
		printf "  %-27s - Build for %s\\n" $(b) $(subst _defconfig,,$(b));) \
		echo '')
	@$(if $(board-dirs), \
		$(foreach b, $(board-dirs), \
		printf "  %-16s - Show %s-specific targets\\n" help-$(b) $(b);) \
		printf "  %-16s - Show all of the above\\n" help-boards; \
		echo '')

	@echo  '  make V=n   [targets] 1: verbose build'
	@echo  '                       2: give reason for rebuild of target'
	@echo  '                       V=1 and V=2 can be combined with V=12'
	@echo  '  make O=dir [targets] Locate all output files in "dir", including .config'
	@echo  '  make C=1   [targets] Check re-compiled c source with $$CHECK'
	@echo  '                       (sparse by default)'
	@echo  '  make C=2   [targets] Force check of all c source with $$CHECK'
	@echo  '  make RECORDMCOUNT_WARN=1 [targets] Warn about ignored mcount sections'
	@echo  '  make W=n   [targets] Enable extra build checks, n=1,2,3,c,e where'
	@echo  '		1: warnings which may be relevant and do not occur too often'
	@echo  '		2: warnings which occur quite often but may still be relevant'
	@echo  '		3: more obscure warnings, can most likely be ignored'
	@echo  '		c: extra checks in the configuration stage (Kconfig)'
	@echo  '		e: warnings are being treated as errors'
	@echo  '		Multiple levels can be combined with W=12 or W=123'
	@$(if $(dtstree), \
		echo '  make CHECK_DTBS=1 [targets] Check all generated dtb files against schema'; \
		echo '         This can be applied both to "dtbs" and to individual "foo.dtb" targets' ; \
		)
	@echo  ''
	@echo  'Execute "make" or "make all" to build all targets marked with [*] '
	@echo  'For further info see the ./README file'


help-board-dirs := $(addprefix help-,$(board-dirs))

help-boards: $(help-board-dirs)

boards-per-dir = $(sort $(notdir $(wildcard $(srctree)/arch/$(SRCARCH)/configs/$*/*_defconfig)))

$(help-board-dirs): help-%:
	@echo  'Architecture-specific targets ($(SRCARCH) $*):'
	@$(if $(boards-per-dir), \
		$(foreach b, $(boards-per-dir), \
		printf "  %-24s - Build for %s\\n" $*/$(b) $(subst _defconfig,,$(b));) \
		echo '')


# Documentation targets
# ---------------------------------------------------------------------------
DOC_TARGETS := xmldocs latexdocs pdfdocs htmldocs epubdocs cleandocs \
	       linkcheckdocs dochelp refcheckdocs texinfodocs infodocs
PHONY += $(DOC_TARGETS)
$(DOC_TARGETS):
	$(Q)$(MAKE) $(build)=Documentation $@


# Rust targets
# ---------------------------------------------------------------------------

# "Is Rust available?" target
PHONY += rustavailable
rustavailable:
	+$(Q)$(CONFIG_SHELL) $(srctree)/scripts/rust_is_available.sh && echo "Rust is available!"

# Documentation target
#
# Using the singular to avoid running afoul of `no-dot-config-targets`.
PHONY += rustdoc
rustdoc: prepare
	$(Q)$(MAKE) $(build)=rust $@

# Testing target
PHONY += rusttest
rusttest: prepare
	$(Q)$(MAKE) $(build)=rust $@

# Formatting targets
PHONY += rustfmt rustfmtcheck

# We skip `rust/alloc` since we want to minimize the diff w.r.t. upstream.
#
# We match using absolute paths since `find` does not resolve them
# when matching, which is a problem when e.g. `srctree` is `..`.
# We `grep` afterwards in order to remove the directory entry itself.
rustfmt:
	$(Q)find $(abs_srctree) -type f -name '*.rs' \
		-o -path $(abs_srctree)/rust/alloc -prune \
		-o -path $(abs_objtree)/rust/test -prune \
		| grep -Fv $(abs_srctree)/rust/alloc \
		| grep -Fv $(abs_objtree)/rust/test \
		| grep -Fv generated \
		| xargs $(RUSTFMT) $(rustfmt_flags)

rustfmtcheck: rustfmt_flags = --check
rustfmtcheck: rustfmt

# Misc
# ---------------------------------------------------------------------------

PHONY += misc-check
misc-check:
	$(Q)$(srctree)/scripts/misc-check

all: misc-check

PHONY += scripts_gdb
scripts_gdb: prepare0
	$(Q)$(MAKE) $(build)=scripts/gdb
	$(Q)ln -fsn $(abspath $(srctree)/scripts/gdb/vmlinux-gdb.py)

ifdef CONFIG_GDB_SCRIPTS
all: scripts_gdb
endif

else # KBUILD_EXTMOD

filechk_kernel.release = echo $(KERNELRELEASE)

###
# External module support.
# When building external modules the kernel used as basis is considered
# read-only, and no consistency checks are made and the make
# system is not used on the basis kernel. If updates are required
# in the basis kernel ordinary make commands (without M=...) must be used.

# We are always building only modules.
KBUILD_BUILTIN :=
KBUILD_MODULES := 1

build-dir := $(KBUILD_EXTMOD)

compile_commands.json: $(extmod_prefix)compile_commands.json
PHONY += compile_commands.json

clean-dirs := $(KBUILD_EXTMOD)
clean: rm-files := $(KBUILD_EXTMOD)/Module.symvers $(KBUILD_EXTMOD)/modules.nsdeps \
	$(KBUILD_EXTMOD)/compile_commands.json $(KBUILD_EXTMOD)/.thinlto-cache

PHONY += prepare
# now expand this into a simple variable to reduce the cost of shell evaluations
prepare: CC_VERSION_TEXT := $(CC_VERSION_TEXT)
prepare:
	@if [ "$(CC_VERSION_TEXT)" != "$(CONFIG_CC_VERSION_TEXT)" ]; then \
		echo >&2 "warning: the compiler differs from the one used to build the kernel"; \
		echo >&2 "  The kernel was built by: $(CONFIG_CC_VERSION_TEXT)"; \
		echo >&2 "  You are using:           $(CC_VERSION_TEXT)"; \
	fi

PHONY += help
help:
	@echo  '  Building external modules.'
	@echo  '  Syntax: make -C path/to/kernel/src M=$$PWD target'
	@echo  ''
	@echo  '  modules         - default target, build the module(s)'
	@echo  '  modules_install - install the module'
	@echo  '  clean           - remove generated files in module directory only'
	@echo  '  rust-analyzer	  - generate rust-project.json rust-analyzer support file'
	@echo  ''

ifndef CONFIG_MODULES
modules modules_install: __external_modules_error
__external_modules_error:
	@echo >&2 '***'
	@echo >&2 '*** The present kernel disabled CONFIG_MODULES.'
	@echo >&2 '*** You cannot build or install external modules.'
	@echo >&2 '***'
	@false
endif

endif # KBUILD_EXTMOD

# ---------------------------------------------------------------------------
# Modules

PHONY += modules modules_install modules_sign modules_prepare

modules_install:
	$(Q)$(MAKE) -f $(srctree)/scripts/Makefile.modinst \
	sign-only=$(if $(filter modules_install,$(MAKECMDGOALS)),,y)

ifeq ($(CONFIG_MODULE_SIG),y)
# modules_sign is a subset of modules_install.
# 'make modules_install modules_sign' is equivalent to 'make modules_install'.
modules_sign: modules_install
	@:
else
modules_sign:
	@echo >&2 '***'
	@echo >&2 '*** CONFIG_MODULE_SIG is disabled. You cannot sign modules.'
	@echo >&2 '***'
	@false
endif

ifdef CONFIG_MODULES

$(MODORDER): $(build-dir)
	@:

# KBUILD_MODPOST_NOFINAL can be set to skip the final link of modules.
# This is solely useful to speed up test compiles.
modules: modpost
ifneq ($(KBUILD_MODPOST_NOFINAL),1)
	$(Q)$(MAKE) -f $(srctree)/scripts/Makefile.modfinal
endif

PHONY += modules_check
modules_check: $(MODORDER)
	$(Q)$(CONFIG_SHELL) $(srctree)/scripts/modules-check.sh $<

else # CONFIG_MODULES

modules:
	@:

KBUILD_MODULES :=

endif # CONFIG_MODULES

PHONY += modpost
modpost: $(if $(single-build),, $(if $(KBUILD_BUILTIN), vmlinux.o)) \
	 $(if $(KBUILD_MODULES), modules_check)
	$(Q)$(MAKE) -f $(srctree)/scripts/Makefile.modpost

# Single targets
# ---------------------------------------------------------------------------
# To build individual files in subdirectories, you can do like this:
#
#   make foo/bar/baz.s
#
# The supported suffixes for single-target are listed in 'single-targets'
#
# To build only under specific subdirectories, you can do like this:
#
#   make foo/bar/baz/

ifdef single-build

# .ko is special because modpost is needed
single-ko := $(sort $(filter %.ko, $(MAKECMDGOALS)))
single-no-ko := $(filter-out $(single-ko), $(MAKECMDGOALS)) \
		$(foreach x, o mod, $(patsubst %.ko, %.$x, $(single-ko)))

$(single-ko): single_modules
	@:
$(single-no-ko): $(build-dir)
	@:

# Remove MODORDER when done because it is not the real one.
PHONY += single_modules
single_modules: $(single-no-ko) modules_prepare
	$(Q){ $(foreach m, $(single-ko), echo $(extmod_prefix)$(m:%.ko=%.o);) } > $(MODORDER)
	$(Q)$(MAKE) -f $(srctree)/scripts/Makefile.modpost
ifneq ($(KBUILD_MODPOST_NOFINAL),1)
	$(Q)$(MAKE) -f $(srctree)/scripts/Makefile.modfinal
endif
	$(Q)rm -f $(MODORDER)

single-goals := $(addprefix $(build-dir)/, $(single-no-ko))

KBUILD_MODULES := 1

endif

# Preset locale variables to speed up the build process. Limit locale
# tweaks to this spot to avoid wrong language settings when running
# make menuconfig etc.
# Error messages still appears in the original language
PHONY += $(build-dir)
$(build-dir): prepare
	$(Q)$(MAKE) $(build)=$@ need-builtin=1 need-modorder=1 $(single-goals)

clean-dirs := $(addprefix _clean_, $(clean-dirs))
PHONY += $(clean-dirs) clean
$(clean-dirs):
	$(Q)$(MAKE) $(clean)=$(patsubst _clean_%,%,$@)

clean: $(clean-dirs)
	$(call cmd,rmfiles)
	@find $(or $(KBUILD_EXTMOD), .) $(RCS_FIND_IGNORE) \
		\( -name '*.[aios]' -o -name '*.rsi' -o -name '*.ko' -o -name '.*.cmd' \
		-o -name '*.ko.*' \
		-o -name '*.dtb' -o -name '*.dtbo' \
		-o -name '*.dtb.S' -o -name '*.dtbo.S' \
		-o -name '*.dt.yaml' -o -name 'dtbs-list' \
		-o -name '*.dwo' -o -name '*.lst' \
		-o -name '*.su' -o -name '*.mod' \
		-o -name '.*.d' -o -name '.*.tmp' -o -name '*.mod.c' \
		-o -name '*.lex.c' -o -name '*.tab.[ch]' \
		-o -name '*.asn1.[ch]' \
		-o -name '*.symtypes' -o -name 'modules.order' \
		-o -name '*.c.[012]*.*' \
		-o -name '*.ll' \
		-o -name '*.gcno' \
		-o -name '*.*.symversions' \) -type f -print \
		-o -name '.tmp_*' -print \
		| xargs rm -rf

# Generate tags for editors
# ---------------------------------------------------------------------------
quiet_cmd_tags = GEN     $@
      cmd_tags = $(BASH) $(srctree)/scripts/tags.sh $@

tags TAGS cscope gtags: FORCE
	$(call cmd,tags)

# IDE support targets
PHONY += rust-analyzer
rust-analyzer:
	$(Q)$(MAKE) $(build)=rust $@

# Script to generate missing namespace dependencies
# ---------------------------------------------------------------------------

PHONY += nsdeps
nsdeps: export KBUILD_NSDEPS=1
nsdeps: modules
	$(Q)$(CONFIG_SHELL) $(srctree)/scripts/nsdeps

# Clang Tooling
# ---------------------------------------------------------------------------

quiet_cmd_gen_compile_commands = GEN     $@
      cmd_gen_compile_commands = $(PYTHON3) $< -a $(AR) -o $@ $(filter-out $<, $(real-prereqs))

$(extmod_prefix)compile_commands.json: scripts/clang-tools/gen_compile_commands.py \
	$(if $(KBUILD_EXTMOD),, vmlinux.a $(KBUILD_VMLINUX_LIBS)) \
	$(if $(CONFIG_MODULES), $(MODORDER)) FORCE
	$(call if_changed,gen_compile_commands)

targets += $(extmod_prefix)compile_commands.json

PHONY += clang-tidy clang-analyzer

ifdef CONFIG_CC_IS_CLANG
quiet_cmd_clang_tools = CHECK   $<
      cmd_clang_tools = $(PYTHON3) $(srctree)/scripts/clang-tools/run-clang-tools.py $@ $<

clang-tidy clang-analyzer: $(extmod_prefix)compile_commands.json
	$(call cmd,clang_tools)
else
clang-tidy clang-analyzer:
	@echo "$@ requires CC=clang" >&2
	@false
endif

# Scripts to check various things for consistency
# ---------------------------------------------------------------------------

PHONY += includecheck versioncheck coccicheck export_report

includecheck:
	find $(srctree)/* $(RCS_FIND_IGNORE) \
		-name '*.[hcS]' -type f -print | sort \
		| xargs $(PERL) -w $(srctree)/scripts/checkincludes.pl

versioncheck:
	find $(srctree)/* $(RCS_FIND_IGNORE) \
		-name '*.[hcS]' -type f -print | sort \
		| xargs $(PERL) -w $(srctree)/scripts/checkversion.pl

coccicheck:
	$(Q)$(BASH) $(srctree)/scripts/$@

export_report:
	$(PERL) $(srctree)/scripts/export_report.pl

PHONY += checkstack kernelrelease kernelversion image_name

# UML needs a little special treatment here.  It wants to use the host
# toolchain, so needs $(SUBARCH) passed to checkstack.pl.  Everyone
# else wants $(ARCH), including people doing cross-builds, which means
# that $(SUBARCH) doesn't work here.
ifeq ($(ARCH), um)
CHECKSTACK_ARCH := $(SUBARCH)
else
CHECKSTACK_ARCH := $(ARCH)
endif
MINSTACKSIZE	?= 100
checkstack:
	$(OBJDUMP) -d vmlinux $$(find . -name '*.ko') | \
	$(PERL) $(srctree)/scripts/checkstack.pl $(CHECKSTACK_ARCH) $(MINSTACKSIZE)

kernelrelease:
	@$(filechk_kernel.release)

kernelversion:
	@echo $(KERNELVERSION)

image_name:
	@echo $(KBUILD_IMAGE)

PHONY += run-command
run-command:
	$(Q)$(KBUILD_RUN_COMMAND)

quiet_cmd_rmfiles = $(if $(wildcard $(rm-files)),CLEAN   $(wildcard $(rm-files)))
      cmd_rmfiles = rm -rf $(rm-files)

# read saved command lines for existing targets
existing-targets := $(wildcard $(sort $(targets)))

-include $(foreach f,$(existing-targets),$(dir $(f)).$(notdir $(f)).cmd)

endif # config-build
endif # mixed-build
endif # need-sub-make

PHONY += FORCE
FORCE:

# Declare the contents of the PHONY variable as phony.  We keep that
# information in a variable so we can use it in if_changed and friends.
.PHONY: $(PHONY)<|MERGE_RESOLUTION|>--- conflicted
+++ resolved
@@ -1,12 +1,7 @@
 # SPDX-License-Identifier: GPL-2.0
 VERSION = 6
-<<<<<<< HEAD
-PATCHLEVEL = 8
-SUBLEVEL = 9
-=======
 PATCHLEVEL = 9
 SUBLEVEL = 0
->>>>>>> b48d67c4
 EXTRAVERSION =
 NAME = Hurr durr I'ma ninja sloth
 
