VERSION = 3
PATCHLEVEL = 1
SUBLEVEL = 0
<<<<<<< HEAD
EXTRAVERSION =-7547-g45a05f9
=======
EXTRAVERSION = -rc1
>>>>>>> 322a8b03
NAME = Sneaky Weasel

# *DOCUMENTATION*
# To see a list of typical targets execute "make help"
# More info can be located in ./README
# Comments in this file are targeted only to the developer, do not
# expect to learn how to build the kernel reading this file.

# Do not:
# o  use make's built-in rules and variables
#    (this increases performance and avoids hard-to-debug behaviour);
# o  print "Entering directory ...";
MAKEFLAGS += -rR --no-print-directory

# Avoid funny character set dependencies
unexport LC_ALL
LC_COLLATE=C
LC_NUMERIC=C
export LC_COLLATE LC_NUMERIC

# We are using a recursive build, so we need to do a little thinking
# to get the ordering right.
#
# Most importantly: sub-Makefiles should only ever modify files in
# their own directory. If in some directory we have a dependency on
# a file in another dir (which doesn't happen often, but it's often
# unavoidable when linking the built-in.o targets which finally
# turn into vmlinux), we will call a sub make in that other dir, and
# after that we are sure that everything which is in that other dir
# is now up to date.
#
# The only cases where we need to modify files which have global
# effects are thus separated out and done before the recursive
# descending is started. They are now explicitly listed as the
# prepare rule.

# To put more focus on warnings, be less verbose as default
# Use 'make V=1' to see the full commands

ifeq ("$(origin V)", "command line")
  KBUILD_VERBOSE = $(V)
endif
ifndef KBUILD_VERBOSE
  KBUILD_VERBOSE = 0
endif

# Call a source code checker (by default, "sparse") as part of the
# C compilation.
#
# Use 'make C=1' to enable checking of only re-compiled files.
# Use 'make C=2' to enable checking of *all* source files, regardless
# of whether they are re-compiled or not.
#
# See the file "Documentation/sparse.txt" for more details, including
# where to get the "sparse" utility.

ifeq ("$(origin C)", "command line")
  KBUILD_CHECKSRC = $(C)
endif
ifndef KBUILD_CHECKSRC
  KBUILD_CHECKSRC = 0
endif

# Use make M=dir to specify directory of external module to build
# Old syntax make ... SUBDIRS=$PWD is still supported
# Setting the environment variable KBUILD_EXTMOD take precedence
ifdef SUBDIRS
  KBUILD_EXTMOD ?= $(SUBDIRS)
endif

ifeq ("$(origin M)", "command line")
  KBUILD_EXTMOD := $(M)
endif

# kbuild supports saving output files in a separate directory.
# To locate output files in a separate directory two syntaxes are supported.
# In both cases the working directory must be the root of the kernel src.
# 1) O=
# Use "make O=dir/to/store/output/files/"
#
# 2) Set KBUILD_OUTPUT
# Set the environment variable KBUILD_OUTPUT to point to the directory
# where the output files shall be placed.
# export KBUILD_OUTPUT=dir/to/store/output/files/
# make
#
# The O= assignment takes precedence over the KBUILD_OUTPUT environment
# variable.


# KBUILD_SRC is set on invocation of make in OBJ directory
# KBUILD_SRC is not intended to be used by the regular user (for now)
ifeq ($(KBUILD_SRC),)

# OK, Make called in directory where kernel src resides
# Do we want to locate output files in a separate directory?
ifeq ("$(origin O)", "command line")
  KBUILD_OUTPUT := $(O)
endif

ifeq ("$(origin W)", "command line")
  export KBUILD_ENABLE_EXTRA_GCC_CHECKS := $(W)
endif

# That's our default target when none is given on the command line
PHONY := _all
_all:

# Cancel implicit rules on top Makefile
$(CURDIR)/Makefile Makefile: ;

ifneq ($(KBUILD_OUTPUT),)
# Invoke a second make in the output directory, passing relevant variables
# check that the output directory actually exists
saved-output := $(KBUILD_OUTPUT)
KBUILD_OUTPUT := $(shell cd $(KBUILD_OUTPUT) && /bin/pwd)
$(if $(KBUILD_OUTPUT),, \
     $(error output directory "$(saved-output)" does not exist))

PHONY += $(MAKECMDGOALS) sub-make

$(filter-out _all sub-make $(CURDIR)/Makefile, $(MAKECMDGOALS)) _all: sub-make
	$(Q)@:

sub-make: FORCE
	$(if $(KBUILD_VERBOSE:1=),@)$(MAKE) -C $(KBUILD_OUTPUT) \
	KBUILD_SRC=$(CURDIR) \
	KBUILD_EXTMOD="$(KBUILD_EXTMOD)" -f $(CURDIR)/Makefile \
	$(filter-out _all sub-make,$(MAKECMDGOALS))

# Leave processing to above invocation of make
skip-makefile := 1
endif # ifneq ($(KBUILD_OUTPUT),)
endif # ifeq ($(KBUILD_SRC),)

# We process the rest of the Makefile if this is the final invocation of make
ifeq ($(skip-makefile),)

# If building an external module we do not care about the all: rule
# but instead _all depend on modules
PHONY += all
ifeq ($(KBUILD_EXTMOD),)
_all: all
else
_all: modules
endif

srctree		:= $(if $(KBUILD_SRC),$(KBUILD_SRC),$(CURDIR))
objtree		:= $(CURDIR)
src		:= $(srctree)
obj		:= $(objtree)

VPATH		:= $(srctree)$(if $(KBUILD_EXTMOD),:$(KBUILD_EXTMOD))

export srctree objtree VPATH


# SUBARCH tells the usermode build what the underlying arch is.  That is set
# first, and if a usermode build is happening, the "ARCH=um" on the command
# line overrides the setting of ARCH below.  If a native build is happening,
# then ARCH is assigned, getting whatever value it gets normally, and 
# SUBARCH is subsequently ignored.

SUBARCH := $(shell uname -m | sed -e s/i.86/i386/ -e s/sun4u/sparc64/ \
				  -e s/arm.*/arm/ -e s/sa110/arm/ \
				  -e s/s390x/s390/ -e s/parisc64/parisc/ \
				  -e s/ppc.*/powerpc/ -e s/mips.*/mips/ \
				  -e s/sh[234].*/sh/ )

# Cross compiling and selecting different set of gcc/bin-utils
# ---------------------------------------------------------------------------
#
# When performing cross compilation for other architectures ARCH shall be set
# to the target architecture. (See arch/* for the possibilities).
# ARCH can be set during invocation of make:
# make ARCH=ia64
# Another way is to have ARCH set in the environment.
# The default ARCH is the host where make is executed.

# CROSS_COMPILE specify the prefix used for all executables used
# during compilation. Only gcc and related bin-utils executables
# are prefixed with $(CROSS_COMPILE).
# CROSS_COMPILE can be set on the command line
# make CROSS_COMPILE=ia64-linux-
# Alternatively CROSS_COMPILE can be set in the environment.
# A third alternative is to store a setting in .config so that plain
# "make" in the configured kernel build directory always uses that.
# Default value for CROSS_COMPILE is not to prefix executables
# Note: Some architectures assign CROSS_COMPILE in their arch/*/Makefile
export KBUILD_BUILDHOST := $(SUBARCH)
ARCH		?= $(SUBARCH)
CROSS_COMPILE	?= $(CONFIG_CROSS_COMPILE:"%"=%)

# Architecture as present in compile.h
UTS_MACHINE 	:= $(ARCH)
SRCARCH 	:= $(ARCH)

# Additional ARCH settings for x86
ifeq ($(ARCH),i386)
        SRCARCH := x86
endif
ifeq ($(ARCH),x86_64)
        SRCARCH := x86
endif

# Additional ARCH settings for sparc
ifeq ($(ARCH),sparc32)
       SRCARCH := sparc
endif
ifeq ($(ARCH),sparc64)
       SRCARCH := sparc
endif

# Additional ARCH settings for sh
ifeq ($(ARCH),sh64)
       SRCARCH := sh
endif

# Additional ARCH settings for tile
ifeq ($(ARCH),tilepro)
       SRCARCH := tile
endif
ifeq ($(ARCH),tilegx)
       SRCARCH := tile
endif

# Where to locate arch specific headers
hdr-arch  := $(SRCARCH)

ifeq ($(ARCH),m68knommu)
       hdr-arch  := m68k
endif

KCONFIG_CONFIG	?= .config
export KCONFIG_CONFIG

# SHELL used by kbuild
CONFIG_SHELL := $(shell if [ -x "$$BASH" ]; then echo $$BASH; \
	  else if [ -x /bin/bash ]; then echo /bin/bash; \
	  else echo sh; fi ; fi)

HOSTCC       = gcc
HOSTCXX      = g++
HOSTCFLAGS   = -Wall -Wmissing-prototypes -Wstrict-prototypes -O2 -fomit-frame-pointer
HOSTCXXFLAGS = -O2

# Decide whether to build built-in, modular, or both.
# Normally, just do built-in.

KBUILD_MODULES :=
KBUILD_BUILTIN := 1

#	If we have only "make modules", don't compile built-in objects.
#	When we're building modules with modversions, we need to consider
#	the built-in objects during the descend as well, in order to
#	make sure the checksums are up to date before we record them.

ifeq ($(MAKECMDGOALS),modules)
  KBUILD_BUILTIN := $(if $(CONFIG_MODVERSIONS),1)
endif

#	If we have "make <whatever> modules", compile modules
#	in addition to whatever we do anyway.
#	Just "make" or "make all" shall build modules as well

ifneq ($(filter all _all modules,$(MAKECMDGOALS)),)
  KBUILD_MODULES := 1
endif

ifeq ($(MAKECMDGOALS),)
  KBUILD_MODULES := 1
endif

export KBUILD_MODULES KBUILD_BUILTIN
export KBUILD_CHECKSRC KBUILD_SRC KBUILD_EXTMOD

# Beautify output
# ---------------------------------------------------------------------------
#
# Normally, we echo the whole command before executing it. By making
# that echo $($(quiet)$(cmd)), we now have the possibility to set
# $(quiet) to choose other forms of output instead, e.g.
#
#         quiet_cmd_cc_o_c = Compiling $(RELDIR)/$@
#         cmd_cc_o_c       = $(CC) $(c_flags) -c -o $@ $<
#
# If $(quiet) is empty, the whole command will be printed.
# If it is set to "quiet_", only the short version will be printed. 
# If it is set to "silent_", nothing will be printed at all, since
# the variable $(silent_cmd_cc_o_c) doesn't exist.
#
# A simple variant is to prefix commands with $(Q) - that's useful
# for commands that shall be hidden in non-verbose mode.
#
#	$(Q)ln $@ :<
#
# If KBUILD_VERBOSE equals 0 then the above command will be hidden.
# If KBUILD_VERBOSE equals 1 then the above command is displayed.

ifeq ($(KBUILD_VERBOSE),1)
  quiet =
  Q =
else
  quiet=quiet_
  Q = @
endif

# If the user is running make -s (silent mode), suppress echoing of
# commands

ifneq ($(findstring s,$(MAKEFLAGS)),)
  quiet=silent_
endif

export quiet Q KBUILD_VERBOSE


# Look for make include files relative to root of kernel src
MAKEFLAGS += --include-dir=$(srctree)

# We need some generic definitions (do not try to remake the file).
$(srctree)/scripts/Kbuild.include: ;
include $(srctree)/scripts/Kbuild.include

# Make variables (CC, etc...)

AS		= $(CROSS_COMPILE)as
LD		= $(CROSS_COMPILE)ld
CC		= $(CROSS_COMPILE)gcc
CPP		= $(CC) -E
AR		= $(CROSS_COMPILE)ar
NM		= $(CROSS_COMPILE)nm
STRIP		= $(CROSS_COMPILE)strip
OBJCOPY		= $(CROSS_COMPILE)objcopy
OBJDUMP		= $(CROSS_COMPILE)objdump
AWK		= awk
GENKSYMS	= scripts/genksyms/genksyms
INSTALLKERNEL  := installkernel
DEPMOD		= /sbin/depmod
KALLSYMS	= scripts/kallsyms
PERL		= perl
CHECK		= sparse

CHECKFLAGS     := -D__linux__ -Dlinux -D__STDC__ -Dunix -D__unix__ \
		  -Wbitwise -Wno-return-void $(CF)
CFLAGS_MODULE   =
AFLAGS_MODULE   =
LDFLAGS_MODULE  =
CFLAGS_KERNEL	=
AFLAGS_KERNEL	=
CFLAGS_GCOV	= -fprofile-arcs -ftest-coverage


# Use LINUXINCLUDE when you must reference the include/ directory.
# Needed to be compatible with the O= option
LINUXINCLUDE    := -I$(srctree)/arch/$(hdr-arch)/include \
                   -Iarch/$(hdr-arch)/include/generated -Iinclude \
                   $(if $(KBUILD_SRC), -I$(srctree)/include) \
                   -include $(srctree)/include/linux/kconfig.h

KBUILD_CPPFLAGS := -D__KERNEL__

KBUILD_CFLAGS   := -Wall -Wundef -Wstrict-prototypes -Wno-trigraphs \
		   -fno-strict-aliasing -fno-common \
		   -Werror-implicit-function-declaration \
		   -Wno-format-security \
		   -fno-delete-null-pointer-checks
KBUILD_AFLAGS_KERNEL :=
KBUILD_CFLAGS_KERNEL :=
KBUILD_AFLAGS   := -D__ASSEMBLY__
KBUILD_AFLAGS_MODULE  := -DMODULE
KBUILD_CFLAGS_MODULE  := -DMODULE
KBUILD_LDFLAGS_MODULE := -T $(srctree)/scripts/module-common.lds

# Read KERNELRELEASE from include/config/kernel.release (if it exists)
KERNELRELEASE = $(shell cat include/config/kernel.release 2> /dev/null)
KERNELVERSION = $(VERSION)$(if $(PATCHLEVEL),.$(PATCHLEVEL)$(if $(SUBLEVEL),.$(SUBLEVEL)))$(EXTRAVERSION)

export VERSION PATCHLEVEL SUBLEVEL KERNELRELEASE KERNELVERSION
export ARCH SRCARCH CONFIG_SHELL HOSTCC HOSTCFLAGS CROSS_COMPILE AS LD CC
export CPP AR NM STRIP OBJCOPY OBJDUMP
export MAKE AWK GENKSYMS INSTALLKERNEL PERL UTS_MACHINE
export HOSTCXX HOSTCXXFLAGS LDFLAGS_MODULE CHECK CHECKFLAGS

export KBUILD_CPPFLAGS NOSTDINC_FLAGS LINUXINCLUDE OBJCOPYFLAGS LDFLAGS
export KBUILD_CFLAGS CFLAGS_KERNEL CFLAGS_MODULE CFLAGS_GCOV
export KBUILD_AFLAGS AFLAGS_KERNEL AFLAGS_MODULE
export KBUILD_AFLAGS_MODULE KBUILD_CFLAGS_MODULE KBUILD_LDFLAGS_MODULE
export KBUILD_AFLAGS_KERNEL KBUILD_CFLAGS_KERNEL
export KBUILD_ARFLAGS

# When compiling out-of-tree modules, put MODVERDIR in the module
# tree rather than in the kernel tree. The kernel tree might
# even be read-only.
export MODVERDIR := $(if $(KBUILD_EXTMOD),$(firstword $(KBUILD_EXTMOD))/).tmp_versions

# Files to ignore in find ... statements

RCS_FIND_IGNORE := \( -name SCCS -o -name BitKeeper -o -name .svn -o -name CVS -o -name .pc -o -name .hg -o -name .git \) -prune -o
export RCS_TAR_IGNORE := --exclude SCCS --exclude BitKeeper --exclude .svn --exclude CVS --exclude .pc --exclude .hg --exclude .git

# ===========================================================================
# Rules shared between *config targets and build targets

# Basic helpers built in scripts/
PHONY += scripts_basic
scripts_basic:
	$(Q)$(MAKE) $(build)=scripts/basic
	$(Q)rm -f .tmp_quiet_recordmcount

# To avoid any implicit rule to kick in, define an empty command.
scripts/basic/%: scripts_basic ;

PHONY += outputmakefile
# outputmakefile generates a Makefile in the output directory, if using a
# separate output directory. This allows convenient use of make in the
# output directory.
outputmakefile:
ifneq ($(KBUILD_SRC),)
	$(Q)ln -fsn $(srctree) source
	$(Q)$(CONFIG_SHELL) $(srctree)/scripts/mkmakefile \
	    $(srctree) $(objtree) $(VERSION) $(PATCHLEVEL)
endif

# Support for using generic headers in asm-generic
PHONY += asm-generic
asm-generic:
	$(Q)$(MAKE) -f $(srctree)/scripts/Makefile.asm-generic \
	            obj=arch/$(SRCARCH)/include/generated/asm

# To make sure we do not include .config for any of the *config targets
# catch them early, and hand them over to scripts/kconfig/Makefile
# It is allowed to specify more targets when calling make, including
# mixing *config targets and build targets.
# For example 'make oldconfig all'.
# Detect when mixed targets is specified, and make a second invocation
# of make so .config is not included in this case either (for *config).

no-dot-config-targets := clean mrproper distclean \
			 cscope gtags TAGS tags help %docs check% coccicheck \
			 include/linux/version.h headers_% \
			 kernelversion %src-pkg

config-targets := 0
mixed-targets  := 0
dot-config     := 1

ifneq ($(filter $(no-dot-config-targets), $(MAKECMDGOALS)),)
	ifeq ($(filter-out $(no-dot-config-targets), $(MAKECMDGOALS)),)
		dot-config := 0
	endif
endif

ifeq ($(KBUILD_EXTMOD),)
        ifneq ($(filter config %config,$(MAKECMDGOALS)),)
                config-targets := 1
                ifneq ($(filter-out config %config,$(MAKECMDGOALS)),)
                        mixed-targets := 1
                endif
        endif
endif

ifeq ($(mixed-targets),1)
# ===========================================================================
# We're called with mixed targets (*config and build targets).
# Handle them one by one.

%:: FORCE
	$(Q)$(MAKE) -C $(srctree) KBUILD_SRC= $@

else
ifeq ($(config-targets),1)
# ===========================================================================
# *config targets only - make sure prerequisites are updated, and descend
# in scripts/kconfig to make the *config target

# Read arch specific Makefile to set KBUILD_DEFCONFIG as needed.
# KBUILD_DEFCONFIG may point out an alternative default configuration
# used for 'make defconfig'
include $(srctree)/arch/$(SRCARCH)/Makefile
export KBUILD_DEFCONFIG KBUILD_KCONFIG

config: scripts_basic outputmakefile FORCE
	$(Q)mkdir -p include/linux include/config
	$(Q)$(MAKE) $(build)=scripts/kconfig $@

%config: scripts_basic outputmakefile FORCE
	$(Q)mkdir -p include/linux include/config
	$(Q)$(MAKE) $(build)=scripts/kconfig $@

else
# ===========================================================================
# Build targets only - this includes vmlinux, arch specific targets, clean
# targets and others. In general all targets except *config targets.

ifeq ($(KBUILD_EXTMOD),)
# Additional helpers built in scripts/
# Carefully list dependencies so we do not try to build scripts twice
# in parallel
PHONY += scripts
scripts: scripts_basic include/config/auto.conf include/config/tristate.conf
	$(Q)$(MAKE) $(build)=$(@)

# Objects we will link into vmlinux / subdirs we need to visit
init-y		:= init/
drivers-y	:= drivers/ sound/ firmware/
net-y		:= net/
libs-y		:= lib/
core-y		:= usr/
endif # KBUILD_EXTMOD

ifeq ($(dot-config),1)
# Read in config
-include include/config/auto.conf

ifeq ($(KBUILD_EXTMOD),)
# Read in dependencies to all Kconfig* files, make sure to run
# oldconfig if changes are detected.
-include include/config/auto.conf.cmd

# To avoid any implicit rule to kick in, define an empty command
$(KCONFIG_CONFIG) include/config/auto.conf.cmd: ;

# If .config is newer than include/config/auto.conf, someone tinkered
# with it and forgot to run make oldconfig.
# if auto.conf.cmd is missing then we are probably in a cleaned tree so
# we execute the config step to be sure to catch updated Kconfig files
include/config/%.conf: $(KCONFIG_CONFIG) include/config/auto.conf.cmd
	$(Q)$(MAKE) -f $(srctree)/Makefile silentoldconfig
else
# external modules needs include/generated/autoconf.h and include/config/auto.conf
# but do not care if they are up-to-date. Use auto.conf to trigger the test
PHONY += include/config/auto.conf

include/config/auto.conf:
	$(Q)test -e include/generated/autoconf.h -a -e $@ || (		\
	echo;								\
	echo "  ERROR: Kernel configuration is invalid.";		\
	echo "         include/generated/autoconf.h or $@ are missing.";\
	echo "         Run 'make oldconfig && make prepare' on kernel src to fix it.";	\
	echo;								\
	/bin/false)

endif # KBUILD_EXTMOD

else
# Dummy target needed, because used as prerequisite
include/config/auto.conf: ;
endif # $(dot-config)

# The all: target is the default when no target is given on the
# command line.
# This allow a user to issue only 'make' to build a kernel including modules
# Defaults to vmlinux, but the arch makefile usually adds further targets
all: vmlinux

ifdef CONFIG_CC_OPTIMIZE_FOR_SIZE
KBUILD_CFLAGS	+= -Os
else
KBUILD_CFLAGS	+= -O2
endif

include $(srctree)/arch/$(SRCARCH)/Makefile

ifneq ($(CONFIG_FRAME_WARN),0)
KBUILD_CFLAGS += $(call cc-option,-Wframe-larger-than=${CONFIG_FRAME_WARN})
endif

# Force gcc to behave correct even for buggy distributions
ifndef CONFIG_CC_STACKPROTECTOR
KBUILD_CFLAGS += $(call cc-option, -fno-stack-protector)
endif

# This warning generated too much noise in a regular build.
# Use make W=1 to enable this warning (see scripts/Makefile.build)
KBUILD_CFLAGS += $(call cc-disable-warning, unused-but-set-variable)

ifdef CONFIG_FRAME_POINTER
KBUILD_CFLAGS	+= -fno-omit-frame-pointer -fno-optimize-sibling-calls
else
# Some targets (ARM with Thumb2, for example), can't be built with frame
# pointers.  For those, we don't have FUNCTION_TRACER automatically
# select FRAME_POINTER.  However, FUNCTION_TRACER adds -pg, and this is
# incompatible with -fomit-frame-pointer with current GCC, so we don't use
# -fomit-frame-pointer with FUNCTION_TRACER.
ifndef CONFIG_FUNCTION_TRACER
KBUILD_CFLAGS	+= -fomit-frame-pointer
endif
endif

ifdef CONFIG_DEBUG_INFO
KBUILD_CFLAGS	+= -g
KBUILD_AFLAGS	+= -gdwarf-2
endif

ifdef CONFIG_DEBUG_INFO_REDUCED
KBUILD_CFLAGS 	+= $(call cc-option, -femit-struct-debug-baseonly)
endif

ifdef CONFIG_FUNCTION_TRACER
KBUILD_CFLAGS	+= -pg
ifdef CONFIG_DYNAMIC_FTRACE
	ifdef CONFIG_HAVE_C_RECORDMCOUNT
		BUILD_C_RECORDMCOUNT := y
		export BUILD_C_RECORDMCOUNT
	endif
endif
endif

# We trigger additional mismatches with less inlining
ifdef CONFIG_DEBUG_SECTION_MISMATCH
KBUILD_CFLAGS += $(call cc-option, -fno-inline-functions-called-once)
endif

# arch Makefile may override CC so keep this after arch Makefile is included
NOSTDINC_FLAGS += -nostdinc -isystem $(shell $(CC) -print-file-name=include)
CHECKFLAGS     += $(NOSTDINC_FLAGS)

# warn about C99 declaration after statement
KBUILD_CFLAGS += $(call cc-option,-Wdeclaration-after-statement,)

# disable pointer signed / unsigned warnings in gcc 4.0
KBUILD_CFLAGS += $(call cc-disable-warning, pointer-sign)

# disable invalid "can't wrap" optimizations for signed / pointers
KBUILD_CFLAGS	+= $(call cc-option,-fno-strict-overflow)

# conserve stack if available
KBUILD_CFLAGS   += $(call cc-option,-fconserve-stack)

# use the deterministic mode of AR if available
KBUILD_ARFLAGS := $(call ar-option,D)

# check for 'asm goto'
ifeq ($(shell $(CONFIG_SHELL) $(srctree)/scripts/gcc-goto.sh $(CC)), y)
	KBUILD_CFLAGS += -DCC_HAVE_ASM_GOTO
endif

# Add user supplied CPPFLAGS, AFLAGS and CFLAGS as the last assignments
# But warn user when we do so
warn-assign = \
$(warning "WARNING: Appending $$K$(1) ($(K$(1))) from $(origin K$(1)) to kernel $$$(1)")

ifneq ($(KCPPFLAGS),)
        $(call warn-assign,CPPFLAGS)
        KBUILD_CPPFLAGS += $(KCPPFLAGS)
endif
ifneq ($(KAFLAGS),)
        $(call warn-assign,AFLAGS)
        KBUILD_AFLAGS += $(KAFLAGS)
endif
ifneq ($(KCFLAGS),)
        $(call warn-assign,CFLAGS)
        KBUILD_CFLAGS += $(KCFLAGS)
endif

# Use --build-id when available.
LDFLAGS_BUILD_ID = $(patsubst -Wl$(comma)%,%,\
			      $(call cc-ldoption, -Wl$(comma)--build-id,))
KBUILD_LDFLAGS_MODULE += $(LDFLAGS_BUILD_ID)
LDFLAGS_vmlinux += $(LDFLAGS_BUILD_ID)

ifeq ($(CONFIG_STRIP_ASM_SYMS),y)
LDFLAGS_vmlinux	+= $(call ld-option, -X,)
endif

# Default kernel image to build when no specific target is given.
# KBUILD_IMAGE may be overruled on the command line or
# set in the environment
# Also any assignments in arch/$(ARCH)/Makefile take precedence over
# this default value
export KBUILD_IMAGE ?= vmlinux

#
# INSTALL_PATH specifies where to place the updated kernel and system map
# images. Default is /boot, but you can set it to other values
export	INSTALL_PATH ?= /boot

#
# INSTALL_MOD_PATH specifies a prefix to MODLIB for module directory
# relocations required by build roots.  This is not defined in the
# makefile but the argument can be passed to make if needed.
#

MODLIB	= $(INSTALL_MOD_PATH)/lib/modules/$(KERNELRELEASE)
export MODLIB

#
#  INSTALL_MOD_STRIP, if defined, will cause modules to be
#  stripped after they are installed.  If INSTALL_MOD_STRIP is '1', then
#  the default option --strip-debug will be used.  Otherwise,
#  INSTALL_MOD_STRIP value will be used as the options to the strip command.

ifdef INSTALL_MOD_STRIP
ifeq ($(INSTALL_MOD_STRIP),1)
mod_strip_cmd = $(STRIP) --strip-debug
else
mod_strip_cmd = $(STRIP) $(INSTALL_MOD_STRIP)
endif # INSTALL_MOD_STRIP=1
else
mod_strip_cmd = true
endif # INSTALL_MOD_STRIP
export mod_strip_cmd


ifeq ($(KBUILD_EXTMOD),)
core-y		+= kernel/ mm/ fs/ ipc/ security/ crypto/ block/

vmlinux-dirs	:= $(patsubst %/,%,$(filter %/, $(init-y) $(init-m) \
		     $(core-y) $(core-m) $(drivers-y) $(drivers-m) \
		     $(net-y) $(net-m) $(libs-y) $(libs-m)))

vmlinux-alldirs	:= $(sort $(vmlinux-dirs) $(patsubst %/,%,$(filter %/, \
		     $(init-n) $(init-) \
		     $(core-n) $(core-) $(drivers-n) $(drivers-) \
		     $(net-n)  $(net-)  $(libs-n)    $(libs-))))

init-y		:= $(patsubst %/, %/built-in.o, $(init-y))
core-y		:= $(patsubst %/, %/built-in.o, $(core-y))
drivers-y	:= $(patsubst %/, %/built-in.o, $(drivers-y))
net-y		:= $(patsubst %/, %/built-in.o, $(net-y))
libs-y1		:= $(patsubst %/, %/lib.a, $(libs-y))
libs-y2		:= $(patsubst %/, %/built-in.o, $(libs-y))
libs-y		:= $(libs-y1) $(libs-y2)

# Build vmlinux
# ---------------------------------------------------------------------------
# vmlinux is built from the objects selected by $(vmlinux-init) and
# $(vmlinux-main). Most are built-in.o files from top-level directories
# in the kernel tree, others are specified in arch/$(ARCH)/Makefile.
# Ordering when linking is important, and $(vmlinux-init) must be first.
#
# vmlinux
#   ^
#   |
#   +-< $(vmlinux-init)
#   |   +--< init/version.o + more
#   |
#   +--< $(vmlinux-main)
#   |    +--< driver/built-in.o mm/built-in.o + more
#   |
#   +-< kallsyms.o (see description in CONFIG_KALLSYMS section)
#
# vmlinux version (uname -v) cannot be updated during normal
# descending-into-subdirs phase since we do not yet know if we need to
# update vmlinux.
# Therefore this step is delayed until just before final link of vmlinux -
# except in the kallsyms case where it is done just before adding the
# symbols to the kernel.
#
# System.map is generated to document addresses of all kernel symbols

vmlinux-init := $(head-y) $(init-y)
vmlinux-main := $(core-y) $(libs-y) $(drivers-y) $(net-y)
vmlinux-all  := $(vmlinux-init) $(vmlinux-main)
vmlinux-lds  := arch/$(SRCARCH)/kernel/vmlinux.lds
export KBUILD_VMLINUX_OBJS := $(vmlinux-all)

# Rule to link vmlinux - also used during CONFIG_KALLSYMS
# May be overridden by arch/$(ARCH)/Makefile
quiet_cmd_vmlinux__ ?= LD      $@
      cmd_vmlinux__ ?= $(LD) $(LDFLAGS) $(LDFLAGS_vmlinux) -o $@ \
      -T $(vmlinux-lds) $(vmlinux-init)                          \
      --start-group $(vmlinux-main) --end-group                  \
      $(filter-out $(vmlinux-lds) $(vmlinux-init) $(vmlinux-main) vmlinux.o FORCE ,$^)

# Generate new vmlinux version
quiet_cmd_vmlinux_version = GEN     .version
      cmd_vmlinux_version = set -e;                     \
	if [ ! -r .version ]; then			\
	  rm -f .version;				\
	  echo 1 >.version;				\
	else						\
	  mv .version .old_version;			\
	  expr 0$$(cat .old_version) + 1 >.version;	\
	fi;						\
	$(MAKE) $(build)=init

# Generate System.map
quiet_cmd_sysmap = SYSMAP
      cmd_sysmap = $(CONFIG_SHELL) $(srctree)/scripts/mksysmap

# Link of vmlinux
# If CONFIG_KALLSYMS is set .version is already updated
# Generate System.map and verify that the content is consistent
# Use + in front of the vmlinux_version rule to silent warning with make -j2
# First command is ':' to allow us to use + in front of the rule
define rule_vmlinux__
	:
	$(if $(CONFIG_KALLSYMS),,+$(call cmd,vmlinux_version))

	$(call cmd,vmlinux__)
	$(Q)echo 'cmd_$@ := $(cmd_vmlinux__)' > $(@D)/.$(@F).cmd

	$(Q)$(if $($(quiet)cmd_sysmap),                                      \
	  echo '  $($(quiet)cmd_sysmap)  System.map' &&)                     \
	$(cmd_sysmap) $@ System.map;                                         \
	if [ $$? -ne 0 ]; then                                               \
		rm -f $@;                                                    \
		/bin/false;                                                  \
	fi;
	$(verify_kallsyms)
endef


ifdef CONFIG_KALLSYMS
# Generate section listing all symbols and add it into vmlinux $(kallsyms.o)
# It's a three stage process:
# o .tmp_vmlinux1 has all symbols and sections, but __kallsyms is
#   empty
#   Running kallsyms on that gives us .tmp_kallsyms1.o with
#   the right size - vmlinux version (uname -v) is updated during this step
# o .tmp_vmlinux2 now has a __kallsyms section of the right size,
#   but due to the added section, some addresses have shifted.
#   From here, we generate a correct .tmp_kallsyms2.o
# o The correct .tmp_kallsyms2.o is linked into the final vmlinux.
# o Verify that the System.map from vmlinux matches the map from
#   .tmp_vmlinux2, just in case we did not generate kallsyms correctly.
# o If 'make KALLSYMS_EXTRA_PASS=1" was used, do an extra pass using
#   .tmp_vmlinux3 and .tmp_kallsyms3.o.  This is only meant as a
#   temporary bypass to allow the kernel to be built while the
#   maintainers work out what went wrong with kallsyms.

last_kallsyms := 2

ifdef KALLSYMS_EXTRA_PASS
ifneq ($(KALLSYMS_EXTRA_PASS),0)
last_kallsyms := 3
endif
endif

kallsyms.o := .tmp_kallsyms$(last_kallsyms).o

define verify_kallsyms
	$(Q)$(if $($(quiet)cmd_sysmap),                                      \
	  echo '  $($(quiet)cmd_sysmap)  .tmp_System.map' &&)                \
	  $(cmd_sysmap) .tmp_vmlinux$(last_kallsyms) .tmp_System.map
	$(Q)cmp -s System.map .tmp_System.map ||                             \
		(echo Inconsistent kallsyms data;                            \
		 echo This is a bug - please report about it;                \
		 echo Try "make KALLSYMS_EXTRA_PASS=1" as a workaround;      \
		 rm .tmp_kallsyms* ; /bin/false )
endef

# Update vmlinux version before link
# Use + in front of this rule to silent warning about make -j1
# First command is ':' to allow us to use + in front of this rule
cmd_ksym_ld = $(cmd_vmlinux__)
define rule_ksym_ld
	: 
	+$(call cmd,vmlinux_version)
	$(call cmd,vmlinux__)
	$(Q)echo 'cmd_$@ := $(cmd_vmlinux__)' > $(@D)/.$(@F).cmd
endef

# Generate .S file with all kernel symbols
quiet_cmd_kallsyms = KSYM    $@
      cmd_kallsyms = $(NM) -n $< | $(KALLSYMS) \
                     $(if $(CONFIG_KALLSYMS_ALL),--all-symbols) > $@

.tmp_kallsyms1.o .tmp_kallsyms2.o .tmp_kallsyms3.o: %.o: %.S scripts FORCE
	$(call if_changed_dep,as_o_S)

.tmp_kallsyms%.S: .tmp_vmlinux% $(KALLSYMS)
	$(call cmd,kallsyms)

# .tmp_vmlinux1 must be complete except kallsyms, so update vmlinux version
.tmp_vmlinux1: $(vmlinux-lds) $(vmlinux-all) FORCE
	$(call if_changed_rule,ksym_ld)

.tmp_vmlinux2: $(vmlinux-lds) $(vmlinux-all) .tmp_kallsyms1.o FORCE
	$(call if_changed,vmlinux__)

.tmp_vmlinux3: $(vmlinux-lds) $(vmlinux-all) .tmp_kallsyms2.o FORCE
	$(call if_changed,vmlinux__)

# Needs to visit scripts/ before $(KALLSYMS) can be used.
$(KALLSYMS): scripts ;

# Generate some data for debugging strange kallsyms problems
debug_kallsyms: .tmp_map$(last_kallsyms)

.tmp_map%: .tmp_vmlinux% FORCE
	($(OBJDUMP) -h $< | $(AWK) '/^ +[0-9]/{print $$4 " 0 " $$2}'; $(NM) $<) | sort > $@

.tmp_map3: .tmp_map2

.tmp_map2: .tmp_map1

endif # ifdef CONFIG_KALLSYMS

# Do modpost on a prelinked vmlinux. The finally linked vmlinux has
# relevant sections renamed as per the linker script.
quiet_cmd_vmlinux-modpost = LD      $@
      cmd_vmlinux-modpost = $(LD) $(LDFLAGS) -r -o $@                          \
	 $(vmlinux-init) --start-group $(vmlinux-main) --end-group             \
	 $(filter-out $(vmlinux-init) $(vmlinux-main) FORCE ,$^)
define rule_vmlinux-modpost
	:
	+$(call cmd,vmlinux-modpost)
	$(Q)$(MAKE) -f $(srctree)/scripts/Makefile.modpost $@
	$(Q)echo 'cmd_$@ := $(cmd_vmlinux-modpost)' > $(dot-target).cmd
endef

# vmlinux image - including updated kernel symbols
vmlinux: $(vmlinux-lds) $(vmlinux-init) $(vmlinux-main) vmlinux.o $(kallsyms.o) FORCE
ifdef CONFIG_HEADERS_CHECK
	$(Q)$(MAKE) -f $(srctree)/Makefile headers_check
endif
ifdef CONFIG_SAMPLES
	$(Q)$(MAKE) $(build)=samples
endif
ifdef CONFIG_BUILD_DOCSRC
	$(Q)$(MAKE) $(build)=Documentation
endif
	$(call vmlinux-modpost)
	$(call if_changed_rule,vmlinux__)
	$(Q)rm -f .old_version

# build vmlinux.o first to catch section mismatch errors early
ifdef CONFIG_KALLSYMS
.tmp_vmlinux1: vmlinux.o
endif

modpost-init := $(filter-out init/built-in.o, $(vmlinux-init))
vmlinux.o: $(modpost-init) $(vmlinux-main) FORCE
	$(call if_changed_rule,vmlinux-modpost)

# The actual objects are generated when descending, 
# make sure no implicit rule kicks in
$(sort $(vmlinux-init) $(vmlinux-main)) $(vmlinux-lds): $(vmlinux-dirs) ;

# Handle descending into subdirectories listed in $(vmlinux-dirs)
# Preset locale variables to speed up the build process. Limit locale
# tweaks to this spot to avoid wrong language settings when running
# make menuconfig etc.
# Error messages still appears in the original language

PHONY += $(vmlinux-dirs)
$(vmlinux-dirs): prepare scripts
	$(Q)$(MAKE) $(build)=$@

# Store (new) KERNELRELASE string in include/config/kernel.release
include/config/kernel.release: include/config/auto.conf FORCE
	$(Q)rm -f $@
	$(Q)echo "$(KERNELVERSION)$$($(CONFIG_SHELL) $(srctree)/scripts/setlocalversion $(srctree))" > $@


# Things we need to do before we recursively start building the kernel
# or the modules are listed in "prepare".
# A multi level approach is used. prepareN is processed before prepareN-1.
# archprepare is used in arch Makefiles and when processed asm symlink,
# version.h and scripts_basic is processed / created.

# Listed in dependency order
PHONY += prepare archprepare prepare0 prepare1 prepare2 prepare3

# prepare3 is used to check if we are building in a separate output directory,
# and if so do:
# 1) Check that make has not been executed in the kernel src $(srctree)
prepare3: include/config/kernel.release
ifneq ($(KBUILD_SRC),)
	@$(kecho) '  Using $(srctree) as source for kernel'
	$(Q)if [ -f $(srctree)/.config -o -d $(srctree)/include/config ]; then \
		echo "  $(srctree) is not clean, please run 'make mrproper'";\
		echo "  in the '$(srctree)' directory.";\
		/bin/false; \
	fi;
endif

# prepare2 creates a makefile if using a separate output directory
prepare2: prepare3 outputmakefile asm-generic

prepare1: prepare2 include/linux/version.h include/generated/utsrelease.h \
                   include/config/auto.conf
	$(cmd_crmodverdir)

archprepare: prepare1 scripts_basic

prepare0: archprepare FORCE
	$(Q)$(MAKE) $(build)=.
	$(Q)$(MAKE) $(build)=. missing-syscalls

# All the preparing..
prepare: prepare0

# Generate some files
# ---------------------------------------------------------------------------

# KERNELRELEASE can change from a few different places, meaning version.h
# needs to be updated, so this check is forced on all builds

uts_len := 64
define filechk_utsrelease.h
	if [ `echo -n "$(KERNELRELEASE)" | wc -c ` -gt $(uts_len) ]; then \
	  echo '"$(KERNELRELEASE)" exceeds $(uts_len) characters' >&2;    \
	  exit 1;                                                         \
	fi;                                                               \
	(echo \#define UTS_RELEASE \"$(KERNELRELEASE)\";)
endef

define filechk_version.h
	(echo \#define LINUX_VERSION_CODE $(shell                             \
	expr $(VERSION) \* 65536 + 0$(PATCHLEVEL) \* 256 + 0$(SUBLEVEL));    \
	echo '#define KERNEL_VERSION(a,b,c) (((a) << 16) + ((b) << 8) + (c))';)
endef

include/linux/version.h: $(srctree)/Makefile FORCE
	$(call filechk,version.h)

include/generated/utsrelease.h: include/config/kernel.release FORCE
	$(call filechk,utsrelease.h)

PHONY += headerdep
headerdep:
	$(Q)find $(srctree)/include/ -name '*.h' | xargs --max-args 1 \
	$(srctree)/scripts/headerdep.pl -I$(srctree)/include

# ---------------------------------------------------------------------------

PHONY += depend dep
depend dep:
	@echo '*** Warning: make $@ is unnecessary now.'

# ---------------------------------------------------------------------------
# Firmware install
INSTALL_FW_PATH=$(INSTALL_MOD_PATH)/lib/firmware/$(KERNELRELEASE)
export INSTALL_FW_PATH

PHONY += firmware_install
firmware_install: FORCE
	@mkdir -p $(objtree)/firmware
	$(Q)$(MAKE) -f $(srctree)/scripts/Makefile.fwinst obj=firmware __fw_install

# ---------------------------------------------------------------------------
# Kernel headers

#Default location for installed headers
export INSTALL_HDR_PATH = $(objtree)/usr

hdr-inst := -rR -f $(srctree)/scripts/Makefile.headersinst obj

# If we do an all arch process set dst to asm-$(hdr-arch)
hdr-dst = $(if $(KBUILD_HEADERS), dst=include/asm-$(hdr-arch), dst=include/asm)

PHONY += __headers
__headers: include/linux/version.h scripts_basic asm-generic FORCE
	$(Q)$(MAKE) $(build)=scripts build_unifdef

PHONY += headers_install_all
headers_install_all:
	$(Q)$(CONFIG_SHELL) $(srctree)/scripts/headers.sh install

PHONY += headers_install
headers_install: __headers
	$(if $(wildcard $(srctree)/arch/$(hdr-arch)/include/asm/Kbuild),, \
	$(error Headers not exportable for the $(SRCARCH) architecture))
	$(Q)$(MAKE) $(hdr-inst)=include
	$(Q)$(MAKE) $(hdr-inst)=arch/$(hdr-arch)/include/asm $(hdr-dst)

PHONY += headers_check_all
headers_check_all: headers_install_all
	$(Q)$(CONFIG_SHELL) $(srctree)/scripts/headers.sh check

PHONY += headers_check
headers_check: headers_install
	$(Q)$(MAKE) $(hdr-inst)=include HDRCHECK=1
	$(Q)$(MAKE) $(hdr-inst)=arch/$(hdr-arch)/include/asm $(hdr-dst) HDRCHECK=1

# ---------------------------------------------------------------------------
# Modules

ifdef CONFIG_MODULES

# By default, build modules as well

all: modules

#	Build modules
#
#	A module can be listed more than once in obj-m resulting in
#	duplicate lines in modules.order files.  Those are removed
#	using awk while concatenating to the final file.

PHONY += modules
modules: $(vmlinux-dirs) $(if $(KBUILD_BUILTIN),vmlinux) modules.builtin
	$(Q)$(AWK) '!x[$$0]++' $(vmlinux-dirs:%=$(objtree)/%/modules.order) > $(objtree)/modules.order
	@$(kecho) '  Building modules, stage 2.';
	$(Q)$(MAKE) -f $(srctree)/scripts/Makefile.modpost
	$(Q)$(MAKE) -f $(srctree)/scripts/Makefile.fwinst obj=firmware __fw_modbuild

modules.builtin: $(vmlinux-dirs:%=%/modules.builtin)
	$(Q)$(AWK) '!x[$$0]++' $^ > $(objtree)/modules.builtin

%/modules.builtin: include/config/auto.conf
	$(Q)$(MAKE) $(modbuiltin)=$*


# Target to prepare building external modules
PHONY += modules_prepare
modules_prepare: prepare scripts

# Target to install modules
PHONY += modules_install
modules_install: _modinst_ _modinst_post

PHONY += _modinst_
_modinst_:
	@rm -rf $(MODLIB)/kernel
	@rm -f $(MODLIB)/source
	@mkdir -p $(MODLIB)/kernel
	@ln -s $(srctree) $(MODLIB)/source
	@if [ ! $(objtree) -ef  $(MODLIB)/build ]; then \
		rm -f $(MODLIB)/build ; \
		ln -s $(objtree) $(MODLIB)/build ; \
	fi
	@cp -f $(objtree)/modules.order $(MODLIB)/
	@cp -f $(objtree)/modules.builtin $(MODLIB)/
	$(Q)$(MAKE) -f $(srctree)/scripts/Makefile.modinst

# This depmod is only for convenience to give the initial
# boot a modules.dep even before / is mounted read-write.  However the
# boot script depmod is the master version.
PHONY += _modinst_post
_modinst_post: _modinst_
	$(Q)$(MAKE) -f $(srctree)/scripts/Makefile.fwinst obj=firmware __fw_modinst
	$(call cmd,depmod)

else # CONFIG_MODULES

# Modules not configured
# ---------------------------------------------------------------------------

modules modules_install: FORCE
	@echo
	@echo "The present kernel configuration has modules disabled."
	@echo "Type 'make config' and enable loadable module support."
	@echo "Then build a kernel with module support enabled."
	@echo
	@exit 1

endif # CONFIG_MODULES

###
# Cleaning is done on three levels.
# make clean     Delete most generated files
#                Leave enough to build external modules
# make mrproper  Delete the current configuration, and all generated files
# make distclean Remove editor backup files, patch leftover files and the like

# Directories & files removed with 'make clean'
CLEAN_DIRS  += $(MODVERDIR)
CLEAN_FILES +=	vmlinux System.map \
                .tmp_kallsyms* .tmp_version .tmp_vmlinux* .tmp_System.map

# Directories & files removed with 'make mrproper'
MRPROPER_DIRS  += include/config usr/include include/generated          \
                  arch/*/include/generated
MRPROPER_FILES += .config .config.old .version .old_version             \
                  include/linux/version.h                               \
		  Module.symvers tags TAGS cscope* GPATH GTAGS GRTAGS GSYMS

# clean - Delete most, but leave enough to build external modules
#
clean: rm-dirs  := $(CLEAN_DIRS)
clean: rm-files := $(CLEAN_FILES)
clean-dirs      := $(addprefix _clean_, . $(vmlinux-alldirs) Documentation)

PHONY += $(clean-dirs) clean archclean
$(clean-dirs):
	$(Q)$(MAKE) $(clean)=$(patsubst _clean_%,%,$@)

clean: archclean

# mrproper - Delete all generated files, including .config
#
mrproper: rm-dirs  := $(wildcard $(MRPROPER_DIRS))
mrproper: rm-files := $(wildcard $(MRPROPER_FILES))
mrproper-dirs      := $(addprefix _mrproper_,Documentation/DocBook scripts)

PHONY += $(mrproper-dirs) mrproper archmrproper
$(mrproper-dirs):
	$(Q)$(MAKE) $(clean)=$(patsubst _mrproper_%,%,$@)

mrproper: clean archmrproper $(mrproper-dirs)
	$(call cmd,rmdirs)
	$(call cmd,rmfiles)

# distclean
#
PHONY += distclean

distclean: mrproper
	@find $(srctree) $(RCS_FIND_IGNORE) \
		\( -name '*.orig' -o -name '*.rej' -o -name '*~' \
		-o -name '*.bak' -o -name '#*#' -o -name '.*.orig' \
		-o -name '.*.rej' -o -size 0 \
		-o -name '*%' -o -name '.*.cmd' -o -name 'core' \) \
		-type f -print | xargs rm -f


# Packaging of the kernel to various formats
# ---------------------------------------------------------------------------
# rpm target kept for backward compatibility
package-dir	:= $(srctree)/scripts/package

%src-pkg: FORCE
	$(Q)$(MAKE) $(build)=$(package-dir) $@
%pkg: include/config/kernel.release FORCE
	$(Q)$(MAKE) $(build)=$(package-dir) $@
rpm: include/config/kernel.release FORCE
	$(Q)$(MAKE) $(build)=$(package-dir) $@


# Brief documentation of the typical targets used
# ---------------------------------------------------------------------------

boards := $(wildcard $(srctree)/arch/$(SRCARCH)/configs/*_defconfig)
boards := $(notdir $(boards))
board-dirs := $(dir $(wildcard $(srctree)/arch/$(SRCARCH)/configs/*/*_defconfig))
board-dirs := $(sort $(notdir $(board-dirs:/=)))

help:
	@echo  'Cleaning targets:'
	@echo  '  clean		  - Remove most generated files but keep the config and'
	@echo  '                    enough build support to build external modules'
	@echo  '  mrproper	  - Remove all generated files + config + various backup files'
	@echo  '  distclean	  - mrproper + remove editor backup and patch files'
	@echo  ''
	@echo  'Configuration targets:'
	@$(MAKE) -f $(srctree)/scripts/kconfig/Makefile help
	@echo  ''
	@echo  'Other generic targets:'
	@echo  '  all		  - Build all targets marked with [*]'
	@echo  '* vmlinux	  - Build the bare kernel'
	@echo  '* modules	  - Build all modules'
	@echo  '  modules_install - Install all modules to INSTALL_MOD_PATH (default: /)'
	@echo  '  firmware_install- Install all firmware to INSTALL_FW_PATH'
	@echo  '                    (default: $$(INSTALL_MOD_PATH)/lib/firmware)'
	@echo  '  dir/            - Build all files in dir and below'
	@echo  '  dir/file.[oisS] - Build specified target only'
	@echo  '  dir/file.lst    - Build specified mixed source/assembly target only'
	@echo  '                    (requires a recent binutils and recent build (System.map))'
	@echo  '  dir/file.ko     - Build module including final link'
	@echo  '  modules_prepare - Set up for building external modules'
	@echo  '  tags/TAGS	  - Generate tags file for editors'
	@echo  '  cscope	  - Generate cscope index'
	@echo  '  gtags           - Generate GNU GLOBAL index'
	@echo  '  kernelrelease	  - Output the release version string'
	@echo  '  kernelversion	  - Output the version stored in Makefile'
	@echo  '  headers_install - Install sanitised kernel headers to INSTALL_HDR_PATH'; \
	 echo  '                    (default: $(INSTALL_HDR_PATH))'; \
	 echo  ''
	@echo  'Static analysers'
	@echo  '  checkstack      - Generate a list of stack hogs'
	@echo  '  namespacecheck  - Name space analysis on compiled kernel'
	@echo  '  versioncheck    - Sanity check on version.h usage'
	@echo  '  includecheck    - Check for duplicate included header files'
	@echo  '  export_report   - List the usages of all exported symbols'
	@echo  '  headers_check   - Sanity check on exported headers'
	@echo  '  headerdep       - Detect inclusion cycles in headers'
	@$(MAKE) -f $(srctree)/scripts/Makefile.help checker-help
	@echo  ''
	@echo  'Kernel packaging:'
	@$(MAKE) $(build)=$(package-dir) help
	@echo  ''
	@echo  'Documentation targets:'
	@$(MAKE) -f $(srctree)/Documentation/DocBook/Makefile dochelp
	@echo  ''
	@echo  'Architecture specific targets ($(SRCARCH)):'
	@$(if $(archhelp),$(archhelp),\
		echo '  No architecture specific help defined for $(SRCARCH)')
	@echo  ''
	@$(if $(boards), \
		$(foreach b, $(boards), \
		printf "  %-24s - Build for %s\\n" $(b) $(subst _defconfig,,$(b));) \
		echo '')
	@$(if $(board-dirs), \
		$(foreach b, $(board-dirs), \
		printf "  %-16s - Show %s-specific targets\\n" help-$(b) $(b);) \
		printf "  %-16s - Show all of the above\\n" help-boards; \
		echo '')

	@echo  '  make V=0|1 [targets] 0 => quiet build (default), 1 => verbose build'
	@echo  '  make V=2   [targets] 2 => give reason for rebuild of target'
	@echo  '  make O=dir [targets] Locate all output files in "dir", including .config'
	@echo  '  make C=1   [targets] Check all c source with $$CHECK (sparse by default)'
	@echo  '  make C=2   [targets] Force check of all c source with $$CHECK'
	@echo  '  make RECORDMCOUNT_WARN=1 [targets] Warn about ignored mcount sections'
	@echo  '  make W=n   [targets] Enable extra gcc checks, n=1,2,3 where'
	@echo  '		1: warnings which may be relevant and do not occur too often'
	@echo  '		2: warnings which occur quite often but may still be relevant'
	@echo  '		3: more obscure warnings, can most likely be ignored'
	@echo  '		Multiple levels can be combined with W=12 or W=123'
	@echo  '  make RECORDMCOUNT_WARN=1 [targets] Warn about ignored mcount sections'
	@echo  ''
	@echo  'Execute "make" or "make all" to build all targets marked with [*] '
	@echo  'For further info see the ./README file'


help-board-dirs := $(addprefix help-,$(board-dirs))

help-boards: $(help-board-dirs)

boards-per-dir = $(notdir $(wildcard $(srctree)/arch/$(SRCARCH)/configs/$*/*_defconfig))

$(help-board-dirs): help-%:
	@echo  'Architecture specific targets ($(SRCARCH) $*):'
	@$(if $(boards-per-dir), \
		$(foreach b, $(boards-per-dir), \
		printf "  %-24s - Build for %s\\n" $*/$(b) $(subst _defconfig,,$(b));) \
		echo '')


# Documentation targets
# ---------------------------------------------------------------------------
%docs: scripts_basic FORCE
	$(Q)$(MAKE) $(build)=scripts build_docproc
	$(Q)$(MAKE) $(build)=Documentation/DocBook $@

else # KBUILD_EXTMOD

###
# External module support.
# When building external modules the kernel used as basis is considered
# read-only, and no consistency checks are made and the make
# system is not used on the basis kernel. If updates are required
# in the basis kernel ordinary make commands (without M=...) must
# be used.
#
# The following are the only valid targets when building external
# modules.
# make M=dir clean     Delete all automatically generated files
# make M=dir modules   Make all modules in specified dir
# make M=dir	       Same as 'make M=dir modules'
# make M=dir modules_install
#                      Install the modules built in the module directory
#                      Assumes install directory is already created

# We are always building modules
KBUILD_MODULES := 1
PHONY += crmodverdir
crmodverdir:
	$(cmd_crmodverdir)

PHONY += $(objtree)/Module.symvers
$(objtree)/Module.symvers:
	@test -e $(objtree)/Module.symvers || ( \
	echo; \
	echo "  WARNING: Symbol version dump $(objtree)/Module.symvers"; \
	echo "           is missing; modules will have no dependencies and modversions."; \
	echo )

module-dirs := $(addprefix _module_,$(KBUILD_EXTMOD))
PHONY += $(module-dirs) modules
$(module-dirs): crmodverdir $(objtree)/Module.symvers
	$(Q)$(MAKE) $(build)=$(patsubst _module_%,%,$@)

modules: $(module-dirs)
	@$(kecho) '  Building modules, stage 2.';
	$(Q)$(MAKE) -f $(srctree)/scripts/Makefile.modpost

PHONY += modules_install
modules_install: _emodinst_ _emodinst_post

install-dir := $(if $(INSTALL_MOD_DIR),$(INSTALL_MOD_DIR),extra)
PHONY += _emodinst_
_emodinst_:
	$(Q)mkdir -p $(MODLIB)/$(install-dir)
	$(Q)$(MAKE) -f $(srctree)/scripts/Makefile.modinst

PHONY += _emodinst_post
_emodinst_post: _emodinst_
	$(call cmd,depmod)

clean-dirs := $(addprefix _clean_,$(KBUILD_EXTMOD))

PHONY += $(clean-dirs) clean
$(clean-dirs):
	$(Q)$(MAKE) $(clean)=$(patsubst _clean_%,%,$@)

clean:	rm-dirs := $(MODVERDIR)
clean: rm-files := $(KBUILD_EXTMOD)/Module.symvers

help:
	@echo  '  Building external modules.'
	@echo  '  Syntax: make -C path/to/kernel/src M=$$PWD target'
	@echo  ''
	@echo  '  modules         - default target, build the module(s)'
	@echo  '  modules_install - install the module'
	@echo  '  clean           - remove generated files in module directory only'
	@echo  ''

# Dummies...
PHONY += prepare scripts
prepare: ;
scripts: ;
endif # KBUILD_EXTMOD

clean: $(clean-dirs)
	$(call cmd,rmdirs)
	$(call cmd,rmfiles)
	@find $(if $(KBUILD_EXTMOD), $(KBUILD_EXTMOD), .) $(RCS_FIND_IGNORE) \
		\( -name '*.[oas]' -o -name '*.ko' -o -name '.*.cmd' \
		-o -name '.*.d' -o -name '.*.tmp' -o -name '*.mod.c' \
		-o -name '*.symtypes' -o -name 'modules.order' \
		-o -name modules.builtin -o -name '.tmp_*.o.*' \
		-o -name '*.gcno' \) -type f -print | xargs rm -f

# Generate tags for editors
# ---------------------------------------------------------------------------
quiet_cmd_tags = GEN     $@
      cmd_tags = $(CONFIG_SHELL) $(srctree)/scripts/tags.sh $@

tags TAGS cscope gtags: FORCE
	$(call cmd,tags)

# Scripts to check various things for consistency
# ---------------------------------------------------------------------------

PHONY += includecheck versioncheck coccicheck namespacecheck export_report

includecheck:
	find $(srctree)/* $(RCS_FIND_IGNORE) \
		-name '*.[hcS]' -type f -print | sort \
		| xargs $(PERL) -w $(srctree)/scripts/checkincludes.pl

versioncheck:
	find $(srctree)/* $(RCS_FIND_IGNORE) \
		-name '*.[hcS]' -type f -print | sort \
		| xargs $(PERL) -w $(srctree)/scripts/checkversion.pl

coccicheck:
	$(Q)$(CONFIG_SHELL) $(srctree)/scripts/$@

namespacecheck:
	$(PERL) $(srctree)/scripts/namespace.pl

export_report:
	$(PERL) $(srctree)/scripts/export_report.pl

endif #ifeq ($(config-targets),1)
endif #ifeq ($(mixed-targets),1)

PHONY += checkstack kernelrelease kernelversion

# UML needs a little special treatment here.  It wants to use the host
# toolchain, so needs $(SUBARCH) passed to checkstack.pl.  Everyone
# else wants $(ARCH), including people doing cross-builds, which means
# that $(SUBARCH) doesn't work here.
ifeq ($(ARCH), um)
CHECKSTACK_ARCH := $(SUBARCH)
else
CHECKSTACK_ARCH := $(ARCH)
endif
checkstack:
	$(OBJDUMP) -d vmlinux $$(find . -name '*.ko') | \
	$(PERL) $(src)/scripts/checkstack.pl $(CHECKSTACK_ARCH)

kernelrelease:
	@echo "$(KERNELVERSION)$$($(CONFIG_SHELL) $(srctree)/scripts/setlocalversion $(srctree))"

kernelversion:
	@echo $(KERNELVERSION)

# Single targets
# ---------------------------------------------------------------------------
# Single targets are compatible with:
# - build with mixed source and output
# - build with separate output dir 'make O=...'
# - external modules
#
#  target-dir => where to store outputfile
#  build-dir  => directory in kernel source tree to use

ifeq ($(KBUILD_EXTMOD),)
        build-dir  = $(patsubst %/,%,$(dir $@))
        target-dir = $(dir $@)
else
        zap-slash=$(filter-out .,$(patsubst %/,%,$(dir $@)))
        build-dir  = $(KBUILD_EXTMOD)$(if $(zap-slash),/$(zap-slash))
        target-dir = $(if $(KBUILD_EXTMOD),$(dir $<),$(dir $@))
endif

%.s: %.c prepare scripts FORCE
	$(Q)$(MAKE) $(build)=$(build-dir) $(target-dir)$(notdir $@)
%.i: %.c prepare scripts FORCE
	$(Q)$(MAKE) $(build)=$(build-dir) $(target-dir)$(notdir $@)
%.o: %.c prepare scripts FORCE
	$(Q)$(MAKE) $(build)=$(build-dir) $(target-dir)$(notdir $@)
%.lst: %.c prepare scripts FORCE
	$(Q)$(MAKE) $(build)=$(build-dir) $(target-dir)$(notdir $@)
%.s: %.S prepare scripts FORCE
	$(Q)$(MAKE) $(build)=$(build-dir) $(target-dir)$(notdir $@)
%.o: %.S prepare scripts FORCE
	$(Q)$(MAKE) $(build)=$(build-dir) $(target-dir)$(notdir $@)
%.symtypes: %.c prepare scripts FORCE
	$(Q)$(MAKE) $(build)=$(build-dir) $(target-dir)$(notdir $@)

# Modules
/: prepare scripts FORCE
	$(cmd_crmodverdir)
	$(Q)$(MAKE) KBUILD_MODULES=$(if $(CONFIG_MODULES),1) \
	$(build)=$(build-dir)
%/: prepare scripts FORCE
	$(cmd_crmodverdir)
	$(Q)$(MAKE) KBUILD_MODULES=$(if $(CONFIG_MODULES),1) \
	$(build)=$(build-dir)
%.ko: prepare scripts FORCE
	$(cmd_crmodverdir)
	$(Q)$(MAKE) KBUILD_MODULES=$(if $(CONFIG_MODULES),1)   \
	$(build)=$(build-dir) $(@:.ko=.o)
	$(Q)$(MAKE) -f $(srctree)/scripts/Makefile.modpost

# FIXME Should go into a make.lib or something 
# ===========================================================================

quiet_cmd_rmdirs = $(if $(wildcard $(rm-dirs)),CLEAN   $(wildcard $(rm-dirs)))
      cmd_rmdirs = rm -rf $(rm-dirs)

quiet_cmd_rmfiles = $(if $(wildcard $(rm-files)),CLEAN   $(wildcard $(rm-files)))
      cmd_rmfiles = rm -f $(rm-files)

# Run depmod only if we have System.map and depmod is executable
quiet_cmd_depmod = DEPMOD  $(KERNELRELEASE)
      cmd_depmod = $(CONFIG_SHELL) $(srctree)/scripts/depmod.sh $(DEPMOD) \
                   $(KERNELRELEASE)

# Create temporary dir for module support files
# clean it up only when building all modules
cmd_crmodverdir = $(Q)mkdir -p $(MODVERDIR) \
                  $(if $(KBUILD_MODULES),; rm -f $(MODVERDIR)/*)

a_flags = -Wp,-MD,$(depfile) $(KBUILD_AFLAGS) $(AFLAGS_KERNEL) \
	  $(KBUILD_AFLAGS_KERNEL)                              \
	  $(NOSTDINC_FLAGS) $(LINUXINCLUDE) $(KBUILD_CPPFLAGS) \
	  $(modkern_aflags) $(EXTRA_AFLAGS) $(AFLAGS_$(basetarget).o)

quiet_cmd_as_o_S = AS      $@
cmd_as_o_S       = $(CC) $(a_flags) -c -o $@ $<

# read all saved command lines

targets := $(wildcard $(sort $(targets)))
cmd_files := $(wildcard .*.cmd $(foreach f,$(targets),$(dir $(f)).$(notdir $(f)).cmd))

ifneq ($(cmd_files),)
  $(cmd_files): ;	# Do not try to update included dependency files
  include $(cmd_files)
endif

# Shorthand for $(Q)$(MAKE) -f scripts/Makefile.clean obj=dir
# Usage:
# $(Q)$(MAKE) $(clean)=dir
clean := -f $(if $(KBUILD_SRC),$(srctree)/)scripts/Makefile.clean obj

endif	# skip-makefile

PHONY += FORCE
FORCE:

# Declare the contents of the .PHONY variable as phony.  We keep that
# information in a variable so we can use it in if_changed and friends.
.PHONY: $(PHONY)<|MERGE_RESOLUTION|>--- conflicted
+++ resolved
@@ -1,11 +1,7 @@
 VERSION = 3
 PATCHLEVEL = 1
 SUBLEVEL = 0
-<<<<<<< HEAD
-EXTRAVERSION =-7547-g45a05f9
-=======
 EXTRAVERSION = -rc1
->>>>>>> 322a8b03
 NAME = Sneaky Weasel
 
 # *DOCUMENTATION*
