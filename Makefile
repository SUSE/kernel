--- conflicted
+++ resolved
@@ -1,11 +1,7 @@
 VERSION = 4
 PATCHLEVEL = 1
 SUBLEVEL = 0
-<<<<<<< HEAD
-EXTRAVERSION = -rc4-209-gc5db6a3
-=======
 EXTRAVERSION = -rc5
->>>>>>> ba155e2d
 NAME = Hurr durr I'ma sheep
 
 # *DOCUMENTATION*
