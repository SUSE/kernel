VERSION = 3
PATCHLEVEL = 7
SUBLEVEL = 0
<<<<<<< HEAD
EXTRAVERSION = -rc4-170-gb251f0f
=======
EXTRAVERSION = -rc5
>>>>>>> 77b67063
NAME = Terrified Chipmunk

# *DOCUMENTATION*
# To see a list of typical targets execute "make help"
# More info can be located in ./README
# Comments in this file are targeted only to the developer, do not
# expect to learn how to build the kernel reading this file.

# Do not:
# o  use make's built-in rules and variables
#    (this increases performance and avoids hard-to-debug behaviour);
# o  print "Entering directory ...";
MAKEFLAGS += -rR --no-print-directory

# Avoid funny character set dependencies
unexport LC_ALL
LC_COLLATE=C
LC_NUMERIC=C
export LC_COLLATE LC_NUMERIC

# We are using a recursive build, so we need to do a little thinking
# to get the ordering right.
#
# Most importantly: sub-Makefiles should only ever modify files in
# their own directory. If in some directory we have a dependency on
# a file in another dir (which doesn't happen often, but it's often
# unavoidable when linking the built-in.o targets which finally
# turn into vmlinux), we will call a sub make in that other dir, and
# after that we are sure that everything which is in that other dir
# is now up to date.
#
# The only cases where we need to modify files which have global
# effects are thus separated out and done before the recursive
# descending is started. They are now explicitly listed as the
# prepare rule.

# To put more focus on warnings, be less verbose as default
# Use 'make V=1' to see the full commands

ifeq ("$(origin V)", "command line")
  KBUILD_VERBOSE = $(V)
endif
ifndef KBUILD_VERBOSE
  KBUILD_VERBOSE = 0
endif

# Call a source code checker (by default, "sparse") as part of the
# C compilation.
#
# Use 'make C=1' to enable checking of only re-compiled files.
# Use 'make C=2' to enable checking of *all* source files, regardless
# of whether they are re-compiled or not.
#
# See the file "Documentation/sparse.txt" for more details, including
# where to get the "sparse" utility.

ifeq ("$(origin C)", "command line")
  KBUILD_CHECKSRC = $(C)
endif
ifndef KBUILD_CHECKSRC
  KBUILD_CHECKSRC = 0
endif

# Use make M=dir to specify directory of external module to build
# Old syntax make ... SUBDIRS=$PWD is still supported
# Setting the environment variable KBUILD_EXTMOD take precedence
ifdef SUBDIRS
  KBUILD_EXTMOD ?= $(SUBDIRS)
endif

ifeq ("$(origin M)", "command line")
  KBUILD_EXTMOD := $(M)
endif

# kbuild supports saving output files in a separate directory.
# To locate output files in a separate directory two syntaxes are supported.
# In both cases the working directory must be the root of the kernel src.
# 1) O=
# Use "make O=dir/to/store/output/files/"
#
# 2) Set KBUILD_OUTPUT
# Set the environment variable KBUILD_OUTPUT to point to the directory
# where the output files shall be placed.
# export KBUILD_OUTPUT=dir/to/store/output/files/
# make
#
# The O= assignment takes precedence over the KBUILD_OUTPUT environment
# variable.


# KBUILD_SRC is set on invocation of make in OBJ directory
# KBUILD_SRC is not intended to be used by the regular user (for now)
ifeq ($(KBUILD_SRC),)

# OK, Make called in directory where kernel src resides
# Do we want to locate output files in a separate directory?
ifeq ("$(origin O)", "command line")
  KBUILD_OUTPUT := $(O)
endif

ifeq ("$(origin W)", "command line")
  export KBUILD_ENABLE_EXTRA_GCC_CHECKS := $(W)
endif

# That's our default target when none is given on the command line
PHONY := _all
_all:

# Cancel implicit rules on top Makefile
$(CURDIR)/Makefile Makefile: ;

ifneq ($(KBUILD_OUTPUT),)
# Invoke a second make in the output directory, passing relevant variables
# check that the output directory actually exists
saved-output := $(KBUILD_OUTPUT)
KBUILD_OUTPUT := $(shell cd $(KBUILD_OUTPUT) && /bin/pwd)
$(if $(KBUILD_OUTPUT),, \
     $(error output directory "$(saved-output)" does not exist))

PHONY += $(MAKECMDGOALS) sub-make

$(filter-out _all sub-make $(CURDIR)/Makefile, $(MAKECMDGOALS)) _all: sub-make
	$(Q)@:

sub-make: FORCE
	$(if $(KBUILD_VERBOSE:1=),@)$(MAKE) -C $(KBUILD_OUTPUT) \
	KBUILD_SRC=$(CURDIR) \
	KBUILD_EXTMOD="$(KBUILD_EXTMOD)" -f $(CURDIR)/Makefile \
	$(filter-out _all sub-make,$(MAKECMDGOALS))

# Leave processing to above invocation of make
skip-makefile := 1
endif # ifneq ($(KBUILD_OUTPUT),)
endif # ifeq ($(KBUILD_SRC),)

# We process the rest of the Makefile if this is the final invocation of make
ifeq ($(skip-makefile),)

# If building an external module we do not care about the all: rule
# but instead _all depend on modules
PHONY += all
ifeq ($(KBUILD_EXTMOD),)
_all: all
else
_all: modules
endif

srctree		:= $(if $(KBUILD_SRC),$(KBUILD_SRC),$(CURDIR))
objtree		:= $(CURDIR)
src		:= $(srctree)
obj		:= $(objtree)

VPATH		:= $(srctree)$(if $(KBUILD_EXTMOD),:$(KBUILD_EXTMOD))

export srctree objtree VPATH


# SUBARCH tells the usermode build what the underlying arch is.  That is set
# first, and if a usermode build is happening, the "ARCH=um" on the command
# line overrides the setting of ARCH below.  If a native build is happening,
# then ARCH is assigned, getting whatever value it gets normally, and 
# SUBARCH is subsequently ignored.

SUBARCH := $(shell uname -m | sed -e s/i.86/i386/ -e s/sun4u/sparc64/ \
				  -e s/arm.*/arm/ -e s/sa110/arm/ \
				  -e s/s390x/s390/ -e s/parisc64/parisc/ \
				  -e s/ppc.*/powerpc/ -e s/mips.*/mips/ \
				  -e s/sh[234].*/sh/ )

# Cross compiling and selecting different set of gcc/bin-utils
# ---------------------------------------------------------------------------
#
# When performing cross compilation for other architectures ARCH shall be set
# to the target architecture. (See arch/* for the possibilities).
# ARCH can be set during invocation of make:
# make ARCH=ia64
# Another way is to have ARCH set in the environment.
# The default ARCH is the host where make is executed.

# CROSS_COMPILE specify the prefix used for all executables used
# during compilation. Only gcc and related bin-utils executables
# are prefixed with $(CROSS_COMPILE).
# CROSS_COMPILE can be set on the command line
# make CROSS_COMPILE=ia64-linux-
# Alternatively CROSS_COMPILE can be set in the environment.
# A third alternative is to store a setting in .config so that plain
# "make" in the configured kernel build directory always uses that.
# Default value for CROSS_COMPILE is not to prefix executables
# Note: Some architectures assign CROSS_COMPILE in their arch/*/Makefile
export KBUILD_BUILDHOST := $(SUBARCH)
ARCH		?= $(SUBARCH)
CROSS_COMPILE	?= $(CONFIG_CROSS_COMPILE:"%"=%)

# Architecture as present in compile.h
UTS_MACHINE 	:= $(ARCH)
SRCARCH 	:= $(ARCH)

# Additional ARCH settings for x86
ifeq ($(ARCH),i386)
        SRCARCH := x86
endif
ifeq ($(ARCH),x86_64)
        SRCARCH := x86
endif

# Additional ARCH settings for sparc
ifeq ($(ARCH),sparc32)
       SRCARCH := sparc
endif
ifeq ($(ARCH),sparc64)
       SRCARCH := sparc
endif

# Additional ARCH settings for sh
ifeq ($(ARCH),sh64)
       SRCARCH := sh
endif

# Additional ARCH settings for tile
ifeq ($(ARCH),tilepro)
       SRCARCH := tile
endif
ifeq ($(ARCH),tilegx)
       SRCARCH := tile
endif

# Where to locate arch specific headers
hdr-arch  := $(SRCARCH)

KCONFIG_CONFIG	?= .config
export KCONFIG_CONFIG

# SHELL used by kbuild
CONFIG_SHELL := $(shell if [ -x "$$BASH" ]; then echo $$BASH; \
	  else if [ -x /bin/bash ]; then echo /bin/bash; \
	  else echo sh; fi ; fi)

HOSTCC       = gcc
HOSTCXX      = g++
HOSTCFLAGS   = -Wall -Wmissing-prototypes -Wstrict-prototypes -O2 -fomit-frame-pointer
HOSTCXXFLAGS = -O2

# Decide whether to build built-in, modular, or both.
# Normally, just do built-in.

KBUILD_MODULES :=
KBUILD_BUILTIN := 1

#	If we have only "make modules", don't compile built-in objects.
#	When we're building modules with modversions, we need to consider
#	the built-in objects during the descend as well, in order to
#	make sure the checksums are up to date before we record them.

ifeq ($(MAKECMDGOALS),modules)
  KBUILD_BUILTIN := $(if $(CONFIG_MODVERSIONS),1)
endif

#	If we have "make <whatever> modules", compile modules
#	in addition to whatever we do anyway.
#	Just "make" or "make all" shall build modules as well

ifneq ($(filter all _all modules,$(MAKECMDGOALS)),)
  KBUILD_MODULES := 1
endif

ifeq ($(MAKECMDGOALS),)
  KBUILD_MODULES := 1
endif

export KBUILD_MODULES KBUILD_BUILTIN
export KBUILD_CHECKSRC KBUILD_SRC KBUILD_EXTMOD

# Beautify output
# ---------------------------------------------------------------------------
#
# Normally, we echo the whole command before executing it. By making
# that echo $($(quiet)$(cmd)), we now have the possibility to set
# $(quiet) to choose other forms of output instead, e.g.
#
#         quiet_cmd_cc_o_c = Compiling $(RELDIR)/$@
#         cmd_cc_o_c       = $(CC) $(c_flags) -c -o $@ $<
#
# If $(quiet) is empty, the whole command will be printed.
# If it is set to "quiet_", only the short version will be printed. 
# If it is set to "silent_", nothing will be printed at all, since
# the variable $(silent_cmd_cc_o_c) doesn't exist.
#
# A simple variant is to prefix commands with $(Q) - that's useful
# for commands that shall be hidden in non-verbose mode.
#
#	$(Q)ln $@ :<
#
# If KBUILD_VERBOSE equals 0 then the above command will be hidden.
# If KBUILD_VERBOSE equals 1 then the above command is displayed.

ifeq ($(KBUILD_VERBOSE),1)
  quiet =
  Q =
else
  quiet=quiet_
  Q = @
endif

# If the user is running make -s (silent mode), suppress echoing of
# commands

ifneq ($(filter s% -s%,$(MAKEFLAGS)),)
  quiet=silent_
endif

export quiet Q KBUILD_VERBOSE


# Look for make include files relative to root of kernel src
MAKEFLAGS += --include-dir=$(srctree)

# We need some generic definitions (do not try to remake the file).
$(srctree)/scripts/Kbuild.include: ;
include $(srctree)/scripts/Kbuild.include

# Make variables (CC, etc...)

AS		= $(CROSS_COMPILE)as
LD		= $(CROSS_COMPILE)ld
CC		= $(CROSS_COMPILE)gcc
CPP		= $(CC) -E
AR		= $(CROSS_COMPILE)ar
NM		= $(CROSS_COMPILE)nm
STRIP		= $(CROSS_COMPILE)strip
OBJCOPY		= $(CROSS_COMPILE)objcopy
OBJDUMP		= $(CROSS_COMPILE)objdump
AWK		= awk
GENKSYMS	= scripts/genksyms/genksyms
INSTALLKERNEL  := installkernel
DEPMOD		= /sbin/depmod
PERL		= perl
CHECK		= sparse

CHECKFLAGS     := -D__linux__ -Dlinux -D__STDC__ -Dunix -D__unix__ \
		  -Wbitwise -Wno-return-void $(CF)
CFLAGS_MODULE   =
AFLAGS_MODULE   =
LDFLAGS_MODULE  =
CFLAGS_KERNEL	=
AFLAGS_KERNEL	=
CFLAGS_GCOV	= -fprofile-arcs -ftest-coverage


# Use USERINCLUDE when you must reference the UAPI directories only.
USERINCLUDE    := \
		-I$(srctree)/arch/$(hdr-arch)/include/uapi \
		-Iarch/$(hdr-arch)/include/generated/uapi \
		-I$(srctree)/include/uapi \
		-Iinclude/generated/uapi \
                -include $(srctree)/include/linux/kconfig.h

# Use LINUXINCLUDE when you must reference the include/ directory.
# Needed to be compatible with the O= option
LINUXINCLUDE    := \
		-I$(srctree)/arch/$(hdr-arch)/include \
		-Iarch/$(hdr-arch)/include/generated \
		$(if $(KBUILD_SRC), -I$(srctree)/include) \
		-Iinclude \
		$(USERINCLUDE)

KBUILD_CPPFLAGS := -D__KERNEL__

KBUILD_CFLAGS   := -Wall -Wundef -Wstrict-prototypes -Wno-trigraphs \
		   -fno-strict-aliasing -fno-common \
		   -Werror-implicit-function-declaration \
		   -Wno-format-security \
		   -fno-delete-null-pointer-checks
KBUILD_AFLAGS_KERNEL :=
KBUILD_CFLAGS_KERNEL :=
KBUILD_AFLAGS   := -D__ASSEMBLY__
KBUILD_AFLAGS_MODULE  := -DMODULE
KBUILD_CFLAGS_MODULE  := -DMODULE
KBUILD_LDFLAGS_MODULE := -T $(srctree)/scripts/module-common.lds

# Read KERNELRELEASE from include/config/kernel.release (if it exists)
KERNELRELEASE = $(shell cat include/config/kernel.release 2> /dev/null)
KERNELVERSION = $(VERSION)$(if $(PATCHLEVEL),.$(PATCHLEVEL)$(if $(SUBLEVEL),.$(SUBLEVEL)))$(EXTRAVERSION)

export VERSION PATCHLEVEL SUBLEVEL KERNELRELEASE KERNELVERSION
export ARCH SRCARCH CONFIG_SHELL HOSTCC HOSTCFLAGS CROSS_COMPILE AS LD CC
export CPP AR NM STRIP OBJCOPY OBJDUMP
export MAKE AWK GENKSYMS INSTALLKERNEL PERL UTS_MACHINE
export HOSTCXX HOSTCXXFLAGS LDFLAGS_MODULE CHECK CHECKFLAGS

export KBUILD_CPPFLAGS NOSTDINC_FLAGS LINUXINCLUDE OBJCOPYFLAGS LDFLAGS
export KBUILD_CFLAGS CFLAGS_KERNEL CFLAGS_MODULE CFLAGS_GCOV
export KBUILD_AFLAGS AFLAGS_KERNEL AFLAGS_MODULE
export KBUILD_AFLAGS_MODULE KBUILD_CFLAGS_MODULE KBUILD_LDFLAGS_MODULE
export KBUILD_AFLAGS_KERNEL KBUILD_CFLAGS_KERNEL
export KBUILD_ARFLAGS

# When compiling out-of-tree modules, put MODVERDIR in the module
# tree rather than in the kernel tree. The kernel tree might
# even be read-only.
export MODVERDIR := $(if $(KBUILD_EXTMOD),$(firstword $(KBUILD_EXTMOD))/).tmp_versions

# Files to ignore in find ... statements

RCS_FIND_IGNORE := \( -name SCCS -o -name BitKeeper -o -name .svn -o -name CVS \
		   -o -name .pc -o -name .hg -o -name .git \) -prune -o
export RCS_TAR_IGNORE := --exclude SCCS --exclude BitKeeper --exclude .svn \
			 --exclude CVS --exclude .pc --exclude .hg --exclude .git

# ===========================================================================
# Rules shared between *config targets and build targets

# Basic helpers built in scripts/
PHONY += scripts_basic
scripts_basic:
	$(Q)$(MAKE) $(build)=scripts/basic
	$(Q)rm -f .tmp_quiet_recordmcount

# To avoid any implicit rule to kick in, define an empty command.
scripts/basic/%: scripts_basic ;

PHONY += outputmakefile
# outputmakefile generates a Makefile in the output directory, if using a
# separate output directory. This allows convenient use of make in the
# output directory.
outputmakefile:
ifneq ($(KBUILD_SRC),)
	$(Q)ln -fsn $(srctree) source
	$(Q)$(CONFIG_SHELL) $(srctree)/scripts/mkmakefile \
	    $(srctree) $(objtree) $(VERSION) $(PATCHLEVEL)
endif

# Support for using generic headers in asm-generic
PHONY += asm-generic
asm-generic:
	$(Q)$(MAKE) -f $(srctree)/scripts/Makefile.asm-generic \
	            src=asm obj=arch/$(SRCARCH)/include/generated/asm
	$(Q)$(MAKE) -f $(srctree)/scripts/Makefile.asm-generic \
	            src=uapi/asm obj=arch/$(SRCARCH)/include/generated/uapi/asm

# To make sure we do not include .config for any of the *config targets
# catch them early, and hand them over to scripts/kconfig/Makefile
# It is allowed to specify more targets when calling make, including
# mixing *config targets and build targets.
# For example 'make oldconfig all'.
# Detect when mixed targets is specified, and make a second invocation
# of make so .config is not included in this case either (for *config).

version_h := include/generated/uapi/linux/version.h

no-dot-config-targets := clean mrproper distclean \
			 cscope gtags TAGS tags help %docs check% coccicheck \
			 $(version_h) headers_% archheaders archscripts \
			 kernelversion %src-pkg

config-targets := 0
mixed-targets  := 0
dot-config     := 1

ifneq ($(filter $(no-dot-config-targets), $(MAKECMDGOALS)),)
	ifeq ($(filter-out $(no-dot-config-targets), $(MAKECMDGOALS)),)
		dot-config := 0
	endif
endif

ifeq ($(KBUILD_EXTMOD),)
        ifneq ($(filter config %config,$(MAKECMDGOALS)),)
                config-targets := 1
                ifneq ($(filter-out config %config,$(MAKECMDGOALS)),)
                        mixed-targets := 1
                endif
        endif
endif

ifeq ($(mixed-targets),1)
# ===========================================================================
# We're called with mixed targets (*config and build targets).
# Handle them one by one.

%:: FORCE
	$(Q)$(MAKE) -C $(srctree) KBUILD_SRC= $@

else
ifeq ($(config-targets),1)
# ===========================================================================
# *config targets only - make sure prerequisites are updated, and descend
# in scripts/kconfig to make the *config target

# Read arch specific Makefile to set KBUILD_DEFCONFIG as needed.
# KBUILD_DEFCONFIG may point out an alternative default configuration
# used for 'make defconfig'
include $(srctree)/arch/$(SRCARCH)/Makefile
export KBUILD_DEFCONFIG KBUILD_KCONFIG

config: scripts_basic outputmakefile FORCE
	$(Q)mkdir -p include/linux include/config
	$(Q)$(MAKE) $(build)=scripts/kconfig $@

%config: scripts_basic outputmakefile FORCE
	$(Q)mkdir -p include/linux include/config
	$(Q)$(MAKE) $(build)=scripts/kconfig $@

else
# ===========================================================================
# Build targets only - this includes vmlinux, arch specific targets, clean
# targets and others. In general all targets except *config targets.

ifeq ($(KBUILD_EXTMOD),)
# Additional helpers built in scripts/
# Carefully list dependencies so we do not try to build scripts twice
# in parallel
PHONY += scripts
scripts: scripts_basic include/config/auto.conf include/config/tristate.conf
	$(Q)$(MAKE) $(build)=$(@)

# Objects we will link into vmlinux / subdirs we need to visit
init-y		:= init/
drivers-y	:= drivers/ sound/ firmware/
net-y		:= net/
libs-y		:= lib/
core-y		:= usr/
endif # KBUILD_EXTMOD

ifeq ($(dot-config),1)
# Read in config
-include include/config/auto.conf

ifeq ($(KBUILD_EXTMOD),)
# Read in dependencies to all Kconfig* files, make sure to run
# oldconfig if changes are detected.
-include include/config/auto.conf.cmd

# To avoid any implicit rule to kick in, define an empty command
$(KCONFIG_CONFIG) include/config/auto.conf.cmd: ;

# If .config is newer than include/config/auto.conf, someone tinkered
# with it and forgot to run make oldconfig.
# if auto.conf.cmd is missing then we are probably in a cleaned tree so
# we execute the config step to be sure to catch updated Kconfig files
include/config/%.conf: $(KCONFIG_CONFIG) include/config/auto.conf.cmd
	$(Q)$(MAKE) -f $(srctree)/Makefile silentoldconfig
else
# external modules needs include/generated/autoconf.h and include/config/auto.conf
# but do not care if they are up-to-date. Use auto.conf to trigger the test
PHONY += include/config/auto.conf

include/config/auto.conf:
	$(Q)test -e include/generated/autoconf.h -a -e $@ || (		\
	echo >&2;							\
	echo >&2 "  ERROR: Kernel configuration is invalid.";		\
	echo >&2 "         include/generated/autoconf.h or $@ are missing.";\
	echo >&2 "         Run 'make oldconfig && make prepare' on kernel src to fix it.";	\
	echo >&2 ;							\
	/bin/false)

endif # KBUILD_EXTMOD

else
# Dummy target needed, because used as prerequisite
include/config/auto.conf: ;
endif # $(dot-config)

# The all: target is the default when no target is given on the
# command line.
# This allow a user to issue only 'make' to build a kernel including modules
# Defaults to vmlinux, but the arch makefile usually adds further targets
all: vmlinux

ifdef CONFIG_CC_OPTIMIZE_FOR_SIZE
KBUILD_CFLAGS	+= -Os
else
KBUILD_CFLAGS	+= -O2
endif

include $(srctree)/arch/$(SRCARCH)/Makefile

ifdef CONFIG_READABLE_ASM
# Disable optimizations that make assembler listings hard to read.
# reorder blocks reorders the control in the function
# ipa clone creates specialized cloned functions
# partial inlining inlines only parts of functions
KBUILD_CFLAGS += $(call cc-option,-fno-reorder-blocks,) \
                 $(call cc-option,-fno-ipa-cp-clone,) \
                 $(call cc-option,-fno-partial-inlining)
endif

ifneq ($(CONFIG_FRAME_WARN),0)
KBUILD_CFLAGS += $(call cc-option,-Wframe-larger-than=${CONFIG_FRAME_WARN})
endif

# Force gcc to behave correct even for buggy distributions
ifndef CONFIG_CC_STACKPROTECTOR
KBUILD_CFLAGS += $(call cc-option, -fno-stack-protector)
endif

# This warning generated too much noise in a regular build.
# Use make W=1 to enable this warning (see scripts/Makefile.build)
KBUILD_CFLAGS += $(call cc-disable-warning, unused-but-set-variable)

ifdef CONFIG_FRAME_POINTER
KBUILD_CFLAGS	+= -fno-omit-frame-pointer -fno-optimize-sibling-calls
else
# Some targets (ARM with Thumb2, for example), can't be built with frame
# pointers.  For those, we don't have FUNCTION_TRACER automatically
# select FRAME_POINTER.  However, FUNCTION_TRACER adds -pg, and this is
# incompatible with -fomit-frame-pointer with current GCC, so we don't use
# -fomit-frame-pointer with FUNCTION_TRACER.
ifndef CONFIG_FUNCTION_TRACER
KBUILD_CFLAGS	+= -fomit-frame-pointer
endif
endif

ifdef CONFIG_DEBUG_INFO
KBUILD_CFLAGS	+= -g
KBUILD_AFLAGS	+= -gdwarf-2
endif

ifdef CONFIG_DEBUG_INFO_REDUCED
KBUILD_CFLAGS 	+= $(call cc-option, -femit-struct-debug-baseonly)
endif

ifdef CONFIG_FUNCTION_TRACER
ifdef CONFIG_HAVE_FENTRY
CC_USING_FENTRY	:= $(call cc-option, -mfentry -DCC_USING_FENTRY)
endif
KBUILD_CFLAGS	+= -pg $(CC_USING_FENTRY)
KBUILD_AFLAGS	+= $(CC_USING_FENTRY)
ifdef CONFIG_DYNAMIC_FTRACE
	ifdef CONFIG_HAVE_C_RECORDMCOUNT
		BUILD_C_RECORDMCOUNT := y
		export BUILD_C_RECORDMCOUNT
	endif
endif
endif

# We trigger additional mismatches with less inlining
ifdef CONFIG_DEBUG_SECTION_MISMATCH
KBUILD_CFLAGS += $(call cc-option, -fno-inline-functions-called-once)
endif

# arch Makefile may override CC so keep this after arch Makefile is included
NOSTDINC_FLAGS += -nostdinc -isystem $(shell $(CC) -print-file-name=include)
CHECKFLAGS     += $(NOSTDINC_FLAGS)

# warn about C99 declaration after statement
KBUILD_CFLAGS += $(call cc-option,-Wdeclaration-after-statement,)

# disable pointer signed / unsigned warnings in gcc 4.0
KBUILD_CFLAGS += $(call cc-disable-warning, pointer-sign)

# disable invalid "can't wrap" optimizations for signed / pointers
KBUILD_CFLAGS	+= $(call cc-option,-fno-strict-overflow)

# conserve stack if available
KBUILD_CFLAGS   += $(call cc-option,-fconserve-stack)

# use the deterministic mode of AR if available
KBUILD_ARFLAGS := $(call ar-option,D)

# check for 'asm goto'
ifeq ($(shell $(CONFIG_SHELL) $(srctree)/scripts/gcc-goto.sh $(CC)), y)
	KBUILD_CFLAGS += -DCC_HAVE_ASM_GOTO
endif

# Add user supplied CPPFLAGS, AFLAGS and CFLAGS as the last assignments
KBUILD_CPPFLAGS += $(KCPPFLAGS)
KBUILD_AFLAGS += $(KAFLAGS)
KBUILD_CFLAGS += $(KCFLAGS)

# Use --build-id when available.
LDFLAGS_BUILD_ID = $(patsubst -Wl$(comma)%,%,\
			      $(call cc-ldoption, -Wl$(comma)--build-id,))
KBUILD_LDFLAGS_MODULE += $(LDFLAGS_BUILD_ID)
LDFLAGS_vmlinux += $(LDFLAGS_BUILD_ID)

ifeq ($(CONFIG_STRIP_ASM_SYMS),y)
LDFLAGS_vmlinux	+= $(call ld-option, -X,)
endif

# Default kernel image to build when no specific target is given.
# KBUILD_IMAGE may be overruled on the command line or
# set in the environment
# Also any assignments in arch/$(ARCH)/Makefile take precedence over
# this default value
export KBUILD_IMAGE ?= vmlinux

#
# INSTALL_PATH specifies where to place the updated kernel and system map
# images. Default is /boot, but you can set it to other values
export	INSTALL_PATH ?= /boot

#
# INSTALL_MOD_PATH specifies a prefix to MODLIB for module directory
# relocations required by build roots.  This is not defined in the
# makefile but the argument can be passed to make if needed.
#

MODLIB	= $(INSTALL_MOD_PATH)/lib/modules/$(KERNELRELEASE)
export MODLIB

#
#  INSTALL_MOD_STRIP, if defined, will cause modules to be
#  stripped after they are installed.  If INSTALL_MOD_STRIP is '1', then
#  the default option --strip-debug will be used.  Otherwise,
#  INSTALL_MOD_STRIP value will be used as the options to the strip command.

ifdef INSTALL_MOD_STRIP
ifeq ($(INSTALL_MOD_STRIP),1)
mod_strip_cmd = $(STRIP) --strip-debug
else
mod_strip_cmd = $(STRIP) $(INSTALL_MOD_STRIP)
endif # INSTALL_MOD_STRIP=1
else
mod_strip_cmd = true
endif # INSTALL_MOD_STRIP
export mod_strip_cmd


ifeq ($(CONFIG_MODULE_SIG),y)
MODSECKEY = ./signing_key.priv
MODPUBKEY = ./signing_key.x509
export MODPUBKEY
mod_sign_cmd = perl $(srctree)/scripts/sign-file $(MODSECKEY) $(MODPUBKEY)
else
mod_sign_cmd = true
endif
export mod_sign_cmd


ifeq ($(KBUILD_EXTMOD),)
core-y		+= kernel/ mm/ fs/ ipc/ security/ crypto/ block/

vmlinux-dirs	:= $(patsubst %/,%,$(filter %/, $(init-y) $(init-m) \
		     $(core-y) $(core-m) $(drivers-y) $(drivers-m) \
		     $(net-y) $(net-m) $(libs-y) $(libs-m)))

vmlinux-alldirs	:= $(sort $(vmlinux-dirs) $(patsubst %/,%,$(filter %/, \
		     $(init-n) $(init-) \
		     $(core-n) $(core-) $(drivers-n) $(drivers-) \
		     $(net-n)  $(net-)  $(libs-n)    $(libs-))))

init-y		:= $(patsubst %/, %/built-in.o, $(init-y))
core-y		:= $(patsubst %/, %/built-in.o, $(core-y))
drivers-y	:= $(patsubst %/, %/built-in.o, $(drivers-y))
net-y		:= $(patsubst %/, %/built-in.o, $(net-y))
libs-y1		:= $(patsubst %/, %/lib.a, $(libs-y))
libs-y2		:= $(patsubst %/, %/built-in.o, $(libs-y))
libs-y		:= $(libs-y1) $(libs-y2)

# Externally visible symbols (used by link-vmlinux.sh)
export KBUILD_VMLINUX_INIT := $(head-y) $(init-y)
export KBUILD_VMLINUX_MAIN := $(core-y) $(libs-y) $(drivers-y) $(net-y)
export KBUILD_LDS          := arch/$(SRCARCH)/kernel/vmlinux.lds
export LDFLAGS_vmlinux

vmlinux-deps := $(KBUILD_LDS) $(KBUILD_VMLINUX_INIT) $(KBUILD_VMLINUX_MAIN)

# Final link of vmlinux
      cmd_link-vmlinux = $(CONFIG_SHELL) $< $(LD) $(LDFLAGS) $(LDFLAGS_vmlinux)
quiet_cmd_link-vmlinux = LINK    $@

# Include targets which we want to
# execute if the rest of the kernel build went well.
vmlinux: scripts/link-vmlinux.sh $(vmlinux-deps) FORCE
ifdef CONFIG_HEADERS_CHECK
	$(Q)$(MAKE) -f $(srctree)/Makefile headers_check
endif
ifdef CONFIG_SAMPLES
	$(Q)$(MAKE) $(build)=samples
endif
ifdef CONFIG_BUILD_DOCSRC
	$(Q)$(MAKE) $(build)=Documentation
endif
	+$(call if_changed,link-vmlinux)

# The actual objects are generated when descending, 
# make sure no implicit rule kicks in
$(sort $(vmlinux-deps)): $(vmlinux-dirs) ;

# Handle descending into subdirectories listed in $(vmlinux-dirs)
# Preset locale variables to speed up the build process. Limit locale
# tweaks to this spot to avoid wrong language settings when running
# make menuconfig etc.
# Error messages still appears in the original language

PHONY += $(vmlinux-dirs)
$(vmlinux-dirs): prepare scripts
	$(Q)$(MAKE) $(build)=$@

# Store (new) KERNELRELASE string in include/config/kernel.release
include/config/kernel.release: include/config/auto.conf FORCE
	$(Q)rm -f $@
	$(Q)echo "$(KERNELVERSION)$$($(CONFIG_SHELL) $(srctree)/scripts/setlocalversion $(srctree))" > $@


# Things we need to do before we recursively start building the kernel
# or the modules are listed in "prepare".
# A multi level approach is used. prepareN is processed before prepareN-1.
# archprepare is used in arch Makefiles and when processed asm symlink,
# version.h and scripts_basic is processed / created.

# Listed in dependency order
PHONY += prepare archprepare prepare0 prepare1 prepare2 prepare3

# prepare3 is used to check if we are building in a separate output directory,
# and if so do:
# 1) Check that make has not been executed in the kernel src $(srctree)
prepare3: include/config/kernel.release
ifneq ($(KBUILD_SRC),)
	@$(kecho) '  Using $(srctree) as source for kernel'
	$(Q)if [ -f $(srctree)/.config -o -d $(srctree)/include/config ]; then \
		echo >&2 "  $(srctree) is not clean, please run 'make mrproper'"; \
		echo >&2 "  in the '$(srctree)' directory.";\
		/bin/false; \
	fi;
endif

# prepare2 creates a makefile if using a separate output directory
prepare2: prepare3 outputmakefile asm-generic

prepare1: prepare2 $(version_h) include/generated/utsrelease.h \
                   include/config/auto.conf
	$(cmd_crmodverdir)

archprepare: archheaders archscripts prepare1 scripts_basic

prepare0: archprepare FORCE
	$(Q)$(MAKE) $(build)=.

# All the preparing..
prepare: prepare0

# Generate some files
# ---------------------------------------------------------------------------

# KERNELRELEASE can change from a few different places, meaning version.h
# needs to be updated, so this check is forced on all builds

uts_len := 64
define filechk_utsrelease.h
	if [ `echo -n "$(KERNELRELEASE)" | wc -c ` -gt $(uts_len) ]; then \
	  echo '"$(KERNELRELEASE)" exceeds $(uts_len) characters' >&2;    \
	  exit 1;                                                         \
	fi;                                                               \
	(echo \#define UTS_RELEASE \"$(KERNELRELEASE)\";)
endef

define filechk_version.h
	(echo \#define LINUX_VERSION_CODE $(shell                         \
	expr $(VERSION) \* 65536 + 0$(PATCHLEVEL) \* 256 + 0$(SUBLEVEL)); \
	echo '#define KERNEL_VERSION(a,b,c) (((a) << 16) + ((b) << 8) + (c))';)
endef

$(version_h): $(srctree)/Makefile FORCE
	$(call filechk,version.h)

include/generated/utsrelease.h: include/config/kernel.release FORCE
	$(call filechk,utsrelease.h)

PHONY += headerdep
headerdep:
	$(Q)find $(srctree)/include/ -name '*.h' | xargs --max-args 1 \
	$(srctree)/scripts/headerdep.pl -I$(srctree)/include

# ---------------------------------------------------------------------------

PHONY += depend dep
depend dep:
	@echo '*** Warning: make $@ is unnecessary now.'

# ---------------------------------------------------------------------------
# Firmware install
INSTALL_FW_PATH=$(INSTALL_MOD_PATH)/lib/firmware/$(KERNELRELEASE)
export INSTALL_FW_PATH

PHONY += firmware_install
firmware_install: FORCE
	@mkdir -p $(objtree)/firmware
	$(Q)$(MAKE) -f $(srctree)/scripts/Makefile.fwinst obj=firmware __fw_install

# ---------------------------------------------------------------------------
# Kernel headers

#Default location for installed headers
export INSTALL_HDR_PATH = $(objtree)/usr

hdr-inst := -rR -f $(srctree)/scripts/Makefile.headersinst obj

# If we do an all arch process set dst to asm-$(hdr-arch)
hdr-dst = $(if $(KBUILD_HEADERS), dst=include/asm-$(hdr-arch), dst=include/asm)

PHONY += archheaders
archheaders:

PHONY += archscripts
archscripts:

PHONY += __headers
__headers: $(version_h) scripts_basic asm-generic archheaders archscripts FORCE
	$(Q)$(MAKE) $(build)=scripts build_unifdef

PHONY += headers_install_all
headers_install_all:
	$(Q)$(CONFIG_SHELL) $(srctree)/scripts/headers.sh install

PHONY += headers_install
headers_install: __headers
	$(if $(wildcard $(srctree)/arch/$(hdr-arch)/include/uapi/asm/Kbuild),, \
	  $(error Headers not exportable for the $(SRCARCH) architecture))
	$(Q)$(MAKE) $(hdr-inst)=include/uapi
	$(Q)$(MAKE) $(hdr-inst)=arch/$(hdr-arch)/include/uapi/asm $(hdr-dst)

PHONY += headers_check_all
headers_check_all: headers_install_all
	$(Q)$(CONFIG_SHELL) $(srctree)/scripts/headers.sh check

PHONY += headers_check
headers_check: headers_install
	$(Q)$(MAKE) $(hdr-inst)=include/uapi HDRCHECK=1
	$(Q)$(MAKE) $(hdr-inst)=arch/$(hdr-arch)/include/uapi/asm $(hdr-dst) HDRCHECK=1

# ---------------------------------------------------------------------------
# Modules

ifdef CONFIG_MODULES

# By default, build modules as well

all: modules

#	Build modules
#
#	A module can be listed more than once in obj-m resulting in
#	duplicate lines in modules.order files.  Those are removed
#	using awk while concatenating to the final file.

PHONY += modules
modules: $(vmlinux-dirs) $(if $(KBUILD_BUILTIN),vmlinux) modules.builtin
	$(Q)$(AWK) '!x[$$0]++' $(vmlinux-dirs:%=$(objtree)/%/modules.order) > $(objtree)/modules.order
	@$(kecho) '  Building modules, stage 2.';
	$(Q)$(MAKE) -f $(srctree)/scripts/Makefile.modpost
	$(Q)$(MAKE) -f $(srctree)/scripts/Makefile.fwinst obj=firmware __fw_modbuild

modules.builtin: $(vmlinux-dirs:%=%/modules.builtin)
	$(Q)$(AWK) '!x[$$0]++' $^ > $(objtree)/modules.builtin

%/modules.builtin: include/config/auto.conf
	$(Q)$(MAKE) $(modbuiltin)=$*


# Target to prepare building external modules
PHONY += modules_prepare
modules_prepare: prepare scripts

# Target to install modules
PHONY += modules_install
modules_install: _modinst_ _modinst_post

PHONY += _modinst_
_modinst_:
	@rm -rf $(MODLIB)/kernel
	@rm -f $(MODLIB)/source
	@mkdir -p $(MODLIB)/kernel
	@ln -s $(srctree) $(MODLIB)/source
	@if [ ! $(objtree) -ef  $(MODLIB)/build ]; then \
		rm -f $(MODLIB)/build ; \
		ln -s $(objtree) $(MODLIB)/build ; \
	fi
	@cp -f $(objtree)/modules.order $(MODLIB)/
	@cp -f $(objtree)/modules.builtin $(MODLIB)/
	$(Q)$(MAKE) -f $(srctree)/scripts/Makefile.modinst

# This depmod is only for convenience to give the initial
# boot a modules.dep even before / is mounted read-write.  However the
# boot script depmod is the master version.
PHONY += _modinst_post
_modinst_post: _modinst_
	$(Q)$(MAKE) -f $(srctree)/scripts/Makefile.fwinst obj=firmware __fw_modinst
	$(call cmd,depmod)

else # CONFIG_MODULES

# Modules not configured
# ---------------------------------------------------------------------------

modules modules_install: FORCE
	@echo >&2
	@echo >&2 "The present kernel configuration has modules disabled."
	@echo >&2 "Type 'make config' and enable loadable module support."
	@echo >&2 "Then build a kernel with module support enabled."
	@echo >&2
	@exit 1

endif # CONFIG_MODULES

###
# Cleaning is done on three levels.
# make clean     Delete most generated files
#                Leave enough to build external modules
# make mrproper  Delete the current configuration, and all generated files
# make distclean Remove editor backup files, patch leftover files and the like

# Directories & files removed with 'make clean'
CLEAN_DIRS  += $(MODVERDIR)

# Directories & files removed with 'make mrproper'
MRPROPER_DIRS  += include/config usr/include include/generated          \
                  arch/*/include/generated
MRPROPER_FILES += .config .config.old .version .old_version $(version_h) \
		  Module.symvers tags TAGS cscope* GPATH GTAGS GRTAGS GSYMS \
		  signing_key.priv signing_key.x509 x509.genkey		\
		  extra_certificates signing_key.x509.keyid		\
		  signing_key.x509.signer

# clean - Delete most, but leave enough to build external modules
#
clean: rm-dirs  := $(CLEAN_DIRS)
clean: rm-files := $(CLEAN_FILES)
clean-dirs      := $(addprefix _clean_, . $(vmlinux-alldirs) Documentation samples)

PHONY += $(clean-dirs) clean archclean
$(clean-dirs):
	$(Q)$(MAKE) $(clean)=$(patsubst _clean_%,%,$@)

clean: archclean

# mrproper - Delete all generated files, including .config
#
mrproper: rm-dirs  := $(wildcard $(MRPROPER_DIRS))
mrproper: rm-files := $(wildcard $(MRPROPER_FILES))
mrproper-dirs      := $(addprefix _mrproper_,Documentation/DocBook scripts)

PHONY += $(mrproper-dirs) mrproper archmrproper
$(mrproper-dirs):
	$(Q)$(MAKE) $(clean)=$(patsubst _mrproper_%,%,$@)

mrproper: clean archmrproper $(mrproper-dirs)
	$(call cmd,rmdirs)
	$(call cmd,rmfiles)

# distclean
#
PHONY += distclean

distclean: mrproper
	@find $(srctree) $(RCS_FIND_IGNORE) \
		\( -name '*.orig' -o -name '*.rej' -o -name '*~' \
		-o -name '*.bak' -o -name '#*#' -o -name '.*.orig' \
		-o -name '.*.rej' \
		-o -name '*%' -o -name '.*.cmd' -o -name 'core' \) \
		-type f -print | xargs rm -f


# Packaging of the kernel to various formats
# ---------------------------------------------------------------------------
# rpm target kept for backward compatibility
package-dir	:= $(srctree)/scripts/package

%src-pkg: FORCE
	$(Q)$(MAKE) $(build)=$(package-dir) $@
%pkg: include/config/kernel.release FORCE
	$(Q)$(MAKE) $(build)=$(package-dir) $@
rpm: include/config/kernel.release FORCE
	$(Q)$(MAKE) $(build)=$(package-dir) $@


# Brief documentation of the typical targets used
# ---------------------------------------------------------------------------

boards := $(wildcard $(srctree)/arch/$(SRCARCH)/configs/*_defconfig)
boards := $(notdir $(boards))
board-dirs := $(dir $(wildcard $(srctree)/arch/$(SRCARCH)/configs/*/*_defconfig))
board-dirs := $(sort $(notdir $(board-dirs:/=)))

help:
	@echo  'Cleaning targets:'
	@echo  '  clean		  - Remove most generated files but keep the config and'
	@echo  '                    enough build support to build external modules'
	@echo  '  mrproper	  - Remove all generated files + config + various backup files'
	@echo  '  distclean	  - mrproper + remove editor backup and patch files'
	@echo  ''
	@echo  'Configuration targets:'
	@$(MAKE) -f $(srctree)/scripts/kconfig/Makefile help
	@echo  ''
	@echo  'Other generic targets:'
	@echo  '  all		  - Build all targets marked with [*]'
	@echo  '* vmlinux	  - Build the bare kernel'
	@echo  '* modules	  - Build all modules'
	@echo  '  modules_install - Install all modules to INSTALL_MOD_PATH (default: /)'
	@echo  '  firmware_install- Install all firmware to INSTALL_FW_PATH'
	@echo  '                    (default: $$(INSTALL_MOD_PATH)/lib/firmware)'
	@echo  '  dir/            - Build all files in dir and below'
	@echo  '  dir/file.[oisS] - Build specified target only'
	@echo  '  dir/file.lst    - Build specified mixed source/assembly target only'
	@echo  '                    (requires a recent binutils and recent build (System.map))'
	@echo  '  dir/file.ko     - Build module including final link'
	@echo  '  modules_prepare - Set up for building external modules'
	@echo  '  tags/TAGS	  - Generate tags file for editors'
	@echo  '  cscope	  - Generate cscope index'
	@echo  '  gtags           - Generate GNU GLOBAL index'
	@echo  '  kernelrelease	  - Output the release version string'
	@echo  '  kernelversion	  - Output the version stored in Makefile'
	@echo  '  headers_install - Install sanitised kernel headers to INSTALL_HDR_PATH'; \
	 echo  '                    (default: $(INSTALL_HDR_PATH))'; \
	 echo  ''
	@echo  'Static analysers'
	@echo  '  checkstack      - Generate a list of stack hogs'
	@echo  '  namespacecheck  - Name space analysis on compiled kernel'
	@echo  '  versioncheck    - Sanity check on version.h usage'
	@echo  '  includecheck    - Check for duplicate included header files'
	@echo  '  export_report   - List the usages of all exported symbols'
	@echo  '  headers_check   - Sanity check on exported headers'
	@echo  '  headerdep       - Detect inclusion cycles in headers'
	@$(MAKE) -f $(srctree)/scripts/Makefile.help checker-help
	@echo  ''
	@echo  'Kernel packaging:'
	@$(MAKE) $(build)=$(package-dir) help
	@echo  ''
	@echo  'Documentation targets:'
	@$(MAKE) -f $(srctree)/Documentation/DocBook/Makefile dochelp
	@echo  ''
	@echo  'Architecture specific targets ($(SRCARCH)):'
	@$(if $(archhelp),$(archhelp),\
		echo '  No architecture specific help defined for $(SRCARCH)')
	@echo  ''
	@$(if $(boards), \
		$(foreach b, $(boards), \
		printf "  %-24s - Build for %s\\n" $(b) $(subst _defconfig,,$(b));) \
		echo '')
	@$(if $(board-dirs), \
		$(foreach b, $(board-dirs), \
		printf "  %-16s - Show %s-specific targets\\n" help-$(b) $(b);) \
		printf "  %-16s - Show all of the above\\n" help-boards; \
		echo '')

	@echo  '  make V=0|1 [targets] 0 => quiet build (default), 1 => verbose build'
	@echo  '  make V=2   [targets] 2 => give reason for rebuild of target'
	@echo  '  make O=dir [targets] Locate all output files in "dir", including .config'
	@echo  '  make C=1   [targets] Check all c source with $$CHECK (sparse by default)'
	@echo  '  make C=2   [targets] Force check of all c source with $$CHECK'
	@echo  '  make RECORDMCOUNT_WARN=1 [targets] Warn about ignored mcount sections'
	@echo  '  make W=n   [targets] Enable extra gcc checks, n=1,2,3 where'
	@echo  '		1: warnings which may be relevant and do not occur too often'
	@echo  '		2: warnings which occur quite often but may still be relevant'
	@echo  '		3: more obscure warnings, can most likely be ignored'
	@echo  '		Multiple levels can be combined with W=12 or W=123'
	@echo  ''
	@echo  'Execute "make" or "make all" to build all targets marked with [*] '
	@echo  'For further info see the ./README file'


help-board-dirs := $(addprefix help-,$(board-dirs))

help-boards: $(help-board-dirs)

boards-per-dir = $(notdir $(wildcard $(srctree)/arch/$(SRCARCH)/configs/$*/*_defconfig))

$(help-board-dirs): help-%:
	@echo  'Architecture specific targets ($(SRCARCH) $*):'
	@$(if $(boards-per-dir), \
		$(foreach b, $(boards-per-dir), \
		printf "  %-24s - Build for %s\\n" $*/$(b) $(subst _defconfig,,$(b));) \
		echo '')


# Documentation targets
# ---------------------------------------------------------------------------
%docs: scripts_basic FORCE
	$(Q)$(MAKE) $(build)=scripts build_docproc
	$(Q)$(MAKE) $(build)=Documentation/DocBook $@

else # KBUILD_EXTMOD

###
# External module support.
# When building external modules the kernel used as basis is considered
# read-only, and no consistency checks are made and the make
# system is not used on the basis kernel. If updates are required
# in the basis kernel ordinary make commands (without M=...) must
# be used.
#
# The following are the only valid targets when building external
# modules.
# make M=dir clean     Delete all automatically generated files
# make M=dir modules   Make all modules in specified dir
# make M=dir	       Same as 'make M=dir modules'
# make M=dir modules_install
#                      Install the modules built in the module directory
#                      Assumes install directory is already created

# We are always building modules
KBUILD_MODULES := 1
PHONY += crmodverdir
crmodverdir:
	$(cmd_crmodverdir)

PHONY += $(objtree)/Module.symvers
$(objtree)/Module.symvers:
	@test -e $(objtree)/Module.symvers || ( \
	echo; \
	echo "  WARNING: Symbol version dump $(objtree)/Module.symvers"; \
	echo "           is missing; modules will have no dependencies and modversions."; \
	echo )

module-dirs := $(addprefix _module_,$(KBUILD_EXTMOD))
PHONY += $(module-dirs) modules
$(module-dirs): crmodverdir $(objtree)/Module.symvers
	$(Q)$(MAKE) $(build)=$(patsubst _module_%,%,$@)

modules: $(module-dirs)
	@$(kecho) '  Building modules, stage 2.';
	$(Q)$(MAKE) -f $(srctree)/scripts/Makefile.modpost

PHONY += modules_install
modules_install: _emodinst_ _emodinst_post

install-dir := $(if $(INSTALL_MOD_DIR),$(INSTALL_MOD_DIR),extra)
PHONY += _emodinst_
_emodinst_:
	$(Q)mkdir -p $(MODLIB)/$(install-dir)
	$(Q)$(MAKE) -f $(srctree)/scripts/Makefile.modinst

PHONY += _emodinst_post
_emodinst_post: _emodinst_
	$(call cmd,depmod)

clean-dirs := $(addprefix _clean_,$(KBUILD_EXTMOD))

PHONY += $(clean-dirs) clean
$(clean-dirs):
	$(Q)$(MAKE) $(clean)=$(patsubst _clean_%,%,$@)

clean:	rm-dirs := $(MODVERDIR)
clean: rm-files := $(KBUILD_EXTMOD)/Module.symvers

help:
	@echo  '  Building external modules.'
	@echo  '  Syntax: make -C path/to/kernel/src M=$$PWD target'
	@echo  ''
	@echo  '  modules         - default target, build the module(s)'
	@echo  '  modules_install - install the module'
	@echo  '  clean           - remove generated files in module directory only'
	@echo  ''

# Dummies...
PHONY += prepare scripts
prepare: ;
scripts: ;
endif # KBUILD_EXTMOD

clean: $(clean-dirs)
	$(Q)$(CONFIG_SHELL) $(srctree)/scripts/link-vmlinux.sh clean
	$(call cmd,rmdirs)
	$(call cmd,rmfiles)
	@find $(if $(KBUILD_EXTMOD), $(KBUILD_EXTMOD), .) $(RCS_FIND_IGNORE) \
		\( -name '*.[oas]' -o -name '*.ko' -o -name '.*.cmd' \
		-o -name '*.ko.*' \
		-o -name '.*.d' -o -name '.*.tmp' -o -name '*.mod.c' \
		-o -name '*.symtypes' -o -name 'modules.order' \
		-o -name modules.builtin -o -name '.tmp_*.o.*' \
		-o -name '*.gcno' \) -type f -print | xargs rm -f

# Generate tags for editors
# ---------------------------------------------------------------------------
quiet_cmd_tags = GEN     $@
      cmd_tags = $(CONFIG_SHELL) $(srctree)/scripts/tags.sh $@

tags TAGS cscope gtags: FORCE
	$(call cmd,tags)

# Scripts to check various things for consistency
# ---------------------------------------------------------------------------

PHONY += includecheck versioncheck coccicheck namespacecheck export_report

includecheck:
	find $(srctree)/* $(RCS_FIND_IGNORE) \
		-name '*.[hcS]' -type f -print | sort \
		| xargs $(PERL) -w $(srctree)/scripts/checkincludes.pl

versioncheck:
	find $(srctree)/* $(RCS_FIND_IGNORE) \
		-name '*.[hcS]' -type f -print | sort \
		| xargs $(PERL) -w $(srctree)/scripts/checkversion.pl

coccicheck:
	$(Q)$(CONFIG_SHELL) $(srctree)/scripts/$@

namespacecheck:
	$(PERL) $(srctree)/scripts/namespace.pl

export_report:
	$(PERL) $(srctree)/scripts/export_report.pl

endif #ifeq ($(config-targets),1)
endif #ifeq ($(mixed-targets),1)

PHONY += checkstack kernelrelease kernelversion

# UML needs a little special treatment here.  It wants to use the host
# toolchain, so needs $(SUBARCH) passed to checkstack.pl.  Everyone
# else wants $(ARCH), including people doing cross-builds, which means
# that $(SUBARCH) doesn't work here.
ifeq ($(ARCH), um)
CHECKSTACK_ARCH := $(SUBARCH)
else
CHECKSTACK_ARCH := $(ARCH)
endif
checkstack:
	$(OBJDUMP) -d vmlinux $$(find . -name '*.ko') | \
	$(PERL) $(src)/scripts/checkstack.pl $(CHECKSTACK_ARCH)

kernelrelease:
	@echo "$(KERNELVERSION)$$($(CONFIG_SHELL) $(srctree)/scripts/setlocalversion $(srctree))"

kernelversion:
	@echo $(KERNELVERSION)

# Clear a bunch of variables before executing the submake
tools/: FORCE
	$(Q)$(MAKE) LDFLAGS= MAKEFLAGS= -C $(src)/tools/

tools/%: FORCE
	$(Q)$(MAKE) LDFLAGS= MAKEFLAGS= -C $(src)/tools/ $*

# Single targets
# ---------------------------------------------------------------------------
# Single targets are compatible with:
# - build with mixed source and output
# - build with separate output dir 'make O=...'
# - external modules
#
#  target-dir => where to store outputfile
#  build-dir  => directory in kernel source tree to use

ifeq ($(KBUILD_EXTMOD),)
        build-dir  = $(patsubst %/,%,$(dir $@))
        target-dir = $(dir $@)
else
        zap-slash=$(filter-out .,$(patsubst %/,%,$(dir $@)))
        build-dir  = $(KBUILD_EXTMOD)$(if $(zap-slash),/$(zap-slash))
        target-dir = $(if $(KBUILD_EXTMOD),$(dir $<),$(dir $@))
endif

%.s: %.c prepare scripts FORCE
	$(Q)$(MAKE) $(build)=$(build-dir) $(target-dir)$(notdir $@)
%.i: %.c prepare scripts FORCE
	$(Q)$(MAKE) $(build)=$(build-dir) $(target-dir)$(notdir $@)
%.o: %.c prepare scripts FORCE
	$(Q)$(MAKE) $(build)=$(build-dir) $(target-dir)$(notdir $@)
%.lst: %.c prepare scripts FORCE
	$(Q)$(MAKE) $(build)=$(build-dir) $(target-dir)$(notdir $@)
%.s: %.S prepare scripts FORCE
	$(Q)$(MAKE) $(build)=$(build-dir) $(target-dir)$(notdir $@)
%.o: %.S prepare scripts FORCE
	$(Q)$(MAKE) $(build)=$(build-dir) $(target-dir)$(notdir $@)
%.symtypes: %.c prepare scripts FORCE
	$(Q)$(MAKE) $(build)=$(build-dir) $(target-dir)$(notdir $@)

# Modules
/: prepare scripts FORCE
	$(cmd_crmodverdir)
	$(Q)$(MAKE) KBUILD_MODULES=$(if $(CONFIG_MODULES),1) \
	$(build)=$(build-dir)
%/: prepare scripts FORCE
	$(cmd_crmodverdir)
	$(Q)$(MAKE) KBUILD_MODULES=$(if $(CONFIG_MODULES),1) \
	$(build)=$(build-dir)
%.ko: prepare scripts FORCE
	$(cmd_crmodverdir)
	$(Q)$(MAKE) KBUILD_MODULES=$(if $(CONFIG_MODULES),1)   \
	$(build)=$(build-dir) $(@:.ko=.o)
	$(Q)$(MAKE) -f $(srctree)/scripts/Makefile.modpost

# FIXME Should go into a make.lib or something 
# ===========================================================================

quiet_cmd_rmdirs = $(if $(wildcard $(rm-dirs)),CLEAN   $(wildcard $(rm-dirs)))
      cmd_rmdirs = rm -rf $(rm-dirs)

quiet_cmd_rmfiles = $(if $(wildcard $(rm-files)),CLEAN   $(wildcard $(rm-files)))
      cmd_rmfiles = rm -f $(rm-files)

# Run depmod only if we have System.map and depmod is executable
quiet_cmd_depmod = DEPMOD  $(KERNELRELEASE)
      cmd_depmod = $(CONFIG_SHELL) $(srctree)/scripts/depmod.sh $(DEPMOD) \
                   $(KERNELRELEASE)

# Create temporary dir for module support files
# clean it up only when building all modules
cmd_crmodverdir = $(Q)mkdir -p $(MODVERDIR) \
                  $(if $(KBUILD_MODULES),; rm -f $(MODVERDIR)/*)

# read all saved command lines

targets := $(wildcard $(sort $(targets)))
cmd_files := $(wildcard .*.cmd $(foreach f,$(targets),$(dir $(f)).$(notdir $(f)).cmd))

ifneq ($(cmd_files),)
  $(cmd_files): ;	# Do not try to update included dependency files
  include $(cmd_files)
endif

# Shorthand for $(Q)$(MAKE) -f scripts/Makefile.clean obj=dir
# Usage:
# $(Q)$(MAKE) $(clean)=dir
clean := -f $(if $(KBUILD_SRC),$(srctree)/)scripts/Makefile.clean obj

endif	# skip-makefile

PHONY += FORCE
FORCE:

# Declare the contents of the .PHONY variable as phony.  We keep that
# information in a variable so we can use it in if_changed and friends.
.PHONY: $(PHONY)<|MERGE_RESOLUTION|>--- conflicted
+++ resolved
@@ -1,11 +1,7 @@
 VERSION = 3
 PATCHLEVEL = 7
 SUBLEVEL = 0
-<<<<<<< HEAD
-EXTRAVERSION = -rc4-170-gb251f0f
-=======
 EXTRAVERSION = -rc5
->>>>>>> 77b67063
 NAME = Terrified Chipmunk
 
 # *DOCUMENTATION*
