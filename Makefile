VERSION = 3
PATCHLEVEL = 1
SUBLEVEL = 0
<<<<<<< HEAD
EXTRAVERSION = -rc4-131-g9e79e3e
=======
EXTRAVERSION = -rc5
>>>>>>> ddf28352
NAME = "Divemaster Edition"

# *DOCUMENTATION*
# To see a list of typical targets execute "make help"
# More info can be located in ./README
# Comments in this file are targeted only to the developer, do not
# expect to learn how to build the kernel reading this file.

# Do not:
# o  use make's built-in rules and variables
#    (this increases performance and avoids hard-to-debug behaviour);
# o  print "Entering directory ...";
MAKEFLAGS += -rR --no-print-directory

# Avoid funny character set dependencies
unexport LC_ALL
LC_COLLATE=C
LC_NUMERIC=C
export LC_COLLATE LC_NUMERIC

# We are using a recursive build, so we need to do a little thinking
# to get the ordering right.
#
# Most importantly: sub-Makefiles should only ever modify files in
# their own directory. If in some directory we have a dependency on
# a file in another dir (which doesn't happen often, but it's often
# unavoidable when linking the built-in.o targets which finally
# turn into vmlinux), we will call a sub make in that other dir, and
# after that we are sure that everything which is in that other dir
# is now up to date.
#
# The only cases where we need to modify files which have global
# effects are thus separated out and done before the recursive
# descending is started. They are now explicitly listed as the
# prepare rule.

# To put more focus on warnings, be less verbose as default
# Use 'make V=1' to see the full commands

ifeq ("$(origin V)", "command line")
  KBUILD_VERBOSE = $(V)
endif
ifndef KBUILD_VERBOSE
  KBUILD_VERBOSE = 0
endif

# Call a source code checker (by default, "sparse") as part of the
# C compilation.
#
# Use 'make C=1' to enable checking of only re-compiled files.
# Use 'make C=2' to enable checking of *all* source files, regardless
# of whether they are re-compiled or not.
#
# See the file "Documentation/sparse.txt" for more details, including
# where to get the "sparse" utility.

ifeq ("$(origin C)", "command line")
  KBUILD_CHECKSRC = $(C)
endif
ifndef KBUILD_CHECKSRC
  KBUILD_CHECKSRC = 0
endif

# Use make M=dir to specify directory of external module to build
# Old syntax make ... SUBDIRS=$PWD is still supported
# Setting the environment variable KBUILD_EXTMOD take precedence
ifdef SUBDIRS
  KBUILD_EXTMOD ?= $(SUBDIRS)
endif

ifeq ("$(origin M)", "command line")
  KBUILD_EXTMOD := $(M)
endif

# kbuild supports saving output files in a separate directory.
# To locate output files in a separate directory two syntaxes are supported.
# In both cases the working directory must be the root of the kernel src.
# 1) O=
# Use "make O=dir/to/store/output/files/"
#
# 2) Set KBUILD_OUTPUT
# Set the environment variable KBUILD_OUTPUT to point to the directory
# where the output files shall be placed.
# export KBUILD_OUTPUT=dir/to/store/output/files/
# make
#
# The O= assignment takes precedence over the KBUILD_OUTPUT environment
# variable.


# KBUILD_SRC is set on invocation of make in OBJ directory
# KBUILD_SRC is not intended to be used by the regular user (for now)
ifeq ($(KBUILD_SRC),)

# OK, Make called in directory where kernel src resides
# Do we want to locate output files in a separate directory?
ifeq ("$(origin O)", "command line")
  KBUILD_OUTPUT := $(O)
endif

ifeq ("$(origin W)", "command line")
  export KBUILD_ENABLE_EXTRA_GCC_CHECKS := $(W)
endif

# That's our default target when none is given on the command line
PHONY := _all
_all:

# Cancel implicit rules on top Makefile
$(CURDIR)/Makefile Makefile: ;

ifneq ($(KBUILD_OUTPUT),)
# Invoke a second make in the output directory, passing relevant variables
# check that the output directory actually exists
saved-output := $(KBUILD_OUTPUT)
KBUILD_OUTPUT := $(shell cd $(KBUILD_OUTPUT) && /bin/pwd)
$(if $(KBUILD_OUTPUT),, \
     $(error output directory "$(saved-output)" does not exist))

PHONY += $(MAKECMDGOALS) sub-make

$(filter-out _all sub-make $(CURDIR)/Makefile, $(MAKECMDGOALS)) _all: sub-make
	$(Q)@:

sub-make: FORCE
	$(if $(KBUILD_VERBOSE:1=),@)$(MAKE) -C $(KBUILD_OUTPUT) \
	KBUILD_SRC=$(CURDIR) \
	KBUILD_EXTMOD="$(KBUILD_EXTMOD)" -f $(CURDIR)/Makefile \
	$(filter-out _all sub-make,$(MAKECMDGOALS))

# Leave processing to above invocation of make
skip-makefile := 1
endif # ifneq ($(KBUILD_OUTPUT),)
endif # ifeq ($(KBUILD_SRC),)

# We process the rest of the Makefile if this is the final invocation of make
ifeq ($(skip-makefile),)

# If building an external module we do not care about the all: rule
# but instead _all depend on modules
PHONY += all
ifeq ($(KBUILD_EXTMOD),)
_all: all
else
_all: modules
endif

srctree		:= $(if $(KBUILD_SRC),$(KBUILD_SRC),$(CURDIR))
objtree		:= $(CURDIR)
src		:= $(srctree)
obj		:= $(objtree)

VPATH		:= $(srctree)$(if $(KBUILD_EXTMOD),:$(KBUILD_EXTMOD))

export srctree objtree VPATH


# SUBARCH tells the usermode build what the underlying arch is.  That is set
# first, and if a usermode build is happening, the "ARCH=um" on the command
# line overrides the setting of ARCH below.  If a native build is happening,
# then ARCH is assigned, getting whatever value it gets normally, and 
# SUBARCH is subsequently ignored.

SUBARCH := $(shell uname -m | sed -e s/i.86/i386/ -e s/sun4u/sparc64/ \
				  -e s/arm.*/arm/ -e s/sa110/arm/ \
				  -e s/s390x/s390/ -e s/parisc64/parisc/ \
				  -e s/ppc.*/powerpc/ -e s/mips.*/mips/ \
				  -e s/sh[234].*/sh/ )

# Cross compiling and selecting different set of gcc/bin-utils
# ---------------------------------------------------------------------------
#
# When performing cross compilation for other architectures ARCH shall be set
# to the target architecture. (See arch/* for the possibilities).
# ARCH can be set during invocation of make:
# make ARCH=ia64
# Another way is to have ARCH set in the environment.
# The default ARCH is the host where make is executed.

# CROSS_COMPILE specify the prefix used for all executables used
# during compilation. Only gcc and related bin-utils executables
# are prefixed with $(CROSS_COMPILE).
# CROSS_COMPILE can be set on the command line
# make CROSS_COMPILE=ia64-linux-
# Alternatively CROSS_COMPILE can be set in the environment.
# A third alternative is to store a setting in .config so that plain
# "make" in the configured kernel build directory always uses that.
# Default value for CROSS_COMPILE is not to prefix executables
# Note: Some architectures assign CROSS_COMPILE in their arch/*/Makefile
export KBUILD_BUILDHOST := $(SUBARCH)
ARCH		?= $(SUBARCH)
CROSS_COMPILE	?= $(CONFIG_CROSS_COMPILE:"%"=%)

# Architecture as present in compile.h
UTS_MACHINE 	:= $(ARCH)
SRCARCH 	:= $(ARCH)

# Additional ARCH settings for x86
ifeq ($(ARCH),i386)
        SRCARCH := x86
endif
ifeq ($(ARCH),x86_64)
        SRCARCH := x86
endif

# Additional ARCH settings for sparc
ifeq ($(ARCH),sparc32)
       SRCARCH := sparc
endif
ifeq ($(ARCH),sparc64)
       SRCARCH := sparc
endif

# Additional ARCH settings for sh
ifeq ($(ARCH),sh64)
       SRCARCH := sh
endif

# Additional ARCH settings for tile
ifeq ($(ARCH),tilepro)
       SRCARCH := tile
endif
ifeq ($(ARCH),tilegx)
       SRCARCH := tile
endif

# Where to locate arch specific headers
hdr-arch  := $(SRCARCH)

ifeq ($(ARCH),m68knommu)
       hdr-arch  := m68k
endif

KCONFIG_CONFIG	?= .config
export KCONFIG_CONFIG

# SHELL used by kbuild
CONFIG_SHELL := $(shell if [ -x "$$BASH" ]; then echo $$BASH; \
	  else if [ -x /bin/bash ]; then echo /bin/bash; \
	  else echo sh; fi ; fi)

HOSTCC       = gcc
HOSTCXX      = g++
HOSTCFLAGS   = -Wall -Wmissing-prototypes -Wstrict-prototypes -O2 -fomit-frame-pointer
HOSTCXXFLAGS = -O2

# Decide whether to build built-in, modular, or both.
# Normally, just do built-in.

KBUILD_MODULES :=
KBUILD_BUILTIN := 1

#	If we have only "make modules", don't compile built-in objects.
#	When we're building modules with modversions, we need to consider
#	the built-in objects during the descend as well, in order to
#	make sure the checksums are up to date before we record them.

ifeq ($(MAKECMDGOALS),modules)
  KBUILD_BUILTIN := $(if $(CONFIG_MODVERSIONS),1)
endif

#	If we have "make <whatever> modules", compile modules
#	in addition to whatever we do anyway.
#	Just "make" or "make all" shall build modules as well

ifneq ($(filter all _all modules,$(MAKECMDGOALS)),)
  KBUILD_MODULES := 1
endif

ifeq ($(MAKECMDGOALS),)
  KBUILD_MODULES := 1
endif

export KBUILD_MODULES KBUILD_BUILTIN
export KBUILD_CHECKSRC KBUILD_SRC KBUILD_EXTMOD

# Beautify output
# ---------------------------------------------------------------------------
#
# Normally, we echo the whole command before executing it. By making
# that echo $($(quiet)$(cmd)), we now have the possibility to set
# $(quiet) to choose other forms of output instead, e.g.
#
#         quiet_cmd_cc_o_c = Compiling $(RELDIR)/$@
#         cmd_cc_o_c       = $(CC) $(c_flags) -c -o $@ $<
#
# If $(quiet) is empty, the whole command will be printed.
# If it is set to "quiet_", only the short version will be printed. 
# If it is set to "silent_", nothing will be printed at all, since
# the variable $(silent_cmd_cc_o_c) doesn't exist.
#
# A simple variant is to prefix commands with $(Q) - that's useful
# for commands that shall be hidden in non-verbose mode.
#
#	$(Q)ln $@ :<
#
# If KBUILD_VERBOSE equals 0 then the above command will be hidden.
# If KBUILD_VERBOSE equals 1 then the above command is displayed.

ifeq ($(KBUILD_VERBOSE),1)
  quiet =
  Q =
else
  quiet=quiet_
  Q = @
endif

# If the user is running make -s (silent mode), suppress echoing of
# commands

ifneq ($(findstring s,$(MAKEFLAGS)),)
  quiet=silent_
endif

export quiet Q KBUILD_VERBOSE


# Look for make include files relative to root of kernel src
MAKEFLAGS += --include-dir=$(srctree)

# We need some generic definitions (do not try to remake the file).
$(srctree)/scripts/Kbuild.include: ;
include $(srctree)/scripts/Kbuild.include

# Make variables (CC, etc...)

AS		= $(CROSS_COMPILE)as
LD		= $(CROSS_COMPILE)ld
CC		= $(CROSS_COMPILE)gcc
CPP		= $(CC) -E
AR		= $(CROSS_COMPILE)ar
NM		= $(CROSS_COMPILE)nm
STRIP		= $(CROSS_COMPILE)strip
OBJCOPY		= $(CROSS_COMPILE)objcopy
OBJDUMP		= $(CROSS_COMPILE)objdump
AWK		= awk
GENKSYMS	= scripts/genksyms/genksyms
INSTALLKERNEL  := installkernel
DEPMOD		= /sbin/depmod
KALLSYMS	= scripts/kallsyms
PERL		= perl
CHECK		= sparse

CHECKFLAGS     := -D__linux__ -Dlinux -D__STDC__ -Dunix -D__unix__ \
		  -Wbitwise -Wno-return-void $(CF)
CFLAGS_MODULE   =
AFLAGS_MODULE   =
LDFLAGS_MODULE  =
CFLAGS_KERNEL	=
AFLAGS_KERNEL	=
CFLAGS_GCOV	= -fprofile-arcs -ftest-coverage


# Use LINUXINCLUDE when you must reference the include/ directory.
# Needed to be compatible with the O= option
LINUXINCLUDE    := -I$(srctree)/arch/$(hdr-arch)/include \
                   -Iarch/$(hdr-arch)/include/generated -Iinclude \
                   $(if $(KBUILD_SRC), -I$(srctree)/include) \
                   -include $(srctree)/include/linux/kconfig.h

KBUILD_CPPFLAGS := -D__KERNEL__

KBUILD_CFLAGS   := -Wall -Wundef -Wstrict-prototypes -Wno-trigraphs \
		   -fno-strict-aliasing -fno-common \
		   -Werror-implicit-function-declaration \
		   -Wno-format-security \
		   -fno-delete-null-pointer-checks
KBUILD_AFLAGS_KERNEL :=
KBUILD_CFLAGS_KERNEL :=
KBUILD_AFLAGS   := -D__ASSEMBLY__
KBUILD_AFLAGS_MODULE  := -DMODULE
KBUILD_CFLAGS_MODULE  := -DMODULE
KBUILD_LDFLAGS_MODULE := -T $(srctree)/scripts/module-common.lds

# Read KERNELRELEASE from include/config/kernel.release (if it exists)
KERNELRELEASE = $(shell cat include/config/kernel.release 2> /dev/null)
KERNELVERSION = $(VERSION)$(if $(PATCHLEVEL),.$(PATCHLEVEL)$(if $(SUBLEVEL),.$(SUBLEVEL)))$(EXTRAVERSION)

export VERSION PATCHLEVEL SUBLEVEL KERNELRELEASE KERNELVERSION
export ARCH SRCARCH CONFIG_SHELL HOSTCC HOSTCFLAGS CROSS_COMPILE AS LD CC
export CPP AR NM STRIP OBJCOPY OBJDUMP
export MAKE AWK GENKSYMS INSTALLKERNEL PERL UTS_MACHINE
export HOSTCXX HOSTCXXFLAGS LDFLAGS_MODULE CHECK CHECKFLAGS

export KBUILD_CPPFLAGS NOSTDINC_FLAGS LINUXINCLUDE OBJCOPYFLAGS LDFLAGS
export KBUILD_CFLAGS CFLAGS_KERNEL CFLAGS_MODULE CFLAGS_GCOV
export KBUILD_AFLAGS AFLAGS_KERNEL AFLAGS_MODULE
export KBUILD_AFLAGS_MODULE KBUILD_CFLAGS_MODULE KBUILD_LDFLAGS_MODULE
export KBUILD_AFLAGS_KERNEL KBUILD_CFLAGS_KERNEL
export KBUILD_ARFLAGS

# When compiling out-of-tree modules, put MODVERDIR in the module
# tree rather than in the kernel tree. The kernel tree might
# even be read-only.
export MODVERDIR := $(if $(KBUILD_EXTMOD),$(firstword $(KBUILD_EXTMOD))/).tmp_versions

# Files to ignore in find ... statements

RCS_FIND_IGNORE := \( -name SCCS -o -name BitKeeper -o -name .svn -o -name CVS -o -name .pc -o -name .hg -o -name .git \) -prune -o
export RCS_TAR_IGNORE := --exclude SCCS --exclude BitKeeper --exclude .svn --exclude CVS --exclude .pc --exclude .hg --exclude .git

# ===========================================================================
# Rules shared between *config targets and build targets

# Basic helpers built in scripts/
PHONY += scripts_basic
scripts_basic:
	$(Q)$(MAKE) $(build)=scripts/basic
	$(Q)rm -f .tmp_quiet_recordmcount

# To avoid any implicit rule to kick in, define an empty command.
scripts/basic/%: scripts_basic ;

PHONY += outputmakefile
# outputmakefile generates a Makefile in the output directory, if using a
# separate output directory. This allows convenient use of make in the
# output directory.
outputmakefile:
ifneq ($(KBUILD_SRC),)
	$(Q)ln -fsn $(srctree) source
	$(Q)$(CONFIG_SHELL) $(srctree)/scripts/mkmakefile \
	    $(srctree) $(objtree) $(VERSION) $(PATCHLEVEL)
endif

# Support for using generic headers in asm-generic
PHONY += asm-generic
asm-generic:
	$(Q)$(MAKE) -f $(srctree)/scripts/Makefile.asm-generic \
	            obj=arch/$(SRCARCH)/include/generated/asm

# To make sure we do not include .config for any of the *config targets
# catch them early, and hand them over to scripts/kconfig/Makefile
# It is allowed to specify more targets when calling make, including
# mixing *config targets and build targets.
# For example 'make oldconfig all'.
# Detect when mixed targets is specified, and make a second invocation
# of make so .config is not included in this case either (for *config).

no-dot-config-targets := clean mrproper distclean \
			 cscope gtags TAGS tags help %docs check% coccicheck \
			 include/linux/version.h headers_% \
			 kernelversion %src-pkg

config-targets := 0
mixed-targets  := 0
dot-config     := 1

ifneq ($(filter $(no-dot-config-targets), $(MAKECMDGOALS)),)
	ifeq ($(filter-out $(no-dot-config-targets), $(MAKECMDGOALS)),)
		dot-config := 0
	endif
endif

ifeq ($(KBUILD_EXTMOD),)
        ifneq ($(filter config %config,$(MAKECMDGOALS)),)
                config-targets := 1
                ifneq ($(filter-out config %config,$(MAKECMDGOALS)),)
                        mixed-targets := 1
                endif
        endif
endif

ifeq ($(mixed-targets),1)
# ===========================================================================
# We're called with mixed targets (*config and build targets).
# Handle them one by one.

%:: FORCE
	$(Q)$(MAKE) -C $(srctree) KBUILD_SRC= $@

else
ifeq ($(config-targets),1)
# ===========================================================================
# *config targets only - make sure prerequisites are updated, and descend
# in scripts/kconfig to make the *config target

# Read arch specific Makefile to set KBUILD_DEFCONFIG as needed.
# KBUILD_DEFCONFIG may point out an alternative default configuration
# used for 'make defconfig'
include $(srctree)/arch/$(SRCARCH)/Makefile
export KBUILD_DEFCONFIG KBUILD_KCONFIG

config: scripts_basic outputmakefile FORCE
	$(Q)mkdir -p include/linux include/config
	$(Q)$(MAKE) $(build)=scripts/kconfig $@

%config: scripts_basic outputmakefile FORCE
	$(Q)mkdir -p include/linux include/config
	$(Q)$(MAKE) $(build)=scripts/kconfig $@

else
# ===========================================================================
# Build targets only - this includes vmlinux, arch specific targets, clean
# targets and others. In general all targets except *config targets.

ifeq ($(KBUILD_EXTMOD),)
# Additional helpers built in scripts/
# Carefully list dependencies so we do not try to build scripts twice
# in parallel
PHONY += scripts
scripts: scripts_basic include/config/auto.conf include/config/tristate.conf
	$(Q)$(MAKE) $(build)=$(@)

# Objects we will link into vmlinux / subdirs we need to visit
init-y		:= init/
drivers-y	:= drivers/ sound/ firmware/
net-y		:= net/
libs-y		:= lib/
core-y		:= usr/
endif # KBUILD_EXTMOD

ifeq ($(dot-config),1)
# Read in config
-include include/config/auto.conf

ifeq ($(KBUILD_EXTMOD),)
# Read in dependencies to all Kconfig* files, make sure to run
# oldconfig if changes are detected.
-include include/config/auto.conf.cmd

# To avoid any implicit rule to kick in, define an empty command
$(KCONFIG_CONFIG) include/config/auto.conf.cmd: ;

# If .config is newer than include/config/auto.conf, someone tinkered
# with it and forgot to run make oldconfig.
# if auto.conf.cmd is missing then we are probably in a cleaned tree so
# we execute the config step to be sure to catch updated Kconfig files
include/config/%.conf: $(KCONFIG_CONFIG) include/config/auto.conf.cmd
	$(Q)$(MAKE) -f $(srctree)/Makefile silentoldconfig
else
# external modules needs include/generated/autoconf.h and include/config/auto.conf
# but do not care if they are up-to-date. Use auto.conf to trigger the test
PHONY += include/config/auto.conf

include/config/auto.conf:
	$(Q)test -e include/generated/autoconf.h -a -e $@ || (		\
	echo;								\
	echo "  ERROR: Kernel configuration is invalid.";		\
	echo "         include/generated/autoconf.h or $@ are missing.";\
	echo "         Run 'make oldconfig && make prepare' on kernel src to fix it.";	\
	echo;								\
	/bin/false)

endif # KBUILD_EXTMOD

else
# Dummy target needed, because used as prerequisite
include/config/auto.conf: ;
endif # $(dot-config)

# The all: target is the default when no target is given on the
# command line.
# This allow a user to issue only 'make' to build a kernel including modules
# Defaults to vmlinux, but the arch makefile usually adds further targets
all: vmlinux

ifdef CONFIG_CC_OPTIMIZE_FOR_SIZE
KBUILD_CFLAGS	+= -Os
else
KBUILD_CFLAGS	+= -O2
endif

include $(srctree)/arch/$(SRCARCH)/Makefile

ifneq ($(CONFIG_FRAME_WARN),0)
KBUILD_CFLAGS += $(call cc-option,-Wframe-larger-than=${CONFIG_FRAME_WARN})
endif

# Force gcc to behave correct even for buggy distributions
ifndef CONFIG_CC_STACKPROTECTOR
KBUILD_CFLAGS += $(call cc-option, -fno-stack-protector)
endif

# This warning generated too much noise in a regular build.
# Use make W=1 to enable this warning (see scripts/Makefile.build)
KBUILD_CFLAGS += $(call cc-disable-warning, unused-but-set-variable)

ifdef CONFIG_FRAME_POINTER
KBUILD_CFLAGS	+= -fno-omit-frame-pointer -fno-optimize-sibling-calls
else
# Some targets (ARM with Thumb2, for example), can't be built with frame
# pointers.  For those, we don't have FUNCTION_TRACER automatically
# select FRAME_POINTER.  However, FUNCTION_TRACER adds -pg, and this is
# incompatible with -fomit-frame-pointer with current GCC, so we don't use
# -fomit-frame-pointer with FUNCTION_TRACER.
ifndef CONFIG_FUNCTION_TRACER
KBUILD_CFLAGS	+= -fomit-frame-pointer
endif
endif

ifdef CONFIG_DEBUG_INFO
KBUILD_CFLAGS	+= -g
KBUILD_AFLAGS	+= -gdwarf-2
endif

ifdef CONFIG_DEBUG_INFO_REDUCED
KBUILD_CFLAGS 	+= $(call cc-option, -femit-struct-debug-baseonly)
endif

ifdef CONFIG_FUNCTION_TRACER
KBUILD_CFLAGS	+= -pg
ifdef CONFIG_DYNAMIC_FTRACE
	ifdef CONFIG_HAVE_C_RECORDMCOUNT
		BUILD_C_RECORDMCOUNT := y
		export BUILD_C_RECORDMCOUNT
	endif
endif
endif

# We trigger additional mismatches with less inlining
ifdef CONFIG_DEBUG_SECTION_MISMATCH
KBUILD_CFLAGS += $(call cc-option, -fno-inline-functions-called-once)
endif

# arch Makefile may override CC so keep this after arch Makefile is included
NOSTDINC_FLAGS += -nostdinc -isystem $(shell $(CC) -print-file-name=include)
CHECKFLAGS     += $(NOSTDINC_FLAGS)

# warn about C99 declaration after statement
KBUILD_CFLAGS += $(call cc-option,-Wdeclaration-after-statement,)

# disable pointer signed / unsigned warnings in gcc 4.0
KBUILD_CFLAGS += $(call cc-disable-warning, pointer-sign)

# disable invalid "can't wrap" optimizations for signed / pointers
KBUILD_CFLAGS	+= $(call cc-option,-fno-strict-overflow)

# conserve stack if available
KBUILD_CFLAGS   += $(call cc-option,-fconserve-stack)

# use the deterministic mode of AR if available
KBUILD_ARFLAGS := $(call ar-option,D)

# check for 'asm goto'
ifeq ($(shell $(CONFIG_SHELL) $(srctree)/scripts/gcc-goto.sh $(CC)), y)
	KBUILD_CFLAGS += -DCC_HAVE_ASM_GOTO
endif

# Add user supplied CPPFLAGS, AFLAGS and CFLAGS as the last assignments
# But warn user when we do so
warn-assign = \
$(warning "WARNING: Appending $$K$(1) ($(K$(1))) from $(origin K$(1)) to kernel $$$(1)")

ifneq ($(KCPPFLAGS),)
        $(call warn-assign,CPPFLAGS)
        KBUILD_CPPFLAGS += $(KCPPFLAGS)
endif
ifneq ($(KAFLAGS),)
        $(call warn-assign,AFLAGS)
        KBUILD_AFLAGS += $(KAFLAGS)
endif
ifneq ($(KCFLAGS),)
        $(call warn-assign,CFLAGS)
        KBUILD_CFLAGS += $(KCFLAGS)
endif

# Use --build-id when available.
LDFLAGS_BUILD_ID = $(patsubst -Wl$(comma)%,%,\
			      $(call cc-ldoption, -Wl$(comma)--build-id,))
KBUILD_LDFLAGS_MODULE += $(LDFLAGS_BUILD_ID)
LDFLAGS_vmlinux += $(LDFLAGS_BUILD_ID)

ifeq ($(CONFIG_STRIP_ASM_SYMS),y)
LDFLAGS_vmlinux	+= $(call ld-option, -X,)
endif

# Default kernel image to build when no specific target is given.
# KBUILD_IMAGE may be overruled on the command line or
# set in the environment
# Also any assignments in arch/$(ARCH)/Makefile take precedence over
# this default value
export KBUILD_IMAGE ?= vmlinux

#
# INSTALL_PATH specifies where to place the updated kernel and system map
# images. Default is /boot, but you can set it to other values
export	INSTALL_PATH ?= /boot

#
# INSTALL_MOD_PATH specifies a prefix to MODLIB for module directory
# relocations required by build roots.  This is not defined in the
# makefile but the argument can be passed to make if needed.
#

MODLIB	= $(INSTALL_MOD_PATH)/lib/modules/$(KERNELRELEASE)
export MODLIB

#
#  INSTALL_MOD_STRIP, if defined, will cause modules to be
#  stripped after they are installed.  If INSTALL_MOD_STRIP is '1', then
#  the default option --strip-debug will be used.  Otherwise,
#  INSTALL_MOD_STRIP value will be used as the options to the strip command.

ifdef INSTALL_MOD_STRIP
ifeq ($(INSTALL_MOD_STRIP),1)
mod_strip_cmd = $(STRIP) --strip-debug
else
mod_strip_cmd = $(STRIP) $(INSTALL_MOD_STRIP)
endif # INSTALL_MOD_STRIP=1
else
mod_strip_cmd = true
endif # INSTALL_MOD_STRIP
export mod_strip_cmd


ifeq ($(KBUILD_EXTMOD),)
core-y		+= kernel/ mm/ fs/ ipc/ security/ crypto/ block/

vmlinux-dirs	:= $(patsubst %/,%,$(filter %/, $(init-y) $(init-m) \
		     $(core-y) $(core-m) $(drivers-y) $(drivers-m) \
		     $(net-y) $(net-m) $(libs-y) $(libs-m)))

vmlinux-alldirs	:= $(sort $(vmlinux-dirs) $(patsubst %/,%,$(filter %/, \
		     $(init-n) $(init-) \
		     $(core-n) $(core-) $(drivers-n) $(drivers-) \
		     $(net-n)  $(net-)  $(libs-n)    $(libs-))))

init-y		:= $(patsubst %/, %/built-in.o, $(init-y))
core-y		:= $(patsubst %/, %/built-in.o, $(core-y))
drivers-y	:= $(patsubst %/, %/built-in.o, $(drivers-y))
net-y		:= $(patsubst %/, %/built-in.o, $(net-y))
libs-y1		:= $(patsubst %/, %/lib.a, $(libs-y))
libs-y2		:= $(patsubst %/, %/built-in.o, $(libs-y))
libs-y		:= $(libs-y1) $(libs-y2)

# Build vmlinux
# ---------------------------------------------------------------------------
# vmlinux is built from the objects selected by $(vmlinux-init) and
# $(vmlinux-main). Most are built-in.o files from top-level directories
# in the kernel tree, others are specified in arch/$(ARCH)/Makefile.
# Ordering when linking is important, and $(vmlinux-init) must be first.
#
# vmlinux
#   ^
#   |
#   +-< $(vmlinux-init)
#   |   +--< init/version.o + more
#   |
#   +--< $(vmlinux-main)
#   |    +--< driver/built-in.o mm/built-in.o + more
#   |
#   +-< kallsyms.o (see description in CONFIG_KALLSYMS section)
#
# vmlinux version (uname -v) cannot be updated during normal
# descending-into-subdirs phase since we do not yet know if we need to
# update vmlinux.
# Therefore this step is delayed until just before final link of vmlinux -
# except in the kallsyms case where it is done just before adding the
# symbols to the kernel.
#
# System.map is generated to document addresses of all kernel symbols

vmlinux-init := $(head-y) $(init-y)
vmlinux-main := $(core-y) $(libs-y) $(drivers-y) $(net-y)
vmlinux-all  := $(vmlinux-init) $(vmlinux-main)
vmlinux-lds  := arch/$(SRCARCH)/kernel/vmlinux.lds
export KBUILD_VMLINUX_OBJS := $(vmlinux-all)

# Rule to link vmlinux - also used during CONFIG_KALLSYMS
# May be overridden by arch/$(ARCH)/Makefile
quiet_cmd_vmlinux__ ?= LD      $@
      cmd_vmlinux__ ?= $(LD) $(LDFLAGS) $(LDFLAGS_vmlinux) -o $@ \
      -T $(vmlinux-lds) $(vmlinux-init)                          \
      --start-group $(vmlinux-main) --end-group                  \
      $(filter-out $(vmlinux-lds) $(vmlinux-init) $(vmlinux-main) vmlinux.o FORCE ,$^)

# Generate new vmlinux version
quiet_cmd_vmlinux_version = GEN     .version
      cmd_vmlinux_version = set -e;                     \
	if [ ! -r .version ]; then			\
	  rm -f .version;				\
	  echo 1 >.version;				\
	else						\
	  mv .version .old_version;			\
	  expr 0$$(cat .old_version) + 1 >.version;	\
	fi;						\
	$(MAKE) $(build)=init

# Generate System.map
quiet_cmd_sysmap = SYSMAP
      cmd_sysmap = $(CONFIG_SHELL) $(srctree)/scripts/mksysmap

# Link of vmlinux
# If CONFIG_KALLSYMS is set .version is already updated
# Generate System.map and verify that the content is consistent
# Use + in front of the vmlinux_version rule to silent warning with make -j2
# First command is ':' to allow us to use + in front of the rule
define rule_vmlinux__
	:
	$(if $(CONFIG_KALLSYMS),,+$(call cmd,vmlinux_version))

	$(call cmd,vmlinux__)
	$(Q)echo 'cmd_$@ := $(cmd_vmlinux__)' > $(@D)/.$(@F).cmd

	$(Q)$(if $($(quiet)cmd_sysmap),                                      \
	  echo '  $($(quiet)cmd_sysmap)  System.map' &&)                     \
	$(cmd_sysmap) $@ System.map;                                         \
	if [ $$? -ne 0 ]; then                                               \
		rm -f $@;                                                    \
		/bin/false;                                                  \
	fi;
	$(verify_kallsyms)
endef


ifdef CONFIG_KALLSYMS
# Generate section listing all symbols and add it into vmlinux $(kallsyms.o)
# It's a three stage process:
# o .tmp_vmlinux1 has all symbols and sections, but __kallsyms is
#   empty
#   Running kallsyms on that gives us .tmp_kallsyms1.o with
#   the right size - vmlinux version (uname -v) is updated during this step
# o .tmp_vmlinux2 now has a __kallsyms section of the right size,
#   but due to the added section, some addresses have shifted.
#   From here, we generate a correct .tmp_kallsyms2.o
# o The correct .tmp_kallsyms2.o is linked into the final vmlinux.
# o Verify that the System.map from vmlinux matches the map from
#   .tmp_vmlinux2, just in case we did not generate kallsyms correctly.
# o If 'make KALLSYMS_EXTRA_PASS=1" was used, do an extra pass using
#   .tmp_vmlinux3 and .tmp_kallsyms3.o.  This is only meant as a
#   temporary bypass to allow the kernel to be built while the
#   maintainers work out what went wrong with kallsyms.

last_kallsyms := 2

ifdef KALLSYMS_EXTRA_PASS
ifneq ($(KALLSYMS_EXTRA_PASS),0)
last_kallsyms := 3
endif
endif

kallsyms.o := .tmp_kallsyms$(last_kallsyms).o

define verify_kallsyms
	$(Q)$(if $($(quiet)cmd_sysmap),                                      \
	  echo '  $($(quiet)cmd_sysmap)  .tmp_System.map' &&)                \
	  $(cmd_sysmap) .tmp_vmlinux$(last_kallsyms) .tmp_System.map
	$(Q)cmp -s System.map .tmp_System.map ||                             \
		(echo Inconsistent kallsyms data;                            \
		 echo This is a bug - please report about it;                \
		 echo Try "make KALLSYMS_EXTRA_PASS=1" as a workaround;      \
		 rm .tmp_kallsyms* ; /bin/false )
endef

# Update vmlinux version before link
# Use + in front of this rule to silent warning about make -j1
# First command is ':' to allow us to use + in front of this rule
cmd_ksym_ld = $(cmd_vmlinux__)
define rule_ksym_ld
	: 
	+$(call cmd,vmlinux_version)
	$(call cmd,vmlinux__)
	$(Q)echo 'cmd_$@ := $(cmd_vmlinux__)' > $(@D)/.$(@F).cmd
endef

# Generate .S file with all kernel symbols
quiet_cmd_kallsyms = KSYM    $@
      cmd_kallsyms = $(NM) -n $< | $(KALLSYMS) \
                     $(if $(CONFIG_KALLSYMS_ALL),--all-symbols) > $@

.tmp_kallsyms1.o .tmp_kallsyms2.o .tmp_kallsyms3.o: %.o: %.S scripts FORCE
	$(call if_changed_dep,as_o_S)

.tmp_kallsyms%.S: .tmp_vmlinux% $(KALLSYMS)
	$(call cmd,kallsyms)

# .tmp_vmlinux1 must be complete except kallsyms, so update vmlinux version
.tmp_vmlinux1: $(vmlinux-lds) $(vmlinux-all) FORCE
	$(call if_changed_rule,ksym_ld)

.tmp_vmlinux2: $(vmlinux-lds) $(vmlinux-all) .tmp_kallsyms1.o FORCE
	$(call if_changed,vmlinux__)

.tmp_vmlinux3: $(vmlinux-lds) $(vmlinux-all) .tmp_kallsyms2.o FORCE
	$(call if_changed,vmlinux__)

# Needs to visit scripts/ before $(KALLSYMS) can be used.
$(KALLSYMS): scripts ;

# Generate some data for debugging strange kallsyms problems
debug_kallsyms: .tmp_map$(last_kallsyms)

.tmp_map%: .tmp_vmlinux% FORCE
	($(OBJDUMP) -h $< | $(AWK) '/^ +[0-9]/{print $$4 " 0 " $$2}'; $(NM) $<) | sort > $@

.tmp_map3: .tmp_map2

.tmp_map2: .tmp_map1

endif # ifdef CONFIG_KALLSYMS

# Do modpost on a prelinked vmlinux. The finally linked vmlinux has
# relevant sections renamed as per the linker script.
quiet_cmd_vmlinux-modpost = LD      $@
      cmd_vmlinux-modpost = $(LD) $(LDFLAGS) -r -o $@                          \
	 $(vmlinux-init) --start-group $(vmlinux-main) --end-group             \
	 $(filter-out $(vmlinux-init) $(vmlinux-main) FORCE ,$^)
define rule_vmlinux-modpost
	:
	+$(call cmd,vmlinux-modpost)
	$(Q)$(MAKE) -f $(srctree)/scripts/Makefile.modpost $@
	$(Q)echo 'cmd_$@ := $(cmd_vmlinux-modpost)' > $(dot-target).cmd
endef

# vmlinux image - including updated kernel symbols
vmlinux: $(vmlinux-lds) $(vmlinux-init) $(vmlinux-main) vmlinux.o $(kallsyms.o) FORCE
ifdef CONFIG_HEADERS_CHECK
	$(Q)$(MAKE) -f $(srctree)/Makefile headers_check
endif
ifdef CONFIG_SAMPLES
	$(Q)$(MAKE) $(build)=samples
endif
ifdef CONFIG_BUILD_DOCSRC
	$(Q)$(MAKE) $(build)=Documentation
endif
	$(call vmlinux-modpost)
	$(call if_changed_rule,vmlinux__)
	$(Q)rm -f .old_version

# build vmlinux.o first to catch section mismatch errors early
ifdef CONFIG_KALLSYMS
.tmp_vmlinux1: vmlinux.o
endif

modpost-init := $(filter-out init/built-in.o, $(vmlinux-init))
vmlinux.o: $(modpost-init) $(vmlinux-main) FORCE
	$(call if_changed_rule,vmlinux-modpost)

# The actual objects are generated when descending, 
# make sure no implicit rule kicks in
$(sort $(vmlinux-init) $(vmlinux-main)) $(vmlinux-lds): $(vmlinux-dirs) ;

# Handle descending into subdirectories listed in $(vmlinux-dirs)
# Preset locale variables to speed up the build process. Limit locale
# tweaks to this spot to avoid wrong language settings when running
# make menuconfig etc.
# Error messages still appears in the original language

PHONY += $(vmlinux-dirs)
$(vmlinux-dirs): prepare scripts
	$(Q)$(MAKE) $(build)=$@

# Store (new) KERNELRELASE string in include/config/kernel.release
include/config/kernel.release: include/config/auto.conf FORCE
	$(Q)rm -f $@
	$(Q)echo "$(KERNELVERSION)$$($(CONFIG_SHELL) $(srctree)/scripts/setlocalversion $(srctree))" > $@


# Things we need to do before we recursively start building the kernel
# or the modules are listed in "prepare".
# A multi level approach is used. prepareN is processed before prepareN-1.
# archprepare is used in arch Makefiles and when processed asm symlink,
# version.h and scripts_basic is processed / created.

# Listed in dependency order
PHONY += prepare archprepare prepare0 prepare1 prepare2 prepare3

# prepare3 is used to check if we are building in a separate output directory,
# and if so do:
# 1) Check that make has not been executed in the kernel src $(srctree)
prepare3: include/config/kernel.release
ifneq ($(KBUILD_SRC),)
	@$(kecho) '  Using $(srctree) as source for kernel'
	$(Q)if [ -f $(srctree)/.config -o -d $(srctree)/include/config ]; then \
		echo "  $(srctree) is not clean, please run 'make mrproper'";\
		echo "  in the '$(srctree)' directory.";\
		/bin/false; \
	fi;
endif

# prepare2 creates a makefile if using a separate output directory
prepare2: prepare3 outputmakefile asm-generic

prepare1: prepare2 include/linux/version.h include/generated/utsrelease.h \
                   include/config/auto.conf
	$(cmd_crmodverdir)

archprepare: prepare1 scripts_basic

prepare0: archprepare FORCE
	$(Q)$(MAKE) $(build)=.
	$(Q)$(MAKE) $(build)=. missing-syscalls

# All the preparing..
prepare: prepare0

# Generate some files
# ---------------------------------------------------------------------------

# KERNELRELEASE can change from a few different places, meaning version.h
# needs to be updated, so this check is forced on all builds

uts_len := 64
define filechk_utsrelease.h
	if [ `echo -n "$(KERNELRELEASE)" | wc -c ` -gt $(uts_len) ]; then \
	  echo '"$(KERNELRELEASE)" exceeds $(uts_len) characters' >&2;    \
	  exit 1;                                                         \
	fi;                                                               \
	(echo \#define UTS_RELEASE \"$(KERNELRELEASE)\";)
endef

define filechk_version.h
	(echo \#define LINUX_VERSION_CODE $(shell                             \
	expr $(VERSION) \* 65536 + 0$(PATCHLEVEL) \* 256 + 0$(SUBLEVEL));    \
	echo '#define KERNEL_VERSION(a,b,c) (((a) << 16) + ((b) << 8) + (c))';)
endef

include/linux/version.h: $(srctree)/Makefile FORCE
	$(call filechk,version.h)

include/generated/utsrelease.h: include/config/kernel.release FORCE
	$(call filechk,utsrelease.h)

PHONY += headerdep
headerdep:
	$(Q)find $(srctree)/include/ -name '*.h' | xargs --max-args 1 \
	$(srctree)/scripts/headerdep.pl -I$(srctree)/include

# ---------------------------------------------------------------------------

PHONY += depend dep
depend dep:
	@echo '*** Warning: make $@ is unnecessary now.'

# ---------------------------------------------------------------------------
# Firmware install
INSTALL_FW_PATH=$(INSTALL_MOD_PATH)/lib/firmware/$(KERNELRELEASE)
export INSTALL_FW_PATH

PHONY += firmware_install
firmware_install: FORCE
	@mkdir -p $(objtree)/firmware
	$(Q)$(MAKE) -f $(srctree)/scripts/Makefile.fwinst obj=firmware __fw_install

# ---------------------------------------------------------------------------
# Kernel headers

#Default location for installed headers
export INSTALL_HDR_PATH = $(objtree)/usr

hdr-inst := -rR -f $(srctree)/scripts/Makefile.headersinst obj

# If we do an all arch process set dst to asm-$(hdr-arch)
hdr-dst = $(if $(KBUILD_HEADERS), dst=include/asm-$(hdr-arch), dst=include/asm)

PHONY += __headers
__headers: include/linux/version.h scripts_basic asm-generic FORCE
	$(Q)$(MAKE) $(build)=scripts build_unifdef

PHONY += headers_install_all
headers_install_all:
	$(Q)$(CONFIG_SHELL) $(srctree)/scripts/headers.sh install

PHONY += headers_install
headers_install: __headers
	$(if $(wildcard $(srctree)/arch/$(hdr-arch)/include/asm/Kbuild),, \
	$(error Headers not exportable for the $(SRCARCH) architecture))
	$(Q)$(MAKE) $(hdr-inst)=include
	$(Q)$(MAKE) $(hdr-inst)=arch/$(hdr-arch)/include/asm $(hdr-dst)

PHONY += headers_check_all
headers_check_all: headers_install_all
	$(Q)$(CONFIG_SHELL) $(srctree)/scripts/headers.sh check

PHONY += headers_check
headers_check: headers_install
	$(Q)$(MAKE) $(hdr-inst)=include HDRCHECK=1
	$(Q)$(MAKE) $(hdr-inst)=arch/$(hdr-arch)/include/asm $(hdr-dst) HDRCHECK=1

# ---------------------------------------------------------------------------
# Modules

ifdef CONFIG_MODULES

# By default, build modules as well

all: modules

#	Build modules
#
#	A module can be listed more than once in obj-m resulting in
#	duplicate lines in modules.order files.  Those are removed
#	using awk while concatenating to the final file.

PHONY += modules
modules: $(vmlinux-dirs) $(if $(KBUILD_BUILTIN),vmlinux) modules.builtin
	$(Q)$(AWK) '!x[$$0]++' $(vmlinux-dirs:%=$(objtree)/%/modules.order) > $(objtree)/modules.order
	@$(kecho) '  Building modules, stage 2.';
	$(Q)$(MAKE) -f $(srctree)/scripts/Makefile.modpost
	$(Q)$(MAKE) -f $(srctree)/scripts/Makefile.fwinst obj=firmware __fw_modbuild

modules.builtin: $(vmlinux-dirs:%=%/modules.builtin)
	$(Q)$(AWK) '!x[$$0]++' $^ > $(objtree)/modules.builtin

%/modules.builtin: include/config/auto.conf
	$(Q)$(MAKE) $(modbuiltin)=$*


# Target to prepare building external modules
PHONY += modules_prepare
modules_prepare: prepare scripts

# Target to install modules
PHONY += modules_install
modules_install: _modinst_ _modinst_post

PHONY += _modinst_
_modinst_:
	@rm -rf $(MODLIB)/kernel
	@rm -f $(MODLIB)/source
	@mkdir -p $(MODLIB)/kernel
	@ln -s $(srctree) $(MODLIB)/source
	@if [ ! $(objtree) -ef  $(MODLIB)/build ]; then \
		rm -f $(MODLIB)/build ; \
		ln -s $(objtree) $(MODLIB)/build ; \
	fi
	@cp -f $(objtree)/modules.order $(MODLIB)/
	@cp -f $(objtree)/modules.builtin $(MODLIB)/
	$(Q)$(MAKE) -f $(srctree)/scripts/Makefile.modinst

# This depmod is only for convenience to give the initial
# boot a modules.dep even before / is mounted read-write.  However the
# boot script depmod is the master version.
PHONY += _modinst_post
_modinst_post: _modinst_
	$(Q)$(MAKE) -f $(srctree)/scripts/Makefile.fwinst obj=firmware __fw_modinst
	$(call cmd,depmod)

else # CONFIG_MODULES

# Modules not configured
# ---------------------------------------------------------------------------

modules modules_install: FORCE
	@echo
	@echo "The present kernel configuration has modules disabled."
	@echo "Type 'make config' and enable loadable module support."
	@echo "Then build a kernel with module support enabled."
	@echo
	@exit 1

endif # CONFIG_MODULES

###
# Cleaning is done on three levels.
# make clean     Delete most generated files
#                Leave enough to build external modules
# make mrproper  Delete the current configuration, and all generated files
# make distclean Remove editor backup files, patch leftover files and the like

# Directories & files removed with 'make clean'
CLEAN_DIRS  += $(MODVERDIR)
CLEAN_FILES +=	vmlinux System.map \
                .tmp_kallsyms* .tmp_version .tmp_vmlinux* .tmp_System.map

# Directories & files removed with 'make mrproper'
MRPROPER_DIRS  += include/config usr/include include/generated          \
                  arch/*/include/generated
MRPROPER_FILES += .config .config.old .version .old_version             \
                  include/linux/version.h                               \
		  Module.symvers tags TAGS cscope* GPATH GTAGS GRTAGS GSYMS

# clean - Delete most, but leave enough to build external modules
#
clean: rm-dirs  := $(CLEAN_DIRS)
clean: rm-files := $(CLEAN_FILES)
clean-dirs      := $(addprefix _clean_, . $(vmlinux-alldirs) Documentation)

PHONY += $(clean-dirs) clean archclean
$(clean-dirs):
	$(Q)$(MAKE) $(clean)=$(patsubst _clean_%,%,$@)

clean: archclean

# mrproper - Delete all generated files, including .config
#
mrproper: rm-dirs  := $(wildcard $(MRPROPER_DIRS))
mrproper: rm-files := $(wildcard $(MRPROPER_FILES))
mrproper-dirs      := $(addprefix _mrproper_,Documentation/DocBook scripts)

PHONY += $(mrproper-dirs) mrproper archmrproper
$(mrproper-dirs):
	$(Q)$(MAKE) $(clean)=$(patsubst _mrproper_%,%,$@)

mrproper: clean archmrproper $(mrproper-dirs)
	$(call cmd,rmdirs)
	$(call cmd,rmfiles)

# distclean
#
PHONY += distclean

distclean: mrproper
	@find $(srctree) $(RCS_FIND_IGNORE) \
		\( -name '*.orig' -o -name '*.rej' -o -name '*~' \
		-o -name '*.bak' -o -name '#*#' -o -name '.*.orig' \
		-o -name '.*.rej' -o -size 0 \
		-o -name '*%' -o -name '.*.cmd' -o -name 'core' \) \
		-type f -print | xargs rm -f


# Packaging of the kernel to various formats
# ---------------------------------------------------------------------------
# rpm target kept for backward compatibility
package-dir	:= $(srctree)/scripts/package

%src-pkg: FORCE
	$(Q)$(MAKE) $(build)=$(package-dir) $@
%pkg: include/config/kernel.release FORCE
	$(Q)$(MAKE) $(build)=$(package-dir) $@
rpm: include/config/kernel.release FORCE
	$(Q)$(MAKE) $(build)=$(package-dir) $@


# Brief documentation of the typical targets used
# ---------------------------------------------------------------------------

boards := $(wildcard $(srctree)/arch/$(SRCARCH)/configs/*_defconfig)
boards := $(notdir $(boards))
board-dirs := $(dir $(wildcard $(srctree)/arch/$(SRCARCH)/configs/*/*_defconfig))
board-dirs := $(sort $(notdir $(board-dirs:/=)))

help:
	@echo  'Cleaning targets:'
	@echo  '  clean		  - Remove most generated files but keep the config and'
	@echo  '                    enough build support to build external modules'
	@echo  '  mrproper	  - Remove all generated files + config + various backup files'
	@echo  '  distclean	  - mrproper + remove editor backup and patch files'
	@echo  ''
	@echo  'Configuration targets:'
	@$(MAKE) -f $(srctree)/scripts/kconfig/Makefile help
	@echo  ''
	@echo  'Other generic targets:'
	@echo  '  all		  - Build all targets marked with [*]'
	@echo  '* vmlinux	  - Build the bare kernel'
	@echo  '* modules	  - Build all modules'
	@echo  '  modules_install - Install all modules to INSTALL_MOD_PATH (default: /)'
	@echo  '  firmware_install- Install all firmware to INSTALL_FW_PATH'
	@echo  '                    (default: $$(INSTALL_MOD_PATH)/lib/firmware)'
	@echo  '  dir/            - Build all files in dir and below'
	@echo  '  dir/file.[oisS] - Build specified target only'
	@echo  '  dir/file.lst    - Build specified mixed source/assembly target only'
	@echo  '                    (requires a recent binutils and recent build (System.map))'
	@echo  '  dir/file.ko     - Build module including final link'
	@echo  '  modules_prepare - Set up for building external modules'
	@echo  '  tags/TAGS	  - Generate tags file for editors'
	@echo  '  cscope	  - Generate cscope index'
	@echo  '  gtags           - Generate GNU GLOBAL index'
	@echo  '  kernelrelease	  - Output the release version string'
	@echo  '  kernelversion	  - Output the version stored in Makefile'
	@echo  '  headers_install - Install sanitised kernel headers to INSTALL_HDR_PATH'; \
	 echo  '                    (default: $(INSTALL_HDR_PATH))'; \
	 echo  ''
	@echo  'Static analysers'
	@echo  '  checkstack      - Generate a list of stack hogs'
	@echo  '  namespacecheck  - Name space analysis on compiled kernel'
	@echo  '  versioncheck    - Sanity check on version.h usage'
	@echo  '  includecheck    - Check for duplicate included header files'
	@echo  '  export_report   - List the usages of all exported symbols'
	@echo  '  headers_check   - Sanity check on exported headers'
	@echo  '  headerdep       - Detect inclusion cycles in headers'
	@$(MAKE) -f $(srctree)/scripts/Makefile.help checker-help
	@echo  ''
	@echo  'Kernel packaging:'
	@$(MAKE) $(build)=$(package-dir) help
	@echo  ''
	@echo  'Documentation targets:'
	@$(MAKE) -f $(srctree)/Documentation/DocBook/Makefile dochelp
	@echo  ''
	@echo  'Architecture specific targets ($(SRCARCH)):'
	@$(if $(archhelp),$(archhelp),\
		echo '  No architecture specific help defined for $(SRCARCH)')
	@echo  ''
	@$(if $(boards), \
		$(foreach b, $(boards), \
		printf "  %-24s - Build for %s\\n" $(b) $(subst _defconfig,,$(b));) \
		echo '')
	@$(if $(board-dirs), \
		$(foreach b, $(board-dirs), \
		printf "  %-16s - Show %s-specific targets\\n" help-$(b) $(b);) \
		printf "  %-16s - Show all of the above\\n" help-boards; \
		echo '')

	@echo  '  make V=0|1 [targets] 0 => quiet build (default), 1 => verbose build'
	@echo  '  make V=2   [targets] 2 => give reason for rebuild of target'
	@echo  '  make O=dir [targets] Locate all output files in "dir", including .config'
	@echo  '  make C=1   [targets] Check all c source with $$CHECK (sparse by default)'
	@echo  '  make C=2   [targets] Force check of all c source with $$CHECK'
	@echo  '  make RECORDMCOUNT_WARN=1 [targets] Warn about ignored mcount sections'
	@echo  '  make W=n   [targets] Enable extra gcc checks, n=1,2,3 where'
	@echo  '		1: warnings which may be relevant and do not occur too often'
	@echo  '		2: warnings which occur quite often but may still be relevant'
	@echo  '		3: more obscure warnings, can most likely be ignored'
	@echo  '		Multiple levels can be combined with W=12 or W=123'
	@echo  '  make RECORDMCOUNT_WARN=1 [targets] Warn about ignored mcount sections'
	@echo  ''
	@echo  'Execute "make" or "make all" to build all targets marked with [*] '
	@echo  'For further info see the ./README file'


help-board-dirs := $(addprefix help-,$(board-dirs))

help-boards: $(help-board-dirs)

boards-per-dir = $(notdir $(wildcard $(srctree)/arch/$(SRCARCH)/configs/$*/*_defconfig))

$(help-board-dirs): help-%:
	@echo  'Architecture specific targets ($(SRCARCH) $*):'
	@$(if $(boards-per-dir), \
		$(foreach b, $(boards-per-dir), \
		printf "  %-24s - Build for %s\\n" $*/$(b) $(subst _defconfig,,$(b));) \
		echo '')


# Documentation targets
# ---------------------------------------------------------------------------
%docs: scripts_basic FORCE
	$(Q)$(MAKE) $(build)=scripts build_docproc
	$(Q)$(MAKE) $(build)=Documentation/DocBook $@

else # KBUILD_EXTMOD

###
# External module support.
# When building external modules the kernel used as basis is considered
# read-only, and no consistency checks are made and the make
# system is not used on the basis kernel. If updates are required
# in the basis kernel ordinary make commands (without M=...) must
# be used.
#
# The following are the only valid targets when building external
# modules.
# make M=dir clean     Delete all automatically generated files
# make M=dir modules   Make all modules in specified dir
# make M=dir	       Same as 'make M=dir modules'
# make M=dir modules_install
#                      Install the modules built in the module directory
#                      Assumes install directory is already created

# We are always building modules
KBUILD_MODULES := 1
PHONY += crmodverdir
crmodverdir:
	$(cmd_crmodverdir)

PHONY += $(objtree)/Module.symvers
$(objtree)/Module.symvers:
	@test -e $(objtree)/Module.symvers || ( \
	echo; \
	echo "  WARNING: Symbol version dump $(objtree)/Module.symvers"; \
	echo "           is missing; modules will have no dependencies and modversions."; \
	echo )

module-dirs := $(addprefix _module_,$(KBUILD_EXTMOD))
PHONY += $(module-dirs) modules
$(module-dirs): crmodverdir $(objtree)/Module.symvers
	$(Q)$(MAKE) $(build)=$(patsubst _module_%,%,$@)

modules: $(module-dirs)
	@$(kecho) '  Building modules, stage 2.';
	$(Q)$(MAKE) -f $(srctree)/scripts/Makefile.modpost

PHONY += modules_install
modules_install: _emodinst_ _emodinst_post

install-dir := $(if $(INSTALL_MOD_DIR),$(INSTALL_MOD_DIR),extra)
PHONY += _emodinst_
_emodinst_:
	$(Q)mkdir -p $(MODLIB)/$(install-dir)
	$(Q)$(MAKE) -f $(srctree)/scripts/Makefile.modinst

PHONY += _emodinst_post
_emodinst_post: _emodinst_
	$(call cmd,depmod)

clean-dirs := $(addprefix _clean_,$(KBUILD_EXTMOD))

PHONY += $(clean-dirs) clean
$(clean-dirs):
	$(Q)$(MAKE) $(clean)=$(patsubst _clean_%,%,$@)

clean:	rm-dirs := $(MODVERDIR)
clean: rm-files := $(KBUILD_EXTMOD)/Module.symvers

help:
	@echo  '  Building external modules.'
	@echo  '  Syntax: make -C path/to/kernel/src M=$$PWD target'
	@echo  ''
	@echo  '  modules         - default target, build the module(s)'
	@echo  '  modules_install - install the module'
	@echo  '  clean           - remove generated files in module directory only'
	@echo  ''

# Dummies...
PHONY += prepare scripts
prepare: ;
scripts: ;
endif # KBUILD_EXTMOD

clean: $(clean-dirs)
	$(call cmd,rmdirs)
	$(call cmd,rmfiles)
	@find $(if $(KBUILD_EXTMOD), $(KBUILD_EXTMOD), .) $(RCS_FIND_IGNORE) \
		\( -name '*.[oas]' -o -name '*.ko' -o -name '.*.cmd' \
		-o -name '.*.d' -o -name '.*.tmp' -o -name '*.mod.c' \
		-o -name '*.symtypes' -o -name 'modules.order' \
		-o -name modules.builtin -o -name '.tmp_*.o.*' \
		-o -name '*.gcno' \) -type f -print | xargs rm -f

# Generate tags for editors
# ---------------------------------------------------------------------------
quiet_cmd_tags = GEN     $@
      cmd_tags = $(CONFIG_SHELL) $(srctree)/scripts/tags.sh $@

tags TAGS cscope gtags: FORCE
	$(call cmd,tags)

# Scripts to check various things for consistency
# ---------------------------------------------------------------------------

PHONY += includecheck versioncheck coccicheck namespacecheck export_report

includecheck:
	find $(srctree)/* $(RCS_FIND_IGNORE) \
		-name '*.[hcS]' -type f -print | sort \
		| xargs $(PERL) -w $(srctree)/scripts/checkincludes.pl

versioncheck:
	find $(srctree)/* $(RCS_FIND_IGNORE) \
		-name '*.[hcS]' -type f -print | sort \
		| xargs $(PERL) -w $(srctree)/scripts/checkversion.pl

coccicheck:
	$(Q)$(CONFIG_SHELL) $(srctree)/scripts/$@

namespacecheck:
	$(PERL) $(srctree)/scripts/namespace.pl

export_report:
	$(PERL) $(srctree)/scripts/export_report.pl

endif #ifeq ($(config-targets),1)
endif #ifeq ($(mixed-targets),1)

PHONY += checkstack kernelrelease kernelversion

# UML needs a little special treatment here.  It wants to use the host
# toolchain, so needs $(SUBARCH) passed to checkstack.pl.  Everyone
# else wants $(ARCH), including people doing cross-builds, which means
# that $(SUBARCH) doesn't work here.
ifeq ($(ARCH), um)
CHECKSTACK_ARCH := $(SUBARCH)
else
CHECKSTACK_ARCH := $(ARCH)
endif
checkstack:
	$(OBJDUMP) -d vmlinux $$(find . -name '*.ko') | \
	$(PERL) $(src)/scripts/checkstack.pl $(CHECKSTACK_ARCH)

kernelrelease:
	@echo "$(KERNELVERSION)$$($(CONFIG_SHELL) $(srctree)/scripts/setlocalversion $(srctree))"

kernelversion:
	@echo $(KERNELVERSION)

# Single targets
# ---------------------------------------------------------------------------
# Single targets are compatible with:
# - build with mixed source and output
# - build with separate output dir 'make O=...'
# - external modules
#
#  target-dir => where to store outputfile
#  build-dir  => directory in kernel source tree to use

ifeq ($(KBUILD_EXTMOD),)
        build-dir  = $(patsubst %/,%,$(dir $@))
        target-dir = $(dir $@)
else
        zap-slash=$(filter-out .,$(patsubst %/,%,$(dir $@)))
        build-dir  = $(KBUILD_EXTMOD)$(if $(zap-slash),/$(zap-slash))
        target-dir = $(if $(KBUILD_EXTMOD),$(dir $<),$(dir $@))
endif

%.s: %.c prepare scripts FORCE
	$(Q)$(MAKE) $(build)=$(build-dir) $(target-dir)$(notdir $@)
%.i: %.c prepare scripts FORCE
	$(Q)$(MAKE) $(build)=$(build-dir) $(target-dir)$(notdir $@)
%.o: %.c prepare scripts FORCE
	$(Q)$(MAKE) $(build)=$(build-dir) $(target-dir)$(notdir $@)
%.lst: %.c prepare scripts FORCE
	$(Q)$(MAKE) $(build)=$(build-dir) $(target-dir)$(notdir $@)
%.s: %.S prepare scripts FORCE
	$(Q)$(MAKE) $(build)=$(build-dir) $(target-dir)$(notdir $@)
%.o: %.S prepare scripts FORCE
	$(Q)$(MAKE) $(build)=$(build-dir) $(target-dir)$(notdir $@)
%.symtypes: %.c prepare scripts FORCE
	$(Q)$(MAKE) $(build)=$(build-dir) $(target-dir)$(notdir $@)

# Modules
/: prepare scripts FORCE
	$(cmd_crmodverdir)
	$(Q)$(MAKE) KBUILD_MODULES=$(if $(CONFIG_MODULES),1) \
	$(build)=$(build-dir)
%/: prepare scripts FORCE
	$(cmd_crmodverdir)
	$(Q)$(MAKE) KBUILD_MODULES=$(if $(CONFIG_MODULES),1) \
	$(build)=$(build-dir)
%.ko: prepare scripts FORCE
	$(cmd_crmodverdir)
	$(Q)$(MAKE) KBUILD_MODULES=$(if $(CONFIG_MODULES),1)   \
	$(build)=$(build-dir) $(@:.ko=.o)
	$(Q)$(MAKE) -f $(srctree)/scripts/Makefile.modpost

# FIXME Should go into a make.lib or something 
# ===========================================================================

quiet_cmd_rmdirs = $(if $(wildcard $(rm-dirs)),CLEAN   $(wildcard $(rm-dirs)))
      cmd_rmdirs = rm -rf $(rm-dirs)

quiet_cmd_rmfiles = $(if $(wildcard $(rm-files)),CLEAN   $(wildcard $(rm-files)))
      cmd_rmfiles = rm -f $(rm-files)

# Run depmod only if we have System.map and depmod is executable
quiet_cmd_depmod = DEPMOD  $(KERNELRELEASE)
      cmd_depmod = $(CONFIG_SHELL) $(srctree)/scripts/depmod.sh $(DEPMOD) \
                   $(KERNELRELEASE)

# Create temporary dir for module support files
# clean it up only when building all modules
cmd_crmodverdir = $(Q)mkdir -p $(MODVERDIR) \
                  $(if $(KBUILD_MODULES),; rm -f $(MODVERDIR)/*)

a_flags = -Wp,-MD,$(depfile) $(KBUILD_AFLAGS) $(AFLAGS_KERNEL) \
	  $(KBUILD_AFLAGS_KERNEL)                              \
	  $(NOSTDINC_FLAGS) $(LINUXINCLUDE) $(KBUILD_CPPFLAGS) \
	  $(modkern_aflags) $(EXTRA_AFLAGS) $(AFLAGS_$(basetarget).o)

quiet_cmd_as_o_S = AS      $@
cmd_as_o_S       = $(CC) $(a_flags) -c -o $@ $<

# read all saved command lines

targets := $(wildcard $(sort $(targets)))
cmd_files := $(wildcard .*.cmd $(foreach f,$(targets),$(dir $(f)).$(notdir $(f)).cmd))

ifneq ($(cmd_files),)
  $(cmd_files): ;	# Do not try to update included dependency files
  include $(cmd_files)
endif

# Shorthand for $(Q)$(MAKE) -f scripts/Makefile.clean obj=dir
# Usage:
# $(Q)$(MAKE) $(clean)=dir
clean := -f $(if $(KBUILD_SRC),$(srctree)/)scripts/Makefile.clean obj

endif	# skip-makefile

PHONY += FORCE
FORCE:

# Declare the contents of the .PHONY variable as phony.  We keep that
# information in a variable so we can use it in if_changed and friends.
.PHONY: $(PHONY)<|MERGE_RESOLUTION|>--- conflicted
+++ resolved
@@ -1,11 +1,7 @@
 VERSION = 3
 PATCHLEVEL = 1
 SUBLEVEL = 0
-<<<<<<< HEAD
-EXTRAVERSION = -rc4-131-g9e79e3e
-=======
 EXTRAVERSION = -rc5
->>>>>>> ddf28352
 NAME = "Divemaster Edition"
 
 # *DOCUMENTATION*
