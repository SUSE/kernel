--- conflicted
+++ resolved
@@ -1,11 +1,7 @@
 VERSION = 3
 PATCHLEVEL = 10
 SUBLEVEL = 0
-<<<<<<< HEAD
-EXTRAVERSION =-12555-g2dbd3ca
-=======
 EXTRAVERSION = -rc1
->>>>>>> f722406f
 NAME = Unicycling Gorilla
 
 # *DOCUMENTATION*
