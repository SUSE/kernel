# SPDX-License-Identifier: GPL-2.0
VERSION = 5
PATCHLEVEL = 0
SUBLEVEL = 0
EXTRAVERSION = -rc1
NAME = Shy Crocodile

# *DOCUMENTATION*
# To see a list of typical targets execute "make help"
# More info can be located in ./README
# Comments in this file are targeted only to the developer, do not
# expect to learn how to build the kernel reading this file.

# That's our default target when none is given on the command line
PHONY := _all
_all:

# Do not use make's built-in rules and variables
# (this increases performance and avoids hard-to-debug behaviour)
MAKEFLAGS += -rR

# Avoid funny character set dependencies
unexport LC_ALL
LC_COLLATE=C
LC_NUMERIC=C
export LC_COLLATE LC_NUMERIC

# Avoid interference with shell env settings
unexport GREP_OPTIONS

# We are using a recursive build, so we need to do a little thinking
# to get the ordering right.
#
# Most importantly: sub-Makefiles should only ever modify files in
# their own directory. If in some directory we have a dependency on
# a file in another dir (which doesn't happen often, but it's often
# unavoidable when linking the built-in.a targets which finally
# turn into vmlinux), we will call a sub make in that other dir, and
# after that we are sure that everything which is in that other dir
# is now up to date.
#
# The only cases where we need to modify files which have global
# effects are thus separated out and done before the recursive
# descending is started. They are now explicitly listed as the
# prepare rule.

# Beautify output
# ---------------------------------------------------------------------------
#
# Normally, we echo the whole command before executing it. By making
# that echo $($(quiet)$(cmd)), we now have the possibility to set
# $(quiet) to choose other forms of output instead, e.g.
#
#         quiet_cmd_cc_o_c = Compiling $(RELDIR)/$@
#         cmd_cc_o_c       = $(CC) $(c_flags) -c -o $@ $<
#
# If $(quiet) is empty, the whole command will be printed.
# If it is set to "quiet_", only the short version will be printed.
# If it is set to "silent_", nothing will be printed at all, since
# the variable $(silent_cmd_cc_o_c) doesn't exist.
#
# A simple variant is to prefix commands with $(Q) - that's useful
# for commands that shall be hidden in non-verbose mode.
#
#	$(Q)ln $@ :<
#
# If KBUILD_VERBOSE equals 0 then the above command will be hidden.
# If KBUILD_VERBOSE equals 1 then the above command is displayed.
#
# To put more focus on warnings, be less verbose as default
# Use 'make V=1' to see the full commands

ifeq ("$(origin V)", "command line")
  KBUILD_VERBOSE = $(V)
endif
ifndef KBUILD_VERBOSE
  KBUILD_VERBOSE = 0
endif

ifeq ($(KBUILD_VERBOSE),1)
  quiet =
  Q =
else
  quiet=quiet_
  Q = @
endif

# If the user is running make -s (silent mode), suppress echoing of
# commands

ifneq ($(findstring s,$(filter-out --%,$(MAKEFLAGS))),)
  quiet=silent_
  tools_silent=s
endif

export quiet Q KBUILD_VERBOSE

# kbuild supports saving output files in a separate directory.
# To locate output files in a separate directory two syntaxes are supported.
# In both cases the working directory must be the root of the kernel src.
# 1) O=
# Use "make O=dir/to/store/output/files/"
#
# 2) Set KBUILD_OUTPUT
# Set the environment variable KBUILD_OUTPUT to point to the directory
# where the output files shall be placed.
# export KBUILD_OUTPUT=dir/to/store/output/files/
# make
#
# The O= assignment takes precedence over the KBUILD_OUTPUT environment
# variable.

# KBUILD_SRC is not intended to be used by the regular user (for now),
# it is set on invocation of make with KBUILD_OUTPUT or O= specified.
ifeq ($(KBUILD_SRC),)

# OK, Make called in directory where kernel src resides
# Do we want to locate output files in a separate directory?
ifeq ("$(origin O)", "command line")
  KBUILD_OUTPUT := $(O)
endif

# Cancel implicit rules on top Makefile
$(CURDIR)/Makefile Makefile: ;

ifneq ($(words $(subst :, ,$(CURDIR))), 1)
  $(error main directory cannot contain spaces nor colons)
endif

ifneq ($(KBUILD_OUTPUT),)
# check that the output directory actually exists
saved-output := $(KBUILD_OUTPUT)
KBUILD_OUTPUT := $(shell mkdir -p $(KBUILD_OUTPUT) && cd $(KBUILD_OUTPUT) \
								&& pwd)
$(if $(KBUILD_OUTPUT),, \
     $(error failed to create output directory "$(saved-output)"))

# Look for make include files relative to root of kernel src
#
# This does not become effective immediately because MAKEFLAGS is re-parsed
# once after the Makefile is read.  It is OK since we are going to invoke
# 'sub-make' below.
MAKEFLAGS += --include-dir=$(CURDIR)

PHONY += $(MAKECMDGOALS) sub-make

$(filter-out _all sub-make $(CURDIR)/Makefile, $(MAKECMDGOALS)) _all: sub-make
	@:

# Invoke a second make in the output directory, passing relevant variables
sub-make:
	$(Q)$(MAKE) -C $(KBUILD_OUTPUT) KBUILD_SRC=$(CURDIR) \
	-f $(CURDIR)/Makefile $(filter-out _all sub-make,$(MAKECMDGOALS))

# Leave processing to above invocation of make
skip-makefile := 1
endif # ifneq ($(KBUILD_OUTPUT),)
endif # ifeq ($(KBUILD_SRC),)

# We process the rest of the Makefile if this is the final invocation of make
ifeq ($(skip-makefile),)

# Do not print "Entering directory ...",
# but we want to display it when entering to the output directory
# so that IDEs/editors are able to understand relative filenames.
MAKEFLAGS += --no-print-directory

# Call a source code checker (by default, "sparse") as part of the
# C compilation.
#
# Use 'make C=1' to enable checking of only re-compiled files.
# Use 'make C=2' to enable checking of *all* source files, regardless
# of whether they are re-compiled or not.
#
# See the file "Documentation/dev-tools/sparse.rst" for more details,
# including where to get the "sparse" utility.

ifeq ("$(origin C)", "command line")
  KBUILD_CHECKSRC = $(C)
endif
ifndef KBUILD_CHECKSRC
  KBUILD_CHECKSRC = 0
endif

# Use make M=dir to specify directory of external module to build
# Old syntax make ... SUBDIRS=$PWD is still supported
# Setting the environment variable KBUILD_EXTMOD take precedence
ifdef SUBDIRS
  $(warning ================= WARNING ================)
  $(warning 'SUBDIRS' will be removed after Linux 5.3)
  $(warning Please use 'M=' or 'KBUILD_EXTMOD' instead)
  $(warning ==========================================)
  KBUILD_EXTMOD ?= $(SUBDIRS)
endif

ifeq ("$(origin M)", "command line")
  KBUILD_EXTMOD := $(M)
endif

ifeq ($(KBUILD_SRC),)
        # building in the source tree
        srctree := .
else
        ifeq ($(KBUILD_SRC)/,$(dir $(CURDIR)))
                # building in a subdirectory of the source tree
                srctree := ..
        else
                srctree := $(KBUILD_SRC)
        endif
endif

export KBUILD_CHECKSRC KBUILD_EXTMOD KBUILD_SRC

objtree		:= .
src		:= $(srctree)
obj		:= $(objtree)

VPATH		:= $(srctree)$(if $(KBUILD_EXTMOD),:$(KBUILD_EXTMOD))

export srctree objtree VPATH

# To make sure we do not include .config for any of the *config targets
# catch them early, and hand them over to scripts/kconfig/Makefile
# It is allowed to specify more targets when calling make, including
# mixing *config targets and build targets.
# For example 'make oldconfig all'.
# Detect when mixed targets is specified, and make a second invocation
# of make so .config is not included in this case either (for *config).

version_h := include/generated/uapi/linux/version.h
old_version_h := include/linux/version.h

clean-targets := %clean mrproper cleandocs
no-dot-config-targets := $(clean-targets) \
			 cscope gtags TAGS tags help% %docs check% coccicheck \
			 $(version_h) headers_% archheaders archscripts \
			 %asm-generic kernelversion %src-pkg
no-sync-config-targets := $(no-dot-config-targets) install %install \
			   kernelrelease

config-targets  := 0
mixed-targets   := 0
dot-config      := 1
may-sync-config := 1

ifneq ($(filter $(no-dot-config-targets), $(MAKECMDGOALS)),)
	ifeq ($(filter-out $(no-dot-config-targets), $(MAKECMDGOALS)),)
		dot-config := 0
	endif
endif

ifneq ($(filter $(no-sync-config-targets), $(MAKECMDGOALS)),)
	ifeq ($(filter-out $(no-sync-config-targets), $(MAKECMDGOALS)),)
		may-sync-config := 0
	endif
endif

ifneq ($(KBUILD_EXTMOD),)
	may-sync-config := 0
endif

ifeq ($(KBUILD_EXTMOD),)
        ifneq ($(filter config %config,$(MAKECMDGOALS)),)
                config-targets := 1
                ifneq ($(words $(MAKECMDGOALS)),1)
                        mixed-targets := 1
                endif
        endif
endif

# For "make -j clean all", "make -j mrproper defconfig all", etc.
ifneq ($(filter $(clean-targets),$(MAKECMDGOALS)),)
        ifneq ($(filter-out $(clean-targets),$(MAKECMDGOALS)),)
                mixed-targets := 1
        endif
endif

# install and modules_install need also be processed one by one
ifneq ($(filter install,$(MAKECMDGOALS)),)
        ifneq ($(filter modules_install,$(MAKECMDGOALS)),)
	        mixed-targets := 1
        endif
endif

ifeq ($(mixed-targets),1)
# ===========================================================================
# We're called with mixed targets (*config and build targets).
# Handle them one by one.

PHONY += $(MAKECMDGOALS) __build_one_by_one

$(filter-out __build_one_by_one, $(MAKECMDGOALS)): __build_one_by_one
	@:

__build_one_by_one:
	$(Q)set -e; \
	for i in $(MAKECMDGOALS); do \
		$(MAKE) -f $(srctree)/Makefile $$i; \
	done

else

# We need some generic definitions (do not try to remake the file).
scripts/Kbuild.include: ;
include scripts/Kbuild.include

# Read KERNELRELEASE from include/config/kernel.release (if it exists)
KERNELRELEASE = $(shell cat include/config/kernel.release 2> /dev/null)
KERNELVERSION = $(VERSION)$(if $(PATCHLEVEL),.$(PATCHLEVEL)$(if $(SUBLEVEL),.$(SUBLEVEL)))$(EXTRAVERSION)
export VERSION PATCHLEVEL SUBLEVEL KERNELRELEASE KERNELVERSION

include scripts/subarch.include

# Cross compiling and selecting different set of gcc/bin-utils
# ---------------------------------------------------------------------------
#
# When performing cross compilation for other architectures ARCH shall be set
# to the target architecture. (See arch/* for the possibilities).
# ARCH can be set during invocation of make:
# make ARCH=ia64
# Another way is to have ARCH set in the environment.
# The default ARCH is the host where make is executed.

# CROSS_COMPILE specify the prefix used for all executables used
# during compilation. Only gcc and related bin-utils executables
# are prefixed with $(CROSS_COMPILE).
# CROSS_COMPILE can be set on the command line
# make CROSS_COMPILE=ia64-linux-
# Alternatively CROSS_COMPILE can be set in the environment.
# Default value for CROSS_COMPILE is not to prefix executables
# Note: Some architectures assign CROSS_COMPILE in their arch/*/Makefile
ARCH		?= $(SUBARCH)

# Architecture as present in compile.h
UTS_MACHINE 	:= $(ARCH)
SRCARCH 	:= $(ARCH)

# Additional ARCH settings for x86
ifeq ($(ARCH),i386)
        SRCARCH := x86
endif
ifeq ($(ARCH),x86_64)
        SRCARCH := x86
endif

# Additional ARCH settings for sparc
ifeq ($(ARCH),sparc32)
       SRCARCH := sparc
endif
ifeq ($(ARCH),sparc64)
       SRCARCH := sparc
endif

# Additional ARCH settings for sh
ifeq ($(ARCH),sh64)
       SRCARCH := sh
endif

KCONFIG_CONFIG	?= .config
export KCONFIG_CONFIG

# SHELL used by kbuild
CONFIG_SHELL := $(shell if [ -x "$$BASH" ]; then echo $$BASH; \
	  else if [ -x /bin/bash ]; then echo /bin/bash; \
	  else echo sh; fi ; fi)

HOST_LFS_CFLAGS := $(shell getconf LFS_CFLAGS 2>/dev/null)
HOST_LFS_LDFLAGS := $(shell getconf LFS_LDFLAGS 2>/dev/null)
HOST_LFS_LIBS := $(shell getconf LFS_LIBS 2>/dev/null)

HOSTCC       = gcc
HOSTCXX      = g++
KBUILD_HOSTCFLAGS   := -Wall -Wmissing-prototypes -Wstrict-prototypes -O2 \
		-fomit-frame-pointer -std=gnu89 $(HOST_LFS_CFLAGS) \
		$(HOSTCFLAGS)
KBUILD_HOSTCXXFLAGS := -O2 $(HOST_LFS_CFLAGS) $(HOSTCXXFLAGS)
KBUILD_HOSTLDFLAGS  := $(HOST_LFS_LDFLAGS) $(HOSTLDFLAGS)
KBUILD_HOSTLDLIBS   := $(HOST_LFS_LIBS) $(HOSTLDLIBS)

# Make variables (CC, etc...)
AS		= $(CROSS_COMPILE)as
LD		= $(CROSS_COMPILE)ld
CC		= $(CROSS_COMPILE)gcc
CPP		= $(CC) -E
AR		= $(CROSS_COMPILE)ar
NM		= $(CROSS_COMPILE)nm
STRIP		= $(CROSS_COMPILE)strip
OBJCOPY		= $(CROSS_COMPILE)objcopy
OBJDUMP		= $(CROSS_COMPILE)objdump
LEX		= flex
YACC		= bison
AWK		= awk
GENKSYMS	= scripts/genksyms/genksyms
INSTALLKERNEL  := installkernel
DEPMOD		= /sbin/depmod
PERL		= perl
PYTHON		= python
PYTHON2		= python2
PYTHON3		= python3
CHECK		= sparse

CHECKFLAGS     := -D__linux__ -Dlinux -D__STDC__ -Dunix -D__unix__ \
		  -Wbitwise -Wno-return-void -Wno-unknown-attribute $(CF)
NOSTDINC_FLAGS  =
CFLAGS_MODULE   =
AFLAGS_MODULE   =
LDFLAGS_MODULE  =
CFLAGS_KERNEL	=
AFLAGS_KERNEL	=
LDFLAGS_vmlinux =

# Use USERINCLUDE when you must reference the UAPI directories only.
USERINCLUDE    := \
		-I$(srctree)/arch/$(SRCARCH)/include/uapi \
		-I$(objtree)/arch/$(SRCARCH)/include/generated/uapi \
		-I$(srctree)/include/uapi \
		-I$(objtree)/include/generated/uapi \
                -include $(srctree)/include/linux/kconfig.h

# Use LINUXINCLUDE when you must reference the include/ directory.
# Needed to be compatible with the O= option
LINUXINCLUDE    := \
		-I$(srctree)/arch/$(SRCARCH)/include \
		-I$(objtree)/arch/$(SRCARCH)/include/generated \
		$(if $(KBUILD_SRC), -I$(srctree)/include) \
		-I$(objtree)/include \
		$(USERINCLUDE)

KBUILD_AFLAGS   := -D__ASSEMBLY__ -fno-PIE
KBUILD_CFLAGS   := -Wall -Wundef -Werror=strict-prototypes -Wno-trigraphs \
		   -fno-strict-aliasing -fno-common -fshort-wchar -fno-PIE \
		   -Werror-implicit-function-declaration -Werror=implicit-int \
		   -Wno-format-security \
		   -std=gnu89
KBUILD_CPPFLAGS := -D__KERNEL__
KBUILD_AFLAGS_KERNEL :=
KBUILD_CFLAGS_KERNEL :=
KBUILD_AFLAGS_MODULE  := -DMODULE
KBUILD_CFLAGS_MODULE  := -DMODULE
KBUILD_LDFLAGS_MODULE := -T $(srctree)/scripts/module-common.lds
KBUILD_LDFLAGS :=
GCC_PLUGINS_CFLAGS :=

export ARCH SRCARCH CONFIG_SHELL HOSTCC KBUILD_HOSTCFLAGS CROSS_COMPILE AS LD CC
export CPP AR NM STRIP OBJCOPY OBJDUMP KBUILD_HOSTLDFLAGS KBUILD_HOSTLDLIBS
export MAKE LEX YACC AWK GENKSYMS INSTALLKERNEL PERL PYTHON PYTHON2 PYTHON3 UTS_MACHINE
export HOSTCXX KBUILD_HOSTCXXFLAGS LDFLAGS_MODULE CHECK CHECKFLAGS

export KBUILD_CPPFLAGS NOSTDINC_FLAGS LINUXINCLUDE OBJCOPYFLAGS KBUILD_LDFLAGS
export KBUILD_CFLAGS CFLAGS_KERNEL CFLAGS_MODULE
export CFLAGS_KASAN CFLAGS_KASAN_NOSANITIZE CFLAGS_UBSAN
export KBUILD_AFLAGS AFLAGS_KERNEL AFLAGS_MODULE
export KBUILD_AFLAGS_MODULE KBUILD_CFLAGS_MODULE KBUILD_LDFLAGS_MODULE
export KBUILD_AFLAGS_KERNEL KBUILD_CFLAGS_KERNEL
export KBUILD_ARFLAGS

# When compiling out-of-tree modules, put MODVERDIR in the module
# tree rather than in the kernel tree. The kernel tree might
# even be read-only.
export MODVERDIR := $(if $(KBUILD_EXTMOD),$(firstword $(KBUILD_EXTMOD))/).tmp_versions

# Files to ignore in find ... statements

export RCS_FIND_IGNORE := \( -name SCCS -o -name BitKeeper -o -name .svn -o    \
			  -name CVS -o -name .pc -o -name .hg -o -name .git \) \
			  -prune -o
export RCS_TAR_IGNORE := --exclude SCCS --exclude BitKeeper --exclude .svn \
			 --exclude CVS --exclude .pc --exclude .hg --exclude .git

# ===========================================================================
# Rules shared between *config targets and build targets

# Basic helpers built in scripts/basic/
PHONY += scripts_basic
scripts_basic:
	$(Q)$(MAKE) $(build)=scripts/basic
	$(Q)rm -f .tmp_quiet_recordmcount

# To avoid any implicit rule to kick in, define an empty command.
scripts/basic/%: scripts_basic ;

PHONY += outputmakefile
# outputmakefile generates a Makefile in the output directory, if using a
# separate output directory. This allows convenient use of make in the
# output directory.
outputmakefile:
ifneq ($(KBUILD_SRC),)
	$(Q)ln -fsn $(srctree) source
	$(Q)$(CONFIG_SHELL) $(srctree)/scripts/mkmakefile $(srctree)
endif

ifneq ($(shell $(CC) --version 2>&1 | head -n 1 | grep clang),)
ifneq ($(CROSS_COMPILE),)
CLANG_FLAGS	:= --target=$(notdir $(CROSS_COMPILE:%-=%))
GCC_TOOLCHAIN_DIR := $(dir $(shell which $(LD)))
CLANG_FLAGS	+= --prefix=$(GCC_TOOLCHAIN_DIR)
GCC_TOOLCHAIN	:= $(realpath $(GCC_TOOLCHAIN_DIR)/..)
endif
ifneq ($(GCC_TOOLCHAIN),)
CLANG_FLAGS	+= --gcc-toolchain=$(GCC_TOOLCHAIN)
endif
CLANG_FLAGS	+= -no-integrated-as
KBUILD_CFLAGS	+= $(CLANG_FLAGS)
KBUILD_AFLAGS	+= $(CLANG_FLAGS)
export CLANG_FLAGS
endif

RETPOLINE_CFLAGS_GCC := -mindirect-branch=thunk-extern -mindirect-branch-register
RETPOLINE_VDSO_CFLAGS_GCC := -mindirect-branch=thunk-inline -mindirect-branch-register
RETPOLINE_CFLAGS_CLANG := -mretpoline-external-thunk
RETPOLINE_VDSO_CFLAGS_CLANG := -mretpoline
RETPOLINE_CFLAGS := $(call cc-option,$(RETPOLINE_CFLAGS_GCC),$(call cc-option,$(RETPOLINE_CFLAGS_CLANG)))
RETPOLINE_VDSO_CFLAGS := $(call cc-option,$(RETPOLINE_VDSO_CFLAGS_GCC),$(call cc-option,$(RETPOLINE_VDSO_CFLAGS_CLANG)))
export RETPOLINE_CFLAGS
export RETPOLINE_VDSO_CFLAGS

<<<<<<< HEAD
# check for 'asm goto'
ifeq ($(shell $(CONFIG_SHELL) $(srctree)/scripts/gcc-goto.sh $(CC) $(KBUILD_CFLAGS)), y)
  CC_HAVE_ASM_GOTO := 1
  KBUILD_CFLAGS += -DCC_HAVE_ASM_GOTO
  KBUILD_AFLAGS += -DCC_HAVE_ASM_GOTO
endif

=======
>>>>>>> bfeffd15
# The expansion should be delayed until arch/$(SRCARCH)/Makefile is included.
# Some architectures define CROSS_COMPILE in arch/$(SRCARCH)/Makefile.
# CC_VERSION_TEXT is referenced from Kconfig (so it needs export),
# and from include/config/auto.conf.cmd to detect the compiler upgrade.
CC_VERSION_TEXT = $(shell $(CC) --version | head -n 1)

ifeq ($(config-targets),1)
# ===========================================================================
# *config targets only - make sure prerequisites are updated, and descend
# in scripts/kconfig to make the *config target

# Read arch specific Makefile to set KBUILD_DEFCONFIG as needed.
# KBUILD_DEFCONFIG may point out an alternative default configuration
# used for 'make defconfig'
include arch/$(SRCARCH)/Makefile
export KBUILD_DEFCONFIG KBUILD_KCONFIG CC_VERSION_TEXT

config: scripts_basic outputmakefile FORCE
	$(Q)$(MAKE) $(build)=scripts/kconfig $@

%config: scripts_basic outputmakefile FORCE
	$(Q)$(MAKE) $(build)=scripts/kconfig $@

else
# ===========================================================================
# Build targets only - this includes vmlinux, arch specific targets, clean
# targets and others. In general all targets except *config targets.

# If building an external module we do not care about the all: rule
# but instead _all depend on modules
PHONY += all
ifeq ($(KBUILD_EXTMOD),)
_all: all
else
_all: modules
endif

# Decide whether to build built-in, modular, or both.
# Normally, just do built-in.

KBUILD_MODULES :=
KBUILD_BUILTIN := 1

# If we have only "make modules", don't compile built-in objects.
# When we're building modules with modversions, we need to consider
# the built-in objects during the descend as well, in order to
# make sure the checksums are up to date before we record them.

ifeq ($(MAKECMDGOALS),modules)
  KBUILD_BUILTIN := $(if $(CONFIG_MODVERSIONS),1)
endif

# If we have "make <whatever> modules", compile modules
# in addition to whatever we do anyway.
# Just "make" or "make all" shall build modules as well

ifneq ($(filter all _all modules,$(MAKECMDGOALS)),)
  KBUILD_MODULES := 1
endif

ifeq ($(MAKECMDGOALS),)
  KBUILD_MODULES := 1
endif

export KBUILD_MODULES KBUILD_BUILTIN

ifeq ($(KBUILD_EXTMOD),)
# Objects we will link into vmlinux / subdirs we need to visit
init-y		:= init/
drivers-y	:= drivers/ sound/ firmware/
net-y		:= net/
libs-y		:= lib/
core-y		:= usr/
virt-y		:= virt/
endif # KBUILD_EXTMOD

ifeq ($(dot-config),1)
include include/config/auto.conf
endif

# The all: target is the default when no target is given on the
# command line.
# This allow a user to issue only 'make' to build a kernel including modules
# Defaults to vmlinux, but the arch makefile usually adds further targets
all: vmlinux

CFLAGS_GCOV	:= -fprofile-arcs -ftest-coverage \
	$(call cc-option,-fno-tree-loop-im) \
	$(call cc-disable-warning,maybe-uninitialized,)
export CFLAGS_GCOV

# The arch Makefiles can override CC_FLAGS_FTRACE. We may also append it later.
ifdef CONFIG_FUNCTION_TRACER
  CC_FLAGS_FTRACE := -pg
endif

# The arch Makefile can set ARCH_{CPP,A,C}FLAGS to override the default
# values of the respective KBUILD_* variables
ARCH_CPPFLAGS :=
ARCH_AFLAGS :=
ARCH_CFLAGS :=
include arch/$(SRCARCH)/Makefile

ifeq ($(dot-config),1)
ifeq ($(may-sync-config),1)
# Read in dependencies to all Kconfig* files, make sure to run syncconfig if
# changes are detected. This should be included after arch/$(SRCARCH)/Makefile
# because some architectures define CROSS_COMPILE there.
-include include/config/auto.conf.cmd

# To avoid any implicit rule to kick in, define an empty command
$(KCONFIG_CONFIG) include/config/auto.conf.cmd: ;

# The actual configuration files used during the build are stored in
# include/generated/ and include/config/. Update them if .config is newer than
# include/config/auto.conf (which mirrors .config).
include/config/%.conf: $(KCONFIG_CONFIG) include/config/auto.conf.cmd
	$(Q)$(MAKE) -f $(srctree)/Makefile syncconfig
else
# External modules and some install targets need include/generated/autoconf.h
# and include/config/auto.conf but do not care if they are up-to-date.
# Use auto.conf to trigger the test
PHONY += include/config/auto.conf

include/config/auto.conf:
	$(Q)test -e include/generated/autoconf.h -a -e $@ || (		\
	echo >&2;							\
	echo >&2 "  ERROR: Kernel configuration is invalid.";		\
	echo >&2 "         include/generated/autoconf.h or $@ are missing.";\
	echo >&2 "         Run 'make oldconfig && make prepare' on kernel src to fix it.";	\
	echo >&2 ;							\
	/bin/false)

endif # may-sync-config
endif # $(dot-config)

KBUILD_CFLAGS	+= $(call cc-option,-fno-delete-null-pointer-checks,)
KBUILD_CFLAGS	+= $(call cc-disable-warning,frame-address,)
KBUILD_CFLAGS	+= $(call cc-disable-warning, format-truncation)
KBUILD_CFLAGS	+= $(call cc-disable-warning, format-overflow)
KBUILD_CFLAGS	+= $(call cc-disable-warning, int-in-bool-context)

ifdef CONFIG_CC_OPTIMIZE_FOR_SIZE
KBUILD_CFLAGS	+= $(call cc-option,-Oz,-Os)
KBUILD_CFLAGS	+= $(call cc-disable-warning,maybe-uninitialized,)
else
ifdef CONFIG_PROFILE_ALL_BRANCHES
KBUILD_CFLAGS	+= -O2 $(call cc-disable-warning,maybe-uninitialized,)
else
KBUILD_CFLAGS   += -O2
endif
endif

KBUILD_CFLAGS += $(call cc-ifversion, -lt, 0409, \
			$(call cc-disable-warning,maybe-uninitialized,))

# Tell gcc to never replace conditional load with a non-conditional one
KBUILD_CFLAGS	+= $(call cc-option,--param=allow-store-data-races=0)

include scripts/Makefile.kcov
include scripts/Makefile.gcc-plugins

ifdef CONFIG_READABLE_ASM
# Disable optimizations that make assembler listings hard to read.
# reorder blocks reorders the control in the function
# ipa clone creates specialized cloned functions
# partial inlining inlines only parts of functions
KBUILD_CFLAGS += $(call cc-option,-fno-reorder-blocks,) \
                 $(call cc-option,-fno-ipa-cp-clone,) \
                 $(call cc-option,-fno-partial-inlining)
endif

ifneq ($(CONFIG_FRAME_WARN),0)
KBUILD_CFLAGS += $(call cc-option,-Wframe-larger-than=${CONFIG_FRAME_WARN})
endif

stackp-flags-$(CONFIG_CC_HAS_STACKPROTECTOR_NONE) := -fno-stack-protector
stackp-flags-$(CONFIG_STACKPROTECTOR)             := -fstack-protector
stackp-flags-$(CONFIG_STACKPROTECTOR_STRONG)      := -fstack-protector-strong

KBUILD_CFLAGS += $(stackp-flags-y)

ifdef CONFIG_CC_IS_CLANG
KBUILD_CPPFLAGS += $(call cc-option,-Qunused-arguments,)
KBUILD_CFLAGS += $(call cc-disable-warning, format-invalid-specifier)
KBUILD_CFLAGS += $(call cc-disable-warning, gnu)
KBUILD_CFLAGS += $(call cc-disable-warning, address-of-packed-member)
# Quiet clang warning: comparison of unsigned expression < 0 is always false
KBUILD_CFLAGS += $(call cc-disable-warning, tautological-compare)
# CLANG uses a _MergedGlobals as optimization, but this breaks modpost, as the
# source of a reference will be _MergedGlobals and not on of the whitelisted names.
# See modpost pattern 2
KBUILD_CFLAGS += $(call cc-option, -mno-global-merge,)
KBUILD_CFLAGS += $(call cc-option, -fcatch-undefined-behavior)
else

# These warnings generated too much noise in a regular build.
# Use make W=1 to enable them (see scripts/Makefile.extrawarn)
KBUILD_CFLAGS += -Wno-unused-but-set-variable
endif

KBUILD_CFLAGS += $(call cc-disable-warning, unused-const-variable)
ifdef CONFIG_FRAME_POINTER
KBUILD_CFLAGS	+= -fno-omit-frame-pointer -fno-optimize-sibling-calls
else
# Some targets (ARM with Thumb2, for example), can't be built with frame
# pointers.  For those, we don't have FUNCTION_TRACER automatically
# select FRAME_POINTER.  However, FUNCTION_TRACER adds -pg, and this is
# incompatible with -fomit-frame-pointer with current GCC, so we don't use
# -fomit-frame-pointer with FUNCTION_TRACER.
ifndef CONFIG_FUNCTION_TRACER
KBUILD_CFLAGS	+= -fomit-frame-pointer
endif
endif

KBUILD_CFLAGS   += $(call cc-option, -fno-var-tracking-assignments)

ifdef CONFIG_DEBUG_INFO
ifdef CONFIG_DEBUG_INFO_SPLIT
KBUILD_CFLAGS   += $(call cc-option, -gsplit-dwarf, -g)
else
KBUILD_CFLAGS	+= -g
endif
KBUILD_AFLAGS	+= -Wa,-gdwarf-2
endif
ifdef CONFIG_DEBUG_INFO_DWARF4
KBUILD_CFLAGS	+= $(call cc-option, -gdwarf-4,)
endif

ifdef CONFIG_DEBUG_INFO_REDUCED
KBUILD_CFLAGS 	+= $(call cc-option, -femit-struct-debug-baseonly) \
		   $(call cc-option,-fno-var-tracking)
endif

ifdef CONFIG_FUNCTION_TRACER
ifdef CONFIG_FTRACE_MCOUNT_RECORD
  # gcc 5 supports generating the mcount tables directly
  ifeq ($(call cc-option-yn,-mrecord-mcount),y)
    CC_FLAGS_FTRACE	+= -mrecord-mcount
    export CC_USING_RECORD_MCOUNT := 1
  endif
  ifdef CONFIG_HAVE_NOP_MCOUNT
    ifeq ($(call cc-option-yn, -mnop-mcount),y)
      CC_FLAGS_FTRACE	+= -mnop-mcount
      CC_FLAGS_USING	+= -DCC_USING_NOP_MCOUNT
    endif
  endif
endif
ifdef CONFIG_HAVE_FENTRY
  ifeq ($(call cc-option-yn, -mfentry),y)
    CC_FLAGS_FTRACE	+= -mfentry
    CC_FLAGS_USING	+= -DCC_USING_FENTRY
  endif
endif
export CC_FLAGS_FTRACE
KBUILD_CFLAGS	+= $(CC_FLAGS_FTRACE) $(CC_FLAGS_USING)
KBUILD_AFLAGS	+= $(CC_FLAGS_USING)
ifdef CONFIG_DYNAMIC_FTRACE
	ifdef CONFIG_HAVE_C_RECORDMCOUNT
		BUILD_C_RECORDMCOUNT := y
		export BUILD_C_RECORDMCOUNT
	endif
endif
endif

# We trigger additional mismatches with less inlining
ifdef CONFIG_DEBUG_SECTION_MISMATCH
KBUILD_CFLAGS += $(call cc-option, -fno-inline-functions-called-once)
endif

ifdef CONFIG_LD_DEAD_CODE_DATA_ELIMINATION
KBUILD_CFLAGS_KERNEL += -ffunction-sections -fdata-sections
LDFLAGS_vmlinux += --gc-sections
endif

# arch Makefile may override CC so keep this after arch Makefile is included
NOSTDINC_FLAGS += -nostdinc -isystem $(shell $(CC) -print-file-name=include)

# warn about C99 declaration after statement
KBUILD_CFLAGS += -Wdeclaration-after-statement

# Variable Length Arrays (VLAs) should not be used anywhere in the kernel
KBUILD_CFLAGS += $(call cc-option,-Wvla)

# disable pointer signed / unsigned warnings in gcc 4.0
KBUILD_CFLAGS += -Wno-pointer-sign

# disable stringop warnings in gcc 8+
KBUILD_CFLAGS += $(call cc-disable-warning, stringop-truncation)

# disable invalid "can't wrap" optimizations for signed / pointers
KBUILD_CFLAGS	+= $(call cc-option,-fno-strict-overflow)

# clang sets -fmerge-all-constants by default as optimization, but this
# is non-conforming behavior for C and in fact breaks the kernel, so we
# need to disable it here generally.
KBUILD_CFLAGS	+= $(call cc-option,-fno-merge-all-constants)

# for gcc -fno-merge-all-constants disables everything, but it is fine
# to have actual conforming behavior enabled.
KBUILD_CFLAGS	+= $(call cc-option,-fmerge-constants)

# Make sure -fstack-check isn't enabled (like gentoo apparently did)
KBUILD_CFLAGS  += $(call cc-option,-fno-stack-check,)

# conserve stack if available
KBUILD_CFLAGS   += $(call cc-option,-fconserve-stack)

# Prohibit date/time macros, which would make the build non-deterministic
KBUILD_CFLAGS   += $(call cc-option,-Werror=date-time)

# enforce correct pointer usage
KBUILD_CFLAGS   += $(call cc-option,-Werror=incompatible-pointer-types)

# Require designated initializers for all marked structures
KBUILD_CFLAGS   += $(call cc-option,-Werror=designated-init)

# change __FILE__ to the relative path from the srctree
KBUILD_CFLAGS	+= $(call cc-option,-fmacro-prefix-map=$(srctree)/=)

# use the deterministic mode of AR if available
KBUILD_ARFLAGS := $(call ar-option,D)

include scripts/Makefile.kasan
include scripts/Makefile.extrawarn
include scripts/Makefile.ubsan

# Add any arch overrides and user supplied CPPFLAGS, AFLAGS and CFLAGS as the
# last assignments
KBUILD_CPPFLAGS += $(ARCH_CPPFLAGS) $(KCPPFLAGS)
KBUILD_AFLAGS   += $(ARCH_AFLAGS)   $(KAFLAGS)
KBUILD_CFLAGS   += $(ARCH_CFLAGS)   $(KCFLAGS)

# Use --build-id when available.
LDFLAGS_BUILD_ID := $(call ld-option, --build-id)
KBUILD_LDFLAGS_MODULE += $(LDFLAGS_BUILD_ID)
LDFLAGS_vmlinux += $(LDFLAGS_BUILD_ID)

ifeq ($(CONFIG_STRIP_ASM_SYMS),y)
LDFLAGS_vmlinux	+= $(call ld-option, -X,)
endif

# insure the checker run with the right endianness
CHECKFLAGS += $(if $(CONFIG_CPU_BIG_ENDIAN),-mbig-endian,-mlittle-endian)

# the checker needs the correct machine size
CHECKFLAGS += $(if $(CONFIG_64BIT),-m64,-m32)

# Default kernel image to build when no specific target is given.
# KBUILD_IMAGE may be overruled on the command line or
# set in the environment
# Also any assignments in arch/$(ARCH)/Makefile take precedence over
# this default value
export KBUILD_IMAGE ?= vmlinux

#
# INSTALL_PATH specifies where to place the updated kernel and system map
# images. Default is /boot, but you can set it to other values
export	INSTALL_PATH ?= /boot

#
# INSTALL_DTBS_PATH specifies a prefix for relocations required by build roots.
# Like INSTALL_MOD_PATH, it isn't defined in the Makefile, but can be passed as
# an argument if needed. Otherwise it defaults to the kernel install path
#
export INSTALL_DTBS_PATH ?= $(INSTALL_PATH)/dtbs/$(KERNELRELEASE)

#
# INSTALL_MOD_PATH specifies a prefix to MODLIB for module directory
# relocations required by build roots.  This is not defined in the
# makefile but the argument can be passed to make if needed.
#

MODLIB	= $(INSTALL_MOD_PATH)/lib/modules/$(KERNELRELEASE)
export MODLIB

#
# INSTALL_MOD_STRIP, if defined, will cause modules to be
# stripped after they are installed.  If INSTALL_MOD_STRIP is '1', then
# the default option --strip-debug will be used.  Otherwise,
# INSTALL_MOD_STRIP value will be used as the options to the strip command.

ifdef INSTALL_MOD_STRIP
ifeq ($(INSTALL_MOD_STRIP),1)
mod_strip_cmd = $(STRIP) --strip-debug
else
mod_strip_cmd = $(STRIP) $(INSTALL_MOD_STRIP)
endif # INSTALL_MOD_STRIP=1
else
mod_strip_cmd = true
endif # INSTALL_MOD_STRIP
export mod_strip_cmd

# CONFIG_MODULE_COMPRESS, if defined, will cause module to be compressed
# after they are installed in agreement with CONFIG_MODULE_COMPRESS_GZIP
# or CONFIG_MODULE_COMPRESS_XZ.

mod_compress_cmd = true
ifdef CONFIG_MODULE_COMPRESS
  ifdef CONFIG_MODULE_COMPRESS_GZIP
    mod_compress_cmd = gzip -n -f
  endif # CONFIG_MODULE_COMPRESS_GZIP
  ifdef CONFIG_MODULE_COMPRESS_XZ
    mod_compress_cmd = xz -f
  endif # CONFIG_MODULE_COMPRESS_XZ
endif # CONFIG_MODULE_COMPRESS
export mod_compress_cmd

# Select initial ramdisk compression format, default is gzip(1).
# This shall be used by the dracut(8) tool while creating an initramfs image.
#
INITRD_COMPRESS-y                  := gzip
INITRD_COMPRESS-$(CONFIG_RD_BZIP2) := bzip2
INITRD_COMPRESS-$(CONFIG_RD_LZMA)  := lzma
INITRD_COMPRESS-$(CONFIG_RD_XZ)    := xz
INITRD_COMPRESS-$(CONFIG_RD_LZO)   := lzo
INITRD_COMPRESS-$(CONFIG_RD_LZ4)   := lz4
# do not export INITRD_COMPRESS, since we didn't actually
# choose a sane default compression above.
# export INITRD_COMPRESS := $(INITRD_COMPRESS-y)

ifdef CONFIG_MODULE_SIG_ALL
$(eval $(call config_filename,MODULE_SIG_KEY))

mod_sign_cmd = scripts/sign-file $(CONFIG_MODULE_SIG_HASH) $(MODULE_SIG_KEY_SRCPREFIX)$(CONFIG_MODULE_SIG_KEY) certs/signing_key.x509
else
mod_sign_cmd = true
endif
export mod_sign_cmd

ifdef CONFIG_STACK_VALIDATION
  has_libelf := $(call try-run,\
		echo "int main() {}" | $(HOSTCC) -xc -o /dev/null -lelf -,1,0)
  ifeq ($(has_libelf),1)
    objtool_target := tools/objtool FORCE
  else
    SKIP_STACK_VALIDATION := 1
    export SKIP_STACK_VALIDATION
  endif
endif


ifeq ($(KBUILD_EXTMOD),)
core-y		+= kernel/ certs/ mm/ fs/ ipc/ security/ crypto/ block/

vmlinux-dirs	:= $(patsubst %/,%,$(filter %/, $(init-y) $(init-m) \
		     $(core-y) $(core-m) $(drivers-y) $(drivers-m) \
		     $(net-y) $(net-m) $(libs-y) $(libs-m) $(virt-y)))

vmlinux-alldirs	:= $(sort $(vmlinux-dirs) $(patsubst %/,%,$(filter %/, \
		     $(init-) $(core-) $(drivers-) $(net-) $(libs-) $(virt-))))

init-y		:= $(patsubst %/, %/built-in.a, $(init-y))
core-y		:= $(patsubst %/, %/built-in.a, $(core-y))
drivers-y	:= $(patsubst %/, %/built-in.a, $(drivers-y))
net-y		:= $(patsubst %/, %/built-in.a, $(net-y))
libs-y1		:= $(patsubst %/, %/lib.a, $(libs-y))
libs-y2		:= $(patsubst %/, %/built-in.a, $(filter-out %.a, $(libs-y)))
virt-y		:= $(patsubst %/, %/built-in.a, $(virt-y))

# Externally visible symbols (used by link-vmlinux.sh)
export KBUILD_VMLINUX_INIT := $(head-y) $(init-y)
export KBUILD_VMLINUX_MAIN := $(core-y) $(libs-y2) $(drivers-y) $(net-y) $(virt-y)
export KBUILD_VMLINUX_LIBS := $(libs-y1)
export KBUILD_LDS          := arch/$(SRCARCH)/kernel/vmlinux.lds
export LDFLAGS_vmlinux
# used by scripts/package/Makefile
export KBUILD_ALLDIRS := $(sort $(filter-out arch/%,$(vmlinux-alldirs)) arch Documentation include samples scripts tools)

vmlinux-deps := $(KBUILD_LDS) $(KBUILD_VMLINUX_INIT) $(KBUILD_VMLINUX_MAIN) $(KBUILD_VMLINUX_LIBS)

# Recurse until adjust_autoksyms.sh is satisfied
PHONY += autoksyms_recursive
autoksyms_recursive: $(vmlinux-deps)
ifdef CONFIG_TRIM_UNUSED_KSYMS
	$(Q)$(CONFIG_SHELL) $(srctree)/scripts/adjust_autoksyms.sh \
	  "$(MAKE) -f $(srctree)/Makefile vmlinux"
endif

# For the kernel to actually contain only the needed exported symbols,
# we have to build modules as well to determine what those symbols are.
# (this can be evaluated only once include/config/auto.conf has been included)
ifdef CONFIG_TRIM_UNUSED_KSYMS
  KBUILD_MODULES := 1
endif

autoksyms_h := $(if $(CONFIG_TRIM_UNUSED_KSYMS), include/generated/autoksyms.h)

$(autoksyms_h):
	$(Q)mkdir -p $(dir $@)
	$(Q)touch $@

ARCH_POSTLINK := $(wildcard $(srctree)/arch/$(SRCARCH)/Makefile.postlink)

# Final link of vmlinux with optional arch pass after final link
cmd_link-vmlinux =                                                 \
	$(CONFIG_SHELL) $< $(LD) $(KBUILD_LDFLAGS) $(LDFLAGS_vmlinux) ;    \
	$(if $(ARCH_POSTLINK), $(MAKE) -f $(ARCH_POSTLINK) $@, true)

vmlinux: scripts/link-vmlinux.sh autoksyms_recursive $(vmlinux-deps) FORCE
ifdef CONFIG_GDB_SCRIPTS
	$(Q)ln -fsn $(abspath $(srctree)/scripts/gdb/vmlinux-gdb.py)
endif
	+$(call if_changed,link-vmlinux)

targets := vmlinux

# Build samples along the rest of the kernel. This needs headers_install.
ifdef CONFIG_SAMPLES
vmlinux-dirs += samples
samples: headers_install
endif

# The actual objects are generated when descending,
# make sure no implicit rule kicks in
$(sort $(vmlinux-deps)): $(vmlinux-dirs) ;

# Handle descending into subdirectories listed in $(vmlinux-dirs)
# Preset locale variables to speed up the build process. Limit locale
# tweaks to this spot to avoid wrong language settings when running
# make menuconfig etc.
# Error messages still appears in the original language

PHONY += $(vmlinux-dirs)
$(vmlinux-dirs): prepare
	$(Q)$(MAKE) $(build)=$@ need-builtin=1

filechk_kernel.release = \
	echo "$(KERNELVERSION)$$($(CONFIG_SHELL) $(srctree)/scripts/setlocalversion $(srctree))"

# Store (new) KERNELRELEASE string in include/config/kernel.release
include/config/kernel.release: $(srctree)/Makefile FORCE
	$(call filechk,kernel.release)

# Additional helpers built in scripts/
# Carefully list dependencies so we do not try to build scripts twice
# in parallel
PHONY += scripts
scripts: scripts_basic scripts_dtc
	$(Q)$(MAKE) $(build)=$(@)

# Things we need to do before we recursively start building the kernel
# or the modules are listed in "prepare".
# A multi level approach is used. prepareN is processed before prepareN-1.
# archprepare is used in arch Makefiles and when processed asm symlink,
# version.h and scripts_basic is processed / created.

# Listed in dependency order
PHONY += prepare archprepare prepare0 prepare1 prepare2 prepare3

# prepare3 is used to check if we are building in a separate output directory,
# and if so do:
# 1) Check that make has not been executed in the kernel src $(srctree)
prepare3: include/config/kernel.release
ifneq ($(KBUILD_SRC),)
	@$(kecho) '  Using $(srctree) as source for kernel'
	$(Q)if [ -f $(srctree)/.config -o -d $(srctree)/include/config ]; then \
		echo >&2 "  $(srctree) is not clean, please run 'make mrproper'"; \
		echo >&2 "  in the '$(srctree)' directory.";\
		/bin/false; \
	fi;
endif

# prepare2 creates a makefile if using a separate output directory.
# From this point forward, .config has been reprocessed, so any rules
# that need to depend on updated CONFIG_* values can be checked here.
prepare2: prepare3 outputmakefile asm-generic

prepare1: prepare2 $(version_h) $(autoksyms_h) include/generated/utsrelease.h
	$(cmd_crmodverdir)

archprepare: archheaders archscripts prepare1 scripts

prepare0: archprepare
	$(Q)$(MAKE) $(build)=scripts/mod
	$(Q)$(MAKE) $(build)=.

# All the preparing..
prepare: prepare0 prepare-objtool

# Support for using generic headers in asm-generic
asm-generic := -f $(srctree)/scripts/Makefile.asm-generic obj

PHONY += asm-generic uapi-asm-generic
asm-generic: uapi-asm-generic
	$(Q)$(MAKE) $(asm-generic)=arch/$(SRCARCH)/include/generated/asm
uapi-asm-generic:
	$(Q)$(MAKE) $(asm-generic)=arch/$(SRCARCH)/include/generated/uapi/asm

PHONY += prepare-objtool
prepare-objtool: $(objtool_target)
ifeq ($(SKIP_STACK_VALIDATION),1)
ifdef CONFIG_UNWINDER_ORC
	@echo "error: Cannot generate ORC metadata for CONFIG_UNWINDER_ORC=y, please install libelf-dev, libelf-devel or elfutils-libelf-devel" >&2
	@false
else
	@echo "warning: Cannot use CONFIG_STACK_VALIDATION=y, please install libelf-dev, libelf-devel or elfutils-libelf-devel" >&2
endif
endif

# Generate some files
# ---------------------------------------------------------------------------

# KERNELRELEASE can change from a few different places, meaning version.h
# needs to be updated, so this check is forced on all builds

uts_len := 64
define filechk_utsrelease.h
	if [ `echo -n "$(KERNELRELEASE)" | wc -c ` -gt $(uts_len) ]; then \
	  echo '"$(KERNELRELEASE)" exceeds $(uts_len) characters' >&2;    \
	  exit 1;                                                         \
	fi;                                                               \
	echo \#define UTS_RELEASE \"$(KERNELRELEASE)\"
endef

define filechk_version.h
	echo \#define LINUX_VERSION_CODE $(shell                         \
	expr $(VERSION) \* 65536 + 0$(PATCHLEVEL) \* 256 + 0$(SUBLEVEL)); \
	echo '#define KERNEL_VERSION(a,b,c) (((a) << 16) + ((b) << 8) + (c))'
endef

$(version_h): FORCE
	$(call filechk,version.h)
	$(Q)rm -f $(old_version_h)

include/generated/utsrelease.h: include/config/kernel.release FORCE
	$(call filechk,utsrelease.h)

PHONY += headerdep
headerdep:
	$(Q)find $(srctree)/include/ -name '*.h' | xargs --max-args 1 \
	$(srctree)/scripts/headerdep.pl -I$(srctree)/include

# ---------------------------------------------------------------------------
# Kernel headers

#Default location for installed headers
export INSTALL_HDR_PATH = $(objtree)/usr

# If we do an all arch process set dst to include/arch-$(SRCARCH)
hdr-dst = $(if $(KBUILD_HEADERS), dst=include/arch-$(SRCARCH), dst=include)

PHONY += archheaders archscripts

PHONY += __headers
__headers: $(version_h) scripts_basic uapi-asm-generic archheaders archscripts
	$(Q)$(MAKE) $(build)=scripts build_unifdef

PHONY += headers_install_all
headers_install_all:
	$(Q)$(CONFIG_SHELL) $(srctree)/scripts/headers.sh install

PHONY += headers_install
headers_install: __headers
	$(if $(wildcard $(srctree)/arch/$(SRCARCH)/include/uapi/asm/Kbuild),, \
	  $(error Headers not exportable for the $(SRCARCH) architecture))
	$(Q)$(MAKE) $(hdr-inst)=include/uapi dst=include
	$(Q)$(MAKE) $(hdr-inst)=arch/$(SRCARCH)/include/uapi $(hdr-dst)

PHONY += headers_check_all
headers_check_all: headers_install_all
	$(Q)$(CONFIG_SHELL) $(srctree)/scripts/headers.sh check

PHONY += headers_check
headers_check: headers_install
	$(Q)$(MAKE) $(hdr-inst)=include/uapi dst=include HDRCHECK=1
	$(Q)$(MAKE) $(hdr-inst)=arch/$(SRCARCH)/include/uapi $(hdr-dst) HDRCHECK=1

ifdef CONFIG_HEADERS_CHECK
all: headers_check
endif

# ---------------------------------------------------------------------------
# Kernel selftest

PHONY += kselftest
kselftest:
	$(Q)$(MAKE) -C $(srctree)/tools/testing/selftests run_tests

PHONY += kselftest-clean
kselftest-clean:
	$(Q)$(MAKE) -C $(srctree)/tools/testing/selftests clean

PHONY += kselftest-merge
kselftest-merge:
	$(if $(wildcard $(objtree)/.config),, $(error No .config exists, config your kernel first!))
	$(Q)$(CONFIG_SHELL) $(srctree)/scripts/kconfig/merge_config.sh \
		-m $(objtree)/.config \
		$(srctree)/tools/testing/selftests/*/config
	+$(Q)$(MAKE) -f $(srctree)/Makefile olddefconfig

# ---------------------------------------------------------------------------
# Devicetree files

ifneq ($(wildcard $(srctree)/arch/$(SRCARCH)/boot/dts/),)
dtstree := arch/$(SRCARCH)/boot/dts
endif

ifneq ($(dtstree),)

%.dtb: prepare3 scripts_dtc
	$(Q)$(MAKE) $(build)=$(dtstree) $(dtstree)/$@

PHONY += dtbs dtbs_install dt_binding_check
dtbs dtbs_check: prepare3 scripts_dtc
	$(Q)$(MAKE) $(build)=$(dtstree)

dtbs_check: export CHECK_DTBS=1
dtbs_check: dt_binding_check

dtbs_install:
	$(Q)$(MAKE) $(dtbinst)=$(dtstree)

ifdef CONFIG_OF_EARLY_FLATTREE
all: dtbs
endif

endif

PHONY += scripts_dtc
scripts_dtc: scripts_basic
	$(Q)$(MAKE) $(build)=scripts/dtc

dt_binding_check: scripts_dtc
	$(Q)$(MAKE) $(build)=Documentation/devicetree/bindings

# ---------------------------------------------------------------------------
# Modules

ifdef CONFIG_MODULES

# By default, build modules as well

all: modules

# Build modules
#
# A module can be listed more than once in obj-m resulting in
# duplicate lines in modules.order files.  Those are removed
# using awk while concatenating to the final file.

PHONY += modules
modules: $(vmlinux-dirs) $(if $(KBUILD_BUILTIN),vmlinux) modules.builtin
	$(Q)$(AWK) '!x[$$0]++' $(vmlinux-dirs:%=$(objtree)/%/modules.order) > $(objtree)/modules.order
	@$(kecho) '  Building modules, stage 2.';
	$(Q)$(MAKE) -f $(srctree)/scripts/Makefile.modpost

modules.builtin: $(vmlinux-dirs:%=%/modules.builtin)
	$(Q)$(AWK) '!x[$$0]++' $^ > $(objtree)/modules.builtin

%/modules.builtin: include/config/auto.conf include/config/tristate.conf
	$(Q)$(MAKE) $(modbuiltin)=$*


# Target to prepare building external modules
PHONY += modules_prepare
modules_prepare: prepare

# Target to install modules
PHONY += modules_install
modules_install: _modinst_ _modinst_post

PHONY += _modinst_
_modinst_:
	@rm -rf $(MODLIB)/kernel
	@rm -f $(MODLIB)/source
	@mkdir -p $(MODLIB)/kernel
	@ln -s $(abspath $(srctree)) $(MODLIB)/source
	@if [ ! $(objtree) -ef  $(MODLIB)/build ]; then \
		rm -f $(MODLIB)/build ; \
		ln -s $(CURDIR) $(MODLIB)/build ; \
	fi
	@cp -f $(objtree)/modules.order $(MODLIB)/
	@cp -f $(objtree)/modules.builtin $(MODLIB)/
	$(Q)$(MAKE) -f $(srctree)/scripts/Makefile.modinst

# This depmod is only for convenience to give the initial
# boot a modules.dep even before / is mounted read-write.  However the
# boot script depmod is the master version.
PHONY += _modinst_post
_modinst_post: _modinst_
	$(call cmd,depmod)

ifeq ($(CONFIG_MODULE_SIG), y)
PHONY += modules_sign
modules_sign:
	$(Q)$(MAKE) -f $(srctree)/scripts/Makefile.modsign
endif

else # CONFIG_MODULES

# Modules not configured
# ---------------------------------------------------------------------------

PHONY += modules modules_install
modules modules_install:
	@echo >&2
	@echo >&2 "The present kernel configuration has modules disabled."
	@echo >&2 "Type 'make config' and enable loadable module support."
	@echo >&2 "Then build a kernel with module support enabled."
	@echo >&2
	@exit 1

endif # CONFIG_MODULES

###
# Cleaning is done on three levels.
# make clean     Delete most generated files
#                Leave enough to build external modules
# make mrproper  Delete the current configuration, and all generated files
# make distclean Remove editor backup files, patch leftover files and the like

# Directories & files removed with 'make clean'
CLEAN_DIRS  += $(MODVERDIR) include/ksym

# Directories & files removed with 'make mrproper'
MRPROPER_DIRS  += include/config usr/include include/generated          \
		  arch/*/include/generated .tmp_objdiff
MRPROPER_FILES += .config .config.old .version \
		  Module.symvers tags TAGS cscope* GPATH GTAGS GRTAGS GSYMS \
		  signing_key.pem signing_key.priv signing_key.x509	\
		  x509.genkey extra_certificates signing_key.x509.keyid	\
		  signing_key.x509.signer vmlinux-gdb.py

# clean - Delete most, but leave enough to build external modules
#
clean: rm-dirs  := $(CLEAN_DIRS)
clean: rm-files := $(CLEAN_FILES)
clean-dirs      := $(addprefix _clean_, . $(vmlinux-alldirs) Documentation samples)

PHONY += $(clean-dirs) clean archclean vmlinuxclean
$(clean-dirs):
	$(Q)$(MAKE) $(clean)=$(patsubst _clean_%,%,$@)

vmlinuxclean:
	$(Q)$(CONFIG_SHELL) $(srctree)/scripts/link-vmlinux.sh clean
	$(Q)$(if $(ARCH_POSTLINK), $(MAKE) -f $(ARCH_POSTLINK) clean)

clean: archclean vmlinuxclean

# mrproper - Delete all generated files, including .config
#
mrproper: rm-dirs  := $(wildcard $(MRPROPER_DIRS))
mrproper: rm-files := $(wildcard $(MRPROPER_FILES))
mrproper-dirs      := $(addprefix _mrproper_,scripts)

PHONY += $(mrproper-dirs) mrproper archmrproper
$(mrproper-dirs):
	$(Q)$(MAKE) $(clean)=$(patsubst _mrproper_%,%,$@)

mrproper: clean archmrproper $(mrproper-dirs)
	$(call cmd,rmdirs)
	$(call cmd,rmfiles)

# distclean
#
PHONY += distclean

distclean: mrproper
	@find $(srctree) $(RCS_FIND_IGNORE) \
		\( -name '*.orig' -o -name '*.rej' -o -name '*~' \
		-o -name '*.bak' -o -name '#*#' -o -name '*%' \
		-o -name 'core' \) \
		-type f -print | xargs rm -f


# Packaging of the kernel to various formats
# ---------------------------------------------------------------------------
package-dir	:= scripts/package

%src-pkg: FORCE
	$(Q)$(MAKE) $(build)=$(package-dir) $@
%pkg: include/config/kernel.release FORCE
	$(Q)$(MAKE) $(build)=$(package-dir) $@


# Brief documentation of the typical targets used
# ---------------------------------------------------------------------------

boards := $(wildcard $(srctree)/arch/$(SRCARCH)/configs/*_defconfig)
boards := $(sort $(notdir $(boards)))
board-dirs := $(dir $(wildcard $(srctree)/arch/$(SRCARCH)/configs/*/*_defconfig))
board-dirs := $(sort $(notdir $(board-dirs:/=)))

PHONY += help
help:
	@echo  'Cleaning targets:'
	@echo  '  clean		  - Remove most generated files but keep the config and'
	@echo  '                    enough build support to build external modules'
	@echo  '  mrproper	  - Remove all generated files + config + various backup files'
	@echo  '  distclean	  - mrproper + remove editor backup and patch files'
	@echo  ''
	@echo  'Configuration targets:'
	@$(MAKE) -f $(srctree)/scripts/kconfig/Makefile help
	@echo  ''
	@echo  'Other generic targets:'
	@echo  '  all		  - Build all targets marked with [*]'
	@echo  '* vmlinux	  - Build the bare kernel'
	@echo  '* modules	  - Build all modules'
	@echo  '  modules_install - Install all modules to INSTALL_MOD_PATH (default: /)'
	@echo  '  dir/            - Build all files in dir and below'
	@echo  '  dir/file.[ois]  - Build specified target only'
	@echo  '  dir/file.ll     - Build the LLVM assembly file'
	@echo  '                    (requires compiler support for LLVM assembly generation)'
	@echo  '  dir/file.lst    - Build specified mixed source/assembly target only'
	@echo  '                    (requires a recent binutils and recent build (System.map))'
	@echo  '  dir/file.ko     - Build module including final link'
	@echo  '  modules_prepare - Set up for building external modules'
	@echo  '  tags/TAGS	  - Generate tags file for editors'
	@echo  '  cscope	  - Generate cscope index'
	@echo  '  gtags           - Generate GNU GLOBAL index'
	@echo  '  kernelrelease	  - Output the release version string (use with make -s)'
	@echo  '  kernelversion	  - Output the version stored in Makefile (use with make -s)'
	@echo  '  image_name	  - Output the image name (use with make -s)'
	@echo  '  headers_install - Install sanitised kernel headers to INSTALL_HDR_PATH'; \
	 echo  '                    (default: $(INSTALL_HDR_PATH))'; \
	 echo  ''
	@echo  'Static analysers:'
	@echo  '  checkstack      - Generate a list of stack hogs'
	@echo  '  namespacecheck  - Name space analysis on compiled kernel'
	@echo  '  versioncheck    - Sanity check on version.h usage'
	@echo  '  includecheck    - Check for duplicate included header files'
	@echo  '  export_report   - List the usages of all exported symbols'
	@echo  '  headers_check   - Sanity check on exported headers'
	@echo  '  headerdep       - Detect inclusion cycles in headers'
	@echo  '  coccicheck      - Check with Coccinelle'
	@echo  ''
	@echo  'Kernel selftest:'
	@echo  '  kselftest       - Build and run kernel selftest (run as root)'
	@echo  '                    Build, install, and boot kernel before'
	@echo  '                    running kselftest on it'
	@echo  '  kselftest-clean - Remove all generated kselftest files'
	@echo  '  kselftest-merge - Merge all the config dependencies of kselftest to existing'
	@echo  '                    .config.'
	@echo  ''
	@$(if $(dtstree), \
		echo 'Devicetree:'; \
		echo '* dtbs            - Build device tree blobs for enabled boards'; \
		echo '  dtbs_install    - Install dtbs to $(INSTALL_DTBS_PATH)'; \
		echo '')

	@echo 'Userspace tools targets:'
	@echo '  use "make tools/help"'
	@echo '  or  "cd tools; make help"'
	@echo  ''
	@echo  'Kernel packaging:'
	@$(MAKE) $(build)=$(package-dir) help
	@echo  ''
	@echo  'Documentation targets:'
	@$(MAKE) -f $(srctree)/Documentation/Makefile dochelp
	@echo  ''
	@echo  'Architecture specific targets ($(SRCARCH)):'
	@$(if $(archhelp),$(archhelp),\
		echo '  No architecture specific help defined for $(SRCARCH)')
	@echo  ''
	@$(if $(boards), \
		$(foreach b, $(boards), \
		printf "  %-24s - Build for %s\\n" $(b) $(subst _defconfig,,$(b));) \
		echo '')
	@$(if $(board-dirs), \
		$(foreach b, $(board-dirs), \
		printf "  %-16s - Show %s-specific targets\\n" help-$(b) $(b);) \
		printf "  %-16s - Show all of the above\\n" help-boards; \
		echo '')

	@echo  '  make V=0|1 [targets] 0 => quiet build (default), 1 => verbose build'
	@echo  '  make V=2   [targets] 2 => give reason for rebuild of target'
	@echo  '  make O=dir [targets] Locate all output files in "dir", including .config'
	@echo  '  make C=1   [targets] Check re-compiled c source with $$CHECK (sparse by default)'
	@echo  '  make C=2   [targets] Force check of all c source with $$CHECK'
	@echo  '  make RECORDMCOUNT_WARN=1 [targets] Warn about ignored mcount sections'
	@echo  '  make W=n   [targets] Enable extra gcc checks, n=1,2,3 where'
	@echo  '		1: warnings which may be relevant and do not occur too often'
	@echo  '		2: warnings which occur quite often but may still be relevant'
	@echo  '		3: more obscure warnings, can most likely be ignored'
	@echo  '		Multiple levels can be combined with W=12 or W=123'
	@echo  ''
	@echo  'Execute "make" or "make all" to build all targets marked with [*] '
	@echo  'For further info see the ./README file'


help-board-dirs := $(addprefix help-,$(board-dirs))

help-boards: $(help-board-dirs)

boards-per-dir = $(sort $(notdir $(wildcard $(srctree)/arch/$(SRCARCH)/configs/$*/*_defconfig)))

$(help-board-dirs): help-%:
	@echo  'Architecture specific targets ($(SRCARCH) $*):'
	@$(if $(boards-per-dir), \
		$(foreach b, $(boards-per-dir), \
		printf "  %-24s - Build for %s\\n" $*/$(b) $(subst _defconfig,,$(b));) \
		echo '')


# Documentation targets
# ---------------------------------------------------------------------------
DOC_TARGETS := xmldocs latexdocs pdfdocs htmldocs epubdocs cleandocs \
	       linkcheckdocs dochelp refcheckdocs
PHONY += $(DOC_TARGETS)
$(DOC_TARGETS): scripts_basic FORCE
	$(Q)$(MAKE) $(build)=Documentation $@

else # KBUILD_EXTMOD

###
# External module support.
# When building external modules the kernel used as basis is considered
# read-only, and no consistency checks are made and the make
# system is not used on the basis kernel. If updates are required
# in the basis kernel ordinary make commands (without M=...) must
# be used.
#
# The following are the only valid targets when building external
# modules.
# make M=dir clean     Delete all automatically generated files
# make M=dir modules   Make all modules in specified dir
# make M=dir	       Same as 'make M=dir modules'
# make M=dir modules_install
#                      Install the modules built in the module directory
#                      Assumes install directory is already created

# We are always building modules
KBUILD_MODULES := 1

PHONY += $(objtree)/Module.symvers
$(objtree)/Module.symvers:
	@test -e $(objtree)/Module.symvers || ( \
	echo; \
	echo "  WARNING: Symbol version dump $(objtree)/Module.symvers"; \
	echo "           is missing; modules will have no dependencies and modversions."; \
	echo )

module-dirs := $(addprefix _module_,$(KBUILD_EXTMOD))
PHONY += $(module-dirs) modules
$(module-dirs): prepare $(objtree)/Module.symvers
	$(Q)$(MAKE) $(build)=$(patsubst _module_%,%,$@)

modules: $(module-dirs)
	@$(kecho) '  Building modules, stage 2.';
	$(Q)$(MAKE) -f $(srctree)/scripts/Makefile.modpost

PHONY += modules_install
modules_install: _emodinst_ _emodinst_post

install-dir := $(if $(INSTALL_MOD_DIR),$(INSTALL_MOD_DIR),extra)
PHONY += _emodinst_
_emodinst_:
	$(Q)mkdir -p $(MODLIB)/$(install-dir)
	$(Q)$(MAKE) -f $(srctree)/scripts/Makefile.modinst

PHONY += _emodinst_post
_emodinst_post: _emodinst_
	$(call cmd,depmod)

clean-dirs := $(addprefix _clean_,$(KBUILD_EXTMOD))

PHONY += $(clean-dirs) clean
$(clean-dirs):
	$(Q)$(MAKE) $(clean)=$(patsubst _clean_%,%,$@)

clean:	rm-dirs := $(MODVERDIR)
clean: rm-files := $(KBUILD_EXTMOD)/Module.symvers

PHONY += help
help:
	@echo  '  Building external modules.'
	@echo  '  Syntax: make -C path/to/kernel/src M=$$PWD target'
	@echo  ''
	@echo  '  modules         - default target, build the module(s)'
	@echo  '  modules_install - install the module'
	@echo  '  clean           - remove generated files in module directory only'
	@echo  ''

PHONY += prepare
prepare:
	$(cmd_crmodverdir)
endif # KBUILD_EXTMOD

clean: $(clean-dirs)
	$(call cmd,rmdirs)
	$(call cmd,rmfiles)
	@find $(if $(KBUILD_EXTMOD), $(KBUILD_EXTMOD), .) $(RCS_FIND_IGNORE) \
		\( -name '*.[aios]' -o -name '*.ko' -o -name '.*.cmd' \
		-o -name '*.ko.*' \
		-o -name '*.dtb' -o -name '*.dtb.S' -o -name '*.dt.yaml' \
		-o -name '*.dwo' -o -name '*.lst' \
		-o -name '*.su'  \
		-o -name '.*.d' -o -name '.*.tmp' -o -name '*.mod.c' \
		-o -name '*.lex.c' -o -name '*.tab.[ch]' \
		-o -name '*.asn1.[ch]' \
		-o -name '*.symtypes' -o -name 'modules.order' \
		-o -name modules.builtin -o -name '.tmp_*.o.*' \
		-o -name '*.c.[012]*.*' \
		-o -name '*.ll' \
		-o -name '*.gcno' \) -type f -print | xargs rm -f

# Generate tags for editors
# ---------------------------------------------------------------------------
quiet_cmd_tags = GEN     $@
      cmd_tags = $(CONFIG_SHELL) $(srctree)/scripts/tags.sh $@

tags TAGS cscope gtags: FORCE
	$(call cmd,tags)

# Scripts to check various things for consistency
# ---------------------------------------------------------------------------

PHONY += includecheck versioncheck coccicheck namespacecheck export_report

includecheck:
	find $(srctree)/* $(RCS_FIND_IGNORE) \
		-name '*.[hcS]' -type f -print | sort \
		| xargs $(PERL) -w $(srctree)/scripts/checkincludes.pl

versioncheck:
	find $(srctree)/* $(RCS_FIND_IGNORE) \
		-name '*.[hcS]' -type f -print | sort \
		| xargs $(PERL) -w $(srctree)/scripts/checkversion.pl

coccicheck:
	$(Q)$(CONFIG_SHELL) $(srctree)/scripts/$@

namespacecheck:
	$(PERL) $(srctree)/scripts/namespace.pl

export_report:
	$(PERL) $(srctree)/scripts/export_report.pl

PHONY += checkstack kernelrelease kernelversion image_name

# UML needs a little special treatment here.  It wants to use the host
# toolchain, so needs $(SUBARCH) passed to checkstack.pl.  Everyone
# else wants $(ARCH), including people doing cross-builds, which means
# that $(SUBARCH) doesn't work here.
ifeq ($(ARCH), um)
CHECKSTACK_ARCH := $(SUBARCH)
else
CHECKSTACK_ARCH := $(ARCH)
endif
checkstack:
	$(OBJDUMP) -d vmlinux $$(find . -name '*.ko') | \
	$(PERL) $(src)/scripts/checkstack.pl $(CHECKSTACK_ARCH)

kernelrelease:
	@echo "$(KERNELVERSION)$$($(CONFIG_SHELL) $(srctree)/scripts/setlocalversion $(srctree))"

kernelversion:
	@echo $(KERNELVERSION)

image_name:
	@echo $(KBUILD_IMAGE)

# Clear a bunch of variables before executing the submake
tools/: FORCE
	$(Q)mkdir -p $(objtree)/tools
	$(Q)$(MAKE) LDFLAGS= MAKEFLAGS="$(tools_silent) $(filter --j% -j,$(MAKEFLAGS))" O=$(abspath $(objtree)) subdir=tools -C $(src)/tools/

tools/%: FORCE
	$(Q)mkdir -p $(objtree)/tools
	$(Q)$(MAKE) LDFLAGS= MAKEFLAGS="$(tools_silent) $(filter --j% -j,$(MAKEFLAGS))" O=$(abspath $(objtree)) subdir=tools -C $(src)/tools/ $*

# Single targets
# ---------------------------------------------------------------------------
# Single targets are compatible with:
# - build with mixed source and output
# - build with separate output dir 'make O=...'
# - external modules
#
#  target-dir => where to store outputfile
#  build-dir  => directory in kernel source tree to use

ifeq ($(KBUILD_EXTMOD),)
        build-dir  = $(patsubst %/,%,$(dir $@))
        target-dir = $(dir $@)
else
        zap-slash=$(filter-out .,$(patsubst %/,%,$(dir $@)))
        build-dir  = $(KBUILD_EXTMOD)$(if $(zap-slash),/$(zap-slash))
        target-dir = $(if $(KBUILD_EXTMOD),$(dir $<),$(dir $@))
endif

%.s: %.c prepare FORCE
	$(Q)$(MAKE) $(build)=$(build-dir) $(target-dir)$(notdir $@)
%.i: %.c prepare FORCE
	$(Q)$(MAKE) $(build)=$(build-dir) $(target-dir)$(notdir $@)
%.o: %.c prepare FORCE
	$(Q)$(MAKE) $(build)=$(build-dir) $(target-dir)$(notdir $@)
%.lst: %.c prepare FORCE
	$(Q)$(MAKE) $(build)=$(build-dir) $(target-dir)$(notdir $@)
%.s: %.S prepare FORCE
	$(Q)$(MAKE) $(build)=$(build-dir) $(target-dir)$(notdir $@)
%.o: %.S prepare FORCE
	$(Q)$(MAKE) $(build)=$(build-dir) $(target-dir)$(notdir $@)
%.symtypes: %.c prepare FORCE
	$(Q)$(MAKE) $(build)=$(build-dir) $(target-dir)$(notdir $@)
%.ll: %.c prepare FORCE
	$(Q)$(MAKE) $(build)=$(build-dir) $(target-dir)$(notdir $@)

# Modules
/: prepare FORCE
	$(Q)$(MAKE) KBUILD_MODULES=$(if $(CONFIG_MODULES),1) \
	$(build)=$(build-dir)
# Make sure the latest headers are built for Documentation
Documentation/ samples/: headers_install
%/: prepare FORCE
	$(Q)$(MAKE) KBUILD_MODULES=$(if $(CONFIG_MODULES),1) \
	$(build)=$(build-dir)
%.ko: prepare FORCE
	$(Q)$(MAKE) KBUILD_MODULES=$(if $(CONFIG_MODULES),1)   \
	$(build)=$(build-dir) $(@:.ko=.o)
	$(Q)$(MAKE) -f $(srctree)/scripts/Makefile.modpost

# FIXME Should go into a make.lib or something
# ===========================================================================

quiet_cmd_rmdirs = $(if $(wildcard $(rm-dirs)),CLEAN   $(wildcard $(rm-dirs)))
      cmd_rmdirs = rm -rf $(rm-dirs)

quiet_cmd_rmfiles = $(if $(wildcard $(rm-files)),CLEAN   $(wildcard $(rm-files)))
      cmd_rmfiles = rm -f $(rm-files)

# Run depmod only if we have System.map and depmod is executable
quiet_cmd_depmod = DEPMOD  $(KERNELRELEASE)
      cmd_depmod = $(CONFIG_SHELL) $(srctree)/scripts/depmod.sh $(DEPMOD) \
                   $(KERNELRELEASE)

# Create temporary dir for module support files
# clean it up only when building all modules
cmd_crmodverdir = $(Q)mkdir -p $(MODVERDIR) \
                  $(if $(KBUILD_MODULES),; rm -f $(MODVERDIR)/*)

# read saved command lines for existing targets
existing-targets := $(wildcard $(sort $(targets)))

cmd_files := $(foreach f,$(existing-targets),$(dir $(f)).$(notdir $(f)).cmd)
$(cmd_files): ;	# Do not try to update included dependency files
-include $(cmd_files)

endif   # ifeq ($(config-targets),1)
endif   # ifeq ($(mixed-targets),1)
endif	# skip-makefile

PHONY += FORCE
FORCE:

# Declare the contents of the PHONY variable as phony.  We keep that
# information in a variable so we can use it in if_changed and friends.
.PHONY: $(PHONY)<|MERGE_RESOLUTION|>--- conflicted
+++ resolved
@@ -514,16 +514,6 @@
 export RETPOLINE_CFLAGS
 export RETPOLINE_VDSO_CFLAGS
 
-<<<<<<< HEAD
-# check for 'asm goto'
-ifeq ($(shell $(CONFIG_SHELL) $(srctree)/scripts/gcc-goto.sh $(CC) $(KBUILD_CFLAGS)), y)
-  CC_HAVE_ASM_GOTO := 1
-  KBUILD_CFLAGS += -DCC_HAVE_ASM_GOTO
-  KBUILD_AFLAGS += -DCC_HAVE_ASM_GOTO
-endif
-
-=======
->>>>>>> bfeffd15
 # The expansion should be delayed until arch/$(SRCARCH)/Makefile is included.
 # Some architectures define CROSS_COMPILE in arch/$(SRCARCH)/Makefile.
 # CC_VERSION_TEXT is referenced from Kconfig (so it needs export),
