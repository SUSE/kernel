VERSION = 2
PATCHLEVEL = 6
<<<<<<< HEAD
SUBLEVEL = 37
EXTRAVERSION = .4
=======
SUBLEVEL = 38
EXTRAVERSION =
>>>>>>> b79f924c
NAME = Flesh-Eating Bats with Fangs

# *DOCUMENTATION*
# To see a list of typical targets execute "make help"
# More info can be located in ./README
# Comments in this file are targeted only to the developer, do not
# expect to learn how to build the kernel reading this file.

# Do not:
# o  use make's built-in rules and variables
#    (this increases performance and avoids hard-to-debug behaviour);
# o  print "Entering directory ...";
MAKEFLAGS += -rR --no-print-directory

# Avoid funny character set dependencies
unexport LC_ALL
LC_COLLATE=C
LC_NUMERIC=C
export LC_COLLATE LC_NUMERIC

# We are using a recursive build, so we need to do a little thinking
# to get the ordering right.
#
# Most importantly: sub-Makefiles should only ever modify files in
# their own directory. If in some directory we have a dependency on
# a file in another dir (which doesn't happen often, but it's often
# unavoidable when linking the built-in.o targets which finally
# turn into vmlinux), we will call a sub make in that other dir, and
# after that we are sure that everything which is in that other dir
# is now up to date.
#
# The only cases where we need to modify files which have global
# effects are thus separated out and done before the recursive
# descending is started. They are now explicitly listed as the
# prepare rule.

# To put more focus on warnings, be less verbose as default
# Use 'make V=1' to see the full commands

ifeq ("$(origin V)", "command line")
  KBUILD_VERBOSE = $(V)
endif
ifndef KBUILD_VERBOSE
  KBUILD_VERBOSE = 0
endif

# Call a source code checker (by default, "sparse") as part of the
# C compilation.
#
# Use 'make C=1' to enable checking of only re-compiled files.
# Use 'make C=2' to enable checking of *all* source files, regardless
# of whether they are re-compiled or not.
#
# See the file "Documentation/sparse.txt" for more details, including
# where to get the "sparse" utility.

ifeq ("$(origin C)", "command line")
  KBUILD_CHECKSRC = $(C)
endif
ifndef KBUILD_CHECKSRC
  KBUILD_CHECKSRC = 0
endif

# Call message checker as part of the C compilation
#
# Use 'make D=1' to enable checking
# Use 'make D=2' to create the message catalog

ifdef D
  ifeq ("$(origin D)", "command line")
    KBUILD_KMSG_CHECK = $(D)
  endif
endif
ifndef KBUILD_KMSG_CHECK
  KBUILD_KMSG_CHECK = 0
endif

# Use make M=dir to specify directory of external module to build
# Old syntax make ... SUBDIRS=$PWD is still supported
# Setting the environment variable KBUILD_EXTMOD take precedence
ifdef SUBDIRS
  KBUILD_EXTMOD ?= $(SUBDIRS)
endif

ifeq ("$(origin M)", "command line")
  KBUILD_EXTMOD := $(M)
endif

# kbuild supports saving output files in a separate directory.
# To locate output files in a separate directory two syntaxes are supported.
# In both cases the working directory must be the root of the kernel src.
# 1) O=
# Use "make O=dir/to/store/output/files/"
#
# 2) Set KBUILD_OUTPUT
# Set the environment variable KBUILD_OUTPUT to point to the directory
# where the output files shall be placed.
# export KBUILD_OUTPUT=dir/to/store/output/files/
# make
#
# The O= assignment takes precedence over the KBUILD_OUTPUT environment
# variable.


# KBUILD_SRC is set on invocation of make in OBJ directory
# KBUILD_SRC is not intended to be used by the regular user (for now)
ifeq ($(KBUILD_SRC),)

# OK, Make called in directory where kernel src resides
# Do we want to locate output files in a separate directory?
ifeq ("$(origin O)", "command line")
  KBUILD_OUTPUT := $(O)
endif

# That's our default target when none is given on the command line
PHONY := _all
_all:

# Cancel implicit rules on top Makefile
$(CURDIR)/Makefile Makefile: ;

ifneq ($(KBUILD_OUTPUT),)
# Invoke a second make in the output directory, passing relevant variables
# check that the output directory actually exists
saved-output := $(KBUILD_OUTPUT)
KBUILD_OUTPUT := $(shell cd $(KBUILD_OUTPUT) && /bin/pwd)
$(if $(KBUILD_OUTPUT),, \
     $(error output directory "$(saved-output)" does not exist))

PHONY += $(MAKECMDGOALS) sub-make

$(filter-out _all sub-make $(CURDIR)/Makefile, $(MAKECMDGOALS)) _all: sub-make
	$(Q)@:

sub-make: FORCE
	$(if $(KBUILD_VERBOSE:1=),@)$(MAKE) -C $(KBUILD_OUTPUT) \
	KBUILD_SRC=$(CURDIR) \
	KBUILD_EXTMOD="$(KBUILD_EXTMOD)" -f $(CURDIR)/Makefile \
	$(filter-out _all sub-make,$(MAKECMDGOALS))

# Leave processing to above invocation of make
skip-makefile := 1
endif # ifneq ($(KBUILD_OUTPUT),)
endif # ifeq ($(KBUILD_SRC),)

# We process the rest of the Makefile if this is the final invocation of make
ifeq ($(skip-makefile),)

# If building an external module we do not care about the all: rule
# but instead _all depend on modules
PHONY += all
ifeq ($(KBUILD_EXTMOD),)
_all: all
else
_all: modules
endif

srctree		:= $(if $(KBUILD_SRC),$(KBUILD_SRC),$(CURDIR))
objtree		:= $(CURDIR)
src		:= $(srctree)
obj		:= $(objtree)

VPATH		:= $(srctree)$(if $(KBUILD_EXTMOD),:$(KBUILD_EXTMOD))

export srctree objtree VPATH


# SUBARCH tells the usermode build what the underlying arch is.  That is set
# first, and if a usermode build is happening, the "ARCH=um" on the command
# line overrides the setting of ARCH below.  If a native build is happening,
# then ARCH is assigned, getting whatever value it gets normally, and 
# SUBARCH is subsequently ignored.

SUBARCH := $(shell uname -m | sed -e s/i.86/i386/ -e s/sun4u/sparc64/ \
				  -e s/arm.*/arm/ -e s/sa110/arm/ \
				  -e s/s390x/s390/ -e s/parisc64/parisc/ \
				  -e s/ppc.*/powerpc/ -e s/mips.*/mips/ \
				  -e s/sh[234].*/sh/ )

# Cross compiling and selecting different set of gcc/bin-utils
# ---------------------------------------------------------------------------
#
# When performing cross compilation for other architectures ARCH shall be set
# to the target architecture. (See arch/* for the possibilities).
# ARCH can be set during invocation of make:
# make ARCH=ia64
# Another way is to have ARCH set in the environment.
# The default ARCH is the host where make is executed.

# CROSS_COMPILE specify the prefix used for all executables used
# during compilation. Only gcc and related bin-utils executables
# are prefixed with $(CROSS_COMPILE).
# CROSS_COMPILE can be set on the command line
# make CROSS_COMPILE=ia64-linux-
# Alternatively CROSS_COMPILE can be set in the environment.
# A third alternative is to store a setting in .config so that plain
# "make" in the configured kernel build directory always uses that.
# Default value for CROSS_COMPILE is not to prefix executables
# Note: Some architectures assign CROSS_COMPILE in their arch/*/Makefile
export KBUILD_BUILDHOST := $(SUBARCH)
ARCH		?= $(SUBARCH)
CROSS_COMPILE	?= $(CONFIG_CROSS_COMPILE:"%"=%)

# Architecture as present in compile.h
UTS_MACHINE 	:= $(ARCH)
SRCARCH 	:= $(ARCH)

# Additional ARCH settings for x86
ifeq ($(ARCH),i386)
        SRCARCH := x86
endif
ifeq ($(ARCH),x86_64)
        SRCARCH := x86
endif

# Additional ARCH settings for sparc
ifeq ($(ARCH),sparc32)
       SRCARCH := sparc
endif
ifeq ($(ARCH),sparc64)
       SRCARCH := sparc
endif

# Additional ARCH settings for sh
ifeq ($(ARCH),sh64)
       SRCARCH := sh
endif

# Where to locate arch specific headers
hdr-arch  := $(SRCARCH)

ifeq ($(ARCH),m68knommu)
       hdr-arch  := m68k
endif

KCONFIG_CONFIG	?= .config
export KCONFIG_CONFIG

# SHELL used by kbuild
CONFIG_SHELL := $(shell if [ -x "$$BASH" ]; then echo $$BASH; \
	  else if [ -x /bin/bash ]; then echo /bin/bash; \
	  else echo sh; fi ; fi)

HOSTCC       = gcc
HOSTCXX      = g++
HOSTCFLAGS   = -Wall -Wmissing-prototypes -Wstrict-prototypes -O2 -fomit-frame-pointer
HOSTCXXFLAGS = -O2

# Decide whether to build built-in, modular, or both.
# Normally, just do built-in.

KBUILD_MODULES :=
KBUILD_BUILTIN := 1

#	If we have only "make modules", don't compile built-in objects.
#	When we're building modules with modversions, we need to consider
#	the built-in objects during the descend as well, in order to
#	make sure the checksums are up to date before we record them.

ifeq ($(MAKECMDGOALS),modules)
  KBUILD_BUILTIN := $(if $(CONFIG_MODVERSIONS),1)
endif

#	If we have "make <whatever> modules", compile modules
#	in addition to whatever we do anyway.
#	Just "make" or "make all" shall build modules as well

ifneq ($(filter all _all modules,$(MAKECMDGOALS)),)
  KBUILD_MODULES := 1
endif

ifeq ($(MAKECMDGOALS),)
  KBUILD_MODULES := 1
endif

export KBUILD_MODULES KBUILD_BUILTIN
export KBUILD_CHECKSRC KBUILD_SRC KBUILD_EXTMOD

# Beautify output
# ---------------------------------------------------------------------------
#
# Normally, we echo the whole command before executing it. By making
# that echo $($(quiet)$(cmd)), we now have the possibility to set
# $(quiet) to choose other forms of output instead, e.g.
#
#         quiet_cmd_cc_o_c = Compiling $(RELDIR)/$@
#         cmd_cc_o_c       = $(CC) $(c_flags) -c -o $@ $<
#
# If $(quiet) is empty, the whole command will be printed.
# If it is set to "quiet_", only the short version will be printed. 
# If it is set to "silent_", nothing will be printed at all, since
# the variable $(silent_cmd_cc_o_c) doesn't exist.
#
# A simple variant is to prefix commands with $(Q) - that's useful
# for commands that shall be hidden in non-verbose mode.
#
#	$(Q)ln $@ :<
#
# If KBUILD_VERBOSE equals 0 then the above command will be hidden.
# If KBUILD_VERBOSE equals 1 then the above command is displayed.

ifeq ($(KBUILD_VERBOSE),1)
  quiet =
  Q =
else
  quiet=quiet_
  Q = @
endif

# If the user is running make -s (silent mode), suppress echoing of
# commands

ifneq ($(findstring s,$(MAKEFLAGS)),)
  quiet=silent_
endif

export quiet Q KBUILD_VERBOSE


# Look for make include files relative to root of kernel src
MAKEFLAGS += --include-dir=$(srctree)

# We need some generic definitions (do not try to remake the file).
$(srctree)/scripts/Kbuild.include: ;
include $(srctree)/scripts/Kbuild.include

# Make variables (CC, etc...)

AS		= $(CROSS_COMPILE)as
LD		= $(CROSS_COMPILE)ld
CC		= $(CROSS_COMPILE)gcc
CPP		= $(CC) -E
AR		= $(CROSS_COMPILE)ar
NM		= $(CROSS_COMPILE)nm
STRIP		= $(CROSS_COMPILE)strip
OBJCOPY		= $(CROSS_COMPILE)objcopy
OBJDUMP		= $(CROSS_COMPILE)objdump
AWK		= awk
GENKSYMS	= scripts/genksyms/genksyms
INSTALLKERNEL  := installkernel
DEPMOD		= /sbin/depmod
KALLSYMS	= scripts/kallsyms
PERL		= perl
CHECK		= sparse

CHECKFLAGS     := -D__linux__ -Dlinux -D__STDC__ -Dunix -D__unix__ \
		  -Wbitwise -Wno-return-void $(CF)
KMSG_CHECK	= $(srctree)/scripts/kmsg-doc
CFLAGS_MODULE   =
AFLAGS_MODULE   =
LDFLAGS_MODULE  =
CFLAGS_KERNEL	=
AFLAGS_KERNEL	=
CFLAGS_GCOV	= -fprofile-arcs -ftest-coverage


# Use LINUXINCLUDE when you must reference the include/ directory.
# Needed to be compatible with the O= option
LINUXINCLUDE    := -I$(srctree)/arch/$(hdr-arch)/include -Iinclude \
                   $(if $(KBUILD_SRC), -I$(srctree)/include) \
                   -include include/generated/autoconf.h

KBUILD_CPPFLAGS := -D__KERNEL__

KBUILD_CFLAGS   := -Wall -Wundef -Wstrict-prototypes -Wno-trigraphs \
		   -fno-strict-aliasing -fno-common \
		   -Werror-implicit-function-declaration \
		   -Wno-format-security \
		   -fno-delete-null-pointer-checks
KBUILD_AFLAGS_KERNEL :=
KBUILD_CFLAGS_KERNEL :=
KBUILD_AFLAGS   := -D__ASSEMBLY__
KBUILD_AFLAGS_MODULE  := -DMODULE
KBUILD_CFLAGS_MODULE  := -DMODULE
KBUILD_LDFLAGS_MODULE := -T $(srctree)/scripts/module-common.lds

# Warn about unsupported modules in kernels built inside Autobuild
ifneq ($(wildcard /.buildenv),)
CFLAGS		+= -DUNSUPPORTED_MODULES=2
endif

# Read KERNELRELEASE from include/config/kernel.release (if it exists)
KERNELRELEASE = $(shell cat include/config/kernel.release 2> /dev/null)
KERNELVERSION = $(VERSION).$(PATCHLEVEL).$(SUBLEVEL)$(EXTRAVERSION)

export VERSION PATCHLEVEL SUBLEVEL KERNELRELEASE KERNELVERSION
export ARCH SRCARCH CONFIG_SHELL HOSTCC HOSTCFLAGS CROSS_COMPILE AS LD CC
export CPP AR NM STRIP OBJCOPY OBJDUMP
export MAKE AWK GENKSYMS INSTALLKERNEL PERL UTS_MACHINE
export HOSTCXX HOSTCXXFLAGS LDFLAGS_MODULE CHECK CHECKFLAGS

export KBUILD_CPPFLAGS NOSTDINC_FLAGS LINUXINCLUDE OBJCOPYFLAGS LDFLAGS
export KBUILD_CFLAGS CFLAGS_KERNEL CFLAGS_MODULE CFLAGS_GCOV
export KBUILD_AFLAGS AFLAGS_KERNEL AFLAGS_MODULE
export KBUILD_AFLAGS_MODULE KBUILD_CFLAGS_MODULE KBUILD_LDFLAGS_MODULE
export KBUILD_AFLAGS_KERNEL KBUILD_CFLAGS_KERNEL
export KBUILD_KMSG_CHECK KMSG_CHECK

# When compiling out-of-tree modules, put MODVERDIR in the module
# tree rather than in the kernel tree. The kernel tree might
# even be read-only.
export MODVERDIR := $(if $(KBUILD_EXTMOD),$(firstword $(KBUILD_EXTMOD))/).tmp_versions

# Files to ignore in find ... statements

RCS_FIND_IGNORE := \( -name SCCS -o -name BitKeeper -o -name .svn -o -name CVS -o -name .pc -o -name .hg -o -name .git \) -prune -o
export RCS_TAR_IGNORE := --exclude SCCS --exclude BitKeeper --exclude .svn --exclude CVS --exclude .pc --exclude .hg --exclude .git

# ===========================================================================
# Rules shared between *config targets and build targets

# Basic helpers built in scripts/
PHONY += scripts_basic
scripts_basic:
	$(Q)$(MAKE) $(build)=scripts/basic
	$(Q)rm -f .tmp_quiet_recordmcount

# To avoid any implicit rule to kick in, define an empty command.
scripts/basic/%: scripts_basic ;

PHONY += outputmakefile
# outputmakefile generates a Makefile in the output directory, if using a
# separate output directory. This allows convenient use of make in the
# output directory.
outputmakefile:
ifneq ($(KBUILD_SRC),)
	$(Q)ln -fsn $(srctree) source
	$(Q)$(CONFIG_SHELL) $(srctree)/scripts/mkmakefile \
	    $(srctree) $(objtree) $(VERSION) $(PATCHLEVEL)
endif

# To make sure we do not include .config for any of the *config targets
# catch them early, and hand them over to scripts/kconfig/Makefile
# It is allowed to specify more targets when calling make, including
# mixing *config targets and build targets.
# For example 'make oldconfig all'.
# Detect when mixed targets is specified, and make a second invocation
# of make so .config is not included in this case either (for *config).

no-dot-config-targets := clean mrproper distclean \
			 cscope TAGS tags help %docs check% coccicheck \
			 include/linux/version.h headers_% \
			 kernelversion %src-pkg

config-targets := 0
mixed-targets  := 0
dot-config     := 1

ifneq ($(filter $(no-dot-config-targets), $(MAKECMDGOALS)),)
	ifeq ($(filter-out $(no-dot-config-targets), $(MAKECMDGOALS)),)
		dot-config := 0
	endif
endif

ifeq ($(KBUILD_EXTMOD),)
        ifneq ($(filter config %config,$(MAKECMDGOALS)),)
                config-targets := 1
                ifneq ($(filter-out config %config,$(MAKECMDGOALS)),)
                        mixed-targets := 1
                endif
        endif
endif

ifeq ($(mixed-targets),1)
# ===========================================================================
# We're called with mixed targets (*config and build targets).
# Handle them one by one.

%:: FORCE
	$(Q)$(MAKE) -C $(srctree) KBUILD_SRC= $@

else
ifeq ($(config-targets),1)
# ===========================================================================
# *config targets only - make sure prerequisites are updated, and descend
# in scripts/kconfig to make the *config target

# Read arch specific Makefile to set KBUILD_DEFCONFIG as needed.
# KBUILD_DEFCONFIG may point out an alternative default configuration
# used for 'make defconfig'
include $(srctree)/arch/$(SRCARCH)/Makefile
export KBUILD_DEFCONFIG KBUILD_KCONFIG

config: scripts_basic outputmakefile FORCE
	$(Q)mkdir -p include/linux include/config
	$(Q)$(MAKE) $(build)=scripts/kconfig $@

%config: scripts_basic outputmakefile FORCE
	$(Q)mkdir -p include/linux include/config
	$(Q)$(MAKE) $(build)=scripts/kconfig $@

else
# ===========================================================================
# Build targets only - this includes vmlinux, arch specific targets, clean
# targets and others. In general all targets except *config targets.

ifeq ($(KBUILD_EXTMOD),)
# Additional helpers built in scripts/
# Carefully list dependencies so we do not try to build scripts twice
# in parallel
PHONY += scripts
scripts: scripts_basic include/config/auto.conf include/config/tristate.conf
	$(Q)$(MAKE) $(build)=$(@)

# Objects we will link into vmlinux / subdirs we need to visit
init-y		:= init/
drivers-y	:= drivers/ sound/ firmware/
net-y		:= net/
libs-y		:= lib/
core-y		:= usr/
endif # KBUILD_EXTMOD

ifeq ($(dot-config),1)
# Read in config
-include include/config/auto.conf

ifeq ($(KBUILD_EXTMOD),)
# Read in dependencies to all Kconfig* files, make sure to run
# oldconfig if changes are detected.
-include include/config/auto.conf.cmd

# To avoid any implicit rule to kick in, define an empty command
$(KCONFIG_CONFIG) include/config/auto.conf.cmd: ;

# If .config is newer than include/config/auto.conf, someone tinkered
# with it and forgot to run make oldconfig.
# if auto.conf.cmd is missing then we are probably in a cleaned tree so
# we execute the config step to be sure to catch updated Kconfig files
include/config/%.conf: $(KCONFIG_CONFIG) include/config/auto.conf.cmd
	$(Q)$(MAKE) -f $(srctree)/Makefile silentoldconfig
else
# external modules needs include/generated/autoconf.h and include/config/auto.conf
# but do not care if they are up-to-date. Use auto.conf to trigger the test
PHONY += include/config/auto.conf

include/config/auto.conf:
	$(Q)test -e include/generated/autoconf.h -a -e $@ || (		\
	echo;								\
	echo "  ERROR: Kernel configuration is invalid.";		\
	echo "         include/generated/autoconf.h or $@ are missing.";\
	echo "         Run 'make oldconfig && make prepare' on kernel src to fix it.";	\
	echo;								\
	/bin/false)

endif # KBUILD_EXTMOD

else
# Dummy target needed, because used as prerequisite
include/config/auto.conf: ;
endif # $(dot-config)

# The all: target is the default when no target is given on the
# command line.
# This allow a user to issue only 'make' to build a kernel including modules
# Defaults to vmlinux, but the arch makefile usually adds further targets
all: vmlinux

ifdef CONFIG_CC_OPTIMIZE_FOR_SIZE
KBUILD_CFLAGS	+= -Os
else
KBUILD_CFLAGS	+= -O2
endif

include $(srctree)/arch/$(SRCARCH)/Makefile

ifneq ($(CONFIG_FRAME_WARN),0)
KBUILD_CFLAGS += $(call cc-option,-Wframe-larger-than=${CONFIG_FRAME_WARN})
endif

# Force gcc to behave correct even for buggy distributions
ifndef CONFIG_CC_STACKPROTECTOR
KBUILD_CFLAGS += $(call cc-option, -fno-stack-protector)
endif

ifdef CONFIG_FRAME_POINTER
KBUILD_CFLAGS	+= -fno-omit-frame-pointer -fno-optimize-sibling-calls
else
# Some targets (ARM with Thumb2, for example), can't be built with frame
# pointers.  For those, we don't have FUNCTION_TRACER automatically
# select FRAME_POINTER.  However, FUNCTION_TRACER adds -pg, and this is
# incompatible with -fomit-frame-pointer with current GCC, so we don't use
# -fomit-frame-pointer with FUNCTION_TRACER.
ifndef CONFIG_FUNCTION_TRACER
KBUILD_CFLAGS	+= -fomit-frame-pointer
endif
endif

ifdef CONFIG_UNWIND_INFO
KBUILD_CFLAGS	+= -fasynchronous-unwind-tables
LDFLAGS_vmlinux	+= --eh-frame-hdr
endif

ifdef CONFIG_DEBUG_INFO
KBUILD_CFLAGS	+= -g
KBUILD_AFLAGS	+= -gdwarf-2
endif

ifdef CONFIG_DEBUG_INFO_REDUCED
KBUILD_CFLAGS 	+= $(call cc-option, -femit-struct-debug-baseonly)
endif

ifdef CONFIG_FUNCTION_TRACER
KBUILD_CFLAGS	+= -pg
ifdef CONFIG_DYNAMIC_FTRACE
	ifdef CONFIG_HAVE_C_RECORDMCOUNT
		BUILD_C_RECORDMCOUNT := y
		export BUILD_C_RECORDMCOUNT
	endif
endif
endif

# We trigger additional mismatches with less inlining
ifdef CONFIG_DEBUG_SECTION_MISMATCH
KBUILD_CFLAGS += $(call cc-option, -fno-inline-functions-called-once)
endif

# arch Makefile may override CC so keep this after arch Makefile is included
NOSTDINC_FLAGS += -nostdinc -isystem $(shell $(CC) -print-file-name=include)
CHECKFLAGS     += $(NOSTDINC_FLAGS)

# warn about C99 declaration after statement
KBUILD_CFLAGS += $(call cc-option,-Wdeclaration-after-statement,)

# disable pointer signed / unsigned warnings in gcc 4.0
KBUILD_CFLAGS += $(call cc-option,-Wno-pointer-sign,)

# disable invalid "can't wrap" optimizations for signed / pointers
KBUILD_CFLAGS	+= $(call cc-option,-fno-strict-overflow)

# conserve stack if available
KBUILD_CFLAGS   += $(call cc-option,-fconserve-stack)

# check for 'asm goto'
ifeq ($(shell $(CONFIG_SHELL) $(srctree)/scripts/gcc-goto.sh $(CC)), y)
	KBUILD_CFLAGS += -DCC_HAVE_ASM_GOTO
endif

# Add user supplied CPPFLAGS, AFLAGS and CFLAGS as the last assignments
# But warn user when we do so
warn-assign = \
$(warning "WARNING: Appending $$K$(1) ($(K$(1))) from $(origin K$(1)) to kernel $$$(1)")

ifneq ($(KCPPFLAGS),)
        $(call warn-assign,CPPFLAGS)
        KBUILD_CPPFLAGS += $(KCPPFLAGS)
endif
ifneq ($(KAFLAGS),)
        $(call warn-assign,AFLAGS)
        KBUILD_AFLAGS += $(KAFLAGS)
endif
ifneq ($(KCFLAGS),)
        $(call warn-assign,CFLAGS)
        KBUILD_CFLAGS += $(KCFLAGS)
endif

# Use --build-id when available.
LDFLAGS_BUILD_ID = $(patsubst -Wl$(comma)%,%,\
			      $(call cc-ldoption, -Wl$(comma)--build-id,))
KBUILD_LDFLAGS_MODULE += $(LDFLAGS_BUILD_ID)
LDFLAGS_vmlinux += $(LDFLAGS_BUILD_ID)

ifeq ($(CONFIG_STRIP_ASM_SYMS),y)
LDFLAGS_vmlinux	+= $(call ld-option, -X,)
endif

# Default kernel image to build when no specific target is given.
# KBUILD_IMAGE may be overruled on the command line or
# set in the environment
# Also any assignments in arch/$(ARCH)/Makefile take precedence over
# this default value
export KBUILD_IMAGE ?= vmlinux

#
# INSTALL_PATH specifies where to place the updated kernel and system map
# images. Default is /boot, but you can set it to other values
export	INSTALL_PATH ?= /boot

#
# INSTALL_MOD_PATH specifies a prefix to MODLIB for module directory
# relocations required by build roots.  This is not defined in the
# makefile but the argument can be passed to make if needed.
#

MODLIB	= $(INSTALL_MOD_PATH)/lib/modules/$(KERNELRELEASE)
export MODLIB

#
#  INSTALL_MOD_STRIP, if defined, will cause modules to be
#  stripped after they are installed.  If INSTALL_MOD_STRIP is '1', then
#  the default option --strip-debug will be used.  Otherwise,
#  INSTALL_MOD_STRIP will used as the options to the strip command.

ifdef INSTALL_MOD_STRIP
ifeq ($(INSTALL_MOD_STRIP),1)
mod_strip_cmd = $(STRIP) --strip-debug
else
mod_strip_cmd = $(STRIP) $(INSTALL_MOD_STRIP)
endif # INSTALL_MOD_STRIP=1
else
mod_strip_cmd = true
endif # INSTALL_MOD_STRIP
export mod_strip_cmd


ifeq ($(KBUILD_EXTMOD),)
core-y		+= kernel/ mm/ fs/ ipc/ security/ crypto/ block/

vmlinux-dirs	:= $(patsubst %/,%,$(filter %/, $(init-y) $(init-m) \
		     $(core-y) $(core-m) $(drivers-y) $(drivers-m) \
		     $(net-y) $(net-m) $(libs-y) $(libs-m)))

vmlinux-alldirs	:= $(sort $(vmlinux-dirs) $(patsubst %/,%,$(filter %/, \
		     $(init-n) $(init-) \
		     $(core-n) $(core-) $(drivers-n) $(drivers-) \
		     $(net-n)  $(net-)  $(libs-n)    $(libs-))))

init-y		:= $(patsubst %/, %/built-in.o, $(init-y))
core-y		:= $(patsubst %/, %/built-in.o, $(core-y))
drivers-y	:= $(patsubst %/, %/built-in.o, $(drivers-y))
net-y		:= $(patsubst %/, %/built-in.o, $(net-y))
libs-y1		:= $(patsubst %/, %/lib.a, $(libs-y))
libs-y2		:= $(patsubst %/, %/built-in.o, $(libs-y))
libs-y		:= $(libs-y1) $(libs-y2)

# Build vmlinux
# ---------------------------------------------------------------------------
# vmlinux is built from the objects selected by $(vmlinux-init) and
# $(vmlinux-main). Most are built-in.o files from top-level directories
# in the kernel tree, others are specified in arch/$(ARCH)/Makefile.
# Ordering when linking is important, and $(vmlinux-init) must be first.
#
# vmlinux
#   ^
#   |
#   +-< $(vmlinux-init)
#   |   +--< init/version.o + more
#   |
#   +--< $(vmlinux-main)
#   |    +--< driver/built-in.o mm/built-in.o + more
#   |
#   +-< kallsyms.o (see description in CONFIG_KALLSYMS section)
#
# vmlinux version (uname -v) cannot be updated during normal
# descending-into-subdirs phase since we do not yet know if we need to
# update vmlinux.
# Therefore this step is delayed until just before final link of vmlinux -
# except in the kallsyms case where it is done just before adding the
# symbols to the kernel.
#
# System.map is generated to document addresses of all kernel symbols

vmlinux-init := $(head-y) $(init-y)
vmlinux-main := $(core-y) $(libs-y) $(drivers-y) $(net-y)
vmlinux-all  := $(vmlinux-init) $(vmlinux-main)
vmlinux-lds  := arch/$(SRCARCH)/kernel/vmlinux.lds
export KBUILD_VMLINUX_OBJS := $(vmlinux-all)

# Rule to link vmlinux - also used during CONFIG_KALLSYMS
# May be overridden by arch/$(ARCH)/Makefile
quiet_cmd_vmlinux__ ?= LD      $@
      cmd_vmlinux__ ?= $(LD) $(LDFLAGS) $(LDFLAGS_vmlinux) -o $@ \
      -T $(vmlinux-lds) $(vmlinux-init)                          \
      --start-group $(vmlinux-main) --end-group                  \
      $(filter-out $(vmlinux-lds) $(vmlinux-init) $(vmlinux-main) vmlinux.o FORCE ,$^)

# Generate new vmlinux version
quiet_cmd_vmlinux_version = GEN     .version
      cmd_vmlinux_version = set -e;                     \
	if [ ! -r .version ]; then			\
	  rm -f .version;				\
	  echo 1 >.version;				\
	else						\
	  mv .version .old_version;			\
	  expr 0$$(cat .old_version) + 1 >.version;	\
	fi;						\
	$(MAKE) $(build)=init

# Generate System.map
quiet_cmd_sysmap = SYSMAP
      cmd_sysmap = $(CONFIG_SHELL) $(srctree)/scripts/mksysmap

# Link of vmlinux
# If CONFIG_KALLSYMS is set .version is already updated
# Generate System.map and verify that the content is consistent
# Use + in front of the vmlinux_version rule to silent warning with make -j2
# First command is ':' to allow us to use + in front of the rule
define rule_vmlinux__
	:
	$(if $(CONFIG_KALLSYMS),,+$(call cmd,vmlinux_version))

	$(call cmd,vmlinux__)
	$(Q)echo 'cmd_$@ := $(cmd_vmlinux__)' > $(@D)/.$(@F).cmd

	$(Q)$(if $($(quiet)cmd_sysmap),                                      \
	  echo '  $($(quiet)cmd_sysmap)  System.map' &&)                     \
	$(cmd_sysmap) $@ System.map;                                         \
	if [ $$? -ne 0 ]; then                                               \
		rm -f $@;                                                    \
		/bin/false;                                                  \
	fi;
	$(verify_kallsyms)
endef


ifdef CONFIG_KALLSYMS
# Generate section listing all symbols and add it into vmlinux $(kallsyms.o)
# It's a three stage process:
# o .tmp_vmlinux1 has all symbols and sections, but __kallsyms is
#   empty
#   Running kallsyms on that gives us .tmp_kallsyms1.o with
#   the right size - vmlinux version (uname -v) is updated during this step
# o .tmp_vmlinux2 now has a __kallsyms section of the right size,
#   but due to the added section, some addresses have shifted.
#   From here, we generate a correct .tmp_kallsyms2.o
# o The correct .tmp_kallsyms2.o is linked into the final vmlinux.
# o Verify that the System.map from vmlinux matches the map from
#   .tmp_vmlinux2, just in case we did not generate kallsyms correctly.
# o If CONFIG_KALLSYMS_EXTRA_PASS is set, do an extra pass using
#   .tmp_vmlinux3 and .tmp_kallsyms3.o.  This is only meant as a
#   temporary bypass to allow the kernel to be built while the
#   maintainers work out what went wrong with kallsyms.

ifdef CONFIG_KALLSYMS_EXTRA_PASS
last_kallsyms := 3
else
last_kallsyms := 2
endif

kallsyms.o := .tmp_kallsyms$(last_kallsyms).o

define verify_kallsyms
	$(Q)$(if $($(quiet)cmd_sysmap),                                      \
	  echo '  $($(quiet)cmd_sysmap)  .tmp_System.map' &&)                \
	  $(cmd_sysmap) .tmp_vmlinux$(last_kallsyms) .tmp_System.map
	$(Q)cmp -s System.map .tmp_System.map ||                             \
		(echo Inconsistent kallsyms data;                            \
		 echo Try setting CONFIG_KALLSYMS_EXTRA_PASS;                \
		 rm .tmp_kallsyms* ; /bin/false )
endef

# Update vmlinux version before link
# Use + in front of this rule to silent warning about make -j1
# First command is ':' to allow us to use + in front of this rule
cmd_ksym_ld = $(cmd_vmlinux__)
define rule_ksym_ld
	: 
	+$(call cmd,vmlinux_version)
	$(call cmd,vmlinux__)
	$(Q)echo 'cmd_$@ := $(cmd_vmlinux__)' > $(@D)/.$(@F).cmd
endef

# Generate .S file with all kernel symbols
quiet_cmd_kallsyms = KSYM    $@
      cmd_kallsyms = $(NM) -n $< | $(KALLSYMS) \
                     $(if $(CONFIG_KALLSYMS_ALL),--all-symbols) > $@

.tmp_kallsyms1.o .tmp_kallsyms2.o .tmp_kallsyms3.o: %.o: %.S scripts FORCE
	$(call if_changed_dep,as_o_S)

.tmp_kallsyms%.S: .tmp_vmlinux% $(KALLSYMS)
	$(call cmd,kallsyms)

# .tmp_vmlinux1 must be complete except kallsyms, so update vmlinux version
.tmp_vmlinux1: $(vmlinux-lds) $(vmlinux-all) FORCE
	$(call if_changed_rule,ksym_ld)

.tmp_vmlinux2: $(vmlinux-lds) $(vmlinux-all) .tmp_kallsyms1.o FORCE
	$(call if_changed,vmlinux__)

.tmp_vmlinux3: $(vmlinux-lds) $(vmlinux-all) .tmp_kallsyms2.o FORCE
	$(call if_changed,vmlinux__)

# Needs to visit scripts/ before $(KALLSYMS) can be used.
$(KALLSYMS): scripts ;

# Generate some data for debugging strange kallsyms problems
debug_kallsyms: .tmp_map$(last_kallsyms)

.tmp_map%: .tmp_vmlinux% FORCE
	($(OBJDUMP) -h $< | $(AWK) '/^ +[0-9]/{print $$4 " 0 " $$2}'; $(NM) $<) | sort > $@

.tmp_map3: .tmp_map2

.tmp_map2: .tmp_map1

endif # ifdef CONFIG_KALLSYMS

# Do modpost on a prelinked vmlinux. The finally linked vmlinux has
# relevant sections renamed as per the linker script.
quiet_cmd_vmlinux-modpost = LD      $@
      cmd_vmlinux-modpost = $(LD) $(LDFLAGS) -r -o $@                          \
	 $(vmlinux-init) --start-group $(vmlinux-main) --end-group             \
	 $(filter-out $(vmlinux-init) $(vmlinux-main) FORCE ,$^)
define rule_vmlinux-modpost
	:
	+$(call cmd,vmlinux-modpost)
	$(Q)$(MAKE) -f $(srctree)/scripts/Makefile.modpost $@
	$(Q)echo 'cmd_$@ := $(cmd_vmlinux-modpost)' > $(dot-target).cmd
endef

# vmlinux image - including updated kernel symbols
vmlinux: $(vmlinux-lds) $(vmlinux-init) $(vmlinux-main) vmlinux.o $(kallsyms.o) FORCE
ifdef CONFIG_HEADERS_CHECK
	$(Q)$(MAKE) -f $(srctree)/Makefile headers_check
endif
ifdef CONFIG_SAMPLES
	$(Q)$(MAKE) $(build)=samples
endif
ifdef CONFIG_BUILD_DOCSRC
	$(Q)$(MAKE) $(build)=Documentation
endif
	$(call vmlinux-modpost)
	$(call if_changed_rule,vmlinux__)
	$(Q)rm -f .old_version

# build vmlinux.o first to catch section mismatch errors early
ifdef CONFIG_KALLSYMS
.tmp_vmlinux1: vmlinux.o
endif

modpost-init := $(filter-out init/built-in.o, $(vmlinux-init))
vmlinux.o: $(modpost-init) $(vmlinux-main) FORCE
	$(call if_changed_rule,vmlinux-modpost)

# The actual objects are generated when descending, 
# make sure no implicit rule kicks in
$(sort $(vmlinux-init) $(vmlinux-main)) $(vmlinux-lds): $(vmlinux-dirs) ;

# Handle descending into subdirectories listed in $(vmlinux-dirs)
# Preset locale variables to speed up the build process. Limit locale
# tweaks to this spot to avoid wrong language settings when running
# make menuconfig etc.
# Error messages still appears in the original language

PHONY += $(vmlinux-dirs)
$(vmlinux-dirs): prepare scripts
	$(Q)$(MAKE) $(build)=$@

# Store (new) KERNELRELASE string in include/config/kernel.release
include/config/kernel.release: include/config/auto.conf FORCE
	$(Q)rm -f $@
	$(Q)echo "$(KERNELVERSION)$$($(CONFIG_SHELL) $(srctree)/scripts/setlocalversion $(srctree))" > $@


# Things we need to do before we recursively start building the kernel
# or the modules are listed in "prepare".
# A multi level approach is used. prepareN is processed before prepareN-1.
# archprepare is used in arch Makefiles and when processed asm symlink,
# version.h and scripts_basic is processed / created.

# Listed in dependency order
PHONY += prepare archprepare prepare0 prepare1 prepare2 prepare3

# prepare3 is used to check if we are building in a separate output directory,
# and if so do:
# 1) Check that make has not been executed in the kernel src $(srctree)
prepare3: include/config/kernel.release
ifneq ($(KBUILD_SRC),)
	@$(kecho) '  Using $(srctree) as source for kernel'
	$(Q)if [ -f $(srctree)/.config -o -d $(srctree)/include/config ]; then \
		echo "  $(srctree) is not clean, please run 'make mrproper'";\
		echo "  in the '$(srctree)' directory.";\
		/bin/false; \
	fi;
endif

# prepare2 creates a makefile if using a separate output directory
prepare2: prepare3 outputmakefile

prepare1: prepare2 include/linux/version.h include/generated/utsrelease.h \
                   include/config/auto.conf
	$(cmd_crmodverdir)

archprepare: prepare1 scripts_basic

prepare0: archprepare FORCE
	$(Q)$(MAKE) $(build)=.
	$(Q)$(MAKE) $(build)=. missing-syscalls

# All the preparing..
prepare: prepare0

# Generate some files
# ---------------------------------------------------------------------------

# KERNELRELEASE can change from a few different places, meaning version.h
# needs to be updated, so this check is forced on all builds

uts_len := 64
define filechk_utsrelease.h
	if [ `echo -n "$(KERNELRELEASE)" | wc -c ` -gt $(uts_len) ]; then \
	  echo '"$(KERNELRELEASE)" exceeds $(uts_len) characters' >&2;    \
	  exit 1;                                                         \
	fi;                                                               \
	(echo \#define UTS_RELEASE \"$(KERNELRELEASE)\";)
endef

define filechk_version.h
	(echo \#define LINUX_VERSION_CODE $(shell                             \
	expr $(VERSION) \* 65536 + $(PATCHLEVEL) \* 256 + $(SUBLEVEL));     \
	echo '#define KERNEL_VERSION(a,b,c) (((a) << 16) + ((b) << 8) + (c))';)
endef

include/linux/version.h: $(srctree)/Makefile FORCE
	$(call filechk,version.h)

include/generated/utsrelease.h: include/config/kernel.release FORCE
	$(call filechk,utsrelease.h)

PHONY += headerdep
headerdep:
	$(Q)find include/ -name '*.h' | xargs --max-args 1 scripts/headerdep.pl

# ---------------------------------------------------------------------------

PHONY += depend dep
depend dep:
	@echo '*** Warning: make $@ is unnecessary now.'

# ---------------------------------------------------------------------------
# Firmware install
INSTALL_FW_PATH=$(INSTALL_MOD_PATH)/lib/firmware/$(KERNELRELEASE)
export INSTALL_FW_PATH

PHONY += firmware_install
firmware_install: FORCE
	@mkdir -p $(objtree)/firmware
	$(Q)$(MAKE) -f $(srctree)/scripts/Makefile.fwinst obj=firmware __fw_install

# ---------------------------------------------------------------------------
# Kernel headers

#Default location for installed headers
export INSTALL_HDR_PATH = $(objtree)/usr

hdr-inst := -rR -f $(srctree)/scripts/Makefile.headersinst obj

# If we do an all arch process set dst to asm-$(hdr-arch)
hdr-dst = $(if $(KBUILD_HEADERS), dst=include/asm-$(hdr-arch), dst=include/asm)

PHONY += __headers
__headers: include/linux/version.h scripts_basic FORCE
	$(Q)$(MAKE) $(build)=scripts scripts/unifdef

PHONY += headers_install_all
headers_install_all:
	$(Q)$(CONFIG_SHELL) $(srctree)/scripts/headers.sh install

PHONY += headers_install
headers_install: __headers
	$(if $(wildcard $(srctree)/arch/$(hdr-arch)/include/asm/Kbuild),, \
	$(error Headers not exportable for the $(SRCARCH) architecture))
	$(Q)$(MAKE) $(hdr-inst)=include
	$(Q)$(MAKE) $(hdr-inst)=arch/$(hdr-arch)/include/asm $(hdr-dst)

PHONY += headers_check_all
headers_check_all: headers_install_all
	$(Q)$(CONFIG_SHELL) $(srctree)/scripts/headers.sh check

PHONY += headers_check
headers_check: headers_install
	$(Q)$(MAKE) $(hdr-inst)=include HDRCHECK=1
	$(Q)$(MAKE) $(hdr-inst)=arch/$(hdr-arch)/include/asm $(hdr-dst) HDRCHECK=1

# ---------------------------------------------------------------------------
# Modules

ifdef CONFIG_MODULES

# By default, build modules as well

all: modules

#	Build modules
#
#	A module can be listed more than once in obj-m resulting in
#	duplicate lines in modules.order files.  Those are removed
#	using awk while concatenating to the final file.

PHONY += modules
modules: $(vmlinux-dirs) $(if $(KBUILD_BUILTIN),vmlinux) modules.builtin
	$(Q)$(AWK) '!x[$$0]++' $(vmlinux-dirs:%=$(objtree)/%/modules.order) > $(objtree)/modules.order
	@$(kecho) '  Building modules, stage 2.';
	$(Q)$(MAKE) -f $(srctree)/scripts/Makefile.modpost
	$(Q)$(MAKE) -f $(srctree)/scripts/Makefile.fwinst obj=firmware __fw_modbuild

modules.builtin: $(vmlinux-dirs:%=%/modules.builtin)
	$(Q)$(AWK) '!x[$$0]++' $^ > $(objtree)/modules.builtin

%/modules.builtin: include/config/auto.conf
	$(Q)$(MAKE) $(modbuiltin)=$*


# Target to prepare building external modules
PHONY += modules_prepare
modules_prepare: prepare scripts

# Target to install modules
PHONY += modules_install
modules_install: _modinst_ _modinst_post

PHONY += _modinst_
_modinst_:
	@if [ -z "`$(DEPMOD) -V 2>/dev/null | grep module-init-tools`" ]; then \
		echo "Warning: you may need to install module-init-tools"; \
		echo "See http://www.codemonkey.org.uk/docs/post-halloween-2.6.txt";\
		sleep 1; \
	fi
	@rm -rf $(MODLIB)/kernel
	@rm -f $(MODLIB)/source
	@mkdir -p $(MODLIB)/kernel
	@ln -s $(srctree) $(MODLIB)/source
	@if [ ! $(objtree) -ef  $(MODLIB)/build ]; then \
		rm -f $(MODLIB)/build ; \
		ln -s $(objtree) $(MODLIB)/build ; \
	fi
	@cp -f $(objtree)/modules.order $(MODLIB)/
	@cp -f $(objtree)/modules.builtin $(MODLIB)/
	$(Q)$(MAKE) -f $(srctree)/scripts/Makefile.modinst

# This depmod is only for convenience to give the initial
# boot a modules.dep even before / is mounted read-write.  However the
# boot script depmod is the master version.
PHONY += _modinst_post
_modinst_post: _modinst_
	$(Q)$(MAKE) -f $(srctree)/scripts/Makefile.fwinst obj=firmware __fw_modinst
	$(call cmd,depmod)

else # CONFIG_MODULES

# Modules not configured
# ---------------------------------------------------------------------------

modules modules_install: FORCE
	@echo
	@echo "The present kernel configuration has modules disabled."
	@echo "Type 'make config' and enable loadable module support."
	@echo "Then build a kernel with module support enabled."
	@echo
	@exit 1

endif # CONFIG_MODULES

###
# Cleaning is done on three levels.
# make clean     Delete most generated files
#                Leave enough to build external modules
# make mrproper  Delete the current configuration, and all generated files
# make distclean Remove editor backup files, patch leftover files and the like

# Directories & files removed with 'make clean'
CLEAN_DIRS  += $(MODVERDIR)
CLEAN_FILES +=	vmlinux System.map \
                .tmp_kallsyms* .tmp_version .tmp_vmlinux* .tmp_System.map

# Directories & files removed with 'make mrproper'
MRPROPER_DIRS  += include/config usr/include include/generated
MRPROPER_FILES += .config .config.old .version .old_version             \
                  include/linux/version.h                               \
		  Module.symvers tags TAGS cscope*

# clean - Delete most, but leave enough to build external modules
#
clean: rm-dirs  := $(CLEAN_DIRS)
clean: rm-files := $(CLEAN_FILES)
clean-dirs      := $(addprefix _clean_, . $(vmlinux-alldirs) Documentation)

PHONY += $(clean-dirs) clean archclean
$(clean-dirs):
	$(Q)$(MAKE) $(clean)=$(patsubst _clean_%,%,$@)

clean: archclean

# mrproper - Delete all generated files, including .config
#
mrproper: rm-dirs  := $(wildcard $(MRPROPER_DIRS))
mrproper: rm-files := $(wildcard $(MRPROPER_FILES))
mrproper-dirs      := $(addprefix _mrproper_,Documentation/DocBook scripts)

PHONY += $(mrproper-dirs) mrproper archmrproper
$(mrproper-dirs):
	$(Q)$(MAKE) $(clean)=$(patsubst _mrproper_%,%,$@)

mrproper: clean archmrproper $(mrproper-dirs)
	$(call cmd,rmdirs)
	$(call cmd,rmfiles)

# distclean
#
PHONY += distclean

distclean: mrproper
	@find $(srctree) $(RCS_FIND_IGNORE) \
		\( -name '*.orig' -o -name '*.rej' -o -name '*~' \
		-o -name '*.bak' -o -name '#*#' -o -name '.*.orig' \
		-o -name '.*.rej' -o -size 0 \
		-o -name '*%' -o -name '.*.cmd' -o -name 'core' \) \
		-type f -print | xargs rm -f


# Packaging of the kernel to various formats
# ---------------------------------------------------------------------------
# rpm target kept for backward compatibility
package-dir	:= $(srctree)/scripts/package

%src-pkg: FORCE
	$(Q)$(MAKE) $(build)=$(package-dir) $@
%pkg: include/config/kernel.release FORCE
	$(Q)$(MAKE) $(build)=$(package-dir) $@
rpm: include/config/kernel.release FORCE
	$(Q)$(MAKE) $(build)=$(package-dir) $@


# Brief documentation of the typical targets used
# ---------------------------------------------------------------------------

boards := $(wildcard $(srctree)/arch/$(SRCARCH)/configs/*_defconfig)
boards := $(notdir $(boards))
board-dirs := $(dir $(wildcard $(srctree)/arch/$(SRCARCH)/configs/*/*_defconfig))
board-dirs := $(sort $(notdir $(board-dirs:/=)))

help:
	@echo  'Cleaning targets:'
	@echo  '  clean		  - Remove most generated files but keep the config and'
	@echo  '                    enough build support to build external modules'
	@echo  '  mrproper	  - Remove all generated files + config + various backup files'
	@echo  '  distclean	  - mrproper + remove editor backup and patch files'
	@echo  ''
	@echo  'Configuration targets:'
	@$(MAKE) -f $(srctree)/scripts/kconfig/Makefile help
	@echo  ''
	@echo  'Other generic targets:'
	@echo  '  all		  - Build all targets marked with [*]'
	@echo  '* vmlinux	  - Build the bare kernel'
	@echo  '* modules	  - Build all modules'
	@echo  '  modules_install - Install all modules to INSTALL_MOD_PATH (default: /)'
	@echo  '  firmware_install- Install all firmware to INSTALL_FW_PATH'
	@echo  '                    (default: $$(INSTALL_MOD_PATH)/lib/firmware)'
	@echo  '  dir/            - Build all files in dir and below'
	@echo  '  dir/file.[oisS] - Build specified target only'
	@echo  '  dir/file.lst    - Build specified mixed source/assembly target only'
	@echo  '                    (requires a recent binutils and recent build (System.map))'
	@echo  '  dir/file.ko     - Build module including final link'
	@echo  '  modules_prepare - Set up for building external modules'
	@echo  '  tags/TAGS	  - Generate tags file for editors'
	@echo  '  cscope	  - Generate cscope index'
	@echo  '  kernelrelease	  - Output the release version string'
	@echo  '  kernelversion	  - Output the version stored in Makefile'
	@echo  '  headers_install - Install sanitised kernel headers to INSTALL_HDR_PATH'; \
	 echo  '                    (default: $(INSTALL_HDR_PATH))'; \
	 echo  ''
	@echo  'Static analysers'
	@echo  '  checkstack      - Generate a list of stack hogs'
	@echo  '  namespacecheck  - Name space analysis on compiled kernel'
	@echo  '  versioncheck    - Sanity check on version.h usage'
	@echo  '  includecheck    - Check for duplicate included header files'
	@echo  '  export_report   - List the usages of all exported symbols'
	@echo  '  headers_check   - Sanity check on exported headers'
	@echo  '  headerdep       - Detect inclusion cycles in headers'
	@$(MAKE) -f $(srctree)/scripts/Makefile.help checker-help
	@echo  ''
	@echo  'Kernel packaging:'
	@$(MAKE) $(build)=$(package-dir) help
	@echo  ''
	@echo  'Documentation targets:'
	@$(MAKE) -f $(srctree)/Documentation/DocBook/Makefile dochelp
	@echo  ''
	@echo  'Architecture specific targets ($(SRCARCH)):'
	@$(if $(archhelp),$(archhelp),\
		echo '  No architecture specific help defined for $(SRCARCH)')
	@echo  ''
	@$(if $(boards), \
		$(foreach b, $(boards), \
		printf "  %-24s - Build for %s\\n" $(b) $(subst _defconfig,,$(b));) \
		echo '')
	@$(if $(board-dirs), \
		$(foreach b, $(board-dirs), \
		printf "  %-16s - Show %s-specific targets\\n" help-$(b) $(b);) \
		printf "  %-16s - Show all of the above\\n" help-boards; \
		echo '')

	@echo  '  make V=0|1 [targets] 0 => quiet build (default), 1 => verbose build'
	@echo  '  make V=2   [targets] 2 => give reason for rebuild of target'
	@echo  '  make O=dir [targets] Locate all output files in "dir", including .config'
	@echo  '  make C=1   [targets] Check all c source with $$CHECK (sparse by default)'
	@echo  '  make C=2   [targets] Force check of all c source with $$CHECK'
	@echo  ''
	@echo  'Execute "make" or "make all" to build all targets marked with [*] '
	@echo  'For further info see the ./README file'


help-board-dirs := $(addprefix help-,$(board-dirs))

help-boards: $(help-board-dirs)

boards-per-dir = $(notdir $(wildcard $(srctree)/arch/$(SRCARCH)/configs/$*/*_defconfig))

$(help-board-dirs): help-%:
	@echo  'Architecture specific targets ($(SRCARCH) $*):'
	@$(if $(boards-per-dir), \
		$(foreach b, $(boards-per-dir), \
		printf "  %-24s - Build for %s\\n" $*/$(b) $(subst _defconfig,,$(b));) \
		echo '')


# Documentation targets
# ---------------------------------------------------------------------------
%docs: scripts_basic FORCE
	$(Q)$(MAKE) $(build)=Documentation/DocBook $@

else # KBUILD_EXTMOD

###
# External module support.
# When building external modules the kernel used as basis is considered
# read-only, and no consistency checks are made and the make
# system is not used on the basis kernel. If updates are required
# in the basis kernel ordinary make commands (without M=...) must
# be used.
#
# The following are the only valid targets when building external
# modules.
# make M=dir clean     Delete all automatically generated files
# make M=dir modules   Make all modules in specified dir
# make M=dir	       Same as 'make M=dir modules'
# make M=dir modules_install
#                      Install the modules built in the module directory
#                      Assumes install directory is already created

# We are always building modules
KBUILD_MODULES := 1
PHONY += crmodverdir
crmodverdir:
	$(cmd_crmodverdir)

PHONY += $(objtree)/Module.symvers
$(objtree)/Module.symvers:
	@test -e $(objtree)/Module.symvers || ( \
	echo; \
	echo "  WARNING: Symbol version dump $(objtree)/Module.symvers"; \
	echo "           is missing; modules will have no dependencies and modversions."; \
	echo )

module-dirs := $(addprefix _module_,$(KBUILD_EXTMOD))
PHONY += $(module-dirs) modules
$(module-dirs): crmodverdir $(objtree)/Module.symvers
	$(Q)$(MAKE) $(build)=$(patsubst _module_%,%,$@)

modules: $(module-dirs)
	@$(kecho) '  Building modules, stage 2.';
	$(Q)$(MAKE) -f $(srctree)/scripts/Makefile.modpost

PHONY += modules_install
modules_install: _emodinst_ _emodinst_post

install-dir := $(if $(INSTALL_MOD_DIR),$(INSTALL_MOD_DIR),extra)
PHONY += _emodinst_
_emodinst_:
	$(Q)mkdir -p $(MODLIB)/$(install-dir)
	$(Q)$(MAKE) -f $(srctree)/scripts/Makefile.modinst

PHONY += _emodinst_post
_emodinst_post: _emodinst_
	$(call cmd,depmod)

clean-dirs := $(addprefix _clean_,$(KBUILD_EXTMOD))

PHONY += $(clean-dirs) clean
$(clean-dirs):
	$(Q)$(MAKE) $(clean)=$(patsubst _clean_%,%,$@)

clean:	rm-dirs := $(MODVERDIR)
clean: rm-files := $(KBUILD_EXTMOD)/Module.symvers

help:
	@echo  '  Building external modules.'
	@echo  '  Syntax: make -C path/to/kernel/src M=$$PWD target'
	@echo  ''
	@echo  '  modules         - default target, build the module(s)'
	@echo  '  modules_install - install the module'
	@echo  '  clean           - remove generated files in module directory only'
	@echo  ''

# Dummies...
PHONY += prepare scripts
prepare: ;
scripts: ;
endif # KBUILD_EXTMOD

clean: $(clean-dirs)
	$(call cmd,rmdirs)
	$(call cmd,rmfiles)
	@find $(or $(KBUILD_EXTMOD), .) $(RCS_FIND_IGNORE) \
		\( -name '*.[oas]' -o -name '*.ko' -o -name '.*.cmd' \
		-o -name '.*.d' -o -name '.*.tmp' -o -name '*.mod.c' \
		-o -name '*.symtypes' -o -name 'modules.order' \
		-o -name modules.builtin -o -name '.tmp_*.o.*' \
		-o -name '*.gcno' \) -type f -print | xargs rm -f

# Generate tags for editors
# ---------------------------------------------------------------------------
quiet_cmd_tags = GEN     $@
      cmd_tags = $(CONFIG_SHELL) $(srctree)/scripts/tags.sh $@

tags TAGS cscope: FORCE
	$(call cmd,tags)

# Scripts to check various things for consistency
# ---------------------------------------------------------------------------

includecheck:
	find * $(RCS_FIND_IGNORE) \
		-name '*.[hcS]' -type f -print | sort \
		| xargs $(PERL) -w $(srctree)/scripts/checkincludes.pl

versioncheck:
	find * $(RCS_FIND_IGNORE) \
		-name '*.[hcS]' -type f -print | sort \
		| xargs $(PERL) -w $(srctree)/scripts/checkversion.pl

coccicheck:
	$(Q)$(CONFIG_SHELL) $(srctree)/scripts/$@

namespacecheck:
	$(PERL) $(srctree)/scripts/namespace.pl

export_report:
	$(PERL) $(srctree)/scripts/export_report.pl

endif #ifeq ($(config-targets),1)
endif #ifeq ($(mixed-targets),1)

PHONY += checkstack kernelrelease kernelversion

# UML needs a little special treatment here.  It wants to use the host
# toolchain, so needs $(SUBARCH) passed to checkstack.pl.  Everyone
# else wants $(ARCH), including people doing cross-builds, which means
# that $(SUBARCH) doesn't work here.
ifeq ($(ARCH), um)
CHECKSTACK_ARCH := $(SUBARCH)
else
CHECKSTACK_ARCH := $(ARCH)
endif
checkstack:
	$(OBJDUMP) -d vmlinux $$(find . -name '*.ko') | \
	$(PERL) $(src)/scripts/checkstack.pl $(CHECKSTACK_ARCH)

kernelrelease:
	@echo "$(KERNELVERSION)$$($(CONFIG_SHELL) $(srctree)/scripts/setlocalversion $(srctree))"

kernelversion:
	@echo $(KERNELVERSION)

# Single targets
# ---------------------------------------------------------------------------
# Single targets are compatible with:
# - build with mixed source and output
# - build with separate output dir 'make O=...'
# - external modules
#
#  target-dir => where to store outputfile
#  build-dir  => directory in kernel source tree to use

ifeq ($(KBUILD_EXTMOD),)
        build-dir  = $(patsubst %/,%,$(dir $@))
        target-dir = $(dir $@)
else
        zap-slash=$(filter-out .,$(patsubst %/,%,$(dir $@)))
        build-dir  = $(KBUILD_EXTMOD)$(if $(zap-slash),/$(zap-slash))
        target-dir = $(if $(KBUILD_EXTMOD),$(dir $<),$(dir $@))
endif

%.s: %.c prepare scripts FORCE
	$(Q)$(MAKE) $(build)=$(build-dir) $(target-dir)$(notdir $@)
%.i: %.c prepare scripts FORCE
	$(Q)$(MAKE) $(build)=$(build-dir) $(target-dir)$(notdir $@)
%.o: %.c prepare scripts FORCE
	$(Q)$(MAKE) $(build)=$(build-dir) $(target-dir)$(notdir $@)
%.lst: %.c prepare scripts FORCE
	$(Q)$(MAKE) $(build)=$(build-dir) $(target-dir)$(notdir $@)
%.s: %.S prepare scripts FORCE
	$(Q)$(MAKE) $(build)=$(build-dir) $(target-dir)$(notdir $@)
%.o: %.S prepare scripts FORCE
	$(Q)$(MAKE) $(build)=$(build-dir) $(target-dir)$(notdir $@)
%.symtypes: %.c prepare scripts FORCE
	$(Q)$(MAKE) $(build)=$(build-dir) $(target-dir)$(notdir $@)

# Modules
/: prepare scripts FORCE
	$(cmd_crmodverdir)
	$(Q)$(MAKE) KBUILD_MODULES=$(if $(CONFIG_MODULES),1) \
	$(build)=$(build-dir)
%/: prepare scripts FORCE
	$(cmd_crmodverdir)
	$(Q)$(MAKE) KBUILD_MODULES=$(if $(CONFIG_MODULES),1) \
	$(build)=$(build-dir)
%.ko: prepare scripts FORCE
	$(cmd_crmodverdir)
	$(Q)$(MAKE) KBUILD_MODULES=$(if $(CONFIG_MODULES),1)   \
	$(build)=$(build-dir) $(@:.ko=.o)
	$(Q)$(MAKE) -f $(srctree)/scripts/Makefile.modpost

# FIXME Should go into a make.lib or something 
# ===========================================================================

quiet_cmd_rmdirs = $(if $(wildcard $(rm-dirs)),CLEAN   $(wildcard $(rm-dirs)))
      cmd_rmdirs = rm -rf $(rm-dirs)

quiet_cmd_rmfiles = $(if $(wildcard $(rm-files)),CLEAN   $(wildcard $(rm-files)))
      cmd_rmfiles = rm -f $(rm-files)

# Run depmod only if we have System.map and depmod is executable
quiet_cmd_depmod = DEPMOD  $(KERNELRELEASE)
      cmd_depmod = \
	if [ -r System.map -a -x $(DEPMOD) ]; then                              \
		$(DEPMOD) -ae -F System.map                                     \
		$(if $(strip $(INSTALL_MOD_PATH)), -b $(INSTALL_MOD_PATH) )     \
		$(KERNELRELEASE);                                               \
	fi

# Create temporary dir for module support files
# clean it up only when building all modules
cmd_crmodverdir = $(Q)mkdir -p $(MODVERDIR) \
                  $(if $(KBUILD_MODULES),; rm -f $(MODVERDIR)/*)

a_flags = -Wp,-MD,$(depfile) $(KBUILD_AFLAGS) $(AFLAGS_KERNEL) \
	  $(KBUILD_AFLAGS_KERNEL)                              \
	  $(NOSTDINC_FLAGS) $(LINUXINCLUDE) $(KBUILD_CPPFLAGS) \
	  $(modkern_aflags) $(EXTRA_AFLAGS) $(AFLAGS_$(basetarget).o)

quiet_cmd_as_o_S = AS      $@
cmd_as_o_S       = $(CC) $(a_flags) -c -o $@ $<

# read all saved command lines

targets := $(wildcard $(sort $(targets)))
cmd_files := $(wildcard .*.cmd $(foreach f,$(targets),$(dir $(f)).$(notdir $(f)).cmd))

ifneq ($(cmd_files),)
  $(cmd_files): ;	# Do not try to update included dependency files
  include $(cmd_files)
endif

# Shorthand for $(Q)$(MAKE) -f scripts/Makefile.clean obj=dir
# Usage:
# $(Q)$(MAKE) $(clean)=dir
clean := -f $(if $(KBUILD_SRC),$(srctree)/)scripts/Makefile.clean obj

endif	# skip-makefile

PHONY += FORCE
FORCE:

# Declare the contents of the .PHONY variable as phony.  We keep that
# information in a variable so we can use it in if_changed and friends.
.PHONY: $(PHONY)<|MERGE_RESOLUTION|>--- conflicted
+++ resolved
@@ -1,12 +1,7 @@
 VERSION = 2
 PATCHLEVEL = 6
-<<<<<<< HEAD
-SUBLEVEL = 37
-EXTRAVERSION = .4
-=======
 SUBLEVEL = 38
 EXTRAVERSION =
->>>>>>> b79f924c
 NAME = Flesh-Eating Bats with Fangs
 
 # *DOCUMENTATION*
