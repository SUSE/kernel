# SPDX-License-Identifier: GPL-2.0
VERSION = 6
<<<<<<< HEAD
PATCHLEVEL = 2
SUBLEVEL = 12
=======
PATCHLEVEL = 3
SUBLEVEL = 0
>>>>>>> 432d062d
EXTRAVERSION =
NAME = Hurr durr I'ma ninja sloth

# *DOCUMENTATION*
# To see a list of typical targets execute "make help"
# More info can be located in ./README
# Comments in this file are targeted only to the developer, do not
# expect to learn how to build the kernel reading this file.

ifeq ($(filter undefine,$(.FEATURES)),)
$(error GNU Make >= 3.82 is required. Your Make version is $(MAKE_VERSION))
endif

$(if $(filter __%, $(MAKECMDGOALS)), \
	$(error targets prefixed with '__' are only for internal use))

# That's our default target when none is given on the command line
PHONY := __all
__all:

# We are using a recursive build, so we need to do a little thinking
# to get the ordering right.
#
# Most importantly: sub-Makefiles should only ever modify files in
# their own directory. If in some directory we have a dependency on
# a file in another dir (which doesn't happen often, but it's often
# unavoidable when linking the built-in.a targets which finally
# turn into vmlinux), we will call a sub make in that other dir, and
# after that we are sure that everything which is in that other dir
# is now up to date.
#
# The only cases where we need to modify files which have global
# effects are thus separated out and done before the recursive
# descending is started. They are now explicitly listed as the
# prepare rule.

ifneq ($(sub_make_done),1)

# Do not use make's built-in rules and variables
# (this increases performance and avoids hard-to-debug behaviour)
MAKEFLAGS += -rR

# Avoid funny character set dependencies
unexport LC_ALL
LC_COLLATE=C
LC_NUMERIC=C
export LC_COLLATE LC_NUMERIC

# Avoid interference with shell env settings
unexport GREP_OPTIONS

# Beautify output
# ---------------------------------------------------------------------------
#
# Most of build commands in Kbuild start with "cmd_". You can optionally define
# "quiet_cmd_*". If defined, the short log is printed. Otherwise, no log from
# that command is printed by default.
#
# e.g.)
#    quiet_cmd_depmod = DEPMOD  $(MODLIB)
#          cmd_depmod = $(srctree)/scripts/depmod.sh $(DEPMOD) $(KERNELRELEASE)
#
# A simple variant is to prefix commands with $(Q) - that's useful
# for commands that shall be hidden in non-verbose mode.
#
#    $(Q)$(MAKE) $(build)=scripts/basic
#
# If KBUILD_VERBOSE contains 1, the whole command is echoed.
# If KBUILD_VERBOSE contains 2, the reason for rebuilding is printed.
#
# To put more focus on warnings, be less verbose as default
# Use 'make V=1' to see the full commands

ifeq ("$(origin V)", "command line")
  KBUILD_VERBOSE = $(V)
endif

quiet = quiet_
Q = @

ifneq ($(findstring 1, $(KBUILD_VERBOSE)),)
  quiet =
  Q =
endif

# If the user is running make -s (silent mode), suppress echoing of
# commands
# make-4.0 (and later) keep single letter options in the 1st word of MAKEFLAGS.

ifeq ($(filter 3.%,$(MAKE_VERSION)),)
short-opts := $(firstword -$(MAKEFLAGS))
else
short-opts := $(filter-out --%,$(MAKEFLAGS))
endif

ifneq ($(findstring s,$(short-opts)),)
quiet=silent_
override KBUILD_VERBOSE :=
endif

export quiet Q KBUILD_VERBOSE

# Call a source code checker (by default, "sparse") as part of the
# C compilation.
#
# Use 'make C=1' to enable checking of only re-compiled files.
# Use 'make C=2' to enable checking of *all* source files, regardless
# of whether they are re-compiled or not.
#
# See the file "Documentation/dev-tools/sparse.rst" for more details,
# including where to get the "sparse" utility.

ifeq ("$(origin C)", "command line")
  KBUILD_CHECKSRC = $(C)
endif
ifndef KBUILD_CHECKSRC
  KBUILD_CHECKSRC = 0
endif

export KBUILD_CHECKSRC

# Enable "clippy" (a linter) as part of the Rust compilation.
#
# Use 'make CLIPPY=1' to enable it.
ifeq ("$(origin CLIPPY)", "command line")
  KBUILD_CLIPPY := $(CLIPPY)
endif

export KBUILD_CLIPPY

# Use make M=dir or set the environment variable KBUILD_EXTMOD to specify the
# directory of external module to build. Setting M= takes precedence.
ifeq ("$(origin M)", "command line")
  KBUILD_EXTMOD := $(M)
endif

$(if $(word 2, $(KBUILD_EXTMOD)), \
	$(error building multiple external modules is not supported))

$(foreach x, % :, $(if $(findstring $x, $(KBUILD_EXTMOD)), \
	$(error module directory path cannot contain '$x')))

# Remove trailing slashes
ifneq ($(filter %/, $(KBUILD_EXTMOD)),)
KBUILD_EXTMOD := $(shell dirname $(KBUILD_EXTMOD).)
endif

export KBUILD_EXTMOD

# Kbuild will save output files in the current working directory.
# This does not need to match to the root of the kernel source tree.
#
# For example, you can do this:
#
#  cd /dir/to/store/output/files; make -f /dir/to/kernel/source/Makefile
#
# If you want to save output files in a different location, there are
# two syntaxes to specify it.
#
# 1) O=
# Use "make O=dir/to/store/output/files/"
#
# 2) Set KBUILD_OUTPUT
# Set the environment variable KBUILD_OUTPUT to point to the output directory.
# export KBUILD_OUTPUT=dir/to/store/output/files/; make
#
# The O= assignment takes precedence over the KBUILD_OUTPUT environment
# variable.

# Do we want to change the working directory?
ifeq ("$(origin O)", "command line")
  KBUILD_OUTPUT := $(O)
endif

ifneq ($(KBUILD_OUTPUT),)
# Make's built-in functions such as $(abspath ...), $(realpath ...) cannot
# expand a shell special character '~'. We use a somewhat tedious way here.
abs_objtree := $(shell mkdir -p $(KBUILD_OUTPUT) && cd $(KBUILD_OUTPUT) && pwd)
$(if $(abs_objtree),, \
     $(error failed to create output directory "$(KBUILD_OUTPUT)"))

# $(realpath ...) resolves symlinks
abs_objtree := $(realpath $(abs_objtree))
else
abs_objtree := $(CURDIR)
endif # ifneq ($(KBUILD_OUTPUT),)

ifeq ($(abs_objtree),$(CURDIR))
# Suppress "Entering directory ..." unless we are changing the work directory.
MAKEFLAGS += --no-print-directory
else
need-sub-make := 1
endif

this-makefile := $(lastword $(MAKEFILE_LIST))
abs_srctree := $(realpath $(dir $(this-makefile)))

ifneq ($(words $(subst :, ,$(abs_srctree))), 1)
$(error source directory cannot contain spaces or colons)
endif

ifneq ($(filter 3.%,$(MAKE_VERSION)),)
# 'MAKEFLAGS += -rR' does not immediately become effective for GNU Make 3.x
# We need to invoke sub-make to avoid implicit rules in the top Makefile.
need-sub-make := 1
# Cancel implicit rules for this Makefile.
$(this-makefile): ;
endif

export abs_srctree abs_objtree
export sub_make_done := 1

ifeq ($(need-sub-make),1)

PHONY += $(MAKECMDGOALS) __sub-make

$(filter-out $(this-makefile), $(MAKECMDGOALS)) __all: __sub-make
	@:

# Invoke a second make in the output directory, passing relevant variables
__sub-make:
	$(Q)$(MAKE) -C $(abs_objtree) -f $(abs_srctree)/Makefile $(MAKECMDGOALS)

endif # need-sub-make
endif # sub_make_done

# We process the rest of the Makefile if this is the final invocation of make
ifeq ($(need-sub-make),)

# Do not print "Entering directory ...",
# but we want to display it when entering to the output directory
# so that IDEs/editors are able to understand relative filenames.
MAKEFLAGS += --no-print-directory

ifeq ($(abs_srctree),$(abs_objtree))
        # building in the source tree
        srctree := .
	building_out_of_srctree :=
else
        ifeq ($(abs_srctree)/,$(dir $(abs_objtree)))
                # building in a subdirectory of the source tree
                srctree := ..
        else
                srctree := $(abs_srctree)
        endif
	building_out_of_srctree := 1
endif

ifneq ($(KBUILD_ABS_SRCTREE),)
srctree := $(abs_srctree)
endif

objtree		:= .
VPATH		:= $(srctree)

export building_out_of_srctree srctree objtree VPATH

# To make sure we do not include .config for any of the *config targets
# catch them early, and hand them over to scripts/kconfig/Makefile
# It is allowed to specify more targets when calling make, including
# mixing *config targets and build targets.
# For example 'make oldconfig all'.
# Detect when mixed targets is specified, and make a second invocation
# of make so .config is not included in this case either (for *config).

version_h := include/generated/uapi/linux/version.h

clean-targets := %clean mrproper cleandocs
no-dot-config-targets := $(clean-targets) \
			 cscope gtags TAGS tags help% %docs check% coccicheck \
			 $(version_h) headers headers_% archheaders archscripts \
			 %asm-generic kernelversion %src-pkg dt_binding_check \
			 outputmakefile rustavailable rustfmt rustfmtcheck
# Installation targets should not require compiler. Unfortunately, vdso_install
# is an exception where build artifacts may be updated. This must be fixed.
no-compiler-targets := $(no-dot-config-targets) install dtbs_install \
			headers_install modules_install kernelrelease image_name
no-sync-config-targets := $(no-dot-config-targets) %install kernelrelease \
			  image_name
single-targets := %.a %.i %.ko %.lds %.ll %.lst %.mod %.o %.rsi %.s %.symtypes %/

config-build	:=
mixed-build	:=
need-config	:= 1
need-compiler	:= 1
may-sync-config	:= 1
single-build	:=

ifneq ($(filter $(no-dot-config-targets), $(MAKECMDGOALS)),)
	ifeq ($(filter-out $(no-dot-config-targets), $(MAKECMDGOALS)),)
		need-config :=
	endif
endif

ifneq ($(filter $(no-compiler-targets), $(MAKECMDGOALS)),)
	ifeq ($(filter-out $(no-compiler-targets), $(MAKECMDGOALS)),)
		need-compiler :=
	endif
endif

ifneq ($(filter $(no-sync-config-targets), $(MAKECMDGOALS)),)
	ifeq ($(filter-out $(no-sync-config-targets), $(MAKECMDGOALS)),)
		may-sync-config :=
	endif
endif

ifneq ($(KBUILD_EXTMOD),)
	may-sync-config :=
endif

ifeq ($(KBUILD_EXTMOD),)
        ifneq ($(filter %config,$(MAKECMDGOALS)),)
		config-build := 1
                ifneq ($(words $(MAKECMDGOALS)),1)
			mixed-build := 1
                endif
        endif
endif

# We cannot build single targets and the others at the same time
ifneq ($(filter $(single-targets), $(MAKECMDGOALS)),)
	single-build := 1
	ifneq ($(filter-out $(single-targets), $(MAKECMDGOALS)),)
		mixed-build := 1
	endif
endif

# For "make -j clean all", "make -j mrproper defconfig all", etc.
ifneq ($(filter $(clean-targets),$(MAKECMDGOALS)),)
        ifneq ($(filter-out $(clean-targets),$(MAKECMDGOALS)),)
		mixed-build := 1
        endif
endif

# install and modules_install need also be processed one by one
ifneq ($(filter install,$(MAKECMDGOALS)),)
        ifneq ($(filter modules_install,$(MAKECMDGOALS)),)
		mixed-build := 1
        endif
endif

ifdef mixed-build
# ===========================================================================
# We're called with mixed targets (*config and build targets).
# Handle them one by one.

PHONY += $(MAKECMDGOALS) __build_one_by_one

$(MAKECMDGOALS): __build_one_by_one
	@:

__build_one_by_one:
	$(Q)set -e; \
	for i in $(MAKECMDGOALS); do \
		$(MAKE) -f $(srctree)/Makefile $$i; \
	done

else # !mixed-build

include $(srctree)/scripts/Kbuild.include

# Warn about unsupported modules in kernels built inside Autobuild
ifneq ($(wildcard /.buildenv),)
CFLAGS		+= -DUNSUPPORTED_MODULES=2
endif

# Read KERNELRELEASE from include/config/kernel.release (if it exists)
KERNELRELEASE = $(call read-file, include/config/kernel.release)
KERNELVERSION = $(VERSION)$(if $(PATCHLEVEL),.$(PATCHLEVEL)$(if $(SUBLEVEL),.$(SUBLEVEL)))$(EXTRAVERSION)
export VERSION PATCHLEVEL SUBLEVEL KERNELRELEASE KERNELVERSION

include $(srctree)/scripts/subarch.include

# Cross compiling and selecting different set of gcc/bin-utils
# ---------------------------------------------------------------------------
#
# When performing cross compilation for other architectures ARCH shall be set
# to the target architecture. (See arch/* for the possibilities).
# ARCH can be set during invocation of make:
# make ARCH=ia64
# Another way is to have ARCH set in the environment.
# The default ARCH is the host where make is executed.

# CROSS_COMPILE specify the prefix used for all executables used
# during compilation. Only gcc and related bin-utils executables
# are prefixed with $(CROSS_COMPILE).
# CROSS_COMPILE can be set on the command line
# make CROSS_COMPILE=ia64-linux-
# Alternatively CROSS_COMPILE can be set in the environment.
# Default value for CROSS_COMPILE is not to prefix executables
# Note: Some architectures assign CROSS_COMPILE in their arch/*/Makefile
ARCH		?= $(SUBARCH)

# Architecture as present in compile.h
UTS_MACHINE 	:= $(ARCH)
SRCARCH 	:= $(ARCH)

# Additional ARCH settings for x86
ifeq ($(ARCH),i386)
        SRCARCH := x86
endif
ifeq ($(ARCH),x86_64)
        SRCARCH := x86
endif

# Additional ARCH settings for sparc
ifeq ($(ARCH),sparc32)
       SRCARCH := sparc
endif
ifeq ($(ARCH),sparc64)
       SRCARCH := sparc
endif

# Additional ARCH settings for parisc
ifeq ($(ARCH),parisc64)
       SRCARCH := parisc
endif

export cross_compiling :=
ifneq ($(SRCARCH),$(SUBARCH))
cross_compiling := 1
endif

KCONFIG_CONFIG	?= .config
export KCONFIG_CONFIG

# SHELL used by kbuild
CONFIG_SHELL := sh

HOST_LFS_CFLAGS := $(shell getconf LFS_CFLAGS 2>/dev/null)
HOST_LFS_LDFLAGS := $(shell getconf LFS_LDFLAGS 2>/dev/null)
HOST_LFS_LIBS := $(shell getconf LFS_LIBS 2>/dev/null)

ifneq ($(LLVM),)
ifneq ($(filter %/,$(LLVM)),)
LLVM_PREFIX := $(LLVM)
else ifneq ($(filter -%,$(LLVM)),)
LLVM_SUFFIX := $(LLVM)
endif

HOSTCC	= $(LLVM_PREFIX)clang$(LLVM_SUFFIX)
HOSTCXX	= $(LLVM_PREFIX)clang++$(LLVM_SUFFIX)
else
HOSTCC	= gcc
HOSTCXX	= g++
endif
HOSTRUSTC = rustc
HOSTPKG_CONFIG	= pkg-config

KBUILD_USERHOSTCFLAGS := -Wall -Wmissing-prototypes -Wstrict-prototypes \
			 -O2 -fomit-frame-pointer -std=gnu11 \
			 -Wdeclaration-after-statement
KBUILD_USERCFLAGS  := $(KBUILD_USERHOSTCFLAGS) $(USERCFLAGS)
KBUILD_USERLDFLAGS := $(USERLDFLAGS)

# These flags apply to all Rust code in the tree, including the kernel and
# host programs.
export rust_common_flags := --edition=2021 \
			    -Zbinary_dep_depinfo=y \
			    -Dunsafe_op_in_unsafe_fn -Drust_2018_idioms \
			    -Dunreachable_pub -Dnon_ascii_idents \
			    -Wmissing_docs \
			    -Drustdoc::missing_crate_level_docs \
			    -Dclippy::correctness -Dclippy::style \
			    -Dclippy::suspicious -Dclippy::complexity \
			    -Dclippy::perf \
			    -Dclippy::let_unit_value -Dclippy::mut_mut \
			    -Dclippy::needless_bitwise_bool \
			    -Dclippy::needless_continue \
			    -Wclippy::dbg_macro

KBUILD_HOSTCFLAGS   := $(KBUILD_USERHOSTCFLAGS) $(HOST_LFS_CFLAGS) $(HOSTCFLAGS)
KBUILD_HOSTCXXFLAGS := -Wall -O2 $(HOST_LFS_CFLAGS) $(HOSTCXXFLAGS)
KBUILD_HOSTRUSTFLAGS := $(rust_common_flags) -O -Cstrip=debuginfo \
			-Zallow-features= $(HOSTRUSTFLAGS)
KBUILD_HOSTLDFLAGS  := $(HOST_LFS_LDFLAGS) $(HOSTLDFLAGS)
KBUILD_HOSTLDLIBS   := $(HOST_LFS_LIBS) $(HOSTLDLIBS)

# Make variables (CC, etc...)
CPP		= $(CC) -E
ifneq ($(LLVM),)
CC		= $(LLVM_PREFIX)clang$(LLVM_SUFFIX)
LD		= $(LLVM_PREFIX)ld.lld$(LLVM_SUFFIX)
AR		= $(LLVM_PREFIX)llvm-ar$(LLVM_SUFFIX)
NM		= $(LLVM_PREFIX)llvm-nm$(LLVM_SUFFIX)
OBJCOPY		= $(LLVM_PREFIX)llvm-objcopy$(LLVM_SUFFIX)
OBJDUMP		= $(LLVM_PREFIX)llvm-objdump$(LLVM_SUFFIX)
READELF		= $(LLVM_PREFIX)llvm-readelf$(LLVM_SUFFIX)
STRIP		= $(LLVM_PREFIX)llvm-strip$(LLVM_SUFFIX)
else
CC		= $(CROSS_COMPILE)gcc
LD		= $(CROSS_COMPILE)ld
AR		= $(CROSS_COMPILE)ar
NM		= $(CROSS_COMPILE)nm
OBJCOPY		= $(CROSS_COMPILE)objcopy
OBJDUMP		= $(CROSS_COMPILE)objdump
READELF		= $(CROSS_COMPILE)readelf
STRIP		= $(CROSS_COMPILE)strip
endif
RUSTC		= rustc
RUSTDOC		= rustdoc
RUSTFMT		= rustfmt
CLIPPY_DRIVER	= clippy-driver
BINDGEN		= bindgen
CARGO		= cargo
PAHOLE		= pahole
RESOLVE_BTFIDS	= $(objtree)/tools/bpf/resolve_btfids/resolve_btfids
LEX		= flex
YACC		= bison
AWK		= awk
INSTALLKERNEL  := installkernel
DEPMOD		= depmod
PERL		= perl
PYTHON3		= python3
CHECK		= sparse
BASH		= bash
KGZIP		= gzip
KBZIP2		= bzip2
KLZOP		= lzop
LZMA		= lzma
LZ4		= lz4c
XZ		= xz
ZSTD		= zstd

PAHOLE_FLAGS	= $(shell PAHOLE=$(PAHOLE) $(srctree)/scripts/pahole-flags.sh)

CHECKFLAGS     := -D__linux__ -Dlinux -D__STDC__ -Dunix -D__unix__ \
		  -Wbitwise -Wno-return-void -Wno-unknown-attribute $(CF)
NOSTDINC_FLAGS :=
CFLAGS_MODULE   =
RUSTFLAGS_MODULE =
AFLAGS_MODULE   =
LDFLAGS_MODULE  =
CFLAGS_KERNEL	=
RUSTFLAGS_KERNEL =
AFLAGS_KERNEL	=
LDFLAGS_vmlinux =

# Use USERINCLUDE when you must reference the UAPI directories only.
USERINCLUDE    := \
		-I$(srctree)/arch/$(SRCARCH)/include/uapi \
		-I$(objtree)/arch/$(SRCARCH)/include/generated/uapi \
		-I$(srctree)/include/uapi \
		-I$(objtree)/include/generated/uapi \
                -include $(srctree)/include/linux/compiler-version.h \
                -include $(srctree)/include/linux/kconfig.h

# Use LINUXINCLUDE when you must reference the include/ directory.
# Needed to be compatible with the O= option
LINUXINCLUDE    := \
		-I$(srctree)/arch/$(SRCARCH)/include \
		-I$(objtree)/arch/$(SRCARCH)/include/generated \
		$(if $(building_out_of_srctree),-I$(srctree)/include) \
		-I$(objtree)/include \
		$(USERINCLUDE)

KBUILD_AFLAGS   := -D__ASSEMBLY__ -fno-PIE
KBUILD_CFLAGS   := -Wall -Wundef -Werror=strict-prototypes -Wno-trigraphs \
		   -fno-strict-aliasing -fno-common -fshort-wchar -fno-PIE \
		   -Werror=implicit-function-declaration -Werror=implicit-int \
		   -Werror=return-type -Wno-format-security -funsigned-char \
		   -std=gnu11
KBUILD_CPPFLAGS := -D__KERNEL__
KBUILD_RUSTFLAGS := $(rust_common_flags) \
		    --target=$(objtree)/scripts/target.json \
		    -Cpanic=abort -Cembed-bitcode=n -Clto=n \
		    -Cforce-unwind-tables=n -Ccodegen-units=1 \
		    -Csymbol-mangling-version=v0 \
		    -Crelocation-model=static \
		    -Zfunction-sections=n \
		    -Dclippy::float_arithmetic

KBUILD_AFLAGS_KERNEL :=
KBUILD_CFLAGS_KERNEL :=
KBUILD_RUSTFLAGS_KERNEL :=
KBUILD_AFLAGS_MODULE  := -DMODULE
KBUILD_CFLAGS_MODULE  := -DMODULE
KBUILD_RUSTFLAGS_MODULE := --cfg MODULE
KBUILD_LDFLAGS_MODULE :=
KBUILD_LDFLAGS :=
CLANG_FLAGS :=

ifeq ($(KBUILD_CLIPPY),1)
	RUSTC_OR_CLIPPY_QUIET := CLIPPY
	RUSTC_OR_CLIPPY = $(CLIPPY_DRIVER)
else
	RUSTC_OR_CLIPPY_QUIET := RUSTC
	RUSTC_OR_CLIPPY = $(RUSTC)
endif

ifdef RUST_LIB_SRC
	export RUST_LIB_SRC
endif

# Allows the usage of unstable features in stable compilers.
export RUSTC_BOOTSTRAP := 1

export ARCH SRCARCH CONFIG_SHELL BASH HOSTCC KBUILD_HOSTCFLAGS CROSS_COMPILE LD CC HOSTPKG_CONFIG
export RUSTC RUSTDOC RUSTFMT RUSTC_OR_CLIPPY_QUIET RUSTC_OR_CLIPPY BINDGEN CARGO
export HOSTRUSTC KBUILD_HOSTRUSTFLAGS
export CPP AR NM STRIP OBJCOPY OBJDUMP READELF PAHOLE RESOLVE_BTFIDS LEX YACC AWK INSTALLKERNEL
export PERL PYTHON3 CHECK CHECKFLAGS MAKE UTS_MACHINE HOSTCXX
export KGZIP KBZIP2 KLZOP LZMA LZ4 XZ ZSTD
export KBUILD_HOSTCXXFLAGS KBUILD_HOSTLDFLAGS KBUILD_HOSTLDLIBS LDFLAGS_MODULE
export KBUILD_USERCFLAGS KBUILD_USERLDFLAGS

export KBUILD_CPPFLAGS NOSTDINC_FLAGS LINUXINCLUDE OBJCOPYFLAGS KBUILD_LDFLAGS
export KBUILD_CFLAGS CFLAGS_KERNEL CFLAGS_MODULE
export KBUILD_RUSTFLAGS RUSTFLAGS_KERNEL RUSTFLAGS_MODULE
export KBUILD_AFLAGS AFLAGS_KERNEL AFLAGS_MODULE
export KBUILD_AFLAGS_MODULE KBUILD_CFLAGS_MODULE KBUILD_RUSTFLAGS_MODULE KBUILD_LDFLAGS_MODULE
export KBUILD_AFLAGS_KERNEL KBUILD_CFLAGS_KERNEL KBUILD_RUSTFLAGS_KERNEL
export PAHOLE_FLAGS

# Files to ignore in find ... statements

export RCS_FIND_IGNORE := \( -name SCCS -o -name BitKeeper -o -name .svn -o    \
			  -name CVS -o -name .pc -o -name .hg -o -name .git \) \
			  -prune -o
export RCS_TAR_IGNORE := --exclude SCCS --exclude BitKeeper --exclude .svn \
			 --exclude CVS --exclude .pc --exclude .hg --exclude .git

# ===========================================================================
# Rules shared between *config targets and build targets

# Basic helpers built in scripts/basic/
PHONY += scripts_basic
scripts_basic:
	$(Q)$(MAKE) $(build)=scripts/basic

PHONY += outputmakefile
ifdef building_out_of_srctree
# Before starting out-of-tree build, make sure the source tree is clean.
# outputmakefile generates a Makefile in the output directory, if using a
# separate output directory. This allows convenient use of make in the
# output directory.
# At the same time when output Makefile generated, generate .gitignore to
# ignore whole output directory

quiet_cmd_makefile = GEN     Makefile
      cmd_makefile = { \
	echo "\# Automatically generated by $(srctree)/Makefile: don't edit"; \
	echo "include $(srctree)/Makefile"; \
	} > Makefile

outputmakefile:
	@if [ -f $(srctree)/.config -o \
		 -d $(srctree)/include/config -o \
		 -d $(srctree)/arch/$(SRCARCH)/include/generated ]; then \
		echo >&2 "***"; \
		echo >&2 "*** The source tree is not clean, please run 'make$(if $(findstring command line, $(origin ARCH)), ARCH=$(ARCH)) mrproper'"; \
		echo >&2 "*** in $(abs_srctree)";\
		echo >&2 "***"; \
		false; \
	fi
	$(Q)ln -fsn $(srctree) source
	$(call cmd,makefile)
	$(Q)test -e .gitignore || \
	{ echo "# this is build directory, ignore it"; echo "*"; } > .gitignore
endif

# The expansion should be delayed until arch/$(SRCARCH)/Makefile is included.
# Some architectures define CROSS_COMPILE in arch/$(SRCARCH)/Makefile.
# CC_VERSION_TEXT is referenced from Kconfig (so it needs export),
# and from include/config/auto.conf.cmd to detect the compiler upgrade.
CC_VERSION_TEXT = $(subst $(pound),,$(shell LC_ALL=C $(CC) --version 2>/dev/null | head -n 1))

ifneq ($(findstring clang,$(CC_VERSION_TEXT)),)
include $(srctree)/scripts/Makefile.clang
endif

# Include this also for config targets because some architectures need
# cc-cross-prefix to determine CROSS_COMPILE.
ifdef need-compiler
include $(srctree)/scripts/Makefile.compiler
endif

ifdef config-build
# ===========================================================================
# *config targets only - make sure prerequisites are updated, and descend
# in scripts/kconfig to make the *config target

# Read arch specific Makefile to set KBUILD_DEFCONFIG as needed.
# KBUILD_DEFCONFIG may point out an alternative default configuration
# used for 'make defconfig'
include $(srctree)/arch/$(SRCARCH)/Makefile
export KBUILD_DEFCONFIG KBUILD_KCONFIG CC_VERSION_TEXT

config: outputmakefile scripts_basic FORCE
	$(Q)$(MAKE) $(build)=scripts/kconfig $@

%config: outputmakefile scripts_basic FORCE
	$(Q)$(MAKE) $(build)=scripts/kconfig $@

else #!config-build
# ===========================================================================
# Build targets only - this includes vmlinux, arch specific targets, clean
# targets and others. In general all targets except *config targets.

# If building an external module we do not care about the all: rule
# but instead __all depend on modules
PHONY += all
ifeq ($(KBUILD_EXTMOD),)
__all: all
else
__all: modules
endif

targets :=

# Decide whether to build built-in, modular, or both.
# Normally, just do built-in.

KBUILD_MODULES :=
KBUILD_BUILTIN := 1

# If we have only "make modules", don't compile built-in objects.
ifeq ($(MAKECMDGOALS),modules)
  KBUILD_BUILTIN :=
endif

# If we have "make <whatever> modules", compile modules
# in addition to whatever we do anyway.
# Just "make" or "make all" shall build modules as well

ifneq ($(filter all modules nsdeps %compile_commands.json clang-%,$(MAKECMDGOALS)),)
  KBUILD_MODULES := 1
endif

ifeq ($(MAKECMDGOALS),)
  KBUILD_MODULES := 1
endif

export KBUILD_MODULES KBUILD_BUILTIN

ifdef need-config
include include/config/auto.conf
endif

ifeq ($(KBUILD_EXTMOD),)
# Objects we will link into vmlinux / subdirs we need to visit
core-y		:=
drivers-y	:=
libs-y		:= lib/
endif # KBUILD_EXTMOD

# The all: target is the default when no target is given on the
# command line.
# This allow a user to issue only 'make' to build a kernel including modules
# Defaults to vmlinux, but the arch makefile usually adds further targets
all: vmlinux

CFLAGS_GCOV	:= -fprofile-arcs -ftest-coverage
ifdef CONFIG_CC_IS_GCC
CFLAGS_GCOV	+= -fno-tree-loop-im
endif
export CFLAGS_GCOV

# The arch Makefiles can override CC_FLAGS_FTRACE. We may also append it later.
ifdef CONFIG_FUNCTION_TRACER
  CC_FLAGS_FTRACE := -pg
endif

include $(srctree)/arch/$(SRCARCH)/Makefile

ifdef need-config
ifdef may-sync-config
# Read in dependencies to all Kconfig* files, make sure to run syncconfig if
# changes are detected. This should be included after arch/$(SRCARCH)/Makefile
# because some architectures define CROSS_COMPILE there.
include include/config/auto.conf.cmd

$(KCONFIG_CONFIG):
	@echo >&2 '***'
	@echo >&2 '*** Configuration file "$@" not found!'
	@echo >&2 '***'
	@echo >&2 '*** Please run some configurator (e.g. "make oldconfig" or'
	@echo >&2 '*** "make menuconfig" or "make xconfig").'
	@echo >&2 '***'
	@/bin/false

# The actual configuration files used during the build are stored in
# include/generated/ and include/config/. Update them if .config is newer than
# include/config/auto.conf (which mirrors .config).
#
# This exploits the 'multi-target pattern rule' trick.
# The syncconfig should be executed only once to make all the targets.
# (Note: use the grouped target '&:' when we bump to GNU Make 4.3)
#
# Do not use $(call cmd,...) here. That would suppress prompts from syncconfig,
# so you cannot notice that Kconfig is waiting for the user input.
%/config/auto.conf %/config/auto.conf.cmd %/generated/autoconf.h %/generated/rustc_cfg: $(KCONFIG_CONFIG)
	$(Q)$(kecho) "  SYNC    $@"
	$(Q)$(MAKE) -f $(srctree)/Makefile syncconfig
else # !may-sync-config
# External modules and some install targets need include/generated/autoconf.h
# and include/config/auto.conf but do not care if they are up-to-date.
# Use auto.conf to trigger the test
PHONY += include/config/auto.conf

include/config/auto.conf:
	@test -e include/generated/autoconf.h -a -e $@ || (		\
	echo >&2;							\
	echo >&2 "  ERROR: Kernel configuration is invalid.";		\
	echo >&2 "         include/generated/autoconf.h or $@ are missing.";\
	echo >&2 "         Run 'make oldconfig && make prepare' on kernel src to fix it.";	\
	echo >&2 ;							\
	/bin/false)

endif # may-sync-config
endif # need-config

KBUILD_CFLAGS	+= -fno-delete-null-pointer-checks
KBUILD_CFLAGS	+= $(call cc-disable-warning,frame-address,)
KBUILD_CFLAGS	+= $(call cc-disable-warning, format-truncation)
KBUILD_CFLAGS	+= $(call cc-disable-warning, format-overflow)
KBUILD_CFLAGS	+= $(call cc-disable-warning, address-of-packed-member)

ifdef CONFIG_CC_OPTIMIZE_FOR_PERFORMANCE
KBUILD_CFLAGS += -O2
KBUILD_RUSTFLAGS += -Copt-level=2
else ifdef CONFIG_CC_OPTIMIZE_FOR_SIZE
KBUILD_CFLAGS += -Os
KBUILD_RUSTFLAGS += -Copt-level=s
endif

# Always set `debug-assertions` and `overflow-checks` because their default
# depends on `opt-level` and `debug-assertions`, respectively.
KBUILD_RUSTFLAGS += -Cdebug-assertions=$(if $(CONFIG_RUST_DEBUG_ASSERTIONS),y,n)
KBUILD_RUSTFLAGS += -Coverflow-checks=$(if $(CONFIG_RUST_OVERFLOW_CHECKS),y,n)

# Tell gcc to never replace conditional load with a non-conditional one
ifdef CONFIG_CC_IS_GCC
# gcc-10 renamed --param=allow-store-data-races=0 to
# -fno-allow-store-data-races.
KBUILD_CFLAGS	+= $(call cc-option,--param=allow-store-data-races=0)
KBUILD_CFLAGS	+= $(call cc-option,-fno-allow-store-data-races)
endif

ifdef CONFIG_READABLE_ASM
# Disable optimizations that make assembler listings hard to read.
# reorder blocks reorders the control in the function
# ipa clone creates specialized cloned functions
# partial inlining inlines only parts of functions
KBUILD_CFLAGS += -fno-reorder-blocks -fno-ipa-cp-clone -fno-partial-inlining
endif

ifneq ($(CONFIG_FRAME_WARN),0)
KBUILD_CFLAGS += -Wframe-larger-than=$(CONFIG_FRAME_WARN)
endif

stackp-flags-y                                    := -fno-stack-protector
stackp-flags-$(CONFIG_STACKPROTECTOR)             := -fstack-protector
stackp-flags-$(CONFIG_STACKPROTECTOR_STRONG)      := -fstack-protector-strong

KBUILD_CFLAGS += $(stackp-flags-y)

KBUILD_CPPFLAGS-$(CONFIG_WERROR) += -Werror
KBUILD_CPPFLAGS += $(KBUILD_CPPFLAGS-y)
KBUILD_CFLAGS-$(CONFIG_CC_NO_ARRAY_BOUNDS) += -Wno-array-bounds

KBUILD_RUSTFLAGS-$(CONFIG_WERROR) += -Dwarnings
KBUILD_RUSTFLAGS += $(KBUILD_RUSTFLAGS-y)

ifdef CONFIG_CC_IS_CLANG
# The kernel builds with '-std=gnu11' so use of GNU extensions is acceptable.
KBUILD_CFLAGS += -Wno-gnu
else

# gcc inanely warns about local variables called 'main'
KBUILD_CFLAGS += -Wno-main
endif

# These warnings generated too much noise in a regular build.
# Use make W=1 to enable them (see scripts/Makefile.extrawarn)
KBUILD_CFLAGS += $(call cc-disable-warning, unused-but-set-variable)
KBUILD_CFLAGS += $(call cc-disable-warning, unused-const-variable)

# These result in bogus false positives
KBUILD_CFLAGS += $(call cc-disable-warning, dangling-pointer)

ifdef CONFIG_FRAME_POINTER
KBUILD_CFLAGS	+= -fno-omit-frame-pointer -fno-optimize-sibling-calls
KBUILD_RUSTFLAGS += -Cforce-frame-pointers=y
else
# Some targets (ARM with Thumb2, for example), can't be built with frame
# pointers.  For those, we don't have FUNCTION_TRACER automatically
# select FRAME_POINTER.  However, FUNCTION_TRACER adds -pg, and this is
# incompatible with -fomit-frame-pointer with current GCC, so we don't use
# -fomit-frame-pointer with FUNCTION_TRACER.
# In the Rust target specification, "frame-pointer" is set explicitly
# to "may-omit".
ifndef CONFIG_FUNCTION_TRACER
KBUILD_CFLAGS	+= -fomit-frame-pointer
endif
endif

# Initialize all stack variables with a 0xAA pattern.
ifdef CONFIG_INIT_STACK_ALL_PATTERN
KBUILD_CFLAGS	+= -ftrivial-auto-var-init=pattern
endif

# Initialize all stack variables with a zero value.
ifdef CONFIG_INIT_STACK_ALL_ZERO
KBUILD_CFLAGS	+= -ftrivial-auto-var-init=zero
ifdef CONFIG_CC_HAS_AUTO_VAR_INIT_ZERO_ENABLER
# https://github.com/llvm/llvm-project/issues/44842
CC_AUTO_VAR_INIT_ZERO_ENABLER := -enable-trivial-auto-var-init-zero-knowing-it-will-be-removed-from-clang
export CC_AUTO_VAR_INIT_ZERO_ENABLER
KBUILD_CFLAGS	+= $(CC_AUTO_VAR_INIT_ZERO_ENABLER)
endif
endif

# While VLAs have been removed, GCC produces unreachable stack probes
# for the randomize_kstack_offset feature. Disable it for all compilers.
KBUILD_CFLAGS	+= $(call cc-option, -fno-stack-clash-protection)

# Clear used registers at func exit (to reduce data lifetime and ROP gadgets).
ifdef CONFIG_ZERO_CALL_USED_REGS
KBUILD_CFLAGS	+= -fzero-call-used-regs=used-gpr
endif

ifdef CONFIG_FUNCTION_TRACER
ifdef CONFIG_FTRACE_MCOUNT_USE_CC
  CC_FLAGS_FTRACE	+= -mrecord-mcount
  ifdef CONFIG_HAVE_NOP_MCOUNT
    ifeq ($(call cc-option-yn, -mnop-mcount),y)
      CC_FLAGS_FTRACE	+= -mnop-mcount
      CC_FLAGS_USING	+= -DCC_USING_NOP_MCOUNT
    endif
  endif
endif
ifdef CONFIG_FTRACE_MCOUNT_USE_OBJTOOL
  ifdef CONFIG_HAVE_OBJTOOL_NOP_MCOUNT
    CC_FLAGS_USING	+= -DCC_USING_NOP_MCOUNT
  endif
endif
ifdef CONFIG_FTRACE_MCOUNT_USE_RECORDMCOUNT
  ifdef CONFIG_HAVE_C_RECORDMCOUNT
    BUILD_C_RECORDMCOUNT := y
    export BUILD_C_RECORDMCOUNT
  endif
endif
ifdef CONFIG_HAVE_FENTRY
  # s390-linux-gnu-gcc did not support -mfentry until gcc-9.
  ifeq ($(call cc-option-yn, -mfentry),y)
    CC_FLAGS_FTRACE	+= -mfentry
    CC_FLAGS_USING	+= -DCC_USING_FENTRY
  endif
endif
export CC_FLAGS_FTRACE
KBUILD_CFLAGS	+= $(CC_FLAGS_FTRACE) $(CC_FLAGS_USING)
KBUILD_AFLAGS	+= $(CC_FLAGS_USING)
endif

# We trigger additional mismatches with less inlining
ifdef CONFIG_DEBUG_SECTION_MISMATCH
KBUILD_CFLAGS += -fno-inline-functions-called-once
endif

# `rustc`'s `-Zfunction-sections` applies to data too (as of 1.59.0).
ifdef CONFIG_LD_DEAD_CODE_DATA_ELIMINATION
KBUILD_CFLAGS_KERNEL += -ffunction-sections -fdata-sections
KBUILD_RUSTFLAGS_KERNEL += -Zfunction-sections=y
LDFLAGS_vmlinux += --gc-sections
endif

ifdef CONFIG_SHADOW_CALL_STACK
ifndef CONFIG_DYNAMIC_SCS
CC_FLAGS_SCS	:= -fsanitize=shadow-call-stack
KBUILD_CFLAGS	+= $(CC_FLAGS_SCS)
endif
export CC_FLAGS_SCS
endif

ifdef CONFIG_LTO_CLANG
ifdef CONFIG_LTO_CLANG_THIN
CC_FLAGS_LTO	:= -flto=thin -fsplit-lto-unit
KBUILD_LDFLAGS	+= --thinlto-cache-dir=$(extmod_prefix).thinlto-cache
else
CC_FLAGS_LTO	:= -flto
endif
CC_FLAGS_LTO	+= -fvisibility=hidden

# Limit inlining across translation units to reduce binary size
KBUILD_LDFLAGS += -mllvm -import-instr-limit=5

# Check for frame size exceeding threshold during prolog/epilog insertion
# when using lld < 13.0.0.
ifneq ($(CONFIG_FRAME_WARN),0)
ifeq ($(call test-lt, $(CONFIG_LLD_VERSION), 130000),y)
KBUILD_LDFLAGS	+= -plugin-opt=-warn-stack-size=$(CONFIG_FRAME_WARN)
endif
endif
endif

ifdef CONFIG_LTO
KBUILD_CFLAGS	+= -fno-lto $(CC_FLAGS_LTO)
KBUILD_AFLAGS	+= -fno-lto
export CC_FLAGS_LTO
endif

ifdef CONFIG_CFI_CLANG
CC_FLAGS_CFI	:= -fsanitize=kcfi
KBUILD_CFLAGS	+= $(CC_FLAGS_CFI)
export CC_FLAGS_CFI
endif

ifneq ($(CONFIG_FUNCTION_ALIGNMENT),0)
KBUILD_CFLAGS += -falign-functions=$(CONFIG_FUNCTION_ALIGNMENT)
endif

# arch Makefile may override CC so keep this after arch Makefile is included
NOSTDINC_FLAGS += -nostdinc

# warn about C99 declaration after statement
KBUILD_CFLAGS += -Wdeclaration-after-statement

# Variable Length Arrays (VLAs) should not be used anywhere in the kernel
KBUILD_CFLAGS += -Wvla

# disable pointer signed / unsigned warnings in gcc 4.0
KBUILD_CFLAGS += -Wno-pointer-sign

# In order to make sure new function cast mismatches are not introduced
# in the kernel (to avoid tripping CFI checking), the kernel should be
# globally built with -Wcast-function-type.
KBUILD_CFLAGS += $(call cc-option, -Wcast-function-type)

# disable stringop warnings in gcc 8+
KBUILD_CFLAGS += $(call cc-disable-warning, stringop-truncation)

# We'll want to enable this eventually, but it's not going away for 5.7 at least
KBUILD_CFLAGS += $(call cc-disable-warning, stringop-overflow)

# Another good warning that we'll want to enable eventually
KBUILD_CFLAGS += $(call cc-disable-warning, restrict)

# Enabled with W=2, disabled by default as noisy
ifdef CONFIG_CC_IS_GCC
KBUILD_CFLAGS += -Wno-maybe-uninitialized
endif

# The allocators already balk at large sizes, so silence the compiler
# warnings for bounds checks involving those possible values. While
# -Wno-alloc-size-larger-than would normally be used here, earlier versions
# of gcc (<9.1) weirdly don't handle the option correctly when _other_
# warnings are produced (?!). Using -Walloc-size-larger-than=SIZE_MAX
# doesn't work (as it is documented to), silently resolving to "0" prior to
# version 9.1 (and producing an error more recently). Numeric values larger
# than PTRDIFF_MAX also don't work prior to version 9.1, which are silently
# ignored, continuing to default to PTRDIFF_MAX. So, left with no other
# choice, we must perform a versioned check to disable this warning.
# https://lore.kernel.org/lkml/20210824115859.187f272f@canb.auug.org.au
KBUILD_CFLAGS-$(call gcc-min-version, 90100) += -Wno-alloc-size-larger-than
KBUILD_CFLAGS += $(KBUILD_CFLAGS-y) $(CONFIG_CC_IMPLICIT_FALLTHROUGH)

# disable invalid "can't wrap" optimizations for signed / pointers
KBUILD_CFLAGS	+= -fno-strict-overflow

# Make sure -fstack-check isn't enabled (like gentoo apparently did)
KBUILD_CFLAGS  += -fno-stack-check

# conserve stack if available
ifdef CONFIG_CC_IS_GCC
KBUILD_CFLAGS   += -fconserve-stack
endif

# Prohibit date/time macros, which would make the build non-deterministic
KBUILD_CFLAGS   += -Werror=date-time

# enforce correct pointer usage
KBUILD_CFLAGS   += $(call cc-option,-Werror=incompatible-pointer-types)

# Require designated initializers for all marked structures
KBUILD_CFLAGS   += $(call cc-option,-Werror=designated-init)

# change __FILE__ to the relative path from the srctree
KBUILD_CPPFLAGS += $(call cc-option,-fmacro-prefix-map=$(srctree)/=)

# include additional Makefiles when needed
include-y			:= scripts/Makefile.extrawarn
include-$(CONFIG_DEBUG_INFO)	+= scripts/Makefile.debug
include-$(CONFIG_KASAN)		+= scripts/Makefile.kasan
include-$(CONFIG_KCSAN)		+= scripts/Makefile.kcsan
include-$(CONFIG_KMSAN)		+= scripts/Makefile.kmsan
include-$(CONFIG_UBSAN)		+= scripts/Makefile.ubsan
include-$(CONFIG_KCOV)		+= scripts/Makefile.kcov
include-$(CONFIG_RANDSTRUCT)	+= scripts/Makefile.randstruct
include-$(CONFIG_GCC_PLUGINS)	+= scripts/Makefile.gcc-plugins

include $(addprefix $(srctree)/, $(include-y))

# scripts/Makefile.gcc-plugins is intentionally included last.
# Do not add $(call cc-option,...) below this line. When you build the kernel
# from the clean source tree, the GCC plugins do not exist at this point.

# Add user supplied CPPFLAGS, AFLAGS, CFLAGS and RUSTFLAGS as the last assignments
KBUILD_CPPFLAGS += $(KCPPFLAGS)
KBUILD_AFLAGS   += $(KAFLAGS)
KBUILD_CFLAGS   += $(KCFLAGS)
KBUILD_RUSTFLAGS += $(KRUSTFLAGS)

KBUILD_LDFLAGS_MODULE += --build-id=sha1
LDFLAGS_vmlinux += --build-id=sha1

KBUILD_LDFLAGS	+= -z noexecstack
ifeq ($(CONFIG_LD_IS_BFD),y)
KBUILD_LDFLAGS	+= $(call ld-option,--no-warn-rwx-segments)
endif

ifeq ($(CONFIG_STRIP_ASM_SYMS),y)
LDFLAGS_vmlinux	+= -X
endif

ifeq ($(CONFIG_RELR),y)
LDFLAGS_vmlinux	+= --pack-dyn-relocs=relr --use-android-relr-tags
endif

# We never want expected sections to be placed heuristically by the
# linker. All sections should be explicitly named in the linker script.
ifdef CONFIG_LD_ORPHAN_WARN
LDFLAGS_vmlinux += --orphan-handling=$(CONFIG_LD_ORPHAN_WARN_LEVEL)
endif

# Align the bit size of userspace programs with the kernel
KBUILD_USERCFLAGS  += $(filter -m32 -m64 --target=%, $(KBUILD_CFLAGS))
KBUILD_USERLDFLAGS += $(filter -m32 -m64 --target=%, $(KBUILD_CFLAGS))

# make the checker run with the right architecture
CHECKFLAGS += --arch=$(ARCH)

# insure the checker run with the right endianness
CHECKFLAGS += $(if $(CONFIG_CPU_BIG_ENDIAN),-mbig-endian,-mlittle-endian)

# the checker needs the correct machine size
CHECKFLAGS += $(if $(CONFIG_64BIT),-m64,-m32)

# Default kernel image to build when no specific target is given.
# KBUILD_IMAGE may be overruled on the command line or
# set in the environment
# Also any assignments in arch/$(ARCH)/Makefile take precedence over
# this default value
export KBUILD_IMAGE ?= vmlinux

#
# INSTALL_PATH specifies where to place the updated kernel and system map
# images. Default is /boot, but you can set it to other values
export	INSTALL_PATH ?= /boot

#
# INSTALL_DTBS_PATH specifies a prefix for relocations required by build roots.
# Like INSTALL_MOD_PATH, it isn't defined in the Makefile, but can be passed as
# an argument if needed. Otherwise it defaults to the kernel install path
#
export INSTALL_DTBS_PATH ?= $(INSTALL_PATH)/dtbs/$(KERNELRELEASE)

#
# INSTALL_MOD_PATH specifies a prefix to MODLIB for module directory
# relocations required by build roots.  This is not defined in the
# makefile but the argument can be passed to make if needed.
#

MODLIB	= $(INSTALL_MOD_PATH)/lib/modules/$(KERNELRELEASE)
export MODLIB

PHONY += prepare0

export extmod_prefix = $(if $(KBUILD_EXTMOD),$(KBUILD_EXTMOD)/)
export MODORDER := $(extmod_prefix)modules.order
export MODULES_NSDEPS := $(extmod_prefix)modules.nsdeps

suse_version_h := include/generated/uapi/linux/suse_version.h

define filechk_suse_version
	$(CONFIG_SHELL) $(srctree)/scripts/gen-suse_version_h.sh
endef

$(suse_version_h): include/config/auto.conf FORCE
	$(call filechk,suse_version)

ifeq ($(KBUILD_EXTMOD),)

build-dir	:= .
clean-dirs	:= $(sort . Documentation \
		     $(patsubst %/,%,$(filter %/, $(core-) \
			$(drivers-) $(libs-))))

export ARCH_CORE	:= $(core-y)
export ARCH_LIB		:= $(filter %/, $(libs-y))
export ARCH_DRIVERS	:= $(drivers-y) $(drivers-m)
# Externally visible symbols (used by link-vmlinux.sh)

KBUILD_VMLINUX_OBJS := ./built-in.a
ifdef CONFIG_MODULES
KBUILD_VMLINUX_OBJS += $(patsubst %/, %/lib.a, $(filter %/, $(libs-y)))
KBUILD_VMLINUX_LIBS := $(filter-out %/, $(libs-y))
else
KBUILD_VMLINUX_LIBS := $(patsubst %/,%/lib.a, $(libs-y))
endif

export KBUILD_VMLINUX_LIBS
export KBUILD_LDS          := arch/$(SRCARCH)/kernel/vmlinux.lds

# Recurse until adjust_autoksyms.sh is satisfied
PHONY += autoksyms_recursive
ifdef CONFIG_TRIM_UNUSED_KSYMS
# For the kernel to actually contain only the needed exported symbols,
# we have to build modules as well to determine what those symbols are.
# (this can be evaluated only once include/config/auto.conf has been included)
KBUILD_MODULES := 1

autoksyms_recursive: $(build-dir) modules.order
	$(Q)$(CONFIG_SHELL) $(srctree)/scripts/adjust_autoksyms.sh \
	  "$(MAKE) -f $(srctree)/Makefile autoksyms_recursive"
endif

autoksyms_h := $(if $(CONFIG_TRIM_UNUSED_KSYMS), include/generated/autoksyms.h)

quiet_cmd_autoksyms_h = GEN     $@
      cmd_autoksyms_h = mkdir -p $(dir $@); \
			$(CONFIG_SHELL) $(srctree)/scripts/gen_autoksyms.sh $@

$(autoksyms_h):
	$(call cmd,autoksyms_h)

# '$(AR) mPi' needs 'T' to workaround the bug of llvm-ar <= 14
quiet_cmd_ar_vmlinux.a = AR      $@
      cmd_ar_vmlinux.a = \
	rm -f $@; \
	$(AR) cDPrST $@ $(KBUILD_VMLINUX_OBJS); \
	$(AR) mPiT $$($(AR) t $@ | sed -n 1p) $@ $$($(AR) t $@ | grep -F -f $(srctree)/scripts/head-object-list.txt)

targets += vmlinux.a
vmlinux.a: $(KBUILD_VMLINUX_OBJS) scripts/head-object-list.txt autoksyms_recursive FORCE
	$(call if_changed,ar_vmlinux.a)

PHONY += vmlinux_o
vmlinux_o: vmlinux.a $(KBUILD_VMLINUX_LIBS)
	$(Q)$(MAKE) -f $(srctree)/scripts/Makefile.vmlinux_o

vmlinux.o modules.builtin.modinfo modules.builtin: vmlinux_o
	@:

PHONY += vmlinux
# LDFLAGS_vmlinux in the top Makefile defines linker flags for the top vmlinux,
# not for decompressors. LDFLAGS_vmlinux in arch/*/boot/compressed/Makefile is
# unrelated; the decompressors just happen to have the same base name,
# arch/*/boot/compressed/vmlinux.
# Export LDFLAGS_vmlinux only to scripts/Makefile.vmlinux.
#
# _LDFLAGS_vmlinux is a workaround for the 'private export' bug:
#   https://savannah.gnu.org/bugs/?61463
# For Make > 4.4, the following simple code will work:
#  vmlinux: private export LDFLAGS_vmlinux := $(LDFLAGS_vmlinux)
vmlinux: private _LDFLAGS_vmlinux := $(LDFLAGS_vmlinux)
vmlinux: export LDFLAGS_vmlinux = $(_LDFLAGS_vmlinux)
vmlinux: vmlinux.o $(KBUILD_LDS) modpost
	$(Q)$(MAKE) -f $(srctree)/scripts/Makefile.vmlinux

# The actual objects are generated when descending,
# make sure no implicit rule kicks in
$(sort $(KBUILD_LDS) $(KBUILD_VMLINUX_OBJS) $(KBUILD_VMLINUX_LIBS)): . ;

ifeq ($(origin KERNELRELEASE),file)
filechk_kernel.release = $(srctree)/scripts/setlocalversion $(srctree)
else
filechk_kernel.release = echo $(KERNELRELEASE)
endif

# Store (new) KERNELRELEASE string in include/config/kernel.release
include/config/kernel.release: FORCE
	$(call filechk,kernel.release)

# Additional helpers built in scripts/
# Carefully list dependencies so we do not try to build scripts twice
# in parallel
PHONY += scripts
scripts: scripts_basic scripts_dtc
	$(Q)$(MAKE) $(build)=$(@)

# Things we need to do before we recursively start building the kernel
# or the modules are listed in "prepare".
# A multi level approach is used. prepareN is processed before prepareN-1.
# archprepare is used in arch Makefiles and when processed asm symlink,
# version.h and scripts_basic is processed / created.

PHONY += prepare archprepare

archprepare: outputmakefile archheaders archscripts scripts include/config/kernel.release \
	asm-generic $(version_h) $(autoksyms_h) include/generated/utsrelease.h \
	include/generated/compile.h include/generated/autoconf.h remove-stale-files \
	$(suse_version_h)

prepare0: archprepare
	$(Q)$(MAKE) $(build)=scripts/mod
	$(Q)$(MAKE) $(build)=. prepare

# All the preparing..
prepare: prepare0
ifdef CONFIG_RUST
	$(Q)$(CONFIG_SHELL) $(srctree)/scripts/rust_is_available.sh -v
	$(Q)$(MAKE) $(build)=rust
endif

PHONY += remove-stale-files
remove-stale-files:
	$(Q)$(srctree)/scripts/remove-stale-files

# Support for using generic headers in asm-generic
asm-generic := -f $(srctree)/scripts/Makefile.asm-generic obj

PHONY += asm-generic uapi-asm-generic
asm-generic: uapi-asm-generic
	$(Q)$(MAKE) $(asm-generic)=arch/$(SRCARCH)/include/generated/asm \
	generic=include/asm-generic
uapi-asm-generic:
	$(Q)$(MAKE) $(asm-generic)=arch/$(SRCARCH)/include/generated/uapi/asm \
	generic=include/uapi/asm-generic

# Generate some files
# ---------------------------------------------------------------------------

# KERNELRELEASE can change from a few different places, meaning version.h
# needs to be updated, so this check is forced on all builds

uts_len := 64
define filechk_utsrelease.h
	if [ `echo -n "$(KERNELRELEASE)" | wc -c ` -gt $(uts_len) ]; then \
	  echo '"$(KERNELRELEASE)" exceeds $(uts_len) characters' >&2;    \
	  exit 1;                                                         \
	fi;                                                               \
	echo \#define UTS_RELEASE \"$(KERNELRELEASE)\"
endef

define filechk_version.h
	if [ $(SUBLEVEL) -gt 255 ]; then                                 \
		echo \#define LINUX_VERSION_CODE $(shell                 \
		expr $(VERSION) \* 65536 + $(PATCHLEVEL) \* 256 + 255); \
	else                                                             \
		echo \#define LINUX_VERSION_CODE $(shell                 \
		expr $(VERSION) \* 65536 + $(PATCHLEVEL) \* 256 + $(SUBLEVEL)); \
	fi;                                                              \
	echo '#define KERNEL_VERSION(a,b,c) (((a) << 16) + ((b) << 8) +  \
	((c) > 255 ? 255 : (c)))';                                       \
	echo \#define LINUX_VERSION_MAJOR $(VERSION);                    \
	echo \#define LINUX_VERSION_PATCHLEVEL $(PATCHLEVEL);            \
	echo \#define LINUX_VERSION_SUBLEVEL $(SUBLEVEL)
endef

$(version_h): PATCHLEVEL := $(or $(PATCHLEVEL), 0)
$(version_h): SUBLEVEL := $(or $(SUBLEVEL), 0)
$(version_h): FORCE
	$(call filechk,version.h)

include/generated/utsrelease.h: include/config/kernel.release FORCE
	$(call filechk,utsrelease.h)

filechk_compile.h = $(srctree)/scripts/mkcompile_h \
	"$(UTS_MACHINE)" "$(CONFIG_CC_VERSION_TEXT)" "$(LD)"

include/generated/compile.h: FORCE
	$(call filechk,compile.h)

PHONY += headerdep
headerdep:
	$(Q)find $(srctree)/include/ -name '*.h' | xargs --max-args 1 \
	$(srctree)/scripts/headerdep.pl -I$(srctree)/include

# ---------------------------------------------------------------------------
# Kernel headers

#Default location for installed headers
export INSTALL_HDR_PATH = $(objtree)/usr

quiet_cmd_headers_install = INSTALL $(INSTALL_HDR_PATH)/include
      cmd_headers_install = \
	mkdir -p $(INSTALL_HDR_PATH); \
	rsync -mrl --include='*/' --include='*\.h' --exclude='*' \
	usr/include $(INSTALL_HDR_PATH)

PHONY += headers_install
headers_install: headers
	$(call cmd,headers_install)

PHONY += archheaders archscripts

hdr-inst := -f $(srctree)/scripts/Makefile.headersinst obj

PHONY += headers
headers: $(version_h) scripts_unifdef uapi-asm-generic archheaders archscripts
	$(if $(filter um, $(SRCARCH)), $(error Headers not exportable for UML))
	$(Q)$(MAKE) $(hdr-inst)=include/uapi
	$(Q)$(MAKE) $(hdr-inst)=arch/$(SRCARCH)/include/uapi

ifdef CONFIG_HEADERS_INSTALL
prepare: headers
endif

PHONY += scripts_unifdef
scripts_unifdef: scripts_basic
	$(Q)$(MAKE) $(build)=scripts scripts/unifdef

# ---------------------------------------------------------------------------
# Install

# Many distributions have the custom install script, /sbin/installkernel.
# If DKMS is installed, 'make install' will eventually recurse back
# to this Makefile to build and install external modules.
# Cancel sub_make_done so that options such as M=, V=, etc. are parsed.

quiet_cmd_install = INSTALL $(INSTALL_PATH)
      cmd_install = unset sub_make_done; $(srctree)/scripts/install.sh

# ---------------------------------------------------------------------------
# Tools

ifdef CONFIG_OBJTOOL
prepare: tools/objtool
endif

ifdef CONFIG_BPF
ifdef CONFIG_DEBUG_INFO_BTF
prepare: tools/bpf/resolve_btfids
endif
endif

PHONY += resolve_btfids_clean

resolve_btfids_O = $(abspath $(objtree))/tools/bpf/resolve_btfids

# tools/bpf/resolve_btfids directory might not exist
# in output directory, skip its clean in that case
resolve_btfids_clean:
ifneq ($(wildcard $(resolve_btfids_O)),)
	$(Q)$(MAKE) -sC $(srctree)/tools/bpf/resolve_btfids O=$(resolve_btfids_O) clean
endif

# Clear a bunch of variables before executing the submake
ifeq ($(quiet),silent_)
tools_silent=s
endif

tools/: FORCE
	$(Q)mkdir -p $(objtree)/tools
	$(Q)$(MAKE) LDFLAGS= MAKEFLAGS="$(tools_silent) $(filter --j% -j,$(MAKEFLAGS))" O=$(abspath $(objtree)) subdir=tools -C $(srctree)/tools/

tools/%: FORCE
	$(Q)mkdir -p $(objtree)/tools
	$(Q)$(MAKE) LDFLAGS= MAKEFLAGS="$(tools_silent) $(filter --j% -j,$(MAKEFLAGS))" O=$(abspath $(objtree)) subdir=tools -C $(srctree)/tools/ $*

# ---------------------------------------------------------------------------
# Kernel selftest

PHONY += kselftest
kselftest: headers
	$(Q)$(MAKE) -C $(srctree)/tools/testing/selftests run_tests

kselftest-%: headers FORCE
	$(Q)$(MAKE) -C $(srctree)/tools/testing/selftests $*

PHONY += kselftest-merge
kselftest-merge:
	$(if $(wildcard $(objtree)/.config),, $(error No .config exists, config your kernel first!))
	$(Q)find $(srctree)/tools/testing/selftests -name config | \
		xargs $(srctree)/scripts/kconfig/merge_config.sh -m $(objtree)/.config
	$(Q)$(MAKE) -f $(srctree)/Makefile olddefconfig

# ---------------------------------------------------------------------------
# Devicetree files

ifneq ($(wildcard $(srctree)/arch/$(SRCARCH)/boot/dts/),)
dtstree := arch/$(SRCARCH)/boot/dts
endif

ifneq ($(dtstree),)

%.dtb: dtbs_prepare
	$(Q)$(MAKE) $(build)=$(dtstree) $(dtstree)/$@

%.dtbo: dtbs_prepare
	$(Q)$(MAKE) $(build)=$(dtstree) $(dtstree)/$@

PHONY += dtbs dtbs_prepare dtbs_install dtbs_check
dtbs: dtbs_prepare
	$(Q)$(MAKE) $(build)=$(dtstree)

# include/config/kernel.release is actually needed when installing DTBs because
# INSTALL_DTBS_PATH contains $(KERNELRELEASE). However, we do not want to make
# dtbs_install depend on it as dtbs_install may run as root.
dtbs_prepare: include/config/kernel.release scripts_dtc

ifneq ($(filter dtbs_check, $(MAKECMDGOALS)),)
export CHECK_DTBS=y
endif

ifneq ($(CHECK_DTBS),)
dtbs_prepare: dt_binding_check
endif

dtbs_check: dtbs

dtbs_install:
	$(Q)$(MAKE) $(dtbinst)=$(dtstree) dst=$(INSTALL_DTBS_PATH)

ifdef CONFIG_OF_EARLY_FLATTREE
all: dtbs
endif

endif

PHONY += scripts_dtc
scripts_dtc: scripts_basic
	$(Q)$(MAKE) $(build)=scripts/dtc

ifneq ($(filter dt_binding_check, $(MAKECMDGOALS)),)
export CHECK_DT_BINDING=y
endif

PHONY += dt_binding_check
dt_binding_check: scripts_dtc
	$(Q)$(MAKE) $(build)=Documentation/devicetree/bindings

PHONY += dt_compatible_check
dt_compatible_check: dt_binding_check
	$(Q)$(MAKE) $(build)=Documentation/devicetree/bindings $@

# ---------------------------------------------------------------------------
# Modules

ifdef CONFIG_MODULES

# By default, build modules as well

all: modules

# When we're building modules with modversions, we need to consider
# the built-in objects during the descend as well, in order to
# make sure the checksums are up to date before we record them.
ifdef CONFIG_MODVERSIONS
  KBUILD_BUILTIN := 1
endif

# Build modules
#

# *.ko are usually independent of vmlinux, but CONFIG_DEBUG_INFO_BTF_MODULES
# is an exception.
ifdef CONFIG_DEBUG_INFO_BTF_MODULES
KBUILD_BUILTIN := 1
modules: vmlinux
endif

modules: modules_prepare

# Target to prepare building external modules
modules_prepare: prepare
	$(Q)$(MAKE) $(build)=scripts scripts/module.lds

export modules_sign_only :=

ifeq ($(CONFIG_MODULE_SIG),y)
PHONY += modules_sign
modules_sign: modules_install
	@:

# modules_sign is a subset of modules_install.
# 'make modules_install modules_sign' is equivalent to 'make modules_install'.
ifeq ($(filter modules_install,$(MAKECMDGOALS)),)
modules_sign_only := y
endif
endif

modinst_pre :=
ifneq ($(filter modules_install,$(MAKECMDGOALS)),)
modinst_pre := __modinst_pre
endif

modules_install: $(modinst_pre)
PHONY += __modinst_pre
__modinst_pre:
	@rm -rf $(MODLIB)/kernel
	@rm -f $(MODLIB)/source
	@mkdir -p $(MODLIB)/kernel
	@ln -s $(abspath $(srctree)) $(MODLIB)/source
	@if [ ! $(objtree) -ef  $(MODLIB)/build ]; then \
		rm -f $(MODLIB)/build ; \
		ln -s $(CURDIR) $(MODLIB)/build ; \
	fi
	@sed 's:^\(.*\)\.o$$:kernel/\1.ko:' modules.order > $(MODLIB)/modules.order
	@cp -f modules.builtin $(MODLIB)/
	@cp -f $(objtree)/modules.builtin.modinfo $(MODLIB)/

endif # CONFIG_MODULES

###
# Cleaning is done on three levels.
# make clean     Delete most generated files
#                Leave enough to build external modules
# make mrproper  Delete the current configuration, and all generated files
# make distclean Remove editor backup files, patch leftover files and the like

# Directories & files removed with 'make clean'
CLEAN_FILES += include/ksym vmlinux.symvers modules-only.symvers \
	       modules.builtin modules.builtin.modinfo modules.nsdeps \
	       compile_commands.json .thinlto-cache rust/test rust/doc \
	       rust-project.json .vmlinux.objs .vmlinux.export.c

# Directories & files removed with 'make mrproper'
MRPROPER_FILES += include/config include/generated          \
		  arch/$(SRCARCH)/include/generated .objdiff \
		  debian snap tar-install \
		  .config .config.old .version \
		  Module.symvers \
		  certs/signing_key.pem \
		  certs/x509.genkey \
		  vmlinux-gdb.py \
		  *.spec rpmbuild \
		  rust/libmacros.so

# clean - Delete most, but leave enough to build external modules
#
clean: rm-files := $(CLEAN_FILES)

PHONY += archclean vmlinuxclean

vmlinuxclean:
	$(Q)$(CONFIG_SHELL) $(srctree)/scripts/link-vmlinux.sh clean
	$(Q)$(if $(ARCH_POSTLINK), $(MAKE) -f $(ARCH_POSTLINK) clean)

clean: archclean vmlinuxclean resolve_btfids_clean

# mrproper - Delete all generated files, including .config
#
mrproper: rm-files := $(wildcard $(MRPROPER_FILES))
mrproper-dirs      := $(addprefix _mrproper_,scripts)

PHONY += $(mrproper-dirs) mrproper
$(mrproper-dirs):
	$(Q)$(MAKE) $(clean)=$(patsubst _mrproper_%,%,$@)

mrproper: clean $(mrproper-dirs)
	$(call cmd,rmfiles)
	@find . $(RCS_FIND_IGNORE) \
		\( -name '*.rmeta' \) \
		-type f -print | xargs rm -f

# distclean
#
PHONY += distclean

distclean: mrproper
	@find . $(RCS_FIND_IGNORE) \
		\( -name '*.orig' -o -name '*.rej' -o -name '*~' \
		-o -name '*.bak' -o -name '#*#' -o -name '*%' \
		-o -name 'core' -o -name tags -o -name TAGS -o -name 'cscope*' \
		-o -name GPATH -o -name GRTAGS -o -name GSYMS -o -name GTAGS \) \
		-type f -print | xargs rm -f


# Packaging of the kernel to various formats
# ---------------------------------------------------------------------------

%src-pkg: FORCE
	$(Q)$(MAKE) -f $(srctree)/scripts/Makefile.package $@
%pkg: include/config/kernel.release FORCE
	$(Q)$(MAKE) -f $(srctree)/scripts/Makefile.package $@

# Brief documentation of the typical targets used
# ---------------------------------------------------------------------------

boards := $(wildcard $(srctree)/arch/$(SRCARCH)/configs/*_defconfig)
boards := $(sort $(notdir $(boards)))
board-dirs := $(dir $(wildcard $(srctree)/arch/$(SRCARCH)/configs/*/*_defconfig))
board-dirs := $(sort $(notdir $(board-dirs:/=)))

PHONY += help
help:
	@echo  'Cleaning targets:'
	@echo  '  clean		  - Remove most generated files but keep the config and'
	@echo  '                    enough build support to build external modules'
	@echo  '  mrproper	  - Remove all generated files + config + various backup files'
	@echo  '  distclean	  - mrproper + remove editor backup and patch files'
	@echo  ''
	@echo  'Configuration targets:'
	@$(MAKE) -f $(srctree)/scripts/kconfig/Makefile help
	@echo  ''
	@echo  'Other generic targets:'
	@echo  '  all		  - Build all targets marked with [*]'
	@echo  '* vmlinux	  - Build the bare kernel'
	@echo  '* modules	  - Build all modules'
	@echo  '  modules_install - Install all modules to INSTALL_MOD_PATH (default: /)'
	@echo  '  dir/            - Build all files in dir and below'
	@echo  '  dir/file.[ois]  - Build specified target only'
	@echo  '  dir/file.ll     - Build the LLVM assembly file'
	@echo  '                    (requires compiler support for LLVM assembly generation)'
	@echo  '  dir/file.lst    - Build specified mixed source/assembly target only'
	@echo  '                    (requires a recent binutils and recent build (System.map))'
	@echo  '  dir/file.ko     - Build module including final link'
	@echo  '  modules_prepare - Set up for building external modules'
	@echo  '  tags/TAGS	  - Generate tags file for editors'
	@echo  '  cscope	  - Generate cscope index'
	@echo  '  gtags           - Generate GNU GLOBAL index'
	@echo  '  kernelrelease	  - Output the release version string (use with make -s)'
	@echo  '  kernelversion	  - Output the version stored in Makefile (use with make -s)'
	@echo  '  image_name	  - Output the image name (use with make -s)'
	@echo  '  headers_install - Install sanitised kernel headers to INSTALL_HDR_PATH'; \
	 echo  '                    (default: $(INSTALL_HDR_PATH))'; \
	 echo  ''
	@echo  'Static analysers:'
	@echo  '  checkstack      - Generate a list of stack hogs'
	@echo  '  versioncheck    - Sanity check on version.h usage'
	@echo  '  includecheck    - Check for duplicate included header files'
	@echo  '  export_report   - List the usages of all exported symbols'
	@echo  '  headerdep       - Detect inclusion cycles in headers'
	@echo  '  coccicheck      - Check with Coccinelle'
	@echo  '  clang-analyzer  - Check with clang static analyzer'
	@echo  '  clang-tidy      - Check with clang-tidy'
	@echo  ''
	@echo  'Tools:'
	@echo  '  nsdeps          - Generate missing symbol namespace dependencies'
	@echo  ''
	@echo  'Kernel selftest:'
	@echo  '  kselftest         - Build and run kernel selftest'
	@echo  '                      Build, install, and boot kernel before'
	@echo  '                      running kselftest on it'
	@echo  '                      Run as root for full coverage'
	@echo  '  kselftest-all     - Build kernel selftest'
	@echo  '  kselftest-install - Build and install kernel selftest'
	@echo  '  kselftest-clean   - Remove all generated kselftest files'
	@echo  '  kselftest-merge   - Merge all the config dependencies of'
	@echo  '		      kselftest to existing .config.'
	@echo  ''
	@echo  'Rust targets:'
	@echo  '  rustavailable   - Checks whether the Rust toolchain is'
	@echo  '		    available and, if not, explains why.'
	@echo  '  rustfmt	  - Reformat all the Rust code in the kernel'
	@echo  '  rustfmtcheck	  - Checks if all the Rust code in the kernel'
	@echo  '		    is formatted, printing a diff otherwise.'
	@echo  '  rustdoc	  - Generate Rust documentation'
	@echo  '		    (requires kernel .config)'
	@echo  '  rusttest        - Runs the Rust tests'
	@echo  '                    (requires kernel .config; downloads external repos)'
	@echo  '  rust-analyzer	  - Generate rust-project.json rust-analyzer support file'
	@echo  '		    (requires kernel .config)'
	@echo  '  dir/file.[os]   - Build specified target only'
	@echo  '  dir/file.rsi    - Build macro expanded source, similar to C preprocessing.'
	@echo  '                    Run with RUSTFMT=n to skip reformatting if needed.'
	@echo  '                    The output is not intended to be compilable.'
	@echo  '  dir/file.ll     - Build the LLVM assembly file'
	@echo  ''
	@$(if $(dtstree), \
		echo 'Devicetree:'; \
		echo '* dtbs             - Build device tree blobs for enabled boards'; \
		echo '  dtbs_install     - Install dtbs to $(INSTALL_DTBS_PATH)'; \
		echo '  dt_binding_check - Validate device tree binding documents'; \
		echo '  dtbs_check       - Validate device tree source files';\
		echo '')

	@echo 'Userspace tools targets:'
	@echo '  use "make tools/help"'
	@echo '  or  "cd tools; make help"'
	@echo  ''
	@echo  'Kernel packaging:'
	@$(MAKE) -f $(srctree)/scripts/Makefile.package help
	@echo  ''
	@echo  'Documentation targets:'
	@$(MAKE) -f $(srctree)/Documentation/Makefile dochelp
	@echo  ''
	@echo  'Architecture specific targets ($(SRCARCH)):'
	@$(or $(archhelp),\
		echo '  No architecture specific help defined for $(SRCARCH)')
	@echo  ''
	@$(if $(boards), \
		$(foreach b, $(boards), \
		printf "  %-27s - Build for %s\\n" $(b) $(subst _defconfig,,$(b));) \
		echo '')
	@$(if $(board-dirs), \
		$(foreach b, $(board-dirs), \
		printf "  %-16s - Show %s-specific targets\\n" help-$(b) $(b);) \
		printf "  %-16s - Show all of the above\\n" help-boards; \
		echo '')

	@echo  '  make V=n   [targets] 1: verbose build'
	@echo  '                       2: give reason for rebuild of target'
	@echo  '                       V=1 and V=2 can be combined with V=12'
	@echo  '  make O=dir [targets] Locate all output files in "dir", including .config'
	@echo  '  make C=1   [targets] Check re-compiled c source with $$CHECK'
	@echo  '                       (sparse by default)'
	@echo  '  make C=2   [targets] Force check of all c source with $$CHECK'
	@echo  '  make RECORDMCOUNT_WARN=1 [targets] Warn about ignored mcount sections'
	@echo  '  make W=n   [targets] Enable extra build checks, n=1,2,3 where'
	@echo  '		1: warnings which may be relevant and do not occur too often'
	@echo  '		2: warnings which occur quite often but may still be relevant'
	@echo  '		3: more obscure warnings, can most likely be ignored'
	@echo  '		e: warnings are being treated as errors'
	@echo  '		Multiple levels can be combined with W=12 or W=123'
	@$(if $(dtstree), \
		echo '  make CHECK_DTBS=1 [targets] Check all generated dtb files against schema'; \
		echo '         This can be applied both to "dtbs" and to individual "foo.dtb" targets' ; \
		)
	@echo  ''
	@echo  'Execute "make" or "make all" to build all targets marked with [*] '
	@echo  'For further info see the ./README file'


help-board-dirs := $(addprefix help-,$(board-dirs))

help-boards: $(help-board-dirs)

boards-per-dir = $(sort $(notdir $(wildcard $(srctree)/arch/$(SRCARCH)/configs/$*/*_defconfig)))

$(help-board-dirs): help-%:
	@echo  'Architecture specific targets ($(SRCARCH) $*):'
	@$(if $(boards-per-dir), \
		$(foreach b, $(boards-per-dir), \
		printf "  %-24s - Build for %s\\n" $*/$(b) $(subst _defconfig,,$(b));) \
		echo '')


# Documentation targets
# ---------------------------------------------------------------------------
DOC_TARGETS := xmldocs latexdocs pdfdocs htmldocs epubdocs cleandocs \
	       linkcheckdocs dochelp refcheckdocs texinfodocs infodocs
PHONY += $(DOC_TARGETS)
$(DOC_TARGETS):
	$(Q)$(MAKE) $(build)=Documentation $@


# Rust targets
# ---------------------------------------------------------------------------

# "Is Rust available?" target
PHONY += rustavailable
rustavailable:
	$(Q)$(CONFIG_SHELL) $(srctree)/scripts/rust_is_available.sh -v && echo "Rust is available!"

# Documentation target
#
# Using the singular to avoid running afoul of `no-dot-config-targets`.
PHONY += rustdoc
rustdoc: prepare
	$(Q)$(MAKE) $(build)=rust $@

# Testing target
PHONY += rusttest
rusttest: prepare
	$(Q)$(MAKE) $(build)=rust $@

# Formatting targets
PHONY += rustfmt rustfmtcheck

# We skip `rust/alloc` since we want to minimize the diff w.r.t. upstream.
#
# We match using absolute paths since `find` does not resolve them
# when matching, which is a problem when e.g. `srctree` is `..`.
# We `grep` afterwards in order to remove the directory entry itself.
rustfmt:
	$(Q)find $(abs_srctree) -type f -name '*.rs' \
		-o -path $(abs_srctree)/rust/alloc -prune \
		-o -path $(abs_objtree)/rust/test -prune \
		| grep -Fv $(abs_srctree)/rust/alloc \
		| grep -Fv $(abs_objtree)/rust/test \
		| grep -Fv generated \
		| xargs $(RUSTFMT) $(rustfmt_flags)

rustfmtcheck: rustfmt_flags = --check
rustfmtcheck: rustfmt

# IDE support targets
PHONY += rust-analyzer
rust-analyzer:
	$(Q)$(MAKE) $(build)=rust $@

# Misc
# ---------------------------------------------------------------------------

PHONY += misc-check
misc-check:
	$(Q)$(srctree)/scripts/misc-check

all: misc-check

PHONY += scripts_gdb
scripts_gdb: prepare0
	$(Q)$(MAKE) $(build)=scripts/gdb
	$(Q)ln -fsn $(abspath $(srctree)/scripts/gdb/vmlinux-gdb.py)

ifdef CONFIG_GDB_SCRIPTS
all: scripts_gdb
endif

else # KBUILD_EXTMOD

filechk_kernel.release = echo $(KERNELRELEASE)

###
# External module support.
# When building external modules the kernel used as basis is considered
# read-only, and no consistency checks are made and the make
# system is not used on the basis kernel. If updates are required
# in the basis kernel ordinary make commands (without M=...) must be used.

# We are always building only modules.
KBUILD_BUILTIN :=
KBUILD_MODULES := 1

build-dir := $(KBUILD_EXTMOD)

compile_commands.json: $(extmod_prefix)compile_commands.json
PHONY += compile_commands.json

clean-dirs := $(KBUILD_EXTMOD)
clean: rm-files := $(KBUILD_EXTMOD)/Module.symvers $(KBUILD_EXTMOD)/modules.nsdeps \
	$(KBUILD_EXTMOD)/compile_commands.json $(KBUILD_EXTMOD)/.thinlto-cache

PHONY += prepare
# now expand this into a simple variable to reduce the cost of shell evaluations
prepare: CC_VERSION_TEXT := $(CC_VERSION_TEXT)
prepare:
	@if [ "$(CC_VERSION_TEXT)" != "$(CONFIG_CC_VERSION_TEXT)" ]; then \
		echo >&2 "warning: the compiler differs from the one used to build the kernel"; \
		echo >&2 "  The kernel was built by: $(CONFIG_CC_VERSION_TEXT)"; \
		echo >&2 "  You are using:           $(CC_VERSION_TEXT)"; \
	fi

PHONY += help
help:
	@echo  '  Building external modules.'
	@echo  '  Syntax: make -C path/to/kernel/src M=$$PWD target'
	@echo  ''
	@echo  '  modules         - default target, build the module(s)'
	@echo  '  modules_install - install the module'
	@echo  '  clean           - remove generated files in module directory only'
	@echo  ''

endif # KBUILD_EXTMOD

# ---------------------------------------------------------------------------
# Modules

PHONY += modules modules_install modules_prepare

ifdef CONFIG_MODULES

$(MODORDER): $(build-dir)
	@:

# KBUILD_MODPOST_NOFINAL can be set to skip the final link of modules.
# This is solely useful to speed up test compiles.
modules: modpost
ifneq ($(KBUILD_MODPOST_NOFINAL),1)
	$(Q)$(MAKE) -f $(srctree)/scripts/Makefile.modfinal
endif

PHONY += modules_check
modules_check: $(MODORDER)
	$(Q)$(CONFIG_SHELL) $(srctree)/scripts/modules-check.sh $<

quiet_cmd_depmod = DEPMOD  $(MODLIB)
      cmd_depmod = $(CONFIG_SHELL) $(srctree)/scripts/depmod.sh $(DEPMOD) \
                   $(KERNELRELEASE)

modules_install:
	$(Q)$(MAKE) -f $(srctree)/scripts/Makefile.modinst
	$(call cmd,depmod)

else # CONFIG_MODULES

# Modules not configured
# ---------------------------------------------------------------------------

modules modules_install:
	@echo >&2 '***'
	@echo >&2 '*** The present kernel configuration has modules disabled.'
	@echo >&2 '*** To use the module feature, please run "make menuconfig" etc.'
	@echo >&2 '*** to enable CONFIG_MODULES.'
	@echo >&2 '***'
	@exit 1

KBUILD_MODULES :=

endif # CONFIG_MODULES

PHONY += modpost
modpost: $(if $(single-build),, $(if $(KBUILD_BUILTIN), vmlinux.o)) \
	 $(if $(KBUILD_MODULES), modules_check)
	$(Q)$(MAKE) -f $(srctree)/scripts/Makefile.modpost

# Single targets
# ---------------------------------------------------------------------------
# To build individual files in subdirectories, you can do like this:
#
#   make foo/bar/baz.s
#
# The supported suffixes for single-target are listed in 'single-targets'
#
# To build only under specific subdirectories, you can do like this:
#
#   make foo/bar/baz/

ifdef single-build

# .ko is special because modpost is needed
single-ko := $(sort $(filter %.ko, $(MAKECMDGOALS)))
single-no-ko := $(filter-out $(single-ko), $(MAKECMDGOALS)) \
		$(foreach x, o mod, $(patsubst %.ko, %.$x, $(single-ko)))

$(single-ko): single_modules
	@:
$(single-no-ko): $(build-dir)
	@:

# Remove MODORDER when done because it is not the real one.
PHONY += single_modules
single_modules: $(single-no-ko) modules_prepare
	$(Q){ $(foreach m, $(single-ko), echo $(extmod_prefix)$(m:%.ko=%.o);) } > $(MODORDER)
	$(Q)$(MAKE) -f $(srctree)/scripts/Makefile.modpost
ifneq ($(KBUILD_MODPOST_NOFINAL),1)
	$(Q)$(MAKE) -f $(srctree)/scripts/Makefile.modfinal
endif
	$(Q)rm -f $(MODORDER)

single-goals := $(addprefix $(build-dir)/, $(single-no-ko))

KBUILD_MODULES := 1

endif

# Preset locale variables to speed up the build process. Limit locale
# tweaks to this spot to avoid wrong language settings when running
# make menuconfig etc.
# Error messages still appears in the original language
PHONY += $(build-dir)
$(build-dir): prepare
	$(Q)$(MAKE) $(build)=$@ need-builtin=1 need-modorder=1 $(single-goals)

clean-dirs := $(addprefix _clean_, $(clean-dirs))
PHONY += $(clean-dirs) clean
$(clean-dirs):
	$(Q)$(MAKE) $(clean)=$(patsubst _clean_%,%,$@)

clean: $(clean-dirs)
	$(call cmd,rmfiles)
	@find $(or $(KBUILD_EXTMOD), .) $(RCS_FIND_IGNORE) \
		\( -name '*.[aios]' -o -name '*.rsi' -o -name '*.ko' -o -name '.*.cmd' \
		-o -name '*.ko.*' \
		-o -name '*.dtb' -o -name '*.dtbo' \
		-o -name '*.dtb.S' -o -name '*.dtbo.S' \
		-o -name '*.dt.yaml' \
		-o -name '*.dwo' -o -name '*.lst' \
		-o -name '*.su' -o -name '*.mod' -o -name '*.usyms' \
		-o -name '.*.d' -o -name '.*.tmp' -o -name '*.mod.c' \
		-o -name '*.lex.c' -o -name '*.tab.[ch]' \
		-o -name '*.asn1.[ch]' \
		-o -name '*.symtypes' -o -name 'modules.order' \
		-o -name '*.c.[012]*.*' \
		-o -name '*.ll' \
		-o -name '*.gcno' \
		-o -name '*.*.symversions' \) -type f -print \
		-o -name '.tmp_*' -print \
		| xargs rm -rf

# Generate tags for editors
# ---------------------------------------------------------------------------
quiet_cmd_tags = GEN     $@
      cmd_tags = $(BASH) $(srctree)/scripts/tags.sh $@

tags TAGS cscope gtags: FORCE
	$(call cmd,tags)

# Script to generate missing namespace dependencies
# ---------------------------------------------------------------------------

PHONY += nsdeps
nsdeps: export KBUILD_NSDEPS=1
nsdeps: modules
	$(Q)$(CONFIG_SHELL) $(srctree)/scripts/nsdeps

# Clang Tooling
# ---------------------------------------------------------------------------

quiet_cmd_gen_compile_commands = GEN     $@
      cmd_gen_compile_commands = $(PYTHON3) $< -a $(AR) -o $@ $(filter-out $<, $(real-prereqs))

$(extmod_prefix)compile_commands.json: scripts/clang-tools/gen_compile_commands.py \
	$(if $(KBUILD_EXTMOD),, vmlinux.a $(KBUILD_VMLINUX_LIBS)) \
	$(if $(CONFIG_MODULES), $(MODORDER)) FORCE
	$(call if_changed,gen_compile_commands)

targets += $(extmod_prefix)compile_commands.json

PHONY += clang-tidy clang-analyzer

ifdef CONFIG_CC_IS_CLANG
quiet_cmd_clang_tools = CHECK   $<
      cmd_clang_tools = $(PYTHON3) $(srctree)/scripts/clang-tools/run-clang-tools.py $@ $<

clang-tidy clang-analyzer: $(extmod_prefix)compile_commands.json
	$(call cmd,clang_tools)
else
clang-tidy clang-analyzer:
	@echo "$@ requires CC=clang" >&2
	@false
endif

# Scripts to check various things for consistency
# ---------------------------------------------------------------------------

PHONY += includecheck versioncheck coccicheck export_report

includecheck:
	find $(srctree)/* $(RCS_FIND_IGNORE) \
		-name '*.[hcS]' -type f -print | sort \
		| xargs $(PERL) -w $(srctree)/scripts/checkincludes.pl

versioncheck:
	find $(srctree)/* $(RCS_FIND_IGNORE) \
		-name '*.[hcS]' -type f -print | sort \
		| xargs $(PERL) -w $(srctree)/scripts/checkversion.pl

coccicheck:
	$(Q)$(BASH) $(srctree)/scripts/$@

export_report:
	$(PERL) $(srctree)/scripts/export_report.pl

PHONY += checkstack kernelrelease kernelversion image_name

# UML needs a little special treatment here.  It wants to use the host
# toolchain, so needs $(SUBARCH) passed to checkstack.pl.  Everyone
# else wants $(ARCH), including people doing cross-builds, which means
# that $(SUBARCH) doesn't work here.
ifeq ($(ARCH), um)
CHECKSTACK_ARCH := $(SUBARCH)
else
CHECKSTACK_ARCH := $(ARCH)
endif
checkstack:
	$(OBJDUMP) -d vmlinux $$(find . -name '*.ko') | \
	$(PERL) $(srctree)/scripts/checkstack.pl $(CHECKSTACK_ARCH)

kernelrelease:
	@$(filechk_kernel.release)

kernelversion:
	@echo $(KERNELVERSION)

image_name:
	@echo $(KBUILD_IMAGE)

quiet_cmd_rmfiles = $(if $(wildcard $(rm-files)),CLEAN   $(wildcard $(rm-files)))
      cmd_rmfiles = rm -rf $(rm-files)

# read saved command lines for existing targets
existing-targets := $(wildcard $(sort $(targets)))

-include $(foreach f,$(existing-targets),$(dir $(f)).$(notdir $(f)).cmd)

endif # config-build
endif # mixed-build
endif # need-sub-make

PHONY += FORCE
FORCE:

# Declare the contents of the PHONY variable as phony.  We keep that
# information in a variable so we can use it in if_changed and friends.
.PHONY: $(PHONY)<|MERGE_RESOLUTION|>--- conflicted
+++ resolved
@@ -1,12 +1,7 @@
 # SPDX-License-Identifier: GPL-2.0
 VERSION = 6
-<<<<<<< HEAD
-PATCHLEVEL = 2
-SUBLEVEL = 12
-=======
 PATCHLEVEL = 3
 SUBLEVEL = 0
->>>>>>> 432d062d
 EXTRAVERSION =
 NAME = Hurr durr I'ma ninja sloth
 
