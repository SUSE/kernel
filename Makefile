--- conflicted
+++ resolved
@@ -1,14 +1,8 @@
 # SPDX-License-Identifier: GPL-2.0
 VERSION = 6
-<<<<<<< HEAD
-PATCHLEVEL = 11
-SUBLEVEL = 9
-EXTRAVERSION =
-=======
 PATCHLEVEL = 12
 SUBLEVEL = 0
 EXTRAVERSION = -rc7
->>>>>>> f87ebcb6
 NAME = Baby Opossum Posse
 
 # *DOCUMENTATION*
