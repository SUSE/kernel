--- conflicted
+++ resolved
@@ -1,15 +1,8 @@
 VERSION = 3
-<<<<<<< HEAD
-PATCHLEVEL = 13
-SUBLEVEL = 3
-EXTRAVERSION =
-NAME = One Giant Leap for Frogkind
-=======
 PATCHLEVEL = 14
 SUBLEVEL = 0
 EXTRAVERSION = -rc4
 NAME = Shuffling Zombie Juror
->>>>>>> cfbf8d48
 
 # *DOCUMENTATION*
 # To see a list of typical targets execute "make help"
