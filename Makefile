--- conflicted
+++ resolved
@@ -1,11 +1,7 @@
 VERSION = 4
 PATCHLEVEL = 2
 SUBLEVEL = 0
-<<<<<<< HEAD
-EXTRAVERSION = -rc8-46-g9751a9e
-=======
 EXTRAVERSION =
->>>>>>> 64291f7d
 NAME = Hurr durr I'ma sheep
 
 # *DOCUMENTATION*
