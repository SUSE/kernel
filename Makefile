# SPDX-License-Identifier: GPL-2.0
VERSION = 6
<<<<<<< HEAD
PATCHLEVEL = 17
SUBLEVEL = 1
EXTRAVERSION =
=======
PATCHLEVEL = 18
SUBLEVEL = 0
EXTRAVERSION = -rc1
>>>>>>> 3a866087
NAME = Baby Opossum Posse

# *DOCUMENTATION*
# To see a list of typical targets execute "make help"
# More info can be located in ./README
# Comments in this file are targeted only to the developer, do not
# expect to learn how to build the kernel reading this file.

ifeq ($(filter output-sync,$(.FEATURES)),)
$(error GNU Make >= 4.0 is required. Your Make version is $(MAKE_VERSION))
endif

$(if $(filter __%, $(MAKECMDGOALS)), \
	$(error targets prefixed with '__' are only for internal use))

# That's our default target when none is given on the command line
PHONY := __all
__all:

# We are using a recursive build, so we need to do a little thinking
# to get the ordering right.
#
# Most importantly: sub-Makefiles should only ever modify files in
# their own directory. If in some directory we have a dependency on
# a file in another dir (which doesn't happen often, but it's often
# unavoidable when linking the built-in.a targets which finally
# turn into vmlinux), we will call a sub make in that other dir, and
# after that we are sure that everything which is in that other dir
# is now up to date.
#
# The only cases where we need to modify files which have global
# effects are thus separated out and done before the recursive
# descending is started. They are now explicitly listed as the
# prepare rule.

this-makefile := $(lastword $(MAKEFILE_LIST))
abs_srctree := $(realpath $(dir $(this-makefile)))
abs_output := $(CURDIR)

ifneq ($(sub_make_done),1)

# Do not use make's built-in rules and variables
# (this increases performance and avoids hard-to-debug behaviour)
MAKEFLAGS += -rR

# Avoid funny character set dependencies
unexport LC_ALL
LC_COLLATE=C
LC_NUMERIC=C
export LC_COLLATE LC_NUMERIC

# Avoid interference with shell env settings
unexport GREP_OPTIONS

# Beautify output
# ---------------------------------------------------------------------------
#
# Most of build commands in Kbuild start with "cmd_". You can optionally define
# "quiet_cmd_*". If defined, the short log is printed. Otherwise, no log from
# that command is printed by default.
#
# e.g.)
#    quiet_cmd_depmod = DEPMOD  $(MODLIB)
#          cmd_depmod = $(srctree)/scripts/depmod.sh $(DEPMOD) $(KERNELRELEASE)
#
# A simple variant is to prefix commands with $(Q) - that's useful
# for commands that shall be hidden in non-verbose mode.
#
#    $(Q)$(MAKE) $(build)=scripts/basic
#
# If KBUILD_VERBOSE contains 1, the whole command is echoed.
# If KBUILD_VERBOSE contains 2, the reason for rebuilding is printed.
#
# To put more focus on warnings, be less verbose as default
# Use 'make V=1' to see the full commands

ifeq ("$(origin V)", "command line")
  KBUILD_VERBOSE = $(V)
endif

quiet = quiet_
Q = @

ifneq ($(findstring 1, $(KBUILD_VERBOSE)),)
  quiet =
  Q =
endif

# If the user is running make -s (silent mode), suppress echoing of
# commands
ifneq ($(findstring s,$(firstword -$(MAKEFLAGS))),)
quiet=silent_
override KBUILD_VERBOSE :=
endif

export quiet Q KBUILD_VERBOSE

# Call a source code checker (by default, "sparse") as part of the
# C compilation.
#
# Use 'make C=1' to enable checking of only re-compiled files.
# Use 'make C=2' to enable checking of *all* source files, regardless
# of whether they are re-compiled or not.
#
# See the file "Documentation/dev-tools/sparse.rst" for more details,
# including where to get the "sparse" utility.

ifeq ("$(origin C)", "command line")
  KBUILD_CHECKSRC = $(C)
endif
ifndef KBUILD_CHECKSRC
  KBUILD_CHECKSRC = 0
endif

export KBUILD_CHECKSRC

# Enable "clippy" (a linter) as part of the Rust compilation.
#
# Use 'make CLIPPY=1' to enable it.
ifeq ("$(origin CLIPPY)", "command line")
  KBUILD_CLIPPY := $(CLIPPY)
endif

export KBUILD_CLIPPY

# Use make M=dir or set the environment variable KBUILD_EXTMOD to specify the
# directory of external module to build. Setting M= takes precedence.
ifeq ("$(origin M)", "command line")
  KBUILD_EXTMOD := $(M)
endif

ifeq ("$(origin MO)", "command line")
  KBUILD_EXTMOD_OUTPUT := $(MO)
endif

$(if $(word 2, $(KBUILD_EXTMOD)), \
	$(error building multiple external modules is not supported))

$(foreach x, % :, $(if $(findstring $x, $(KBUILD_EXTMOD)), \
	$(error module directory path cannot contain '$x')))

# Remove trailing slashes
ifneq ($(filter %/, $(KBUILD_EXTMOD)),)
KBUILD_EXTMOD := $(shell dirname $(KBUILD_EXTMOD).)
endif

export KBUILD_EXTMOD

ifeq ("$(origin W)", "command line")
  KBUILD_EXTRA_WARN := $(W)
endif

export KBUILD_EXTRA_WARN

# Kbuild will save output files in the current working directory.
# This does not need to match to the root of the kernel source tree.
#
# For example, you can do this:
#
#  cd /dir/to/store/output/files; make -f /dir/to/kernel/source/Makefile
#
# If you want to save output files in a different location, there are
# two syntaxes to specify it.
#
# 1) O=
# Use "make O=dir/to/store/output/files/"
#
# 2) Set KBUILD_OUTPUT
# Set the environment variable KBUILD_OUTPUT to point to the output directory.
# export KBUILD_OUTPUT=dir/to/store/output/files/; make
#
# The O= assignment takes precedence over the KBUILD_OUTPUT environment
# variable.

ifeq ("$(origin O)", "command line")
  KBUILD_OUTPUT := $(O)
endif

ifdef KBUILD_EXTMOD
    ifdef KBUILD_OUTPUT
        objtree := $(realpath $(KBUILD_OUTPUT))
        $(if $(objtree),,$(error specified kernel directory "$(KBUILD_OUTPUT)" does not exist))
    else
        objtree := $(abs_srctree)
    endif
    # If Make is invoked from the kernel directory (either kernel
    # source directory or kernel build directory), external modules
    # are built in $(KBUILD_EXTMOD) for backward compatibility,
    # otherwise, built in the current directory.
    output := $(or $(KBUILD_EXTMOD_OUTPUT),$(if $(filter $(CURDIR),$(objtree) $(abs_srctree)),$(KBUILD_EXTMOD)))
    # KBUILD_EXTMOD might be a relative path. Remember its absolute path before
    # Make changes the working directory.
    srcroot := $(realpath $(KBUILD_EXTMOD))
    $(if $(srcroot),,$(error specified external module directory "$(KBUILD_EXTMOD)" does not exist))
else
    objtree := .
    output := $(KBUILD_OUTPUT)
endif

export objtree srcroot

# Do we want to change the working directory?
ifneq ($(output),)
# $(realpath ...) gets empty if the path does not exist. Run 'mkdir -p' first.
$(shell mkdir -p "$(output)")
# $(realpath ...) resolves symlinks
abs_output := $(realpath $(output))
$(if $(abs_output),,$(error failed to create output directory "$(output)"))
endif

ifneq ($(words $(subst :, ,$(abs_srctree))), 1)
$(error source directory cannot contain spaces or colons)
endif

export sub_make_done := 1

endif # sub_make_done

ifeq ($(abs_output),$(CURDIR))
# Suppress "Entering directory ..." if we are at the final work directory.
no-print-directory := --no-print-directory
else
# Recursion to show "Entering directory ..."
need-sub-make := 1
endif

ifeq ($(filter --no-print-directory, $(MAKEFLAGS)),)
# If --no-print-directory is unset, recurse once again to set it.
# You may end up recursing into __sub-make twice. This is needed due to the
# behavior change in GNU Make 4.4.1.
need-sub-make := 1
endif

ifeq ($(need-sub-make),1)

PHONY += $(MAKECMDGOALS) __sub-make

$(filter-out $(this-makefile), $(MAKECMDGOALS)) __all: __sub-make
	@:

# Invoke a second make in the output directory, passing relevant variables
__sub-make:
	$(Q)$(MAKE) $(no-print-directory) -C $(abs_output) \
	-f $(abs_srctree)/Makefile $(MAKECMDGOALS)

else # need-sub-make

# We process the rest of the Makefile if this is the final invocation of make

ifndef KBUILD_EXTMOD
srcroot := $(abs_srctree)
endif

ifeq ($(srcroot),$(CURDIR))
building_out_of_srctree :=
else
export building_out_of_srctree := 1
endif

ifdef KBUILD_ABS_SRCTREE
    # Do nothing. Use the absolute path.
else ifeq ($(srcroot),$(CURDIR))
    # Building in the source.
    srcroot := .
else ifeq ($(srcroot)/,$(dir $(CURDIR)))
    # Building in a subdirectory of the source.
    srcroot := ..
endif

export srctree := $(if $(KBUILD_EXTMOD),$(abs_srctree),$(srcroot))

ifdef building_out_of_srctree
export VPATH := $(srcroot)
else
VPATH :=
endif

# To make sure we do not include .config for any of the *config targets
# catch them early, and hand them over to scripts/kconfig/Makefile
# It is allowed to specify more targets when calling make, including
# mixing *config targets and build targets.
# For example 'make oldconfig all'.
# Detect when mixed targets is specified, and make a second invocation
# of make so .config is not included in this case either (for *config).

version_h := include/generated/uapi/linux/version.h

clean-targets := %clean mrproper cleandocs
no-dot-config-targets := $(clean-targets) \
			 cscope gtags TAGS tags help% %docs check% coccicheck \
			 $(version_h) headers headers_% archheaders archscripts \
			 %asm-generic kernelversion %src-pkg dt_binding_check \
			 outputmakefile rustavailable rustfmt rustfmtcheck
no-sync-config-targets := $(no-dot-config-targets) %install modules_sign kernelrelease \
			  image_name
single-targets := %.a %.i %.ko %.lds %.ll %.lst %.mod %.o %.rsi %.s %/

config-build	:=
mixed-build	:=
need-config	:= 1
may-sync-config	:= 1
single-build	:=

ifneq ($(filter $(no-dot-config-targets), $(MAKECMDGOALS)),)
    ifeq ($(filter-out $(no-dot-config-targets), $(MAKECMDGOALS)),)
        need-config :=
    endif
endif

ifneq ($(filter $(no-sync-config-targets), $(MAKECMDGOALS)),)
    ifeq ($(filter-out $(no-sync-config-targets), $(MAKECMDGOALS)),)
        may-sync-config :=
    endif
endif

need-compiler := $(may-sync-config)

ifneq ($(KBUILD_EXTMOD),)
    may-sync-config :=
endif

ifeq ($(KBUILD_EXTMOD),)
    ifneq ($(filter %config,$(MAKECMDGOALS)),)
        config-build := 1
        ifneq ($(words $(MAKECMDGOALS)),1)
            mixed-build := 1
        endif
    endif
endif

# We cannot build single targets and the others at the same time
ifneq ($(filter $(single-targets), $(MAKECMDGOALS)),)
    single-build := 1
    ifneq ($(filter-out $(single-targets), $(MAKECMDGOALS)),)
        mixed-build := 1
    endif
endif

# For "make -j clean all", "make -j mrproper defconfig all", etc.
ifneq ($(filter $(clean-targets),$(MAKECMDGOALS)),)
    ifneq ($(filter-out $(clean-targets),$(MAKECMDGOALS)),)
        mixed-build := 1
    endif
endif

# install and modules_install need also be processed one by one
ifneq ($(filter install,$(MAKECMDGOALS)),)
    ifneq ($(filter modules_install,$(MAKECMDGOALS)),)
        mixed-build := 1
    endif
endif

ifdef mixed-build
# ===========================================================================
# We're called with mixed targets (*config and build targets).
# Handle them one by one.

PHONY += $(MAKECMDGOALS) __build_one_by_one

$(MAKECMDGOALS): __build_one_by_one
	@:

__build_one_by_one:
	$(Q)set -e; \
	for i in $(MAKECMDGOALS); do \
		$(MAKE) -f $(srctree)/Makefile $$i; \
	done

else # !mixed-build

include $(srctree)/scripts/Kbuild.include

# Warn about unsupported modules in kernels built inside Autobuild
ifneq ($(wildcard /.buildenv),)
CFLAGS		+= -DUNSUPPORTED_MODULES=2
endif

# Read KERNELRELEASE from include/config/kernel.release (if it exists)
KERNELRELEASE = $(call read-file, $(objtree)/include/config/kernel.release)
KERNELVERSION = $(VERSION)$(if $(PATCHLEVEL),.$(PATCHLEVEL)$(if $(SUBLEVEL),.$(SUBLEVEL)))$(EXTRAVERSION)
export VERSION PATCHLEVEL SUBLEVEL KERNELRELEASE KERNELVERSION

include $(srctree)/scripts/subarch.include

# Cross compiling and selecting different set of gcc/bin-utils
# ---------------------------------------------------------------------------
#
# When performing cross compilation for other architectures ARCH shall be set
# to the target architecture. (See arch/* for the possibilities).
# ARCH can be set during invocation of make:
# make ARCH=arm64
# Another way is to have ARCH set in the environment.
# The default ARCH is the host where make is executed.

# CROSS_COMPILE specify the prefix used for all executables used
# during compilation. Only gcc and related bin-utils executables
# are prefixed with $(CROSS_COMPILE).
# CROSS_COMPILE can be set on the command line
# make CROSS_COMPILE=aarch64-linux-gnu-
# Alternatively CROSS_COMPILE can be set in the environment.
# Default value for CROSS_COMPILE is not to prefix executables
# Note: Some architectures assign CROSS_COMPILE in their arch/*/Makefile
ARCH		?= $(SUBARCH)

# Architecture as present in compile.h
UTS_MACHINE 	:= $(ARCH)
SRCARCH 	:= $(ARCH)

# Additional ARCH settings for x86
ifeq ($(ARCH),i386)
        SRCARCH := x86
endif
ifeq ($(ARCH),x86_64)
        SRCARCH := x86
endif

# Additional ARCH settings for sparc
ifeq ($(ARCH),sparc32)
       SRCARCH := sparc
endif
ifeq ($(ARCH),sparc64)
       SRCARCH := sparc
endif

# Additional ARCH settings for parisc
ifeq ($(ARCH),parisc64)
       SRCARCH := parisc
endif

export cross_compiling :=
ifneq ($(SRCARCH),$(SUBARCH))
cross_compiling := 1
endif

KCONFIG_CONFIG	?= .config
export KCONFIG_CONFIG

# SHELL used by kbuild
CONFIG_SHELL := sh

HOST_LFS_CFLAGS := $(shell getconf LFS_CFLAGS 2>/dev/null)
HOST_LFS_LDFLAGS := $(shell getconf LFS_LDFLAGS 2>/dev/null)
HOST_LFS_LIBS := $(shell getconf LFS_LIBS 2>/dev/null)

ifneq ($(LLVM),)
ifneq ($(filter %/,$(LLVM)),)
LLVM_PREFIX := $(LLVM)
else ifneq ($(filter -%,$(LLVM)),)
LLVM_SUFFIX := $(LLVM)
endif

HOSTCC	= $(LLVM_PREFIX)clang$(LLVM_SUFFIX)
HOSTCXX	= $(LLVM_PREFIX)clang++$(LLVM_SUFFIX)
else
HOSTCC	= gcc
HOSTCXX	= g++
endif
HOSTRUSTC = rustc
HOSTPKG_CONFIG	= pkg-config

# the KERNELDOC macro needs to be exported, as scripts/Makefile.build
# has a logic to call it
KERNELDOC       = $(srctree)/scripts/kernel-doc.py
export KERNELDOC

KBUILD_USERHOSTCFLAGS := -Wall -Wmissing-prototypes -Wstrict-prototypes \
			 -O2 -fomit-frame-pointer -std=gnu11
KBUILD_USERCFLAGS  := $(KBUILD_USERHOSTCFLAGS) $(USERCFLAGS)
KBUILD_USERLDFLAGS := $(USERLDFLAGS)

# These flags apply to all Rust code in the tree, including the kernel and
# host programs.
export rust_common_flags := --edition=2021 \
			    -Zbinary_dep_depinfo=y \
			    -Astable_features \
			    -Dnon_ascii_idents \
			    -Dunsafe_op_in_unsafe_fn \
			    -Wmissing_docs \
			    -Wrust_2018_idioms \
			    -Wunreachable_pub \
			    -Wclippy::all \
			    -Wclippy::as_ptr_cast_mut \
			    -Wclippy::as_underscore \
			    -Wclippy::cast_lossless \
			    -Wclippy::ignored_unit_patterns \
			    -Wclippy::mut_mut \
			    -Wclippy::needless_bitwise_bool \
			    -Aclippy::needless_lifetimes \
			    -Wclippy::no_mangle_with_rust_abi \
			    -Wclippy::ptr_as_ptr \
			    -Wclippy::ptr_cast_constness \
			    -Wclippy::ref_as_ptr \
			    -Wclippy::undocumented_unsafe_blocks \
			    -Wclippy::unnecessary_safety_comment \
			    -Wclippy::unnecessary_safety_doc \
			    -Wrustdoc::missing_crate_level_docs \
			    -Wrustdoc::unescaped_backticks

KBUILD_HOSTCFLAGS   := $(KBUILD_USERHOSTCFLAGS) $(HOST_LFS_CFLAGS) \
		       $(HOSTCFLAGS) -I $(srctree)/scripts/include
KBUILD_HOSTCXXFLAGS := -Wall -O2 $(HOST_LFS_CFLAGS) $(HOSTCXXFLAGS) \
		       -I $(srctree)/scripts/include
KBUILD_HOSTRUSTFLAGS := $(rust_common_flags) -O -Cstrip=debuginfo \
			-Zallow-features= $(HOSTRUSTFLAGS)
KBUILD_HOSTLDFLAGS  := $(HOST_LFS_LDFLAGS) $(HOSTLDFLAGS)
KBUILD_HOSTLDLIBS   := $(HOST_LFS_LIBS) $(HOSTLDLIBS)
KBUILD_PROCMACROLDFLAGS := $(or $(PROCMACROLDFLAGS),$(KBUILD_HOSTLDFLAGS))

# Make variables (CC, etc...)
CPP		= $(CC) -E
ifneq ($(LLVM),)
CC		= $(LLVM_PREFIX)clang$(LLVM_SUFFIX)
LD		= $(LLVM_PREFIX)ld.lld$(LLVM_SUFFIX)
AR		= $(LLVM_PREFIX)llvm-ar$(LLVM_SUFFIX)
NM		= $(LLVM_PREFIX)llvm-nm$(LLVM_SUFFIX)
OBJCOPY		= $(LLVM_PREFIX)llvm-objcopy$(LLVM_SUFFIX)
OBJDUMP		= $(LLVM_PREFIX)llvm-objdump$(LLVM_SUFFIX)
READELF		= $(LLVM_PREFIX)llvm-readelf$(LLVM_SUFFIX)
STRIP		= $(LLVM_PREFIX)llvm-strip$(LLVM_SUFFIX)
else
CC		= $(CROSS_COMPILE)gcc
LD		= $(CROSS_COMPILE)ld
AR		= $(CROSS_COMPILE)ar
NM		= $(CROSS_COMPILE)nm
OBJCOPY		= $(CROSS_COMPILE)objcopy
OBJDUMP		= $(CROSS_COMPILE)objdump
READELF		= $(CROSS_COMPILE)readelf
STRIP		= $(CROSS_COMPILE)strip
endif
RUSTC		= rustc
RUSTDOC		= rustdoc
RUSTFMT		= rustfmt
CLIPPY_DRIVER	= clippy-driver
BINDGEN		= bindgen
PAHOLE		= pahole
RESOLVE_BTFIDS	= $(objtree)/tools/bpf/resolve_btfids/resolve_btfids
LEX		= flex
YACC		= bison
AWK		= awk
INSTALLKERNEL  := installkernel
PERL		= perl
PYTHON3		= python3
CHECK		= sparse
BASH		= bash
KGZIP		= gzip
KBZIP2		= bzip2
KLZOP		= lzop
LZMA		= lzma
LZ4		= lz4
XZ		= xz
ZSTD		= zstd
TAR		= tar

CHECKFLAGS     := -D__linux__ -Dlinux -D__STDC__ -Dunix -D__unix__ \
		  -Wbitwise -Wno-return-void -Wno-unknown-attribute $(CF)
NOSTDINC_FLAGS :=
CFLAGS_MODULE   =
RUSTFLAGS_MODULE =
AFLAGS_MODULE   =
LDFLAGS_MODULE  =
CFLAGS_KERNEL	=
RUSTFLAGS_KERNEL =
AFLAGS_KERNEL	=
LDFLAGS_vmlinux =

# Use USERINCLUDE when you must reference the UAPI directories only.
USERINCLUDE    := \
		-I$(srctree)/arch/$(SRCARCH)/include/uapi \
		-I$(objtree)/arch/$(SRCARCH)/include/generated/uapi \
		-I$(srctree)/include/uapi \
		-I$(objtree)/include/generated/uapi \
                -include $(srctree)/include/linux/compiler-version.h \
                -include $(srctree)/include/linux/kconfig.h

# Use LINUXINCLUDE when you must reference the include/ directory.
# Needed to be compatible with the O= option
LINUXINCLUDE    := \
		-I$(srctree)/arch/$(SRCARCH)/include \
		-I$(objtree)/arch/$(SRCARCH)/include/generated \
		-I$(srctree)/include \
		-I$(objtree)/include \
		$(USERINCLUDE)

KBUILD_AFLAGS   := -D__ASSEMBLY__ -fno-PIE

KBUILD_CFLAGS :=
KBUILD_CFLAGS += -std=gnu11
KBUILD_CFLAGS += -fshort-wchar
KBUILD_CFLAGS += -funsigned-char
KBUILD_CFLAGS += -fno-common
KBUILD_CFLAGS += -fno-PIE
KBUILD_CFLAGS += -fno-strict-aliasing

KBUILD_CPPFLAGS := -D__KERNEL__
KBUILD_RUSTFLAGS := $(rust_common_flags) \
		    -Cpanic=abort -Cembed-bitcode=n -Clto=n \
		    -Cforce-unwind-tables=n -Ccodegen-units=1 \
		    -Csymbol-mangling-version=v0 \
		    -Crelocation-model=static \
		    -Zfunction-sections=n \
		    -Wclippy::float_arithmetic

KBUILD_AFLAGS_KERNEL :=
KBUILD_CFLAGS_KERNEL :=
KBUILD_RUSTFLAGS_KERNEL :=
KBUILD_AFLAGS_MODULE  := -DMODULE
KBUILD_CFLAGS_MODULE  := -DMODULE
KBUILD_RUSTFLAGS_MODULE := --cfg MODULE
KBUILD_LDFLAGS_MODULE :=
KBUILD_LDFLAGS :=
CLANG_FLAGS :=

ifeq ($(KBUILD_CLIPPY),1)
	RUSTC_OR_CLIPPY_QUIET := CLIPPY
	RUSTC_OR_CLIPPY = $(CLIPPY_DRIVER)
else
	RUSTC_OR_CLIPPY_QUIET := RUSTC
	RUSTC_OR_CLIPPY = $(RUSTC)
endif

# Allows the usage of unstable features in stable compilers.
export RUSTC_BOOTSTRAP := 1

# Allows finding `.clippy.toml` in out-of-srctree builds.
export CLIPPY_CONF_DIR := $(srctree)

export ARCH SRCARCH CONFIG_SHELL BASH HOSTCC KBUILD_HOSTCFLAGS CROSS_COMPILE LD CC HOSTPKG_CONFIG
export RUSTC RUSTDOC RUSTFMT RUSTC_OR_CLIPPY_QUIET RUSTC_OR_CLIPPY BINDGEN
export HOSTRUSTC KBUILD_HOSTRUSTFLAGS
export CPP AR NM STRIP OBJCOPY OBJDUMP READELF PAHOLE RESOLVE_BTFIDS LEX YACC AWK INSTALLKERNEL
export PERL PYTHON3 CHECK CHECKFLAGS MAKE UTS_MACHINE HOSTCXX
export KGZIP KBZIP2 KLZOP LZMA LZ4 XZ ZSTD TAR
export KBUILD_HOSTCXXFLAGS KBUILD_HOSTLDFLAGS KBUILD_HOSTLDLIBS KBUILD_PROCMACROLDFLAGS LDFLAGS_MODULE
export KBUILD_USERCFLAGS KBUILD_USERLDFLAGS

export KBUILD_CPPFLAGS NOSTDINC_FLAGS LINUXINCLUDE OBJCOPYFLAGS KBUILD_LDFLAGS
export KBUILD_CFLAGS CFLAGS_KERNEL CFLAGS_MODULE
export KBUILD_RUSTFLAGS RUSTFLAGS_KERNEL RUSTFLAGS_MODULE
export KBUILD_AFLAGS AFLAGS_KERNEL AFLAGS_MODULE
export KBUILD_AFLAGS_MODULE KBUILD_CFLAGS_MODULE KBUILD_RUSTFLAGS_MODULE KBUILD_LDFLAGS_MODULE
export KBUILD_AFLAGS_KERNEL KBUILD_CFLAGS_KERNEL KBUILD_RUSTFLAGS_KERNEL

# Files to ignore in find ... statements

export RCS_FIND_IGNORE := \( -name SCCS -o -name BitKeeper -o -name .svn -o    \
			  -name CVS -o -name .pc -o -name .hg -o -name .git \) \
			  -prune -o

# ===========================================================================
# Rules shared between *config targets and build targets

# Basic helpers built in scripts/basic/
PHONY += scripts_basic
scripts_basic:
	$(Q)$(MAKE) $(build)=scripts/basic

PHONY += outputmakefile
ifdef building_out_of_srctree
# Before starting out-of-tree build, make sure the source tree is clean.
# outputmakefile generates a Makefile in the output directory, if using a
# separate output directory. This allows convenient use of make in the
# output directory.
# At the same time when output Makefile generated, generate .gitignore to
# ignore whole output directory

ifdef KBUILD_EXTMOD
print_env_for_makefile = \
	echo "export KBUILD_OUTPUT = $(objtree)"; \
	echo "export KBUILD_EXTMOD = $(realpath $(srcroot))" ; \
	echo "export KBUILD_EXTMOD_OUTPUT = $(CURDIR)"
else
print_env_for_makefile = \
	echo "export KBUILD_OUTPUT = $(CURDIR)"
endif

quiet_cmd_makefile = GEN     Makefile
      cmd_makefile = { \
	echo "\# Automatically generated by $(abs_srctree)/Makefile: don't edit"; \
	$(print_env_for_makefile); \
	echo "include $(abs_srctree)/Makefile"; \
	} > Makefile

outputmakefile:
ifeq ($(KBUILD_EXTMOD),)
	@if [ -f $(srctree)/.config -o \
		 -d $(srctree)/include/config -o \
		 -d $(srctree)/arch/$(SRCARCH)/include/generated ]; then \
		echo >&2 "***"; \
		echo >&2 "*** The source tree is not clean, please run 'make$(if $(findstring command line, $(origin ARCH)), ARCH=$(ARCH)) mrproper'"; \
		echo >&2 "*** in $(abs_srctree)";\
		echo >&2 "***"; \
		false; \
	fi
else
	@if [ -f $(srcroot)/modules.order ]; then \
		echo >&2 "***"; \
		echo >&2 "*** The external module source tree is not clean."; \
		echo >&2 "*** Please run 'make -C $(abs_srctree) M=$(realpath $(srcroot)) clean'"; \
		echo >&2 "***"; \
		false; \
	fi
endif
	$(Q)ln -fsn $(srcroot) source
	$(call cmd,makefile)
	$(Q)test -e .gitignore || \
	{ echo "# this is build directory, ignore it"; echo "*"; } > .gitignore
endif

# The expansion should be delayed until arch/$(SRCARCH)/Makefile is included.
# Some architectures define CROSS_COMPILE in arch/$(SRCARCH)/Makefile.
# CC_VERSION_TEXT and RUSTC_VERSION_TEXT are referenced from Kconfig (so they
# need export), and from include/config/auto.conf.cmd to detect the compiler
# upgrade.
CC_VERSION_TEXT = $(subst $(pound),,$(shell LC_ALL=C $(CC) --version 2>/dev/null | head -n 1))
RUSTC_VERSION_TEXT = $(subst $(pound),,$(shell $(RUSTC) --version 2>/dev/null))

ifneq ($(findstring clang,$(CC_VERSION_TEXT)),)
include $(srctree)/scripts/Makefile.clang
endif

# Include this also for config targets because some architectures need
# cc-cross-prefix to determine CROSS_COMPILE.
ifdef need-compiler
include $(srctree)/scripts/Makefile.compiler
endif

ifdef config-build
# ===========================================================================
# *config targets only - make sure prerequisites are updated, and descend
# in scripts/kconfig to make the *config target

# Read arch-specific Makefile to set KBUILD_DEFCONFIG as needed.
# KBUILD_DEFCONFIG may point out an alternative default configuration
# used for 'make defconfig'
include $(srctree)/arch/$(SRCARCH)/Makefile
export KBUILD_DEFCONFIG KBUILD_KCONFIG CC_VERSION_TEXT RUSTC_VERSION_TEXT

config: outputmakefile scripts_basic FORCE
	$(Q)$(MAKE) $(build)=scripts/kconfig $@

%config: outputmakefile scripts_basic FORCE
	$(Q)$(MAKE) $(build)=scripts/kconfig $@

else #!config-build
# ===========================================================================
# Build targets only - this includes vmlinux, arch-specific targets, clean
# targets and others. In general all targets except *config targets.

# If building an external module we do not care about the all: rule
# but instead __all depend on modules
PHONY += all
ifeq ($(KBUILD_EXTMOD),)
__all: all
else
__all: modules
endif

targets :=

# Decide whether to build built-in, modular, or both.
# Normally, just do built-in.

KBUILD_MODULES :=
KBUILD_BUILTIN := y

# If we have only "make modules", don't compile built-in objects.
ifeq ($(MAKECMDGOALS),modules)
  KBUILD_BUILTIN :=
endif

# If we have "make <whatever> modules", compile modules
# in addition to whatever we do anyway.
# Just "make" or "make all" shall build modules as well

ifneq ($(filter all modules nsdeps compile_commands.json clang-%,$(MAKECMDGOALS)),)
  KBUILD_MODULES := y
endif

ifeq ($(MAKECMDGOALS),)
  KBUILD_MODULES := y
endif

export KBUILD_MODULES KBUILD_BUILTIN

ifdef need-config
include $(objtree)/include/config/auto.conf
endif

ifeq ($(KBUILD_EXTMOD),)
# Objects we will link into vmlinux / subdirs we need to visit
core-y		:=
drivers-y	:=
libs-y		:= lib/
endif # KBUILD_EXTMOD

# The all: target is the default when no target is given on the
# command line.
# This allow a user to issue only 'make' to build a kernel including modules
# Defaults to vmlinux, but the arch makefile usually adds further targets
all: vmlinux

CFLAGS_GCOV	:= -fprofile-arcs -ftest-coverage
ifdef CONFIG_CC_IS_GCC
CFLAGS_GCOV	+= -fno-tree-loop-im
endif
export CFLAGS_GCOV

# The arch Makefiles can override CC_FLAGS_FTRACE. We may also append it later.
ifdef CONFIG_FUNCTION_TRACER
  CC_FLAGS_FTRACE := -pg
endif

include $(srctree)/arch/$(SRCARCH)/Makefile

ifdef need-config
ifdef may-sync-config
# Read in dependencies to all Kconfig* files, make sure to run syncconfig if
# changes are detected. This should be included after arch/$(SRCARCH)/Makefile
# because some architectures define CROSS_COMPILE there.
include include/config/auto.conf.cmd

$(KCONFIG_CONFIG):
	@echo >&2 '***'
	@echo >&2 '*** Configuration file "$@" not found!'
	@echo >&2 '***'
	@echo >&2 '*** Please run some configurator (e.g. "make oldconfig" or'
	@echo >&2 '*** "make menuconfig" or "make xconfig").'
	@echo >&2 '***'
	@/bin/false

# The actual configuration files used during the build are stored in
# include/generated/ and include/config/. Update them if .config is newer than
# include/config/auto.conf (which mirrors .config).
#
# This exploits the 'multi-target pattern rule' trick.
# The syncconfig should be executed only once to make all the targets.
# (Note: use the grouped target '&:' when we bump to GNU Make 4.3)
#
# Do not use $(call cmd,...) here. That would suppress prompts from syncconfig,
# so you cannot notice that Kconfig is waiting for the user input.
%/config/auto.conf %/config/auto.conf.cmd %/generated/autoconf.h %/generated/rustc_cfg: $(KCONFIG_CONFIG)
	$(Q)$(kecho) "  SYNC    $@"
	$(Q)$(MAKE) -f $(srctree)/Makefile syncconfig
else # !may-sync-config
# External modules and some install targets need include/generated/autoconf.h
# and include/config/auto.conf but do not care if they are up-to-date.
# Use auto.conf to show the error message

checked-configs := $(addprefix $(objtree)/, include/generated/autoconf.h include/generated/rustc_cfg include/config/auto.conf)
missing-configs := $(filter-out $(wildcard $(checked-configs)), $(checked-configs))

ifdef missing-configs
PHONY += $(objtree)/include/config/auto.conf

$(objtree)/include/config/auto.conf:
	@echo   >&2 '***'
	@echo   >&2 '***  ERROR: Kernel configuration is invalid. The following files are missing:'
	@printf >&2 '***    - %s\n' $(missing-configs)
	@echo   >&2 '***  Run "make oldconfig && make prepare" on kernel source to fix it.'
	@echo   >&2 '***'
	@/bin/false
endif

endif # may-sync-config
endif # need-config

KBUILD_CFLAGS	+= -fno-delete-null-pointer-checks

ifdef CONFIG_CC_OPTIMIZE_FOR_PERFORMANCE
KBUILD_CFLAGS += -O2
KBUILD_RUSTFLAGS += -Copt-level=2
else ifdef CONFIG_CC_OPTIMIZE_FOR_SIZE
KBUILD_CFLAGS += -Os
KBUILD_RUSTFLAGS += -Copt-level=s
endif

# Always set `debug-assertions` and `overflow-checks` because their default
# depends on `opt-level` and `debug-assertions`, respectively.
KBUILD_RUSTFLAGS += -Cdebug-assertions=$(if $(CONFIG_RUST_DEBUG_ASSERTIONS),y,n)
KBUILD_RUSTFLAGS += -Coverflow-checks=$(if $(CONFIG_RUST_OVERFLOW_CHECKS),y,n)

# Tell gcc to never replace conditional load with a non-conditional one
ifdef CONFIG_CC_IS_GCC
# gcc-10 renamed --param=allow-store-data-races=0 to
# -fno-allow-store-data-races.
KBUILD_CFLAGS	+= $(call cc-option,--param=allow-store-data-races=0)
KBUILD_CFLAGS	+= $(call cc-option,-fno-allow-store-data-races)
endif

ifdef CONFIG_READABLE_ASM
# Disable optimizations that make assembler listings hard to read.
# reorder blocks reorders the control in the function
# ipa clone creates specialized cloned functions
# partial inlining inlines only parts of functions
KBUILD_CFLAGS += -fno-reorder-blocks -fno-ipa-cp-clone -fno-partial-inlining
endif

stackp-flags-y                                    := -fno-stack-protector
stackp-flags-$(CONFIG_STACKPROTECTOR)             := -fstack-protector
stackp-flags-$(CONFIG_STACKPROTECTOR_STRONG)      := -fstack-protector-strong

KBUILD_CFLAGS += $(stackp-flags-y)

ifdef CONFIG_FRAME_POINTER
KBUILD_CFLAGS	+= -fno-omit-frame-pointer -fno-optimize-sibling-calls
KBUILD_RUSTFLAGS += -Cforce-frame-pointers=y
else
# Some targets (ARM with Thumb2, for example), can't be built with frame
# pointers.  For those, we don't have FUNCTION_TRACER automatically
# select FRAME_POINTER.  However, FUNCTION_TRACER adds -pg, and this is
# incompatible with -fomit-frame-pointer with current GCC, so we don't use
# -fomit-frame-pointer with FUNCTION_TRACER.
# In the Rust target specification, "frame-pointer" is set explicitly
# to "may-omit".
ifndef CONFIG_FUNCTION_TRACER
KBUILD_CFLAGS	+= -fomit-frame-pointer
endif
endif

# Initialize all stack variables with a 0xAA pattern.
ifdef CONFIG_INIT_STACK_ALL_PATTERN
KBUILD_CFLAGS	+= -ftrivial-auto-var-init=pattern
endif

# Initialize all stack variables with a zero value.
ifdef CONFIG_INIT_STACK_ALL_ZERO
KBUILD_CFLAGS	+= -ftrivial-auto-var-init=zero
ifdef CONFIG_CC_HAS_AUTO_VAR_INIT_ZERO_ENABLER
# https://github.com/llvm/llvm-project/issues/44842
CC_AUTO_VAR_INIT_ZERO_ENABLER := -enable-trivial-auto-var-init-zero-knowing-it-will-be-removed-from-clang
export CC_AUTO_VAR_INIT_ZERO_ENABLER
KBUILD_CFLAGS	+= $(CC_AUTO_VAR_INIT_ZERO_ENABLER)
endif
endif

# Explicitly clear padding bits during variable initialization
KBUILD_CFLAGS += $(call cc-option,-fzero-init-padding-bits=all)

# While VLAs have been removed, GCC produces unreachable stack probes
# for the randomize_kstack_offset feature. Disable it for all compilers.
KBUILD_CFLAGS	+= $(call cc-option, -fno-stack-clash-protection)

# Clear used registers at func exit (to reduce data lifetime and ROP gadgets).
ifdef CONFIG_ZERO_CALL_USED_REGS
KBUILD_CFLAGS	+= -fzero-call-used-regs=used-gpr
endif

ifdef CONFIG_FUNCTION_TRACER
ifdef CONFIG_FTRACE_MCOUNT_USE_CC
  CC_FLAGS_FTRACE	+= -mrecord-mcount
  ifdef CONFIG_HAVE_NOP_MCOUNT
    ifeq ($(call cc-option-yn, -mnop-mcount),y)
      CC_FLAGS_FTRACE	+= -mnop-mcount
      CC_FLAGS_USING	+= -DCC_USING_NOP_MCOUNT
    endif
  endif
endif
ifdef CONFIG_FTRACE_MCOUNT_USE_OBJTOOL
  ifdef CONFIG_HAVE_OBJTOOL_NOP_MCOUNT
    CC_FLAGS_USING	+= -DCC_USING_NOP_MCOUNT
  endif
endif
ifdef CONFIG_FTRACE_MCOUNT_USE_RECORDMCOUNT
  ifdef CONFIG_HAVE_C_RECORDMCOUNT
    BUILD_C_RECORDMCOUNT := y
    export BUILD_C_RECORDMCOUNT
  endif
endif
ifdef CONFIG_HAVE_FENTRY
  # s390-linux-gnu-gcc did not support -mfentry until gcc-9.
  ifeq ($(call cc-option-yn, -mfentry),y)
    CC_FLAGS_FTRACE	+= -mfentry
    CC_FLAGS_USING	+= -DCC_USING_FENTRY
  endif
endif
export CC_FLAGS_FTRACE
KBUILD_CFLAGS	+= $(CC_FLAGS_FTRACE) $(CC_FLAGS_USING)
KBUILD_AFLAGS	+= $(CC_FLAGS_USING)
endif

# We trigger additional mismatches with less inlining
ifdef CONFIG_DEBUG_SECTION_MISMATCH
KBUILD_CFLAGS += -fno-inline-functions-called-once
endif

# `rustc`'s `-Zfunction-sections` applies to data too (as of 1.59.0).
ifdef CONFIG_LD_DEAD_CODE_DATA_ELIMINATION
KBUILD_CFLAGS_KERNEL += -ffunction-sections -fdata-sections
KBUILD_RUSTFLAGS_KERNEL += -Zfunction-sections=y
LDFLAGS_vmlinux += --gc-sections
endif

ifdef CONFIG_SHADOW_CALL_STACK
ifndef CONFIG_DYNAMIC_SCS
CC_FLAGS_SCS	:= -fsanitize=shadow-call-stack
KBUILD_CFLAGS	+= $(CC_FLAGS_SCS)
KBUILD_RUSTFLAGS += -Zsanitizer=shadow-call-stack
endif
export CC_FLAGS_SCS
endif

ifdef CONFIG_LTO_CLANG
ifdef CONFIG_LTO_CLANG_THIN
CC_FLAGS_LTO	:= -flto=thin -fsplit-lto-unit
else
CC_FLAGS_LTO	:= -flto
endif
CC_FLAGS_LTO	+= -fvisibility=hidden

# Limit inlining across translation units to reduce binary size
KBUILD_LDFLAGS += -mllvm -import-instr-limit=5
endif

ifdef CONFIG_LTO
KBUILD_CFLAGS	+= -fno-lto $(CC_FLAGS_LTO)
KBUILD_AFLAGS	+= -fno-lto
export CC_FLAGS_LTO
endif

ifdef CONFIG_CFI
CC_FLAGS_CFI	:= -fsanitize=kcfi
ifdef CONFIG_CFI_ICALL_NORMALIZE_INTEGERS
	CC_FLAGS_CFI	+= -fsanitize-cfi-icall-experimental-normalize-integers
endif
ifdef CONFIG_FINEIBT_BHI
	CC_FLAGS_CFI	+= -fsanitize-kcfi-arity
endif
ifdef CONFIG_RUST
	# Always pass -Zsanitizer-cfi-normalize-integers as CONFIG_RUST selects
	# CONFIG_CFI_ICALL_NORMALIZE_INTEGERS.
	RUSTC_FLAGS_CFI   := -Zsanitizer=kcfi -Zsanitizer-cfi-normalize-integers
	KBUILD_RUSTFLAGS += $(RUSTC_FLAGS_CFI)
	export RUSTC_FLAGS_CFI
endif
KBUILD_CFLAGS	+= $(CC_FLAGS_CFI)
export CC_FLAGS_CFI
endif

# Architectures can define flags to add/remove for floating-point support
CC_FLAGS_FPU	+= -D_LINUX_FPU_COMPILATION_UNIT
export CC_FLAGS_FPU
export CC_FLAGS_NO_FPU

ifneq ($(CONFIG_FUNCTION_ALIGNMENT),0)
# Set the minimal function alignment. Use the newer GCC option
# -fmin-function-alignment if it is available, or fall back to -falign-funtions.
# See also CONFIG_CC_HAS_SANE_FUNCTION_ALIGNMENT.
ifdef CONFIG_CC_HAS_MIN_FUNCTION_ALIGNMENT
KBUILD_CFLAGS += -fmin-function-alignment=$(CONFIG_FUNCTION_ALIGNMENT)
else
KBUILD_CFLAGS += -falign-functions=$(CONFIG_FUNCTION_ALIGNMENT)
endif
endif

ifdef CONFIG_LIVEPATCH_IPA_CLONES
ifeq ($(KBUILD_EXTMOD),)
KBUILD_CFLAGS += -fdump-ipa-clones
endif
endif

# arch Makefile may override CC so keep this after arch Makefile is included
NOSTDINC_FLAGS += -nostdinc

# To gain proper coverage for CONFIG_UBSAN_BOUNDS and CONFIG_FORTIFY_SOURCE,
# the kernel uses only C99 flexible arrays for dynamically sized trailing
# arrays. Enforce this for everything that may examine structure sizes and
# perform bounds checking.
KBUILD_CFLAGS += $(call cc-option, -fstrict-flex-arrays=3)

# disable invalid "can't wrap" optimizations for signed / pointers
KBUILD_CFLAGS	+= -fno-strict-overflow

# Make sure -fstack-check isn't enabled (like gentoo apparently did)
KBUILD_CFLAGS  += -fno-stack-check

# conserve stack if available
ifdef CONFIG_CC_IS_GCC
KBUILD_CFLAGS   += -fconserve-stack
endif

# Ensure compilers do not transform certain loops into calls to wcslen()
KBUILD_CFLAGS += -fno-builtin-wcslen

# change __FILE__ to the relative path to the source directory
ifdef building_out_of_srctree
KBUILD_CPPFLAGS += $(call cc-option,-fmacro-prefix-map=$(srcroot)/=)
endif

# include additional Makefiles when needed
include-y			:= scripts/Makefile.extrawarn
include-$(CONFIG_DEBUG_INFO)	+= scripts/Makefile.debug
include-$(CONFIG_DEBUG_INFO_BTF)+= scripts/Makefile.btf
include-$(CONFIG_KASAN)		+= scripts/Makefile.kasan
include-$(CONFIG_KCSAN)		+= scripts/Makefile.kcsan
include-$(CONFIG_KMSAN)		+= scripts/Makefile.kmsan
include-$(CONFIG_UBSAN)		+= scripts/Makefile.ubsan
include-$(CONFIG_KCOV)		+= scripts/Makefile.kcov
include-$(CONFIG_RANDSTRUCT)	+= scripts/Makefile.randstruct
include-$(CONFIG_KSTACK_ERASE)	+= scripts/Makefile.kstack_erase
include-$(CONFIG_AUTOFDO_CLANG)	+= scripts/Makefile.autofdo
include-$(CONFIG_PROPELLER_CLANG)	+= scripts/Makefile.propeller
include-$(CONFIG_GCC_PLUGINS)	+= scripts/Makefile.gcc-plugins

include $(addprefix $(srctree)/, $(include-y))

# scripts/Makefile.gcc-plugins is intentionally included last.
# Do not add $(call cc-option,...) below this line. When you build the kernel
# from the clean source tree, the GCC plugins do not exist at this point.

# Add user supplied CPPFLAGS, AFLAGS, CFLAGS and RUSTFLAGS as the last assignments
KBUILD_CPPFLAGS += $(KCPPFLAGS)
KBUILD_AFLAGS   += $(KAFLAGS)
KBUILD_CFLAGS   += $(KCFLAGS)
KBUILD_RUSTFLAGS += $(KRUSTFLAGS)

KBUILD_LDFLAGS_MODULE += --build-id=sha1
LDFLAGS_vmlinux += --build-id=sha1

KBUILD_LDFLAGS	+= -z noexecstack
ifeq ($(CONFIG_LD_IS_BFD),y)
KBUILD_LDFLAGS	+= $(call ld-option,--no-warn-rwx-segments)
endif

ifeq ($(CONFIG_STRIP_ASM_SYMS),y)
LDFLAGS_vmlinux	+= -X
endif

ifeq ($(CONFIG_RELR),y)
# ld.lld before 15 did not support -z pack-relative-relocs.
LDFLAGS_vmlinux	+= $(call ld-option,--pack-dyn-relocs=relr,-z pack-relative-relocs)
endif

# We never want expected sections to be placed heuristically by the
# linker. All sections should be explicitly named in the linker script.
ifdef CONFIG_LD_ORPHAN_WARN
LDFLAGS_vmlinux += --orphan-handling=$(CONFIG_LD_ORPHAN_WARN_LEVEL)
endif

ifneq ($(CONFIG_ARCH_VMLINUX_NEEDS_RELOCS),)
LDFLAGS_vmlinux	+= --emit-relocs --discard-none
endif

# Align the bit size of userspace programs with the kernel
USERFLAGS_FROM_KERNEL := -m32 -m64 --target=%
KBUILD_USERCFLAGS  += $(filter $(USERFLAGS_FROM_KERNEL), $(KBUILD_CPPFLAGS) $(KBUILD_CFLAGS))
KBUILD_USERLDFLAGS += $(filter $(USERFLAGS_FROM_KERNEL), $(KBUILD_CPPFLAGS) $(KBUILD_CFLAGS))

# userspace programs are linked via the compiler, use the correct linker
ifdef CONFIG_CC_IS_CLANG
KBUILD_USERLDFLAGS += --ld-path=$(LD)
endif

# make the checker run with the right architecture
CHECKFLAGS += --arch=$(ARCH)

# insure the checker run with the right endianness
CHECKFLAGS += $(if $(CONFIG_CPU_BIG_ENDIAN),-mbig-endian,-mlittle-endian)

# the checker needs the correct machine size
CHECKFLAGS += $(if $(CONFIG_64BIT),-m64,-m32)

# Default kernel image to build when no specific target is given.
# KBUILD_IMAGE may be overruled on the command line or
# set in the environment
# Also any assignments in arch/$(ARCH)/Makefile take precedence over
# this default value
export KBUILD_IMAGE ?= vmlinux

#
# INSTALL_PATH specifies where to place the updated kernel and system map
# images. Default is /boot, but you can set it to other values
export	INSTALL_PATH ?= /boot

#
# INSTALL_DTBS_PATH specifies a prefix for relocations required by build roots.
# Like INSTALL_MOD_PATH, it isn't defined in the Makefile, but can be passed as
# an argument if needed. Otherwise it defaults to the kernel install path
#
export INSTALL_DTBS_PATH ?= $(INSTALL_PATH)/dtbs/$(KERNELRELEASE)

#
# INSTALL_MOD_PATH specifies a prefix to MODLIB for module directory
# relocations required by build roots.  This is not defined in the
# makefile but the argument can be passed to make if needed.
#

export KERNEL_MODULE_DIRECTORY := $(shell pkg-config --print-variables kmod 2>/dev/null | grep '^module_directory$$' >/dev/null && pkg-config --variable=module_directory kmod || echo /lib/modules)

MODLIB	= $(INSTALL_MOD_PATH)$(KERNEL_MODULE_DIRECTORY)/$(KERNELRELEASE)
export MODLIB

PHONY += prepare0

suse_version_h := include/generated/uapi/linux/suse_version.h

define filechk_suse_version
	$(CONFIG_SHELL) $(srctree)/scripts/gen-suse_version_h.sh
endef

$(suse_version_h): include/config/auto.conf FORCE
	$(call filechk,suse_version)

ifeq ($(KBUILD_EXTMOD),)

build-dir	:= .
clean-dirs	:= $(sort . Documentation \
		     $(patsubst %/,%,$(filter %/, $(core-) \
			$(drivers-) $(libs-))))

export ARCH_CORE	:= $(core-y)
export ARCH_LIB		:= $(filter %/, $(libs-y))
export ARCH_DRIVERS	:= $(drivers-y) $(drivers-m)
# Externally visible symbols (used by link-vmlinux.sh)

KBUILD_VMLINUX_OBJS := built-in.a $(patsubst %/, %/lib.a, $(filter %/, $(libs-y)))
KBUILD_VMLINUX_LIBS := $(filter-out %/, $(libs-y))

export KBUILD_VMLINUX_LIBS
export KBUILD_LDS          := arch/$(SRCARCH)/kernel/vmlinux.lds

ifdef CONFIG_TRIM_UNUSED_KSYMS
# For the kernel to actually contain only the needed exported symbols,
# we have to build modules as well to determine what those symbols are.
KBUILD_MODULES := y
endif

# '$(AR) mPi' needs 'T' to workaround the bug of llvm-ar <= 14
quiet_cmd_ar_vmlinux.a = AR      $@
      cmd_ar_vmlinux.a = \
	rm -f $@; \
	$(AR) cDPrST $@ $(KBUILD_VMLINUX_OBJS); \
	$(AR) mPiT $$($(AR) t $@ | sed -n 1p) $@ $$($(AR) t $@ | grep -F -f $(srctree)/scripts/head-object-list.txt)

targets += vmlinux.a
vmlinux.a: $(KBUILD_VMLINUX_OBJS) scripts/head-object-list.txt FORCE
	$(call if_changed,ar_vmlinux.a)

PHONY += vmlinux_o
vmlinux_o: vmlinux.a $(KBUILD_VMLINUX_LIBS)
	$(Q)$(MAKE) -f $(srctree)/scripts/Makefile.vmlinux_o

vmlinux.o modules.builtin.modinfo modules.builtin: vmlinux_o
	@:

PHONY += vmlinux
# LDFLAGS_vmlinux in the top Makefile defines linker flags for the top vmlinux,
# not for decompressors. LDFLAGS_vmlinux in arch/*/boot/compressed/Makefile is
# unrelated; the decompressors just happen to have the same base name,
# arch/*/boot/compressed/vmlinux.
# Export LDFLAGS_vmlinux only to scripts/Makefile.vmlinux.
#
# _LDFLAGS_vmlinux is a workaround for the 'private export' bug:
#   https://savannah.gnu.org/bugs/?61463
# For Make > 4.4, the following simple code will work:
#  vmlinux: private export LDFLAGS_vmlinux := $(LDFLAGS_vmlinux)
vmlinux: private _LDFLAGS_vmlinux := $(LDFLAGS_vmlinux)
vmlinux: export LDFLAGS_vmlinux = $(_LDFLAGS_vmlinux)
vmlinux: vmlinux.o $(KBUILD_LDS) modpost
	$(Q)$(MAKE) -f $(srctree)/scripts/Makefile.vmlinux

# The actual objects are generated when descending,
# make sure no implicit rule kicks in
$(sort $(KBUILD_LDS) $(KBUILD_VMLINUX_OBJS) $(KBUILD_VMLINUX_LIBS)): . ;

ifeq ($(origin KERNELRELEASE),file)
filechk_kernel.release = $(srctree)/scripts/setlocalversion $(srctree)
else
filechk_kernel.release = echo $(KERNELRELEASE)
endif

# Store (new) KERNELRELEASE string in include/config/kernel.release
include/config/kernel.release: FORCE
	$(call filechk,kernel.release)

# Additional helpers built in scripts/
# Carefully list dependencies so we do not try to build scripts twice
# in parallel
PHONY += scripts
scripts: scripts_basic scripts_dtc
	$(Q)$(MAKE) $(build)=$(@)

# Things we need to do before we recursively start building the kernel
# or the modules are listed in "prepare".
# A multi level approach is used. prepareN is processed before prepareN-1.
# archprepare is used in arch Makefiles and when processed asm symlink,
# version.h and scripts_basic is processed / created.

PHONY += prepare archprepare

archprepare: outputmakefile archheaders archscripts scripts include/config/kernel.release \
	asm-generic $(version_h) include/generated/utsrelease.h \
	include/generated/compile.h include/generated/autoconf.h \
	include/generated/rustc_cfg remove-stale-files \
	$(suse_version_h)

prepare0: archprepare
	$(Q)$(MAKE) $(build)=scripts/mod
	$(Q)$(MAKE) $(build)=. prepare

# All the preparing..
prepare: prepare0
ifdef CONFIG_RUST
	+$(Q)$(CONFIG_SHELL) $(srctree)/scripts/rust_is_available.sh
	$(Q)$(MAKE) $(build)=rust
endif

PHONY += remove-stale-files
remove-stale-files:
	$(Q)$(srctree)/scripts/remove-stale-files

# Support for using generic headers in asm-generic
asm-generic := -f $(srctree)/scripts/Makefile.asm-headers obj

PHONY += asm-generic uapi-asm-generic
asm-generic: uapi-asm-generic
	$(Q)$(MAKE) $(asm-generic)=arch/$(SRCARCH)/include/generated/asm \
	generic=include/asm-generic
uapi-asm-generic:
	$(Q)$(MAKE) $(asm-generic)=arch/$(SRCARCH)/include/generated/uapi/asm \
	generic=include/uapi/asm-generic

# Generate some files
# ---------------------------------------------------------------------------

# KERNELRELEASE can change from a few different places, meaning version.h
# needs to be updated, so this check is forced on all builds

uts_len := 64
define filechk_utsrelease.h
	if [ `echo -n "$(KERNELRELEASE)" | wc -c ` -gt $(uts_len) ]; then \
	  echo '"$(KERNELRELEASE)" exceeds $(uts_len) characters' >&2;    \
	  exit 1;                                                         \
	fi;                                                               \
	echo \#define UTS_RELEASE \"$(KERNELRELEASE)\"
endef

define filechk_version.h
	if [ $(SUBLEVEL) -gt 255 ]; then                                 \
		echo \#define LINUX_VERSION_CODE $(shell                 \
		expr $(VERSION) \* 65536 + $(PATCHLEVEL) \* 256 + 255); \
	else                                                             \
		echo \#define LINUX_VERSION_CODE $(shell                 \
		expr $(VERSION) \* 65536 + $(PATCHLEVEL) \* 256 + $(SUBLEVEL)); \
	fi;                                                              \
	echo '#define KERNEL_VERSION(a,b,c) (((a) << 16) + ((b) << 8) +  \
	((c) > 255 ? 255 : (c)))';                                       \
	echo \#define LINUX_VERSION_MAJOR $(VERSION);                    \
	echo \#define LINUX_VERSION_PATCHLEVEL $(PATCHLEVEL);            \
	echo \#define LINUX_VERSION_SUBLEVEL $(SUBLEVEL)
endef

$(version_h): private PATCHLEVEL := $(or $(PATCHLEVEL), 0)
$(version_h): private SUBLEVEL := $(or $(SUBLEVEL), 0)
$(version_h): FORCE
	$(call filechk,version.h)

include/generated/utsrelease.h: include/config/kernel.release FORCE
	$(call filechk,utsrelease.h)

filechk_compile.h = $(srctree)/scripts/mkcompile_h \
	"$(UTS_MACHINE)" "$(CONFIG_CC_VERSION_TEXT)" "$(LD)"

include/generated/compile.h: FORCE
	$(call filechk,compile.h)

PHONY += headerdep
headerdep:
	$(Q)find $(srctree)/include/ -name '*.h' | xargs --max-args 1 \
	$(srctree)/scripts/headerdep.pl -I$(srctree)/include

# ---------------------------------------------------------------------------
# Kernel headers

#Default location for installed headers
export INSTALL_HDR_PATH = $(objtree)/usr

quiet_cmd_headers_install = INSTALL $(INSTALL_HDR_PATH)/include
      cmd_headers_install = \
	mkdir -p $(INSTALL_HDR_PATH); \
	rsync -mrl --include='*/' --include='*\.h' --exclude='*' \
	usr/include $(INSTALL_HDR_PATH)

PHONY += headers_install
headers_install: headers
	$(call cmd,headers_install)

PHONY += archheaders archscripts

hdr-inst := -f $(srctree)/scripts/Makefile.headersinst obj

PHONY += headers
headers: $(version_h) scripts_unifdef uapi-asm-generic archheaders
ifdef HEADER_ARCH
	$(Q)$(MAKE) -f $(srctree)/Makefile HEADER_ARCH= SRCARCH=$(HEADER_ARCH) headers
else
	$(Q)$(MAKE) $(hdr-inst)=include/uapi
	$(Q)$(MAKE) $(hdr-inst)=arch/$(SRCARCH)/include/uapi
endif

ifdef CONFIG_HEADERS_INSTALL
prepare: headers
endif

PHONY += scripts_unifdef
scripts_unifdef: scripts_basic
	$(Q)$(MAKE) $(build)=scripts scripts/unifdef

PHONY += scripts_gen_packed_field_checks
scripts_gen_packed_field_checks: scripts_basic
	$(Q)$(MAKE) $(build)=scripts scripts/gen_packed_field_checks

# ---------------------------------------------------------------------------
# Install

# Many distributions have the custom install script, /sbin/installkernel.
# If DKMS is installed, 'make install' will eventually recurse back
# to this Makefile to build and install external modules.
# Cancel sub_make_done so that options such as M=, V=, etc. are parsed.

quiet_cmd_install = INSTALL $(INSTALL_PATH)
      cmd_install = unset sub_make_done; $(srctree)/scripts/install.sh

# ---------------------------------------------------------------------------
# vDSO install

PHONY += vdso_install
vdso_install: export INSTALL_FILES = $(vdso-install-y)
vdso_install:
	$(Q)$(MAKE) -f $(srctree)/scripts/Makefile.vdsoinst

# ---------------------------------------------------------------------------
# Tools

ifdef CONFIG_OBJTOOL
prepare: tools/objtool
endif

ifdef CONFIG_BPF
ifdef CONFIG_DEBUG_INFO_BTF
prepare: tools/bpf/resolve_btfids
endif
endif

# The tools build system is not a part of Kbuild and tends to introduce
# its own unique issues. If you need to integrate a new tool into Kbuild,
# please consider locating that tool outside the tools/ tree and using the
# standard Kbuild "hostprogs" syntax instead of adding a new tools/* entry
# here. See Documentation/kbuild/makefiles.rst for details.

PHONY += resolve_btfids_clean

resolve_btfids_O = $(abspath $(objtree))/tools/bpf/resolve_btfids

# tools/bpf/resolve_btfids directory might not exist
# in output directory, skip its clean in that case
resolve_btfids_clean:
ifneq ($(wildcard $(resolve_btfids_O)),)
	$(Q)$(MAKE) -sC $(srctree)/tools/bpf/resolve_btfids O=$(resolve_btfids_O) clean
endif

tools/: FORCE
	$(Q)mkdir -p $(objtree)/tools
	$(Q)$(MAKE) O=$(abspath $(objtree)) subdir=tools -C $(srctree)/tools/

tools/%: FORCE
	$(Q)mkdir -p $(objtree)/tools
	$(Q)$(MAKE) O=$(abspath $(objtree)) subdir=tools -C $(srctree)/tools/ $*

# ---------------------------------------------------------------------------
# Kernel selftest

PHONY += kselftest
kselftest: headers
	$(Q)$(MAKE) -C $(srctree)/tools/testing/selftests run_tests

kselftest-%: headers FORCE
	$(Q)$(MAKE) -C $(srctree)/tools/testing/selftests $*

PHONY += kselftest-merge
kselftest-merge:
	$(if $(wildcard $(objtree)/.config),, $(error No .config exists, config your kernel first!))
	$(Q)find $(srctree)/tools/testing/selftests -name config -o -name config.$(UTS_MACHINE) | \
		xargs $(srctree)/scripts/kconfig/merge_config.sh -y -m $(objtree)/.config
	$(Q)$(MAKE) -f $(srctree)/Makefile olddefconfig

# ---------------------------------------------------------------------------
# Devicetree files

ifneq ($(wildcard $(srctree)/arch/$(SRCARCH)/boot/dts/),)
dtstree := arch/$(SRCARCH)/boot/dts
endif

ifneq ($(dtstree),)

%.dtb: dtbs_prepare
	$(Q)$(MAKE) $(build)=$(dtstree) $(dtstree)/$@

%.dtbo: dtbs_prepare
	$(Q)$(MAKE) $(build)=$(dtstree) $(dtstree)/$@

PHONY += dtbs dtbs_prepare dtbs_install dtbs_check
dtbs: dtbs_prepare
	$(Q)$(MAKE) $(build)=$(dtstree) need-dtbslist=1

# include/config/kernel.release is actually needed when installing DTBs because
# INSTALL_DTBS_PATH contains $(KERNELRELEASE). However, we do not want to make
# dtbs_install depend on it as dtbs_install may run as root.
dtbs_prepare: include/config/kernel.release scripts_dtc

ifneq ($(filter dtbs_check, $(MAKECMDGOALS)),)
export CHECK_DTBS=y
endif

ifneq ($(CHECK_DTBS),)
dtbs_prepare: dt_binding_schemas
endif

dtbs_check: dtbs

dtbs_install:
	$(Q)$(MAKE) -f $(srctree)/scripts/Makefile.dtbinst obj=$(dtstree)

ifdef CONFIG_OF_EARLY_FLATTREE
all: dtbs
endif

ifdef CONFIG_GENERIC_BUILTIN_DTB
vmlinux: dtbs
endif

endif

PHONY += scripts_dtc
scripts_dtc: scripts_basic
	$(Q)$(MAKE) $(build)=scripts/dtc

ifneq ($(filter dt_binding_check, $(MAKECMDGOALS)),)
export CHECK_DTBS=y
endif

PHONY += dt_binding_check dt_binding_schemas
dt_binding_check: dt_binding_schemas scripts_dtc
	$(Q)$(MAKE) $(build)=Documentation/devicetree/bindings $@

dt_binding_schemas:
	$(Q)$(MAKE) $(build)=Documentation/devicetree/bindings

PHONY += dt_compatible_check
dt_compatible_check: dt_binding_schemas
	$(Q)$(MAKE) $(build)=Documentation/devicetree/bindings $@

# ---------------------------------------------------------------------------
# Modules

ifdef CONFIG_MODULES

# By default, build modules as well

all: modules

# When we're building modules with modversions, we need to consider
# the built-in objects during the descend as well, in order to
# make sure the checksums are up to date before we record them.
ifdef CONFIG_MODVERSIONS
  KBUILD_BUILTIN := y
endif

# Build modules
#

# *.ko are usually independent of vmlinux, but CONFIG_DEBUG_INFO_BTF_MODULES
# is an exception.
ifdef CONFIG_DEBUG_INFO_BTF_MODULES
KBUILD_BUILTIN := y
modules: vmlinux
endif

modules: modules_prepare

# Target to prepare building external modules
modules_prepare: prepare
	$(Q)$(MAKE) $(build)=scripts scripts/module.lds

endif # CONFIG_MODULES

###
# Cleaning is done on three levels.
# make clean     Delete most generated files
#                Leave enough to build external modules
# make mrproper  Delete the current configuration, and all generated files
# make distclean Remove editor backup files, patch leftover files and the like

# Directories & files removed with 'make clean'
CLEAN_FILES += vmlinux.symvers modules-only.symvers \
	       modules.builtin modules.builtin.modinfo modules.nsdeps \
	       modules.builtin.ranges vmlinux.o.map vmlinux.unstripped \
	       compile_commands.json rust/test \
	       rust-project.json .vmlinux.objs .vmlinux.export.c \
               .builtin-dtbs-list .builtin-dtb.S

# Directories & files removed with 'make mrproper'
MRPROPER_FILES += include/config include/generated          \
		  arch/$(SRCARCH)/include/generated .objdiff \
		  debian snap tar-install PKGBUILD pacman \
		  .config .config.old .version \
		  Module.symvers \
		  certs/signing_key.pem \
		  certs/x509.genkey \
		  vmlinux-gdb.py \
		  rpmbuild \
		  rust/libmacros.so rust/libmacros.dylib

# clean - Delete most, but leave enough to build external modules
#
clean: private rm-files := $(CLEAN_FILES)

PHONY += archclean vmlinuxclean

vmlinuxclean:
	$(Q)$(CONFIG_SHELL) $(srctree)/scripts/link-vmlinux.sh clean
	$(Q)$(if $(ARCH_POSTLINK), $(MAKE) -f $(ARCH_POSTLINK) clean)

clean: archclean vmlinuxclean resolve_btfids_clean

# mrproper - Delete all generated files, including .config
#
mrproper: private rm-files := $(MRPROPER_FILES)
mrproper-dirs      := $(addprefix _mrproper_,scripts)

PHONY += $(mrproper-dirs) mrproper
$(mrproper-dirs):
	$(Q)$(MAKE) $(clean)=$(patsubst _mrproper_%,%,$@)

mrproper: clean $(mrproper-dirs)
	$(call cmd,rmfiles)
	@find . $(RCS_FIND_IGNORE) \
		\( -name '*.rmeta' \) \
		-type f -print | xargs rm -f

# distclean
#
PHONY += distclean

distclean: mrproper
	@find . $(RCS_FIND_IGNORE) \
		\( -name '*.orig' -o -name '*.rej' -o -name '*~' \
		-o -name '*.bak' -o -name '#*#' -o -name '*%' \
		-o -name 'core' -o -name tags -o -name TAGS -o -name 'cscope*' \
		-o -name GPATH -o -name GRTAGS -o -name GSYMS -o -name GTAGS \) \
		-type f -print | xargs rm -f


# Packaging of the kernel to various formats
# ---------------------------------------------------------------------------

%src-pkg: FORCE
	$(Q)$(MAKE) -f $(srctree)/scripts/Makefile.package $@
%pkg: include/config/kernel.release FORCE
	$(Q)$(MAKE) -f $(srctree)/scripts/Makefile.package $@

# Brief documentation of the typical targets used
# ---------------------------------------------------------------------------

boards := $(wildcard $(srctree)/arch/$(SRCARCH)/configs/*_defconfig)
boards := $(sort $(notdir $(boards)))
board-dirs := $(dir $(wildcard $(srctree)/arch/$(SRCARCH)/configs/*/*_defconfig))
board-dirs := $(sort $(notdir $(board-dirs:/=)))

PHONY += help
help:
	@echo  'Cleaning targets:'
	@echo  '  clean		  - Remove most generated files but keep the config and'
	@echo  '                    enough build support to build external modules'
	@echo  '  mrproper	  - Remove all generated files + config + various backup files'
	@echo  '  distclean	  - mrproper + remove editor backup and patch files'
	@echo  ''
	@$(MAKE) -f $(srctree)/scripts/kconfig/Makefile help
	@echo  ''
	@echo  'Other generic targets:'
	@echo  '  all		  - Build all targets marked with [*]'
	@echo  '* vmlinux	  - Build the bare kernel'
	@echo  '* modules	  - Build all modules'
	@echo  '  modules_install - Install all modules to INSTALL_MOD_PATH (default: /)'
	@echo  '  vdso_install    - Install unstripped vdso to INSTALL_MOD_PATH (default: /)'
	@echo  '  dir/            - Build all files in dir and below'
	@echo  '  dir/file.[ois]  - Build specified target only'
	@echo  '  dir/file.ll     - Build the LLVM assembly file'
	@echo  '                    (requires compiler support for LLVM assembly generation)'
	@echo  '  dir/file.lst    - Build specified mixed source/assembly target only'
	@echo  '                    (requires a recent binutils and recent build (System.map))'
	@echo  '  dir/file.ko     - Build module including final link'
	@echo  '  modules_prepare - Set up for building external modules'
	@echo  '  tags/TAGS	  - Generate tags file for editors'
	@echo  '  cscope	  - Generate cscope index'
	@echo  '  gtags           - Generate GNU GLOBAL index'
	@echo  '  kernelrelease	  - Output the release version string (use with make -s)'
	@echo  '  kernelversion	  - Output the version stored in Makefile (use with make -s)'
	@echo  '  image_name	  - Output the image name (use with make -s)'
	@echo  '  headers	  - Build ready-to-install UAPI headers in usr/include'
	@echo  '  headers_install - Install sanitised kernel UAPI headers to INSTALL_HDR_PATH'; \
	 echo  '                    (default: $(INSTALL_HDR_PATH))'; \
	 echo  ''
	@echo  'Static analysers:'
	@echo  '  checkstack      - Generate a list of stack hogs and consider all functions'
	@echo  '                    with a stack size larger than MINSTACKSIZE (default: 100)'
	@echo  '  versioncheck    - Sanity check on version.h usage'
	@echo  '  includecheck    - Check for duplicate included header files'
	@echo  '  headerdep       - Detect inclusion cycles in headers'
	@echo  '  coccicheck      - Check with Coccinelle'
	@echo  '  clang-analyzer  - Check with clang static analyzer'
	@echo  '  clang-tidy      - Check with clang-tidy'
	@echo  ''
	@echo  'Tools:'
	@echo  '  nsdeps          - Generate missing symbol namespace dependencies'
	@echo  ''
	@echo  'Kernel selftest:'
	@echo  '  kselftest         - Build and run kernel selftest'
	@echo  '                      Build, install, and boot kernel before'
	@echo  '                      running kselftest on it'
	@echo  '                      Run as root for full coverage'
	@echo  '  kselftest-all     - Build kernel selftest'
	@echo  '  kselftest-install - Build and install kernel selftest'
	@echo  '  kselftest-clean   - Remove all generated kselftest files'
	@echo  '  kselftest-merge   - Merge all the config dependencies of'
	@echo  '		      kselftest to existing .config.'
	@echo  ''
	@echo  'Rust targets:'
	@echo  '  rustavailable   - Checks whether the Rust toolchain is'
	@echo  '		    available and, if not, explains why.'
	@echo  '  rustfmt	  - Reformat all the Rust code in the kernel'
	@echo  '  rustfmtcheck	  - Checks if all the Rust code in the kernel'
	@echo  '		    is formatted, printing a diff otherwise.'
	@echo  '  rustdoc	  - Generate Rust documentation'
	@echo  '		    (requires kernel .config)'
	@echo  '  rusttest        - Runs the Rust tests'
	@echo  '                    (requires kernel .config; downloads external repos)'
	@echo  '  rust-analyzer	  - Generate rust-project.json rust-analyzer support file'
	@echo  '		    (requires kernel .config)'
	@echo  '  dir/file.[os]   - Build specified target only'
	@echo  '  dir/file.rsi    - Build macro expanded source, similar to C preprocessing.'
	@echo  '                    Run with RUSTFMT=n to skip reformatting if needed.'
	@echo  '                    The output is not intended to be compilable.'
	@echo  '  dir/file.ll     - Build the LLVM assembly file'
	@echo  ''
	@$(if $(dtstree), \
		echo 'Devicetree:'; \
		echo '* dtbs               - Build device tree blobs for enabled boards'; \
		echo '  dtbs_install       - Install dtbs to $(INSTALL_DTBS_PATH)'; \
		echo '  dt_binding_check   - Validate device tree binding documents and examples'; \
		echo '  dt_binding_schemas - Build processed device tree binding schemas'; \
		echo '  dtbs_check         - Validate device tree source files';\
		echo '')

	@echo 'Userspace tools targets:'
	@echo '  use "make tools/help"'
	@echo '  or  "cd tools; make help"'
	@echo  ''
	@echo  'Kernel packaging:'
	@$(MAKE) -f $(srctree)/scripts/Makefile.package help
	@echo  ''
	@echo  'Documentation targets:'
	@$(MAKE) -f $(srctree)/Documentation/Makefile dochelp
	@echo  ''
	@echo  'Architecture-specific targets ($(SRCARCH)):'
	@$(or $(archhelp),\
		echo '  No architecture-specific help defined for $(SRCARCH)')
	@echo  ''
	@$(if $(boards), \
		$(foreach b, $(boards), \
		printf "  %-27s - Build for %s\\n" $(b) $(subst _defconfig,,$(b));) \
		echo '')
	@$(if $(board-dirs), \
		$(foreach b, $(board-dirs), \
		printf "  %-16s - Show %s-specific targets\\n" help-$(b) $(b);) \
		printf "  %-16s - Show all of the above\\n" help-boards; \
		echo '')

	@echo  '  make V=n   [targets] 1: verbose build'
	@echo  '                       2: give reason for rebuild of target'
	@echo  '                       V=1 and V=2 can be combined with V=12'
	@echo  '  make O=dir [targets] Locate all output files in "dir", including .config'
	@echo  '  make C=1   [targets] Check re-compiled c source with $$CHECK'
	@echo  '                       (sparse by default)'
	@echo  '  make C=2   [targets] Force check of all c source with $$CHECK'
	@echo  '  make RECORDMCOUNT_WARN=1 [targets] Warn about ignored mcount sections'
	@echo  '  make W=n   [targets] Enable extra build checks, n=1,2,3,c,e where'
	@echo  '		1: warnings which may be relevant and do not occur too often'
	@echo  '		2: warnings which occur quite often but may still be relevant'
	@echo  '		3: more obscure warnings, can most likely be ignored'
	@echo  '		c: extra checks in the configuration stage (Kconfig)'
	@echo  '		e: warnings are being treated as errors'
	@echo  '		Multiple levels can be combined with W=12 or W=123'
	@$(if $(dtstree), \
		echo '  make CHECK_DTBS=1 [targets] Check all generated dtb files against schema'; \
		echo '         This can be applied both to "dtbs" and to individual "foo.dtb" targets' ; \
		)
	@echo  ''
	@echo  'Execute "make" or "make all" to build all targets marked with [*] '
	@echo  'For further info see the ./README file'


help-board-dirs := $(addprefix help-,$(board-dirs))

help-boards: $(help-board-dirs)

boards-per-dir = $(sort $(notdir $(wildcard $(srctree)/arch/$(SRCARCH)/configs/$*/*_defconfig)))

$(help-board-dirs): help-%:
	@echo  'Architecture-specific targets ($(SRCARCH) $*):'
	@$(if $(boards-per-dir), \
		$(foreach b, $(boards-per-dir), \
		printf "  %-24s - Build for %s\\n" $*/$(b) $(subst _defconfig,,$(b));) \
		echo '')


# Documentation targets
# ---------------------------------------------------------------------------
DOC_TARGETS := xmldocs latexdocs pdfdocs htmldocs htmldocs-redirects \
	       epubdocs cleandocs linkcheckdocs dochelp refcheckdocs \
	       texinfodocs infodocs
PHONY += $(DOC_TARGETS)
$(DOC_TARGETS):
	$(Q)$(MAKE) $(build)=Documentation $@


# Rust targets
# ---------------------------------------------------------------------------

# "Is Rust available?" target
PHONY += rustavailable
rustavailable:
	+$(Q)$(CONFIG_SHELL) $(srctree)/scripts/rust_is_available.sh && echo "Rust is available!"

# Documentation target
#
# Using the singular to avoid running afoul of `no-dot-config-targets`.
PHONY += rustdoc
rustdoc: prepare
	$(Q)$(MAKE) $(build)=rust $@

# Testing target
PHONY += rusttest
rusttest: prepare
	$(Q)$(MAKE) $(build)=rust $@

# Formatting targets
PHONY += rustfmt rustfmtcheck

rustfmt:
	$(Q)find $(srctree) $(RCS_FIND_IGNORE) \
		-type f -a -name '*.rs' -a ! -name '*generated*' -print \
		| xargs $(RUSTFMT) $(rustfmt_flags)

rustfmtcheck: rustfmt_flags = --check
rustfmtcheck: rustfmt

# Misc
# ---------------------------------------------------------------------------

PHONY += misc-check
misc-check:
	$(Q)$(srctree)/scripts/misc-check

all: misc-check

PHONY += scripts_gdb
scripts_gdb: prepare0
	$(Q)$(MAKE) $(build)=scripts/gdb
	$(Q)ln -fsn $(abspath $(srctree)/scripts/gdb/vmlinux-gdb.py)

ifdef CONFIG_GDB_SCRIPTS
all: scripts_gdb
endif

else # KBUILD_EXTMOD

filechk_kernel.release = echo $(KERNELRELEASE)

###
# External module support.
# When building external modules the kernel used as basis is considered
# read-only, and no consistency checks are made and the make
# system is not used on the basis kernel. If updates are required
# in the basis kernel ordinary make commands (without M=...) must be used.

# We are always building only modules.
KBUILD_BUILTIN :=
KBUILD_MODULES := y

build-dir := .

clean-dirs := .
clean: private rm-files := Module.symvers modules.nsdeps compile_commands.json

PHONY += prepare
# now expand this into a simple variable to reduce the cost of shell evaluations
prepare: CC_VERSION_TEXT := $(CC_VERSION_TEXT)
prepare:
	@if [ "$(CC_VERSION_TEXT)" != "$(CONFIG_CC_VERSION_TEXT)" ]; then \
		echo >&2 "warning: the compiler differs from the one used to build the kernel"; \
		echo >&2 "  The kernel was built by: $(CONFIG_CC_VERSION_TEXT)"; \
		echo >&2 "  You are using:           $(CC_VERSION_TEXT)"; \
	fi

PHONY += help
help:
	@echo  '  Building external modules.'
	@echo  '  Syntax: make -C path/to/kernel/src M=$$PWD target'
	@echo  ''
	@echo  '  modules         - default target, build the module(s)'
	@echo  '  modules_install - install the module'
	@echo  '  clean           - remove generated files in module directory only'
	@echo  '  rust-analyzer	  - generate rust-project.json rust-analyzer support file'
	@echo  ''

ifndef CONFIG_MODULES
modules modules_install: __external_modules_error
__external_modules_error:
	@echo >&2 '***'
	@echo >&2 '*** The present kernel disabled CONFIG_MODULES.'
	@echo >&2 '*** You cannot build or install external modules.'
	@echo >&2 '***'
	@false
endif

endif # KBUILD_EXTMOD

# ---------------------------------------------------------------------------
# Modules

PHONY += modules modules_install modules_sign modules_prepare

modules_install:
	$(Q)$(MAKE) -f $(srctree)/scripts/Makefile.modinst \
	sign-only=$(if $(filter modules_install,$(MAKECMDGOALS)),,y)

ifeq ($(CONFIG_MODULE_SIG),y)
# modules_sign is a subset of modules_install.
# 'make modules_install modules_sign' is equivalent to 'make modules_install'.
modules_sign: modules_install
	@:
else
modules_sign:
	@echo >&2 '***'
	@echo >&2 '*** CONFIG_MODULE_SIG is disabled. You cannot sign modules.'
	@echo >&2 '***'
	@false
endif

ifdef CONFIG_MODULES

modules.order: $(build-dir)
	@:

# KBUILD_MODPOST_NOFINAL can be set to skip the final link of modules.
# This is solely useful to speed up test compiles.
modules: modpost
ifneq ($(KBUILD_MODPOST_NOFINAL),1)
	$(Q)$(MAKE) -f $(srctree)/scripts/Makefile.modfinal
endif

PHONY += modules_check
modules_check: modules.order
	$(Q)$(CONFIG_SHELL) $(srctree)/scripts/modules-check.sh $<

else # CONFIG_MODULES

modules:
	@:

KBUILD_MODULES :=

endif # CONFIG_MODULES

PHONY += modpost
modpost: $(if $(single-build),, $(if $(KBUILD_BUILTIN), vmlinux.o)) \
	 $(if $(KBUILD_MODULES), modules_check)
	$(Q)$(MAKE) -f $(srctree)/scripts/Makefile.modpost

# Single targets
# ---------------------------------------------------------------------------
# To build individual files in subdirectories, you can do like this:
#
#   make foo/bar/baz.s
#
# The supported suffixes for single-target are listed in 'single-targets'
#
# To build only under specific subdirectories, you can do like this:
#
#   make foo/bar/baz/

ifdef single-build

# .ko is special because modpost is needed
single-ko := $(sort $(filter %.ko, $(MAKECMDGOALS)))
single-no-ko := $(filter-out $(single-ko), $(MAKECMDGOALS)) \
		$(foreach x, o mod, $(patsubst %.ko, %.$x, $(single-ko)))

$(single-ko): single_modules
	@:
$(single-no-ko): $(build-dir)
	@:

# Remove modules.order when done because it is not the real one.
PHONY += single_modules
single_modules: $(single-no-ko) modules_prepare
	$(Q){ $(foreach m, $(single-ko), echo $(m:%.ko=%.o);) } > modules.order
	$(Q)$(MAKE) -f $(srctree)/scripts/Makefile.modpost
ifneq ($(KBUILD_MODPOST_NOFINAL),1)
	$(Q)$(MAKE) -f $(srctree)/scripts/Makefile.modfinal
endif
	$(Q)rm -f modules.order

single-goals := $(addprefix $(build-dir)/, $(single-no-ko))

KBUILD_MODULES := y

endif

prepare: outputmakefile

# Preset locale variables to speed up the build process. Limit locale
# tweaks to this spot to avoid wrong language settings when running
# make menuconfig etc.
# Error messages still appears in the original language
PHONY += $(build-dir)
$(build-dir): prepare
	$(Q)$(MAKE) $(build)=$@ need-builtin=1 need-modorder=1 $(single-goals)

clean-dirs := $(addprefix _clean_, $(clean-dirs))
PHONY += $(clean-dirs) clean
$(clean-dirs):
	$(Q)$(MAKE) $(clean)=$(patsubst _clean_%,%,$@)

clean: $(clean-dirs)
	$(call cmd,rmfiles)
	@find . $(RCS_FIND_IGNORE) \
		\( -name '*.[aios]' -o -name '*.rsi' -o -name '*.ko' -o -name '.*.cmd' \
		-o -name '*.ko.*' \
		-o -name '*.dtb' -o -name '*.dtbo' \
		-o -name '*.dtb.S' -o -name '*.dtbo.S' \
		-o -name '*.dt.yaml' -o -name 'dtbs-list' \
		-o -name '*.dwo' -o -name '*.lst' \
		-o -name '*.su' -o -name '*.mod' \
		-o -name '.*.d' -o -name '.*.tmp' -o -name '*.mod.c' \
		-o -name '*.lex.c' -o -name '*.tab.[ch]' \
		-o -name '*.asn1.[ch]' \
		-o -name '*.symtypes' -o -name 'modules.order' \
		-o -name '*.c.[012]*.*' \
		-o -name '*.ll' \
		-o -name '*.gcno' \
		\) -type f -print \
		-o -name '.tmp_*' -print \
		| xargs rm -rf

# Generate tags for editors
# ---------------------------------------------------------------------------
quiet_cmd_tags = GEN     $@
      cmd_tags = $(BASH) $(srctree)/scripts/tags.sh $@

tags TAGS cscope gtags: FORCE
	$(call cmd,tags)

# Generate rust-project.json (a file that describes the structure of non-Cargo
# Rust projects) for rust-analyzer (an implementation of the Language Server
# Protocol).
PHONY += rust-analyzer
rust-analyzer:
	+$(Q)$(CONFIG_SHELL) $(srctree)/scripts/rust_is_available.sh
ifdef KBUILD_EXTMOD
# FIXME: external modules must not descend into a sub-directory of the kernel
	$(Q)$(MAKE) $(build)=$(objtree)/rust src=$(srctree)/rust $@
else
	$(Q)$(MAKE) $(build)=rust $@
endif

# Script to generate missing namespace dependencies
# ---------------------------------------------------------------------------

PHONY += nsdeps
nsdeps: export KBUILD_NSDEPS=1
nsdeps: modules
	$(Q)$(CONFIG_SHELL) $(srctree)/scripts/nsdeps

# Clang Tooling
# ---------------------------------------------------------------------------

quiet_cmd_gen_compile_commands = GEN     $@
      cmd_gen_compile_commands = $(PYTHON3) $< -a $(AR) -o $@ $(filter-out $<, $(real-prereqs))

compile_commands.json: $(srctree)/scripts/clang-tools/gen_compile_commands.py \
	$(if $(KBUILD_EXTMOD),, vmlinux.a $(KBUILD_VMLINUX_LIBS)) \
	$(if $(CONFIG_MODULES), modules.order) FORCE
	$(call if_changed,gen_compile_commands)

targets += compile_commands.json

PHONY += clang-tidy clang-analyzer

ifdef CONFIG_CC_IS_CLANG
quiet_cmd_clang_tools = CHECK   $<
      cmd_clang_tools = $(PYTHON3) $(srctree)/scripts/clang-tools/run-clang-tools.py $@ $<

clang-tidy clang-analyzer: compile_commands.json
	$(call cmd,clang_tools)
else
clang-tidy clang-analyzer:
	@echo "$@ requires CC=clang" >&2
	@false
endif

# Scripts to check various things for consistency
# ---------------------------------------------------------------------------

PHONY += includecheck versioncheck coccicheck

includecheck:
	find $(srctree)/* $(RCS_FIND_IGNORE) \
		-name '*.[hcS]' -type f -print | sort \
		| xargs $(PERL) -w $(srctree)/scripts/checkincludes.pl

versioncheck:
	find $(srctree)/* $(RCS_FIND_IGNORE) \
		-name '*.[hcS]' -type f -print | sort \
		| xargs $(PERL) -w $(srctree)/scripts/checkversion.pl

coccicheck:
	$(Q)$(BASH) $(srctree)/scripts/$@

PHONY += checkstack kernelrelease kernelversion image_name

# UML needs a little special treatment here.  It wants to use the host
# toolchain, so needs $(SUBARCH) passed to checkstack.pl.  Everyone
# else wants $(ARCH), including people doing cross-builds, which means
# that $(SUBARCH) doesn't work here.
ifeq ($(ARCH), um)
CHECKSTACK_ARCH := $(SUBARCH)
else
CHECKSTACK_ARCH := $(ARCH)
endif
MINSTACKSIZE	?= 100
checkstack:
	$(OBJDUMP) -d vmlinux $$(find . -name '*.ko') | \
	$(PERL) $(srctree)/scripts/checkstack.pl $(CHECKSTACK_ARCH) $(MINSTACKSIZE)

kernelrelease:
	@$(filechk_kernel.release)

kernelversion:
	@echo $(KERNELVERSION)

image_name:
	@echo $(KBUILD_IMAGE)

PHONY += run-command
run-command:
	$(Q)$(KBUILD_RUN_COMMAND)

quiet_cmd_rmfiles = $(if $(wildcard $(rm-files)),CLEAN   $(wildcard $(rm-files)))
      cmd_rmfiles = rm -rf $(rm-files)

# read saved command lines for existing targets
existing-targets := $(wildcard $(sort $(targets)))

-include $(foreach f,$(existing-targets),$(dir $(f)).$(notdir $(f)).cmd)

endif # config-build
endif # mixed-build
endif # need-sub-make

PHONY += FORCE
FORCE:

# Declare the contents of the PHONY variable as phony.  We keep that
# information in a variable so we can use it in if_changed and friends.
.PHONY: $(PHONY)<|MERGE_RESOLUTION|>--- conflicted
+++ resolved
@@ -1,14 +1,8 @@
 # SPDX-License-Identifier: GPL-2.0
 VERSION = 6
-<<<<<<< HEAD
-PATCHLEVEL = 17
-SUBLEVEL = 1
-EXTRAVERSION =
-=======
 PATCHLEVEL = 18
 SUBLEVEL = 0
 EXTRAVERSION = -rc1
->>>>>>> 3a866087
 NAME = Baby Opossum Posse
 
 # *DOCUMENTATION*
