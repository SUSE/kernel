--- conflicted
+++ resolved
@@ -1,11 +1,7 @@
 VERSION = 3
 PATCHLEVEL = 15
 SUBLEVEL = 0
-<<<<<<< HEAD
-EXTRAVERSION = -rc1-421-g6d45969
-=======
 EXTRAVERSION = -rc2
->>>>>>> a798c10f
 NAME = Shuffling Zombie Juror
 
 # *DOCUMENTATION*
