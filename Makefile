VERSION = 3
PATCHLEVEL = 14
SUBLEVEL = 0
<<<<<<< HEAD
EXTRAVERSION = -rc7-66-g774868c
=======
EXTRAVERSION = -rc8
>>>>>>> b098d672
NAME = Shuffling Zombie Juror

# *DOCUMENTATION*
# To see a list of typical targets execute "make help"
# More info can be located in ./README
# Comments in this file are targeted only to the developer, do not
# expect to learn how to build the kernel reading this file.

# Do not:
# o  use make's built-in rules and variables
#    (this increases performance and avoids hard-to-debug behaviour);
# o  print "Entering directory ...";
MAKEFLAGS += -rR --no-print-directory

# Avoid funny character set dependencies
unexport LC_ALL
LC_COLLATE=C
LC_NUMERIC=C
export LC_COLLATE LC_NUMERIC

# Avoid interference with shell env settings
unexport GREP_OPTIONS

# We are using a recursive build, so we need to do a little thinking
# to get the ordering right.
#
# Most importantly: sub-Makefiles should only ever modify files in
# their own directory. If in some directory we have a dependency on
# a file in another dir (which doesn't happen often, but it's often
# unavoidable when linking the built-in.o targets which finally
# turn into vmlinux), we will call a sub make in that other dir, and
# after that we are sure that everything which is in that other dir
# is now up to date.
#
# The only cases where we need to modify files which have global
# effects are thus separated out and done before the recursive
# descending is started. They are now explicitly listed as the
# prepare rule.

# To put more focus on warnings, be less verbose as default
# Use 'make V=1' to see the full commands

ifeq ("$(origin V)", "command line")
  KBUILD_VERBOSE = $(V)
endif
ifndef KBUILD_VERBOSE
  KBUILD_VERBOSE = 0
endif

# Call a source code checker (by default, "sparse") as part of the
# C compilation.
#
# Use 'make C=1' to enable checking of only re-compiled files.
# Use 'make C=2' to enable checking of *all* source files, regardless
# of whether they are re-compiled or not.
#
# See the file "Documentation/sparse.txt" for more details, including
# where to get the "sparse" utility.

ifeq ("$(origin C)", "command line")
  KBUILD_CHECKSRC = $(C)
endif
ifndef KBUILD_CHECKSRC
  KBUILD_CHECKSRC = 0
endif

# Use make M=dir to specify directory of external module to build
# Old syntax make ... SUBDIRS=$PWD is still supported
# Setting the environment variable KBUILD_EXTMOD take precedence
ifdef SUBDIRS
  KBUILD_EXTMOD ?= $(SUBDIRS)
endif

ifeq ("$(origin M)", "command line")
  KBUILD_EXTMOD := $(M)
endif

# kbuild supports saving output files in a separate directory.
# To locate output files in a separate directory two syntaxes are supported.
# In both cases the working directory must be the root of the kernel src.
# 1) O=
# Use "make O=dir/to/store/output/files/"
#
# 2) Set KBUILD_OUTPUT
# Set the environment variable KBUILD_OUTPUT to point to the directory
# where the output files shall be placed.
# export KBUILD_OUTPUT=dir/to/store/output/files/
# make
#
# The O= assignment takes precedence over the KBUILD_OUTPUT environment
# variable.


# KBUILD_SRC is set on invocation of make in OBJ directory
# KBUILD_SRC is not intended to be used by the regular user (for now)
ifeq ($(KBUILD_SRC),)

# OK, Make called in directory where kernel src resides
# Do we want to locate output files in a separate directory?
ifeq ("$(origin O)", "command line")
  KBUILD_OUTPUT := $(O)
endif

ifeq ("$(origin W)", "command line")
  export KBUILD_ENABLE_EXTRA_GCC_CHECKS := $(W)
endif

# That's our default target when none is given on the command line
PHONY := _all
_all:

# Cancel implicit rules on top Makefile
$(CURDIR)/Makefile Makefile: ;

ifneq ($(KBUILD_OUTPUT),)
# Invoke a second make in the output directory, passing relevant variables
# check that the output directory actually exists
saved-output := $(KBUILD_OUTPUT)
KBUILD_OUTPUT := $(shell cd $(KBUILD_OUTPUT) && /bin/pwd)
$(if $(KBUILD_OUTPUT),, \
     $(error output directory "$(saved-output)" does not exist))

PHONY += $(MAKECMDGOALS) sub-make

$(filter-out _all sub-make $(CURDIR)/Makefile, $(MAKECMDGOALS)) _all: sub-make
	@:

sub-make: FORCE
	$(if $(KBUILD_VERBOSE:1=),@)$(MAKE) -C $(KBUILD_OUTPUT) \
	KBUILD_SRC=$(CURDIR) \
	KBUILD_EXTMOD="$(KBUILD_EXTMOD)" -f $(CURDIR)/Makefile \
	$(filter-out _all sub-make,$(MAKECMDGOALS))

# Leave processing to above invocation of make
skip-makefile := 1
endif # ifneq ($(KBUILD_OUTPUT),)
endif # ifeq ($(KBUILD_SRC),)

# We process the rest of the Makefile if this is the final invocation of make
ifeq ($(skip-makefile),)

# If building an external module we do not care about the all: rule
# but instead _all depend on modules
PHONY += all
ifeq ($(KBUILD_EXTMOD),)
_all: all
else
_all: modules
endif

srctree		:= $(if $(KBUILD_SRC),$(KBUILD_SRC),$(CURDIR))
objtree		:= $(CURDIR)
src		:= $(srctree)
obj		:= $(objtree)

VPATH		:= $(srctree)$(if $(KBUILD_EXTMOD),:$(KBUILD_EXTMOD))

export srctree objtree VPATH


# SUBARCH tells the usermode build what the underlying arch is.  That is set
# first, and if a usermode build is happening, the "ARCH=um" on the command
# line overrides the setting of ARCH below.  If a native build is happening,
# then ARCH is assigned, getting whatever value it gets normally, and 
# SUBARCH is subsequently ignored.

SUBARCH := $(shell uname -m | sed -e s/i.86/x86/ -e s/x86_64/x86/ \
				  -e s/sun4u/sparc64/ \
				  -e s/arm.*/arm/ -e s/sa110/arm/ \
				  -e s/s390x/s390/ -e s/parisc64/parisc/ \
				  -e s/ppc.*/powerpc/ -e s/mips.*/mips/ \
				  -e s/sh[234].*/sh/ -e s/aarch64.*/arm64/ )

# Cross compiling and selecting different set of gcc/bin-utils
# ---------------------------------------------------------------------------
#
# When performing cross compilation for other architectures ARCH shall be set
# to the target architecture. (See arch/* for the possibilities).
# ARCH can be set during invocation of make:
# make ARCH=ia64
# Another way is to have ARCH set in the environment.
# The default ARCH is the host where make is executed.

# CROSS_COMPILE specify the prefix used for all executables used
# during compilation. Only gcc and related bin-utils executables
# are prefixed with $(CROSS_COMPILE).
# CROSS_COMPILE can be set on the command line
# make CROSS_COMPILE=ia64-linux-
# Alternatively CROSS_COMPILE can be set in the environment.
# A third alternative is to store a setting in .config so that plain
# "make" in the configured kernel build directory always uses that.
# Default value for CROSS_COMPILE is not to prefix executables
# Note: Some architectures assign CROSS_COMPILE in their arch/*/Makefile
ARCH		?= $(SUBARCH)
CROSS_COMPILE	?= $(CONFIG_CROSS_COMPILE:"%"=%)

# Architecture as present in compile.h
UTS_MACHINE 	:= $(ARCH)
SRCARCH 	:= $(ARCH)

# Additional ARCH settings for x86
ifeq ($(ARCH),i386)
        SRCARCH := x86
endif
ifeq ($(ARCH),x86_64)
        SRCARCH := x86
endif

# Additional ARCH settings for sparc
ifeq ($(ARCH),sparc32)
       SRCARCH := sparc
endif
ifeq ($(ARCH),sparc64)
       SRCARCH := sparc
endif

# Additional ARCH settings for sh
ifeq ($(ARCH),sh64)
       SRCARCH := sh
endif

# Additional ARCH settings for tile
ifeq ($(ARCH),tilepro)
       SRCARCH := tile
endif
ifeq ($(ARCH),tilegx)
       SRCARCH := tile
endif

# Where to locate arch specific headers
hdr-arch  := $(SRCARCH)

KCONFIG_CONFIG	?= .config
export KCONFIG_CONFIG

# SHELL used by kbuild
CONFIG_SHELL := $(shell if [ -x "$$BASH" ]; then echo $$BASH; \
	  else if [ -x /bin/bash ]; then echo /bin/bash; \
	  else echo sh; fi ; fi)

HOSTCC       = gcc
HOSTCXX      = g++
HOSTCFLAGS   = -Wall -Wmissing-prototypes -Wstrict-prototypes -O2 -fomit-frame-pointer
HOSTCXXFLAGS = -O2

# Decide whether to build built-in, modular, or both.
# Normally, just do built-in.

KBUILD_MODULES :=
KBUILD_BUILTIN := 1

#	If we have only "make modules", don't compile built-in objects.
#	When we're building modules with modversions, we need to consider
#	the built-in objects during the descend as well, in order to
#	make sure the checksums are up to date before we record them.

ifeq ($(MAKECMDGOALS),modules)
  KBUILD_BUILTIN := $(if $(CONFIG_MODVERSIONS),1)
endif

#	If we have "make <whatever> modules", compile modules
#	in addition to whatever we do anyway.
#	Just "make" or "make all" shall build modules as well

ifneq ($(filter all _all modules,$(MAKECMDGOALS)),)
  KBUILD_MODULES := 1
endif

ifeq ($(MAKECMDGOALS),)
  KBUILD_MODULES := 1
endif

export KBUILD_MODULES KBUILD_BUILTIN
export KBUILD_CHECKSRC KBUILD_SRC KBUILD_EXTMOD

# Beautify output
# ---------------------------------------------------------------------------
#
# Normally, we echo the whole command before executing it. By making
# that echo $($(quiet)$(cmd)), we now have the possibility to set
# $(quiet) to choose other forms of output instead, e.g.
#
#         quiet_cmd_cc_o_c = Compiling $(RELDIR)/$@
#         cmd_cc_o_c       = $(CC) $(c_flags) -c -o $@ $<
#
# If $(quiet) is empty, the whole command will be printed.
# If it is set to "quiet_", only the short version will be printed. 
# If it is set to "silent_", nothing will be printed at all, since
# the variable $(silent_cmd_cc_o_c) doesn't exist.
#
# A simple variant is to prefix commands with $(Q) - that's useful
# for commands that shall be hidden in non-verbose mode.
#
#	$(Q)ln $@ :<
#
# If KBUILD_VERBOSE equals 0 then the above command will be hidden.
# If KBUILD_VERBOSE equals 1 then the above command is displayed.

ifeq ($(KBUILD_VERBOSE),1)
  quiet =
  Q =
else
  quiet=quiet_
  Q = @
endif

# If the user is running make -s (silent mode), suppress echoing of
# commands

ifneq ($(filter 4.%,$(MAKE_VERSION)),)	# make-4
ifneq ($(filter %s ,$(firstword x$(MAKEFLAGS))),)
  quiet=silent_
endif
else					# make-3.8x
ifneq ($(filter s% -s%,$(MAKEFLAGS)),)
  quiet=silent_
endif
endif

export quiet Q KBUILD_VERBOSE


# Look for make include files relative to root of kernel src
MAKEFLAGS += --include-dir=$(srctree)

# We need some generic definitions (do not try to remake the file).
$(srctree)/scripts/Kbuild.include: ;
include $(srctree)/scripts/Kbuild.include

# Make variables (CC, etc...)

AS		= $(CROSS_COMPILE)as
LD		= $(CROSS_COMPILE)ld
CC		= $(CROSS_COMPILE)gcc
CPP		= $(CC) -E
AR		= $(CROSS_COMPILE)ar
NM		= $(CROSS_COMPILE)nm
STRIP		= $(CROSS_COMPILE)strip
OBJCOPY		= $(CROSS_COMPILE)objcopy
OBJDUMP		= $(CROSS_COMPILE)objdump
AWK		= awk
GENKSYMS	= scripts/genksyms/genksyms
INSTALLKERNEL  := installkernel
DEPMOD		= /sbin/depmod
PERL		= perl
CHECK		= sparse

CHECKFLAGS     := -D__linux__ -Dlinux -D__STDC__ -Dunix -D__unix__ \
		  -Wbitwise -Wno-return-void $(CF)
CFLAGS_MODULE   =
AFLAGS_MODULE   =
LDFLAGS_MODULE  =
CFLAGS_KERNEL	=
AFLAGS_KERNEL	=
CFLAGS_GCOV	= -fprofile-arcs -ftest-coverage


# Use USERINCLUDE when you must reference the UAPI directories only.
USERINCLUDE    := \
		-I$(srctree)/arch/$(hdr-arch)/include/uapi \
		-Iarch/$(hdr-arch)/include/generated/uapi \
		-I$(srctree)/include/uapi \
		-Iinclude/generated/uapi \
                -include $(srctree)/include/linux/kconfig.h

# Use LINUXINCLUDE when you must reference the include/ directory.
# Needed to be compatible with the O= option
LINUXINCLUDE    := \
		-I$(srctree)/arch/$(hdr-arch)/include \
		-Iarch/$(hdr-arch)/include/generated \
		$(if $(KBUILD_SRC), -I$(srctree)/include) \
		-Iinclude \
		$(USERINCLUDE)

KBUILD_CPPFLAGS := -D__KERNEL__

KBUILD_CFLAGS   := -Wall -Wundef -Wstrict-prototypes -Wno-trigraphs \
		   -fno-strict-aliasing -fno-common \
		   -Werror-implicit-function-declaration \
		   -Wno-format-security \
		   -fno-delete-null-pointer-checks
KBUILD_AFLAGS_KERNEL :=
KBUILD_CFLAGS_KERNEL :=
KBUILD_AFLAGS   := -D__ASSEMBLY__
KBUILD_AFLAGS_MODULE  := -DMODULE
KBUILD_CFLAGS_MODULE  := -DMODULE
KBUILD_LDFLAGS_MODULE := -T $(srctree)/scripts/module-common.lds

# Read KERNELRELEASE from include/config/kernel.release (if it exists)
KERNELRELEASE = $(shell cat include/config/kernel.release 2> /dev/null)
KERNELVERSION = $(VERSION)$(if $(PATCHLEVEL),.$(PATCHLEVEL)$(if $(SUBLEVEL),.$(SUBLEVEL)))$(EXTRAVERSION)

export VERSION PATCHLEVEL SUBLEVEL KERNELRELEASE KERNELVERSION
export ARCH SRCARCH CONFIG_SHELL HOSTCC HOSTCFLAGS CROSS_COMPILE AS LD CC
export CPP AR NM STRIP OBJCOPY OBJDUMP
export MAKE AWK GENKSYMS INSTALLKERNEL PERL UTS_MACHINE
export HOSTCXX HOSTCXXFLAGS LDFLAGS_MODULE CHECK CHECKFLAGS

export KBUILD_CPPFLAGS NOSTDINC_FLAGS LINUXINCLUDE OBJCOPYFLAGS LDFLAGS
export KBUILD_CFLAGS CFLAGS_KERNEL CFLAGS_MODULE CFLAGS_GCOV
export KBUILD_AFLAGS AFLAGS_KERNEL AFLAGS_MODULE
export KBUILD_AFLAGS_MODULE KBUILD_CFLAGS_MODULE KBUILD_LDFLAGS_MODULE
export KBUILD_AFLAGS_KERNEL KBUILD_CFLAGS_KERNEL
export KBUILD_ARFLAGS

# When compiling out-of-tree modules, put MODVERDIR in the module
# tree rather than in the kernel tree. The kernel tree might
# even be read-only.
export MODVERDIR := $(if $(KBUILD_EXTMOD),$(firstword $(KBUILD_EXTMOD))/).tmp_versions

# Files to ignore in find ... statements

RCS_FIND_IGNORE := \( -name SCCS -o -name BitKeeper -o -name .svn -o -name CVS \
		   -o -name .pc -o -name .hg -o -name .git \) -prune -o
export RCS_TAR_IGNORE := --exclude SCCS --exclude BitKeeper --exclude .svn \
			 --exclude CVS --exclude .pc --exclude .hg --exclude .git

# ===========================================================================
# Rules shared between *config targets and build targets

# Basic helpers built in scripts/
PHONY += scripts_basic
scripts_basic:
	$(Q)$(MAKE) $(build)=scripts/basic
	$(Q)rm -f .tmp_quiet_recordmcount

# To avoid any implicit rule to kick in, define an empty command.
scripts/basic/%: scripts_basic ;

PHONY += outputmakefile
# outputmakefile generates a Makefile in the output directory, if using a
# separate output directory. This allows convenient use of make in the
# output directory.
outputmakefile:
ifneq ($(KBUILD_SRC),)
	$(Q)ln -fsn $(srctree) source
	$(Q)$(CONFIG_SHELL) $(srctree)/scripts/mkmakefile \
	    $(srctree) $(objtree) $(VERSION) $(PATCHLEVEL)
endif

# Support for using generic headers in asm-generic
PHONY += asm-generic
asm-generic:
	$(Q)$(MAKE) -f $(srctree)/scripts/Makefile.asm-generic \
	            src=asm obj=arch/$(SRCARCH)/include/generated/asm
	$(Q)$(MAKE) -f $(srctree)/scripts/Makefile.asm-generic \
	            src=uapi/asm obj=arch/$(SRCARCH)/include/generated/uapi/asm

# To make sure we do not include .config for any of the *config targets
# catch them early, and hand them over to scripts/kconfig/Makefile
# It is allowed to specify more targets when calling make, including
# mixing *config targets and build targets.
# For example 'make oldconfig all'.
# Detect when mixed targets is specified, and make a second invocation
# of make so .config is not included in this case either (for *config).

version_h := include/generated/uapi/linux/version.h

no-dot-config-targets := clean mrproper distclean \
			 cscope gtags TAGS tags help %docs check% coccicheck \
			 $(version_h) headers_% archheaders archscripts \
			 kernelversion %src-pkg

config-targets := 0
mixed-targets  := 0
dot-config     := 1

ifneq ($(filter $(no-dot-config-targets), $(MAKECMDGOALS)),)
	ifeq ($(filter-out $(no-dot-config-targets), $(MAKECMDGOALS)),)
		dot-config := 0
	endif
endif

ifeq ($(KBUILD_EXTMOD),)
        ifneq ($(filter config %config,$(MAKECMDGOALS)),)
                config-targets := 1
                ifneq ($(filter-out config %config,$(MAKECMDGOALS)),)
                        mixed-targets := 1
                endif
        endif
endif

ifeq ($(mixed-targets),1)
# ===========================================================================
# We're called with mixed targets (*config and build targets).
# Handle them one by one.

%:: FORCE
	$(Q)$(MAKE) -C $(srctree) KBUILD_SRC= $@

else
ifeq ($(config-targets),1)
# ===========================================================================
# *config targets only - make sure prerequisites are updated, and descend
# in scripts/kconfig to make the *config target

# Read arch specific Makefile to set KBUILD_DEFCONFIG as needed.
# KBUILD_DEFCONFIG may point out an alternative default configuration
# used for 'make defconfig'
include $(srctree)/arch/$(SRCARCH)/Makefile
export KBUILD_DEFCONFIG KBUILD_KCONFIG

config: scripts_basic outputmakefile FORCE
	$(Q)mkdir -p include/linux include/config
	$(Q)$(MAKE) $(build)=scripts/kconfig $@

%config: scripts_basic outputmakefile FORCE
	$(Q)mkdir -p include/linux include/config
	$(Q)$(MAKE) $(build)=scripts/kconfig $@

else
# ===========================================================================
# Build targets only - this includes vmlinux, arch specific targets, clean
# targets and others. In general all targets except *config targets.

ifeq ($(KBUILD_EXTMOD),)
# Additional helpers built in scripts/
# Carefully list dependencies so we do not try to build scripts twice
# in parallel
PHONY += scripts
scripts: scripts_basic include/config/auto.conf include/config/tristate.conf \
	 asm-generic
	$(Q)$(MAKE) $(build)=$(@)

# Objects we will link into vmlinux / subdirs we need to visit
init-y		:= init/
drivers-y	:= drivers/ sound/ firmware/
net-y		:= net/
libs-y		:= lib/
core-y		:= usr/
endif # KBUILD_EXTMOD

ifeq ($(dot-config),1)
# Read in config
-include include/config/auto.conf

ifeq ($(KBUILD_EXTMOD),)
# Read in dependencies to all Kconfig* files, make sure to run
# oldconfig if changes are detected.
-include include/config/auto.conf.cmd

# To avoid any implicit rule to kick in, define an empty command
$(KCONFIG_CONFIG) include/config/auto.conf.cmd: ;

# If .config is newer than include/config/auto.conf, someone tinkered
# with it and forgot to run make oldconfig.
# if auto.conf.cmd is missing then we are probably in a cleaned tree so
# we execute the config step to be sure to catch updated Kconfig files
include/config/%.conf: $(KCONFIG_CONFIG) include/config/auto.conf.cmd
	$(Q)$(MAKE) -f $(srctree)/Makefile silentoldconfig
else
# external modules needs include/generated/autoconf.h and include/config/auto.conf
# but do not care if they are up-to-date. Use auto.conf to trigger the test
PHONY += include/config/auto.conf

include/config/auto.conf:
	$(Q)test -e include/generated/autoconf.h -a -e $@ || (		\
	echo >&2;							\
	echo >&2 "  ERROR: Kernel configuration is invalid.";		\
	echo >&2 "         include/generated/autoconf.h or $@ are missing.";\
	echo >&2 "         Run 'make oldconfig && make prepare' on kernel src to fix it.";	\
	echo >&2 ;							\
	/bin/false)

endif # KBUILD_EXTMOD

else
# Dummy target needed, because used as prerequisite
include/config/auto.conf: ;
endif # $(dot-config)

# The all: target is the default when no target is given on the
# command line.
# This allow a user to issue only 'make' to build a kernel including modules
# Defaults to vmlinux, but the arch makefile usually adds further targets
all: vmlinux

ifdef CONFIG_CC_OPTIMIZE_FOR_SIZE
KBUILD_CFLAGS	+= -Os $(call cc-disable-warning,maybe-uninitialized,)
else
KBUILD_CFLAGS	+= -O2
endif

include $(srctree)/arch/$(SRCARCH)/Makefile

ifdef CONFIG_READABLE_ASM
# Disable optimizations that make assembler listings hard to read.
# reorder blocks reorders the control in the function
# ipa clone creates specialized cloned functions
# partial inlining inlines only parts of functions
KBUILD_CFLAGS += $(call cc-option,-fno-reorder-blocks,) \
                 $(call cc-option,-fno-ipa-cp-clone,) \
                 $(call cc-option,-fno-partial-inlining)
endif

ifneq ($(CONFIG_FRAME_WARN),0)
KBUILD_CFLAGS += $(call cc-option,-Wframe-larger-than=${CONFIG_FRAME_WARN})
endif

# Handle stack protector mode.
ifdef CONFIG_CC_STACKPROTECTOR_REGULAR
  stackp-flag := -fstack-protector
  ifeq ($(call cc-option, $(stackp-flag)),)
    $(warning Cannot use CONFIG_CC_STACKPROTECTOR_REGULAR: \
             -fstack-protector not supported by compiler)
  endif
else
ifdef CONFIG_CC_STACKPROTECTOR_STRONG
  stackp-flag := -fstack-protector-strong
  ifeq ($(call cc-option, $(stackp-flag)),)
    $(warning Cannot use CONFIG_CC_STACKPROTECTOR_STRONG: \
	      -fstack-protector-strong not supported by compiler)
  endif
else
  # Force off for distro compilers that enable stack protector by default.
  stackp-flag := $(call cc-option, -fno-stack-protector)
endif
endif
KBUILD_CFLAGS += $(stackp-flag)

# This warning generated too much noise in a regular build.
# Use make W=1 to enable this warning (see scripts/Makefile.build)
KBUILD_CFLAGS += $(call cc-disable-warning, unused-but-set-variable)

ifdef CONFIG_FRAME_POINTER
KBUILD_CFLAGS	+= -fno-omit-frame-pointer -fno-optimize-sibling-calls
else
# Some targets (ARM with Thumb2, for example), can't be built with frame
# pointers.  For those, we don't have FUNCTION_TRACER automatically
# select FRAME_POINTER.  However, FUNCTION_TRACER adds -pg, and this is
# incompatible with -fomit-frame-pointer with current GCC, so we don't use
# -fomit-frame-pointer with FUNCTION_TRACER.
ifndef CONFIG_FUNCTION_TRACER
KBUILD_CFLAGS	+= -fomit-frame-pointer
endif
endif

ifdef CONFIG_DEBUG_INFO
KBUILD_CFLAGS	+= -g
KBUILD_AFLAGS	+= -Wa,--gdwarf-2
endif

ifdef CONFIG_DEBUG_INFO_REDUCED
KBUILD_CFLAGS 	+= $(call cc-option, -femit-struct-debug-baseonly) \
		   $(call cc-option,-fno-var-tracking)
endif

ifdef CONFIG_FUNCTION_TRACER
ifdef CONFIG_HAVE_FENTRY
CC_USING_FENTRY	:= $(call cc-option, -mfentry -DCC_USING_FENTRY)
endif
KBUILD_CFLAGS	+= -pg $(CC_USING_FENTRY)
KBUILD_AFLAGS	+= $(CC_USING_FENTRY)
ifdef CONFIG_DYNAMIC_FTRACE
	ifdef CONFIG_HAVE_C_RECORDMCOUNT
		BUILD_C_RECORDMCOUNT := y
		export BUILD_C_RECORDMCOUNT
	endif
endif
endif

# We trigger additional mismatches with less inlining
ifdef CONFIG_DEBUG_SECTION_MISMATCH
KBUILD_CFLAGS += $(call cc-option, -fno-inline-functions-called-once)
endif

# arch Makefile may override CC so keep this after arch Makefile is included
NOSTDINC_FLAGS += -nostdinc -isystem $(shell $(CC) -print-file-name=include)
CHECKFLAGS     += $(NOSTDINC_FLAGS)

# warn about C99 declaration after statement
KBUILD_CFLAGS += $(call cc-option,-Wdeclaration-after-statement,)

# disable pointer signed / unsigned warnings in gcc 4.0
KBUILD_CFLAGS += $(call cc-disable-warning, pointer-sign)

# disable invalid "can't wrap" optimizations for signed / pointers
KBUILD_CFLAGS	+= $(call cc-option,-fno-strict-overflow)

# conserve stack if available
KBUILD_CFLAGS   += $(call cc-option,-fconserve-stack)

# disallow errors like 'EXPORT_GPL(foo);' with missing header
KBUILD_CFLAGS   += $(call cc-option,-Werror=implicit-int)

# require functions to have arguments in prototypes, not empty 'int foo()'
KBUILD_CFLAGS   += $(call cc-option,-Werror=strict-prototypes)

# Prohibit date/time macros, which would make the build non-deterministic
KBUILD_CFLAGS   += $(call cc-option,-Werror=date-time)

# use the deterministic mode of AR if available
KBUILD_ARFLAGS := $(call ar-option,D)

# check for 'asm goto'
ifeq ($(shell $(CONFIG_SHELL) $(srctree)/scripts/gcc-goto.sh $(CC)), y)
	KBUILD_CFLAGS += -DCC_HAVE_ASM_GOTO
endif

# Add user supplied CPPFLAGS, AFLAGS and CFLAGS as the last assignments
KBUILD_CPPFLAGS += $(KCPPFLAGS)
KBUILD_AFLAGS += $(KAFLAGS)
KBUILD_CFLAGS += $(KCFLAGS)

# Use --build-id when available.
LDFLAGS_BUILD_ID = $(patsubst -Wl$(comma)%,%,\
			      $(call cc-ldoption, -Wl$(comma)--build-id,))
KBUILD_LDFLAGS_MODULE += $(LDFLAGS_BUILD_ID)
LDFLAGS_vmlinux += $(LDFLAGS_BUILD_ID)

ifeq ($(CONFIG_STRIP_ASM_SYMS),y)
LDFLAGS_vmlinux	+= $(call ld-option, -X,)
endif

# Default kernel image to build when no specific target is given.
# KBUILD_IMAGE may be overruled on the command line or
# set in the environment
# Also any assignments in arch/$(ARCH)/Makefile take precedence over
# this default value
export KBUILD_IMAGE ?= vmlinux

#
# INSTALL_PATH specifies where to place the updated kernel and system map
# images. Default is /boot, but you can set it to other values
export	INSTALL_PATH ?= /boot

#
# INSTALL_MOD_PATH specifies a prefix to MODLIB for module directory
# relocations required by build roots.  This is not defined in the
# makefile but the argument can be passed to make if needed.
#

MODLIB	= $(INSTALL_MOD_PATH)/lib/modules/$(KERNELRELEASE)
export MODLIB

#
#  INSTALL_MOD_STRIP, if defined, will cause modules to be
#  stripped after they are installed.  If INSTALL_MOD_STRIP is '1', then
#  the default option --strip-debug will be used.  Otherwise,
#  INSTALL_MOD_STRIP value will be used as the options to the strip command.

ifdef INSTALL_MOD_STRIP
ifeq ($(INSTALL_MOD_STRIP),1)
mod_strip_cmd = $(STRIP) --strip-debug
else
mod_strip_cmd = $(STRIP) $(INSTALL_MOD_STRIP)
endif # INSTALL_MOD_STRIP=1
else
mod_strip_cmd = true
endif # INSTALL_MOD_STRIP
export mod_strip_cmd

# Select initial ramdisk compression format, default is gzip(1).
# This shall be used by the dracut(8) tool while creating an initramfs image.
#
INITRD_COMPRESS-y                  := gzip
INITRD_COMPRESS-$(CONFIG_RD_BZIP2) := bzip2
INITRD_COMPRESS-$(CONFIG_RD_LZMA)  := lzma
INITRD_COMPRESS-$(CONFIG_RD_XZ)    := xz
INITRD_COMPRESS-$(CONFIG_RD_LZO)   := lzo
INITRD_COMPRESS-$(CONFIG_RD_LZ4)   := lz4
# do not export INITRD_COMPRESS, since we didn't actually
# choose a sane default compression above.
# export INITRD_COMPRESS := $(INITRD_COMPRESS-y)

ifdef CONFIG_MODULE_SIG_ALL
MODSECKEY = ./signing_key.priv
MODPUBKEY = ./signing_key.x509
export MODPUBKEY
mod_sign_cmd = perl $(srctree)/scripts/sign-file $(CONFIG_MODULE_SIG_HASH) $(MODSECKEY) $(MODPUBKEY)
else
mod_sign_cmd = true
endif
export mod_sign_cmd


ifeq ($(KBUILD_EXTMOD),)
core-y		+= kernel/ mm/ fs/ ipc/ security/ crypto/ block/

vmlinux-dirs	:= $(patsubst %/,%,$(filter %/, $(init-y) $(init-m) \
		     $(core-y) $(core-m) $(drivers-y) $(drivers-m) \
		     $(net-y) $(net-m) $(libs-y) $(libs-m)))

vmlinux-alldirs	:= $(sort $(vmlinux-dirs) $(patsubst %/,%,$(filter %/, \
		     $(init-n) $(init-) \
		     $(core-n) $(core-) $(drivers-n) $(drivers-) \
		     $(net-n)  $(net-)  $(libs-n)    $(libs-))))

init-y		:= $(patsubst %/, %/built-in.o, $(init-y))
core-y		:= $(patsubst %/, %/built-in.o, $(core-y))
drivers-y	:= $(patsubst %/, %/built-in.o, $(drivers-y))
net-y		:= $(patsubst %/, %/built-in.o, $(net-y))
libs-y1		:= $(patsubst %/, %/lib.a, $(libs-y))
libs-y2		:= $(patsubst %/, %/built-in.o, $(libs-y))
libs-y		:= $(libs-y1) $(libs-y2)

# Externally visible symbols (used by link-vmlinux.sh)
export KBUILD_VMLINUX_INIT := $(head-y) $(init-y)
export KBUILD_VMLINUX_MAIN := $(core-y) $(libs-y) $(drivers-y) $(net-y)
export KBUILD_LDS          := arch/$(SRCARCH)/kernel/vmlinux.lds
export LDFLAGS_vmlinux
# used by scripts/pacmage/Makefile
export KBUILD_ALLDIRS := $(sort $(filter-out arch/%,$(vmlinux-alldirs)) arch Documentation include samples scripts tools virt)

vmlinux-deps := $(KBUILD_LDS) $(KBUILD_VMLINUX_INIT) $(KBUILD_VMLINUX_MAIN)

# Final link of vmlinux
      cmd_link-vmlinux = $(CONFIG_SHELL) $< $(LD) $(LDFLAGS) $(LDFLAGS_vmlinux)
quiet_cmd_link-vmlinux = LINK    $@

# Include targets which we want to
# execute if the rest of the kernel build went well.
vmlinux: scripts/link-vmlinux.sh $(vmlinux-deps) FORCE
ifdef CONFIG_HEADERS_CHECK
	$(Q)$(MAKE) -f $(srctree)/Makefile headers_check
endif
ifdef CONFIG_SAMPLES
	$(Q)$(MAKE) $(build)=samples
endif
ifdef CONFIG_BUILD_DOCSRC
	$(Q)$(MAKE) $(build)=Documentation
endif
	+$(call if_changed,link-vmlinux)

# The actual objects are generated when descending, 
# make sure no implicit rule kicks in
$(sort $(vmlinux-deps)): $(vmlinux-dirs) ;

# Handle descending into subdirectories listed in $(vmlinux-dirs)
# Preset locale variables to speed up the build process. Limit locale
# tweaks to this spot to avoid wrong language settings when running
# make menuconfig etc.
# Error messages still appears in the original language

PHONY += $(vmlinux-dirs)
$(vmlinux-dirs): prepare scripts
	$(Q)$(MAKE) $(build)=$@

define filechk_kernel.release
	echo "$(KERNELVERSION)$$($(CONFIG_SHELL) $(srctree)/scripts/setlocalversion $(srctree))"
endef

# Store (new) KERNELRELEASE string in include/config/kernel.release
include/config/kernel.release: include/config/auto.conf FORCE
	$(call filechk,kernel.release)


# Things we need to do before we recursively start building the kernel
# or the modules are listed in "prepare".
# A multi level approach is used. prepareN is processed before prepareN-1.
# archprepare is used in arch Makefiles and when processed asm symlink,
# version.h and scripts_basic is processed / created.

# Listed in dependency order
PHONY += prepare archprepare prepare0 prepare1 prepare2 prepare3

# prepare3 is used to check if we are building in a separate output directory,
# and if so do:
# 1) Check that make has not been executed in the kernel src $(srctree)
prepare3: include/config/kernel.release
ifneq ($(KBUILD_SRC),)
	@$(kecho) '  Using $(srctree) as source for kernel'
	$(Q)if [ -f $(srctree)/.config -o -d $(srctree)/include/config ]; then \
		echo >&2 "  $(srctree) is not clean, please run 'make mrproper'"; \
		echo >&2 "  in the '$(srctree)' directory.";\
		/bin/false; \
	fi;
endif

# prepare2 creates a makefile if using a separate output directory
prepare2: prepare3 outputmakefile asm-generic

prepare1: prepare2 $(version_h) include/generated/utsrelease.h \
                   include/config/auto.conf
	$(cmd_crmodverdir)

archprepare: archheaders archscripts prepare1 scripts_basic

prepare0: archprepare FORCE
	$(Q)$(MAKE) $(build)=.

# All the preparing..
prepare: prepare0

# Generate some files
# ---------------------------------------------------------------------------

# KERNELRELEASE can change from a few different places, meaning version.h
# needs to be updated, so this check is forced on all builds

uts_len := 64
define filechk_utsrelease.h
	if [ `echo -n "$(KERNELRELEASE)" | wc -c ` -gt $(uts_len) ]; then \
	  echo '"$(KERNELRELEASE)" exceeds $(uts_len) characters' >&2;    \
	  exit 1;                                                         \
	fi;                                                               \
	(echo \#define UTS_RELEASE \"$(KERNELRELEASE)\";)
endef

define filechk_version.h
	(echo \#define LINUX_VERSION_CODE $(shell                         \
	expr $(VERSION) \* 65536 + 0$(PATCHLEVEL) \* 256 + 0$(SUBLEVEL)); \
	echo '#define KERNEL_VERSION(a,b,c) (((a) << 16) + ((b) << 8) + (c))';)
endef

$(version_h): $(srctree)/Makefile FORCE
	$(call filechk,version.h)

include/generated/utsrelease.h: include/config/kernel.release FORCE
	$(call filechk,utsrelease.h)

PHONY += headerdep
headerdep:
	$(Q)find $(srctree)/include/ -name '*.h' | xargs --max-args 1 \
	$(srctree)/scripts/headerdep.pl -I$(srctree)/include

# ---------------------------------------------------------------------------

PHONY += depend dep
depend dep:
	@echo '*** Warning: make $@ is unnecessary now.'

# ---------------------------------------------------------------------------
# Firmware install
INSTALL_FW_PATH=$(INSTALL_MOD_PATH)/lib/firmware/$(KERNELRELEASE)
export INSTALL_FW_PATH

PHONY += firmware_install
firmware_install: FORCE
	@mkdir -p $(objtree)/firmware
	$(Q)$(MAKE) -f $(srctree)/scripts/Makefile.fwinst obj=firmware __fw_install

# ---------------------------------------------------------------------------
# Kernel headers

#Default location for installed headers
export INSTALL_HDR_PATH = $(objtree)/usr

hdr-inst := -rR -f $(srctree)/scripts/Makefile.headersinst obj

# If we do an all arch process set dst to asm-$(hdr-arch)
hdr-dst = $(if $(KBUILD_HEADERS), dst=include/asm-$(hdr-arch), dst=include/asm)

PHONY += archheaders
archheaders:

PHONY += archscripts
archscripts:

PHONY += __headers
__headers: $(version_h) scripts_basic asm-generic archheaders archscripts FORCE
	$(Q)$(MAKE) $(build)=scripts build_unifdef

PHONY += headers_install_all
headers_install_all:
	$(Q)$(CONFIG_SHELL) $(srctree)/scripts/headers.sh install

PHONY += headers_install
headers_install: __headers
	$(if $(wildcard $(srctree)/arch/$(hdr-arch)/include/uapi/asm/Kbuild),, \
	  $(error Headers not exportable for the $(SRCARCH) architecture))
	$(Q)$(MAKE) $(hdr-inst)=include/uapi
	$(Q)$(MAKE) $(hdr-inst)=arch/$(hdr-arch)/include/uapi/asm $(hdr-dst)

PHONY += headers_check_all
headers_check_all: headers_install_all
	$(Q)$(CONFIG_SHELL) $(srctree)/scripts/headers.sh check

PHONY += headers_check
headers_check: headers_install
	$(Q)$(MAKE) $(hdr-inst)=include/uapi HDRCHECK=1
	$(Q)$(MAKE) $(hdr-inst)=arch/$(hdr-arch)/include/uapi/asm $(hdr-dst) HDRCHECK=1

# ---------------------------------------------------------------------------
# Modules

ifdef CONFIG_MODULES

# By default, build modules as well

all: modules

#	Build modules
#
#	A module can be listed more than once in obj-m resulting in
#	duplicate lines in modules.order files.  Those are removed
#	using awk while concatenating to the final file.

PHONY += modules
modules: $(vmlinux-dirs) $(if $(KBUILD_BUILTIN),vmlinux) modules.builtin
	$(Q)$(AWK) '!x[$$0]++' $(vmlinux-dirs:%=$(objtree)/%/modules.order) > $(objtree)/modules.order
	@$(kecho) '  Building modules, stage 2.';
	$(Q)$(MAKE) -f $(srctree)/scripts/Makefile.modpost
	$(Q)$(MAKE) -f $(srctree)/scripts/Makefile.fwinst obj=firmware __fw_modbuild

modules.builtin: $(vmlinux-dirs:%=%/modules.builtin)
	$(Q)$(AWK) '!x[$$0]++' $^ > $(objtree)/modules.builtin

%/modules.builtin: include/config/auto.conf
	$(Q)$(MAKE) $(modbuiltin)=$*


# Target to prepare building external modules
PHONY += modules_prepare
modules_prepare: prepare scripts

# Target to install modules
PHONY += modules_install
modules_install: _modinst_ _modinst_post

PHONY += _modinst_
_modinst_:
	@rm -rf $(MODLIB)/kernel
	@rm -f $(MODLIB)/source
	@mkdir -p $(MODLIB)/kernel
	@ln -s $(srctree) $(MODLIB)/source
	@if [ ! $(objtree) -ef  $(MODLIB)/build ]; then \
		rm -f $(MODLIB)/build ; \
		ln -s $(objtree) $(MODLIB)/build ; \
	fi
	@cp -f $(objtree)/modules.order $(MODLIB)/
	@cp -f $(objtree)/modules.builtin $(MODLIB)/
	$(Q)$(MAKE) -f $(srctree)/scripts/Makefile.modinst

# This depmod is only for convenience to give the initial
# boot a modules.dep even before / is mounted read-write.  However the
# boot script depmod is the master version.
PHONY += _modinst_post
_modinst_post: _modinst_
	$(Q)$(MAKE) -f $(srctree)/scripts/Makefile.fwinst obj=firmware __fw_modinst
	$(call cmd,depmod)

ifeq ($(CONFIG_MODULE_SIG), y)
PHONY += modules_sign
modules_sign:
	$(Q)$(MAKE) -f $(srctree)/scripts/Makefile.modsign
endif

else # CONFIG_MODULES

# Modules not configured
# ---------------------------------------------------------------------------

modules modules_install: FORCE
	@echo >&2
	@echo >&2 "The present kernel configuration has modules disabled."
	@echo >&2 "Type 'make config' and enable loadable module support."
	@echo >&2 "Then build a kernel with module support enabled."
	@echo >&2
	@exit 1

endif # CONFIG_MODULES

###
# Cleaning is done on three levels.
# make clean     Delete most generated files
#                Leave enough to build external modules
# make mrproper  Delete the current configuration, and all generated files
# make distclean Remove editor backup files, patch leftover files and the like

# Directories & files removed with 'make clean'
CLEAN_DIRS  += $(MODVERDIR)

# Directories & files removed with 'make mrproper'
MRPROPER_DIRS  += include/config usr/include include/generated          \
                  arch/*/include/generated
MRPROPER_FILES += .config .config.old .version .old_version $(version_h) \
		  Module.symvers tags TAGS cscope* GPATH GTAGS GRTAGS GSYMS \
		  signing_key.priv signing_key.x509 x509.genkey		\
		  extra_certificates signing_key.x509.keyid		\
		  signing_key.x509.signer

# clean - Delete most, but leave enough to build external modules
#
clean: rm-dirs  := $(CLEAN_DIRS)
clean: rm-files := $(CLEAN_FILES)
clean-dirs      := $(addprefix _clean_, . $(vmlinux-alldirs) Documentation samples)

PHONY += $(clean-dirs) clean archclean vmlinuxclean
$(clean-dirs):
	$(Q)$(MAKE) $(clean)=$(patsubst _clean_%,%,$@)

vmlinuxclean:
	$(Q)$(CONFIG_SHELL) $(srctree)/scripts/link-vmlinux.sh clean

clean: archclean vmlinuxclean

# mrproper - Delete all generated files, including .config
#
mrproper: rm-dirs  := $(wildcard $(MRPROPER_DIRS))
mrproper: rm-files := $(wildcard $(MRPROPER_FILES))
mrproper-dirs      := $(addprefix _mrproper_,Documentation/DocBook scripts)

PHONY += $(mrproper-dirs) mrproper archmrproper
$(mrproper-dirs):
	$(Q)$(MAKE) $(clean)=$(patsubst _mrproper_%,%,$@)

mrproper: clean archmrproper $(mrproper-dirs)
	$(call cmd,rmdirs)
	$(call cmd,rmfiles)

# distclean
#
PHONY += distclean

distclean: mrproper
	@find $(srctree) $(RCS_FIND_IGNORE) \
		\( -name '*.orig' -o -name '*.rej' -o -name '*~' \
		-o -name '*.bak' -o -name '#*#' -o -name '.*.orig' \
		-o -name '.*.rej' \
		-o -name '*%' -o -name '.*.cmd' -o -name 'core' \) \
		-type f -print | xargs rm -f


# Packaging of the kernel to various formats
# ---------------------------------------------------------------------------
# rpm target kept for backward compatibility
package-dir	:= $(srctree)/scripts/package

%src-pkg: FORCE
	$(Q)$(MAKE) $(build)=$(package-dir) $@
%pkg: include/config/kernel.release FORCE
	$(Q)$(MAKE) $(build)=$(package-dir) $@
rpm: include/config/kernel.release FORCE
	$(Q)$(MAKE) $(build)=$(package-dir) $@


# Brief documentation of the typical targets used
# ---------------------------------------------------------------------------

boards := $(wildcard $(srctree)/arch/$(SRCARCH)/configs/*_defconfig)
boards := $(notdir $(boards))
board-dirs := $(dir $(wildcard $(srctree)/arch/$(SRCARCH)/configs/*/*_defconfig))
board-dirs := $(sort $(notdir $(board-dirs:/=)))

help:
	@echo  'Cleaning targets:'
	@echo  '  clean		  - Remove most generated files but keep the config and'
	@echo  '                    enough build support to build external modules'
	@echo  '  mrproper	  - Remove all generated files + config + various backup files'
	@echo  '  distclean	  - mrproper + remove editor backup and patch files'
	@echo  ''
	@echo  'Configuration targets:'
	@$(MAKE) -f $(srctree)/scripts/kconfig/Makefile help
	@echo  ''
	@echo  'Other generic targets:'
	@echo  '  all		  - Build all targets marked with [*]'
	@echo  '* vmlinux	  - Build the bare kernel'
	@echo  '* modules	  - Build all modules'
	@echo  '  modules_install - Install all modules to INSTALL_MOD_PATH (default: /)'
	@echo  '  firmware_install- Install all firmware to INSTALL_FW_PATH'
	@echo  '                    (default: $$(INSTALL_MOD_PATH)/lib/firmware)'
	@echo  '  dir/            - Build all files in dir and below'
	@echo  '  dir/file.[oisS] - Build specified target only'
	@echo  '  dir/file.lst    - Build specified mixed source/assembly target only'
	@echo  '                    (requires a recent binutils and recent build (System.map))'
	@echo  '  dir/file.ko     - Build module including final link'
	@echo  '  modules_prepare - Set up for building external modules'
	@echo  '  tags/TAGS	  - Generate tags file for editors'
	@echo  '  cscope	  - Generate cscope index'
	@echo  '  gtags           - Generate GNU GLOBAL index'
	@echo  '  kernelrelease	  - Output the release version string'
	@echo  '  kernelversion	  - Output the version stored in Makefile'
	@echo  '  image_name	  - Output the image name'
	@echo  '  headers_install - Install sanitised kernel headers to INSTALL_HDR_PATH'; \
	 echo  '                    (default: $(INSTALL_HDR_PATH))'; \
	 echo  ''
	@echo  'Static analysers'
	@echo  '  checkstack      - Generate a list of stack hogs'
	@echo  '  namespacecheck  - Name space analysis on compiled kernel'
	@echo  '  versioncheck    - Sanity check on version.h usage'
	@echo  '  includecheck    - Check for duplicate included header files'
	@echo  '  export_report   - List the usages of all exported symbols'
	@echo  '  headers_check   - Sanity check on exported headers'
	@echo  '  headerdep       - Detect inclusion cycles in headers'
	@$(MAKE) -f $(srctree)/scripts/Makefile.help checker-help
	@echo  ''
	@echo  'Kernel packaging:'
	@$(MAKE) $(build)=$(package-dir) help
	@echo  ''
	@echo  'Documentation targets:'
	@$(MAKE) -f $(srctree)/Documentation/DocBook/Makefile dochelp
	@echo  ''
	@echo  'Architecture specific targets ($(SRCARCH)):'
	@$(if $(archhelp),$(archhelp),\
		echo '  No architecture specific help defined for $(SRCARCH)')
	@echo  ''
	@$(if $(boards), \
		$(foreach b, $(boards), \
		printf "  %-24s - Build for %s\\n" $(b) $(subst _defconfig,,$(b));) \
		echo '')
	@$(if $(board-dirs), \
		$(foreach b, $(board-dirs), \
		printf "  %-16s - Show %s-specific targets\\n" help-$(b) $(b);) \
		printf "  %-16s - Show all of the above\\n" help-boards; \
		echo '')

	@echo  '  make V=0|1 [targets] 0 => quiet build (default), 1 => verbose build'
	@echo  '  make V=2   [targets] 2 => give reason for rebuild of target'
	@echo  '  make O=dir [targets] Locate all output files in "dir", including .config'
	@echo  '  make C=1   [targets] Check all c source with $$CHECK (sparse by default)'
	@echo  '  make C=2   [targets] Force check of all c source with $$CHECK'
	@echo  '  make RECORDMCOUNT_WARN=1 [targets] Warn about ignored mcount sections'
	@echo  '  make W=n   [targets] Enable extra gcc checks, n=1,2,3 where'
	@echo  '		1: warnings which may be relevant and do not occur too often'
	@echo  '		2: warnings which occur quite often but may still be relevant'
	@echo  '		3: more obscure warnings, can most likely be ignored'
	@echo  '		Multiple levels can be combined with W=12 or W=123'
	@echo  ''
	@echo  'Execute "make" or "make all" to build all targets marked with [*] '
	@echo  'For further info see the ./README file'


help-board-dirs := $(addprefix help-,$(board-dirs))

help-boards: $(help-board-dirs)

boards-per-dir = $(notdir $(wildcard $(srctree)/arch/$(SRCARCH)/configs/$*/*_defconfig))

$(help-board-dirs): help-%:
	@echo  'Architecture specific targets ($(SRCARCH) $*):'
	@$(if $(boards-per-dir), \
		$(foreach b, $(boards-per-dir), \
		printf "  %-24s - Build for %s\\n" $*/$(b) $(subst _defconfig,,$(b));) \
		echo '')


# Documentation targets
# ---------------------------------------------------------------------------
%docs: scripts_basic FORCE
	$(Q)$(MAKE) $(build)=scripts build_docproc
	$(Q)$(MAKE) $(build)=Documentation/DocBook $@

else # KBUILD_EXTMOD

###
# External module support.
# When building external modules the kernel used as basis is considered
# read-only, and no consistency checks are made and the make
# system is not used on the basis kernel. If updates are required
# in the basis kernel ordinary make commands (without M=...) must
# be used.
#
# The following are the only valid targets when building external
# modules.
# make M=dir clean     Delete all automatically generated files
# make M=dir modules   Make all modules in specified dir
# make M=dir	       Same as 'make M=dir modules'
# make M=dir modules_install
#                      Install the modules built in the module directory
#                      Assumes install directory is already created

# We are always building modules
KBUILD_MODULES := 1
PHONY += crmodverdir
crmodverdir:
	$(cmd_crmodverdir)

PHONY += $(objtree)/Module.symvers
$(objtree)/Module.symvers:
	@test -e $(objtree)/Module.symvers || ( \
	echo; \
	echo "  WARNING: Symbol version dump $(objtree)/Module.symvers"; \
	echo "           is missing; modules will have no dependencies and modversions."; \
	echo )

module-dirs := $(addprefix _module_,$(KBUILD_EXTMOD))
PHONY += $(module-dirs) modules
$(module-dirs): crmodverdir $(objtree)/Module.symvers
	$(Q)$(MAKE) $(build)=$(patsubst _module_%,%,$@)

modules: $(module-dirs)
	@$(kecho) '  Building modules, stage 2.';
	$(Q)$(MAKE) -f $(srctree)/scripts/Makefile.modpost

PHONY += modules_install
modules_install: _emodinst_ _emodinst_post

install-dir := $(if $(INSTALL_MOD_DIR),$(INSTALL_MOD_DIR),extra)
PHONY += _emodinst_
_emodinst_:
	$(Q)mkdir -p $(MODLIB)/$(install-dir)
	$(Q)$(MAKE) -f $(srctree)/scripts/Makefile.modinst

PHONY += _emodinst_post
_emodinst_post: _emodinst_
	$(call cmd,depmod)

clean-dirs := $(addprefix _clean_,$(KBUILD_EXTMOD))

PHONY += $(clean-dirs) clean
$(clean-dirs):
	$(Q)$(MAKE) $(clean)=$(patsubst _clean_%,%,$@)

clean:	rm-dirs := $(MODVERDIR)
clean: rm-files := $(KBUILD_EXTMOD)/Module.symvers

help:
	@echo  '  Building external modules.'
	@echo  '  Syntax: make -C path/to/kernel/src M=$$PWD target'
	@echo  ''
	@echo  '  modules         - default target, build the module(s)'
	@echo  '  modules_install - install the module'
	@echo  '  clean           - remove generated files in module directory only'
	@echo  ''

# Dummies...
PHONY += prepare scripts
prepare: ;
scripts: ;
endif # KBUILD_EXTMOD

clean: $(clean-dirs)
	$(call cmd,rmdirs)
	$(call cmd,rmfiles)
	@find $(if $(KBUILD_EXTMOD), $(KBUILD_EXTMOD), .) $(RCS_FIND_IGNORE) \
		\( -name '*.[oas]' -o -name '*.ko' -o -name '.*.cmd' \
		-o -name '*.ko.*' \
		-o -name '.*.d' -o -name '.*.tmp' -o -name '*.mod.c' \
		-o -name '*.symtypes' -o -name 'modules.order' \
		-o -name modules.builtin -o -name '.tmp_*.o.*' \
		-o -name '*.gcno' \) -type f -print | xargs rm -f

# Generate tags for editors
# ---------------------------------------------------------------------------
quiet_cmd_tags = GEN     $@
      cmd_tags = $(CONFIG_SHELL) $(srctree)/scripts/tags.sh $@

tags TAGS cscope gtags: FORCE
	$(call cmd,tags)

# Scripts to check various things for consistency
# ---------------------------------------------------------------------------

PHONY += includecheck versioncheck coccicheck namespacecheck export_report

includecheck:
	find $(srctree)/* $(RCS_FIND_IGNORE) \
		-name '*.[hcS]' -type f -print | sort \
		| xargs $(PERL) -w $(srctree)/scripts/checkincludes.pl

versioncheck:
	find $(srctree)/* $(RCS_FIND_IGNORE) \
		-name '*.[hcS]' -type f -print | sort \
		| xargs $(PERL) -w $(srctree)/scripts/checkversion.pl

coccicheck:
	$(Q)$(CONFIG_SHELL) $(srctree)/scripts/$@

namespacecheck:
	$(PERL) $(srctree)/scripts/namespace.pl

export_report:
	$(PERL) $(srctree)/scripts/export_report.pl

endif #ifeq ($(config-targets),1)
endif #ifeq ($(mixed-targets),1)

PHONY += checkstack kernelrelease kernelversion image_name

# UML needs a little special treatment here.  It wants to use the host
# toolchain, so needs $(SUBARCH) passed to checkstack.pl.  Everyone
# else wants $(ARCH), including people doing cross-builds, which means
# that $(SUBARCH) doesn't work here.
ifeq ($(ARCH), um)
CHECKSTACK_ARCH := $(SUBARCH)
else
CHECKSTACK_ARCH := $(ARCH)
endif
checkstack:
	$(OBJDUMP) -d vmlinux $$(find . -name '*.ko') | \
	$(PERL) $(src)/scripts/checkstack.pl $(CHECKSTACK_ARCH)

kernelrelease:
	@echo "$(KERNELVERSION)$$($(CONFIG_SHELL) $(srctree)/scripts/setlocalversion $(srctree))"

kernelversion:
	@echo $(KERNELVERSION)

image_name:
	@echo $(KBUILD_IMAGE)

# Clear a bunch of variables before executing the submake
tools/: FORCE
	$(Q)mkdir -p $(objtree)/tools
	$(Q)$(MAKE) LDFLAGS= MAKEFLAGS="$(filter --j% -j,$(MAKEFLAGS))" O=$(objtree) subdir=tools -C $(src)/tools/

tools/%: FORCE
	$(Q)mkdir -p $(objtree)/tools
	$(Q)$(MAKE) LDFLAGS= MAKEFLAGS="$(filter --j% -j,$(MAKEFLAGS))" O=$(objtree) subdir=tools -C $(src)/tools/ $*

# Single targets
# ---------------------------------------------------------------------------
# Single targets are compatible with:
# - build with mixed source and output
# - build with separate output dir 'make O=...'
# - external modules
#
#  target-dir => where to store outputfile
#  build-dir  => directory in kernel source tree to use

ifeq ($(KBUILD_EXTMOD),)
        build-dir  = $(patsubst %/,%,$(dir $@))
        target-dir = $(dir $@)
else
        zap-slash=$(filter-out .,$(patsubst %/,%,$(dir $@)))
        build-dir  = $(KBUILD_EXTMOD)$(if $(zap-slash),/$(zap-slash))
        target-dir = $(if $(KBUILD_EXTMOD),$(dir $<),$(dir $@))
endif

%.s: %.c prepare scripts FORCE
	$(Q)$(MAKE) $(build)=$(build-dir) $(target-dir)$(notdir $@)
%.i: %.c prepare scripts FORCE
	$(Q)$(MAKE) $(build)=$(build-dir) $(target-dir)$(notdir $@)
%.o: %.c prepare scripts FORCE
	$(Q)$(MAKE) $(build)=$(build-dir) $(target-dir)$(notdir $@)
%.lst: %.c prepare scripts FORCE
	$(Q)$(MAKE) $(build)=$(build-dir) $(target-dir)$(notdir $@)
%.s: %.S prepare scripts FORCE
	$(Q)$(MAKE) $(build)=$(build-dir) $(target-dir)$(notdir $@)
%.o: %.S prepare scripts FORCE
	$(Q)$(MAKE) $(build)=$(build-dir) $(target-dir)$(notdir $@)
%.symtypes: %.c prepare scripts FORCE
	$(Q)$(MAKE) $(build)=$(build-dir) $(target-dir)$(notdir $@)

# Modules
/: prepare scripts FORCE
	$(cmd_crmodverdir)
	$(Q)$(MAKE) KBUILD_MODULES=$(if $(CONFIG_MODULES),1) \
	$(build)=$(build-dir)
%/: prepare scripts FORCE
	$(cmd_crmodverdir)
	$(Q)$(MAKE) KBUILD_MODULES=$(if $(CONFIG_MODULES),1) \
	$(build)=$(build-dir)
%.ko: prepare scripts FORCE
	$(cmd_crmodverdir)
	$(Q)$(MAKE) KBUILD_MODULES=$(if $(CONFIG_MODULES),1)   \
	$(build)=$(build-dir) $(@:.ko=.o)
	$(Q)$(MAKE) -f $(srctree)/scripts/Makefile.modpost

# FIXME Should go into a make.lib or something 
# ===========================================================================

quiet_cmd_rmdirs = $(if $(wildcard $(rm-dirs)),CLEAN   $(wildcard $(rm-dirs)))
      cmd_rmdirs = rm -rf $(rm-dirs)

quiet_cmd_rmfiles = $(if $(wildcard $(rm-files)),CLEAN   $(wildcard $(rm-files)))
      cmd_rmfiles = rm -f $(rm-files)

# Run depmod only if we have System.map and depmod is executable
quiet_cmd_depmod = DEPMOD  $(KERNELRELEASE)
      cmd_depmod = $(CONFIG_SHELL) $(srctree)/scripts/depmod.sh $(DEPMOD) \
                   $(KERNELRELEASE) "$(patsubst y,_,$(CONFIG_HAVE_UNDERSCORE_SYMBOL_PREFIX))"

# Create temporary dir for module support files
# clean it up only when building all modules
cmd_crmodverdir = $(Q)mkdir -p $(MODVERDIR) \
                  $(if $(KBUILD_MODULES),; rm -f $(MODVERDIR)/*)

# read all saved command lines

targets := $(wildcard $(sort $(targets)))
cmd_files := $(wildcard .*.cmd $(foreach f,$(targets),$(dir $(f)).$(notdir $(f)).cmd))

ifneq ($(cmd_files),)
  $(cmd_files): ;	# Do not try to update included dependency files
  include $(cmd_files)
endif

# Shorthand for $(Q)$(MAKE) -f scripts/Makefile.clean obj=dir
# Usage:
# $(Q)$(MAKE) $(clean)=dir
clean := -f $(if $(KBUILD_SRC),$(srctree)/)scripts/Makefile.clean obj

endif	# skip-makefile

PHONY += FORCE
FORCE:

# Declare the contents of the .PHONY variable as phony.  We keep that
# information in a variable so we can use it in if_changed and friends.
.PHONY: $(PHONY)<|MERGE_RESOLUTION|>--- conflicted
+++ resolved
@@ -1,11 +1,7 @@
 VERSION = 3
 PATCHLEVEL = 14
 SUBLEVEL = 0
-<<<<<<< HEAD
-EXTRAVERSION = -rc7-66-g774868c
-=======
 EXTRAVERSION = -rc8
->>>>>>> b098d672
 NAME = Shuffling Zombie Juror
 
 # *DOCUMENTATION*
