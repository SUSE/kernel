--- conflicted
+++ resolved
@@ -1,12 +1,7 @@
 # SPDX-License-Identifier: GPL-2.0
 VERSION = 5
-<<<<<<< HEAD
-PATCHLEVEL = 7
-SUBLEVEL = 12
-=======
 PATCHLEVEL = 8
 SUBLEVEL = 0
->>>>>>> 40ad9846
 EXTRAVERSION =
 NAME = Kleptomaniac Octopus
 
